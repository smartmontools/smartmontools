--- conflicted
+++ resolved
@@ -46,36 +46,12 @@
   unsigned char powermode = 0;  // Enhancement Skip check, if disk in idle or standby mode
   unsigned char powerexit = 0;  // exit() code for low power mode
 
-<<<<<<< HEAD
-  bool farm_log;  // Seagate Field Access Reliability Metrics log (FARM) for SCSI
-  bool all;       // Helper for FARM debug messages
-
-  scsi_print_options()
-    : drive_info(false),
-      smart_check_status(false),
-      smart_vendor_attrib(false),
-      smart_error_log(false),
-      smart_selftest_log(false),
-      smart_background_log(false),
-      smart_ss_media_log(false),
-      smart_disable(false), smart_enable(false),
-      smart_auto_save_disable(false), smart_auto_save_enable(false),
-      smart_default_selftest(false),
-      smart_short_selftest(false), smart_short_cap_selftest(false),
-      smart_extend_selftest(false), smart_extend_cap_selftest(false),
-      smart_selftest_abort(false),
-      smart_selftest_force(false),
-      sasphy(false), sasphy_reset(false),
-      get_wce(false), get_rcd(false),
-      set_wce(0), set_rcd(0),
-      farm_log(false),
-      all(false)
-    { }
-=======
   int set_standby = 0;          // set(1..255->0..254) standby timer
   bool set_standby_now = false; // set drive to standby
   bool set_active = false;      // set drive to active
->>>>>>> 6ed6b1a0
+
+  bool farm_log;  // Seagate Field Access Reliability Metrics log (FARM) for SCSI
+  bool all;       // Helper for FARM debug messages
 };
 
 int scsiPrintMain(scsi_device * device, const scsi_print_options & options);
