/*
 * smartctl.cpp
 *
 * Home page of code is: https://www.smartmontools.org
 *
 * Copyright (C) 2002-11 Bruce Allen
 * Copyright (C) 2008-21 Christian Franke
 * Copyright (C) 2000 Michael Cornwell <cornwell@acm.org>
 *
 * SPDX-License-Identifier: GPL-2.0-or-later
 */

#include "config.h"
#define __STDC_FORMAT_MACROS 1 // enable PRI* for C++

#include <errno.h>
#include <inttypes.h>
#include <stdio.h>
#include <sys/types.h>
#include <string.h>
#include <stdlib.h>
#include <stdarg.h>
#include <stdexcept>
#include <getopt.h>

#ifdef HAVE_UNISTD_H
#include <unistd.h>
#endif

#if defined(__FreeBSD__)
#include <sys/param.h>
#endif

#include "atacmds.h"
#include "dev_interface.h"
#include "ataprint.h"
#include "knowndrives.h"
#include "scsicmds.h"
#include "scsiprint.h"
#include "nvmeprint.h"
#include "smartctl.h"
#include "utility.h"
#include "svnversion.h"

#include "farmprint.h"

const char * smartctl_cpp_cvsid = "$Id$"
  CONFIG_H_CVSID SMARTCTL_H_CVSID;

// Globals to control printing
bool printing_is_switchable = false;
bool printing_is_off = false;

// Control JSON output
json jglb;
static bool print_as_json = false;
static json::print_options print_as_json_options;
static bool print_as_json_output = false;
static bool print_as_json_impl = false;
static bool print_as_json_unimpl = false;

static void printslogan()
{
  jout("%s\n", format_version_info("smartctl").c_str());
}

static void UsageSummary()
{
  pout("\nUse smartctl -h to get a usage summary\n\n");
  return;
}

static void js_initialize(int argc, char **argv, bool verbose)
{
  if (jglb.is_enabled())
    return;
  jglb.enable();
  if (verbose)
    jglb.set_verbose();

  // Major.minor version of JSON format
  jglb["json_format_version"][0] = 1;
  jglb["json_format_version"][1] = 0;

  // Smartctl version info
  json::ref jref = jglb["smartctl"];
  int ver[3] = { 0, 0, 0 };
  sscanf(PACKAGE_VERSION, "%d.%d.%d", ver, ver+1, ver+2);
  jref["version"][0] = ver[0];
  jref["version"][1] = ver[1];
  if (ver[2] > 0)
    jref["version"][2] = ver[2];

#ifdef SMARTMONTOOLS_SVN_REV
  jref["svn_revision"] = SMARTMONTOOLS_SVN_REV;
#endif
  jref["platform_info"] = smi()->get_os_version_str();
#ifdef BUILD_INFO
  jref["build_info"] = BUILD_INFO;
#endif

  jref["argv"][0] = "smartctl";
  for (int i = 1; i < argc; i++)
    jref["argv"][i] = argv[i];
}

static std::string getvalidarglist(int opt);

/*  void prints help information for command syntax */
static void Usage()
{
  pout("Usage: smartctl [options] device\n\n");
  pout(
"============================================ SHOW INFORMATION OPTIONS =====\n\n"
"  -h, --help, --usage\n"
"         Display this help and exit\n\n"
"  -V, --version, --copyright, --license\n"
"         Print license, copyright, and version information and exit\n\n"
"  -i, --info\n"
"         Show identity information for device\n\n"
"  --identify[=[w][nvb]]\n"
"         Show words and bits from IDENTIFY DEVICE data                (ATA)\n\n"
"  -g NAME, --get=NAME\n"
"        Get device setting: all, aam, apm, dsn, lookahead, security,\n"
"        wcache, rcache, wcreorder, wcache-sct\n\n"
"  -a, --all\n"
"         Show all SMART information for device\n\n"
"  -x, --xall\n"
"         Show all information for device\n\n"
"  --scan\n"
"         Scan for devices\n\n"
"  --scan-open\n"
"         Scan for devices and try to open each device\n\n"
  );
  pout(
"================================== SMARTCTL RUN-TIME BEHAVIOR OPTIONS =====\n\n"
"  -j, --json[=cgiosuvy]\n"
"         Print output in JSON or YAML format\n\n"
"  -q TYPE, --quietmode=TYPE                                           (ATA)\n"
"         Set smartctl quiet mode to one of: errorsonly, silent, noserial\n\n"
"  -d TYPE, --device=TYPE\n"
"         Specify device type to one of:\n"
"         %s\n\n" // TODO: fold this string
"  -T TYPE, --tolerance=TYPE                                           (ATA)\n"
"         Tolerance: normal, conservative, permissive, verypermissive\n\n"
"  -b TYPE, --badsum=TYPE                                              (ATA)\n"
"         Set action on bad checksum to one of: warn, exit, ignore\n\n"
"  -r TYPE, --report=TYPE\n"
"         Report transactions (see man page)\n\n"
"  -n MODE[,STATUS[,STATUS2]], --nocheck=MODE[,STATUS[,STATUS2]] (ATA, SCSI)\n"
"         No check if: never, sleep, standby, idle (see man page)\n\n",
  getvalidarglist('d').c_str()); // TODO: Use this function also for other options ?
  pout(
"============================== DEVICE FEATURE ENABLE/DISABLE COMMANDS =====\n\n"
"  -s VALUE, --smart=VALUE\n"
"        Enable/disable SMART on device (on/off)\n\n"
"  -o VALUE, --offlineauto=VALUE                                       (ATA)\n"
"        Enable/disable automatic offline testing on device (on/off)\n\n"
"  -S VALUE, --saveauto=VALUE                                          (ATA)\n"
"        Enable/disable Attribute autosave on device (on/off)\n\n"
"  -s NAME[,VALUE], --set=NAME[,VALUE]\n"
"        Enable/disable/change device setting: aam,[N|off], apm,[N|off],\n"
"        dsn,[on|off], lookahead,[on|off], security-freeze,\n"
"        standby,[N|off|now], wcache,[on|off], rcache,[on|off],\n"
"        wcreorder,[on|off[,p]], wcache-sct,[ata|on|off[,p]]\n\n"
  );
  pout(
"======================================= READ AND DISPLAY DATA OPTIONS =====\n\n"
"  -H, --health\n"
"        Show device SMART health status\n\n"
"  -c, --capabilities                                            (ATA, NVMe)\n"
"        Show device SMART capabilities\n\n"
"  -A, --attributes\n"
"        Show device SMART vendor-specific Attributes and values\n\n"
"  -f FORMAT, --format=FORMAT                                          (ATA)\n"
"        Set output format for attributes: old, brief, hex[,id|val]\n\n"
"  -l TYPE, --log=TYPE\n"
"        Show device log. TYPE: error, selftest, selective, directory[,g|s],\n"
"        xerror[,N][,error], xselftest[,N][,selftest], background,\n"
"        sasphy[,reset], sataphy[,reset], scttemp[sts,hist],\n"
<<<<<<< HEAD
"        scttempint,N[,p], scterc[,N,M], devstat[,N], defects[,N], ssd,\n"
"        gplog,N[,RANGE], smartlog,N[,RANGE], nvmelog,N,SIZE, farm\n\n"
=======
"        scttempint,N[,p], scterc[,N,M][,p|reset], devstat[,N], defects[,N],\n"
"        ssd, gplog,N[,RANGE], smartlog,N[,RANGE], nvmelog,N,SIZE\n\n"
>>>>>>> 6ed6b1a0
"  -v N,OPTION , --vendorattribute=N,OPTION                            (ATA)\n"
"        Set display OPTION for vendor Attribute N (see man page)\n\n"
"  -F TYPE, --firmwarebug=TYPE                                         (ATA)\n"
"        Use firmware bug workaround:\n"
"        %s, swapid\n\n"
"  -P TYPE, --presets=TYPE                                             (ATA)\n"
"        Drive-specific presets: use, ignore, show, showall\n\n"
"  -B [+]FILE, --drivedb=[+]FILE                                       (ATA)\n"
"        Read and replace [add] drive database from FILE\n"
"        [default is +%s",
    get_valid_firmwarebug_args(),
    get_drivedb_path_add()
  );
#ifdef SMARTMONTOOLS_DRIVEDBDIR
  pout(
                      "\n"
"         and then    %s",
    get_drivedb_path_default()
  );
#endif
  pout(
         "]\n\n"
"============================================ DEVICE SELF-TEST OPTIONS =====\n\n"
"  -t TEST, --test=TEST\n"
"        Run test. TEST: offline, short, long, conveyance, force, vendor,N,\n"
"                        select,M-N, pending,N, afterselect,[on|off]\n\n"
"  -C, --captive\n"
"        Do test in captive mode (along with -t)\n\n"
"  -X, --abort\n"
"        Abort any non-captive test on device\n\n"
);
  std::string examples = smi()->get_app_examples("smartctl");
  if (!examples.empty())
    pout("%s\n", examples.c_str());
}

// Values for  --long only options, see parse_options()
enum { opt_identify = 1000, opt_scan, opt_scan_open, opt_set, opt_smart };

/* Returns a string containing a formatted list of the valid arguments
   to the option opt or empty on failure. Note 'v' case different */
static std::string getvalidarglist(int opt)
{
  switch (opt) {
  case 'q':
    return "errorsonly, silent, noserial";
  case 'd':
    return smi()->get_valid_dev_types_str() + ", auto, test";
  case 'T':
    return "normal, conservative, permissive, verypermissive";
  case 'b':
    return "warn, exit, ignore";
  case 'B':
    return "[+]<FILE_NAME>";
  case 'r':
    return "ioctl[,N], ataioctl[,N], scsiioctl[,N], nvmeioctl[,N]";
  case opt_smart:
  case 'o':
  case 'S':
    return "on, off";
  case 'l':
    return "error, selftest, selective, directory[,g|s], "
           "xerror[,N][,error], xselftest[,N][,selftest], "
           "background, sasphy[,reset], sataphy[,reset], "
           "scttemp[sts,hist], scttempint,N[,p], "
<<<<<<< HEAD
           "scterc[,N,M], devstat[,N], defects[,N], ssd, "
           "gplog,N[,RANGE], smartlog,N[,RANGE], "
           "nvmelog,N,SIZE, farm";
=======
           "scterc[,N,M][,p|reset], devstat[,N], defects[,N], "
           "ssd, gplog,N[,RANGE], smartlog,N[,RANGE], "
           "nvmelog,N,SIZE";
>>>>>>> 6ed6b1a0
  case 'P':
    return "use, ignore, show, showall";
  case 't':
    return "offline, short, long, conveyance, force, vendor,N, select,M-N, "
           "pending,N, afterselect,[on|off]";
  case 'F':
    return std::string(get_valid_firmwarebug_args()) + ", swapid";
  case 'n':
    return "never, sleep[,STATUS[,STATUS2]], standby[,STATUS[,STATUS2]], "
           "idle[,STATUS[,STATUS2]]";
  case 'f':
    return "old, brief, hex[,id|val]";
  case 'g':
    return "aam, apm, dsn, lookahead, security, wcache, rcache, wcreorder, wcache-sct";
  case opt_set:
    return "aam,[N|off], apm,[N|off], dsn,[on|off], lookahead,[on|off], security-freeze, "
           "standby,[N|off|now], wcache,[on|off], rcache,[on|off], wcreorder,[on|off[,p]], "
           "wcache-sct,[ata|on|off[,p]]";
  case 's':
    return getvalidarglist(opt_smart)+", "+getvalidarglist(opt_set);
  case 'j':
    return "c, g, i, o, s, u, v, y";
  case opt_identify:
    return "n, wn, w, v, wv, wb";
  case 'v':
  default:
    return "";
  }
}

/* Prints the message "=======> VALID ARGUMENTS ARE: <LIST> \n", where
   <LIST> is the list of valid arguments for option opt. */
static void printvalidarglistmessage(int opt)
{
  if (opt=='v'){
    jerr("=======> VALID ARGUMENTS ARE:\n\thelp\n%s\n<=======\n",
         create_vendor_attribute_arg_list().c_str());
  }
  else {
  // getvalidarglist() might produce a multiline or single line string.  We
  // need to figure out which to get the formatting right.
    std::string s = getvalidarglist(opt);
    char separator = strchr(s.c_str(), '\n') ? '\n' : ' ';
    jerr("=======> VALID ARGUMENTS ARE:%c%s%c<=======\n", separator, s.c_str(), separator);
  }

  return;
}

// Checksum error mode
enum checksum_err_mode_t {
  CHECKSUM_ERR_WARN, CHECKSUM_ERR_EXIT, CHECKSUM_ERR_IGNORE
};

static checksum_err_mode_t checksum_err_mode = CHECKSUM_ERR_WARN;

static void scan_devices(const smart_devtype_list & types, bool with_open, char ** argv);


/*      Takes command options and sets features to be run */    
static int parse_options(int argc, char** argv, const char * & type,
  ata_print_options & ataopts, scsi_print_options & scsiopts,
  nvme_print_options & nvmeopts, bool & print_type_only)
{
  // Please update getvalidarglist() if you edit shortopts
  const char *shortopts = "h?Vq:d:T:b:r:s:o:S:HcAl:iaxv:P:t:CXF:n:B:f:g:j";
  // Please update getvalidarglist() if you edit longopts
  struct option longopts[] = {
    { "help",            no_argument,       0, 'h' },
    { "usage",           no_argument,       0, 'h' },
    { "version",         no_argument,       0, 'V' },
    { "copyright",       no_argument,       0, 'V' },
    { "license",         no_argument,       0, 'V' },
    { "quietmode",       required_argument, 0, 'q' },
    { "device",          required_argument, 0, 'd' },
    { "tolerance",       required_argument, 0, 'T' },
    { "badsum",          required_argument, 0, 'b' },
    { "report",          required_argument, 0, 'r' },
    { "smart",           required_argument, 0, opt_smart },
    { "offlineauto",     required_argument, 0, 'o' },
    { "saveauto",        required_argument, 0, 'S' },
    { "health",          no_argument,       0, 'H' },
    { "capabilities",    no_argument,       0, 'c' },
    { "attributes",      no_argument,       0, 'A' },
    { "log",             required_argument, 0, 'l' },
    { "info",            no_argument,       0, 'i' },
    { "all",             no_argument,       0, 'a' },
    { "xall",            no_argument,       0, 'x' },
    { "vendorattribute", required_argument, 0, 'v' },
    { "presets",         required_argument, 0, 'P' },
    { "test",            required_argument, 0, 't' },
    { "captive",         no_argument,       0, 'C' },
    { "abort",           no_argument,       0, 'X' },
    { "firmwarebug",     required_argument, 0, 'F' },
    { "nocheck",         required_argument, 0, 'n' },
    { "drivedb",         required_argument, 0, 'B' },
    { "format",          required_argument, 0, 'f' },
    { "get",             required_argument, 0, 'g' },
    { "json",            optional_argument, 0, 'j' },
    { "identify",        optional_argument, 0, opt_identify },
    { "set",             required_argument, 0, opt_set },
    { "scan",            no_argument,       0, opt_scan      },
    { "scan-open",       no_argument,       0, opt_scan_open },
    { 0,                 0,                 0, 0   }
  };

  char extraerror[256];
  memset(extraerror, 0, sizeof(extraerror));
  opterr=optopt=0;

  smart_devtype_list scan_types; // multiple -d TYPE options for --scan
  bool use_default_db = true; // set false on '-B FILE'
  bool output_format_set = false; // set true on '-f FORMAT'
  int scan = 0; // set by --scan, --scan-open
  bool badarg = false, captive = false;
  int testcnt = 0; // number of self-tests requested

  int optchar;
  char *arg;

  while ((optchar = getopt_long(argc, argv, shortopts, longopts, 0)) != -1) {

    // Clang analyzer: Workaround for false positive messages
    // 'Dereference of null pointer' and 'Null pointer argument'
    bool optarg_is_set = !!optarg;
    #ifdef __clang_analyzer__
    if (!optarg_is_set) optarg = (char *)"";
    #endif

    switch (optchar){
    case 'V':
      printing_is_off = false;
      pout("%s", format_version_info("smartctl", true /*full*/).c_str());
      return 0;
    case 'q':
      if (!strcmp(optarg,"errorsonly")) {
        printing_is_switchable = true;
        printing_is_off = false;
      } else if (!strcmp(optarg,"silent")) {
        printing_is_switchable = false;
        printing_is_off = true;
      } else if (!strcmp(optarg,"noserial")) {
        dont_print_serial_number = true;
      } else {
        badarg = true;
      }
      break;
    case 'd':
      if (!strcmp(optarg, "test"))
        print_type_only = true;
      else if (!strcmp(optarg, "auto")) {
        type = 0;
        scan_types.clear();
      }
      else {
        type = optarg;
        scan_types.push_back(optarg);
      }
      break;
    case 'T':
      if (!strcmp(optarg,"normal")) {
        failuretest_conservative = false;
        failuretest_permissive   = 0;
      } else if (!strcmp(optarg,"conservative")) {
        failuretest_conservative = true;
      } else if (!strcmp(optarg,"permissive")) {
        if (failuretest_permissive < 0xff)
          failuretest_permissive++;
      } else if (!strcmp(optarg,"verypermissive")) {
        failuretest_permissive = 0xff;
      } else {
        badarg = true;
      }
      break;
    case 'b':
      if (!strcmp(optarg,"warn")) {
        checksum_err_mode = CHECKSUM_ERR_WARN;
      } else if (!strcmp(optarg,"exit")) {
        checksum_err_mode = CHECKSUM_ERR_EXIT;
      } else if (!strcmp(optarg,"ignore")) {
        checksum_err_mode = CHECKSUM_ERR_IGNORE;
      } else {
        badarg = true;
      }
      break;
    case 'r':
      {
        int n1 = -1, n2 = -1, len = strlen(optarg);
        char s[9+1]; unsigned i = 1;
        sscanf(optarg, "%9[a-z]%n,%u%n", s, &n1, &i, &n2);
        if (!((n1 == len || n2 == len) && 1 <= i && i <= 4)) {
          badarg = true;
        } else if (!strcmp(s,"ioctl")) {
          ata_debugmode = scsi_debugmode = nvme_debugmode = i;
        } else if (!strcmp(s,"ataioctl")) {
          ata_debugmode = i;
        } else if (!strcmp(s,"scsiioctl")) {
          scsi_debugmode = i;
        } else if (!strcmp(s,"nvmeioctl")) {
          nvme_debugmode = i;
        } else {
          badarg = true;
        }
      }
      break;

    case 's':
    case opt_smart: // --smart
      if (!strcmp(optarg,"on")) {
        ataopts.smart_enable  = scsiopts.smart_enable  = true;
        ataopts.smart_disable = scsiopts.smart_disable = false;
      } else if (!strcmp(optarg,"off")) {
        ataopts.smart_disable = scsiopts.smart_disable = true;
        ataopts.smart_enable  = scsiopts.smart_enable  = false;
      } else if (optchar == 's') {
        goto case_s_continued; // --set, see below
      } else {
        badarg = true;
      }
      break;

    case 'o':
      if (!strcmp(optarg,"on")) {
        ataopts.smart_auto_offl_enable  = true;
        ataopts.smart_auto_offl_disable = false;
      } else if (!strcmp(optarg,"off")) {
        ataopts.smart_auto_offl_disable = true;
        ataopts.smart_auto_offl_enable  = false;
      } else {
        badarg = true;
      }
      break;
    case 'S':
      if (!strcmp(optarg,"on")) {
        ataopts.smart_auto_save_enable  = scsiopts.smart_auto_save_enable  = true;
        ataopts.smart_auto_save_disable = scsiopts.smart_auto_save_disable = false;
      } else if (!strcmp(optarg,"off")) {
        ataopts.smart_auto_save_disable = scsiopts.smart_auto_save_disable = true;
        ataopts.smart_auto_save_enable  = scsiopts.smart_auto_save_enable  = false;
      } else {
        badarg = true;
      }
      break;
    case 'H':
      ataopts.smart_check_status = scsiopts.smart_check_status = nvmeopts.smart_check_status = true;
      scsiopts.smart_ss_media_log = true;
      break;
    case 'F':
      if (!strcmp(optarg, "swapid"))
        ataopts.fix_swapped_id = true;
      else if (!parse_firmwarebug_def(optarg, ataopts.firmwarebugs))
        badarg = true;
      break;
    case 'c':
      ataopts.smart_general_values = nvmeopts.drive_capabilities = true;
      break;
    case 'A':
      ataopts.smart_vendor_attrib = scsiopts.smart_vendor_attrib = nvmeopts.smart_vendor_attrib = true;
      break;
    case 'l':
      if (str_starts_with(optarg, "error")) {
        int n1 = -1, n2 = -1, len = strlen(optarg);
        unsigned val = ~0;
        sscanf(optarg, "error%n,%u%n", &n1, &val, &n2);
        ataopts.smart_error_log = scsiopts.smart_error_log = true;
        if (n1 == len)
          nvmeopts.error_log_entries = 16;
        else if (n2 == len && val > 0)
          nvmeopts.error_log_entries = val;
        else
          badarg = true;
      } else if (!strcmp(optarg,"selftest")) {
        ataopts.smart_selftest_log = scsiopts.smart_selftest_log = true;
      } else if (!strcmp(optarg, "selective")) {
        ataopts.smart_selective_selftest_log = true;
      } else if (!strcmp(optarg,"directory")) {
        ataopts.smart_logdir = ataopts.gp_logdir = true; // SMART+GPL
      } else if (!strcmp(optarg,"directory,s")) {
        ataopts.smart_logdir = true; // SMART
      } else if (!strcmp(optarg,"directory,g")) {
        ataopts.gp_logdir = true; // GPL
      } else if (!strcmp(optarg,"sasphy")) {
        scsiopts.sasphy = true;
      } else if (!strcmp(optarg,"sasphy,reset")) {
        scsiopts.sasphy = scsiopts.sasphy_reset = true;
      } else if (!strcmp(optarg,"sataphy")) {
        ataopts.sataphy = true;
      } else if (!strcmp(optarg,"sataphy,reset")) {
        ataopts.sataphy = ataopts.sataphy_reset = true;
      } else if (!strcmp(optarg,"background")) {
        scsiopts.smart_background_log = true;
      } else if (!strcmp(optarg,"ssd")) {
        ataopts.devstat_ssd_page = true;
        scsiopts.smart_ss_media_log = true;
      } else if (!strcmp(optarg,"scterc")) {
        ataopts.sct_erc_get = 1;
      } else if (!strcmp(optarg,"scttemp")) {
        ataopts.sct_temp_sts = ataopts.sct_temp_hist = true;
      } else if (!strcmp(optarg,"scttempsts")) {
        ataopts.sct_temp_sts = true;
      } else if (!strcmp(optarg,"scttemphist")) {
        ataopts.sct_temp_hist = true;
      } else if (!strcmp(optarg,"farm")) {
        ataopts.farm_log = scsiopts.farm_log = true; // Seagate Field Access Reliability Metrics (FARM) log
      } else if (!strncmp(optarg, "scttempint,", sizeof("scstempint,")-1)) {
        unsigned interval = 0; int n1 = -1, n2 = -1, len = strlen(optarg);
        if (!(   sscanf(optarg,"scttempint,%u%n,p%n", &interval, &n1, &n2) == 1
              && 0 < interval && interval <= 0xffff && (n1 == len || n2 == len))) {
            snprintf(extraerror, sizeof(extraerror), "Option -l scttempint,N[,p] must have positive integer N\n");
            badarg = true;
        }
        ataopts.sct_temp_int = interval;
        ataopts.sct_temp_int_pers = (n2 == len);

      } else if (!strncmp(optarg, "devstat", sizeof("devstat")-1)) {
        int n1 = -1, n2 = -1, len = strlen(optarg);
        unsigned val = ~0;
        sscanf(optarg, "devstat%n,%u%n", &n1, &val, &n2);
        if (n1 == len)
          ataopts.devstat_all_pages = true;
        else {
            if (n2 != len) // retry with hex
              sscanf(optarg, "devstat,0x%x%n", &val, &n2);
            if (n2 == len && val <= 0xff)
              ataopts.devstat_pages.push_back(val);
            else
              badarg = true;
        }

      } else if (str_starts_with(optarg, "defects")) {
        int n1 = -1, n2 = -1, len = strlen(optarg);
        unsigned val = ~0;
        sscanf(optarg, "defects%n,%u%n", &n1, &val, &n2);
        if (n1 == len)
          ataopts.pending_defects_log = 31; // Entries of first page
        else if (n2 == len && val <= 0xffff * 32 - 1)
          ataopts.pending_defects_log = val;
        else
          badarg = true;

      } else if (!strncmp(optarg, "xerror", sizeof("xerror")-1)) {
        int n1 = -1, n2 = -1, len = strlen(optarg);
        unsigned val = 8;
        sscanf(optarg, "xerror%n,error%n", &n1, &n2);
        if (!(n1 == len || n2 == len)) {
          n1 = n2 = -1;
          sscanf(optarg, "xerror,%u%n,error%n", &val, &n1, &n2);
        }
        if ((n1 == len || n2 == len) && val > 0) {
          ataopts.smart_ext_error_log = val;
          ataopts.retry_error_log = (n2 == len);
        }
        else
          badarg = true;

      } else if (!strncmp(optarg, "xselftest", sizeof("xselftest")-1)) {
        int n1 = -1, n2 = -1, len = strlen(optarg);
        unsigned val = 25;
        sscanf(optarg, "xselftest%n,selftest%n", &n1, &n2);
        if (!(n1 == len || n2 == len)) {
          n1 = n2 = -1;
          sscanf(optarg, "xselftest,%u%n,selftest%n", &val, &n1, &n2);
        }
        if ((n1 == len || n2 == len) && val > 0) {
          ataopts.smart_ext_selftest_log = val;
          ataopts.retry_selftest_log = (n2 == len);
        }
        else
          badarg = true;

      } else if (!strncmp(optarg, "scterc,", sizeof("scterc,")-1)) {
        int n1 = -1, n2 = -1, len = strlen(optarg);
        unsigned rt = ~0, wt = ~0;
        sscanf(optarg, "scterc,%u,%u%n,p%n", &rt, &wt, &n1, &n2);
        if ((n1 == len || n2 == len) && rt <= 999 && wt <= 999) {
          ataopts.sct_erc_set = (n2 == len ? 2 : 1);
          ataopts.sct_erc_readtime = rt;
          ataopts.sct_erc_writetime = wt;
        } else if (!strcmp(optarg, "scterc,p")) {
          ataopts.sct_erc_get = 2;
        } else if (!strcmp(optarg, "scterc,reset")) {
          ataopts.sct_erc_set = 3;
          ataopts.sct_erc_readtime = ataopts.sct_erc_writetime = 0;
        } else {
          snprintf(extraerror, sizeof(extraerror), "Option -l scterc[,READTIME,WRITETIME][,p|reset] syntax error\n");
          badarg = true;
        }
      } else if (   !strncmp(optarg, "gplog,"   , sizeof("gplog,"   )-1)
                 || !strncmp(optarg, "smartlog,", sizeof("smartlog,")-1)) {
        unsigned logaddr = ~0U; unsigned page = 0, nsectors = 1; char sign = 0;
        int n1 = -1, n2 = -1, n3 = -1, len = strlen(optarg);
        sscanf(optarg, "%*[a-z],0x%x%n,%u%n%c%u%n",
               &logaddr, &n1, &page, &n2, &sign, &nsectors, &n3);
        if (len > n2 && n3 == -1 && !strcmp(optarg+n2, "-max")) {
          nsectors = ~0U; sign = '+'; n3 = len;
        }
        bool gpl = (optarg[0] == 'g');
        const char * erropt = (gpl ? "gplog" : "smartlog");
        if (!(   n1 == len || n2 == len
              || (n3 == len && (sign == '+' || sign == '-')))) {
          snprintf(extraerror, sizeof(extraerror), "Option -l %s,ADDR[,FIRST[-LAST|+SIZE]] syntax error\n", erropt);
          badarg = true;
        }
        else if (!(    logaddr <= 0xff && page <= (gpl ? 0xffffU : 0x00ffU)
                   && 0 < nsectors
                   && (nsectors <= (gpl ? 0xffffU : 0xffU) || nsectors == ~0U)
                   && (sign != '-' || page <= nsectors)                       )) {
          snprintf(extraerror, sizeof(extraerror), "Option -l %s,ADDR[,FIRST[-LAST|+SIZE]] parameter out of range\n", erropt);
          badarg = true;
        }
        else {
          ata_log_request req;
          req.gpl = gpl; req.logaddr = logaddr; req.page = page;
          req.nsectors = (sign == '-' ? nsectors-page+1 : nsectors);
          ataopts.log_requests.push_back(req);
        }
      }

      else if (str_starts_with(optarg, "nvmelog,")) {
        int n = -1, len = strlen(optarg);
        unsigned page = 0, size = 0;
        sscanf(optarg, "nvmelog,0x%x,0x%x%n", &page, &size, &n);
        if (n == len && page <= 0xff && 0 < size && size <= 0x4000) {
          nvmeopts.log_page = page; nvmeopts.log_page_size = size;
        }
        else
          badarg = true;
      }

      else {
        badarg = true;
      }
      break;
    case 'i':
      ataopts.drive_info = scsiopts.drive_info = nvmeopts.drive_info = true;
      break;

    case opt_identify:
      ataopts.identify_word_level = ataopts.identify_bit_level = 0;
      if (optarg_is_set) {
        for (int i = 0; optarg[i]; i++) {
          switch (optarg[i]) {
            case 'w': ataopts.identify_word_level = 1; break;
            case 'n': ataopts.identify_bit_level = -1; break;
            case 'v': ataopts.identify_bit_level = 1; break;
            case 'b': ataopts.identify_bit_level = 2; break;
            default: badarg = true;
          }
        }
      }
      break;

    case 'a':
      ataopts.drive_info           = scsiopts.drive_info          = nvmeopts.drive_info          = true;
      ataopts.smart_check_status   = scsiopts.smart_check_status  = nvmeopts.smart_check_status  = true;
      ataopts.smart_general_values =                                nvmeopts.drive_capabilities  = true;
      ataopts.smart_vendor_attrib  = scsiopts.smart_vendor_attrib = nvmeopts.smart_vendor_attrib = true;
      ataopts.smart_error_log      = scsiopts.smart_error_log     = true;
      nvmeopts.error_log_entries   = 16;
      ataopts.smart_selftest_log   = scsiopts.smart_selftest_log  = true;
      ataopts.smart_selective_selftest_log = true;
      /* scsiopts.smart_background_log = true; */
      scsiopts.smart_ss_media_log = true;
      ataopts.farm_log = scsiopts.farm_log = true;  // Seagate Field Access Reliability Metrics (FARM) log
      ataopts.all = scsiopts.all = true;            // Helper for FARM debug messages
      break;
    case 'x':
      ataopts.drive_info           = scsiopts.drive_info          = nvmeopts.drive_info          = true;
      ataopts.smart_check_status   = scsiopts.smart_check_status  = nvmeopts.smart_check_status  = true;
      ataopts.smart_general_values =                                nvmeopts.drive_capabilities  = true;
      ataopts.smart_vendor_attrib  = scsiopts.smart_vendor_attrib = nvmeopts.smart_vendor_attrib = true;
      ataopts.smart_ext_error_log  = 8;
      ataopts.retry_error_log      = true;
      nvmeopts.error_log_entries   = 16;
      ataopts.smart_ext_selftest_log = 25;
      ataopts.retry_selftest_log   = true;
      scsiopts.smart_error_log     = scsiopts.smart_selftest_log    = true;
      ataopts.smart_selective_selftest_log = true;
      ataopts.smart_logdir = ataopts.gp_logdir = true;
      ataopts.sct_temp_sts = ataopts.sct_temp_hist = true;
      ataopts.sct_erc_get = 1;
      ataopts.sct_wcache_reorder_get = true;
      ataopts.devstat_all_pages = true;
      ataopts.pending_defects_log = 31;
      ataopts.sataphy = true;
      ataopts.get_set_used = true;
      ataopts.get_aam = ataopts.get_apm = true;
      ataopts.get_security = true;
      ataopts.get_lookahead = ataopts.get_wcache = true;
      ataopts.get_dsn = true;
      scsiopts.get_rcd = scsiopts.get_wce = true;
      scsiopts.smart_background_log = true;
      scsiopts.smart_ss_media_log = true;
      scsiopts.sasphy = true;
      ataopts.farm_log = scsiopts.farm_log = true;  // Seagate Field Access Reliability Metrics (FARM) log
      ataopts.all = scsiopts.all = true;            // Helper for FARM debug messages
      if (!output_format_set)
        ataopts.output_format |= ata_print_options::FMT_BRIEF;
      break;
    case 'v':
      // parse vendor-specific definitions of attributes
      if (!strcmp(optarg,"help")) {
        printing_is_off = false;
        printslogan();
        pout("The valid arguments to -v are:\n\thelp\n%s\n",
             create_vendor_attribute_arg_list().c_str());
        return 0;
      }
      if (!parse_attribute_def(optarg, ataopts.attribute_defs, PRIOR_USER))
        badarg = true;
      break;    
    case 'P':
      if (!strcmp(optarg, "use")) {
        ataopts.ignore_presets = false;
      } else if (!strcmp(optarg, "ignore")) {
        ataopts.ignore_presets = true;
      } else if (!strcmp(optarg, "show")) {
        ataopts.show_presets = true;
      } else if (!strcmp(optarg, "showall")) {
        if (!init_drive_database(use_default_db))
          return FAILCMD;
        if (optind < argc) { // -P showall MODEL [FIRMWARE]
          int cnt = showmatchingpresets(argv[optind], (optind+1<argc ? argv[optind+1] : NULL));
          return (cnt >= 0 ? cnt : 0);
        }
        if (showallpresets())
          return FAILCMD; // report regexp syntax error
        return 0;
      } else {
        badarg = true;
      }
      break;
    case 't':
      if (!strcmp(optarg,"offline")) {
        testcnt++;
        ataopts.smart_selftest_type = OFFLINE_FULL_SCAN;
        scsiopts.smart_default_selftest = true;
      } else if (!strcmp(optarg,"short")) {
        testcnt++;
        ataopts.smart_selftest_type = SHORT_SELF_TEST;
        scsiopts.smart_short_selftest = true;
      } else if (!strcmp(optarg,"long")) {
        testcnt++;
        ataopts.smart_selftest_type = EXTEND_SELF_TEST;
        scsiopts.smart_extend_selftest = true;
      } else if (!strcmp(optarg,"conveyance")) {
        testcnt++;
        ataopts.smart_selftest_type = CONVEYANCE_SELF_TEST;
      } else if (!strcmp(optarg,"force")) {
        ataopts.smart_selftest_force = true;
        scsiopts.smart_selftest_force = true;
      } else if (!strcmp(optarg,"afterselect,on")) {
        // scan remainder of disk after doing selected segment
        ataopts.smart_selective_args.scan_after_select = 2;
      } else if (!strcmp(optarg,"afterselect,off")) {
        // don't scan remainder of disk after doing selected segments
        ataopts.smart_selective_args.scan_after_select = 1;
      } else if (!strncmp(optarg,"pending,",strlen("pending,"))) {
	// parse number of minutes that test should be pending
	int i;
	char *tailptr=NULL;
	errno=0;
	i=(int)strtol(optarg+strlen("pending,"), &tailptr, 10);
	if (errno || *tailptr != '\0') {
          snprintf(extraerror, sizeof(extraerror), "Option -t pending,N requires N to be a non-negative integer\n");
          badarg = true;
	} else if (i<0 || i>65535) {
          snprintf(extraerror, sizeof(extraerror), "Option -t pending,N (N=%d) must have 0 <= N <= 65535\n", i);
          badarg = true;
	} else {
          ataopts.smart_selective_args.pending_time = i+1;
	}
      } else if (!strncmp(optarg,"select",strlen("select"))) {
        if (ataopts.smart_selective_args.num_spans == 0)
          testcnt++;
        // parse range of LBAs to test
        uint64_t start, stop; int mode;
        if (split_selective_arg(optarg, &start, &stop, &mode)) {
          snprintf(extraerror, sizeof(extraerror), "Option -t select,M-N must have non-negative integer M and N\n");
          badarg = true;
        } else {
          if (ataopts.smart_selective_args.num_spans >= 5 || start > stop) {
            if (start > stop) {
              snprintf(extraerror, sizeof(extraerror), "ERROR: Start LBA (%" PRIu64 ") > ending LBA (%" PRId64 ") in argument \"%s\"\n",
                start, stop, optarg);
            } else {
              snprintf(extraerror, sizeof(extraerror),"ERROR: No more than five selective self-test spans may be"
                " defined\n");
            }
            badarg = true;
          }
          ataopts.smart_selective_args.span[ataopts.smart_selective_args.num_spans].start = start;
          ataopts.smart_selective_args.span[ataopts.smart_selective_args.num_spans].end   = stop;
          ataopts.smart_selective_args.span[ataopts.smart_selective_args.num_spans].mode  = mode;
          ataopts.smart_selective_args.num_spans++;
          ataopts.smart_selftest_type = SELECTIVE_SELF_TEST;
        }
      } else if (!strncmp(optarg, "scttempint", sizeof("scstempint")-1)) {
        snprintf(extraerror, sizeof(extraerror), "-t scttempint is no longer supported, use -l scttempint instead\n");
        badarg = true;
      } else if (!strncmp(optarg, "vendor,", sizeof("vendor,")-1)) {
        unsigned subcmd = ~0U; int n = -1;
        if (!(   sscanf(optarg, "%*[a-z],0x%x%n", &subcmd, &n) == 1
              && subcmd <= 0xff && n == (int)strlen(optarg))) {
          snprintf(extraerror, sizeof(extraerror), "Option -t vendor,0xNN syntax error\n");
          badarg = true;
        }
        else
          ataopts.smart_selftest_type = subcmd;
      } else {
        badarg = true;
      }
      break;
    case 'C':
      captive = true;
      break;
    case 'X':
      testcnt++;
      scsiopts.smart_selftest_abort = true;
      ataopts.smart_selftest_type = ABORT_SELF_TEST;
      break;
    case 'n':
      // skip disk check if in low-power mode
      if (!strcmp(optarg, "never")) {
        ataopts.powermode = 1; // do not skip, but print mode
        scsiopts.powermode = 1;
      }
      else {
        int n1 = -1, n2 = -1, n3 = -1, len = strlen(optarg);
        char s[7+1]; unsigned i = FAILPOWER, j = 0;
        sscanf(optarg, "%9[a-z]%n,%u%n,%u%n", s, &n1, &i, &n2, &j, &n3);
        if (!((n1 == len || n2 == len || n3 == len) && i <= 255 && j <= 255))
          badarg = true;
        else if (!strcmp(s, "sleep")) {
          ataopts.powermode = 2;
          scsiopts.powermode = 2;
        } else if (!strcmp(s, "standby")) {
          ataopts.powermode = 3;
          scsiopts.powermode = 3;
        } else if (!strcmp(s, "idle")) {
          ataopts.powermode = 4;
          scsiopts.powermode = 4;
        } else
          badarg = true;

        ataopts.powerexit = i;
        ataopts.powerexit_unsup = (n3 == len ? j : -1);
        scsiopts.powerexit = i;
      }
      break;
    case 'f':
      if (!strcmp(optarg, "old")) {
        ataopts.output_format &= ~ata_print_options::FMT_BRIEF;
        output_format_set = true;
      }
      else if (!strcmp(optarg, "brief")) {
        ataopts.output_format |= ata_print_options::FMT_BRIEF;
        output_format_set = true;
      }
      else if (!strcmp(optarg, "hex"))
        ataopts.output_format |= ata_print_options::FMT_HEX_ID
                              |  ata_print_options::FMT_HEX_VAL;
      else if (!strcmp(optarg, "hex,id"))
        ataopts.output_format |= ata_print_options::FMT_HEX_ID;
      else if (!strcmp(optarg, "hex,val"))
        ataopts.output_format |= ata_print_options::FMT_HEX_VAL;
      else
        badarg = true;
      break;
    case 'B':
      {
        const char * path = optarg;
        if (*path == '+' && path[1])
          path++;
        else
          use_default_db = false;
        if (!read_drive_database(path))
          return FAILCMD;
      }
      break;
    case 'h':
      printing_is_off = false;
      printslogan();
      Usage();
      return 0;

    case 'g':
    case_s_continued: // -s, see above
    case opt_set: // --set
      {
        ataopts.get_set_used = true;
        bool get = (optchar == 'g');
        char name[16+1]; unsigned val;
        int n1 = -1, n2 = -1, n3 = -1, len = strlen(optarg);
        if (sscanf(optarg, "%16[^,=]%n%*[,=]%n%u%n", name, &n1, &n2, &val, &n3) >= 1
            && (n1 == len || (!get && n2 > 0))) {
          bool on  = false;
          bool off = false;
          bool ata = false;
          bool persistent = false;

          if (n2 > 0) {
            int len2 = strlen(optarg + n2);
            char * tmp = strstr(optarg+n2, ",p");
            // handle ",p" in persistent options like: wcache-sct,[ata|on|off],p
            if (tmp && (strlen(tmp) == 2)) {
              persistent = true;
              len2 = strlen(optarg+n2) - 2;

              // the ,p option only works for set of SCT Feature Control command
              if (strcmp(name, "wcache-sct") != 0 &&
                  strcmp(name, "wcreorder") != 0)
                badarg = true;
            }
            on  = !strncmp(optarg+n2, "on", len2);
            off = !strncmp(optarg+n2, "off", len2);
            ata = !strncmp(optarg+n2, "ata", len2);
          }
          if (n3 != len)
            val = ~0U;

          if (get && !strcmp(name, "all")) {
            ataopts.get_aam = ataopts.get_apm = true;
            ataopts.get_security = true;
            ataopts.get_lookahead = ataopts.get_wcache = true;
            ataopts.get_dsn = true;
            scsiopts.get_rcd = scsiopts.get_wce = true;
          }
          else if (!strcmp(name, "aam")) {
            if (get)
              ataopts.get_aam = true;
            else if (off)
              ataopts.set_aam = -1;
            else if (val <= 254)
              ataopts.set_aam = val + 1;
            else {
              snprintf(extraerror, sizeof(extraerror), "Option -s aam,N must have 0 <= N <= 254\n");
              badarg = true;
            }
          }
          else if (!strcmp(name, "apm")) {
            if (get)
              ataopts.get_apm = true;
            else if (off)
              ataopts.set_apm = -1;
            else if (1 <= val && val <= 254)
              ataopts.set_apm = val + 1;
            else {
              snprintf(extraerror, sizeof(extraerror), "Option -s apm,N must have 1 <= N <= 254\n");
              badarg = true;
            }
          }
          else if (!strcmp(name, "lookahead")) {
            if (get) {
              ataopts.get_lookahead = true;
            }
            else if (off)
              ataopts.set_lookahead = -1;
            else if (on)
              ataopts.set_lookahead = 1;
            else
              badarg = true;
          }
          else if (!strcmp(name, "wcreorder")) {
            ataopts.sct_wcache_reorder_set_pers = persistent;
            if (get) {
              ataopts.sct_wcache_reorder_get = true;
            }
            else if (off)
              ataopts.sct_wcache_reorder_set = -1;
            else if (on)
              ataopts.sct_wcache_reorder_set = 1;
            else
              badarg = true;
          }
          else if (!strcmp(name, "wcache-sct")) {
            ataopts.sct_wcache_sct_set_pers = persistent;
            if (get) {
              ataopts.sct_wcache_sct_get = true;
            }
            else if (off)
              ataopts.sct_wcache_sct_set = 3;
            else if (on)
              ataopts.sct_wcache_sct_set = 2;
            else if (ata)
              ataopts.sct_wcache_sct_set = 1;
            else
              badarg = true;
          }
          else if (!strcmp(name, "rcache")) {
            if (get)
              scsiopts.get_rcd = true;
            else if (off)
              scsiopts.set_rcd = -1;
            else if (on)
              scsiopts.set_rcd = 1;
            else
              badarg = true;
          }
          else if (get && !strcmp(name, "security")) {
            ataopts.get_security = true;
          }
          else if (!get && !strcmp(optarg, "security-freeze")) {
            ataopts.set_security_freeze = true;
          }
          else if (!get && !strcmp(optarg, "standby,now")) {
              ataopts.set_standby_now = true;
              scsiopts.set_standby_now = true;
          }
          else if (!get && !strcmp(name, "standby")) {
            if (off) {
              ataopts.set_standby = 0 + 1;
              scsiopts.set_standby = 0 + 1;
            } else if (val <= 255) {
              ataopts.set_standby = val + 1;
              scsiopts.set_standby = val + 1;
            } else {
              snprintf(extraerror, sizeof(extraerror), "Option -s standby,N must have 0 <= N <= 255\n");
              badarg = true;
            }
          }
          else if (!strcmp(name, "wcache")) {
            if (get) {
              ataopts.get_wcache = true;
              scsiopts.get_wce = true;
            }
            else if (off) {
              ataopts.set_wcache = -1;
              scsiopts.set_wce = -1;
            }
            else if (on) {
              ataopts.set_wcache = 1;
              scsiopts.set_wce = 1;
            }
            else
              badarg = true;
          }
          else if (!strcmp(name, "dsn")) {
            if (get) {
              ataopts.get_dsn = true;
            }
            else if (off) {
              ataopts.set_dsn = -1;
            }
            else if (on) {
              ataopts.set_dsn = 1;
            }
            else
              badarg = true;
          }
          else
            badarg = true;
        }
        else
          badarg = true;
      }
      break;

    case opt_scan:
    case opt_scan_open:
      scan = optchar;
      break;

    case 'j':
      {
        print_as_json = true;
        print_as_json_options.pretty = true;
        print_as_json_options.sorted = false;
        print_as_json_options.format = 0;
        print_as_json_output = false;
        print_as_json_impl = print_as_json_unimpl = false;
        bool json_verbose = false;
        if (optarg_is_set) {
          for (int i = 0; optarg[i]; i++) {
            switch (optarg[i]) {
              case 'c': print_as_json_options.pretty = false; break;
              case 'g': print_as_json_options.format = 'g'; break;
              case 'i': print_as_json_impl = true; break;
              case 'o': print_as_json_output = true; break;
              case 's': print_as_json_options.sorted = true; break;
              case 'u': print_as_json_unimpl = true; break;
              case 'v': json_verbose = true; break;
              case 'y': print_as_json_options.format = 'y'; break;
              default: badarg = true;
            }
          }
        }
        js_initialize(argc, argv, json_verbose);
      }
      break;

    case '?':
    default:
      printing_is_off = false;
      printslogan();
      // Point arg to the argument in which this option was found.
      arg = argv[optind-1];
      // Check whether the option is a long option that doesn't map to -h.
      if (arg[1] == '-' && optchar != 'h') {
        // Iff optopt holds a valid option then argument must be missing.
        if (optopt && (optopt > '~' || strchr(shortopts, optopt))) {
          jerr("=======> ARGUMENT REQUIRED FOR OPTION: %s\n", arg+2);
          printvalidarglistmessage(optopt);
        } else
          jerr("=======> UNRECOGNIZED OPTION: %s\n",arg+2);
	if (extraerror[0])
	  pout("=======> %s", extraerror);
        UsageSummary();
        return FAILCMD;
      }
      if (0 < optopt && optopt < '~') {
        // Iff optopt holds a valid option then argument must be
        // missing.  Note (BA) this logic seems to fail using Solaris
        // getopt!
        if (strchr(shortopts, optopt) != NULL) {
          jerr("=======> ARGUMENT REQUIRED FOR OPTION: %c\n", optopt);
          printvalidarglistmessage(optopt);
        } else
          jerr("=======> UNRECOGNIZED OPTION: %c\n",optopt);
	if (extraerror[0])
	  pout("=======> %s", extraerror);
        UsageSummary();
        return FAILCMD;
      }
      Usage();
      return 0;
    } // closes switch statement to process command-line options
    
    // Check to see if option had an unrecognized or incorrect argument.
    if (badarg) {
      printslogan();
      // It would be nice to print the actual option name given by the user
      // here, but we just print the short form.  Please fix this if you know
      // a clean way to do it.
      char optstr[] = { (char)optchar, 0 };
      jerr("=======> INVALID ARGUMENT TO -%s: %s\n",
        (optchar == opt_identify ? "-identify" :
         optchar == opt_set ? "-set" :
         optchar == opt_smart ? "-smart" :
         optchar == 'j' ? "-json" : optstr), optarg);
      printvalidarglistmessage(optchar);
      if (extraerror[0])
	pout("=======> %s", extraerror);
      UsageSummary();
      return FAILCMD;
    }
  }

  // Special handling of --scan, --scanopen
  if (scan) {
    // Read or init drive database to allow USB ID check.
    if (!init_drive_database(use_default_db))
      return FAILCMD;
    scan_devices(scan_types, (scan == opt_scan_open), argv + optind);
    return 0;
  }

  // At this point we have processed all command-line options.  If the
  // print output is switchable, then start with the print output
  // turned off
  if (printing_is_switchable)
    printing_is_off = true;

  // Check for multiple -d TYPE options
  if (scan_types.size() > 1) {
    printing_is_off = false;
    printslogan();
    jerr("ERROR: multiple -d TYPE options are only allowed with --scan\n");
    UsageSummary();
    return FAILCMD;
  }

  // error message if user has asked for more than one test
  if (testcnt > 1) {
    printing_is_off = false;
    printslogan();
    jerr("\nERROR: smartctl can only run a single test type (or abort) at a time.\n");
    UsageSummary();
    return FAILCMD;
  }

  // error message if user has set selective self-test options without
  // asking for a selective self-test
  if (   (ataopts.smart_selective_args.pending_time || ataopts.smart_selective_args.scan_after_select)
      && !ataopts.smart_selective_args.num_spans) {
    printing_is_off = false;
    printslogan();
    if (ataopts.smart_selective_args.pending_time)
      jerr("\nERROR: smartctl -t pending,N must be used with -t select,N-M.\n");
    else
      jerr("\nERROR: smartctl -t afterselect,(on|off) must be used with -t select,N-M.\n");
    UsageSummary();
    return FAILCMD;
  }

  // If captive option was used, change test type if appropriate.
  if (captive)
    switch (ataopts.smart_selftest_type) {
      case SHORT_SELF_TEST:
        ataopts.smart_selftest_type = SHORT_CAPTIVE_SELF_TEST;
        scsiopts.smart_short_selftest     = false;
        scsiopts.smart_short_cap_selftest = true;
        break;
      case EXTEND_SELF_TEST:
        ataopts.smart_selftest_type = EXTEND_CAPTIVE_SELF_TEST;
        scsiopts.smart_extend_selftest     = false;
        scsiopts.smart_extend_cap_selftest = true;
        break;
      case CONVEYANCE_SELF_TEST:
        ataopts.smart_selftest_type = CONVEYANCE_CAPTIVE_SELF_TEST;
        break;
      case SELECTIVE_SELF_TEST:
        ataopts.smart_selftest_type = SELECTIVE_CAPTIVE_SELF_TEST;
        break;
    }

  // From here on, normal operations...
  printslogan();
  
  // Warn if the user has provided no device name
  if (argc-optind<1){
    jerr("ERROR: smartctl requires a device name as the final command-line argument.\n\n");
    UsageSummary();
    return FAILCMD;
  }
  
  // Warn if the user has provided more than one device name
  if (argc-optind>1){
    int i;
    jerr("ERROR: smartctl takes ONE device name as the final command-line argument.\n");
    pout("You have provided %d device names:\n",argc-optind);
    for (i=0; i<argc-optind; i++)
      pout("%s\n",argv[optind+i]);
    UsageSummary();
    return FAILCMD;
  }

  // Read or init drive database
  if (!init_drive_database(use_default_db))
    return FAILCMD;

  // No error, continue in main_worker()
  return -1;
}

// Printing functions

__attribute_format_printf(3, 0)
static void vjpout(bool is_js_impl, const char * msg_severity,
                   const char *fmt, va_list ap)
{
  if (!print_as_json) {
    // Print out directly
    vprintf(fmt, ap);
    fflush(stdout);
  }
  else {
    // Add lines to JSON output
    static char buf[1024];
    static char * bufnext = buf;
    vsnprintf(bufnext, sizeof(buf) - (bufnext - buf), fmt, ap);
    for (char * p = buf, *q; ; p = q) {
      if (!(q = strchr(p, '\n'))) {
        // Keep remaining line for next call
        for (bufnext = buf; *p; bufnext++, p++)
          *bufnext = *p;
        break;
      }
      *q++ = 0; // '\n' -> '\0'

      static int lineno = 0;
      lineno++;
      if (print_as_json_output) {
        // Collect full output in array
        static int outindex = 0;
        jglb["smartctl"]["output"][outindex++] = p;
      }
      if (!*p)
        continue; // Skip empty line

      if (msg_severity) {
        // Collect non-empty messages in array
        static int errindex = 0;
        json::ref jref = jglb["smartctl"]["messages"][errindex++];
        jref["string"] = p;
        jref["severity"] = msg_severity;
      }

      if (   ( is_js_impl && print_as_json_impl  )
          || (!is_js_impl && print_as_json_unimpl)) {
        // Add (un)implemented non-empty lines to global object
        jglb[strprintf("smartctl_%04d_%c", lineno,
                     (is_js_impl ? 'i' : 'u')).c_str()] = p;
      }
    }
  }
}

// Default: print to stdout
// --json: ignore
// --json=o: append to "output" array
// --json=u: add "smartctl_NNNN_u" element(s)
void pout(const char *fmt, ...)
{
  if (printing_is_off)
    return;
  if (print_as_json && !(print_as_json_output
      || print_as_json_impl || print_as_json_unimpl))
    return;

  va_list ap;
  va_start(ap, fmt);
  vjpout(false, 0, fmt, ap);
  va_end(ap);
}

// Default: Print to stdout
// --json: ignore
// --json=o: append to "output" array
// --json=i: add "smartctl_NNNN_i" element(s)
void jout(const char *fmt, ...)
{
  if (printing_is_off)
    return;
  if (print_as_json && !(print_as_json_output
      || print_as_json_impl || print_as_json_unimpl))
    return;

  va_list ap;
  va_start(ap, fmt);
  vjpout(true, 0, fmt, ap);
  va_end(ap);
}

// Default: print to stdout
// --json: append to "messages"
// --json=o: append to "output" array
// --json=i: add "smartctl_NNNN_i" element(s)
void jinf(const char *fmt, ...)
{
  if (printing_is_off)
    return;

  va_list ap;
  va_start(ap, fmt);
  vjpout(true, "information", fmt, ap);
  va_end(ap);
}

void jwrn(const char *fmt, ...)
{
  if (printing_is_off)
    return;

  va_list ap;
  va_start(ap, fmt);
  vjpout(true, "warning", fmt, ap);
  va_end(ap);
}

void jerr(const char *fmt, ...)
{
  if (printing_is_off)
    return;

  va_list ap;
  va_start(ap, fmt);
  vjpout(true, "error", fmt, ap);
  va_end(ap);
}

static char startup_datetime_buf[DATEANDEPOCHLEN];

// Print smartctl start-up date and time and timezone
void jout_startup_datetime(const char *prefix)
{
  jout("%s%s\n", prefix, startup_datetime_buf);
}

// Globals to set failuretest() policy
bool failuretest_conservative = false;
unsigned char failuretest_permissive = 0;

// Compares failure type to policy in effect, and either exits or
// simply returns to the calling routine.
// Used in ataprint.cpp and scsiprint.cpp.
void failuretest(failure_type type, int returnvalue)
{
  // If this is an error in an "optional" SMART command
  if (type == OPTIONAL_CMD) {
    if (!failuretest_conservative)
      return;
    pout("An optional SMART command failed: exiting. Remove '-T conservative' option to continue.\n");
    throw int(returnvalue);
  }

  // If this is an error in a "mandatory" SMART command
  if (type == MANDATORY_CMD) {
    if (failuretest_permissive--)
      return;
    pout("A mandatory SMART command failed: exiting. To continue, add one or more '-T permissive' options.\n");
    throw int(returnvalue);
  }

  throw std::logic_error("failuretest: Unknown type");
}

// Used to warn users about invalid checksums. Called from atacmds.cpp.
// Action to be taken may be altered by the user.
void checksumwarning(const char * string)
{
  // user has asked us to ignore checksum errors
  if (checksum_err_mode == CHECKSUM_ERR_IGNORE)
    return;

  pout("Warning! %s error: invalid SMART checksum.\n", string);

  // user has asked us to fail on checksum errors
  if (checksum_err_mode == CHECKSUM_ERR_EXIT)
    throw int(FAILSMART);
}

// Return info string about device protocol
static const char * get_protocol_info(const smart_device * dev)
{
  switch (   (int)dev->is_ata()
          | ((int)dev->is_scsi() << 1)
          | ((int)dev->is_nvme() << 2)) {
    case 0x1: return "ATA";
    case 0x2: return "SCSI";
    case 0x3: return "ATA+SCSI";
    case 0x4: return "NVMe";
    default:  return "Unknown";
  }
}

// Add JSON device info
static void js_device_info(const json::ref & jref, const smart_device * dev)
{
  jref["name"] = dev->get_dev_name();
  jref["info_name"] = dev->get_info_name();
  jref["type"] = dev->get_dev_type();
  jref["protocol"] = get_protocol_info(dev);
}

// Device scan
// smartctl [-d type] --scan[-open] -- [PATTERN] [smartd directive ...]
void scan_devices(const smart_devtype_list & types, bool with_open, char ** argv)
{
  bool dont_print = !(ata_debugmode || scsi_debugmode || nvme_debugmode);

  const char * pattern = 0;
  int ai = 0;
  if (argv[ai] && argv[ai][0] != '-')
    pattern = argv[ai++];

  smart_device_list devlist;
  printing_is_off = dont_print;
  bool ok = smi()->scan_smart_devices(devlist, types, pattern);
  printing_is_off = false;

  if (!ok) {
    pout("# scan_smart_devices: %s\n", smi()->get_errmsg());
    return;
  }

  for (unsigned i = 0; i < devlist.size(); i++) {
    smart_device_auto_ptr dev( devlist.release(i) );
    json::ref jref = jglb["devices"][i];

    if (with_open) {
      printing_is_off = dont_print;
      dev.replace ( dev->autodetect_open() );
      printing_is_off = false;
    }

    js_device_info(jref, dev.get());

    if (with_open && !dev->is_open()) {
      jout("# %s -d %s # %s, %s device open failed: %s\n", dev->get_dev_name(),
           dev->get_dev_type(), dev->get_info_name(),
           get_protocol_info(dev.get()), dev->get_errmsg());
      jref["open_error"] = dev->get_errmsg();
      continue;
    }

    jout("%s -d %s", dev->get_dev_name(), dev->get_dev_type());
    if (!argv[ai])
      jout(" # %s, %s device\n", dev->get_info_name(), get_protocol_info(dev.get()));
    else {
      for (int j = ai; argv[j]; j++)
        jout(" %s", argv[j]);
      jout("\n");
    }

    if (dev->is_open())
      dev->close();
  }
}

// Main program without exception handling
static int main_worker(int argc, char **argv)
{
  // Throw if runtime environment does not match compile time test.
  check_config();

  // Initialize interface
  smart_interface::init();
  if (!smi())
    return 1;

  // Parse input arguments
  const char * type = 0;
  ata_print_options ataopts;
  scsi_print_options scsiopts;
  nvme_print_options nvmeopts;
  bool print_type_only = false;
  {
    int status = parse_options(argc, argv, type, ataopts, scsiopts, nvmeopts, print_type_only);
    if (status >= 0)
      return status;
  }

  // Store formatted current time for jout_startup_datetime()
  // Output as JSON regardless of '-i' option
  {
    time_t now = time(nullptr);
    dateandtimezoneepoch(startup_datetime_buf, now);
    jglb["local_time"] += { {"time_t", now}, {"asctime", startup_datetime_buf} };
  }

  const char * name = argv[argc-1];

  smart_device_auto_ptr dev;
  if (!strcmp(name,"-")) {
    // Parse "smartctl -r ataioctl,2 ..." output from stdin
    if (type || print_type_only) {
      pout("-d option is not allowed in conjunction with device name \"-\".\n");
      UsageSummary();
      return FAILCMD;
    }
    dev = get_parsed_ata_device(smi(), name);
  }
  else
    // get device of appropriate type
    dev = smi()->get_smart_device(name, type);

  if (!dev) {
    jerr("%s: %s\n", name, smi()->get_errmsg());
    if (type)
      printvalidarglistmessage('d');
    else
      pout("Please specify device type with the -d option.\n");
    UsageSummary();
    return FAILCMD;
  }

  if (print_type_only)
    // Report result of first autodetection
    pout("%s: Device of type '%s' [%s] detected\n",
         dev->get_info_name(), dev->get_dev_type(), get_protocol_info(dev.get()));

  if (dev->is_ata() && ataopts.powermode>=2 && dev->is_powered_down()) {
    jinf("Device is in STANDBY (OS) mode, exit(%d)\n", ataopts.powerexit);
    return ataopts.powerexit;
  }

  // Open device
  {
    // Save old info
    smart_device::device_info oldinfo = dev->get_info();

    // Open with autodetect support, may return 'better' device
    dev.replace( dev->autodetect_open() );

    // Report if type has changed
    if (   (ata_debugmode || scsi_debugmode || nvme_debugmode || print_type_only)
        && oldinfo.dev_type != dev->get_dev_type()                               )
      pout("%s: Device open changed type from '%s' to '%s'\n",
        dev->get_info_name(), oldinfo.dev_type.c_str(), dev->get_dev_type());
  }
  if (!dev->is_open()) {
    jerr("Smartctl open device: %s failed: %s\n", dev->get_info_name(), dev->get_errmsg());
    return FAILDEV;
  }

  // Add JSON info similar to --scan output
  js_device_info(jglb["device"], dev.get());

  // now call appropriate ATA or SCSI routine
  int retval = 0;
  if (print_type_only)
    jout("%s: Device of type '%s' [%s] opened\n",
         dev->get_info_name(), dev->get_dev_type(), get_protocol_info(dev.get()));
  else if (dev->is_ata())
    retval = ataPrintMain(dev->to_ata(), ataopts);
  else if (dev->is_scsi())
    retval = scsiPrintMain(dev->to_scsi(), scsiopts);
  else if (dev->is_nvme())
    retval = nvmePrintMain(dev->to_nvme(), nvmeopts);
  else
    // we should never fall into this branch!
    pout("%s: Neither ATA, SCSI nor NVMe device\n", dev->get_info_name());

  dev->close();
  return retval;
}


// Main program
int main(int argc, char **argv)
{
  int status;
  bool badcode = false;

  try {
    try {
      // Do the real work ...
      status = main_worker(argc, argv);
    }
    catch (int ex) {
      // Exit status from checksumwarning() and failuretest() arrives here
      status = ex;
    }
    // Print JSON if enabled
    if (jglb.has_uint128_output())
      jglb["smartctl"]["uint128_precision_bits"] = uint128_to_str_precision_bits();
    jglb["smartctl"]["exit_status"] = status;
    jglb.print(stdout, print_as_json_options);
  }
  catch (const std::bad_alloc & /*ex*/) {
    // Memory allocation failed (also thrown by std::operator new)
    printf("Smartctl: Out of memory\n");
    status = FAILCMD;
  }
  catch (const std::exception & ex) {
    // Other fatal errors
    printf("Smartctl: Exception: %s\n", ex.what());
    badcode = true;
    status = FAILCMD;
  }

  // Check for remaining device objects
  if (smart_device::get_num_objects() != 0) {
    printf("Smartctl: Internal Error: %d device object(s) left at exit.\n",
           smart_device::get_num_objects());
    badcode = true;
    status = FAILCMD;
  }

  if (badcode)
     printf("Please inform " PACKAGE_BUGREPORT ", including output of smartctl -V.\n");

  return status;
}
<|MERGE_RESOLUTION|>--- conflicted
+++ resolved
@@ -178,13 +178,8 @@
 "        Show device log. TYPE: error, selftest, selective, directory[,g|s],\n"
 "        xerror[,N][,error], xselftest[,N][,selftest], background,\n"
 "        sasphy[,reset], sataphy[,reset], scttemp[sts,hist],\n"
-<<<<<<< HEAD
-"        scttempint,N[,p], scterc[,N,M], devstat[,N], defects[,N], ssd,\n"
-"        gplog,N[,RANGE], smartlog,N[,RANGE], nvmelog,N,SIZE, farm\n\n"
-=======
 "        scttempint,N[,p], scterc[,N,M][,p|reset], devstat[,N], defects[,N],\n"
-"        ssd, gplog,N[,RANGE], smartlog,N[,RANGE], nvmelog,N,SIZE\n\n"
->>>>>>> 6ed6b1a0
+"        ssd, gplog,N[,RANGE], smartlog,N[,RANGE], nvmelog,N,SIZE, farm\n\n"
 "  -v N,OPTION , --vendorattribute=N,OPTION                            (ATA)\n"
 "        Set display OPTION for vendor Attribute N (see man page)\n\n"
 "  -F TYPE, --firmwarebug=TYPE                                         (ATA)\n"
@@ -250,15 +245,9 @@
            "xerror[,N][,error], xselftest[,N][,selftest], "
            "background, sasphy[,reset], sataphy[,reset], "
            "scttemp[sts,hist], scttempint,N[,p], "
-<<<<<<< HEAD
-           "scterc[,N,M], devstat[,N], defects[,N], ssd, "
-           "gplog,N[,RANGE], smartlog,N[,RANGE], "
-           "nvmelog,N,SIZE, farm";
-=======
            "scterc[,N,M][,p|reset], devstat[,N], defects[,N], "
            "ssd, gplog,N[,RANGE], smartlog,N[,RANGE], "
-           "nvmelog,N,SIZE";
->>>>>>> 6ed6b1a0
+           "nvmelog,N,SIZE, farm";
   case 'P':
     return "use, ignore, show, showall";
   case 't':
