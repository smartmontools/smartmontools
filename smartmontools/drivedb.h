--- conflicted
+++ resolved
@@ -68,11 +68,7 @@
 /*
 const drive_settings builtin_knowndrives[] = {
  */
-<<<<<<< HEAD
-  { "VERSION: 6.4/5405 2022-08-07 17:10:06 $Id: drivedb.h 5406 2022-08-07 17:22:31Z chrfranke $",
-=======
-  { "VERSION: 7.3 $Id: drivedb.h 5415 2022-11-01 16:15:27Z chrfranke $",
->>>>>>> 22f25066
+  { "VERSION: 6.4/5405 2022-08-07 17:10:06 $Id: drivedb.h 5416 2022-11-01 16:26:44Z chrfranke $",
     "-", "-",
     "Version information",
     ""
