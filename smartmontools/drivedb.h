--- conflicted
+++ resolved
@@ -58,11 +58,7 @@
 /*
 const drive_settings builtin_knowndrives[] = {
  */
-<<<<<<< HEAD
-  { "$Id: drivedb.h 3092 2010-04-28 12:30:24Z chrfranke $",
-=======
-  { "$Id: drivedb.h 3102 2010-05-04 17:44:15Z chrfranke $",
->>>>>>> d50437b8
+  { "$Id: drivedb.h 3103 2010-05-04 17:49:29Z chrfranke $",
     "-", "-",
     "This is a dummy entry to hold the SVN-Id of drivedb.h",
     ""
