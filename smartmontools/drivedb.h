--- conflicted
+++ resolved
@@ -75,11 +75,7 @@
 /*
 const drive_settings builtin_knowndrives[] = {
  */
-<<<<<<< HEAD
-  { "$Id: drivedb.h 3975 2014-07-25 19:11:53Z chrfranke $",
-=======
-  { "$Id: drivedb.h 3991 2014-10-06 08:49:11Z samm2 $",
->>>>>>> 47656547
+  { "$Id: drivedb.h 3992 2014-10-06 12:11:38Z chrfranke $",
     "-", "-",
     "This is a dummy entry to hold the SVN-Id of drivedb.h",
     ""
