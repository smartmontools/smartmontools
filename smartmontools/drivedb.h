/*
 * drivedb.h - smartmontools 5.41-5.42 drive database file
 *
 * Home page of code is: https://www.smartmontools.org
 *
 * Copyright (C) 2003-11 Philip Williams, Bruce Allen
 * Copyright (C) 2008-20 Christian Franke
 *
 * SPDX-License-Identifier: GPL-2.0-or-later
 */

/*
 * Structure used to store drive database entries:
 *
 * struct drive_settings {
 *   const char * modelfamily;
 *   const char * modelregexp;
 *   const char * firmwareregexp;
 *   const char * warningmsg;
 *   const char * presets;
 * };
 *
 * The elements are used in the following ways:
 *
 *  modelfamily     Informal string about the model family/series of a
 *                  device. Set to "" if no info (apart from device id)
 *                  known.  The entry is ignored if this string starts with
 *                  a dollar sign.  Must not start with "USB:", see below.
 *  modelregexp     POSIX extended regular expression to match the model of
 *                  a device.  This should never be "".
 *  firmwareregexp  POSIX extended regular expression to match a devices's
 *                  firmware.  This is optional and should be "" if it is not
 *                  to be used.  If it is nonempty then it will be used to
 *                  narrow the set of devices matched by modelregexp.
 *  warningmsg      A message that may be displayed for matching drives.  For
 *                  example, to inform the user that they may need to apply a
 *                  firmware patch.
 *  presets         String with vendor-specific attribute ('-v') and firmware
 *                  bug fix ('-F') options.  Same syntax as in smartctl command
 *                  line.  The user's own settings override these.
 *
 * The regular expressions for drive model and firmware must match the full
 * string.  The effect of "^FULLSTRING$" is identical to "FULLSTRING".
 * The form ".*SUBSTRING.*" can be used if substring match is desired.
 *
 * The table will be searched from the start to end or until the first match,
 * so the order in the table is important for distinct entries that could match
 * the same drive.
 *
 *
 * Format for USB ID entries:
 *
 *  modelfamily     String with format "USB: DEVICE; BRIDGE" where
 *                  DEVICE is the name of the device and BRIDGE is
 *                  the name of the USB bridge.  Both may be empty
 *                  if no info known.
 *  modelregexp     POSIX extended regular expression to match the USB
 *                  vendor:product ID in hex notation ("0x1234:0xabcd").
 *                  This should never be "".
 *  firmwareregexp  POSIX extended regular expression to match the USB
 *                  bcdDevice info.  Only compared during search if other
 *                  entries with same USB vendor:product ID exist.
 *  warningmsg      Not used yet.
 *  presets         String with one device type ('-d') option.
 *
 */

/*
const drive_settings builtin_knowndrives[] = {
 */
<<<<<<< HEAD
  { "$Id: drivedb.h 5137 2020-12-20 15:57:09Z chrfranke $",
=======
  { "$Id: drivedb.h 5150 2020-12-29 16:55:11Z chrfranke $",
>>>>>>> f81a55e9
    "-", "-",
    "This is a dummy entry to hold the SVN-Id of drivedb.h",
    ""
  /* Default settings:
    "-v 1,raw48,Raw_Read_Error_Rate "
    "-v 2,raw48,Throughput_Performance "
    "-v 3,raw16(avg16),Spin_Up_Time "
    "-v 4,raw48,Start_Stop_Count "
    "-v 5,raw16(raw16),Reallocated_Sector_Ct "
    "-v 6,raw48,Read_Channel_Margin "
    "-v 7,raw48,Seek_Error_Rate "
    "-v 8,raw48,Seek_Time_Performance "
    "-v 9,raw24(raw8),Power_On_Hours " // smartmontools <= r3527: raw48
    "-v 10,raw48,Spin_Retry_Count "
    "-v 11,raw48,Calibration_Retry_Count "
    "-v 12,raw48,Power_Cycle_Count "
    "-v 13,raw48,Read_Soft_Error_Rate "
    //  14-174 Unknown_Attribute
    "-v 175,raw48,Program_Fail_Count_Chip "
    "-v 176,raw48,Erase_Fail_Count_Chip "
    "-v 177,raw48,Wear_Leveling_Count "
    "-v 178,raw48,Used_Rsvd_Blk_Cnt_Chip "
    "-v 179,raw48,Used_Rsvd_Blk_Cnt_Tot "
    "-v 180,raw48,Unused_Rsvd_Blk_Cnt_Tot "
    "-v 181,raw48,Program_Fail_Cnt_Total "
    "-v 182,raw48,Erase_Fail_Count_Total "
    "-v 183,raw48,Runtime_Bad_Block "
    "-v 184,raw48,End-to-End_Error "
    //  185-186 Unknown_Attribute
    "-v 187,raw48,Reported_Uncorrect "
    "-v 188,raw48,Command_Timeout "
    "-v 189,raw48,High_Fly_Writes "
    "-v 190,tempminmax,Airflow_Temperature_Cel "
    "-v 191,raw48,G-Sense_Error_Rate "
    "-v 192,raw48,Power-Off_Retract_Count "
    "-v 193,raw48,Load_Cycle_Count "
    "-v 194,tempminmax,Temperature_Celsius "
    "-v 195,raw48,Hardware_ECC_Recovered "
    "-v 196,raw16(raw16),Reallocated_Event_Count "
    "-v 197,raw48,Current_Pending_Sector "
    "-v 198,raw48,Offline_Uncorrectable "
    "-v 199,raw48,UDMA_CRC_Error_Count "
    "-v 200,raw48,Multi_Zone_Error_Rate "
    "-v 201,raw48,Soft_Read_Error_Rate "
    "-v 202,raw48,Data_Address_Mark_Errs "
    "-v 203,raw48,Run_Out_Cancel "
    "-v 204,raw48,Soft_ECC_Correction "
    "-v 205,raw48,Thermal_Asperity_Rate "
    "-v 206,raw48,Flying_Height "
    "-v 207,raw48,Spin_High_Current "
    "-v 208,raw48,Spin_Buzz "
    "-v 209,raw48,Offline_Seek_Performnce "
    //  210-219 Unknown_Attribute
    "-v 220,raw48,Disk_Shift "
    "-v 221,raw48,G-Sense_Error_Rate "
    "-v 222,raw48,Loaded_Hours "
    "-v 223,raw48,Load_Retry_Count "
    "-v 224,raw48,Load_Friction "
    "-v 225,raw48,Load_Cycle_Count "
    "-v 226,raw48,Load-in_Time "
    "-v 227,raw48,Torq-amp_Count "
    "-v 228,raw48,Power-off_Retract_Count "
    //  229 Unknown_Attribute
    "-v 230,raw48,Head_Amplitude "
    "-v 231,raw48,Temperature_Celsius "
    "-v 232,raw48,Available_Reservd_Space "
    "-v 233,raw48,Media_Wearout_Indicator "
    //  234-239 Unknown_Attribute
    "-v 240,raw48,Head_Flying_Hours "
    "-v 241,raw48,Total_LBAs_Written "
    "-v 242,raw48,Total_LBAs_Read "
    //  243-249 Unknown_Attribute
    "-v 250,raw48,Read_Error_Retry_Rate "
    //  251-253 Unknown_Attribute
    "-v 254,raw48,Free_Fall_Sensor "
  */
  },
  { "Swissbit C440 Industrial CompactFlash Card",
    // spec v1.23 found at http://www.farnell.com/datasheets/1821167.pdf
    // tested with SFCF4096H2BU4TO-I-MS-527-STD
    "SFCF(2048|4096|8192|16GB|32GB|64GB)H[0-9]BU[24]TO-(C|I)-(MS|QT|NU)-5[0-9]7-STD",
    "", "",
    "-v 196,raw24/raw24,Spare_Blocks "
    "-v 213,raw24/raw24,Spare_Blocks_Worst_Chip "
    "-v 229,raw48,Erase_Count "
    "-v 203,raw48,Total_ECC_Errors "
    "-v 232,raw48,Total_Number_of_Reads "
    "-v 214,raw48,Reserved_Attribute " // Spec says "to be determined"
    "-v 215,raw48,Current_TRIM_Percent "
  },
  { "Swissbit X-600m Series Industrial mSATA SSD",
    // spec v1.06 found at https://www.mouser.com/pdfdocs/Swissbit_X-600m_Datasheet.pdf
    // tested with SFSA016GU1AA2TO-I-DB-216-STD
    "SFSA(008|016|032|064|128)GU[0-9]AA[124]TO-(C|I)-(DB|QC|NC)-2[0-9]6-STD",
    "", "",
  //"-v 1,raw48,Raw_Read_Error_Rate "
  //"-v 5,raw16(raw16),Reallocated_Sector_Ct "
  //"-v 9,raw24(raw8),Power_On_Hours "
  //"-v 12,raw48,Power_Cycle_Count "
    "-v 160,raw48,Uncorrectable_Error_Cnt "
    "-v 161,raw48,Spare_Blocks_Remaining "
    "-v 163,raw48,Initial_Bad_Block_Count "
    "-v 164,raw48,Total_Erase_Count "
    "-v 165,raw48,Max_Erase_Count "
    "-v 166,raw48,Min_Erase_Count "
    "-v 167,raw48,Average_Erase_Count "
    "-v 168,raw48,Max_Erase_Count_of_Spec "
    "-v 169,raw48,Power_On_Uncorr_Err_Cnt "
    "-v 192,raw48,Init_Spare_Blocks_Avail "
    "-v 193,raw48,Dynamic_Remaps "
  //"-v 194,tempminmax,Temperature_Celsius "
  //"-v 195,raw48,Hardware_ECC_Recovered "
  //"-v 196,raw16(raw16),Reallocated_Event_Count "
  //"-v 198,raw48,Offline_Uncorrectable "
    "-v 199,raw48,SATA_CRC_Error_Count "
    "-v 215,raw48,TRIM_Count "
    "-v 235,hex48,Flash_Writes_LBAs_Low "
    "-v 237,hex48,Flash_Writes_LBAs_High "
    "-v 241,hex48,Total_LBAs_Written_Low "
    "-v 242,hex48,Total_LBAs_Read_Low "
    "-v 243,hex48,Total_LBAs_Written_High "
    "-v 244,hex48,Total_LBAs_Read_High "
    "-v 248,raw48,Perc_Rated_Life_Remain "
    "-v 249,raw48,Spares_Remaining_Perc "
  },
  { "Apacer SDM4 Series SSD Module",
    "(2|4|8|16|32|64)GB SATA Flash Drive", // tested with APSDM002G15AN-CT/SFDDA01C and SFI2101D
    "SF(DDA01C|I2101D)",
    "",
    "-v 160,raw48,Initial_Bad_Block_Count "
    "-v 161,raw48,Bad_Block_Count "
    "-v 162,raw48,Spare_Block_Count "
    "-v 163,raw48,Max_Erase_Count "
    "-v 164,raw48,Average_Erase_Count "
    "-v 165,raw48,Average_Erase_Count " // could be wrong
  },
  { "Apacer SDM5/5A/5A-M Series SSD Module",
    "(1|2|4|8|16|32|64)GB SATA Flash Drive", // tested with APSDM016GA2AN-PTM1/SFDK004A,
      // APSDM016GA3AN-ATM/SFDE001A, APSDM004G13AN-AT/SFDE001A
    "SF(DK004A|DE001A)",
    "",
  //"-v 9,raw24(raw8),Power_On_Hours "
  //"-v 12,raw48,Power_Cycle_Count "
    "-v 163,raw48,Max_Erase_Count "
    "-v 164,raw48,Average_Erase_Count "
    "-v 166,raw48,Grown_Bad_Block_Count "
    "-v 167,raw48,SSD_Write_Protect_Mode "
    "-v 168,raw48,SATA_PHY_Err_Ct "
    "-v 175,raw48,Bad_Cluster_Table_Count "
    "-v 192,raw48,Unexpect_Power_Loss_Ct "
  //"-v 194,tempminmax,Temperature_Celsius "
  //"-v 241,raw48,Total_LBAs_Written "
  },
  { "Apacer AS340 SSDs",
    "Apacer AS340 (120|240|480|960)GB", // tested with Apacer AS340 120GB/AP612PE0
    "", "",
  //"-v 9,raw24(raw8),Power_On_Hours "
  //"-v 12,raw48,Power_Cycle_Count "
    "-v 163,raw48,Max_Erase_Count "
    "-v 164,raw48,Average_Erase_Count "
    "-v 166,raw48,Later_Bad_Block_Count "
    "-v 167,raw48,SSD_Protect_Mode "
    "-v 168,raw48,SATA_PHY_Error_Count "
    "-v 171,raw48,Program_Fail_Count "
    "-v 172,raw48,Erase_Fail_Count "
    "-v 175,raw48,Bad_Cluster_Table_Count "
    "-v 192,raw48,Unexpect_Power_Loss_Ct "
  //"-v 194,tempminmax,Temperature_Celsius "
    "-v 231,raw48,Lifetime_Left "
  //"-v 241,raw48,Total_LBAs_Written "
  },
  { "Apacer SSDs",
    "([1248]|1[056]|20|3[02]|40|60|64|80|12[08]|160|240|256|320|480|512|640|960|1280|1920|3840)(GB|TB) SATA Flash Drive|"
    "S[GH]250-M2[48][02] 128GB SSD", // tested with 120GB SATA Flash Drive/SFMB6130, SH250-M242 128GB SSD/SFMB8120
    "SFM[BC][0-9A-Z][0-9A-Z][1-9A-Z][0-9A-Z]",
    "",
  //"-v 9,raw24(raw8),Power_On_Hours "
  //"-v 12,raw48,Power_Cycle_Count "
    "-v 163,raw48,Maximum_Erase_Count "
    "-v 164,raw48,Average_Erase_Count "
    "-v 166,raw48,Total_Later_Bad_Blk_Ct "
    "-v 167,raw48,SSD_Protect_Mode "
    "-v 168,raw48,SATA_PHY_Error_Count "
    "-v 171,raw48,Program_Fail_Count "
    "-v 172,raw48,Erase_Fail_Count "
    "-v 175,raw48,Bad_Cluster_Table_Ct "
    "-v 192,raw48,Unexpect_Power_Loss_Ct "
  //"-v 194,tempminmax,Temperature_Celsius "
    "-v 231,raw48,Lifetime_Left "
  //"-v 241,raw48,Total_LBAs_Written "
  },
  { "Apple MacBook Air SSD", // probably Toshiba
    "APPLE SSD TS(064|128)E", // tested with APPLE SSD TS064E/TQAABBF0
    "", "",
    "-v 173,raw48,Wear_Leveling_Count " //  ]
    "-v 241,raw48,Host_Writes_GiB "     //  ]  guessed (ticket #655)
    "-v 242,raw48,Host_Reades_GiB "     //  ]
  },
  { "Apple SD/SM/TS...E/F/G SSDs", // SanDisk/Samsung/Toshiba?
    "APPLE SSD (S[DM]|TS)0?(128|256|512|768|1024)[EFG]", // tested with APPLE SSD SD256E/1021AP, SD0128F/A223321
      // APPLE SSD SM768E/CXM90A1Q, SM0512F/UXM2JA1Q, TS0256F/109L0704, SM0512G/BXW1SA0Q, SM1024G/BXW1SA0Q
    "", "",
  //"-v 1,raw48,Raw_Read_Error_Rate "
  //"-v 5,raw16(raw16),Reallocated_Sector_Ct "
  //"-v 9,raw24(raw8),Power_On_Hours "
  //"-v 12,raw48,Power_Cycle_Count "
    "-v 169,raw48,Unknown_Apple_Attrib "
    "-v 173,raw48,Wear_Leveling_Count " // ]
    "-v 174,raw48,Host_Reads_MiB "      // ] guessed (ticket #342), S[DM]*F only
    "-v 175,raw48,Host_Writes_MiB "     // ]
  //"-v 192,raw48,Power-Off_Retract_Count "
  //"-v 194,tempminmax,Temperature_Celsius "
  //"-v 197,raw48,Current_Pending_Sector "
  //"-v 199,raw48,UDMA_CRC_Error_Count "
  //"-v 240,raw48,Unknown_SSD_Attribute "
  },
  { "ATP SATA III aMLC M.2 2242 Embedded SSD",
    "ATP I-Temp M\\.2 2242", // tested with ATP I-Temp M.2 2242/R0822A
    "","",
    "-v 1,raw48,Raw_Read_Error_Count "
  //"-v 5,raw16(raw16),Reallocated_Sector_Ct "
  //"-v 9,raw24(raw8),Power_On_Hours "
  //"-v 12,raw48,Power_Cycle_Count "
    "-v 14,raw48,Device_Raw_Capacity "
    "-v 15,raw48,Device_User_Capacity "
    "-v 16,raw48,Initial_Spare_Blocks "
    "-v 17,raw48,Remaining_Spare_Blocks "
    "-v 100,raw48,Total_Erease_Count "
    "-v 160,raw48,Uncorrectable_Sectors "
    "-v 172,raw48,Block_Erase_Failure "
    "-v 173,raw48,Max_Erase_Count "
    "-v 174,raw48,Unexpected_Power_Cycle "
    "-v 175,raw48,Average_Erase_Count "
    "-v 181,raw48,Program_Fail_Blocks "
    "-v 187,raw48,Reported_UE_Counts "
    "-v 194,raw48,Device_Temperature "
  //"-v 195,raw48,Hardware_ECC_Recovered "
  //"-v 197,raw48,Current_Pending_Sector "
  //"-v 198,raw48,Offline_Uncorrectable "
    "-v 199,raw48,SATA_CRC_Error_Count "
    "-v 202,raw48,Percent_Lifetime_Used "
    "-v 205,raw48,Thermal_Asperity_Rate "
    "-v 231,raw48,Controller_Temperature "
    "-v 234,raw48,Nand_Sectors_Read "
    "-v 235,raw48,Device_Sectors_Written "
    "-v 241,raw48,Nand_Sectors_Written "
    "-v 242,raw48,Device_Bytes_Read "
    "-v 248,raw48,PCT_Life_Remaining "
    "-v 249,raw48,Spare_Block_Remaining "
  },
  { "Crucial/Micron RealSSD C300/P300", // Marvell 88SS9174
    "C300-CTFDDA[AC](064|128|256)MAG|" // tested with C300-CTFDDAC128MAG/0002,
      // C300-CTFDDAC064MAG/0006
    "P300-MTFDDAC(050|100|200)SAL", // tested with P300-MTFDDAC100SAL/0003
    "", "",
  //"-v 1,raw48,Raw_Read_Error_Rate "
  //"-v 5,raw16(raw16),Reallocated_Sector_Ct "
  //"-v 9,raw24(raw8),Power_On_Hours "
  //"-v 12,raw48,Power_Cycle_Count "
    "-v 170,raw48,Grown_Failing_Block_Ct "
    "-v 171,raw48,Program_Fail_Count "
    "-v 172,raw48,Erase_Fail_Count "
    "-v 173,raw48,Wear_Leveling_Count "
    "-v 174,raw48,Unexpect_Power_Loss_Ct "
    "-v 181,raw16,Non4k_Aligned_Access "
    "-v 183,raw48,SATA_Iface_Downshift "
  //"-v 184,raw48,End-to-End_Error "
  //"-v 187,raw48,Reported_Uncorrect "
  //"-v 188,raw48,Command_Timeout "
    "-v 189,raw48,Factory_Bad_Block_Ct "
  //"-v 194,tempminmax,Temperature_Celsius "
  //"-v 195,raw48,Hardware_ECC_Recovered "
  //"-v 196,raw16(raw16),Reallocated_Event_Count "
  //"-v 197,raw48,Current_Pending_Sector "
  //"-v 198,raw48,Offline_Uncorrectable "
  //"-v 199,raw48,UDMA_CRC_Error_Count "
    "-v 202,raw48,Percent_Lifetime_Used "
    "-v 206,raw48,Write_Error_Rate "
  },
  { "Crucial/Micron RealSSD m4/C400/P400", // Marvell 9176, fixed firmware
    "C400-MTFDDA[ACK](064|128|256|512)MAM|"
      // M4-CT032M4SSD3/04MH
    "M4-CT(032|064|128|256|512)M4SSD[123]|" // tested with M4-CT512M4SSD2/0309
    "MTFDDA[AK](064|128|256|512|050|100|200|400)MA[MNR]-1[JKS]1.*", // tested with
      // MTFDDAK256MAR-1K1AA/MA52, MTFDDAK256MAM-1K12/08TH,
      // MTFDDAA064MAR-1J1AB  49Y5835 49Y5838IBM/MA49 (P400e)
    "030[9-Z]|03[1-Z].|0[4-Z]..|[1-Z]....*", // >= "0309"
    "",
  //"-v 1,raw48,Raw_Read_Error_Rate "
  //"-v 5,raw16(raw16),Reallocated_Sector_Ct "
  //"-v 9,raw24(raw8),Power_On_Hours "
  //"-v 12,raw48,Power_Cycle_Count "
    "-v 170,raw48,Grown_Failing_Block_Ct "
    "-v 171,raw48,Program_Fail_Count "
    "-v 172,raw48,Erase_Fail_Count "
    "-v 173,raw48,Wear_Leveling_Count "
    "-v 174,raw48,Unexpect_Power_Loss_Ct "
    "-v 181,raw16,Non4k_Aligned_Access "
    "-v 183,raw48,SATA_Iface_Downshift "
  //"-v 184,raw48,End-to-End_Error "
  //"-v 187,raw48,Reported_Uncorrect "
  //"-v 188,raw48,Command_Timeout "
    "-v 189,raw48,Factory_Bad_Block_Ct "
  //"-v 194,tempminmax,Temperature_Celsius "
  //"-v 195,raw48,Hardware_ECC_Recovered "
  //"-v 196,raw16(raw16),Reallocated_Event_Count "
  //"-v 197,raw48,Current_Pending_Sector "
  //"-v 198,raw48,Offline_Uncorrectable "
  //"-v 199,raw48,UDMA_CRC_Error_Count "
    "-v 202,raw48,Perc_Rated_Life_Used "
    "-v 206,raw48,Write_Error_Rate "
    "-v 225,raw48,Unknown_Marvell_Attr " // P400e
    "-v 231,raw48,Unknown_Marvell_Attr " // P400e
    "-v 242,raw48,Host_Reads" // P400e: 2MiB?
  },
  { "Crucial/Micron RealSSD m4/C400", // Marvell 9176, buggy or unknown firmware
    "C400-MTFDDA[ACK](064|128|256|512)MAM|" // tested with C400-MTFDDAC256MAM/0002
    "M4-CT(032|064|128|256|512)M4SSD[123]", // tested with M4-CT064M4SSD2/0002,
      // M4-CT064M4SSD2/0009, M4-CT256M4SSD3/000F
    "",
    "This drive may hang after 5184 hours of power-on time:\n"
    "https://www.tomshardware.com/news/Crucial-m4-Firmware-BSOD,14544.html\n"
    "See the following web page for firmware updates:\n"
    "http://www.crucial.com/usa/en/support-ssd",
    "-v 170,raw48,Grown_Failing_Block_Ct "
    "-v 171,raw48,Program_Fail_Count "
    "-v 172,raw48,Erase_Fail_Count "
    "-v 173,raw48,Wear_Leveling_Count "
    "-v 174,raw48,Unexpect_Power_Loss_Ct "
    "-v 181,raw16,Non4k_Aligned_Access "
    "-v 183,raw48,SATA_Iface_Downshift "
    "-v 189,raw48,Factory_Bad_Block_Ct "
    "-v 202,raw48,Perc_Rated_Life_Used "
    "-v 206,raw48,Write_Error_Rate"
  },
  { "Crucial/Micron Client SSDs", // MX100, MX200, BX300, MX300, BX500, MX500, M500, M600, 1100, 1300
      // See also tnfd22_client_ssd_smart_attributes.pdf Rev. E from 2018-09-28
      // (covers M500 FW>=MU03, M510, M550, MX100, M600, MX200, 1100, MX300, 1300)
    "Crucial_CT(128|256|512)MX100SSD1|"// Marvell 88SS9189, tested with Crucial_CT256MX100SSD1/MU01
    "Crucial_CT(200|250|256|500|512|1000|1024)MX200SSD[1346]|" // Marvell 88SS9189, tested with
      // Crucial_CT500MX200SSD1/MU01, Crucial_CT1024MX200SSD1/MU01, Crucial_CT250MX200SSD3/MU01,
      // Crucial_CT250MX200SSD1/MU03
    "Crucial_CT(275|525|750|1050|2050)MX300SSD[14]|" // Marvell 88SS1074, tested with
      // Crucial_CT275MX300SSD1/M0CR040, Crucial_CT525MX300SSD1/M0CR021, Crucial_CT750MX300SSD1/M0CR011,
      // Crucial_CT2050MX300SSD1/M0CR031
    "Crucial_CT(120|240|480|960)M500SSD[134]|" // Marvell 88SS9187, tested with
      // Crucial_CT120M500SSD1/MU02, Crucial_CT120M500SSD3/MU02, Crucial_CT240M500SSD1/MU03,
      // Crucial_CT480M500SSD1/MU03, Crucial_CT960M500SSD1/MU03, Crucial_CT240M500SSD4/MU05
    "Crucial_CT(128|256|512|1024)M550SSD[134]|" // tested with Crucial_CT512M550SSD3/MU01,
      // Crucial_CT1024M550SSD1/MU01, Crucial_CT128M550SSD4/MU02
    "CT(120|240|480)BX300SSD1|" // Silicon Motion SM2258, same attributes as Marvell-based Crucial SSDs,
      // tested with CT240BX300SSD1/M2CR010
    "CT(120|240|480|960|[12]000)BX500SSD1|" // Silicon Motion SM2258XT, tested with CT120BX500SSD1/M6CR013,
      // CT1000BX500SSD1/M6CR030, CT2000BX500SSD1/M6CR030
    "CT(250|500|1000|2000)MX500SSD[14]|" // Silicon Motion SM2258, tested with CT250MX500SSD1/M3CR010
      // CT500MX500SSD1/M3CR010, CT1000MX500SSD1/M3CR010, CT2000MX500SSD1/M3CR010,
      // CT500MX500SSD1/M3CR020, CT250MX500SSD4/M3CR022, CT500MX500SSD1/M3CR022,
      // CT500MX500SSD1/M3CR023, CT1000MX500SSD1/M3CR032
    "Micron_M500_MTFDDA[KTV](120|240|480|960)MAV|"// tested with Micron_M500_MTFDDAK960MAV/MU05
    "Micron_M500DC_(EE|MT)FDDA[AK](120|240|480|800)MBB|" // tested with Micron_M500DC_EEFDDAA120MBB/129,
      // Micron_M500DC_MTFDDAK800MBB/0129
    "(Micron[_ ])?M500IT[_ ]MTFDDA[KTY](032|050|060|064|120|128|240|256)[MS]BD|" // tested with M500IT_MTFDDAK240MBD/MG02
    "(Micron_)?M510[_-]MTFDDA[KTV](128|256)MAZ|" // tested with M510-MTFDDAK256MAZ/MU01
    "MICRON_M510DC_(EE|MT)FDDAK(120|240|480|800|960)MBP|" // tested with Micron_M510DC_MTFDDAK240MBP/0005
    "(Micron_)?M550[_-]MTFDDA[KTV](064|128|256|512|1T0)MAY|" // tested with M550-MTFDDAK256MAY/MU01
    "(Micron_M600_)?(EE|MT)FDDA[KTV](128|256|512|1T0)MBF[25Z]?(-.*)?|" // tested with Micron_M600_MTFDDAK1T0MBF/MU01,
      // MTFDDAK256MBF-1AN1ZABHA/M603
    "(Micron_1100_)?MTFDDA[KV](256|512|1T0|2T0)TBN(-.*)?|" // Marvell 88SS1074, tested with
      // Micron_1100_MTFDDAK256TBN/M0MU020, MTFDDAK256TBN/M0MA020 (OEM), MTFDDAV256TBN-1AR15ABHA/HPC0T14
    "Micron 1100 SATA (256G|512G|1T|2T)B|" // tested with Micron 1100 SATA 256GB/M0DL022
    "(Micron_1300_)?(EE|MT)FDDA[KV](256|512|1T0|2T0)TDL", // tested with Micron_1300_MTFDDAK256TDL/M5MU000,
      // Micron_1300_MTFDDAK1T0TDL/M5MU000, MTFDDAK2T0TDL/M5MU030
    "", "",
  //"-v 1,raw48,Raw_Read_Error_Rate "
    "-v 5,raw48,Reallocate_NAND_Blk_Cnt "
  //"-v 9,raw24(raw8),Power_On_Hours "
  //"-v 12,raw48,Power_Cycle_Count "
    "-v 170,raw48,Reserved_Block_Count "
    "-v 171,raw48,Program_Fail_Count "
    "-v 172,raw48,Erase_Fail_Count "
    "-v 173,raw48,Ave_Block-Erase_Count "
    "-v 174,raw48,Unexpect_Power_Loss_Ct "
    "-v 180,raw48,Unused_Reserve_NAND_Blk "
    "-v 183,raw48,SATA_Interfac_Downshift "
    "-v 184,raw48,Error_Correction_Count "
  //"-v 187,raw48,Reported_Uncorrect "
  //"-v 194,tempminmax,Temperature_Celsius "
    "-v 195,raw48,Cumulativ_Corrected_ECC "
  //"-v 196,raw16(raw16),Reallocated_Event_Count "
    "-v 197,raw48,Current_Pending_ECC_Cnt " // MX500: May flip 0 <> 1 (ticket #1227)
  //"-v 198,raw48,Offline_Uncorrectable "
  //"-v 199,raw48,UDMA_CRC_Error_Count "
    "-v 202,raw48,Percent_Lifetime_Remain " // norm = max(100-raw,0); raw = percent_lifetime_used
    "-v 206,raw48,Write_Error_Rate "
    "-v 210,raw48,Success_RAIN_Recov_Cnt "
    "-v 223,raw48,Unkn_CrucialMicron_Attr " // M6CR030
    "-v 246,raw48,Total_LBAs_Written "
    "-v 247,raw48,Host_Program_Page_Count "
    "-v 248,raw48,FTL_Program_Page_Count "
    "-v 249,raw48,Unkn_CrucialMicron_Attr " // M6CR030
  //"-v 250,raw48,Read_Error_Retry_Rate "   // M6CR030
    "-v 251,raw48,Unkn_CrucialMicron_Attr " // M6CR030
    "-v 252,raw48,Unkn_CrucialMicron_Attr " // M6CR030
    "-v 253,raw48,Unkn_CrucialMicron_Attr " // M6CR030
    "-v 254,raw48,Unkn_CrucialMicron_Attr"  // M6CR030
  },
  // Reference: https://www.micron.com/resource-details/feec878a-265e-49a7-8086-15137c5f9011
  // TN-FD-34: 5100 SSD SMART Implementation
  { "Micron 5100 Pro / 52x0 / 5300 SSDs",
    "(Micron_5100_)?(EE|MT)FDDA[KV](240|480|960|1T9|3T8|7T6)T(BY|CB|CC)|" // Matches both stock and Dell OEM
      // tested with Micron_5100_MTFDDAK3T8TCB/D0MU410, MTFDDAK3T8TCB/D0MU410
    "(Micron_5200_)?MTFDDAK(480|960|1T9|3T8|7T6)TD(C|D|N)|" // tested with Micron_5200_MTFDDAK3T8TDD/D1MU505
    "Micron_5210_MTFDDAK(480|960|1T9|3T8|7T6)QDE|" // tested with Micron_5210_MTFDDAK7T6QDE/D2MU804
    "Micron_5300(HC)?_MTFDDA[KV](240|480|960|1T9|3T8|7T6)TD[ST]", // tested with Micron_5300_MTFDDAK1T9TDS/D3MU001,
      // Micron_5300HC_MTFDDAK960TDS/D3MN010
    "", "",
  //"-v 1,raw48,Raw_Read_Error_Rate "
  //"-v 5,raw16(raw16),Reallocated_Sector_Ct "
  //"-v 9,raw24(raw8),Power_On_Hours "  // raw24(raw8)??
  //"-v 12,raw48,Power_Cycle_Count "
    "-v 170,raw48,Reserved_Block_Pct " // Percentage of remaining reserved blocks available
    "-v 171,raw48,Program_Fail_Count "
    "-v 172,raw48,Erase_Fail_Count "
    "-v 173,raw48,Avg_Block-Erase_Count "
    "-v 174,raw48,Unexpect_Power_Loss_Ct "
  //"-v 180,raw48,Unused_Rsvd_Blk_Cnt_Tot " // absolute count of remaining reserved blocks available
    "-v 183,raw48,SATA_Int_Downshift_Ct " // SATA speed downshift count
  //"-v 184,raw48,End-to-End_Error "
  //"-v 187,raw48,Reported_Uncorrect " // Number of UECC correction failures
  //"-v 188,raw48,Command_Timeout "
  //"-v 194,tempminmax,Temperature_Celsius " // 100 - degrees C, wraps: 101 reported as 255
  //"-v 195,raw48,Hardware_ECC_Recovered "
  //"-v 196,raw16(raw16),Reallocated_Event_Count "
  //"-v 197,raw48,Current_Pending_Sector " // Use the raw value
  //"-v 198,raw48,Offline_Uncorrectable "  // Use the raw value
  //"-v 199,raw48,UDMA_CRC_Error_Count "   // Use the raw value
    "-v 202,raw48,Percent_Lifetime_Remain " // Remaining endurance, trips at 10%
    "-v 206,raw48,Write_Error_Rate "
    "-v 210,raw48,RAIN_Success_Recovered "  // Total number of NAND pages recovered by RAIN
    "-v 211,raw48,Integ_Scan_Complete_Cnt "  // Number of periodic data integrity scans completed
    "-v 212,raw48,Integ_Scan_Folding_Cnt "   // Number of blocks reallocated by integrity scans
    "-v 213,raw48,Integ_Scan_Progress "      // Current is percentage, raw is absolute number of superblocks scanned by the current integrity scan
    "-v 246,raw48,Total_LBAs_Written "
    "-v 247,raw48,Host_Program_Page_Count "
    "-v 248,raw48,Bckgnd_Program_Page_Cnt"
  },
  { "Micron M500DC/M510DC Enterprise SSDs",
    "Micron_M500DC_(EE|MT)FDDA[AK](120|240|480|800)MBB|" // tested with
      // Micron_M500DC_EEFDDAA120MBB/129, Micron_M500DC_MTFDDAK800MBB/0129
    "MICRON_M510DC_(EE|MT)FDDAK(120|240|480|800|960)MBP", // tested with
      // Micron_M510DC_MTFDDAK240MBP/0005
    "", "",
  //"-v 1,raw48,Raw_Read_Error_Rate "
    "-v 5,raw48,Reallocated_Block_Count "
  //"-v 9,raw24(raw8),Power_On_Hours "
  //"-v 12,raw48,Power_Cycle_Count "
    "-v 170,raw48,Reserved_Block_Count "
    "-v 171,raw48,Program_Fail_Count "
    "-v 172,raw48,Erase_Fail_Count "
    "-v 173,raw48,Ave_Block-Erase_Count "
    "-v 174,raw48,Unexpect_Power_Loss_Ct "
    "-v 184,raw48,Error_Correction_Count "
  //"-v 187,raw48,Reported_Uncorrect "
    "-v 188,raw48,Command_Timeouts "
  //"-v 194,tempminmax,Temperature_Celsius "
    "-v 195,raw48,Cumulativ_Corrected_ECC "
  //"-v 197,raw48,Current_Pending_Sector "
  //"-v 198,raw48,Offline_Uncorrectable "
  //"-v 199,raw48,UDMA_CRC_Error_Count "
    "-v 202,raw48,Percent_Lifetime_Remain "
    "-v 206,raw48,Write_Error_Rate "
    "-v 247,raw48,Host_Program_Page_Count "
    "-v 248,raw48,Bckgnd_Program_Page_Cnt"
  },
  { "SandForce Driven SSDs", // Corsair Force LS with buggy firmware only
    "Corsair Force LS SSD", // tested with Corsair Force LS SSD/S9FM01.8
    "S9FM01\\.8",
    "A firmware update is available for this drive.\n"
    "It is HIGHLY RECOMMENDED for drives with specific serial numbers.\n"
    "See the following web pages for details:\n"
    "https://www.corsair.com/en-us/force-series-ls-60gb-sata-3-6gb-s-ssd\n"
    "https://www.smartmontools.org/ticket/628",
    "-v 1,raw24/raw32,Raw_Read_Error_Rate "
    "-v 5,raw48,Retired_Block_Count "
    "-v 9,msec24hour32,Power_On_Hours_and_Msec "
  //"-v 12,raw48,Power_Cycle_Count "
    "-v 162,raw48,Unknown_SandForce_Attr "
    "-v 170,raw48,Reserve_Block_Count "
    "-v 172,raw48,Erase_Fail_Count "
    "-v 173,raw48,Unknown_SandForce_Attr "
    "-v 174,raw48,Unexpect_Power_Loss_Ct "
    "-v 181,raw48,Program_Fail_Count "
  //"-v 187,raw48,Reported_Uncorrect "
  //"-v 192,raw48,Power-Off_Retract_Count "
  //"-v 194,tempminmax,Temperature_Celsius "
  //"-v 196,raw16(raw16),Reallocated_Event_Count "
    "-v 218,raw48,Unknown_SandForce_Attr "
    "-v 231,raw48,SSD_Life_Left "
    "-v 241,raw48,Lifetime_Writes_GiB "
    "-v 242,raw48,Lifetime_Reads_GiB"
  },
  { "SandForce Driven SSDs",
    "SandForce 1st Ed\\.|" // Demo Drive, tested with firmware 320A13F0
    "ADATA SSD S(396|510|599) .?..GB|" // tested with ADATA SSD S510 60GB/320ABBF0,
      // ADATA SSD S599 256GB/3.1.0, 64GB/3.4.6
    "ADATA SP[389]00|" // tested with ADATA SP300/5.0.2d, SP800/5.0.6c,
      // ADATA SP900/5.0.6 (Premier Pro, SF-2281)
    "ADATA SSD S[PX]900 (64|128|256|512)GB-DL2|" // tested with ADATA SSD SP900 256GB-DL2/5.0.6,
      // ADATA SSD SX900 512GB-DL2/5.8.2
    "ADATA XM11 (128|256)GB|" // tested with ADATA XM11 128GB/5.0.1
    "ATP Velocity MIV (60|120|240|480)GB|" // tested with ATP Velocity MIV 480GB/110719
    "Comay BladeDrive E28 (800|1600|3200)GB|" // LSI SF-2581, tested with Comay BladeDrive E28 800GB/2.71
    "Corsair CSSD-F(40|60|80|115|120|160|240)GBP?2.*|" // Corsair Force, tested with
      // Corsair CSSD-F40GB2/1.1, Corsair CSSD-F115GB2-A/2.1a
    "Corsair Voyager GTX|" // Corsair Voyager GTX/S9FM02J6
    "Corsair Force ((3 |LS )?SSD|GS|GT)|" // SF-2281, tested with
      // Corsair Force SSD/5.05, 3 SSD/1.3.2, GT/1.3.3, GS/5.03,
      // Corsair Force LS SSD/S8FM06.5, S9FM01.8, S9FM02.0
    "FM-25S2S-(60|120|240)GBP2|" // G.SKILL Phoenix Pro, SF-1200, tested with
      // FM-25S2S-240GBP2/4.2
    "FTM(06|12|24|48)CT25H|" // Supertalent TeraDrive CT, tested with
      // FTM24CT25H/STTMP2P1
    "KINGSTON SE50S37?(100|240|480)G|" // tested with KINGSTON SE50S3100G/KE1ABBF0,
      // KINGSTON SE50S37100G/61AABBF0 (E50)
    "KINGSTON SH10[03]S3(90|120|240|480)G|" // HyperX (3K), SF-2281, tested with
      // SH100S3240G/320ABBF0, SH103S3120G/505ABBF0
    "KINGSTON SKC(300S37A|380S3)(60|120|180|240|480)G|" // KC300, SF-2281, tested with
      // SKC300S37A120G/KC4ABBF0, SKC380S3120G/507ABBF0
    "KINGSTON SVP200S3(7A)?(60|90|120|240|480)G|" // V+ 200, SF-2281, tested with
      // SVP200S37A480G/502ABBF0, SVP200S390G/332ABBF0
    "KINGSTON SMS200S3(30|60|120)G|" // mSATA, SF-2241, tested with SMS200S3120G/KC3ABBF0
    "KINGSTON SMS450S3(32|64|128)G|" // mSATA, SF-2281, tested with SMS450S3128G/503ABBF0
    "KINGSTON (SV300|SKC100|SE100)S3.*G|" // other SF-2281
    "KINGSTON SHFS37A(120|240|480)G|" // HyperX Fury, SF-2281, tested with KINGSTON SHFS37A240G/608ABBF0
    "KINGSTON SNS4151S316GD|" // KINGSTON SNS4151S316GD/S9FM01.6
    "MKNSSDCR(45|60|90|120|180|240|360|480)GB(-(7|DX7?|MX|G2))?|" // Mushkin Chronos (7mm/Deluxe/MX/G2),
      // SF-2281, tested with MKNSSDCR120GB, MKNSSDCR120GB-MX/560ABBF0, MKNSSDCR480GB-DX7/603ABBF0
    "MKNSSDEC(60|120|240|480|512)GB|" // Mushkin Enhanced ECO2, tested with MKNSSDEC120GB/604ABBF0
    "MKNSSDAT(30|40|60|120|180|240|480)GB(-(DX|V))?|" // Mushkin Atlas (Deluxe/Value), mSATA, SF-2281,
      // tested with MKNSSDAT120GB-V/540ABBF0
    "Mushkin MKNSSDCL(40|60|80|90|115|120|180|240|480)GB-DX2?|" // Mushkin Callisto deluxe,
      // SF-1200/1222, Mushkin MKNSSDCL60GB-DX/361A13F0
    "MXSSD3MDSF-(60|120)G|" // MX-DS FUSION, tested with MXSSD3MDSF-60G/2.32
    "OCZ[ -](AGILITY2([ -]EX)?|COLOSSUS2|ONYX2|VERTEX(2|-LE))( [123]\\..*)?|" // SF-1200,
      // tested with OCZ-VERTEX2/1.11, OCZ-VERTEX2 3.5/1.11
    "OCZ-NOCTI|" // mSATA, SF-2100, tested with OCZ-NOCTI/2.15
    "OCZ-REVODRIVE3?( X2)?|" // PCIe, SF-1200/2281, tested with
      // OCZ-REVODRIVE( X2)?/1.20, OCZ-REVODRIVE3 X2/2.11
    "OCZ-REVODRIVE350|"
    "OCZ[ -](VELO|VERTEX2[ -](EX|PRO))( [123]\\..*)?|" // SF-1500, tested with
      // OCZ VERTEX2-PRO/1.10 (Bogus thresholds for attribute 232 and 235)
    "D2[CR]STK251...-....(\\.C)?|" // OCZ Deneva 2 C/R, SF-22xx/25xx,
      // tested with D2CSTK251M11-0240/2.08, D2CSTK251A10-0240/2.15, D2RSTK251M11-0100.C/3.22
    "OCZ-(AGILITY3|SOLID3|VERTEX3( LT| MI)?)|"  // SF-2200, tested with OCZ-VERTEX3/2.02,
      // OCZ-AGILITY3/2.11, OCZ-SOLID3/2.15, OCZ-VERTEX3 MI/2.15, OCZ-VERTEX3 LT/2.22
    "OCZ Z-DRIVE R4 [CR]M8[48]|" // PCIe, SF-2282/2582, tested with OCZ Z-DRIVE R4 CM84/2.13
      // (Bogus attributes under Linux)
    "OCZ Z-DRIVE 4500|"
    "OCZ-VELO DRIVE|" // VeloDrive R, PCIe, tested with OCZ-VELO DRIVE/1.33
    "TALOS2|" // OCZ Talos 2 C/R, SAS (works with -d sat), 2*SF-2282, tested with TALOS2/3.20E
    "(APOC|DENC|DENEVA|FTNC|GFGC|MANG|MMOC|NIMC|TMSC).*|" // other OCZ SF-1200,
      // tested with DENCSTE251M11-0120/1.33, DENEVA PCI-E/1.33
    "(DENR|DRSAK|EC188|NIMR|PSIR|TRSAK).*|" // other OCZ SF-1500
    "OWC Aura Pro( 6G SSD)?|" // tested with OWC Aura Pro 6G SSD/507ABBF0, OWC Aura Pro/603ABBF0
    "OWC Mercury Electra (Pro )?[36]G SSD|" // tested with
      // OWC Mercury Electra 6G SSD/502ABBF0, OWC Mercury Electra Pro 3G SSD/541ABBF0
    "OWC Mercury E(xtreme|XTREME) Pro (6G |RE )?SSD|" // tested with
      // OWC Mercury Extreme Pro SSD/360A13F0, OWC Mercury EXTREME Pro 6G SSD/507ABBF0
    "Patriot Pyro|" // tested with Patriot Pyro/332ABBF0
    "SanDisk SDSSDX(60|120|240|480)GG25|" // SanDisk Extreme, SF-2281, tested with
      // SDSSDX240GG25/R201
    "SanDisk SDSSDA(120|240|480)G|" // SanDisk SSD Plus, tested with SanDisk SDSSDA240G/U21010RL
    "SuperSSpeed S301 [0-9]*GB|" // SF-2281, tested with SuperSSpeed S301 128GB/503
    "SG9XCS2D(0?50|100|200|400)GESLT|" // Smart Storage Systems XceedIOPS2, tested with
      // SG9XCS2D200GESLT/SA03L370
    "SSD9SC(120|240|480)GED[EA]|" // PNY Prevail Elite, tested with SSD9SC120GEDA/334ABBF0
    "(TX32|TX31C1|VN0.?..GCNMK).*|" // Smart Storage Systems XceedSTOR
    "(TX22D1|TX21B1).*|" // Smart Storage Systems XceedIOPS2
    "TX52D1.*|" // Smart Storage Systems Xcel-200
    "TS(64|128|256|512)GSSD[37]20|" // Transcend SSD320/720, SF-2281, tested with
      // TS128GSSD320, TS256GSSD720/5.2.0
    "UGB(88P|99S)GC...H[BF].|" // Unigen, tested with
      // UGB88PGC100HF2/MP Rev2, UGB99SGC100HB3/RC Rev3
    "SG9XCS(1F|2D)(50|100|200|400)GE01|" // XceedIOPS, tested with SG9XCS2D50GE01/SA03F34V
    "VisionTek GoDrive (60|120|240|480)GB", // tested with VisionTek GoDrive 480GB/506ABBF0
    "", "",
    "-v 1,raw24/raw32,Raw_Read_Error_Rate "
    "-v 5,raw48,Retired_Block_Count "
    "-v 9,msec24hour32,Power_On_Hours_and_Msec "
  //"-v 12,raw48,Power_Cycle_Count "
    "-v 13,raw24/raw32,Soft_Read_Error_Rate "
    "-v 100,raw48,Gigabytes_Erased "
    "-v 162,raw48,Unknown_SandForce_Attr " // Corsair Force LS SSD/S9FM01.8, *2.0
    "-v 170,raw48,Reserve_Block_Count "
    "-v 171,raw48,Program_Fail_Count "
    "-v 172,raw48,Erase_Fail_Count "
    "-v 173,raw48,Unknown_SandForce_Attr " // Corsair Force LS SSD/S9FM01.8, *2.0
    "-v 174,raw48,Unexpect_Power_Loss_Ct "
    "-v 177,raw48,Wear_Range_Delta "
    "-v 181,raw48,Program_Fail_Count "
    "-v 182,raw48,Erase_Fail_Count "
    "-v 184,raw48,IO_Error_Detect_Code_Ct "
  //"-v 187,raw48,Reported_Uncorrect "
    "-v 189,tempminmax,Airflow_Temperature_Cel "
  //"-v 192,raw48,Power-Off_Retract_Count "
  //"-v 194,tempminmax,Temperature_Celsius "
    "-v 195,raw24/raw32,ECC_Uncorr_Error_Count "
  //"-v 196,raw16(raw16),Reallocated_Event_Count "
    "-v 198,raw24/raw32:210zr54,Uncorrectable_Sector_Ct " // KINGSTON SE100S3100G/510ABBF0
    "-v 199,raw48,SATA_CRC_Error_Count "
    "-v 201,raw24/raw32,Unc_Soft_Read_Err_Rate "
    "-v 204,raw24/raw32,Soft_ECC_Correct_Rate "
    "-v 218,raw48,Unknown_SandForce_Attr " // Corsair Force LS SSD/S9FM01.8, *2.0
    "-v 230,raw48,Life_Curve_Status "
    "-v 231,raw48,SSD_Life_Left "
  //"-v 232,raw48,Available_Reservd_Space "
    "-v 233,raw48,SandForce_Internal "
    "-v 234,raw48,SandForce_Internal "
    "-v 235,raw48,SuperCap_Health "
    "-v 241,raw48,Lifetime_Writes_GiB "
    "-v 242,raw48,Lifetime_Reads_GiB"
  },
  { "StorFly CFast SATA 6Gbps SSDs",
    // http://datasheet.octopart.com/VSFCS2CC060G-100-Virtium-datasheet-82287733.pdf
    // tested with StorFly VSFCS2CC060G-100/0409-000
    "StorFly VSFCS2C[CI](016|030|060|120|240)G-...",
    // C - commercial, I industrial
    "", "",
    "-v 192,raw48,Unsafe_Shutdown_Count "
    "-v 160,raw48,Uncorrectable_Error_Cnt "
    // 0729 - remaining in block life. In 0828  remaining is normalized to 100% then decreases
    "-v 161,raw48,Spares_Remaining "
    "-v 241,raw48,Host_Writes_32MiB "
    "-v 242,raw48,Host_Reads_32MiB "
    "-v 169,raw48,Lifetime_Remaining% "
    "-v 248,raw48,Lifetime_Remaining% " //  later then 0409 FW.
    "-v 249,raw48,Spares_Remaining_Perc " //  later then 0409 FW.
  },
  { "Phison Driven SSDs", // see MKP_521_Phison_SMART_attribute.pdf
    "BP4 mSATA SSD|" // MyDigital BP4, tested with BP4 mSATA SSD/S8FM06.9
    "Corsair Force LE200 SSD|" // tested with Corsair Force LE200 SSD/SBFM10, .../SBFM60.9
    "GIGABYTE GP-GSTFS31((120|240|256|480)G|100T)NTD|" // tested with GIGABYTE GP-GSTFS31120GNTD/SBFM61.3
    "GOODRAM IRIDIUM PRO|" // tested with GOODRAM IRIDIUM PRO/SAFM01.5
    "IR-SSDPR-S25A-(120|240|480|960)|" // Goodram IRIDM, tested with IR-SSDPR-S25A-120/SBFM91.3,
      // IR-SSDPR-S25A-240/SBFM91.2
    "KINGSTON O(C|M[48S])P0S3(64|128|256|512)B-[0A]0|" // tested with KINGSTON OCP0S364B-A0/SBFK62A3,
      // KINGSTON OM4P0S3256B-A0/SBFK62A3, KINGSTON OM8P0S364B-A0/SBFK62A3,
      // KINGSTON OMSP0S3128B-00/SBFK62A3
    "KINGSTON SEDC400S37(400|480|800|960|1600|1800)G|" // DC400, tested with
      // KINGSTON SEDC400S37480G/SAFM02.[GH], KINGSTON SEDC400S37960G/SAFM32.I
    "KINGSTON SEDC(450R|500[MR])(480|960|1920|3840|7680)G|" // DC450R, DC500M/R, tested with
      // KINGSTON SEDC450R480G/SCEKH3. KINGSTON SEDC500M1920G/SCEKJ2.3,
      // KINGSTON SEDC500R480G/SCEKJ2.3, KINGSTON SEDC450R7680G/SCEKH3.4
    "KINGSTON SUV300S37A(120|240|480)G|" // UV300 SSD, tested with KINGSTON SUV300S37A120G/SAFM11.K
    "KINGSTON SKC310S3B?7A960G|" // SSDNow KC310, KINGSTON SKC310S37A960G/SAFM00.r
    "KINGSTON SKC400S37(128G|256G|512G|1T)|" // SSDNow KC400, KINGSTON SKC400S37128G
    "KINGSTON SV310S3(7A|D7|N7A|B7A)960G|" // SSDNow V310
    "KINGSTON SHSS3B?7A(120|240|480|960)G|" // HyperX Savage
    "KINGSTON  ?SA400(M8|S37)(120|240|480|960)G|" // Kingston A400 SSD, Phison S11 or
      // Silicon Motion controller (see ticket #801), tested with
      // KINGSTON SA400S37240G/SBFK10D7, KINGSTON SA400S37120G/SBFK71E0, */SBFKB1D1
      // KINGSTON  SA400S37480G/SBFK10D7 (two spaces), KINGSTON SA400M8240G/SBFK61E1
    "Patriot (Flare|Blast|Blaze|Burst)|" // tested with Patriot Flare/SBFM91.2,
      // Patriot Blast/SAFM11.3, Patriot Blaze/S9FM02, Patriot Burst/SBFM11.2
    "PNY CS(900|1311|2211) (120|240|480|960)GB SSD|" // tested with PNY CS900 120GB SSD/CS900612,
      // PNY CS900 240GB SSD/CS900613, PNY CS1311 120GB SSD/CS131122, PNY CS2211 240GB SSD/CS221016
    "SSD Smartbuy (60|64|120|128|240|256|480|512|960|1024|2000)GB|" // PS3111-S11, tested with
      // SSD Smartbuy 240GB/SBFM91.1, SSD Smartbuy 64GB/SBFM21.1
    "SSD PHISON 256GB PS3110-S10C|" // tested with SSD PHISON 256GB PS3110-S10C/SAFM12.2
    "SSDPR-CX400-(128|256|512|1024)|" // Goodram CX400, tested with SSDPR-CX400-512/SBFM61.3
    "SSM28(128|256|512)GPTCB3B-S11[24]61[123]", // tested with SSM28256GPTCB3B-S112612/SBFM61.2
    "", "",
  //"-v 1,raw48,Raw_Read_Error_Rate "
    "-v 2,raw48,Not_In_Use "
    "-v 3,raw48,Not_In_Use "
    "-v 5,raw48,Not_In_Use "
    "-v 7,raw48,Not_In_Use "
    "-v 8,raw48,Not_In_Use "
  //"-v 9,raw24(raw8),Power_On_Hours "
    "-v 5,raw48,Retired_Block_Count "
  //"-v 9,raw24(raw8),Power_On_Hours "
    "-v 10,raw48,Not_In_Use "
  //"-v 12,raw48,Power_Cycle_Count "
    "-v 167,raw48,Write_Protect_Mode " // DC500
    "-v 168,raw48,SATA_Phy_Error_Count "
    "-v 169,raw48,Bad_Block_Rate " // DC500
    "-v 170,raw24/raw24:z54z10,Bad_Blk_Ct_Erl/Lat " // Early bad block/Later bad block
    "-v 172,raw48,Erase_Fail_Count " // DC500
    "-v 173,raw16(avg16),MaxAvgErase_Ct "
    "-v 175,raw48,Not_In_Use "
    "-v 181,raw48,Program_Fail_Count " // DC500
    "-v 182,raw48,Erase_Fail_Count " // DC500
    "-v 183,raw48,Unknown_Phison_Attr "
  //"-v 187,raw48,Reported_Uncorrect "
    "-v 192,raw48,Unsafe_Shutdown_Count "
    "-v 193,raw48,Power_Fail_Uncompl_Cnt "
  //"-v 194,tempminmax,Temperature_Celsius "
    "-v 195,raw48,Power_Fail_Health "
  //"-v 196,raw16(raw16),Reallocated_Event_Count "
    "-v 197,raw48,Not_In_Use "
    "-v 199,raw48,SATA_CRC_Error_Count "
    "-v 207,raw48,Thermal_Throttling_Cnt "
    "-v 218,raw48,CRC_Error_Count "
    "-v 231,raw48,SSD_Life_Left "
    "-v 232,raw48,Read_Fail_Count "
    "-v 233,raw48,Flash_Writes_GiB "
    "-v 240,raw48,Not_In_Use "
    "-v 241,raw48,Lifetime_Writes_GiB "
    "-v 242,raw48,Lifetime_Reads_GiB "
    "-v 244,raw48,Average_Erase_Count "
    "-v 245,raw48,Max_Erase_Count "
    "-v 246,raw48,Total_Erase_Count "
  },
  // this is a copy of the Phison bases record for the OEM drives with a very
  // weak information in the model. Detection is based on Firmware.
  { "Phison Driven OEM SSDs", // see MKP_521_Phison_SMART_attribute.pdf
    "GOODRAM|" // tested with GOODRAM CX200 (GOODRAM/SAFM12.2)
    "Hoodisk SSD|" // tested with Hoodisk SSD/SBFM01.3
    "INTENSO|" // tested with Intenso SSD SATA III Top (INTENSO/S9FM02.6, .../SAFM01.6)
    "INTENSO SATA III SSD|" // tested with INTENSO SATA III SSD/SBFM11.2, .../SBFM81.3
    "SATA SSD|" // tested with Supermicro SSD-DM032-PHI (SATA SSD/S9FM02.1),
      // PC Engines msata16d (SATA SSD/S9FM02.3), FoxLine flssd240x4s(SATA SSD/SBFM10.5)
    "SPCC Solid State Disk", // Silicon Power A55, tested with SPCC Solid State Disk/SBFM61.2
    "S[89AB]FM[0-9][0-9]\\.[0-9]",
    "",
  //"-v 1,raw48,Raw_Read_Error_Rate "
    "-v 2,raw48,Not_In_Use "
    "-v 3,raw48,Not_In_Use "
    "-v 5,raw48,Not_In_Use "
    "-v 7,raw48,Not_In_Use "
    "-v 8,raw48,Not_In_Use "
  //"-v 9,raw24(raw8),Power_On_Hours "
    "-v 5,raw48,Retired_Block_Count "
  //"-v 9,raw24(raw8),Power_On_Hours "
    "-v 10,raw48,Not_In_Use "
  //"-v 12,raw48,Power_Cycle_Count "
    "-v 168,raw48,SATA_Phy_Error_Count "
    "-v 170,raw24/raw24:z54z10,Bad_Blk_Ct_Erl/Lat " // Early bad block/Later bad block
    "-v 173,raw16(avg16),MaxAvgErase_Ct "
    "-v 175,raw48,Not_In_Use "
    "-v 183,raw48,Unknown_Attribute "
  //"-v 187,raw48,Reported_Uncorrect "
    "-v 192,raw48,Unsafe_Shutdown_Count "
  //"-v 194,tempminmax,Temperature_Celsius "
    "-v 196,raw48,Not_In_Use "
    "-v 197,raw48,Not_In_Use "
    "-v 199,raw48,CRC_Error_Count "
    "-v 218,raw48,CRC_Error_Count "
    "-v 231,raw48,SSD_Life_Left "
    "-v 233,raw48,Flash_Writes_GiB "
    "-v 240,raw48,Not_In_Use "
    "-v 241,raw48,Lifetime_Writes_GiB "
    "-v 242,raw48,Lifetime_Reads_GiB "
    "-v 244,raw48,Average_Erase_Count "
    "-v 245,raw48,Max_Erase_Count "
    "-v 246,raw48,Total_Erase_Count "
  },
  { "Indilinx Barefoot based SSDs",
    "Corsair CSSD-V(32|60|64|128|256)GB2|" // Corsair Nova, tested with Corsair CSSD-V32GB2/2.2
    "Corsair CMFSSD-(32|64|128|256)D1|" // Corsair Extreme, tested with Corsair CMFSSD-128D1/1.0
    "CRUCIAL_CT(64|128|256)M225|" // tested with CRUCIAL_CT64M225/1571
    "G.SKILL FALCON (64|128|256)GB SSD|" // tested with G.SKILL FALCON 128GB SSD/2030
    "OCZ[ -](AGILITY|ONYX|VERTEX( 1199|-TURBO| v1\\.10)?)|" // tested with
      // OCZ-ONYX/1.6, OCZ-VERTEX 1199/00.P97, OCZ-VERTEX/1.30, OCZ VERTEX-TURBO/1.5, OCZ-VERTEX v1.10/1370
    "Patriot[ -]Torqx.*|"
    "RENICE Z2|" // tested with RENICE Z2/2030
    "STT_FT[MD](28|32|56|64)GX25H|" // Super Talent Ultradrive GX, tested with STT_FTM64GX25H/1916
    "TS(18|25)M(64|128)MLC(16|32|64|128|256|512)GSSD|" // ASAX Leopard Hunt II, tested with TS25M64MLC64GSSD/0.1
    "FM-25S2I-(64|128)GBFII|" // G.Skill FALCON II, tested with FM-25S2I-64GBFII
    "TS(60|120)GSSD25D-M", // Transcend Ultra SSD (SATA II), see also Ticket #80
    "", "",
    "-v 1,raw64 " // Raw_Read_Error_Rate
    "-v 9,raw64 " // Power_On_Hours
    "-v 12,raw64 " // Power_Cycle_Count
    "-v 184,raw64,Initial_Bad_Block_Count "
    "-v 195,raw64,Program_Failure_Blk_Ct "
    "-v 196,raw64,Erase_Failure_Blk_Ct "
    "-v 197,raw64,Read_Failure_Blk_Ct "
    "-v 198,raw64,Read_Sectors_Tot_Ct "
    "-v 199,raw64,Write_Sectors_Tot_Ct "
    "-v 200,raw64,Read_Commands_Tot_Ct "
    "-v 201,raw64,Write_Commands_Tot_Ct "
    "-v 202,raw64,Error_Bits_Flash_Tot_Ct "
    "-v 203,raw64,Corr_Read_Errors_Tot_Ct "
    "-v 204,raw64,Bad_Block_Full_Flag "
    "-v 205,raw64,Max_PE_Count_Spec "
    "-v 206,raw64,Min_Erase_Count "
    "-v 207,raw64,Max_Erase_Count "
    "-v 208,raw64,Average_Erase_Count "
    "-v 209,raw64,Remaining_Lifetime_Perc "
    "-v 210,raw64,Indilinx_Internal "
    "-v 211,raw64,SATA_Error_Ct_CRC "
    "-v 212,raw64,SATA_Error_Ct_Handshake "
    "-v 213,raw64,Indilinx_Internal"
  },
  { "Indilinx Barefoot_2/Everest/Martini based SSDs",
    "OCZ VERTEX[ -]PLUS|" // tested with OCZ VERTEX-PLUS/3.55, OCZ VERTEX PLUS/3.55
    "OCZ-VERTEX PLUS R2|" // Barefoot 2, tested with OCZ-VERTEX PLUS R2/1.2
    "OCZ-OCTANE|" // Everest 1, tested with OCZ-OCTANE/1.13
    "OCZ-PETROL|" // Everest 1, tested with OCZ-PETROL/3.12
    "OCZ-AGILITY4|" // Everest 2, tested with OCZ-AGILITY4/1.5.2
    "OCZ-VERTEX4", // Everest 2, tested with OCZ-VERTEX4/1.5
    "", "",
  //"-v 1,raw48,Raw_Read_Error_Rate "
  //"-v 3,raw16(avg16),Spin_Up_Time "
  //"-v 4,raw48,Start_Stop_Count "
  //"-v 5,raw16(raw16),Reallocated_Sector_Ct "
  //"-v 9,raw24(raw8),Power_On_Hours "
  //"-v 12,raw48,Power_Cycle_Count "
    "-v 232,raw48,Lifetime_Writes " // LBA?
  //"-v 233,raw48,Media_Wearout_Indicator"
  },
  { "Indilinx Barefoot 3 based SSDs",
    "OCZ-VECTOR(1[58]0)?|" // tested with OCZ-VECTOR/1.03, OCZ-VECTOR150/1.2, OCZ-VECTOR180
    "OCZ-VERTEX4[56]0A?|" // Barefoot 3 M10, tested with OCZ-VERTEX450/1.0, OCZ-VERTEX460/1.0, VERTEX460A
    "OCZ-SABER1000|"
    "OCZ-ARC100|"
    "Radeon R7", // Barefoot 3 M00, tested with Radeon R7/1.00
    "", "",
    "-v 5,raw48,Runtime_Bad_Block "
  //"-v 9,raw24(raw8),Power_On_Hours "
  //"-v 12,raw48,Power_Cycle_Count "
    "-v 171,raw48,Avail_OP_Block_Count "
    "-v 174,raw48,Pwr_Cycle_Ct_Unplanned "
    "-v 187,raw48,Total_Unc_NAND_Reads "
    "-v 195,raw48,Total_Prog_Failures "
    "-v 196,raw48,Total_Erase_Failures "
    "-v 197,raw48,Total_Unc_Read_Failures "
    "-v 198,raw48,Host_Reads_GiB "
    "-v 199,raw48,Host_Writes_GiB "
    "-v 205,raw48,Max_Rated_PE_Count "
    "-v 206,raw48,Min_Erase_Count "
    "-v 207,raw48,Max_Erase_Count "
    "-v 208,raw48,Average_Erase_Count "
    "-v 210,raw48,SATA_CRC_Error_Count "
    "-v 212,raw48,Pages_Requiring_Rd_Rtry "
    "-v 213,raw48,Snmple_Retry_Attempts "
    "-v 214,raw48,Adaptive_Retry_Attempts "
    "-v 222,raw48,RAID_Recovery_Count "
    "-v 224,raw48,In_Warranty "
    "-v 225,raw48,DAS_Polarity "
    "-v 226,raw48,Partial_Pfail "
    "-v 230,raw48,Write_Throttling "
    "-v 233,raw48,Remaining_Lifetime_Perc "
    "-v 241,raw48,Host_Writes_GiB " // M00/M10
    "-v 242,raw48,Host_Reads_GiB "  // M00/M10
    "-v 249,raw48,Total_NAND_Prog_Ct_GiB "
    "-v 251,raw48,Total_NAND_Read_Ct_GiB"
  },
  { "OCZ Intrepid 3000 SSDs", // tested with OCZ INTREPID 3600/1.4.3.6, 3800/1.4.3.0, 3700/1.5.0.4
    "OCZ INTREPID 3[678]00",
    "", "",
    "-v 5,raw48,Runtime_Bad_Block "
  //"-v 9,raw24(raw8),Power_On_Hours "
  //"-v 12,raw48,Power_Cycle_Count "
    "-v 100,raw48,Total_Blocks_Erased "
    "-v 171,raw48,Avail_OP_Block_Count "
    "-v 174,raw48,Pwr_Cycle_Ct_Unplanned "
    "-v 184,raw48,Factory_Bad_Block_Count "
    "-v 187,raw48,Total_Unc_NAND_Reads "
    "-v 190,tempminmax,Temperature_Celsius "
    "-v 195,raw48,Total_Prog_Failures "
    "-v 196,raw48,Total_Erase_Failures "
    "-v 197,raw48,Total_Unc_Read_Failures "
    "-v 198,raw48,Host_Reads_GiB "
    "-v 199,raw48,Host_Writes_GiB "
    "-v 202,raw48,Total_Read_Bits_Corr_Ct "
    "-v 205,raw48,Max_Rated_PE_Count "
    "-v 206,raw48,Min_Erase_Count "
    "-v 207,raw48,Max_Erase_Count "
    "-v 208,raw48,Average_Erase_Count "
    "-v 210,raw48,SATA_CRC_Error_Count "
    "-v 211,raw48,SATA_UNC_Count "
    "-v 212,raw48,NAND_Reads_with_Retry "
    "-v 213,raw48,Simple_Rd_Rtry_Attempts "
    "-v 214,raw48,Adaptv_Rd_Rtry_Attempts "
    "-v 221,raw48,Int_Data_Path_Prot_Unc "
    "-v 222,raw48,RAID_Recovery_Count "
    "-v 230,raw48,SuperCap_Charge_Status " // 0=not charged, 1=fully charged, 2=unknown
    "-v 233,raw48,Remaining_Lifetime_Perc "
    "-v 249,raw48,Total_NAND_Prog_Ct_GiB "
    "-v 251,raw48,Total_NAND_Read_Ct_GiB"
  },
  { "OCZ/Toshiba Trion SSDs",
    "OCZ-TRION1[05]0|" // tested with OCZ-TRION100/SAFM11.2A, TRION150/SAFZ72.2
    "TOSHIBA-TR150|" // tested with TOSHIBA-TR150/SAFZ12.3
    "TOSHIBA Q300( Pro\\.)?", // tested with TOSHIBA Q300 Pro./JYRA0101
    "", "",
  //"-v 9,raw24(raw8),Power_On_Hours "
  //"-v 12,raw48,Power_Cycle_Count "
    "-v 167,raw48,SSD_Protect_Mode "
    "-v 168,raw48,SATA_PHY_Error_Count "
    "-v 169,raw48,Bad_Block_Count "
    "-v 173,raw48,Erase_Count "
    "-v 192,raw48,Unexpect_Power_Loss_Ct "
  //"-v 194,tempminmax,Temperature_Celsius "
    "-v 241,raw48,Host_Writes"
  },
  { "InnoDisk InnoLite SATADOM D150QV SSDs", // tested with InnoLite SATADOM D150QV-L/120319
                                             // InnoLite SATADOM D150QV/120319
    "InnoLite SATADOM D150QV.*",
    "", "",
  //"-v 1,raw48,Raw_Read_Error_Rate "
  //"-v 2,raw48,Throughput_Performance "
  //"-v 3,raw16(avg16),Spin_Up_Time "
  //"-v 5,raw16(raw16),Reallocated_Sector_Ct "
  //"-v 7,raw48,Seek_Error_Rate " // from InnoDisk iSMART Linux tool, useless for SSD
  //"-v 8,raw48,Seek_Time_Performance "
  //"-v 9,raw24(raw8),Power_On_Hours "
  //"-v 10,raw48,Spin_Retry_Count "
  //"-v 12,raw48,Power_Cycle_Count "
    "-v 168,raw48,SATA_PHY_Error_Count "
    "-v 170,raw16,Bad_Block_Count_New/Tot "
    "-v 173,raw16,Erase_Count_Max/Avg "
    "-v 175,raw48,Bad_Cluster_Table_Count "
    "-v 192,raw48,Unexpect_Power_Loss_Ct "
  //"-v 194,tempminmax,Temperature_Celsius "
  //"-v 197,raw48,Current_Pending_Sector "
    "-v 229,hex48,Flash_ID "
    "-v 235,raw16,Lat_Bad_Blk_Era/Wri/Rea "
    "-v 236,raw48,Unstable_Power_Count "
    "-v 240,raw48,Write_Head"
  },
  { "Innodisk 1ME3/3ME/3SE SSDs", // tested with 2.5" SATA SSD 3ME/S140714,
      // Mini PCIeDOM 1ME3/S15604, InnoDisk Corp. - mSATA 3SE/S130710
    "((1\\.8|2\\.5)\"? SATA SSD|InnoDisk Corp\\. - mSATA|Mini PCIeDOM|SATA Slim) (1ME3|3[MS]E)",
    "", "",
  //"-v 1,raw48,Raw_Read_Error_Rate "
  //"-v 2,raw48,Throughput_Performance "
  //"-v 3,raw16(avg16),Spin_Up_Time "
  //"-v 5,raw16(raw16),Reallocated_Sector_Ct "
    "-v 7,raw48,Seek_Error_Rate "       // ?
    "-v 8,raw48,Seek_Time_Performance " // ?
  //"-v 9,raw24(raw8),Power_On_Hours "
    "-v 10,raw48,Spin_Retry_Count "     // ?
  //"-v 12,raw48,Power_Cycle_Count "
    "-v 168,raw48,SATA_PHY_Error_Count "
    "-v 169,hex48,Unknown_Innodisk_Attr "
    "-v 170,raw16,Bad_Block_Count "
    "-v 173,raw16,Erase_Count "
    "-v 175,raw48,Bad_Cluster_Table_Count "
    "-v 176,raw48,Uncorr_RECORD_Count "
  //"-v 192,raw48,Power-Off_Retract_Count "
  //"-v 194,tempminmax,Temperature_Celsius " // ] only in spec
  //"-v 197,raw48,Current_Pending_Sector "
    "-v 225,raw48,Unknown_Innodisk_Attr "
    "-v 229,hex48,Flash_ID "
    "-v 235,raw48,Later_Bad_Block "
    "-v 236,raw48,Unstable_Power_Count "
    "-v 240,raw48,Write_Head"
  },
  { "Innodisk 3IE2/3ME2/3MG2/3SE2/3TG6 SSDs", // tested with 2.5" SATA SSD 3MG2-P/M140402,
      // 1.8 SATA SSD 3IE2-P/M150821, 2.5" SATA SSD 3IE2-P/M150821,
      // SATA Slim 3MG2-P/M141114, M.2 (S80) 3MG2-P/M141114, M.2 (S42) 3SE2-P/M150821,
      // M.2 (S42) 3ME2/M151013, SATA Slim 3TG6-P/A19926J
    "((1\\.8|2\\.5)\"? SATA SSD|SATA Slim|M\\.2 \\(S(42|80)\\)) 3(IE2|ME2|MG2|SE2|TG6)(-P)?",
    "", "",
  //"-v 1,raw48,Raw_Read_Error_Rate "
  //"-v 2,raw48,Throughput_Performance "
  //"-v 9,raw24(raw8),Power_On_Hours "
  //"-v 12,raw48,Power_Cycle_Count "
    "-v 160,raw48,Uncorrectable_Error_Cnt "
    "-v 161,raw48,Number_of_Pure_Spare "
    "-v 163,raw48,Total_Bad_Block_Count "
    "-v 164,raw48,Total_Erase_Count "
    "-v 165,raw48,Max_Erase_Count "
    "-v 166,raw48,Min_Erase_Count "
    "-v 167,raw48,Average_Erase_Count "
    "-v 168,raw48,Max_Erase_Count_of_Spec "
    "-v 169,raw48,Remaining_Lifetime_Perc "
    "-v 170,raw48,Spare_Block_Count "
    "-v 171,raw48,Program_Fail_Count "
    "-v 172,raw48,Erase_Fail_Count "
  //"-v 175,raw48,Program_Fail_Count_Chip "
  //"-v 176,raw48,Erase_Fail_Count_Chip "
  //"-v 177,raw48,Wear_Leveling_Count "
    "-v 178,raw48,Runtime_Invalid_Blk_Cnt "
  //"-v 181,raw48,Program_Fail_Cnt_Total "
  //"-v 182,raw48,Erase_Fail_Count_Total "
  //"-v 187,raw48,Reported_Uncorrect " // ] only in spec
  //"-v 192,raw48,Power-Off_Retract_Count "
  //"-v 194,tempminmax,Temperature_Celsius "
  //"-v 195,raw48,Hardware_ECC_Recovered "
  //"-v 196,raw16(raw16),Reallocated_Event_Count "
  //"-v 197,raw48,Current_Pending_Sector "
  //"-v 198,raw48,Offline_Uncorrectable "
  //"-v 199,raw48,UDMA_CRC_Error_Count "
    "-v 225,raw48,Host_Writes_32MiB "  // ]
    "-v 229,raw48,Flash_ID "  // ]
  //"-v 232,raw48,Available_Reservd_Space "
    "-v 233,raw48,Flash_Writes_32MiB " // ]
    "-v 234,raw48,Flash_Reads_32MiB "  // ]
    "-v 235,raw48,Later_Bad_Block_Info "  // ]
    "-v 241,raw48,Host_Writes_32MiB "
    "-v 242,raw48,Host_Reads_32MiB "
    "-v 245,raw48,Flash_Writes_32MiB "
    "-v 248,raw48,Remaining_Life "
    "-v 249,raw48,Spare_Blocks_Remaining"
  },
  { "Innodisk 3IE3/3ME3/3ME4 SSDs", // tested with 2.5" SATA SSD 3ME3/S15A19, CFast 3ME3/S15A19
      // InnoDisk Corp. - mSATA 3ME3/S15A19, mSATA mini 3ME3/S15A19, M.2 (S42) 3ME3,
      // SATA Slim 3ME3/S15A19, SATADOM-MH 3ME3/S15A19, SATADOM-ML 3ME3/S15A19,
      // SATADOM-MV 3ME3/S15A19, SATADOM-SL 3ME3/S15A19, SATADOM-SV 3ME3/S15A19,
      // SATADOM-SL 3IE3/S151019N, 2.5" SATA SSD 3IE3/S15C14i, CFast 3IE3/S15C14i,
      // InnoDisk Corp. - mSATA 3IE3/S15C14i, Mini PCIeDOM 1IE3/S15C14i,
      // mSATA mini 3IE3/S15C14i, M.2 (S42) 3IE3/S15C14i, SATA Slim 3IE3/S15C14i,
      // SATADOM-SH 3IE3 V2/S15C14i, SATADOM-SL 3IE3 V2/S15A19i, SATADOM-SV 3IE3 V2/S15C14i
      // mSATA 3ME4/L16711, M.2 (S42) 3ME4/L16711, SATADOM-MH 3ME4/L16B01,
      // SATADOM-SH 3ME4/L16B01, SATADOM-SH Type C 3ME4/L16B01, SATADOM-SH Type D 3ME4/L16B01
    "(2.5\" SATA SSD|CFast|InnoDisk Corp\\. - mSATA|Mini PCIeDOM|mSATA( mini)?|"
    "M\\.2 \\(S42\\)|SATA Slim|SATADOM-[MS][HLV]( Type [CD])?) 3([IM]E3|ME4)( V2)?",
    "", "",
  //"-v 1,raw48,Raw_Read_Error_Rate "
  //"-v 2,raw48,Throughput_Performance "
  //"-v 3,raw16(avg16),Spin_Up_Time "
    "-v 5,raw48,Later_Bad_Block "
    "-v 7,raw48,Seek_Error_Rate "       // ?
    "-v 8,raw48,Seek_Time_Performance " // ?
  //"-v 9,raw24(raw8),Power_On_Hours "
    "-v 10,raw48,Spin_Retry_Count "     // ?
  //"-v 12,raw48,Power_Cycle_Count "
    "-v 163,raw48,Total_Bad_Block_Count "
    "-v 165,raw48,Max_Erase_Count "
    "-v 167,raw48,Average_Erase_Count "
    "-v 168,raw48,SATA_PHY_Error_Count "
    "-v 169,raw48,Remaining_Lifetime_Perc "
    "-v 170,raw48,Spare_Block_Count "
    "-v 171,raw48,Program_Fail_Count "
    "-v 172,raw48,Erase_Fail_Count "
    "-v 175,raw48,Bad_Cluster_Table_Count "
    "-v 176,raw48,RANGE_RECORD_Count "
  //"-v 187,raw48,Reported_Uncorrect "
  //"-v 192,raw48,Power-Off_Retract_Count "
  //"-v 194,tempminmax,Temperature_Celsius "
  //"-v 197,raw48,Current_Pending_Sector "
    "-v 225,raw48,Data_Log_Write_Count "
    "-v 229,hex48,Flash_ID "
    "-v 232,raw48,Spares_Remaining_Perc "
    "-v 235,raw16,Later_Bad_Blk_Inf_R/W/E " // Read/Write/Erase
    "-v 240,raw48,Write_Head "
    "-v 241,raw48,Host_Writes_32MiB "
    "-v 242,raw48,Host_Reads_32MiB"
  },
  { "InnoDisk iCF 9000 / 1SE2 Cards", // tested with InnoDisk Corp. - iCF9000 1GB/140808,
      // InnoDisk Corp. - iCF9000 64GB/140808, InnoDisk Corp. - EDC 1SE2 H 64GB/131216
    "InnoDisk Corp\\. - (iCF9000|EDC 1SE2 H) (1|2|4|8|16|32|64)GB",
    "", "",
  //"-v 1,raw48,Raw_Read_Error_Rate "
  //"-v 5,raw16(raw16),Reallocated_Sector_Ct "
  //"-v 12,raw48,Power_Cycle_Count "
    "-v 160,raw48,Uncorrectable_Error_Cnt "
    "-v 161,raw48,Valid_Spare_Block_Cnt "
    "-v 162,raw48,Child_Pair_Count "
    "-v 163,raw48,Initial_Bad_Block_Count "
    "-v 164,raw48,Total_Erase_Count "
    "-v 165,raw48,Max_Erase_Count "
    "-v 166,raw48,Min_Erase_Count "
    "-v 167,raw48,Average_Erase_Count "
  //"-v 192,raw48,Power-Off_Retract_Count "
  //"-v 194,tempminmax,Temperature_Celsius "
  //"-v 195,raw48,Hardware_ECC_Recovered "
  //"-v 196,raw16(raw16),Reallocated_Event_Count "
  //"-v 198,raw48,Offline_Uncorrectable "
  //"-v 199,raw48,UDMA_CRC_Error_Count "
  //"-v 229,raw48,Flash_ID " // only in spec
    "-v 241,raw48,Host_Writes_32MiB "
    "-v 242,raw48,Host_Reads_32MiB"
  },
  { "Intel X25-E SSDs", // tested with
      // INTELSSDSA2SH064G1IB 43W7659 44E9163IBM/447C8860
    "(INTEL)?SSDSA2SH(032|064)G1.* (.*IBM|INTEL)", // G1 = first generation
    "", "",
  //"-v 3,raw16(avg16),Spin_Up_Time "
  //"-v 4,raw48,Start_Stop_Count "
  //"-v 5,raw16(raw16),Reallocated_Sector_Ct "
  //"-v 9,raw24(raw8),Power_On_Hours "
  //"-v 12,raw48,Power_Cycle_Count "
    "-v 192,raw48,Unsafe_Shutdown_Count "
    "-v 225,raw48,Host_Writes_32MiB "
    "-v 226,raw48,Intel_Internal "
    "-v 227,raw48,Intel_Internal "
    "-v 228,raw48,Intel_Internal "
  //"-v 232,raw48,Available_Reservd_Space "
  //"-v 233,raw48,Media_Wearout_Indicator"
  },
  { "Intel X18-M/X25-M G1 SSDs",
    "INTEL SSDSA[12]MH(080|160)G1.*",  // G1 = first generation, 50nm
    "", "",
  //"-v 3,raw16(avg16),Spin_Up_Time "
  //"-v 4,raw48,Start_Stop_Count "
  //"-v 5,raw16(raw16),Reallocated_Sector_Ct "
  //"-v 9,raw24(raw8),Power_On_Hours "
  //"-v 12,raw48,Power_Cycle_Count "
    "-v 192,raw48,Unsafe_Shutdown_Count "
    "-v 225,raw48,Host_Writes_32MiB "
    "-v 226,raw48,Intel_Internal "
    "-v 227,raw48,Intel_Internal "
    "-v 228,raw48,Intel_Internal "
  //"-v 232,raw48,Available_Reservd_Space "
  //"-v 233,raw48,Media_Wearout_Indicator"
  },
  { "Intel X18-M/X25-M/X25-V G2 SSDs", // fixed firmware
      // tested with INTEL SSDSA2M(080|160)G2GC/2CV102J8 (X25-M)
    "INTEL SSDSA[12]M(040|080|120|160)G2.*",  // G2 = second generation, 34nm
    "2CV102(J[89A-Z]|[K-Z].)", // >= "2CV102J8"
    "",
  //"-v 3,raw16(avg16),Spin_Up_Time "
  //"-v 4,raw48,Start_Stop_Count "
  //"-v 5,raw16(raw16),Reallocated_Sector_Ct "
  //"-v 9,raw24(raw8),Power_On_Hours "
  //"-v 12,raw48,Power_Cycle_Count "
  //"-v 184,raw48,End-to-End_Error " // G2 only
    "-v 192,raw48,Unsafe_Shutdown_Count "
    "-v 225,raw48,Host_Writes_32MiB "
    "-v 226,raw48,Workld_Media_Wear_Indic " // Timed Workload Media Wear Indicator (percent*1024)
    "-v 227,raw48,Workld_Host_Reads_Perc "  // Timed Workload Host Reads Percentage
    "-v 228,raw48,Workload_Minutes " // 226,227,228 can be reset by 'smartctl -t vendor,0x40'
  //"-v 232,raw48,Available_Reservd_Space "
  //"-v 233,raw48,Media_Wearout_Indicator"
  },
  { "Intel X18-M/X25-M/X25-V G2 SSDs", // buggy or unknown firmware
      // tested with INTEL SSDSA2M040G2GC/2CV102HD (X25-V)
    "INTEL SSDSA[12]M(040|080|120|160)G2.*",
    "",
    "This drive may require a firmware update to\n"
    "fix possible drive hangs when reading SMART self-test log:\n"
    "https://downloadcenter.intel.com/download/26491",
    "-v 192,raw48,Unsafe_Shutdown_Count "
    "-v 225,raw48,Host_Writes_32MiB "
    "-v 226,raw48,Workld_Media_Wear_Indic "
    "-v 227,raw48,Workld_Host_Reads_Perc "
    "-v 228,raw48,Workload_Minutes"
  },
  { "Intel 311/313 Series SSDs", // tested with INTEL SSDSA2VP020G2/2CV102M5,
      // INTEL SSDSA2VP020G3/9CV10379, INTEL SSDMAEXC024G3H/9CV10379
    "INTEL SSD(SA2VP|MAEXC)(020|024)G[23]H?",
      // SA2VP = 2.5", MAEXC = mSATA, G2 = 311, G3 = 313
    "", "",
  //"-v 3,raw16(avg16),Spin_Up_Time "
  //"-v 4,raw48,Start_Stop_Count "
  //"-v 5,raw16(raw16),Reallocated_Sector_Ct "
  //"-v 9,raw24(raw8),Power_On_Hours "
  //"-v 12,raw48,Power_Cycle_Count "
    "-v 170,raw48,Reserve_Block_Count "
    "-v 171,raw48,Program_Fail_Count "
    "-v 172,raw48,Erase_Fail_Count "
    "-v 183,raw48,SATA_Downshift_Count "
  //"-v 184,raw48,End-to-End_Error "
  //"-v 187,raw48,Reported_Uncorrect "
    "-v 192,raw48,Unsafe_Shutdown_Count "
    "-v 225,raw48,Host_Writes_32MiB "
    "-v 226,raw48,Workld_Media_Wear_Indic " // Timed Workload Media Wear Indicator (percent*1024)
    "-v 227,raw48,Workld_Host_Reads_Perc "  // Timed Workload Host Reads Percentage
    "-v 228,raw48,Workload_Minutes " // 226,227,228 can be reset by 'smartctl -t vendor,0x40'
  //"-v 232,raw48,Available_Reservd_Space "
  //"-v 233,raw48,Media_Wearout_Indicator "
    "-v 241,raw48,Host_Writes_32MiB "
    "-v 242,raw48,Host_Reads_32MiB"
  },
  { "Intel 320 Series SSDs", // tested with INTEL SSDSA2CT040G3/4PC10362,
      // INTEL SSDSA2CW160G3/4PC10362, SSDSA2BT040G3/4PC10362, SSDSA2BW120G3A/4PC10362,
      // INTEL SSDSA2BW300G3D/4PC10362, SSDSA2BW160G3L/4PC1LE04, SSDSA1NW160G3/4PC10362,
      // INTEL SSDSA2BW160G3H/4PC10365
    "INTEL SSDSA[12][BCN][WT](040|080|120|160|300|600)G3[ADHL]?",
      // 2B = 2.5" 7mm, 2C = 2.5" 9.5mm, 1N = 1.8" microSATA, *H = HP OEM
    "", "",
  //"-v 3,raw16(avg16),Spin_Up_Time "
  //"-v 4,raw48,Start_Stop_Count "
  //"-v 5,raw16(raw16),Reallocated_Sector_Ct "
  //"-v 9,raw24(raw8),Power_On_Hours "
  //"-v 12,raw48,Power_Cycle_Count "
    "-v 170,raw48,Reserve_Block_Count "
    "-v 171,raw48,Program_Fail_Count "
    "-v 172,raw48,Erase_Fail_Count "
    "-v 183,raw48,SATA_Downshift_Count " // FW >= 4Px10362
  //"-v 184,raw48,End-to-End_Error "
  //"-v 187,raw48,Reported_Uncorrect "
    "-v 199,raw48,CRC_Error_Count "      // FW >= 4Px10362
    "-v 192,raw48,Unsafe_Shutdown_Count "
    "-v 225,raw48,Host_Writes_32MiB "
    "-v 226,raw48,Workld_Media_Wear_Indic " // Timed Workload Media Wear Indicator (percent*1024)
    "-v 227,raw48,Workld_Host_Reads_Perc "  // Timed Workload Host Reads Percentage
    "-v 228,raw48,Workload_Minutes " // 226,227,228 can be reset by 'smartctl -t vendor,0x40'
  //"-v 232,raw48,Available_Reservd_Space "
  //"-v 233,raw48,Media_Wearout_Indicator "
    "-v 241,raw48,Host_Writes_32MiB "
    "-v 242,raw48,Host_Reads_32MiB"
  },
  { "Intel 710 Series SSDs", // tested with INTEL SSDSA2BZ100G3/6PB10362
    "INTEL SSDSA2BZ(100|200|300)G3",
    "", "",
  //"-v 3,raw16(avg16),Spin_Up_Time "
  //"-v 4,raw48,Start_Stop_Count "
  //"-v 5,raw16(raw16),Reallocated_Sector_Ct "
  //"-v 9,raw24(raw8),Power_On_Hours "
  //"-v 12,raw48,Power_Cycle_Count "
    "-v 170,raw48,Reserve_Block_Count "
    "-v 171,raw48,Program_Fail_Count "
    "-v 172,raw48,Erase_Fail_Count "
    "-v 174,raw48,Unexpect_Power_Loss_Ct " // Missing in 710 specification from September 2011
    "-v 183,raw48,SATA_Downshift_Count "
  //"-v 184,raw48,End-to-End_Error "
  //"-v 187,raw48,Reported_Uncorrect "
  //"-v 190,tempminmax,Airflow_Temperature_Cel "
    "-v 192,raw48,Unsafe_Shutdown_Count "
    "-v 225,raw48,Host_Writes_32MiB "
    "-v 226,raw48,Workld_Media_Wear_Indic " // Timed Workload Media Wear Indicator (percent*1024)
    "-v 227,raw48,Workld_Host_Reads_Perc "  // Timed Workload Host Reads Percentage
    "-v 228,raw48,Workload_Minutes " // 226,227,228 can be reset by 'smartctl -t vendor,0x40'
  //"-v 232,raw48,Available_Reservd_Space "
  //"-v 233,raw48,Media_Wearout_Indicator "
    "-v 241,raw48,Host_Writes_32MiB "
    "-v 242,raw48,Host_Reads_32MiB"
  },
  { "Intel 510 Series SSDs",
    "INTEL SSDSC2MH(120|250)A2",
    "", "",
  //"-v 3,raw16(avg16),Spin_Up_Time "
  //"-v 4,raw48,Start_Stop_Count "
  //"-v 5,raw16(raw16),Reallocated_Sector_Ct "
  //"-v 9,raw24(raw8),Power_On_Hours "
  //"-v 12,raw48,Power_Cycle_Count "
    "-v 192,raw48,Unsafe_Shutdown_Count "
    "-v 225,raw48,Host_Writes_32MiB "
  //"-v 232,raw48,Available_Reservd_Space "
  //"-v 233,raw48,Media_Wearout_Indicator"
  },
  { "Intel 520 Series SSDs", // tested with INTEL SSDSC2CW120A3/400i, SSDSC2BW480A3F/400i,
      // INTEL SSDSC2BW180A3L/LB3i
    "INTEL SSDSC2[BC]W(060|120|180|240|480)A3[FL]?",
    "", "",
  //"-v 5,raw16(raw16),Reallocated_Sector_Ct "
    "-v 9,msec24hour32,Power_On_Hours_and_Msec "
  //"-v 12,raw48,Power_Cycle_Count "
    "-v 170,raw48,Available_Reservd_Space "
    "-v 171,raw48,Program_Fail_Count "
    "-v 172,raw48,Erase_Fail_Count "
    "-v 174,raw48,Unexpect_Power_Loss_Ct "
  //"-v 184,raw48,End-to-End_Error "
    "-v 187,raw48,Uncorrectable_Error_Cnt "
  //"-v 192,raw48,Power-Off_Retract_Count "
    "-v 225,raw48,Host_Writes_32MiB "
    "-v 226,raw48,Workld_Media_Wear_Indic "
    "-v 227,raw48,Workld_Host_Reads_Perc "
    "-v 228,raw48,Workload_Minutes "
  //"-v 232,raw48,Available_Reservd_Space "
  //"-v 233,raw48,Media_Wearout_Indicator "
    "-v 241,raw48,Host_Writes_32MiB "
    "-v 242,raw48,Host_Reads_32MiB "
    "-v 249,raw48,NAND_Writes_1GiB"
  },
  { "Intel 525 Series SSDs", // mSATA, tested with SSDMCEAC120B3/LLLi
    "INTEL SSDMCEAC(030|060|090|120|180|240)B3",
    "", "",
  //"-v 5,raw16(raw16),Reallocated_Sector_Ct "
    "-v 9,msec24hour32,Power_On_Hours_and_Msec "
  //"-v 12,raw48,Power_Cycle_Count "
    "-v 170,raw48,Available_Reservd_Space "
    "-v 171,raw48,Program_Fail_Count "
    "-v 172,raw48,Erase_Fail_Count "
    "-v 174,raw48,Unexpect_Power_Loss_Ct "
    "-v 183,raw48,SATA_Downshift_Count "
  //"-v 184,raw48,End-to-End_Error "
    "-v 187,raw48,Uncorrectable_Error_Cnt "
  //"-v 190,tempminmax,Airflow_Temperature_Cel "
  //"-v 192,raw48,Power-Off_Retract_Count "
  //"-v 199,raw48,UDMA_CRC_Error_Count "
    "-v 225,raw48,Host_Writes_32MiB "
    "-v 226,raw48,Workld_Media_Wear_Indic "
    "-v 227,raw48,Workld_Host_Reads_Perc "
    "-v 228,raw48,Workload_Minutes "
  //"-v 232,raw48,Available_Reservd_Space "
  //"-v 233,raw48,Media_Wearout_Indicator "
    "-v 241,raw48,Host_Writes_32MiB "
    "-v 242,raw48,Host_Reads_32MiB "
    "-v 249,raw48,NAND_Writes_1GiB"
  },
  { "Intel 53x and Pro 1500/2500 Series SSDs", // SandForce SF-2281, tested with
      // INTEL SSDSC2BW180A4/DC12, SSDSC2BW240A4/DC12, SSDMCEAW120A4/DC33
      // INTEL SSDMCEAW240A4/DC33, SSDSC2BF480A5/TG26, SSDSC2BW240H6/RG21
      // INTEL SSDSC2BF180A4H/LH6i
    "INTEL SSD(MCEA|SC2B|SCKJ)[WF](056|080|120|180|240|360|480)(A4H?|A5|H6)",
      // SC2B = 2.5", MCEA = mSATA, SCKJ = M.2; A4 = 530/Pro 1500, A5 = Pro 2500, H6 = 535
    "", "",
  //"-v 5,raw16(raw16),Reallocated_Sector_Ct "
    "-v 9,msec24hour32,Power_On_Hours_and_Msec "
  //"-v 12,raw48,Power_Cycle_Count "
    "-v 170,raw48,Available_Reservd_Space "
    "-v 171,raw48,Program_Fail_Count "
    "-v 172,raw48,Erase_Fail_Count "
    "-v 174,raw48,Unexpect_Power_Loss_Ct "
    "-v 183,raw48,SATA_Downshift_Count "
  //"-v 184,raw48,End-to-End_Error "
    "-v 187,raw48,Uncorrectable_Error_Cnt "
  //"-v 190,tempminmax,Airflow_Temperature_Cel "
  //"-v 192,raw48,Power-Off_Retract_Count "
  //"-v 199,raw48,UDMA_CRC_Error_Count "
    "-v 225,raw48,Host_Writes_32MiB "
    "-v 226,raw48,Workld_Media_Wear_Indic "
    "-v 227,raw48,Workld_Host_Reads_Perc "
    "-v 228,raw48,Workload_Minutes "
  //"-v 232,raw48,Available_Reservd_Space "
  //"-v 233,raw48,Media_Wearout_Indicator "
    "-v 241,raw48,Host_Writes_32MiB "
    "-v 242,raw48,Host_Reads_32MiB "
    "-v 249,raw48,NAND_Writes_1GiB"
  },
  { "Intel 330/335 Series SSDs", // tested with INTEL SSDSC2CT180A3/300i, SSDSC2CT240A3/300i,
      // INTEL SSDSC2CT240A4/335t
    "INTEL SSDSC2CT(060|120|180|240)A[34]", // A4 = 335 Series
    "", "",
  //"-v 5,raw16(raw16),Reallocated_Sector_Ct "
    "-v 9,msec24hour32,Power_On_Hours_and_Msec "
  //"-v 12,raw48,Power_Cycle_Count "
  //"-v 181,raw48,Program_Fail_Cnt_Total " // ] Missing in 330 specification from April 2012
  //"-v 182,raw48,Erase_Fail_Count_Total " // ]
  //"-v 192,raw48,Power-Off_Retract_Count "
    "-v 225,raw48,Host_Writes_32MiB "
  //"-v 232,raw48,Available_Reservd_Space "
  //"-v 233,raw48,Media_Wearout_Indicator "
    "-v 241,raw48,Host_Writes_32MiB "
    "-v 242,raw48,Host_Reads_32MiB "
    "-v 249,raw48,NAND_Writes_1GiB"
  },
  // https://www.intel.com/content/www/us/en/solid-state-drives/ssd-540s-series-spec.html
  // https://www.intel.com/content/www/us/en/solid-state-drives/ssd-540s-series-m2-spec.html
  { "Intel 540 Series SSDs", // INTEL SSDSC2KW120H6/LSF036C, INTEL SSDSC2KW480H6/LSF036C
    "INTEL SSDSC[K2]KW(120H|180H|240H|360H|480H|010X)6",
    "", "",
    "-v 9,msec24hour32,Power_On_Hours_and_Msec "
    "-v 170,raw48,Available_Reservd_Space "
    "-v 171,raw48,Program_Fail_Count "
    "-v 172,raw48,Erase_Fail_Count "
    "-v 174,raw48,Unexpect_Power_Loss_Ct "
    "-v 183,raw48,SATA_Downshift_Count "
    "-v 187,raw48,Uncorrectable_Error_Cnt "
    "-v 225,raw48,Host_Writes_32MiB "
    "-v 226,raw48,Workld_Media_Wear_Indic "
    "-v 227,raw48,Workld_Host_Reads_Perc "
    "-v 228,raw48,Workload_Minutes "
    "-v 249,raw48,NAND_Writes_1GiB"
  },
  { "Intel 545s Series SSDs", // tested with INTEL SSDSCKKW512G8, INTEL SSDSC2KW512G8/LHF002C
      // SSDSCKKW128G8X1, SSDSCKKW256G8X1, SSDSCKKW512G8X1, SSDSCKKW010T8X1
    "INTEL SSDSC[2K]KW(128G|256G|512G|010T)8.*",
    "", "",
  //"-v 5,raw16(raw16),Reallocated_Sector_Ct "
  //"-v 9,raw24(raw8),Power_On_Hours "
  //"-v 12,raw48,Power_Cycle_Count "
  //"-v 170,raw48,Available_Reservd_Space "
    "-v 171,raw48,Program_Fail_Count "
    "-v 172,raw48,Erase_Fail_Count "
  //"-v 173 is missing in official Intel doc"
    "-v 174,raw48,Unexpect_Power_Loss_Ct "
    "-v 183,raw48,SATA_Downshift_Count "
  //"-v 184,raw48,End-to-End_Error "
  //"-v 187,raw48,Reported_Uncorrect "
    "-v 190,tempminmax,Temperature_Case "
    "-v 192,raw48,Unsafe_Shutdown_Count "
    "-v 199,raw48,CRC_Error_Count "
    "-v 225,raw48,Host_Writes_32MiB "
    "-v 226,raw48,Workld_Media_Wear_Indic " // Timed Workload Media Wear Indicator (percent*1024)
    "-v 227,raw48,Workld_Host_Reads_Perc "  // Timed Workload Host Reads Percentage
    "-v 228,raw48,Workload_Minutes " // 226,227,228 can be reset by 'smartctl -t vendor,0x40'
  //"-v 232,raw48,Available_Reservd_Space "
  //"-v 233,raw48,Media_Wearout_Indicator "
  //"-v 236 is missing in official Intel doc"
    "-v 241,raw48,Host_Writes_32MiB "
    "-v 242,raw48,Host_Reads_32MiB "
    "-v 249,raw48,NAND_Writes_1GiB "
  //"-v 252 is missing in official intel doc"
  },
  { "Intel 730 and DC S35x0/3610/3700 Series SSDs", // tested with INTEL SSDSC2BP480G4, SSDSC2BB120G4/D2010355,
      // INTEL SSDSC2BB800G4T, SSDSC2BA200G3/5DV10250, SSDSC2BB080G6/G2010130,  SSDSC2BX200G4/G2010110,
      // INTEL SSDSC2BB016T6/G2010140, SSDSC2BX016T4/G2010140, SSDSC2BB150G7/N2010101,
      // INTEL SSDSC2BB480H4/D2010380
    "INTEL SSDSC(1N|2B)[ABPX]((080|100|120|150|160|200|240|300|400|480|600|800)[GH][3467][RT]?|(012|016)T[46])",
      // A = S3700, B*4 = S3500, B*6 = S3510, P = 730, X = S3610
      // Dell ships drives with model of the form SSDSC2BB120G4R
    "", "",
  //"-v 3,raw16(avg16),Spin_Up_Time "
  //"-v 4,raw48,Start_Stop_Count "
  //"-v 5,raw16(raw16),Reallocated_Sector_Ct "
  //"-v 9,raw24(raw8),Power_On_Hours "
  //"-v 12,raw48,Power_Cycle_Count "
    "-v 170,raw48,Available_Reservd_Space "
    "-v 171,raw48,Program_Fail_Count "
    "-v 172,raw48,Erase_Fail_Count "
    "-v 174,raw48,Unsafe_Shutdown_Count "
    "-v 175,raw16(raw16),Power_Loss_Cap_Test "
    "-v 183,raw48,SATA_Downshift_Count "
  //"-v 184,raw48,End-to-End_Error "
  //"-v 187,raw48,Reported_Uncorrect "
    "-v 190,tempminmax,Temperature_Case "
    "-v 192,raw48,Unsafe_Shutdown_Count "
    "-v 194,tempminmax,Temperature_Internal "
  //"-v 197,raw48,Current_Pending_Sector "
    "-v 199,raw48,CRC_Error_Count "
    "-v 225,raw48,Host_Writes_32MiB "
    "-v 226,raw48,Workld_Media_Wear_Indic " // Timed Workload Media Wear Indicator (percent*1024)
    "-v 227,raw48,Workld_Host_Reads_Perc "  // Timed Workload Host Reads Percentage
    "-v 228,raw48,Workload_Minutes " // 226,227,228 can be reset by 'smartctl -t vendor,0x40'
  //"-v 232,raw48,Available_Reservd_Space "
  //"-v 233,raw48,Media_Wearout_Indicator "
    "-v 234,raw24/raw32:04321,Thermal_Throttle "
    "-v 241,raw48,Host_Writes_32MiB "
    "-v 242,raw48,Host_Reads_32MiB "
    "-v 243,raw48,NAND_Writes_32MiB " // S3510/3610
  },
  // https://www.intel.com/content/www/us/en/solid-state-drives/ssd-pro-5400s-series-spec.html
  // https://www.intel.com/content/www/us/en/solid-state-drives/ssd-pro-5400s-series-m2-spec.html
  { "Intel SSD Pro 5400s Series", // Tested with SSDSC2KF480H6/LSF036P
    "INTEL SSDSC[2K]KF(120H|180H|240H|360H|480H|010X)6",
    "", "",
    "-v 170,raw48,Available_Reservd_Space "
    "-v 171,raw48,Program_Fail_Count "
    "-v 172,raw48,Erase_Fail_Count "
    "-v 174,raw48,Unexpect_Power_Loss_Ct "
    "-v 183,raw48,SATA_Downshift_Count "
    "-v 187,raw48,Uncorrectable_Error_Cnt "
    "-v 225,raw48,Host_Writes_32MiB "
    "-v 226,raw48,Workld_Media_Wear_Indic "
    "-v 227,raw48,Workld_Host_Reads_Perc "
    "-v 228,raw48,Workload_Minutes "
    "-v 249,raw48,NAND_Writes_1GiB "
  },
  { "Intel DC S3110 Series SSDs", // Tested with INTEL SSDSCKKI256G8
    "INTEL SSDSCKKI(128|256|512)G8",
    "", "",
  //"-v 5,raw16(raw16),Reallocated_Sector_Ct "
  //"-v 9,raw24(raw8),Power_On_Hours "
  //"-v 12,raw48,Power_Cycle_Count "
    "-v 170,raw48,Available_Reservd_Space "
    "-v 171,raw48,Program_Fail_Count "
    "-v 172,raw48,Erase_Fail_Count "
  //"-v 173 is missing in official Intel doc"
    "-v 174,raw48,Unexpect_Power_Loss_Ct "
    "-v 183,raw48,SATA_Downshift_Count "
  //"-v 184,raw48,End-to-End_Error "
    "-v 187,raw48,Uncorrectable_Error_Cnt "
  //"-v 190,tempminmax,Airflow_Temperature_Cel "
  //"-v 192,raw48,Power-Off_Retract_Count "
  //"-v 199,raw48,UDMA_CRC_Error_Count "
    "-v 225,raw48,Host_Writes_32MiB "
    "-v 226,raw48,Workld_Media_Wear_Indic "
    "-v 227,raw48,Workld_Host_Reads_Perc "
    "-v 228,raw48,Workload_Minutes "
  //"-v 232,raw48,Available_Reservd_Space "
  //"-v 233,raw48,Media_Wearout_Indicator "
  //"-v 236 is missing in official Intel doc"
    "-v 241,raw48,Host_Writes_32MiB "
    "-v 242,raw48,Host_Reads_32MiB "
    "-v 249,raw48,NAND_Writes_1GiB "
  //"-v 252 is missing in official Intel doc"
  },
  { "Intel 3710 Series SSDs", // INTEL SSDSC2BA200G4R/G201DL2B (dell)
    "INTEL SSDSC2BA(200G|400G|800G|012T)4.?",
    "", "",
    "-v 9,msec24hour32,Power_On_Hours_and_Msec "
    "-v 170,raw48,Available_Reservd_Space "
    "-v 171,raw48,Program_Fail_Count "
    "-v 172,raw48,Erase_Fail_Count "
    "-v 174,raw48,Unexpect_Power_Loss_Ct "
    "-v 183,raw48,SATA_Downshift_Count "
    "-v 187,raw48,Uncorrectable_Error_Cnt "
    "-v 225,raw48,Host_Writes_32MiB "
    "-v 226,raw48,Workld_Media_Wear_Indic "
    "-v 227,raw48,Workld_Host_Reads_Perc "
    "-v 228,raw48,Workload_Minutes "
    "-v 234,raw24/raw32:04321,Thermal_Throttle "
    "-v 243,raw48,NAND_Writes_32MiB "
  },
  { "Intel S3520 Series SSDs", // INTEL SSDSC2BB960G7/N2010112, INTEL SSDSC2BB016T7/N2010112
    "INTEL SSDSC(2|K)(J|B)B(240G|480G|960G|150G|760G|800G|012T|016T)7.?",
    "", "",
  //"-v 5,raw16(raw16),Reallocated_Sector_Ct "
  //"-v 9,raw24(raw8),Power_On_Hours "
  //"-v 12,raw48,Power_Cycle_Count "
    "-v 170,raw48,Available_Reservd_Space "
    "-v 171,raw48,Program_Fail_Count "
    "-v 172,raw48,Erase_Fail_Count "
    "-v 174,raw48,Unsafe_Shutdown_Count "
    "-v 175,raw16(raw16),Power_Loss_Cap_Test "
    "-v 183,raw48,SATA_Downshift_Count "
    "-v 184,raw48,End-to-End_Error_Count "
    "-v 187,raw48,Uncorrectable_Error_Cnt "
    "-v 190,tempminmax,Case_Temperature "
    "-v 192,raw48,Unsafe_Shutdown_Count "
    "-v 194,tempminmax,Drive_Temperature "
    "-v 197,raw48,Pending_Sector_Count "
    "-v 199,raw48,CRC_Error_Count "
    "-v 225,raw48,Host_Writes_32MiB "
    "-v 226,raw48,Workld_Media_Wear_Indic " // Timed Workload Media Wear Indicator (percent*1024)
    "-v 227,raw48,Workld_Host_Reads_Perc "  // Timed Workload Host Reads Percentage
    "-v 228,raw48,Workload_Minutes " // 226,227,228 can be reset by 'smartctl -t vendor,0x40'
  //"-v 232,raw48,Available_Reservd_Space "
  //"-v 233,raw48,Media_Wearout_Indicator "
    "-v 234,raw24/raw32:04321,Thermal_Throttle_Status "
    "-v 241,raw48,Host_Writes_32MiB "
    "-v 242,raw48,Host_Reads_32MiB "
    "-v 243,raw48,NAND_Writes_32MiB"
  },
  { "Dell Certified Intel S3520 Series SSDs",
    "SSDSC(2|K)(J|B)B(240G|480G|960G|120G|760G|800G|012T|016T)7R.?",
    "", "",
    "-v 170,raw48,Available_Reservd_Space "
    "-v 174,raw48,Unsafe_Shutdown_Count "
    "-v 195,raw48,Uncorrectable_Error_Cnt "
    "-v 199,raw48,CRC_Error_Count "
    "-v 201,raw16(raw16),Power_Loss_Cap_Test "
    "-v 202,raw48,End_of_Life "
    "-v 225,raw48,Host_Writes_32MiB "
    "-v 226,raw48,Workld_Media_Wear_Indic " // Timed Workload Media Wear Indicator (percent*1024)
    "-v 227,raw48,Workld_Host_Reads_Perc "  // Timed Workload Host Reads Percentage
    "-v 228,raw48,Workload_Minutes " // 226,227,228 can be reset by 'smartctl -t vendor,0x40'
    "-v 233,raw48,Total_LBAs_Written "
    "-v 234,raw24/raw32:04321,Thermal_Throttle_Status "
    "-v 245,raw48,Percent_Life_Remaining"
  },
  { "Intel S4510/S4610/S4500/S4600 Series SSDs", // INTEL SSDSC2KB480G7/SCV10100,
      // INTEL SSDSC2KB960G7/SCV10100, INTEL SSDSC2KB038T7/SCV10100,
      // INTEL SSDSC2KB038T7/SCV10121, INTEL SSDSC2KG240G7/SCV10100
    "INTEL SSDSC(2K|KK)(B|G)(240G|480G|960G|019T|038T)(7|8).?",
    "", "",
  //"-v 5,raw16(raw16),Reallocated_Sector_Ct "
  //"-v 9,raw24(raw8),Power_On_Hours "
  //"-v 12,raw48,Power_Cycle_Count "
    "-v 170,raw48,Available_Reservd_Space "
    "-v 171,raw48,Program_Fail_Count "
    "-v 172,raw48,Erase_Fail_Count "
    "-v 174,raw48,Unsafe_Shutdown_Count "
    "-v 175,raw16(raw16),Power_Loss_Cap_Test "
    "-v 183,raw48,SATA_Downshift_Count "
    "-v 184,raw48,End-to-End_Error_Count "
    "-v 187,raw48,Uncorrectable_Error_Cnt "
    "-v 190,tempminmax,Drive_Temperature "
    "-v 192,raw48,Unsafe_Shutdown_Count "
    "-v 197,raw48,Pending_Sector_Count "
    "-v 199,raw48,CRC_Error_Count "
    "-v 225,raw48,Host_Writes_32MiB "
    "-v 226,raw48,Workld_Media_Wear_Indic " // Timed Workload Media Wear Indicator (percent*1024)
    "-v 227,raw48,Workld_Host_Reads_Perc "  // Timed Workload Host Reads Percentage
    "-v 228,raw48,Workload_Minutes " // 226,227,228 can be reset by 'smartctl -t vendor,0x40'
  //"-v 232,raw48,Available_Reservd_Space "
  //"-v 233,raw48,Media_Wearout_Indicator "
    "-v 234,raw24/raw32:04321,Thermal_Throttle_Status "
    "-v 235,raw16(raw16),Power_Loss_Cap_Test "
    "-v 241,raw48,Host_Writes_32MiB "
    "-v 242,raw48,Host_Reads_32MiB "
    "-v 243,raw48,NAND_Writes_32MiB"
  },
  { "Dell Certified Intel S4x00/D3-S4x10 Series SSDs", // INTEL SSDSC2KB480G7R/SCV1DL58,
      // INTEL SSDSC2KB960G7R/SCV1DL58, INTEL SSDSC2KB038T7R/SCV1DL58,
      // INTEL SSDSC2KB038T7R/SCV1DL58, INTEL SSDSC2KG240G7R/SCV1DL58
    "SSDSC(2K|KK)(B|G)(240G|480G|960G|019T|038T)(7R|8R).?",
    "", "",
    "-v 170,raw48,Available_Reservd_Space "
    "-v 174,raw48,Unsafe_Shutdown_Count "
    "-v 195,raw48,Uncorrectable_Error_Cnt "
    "-v 199,raw48,CRC_Error_Count "
    "-v 201,raw16(raw16),Power_Loss_Cap_Test "
    "-v 202,raw48,End_of_Life "
    "-v 225,raw48,Host_Writes_32MiB "
    "-v 226,raw48,Workld_Media_Wear_Indic " // Timed Workload Media Wear Indicator (percent*1024)
    "-v 227,raw48,Workld_Host_Reads_Perc "  // Timed Workload Host Reads Percentage
    "-v 228,raw48,Workload_Minutes " // 226,227,228 can be reset by 'smartctl -t vendor,0x40'
    "-v 233,raw48,Total_LBAs_Written "
    "-v 234,raw24/raw32:04321,Thermal_Throttle_Status "
    "-v 245,raw48,Percent_Life_Remaining"
  },
  { "Kingston branded X25-V SSDs", // fixed firmware
    "KINGSTON SSDNow 40GB",
    "2CV102(J[89A-Z]|[K-Z].)", // >= "2CV102J8"
    "",
    "-v 192,raw48,Unsafe_Shutdown_Count "
    "-v 225,raw48,Host_Writes_32MiB "
    "-v 226,raw48,Workld_Media_Wear_Indic "
    "-v 227,raw48,Workld_Host_Reads_Perc "
    "-v 228,raw48,Workload_Minutes"
  },
  { "Kingston branded X25-V SSDs", // buggy or unknown firmware
    "KINGSTON SSDNow 40GB",
    "",
    "This drive may require a firmware update to\n"
    "fix possible drive hangs when reading SMART self-test log.\n"
    "To update Kingston branded drives, a modified Intel update\n"
    "tool must be used. Search for \"kingston 40gb firmware\".",
    "-v 192,raw48,Unsafe_Shutdown_Count "
    "-v 225,raw48,Host_Writes_32MiB "
    "-v 226,raw48,Workld_Media_Wear_Indic "
    "-v 227,raw48,Workld_Host_Reads_Perc "
    "-v 228,raw48,Workload_Minutes"
  },
  { "Kingston SSDNow UV400/500",
    "KINGSTON SUV400S37A?(120|240|480|960)G|" // tested with KINGSTON SUV400S37120G/0C3J96R9,
      // KINGSTON SUV400S37240G/0C3J96R9, KINGSTON SUV400S37240G/0C3K87RA,
      // KINGSTON SUV400S37120G/0C3K87RA
    "KINGSTON SUV500(M[8S])?(120|240|480|960)G", // tested with KINGSTON SUV500120G/003056R6,
      // KINGSTON SUV500240G/003056R6, KINGSTON SUV500480G/003056RI,
      // KINGSTON SUV500MS120G/003056RA, KINGSTON SUV500MS120G/003056RI,
      // KINGSTON SUV500M8120G/003056RI
    "", "",
  //"-v 1,raw48,Raw_Read_Error_Rate "
  //"-v 5,raw16(raw16),Reallocated_Sector_Ct "
  //"-v 9,raw24(raw8),Power_On_Hours "
  //"-v 12,raw48,Power_Cycle_Count "
    "-v 100,raw48,Unknown_Kingston_Attr "
    "-v 101,raw48,Unknown_Kingston_Attr "
    "-v 170,raw48,Reserved_Block_Count "
    "-v 171,raw48,Program_Fail_Count "
    "-v 172,raw48,Erase_Fail_Count "
    "-v 174,raw48,Unexpect_Power_Loss_Ct "
  //"-v 175,raw48,Program_Fail_Count_Chip,SSD "
  //"-v 176,raw48,Erase_Fail_Count_Chip,SSD "
  //"-v 177,raw48,Wear_Leveling_Count,SSD "
  //"-v 178,raw48,Used_Rsvd_Blk_Cnt_Chip,SSD "
  //"-v 180,raw48,Unused_Rsvd_Blk_Cnt_Tot,SSD "
  //"-v 183,raw48,Runtime_Bad_Block "
  //"-v 187,raw48,Reported_Uncorrect "
  //"-v 194,tempminmax,Temperature_Celsius "
  //"-v 195,raw48,Hardware_ECC_Recovered "
  //"-v 196,raw16(raw16),Reallocated_Event_Count "
  //"-v 197,raw48,Current_Pending_Sector "
  //"-v 199,raw48,UDMA_CRC_Error_Count "
    "-v 201,raw48,Unc_Read_Error_Rate "
  //"-v 204,raw48,Soft_ECC_Correction "
    "-v 231,raw48,SSD_Life_Left "
    "-v 241,raw48,Host_Writes_GiB "
    "-v 242,raw48,Host_Reads_GiB "
    "-v 250,raw48,Read_Retry_Count"
  },
  { "JMicron based SSDs", // JMicron JMF60x
    "Kingston SSDNow V Series [0-9]*GB|" // tested with Kingston SSDNow V Series 64GB/B090522a
    "TS(2|4|8|16|32|64|128|192)GSSD(18|25)[MS]?-[MS]", // Transcend IDE and SATA, tested with
      // TS32GSSD25-M/V090331, TS32GSSD18M-M/v090331
    "[BVv].*", // other Transcend SSD versions will be caught by subsequent entry
    "",
  //"-v 9,raw24(raw8),Power_On_Hours " // raw value always 0?
  //"-v 12,raw48,Power_Cycle_Count "
  //"-v 194,tempminmax,Temperature_Celsius " // raw value always 0?
    "-v 229,hex64:w012345r,Halt_System/Flash_ID " // Halt, Flash[7]
    "-v 232,hex64:w012345r,Firmware_Version_Info " // "YYMMDD", #Channels, #Banks
    "-v 233,hex48:w01234,ECC_Fail_Record " // Fail number, Row[3], Channel, Bank
    "-v 234,raw24/raw24:w01234,Avg/Max_Erase_Count "
    "-v 235,raw24/raw24:w01z23,Good/Sys_Block_Count"
  },
  { "JMicron/Maxiotek based SSDs", // JMicron JMF61x, JMF66x, JMF670
    "ADATA S596 Turbo|"  // tested with ADATA S596 Turbo 256GB SATA SSD (JMicron JMF616)
    "ADATA SP310|"  // Premier Pro SP310 mSATA, JMF667, tested with ADATA SP310/3.04
    "ADATA SP600(NS34)?|" // tested with ADATA SP600/2.4 (JMicron JMF661)
    "ADATA SX930|"  // tested with ADATA SX930/6.8SE
    "APPLE SSD TS(064|128|256|512)C|"  // Toshiba?, tested with APPLE SSD TS064C/CJAA0201
    "IM2S3138E-(128|256)GM-B|" // ADATA OEM, tested with IM2S3138E-128GM-B/DA002
    "KingSpec KDM-SA\\.51-008GMJ|" // tested with KingSpec KDM-SA.51-008GMJ/1.092.37 (JMF605?)
    "KINGSTON SNV425S2(64|128)GB|"  // SSDNow V Series (2. Generation, JMF618),
                                    // tested with KINGSTON SNV425S264GB/C091126a
    "KINGSTON SSDNOW 30GB|" // tested with KINGSTON SSDNOW 30GB/AJXA0202
    "KINGSTON SS100S2(8|16)G|"  // SSDNow S100 Series, tested with KINGSTON SS100S28G/D100309a
    "KINGSTON SNVP325S2(64|128|256|512)GB|" // SSDNow V+ Series, tested with KINGSTON SNVP325S2128GB/AGYA0201
    "KINGSTON SVP?100S2B?(64|96|128|256|512)G|"  // SSDNow V100/V+100 Series,
      // tested with KINGSTON SVP100S296G/CJR10202, KINGSTON SV100S2256G/D110225a
    "KINGSTON SV200S3(64|128|256)G|" // SSDNow V200 Series, tested with KINGSTON SV200S3128G/E120506a
    "NT-(64|128|256|512|[12]T)|" // KingSpec NT, MAS0902A-B2C or CS1802A-B2C, tested with NT-512/T191212
    "TOSHIBA THNS128GG4BBAA|"  // Toshiba / Super Talent UltraDrive DX,
                               // tested with Toshiba 128GB 2.5" SSD (built in MacBooks)
    "TOSHIBA THNSNC128GMLJ|" // tested with THNSNC128GMLJ/CJTA0202 (built in Toshiba Protege/Dynabook)
    "TS(8|16|32|64|128|192|256|512)GSSD25S?-(MD?|S)|" // Transcend IDE and SATA, JMF612, tested with
      // TS256GSSD25S-M/101028, TS32GSSD25-M/20101227
    "TS(32|64|128|256)G(SSD|MSA)[37]40K?", // Transcend SSD340/340K/740 SATA/mSATA, JMF667/670, tested with
      // TS256GSSD340/SVN263, TS256GSSD340/SVN423b, TS256GMSA340/SVN263,
      // TS128GSSD340K/SVN216,TS64GSSD740/SVN167d
    "", "",
  //"-v 1,raw48,Raw_Read_Error_Rate "
  //"-v 2,raw48,Throughput_Performance "
    "-v 3,raw48,Unknown_JMF_Attribute "
  //"-v 5,raw16(raw16),Reallocated_Sector_Ct "
    "-v 7,raw48,Unknown_JMF_Attribute "
    "-v 8,raw48,Unknown_JMF_Attribute "
  //"-v 9,raw24(raw8),Power_On_Hours "
    "-v 10,raw48,Unknown_JMF_Attribute "
  //"-v 12,raw48,Power_Cycle_Count "
    "-v 167,raw48,Unknown_JMF_Attribute "
    "-v 168,raw48,SATA_Phy_Error_Count "
    "-v 169,raw48,Unknown_JMF_Attribute "
    "-v 170,raw16,Bad_Block_Count "
    "-v 173,raw16,Erase_Count " // JMF661: different?
    "-v 175,raw48,Bad_Cluster_Table_Count "
    "-v 180,raw48,Unknown_JMF_Attribute "
    "-v 187,raw48,Unknown_JMF_Attribute "
    "-v 192,raw48,Unexpect_Power_Loss_Ct "
  //"-v 194,tempminmax,Temperature_Celsius "
  //"-v 197,raw48,Current_Pending_Sector "
    "-v 231,raw48,Unknown_JMF_Attribute "
    "-v 233,raw48,Unknown_JMF_Attribute " // FW SVN423b
    "-v 234,raw48,Unknown_JMF_Attribute " // FW SVN423b
    "-v 240,raw48,Unknown_JMF_Attribute "
  //"-v 241,raw48,Total_LBAs_Written "    // FW SVN423b
  //"-v 242,raw48,Total_LBAs_Read "       // FW SVN423b
  },
  { "Plextor M3/M5/M6/M7 Series SSDs", // Marvell 88SS9174 (M3, M5S), 88SS9187 (M5P, M5Pro), 88SS9188 (M6M/S),
      // tested with PLEXTOR PX-128M3/1.01, PX-128M3P/1.04, PX-256M3/1.05, PX-128M5S/1.02, PX-256M5S/1.03,
      // PX-128M5M/1.05, PX-128M5S/1.05, PX-128M5Pro/1.05, PX-512M5Pro/1.06, PX-256M5P/1.01, PX-128M6S/1.03
      // (1.04/5 Firmware self-test log lifetime unit is bogus, possibly 1/256 hours)
      // PLEXTOR PX-256M6S+/1.00, PLEXTOR  PX-128M3/1.00, PLEXTOR PX-128M3/1.07, PLEXTOR PX-128M6V/1.04,
      // PLEXTOR PX-128M6G-2242/1.01, PLEXTOR PX-512M7VC/1.05
    "PLEXTOR  ?PX-(64|128|256|512|768)M(3P?|5[MPS]|5Pro|6[GMSV]|7VC)(\\+|-.*)?",
    "", "",
  //"-v 1,raw48,Raw_Read_Error_Rate "
  //"-v 5,raw16(raw16),Reallocated_Sector_Ct "
  //"-v 9,raw24(raw8),Power_On_Hours "
  //"-v 12,raw48,Power_Cycle_Count "
    "-v 170,raw48,Unknown_Plextor_Attrib "  // M6S/1.03
    "-v 171,raw48,Unknown_Plextor_Attrib "  // M6S/1.03
    "-v 172,raw48,Unknown_Plextor_Attrib "  // M6S/1.03
    "-v 173,raw48,Unknown_Plextor_Attrib "  // M6S/1.03
    "-v 174,raw48,Unknown_Plextor_Attrib "  // M6S/1.03
  //"-v 175,raw48,Program_Fail_Count_Chip " // M6S/1.03
  //"-v 176,raw48,Erase_Fail_Count_Chip "   // M6S/1.03
  //"-v 177,raw48,Wear_Leveling_Count "
  //"-v 178,raw48,Used_Rsvd_Blk_Cnt_Chip "
  //"-v 179,raw48,Used_Rsvd_Blk_Cnt_Tot "   // M6S/1.03
  //"-v 180,raw48,Unused_Rsvd_Blk_Cnt_Tot " // M6S/1.03
  //"-v 181,raw48,Program_Fail_Cnt_Total "
  //"-v 182,raw48,Erase_Fail_Count_Total "
  //"-v 183,raw48,Runtime_Bad_Block "       // M6S/1.03
  //"-v 184,raw48,End-to-End_Error "        // M6S/1.03
  //"-v 187,raw48,Reported_Uncorrect "
  //"-v 188,raw48,Command_Timeout "         // M6S/1.03
  //"-v 192,raw48,Power-Off_Retract_Count "
  //"-v 195,raw48,Hardware_ECC_Recovered "  // MS6/1.03
  //"-v 196,raw16(raw16),Reallocated_Event_Count "
  //"-v 198,raw48,Offline_Uncorrectable "
  //"-v 199,raw48,UDMA_CRC_Error_Count "
  //"-v 232,raw48,Available_Reservd_Space "
  //"-v 233,raw48,Media_Wearout_Indicator " // MS6/1.03
    "-v 241,raw48,Host_Writes_32MiB "
    "-v 242,raw48,Host_Reads_32MiB"
  },
  { "Samsung based SSDs",
    "SAMSUNG SSD PM800 .*GB|"  // SAMSUNG PM800 SSDs, tested with SAMSUNG SSD PM800 TH 64GB/VBM25D1Q
    "SAMSUNG SSD PM810 .*GB|"  // SAMSUNG PM810 (470 series) SSDs, tested with
      // SAMSUNG SSD PM810 2.5" 128GB/AXM06D1Q
    "SAMSUNG SSD SM841N? (2\\.5\"? 7mm |mSATA )?(128|256|512)GB( SED)?|" // tested with
      // SAMSUNG SSD SM841 2.5" 7mm 256GB/DXM02D0Q, SAMSUNG SSD SM841 mSATA 512GB/DXM44D0Q,
      // SAMSUNG SSD SM841N 2.5 7mm 128GB/DXM03D0Q, SAMSUNG SSD SM841N mSATA 256GB SED/DXM45D6Q
    "SAMSUNG SSD PM851 (mSATA |M\\.2 )?(2280 )?(128|256|512)GB|" // tested with SAMSUNG SSD PM851 mSATA 128GB,
      // SAMSUNG SSD PM851 M.2 2280 256GB/EXT25D0Q
    "SAMSUNG 470 Series SSD|"  // tested with SAMSUNG 470 Series SSD 64GB/AXM09B1Q
    "Samsung SSD 750 EVO (120|250|500)GB|" // tested with Samsung SSD 750 EVO 250GB/MAT01B6Q
    "SAMSUNG SSD 830 Series|"  // tested with SAMSUNG SSD 830 Series 64GB/CXM03B1Q
    "SAMSUNG SSD PM830 .*|" // SAMSUNG SSD PM830 2.5" 7mm 128GB/CXM03D1Q
    "MZ7PC(512|256|128|064)HA(GH|FU|DR)-000.*|" // probably PM830, tested with SAMSUNG MZ7PC128HAFU-000L1/CXM04L1Q
    "Samsung SSD 840 (PRO )?Series|" // tested with Samsung SSD 840 PRO Series 128GB/DXM04B0Q,
      // Samsung SSD 840 Series/DXT06B0Q
    "Samsung SSD 8[456]0 EVO (mSATA |M\\.2 )?((120|250|500|750)G|[124]T)B|" // tested with
      // Samsung SSD 840 EVO (120|250|500|750)GB/EXT0AB0Q,
      // Samsung SSD 840 EVO (120|250)GB/EXT0BB6Q, 1TB/EXT0BB0Q, 120GB mSATA/EXT41B6Q,
      // Samsung SSD 850 EVO 250GB/EMT01B6Q, Samsung SSD 850 EVO M.2 250GB/EMT21B6Q,
      // Samsung SSD 850 EVO mSATA 120GB/EMT41B6Q, Samsung SSD 850 EVO 2TB/EMT02B6Q,
      // Samsung SSD 860 EVO 250GB/RVT01B6Q, Samsung SSD 860 EVO mSATA 250GB/RVT41B6Q,
      // Samsung SSD 860 EVO 500GB/RVT01B6Q, Samsung SSD 860 EVO mSATA 500GB/RVT41B6Q,
      // Samsung SSD 860 EVO mSATA 1TB/RVT41B6Q, Samsung SSD 860 EVO 2TB/RVT01B6Q,
      // Samsung SSD 860 EVO 4TB/RVT04B6Q
    "Samsung SSD 8[56]0 PRO ((128|256|512)G|[124]T)B|" // tested with Samsung SSD 850 PRO 128GB/EXM01B6Q,
      // Samsung SSD 850 PRO 1TB/EXM01B6Q, Samsung SSD 850 PRO 2TB/EXM02B6Q,
      // Samsung SSD 860 PRO 256GB/RVM01B6Q, Samsung SSD 860 PRO 512GB/RVM01B6Q,
      // Samsung SSD 860 PRO 1TB/RVM01B6Q
    "Samsung SSD 883 DCT (240|480|960)GB|" // tested with Samsung SSD 883 DCT 480GB/HXT7404Q
    "SAMSUNG MZ7PA256HMDR-.*|" // PM810 (470 Series), tested with SAMSUNG MZ7PA256HMDR-010H1/AXM07H1Q
    "Samsung SSD 845DC EVO .*|" // Samsung SSD 845DC EVO 960GB/EXT03X3Q
    "Samsung SSD 870 QVO [1248]TB|" // tested with Samsung SSD 870 QVO 4TB/SVQ01B6Q
    "SAMSUNG MZ[7M]PC(032|064|128|256|512)HBCD-.*|" // PM830, tested with SAMSUNG MZMPC032HBCD-000L1/CXM12L1Q
    "SAMSUNG MZ7TD(128|256)HAFV-.*|" // 840 Series, tested with SAMSUNG MZ7TD256HAFV-000L7/DXT06L6Q
    "SAMSUNG MZMTD(128|256|512)HAGL-.*|" // PM841, tested with SAMSUNG MZMTD512HAGL-00000/DXT4200Q
    "SAMSUNG MZ7TD512HAGM-.*|" // Another PM841, SAMSUNG MZ7TD512HAGM-000L1/DXT06L0Q
    "SAMSUNG MZ7WD((120|240)H[AC]FV|480HAGM|960HAGP)-00003|" // SM843T Series, tested with
      // SAMSUNG MZ7WD120HAFV-00003/DXM85W3Q, SAMSUNG MZ7WD120HCFV-00003/DXM9203Q
    "SAMSUNG MZ[7N]TE(128|256|512)HMHP-.*|" // PM851, tested with SAMSUNG MZ7TE256HMHP-000L7/EXT09L6Q,
      // SAMSUNG MZNTE256HMHP-000H1/EXT22H0Q
    "SAMSUNG MZMPF(032|064)HCFV-.*|" // CM851 mSATA, tested with SAMSUNG MZMPF032HCFV-000H1/FXM42H2Q
    "SAMSUNG MZ7GE(240HMGR|(480|960)HMHP)-00003|" // SM853T Series, tested with
      // SAMSUNG MZ7GE240HMGR-00003/EXT0303Q
    "SAMSUNG MZ7LM(120|240|480|960|1T9|3T8)HC(JM|HP|GR|FD)-.*|" // PM863 Series, tested with
      // SAMSUNG MZ7LM960HCHP-0E003/GXT3003Q
    "(SAMSUNG )?MZ7LM(240|480|960|1T9|3T8)HM(JP|HQ|LP)(-.*|0D3)|" // PM863a Series, tested with
      // SAMSUNG MZ7LM3T8HMLP-00005/GXT5104Q, MZ7LM240HMHQ0D3/GC5B (Dell)
    "(SAMSUNG )?MZ7KM(120|240|480|960|1T9)H[AM](FD|GR|H[PQ]|J[MP])(-.*|0D3)|" // SM863(a), tested with
      // SAMSUNG MZ7KM480HAHP-0E005/GXM1003Q, SAMSUNG MZ7KM480HMHQ-00005/GXM5104Q,
      // SAMSUNG MZ7KM960HMJP-00005/GXM5304Q, MZ7KM960HMJP0D3/GD53 (Dell)
    "SAMSUNG MZ7LH(240|480|960|1T9|3T8|7T6)H[AM](HQ|JR|LT|LA)-.*|" //PM883, tested with SAMSUNG MZ7LH960HAJR-00005
    "SAMSUNG MZ7KH(240|480|960|1T9|3T8)HA(HQ|JR|LS)-.*|" //SM883
    "SAMSUNG MZN(LF|TY)(128|256)H[CD]HP-.*|" // CM871/871a, tested with SAMSUNG MZNLF128HCHP-000H1/FXT21H1Q,
      // SAMSUNG MZNTY256HDHP-000/MAT21K0Q
    "SAMSUNG MZ[7NY]LN(128|256|512|1T0)H[ACM](GR|HP|HQ|J[HPQ]|LR)-.*|" // PM871/871a/b, tested with
      // SAMSUNG MZ7LN128HCHP-00000/EMT0100Q, SAMSUNG MZ7LN256HAHQ-000H1/MVT03H6Q,
      // SAMSUNG MZNLN256HMHQ-000H1/MAV21H3Q, SAMSUNG MZYLN256HCHP-000L2/EMT63L0Q
    "SAMSUNG SSD PM871 .*|" // SAMSUNG SSD PM871 2.5 7mm 256GB/EMT02D0Q
      // SAMSUNG MZ7LN256HMJP-00000/MAV0100Q, SAMSUNG MZ7LN512HMJP-00000/MAV0100Q
    "SAMSUNG MZHPV(128|256|512)HDG(L|M)-.*|" // SM951, tested with SAMSUNG MZHPV512HDGL-00000/BXW2500Q,
      // SAMSUNG MZHPV128HDGM-00000 (BXW2500Q)
    "Samsung Portable SSD T5", // tested with Samsung Portable SSD T5 (0x04e8:0x61f5)
    "", "",
  //"-v 5,raw16(raw16),Reallocated_Sector_Ct "
  //"-v 9,raw24(raw8),Power_On_Hours "
  //"-v 12,raw48,Power_Cycle_Count "
    "-v 170,raw48,Unused_Rsvd_Blk_Ct_Chip " // CM871
    "-v 171,raw48,Program_Fail_Count_Chip " // CM871
    "-v 172,raw48,Erase_Fail_Count_Chip " // CM871
    "-v 173,raw48,Wear_Leveling_Count " // CM871
    "-v 174,raw48,Unexpect_Power_Loss_Ct " // CM871
  //"-v 175,raw48,Program_Fail_Count_Chip "
  //"-v 176,raw48,Erase_Fail_Count_Chip "
  //"-v 177,raw48,Wear_Leveling_Count "
  //"-v 178,raw48,Used_Rsvd_Blk_Cnt_Chip "
  //"-v 179,raw48,Used_Rsvd_Blk_Cnt_Tot "
  //"-v 180,raw48,Unused_Rsvd_Blk_Cnt_Tot "
  //"-v 181,raw48,Program_Fail_Cnt_Total "
  //"-v 182,raw48,Erase_Fail_Count_Total "
  //"-v 183,raw48,Runtime_Bad_Block "
  //"-v 184,raw48,End-to-End_Error " // SM843T Series
    "-v 187,raw48,Uncorrectable_Error_Cnt "
  //"-v 190,tempminmax,Airflow_Temperature_Cel "  // seems to be some sort of temperature value for 470 Series?
    "-v 191,raw48,Unknown_Samsung_Attr " // PM810
  //"-v 194,tempminmax,Temperature_Celsius "
    "-v 195,raw48,ECC_Error_Rate "
  //"-v 196,raw16(raw16),Reallocated_Event_Count "
  //"-v 198,raw48,Offline_Uncorrectable "
    "-v 199,raw48,CRC_Error_Count "
    "-v 201,raw48,Supercap_Status "
    "-v 202,raw48,Exception_Mode_Status "
  //"-v 233,raw48,Media_Wearout_Indicator " // PM851, 840
    "-v 234,raw48,Unknown_Samsung_Attr " // PM851, 840
    "-v 235,raw48,POR_Recovery_Count " // PM851, 830/840/850
    "-v 236,raw48,Unknown_Samsung_Attr " // PM851, 840
    "-v 237,raw48,Unknown_Samsung_Attr " // PM851, 840
    "-v 238,raw48,Unknown_Samsung_Attr " // PM851, 840
  //"-v 241,raw48,Total_LBAs_Written "
  //"-v 242,raw48,Total_LBAs_Read " // PM851, SM841N
    "-v 243,raw48,SATA_Downshift_Ct " // PM863
    "-v 244,raw48,Thermal_Throttle_St " // PM863
    "-v 245,raw48,Timed_Workld_Media_Wear " // PM863
    "-v 246,raw48,Timed_Workld_RdWr_Ratio " // PM863
    "-v 247,raw48,Timed_Workld_Timer " // PM863
    "-v 249,raw48,NAND_Writes_1GiB " // CM871a, PM871
    "-v 250,raw48,SATA_Iface_Downshift " // from the spec
    "-v 251,raw48,NAND_Writes" // PM863
  },
  { "Marvell based SanDisk SSDs",
    "SanDisk SD5SG2[0-9]*G1052E|" // X100 (88SS9174), tested with SanDisk SD5SG2256G1052E/10.04.01
    "SanDisk SD6S[BF][12]M[0-9]*G(1022I?)?|" // X110/X210 (88SS9175/187?), tested with SanDisk SD6SB1M064G1022I/X231600,
      // SanDisk SD6SB1M256G1022I/X231600, SanDisk SD6SF1M128G1022/X231200, SanDisk SD6SB2M512G1022I/X210400
    "SanDisk SD7S[BN]6S-?(128|256|512)G(1122|-1006)|" // X300 (88SS9189?), tested with
      // SanDisk SD7SB6S128G1122/X3310000, SanDisk SD7SN6S-512G-1006/X3511006
    "SanDisk SD8S[BN]8U-?((128|256|512)G|1T00)(1122|-1006)|" // X400 (88SS1074), tested with SanDisk SD8SB8U128G1122/X4120000
    "SanDisk SD9S[BN]8W-?((128|256|512)G|[12]T00)1122|" // X600, tested with SanDisk SD9SB8W128G1122/X6107000
    "SanDisk SDSSDA-((120|240|480)G|[12]T00)|" // Plus, tested with SanDisk SDSSDA-2T00/411040RL
    "SanDisk SDSSDHP[0-9]*G|" // Ultra Plus (88SS9175), tested with SanDisk SDSSDHP128G/X23[01]6RL
    "SanDisk (SDSSDHII|Ultra II )[0-9]*GB?|" // Ultra II (88SS9190/88SS9189), tested with
      // SanDisk SDSSDHII120G/X31200RL, SanDisk Ultra II 960GB/X41100RL
    "SanDisk SDSSDH2(128|256)G|" // SanDisk SDSSDH2128G/X211200
    "SanDisk SDSSDH3((250|500|1000|1024|2000)G| [24]T00)|" // Ultra 3D, tested with SanDisk SDSSDH3250G/X61170RL,
      // SanDisk SDSSDH3500G/X61110RL, SanDisk SDSSDH31024G/X6107000, SanDisk SDSSDH3 2T00/411040RL,
      // SanDisk SDSSDH3 4T00/411040RL
    "SanDisk SDSSDXPS?[0-9]*G|" // Extreme II/Pro (88SS9187), tested with SanDisk SDSSDXP480G/R1311,
      // SanDisk SDSSDXPS480G/X21200RL
    "SanDisk SSD G5 BICS4|" // WD Blue SSD WDS100T2B0A (#1378), tested with SanDisk SSD G5 BICS4/415000WD
    "SanDisk SSD PLUS (120|240|480|1000) ?GB|" // Plus (88SS1074), tested with SanDisk SSD PLUS 120 GB/UE3000RL,
      // SanDisk SSD PLUS 120 GB/UE4500RL, SanDisk SSD PLUS 1000GB/UH4400RL
    "SSD SATAIII 16GB", // SSD SATAIII 16GB/i221100 (see #923)
    "", "",
  //"-v 5,raw16(raw16),Reallocated_Sector_Ct "
  //"-v 9,raw24(raw8),Power_On_Hours "
  //"-v 12,raw48,Power_Cycle_Count "
    "-v 165,raw48,Total_Write/Erase_Count "
    "-v 166,raw48,Min_W/E_Cycle "
    "-v 167,raw48,Min_Bad_Block/Die "
    "-v 168,raw48,Maximum_Erase_Cycle "
    "-v 169,raw48,Total_Bad_Block "
    "-v 170,raw48,Unknown_Marvell_Attr " // SDSSDH3 4T00
    "-v 171,raw48,Program_Fail_Count "
    "-v 172,raw48,Erase_Fail_Count "
    "-v 173,raw48,Avg_Write/Erase_Count "
    "-v 174,raw48,Unexpect_Power_Loss_Ct "
  //"-v 184,raw48,End-to-End_Error "
  //"-v 187,raw48,Reported_Uncorrect "
  //"-v 188,raw48,Command_Timeout "
  //"-v 194,tempminmax,Temperature_Celsius "
    "-v 199,raw48,SATA_CRC_Error "
    "-v 201,raw48,Lifetime_Remaining% "
    "-v 212,raw48,SATA_PHY_Error "
    "-v 230,raw16,Perc_Write/Erase_Count "
    "-v 232,raw48,Perc_Avail_Resrvd_Space "
    "-v 233,raw48,Total_NAND_Writes_GiB "
    "-v 234,raw48,Perc_Write/Erase_Ct_BC "
    "-v 241,raw48,Total_Writes_GiB "
    "-v 242,raw48,Total_Reads_GiB "
    "-v 243,raw48,Unknown_Marvell_Attr "
    "-v 244,raw48,Thermal_Throttle "
    "-v 249,raw48,TLC_NAND_GB_Writes"
  },
  { "SanDisk based SSDs", // see also #463 for the vendor attribute description
    "SanDisk iSSD P4 [0-9]*GB|" // tested with SanDisk iSSD P4 16GB/SSD 9.14
    "SanDisk pSSD|" // tested with SandDisk pSSD/3 (62.7 GB, SanDisk Extreme USB3.0 SDCZ80-064G-J57, 0x0781:0x5580)
    "SanDisk SDSSDP[0-9]*G|" // tested with SanDisk SDSSDP064G/1.0.0, SDSSDP128G/2.0.0
    "SanDisk SDSSDRC032G|" // tested with SanDisk SanDisk SDSSDRC032G/3.1.0
    "SanDisk SSD i100 [0-9]*GB|" // tested with SanDisk SSD i100 8GB/11.56.04, 24GB/11.56.04
    "SanDisk SSD U100 ([0-9]*GB|SMG2)|" // tested with SanDisk SSD U100 8GB/10.56.00, 256GB/10.01.02, SMG2/10.56.04
    "SanDisk SSD U110 (8|16|24|32|64|128)GB|" // tested with SanDisk SSD U110 32GB/U221000
    "SanDisk SDSA6[GM]M-[0-9]*G-.*|" // tested with SanDisk SDSA6GM-016G-1006/U221006, SanDisk SDSA6MM-016G-1006/U221006
    "SanDisk SD7[SU]B[23]Q(064|128|256|512)G.*", // tested with SD7SB3Q064G1122/SD7UB3Q256G1122/SD7SB3Q128G/SD7UB2Q512G1122
    "", "",
  //"-v 5,raw16(raw16),Reallocated_Sector_Ct "
  //"-v 9,raw24(raw8),Power_On_Hours "
  //"-v 12,raw48,Power_Cycle_Count "
    "-v 165,raw48,Total_Write/Erase_Count "
    "-v 171,raw48,Program_Fail_Count "
    "-v 172,raw48,Erase_Fail_Count "
    "-v 173,raw48,Avg_Write/Erase_Count "
    "-v 174,raw48,Unexpect_Power_Loss_Ct "
  //"-v 187,raw48,Reported_Uncorrect "
    "-v 212,raw48,SATA_PHY_Error "
    "-v 230,raw48,Perc_Write/Erase_Count "
    "-v 232,raw48,Perc_Avail_Resrvd_Space "
    "-v 234,raw48,Perc_Write/Erase_Ct_BC "
  //"-v 241,raw48,Total_LBAs_Written "
  //"-v 242,raw48,Total_LBAs_Read "
    "-v 244,raw48,Thermal_Throttle "
  },
  // SDLF1DAR-480G-1HAW/ZR07RE41
  // SDLF1DAR-480G-1JA1/RP41ZH06
  { "Sandisk SATA Cloudspeed Max and GEN2 ESS SSDs",
    "SD[A-Z0-9]{2}[1-3][A-Z]{3}-?[0-9]{3}[GT]-?1[A-Z0-9]{3}",
    "","",
    "-v 13,raw48,Lifetime_UECC_Ct "
    "-v 32,raw48,Lifetime_Write_AmpFctr "
    "-v 33,raw48,Write_AmpFctr "
    "-v 170,raw48,Reserve_Erase_BlkCt "
    "-v 171,raw48,Program_Fail_Ct "
    "-v 172,raw48,Erase_Fail_Ct "
    "-v 173,raw48,Percent_Life_Used "
    "-v 174,raw48,Unexpect_Power_Loss "
    "-v 175,raw48,Lifetime_Die_Failure_Ct "
    "-v 177,raw48,Lifetime_Remaining% "
    "-v 178,raw48,SSD_LifeLeft(0.01%) "
    "-v 180,raw48,Undetected_Data_Err_Ct "
    "-v 183,raw48,LT_Link_Rate_DwnGrd_Ct "
    "-v 191,raw48,Clean_Shutdown_Ct "
    "-v 192,raw48,Unclean_Shutdown_Ct "
    "-v 196,raw48,Lifetime_Retried_Blk_Ct "
    "-v 204,raw48,Average_Block-Erase_Ct "
    "-v 205,raw48,Read_Retry_Enable_Ct "
    "-v 206,raw48,Successful_RaidRecov_Ct "
    "-v 207,raw48,Trimmed_Sector_Ct "
    "-v 211,raw48,Read_Disturb_ReallocEvt "
    "-v 233,raw48,Lifetime_Nand_Writes "
    "-v 235,raw48,Capacitor_Health "
    "-v 244,raw48,Therm_Throt_Activation "
    "-v 245,raw48,Drive_Life_Remaining% "
    "-v 253,raw48,SPI_Test_Remaining "
  },
  { "Sandisk SATA CS1K GEN1 ESS SSDs",
    "SD[A-Z0-9]{2}[NO][A-Z0-9]{3}-?[0-9]{3}[GT]-?1[A-Z0-9]{3}",
    "","",
    "-v 1,raw48,UECC_Ct "
    "-v 2,raw48,Internal_File_Check "
    "-v 5,raw16(raw16),Retried_Blk_Ct "
    "-v 32,raw48,Write_Ampflication "
    "-v 170,raw48,Reserve_Blk_Remaining "
    "-v 171,raw48,Program_Fail_Ct "
    "-v 172,raw48,Erase_Fail_Ct "
    "-v 173,raw48,Drive_Life_Used% "
    "-v 174,raw48,Unexpect_PwrLoss_Ct "
    "-v 175,raw48,PwrLoss_ProtectionFail "
    "-v 177,raw48,DriveLife_Remaining% "
    "-v 178,raw48,SSD_Life_Left "
    "-v 180,raw48,End_to_End_Err_Detect "
    "-v 190,raw48,Drive_Temp_Warning "
    "-v 195,raw48,Uncorrectable_Err_Ct "
    "-v 202,raw48,Exception_Mode_Status "
    "-v 233,raw48,Number_Of_Write_Ct "
    "-v 245,raw48,DriveLife_Used% "
  },
  { "Silicon Motion based SSDs",
    "ADATA_IMSS332-((008|016|032|064|128|256|512)G|001T)[AEMT]P?|" // tested with ADATA_IMSS332-128GTP/Q0810B
    "ADATA (SP550|SU(650(NS38)?|655|[89]00))|" // tested with ADATA SP550/O0803B5a, ADATA SU650/S0212B0,
      // ADATA SU650/V8X01c45, ADATA SU650/V8X21c64, ADATA SU650NS38/P191202a, ADATA SU655/V8X01c55,
      // ADATA SU800/Q0913A, ADATA SU800/R0427A, ADATA SU800/R0918B, ADATA SU900/Q0125A, ADATA SU900/Q0710B
    "CORSAIR FORCE LX SSD|" // tested with CORSAIR FORCE LX SSD/N0307A
    "CHN mSATAM3 (128|256|512)|" // Zheino M3, tested with CHN mSATAM3 128/Q1124A0
    "CIS 2S M305 (16|32|64|128|256)GB|" // Ceroz M305, tested with CIS 2S M305 64GB/P0316B
    "CT(120|250|500|1000)BX100SSD1|" // Crucial BX100, tested with CT250BX100SSD1/MU02,
      // CT500BX100SSD1/MU02, CT1000BX100SSD1/MU02
    "CT(240|480|960)BX200SSD1|" // Crucial BX200 Solid State Drive, tested with CT480BX200SSD1/MU02.6
    "DREVO X1 SSD|" // tested with DREVO X1 SSD/Q0111A
    "Drevo X1 pro (64|128|256)G|" // tested with Drevo X1 pro 64G/Q0303B
    "JAJS500M(120|240|480|960)C-1|" // J&A LEVEN JS500, tested with JAJS500M120C-1/P0614D
    "JAJS600M1TB|" // Intenso, tested with JAJS600M1TB/T0529A0
    "KingDian S100 (32|64)GB|" // SM2244LT, tested with KingDian S100 32GB/0311A
    "KingDian S(200|280|400) ((60|120|240|480)GB|1TB)|" // SM2256EN, tested with KingDian S200 60GB/R0724A0
      // KingDian S280 120GB/Q0526A, KingDian S280 1TB/S0509A0, KingDian S400 120GB/Q0607A
    "KingSpec KSD-[PS]A25\\.[1-9]-(016|032|064|128)(MS|SJ)|" // tested with KingSpec KSD-PA25.6-064MS/20140803
    "KINGSTON SKC600(256|512|1024|2048)G|" // SM2259, tested with KINGSTON SKC600256G/S4500105
    "LITEON LMH-(128|256|512)V2M-.*|" // tested with LITEON LMH-256V2M-11 MSATA 256GB/FM8110C
    "LITEON LCH-(128|256V|512)2S-.*|" // tested with LITEON LCH-256V2S-HP/2C02
    "MKNSSDRE(1TB|2TB|512GB|500GB|256GB|250GB)|" // tested with MKNSSDRE256GB/N1007C
    "MKNSSDTR(240|500|250|120|480|240)GB(-LT)?|" // tested with MKNSSDTR500GB/O1126A
    "NFN025SA31T-.*|"// Neo Forza (?), from HP Laptop, tested with NFN025SA31T-6000000/S0628A0
    "OWC Envoy Pro|" // tested with OWC Envoy Pro/R0522A0 (0x1e91:0xa2a5)
    "Patriot P200 ((128|256|512)GB|[12]TB)|" // tested with Patriot P200 256GB/S1022A0
    "R3SL(120|240|480|960)G|" // AMD Radeon SSDs, tested with R3SL240G/P0422C
    "Ramsta SSD S800 (120|240|480)GB|" // SM2258G, tested with Ramsta SSD S800 480GB/RS81V0
    "SED2QII-LP SATA SSD ((64|128|256|512)GB|[12]TB)|" // ACPI SED2QII-LP, tested with
      // SED2QII-LP SATA SSD 64GB/S0410A
    "T60|" // KingSpec T60, tested with T60/20151120
    "TCSUNBOW [MX]3 (60|120|240)GB|" // TC-Sunbow M3/X3, tested with TCSUNBOW M3 240GB/R0327B0,
      // TCSUNBOW X3 120GB/R1211A0
    "TEAM( T253T|L5Lite3)D(120G|240G|480G|1T)|" // Team Group L5Lite 3D, tested with
      // TEAML5Lite3D240G/R0302A0, TEAM T253TD480G/Q0410A
    "TS((16|32|64|128|256|512)G|1T)(SSD|MSA)(230S?|370S?|420[IK]?)|" // Transcend SSD230/370/420
      // SATA/mSATA, TS6500, tested with TS128GMSA230S/02J0S86A, TS32GMSA370/20140402,
      // TS16GMSA370/20140516, TS64GSSD370/20140516, TS256GSSD370/N0815B, TS256GSSD370S/N1114H,
      // TS512GSSD370S/N1114H, TS32GSSD420I/N1114H, TS32GSSD420K/P1225CE
    "TS(16|32|64|128|512|256)GMTS4[03]0S?|" // TS256GMTS400, TS256GMTS430S/S0423A
    "TS(120|240)GMTS420S?|" // Transcend MTS420, tested with TS120GMTS420S/R0510A0
    "TS(128G|256G|512G|1T)SSD230S|" // TS128GSSD230S/P1025F8
    "TS(120|240|480|960)GSSD220S|" // TS480GSSD220S/P0520AA
    "TS(16G|32G|64G|128G|256G|512G|1T)MTS800S?|" // MTS800, tested with TS1TMTS800/O1225H1
    "TS(16|32|64)GMSA630|" // MSA630 mSATA SSD, tested with TS32GMSA630/N0113E1
    "TS(32|64|128)GPSD330|" // Transcend PSD SSD, tested with TS64GPSD330/20140121
    "TS(16|32|64|96|128|256)GSSD(630|360S)|" // Transcend 630/360S, tested with TS16GSSD630/N0113E1,
      // TS256GSSD360S/R0123A0
    "TS(128G|256G|512G|1T)ESD400K", // Transcend ESD400 Portable, tested with
      // TS256GESD400K/R0605AS (0x2174:0x2000)
    "", "",
  //"-v 1,raw48,Raw_Read_Error_Rate "
  //"-v 2,raw48,Throughput_Performance "
  //"-v 9,raw24(raw8),Power_On_Hours "
  //"-v 12,raw48,Power_Cycle_Count "
    "-v 148,raw48,Total_SLC_Erase_Ct "
    "-v 149,raw48,Max_SLC_Erase_Ct "
    "-v 150,raw48,Min_SLC_Erase_Ct "
    "-v 151,raw48,Average_SLC_Erase_Ct "
    "-v 159,raw48,DRAM_1_Bit_Error_Count " // KINGSTON SKC600256G/S4500105
    "-v 160,raw48,Uncorrectable_Error_Cnt "
    "-v 161,raw48,Valid_Spare_Block_Cnt "
    "-v 163,raw48,Initial_Bad_Block_Count "
    "-v 164,raw48,Total_Erase_Count "
    "-v 165,raw48,Max_Erase_Count "
    "-v 166,raw48,Min_Erase_Count "
    "-v 167,raw48,Average_Erase_Count "
    "-v 168,raw48,Max_Erase_Count_of_Spec "
    "-v 169,raw48,Remaining_Lifetime_Perc "
  //"-v 175,raw48,Program_Fail_Count_Chip "
  //"-v 176,raw48,Erase_Fail_Count_Chip "
  //"-v 177,raw48,Wear_Leveling_Count "
    "-v 178,raw48,Runtime_Invalid_Blk_Cnt "
  //"-v 181,raw48,Program_Fail_Cnt_Total "
  //"-v 182,raw48,Erase_Fail_Count_Total "
  //"-v 187,raw48,Reported_Uncorrect "
  //"-v 192,raw48,Power-Off_Retract_Count "
  //"-v 194,tempminmax,Temperature_Celsius "
  //"-v 195,raw48,Hardware_ECC_Recovered "
  //"-v 196,raw16(raw16),Reallocated_Event_Count "
  //"-v 197,raw48,Current_Pending_Sector "
  //"-v 198,raw48,Offline_Uncorrectable "
  //"-v 199,raw48,UDMA_CRC_Error_Count "
    "-v 225,raw48,Host_Writes_32MiB " // FW 20140402
    "-v 231,raw48,SSD_Life_Left " // KINGSTON SKC600256G/S4500105
  //"-v 232,raw48,Available_Reservd_Space "
    "-v 241,raw48,Host_Writes_32MiB "
    "-v 242,raw48,Host_Reads_32MiB "
    "-v 245,raw48,TLC_Writes_32MiB " // FW N0815B, N1114H
    "-v 246,raw48,SLC_Writes_32MiB "
    "-v 247,raw48,Raid_Recoverty_Ct "
    "-v 248,raw48,Unkn_SiliconMotion_Attr " // ADATA SU900/Q0125A
    "-v 249,raw48,Unkn_SiliconMotion_Attr " // ADATA SU650/V8X01c45
  //"-v 250,raw48,Read_Error_Retry_Rate " // ADATA SU800/Q0913A
    "-v 251,raw48,Unkn_SiliconMotion_Attr" // ADATA SU800/Q0913A
  },
  { "Silicon Motion based OEM SSDs", // Like 'Silicon Motion based SSDs' but with FW detection
    "240GB|" // from Lenovo T430 Thinkpad, tested with 240GB/P0510E
    "Dogfish SSD (128|256|512)GB|" // tested with Dogfish SSD 128GB/S1211A0
    "INTENSO|" // tested with INTENSO/S1211A0 (Portable SSD 256GB premium edition)
    "Intenso SSD|" // tested with Intenso SSD/Q1107A0
    "Intenso  ?SSD Sata III|" // Sata III High, tested with Intenso  SSD Sata III/P0510E,
      // Intenso SSD Sata III/R0817B0
    "KingFast|" // KingFast F6M, tested with KingFast/P0725A
    "LDLC|" // tested with LDLC/KFS03005
    "SATA3 ((12[08]|240|256|480)G|[12]T)B SSD|" // TCSUNBOW X3, tested with SATA3 240GB SSD/S0618A0,
      // SATA3 1TB SSD/S1230A0,
      // KingDian S370, tested with SATA3 128GB SSD/T0311A0, SATA3 256GB SSD/S1127B0
      // KingDian S280, tested with SATA3 240GB SSD/T0519A0
    "SPCC M\\.2 SSD|" // Silicon Power 2280 M55, tested with SPCC M.2 SSD/Q0627A0
    "SuperMicro SSD", // Supermicro SSD-DM032-SMCMVN1, tested with SuperMicro SSD/SOB20R
    "KFS03005|P0510E|P0725A|Q(0627|1107)A0|R0817B0|S(0618|1211|1230)A0|S1127B0|SOB20R|T0(311|519)A0",
    "",
    "-v 148,raw48,Total_SLC_Erase_Ct "
    "-v 149,raw48,Max_SLC_Erase_Ct "
    "-v 150,raw48,Min_SLC_Erase_Ct "
    "-v 151,raw48,Average_SLC_Erase_Ct "
    "-v 159,raw48,Unkn_SiliconMotion_Attr "
    "-v 160,raw48,Uncorrectable_Error_Cnt "
    "-v 161,raw48,Valid_Spare_Block_Cnt "
    "-v 163,raw48,Initial_Bad_Block_Count "
    "-v 164,raw48,Total_Erase_Count "
    "-v 165,raw48,Max_Erase_Count "
    "-v 166,raw48,Min_Erase_Count "
    "-v 167,raw48,Average_Erase_Count "
    "-v 168,raw48,Max_Erase_Count_of_Spec "
    "-v 169,raw48,Remaining_Lifetime_Perc "
    "-v 178,raw48,Runtime_Invalid_Blk_Cnt "
    "-v 225,raw48,Host_Writes_32MiB "
    "-v 241,raw48,Host_Writes_32MiB "
    "-v 242,raw48,Host_Reads_32MiB "
    "-v 245,raw48,TLC_Writes_32MiB "
    "-v 246,raw48,SLC_Writes_32MiB "
    "-v 247,raw48,Raid_Recoverty_Ct "
    "-v 248,raw48,Unkn_SiliconMotion_Attr "
    "-v 251,raw48,Unkn_SiliconMotion_Attr"
  },
  { "SMART Modular Technologies mSATA XL+ SLC SSDs", // tested with SH9MST6D16GJSI01
    "SH9MST6D[0-9]*GJSI?[0-9]*", // based on http://www.smartm.com/salesLiterature/embedded/mSATA_overview.pdf
    "", "", // attributes info from http://www.mouser.com/ds/2/723/smartmodular_09302015_SH9MST6DxxxGJSxxx_rA[1]-770719.pdf
    "-v 1,raw48,Uncorrectable_ECC_Cnt "
  //"-v 5,raw16(raw16),Reallocated_Sector_Ct "
    "-v 9,raw48,Power_On_Hours " // override default raw24(raw8) format
  //"-v 12,raw48,Power_Cycle_Count "
    "-v 14,raw48,Device_Capacity_LBAs "
    "-v 15,raw48,User_Capacity_LBAs " // spec DecID is wrong, HexID is right
    "-v 16,raw48,Init_Spare_Blocks_Avail " // spec DecID is wrong, HexID is right
    "-v 17,raw48,Spare_Blocks_Remaining " // spec DecID is wrong, HexID is right
    "-v 100,raw48,Total_Erase_Count "
    "-v 168,raw48,SATA_PHY_Err_Ct "
    "-v 170,raw48,Initial_Bad_Block_Count "
    "-v 172,raw48,Erase_Fail_Count "
    "-v 173,raw48,Max_Erase_Count "
    "-v 174,raw48,Unexpect_Power_Loss_Ct "
    "-v 175,raw48,Average_Erase_Count "
  //"-v 181,raw48,Program_Fail_Cnt_Total "
  //"-v 187,raw48,Reported_Uncorrect "
  //"-v 194,tempminmax,Temperature_Celsius "
    "-v 197,raw48,Not_In_Use "
    "-v 198,raw48,Not_In_Use "
    "-v 199,raw48,SATA_CRC_Error_Count "
    "-v 202,raw48,Perc_Rated_Life_Used "
    "-v 231,raw48,Perc_Rated_Life_Remain "
    "-v 232,raw48,Read_Fail_Count "
    "-v 234,raw48,Flash_Reads_LBAs "
    "-v 235,raw48,Flash_Writes_LBAs "
  //"-v 241,raw48,Total_LBAs_Written "
  //"-v 242,raw48,Total_LBAs_Read "
    //  247-248 Missing in specification from April 2015
  },
  { "Smart Storage Systems Xcel-10 SSDs",  // based on http://www.smartm.com/files/salesLiterature/storage/xcel10.pdf
    "SMART A25FD-(32|64|128)GI32N", // tested with SMART A25FD-128GI32N/B9F23D4K
    "",
    "", // attributes info from http://www.adtron.com/pdf/SMART_Attributes_Xcel-10_810800014_RevB.pdf
    "-v 1,raw48,Not_Supported "
    "-v 2,raw48,Not_Supported "
  //"-v 9,raw24(raw8),Power_On_Hours "
  //"-v 12,raw48,Power_Cycle_Count "
    "-v 191,raw48,Not_Supported "
  //"-v 192,raw48,Power-Off_Retract_Count "
    "-v 197,raw48,ECC_Error_Count "
  //"-v 198,raw48,Offline_Uncorrectable "
  //"-v 199,raw48,UDMA_CRC_Error_Count "
    "-v 251,raw48,Min_Spares_Remain_Perc " // percentage of the total number of spare blocks available
    "-v 252,raw48,Added_Bad_Flash_Blk_Ct " // number of bad flash blocks
    "-v 254,raw48,Total_Erase_Blocks_Ct" // number of times the drive has erased any erase block
  },
  { "Smart Storage Systems XceedSecure2 SSDs",
    "(SMART|Adtron) ([AIS]25FBS|S35FCS).*",
    "", "",
    "-v 9,sec2hour,Power_On_Hours "
    "-v 194,hex64,Proprietary_194"
  },
  { "Smart Storage Systems XceedUltraX/Adtron A25FBX SSDs",
    "(SMART|Adtron) (A|I)25FBX.*",
    "", "",
    "-v 9,hex64,Proprietary_9 "
    "-v 194,hex48,Proprietary_194"
  },
  { "Smart Storage Systems Adtron A25FB 2xN SSDs",
    "(SMART|Adtron) A25FB.*2.N",
    "", "",
    "-v 110,hex64,Proprietary_HWC "
    "-v 111,hex64,Proprietary_MP "
    "-v 112,hex64,Proprietary_RtR "
    "-v 113,hex64,Proprietary_RR "
    "-v 120,hex64,Proprietary_HFAll "
    "-v 121,hex64,Proprietary_HF1st "
    "-v 122,hex64,Proprietary_HF2nd "
    "-v 123,hex64,Proprietary_HF3rd "
    "-v 125,hex64,Proprietary_SFAll "
    "-v 126,hex64,Proprietary_SF1st "
    "-v 127,hex64,Proprietary_SF2nd "
    "-v 128,hex64,Proprietary_SF3rd "
    "-v 194,raw24/raw32:zvzzzw,Fractional_Temperature"
  },
  { "Smart Storage Systems Adtron A25FB 3xN SSDs",
    "(SMART|Adtron) A25FB-.*3.N",
    "", "",
    "-v 9,sec2hour,Power_On_Hours "
    "-v 113,hex48,Proprietary_RR "
    "-v 130,raw48:54321,Minimum_Spares_All_Zs"
  //"-v 194,tempminmax,Temperature_Celsius"
  },
  { "SSSTC ER2 GD/CD Series SSDs", // Marvel DEAN 2.1
    "SSSTC ER2-[CG]D(240|480|960|1920)", // tested with SSSTC ER2-GD480/E4N2302
    "","",
  //"-v 5,raw16(raw16),Reallocated_Sector_Ct "
  //"-v 9,raw24(raw8),Power_On_Hours "
  //"-v 12,raw48,Power_Cycle_Count "
    "-v 170,raw48,Available_Reservd_Space "
    "-v 171,raw48,Program_Fail_Count "
    "-v 172,raw48,Erase_Fail_Count "
    "-v 173,raw48,Average_PE_Count "
    "-v 174,raw48,Unexpect_Power_Loss_Ct "
    "-v 175,raw48,PwrLoss_ProtectionFail "
    "-v 183,raw48,SATA_Iface_Downshift "
  //"-v 184,raw48,End-to-End_Error "
  //"-v 187,raw48,Reported_Uncorrect "
  //"-v 194,tempminmax,Temperature_Celsius "
  //"-v 198,raw48,Offline_Uncorrectable "
  //"-v 199,raw48,UDMA_CRC_Error_Count "
    "-v 202,raw48,Percent_Lifetime_Remain "
  //"-v 210,raw48,Raid_Success_Recover_Ct " // ] E4N2302: Missing
  //"-v 234,raw48,Thermal_Throttle_Status " // ]
  //"-v 241,raw48,Total_LBAs_Written "
  //"-v 242,raw48,Total_LBAs_Read "
    "-v 243,raw48,NAND_Writes_GiB "
  },
  { "STEC Mach2 CompactFlash Cards", // tested with STEC M2P CF 1.0.0/K1385MS
    "STEC M2P CF 1.0.0",
    "", "",
    "-v 100,raw48,Erase_Program_Cycles "
    "-v 103,raw48,Remaining_Energy_Storg "
    "-v 170,raw48,Reserved_Block_Count "
    "-v 171,raw48,Program_Fail_Count "
    "-v 172,raw48,Erase_Fail_Count "
    "-v 173,raw48,Wear_Leveling_Count "
    "-v 174,raw48,Unexpect_Power_Loss_Ct "
    "-v 211,raw48,Unknown_Attribute " // ] Missing in specification
    "-v 212,raw48,Unknown_Attribute"  // ] from September 2012
  },
  { "Transcend CompactFlash Cards", // tested with TRANSCEND/20080820,
      // TS4GCF133/20100709, TS16GCF133/20100709, TS16GCF150/20110407
    "TRANSCEND|TS(4|8|16)GCF(133|150)",
    "", "",
    "-v 7,raw48,Unknown_Attribute "
    "-v 8,raw48,Unknown_Attribute"
  },
  { "Marvell SSD SD88SA024BA0 (SUN branded)",
    "MARVELL SD88SA024BA0 SUN24G 0902M0054V",
    "", "", ""
  },
  { "HP 1TB SATA disk GB1000EAFJL",
    "GB1000EAFJL",
    "", "", ""
  },
  { "HP 500GB SATA disk MM0500EANCR",
    "MM0500EANCR",
    "", "", ""
  },
  { "HP 250GB SATA disk VB0250EAVER",
    "VB0250EAVER",
    "", "", ""
  },
  { "IBM Deskstar 60GXP",  // ER60A46A firmware
    "(IBM-|Hitachi )?IC35L0[12346]0AVER07.*",
    "ER60A46A",
    "", ""
  },
  { "IBM Deskstar 60GXP",  // All other firmware
    "(IBM-|Hitachi )?IC35L0[12346]0AVER07.*",
    "",
    "IBM Deskstar 60GXP drives may need upgraded SMART firmware.\n"
    "Please see http://haque.net/dtla_update/",
    ""
  },
  { "IBM Deskstar 40GV & 75GXP (A5AA/A6AA firmware)",
    "(IBM-)?DTLA-30[57]0[123467][05].*",
    "T[WX][123468AG][OF]A[56]AA",
    "", ""
  },
  { "IBM Deskstar 40GV & 75GXP (all other firmware)",
    "(IBM-)?DTLA-30[57]0[123467][05].*",
    "",
    "IBM Deskstar 40GV and 75GXP drives may need upgraded SMART firmware.\n"
    "Please see http://haque.net/dtla_update/",
    ""
  },
  { "", // ExcelStor J240, J340, J360, J680, J880 and J8160
    "ExcelStor Technology J(24|34|36|68|88|816)0",
    "", "", ""
  },
  { "", // Fujitsu M1623TAU
    "FUJITSU M1623TAU",
    "",
    "",
    "-v 9,seconds"
  },
  { "Fujitsu MHG",
    "FUJITSU MHG2...ATU?.*",
    "",
    "",
    "-v 9,seconds"
  },
  { "Fujitsu MHH",
    "FUJITSU MHH2...ATU?.*",
    "",
    "",
    "-v 9,seconds"
  },
  { "Fujitsu MHJ",
    "FUJITSU MHJ2...ATU?.*",
    "",
    "",
    "-v 9,seconds"
  },
  { "Fujitsu MHK",
    "FUJITSU MHK2...ATU?.*",
    "",
    "",
    "-v 9,seconds"
  },
  { "",  // Fujitsu MHL2300AT
    "FUJITSU MHL2300AT",
    "",
    "This drive's firmware has a harmless Drive Identity Structure\n"
    "checksum error bug.",
    "-v 9,seconds"
  },
  { "",  // MHM2200AT, MHM2150AT, MHM2100AT, MHM2060AT
    "FUJITSU MHM2(20|15|10|06)0AT",
    "",
    "This drive's firmware has a harmless Drive Identity Structure\n"
    "checksum error bug.",
    "-v 9,seconds"
  },
  { "Fujitsu MHN",
    "FUJITSU MHN2...AT",
    "",
    "",
    "-v 9,seconds"
  },
  { "", // Fujitsu MHR2020AT
    "FUJITSU MHR2020AT",
    "",
    "",
    "-v 9,seconds"
  },
  { "", // Fujitsu MHR2040AT
    "FUJITSU MHR2040AT",
    "",    // Tested on 40BA
    "",
    "-v 9,seconds -v 192,emergencyretractcyclect "
    "-v 198,offlinescanuncsectorct -v 200,writeerrorcount"
  },
  { "Fujitsu MHS AT",
    "FUJITSU MHS20[6432]0AT(  .)?",
    "",
    "",
    "-v 9,seconds -v 192,emergencyretractcyclect "
    "-v 198,offlinescanuncsectorct -v 200,writeerrorcount "
    "-v 201,detectedtacount"
  },
  { "Fujitsu MHT", // tested with FUJITSU MHT2030AC/909B
    "FUJITSU MHT2...(AC|AH|AS|AT|BH)U?.*",
    "",
    "",
    "-v 9,seconds"
  },
  { "Fujitsu MHU",
    "FUJITSU MHU2...ATU?.*",
    "",
    "",
    "-v 9,seconds"
  },
  { "Fujitsu MHV",
    "FUJITSU MHV2...(AH|AS|AT|BH|BS|BT).*",
    "",
    "",
    "-v 9,seconds"
  },
  { "Fujitsu MPA..MPG",
    "FUJITSU MP[A-G]3...A[HTEV]U?.*",
    "",
    "",
    "-v 9,seconds"
  },
  { "Fujitsu MHY BH",
    "FUJITSU MHY2(04|06|08|10|12|16|20|25)0BH.*",
    "", "",
    "-v 240,raw48,Transfer_Error_Rate"
  },
  { "Fujitsu MHW AC", // tested with FUJITSU MHW2060AC/00900004
    "FUJITSU MHW20(40|60)AC",
    "", "", ""
  },
  { "Fujitsu MHW BH",
    "FUJITSU MHW2(04|06|08|10|12|16)0BH.*",
    "", "", ""
  },
  { "Fujitsu MHW BJ",
    "FUJITSU MHW2(08|12|16)0BJ.*",
    "", "", ""
  },
  { "Fujitsu MHZ BH",
    "FUJITSU MHZ2(04|08|12|16|20|25|32)0BH.*",
    "", "", ""
  },
  { "Fujitsu MHZ BJ",
    "FUJITSU MHZ2(08|12|16|20|25|32)0BJ.*",
    "",
    "",
    "-v 9,minutes"
  },
  { "Fujitsu MHZ BS",
    "FUJITSU MHZ2(12|25)0BS.*",
    "", "", ""
  },
  { "Fujitsu MHZ BK",
    "FUJITSU MHZ2(08|12|16|25)0BK.*",
    "", "", ""
  },
  { "Fujitsu MJA BH",
    "FUJITSU MJA2(08|12|16|25|32|40|50)0BH.*",
    "", "", ""
  },
  { "", // Samsung SV4012H (known firmware)
    "SAMSUNG SV4012H",
    "RM100-08",
    "",
    "-v 9,halfminutes -F samsung"
  },
  { "", // Samsung SV4012H (all other firmware)
    "SAMSUNG SV4012H",
    "",
    "May need -F samsung disabled; see manual for details.",
    "-v 9,halfminutes -F samsung"
  },
  { "", // Samsung SV0412H (known firmware)
    "SAMSUNG SV0412H",
    "SK100-01",
    "",
    "-v 9,halfminutes -v 194,10xCelsius -F samsung"
  },
  { "", // Samsung SV0412H (all other firmware)
    "SAMSUNG SV0412H",
    "",
    "May need -F samsung disabled; see manual for details.",
    "-v 9,halfminutes -v 194,10xCelsius -F samsung"
  },
  { "", // Samsung SV1204H (known firmware)
    "SAMSUNG SV1204H",
    "RK100-1[3-5]",
    "",
    "-v 9,halfminutes -v 194,10xCelsius -F samsung"
  },
  { "", // Samsung SV1204H (all other firmware)
    "SAMSUNG SV1204H",
    "",
    "May need -F samsung disabled; see manual for details.",
    "-v 9,halfminutes -v 194,10xCelsius -F samsung"
  },
  { "", // SAMSUNG SV0322A tested with FW JK200-35
    "SAMSUNG SV0322A",
    "", "", ""
  },
  { "SAMSUNG SpinPoint V80", // tested with SV1604N/TR100-23
    "SAMSUNG SV(0211|0401|0612|0802|1203|1604)N",
    "",
    "",
    "-v 9,halfminutes -F samsung2"
  },
  { "", // SAMSUNG SP40A2H with RR100-07 firmware
    "SAMSUNG SP40A2H",
    "RR100-07",
    "",
    "-v 9,halfminutes -F samsung"
  },
  { "", // SAMSUNG SP80A4H with RT100-06 firmware
    "SAMSUNG SP80A4H",
    "RT100-06",
    "",
    "-v 9,halfminutes -F samsung"
  },
  { "", // SAMSUNG SP8004H with QW100-61 firmware
    "SAMSUNG SP8004H",
    "QW100-61",
    "",
    "-v 9,halfminutes -F samsung"
  },
  { "SAMSUNG SpinPoint F1 DT", // tested with HD103UJ/1AA01113
    "SAMSUNG HD(083G|16[12]G|25[12]H|32[12]H|50[12]I|642J|75[23]L|10[23]U)J",
    "", "", ""
  },
  { "SAMSUNG SpinPoint F1 EG", // tested with HD103UI/1AA01113
    "SAMSUNG HD(252H|322H|502I|642J|753L|103U)I",
    "", "", ""
  },
  { "SAMSUNG SpinPoint F1 RE", // tested with HE103UJ/1AA01113
    "SAMSUNG HE(252H|322H|502I|642J|753L|103U)J",
    "", "", ""
  },
  { "SAMSUNG SpinPoint F2 EG", // tested with HD154UI/1AG01118
    "SAMSUNG HD(502H|10[23]S|15[34]U)I",
    "", "", ""
  },
  { "SAMSUNG SpinPoint F3", // tested with HD502HJ/1AJ100E4
    "SAMSUNG HD(502H|754J|103S)J",
    "", "", ""
  },
  { "Seagate Barracuda SpinPoint F3", // tested with ST1000DM005 HD103SJ/1AJ100E5
    "ST[0-9DM]* HD(502H|754J|103S)J",
    "", "", ""
  },
  { "SAMSUNG SpinPoint F3 EG", // tested with HD503HI/1AJ100E4, HD153WI/1AN10002
    "SAMSUNG HD(253G|(324|503)H|754J|105S|(153|203)W)I",
    "", "", ""
  },
  { "SAMSUNG SpinPoint F3 RE", // tested with HE103SJ/1AJ30001
    "SAMSUNG HE(502H|754J|103S)J",
    "", "", ""
  },
  { "Seagate Samsung Spinpoint F4", // tested with ST250DM001 HD256GJ/1AR10001
    "ST(250|320)DM001 HD(256G|322G|323H)J",
    "", "", ""
  },
  { "SAMSUNG SpinPoint F4 EG (AF)",// tested with HD204UI/1AQ10001(buggy|fixed)
    "SAMSUNG HD(155|204)UI",
    "", // 1AQ10001
    "Using smartmontools or hdparm with this\n"
    "drive may result in data loss due to a firmware bug.\n"
    "****** THIS DRIVE MAY OR MAY NOT BE AFFECTED! ******\n"
    "Buggy and fixed firmware report same version number!\n"
    "See the following web pages for details:\n"
    "http://knowledge.seagate.com/articles/en_US/FAQ/223571en\n"
    "https://www.smartmontools.org/wiki/SamsungF4EGBadBlocks",
    ""
  },
  { "Seagate Samsung SpinPoint F4 EG (AF)", // later sold as Barracuda Green,
      // tested with ST2000DL004 HD204UI/1AQ10001
    "ST2000DL004 HD204UI",
    "", "", ""
  },
  { "SAMSUNG SpinPoint S250", // tested with HD200HJ/KF100-06
    "SAMSUNG HD(162|200|250)HJ",
    "", "", ""
  },
  { "SAMSUNG SpinPoint T133", // tested with HD300LJ/ZT100-12, HD400LJ/ZZ100-14, HD401LJ/ZZ100-15
    "SAMSUNG HD(250KD|(30[01]|320|40[01])L[DJ])",
    "", "", ""
  },
  { "SAMSUNG SpinPoint T166", // tested with HD252KJ/CM100-11, HD501LJ/CR100-1[01]
    "SAMSUNG HD(080G|160H|252K|32[01]K|403L|50[01]L)J",
    "", "",
    "-v 197,increasing" // at least HD501LJ/CR100-11
  },
  { "SAMSUNG SpinPoint P120", // VF100-37 firmware, tested with SP2514N/VF100-37
    "SAMSUNG SP(16[01]3|2[05][01]4)[CN]",
    "VF100-37",
    "",
    "-F samsung3"
  },
  { "SAMSUNG SpinPoint P120", // other firmware, tested with SP2504C/VT100-33
    "SAMSUNG SP(16[01]3|2[05][01]4)[CN]",
    "",
    "May need -F samsung3 enabled; see manual for details.",
    ""
  },
  { "SAMSUNG SpinPoint P80 SD", // tested with HD160JJ/ZM100-33, SAMSUNG HD080HJ/P/ZH100-34
    "SAMSUNG HD(080H|120I|160J)J(/P)?",
    "", "", ""
  },
  { "SAMSUNG SpinPoint P80", // BH100-35 firmware, tested with SP0842N/BH100-35
    "SAMSUNG SP(0451|08[0124]2|12[0145]3|16[0145]4)[CN]",
    "BH100-35",
    "",
    "-F samsung3"
  },
  { "SAMSUNG SpinPoint P80", // firmware *-35 or later
    "SAMSUNG SP(0451|08[0124]2|12[0145]3|16[0145]4)[CN]",
    ".*-3[5-9]",
    "May need -F samsung3 enabled; see manual for details.",
    ""
  },
  { "SAMSUNG SpinPoint P80", // firmware *-25...34, tested with
      // SP0401N/TJ100-30, SP1614C/SW100-25 and -34
    "SAMSUNG SP(04[05]1|08[0124]2|12[0145]3|16[0145]4)[CN]",
    ".*-(2[5-9]|3[0-4])",
    "",
    "-v 9,halfminutes -v 198,increasing"
  },
  { "SAMSUNG SpinPoint P80", // firmware *-23...24, tested with
    // SP0802N/TK100-23,
    // SP1213N/TL100-23,
    // SP1604N/TM100-23 and -24
    "SAMSUNG SP(0451|08[0124]2|12[0145]3|16[0145]4)[CN]",
    ".*-2[34]",
    "",
    "-v 9,halfminutes -F samsung2"
  },
  { "SAMSUNG SpinPoint P80", // unknown firmware
    "SAMSUNG SP(0451|08[0124]2|12[0145]3|16[0145]4)[CN]",
    "",
    "May need -F samsung2 or -F samsung3 enabled; see manual for details.",
    ""
  },
  { "SAMSUNG SpinPoint M40/60/80", // tested with HM120IC/AN100-16, HM160JI/AD100-16
    "SAMSUNG HM(0[468]0H|120I|1[026]0J)[CI]",
    "",
    "",
    "-v 9,halfminutes"
  },
  { "SAMSUNG SpinPoint M5", // tested with HM160HI/HH100-12
    "SAMSUNG HM(((061|080)G|(121|160)H|250J)I|160HC)",
    "", "", ""
  },
  { "SAMSUNG SpinPoint M6", // tested with HM320JI/2SS00_01 M6
    "SAMSUNG HM(251J|320[HJ]|[45]00L)I",
    "", "", ""
  },
  { "SAMSUNG SpinPoint M7", // tested with HM500JI/2AC101C4
    "SAMSUNG HM(250H|320I|[45]00J)I",
    "", "", ""
  },
  { "SAMSUNG SpinPoint M7E (AF)", // tested with HM321HI/2AJ10001, HM641JI/2AJ10001
    "SAMSUNG HM(161G|(251|321)H|501I|641J)I",
    "", "", ""
  },
  { "Seagate Samsung SpinPoint M7E", // tested with ST640LM000 HM641JI/2AJ10001
    "ST(160|250|320|500|640)LM00[01] HM[0-9]*[GHIJ]I",
    "", "", ""
  },
  { "SAMSUNG SpinPoint M7U (USB)", // tested with HM252HX/2AC101C4
    "SAMSUNG HM(162H|252H|322I|502J)X",
    "", "", ""
  },
  { "SAMSUNG SpinPoint M8 (AF)", // tested with HN-M101MBB/2AR10001
    "SAMSUNG HN-M(250|320|500|640|750|101)MBB",
    "", "", ""
  },
  { "Seagate Samsung SpinPoint M8 (AF)", // tested with
      // ST750LM022 HN-M750MBB/2AR10001, ST320LM001 HN-M320MBB/2AR10002,
      // APPLE HDD ST500LM012/2BA30003
    "ST(250|320|500|640|750|1000)LM0[012][124] HN-M[0-9]*MBB|"
    "APPLE HDD ST500LM012",
    "", "", ""
  },
  { "SAMSUNG SpinPoint M8U (USB)", // tested with HN-M500XBB/2AR10001
    "SAMSUNG HN-M(320|500|750|101)XBB",
    "", "", ""
  },
  { "Seagate Samsung SpinPoint M8U (USB)", // tested with ST1000LM025 HN-M101ABB/2AR10001,
      // ST1000LM025 HN-M101ABB/2BA30003 (0x04e8:0x61b6)
    "ST(250|320|500|640|750|1000)LM0[012][3459] HN-M[0-9]*ABB",
    "", "", ""
  },
  { "Seagate Barracuda Pro Compute", // tested with ST1000LM049-2GH172/SDM1
    "ST(1000LM049|500LM034)-.*",
    "", "", ""
  },
  { "Seagate Samsung SpinPoint M9T", // tested with ST2000LM003 HN-M201RAD/2BC10003
      // (Seagate Expansion Portable)
    "ST(1500|2000)LM0(03|04|06|07|10) HN-M[0-9]*RAD",
    "", "", ""
  },
  { "Seagate Mobile HDD", // tested with ST1000LM035-1RK172/ACM1,
     // ST1000LM035-1RK172/ACM2, ST2000LM007-1R8174/SBK2
    "ST(2000LM0(07|09|10)|1000LM03[578])-.*",
    "", "", ""
  },
  // Flash accelerated, no SMART info in the specs
  // ST1000LX015-1U7172/SDM1
  { "Seagate FireCuda 2.5",
    "ST(500|1000|2000)LX0(01|15|25)-.*",
    "", "", "-v 240,msec24hour32 "
  },
  { "Seagate FireCuda 3.5", // ST2000DX002-2DV164/CC41
    "ST[12]000DX002-.*",
    "", "", "-v 240,msec24hour32 "
  },
  { "Seagate Samsung SpinPoint M9TU (USB)", // tested with ST1500LM008 HN-M151AAD/2BC10001
      // (0x04e8:0x61b5), ST2000LM005 HN-M201AAD2BC10001 (0x04e8:0x61b4)
    "ST(1500|2000)LM00[58] HN-M[0-9]*AAD",
    "", "", ""
  },
  { "SAMSUNG SpinPoint MP5", // tested with HM250HJ/2AK10001
    "SAMSUNG HM(250H|320H|500J|640J)J",
    "", "", ""
  },
  { "SAMSUNG SpinPoint MT2", // tested with HM100UI/2AM10001
    "SAMSUNG HM100UI",
    "", "", ""
  },
  { "SAMSUNG HM100UX (S2 Portable)", // tested with HM100UX/2AM10001
    "SAMSUNG HM100UX",
    "", "", ""
  },
  { "SAMSUNG SpinPoint M", // tested with MP0402H/UC100-11
    "SAMSUNG MP0(302|402|603|804)H",
    "",
    "",
    "-v 9,halfminutes"
  },
  { "SAMSUNG SpinPoint N3U-3 (USB)", // tested with
      // SAMSUNG HS25YJZ/3AU10-01 (0x18a5:0x0227, reports 4KiB LPS/LLS. ticket #159),
      // SAMSUNG HS20YJZ/3AU10-01 (0x04e8:0x2f06, reports 512B sectors, Debian Bug 964032)
    "SAMSUNG HS(122H|2[05]YJ)Z",
    "", "", ""
  },
  { "SK hynix SATA SSDs",
    "SK ?hynix SC(210|300|308|311|313).*|" // tested with
      // SK hynix SC210 mSATA 256GB/20002L00,
      // SKhynix SC300 HFS256G32MND-3210A/20131P00,
      // SK hynix SC308 SATA 128GB/30001P10,
      // SK hynix SC311 SATA 512GB/70000P10,
      // SK hynix SC313 HFS256G32TNF-N3A0A/70000P10
    "HFS(128|256|512)G3[29]MND-(2200|3[23]10)A|" // HFS128G32MND-2200A/20200L00,
      // HFS512G32MND-3210A/20100P00, HFS512G39MND-3310A/20002P00
    "HFS(120|250|500)G32TND-N1A2A|" // SL308, tested with HFS500G32TND-N1A2A/30000P10
    "HFS(128|256|512)G39MND-3510A|" // SC300, tested with HFS512G39MND-3510A/20400P00
    "HFS(128|256|512)G39TND-N210A", // SC308, tested with HFS128G39TND-N210A/30001P10
    "", "",
  //"-v 1,raw48,Raw_Read_Error_Rate "
    "-v 5,raw48,Retired_Block_Count "
  //"-v 9,raw24(raw8),Power_On_Hours "
  //"-v 12,raw48,Power_Cycle_Count "
    "-v 100,raw48,Total_Erase_Count "
    "-v 168,raw48,Min_Erase_Count "
    "-v 169,raw48,Max_Erase_Count "
    "-v 170,raw48,Unknown_SK_hynix_Attrib "
    "-v 171,raw48,Program_Fail_Count "
    "-v 172,raw48,Erase_Fail_Count "
    "-v 173,raw48,Wear_Leveling_Count "
    "-v 174,raw48,Unexpect_Power_Loss_Ct "
  //"-v 175,raw48,Program_Fail_Count_Chip "
    "-v 176,raw48,Unused_Rsvd_Blk_Cnt_Tot "
  //"-v 177,raw48,Wear_Leveling_Count "
  //"-v 178,raw48,Used_Rsvd_Blk_Cnt_Chip "
  //"-v 179,raw48,Used_Rsvd_Blk_Cnt_Tot "
    "-v 180,raw48,Erase_Fail_Count "
    "-v 181,raw48,Non4k_Aligned_Access "
    "-v 183,raw48,SATA_Downshift_Count "
  //"-v 184,raw48,End-to-End_Error "
  //"-v 187,raw48,Reported_Uncorrect "
  //"-v 188,raw48,Command_Timeout "
  //"-v 194,tempminmax,Temperature_Celsius "
  //"-v 195,raw48,Hardware_ECC_Recovered "
  //"-v 196,raw16(raw16),Reallocated_Event_Count "
  //"-v 198,raw48,Offline_Uncorrectable "
  //"-v 199,raw48,UDMA_CRC_Error_Count "
    "-v 201,raw48,Percent_Lifetime_Remain "
  //"-v 204,raw48,Soft_ECC_Correction "
    "-v 212,raw48,Phy_Error_Count "
    "-v 231,raw48,SSD_Life_Left "
    "-v 234,raw48,Unknown_SK_hynix_Attrib "
    "-v 241,raw48,Total_Writes_GiB "
    "-v 242,raw48,Total_Reads_GiB "
    "-v 243,raw48,Total_Media_Writes "
    "-v 250,raw48,Read_Retry_Count "
  },
  { "SK hynix SATA SSDs",
    "HFS(480|960|1T9|3T8)G3[2E]FEH-7[4A]10A", // tested with HFS480G32FEH-7410A/90037Q00
    "", "",
  //"-v 1,raw48,Raw_Read_Error_Rate "
    "-v 5,raw48,Retired_Block_Count "
  //"-v 9,raw24(raw8),Power_On_Hours "
    "-v 12,raw48,Device_Power_Cycle_Cnt "
    "-v 171,raw48,Program_Fail_Cnt "
    "-v 172,raw48,Erase_Fail_Cnt "
    "-v 174,raw48,Unexpected_Pwr_Loss_Cnt "
    "-v 175,raw48,Program_Fail_Cnt "
    "-v 176,raw48,Erase_Fail_Cnt "
    "-v 177,raw48,Endurance_Limit_Met "
    "-v 178,raw48,Used_Rsrvd_Blk_Cnt_Wrst "
    "-v 179,raw48,Used_Rsrvd_Blk_Cnt_Tot "
    "-v 180,raw48,E2E_Error_Det_Corr_Rate "
    "-v 181,raw48,Program_Fail_Cnt "
    "-v 182,raw48,Erase_Fail_Cnt "
    "-v 183,raw48,SATA_Downshift_Cnt "
  //"-v 184,raw48,End-to-End_Error "
  //"-v 187,raw48,Reported_Uncorrect "
  //"-v 188,raw48,Command_Timeout "
  //"-v 194,tempminmax,Temperature_Celsius "
    "-v 195,raw48,ECC_on_the_Fly_Rate "
  //"-v 199,raw48,UDMA_CRC_Error_Count "
    "-v 201,raw48,Uncorr_Soft_Read_Err_Rt "
    "-v 204,raw48,Soft_ECC_Correction_Rt "
    "-v 231,raw48,SSD_Life_Left "
    "-v 234,raw48,Lifetime_NAND_Prg_GiB "
    "-v 241,raw48,Lifetime_Writes_GiB "
    "-v 242,raw48,Lifetime_Reads_GiB "
    "-v 245,raw48,SSD_Life_Left "
    "-v 250,raw48,Read_Retry_Count "
  },
  { "Maxtor Fireball 541DX",
    "Maxtor 2B0(0[468]|1[05]|20)H1",
    "",
    "",
    "-v 9,minutes -v 194,unknown"
  },
  { "Maxtor Fireball 3",
    "Maxtor 2F0[234]0[JL]0",
    "",
    "",
    "-v 9,minutes"
  },
  { "Maxtor DiamondMax 1280 ATA",  // no self-test log, ATA2-Fast
    "Maxtor 8(1280A2|2160A4|2560A4|3840A6|4000A6|5120A8)",
    "",
    "",
    "-v 9,minutes"
  },
  { "Maxtor DiamondMax 2160 Ultra ATA",
    "Maxtor 8(2160D2|3228D3|3240D3|4320D4|6480D6|8400D8|8455D8)",
    "",
    "",
    "-v 9,minutes"
  },
  { "Maxtor DiamondMax 2880 Ultra ATA",
    "Maxtor 9(0510D4|0576D4|0648D5|0720D5|0840D6|0845D6|0864D6|1008D7|1080D8|1152D8)",
    "",
    "",
    "-v 9,minutes"
  },
  { "Maxtor DiamondMax 3400 Ultra ATA",
    "Maxtor 9(1(360|350|202)D8|1190D7|10[12]0D6|0840D5|06[48]0D4|0510D3|1(350|202)E8|1010E6|0840E5|0640E4)",
    "",
    "",
    "-v 9,minutes"
  },
  { "Maxtor DiamondMax D540X-4G",
    "Maxtor 4G(120J6|160J[68])",
    "",
    "",
    "-v 9,minutes -v 194,unknown"
  },
  { "Maxtor DiamondMax D540X-4K",
    "MAXTOR 4K(020H1|040H2|060H3|080H4)",
    "", "", ""
  },
  { "Maxtor DiamondMax Plus D740X",
    "MAXTOR 6L0(20[JL]1|40[JL]2|60[JL]3|80[JL]4)",
    "", "", ""
  },
  { "Maxtor DiamondMax Plus 5120 Ultra ATA 33",
    "Maxtor 9(0512D2|0680D3|0750D3|0913D4|1024D4|1360D6|1536D6|1792D7|2048D8)",
    "",
    "",
    "-v 9,minutes"
  },
  { "Maxtor DiamondMax Plus 6800 Ultra ATA 66",
    "Maxtor 9(2732U8|2390U7|204[09]U6|1707U5|1366U4|1024U3|0845U3|0683U2)",
    "",
    "",
    "-v 9,minutes"
  },
  { "Maxtor DiamondMax D540X-4D",
    "Maxtor 4D0(20H1|40H2|60H3|80H4)",
    "",
    "",
    "-v 9,minutes -v 194,unknown"
  },
  { "Maxtor DiamondMax 16",
    "Maxtor 4(R0[68]0[JL]0|R1[26]0L0|A160J0|R120L4)",
    "",
    "",
    "-v 9,minutes"
  },
  { "Maxtor DiamondMax 4320 Ultra ATA",
    "Maxtor (91728D8|91512D7|91303D6|91080D5|90845D4|90645D3|90648D[34]|90432D2)",
    "",
    "",
    "-v 9,minutes"
  },
  { "Maxtor DiamondMax 17 VL",
    "Maxtor 9(0431U1|0641U2|0871U2|1301U3|1741U4)",
    "",
    "",
    "-v 9,minutes"
  },
  { "Maxtor DiamondMax 20 VL",
    "Maxtor (94091U8|93071U6|92561U5|92041U4|91731U4|91531U3|91361U3|91021U2|90841U2|90651U2)",
    "",
    "",
    "-v 9,minutes"
  },
  { "Maxtor DiamondMax VL 30",  // U: ATA66, H: ATA100
    "Maxtor (33073U4|32049U3|31536U2|30768U1|33073H4|32305H3|31536H2|30768H1)",
    "",
    "",
    "-v 9,minutes"
  },
  { "Maxtor DiamondMax 36",
    "Maxtor (93652U8|92739U6|91826U4|91369U3|90913U2|90845U2|90435U1)",
    "",
    "",
    "-v 9,minutes"
  },
  { "Maxtor DiamondMax 40 ATA 66",
    "Maxtor 9(0684U2|1024U2|1362U3|1536U3|2049U4|2562U5|3073U6|4098U8)",
    "",
    "",
    "-v 9,minutes"
  },
  { "Maxtor DiamondMax Plus 40 (Ultra ATA 66 and Ultra ATA 100)",
    "Maxtor (54098[UH]8|53073[UH]6|52732[UH]6|52049[UH]4|51536[UH]3|51369[UH]3|51024[UH]2)",
    "",
    "",
    "-v 9,minutes"
  },
  { "Maxtor DiamondMax 40 VL Ultra ATA 100",
    "Maxtor 3(1024H1|1535H2|2049H2|3073H3|4098H4)( B)?",
    "",
    "",
    "-v 9,minutes"
  },
  { "Maxtor DiamondMax Plus 45 Ulta ATA 100",
    "Maxtor 5(4610H6|4098H6|3073H4|2049H3|1536H2|1369H2|1023H2)",
    "",
    "",
    "-v 9,minutes"
  },
  { "Maxtor DiamondMax 60 ATA 66",
    "Maxtor 9(1023U2|1536U2|2049U3|2305U3|3073U4|4610U6|6147U8)",
    "",
    "",
    "-v 9,minutes"
  },
  { "Maxtor DiamondMax 60 ATA 100",
    "Maxtor 9(1023H2|1536H2|2049H3|2305H3|3073H4|4098H6|4610H6|6147H8)",
    "",
    "",
    "-v 9,minutes"
  },
  { "Maxtor DiamondMax Plus 60",
    "Maxtor 5T0(60H6|40H4|30H3|20H2|10H1)",
    "",
    "",
    "-v 9,minutes"
  },
  { "Maxtor DiamondMax 80",
    "Maxtor (98196H8|96147H6)",
    "",
    "",
    "-v 9,minutes"
  },
  { "Maxtor DiamondMax 536DX",
    "Maxtor 4W(100H6|080H6|060H4|040H3|030H2)",
    "",
    "",
    "-v 9,minutes"
  },
  { "Maxtor DiamondMax Plus 8",
    "Maxtor 6(E0[234]|K04)0L0",
    "",
    "",
    "-v 9,minutes"
  },
  { "Maxtor DiamondMax 10 (ATA/133 and SATA/150)",
    "Maxtor 6(B(30|25|20|16|12|10|08)0[MPRS]|L(080[MLP]|(100|120)[MP]|160[MP]|200[MPRS]|250[RS]|300[RS]))0",
    "",
    "",
    "-v 9,minutes"
  },
  { "Maxtor DiamondMax 10 (SATA/300)",
    "Maxtor 6V(080E|160E|200E|250F|300F|320F)0",
    "", "", ""
  },
  { "Maxtor DiamondMax Plus 9",
    "Maxtor 6Y((060|080|120|160)L0|(060|080|120|160|200|250)P0|(060|080|120|160|200|250)M0)",
    "",
    "",
    "-v 9,minutes"
  },
  { "Maxtor DiamondMax 11",
    "Maxtor 6H[45]00[FR]0",
    "", "", ""
  },
  { "Maxtor DiamondMax 17",
    "Maxtor 6G(080L|160[PE])0",
    "", "", ""
  },
  { "Seagate Maxtor DiamondMax 20",
    "MAXTOR STM3(40|80|160)[28]1[12]0?AS?",
    "", "", ""
  },
  { "Seagate Maxtor DiamondMax 21", // tested with MAXTOR STM3250310AS/3.AAF
    "MAXTOR STM3(80[28]15|160215|250310|(250|320)820|320620|500630)AS?",
    "", "", ""
  },
  { "Seagate Maxtor DiamondMax 22", // fixed firmware
    "(MAXTOR )?STM3(500320|750330|1000340)AS?",
    "MX1A", // http://knowledge.seagate.com/articles/en_US/FAQ/207969en
    "", ""
  },
  { "Seagate Maxtor DiamondMax 22", // fixed firmware
    "(MAXTOR )?STM3(160813|320614|640323|1000334)AS?",
    "MX1B", // http://knowledge.seagate.com/articles/en_US/FAQ/207975en
    "", ""
  },
  { "Seagate Maxtor DiamondMax 22", // buggy firmware
    "(MAXTOR )?STM3(500320|750330|1000340)AS?",
    "MX15",
    "There are known problems with these drives,\n"
    "AND THIS FIRMWARE VERSION IS AFFECTED,\n"
    "see the following Seagate web pages:\n"
    "http://knowledge.seagate.com/articles/en_US/FAQ/207931en\n"
    "http://knowledge.seagate.com/articles/en_US/FAQ/207969en",
    ""
  },
  { "Seagate Maxtor DiamondMax 22", // unknown firmware
    "(MAXTOR )?STM3(160813|32061[34]|500320|640323|750330|10003(34|40))AS?",
    "",
    "There are known problems with these drives,\n"
    "see the following Seagate web pages:\n"
    "http://knowledge.seagate.com/articles/en_US/FAQ/207931en\n"
    "http://knowledge.seagate.com/articles/en_US/FAQ/207969en\n"
    "http://knowledge.seagate.com/articles/en_US/FAQ/207975en",
    ""
  },
  { "Seagate Maxtor DiamondMax 23", // new firmware
    "STM3((160|250)31|(320|500)41|(750|1000)52)8AS?",
    "CC3[D-Z]",
    "", ""
  },
  { "Seagate Maxtor DiamondMax 23", // unknown firmware
    "STM3((160|250)31|(320|500)41|(750|1000)52)8AS?",
    "",
    "A firmware update for this drive may be available,\n"
    "see the following Seagate web pages:\n"
    "http://knowledge.seagate.com/articles/en_US/FAQ/207931en\n"
    "http://knowledge.seagate.com/articles/en_US/FAQ/213911en",
    ""
  },
  { "Maxtor MaXLine Plus II",
    "Maxtor 7Y250[PM]0",
    "",
    "",
    "-v 9,minutes"
  },
  { "Maxtor MaXLine II",
    "Maxtor [45]A(25|30|32)0[JN]0",
    "",
    "",
    "-v 9,minutes"
  },
  { "Maxtor MaXLine III (ATA/133 and SATA/150)",
    "Maxtor 7L(25|30)0[SR]0",
    "",
    "",
    "-v 9,minutes"
  },
  { "Maxtor MaXLine III (SATA/300)",
    "Maxtor 7V(25|30)0F0",
    "", "", ""
  },
  { "Maxtor MaXLine Pro 500",  // There is also a 7H500R0 model, but I
    "Maxtor 7H500F0",               // haven't added it because I suspect
    "",                               // it might need vendoropts_9_minutes
    "", ""                            // and nobody has submitted a report yet
  },
  { "", // HITACHI_DK14FA-20B
    "HITACHI_DK14FA-20B",
    "",
    "",
    "-v 9,minutes -v 193,loadunload"
  },
  { "HITACHI Travelstar DK23XX/DK23XXB",
    "HITACHI_DK23..-..B?",
    "",
    "",
    "-v 9,minutes -v 193,loadunload"
  },
  { "Hitachi Endurastar J4K20/N4K20 (formerly DK23FA-20J)",
    "(HITACHI_DK23FA-20J|HTA422020F9AT[JN]0)",
    "",
    "",
    "-v 9,minutes -v 193,loadunload"
  },
  { "Hitachi Endurastar J4K30/N4K30",
    "HE[JN]4230[23]0F9AT00",
    "",
    "",
    "-v 9,minutes -v 193,loadunload"
  },
  { "Hitachi Travelstar C4K60",  // 1.8" slim drive
    "HTC4260[23]0G5CE00|HTC4260[56]0G8CE00",
    "",
    "",
    "-v 9,minutes -v 193,loadunload"
  },
  { "IBM Travelstar 4GT",
    "IBM-DTCA-2(324|409)0",
    "", "", ""
  },
  { "IBM Travelstar 6GN",
    "IBM-DBCA-20(324|486|648)0",
    "", "", ""
  },
  { "IBM Travelstar 25GS, 18GT, and 12GN",
    "IBM-DARA-2(25|18|15|12|09|06)000",
    "", "", ""
  },
  { "IBM Travelstar 14GS",
    "IBM-DCYA-214000",
    "", "", ""
  },
  { "IBM Travelstar 4LP",
    "IBM-DTNA-2(180|216)0",
    "", "", ""
  },
  { "IBM Travelstar 48GH, 30GN, and 15GN",
    "(IBM-|Hitachi )?IC25(T048ATDA05|N0(30|20|15|12|10|07|06|05)ATDA04)-.",
    "", "", ""
  },
  { "IBM Travelstar 32GH, 30GT, and 20GN",
    "IBM-DJSA-2(32|30|20|10|05)",
    "", "", ""
  },
  { "IBM Travelstar 4GN",
    "IBM-DKLA-2(216|324|432)0",
    "", "", ""
  },
  { "IBM/Hitachi Travelstar 60GH and 40GN",
    "(IBM-|Hitachi )?IC25(T060ATC[SX]05|N0[4321]0ATC[SX]04)-.",
    "", "", ""
  },
  { "IBM/Hitachi Travelstar 40GNX",
    "(IBM-|Hitachi )?IC25N0[42]0ATC[SX]05-.",
    "", "", ""
  },
  { "Hitachi Travelstar 80GN",
    "(Hitachi )?IC25N0[23468]0ATMR04-.",
    "", "", ""
  },
  { "Hitachi Travelstar 4K40",
    "(Hitachi )?HTS4240[234]0M9AT00",
    "", "", ""
  },
  { "Hitachi Travelstar 4K120",
    "(Hitachi )?(HTS4212(60|80|10|12)H9AT00|HTS421260G9AT00)",
    "", "", ""
  },
  { "Hitachi Travelstar 5K80",
    "(Hitachi )?HTS5480[8642]0M9AT00",
    "", "", ""
  },
  { "Hitachi Travelstar 5K100",
    "(Hitachi )?HTS5410[1864]0G9(AT|SA)00",
    "", "", ""
  },
  { "Hitachi Travelstar E5K100",
    "(Hitachi )?HTE541040G9(AT|SA)00",
    "", "", ""
  },
  { "Hitachi Travelstar 5K120",
    "(Hitachi )?HTS5412(60|80|10|12)H9(AT|SA)00",
    "", "", ""
  },
  { "Hitachi Travelstar 5K160",
    "(Hitachi |HITACHI )?HTS5416([468]0|1[26])J9(AT|SA)00",
    "", "", ""
  },
  { "Hitachi Travelstar E5K160",
    "(Hitachi )?HTE5416(12|16|60|80)J9(AT|SA)00",
    "", "", ""
  },
  { "Hitachi Travelstar 5K250",
    "(Hitachi |HITACHI )?HTS5425(80|12|16|20|25)K9(A3|SA)00",
    "", "", ""
  },
  { "Hitachi Travelstar 5K320", // tested with HITACHI HTS543232L9SA00/FB4ZC4EC,
    // Hitachi HTS543212L9SA02/FBBAC52F
    "(Hitachi |HITACHI )?HT(S|E)5432(80|12|16|25|32)L9(A3(00)?|SA0[012])",
    "", "", ""
  },
  { "Hitachi/HGST Travelstar Z5K320", // tested with Hitachi HTS543232A7A384/ES2OA70K
    "(Hitachi|HGST) HT[ES]5432(16|25|32)A7A38[145]",
    "", "", ""
  },
  { "Hitachi Travelstar 5K500.B", // tested with Hitachi HTS545050B9SA00/PB4OC60X,
      // Hitachi HTS545025B9SA02/PB2AC60W
    "(Hitachi )?HT[ES]5450(12|16|25|32|40|50)B9(A30[01]|SA0[02])",
    "", "", ""
  },
  { "Hitachi/HGST Travelstar Z5K500", // tested with HGST HTS545050A7E380/GG2OAC90,
      // Hitachi HTS545032A7E380/GGBOA7A0, HGST HTS545050A7E680/GR2OA230,
      // APPLE HDD HTS545050A7E362/GG2AB990
    "(Hitachi|HGST|APPLE HDD) HT[ES]5450(25|32|50)A7E(362|38[01]|680)",
    "", "", ""
  },
  { "Hitachi/HGST Travelstar 5K750", // tested with Hitachi HTS547575A9E384/JE4OA60A,
      // APPLE HDD HTS547550A9E384/JE3AD70F
    "(Hitachi|APPLE HDD) HT[ES]5475(50|64|75)A9E38[14]",
    "", "", ""
  },
  { "HGST Travelstar 5K1000", // tested with HGST HTS541010A9E680/JA0OA560,
      // HGST HTS541075A9E680/JA2OA560
    "HGST HT[ES]5410(64|75|10)A9E68[01]",
    "", "", ""
  },
  { "HGST Travelstar Z5K1000", // tested with HGST HTS541010A7E630/SE0OA4A0,
      // HGST HTS541010B7E610/01.01A01
    "HGST HTS5410(75|10)[AB]7E6(10|3[015])",
    "", "", ""
  },
  { "HGST Travelstar 5K1500", // tested with HGST HTS541515A9E630/KA0OA500
    "HGST HT[ES]541515A9E63[015]",
    "", "", ""
  },
  { "Hitachi Travelstar 7K60",
    "(Hitachi )?HTS726060M9AT00",
    "", "", ""
  },
  { "Hitachi Travelstar E7K60",
    "(Hitachi )?HTE7260[46]0M9AT00",
    "", "", ""
  },
  { "Hitachi Travelstar 7K100",
    "(Hitachi )?HTS7210[168]0G9(AT|SA)00",
    "", "", ""
  },
  { "Hitachi Travelstar E7K100",
    "(Hitachi )?HTE7210[168]0G9(AT|SA)00",
    "", "", ""
  },
  { "Hitachi Travelstar 7K200", // tested with HITACHI HTS722016K9SA00/DCDZC75A
    "(Hitachi |HITACHI )?HTS7220(80|10|12|16|20)K9(A3|SA)00",
    "", "", ""
  },
  { "Hitachi Travelstar 7K320", // tested with HITACHI HTS723216L9SA60/FC2ZC50B,
    // HTS723225L9A360/FCDOC30F, HTS723216L9A362/FC2OC39F
    "(Hitachi |HITACHI )?HT[ES]7232(80|12|16|25|32)L9(A300|A36[02]|SA6[01])",
    "", "", ""
  },
  { "Hitachi Travelstar Z7K320", // tested with HITACHI HTS723232A7A364/EC2ZB70B
    "(HITACHI )?HT[ES]7232(16|25|32)A7A36[145]",
    "", "", ""
  },
  { "Hitachi Travelstar 7K500", // tested with Hitachi HTS725050A9A360/PC4OC70D,
    // HITACHI HTS725032A9A364/PC3ZC70F
    "(Hitachi |HITACHI )?HT[ES]7250(12|16|25|32|50)A9A36[02-5]",
    "", "", ""
  },
  { "Hitachi/HGST Travelstar Z7K500", // tested with HITACHI HTS725050A7E630/GH2ZB390,
      // HGST HTS725050A7E630/GH2OA420, HGST HTS725050A7E630/GH2OA530
    "(HITACHI|HGST) HT[ES]7250(25|32|50)A7E63[015]",
    "", "", ""
  },
  { "Hitachi/HGST Travelstar 7K750", // tested with Hitachi HTS727550A9E364/JF3OA0E0,
      // Hitachi HTS727575A9E364/JF4OA0D0
    "(Hitachi|HGST) HT[ES]7275(50|64|75)A9E36[14]",
    "", "", ""
  },
  { "HGST Travelstar 7K1000", // tested with HGST HTS721010A9E630/JB0OA3B0
    // HGST HTS721075A9E630/JB2OA3J0
    "HGST HT[ES]7210(10|75)A9E63[01]",
    "", "", ""
  },
  { "IBM Deskstar 14GXP and 16GP",
    "IBM-DTTA-3(7101|7129|7144|5032|5043|5064|5084|5101|5129|5168)0",
    "", "", ""
  },
  { "IBM Deskstar 25GP and 22GXP",
    "IBM-DJNA-3(5(101|152|203|250)|7(091|135|180|220))0",
    "", "", ""
  },
  { "IBM Deskstar 37GP and 34GXP",
    "IBM-DPTA-3(5(375|300|225|150)|7(342|273|205|136))0",
    "", "", ""
  },
  { "IBM/Hitachi Deskstar 120GXP",
    "(IBM-)?IC35L((020|040|060|080|120)AVVA|0[24]0AVVN)07-[01]",
    "", "", ""
  },
  { "IBM/Hitachi Deskstar GXP-180",
    "(IBM-)?IC35L(030|060|090|120|180)AVV207-[01]",
    "", "", ""
  },
  { "Hitachi CinemaStar 5K320", // tested with Hitachi HCS5C3225SLA380/STBOA37H
    "Hitachi HCS5C32(25|32)SLA380",
    "", "", ""
  },
  { "Hitachi CinemaStar 5K1000", // Hitachi HCS5C1010CLA382/JC4OA3EA
    "Hitachi HCS5C10(10|75|50|32|25|16)CLA382",
    "", "", ""
  },
  { "Hitachi Deskstar 5K3000", // tested with HDS5C3030ALA630/MEAOA5C0,
      // Hitachi HDS5C3020BLE630/MZ4OAAB0 (OEM, Toshiba Canvio Desktop)
    "(Hitachi )?HDS5C30(15|20|30)(ALA|BLE)63[02].*",
    "", "", ""
  },
  { "Hitachi/HGST Deskstar 5K4000", // tested with HDS5C4040ALE630/MPAOA250
      // HGST HDS5C4040ALE630/MPAOA580
    "(Hitachi |HGST )?HDS5C40(30|40)ALE63[01].*",
    "", "", ""
  },
  { "Hitachi Deskstar 7K80",
    "(Hitachi )?HDS7280([48]0PLAT20|(40)?PLA320|80PLA380).*",
    "", "", ""
  },
  { "Hitachi Deskstar 7K160",
    "(Hitachi )?HDS7216(80|16)PLA[3T]80.*",
    "", "", ""
  },
  { "Hitachi Deskstar 7K250",
    "(Hitachi )?HDS7225((40|80|12|16)VLAT20|(12|16|25)VLAT80|(80|12|16|25)VLSA80)",
    "", "", ""
  },
  { "Hitachi Deskstar 7K250 (SUN branded)",
    "HITACHI HDS7225SBSUN250G.*",
    "", "", ""
  },
  { "Hitachi Deskstar T7K250",
    "(Hitachi )?HDT7225((25|20|16)DLA(T80|380))",
    "", "", ""
  },
  { "Hitachi Deskstar 7K400",
    "(Hitachi )?HDS724040KL(AT|SA)80",
    "", "", ""
  },
  { "Hitachi Deskstar 7K500",
    "(Hitachi )?HDS725050KLA(360|T80)",
    "", "", ""
  },
  { "Hitachi Deskstar P7K500",
    "(Hitachi )?HDP7250(16|25|32|40|50)GLA(36|38|T8)0",
    "", "", ""
  },
  { "Hitachi Deskstar T7K500",
    "(Hitachi )?HDT7250(25|32|40|50)VLA(360|380|T80)",
    "", "", ""
  },
  { "Hitachi Deskstar 7K1000",
    "(Hitachi )?HDS7210(50|75|10)KLA330",
    "", "", ""
  },
  { "Hitachi Deskstar 7K1000.B",
    "(Hitachi )?HDT7210((16|25)SLA380|(32|50|64|75|10)SLA360)",
    "", "", ""
  },
  { "Hitachi Deskstar 7K1000.C", // tested with Hitachi HDS721010CLA330/JP4OA3MA,
      // Hitachi HDS721025CLA682/JP1OA41A
    "(Hitachi )?HDS7210((16|25)CLA[36]82|(32|50)CLA[36]62|(64|75|10)CLA[36]3[02])",
    "", "", ""
  },
  { "Hitachi Deskstar 7K1000.D", // tested with HDS721010DLE630/MS2OA5Q0
    "Hitachi HDS7210(25|32|50|75|10)DLE630",
    "", "", ""
  },
  { "Hitachi Deskstar E7K1000", // tested with HDE721010SLA330/ST6OA31B
    "Hitachi HDE7210(50|75|10)SLA330",
    "", "", ""
  },
  { "Hitachi Deskstar 7K2000",
    "Hitachi HDS722020ALA330",
    "", "", ""
  },
  { "Hitachi Deskstar 7K3000", // tested with Hitachi HDS723030ALA640/MKAOA3B0,
      // Hitachi HDS723030BLE640/MX6OAAB0
    "Hitachi HDS7230((15|20)BLA642|30ALA640|30BLE640)",
    "", "", ""
  },
  { "Hitachi/HGST Deskstar 7K4000", // tested with Hitachi HDS724040ALE640/MJAOA250,
      // HGST HDS724040ALE640/MJAOA580
    "(Hitachi|HGST) HDS724040ALE640",
    "", "", ""
  },
  { "HGST Deskstar NAS", // tested with HGST HDN724040ALE640/MJAOA5E0,
      // HGST HDN726050ALE610/APGNT517, HGST HDN726060ALE610/APGNT517
      // HGST HDN726040ALE614/APGNW7JH, HGST HDN726060ALE614/K1HE594D
      // HGST HDN728080ALE604/A4GNW91X
    "HGST HDN72(40[34]|60[456]|808)0ALE6(04|1[04]|40)",
    "", "",
    "-v 22,raw48,Helium_Level" // HDN728080ALE604
  },
  { "Hitachi/HGST Ultrastar 5K3000", // tested with Hitachi HUA5C3030ALA640/MEAOA800
    "(Hitachi |HGST )?HUA5C30(20|30)ALA64[01]",
    "", "", ""
  },
  { "Hitachi Ultrastar A7K1000", // tested with
    // HUA721010KLA330      44X2459 42C0424IBM/GKAOAB4A,,
    // Hitachi HUA721075KLA330/GK8OA70M,
    // HITACHI HUA721075KLA330/GK8OA90A
    "(Hitachi |HITACHI )?HUA7210(50|75|10)KLA330.*",
    "", "", ""
  },
  { "Hitachi Ultrastar A7K2000", // tested with
    // HUA722010CLA330      43W7629 42C0401IBM
    "(Hitachi )?HUA7220(50|10|20)[AC]LA33[01].*",
    "", "", ""
  },
  { "Hitachi Ultrastar 7K3000", // tested with Hitachi HUA723030ALA640/MKAOA580,
      // Hitachi HUA723020ALA641/MK7OA840, HUA723020ALA640/MK7OAAA0
    "(Hitachi )?HUA7230(20|30)ALA64[01]",
    "", "", ""
  },
  { "Hitachi/HGST Ultrastar 7K4000", // tested with Hitachi HUS724040ALE640/MJAOA3B0,
      // HGST HUS724040ALE640/MJAOA580, HGST HUS724020ALA640/MF6OAA70,
      // HUS724030ALA640/MF8OAAZ0
    "(Hitachi |HGST )?HUS7240(20|30|40)AL[AE]64[01]",
    "", "", ""
  },
  { "Hitachi/HGST Ultrastar 7K2",
    "(Hitachi|HGST) HUS722T[12]TALA604",
    "", "",
    "-v 16,raw48,Gas_Gauge"
  },
  { "HGST Ultrastar 7K6000", // tested with HGST HUS726060ALE614/APGNW517
    "HGST HUS7260[2456]0AL[AEN]61[014]",
    "", "", ""
  },
  { "HGST Ultrastar HC310/320", // tested with HGST HUS726T6TALE6L4/VKGNW40H,
      // HGST HUS728T8TALE6L4/V8GNW460
    "HGST HUS72(6T[46]|8T8)TALE6L4",
    "", "", ""
  },
  { "HGST Ultrastar He6", // tested with HGST HUS726060ALA640/AHGNT1E2
    "HGST HUS726060ALA64[01]",
    "", "",
    "-v 22,raw48,Helium_Level"
  },
  { "HGST Ultrastar He8", // tested with HGST HUH728060ALE600/GR2OA230
    "HGST HUH7280(60|80)AL[EN]60[014]",
    "", "",
    "-v 22,raw48,Helium_Level"
  },
  { "HGST Ultrastar He10", // tested with HGST HUH7210100ALE600/0F27452
    "HGST HUH7210(08|10)AL[EN]60[014]",
    "", "",
    "-v 22,raw48,Helium_Level"
  },
  { "Western Digital Ultrastar He10/12", // WD white label, tested with
      // WDC WD80EMAZ-00WJTA0/83.H0A83 (Easystore 0x1058:0x25fb),
      // WDC WD80EZAZ-11TDBA0/83.H0A83, WDC WD100EMAZ-00WJTA0/83.H0A83,
      // WDC WD100EZAZ-11TDBA0/83.H0A83, WDC WD120EMAZ-11BLFA0/81.00A81
    "WDC WD(80|100|120)E[MZ]AZ-.*",
    "", "",
    "-v 22,raw48,Helium_Level"
  },
  { "HGST Ultrastar DC HC520 (He12)", // tested with HGST HUH721212ALE600/LEGNT3D0
    "HGST HUH721212AL[EN]60[014]",
    "", "",
    "-v 22,raw48,Helium_Level"
  },
  { "Western Digital Ultrastar DC HC530", // tested with WDC  WUH721414ALE6L4/LDGNW07G
    "WDC  ?WUH721414ALE6L4",
    "", "",
    "-v 22,raw48,Helium_Level"
  },
  { "HGST MegaScale 4000", // tested with HGST HMS5C4040ALE640/MPAOA580
    "HGST HMS5C4040[AB]LE64[01]", // B = DC 4000.B
    "", "", ""
  },
  { "Toshiba 2.5\" HDD (10-20 GB)",
    "TOSHIBA MK(101[67]GAP|15[67]GAP|20(1[678]GAP|(18|23)GAS))",
    "", "", ""
  },
  { "Toshiba 2.5\" HDD (30-60 GB)",
    "TOSHIBA MK((6034|4032)GSX|(6034|4032)GAX|(6026|4026|4019|3019)GAXB?|(6025|6021|4025|4021|4018|3025|3021|3018)GAS|(4036|3029)GACE?|(4018|3017)GAP)",
    "", "", ""
  },
  { "Toshiba 2.5\" HDD (80 GB and above)",
    "TOSHIBA MK(80(25GAS|26GAX|32GAX|32GSX)|10(31GAS|32GAX)|12(33GAS|34G[AS]X)|2035GSS)",
    "", "", ""
  },
  { "Toshiba 2.5\" HDD MK..37GSX", // tested with TOSHIBA MK1637GSX/DL032C
    "TOSHIBA MK(12|16)37GSX",
    "", "", ""
  },
  { "Toshiba 2.5\" HDD MK..46GSX", // tested with TOSHIBA MK1246GSX/LB213M
    "TOSHIBA MK(80|12|16|25)46GSX",
    "", "", ""
  },
  { "Toshiba 2.5\" HDD MK..50GACY", // tested with TOSHIBA MK8050GACY/TF105A
    "TOSHIBA MK8050GACY",
    "", "", ""
  },
  { "Toshiba 2.5\" HDD MK..34GSX", // tested with TOSHIBA MK8034GSX/AH301E
    "TOSHIBA MK(80|12|10)34GSX",
    "", "", ""
  },
  { "Toshiba 2.5\" HDD MK..32GSX", // tested with TOSHIBA MK1032GSX/AS021G
    "TOSHIBA MK(10|80|60|40)32GSX",
    "", "", ""
  },
  { "Toshiba 2.5\" HDD MK..51GSY", // tested with TOSHIBA MK1251GSY/LD101D
    "TOSHIBA MK(80|12|16|25)51GSY",
    "",
    "",
    "-v 9,minutes"
  },
  { "Toshiba 2.5\" HDD MK..52GSX", // tested with TOSHIBA MK3252GSX/LV010A
    "TOSHIBA MK(80|12|16|25|32)52GSX",
    "", "", ""
  },
  { "Toshiba 2.5\" HDD MK..55GSX", // tested with TOSHIBA MK5055GSX/FG001A, MK3255GSXF/FH115B
    "TOSHIBA MK(12|16|25|32|40|50)55GSXF?",
    "", "", ""
  },
  { "Toshiba 2.5\" HDD MK..56GSY", // tested with TOSHIBA MK2556GSYF/LJ001D
    "TOSHIBA MK(16|25|32|50)56GSYF?",
    "",
    "",
    "-v 9,minutes"
  },
  { "Toshiba 2.5\" HDD MK..59GSXP (AF)",
    "TOSHIBA MK(32|50|64|75)59GSXP?",
    "", "", ""
  },
  { "Toshiba 2.5\" HDD MK..59GSM (AF)",
    "TOSHIBA MK(75|10)59GSM",
    "", "", ""
  },
  { "Toshiba 2.5\" HDD MK..61GSY[N]", // tested with TOSHIBA MK5061GSY/MC102E, MK5061GSYN/MH000A,
      // TOSHIBA MK2561GSYN/MH000D
    "TOSHIBA MK(16|25|32|50|64)61GSYN?",
    "",
    "",
    "-v 9,minutes" // TOSHIBA MK2561GSYN/MH000D
  },
  { "Toshiba 2.5\" HDD MK..61GSYB", // tested with TOSHIBA MK5061GSYB/ME0A
    "TOSHIBA MK(16|25|32|50|64)61GSYB",
    "", "", ""
  },
  { "Toshiba 2.5\" HDD MK..65GSX", // tested with TOSHIBA MK5065GSX/GJ003A, MK3265GSXN/GH012H,
      // MK5065GSXF/GP006B, MK2565GSX H/GJ003A
    "TOSHIBA MK(16|25|32|50|64)65GSX[FN]?( H)?", // "... H" = USB ?
    "", "", ""
  },
  { "Toshiba 2.5\" HDD MK..75GSX", // tested with TOSHIBA MK7575GSX/GT001C
    "TOSHIBA MK(32|50|64|75)75GSX",
    "", "", ""
  },
  { "Toshiba 2.5\" HDD MK..76GSX/GS001A", // tested with TOSHIBA MK2576GSX/GS001A
    "TOSHIBA MK(16|25|32|50|64)76GSX",
    "GS001A",
    "", ""
  },
  { "Toshiba 2.5\" HDD MK..76GSX", // tested with TOSHIBA MK3276GSX/GS002D
    "TOSHIBA MK(16|25|32|50|64)76GSX",
    "",
    "",
    "-v 9,minutes"
  },
  { "Toshiba 2.5\" HDD MQ01ABB...", // tested with TOSHIBA MQ01ABB200/AY000U
    "TOSHIBA MQ01ABB(100|150|200)",
    "", "", ""
  },
  { "Toshiba 2.5\" HDD MQ01ABC...", // tested with TOSHIBA MQ01ABC150/AQ001U
    "TOSHIBA MQ01ABC(100|150|200)",
    "", "", ""
  },
  { "Toshiba 2.5\" HDD MQ01ABD...", // tested with TOSHIBA MQ01ABD100/AX001U,
      // TOSHIBA MQ01ABD100V/AX001Q
    "TOSHIBA MQ01ABD(025|032|050|064|075|100)V?",
    "", "", ""
  },
  { "Toshiba 2.5\" HDD MQ01ABF...", // tested with TOSHIBA MQ01ABF050/AM001J
    "TOSHIBA MQ01ABF(050|075|100)",
    "", "", ""
  },
  { "Toshiba 2.5\" HDD MQ01UBB... (USB 3.0)", // tested with TOSHIBA MQ01UBB200/AY000U (0x0480:0xa100),
      // TOSHIBA MQ01UBB200/34MATMZ5T (0x05ac:0x8406)
    "TOSHIBA MQ01UBB200",
    "", "", ""
  },
  { "Toshiba 2.5\" HDD MQ01UBD... (USB 3.0)", // tested with TOSHIBA MQ01UBD050/AX001U (0x0480:0xa007),
      // TOSHIBA MQ01UBD100/AX001U (0x0480:0x0201, 0x0480:0xa200),
      // TOSHIBA MQ01UBD050/AX101U (0x0480:0xa202)
    "TOSHIBA MQ01UBD(050|075|100)",
    "", "", ""
  },
  { "Toshiba 2.5\" HDD MQ04UBF... (USB 3.0)", // tested with TOSHIBA MQ04UBF100/JU000U (0x0480:0xa202)
    "TOSHIBA MQ04UBF100",
    "", "", ""
  },
  { "Toshiba 2.5\" HDD MQ04UBD...", // tested with TOSHIBA MQ04UBD200/68U2T2VWT
    "TOSHIBA MQ04UBD200",
    "", "", ""
  },
  { "Toshiba 2.5\" HDD MQ03ABB...", // tested with TOSHIBA MQ03ABB300
    "TOSHIBA MQ03ABB[23]00",
    "", "", ""
  },
  { "Toshiba 2.5\" HDD MQ03UBB...", // tested with TOSHIBA MQ03UBB200/37I7T0NJT
    "TOSHIBA MQ03UBB(300|200|250)",
    "", "", ""
  },
  { "Toshiba 3.5\" HDD MK.002TSKB", // tested with TOSHIBA MK1002TSKB/MT1A
    "TOSHIBA MK(10|20)02TSKB",
    "", "", ""
  },
  { "Toshiba 3.5\" MG03ACAxxx(Y) Enterprise HDD", // tested with TOSHIBA MG03ACA100/FL1A
    "TOSHIBA MG03ACA[1234]00Y?",
    "", "", ""
  },
  { "Toshiba 3.5\" MD04ACA... Enterprise HDD", // tested with TOSHIBA MD04ACA500/FP1A
    "TOSHIBA MD04ACA[2345]00",
    "", "", ""
  },
  { "Toshiba 3.5\" MG04ACA... Enterprise HDD", // tested with TOSHIBA MG04ACA600A/FS2B
    "TOSHIBA MG04ACA[23456]00[AE].?",
    "", "", ""
  },
  { "Toshiba MG06ACA... Enterprise Capacity HDD", // tested with TOSHIBA MG06ACA800E/4303,
      // TOSHIBA MG06ACA10TE/0103
    "TOSHIBA MG06ACA([68]00|10T)[AE]Y?",
    "", "", ""
  },
  { "Toshiba MG07ACA... Enterprise Capacity HDD", // tested with TOSHIBA MG07ACA14TE/0101
    "TOSHIBA MG07ACA1[24]T[AE]Y?",
    "", "",
    "-v 23,raw48,Helium_Condition_Lower "
    "-v 24,raw48,Helium_Condition_Upper"
  },
  { "Toshiba 3.5\" DT01ABA... Desktop HDD", // tested with TOSHIBA DT01ABA300/MZ6OABB0
    "TOSHIBA DT01ABA(100|150|200|300)",
    "", "", ""
  },
  { "Toshiba 3.5\" DT01ACA... Desktop HDD", // tested with TOSHIBA DT01ACA100/MS2OA750,
      // TOSHIBA DT01ACA200/MX4OABB0, TOSHIBA DT01ACA300/MX6OABB0
    "TOSHIBA DT01ACA(025|032|050|075|100|150|200|300)",
    "", "", ""
  },
  { "Toshiba X300", // tested with TOSHIBA HDWE160/FS2A
    "TOSHIBA HDWE1[456]0",
    "", "", ""
  },
  { "Toshiba P300", // tested with TOSHIBA HDWD120/MX4OACF0
    "TOSHIBA HDWD1(30|20|10|05)",
    "", "", ""
  },
  { "Toshiba L200 (CMR)",
    "TOSHIBA HDW[JK]1(05|10)",
    "", "", ""
  },
  { "Toshiba L200 (SMR)", // tested with TOSHIBA HDWL110/JU000A. TOSHIBA HDWL120/JT000A
    "TOSHIBA HDWL1[12]0",
    "", "", ""
  },
  { "Toshiba 1.8\" HDD",
    "TOSHIBA MK[23468]00[4-9]GA[HL]",
    "", "", ""
  },
  { "Toshiba 1.8\" HDD MK..29GSG",
    "TOSHIBA MK(12|16|25)29GSG",
    "", "", ""
  },
  { "", // TOSHIBA MK6022GAX
    "TOSHIBA MK6022GAX",
    "", "", ""
  },
  { "Toshiba HK4R Series SSD", // TOSHIBA THNSN8960PCSE/8EET6101
    "TOSHIBA THNSN8(120P|240P|480P|960P|1Q92)CSE",
    "", "",
    "-v 167,raw48,SSD_Protect_Mode "
    "-v 168,raw48,SATA_PHY_Error_Count "
    "-v 169,raw48,Bad_Block_Count "
    "-v 173,raw48,Erase_Count "
  },
  { "Toshiba HG6 Series SSD", // TOSHIBA THNSNJ512GCST/JTRA0102
    // http://www.farnell.com/datasheets/1852757.pdf
    // TOSHIBA THNSFJ256GCSU/JULA1102
    // TOSHIBA THNSFJ256GDNU A/JYLA1102
    "TOSHIBA THNS[NF]J(060|128|256|512)G[BCAM8VD][SCN][TU].*",
    "", "",
    "-v 167,raw48,SSD_Protect_Mode "
    "-v 168,raw48,SATA_PHY_Error_Count "
    "-v 169,raw48,Bad_Block_Count "
    "-v 173,raw48,Erase_Count "
  },
  { "", // TOSHIBA MK6409MAV
    "TOSHIBA MK6409MAV",
    "", "", ""
  },
  { "Toshiba MKx019GAXB (SUN branded)",
    "TOS MK[34]019GAXB SUN[34]0G",
    "", "", ""
  },
  { "Seagate Momentus",
    "ST9(20|28|40|48)11A",
    "", "", ""
  },
  { "Seagate Momentus 42",
    "ST9(2014|3015|4019)A",
    "", "", ""
  },
  { "Seagate Momentus 4200.2", // tested with ST960812A/3.05
    "ST9(100822|808210|60812|50212|402113|30219)A",
    "", "", ""
  },
  { "Seagate Momentus 5400.2",
    "ST9(808211|6082[12]|408114|308110|120821|10082[34]|8823|6812|4813|3811)AS?",
    "", "", ""
  },
  { "Seagate Momentus 5400.3",
    "ST9(4081[45]|6081[35]|8081[15]|100828|120822|160821)AS?",
    "", "", ""
  },
  { "Seagate Momentus 5400.3 ED",
    "ST9(4081[45]|6081[35]|8081[15]|100828|120822|160821)AB",
    "", "", ""
  },
  { "Seagate Momentus 5400.4",
    "ST9(120817|(160|200|250)827)AS",
    "", "", ""
  },
  { "Seagate Momentus 5400.5",
    "ST9((80|120|160)310|(250|320)320)AS",
    "", "", ""
  },
  { "Seagate Momentus 5400.6",
    "ST9(80313|160(301|314)|(12|25)0315|250317|(320|500)325|500327|640320)ASG?",
    "", "", ""
  },
  { "Seagate Momentus 5400.7",
    "ST9(160316|(250|320)310|(500|640)320)AS",
    "", "", ""
  },
  { "Seagate Momentus 5400.7 (AF)", // tested with ST9640322AS/0001BSM2
      // (device reports 4KiB LPS with 1 sector offset)
    "ST9(320312|400321|640322|750423)AS",
    "", "", ""
  },
  { "Seagate Momentus 5400 PSD", // Hybrid drives
    "ST9(808212|(120|160)8220)AS",
    "", "", ""
  },
  { "Seagate Momentus 7200.1",
    "ST9(10021|80825|6023|4015)AS?",
    "", "", ""
  },
  { "Seagate Momentus 7200.2",
    "ST9(80813|100821|120823|160823|200420)ASG?",
    "", "", ""
  },
  { "Seagate Momentus 7200.3",
    "ST9((80|120|160)411|(250|320)421)ASG?",
    "", "", ""
  },
  { "Seagate Momentus 7200.4",
    "ST9(160412|250410|320423|500420)ASG?",
    "", "", ""
  },
  { "Seagate Momentus 7200 FDE.2",
    "ST9((160413|25041[12]|320426|50042[12])AS|(16041[489]|2504[16]4|32042[67]|500426)ASG)",
    "", "", ""
  },
  { "Seagate Momentus 7200.5", // tested with ST9750420AS/0001SDM5, ST9750420AS/0002SDM1
    "ST9(50042[34]|64042[012]|75042[02])ASG?",
    "", "", ""
  },
  { "Seagate Momentus XT", // fixed firmware
    "ST9(2505610|3205620|5005620)AS",
    "SD2[68]", // http://knowledge.seagate.com/articles/en_US/FAQ/215451en
    "", ""
  },
  { "Seagate Momentus XT", // buggy firmware, tested with ST92505610AS/SD24
    "ST9(2505610|3205620|5005620)AS",
    "SD2[45]",
    "These drives may corrupt large files,\n"
    "AND THIS FIRMWARE VERSION IS AFFECTED,\n"
    "see the following web pages for details:\n"
    "http://knowledge.seagate.com/articles/en_US/FAQ/215451en\n"
    "https://superuser.com/questions/313447/seagate-momentus-xt-corrupting-files-linux-and-mac",
    ""
  },
  { "Seagate Momentus XT", // unknown firmware
    "ST9(2505610|3205620|5005620)AS",
    "",
    "These drives may corrupt large files,\n"
    "see the following web pages for details:\n"
    "http://knowledge.seagate.com/articles/en_US/FAQ/215451en\n"
    "https://superuser.com/questions/313447/seagate-momentus-xt-corrupting-files-linux-and-mac",
    ""
  },
  { "Seagate Momentus XT (AF)", // tested with ST750LX003-1AC154/SM12
    "ST750LX003-.*",
    "", "", ""
  },
  { "Seagate Momentus Thin", // tested with ST320LT007-9ZV142/0004LVM1
    "ST(160|250|320)LT0(07|09|11|14)-.*",
    "", "", ""
  },
  { "Seagate Laptop HDD", // tested with ST500LT012-9WS142/0001SDM1,
      // ST500LM021-1KJ152/0002LIM1, ST4000LM016-1N2170/0003
    "ST((25|32|50)0LT0(12|15|25)|(32|50)0LM0(10|21)|[34]000LM016)-.*",
    "", "", ""
  },
  { "Seagate Laptop SSHD", // tested with ST500LM000-1EJ162/SM11
    "ST(500|1000)LM0(00|14)-.*",
    "", "", ""
  },
  { "Seagate Medalist 1010, 1720, 1721, 2120, 3230 and 4340",  // ATA2, with -t permissive
    "ST3(1010|1720|1721|2120|3230|4340)A",
    "", "", ""
  },
  { "Seagate Medalist 2110, 3221, 4321, 6531, and 8641",
    "ST3(2110|3221|4321|6531|8641)A",
    "", "", ""
  },
  { "Seagate U4",
    "ST3(2112|4311|6421|8421)A",
    "", "", ""
  },
  { "Seagate U5",
    "ST3(40823|30621|20413|15311|10211)A",
    "", "", ""
  },
  { "Seagate U6",
    "ST3(8002|6002|4081|3061|2041)0A",
    "", "", ""
  },
  { "Seagate U7",
    "ST3(30012|40012|60012|80022|120020)A",
    "", "", ""
  },
  { "Seagate U8",
    "ST3(4313|6811|8410|4313|13021|17221)A",
    "", "", ""
  },
  { "Seagate U9", // tested with ST3160022ACE/9.51
    "ST3(80012|120025|160022)A(CE)?",
    "", "", ""
  },
  { "Seagate U10",
    "ST3(20423|15323|10212)A",
    "", "", ""
  },
  { "Seagate UX",
    "ST3(10014A(CE)?|20014A)",
    "", "", ""
  },
  { "Seagate Barracuda ATA",
    "ST3(2804|2724|2043|1362|1022|681)0A",
    "", "", ""
  },
  { "Seagate Barracuda ATA II",
    "ST3(3063|2042|1532|1021)0A",
    "", "", ""
  },
  { "Seagate Barracuda ATA III",
    "ST3(40824|30620|20414|15310|10215)A",
    "", "", ""
  },
  { "Seagate Barracuda ATA IV",
    "ST3(20011|30011|40016|60021|80021)A",
    "", "", ""
  },
  { "Seagate Barracuda ATA V",
    "ST3(12002(3A|4A|9A|3AS)|800(23A|15A|23AS)|60(015A|210A)|40017A)",
    "", "", ""
  },
  { "Seagate Barracuda 5400.1",
    "ST340015A",
    "", "", ""
  },
  { "Seagate Barracuda 7200.7 and 7200.7 Plus", // tested with "ST380819AS          39M3701 39M0171 IBM"/3.03
    "ST3(200021A|200822AS?|16002[13]AS?|12002[26]AS?|1[26]082[78]AS|8001[13]AS?|8081[79]AS|60014A|40111AS|40014AS?)( .* IBM)?",
    "", "", ""
  },
  { "Seagate Barracuda 7200.8",
    "ST3(400[68]32|300[68]31|250[68]23|200826)AS?",
    "", "", ""
  },
  { "Seagate Barracuda 7200.9",
    "ST3(402111?|80[28]110?|120[28]1[0134]|160[28]1[012]|200827|250[68]24|300[68]22|(320|400)[68]33|500[68](32|41))AS?.*",
    "", "", ""
  },
  { "Seagate Barracuda 7200.10", // tested with GB0160EAFJE/HPG0
    "ST3((80|160)[28]15|200820|250[34]10|(250|300|320|400)[68]20|360320|500[68]30|750[68]40)AS?|"
    "GB0160EAFJE", // HP OEM
    "", "", ""
  },
  { "Seagate Barracuda 7200.11", // unaffected firmware
    "ST3(160813|320[68]13|500[368]20|640[36]23|640[35]30|750[36]30|1000(333|[36]40)|1500341)AS?",
    "CC.?.?", // http://knowledge.seagate.com/articles/en_US/FAQ/207957en
    "", ""
  },
  { "Seagate Barracuda 7200.11", // fixed firmware
    "ST3(500[368]20|750[36]30|1000340)AS?",
    "SD1A", // http://knowledge.seagate.com/articles/en_US/FAQ/207951en
    "", ""
  },
  { "Seagate Barracuda 7200.11", // fixed firmware
    "ST3(160813|320[68]13|640[36]23|1000333|1500341)AS?",
    "SD[12]B", // http://knowledge.seagate.com/articles/en_US/FAQ/207957en
    "", ""
  },
  { "Seagate Barracuda 7200.11", // buggy or fixed firmware
    "ST3(500[368]20|640[35]30|750[36]30|1000340)AS?",
    "(AD14|SD1[5-9]|SD81)",
    "There are known problems with these drives,\n"
    "THIS DRIVE MAY OR MAY NOT BE AFFECTED,\n"
    "see the following web pages for details:\n"
    "http://knowledge.seagate.com/articles/en_US/FAQ/207931en\n"
    "http://knowledge.seagate.com/articles/en_US/FAQ/207951en\n"
    "https://bugs.debian.org/cgi-bin/bugreport.cgi?bug=632758",
    ""
  },
  { "Seagate Barracuda 7200.11", // unknown firmware
    "ST3(160813|320[68]13|500[368]20|640[36]23|640[35]30|750[36]30|1000(333|[36]40)|1500341)AS?",
    "",
    "There are known problems with these drives,\n"
    "see the following Seagate web pages:\n"
    "http://knowledge.seagate.com/articles/en_US/FAQ/207931en\n"
    "http://knowledge.seagate.com/articles/en_US/FAQ/207951en\n"
    "http://knowledge.seagate.com/articles/en_US/FAQ/207957en",
    ""
  },
  { "Seagate Barracuda 7200.12", // new firmware
    "ST3(160318|250318|320418|50041[08]|750528|1000528)AS",
    "CC4[9A-Z]",
    "", ""
  },
  { "Seagate Barracuda 7200.12", // unknown firmware
    "ST3(160318|250318|320418|50041[08]|750528|1000528)AS",
    "",
    "A firmware update for this drive may be available,\n"
    "see the following Seagate web pages:\n"
    "http://knowledge.seagate.com/articles/en_US/FAQ/207931en\n"
    "http://knowledge.seagate.com/articles/en_US/FAQ/213891en",
    ""
  },
  { "Seagate Barracuda 7200.12", // tested with ST3250312AS/JC45, ST31000524AS/JC45,
      // ST3500413AS/JC4B, ST3750525AS/JC4B
      // ST3160316AS/JC45
      // Possible options: ST31000524AS, ST3500413AS, ST3250312AS ,
      // ST3750525AS, ST3320413AS, ST3160316AS
    "ST3(160318|25031[128]|320418|50041[038]|750(518|52[358])|100052[348]|320413|160316)AS",
    "", "", ""
  },
  { "Seagate Barracuda XT", // tested with ST32000641AS/CC13,
      // ST4000DX000-1C5160/CC42
    "ST(3(2000641|3000651)AS|4000DX000-.*)",
    "", "", ""
  },
  { "Seagate Barracuda 7200.14 (AF)", // new firmware, tested with
      // ST3000DM001-9YN166/CC4H, ST3000DM001-9YN166/CC9E
    "ST(1000|1500|2000|2500|3000)DM00[1-3]-9YN16.",
    "CC(4[H-Z]|[5-9A-Z]..*)", // >= "CC4H"
    "",
    "-v 188,raw16 -v 240,msec24hour32" // tested with ST3000DM001-9YN166/CC4H
  },
  { "Seagate Barracuda 7200.14 (AF)", // old firmware, tested with
      // ST1000DM003-9YN162/CC46
    "ST(1000|1500|2000|2500|3000)DM00[1-3]-9YN16.",
    "CC4[679CG]",
    "A firmware update for this drive is available,\n"
    "see the following Seagate web pages:\n"
    "http://knowledge.seagate.com/articles/en_US/FAQ/207931en\n"
    "http://knowledge.seagate.com/articles/en_US/FAQ/223651en",
    "-v 188,raw16 -v 240,msec24hour32"
  },
  { "Seagate Barracuda 7200.14 (AF)", // unknown firmware
    "ST(1000|1500|2000|2500|3000)DM00[1-3]-9YN16.",
    "",
    "A firmware update for this drive may be available,\n"
    "see the following Seagate web pages:\n"
    "http://knowledge.seagate.com/articles/en_US/FAQ/207931en\n"
    "http://knowledge.seagate.com/articles/en_US/FAQ/223651en",
    "-v 188,raw16 -v 240,msec24hour32"
  },
  { "Seagate Barracuda 7200.14 (AF)", // different part number, tested with
      // ST1000DM003-1CH162/CC47, ST1000DM003-1CH162/CC49, ST2000DM001-1CH164/CC24,
      // ST1000DM000-9TS15E/CC92, APPLE HDD ST3000DM001/AP15 (no attr 240)
    "ST(1000|1500|2000|2500|3000)DM00[0-3]-.*|"
    "APPLE HDD ST3000DM001",
    "", "",
    "-v 188,raw16 -v 240,msec24hour32"
  },
  { "Seagate Barracuda 7200.14 (AF)", // < 1TB, tested with ST250DM000-1BC141
    "ST(250|320|500|750)DM00[0-3]-.*",
    "", "",
    "-v 188,raw16 -v 240,msec24hour32"
  },
  { "Seagate BarraCuda 3.5", // tested with ST1000DM010-2EP102/Z9ACZM97,
      // ST2000DM008-2FR102/0001, ST3000DM008-2DM166/CC26, ST4000DM005-2DP166/0001,
      // ST4000DM006-2G5107/DN02, ST8000DM004-2CX188/0001, ST10000DM0004-1ZC101/DN01,
      // ST12000DM0007-2GR116/DN01
    "ST(500DM009|1000DM010|2000DM00[5-9]|3000DM00[789]|4000DM00[456]|6000DM00[34]|"
       "8000DM00[45]|10000DM0004|12000DM0007)-.*",
    "", "",
    "-v 200,raw48,Pressure_Limit "
    "-v 188,raw16 -v 240,msec24hour32"
  },
  { "Seagate Desktop HDD.15", // tested with ST4000DM000-1CD168/CC43, ST5000DM000-1FK178/CC44,
      // ST6000DM001-1XY17Z/CC48
    "ST[4568]000DM00[012]-.*",
    "", "",
    "-v 188,raw16 -v 240,msec24hour32"
  },
  { "Seagate Desktop SSHD", // tested with ST2000DX001-1CM164/CC43
    "ST[124]000DX001-.*",
    "", "",
    "-v 188,raw16 -v 240,msec24hour32"
  },
  { "Seagate Barracuda LP", // new firmware
    "ST3(500412|1000520|1500541|2000542)AS",
    "CC3[5-9A-Z]",
    "", ""
  },
  { "Seagate Barracuda LP", // unknown firmware
    "ST3(500412|1000520|1500541|2000542)AS",
    "",
    "A firmware update for this drive may be available,\n"
    "see the following Seagate web pages:\n"
    "http://knowledge.seagate.com/articles/en_US/FAQ/207931en\n"
    "http://knowledge.seagate.com/articles/en_US/FAQ/213915en",
    ""
  },
  { "Seagate Barracuda Green (AF)", // new firmware
    "ST((10|15|20)00DL00[123])-.*",
    "CC(3[2-9A-Z]|[4-9A-Z]..*)", // >= "CC32"
    "", ""
  },
  { "Seagate Barracuda Green (AF)", // unknown firmware
    "ST((10|15|20)00DL00[123])-.*",
    "",
    "A firmware update for this drive may be available,\n"
    "see the following Seagate web pages:\n"
    "http://knowledge.seagate.com/articles/en_US/FAQ/207931en\n"
    "http://knowledge.seagate.com/articles/en_US/FAQ/218171en",
    ""
  },
  { "Seagate Barracuda ES",
    "ST3(250[68]2|32062|40062|50063|75064)0NS",
    "", "", ""
  },
  // ST5000LM000, ST4000LM024, ST3000LM024, ST2000LM015, ST1000LM048, ST500LM030
  { "Seagate Barracuda 2.5 5400", // ST2000LM015-2E8174/SDM1, ST4000LM024-2AN17V/0001
    "ST(5000LM000|[34]000LM024|2000LM015|1000LM048|500LM030)-.*",
    "",
    "",
    "-v 183,raw48,SATA_Downshift_Count "
  },
  { "Seagate Barracuda ES.2", // fixed firmware
    "ST3(25031|50032|75033|100034)0NS",
    "SN[01]6|"         // http://knowledge.seagate.com/articles/en_US/FAQ/207963en
    "MA(0[^7]|[^0].)", // http://dellfirmware.seagate.com/dell_firmware/DellFirmwareRequest.jsp
    "", ""             //        ^^^^^^^^^^^^ down (no DNS A record)
  },
  { "Seagate Barracuda ES.2", // buggy firmware (Dell)
    "ST3(25031|50032|75033|100034)0NS",
    "MA07",
    "There are known problems with these drives,\n"
    "AND THIS FIRMWARE VERSION IS AFFECTED,\n"
    "contact Dell support for a firmware update.",
    ""
  },
  { "Seagate Barracuda ES.2", // unknown firmware
    "ST3(25031|50032|75033|100034)0NS",
    "",
    "There are known problems with these drives,\n"
    "see the following Seagate web pages:\n"
    "http://knowledge.seagate.com/articles/en_US/FAQ/207931en\n"
    "http://knowledge.seagate.com/articles/en_US/FAQ/207963en",
    ""
  },
  { "Seagate Constellation (SATA)", // tested with ST9500530NS/SN03
    "ST9(160511|500530)NS",
    "", "", ""
  },
  { "Seagate Constellation ES (SATA)", // tested with ST31000524NS/SN11,
      // MB0500EAMZD/HPG1
    "ST3(50051|100052|200064)4NS|"
    "MB0500EAMZD", // HP OEM
    "", "", ""
  },
  { "Seagate Constellation ES (SATA 6Gb/s)", // tested with ST1000NM0011/SN02,
      // MB1000GCEEK/HPG1
    "ST(5|10|20)00NM0011|"
    "MB1000GCEEK", // HP OEM
    "", "", ""
  },
  { "Seagate Constellation ES.2 (SATA 6Gb/s)", // tested with ST32000645NS/0004, ST33000650NS,
      // MB3000EBKAB/HPG6
    "ST3(2000645|300065[012])NS|"
    "MB3000EBKAB", // HP OEM
    "", "", ""
  },
  { "Seagate Constellation ES.3", // tested with ST1000NM0033-9ZM173/0001,
      // ST4000NM0033-9ZM170/SN03, MB1000GCWCV/HPGC, MB4000GCWDC/HPGE
    "ST[1234]000NM00[35]3-.*|"
    "MB[14]000GCW(CV|DC)", // HP OEM
    "", "", ""
  },
  { "Seagate Constellation CS", // tested with ST3000NC000/CE02, ST3000NC002-1DY166/CN02
    "ST(1000|2000|3000)NC00[0-3](-.*)?",
    "", "", ""
  },
  { "Seagate Constellation.2 (SATA)", // 2.5", tested with ST91000640NS/SN02, MM1000GBKAL/HPGB
    "ST9(25061|50062|100064)[012]NS|" // *SS = SAS
    "MM1000GBKAL", // HP OEM
    "", "", ""
  },
  // ST6000NM0004, ST6000NM0024, ST6000NM0044, ST6000NM0084, ST5000NM0024,
  // ST5000NM0044, ST4000NM0024, ST4000NM0044, ST2000NM0024, ST2000NM0044
  // ST4000NM0035, ST3000NM0005, ST2000NM0055, ST1000NM0055, ST4000NM0045,
  // ST3000NM0015, ST2000NM0065, ST1000NM0065, ST4000NM0105, ST3000NM0055
  { "Seagate Enterprise Capacity 3.5 HDD", // tested with ST6000NM0024-1HT17Z/SN02,
      // ST10000NM0016-1TT101/SNB0
      // ST4000NM0085-1YY107/ZC11SXPH
      // ST8000NM0045-1RL112/NN02
      // ST6000NM0004-1FT17Z/NN01
      // ST4000NM0035-1V4107/TNC3
      // ST1000NM0055-1V410C/TN02
      // ST8000NM0055-1RM112/SN04
      // ST10000NM0156-2AA111/SS05
    "ST([1234568]|10)000NM0[01][0-68][456]-.*", // *[069]4 = 4Kn
    "", "",
    "-v 200,raw48,Pressure_Limit "
    "-v 188,raw16 -v 240,msec24hour32"
  },
  { "Seagate Enterprise Capacity 3.5 HDD", // V5.1, ms in attribute 9
    "ST[12]000NM0008-.*", // tested with ST1000NM0008-2F2100/SN01
    "", "",
    "-v 9,msec24hour32 -v 188,raw16 -v 240,msec24hour32"
  },
  { "Seagate Exos 5E8", // tested with ST8000AS0003-2HH188/0003
    "ST8000AS0003-.*",
    "", "",
    "-v 9,msec24hour32 -v 240,msec24hour32"
  },
  { "Seagate Exos X12", // tested with ST12000NM0007-2A1101/SN02
    "ST12000NM00[01]7-.*", // *17 = SED
    "", "",
    "-v 200,raw48,Pressure_Limit "
    "-v 240,msec24hour32"
  },
  { "Seagate Exos X14", // tested with ST12000NM0008-2H3101/SN02,
      // ST12000NM0538-2K2101/CMA2 (OEM?)
    "ST(14000NM04[24]8|14000NM0(01|25)8|12000NM0(00|24|53)8|10000NM0(47|56)8)-.*",
    "", "",
    "-v 18,raw48,Head_Health "
    "-v 200,raw48,Pressure_Limit "
    "-v 240,msec24hour32"
  },
  { "Seagate Exos X16", // tested with ST10000NM001G-2MW103/SN02
      // ST14000NM001G-2KJ103/SN02, ST16000NM001G-2KK103/SN02, ST16000NM001G-2KK103/SN03
    "ST1[0246]000NM00[13]G-.*",
    "", "",
    "-v 18,raw48,Head_Health "
    "-v 200,raw48,Pressure_Limit "
    "-v 240,msec24hour32"
  },
  // new models: ST8000VN0002, ST6000VN0021, ST4000VN000
  //             ST8000VN0012, ST6000VN0031, ST4000VN003
  // tested with ST8000VN0002-1Z8112/ZA13YGNF
  { "Seagate NAS HDD", // tested with ST2000VN000-1H3164/SC42, ST3000VN000-1H4167/SC43
    "ST([234]000VN000|[468]000VN00(02|21|12|31|3))-.*",
    "", "", ""
  },
  // ST8000NE0001, ST8000NE0011, ST6000VN0001, ST6000VN0011, ST5000VN0001,
  // ST5000VN0011, ST4000VN0001, ST4000VN0011, ST3000VN0001, ST3000VN0011,
  // ST2000VN0001, ST2000VN0011
  // tested with ST8000NE0001-1WN112/PNA2
  { "Seagate Enterprise NAS HDD",
    "ST(8000NE|[65432]000VN)00[01]1-.*",
    "", "", ""
  },
  { "Seagate IronWolf", // tested with ST3000VN007-2E4166/SC60, ST4000VN008-2DR166/SC60,
      // ST6000VN0033-2EE110/SC60, ST6000VN0041-2EL11C/SC61, ST8000VN0022-2EL112/SC61,
      // ST10000VN0004-1ZD101/SC60, ST12000VN0007-2GS116/SC60, ST12000VN0008-2JH101/SC60
    "ST(1|2|3|4|6|8|10|12)000VN00(0?[2478]|1|22|33|41)-.*",
    "", "",
    "-v 18,raw48,Head_Health "
    "-v 200,raw48,Pressure_Limit"
  },
  { "Seagate IronWolf Pro", // tested with ST4000NE0025-2EW107/EN02,
      // ST8000NE0004-1ZF11G/EN01, ST8000NE0021-2EN112/EN02, ST16000NE000-2RW103/EN02
    "ST([24]000NE0025|4000NE001|6000NE0023|8000NE00(04|08|21)|(10|12|14)000NE000[478]|16000NE000)-.*",
    "", "",
    "-v 18,raw48,Head_Health " // ST16000NE000
    "-v 200,raw48,Pressure_Limit "
    "-v 240,msec24hour32"
  },
  { "Seagate Archive HDD (SMR)", // tested with ST8000AS0002-1NA17Z/AR13
    "ST[568]000AS00[01][12]-.*",
    "", "", ""
  },
  { "Seagate Pipeline HD 5900.1",
    "ST3(160310|320[34]10|500(321|422))CS",
    "", "", ""
  },
  { "Seagate Pipeline HD 5900.2", // tested with ST31000322CS/SC13
    "ST3(160316|250[34]12|320(311|413)|500(312|414)|1000(322|424))CS",
    "", "", ""
  },
  { "Seagate Video 3.5 HDD", // tested with ST4000VM000-1F3168/SC23, SC25
    "ST(10|15|20|30|40)00VM00[023]-.*",
    "", "", ""
  },
  { "Seagate Medalist 17240, 13030, 10231, 8420, and 4310",
    "ST3(17240|13030|10231|8420|4310)A",
    "", "", ""
  },
  { "Seagate Medalist 17242, 13032, 10232, 8422, and 4312",
    "ST3(1724|1303|1023|842|431)2A",
    "", "", ""
  },
  { "Seagate NL35",
    "ST3(250623|250823|400632|400832|250824|250624|400633|400833|500641|500841)NS",
    "", "", ""
  },
  { "Seagate SV35.2",
    "ST3(160815|250820|320620|500630|750640)[AS]V",
    "", "", ""
  },
  { "Seagate SV35.3", // tested with ST3500320SV/SV16
    "ST3(500320|750330|1000340)SV",
    "", "", ""
  },
  { "Seagate SV35.5", // tested with ST31000525SV/CV12
    "ST3(250311|500410|1000525)SV",
    "", "", ""
  },
  // ST6000VX0001,ST6000VX0011,ST5000VX0001,ST5000VX0011,ST4000VX000
  // ST4000VX002, ST3000VX002, ST2000VX003, ST1000VX001, ST1000VX002
  // ST3000VX000, ST3000VX004, ST2000VX000, ST2000VX004, ST1000VX000
  { "Seagate Surveillance", // tested with ST1000VX001-1HH162/CV11, ST2000VX000-9YW164/CV12,
      // ST4000VX000-1F4168/CV14, ST2000VX003-1HH164/CV12
    "ST([1-5]000VX00[01234]1?|31000526SV|3500411SV)(-.*)?",
    "", "", ""
  },
  { "Seagate Skyhawk", // tested with ST3000VX010-2H916L/CV11, ST6000VX0023-2EF110/SC60
    "ST(1000VX005|2000VX008|3000VX0(09|10)|4000VX007|6000VX00(1|23)|8000VX00(4|22))-.*",
    "", "",
    "-v 9,msec24hour32 " // CV* Firmware only?
    "-v 240,msec24hour32"
  },
  { "Seagate DB35", // tested with ST3250823ACE/3.03, ST3300831SCE/3.03
    "ST3(200826|250823|300831|400832)[AS]CE",
    "", "", ""
  },
  { "Seagate DB35.2", // tested with ST3160212SCE/3.ACB
    "ST3(802110|120213|160212|200827|250824|300822|400833|500841)[AS]CE",
    "", "", ""
  },
  { "Seagate DB35.3",
    "ST3(750640SCE|((80|160)215|(250|320|400)820|500830|750840)[AS]CE)",
    "", "", ""
  },
  { "Seagate LD25.2", // tested with ST940210AS/3.ALC
    "ST9(40|80)210AS?",
    "", "", ""
  },
  { "Seagate ST1.2 CompactFlash", // tested with ST68022CF/3.01
    "ST6[468]022CF",
    "", "", ""
  },
  { "Seagate Nytro XF1230 SATA SSD", // tested with XF1230-1A0480/ST200354
    "XF1230-1A(0240|0480|0960|1920)",
    "", "",
    "-v 174,raw48,Unexpect_Power_Loss_Ct "
    "-v 180,raw48,End_to_End_Err_Detect "
    "-v 183,raw48,SATA_Downshift_Count "
    "-v 189,raw48,SSD_Health_Flags "
    "-v 190,raw48,SATA_Error_Ct "
    "-v 201,raw48,Read_Error_Rate "
    "-v 231,raw48,SSD_Life_Left_Perc "
    "-v 234,raw48,Lifetime_Nand_Gb "
    "-v 241,raw48,Total_Writes_GiB "
    "-v 242,raw48,Total_Reads_GiB "
    "-v 245,raw48,Read_Error_Rate "
  },
  { "Seagate IronWolf 110 SATA SSD", //Written to Seagate documentation
    "ZA(240|480|960|1920|3840)NM10001",
    "", "",
  //"-v 1,raw48,Raw_Read_Error_Rate "
  //"-v 5,raw16(raw16),Reallocated_Sector_Ct "
  //"-v 9,raw24(raw8),Power_On_Hours "
  //"-v 12,raw48,Power_Cycle_Count "
    "-v 100,raw48,Flash_GB_Erased "
    "-v 102,raw48,Lifetime_PS4_Entry_Ct "
    "-v 103,raw48,Lifetime_PS3_Exit_Ct "
    "-v 170,raw48,Grown_Bad_Block_Ct "
    "-v 171,raw48,Program_Fail_Count "
    "-v 172,raw48,Erase_Fail_Count "
    "-v 173,raw48,Avg_Program/Erase_Ct "
    "-v 174,raw48,Unexpected_Pwr_Loss_Ct "
    "-v 177,raw16,Wear_Range_Delta "
    "-v 183,hex48,SATA_Downshift_Count "
    "-v 187,raw48,Uncorrectable_ECC_Ct "
  //"-v 194,tempminmax,Temperature_Celsius "
    "-v 195,raw16(raw16),RAISE_ECC_Cor_Ct "
    "-v 198,raw48,Uncor_Read_Error_Ct "
<<<<<<< HEAD
  //"-v 199,raw48,SATA_R-Err_(CRC)_Err_Ct "
    "-v 230,raw48,Drv_Life_Protect_Status "
    "-v 231,hex48,SSD_Life_Left "
  //"-v 232,raw48,Available_Rsrvd_Space "
=======
  //"-v 199,raw48,UDMA_CRC_Error_Count "
    "-v 230,raw56,Drv_Life_Protect_Status "
    "-v 231,hex56,SSD_Life_Left "
  //"-v 232,raw48,Available_Reservd_Space "
>>>>>>> f81a55e9
    "-v 233,raw48,Lifetime_Wts_To_Flsh_GB "
    "-v 241,raw48,Lifetime_Wts_Frm_Hst_GB "
    "-v 242,raw48,Lifetime_Rds_Frm_Hst_GB "
    "-v 243,hex48,Free_Space "
  },
  { "Seagate IronWolf Pro 125 SSDs", // IronWolf_Pro_125_SSD_Product_Manual_100866982_A.pdf
    "Seagate IronWolfPro ZA(240|480|960|1920|3840)NX10001-.*", // tested with
      // Seagate IronWolfPro ZA3840NX10001-2ZH104/SU4SC01B
    "", "",
  //"-v 1,raw48,Raw_Read_Error_Rate "
  //"-v 9,raw24(raw8),Power_On_Hours "
  //"-v 12,raw48,Power_Cycle_Count "
    "-v 16,raw48,Spare_Blocks_Available "
    "-v 17,raw48,Spare_Blocks_Remaining "
    "-v 168,raw48,SATA_PHY_Error_Count "
    "-v 170,raw16,Early/Later_Bad_Blck_Ct "
    "-v 173,raw16,Max/Avg/Min_Erase_Ct "
    "-v 174,raw48,Unexpect_Power_Loss_Ct "
    "-v 177,raw16,Wear_Range_Delta "
  //"-v 192,raw48,Power-Off_Retract_Count "
  //"-v 194,tempminmax,Temperature_Celsius "
    "-v 218,raw48,SATA_CRC_Error_Count "
    "-v 231,raw48,SSD_Life_Left "
    "-v 232,hex48,Read_Failure_Blk_Ct "
    "-v 233,raw48,Flash_Writes_GiB "
    "-v 234,raw48,NAND_Reads_Sectors "
    "-v 235,raw48,Flash_Writes_Sectors "
    "-v 241,raw48,Host_Writes_GiB "
    "-v 242,raw48,Host_Reads_GiB "
    "-v 246,hex64,Write_Protect_Detail " // prevents interpretation of bogus threshold 255 (ticket #1396)
    "-v 247,raw48,Health_Check_Timer "
  },
  { "Seagate Nytro SATA SSD", //Written to Seagate documentation
    // tested with XA960LE10063, XA960LE10063
    "XA(240|480|960|1920|3840)[LM]E10(00|02|04|06|08|10)3",
    "", "",
  //"-v 1,raw48,Raw_Read_Error_Rate "
  //"-v 5,raw16(raw16),Reallocated_Sector_Ct "
  //"-v 9,raw24(raw8),Power_On_Hours "
  //"-v 12,raw48,Power_Cycle_Count "
    "-v 100,raw48,Flash_GB_Erased "
    "-v 102,raw48,Lifetime_PS4_Entry_Ct "
    "-v 103,raw48,Lifetime_PS3_Exit_Ct "
    "-v 170,raw48,Grown_Bad_Block_Ct "
    "-v 171,raw48,Program_Fail_Count "
    "-v 172,raw48,Erase_Fail_Count "
    "-v 173,raw48,Avg_Program/Erase_Ct "
    "-v 174,raw48,Unexpected_Pwr_Loss_Ct "
    "-v 177,raw16,Wear_Range_Delta "
    "-v 183,hex48,SATA_Downshift_Count "
    "-v 187,raw48,Uncorrectable_ECC_Ct "
  //"-v 194,tempminmax,Temperature_Celsius "
    "-v 195,raw16(raw16),RAISE_ECC_Cor_Ct "
    "-v 198,raw48,Uncor_Read_Error_Ct "
<<<<<<< HEAD
  //"-v 199,raw48,SATA_R-Err_(CRC)_Err_Ct "
    "-v 230,raw48,Drv_Life_Protect_Status "
    "-v 231,hex48,SSD_Life_Left "
  //"-v 232,raw48,Available_Rsrvd_Space "
=======
  //"-v 199,raw48,UDMA_CRC_Error_Count "
    "-v 230,raw56,Drv_Life_Protect_Status "
    "-v 231,hex56,SSD_Life_Left "
  //"-v 232,raw48,Available_Reservd_Space "
>>>>>>> f81a55e9
    "-v 233,raw48,Lifetime_Wts_To_Flsh_GB "
    "-v 241,raw48,Lifetime_Wts_Frm_Hst_GB "
    "-v 242,raw48,Lifetime_Rds_Frm_Hst_GB "
    "-v 243,hex48,Free_Space "
  },
  { "WD Blue / Red / Green SSDs", // tested with WDC WDS250G1B0A-00H9H0/X41000WD,
      // WDC WDS250G1B0A-00H9H0/X41100WD, WDC WDS100T1B0A-00H9H0,
      // WDC WDS120G2G0A-00JH30/UE360000, WDC WDS240G2G0A-00JH30/UF300000,
      // WDC WDS500G2B0A-00SM50/X61130WD, WDC WDS200T2B0A-00SM50/X61130WD,
      // WDC WDS200T2B0A/X61190WD, WDC WDS120G1G0A-00SS50/Z3311000
      // WDC  WDS500G2B0A-00SM50/401000WD,
      // WDC WDBNCE2500PNC/X61130WD, WDC WDBNCE0010PNC-WRSN/X41110WD,
      // WDC  WDS200T1R0A-68A4W0/411000WR
    "WDC WDBNCE(250|500|00[124])0PNC(-.*)?|" // Blue 3D
    "WDC  ?WDS((120|240|250|480|500)G|[12]00T)(1B|2B|1G|2G|1R)0[AB](-.*)?",
      // *B* = Blue, *G* = Green, *2B* = Blue 3D NAND, *1R* = Red SA500
    "", "",
  //"-v 5,raw16(raw16),Reallocated_Sector_Ct " // Reassigned Block Count
  //"-v 9,raw24(raw8),Power_On_Hours "
  //"-v 12,raw48,Power_Cycle_Count "
    "-v 165,raw48,Block_Erase_Count "
    "-v 166,raw48,Minimum_PE_Cycles_TLC "
    "-v 167,raw48,Max_Bad_Blocks_per_Die "
    "-v 168,raw48,Maximum_PE_Cycles_TLC "
    "-v 169,raw48,Total_Bad_Blocks "
    "-v 170,raw48,Grown_Bad_Blocks "
    "-v 171,raw48,Program_Fail_Count "
    "-v 172,raw48,Erase_Fail_Count "
    "-v 173,raw48,Average_PE_Cycles_TLC "
    "-v 174,raw48,Unexpected_Power_Loss "
  //"-v 184,raw48,End-to-End_Error " // Detection/Correction Count
  //"-v 187,raw48,Reported_Uncorrect " // Uncorrectable Errors
  //"-v 188,raw48,Command_Timeout "
  //"-v 194,tempminmax,Temperature_Celsius "
  //"-v 199,raw48,UDMA_CRC_Error_Count " // SATA CRC Errors
    "-v 230,hex48,Media_Wearout_Indicator " // Maybe hex16
  //"-v 232,raw48,Available_Reservd_Space"
    "-v 233,raw48,NAND_GB_Written_TLC "
    "-v 234,raw48,NAND_GB_Written_SLC "
    "-v 241,raw48,Host_Writes_GiB "
    "-v 242,raw48,Host_Reads_GiB "
    "-v 244,raw48,Temp_Throttle_Status "
  },
  { "Western Digital Protege",
  /* Western Digital drives with this comment all appear to use Attribute 9 in
   * a  non-standard manner.  These entries may need to be updated when it
   * is understood exactly how Attribute 9 should be interpreted.
   * UPDATE: this is probably explained by the WD firmware bug described in the
   * smartmontools FAQ */
    "WDC WD([2468]00E|1[26]00A)B-.*",
    "", "", ""
  },
  { "Western Digital Caviar",
  /* Western Digital drives with this comment all appear to use Attribute 9 in
   * a  non-standard manner.  These entries may need to be updated when it
   * is understood exactly how Attribute 9 should be interpreted.
   * UPDATE: this is probably explained by the WD firmware bug described in the
   * smartmontools FAQ */
    "WDC WD(2|3|4|6|8|10|12|16|18|20|25)00BB-.*",
    "", "", ""
  },
  { "Western Digital Caviar WDxxxAB",
  /* Western Digital drives with this comment all appear to use Attribute 9 in
   * a  non-standard manner.  These entries may need to be updated when it
   * is understood exactly how Attribute 9 should be interpreted.
   * UPDATE: this is probably explained by the WD firmware bug described in the
   * smartmontools FAQ */
    "WDC WD(3|4|6|8|25)00AB-.*",
    "", "", ""
  },
  { "Western Digital Caviar WDxxxAA",
  /* Western Digital drives with this comment all appear to use Attribute 9 in
   * a  non-standard manner.  These entries may need to be updated when it
   * is understood exactly how Attribute 9 should be interpreted.
   * UPDATE: this is probably explained by the WD firmware bug described in the
   * smartmontools FAQ */
    "WDC WD...?AA(-.*)?",
    "", "", ""
  },
  { "Western Digital Caviar WDxxxBA",
  /* Western Digital drives with this comment all appear to use Attribute 9 in
   * a  non-standard manner.  These entries may need to be updated when it
   * is understood exactly how Attribute 9 should be interpreted.
   * UPDATE: this is probably explained by the WD firmware bug described in the
   * smartmontools FAQ */
    "WDC WD...BA",
    "", "", ""
  },
  { "Western Digital Caviar AC", // add only 5400rpm/7200rpm (ata33 and faster)
    "WDC AC((116|121|125|225|132|232)|([1-4][4-9][0-9])|([1-4][0-9][0-9][0-9]))00[A-Z]?.*",
    "", "", ""
  },
  { "Western Digital Caviar SE",
  /* Western Digital drives with this comment all appear to use Attribute 9 in
   * a  non-standard manner.  These entries may need to be updated when it
   * is understood exactly how Attribute 9 should be interpreted.
   * UPDATE: this is probably explained by the WD firmware bug described in the
   * smartmontools FAQ
   * UPDATE 2: this does not apply to more recent models, at least WD3200AAJB */
    "WDC WD(4|6|8|10|12|16|18|20|25|30|32|40|50)00(JB|PB)-.*",
    "", "", ""
  },
  { "Western Digital Caviar Blue EIDE",  // WD Caviar SE EIDE
    /* not completely accurate: at least also WD800JB, WD(4|8|20|25)00BB sold as Caviar Blue */
    "WDC WD(16|25|32|40|50)00AAJB-.*",
    "", "", ""
  },
  { "Western Digital Caviar Blue EIDE",  // WD Caviar SE16 EIDE
    "WDC WD(25|32|40|50)00AAKB-.*",
    "", "", ""
  },
  { "Western Digital RE EIDE",
    "WDC WD(12|16|25|32)00SB-.*",
    "", "", ""
  },
  { "Western Digital Caviar Serial ATA",
    "WDC WD(4|8|20|32)00BD-.*",
    "", "", ""
  },
  { "Western Digital Caviar SE Serial ATA", // tested with WDC WD3000JD-98KLB0/08.05J08
    "WDC WD(4|8|12|16|20|25|30|32|40)00(JD|KD|PD)-.*",
    "", "", ""
  },
  { "Western Digital Caviar SE Serial ATA",
    "WDC WD(8|12|16|20|25|30|32|40|50)00JS-.*",
    "", "", ""
  },
  { "Western Digital Caviar SE16 Serial ATA",
    "WDC WD(16|20|25|32|40|50|75)00KS-.*",
    "", "", ""
  },
  { "Western Digital Caviar Blue Serial ATA",  // WD Caviar SE Serial ATA
    /* not completely accurate: at least also WD800BD, (4|8)00JD sold as Caviar Blue */
    "WDC WD((8|12|16|25|32)00AABS|(8|12|16|25|32|40|50)00AAJS)-.*",
    "", "", ""
  },
  { "Western Digital Caviar Blue (SATA)",  // WD Caviar SE16 Serial ATA
      // tested with WD1602ABKS-18N8A0/DELL/02.03B04
    "WDC WD((16|20|25|32|40|50|64|75)00AAKS|1602ABKS|10EALS)-.*",
    "", "", ""
  },
  { "Western Digital Blue", // tested with WDC WD5000AZLX-00K4KA0/80.00A80,
      // WDC WD10EZEX-00RKKA0/80.00A80, WDC WD10EZEX-75M2NA0/01.01A01, WDC WD40EZRZ-00WN9B0/80.00A80,
      // APPLE HDD WDC WD10EALX-408EA0/07.01D03
    "(APPLE HDD )?WDC WD((25|32|50)00AAKX|5000AZ(LX|RZ)|7500A(AL|ZE)X|10E(AL|ZE)X|[1-6]0EZRZ)-.*",
    "", "", ""
  },
  { "Western Digital Blue (SMR)", // ticket #1313
    "WDC WD(20|60)EZAZ-.*",
    "", "", ""
  },
  { "Western Digital RE Serial ATA",
    "WDC WD(12|16|25|32)00(SD|YD|YS)-.*",
    "", "", ""
  },
  { "Western Digital RE2 Serial ATA",
    "WDC WD((40|50|75)00(YR|YS|AYYS)|(16|32|40|50)0[01]ABYS)-.*",
    "", "", ""
  },
  { "Western Digital RE2-GP",
    "WDC WD(5000AB|7500AY|1000FY)PS-.*",
    "", "", ""
  },
  { "Western Digital RE3 Serial ATA", // tested with WDC WD7502ABYS-02A6B0/03.00C06,
      // WD1002FBYS-12/03.M0300
    "(WDC )?WD((25|32|50|75)02A|(75|10)02F)BYS-.*",
    "", "", ""
  },
  { "Western Digital RE4", // tested with WDC WD2003FYYS-18W0B0/01.01D02,
      // WDC WD1003FBYZ-010FB0/01.01V03
      // WDC WD5003ABYZ-011FA0/01.01S03
    "WDC WD((25|50)03ABY[XZ]|1003FBY[XZ]|(15|20)03FYYS)-.*",
    "", "", ""
  },
  { "Western Digital RE4-GP", // tested with WDC WD2002FYPS-02W3B0/04.01G01,
      // WD2003FYPS-27W9B0/01.01D02
    "(WDC )?WD200[23]FYPS-.*",
    "", "", ""
  },
  { "Western Digital Re", // tested with WDC WD1004FBYZ-01YCBB0/RR02,
      // WDC WD2000FYYZ-01UL1B0/01.01K01, WDC WD2000FYYZ-01UL1B1/01.01K02,
      // WDC WD4000FYYZ-01UL1B2/01.01K03, WD2000FYYX/00.0D1K2,
      // WDC WD1004FBYZ-01YCBB1/RR04
      // WD4000FYYZ, WD4000FDYZ, WD3000FYYZ, WD3000FDYZ, WD2000FYYZ, WD2000FDYZ
      // WD2004FBYZ, WD1004FBYZ
    "WDC WD((1004|2004)FBYZ|([234]000)FDYZ|[234]000FYYZ|2000FYYX)-.*",
    "", "",
    "-v 16,raw48,Total_LBAs_Read" // WDC WD1004FBYZ-01YCBB1/RR04
  },
  { "Western Digital Se", // tested with WDC WD2000F9YZ-09N20L0/01.01A01
    // WD6001F9YZ, WD5001F9YZ, WD4000F9YZ, WD3000F9YZ, WD2000F9YZ, WD1002F9YZ
    "WDC WD(1002|2000|3000|4000|5001|6001)F9YZ-.*",
    "", "", ""
  },
  { "Western Digital Caviar Green", // tested with WDC WD7500AADS-00M2B0/01.00A01,
      // WDC WD10EADX/77.04D77
    "WDC WD((50|64|75)00AA[CV]S|(50|64|75)00AADS|10EA[CV]S|(10|15|20)EAD[SX])-.*",
    "", "", ""
  },
  { "Western Digital Caviar Green (AF)",
    "WDC WD(((64|75|80)00AA|(10|15|20)EA|(25|30)EZ)R|20EAC)S-.*",
    "", "", ""
  },
  { "Western Digital Green", // tested with
      // WDC WD10EZRX-00A8LB0/01.01A01, WDC WD20EZRX-00DC0B0/80.00A80,
      // WDC WD30EZRX-00MMMB0/80.00A80, WDC WD40EZRX-00SPEB0/80.00A80,
      // WDC WD60EZRX-00MVLB1/80.00A80, WDC WD5000AZRX-00A8LB0/01.01A01
    "WDC WD(5000AZ|7500AA|(10|15|20)EA|(10|20|25|30|40|50|60)EZ)RX-.*",
    "", "", ""
  },
  { "Western Digital Caviar Black", // tested with WDC WD7501AAES/06.01D06
    "WDC WD((500|640)1AAL|7501AA[EL]|1001FA[EL]|2001FAS)S-.*|"
    "WDC WD(2002|7502|1502|5003|1002|5002)(FAE|AAE|AZE|AAL)X-.*", // could be
    // WD2002FAEX, WD7502AAEX, WD1502FAEX, WD5003AZEX, WD1002FAEX, WD5002AALX
    "", "", ""
  },
  { "Western Digital Black", // tested with
      // WDC WD1003FZEX-00MK2A0/01.01A01, WDC WD3001FAEX-00MJRA0/01.01L01,
      // WDC WD3003FZEX-00Z4SA0/01.01A01, WDC WD4001FAEX-00MJRA0/01.01L01
      // WDC WD4003FZEX-00Z4SA0/01.01A01, WDC WD5003AZEX-00RKKA0/80.00A80,
      // WDC WD4004FZWX-00GBGB0/81.H0A81
    "WDC WD(6001|2003|5001|1003|4003|4004|5003|3003|3001)(FZW|FZE|AZE)X-.*|" // could be
    // new series  WD6001FZWX WD2003FZEX WD5001FZWX WD1003FZEX
    //             WD4003FZEX WD5003AZEX WD3003FZEX WD4004FZWX
    "WDC WD(4001|3001|2002|1002|5003|7500|5000|3200|2500|1600)(FAE|AZE)X-.*",
    // old series: WD4001FAEX WD3001FAEX WD2002FAEX WD1002FAEX  WD5003AZEX
    "", "", ""
  },
  { "Western Digital Black (SMR)", // ticket #1313
    "WDC WD10SPSX-.*",
    "", "", ""
  },
  { "Western Digital AV ATA", // tested with WDC WD3200AVJB-63J5A0/01.03E01
    "WDC WD(8|16|25|32|50)00AV[BJ]B-.*",
    "", "", ""
  },
  { "Western Digital AV SATA",
    "WDC WD(16|25|32)00AVJS-.*",
    "", "", ""
  },
  { "Western Digital AV-GP",
    "WDC WD((16|25|32|50|64|75)00AV[CDV]S|(10|15|20)EV[CDV]S)-.*",
    "", "", ""
  },
  { "Western Digital AV-GP (AF)", // tested with WDC WD10EURS-630AB1/80.00A80,
      // WDC WD10EUCX-63YZ1Y0/51.0AB52, WDC WD20EURX-64HYZY0/80.00A80
    "WDC WD(5000AUDX|7500AURS|10EUCX|(10|15|20|25|30)EUR[SX])-.*",
    "", "", ""
  },
  { "Western Digital AV", // tested with DC WD10JUCT-63CYNY0/01.01A01
    "WDC WD((16|25|32|50)00BU[CD]|5000LUC|10JUC)T-.*",
    "", "", ""
  },
  { "Western Digital Raptor",
    "WDC WD((360|740|800)GD|(360|740|800|1500)ADF[DS])-.*",
    "", "", ""
  },
  { "Western Digital Raptor X",
    "WDC WD1500AHFD-.*",
    "", "", ""
  },
  { "Western Digital VelociRaptor", // tested with WDC WD1500HLHX-01JJPV0/04.05G04
    "WDC WD(((800H|(1500|3000)[BH]|1600H|3000G)LFS)|((1500|3000|4500|6000)[BH]LHX))-.*",
    "", "", ""
  },
  { "Western Digital VelociRaptor (AF)", // tested with WDC WD1000DHTZ-04N21V0/04.06A00
    "WDC WD(2500H|5000B|5000H|1000D)HTZ-.*",
    "", "", ""
  },
  { "Western Digital Scorpio EIDE",
    "WDC WD(4|6|8|10|12|16)00(UE|VE)-.*",
    "", "", ""
  },
  { "Western Digital Scorpio Blue EIDE", // tested with WDC WD3200BEVE-00A0HT0/11.01A11
    "WDC WD(4|6|8|10|12|16|25|32)00BEVE-.*",
    "", "", ""
  },
  { "Western Digital Scorpio Serial ATA",
    "WDC WD(4|6|8|10|12|16|25)00BEAS-.*",
    "", "", ""
  },
  { "Western Digital Scorpio Blue Serial ATA", // tested with WDC WD3200BEVS-08VAT2/14.01A14
    "WDC WD((4|6|8|10|12|16|25|32)00BEVS|(8|12|16|25|32|40|50|64)00BEVT|7500KEVT|10TEVT)-.*",
    "", "", ""
  },
  { "Western Digital Scorpio Blue Serial ATA (AF)", // tested with
      // WDC WD10JPVT-00A1YT0/01.01A01
    "WDC WD((16|25|32|50|64|75)00BPVT|10[JT]PVT)-.*",
    "", "", ""
  },
  { "Western Digital Scorpio Black", // tested with WDC WD5000BEKT-00KA9T0/01.01A01
    "WDC WD(8|12|16|25|32|50)00B[EJ]KT-.*",
    "", "", ""
  },
  { "Western Digital Scorpio Black (AF)",
    "WDC WD(50|75)00BPKT-.*",
    "", "", ""
  },
  { "Western Digital Red", // tested with WDC WD10EFRX-68JCSN0/01.01A01,
      // WDC WD10JFCX-68N6GN0/01.01A01, WDC WD30EFRX-68EUZN0/82.00A82,
      // WDC WD40EFRX-68WT0N0/80.00A80, WDC WD60EFRX-68MYMN1/82.00A82,
      // WDC WD80EFAX-68LHPN0/83.H0A83, WDC WD80EFZX-68UW8N0/83.H0A83,
      // WDC WD80EZZX-11CSGA0/83.H0A03 (My Book 0x1058:0x25ee),
      // WDC WD100EFAX-68LHPN0/83.H0A83,
      // WDC WD120EMFZ-11A6JA0/81.00A81 (Easystore 0x1058:0x25fb)
    "WDC WD(7500BFCX|10JFCX|[1-6]0EFRX|[68]0E[FZ]ZX|(8|10)0EFAX|120EMFZ)-.*",
    "", "",
    "-v 22,raw48,Helium_Level" // WD80EFAX, WD80EFZX, WD100EFAX, WD120EMFZ
  },
  { "Western Digital Red (SMR)", // ticket #1313, tested with WDC WD60EFAX-68SHWN0/82.00A82
    "WDC WD[2346]0EFAX-.*",
    "", "", ""
  },
  { "Western Digital Red Pro", // tested with WDC WD2001FFSX-68JNUN0/81.00A81,
      // WDC WD6002FFWX-68TZ4N0/83.H0A83, WDC WD101KFBX-68R56N0/83.H0A03
    "WDC WD([2-68]00[123]FF[BSW]|101KFB)X-.*",
    "", "",
    "-v 22,raw48,Helium_Level" // WD101KFBX
  },
  { "Western Digital Purple", // tested with WDC WD40PURX-64GVNY0/80.00A80,
      // WDC WD40PURZ-85TTDY0/80.00A80
      // WDC WD80PUZX-64NEAY0/80.H0A80
    "WDC WD[1234568]0PU[RZ][XZ]-.*",
    "", "", ""
  },
  { "Western Digital Gold", // tested with WDC WD1005FBYZ-01YCBB2/RR07,
      // WDC WD2005FBYZ-01YCBB2/RR07, WDC WD4002FYYZ-01B7CB0/01.01M02,
      // WDC WD4003FRYZ-01F0DB0/01.01H01, WDC WD6003FRYZ-01F0DB0/01.01H01,
      // WDC WD8003FRYZ-01JPDB1/01.01H02, WDC WD8004FRYZ-01VAEB0/01.01H01,
      // WDC WD102KRYZ-01A5AB0/01.01H01, WDC WD121KRYZ-01W0RB0/01.01H01
    "WDC WD([12]005FB|4002FY|4003FR|600[23]FR|800[234]FR|(1[02]1|102)KR)YZ-.*",
    "", "",
    "-v 22,raw48,Helium_Level" // WD121KRYZ
  },
  { "Western Digital Blue Mobile", // tested with WDC WD5000LPVX-08V0TT2/03.01A03,
      // WDC WD10JPVX-75JC3T0/0301A03,  WDC WD10JPVX-22JC3T0/01.01A01,
      // WDC WD20NPVZ-00WFZT0/01.01A01
    "WDC WD(3200LPCX|5000[BL]P[CV]X|7500BPVX|10JP[VZ]X|(15|20)NPVZ)-.*",
    "", "", ""
  },
  { "Western Digital Blue Mobile (SMR)", // ticket #1313, tested with
      // WDC WD10SPZX-22Z10T0/01.01A01, WDC WD10SPZX-21Z10T0/02.01A02,
      // WDC WD20SPZX-22CRAT0/01.01A01, WDC WD20SPZX-22UA7T0/01.01A01
    "WDC WD[12]0SPZX-.*",
    "", "", ""
  },
  { "Western Digital Green Mobile", // tested with WDC WD20NPVX-00EA4T0/01.01A01
    "WDC WD(15|20)NPV[TX]-.*",
    "", "", ""
  },
  { "Western Digital Black Mobile", // tested with WDC WD7500BPKX-22HPJT0/01.01A01,
      // WDC WD10JPLX-00MBPT0/01.01H01
    "WDC WD((16|25|32)00BEK[TX]|(25|32|50|75)00(BPK|LPL)X|10JPLX)-.*",
    "", "", ""
  },
  { "Western Digital Elements / My Passport (USB)", // tested with WDC WD5000BMVW-11AMCS0/01.01A01
    "WDC WD(25|32|40|50)00BMV[UVW]-.*",  // *W-* = USB 3.0
    "", "", ""
  },
  { "Western Digital Elements / My Passport (USB, AF)", // tested with
      // WDC WD5000KMVV-11TK7S1/01.01A01,
      // WDC WD5000LMVW-11CKRS0/01.01A01 (0x1058:0x07ae),
      // WDC WD5000LMVW-11VEDS0/01.01A01 (0x1058:0x0816),
      // WDC WD7500BMVW-11AJGS2/01.01A01,
      // WDC WD10JMVW-11AJGS2/01.01A01 (0x1058:0x10b8),
      // WDC WD10JMVW-11AJGS4/01.01A01 (0x1058:0x25a0/25a2),
      // WDC WD10JMVW-11S5XS1/01.01A01,
      // WDC WD10SMZW-11Y0TS0/01.01A01,
      // WDC WD10TMVW-11ZSMS5/01.01A01,
      // WDC WD20NMVW-11AV3S2/01.01A01 (0x1058:0x0822),
      // WDC WD20NMVW-11AV3S3/01.01A01 (0x1058:0x0837),
      // WDC WD20NMVW-11EDZS6/01.01A01 (0x1058-0x259f),
      // WDC WD20NMVW-11EDZS7/01.01A01 (0x1058:0x259d/25a1),
      // WDC WD20NMVW-11W68S0/01.01A01,
      // WDC WD20NMVW-59AV3S3/01.01A01 (0x1058:0x107d),
      // WDC WD30NMVW-11C3NS4/01.01A01,
      // WDC WD40NMZW-11GX6S1/01.01A01 (0x1058:0x2599/25e2/25fa)
      // WDC WD50NDZW-11MR8S1/02.01A02
    "WDC WD((5000[LK]|7500[BK]|10[JST]|[234]0N)M|50ND)[VZ][VW]-.*", // *W-* = USB 3.0
    "", "", ""
  },
  { "Quantum Bigfoot", // tested with TS10.0A/A21.0G00, TS12.7A/A21.0F00
    "QUANTUM BIGFOOT TS(10\\.0|12\\.7)A",
    "", "", ""
  },
  { "Quantum Fireball lct15",
    "QUANTUM FIREBALLlct15 ([123]0|22)",
    "", "", ""
  },
  { "Quantum Fireball lct20",
    "QUANTUM FIREBALLlct20 [1234]0",
    "", "", ""
  },
  { "Quantum Fireball CX",
    "QUANTUM FIREBALL CX10.2A",
    "", "", ""
  },
  { "Quantum Fireball CR",
    "QUANTUM FIREBALL CR(4.3|6.4|8.4|13.0)A",
    "", "", ""
  },
  { "Quantum Fireball EX", // tested with QUANTUM FIREBALL EX10.2A/A0A.0D00
    "QUANTUM FIREBALL EX(3\\.2|6\\.4|10\\.2)A",
    "", "", ""
  },
  { "Quantum Fireball ST",
    "QUANTUM FIREBALL ST(3.2|4.3|4300)A",
    "", "", ""
  },
  { "Quantum Fireball SE",
    "QUANTUM FIREBALL SE4.3A",
    "", "", ""
  },
  { "Quantum Fireball Plus LM",
    "QUANTUM FIREBALLP LM(10.2|15|20.[45]|30)",
    "", "", ""
  },
  { "Quantum Fireball Plus AS",
    "QUANTUM FIREBALLP AS(10.2|20.5|30.0|40.0|60.0)",
    "", "", ""
  },
  { "Quantum Fireball Plus KX",
    "QUANTUM FIREBALLP KX27.3",
    "", "", ""
  },
  { "Quantum Fireball Plus KA",
    "QUANTUM FIREBALLP KA(9|10).1",
    "", "", ""
  },

  ////////////////////////////////////////////////////
  // USB ID entries
  ////////////////////////////////////////////////////

  // 0x0080 (JMicron/Toshiba ?)
  { "USB: ; JMicron JMS578",
    "0x0080:0x0578",
    "", // 0x0104
    "",
    "-d sat"
  },
  { "USB: ; ",
    "0x0080:0xa001",
    "", // ORICO 2588US3: 0x0101, 0x0203
    "",
    "-d sat"
  },
  // 0x0350 (?)
  { "USB: ViPowER USB3.0 Storage; ",
    "0x0350:0x0038",
    "", // 0x1905
    "",
    "-d sat,12" // ATA output registers missing
  },
  // Hewlett-Packard
  { "USB: HP Desktop HD BD07; ", // 2TB
    "0x03f0:0xbd07",
    "",
    "",
    "-d sat"
  },
  // ALi
  { "USB: ; ALi M5621", // USB->PATA
    "0x0402:0x5621",
    "",
    "",
    "" // unsupported
  },
  // VIA
  { "USB: Connectland BE-USB2-35BP-LCM; VIA VT6204",
    "0x040d:0x6204",
    "",
    "",
    "" // unsupported
  },
  // Buffalo / Melco
  { "USB: Buffalo JustStore Portable HD-PVU2; ",
    "0x0411:0x0181",
    "",
    "",
    "-d sat"
  },
  { "USB: Buffalo Drivestation Duo; ",
    "0x0411:0x01ce",
    "",
    "",
    "-d sat"
  },
  { "USB: Buffalo DriveStation HD-LBU2 ; Medialogic MLDU11",
    "0x0411:0x01ea",
    "",
    "",
    "-d sat"
  },
  { "USB: Buffalo; ",
    "0x0411:0x0(1[df]9|1e7|240|251|27e)", // 0x01d9: HD-PCTU2 (0x0108), 0x01e7: HD-PNTU3,
      // 0x01f9: HD-PZU3 (0x0100), 0x0240: HD-PCFU3, 0x0251: HD-PNFU3, 0x027e: HD-LC3
    "",
    "",
    "-d sat"
  },
  // LG Electronics
  { "USB: LG Mini HXD5; JMicron",
    "0x043e:0x70f1",
    "", // 0x0100
    "",
    "-d usbjmicron"
  },
  // Hitachi (?)
  { "USB: ; Renesas uPD720231A", // USB2/3->SATA
    // 0x0229: Pi-102 Raspberry Pi USB to mSATA Converter Board
    // 0x022a: DeLock 62652 converter SATA 6GB/s > USB 3.0
    "0x045b:0x022[9a]",
    "",
    "",
    "-d sat"
  },
  // Philips
  { "USB: Philips; ", // SDE3273FC/97 2.5" SATA HDD enclosure
    "0x0471:0x2021",
    "", // 0x0103
    "",
    "-d sat"
  },
  // Toshiba
  { "USB: Toshiba Canvio 500GB; SunPlus",
    "0x0480:0xa004",
    "",
    "",
    "-d usbsunplus"
  },
  { "USB: Toshiba; ",
    "0x0480:0x....",
    "",
    "",
    "-d sat"
  },
  // Cypress
  { "USB: ; Cypress CY7C68300A (AT2)",
    "0x04b4:0x6830",
    "0x0001",
    "",
    "" // unsupported
  },
  { "USB: ; Cypress CY7C68300B/C (AT2LP)",
    "0x04b4:0x6830",
    "0x0240",
    "",
    "-d usbcypress"
  },
  // Fujitsu
  { "USB: Fujitsu/Zalman ZM-VE300; ", // USB 3.0
    "0x04c5:0x2028",
    "", // 0x0001
    "",
    "-d sat"
  },
  { "USB: ; Fujitsu", // DeLock 42475, USB 3.0
    "0x04c5:0x201d",
    "", // 0x0001
    "",
    "-d sat"
  },
  // Myson Century
  { "USB: ; Myson Century CS8818",
    "0x04cf:0x8818",
    "", // 0xb007
    "",
    "" // unsupported
  },
  // Samsung
  { "USB: Samsung S2 Portable; JMicron",
    "0x04e8:0x1f0[568a]", // 0x1f0a: SAMSUNG HN-M101XBB
    "",
    "",
    "-d usbjmicron" // 0x1f0a: works also with "-d sat"
  },
  { "USB: Samsung S1; JMicron",
    "0x04e8:0x2f0[36]", // 0x2f03: S1 Portable, 0x2f06: S1 Mini (SAMSUNG HS20YJZ/3AU10-01)
    "",
    "",
    "-d usbjmicron"
  },
  { "USB: Samsung Story Station; ",
    "0x04e8:0x5f0[56]",
    "",
    "",
    "-d sat"
  },
  { "USB: Samsung G2 Portable; JMicron",
    "0x04e8:0x6032",
    "0x0000",
    "",
    "-d usbjmicron" // ticket #132
  },
  { "USB: Samsung G2 Portable; ",
    "0x04e8:0x6032",
    "0x...[1-9]", // >= 0x0001
    "",
    "-d sat"
  },
  { "USB: Samsung Story Station 3.0; ",
    "0x04e8:0x6052",
    "",
    "",
    "-d sat"
  },
  { "USB: Samsung Story Station 3.0; ",
    "0x04e8:0x6054",
    "",
    "",
    "-d sat"
  },
  { "USB: Samsung M2 Portable 3.0; ",
    "0x04e8:0x60c5",
    "",
    "",
    "-d sat"
  },
  { "USB: Samsung D3 Station; ",
    "0x04e8:0x612[45]", // 3TB, 4TB
    "", // 0x200, 0x202
    "",
    "-d sat"
  },
  { "USB: Samsung M3 Portable USB 3.0; ", // 1.5/2TB: SpinPoint M9TU
    "0x04e8:0x61b[3456]", // 500MB, 2TB, 1.5TB, 1TB
    "", // 0x0e00
    "",
    "-d sat"
  },
  { "USB: Samsung S3 Portable; ",
    "0x04e8:0x61c8", // ST1000LM025 HN-M101ABB
    "", // 0x1301
    "",
    "-d sat"
  },
  { "USB: Samsung Portable SSD T5; ",
    "0x04e8:0x61f5",
    "", // 0x0100
    "",
    "-d sat"
  },
  { "USB: Samsung; ",
    "0x04e8:0x8003", // USB3 Adapter from SSD EVO 850 Starter Kit
    "", // 0x0100
    "",
    "-d sat"
  },
  { "USB: Sony HD-E1; ",
    "0x054c:0x05bf", //  Sony HD-E1B - 1TB USB3.0
    "", // 0x6610
    "",
    "-d sat"
  },
  // Sunplus
  { "USB: ; SunPlus",
    "0x04fc:0x0c05",
    "",
    "",
    "-d usbsunplus"
  },
  { "USB: ; SunPlus SPDIF215",
    "0x04fc:0x0c15",
    "", // 0xf615
    "",
    "-d usbsunplus"
  },
  { "USB: ; SunPlus SPDIF225", // USB+SATA->SATA
    "0x04fc:0x0c25",
    "", // 0x0103
    "",
    "-d usbsunplus"
  },
  // Iomega
  { "USB: Iomega Prestige Desktop USB 3.0; ",
    "0x059b:0x0070",
    "", // 0x0004
    "",
    "-d sat" // ATA output registers missing
  },
  { "USB: Iomega LPHD080-0; ",
    "0x059b:0x0272",
    "",
    "",
    "-d usbcypress"
  },
  { "USB: Iomega MDHD500-U; JMicron",
    "0x059b:0x0274",
    "", // 0x0000
    "",
    "-d usbjmicron,0"
  },
  { "USB: Iomega MDHD500-U; ",
    "0x059b:0x0275",
    "", // 0x0001
    "",
    "" // unsupported
  },
  { "USB: Iomega; JMicron",
    "0x059b:0x027[78]",  // 0x0277: MDHD-UE, 0x0278: LDHD-UPS
    "", // 0x0000
    "",
    "-d usbjmicron"
  },
  { "USB: Iomega LDHD-UP; Sunplus",
    "0x059b:0x0370",
    "",
    "",
    "-d usbsunplus"
  },
  { "USB: Iomega; JMicron",
    "0x059b:0x0(47[05]|57[15])", // 0x0470: LPHD-UP, 0x0475: GDHDU2 (0x0100),
      // 0x0575: LDHD-UP
    "",
    "",
    "-d usbjmicron"
  },
  { "USB: Iomega; JMicron",
    "0x059b:0x047a",
    "", // 0x0100
    "",
    "-d sat" // works also with "-d usbjmicron"
  },
  // LaCie
  { "USB: LaCie hard disk (FA Porsche design);",
    "0x059f:0x0651",
    "",
    "",
    "" // unsupported
  },
  { "USB: LaCie d2 Quadra; Oxford OXUF934SSA-LQAG ", // USB+IEEE1394+eSATA->SATA
    "0x059f:0x0828",
    "",
    "",
    "-d sat"
  },
  { "USB: LaCie hard disk; JMicron",
    "0x059f:0x0951",
    "",
    "",
    "-d usbjmicron"
  },
  { "USB: LaCie Rugged Triple Interface; ",
    "0x059f:0x100c",
    "", // 0x0001
    "",
    "-d sat"
  },
  { "USB: LaCie Desktop Hard Drive;",
    "0x059f:0x1010",
    "",
    "",
    "-d usbsunplus"
  },
  { "USB: LaCie Desktop Hard Drive; ",
    "0x059f:0x101[68]", // 0x1016: SAMSUNG HD103UJ
    "", // 0x0001
    "",
    "-d sat"
  },
  { "USB: LaCie Desktop Hard Drive; JMicron",
    "0x059f:0x1019",
    "",
    "",
    "-d usbjmicron"
  },
  { "USB: LaCie Rugged Hard Drive; JMicron",
    "0x059f:0x101d",
    "", // 0x0001
    "",
    "-d usbjmicron,x"
  },
  { "USB: LaCie Little Disk USB2; JMicron",
    "0x059f:0x1021",
    "",
    "",
    "-d usbjmicron"
  },
  { "USB: LaCie hard disk; ",
    "0x059f:0x1029",
    "", // 0x0100
    "",
    "-d sat"
  },
  { "USB: Lacie rikiki; JMicron",
    "0x059f:0x102a",
    "",
    "",
    "-d usbjmicron,x"
  },
  { "USB: LaCie D2 USB3; LucidPort USB300 ",
    "0x059f:0x103d",
    "",
    "",
    "-d sat"
  },
  { "USB: LaCie rikiki USB 3.0; ",
    "0x059f:0x10(49|57)",
    "",
    "",
    "-d sat"
  },
  { "USB: LaCie minimus USB 3.0; ",
    "0x059f:0x104a",
    "",
    "",
    "-d sat"
  },
  { "USB: LaCie Rugged Mini USB 3.0; ",
    "0x059f:0x1051",
    "", // 0x0000
    "",
    "-d sat"
  },
  { "USB: LaCie P9230 (LAC302002); ",
    "0x059f:0x1053",
    "", // 0x0000
    "",
    "-d sat"
  },
  { "USB: LaCie Rugged Mini HDD; ",
    "0x059f:0x106b",
    "",
    "",
    "-d sat"
  },
  { "USB: LaCie; ", // 0x1070: ASMedia 1053 ?
    "0x059f:0x10(6f|7[05])",
    "", // 6f/70=0x0001, 75=0x0000
    "",
    "-d sat"
  },
  // In-System Design
  { "USB: ; In-System/Cypress ISD-300A1",
    "0x05ab:0x0060",
    "", // 0x1101
    "",
    "-d usbcypress"
  },
  // Apple
  { "USB: Apple; ",
    "0x05ac:0x8406", // TOSHIBA MQ01UBB200
    "",
    "",
    "-d sat"
  },
  // Genesys Logic
  { "USB: ; Genesys Logic GL881E",
    "0x05e3:0x0702",
    "",
    "",
    "" // unsupported
  },
  { "USB: ; Genesys Logic", // TODO: requires '-T permissive'
    "0x05e3:0x0718",
    "", // 0x0041
    "",
    "-d sat"
  },
  { "USB: ; Genesys Logic GL3310",
    "0x05e3:0x0731", // Chieftec USB 3.0 2.5" case
    "",
    "",
    "-d sat"
  },
  { "USB: ; Genesys Logic",
    "0x05e3:0x0735",
    "", // 0x1003
    "",
    "-d sat"
  },
  // Micron
  { "USB: Micron USB SSD; ",
    "0x0634:0x0655",
    "",
    "",
    "" // unsupported
  },
  // Prolific
  { "USB: ; Prolific PL2507", // USB->PATA
    "0x067b:0x2507",
    "",
    "",
    "-d usbjmicron,0" // Port number is required
  },
  { "USB: ; Prolific PL2571/2771/2773/2775", // USB->SATA, USB3->SATA,
    "0x067b:0x(2571|277[135])",              // USB3+eSATA->SATA, USB3->2xSATA
    "",
    "",
    "" // smartmontools >= r4004: -d usbprolific
  },
  { "USB: ; Prolific PL3507", // USB+IEEE1394->PATA
    "0x067b:0x3507",
    "", // 0x0001
    "",
    "" // smartmontools >= r3741: -d usbjmicron,p
  },
  // Imation
  { "USB: Imation ; ", // Imation Odyssey external USB dock
    "0x0718:0x1000",
    "", // 0x5104
    "",
    "-d sat"
  },
  // SanDisk
  { "USB: SanDisk SDCZ80 Flash Drive; Fujitsu", // ATA ID: SanDisk pSSD
    "0x0781:0x558[08]",
    "",
    "",
    "-d sat"
  },
  // Freecom
  { "USB: ; Innostor IS631", // No Name USB3->SATA Enclosure
    "0x07ab:0x0621",
    "",
    "",
    "-d sat"
  },
  { "USB: Freecom; ",
    "0x07ab:0xfc17",
    "", // 0x0100
    "",
    "-d sat"
  },
  { "USB: Freecom Quattro 3.0; ", // USB3.0+IEEE1394+eSATA->SATA
    "0x07ab:0xfc77",
    "",
    "",
    "-d sat"
  },
  { "USB: Freecom Mobile Drive XXS; JMicron",
    "0x07ab:0xfc88",
    "", // 0x0101
    "",
    "-d usbjmicron,x"
  },
  { "USB: Freecom Hard Drive XS; Sunplus",
    "0x07ab:0xfc8e",
    "", // 0x010f
    "",
    "-d usbsunplus"
  },
  { "USB: Freecom; ", // Intel labeled
    "0x07ab:0xfc8f",
    "", // 0x0000
    "",
    "-d sat"
  },
  { "USB: Freecom Classic HD 120GB; ",
    "0x07ab:0xfccd",
    "",
    "",
    "" // unsupported
  },
  { "USB: Freecom HD; JMicron", // 500GB
    "0x07ab:0xfcd[6a]",
    "",
    "",
    "-d usbjmicron"
  },
  // Fast Point Technologies (?)
  { "USB: ; ",
    "0x0850:0x00(03|31)",
    "", // 0x0100
    "",
    "-d sat"
  },
  // 0x0860 (?)
  { "USB: ; ",
    "0x0860:0x0001",
    "", // 0x0100
    "",
    "-d sat"
  },
  // Oxford Semiconductor, Ltd
  { "USB: ; Oxford",
    "0x0928:0x0000",
    "",
    "",
    "" // unsupported
  },
  { "USB: ; Oxford OXU921DS",
    "0x0928:0x0002",
    "",
    "",
    "" // unsupported
  },
  { "USB: ; Oxford", // Zalman ZM-VE200
    "0x0928:0x0010",
    "", // 0x0304
    "",
    "-d sat"
  },
  // Toshiba
  { "USB: Toshiba PX1270E-1G16; Sunplus",
    "0x0930:0x0b03",
    "",
    "",
    "-d usbsunplus"
  },
  { "USB: Toshiba PX1396E-3T01; Sunplus", // similar to Dura Micro 501
    "0x0930:0x0b09",
    "",
    "",
    "-d usbsunplus"
  },
  { "USB: Toshiba Stor.E Steel; Sunplus",
    "0x0930:0x0b11",
    "",
    "",
    "-d usbsunplus"
  },
  { "USB: Toshiba Stor.E; ",
    "0x0930:0x0b1[9ab]",
    "", // 0x0001
    "",
    "-d sat"
  },
  { "USB: Toshiba; Sunplus",
    "0x0930:0xa002",
    "", // 0x0103
    "",
    "-d usbsunplus"
  },
  // Lumberg, Inc.
  { "USB: Toshiba Stor.E; Sunplus",
    "0x0939:0x0b1[56]",
    "",
    "",
    "-d usbsunplus"
  },
  { "USB: Toshiba Stor.E D10; Initio INIC-1610PL",
    "0x0939:0x0b13",
    "",
    "",
    "-d sat,12"
  },
  // Apricorn
  { "USB: Apricorn SATA Wire; ",
    "0x0984:0x0(040|301)", // 0x0040: Apricorn SATA Wire
    "", // 0x0301 (0x0201): Corsair SSD & HDD Cloning Kit
    "",
    "-d sat"
  },
  // Neodio Technologies
  { "USB: Neodio; Initio INIC-1810PL",
    "0x0aec:0x3050",
    "", // 0x0100
    "",
    "-d sat"
  },
  // Seagate
  { "USB: Seagate External Drive; Cypress",
    "0x0bc2:0x0503",
    "", // 0x0240
    "",
    "-d usbcypress"
  },
  { "USB: Seagate FreeAgent; ",
    "0x0bc2:0x(3008|50(31|a1))",
    "",
    "",
    "-d sat,12" // 0x50a1: "-d sat" does not work (ticket #151)
  },
  { "USB: Seagate; ",
    "0x0bc2:0x....",
    "",
    "",
    "-d sat"
  },
  // Realtek
  { "USB: ; Realtek RTL9210", // USB->PCIe (NVMe)
    "0x0bda:0x9210",
    "", // 0x2100
    "",
    "" // smartmontools >= r5051: -d sntrealtek
  },
  // Addonics
  { "USB: Addonics HDMU3; ", // (ticket #609)
    "0x0bf6:0x1001",
    "", // 0x0100
    "",
    ""
  },
  // Dura Micro
  { "USB: Dura Micro; Cypress",
    "0x0c0b:0xb001",
    "", // 0x1110
    "",
    "-d usbcypress"
  },
  { "USB: Dura Micro; Initio",
    "0x0c0b:0xb136",
    "", // 0x0108
    "",
    "-d sat"
  },
  { "USB: Dura Micro 509; Sunplus",
    "0x0c0b:0xb159",
    "", // 0x0103
    "",
    "-d usbsunplus"
  },
  // Maxtor
  { "USB: Maxtor OneTouch 200GB; ",
    "0x0d49:0x7010",
    "",
    "",
    "" // unsupported
  },
  { "USB: Maxtor OneTouch; ",
    "0x0d49:0x7300",
    "", // 0x0121
    "",
    "-d sat"
  },
  { "USB: Maxtor OneTouch 4; ",
    "0x0d49:0x7310",
    "", // 0x0125
    "",
    "-d sat"
  },
  { "USB: Maxtor OneTouch 4 Mini; ",
    "0x0d49:0x7350",
    "", // 0x0125
    "",
    "-d sat"
  },
  { "USB: Maxtor BlackArmor Portable; ",
    "0x0d49:0x7550",
    "",
    "",
    "-d sat"
  },
  { "USB: Maxtor Basics Desktop; ",
    "0x0d49:0x7410",
    "", // 0x0122
    "",
    "-d sat"
  },
  { "USB: Maxtor Basics Portable; ",
    "0x0d49:0x7450",
    "", // 0x0122
    "",
    "-d sat"
  },
  // Jess-Link International
  { "USB: ; Cypress", // Medion HDDrive2Go
    "0x0dbf:0x9001",
    "", // 0x0240
    "",
    "-d usbcypress"
  },
  // Oyen Digital
  { "USB: Oyen Digital MiniPro USB 3.0; ",
    "0x0dc4:0x020a",
    "",
    "",
    "-d sat"
  },
  // Cowon Systems, Inc.
  { "USB: Cowon iAudio X5; ",
    "0x0e21:0x0510",
    "",
    "",
    "-d usbcypress"
  },
  // iRiver
  { "USB: iRiver iHP-120/140 MP3 Player; Cypress",
    "0x1006:0x3002",
    "", // 0x0100
    "",
    "-d usbcypress"
  },
  // Western Digital
  { "USB: WD My Passport (IDE); Cypress",
    "0x1058:0x0701",
    "", // 0x0240
    "",
    "-d usbcypress"
  },
  { "USB: Western Digital; ",
    "0x1058:0x....",
    "",
    "",
    "-d sat"
  },
  // Atech Flash Technology
  { "USB: ; Atech", // Enclosure from Kingston SSDNow notebook upgrade kit
    "0x11b0:0x6298",
    "", // 0x0108
    "",
    "-d sat"
  },
  // Brain Actuated Technologies
  { "USB: ; Atech", // ICY BOX 2x Raid enclosure IB-RD2253-U31
    "0x1234:0x5678",
    "", // 0x0100
    "",
    "-d sat"
  },
  // ADATA
  { "USB: ADATA; ",
    "0x125f:0xa(11|13|15|31|35|37|75|83)a", // 0xa11a: Classic CH11 1TB, 0xa13a: NH13 1TB,
    "", // 0xa15a: HD710 1TB, 0xa31a: HV620 2TB (0x0100), 0xa35a: HD650 2TB (0x6503),
    "", // 0xa37a: Silverstone MS10 M.2 (0x3103), 0xa75a: HD710P 4TB, 0xa83a: HD330 (0x0100)
    "-d sat"
  },
  { "USB: ADATA; Cypress",
    "0x125f:0xa9[34]a", // 0xa93a: SH93 (0x0150)
    "",
    "",
    "-d usbcypress"
  },
  // Initio
  { "USB: ; Initio",
    "0x13fd:0x(054|1(04|15))0", // 0x0540: Initio 316000
    "", // 0x1040 (0x0106): USB->SATA+PATA, Chieftec CEB-25I
    "", // 0x1150: Initio 6Y120L0, CoolerMaster XCraft RX-3HU
    "" // unsupported
  },
  { "USB: ; Initio",
    "0x13fd:0x16[45]0",
    "", // 0x1640: 0x0864, 0x1650: 0x0436
    "",
    "-d sat,12" // some SMART commands fail, see ticket #295
  },
  { "USB: ; Initio",
    "0x13fd:0x....",
    "",
    "",
    "-d sat"
  },
  // Super Top
  { "USB: Super Top generic enclosure; ",
    "0x14cd:0x6116",
    "", // 0x0150, older report suggests -d usbcypress
    "", // 0x0160 also reported as unsupported
    "-d sat"
  },
  // JMicron
  { "USB: ; JMicron JMS539", // USB2/3->SATA (old firmware)
    "0x152d:0x0539",
    "0x0100",      // 1.00, various devices support -d usbjmicron
    "",            // 1.00, SSI SI-1359RUS3 supports -d sat,
    ""             //       -d usbjmicron may disconnect drive (ticket #552)
  },
  { "USB: ; JMicron JMS539", // USB2/3->SATA (new firmware)
    "0x152d:0x0539",
    "0x020[56]|"   //  2.05, ZTC USB 3.0 enclosure (ticket #338)
    "0x28(01|03|12)", // 28.01, DATOptic U3eSATA (USB3.0 bridge with port multiplier)
    "",               // 28.03, Mediasonic ProBox HF2-SU3S2 Rev 2 (port multiplier, ticket #504)
    "-d sat"          // 28.12, Mediasonic ProBox H82-SU3S2 (port multiplier)
  },
  { "USB: ; JMicron ", // USB->SATA->4xSATA (port multiplier)
    "0x152d:0x0551",   // JMS539? (old firmware may use 0x152d:0x0539, ticket #552)
    "", // 0x0100
    "",
    "-d usbjmicron,x"
  },
  { "USB: ; JMicron",
    "0x152d:0x0561",
    "", // 0x0003, ODROID CloudShell 2
    "",
    "-d sat"
  },
  { "USB: ; JMicron JM562", // USB2/3+eSATA->2xSATA, USB2/3->3xSATA (RAID0/1)
    "0x152d:0x0562",
    "", // 0x0106, Fantec QB-X2US3R (ticket #966)
    "", // only ATA IDENTIFY works, SMART commands don't work
    "-d sat"
  },
  { "USB: ; JMicron", // USB2/3->2xSATA
    "0x152d:0x0565",
    "", // 0x9114, Akasa DuoDock X (ticket #607)
    "",
    "-d sat"
  },
  { "USB: ; JMicron JMS567", // USB2/3->SATA
    "0x152d:0x0567",
    "", // 0x0114
    "", // 0x0205, 2.05, Mediasonic ProBox HF2-SU3S2 Rev 3 (port multiplier, ticket #504)
    "-d sat"
  },
  { "USB: ; JMicron JMS578", // USB->SATA
    "0x152d:0x0578",
    "", // 0x0100
    "",
    "-d sat"
  },
  { "USB: ; JMicron",
    "0x152d:0x0579", // Intenso External
    "", // 0x0100
    "",
    "-d sat"
  },
  { "USB: ; JMicron JMS583", // USB->PCIe (NVMe)
    "0x152d:0x0583",
    "",
    "",
    "" // smartmontools >= r4850: -d sntjmicron[#please_try]
  },
  { "USB: OCZ THROTTLE OCZESATATHR8G; JMicron JMF601",
    "0x152d:0x0602",
    "",
    "",
    "" // unsupported
  },
  { "USB: ; JMicron",
    "0x152d:0x1337",
    "", // 0x0508, Digitus DA-71106
    "",
    "-d sat"
  },
  { "USB: ; JMicron JMS561", // USB2/3->2xSATA
    "0x152d:0x[19]561", // 0x1561(0x0106), Sabrent USB 3.0 Dual Bay SATA Dock
    "",  // 0x9561(0x0105), Orico 6629US3-C USB 3.0 Dual Bay SATA Dock
    "",
    "-d sat"
  },
  { "USB: ; JMicron JMS576", // USB3.1->SATA
    "0x152d:0x1576",
    "", // 0x0204, ICY BOX IB-223U3a-B
    "",
    "-d sat"
  },
  { "USB: ; JMicron JM20329", // USB->SATA
    "0x152d:0x2329",
    "", // 0x0100
    "",
    "-d usbjmicron"
  },
  { "USB: ; JMicron JM20336", // USB+SATA->SATA, USB->2xSATA
    "0x152d:0x2336",
    "", // 0x0100
    "",
    "-d usbjmicron,x"
  },
  { "USB: Generic JMicron adapter; JMicron",
    "0x152d:0x2337",
    "",
    "",
    "-d usbjmicron"
  },
  { "USB: ; JMicron JM20337/8", // USB->SATA+PATA, USB+SATA->PATA
    "0x152d:0x2338",
    "", // 0x0100
    "",
    "-d usbjmicron"
  },
  { "USB: ; JMicron JM20339", // USB->SATA
    "0x152d:0x2339",
    "", // 0x0100
    "",
    "-d usbjmicron,x"
  },
  { "USB: ; JMicron", // USB+SATA->SATA
    "0x152d:0x2351",  // e.g. Verbatim Portable Hard Drive 500Gb
    "", // 0x0100
    "",
    "-d sat"
  },
  { "USB: ; JMicron", // USB->SATA
    "0x152d:0x2352",
    "", // 0x0100
    "",
    "-d usbjmicron,x"
  },
  { "USB: ; JMicron", // USB->SATA
    "0x152d:0x2509",
    "", // 0x0100
    "",
    "-d usbjmicron,x"
  },
  { "USB: ; JMicron JMS566", // USB3->SATA
    "0x152d:0x2566", // e.g. Chieftec CEB-7035S
    "", // 0x0114
    "",
    "-d usbjmicron,x"
  },
  { "USB: ; JMicron JMS567", // USB3->SATA
    "0x152d:0x2567",
    "", // 0x0117, Chieftec CEB-7053S
    "",
    "-d sat"
  },
  { "USB: ; JMicron",
    "0x152d:0x2590",
    "", // 0x0x8105 (ticket #550)
    "",
    "-d sat"
  },
  { "USB: ; JMicron JMS567", // USB2/3->SATA
    "0x152d:0x3562",
    "", // 0x0310, StarTech S358BU33ERM (port multiplier, ticket #508)
    "",
    "-d sat"
  },
  { "USB: ; JMicron", // USB3->SATA
    "0x152d:0x3569",
    "", // 0x0203
    "",
    "-d sat"
  },
  { "USB: ; JMicron",
    "0x152d:0x578e",
    "", // 0x1402, Intenso Memory Center
    "",
    "-d sat"
  },
  { "USB: ; JMicron JMS561", // USB3->2xSATA
    "0x152d:0x[8a]561",
    "", // 0x8561: 0x0107
    "",
    "-d sat"
  },
  // PNY
  { "USB: ; PNY",
    "0x154b:0x5678",
    "", // 0x5408
    "",
    "-d sat"
  },
  // ASMedia
  { "USB: ; ASMedia",
    "0x174c:0x....",
    "",
    "",
    "-d sat"
  },
  // LucidPort
  { "USB: ; LucidPORT USB300", // RaidSonic ICY BOX IB-110StU3-B, Sharkoon SATA QuickPort H3
    "0x1759:0x500[02]", // 0x5000: USB 2.0, 0x5002: USB 3.0
    "",
    "",
    "-d sat"
  },
  { "USB: ; LucidPort", // Fuj:tech SATA-USB3 dock
    "0x1759:0x5100",
    "", // 0x2580
    "",
    "-d sat"
  },
  // Verbatim
  { "USB: Verbatim Portable Hard Drive; Sunplus",
    "0x18a5:0x0214",
    "", // 0x0112
    "",
    "-d usbsunplus"
  },
  { "USB: Verbatim FW/USB160; Oxford OXUF934SSA-LQAG", // USB+IEEE1394->SATA
    "0x18a5:0x0215",
    "", // 0x0001
    "",
    "-d sat"
  },
  { "USB: Verbatim External Hard Drive 47519; Sunplus", // USB->SATA
    "0x18a5:0x0216",
    "",
    "",
    "-d usbsunplus"
  },
  { "USB: Verbatim Pocket Hard Drive; JMicron", // SAMSUNG HS25YJZ/3AU10-01
    "0x18a5:0x0227",
    "",
    "",
    "-d usbjmicron" // "-d usbjmicron,x" does not work
  },
  { "USB: Verbatim External Hard Drive; JMicron", // 2TB
    "0x18a5:0x022a",
    "",
    "",
    "-d usbjmicron"
  },
  { "USB: Verbatim Store'n'Go; JMicron", // USB->SATA
    "0x18a5:0x022b",
    "", // 0x0100
    "",
    "-d usbjmicron"
  },
  { "USB: Verbatim Pocket Hard Drive; ", // 1TB USB 3.0
    "0x18a5:0x0237",
    "",
    "",
    "-d sat,12"
  },
  { "USB: Verbatim External Hard Drive; ", // USB 3.0
    "0x18a5:0x040[08]", // 0=3TB, 8=1TB
    "",
    "",
    "-d sat"
  },
  // Silicon Image
  { "USB: Vantec NST-400MX-SR; Silicon Image 5744",
    "0x1a4a:0x1670",
    "",
    "",
    "" // unsupported
  },
  // Corsair
  { "USB: Voyager GTX; ",
    "0x1b1c:0x1a0e",
    "",
    "",
    "-d sat"
  },
  // SunplusIT
  { "USB: ; SunplusIT",
    "0x1bcf:0x0c31",
    "",
    "",
    "-d usbsunplus"
  },
  // TrekStor
  { "USB: TrekStor DataStation; ", // DataStation maxi light (USB 3.0)
    "0x1e68:0x0050",
    "", // 0x0100
    "",
    "-d sat"
  },
  // 0x1e91 (?)
  { "USB: OWC Envoy Pro; ",
    "0x1e91:0xa2a5",
    "", // 0x0100
    "",
    "-d sat"
  },
  { "USB: OWC Mercury Elite Pro Quad; ",
    "0x1e91:0xa4a7",
    "", // 0x0100
    "",
    "-d sat"
  },
  // Innostor
  { "USB: ; Innostor IS611", // USB3->SATA+PATA
    "0x1f75:0x0611", // SMART access via PATA does not work
    "",
    "",
    "-d sat"
  },
  { "USB: ; Innostor IS621", // USB3->SATA
    "0x1f75:0x0621", // Dynex 2.5" USB 3.0 Exclosure DX-HD302513
    "",
    "",
    "-d sat"
  },
  { "USB: ; Innostor IS888", // USB3->SATA
    "0x1f75:0x0888",
    "", // 0x0034, Sharkoon SATA QuickDeck Pro USB 3.0 (unsupported)
    "", // 0x0036, works with -d sat (ticket #827)
    "-d sat"
  },
  // VIA Labs
  { "USB: ; VIA VL701", // USB2/3->SATA
    "0x2109:0x0701", // Intenso 2,5" 1TB USB3
    "", // 0x0107
    "",
    "-d sat" // ATA output registers missing
  },
  { "USB: ; VIA VL711", // USB2/3->SATA
    "0x2109:0x0711",
    "", // 0x0114, Mediasonic ProBox K32-SU3 (ticket #594)
    "", // 0x0507, Intenso 2,5" Memory Case 2TB USB3
    "-d sat"
  },
  { "USB: ; VIA VL715/6", // USB2/3->SATA, USB-C->SATA
    "0x2109:0x071[56]",
    "", // 0x0336/0x0000
    "",
    "-d sat"
  },
  // Transcend (?)
  { "USB: Transcend ESD400; ",
    "0x2174:0x2000", // TS256GESD400K
    "", // 0x1000
    "",
    "-d sat"
  },
  // 0x2537 (?)
  { "USB: ; ", // USB 3.0
    "0x2537:0x106[68]", // 0x1066: Orico 2599US3, 0x1068: Fantec ER-35U3
    "", // 0x0100
    "",
    "-d sat"
  },
  // AKiTiO (?)
  { "USB: AkiTio NT2 U3.1C; ",
    "0x2ce5:0x0014",
    "", // 0x0100
    "",
    "-d sat"
  },
  // Power Quotient International
  { "USB: PQI H560; ",
    "0x3538:0x0902",
    "", // 0x0000
    "",
    "-d sat"
  },
  // Power Quotient International
  { "USB: PQI bridge; ",
    "0x3538:0x0064",
    "",
    "",
    "-d usbsunplus"
  },
  // Sharkoon
  { "USB: Sharkoon QuickPort XT USB 3.0; ",
    "0x357d:0x7788",
    "",
    "",
    "-d sat"
  },
  // Hitachi/SimpleTech
  { "USB: Hitachi Touro Desk; JMicron", // 3TB
    "0x4971:0x1011",
    "",
    "",
    "-d usbjmicron"
  },
  { "USB: Hitachi Touro; ",
    "0x4971:0x101[45]", // 14=1TB, 15=2TB
    "", // 0x0000
    "",
    "-d sat" // ATA output registers missing
  },
  { "USB: Hitachi Touro Mobile; ", // 1TB
    "0x4971:0x102[034]",
    "", // 0x0100
    "",
    "-d sat"
  },
  { "USB: SimpleTech;", // USB 3.0 HDD BOX Agestar,  Rock External HDD 3,5" UASP
    "0x4971:0x8017",
    "",
    "",
    "-d sat"
  },
  { "USB: Hitachi/SimpleTech; JMicron", // 1TB
    "0x4971:0xce17",
    "",
    "",
    "-d usbjmicron,x"
  },
  // OnSpec
  { "USB: ; OnSpec", // USB->PATA
    "0x55aa:0x2b00",
    "", // 0x0100
    "",
    "" // unsupported
  },
  // 0x6795 (?)
  { "USB: Sharkoon 2-Bay RAID Box; ", // USB 3.0
    "0x6795:0x2756",
    "", // 0x0100
    "",
    "-d sat"
  },
  // Transcend
  { "USB: ; ",
    "0x8564:0x7000",
    "", // 0x8000
    "",
    "-d sat"
  },
  // JMicron II
  { "USB: ; JMicron JMS566",
    "0xa152:0xb566",
    "", // 0x0223
    "",
    "-d sat"
  },
  // 0xabcd (?)
  { "USB: ; ",
    "0xabcd:0x610[34]", // 0x6103: LogiLink AU0028A V1.0 USB 3.0 to IDE & SATA Adapter
      // 0x6104: LogiLink PCCloneEX Lite
    "",
    "",
    "-d sat"
  },
/*
}; // builtin_knowndrives[]
 */<|MERGE_RESOLUTION|>--- conflicted
+++ resolved
@@ -68,11 +68,7 @@
 /*
 const drive_settings builtin_knowndrives[] = {
  */
-<<<<<<< HEAD
-  { "$Id: drivedb.h 5137 2020-12-20 15:57:09Z chrfranke $",
-=======
-  { "$Id: drivedb.h 5150 2020-12-29 16:55:11Z chrfranke $",
->>>>>>> f81a55e9
+  { "$Id: drivedb.h 5151 2020-12-29 18:15:59Z chrfranke $",
     "-", "-",
     "This is a dummy entry to hold the SVN-Id of drivedb.h",
     ""
@@ -4365,17 +4361,10 @@
   //"-v 194,tempminmax,Temperature_Celsius "
     "-v 195,raw16(raw16),RAISE_ECC_Cor_Ct "
     "-v 198,raw48,Uncor_Read_Error_Ct "
-<<<<<<< HEAD
-  //"-v 199,raw48,SATA_R-Err_(CRC)_Err_Ct "
+  //"-v 199,raw48,UDMA_CRC_Error_Count "
     "-v 230,raw48,Drv_Life_Protect_Status "
     "-v 231,hex48,SSD_Life_Left "
-  //"-v 232,raw48,Available_Rsrvd_Space "
-=======
-  //"-v 199,raw48,UDMA_CRC_Error_Count "
-    "-v 230,raw56,Drv_Life_Protect_Status "
-    "-v 231,hex56,SSD_Life_Left "
   //"-v 232,raw48,Available_Reservd_Space "
->>>>>>> f81a55e9
     "-v 233,raw48,Lifetime_Wts_To_Flsh_GB "
     "-v 241,raw48,Lifetime_Wts_Frm_Hst_GB "
     "-v 242,raw48,Lifetime_Rds_Frm_Hst_GB "
@@ -4430,17 +4419,10 @@
   //"-v 194,tempminmax,Temperature_Celsius "
     "-v 195,raw16(raw16),RAISE_ECC_Cor_Ct "
     "-v 198,raw48,Uncor_Read_Error_Ct "
-<<<<<<< HEAD
-  //"-v 199,raw48,SATA_R-Err_(CRC)_Err_Ct "
+  //"-v 199,raw48,UDMA_CRC_Error_Count "
     "-v 230,raw48,Drv_Life_Protect_Status "
     "-v 231,hex48,SSD_Life_Left "
-  //"-v 232,raw48,Available_Rsrvd_Space "
-=======
-  //"-v 199,raw48,UDMA_CRC_Error_Count "
-    "-v 230,raw56,Drv_Life_Protect_Status "
-    "-v 231,hex56,SSD_Life_Left "
   //"-v 232,raw48,Available_Reservd_Space "
->>>>>>> f81a55e9
     "-v 233,raw48,Lifetime_Wts_To_Flsh_GB "
     "-v 241,raw48,Lifetime_Wts_Frm_Hst_GB "
     "-v 242,raw48,Lifetime_Rds_Frm_Hst_GB "
