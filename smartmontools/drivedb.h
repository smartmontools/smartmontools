/*
 * drivedb.h - smartmontools 6.4 drive database file
 *
 * Home page of code is: https://www.smartmontools.org
 *
 * Copyright (C) 2003-11 Philip Williams, Bruce Allen
 * Copyright (C) 2008-20 Christian Franke
 *
 * SPDX-License-Identifier: GPL-2.0-or-later
 */

/*
 * Structure used to store drive database entries:
 *
 * struct drive_settings {
 *   const char * modelfamily;
 *   const char * modelregexp;
 *   const char * firmwareregexp;
 *   const char * warningmsg;
 *   const char * presets;
 * };
 *
 * The elements are used in the following ways:
 *
 *  modelfamily     Informal string about the model family/series of a
 *                  device. Set to "" if no info (apart from device id)
 *                  known.  The entry is ignored if this string starts with
 *                  a dollar sign.  Must not start with "USB:", see below.
 *  modelregexp     POSIX extended regular expression to match the model of
 *                  a device.  This should never be "".
 *  firmwareregexp  POSIX extended regular expression to match a devices's
 *                  firmware.  This is optional and should be "" if it is not
 *                  to be used.  If it is nonempty then it will be used to
 *                  narrow the set of devices matched by modelregexp.
 *  warningmsg      A message that may be displayed for matching drives.  For
 *                  example, to inform the user that they may need to apply a
 *                  firmware patch.
 *  presets         String with vendor-specific attribute ('-v') and firmware
 *                  bug fix ('-F') options.  Same syntax as in smartctl command
 *                  line.  The user's own settings override these.
 *
 * The regular expressions for drive model and firmware must match the full
 * string.  The effect of "^FULLSTRING$" is identical to "FULLSTRING".
 * The form ".*SUBSTRING.*" can be used if substring match is desired.
 *
 * The table will be searched from the start to end or until the first match,
 * so the order in the table is important for distinct entries that could match
 * the same drive.
 *
 *
 * Format for USB ID entries:
 *
 *  modelfamily     String with format "USB: DEVICE; BRIDGE" where
 *                  DEVICE is the name of the device and BRIDGE is
 *                  the name of the USB bridge.  Both may be empty
 *                  if no info known.
 *  modelregexp     POSIX extended regular expression to match the USB
 *                  vendor:product ID in hex notation ("0x1234:0xabcd").
 *                  This should never be "".
 *  firmwareregexp  POSIX extended regular expression to match the USB
 *                  bcdDevice info.  Only compared during search if other
 *                  entries with same USB vendor:product ID exist.
 *  warningmsg      Not used yet.
 *  presets         String with one device type ('-d') option.
 *
 */

/*
const drive_settings builtin_knowndrives[] = {
 */
<<<<<<< HEAD
  { "$Id: drivedb.h 5151 2020-12-29 18:15:59Z chrfranke $",
=======
  { "$Id: drivedb.h 5161 2021-01-06 18:24:50Z chrfranke $",
>>>>>>> d1ae6378
    "-", "-",
    "This is a dummy entry to hold the SVN-Id of drivedb.h",
    ""
  /* Default settings:
    "-v 1,raw48,Raw_Read_Error_Rate "
    "-v 2,raw48,Throughput_Performance "
    "-v 3,raw16(avg16),Spin_Up_Time "
    "-v 4,raw48,Start_Stop_Count "
    "-v 5,raw16(raw16),Reallocated_Sector_Ct "
    "-v 6,raw48,Read_Channel_Margin "             // HDD only
    "-v 7,raw48,Seek_Error_Rate "                 // HDD only
    "-v 8,raw48,Seek_Time_Performance "           // HDD only
    "-v 9,raw24(raw8),Power_On_Hours "
    "-v 10,raw48,Spin_Retry_Count "               // HDD only
    "-v 11,raw48,Calibration_Retry_Count "        // HDD only
    "-v 12,raw48,Power_Cycle_Count "
    "-v 13,raw48,Read_Soft_Error_Rate "
    //  14-174 Unknown_Attribute
    "-v 175,raw48,Program_Fail_Count_Chip "       // SSD only
    "-v 176,raw48,Erase_Fail_Count_Chip "         // SSD only
    "-v 177,raw48,Wear_Leveling_Count "           // SSD only
    "-v 178,raw48,Used_Rsvd_Blk_Cnt_Chip "        // SSD only
    "-v 179,raw48,Used_Rsvd_Blk_Cnt_Tot "         // SSD only
    "-v 180,raw48,Unused_Rsvd_Blk_Cnt_Tot "       // SSD only
    "-v 181,raw48,Program_Fail_Cnt_Total "
    "-v 182,raw48,Erase_Fail_Count_Total "        // SSD only
    "-v 183,raw48,Runtime_Bad_Block "
    "-v 184,raw48,End-to-End_Error "
    //  185-186 Unknown_Attribute
    "-v 187,raw48,Reported_Uncorrect "
    "-v 188,raw48,Command_Timeout "
    "-v 189,raw48,High_Fly_Writes "               // HDD only
    "-v 190,tempminmax,Airflow_Temperature_Cel "
    "-v 191,raw48,G-Sense_Error_Rate "            // HDD only
    "-v 192,raw48,Power-Off_Retract_Count "
    "-v 193,raw48,Load_Cycle_Count "              // HDD only
    "-v 194,tempminmax,Temperature_Celsius "
    "-v 195,raw48,Hardware_ECC_Recovered "
    "-v 196,raw16(raw16),Reallocated_Event_Count "
    "-v 197,raw48,Current_Pending_Sector "
    "-v 198,raw48,Offline_Uncorrectable "
    "-v 199,raw48,UDMA_CRC_Error_Count "
    "-v 200,raw48,Multi_Zone_Error_Rate "         // HDD only
    "-v 201,raw48,Soft_Read_Error_Rate "          // HDD only
    "-v 202,raw48,Data_Address_Mark_Errs "        // HDD only
    "-v 203,raw48,Run_Out_Cancel "
    "-v 204,raw48,Soft_ECC_Correction "
    "-v 205,raw48,Thermal_Asperity_Rate "
    "-v 206,raw48,Flying_Height "                 // HDD only
    "-v 207,raw48,Spin_High_Current "             // HDD only
    "-v 208,raw48,Spin_Buzz "                     // HDD only
    "-v 209,raw48,Offline_Seek_Performnce "       // HDD only
    //  210-219 Unknown_Attribute
    "-v 220,raw48,Disk_Shift "                    // HDD only
    "-v 221,raw48,G-Sense_Error_Rate "            // HDD only
    "-v 222,raw48,Loaded_Hours "                  // HDD only
    "-v 223,raw48,Load_Retry_Count "              // HDD only
    "-v 224,raw48,Load_Friction "                 // HDD only
    "-v 225,raw48,Load_Cycle_Count "              // HDD only
    "-v 226,raw48,Load-in_Time "                  // HDD only
    "-v 227,raw48,Torq-amp_Count "                // HDD only
    "-v 228,raw48,Power-off_Retract_Count "
    //  229 Unknown_Attribute
    "-v 230,raw48,Head_Amplitude "                // HDD only
    "-v 231,raw48,Temperature_Celsius "
    "-v 232,raw48,Available_Reservd_Space "
    "-v 233,raw48,Media_Wearout_Indicator "       // SSD only
    //  234-239 Unknown_Attribute
    "-v 240,raw24(raw8),Head_Flying_Hours "       // HDD only, smartmontools <= r3966: raw48
    "-v 241,raw48,Total_LBAs_Written "
    "-v 242,raw48,Total_LBAs_Read "
    //  243-249 Unknown_Attribute
    "-v 250,raw48,Read_Error_Retry_Rate "
    //  251-253 Unknown_Attribute
    "-v 254,raw48,Free_Fall_Sensor "              // HDD only
  */
  },
  { "Swissbit C440 Industrial CompactFlash Card",
    // spec v1.23 found at http://www.farnell.com/datasheets/1821167.pdf
    // tested with SFCF4096H2BU4TO-I-MS-527-STD
    "SFCF(2048|4096|8192|16GB|32GB|64GB)H[0-9]BU[24]TO-(C|I)-(MS|QT|NU)-5[0-9]7-STD",
    "", "",
    "-v 196,raw24/raw24,Spare_Blocks "
    "-v 213,raw24/raw24,Spare_Blocks_Worst_Chip "
    "-v 229,raw48,Erase_Count "
    "-v 203,raw48,Total_ECC_Errors "
    "-v 232,raw48,Total_Number_of_Reads "
    "-v 214,raw48,Reserved_Attribute " // Spec says "to be determined"
    "-v 215,raw48,Current_TRIM_Percent "
  },
  { "Swissbit X-600m Series Industrial mSATA SSD",
    // spec v1.06 found at https://www.mouser.com/pdfdocs/Swissbit_X-600m_Datasheet.pdf
    // tested with SFSA016GU1AA2TO-I-DB-216-STD
    "SFSA(008|016|032|064|128)GU[0-9]AA[124]TO-(C|I)-(DB|QC|NC)-2[0-9]6-STD",
    "", "",
  //"-v 1,raw48,Raw_Read_Error_Rate "
  //"-v 5,raw16(raw16),Reallocated_Sector_Ct "
  //"-v 9,raw24(raw8),Power_On_Hours "
  //"-v 12,raw48,Power_Cycle_Count "
    "-v 160,raw48,Uncorrectable_Error_Cnt "
    "-v 161,raw48,Spare_Blocks_Remaining "
    "-v 163,raw48,Initial_Bad_Block_Count "
    "-v 164,raw48,Total_Erase_Count "
    "-v 165,raw48,Max_Erase_Count "
    "-v 166,raw48,Min_Erase_Count "
    "-v 167,raw48,Average_Erase_Count "
    "-v 168,raw48,Max_Erase_Count_of_Spec "
    "-v 169,raw48,Power_On_Uncorr_Err_Cnt "
    "-v 192,raw48,Init_Spare_Blocks_Avail "
    "-v 193,raw48,Dynamic_Remaps "
  //"-v 194,tempminmax,Temperature_Celsius "
  //"-v 195,raw48,Hardware_ECC_Recovered "
  //"-v 196,raw16(raw16),Reallocated_Event_Count "
  //"-v 198,raw48,Offline_Uncorrectable "
    "-v 199,raw48,SATA_CRC_Error_Count "
    "-v 215,raw48,TRIM_Count "
    "-v 235,hex56,Flash_Writes_LBAs_Low "
    "-v 237,hex48,Flash_Writes_LBAs_High "
    "-v 241,hex56,Total_LBAs_Written_Low "
    "-v 242,hex56,Total_LBAs_Read_Low "
    "-v 243,hex48,Total_LBAs_Written_High "
    "-v 244,hex48,Total_LBAs_Read_High "
    "-v 248,raw48,Perc_Rated_Life_Remain "
    "-v 249,raw48,Spares_Remaining_Perc "
  },
  { "Apacer SDM4 Series SSD Module",
    "(2|4|8|16|32|64)GB SATA Flash Drive", // tested with APSDM002G15AN-CT/SFDDA01C and SFI2101D
    "SF(DDA01C|I2101D)",
    "",
    "-v 160,raw48,Initial_Bad_Block_Count "
    "-v 161,raw48,Bad_Block_Count "
    "-v 162,raw48,Spare_Block_Count "
    "-v 163,raw48,Max_Erase_Count "
    "-v 164,raw48,Average_Erase_Count "
    "-v 165,raw48,Average_Erase_Count " // could be wrong
  },
  { "Apacer SDM5/5A/5A-M Series SSD Module",
    "(1|2|4|8|16|32|64)GB SATA Flash Drive", // tested with APSDM016GA2AN-PTM1/SFDK004A,
      // APSDM016GA3AN-ATM/SFDE001A, APSDM004G13AN-AT/SFDE001A
    "SF(DK004A|DE001A)",
    "",
  //"-v 9,raw24(raw8),Power_On_Hours "
  //"-v 12,raw48,Power_Cycle_Count "
    "-v 163,raw48,Max_Erase_Count "
    "-v 164,raw48,Average_Erase_Count "
    "-v 166,raw48,Grown_Bad_Block_Count "
    "-v 167,raw48,SSD_Write_Protect_Mode "
    "-v 168,raw48,SATA_PHY_Err_Ct "
    "-v 175,raw48,Bad_Cluster_Table_Count "
    "-v 192,raw48,Unexpect_Power_Loss_Ct "
  //"-v 194,tempminmax,Temperature_Celsius "
  //"-v 241,raw48,Total_LBAs_Written "
  },
  { "Apacer AS340 SSDs",
    "Apacer AS340 (120|240|480|960)GB", // tested with Apacer AS340 120GB/AP612PE0
    "", "",
  //"-v 9,raw24(raw8),Power_On_Hours "
  //"-v 12,raw48,Power_Cycle_Count "
    "-v 163,raw48,Max_Erase_Count "
    "-v 164,raw48,Average_Erase_Count "
    "-v 166,raw48,Later_Bad_Block_Count "
    "-v 167,raw48,SSD_Protect_Mode "
    "-v 168,raw48,SATA_PHY_Error_Count "
    "-v 171,raw48,Program_Fail_Count "
    "-v 172,raw48,Erase_Fail_Count "
    "-v 175,raw48,Bad_Cluster_Table_Count "
    "-v 192,raw48,Unexpect_Power_Loss_Ct "
  //"-v 194,tempminmax,Temperature_Celsius "
    "-v 231,raw48,Lifetime_Left "
  //"-v 241,raw48,Total_LBAs_Written "
  },
  { "Apacer SSDs",
    "([1248]|1[056]|20|3[02]|40|60|64|80|12[08]|160|240|256|320|480|512|640|960|1280|1920|3840)(GB|TB) SATA Flash Drive|"
    "S[GH]250-M2[48][02] 128GB SSD", // tested with 120GB SATA Flash Drive/SFMB6130, SH250-M242 128GB SSD/SFMB8120
    "SFM[BC][0-9A-Z][0-9A-Z][1-9A-Z][0-9A-Z]",
    "",
  //"-v 9,raw24(raw8),Power_On_Hours "
  //"-v 12,raw48,Power_Cycle_Count "
    "-v 163,raw48,Maximum_Erase_Count "
    "-v 164,raw48,Average_Erase_Count "
    "-v 166,raw48,Total_Later_Bad_Blk_Ct "
    "-v 167,raw48,SSD_Protect_Mode "
    "-v 168,raw48,SATA_PHY_Error_Count "
    "-v 171,raw48,Program_Fail_Count "
    "-v 172,raw48,Erase_Fail_Count "
    "-v 175,raw48,Bad_Cluster_Table_Ct "
    "-v 192,raw48,Unexpect_Power_Loss_Ct "
  //"-v 194,tempminmax,Temperature_Celsius "
    "-v 231,raw48,Lifetime_Left "
  //"-v 241,raw48,Total_LBAs_Written "
  },
  { "Apple MacBook Air SSD", // probably Toshiba
    "APPLE SSD TS(064|128)E", // tested with APPLE SSD TS064E/TQAABBF0
    "", "",
    "-v 173,raw48,Wear_Leveling_Count " //  ]
    "-v 241,raw48,Host_Writes_GiB "     //  ]  guessed (ticket #655)
    "-v 242,raw48,Host_Reades_GiB "     //  ]
  },
  { "Apple SD/SM/TS...E/F/G SSDs", // SanDisk/Samsung/Toshiba?
    "APPLE SSD (S[DM]|TS)0?(128|256|512|768|1024)[EFG]", // tested with APPLE SSD SD256E/1021AP, SD0128F/A223321
      // APPLE SSD SM768E/CXM90A1Q, SM0512F/UXM2JA1Q, TS0256F/109L0704, SM0512G/BXW1SA0Q, SM1024G/BXW1SA0Q
    "", "",
  //"-v 1,raw48,Raw_Read_Error_Rate "
  //"-v 5,raw16(raw16),Reallocated_Sector_Ct "
  //"-v 9,raw24(raw8),Power_On_Hours "
  //"-v 12,raw48,Power_Cycle_Count "
    "-v 169,raw48,Unknown_Apple_Attrib "
    "-v 173,raw48,Wear_Leveling_Count " // ]
    "-v 174,raw48,Host_Reads_MiB "      // ] guessed (ticket #342), S[DM]*F only
    "-v 175,raw48,Host_Writes_MiB "     // ]
  //"-v 192,raw48,Power-Off_Retract_Count "
  //"-v 194,tempminmax,Temperature_Celsius "
  //"-v 197,raw48,Current_Pending_Sector "
  //"-v 199,raw48,UDMA_CRC_Error_Count "
  //"-v 240,raw48,Unknown_SSD_Attribute "
  },
  { "ATP SATA III aMLC M.2 2242 Embedded SSD",
    "ATP I-Temp M\\.2 2242", // tested with ATP I-Temp M.2 2242/R0822A
    "","",
    "-v 1,raw48,Raw_Read_Error_Count "
  //"-v 5,raw16(raw16),Reallocated_Sector_Ct "
  //"-v 9,raw24(raw8),Power_On_Hours "
  //"-v 12,raw48,Power_Cycle_Count "
    "-v 14,raw48,Device_Raw_Capacity "
    "-v 15,raw48,Device_User_Capacity "
    "-v 16,raw48,Initial_Spare_Blocks "
    "-v 17,raw48,Remaining_Spare_Blocks "
    "-v 100,raw48,Total_Erease_Count "
    "-v 160,raw48,Uncorrectable_Sectors "
    "-v 172,raw48,Block_Erase_Failure "
    "-v 173,raw48,Max_Erase_Count "
    "-v 174,raw48,Unexpected_Power_Cycle "
    "-v 175,raw48,Average_Erase_Count "
    "-v 181,raw48,Program_Fail_Blocks "
    "-v 187,raw48,Reported_UE_Counts "
    "-v 194,raw48,Device_Temperature "
  //"-v 195,raw48,Hardware_ECC_Recovered "
  //"-v 197,raw48,Current_Pending_Sector "
  //"-v 198,raw48,Offline_Uncorrectable "
    "-v 199,raw48,SATA_CRC_Error_Count "
    "-v 202,raw48,Percent_Lifetime_Used "
    "-v 205,raw48,Thermal_Asperity_Rate "
    "-v 231,raw48,Controller_Temperature "
    "-v 234,raw48,Nand_Sectors_Read "
    "-v 235,raw48,Device_Sectors_Written "
    "-v 241,raw48,Nand_Sectors_Written "
    "-v 242,raw48,Device_Bytes_Read "
    "-v 248,raw48,PCT_Life_Remaining "
    "-v 249,raw48,Spare_Block_Remaining "
  },
  { "Crucial/Micron RealSSD C300/P300", // Marvell 88SS9174
    "C300-CTFDDA[AC](064|128|256)MAG|" // tested with C300-CTFDDAC128MAG/0002,
      // C300-CTFDDAC064MAG/0006
    "P300-MTFDDAC(050|100|200)SAL", // tested with P300-MTFDDAC100SAL/0003
    "", "",
  //"-v 1,raw48,Raw_Read_Error_Rate "
  //"-v 5,raw16(raw16),Reallocated_Sector_Ct "
  //"-v 9,raw24(raw8),Power_On_Hours "
  //"-v 12,raw48,Power_Cycle_Count "
    "-v 170,raw48,Grown_Failing_Block_Ct "
    "-v 171,raw48,Program_Fail_Count "
    "-v 172,raw48,Erase_Fail_Count "
    "-v 173,raw48,Wear_Leveling_Count "
    "-v 174,raw48,Unexpect_Power_Loss_Ct "
    "-v 181,raw16,Non4k_Aligned_Access "
    "-v 183,raw48,SATA_Iface_Downshift "
  //"-v 184,raw48,End-to-End_Error "
  //"-v 187,raw48,Reported_Uncorrect "
  //"-v 188,raw48,Command_Timeout "
    "-v 189,raw48,Factory_Bad_Block_Ct "
  //"-v 194,tempminmax,Temperature_Celsius "
  //"-v 195,raw48,Hardware_ECC_Recovered "
  //"-v 196,raw16(raw16),Reallocated_Event_Count "
  //"-v 197,raw48,Current_Pending_Sector "
  //"-v 198,raw48,Offline_Uncorrectable "
  //"-v 199,raw48,UDMA_CRC_Error_Count "
    "-v 202,raw48,Percent_Lifetime_Used "
    "-v 206,raw48,Write_Error_Rate "
  },
  { "Crucial/Micron RealSSD m4/C400/P400", // Marvell 9176, fixed firmware
    "C400-MTFDDA[ACK](064|128|256|512)MAM|"
      // M4-CT032M4SSD3/04MH
    "M4-CT(032|064|128|256|512)M4SSD[123]|" // tested with M4-CT512M4SSD2/0309
    "MTFDDA[AK](064|128|256|512|050|100|200|400)MA[MNR]-1[JKS]1.*", // tested with
      // MTFDDAK256MAR-1K1AA/MA52, MTFDDAK256MAM-1K12/08TH,
      // MTFDDAA064MAR-1J1AB  49Y5835 49Y5838IBM/MA49 (P400e)
    "030[9-Z]|03[1-Z].|0[4-Z]..|[1-Z]....*", // >= "0309"
    "",
  //"-v 1,raw48,Raw_Read_Error_Rate "
  //"-v 5,raw16(raw16),Reallocated_Sector_Ct "
  //"-v 9,raw24(raw8),Power_On_Hours "
  //"-v 12,raw48,Power_Cycle_Count "
    "-v 170,raw48,Grown_Failing_Block_Ct "
    "-v 171,raw48,Program_Fail_Count "
    "-v 172,raw48,Erase_Fail_Count "
    "-v 173,raw48,Wear_Leveling_Count "
    "-v 174,raw48,Unexpect_Power_Loss_Ct "
    "-v 181,raw16,Non4k_Aligned_Access "
    "-v 183,raw48,SATA_Iface_Downshift "
  //"-v 184,raw48,End-to-End_Error "
  //"-v 187,raw48,Reported_Uncorrect "
  //"-v 188,raw48,Command_Timeout "
    "-v 189,raw48,Factory_Bad_Block_Ct "
  //"-v 194,tempminmax,Temperature_Celsius "
  //"-v 195,raw48,Hardware_ECC_Recovered "
  //"-v 196,raw16(raw16),Reallocated_Event_Count "
  //"-v 197,raw48,Current_Pending_Sector "
  //"-v 198,raw48,Offline_Uncorrectable "
  //"-v 199,raw48,UDMA_CRC_Error_Count "
    "-v 202,raw48,Perc_Rated_Life_Used "
    "-v 206,raw48,Write_Error_Rate "
    "-v 225,raw48,Unknown_Marvell_Attr " // P400e
    "-v 231,raw48,Unknown_Marvell_Attr " // P400e
    "-v 242,raw48,Host_Reads" // P400e: 2MiB?
  },
  { "Crucial/Micron RealSSD m4/C400", // Marvell 9176, buggy or unknown firmware
    "C400-MTFDDA[ACK](064|128|256|512)MAM|" // tested with C400-MTFDDAC256MAM/0002
    "M4-CT(032|064|128|256|512)M4SSD[123]", // tested with M4-CT064M4SSD2/0002,
      // M4-CT064M4SSD2/0009, M4-CT256M4SSD3/000F
    "",
    "This drive may hang after 5184 hours of power-on time:\n"
    "https://www.tomshardware.com/news/Crucial-m4-Firmware-BSOD,14544.html\n"
    "See the following web page for firmware updates:\n"
    "http://www.crucial.com/usa/en/support-ssd",
    "-v 170,raw48,Grown_Failing_Block_Ct "
    "-v 171,raw48,Program_Fail_Count "
    "-v 172,raw48,Erase_Fail_Count "
    "-v 173,raw48,Wear_Leveling_Count "
    "-v 174,raw48,Unexpect_Power_Loss_Ct "
    "-v 181,raw16,Non4k_Aligned_Access "
    "-v 183,raw48,SATA_Iface_Downshift "
    "-v 189,raw48,Factory_Bad_Block_Ct "
    "-v 202,raw48,Perc_Rated_Life_Used "
    "-v 206,raw48,Write_Error_Rate"
  },
  { "Crucial/Micron Client SSDs", // MX100, MX200, BX300, MX300, BX500, MX500, M500, M600, 1100, 1300
      // See also tnfd22_client_ssd_smart_attributes.pdf Rev. E from 2018-09-28
      // (covers M500 FW>=MU03, M510, M550, MX100, M600, MX200, 1100, MX300, 1300)
    "Crucial_CT(128|256|512)MX100SSD1|"// Marvell 88SS9189, tested with Crucial_CT256MX100SSD1/MU01
    "Crucial_CT(200|250|256|500|512|1000|1024)MX200SSD[1346]|" // Marvell 88SS9189, tested with
      // Crucial_CT500MX200SSD1/MU01, Crucial_CT1024MX200SSD1/MU01, Crucial_CT250MX200SSD3/MU01,
      // Crucial_CT250MX200SSD1/MU03
    "Crucial_CT(275|525|750|1050|2050)MX300SSD[14]|" // Marvell 88SS1074, tested with
      // Crucial_CT275MX300SSD1/M0CR040, Crucial_CT525MX300SSD1/M0CR021, Crucial_CT750MX300SSD1/M0CR011,
      // Crucial_CT2050MX300SSD1/M0CR031
    "Crucial_CT(120|240|480|960)M500SSD[134]|" // Marvell 88SS9187, tested with
      // Crucial_CT120M500SSD1/MU02, Crucial_CT120M500SSD3/MU02, Crucial_CT240M500SSD1/MU03,
      // Crucial_CT480M500SSD1/MU03, Crucial_CT960M500SSD1/MU03, Crucial_CT240M500SSD4/MU05
    "Crucial_CT(128|256|512|1024)M550SSD[134]|" // tested with Crucial_CT512M550SSD3/MU01,
      // Crucial_CT1024M550SSD1/MU01, Crucial_CT128M550SSD4/MU02
    "CT(120|240|480)BX300SSD1|" // Silicon Motion SM2258, same attributes as Marvell-based Crucial SSDs,
      // tested with CT240BX300SSD1/M2CR010
    "CT(120|240|480|960|[12]000)BX500SSD1|" // Silicon Motion SM2258XT, tested with CT120BX500SSD1/M6CR013,
      // CT1000BX500SSD1/M6CR030, CT2000BX500SSD1/M6CR030
    "CT(250|500|1000|2000)MX500SSD[14]|" // Silicon Motion SM2258, tested with CT250MX500SSD1/M3CR010
      // CT500MX500SSD1/M3CR010, CT1000MX500SSD1/M3CR010, CT2000MX500SSD1/M3CR010,
      // CT500MX500SSD1/M3CR020, CT250MX500SSD4/M3CR022, CT500MX500SSD1/M3CR022,
      // CT500MX500SSD1/M3CR023, CT1000MX500SSD1/M3CR032
    "Micron_M500_MTFDDA[KTV](120|240|480|960)MAV|"// tested with Micron_M500_MTFDDAK960MAV/MU05
    "Micron_M500DC_(EE|MT)FDDA[AK](120|240|480|800)MBB|" // tested with Micron_M500DC_EEFDDAA120MBB/129,
      // Micron_M500DC_MTFDDAK800MBB/0129
    "(Micron[_ ])?M500IT[_ ]MTFDDA[KTY](032|050|060|064|120|128|240|256)[MS]BD|" // tested with M500IT_MTFDDAK240MBD/MG02
    "(Micron_)?M510[_-]MTFDDA[KTV](128|256)MAZ|" // tested with M510-MTFDDAK256MAZ/MU01
    "MICRON_M510DC_(EE|MT)FDDAK(120|240|480|800|960)MBP|" // tested with Micron_M510DC_MTFDDAK240MBP/0005
    "(Micron_)?M550[_-]MTFDDA[KTV](064|128|256|512|1T0)MAY|" // tested with M550-MTFDDAK256MAY/MU01
    "(Micron_M600_)?(EE|MT)FDDA[KTV](128|256|512|1T0)MBF[25Z]?(-.*)?|" // tested with Micron_M600_MTFDDAK1T0MBF/MU01,
      // MTFDDAK256MBF-1AN1ZABHA/M603
    "(Micron_1100_)?MTFDDA[KV](256|512|1T0|2T0)TBN(-.*)?|" // Marvell 88SS1074, tested with
      // Micron_1100_MTFDDAK256TBN/M0MU020, MTFDDAK256TBN/M0MA020 (OEM), MTFDDAV256TBN-1AR15ABHA/HPC0T14
    "Micron 1100 SATA (256G|512G|1T|2T)B|" // tested with Micron 1100 SATA 256GB/M0DL022
    "(Micron_1300_)?(EE|MT)FDDA[KV](256|512|1T0|2T0)TDL", // tested with Micron_1300_MTFDDAK256TDL/M5MU000,
      // Micron_1300_MTFDDAK1T0TDL/M5MU000, MTFDDAK2T0TDL/M5MU030
    "", "",
  //"-v 1,raw48,Raw_Read_Error_Rate "
    "-v 5,raw48,Reallocate_NAND_Blk_Cnt "
  //"-v 9,raw24(raw8),Power_On_Hours "
  //"-v 12,raw48,Power_Cycle_Count "
    "-v 170,raw48,Reserved_Block_Count "
    "-v 171,raw48,Program_Fail_Count "
    "-v 172,raw48,Erase_Fail_Count "
    "-v 173,raw48,Ave_Block-Erase_Count "
    "-v 174,raw48,Unexpect_Power_Loss_Ct "
    "-v 180,raw48,Unused_Reserve_NAND_Blk "
    "-v 183,raw48,SATA_Interfac_Downshift "
    "-v 184,raw48,Error_Correction_Count "
  //"-v 187,raw48,Reported_Uncorrect "
  //"-v 194,tempminmax,Temperature_Celsius "
    "-v 195,raw48,Cumulativ_Corrected_ECC "
  //"-v 196,raw16(raw16),Reallocated_Event_Count "
    "-v 197,raw48,Current_Pending_ECC_Cnt " // MX500: May flip 0 <> 1 (ticket #1227)
  //"-v 198,raw48,Offline_Uncorrectable "
  //"-v 199,raw48,UDMA_CRC_Error_Count "
    "-v 202,raw48,Percent_Lifetime_Remain " // norm = max(100-raw,0); raw = percent_lifetime_used
    "-v 206,raw48,Write_Error_Rate "
    "-v 210,raw48,Success_RAIN_Recov_Cnt "
    "-v 223,raw48,Unkn_CrucialMicron_Attr " // M6CR030
    "-v 246,raw48,Total_LBAs_Written "
    "-v 247,raw48,Host_Program_Page_Count "
    "-v 248,raw48,FTL_Program_Page_Count "
    "-v 249,raw48,Unkn_CrucialMicron_Attr " // M6CR030
  //"-v 250,raw48,Read_Error_Retry_Rate "   // M6CR030
    "-v 251,raw48,Unkn_CrucialMicron_Attr " // M6CR030
    "-v 252,raw48,Unkn_CrucialMicron_Attr " // M6CR030
    "-v 253,raw48,Unkn_CrucialMicron_Attr " // M6CR030
    "-v 254,raw48,Unkn_CrucialMicron_Attr"  // M6CR030
  },
  // Reference: https://www.micron.com/resource-details/feec878a-265e-49a7-8086-15137c5f9011
  // TN-FD-34: 5100 SSD SMART Implementation
  { "Micron 5100 Pro / 52x0 / 5300 SSDs",
    "(Micron_5100_)?(EE|MT)FDDA[KV](240|480|960|1T9|3T8|7T6)T(BY|CB|CC)|" // Matches both stock and Dell OEM
      // tested with Micron_5100_MTFDDAK3T8TCB/D0MU410, MTFDDAK3T8TCB/D0MU410
    "(Micron_5200_)?MTFDDAK(480|960|1T9|3T8|7T6)TD(C|D|N)|" // tested with Micron_5200_MTFDDAK3T8TDD/D1MU505
    "Micron_5210_MTFDDAK(480|960|1T9|3T8|7T6)QDE|" // tested with Micron_5210_MTFDDAK7T6QDE/D2MU804
    "Micron_5300(HC)?_MTFDDA[KV](240|480|960|1T9|3T8|7T6)TD[ST]", // tested with Micron_5300_MTFDDAK1T9TDS/D3MU001,
      // Micron_5300HC_MTFDDAK960TDS/D3MN010
    "", "",
  //"-v 1,raw48,Raw_Read_Error_Rate "
  //"-v 5,raw16(raw16),Reallocated_Sector_Ct "
  //"-v 9,raw24(raw8),Power_On_Hours "  // raw24(raw8)??
  //"-v 12,raw48,Power_Cycle_Count "
    "-v 170,raw48,Reserved_Block_Pct " // Percentage of remaining reserved blocks available
    "-v 171,raw48,Program_Fail_Count "
    "-v 172,raw48,Erase_Fail_Count "
    "-v 173,raw48,Avg_Block-Erase_Count "
    "-v 174,raw48,Unexpect_Power_Loss_Ct "
  //"-v 180,raw48,Unused_Rsvd_Blk_Cnt_Tot " // absolute count of remaining reserved blocks available
    "-v 183,raw48,SATA_Int_Downshift_Ct " // SATA speed downshift count
  //"-v 184,raw48,End-to-End_Error "
  //"-v 187,raw48,Reported_Uncorrect " // Number of UECC correction failures
  //"-v 188,raw48,Command_Timeout "
  //"-v 194,tempminmax,Temperature_Celsius " // 100 - degrees C, wraps: 101 reported as 255
  //"-v 195,raw48,Hardware_ECC_Recovered "
  //"-v 196,raw16(raw16),Reallocated_Event_Count "
  //"-v 197,raw48,Current_Pending_Sector " // Use the raw value
  //"-v 198,raw48,Offline_Uncorrectable "  // Use the raw value
  //"-v 199,raw48,UDMA_CRC_Error_Count "   // Use the raw value
    "-v 202,raw48,Percent_Lifetime_Remain " // Remaining endurance, trips at 10%
    "-v 206,raw48,Write_Error_Rate "
    "-v 210,raw48,RAIN_Success_Recovered "  // Total number of NAND pages recovered by RAIN
    "-v 211,raw48,Integ_Scan_Complete_Cnt "  // Number of periodic data integrity scans completed
    "-v 212,raw48,Integ_Scan_Folding_Cnt "   // Number of blocks reallocated by integrity scans
    "-v 213,raw48,Integ_Scan_Progress "      // Current is percentage, raw is absolute number of superblocks scanned by the current integrity scan
    "-v 246,raw48,Total_LBAs_Written "
    "-v 247,raw48,Host_Program_Page_Count "
    "-v 248,raw48,Bckgnd_Program_Page_Cnt"
  },
  { "Micron M500DC/M510DC Enterprise SSDs",
    "Micron_M500DC_(EE|MT)FDDA[AK](120|240|480|800)MBB|" // tested with
      // Micron_M500DC_EEFDDAA120MBB/129, Micron_M500DC_MTFDDAK800MBB/0129
    "MICRON_M510DC_(EE|MT)FDDAK(120|240|480|800|960)MBP", // tested with
      // Micron_M510DC_MTFDDAK240MBP/0005
    "", "",
  //"-v 1,raw48,Raw_Read_Error_Rate "
    "-v 5,raw48,Reallocated_Block_Count "
  //"-v 9,raw24(raw8),Power_On_Hours "
  //"-v 12,raw48,Power_Cycle_Count "
    "-v 170,raw48,Reserved_Block_Count "
    "-v 171,raw48,Program_Fail_Count "
    "-v 172,raw48,Erase_Fail_Count "
    "-v 173,raw48,Ave_Block-Erase_Count "
    "-v 174,raw48,Unexpect_Power_Loss_Ct "
    "-v 184,raw48,Error_Correction_Count "
  //"-v 187,raw48,Reported_Uncorrect "
    "-v 188,raw48,Command_Timeouts "
  //"-v 194,tempminmax,Temperature_Celsius "
    "-v 195,raw48,Cumulativ_Corrected_ECC "
  //"-v 197,raw48,Current_Pending_Sector "
  //"-v 198,raw48,Offline_Uncorrectable "
  //"-v 199,raw48,UDMA_CRC_Error_Count "
    "-v 202,raw48,Percent_Lifetime_Remain "
    "-v 206,raw48,Write_Error_Rate "
    "-v 247,raw48,Host_Program_Page_Count "
    "-v 248,raw48,Bckgnd_Program_Page_Cnt"
  },
  { "SandForce Driven SSDs", // Corsair Force LS with buggy firmware only
    "Corsair Force LS SSD", // tested with Corsair Force LS SSD/S9FM01.8
    "S9FM01\\.8",
    "A firmware update is available for this drive.\n"
    "It is HIGHLY RECOMMENDED for drives with specific serial numbers.\n"
    "See the following web pages for details:\n"
    "https://www.corsair.com/en-us/force-series-ls-60gb-sata-3-6gb-s-ssd\n"
    "https://www.smartmontools.org/ticket/628",
    "-v 1,raw24/raw32,Raw_Read_Error_Rate "
    "-v 5,raw48,Retired_Block_Count "
    "-v 9,msec24hour32,Power_On_Hours_and_Msec "
  //"-v 12,raw48,Power_Cycle_Count "
    "-v 162,raw48,Unknown_SandForce_Attr "
    "-v 170,raw48,Reserve_Block_Count "
    "-v 172,raw48,Erase_Fail_Count "
    "-v 173,raw48,Unknown_SandForce_Attr "
    "-v 174,raw48,Unexpect_Power_Loss_Ct "
    "-v 181,raw48,Program_Fail_Count "
  //"-v 187,raw48,Reported_Uncorrect "
  //"-v 192,raw48,Power-Off_Retract_Count "
  //"-v 194,tempminmax,Temperature_Celsius "
  //"-v 196,raw16(raw16),Reallocated_Event_Count "
    "-v 218,raw48,Unknown_SandForce_Attr "
    "-v 231,raw48,SSD_Life_Left "
    "-v 241,raw48,Lifetime_Writes_GiB "
    "-v 242,raw48,Lifetime_Reads_GiB"
  },
  { "SandForce Driven SSDs",
    "SandForce 1st Ed\\.|" // Demo Drive, tested with firmware 320A13F0
    "ADATA SSD S(396|510|599) .?..GB|" // tested with ADATA SSD S510 60GB/320ABBF0,
      // ADATA SSD S599 256GB/3.1.0, 64GB/3.4.6
    "ADATA SP[389]00|" // tested with ADATA SP300/5.0.2d, SP800/5.0.6c,
      // ADATA SP900/5.0.6 (Premier Pro, SF-2281)
    "ADATA SSD S[PX]900 (64|128|256|512)GB-DL2|" // tested with ADATA SSD SP900 256GB-DL2/5.0.6,
      // ADATA SSD SX900 512GB-DL2/5.8.2
    "ADATA XM11 (128|256)GB|" // tested with ADATA XM11 128GB/5.0.1
    "ATP Velocity MIV (60|120|240|480)GB|" // tested with ATP Velocity MIV 480GB/110719
    "Comay BladeDrive E28 (800|1600|3200)GB|" // LSI SF-2581, tested with Comay BladeDrive E28 800GB/2.71
    "Corsair CSSD-F(40|60|80|115|120|160|240)GBP?2.*|" // Corsair Force, tested with
      // Corsair CSSD-F40GB2/1.1, Corsair CSSD-F115GB2-A/2.1a
    "Corsair Voyager GTX|" // Corsair Voyager GTX/S9FM02J6
    "Corsair Force ((3 |LS )?SSD|GS|GT)|" // SF-2281, tested with
      // Corsair Force SSD/5.05, 3 SSD/1.3.2, GT/1.3.3, GS/5.03,
      // Corsair Force LS SSD/S8FM06.5, S9FM01.8, S9FM02.0
    "FM-25S2S-(60|120|240)GBP2|" // G.SKILL Phoenix Pro, SF-1200, tested with
      // FM-25S2S-240GBP2/4.2
    "FTM(06|12|24|48)CT25H|" // Supertalent TeraDrive CT, tested with
      // FTM24CT25H/STTMP2P1
    "KINGSTON SE50S37?(100|240|480)G|" // tested with KINGSTON SE50S3100G/KE1ABBF0,
      // KINGSTON SE50S37100G/61AABBF0 (E50)
    "KINGSTON SH10[03]S3(90|120|240|480)G|" // HyperX (3K), SF-2281, tested with
      // SH100S3240G/320ABBF0, SH103S3120G/505ABBF0
    "KINGSTON SKC(300S37A|380S3)(60|120|180|240|480)G|" // KC300, SF-2281, tested with
      // SKC300S37A120G/KC4ABBF0, SKC380S3120G/507ABBF0
    "KINGSTON SVP200S3(7A)?(60|90|120|240|480)G|" // V+ 200, SF-2281, tested with
      // SVP200S37A480G/502ABBF0, SVP200S390G/332ABBF0
    "KINGSTON SMS200S3(30|60|120)G|" // mSATA, SF-2241, tested with SMS200S3120G/KC3ABBF0
    "KINGSTON SMS450S3(32|64|128)G|" // mSATA, SF-2281, tested with SMS450S3128G/503ABBF0
    "KINGSTON (SV300|SKC100|SE100)S3.*G|" // other SF-2281
    "KINGSTON SHFS37A(120|240|480)G|" // HyperX Fury, SF-2281, tested with KINGSTON SHFS37A240G/608ABBF0
    "KINGSTON SNS4151S316GD|" // KINGSTON SNS4151S316GD/S9FM01.6
    "MKNSSDCR(45|60|90|120|180|240|360|480)GB(-(7|DX7?|MX|G2))?|" // Mushkin Chronos (7mm/Deluxe/MX/G2),
      // SF-2281, tested with MKNSSDCR120GB, MKNSSDCR120GB-MX/560ABBF0, MKNSSDCR480GB-DX7/603ABBF0
    "MKNSSDEC(60|120|240|480|512)GB|" // Mushkin Enhanced ECO2, tested with MKNSSDEC120GB/604ABBF0
    "MKNSSDAT(30|40|60|120|180|240|480)GB(-(DX|V))?|" // Mushkin Atlas (Deluxe/Value), mSATA, SF-2281,
      // tested with MKNSSDAT120GB-V/540ABBF0
    "Mushkin MKNSSDCL(40|60|80|90|115|120|180|240|480)GB-DX2?|" // Mushkin Callisto deluxe,
      // SF-1200/1222, Mushkin MKNSSDCL60GB-DX/361A13F0
    "MXSSD3MDSF-(60|120)G|" // MX-DS FUSION, tested with MXSSD3MDSF-60G/2.32
    "OCZ[ -](AGILITY2([ -]EX)?|COLOSSUS2|ONYX2|VERTEX(2|-LE))( [123]\\..*)?|" // SF-1200,
      // tested with OCZ-VERTEX2/1.11, OCZ-VERTEX2 3.5/1.11
    "OCZ-NOCTI|" // mSATA, SF-2100, tested with OCZ-NOCTI/2.15
    "OCZ-REVODRIVE3?( X2)?|" // PCIe, SF-1200/2281, tested with
      // OCZ-REVODRIVE( X2)?/1.20, OCZ-REVODRIVE3 X2/2.11
    "OCZ-REVODRIVE350|"
    "OCZ[ -](VELO|VERTEX2[ -](EX|PRO))( [123]\\..*)?|" // SF-1500, tested with
      // OCZ VERTEX2-PRO/1.10 (Bogus thresholds for attribute 232 and 235)
    "D2[CR]STK251...-....(\\.C)?|" // OCZ Deneva 2 C/R, SF-22xx/25xx,
      // tested with D2CSTK251M11-0240/2.08, D2CSTK251A10-0240/2.15, D2RSTK251M11-0100.C/3.22
    "OCZ-(AGILITY3|SOLID3|VERTEX3( LT| MI)?)|"  // SF-2200, tested with OCZ-VERTEX3/2.02,
      // OCZ-AGILITY3/2.11, OCZ-SOLID3/2.15, OCZ-VERTEX3 MI/2.15, OCZ-VERTEX3 LT/2.22
    "OCZ Z-DRIVE R4 [CR]M8[48]|" // PCIe, SF-2282/2582, tested with OCZ Z-DRIVE R4 CM84/2.13
      // (Bogus attributes under Linux)
    "OCZ Z-DRIVE 4500|"
    "OCZ-VELO DRIVE|" // VeloDrive R, PCIe, tested with OCZ-VELO DRIVE/1.33
    "TALOS2|" // OCZ Talos 2 C/R, SAS (works with -d sat), 2*SF-2282, tested with TALOS2/3.20E
    "(APOC|DENC|DENEVA|FTNC|GFGC|MANG|MMOC|NIMC|TMSC).*|" // other OCZ SF-1200,
      // tested with DENCSTE251M11-0120/1.33, DENEVA PCI-E/1.33
    "(DENR|DRSAK|EC188|NIMR|PSIR|TRSAK).*|" // other OCZ SF-1500
    "OWC Aura Pro( 6G SSD)?|" // tested with OWC Aura Pro 6G SSD/507ABBF0, OWC Aura Pro/603ABBF0
    "OWC Mercury Electra (Pro )?[36]G SSD|" // tested with
      // OWC Mercury Electra 6G SSD/502ABBF0, OWC Mercury Electra Pro 3G SSD/541ABBF0
    "OWC Mercury E(xtreme|XTREME) Pro (6G |RE )?SSD|" // tested with
      // OWC Mercury Extreme Pro SSD/360A13F0, OWC Mercury EXTREME Pro 6G SSD/507ABBF0
    "Patriot Pyro|" // tested with Patriot Pyro/332ABBF0
    "SanDisk SDSSDX(60|120|240|480)GG25|" // SanDisk Extreme, SF-2281, tested with
      // SDSSDX240GG25/R201
    "SanDisk SDSSDA(120|240|480)G|" // SanDisk SSD Plus, tested with SanDisk SDSSDA240G/U21010RL
    "SuperSSpeed S301 [0-9]*GB|" // SF-2281, tested with SuperSSpeed S301 128GB/503
    "SG9XCS2D(0?50|100|200|400)GESLT|" // Smart Storage Systems XceedIOPS2, tested with
      // SG9XCS2D200GESLT/SA03L370
    "SSD9SC(120|240|480)GED[EA]|" // PNY Prevail Elite, tested with SSD9SC120GEDA/334ABBF0
    "(TX32|TX31C1|VN0.?..GCNMK).*|" // Smart Storage Systems XceedSTOR
    "(TX22D1|TX21B1).*|" // Smart Storage Systems XceedIOPS2
    "TX52D1.*|" // Smart Storage Systems Xcel-200
    "TS(64|128|256|512)GSSD[37]20|" // Transcend SSD320/720, SF-2281, tested with
      // TS128GSSD320, TS256GSSD720/5.2.0
    "UGB(88P|99S)GC...H[BF].|" // Unigen, tested with
      // UGB88PGC100HF2/MP Rev2, UGB99SGC100HB3/RC Rev3
    "SG9XCS(1F|2D)(50|100|200|400)GE01|" // XceedIOPS, tested with SG9XCS2D50GE01/SA03F34V
    "VisionTek GoDrive (60|120|240|480)GB", // tested with VisionTek GoDrive 480GB/506ABBF0
    "", "",
    "-v 1,raw24/raw32,Raw_Read_Error_Rate "
    "-v 5,raw48,Retired_Block_Count "
    "-v 9,msec24hour32,Power_On_Hours_and_Msec "
  //"-v 12,raw48,Power_Cycle_Count "
    "-v 13,raw24/raw32,Soft_Read_Error_Rate "
    "-v 100,raw48,Gigabytes_Erased "
    "-v 162,raw48,Unknown_SandForce_Attr " // Corsair Force LS SSD/S9FM01.8, *2.0
    "-v 170,raw48,Reserve_Block_Count "
    "-v 171,raw48,Program_Fail_Count "
    "-v 172,raw48,Erase_Fail_Count "
    "-v 173,raw48,Unknown_SandForce_Attr " // Corsair Force LS SSD/S9FM01.8, *2.0
    "-v 174,raw48,Unexpect_Power_Loss_Ct "
    "-v 177,raw48,Wear_Range_Delta "
    "-v 181,raw48,Program_Fail_Count "
    "-v 182,raw48,Erase_Fail_Count "
    "-v 184,raw48,IO_Error_Detect_Code_Ct "
  //"-v 187,raw48,Reported_Uncorrect "
    "-v 189,tempminmax,Airflow_Temperature_Cel "
  //"-v 192,raw48,Power-Off_Retract_Count "
  //"-v 194,tempminmax,Temperature_Celsius "
    "-v 195,raw24/raw32,ECC_Uncorr_Error_Count "
  //"-v 196,raw16(raw16),Reallocated_Event_Count "
    "-v 198,raw24/raw32:210zr54,Uncorrectable_Sector_Ct " // KINGSTON SE100S3100G/510ABBF0
    "-v 199,raw48,SATA_CRC_Error_Count "
    "-v 201,raw24/raw32,Unc_Soft_Read_Err_Rate "
    "-v 204,raw24/raw32,Soft_ECC_Correct_Rate "
    "-v 218,raw48,Unknown_SandForce_Attr " // Corsair Force LS SSD/S9FM01.8, *2.0
    "-v 230,raw48,Life_Curve_Status "
    "-v 231,raw48,SSD_Life_Left "
  //"-v 232,raw48,Available_Reservd_Space "
    "-v 233,raw48,SandForce_Internal "
    "-v 234,raw48,SandForce_Internal "
    "-v 235,raw48,SuperCap_Health "
    "-v 241,raw48,Lifetime_Writes_GiB "
    "-v 242,raw48,Lifetime_Reads_GiB"
  },
  { "StorFly CFast SATA 6Gbps SSDs",
    // http://datasheet.octopart.com/VSFCS2CC060G-100-Virtium-datasheet-82287733.pdf
    // tested with StorFly VSFCS2CC060G-100/0409-000
    "StorFly VSFCS2C[CI](016|030|060|120|240)G-...",
    // C - commercial, I industrial
    "", "",
    "-v 192,raw48,Unsafe_Shutdown_Count "
    "-v 160,raw48,Uncorrectable_Error_Cnt "
    // 0729 - remaining in block life. In 0828  remaining is normalized to 100% then decreases
    "-v 161,raw48,Spares_Remaining "
    "-v 241,raw48,Host_Writes_32MiB "
    "-v 242,raw48,Host_Reads_32MiB "
    "-v 169,raw48,Lifetime_Remaining% "
    "-v 248,raw48,Lifetime_Remaining% " //  later then 0409 FW.
    "-v 249,raw48,Spares_Remaining_Perc " //  later then 0409 FW.
  },
  { "Phison Driven SSDs", // see MKP_521_Phison_SMART_attribute.pdf
    "BP4 mSATA SSD|" // MyDigital BP4, tested with BP4 mSATA SSD/S8FM06.9
    "Corsair Force LE200 SSD|" // tested with Corsair Force LE200 SSD/SBFM10, .../SBFM60.9
    "GIGABYTE GP-GSTFS31((120|240|256|480)G|100T)NTD|" // tested with GIGABYTE GP-GSTFS31120GNTD/SBFM61.3
    "GOODRAM IRIDIUM PRO|" // tested with GOODRAM IRIDIUM PRO/SAFM01.5
    "IR-SSDPR-S25A-(120|240|480|960)|" // Goodram IRIDM, tested with IR-SSDPR-S25A-120/SBFM91.3,
      // IR-SSDPR-S25A-240/SBFM91.2
    "KINGSTON O(C|M[48S])P0S3(64|128|256|512)B-[0A]0|" // tested with KINGSTON OCP0S364B-A0/SBFK62A3,
      // KINGSTON OM4P0S3256B-A0/SBFK62A3, KINGSTON OM8P0S364B-A0/SBFK62A3,
      // KINGSTON OMSP0S3128B-00/SBFK62A3
    "KINGSTON SEDC400S37(400|480|800|960|1600|1800)G|" // DC400, tested with
      // KINGSTON SEDC400S37480G/SAFM02.[GH], KINGSTON SEDC400S37960G/SAFM32.I
    "KINGSTON SEDC(450R|500[MR])(480|960|1920|3840|7680)G|" // DC450R, DC500M/R, tested with
      // KINGSTON SEDC450R480G/SCEKH3. KINGSTON SEDC500M1920G/SCEKJ2.3,
      // KINGSTON SEDC500R480G/SCEKJ2.3, KINGSTON SEDC450R7680G/SCEKH3.4
    "KINGSTON SUV300S37A(120|240|480)G|" // UV300 SSD, tested with KINGSTON SUV300S37A120G/SAFM11.K
    "KINGSTON SKC310S3B?7A960G|" // SSDNow KC310, KINGSTON SKC310S37A960G/SAFM00.r
    "KINGSTON SKC400S37(128G|256G|512G|1T)|" // SSDNow KC400, KINGSTON SKC400S37128G
    "KINGSTON SV310S3(7A|D7|N7A|B7A)960G|" // SSDNow V310
    "KINGSTON SHSS3B?7A(120|240|480|960)G|" // HyperX Savage
    "KINGSTON  ?SA400(M8|S37)(120|240|480|960)G|" // Kingston A400 SSD, Phison S11 or
      // Silicon Motion controller (see ticket #801), tested with
      // KINGSTON SA400S37240G/SBFK10D7, KINGSTON SA400S37120G/SBFK71E0, */SBFKB1D1
      // KINGSTON  SA400S37480G/SBFK10D7 (two spaces), KINGSTON SA400M8240G/SBFK61E1
    "Patriot (Flare|Blast|Blaze|Burst)|" // tested with Patriot Flare/SBFM91.2,
      // Patriot Blast/SAFM11.3, Patriot Blaze/S9FM02, Patriot Burst/SBFM11.2
    "PNY CS(900|1311|2211) (120|240|480|960)GB SSD|" // tested with PNY CS900 120GB SSD/CS900612,
      // PNY CS900 240GB SSD/CS900613, PNY CS1311 120GB SSD/CS131122, PNY CS2211 240GB SSD/CS221016
    "SSD Smartbuy (60|64|120|128|240|256|480|512|960|1024|2000)GB|" // PS3111-S11, tested with
      // SSD Smartbuy 240GB/SBFM91.1, SSD Smartbuy 64GB/SBFM21.1
    "SSD PHISON 256GB PS3110-S10C|" // tested with SSD PHISON 256GB PS3110-S10C/SAFM12.2
    "SSDPR-CX400-(128|256|512|1024)|" // Goodram CX400, tested with SSDPR-CX400-512/SBFM61.3
    "SSM28(128|256|512)GPTCB3B-S11[24]61[123]", // tested with SSM28256GPTCB3B-S112612/SBFM61.2
    "", "",
  //"-v 1,raw48,Raw_Read_Error_Rate "
    "-v 2,raw48,Not_In_Use "
    "-v 3,raw48,Not_In_Use "
    "-v 5,raw48,Not_In_Use "
    "-v 7,raw48,Not_In_Use "
    "-v 8,raw48,Not_In_Use "
  //"-v 9,raw24(raw8),Power_On_Hours "
    "-v 5,raw48,Retired_Block_Count "
  //"-v 9,raw24(raw8),Power_On_Hours "
    "-v 10,raw48,Not_In_Use "
  //"-v 12,raw48,Power_Cycle_Count "
    "-v 167,raw48,Write_Protect_Mode " // DC500
    "-v 168,raw48,SATA_Phy_Error_Count "
    "-v 169,raw48,Bad_Block_Rate " // DC500
    "-v 170,raw24/raw24:z54z10,Bad_Blk_Ct_Erl/Lat " // Early bad block/Later bad block
    "-v 172,raw48,Erase_Fail_Count " // DC500
    "-v 173,raw16(avg16),MaxAvgErase_Ct "
    "-v 175,raw48,Not_In_Use "
    "-v 181,raw48,Program_Fail_Count " // DC500
    "-v 182,raw48,Erase_Fail_Count " // DC500
    "-v 183,raw48,Unknown_Phison_Attr "
  //"-v 187,raw48,Reported_Uncorrect "
    "-v 192,raw48,Unsafe_Shutdown_Count "
    "-v 193,raw48,Power_Fail_Uncompl_Cnt "
  //"-v 194,tempminmax,Temperature_Celsius "
    "-v 195,raw48,Power_Fail_Health "
  //"-v 196,raw16(raw16),Reallocated_Event_Count "
    "-v 197,raw48,Not_In_Use "
    "-v 199,raw48,SATA_CRC_Error_Count "
    "-v 207,raw48,Thermal_Throttling_Cnt "
    "-v 218,raw48,CRC_Error_Count "
    "-v 231,raw48,SSD_Life_Left "
    "-v 232,raw48,Read_Fail_Count "
    "-v 233,raw48,Flash_Writes_GiB "
    "-v 240,raw48,Not_In_Use "
    "-v 241,raw48,Lifetime_Writes_GiB "
    "-v 242,raw48,Lifetime_Reads_GiB "
    "-v 244,raw48,Average_Erase_Count "
    "-v 245,raw48,Max_Erase_Count "
    "-v 246,raw48,Total_Erase_Count "
  },
  // this is a copy of the Phison bases record for the OEM drives with a very
  // weak information in the model. Detection is based on Firmware.
  { "Phison Driven OEM SSDs", // see MKP_521_Phison_SMART_attribute.pdf
    "GOODRAM|" // tested with GOODRAM CX200 (GOODRAM/SAFM12.2)
    "Hoodisk SSD|" // tested with Hoodisk SSD/SBFM01.3
    "INTENSO|" // tested with Intenso SSD SATA III Top (INTENSO/S9FM02.6, .../SAFM01.6)
    "INTENSO SATA III SSD|" // tested with INTENSO SATA III SSD/SBFM11.2, .../SBFM81.3
    "SATA SSD|" // tested with Supermicro SSD-DM032-PHI (SATA SSD/S9FM02.1),
      // PC Engines msata16d (SATA SSD/S9FM02.3), FoxLine flssd240x4s(SATA SSD/SBFM10.5)
    "SPCC Solid State Disk", // Silicon Power A55, tested with SPCC Solid State Disk/SBFM61.2
    "S[89AB]FM[0-9][0-9]\\.[0-9]",
    "",
  //"-v 1,raw48,Raw_Read_Error_Rate "
    "-v 2,raw48,Not_In_Use "
    "-v 3,raw48,Not_In_Use "
    "-v 5,raw48,Not_In_Use "
    "-v 7,raw48,Not_In_Use "
    "-v 8,raw48,Not_In_Use "
  //"-v 9,raw24(raw8),Power_On_Hours "
    "-v 5,raw48,Retired_Block_Count "
  //"-v 9,raw24(raw8),Power_On_Hours "
    "-v 10,raw48,Not_In_Use "
  //"-v 12,raw48,Power_Cycle_Count "
    "-v 168,raw48,SATA_Phy_Error_Count "
    "-v 170,raw24/raw24:z54z10,Bad_Blk_Ct_Erl/Lat " // Early bad block/Later bad block
    "-v 173,raw16(avg16),MaxAvgErase_Ct "
    "-v 175,raw48,Not_In_Use "
    "-v 183,raw48,Unknown_Attribute "
  //"-v 187,raw48,Reported_Uncorrect "
    "-v 192,raw48,Unsafe_Shutdown_Count "
  //"-v 194,tempminmax,Temperature_Celsius "
    "-v 196,raw48,Not_In_Use "
    "-v 197,raw48,Not_In_Use "
    "-v 199,raw48,CRC_Error_Count "
    "-v 218,raw48,CRC_Error_Count "
    "-v 231,raw48,SSD_Life_Left "
    "-v 233,raw48,Flash_Writes_GiB "
    "-v 240,raw48,Not_In_Use "
    "-v 241,raw48,Lifetime_Writes_GiB "
    "-v 242,raw48,Lifetime_Reads_GiB "
    "-v 244,raw48,Average_Erase_Count "
    "-v 245,raw48,Max_Erase_Count "
    "-v 246,raw48,Total_Erase_Count "
  },
  { "Indilinx Barefoot based SSDs",
    "Corsair CSSD-V(32|60|64|128|256)GB2|" // Corsair Nova, tested with Corsair CSSD-V32GB2/2.2
    "Corsair CMFSSD-(32|64|128|256)D1|" // Corsair Extreme, tested with Corsair CMFSSD-128D1/1.0
    "CRUCIAL_CT(64|128|256)M225|" // tested with CRUCIAL_CT64M225/1571
    "G.SKILL FALCON (64|128|256)GB SSD|" // tested with G.SKILL FALCON 128GB SSD/2030
    "OCZ[ -](AGILITY|ONYX|VERTEX( 1199|-TURBO| v1\\.10)?)|" // tested with
      // OCZ-ONYX/1.6, OCZ-VERTEX 1199/00.P97, OCZ-VERTEX/1.30, OCZ VERTEX-TURBO/1.5, OCZ-VERTEX v1.10/1370
    "Patriot[ -]Torqx.*|"
    "RENICE Z2|" // tested with RENICE Z2/2030
    "STT_FT[MD](28|32|56|64)GX25H|" // Super Talent Ultradrive GX, tested with STT_FTM64GX25H/1916
    "TS(18|25)M(64|128)MLC(16|32|64|128|256|512)GSSD|" // ASAX Leopard Hunt II, tested with TS25M64MLC64GSSD/0.1
    "FM-25S2I-(64|128)GBFII|" // G.Skill FALCON II, tested with FM-25S2I-64GBFII
    "TS(60|120)GSSD25D-M", // Transcend Ultra SSD (SATA II), see also Ticket #80
    "", "",
    "-v 1,raw64 " // Raw_Read_Error_Rate
    "-v 9,raw64 " // Power_On_Hours
    "-v 12,raw64 " // Power_Cycle_Count
    "-v 184,raw64,Initial_Bad_Block_Count "
    "-v 195,raw64,Program_Failure_Blk_Ct "
    "-v 196,raw64,Erase_Failure_Blk_Ct "
    "-v 197,raw64,Read_Failure_Blk_Ct "
    "-v 198,raw64,Read_Sectors_Tot_Ct "
    "-v 199,raw64,Write_Sectors_Tot_Ct "
    "-v 200,raw64,Read_Commands_Tot_Ct "
    "-v 201,raw64,Write_Commands_Tot_Ct "
    "-v 202,raw64,Error_Bits_Flash_Tot_Ct "
    "-v 203,raw64,Corr_Read_Errors_Tot_Ct "
    "-v 204,raw64,Bad_Block_Full_Flag "
    "-v 205,raw64,Max_PE_Count_Spec "
    "-v 206,raw64,Min_Erase_Count "
    "-v 207,raw64,Max_Erase_Count "
    "-v 208,raw64,Average_Erase_Count "
    "-v 209,raw64,Remaining_Lifetime_Perc "
    "-v 210,raw64,Indilinx_Internal "
    "-v 211,raw64,SATA_Error_Ct_CRC "
    "-v 212,raw64,SATA_Error_Ct_Handshake "
    "-v 213,raw64,Indilinx_Internal"
  },
  { "Indilinx Barefoot_2/Everest/Martini based SSDs",
    "OCZ VERTEX[ -]PLUS|" // tested with OCZ VERTEX-PLUS/3.55, OCZ VERTEX PLUS/3.55
    "OCZ-VERTEX PLUS R2|" // Barefoot 2, tested with OCZ-VERTEX PLUS R2/1.2
    "OCZ-OCTANE|" // Everest 1, tested with OCZ-OCTANE/1.13
    "OCZ-PETROL|" // Everest 1, tested with OCZ-PETROL/3.12
    "OCZ-AGILITY4|" // Everest 2, tested with OCZ-AGILITY4/1.5.2
    "OCZ-VERTEX4", // Everest 2, tested with OCZ-VERTEX4/1.5
    "", "",
  //"-v 1,raw48,Raw_Read_Error_Rate "
  //"-v 3,raw16(avg16),Spin_Up_Time "
  //"-v 4,raw48,Start_Stop_Count "
  //"-v 5,raw16(raw16),Reallocated_Sector_Ct "
  //"-v 9,raw24(raw8),Power_On_Hours "
  //"-v 12,raw48,Power_Cycle_Count "
    "-v 232,raw48,Lifetime_Writes " // LBA?
  //"-v 233,raw48,Media_Wearout_Indicator"
  },
  { "Indilinx Barefoot 3 based SSDs",
    "OCZ-VECTOR(1[58]0)?|" // tested with OCZ-VECTOR/1.03, OCZ-VECTOR150/1.2, OCZ-VECTOR180
    "OCZ-VERTEX4[56]0A?|" // Barefoot 3 M10, tested with OCZ-VERTEX450/1.0, OCZ-VERTEX460/1.0, VERTEX460A
    "OCZ-SABER1000|"
    "OCZ-ARC100|"
    "Radeon R7", // Barefoot 3 M00, tested with Radeon R7/1.00
    "", "",
    "-v 5,raw48,Runtime_Bad_Block "
  //"-v 9,raw24(raw8),Power_On_Hours "
  //"-v 12,raw48,Power_Cycle_Count "
    "-v 171,raw48,Avail_OP_Block_Count "
    "-v 174,raw48,Pwr_Cycle_Ct_Unplanned "
    "-v 187,raw48,Total_Unc_NAND_Reads "
    "-v 195,raw48,Total_Prog_Failures "
    "-v 196,raw48,Total_Erase_Failures "
    "-v 197,raw48,Total_Unc_Read_Failures "
    "-v 198,raw48,Host_Reads_GiB "
    "-v 199,raw48,Host_Writes_GiB "
    "-v 205,raw48,Max_Rated_PE_Count "
    "-v 206,raw48,Min_Erase_Count "
    "-v 207,raw48,Max_Erase_Count "
    "-v 208,raw48,Average_Erase_Count "
    "-v 210,raw48,SATA_CRC_Error_Count "
    "-v 212,raw48,Pages_Requiring_Rd_Rtry "
    "-v 213,raw48,Snmple_Retry_Attempts "
    "-v 214,raw48,Adaptive_Retry_Attempts "
    "-v 222,raw48,RAID_Recovery_Count "
    "-v 224,raw48,In_Warranty "
    "-v 225,raw48,DAS_Polarity "
    "-v 226,raw48,Partial_Pfail "
    "-v 230,raw48,Write_Throttling "
    "-v 233,raw48,Remaining_Lifetime_Perc "
    "-v 241,raw48,Host_Writes_GiB " // M00/M10
    "-v 242,raw48,Host_Reads_GiB "  // M00/M10
    "-v 249,raw48,Total_NAND_Prog_Ct_GiB "
    "-v 251,raw48,Total_NAND_Read_Ct_GiB"
  },
  { "OCZ Intrepid 3000 SSDs", // tested with OCZ INTREPID 3600/1.4.3.6, 3800/1.4.3.0, 3700/1.5.0.4
    "OCZ INTREPID 3[678]00",
    "", "",
    "-v 5,raw48,Runtime_Bad_Block "
  //"-v 9,raw24(raw8),Power_On_Hours "
  //"-v 12,raw48,Power_Cycle_Count "
    "-v 100,raw48,Total_Blocks_Erased "
    "-v 171,raw48,Avail_OP_Block_Count "
    "-v 174,raw48,Pwr_Cycle_Ct_Unplanned "
    "-v 184,raw48,Factory_Bad_Block_Count "
    "-v 187,raw48,Total_Unc_NAND_Reads "
    "-v 190,tempminmax,Temperature_Celsius "
    "-v 195,raw48,Total_Prog_Failures "
    "-v 196,raw48,Total_Erase_Failures "
    "-v 197,raw48,Total_Unc_Read_Failures "
    "-v 198,raw48,Host_Reads_GiB "
    "-v 199,raw48,Host_Writes_GiB "
    "-v 202,raw48,Total_Read_Bits_Corr_Ct "
    "-v 205,raw48,Max_Rated_PE_Count "
    "-v 206,raw48,Min_Erase_Count "
    "-v 207,raw48,Max_Erase_Count "
    "-v 208,raw48,Average_Erase_Count "
    "-v 210,raw48,SATA_CRC_Error_Count "
    "-v 211,raw48,SATA_UNC_Count "
    "-v 212,raw48,NAND_Reads_with_Retry "
    "-v 213,raw48,Simple_Rd_Rtry_Attempts "
    "-v 214,raw48,Adaptv_Rd_Rtry_Attempts "
    "-v 221,raw48,Int_Data_Path_Prot_Unc "
    "-v 222,raw48,RAID_Recovery_Count "
    "-v 230,raw48,SuperCap_Charge_Status " // 0=not charged, 1=fully charged, 2=unknown
    "-v 233,raw48,Remaining_Lifetime_Perc "
    "-v 249,raw48,Total_NAND_Prog_Ct_GiB "
    "-v 251,raw48,Total_NAND_Read_Ct_GiB"
  },
  { "OCZ/Toshiba Trion SSDs",
    "OCZ-TRION1[05]0|" // tested with OCZ-TRION100/SAFM11.2A, TRION150/SAFZ72.2
    "TOSHIBA-TR150|" // tested with TOSHIBA-TR150/SAFZ12.3
    "TOSHIBA Q300( Pro\\.)?", // tested with TOSHIBA Q300 Pro./JYRA0101
    "", "",
  //"-v 9,raw24(raw8),Power_On_Hours "
  //"-v 12,raw48,Power_Cycle_Count "
    "-v 167,raw48,SSD_Protect_Mode "
    "-v 168,raw48,SATA_PHY_Error_Count "
    "-v 169,raw48,Bad_Block_Count "
    "-v 173,raw48,Erase_Count "
    "-v 192,raw48,Unexpect_Power_Loss_Ct "
  //"-v 194,tempminmax,Temperature_Celsius "
    "-v 241,raw48,Host_Writes"
  },
  { "InnoDisk InnoLite SATADOM D150QV SSDs", // tested with InnoLite SATADOM D150QV-L/120319
                                             // InnoLite SATADOM D150QV/120319
    "InnoLite SATADOM D150QV.*",
    "", "",
  //"-v 1,raw48,Raw_Read_Error_Rate "
  //"-v 2,raw48,Throughput_Performance "
  //"-v 3,raw16(avg16),Spin_Up_Time "
  //"-v 5,raw16(raw16),Reallocated_Sector_Ct "
  //"-v 7,raw48,Seek_Error_Rate " // from InnoDisk iSMART Linux tool, useless for SSD
  //"-v 8,raw48,Seek_Time_Performance "
  //"-v 9,raw24(raw8),Power_On_Hours "
  //"-v 10,raw48,Spin_Retry_Count "
  //"-v 12,raw48,Power_Cycle_Count "
    "-v 168,raw48,SATA_PHY_Error_Count "
    "-v 170,raw16,Bad_Block_Count_New/Tot "
    "-v 173,raw16,Erase_Count_Max/Avg "
    "-v 175,raw48,Bad_Cluster_Table_Count "
    "-v 192,raw48,Unexpect_Power_Loss_Ct "
  //"-v 194,tempminmax,Temperature_Celsius "
  //"-v 197,raw48,Current_Pending_Sector "
    "-v 229,hex48,Flash_ID "
    "-v 235,raw16,Lat_Bad_Blk_Era/Wri/Rea "
    "-v 236,raw48,Unstable_Power_Count "
    "-v 240,raw48,Write_Head"
  },
  { "Innodisk 1ME3/3ME/3SE SSDs", // tested with 2.5" SATA SSD 3ME/S140714,
      // Mini PCIeDOM 1ME3/S15604, InnoDisk Corp. - mSATA 3SE/S130710
    "((1\\.8|2\\.5)\"? SATA SSD|InnoDisk Corp\\. - mSATA|Mini PCIeDOM|SATA Slim) (1ME3|3[MS]E)",
    "", "",
  //"-v 1,raw48,Raw_Read_Error_Rate "
  //"-v 2,raw48,Throughput_Performance "
  //"-v 3,raw16(avg16),Spin_Up_Time "
  //"-v 5,raw16(raw16),Reallocated_Sector_Ct "
    "-v 7,raw48,Seek_Error_Rate "       // ?
    "-v 8,raw48,Seek_Time_Performance " // ?
  //"-v 9,raw24(raw8),Power_On_Hours "
    "-v 10,raw48,Spin_Retry_Count "     // ?
  //"-v 12,raw48,Power_Cycle_Count "
    "-v 168,raw48,SATA_PHY_Error_Count "
    "-v 169,hex48,Unknown_Innodisk_Attr "
    "-v 170,raw16,Bad_Block_Count "
    "-v 173,raw16,Erase_Count "
    "-v 175,raw48,Bad_Cluster_Table_Count "
    "-v 176,raw48,Uncorr_RECORD_Count "
  //"-v 192,raw48,Power-Off_Retract_Count "
  //"-v 194,tempminmax,Temperature_Celsius " // ] only in spec
  //"-v 197,raw48,Current_Pending_Sector "
    "-v 225,raw48,Unknown_Innodisk_Attr "
    "-v 229,hex48,Flash_ID "
    "-v 235,raw48,Later_Bad_Block "
    "-v 236,raw48,Unstable_Power_Count "
    "-v 240,raw48,Write_Head"
  },
  { "Innodisk 3IE2/3ME2/3MG2/3SE2/3TG6 SSDs", // tested with 2.5" SATA SSD 3MG2-P/M140402,
      // 1.8 SATA SSD 3IE2-P/M150821, 2.5" SATA SSD 3IE2-P/M150821,
      // SATA Slim 3MG2-P/M141114, M.2 (S80) 3MG2-P/M141114, M.2 (S42) 3SE2-P/M150821,
      // M.2 (S42) 3ME2/M151013, SATA Slim 3TG6-P/A19926J
    "((1\\.8|2\\.5)\"? SATA SSD|SATA Slim|M\\.2 \\(S(42|80)\\)) 3(IE2|ME2|MG2|SE2|TG6)(-P)?",
    "", "",
  //"-v 1,raw48,Raw_Read_Error_Rate "
  //"-v 2,raw48,Throughput_Performance "
  //"-v 9,raw24(raw8),Power_On_Hours "
  //"-v 12,raw48,Power_Cycle_Count "
    "-v 160,raw48,Uncorrectable_Error_Cnt "
    "-v 161,raw48,Number_of_Pure_Spare "
    "-v 163,raw48,Total_Bad_Block_Count "
    "-v 164,raw48,Total_Erase_Count "
    "-v 165,raw48,Max_Erase_Count "
    "-v 166,raw48,Min_Erase_Count "
    "-v 167,raw48,Average_Erase_Count "
    "-v 168,raw48,Max_Erase_Count_of_Spec "
    "-v 169,raw48,Remaining_Lifetime_Perc "
    "-v 170,raw48,Spare_Block_Count "
    "-v 171,raw48,Program_Fail_Count "
    "-v 172,raw48,Erase_Fail_Count "
  //"-v 175,raw48,Program_Fail_Count_Chip "
  //"-v 176,raw48,Erase_Fail_Count_Chip "
  //"-v 177,raw48,Wear_Leveling_Count "
    "-v 178,raw48,Runtime_Invalid_Blk_Cnt "
  //"-v 181,raw48,Program_Fail_Cnt_Total "
  //"-v 182,raw48,Erase_Fail_Count_Total "
  //"-v 187,raw48,Reported_Uncorrect " // ] only in spec
  //"-v 192,raw48,Power-Off_Retract_Count "
  //"-v 194,tempminmax,Temperature_Celsius "
  //"-v 195,raw48,Hardware_ECC_Recovered "
  //"-v 196,raw16(raw16),Reallocated_Event_Count "
  //"-v 197,raw48,Current_Pending_Sector "
  //"-v 198,raw48,Offline_Uncorrectable "
  //"-v 199,raw48,UDMA_CRC_Error_Count "
    "-v 225,raw48,Host_Writes_32MiB "  // ]
    "-v 229,raw48,Flash_ID "  // ]
  //"-v 232,raw48,Available_Reservd_Space "
    "-v 233,raw48,Flash_Writes_32MiB " // ]
    "-v 234,raw48,Flash_Reads_32MiB "  // ]
    "-v 235,raw48,Later_Bad_Block_Info "  // ]
    "-v 241,raw48,Host_Writes_32MiB "
    "-v 242,raw48,Host_Reads_32MiB "
    "-v 245,raw48,Flash_Writes_32MiB "
    "-v 248,raw48,Remaining_Life "
    "-v 249,raw48,Spare_Blocks_Remaining"
  },
  { "Innodisk 3IE3/3ME3/3ME4 SSDs", // tested with 2.5" SATA SSD 3ME3/S15A19, CFast 3ME3/S15A19
      // InnoDisk Corp. - mSATA 3ME3/S15A19, mSATA mini 3ME3/S15A19, M.2 (S42) 3ME3,
      // SATA Slim 3ME3/S15A19, SATADOM-MH 3ME3/S15A19, SATADOM-ML 3ME3/S15A19,
      // SATADOM-MV 3ME3/S15A19, SATADOM-SL 3ME3/S15A19, SATADOM-SV 3ME3/S15A19,
      // SATADOM-SL 3IE3/S151019N, 2.5" SATA SSD 3IE3/S15C14i, CFast 3IE3/S15C14i,
      // InnoDisk Corp. - mSATA 3IE3/S15C14i, Mini PCIeDOM 1IE3/S15C14i,
      // mSATA mini 3IE3/S15C14i, M.2 (S42) 3IE3/S15C14i, SATA Slim 3IE3/S15C14i,
      // SATADOM-SH 3IE3 V2/S15C14i, SATADOM-SL 3IE3 V2/S15A19i, SATADOM-SV 3IE3 V2/S15C14i
      // mSATA 3ME4/L16711, M.2 (S42) 3ME4/L16711, SATADOM-MH 3ME4/L16B01,
      // SATADOM-SH 3ME4/L16B01, SATADOM-SH Type C 3ME4/L16B01, SATADOM-SH Type D 3ME4/L16B01
    "(2.5\" SATA SSD|CFast|InnoDisk Corp\\. - mSATA|Mini PCIeDOM|mSATA( mini)?|"
    "M\\.2 \\(S42\\)|SATA Slim|SATADOM-[MS][HLV]( Type [CD])?) 3([IM]E3|ME4)( V2)?",
    "", "",
  //"-v 1,raw48,Raw_Read_Error_Rate "
  //"-v 2,raw48,Throughput_Performance "
  //"-v 3,raw16(avg16),Spin_Up_Time "
    "-v 5,raw48,Later_Bad_Block "
    "-v 7,raw48,Seek_Error_Rate "       // ?
    "-v 8,raw48,Seek_Time_Performance " // ?
  //"-v 9,raw24(raw8),Power_On_Hours "
    "-v 10,raw48,Spin_Retry_Count "     // ?
  //"-v 12,raw48,Power_Cycle_Count "
    "-v 163,raw48,Total_Bad_Block_Count "
    "-v 165,raw48,Max_Erase_Count "
    "-v 167,raw48,Average_Erase_Count "
    "-v 168,raw48,SATA_PHY_Error_Count "
    "-v 169,raw48,Remaining_Lifetime_Perc "
    "-v 170,raw48,Spare_Block_Count "
    "-v 171,raw48,Program_Fail_Count "
    "-v 172,raw48,Erase_Fail_Count "
    "-v 175,raw48,Bad_Cluster_Table_Count "
    "-v 176,raw48,RANGE_RECORD_Count "
  //"-v 187,raw48,Reported_Uncorrect "
  //"-v 192,raw48,Power-Off_Retract_Count "
  //"-v 194,tempminmax,Temperature_Celsius "
  //"-v 197,raw48,Current_Pending_Sector "
    "-v 225,raw48,Data_Log_Write_Count "
    "-v 229,hex48,Flash_ID "
    "-v 232,raw48,Spares_Remaining_Perc "
    "-v 235,raw16,Later_Bad_Blk_Inf_R/W/E " // Read/Write/Erase
    "-v 240,raw48,Write_Head "
    "-v 241,raw48,Host_Writes_32MiB "
    "-v 242,raw48,Host_Reads_32MiB"
  },
  { "InnoDisk iCF 9000 / 1SE2 Cards", // tested with InnoDisk Corp. - iCF9000 1GB/140808,
      // InnoDisk Corp. - iCF9000 64GB/140808, InnoDisk Corp. - EDC 1SE2 H 64GB/131216
    "InnoDisk Corp\\. - (iCF9000|EDC 1SE2 H) (1|2|4|8|16|32|64)GB",
    "", "",
  //"-v 1,raw48,Raw_Read_Error_Rate "
  //"-v 5,raw16(raw16),Reallocated_Sector_Ct "
  //"-v 12,raw48,Power_Cycle_Count "
    "-v 160,raw48,Uncorrectable_Error_Cnt "
    "-v 161,raw48,Valid_Spare_Block_Cnt "
    "-v 162,raw48,Child_Pair_Count "
    "-v 163,raw48,Initial_Bad_Block_Count "
    "-v 164,raw48,Total_Erase_Count "
    "-v 165,raw48,Max_Erase_Count "
    "-v 166,raw48,Min_Erase_Count "
    "-v 167,raw48,Average_Erase_Count "
  //"-v 192,raw48,Power-Off_Retract_Count "
  //"-v 194,tempminmax,Temperature_Celsius "
  //"-v 195,raw48,Hardware_ECC_Recovered "
  //"-v 196,raw16(raw16),Reallocated_Event_Count "
  //"-v 198,raw48,Offline_Uncorrectable "
  //"-v 199,raw48,UDMA_CRC_Error_Count "
  //"-v 229,raw48,Flash_ID " // only in spec
    "-v 241,raw48,Host_Writes_32MiB "
    "-v 242,raw48,Host_Reads_32MiB"
  },
  { "Intel X25-E SSDs", // tested with
      // INTELSSDSA2SH064G1IB 43W7659 44E9163IBM/447C8860
    "(INTEL)?SSDSA2SH(032|064)G1.* (.*IBM|INTEL)", // G1 = first generation
    "", "",
  //"-v 3,raw16(avg16),Spin_Up_Time "
  //"-v 4,raw48,Start_Stop_Count "
  //"-v 5,raw16(raw16),Reallocated_Sector_Ct "
  //"-v 9,raw24(raw8),Power_On_Hours "
  //"-v 12,raw48,Power_Cycle_Count "
    "-v 192,raw48,Unsafe_Shutdown_Count "
    "-v 225,raw48,Host_Writes_32MiB "
    "-v 226,raw48,Intel_Internal "
    "-v 227,raw48,Intel_Internal "
    "-v 228,raw48,Intel_Internal "
  //"-v 232,raw48,Available_Reservd_Space "
  //"-v 233,raw48,Media_Wearout_Indicator"
  },
  { "Intel X18-M/X25-M G1 SSDs",
    "INTEL SSDSA[12]MH(080|160)G1.*",  // G1 = first generation, 50nm
    "", "",
  //"-v 3,raw16(avg16),Spin_Up_Time "
  //"-v 4,raw48,Start_Stop_Count "
  //"-v 5,raw16(raw16),Reallocated_Sector_Ct "
  //"-v 9,raw24(raw8),Power_On_Hours "
  //"-v 12,raw48,Power_Cycle_Count "
    "-v 192,raw48,Unsafe_Shutdown_Count "
    "-v 225,raw48,Host_Writes_32MiB "
    "-v 226,raw48,Intel_Internal "
    "-v 227,raw48,Intel_Internal "
    "-v 228,raw48,Intel_Internal "
  //"-v 232,raw48,Available_Reservd_Space "
  //"-v 233,raw48,Media_Wearout_Indicator"
  },
  { "Intel X18-M/X25-M/X25-V G2 SSDs", // fixed firmware
      // tested with INTEL SSDSA2M(080|160)G2GC/2CV102J8 (X25-M)
    "INTEL SSDSA[12]M(040|080|120|160)G2.*",  // G2 = second generation, 34nm
    "2CV102(J[89A-Z]|[K-Z].)", // >= "2CV102J8"
    "",
  //"-v 3,raw16(avg16),Spin_Up_Time "
  //"-v 4,raw48,Start_Stop_Count "
  //"-v 5,raw16(raw16),Reallocated_Sector_Ct "
  //"-v 9,raw24(raw8),Power_On_Hours "
  //"-v 12,raw48,Power_Cycle_Count "
  //"-v 184,raw48,End-to-End_Error " // G2 only
    "-v 192,raw48,Unsafe_Shutdown_Count "
    "-v 225,raw48,Host_Writes_32MiB "
    "-v 226,raw48,Workld_Media_Wear_Indic " // Timed Workload Media Wear Indicator (percent*1024)
    "-v 227,raw48,Workld_Host_Reads_Perc "  // Timed Workload Host Reads Percentage
    "-v 228,raw48,Workload_Minutes " // 226,227,228 can be reset by 'smartctl -t vendor,0x40'
  //"-v 232,raw48,Available_Reservd_Space "
  //"-v 233,raw48,Media_Wearout_Indicator"
  },
  { "Intel X18-M/X25-M/X25-V G2 SSDs", // buggy or unknown firmware
      // tested with INTEL SSDSA2M040G2GC/2CV102HD (X25-V)
    "INTEL SSDSA[12]M(040|080|120|160)G2.*",
    "",
    "This drive may require a firmware update to\n"
    "fix possible drive hangs when reading SMART self-test log:\n"
    "https://downloadcenter.intel.com/download/26491",
    "-v 192,raw48,Unsafe_Shutdown_Count "
    "-v 225,raw48,Host_Writes_32MiB "
    "-v 226,raw48,Workld_Media_Wear_Indic "
    "-v 227,raw48,Workld_Host_Reads_Perc "
    "-v 228,raw48,Workload_Minutes"
  },
  { "Intel 311/313 Series SSDs", // tested with INTEL SSDSA2VP020G2/2CV102M5,
      // INTEL SSDSA2VP020G3/9CV10379, INTEL SSDMAEXC024G3H/9CV10379
    "INTEL SSD(SA2VP|MAEXC)(020|024)G[23]H?",
      // SA2VP = 2.5", MAEXC = mSATA, G2 = 311, G3 = 313
    "", "",
  //"-v 3,raw16(avg16),Spin_Up_Time "
  //"-v 4,raw48,Start_Stop_Count "
  //"-v 5,raw16(raw16),Reallocated_Sector_Ct "
  //"-v 9,raw24(raw8),Power_On_Hours "
  //"-v 12,raw48,Power_Cycle_Count "
    "-v 170,raw48,Reserve_Block_Count "
    "-v 171,raw48,Program_Fail_Count "
    "-v 172,raw48,Erase_Fail_Count "
    "-v 183,raw48,SATA_Downshift_Count "
  //"-v 184,raw48,End-to-End_Error "
  //"-v 187,raw48,Reported_Uncorrect "
    "-v 192,raw48,Unsafe_Shutdown_Count "
    "-v 225,raw48,Host_Writes_32MiB "
    "-v 226,raw48,Workld_Media_Wear_Indic " // Timed Workload Media Wear Indicator (percent*1024)
    "-v 227,raw48,Workld_Host_Reads_Perc "  // Timed Workload Host Reads Percentage
    "-v 228,raw48,Workload_Minutes " // 226,227,228 can be reset by 'smartctl -t vendor,0x40'
  //"-v 232,raw48,Available_Reservd_Space "
  //"-v 233,raw48,Media_Wearout_Indicator "
    "-v 241,raw48,Host_Writes_32MiB "
    "-v 242,raw48,Host_Reads_32MiB"
  },
  { "Intel 320 Series SSDs", // tested with INTEL SSDSA2CT040G3/4PC10362,
      // INTEL SSDSA2CW160G3/4PC10362, SSDSA2BT040G3/4PC10362, SSDSA2BW120G3A/4PC10362,
      // INTEL SSDSA2BW300G3D/4PC10362, SSDSA2BW160G3L/4PC1LE04, SSDSA1NW160G3/4PC10362,
      // INTEL SSDSA2BW160G3H/4PC10365
    "INTEL SSDSA[12][BCN][WT](040|080|120|160|300|600)G3[ADHL]?",
      // 2B = 2.5" 7mm, 2C = 2.5" 9.5mm, 1N = 1.8" microSATA, *H = HP OEM
    "", "",
    "-F nologdir "
  //"-v 3,raw16(avg16),Spin_Up_Time "
  //"-v 4,raw48,Start_Stop_Count "
  //"-v 5,raw16(raw16),Reallocated_Sector_Ct "
  //"-v 9,raw24(raw8),Power_On_Hours "
  //"-v 12,raw48,Power_Cycle_Count "
    "-v 170,raw48,Reserve_Block_Count "
    "-v 171,raw48,Program_Fail_Count "
    "-v 172,raw48,Erase_Fail_Count "
    "-v 183,raw48,SATA_Downshift_Count " // FW >= 4Px10362
  //"-v 184,raw48,End-to-End_Error "
  //"-v 187,raw48,Reported_Uncorrect "
    "-v 199,raw48,CRC_Error_Count "      // FW >= 4Px10362
    "-v 192,raw48,Unsafe_Shutdown_Count "
    "-v 225,raw48,Host_Writes_32MiB "
    "-v 226,raw48,Workld_Media_Wear_Indic " // Timed Workload Media Wear Indicator (percent*1024)
    "-v 227,raw48,Workld_Host_Reads_Perc "  // Timed Workload Host Reads Percentage
    "-v 228,raw48,Workload_Minutes " // 226,227,228 can be reset by 'smartctl -t vendor,0x40'
  //"-v 232,raw48,Available_Reservd_Space "
  //"-v 233,raw48,Media_Wearout_Indicator "
    "-v 241,raw48,Host_Writes_32MiB "
    "-v 242,raw48,Host_Reads_32MiB"
  },
  { "Intel 710 Series SSDs", // tested with INTEL SSDSA2BZ[12]00G3/6PB10362
    "INTEL SSDSA2BZ(100|200|300)G3",
    "", "",
    "-F nologdir "
  //"-v 3,raw16(avg16),Spin_Up_Time "
  //"-v 4,raw48,Start_Stop_Count "
  //"-v 5,raw16(raw16),Reallocated_Sector_Ct "
  //"-v 9,raw24(raw8),Power_On_Hours "
  //"-v 12,raw48,Power_Cycle_Count "
    "-v 170,raw48,Reserve_Block_Count "
    "-v 171,raw48,Program_Fail_Count "
    "-v 172,raw48,Erase_Fail_Count "
    "-v 174,raw48,Unexpect_Power_Loss_Ct " // Missing in 710 specification from September 2011
    "-v 183,raw48,SATA_Downshift_Count "
  //"-v 184,raw48,End-to-End_Error "
  //"-v 187,raw48,Reported_Uncorrect "
  //"-v 190,tempminmax,Airflow_Temperature_Cel "
    "-v 192,raw48,Unsafe_Shutdown_Count "
    "-v 225,raw48,Host_Writes_32MiB "
    "-v 226,raw48,Workld_Media_Wear_Indic " // Timed Workload Media Wear Indicator (percent*1024)
    "-v 227,raw48,Workld_Host_Reads_Perc "  // Timed Workload Host Reads Percentage
    "-v 228,raw48,Workload_Minutes " // 226,227,228 can be reset by 'smartctl -t vendor,0x40'
  //"-v 232,raw48,Available_Reservd_Space "
  //"-v 233,raw48,Media_Wearout_Indicator "
    "-v 241,raw48,Host_Writes_32MiB "
    "-v 242,raw48,Host_Reads_32MiB"
  },
  { "Intel 510 Series SSDs",
    "INTEL SSDSC2MH(120|250)A2",
    "", "",
  //"-v 3,raw16(avg16),Spin_Up_Time "
  //"-v 4,raw48,Start_Stop_Count "
  //"-v 5,raw16(raw16),Reallocated_Sector_Ct "
  //"-v 9,raw24(raw8),Power_On_Hours "
  //"-v 12,raw48,Power_Cycle_Count "
    "-v 192,raw48,Unsafe_Shutdown_Count "
    "-v 225,raw48,Host_Writes_32MiB "
  //"-v 232,raw48,Available_Reservd_Space "
  //"-v 233,raw48,Media_Wearout_Indicator"
  },
  { "Intel 520 Series SSDs", // tested with INTEL SSDSC2CW120A3/400i, SSDSC2BW480A3F/400i,
      // INTEL SSDSC2BW180A3L/LB3i
    "INTEL SSDSC2[BC]W(060|120|180|240|480)A3[FL]?",
    "", "",
  //"-v 5,raw16(raw16),Reallocated_Sector_Ct "
    "-v 9,msec24hour32,Power_On_Hours_and_Msec "
  //"-v 12,raw48,Power_Cycle_Count "
    "-v 170,raw48,Available_Reservd_Space "
    "-v 171,raw48,Program_Fail_Count "
    "-v 172,raw48,Erase_Fail_Count "
    "-v 174,raw48,Unexpect_Power_Loss_Ct "
  //"-v 184,raw48,End-to-End_Error "
    "-v 187,raw48,Uncorrectable_Error_Cnt "
  //"-v 192,raw48,Power-Off_Retract_Count "
    "-v 225,raw48,Host_Writes_32MiB "
    "-v 226,raw48,Workld_Media_Wear_Indic "
    "-v 227,raw48,Workld_Host_Reads_Perc "
    "-v 228,raw48,Workload_Minutes "
  //"-v 232,raw48,Available_Reservd_Space "
  //"-v 233,raw48,Media_Wearout_Indicator "
    "-v 241,raw48,Host_Writes_32MiB "
    "-v 242,raw48,Host_Reads_32MiB "
    "-v 249,raw48,NAND_Writes_1GiB"
  },
  { "Intel 525 Series SSDs", // mSATA, tested with SSDMCEAC120B3/LLLi
    "INTEL SSDMCEAC(030|060|090|120|180|240)B3",
    "", "",
  //"-v 5,raw16(raw16),Reallocated_Sector_Ct "
    "-v 9,msec24hour32,Power_On_Hours_and_Msec "
  //"-v 12,raw48,Power_Cycle_Count "
    "-v 170,raw48,Available_Reservd_Space "
    "-v 171,raw48,Program_Fail_Count "
    "-v 172,raw48,Erase_Fail_Count "
    "-v 174,raw48,Unexpect_Power_Loss_Ct "
    "-v 183,raw48,SATA_Downshift_Count "
  //"-v 184,raw48,End-to-End_Error "
    "-v 187,raw48,Uncorrectable_Error_Cnt "
  //"-v 190,tempminmax,Airflow_Temperature_Cel "
  //"-v 192,raw48,Power-Off_Retract_Count "
  //"-v 199,raw48,UDMA_CRC_Error_Count "
    "-v 225,raw48,Host_Writes_32MiB "
    "-v 226,raw48,Workld_Media_Wear_Indic "
    "-v 227,raw48,Workld_Host_Reads_Perc "
    "-v 228,raw48,Workload_Minutes "
  //"-v 232,raw48,Available_Reservd_Space "
  //"-v 233,raw48,Media_Wearout_Indicator "
    "-v 241,raw48,Host_Writes_32MiB "
    "-v 242,raw48,Host_Reads_32MiB "
    "-v 249,raw48,NAND_Writes_1GiB"
  },
  { "Intel 53x and Pro 1500/2500 Series SSDs", // SandForce SF-2281, tested with
      // INTEL SSDSC2BW180A4/DC12, SSDSC2BW240A4/DC12, SSDMCEAW120A4/DC33
      // INTEL SSDMCEAW240A4/DC33, SSDSC2BF480A5/TG26, SSDSC2BW240H6/RG21
      // INTEL SSDSC2BF180A4H/LH6i
    "INTEL SSD(MCEA|SC2B|SCKJ)[WF](056|080|120|180|240|360|480)(A4H?|A5|H6)",
      // SC2B = 2.5", MCEA = mSATA, SCKJ = M.2; A4 = 530/Pro 1500, A5 = Pro 2500, H6 = 535
    "", "",
  //"-v 5,raw16(raw16),Reallocated_Sector_Ct "
    "-v 9,msec24hour32,Power_On_Hours_and_Msec "
  //"-v 12,raw48,Power_Cycle_Count "
    "-v 170,raw48,Available_Reservd_Space "
    "-v 171,raw48,Program_Fail_Count "
    "-v 172,raw48,Erase_Fail_Count "
    "-v 174,raw48,Unexpect_Power_Loss_Ct "
    "-v 183,raw48,SATA_Downshift_Count "
  //"-v 184,raw48,End-to-End_Error "
    "-v 187,raw48,Uncorrectable_Error_Cnt "
  //"-v 190,tempminmax,Airflow_Temperature_Cel "
  //"-v 192,raw48,Power-Off_Retract_Count "
  //"-v 199,raw48,UDMA_CRC_Error_Count "
    "-v 225,raw48,Host_Writes_32MiB "
    "-v 226,raw48,Workld_Media_Wear_Indic "
    "-v 227,raw48,Workld_Host_Reads_Perc "
    "-v 228,raw48,Workload_Minutes "
  //"-v 232,raw48,Available_Reservd_Space "
  //"-v 233,raw48,Media_Wearout_Indicator "
    "-v 241,raw48,Host_Writes_32MiB "
    "-v 242,raw48,Host_Reads_32MiB "
    "-v 249,raw48,NAND_Writes_1GiB"
  },
  { "Intel 330/335 Series SSDs", // tested with INTEL SSDSC2CT180A3/300i, SSDSC2CT240A3/300i,
      // INTEL SSDSC2CT240A4/335t
    "INTEL SSDSC2CT(060|120|180|240)A[34]", // A4 = 335 Series
    "", "",
  //"-v 5,raw16(raw16),Reallocated_Sector_Ct "
    "-v 9,msec24hour32,Power_On_Hours_and_Msec "
  //"-v 12,raw48,Power_Cycle_Count "
  //"-v 181,raw48,Program_Fail_Cnt_Total " // ] Missing in 330 specification from April 2012
  //"-v 182,raw48,Erase_Fail_Count_Total " // ]
  //"-v 192,raw48,Power-Off_Retract_Count "
    "-v 225,raw48,Host_Writes_32MiB "
  //"-v 232,raw48,Available_Reservd_Space "
  //"-v 233,raw48,Media_Wearout_Indicator "
    "-v 241,raw48,Host_Writes_32MiB "
    "-v 242,raw48,Host_Reads_32MiB "
    "-v 249,raw48,NAND_Writes_1GiB"
  },
  // https://www.intel.com/content/www/us/en/solid-state-drives/ssd-540s-series-spec.html
  // https://www.intel.com/content/www/us/en/solid-state-drives/ssd-540s-series-m2-spec.html
  { "Intel 540 Series SSDs", // INTEL SSDSC2KW120H6/LSF036C, INTEL SSDSC2KW480H6/LSF036C
    "INTEL SSDSC[K2]KW(120H|180H|240H|360H|480H|010X)6",
    "", "",
    "-v 9,msec24hour32,Power_On_Hours_and_Msec "
    "-v 170,raw48,Available_Reservd_Space "
    "-v 171,raw48,Program_Fail_Count "
    "-v 172,raw48,Erase_Fail_Count "
    "-v 174,raw48,Unexpect_Power_Loss_Ct "
    "-v 183,raw48,SATA_Downshift_Count "
    "-v 187,raw48,Uncorrectable_Error_Cnt "
    "-v 225,raw48,Host_Writes_32MiB "
    "-v 226,raw48,Workld_Media_Wear_Indic "
    "-v 227,raw48,Workld_Host_Reads_Perc "
    "-v 228,raw48,Workload_Minutes "
    "-v 249,raw48,NAND_Writes_1GiB"
  },
  { "Intel 545s Series SSDs", // tested with INTEL SSDSCKKW512G8, INTEL SSDSC2KW512G8/LHF002C
      // SSDSCKKW128G8X1, SSDSCKKW256G8X1, SSDSCKKW512G8X1, SSDSCKKW010T8X1
    "INTEL SSDSC[2K]KW(128G|256G|512G|010T)8.*",
    "", "",
  //"-v 5,raw16(raw16),Reallocated_Sector_Ct "
  //"-v 9,raw24(raw8),Power_On_Hours "
  //"-v 12,raw48,Power_Cycle_Count "
  //"-v 170,raw48,Available_Reservd_Space "
    "-v 171,raw48,Program_Fail_Count "
    "-v 172,raw48,Erase_Fail_Count "
  //"-v 173 is missing in official Intel doc"
    "-v 174,raw48,Unexpect_Power_Loss_Ct "
    "-v 183,raw48,SATA_Downshift_Count "
  //"-v 184,raw48,End-to-End_Error "
  //"-v 187,raw48,Reported_Uncorrect "
    "-v 190,tempminmax,Temperature_Case "
    "-v 192,raw48,Unsafe_Shutdown_Count "
    "-v 199,raw48,CRC_Error_Count "
    "-v 225,raw48,Host_Writes_32MiB "
    "-v 226,raw48,Workld_Media_Wear_Indic " // Timed Workload Media Wear Indicator (percent*1024)
    "-v 227,raw48,Workld_Host_Reads_Perc "  // Timed Workload Host Reads Percentage
    "-v 228,raw48,Workload_Minutes " // 226,227,228 can be reset by 'smartctl -t vendor,0x40'
  //"-v 232,raw48,Available_Reservd_Space "
  //"-v 233,raw48,Media_Wearout_Indicator "
  //"-v 236 is missing in official Intel doc"
    "-v 241,raw48,Host_Writes_32MiB "
    "-v 242,raw48,Host_Reads_32MiB "
    "-v 249,raw48,NAND_Writes_1GiB "
  //"-v 252 is missing in official intel doc"
  },
  { "Intel 730 and DC S35x0/3610/3700 Series SSDs", // tested with INTEL SSDSC2BP480G4, SSDSC2BB120G4/D2010355,
      // INTEL SSDSC2BB800G4T, SSDSC2BA200G3/5DV10250, SSDSC2BB080G6/G2010130,  SSDSC2BX200G4/G2010110,
      // INTEL SSDSC2BB016T6/G2010140, SSDSC2BX016T4/G2010140, SSDSC2BB150G7/N2010101,
      // INTEL SSDSC2BB480H4/D2010380
    "INTEL SSDSC(1N|2B)[ABPX]((080|100|120|150|160|200|240|300|400|480|600|800)[GH][3467][RT]?|(012|016)T[46])",
      // A = S3700, B*4 = S3500, B*6 = S3510, P = 730, X = S3610
      // Dell ships drives with model of the form SSDSC2BB120G4R
    "", "",
  //"-v 3,raw16(avg16),Spin_Up_Time "
  //"-v 4,raw48,Start_Stop_Count "
  //"-v 5,raw16(raw16),Reallocated_Sector_Ct "
  //"-v 9,raw24(raw8),Power_On_Hours "
  //"-v 12,raw48,Power_Cycle_Count "
    "-v 170,raw48,Available_Reservd_Space "
    "-v 171,raw48,Program_Fail_Count "
    "-v 172,raw48,Erase_Fail_Count "
    "-v 174,raw48,Unsafe_Shutdown_Count "
    "-v 175,raw16(raw16),Power_Loss_Cap_Test "
    "-v 183,raw48,SATA_Downshift_Count "
  //"-v 184,raw48,End-to-End_Error "
  //"-v 187,raw48,Reported_Uncorrect "
    "-v 190,tempminmax,Temperature_Case "
    "-v 192,raw48,Unsafe_Shutdown_Count "
    "-v 194,tempminmax,Temperature_Internal "
  //"-v 197,raw48,Current_Pending_Sector "
    "-v 199,raw48,CRC_Error_Count "
    "-v 225,raw48,Host_Writes_32MiB "
    "-v 226,raw48,Workld_Media_Wear_Indic " // Timed Workload Media Wear Indicator (percent*1024)
    "-v 227,raw48,Workld_Host_Reads_Perc "  // Timed Workload Host Reads Percentage
    "-v 228,raw48,Workload_Minutes " // 226,227,228 can be reset by 'smartctl -t vendor,0x40'
  //"-v 232,raw48,Available_Reservd_Space "
  //"-v 233,raw48,Media_Wearout_Indicator "
    "-v 234,raw24/raw32:04321,Thermal_Throttle "
    "-v 241,raw48,Host_Writes_32MiB "
    "-v 242,raw48,Host_Reads_32MiB "
    "-v 243,raw48,NAND_Writes_32MiB " // S3510/3610
    "-F xerrorlba" // tested with SSDSC2BB600G4/D2010355
  },
  // https://www.intel.com/content/www/us/en/solid-state-drives/ssd-pro-5400s-series-spec.html
  // https://www.intel.com/content/www/us/en/solid-state-drives/ssd-pro-5400s-series-m2-spec.html
  { "Intel SSD Pro 5400s Series", // Tested with SSDSC2KF480H6/LSF036P
    "INTEL SSDSC[2K]KF(120H|180H|240H|360H|480H|010X)6",
    "", "",
    "-v 170,raw48,Available_Reservd_Space "
    "-v 171,raw48,Program_Fail_Count "
    "-v 172,raw48,Erase_Fail_Count "
    "-v 174,raw48,Unexpect_Power_Loss_Ct "
    "-v 183,raw48,SATA_Downshift_Count "
    "-v 187,raw48,Uncorrectable_Error_Cnt "
    "-v 225,raw48,Host_Writes_32MiB "
    "-v 226,raw48,Workld_Media_Wear_Indic "
    "-v 227,raw48,Workld_Host_Reads_Perc "
    "-v 228,raw48,Workload_Minutes "
    "-v 249,raw48,NAND_Writes_1GiB "
  },
  { "Intel DC S3110 Series SSDs", // Tested with INTEL SSDSCKKI256G8
    "INTEL SSDSCKKI(128|256|512)G8",
    "", "",
  //"-v 5,raw16(raw16),Reallocated_Sector_Ct "
  //"-v 9,raw24(raw8),Power_On_Hours "
  //"-v 12,raw48,Power_Cycle_Count "
    "-v 170,raw48,Available_Reservd_Space "
    "-v 171,raw48,Program_Fail_Count "
    "-v 172,raw48,Erase_Fail_Count "
  //"-v 173 is missing in official Intel doc"
    "-v 174,raw48,Unexpect_Power_Loss_Ct "
    "-v 183,raw48,SATA_Downshift_Count "
  //"-v 184,raw48,End-to-End_Error "
    "-v 187,raw48,Uncorrectable_Error_Cnt "
  //"-v 190,tempminmax,Airflow_Temperature_Cel "
  //"-v 192,raw48,Power-Off_Retract_Count "
  //"-v 199,raw48,UDMA_CRC_Error_Count "
    "-v 225,raw48,Host_Writes_32MiB "
    "-v 226,raw48,Workld_Media_Wear_Indic "
    "-v 227,raw48,Workld_Host_Reads_Perc "
    "-v 228,raw48,Workload_Minutes "
  //"-v 232,raw48,Available_Reservd_Space "
  //"-v 233,raw48,Media_Wearout_Indicator "
  //"-v 236 is missing in official Intel doc"
    "-v 241,raw48,Host_Writes_32MiB "
    "-v 242,raw48,Host_Reads_32MiB "
    "-v 249,raw48,NAND_Writes_1GiB "
  //"-v 252 is missing in official Intel doc"
  },
  { "Intel 3710 Series SSDs", // INTEL SSDSC2BA200G4R/G201DL2B (dell)
    "INTEL SSDSC2BA(200G|400G|800G|012T)4.?",
    "", "",
    "-v 9,msec24hour32,Power_On_Hours_and_Msec "
    "-v 170,raw48,Available_Reservd_Space "
    "-v 171,raw48,Program_Fail_Count "
    "-v 172,raw48,Erase_Fail_Count "
    "-v 174,raw48,Unexpect_Power_Loss_Ct "
    "-v 183,raw48,SATA_Downshift_Count "
    "-v 187,raw48,Uncorrectable_Error_Cnt "
    "-v 225,raw48,Host_Writes_32MiB "
    "-v 226,raw48,Workld_Media_Wear_Indic "
    "-v 227,raw48,Workld_Host_Reads_Perc "
    "-v 228,raw48,Workload_Minutes "
    "-v 234,raw24/raw32:04321,Thermal_Throttle "
    "-v 243,raw48,NAND_Writes_32MiB "
  },
  { "Intel S3520 Series SSDs", // INTEL SSDSC2BB960G7/N2010112, INTEL SSDSC2BB016T7/N2010112
    "INTEL SSDSC(2|K)(J|B)B(240G|480G|960G|150G|760G|800G|012T|016T)7.?",
    "", "",
  //"-v 5,raw16(raw16),Reallocated_Sector_Ct "
  //"-v 9,raw24(raw8),Power_On_Hours "
  //"-v 12,raw48,Power_Cycle_Count "
    "-v 170,raw48,Available_Reservd_Space "
    "-v 171,raw48,Program_Fail_Count "
    "-v 172,raw48,Erase_Fail_Count "
    "-v 174,raw48,Unsafe_Shutdown_Count "
    "-v 175,raw16(raw16),Power_Loss_Cap_Test "
    "-v 183,raw48,SATA_Downshift_Count "
    "-v 184,raw48,End-to-End_Error_Count "
    "-v 187,raw48,Uncorrectable_Error_Cnt "
    "-v 190,tempminmax,Case_Temperature "
    "-v 192,raw48,Unsafe_Shutdown_Count "
    "-v 194,tempminmax,Drive_Temperature "
    "-v 197,raw48,Pending_Sector_Count "
    "-v 199,raw48,CRC_Error_Count "
    "-v 225,raw48,Host_Writes_32MiB "
    "-v 226,raw48,Workld_Media_Wear_Indic " // Timed Workload Media Wear Indicator (percent*1024)
    "-v 227,raw48,Workld_Host_Reads_Perc "  // Timed Workload Host Reads Percentage
    "-v 228,raw48,Workload_Minutes " // 226,227,228 can be reset by 'smartctl -t vendor,0x40'
  //"-v 232,raw48,Available_Reservd_Space "
  //"-v 233,raw48,Media_Wearout_Indicator "
    "-v 234,raw24/raw32:04321,Thermal_Throttle_Status "
    "-v 241,raw48,Host_Writes_32MiB "
    "-v 242,raw48,Host_Reads_32MiB "
    "-v 243,raw48,NAND_Writes_32MiB"
  },
  { "Dell Certified Intel S3520 Series SSDs",
    "SSDSC(2|K)(J|B)B(240G|480G|960G|120G|760G|800G|012T|016T)7R.?",
    "", "",
    "-v 170,raw48,Available_Reservd_Space "
    "-v 174,raw48,Unsafe_Shutdown_Count "
    "-v 195,raw48,Uncorrectable_Error_Cnt "
    "-v 199,raw48,CRC_Error_Count "
    "-v 201,raw16(raw16),Power_Loss_Cap_Test "
    "-v 202,raw48,End_of_Life "
    "-v 225,raw48,Host_Writes_32MiB "
    "-v 226,raw48,Workld_Media_Wear_Indic " // Timed Workload Media Wear Indicator (percent*1024)
    "-v 227,raw48,Workld_Host_Reads_Perc "  // Timed Workload Host Reads Percentage
    "-v 228,raw48,Workload_Minutes " // 226,227,228 can be reset by 'smartctl -t vendor,0x40'
    "-v 233,raw48,Total_LBAs_Written "
    "-v 234,raw24/raw32:04321,Thermal_Throttle_Status "
    "-v 245,raw48,Percent_Life_Remaining"
  },
  { "Intel S4510/S4610/S4500/S4600 Series SSDs", // INTEL SSDSC2KB480G7/SCV10100,
      // INTEL SSDSC2KB960G7/SCV10100, INTEL SSDSC2KB038T7/SCV10100,
      // INTEL SSDSC2KB038T7/SCV10121, INTEL SSDSC2KG240G7/SCV10100
    "INTEL SSDSC(2K|KK)(B|G)(240G|480G|960G|019T|038T)(7|8).?",
    "", "",
  //"-v 5,raw16(raw16),Reallocated_Sector_Ct "
  //"-v 9,raw24(raw8),Power_On_Hours "
  //"-v 12,raw48,Power_Cycle_Count "
    "-v 170,raw48,Available_Reservd_Space "
    "-v 171,raw48,Program_Fail_Count "
    "-v 172,raw48,Erase_Fail_Count "
    "-v 174,raw48,Unsafe_Shutdown_Count "
    "-v 175,raw16(raw16),Power_Loss_Cap_Test "
    "-v 183,raw48,SATA_Downshift_Count "
    "-v 184,raw48,End-to-End_Error_Count "
    "-v 187,raw48,Uncorrectable_Error_Cnt "
    "-v 190,tempminmax,Drive_Temperature "
    "-v 192,raw48,Unsafe_Shutdown_Count "
    "-v 197,raw48,Pending_Sector_Count "
    "-v 199,raw48,CRC_Error_Count "
    "-v 225,raw48,Host_Writes_32MiB "
    "-v 226,raw48,Workld_Media_Wear_Indic " // Timed Workload Media Wear Indicator (percent*1024)
    "-v 227,raw48,Workld_Host_Reads_Perc "  // Timed Workload Host Reads Percentage
    "-v 228,raw48,Workload_Minutes " // 226,227,228 can be reset by 'smartctl -t vendor,0x40'
  //"-v 232,raw48,Available_Reservd_Space "
  //"-v 233,raw48,Media_Wearout_Indicator "
    "-v 234,raw24/raw32:04321,Thermal_Throttle_Status "
    "-v 235,raw16(raw16),Power_Loss_Cap_Test "
    "-v 241,raw48,Host_Writes_32MiB "
    "-v 242,raw48,Host_Reads_32MiB "
    "-v 243,raw48,NAND_Writes_32MiB"
  },
  { "Dell Certified Intel S4x00/D3-S4x10 Series SSDs", // INTEL SSDSC2KB480G7R/SCV1DL58,
      // INTEL SSDSC2KB960G7R/SCV1DL58, INTEL SSDSC2KB038T7R/SCV1DL58,
      // INTEL SSDSC2KB038T7R/SCV1DL58, INTEL SSDSC2KG240G7R/SCV1DL58
    "SSDSC(2K|KK)(B|G)(240G|480G|960G|019T|038T)(7R|8R).?",
    "", "",
    "-v 170,raw48,Available_Reservd_Space "
    "-v 174,raw48,Unsafe_Shutdown_Count "
    "-v 195,raw48,Uncorrectable_Error_Cnt "
    "-v 199,raw48,CRC_Error_Count "
    "-v 201,raw16(raw16),Power_Loss_Cap_Test "
    "-v 202,raw48,End_of_Life "
    "-v 225,raw48,Host_Writes_32MiB "
    "-v 226,raw48,Workld_Media_Wear_Indic " // Timed Workload Media Wear Indicator (percent*1024)
    "-v 227,raw48,Workld_Host_Reads_Perc "  // Timed Workload Host Reads Percentage
    "-v 228,raw48,Workload_Minutes " // 226,227,228 can be reset by 'smartctl -t vendor,0x40'
    "-v 233,raw48,Total_LBAs_Written "
    "-v 234,raw24/raw32:04321,Thermal_Throttle_Status "
    "-v 245,raw48,Percent_Life_Remaining"
  },
  { "Kingston branded X25-V SSDs", // fixed firmware
    "KINGSTON SSDNow 40GB",
    "2CV102(J[89A-Z]|[K-Z].)", // >= "2CV102J8"
    "",
    "-v 192,raw48,Unsafe_Shutdown_Count "
    "-v 225,raw48,Host_Writes_32MiB "
    "-v 226,raw48,Workld_Media_Wear_Indic "
    "-v 227,raw48,Workld_Host_Reads_Perc "
    "-v 228,raw48,Workload_Minutes"
  },
  { "Kingston branded X25-V SSDs", // buggy or unknown firmware
    "KINGSTON SSDNow 40GB",
    "",
    "This drive may require a firmware update to\n"
    "fix possible drive hangs when reading SMART self-test log.\n"
    "To update Kingston branded drives, a modified Intel update\n"
    "tool must be used. Search for \"kingston 40gb firmware\".",
    "-v 192,raw48,Unsafe_Shutdown_Count "
    "-v 225,raw48,Host_Writes_32MiB "
    "-v 226,raw48,Workld_Media_Wear_Indic "
    "-v 227,raw48,Workld_Host_Reads_Perc "
    "-v 228,raw48,Workload_Minutes"
  },
  { "Kingston SSDNow UV400/500",
    "KINGSTON SUV400S37A?(120|240|480|960)G|" // tested with KINGSTON SUV400S37120G/0C3J96R9,
      // KINGSTON SUV400S37240G/0C3J96R9, KINGSTON SUV400S37240G/0C3K87RA,
      // KINGSTON SUV400S37120G/0C3K87RA
    "KINGSTON SUV500(M[8S])?(120|240|480|960)G", // tested with KINGSTON SUV500120G/003056R6,
      // KINGSTON SUV500240G/003056R6, KINGSTON SUV500480G/003056RI,
      // KINGSTON SUV500MS120G/003056RA, KINGSTON SUV500MS120G/003056RI,
      // KINGSTON SUV500M8120G/003056RI
    "", "",
  //"-v 1,raw48,Raw_Read_Error_Rate "
  //"-v 5,raw16(raw16),Reallocated_Sector_Ct "
  //"-v 9,raw24(raw8),Power_On_Hours "
  //"-v 12,raw48,Power_Cycle_Count "
    "-v 100,raw48,Unknown_Kingston_Attr "
    "-v 101,raw48,Unknown_Kingston_Attr "
    "-v 170,raw48,Reserved_Block_Count "
    "-v 171,raw48,Program_Fail_Count "
    "-v 172,raw48,Erase_Fail_Count "
    "-v 174,raw48,Unexpect_Power_Loss_Ct "
  //"-v 175,raw48,Program_Fail_Count_Chip,SSD "
  //"-v 176,raw48,Erase_Fail_Count_Chip,SSD "
  //"-v 177,raw48,Wear_Leveling_Count,SSD "
  //"-v 178,raw48,Used_Rsvd_Blk_Cnt_Chip,SSD "
  //"-v 180,raw48,Unused_Rsvd_Blk_Cnt_Tot,SSD "
  //"-v 183,raw48,Runtime_Bad_Block "
  //"-v 187,raw48,Reported_Uncorrect "
  //"-v 194,tempminmax,Temperature_Celsius "
  //"-v 195,raw48,Hardware_ECC_Recovered "
  //"-v 196,raw16(raw16),Reallocated_Event_Count "
  //"-v 197,raw48,Current_Pending_Sector "
  //"-v 199,raw48,UDMA_CRC_Error_Count "
    "-v 201,raw48,Unc_Read_Error_Rate "
  //"-v 204,raw48,Soft_ECC_Correction "
    "-v 231,raw48,SSD_Life_Left "
    "-v 241,raw48,Host_Writes_GiB "
    "-v 242,raw48,Host_Reads_GiB "
    "-v 250,raw48,Read_Retry_Count"
  },
  { "JMicron based SSDs", // JMicron JMF60x
    "Kingston SSDNow V Series [0-9]*GB|" // tested with Kingston SSDNow V Series 64GB/B090522a
    "TS(2|4|8|16|32|64|128|192)GSSD(18|25)[MS]?-[MS]", // Transcend IDE and SATA, tested with
      // TS32GSSD25-M/V090331, TS32GSSD18M-M/v090331
    "[BVv].*", // other Transcend SSD versions will be caught by subsequent entry
    "",
  //"-v 9,raw24(raw8),Power_On_Hours " // raw value always 0?
  //"-v 12,raw48,Power_Cycle_Count "
  //"-v 194,tempminmax,Temperature_Celsius " // raw value always 0?
    "-v 229,hex64:w012345r,Halt_System/Flash_ID " // Halt, Flash[7]
    "-v 232,hex64:w012345r,Firmware_Version_Info " // "YYMMDD", #Channels, #Banks
    "-v 233,hex48:w01234,ECC_Fail_Record " // Fail number, Row[3], Channel, Bank
    "-v 234,raw24/raw24:w01234,Avg/Max_Erase_Count "
    "-v 235,raw24/raw24:w01z23,Good/Sys_Block_Count"
  },
  { "JMicron/Maxiotek based SSDs", // JMicron JMF61x, JMF66x, JMF670
    "ADATA S596 Turbo|"  // tested with ADATA S596 Turbo 256GB SATA SSD (JMicron JMF616)
    "ADATA SP310|"  // Premier Pro SP310 mSATA, JMF667, tested with ADATA SP310/3.04
    "ADATA SP600(NS34)?|" // tested with ADATA SP600/2.4 (JMicron JMF661)
    "ADATA SX930|"  // tested with ADATA SX930/6.8SE
    "APPLE SSD TS(064|128|256|512)C|"  // Toshiba?, tested with APPLE SSD TS064C/CJAA0201
    "IM2S3138E-(128|256)GM-B|" // ADATA OEM, tested with IM2S3138E-128GM-B/DA002
    "KingSpec KDM-SA\\.51-008GMJ|" // tested with KingSpec KDM-SA.51-008GMJ/1.092.37 (JMF605?)
    "KINGSTON SNV425S2(64|128)GB|"  // SSDNow V Series (2. Generation, JMF618),
                                    // tested with KINGSTON SNV425S264GB/C091126a
    "KINGSTON SSDNOW 30GB|" // tested with KINGSTON SSDNOW 30GB/AJXA0202
    "KINGSTON SS100S2(8|16)G|"  // SSDNow S100 Series, tested with KINGSTON SS100S28G/D100309a
    "KINGSTON SNVP325S2(64|128|256|512)GB|" // SSDNow V+ Series, tested with KINGSTON SNVP325S2128GB/AGYA0201
    "KINGSTON SVP?100S2B?(64|96|128|256|512)G|"  // SSDNow V100/V+100 Series,
      // tested with KINGSTON SVP100S296G/CJR10202, KINGSTON SV100S2256G/D110225a
    "KINGSTON SV200S3(64|128|256)G|" // SSDNow V200 Series, tested with KINGSTON SV200S3128G/E120506a
    "NT-(64|128|256|512|[12]T)|" // KingSpec NT, MAS0902A-B2C or CS1802A-B2C, tested with NT-512/T191212
    "TOSHIBA THNS128GG4BBAA|"  // Toshiba / Super Talent UltraDrive DX,
                               // tested with Toshiba 128GB 2.5" SSD (built in MacBooks)
    "TOSHIBA THNSNC128GMLJ|" // tested with THNSNC128GMLJ/CJTA0202 (built in Toshiba Protege/Dynabook)
    "TS(8|16|32|64|128|192|256|512)GSSD25S?-(MD?|S)|" // Transcend IDE and SATA, JMF612, tested with
      // TS256GSSD25S-M/101028, TS32GSSD25-M/20101227
    "TS(32|64|128|256)G(SSD|MSA)[37]40K?", // Transcend SSD340/340K/740 SATA/mSATA, JMF667/670, tested with
      // TS256GSSD340/SVN263, TS256GSSD340/SVN423b, TS256GMSA340/SVN263,
      // TS128GSSD340K/SVN216,TS64GSSD740/SVN167d
    "", "",
  //"-v 1,raw48,Raw_Read_Error_Rate "
  //"-v 2,raw48,Throughput_Performance "
    "-v 3,raw48,Unknown_JMF_Attribute "
  //"-v 5,raw16(raw16),Reallocated_Sector_Ct "
    "-v 7,raw48,Unknown_JMF_Attribute "
    "-v 8,raw48,Unknown_JMF_Attribute "
  //"-v 9,raw24(raw8),Power_On_Hours "
    "-v 10,raw48,Unknown_JMF_Attribute "
  //"-v 12,raw48,Power_Cycle_Count "
    "-v 167,raw48,Unknown_JMF_Attribute "
    "-v 168,raw48,SATA_Phy_Error_Count "
    "-v 169,raw48,Unknown_JMF_Attribute "
    "-v 170,raw16,Bad_Block_Count "
    "-v 173,raw16,Erase_Count " // JMF661: different?
    "-v 175,raw48,Bad_Cluster_Table_Count "
    "-v 180,raw48,Unknown_JMF_Attribute "
    "-v 187,raw48,Unknown_JMF_Attribute "
    "-v 192,raw48,Unexpect_Power_Loss_Ct "
  //"-v 194,tempminmax,Temperature_Celsius "
  //"-v 197,raw48,Current_Pending_Sector "
    "-v 231,raw48,Unknown_JMF_Attribute "
    "-v 233,raw48,Unknown_JMF_Attribute " // FW SVN423b
    "-v 234,raw48,Unknown_JMF_Attribute " // FW SVN423b
    "-v 240,raw48,Unknown_JMF_Attribute "
  //"-v 241,raw48,Total_LBAs_Written "    // FW SVN423b
  //"-v 242,raw48,Total_LBAs_Read "       // FW SVN423b
  },
  { "Plextor M3/M5/M6/M7 Series SSDs", // Marvell 88SS9174 (M3, M5S), 88SS9187 (M5P, M5Pro), 88SS9188 (M6M/S),
      // tested with PLEXTOR PX-128M3/1.01, PX-128M3P/1.04, PX-256M3/1.05, PX-128M5S/1.02, PX-256M5S/1.03,
      // PX-128M5M/1.05, PX-128M5S/1.05, PX-128M5Pro/1.05, PX-512M5Pro/1.06, PX-256M5P/1.01, PX-128M6S/1.03
      // (1.04/5 Firmware self-test log lifetime unit is bogus, possibly 1/256 hours)
      // PLEXTOR PX-256M6S+/1.00, PLEXTOR  PX-128M3/1.00, PLEXTOR PX-128M3/1.07, PLEXTOR PX-128M6V/1.04,
      // PLEXTOR PX-128M6G-2242/1.01, PLEXTOR PX-512M7VC/1.05
    "PLEXTOR  ?PX-(64|128|256|512|768)M(3P?|5[MPS]|5Pro|6[GMSV]|7VC)(\\+|-.*)?",
    "", "",
  //"-v 1,raw48,Raw_Read_Error_Rate "
  //"-v 5,raw16(raw16),Reallocated_Sector_Ct "
  //"-v 9,raw24(raw8),Power_On_Hours "
  //"-v 12,raw48,Power_Cycle_Count "
    "-v 170,raw48,Unknown_Plextor_Attrib "  // M6S/1.03
    "-v 171,raw48,Unknown_Plextor_Attrib "  // M6S/1.03
    "-v 172,raw48,Unknown_Plextor_Attrib "  // M6S/1.03
    "-v 173,raw48,Unknown_Plextor_Attrib "  // M6S/1.03
    "-v 174,raw48,Unknown_Plextor_Attrib "  // M6S/1.03
  //"-v 175,raw48,Program_Fail_Count_Chip " // M6S/1.03
  //"-v 176,raw48,Erase_Fail_Count_Chip "   // M6S/1.03
  //"-v 177,raw48,Wear_Leveling_Count "
  //"-v 178,raw48,Used_Rsvd_Blk_Cnt_Chip "
  //"-v 179,raw48,Used_Rsvd_Blk_Cnt_Tot "   // M6S/1.03
  //"-v 180,raw48,Unused_Rsvd_Blk_Cnt_Tot " // M6S/1.03
  //"-v 181,raw48,Program_Fail_Cnt_Total "
  //"-v 182,raw48,Erase_Fail_Count_Total "
  //"-v 183,raw48,Runtime_Bad_Block "       // M6S/1.03
  //"-v 184,raw48,End-to-End_Error "        // M6S/1.03
  //"-v 187,raw48,Reported_Uncorrect "
  //"-v 188,raw48,Command_Timeout "         // M6S/1.03
  //"-v 192,raw48,Power-Off_Retract_Count "
  //"-v 195,raw48,Hardware_ECC_Recovered "  // MS6/1.03
  //"-v 196,raw16(raw16),Reallocated_Event_Count "
  //"-v 198,raw48,Offline_Uncorrectable "
  //"-v 199,raw48,UDMA_CRC_Error_Count "
  //"-v 232,raw48,Available_Reservd_Space "
  //"-v 233,raw48,Media_Wearout_Indicator " // MS6/1.03
    "-v 241,raw48,Host_Writes_32MiB "
    "-v 242,raw48,Host_Reads_32MiB"
  },
  { "Samsung based SSDs",
    "SAMSUNG SSD PM800 .*GB|"  // SAMSUNG PM800 SSDs, tested with SAMSUNG SSD PM800 TH 64GB/VBM25D1Q
    "SAMSUNG SSD PM810 .*GB|"  // SAMSUNG PM810 (470 series) SSDs, tested with
      // SAMSUNG SSD PM810 2.5" 128GB/AXM06D1Q
    "SAMSUNG SSD SM841N? (2\\.5\"? 7mm |mSATA )?(128|256|512)GB( SED)?|" // tested with
      // SAMSUNG SSD SM841 2.5" 7mm 256GB/DXM02D0Q, SAMSUNG SSD SM841 mSATA 512GB/DXM44D0Q,
      // SAMSUNG SSD SM841N 2.5 7mm 128GB/DXM03D0Q, SAMSUNG SSD SM841N mSATA 256GB SED/DXM45D6Q
    "SAMSUNG SSD PM851 (mSATA |M\\.2 )?(2280 )?(128|256|512)GB|" // tested with SAMSUNG SSD PM851 mSATA 128GB,
      // SAMSUNG SSD PM851 M.2 2280 256GB/EXT25D0Q
    "SAMSUNG 470 Series SSD|"  // tested with SAMSUNG 470 Series SSD 64GB/AXM09B1Q
    "Samsung SSD 750 EVO (120|250|500)GB|" // tested with Samsung SSD 750 EVO 250GB/MAT01B6Q
    "SAMSUNG SSD 830 Series|"  // tested with SAMSUNG SSD 830 Series 64GB/CXM03B1Q
    "SAMSUNG SSD PM830 .*|" // SAMSUNG SSD PM830 2.5" 7mm 128GB/CXM03D1Q
    "MZ7PC(512|256|128|064)HA(GH|FU|DR)-000.*|" // probably PM830, tested with SAMSUNG MZ7PC128HAFU-000L1/CXM04L1Q
    "Samsung SSD 840 (PRO )?Series|" // tested with Samsung SSD 840 PRO Series 128GB/DXM04B0Q,
      // Samsung SSD 840 Series/DXT06B0Q
    "Samsung SSD 8[456]0 EVO (mSATA |M\\.2 )?((120|250|500|750)G|[124]T)B|" // tested with
      // Samsung SSD 840 EVO (120|250|500|750)GB/EXT0AB0Q,
      // Samsung SSD 840 EVO (120|250)GB/EXT0BB6Q, 1TB/EXT0BB0Q, 120GB mSATA/EXT41B6Q,
      // Samsung SSD 850 EVO 250GB/EMT01B6Q, Samsung SSD 850 EVO M.2 250GB/EMT21B6Q,
      // Samsung SSD 850 EVO mSATA 120GB/EMT41B6Q, Samsung SSD 850 EVO 2TB/EMT02B6Q,
      // Samsung SSD 860 EVO 250GB/RVT01B6Q, Samsung SSD 860 EVO mSATA 250GB/RVT41B6Q,
      // Samsung SSD 860 EVO 500GB/RVT01B6Q, Samsung SSD 860 EVO mSATA 500GB/RVT41B6Q,
      // Samsung SSD 860 EVO mSATA 1TB/RVT41B6Q, Samsung SSD 860 EVO 2TB/RVT01B6Q,
      // Samsung SSD 860 EVO 4TB/RVT04B6Q
    "Samsung SSD 8[56]0 PRO ((128|256|512)G|[124]T)B|" // tested with Samsung SSD 850 PRO 128GB/EXM01B6Q,
      // Samsung SSD 850 PRO 1TB/EXM01B6Q, Samsung SSD 850 PRO 2TB/EXM02B6Q,
      // Samsung SSD 860 PRO 256GB/RVM01B6Q, Samsung SSD 860 PRO 512GB/RVM01B6Q,
      // Samsung SSD 860 PRO 1TB/RVM01B6Q
    "Samsung SSD 883 DCT (240|480|960)GB|" // tested with Samsung SSD 883 DCT 480GB/HXT7404Q
    "SAMSUNG MZ7PA256HMDR-.*|" // PM810 (470 Series), tested with SAMSUNG MZ7PA256HMDR-010H1/AXM07H1Q
    "Samsung SSD 845DC EVO .*|" // Samsung SSD 845DC EVO 960GB/EXT03X3Q
    "Samsung SSD 870 QVO [1248]TB|" // tested with Samsung SSD 870 QVO 4TB/SVQ01B6Q
    "SAMSUNG MZ[7M]PC(032|064|128|256|512)HBCD-.*|" // PM830, tested with SAMSUNG MZMPC032HBCD-000L1/CXM12L1Q
    "SAMSUNG MZ7TD(128|256)HAFV-.*|" // 840 Series, tested with SAMSUNG MZ7TD256HAFV-000L7/DXT06L6Q
    "SAMSUNG MZMTD(128|256|512)HAGL-.*|" // PM841, tested with SAMSUNG MZMTD512HAGL-00000/DXT4200Q
    "SAMSUNG MZ7TD512HAGM-.*|" // Another PM841, SAMSUNG MZ7TD512HAGM-000L1/DXT06L0Q
    "SAMSUNG MZ7WD((120|240)H[AC]FV|480HAGM|960HAGP)-00003|" // SM843T Series, tested with
      // SAMSUNG MZ7WD120HAFV-00003/DXM85W3Q, SAMSUNG MZ7WD120HCFV-00003/DXM9203Q
    "SAMSUNG MZ[7N]TE(128|256|512)HMHP-.*|" // PM851, tested with SAMSUNG MZ7TE256HMHP-000L7/EXT09L6Q,
      // SAMSUNG MZNTE256HMHP-000H1/EXT22H0Q
    "SAMSUNG MZMPF(032|064)HCFV-.*|" // CM851 mSATA, tested with SAMSUNG MZMPF032HCFV-000H1/FXM42H2Q
    "SAMSUNG MZ7GE(240HMGR|(480|960)HMHP)-00003|" // SM853T Series, tested with
      // SAMSUNG MZ7GE240HMGR-00003/EXT0303Q
    "SAMSUNG MZ7LM(120|240|480|960|1T9|3T8)HC(JM|HP|GR|FD)-.*|" // PM863 Series, tested with
      // SAMSUNG MZ7LM960HCHP-0E003/GXT3003Q
    "(SAMSUNG )?MZ7LM(240|480|960|1T9|3T8)HM(JP|HQ|LP)(-.*|0D3)|" // PM863a Series, tested with
      // SAMSUNG MZ7LM3T8HMLP-00005/GXT5104Q, MZ7LM240HMHQ0D3/GC5B (Dell)
    "(SAMSUNG )?MZ7KM(120|240|480|960|1T9)H[AM](FD|GR|H[PQ]|J[MP])(-.*|0D3)|" // SM863(a), tested with
      // SAMSUNG MZ7KM480HAHP-0E005/GXM1003Q, SAMSUNG MZ7KM480HMHQ-00005/GXM5104Q,
      // SAMSUNG MZ7KM960HMJP-00005/GXM5304Q, MZ7KM960HMJP0D3/GD53 (Dell)
    "SAMSUNG MZ7LH(240|480|960|1T9|3T8|7T6)H[AM](HQ|JR|LT|LA)-.*|" //PM883, tested with SAMSUNG MZ7LH960HAJR-00005
    "SAMSUNG MZ7KH(240|480|960|1T9|3T8)HA(HQ|JR|LS)-.*|" //SM883
    "SAMSUNG MZN(LF|TY)(128|256)H[CD]HP-.*|" // CM871/871a, tested with SAMSUNG MZNLF128HCHP-000H1/FXT21H1Q,
      // SAMSUNG MZNTY256HDHP-000/MAT21K0Q
    "SAMSUNG MZ[7NY]LN(128|256|512|1T0)H[ACM](GR|HP|HQ|J[HPQ]|LR)-.*|" // PM871/871a/b, tested with
      // SAMSUNG MZ7LN128HCHP-00000/EMT0100Q, SAMSUNG MZ7LN256HAHQ-000H1/MVT03H6Q,
      // SAMSUNG MZNLN256HMHQ-000H1/MAV21H3Q, SAMSUNG MZYLN256HCHP-000L2/EMT63L0Q
    "SAMSUNG SSD PM871 .*|" // SAMSUNG SSD PM871 2.5 7mm 256GB/EMT02D0Q
      // SAMSUNG MZ7LN256HMJP-00000/MAV0100Q, SAMSUNG MZ7LN512HMJP-00000/MAV0100Q
    "SAMSUNG MZHPV(128|256|512)HDG(L|M)-.*|" // SM951, tested with SAMSUNG MZHPV512HDGL-00000/BXW2500Q,
      // SAMSUNG MZHPV128HDGM-00000 (BXW2500Q)
    "Samsung Portable SSD T5", // tested with Samsung Portable SSD T5 (0x04e8:0x61f5)
    "", "",
  //"-v 5,raw16(raw16),Reallocated_Sector_Ct "
  //"-v 9,raw24(raw8),Power_On_Hours "
  //"-v 12,raw48,Power_Cycle_Count "
    "-v 170,raw48,Unused_Rsvd_Blk_Ct_Chip " // CM871
    "-v 171,raw48,Program_Fail_Count_Chip " // CM871
    "-v 172,raw48,Erase_Fail_Count_Chip " // CM871
    "-v 173,raw48,Wear_Leveling_Count " // CM871
    "-v 174,raw48,Unexpect_Power_Loss_Ct " // CM871
  //"-v 175,raw48,Program_Fail_Count_Chip "
  //"-v 176,raw48,Erase_Fail_Count_Chip "
  //"-v 177,raw48,Wear_Leveling_Count "
  //"-v 178,raw48,Used_Rsvd_Blk_Cnt_Chip "
  //"-v 179,raw48,Used_Rsvd_Blk_Cnt_Tot "
  //"-v 180,raw48,Unused_Rsvd_Blk_Cnt_Tot "
  //"-v 181,raw48,Program_Fail_Cnt_Total "
  //"-v 182,raw48,Erase_Fail_Count_Total "
  //"-v 183,raw48,Runtime_Bad_Block "
  //"-v 184,raw48,End-to-End_Error " // SM843T Series
    "-v 187,raw48,Uncorrectable_Error_Cnt "
  //"-v 190,tempminmax,Airflow_Temperature_Cel "  // seems to be some sort of temperature value for 470 Series?
    "-v 191,raw48,Unknown_Samsung_Attr " // PM810
  //"-v 194,tempminmax,Temperature_Celsius "
    "-v 195,raw48,ECC_Error_Rate "
  //"-v 196,raw16(raw16),Reallocated_Event_Count "
  //"-v 198,raw48,Offline_Uncorrectable "
    "-v 199,raw48,CRC_Error_Count "
    "-v 201,raw48,Supercap_Status "
    "-v 202,raw48,Exception_Mode_Status "
  //"-v 233,raw48,Media_Wearout_Indicator " // PM851, 840
    "-v 234,raw48,Unknown_Samsung_Attr " // PM851, 840
    "-v 235,raw48,POR_Recovery_Count " // PM851, 830/840/850
    "-v 236,raw48,Unknown_Samsung_Attr " // PM851, 840
    "-v 237,raw48,Unknown_Samsung_Attr " // PM851, 840
    "-v 238,raw48,Unknown_Samsung_Attr " // PM851, 840
  //"-v 241,raw48,Total_LBAs_Written "
  //"-v 242,raw48,Total_LBAs_Read " // PM851, SM841N
    "-v 243,raw48,SATA_Downshift_Ct " // PM863
    "-v 244,raw48,Thermal_Throttle_St " // PM863
    "-v 245,raw48,Timed_Workld_Media_Wear " // PM863
    "-v 246,raw48,Timed_Workld_RdWr_Ratio " // PM863
    "-v 247,raw48,Timed_Workld_Timer " // PM863
    "-v 249,raw48,NAND_Writes_1GiB " // CM871a, PM871
    "-v 250,raw48,SATA_Iface_Downshift " // from the spec
    "-v 251,raw48,NAND_Writes" // PM863
  },
  { "Marvell based SanDisk SSDs",
    "SanDisk SD5SG2[0-9]*G1052E|" // X100 (88SS9174), tested with SanDisk SD5SG2256G1052E/10.04.01
    "SanDisk SD6S[BF][12]M[0-9]*G(1022I?)?|" // X110/X210 (88SS9175/187?), tested with SanDisk SD6SB1M064G1022I/X231600,
      // SanDisk SD6SB1M256G1022I/X231600, SanDisk SD6SF1M128G1022/X231200, SanDisk SD6SB2M512G1022I/X210400
    "SanDisk SD7S[BN]6S-?(128|256|512)G(1122|-1006)|" // X300 (88SS9189?), tested with
      // SanDisk SD7SB6S128G1122/X3310000, SanDisk SD7SN6S-512G-1006/X3511006
    "SanDisk SD8S[BN]8U-?((128|256|512)G|1T00)(1122|-1006)|" // X400 (88SS1074), tested with SanDisk SD8SB8U128G1122/X4120000
    "SanDisk SD9S[BN]8W-?((128|256|512)G|[12]T00)1122|" // X600, tested with SanDisk SD9SB8W128G1122/X6107000
    "SanDisk SDSSDA-((120|240|480)G|[12]T00)|" // Plus, tested with SanDisk SDSSDA-2T00/411040RL
    "SanDisk SDSSDHP[0-9]*G|" // Ultra Plus (88SS9175), tested with SanDisk SDSSDHP128G/X23[01]6RL
    "SanDisk (SDSSDHII|Ultra II )[0-9]*GB?|" // Ultra II (88SS9190/88SS9189), tested with
      // SanDisk SDSSDHII120G/X31200RL, SanDisk Ultra II 960GB/X41100RL
    "SanDisk SDSSDH2(128|256)G|" // SanDisk SDSSDH2128G/X211200
    "SanDisk SDSSDH3((250|500|1000|1024|2000)G| [24]T00)|" // Ultra 3D, tested with SanDisk SDSSDH3250G/X61170RL,
      // SanDisk SDSSDH3500G/X61110RL, SanDisk SDSSDH31024G/X6107000, SanDisk SDSSDH3 2T00/411040RL,
      // SanDisk SDSSDH3 4T00/411040RL
    "SanDisk SDSSDXPS?[0-9]*G|" // Extreme II/Pro (88SS9187), tested with SanDisk SDSSDXP480G/R1311,
      // SanDisk SDSSDXPS480G/X21200RL
    "SanDisk SSD G5 BICS4|" // WD Blue SSD WDS100T2B0A (#1378), tested with SanDisk SSD G5 BICS4/415000WD
    "SanDisk SSD PLUS (120|240|480|1000) ?GB|" // Plus (88SS1074), tested with SanDisk SSD PLUS 120 GB/UE3000RL,
      // SanDisk SSD PLUS 120 GB/UE4500RL, SanDisk SSD PLUS 1000GB/UH4400RL
    "SSD SATAIII 16GB", // SSD SATAIII 16GB/i221100 (see #923)
    "", "",
  //"-v 5,raw16(raw16),Reallocated_Sector_Ct "
  //"-v 9,raw24(raw8),Power_On_Hours "
  //"-v 12,raw48,Power_Cycle_Count "
    "-v 165,raw48,Total_Write/Erase_Count "
    "-v 166,raw48,Min_W/E_Cycle "
    "-v 167,raw48,Min_Bad_Block/Die "
    "-v 168,raw48,Maximum_Erase_Cycle "
    "-v 169,raw48,Total_Bad_Block "
    "-v 170,raw48,Unknown_Marvell_Attr " // SDSSDH3 4T00
    "-v 171,raw48,Program_Fail_Count "
    "-v 172,raw48,Erase_Fail_Count "
    "-v 173,raw48,Avg_Write/Erase_Count "
    "-v 174,raw48,Unexpect_Power_Loss_Ct "
  //"-v 184,raw48,End-to-End_Error "
  //"-v 187,raw48,Reported_Uncorrect "
  //"-v 188,raw48,Command_Timeout "
  //"-v 194,tempminmax,Temperature_Celsius "
    "-v 199,raw48,SATA_CRC_Error "
    "-v 201,raw48,Lifetime_Remaining% "
    "-v 212,raw48,SATA_PHY_Error "
    "-v 230,raw16,Perc_Write/Erase_Count "
    "-v 232,raw48,Perc_Avail_Resrvd_Space "
    "-v 233,raw48,Total_NAND_Writes_GiB "
    "-v 234,raw48,Perc_Write/Erase_Ct_BC "
    "-v 241,raw48,Total_Writes_GiB "
    "-v 242,raw48,Total_Reads_GiB "
    "-v 243,raw48,Unknown_Marvell_Attr "
    "-v 244,raw48,Thermal_Throttle "
    "-v 249,raw48,TLC_NAND_GB_Writes"
  },
  { "SanDisk based SSDs", // see also #463 for the vendor attribute description
    "SanDisk iSSD P4 [0-9]*GB|" // tested with SanDisk iSSD P4 16GB/SSD 9.14
    "SanDisk pSSD|" // tested with SandDisk pSSD/3 (62.7 GB, SanDisk Extreme USB3.0 SDCZ80-064G-J57, 0x0781:0x5580)
    "SanDisk SDSSDP[0-9]*G|" // tested with SanDisk SDSSDP064G/1.0.0, SDSSDP128G/2.0.0
    "SanDisk SDSSDRC032G|" // tested with SanDisk SanDisk SDSSDRC032G/3.1.0
    "SanDisk SSD i100 [0-9]*GB|" // tested with SanDisk SSD i100 8GB/11.56.04, 24GB/11.56.04
    "SanDisk SSD U100 ([0-9]*GB|SMG2)|" // tested with SanDisk SSD U100 8GB/10.56.00, 256GB/10.01.02, SMG2/10.56.04
    "SanDisk SSD U110 (8|16|24|32|64|128)GB|" // tested with SanDisk SSD U110 32GB/U221000
    "SanDisk SDSA6[GM]M-[0-9]*G-.*|" // tested with SanDisk SDSA6GM-016G-1006/U221006, SanDisk SDSA6MM-016G-1006/U221006
    "SanDisk SD7[SU]B[23]Q(064|128|256|512)G.*", // tested with SD7SB3Q064G1122/SD7UB3Q256G1122/SD7SB3Q128G/SD7UB2Q512G1122
    "", "",
  //"-v 5,raw16(raw16),Reallocated_Sector_Ct "
  //"-v 9,raw24(raw8),Power_On_Hours "
  //"-v 12,raw48,Power_Cycle_Count "
    "-v 165,raw48,Total_Write/Erase_Count "
    "-v 171,raw48,Program_Fail_Count "
    "-v 172,raw48,Erase_Fail_Count "
    "-v 173,raw48,Avg_Write/Erase_Count "
    "-v 174,raw48,Unexpect_Power_Loss_Ct "
  //"-v 187,raw48,Reported_Uncorrect "
    "-v 212,raw48,SATA_PHY_Error "
    "-v 230,raw48,Perc_Write/Erase_Count "
    "-v 232,raw48,Perc_Avail_Resrvd_Space "
    "-v 234,raw48,Perc_Write/Erase_Ct_BC "
  //"-v 241,raw48,Total_LBAs_Written "
  //"-v 242,raw48,Total_LBAs_Read "
    "-v 244,raw48,Thermal_Throttle "
  },
  // SDLF1DAR-480G-1HAW/ZR07RE41
  // SDLF1DAR-480G-1JA1/RP41ZH06
  { "Sandisk SATA Cloudspeed Max and GEN2 ESS SSDs",
    "SD[A-Z0-9]{2}[1-3][A-Z]{3}-?[0-9]{3}[GT]-?1[A-Z0-9]{3}",
    "","",
    "-v 13,raw48,Lifetime_UECC_Ct "
    "-v 32,raw48,Lifetime_Write_AmpFctr "
    "-v 33,raw48,Write_AmpFctr "
    "-v 170,raw48,Reserve_Erase_BlkCt "
    "-v 171,raw48,Program_Fail_Ct "
    "-v 172,raw48,Erase_Fail_Ct "
    "-v 173,raw48,Percent_Life_Used "
    "-v 174,raw48,Unexpect_Power_Loss "
    "-v 175,raw48,Lifetime_Die_Failure_Ct "
    "-v 177,raw48,Lifetime_Remaining% "
    "-v 178,raw48,SSD_LifeLeft(0.01%) "
    "-v 180,raw48,Undetected_Data_Err_Ct "
    "-v 183,raw48,LT_Link_Rate_DwnGrd_Ct "
    "-v 191,raw48,Clean_Shutdown_Ct "
    "-v 192,raw48,Unclean_Shutdown_Ct "
    "-v 196,raw48,Lifetime_Retried_Blk_Ct "
    "-v 204,raw48,Average_Block-Erase_Ct "
    "-v 205,raw48,Read_Retry_Enable_Ct "
    "-v 206,raw48,Successful_RaidRecov_Ct "
    "-v 207,raw48,Trimmed_Sector_Ct "
    "-v 211,raw48,Read_Disturb_ReallocEvt "
    "-v 233,raw48,Lifetime_Nand_Writes "
    "-v 235,raw48,Capacitor_Health "
    "-v 244,raw48,Therm_Throt_Activation "
    "-v 245,raw48,Drive_Life_Remaining% "
    "-v 253,raw48,SPI_Test_Remaining "
  },
  { "Sandisk SATA CS1K GEN1 ESS SSDs",
    "SD[A-Z0-9]{2}[NO][A-Z0-9]{3}-?[0-9]{3}[GT]-?1[A-Z0-9]{3}",
    "","",
    "-v 1,raw48,UECC_Ct "
    "-v 2,raw48,Internal_File_Check "
    "-v 5,raw16(raw16),Retried_Blk_Ct "
    "-v 32,raw48,Write_Ampflication "
    "-v 170,raw48,Reserve_Blk_Remaining "
    "-v 171,raw48,Program_Fail_Ct "
    "-v 172,raw48,Erase_Fail_Ct "
    "-v 173,raw48,Drive_Life_Used% "
    "-v 174,raw48,Unexpect_PwrLoss_Ct "
    "-v 175,raw48,PwrLoss_ProtectionFail "
    "-v 177,raw48,DriveLife_Remaining% "
    "-v 178,raw48,SSD_Life_Left "
    "-v 180,raw48,End_to_End_Err_Detect "
    "-v 190,raw48,Drive_Temp_Warning "
    "-v 195,raw48,Uncorrectable_Err_Ct "
    "-v 202,raw48,Exception_Mode_Status "
    "-v 233,raw48,Number_Of_Write_Ct "
    "-v 245,raw48,DriveLife_Used% "
  },
  { "Silicon Motion based SSDs",
    "ADATA_IMSS332-((008|016|032|064|128|256|512)G|001T)[AEMT]P?|" // tested with ADATA_IMSS332-128GTP/Q0810B
    "ADATA (SP550|SU(650(NS38)?|655|[89]00))|" // tested with ADATA SP550/O0803B5a, ADATA SU650/S0212B0,
      // ADATA SU650/V8X01c45, ADATA SU650/V8X21c64, ADATA SU650NS38/P191202a, ADATA SU655/V8X01c55,
      // ADATA SU800/Q0913A, ADATA SU800/R0427A, ADATA SU800/R0918B, ADATA SU900/Q0125A, ADATA SU900/Q0710B
    "CORSAIR FORCE LX SSD|" // tested with CORSAIR FORCE LX SSD/N0307A
    "CHN mSATAM3 (128|256|512)|" // Zheino M3, tested with CHN mSATAM3 128/Q1124A0
    "CIS 2S M305 (16|32|64|128|256)GB|" // Ceroz M305, tested with CIS 2S M305 64GB/P0316B
    "CT(120|250|500|1000)BX100SSD1|" // Crucial BX100, tested with CT250BX100SSD1/MU02,
      // CT500BX100SSD1/MU02, CT1000BX100SSD1/MU02
    "CT(240|480|960)BX200SSD1|" // Crucial BX200 Solid State Drive, tested with CT480BX200SSD1/MU02.6
    "DREVO X1 SSD|" // tested with DREVO X1 SSD/Q0111A
    "Drevo X1 pro (64|128|256)G|" // tested with Drevo X1 pro 64G/Q0303B
    "JAJS500M(120|240|480|960)C-1|" // J&A LEVEN JS500, tested with JAJS500M120C-1/P0614D
    "JAJS600M1TB|" // Intenso, tested with JAJS600M1TB/T0529A0
    "KingDian S100 (32|64)GB|" // SM2244LT, tested with KingDian S100 32GB/0311A
    "KingDian S(200|280|400) ((60|120|240|480)GB|1TB)|" // SM2256EN, tested with KingDian S200 60GB/R0724A0
      // KingDian S280 120GB/Q0526A, KingDian S280 1TB/S0509A0, KingDian S400 120GB/Q0607A
    "KingSpec KSD-[PS]A25\\.[1-9]-(016|032|064|128)(MS|SJ)|" // tested with KingSpec KSD-PA25.6-064MS/20140803
    "KINGSTON SKC600(256|512|1024|2048)G|" // SM2259, tested with KINGSTON SKC600256G/S4500105
    "LITEON LMH-(128|256|512)V2M-.*|" // tested with LITEON LMH-256V2M-11 MSATA 256GB/FM8110C
    "LITEON LCH-(128|256V|512)2S-.*|" // tested with LITEON LCH-256V2S-HP/2C02
    "MKNSSDRE(1TB|2TB|512GB|500GB|256GB|250GB)|" // tested with MKNSSDRE256GB/N1007C
    "MKNSSDTR(240|500|250|120|480|240)GB(-LT)?|" // tested with MKNSSDTR500GB/O1126A
    "NFN025SA31T-.*|"// Neo Forza (?), from HP Laptop, tested with NFN025SA31T-6000000/S0628A0
    "OWC Envoy Pro|" // tested with OWC Envoy Pro/R0522A0 (0x1e91:0xa2a5)
    "Patriot P200 ((128|256|512)GB|[12]TB)|" // tested with Patriot P200 256GB/S1022A0
    "R3SL(120|240|480|960)G|" // AMD Radeon SSDs, tested with R3SL240G/P0422C
    "Ramsta SSD S800 (120|240|480)GB|" // SM2258G, tested with Ramsta SSD S800 480GB/RS81V0
    "SED2QII-LP SATA SSD ((64|128|256|512)GB|[12]TB)|" // ACPI SED2QII-LP, tested with
      // SED2QII-LP SATA SSD 64GB/S0410A
    "T60|" // KingSpec T60, tested with T60/20151120
    "TCSUNBOW [MX]3 (60|120|240)GB|" // TC-Sunbow M3/X3, tested with TCSUNBOW M3 240GB/R0327B0,
      // TCSUNBOW X3 120GB/R1211A0
    "TEAM( T253T|L5Lite3)D(120G|240G|480G|1T)|" // Team Group L5Lite 3D, tested with
      // TEAML5Lite3D240G/R0302A0, TEAM T253TD480G/Q0410A
    "TS((16|32|64|128|256|512)G|1T)(SSD|MSA)(230S?|370S?|420[IK]?)|" // Transcend SSD230/370/420
      // SATA/mSATA, TS6500, tested with TS128GMSA230S/02J0S86A, TS32GMSA370/20140402,
      // TS16GMSA370/20140516, TS64GSSD370/20140516, TS256GSSD370/N0815B, TS256GSSD370S/N1114H,
      // TS512GSSD370S/N1114H, TS32GSSD420I/N1114H, TS32GSSD420K/P1225CE
    "TS(16|32|64|128|512|256)GMTS4[03]0S?|" // TS256GMTS400, TS256GMTS430S/S0423A
    "TS(120|240)GMTS420S?|" // Transcend MTS420, tested with TS120GMTS420S/R0510A0
    "TS(128G|256G|512G|1T)SSD230S|" // TS128GSSD230S/P1025F8
    "TS(120|240|480|960)GSSD220S|" // TS480GSSD220S/P0520AA
    "TS(16G|32G|64G|128G|256G|512G|1T)MTS800S?|" // MTS800, tested with TS1TMTS800/O1225H1
    "TS(16|32|64)GMSA630|" // MSA630 mSATA SSD, tested with TS32GMSA630/N0113E1
    "TS(32|64|128)GPSD330|" // Transcend PSD SSD, tested with TS64GPSD330/20140121
    "TS(16|32|64|96|128|256)GSSD(630|360S)|" // Transcend 630/360S, tested with TS16GSSD630/N0113E1,
      // TS256GSSD360S/R0123A0
    "TS(128G|256G|512G|1T)ESD400K", // Transcend ESD400 Portable, tested with
      // TS256GESD400K/R0605AS (0x2174:0x2000)
    "", "",
  //"-v 1,raw48,Raw_Read_Error_Rate "
  //"-v 2,raw48,Throughput_Performance "
  //"-v 9,raw24(raw8),Power_On_Hours "
  //"-v 12,raw48,Power_Cycle_Count "
    "-v 148,raw48,Total_SLC_Erase_Ct "
    "-v 149,raw48,Max_SLC_Erase_Ct "
    "-v 150,raw48,Min_SLC_Erase_Ct "
    "-v 151,raw48,Average_SLC_Erase_Ct "
    "-v 159,raw48,DRAM_1_Bit_Error_Count " // KINGSTON SKC600256G/S4500105
    "-v 160,raw48,Uncorrectable_Error_Cnt "
    "-v 161,raw48,Valid_Spare_Block_Cnt "
    "-v 163,raw48,Initial_Bad_Block_Count "
    "-v 164,raw48,Total_Erase_Count "
    "-v 165,raw48,Max_Erase_Count "
    "-v 166,raw48,Min_Erase_Count "
    "-v 167,raw48,Average_Erase_Count "
    "-v 168,raw48,Max_Erase_Count_of_Spec "
    "-v 169,raw48,Remaining_Lifetime_Perc "
  //"-v 175,raw48,Program_Fail_Count_Chip "
  //"-v 176,raw48,Erase_Fail_Count_Chip "
  //"-v 177,raw48,Wear_Leveling_Count "
    "-v 178,raw48,Runtime_Invalid_Blk_Cnt "
  //"-v 181,raw48,Program_Fail_Cnt_Total "
  //"-v 182,raw48,Erase_Fail_Count_Total "
  //"-v 187,raw48,Reported_Uncorrect "
  //"-v 192,raw48,Power-Off_Retract_Count "
  //"-v 194,tempminmax,Temperature_Celsius "
  //"-v 195,raw48,Hardware_ECC_Recovered "
  //"-v 196,raw16(raw16),Reallocated_Event_Count "
  //"-v 197,raw48,Current_Pending_Sector "
  //"-v 198,raw48,Offline_Uncorrectable "
  //"-v 199,raw48,UDMA_CRC_Error_Count "
    "-v 225,raw48,Host_Writes_32MiB " // FW 20140402
    "-v 231,raw48,SSD_Life_Left " // KINGSTON SKC600256G/S4500105
  //"-v 232,raw48,Available_Reservd_Space "
    "-v 241,raw48,Host_Writes_32MiB "
    "-v 242,raw48,Host_Reads_32MiB "
    "-v 245,raw48,TLC_Writes_32MiB " // FW N0815B, N1114H
    "-v 246,raw48,SLC_Writes_32MiB "
    "-v 247,raw48,Raid_Recoverty_Ct "
    "-v 248,raw48,Unkn_SiliconMotion_Attr " // ADATA SU900/Q0125A
    "-v 249,raw48,Unkn_SiliconMotion_Attr " // ADATA SU650/V8X01c45
  //"-v 250,raw48,Read_Error_Retry_Rate " // ADATA SU800/Q0913A
    "-v 251,raw48,Unkn_SiliconMotion_Attr" // ADATA SU800/Q0913A
  },
  { "Silicon Motion based OEM SSDs", // Like 'Silicon Motion based SSDs' but with FW detection
    "240GB|" // from Lenovo T430 Thinkpad, tested with 240GB/P0510E
    "Dogfish SSD (128|256|512)GB|" // tested with Dogfish SSD 128GB/S1211A0
    "INTENSO|" // tested with INTENSO/S1211A0 (Portable SSD 256GB premium edition)
    "Intenso SSD|" // tested with Intenso SSD/Q1107A0
    "Intenso  ?SSD Sata III|" // Sata III High, tested with Intenso  SSD Sata III/P0510E,
      // Intenso SSD Sata III/R0817B0
    "KingFast|" // KingFast F6M, tested with KingFast/P0725A
    "LDLC|" // tested with LDLC/KFS03005
    "SATA3 ((12[08]|240|256|480)G|[12]T)B SSD|" // TCSUNBOW X3, tested with SATA3 240GB SSD/S0618A0,
      // SATA3 1TB SSD/S1230A0,
      // KingDian S370, tested with SATA3 128GB SSD/T0311A0, SATA3 256GB SSD/S1127B0
      // KingDian S280, tested with SATA3 240GB SSD/T0519A0
    "SPCC M\\.2 SSD|" // Silicon Power 2280 M55, tested with SPCC M.2 SSD/Q0627A0
    "SuperMicro SSD", // Supermicro SSD-DM032-SMCMVN1, tested with SuperMicro SSD/SOB20R
    "KFS03005|P0510E|P0725A|Q(0627|1107)A0|R0817B0|S(0618|1211|1230)A0|S1127B0|SOB20R|T0(311|519)A0",
    "",
    "-v 148,raw48,Total_SLC_Erase_Ct "
    "-v 149,raw48,Max_SLC_Erase_Ct "
    "-v 150,raw48,Min_SLC_Erase_Ct "
    "-v 151,raw48,Average_SLC_Erase_Ct "
    "-v 159,raw48,Unkn_SiliconMotion_Attr "
    "-v 160,raw48,Uncorrectable_Error_Cnt "
    "-v 161,raw48,Valid_Spare_Block_Cnt "
    "-v 163,raw48,Initial_Bad_Block_Count "
    "-v 164,raw48,Total_Erase_Count "
    "-v 165,raw48,Max_Erase_Count "
    "-v 166,raw48,Min_Erase_Count "
    "-v 167,raw48,Average_Erase_Count "
    "-v 168,raw48,Max_Erase_Count_of_Spec "
    "-v 169,raw48,Remaining_Lifetime_Perc "
    "-v 178,raw48,Runtime_Invalid_Blk_Cnt "
    "-v 225,raw48,Host_Writes_32MiB "
    "-v 241,raw48,Host_Writes_32MiB "
    "-v 242,raw48,Host_Reads_32MiB "
    "-v 245,raw48,TLC_Writes_32MiB "
    "-v 246,raw48,SLC_Writes_32MiB "
    "-v 247,raw48,Raid_Recoverty_Ct "
    "-v 248,raw48,Unkn_SiliconMotion_Attr "
    "-v 251,raw48,Unkn_SiliconMotion_Attr"
  },
  { "SMART Modular Technologies mSATA XL+ SLC SSDs", // tested with SH9MST6D16GJSI01
    "SH9MST6D[0-9]*GJSI?[0-9]*", // based on http://www.smartm.com/salesLiterature/embedded/mSATA_overview.pdf
    "", "", // attributes info from http://www.mouser.com/ds/2/723/smartmodular_09302015_SH9MST6DxxxGJSxxx_rA[1]-770719.pdf
    "-v 1,raw48,Uncorrectable_ECC_Cnt "
  //"-v 5,raw16(raw16),Reallocated_Sector_Ct "
    "-v 9,raw48,Power_On_Hours " // override default raw24(raw8) format
  //"-v 12,raw48,Power_Cycle_Count "
    "-v 14,raw48,Device_Capacity_LBAs "
    "-v 15,raw48,User_Capacity_LBAs " // spec DecID is wrong, HexID is right
    "-v 16,raw48,Init_Spare_Blocks_Avail " // spec DecID is wrong, HexID is right
    "-v 17,raw48,Spare_Blocks_Remaining " // spec DecID is wrong, HexID is right
    "-v 100,raw48,Total_Erase_Count "
    "-v 168,raw48,SATA_PHY_Err_Ct "
    "-v 170,raw48,Initial_Bad_Block_Count "
    "-v 172,raw48,Erase_Fail_Count "
    "-v 173,raw48,Max_Erase_Count "
    "-v 174,raw48,Unexpect_Power_Loss_Ct "
    "-v 175,raw48,Average_Erase_Count "
  //"-v 181,raw48,Program_Fail_Cnt_Total "
  //"-v 187,raw48,Reported_Uncorrect "
  //"-v 194,tempminmax,Temperature_Celsius "
    "-v 197,raw48,Not_In_Use "
    "-v 198,raw48,Not_In_Use "
    "-v 199,raw48,SATA_CRC_Error_Count "
    "-v 202,raw48,Perc_Rated_Life_Used "
    "-v 231,raw48,Perc_Rated_Life_Remain "
    "-v 232,raw48,Read_Fail_Count "
    "-v 234,raw48,Flash_Reads_LBAs "
    "-v 235,raw48,Flash_Writes_LBAs "
  //"-v 241,raw48,Total_LBAs_Written "
  //"-v 242,raw48,Total_LBAs_Read "
    //  247-248 Missing in specification from April 2015
  },
  { "Smart Storage Systems Xcel-10 SSDs",  // based on http://www.smartm.com/files/salesLiterature/storage/xcel10.pdf
    "SMART A25FD-(32|64|128)GI32N", // tested with SMART A25FD-128GI32N/B9F23D4K
    "",
    "", // attributes info from http://www.adtron.com/pdf/SMART_Attributes_Xcel-10_810800014_RevB.pdf
    "-v 1,raw48,Not_Supported "
    "-v 2,raw48,Not_Supported "
  //"-v 9,raw24(raw8),Power_On_Hours "
  //"-v 12,raw48,Power_Cycle_Count "
    "-v 191,raw48,Not_Supported "
  //"-v 192,raw48,Power-Off_Retract_Count "
    "-v 197,raw48,ECC_Error_Count "
  //"-v 198,raw48,Offline_Uncorrectable "
  //"-v 199,raw48,UDMA_CRC_Error_Count "
    "-v 251,raw48,Min_Spares_Remain_Perc " // percentage of the total number of spare blocks available
    "-v 252,raw48,Added_Bad_Flash_Blk_Ct " // number of bad flash blocks
    "-v 254,raw48,Total_Erase_Blocks_Ct" // number of times the drive has erased any erase block
  },
  { "Smart Storage Systems XceedSecure2 SSDs",
    "(SMART|Adtron) ([AIS]25FBS|S35FCS).*",
    "", "",
    "-v 9,sec2hour,Power_On_Hours "
    "-v 194,hex64,Proprietary_194"
  },
  { "Smart Storage Systems XceedUltraX/Adtron A25FBX SSDs",
    "(SMART|Adtron) (A|I)25FBX.*",
    "", "",
    "-v 9,hex64,Proprietary_9 "
    "-v 194,hex48,Proprietary_194"
  },
  { "Smart Storage Systems Adtron A25FB 2xN SSDs",
    "(SMART|Adtron) A25FB.*2.N",
    "", "",
    "-v 110,hex64,Proprietary_HWC "
    "-v 111,hex64,Proprietary_MP "
    "-v 112,hex64,Proprietary_RtR "
    "-v 113,hex64,Proprietary_RR "
    "-v 120,hex64,Proprietary_HFAll "
    "-v 121,hex64,Proprietary_HF1st "
    "-v 122,hex64,Proprietary_HF2nd "
    "-v 123,hex64,Proprietary_HF3rd "
    "-v 125,hex64,Proprietary_SFAll "
    "-v 126,hex64,Proprietary_SF1st "
    "-v 127,hex64,Proprietary_SF2nd "
    "-v 128,hex64,Proprietary_SF3rd "
    "-v 194,raw24/raw32:zvzzzw,Fractional_Temperature"
  },
  { "Smart Storage Systems Adtron A25FB 3xN SSDs",
    "(SMART|Adtron) A25FB-.*3.N",
    "", "",
    "-v 9,sec2hour,Power_On_Hours "
    "-v 113,hex48,Proprietary_RR "
    "-v 130,raw48:54321,Minimum_Spares_All_Zs"
  //"-v 194,tempminmax,Temperature_Celsius"
  },
  { "SSSTC ER2 GD/CD Series SSDs", // Marvel DEAN 2.1
    "SSSTC ER2-[CG]D(240|480|960|1920)", // tested with SSSTC ER2-GD480/E4N2302
    "","",
  //"-v 5,raw16(raw16),Reallocated_Sector_Ct "
  //"-v 9,raw24(raw8),Power_On_Hours "
  //"-v 12,raw48,Power_Cycle_Count "
    "-v 170,raw48,Available_Reservd_Space "
    "-v 171,raw48,Program_Fail_Count "
    "-v 172,raw48,Erase_Fail_Count "
    "-v 173,raw48,Average_PE_Count "
    "-v 174,raw48,Unexpect_Power_Loss_Ct "
    "-v 175,raw48,PwrLoss_ProtectionFail "
    "-v 183,raw48,SATA_Iface_Downshift "
  //"-v 184,raw48,End-to-End_Error "
  //"-v 187,raw48,Reported_Uncorrect "
  //"-v 194,tempminmax,Temperature_Celsius "
  //"-v 198,raw48,Offline_Uncorrectable "
  //"-v 199,raw48,UDMA_CRC_Error_Count "
    "-v 202,raw48,Percent_Lifetime_Remain "
  //"-v 210,raw48,Raid_Success_Recover_Ct " // ] E4N2302: Missing
  //"-v 234,raw48,Thermal_Throttle_Status " // ]
  //"-v 241,raw48,Total_LBAs_Written "
  //"-v 242,raw48,Total_LBAs_Read "
    "-v 243,raw48,NAND_Writes_GiB "
  },
  { "STEC Mach2 CompactFlash Cards", // tested with STEC M2P CF 1.0.0/K1385MS
    "STEC M2P CF 1.0.0",
    "", "",
    "-v 100,raw48,Erase_Program_Cycles "
    "-v 103,raw48,Remaining_Energy_Storg "
    "-v 170,raw48,Reserved_Block_Count "
    "-v 171,raw48,Program_Fail_Count "
    "-v 172,raw48,Erase_Fail_Count "
    "-v 173,raw48,Wear_Leveling_Count "
    "-v 174,raw48,Unexpect_Power_Loss_Ct "
    "-v 211,raw48,Unknown_Attribute " // ] Missing in specification
    "-v 212,raw48,Unknown_Attribute"  // ] from September 2012
  },
  { "Transcend CompactFlash Cards", // tested with TRANSCEND/20080820,
      // TS4GCF133/20100709, TS16GCF133/20100709, TS16GCF150/20110407
    "TRANSCEND|TS(4|8|16)GCF(133|150)",
    "", "",
    "-v 7,raw48,Unknown_Attribute "
    "-v 8,raw48,Unknown_Attribute"
  },
  { "Marvell SSD SD88SA024BA0 (SUN branded)",
    "MARVELL SD88SA024BA0 SUN24G 0902M0054V",
    "", "", ""
  },
  { "HP 1TB SATA disk GB1000EAFJL",
    "GB1000EAFJL",
    "", "", ""
  },
  { "HP 500GB SATA disk MM0500EANCR",
    "MM0500EANCR",
    "", "", ""
  },
  { "HP 250GB SATA disk VB0250EAVER",
    "VB0250EAVER",
    "", "", ""
  },
  { "IBM Deskstar 60GXP",  // ER60A46A firmware
    "(IBM-|Hitachi )?IC35L0[12346]0AVER07.*",
    "ER60A46A",
    "", ""
  },
  { "IBM Deskstar 60GXP",  // All other firmware
    "(IBM-|Hitachi )?IC35L0[12346]0AVER07.*",
    "",
    "IBM Deskstar 60GXP drives may need upgraded SMART firmware.\n"
    "Please see http://haque.net/dtla_update/",
    ""
  },
  { "IBM Deskstar 40GV & 75GXP (A5AA/A6AA firmware)",
    "(IBM-)?DTLA-30[57]0[123467][05].*",
    "T[WX][123468AG][OF]A[56]AA",
    "", ""
  },
  { "IBM Deskstar 40GV & 75GXP (all other firmware)",
    "(IBM-)?DTLA-30[57]0[123467][05].*",
    "",
    "IBM Deskstar 40GV and 75GXP drives may need upgraded SMART firmware.\n"
    "Please see http://haque.net/dtla_update/",
    ""
  },
  { "", // ExcelStor J240, J340, J360, J680, J880 and J8160
    "ExcelStor Technology J(24|34|36|68|88|816)0",
    "", "", ""
  },
  { "", // Fujitsu M1623TAU
    "FUJITSU M1623TAU",
    "",
    "",
    "-v 9,seconds"
  },
  { "Fujitsu MHG",
    "FUJITSU MHG2...ATU?.*",
    "",
    "",
    "-v 9,seconds"
  },
  { "Fujitsu MHH",
    "FUJITSU MHH2...ATU?.*",
    "",
    "",
    "-v 9,seconds"
  },
  { "Fujitsu MHJ",
    "FUJITSU MHJ2...ATU?.*",
    "",
    "",
    "-v 9,seconds"
  },
  { "Fujitsu MHK",
    "FUJITSU MHK2...ATU?.*",
    "",
    "",
    "-v 9,seconds"
  },
  { "",  // Fujitsu MHL2300AT
    "FUJITSU MHL2300AT",
    "",
    "This drive's firmware has a harmless Drive Identity Structure\n"
    "checksum error bug.",
    "-v 9,seconds"
  },
  { "",  // MHM2200AT, MHM2150AT, MHM2100AT, MHM2060AT
    "FUJITSU MHM2(20|15|10|06)0AT",
    "",
    "This drive's firmware has a harmless Drive Identity Structure\n"
    "checksum error bug.",
    "-v 9,seconds"
  },
  { "Fujitsu MHN",
    "FUJITSU MHN2...AT",
    "",
    "",
    "-v 9,seconds"
  },
  { "", // Fujitsu MHR2020AT
    "FUJITSU MHR2020AT",
    "",
    "",
    "-v 9,seconds"
  },
  { "", // Fujitsu MHR2040AT
    "FUJITSU MHR2040AT",
    "",    // Tested on 40BA
    "",
    "-v 9,seconds -v 192,emergencyretractcyclect "
    "-v 198,offlinescanuncsectorct -v 200,writeerrorcount"
  },
  { "Fujitsu MHS AT",
    "FUJITSU MHS20[6432]0AT(  .)?",
    "",
    "",
    "-v 9,seconds -v 192,emergencyretractcyclect "
    "-v 198,offlinescanuncsectorct -v 200,writeerrorcount "
    "-v 201,detectedtacount"
  },
  { "Fujitsu MHT", // tested with FUJITSU MHT2030AC/909B
    "FUJITSU MHT2...(AC|AH|AS|AT|BH)U?.*",
    "",
    "",
    "-v 9,seconds"
  },
  { "Fujitsu MHU",
    "FUJITSU MHU2...ATU?.*",
    "",
    "",
    "-v 9,seconds"
  },
  { "Fujitsu MHV",
    "FUJITSU MHV2...(AH|AS|AT|BH|BS|BT).*",
    "",
    "",
    "-v 9,seconds"
  },
  { "Fujitsu MPA..MPG",
    "FUJITSU MP[A-G]3...A[HTEV]U?.*",
    "",
    "",
    "-v 9,seconds"
  },
  { "Fujitsu MHY BH",
    "FUJITSU MHY2(04|06|08|10|12|16|20|25)0BH.*",
    "", "",
    "-v 240,raw48,Transfer_Error_Rate"
  },
  { "Fujitsu MHW AC", // tested with FUJITSU MHW2060AC/00900004
    "FUJITSU MHW20(40|60)AC",
    "", "", ""
  },
  { "Fujitsu MHW BH",
    "FUJITSU MHW2(04|06|08|10|12|16)0BH.*",
    "", "", ""
  },
  { "Fujitsu MHW BJ",
    "FUJITSU MHW2(08|12|16)0BJ.*",
    "", "", ""
  },
  { "Fujitsu MHZ BH",
    "FUJITSU MHZ2(04|08|12|16|20|25|32)0BH.*",
    "", "", ""
  },
  { "Fujitsu MHZ BJ",
    "FUJITSU MHZ2(08|12|16|20|25|32)0BJ.*",
    "",
    "",
    "-v 9,minutes"
  },
  { "Fujitsu MHZ BS",
    "FUJITSU MHZ2(12|25)0BS.*",
    "", "", ""
  },
  { "Fujitsu MHZ BK",
    "FUJITSU MHZ2(08|12|16|25)0BK.*",
    "", "", ""
  },
  { "Fujitsu MJA BH",
    "FUJITSU MJA2(08|12|16|25|32|40|50)0BH.*",
    "", "", ""
  },
  { "", // Samsung SV4012H (known firmware)
    "SAMSUNG SV4012H",
    "RM100-08",
    "",
    "-v 9,halfminutes -F samsung"
  },
  { "", // Samsung SV4012H (all other firmware)
    "SAMSUNG SV4012H",
    "",
    "May need -F samsung disabled; see manual for details.",
    "-v 9,halfminutes -F samsung"
  },
  { "", // Samsung SV0412H (known firmware)
    "SAMSUNG SV0412H",
    "SK100-01",
    "",
    "-v 9,halfminutes -v 194,10xCelsius -F samsung"
  },
  { "", // Samsung SV0412H (all other firmware)
    "SAMSUNG SV0412H",
    "",
    "May need -F samsung disabled; see manual for details.",
    "-v 9,halfminutes -v 194,10xCelsius -F samsung"
  },
  { "", // Samsung SV1204H (known firmware)
    "SAMSUNG SV1204H",
    "RK100-1[3-5]",
    "",
    "-v 9,halfminutes -v 194,10xCelsius -F samsung"
  },
  { "", // Samsung SV1204H (all other firmware)
    "SAMSUNG SV1204H",
    "",
    "May need -F samsung disabled; see manual for details.",
    "-v 9,halfminutes -v 194,10xCelsius -F samsung"
  },
  { "", // SAMSUNG SV0322A tested with FW JK200-35
    "SAMSUNG SV0322A",
    "", "", ""
  },
  { "SAMSUNG SpinPoint V80", // tested with SV1604N/TR100-23
    "SAMSUNG SV(0211|0401|0612|0802|1203|1604)N",
    "",
    "",
    "-v 9,halfminutes -F samsung2"
  },
  { "", // SAMSUNG SP40A2H with RR100-07 firmware
    "SAMSUNG SP40A2H",
    "RR100-07",
    "",
    "-v 9,halfminutes -F samsung"
  },
  { "", // SAMSUNG SP80A4H with RT100-06 firmware
    "SAMSUNG SP80A4H",
    "RT100-06",
    "",
    "-v 9,halfminutes -F samsung"
  },
  { "", // SAMSUNG SP8004H with QW100-61 firmware
    "SAMSUNG SP8004H",
    "QW100-61",
    "",
    "-v 9,halfminutes -F samsung"
  },
  { "SAMSUNG SpinPoint F1 DT", // tested with HD103UJ/1AA01113
    "SAMSUNG HD(083G|16[12]G|25[12]H|32[12]H|50[12]I|642J|75[23]L|10[23]U)J",
    "", "", ""
  },
  { "SAMSUNG SpinPoint F1 EG", // tested with HD103UI/1AA01113
    "SAMSUNG HD(252H|322H|502I|642J|753L|103U)I",
    "", "", ""
  },
  { "SAMSUNG SpinPoint F1 RE", // tested with HE103UJ/1AA01113
    "SAMSUNG HE(252H|322H|502I|642J|753L|103U)J",
    "", "", ""
  },
  { "SAMSUNG SpinPoint F2 EG", // tested with HD154UI/1AG01118
    "SAMSUNG HD(502H|10[23]S|15[34]U)I",
    "", "", ""
  },
  { "SAMSUNG SpinPoint F3", // tested with HD502HJ/1AJ100E4
    "SAMSUNG HD(502H|754J|103S)J",
    "", "", ""
  },
  { "Seagate Barracuda SpinPoint F3", // tested with ST1000DM005 HD103SJ/1AJ100E5
    "ST[0-9DM]* HD(502H|754J|103S)J",
    "", "", ""
  },
  { "SAMSUNG SpinPoint F3 EG", // tested with HD503HI/1AJ100E4, HD153WI/1AN10002
    "SAMSUNG HD(253G|(324|503)H|754J|105S|(153|203)W)I",
    "", "", ""
  },
  { "SAMSUNG SpinPoint F3 RE", // tested with HE103SJ/1AJ30001
    "SAMSUNG HE(502H|754J|103S)J",
    "", "", ""
  },
  { "Seagate Samsung Spinpoint F4", // tested with ST250DM001 HD256GJ/1AR10001
    "ST(250|320)DM001 HD(256G|322G|323H)J",
    "", "", ""
  },
  { "SAMSUNG SpinPoint F4 EG (AF)",// tested with HD204UI/1AQ10001(buggy|fixed)
    "SAMSUNG HD(155|204)UI",
    "", // 1AQ10001
    "Using smartmontools or hdparm with this\n"
    "drive may result in data loss due to a firmware bug.\n"
    "****** THIS DRIVE MAY OR MAY NOT BE AFFECTED! ******\n"
    "Buggy and fixed firmware report same version number!\n"
    "See the following web pages for details:\n"
    "http://knowledge.seagate.com/articles/en_US/FAQ/223571en\n"
    "https://www.smartmontools.org/wiki/SamsungF4EGBadBlocks",
    ""
  },
  { "Seagate Samsung SpinPoint F4 EG (AF)", // later sold as Barracuda Green,
      // tested with ST2000DL004 HD204UI/1AQ10001
    "ST2000DL004 HD204UI",
    "", "", ""
  },
  { "SAMSUNG SpinPoint S250", // tested with HD200HJ/KF100-06
    "SAMSUNG HD(162|200|250)HJ",
    "", "", ""
  },
  { "SAMSUNG SpinPoint T133", // tested with HD300LJ/ZT100-12, HD400LJ/ZZ100-14, HD401LJ/ZZ100-15
    "SAMSUNG HD(250KD|(30[01]|320|40[01])L[DJ])",
    "", "", ""
  },
  { "SAMSUNG SpinPoint T166", // tested with HD252KJ/CM100-11, HD501LJ/CR100-1[01]
    "SAMSUNG HD(080G|160H|252K|32[01]K|403L|50[01]L)J",
    "", "",
    "-v 197,increasing" // at least HD501LJ/CR100-11
  },
  { "SAMSUNG SpinPoint P120", // VF100-37 firmware, tested with SP2514N/VF100-37
    "SAMSUNG SP(16[01]3|2[05][01]4)[CN]",
    "VF100-37",
    "",
    "-F samsung3"
  },
  { "SAMSUNG SpinPoint P120", // other firmware, tested with SP2504C/VT100-33
    "SAMSUNG SP(16[01]3|2[05][01]4)[CN]",
    "",
    "May need -F samsung3 enabled; see manual for details.",
    ""
  },
  { "SAMSUNG SpinPoint P80 SD", // tested with HD160JJ/ZM100-33, SAMSUNG HD080HJ/P/ZH100-34
    "SAMSUNG HD(080H|120I|160J)J(/P)?",
    "", "", ""
  },
  { "SAMSUNG SpinPoint P80", // BH100-35 firmware, tested with SP0842N/BH100-35
    "SAMSUNG SP(0451|08[0124]2|12[0145]3|16[0145]4)[CN]",
    "BH100-35",
    "",
    "-F samsung3"
  },
  { "SAMSUNG SpinPoint P80", // firmware *-35 or later
    "SAMSUNG SP(0451|08[0124]2|12[0145]3|16[0145]4)[CN]",
    ".*-3[5-9]",
    "May need -F samsung3 enabled; see manual for details.",
    ""
  },
  { "SAMSUNG SpinPoint P80", // firmware *-25...34, tested with
      // SP0401N/TJ100-30, SP1614C/SW100-25 and -34
    "SAMSUNG SP(04[05]1|08[0124]2|12[0145]3|16[0145]4)[CN]",
    ".*-(2[5-9]|3[0-4])",
    "",
    "-v 9,halfminutes -v 198,increasing"
  },
  { "SAMSUNG SpinPoint P80", // firmware *-23...24, tested with
    // SP0802N/TK100-23,
    // SP1213N/TL100-23,
    // SP1604N/TM100-23 and -24
    "SAMSUNG SP(0451|08[0124]2|12[0145]3|16[0145]4)[CN]",
    ".*-2[34]",
    "",
    "-v 9,halfminutes -F samsung2"
  },
  { "SAMSUNG SpinPoint P80", // unknown firmware
    "SAMSUNG SP(0451|08[0124]2|12[0145]3|16[0145]4)[CN]",
    "",
    "May need -F samsung2 or -F samsung3 enabled; see manual for details.",
    ""
  },
  { "SAMSUNG SpinPoint M40/60/80", // tested with HM120IC/AN100-16, HM160JI/AD100-16
    "SAMSUNG HM(0[468]0H|120I|1[026]0J)[CI]",
    "",
    "",
    "-v 9,halfminutes"
  },
  { "SAMSUNG SpinPoint M5", // tested with HM160HI/HH100-12
    "SAMSUNG HM(((061|080)G|(121|160)H|250J)I|160HC)",
    "", "", ""
  },
  { "SAMSUNG SpinPoint M6", // tested with HM320JI/2SS00_01 M6
    "SAMSUNG HM(251J|320[HJ]|[45]00L)I",
    "", "", ""
  },
  { "SAMSUNG SpinPoint M7", // tested with HM500JI/2AC101C4
    "SAMSUNG HM(250H|320I|[45]00J)I",
    "", "", ""
  },
  { "SAMSUNG SpinPoint M7E (AF)", // tested with HM321HI/2AJ10001, HM641JI/2AJ10001
    "SAMSUNG HM(161G|(251|321)H|501I|641J)I",
    "", "", ""
  },
  { "Seagate Samsung SpinPoint M7E", // tested with ST640LM000 HM641JI/2AJ10001
    "ST(160|250|320|500|640)LM00[01] HM[0-9]*[GHIJ]I",
    "", "", ""
  },
  { "SAMSUNG SpinPoint M7U (USB)", // tested with HM252HX/2AC101C4
    "SAMSUNG HM(162H|252H|322I|502J)X",
    "", "", ""
  },
  { "SAMSUNG SpinPoint M8 (AF)", // tested with HN-M101MBB/2AR10001
    "SAMSUNG HN-M(250|320|500|640|750|101)MBB",
    "", "", ""
  },
  { "Seagate Samsung SpinPoint M8 (AF)", // tested with
      // ST750LM022 HN-M750MBB/2AR10001, ST320LM001 HN-M320MBB/2AR10002,
      // APPLE HDD ST500LM012/2BA30003
    "ST(250|320|500|640|750|1000)LM0[012][124] HN-M[0-9]*MBB|"
    "APPLE HDD ST500LM012",
    "", "", ""
  },
  { "SAMSUNG SpinPoint M8U (USB)", // tested with HN-M500XBB/2AR10001
    "SAMSUNG HN-M(320|500|750|101)XBB",
    "", "", ""
  },
  { "Seagate Samsung SpinPoint M8U (USB)", // tested with ST1000LM025 HN-M101ABB/2AR10001,
      // ST1000LM025 HN-M101ABB/2BA30003 (0x04e8:0x61b6)
    "ST(250|320|500|640|750|1000)LM0[012][3459] HN-M[0-9]*ABB",
    "", "", ""
  },
  { "Seagate Barracuda Pro Compute", // tested with ST1000LM049-2GH172/SDM1
    "ST(1000LM049|500LM034)-.*",
    "", "", ""
  },
  { "Seagate Samsung SpinPoint M9T", // tested with ST2000LM003 HN-M201RAD/2BC10003
      // (Seagate Expansion Portable)
    "ST(1500|2000)LM0(03|04|06|07|10) HN-M[0-9]*RAD",
    "", "", ""
  },
  { "Seagate Mobile HDD", // tested with ST1000LM035-1RK172/ACM1,
     // ST1000LM035-1RK172/ACM2, ST2000LM007-1R8174/SBK2
    "ST(2000LM0(07|09|10)|1000LM03[578])-.*",
    "", "", ""
  },
  // Flash accelerated, no SMART info in the specs
  // ST1000LX015-1U7172/SDM1
  { "Seagate FireCuda 2.5",
    "ST(500|1000|2000)LX0(01|15|25)-.*",
    "", "", "-v 240,msec24hour32 "
  },
  { "Seagate FireCuda 3.5", // ST2000DX002-2DV164/CC41
    "ST[12]000DX002-.*",
    "", "", "-v 240,msec24hour32 "
  },
  { "Seagate Samsung SpinPoint M9TU (USB)", // tested with ST1500LM008 HN-M151AAD/2BC10001
      // (0x04e8:0x61b5), ST2000LM005 HN-M201AAD2BC10001 (0x04e8:0x61b4)
    "ST(1500|2000)LM00[58] HN-M[0-9]*AAD",
    "", "", ""
  },
  { "SAMSUNG SpinPoint MP5", // tested with HM250HJ/2AK10001
    "SAMSUNG HM(250H|320H|500J|640J)J",
    "", "", ""
  },
  { "SAMSUNG SpinPoint MT2", // tested with HM100UI/2AM10001
    "SAMSUNG HM100UI",
    "", "", ""
  },
  { "SAMSUNG HM100UX (S2 Portable)", // tested with HM100UX/2AM10001
    "SAMSUNG HM100UX",
    "", "", ""
  },
  { "SAMSUNG SpinPoint M", // tested with MP0402H/UC100-11
    "SAMSUNG MP0(302|402|603|804)H",
    "",
    "",
    "-v 9,halfminutes"
  },
  { "SAMSUNG SpinPoint N3U-3 (USB)", // tested with
      // SAMSUNG HS25YJZ/3AU10-01 (0x18a5:0x0227, reports 4KiB LPS/LLS. ticket #159),
      // SAMSUNG HS20YJZ/3AU10-01 (0x04e8:0x2f06, reports 512B sectors, Debian Bug 964032)
    "SAMSUNG HS(122H|2[05]YJ)Z",
    "", "", ""
  },
  { "SK hynix SATA SSDs",
    "SK ?hynix SC(210|300|308|311|313).*|" // tested with
      // SK hynix SC210 mSATA 256GB/20002L00,
      // SKhynix SC300 HFS256G32MND-3210A/20131P00,
      // SK hynix SC308 SATA 128GB/30001P10,
      // SK hynix SC311 SATA 512GB/70000P10,
      // SK hynix SC313 HFS256G32TNF-N3A0A/70000P10
    "HFS(128|256|512)G3[29]MND-(2200|3[23]10)A|" // HFS128G32MND-2200A/20200L00,
      // HFS512G32MND-3210A/20100P00, HFS512G39MND-3310A/20002P00
    "HFS(120|250|500)G32TND-N1A2A|" // SL308, tested with HFS500G32TND-N1A2A/30000P10
    "HFS(128|256|512)G39MND-3510A|" // SC300, tested with HFS512G39MND-3510A/20400P00
    "HFS(128|256|512)G39TND-N210A", // SC308, tested with HFS128G39TND-N210A/30001P10
    "", "",
  //"-v 1,raw48,Raw_Read_Error_Rate "
    "-v 5,raw48,Retired_Block_Count "
  //"-v 9,raw24(raw8),Power_On_Hours "
  //"-v 12,raw48,Power_Cycle_Count "
    "-v 100,raw48,Total_Erase_Count "
    "-v 168,raw48,Min_Erase_Count "
    "-v 169,raw48,Max_Erase_Count "
    "-v 170,raw48,Unknown_SK_hynix_Attrib "
    "-v 171,raw48,Program_Fail_Count "
    "-v 172,raw48,Erase_Fail_Count "
    "-v 173,raw48,Wear_Leveling_Count "
    "-v 174,raw48,Unexpect_Power_Loss_Ct "
  //"-v 175,raw48,Program_Fail_Count_Chip "
    "-v 176,raw48,Unused_Rsvd_Blk_Cnt_Tot "
  //"-v 177,raw48,Wear_Leveling_Count "
  //"-v 178,raw48,Used_Rsvd_Blk_Cnt_Chip "
  //"-v 179,raw48,Used_Rsvd_Blk_Cnt_Tot "
    "-v 180,raw48,Erase_Fail_Count "
    "-v 181,raw48,Non4k_Aligned_Access "
    "-v 183,raw48,SATA_Downshift_Count "
  //"-v 184,raw48,End-to-End_Error "
  //"-v 187,raw48,Reported_Uncorrect "
  //"-v 188,raw48,Command_Timeout "
  //"-v 194,tempminmax,Temperature_Celsius "
  //"-v 195,raw48,Hardware_ECC_Recovered "
  //"-v 196,raw16(raw16),Reallocated_Event_Count "
  //"-v 198,raw48,Offline_Uncorrectable "
  //"-v 199,raw48,UDMA_CRC_Error_Count "
    "-v 201,raw48,Percent_Lifetime_Remain "
  //"-v 204,raw48,Soft_ECC_Correction "
    "-v 212,raw48,Phy_Error_Count "
    "-v 231,raw48,SSD_Life_Left "
    "-v 234,raw48,Unknown_SK_hynix_Attrib "
    "-v 241,raw48,Total_Writes_GiB "
    "-v 242,raw48,Total_Reads_GiB "
    "-v 243,raw48,Total_Media_Writes "
    "-v 250,raw48,Read_Retry_Count "
  },
  { "SK hynix SATA SSDs",
    "HFS(480|960|1T9|3T8)G3[2E]FEH-7[4A]10A", // tested with HFS480G32FEH-7410A/90037Q00
    "", "",
  //"-v 1,raw48,Raw_Read_Error_Rate "
    "-v 5,raw48,Retired_Block_Count "
  //"-v 9,raw24(raw8),Power_On_Hours "
    "-v 12,raw48,Device_Power_Cycle_Cnt "
    "-v 171,raw48,Program_Fail_Cnt "
    "-v 172,raw48,Erase_Fail_Cnt "
    "-v 174,raw48,Unexpected_Pwr_Loss_Cnt "
    "-v 175,raw48,Program_Fail_Cnt "
    "-v 176,raw48,Erase_Fail_Cnt "
    "-v 177,raw48,Endurance_Limit_Met "
    "-v 178,raw48,Used_Rsrvd_Blk_Cnt_Wrst "
    "-v 179,raw48,Used_Rsrvd_Blk_Cnt_Tot "
    "-v 180,raw48,E2E_Error_Det_Corr_Rate "
    "-v 181,raw48,Program_Fail_Cnt "
    "-v 182,raw48,Erase_Fail_Cnt "
    "-v 183,raw48,SATA_Downshift_Cnt "
  //"-v 184,raw48,End-to-End_Error "
  //"-v 187,raw48,Reported_Uncorrect "
  //"-v 188,raw48,Command_Timeout "
  //"-v 194,tempminmax,Temperature_Celsius "
    "-v 195,raw48,ECC_on_the_Fly_Rate "
  //"-v 199,raw48,UDMA_CRC_Error_Count "
    "-v 201,raw48,Uncorr_Soft_Read_Err_Rt "
    "-v 204,raw48,Soft_ECC_Correction_Rt "
    "-v 231,raw48,SSD_Life_Left "
    "-v 234,raw48,Lifetime_NAND_Prg_GiB "
    "-v 241,raw48,Lifetime_Writes_GiB "
    "-v 242,raw48,Lifetime_Reads_GiB "
    "-v 245,raw48,SSD_Life_Left "
    "-v 250,raw48,Read_Retry_Count "
  },
  { "Maxtor Fireball 541DX",
    "Maxtor 2B0(0[468]|1[05]|20)H1",
    "",
    "",
    "-v 9,minutes -v 194,unknown"
  },
  { "Maxtor Fireball 3",
    "Maxtor 2F0[234]0[JL]0",
    "",
    "",
    "-v 9,minutes"
  },
  { "Maxtor DiamondMax 1280 ATA",  // no self-test log, ATA2-Fast
    "Maxtor 8(1280A2|2160A4|2560A4|3840A6|4000A6|5120A8)",
    "",
    "",
    "-v 9,minutes"
  },
  { "Maxtor DiamondMax 2160 Ultra ATA",
    "Maxtor 8(2160D2|3228D3|3240D3|4320D4|6480D6|8400D8|8455D8)",
    "",
    "",
    "-v 9,minutes"
  },
  { "Maxtor DiamondMax 2880 Ultra ATA",
    "Maxtor 9(0510D4|0576D4|0648D5|0720D5|0840D6|0845D6|0864D6|1008D7|1080D8|1152D8)",
    "",
    "",
    "-v 9,minutes"
  },
  { "Maxtor DiamondMax 3400 Ultra ATA",
    "Maxtor 9(1(360|350|202)D8|1190D7|10[12]0D6|0840D5|06[48]0D4|0510D3|1(350|202)E8|1010E6|0840E5|0640E4)",
    "",
    "",
    "-v 9,minutes"
  },
  { "Maxtor DiamondMax D540X-4G",
    "Maxtor 4G(120J6|160J[68])",
    "",
    "",
    "-v 9,minutes -v 194,unknown"
  },
  { "Maxtor DiamondMax D540X-4K",
    "MAXTOR 4K(020H1|040H2|060H3|080H4)",
    "", "", ""
  },
  { "Maxtor DiamondMax Plus D740X",
    "MAXTOR 6L0(20[JL]1|40[JL]2|60[JL]3|80[JL]4)",
    "", "", ""
  },
  { "Maxtor DiamondMax Plus 5120 Ultra ATA 33",
    "Maxtor 9(0512D2|0680D3|0750D3|0913D4|1024D4|1360D6|1536D6|1792D7|2048D8)",
    "",
    "",
    "-v 9,minutes"
  },
  { "Maxtor DiamondMax Plus 6800 Ultra ATA 66",
    "Maxtor 9(2732U8|2390U7|204[09]U6|1707U5|1366U4|1024U3|0845U3|0683U2)",
    "",
    "",
    "-v 9,minutes"
  },
  { "Maxtor DiamondMax D540X-4D",
    "Maxtor 4D0(20H1|40H2|60H3|80H4)",
    "",
    "",
    "-v 9,minutes -v 194,unknown"
  },
  { "Maxtor DiamondMax 16",
    "Maxtor 4(R0[68]0[JL]0|R1[26]0L0|A160J0|R120L4)",
    "",
    "",
    "-v 9,minutes"
  },
  { "Maxtor DiamondMax 4320 Ultra ATA",
    "Maxtor (91728D8|91512D7|91303D6|91080D5|90845D4|90645D3|90648D[34]|90432D2)",
    "",
    "",
    "-v 9,minutes"
  },
  { "Maxtor DiamondMax 17 VL",
    "Maxtor 9(0431U1|0641U2|0871U2|1301U3|1741U4)",
    "",
    "",
    "-v 9,minutes"
  },
  { "Maxtor DiamondMax 20 VL",
    "Maxtor (94091U8|93071U6|92561U5|92041U4|91731U4|91531U3|91361U3|91021U2|90841U2|90651U2)",
    "",
    "",
    "-v 9,minutes"
  },
  { "Maxtor DiamondMax VL 30",  // U: ATA66, H: ATA100
    "Maxtor (33073U4|32049U3|31536U2|30768U1|33073H4|32305H3|31536H2|30768H1)",
    "",
    "",
    "-v 9,minutes"
  },
  { "Maxtor DiamondMax 36",
    "Maxtor (93652U8|92739U6|91826U4|91369U3|90913U2|90845U2|90435U1)",
    "",
    "",
    "-v 9,minutes"
  },
  { "Maxtor DiamondMax 40 ATA 66",
    "Maxtor 9(0684U2|1024U2|1362U3|1536U3|2049U4|2562U5|3073U6|4098U8)",
    "",
    "",
    "-v 9,minutes"
  },
  { "Maxtor DiamondMax Plus 40 (Ultra ATA 66 and Ultra ATA 100)",
    "Maxtor (54098[UH]8|53073[UH]6|52732[UH]6|52049[UH]4|51536[UH]3|51369[UH]3|51024[UH]2)",
    "",
    "",
    "-v 9,minutes"
  },
  { "Maxtor DiamondMax 40 VL Ultra ATA 100",
    "Maxtor 3(1024H1|1535H2|2049H2|3073H3|4098H4)( B)?",
    "",
    "",
    "-v 9,minutes"
  },
  { "Maxtor DiamondMax Plus 45 Ulta ATA 100",
    "Maxtor 5(4610H6|4098H6|3073H4|2049H3|1536H2|1369H2|1023H2)",
    "",
    "",
    "-v 9,minutes"
  },
  { "Maxtor DiamondMax 60 ATA 66",
    "Maxtor 9(1023U2|1536U2|2049U3|2305U3|3073U4|4610U6|6147U8)",
    "",
    "",
    "-v 9,minutes"
  },
  { "Maxtor DiamondMax 60 ATA 100",
    "Maxtor 9(1023H2|1536H2|2049H3|2305H3|3073H4|4098H6|4610H6|6147H8)",
    "",
    "",
    "-v 9,minutes"
  },
  { "Maxtor DiamondMax Plus 60",
    "Maxtor 5T0(60H6|40H4|30H3|20H2|10H1)",
    "",
    "",
    "-v 9,minutes"
  },
  { "Maxtor DiamondMax 80",
    "Maxtor (98196H8|96147H6)",
    "",
    "",
    "-v 9,minutes"
  },
  { "Maxtor DiamondMax 536DX",
    "Maxtor 4W(100H6|080H6|060H4|040H3|030H2)",
    "",
    "",
    "-v 9,minutes"
  },
  { "Maxtor DiamondMax Plus 8",
    "Maxtor 6(E0[234]|K04)0L0",
    "",
    "",
    "-v 9,minutes"
  },
  { "Maxtor DiamondMax 10 (ATA/133 and SATA/150)",
    "Maxtor 6(B(30|25|20|16|12|10|08)0[MPRS]|L(080[MLP]|(100|120)[MP]|160[MP]|200[MPRS]|250[RS]|300[RS]))0",
    "",
    "",
    "-v 9,minutes"
  },
  { "Maxtor DiamondMax 10 (SATA/300)",
    "Maxtor 6V(080E|160E|200E|250F|300F|320F)0",
    "", "", ""
  },
  { "Maxtor DiamondMax Plus 9",
    "Maxtor 6Y((060|080|120|160)L0|(060|080|120|160|200|250)P0|(060|080|120|160|200|250)M0)",
    "",
    "",
    "-v 9,minutes"
  },
  { "Maxtor DiamondMax 11",
    "Maxtor 6H[45]00[FR]0",
    "", "", ""
  },
  { "Maxtor DiamondMax 17",
    "Maxtor 6G(080L|160[PE])0",
    "", "", ""
  },
  { "Seagate Maxtor DiamondMax 20",
    "MAXTOR STM3(40|80|160)[28]1[12]0?AS?",
    "", "", ""
  },
  { "Seagate Maxtor DiamondMax 21", // tested with MAXTOR STM3250310AS/3.AAF
    "MAXTOR STM3(80[28]15|160215|250310|(250|320)820|320620|500630)AS?",
    "", "", ""
  },
  { "Seagate Maxtor DiamondMax 22", // fixed firmware
    "(MAXTOR )?STM3(500320|750330|1000340)AS?",
    "MX1A", // http://knowledge.seagate.com/articles/en_US/FAQ/207969en
    "", ""
  },
  { "Seagate Maxtor DiamondMax 22", // fixed firmware
    "(MAXTOR )?STM3(160813|320614|640323|1000334)AS?",
    "MX1B", // http://knowledge.seagate.com/articles/en_US/FAQ/207975en
    "", ""
  },
  { "Seagate Maxtor DiamondMax 22", // buggy firmware
    "(MAXTOR )?STM3(500320|750330|1000340)AS?",
    "MX15",
    "There are known problems with these drives,\n"
    "AND THIS FIRMWARE VERSION IS AFFECTED,\n"
    "see the following Seagate web pages:\n"
    "http://knowledge.seagate.com/articles/en_US/FAQ/207931en\n"
    "http://knowledge.seagate.com/articles/en_US/FAQ/207969en",
    ""
  },
  { "Seagate Maxtor DiamondMax 22", // unknown firmware
    "(MAXTOR )?STM3(160813|32061[34]|500320|640323|750330|10003(34|40))AS?",
    "",
    "There are known problems with these drives,\n"
    "see the following Seagate web pages:\n"
    "http://knowledge.seagate.com/articles/en_US/FAQ/207931en\n"
    "http://knowledge.seagate.com/articles/en_US/FAQ/207969en\n"
    "http://knowledge.seagate.com/articles/en_US/FAQ/207975en",
    ""
  },
  { "Seagate Maxtor DiamondMax 23", // new firmware
    "STM3((160|250)31|(320|500)41|(750|1000)52)8AS?",
    "CC3[D-Z]",
    "", ""
  },
  { "Seagate Maxtor DiamondMax 23", // unknown firmware
    "STM3((160|250)31|(320|500)41|(750|1000)52)8AS?",
    "",
    "A firmware update for this drive may be available,\n"
    "see the following Seagate web pages:\n"
    "http://knowledge.seagate.com/articles/en_US/FAQ/207931en\n"
    "http://knowledge.seagate.com/articles/en_US/FAQ/213911en",
    ""
  },
  { "Maxtor MaXLine Plus II",
    "Maxtor 7Y250[PM]0",
    "",
    "",
    "-v 9,minutes"
  },
  { "Maxtor MaXLine II",
    "Maxtor [45]A(25|30|32)0[JN]0",
    "",
    "",
    "-v 9,minutes"
  },
  { "Maxtor MaXLine III (ATA/133 and SATA/150)",
    "Maxtor 7L(25|30)0[SR]0",
    "",
    "",
    "-v 9,minutes"
  },
  { "Maxtor MaXLine III (SATA/300)",
    "Maxtor 7V(25|30)0F0",
    "", "", ""
  },
  { "Maxtor MaXLine Pro 500",  // There is also a 7H500R0 model, but I
    "Maxtor 7H500F0",               // haven't added it because I suspect
    "",                               // it might need vendoropts_9_minutes
    "", ""                            // and nobody has submitted a report yet
  },
  { "", // HITACHI_DK14FA-20B
    "HITACHI_DK14FA-20B",
    "",
    "",
    "-v 9,minutes -v 193,loadunload"
  },
  { "HITACHI Travelstar DK23XX/DK23XXB",
    "HITACHI_DK23..-..B?",
    "",
    "",
    "-v 9,minutes -v 193,loadunload"
  },
  { "Hitachi Endurastar J4K20/N4K20 (formerly DK23FA-20J)",
    "(HITACHI_DK23FA-20J|HTA422020F9AT[JN]0)",
    "",
    "",
    "-v 9,minutes -v 193,loadunload"
  },
  { "Hitachi Endurastar J4K30/N4K30",
    "HE[JN]4230[23]0F9AT00",
    "",
    "",
    "-v 9,minutes -v 193,loadunload"
  },
  { "Hitachi Travelstar C4K60",  // 1.8" slim drive
    "HTC4260[23]0G5CE00|HTC4260[56]0G8CE00",
    "",
    "",
    "-v 9,minutes -v 193,loadunload"
  },
  { "IBM Travelstar 4GT",
    "IBM-DTCA-2(324|409)0",
    "", "", ""
  },
  { "IBM Travelstar 6GN",
    "IBM-DBCA-20(324|486|648)0",
    "", "", ""
  },
  { "IBM Travelstar 25GS, 18GT, and 12GN",
    "IBM-DARA-2(25|18|15|12|09|06)000",
    "", "", ""
  },
  { "IBM Travelstar 14GS",
    "IBM-DCYA-214000",
    "", "", ""
  },
  { "IBM Travelstar 4LP",
    "IBM-DTNA-2(180|216)0",
    "", "", ""
  },
  { "IBM Travelstar 48GH, 30GN, and 15GN",
    "(IBM-|Hitachi )?IC25(T048ATDA05|N0(30|20|15|12|10|07|06|05)ATDA04)-.",
    "", "", ""
  },
  { "IBM Travelstar 32GH, 30GT, and 20GN",
    "IBM-DJSA-2(32|30|20|10|05)",
    "", "", ""
  },
  { "IBM Travelstar 4GN",
    "IBM-DKLA-2(216|324|432)0",
    "", "", ""
  },
  { "IBM/Hitachi Travelstar 60GH and 40GN",
    "(IBM-|Hitachi )?IC25(T060ATC[SX]05|N0[4321]0ATC[SX]04)-.",
    "", "", ""
  },
  { "IBM/Hitachi Travelstar 40GNX",
    "(IBM-|Hitachi )?IC25N0[42]0ATC[SX]05-.",
    "", "", ""
  },
  { "Hitachi Travelstar 80GN",
    "(Hitachi )?IC25N0[23468]0ATMR04-.",
    "", "", ""
  },
  { "Hitachi Travelstar 4K40",
    "(Hitachi )?HTS4240[234]0M9AT00",
    "", "", ""
  },
  { "Hitachi Travelstar 4K120",
    "(Hitachi )?(HTS4212(60|80|10|12)H9AT00|HTS421260G9AT00)",
    "", "", ""
  },
  { "Hitachi Travelstar 5K80",
    "(Hitachi )?HTS5480[8642]0M9AT00",
    "", "", ""
  },
  { "Hitachi Travelstar 5K100",
    "(Hitachi )?HTS5410[1864]0G9(AT|SA)00",
    "", "", ""
  },
  { "Hitachi Travelstar E5K100",
    "(Hitachi )?HTE541040G9(AT|SA)00",
    "", "", ""
  },
  { "Hitachi Travelstar 5K120",
    "(Hitachi )?HTS5412(60|80|10|12)H9(AT|SA)00",
    "", "", ""
  },
  { "Hitachi Travelstar 5K160",
    "(Hitachi |HITACHI )?HTS5416([468]0|1[26])J9(AT|SA)00",
    "", "", ""
  },
  { "Hitachi Travelstar E5K160",
    "(Hitachi )?HTE5416(12|16|60|80)J9(AT|SA)00",
    "", "", ""
  },
  { "Hitachi Travelstar 5K250",
    "(Hitachi |HITACHI )?HTS5425(80|12|16|20|25)K9(A3|SA)00",
    "", "", ""
  },
  { "Hitachi Travelstar 5K320", // tested with HITACHI HTS543232L9SA00/FB4ZC4EC,
    // Hitachi HTS543212L9SA02/FBBAC52F
    "(Hitachi |HITACHI )?HT(S|E)5432(80|12|16|25|32)L9(A3(00)?|SA0[012])",
    "", "", ""
  },
  { "Hitachi/HGST Travelstar Z5K320", // tested with Hitachi HTS543232A7A384/ES2OA70K
    "(Hitachi|HGST) HT[ES]5432(16|25|32)A7A38[145]",
    "", "", ""
  },
  { "Hitachi Travelstar 5K500.B", // tested with Hitachi HTS545050B9SA00/PB4OC60X,
      // Hitachi HTS545025B9SA02/PB2AC60W
    "(Hitachi )?HT[ES]5450(12|16|25|32|40|50)B9(A30[01]|SA0[02])",
    "", "", ""
  },
  { "Hitachi/HGST Travelstar Z5K500", // tested with HGST HTS545050A7E380/GG2OAC90,
      // Hitachi HTS545032A7E380/GGBOA7A0, HGST HTS545050A7E680/GR2OA230,
      // APPLE HDD HTS545050A7E362/GG2AB990
    "(Hitachi|HGST|APPLE HDD) HT[ES]5450(25|32|50)A7E(362|38[01]|680)",
    "", "", ""
  },
  { "Hitachi/HGST Travelstar 5K750", // tested with Hitachi HTS547575A9E384/JE4OA60A,
      // APPLE HDD HTS547550A9E384/JE3AD70F
    "(Hitachi|APPLE HDD) HT[ES]5475(50|64|75)A9E38[14]",
    "", "", ""
  },
  { "HGST Travelstar 5K1000", // tested with HGST HTS541010A9E680/JA0OA560,
      // HGST HTS541075A9E680/JA2OA560
    "HGST HT[ES]5410(64|75|10)A9E68[01]",
    "", "", ""
  },
  { "HGST Travelstar Z5K1000", // tested with HGST HTS541010A7E630/SE0OA4A0,
      // HGST HTS541010B7E610/01.01A01
    "HGST HTS5410(75|10)[AB]7E6(10|3[015])",
    "", "", ""
  },
  { "HGST Travelstar 5K1500", // tested with HGST HTS541515A9E630/KA0OA500
    "HGST HT[ES]541515A9E63[015]",
    "", "", ""
  },
  { "Hitachi Travelstar 7K60",
    "(Hitachi )?HTS726060M9AT00",
    "", "", ""
  },
  { "Hitachi Travelstar E7K60",
    "(Hitachi )?HTE7260[46]0M9AT00",
    "", "", ""
  },
  { "Hitachi Travelstar 7K100",
    "(Hitachi )?HTS7210[168]0G9(AT|SA)00",
    "", "", ""
  },
  { "Hitachi Travelstar E7K100",
    "(Hitachi )?HTE7210[168]0G9(AT|SA)00",
    "", "", ""
  },
  { "Hitachi Travelstar 7K200", // tested with HITACHI HTS722016K9SA00/DCDZC75A
    "(Hitachi |HITACHI )?HTS7220(80|10|12|16|20)K9(A3|SA)00",
    "", "", ""
  },
  { "Hitachi Travelstar 7K320", // tested with HITACHI HTS723216L9SA60/FC2ZC50B,
    // HTS723225L9A360/FCDOC30F, HTS723216L9A362/FC2OC39F
    "(Hitachi |HITACHI )?HT[ES]7232(80|12|16|25|32)L9(A300|A36[02]|SA6[01])",
    "", "", ""
  },
  { "Hitachi Travelstar Z7K320", // tested with HITACHI HTS723232A7A364/EC2ZB70B
    "(HITACHI )?HT[ES]7232(16|25|32)A7A36[145]",
    "", "", ""
  },
  { "Hitachi Travelstar 7K500", // tested with Hitachi HTS725050A9A360/PC4OC70D,
    // HITACHI HTS725032A9A364/PC3ZC70F
    "(Hitachi |HITACHI )?HT[ES]7250(12|16|25|32|50)A9A36[02-5]",
    "", "", ""
  },
  { "Hitachi/HGST Travelstar Z7K500", // tested with HITACHI HTS725050A7E630/GH2ZB390,
      // HGST HTS725050A7E630/GH2OA420, HGST HTS725050A7E630/GH2OA530
    "(HITACHI|HGST) HT[ES]7250(25|32|50)A7E63[015]",
    "", "", ""
  },
  { "Hitachi/HGST Travelstar 7K750", // tested with Hitachi HTS727550A9E364/JF3OA0E0,
      // Hitachi HTS727575A9E364/JF4OA0D0
    "(Hitachi|HGST) HT[ES]7275(50|64|75)A9E36[14]",
    "", "", ""
  },
  { "HGST Travelstar 7K1000", // tested with HGST HTS721010A9E630/JB0OA3B0
    // HGST HTS721075A9E630/JB2OA3J0
    "HGST HT[ES]7210(10|75)A9E63[01]",
    "", "", ""
  },
  { "IBM Deskstar 14GXP and 16GP",
    "IBM-DTTA-3(7101|7129|7144|5032|5043|5064|5084|5101|5129|5168)0",
    "", "", ""
  },
  { "IBM Deskstar 25GP and 22GXP",
    "IBM-DJNA-3(5(101|152|203|250)|7(091|135|180|220))0",
    "", "", ""
  },
  { "IBM Deskstar 37GP and 34GXP",
    "IBM-DPTA-3(5(375|300|225|150)|7(342|273|205|136))0",
    "", "", ""
  },
  { "IBM/Hitachi Deskstar 120GXP",
    "(IBM-)?IC35L((020|040|060|080|120)AVVA|0[24]0AVVN)07-[01]",
    "", "", ""
  },
  { "IBM/Hitachi Deskstar GXP-180",
    "(IBM-)?IC35L(030|060|090|120|180)AVV207-[01]",
    "", "", ""
  },
  { "Hitachi CinemaStar 5K320", // tested with Hitachi HCS5C3225SLA380/STBOA37H
    "Hitachi HCS5C32(25|32)SLA380",
    "", "", ""
  },
  { "Hitachi CinemaStar 5K1000", // Hitachi HCS5C1010CLA382/JC4OA3EA
    "Hitachi HCS5C10(10|75|50|32|25|16)CLA382",
    "", "", ""
  },
  { "Hitachi Deskstar 5K3000", // tested with HDS5C3030ALA630/MEAOA5C0,
      // Hitachi HDS5C3020BLE630/MZ4OAAB0 (OEM, Toshiba Canvio Desktop)
    "(Hitachi )?HDS5C30(15|20|30)(ALA|BLE)63[02].*",
    "", "", ""
  },
  { "Hitachi/HGST Deskstar 5K4000", // tested with HDS5C4040ALE630/MPAOA250
      // HGST HDS5C4040ALE630/MPAOA580
    "(Hitachi |HGST )?HDS5C40(30|40)ALE63[01].*",
    "", "", ""
  },
  { "Hitachi Deskstar 7K80",
    "(Hitachi )?HDS7280([48]0PLAT20|(40)?PLA320|80PLA380).*",
    "", "", ""
  },
  { "Hitachi Deskstar 7K160",
    "(Hitachi )?HDS7216(80|16)PLA[3T]80.*",
    "", "", ""
  },
  { "Hitachi Deskstar 7K250",
    "(Hitachi )?HDS7225((40|80|12|16)VLAT20|(12|16|25)VLAT80|(80|12|16|25)VLSA80)",
    "", "", ""
  },
  { "Hitachi Deskstar 7K250 (SUN branded)",
    "HITACHI HDS7225SBSUN250G.*",
    "", "", ""
  },
  { "Hitachi Deskstar T7K250",
    "(Hitachi )?HDT7225((25|20|16)DLA(T80|380))",
    "", "", ""
  },
  { "Hitachi Deskstar 7K400",
    "(Hitachi )?HDS724040KL(AT|SA)80",
    "", "", ""
  },
  { "Hitachi Deskstar 7K500",
    "(Hitachi )?HDS725050KLA(360|T80)",
    "", "", ""
  },
  { "Hitachi Deskstar P7K500",
    "(Hitachi )?HDP7250(16|25|32|40|50)GLA(36|38|T8)0",
    "", "", ""
  },
  { "Hitachi Deskstar T7K500",
    "(Hitachi )?HDT7250(25|32|40|50)VLA(360|380|T80)",
    "", "", ""
  },
  { "Hitachi Deskstar 7K1000",
    "(Hitachi )?HDS7210(50|75|10)KLA330",
    "", "", ""
  },
  { "Hitachi Deskstar 7K1000.B",
    "(Hitachi )?HDT7210((16|25)SLA380|(32|50|64|75|10)SLA360)",
    "", "", ""
  },
  { "Hitachi Deskstar 7K1000.C", // tested with Hitachi HDS721010CLA330/JP4OA3MA,
      // Hitachi HDS721025CLA682/JP1OA41A
    "(Hitachi )?HDS7210((16|25)CLA[36]82|(32|50)CLA[36]62|(64|75|10)CLA[36]3[02])",
    "", "", ""
  },
  { "Hitachi Deskstar 7K1000.D", // tested with HDS721010DLE630/MS2OA5Q0
    "Hitachi HDS7210(25|32|50|75|10)DLE630",
    "", "", ""
  },
  { "Hitachi Deskstar E7K1000", // tested with HDE721010SLA330/ST6OA31B
    "Hitachi HDE7210(50|75|10)SLA330",
    "", "", ""
  },
  { "Hitachi Deskstar 7K2000",
    "Hitachi HDS722020ALA330",
    "", "", ""
  },
  { "Hitachi Deskstar 7K3000", // tested with Hitachi HDS723030ALA640/MKAOA3B0,
      // Hitachi HDS723030BLE640/MX6OAAB0
    "Hitachi HDS7230((15|20)BLA642|30ALA640|30BLE640)",
    "", "", ""
  },
  { "Hitachi/HGST Deskstar 7K4000", // tested with Hitachi HDS724040ALE640/MJAOA250,
      // HGST HDS724040ALE640/MJAOA580
    "(Hitachi|HGST) HDS724040ALE640",
    "", "", ""
  },
  { "HGST Deskstar NAS", // tested with HGST HDN724040ALE640/MJAOA5E0,
      // HGST HDN726050ALE610/APGNT517, HGST HDN726060ALE610/APGNT517
      // HGST HDN726040ALE614/APGNW7JH, HGST HDN726060ALE614/K1HE594D
      // HGST HDN728080ALE604/A4GNW91X
    "HGST HDN72(40[34]|60[456]|808)0ALE6(04|1[04]|40)",
    "", "",
    "-v 22,raw48,Helium_Level" // HDN728080ALE604
  },
  { "Hitachi/HGST Ultrastar 5K3000", // tested with Hitachi HUA5C3030ALA640/MEAOA800
    "(Hitachi |HGST )?HUA5C30(20|30)ALA64[01]",
    "", "", ""
  },
  { "Hitachi Ultrastar A7K1000", // tested with
    // HUA721010KLA330      44X2459 42C0424IBM/GKAOAB4A,,
    // Hitachi HUA721075KLA330/GK8OA70M,
    // HITACHI HUA721075KLA330/GK8OA90A
    "(Hitachi |HITACHI )?HUA7210(50|75|10)KLA330.*",
    "", "", ""
  },
  { "Hitachi Ultrastar A7K2000", // tested with
    // HUA722010CLA330      43W7629 42C0401IBM
    "(Hitachi )?HUA7220(50|10|20)[AC]LA33[01].*",
    "", "", ""
  },
  { "Hitachi Ultrastar 7K3000", // tested with Hitachi HUA723030ALA640/MKAOA580,
      // Hitachi HUA723020ALA641/MK7OA840, HUA723020ALA640/MK7OAAA0
    "(Hitachi )?HUA7230(20|30)ALA64[01]",
    "", "", ""
  },
  { "Hitachi/HGST Ultrastar 7K4000", // tested with Hitachi HUS724040ALE640/MJAOA3B0,
      // HGST HUS724040ALE640/MJAOA580, HGST HUS724020ALA640/MF6OAA70,
      // HUS724030ALA640/MF8OAAZ0
    "(Hitachi |HGST )?HUS7240(20|30|40)AL[AE]64[01]",
    "", "", ""
  },
  { "Hitachi/HGST Ultrastar 7K2",
    "(Hitachi|HGST) HUS722T[12]TALA604",
    "", "",
    "-v 16,raw48,Gas_Gauge"
  },
  { "HGST Ultrastar 7K6000", // tested with HGST HUS726060ALE614/APGNW517
    "HGST HUS7260[2456]0AL[AEN]61[014]",
    "", "", ""
  },
  { "HGST Ultrastar HC310/320", // tested with HGST HUS726T6TALE6L4/VKGNW40H,
      // HGST HUS728T8TALE6L4/V8GNW460
    "HGST HUS72(6T[46]|8T8)TALE6L4",
    "", "", ""
  },
  { "HGST Ultrastar He6", // tested with HGST HUS726060ALA640/AHGNT1E2
    "HGST HUS726060ALA64[01]",
    "", "",
    "-v 22,raw48,Helium_Level"
  },
  { "HGST Ultrastar He8", // tested with HGST HUH728060ALE600/GR2OA230
    "HGST HUH7280(60|80)AL[EN]60[014]",
    "", "",
    "-v 22,raw48,Helium_Level"
  },
  { "HGST Ultrastar He10", // tested with HGST HUH7210100ALE600/0F27452
    "HGST HUH7210(08|10)AL[EN]60[014]",
    "", "",
    "-v 22,raw48,Helium_Level"
  },
  { "Western Digital Ultrastar He10/12", // WD white label, tested with
      // WDC WD80EMAZ-00WJTA0/83.H0A83 (Easystore 0x1058:0x25fb),
      // WDC WD80EZAZ-11TDBA0/83.H0A83, WDC WD100EMAZ-00WJTA0/83.H0A83,
      // WDC WD100EZAZ-11TDBA0/83.H0A83, WDC WD120EMAZ-11BLFA0/81.00A81
    "WDC WD(80|100|120)E[MZ]AZ-.*",
    "", "",
    "-v 22,raw48,Helium_Level"
  },
  { "HGST Ultrastar DC HC520 (He12)", // tested with HGST HUH721212ALE600/LEGNT3D0
    "HGST HUH721212AL[EN]60[014]",
    "", "",
    "-v 22,raw48,Helium_Level"
  },
  { "Western Digital Ultrastar DC HC530", // tested with WDC  WUH721414ALE6L4/LDGNW07G
    "WDC  ?WUH721414ALE6L4",
    "", "",
    "-v 22,raw48,Helium_Level"
  },
  { "HGST MegaScale 4000", // tested with HGST HMS5C4040ALE640/MPAOA580
    "HGST HMS5C4040[AB]LE64[01]", // B = DC 4000.B
    "", "", ""
  },
  { "Toshiba 2.5\" HDD (10-20 GB)",
    "TOSHIBA MK(101[67]GAP|15[67]GAP|20(1[678]GAP|(18|23)GAS))",
    "", "", ""
  },
  { "Toshiba 2.5\" HDD (30-60 GB)",
    "TOSHIBA MK((6034|4032)GSX|(6034|4032)GAX|(6026|4026|4019|3019)GAXB?|(6025|6021|4025|4021|4018|3025|3021|3018)GAS|(4036|3029)GACE?|(4018|3017)GAP)",
    "", "", ""
  },
  { "Toshiba 2.5\" HDD (80 GB and above)",
    "TOSHIBA MK(80(25GAS|26GAX|32GAX|32GSX)|10(31GAS|32GAX)|12(33GAS|34G[AS]X)|2035GSS)",
    "", "", ""
  },
  { "Toshiba 2.5\" HDD MK..37GSX", // tested with TOSHIBA MK1637GSX/DL032C
    "TOSHIBA MK(12|16)37GSX",
    "", "", ""
  },
  { "Toshiba 2.5\" HDD MK..46GSX", // tested with TOSHIBA MK1246GSX/LB213M
    "TOSHIBA MK(80|12|16|25)46GSX",
    "", "", ""
  },
  { "Toshiba 2.5\" HDD MK..50GACY", // tested with TOSHIBA MK8050GACY/TF105A
    "TOSHIBA MK8050GACY",
    "", "", ""
  },
  { "Toshiba 2.5\" HDD MK..34GSX", // tested with TOSHIBA MK8034GSX/AH301E
    "TOSHIBA MK(80|12|10)34GSX",
    "", "", ""
  },
  { "Toshiba 2.5\" HDD MK..32GSX", // tested with TOSHIBA MK1032GSX/AS021G
    "TOSHIBA MK(10|80|60|40)32GSX",
    "", "", ""
  },
  { "Toshiba 2.5\" HDD MK..51GSY", // tested with TOSHIBA MK1251GSY/LD101D
    "TOSHIBA MK(80|12|16|25)51GSY",
    "",
    "",
    "-v 9,minutes"
  },
  { "Toshiba 2.5\" HDD MK..52GSX", // tested with TOSHIBA MK3252GSX/LV010A
    "TOSHIBA MK(80|12|16|25|32)52GSX",
    "", "", ""
  },
  { "Toshiba 2.5\" HDD MK..55GSX", // tested with TOSHIBA MK5055GSX/FG001A, MK3255GSXF/FH115B
    "TOSHIBA MK(12|16|25|32|40|50)55GSXF?",
    "", "", ""
  },
  { "Toshiba 2.5\" HDD MK..56GSY", // tested with TOSHIBA MK2556GSYF/LJ001D
    "TOSHIBA MK(16|25|32|50)56GSYF?",
    "",
    "",
    "-v 9,minutes"
  },
  { "Toshiba 2.5\" HDD MK..59GSXP (AF)",
    "TOSHIBA MK(32|50|64|75)59GSXP?",
    "", "", ""
  },
  { "Toshiba 2.5\" HDD MK..59GSM (AF)",
    "TOSHIBA MK(75|10)59GSM",
    "", "", ""
  },
  { "Toshiba 2.5\" HDD MK..61GSY[N]", // tested with TOSHIBA MK5061GSY/MC102E, MK5061GSYN/MH000A,
      // TOSHIBA MK2561GSYN/MH000D
    "TOSHIBA MK(16|25|32|50|64)61GSYN?",
    "",
    "",
    "-v 9,minutes" // TOSHIBA MK2561GSYN/MH000D
  },
  { "Toshiba 2.5\" HDD MK..61GSYB", // tested with TOSHIBA MK5061GSYB/ME0A
    "TOSHIBA MK(16|25|32|50|64)61GSYB",
    "", "", ""
  },
  { "Toshiba 2.5\" HDD MK..65GSX", // tested with TOSHIBA MK5065GSX/GJ003A, MK3265GSXN/GH012H,
      // MK5065GSXF/GP006B, MK2565GSX H/GJ003A
    "TOSHIBA MK(16|25|32|50|64)65GSX[FN]?( H)?", // "... H" = USB ?
    "", "", ""
  },
  { "Toshiba 2.5\" HDD MK..75GSX", // tested with TOSHIBA MK7575GSX/GT001C
    "TOSHIBA MK(32|50|64|75)75GSX",
    "", "", ""
  },
  { "Toshiba 2.5\" HDD MK..76GSX/GS001A", // tested with TOSHIBA MK2576GSX/GS001A
    "TOSHIBA MK(16|25|32|50|64)76GSX",
    "GS001A",
    "", ""
  },
  { "Toshiba 2.5\" HDD MK..76GSX", // tested with TOSHIBA MK3276GSX/GS002D
    "TOSHIBA MK(16|25|32|50|64)76GSX",
    "",
    "",
    "-v 9,minutes"
  },
  { "Toshiba 2.5\" HDD MQ01ABB...", // tested with TOSHIBA MQ01ABB200/AY000U
    "TOSHIBA MQ01ABB(100|150|200)",
    "", "", ""
  },
  { "Toshiba 2.5\" HDD MQ01ABC...", // tested with TOSHIBA MQ01ABC150/AQ001U
    "TOSHIBA MQ01ABC(100|150|200)",
    "", "", ""
  },
  { "Toshiba 2.5\" HDD MQ01ABD...", // tested with TOSHIBA MQ01ABD100/AX001U,
      // TOSHIBA MQ01ABD100V/AX001Q
    "TOSHIBA MQ01ABD(025|032|050|064|075|100)V?",
    "", "", ""
  },
  { "Toshiba 2.5\" HDD MQ01ABF...", // tested with TOSHIBA MQ01ABF050/AM001J
    "TOSHIBA MQ01ABF(050|075|100)",
    "", "", ""
  },
  { "Toshiba 2.5\" HDD MQ01UBB... (USB 3.0)", // tested with TOSHIBA MQ01UBB200/AY000U (0x0480:0xa100),
      // TOSHIBA MQ01UBB200/34MATMZ5T (0x05ac:0x8406)
    "TOSHIBA MQ01UBB200",
    "", "", ""
  },
  { "Toshiba 2.5\" HDD MQ01UBD... (USB 3.0)", // tested with TOSHIBA MQ01UBD050/AX001U (0x0480:0xa007),
      // TOSHIBA MQ01UBD100/AX001U (0x0480:0x0201, 0x0480:0xa200),
      // TOSHIBA MQ01UBD050/AX101U (0x0480:0xa202)
    "TOSHIBA MQ01UBD(050|075|100)",
    "", "", ""
  },
  { "Toshiba 2.5\" HDD MQ04UBF... (USB 3.0)", // tested with TOSHIBA MQ04UBF100/JU000U (0x0480:0xa202)
    "TOSHIBA MQ04UBF100",
    "", "", ""
  },
  { "Toshiba 2.5\" HDD MQ04UBD...", // tested with TOSHIBA MQ04UBD200/68U2T2VWT
    "TOSHIBA MQ04UBD200",
    "", "", ""
  },
  { "Toshiba 2.5\" HDD MQ03ABB...", // tested with TOSHIBA MQ03ABB300
    "TOSHIBA MQ03ABB[23]00",
    "", "", ""
  },
  { "Toshiba 2.5\" HDD MQ03UBB...", // tested with TOSHIBA MQ03UBB200/37I7T0NJT
    "TOSHIBA MQ03UBB(300|200|250)",
    "", "", ""
  },
  { "Toshiba 3.5\" HDD MK.002TSKB", // tested with TOSHIBA MK1002TSKB/MT1A
    "TOSHIBA MK(10|20)02TSKB",
    "", "", ""
  },
  { "Toshiba 3.5\" MG03ACAxxx(Y) Enterprise HDD", // tested with TOSHIBA MG03ACA100/FL1A
    "TOSHIBA MG03ACA[1234]00Y?",
    "", "", ""
  },
  { "Toshiba 3.5\" MD04ACA... Enterprise HDD", // tested with TOSHIBA MD04ACA500/FP1A
    "TOSHIBA MD04ACA[2345]00",
    "", "", ""
  },
  { "Toshiba 3.5\" MG04ACA... Enterprise HDD", // tested with TOSHIBA MG04ACA600A/FS2B
    "TOSHIBA MG04ACA[23456]00[AE].?",
    "", "", ""
  },
  { "Toshiba MG06ACA... Enterprise Capacity HDD", // tested with TOSHIBA MG06ACA800E/4303,
      // TOSHIBA MG06ACA10TE/0103
    "TOSHIBA MG06ACA([68]00|10T)[AE]Y?",
    "", "", ""
  },
  { "Toshiba MG07ACA... Enterprise Capacity HDD", // tested with TOSHIBA MG07ACA14TE/0101
    "TOSHIBA MG07ACA1[24]T[AE]Y?",
    "", "",
    "-v 23,raw48,Helium_Condition_Lower "
    "-v 24,raw48,Helium_Condition_Upper"
  },
  { "Toshiba 3.5\" DT01ABA... Desktop HDD", // tested with TOSHIBA DT01ABA300/MZ6OABB0
    "TOSHIBA DT01ABA(100|150|200|300)",
    "", "", ""
  },
  { "Toshiba 3.5\" DT01ACA... Desktop HDD", // tested with TOSHIBA DT01ACA100/MS2OA750,
      // TOSHIBA DT01ACA200/MX4OABB0, TOSHIBA DT01ACA300/MX6OABB0
    "TOSHIBA DT01ACA(025|032|050|075|100|150|200|300)",
    "", "", ""
  },
  { "Toshiba X300", // tested with TOSHIBA HDWE160/FS2A
    "TOSHIBA HDWE1[456]0",
    "", "", ""
  },
  { "Toshiba P300", // tested with TOSHIBA HDWD120/MX4OACF0
    "TOSHIBA HDWD1(30|20|10|05)",
    "", "", ""
  },
  { "Toshiba L200 (CMR)",
    "TOSHIBA HDW[JK]1(05|10)",
    "", "", ""
  },
  { "Toshiba L200 (SMR)", // tested with TOSHIBA HDWL110/JU000A. TOSHIBA HDWL120/JT000A
    "TOSHIBA HDWL1[12]0",
    "", "", ""
  },
  { "Toshiba 1.8\" HDD",
    "TOSHIBA MK[23468]00[4-9]GA[HL]",
    "", "", ""
  },
  { "Toshiba 1.8\" HDD MK..29GSG",
    "TOSHIBA MK(12|16|25)29GSG",
    "", "", ""
  },
  { "", // TOSHIBA MK6022GAX
    "TOSHIBA MK6022GAX",
    "", "", ""
  },
  { "Toshiba HK4R Series SSD", // TOSHIBA THNSN8960PCSE/8EET6101
    "TOSHIBA THNSN8(120P|240P|480P|960P|1Q92)CSE",
    "", "",
    "-v 167,raw48,SSD_Protect_Mode "
    "-v 168,raw48,SATA_PHY_Error_Count "
    "-v 169,raw48,Bad_Block_Count "
    "-v 173,raw48,Erase_Count "
  },
  { "Toshiba HG6 Series SSD", // TOSHIBA THNSNJ512GCST/JTRA0102
    // http://www.farnell.com/datasheets/1852757.pdf
    // TOSHIBA THNSFJ256GCSU/JULA1102
    // TOSHIBA THNSFJ256GDNU A/JYLA1102
    "TOSHIBA THNS[NF]J(060|128|256|512)G[BCAM8VD][SCN][TU].*",
    "", "",
    "-v 167,raw48,SSD_Protect_Mode "
    "-v 168,raw48,SATA_PHY_Error_Count "
    "-v 169,raw48,Bad_Block_Count "
    "-v 173,raw48,Erase_Count "
  },
  { "", // TOSHIBA MK6409MAV
    "TOSHIBA MK6409MAV",
    "", "", ""
  },
  { "Toshiba MKx019GAXB (SUN branded)",
    "TOS MK[34]019GAXB SUN[34]0G",
    "", "", ""
  },
  { "Seagate Momentus",
    "ST9(20|28|40|48)11A",
    "", "", ""
  },
  { "Seagate Momentus 42",
    "ST9(2014|3015|4019)A",
    "", "", ""
  },
  { "Seagate Momentus 4200.2", // tested with ST960812A/3.05
    "ST9(100822|808210|60812|50212|402113|30219)A",
    "", "", ""
  },
  { "Seagate Momentus 5400.2",
    "ST9(808211|6082[12]|408114|308110|120821|10082[34]|8823|6812|4813|3811)AS?",
    "", "", ""
  },
  { "Seagate Momentus 5400.3",
    "ST9(4081[45]|6081[35]|8081[15]|100828|120822|160821)AS?",
    "", "", ""
  },
  { "Seagate Momentus 5400.3 ED",
    "ST9(4081[45]|6081[35]|8081[15]|100828|120822|160821)AB",
    "", "", ""
  },
  { "Seagate Momentus 5400.4",
    "ST9(120817|(160|200|250)827)AS",
    "", "", ""
  },
  { "Seagate Momentus 5400.5",
    "ST9((80|120|160)310|(250|320)320)AS",
    "", "", ""
  },
  { "Seagate Momentus 5400.6",
    "ST9(80313|160(301|314)|(12|25)0315|250317|(320|500)325|500327|640320)ASG?",
    "", "",
    "-F xerrorlba" // ST9500325AS/0002SDM1 (ticket #1094)
  },
  { "Seagate Momentus 5400.7",
    "ST9(160316|(250|320)310|(500|640)320)AS",
    "", "", ""
  },
  { "Seagate Momentus 5400.7 (AF)", // tested with ST9640322AS/0001BSM2
      // (device reports 4KiB LPS with 1 sector offset)
    "ST9(320312|400321|640322|750423)AS",
    "", "", ""
  },
  { "Seagate Momentus 5400 PSD", // Hybrid drives
    "ST9(808212|(120|160)8220)AS",
    "", "", ""
  },
  { "Seagate Momentus 7200.1",
    "ST9(10021|80825|6023|4015)AS?",
    "", "", ""
  },
  { "Seagate Momentus 7200.2",
    "ST9(80813|100821|120823|160823|200420)ASG?",
    "", "", ""
  },
  { "Seagate Momentus 7200.3",
    "ST9((80|120|160)411|(250|320)421)ASG?",
    "", "", ""
  },
  { "Seagate Momentus 7200.4",
    "ST9(160412|250410|320423|500420)ASG?",
    "", "", ""
  },
  { "Seagate Momentus 7200 FDE.2",
    "ST9((160413|25041[12]|320426|50042[12])AS|(16041[489]|2504[16]4|32042[67]|500426)ASG)",
    "", "", ""
  },
  { "Seagate Momentus 7200.5", // tested with ST9750420AS/0001SDM5, ST9750420AS/0002SDM1
    "ST9(50042[34]|64042[012]|75042[02])ASG?",
    "", "", ""
  },
  { "Seagate Momentus XT", // fixed firmware
    "ST9(2505610|3205620|5005620)AS",
    "SD2[68]", // http://knowledge.seagate.com/articles/en_US/FAQ/215451en
    "", ""
  },
  { "Seagate Momentus XT", // buggy firmware, tested with ST92505610AS/SD24
    "ST9(2505610|3205620|5005620)AS",
    "SD2[45]",
    "These drives may corrupt large files,\n"
    "AND THIS FIRMWARE VERSION IS AFFECTED,\n"
    "see the following web pages for details:\n"
    "http://knowledge.seagate.com/articles/en_US/FAQ/215451en\n"
    "https://superuser.com/questions/313447/seagate-momentus-xt-corrupting-files-linux-and-mac",
    ""
  },
  { "Seagate Momentus XT", // unknown firmware
    "ST9(2505610|3205620|5005620)AS",
    "",
    "These drives may corrupt large files,\n"
    "see the following web pages for details:\n"
    "http://knowledge.seagate.com/articles/en_US/FAQ/215451en\n"
    "https://superuser.com/questions/313447/seagate-momentus-xt-corrupting-files-linux-and-mac",
    ""
  },
  { "Seagate Momentus XT (AF)", // tested with ST750LX003-1AC154/SM12
    "ST750LX003-.*",
    "", "", ""
  },
  { "Seagate Momentus Thin", // tested with ST320LT007-9ZV142/0004LVM1
    "ST(160|250|320)LT0(07|09|11|14)-.*",
    "", "", ""
  },
  { "Seagate Laptop HDD", // tested with ST500LT012-9WS142/0001SDM1,
      // ST500LM021-1KJ152/0002LIM1, ST4000LM016-1N2170/0003
    "ST((25|32|50)0LT0(12|15|25)|(32|50)0LM0(10|21)|[34]000LM016)-.*",
    "", "", ""
  },
  { "Seagate Laptop SSHD", // tested with ST500LM000-1EJ162/SM11
    "ST(500|1000)LM0(00|14)-.*",
    "", "", ""
  },
  { "Seagate Medalist 1010, 1720, 1721, 2120, 3230 and 4340",  // ATA2, with -t permissive
    "ST3(1010|1720|1721|2120|3230|4340)A",
    "", "", ""
  },
  { "Seagate Medalist 2110, 3221, 4321, 6531, and 8641",
    "ST3(2110|3221|4321|6531|8641)A",
    "", "", ""
  },
  { "Seagate U4",
    "ST3(2112|4311|6421|8421)A",
    "", "", ""
  },
  { "Seagate U5",
    "ST3(40823|30621|20413|15311|10211)A",
    "", "", ""
  },
  { "Seagate U6",
    "ST3(8002|6002|4081|3061|2041)0A",
    "", "", ""
  },
  { "Seagate U7",
    "ST3(30012|40012|60012|80022|120020)A",
    "", "", ""
  },
  { "Seagate U8",
    "ST3(4313|6811|8410|4313|13021|17221)A",
    "", "", ""
  },
  { "Seagate U9", // tested with ST3160022ACE/9.51
    "ST3(80012|120025|160022)A(CE)?",
    "", "", ""
  },
  { "Seagate U10",
    "ST3(20423|15323|10212)A",
    "", "", ""
  },
  { "Seagate UX",
    "ST3(10014A(CE)?|20014A)",
    "", "", ""
  },
  { "Seagate Barracuda ATA",
    "ST3(2804|2724|2043|1362|1022|681)0A",
    "", "", ""
  },
  { "Seagate Barracuda ATA II",
    "ST3(3063|2042|1532|1021)0A",
    "", "", ""
  },
  { "Seagate Barracuda ATA III",
    "ST3(40824|30620|20414|15310|10215)A",
    "", "", ""
  },
  { "Seagate Barracuda ATA IV",
    "ST3(20011|30011|40016|60021|80021)A",
    "", "", ""
  },
  { "Seagate Barracuda ATA V",
    "ST3(12002(3A|4A|9A|3AS)|800(23A|15A|23AS)|60(015A|210A)|40017A)",
    "", "", ""
  },
  { "Seagate Barracuda 5400.1",
    "ST340015A",
    "", "", ""
  },
  { "Seagate Barracuda 7200.7 and 7200.7 Plus", // tested with "ST380819AS          39M3701 39M0171 IBM"/3.03
    "ST3(200021A|200822AS?|16002[13]AS?|12002[26]AS?|1[26]082[78]AS|8001[13]AS?|8081[79]AS|60014A|40111AS|40014AS?)( .* IBM)?",
    "", "", ""
  },
  { "Seagate Barracuda 7200.8",
    "ST3(400[68]32|300[68]31|250[68]23|200826)AS?",
    "", "", ""
  },
  { "Seagate Barracuda 7200.9",
    "ST3(402111?|80[28]110?|120[28]1[0134]|160[28]1[012]|200827|250[68]24|300[68]22|(320|400)[68]33|500[68](32|41))AS?.*",
    "", "", ""
  },
  { "Seagate Barracuda 7200.10", // tested with GB0160EAFJE/HPG0
    "ST3((80|160)[28]15|200820|250[34]10|(250|300|320|400)[68]20|360320|500[68]30|750[68]40)AS?|"
    "GB0160EAFJE", // HP OEM
    "", "", ""
  },
  { "Seagate Barracuda 7200.11", // unaffected firmware
    "ST3(160813|320[68]13|500[368]20|640[36]23|640[35]30|750[36]30|1000(333|[36]40)|1500341)AS?",
    "CC.?.?", // http://knowledge.seagate.com/articles/en_US/FAQ/207957en
    "", ""
  },
  { "Seagate Barracuda 7200.11", // fixed firmware
    "ST3(500[368]20|750[36]30|1000340)AS?",
    "SD1A", // http://knowledge.seagate.com/articles/en_US/FAQ/207951en
    "", ""
  },
  { "Seagate Barracuda 7200.11", // fixed firmware
    "ST3(160813|320[68]13|640[36]23|1000333|1500341)AS?",
    "SD[12]B", // http://knowledge.seagate.com/articles/en_US/FAQ/207957en
    "", ""
  },
  { "Seagate Barracuda 7200.11", // buggy or fixed firmware
    "ST3(500[368]20|640[35]30|750[36]30|1000340)AS?",
    "(AD14|SD1[5-9]|SD81)",
    "There are known problems with these drives,\n"
    "THIS DRIVE MAY OR MAY NOT BE AFFECTED,\n"
    "see the following web pages for details:\n"
    "http://knowledge.seagate.com/articles/en_US/FAQ/207931en\n"
    "http://knowledge.seagate.com/articles/en_US/FAQ/207951en\n"
    "https://bugs.debian.org/cgi-bin/bugreport.cgi?bug=632758",
    ""
  },
  { "Seagate Barracuda 7200.11", // unknown firmware
    "ST3(160813|320[68]13|500[368]20|640[36]23|640[35]30|750[36]30|1000(333|[36]40)|1500341)AS?",
    "",
    "There are known problems with these drives,\n"
    "see the following Seagate web pages:\n"
    "http://knowledge.seagate.com/articles/en_US/FAQ/207931en\n"
    "http://knowledge.seagate.com/articles/en_US/FAQ/207951en\n"
    "http://knowledge.seagate.com/articles/en_US/FAQ/207957en",
    ""
  },
  { "Seagate Barracuda 7200.12", // new firmware
    "ST3(160318|250318|320418|50041[08]|750528|1000528)AS",
    "CC4[9A-Z]",
    "", ""
  },
  { "Seagate Barracuda 7200.12", // unknown firmware
    "ST3(160318|250318|320418|50041[08]|750528|1000528)AS",
    "",
    "A firmware update for this drive may be available,\n"
    "see the following Seagate web pages:\n"
    "http://knowledge.seagate.com/articles/en_US/FAQ/207931en\n"
    "http://knowledge.seagate.com/articles/en_US/FAQ/213891en",
    ""
  },
  { "Seagate Barracuda 7200.12", // tested with ST3250312AS/JC45, ST31000524AS/JC45,
      // ST3500413AS/JC4B, ST3750525AS/JC4B
      // ST3160316AS/JC45
      // Possible options: ST31000524AS, ST3500413AS, ST3250312AS ,
      // ST3750525AS, ST3320413AS, ST3160316AS
    "ST3(160318|25031[128]|320418|50041[038]|750(518|52[358])|100052[348]|320413|160316)AS",
    "", "", ""
  },
  { "Seagate Barracuda XT", // tested with ST32000641AS/CC13,
      // ST4000DX000-1C5160/CC42
    "ST(3(2000641|3000651)AS|4000DX000-.*)",
    "", "", ""
  },
  { "Seagate Barracuda 7200.14 (AF)", // new firmware, tested with
      // ST3000DM001-9YN166/CC4H, ST3000DM001-9YN166/CC9E
    "ST(1000|1500|2000|2500|3000)DM00[1-3]-9YN16.",
    "CC(4[H-Z]|[5-9A-Z]..*)", // >= "CC4H"
    "",
    "-v 188,raw16 -v 240,msec24hour32" // tested with ST3000DM001-9YN166/CC4H
  },
  { "Seagate Barracuda 7200.14 (AF)", // old firmware, tested with
      // ST1000DM003-9YN162/CC46
    "ST(1000|1500|2000|2500|3000)DM00[1-3]-9YN16.",
    "CC4[679CG]",
    "A firmware update for this drive is available,\n"
    "see the following Seagate web pages:\n"
    "http://knowledge.seagate.com/articles/en_US/FAQ/207931en\n"
    "http://knowledge.seagate.com/articles/en_US/FAQ/223651en",
    "-v 188,raw16 -v 240,msec24hour32"
  },
  { "Seagate Barracuda 7200.14 (AF)", // unknown firmware
    "ST(1000|1500|2000|2500|3000)DM00[1-3]-9YN16.",
    "",
    "A firmware update for this drive may be available,\n"
    "see the following Seagate web pages:\n"
    "http://knowledge.seagate.com/articles/en_US/FAQ/207931en\n"
    "http://knowledge.seagate.com/articles/en_US/FAQ/223651en",
    "-v 188,raw16 -v 240,msec24hour32"
  },
  { "Seagate Barracuda 7200.14 (AF)", // different part number, tested with
      // ST1000DM003-1CH162/CC47, ST1000DM003-1CH162/CC49, ST2000DM001-1CH164/CC24,
      // ST1000DM000-9TS15E/CC92, APPLE HDD ST3000DM001/AP15 (no attr 240)
    "ST(1000|1500|2000|2500|3000)DM00[0-3]-.*|"
    "APPLE HDD ST3000DM001",
    "", "",
    "-v 188,raw16 -v 240,msec24hour32"
  },
  { "Seagate Barracuda 7200.14 (AF)", // < 1TB, tested with ST250DM000-1BC141
    "ST(250|320|500|750)DM00[0-3]-.*",
    "", "",
    "-v 188,raw16 -v 240,msec24hour32"
  },
  { "Seagate BarraCuda 3.5 (CMR)", // tested with ST1000DM010-2EP102/CC43,
      // ST3000DM008-2DM166/CC26, ST4000DM006-2G5107/DN02, ST10000DM0004-1ZC101/DN01,
      // ST12000DM0007-2GR116/DN01
    "ST(500DM009|1000DM010|2000DM00[67]|3000DM00[89]|4000DM006|6000DM004|"
       "8000DM005|10000DM0004|12000DM0007)-.*",
    "", "",
    "-v 200,raw48,Pressure_Limit "
    "-v 188,raw16 -v 240,msec24hour32"
  },
  { "Seagate BarraCuda 3.5 (SMR)", // tested with ST2000DM008-2FR102/0001,
      // ST4000DM004-2CV104/0001 (TRIM: no), ST4000DM005-2DP166/0001, ST8000DM004-2CX188/0001
    "ST(2000DM00[589]|3000DM007|4000DM00[45]|6000DM003|8000DM004)-.*",
    "", "",
    "-v 200,raw48,Pressure_Limit "
    "-v 188,raw16 -v 240,msec24hour32"
  },
  { "Seagate Desktop HDD.15", // tested with ST4000DM000-1CD168/CC43, ST5000DM000-1FK178/CC44,
      // ST6000DM001-1XY17Z/CC48
    "ST[4568]000DM00[012]-.*",
    "", "",
    "-v 188,raw16 -v 240,msec24hour32"
  },
  { "Seagate Desktop SSHD", // tested with ST2000DX001-1CM164/CC43
    "ST[124]000DX001-.*",
    "", "",
    "-v 188,raw16 -v 240,msec24hour32"
  },
  { "Seagate Barracuda LP", // new firmware
    "ST3(500412|1000520|1500541|2000542)AS",
    "CC3[5-9A-Z]",
    "",
    "" // -F xerrorlba ?
  },
  { "Seagate Barracuda LP", // unknown firmware
    "ST3(500412|1000520|1500541|2000542)AS",
    "",
    "A firmware update for this drive may be available,\n"
    "see the following Seagate web pages:\n"
    "http://knowledge.seagate.com/articles/en_US/FAQ/207931en\n"
    "http://knowledge.seagate.com/articles/en_US/FAQ/213915en",
    "-F xerrorlba" // tested with ST31000520AS/CC32
  },
  { "Seagate Barracuda Green (AF)", // new firmware
    "ST((10|15|20)00DL00[123])-.*",
    "CC(3[2-9A-Z]|[4-9A-Z]..*)", // >= "CC32"
    "", ""
  },
  { "Seagate Barracuda Green (AF)", // unknown firmware
    "ST((10|15|20)00DL00[123])-.*",
    "",
    "A firmware update for this drive may be available,\n"
    "see the following Seagate web pages:\n"
    "http://knowledge.seagate.com/articles/en_US/FAQ/207931en\n"
    "http://knowledge.seagate.com/articles/en_US/FAQ/218171en",
    ""
  },
  { "Seagate Barracuda ES",
    "ST3(250[68]2|32062|40062|50063|75064)0NS",
    "", "", ""
  },
  // ST5000LM000, ST4000LM024, ST3000LM024, ST2000LM015, ST1000LM048, ST500LM030
  { "Seagate Barracuda 2.5 5400", // ST2000LM015-2E8174/SDM1, ST4000LM024-2AN17V/0001
    "ST(5000LM000|[34]000LM024|2000LM015|1000LM048|500LM030)-.*",
    "",
    "",
    "-v 183,raw48,SATA_Downshift_Count "
  },
  { "Seagate Barracuda ES.2", // fixed firmware
    "ST3(25031|50032|75033|100034)0NS",
    "SN[01]6|"         // http://knowledge.seagate.com/articles/en_US/FAQ/207963en
    "MA(0[^7]|[^0].)", // http://dellfirmware.seagate.com/dell_firmware/DellFirmwareRequest.jsp
    "",                //        ^^^^^^^^^^^^ down (no DNS A record)
    "-F xerrorlba" // tested with ST31000340NS/SN06
  },
  { "Seagate Barracuda ES.2", // buggy firmware (Dell)
    "ST3(25031|50032|75033|100034)0NS",
    "MA07",
    "There are known problems with these drives,\n"
    "AND THIS FIRMWARE VERSION IS AFFECTED,\n"
    "contact Dell support for a firmware update.",
    ""
  },
  { "Seagate Barracuda ES.2", // unknown firmware
    "ST3(25031|50032|75033|100034)0NS",
    "",
    "There are known problems with these drives,\n"
    "see the following Seagate web pages:\n"
    "http://knowledge.seagate.com/articles/en_US/FAQ/207931en\n"
    "http://knowledge.seagate.com/articles/en_US/FAQ/207963en",
    ""
  },
  { "Seagate Constellation (SATA)", // tested with ST9500530NS/SN03
    "ST9(160511|500530)NS",
    "", "", ""
  },
  { "Seagate Constellation ES (SATA)", // tested with ST31000524NS/SN11,
      // MB0500EAMZD/HPG1
    "ST3(50051|100052|200064)4NS|"
    "MB0500EAMZD", // HP OEM
    "", "", ""
  },
  { "Seagate Constellation ES (SATA 6Gb/s)", // tested with ST1000NM0011/SN02,
      // MB1000GCEEK/HPG1
    "ST(5|10|20)00NM0011|"
    "MB1000GCEEK", // HP OEM
    "", "", ""
  },
  { "Seagate Constellation ES.2 (SATA 6Gb/s)", // tested with ST32000645NS/0004, ST33000650NS,
      // MB3000EBKAB/HPG6
    "ST3(2000645|300065[012])NS|"
    "MB3000EBKAB", // HP OEM
    "", "", ""
  },
  { "Seagate Constellation ES.3", // tested with ST1000NM0033-9ZM173/0001,
      // ST4000NM0033-9ZM170/SN03, MB1000GCWCV/HPGC, MB4000GCWDC/HPGE
    "ST[1234]000NM00[35]3-.*|"
    "MB[14]000GCW(CV|DC)", // HP OEM
    "", "", ""
  },
  { "Seagate Constellation CS", // tested with ST3000NC000/CE02, ST3000NC002-1DY166/CN02
    "ST(1000|2000|3000)NC00[0-3](-.*)?",
    "", "", ""
  },
  { "Seagate Constellation.2 (SATA)", // 2.5", tested with ST91000640NS/SN02, MM1000GBKAL/HPGB
    "ST9(25061|50062|100064)[012]NS|" // *SS = SAS
    "MM1000GBKAL", // HP OEM
    "", "", ""
  },
  // ST6000NM0004, ST6000NM0024, ST6000NM0044, ST6000NM0084, ST5000NM0024,
  // ST5000NM0044, ST4000NM0024, ST4000NM0044, ST2000NM0024, ST2000NM0044
  // ST4000NM0035, ST3000NM0005, ST2000NM0055, ST1000NM0055, ST4000NM0045,
  // ST3000NM0015, ST2000NM0065, ST1000NM0065, ST4000NM0105, ST3000NM0055
  { "Seagate Enterprise Capacity 3.5 HDD", // tested with ST6000NM0024-1HT17Z/SN02,
      // ST10000NM0016-1TT101/SNB0
      // ST4000NM0085-1YY107/ZC11SXPH
      // ST8000NM0045-1RL112/NN02
      // ST6000NM0004-1FT17Z/NN01
      // ST4000NM0035-1V4107/TNC3
      // ST1000NM0055-1V410C/TN02
      // ST8000NM0055-1RM112/SN04
      // ST10000NM0156-2AA111/SS05
    "ST([1234568]|10)000NM0[01][0-68][456]-.*", // *[069]4 = 4Kn
    "", "",
    "-v 200,raw48,Pressure_Limit "
    "-v 188,raw16 -v 240,msec24hour32"
  },
  { "Seagate Enterprise Capacity 3.5 HDD", // V5.1, ms in attribute 9
    "ST[12]000NM0008-.*", // tested with ST1000NM0008-2F2100/SN01
    "", "",
    "-v 9,msec24hour32 -v 188,raw16 -v 240,msec24hour32"
  },
  { "Seagate Exos 5E8", // tested with ST8000AS0003-2HH188/0003
    "ST8000AS0003-.*",
    "", "",
    "-v 9,msec24hour32 -v 240,msec24hour32"
  },
  // ST1000NM000A, ST1000NM002A, ST2000NM000A, ST2000NM001A, ST2000NM002A,
  // ST3000NM000A, ST3000NM004A, ST4000NM000A, ST4000NM001A, ST4000NM002A,
  // ST4000NM006A, ST4000NM010A, ST4000NM012A, ST4000NM013A, ST6000NM002A,
  // ST6000NM021A, ST6000NM022A, ST6000NM025A, ST6000NM026A, ST8000NM000A,
  // ST8000NM002A, ST8000NM004A, ST8000NM008A, ST8000NM009A, ST8000NM016A
  { "Seagate Exos 7E8", // tested with ST6000NM021A-2R7101/SN02, ST8000NM000A-2KE101/SN02
    "ST[123468]000NM0(0[01234689]|1[0236]|2[1256])A-.*",
    "", "",
    "-v 18,raw48,Head_Health "
    "-v 240,msec24hour32"
  },
  { "Seagate Exos X12", // tested with ST12000NM0007-2A1101/SN02
    "ST12000NM00[01]7-.*", // *17 = SED
    "", "",
    "-v 200,raw48,Pressure_Limit "
    "-v 240,msec24hour32"
  },
  { "Seagate Exos X14", // tested with ST12000NM0008-2H3101/SN02,
      // ST12000NM0538-2K2101/CMA2 (OEM?)
    "ST(14000NM04[24]8|14000NM0(01|25)8|12000NM0(00|24|53)8|10000NM0(47|56)8)-.*",
    "", "",
    "-v 18,raw48,Head_Health "
    "-v 200,raw48,Pressure_Limit "
    "-v 240,msec24hour32"
  },
  { "Seagate Exos X16", // tested with ST10000NM001G-2MW103/SN02
      // ST14000NM001G-2KJ103/SN02, ST16000NM001G-2KK103/SN02, ST16000NM001G-2KK103/SN03
    "ST1[0246]000NM00[13]G-.*",
    "", "",
    "-v 18,raw48,Head_Health "
    "-v 200,raw48,Pressure_Limit "
    "-v 240,msec24hour32"
  },
  // new models: ST8000VN0002, ST6000VN0021, ST4000VN000
  //             ST8000VN0012, ST6000VN0031, ST4000VN003
  // tested with ST8000VN0002-1Z8112/ZA13YGNF
  { "Seagate NAS HDD", // tested with ST2000VN000-1H3164/SC42, ST3000VN000-1H4167/SC43
    "ST([234]000VN000|[468]000VN00(02|21|12|31|3))-.*",
    "", "", ""
  },
  // ST8000NE0001, ST8000NE0011, ST6000VN0001, ST6000VN0011, ST5000VN0001,
  // ST5000VN0011, ST4000VN0001, ST4000VN0011, ST3000VN0001, ST3000VN0011,
  // ST2000VN0001, ST2000VN0011
  // tested with ST8000NE0001-1WN112/PNA2
  { "Seagate Enterprise NAS HDD",
    "ST(8000NE|[65432]000VN)00[01]1-.*",
    "", "", ""
  },
  { "Seagate IronWolf", // tested with ST3000VN007-2E4166/SC60, ST4000VN008-2DR166/SC60,
      // ST6000VN0033-2EE110/SC60, ST6000VN0041-2EL11C/SC61, ST8000VN0022-2EL112/SC61,
      // ST10000VN0004-1ZD101/SC60, ST12000VN0007-2GS116/SC60, ST12000VN0008-2JH101/SC60
    "ST(1|2|3|4|6|8|10|12)000VN00(0?[2478]|1|22|33|41)-.*",
    "", "",
    "-v 18,raw48,Head_Health "
    "-v 200,raw48,Pressure_Limit"
  },
  { "Seagate IronWolf Pro", // tested with ST4000NE0025-2EW107/EN02,
      // ST8000NE0004-1ZF11G/EN01, ST8000NE0021-2EN112/EN02, ST16000NE000-2RW103/EN02
    "ST([24]000NE0025|4000NE001|6000NE0023|8000NE00(04|08|21)|(10|12|14)000NE000[478]|16000NE000)-.*",
    "", "",
    "-v 18,raw48,Head_Health " // ST16000NE000
    "-v 200,raw48,Pressure_Limit "
    "-v 240,msec24hour32"
  },
  { "Seagate Archive HDD (SMR)", // tested with ST8000AS0002-1NA17Z/AR13
    "ST[568]000AS00[01][12]-.*",
    "", "", ""
  },
  { "Seagate Pipeline HD 5900.1",
    "ST3(160310|320[34]10|500(321|422))CS",
    "", "", ""
  },
  { "Seagate Pipeline HD 5900.2", // tested with ST31000322CS/SC13
    "ST3(160316|250[34]12|320(311|413)|500(312|414)|1000(322|424))CS",
    "", "", ""
  },
  { "Seagate Video 3.5 HDD", // tested with ST4000VM000-1F3168/SC23, SC25
    "ST(10|15|20|30|40)00VM00[023]-.*",
    "", "", ""
  },
  { "Seagate Medalist 17240, 13030, 10231, 8420, and 4310",
    "ST3(17240|13030|10231|8420|4310)A",
    "", "", ""
  },
  { "Seagate Medalist 17242, 13032, 10232, 8422, and 4312",
    "ST3(1724|1303|1023|842|431)2A",
    "", "", ""
  },
  { "Seagate NL35",
    "ST3(250623|250823|400632|400832|250824|250624|400633|400833|500641|500841)NS",
    "", "", ""
  },
  { "Seagate SV35.2",
    "ST3(160815|250820|320620|500630|750640)[AS]V",
    "", "", ""
  },
  { "Seagate SV35.3", // tested with ST3500320SV/SV16
    "ST3(500320|750330|1000340)SV",
    "", "", ""
  },
  { "Seagate SV35.5", // tested with ST31000525SV/CV12
    "ST3(250311|500410|1000525)SV",
    "", "", ""
  },
  // ST6000VX0001,ST6000VX0011,ST5000VX0001,ST5000VX0011,ST4000VX000
  // ST4000VX002, ST3000VX002, ST2000VX003, ST1000VX001, ST1000VX002
  // ST3000VX000, ST3000VX004, ST2000VX000, ST2000VX004, ST1000VX000
  { "Seagate Surveillance", // tested with ST1000VX001-1HH162/CV11, ST2000VX000-9YW164/CV12,
      // ST4000VX000-1F4168/CV14, ST2000VX003-1HH164/CV12
    "ST([1-5]000VX00[01234]1?|31000526SV|3500411SV)(-.*)?",
    "", "", ""
  },
  { "Seagate Skyhawk", // tested with ST3000VX010-2H916L/CV11, ST6000VX0023-2EF110/SC60
    "ST(1000VX005|2000VX008|3000VX0(09|10)|4000VX007|6000VX00(1|23)|8000VX00(4|22))-.*",
    "", "",
    "-v 9,msec24hour32 " // CV* Firmware only?
    "-v 240,msec24hour32"
  },
  { "Seagate DB35", // tested with ST3250823ACE/3.03, ST3300831SCE/3.03
    "ST3(200826|250823|300831|400832)[AS]CE",
    "", "", ""
  },
  { "Seagate DB35.2", // tested with ST3160212SCE/3.ACB
    "ST3(802110|120213|160212|200827|250824|300822|400833|500841)[AS]CE",
    "", "", ""
  },
  { "Seagate DB35.3",
    "ST3(750640SCE|((80|160)215|(250|320|400)820|500830|750840)[AS]CE)",
    "", "", ""
  },
  { "Seagate LD25.2", // tested with ST940210AS/3.ALC
    "ST9(40|80)210AS?",
    "", "", ""
  },
  { "Seagate ST1.2 CompactFlash", // tested with ST68022CF/3.01
    "ST6[468]022CF",
    "", "", ""
  },
  { "Seagate Nytro XF1230 SATA SSD", // tested with XF1230-1A0480/ST200354
    "XF1230-1A(0240|0480|0960|1920)",
    "", "",
    "-v 174,raw48,Unexpect_Power_Loss_Ct "
    "-v 180,raw48,End_to_End_Err_Detect "
    "-v 183,raw48,SATA_Downshift_Count "
    "-v 189,raw48,SSD_Health_Flags "
    "-v 190,raw48,SATA_Error_Ct "
    "-v 201,raw48,Read_Error_Rate "
    "-v 231,raw48,SSD_Life_Left_Perc "
    "-v 234,raw48,Lifetime_Nand_Gb "
    "-v 241,raw48,Total_Writes_GiB "
    "-v 242,raw48,Total_Reads_GiB "
    "-v 245,raw48,Read_Error_Rate "
  },
  { "Seagate IronWolf 110 SATA SSD", //Written to Seagate documentation
    "ZA(240|480|960|1920|3840)NM10001",
    "", "",
  //"-v 1,raw48,Raw_Read_Error_Rate "
  //"-v 5,raw16(raw16),Reallocated_Sector_Ct "
  //"-v 9,raw24(raw8),Power_On_Hours "
  //"-v 12,raw48,Power_Cycle_Count "
    "-v 100,raw48,Flash_GB_Erased "
    "-v 102,raw48,Lifetime_PS4_Entry_Ct "
    "-v 103,raw48,Lifetime_PS3_Exit_Ct "
    "-v 170,raw48,Grown_Bad_Block_Ct "
    "-v 171,raw48,Program_Fail_Count "
    "-v 172,raw48,Erase_Fail_Count "
    "-v 173,raw48,Avg_Program/Erase_Ct "
    "-v 174,raw48,Unexpected_Pwr_Loss_Ct "
    "-v 177,raw16,Wear_Range_Delta "
    "-v 183,hex56,SATA_Downshift_Count "
    "-v 187,raw48,Uncorrectable_ECC_Ct "
  //"-v 194,tempminmax,Temperature_Celsius "
    "-v 195,raw16(raw16),RAISE_ECC_Cor_Ct "
    "-v 198,raw48,Uncor_Read_Error_Ct "
  //"-v 199,raw48,UDMA_CRC_Error_Count "
    "-v 230,raw56,Drv_Life_Protect_Status "
    "-v 231,hex56,SSD_Life_Left "
  //"-v 232,raw48,Available_Reservd_Space "
    "-v 233,raw48,Lifetime_Wts_To_Flsh_GB "
    "-v 241,raw48,Lifetime_Wts_Frm_Hst_GB "
    "-v 242,raw48,Lifetime_Rds_Frm_Hst_GB "
    "-v 243,hex56,Free_Space "
  },
  { "Seagate IronWolf Pro 125 SSDs", // IronWolf_Pro_125_SSD_Product_Manual_100866982_A.pdf
    "Seagate IronWolfPro ZA(240|480|960|1920|3840)NX10001-.*", // tested with
      // Seagate IronWolfPro ZA3840NX10001-2ZH104/SU4SC01B
    "", "",
  //"-v 1,raw48,Raw_Read_Error_Rate "
  //"-v 9,raw24(raw8),Power_On_Hours "
  //"-v 12,raw48,Power_Cycle_Count "
    "-v 16,raw48,Spare_Blocks_Available "
    "-v 17,raw48,Spare_Blocks_Remaining "
    "-v 168,raw48,SATA_PHY_Error_Count "
    "-v 170,raw16,Early/Later_Bad_Blck_Ct "
    "-v 173,raw16,Max/Avg/Min_Erase_Ct "
    "-v 174,raw48,Unexpect_Power_Loss_Ct "
    "-v 177,raw16,Wear_Range_Delta "
  //"-v 192,raw48,Power-Off_Retract_Count "
  //"-v 194,tempminmax,Temperature_Celsius "
    "-v 218,raw48,SATA_CRC_Error_Count "
    "-v 231,raw48,SSD_Life_Left "
    "-v 232,hex48,Read_Failure_Blk_Ct "
    "-v 233,raw48,Flash_Writes_GiB "
    "-v 234,raw48,NAND_Reads_Sectors "
    "-v 235,raw48,Flash_Writes_Sectors "
    "-v 241,raw48,Host_Writes_GiB "
    "-v 242,raw48,Host_Reads_GiB "
    "-v 246,hex64,Write_Protect_Detail " // prevents interpretation of bogus threshold 255 (ticket #1396)
    "-v 247,raw48,Health_Check_Timer "
  },
  { "Seagate Nytro SATA SSD", //Written to Seagate documentation
    // tested with XA960LE10063, XA960LE10063
    "XA(240|480|960|1920|3840)[LM]E10(00|02|04|06|08|10)3",
    "", "",
  //"-v 1,raw48,Raw_Read_Error_Rate "
  //"-v 5,raw16(raw16),Reallocated_Sector_Ct "
  //"-v 9,raw24(raw8),Power_On_Hours "
  //"-v 12,raw48,Power_Cycle_Count "
    "-v 100,raw48,Flash_GB_Erased "
    "-v 102,raw48,Lifetime_PS4_Entry_Ct "
    "-v 103,raw48,Lifetime_PS3_Exit_Ct "
    "-v 170,raw48,Grown_Bad_Block_Ct "
    "-v 171,raw48,Program_Fail_Count "
    "-v 172,raw48,Erase_Fail_Count "
    "-v 173,raw48,Avg_Program/Erase_Ct "
    "-v 174,raw48,Unexpected_Pwr_Loss_Ct "
    "-v 177,raw16,Wear_Range_Delta "
    "-v 183,hex56,SATA_Downshift_Count "
    "-v 187,raw48,Uncorrectable_ECC_Ct "
  //"-v 194,tempminmax,Temperature_Celsius "
    "-v 195,raw16(raw16),RAISE_ECC_Cor_Ct "
    "-v 198,raw48,Uncor_Read_Error_Ct "
  //"-v 199,raw48,UDMA_CRC_Error_Count "
    "-v 230,raw56,Drv_Life_Protect_Status "
    "-v 231,hex56,SSD_Life_Left "
  //"-v 232,raw48,Available_Reservd_Space "
    "-v 233,raw48,Lifetime_Wts_To_Flsh_GB "
    "-v 241,raw48,Lifetime_Wts_Frm_Hst_GB "
    "-v 242,raw48,Lifetime_Rds_Frm_Hst_GB "
    "-v 243,hex56,Free_Space "
  },
  { "WD Blue / Red / Green SSDs", // tested with WDC WDS250G1B0A-00H9H0/X41000WD,
      // WDC WDS250G1B0A-00H9H0/X41100WD, WDC WDS100T1B0A-00H9H0,
      // WDC WDS120G2G0A-00JH30/UE360000, WDC WDS240G2G0A-00JH30/UF300000,
      // WDC WDS500G2B0A-00SM50/X61130WD, WDC WDS200T2B0A-00SM50/X61130WD,
      // WDC WDS200T2B0A/X61190WD, WDC WDS120G1G0A-00SS50/Z3311000
      // WDC  WDS500G2B0A-00SM50/401000WD,
      // WDC WDBNCE2500PNC/X61130WD, WDC WDBNCE0010PNC-WRSN/X41110WD,
      // WDC  WDS200T1R0A-68A4W0/411000WR
    "WDC WDBNCE(250|500|00[124])0PNC(-.*)?|" // Blue 3D
    "WDC  ?WDS((120|240|250|480|500)G|[12]00T)(1B|2B|1G|2G|1R)0[AB](-.*)?",
      // *B* = Blue, *G* = Green, *2B* = Blue 3D NAND, *1R* = Red SA500
    "", "",
  //"-v 5,raw16(raw16),Reallocated_Sector_Ct " // Reassigned Block Count
  //"-v 9,raw24(raw8),Power_On_Hours "
  //"-v 12,raw48,Power_Cycle_Count "
    "-v 165,raw48,Block_Erase_Count "
    "-v 166,raw48,Minimum_PE_Cycles_TLC "
    "-v 167,raw48,Max_Bad_Blocks_per_Die "
    "-v 168,raw48,Maximum_PE_Cycles_TLC "
    "-v 169,raw48,Total_Bad_Blocks "
    "-v 170,raw48,Grown_Bad_Blocks "
    "-v 171,raw48,Program_Fail_Count "
    "-v 172,raw48,Erase_Fail_Count "
    "-v 173,raw48,Average_PE_Cycles_TLC "
    "-v 174,raw48,Unexpected_Power_Loss "
  //"-v 184,raw48,End-to-End_Error " // Detection/Correction Count
  //"-v 187,raw48,Reported_Uncorrect " // Uncorrectable Errors
  //"-v 188,raw48,Command_Timeout "
  //"-v 194,tempminmax,Temperature_Celsius "
  //"-v 199,raw48,UDMA_CRC_Error_Count " // SATA CRC Errors
    "-v 230,hex48,Media_Wearout_Indicator " // Maybe hex16
  //"-v 232,raw48,Available_Reservd_Space"
    "-v 233,raw48,NAND_GB_Written_TLC "
    "-v 234,raw48,NAND_GB_Written_SLC "
    "-v 241,raw48,Host_Writes_GiB "
    "-v 242,raw48,Host_Reads_GiB "
    "-v 244,raw48,Temp_Throttle_Status "
  },
  { "Western Digital Protege",
  /* Western Digital drives with this comment all appear to use Attribute 9 in
   * a  non-standard manner.  These entries may need to be updated when it
   * is understood exactly how Attribute 9 should be interpreted.
   * UPDATE: this is probably explained by the WD firmware bug described in the
   * smartmontools FAQ */
    "WDC WD([2468]00E|1[26]00A)B-.*",
    "", "", ""
  },
  { "Western Digital Caviar",
  /* Western Digital drives with this comment all appear to use Attribute 9 in
   * a  non-standard manner.  These entries may need to be updated when it
   * is understood exactly how Attribute 9 should be interpreted.
   * UPDATE: this is probably explained by the WD firmware bug described in the
   * smartmontools FAQ */
    "WDC WD(2|3|4|6|8|10|12|16|18|20|25)00BB-.*",
    "", "", ""
  },
  { "Western Digital Caviar WDxxxAB",
  /* Western Digital drives with this comment all appear to use Attribute 9 in
   * a  non-standard manner.  These entries may need to be updated when it
   * is understood exactly how Attribute 9 should be interpreted.
   * UPDATE: this is probably explained by the WD firmware bug described in the
   * smartmontools FAQ */
    "WDC WD(3|4|6|8|25)00AB-.*",
    "", "", ""
  },
  { "Western Digital Caviar WDxxxAA",
  /* Western Digital drives with this comment all appear to use Attribute 9 in
   * a  non-standard manner.  These entries may need to be updated when it
   * is understood exactly how Attribute 9 should be interpreted.
   * UPDATE: this is probably explained by the WD firmware bug described in the
   * smartmontools FAQ */
    "WDC WD...?AA(-.*)?",
    "", "", ""
  },
  { "Western Digital Caviar WDxxxBA",
  /* Western Digital drives with this comment all appear to use Attribute 9 in
   * a  non-standard manner.  These entries may need to be updated when it
   * is understood exactly how Attribute 9 should be interpreted.
   * UPDATE: this is probably explained by the WD firmware bug described in the
   * smartmontools FAQ */
    "WDC WD...BA",
    "", "", ""
  },
  { "Western Digital Caviar AC", // add only 5400rpm/7200rpm (ata33 and faster)
    "WDC AC((116|121|125|225|132|232)|([1-4][4-9][0-9])|([1-4][0-9][0-9][0-9]))00[A-Z]?.*",
    "", "", ""
  },
  { "Western Digital Caviar SE",
  /* Western Digital drives with this comment all appear to use Attribute 9 in
   * a  non-standard manner.  These entries may need to be updated when it
   * is understood exactly how Attribute 9 should be interpreted.
   * UPDATE: this is probably explained by the WD firmware bug described in the
   * smartmontools FAQ
   * UPDATE 2: this does not apply to more recent models, at least WD3200AAJB */
    "WDC WD(4|6|8|10|12|16|18|20|25|30|32|40|50)00(JB|PB)-.*",
    "", "", ""
  },
  { "Western Digital Caviar Blue EIDE",  // WD Caviar SE EIDE
    /* not completely accurate: at least also WD800JB, WD(4|8|20|25)00BB sold as Caviar Blue */
    "WDC WD(16|25|32|40|50)00AAJB-.*",
    "", "", ""
  },
  { "Western Digital Caviar Blue EIDE",  // WD Caviar SE16 EIDE
    "WDC WD(25|32|40|50)00AAKB-.*",
    "", "", ""
  },
  { "Western Digital RE EIDE",
    "WDC WD(12|16|25|32)00SB-.*",
    "", "", ""
  },
  { "Western Digital Caviar Serial ATA",
    "WDC WD(4|8|20|32)00BD-.*",
    "", "", ""
  },
  { "Western Digital Caviar SE Serial ATA", // tested with WDC WD3000JD-98KLB0/08.05J08
    "WDC WD(4|8|12|16|20|25|30|32|40)00(JD|KD|PD)-.*",
    "", "", ""
  },
  { "Western Digital Caviar SE Serial ATA",
    "WDC WD(8|12|16|20|25|30|32|40|50)00JS-.*",
    "", "", ""
  },
  { "Western Digital Caviar SE16 Serial ATA",
    "WDC WD(16|20|25|32|40|50|75)00KS-.*",
    "", "", ""
  },
  { "Western Digital Caviar Blue Serial ATA",  // WD Caviar SE Serial ATA
    /* not completely accurate: at least also WD800BD, (4|8)00JD sold as Caviar Blue */
    "WDC WD((8|12|16|25|32)00AABS|(8|12|16|25|32|40|50)00AAJS)-.*",
    "", "", ""
  },
  { "Western Digital Caviar Blue (SATA)",  // WD Caviar SE16 Serial ATA
      // tested with WD1602ABKS-18N8A0/DELL/02.03B04
    "WDC WD((16|20|25|32|40|50|64|75)00AAKS|1602ABKS|10EALS)-.*",
    "", "", ""
  },
  { "Western Digital Blue", // tested with WDC WD5000AZLX-00K4KA0/80.00A80,
      // WDC WD10EZEX-00RKKA0/80.00A80, WDC WD10EZEX-75M2NA0/01.01A01, WDC WD40EZRZ-00WN9B0/80.00A80,
      // APPLE HDD WDC WD10EALX-408EA0/07.01D03
    "(APPLE HDD )?WDC WD((25|32|50)00AAKX|5000AZ(LX|RZ)|7500A(AL|ZE)X|10E(AL|ZE)X|[1-6]0EZRZ)-.*",
    "", "", ""
  },
  { "Western Digital Blue (SMR)", // tested with WDC WD40EZAZ-00SF3B0/80.00A80 (TRIM: zeroed)
    "WDC WD(20|40|60)EZAZ-.*",
    "", "", ""
  },
  { "Western Digital RE Serial ATA",
    "WDC WD(12|16|25|32)00(SD|YD|YS)-.*",
    "", "", ""
  },
  { "Western Digital RE2 Serial ATA",
    "WDC WD((40|50|75)00(YR|YS|AYYS)|(16|32|40|50)0[01]ABYS)-.*",
    "", "", ""
  },
  { "Western Digital RE2-GP",
    "WDC WD(5000AB|7500AY|1000FY)PS-.*",
    "", "", ""
  },
  { "Western Digital RE3 Serial ATA", // tested with WDC WD7502ABYS-02A6B0/03.00C06,
      // WD1002FBYS-12/03.M0300
    "(WDC )?WD((25|32|50|75)02A|(75|10)02F)BYS-.*",
    "", "", ""
  },
  { "Western Digital RE4", // tested with WDC WD2003FYYS-18W0B0/01.01D02,
      // WDC WD1003FBYZ-010FB0/01.01V03
      // WDC WD5003ABYZ-011FA0/01.01S03
    "WDC WD((25|50)03ABY[XZ]|1003FBY[XZ]|(15|20)03FYYS)-.*",
    "", "", ""
  },
  { "Western Digital RE4-GP", // tested with WDC WD2002FYPS-02W3B0/04.01G01,
      // WD2003FYPS-27W9B0/01.01D02
    "(WDC )?WD200[23]FYPS-.*",
    "", "", ""
  },
  { "Western Digital Re", // tested with WDC WD1004FBYZ-01YCBB0/RR02,
      // WDC WD2000FYYZ-01UL1B0/01.01K01, WDC WD2000FYYZ-01UL1B1/01.01K02,
      // WDC WD4000FYYZ-01UL1B2/01.01K03, WD2000FYYX/00.0D1K2,
      // WDC WD1004FBYZ-01YCBB1/RR04
      // WD4000FYYZ, WD4000FDYZ, WD3000FYYZ, WD3000FDYZ, WD2000FYYZ, WD2000FDYZ
      // WD2004FBYZ, WD1004FBYZ
    "WDC WD((1004|2004)FBYZ|([234]000)FDYZ|[234]000FYYZ|2000FYYX)-.*",
    "", "",
    "-v 16,raw48,Total_LBAs_Read" // WDC WD1004FBYZ-01YCBB1/RR04
  },
  { "Western Digital Se", // tested with WDC WD2000F9YZ-09N20L0/01.01A01
    // WD6001F9YZ, WD5001F9YZ, WD4000F9YZ, WD3000F9YZ, WD2000F9YZ, WD1002F9YZ
    "WDC WD(1002|2000|3000|4000|5001|6001)F9YZ-.*",
    "", "", ""
  },
  { "Western Digital Caviar Green", // tested with WDC WD7500AADS-00M2B0/01.00A01,
      // WDC WD10EADX/77.04D77
    "WDC WD((50|64|75)00AA[CV]S|(50|64|75)00AADS|10EA[CV]S|(10|15|20)EAD[SX])-.*",
    "",
    "",
    "-F xerrorlba" // tested with WDC WD7500AADS-00M2B0/01.00A01
  },
  { "Western Digital Caviar Green (AF)",
    "WDC WD(((64|75|80)00AA|(10|15|20)EA|(25|30)EZ)R|20EAC)S-.*",
    "", "", ""
  },
  { "Western Digital Green", // tested with
      // WDC WD10EZRX-00A8LB0/01.01A01, WDC WD20EZRX-00DC0B0/80.00A80,
      // WDC WD30EZRX-00MMMB0/80.00A80, WDC WD40EZRX-00SPEB0/80.00A80,
      // WDC WD60EZRX-00MVLB1/80.00A80, WDC WD5000AZRX-00A8LB0/01.01A01
    "WDC WD(5000AZ|7500AA|(10|15|20)EA|(10|20|25|30|40|50|60)EZ)RX-.*",
    "", "", ""
  },
  { "Western Digital Caviar Black", // tested with WDC WD7501AAES/06.01D06
    "WDC WD((500|640)1AAL|7501AA[EL]|1001FA[EL]|2001FAS)S-.*|"
    "WDC WD(2002|7502|1502|5003|1002|5002)(FAE|AAE|AZE|AAL)X-.*", // could be
    // WD2002FAEX, WD7502AAEX, WD1502FAEX, WD5003AZEX, WD1002FAEX, WD5002AALX
    "", "", ""
  },
  { "Western Digital Black", // tested with
      // WDC WD1003FZEX-00MK2A0/01.01A01, WDC WD3001FAEX-00MJRA0/01.01L01,
      // WDC WD3003FZEX-00Z4SA0/01.01A01, WDC WD4001FAEX-00MJRA0/01.01L01
      // WDC WD4003FZEX-00Z4SA0/01.01A01, WDC WD5003AZEX-00RKKA0/80.00A80,
      // WDC WD4004FZWX-00GBGB0/81.H0A81
    "WDC WD(6001|2003|5001|1003|4003|4004|5003|3003|3001)(FZW|FZE|AZE)X-.*|" // could be
    // new series  WD6001FZWX WD2003FZEX WD5001FZWX WD1003FZEX
    //             WD4003FZEX WD5003AZEX WD3003FZEX WD4004FZWX
    "WDC WD(4001|3001|2002|1002|5003|7500|5000|3200|2500|1600)(FAE|AZE)X-.*",
    // old series: WD4001FAEX WD3001FAEX WD2002FAEX WD1002FAEX  WD5003AZEX
    "", "", ""
  },
  { "Western Digital Black (SMR)", // ticket #1313
    "WDC WD10SPSX-.*",
    "", "", ""
  },
  { "Western Digital AV ATA", // tested with WDC WD3200AVJB-63J5A0/01.03E01
    "WDC WD(8|16|25|32|50)00AV[BJ]B-.*",
    "", "", ""
  },
  { "Western Digital AV SATA",
    "WDC WD(16|25|32)00AVJS-.*",
    "", "", ""
  },
  { "Western Digital AV-GP",
    "WDC WD((16|25|32|50|64|75)00AV[CDV]S|(10|15|20)EV[CDV]S)-.*",
    "", "", ""
  },
  { "Western Digital AV-GP (AF)", // tested with WDC WD10EURS-630AB1/80.00A80,
      // WDC WD10EUCX-63YZ1Y0/51.0AB52, WDC WD20EURX-64HYZY0/80.00A80
    "WDC WD(5000AUDX|7500AURS|10EUCX|(10|15|20|25|30)EUR[SX])-.*",
    "", "", ""
  },
  { "Western Digital AV", // tested with DC WD10JUCT-63CYNY0/01.01A01
    "WDC WD((16|25|32|50)00BU[CD]|5000LUC|10JUC)T-.*",
    "", "", ""
  },
  { "Western Digital Raptor",
    "WDC WD((360|740|800)GD|(360|740|800|1500)ADF[DS])-.*",
    "", "", ""
  },
  { "Western Digital Raptor X",
    "WDC WD1500AHFD-.*",
    "", "", ""
  },
  { "Western Digital VelociRaptor", // tested with WDC WD1500HLHX-01JJPV0/04.05G04
    "WDC WD(((800H|(1500|3000)[BH]|1600H|3000G)LFS)|((1500|3000|4500|6000)[BH]LHX))-.*",
    "", "", ""
  },
  { "Western Digital VelociRaptor (AF)", // tested with WDC WD1000DHTZ-04N21V0/04.06A00
    "WDC WD(2500H|5000B|5000H|1000D)HTZ-.*",
    "", "", ""
  },
  { "Western Digital Scorpio EIDE",
    "WDC WD(4|6|8|10|12|16)00(UE|VE)-.*",
    "", "", ""
  },
  { "Western Digital Scorpio Blue EIDE", // tested with WDC WD3200BEVE-00A0HT0/11.01A11
    "WDC WD(4|6|8|10|12|16|25|32)00BEVE-.*",
    "", "", ""
  },
  { "Western Digital Scorpio Serial ATA",
    "WDC WD(4|6|8|10|12|16|25)00BEAS-.*",
    "", "", ""
  },
  { "Western Digital Scorpio Blue Serial ATA", // tested with WDC WD3200BEVS-08VAT2/14.01A14
    "WDC WD((4|6|8|10|12|16|25|32)00BEVS|(8|12|16|25|32|40|50|64)00BEVT|7500KEVT|10TEVT)-.*",
    "", "", ""
  },
  { "Western Digital Scorpio Blue Serial ATA (AF)", // tested with
      // WDC WD10JPVT-00A1YT0/01.01A01
    "WDC WD((16|25|32|50|64|75)00BPVT|10[JT]PVT)-.*",
    "", "", ""
  },
  { "Western Digital Scorpio Black", // tested with WDC WD5000BEKT-00KA9T0/01.01A01
    "WDC WD(8|12|16|25|32|50)00B[EJ]KT-.*",
    "", "", ""
  },
  { "Western Digital Scorpio Black (AF)",
    "WDC WD(50|75)00BPKT-.*",
    "", "", ""
  },
  { "Western Digital Red", // tested with WDC WD10EFRX-68JCSN0/01.01A01,
      // WDC WD10JFCX-68N6GN0/01.01A01, WDC WD30EFRX-68EUZN0/82.00A82,
      // WDC WD40EFRX-68WT0N0/80.00A80, WDC WD60EFRX-68MYMN1/82.00A82,
      // WDC WD80EFAX-68LHPN0/83.H0A83, WDC WD80EFZX-68UW8N0/83.H0A83,
      // WDC WD80EZZX-11CSGA0/83.H0A03 (My Book 0x1058:0x25ee),
      // WDC WD100EFAX-68LHPN0/83.H0A83,
      // WDC WD120EMFZ-11A6JA0/81.00A81 (Easystore 0x1058:0x25fb)
    "WDC WD(7500BFCX|10JFCX|[1-6]0EFRX|[68]0E[FZ]ZX|(8|10)0EFAX|120EMFZ)-.*",
    "", "",
    "-v 22,raw48,Helium_Level" // WD80EFAX, WD80EFZX, WD100EFAX, WD120EMFZ
  },
  { "Western Digital Red (SMR)", // ticket #1313, tested with WDC WD60EFAX-68SHWN0/82.00A82
    "WDC WD[2346]0EFAX-.*",
    "", "", ""
  },
  { "Western Digital Red Pro", // tested with WDC WD2001FFSX-68JNUN0/81.00A81,
      // WDC WD6002FFWX-68TZ4N0/83.H0A83, WDC WD101KFBX-68R56N0/83.H0A03
    "WDC WD([2-68]00[123]FF[BSW]|101KFB)X-.*",
    "", "",
    "-v 22,raw48,Helium_Level" // WD101KFBX
  },
  { "Western Digital Purple", // tested with WDC WD40PURX-64GVNY0/80.00A80,
      // WDC WD40PURZ-85TTDY0/80.00A80
      // WDC WD80PUZX-64NEAY0/80.H0A80
    "WDC WD[1234568]0PU[RZ][XZ]-.*",
    "", "", ""
  },
  { "Western Digital Gold", // tested with WDC WD1005FBYZ-01YCBB2/RR07,
      // WDC WD2005FBYZ-01YCBB2/RR07, WDC WD4002FYYZ-01B7CB0/01.01M02,
      // WDC WD4003FRYZ-01F0DB0/01.01H01, WDC WD6003FRYZ-01F0DB0/01.01H01,
      // WDC WD8003FRYZ-01JPDB1/01.01H02, WDC WD8004FRYZ-01VAEB0/01.01H01,
      // WDC WD102KRYZ-01A5AB0/01.01H01, WDC WD121KRYZ-01W0RB0/01.01H01
    "WDC WD([12]005FB|4002FY|4003FR|600[23]FR|800[234]FR|(1[02]1|102)KR)YZ-.*",
    "", "",
    "-v 22,raw48,Helium_Level" // WD121KRYZ
  },
  { "Western Digital Blue Mobile", // tested with WDC WD5000LPVX-08V0TT2/03.01A03,
      // WDC WD10JPVX-75JC3T0/0301A03,  WDC WD10JPVX-22JC3T0/01.01A01,
      // WDC WD20NPVZ-00WFZT0/01.01A01
    "WDC WD(3200LPCX|5000[BL]P[CV]X|7500BPVX|10JP[VZ]X|(15|20)NPVZ)-.*",
    "", "", ""
  },
  { "Western Digital Blue Mobile (SMR)", // ticket #1313, tested with
      // WDC WD10SPZX-22Z10T0/01.01A01, WDC WD10SPZX-21Z10T0/02.01A02,
      // WDC WD20SPZX-22CRAT0/01.01A01, WDC WD20SPZX-22UA7T0/01.01A01
    "WDC WD[12]0SPZX-.*",
    "", "", ""
  },
  { "Western Digital Green Mobile", // tested with WDC WD20NPVX-00EA4T0/01.01A01
    "WDC WD(15|20)NPV[TX]-.*",
    "", "", ""
  },
  { "Western Digital Black Mobile", // tested with WDC WD7500BPKX-22HPJT0/01.01A01,
      // WDC WD10JPLX-00MBPT0/01.01H01
    "WDC WD((16|25|32)00BEK[TX]|(25|32|50|75)00(BPK|LPL)X|10JPLX)-.*",
    "", "", ""
  },
  { "Western Digital Elements / My Passport (USB)", // tested with WDC WD5000BMVW-11AMCS0/01.01A01
    "WDC WD(25|32|40|50)00BMV[UVW]-.*",  // *W-* = USB 3.0
    "", "", ""
  },
  { "Western Digital Elements / My Passport (USB, AF)", // tested with
      // WDC WD5000KMVV-11TK7S1/01.01A01,
      // WDC WD5000LMVW-11CKRS0/01.01A01 (0x1058:0x07ae),
      // WDC WD5000LMVW-11VEDS0/01.01A01 (0x1058:0x0816),
      // WDC WD7500BMVW-11AJGS2/01.01A01,
      // WDC WD10JMVW-11AJGS2/01.01A01 (0x1058:0x10b8),
      // WDC WD10JMVW-11AJGS4/01.01A01 (0x1058:0x25a0/25a2),
      // WDC WD10JMVW-11S5XS1/01.01A01,
      // WDC WD10SMZW-11Y0TS0/01.01A01,
      // WDC WD10TMVW-11ZSMS5/01.01A01,
      // WDC WD20NMVW-11AV3S2/01.01A01 (0x1058:0x0822),
      // WDC WD20NMVW-11AV3S3/01.01A01 (0x1058:0x0837),
      // WDC WD20NMVW-11EDZS6/01.01A01 (0x1058-0x259f),
      // WDC WD20NMVW-11EDZS7/01.01A01 (0x1058:0x259d/25a1),
      // WDC WD20NMVW-11W68S0/01.01A01,
      // WDC WD20NMVW-59AV3S3/01.01A01 (0x1058:0x107d),
      // WDC WD30NMVW-11C3NS4/01.01A01,
      // WDC WD40NMZW-11GX6S1/01.01A01 (0x1058:0x2599/25e2/25fa)
      // WDC WD50NDZW-11MR8S1/02.01A02
    "WDC WD((5000[LK]|7500[BK]|10[JST]|[234]0N)M|50ND)[VZ][VW]-.*", // *W-* = USB 3.0
    "", "", ""
  },
  { "Quantum Bigfoot", // tested with TS10.0A/A21.0G00, TS12.7A/A21.0F00
    "QUANTUM BIGFOOT TS(10\\.0|12\\.7)A",
    "", "", ""
  },
  { "Quantum Fireball lct15",
    "QUANTUM FIREBALLlct15 ([123]0|22)",
    "", "", ""
  },
  { "Quantum Fireball lct20",
    "QUANTUM FIREBALLlct20 [1234]0",
    "", "", ""
  },
  { "Quantum Fireball CX",
    "QUANTUM FIREBALL CX10.2A",
    "", "", ""
  },
  { "Quantum Fireball CR",
    "QUANTUM FIREBALL CR(4.3|6.4|8.4|13.0)A",
    "", "", ""
  },
  { "Quantum Fireball EX", // tested with QUANTUM FIREBALL EX10.2A/A0A.0D00
    "QUANTUM FIREBALL EX(3\\.2|6\\.4|10\\.2)A",
    "", "", ""
  },
  { "Quantum Fireball ST",
    "QUANTUM FIREBALL ST(3.2|4.3|4300)A",
    "", "", ""
  },
  { "Quantum Fireball SE",
    "QUANTUM FIREBALL SE4.3A",
    "", "", ""
  },
  { "Quantum Fireball Plus LM",
    "QUANTUM FIREBALLP LM(10.2|15|20.[45]|30)",
    "", "", ""
  },
  { "Quantum Fireball Plus AS",
    "QUANTUM FIREBALLP AS(10.2|20.5|30.0|40.0|60.0)",
    "", "", ""
  },
  { "Quantum Fireball Plus KX",
    "QUANTUM FIREBALLP KX27.3",
    "", "", ""
  },
  { "Quantum Fireball Plus KA",
    "QUANTUM FIREBALLP KA(9|10).1",
    "", "", ""
  },

  ////////////////////////////////////////////////////
  // USB ID entries
  ////////////////////////////////////////////////////

  // 0x0080 (JMicron/Toshiba ?)
  { "USB: ; JMicron JMS578",
    "0x0080:0x0578",
    "", // 0x0104
    "",
    "-d sat"
  },
  { "USB: ; ",
    "0x0080:0xa001",
    "", // ORICO 2588US3: 0x0101, 0x0203
    "",
    "-d sat"
  },
  // 0x0350 (?)
  { "USB: ViPowER USB3.0 Storage; ",
    "0x0350:0x0038",
    "", // 0x1905
    "",
    "-d sat,12" // ATA output registers missing
  },
  // Hewlett-Packard
  { "USB: HP Desktop HD BD07; ", // 2TB
    "0x03f0:0xbd07",
    "",
    "",
    "-d sat"
  },
  // ALi
  { "USB: ; ALi M5621", // USB->PATA
    "0x0402:0x5621",
    "",
    "",
    "" // unsupported
  },
  // VIA
  { "USB: Connectland BE-USB2-35BP-LCM; VIA VT6204",
    "0x040d:0x6204",
    "",
    "",
    "" // unsupported
  },
  // Buffalo / Melco
  { "USB: Buffalo JustStore Portable HD-PVU2; ",
    "0x0411:0x0181",
    "",
    "",
    "-d sat"
  },
  { "USB: Buffalo Drivestation Duo; ",
    "0x0411:0x01ce",
    "",
    "",
    "-d sat"
  },
  { "USB: Buffalo DriveStation HD-LBU2 ; Medialogic MLDU11",
    "0x0411:0x01ea",
    "",
    "",
    "-d sat"
  },
  { "USB: Buffalo; ",
    "0x0411:0x0(1[df]9|1e7|240|251|27e)", // 0x01d9: HD-PCTU2 (0x0108), 0x01e7: HD-PNTU3,
      // 0x01f9: HD-PZU3 (0x0100), 0x0240: HD-PCFU3, 0x0251: HD-PNFU3, 0x027e: HD-LC3
    "",
    "",
    "-d sat"
  },
  // LG Electronics
  { "USB: LG Mini HXD5; JMicron",
    "0x043e:0x70f1",
    "", // 0x0100
    "",
    "-d usbjmicron"
  },
  // Hitachi (?)
  { "USB: ; Renesas uPD720231A", // USB2/3->SATA
    // 0x0229: Pi-102 Raspberry Pi USB to mSATA Converter Board
    // 0x022a: DeLock 62652 converter SATA 6GB/s > USB 3.0
    "0x045b:0x022[9a]",
    "",
    "",
    "-d sat"
  },
  // Philips
  { "USB: Philips; ", // SDE3273FC/97 2.5" SATA HDD enclosure
    "0x0471:0x2021",
    "", // 0x0103
    "",
    "-d sat"
  },
  // Toshiba
  { "USB: Toshiba Canvio 500GB; SunPlus",
    "0x0480:0xa004",
    "",
    "",
    "-d usbsunplus"
  },
  { "USB: Toshiba; ",
    "0x0480:0x....",
    "",
    "",
    "-d sat"
  },
  // Cypress
  { "USB: ; Cypress CY7C68300A (AT2)",
    "0x04b4:0x6830",
    "0x0001",
    "",
    "" // unsupported
  },
  { "USB: ; Cypress CY7C68300B/C (AT2LP)",
    "0x04b4:0x6830",
    "0x0240",
    "",
    "-d usbcypress"
  },
  // Fujitsu
  { "USB: Fujitsu/Zalman ZM-VE300; ", // USB 3.0
    "0x04c5:0x2028",
    "", // 0x0001
    "",
    "-d sat"
  },
  { "USB: ; Fujitsu", // DeLock 42475, USB 3.0
    "0x04c5:0x201d",
    "", // 0x0001
    "",
    "-d sat"
  },
  // Myson Century
  { "USB: ; Myson Century CS8818",
    "0x04cf:0x8818",
    "", // 0xb007
    "",
    "" // unsupported
  },
  // Samsung
  { "USB: Samsung S2 Portable; JMicron",
    "0x04e8:0x1f0[568a]", // 0x1f0a: SAMSUNG HN-M101XBB
    "",
    "",
    "-d usbjmicron" // 0x1f0a: works also with "-d sat"
  },
  { "USB: Samsung S1; JMicron",
    "0x04e8:0x2f0[36]", // 0x2f03: S1 Portable, 0x2f06: S1 Mini (SAMSUNG HS20YJZ/3AU10-01)
    "",
    "",
    "-d usbjmicron"
  },
  { "USB: Samsung Story Station; ",
    "0x04e8:0x5f0[56]",
    "",
    "",
    "-d sat"
  },
  { "USB: Samsung G2 Portable; JMicron",
    "0x04e8:0x6032",
    "0x0000",
    "",
    "-d usbjmicron" // ticket #132
  },
  { "USB: Samsung G2 Portable; ",
    "0x04e8:0x6032",
    "0x...[1-9]", // >= 0x0001
    "",
    "-d sat"
  },
  { "USB: Samsung Story Station 3.0; ",
    "0x04e8:0x6052",
    "",
    "",
    "-d sat"
  },
  { "USB: Samsung Story Station 3.0; ",
    "0x04e8:0x6054",
    "",
    "",
    "-d sat"
  },
  { "USB: Samsung M2 Portable 3.0; ",
    "0x04e8:0x60c5",
    "",
    "",
    "-d sat"
  },
  { "USB: Samsung D3 Station; ",
    "0x04e8:0x612[45]", // 3TB, 4TB
    "", // 0x200, 0x202
    "",
    "-d sat"
  },
  { "USB: Samsung M3 Portable USB 3.0; ", // 1.5/2TB: SpinPoint M9TU
    "0x04e8:0x61b[3456]", // 500MB, 2TB, 1.5TB, 1TB
    "", // 0x0e00
    "",
    "-d sat"
  },
  { "USB: Samsung S3 Portable; ",
    "0x04e8:0x61c8", // ST1000LM025 HN-M101ABB
    "", // 0x1301
    "",
    "-d sat"
  },
  { "USB: Samsung Portable SSD T5; ",
    "0x04e8:0x61f5",
    "", // 0x0100
    "",
    "-d sat"
  },
  { "USB: Samsung; ",
    "0x04e8:0x8003", // USB3 Adapter from SSD EVO 850 Starter Kit
    "", // 0x0100
    "",
    "-d sat"
  },
  { "USB: Sony HD-E1; ",
    "0x054c:0x05bf", //  Sony HD-E1B - 1TB USB3.0
    "", // 0x6610
    "",
    "-d sat"
  },
  // Sunplus
  { "USB: ; SunPlus",
    "0x04fc:0x0c05",
    "",
    "",
    "-d usbsunplus"
  },
  { "USB: ; SunPlus SPDIF215",
    "0x04fc:0x0c15",
    "", // 0xf615
    "",
    "-d usbsunplus"
  },
  { "USB: ; SunPlus SPDIF225", // USB+SATA->SATA
    "0x04fc:0x0c25",
    "", // 0x0103
    "",
    "-d usbsunplus"
  },
  // Iomega
  { "USB: Iomega Prestige Desktop USB 3.0; ",
    "0x059b:0x0070",
    "", // 0x0004
    "",
    "-d sat" // ATA output registers missing
  },
  { "USB: Iomega LPHD080-0; ",
    "0x059b:0x0272",
    "",
    "",
    "-d usbcypress"
  },
  { "USB: Iomega MDHD500-U; JMicron",
    "0x059b:0x0274",
    "", // 0x0000
    "",
    "-d usbjmicron,0"
  },
  { "USB: Iomega MDHD500-U; ",
    "0x059b:0x0275",
    "", // 0x0001
    "",
    "" // unsupported
  },
  { "USB: Iomega; JMicron",
    "0x059b:0x027[78]",  // 0x0277: MDHD-UE, 0x0278: LDHD-UPS
    "", // 0x0000
    "",
    "-d usbjmicron"
  },
  { "USB: Iomega LDHD-UP; Sunplus",
    "0x059b:0x0370",
    "",
    "",
    "-d usbsunplus"
  },
  { "USB: Iomega; JMicron",
    "0x059b:0x0(47[05]|57[15])", // 0x0470: LPHD-UP, 0x0475: GDHDU2 (0x0100),
      // 0x0575: LDHD-UP
    "",
    "",
    "-d usbjmicron"
  },
  { "USB: Iomega; JMicron",
    "0x059b:0x047a",
    "", // 0x0100
    "",
    "-d sat" // works also with "-d usbjmicron"
  },
  // LaCie
  { "USB: LaCie hard disk (FA Porsche design);",
    "0x059f:0x0651",
    "",
    "",
    "" // unsupported
  },
  { "USB: LaCie d2 Quadra; Oxford OXUF934SSA-LQAG ", // USB+IEEE1394+eSATA->SATA
    "0x059f:0x0828",
    "",
    "",
    "-d sat"
  },
  { "USB: LaCie hard disk; JMicron",
    "0x059f:0x0951",
    "",
    "",
    "-d usbjmicron"
  },
  { "USB: LaCie Rugged Triple Interface; ",
    "0x059f:0x100c",
    "", // 0x0001
    "",
    "-d sat"
  },
  { "USB: LaCie Desktop Hard Drive;",
    "0x059f:0x1010",
    "",
    "",
    "-d usbsunplus"
  },
  { "USB: LaCie Desktop Hard Drive; ",
    "0x059f:0x101[68]", // 0x1016: SAMSUNG HD103UJ
    "", // 0x0001
    "",
    "-d sat"
  },
  { "USB: LaCie Desktop Hard Drive; JMicron",
    "0x059f:0x1019",
    "",
    "",
    "-d usbjmicron"
  },
  { "USB: LaCie Rugged Hard Drive; JMicron",
    "0x059f:0x101d",
    "", // 0x0001
    "",
    "-d usbjmicron,x"
  },
  { "USB: LaCie Little Disk USB2; JMicron",
    "0x059f:0x1021",
    "",
    "",
    "-d usbjmicron"
  },
  { "USB: LaCie hard disk; ",
    "0x059f:0x1029",
    "", // 0x0100
    "",
    "-d sat"
  },
  { "USB: Lacie rikiki; JMicron",
    "0x059f:0x102a",
    "",
    "",
    "-d usbjmicron,x"
  },
  { "USB: LaCie D2 USB3; LucidPort USB300 ",
    "0x059f:0x103d",
    "",
    "",
    "-d sat"
  },
  { "USB: LaCie rikiki USB 3.0; ",
    "0x059f:0x10(49|57)",
    "",
    "",
    "-d sat"
  },
  { "USB: LaCie minimus USB 3.0; ",
    "0x059f:0x104a",
    "",
    "",
    "-d sat"
  },
  { "USB: LaCie Rugged Mini USB 3.0; ",
    "0x059f:0x1051",
    "", // 0x0000
    "",
    "-d sat"
  },
  { "USB: LaCie P9230 (LAC302002); ",
    "0x059f:0x1053",
    "", // 0x0000
    "",
    "-d sat"
  },
  { "USB: LaCie Rugged Mini HDD; ",
    "0x059f:0x106b",
    "",
    "",
    "-d sat"
  },
  { "USB: LaCie; ", // 0x1070: ASMedia 1053 ?
    "0x059f:0x10(6f|7[05])",
    "", // 6f/70=0x0001, 75=0x0000
    "",
    "-d sat"
  },
  // In-System Design
  { "USB: ; In-System/Cypress ISD-300A1",
    "0x05ab:0x0060",
    "", // 0x1101
    "",
    "-d usbcypress"
  },
  // Apple
  { "USB: Apple; ",
    "0x05ac:0x8406", // TOSHIBA MQ01UBB200
    "",
    "",
    "-d sat"
  },
  // Genesys Logic
  { "USB: ; Genesys Logic GL881E",
    "0x05e3:0x0702",
    "",
    "",
    "" // unsupported
  },
  { "USB: ; Genesys Logic", // TODO: requires '-T permissive'
    "0x05e3:0x0718",
    "", // 0x0041
    "",
    "-d sat"
  },
  { "USB: ; Genesys Logic GL3310",
    "0x05e3:0x0731", // Chieftec USB 3.0 2.5" case
    "",
    "",
    "-d sat"
  },
  { "USB: ; Genesys Logic",
    "0x05e3:0x0735",
    "", // 0x1003
    "",
    "-d sat"
  },
  // Micron
  { "USB: Micron USB SSD; ",
    "0x0634:0x0655",
    "",
    "",
    "" // unsupported
  },
  // Prolific
  { "USB: ; Prolific PL2507", // USB->PATA
    "0x067b:0x2507",
    "",
    "",
    "-d usbjmicron,0" // Port number is required
  },
  { "USB: ; Prolific PL2571/2771/2773/2775", // USB->SATA, USB3->SATA,
    "0x067b:0x(2571|277[135])",              // USB3+eSATA->SATA, USB3->2xSATA
    "",
    "",
    "-d usbprolific"
  },
  { "USB: ; Prolific PL3507", // USB+IEEE1394->PATA
    "0x067b:0x3507",
    "", // 0x0001
    "",
    "-d usbjmicron,p"
  },
  // Imation
  { "USB: Imation ; ", // Imation Odyssey external USB dock
    "0x0718:0x1000",
    "", // 0x5104
    "",
    "-d sat"
  },
  // SanDisk
  { "USB: SanDisk SDCZ80 Flash Drive; Fujitsu", // ATA ID: SanDisk pSSD
    "0x0781:0x558[08]",
    "",
    "",
    "-d sat"
  },
  // Freecom
  { "USB: ; Innostor IS631", // No Name USB3->SATA Enclosure
    "0x07ab:0x0621",
    "",
    "",
    "-d sat"
  },
  { "USB: Freecom; ",
    "0x07ab:0xfc17",
    "", // 0x0100
    "",
    "-d sat"
  },
  { "USB: Freecom Quattro 3.0; ", // USB3.0+IEEE1394+eSATA->SATA
    "0x07ab:0xfc77",
    "",
    "",
    "-d sat"
  },
  { "USB: Freecom Mobile Drive XXS; JMicron",
    "0x07ab:0xfc88",
    "", // 0x0101
    "",
    "-d usbjmicron,x"
  },
  { "USB: Freecom Hard Drive XS; Sunplus",
    "0x07ab:0xfc8e",
    "", // 0x010f
    "",
    "-d usbsunplus"
  },
  { "USB: Freecom; ", // Intel labeled
    "0x07ab:0xfc8f",
    "", // 0x0000
    "",
    "-d sat"
  },
  { "USB: Freecom Classic HD 120GB; ",
    "0x07ab:0xfccd",
    "",
    "",
    "" // unsupported
  },
  { "USB: Freecom HD; JMicron", // 500GB
    "0x07ab:0xfcd[6a]",
    "",
    "",
    "-d usbjmicron"
  },
  // Fast Point Technologies (?)
  { "USB: ; ",
    "0x0850:0x00(03|31)",
    "", // 0x0100
    "",
    "-d sat"
  },
  // 0x0860 (?)
  { "USB: ; ",
    "0x0860:0x0001",
    "", // 0x0100
    "",
    "-d sat"
  },
  // Oxford Semiconductor, Ltd
  { "USB: ; Oxford",
    "0x0928:0x0000",
    "",
    "",
    "" // unsupported
  },
  { "USB: ; Oxford OXU921DS",
    "0x0928:0x0002",
    "",
    "",
    "" // unsupported
  },
  { "USB: ; Oxford", // Zalman ZM-VE200
    "0x0928:0x0010",
    "", // 0x0304
    "",
    "-d sat"
  },
  // Toshiba
  { "USB: Toshiba PX1270E-1G16; Sunplus",
    "0x0930:0x0b03",
    "",
    "",
    "-d usbsunplus"
  },
  { "USB: Toshiba PX1396E-3T01; Sunplus", // similar to Dura Micro 501
    "0x0930:0x0b09",
    "",
    "",
    "-d usbsunplus"
  },
  { "USB: Toshiba Stor.E Steel; Sunplus",
    "0x0930:0x0b11",
    "",
    "",
    "-d usbsunplus"
  },
  { "USB: Toshiba Stor.E; ",
    "0x0930:0x0b1[9ab]",
    "", // 0x0001
    "",
    "-d sat"
  },
  { "USB: Toshiba; Sunplus",
    "0x0930:0xa002",
    "", // 0x0103
    "",
    "-d usbsunplus"
  },
  // Lumberg, Inc.
  { "USB: Toshiba Stor.E; Sunplus",
    "0x0939:0x0b1[56]",
    "",
    "",
    "-d usbsunplus"
  },
  { "USB: Toshiba Stor.E D10; Initio INIC-1610PL",
    "0x0939:0x0b13",
    "",
    "",
    "-d sat,12"
  },
  // Apricorn
  { "USB: Apricorn SATA Wire; ",
    "0x0984:0x0(040|301)", // 0x0040: Apricorn SATA Wire
    "", // 0x0301 (0x0201): Corsair SSD & HDD Cloning Kit
    "",
    "-d sat"
  },
  // Neodio Technologies
  { "USB: Neodio; Initio INIC-1810PL",
    "0x0aec:0x3050",
    "", // 0x0100
    "",
    "-d sat"
  },
  // Seagate
  { "USB: Seagate External Drive; Cypress",
    "0x0bc2:0x0503",
    "", // 0x0240
    "",
    "-d usbcypress"
  },
  { "USB: Seagate FreeAgent; ",
    "0x0bc2:0x(3008|50(31|a1))",
    "",
    "",
    "-d sat,12" // 0x50a1: "-d sat" does not work (ticket #151)
  },
  { "USB: Seagate; ",
    "0x0bc2:0x....",
    "",
    "",
    "-d sat"
  },
  // Realtek
  { "USB: ; Realtek RTL9210", // USB->PCIe (NVMe)
    "0x0bda:0x9210",
    "", // 0x2100
    "",
    "" // smartmontools >= r5051: -d sntrealtek
  },
  // Addonics
  { "USB: Addonics HDMU3; ", // (ticket #609)
    "0x0bf6:0x1001",
    "", // 0x0100
    "",
    ""
  },
  // Dura Micro
  { "USB: Dura Micro; Cypress",
    "0x0c0b:0xb001",
    "", // 0x1110
    "",
    "-d usbcypress"
  },
  { "USB: Dura Micro; Initio",
    "0x0c0b:0xb136",
    "", // 0x0108
    "",
    "-d sat"
  },
  { "USB: Dura Micro 509; Sunplus",
    "0x0c0b:0xb159",
    "", // 0x0103
    "",
    "-d usbsunplus"
  },
  // Maxtor
  { "USB: Maxtor OneTouch 200GB; ",
    "0x0d49:0x7010",
    "",
    "",
    "" // unsupported
  },
  { "USB: Maxtor OneTouch; ",
    "0x0d49:0x7300",
    "", // 0x0121
    "",
    "-d sat"
  },
  { "USB: Maxtor OneTouch 4; ",
    "0x0d49:0x7310",
    "", // 0x0125
    "",
    "-d sat"
  },
  { "USB: Maxtor OneTouch 4 Mini; ",
    "0x0d49:0x7350",
    "", // 0x0125
    "",
    "-d sat"
  },
  { "USB: Maxtor BlackArmor Portable; ",
    "0x0d49:0x7550",
    "",
    "",
    "-d sat"
  },
  { "USB: Maxtor Basics Desktop; ",
    "0x0d49:0x7410",
    "", // 0x0122
    "",
    "-d sat"
  },
  { "USB: Maxtor Basics Portable; ",
    "0x0d49:0x7450",
    "", // 0x0122
    "",
    "-d sat"
  },
  // Jess-Link International
  { "USB: ; Cypress", // Medion HDDrive2Go
    "0x0dbf:0x9001",
    "", // 0x0240
    "",
    "-d usbcypress"
  },
  // Oyen Digital
  { "USB: Oyen Digital MiniPro USB 3.0; ",
    "0x0dc4:0x020a",
    "",
    "",
    "-d sat"
  },
  // Cowon Systems, Inc.
  { "USB: Cowon iAudio X5; ",
    "0x0e21:0x0510",
    "",
    "",
    "-d usbcypress"
  },
  // iRiver
  { "USB: iRiver iHP-120/140 MP3 Player; Cypress",
    "0x1006:0x3002",
    "", // 0x0100
    "",
    "-d usbcypress"
  },
  // Western Digital
  { "USB: WD My Passport (IDE); Cypress",
    "0x1058:0x0701",
    "", // 0x0240
    "",
    "-d usbcypress"
  },
  { "USB: Western Digital; ",
    "0x1058:0x....",
    "",
    "",
    "-d sat"
  },
  // Atech Flash Technology
  { "USB: ; Atech", // Enclosure from Kingston SSDNow notebook upgrade kit
    "0x11b0:0x6298",
    "", // 0x0108
    "",
    "-d sat"
  },
  // Brain Actuated Technologies
  { "USB: ; Atech", // ICY BOX 2x Raid enclosure IB-RD2253-U31
    "0x1234:0x5678",
    "", // 0x0100
    "",
    "-d sat"
  },
  // ADATA
  { "USB: ADATA; ",
    "0x125f:0xa(11|13|15|21|31|35|37|75|83)a", // 0xa11a: Classic CH11 1TB, 0xa13a: NH13 1TB,
    "", // 0xa15a: HD710 1TB, 0xa21a: HV610 (0x4504), 0xa31a: HV620 2TB (0x0100),
    "", // 0xa35a: HD650 2TB (0x6503), 0xa37a: Silverstone MS10 M.2 (0x3103), 0xa75a: HD710P 4TB,
        // 0xa83a: HD330 (0x0100)
    "-d sat"
  },
  { "USB: ADATA; Cypress",
    "0x125f:0xa9[34]a", // 0xa93a: SH93 (0x0150)
    "",
    "",
    "-d usbcypress"
  },
  // Initio
  { "USB: ; Initio",
    "0x13fd:0x(054|1(04|15))0", // 0x0540: Initio 316000
    "", // 0x1040 (0x0106): USB->SATA+PATA, Chieftec CEB-25I
    "", // 0x1150: Initio 6Y120L0, CoolerMaster XCraft RX-3HU
    "" // unsupported
  },
  { "USB: ; Initio",
    "0x13fd:0x16[45]0",
    "", // 0x1640: 0x0864, 0x1650: 0x0436
    "",
    "-d sat,12" // some SMART commands fail, see ticket #295
  },
  { "USB: ; Initio",
    "0x13fd:0x....",
    "",
    "",
    "-d sat"
  },
  // Super Top
  { "USB: Super Top generic enclosure; ",
    "0x14cd:0x6116",
    "", // 0x0150, older report suggests -d usbcypress
    "", // 0x0160 also reported as unsupported
    "-d sat"
  },
  // JMicron
  { "USB: ; JMicron JMS539", // USB2/3->SATA (old firmware)
    "0x152d:0x0539",
    "0x0100",      // 1.00, various devices support -d usbjmicron
    "",            // 1.00, SSI SI-1359RUS3 supports -d sat,
    ""             //       -d usbjmicron may disconnect drive (ticket #552)
  },
  { "USB: ; JMicron JMS539", // USB2/3->SATA (new firmware)
    "0x152d:0x0539",
    "0x020[56]|"   //  2.05, ZTC USB 3.0 enclosure (ticket #338)
    "0x28(01|03|12)", // 28.01, DATOptic U3eSATA (USB3.0 bridge with port multiplier)
    "",               // 28.03, Mediasonic ProBox HF2-SU3S2 Rev 2 (port multiplier, ticket #504)
    "-d sat"          // 28.12, Mediasonic ProBox H82-SU3S2 (port multiplier)
  },
  { "USB: ; JMicron ", // USB->SATA->4xSATA (port multiplier)
    "0x152d:0x0551",   // JMS539? (old firmware may use 0x152d:0x0539, ticket #552)
    "", // 0x0100
    "",
    "-d usbjmicron,x"
  },
  { "USB: ; JMicron",
    "0x152d:0x0561",
    "", // 0x0003, ODROID CloudShell 2
    "",
    "-d sat"
  },
  { "USB: ; JMicron JM562", // USB2/3+eSATA->2xSATA, USB2/3->3xSATA (RAID0/1)
    "0x152d:0x0562",
    "", // 0x0106, Fantec QB-X2US3R (ticket #966)
    "", // only ATA IDENTIFY works, SMART commands don't work
    "-d sat"
  },
  { "USB: ; JMicron", // USB2/3->2xSATA
    "0x152d:0x0565",
    "", // 0x9114, Akasa DuoDock X (ticket #607)
    "",
    "-d sat"
  },
  { "USB: ; JMicron JMS567", // USB2/3->SATA
    "0x152d:0x0567",
    "", // 0x0114
    "", // 0x0205, 2.05, Mediasonic ProBox HF2-SU3S2 Rev 3 (port multiplier, ticket #504)
    "-d sat"
  },
  { "USB: ; JMicron JMS578", // USB->SATA
    "0x152d:0x0578",
    "", // 0x0100
    "",
    "-d sat"
  },
  { "USB: ; JMicron",
    "0x152d:0x0579", // Intenso External
    "", // 0x0100
    "",
    "-d sat"
  },
  { "USB: ; JMicron JMS583", // USB->PCIe (NVMe)
    "0x152d:0x0583",
    "",
    "",
    "" // smartmontools >= r4850: -d sntjmicron[#please_try]
  },
  { "USB: OCZ THROTTLE OCZESATATHR8G; JMicron JMF601",
    "0x152d:0x0602",
    "",
    "",
    "" // unsupported
  },
  { "USB: ; JMicron",
    "0x152d:0x1337",
    "", // 0x0508, Digitus DA-71106
    "",
    "-d sat"
  },
  { "USB: ; JMicron JMS561", // USB2/3->2xSATA
    "0x152d:0x[19]561", // 0x1561(0x0106), Sabrent USB 3.0 Dual Bay SATA Dock
    "",  // 0x9561(0x0105), Orico 6629US3-C USB 3.0 Dual Bay SATA Dock
    "",
    "-d sat"
  },
  { "USB: ; JMicron JMS576", // USB3.1->SATA
    "0x152d:0x1576",
    "", // 0x0204, ICY BOX IB-223U3a-B
    "",
    "-d sat"
  },
  { "USB: ; JMicron JM20329", // USB->SATA
    "0x152d:0x2329",
    "", // 0x0100
    "",
    "-d usbjmicron"
  },
  { "USB: ; JMicron JM20336", // USB+SATA->SATA, USB->2xSATA
    "0x152d:0x2336",
    "", // 0x0100
    "",
    "-d usbjmicron,x"
  },
  { "USB: Generic JMicron adapter; JMicron",
    "0x152d:0x2337",
    "",
    "",
    "-d usbjmicron"
  },
  { "USB: ; JMicron JM20337/8", // USB->SATA+PATA, USB+SATA->PATA
    "0x152d:0x2338",
    "", // 0x0100
    "",
    "-d usbjmicron"
  },
  { "USB: ; JMicron JM20339", // USB->SATA
    "0x152d:0x2339",
    "", // 0x0100
    "",
    "-d usbjmicron,x"
  },
  { "USB: ; JMicron", // USB+SATA->SATA
    "0x152d:0x2351",  // e.g. Verbatim Portable Hard Drive 500Gb
    "", // 0x0100
    "",
    "-d sat"
  },
  { "USB: ; JMicron", // USB->SATA
    "0x152d:0x2352",
    "", // 0x0100
    "",
    "-d usbjmicron,x"
  },
  { "USB: ; JMicron", // USB->SATA
    "0x152d:0x2509",
    "", // 0x0100
    "",
    "-d usbjmicron,x"
  },
  { "USB: ; JMicron JMS566", // USB3->SATA
    "0x152d:0x2566", // e.g. Chieftec CEB-7035S
    "", // 0x0114
    "",
    "-d usbjmicron,x"
  },
  { "USB: ; JMicron JMS567", // USB3->SATA
    "0x152d:0x2567",
    "", // 0x0117, Chieftec CEB-7053S
    "",
    "-d sat"
  },
  { "USB: ; JMicron",
    "0x152d:0x2590",
    "", // 0x0x8105 (ticket #550)
    "",
    "-d sat"
  },
  { "USB: ; JMicron JMS567", // USB2/3->SATA
    "0x152d:0x3562",
    "", // 0x0310, StarTech S358BU33ERM (port multiplier, ticket #508)
    "",
    "-d sat"
  },
  { "USB: ; JMicron", // USB3->SATA
    "0x152d:0x3569",
    "", // 0x0203
    "",
    "-d sat"
  },
  { "USB: ; JMicron",
    "0x152d:0x578e",
    "", // 0x1402, Intenso Memory Center
    "",
    "-d sat"
  },
  { "USB: ; JMicron JMS561", // USB3->2xSATA
    "0x152d:0x[8a]561",
    "", // 0x8561: 0x0107
    "",
    "-d sat"
  },
  // PNY
  { "USB: ; PNY",
    "0x154b:0x5678",
    "", // 0x5408
    "",
    "-d sat"
  },
  // ASMedia
  { "USB: ; ASMedia",
    "0x174c:0x....",
    "",
    "",
    "-d sat"
  },
  // LucidPort
  { "USB: ; LucidPORT USB300", // RaidSonic ICY BOX IB-110StU3-B, Sharkoon SATA QuickPort H3
    "0x1759:0x500[02]", // 0x5000: USB 2.0, 0x5002: USB 3.0
    "",
    "",
    "-d sat"
  },
  { "USB: ; LucidPort", // Fuj:tech SATA-USB3 dock
    "0x1759:0x5100",
    "", // 0x2580
    "",
    "-d sat"
  },
  // Verbatim
  { "USB: Verbatim Portable Hard Drive; Sunplus",
    "0x18a5:0x0214",
    "", // 0x0112
    "",
    "-d usbsunplus"
  },
  { "USB: Verbatim FW/USB160; Oxford OXUF934SSA-LQAG", // USB+IEEE1394->SATA
    "0x18a5:0x0215",
    "", // 0x0001
    "",
    "-d sat"
  },
  { "USB: Verbatim External Hard Drive 47519; Sunplus", // USB->SATA
    "0x18a5:0x0216",
    "",
    "",
    "-d usbsunplus"
  },
  { "USB: Verbatim Pocket Hard Drive; JMicron", // SAMSUNG HS25YJZ/3AU10-01
    "0x18a5:0x0227",
    "",
    "",
    "-d usbjmicron" // "-d usbjmicron,x" does not work
  },
  { "USB: Verbatim External Hard Drive; JMicron", // 2TB
    "0x18a5:0x022a",
    "",
    "",
    "-d usbjmicron"
  },
  { "USB: Verbatim Store'n'Go; JMicron", // USB->SATA
    "0x18a5:0x022b",
    "", // 0x0100
    "",
    "-d usbjmicron"
  },
  { "USB: Verbatim Pocket Hard Drive; ", // 1TB USB 3.0
    "0x18a5:0x0237",
    "",
    "",
    "-d sat,12"
  },
  { "USB: Verbatim External Hard Drive; ", // USB 3.0
    "0x18a5:0x040[08]", // 0=3TB, 8=1TB
    "",
    "",
    "-d sat"
  },
  // Silicon Image
  { "USB: Vantec NST-400MX-SR; Silicon Image 5744",
    "0x1a4a:0x1670",
    "",
    "",
    "" // unsupported
  },
  // Corsair
  { "USB: Voyager GTX; ",
    "0x1b1c:0x1a0e",
    "",
    "",
    "-d sat"
  },
  // SunplusIT
  { "USB: ; SunplusIT",
    "0x1bcf:0x0c31",
    "",
    "",
    "-d usbsunplus"
  },
  // TrekStor
  { "USB: TrekStor DataStation; ", // DataStation maxi light (USB 3.0)
    "0x1e68:0x0050",
    "", // 0x0100
    "",
    "-d sat"
  },
  // 0x1e91 (?)
  { "USB: OWC Envoy Pro; ",
    "0x1e91:0xa2a5",
    "", // 0x0100
    "",
    "-d sat"
  },
  { "USB: OWC Mercury Elite Pro Quad; ",
    "0x1e91:0xa4a7",
    "", // 0x0100
    "",
    "-d sat"
  },
  // Innostor
  { "USB: ; Innostor IS611", // USB3->SATA+PATA
    "0x1f75:0x0611", // SMART access via PATA does not work
    "",
    "",
    "-d sat"
  },
  { "USB: ; Innostor IS621", // USB3->SATA
    "0x1f75:0x0621", // Dynex 2.5" USB 3.0 Exclosure DX-HD302513
    "",
    "",
    "-d sat"
  },
  { "USB: ; Innostor IS888", // USB3->SATA
    "0x1f75:0x0888",
    "", // 0x0034, Sharkoon SATA QuickDeck Pro USB 3.0 (unsupported)
    "", // 0x0036, works with -d sat (ticket #827)
    "-d sat"
  },
  // VIA Labs
  { "USB: ; VIA VL701", // USB2/3->SATA
    "0x2109:0x0701", // Intenso 2,5" 1TB USB3
    "", // 0x0107
    "",
    "-d sat" // ATA output registers missing
  },
  { "USB: ; VIA VL711", // USB2/3->SATA
    "0x2109:0x0711",
    "", // 0x0114, Mediasonic ProBox K32-SU3 (ticket #594)
    "", // 0x0507, Intenso 2,5" Memory Case 2TB USB3
    "-d sat"
  },
  { "USB: ; VIA VL715/6", // USB2/3->SATA, USB-C->SATA
    "0x2109:0x071[56]",
    "", // 0x0336/0x0000
    "",
    "-d sat"
  },
  // Transcend (?)
  { "USB: Transcend ESD400; ",
    "0x2174:0x2000", // TS256GESD400K
    "", // 0x1000
    "",
    "-d sat"
  },
  // 0x2537 (?)
  { "USB: ; ", // USB 3.0
    "0x2537:0x106[68]", // 0x1066: Orico 2599US3, 0x1068: Fantec ER-35U3
    "", // 0x0100
    "",
    "-d sat"
  },
  // AKiTiO (?)
  { "USB: AkiTio NT2 U3.1C; ",
    "0x2ce5:0x0014",
    "", // 0x0100
    "",
    "-d sat"
  },
  // Power Quotient International
  { "USB: PQI H560; ",
    "0x3538:0x0902",
    "", // 0x0000
    "",
    "-d sat"
  },
  // Power Quotient International
  { "USB: PQI bridge; ",
    "0x3538:0x0064",
    "",
    "",
    "-d usbsunplus"
  },
  // Sharkoon
  { "USB: Sharkoon QuickPort XT USB 3.0; ",
    "0x357d:0x7788",
    "",
    "",
    "-d sat"
  },
  // Hitachi/SimpleTech
  { "USB: Hitachi Touro Desk; JMicron", // 3TB
    "0x4971:0x1011",
    "",
    "",
    "-d usbjmicron"
  },
  { "USB: Hitachi Touro; ",
    "0x4971:0x101[45]", // 14=1TB, 15=2TB
    "", // 0x0000
    "",
    "-d sat" // ATA output registers missing
  },
  { "USB: Hitachi Touro Mobile; ", // 1TB
    "0x4971:0x102[034]",
    "", // 0x0100
    "",
    "-d sat"
  },
  { "USB: SimpleTech;", // USB 3.0 HDD BOX Agestar,  Rock External HDD 3,5" UASP
    "0x4971:0x8017",
    "",
    "",
    "-d sat"
  },
  { "USB: Hitachi/SimpleTech; JMicron", // 1TB
    "0x4971:0xce17",
    "",
    "",
    "-d usbjmicron,x"
  },
  // OnSpec
  { "USB: ; OnSpec", // USB->PATA
    "0x55aa:0x2b00",
    "", // 0x0100
    "",
    "" // unsupported
  },
  // 0x6795 (?)
  { "USB: Sharkoon 2-Bay RAID Box; ", // USB 3.0
    "0x6795:0x2756",
    "", // 0x0100
    "",
    "-d sat"
  },
  // Transcend
  { "USB: ; ",
    "0x8564:0x7000",
    "", // 0x8000
    "",
    "-d sat"
  },
  // JMicron II
  { "USB: ; JMicron JMS566",
    "0xa152:0xb566",
    "", // 0x0223
    "",
    "-d sat"
  },
  // 0xabcd (?)
  { "USB: ; ",
    "0xabcd:0x610[34]", // 0x6103: LogiLink AU0028A V1.0 USB 3.0 to IDE & SATA Adapter
      // 0x6104: LogiLink PCCloneEX Lite
    "",
    "",
    "-d sat"
  },
/*
}; // builtin_knowndrives[]
 */<|MERGE_RESOLUTION|>--- conflicted
+++ resolved
@@ -68,11 +68,7 @@
 /*
 const drive_settings builtin_knowndrives[] = {
  */
-<<<<<<< HEAD
-  { "$Id: drivedb.h 5151 2020-12-29 18:15:59Z chrfranke $",
-=======
-  { "$Id: drivedb.h 5161 2021-01-06 18:24:50Z chrfranke $",
->>>>>>> d1ae6378
+  { "$Id: drivedb.h 5162 2021-01-06 18:42:50Z chrfranke $",
     "-", "-",
     "This is a dummy entry to hold the SVN-Id of drivedb.h",
     ""
