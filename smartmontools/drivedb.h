/*
 * drivedb.h - smartmontools 6.0 drive database file
 *
 * Home page of code is: https://www.smartmontools.org
 *
 * Copyright (C) 2003-11 Philip Williams, Bruce Allen
 * Copyright (C) 2008-20 Christian Franke
 *
 * SPDX-License-Identifier: GPL-2.0-or-later
 */

/*
 * Structure used to store drive database entries:
 *
 * struct drive_settings {
 *   const char * modelfamily;
 *   const char * modelregexp;
 *   const char * firmwareregexp;
 *   const char * warningmsg;
 *   const char * presets;
 * };
 *
 * The elements are used in the following ways:
 *
 *  modelfamily     Informal string about the model family/series of a
 *                  device. Set to "" if no info (apart from device id)
 *                  known.  The entry is ignored if this string starts with
 *                  a dollar sign.  Must not start with "USB:", see below.
 *  modelregexp     POSIX extended regular expression to match the model of
 *                  a device.  This should never be "".
 *  firmwareregexp  POSIX extended regular expression to match a devices's
 *                  firmware.  This is optional and should be "" if it is not
 *                  to be used.  If it is nonempty then it will be used to
 *                  narrow the set of devices matched by modelregexp.
 *  warningmsg      A message that may be displayed for matching drives.  For
 *                  example, to inform the user that they may need to apply a
 *                  firmware patch.
 *  presets         String with vendor-specific attribute ('-v') and firmware
 *                  bug fix ('-F') options.  Same syntax as in smartctl command
 *                  line.  The user's own settings override these.
 *
 * The regular expressions for drive model and firmware must match the full
 * string.  The effect of "^FULLSTRING$" is identical to "FULLSTRING".
 * The form ".*SUBSTRING.*" can be used if substring match is desired.
 *
 * The table will be searched from the start to end or until the first match,
 * so the order in the table is important for distinct entries that could match
 * the same drive.
 *
 *
 * Format for USB ID entries:
 *
 *  modelfamily     String with format "USB: DEVICE; BRIDGE" where
 *                  DEVICE is the name of the device and BRIDGE is
 *                  the name of the USB bridge.  Both may be empty
 *                  if no info known.
 *  modelregexp     POSIX extended regular expression to match the USB
 *                  vendor:product ID in hex notation ("0x1234:0xabcd").
 *                  This should never be "".
 *  firmwareregexp  POSIX extended regular expression to match the USB
 *                  bcdDevice info.  Only compared during search if other
 *                  entries with same USB vendor:product ID exist.
 *  warningmsg      Not used yet.
 *  presets         String with one device type ('-d') option.
 *
 */

/*
const drive_settings builtin_knowndrives[] = {
 */
<<<<<<< HEAD
  { "$Id: drivedb.h 5050 2020-04-05 16:38:36Z chrfranke $",
=======
  { "$Id: drivedb.h 5055 2020-05-24 14:43:57Z chrfranke $",
>>>>>>> 93b3b74a
    "-", "-",
    "This is a dummy entry to hold the SVN-Id of drivedb.h",
    ""
  /* Default settings:
    "-v 1,raw48,Raw_Read_Error_Rate "
    "-v 2,raw48,Throughput_Performance "
    "-v 3,raw16(avg16),Spin_Up_Time "
    "-v 4,raw48,Start_Stop_Count "
    "-v 5,raw16(raw16),Reallocated_Sector_Ct "
    "-v 6,raw48,Read_Channel_Margin "             // HDD only
    "-v 7,raw48,Seek_Error_Rate "                 // HDD only
    "-v 8,raw48,Seek_Time_Performance "           // HDD only
    "-v 9,raw24(raw8),Power_On_Hours "
    "-v 10,raw48,Spin_Retry_Count "               // HDD only
    "-v 11,raw48,Calibration_Retry_Count "        // HDD only
    "-v 12,raw48,Power_Cycle_Count "
    "-v 13,raw48,Read_Soft_Error_Rate "
    //  14-174 Unknown_Attribute
    "-v 175,raw48,Program_Fail_Count_Chip "       // SSD only
    "-v 176,raw48,Erase_Fail_Count_Chip "         // SSD only
    "-v 177,raw48,Wear_Leveling_Count "           // SSD only
    "-v 178,raw48,Used_Rsvd_Blk_Cnt_Chip "        // SSD only
    "-v 179,raw48,Used_Rsvd_Blk_Cnt_Tot "         // SSD only
    "-v 180,raw48,Unused_Rsvd_Blk_Cnt_Tot "       // SSD only
    "-v 181,raw48,Program_Fail_Cnt_Total "
    "-v 182,raw48,Erase_Fail_Count_Total "        // SSD only
    "-v 183,raw48,Runtime_Bad_Block "
    "-v 184,raw48,End-to-End_Error "
    //  185-186 Unknown_Attribute
    "-v 187,raw48,Reported_Uncorrect "
    "-v 188,raw48,Command_Timeout "
    "-v 189,raw48,High_Fly_Writes "               // HDD only
    "-v 190,tempminmax,Airflow_Temperature_Cel "
    "-v 191,raw48,G-Sense_Error_Rate "            // HDD only
    "-v 192,raw48,Power-Off_Retract_Count "
    "-v 193,raw48,Load_Cycle_Count "              // HDD only
    "-v 194,tempminmax,Temperature_Celsius "
    "-v 195,raw48,Hardware_ECC_Recovered "
    "-v 196,raw16(raw16),Reallocated_Event_Count "
    "-v 197,raw48,Current_Pending_Sector "
    "-v 198,raw48,Offline_Uncorrectable "
    "-v 199,raw48,UDMA_CRC_Error_Count "
    "-v 200,raw48,Multi_Zone_Error_Rate "         // HDD only
    "-v 201,raw48,Soft_Read_Error_Rate "          // HDD only
    "-v 202,raw48,Data_Address_Mark_Errs "        // HDD only
    "-v 203,raw48,Run_Out_Cancel "
    "-v 204,raw48,Soft_ECC_Correction "
    "-v 205,raw48,Thermal_Asperity_Rate "
    "-v 206,raw48,Flying_Height "                 // HDD only
    "-v 207,raw48,Spin_High_Current "             // HDD only
    "-v 208,raw48,Spin_Buzz "                     // HDD only
    "-v 209,raw48,Offline_Seek_Performnce "       // HDD only
    //  210-219 Unknown_Attribute
    "-v 220,raw48,Disk_Shift "                    // HDD only
    "-v 221,raw48,G-Sense_Error_Rate "            // HDD only
    "-v 222,raw48,Loaded_Hours "                  // HDD only
    "-v 223,raw48,Load_Retry_Count "              // HDD only
    "-v 224,raw48,Load_Friction "                 // HDD only
    "-v 225,raw48,Load_Cycle_Count "              // HDD only
    "-v 226,raw48,Load-in_Time "                  // HDD only
    "-v 227,raw48,Torq-amp_Count "                // HDD only
    "-v 228,raw48,Power-off_Retract_Count "
    //  229 Unknown_Attribute
    "-v 230,raw48,Head_Amplitude "                // HDD only
    "-v 231,raw48,Temperature_Celsius "
    "-v 232,raw48,Available_Reservd_Space "
    "-v 233,raw48,Media_Wearout_Indicator "       // SSD only
    //  234-239 Unknown_Attribute
    "-v 240,raw48,Head_Flying_Hours "             // HDD only
    "-v 241,raw48,Total_LBAs_Written "
    "-v 242,raw48,Total_LBAs_Read "
    //  243-249 Unknown_Attribute
    "-v 250,raw48,Read_Error_Retry_Rate "
    //  251-253 Unknown_Attribute
    "-v 254,raw48,Free_Fall_Sensor "              // HDD only
  */
  },
  { "Swissbit C440 Industrial CompactFlash Card",
    // spec v1.23 found at http://www.farnell.com/datasheets/1821167.pdf
    // tested with SFCF4096H2BU4TO-I-MS-527-STD
    "SFCF(2048|4096|8192|16GB|32GB|64GB)H[0-9]BU[24]TO-(C|I)-(MS|QT|NU)-5[0-9]7-STD",
    "", "",
    "-v 196,raw24/raw24,Spare_Blocks "
    "-v 213,raw24/raw24,Spare_Blocks_Worst_Chip "
    "-v 229,raw48,Erase_Count "
    "-v 203,raw48,Total_ECC_Errors "
    "-v 232,raw48,Total_Number_of_Reads "
    "-v 214,raw48,Reserved_Attribute " // Spec says "to be determined"
    "-v 215,raw48,Current_TRIM_Percent "
  },
  { "Swissbit X-600m Series Industrial mSATA SSD",
    // spec v1.06 found at https://www.mouser.com/pdfdocs/Swissbit_X-600m_Datasheet.pdf
    // tested with SFSA016GU1AA2TO-I-DB-216-STD
    "SFSA(008|016|032|064|128)GU[0-9]AA[124]TO-(C|I)-(DB|QC|NC)-2[0-9]6-STD",
    "", "",
  //"-v 1,raw48,Raw_Read_Error_Rate "
  //"-v 5,raw16(raw16),Reallocated_Sector_Ct "
  //"-v 9,raw24(raw8),Power_On_Hours "
  //"-v 12,raw48,Power_Cycle_Count "
    "-v 160,raw48,Uncorrectable_Error_Cnt "
    "-v 161,raw48,Spare_Blocks_Remaining "
    "-v 163,raw48,Initial_Bad_Block_Count "
    "-v 164,raw48,Total_Erase_Count "
    "-v 165,raw48,Max_Erase_Count "
    "-v 166,raw48,Min_Erase_Count "
    "-v 167,raw48,Average_Erase_Count "
    "-v 168,raw48,Max_Erase_Count_of_Spec "
    "-v 169,raw48,Power_On_Uncorr_Err_Cnt "
    "-v 192,raw48,Init_Spare_Blocks_Avail "
    "-v 193,raw48,Dynamic_Remaps "
  //"-v 194,tempminmax,Temperature_Celsius "
  //"-v 195,raw48,Hardware_ECC_Recovered "
  //"-v 196,raw16(raw16),Reallocated_Event_Count "
  //"-v 198,raw48,Offline_Uncorrectable "
    "-v 199,raw48,SATA_CRC_Error_Count "
    "-v 215,raw48,TRIM_Count "
    "-v 235,hex56,Flash_Writes_LBAs_Low "
    "-v 237,hex48,Flash_Writes_LBAs_High "
    "-v 241,hex56,Total_LBAs_Written_Low "
    "-v 242,hex56,Total_LBAs_Read_Low "
    "-v 243,hex48,Total_LBAs_Written_High "
    "-v 244,hex48,Total_LBAs_Read_High "
    "-v 248,raw48,Perc_Rated_Life_Remain "
    "-v 249,raw48,Spares_Remaining_Perc "
  },
  { "Apacer SDM4 Series SSD Module",
    "(2|4|8|16|32|64)GB SATA Flash Drive", // tested with APSDM002G15AN-CT/SFDDA01C and SFI2101D
    "SF(DDA01C|I2101D)",
    "",
    "-v 160,raw48,Initial_Bad_Block_Count "
    "-v 161,raw48,Bad_Block_Count "
    "-v 162,raw48,Spare_Block_Count "
    "-v 163,raw48,Max_Erase_Count "
    "-v 164,raw48,Average_Erase_Count "
    "-v 165,raw48,Average_Erase_Count " // could be wrong
  },
  { "Apacer SDM5/5A/5A-M Series SSD Module",
    "(1|2|4|8|16|32|64)GB SATA Flash Drive", // tested with APSDM016GA2AN-PTM1/SFDK004A,
      // APSDM016GA3AN-ATM/SFDE001A, APSDM004G13AN-AT/SFDE001A
    "SF(DK004A|DE001A)",
    "",
  //"-v 9,raw24(raw8),Power_On_Hours "
  //"-v 12,raw48,Power_Cycle_Count "
    "-v 163,raw48,Max_Erase_Count "
    "-v 164,raw48,Average_Erase_Count "
    "-v 166,raw48,Grown_Bad_Block_Count "
    "-v 167,raw48,SSD_Write_Protect_Mode "
    "-v 168,raw48,SATA_PHY_Err_Ct "
    "-v 175,raw48,Bad_Cluster_Table_Count "
    "-v 192,raw48,Unexpect_Power_Loss_Ct "
  //"-v 194,tempminmax,Temperature_Celsius "
  //"-v 241,raw48,Total_LBAs_Written "
  },
  { "Apacer AS340 SSDs",
    "Apacer AS340 (120|240|480|960)GB", // tested with Apacer AS340 120GB/AP612PE0
    "", "",
  //"-v 9,raw24(raw8),Power_On_Hours "
  //"-v 12,raw48,Power_Cycle_Count "
    "-v 163,raw48,Max_Erase_Count "
    "-v 164,raw48,Average_Erase_Count "
    "-v 166,raw48,Later_Bad_Block_Count "
    "-v 167,raw48,SSD_Protect_Mode "
    "-v 168,raw48,SATA_PHY_Error_Count "
    "-v 171,raw48,Program_Fail_Count "
    "-v 172,raw48,Erase_Fail_Count "
    "-v 175,raw48,Bad_Cluster_Table_Count "
    "-v 192,raw48,Unexpect_Power_Loss_Ct "
  //"-v 194,tempminmax,Temperature_Celsius "
    "-v 231,raw48,Lifetime_Left "
  //"-v 241,raw48,Total_LBAs_Written "
  },
  { "Apple MacBook Air SSD", // probably Toshiba
    "APPLE SSD TS(064|128)E", // tested with APPLE SSD TS064E/TQAABBF0
    "", "",
    "-v 173,raw48,Wear_Leveling_Count " //  ]
    "-v 241,raw48,Host_Writes_GiB "     //  ]  guessed (ticket #655)
    "-v 242,raw48,Host_Reades_GiB "     //  ]
  },
  { "Apple SD/SM/TS...E/F/G SSDs", // SanDisk/Samsung/Toshiba?
    "APPLE SSD (S[DM]|TS)0?(128|256|512|768|1024)[EFG]", // tested with APPLE SSD SD256E/1021AP, SD0128F/A223321
     // APPLE SSD SM768E/CXM90A1Q, SM0512F/UXM2JA1Q, TS0256F/109L0704, SM0512G/BXW1SA0Q, SM1024G/BXW1SA0Q
    "", "",
  //"-v 1,raw48,Raw_Read_Error_Rate "
  //"-v 5,raw16(raw16),Reallocated_Sector_Ct "
  //"-v 9,raw24(raw8),Power_On_Hours "
  //"-v 12,raw48,Power_Cycle_Count "
    "-v 169,raw48,Unknown_Apple_Attrib "
    "-v 173,raw48,Wear_Leveling_Count " // ]
    "-v 174,raw48,Host_Reads_MiB "      // ] guessed (ticket #342), S[DM]*F only
    "-v 175,raw48,Host_Writes_MiB "     // ]
  //"-v 192,raw48,Power-Off_Retract_Count "
  //"-v 194,tempminmax,Temperature_Celsius "
  //"-v 197,raw48,Current_Pending_Sector "
  //"-v 199,raw48,UDMA_CRC_Error_Count "
  //"-v 240,raw48,Unknown_SSD_Attribute "
  },
  { "Crucial/Micron RealSSD C300/P300", // Marvell 88SS9174
    "C300-CTFDDA[AC](064|128|256)MAG|" // tested with C300-CTFDDAC128MAG/0002,
      // C300-CTFDDAC064MAG/0006
    "P300-MTFDDAC(050|100|200)SAL", // tested with P300-MTFDDAC100SAL/0003
    "", "",
  //"-v 1,raw48,Raw_Read_Error_Rate "
  //"-v 5,raw16(raw16),Reallocated_Sector_Ct "
  //"-v 9,raw24(raw8),Power_On_Hours "
  //"-v 12,raw48,Power_Cycle_Count "
    "-v 170,raw48,Grown_Failing_Block_Ct "
    "-v 171,raw48,Program_Fail_Count "
    "-v 172,raw48,Erase_Fail_Count "
    "-v 173,raw48,Wear_Leveling_Count "
    "-v 174,raw48,Unexpect_Power_Loss_Ct "
    "-v 181,raw16,Non4k_Aligned_Access "
    "-v 183,raw48,SATA_Iface_Downshift "
  //"-v 184,raw48,End-to-End_Error "
  //"-v 187,raw48,Reported_Uncorrect "
  //"-v 188,raw48,Command_Timeout "
    "-v 189,raw48,Factory_Bad_Block_Ct "
  //"-v 194,tempminmax,Temperature_Celsius "
  //"-v 195,raw48,Hardware_ECC_Recovered "
  //"-v 196,raw16(raw16),Reallocated_Event_Count "
  //"-v 197,raw48,Current_Pending_Sector "
  //"-v 198,raw48,Offline_Uncorrectable "
  //"-v 199,raw48,UDMA_CRC_Error_Count "
    "-v 202,raw48,Percent_Lifetime_Used "
    "-v 206,raw48,Write_Error_Rate "
  },
  { "Crucial/Micron RealSSD m4/C400/P400", // Marvell 9176, fixed firmware
    "C400-MTFDDA[ACK](064|128|256|512)MAM|"
    // M4-CT032M4SSD3/04MH
    "M4-CT(032|064|128|256|512)M4SSD[123]|" // tested with M4-CT512M4SSD2/0309
    "MTFDDA[AK](064|128|256|512|050|100|200|400)MA[MNR]-1[JKS]1.*", // tested with
       // MTFDDAK256MAR-1K1AA/MA52, MTFDDAK256MAM-1K12/08TH,
       // MTFDDAA064MAR-1J1AB  49Y5835 49Y5838IBM/MA49 (P400e)
    "030[9-Z]|03[1-Z].|0[4-Z]..|[1-Z]....*", // >= "0309"
    "",
  //"-v 1,raw48,Raw_Read_Error_Rate "
  //"-v 5,raw16(raw16),Reallocated_Sector_Ct "
  //"-v 9,raw24(raw8),Power_On_Hours "
  //"-v 12,raw48,Power_Cycle_Count "
    "-v 170,raw48,Grown_Failing_Block_Ct "
    "-v 171,raw48,Program_Fail_Count "
    "-v 172,raw48,Erase_Fail_Count "
    "-v 173,raw48,Wear_Leveling_Count "
    "-v 174,raw48,Unexpect_Power_Loss_Ct "
    "-v 181,raw16,Non4k_Aligned_Access "
    "-v 183,raw48,SATA_Iface_Downshift "
  //"-v 184,raw48,End-to-End_Error "
  //"-v 187,raw48,Reported_Uncorrect "
  //"-v 188,raw48,Command_Timeout "
    "-v 189,raw48,Factory_Bad_Block_Ct "
  //"-v 194,tempminmax,Temperature_Celsius "
  //"-v 195,raw48,Hardware_ECC_Recovered "
  //"-v 196,raw16(raw16),Reallocated_Event_Count "
  //"-v 197,raw48,Current_Pending_Sector "
  //"-v 198,raw48,Offline_Uncorrectable "
  //"-v 199,raw48,UDMA_CRC_Error_Count "
    "-v 202,raw48,Perc_Rated_Life_Used "
    "-v 206,raw48,Write_Error_Rate "
    "-v 225,raw48,Unknown_Marvell_Attr " // P400e
    "-v 231,raw48,Unknown_Marvell_Attr " // P400e
    "-v 242,raw48,Host_Reads" // P400e: 2MiB?
  },
  { "Crucial/Micron RealSSD m4/C400", // Marvell 9176, buggy or unknown firmware
    "C400-MTFDDA[ACK](064|128|256|512)MAM|" // tested with C400-MTFDDAC256MAM/0002
    "M4-CT(032|064|128|256|512)M4SSD[123]", // tested with M4-CT064M4SSD2/0002,
      // M4-CT064M4SSD2/0009, M4-CT256M4SSD3/000F
    "",
    "This drive may hang after 5184 hours of power-on time:\n"
    "https://www.tomshardware.com/news/Crucial-m4-Firmware-BSOD,14544.html\n"
    "See the following web page for firmware updates:\n"
    "http://www.crucial.com/usa/en/support-ssd",
    "-v 170,raw48,Grown_Failing_Block_Ct "
    "-v 171,raw48,Program_Fail_Count "
    "-v 172,raw48,Erase_Fail_Count "
    "-v 173,raw48,Wear_Leveling_Count "
    "-v 174,raw48,Unexpect_Power_Loss_Ct "
    "-v 181,raw16,Non4k_Aligned_Access "
    "-v 183,raw48,SATA_Iface_Downshift "
    "-v 189,raw48,Factory_Bad_Block_Ct "
    "-v 202,raw48,Perc_Rated_Life_Used "
    "-v 206,raw48,Write_Error_Rate"
  },
  { "Crucial/Micron MX500 SSDs",
    "CT(250|500|1000|2000)MX500SSD[14]", // tested with CT500MX500SSD1/M3CR020,
      // .../M3CR022, .../M3CR023, CT1000MX500SSD1/M3CR010
    "M3CR0([01][0-9]|2[0-3])", // Assume FW <= M3CR023 have bogus attribute 197 (see ticket #1227, #1311)
    "This firmware returns bogus raw values in attribute 197",
  //"-v 1,raw48,Raw_Read_Error_Rate "
    "-v 5,raw48,Reallocate_NAND_Blk_Cnt "
  //"-v 9,raw24(raw8),Power_On_Hours "
  //"-v 12,raw48,Power_Cycle_Count "
    "-v 171,raw48,Program_Fail_Count "
    "-v 172,raw48,Erase_Fail_Count "
    "-v 173,raw48,Ave_Block-Erase_Count "
    "-v 174,raw48,Unexpect_Power_Loss_Ct "
    "-v 180,raw48,Unused_Reserve_NAND_Blk "
    "-v 183,raw48,SATA_Interfac_Downshift "
    "-v 184,raw48,Error_Correction_Count "
  //"-v 187,raw48,Reported_Uncorrect "
  //"-v 194,tempminmax,Temperature_Celsius "
  //"-v 196,raw16(raw16),Reallocated_Event_Count "
    "-v 197,raw48,Bogus_Current_Pend_Sect " // Randomly flips 0 <> 1
  //"-v 198,raw48,Offline_Uncorrectable "
  //"-v 199,raw48,UDMA_CRC_Error_Count "
    "-v 202,raw48,Percent_Lifetime_Remain "
    "-v 206,raw48,Write_Error_Rate "
    "-v 210,raw48,Success_RAIN_Recov_Cnt "
    "-v 246,raw48,Total_LBAs_Written "
    "-v 247,raw48,Host_Program_Page_Count "
    "-v 248,raw48,FTL_Program_Page_Count"
  },
  { "Crucial/Micron BX/MX1/2/3/500, M5/600, 1100 SSDs",
    "Crucial_CT(128|256|512)MX100SSD1|"// Marvell 88SS9189, tested with Crucial_CT256MX100SSD1/MU01
    "Crucial_CT(200|250|256|500|512|1000|1024)MX200SSD[1346]|" // Marvell 88SS9189, tested with
      // Crucial_CT500MX200SSD1/MU01, Crucial_CT1024MX200SSD1/MU01, Crucial_CT250MX200SSD3/MU01,
      // Crucial_CT250MX200SSD1/MU03
    "Crucial_CT(275|525|750|1050|2050)MX300SSD[14]|" // Marvell 88SS1074, tested with
      // Crucial_CT275MX300SSD1/M0CR040, Crucial_CT525MX300SSD1/M0CR021, Crucial_CT750MX300SSD1/M0CR011,
      // Crucial_CT2050MX300SSD1/M0CR031
    "Crucial_CT(120|240|480|960)M500SSD[134]|" // Marvell 88SS9187, tested with
      // Crucial_CT120M500SSD1/MU02, Crucial_CT120M500SSD3/MU02, Crucial_CT240M500SSD1/MU03,
      // Crucial_CT480M500SSD1/MU03, Crucial_CT960M500SSD1/MU03, Crucial_CT240M500SSD4/MU05
    "Crucial_CT(128|256|512|1024)M550SSD[134]|" // tested with Crucial_CT512M550SSD3/MU01,
      // Crucial_CT1024M550SSD1/MU01, Crucial_CT128M550SSD4/MU02
    "CT(120|240|480)BX300SSD1|" // Silicon Motion SM2258, same attributes as Marvell-based Crucial SSDs,
      // tested with CT240BX300SSD1/M2CR010
    "CT(120|240|480|960|1000)BX500SSD1|" // Silicon Motion SM2258XT, tested with CT120BX500SSD1/M6CR013,
      // CT1000BX500SSD1/M6CR030
    "CT(250|500|1000|2000)MX500SSD[14]|" // Silicon Motion SM2258, tested with CT250MX500SSD1/M3CR010
      // CT500MX500SSD1/M3CR010, CT1000MX500SSD1/M3CR010, CT2000MX500SSD1/M3CR010,
      // CT250MX500SSD4/M3CR022 (now handled by above entry)
    "Micron_M500_MTFDDA[KTV](120|240|480|960)MAV|"// tested with Micron_M500_MTFDDAK960MAV/MU05
    "Micron_M500DC_(EE|MT)FDDA[AK](120|240|480|800)MBB|" // tested with Micron_M500DC_EEFDDAA120MBB/129,
      // Micron_M500DC_MTFDDAK800MBB/0129
    "(Micron[_ ])?M500IT[_ ]MTFDDA[KTY](032|050|060|064|120|128|240|256)[MS]BD|" // tested with M500IT_MTFDDAK240MBD/MG02
    "(Micron_)?M510[_-]MTFDDA[KTV](128|256)MAZ|" // tested with M510-MTFDDAK256MAZ/MU01
    "MICRON_M510DC_(EE|MT)FDDAK(120|240|480|800|960)MBP|" // tested with Micron_M510DC_MTFDDAK240MBP/0005
    "(Micron_)?M550[_-]MTFDDA[KTV](064|128|256|512|1T0)MAY|" // tested with M550-MTFDDAK256MAY/MU01
    "(Micron_M600_)?(EE|MT)FDDA[KTV](128|256|512|1T0)MBF[25Z]?(-.*)?|" // tested with Micron_M600_MTFDDAK1T0MBF/MU01,
      // MTFDDAK256MBF-1AN1ZABHA/M603
    "(Micron_1100_)?MTFDDA[KV](256|512|1T0|2T0)TBN|" // Marvell 88SS1074, tested with
      // Micron_1100_MTFDDAK256TBN/M0MU020, MTFDDAK256TBN/M0MA020 (OEM)
    "Micron 1100 SATA (256G|512G|1T|2T)B", // tested with Micron 1100 SATA 256GB/M0DL022
    "", "",
  //"-v 1,raw48,Raw_Read_Error_Rate "
    "-v 5,raw48,Reallocate_NAND_Blk_Cnt "
  //"-v 9,raw24(raw8),Power_On_Hours "
  //"-v 12,raw48,Power_Cycle_Count "
    "-v 170,raw48,Reserved_Block_Count "
    "-v 171,raw48,Program_Fail_Count "
    "-v 172,raw48,Erase_Fail_Count "
    "-v 173,raw48,Ave_Block-Erase_Count "
    "-v 174,raw48,Unexpect_Power_Loss_Ct "
    "-v 180,raw48,Unused_Reserve_NAND_Blk "
    "-v 183,raw48,SATA_Interfac_Downshift "
    "-v 184,raw48,Error_Correction_Count "
  //"-v 187,raw48,Reported_Uncorrect "
  //"-v 194,tempminmax,Temperature_Celsius "
    "-v 195,raw48,Cumulativ_Corrected_ECC "
  //"-v 196,raw16(raw16),Reallocated_Event_Count "
  //"-v 197,raw48,Current_Pending_Sector "
  //"-v 198,raw48,Offline_Uncorrectable "
  //"-v 199,raw48,UDMA_CRC_Error_Count "
    "-v 202,raw48,Percent_Lifetime_Remain "
    "-v 206,raw48,Write_Error_Rate "
    "-v 210,raw48,Success_RAIN_Recov_Cnt "
    "-v 223,raw48,Unkn_CrucialMicron_Attr " // M6CR030
    "-v 246,raw48,Total_LBAs_Written "
    "-v 247,raw48,Host_Program_Page_Count "
    "-v 248,raw48,FTL_Program_Page_Count "
    "-v 249,raw48,Unkn_CrucialMicron_Attr " // M6CR030
  //"-v 250,raw48,Read_Error_Retry_Rate "   // M6CR030
    "-v 251,raw48,Unkn_CrucialMicron_Attr " // M6CR030
    "-v 252,raw48,Unkn_CrucialMicron_Attr " // M6CR030
    "-v 253,raw48,Unkn_CrucialMicron_Attr " // M6CR030
    "-v 254,raw48,Unkn_CrucialMicron_Attr"  // M6CR030
  },
  // Reference: https://www.micron.com/resource-details/feec878a-265e-49a7-8086-15137c5f9011
  // TN-FD-34: 5100 SSD SMART Implementation
  {
    "Micron 5100 Pro / 5200 SSDs",
    "(Micron_5100_)?(EE|MT)FDDA[KV](240|480|960|1T9|3T8|7T6)T(BY|CB|CC)|" // Matches both stock and Dell OEM
      // tested with Micron_5100_MTFDDAK3T8TCB/D0MU410, MTFDDAK3T8TCB/D0MU410
    "(Micron_5200_)?MTFDDAK(480|960|1T9|3T8|7T6)TD(C|D|N)", // tested with Micron_5200_MTFDDAK3T8TDD/D1MU505
    "", "",
  //"-v 1,raw48,Raw_Read_Error_Rate "
  //"-v 5,raw48,Reallocated_Block_Count "
  //"-v 9,raw24(raw8),Power_On_Hours "  // raw24(raw8)??
  //"-v 12,raw48,Power_Cycle_Count "
    "-v 170,raw48,Reserved_Block_Pct " // Percentage of remaining reserved blocks available
    "-v 171,raw48,Program_Fail_Count "
    "-v 172,raw48,Erase_Fail_Count "
    "-v 173,raw48,Avg_Block-Erase_Count "
    "-v 174,raw48,Unexpect_Power_Loss_Ct "
  //"-v 180,raw48,Reserved_Block_Count " // absolute count of remaining reserved blocks available
    "-v 183,raw48,SATA_Int_Downshift_Ct " // SATA speed downshift count
  //"-v 184,raw48,Error_Correction_Count "
  //"-v 187,raw48,Reported_Uncorrect " // Number of UECC correction failures
  //"-v 188,raw48,Command_Timeouts "
  //"-v 194,tempminmax,Temperature_Celsius " // 100 - degrees C, wraps: 101 reported as 255
  //"-v 195,raw48,Cumulativ_Corrected_ECC "
  //"-v 196,raw48,Reallocation_Event_Ct "
  //"-v 197,raw48,Current_Pending_Sector " // Use the raw value
  //"-v 198,raw48,Offline_Uncorrectable "  // Use the raw value
  //"-v 199,raw48,UDMA_CRC_Error_Count "   // Use the raw value
    "-v 202,raw48,Percent_Lifetime_Remain " // Remaining endurance, trips at 10%
    "-v 206,raw48,Write_Error_Rate "
    "-v 210,raw48,RAIN_Success_Recovered "  // Total number of NAND pages recovered by RAIN
    "-v 211,raw48,Integ_Scan_Complete_Cnt "  // Number of periodic data integrity scans completed
    "-v 212,raw48,Integ_Scan_Folding_Cnt "   // Number of blocks reallocated by integrity scans
    "-v 213,raw48,Integ_Scan_Progress "      // Current is percentage, raw is absolute number of superblocks scanned by the current integrity scan
    "-v 247,raw48,Host_Program_Page_Count "
    "-v 248,raw48,Bckgnd_Program_Page_Cnt"
  },
  { "Micron M500DC/M510DC Enterprise SSDs",
    "Micron_M500DC_(EE|MT)FDDA[AK](120|240|480|800)MBB|" // tested with
      // Micron_M500DC_EEFDDAA120MBB/129, Micron_M500DC_MTFDDAK800MBB/0129
    "MICRON_M510DC_(EE|MT)FDDAK(120|240|480|800|960)MBP", // tested with
      // Micron_M510DC_MTFDDAK240MBP/0005
    "", "",
  //"-v 1,raw48,Raw_Read_Error_Rate "
    "-v 5,raw48,Reallocated_Block_Count "
  //"-v 9,raw24(raw8),Power_On_Hours "
  //"-v 12,raw48,Power_Cycle_Count "
    "-v 170,raw48,Reserved_Block_Count "
    "-v 171,raw48,Program_Fail_Count "
    "-v 172,raw48,Erase_Fail_Count "
    "-v 173,raw48,Ave_Block-Erase_Count "
    "-v 174,raw48,Unexpect_Power_Loss_Ct "
    "-v 184,raw48,Error_Correction_Count "
  //"-v 187,raw48,Reported_Uncorrect "
    "-v 188,raw48,Command_Timeouts "
  //"-v 194,tempminmax,Temperature_Celsius "
    "-v 195,raw48,Cumulativ_Corrected_ECC "
  //"-v 197,raw48,Current_Pending_Sector "
  //"-v 198,raw48,Offline_Uncorrectable "
  //"-v 199,raw48,UDMA_CRC_Error_Count "
    "-v 202,raw48,Percent_Lifetime_Remain "
    "-v 206,raw48,Write_Error_Rate "
    "-v 247,raw48,Host_Program_Page_Count "
    "-v 248,raw48,Bckgnd_Program_Page_Cnt"
  },
  { "SandForce Driven SSDs", // Corsair Force LS with buggy firmware only
    "Corsair Force LS SSD", // tested with Corsair Force LS SSD/S9FM01.8
    "S9FM01\\.8",
    "A firmware update is available for this drive.\n"
    "It is HIGHLY RECOMMENDED for drives with specific serial numbers.\n"
    "See the following web pages for details:\n"
    "https://www.corsair.com/en-us/force-series-ls-60gb-sata-3-6gb-s-ssd\n"
    "https://www.smartmontools.org/ticket/628",
    "-v 1,raw24/raw32,Raw_Read_Error_Rate "
    "-v 5,raw48,Retired_Block_Count "
    "-v 9,msec24hour32,Power_On_Hours_and_Msec "
  //"-v 12,raw48,Power_Cycle_Count "
    "-v 162,raw48,Unknown_SandForce_Attr "
    "-v 170,raw48,Reserve_Block_Count "
    "-v 172,raw48,Erase_Fail_Count "
    "-v 173,raw48,Unknown_SandForce_Attr "
    "-v 174,raw48,Unexpect_Power_Loss_Ct "
    "-v 181,raw48,Program_Fail_Count "
  //"-v 187,raw48,Reported_Uncorrect "
  //"-v 192,raw48,Power-Off_Retract_Count "
  //"-v 194,tempminmax,Temperature_Celsius "
  //"-v 196,raw16(raw16),Reallocated_Event_Count "
    "-v 218,raw48,Unknown_SandForce_Attr "
    "-v 231,raw48,SSD_Life_Left "
    "-v 241,raw48,Lifetime_Writes_GiB "
    "-v 242,raw48,Lifetime_Reads_GiB"
  },
  { "SandForce Driven SSDs",
    "SandForce 1st Ed\\.|" // Demo Drive, tested with firmware 320A13F0
    "ADATA SSD S(396|510|599) .?..GB|" // tested with ADATA SSD S510 60GB/320ABBF0,
      // ADATA SSD S599 256GB/3.1.0, 64GB/3.4.6
    "ADATA SP[389]00|" // tested with ADATA SP300/5.0.2d, SP800/5.0.6c,
      // ADATA SP900/5.0.6 (Premier Pro, SF-2281)
    "ADATA SSD S[PX]900 (64|128|256|512)GB-DL2|" // tested with ADATA SSD SP900 256GB-DL2/5.0.6,
      // ADATA SSD SX900 512GB-DL2/5.8.2
    "ADATA XM11 (128|256)GB|" // tested with ADATA XM11 128GB/5.0.1
    "ATP Velocity MIV (60|120|240|480)GB|" // tested with ATP Velocity MIV 480GB/110719
    "Comay BladeDrive E28 (800|1600|3200)GB|" // LSI SF-2581, tested with Comay BladeDrive E28 800GB/2.71
    "Corsair CSSD-F(40|60|80|115|120|160|240)GBP?2.*|" // Corsair Force, tested with
      // Corsair CSSD-F40GB2/1.1, Corsair CSSD-F115GB2-A/2.1a
    "Corsair Voyager GTX|" // Corsair Voyager GTX/S9FM02J6
    "Corsair Force ((3 |LS )?SSD|GS|GT)|" // SF-2281, tested with
      // Corsair Force SSD/5.05, 3 SSD/1.3.2, GT/1.3.3, GS/5.03,
      // Corsair Force LS SSD/S8FM06.5, S9FM01.8, S9FM02.0
    "FM-25S2S-(60|120|240)GBP2|" // G.SKILL Phoenix Pro, SF-1200, tested with
      // FM-25S2S-240GBP2/4.2
    "FTM(06|12|24|48)CT25H|" // Supertalent TeraDrive CT, tested with
      // FTM24CT25H/STTMP2P1
    "KINGSTON SE50S37?(100|240|480)G|" // tested with KINGSTON SE50S3100G/KE1ABBF0,
      // KINGSTON SE50S37100G/61AABBF0 (E50)
    "KINGSTON SH10[03]S3(90|120|240|480)G|" // HyperX (3K), SF-2281, tested with
      // SH100S3240G/320ABBF0, SH103S3120G/505ABBF0
    "KINGSTON SKC(300S37A|380S3)(60|120|180|240|480)G|" // KC300, SF-2281, tested with
      // SKC300S37A120G/KC4ABBF0, SKC380S3120G/507ABBF0
    "KINGSTON SVP200S3(7A)?(60|90|120|240|480)G|" // V+ 200, SF-2281, tested with
      // SVP200S37A480G/502ABBF0, SVP200S390G/332ABBF0
    "KINGSTON SMS200S3(30|60|120)G|" // mSATA, SF-2241, tested with SMS200S3120G/KC3ABBF0
    "KINGSTON SMS450S3(32|64|128)G|" // mSATA, SF-2281, tested with SMS450S3128G/503ABBF0
    "KINGSTON (SV300|SKC100|SE100)S3.*G|" // other SF-2281
    "KINGSTON SHFS37A(120|240|480)G|" // HyperX Fury, SF-2281, tested with KINGSTON SHFS37A240G/608ABBF0
    "KINGSTON SNS4151S316GD|" // KINGSTON SNS4151S316GD/S9FM01.6
    "MKNSSDCR(45|60|90|120|180|240|360|480)GB(-(7|DX7?|MX|G2))?|" // Mushkin Chronos (7mm/Deluxe/MX/G2),
      // SF-2281, tested with MKNSSDCR120GB, MKNSSDCR120GB-MX/560ABBF0, MKNSSDCR480GB-DX7/603ABBF0
    "MKNSSDEC(60|120|240|480|512)GB|" // Mushkin Enhanced ECO2, tested with MKNSSDEC120GB/604ABBF0
    "MKNSSDAT(30|40|60|120|180|240|480)GB(-(DX|V))?|" // Mushkin Atlas (Deluxe/Value), mSATA, SF-2281,
      // tested with MKNSSDAT120GB-V/540ABBF0
    "Mushkin MKNSSDCL(40|60|80|90|115|120|180|240|480)GB-DX2?|" // Mushkin Callisto deluxe,
      // SF-1200/1222, Mushkin MKNSSDCL60GB-DX/361A13F0
    "MXSSD3MDSF-(60|120)G|" // MX-DS FUSION, tested with MXSSD3MDSF-60G/2.32
    "OCZ[ -](AGILITY2([ -]EX)?|COLOSSUS2|ONYX2|VERTEX(2|-LE))( [123]\\..*)?|" // SF-1200,
      // tested with OCZ-VERTEX2/1.11, OCZ-VERTEX2 3.5/1.11
    "OCZ-NOCTI|" // mSATA, SF-2100, tested with OCZ-NOCTI/2.15
    "OCZ-REVODRIVE3?( X2)?|" // PCIe, SF-1200/2281, tested with
      // OCZ-REVODRIVE( X2)?/1.20, OCZ-REVODRIVE3 X2/2.11
    "OCZ-REVODRIVE350|"
    "OCZ[ -](VELO|VERTEX2[ -](EX|PRO))( [123]\\..*)?|" // SF-1500, tested with
      // OCZ VERTEX2-PRO/1.10 (Bogus thresholds for attribute 232 and 235)
    "D2[CR]STK251...-....(\\.C)?|" // OCZ Deneva 2 C/R, SF-22xx/25xx,
      // tested with D2CSTK251M11-0240/2.08, D2CSTK251A10-0240/2.15, D2RSTK251M11-0100.C/3.22
    "OCZ-(AGILITY3|SOLID3|VERTEX3( LT| MI)?)|"  // SF-2200, tested with OCZ-VERTEX3/2.02,
      // OCZ-AGILITY3/2.11, OCZ-SOLID3/2.15, OCZ-VERTEX3 MI/2.15, OCZ-VERTEX3 LT/2.22
    "OCZ Z-DRIVE R4 [CR]M8[48]|" // PCIe, SF-2282/2582, tested with OCZ Z-DRIVE R4 CM84/2.13
      // (Bogus attributes under Linux)
    "OCZ Z-DRIVE 4500|"
    "OCZ-VELO DRIVE|" // VeloDrive R, PCIe, tested with OCZ-VELO DRIVE/1.33
    "TALOS2|" // OCZ Talos 2 C/R, SAS (works with -d sat), 2*SF-2282, tested with TALOS2/3.20E
    "(APOC|DENC|DENEVA|FTNC|GFGC|MANG|MMOC|NIMC|TMSC).*|" // other OCZ SF-1200,
      // tested with DENCSTE251M11-0120/1.33, DENEVA PCI-E/1.33
    "(DENR|DRSAK|EC188|NIMR|PSIR|TRSAK).*|" // other OCZ SF-1500
    "OWC Aura Pro( 6G SSD)?|" // tested with OWC Aura Pro 6G SSD/507ABBF0, OWC Aura Pro/603ABBF0
    "OWC Mercury Electra (Pro )?[36]G SSD|" // tested with
      // OWC Mercury Electra 6G SSD/502ABBF0, OWC Mercury Electra Pro 3G SSD/541ABBF0
    "OWC Mercury E(xtreme|XTREME) Pro (6G |RE )?SSD|" // tested with
      // OWC Mercury Extreme Pro SSD/360A13F0, OWC Mercury EXTREME Pro 6G SSD/507ABBF0
    "Patriot Pyro|" // tested with Patriot Pyro/332ABBF0
    "SanDisk SDSSDX(60|120|240|480)GG25|" // SanDisk Extreme, SF-2281, tested with
      // SDSSDX240GG25/R201
    "SanDisk SDSSDA(120|240|480)G|" // SanDisk SSD Plus, tested with SanDisk SDSSDA240G/U21010RL
    "SuperSSpeed S301 [0-9]*GB|" // SF-2281, tested with SuperSSpeed S301 128GB/503
    "SG9XCS2D(0?50|100|200|400)GESLT|" // Smart Storage Systems XceedIOPS2, tested with
      // SG9XCS2D200GESLT/SA03L370
    "SSD9SC(120|240|480)GED[EA]|" // PNY Prevail Elite, tested with SSD9SC120GEDA/334ABBF0
    "(TX32|TX31C1|VN0.?..GCNMK).*|" // Smart Storage Systems XceedSTOR
    "(TX22D1|TX21B1).*|" // Smart Storage Systems XceedIOPS2
    "TX52D1.*|" // Smart Storage Systems Xcel-200
    "TS(64|128|256|512)GSSD[37]20|" // Transcend SSD320/720, SF-2281, tested with
      // TS128GSSD320, TS256GSSD720/5.2.0
    "UGB(88P|99S)GC...H[BF].|" // Unigen, tested with
      // UGB88PGC100HF2/MP Rev2, UGB99SGC100HB3/RC Rev3
    "SG9XCS(1F|2D)(50|100|200|400)GE01|" // XceedIOPS, tested with SG9XCS2D50GE01/SA03F34V
    "VisionTek GoDrive (60|120|240|480)GB", // tested with VisionTek GoDrive 480GB/506ABBF0
    "", "",
    "-v 1,raw24/raw32,Raw_Read_Error_Rate "
    "-v 5,raw48,Retired_Block_Count "
    "-v 9,msec24hour32,Power_On_Hours_and_Msec "
  //"-v 12,raw48,Power_Cycle_Count "
    "-v 13,raw24/raw32,Soft_Read_Error_Rate "
    "-v 100,raw48,Gigabytes_Erased "
    "-v 162,raw48,Unknown_SandForce_Attr " // Corsair Force LS SSD/S9FM01.8, *2.0
    "-v 170,raw48,Reserve_Block_Count "
    "-v 171,raw48,Program_Fail_Count "
    "-v 172,raw48,Erase_Fail_Count "
    "-v 173,raw48,Unknown_SandForce_Attr " // Corsair Force LS SSD/S9FM01.8, *2.0
    "-v 174,raw48,Unexpect_Power_Loss_Ct "
    "-v 177,raw48,Wear_Range_Delta "
    "-v 181,raw48,Program_Fail_Count "
    "-v 182,raw48,Erase_Fail_Count "
    "-v 184,raw48,IO_Error_Detect_Code_Ct "
  //"-v 187,raw48,Reported_Uncorrect "
    "-v 189,tempminmax,Airflow_Temperature_Cel "
  //"-v 192,raw48,Power-Off_Retract_Count "
  //"-v 194,tempminmax,Temperature_Celsius "
    "-v 195,raw24/raw32,ECC_Uncorr_Error_Count "
  //"-v 196,raw16(raw16),Reallocated_Event_Count "
    "-v 198,raw24/raw32:210zr54,Uncorrectable_Sector_Ct " // KINGSTON SE100S3100G/510ABBF0
    "-v 199,raw48,SATA_CRC_Error_Count "
    "-v 201,raw24/raw32,Unc_Soft_Read_Err_Rate "
    "-v 204,raw24/raw32,Soft_ECC_Correct_Rate "
    "-v 218,raw48,Unknown_SandForce_Attr " // Corsair Force LS SSD/S9FM01.8, *2.0
    "-v 230,raw48,Life_Curve_Status "
    "-v 231,raw48,SSD_Life_Left "
  //"-v 232,raw48,Available_Reservd_Space "
    "-v 233,raw48,SandForce_Internal "
    "-v 234,raw48,SandForce_Internal "
    "-v 235,raw48,SuperCap_Health "
    "-v 241,raw48,Lifetime_Writes_GiB "
    "-v 242,raw48,Lifetime_Reads_GiB"
  },
  {
    "StorFly CFast SATA 6Gbps SSDs",
    // http://datasheet.octopart.com/VSFCS2CC060G-100-Virtium-datasheet-82287733.pdf
    // tested with StorFly VSFCS2CC060G-100/0409-000
    "StorFly VSFCS2C[CI](016|030|060|120|240)G-...",
    // C - commercial, I industrial
    "", "",
    "-v 192,raw48,Unsafe_Shutdown_Count "
    "-v 160,raw48,Uncorrectable_Error_Cnt "
    // 0729 - remaining in block life. In 0828  remaining is normalized to 100% then decreases
    "-v 161,raw48,Spares_Remaining " 
    "-v 241,raw48,Host_Writes_32MiB "
    "-v 242,raw48,Host_Reads_32MiB "
    "-v 169,raw48,Lifetime_Remaining% "
    "-v 248,raw48,Lifetime_Remaining% " //  later then 0409 FW.
    "-v 249,raw48,Spares_Remaining_Perc " //  later then 0409 FW.
  },
  { "Phison Driven SSDs", // see MKP_521_Phison_SMART_attribute.pdf
    "BP4 mSATA SSD|" // MyDigital BP4, tested with BP4 mSATA SSD/S8FM06.9
    "GIGABYTE GP-GSTFS31((120|240|256|480)G|100T)NTD|" // tested with GIGABYTE GP-GSTFS31120GNTD/SBFM61.3
    "GOODRAM IRIDIUM PRO|" // tested with GOODRAM IRIDIUM PRO/SAFM01.5
    "IR-SSDPR-S25A-(120|240|480|960)|" // Goodram IRIDM, tested with IR-SSDPR-S25A-120/SBFM91.3,
      // IR-SSDPR-S25A-240/SBFM91.2
    "KINGSTON SEDC400S37(400|480|800|960|1600|1800)G|" // DC400, tested with
      // KINGSTON SEDC400S37480G/SAFM02.[GH], KINGSTON SEDC400S37960G/SAFM32.I
    "KINGSTON SEDC(450R|500[MR])(480|960|1920|3840|7680)G|" // DC450R, DC500M/R, tested with
      // KINGSTON SEDC450R480G/SCEKH3. KINGSTON SEDC500M1920G/SCEKJ2.3,
      // KINGSTON SEDC500R480G/SCEKJ2.3, KINGSTON SEDC450R7680G/SCEKH3.4
    "KINGSTON SUV300S37A(120|240|480)G|" // UV300 SSD, tested with KINGSTON SUV300S37A120G/SAFM11.K
    "KINGSTON SKC310S3B?7A960G|" // SSDNow KC310, KINGSTON SKC310S37A960G/SAFM00.r
    "KINGSTON SKC400S37(128G|256G|512G|1T)|" // SSDNow KC400, KINGSTON SKC400S37128G
    "KINGSTON SV310S3(7A|D7|N7A|B7A)960G|" // SSDNow V310
    "KINGSTON SHSS3B?7A(120|240|480|960)G|" // HyperX Savage
    "KINGSTON  ?SA400S37(120|240|480|960)G|" // Kingston A400 SSD, Phison S11 or
      // Silicon Motion controller (see ticket #801), tested with
      // KINGSTON SA400S37240G/SBFK10D7, KINGSTON SA400S37120G/SBFK71E0, */SBFKB1D1
      // KINGSTON  SA400S37480G/SBFK10D7 (two spaces)
    "Patriot (Flare|Blast|Blaze|Burst)|" // tested with Patriot Flare/SBFM91.2,
      // Patriot Blast/SAFM11.3, Patriot Blaze/S9FM02, Patriot Burst/SBFM11.2
    "PNY CS(900|1311|2211) (120|240|480|960)GB SSD|" // tested with PNY CS900 120GB SSD/CS900612,
      // PNY CS900 240GB SSD/CS900613, PNY CS1311 120GB SSD/CS131122, PNY CS2211 240GB SSD/CS221016
    "SSD Smartbuy (60|120|240)GB|" // SSD Smartbuy 240GB/SBFM91.1
    "SSD PHISON 256GB PS3110-S10C|" // tested with SSD PHISON 256GB PS3110-S10C/SAFM12.2
    "SSDPR-CX400-(128|256|512|1024)|" // Goodram CX400, tested with SSDPR-CX400-512/SBFM61.3
    "SSM28(128|256|512)GPTCB3B-S11[24]61[123]", // tested with SSM28256GPTCB3B-S112612/SBFM61.2
    "", "",
  //"-v 1,raw48,Raw_Read_Error_Rate "
    "-v 2,raw48,Not_In_Use "
    "-v 3,raw48,Not_In_Use "
    "-v 5,raw48,Not_In_Use "
    "-v 7,raw48,Not_In_Use "
    "-v 8,raw48,Not_In_Use "
  //"-v 9,raw24(raw8),Power_On_Hours "
    "-v 5,raw48,Retired_Block_Count "
  //"-v 9,raw24(raw8),Power_On_Hours "
    "-v 10,raw48,Not_In_Use "
  //"-v 12,raw48,Power_Cycle_Count "
    "-v 167,raw48,Write_Protect_Mode " // DC500
    "-v 168,raw48,SATA_Phy_Error_Count "
    "-v 169,raw48,Bad_Block_Rate " // DC500
    "-v 170,raw24/raw24:z54z10,Bad_Blk_Ct_Erl/Lat " // Early bad block/Later bad block
    "-v 172,raw48,Erase_Fail_Count " // DC500
    "-v 173,raw16(avg16),MaxAvgErase_Ct "
    "-v 175,raw48,Not_In_Use "
    "-v 181,raw48,Program_Fail_Count " // DC500
    "-v 182,raw48,Erase_Fail_Count " // DC500
    "-v 183,raw48,Unknown_Phison_Attr "
  //"-v 187,raw48,Reported_Uncorrect "
    "-v 192,raw48,Unsafe_Shutdown_Count "
    "-v 193,raw48,Power_Fail_Uncompl_Cnt "
  //"-v 194,tempminmax,Temperature_Celsius "
    "-v 195,raw48,Power_Fail_Health "
  //"-v 196,raw16(raw16),Reallocated_Event_Count "
    "-v 197,raw48,Not_In_Use "
    "-v 199,raw48,SATA_CRC_Error_Count "
    "-v 207,raw48,Thermal_Throttling_Cnt "
    "-v 218,raw48,CRC_Error_Count "
    "-v 231,raw48,SSD_Life_Left "
    "-v 232,raw48,Read_Fail_Count "
    "-v 233,raw48,Flash_Writes_GiB "
    "-v 240,raw48,Not_In_Use "
    "-v 241,raw48,Lifetime_Writes_GiB "
    "-v 242,raw48,Lifetime_Reads_GiB "
    "-v 244,raw48,Average_Erase_Count "
    "-v 245,raw48,Max_Erase_Count "
    "-v 246,raw48,Total_Erase_Count "
  },
  // this is a copy of the Phison bases record for the OEM drives with a very
  // weak information in the model. Detection is based on Firmware.
  { "Phison Driven OEM SSDs", // see MKP_521_Phison_SMART_attribute.pdf
    "GOODRAM|" // tested with GOODRAM CX200 (GOODRAM/SAFM12.2)
    "Hoodisk SSD|" // tested with Hoodisk SSD/SBFM01.3
    "INTENSO|" // tested with Intenso SSD SATA III Top (INTENSO/S9FM02.6, .../SAFM01.6)
    "INTENSO SATA III SSD|" // tested with INTENSO SATA III SSD/SBFM11.2, .../SBFM81.3
    "SATA SSD|" // tested with Supermicro SSD-DM032-PHI (SATA SSD/S9FM02.1),
      // PC Engines msata16d (SATA SSD/S9FM02.3), FoxLine flssd240x4s(SATA SSD/SBFM10.5)
    "SPCC Solid State Disk", // Silicon Power A55, tested with SPCC Solid State Disk/SBFM61.2
    "S[89AB]FM[0-9][0-9]\\.[0-9]",
    "",
  //"-v 1,raw48,Raw_Read_Error_Rate "
    "-v 2,raw48,Not_In_Use "
    "-v 3,raw48,Not_In_Use "
    "-v 5,raw48,Not_In_Use "
    "-v 7,raw48,Not_In_Use "
    "-v 8,raw48,Not_In_Use "
  //"-v 9,raw24(raw8),Power_On_Hours "
    "-v 5,raw48,Retired_Block_Count "
  //"-v 9,raw24(raw8),Power_On_Hours "
    "-v 10,raw48,Not_In_Use "
  //"-v 12,raw48,Power_Cycle_Count "
    "-v 168,raw48,SATA_Phy_Error_Count "
    "-v 170,raw24/raw24:z54z10,Bad_Blk_Ct_Erl/Lat " // Early bad block/Later bad block
    "-v 173,raw16(avg16),MaxAvgErase_Ct "
    "-v 175,raw48,Not_In_Use "
    "-v 183,raw48,Unknown_Attribute "
  //"-v 187,raw48,Reported_Uncorrect "
    "-v 192,raw48,Unsafe_Shutdown_Count "
  //"-v 194,tempminmax,Temperature_Celsius "
    "-v 196,raw48,Not_In_Use "
    "-v 197,raw48,Not_In_Use "
    "-v 199,raw48,CRC_Error_Count "
    "-v 218,raw48,CRC_Error_Count "
    "-v 231,raw48,SSD_Life_Left "
    "-v 233,raw48,Flash_Writes_GiB "
    "-v 240,raw48,Not_In_Use "
    "-v 241,raw48,Lifetime_Writes_GiB "
    "-v 242,raw48,Lifetime_Reads_GiB "
    "-v 244,raw48,Average_Erase_Count "
    "-v 245,raw48,Max_Erase_Count "
    "-v 246,raw48,Total_Erase_Count "
  },
  { "Indilinx Barefoot based SSDs",
    "Corsair CSSD-V(32|60|64|128|256)GB2|" // Corsair Nova, tested with Corsair CSSD-V32GB2/2.2
    "Corsair CMFSSD-(32|64|128|256)D1|" // Corsair Extreme, tested with Corsair CMFSSD-128D1/1.0
    "CRUCIAL_CT(64|128|256)M225|" // tested with CRUCIAL_CT64M225/1571
    "G.SKILL FALCON (64|128|256)GB SSD|" // tested with G.SKILL FALCON 128GB SSD/2030
    "OCZ[ -](AGILITY|ONYX|VERTEX( 1199|-TURBO| v1\\.10)?)|" // tested with
      // OCZ-ONYX/1.6, OCZ-VERTEX 1199/00.P97, OCZ-VERTEX/1.30, OCZ VERTEX-TURBO/1.5, OCZ-VERTEX v1.10/1370
    "Patriot[ -]Torqx.*|"
    "RENICE Z2|" // tested with RENICE Z2/2030
    "STT_FT[MD](28|32|56|64)GX25H|" // Super Talent Ultradrive GX, tested with STT_FTM64GX25H/1916
    "TS(18|25)M(64|128)MLC(16|32|64|128|256|512)GSSD|" // ASAX Leopard Hunt II, tested with TS25M64MLC64GSSD/0.1
    "FM-25S2I-(64|128)GBFII|" // G.Skill FALCON II, tested with FM-25S2I-64GBFII
    "TS(60|120)GSSD25D-M", // Transcend Ultra SSD (SATA II), see also Ticket #80
    "", "",
    "-v 1,raw64 " // Raw_Read_Error_Rate
    "-v 9,raw64 " // Power_On_Hours
    "-v 12,raw64 " // Power_Cycle_Count
    "-v 184,raw64,Initial_Bad_Block_Count "
    "-v 195,raw64,Program_Failure_Blk_Ct "
    "-v 196,raw64,Erase_Failure_Blk_Ct "
    "-v 197,raw64,Read_Failure_Blk_Ct "
    "-v 198,raw64,Read_Sectors_Tot_Ct "
    "-v 199,raw64,Write_Sectors_Tot_Ct "
    "-v 200,raw64,Read_Commands_Tot_Ct "
    "-v 201,raw64,Write_Commands_Tot_Ct "
    "-v 202,raw64,Error_Bits_Flash_Tot_Ct "
    "-v 203,raw64,Corr_Read_Errors_Tot_Ct "
    "-v 204,raw64,Bad_Block_Full_Flag "
    "-v 205,raw64,Max_PE_Count_Spec "
    "-v 206,raw64,Min_Erase_Count "
    "-v 207,raw64,Max_Erase_Count "
    "-v 208,raw64,Average_Erase_Count "
    "-v 209,raw64,Remaining_Lifetime_Perc "
    "-v 210,raw64,Indilinx_Internal "
    "-v 211,raw64,SATA_Error_Ct_CRC "
    "-v 212,raw64,SATA_Error_Ct_Handshake "
    "-v 213,raw64,Indilinx_Internal"
  },
  { "Indilinx Barefoot_2/Everest/Martini based SSDs",
    "OCZ VERTEX[ -]PLUS|" // tested with OCZ VERTEX-PLUS/3.55, OCZ VERTEX PLUS/3.55
    "OCZ-VERTEX PLUS R2|" // Barefoot 2, tested with OCZ-VERTEX PLUS R2/1.2
    "OCZ-PETROL|" // Everest 1, tested with OCZ-PETROL/3.12
    "OCZ-AGILITY4|" // Everest 2, tested with OCZ-AGILITY4/1.5.2
    "OCZ-VERTEX4", // Everest 2, tested with OCZ-VERTEX4/1.5
    "", "",
  //"-v 1,raw48,Raw_Read_Error_Rate "
  //"-v 3,raw16(avg16),Spin_Up_Time "
  //"-v 4,raw48,Start_Stop_Count "
  //"-v 5,raw16(raw16),Reallocated_Sector_Ct "
  //"-v 9,raw24(raw8),Power_On_Hours "
  //"-v 12,raw48,Power_Cycle_Count "
    "-v 232,raw48,Lifetime_Writes " // LBA?
  //"-v 233,raw48,Media_Wearout_Indicator"
  },
  { "Indilinx Barefoot 3 based SSDs",
    "OCZ-VECTOR(1[58]0)?|" // tested with OCZ-VECTOR/1.03, OCZ-VECTOR150/1.2, OCZ-VECTOR180
    "OCZ-VERTEX4[56]0A?|" // Barefoot 3 M10, tested with OCZ-VERTEX450/1.0, OCZ-VERTEX460/1.0, VERTEX460A
    "OCZ-SABER1000|"
    "OCZ-ARC100|"
    "Radeon R7", // Barefoot 3 M00, tested with Radeon R7/1.00
    "", "",
    "-v 5,raw48,Runtime_Bad_Block "
  //"-v 9,raw24(raw8),Power_On_Hours "
  //"-v 12,raw48,Power_Cycle_Count "
    "-v 171,raw48,Avail_OP_Block_Count "
    "-v 174,raw48,Pwr_Cycle_Ct_Unplanned "
    "-v 187,raw48,Total_Unc_NAND_Reads "
    "-v 195,raw48,Total_Prog_Failures "
    "-v 196,raw48,Total_Erase_Failures "
    "-v 197,raw48,Total_Unc_Read_Failures "
    "-v 198,raw48,Host_Reads_GiB "
    "-v 199,raw48,Host_Writes_GiB "
    "-v 205,raw48,Max_Rated_PE_Count "
    "-v 206,raw48,Min_Erase_Count "
    "-v 207,raw48,Max_Erase_Count "
    "-v 208,raw48,Average_Erase_Count "
    "-v 210,raw48,SATA_CRC_Error_Count "
    "-v 212,raw48,Pages_Requiring_Rd_Rtry "
    "-v 213,raw48,Snmple_Retry_Attempts "
    "-v 214,raw48,Adaptive_Retry_Attempts "
    "-v 222,raw48,RAID_Recovery_Count "
    "-v 224,raw48,In_Warranty "
    "-v 225,raw48,DAS_Polarity "
    "-v 226,raw48,Partial_Pfail "
    "-v 230,raw48,Write_Throttling "
    "-v 233,raw48,Remaining_Lifetime_Perc "
    "-v 241,raw48,Host_Writes_GiB " // M00/M10
    "-v 242,raw48,Host_Reads_GiB "  // M00/M10
    "-v 249,raw48,Total_NAND_Prog_Ct_GiB "
    "-v 251,raw48,Total_NAND_Read_Ct_GiB"
  },
  { "OCZ Intrepid 3000 SSDs", // tested with OCZ INTREPID 3600/1.4.3.6, 3800/1.4.3.0, 3700/1.5.0.4
    "OCZ INTREPID 3[678]00",
    "", "",
    "-v 5,raw48,Runtime_Bad_Block "
  //"-v 9,raw24(raw8),Power_On_Hours "
  //"-v 12,raw48,Power_Cycle_Count "
    "-v 100,raw48,Total_Blocks_Erased "
    "-v 171,raw48,Avail_OP_Block_Count "
    "-v 174,raw48,Pwr_Cycle_Ct_Unplanned "
    "-v 184,raw48,Factory_Bad_Block_Count "
    "-v 187,raw48,Total_Unc_NAND_Reads "
    "-v 190,tempminmax,Temperature_Celsius "
    "-v 195,raw48,Total_Prog_Failures "
    "-v 196,raw48,Total_Erase_Failures "
    "-v 197,raw48,Total_Unc_Read_Failures "
    "-v 198,raw48,Host_Reads_GiB "
    "-v 199,raw48,Host_Writes_GiB "
    "-v 202,raw48,Total_Read_Bits_Corr_Ct "
    "-v 205,raw48,Max_Rated_PE_Count "
    "-v 206,raw48,Min_Erase_Count "
    "-v 207,raw48,Max_Erase_Count "
    "-v 208,raw48,Average_Erase_Count "
    "-v 210,raw48,SATA_CRC_Error_Count "
    "-v 211,raw48,SATA_UNC_Count "
    "-v 212,raw48,NAND_Reads_with_Retry "
    "-v 213,raw48,Simple_Rd_Rtry_Attempts "
    "-v 214,raw48,Adaptv_Rd_Rtry_Attempts "
    "-v 221,raw48,Int_Data_Path_Prot_Unc "
    "-v 222,raw48,RAID_Recovery_Count "
    "-v 230,raw48,SuperCap_Charge_Status " // 0=not charged, 1=fully charged, 2=unknown
    "-v 233,raw48,Remaining_Lifetime_Perc "
    "-v 249,raw48,Total_NAND_Prog_Ct_GiB "
    "-v 251,raw48,Total_NAND_Read_Ct_GiB"
  },
  {
    "OCZ/Toshiba Trion SSDs",
    "OCZ-TRION1[05]0|" // tested with OCZ-TRION100/SAFM11.2A, TRION150/SAFZ72.2
    "TOSHIBA-TR150|" // tested with TOSHIBA-TR150/SAFZ12.3
    "TOSHIBA Q300( Pro\\.)?", // tested with TOSHIBA Q300 Pro./JYRA0101
    "", "",
  //"-v 9,raw24(raw8),Power_On_Hours "
  //"-v 12,raw48,Power_Cycle_Count "
    "-v 167,raw48,SSD_Protect_Mode "
    "-v 168,raw48,SATA_PHY_Error_Count "
    "-v 169,raw48,Bad_Block_Count "
    "-v 173,raw48,Erase_Count "
    "-v 192,raw48,Unexpect_Power_Loss_Ct "
  //"-v 194,tempminmax,Temperature_Celsius "
    "-v 241,raw48,Host_Writes"
  },
  { "InnoDisk InnoLite SATADOM D150QV SSDs", // tested with InnoLite SATADOM D150QV-L/120319
                                             // InnoLite SATADOM D150QV/120319
    "InnoLite SATADOM D150QV.*",
    "", "",
  //"-v 1,raw48,Raw_Read_Error_Rate "
  //"-v 2,raw48,Throughput_Performance "
  //"-v 3,raw16(avg16),Spin_Up_Time "
  //"-v 5,raw16(raw16),Reallocated_Sector_Ct "
  //"-v 7,raw48,Seek_Error_Rate " // from InnoDisk iSMART Linux tool, useless for SSD
  //"-v 8,raw48,Seek_Time_Performance "
  //"-v 9,raw48,Power_On_Hours "
  //"-v 10,raw48,Spin_Retry_Count "
  //"-v 12,raw48,Power_Cycle_Count "
    "-v 168,raw48,SATA_PHY_Error_Count "
    "-v 170,raw16,Bad_Block_Count_New/Tot "
    "-v 173,raw16,Erase_Count_Max/Avg "
    "-v 175,raw48,Bad_Cluster_Table_Count "
    "-v 192,raw48,Unexpect_Power_Loss_Ct "
  //"-v 194,tempminmax,Temperature_Celsius "
  //"-v 197,raw48,Current_Pending_Sector "
    "-v 229,hex48,Flash_ID "
    "-v 235,raw16,Lat_Bad_Blk_Era/Wri/Rea "
    "-v 236,raw48,Unstable_Power_Count "
    "-v 240,raw48,Write_Head"
  },
  { "Innodisk 1ME3/3ME/3SE SSDs", // tested with 2.5" SATA SSD 3ME/S140714,
      // Mini PCIeDOM 1ME3/S15604, InnoDisk Corp. - mSATA 3SE/S130710
    "((1\\.8|2\\.5)\"? SATA SSD|InnoDisk Corp\\. - mSATA|Mini PCIeDOM|SATA Slim) (1ME3|3[MS]E)",
    "", "",
  //"-v 1,raw48,Raw_Read_Error_Rate "
  //"-v 2,raw48,Throughput_Performance "
  //"-v 3,raw16(avg16),Spin_Up_Time "
  //"-v 5,raw48,Reallocated_Sector_Count "
    "-v 7,raw48,Seek_Error_Rate "       // ?
    "-v 8,raw48,Seek_Time_Performance " // ?
  //"-v 9,raw24(raw8),Power_On_Hours "
    "-v 10,raw48,Spin_Retry_Count "     // ?
  //"-v 12,raw48,Power_Cycle_Count "
    "-v 168,raw48,SATA_PHY_Error_Count "
    "-v 169,hex48,Unknown_Innodisk_Attr "
    "-v 170,raw16,Bad_Block_Count "
    "-v 173,raw16,Erase_Count "
    "-v 175,raw48,Bad_Cluster_Table_Count "
    "-v 176,raw48,Uncorr_RECORD_Count "
  //"-v 192,raw48,Power-Off_Retract_Count "
  //"-v 194,tempminmax,Temperature_Celsius " // ] only in spec
  //"-v 197,raw48,Current_Pending_Sector "
    "-v 225,raw48,Unknown_Innodisk_Attr "
    "-v 229,hex48,Flash_ID "
    "-v 235,raw48,Later_Bad_Block "
    "-v 236,raw48,Unstable_Power_Count "
    "-v 240,raw48,Write_Head"
  },
  { "Innodisk 3IE2/3ME2/3MG2/3SE2/3TG6 SSDs", // tested with 2.5" SATA SSD 3MG2-P/M140402,
      // 1.8 SATA SSD 3IE2-P/M150821, 2.5" SATA SSD 3IE2-P/M150821,
      // SATA Slim 3MG2-P/M141114, M.2 (S80) 3MG2-P/M141114, M.2 (S42) 3SE2-P/M150821,
      // M.2 (S42) 3ME2/M151013, SATA Slim 3TG6-P/A19926J
    "((1\\.8|2\\.5)\"? SATA SSD|SATA Slim|M\\.2 \\(S(42|80)\\)) 3(IE2|ME2|MG2|SE2|TG6)(-P)?",
    "", "",
  //"-v 1,raw48,Raw_Read_Error_Rate "
  //"-v 2,raw48,Throughput_Performance "
  //"-v 9,raw24(raw8),Power_On_Hours "
  //"-v 12,raw48,Power_Cycle_Count "
    "-v 160,raw48,Uncorrectable_Error_Cnt "
    "-v 161,raw48,Number_of_Pure_Spare "
    "-v 163,raw48,Total_Bad_Block_Count "
    "-v 164,raw48,Total_Erase_Count "
    "-v 165,raw48,Max_Erase_Count "
    "-v 166,raw48,Min_Erase_Count "
    "-v 167,raw48,Average_Erase_Count "
    "-v 168,raw48,Max_Erase_Count_of_Spec "
    "-v 169,raw48,Remaining_Lifetime_Perc "
    "-v 170,raw48,Spare_Block_Count "
    "-v 171,raw48,Program_Fail_Count "
    "-v 172,raw48,Erase_Fail_Count "
  //"-v 175,raw48,Program_Fail_Count_Chip "
  //"-v 176,raw48,Erase_Fail_Count_Chip "
  //"-v 177,raw48,Wear_Leveling_Count "
    "-v 178,raw48,Runtime_Invalid_Blk_Cnt "
  //"-v 181,raw48,Program_Fail_Cnt_Total "
  //"-v 182,raw48,Erase_Fail_Count_Total "
  //"-v 187,raw48,Reported_Uncorrect " // ] only in spec
  //"-v 192,raw48,Power-Off_Retract_Count "
  //"-v 194,tempminmax,Temperature_Celsius "
  //"-v 195,raw48,Hardware_ECC_Recovered "
  //"-v 196,raw16(raw16),Reallocated_Event_Count "
  //"-v 197,raw48,Current_Pending_Sector "
  //"-v 198,raw48,Offline_Uncorrectable "
  //"-v 199,raw48,UDMA_CRC_Error_Count "
    "-v 225,raw48,Host_Writes_32MiB "  // ]
    "-v 229,raw48,Flash_ID "  // ]
  //"-v 232,raw48,Available_Reservd_Space "
    "-v 233,raw48,Flash_Writes_32MiB " // ]
    "-v 234,raw48,Flash_Reads_32MiB "  // ]
    "-v 235,raw48,Later_Bad_Block_Info "  // ]
    "-v 241,raw48,Host_Writes_32MiB "
    "-v 242,raw48,Host_Reads_32MiB "
    "-v 245,raw48,Flash_Writes_32MiB "
    "-v 248,raw48,Remaining_Life "
    "-v 249,raw48,Spare_Blocks_Remaining"
  },
  { "Innodisk 3IE3/3ME3/3ME4 SSDs", // tested with 2.5" SATA SSD 3ME3/S15A19, CFast 3ME3/S15A19
      // InnoDisk Corp. - mSATA 3ME3/S15A19, mSATA mini 3ME3/S15A19, M.2 (S42) 3ME3,
      // SATA Slim 3ME3/S15A19, SATADOM-MH 3ME3/S15A19, SATADOM-ML 3ME3/S15A19,
      // SATADOM-MV 3ME3/S15A19, SATADOM-SL 3ME3/S15A19, SATADOM-SV 3ME3/S15A19,
      // SATADOM-SL 3IE3/S151019N, 2.5" SATA SSD 3IE3/S15C14i, CFast 3IE3/S15C14i,
      // InnoDisk Corp. - mSATA 3IE3/S15C14i, Mini PCIeDOM 1IE3/S15C14i,
      // mSATA mini 3IE3/S15C14i, M.2 (S42) 3IE3/S15C14i, SATA Slim 3IE3/S15C14i,
      // SATADOM-SH 3IE3 V2/S15C14i, SATADOM-SL 3IE3 V2/S15A19i, SATADOM-SV 3IE3 V2/S15C14i
      // mSATA 3ME4/L16711, M.2 (S42) 3ME4/L16711, SATADOM-MH 3ME4/L16B01,
      // SATADOM-SH 3ME4/L16B01, SATADOM-SH Type C 3ME4/L16B01, SATADOM-SH Type D 3ME4/L16B01
    "(2.5\" SATA SSD|CFast|InnoDisk Corp\\. - mSATA|Mini PCIeDOM|mSATA( mini)?|"
    "M\\.2 \\(S42\\)|SATA Slim|SATADOM-[MS][HLV]( Type [CD])?) 3([IM]E3|ME4)( V2)?",
    "", "",
  //"-v 1,raw48,Raw_Read_Error_Rate "
  //"-v 2,raw48,Throughput_Performance "
  //"-v 3,raw16(avg16),Spin_Up_Time "
    "-v 5,raw48,Later_Bad_Block "
    "-v 7,raw48,Seek_Error_Rate "       // ?
    "-v 8,raw48,Seek_Time_Performance " // ?
  //"-v 9,raw24(raw8),Power_On_Hours "
    "-v 10,raw48,Spin_Retry_Count "     // ?
  //"-v 12,raw48,Power_Cycle_Count "
    "-v 163,raw48,Total_Bad_Block_Count "
    "-v 165,raw48,Max_Erase_Count "
    "-v 167,raw48,Average_Erase_Count "
    "-v 168,raw48,SATA_PHY_Error_Count "
    "-v 169,raw48,Remaining_Lifetime_Perc "
    "-v 170,raw48,Spare_Block_Count "
    "-v 171,raw48,Program_Fail_Count "
    "-v 172,raw48,Erase_Fail_Count "
    "-v 175,raw48,Bad_Cluster_Table_Count "
    "-v 176,raw48,RANGE_RECORD_Count "
  //"-v 187,raw48,Reported_Uncorrect "
  //"-v 192,raw48,Power-Off_Retract_Count "
  //"-v 194,tempminmax,Temperature_Celsius "
  //"-v 197,raw48,Current_Pending_Sector "
    "-v 225,raw48,Data_Log_Write_Count "
    "-v 229,hex48,Flash_ID "
    "-v 232,raw48,Spares_Remaining_Perc "
    "-v 235,raw16,Later_Bad_Blk_Inf_R/W/E " // Read/Write/Erase
    "-v 240,raw48,Write_Head "
    "-v 241,raw48,Host_Writes_32MiB "
    "-v 242,raw48,Host_Reads_32MiB"
  },
  { "InnoDisk iCF 9000 CompactFlash Cards", // tested with InnoDisk Corp. - iCF9000 1GB/140808,
       // ..., InnoDisk Corp. - iCF9000 64GB/140808
    "InnoDisk Corp\\. - iCF9000 (1|2|4|8|16|32|64)GB",
    "", "",
  //"-v 1,raw48,Raw_Read_Error_Rate "
  //"-v 5,raw16(raw16),Reallocated_Sector_Ct "
  //"-v 12,raw48,Power_Cycle_Count "
    "-v 160,raw48,Uncorrectable_Error_Cnt "
    "-v 161,raw48,Valid_Spare_Block_Cnt "
    "-v 162,raw48,Child_Pair_Count "
    "-v 163,raw48,Initial_Bad_Block_Count "
    "-v 164,raw48,Total_Erase_Count "
    "-v 165,raw48,Max_Erase_Count "
    "-v 166,raw48,Min_Erase_Count "
    "-v 167,raw48,Average_Erase_Count "
  //"-v 192,raw48,Power-Off_Retract_Count "
  //"-v 194,tempminmax,Temperature_Celsius "
  //"-v 195,raw48,Hardware_ECC_Recovered "
  //"-v 196,raw16(raw16),Reallocated_Event_Count "
  //"-v 198,raw48,Offline_Uncorrectable "
  //"-v 199,raw48,UDMA_CRC_Error_Count "
  //"-v 229,raw48,Flash_ID " // only in spec
    "-v 241,raw48,Host_Writes_32MiB "
    "-v 242,raw48,Host_Reads_32MiB"
  },
  { "Intel X25-E SSDs",
    "SSDSA2SH(032|064)G1.* INTEL",  // G1 = first generation
    "", "",
  //"-v 3,raw16(avg16),Spin_Up_Time "
  //"-v 4,raw48,Start_Stop_Count "
  //"-v 5,raw16(raw16),Reallocated_Sector_Ct "
  //"-v 9,raw24(raw8),Power_On_Hours "
  //"-v 12,raw48,Power_Cycle_Count "
    "-v 192,raw48,Unsafe_Shutdown_Count "
    "-v 225,raw48,Host_Writes_32MiB "
    "-v 226,raw48,Intel_Internal "
    "-v 227,raw48,Intel_Internal "
    "-v 228,raw48,Intel_Internal "
  //"-v 232,raw48,Available_Reservd_Space "
  //"-v 233,raw48,Media_Wearout_Indicator"
  },
  { "Intel X18-M/X25-M G1 SSDs",
    "INTEL SSDSA[12]MH(080|160)G1.*",  // G1 = first generation, 50nm
    "", "",
  //"-v 3,raw16(avg16),Spin_Up_Time "
  //"-v 4,raw48,Start_Stop_Count "
  //"-v 5,raw16(raw16),Reallocated_Sector_Ct "
  //"-v 9,raw24(raw8),Power_On_Hours "
  //"-v 12,raw48,Power_Cycle_Count "
    "-v 192,raw48,Unsafe_Shutdown_Count "
    "-v 225,raw48,Host_Writes_32MiB "
    "-v 226,raw48,Intel_Internal "
    "-v 227,raw48,Intel_Internal "
    "-v 228,raw48,Intel_Internal "
  //"-v 232,raw48,Available_Reservd_Space "
  //"-v 233,raw48,Media_Wearout_Indicator"
  },
  { "Intel X18-M/X25-M/X25-V G2 SSDs", // fixed firmware
      // tested with INTEL SSDSA2M(080|160)G2GC/2CV102J8 (X25-M)
    "INTEL SSDSA[12]M(040|080|120|160)G2.*",  // G2 = second generation, 34nm
    "2CV102(J[89A-Z]|[K-Z].)", // >= "2CV102J8"
    "",
  //"-v 3,raw16(avg16),Spin_Up_Time "
  //"-v 4,raw48,Start_Stop_Count "
  //"-v 5,raw16(raw16),Reallocated_Sector_Ct "
  //"-v 9,raw24(raw8),Power_On_Hours "
  //"-v 12,raw48,Power_Cycle_Count "
  //"-v 184,raw48,End-to-End_Error " // G2 only
    "-v 192,raw48,Unsafe_Shutdown_Count "
    "-v 225,raw48,Host_Writes_32MiB "
    "-v 226,raw48,Workld_Media_Wear_Indic " // Timed Workload Media Wear Indicator (percent*1024)
    "-v 227,raw48,Workld_Host_Reads_Perc "  // Timed Workload Host Reads Percentage
    "-v 228,raw48,Workload_Minutes " // 226,227,228 can be reset by 'smartctl -t vendor,0x40'
  //"-v 232,raw48,Available_Reservd_Space "
  //"-v 233,raw48,Media_Wearout_Indicator"
  },
  { "Intel X18-M/X25-M/X25-V G2 SSDs", // buggy or unknown firmware
      // tested with INTEL SSDSA2M040G2GC/2CV102HD (X25-V)
    "INTEL SSDSA[12]M(040|080|120|160)G2.*",
    "",
    "This drive may require a firmware update to\n"
    "fix possible drive hangs when reading SMART self-test log:\n"
    "https://downloadcenter.intel.com/download/26491",
    "-v 192,raw48,Unsafe_Shutdown_Count "
    "-v 225,raw48,Host_Writes_32MiB "
    "-v 226,raw48,Workld_Media_Wear_Indic "
    "-v 227,raw48,Workld_Host_Reads_Perc "
    "-v 228,raw48,Workload_Minutes"
  },
  { "Intel 311/313 Series SSDs", // tested with INTEL SSDSA2VP020G2/2CV102M5,
      // INTEL SSDSA2VP020G3/9CV10379, INTEL SSDMAEXC024G3H/9CV10379
    "INTEL SSD(SA2VP|MAEXC)(020|024)G[23]H?",
      // SA2VP = 2.5", MAEXC = mSATA, G2 = 311, G3 = 313
    "", "",
  //"-v 3,raw16(avg16),Spin_Up_Time "
  //"-v 4,raw48,Start_Stop_Count "
  //"-v 5,raw16(raw16),Reallocated_Sector_Ct "
  //"-v 9,raw24(raw8),Power_On_Hours "
  //"-v 12,raw48,Power_Cycle_Count "
    "-v 170,raw48,Reserve_Block_Count "
    "-v 171,raw48,Program_Fail_Count "
    "-v 172,raw48,Erase_Fail_Count "
    "-v 183,raw48,SATA_Downshift_Count "
  //"-v 184,raw48,End-to-End_Error "
  //"-v 187,raw48,Reported_Uncorrect "
    "-v 192,raw48,Unsafe_Shutdown_Count "
    "-v 225,raw48,Host_Writes_32MiB "
    "-v 226,raw48,Workld_Media_Wear_Indic " // Timed Workload Media Wear Indicator (percent*1024)
    "-v 227,raw48,Workld_Host_Reads_Perc "  // Timed Workload Host Reads Percentage
    "-v 228,raw48,Workload_Minutes " // 226,227,228 can be reset by 'smartctl -t vendor,0x40'
  //"-v 232,raw48,Available_Reservd_Space "
  //"-v 233,raw48,Media_Wearout_Indicator "
    "-v 241,raw48,Host_Writes_32MiB "
    "-v 242,raw48,Host_Reads_32MiB"
  },
  { "Intel 320 Series SSDs", // tested with INTEL SSDSA2CT040G3/4PC10362,
      // INTEL SSDSA2CW160G3/4PC10362, SSDSA2BT040G3/4PC10362, SSDSA2BW120G3A/4PC10362,
      // INTEL SSDSA2BW300G3D/4PC10362, SSDSA2BW160G3L/4PC1LE04, SSDSA1NW160G3/4PC10362,
      // INTEL SSDSA2BW160G3H/4PC10365
    "INTEL SSDSA[12][BCN][WT](040|080|120|160|300|600)G3[ADHL]?",
      // 2B = 2.5" 7mm, 2C = 2.5" 9.5mm, 1N = 1.8" microSATA, *H = HP OEM
    "", "",
    "-F nologdir "
  //"-v 3,raw16(avg16),Spin_Up_Time "
  //"-v 4,raw48,Start_Stop_Count "
  //"-v 5,raw16(raw16),Reallocated_Sector_Ct "
  //"-v 9,raw24(raw8),Power_On_Hours "
  //"-v 12,raw48,Power_Cycle_Count "
    "-v 170,raw48,Reserve_Block_Count "
    "-v 171,raw48,Program_Fail_Count "
    "-v 172,raw48,Erase_Fail_Count "
    "-v 183,raw48,SATA_Downshift_Count " // FW >= 4Px10362
  //"-v 184,raw48,End-to-End_Error "
  //"-v 187,raw48,Reported_Uncorrect "
    "-v 199,raw48,CRC_Error_Count "      // FW >= 4Px10362
    "-v 192,raw48,Unsafe_Shutdown_Count "
    "-v 225,raw48,Host_Writes_32MiB "
    "-v 226,raw48,Workld_Media_Wear_Indic " // Timed Workload Media Wear Indicator (percent*1024)
    "-v 227,raw48,Workld_Host_Reads_Perc "  // Timed Workload Host Reads Percentage
    "-v 228,raw48,Workload_Minutes " // 226,227,228 can be reset by 'smartctl -t vendor,0x40'
  //"-v 232,raw48,Available_Reservd_Space "
  //"-v 233,raw48,Media_Wearout_Indicator "
    "-v 241,raw48,Host_Writes_32MiB "
    "-v 242,raw48,Host_Reads_32MiB"
  },
  { "Intel 710 Series SSDs", // tested with INTEL SSDSA2BZ[12]00G3/6PB10362
    "INTEL SSDSA2BZ(100|200|300)G3",
    "", "",
    "-F nologdir "
  //"-v 3,raw16(avg16),Spin_Up_Time "
  //"-v 4,raw48,Start_Stop_Count "
  //"-v 5,raw16(raw16),Reallocated_Sector_Ct "
  //"-v 9,raw24(raw8),Power_On_Hours "
  //"-v 12,raw48,Power_Cycle_Count "
    "-v 170,raw48,Reserve_Block_Count "
    "-v 171,raw48,Program_Fail_Count "
    "-v 172,raw48,Erase_Fail_Count "
    "-v 174,raw48,Unexpect_Power_Loss_Ct " // Missing in 710 specification from September 2011
    "-v 183,raw48,SATA_Downshift_Count "
  //"-v 184,raw48,End-to-End_Error "
  //"-v 187,raw48,Reported_Uncorrect "
  //"-v 190,tempminmax,Airflow_Temperature_Cel "
    "-v 192,raw48,Unsafe_Shutdown_Count "
    "-v 225,raw48,Host_Writes_32MiB "
    "-v 226,raw48,Workld_Media_Wear_Indic " // Timed Workload Media Wear Indicator (percent*1024)
    "-v 227,raw48,Workld_Host_Reads_Perc "  // Timed Workload Host Reads Percentage
    "-v 228,raw48,Workload_Minutes " // 226,227,228 can be reset by 'smartctl -t vendor,0x40'
  //"-v 232,raw48,Available_Reservd_Space "
  //"-v 233,raw48,Media_Wearout_Indicator "
    "-v 241,raw48,Host_Writes_32MiB "
    "-v 242,raw48,Host_Reads_32MiB"
  },
  { "Intel 510 Series SSDs",
    "INTEL SSDSC2MH(120|250)A2",
    "", "",
  //"-v 3,raw16(avg16),Spin_Up_Time "
  //"-v 4,raw48,Start_Stop_Count "
  //"-v 5,raw16(raw16),Reallocated_Sector_Ct "
  //"-v 9,raw24(raw8),Power_On_Hours "
  //"-v 12,raw48,Power_Cycle_Count "
    "-v 192,raw48,Unsafe_Shutdown_Count "
    "-v 225,raw48,Host_Writes_32MiB "
  //"-v 232,raw48,Available_Reservd_Space "
  //"-v 233,raw48,Media_Wearout_Indicator"
  },
  { "Intel 520 Series SSDs", // tested with INTEL SSDSC2CW120A3/400i, SSDSC2BW480A3F/400i,
      // INTEL SSDSC2BW180A3L/LB3i
    "INTEL SSDSC2[BC]W(060|120|180|240|480)A3[FL]?",
    "", "",
  //"-v 5,raw16(raw16),Reallocated_Sector_Ct "
    "-v 9,msec24hour32,Power_On_Hours_and_Msec "
  //"-v 12,raw48,Power_Cycle_Count "
    "-v 170,raw48,Available_Reservd_Space "
    "-v 171,raw48,Program_Fail_Count "
    "-v 172,raw48,Erase_Fail_Count "
    "-v 174,raw48,Unexpect_Power_Loss_Ct "
  //"-v 184,raw48,End-to-End_Error "
    "-v 187,raw48,Uncorrectable_Error_Cnt "
  //"-v 192,raw48,Power-Off_Retract_Count "
    "-v 225,raw48,Host_Writes_32MiB "
    "-v 226,raw48,Workld_Media_Wear_Indic "
    "-v 227,raw48,Workld_Host_Reads_Perc "
    "-v 228,raw48,Workload_Minutes "
  //"-v 232,raw48,Available_Reservd_Space "
  //"-v 233,raw48,Media_Wearout_Indicator "
    "-v 241,raw48,Host_Writes_32MiB "
    "-v 242,raw48,Host_Reads_32MiB "
    "-v 249,raw48,NAND_Writes_1GiB"
  },
  { "Intel 525 Series SSDs", // mSATA, tested with SSDMCEAC120B3/LLLi
    "INTEL SSDMCEAC(030|060|090|120|180|240)B3",
    "", "",
  //"-v 5,raw16(raw16),Reallocated_Sector_Ct "
    "-v 9,msec24hour32,Power_On_Hours_and_Msec "
  //"-v 12,raw48,Power_Cycle_Count "
    "-v 170,raw48,Available_Reservd_Space "
    "-v 171,raw48,Program_Fail_Count "
    "-v 172,raw48,Erase_Fail_Count "
    "-v 174,raw48,Unexpect_Power_Loss_Ct "
    "-v 183,raw48,SATA_Downshift_Count "
  //"-v 184,raw48,End-to-End_Error "
    "-v 187,raw48,Uncorrectable_Error_Cnt "
  //"-v 190,tempminmax,Airflow_Temperature_Cel "
  //"-v 192,raw48,Power-Off_Retract_Count "
  //"-v 199,raw48,UDMA_CRC_Error_Count "
    "-v 225,raw48,Host_Writes_32MiB "
    "-v 226,raw48,Workld_Media_Wear_Indic "
    "-v 227,raw48,Workld_Host_Reads_Perc "
    "-v 228,raw48,Workload_Minutes "
  //"-v 232,raw48,Available_Reservd_Space "
  //"-v 233,raw48,Media_Wearout_Indicator "
    "-v 241,raw48,Host_Writes_32MiB "
    "-v 242,raw48,Host_Reads_32MiB "
    "-v 249,raw48,NAND_Writes_1GiB"
  },
  { "Intel 53x and Pro 1500/2500 Series SSDs", // SandForce SF-2281, tested with
      // INTEL SSDSC2BW180A4/DC12, SSDSC2BW240A4/DC12, SSDMCEAW120A4/DC33
      // INTEL SSDMCEAW240A4/DC33, SSDSC2BF480A5/TG26, SSDSC2BW240H6/RG21
      // INTEL SSDSC2BF180A4H/LH6i
    "INTEL SSD(MCEA|SC2B|SCKJ)[WF](056|080|120|180|240|360|480)(A4H?|A5|H6)",
      // SC2B = 2.5", MCEA = mSATA, SCKJ = M.2; A4 = 530/Pro 1500, A5 = Pro 2500, H6 = 535
    "", "",
  //"-v 5,raw16(raw16),Reallocated_Sector_Ct "
    "-v 9,msec24hour32,Power_On_Hours_and_Msec "
  //"-v 12,raw48,Power_Cycle_Count "
    "-v 170,raw48,Available_Reservd_Space "
    "-v 171,raw48,Program_Fail_Count "
    "-v 172,raw48,Erase_Fail_Count "
    "-v 174,raw48,Unexpect_Power_Loss_Ct "
    "-v 183,raw48,SATA_Downshift_Count "
  //"-v 184,raw48,End-to-End_Error "
    "-v 187,raw48,Uncorrectable_Error_Cnt "
  //"-v 190,tempminmax,Airflow_Temperature_Cel "
  //"-v 192,raw48,Power-Off_Retract_Count "
  //"-v 199,raw48,UDMA_CRC_Error_Count "
    "-v 225,raw48,Host_Writes_32MiB "
    "-v 226,raw48,Workld_Media_Wear_Indic "
    "-v 227,raw48,Workld_Host_Reads_Perc "
    "-v 228,raw48,Workload_Minutes "
  //"-v 232,raw48,Available_Reservd_Space "
  //"-v 233,raw48,Media_Wearout_Indicator "
    "-v 241,raw48,Host_Writes_32MiB "
    "-v 242,raw48,Host_Reads_32MiB "
    "-v 249,raw48,NAND_Writes_1GiB"
  },
  { "Intel 330/335 Series SSDs", // tested with INTEL SSDSC2CT180A3/300i, SSDSC2CT240A3/300i,
      // INTEL SSDSC2CT240A4/335t
    "INTEL SSDSC2CT(060|120|180|240)A[34]", // A4 = 335 Series
    "", "",
  //"-v 5,raw16(raw16),Reallocated_Sector_Ct "
    "-v 9,msec24hour32,Power_On_Hours_and_Msec "
  //"-v 12,raw48,Power_Cycle_Count "
  //"-v 181,raw48,Program_Fail_Cnt_Total " // ] Missing in 330 specification from April 2012
  //"-v 182,raw48,Erase_Fail_Count_Total " // ]
  //"-v 192,raw48,Power-Off_Retract_Count "
    "-v 225,raw48,Host_Writes_32MiB "
  //"-v 232,raw48,Available_Reservd_Space "
  //"-v 233,raw48,Media_Wearout_Indicator "
    "-v 241,raw48,Host_Writes_32MiB "
    "-v 242,raw48,Host_Reads_32MiB "
    "-v 249,raw48,NAND_Writes_1GiB"
  },
  // https://www.intel.com/content/www/us/en/solid-state-drives/ssd-540s-series-spec.html
  // https://www.intel.com/content/www/us/en/solid-state-drives/ssd-540s-series-m2-spec.html
  { "Intel 540 Series SSDs", // INTEL SSDSC2KW120H6/LSF036C, INTEL SSDSC2KW480H6/LSF036C
    "INTEL SSDSC[K2]KW(120H|180H|240H|360H|480H|010X)6", 
    "", "",
    "-v 9,msec24hour32,Power_On_Hours_and_Msec "
    "-v 170,raw48,Available_Reservd_Space "
    "-v 171,raw48,Program_Fail_Count "
    "-v 172,raw48,Erase_Fail_Count "
    "-v 174,raw48,Unexpect_Power_Loss_Ct "
    "-v 183,raw48,SATA_Downshift_Count "
    "-v 187,raw48,Uncorrectable_Error_Cnt "
    "-v 225,raw48,Host_Writes_32MiB "
    "-v 226,raw48,Workld_Media_Wear_Indic "
    "-v 227,raw48,Workld_Host_Reads_Perc "
    "-v 228,raw48,Workload_Minutes "
    "-v 249,raw48,NAND_Writes_1GiB"
  },
  { "Intel 545s Series SSDs", // tested with INTEL SSDSCKKW512G8, INTEL SSDSC2KW512G8/LHF002C
      // SSDSCKKW128G8X1, SSDSCKKW256G8X1, SSDSCKKW512G8X1, SSDSCKKW010T8X1
    "INTEL SSDSC[2K]KW(128G|256G|512G|010T)8.*",
    "", "",
  //"-v 5,raw16(raw16),Reallocated_Sector_Ct "
  //"-v 9,raw24(raw8),Power_On_Hours "
  //"-v 12,raw48,Power_Cycle_Count "
  //"-v 170,raw48,Available_Reservd_Space "
    "-v 171,raw48,Program_Fail_Count "
    "-v 172,raw48,Erase_Fail_Count "
  //"-v 173 is missing in official Intel doc"
    "-v 174,raw48,Unexpect_Power_Loss_Ct "
    "-v 183,raw48,SATA_Downshift_Count "
  //"-v 184,raw48,End-to-End_Error "
  //"-v 187,raw48,Reported_Uncorrect "
    "-v 190,tempminmax,Temperature_Case "
    "-v 192,raw48,Unsafe_Shutdown_Count "
    "-v 199,raw48,CRC_Error_Count "
    "-v 225,raw48,Host_Writes_32MiB "
    "-v 226,raw48,Workld_Media_Wear_Indic " // Timed Workload Media Wear Indicator (percent*1024)
    "-v 227,raw48,Workld_Host_Reads_Perc "  // Timed Workload Host Reads Percentage
    "-v 228,raw48,Workload_Minutes " // 226,227,228 can be reset by 'smartctl -t vendor,0x40'
  //"-v 232,raw48,Available_Reservd_Space "
  //"-v 233,raw48,Media_Wearout_Indicator "
  //"-v 236 is missing in official Intel doc"
    "-v 241,raw48,Host_Writes_32MiB "
    "-v 242,raw48,Host_Reads_32MiB "
    "-v 249,raw48,NAND_Writes_1GiB "
  //"-v 252 is missing in official intel doc"
  },
  { "Intel 730 and DC S35x0/3610/3700 Series SSDs", // tested with INTEL SSDSC2BP480G4, SSDSC2BB120G4/D2010355,
      // INTEL SSDSC2BB800G4T, SSDSC2BA200G3/5DV10250, SSDSC2BB080G6/G2010130,  SSDSC2BX200G4/G2010110,
      // INTEL SSDSC2BB016T6/G2010140, SSDSC2BX016T4/G2010140, SSDSC2BB150G7/N2010101
    "INTEL SSDSC(1N|2B)[ABPX]((080|100|120|150|160|200|240|300|400|480|600|800)G[3467][RT]?|(012|016)T[46])",
      // A = S3700, B*4 = S3500, B*6 = S3510, P = 730, X = S3610
      // Dell ships drives with model of the form SSDSC2BB120G4R
    "", "",
  //"-v 3,raw16(avg16),Spin_Up_Time "
  //"-v 4,raw48,Start_Stop_Count "
  //"-v 5,raw16(raw16),Reallocated_Sector_Ct "
  //"-v 9,raw24(raw8),Power_On_Hours "
  //"-v 12,raw48,Power_Cycle_Count "
    "-v 170,raw48,Available_Reservd_Space "
    "-v 171,raw48,Program_Fail_Count "
    "-v 172,raw48,Erase_Fail_Count "
    "-v 174,raw48,Unsafe_Shutdown_Count "
    "-v 175,raw16(raw16),Power_Loss_Cap_Test "
    "-v 183,raw48,SATA_Downshift_Count "
  //"-v 184,raw48,End-to-End_Error "
  //"-v 187,raw48,Reported_Uncorrect "
    "-v 190,tempminmax,Temperature_Case "
    "-v 192,raw48,Unsafe_Shutdown_Count "
    "-v 194,tempminmax,Temperature_Internal "
  //"-v 197,raw48,Current_Pending_Sector "
    "-v 199,raw48,CRC_Error_Count "
    "-v 225,raw48,Host_Writes_32MiB "
    "-v 226,raw48,Workld_Media_Wear_Indic " // Timed Workload Media Wear Indicator (percent*1024)
    "-v 227,raw48,Workld_Host_Reads_Perc "  // Timed Workload Host Reads Percentage
    "-v 228,raw48,Workload_Minutes " // 226,227,228 can be reset by 'smartctl -t vendor,0x40'
  //"-v 232,raw48,Available_Reservd_Space "
  //"-v 233,raw48,Media_Wearout_Indicator "
    "-v 234,raw24/raw32:04321,Thermal_Throttle "
    "-v 241,raw48,Host_Writes_32MiB "
    "-v 242,raw48,Host_Reads_32MiB "
    "-v 243,raw48,NAND_Writes_32MiB " // S3510/3610
    "-F xerrorlba" // tested with SSDSC2BB600G4/D2010355
  },
  // https://www.intel.com/content/www/us/en/solid-state-drives/ssd-pro-5400s-series-spec.html
  // https://www.intel.com/content/www/us/en/solid-state-drives/ssd-pro-5400s-series-m2-spec.html
  { "Intel SSD Pro 5400s Series", // Tested with SSDSC2KF480H6/LSF036P
    "INTEL SSDSC[2K]KF(120H|180H|240H|360H|480H|010X)6",
    "", "",
    "-v 170,raw48,Available_Reservd_Space "
    "-v 171,raw48,Program_Fail_Count "
    "-v 172,raw48,Erase_Fail_Count "
    "-v 174,raw48,Unexpect_Power_Loss_Ct "
    "-v 183,raw48,SATA_Downshift_Count "
    "-v 187,raw48,Uncorrectable_Error_Cnt "
    "-v 225,raw48,Host_Writes_32MiB "
    "-v 226,raw48,Workld_Media_Wear_Indic "
    "-v 227,raw48,Workld_Host_Reads_Perc "
    "-v 228,raw48,Workload_Minutes "
    "-v 249,raw48,NAND_Writes_1GiB "
  },
  { "Intel DC S3110 Series SSDs", // Tested with INTEL SSDSCKKI256G8
    "INTEL SSDSCKKI(128|256|512)G8",
    "", "",
    //"-v 5,raw16(raw16),Reallocated_Sector_Ct "
    //"-v 9,raw24(raw8),Power_On_Hours "
    //"-v 12,raw48,Power_Cycle_Count "
    "-v 170,raw48,Available_Reservd_Space "
    "-v 171,raw48,Program_Fail_Count "
    "-v 172,raw48,Erase_Fail_Count "
    //"-v 173 is missing in official Intel doc"
    "-v 174,raw48,Unexpect_Power_Loss_Ct "
    "-v 183,raw48,SATA_Downshift_Count "
    //"-v 184,raw48,End-to-End_Error_Count "
    "-v 187,raw48,Uncorrectable_Error_Cnt "
    //"-v 190,tempminmax,Airflow_Temperature_Cel "
    //"-v 192,raw48,Power-Off_Retract_Count "
    //"-v 199,raw48,UDMA_CRC_Error_Count "
    "-v 225,raw48,Host_Writes_32MiB "
    "-v 226,raw48,Workld_Media_Wear_Indic "
    "-v 227,raw48,Workld_Host_Reads_Perc "
    "-v 228,raw48,Workload_Minutes "
    //"-v 232,raw48,Available_Reservd_Space "
    //"-v 233,raw48,Media_Wearout_Indicator "
    //"-v 236 is missing in official Intel doc"
    "-v 241,raw48,Host_Writes_32MiB "
    "-v 242,raw48,Host_Reads_32MiB "
    "-v 249,raw48,NAND_Writes_1GiB "
    //"-v 252 is missing in official Intel doc"
  },
  { "Intel 3710 Series SSDs", // INTEL SSDSC2BA200G4R/G201DL2B (dell)
    "INTEL SSDSC2BA(200G|400G|800G|012T)4.?",
    "", "",
    "-v 9,msec24hour32,Power_On_Hours_and_Msec "
    "-v 170,raw48,Available_Reservd_Space "
    "-v 171,raw48,Program_Fail_Count "
    "-v 172,raw48,Erase_Fail_Count "
    "-v 174,raw48,Unexpect_Power_Loss_Ct "
    "-v 183,raw48,SATA_Downshift_Count "
    "-v 187,raw48,Uncorrectable_Error_Cnt "
    "-v 225,raw48,Host_Writes_32MiB "
    "-v 226,raw48,Workld_Media_Wear_Indic "
    "-v 227,raw48,Workld_Host_Reads_Perc "
    "-v 228,raw48,Workload_Minutes "
    "-v 234,raw24/raw32:04321,Thermal_Throttle "
    "-v 243,raw48,NAND_Writes_32MiB "
  },
  { "Intel S3520 Series SSDs", // INTEL SSDSC2BB960G7/N2010112, INTEL SSDSC2BB016T7/N2010112
    "INTEL SSDSC(2|K)(J|B)B(240G|480G|960G|150G|760G|800G|012T|016T)7.?",
    "", "",
  //"-v 5,raw16(raw16),Reallocated_Sector_Ct "
  //"-v 9,raw24(raw8),Power_On_Hours "
  //"-v 12,raw48,Power_Cycle_Count "
    "-v 170,raw48,Available_Reservd_Space "
    "-v 171,raw48,Program_Fail_Count "
    "-v 172,raw48,Erase_Fail_Count "
    "-v 174,raw48,Unsafe_Shutdown_Count "
    "-v 175,raw16(raw16),Power_Loss_Cap_Test "
    "-v 183,raw48,SATA_Downshift_Count "
    "-v 184,raw48,End-to-End_Error_Count "
    "-v 187,raw48,Uncorrectable_Error_Cnt "
    "-v 190,tempminmax,Case_Temperature "
    "-v 192,raw48,Unsafe_Shutdown_Count "
    "-v 194,tempminmax,Drive_Temperature "
    "-v 197,raw48,Pending_Sector_Count "
    "-v 199,raw48,CRC_Error_Count "
    "-v 225,raw48,Host_Writes_32MiB "
    "-v 226,raw48,Workld_Media_Wear_Indic " // Timed Workload Media Wear Indicator (percent*1024)
    "-v 227,raw48,Workld_Host_Reads_Perc "  // Timed Workload Host Reads Percentage
    "-v 228,raw48,Workload_Minutes " // 226,227,228 can be reset by 'smartctl -t vendor,0x40'
  //"-v 232,raw48,Available_Reservd_Space "
  //"-v 233,raw48,Media_Wearout_Indicator "
    "-v 234,raw24/raw32:04321,Thermal_Throttle_Status "
    "-v 241,raw48,Host_Writes_32MiB "
    "-v 242,raw48,Host_Reads_32MiB "
    "-v 243,raw48,NAND_Writes_32MiB"
  },
  { "Dell Certified Intel S3520 Series SSDs",
    "SSDSC(2|K)(J|B)B(240G|480G|960G|120G|760G|800G|012T|016T)7R.?",
    "", "",
    "-v 170,raw48,Available_Reservd_Space "
    "-v 174,raw48,Unsafe_Shutdown_Count "
    "-v 195,raw48,Uncorrectable_Error_Cnt "
    "-v 199,raw48,CRC_Error_Count "
    "-v 201,raw16(raw16),Power_Loss_Cap_Test "
    "-v 202,raw48,End_of_Life "
    "-v 225,raw48,Host_Writes_32MiB "
    "-v 226,raw48,Workld_Media_Wear_Indic " // Timed Workload Media Wear Indicator (percent*1024)
    "-v 227,raw48,Workld_Host_Reads_Perc "  // Timed Workload Host Reads Percentage
    "-v 228,raw48,Workload_Minutes " // 226,227,228 can be reset by 'smartctl -t vendor,0x40'
    "-v 233,raw48,Total_LBAs_Written "
    "-v 234,raw24/raw32:04321,Thermal_Throttle_Status "
    "-v 245,raw48,Percent_Life_Remaining"
  },
  { "Intel S4510/S4610/S4500/S4600 Series SSDs", // INTEL SSDSC2KB480G7/SCV10100,
      // INTEL SSDSC2KB960G7/SCV10100, INTEL SSDSC2KB038T7/SCV10100,
      // INTEL SSDSC2KB038T7/SCV10121, INTEL SSDSC2KG240G7/SCV10100
    "INTEL SSDSC(2K|KK)(B|G)(240G|480G|960G|019T|038T)(7|8).?",
    "", "",
  //"-v 5,raw16(raw16),Reallocated_Sector_Ct "
  //"-v 9,raw24(raw8),Power_On_Hours "
  //"-v 12,raw48,Power_Cycle_Count "
    "-v 170,raw48,Available_Reservd_Space "
    "-v 171,raw48,Program_Fail_Count "
    "-v 172,raw48,Erase_Fail_Count "
    "-v 174,raw48,Unsafe_Shutdown_Count "
    "-v 175,raw16(raw16),Power_Loss_Cap_Test "
    "-v 183,raw48,SATA_Downshift_Count "
    "-v 184,raw48,End-to-End_Error_Count "
    "-v 187,raw48,Uncorrectable_Error_Cnt "
    "-v 190,tempminmax,Drive_Temperature "
    "-v 192,raw48,Unsafe_Shutdown_Count "
    "-v 197,raw48,Pending_Sector_Count "
    "-v 199,raw48,CRC_Error_Count "
    "-v 225,raw48,Host_Writes_32MiB "
    "-v 226,raw48,Workld_Media_Wear_Indic " // Timed Workload Media Wear Indicator (percent*1024)
    "-v 227,raw48,Workld_Host_Reads_Perc "  // Timed Workload Host Reads Percentage
    "-v 228,raw48,Workload_Minutes " // 226,227,228 can be reset by 'smartctl -t vendor,0x40'
  //"-v 232,raw48,Available_Reservd_Space "
  //"-v 233,raw48,Media_Wearout_Indicator "
    "-v 234,raw24/raw32:04321,Thermal_Throttle_Status "
    "-v 235,raw16(raw16),Power_Loss_Cap_Test "
    "-v 241,raw48,Host_Writes_32MiB "
    "-v 242,raw48,Host_Reads_32MiB "
    "-v 243,raw48,NAND_Writes_32MiB"
  },
  { "Dell Certified Intel S4x00/D3-S4x10 Series SSDs", // INTEL SSDSC2KB480G7R/SCV1DL58,
      // INTEL SSDSC2KB960G7R/SCV1DL58, INTEL SSDSC2KB038T7R/SCV1DL58,
      // INTEL SSDSC2KB038T7R/SCV1DL58, INTEL SSDSC2KG240G7R/SCV1DL58
    "SSDSC(2K|KK)(B|G)(240G|480G|960G|019T|038T)(7R|8R).?",
    "", "",
    "-v 170,raw48,Available_Reservd_Space "
    "-v 174,raw48,Unsafe_Shutdown_Count "
    "-v 195,raw48,Uncorrectable_Error_Cnt "
    "-v 199,raw48,CRC_Error_Count "
    "-v 201,raw16(raw16),Power_Loss_Cap_Test "
    "-v 202,raw48,End_of_Life "
    "-v 225,raw48,Host_Writes_32MiB "
    "-v 226,raw48,Workld_Media_Wear_Indic " // Timed Workload Media Wear Indicator (percent*1024)
    "-v 227,raw48,Workld_Host_Reads_Perc "  // Timed Workload Host Reads Percentage
    "-v 228,raw48,Workload_Minutes " // 226,227,228 can be reset by 'smartctl -t vendor,0x40'
    "-v 233,raw48,Total_LBAs_Written "
    "-v 234,raw24/raw32:04321,Thermal_Throttle_Status "
    "-v 245,raw48,Percent_Life_Remaining"
  },
  { "Kingston branded X25-V SSDs", // fixed firmware
    "KINGSTON SSDNow 40GB",
    "2CV102(J[89A-Z]|[K-Z].)", // >= "2CV102J8"
    "",
    "-v 192,raw48,Unsafe_Shutdown_Count "
    "-v 225,raw48,Host_Writes_32MiB "
    "-v 226,raw48,Workld_Media_Wear_Indic "
    "-v 227,raw48,Workld_Host_Reads_Perc "
    "-v 228,raw48,Workload_Minutes"
  },
  { "Kingston branded X25-V SSDs", // buggy or unknown firmware
    "KINGSTON SSDNow 40GB",
    "",
    "This drive may require a firmware update to\n"
    "fix possible drive hangs when reading SMART self-test log.\n"
    "To update Kingston branded drives, a modified Intel update\n"
    "tool must be used. Search for \"kingston 40gb firmware\".",
    "-v 192,raw48,Unsafe_Shutdown_Count "
    "-v 225,raw48,Host_Writes_32MiB "
    "-v 226,raw48,Workld_Media_Wear_Indic "
    "-v 227,raw48,Workld_Host_Reads_Perc "
    "-v 228,raw48,Workload_Minutes"
  },
  { "Kingston SSDNow UV400/500",
    "KINGSTON SUV400S37A?(120|240|480|960)G|" // tested with KINGSTON SUV400S37120G/0C3J96R9,
      // KINGSTON SUV400S37240G/0C3J96R9, KINGSTON SUV400S37240G/0C3K87RA,
      // KINGSTON SUV400S37120G/0C3K87RA
    "KINGSTON SUV500(MS)?(120|240|480|960)G", // tested with KINGSTON SUV500120G/003056R6,
      // KINGSTON SUV500240G/003056R6, KINGSTON SUV500480G/003056RI,
      // KINGSTON SUV500MS120G/003056RA, KINGSTON SUV500MS120G/003056RI
    "", "",
    // "-v 1,raw48,Raw_Read_Error_Rate "
    // "-v 5,raw16(raw16),Reallocated_Sector_Ct "
    // "-v 9,raw24(raw8),Power_On_Hours "
    // "-v 12,raw48,Power_Cycle_Count "
    "-v 100,raw48,Unknown_Kingston_Attr "
    "-v 101,raw48,Unknown_Kingston_Attr "
    "-v 170,raw48,Reserved_Block_Count "
    "-v 171,raw48,Program_Fail_Count "
    "-v 172,raw48,Erase_Fail_Count "
    "-v 174,raw48,Unexpect_Power_Loss_Ct "
    // "-v 175,raw48,Program_Fail_Count_Chip,SSD "
    // "-v 176,raw48,Erase_Fail_Count_Chip,SSD "
    // "-v 177,raw48,Wear_Leveling_Count,SSD "
    // "-v 178,raw48,Used_Rsvd_Blk_Cnt_Chip,SSD "
    // "-v 180,raw48,Unused_Rsvd_Blk_Cnt_Tot,SSD "
    // "-v 183,raw48,Runtime_Bad_Block "
    // "-v 187,raw48,Reported_Uncorrect "
    // "-v 194,tempminmax,Temperature_Celsius "
    // "-v 195,raw48,Hardware_ECC_Recovered "
    // "-v 196,raw16(raw16),Reallocated_Event_Count "
    // "-v 197,raw48,Current_Pending_Sector "
    // "-v 199,raw48,UDMA_CRC_Error_Count "
    "-v 201,raw48,Unc_Read_Error_Rate "
    // "-v 204,raw48,Soft_ECC_Correction "
    "-v 231,raw48,SSD_Life_Left "
    "-v 241,raw48,Host_Writes_GiB "
    "-v 242,raw48,Host_Reads_GiB "
    "-v 250,raw48,Read_Retry_Count"
  },
  { "JMicron based SSDs", // JMicron JMF60x
    "Kingston SSDNow V Series [0-9]*GB|" // tested with Kingston SSDNow V Series 64GB/B090522a
    "TS(2|4|8|16|32|64|128|192)GSSD(18|25)[MS]?-[MS]", // Transcend IDE and SATA, tested with
      // TS32GSSD25-M/V090331, TS32GSSD18M-M/v090331
    "[BVv].*", // other Transcend SSD versions will be caught by subsequent entry
    "",
  //"-v 9,raw24(raw8),Power_On_Hours " // raw value always 0?
  //"-v 12,raw48,Power_Cycle_Count "
  //"-v 194,tempminmax,Temperature_Celsius " // raw value always 0?
    "-v 229,hex64:w012345r,Halt_System/Flash_ID " // Halt, Flash[7]
    "-v 232,hex64:w012345r,Firmware_Version_Info " // "YYMMDD", #Channels, #Banks
    "-v 233,hex48:w01234,ECC_Fail_Record " // Fail number, Row[3], Channel, Bank
    "-v 234,raw24/raw24:w01234,Avg/Max_Erase_Count "
    "-v 235,raw24/raw24:w01z23,Good/Sys_Block_Count"
  },
  { "JMicron based SSDs", // JMicron JMF61x, JMF66x, JMF670
    "ADATA S596 Turbo|"  // tested with ADATA S596 Turbo 256GB SATA SSD (JMicron JMF616)
    "ADATA SP310|"  // Premier Pro SP310 mSATA, JMF667, tested with ADATA SP310/3.04
    "ADATA SP600(NS34)?|" // tested with ADATA SP600/2.4 (JMicron JMF661)
    "ADATA SX930|"  // tested with ADATA SX930/6.8SE
    "APPLE SSD TS(064|128|256|512)C|"  // Toshiba?, tested with APPLE SSD TS064C/CJAA0201
    "IM2S3138E-(128|256)GM-B|" // ADATA OEM, tested with IM2S3138E-128GM-B/DA002
    "KingSpec KDM-SA\\.51-008GMJ|" // tested with KingSpec KDM-SA.51-008GMJ/1.092.37 (JMF605?)
    "KINGSTON SNV425S2(64|128)GB|"  // SSDNow V Series (2. Generation, JMF618),
                                    // tested with KINGSTON SNV425S264GB/C091126a
    "KINGSTON SSDNOW 30GB|" // tested with KINGSTON SSDNOW 30GB/AJXA0202
    "KINGSTON SS100S2(8|16)G|"  // SSDNow S100 Series, tested with KINGSTON SS100S28G/D100309a
    "KINGSTON SNVP325S2(64|128|256|512)GB|" // SSDNow V+ Series, tested with KINGSTON SNVP325S2128GB/AGYA0201
    "KINGSTON SVP?100S2B?(64|96|128|256|512)G|"  // SSDNow V100/V+100 Series,
      // tested with KINGSTON SVP100S296G/CJR10202, KINGSTON SV100S2256G/D110225a
    "KINGSTON SV200S3(64|128|256)G|" // SSDNow V200 Series, tested with KINGSTON SV200S3128G/E120506a
    "TOSHIBA THNS128GG4BBAA|"  // Toshiba / Super Talent UltraDrive DX,
                               // tested with Toshiba 128GB 2.5" SSD (built in MacBooks)
    "TOSHIBA THNSNC128GMLJ|" // tested with THNSNC128GMLJ/CJTA0202 (built in Toshiba Protege/Dynabook)
    "TS(8|16|32|64|128|192|256|512)GSSD25S?-(MD?|S)|" // Transcend IDE and SATA, JMF612, tested with
      // TS256GSSD25S-M/101028, TS32GSSD25-M/20101227
    "TS(32|64|128|256)G(SSD|MSA)[37]40K?", // Transcend SSD340/340K/740 SATA/mSATA, JMF667/670, tested with
      // TS256GSSD340/SVN263, TS256GSSD340/SVN423b, TS256GMSA340/SVN263,
      // TS128GSSD340K/SVN216,TS64GSSD740/SVN167d
    "", "",
  //"-v 1,raw48,Raw_Read_Error_Rate "
  //"-v 2,raw48,Throughput_Performance "
    "-v 3,raw48,Unknown_JMF_Attribute "
  //"-v 5,raw16(raw16),Reallocated_Sector_Ct "
    "-v 7,raw48,Unknown_JMF_Attribute "
    "-v 8,raw48,Unknown_JMF_Attribute "
  //"-v 9,raw24(raw8),Power_On_Hours "
    "-v 10,raw48,Unknown_JMF_Attribute "
  //"-v 12,raw48,Power_Cycle_Count "
    "-v 167,raw48,Unknown_JMF_Attribute "
    "-v 168,raw48,SATA_Phy_Error_Count "
    "-v 169,raw48,Unknown_JMF_Attribute "
    "-v 170,raw16,Bad_Block_Count "
    "-v 173,raw16,Erase_Count " // JMF661: different?
    "-v 175,raw48,Bad_Cluster_Table_Count "
    "-v 180,raw48,Unknown_JMF_Attribute "
    "-v 187,raw48,Unknown_JMF_Attribute "
    "-v 192,raw48,Unexpect_Power_Loss_Ct "
  //"-v 194,tempminmax,Temperature_Celsius "
  //"-v 197,raw48,Current_Pending_Sector "
    "-v 231,raw48,Unknown_JMF_Attribute "
    "-v 233,raw48,Unknown_JMF_Attribute " // FW SVN423b
    "-v 234,raw48,Unknown_JMF_Attribute " // FW SVN423b
    "-v 240,raw48,Unknown_JMF_Attribute "
  //"-v 241,raw48,Total_LBAs_Written "    // FW SVN423b
  //"-v 242,raw48,Total_LBAs_Read "       // FW SVN423b
  },
  { "Plextor M3/M5/M6 Series SSDs", // Marvell 88SS9174 (M3, M5S), 88SS9187 (M5P, M5Pro), 88SS9188 (M6M/S),
      // tested with PLEXTOR PX-128M3/1.01, PX-128M3P/1.04, PX-256M3/1.05, PX-128M5S/1.02, PX-256M5S/1.03,
      // PX-128M5M/1.05, PX-128M5S/1.05, PX-128M5Pro/1.05, PX-512M5Pro/1.06, PX-256M5P/1.01, PX-128M6S/1.03
      // (1.04/5 Firmware self-test log lifetime unit is bogus, possibly 1/256 hours)
      // PLEXTOR PX-256M6S+/1.00, PLEXTOR  PX-128M3/1.00, PLEXTOR PX-128M3/1.07
    "PLEXTOR  ?PX-(64|128|256|512|768)M(3P?|5[MPS]|5Pro|6[MS])\\+?",
    "", "",
  //"-v 1,raw48,Raw_Read_Error_Rate "
  //"-v 5,raw16(raw16),Reallocated_Sector_Ct "
  //"-v 9,raw24(raw8),Power_On_Hours "
  //"-v 12,raw48,Power_Cycle_Count "
    "-v 170,raw48,Unknown_Plextor_Attrib "  // M6S/1.03
    "-v 171,raw48,Unknown_Plextor_Attrib "  // M6S/1.03
    "-v 172,raw48,Unknown_Plextor_Attrib "  // M6S/1.03
    "-v 173,raw48,Unknown_Plextor_Attrib "  // M6S/1.03
    "-v 174,raw48,Unknown_Plextor_Attrib "  // M6S/1.03
  //"-v 175,raw48,Program_Fail_Count_Chip " // M6S/1.03
  //"-v 176,raw48,Erase_Fail_Count_Chip "   // M6S/1.03
  //"-v 177,raw48,Wear_Leveling_Count "
  //"-v 178,raw48,Used_Rsvd_Blk_Cnt_Chip "
  //"-v 179,raw48,Used_Rsvd_Blk_Cnt_Tot "   // M6S/1.03
  //"-v 180,raw48,Unused_Rsvd_Blk_Cnt_Tot " // M6S/1.03
  //"-v 181,raw48,Program_Fail_Cnt_Total "
  //"-v 182,raw48,Erase_Fail_Count_Total "
  //"-v 183,raw48,Runtime_Bad_Block "       // M6S/1.03
  //"-v 184,raw48,End-to-End_Error "        // M6S/1.03
  //"-v 187,raw48,Reported_Uncorrect "
  //"-v 188,raw48,Command_Timeout "         // M6S/1.03
  //"-v 192,raw48,Power-Off_Retract_Count "
  //"-v 195,raw48,Hardware_ECC_Recovered "  // MS6/1.03
  //"-v 196,raw16(raw16),Reallocated_Event_Count "
  //"-v 198,raw48,Offline_Uncorrectable "
  //"-v 199,raw48,UDMA_CRC_Error_Count "
  //"-v 232,raw48,Available_Reservd_Space "
  //"-v 233,raw48,Media_Wearout_Indicator " // MS6/1.03
    "-v 241,raw48,Host_Writes_32MiB "
    "-v 242,raw48,Host_Reads_32MiB"
  },
  { "Samsung based SSDs",
    "SAMSUNG SSD PM800 .*GB|"  // SAMSUNG PM800 SSDs, tested with SAMSUNG SSD PM800 TH 64GB/VBM25D1Q
    "SAMSUNG SSD PM810 .*GB|"  // SAMSUNG PM810 (470 series) SSDs, tested with
      // SAMSUNG SSD PM810 2.5" 128GB/AXM06D1Q
    "SAMSUNG SSD SM841N? (2\\.5\"? 7mm |mSATA )?(128|256|512)GB( SED)?|" // tested with
      // SAMSUNG SSD SM841 2.5" 7mm 256GB/DXM02D0Q, SAMSUNG SSD SM841 mSATA 512GB/DXM44D0Q,
      // SAMSUNG SSD SM841N 2.5 7mm 128GB/DXM03D0Q, SAMSUNG SSD SM841N mSATA 256GB SED/DXM45D6Q
    "SAMSUNG SSD PM851 (mSATA |M\\.2 )?(2280 )?(128|256|512)GB|" // tested with SAMSUNG SSD PM851 mSATA 128GB,
      // SAMSUNG SSD PM851 M.2 2280 256GB/EXT25D0Q
    "SAMSUNG 470 Series SSD|"  // tested with SAMSUNG 470 Series SSD 64GB/AXM09B1Q
    "Samsung SSD 750 EVO (120|250|500)GB|" // tested with Samsung SSD 750 EVO 250GB/MAT01B6Q
    "SAMSUNG SSD 830 Series|"  // tested with SAMSUNG SSD 830 Series 64GB/CXM03B1Q
    "SAMSUNG SSD PM830 .*|" // SAMSUNG SSD PM830 2.5" 7mm 128GB/CXM03D1Q
    "MZ7PC(512|256|128|064)HA(GH|FU|DR)-000.*|" // probably PM830, tested with SAMSUNG MZ7PC128HAFU-000L1/CXM04L1Q
    "Samsung SSD 840 (PRO )?Series|" // tested with Samsung SSD 840 PRO Series 128GB/DXM04B0Q,
      // Samsung SSD 840 Series/DXT06B0Q
    "Samsung SSD 8[456]0 EVO (mSATA |M\\.2 )?((120|250|500|750)G|[124]T)B|" // tested with
      // Samsung SSD 840 EVO (120|250|500|750)GB/EXT0AB0Q,
      // Samsung SSD 840 EVO (120|250)GB/EXT0BB6Q, 1TB/EXT0BB0Q, 120GB mSATA/EXT41B6Q,
      // Samsung SSD 850 EVO 250GB/EMT01B6Q, Samsung SSD 850 EVO M.2 250GB/EMT21B6Q,
      // Samsung SSD 850 EVO mSATA 120GB/EMT41B6Q, Samsung SSD 850 EVO 2TB/EMT02B6Q,
      // Samsung SSD 860 EVO 250GB/RVT01B6Q, Samsung SSD 860 EVO mSATA 250GB/RVT41B6Q,
      // Samsung SSD 860 EVO 500GB/RVT01B6Q, Samsung SSD 860 EVO mSATA 500GB/RVT41B6Q,
      // Samsung SSD 860 EVO mSATA 1TB/RVT41B6Q, Samsung SSD 860 EVO 2TB/RVT01B6Q,
      // Samsung SSD 860 EVO 4TB/RVT04B6Q
    "Samsung SSD 8[56]0 PRO ((128|256|512)G|[124]T)B|" // tested with Samsung SSD 850 PRO 128GB/EXM01B6Q,
      // Samsung SSD 850 PRO 1TB/EXM01B6Q, Samsung SSD 850 PRO 2TB/EXM02B6Q,
      // Samsung SSD 860 PRO 256GB/RVM01B6Q, Samsung SSD 860 PRO 512GB/RVM01B6Q,
      // Samsung SSD 860 PRO 1TB/RVM01B6Q
    "SAMSUNG MZ7PA256HMDR-.*|" // PM810 (470 Series), tested with SAMSUNG MZ7PA256HMDR-010H1/AXM07H1Q
    "Samsung SSD 845DC EVO .*|" // Samsung SSD 845DC EVO 960GB/EXT03X3Q
    "SAMSUNG MZ[7M]PC(032|064|128|256|512)HBCD-.*|" // PM830, tested with SAMSUNG MZMPC032HBCD-000L1/CXM12L1Q
    "SAMSUNG MZ7TD(128|256)HAFV-.*|" // 840 Series, tested with SAMSUNG MZ7TD256HAFV-000L7/DXT06L6Q
    "SAMSUNG MZMTD(128|256|512)HAGL-.*|" // PM841, tested with SAMSUNG MZMTD512HAGL-00000/DXT4200Q
    "SAMSUNG MZ7TD512HAGM-.*|" // Another PM841, SAMSUNG MZ7TD512HAGM-000L1/DXT06L0Q
    "SAMSUNG MZ7WD((120|240)H[AC]FV|480HAGM|960HAGP)-00003|" // SM843T Series, tested with
      // SAMSUNG MZ7WD120HAFV-00003/DXM85W3Q, SAMSUNG MZ7WD120HCFV-00003/DXM9203Q
    "SAMSUNG MZ[7N]TE(128|256|512)HMHP-.*|" // PM851, tested with SAMSUNG MZ7TE256HMHP-000L7/EXT09L6Q,
      // SAMSUNG MZNTE256HMHP-000H1/EXT22H0Q
    "SAMSUNG MZMPF(032|064)HCFV-.*|" // CM851 mSATA, tested with SAMSUNG MZMPF032HCFV-000H1/FXM42H2Q
    "SAMSUNG MZ7GE(240HMGR|(480|960)HMHP)-00003|" // SM853T Series, tested with
      // SAMSUNG MZ7GE240HMGR-00003/EXT0303Q
    "SAMSUNG MZ7LM(120|240|480|960|1T9|3T8)HC(JM|HP|GR|FD)-.*|" // PM863 Series, tested with
      // SAMSUNG MZ7LM960HCHP-0E003/GXT3003Q
    "(SAMSUNG )?MZ7LM(240|480|960|1T9|3T8)HM(JP|HQ|LP)(-.*|0D3)|" // PM863a Series, tested with
      // SAMSUNG MZ7LM3T8HMLP-00005/GXT5104Q, MZ7LM240HMHQ0D3/GC5B (Dell)
    "(SAMSUNG )?MZ7KM(120|240|480|960|1T9)H[AM](FD|GR|H[PQ]|J[MP])(-.*|0D3)|" // SM863(a), tested with
      // SAMSUNG MZ7KM480HAHP-0E005/GXM1003Q, SAMSUNG MZ7KM480HMHQ-00005/GXM5104Q,
      // SAMSUNG MZ7KM960HMJP-00005/GXM5304Q, MZ7KM960HMJP0D3/GD53 (Dell)
    "SAMSUNG MZ7LH(240|480|960|1T9|3T8|7T6)H[AM](HQ|JR|LT|LA)-.*|" //PM883, tested with SAMSUNG MZ7LH960HAJR-00005
    "SAMSUNG MZ7KH(240|480|960|1T9|3T8)HA(HQ|JR|LS)-.*|" //SM883
    "SAMSUNG MZN(LF|TY)(128|256)H[CD]HP-.*|" // CM871/871a, tested with SAMSUNG MZNLF128HCHP-000H1/FXT21H1Q,
      // SAMSUNG MZNTY256HDHP-000/MAT21K0Q
    "SAMSUNG MZ[7N]LN(128|256|512|1T0)H[ACM](GR|HP|HQ|J[HPQ]|LR)-.*|" // PM871/871a/b, tested with
      // SAMSUNG MZ7LN128HCHP-00000/EMT0100Q, SAMSUNG MZ7LN256HAHQ-000H1/MVT03H6Q,
      // SAMSUNG MZNLN256HMHQ-000H1/MAV21H3Q
    "SAMSUNG SSD PM871 .*|" // SAMSUNG SSD PM871 2.5 7mm 256GB/EMT02D0Q
      // SAMSUNG MZ7LN256HMJP-00000/MAV0100Q, SAMSUNG MZ7LN512HMJP-00000/MAV0100Q
    "SAMSUNG MZHPV(128|256|512)HDG(L|M)-.*|" // SM951, tested with SAMSUNG MZHPV512HDGL-00000/BXW2500Q,
      // SAMSUNG MZHPV128HDGM-00000 (BXW2500Q)
    "Samsung Portable SSD T5", // tested with Samsung Portable SSD T5 (0x04e8:0x61f5)
    "", "",
  //"-v 5,raw16(raw16),Reallocated_Sector_Ct "
  //"-v 9,raw24(raw8),Power_On_Hours "
  //"-v 12,raw48,Power_Cycle_Count "
    "-v 170,raw48,Unused_Rsvd_Blk_Ct_Chip " // CM871
    "-v 171,raw48,Program_Fail_Count_Chip " // CM871
    "-v 172,raw48,Erase_Fail_Count_Chip " // CM871
    "-v 173,raw48,Wear_Leveling_Count " // CM871
    "-v 174,raw48,Unexpect_Power_Loss_Ct " // CM871
  //"-v 175,raw48,Program_Fail_Count_Chip "
  //"-v 176,raw48,Erase_Fail_Count_Chip "
  //"-v 177,raw48,Wear_Leveling_Count "
  //"-v 178,raw48,Used_Rsvd_Blk_Cnt_Chip "
  //"-v 179,raw48,Used_Rsvd_Blk_Cnt_Tot "
  //"-v 180,raw48,Unused_Rsvd_Blk_Cnt_Tot "
  //"-v 181,raw48,Program_Fail_Cnt_Total "
  //"-v 182,raw48,Erase_Fail_Count_Total "
  //"-v 183,raw48,Runtime_Bad_Block "
  //"-v 184,raw48,End-to-End_Error " // SM843T Series
    "-v 187,raw48,Uncorrectable_Error_Cnt "
  //"-v 190,tempminmax,Airflow_Temperature_Cel "  // seems to be some sort of temperature value for 470 Series?
    "-v 191,raw48,Unknown_Samsung_Attr " // PM810
  //"-v 194,tempminmax,Temperature_Celsius "
    "-v 195,raw48,ECC_Error_Rate "
  //"-v 196,raw16(raw16),Reallocated_Event_Count "
  //"-v 198,raw48,Offline_Uncorrectable "
    "-v 199,raw48,CRC_Error_Count "
    "-v 201,raw48,Supercap_Status "
    "-v 202,raw48,Exception_Mode_Status "
  //"-v 233,raw48,Media_Wearout_Indicator // PM851, 840
    "-v 234,raw48,Unknown_Samsung_Attr " // PM851, 840
    "-v 235,raw48,POR_Recovery_Count " // PM851, 830/840/850
    "-v 236,raw48,Unknown_Samsung_Attr " // PM851, 840
    "-v 237,raw48,Unknown_Samsung_Attr " // PM851, 840
    "-v 238,raw48,Unknown_Samsung_Attr " // PM851, 840
  //"-v 241,raw48,Total_LBAs_Written "
  //"-v 242,raw48,Total_LBAs_Read " // PM851, SM841N
    "-v 243,raw48,SATA_Downshift_Ct " // PM863
    "-v 244,raw48,Thermal_Throttle_St " // PM863
    "-v 245,raw48,Timed_Workld_Media_Wear " // PM863
    "-v 246,raw48,Timed_Workld_RdWr_Ratio " // PM863
    "-v 247,raw48,Timed_Workld_Timer " // PM863
    "-v 249,raw48,Unknown_Samsung_Attr " // CM871a
    "-v 250,raw48,SATA_Iface_Downshift " // from the spec
    "-v 251,raw48,NAND_Writes" // PM863
  },
  { "Marvell based SanDisk SSDs",
    "SanDisk SD5SG2[0-9]*G1052E|" // X100 (88SS9174), tested with SanDisk SD5SG2256G1052E/10.04.01
    "SanDisk SD6S[BF][12]M[0-9]*G(1022I?)?|" // X110/X210 (88SS9175/187?), tested with SanDisk SD6SB1M064G1022I/X231600,
      // SanDisk SD6SB1M256G1022I/X231600, SanDisk SD6SF1M128G1022/X231200, SanDisk SD6SB2M512G1022I/X210400
    "SanDisk SD7S[BN]6S-?(128|256|512)G(1122|-1006)|" // X300 (88SS9189?), tested with
      // SanDisk SD7SB6S128G1122/X3310000, SanDisk SD7SN6S-512G-1006/X3511006
    "SanDisk SD8S[BN]8U-?((128|256|512)G|1T00)(1122|-1006)|" // X400 (88SS1074), tested with SanDisk SD8SB8U128G1122/X4120000
    "SanDisk SD9S[BN]8W-?((128|256|512)G|[12]T00)1122|" // X600, tested with SanDisk SD9SB8W128G1122/X6107000
    "SanDisk SDSSDA-((120|240|480)G|[12]T00)|" // Plus, tested with SanDisk SDSSDA-2T00/411040RL
    "SanDisk SDSSDHP[0-9]*G|" // Ultra Plus (88SS9175), tested with SanDisk SDSSDHP128G/X23[01]6RL
    "SanDisk (SDSSDHII|Ultra II )[0-9]*GB?|" // Ultra II (88SS9190/88SS9189), tested with
      // SanDisk SDSSDHII120G/X31200RL, SanDisk Ultra II 960GB/X41100RL
    "SanDisk SDSSDH2(128|256)G|" // SanDisk SDSSDH2128G/X211200
    "SanDisk SDSSDH3(250|500|1000|1024|2000)G|" // Ultra 3D, tested with SanDisk SDSSDH3250G/X61170RL,
      // SanDisk SDSSDH3500G/X61110RL, SanDisk SDSSDH31024G/X6107000
    "SanDisk SDSSDXPS?[0-9]*G|" // Extreme II/Pro (88SS9187), tested with SanDisk SDSSDXP480G/R1311,
      // SanDisk SDSSDXPS480G/X21200RL
    "SanDisk SSD PLUS (120|240|480|1000) ?GB|" // Plus (88SS1074), tested with SanDisk SSD PLUS 120 GB/UE3000RL,
      // SanDisk SSD PLUS 120 GB/UE4500RL, SanDisk SSD PLUS 1000GB/UH4400RL
    "SSD SATAIII 16GB", // SSD SATAIII 16GB/i221100 (see #923)
    "", "",
  //"-v 5,raw16(raw16),Reallocated_Sector_Ct "
  //"-v 9,raw24(raw8),Power_On_Hours "
  //"-v 12,raw48,Power_Cycle_Count "
    "-v 165,raw48,Total_Write/Erase_Count "
    "-v 166,raw48,Min_W/E_Cycle "
    "-v 167,raw48,Min_Bad_Block/Die "
    "-v 168,raw48,Maximum_Erase_Cycle "
    "-v 169,raw48,Total_Bad_Block "
    "-v 171,raw48,Program_Fail_Count "
    "-v 172,raw48,Erase_Fail_Count "
    "-v 173,raw48,Avg_Write/Erase_Count "
    "-v 174,raw48,Unexpect_Power_Loss_Ct "
  //"-v 184,raw48,End-to-End_Error "
  //"-v 187,raw48,Reported_Uncorrect "
  //"-v 188,raw48,Command_Timeout "
  //"-v 194,tempminmax,Temperature_Celsius "
    "-v 199,raw48,SATA_CRC_Error "
    "-v 201,raw48,Lifetime_Remaining% "
    "-v 212,raw48,SATA_PHY_Error "
    "-v 230,raw16,Perc_Write/Erase_Count "
    "-v 232,raw48,Perc_Avail_Resrvd_Space "
    "-v 233,raw48,Total_NAND_Writes_GiB "
    "-v 234,raw48,Perc_Write/Erase_Ct_BC "
    "-v 241,raw48,Total_Writes_GiB "
    "-v 242,raw48,Total_Reads_GiB "
  //"-v 243,raw48,Unknown_Attribute "
    "-v 244,raw48,Thermal_Throttle "
    "-v 249,raw48,TLC_NAND_GB_Writes"
  },
  { "SanDisk based SSDs", // see also #463 for the vendor attribute description
    "SanDisk iSSD P4 [0-9]*GB|" // tested with SanDisk iSSD P4 16GB/SSD 9.14
    "SanDisk pSSD|" // tested with SandDisk pSSD/3 (62.7 GB, SanDisk Extreme USB3.0 SDCZ80-064G-J57, 0x0781:0x5580)
    "SanDisk SDSSDP[0-9]*G|" // tested with SanDisk SDSSDP064G/1.0.0, SDSSDP128G/2.0.0
    "SanDisk SDSSDRC032G|" // tested with SanDisk SanDisk SDSSDRC032G/3.1.0
    "SanDisk SSD i100 [0-9]*GB|" // tested with SanDisk SSD i100 8GB/11.56.04, 24GB/11.56.04
    "SanDisk SSD U100 ([0-9]*GB|SMG2)|" // tested with SanDisk SSD U100 8GB/10.56.00, 256GB/10.01.02, SMG2/10.56.04
    "SanDisk SSD U110 (8|16|24|32|64|128)GB|" // tested with SanDisk SSD U110 32GB/U221000
    "SanDisk SDSA6MM-.*|" // tested with SanDisk SDSA6MM-016G-1006/U221006
    "SanDisk SD7[SU]B[23]Q(064|128|256|512)G.*", // tested with SD7SB3Q064G1122/SD7UB3Q256G1122/SD7SB3Q128G/SD7UB2Q512G1122
    "", "",
  //"-v 5,raw16(raw16),Reallocated_Sector_Ct "
  //"-v 9,raw24(raw8),Power_On_Hours "
  //"-v 12,raw48,Power_Cycle_Count "
    "-v 165,raw48,Total_Write/Erase_Count "
    "-v 171,raw48,Program_Fail_Count "
    "-v 172,raw48,Erase_Fail_Count "
    "-v 173,raw48,Avg_Write/Erase_Count "
    "-v 174,raw48,Unexpect_Power_Loss_Ct "
  //"-v 187,raw48,Reported_Uncorrect "
    "-v 212,raw48,SATA_PHY_Error "
    "-v 230,raw48,Perc_Write/Erase_Count "
    "-v 232,raw48,Perc_Avail_Resrvd_Space "
    "-v 234,raw48,Perc_Write/Erase_Ct_BC "
  //"-v 241,raw48,Total_LBAs_Written "
  //"-v 242,raw48,Total_LBAs_Read "
    "-v 244,raw48,Thermal_Throttle "
  },
  //  SDLF1DAR-480G-1HAW/ZR07RE41
  // SDLF1DAR-480G-1JA1/RP41ZH06
  { "Sandisk SATA Cloudspeed Max and GEN2 ESS SSDs",
   "SD[A-Z0-9]{2}[1-3][A-Z]{3}-?[0-9]{3}[GT]-?1[A-Z0-9]{3}",
   "","",
   "-v 13,raw48,Lifetime_UECC_Ct "
   "-v 32,raw48,Lifetime_Write_AmpFctr "
   "-v 33,raw48,Write_AmpFctr "
   "-v 170,raw48,Reserve_Erase_BlkCt "
   "-v 171,raw48,Program_Fail_Ct "
   "-v 172,raw48,Erase_Fail_Ct "
   "-v 173,raw48,Percent_Life_Used "
   "-v 174,raw48,Unexpect_Power_Loss "
   "-v 175,raw48,Lifetime_Die_Failure_Ct "
   "-v 177,raw48,Lifetime_Remaining% "
   "-v 178,raw48,SSD_LifeLeft(0.01%) "
   "-v 180,raw48,Undetected_Data_Err_Ct "
   "-v 183,raw48,LT_Link_Rate_DwnGrd_Ct "
   "-v 191,raw48,Clean_Shutdown_Ct "
   "-v 192,raw48,Unclean_Shutdown_Ct "
   "-v 196,raw48,Lifetime_Retried_Blk_Ct "
   "-v 204,raw48,Average_Block-Erase_Ct "
   "-v 205,raw48,Read_Retry_Enable_Ct "
   "-v 206,raw48,Successful_RaidRecov_Ct "
   "-v 207,raw48,Trimmed_Sector_Ct "
   "-v 211,raw48,Read_Disturb_ReallocEvt "
   "-v 233,raw48,Lifetime_Nand_Writes "
   "-v 235,raw48,Capacitor_Health "
   "-v 244,raw48,Therm_Throt_Activation "
   "-v 245,raw48,Drive_Life_Remaining% "
   "-v 253,raw48,SPI_Test_Remaining "
 },
 { "Sandisk SATA CS1K GEN1 ESS SSDs",
   "SD[A-Z0-9]{2}[NO][A-Z0-9]{3}-?[0-9]{3}[GT]-?1[A-Z0-9]{3}",
   "","",
   "-v 1,raw48,UECC_Ct "
   "-v 2,raw48,Internal_File_Check "
   "-v 5,raw16(raw16),Retried_Blk_Ct "
   "-v 32,raw48,Write_Ampflication "
   "-v 170,raw48,Reserve_Blk_Remaining "
   "-v 171,raw48,Program_Fail_Ct "
   "-v 172,raw48,Erase_Fail_Ct "
   "-v 173,raw48,Drive_Life_Used% "
   "-v 174,raw48,Unexpect_PwrLoss_Ct "
   "-v 175,raw48,PwrLoss_ProtectionFail "
   "-v 177,raw48,DriveLife_Remaining% "
   "-v 178,raw48,SSD_Life_Left "
   "-v 180,raw48,End_to_End_Err_Detect "
   "-v 190,raw48,Drive_Temp_Warning "
   "-v 195,raw48,Uncorrectable_Err_Ct "
   "-v 202,raw48,Exception_Mode_Status "
   "-v 233,raw48,Number_Of_Write_Ct "
   "-v 245,raw48,DriveLife_Used% "
 },
  { "Silicon Motion based SSDs",
    "ADATA (SP550|SU[89]00)|" // tested with ADATA SP550/O0803B5a, ADATA SU800/Q0913A, ADATA SU800/R0427A,
      // ADATA SU800/R0918B, ADATA SU900/Q0125A, ADATA SU900/Q0710B
    "CORSAIR FORCE LX SSD|" // tested with CORSAIR FORCE LX SSD/N0307A
    "CHN mSATAM3 (128|256|512)|" // Zheino M3, tested with CHN mSATAM3 128/Q1124A0
    "CIS 2S M305 (16|32|64|128|256)GB|" // Ceroz M305, tested with CIS 2S M305 64GB/P0316B
    "CT(120|250|500|1000)BX100SSD1|" // Crucial BX100, tested with CT250BX100SSD1/MU02,
      // CT500BX100SSD1/MU02, CT1000BX100SSD1/MU02
    "CT(240|480|960)BX200SSD1|" // Crucial BX200 Solid State Drive, tested with CT480BX200SSD1/MU02.6
    "DREVO X1 SSD|" // tested with DREVO X1 SSD/Q0111A
    "Drevo X1 pro (64|128|256)G|" // tested with Drevo X1 pro 64G/Q0303B
    "JAJS500M(120|240|480|960)C-1|" // J&A LEVEN JS500, tested with JAJS500M120C-1/P0614D
    "KingDian S100 (32|64)GB|" // SM2244LT, tested with KingDian S100 32GB/0311A
    "KingDian S(200|280|400) ((60|120|240|480)GB|1TB)|" // SM2256EN, tested with KingDian S200 60GB/R0724A0
      // KingDian S280 120GB/Q0526A, KingDian S280 1TB/S0509A0, KingDian S400 120GB/Q0607A
    "KingSpec KSD-[PS]A25\\.[1-9]-(016|032|064|128)(MS|SJ)|" // tested with KingSpec KSD-PA25.6-064MS/20140803
    "KINGSTON SKC600(256|512|1024|2048)G|" // SM2259, tested with KINGSTON SKC600256G/S4500105
    "LITEON LMH-(128|256|512)V2M-.*|" // tested with LITEON LMH-256V2M-11 MSATA 256GB/FM8110C
    "LITEON LCH-(128|256V|512)2S-.*|" // tested with LITEON LCH-256V2S-HP/2C02
    "MKNSSDRE(1TB|2TB|512GB|500GB|256GB|250GB)|" // tested with MKNSSDRE256GB/N1007C
    "MKNSSDTR(240|500|250|120|480|240)GB(-LT)?|" // tested with MKNSSDTR500GB/O1126A
    "OWC Envoy Pro|" // tested with OWC Envoy Pro/R0522A0 (0x1e91:0xa2a5)
    "Patriot P200 ((128|256|512)GB|[12]TB)|" // tested with Patriot P200 256GB/S1022A0
    "R3SL(120|240|480|960)G|" // AMD Radeon SSDs, tested with R3SL240G/P0422C
    "Ramsta SSD S800 (120|240|480)GB|" // SM2258G, tested with Ramsta SSD S800 480GB/RS81V0
    "T60|" // KingSpec T60, tested with T60/20151120
    "TCSUNBOW [MX]3 (60|120|240)GB|" // TC-Sunbow M3/X3, tested with TCSUNBOW M3 240GB/R0327B0,
       // TCSUNBOW X3 120GB/R1211A0
    "TEAM( T253T|L5Lite3)D(120G|240G|480G|1T)|" // Team Group L5Lite 3D, tested with
      // TEAML5Lite3D240G/R0302A0, TEAM T253TD480G/Q0410A
    "TS((16|32|64|128|256|512)G|1T)(SSD|MSA)(370S?|420[IK]?)|" // Transcend SSD370/420 SATA/mSATA, TS6500,
      // tested with TS32GMSA370/20140402, TS16GMSA370/20140516, TS64GSSD370/20140516,
      // TS256GSSD370/N0815B, TS256GSSD370S/N1114H, TS512GSSD370S/N1114H, TS32GSSD420I/N1114H,
      // TS32GSSD420K/P1225CE
    "TS(16|32|64|128|512|256)GMTS4[03]0S?|" // TS256GMTS400, TS256GMTS430S/S0423A
    "TS(120|240)GMTS420S?|" // Transcend MTS420, tested with TS120GMTS420S/R0510A0
    "TS(128G|256G|512G|1T)SSD230S|" // TS128GSSD230S/P1025F8
    "TS(120|240|480|960)GSSD220S|" // TS480GSSD220S/P0520AA
    "TS(16G|32G|64G|128G|256G|512G|1T)MTS800S?|" // MTS800, tested with TS1TMTS800/O1225H1
    "TS(16|32|64)GMSA630|" // MSA630 mSATA SSD, tested with TS32GMSA630/N0113E1
    "TS(32|64|128)GPSD330|" // Transcend PSD SSD, tested with TS64GPSD330/20140121
    "TS(16|32|64|96|128|256)GSSD(630|360S)|" // Transcend 630/360S, tested with TS16GSSD630/N0113E1,
      // TS256GSSD360S/R0123A0
    "TS(128G|256G|512G|1T)ESD400K", // Transcend ESD400 Portable, tested with
      // TS256GESD400K/R0605AS (0x2174:0x2000)
    "", "",
  //"-v 1,raw48,Raw_Read_Error_Rate "
  //"-v 2,raw48,Throughput_Performance "
  //"-v 9,raw24(raw8),Power_On_Hours "
  //"-v 12,raw48,Power_Cycle_Count "
    "-v 148,raw48,Total_SLC_Erase_Ct "
    "-v 149,raw48,Max_SLC_Erase_Ct "
    "-v 150,raw48,Min_SLC_Erase_Ct "
    "-v 151,raw48,Average_SLC_Erase_Ct "
    "-v 159,raw48,DRAM_1_Bit_Error_Count " // KINGSTON SKC600256G/S4500105
    "-v 160,raw48,Uncorrectable_Error_Cnt "
    "-v 161,raw48,Valid_Spare_Block_Cnt "
    "-v 163,raw48,Initial_Bad_Block_Count "
    "-v 164,raw48,Total_Erase_Count "
    "-v 165,raw48,Max_Erase_Count "
    "-v 166,raw48,Min_Erase_Count "
    "-v 167,raw48,Average_Erase_Count "
    "-v 168,raw48,Max_Erase_Count_of_Spec "
    "-v 169,raw48,Remaining_Lifetime_Perc "
  //"-v 175,raw48,Program_Fail_Count_Chip "
  //"-v 176,raw48,Erase_Fail_Count_Chip "
  //"-v 177,raw48,Wear_Leveling_Count "
    "-v 178,raw48,Runtime_Invalid_Blk_Cnt "
  //"-v 181,raw48,Program_Fail_Cnt_Total "
  //"-v 182,raw48,Erase_Fail_Count_Total "
  //"-v 187,raw48,Reported_Uncorrect "
  //"-v 192,raw48,Power-Off_Retract_Count "
  //"-v 194,tempminmax,Temperature_Celsius "
  //"-v 195,raw48,Hardware_ECC_Recovered "
  //"-v 196,raw16(raw16),Reallocated_Event_Count "
  //"-v 197,raw48,Current_Pending_Sector "
  //"-v 198,raw48,Offline_Uncorrectable "
  //"-v 199,raw48,UDMA_CRC_Error_Count "
    "-v 225,raw48,Host_Writes_32MiB " // FW 20140402
    "-v 231,raw48,SSD_Life_Left " // KINGSTON SKC600256G/S4500105
  //"-v 232,raw48,Available_Reservd_Space "
    "-v 241,raw48,Host_Writes_32MiB "
    "-v 242,raw48,Host_Reads_32MiB "
    "-v 245,raw48,TLC_Writes_32MiB " // FW N0815B, N1114H
    "-v 246,raw48,SLC_Writes_32MiB "
    "-v 247,raw48,Raid_Recoverty_Ct "
    "-v 248,raw48,Unkn_SiliconMotion_Attr " // ADATA SU900/Q0125A
  //"-v 250,raw48,Read_Error_Retry_Rate " // ADATA SU800/Q0913A
    "-v 251,raw48,Unkn_SiliconMotion_Attr" // ADATA SU800/Q0913A
  },
  { "Silicon Motion based OEM SSDs", // Like 'Silicon Motion based SSDs' but with FW detection
    "Intenso SSD|" // tested with Intenso SSD/Q1107A0
    "Intenso  SSD Sata III|" // Sata III High, tested with Intenso  SSD Sata III/P0510E
    "KingFast|" // KingFast F6M, tested with KingFast/P0725A
    "SPCC M\\.2 SSD|" // Silicon Power 2280 M55, tested with SPCC M.2 SSD/Q0627A0
    "SuperMicro SSD", // Supermicro SSD-DM032-SMCMVN1, tested with SuperMicro SSD/SOB20R
    "P0510E|P0725A|Q0627A0|Q1107A0|SOB20R",
    "",
    "-v 148,raw48,Total_SLC_Erase_Ct "
    "-v 149,raw48,Max_SLC_Erase_Ct "
    "-v 150,raw48,Min_SLC_Erase_Ct "
    "-v 151,raw48,Average_SLC_Erase_Ct "
    "-v 159,raw48,Unkn_SiliconMotion_Attr "
    "-v 160,raw48,Uncorrectable_Error_Cnt "
    "-v 161,raw48,Valid_Spare_Block_Cnt "
    "-v 163,raw48,Initial_Bad_Block_Count "
    "-v 164,raw48,Total_Erase_Count "
    "-v 165,raw48,Max_Erase_Count "
    "-v 166,raw48,Min_Erase_Count "
    "-v 167,raw48,Average_Erase_Count "
    "-v 168,raw48,Max_Erase_Count_of_Spec "
    "-v 169,raw48,Remaining_Lifetime_Perc "
    "-v 178,raw48,Runtime_Invalid_Blk_Cnt "
    "-v 225,raw48,Host_Writes_32MiB "
    "-v 241,raw48,Host_Writes_32MiB "
    "-v 242,raw48,Host_Reads_32MiB "
    "-v 245,raw48,TLC_Writes_32MiB "
    "-v 246,raw48,SLC_Writes_32MiB "
    "-v 247,raw48,Raid_Recoverty_Ct "
    "-v 248,raw48,Unkn_SiliconMotion_Attr "
    "-v 251,raw48,Unkn_SiliconMotion_Attr"
  },
  { "SMART Modular Technologies mSATA XL+ SLC SSDs", // tested with SH9MST6D16GJSI01
    "SH9MST6D[0-9]*GJSI?[0-9]*", // based on http://www.smartm.com/salesLiterature/embedded/mSATA_overview.pdf
    "", "", // attributes info from http://www.mouser.com/ds/2/723/smartmodular_09302015_SH9MST6DxxxGJSxxx_rA[1]-770719.pdf
    "-v 1,raw48,Uncorrectable_ECC_Cnt "
  //"-v 5,raw16(raw16),Reallocated_Sector_Ct "
    "-v 9,raw48,Power_On_Hours " // override default raw24(raw8) format
  //"-v 12,raw48,Power_Cycle_Count "
    "-v 14,raw48,Device_Capacity_LBAs "
    "-v 15,raw48,User_Capacity_LBAs " // spec DecID is wrong, HexID is right
    "-v 16,raw48,Init_Spare_Blocks_Avail " // spec DecID is wrong, HexID is right
    "-v 17,raw48,Spare_Blocks_Remaining " // spec DecID is wrong, HexID is right
    "-v 100,raw48,Total_Erase_Count "
    "-v 168,raw48,SATA_PHY_Err_Ct "
    "-v 170,raw48,Initial_Bad_Block_Count "
    "-v 172,raw48,Erase_Fail_Count "
    "-v 173,raw48,Max_Erase_Count "
    "-v 174,raw48,Unexpect_Power_Loss_Ct "
    "-v 175,raw48,Average_Erase_Count "
  //"-v 181,raw48,Program_Fail_Cnt_Total "
  //"-v 187,raw48,Reported_Uncorrect "
  //"-v 194,tempminmax,Temperature_Celsius "
    "-v 197,raw48,Not_In_Use "
    "-v 198,raw48,Not_In_Use "
    "-v 199,raw48,SATA_CRC_Error_Count "
    "-v 202,raw48,Perc_Rated_Life_Used "
    "-v 231,raw48,Perc_Rated_Life_Remain "
    "-v 232,raw48,Read_Fail_Count "
    "-v 234,raw48,Flash_Reads_LBAs "
    "-v 235,raw48,Flash_Writes_LBAs "
  //"-v 241,raw48,Total_LBAs_Written "
  //"-v 242,raw48,Total_LBAs_Read "
    //  247-248 Missing in specification from April 2015
  },
  { "Smart Storage Systems Xcel-10 SSDs",  // based on http://www.smartm.com/files/salesLiterature/storage/xcel10.pdf
    "SMART A25FD-(32|64|128)GI32N", // tested with SMART A25FD-128GI32N/B9F23D4K
    "",
    "", // attributes info from http://www.adtron.com/pdf/SMART_Attributes_Xcel-10_810800014_RevB.pdf
    "-v 1,raw48,Not_Supported "
    "-v 2,raw48,Not_Supported "
  //"-v 9,raw24(raw8),Power_On_Hours "
  //"-v 12,raw48,Power_Cycle_Count "
    "-v 191,raw48,Not_Supported "
  //"-v 192,raw48,Power-Off_Retract_Count "
    "-v 197,raw48,ECC_Error_Count "
  //"-v 198,raw48,Offline_Uncorrectable "
  //"-v 199,raw48,UDMA_CRC_Error_Count "
    "-v 251,raw48,Min_Spares_Remain_Perc " // percentage of the total number of spare blocks available
    "-v 252,raw48,Added_Bad_Flash_Blk_Ct " // number of bad flash blocks
    "-v 254,raw48,Total_Erase_Blocks_Ct" // number of times the drive has erased any erase block
  },
  { "Smart Storage Systems XceedSecure2 SSDs",
    "(SMART|Adtron) ([AIS]25FBS|S35FCS).*",
    "", "",
    "-v 9,sec2hour,Power_On_Hours "
    "-v 194,hex64,Proprietary_194"
  },
  { "Smart Storage Systems XceedUltraX/Adtron A25FBX SSDs",
    "(SMART|Adtron) (A|I)25FBX.*",
    "", "",
    "-v 9,hex64,Proprietary_9 "
    "-v 194,hex48,Proprietary_194"
  },
  { "Smart Storage Systems Adtron A25FB 2xN SSDs",
    "(SMART|Adtron) A25FB.*2.N",
    "", "",
    "-v 110,hex64,Proprietary_HWC "
    "-v 111,hex64,Proprietary_MP "
    "-v 112,hex64,Proprietary_RtR "
    "-v 113,hex64,Proprietary_RR "
    "-v 120,hex64,Proprietary_HFAll "
    "-v 121,hex64,Proprietary_HF1st "
    "-v 122,hex64,Proprietary_HF2nd "
    "-v 123,hex64,Proprietary_HF3rd "
    "-v 125,hex64,Proprietary_SFAll "
    "-v 126,hex64,Proprietary_SF1st "
    "-v 127,hex64,Proprietary_SF2nd "
    "-v 128,hex64,Proprietary_SF3rd "
    "-v 194,raw24/raw32:zvzzzw,Fractional_Temperature"
  },
  { "Smart Storage Systems Adtron A25FB 3xN SSDs",
    "(SMART|Adtron) A25FB-.*3.N",
    "", "",
    "-v 9,sec2hour,Power_On_Hours "
    "-v 113,hex48,Proprietary_RR "
    "-v 130,raw48:54321,Minimum_Spares_All_Zs"
  //"-v 194,tempminmax,Temperature_Celsius"
  },
  { "STEC Mach2 CompactFlash Cards", // tested with STEC M2P CF 1.0.0/K1385MS
    "STEC M2P CF 1.0.0",
    "", "",
    "-v 100,raw48,Erase_Program_Cycles "
    "-v 103,raw48,Remaining_Energy_Storg "
    "-v 170,raw48,Reserved_Block_Count "
    "-v 171,raw48,Program_Fail_Count "
    "-v 172,raw48,Erase_Fail_Count "
    "-v 173,raw48,Wear_Leveling_Count "
    "-v 174,raw48,Unexpect_Power_Loss_Ct "
    "-v 211,raw48,Unknown_Attribute " // ] Missing in specification
    "-v 212,raw48,Unknown_Attribute"  // ] from September 2012
  },
  { "Transcend CompactFlash Cards", // tested with TRANSCEND/20080820,
      // TS4GCF133/20100709, TS16GCF133/20100709, TS16GCF150/20110407
    "TRANSCEND|TS(4|8|16)GCF(133|150)",
    "", "",
    "-v 7,raw48,Unknown_Attribute "
    "-v 8,raw48,Unknown_Attribute"
  },
  { "Marvell SSD SD88SA024BA0 (SUN branded)",
    "MARVELL SD88SA024BA0 SUN24G 0902M0054V",
    "", "", ""
  },
  { "HP 1TB SATA disk GB1000EAFJL",
    "GB1000EAFJL",
    "", "", ""
  },
  { "HP 500GB SATA disk MM0500EANCR",
    "MM0500EANCR",
    "", "", ""
  },
  { "HP 250GB SATA disk VB0250EAVER",
    "VB0250EAVER",
    "", "", ""
  },
  { "IBM Deskstar 60GXP",  // ER60A46A firmware
    "(IBM-|Hitachi )?IC35L0[12346]0AVER07.*",
    "ER60A46A",
    "", ""
  },
  { "IBM Deskstar 60GXP",  // All other firmware
    "(IBM-|Hitachi )?IC35L0[12346]0AVER07.*",
    "",
    "IBM Deskstar 60GXP drives may need upgraded SMART firmware.\n"
    "Please see http://haque.net/dtla_update/",
    ""
  },
  { "IBM Deskstar 40GV & 75GXP (A5AA/A6AA firmware)",
    "(IBM-)?DTLA-30[57]0[123467][05].*",
    "T[WX][123468AG][OF]A[56]AA",
    "", ""
  },
  { "IBM Deskstar 40GV & 75GXP (all other firmware)",
    "(IBM-)?DTLA-30[57]0[123467][05].*",
    "",
    "IBM Deskstar 40GV and 75GXP drives may need upgraded SMART firmware.\n"
    "Please see http://haque.net/dtla_update/",
    ""
  },
  { "", // ExcelStor J240, J340, J360, J680, J880 and J8160
    "ExcelStor Technology J(24|34|36|68|88|816)0",
    "", "", ""
  },
  { "", // Fujitsu M1623TAU
    "FUJITSU M1623TAU",
    "",
    "",
    "-v 9,seconds"
  },
  { "Fujitsu MHG",
    "FUJITSU MHG2...ATU?.*",
    "",
    "",
    "-v 9,seconds"
  },
  { "Fujitsu MHH",
    "FUJITSU MHH2...ATU?.*",
    "",
    "",
    "-v 9,seconds"
  },
  { "Fujitsu MHJ",
    "FUJITSU MHJ2...ATU?.*",
    "",
    "",
    "-v 9,seconds"
  },
  { "Fujitsu MHK",
    "FUJITSU MHK2...ATU?.*",
    "",
    "",
    "-v 9,seconds"
  },
  { "",  // Fujitsu MHL2300AT
    "FUJITSU MHL2300AT",
    "",
    "This drive's firmware has a harmless Drive Identity Structure\n"
      "checksum error bug.",
    "-v 9,seconds"
  },
  { "",  // MHM2200AT, MHM2150AT, MHM2100AT, MHM2060AT
    "FUJITSU MHM2(20|15|10|06)0AT",
    "",
    "This drive's firmware has a harmless Drive Identity Structure\n"
      "checksum error bug.",
    "-v 9,seconds"
  },
  { "Fujitsu MHN",
    "FUJITSU MHN2...AT",
    "",
    "",
    "-v 9,seconds"
  },
  { "", // Fujitsu MHR2020AT
    "FUJITSU MHR2020AT",
    "",
    "",
    "-v 9,seconds"
  },
  { "", // Fujitsu MHR2040AT
    "FUJITSU MHR2040AT",
    "",    // Tested on 40BA
    "",
    "-v 9,seconds -v 192,emergencyretractcyclect "
    "-v 198,offlinescanuncsectorct -v 200,writeerrorcount"
  },
  { "Fujitsu MHS AT",
    "FUJITSU MHS20[6432]0AT(  .)?",
    "",
    "",
    "-v 9,seconds -v 192,emergencyretractcyclect "
    "-v 198,offlinescanuncsectorct -v 200,writeerrorcount "
    "-v 201,detectedtacount"
  },
  { "Fujitsu MHT", // tested with FUJITSU MHT2030AC/909B
    "FUJITSU MHT2...(AC|AH|AS|AT|BH)U?.*",
    "",
    "",
    "-v 9,seconds"
  },
  { "Fujitsu MHU",
    "FUJITSU MHU2...ATU?.*",
    "",
    "",
    "-v 9,seconds"
  },
  { "Fujitsu MHV",
    "FUJITSU MHV2...(AH|AS|AT|BH|BS|BT).*",
    "",
    "",
    "-v 9,seconds"
  },
  { "Fujitsu MPA..MPG",
    "FUJITSU MP[A-G]3...A[HTEV]U?.*",
    "",
    "",
    "-v 9,seconds"
  },
  { "Fujitsu MHY BH",
    "FUJITSU MHY2(04|06|08|10|12|16|20|25)0BH.*",
    "", "",
    "-v 240,raw48,Transfer_Error_Rate"
  },
  { "Fujitsu MHW AC", // tested with FUJITSU MHW2060AC/00900004
    "FUJITSU MHW20(40|60)AC",
    "", "", ""
  },
  { "Fujitsu MHW BH",
    "FUJITSU MHW2(04|06|08|10|12|16)0BH.*",
    "", "", ""
  },
  { "Fujitsu MHW BJ",
    "FUJITSU MHW2(08|12|16)0BJ.*",
    "", "", ""
  },
  { "Fujitsu MHZ BH",
    "FUJITSU MHZ2(04|08|12|16|20|25|32)0BH.*",
    "", "", ""
  },
  { "Fujitsu MHZ BJ",
    "FUJITSU MHZ2(08|12|16|20|25|32)0BJ.*",
    "",
    "",
    "-v 9,minutes"
  },
  { "Fujitsu MHZ BS",
    "FUJITSU MHZ2(12|25)0BS.*",
    "", "", ""
  },
  { "Fujitsu MHZ BK",
    "FUJITSU MHZ2(08|12|16|25)0BK.*",
    "", "", ""
  },
  { "Fujitsu MJA BH",
    "FUJITSU MJA2(08|12|16|25|32|40|50)0BH.*",
    "", "", ""
  },
  { "", // Samsung SV4012H (known firmware)
    "SAMSUNG SV4012H",
    "RM100-08",
    "",
    "-v 9,halfminutes -F samsung"
  },
  { "", // Samsung SV4012H (all other firmware)
    "SAMSUNG SV4012H",
    "",
    "May need -F samsung disabled; see manual for details.",
    "-v 9,halfminutes -F samsung"
  },
  { "", // Samsung SV0412H (known firmware)
    "SAMSUNG SV0412H",
    "SK100-01",
    "",
    "-v 9,halfminutes -v 194,10xCelsius -F samsung"
  },
  { "", // Samsung SV0412H (all other firmware)
    "SAMSUNG SV0412H",
    "",
    "May need -F samsung disabled; see manual for details.",
    "-v 9,halfminutes -v 194,10xCelsius -F samsung"
  },
  { "", // Samsung SV1204H (known firmware)
    "SAMSUNG SV1204H",
    "RK100-1[3-5]",
    "",
    "-v 9,halfminutes -v 194,10xCelsius -F samsung"
  },
  { "", // Samsung SV1204H (all other firmware)
    "SAMSUNG SV1204H",
    "",
    "May need -F samsung disabled; see manual for details.",
    "-v 9,halfminutes -v 194,10xCelsius -F samsung"
  },
  { "", // SAMSUNG SV0322A tested with FW JK200-35
    "SAMSUNG SV0322A",
    "", "", ""
  },
  { "SAMSUNG SpinPoint V80", // tested with SV1604N/TR100-23
    "SAMSUNG SV(0211|0401|0612|0802|1203|1604)N",
    "",
    "",
    "-v 9,halfminutes -F samsung2"
  },
  { "", // SAMSUNG SP40A2H with RR100-07 firmware
    "SAMSUNG SP40A2H",
    "RR100-07",
    "",
    "-v 9,halfminutes -F samsung"
  },
  { "", // SAMSUNG SP80A4H with RT100-06 firmware
    "SAMSUNG SP80A4H",
    "RT100-06",
    "",
    "-v 9,halfminutes -F samsung"
  },
  { "", // SAMSUNG SP8004H with QW100-61 firmware
    "SAMSUNG SP8004H",
    "QW100-61",
    "",
    "-v 9,halfminutes -F samsung"
  },
  { "SAMSUNG SpinPoint F1 DT", // tested with HD103UJ/1AA01113
    "SAMSUNG HD(083G|16[12]G|25[12]H|32[12]H|50[12]I|642J|75[23]L|10[23]U)J",
    "", "", ""
  },
  { "SAMSUNG SpinPoint F1 EG", // tested with HD103UI/1AA01113
    "SAMSUNG HD(252H|322H|502I|642J|753L|103U)I",
    "", "", ""
  },
  { "SAMSUNG SpinPoint F1 RE", // tested with HE103UJ/1AA01113
    "SAMSUNG HE(252H|322H|502I|642J|753L|103U)J",
    "", "", ""
  },
  { "SAMSUNG SpinPoint F2 EG", // tested with HD154UI/1AG01118
    "SAMSUNG HD(502H|10[23]S|15[34]U)I",
    "", "", ""
  },
  { "SAMSUNG SpinPoint F3", // tested with HD502HJ/1AJ100E4
    "SAMSUNG HD(502H|754J|103S)J",
    "", "", ""
  },
  { "Seagate Barracuda SpinPoint F3", // tested with ST1000DM005 HD103SJ/1AJ100E5
    "ST[0-9DM]* HD(502H|754J|103S)J",
    "", "", ""
  },
  { "SAMSUNG SpinPoint F3 EG", // tested with HD503HI/1AJ100E4, HD153WI/1AN10002
    "SAMSUNG HD(253G|(324|503)H|754J|105S|(153|203)W)I",
    "", "", ""
  },
  { "SAMSUNG SpinPoint F3 RE", // tested with HE103SJ/1AJ30001
    "SAMSUNG HE(502H|754J|103S)J",
    "", "", ""
  },
  { "Seagate Samsung Spinpoint F4", // tested with ST250DM001 HD256GJ/1AR10001
    "ST(250|320)DM001 HD(256G|322G|323H)J",
    "", "", ""
  },
  { "SAMSUNG SpinPoint F4 EG (AF)",// tested with HD204UI/1AQ10001(buggy|fixed)
    "SAMSUNG HD(155|204)UI",
    "", // 1AQ10001
    "Using smartmontools or hdparm with this\n"
    "drive may result in data loss due to a firmware bug.\n"
    "****** THIS DRIVE MAY OR MAY NOT BE AFFECTED! ******\n"
    "Buggy and fixed firmware report same version number!\n"
    "See the following web pages for details:\n"
    "http://knowledge.seagate.com/articles/en_US/FAQ/223571en\n"
    "https://www.smartmontools.org/wiki/SamsungF4EGBadBlocks",
    ""
  },
  { "Seagate Samsung SpinPoint F4 EG (AF)", // later sold as Barracuda Green,
       // tested with ST2000DL004 HD204UI/1AQ10001
    "ST2000DL004 HD204UI",
    "", "", ""
  },
  { "SAMSUNG SpinPoint S250", // tested with HD200HJ/KF100-06
    "SAMSUNG HD(162|200|250)HJ",
    "", "", ""
  },
  { "SAMSUNG SpinPoint T133", // tested with HD300LJ/ZT100-12, HD400LJ/ZZ100-14, HD401LJ/ZZ100-15
    "SAMSUNG HD(250KD|(30[01]|320|40[01])L[DJ])",
    "", "", ""
  },
  { "SAMSUNG SpinPoint T166", // tested with HD252KJ/CM100-11, HD501LJ/CR100-1[01]
    "SAMSUNG HD(080G|160H|252K|32[01]K|403L|50[01]L)J",
    "", "",
    "-v 197,increasing" // at least HD501LJ/CR100-11
  },
  { "SAMSUNG SpinPoint P120", // VF100-37 firmware, tested with SP2514N/VF100-37
    "SAMSUNG SP(16[01]3|2[05][01]4)[CN]",
    "VF100-37",
    "",
    "-F samsung3"
  },
  { "SAMSUNG SpinPoint P120", // other firmware, tested with SP2504C/VT100-33
    "SAMSUNG SP(16[01]3|2[05][01]4)[CN]",
    "",
    "May need -F samsung3 enabled; see manual for details.",
    ""
  },
  { "SAMSUNG SpinPoint P80 SD", // tested with HD160JJ/ZM100-33, SAMSUNG HD080HJ/P/ZH100-34
    "SAMSUNG HD(080H|120I|160J)J(/P)?",
    "", "", ""
  },
  { "SAMSUNG SpinPoint P80", // BH100-35 firmware, tested with SP0842N/BH100-35
    "SAMSUNG SP(0451|08[0124]2|12[0145]3|16[0145]4)[CN]",
    "BH100-35",
    "",
    "-F samsung3"
  },
  { "SAMSUNG SpinPoint P80", // firmware *-35 or later
    "SAMSUNG SP(0451|08[0124]2|12[0145]3|16[0145]4)[CN]",
    ".*-3[5-9]",
    "May need -F samsung3 enabled; see manual for details.",
    ""
  },
  { "SAMSUNG SpinPoint P80", // firmware *-25...34, tested with
      // SP0401N/TJ100-30, SP1614C/SW100-25 and -34
    "SAMSUNG SP(04[05]1|08[0124]2|12[0145]3|16[0145]4)[CN]",
    ".*-(2[5-9]|3[0-4])",
    "",
    "-v 9,halfminutes -v 198,increasing"
  },
  { "SAMSUNG SpinPoint P80", // firmware *-23...24, tested with
    // SP0802N/TK100-23,
    // SP1213N/TL100-23,
    // SP1604N/TM100-23 and -24
    "SAMSUNG SP(0451|08[0124]2|12[0145]3|16[0145]4)[CN]",
    ".*-2[34]",
    "",
    "-v 9,halfminutes -F samsung2"
  },
  { "SAMSUNG SpinPoint P80", // unknown firmware
    "SAMSUNG SP(0451|08[0124]2|12[0145]3|16[0145]4)[CN]",
    "",
    "May need -F samsung2 or -F samsung3 enabled; see manual for details.",
    ""
  },
  { "SAMSUNG SpinPoint M40/60/80", // tested with HM120IC/AN100-16, HM160JI/AD100-16
    "SAMSUNG HM(0[468]0H|120I|1[026]0J)[CI]",
    "",
    "",
    "-v 9,halfminutes"
  },
  { "SAMSUNG SpinPoint M5", // tested with HM160HI/HH100-12
    "SAMSUNG HM(((061|080)G|(121|160)H|250J)I|160HC)",
    "", "", ""
  },
  { "SAMSUNG SpinPoint M6", // tested with HM320JI/2SS00_01 M6
    "SAMSUNG HM(251J|320[HJ]|[45]00L)I",
    "", "", ""
  },
  { "SAMSUNG SpinPoint M7", // tested with HM500JI/2AC101C4
    "SAMSUNG HM(250H|320I|[45]00J)I",
    "", "", ""
  },
  { "SAMSUNG SpinPoint M7E (AF)", // tested with HM321HI/2AJ10001, HM641JI/2AJ10001
    "SAMSUNG HM(161G|(251|321)H|501I|641J)I",
    "", "", ""
  },
  { "Seagate Samsung SpinPoint M7E", // tested with ST640LM000 HM641JI/2AJ10001
    "ST(160|250|320|500|640)LM00[01] HM[0-9]*[GHIJ]I",
    "", "", ""
  },
  { "SAMSUNG SpinPoint M7U (USB)", // tested with HM252HX/2AC101C4
    "SAMSUNG HM(162H|252H|322I|502J)X",
    "", "", ""
  },
  { "SAMSUNG SpinPoint M8 (AF)", // tested with HN-M101MBB/2AR10001
    "SAMSUNG HN-M(250|320|500|640|750|101)MBB",
    "", "", ""
  },
  { "Seagate Samsung SpinPoint M8 (AF)", // tested with
      // ST750LM022 HN-M750MBB/2AR10001, ST320LM001 HN-M320MBB/2AR10002,
      // APPLE HDD ST500LM012/2BA30003
    "ST(250|320|500|640|750|1000)LM0[012][124] HN-M[0-9]*MBB|"
    "APPLE HDD ST500LM012",
    "", "", ""
  },
  { "SAMSUNG SpinPoint M8U (USB)", // tested with HN-M500XBB/2AR10001
    "SAMSUNG HN-M(320|500|750|101)XBB",
    "", "", ""
  },
  { "Seagate Samsung SpinPoint M8U (USB)", // tested with ST1000LM025 HN-M101ABB/2AR10001,
      // ST1000LM025 HN-M101ABB/2BA30003 (0x04e8:0x61b6)
    "ST(250|320|500|640|750|1000)LM0[012][3459] HN-M[0-9]*ABB",
    "", "", ""
  },
  { "Seagate Barracuda Pro Compute", // tested with ST1000LM049-2GH172/SDM1
    "ST(1000LM049|500LM034)-.*",
    "", "", ""
  },
  { "Seagate Samsung SpinPoint M9T", // tested with ST2000LM003 HN-M201RAD/2BC10003
      // (Seagate Expansion Portable)
    "ST(1500|2000)LM0(03|04|06|07|10) HN-M[0-9]*RAD",
    "", "", ""
  },
  { "Seagate Mobile HDD", // tested with ST1000LM035-1RK172/ACM1,
     // ST1000LM035-1RK172/ACM2, ST2000LM007-1R8174/SBK2
    "ST(2000LM0(07|09|10)|1000LM03[578])-.*",
    "", "", ""
  },
  // Flash accelerated, no SMART info in the specs
  // ST1000LX015-1U7172/SDM1
  { "Seagate FireCuda 2.5", // 
    "ST(500|1000|2000)LX0(01|15|25)-.*",
    "", "", "-v 240,msec24hour32 "
  },
  // ST1000DX002/CC41
  { "Seagate FireCuda 3.5", // ST2000DX002-2DV164/CC41
    "ST[12]000DX002-.*",
    "", "", "-v 240,msec24hour32 "
  },
  { "Seagate Samsung SpinPoint M9TU (USB)", // tested with ST1500LM008 HN-M151AAD/2BC10001
       // (0x04e8:0x61b5), ST2000LM005 HN-M201AAD2BC10001 (0x04e8:0x61b4)
    "ST(1500|2000)LM00[58] HN-M[0-9]*AAD",
    "", "", ""
  },
  { "SAMSUNG SpinPoint MP5", // tested with HM250HJ/2AK10001
    "SAMSUNG HM(250H|320H|500J|640J)J",
    "", "", ""
  },
  { "SAMSUNG SpinPoint MT2", // tested with HM100UI/2AM10001
    "SAMSUNG HM100UI",
    "", "", ""
  },
  { "SAMSUNG HM100UX (S2 Portable)", // tested with HM100UX/2AM10001
    "SAMSUNG HM100UX",
    "", "", ""
  },
  { "SAMSUNG SpinPoint M", // tested with MP0402H/UC100-11
    "SAMSUNG MP0(302|402|603|804)H",
    "",
    "",
    "-v 9,halfminutes"
  },
  { "SAMSUNG SpinPoint N3U-3 (USB, 4KiB LLS)", // tested with HS25YJZ/3AU10-01
    "SAMSUNG HS(122H|2[05]YJ)Z",
    "", "", ""
  },
  { "SK hynix SATA SSDs",
    "SK ?hynix SC(210|300|308|311|313).*|" // tested with
      // SK hynix SC210 mSATA 256GB/20002L00,
      // SKhynix SC300 HFS256G32MND-3210A/20131P00,
      // SK hynix SC308 SATA 128GB/30001P10,
      // SK hynix SC311 SATA 512GB/70000P10,
      // SK hynix SC313 HFS256G32TNF-N3A0A/70000P10
    "HFS(128|256|512)G3[29]MND-(2200|3[23]10)A|" // HFS128G32MND-2200A/20200L00,
      // HFS512G32MND-3210A/20100P00, HFS512G39MND-3310A/20002P00
    "HFS(120|250|500)G32TND-N1A2A|" // SL308, tested with HFS500G32TND-N1A2A/30000P10
    "HFS(128|256|512)G39TND-N210A", // SC308, tested with HFS128G39TND-N210A/30001P10
    "", "",
  //"-v 1,raw48,Raw_Read_Error_Rate "
    "-v 5,raw48,Retired_Block_Count "
  //"-v 9,raw24(raw8),Power_On_Hours "
  //"-v 12,raw48,Power_Cycle_Count "
    "-v 100,raw48,Total_Erase_Count "
    "-v 168,raw48,Min_Erase_Count "
    "-v 169,raw48,Max_Erase_Count "
    "-v 171,raw48,Program_Fail_Count "
    "-v 172,raw48,Erase_Fail_Count "
    "-v 173,raw48,Wear_Leveling_Count "
    "-v 174,raw48,Unexpect_Power_Loss_Ct "
  //"-v 175,raw48,Program_Fail_Count_Chip "
    "-v 176,raw48,Unused_Rsvd_Blk_Cnt_Tot "
  //"-v 177,raw48,Wear_Leveling_Count "
  //"-v 178,raw48,Used_Rsvd_Blk_Cnt_Chip "
  //"-v 179,raw48,Used_Rsvd_Blk_Cnt_Tot "
    "-v 180,raw48,Erase_Fail_Count "
    "-v 181,raw48,Non4k_Aligned_Access "
    "-v 183,raw48,SATA_Downshift_Count "
  //"-v 184,raw48,End-to-End_Error "
  //"-v 187,raw48,Reported_Uncorrect "
  //"-v 188,raw48,Command_Timeout "
  //"-v 194,tempminmax,Temperature_Celsius "
  //"-v 195,raw48,Hardware_ECC_Recovered "
  //"-v 196,raw16(raw16),Reallocated_Event_Count "
  //"-v 198,raw48,Offline_Uncorrectable "
  //"-v 199,raw48,UDMA_CRC_Error_Count "
    "-v 201,raw48,Percent_Lifetime_Remain "
  //"-v 204,raw48,Soft_ECC_Correction "
    "-v 212,raw48,Phy_Error_Count "
    "-v 231,raw48,SSD_Life_Left "
    "-v 234,raw48,Unknown_SK_hynix_Attrib "
    "-v 241,raw48,Total_Writes_GiB "
    "-v 242,raw48,Total_Reads_GiB "
    "-v 243,raw48,Total_Media_Writes "
    "-v 250,raw48,Read_Retry_Count "
  },
  { "SK hynix SATA SSDs",
    "HFS(480|960|1T9|3T8)G3[2E]FEH-7[4A]10A", // tested with HFS480G32FEH-7410A/90037Q00
    "", "",
  //"-v 1,raw48,Raw_Read_Error_Rate "
    "-v 5,raw48,Retired_Block_Count "
  //"-v 9,raw24(raw8),Power_On_Hours "
    "-v 12,raw48,Device_Power_Cycle_Cnt "
    "-v 171,raw48,Program_Fail_Cnt "
    "-v 172,raw48,Erase_Fail_Cnt "
    "-v 174,raw48,Unexpected_Pwr_Loss_Cnt "
    "-v 175,raw48,Program_Fail_Cnt "
    "-v 176,raw48,Erase_Fail_Cnt "
    "-v 177,raw48,Endurance_Limit_Met "
    "-v 178,raw48,Used_Rsrvd_Blk_Cnt_Wrst "
    "-v 179,raw48,Used_Rsrvd_Blk_Cnt_Tot "
    "-v 180,raw48,E2E_Error_Det_Corr_Rate "
    "-v 181,raw48,Program_Fail_Cnt "
    "-v 182,raw48,Erase_Fail_Cnt "
    "-v 183,raw48,SATA_Downshift_Cnt "
  //"-v 184,raw48,End-to-End_Error "
  //"-v 187,raw48,Reported_Uncorrect "
  //"-v 188,raw48,Command_Timeout "
  //"-v 194,tempminmax,Temperature_Celsius "
    "-v 195,raw48,ECC_on_the_Fly_Rate "
  //"-v 199,raw48,UDMA_CRC_Error_Count "
    "-v 201,raw48,Uncorr_Soft_Read_Err_Rt "
    "-v 204,raw48,Soft_ECC_Correction_Rt "
    "-v 231,raw48,SSD_Life_Left "
    "-v 234,raw48,Lifetime_NAND_Prg_GiB "
    "-v 241,raw48,Lifetime_Writes_GiB "
    "-v 242,raw48,Lifetime_Reads_GiB "
    "-v 245,raw48,SSD_Life_Left "
    "-v 250,raw48,Read_Retry_Count "
  },
  { "Maxtor Fireball 541DX",
    "Maxtor 2B0(0[468]|1[05]|20)H1",
    "",
    "",
    "-v 9,minutes -v 194,unknown"
  },
  { "Maxtor Fireball 3",
    "Maxtor 2F0[234]0[JL]0",
    "",
    "",
    "-v 9,minutes"
  },
  { "Maxtor DiamondMax 1280 ATA",  // no self-test log, ATA2-Fast
    "Maxtor 8(1280A2|2160A4|2560A4|3840A6|4000A6|5120A8)",
    "",
    "",
    "-v 9,minutes"
  },
  { "Maxtor DiamondMax 2160 Ultra ATA",
    "Maxtor 8(2160D2|3228D3|3240D3|4320D4|6480D6|8400D8|8455D8)",
    "",
    "",
    "-v 9,minutes"
  },
  { "Maxtor DiamondMax 2880 Ultra ATA",
    "Maxtor 9(0510D4|0576D4|0648D5|0720D5|0840D6|0845D6|0864D6|1008D7|1080D8|1152D8)",
    "",
    "",
    "-v 9,minutes"
  },
  { "Maxtor DiamondMax 3400 Ultra ATA",
    "Maxtor 9(1(360|350|202)D8|1190D7|10[12]0D6|0840D5|06[48]0D4|0510D3|1(350|202)E8|1010E6|0840E5|0640E4)",
    "",
    "",
    "-v 9,minutes"
  },
  { "Maxtor DiamondMax D540X-4G",
    "Maxtor 4G(120J6|160J[68])",
    "",
    "",
    "-v 9,minutes -v 194,unknown"
  },
  { "Maxtor DiamondMax D540X-4K",
    "MAXTOR 4K(020H1|040H2|060H3|080H4)",
    "", "", ""
  },
  { "Maxtor DiamondMax Plus D740X",
    "MAXTOR 6L0(20[JL]1|40[JL]2|60[JL]3|80[JL]4)",
    "", "", ""
  },
  { "Maxtor DiamondMax Plus 5120 Ultra ATA 33",
    "Maxtor 9(0512D2|0680D3|0750D3|0913D4|1024D4|1360D6|1536D6|1792D7|2048D8)",
    "",
    "",
    "-v 9,minutes"
  },
  { "Maxtor DiamondMax Plus 6800 Ultra ATA 66",
    "Maxtor 9(2732U8|2390U7|204[09]U6|1707U5|1366U4|1024U3|0845U3|0683U2)",
    "",
    "",
    "-v 9,minutes"
  },
  { "Maxtor DiamondMax D540X-4D",
    "Maxtor 4D0(20H1|40H2|60H3|80H4)",
    "",
    "",
    "-v 9,minutes -v 194,unknown"
  },
  { "Maxtor DiamondMax 16",
    "Maxtor 4(R0[68]0[JL]0|R1[26]0L0|A160J0|R120L4)",
    "",
    "",
    "-v 9,minutes"
  },
  { "Maxtor DiamondMax 4320 Ultra ATA",
    "Maxtor (91728D8|91512D7|91303D6|91080D5|90845D4|90645D3|90648D[34]|90432D2)",
    "",
    "",
    "-v 9,minutes"
  },
  { "Maxtor DiamondMax 17 VL",
    "Maxtor 9(0431U1|0641U2|0871U2|1301U3|1741U4)",
    "",
    "",
    "-v 9,minutes"
  },
  { "Maxtor DiamondMax 20 VL",
    "Maxtor (94091U8|93071U6|92561U5|92041U4|91731U4|91531U3|91361U3|91021U2|90841U2|90651U2)",
    "",
    "",
    "-v 9,minutes"
  },
  { "Maxtor DiamondMax VL 30",  // U: ATA66, H: ATA100
    "Maxtor (33073U4|32049U3|31536U2|30768U1|33073H4|32305H3|31536H2|30768H1)",
    "",
    "",
    "-v 9,minutes"
  },
  { "Maxtor DiamondMax 36",
    "Maxtor (93652U8|92739U6|91826U4|91369U3|90913U2|90845U2|90435U1)",
    "",
    "",
    "-v 9,minutes"
  },
  { "Maxtor DiamondMax 40 ATA 66",
    "Maxtor 9(0684U2|1024U2|1362U3|1536U3|2049U4|2562U5|3073U6|4098U8)",
    "",
    "",
    "-v 9,minutes"
  },
  { "Maxtor DiamondMax Plus 40 (Ultra ATA 66 and Ultra ATA 100)",
    "Maxtor (54098[UH]8|53073[UH]6|52732[UH]6|52049[UH]4|51536[UH]3|51369[UH]3|51024[UH]2)",
    "",
    "",
    "-v 9,minutes"
  },
  { "Maxtor DiamondMax 40 VL Ultra ATA 100",
    "Maxtor 3(1024H1|1535H2|2049H2|3073H3|4098H4)( B)?",
    "",
    "",
    "-v 9,minutes"
  },
  { "Maxtor DiamondMax Plus 45 Ulta ATA 100",
    "Maxtor 5(4610H6|4098H6|3073H4|2049H3|1536H2|1369H2|1023H2)",
    "",
    "",
    "-v 9,minutes"
  },
  { "Maxtor DiamondMax 60 ATA 66",
    "Maxtor 9(1023U2|1536U2|2049U3|2305U3|3073U4|4610U6|6147U8)",
    "",
    "",
    "-v 9,minutes"
  },
  { "Maxtor DiamondMax 60 ATA 100",
    "Maxtor 9(1023H2|1536H2|2049H3|2305H3|3073H4|4098H6|4610H6|6147H8)",
    "",
    "",
    "-v 9,minutes"
  },
  { "Maxtor DiamondMax Plus 60",
    "Maxtor 5T0(60H6|40H4|30H3|20H2|10H1)",
    "",
    "",
    "-v 9,minutes"
  },
  { "Maxtor DiamondMax 80",
    "Maxtor (98196H8|96147H6)",
    "",
    "",
    "-v 9,minutes"
  },
  { "Maxtor DiamondMax 536DX",
    "Maxtor 4W(100H6|080H6|060H4|040H3|030H2)",
    "",
    "",
    "-v 9,minutes"
  },
  { "Maxtor DiamondMax Plus 8",
    "Maxtor 6(E0[234]|K04)0L0",
    "",
    "",
    "-v 9,minutes"
  },
  { "Maxtor DiamondMax 10 (ATA/133 and SATA/150)",
    "Maxtor 6(B(30|25|20|16|12|10|08)0[MPRS]|L(080[MLP]|(100|120)[MP]|160[MP]|200[MPRS]|250[RS]|300[RS]))0",
    "",
    "",
    "-v 9,minutes"
  },
  { "Maxtor DiamondMax 10 (SATA/300)",
    "Maxtor 6V(080E|160E|200E|250F|300F|320F)0",
    "", "", ""
  },
  { "Maxtor DiamondMax Plus 9",
    "Maxtor 6Y((060|080|120|160)L0|(060|080|120|160|200|250)P0|(060|080|120|160|200|250)M0)",
    "",
    "",
    "-v 9,minutes"
  },
  { "Maxtor DiamondMax 11",
    "Maxtor 6H[45]00[FR]0",
    "", "", ""
  },
  { "Maxtor DiamondMax 17",
    "Maxtor 6G(080L|160[PE])0",
    "", "", ""
  },
  { "Seagate Maxtor DiamondMax 20",
    "MAXTOR STM3(40|80|160)[28]1[12]0?AS?",
    "", "", ""
  },
  { "Seagate Maxtor DiamondMax 21", // tested with MAXTOR STM3250310AS/3.AAF
    "MAXTOR STM3(80[28]15|160215|250310|(250|320)820|320620|500630)AS?",
    "", "", ""
  },
  { "Seagate Maxtor DiamondMax 22", // fixed firmware
    "(MAXTOR )?STM3(500320|750330|1000340)AS?",
    "MX1A", // http://knowledge.seagate.com/articles/en_US/FAQ/207969en
    "", ""
  },
  { "Seagate Maxtor DiamondMax 22", // fixed firmware
    "(MAXTOR )?STM3(160813|320614|640323|1000334)AS?",
    "MX1B", // http://knowledge.seagate.com/articles/en_US/FAQ/207975en
    "", ""
  },
  { "Seagate Maxtor DiamondMax 22", // buggy firmware
    "(MAXTOR )?STM3(500320|750330|1000340)AS?",
    "MX15",
    "There are known problems with these drives,\n"
    "AND THIS FIRMWARE VERSION IS AFFECTED,\n"
    "see the following Seagate web pages:\n"
    "http://knowledge.seagate.com/articles/en_US/FAQ/207931en\n"
    "http://knowledge.seagate.com/articles/en_US/FAQ/207969en",
    ""
  },
  { "Seagate Maxtor DiamondMax 22", // unknown firmware
    "(MAXTOR )?STM3(160813|32061[34]|500320|640323|750330|10003(34|40))AS?",
    "",
    "There are known problems with these drives,\n"
    "see the following Seagate web pages:\n"
    "http://knowledge.seagate.com/articles/en_US/FAQ/207931en\n"
    "http://knowledge.seagate.com/articles/en_US/FAQ/207969en\n"
    "http://knowledge.seagate.com/articles/en_US/FAQ/207975en",
    ""
  },
  { "Seagate Maxtor DiamondMax 23", // new firmware
    "STM3((160|250)31|(320|500)41|(750|1000)52)8AS?",
    "CC3[D-Z]",
    "", ""
  },
  { "Seagate Maxtor DiamondMax 23", // unknown firmware
    "STM3((160|250)31|(320|500)41|(750|1000)52)8AS?",
    "",
    "A firmware update for this drive may be available,\n"
    "see the following Seagate web pages:\n"
    "http://knowledge.seagate.com/articles/en_US/FAQ/207931en\n"
    "http://knowledge.seagate.com/articles/en_US/FAQ/213911en",
    ""
  },
  { "Maxtor MaXLine Plus II",
    "Maxtor 7Y250[PM]0",
    "",
    "",
    "-v 9,minutes"
  },
  { "Maxtor MaXLine II",
    "Maxtor [45]A(25|30|32)0[JN]0",
    "",
    "",
    "-v 9,minutes"
  },
  { "Maxtor MaXLine III (ATA/133 and SATA/150)",
    "Maxtor 7L(25|30)0[SR]0",
    "",
    "",
    "-v 9,minutes"
  },
  { "Maxtor MaXLine III (SATA/300)",
    "Maxtor 7V(25|30)0F0",
    "", "", ""
  },
  { "Maxtor MaXLine Pro 500",  // There is also a 7H500R0 model, but I
    "Maxtor 7H500F0",               // haven't added it because I suspect
    "",                               // it might need vendoropts_9_minutes
    "", ""                            // and nobody has submitted a report yet
  },
  { "", // HITACHI_DK14FA-20B
    "HITACHI_DK14FA-20B",
    "",
    "",
    "-v 9,minutes -v 193,loadunload"
  },
  { "HITACHI Travelstar DK23XX/DK23XXB",
    "HITACHI_DK23..-..B?",
    "",
    "",
    "-v 9,minutes -v 193,loadunload"
  },
  { "Hitachi Endurastar J4K20/N4K20 (formerly DK23FA-20J)",
    "(HITACHI_DK23FA-20J|HTA422020F9AT[JN]0)",
    "",
    "",
    "-v 9,minutes -v 193,loadunload"
  },
  { "Hitachi Endurastar J4K30/N4K30",
    "HE[JN]4230[23]0F9AT00",
    "",
    "",
    "-v 9,minutes -v 193,loadunload"
  },
  { "Hitachi Travelstar C4K60",  // 1.8" slim drive
    "HTC4260[23]0G5CE00|HTC4260[56]0G8CE00",
    "",
    "",
    "-v 9,minutes -v 193,loadunload"
  },
  { "IBM Travelstar 4GT",
    "IBM-DTCA-2(324|409)0",
    "", "", ""
  },
  { "IBM Travelstar 6GN",
    "IBM-DBCA-20(324|486|648)0",
    "", "", ""
  },
  { "IBM Travelstar 25GS, 18GT, and 12GN",
    "IBM-DARA-2(25|18|15|12|09|06)000",
    "", "", ""
  },
  { "IBM Travelstar 14GS",
    "IBM-DCYA-214000",
    "", "", ""
  },
  { "IBM Travelstar 4LP",
    "IBM-DTNA-2(180|216)0",
    "", "", ""
  },
  { "IBM Travelstar 48GH, 30GN, and 15GN",
    "(IBM-|Hitachi )?IC25(T048ATDA05|N0(30|20|15|12|10|07|06|05)ATDA04)-.",
    "", "", ""
  },
  { "IBM Travelstar 32GH, 30GT, and 20GN",
    "IBM-DJSA-2(32|30|20|10|05)",
    "", "", ""
  },
  { "IBM Travelstar 4GN",
    "IBM-DKLA-2(216|324|432)0",
    "", "", ""
  },
  { "IBM/Hitachi Travelstar 60GH and 40GN",
    "(IBM-|Hitachi )?IC25(T060ATC[SX]05|N0[4321]0ATC[SX]04)-.",
    "", "", ""
  },
  { "IBM/Hitachi Travelstar 40GNX",
    "(IBM-|Hitachi )?IC25N0[42]0ATC[SX]05-.",
    "", "", ""
  },
  { "Hitachi Travelstar 80GN",
    "(Hitachi )?IC25N0[23468]0ATMR04-.",
    "", "", ""
  },
  { "Hitachi Travelstar 4K40",
    "(Hitachi )?HTS4240[234]0M9AT00",
    "", "", ""
  },
  { "Hitachi Travelstar 4K120",
    "(Hitachi )?(HTS4212(60|80|10|12)H9AT00|HTS421260G9AT00)",
    "", "", ""
  },
  { "Hitachi Travelstar 5K80",
    "(Hitachi )?HTS5480[8642]0M9AT00",
    "", "", ""
  },
  { "Hitachi Travelstar 5K100",
    "(Hitachi )?HTS5410[1864]0G9(AT|SA)00",
    "", "", ""
  },
  { "Hitachi Travelstar E5K100",
    "(Hitachi )?HTE541040G9(AT|SA)00",
    "", "", ""
  },
  { "Hitachi Travelstar 5K120",
    "(Hitachi )?HTS5412(60|80|10|12)H9(AT|SA)00",
    "", "", ""
  },
  { "Hitachi Travelstar 5K160",
    "(Hitachi |HITACHI )?HTS5416([468]0|1[26])J9(AT|SA)00",
    "", "", ""
  },
  { "Hitachi Travelstar E5K160",
    "(Hitachi )?HTE5416(12|16|60|80)J9(AT|SA)00",
    "", "", ""
  },
  { "Hitachi Travelstar 5K250",
    "(Hitachi |HITACHI )?HTS5425(80|12|16|20|25)K9(A3|SA)00",
    "", "", ""
  },
  { "Hitachi Travelstar 5K320", // tested with HITACHI HTS543232L9SA00/FB4ZC4EC,
    // Hitachi HTS543212L9SA02/FBBAC52F
    "(Hitachi |HITACHI )?HT(S|E)5432(80|12|16|25|32)L9(A3(00)?|SA0[012])",
    "", "", ""
  },
  { "Hitachi/HGST Travelstar Z5K320", // tested with Hitachi HTS543232A7A384/ES2OA70K
    "(Hitachi|HGST) HT[ES]5432(16|25|32)A7A38[145]",
    "", "", ""
  },
  { "Hitachi Travelstar 5K500.B", // tested with Hitachi HTS545050B9SA00/PB4OC60X
    "(Hitachi )?HT[ES]5450(12|16|25|32|40|50)B9(A30[01]|SA00)",
    "", "", ""
  },
  { "Hitachi/HGST Travelstar Z5K500", // tested with HGST HTS545050A7E380/GG2OAC90,
      // Hitachi HTS545032A7E380/GGBOA7A0, HGST HTS545050A7E680/GR2OA230,
      // APPLE HDD HTS545050A7E362/GG2AB990
    "(Hitachi|HGST|APPLE HDD) HT[ES]5450(25|32|50)A7E(362|38[01]|680)",
    "", "", ""
  },
  { "Hitachi/HGST Travelstar 5K750", // tested with Hitachi HTS547575A9E384/JE4OA60A,
       // APPLE HDD HTS547550A9E384/JE3AD70F
    "(Hitachi|APPLE HDD) HT[ES]5475(50|64|75)A9E38[14]",
    "", "", ""
  },
  { "HGST Travelstar 5K1000", // tested with HGST HTS541010A9E680/JA0OA560,
      // HGST HTS541075A9E680/JA2OA560
    "HGST HT[ES]5410(64|75|10)A9E68[01]",
    "", "", ""
  },
  { "HGST Travelstar Z5K1000", // tested with HGST HTS541010A7E630/SE0OA4A0
    "HGST HTS5410(75|10)A7E63[015]",
    "", "", ""
  },
  { "HGST Travelstar 5K1500", // tested with HGST HTS541515A9E630/KA0OA500
    "HGST HT[ES]541515A9E63[015]",
    "", "", ""
  },
  { "Hitachi Travelstar 7K60",
    "(Hitachi )?HTS726060M9AT00",
    "", "", ""
  },
  { "Hitachi Travelstar E7K60",
    "(Hitachi )?HTE7260[46]0M9AT00",
    "", "", ""
  },
  { "Hitachi Travelstar 7K100",
    "(Hitachi )?HTS7210[168]0G9(AT|SA)00",
    "", "", ""
  },
  { "Hitachi Travelstar E7K100",
    "(Hitachi )?HTE7210[168]0G9(AT|SA)00",
    "", "", ""
  },
  { "Hitachi Travelstar 7K200", // tested with HITACHI HTS722016K9SA00/DCDZC75A
    "(Hitachi |HITACHI )?HTS7220(80|10|12|16|20)K9(A3|SA)00",
    "", "", ""
  },
  { "Hitachi Travelstar 7K320", // tested with
    // HTS723225L9A360/FCDOC30F, HTS723216L9A362/FC2OC39F
    "(Hitachi )?HT[ES]7232(80|12|16|25|32)L9(A300|A36[02]|SA61)",
    "", "", ""
  },
  { "Hitachi Travelstar Z7K320", // tested with HITACHI HTS723232A7A364/EC2ZB70B
    "(HITACHI )?HT[ES]7232(16|25|32)A7A36[145]",
    "", "", ""
  },
  { "Hitachi Travelstar 7K500", // tested with Hitachi HTS725050A9A360/PC4OC70D,
    // HITACHI HTS725032A9A364/PC3ZC70F
    "(Hitachi |HITACHI )?HT[ES]7250(12|16|25|32|50)A9A36[02-5]",
    "", "", ""
  },
  { "Hitachi/HGST Travelstar Z7K500", // tested with HITACHI HTS725050A7E630/GH2ZB390,
      // HGST HTS725050A7E630/GH2OA420, HGST HTS725050A7E630/GH2OA530
    "(HITACHI|HGST) HT[ES]7250(25|32|50)A7E63[015]",
    "", "", ""
  },
  { "Hitachi/HGST Travelstar 7K750", // tested with Hitachi HTS727550A9E364/JF3OA0E0,
      // Hitachi HTS727575A9E364/JF4OA0D0
    "(Hitachi|HGST) HT[ES]7275(50|64|75)A9E36[14]",
    "", "", ""
  },
  { "HGST Travelstar 7K1000", // tested with HGST HTS721010A9E630/JB0OA3B0
    // HGST HTS721075A9E630/JB2OA3J0
    "HGST HT[ES]7210(10|75)A9E63[01]",
    "", "", ""
  },
  { "IBM Deskstar 14GXP and 16GP",
    "IBM-DTTA-3(7101|7129|7144|5032|5043|5064|5084|5101|5129|5168)0",
    "", "", ""
  },
  { "IBM Deskstar 25GP and 22GXP",
    "IBM-DJNA-3(5(101|152|203|250)|7(091|135|180|220))0",
    "", "", ""
  },
  { "IBM Deskstar 37GP and 34GXP",
    "IBM-DPTA-3(5(375|300|225|150)|7(342|273|205|136))0",
    "", "", ""
  },
  { "IBM/Hitachi Deskstar 120GXP",
    "(IBM-)?IC35L((020|040|060|080|120)AVVA|0[24]0AVVN)07-[01]",
    "", "", ""
  },
  { "IBM/Hitachi Deskstar GXP-180",
    "(IBM-)?IC35L(030|060|090|120|180)AVV207-[01]",
    "", "", ""
  },
  { "Hitachi CinemaStar 5K320", // tested with Hitachi HCS5C3225SLA380/STBOA37H
    "Hitachi HCS5C32(25|32)SLA380",
    "", "", ""
  },
  { "Hitachi CinemaStar 5K1000", // Hitachi HCS5C1010CLA382/JC4OA3EA
    "Hitachi HCS5C10(10|75|50|32|25|16)CLA382",
    "", "", ""
  },
  { "Hitachi Deskstar 5K3000", // tested with HDS5C3030ALA630/MEAOA5C0,
       // Hitachi HDS5C3020BLE630/MZ4OAAB0 (OEM, Toshiba Canvio Desktop)
    "(Hitachi )?HDS5C30(15|20|30)(ALA|BLE)63[02].*",
    "", "", ""
  },
  { "Hitachi Deskstar 5K4000", // tested with HDS5C4040ALE630/MPAOA250
    "(Hitachi )?HDS5C40(30|40)ALE63[01].*",
    "", "", ""
  },
  { "Hitachi Deskstar 7K80",
    "(Hitachi )?HDS7280([48]0PLAT20|(40)?PLA320|80PLA380).*",
    "", "", ""
  },
  { "Hitachi Deskstar 7K160",
    "(Hitachi )?HDS7216(80|16)PLA[3T]80.*",
    "", "", ""
  },
  { "Hitachi Deskstar 7K250",
    "(Hitachi )?HDS7225((40|80|12|16)VLAT20|(12|16|25)VLAT80|(80|12|16|25)VLSA80)",
    "", "", ""
  },
  { "Hitachi Deskstar 7K250 (SUN branded)",
    "HITACHI HDS7225SBSUN250G.*",
    "", "", ""
  },
  { "Hitachi Deskstar T7K250",
    "(Hitachi )?HDT7225((25|20|16)DLA(T80|380))",
    "", "", ""
  },
  { "Hitachi Deskstar 7K400",
    "(Hitachi )?HDS724040KL(AT|SA)80",
    "", "", ""
  },
  { "Hitachi Deskstar 7K500",
    "(Hitachi )?HDS725050KLA(360|T80)",
    "", "", ""
  },
  { "Hitachi Deskstar P7K500",
    "(Hitachi )?HDP7250(16|25|32|40|50)GLA(36|38|T8)0",
    "", "", ""
  },
  { "Hitachi Deskstar T7K500",
    "(Hitachi )?HDT7250(25|32|40|50)VLA(360|380|T80)",
    "", "", ""
  },
  { "Hitachi Deskstar 7K1000",
    "(Hitachi )?HDS7210(50|75|10)KLA330",
    "", "", ""
  },
  { "Hitachi Deskstar 7K1000.B",
    "(Hitachi )?HDT7210((16|25)SLA380|(32|50|64|75|10)SLA360)",
    "", "", ""
  },
  { "Hitachi Deskstar 7K1000.C", // tested with Hitachi HDS721010CLA330/JP4OA3MA,
      // Hitachi HDS721025CLA682/JP1OA41A
    "(Hitachi )?HDS7210((16|25)CLA[36]82|(32|50)CLA[36]62|(64|75|10)CLA[36]3[02])",
    "", "", ""
  },
  { "Hitachi Deskstar 7K1000.D", // tested with HDS721010DLE630/MS2OA5Q0
    "Hitachi HDS7210(25|32|50|75|10)DLE630",
    "", "", ""
  },
  { "Hitachi Deskstar E7K1000", // tested with HDE721010SLA330/ST6OA31B
    "Hitachi HDE7210(50|75|10)SLA330",
    "", "", ""
  },
  { "Hitachi Deskstar 7K2000",
    "Hitachi HDS722020ALA330",
    "", "", ""
  },
  { "Hitachi Deskstar 7K3000", // tested with Hitachi HDS723030ALA640/MKAOA3B0,
      // Hitachi HDS723030BLE640/MX6OAAB0
    "Hitachi HDS7230((15|20)BLA642|30ALA640|30BLE640)",
    "", "", ""
  },
  { "Hitachi/HGST Deskstar 7K4000", // tested with Hitachi HDS724040ALE640/MJAOA250,
      // HGST HDS724040ALE640/MJAOA580
    "(Hitachi|HGST) HDS724040ALE640",
    "", "", ""
  },
  { "HGST Deskstar NAS", // tested with HGST HDN724040ALE640/MJAOA5E0,
       // HGST HDN726050ALE610/APGNT517, HGST HDN726060ALE610/APGNT517
       // HGST HDN726040ALE614/APGNW7JH, HGST HDN726060ALE614/K1HE594D
    "HGST HDN72(4030|4040|6040|6050|6060)ALE6(10|14|40|04)",
    "", "", ""
  },
  { "Hitachi Ultrastar A7K1000", // tested with
    // HUA721010KLA330      44X2459 42C0424IBM/GKAOAB4A,,
    // Hitachi HUA721075KLA330/GK8OA70M,
    // HITACHI HUA721075KLA330/GK8OA90A
    "(Hitachi |HITACHI )?HUA7210(50|75|10)KLA330.*",
    "", "", ""
  },
  { "Hitachi Ultrastar A7K2000", // tested with
    // HUA722010CLA330      43W7629 42C0401IBM
    "(Hitachi )?HUA7220(50|10|20)[AC]LA33[01].*",
    "", "", ""
  },
  { "Hitachi Ultrastar 7K3000", // tested with Hitachi HUA723030ALA640/MKAOA580,
      // Hitachi HUA723020ALA641/MK7OA840
    "Hitachi HUA7230(20|30)ALA64[01]",
    "", "", ""
  },
  { "Hitachi/HGST Ultrastar 7K4000", // tested with Hitachi HUS724040ALE640/MJAOA3B0,
      // HGST HUS724040ALE640/MJAOA580, HGST HUS724020ALA640/MF6OAA70
    "(Hitachi|HGST) HUS7240(20|30|40)AL[AE]64[01]",
    "", "", ""
  },
  { "Hitachi/HGST Ultrastar 7K2", //
    "(Hitachi|HGST) HUS722T[12]TALA604",
    "", "",
    "-v 16,raw48,Gas_Gauge"
  },
  { "HGST Ultrastar 7K6000", // tested with HGST HUS726060ALE614/APGNW517
    "HGST HUS7260[2456]0AL[AEN]61[014]",
    "", "", ""
  },
  { "HGST Ultrastar He6", // tested with HGST HUS726060ALA640/AHGNT1E2
    "HGST HUS726060ALA64[01]",
    "", "",
    "-v 22,raw48,Helium_Level"
  },
  { "HGST Ultrastar He8", // tested with HGST HUH728060ALE600/GR2OA230
    "HGST HUH7280(60|80)AL[EN]60[014]",
    "", "",
    "-v 22,raw48,Helium_Level"
  },
  { "HGST Ultrastar He10", // tested with HGST HUH7210100ALE600/0F27452
    "HGST HUH7210(08|10)AL[EN]60[014]",
    "", "",
    "-v 22,raw48,Helium_Level"
  },
  { "Western Digital Ultrastar He10/12", // WD white label, tested with
      // WDC WD80EMAZ-00WJTA0/83.H0A83 (Easystore 0x1058:0x25fb),
      // WDC WD80EZAZ-11TDBA0/83.H0A83, WDC WD100EMAZ-00WJTA0/83.H0A83,
      // WDC WD100EZAZ-11TDBA0/83.H0A83, WDC WD120EMAZ-11BLFA0/81.00A81
    "WDC WD(80|100|120)E[MZ]AZ-.*",
    "", "",
    "-v 22,raw48,Helium_Level"
  },
  { "HGST Ultrastar DC HC520 (He12)", // tested with HGST HUH721212ALE600/LEGNT3D0
    "HGST HUH721212AL[EN]60[014]",
    "", "",
    "-v 22,raw48,Helium_Level"
  },
  { "Western Digital Ultrastar DC HC530", // tested with WDC  WUH721414ALE6L4/LDGNW07G
    "WDC  ?WUH721414ALE6L4",
    "", "",
    "-v 22,raw48,Helium_Level"
  },
  { "HGST MegaScale 4000", // tested with HGST HMS5C4040ALE640/MPAOA580
    "HGST HMS5C4040[AB]LE64[01]", // B = DC 4000.B
    "", "", ""
  },
  { "Toshiba 2.5\" HDD (10-20 GB)",
    "TOSHIBA MK(101[67]GAP|15[67]GAP|20(1[678]GAP|(18|23)GAS))",
    "", "", ""
  },
  { "Toshiba 2.5\" HDD (30-60 GB)",
    "TOSHIBA MK((6034|4032)GSX|(6034|4032)GAX|(6026|4026|4019|3019)GAXB?|(6025|6021|4025|4021|4018|3025|3021|3018)GAS|(4036|3029)GACE?|(4018|3017)GAP)",
    "", "", ""
  },
  { "Toshiba 2.5\" HDD (80 GB and above)",
    "TOSHIBA MK(80(25GAS|26GAX|32GAX|32GSX)|10(31GAS|32GAX)|12(33GAS|34G[AS]X)|2035GSS)",
    "", "", ""
  },
  { "Toshiba 2.5\" HDD MK..37GSX", // tested with TOSHIBA MK1637GSX/DL032C
    "TOSHIBA MK(12|16)37GSX",
    "", "", ""
  },
  { "Toshiba 2.5\" HDD MK..46GSX", // tested with TOSHIBA MK1246GSX/LB213M
    "TOSHIBA MK(80|12|16|25)46GSX",
    "", "", ""
  },
  { "Toshiba 2.5\" HDD MK..50GACY", // tested with TOSHIBA MK8050GACY/TF105A
    "TOSHIBA MK8050GACY",
    "", "", ""
  },
  { "Toshiba 2.5\" HDD MK..34GSX", // tested with TOSHIBA MK8034GSX/AH301E
    "TOSHIBA MK(80|12|10)34GSX",
    "", "", ""
  },
  //
  { "Toshiba 2.5\" HDD MK..32GSX", // tested with TOSHIBA MK1032GSX/AS021G
    "TOSHIBA MK(10|80|60|40)32GSX",
    "", "", ""
  },
  { "Toshiba 2.5\" HDD MK..51GSY", // tested with TOSHIBA MK1251GSY/LD101D
    "TOSHIBA MK(80|12|16|25)51GSY",
    "",
    "",
    "-v 9,minutes"
  },
  { "Toshiba 2.5\" HDD MK..52GSX",
    "TOSHIBA MK(80|12|16|25|32)52GSX",
    "", "", ""
  },
  { "Toshiba 2.5\" HDD MK..55GSX", // tested with TOSHIBA MK5055GSX/FG001A, MK3255GSXF/FH115B
    "TOSHIBA MK(12|16|25|32|40|50)55GSXF?",
    "", "", ""
  },
  { "Toshiba 2.5\" HDD MK..56GSY", // tested with TOSHIBA MK2556GSYF/LJ001D
    "TOSHIBA MK(16|25|32|50)56GSYF?",
    "",
    "",
    "-v 9,minutes"
  },
  { "Toshiba 2.5\" HDD MK..59GSXP (AF)",
    "TOSHIBA MK(32|50|64|75)59GSXP?",
    "", "", ""
  },
  { "Toshiba 2.5\" HDD MK..59GSM (AF)",
    "TOSHIBA MK(75|10)59GSM",
    "", "", ""
  },
  { "Toshiba 2.5\" HDD MK..61GSY[N]", // tested with TOSHIBA MK5061GSY/MC102E, MK5061GSYN/MH000A,
      // TOSHIBA MK2561GSYN/MH000D
    "TOSHIBA MK(16|25|32|50|64)61GSYN?",
    "",
    "",
    "-v 9,minutes" // TOSHIBA MK2561GSYN/MH000D
  },
  { "Toshiba 2.5\" HDD MK..61GSYB", // tested with TOSHIBA MK5061GSYB/ME0A
    "TOSHIBA MK(16|25|32|50|64)61GSYB",
    "", "", ""
  },
  { "Toshiba 2.5\" HDD MK..65GSX", // tested with TOSHIBA MK5065GSX/GJ003A, MK3265GSXN/GH012H,
      // MK5065GSXF/GP006B, MK2565GSX H/GJ003A
    "TOSHIBA MK(16|25|32|50|64)65GSX[FN]?( H)?", // "... H" = USB ?
    "", "", ""
  },
  { "Toshiba 2.5\" HDD MK..75GSX", // tested with TOSHIBA MK7575GSX/GT001C
    "TOSHIBA MK(32|50|64|75)75GSX",
    "", "", ""
  },
  { "Toshiba 2.5\" HDD MK..76GSX", // tested with TOSHIBA MK3276GSX/GS002D
    "TOSHIBA MK(16|25|32|50|64)76GSX",
    "",
    "",
    "-v 9,minutes"
  },
  { "Toshiba 2.5\" HDD MQ01ABB...", // tested with TOSHIBA MQ01ABB200/AY000U
    "TOSHIBA MQ01ABB(100|150|200)",
    "", "", ""
  },
  { "Toshiba 2.5\" HDD MQ01ABC...", // tested with TOSHIBA MQ01ABC150/AQ001U
    "TOSHIBA MQ01ABC(100|150|200)",
    "", "", ""
  },
  { "Toshiba 2.5\" HDD MQ01ABD...", // tested with TOSHIBA MQ01ABD100/AX001U,
      // TOSHIBA MQ01ABD100V/AX001Q
    "TOSHIBA MQ01ABD(025|032|050|064|075|100)V?",
    "", "", ""
  },
  { "Toshiba 2.5\" HDD MQ01ABF...", // tested with TOSHIBA MQ01ABF050/AM001J
    "TOSHIBA MQ01ABF(050|075|100)",
    "", "", ""
  },
  { "Toshiba 2.5\" HDD MQ01UBB... (USB 3.0)", // tested with TOSHIBA MQ01UBB200/AY000U (0x0480:0xa100),
      // TOSHIBA MQ01UBB200/34MATMZ5T (0x05ac:0x8406)
    "TOSHIBA MQ01UBB200",
    "", "", ""
  },
  { "Toshiba 2.5\" HDD MQ01UBD... (USB 3.0)", // tested with TOSHIBA MQ01UBD050/AX001U (0x0480:0xa007),
      // TOSHIBA MQ01UBD100/AX001U (0x0480:0x0201, 0x0480:0xa200),
      // TOSHIBA MQ01UBD050/AX101U (0x0480:0xa202)
    "TOSHIBA MQ01UBD(050|075|100)",
    "", "", ""
  },
  { "Toshiba 2.5\" HDD MQ04UBF... (USB 3.0)", // tested with TOSHIBA MQ04UBF100/JU000U (0x0480:0xa202)
    "TOSHIBA MQ04UBF100",
    "", "", ""
  },
  { "Toshiba 2.5\" HDD MQ04UBD...", // tested with TOSHIBA MQ04UBD200/68U2T2VWT
    "TOSHIBA MQ04UBD200",
    "", "", ""
  },
  { "Toshiba 2.5\" HDD MQ03ABB...", // tested with TOSHIBA MQ03ABB300
    "TOSHIBA MQ03ABB[23]00",
    "", "", ""
  },
  { "Toshiba 2.5\" HDD MQ03UBB...", // tested with TOSHIBA MQ03UBB200/37I7T0NJT
    "TOSHIBA MQ03UBB(300|200|250)",
    "", "", ""
  },
  { "Toshiba 3.5\" HDD MK.002TSKB", // tested with TOSHIBA MK1002TSKB/MT1A
    "TOSHIBA MK(10|20)02TSKB",
    "", "", ""
  },
  { "Toshiba 3.5\" MG03ACAxxx(Y) Enterprise HDD", // tested with TOSHIBA MG03ACA100/FL1A
    "TOSHIBA MG03ACA[1234]00Y?",
    "", "", ""
  },
  { "Toshiba 3.5\" MD04ACA... Enterprise HDD", // tested with TOSHIBA MD04ACA500/FP1A
    "TOSHIBA MD04ACA[2345]00",
    "", "", ""
  },
  { "Toshiba 3.5\" MG04ACA... Enterprise HDD", // tested with TOSHIBA MG04ACA600A/FS2B
    "TOSHIBA MG04ACA[23456]00[AE].?",
    "", "", ""
  },
  { "Toshiba MG06ACA... Enterprise Capacity HDD", // tested with TOSHIBA MG06ACA800E/4303,
      // TOSHIBA MG06ACA10TE/0103
    "TOSHIBA MG06ACA([68]00|10T)[AE]Y?",
    "", "", ""
  },
  { "Toshiba MG07ACA... Enterprise Capacity HDD", // tested with TOSHIBA MG07ACA14TE/0101
    "TOSHIBA MG07ACA1[24]T[AE]Y?",
    "", "",
    "-v 23,raw48,Helium_Condition_Lower "
    "-v 24,raw48,Helium_Condition_Upper"
  },
  { "Toshiba 3.5\" DT01ABA... Desktop HDD", // tested with TOSHIBA DT01ABA300/MZ6OABB0
    "TOSHIBA DT01ABA(100|150|200|300)",
    "", "", ""
  },
  { "Toshiba 3.5\" DT01ACA... Desktop HDD", // tested with TOSHIBA DT01ACA100/MS2OA750,
      // TOSHIBA DT01ACA200/MX4OABB0, TOSHIBA DT01ACA300/MX6OABB0
    "TOSHIBA DT01ACA(025|032|050|075|100|150|200|300)",
    "", "", ""
  },
  { "Toshiba X300", // tested with TOSHIBA HDWE160/FS2A
    "TOSHIBA HDWE1[456]0",
    "", "", ""
  },
  { "Toshiba P300", // tested with TOSHIBA HDWD120/MX4OACF0
    "TOSHIBA HDWD1(30|20|10|05)",
    "", "", ""
  },
  { "Toshiba 1.8\" HDD",
    "TOSHIBA MK[23468]00[4-9]GA[HL]",
    "", "", ""
  },
  { "Toshiba 1.8\" HDD MK..29GSG",
    "TOSHIBA MK(12|16|25)29GSG",
    "", "", ""
  },
  { "", // TOSHIBA MK6022GAX
    "TOSHIBA MK6022GAX",
    "", "", ""
  },
  { "Toshiba HK4R Series SSD", // TOSHIBA THNSN8960PCSE/8EET6101
    "TOSHIBA THNSN8(120P|240P|480P|960P|1Q92)CSE",
    "", "", 
    "-v 167,raw48,SSD_Protect_Mode "
    "-v 168,raw48,SATA_PHY_Error_Count "
    "-v 169,raw48,Bad_Block_Count "
    "-v 173,raw48,Erase_Count "
  },
  { "Toshiba HG6 Series SSD", // TOSHIBA THNSNJ512GCST/JTRA0102
    // http://www.farnell.com/datasheets/1852757.pdf
    // TOSHIBA THNSFJ256GCSU/JULA1102
    // TOSHIBA THNSFJ256GDNU A/JYLA1102
    "TOSHIBA THNS[NF]J(060|128|256|512)G[BCAM8VD][SCN][TU].*",
    "", "", 
    "-v 167,raw48,SSD_Protect_Mode "
    "-v 168,raw48,SATA_PHY_Error_Count "
    "-v 169,raw48,Bad_Block_Count "
    "-v 173,raw48,Erase_Count "
  },
  { "", // TOSHIBA MK6409MAV
    "TOSHIBA MK6409MAV",
    "", "", ""
  },
  { "Toshiba MKx019GAXB (SUN branded)",
    "TOS MK[34]019GAXB SUN[34]0G",
    "", "", ""
  },
  { "Seagate Momentus",
    "ST9(20|28|40|48)11A",
    "", "", ""
  },
  { "Seagate Momentus 42",
    "ST9(2014|3015|4019)A",
    "", "", ""
  },
  { "Seagate Momentus 4200.2", // tested with ST960812A/3.05
    "ST9(100822|808210|60812|50212|402113|30219)A",
    "", "", ""
  },
  { "Seagate Momentus 5400.2",
    "ST9(808211|6082[12]|408114|308110|120821|10082[34]|8823|6812|4813|3811)AS?",
    "", "", ""
  },
  { "Seagate Momentus 5400.3",
    "ST9(4081[45]|6081[35]|8081[15]|100828|120822|160821)AS?",
    "", "", ""
  },
  { "Seagate Momentus 5400.3 ED",
    "ST9(4081[45]|6081[35]|8081[15]|100828|120822|160821)AB",
    "", "", ""
  },
  { "Seagate Momentus 5400.4",
    "ST9(120817|(160|200|250)827)AS",
    "", "", ""
  },
  { "Seagate Momentus 5400.5",
    "ST9((80|120|160)310|(250|320)320)AS",
    "", "", ""
  },
  { "Seagate Momentus 5400.6",
    "ST9(80313|160(301|314)|(12|25)0315|250317|(320|500)325|500327|640320)ASG?",
    "", "",
    "-F xerrorlba" // ST9500325AS/0002SDM1 (ticket #1094)
  },
  { "Seagate Momentus 5400.7",
    "ST9(160316|(250|320)310|(500|640)320)AS",
    "", "", ""
  },
  { "Seagate Momentus 5400.7 (AF)", // tested with ST9640322AS/0001BSM2
      // (device reports 4KiB LPS with 1 sector offset)
    "ST9(320312|400321|640322|750423)AS",
    "", "", ""
  },
  { "Seagate Momentus 5400 PSD", // Hybrid drives
    "ST9(808212|(120|160)8220)AS",
    "", "", ""
  },
  { "Seagate Momentus 7200.1",
    "ST9(10021|80825|6023|4015)AS?",
    "", "", ""
  },
  { "Seagate Momentus 7200.2",
    "ST9(80813|100821|120823|160823|200420)ASG?",
    "", "", ""
  },
  { "Seagate Momentus 7200.3",
    "ST9((80|120|160)411|(250|320)421)ASG?",
    "", "", ""
  },
  { "Seagate Momentus 7200.4",
    "ST9(160412|250410|320423|500420)ASG?",
    "", "", ""
  },
  { "Seagate Momentus 7200 FDE.2",
    "ST9((160413|25041[12]|320426|50042[12])AS|(16041[489]|2504[16]4|32042[67]|500426)ASG)",
    "", "", ""
  },
  { "Seagate Momentus 7200.5", // tested with ST9750420AS/0001SDM5, ST9750420AS/0002SDM1
    "ST9(50042[34]|64042[012]|75042[02])ASG?",
    "", "", ""
  },
  { "Seagate Momentus XT", // fixed firmware
    "ST9(2505610|3205620|5005620)AS",
    "SD2[68]", // http://knowledge.seagate.com/articles/en_US/FAQ/215451en
    "", ""
  },
  { "Seagate Momentus XT", // buggy firmware, tested with ST92505610AS/SD24
    "ST9(2505610|3205620|5005620)AS",
    "SD2[45]",
    "These drives may corrupt large files,\n"
    "AND THIS FIRMWARE VERSION IS AFFECTED,\n"
    "see the following web pages for details:\n"
    "http://knowledge.seagate.com/articles/en_US/FAQ/215451en\n"
    "https://superuser.com/questions/313447/seagate-momentus-xt-corrupting-files-linux-and-mac",
    ""
  },
  { "Seagate Momentus XT", // unknown firmware
    "ST9(2505610|3205620|5005620)AS",
    "",
    "These drives may corrupt large files,\n"
    "see the following web pages for details:\n"
    "http://knowledge.seagate.com/articles/en_US/FAQ/215451en\n"
    "https://superuser.com/questions/313447/seagate-momentus-xt-corrupting-files-linux-and-mac",
    ""
  },
  { "Seagate Momentus XT (AF)", // tested with ST750LX003-1AC154/SM12
    "ST750LX003-.*",
    "", "", ""
  },
  { "Seagate Momentus Thin", // tested with ST320LT007-9ZV142/0004LVM1
    "ST(160|250|320)LT0(07|09|11|14)-.*",
    "", "", ""
  },
  { "Seagate Laptop HDD", // tested with ST500LT012-9WS142/0001SDM1,
      // ST500LM021-1KJ152/0002LIM1, ST4000LM016-1N2170/0003
    "ST((25|32|50)0LT0(12|15|25)|(32|50)0LM0(10|21)|[34]000LM016)-.*",
    "", "", ""
  },
  { "Seagate Laptop SSHD", // tested with ST500LM000-1EJ162/SM11
    "ST(500|1000)LM0(00|14)-.*",
    "", "", ""
  },
  { "Seagate Medalist 1010, 1720, 1721, 2120, 3230 and 4340",  // ATA2, with -t permissive
    "ST3(1010|1720|1721|2120|3230|4340)A",
    "", "", ""
  },
  { "Seagate Medalist 2110, 3221, 4321, 6531, and 8641",
    "ST3(2110|3221|4321|6531|8641)A",
    "", "", ""
  },
  { "Seagate U4",
    "ST3(2112|4311|6421|8421)A",
    "", "", ""
  },
  { "Seagate U5",
    "ST3(40823|30621|20413|15311|10211)A",
    "", "", ""
  },
  { "Seagate U6",
    "ST3(8002|6002|4081|3061|2041)0A",
    "", "", ""
  },
  { "Seagate U7",
    "ST3(30012|40012|60012|80022|120020)A",
    "", "", ""
  },
  { "Seagate U8",
    "ST3(4313|6811|8410|4313|13021|17221)A",
    "", "", ""
  },
  { "Seagate U9", // tested with ST3160022ACE/9.51
    "ST3(80012|120025|160022)A(CE)?",
    "", "", ""
  },
  { "Seagate U10",
    "ST3(20423|15323|10212)A",
    "", "", ""
  },
  { "Seagate UX",
    "ST3(10014A(CE)?|20014A)",
    "", "", ""
  },
  { "Seagate Barracuda ATA",
    "ST3(2804|2724|2043|1362|1022|681)0A",
    "", "", ""
  },
  { "Seagate Barracuda ATA II",
    "ST3(3063|2042|1532|1021)0A",
    "", "", ""
  },
  { "Seagate Barracuda ATA III",
    "ST3(40824|30620|20414|15310|10215)A",
    "", "", ""
  },
  { "Seagate Barracuda ATA IV",
    "ST3(20011|30011|40016|60021|80021)A",
    "", "", ""
  },
  { "Seagate Barracuda ATA V",
    "ST3(12002(3A|4A|9A|3AS)|800(23A|15A|23AS)|60(015A|210A)|40017A)",
    "", "", ""
  },
  { "Seagate Barracuda 5400.1",
    "ST340015A",
    "", "", ""
  },
  { "Seagate Barracuda 7200.7 and 7200.7 Plus", // tested with "ST380819AS          39M3701 39M0171 IBM"/3.03
    "ST3(200021A|200822AS?|16002[13]AS?|12002[26]AS?|1[26]082[78]AS|8001[13]AS?|8081[79]AS|60014A|40111AS|40014AS?)( .* IBM)?",
    "", "", ""
  },
  { "Seagate Barracuda 7200.8",
    "ST3(400[68]32|300[68]31|250[68]23|200826)AS?",
    "", "", ""
  },
  { "Seagate Barracuda 7200.9",
    "ST3(402111?|80[28]110?|120[28]1[0134]|160[28]1[012]|200827|250[68]24|300[68]22|(320|400)[68]33|500[68](32|41))AS?.*",
    "", "", ""
  },
  { "Seagate Barracuda 7200.10", // tested with GB0160EAFJE/HPG0
    "ST3((80|160)[28]15|200820|250[34]10|(250|300|320|400)[68]20|360320|500[68]30|750[68]40)AS?|"
    "GB0160EAFJE", // HP OEM
    "", "", ""
  },
  { "Seagate Barracuda 7200.11", // unaffected firmware
    "ST3(160813|320[68]13|500[368]20|640[36]23|640[35]30|750[36]30|1000(333|[36]40)|1500341)AS?",
    "CC.?.?", // http://knowledge.seagate.com/articles/en_US/FAQ/207957en
    "", ""
  },
  { "Seagate Barracuda 7200.11", // fixed firmware
    "ST3(500[368]20|750[36]30|1000340)AS?",
    "SD1A", // http://knowledge.seagate.com/articles/en_US/FAQ/207951en
    "", ""
  },
  { "Seagate Barracuda 7200.11", // fixed firmware
    "ST3(160813|320[68]13|640[36]23|1000333|1500341)AS?",
    "SD[12]B", // http://knowledge.seagate.com/articles/en_US/FAQ/207957en
    "", ""
  },
  { "Seagate Barracuda 7200.11", // buggy or fixed firmware
    "ST3(500[368]20|640[35]30|750[36]30|1000340)AS?",
    "(AD14|SD1[5-9]|SD81)",
    "There are known problems with these drives,\n"
    "THIS DRIVE MAY OR MAY NOT BE AFFECTED,\n"
    "see the following web pages for details:\n"
    "http://knowledge.seagate.com/articles/en_US/FAQ/207931en\n"
    "http://knowledge.seagate.com/articles/en_US/FAQ/207951en\n"
    "https://bugs.debian.org/cgi-bin/bugreport.cgi?bug=632758",
    ""
  },
  { "Seagate Barracuda 7200.11", // unknown firmware
    "ST3(160813|320[68]13|500[368]20|640[36]23|640[35]30|750[36]30|1000(333|[36]40)|1500341)AS?",
    "",
    "There are known problems with these drives,\n"
    "see the following Seagate web pages:\n"
    "http://knowledge.seagate.com/articles/en_US/FAQ/207931en\n"
    "http://knowledge.seagate.com/articles/en_US/FAQ/207951en\n"
    "http://knowledge.seagate.com/articles/en_US/FAQ/207957en",
    ""
  },
  { "Seagate Barracuda 7200.12", // new firmware
    "ST3(160318|250318|320418|50041[08]|750528|1000528)AS",
    "CC4[9A-Z]",
    "", ""
  },
  { "Seagate Barracuda 7200.12", // unknown firmware
    "ST3(160318|250318|320418|50041[08]|750528|1000528)AS",
    "",
    "A firmware update for this drive may be available,\n"
    "see the following Seagate web pages:\n"
    "http://knowledge.seagate.com/articles/en_US/FAQ/207931en\n"
    "http://knowledge.seagate.com/articles/en_US/FAQ/213891en",
    ""
  },
  { "Seagate Barracuda 7200.12", // tested with ST3250312AS/JC45, ST31000524AS/JC45,
      // ST3500413AS/JC4B, ST3750525AS/JC4B
      // ST3160316AS/JC45
      // Possible options: ST31000524AS, ST3500413AS, ST3250312AS ,
      // ST3750525AS, ST3320413AS, ST3160316AS
    "ST3(160318|25031[128]|320418|50041[038]|750(518|52[358])|100052[348]|320413|160316)AS",
    "", "", ""
  },
  { "Seagate Barracuda XT", // tested with ST32000641AS/CC13,
      // ST4000DX000-1C5160/CC42
    "ST(3(2000641|3000651)AS|4000DX000-.*)",
    "", "", ""
  },
  { "Seagate Barracuda 7200.14 (AF)", // new firmware, tested with
      // ST3000DM001-9YN166/CC4H, ST3000DM001-9YN166/CC9E
    "ST(1000|1500|2000|2500|3000)DM00[1-3]-9YN16.",
    "CC(4[H-Z]|[5-9A-Z]..*)", // >= "CC4H"
    "",
    "-v 188,raw16 -v 240,msec24hour32" // tested with ST3000DM001-9YN166/CC4H
  },
  { "Seagate Barracuda 7200.14 (AF)", // old firmware, tested with
      // ST1000DM003-9YN162/CC46
    "ST(1000|1500|2000|2500|3000)DM00[1-3]-9YN16.",
    "CC4[679CG]",
    "A firmware update for this drive is available,\n"
    "see the following Seagate web pages:\n"
    "http://knowledge.seagate.com/articles/en_US/FAQ/207931en\n"
    "http://knowledge.seagate.com/articles/en_US/FAQ/223651en",
    "-v 188,raw16 -v 240,msec24hour32"
  },
  { "Seagate Barracuda 7200.14 (AF)", // unknown firmware
    "ST(1000|1500|2000|2500|3000)DM00[1-3]-9YN16.",
    "",
    "A firmware update for this drive may be available,\n"
    "see the following Seagate web pages:\n"
    "http://knowledge.seagate.com/articles/en_US/FAQ/207931en\n"
    "http://knowledge.seagate.com/articles/en_US/FAQ/223651en",
    "-v 188,raw16 -v 240,msec24hour32"
  },
  { "Seagate Barracuda 7200.14 (AF)", // different part number, tested with
      // ST1000DM003-1CH162/CC47, ST1000DM003-1CH162/CC49, ST2000DM001-1CH164/CC24,
      // ST1000DM000-9TS15E/CC92, APPLE HDD ST3000DM001/AP15 (no attr 240)
    "ST(1000|1500|2000|2500|3000)DM00[0-3]-.*|"
    "APPLE HDD ST3000DM001",
    "", "",
    "-v 188,raw16 -v 240,msec24hour32"
  },
  { "Seagate Barracuda 7200.14 (AF)", // < 1TB, tested with ST250DM000-1BC141
    "ST(250|320|500|750)DM00[0-3]-.*",
    "", "",
    "-v 188,raw16 -v 240,msec24hour32"
  },
  { "Seagate BarraCuda 3.5", // tested with ST1000DM010-2EP102/Z9ACZM97,
      // ST2000DM008-2FR102/0001, ST3000DM008-2DM166/CC26, ST4000DM005-2DP166/0001,
      // ST4000DM006-2G5107/DN02, ST8000DM004-2CX188/0001, ST10000DM0004-1ZC101/DN01
    "ST(500DM009|1000DM010|2000DM00[5-9]|3000DM00[789]|4000DM00[456]|6000DM00[34]|8000DM00[45]|10000DM0004)-.*",
    "", "",
    "-v 188,raw16 -v 240,msec24hour32"
  },
  { "Seagate Desktop HDD.15", // tested with ST4000DM000-1CD168/CC43, ST5000DM000-1FK178/CC44,
      // ST6000DM001-1XY17Z/CC48
    "ST[4568]000DM00[012]-.*",
    "", "",
    "-v 188,raw16 -v 240,msec24hour32"
  },
  { "Seagate Desktop SSHD", // tested with ST2000DX001-1CM164/CC43
    "ST[124]000DX001-.*",
    "", "",
    "-v 188,raw16 -v 240,msec24hour32"
  },
  { "Seagate Barracuda LP", // new firmware
    "ST3(500412|1000520|1500541|2000542)AS",
    "CC3[5-9A-Z]",
    "",
    "" // -F xerrorlba ?
  },
  { "Seagate Barracuda LP", // unknown firmware
    "ST3(500412|1000520|1500541|2000542)AS",
    "",
    "A firmware update for this drive may be available,\n"
    "see the following Seagate web pages:\n"
    "http://knowledge.seagate.com/articles/en_US/FAQ/207931en\n"
    "http://knowledge.seagate.com/articles/en_US/FAQ/213915en",
    "-F xerrorlba" // tested with ST31000520AS/CC32
  },
  { "Seagate Barracuda Green (AF)", // new firmware
    "ST((10|15|20)00DL00[123])-.*",
    "CC(3[2-9A-Z]|[4-9A-Z]..*)", // >= "CC32"
    "", ""
  },
  { "Seagate Barracuda Green (AF)", // unknown firmware
    "ST((10|15|20)00DL00[123])-.*",
    "",
    "A firmware update for this drive may be available,\n"
    "see the following Seagate web pages:\n"
    "http://knowledge.seagate.com/articles/en_US/FAQ/207931en\n"
    "http://knowledge.seagate.com/articles/en_US/FAQ/218171en",
    ""
  },
  { "Seagate Barracuda ES",
    "ST3(250[68]2|32062|40062|50063|75064)0NS",
    "", "", ""
  },
  // ST5000LM000, ST4000LM024, ST3000LM024, ST2000LM015, ST1000LM048, ST500LM030
  { "Seagate Barracuda 2.5 5400", // ST2000LM015-2E8174/SDM1, ST4000LM024-2AN17V/0001
    "ST(5000LM000|[34]000LM024|2000LM015|1000LM048|500LM030)-.*",
    "",
    "",
    "-v 183,raw48,SATA_Downshift_Count "
  },
  { "Seagate Barracuda ES.2", // fixed firmware
    "ST3(25031|50032|75033|100034)0NS",
    "SN[01]6|"         // http://knowledge.seagate.com/articles/en_US/FAQ/207963en
    "MA(0[^7]|[^0].)", // http://dellfirmware.seagate.com/dell_firmware/DellFirmwareRequest.jsp
    "",                //        ^^^^^^^^^^^^ down (no DNS A record)
    "-F xerrorlba" // tested with ST31000340NS/SN06
  },
  { "Seagate Barracuda ES.2", // buggy firmware (Dell)
    "ST3(25031|50032|75033|100034)0NS",
    "MA07",
    "There are known problems with these drives,\n"
    "AND THIS FIRMWARE VERSION IS AFFECTED,\n"
    "contact Dell support for a firmware update.",
    ""
  },
  { "Seagate Barracuda ES.2", // unknown firmware
    "ST3(25031|50032|75033|100034)0NS",
    "",
    "There are known problems with these drives,\n"
    "see the following Seagate web pages:\n"
    "http://knowledge.seagate.com/articles/en_US/FAQ/207931en\n"
    "http://knowledge.seagate.com/articles/en_US/FAQ/207963en",
    ""
  },
  { "Seagate Constellation (SATA)", // tested with ST9500530NS/SN03
    "ST9(160511|500530)NS",
    "", "", ""
  },
  { "Seagate Constellation ES (SATA)", // tested with ST31000524NS/SN11,
      // MB0500EAMZD/HPG1
    "ST3(50051|100052|200064)4NS|"
    "MB0500EAMZD", // HP OEM
    "", "", ""
  },
  { "Seagate Constellation ES (SATA 6Gb/s)", // tested with ST1000NM0011/SN02,
      // MB1000GCEEK/HPG1
    "ST(5|10|20)00NM0011|"
    "MB1000GCEEK", // HP OEM
    "", "", ""
  },
  { "Seagate Constellation ES.2 (SATA 6Gb/s)", // tested with ST32000645NS/0004, ST33000650NS,
      // MB3000EBKAB/HPG6
    "ST3(2000645|300065[012])NS|"
    "MB3000EBKAB", // HP OEM
    "", "", ""
  },
  { "Seagate Constellation ES.3", // tested with ST1000NM0033-9ZM173/0001,
      // ST4000NM0033-9ZM170/SN03, MB1000GCWCV/HPGC, MB4000GCWDC/HPGE
    "ST[1234]000NM00[35]3-.*|"
    "MB[14]000GCW(CV|DC)", // HP OEM
    "", "", ""
  },
  { "Seagate Constellation CS", // tested with ST3000NC000/CE02, ST3000NC002-1DY166/CN02
    "ST(1000|2000|3000)NC00[0-3](-.*)?",
    "", "", ""
  },
  { "Seagate Constellation.2 (SATA)", // 2.5", tested with ST91000640NS/SN02, MM1000GBKAL/HPGB
    "ST9(25061|50062|100064)[012]NS|" // *SS = SAS
    "MM1000GBKAL", // HP OEM
    "", "", ""
  },
  // ST6000NM0004, ST6000NM0024, ST6000NM0044, ST6000NM0084, ST5000NM0024,
  // ST5000NM0044, ST4000NM0024, ST4000NM0044, ST2000NM0024, ST2000NM0044
  // ST4000NM0035, ST3000NM0005, ST2000NM0055, ST1000NM0055, ST4000NM0045,
  // ST3000NM0015, ST2000NM0065, ST1000NM0065, ST4000NM0105, ST3000NM0055
  { "Seagate Enterprise Capacity 3.5 HDD", // tested with ST6000NM0024-1HT17Z/SN02,
      // ST10000NM0016-1TT101/SNB0
      // ST4000NM0085-1YY107/ZC11SXPH
      // ST8000NM0045-1RL112/NN02
      // ST6000NM0004-1FT17Z/NN01
      // ST4000NM0035-1V4107/TNC3
      // ST1000NM0055-1V410C/TN02
      // ST8000NM0055-1RM112/SN04
      // ST10000NM0156-2AA111/SS05
    "ST([1234568]|10)000NM0[01][0-68][456]-.*", // *[069]4 = 4Kn
    "", "", 
    "-v 188,raw16 -v 240,msec24hour32"
  },
  { "Seagate Enterprise Capacity 3.5 HDD", // V5.1, ms in attribute 9
    "ST[12]000NM0008-.*", // tested with ST1000NM0008-2F2100/SN01
    "", "",
    "-v 9,msec24hour32 -v 188,raw16 -v 240,msec24hour32"
  },
  { "Seagate Exos 5E8", // tested with ST8000AS0003-2HH188/0003
    "ST8000AS0003-.*",
    "", "",
    "-v 9,msec24hour32 -v 240,msec24hour32"
  },
  { "Seagate Exos X12", // tested with ST12000NM0007-2A1101/SN02
    "ST12000NM00[01]7-.*", // *17 = SED
    "", "",
    "-v 240,msec24hour32"
  },
  { "Seagate Exos X14", // tested with ST12000NM0008-2H3101/SN02,
      // ST12000NM0538-2K2101/CMA2 (OEM?)
    "ST(14000NM04[24]8|14000NM0(01|25)8|12000NM0(00|24|53)8|10000NM0(47|56)8)-.*",
    "", "",
    "-v 18,raw48,Unknown_Seagate_Attrib "
    "-v 240,msec24hour32"
  },
  { "Seagate Exos X16", // tested with X16 ST14000NM001G-2KJ103/SN02,
      // ST16000NM001G-2KK103/SN02
    "ST1[46]000NM00[13]G-.*",
    "", "",
    "-v 18,raw48,Unknown_Seagate_Attrib "
    "-v 240,msec24hour32"
  },
  // new models: ST8000VN0002, ST6000VN0021, ST4000VN000
  //             ST8000VN0012, ST6000VN0031, ST4000VN003
  // tested with ST8000VN0002-1Z8112/ZA13YGNF
  { "Seagate NAS HDD", // tested with ST2000VN000-1H3164/SC42, ST3000VN000-1H4167/SC43
    "ST([234]000VN000|[468]000VN00(02|21|12|31|3))-.*",
    "", "", ""
  },
  // ST8000NE0001, ST8000NE0011, ST6000VN0001, ST6000VN0011, ST5000VN0001,
  // ST5000VN0011, ST4000VN0001, ST4000VN0011, ST3000VN0001, ST3000VN0011,
  // ST2000VN0001, ST2000VN0011
  // tested with ST8000NE0001-1WN112/PNA2
  { "Seagate Enterprise NAS HDD",
    "ST(8000NE|[65432]000VN)00[01]1-.*",
    "", "", ""
  },
  { "Seagate IronWolf", // tested with ST6000VN0033-2EE110/SC60,
      // ST6000VN0041-2EL11C/SC61, ST12000VN0007-2GS116/SC60, ST12000VN0008-2JH101/SC60
    "ST(1|2|3|4|6|8|10|12)000VN00(0?[2478]|22|33|41)-.*",
    "", "", ""
  },
  { "Seagate IronWolf Pro", // tested with ST4000NE0025-2EW107/EN02,
      // ST8000NE0004-1ZF11G/EN01, ST8000NE0021-2EN112/EN02
    "ST([24]000NE0025|4000NE001|6000NE0023|8000NE00(04|08|21)|(10|12|14)000NE000[478])-.*",
    "", "", ""
  },
  { "Seagate Archive HDD", // tested with ST8000AS0002-1NA17Z/AR13
    "ST[568]000AS00[01][12]-.*",
    "", "", ""
  },
  { "Seagate Pipeline HD 5900.1",
    "ST3(160310|320[34]10|500(321|422))CS",
    "", "", ""
  },
  { "Seagate Pipeline HD 5900.2", // tested with ST31000322CS/SC13
    "ST3(160316|250[34]12|320(311|413)|500(312|414)|1000(322|424))CS",
    "", "", ""
  },
  { "Seagate Video 3.5 HDD", // tested with ST4000VM000-1F3168/SC23, SC25
    "ST(10|15|20|30|40)00VM00[023]-.*",
    "", "", ""
  },
  { "Seagate Medalist 17240, 13030, 10231, 8420, and 4310",
    "ST3(17240|13030|10231|8420|4310)A",
    "", "", ""
  },
  { "Seagate Medalist 17242, 13032, 10232, 8422, and 4312",
    "ST3(1724|1303|1023|842|431)2A",
    "", "", ""
  },
  { "Seagate NL35",
    "ST3(250623|250823|400632|400832|250824|250624|400633|400833|500641|500841)NS",
    "", "", ""
  },
  { "Seagate SV35.2",
    "ST3(160815|250820|320620|500630|750640)[AS]V",
    "", "", ""
  },
  { "Seagate SV35.3", // tested with ST3500320SV/SV16
    "ST3(500320|750330|1000340)SV",
    "", "", ""
  },
  { "Seagate SV35.5", // tested with ST31000525SV/CV12
    "ST3(250311|500410|1000525)SV",
    "", "", ""
  },
  // ST6000VX0001,ST6000VX0011,ST5000VX0001,ST5000VX0011,ST4000VX000
  // ST4000VX002, ST3000VX002, ST2000VX003, ST1000VX001, ST1000VX002
  // ST3000VX000, ST3000VX004, ST2000VX000, ST2000VX004, ST1000VX000
  { "Seagate Surveillance", // tested with ST1000VX001-1HH162/CV11, ST2000VX000-9YW164/CV12,
      // ST4000VX000-1F4168/CV14, ST2000VX003-1HH164/CV12
    "ST([1-5]000VX00[01234]1?|31000526SV|3500411SV)(-.*)?",
    "", "", ""
  },
  { "Seagate Skyhawk", // tested with ST3000VX010-2H916L/CV11, ST6000VX0023-2EF110/SC60
    "ST(1000VX005|2000VX008|3000VX0(09|10)|4000VX007|6000VX00(1|23)|8000VX00(4|22))-.*",
    "", "",
    "-v 9,msec24hour32 " // CV* Firmware only?
    "-v 240,msec24hour32"
  },
  { "Seagate DB35", // tested with ST3250823ACE/3.03, ST3300831SCE/3.03
    "ST3(200826|250823|300831|400832)[AS]CE",
    "", "", ""
  },
  { "Seagate DB35.2", // tested with ST3160212SCE/3.ACB
    "ST3(802110|120213|160212|200827|250824|300822|400833|500841)[AS]CE",
    "", "", ""
  },
  { "Seagate DB35.3",
    "ST3(750640SCE|((80|160)215|(250|320|400)820|500830|750840)[AS]CE)",
    "", "", ""
  },
  { "Seagate LD25.2", // tested with ST940210AS/3.ALC
    "ST9(40|80)210AS?",
    "", "", ""
  },
  { "Seagate ST1.2 CompactFlash", // tested with ST68022CF/3.01
    "ST6[468]022CF",
    "", "", ""
  },
  { "Seagate Nytro XF1230 SATA SSD", // tested with XF1230-1A0480/ST200354
    "XF1230-1A(0240|0480|0960|1920)",
    "", "", 
    "-v 174,raw48,Unexpect_Power_Loss_Ct "
    "-v 180,raw48,End_to_End_Err_Detect "
    "-v 183,raw48,SATA_Downshift_Count "
    "-v 189,raw48,SSD_Health_Flags "
    "-v 190,raw48,SATA_Error_Ct "
    "-v 201,raw48,Read_Error_Rate "
    "-v 231,raw48,SSD_Life_Left_Perc "
    "-v 234,raw48,Lifetime_Nand_Gb "
    "-v 241,raw48,Total_Writes_GiB "
    "-v 242,raw48,Total_Reads_GiB "
    "-v 245,raw48,Read_Error_Rate "
  },
  { "Seagate IronWolf 110 SATA SSD", //Written to Seagate documentation
    "ZA(240|480|960|1920|3840)NM10001",
    "", "",
    //"-v 1,raw48,Raw_Read_Error_Rate "
    //"-v 5,raw48,Reallocated_Sector_Ct "
    //"-v 9,raw48,Power_On_Hours "
    //"-v 12,raw48,Drive_Power_Cycle_Ct "
    "-v 100,raw48,Flash_GB_Erased "
    "-v 102,raw48,Lifetime_PS4_Entry_Ct "
    "-v 103,raw48,Lifetime_PS3_Exit_Ct "
    "-v 170,raw48,Grown_Bad_Block_Ct "
    "-v 171,raw48,Program_Fail_Count "
    "-v 172,raw48,Erase_Fail_Count "
    "-v 173,raw48,Avg_Program/Erase_Ct "
    "-v 174,raw48,Unexpected_Pwr_Loss_Ct "
    "-v 177,raw16,Wear_Range_Delta "
    "-v 183,hex56,SATA_Downshift_Count "
    "-v 187,raw48,Uncorrectable_ECC_Ct "
    //"-v 194,tempminmax,Primary_Temperature "
    "-v 195,raw16(raw16),RAISE_ECC_Cor_Ct "
    "-v 198,raw48,Uncor_Read_Error_Ct "
    //"-v 199,raw48,SATA_R-Err_(CRC)_Err_Ct "
    "-v 230,raw56,Drv_Life_Protect_Status "
    "-v 231,hex56,SSD_Life_Left "
    //"-v 232,raw48,Available_Rsrvd_Space "
    "-v 233,raw48,Lifetime_Wts_To_Flsh_GB "
    "-v 241,raw48,Lifetime_Wts_Frm_Hst_GB "
    "-v 242,raw48,Lifetime_Rds_Frm_Hst_GB "
    "-v 243,hex56,Free_Space "
  },
  { "Seagate Nytro SATA SSD", //Written to Seagate documentation
    // tested with XA960LE10063, XA960LE10063
    "XA(240|480|960|1920|3840)[LM]E10(00|02|04|06|08|10)3",
    "", "",
    //"-v 1,raw48,Raw_Read_Error_Rate "
    //"-v 5,raw48,Reallocated_Sector_Ct "
    //"-v 9,raw48,Power_On_Hours "
    //"-v 12,raw48,Drive_Power_Cycle_Ct "
    "-v 100,raw48,Flash_GB_Erased "
    "-v 102,raw48,Lifetime_PS4_Entry_Ct "
    "-v 103,raw48,Lifetime_PS3_Exit_Ct "
    "-v 170,raw48,Grown_Bad_Block_Ct "
    "-v 171,raw48,Program_Fail_Count "
    "-v 172,raw48,Erase_Fail_Count "
    "-v 173,raw48,Avg_Program/Erase_Ct "
    "-v 174,raw48,Unexpected_Pwr_Loss_Ct "
    "-v 177,raw16,Wear_Range_Delta "
    "-v 183,hex56,SATA_Downshift_Count "
    "-v 187,raw48,Uncorrectable_ECC_Ct "
    //"-v 194,tempminmax,Primary_Temperature "
    "-v 195,raw16(raw16),RAISE_ECC_Cor_Ct "
    "-v 198,raw48,Uncor_Read_Error_Ct "
    //"-v 199,raw48,SATA_R-Err_(CRC)_Err_Ct "
    "-v 230,raw56,Drv_Life_Protect_Status "
    "-v 231,hex56,SSD_Life_Left "
    //"-v 232,raw48,Available_Rsrvd_Space "
    "-v 233,raw48,Lifetime_Wts_To_Flsh_GB "
    "-v 241,raw48,Lifetime_Wts_Frm_Hst_GB "
    "-v 242,raw48,Lifetime_Rds_Frm_Hst_GB "
    "-v 243,hex56,Free_Space "
  },
  { "WD Blue and Green SSDs", // tested with WDC WDS250G1B0A-00H9H0/X41000WD,
      // WDC WDS250G1B0A-00H9H0/X41100WD, WDC WDS100T1B0A-00H9H0,
      // WDC WDS120G2G0A-00JH30/UE360000, WDC WDS240G2G0A-00JH30/UF300000,
      // WDC WDS500G2B0A-00SM50/X61130WD, WDC WDS200T2B0A-00SM50/X61130WD,
      // WDC WDS200T2B0A/X61190WD, WDC WDS120G1G0A-00SS50/Z3311000
      // WDC  WDS500G2B0A-00SM50/401000WD,
      // WDC WDBNCE2500PNC/X61130WD, WDC WDBNCE0010PNC-WRSN/X41110WD
    "WDC WDBNCE(250|500|00[124])0PNC(-.*)?|" // Blue 3D
    "WDC  ?WDS((120|240|250|480|500)G|[12]00T)(1B|2B|1G|2G)0[AB](-.*)?", // *B* = Blue, *G* = Green, *2B* = Blue 3D NAND
    "", "",
  //"-v 5,raw48,Reallocated_Sector_Ct " // Reassigned Block Count
  //"-v 9,raw48,Power_On_Hours "
  //"-v 12,raw48,Power_Cycle_Count "
    "-v 165,raw48,Block_Erase_Count "
    "-v 166,raw48,Minimum_PE_Cycles_TLC "
    "-v 167,raw48,Max_Bad_Blocks_per_Die "
    "-v 168,raw48,Maximum_PE_Cycles_TLC "
    "-v 169,raw48,Total_Bad_Blocks "
    "-v 170,raw48,Grown_Bad_Blocks "
    "-v 171,raw48,Program_Fail_Count "
    "-v 172,raw48,Erase_Fail_Count "
    "-v 173,raw48,Average_PE_Cycles_TLC "
    "-v 174,raw48,Unexpected_Power_Loss "
  //"-v 184,raw48,End-to-end_Error " // Detection/Correction Count
  //"-v 187,raw48,Reported_Uncorrect " // Uncorrectable Errors
  //"-v 188,raw48,Command_Timeout
  //"-v 194,tempminmax,Temperature_Celsius " 
  //"-v 199,raw48,UDMA_CRC_Error_Count  // SATA CRC Errors 
    "-v 230,hex48,Media_Wearout_Indicator " // Maybe hex16
  //"-v 232,raw48,Available_Reserve_Space"
    "-v 233,raw48,NAND_GB_Written_TLC "
    "-v 234,raw48,NAND_GB_Written_SLC "
    "-v 241,raw48,Host_Writes_GiB "
    "-v 242,raw48,Host_Reads_GiB "
    "-v 244,raw48,Temp_Throttle_Status "
  },
  { "Western Digital Protege",
  /* Western Digital drives with this comment all appear to use Attribute 9 in
   * a  non-standard manner.  These entries may need to be updated when it
   * is understood exactly how Attribute 9 should be interpreted.
   * UPDATE: this is probably explained by the WD firmware bug described in the
   * smartmontools FAQ */
    "WDC WD([2468]00E|1[26]00A)B-.*",
    "", "", ""
  },
  { "Western Digital Caviar",
  /* Western Digital drives with this comment all appear to use Attribute 9 in
   * a  non-standard manner.  These entries may need to be updated when it
   * is understood exactly how Attribute 9 should be interpreted.
   * UPDATE: this is probably explained by the WD firmware bug described in the
   * smartmontools FAQ */
    "WDC WD(2|3|4|6|8|10|12|16|18|20|25)00BB-.*",
    "", "", ""
  },
  { "Western Digital Caviar WDxxxAB",
  /* Western Digital drives with this comment all appear to use Attribute 9 in
   * a  non-standard manner.  These entries may need to be updated when it
   * is understood exactly how Attribute 9 should be interpreted.
   * UPDATE: this is probably explained by the WD firmware bug described in the
   * smartmontools FAQ */
    "WDC WD(3|4|6|8|25)00AB-.*",
    "", "", ""
  },
  { "Western Digital Caviar WDxxxAA",
  /* Western Digital drives with this comment all appear to use Attribute 9 in
   * a  non-standard manner.  These entries may need to be updated when it
   * is understood exactly how Attribute 9 should be interpreted.
   * UPDATE: this is probably explained by the WD firmware bug described in the
   * smartmontools FAQ */
    "WDC WD...?AA(-.*)?",
    "", "", ""
  },
  { "Western Digital Caviar WDxxxBA",
  /* Western Digital drives with this comment all appear to use Attribute 9 in
   * a  non-standard manner.  These entries may need to be updated when it
   * is understood exactly how Attribute 9 should be interpreted.
   * UPDATE: this is probably explained by the WD firmware bug described in the
   * smartmontools FAQ */
    "WDC WD...BA",
    "", "", ""
  },
  { "Western Digital Caviar AC", // add only 5400rpm/7200rpm (ata33 and faster)
    "WDC AC((116|121|125|225|132|232)|([1-4][4-9][0-9])|([1-4][0-9][0-9][0-9]))00[A-Z]?.*",
    "", "", ""
  },
  { "Western Digital Caviar SE",
  /* Western Digital drives with this comment all appear to use Attribute 9 in
   * a  non-standard manner.  These entries may need to be updated when it
   * is understood exactly how Attribute 9 should be interpreted.
   * UPDATE: this is probably explained by the WD firmware bug described in the
   * smartmontools FAQ
   * UPDATE 2: this does not apply to more recent models, at least WD3200AAJB */
    "WDC WD(4|6|8|10|12|16|18|20|25|30|32|40|50)00(JB|PB)-.*",
    "", "", ""
  },
  { "Western Digital Caviar Blue EIDE",  // WD Caviar SE EIDE
    /* not completely accurate: at least also WD800JB, WD(4|8|20|25)00BB sold as Caviar Blue */
    "WDC WD(16|25|32|40|50)00AAJB-.*",
    "", "", ""
  },
  { "Western Digital Caviar Blue EIDE",  // WD Caviar SE16 EIDE
    "WDC WD(25|32|40|50)00AAKB-.*",
    "", "", ""
  },
  { "Western Digital RE EIDE",
    "WDC WD(12|16|25|32)00SB-.*",
    "", "", ""
  },
  { "Western Digital Caviar Serial ATA",
    "WDC WD(4|8|20|32)00BD-.*",
    "", "", ""
  },
  { "Western Digital Caviar SE Serial ATA", // tested with WDC WD3000JD-98KLB0/08.05J08
    "WDC WD(4|8|12|16|20|25|30|32|40)00(JD|KD|PD)-.*",
    "", "", ""
  },
  { "Western Digital Caviar SE Serial ATA",
    "WDC WD(8|12|16|20|25|30|32|40|50)00JS-.*",
    "", "", ""
  },
  { "Western Digital Caviar SE16 Serial ATA",
    "WDC WD(16|20|25|32|40|50|75)00KS-.*",
    "", "", ""
  },
  { "Western Digital Caviar Blue Serial ATA",  // WD Caviar SE Serial ATA
    /* not completely accurate: at least also WD800BD, (4|8)00JD sold as Caviar Blue */
    "WDC WD((8|12|16|25|32)00AABS|(8|12|16|25|32|40|50)00AAJS)-.*",
    "", "", ""
  },
  { "Western Digital Caviar Blue (SATA)",  // WD Caviar SE16 Serial ATA
      // tested with WD1602ABKS-18N8A0/DELL/02.03B04
    "WDC WD((16|20|25|32|40|50|64|75)00AAKS|1602ABKS|10EALS)-.*",
    "", "", ""
  },
  { "Western Digital Blue", // tested with WDC WD5000AZLX-00K4KA0/80.00A80,
      // WDC WD10EZEX-00RKKA0/80.00A80, WDC WD10EZEX-75M2NA0/01.01A01, WDC WD40EZRZ-00WN9B0/80.00A80
    "WDC WD((25|32|50)00AAKX|5000AZ(LX|RZ)|7500A(AL|ZE)X|10E(AL|ZE)X|[1-6]0EZRZ)-.*",
    "", "", ""
  },
  { "Western Digital Blue (SMR)", // ticket #1313
    "WDC WD(20|60)EZAZ-.*",
    "", "", ""
  },
  { "Western Digital RE Serial ATA",
    "WDC WD(12|16|25|32)00(SD|YD|YS)-.*",
    "", "", ""
  },
  { "Western Digital RE2 Serial ATA",
    "WDC WD((40|50|75)00(YR|YS|AYYS)|(16|32|40|50)0[01]ABYS)-.*",
    "", "", ""
  },
  { "Western Digital RE2-GP",
    "WDC WD(5000AB|7500AY|1000FY)PS-.*",
    "", "", ""
  },
  { "Western Digital RE3 Serial ATA", // tested with WDC WD7502ABYS-02A6B0/03.00C06,
       // WD1002FBYS-12/03.M0300
    "(WDC )?WD((25|32|50|75)02A|(75|10)02F)BYS-.*",
    "", "", ""
  },
  { "Western Digital RE4", // tested with WDC WD2003FYYS-18W0B0/01.01D02,
      // WDC WD1003FBYZ-010FB0/01.01V03
      // WDC WD5003ABYZ-011FA0/01.01S03
    "WDC WD((25|50)03ABY[XZ]|1003FBY[XZ]|(15|20)03FYYS)-.*",
    "", "", ""
  },
  { "Western Digital RE4-GP", // tested with WDC WD2002FYPS-02W3B0/04.01G01,
      // WD2003FYPS-27W9B0/01.01D02
    "(WDC )?WD200[23]FYPS-.*",
    "", "", ""
  },
  { "Western Digital Re", // tested with WDC WD1004FBYZ-01YCBB0/RR02,
      // WDC WD2000FYYZ-01UL1B0/01.01K01, WDC WD2000FYYZ-01UL1B1/01.01K02,
      // WDC WD4000FYYZ-01UL1B2/01.01K03, WD2000FYYX/00.0D1K2,
      // WDC WD1004FBYZ-01YCBB1/RR04
      // WD4000FYYZ, WD4000FDYZ, WD3000FYYZ, WD3000FDYZ, WD2000FYYZ, WD2000FDYZ
      // WD2004FBYZ, WD1004FBYZ
    "WDC WD((1004|2004)FBYZ|([234]000)FDYZ|[234]000FYYZ|2000FYYX)-.*",
    "", "",
    "-v 16,raw48,Total_LBAs_Read" // WDC WD1004FBYZ-01YCBB1/RR04
  },
  { "Western Digital Se", // tested with WDC WD2000F9YZ-09N20L0/01.01A01
    // WD6001F9YZ, WD5001F9YZ, WD4000F9YZ, WD3000F9YZ, WD2000F9YZ, WD1002F9YZ
    "WDC WD(1002|2000|3000|4000|5001|6001)F9YZ-.*",
    "", "", ""
  },
  { "Western Digital Caviar Green", // tested with WDC WD7500AADS-00M2B0/01.00A01,
       // WDC WD10EADX/77.04D77
    "WDC WD((50|64|75)00AA[CV]S|(50|64|75)00AADS|10EA[CV]S|(10|15|20)EAD[SX])-.*",
    "",
    "",
    "-F xerrorlba" // tested with WDC WD7500AADS-00M2B0/01.00A01
  },
  { "Western Digital Caviar Green (AF)",
    "WDC WD(((64|75|80)00AA|(10|15|20)EA|(25|30)EZ)R|20EAC)S-.*",
    "", "", ""
  },
  { "Western Digital Green", // tested with
      // WDC WD10EZRX-00A8LB0/01.01A01, WDC WD20EZRX-00DC0B0/80.00A80,
      // WDC WD30EZRX-00MMMB0/80.00A80, WDC WD40EZRX-00SPEB0/80.00A80,
      // WDC WD60EZRX-00MVLB1/80.00A80, WDC WD5000AZRX-00A8LB0/01.01A01
    "WDC WD(5000AZ|7500AA|(10|15|20)EA|(10|20|25|30|40|50|60)EZ)RX-.*",
    "", "", ""
  },
  { "Western Digital Caviar Black", // tested with WDC WD7501AAES/06.01D06
    "WDC WD((500|640)1AAL|7501AA[EL]|1001FA[EL]|2001FAS)S-.*|"
    "WDC WD(2002|7502|1502|5003|1002|5002)(FAE|AAE|AZE|AAL)X-.*", // could be
    // WD2002FAEX, WD7502AAEX, WD1502FAEX, WD5003AZEX, WD1002FAEX, WD5002AALX
    "", "", ""
  },
  { "Western Digital Black", // tested with
      // WDC WD1003FZEX-00MK2A0/01.01A01, WDC WD3001FAEX-00MJRA0/01.01L01,
      // WDC WD3003FZEX-00Z4SA0/01.01A01, WDC WD4001FAEX-00MJRA0/01.01L01
      // WDC WD4003FZEX-00Z4SA0/01.01A01, WDC WD5003AZEX-00RKKA0/80.00A80,
      // WDC WD4004FZWX-00GBGB0/81.H0A81
    "WDC WD(6001|2003|5001|1003|4003|4004|5003|3003|3001)(FZW|FZE|AZE)X-.*|" // could be
    // new series  WD6001FZWX WD2003FZEX WD5001FZWX WD1003FZEX
    //             WD4003FZEX WD5003AZEX WD3003FZEX WD4004FZWX
    "WDC WD(4001|3001|2002|1002|5003|7500|5000|3200|2500|1600)(FAE|AZE)X-.*",
    // old series: WD4001FAEX WD3001FAEX WD2002FAEX WD1002FAEX  WD5003AZEX
    "", "", ""
  },
  { "Western Digital Black (SMR)", // ticket #1313
    "WDC WD10SPSX-.*",
    "", "", ""
  },
  { "Western Digital AV ATA", // tested with WDC WD3200AVJB-63J5A0/01.03E01
    "WDC WD(8|16|25|32|50)00AV[BJ]B-.*",
    "", "", ""
  },
  { "Western Digital AV SATA",
    "WDC WD(16|25|32)00AVJS-.*",
    "", "", ""
  },
  { "Western Digital AV-GP",
    "WDC WD((16|25|32|50|64|75)00AV[CDV]S|(10|15|20)EV[CDV]S)-.*",
    "", "", ""
  },
  { "Western Digital AV-GP (AF)", // tested with WDC WD10EURS-630AB1/80.00A80,
      // WDC WD10EUCX-63YZ1Y0/51.0AB52, WDC WD20EURX-64HYZY0/80.00A80
    "WDC WD(5000AUDX|7500AURS|10EUCX|(10|15|20|25|30)EUR[SX])-.*",
    "", "", ""
  },
  { "Western Digital AV", // tested with DC WD10JUCT-63CYNY0/01.01A01
    "WDC WD((16|25|32|50)00BU[CD]|5000LUC|10JUC)T-.*",
    "", "", ""
  },
  { "Western Digital Raptor",
    "WDC WD((360|740|800)GD|(360|740|800|1500)ADF[DS])-.*",
    "", "", ""
  },
  { "Western Digital Raptor X",
    "WDC WD1500AHFD-.*",
    "", "", ""
  },
  { "Western Digital VelociRaptor", // tested with WDC WD1500HLHX-01JJPV0/04.05G04
    "WDC WD(((800H|(1500|3000)[BH]|1600H|3000G)LFS)|((1500|3000|4500|6000)[BH]LHX))-.*",
    "", "", ""
  },
  { "Western Digital VelociRaptor (AF)", // tested with WDC WD1000DHTZ-04N21V0/04.06A00
    "WDC WD(2500H|5000B|5000H|1000D)HTZ-.*",
    "", "", ""
  },
  { "Western Digital Scorpio EIDE",
    "WDC WD(4|6|8|10|12|16)00(UE|VE)-.*",
    "", "", ""
  },
  { "Western Digital Scorpio Blue EIDE", // tested with WDC WD3200BEVE-00A0HT0/11.01A11
    "WDC WD(4|6|8|10|12|16|25|32)00BEVE-.*",
    "", "", ""
  },
  { "Western Digital Scorpio Serial ATA",
    "WDC WD(4|6|8|10|12|16|25)00BEAS-.*",
    "", "", ""
  },
  { "Western Digital Scorpio Blue Serial ATA",
    "WDC WD((4|6|8|10|12|16|25)00BEVS|(8|12|16|25|32|40|50|64)00BEVT|7500KEVT|10TEVT)-.*",
    "", "", ""
  },
  { "Western Digital Scorpio Blue Serial ATA (AF)", // tested with
      // WDC WD10JPVT-00A1YT0/01.01A01
    "WDC WD((16|25|32|50|64|75)00BPVT|10[JT]PVT)-.*",
    "", "", ""
  },
  { "Western Digital Scorpio Black", // tested with WDC WD5000BEKT-00KA9T0/01.01A01
    "WDC WD(8|12|16|25|32|50)00B[EJ]KT-.*",
    "", "", ""
  },
  { "Western Digital Scorpio Black (AF)",
    "WDC WD(50|75)00BPKT-.*",
    "", "", ""
  },
  { "Western Digital Red", // tested with WDC WD10EFRX-68JCSN0/01.01A01,
      // WDC WD10JFCX-68N6GN0/01.01A01, WDC WD30EFRX-68EUZN0/82.00A82,
      // WDC WD40EFRX-68WT0N0/80.00A80, WDC WD60EFRX-68MYMN1/82.00A82,
      // WDC WD80EFAX-68LHPN0/83.H0A83, WDC WD80EFZX-68UW8N0/83.H0A83,
      // WDC WD80EZZX-11CSGA0/83.H0A03 (My Book 0x1058:0x25ee),
      // WDC WD100EFAX-68LHPN0/83.H0A83,
      // WDC WD120EMFZ-11A6JA0/81.00A81 (Easystore 0x1058:0x25fb)
    "WDC WD(7500BFCX|10JFCX|[1-6]0EFRX|[68]0E[FZ]ZX|(8|10)0EFAX|120EMFZ)-.*",
    "", "",
    "-v 22,raw48,Helium_Level" // WD80EFAX, WD80EFZX, WD100EFAX, WD120EMFZ
  },
  { "Western Digital Red (SMR)", // ticket #1313, tested with WDC WD60EFAX-68SHWN0/82.00A82
    "WDC WD[2346]0EFAX-.*",
    "", "", ""
  },
  { "Western Digital Red Pro", // tested with WDC WD2001FFSX-68JNUN0/81.00A81,
      // WDC WD6002FFWX-68TZ4N0/83.H0A83, WDC WD101KFBX-68R56N0/83.H0A03
    "WDC WD([2-68]00[123]FF[BSW]|101KFB)X-.*",
    "", "",
    "-v 22,raw48,Helium_Level" // WD101KFBX
  },
  { "Western Digital Purple", // tested with WDC WD40PURX-64GVNY0/80.00A80,
      // WDC WD40PURZ-85TTDY0/80.00A80
      // WDC WD80PUZX-64NEAY0/80.H0A80
    "WDC WD[1234568]0PU[RZ][XZ]-.*",
    "", "", ""
  },
  { "Western Digital Gold", // tested with WDC WD1005FBYZ-01YCBB2/RR07,
      // WDC WD2005FBYZ-01YCBB2/RR07, WDC WD4002FYYZ-01B7CB0/01.01M02,
      // WDC WD4003FRYZ-01F0DB0/01.01H01, WDC WD6003FRYZ-01F0DB0/01.01H01,
      // WDC WD8003FRYZ-01JPDB1/01.01H02, WDC WD8004FRYZ-01VAEB0/01.01H01,
      // WDC WD121KRYZ-01W0RB0/01.01H01,
    "WDC WD([12]005FB|4002FY|4003FR|600[23]FR|800[234]FR|1[02]1KR)YZ-.*",
    "", "",
    "-v 22,raw48,Helium_Level" // WD121KRYZ
  },
  { "Western Digital Blue Mobile", // tested with WDC WD5000LPVX-08V0TT2/03.01A03,
       // WDC WD10JPVX-75JC3T0/0301A03,  WDC WD10JPVX-22JC3T0/01.01A01,
       // WDC WD20NPVZ-00WFZT0/01.01A01
    "WDC WD(3200LPCX|5000[BL]P[CV]X|7500BPVX|10JPVX|(15|20)NPVZ)-.*",
     "", "", ""
  },
  { "Western Digital Blue Mobile (SMR)", // ticket #1313, tested with
       // WDC WD10SPZX-22Z10T0/01.01A01, WDC WD10SPZX-21Z10T0/02.01A02,
       // WDC WD20SPZX-22CRAT0/01.01A01, WDC WD20SPZX-22UA7T0/01.01A01
    "WDC WD[12]0SPZX-.*",
     "", "", ""
  },
  { "Western Digital Green Mobile", // tested with WDC WD20NPVX-00EA4T0/01.01A01
    "WDC WD(15|20)NPV[TX]-.*",
    "", "", ""
  },
  { "Western Digital Black Mobile", // tested with WDC WD7500BPKX-22HPJT0/01.01A01,
      // WDC WD10JPLX-00MBPT0/01.01H01
    "WDC WD((16|25|32)00BEK[TX]|(25|32|50|75)00(BPK|LPL)X|10JPLX)-.*",
    "", "", ""
  },
  { "Western Digital Elements / My Passport (USB)", // tested with WDC WD5000BMVW-11AMCS0/01.01A01
    "WDC WD(25|32|40|50)00BMV[UVW]-.*",  // *W-* = USB 3.0
    "", "", ""
  },
  { "Western Digital Elements / My Passport (USB, AF)", // tested with
      // WDC WD5000KMVV-11TK7S1/01.01A01,
      // WDC WD5000LMVW-11CKRS0/01.01A01 (0x1058:0x07ae),
      // WDC WD5000LMVW-11VEDS0/01.01A01 (0x1058:0x0816),
      // WDC WD7500BMVW-11AJGS2/01.01A01,
      // WDC WD10JMVW-11AJGS2/01.01A01 (0x1058:0x10b8),
      // WDC WD10JMVW-11AJGS4/01.01A01 (0x1058:0x25a0/25a2),
      // WDC WD10JMVW-11S5XS1/01.01A01,
      // WDC WD10SMZW-11Y0TS0/01.01A01,
      // WDC WD10TMVW-11ZSMS5/01.01A01,
      // WDC WD20NMVW-11AV3S2/01.01A01 (0x1058:0x0822),
      // WDC WD20NMVW-11AV3S3/01.01A01 (0x1058:0x0837),
      // WDC WD20NMVW-11EDZS6/01.01A01 (0x1058-0x259f),
      // WDC WD20NMVW-11EDZS7/01.01A01 (0x1058:0x259d/25a1),
      // WDC WD20NMVW-11W68S0/01.01A01,
      // WDC WD20NMVW-59AV3S3/01.01A01 (0x1058:0x107d),
      // WDC WD30NMVW-11C3NS4/01.01A01,
      // WDC WD40NMZW-11GX6S1/01.01A01 (0x1058:0x2599/25e2/25fa)
      // WDC WD50NDZW-11MR8S1/02.01A02
    "WDC WD((5000[LK]|7500[BK]|10[JST]|[234]0N)M|50ND)[VZ][VW]-.*", // *W-* = USB 3.0
    "", "", ""
  },
  { "Quantum Bigfoot", // tested with TS10.0A/A21.0G00, TS12.7A/A21.0F00
    "QUANTUM BIGFOOT TS(10\\.0|12\\.7)A",
    "", "", ""
  },
  { "Quantum Fireball lct15",
    "QUANTUM FIREBALLlct15 ([123]0|22)",
    "", "", ""
  },
  { "Quantum Fireball lct20",
    "QUANTUM FIREBALLlct20 [1234]0",
    "", "", ""
  },
  { "Quantum Fireball CX",
    "QUANTUM FIREBALL CX10.2A",
    "", "", ""
  },
  { "Quantum Fireball CR",
    "QUANTUM FIREBALL CR(4.3|6.4|8.4|13.0)A",
    "", "", ""
  },
  { "Quantum Fireball EX", // tested with QUANTUM FIREBALL EX10.2A/A0A.0D00
    "QUANTUM FIREBALL EX(3\\.2|6\\.4|10\\.2)A",
    "", "", ""
  },
  { "Quantum Fireball ST",
    "QUANTUM FIREBALL ST(3.2|4.3|4300)A",
    "", "", ""
  },
  { "Quantum Fireball SE",
    "QUANTUM FIREBALL SE4.3A",
    "", "", ""
  },
  { "Quantum Fireball Plus LM",
    "QUANTUM FIREBALLP LM(10.2|15|20.[45]|30)",
    "", "", ""
  },
  { "Quantum Fireball Plus AS",
    "QUANTUM FIREBALLP AS(10.2|20.5|30.0|40.0|60.0)",
    "", "", ""
  },
  { "Quantum Fireball Plus KX",
    "QUANTUM FIREBALLP KX27.3",
    "", "", ""
  },
  { "Quantum Fireball Plus KA",
    "QUANTUM FIREBALLP KA(9|10).1",
    "", "", ""
  },

  ////////////////////////////////////////////////////
  // USB ID entries
  ////////////////////////////////////////////////////

  // 0x0080 (JMicron/Toshiba ?)
  { "USB: ; JMicron JMS578",
    "0x0080:0x0578",
    "", // 0x0104
    "",
    "-d sat"
  },
  { "USB: ; ",
    "0x0080:0xa001",
    "", // ORICO 2588US3: 0x0101, 0x0203
    "",
    "-d sat"
  },
  // 0x0350 (?)
  { "USB: ViPowER USB3.0 Storage; ",
    "0x0350:0x0038",
    "", // 0x1905
    "",
    "-d sat,12" // ATA output registers missing
  },
  // Hewlett-Packard
  { "USB: HP Desktop HD BD07; ", // 2TB
    "0x03f0:0xbd07",
    "",
    "",
    "-d sat"
  },
  // ALi
  { "USB: ; ALi M5621", // USB->PATA
    "0x0402:0x5621",
    "",
    "",
    "" // unsupported
  },
  // VIA
  { "USB: Connectland BE-USB2-35BP-LCM; VIA VT6204",
    "0x040d:0x6204",
    "",
    "",
    "" // unsupported
  },
  // Buffalo / Melco
  { "USB: Buffalo JustStore Portable HD-PVU2; ",
    "0x0411:0x0181",
    "",
    "",
    "-d sat"
  },
  { "USB: Buffalo Drivestation Duo; ",
    "0x0411:0x01ce",
    "",
    "",
    "-d sat"
  },
  { "USB: Buffalo DriveStation HD-LBU2 ; Medialogic MLDU11",
    "0x0411:0x01ea",
    "",
    "",
    "-d sat"
  },
  { "USB: Buffalo; ",
    "0x0411:0x0(1[df]9|1e7|240|251|27e)", // 0x01d9: HD-PCTU2 (0x0108), 0x01e7: HD-PNTU3,
      // 0x01f9: HD-PZU3 (0x0100), 0x0240: HD-PCFU3, 0x0251: HD-PNFU3, 0x027e: HD-LC3
    "",
    "",
    "-d sat"
  },
  // LG Electronics
  { "USB: LG Mini HXD5; JMicron",
    "0x043e:0x70f1",
    "", // 0x0100
    "",
    "-d usbjmicron"
  },
  // Hitachi (?)
  { "USB: ; Renesas uPD720231A", // USB2/3->SATA
    // 0x0229: Pi-102 Raspberry Pi USB to mSATA Converter Board
    // 0x022a: DeLock 62652 converter SATA 6GB/s > USB 3.0
    "0x045b:0x022[9a]",
    "",
    "",
    "-d sat"
  },
  // Philips
  { "USB: Philips; ", // SDE3273FC/97 2.5" SATA HDD enclosure
    "0x0471:0x2021",
    "", // 0x0103
    "",
    "-d sat"
  },
  // Toshiba
  { "USB: Toshiba Canvio 500GB; SunPlus",
    "0x0480:0xa004",
    "",
    "",
    "-d usbsunplus"
  },
  { "USB: Toshiba; ",
    "0x0480:0x....",
    "",
    "",
    "-d sat"
  },
  // Cypress
  { "USB: ; Cypress CY7C68300A (AT2)",
    "0x04b4:0x6830",
    "0x0001",
    "",
    "" // unsupported
  },
  { "USB: ; Cypress CY7C68300B/C (AT2LP)",
    "0x04b4:0x6830",
    "0x0240",
    "",
    "-d usbcypress"
  },
  // Fujitsu
  { "USB: Fujitsu/Zalman ZM-VE300; ", // USB 3.0
    "0x04c5:0x2028",
    "", // 0x0001
    "",
    "-d sat"
  },
  { "USB: ; Fujitsu", // DeLock 42475, USB 3.0
    "0x04c5:0x201d",
    "", // 0x0001
    "",
    "-d sat"
  },
  // Myson Century
  { "USB: ; Myson Century CS8818",
    "0x04cf:0x8818",
    "", // 0xb007
    "",
    "" // unsupported
  },
  // Samsung
  { "USB: Samsung S2 Portable; JMicron",
    "0x04e8:0x1f0[568a]", // 0x1f0a: SAMSUNG HN-M101XBB
    "",
    "",
    "-d usbjmicron" // 0x1f0a: works also with "-d sat"
  },
  { "USB: Samsung S1 Portable; JMicron",
    "0x04e8:0x2f03",
    "",
    "",
    "-d usbjmicron"
  },
  { "USB: Samsung Story Station; ",
    "0x04e8:0x5f0[56]",
    "",
    "",
    "-d sat"
  },
  { "USB: Samsung G2 Portable; JMicron",
    "0x04e8:0x6032",
    "0x0000",
    "",
    "-d usbjmicron" // ticket #132
  },
  { "USB: Samsung G2 Portable; ",
    "0x04e8:0x6032",
    "0x...[1-9]", // >= 0x0001
    "",
    "-d sat"
  },
  { "USB: Samsung Story Station 3.0; ",
    "0x04e8:0x6052",
    "",
    "",
    "-d sat"
  },
  { "USB: Samsung Story Station 3.0; ",
    "0x04e8:0x6054",
    "",
    "",
    "-d sat"
  },
  { "USB: Samsung M2 Portable 3.0; ",
    "0x04e8:0x60c5",
    "",
    "",
    "-d sat"
  },
  { "USB: Samsung D3 Station; ",
    "0x04e8:0x612[45]", // 3TB, 4TB
    "", // 0x200, 0x202
    "",
    "-d sat"
  },
  { "USB: Samsung M3 Portable USB 3.0; ", // 1.5/2TB: SpinPoint M9TU
    "0x04e8:0x61b[3456]", // 500MB, 2TB, 1.5TB, 1TB
    "", // 0x0e00
    "",
    "-d sat"
  },
  { "USB: Samsung S3 Portable; ",
    "0x04e8:0x61c8", // ST1000LM025 HN-M101ABB
    "", // 0x1301
    "",
    "-d sat"
  },
  { "USB: Samsung Portable SSD T5; ",
    "0x04e8:0x61f5",
    "", // 0x0100
    "",
    "-d sat"
  },
  { "USB: Samsung; ",
    "0x04e8:0x8003", // USB3 Adapter from SSD EVO 850 Starter Kit
    "", // 0x0100
    "",
    "-d sat"
  },
  // Sunplus
  { "USB: ; SunPlus",
    "0x04fc:0x0c05",
    "",
    "",
    "-d usbsunplus"
  },
  { "USB: ; SunPlus SPDIF215",
    "0x04fc:0x0c15",
    "", // 0xf615
    "",
    "-d usbsunplus"
  },
  { "USB: ; SunPlus SPDIF225", // USB+SATA->SATA
    "0x04fc:0x0c25",
    "", // 0x0103
    "",
    "-d usbsunplus"
  },
  // Iomega
  { "USB: Iomega Prestige Desktop USB 3.0; ",
    "0x059b:0x0070",
    "", // 0x0004
    "",
    "-d sat" // ATA output registers missing
  },
  { "USB: Iomega LPHD080-0; ",
    "0x059b:0x0272",
    "",
    "",
    "-d usbcypress"
  },
  { "USB: Iomega MDHD500-U; JMicron",
    "0x059b:0x0274",
    "", // 0x0000
    "",
    "-d usbjmicron,0"
  },
  { "USB: Iomega MDHD500-U; ",
    "0x059b:0x0275",
    "", // 0x0001
    "",
    "" // unsupported
  },
  { "USB: Iomega; JMicron",
    "0x059b:0x027[78]",  // 0x0277: MDHD-UE, 0x0278: LDHD-UPS
    "", // 0x0000
    "",
    "-d usbjmicron"
  },
  { "USB: Iomega LDHD-UP; Sunplus",
    "0x059b:0x0370",
    "",
    "",
    "-d usbsunplus"
  },
  { "USB: Iomega; JMicron",
    "0x059b:0x0(47[05]|57[15])", // 0x0470: LPHD-UP, 0x0475: GDHDU2 (0x0100),
      // 0x0575: LDHD-UP
    "",
    "",
    "-d usbjmicron"
  },
  { "USB: Iomega; JMicron",
    "0x059b:0x047a",
    "", // 0x0100
    "",
    "-d sat" // works also with "-d usbjmicron"
  },
  // LaCie
  { "USB: LaCie hard disk (FA Porsche design);",
    "0x059f:0x0651",
    "",
    "",
    "" // unsupported
  },
  { "USB: LaCie d2 Quadra; Oxford OXUF934SSA-LQAG ", // USB+IEEE1394+eSATA->SATA
    "0x059f:0x0828",
    "",
    "",
    "-d sat"
  },
  { "USB: LaCie hard disk; JMicron",
    "0x059f:0x0951",
    "",
    "",
    "-d usbjmicron"
  },
  { "USB: LaCie Rugged Triple Interface; ",
    "0x059f:0x100c",
    "", // 0x0001
    "",
    "-d sat"
  },
  { "USB: LaCie Desktop Hard Drive;",
    "0x059f:0x1010",
    "",
    "",
    "-d usbsunplus"
  },
  { "USB: LaCie Desktop Hard Drive; ",
    "0x059f:0x101[68]", // 0x1016: SAMSUNG HD103UJ
    "", // 0x0001
    "",
    "-d sat"
  },
  { "USB: LaCie Desktop Hard Drive; JMicron",
    "0x059f:0x1019",
    "",
    "",
    "-d usbjmicron"
  },
  { "USB: LaCie Rugged Hard Drive; JMicron",
    "0x059f:0x101d",
    "", // 0x0001
    "",
    "-d usbjmicron,x"
  },
  { "USB: LaCie Little Disk USB2; JMicron",
    "0x059f:0x1021",
    "",
    "",
    "-d usbjmicron"
  },
  { "USB: LaCie hard disk; ",
    "0x059f:0x1029",
    "", // 0x0100
    "",
    "-d sat"
  },
  { "USB: Lacie rikiki; JMicron",
    "0x059f:0x102a",
    "",
    "",
    "-d usbjmicron,x"
  },
  { "USB: LaCie D2 USB3; LucidPort USB300 ",
    "0x059f:0x103d",
    "",
    "",
    "-d sat"
  },
  { "USB: LaCie rikiki USB 3.0; ",
    "0x059f:0x10(49|57)",
    "",
    "",
    "-d sat"
  },
  { "USB: LaCie minimus USB 3.0; ",
    "0x059f:0x104a",
    "",
    "",
    "-d sat"
  },
  { "USB: LaCie Rugged Mini USB 3.0; ",
    "0x059f:0x1051",
    "", // 0x0000
    "",
    "-d sat"
  },
  { "USB: LaCie P9230 (LAC302002); ",
    "0x059f:0x1053",
    "", // 0x0000
    "",
    "-d sat"
  },
  { "USB: LaCie Rugged Mini HDD; ",
    "0x059f:0x106b",
    "",
    "",
    "-d sat"
  },
  { "USB: LaCie; ", // 0x1070: ASMedia 1053 ?
    "0x059f:0x10(6f|7[05])",
    "", // 6f/70=0x0001, 75=0x0000
    "",
    "-d sat"
  },
  // In-System Design
  { "USB: ; In-System/Cypress ISD-300A1",
    "0x05ab:0x0060",
    "", // 0x1101
    "",
    "-d usbcypress"
  },
  // Apple
  { "USB: Apple; ",
    "0x05ac:0x8406", // TOSHIBA MQ01UBB200
    "",
    "",
    "-d sat"
  },
  // Genesys Logic
  { "USB: ; Genesys Logic GL881E",
    "0x05e3:0x0702",
    "",
    "",
    "" // unsupported
  },
  { "USB: ; Genesys Logic", // TODO: requires '-T permissive'
    "0x05e3:0x0718",
    "", // 0x0041
    "",
    "-d sat"
  },
  { "USB: ; Genesys Logic GL3310",
    "0x05e3:0x0731", // Chieftec USB 3.0 2.5" case
    "",
    "",
    "-d sat"
  },
  { "USB: ; Genesys Logic",
    "0x05e3:0x0735",
    "", // 0x1003
    "",
    "-d sat"
  },
  // Micron
  { "USB: Micron USB SSD; ",
    "0x0634:0x0655",
    "",
    "",
    "" // unsupported
  },
  // Prolific
  { "USB: ; Prolific PL2507", // USB->PATA
    "0x067b:0x2507",
    "",
    "",
    "-d usbjmicron,0" // Port number is required
  },
  { "USB: ; Prolific PL2571/2771/2773/2775", // USB->SATA, USB3->SATA,
    "0x067b:0x(2571|277[135])",              // USB3+eSATA->SATA, USB3->2xSATA
    "",
    "",
    "" // smartmontools >= r4004: -d usbprolific
  },
  { "USB: ; Prolific PL3507", // USB+IEEE1394->PATA
    "0x067b:0x3507",
    "", // 0x0001
    "",
    "" // smartmontools >= r3741: -d usbjmicron,p
  },
  // Imation
  { "USB: Imation ; ", // Imation Odyssey external USB dock
    "0x0718:0x1000",
    "", // 0x5104
    "",
    "-d sat"
  },
  // SanDisk
  { "USB: SanDisk SDCZ80 Flash Drive; Fujitsu", // ATA ID: SanDisk pSSD
    "0x0781:0x558[08]",
    "",
    "",
    "-d sat"
  },
  // Freecom
  { "USB: ; Innostor IS631", // No Name USB3->SATA Enclosure
    "0x07ab:0x0621",
    "",
    "",
    "-d sat"
  },
  { "USB: Freecom; ",
    "0x07ab:0xfc17",
    "", // 0x0100
    "",
    "-d sat"
  },
  { "USB: Freecom Quattro 3.0; ", // USB3.0+IEEE1394+eSATA->SATA
    "0x07ab:0xfc77",
    "",
    "",
    "-d sat"
  },
  { "USB: Freecom Mobile Drive XXS; JMicron",
    "0x07ab:0xfc88",
    "", // 0x0101
    "",
    "-d usbjmicron,x"
  },
  { "USB: Freecom Hard Drive XS; Sunplus",
    "0x07ab:0xfc8e",
    "", // 0x010f
    "",
    "-d usbsunplus"
  },
  { "USB: Freecom; ", // Intel labeled
    "0x07ab:0xfc8f",
    "", // 0x0000
    "",
    "-d sat"
  },
  { "USB: Freecom Classic HD 120GB; ",
    "0x07ab:0xfccd",
    "",
    "",
    "" // unsupported
  },
  { "USB: Freecom HD; JMicron", // 500GB
    "0x07ab:0xfcd[6a]",
    "",
    "",
    "-d usbjmicron"
  },
  // Fast Point Technologies (?)
  { "USB: ; ",
    "0x0850:0x00(03|31)",
    "", // 0x0100
    "",
    "-d sat"
  },
  // 0x0860 (?)
  { "USB: ; ",
    "0x0860:0x0001",
    "", // 0x0100
    "",
    "-d sat"
  },
  // Oxford Semiconductor, Ltd
  { "USB: ; Oxford",
    "0x0928:0x0000",
    "",
    "",
    "" // unsupported
  },
  { "USB: ; Oxford OXU921DS",
    "0x0928:0x0002",
    "",
    "",
    "" // unsupported
  },
  { "USB: ; Oxford", // Zalman ZM-VE200
    "0x0928:0x0010",
    "", // 0x0304
    "",
    "-d sat"
  },
  // Toshiba
  { "USB: Toshiba PX1270E-1G16; Sunplus",
    "0x0930:0x0b03",
    "",
    "",
    "-d usbsunplus"
  },
  { "USB: Toshiba PX1396E-3T01; Sunplus", // similar to Dura Micro 501
    "0x0930:0x0b09",
    "",
    "",
    "-d usbsunplus"
  },
  { "USB: Toshiba Stor.E Steel; Sunplus",
    "0x0930:0x0b11",
    "",
    "",
    "-d usbsunplus"
  },
  { "USB: Toshiba Stor.E; ",
    "0x0930:0x0b1[9ab]",
    "", // 0x0001
    "",
    "-d sat"
  },
  // Lumberg, Inc.
  { "USB: Toshiba Stor.E; Sunplus",
    "0x0939:0x0b1[56]",
    "",
    "",
    "-d usbsunplus"
  },
  { "USB: Toshiba Stor.E D10; Initio INIC-1610PL",
    "0x0939:0x0b13",
    "",
    "",
    "-d sat,12"
  },
  // Apricorn
  { "USB: Apricorn SATA Wire; ",
    "0x0984:0x0(040|301)", // 0x0040: Apricorn SATA Wire
    "", // 0x0301 (0x0201): Corsair SSD & HDD Cloning Kit
    "",
    "-d sat"
  },
  // Neodio Technologies
  { "USB: Neodio; Initio INIC-1810PL",
    "0x0aec:0x3050",
    "", // 0x0100
    "",
    "-d sat"
  },
  // Seagate
  { "USB: Seagate External Drive; Cypress",
    "0x0bc2:0x0503",
    "", // 0x0240
    "",
    "-d usbcypress"
  },
  { "USB: Seagate FreeAgent; ",
    "0x0bc2:0x(3008|50(31|a1))",
    "",
    "",
    "-d sat,12" // 0x50a1: "-d sat" does not work (ticket #151)
  },
  { "USB: Seagate; ",
    "0x0bc2:0x....",
    "",
    "",
    "-d sat"
  },
  // Realtek
  { "USB: ; Realtek RTL9210", // USB->PCIe (NVMe)
    "0x0bda:0x9210",
    "", // 0x2100
    "",
    "-d sntrealtek"
  },
  // Addonics
  { "USB: Addonics HDMU3; ", // (ticket #609)
    "0x0bf6:0x1001",
    "", // 0x0100
    "",
    ""
  },
  // Dura Micro
  { "USB: Dura Micro; Cypress",
    "0x0c0b:0xb001",
    "", // 0x1110
    "",
    "-d usbcypress"
  },
  { "USB: Dura Micro; Initio",
    "0x0c0b:0xb136",
    "", // 0x0108
    "",
    "-d sat"
  },
  { "USB: Dura Micro 509; Sunplus",
    "0x0c0b:0xb159",
    "", // 0x0103
    "",
    "-d usbsunplus"
  },
  // Maxtor
  { "USB: Maxtor OneTouch 200GB; ",
    "0x0d49:0x7010",
    "",
    "",
    "" // unsupported
  },
  { "USB: Maxtor OneTouch; ",
    "0x0d49:0x7300",
    "", // 0x0121
    "",
    "-d sat"
  },
  { "USB: Maxtor OneTouch 4; ",
    "0x0d49:0x7310",
    "", // 0x0125
    "",
    "-d sat"
  },
  { "USB: Maxtor OneTouch 4 Mini; ",
    "0x0d49:0x7350",
    "", // 0x0125
    "",
    "-d sat"
  },
  { "USB: Maxtor BlackArmor Portable; ",
    "0x0d49:0x7550",
    "",
    "",
    "-d sat"
  },
  { "USB: Maxtor Basics Desktop; ",
    "0x0d49:0x7410",
    "", // 0x0122
    "",
    "-d sat"
  },
  { "USB: Maxtor Basics Portable; ",
    "0x0d49:0x7450",
    "", // 0x0122
    "",
    "-d sat"
  },
  // Jess-Link International
  { "USB: ; Cypress", // Medion HDDrive2Go
    "0x0dbf:0x9001",
    "", // 0x0240
    "",
    "-d usbcypress"
  },
  // Oyen Digital
  { "USB: Oyen Digital MiniPro USB 3.0; ",
    "0x0dc4:0x020a",
    "",
    "",
    "-d sat"
  },
  // Cowon Systems, Inc.
  { "USB: Cowon iAudio X5; ",
    "0x0e21:0x0510",
    "",
    "",
    "-d usbcypress"
  },
  // iRiver
  { "USB: iRiver iHP-120/140 MP3 Player; Cypress",
    "0x1006:0x3002",
    "", // 0x0100
    "",
    "-d usbcypress"
  },
  // Western Digital
  { "USB: WD My Passport (IDE); Cypress",
    "0x1058:0x0701",
    "", // 0x0240
    "",
    "-d usbcypress"
  },
  { "USB: Western Digital; ",
    "0x1058:0x....",
    "",
    "",
    "-d sat"
  },
  // Atech Flash Technology
  { "USB: ; Atech", // Enclosure from Kingston SSDNow notebook upgrade kit
    "0x11b0:0x6298",
    "", // 0x0108
    "",
    "-d sat"
  },
  // Brain Actuated Technologies
  { "USB: ; Atech", // ICY BOX 2x Raid enclosure IB-RD2253-U31
    "0x1234:0x5678",
    "", // 0x0100
    "",
    "-d sat"
  },
  // ADATA
  { "USB: ADATA; ",
    "0x125f:0xa(11|13|15|31|35|37|75)a", // 0xa11a: Classic CH11 1TB, 0xa13a: NH13 1TB,
    "", // 0xa15a: HD710 1TB, 0xa31a: HV620 2TB (0x0100), 0xa35a: HD650 2TB (0x6503),
    "", // 0xa37a: Silverstone MS10 M.2 (0x3103), 0xa75a: HD710P 4TB
    "-d sat"
  },
  { "USB: ADATA; Cypress",
    "0x125f:0xa9[34]a", // 0xa93a: SH93 (0x0150)
    "",
    "",
    "-d usbcypress"
  },
  // Initio
  { "USB: ; Initio",
    "0x13fd:0x(054|1(04|15))0", // 0x0540: Initio 316000
    "", // 0x1040 (0x0106): USB->SATA+PATA, Chieftec CEB-25I
    "", // 0x1150: Initio 6Y120L0, CoolerMaster XCraft RX-3HU
    "" // unsupported
  },
  { "USB: ; Initio",
    "0x13fd:0x16[45]0",
    "", // 0x1640: 0x0864, 0x1650: 0x0436
    "",
    "-d sat,12" // some SMART commands fail, see ticket #295
  },
  { "USB: ; Initio",
    "0x13fd:0x....",
    "",
    "",
    "-d sat"
  },
  // Super Top
  { "USB: Super Top generic enclosure; ",
    "0x14cd:0x6116",
    "", // 0x0150, older report suggests -d usbcypress
    "", // 0x0160 also reported as unsupported
    "-d sat"
  },
  // JMicron
  { "USB: ; JMicron JMS539", // USB2/3->SATA (old firmware)
    "0x152d:0x0539",
    "0x0100",      // 1.00, various devices support -d usbjmicron
    "",            // 1.00, SSI SI-1359RUS3 supports -d sat,
    ""             //       -d usbjmicron may disconnect drive (ticket #552)
  },
  { "USB: ; JMicron JMS539", // USB2/3->SATA (new firmware)
    "0x152d:0x0539",
    "0x020[56]|"   //  2.05, ZTC USB 3.0 enclosure (ticket #338)
    "0x28(01|03|12)", // 28.01, DATOptic U3eSATA (USB3.0 bridge with port multiplier)
    "",               // 28.03, Mediasonic ProBox HF2-SU3S2 Rev 2 (port multiplier, ticket #504)
    "-d sat"          // 28.12, Mediasonic ProBox H82-SU3S2 (port multiplier)
  },
  { "USB: ; JMicron ", // USB->SATA->4xSATA (port multiplier)
    "0x152d:0x0551",   // JMS539? (old firmware may use 0x152d:0x0539, ticket #552)
    "", // 0x0100
    "",
    "-d usbjmicron,x"
  },
  { "USB: ; JMicron",
    "0x152d:0x0561",
    "", // 0x0003, ODROID CloudShell 2
    "",
    "-d sat"
  },
  { "USB: ; JMicron JM562", // USB2/3+eSATA->2xSATA, USB2/3->3xSATA (RAID0/1)
    "0x152d:0x0562",
    "", // 0x0106, Fantec QB-X2US3R (ticket #966)
    "", // only ATA IDENTIFY works, SMART commands don't work
    "-d sat"
  },
  { "USB: ; JMicron", // USB2/3->2xSATA
    "0x152d:0x0565",
    "", // 0x9114, Akasa DuoDock X (ticket #607)
    "",
    "-d sat"
  },
  { "USB: ; JMicron JMS567", // USB2/3->SATA
    "0x152d:0x0567",
    "", // 0x0114
    "", // 0x0205, 2.05, Mediasonic ProBox HF2-SU3S2 Rev 3 (port multiplier, ticket #504)
    "-d sat"
  },
  { "USB: ; JMicron JMS578", // USB->SATA
    "0x152d:0x0578",
    "", // 0x0100
    "",
    "-d sat"
  },
  { "USB: ; JMicron",
    "0x152d:0x0579", // Intenso External
    "", // 0x0100
    "",
    "-d sat"
  },
  { "USB: ; JMicron JMS583", // USB->PCIe (NVMe)
    "0x152d:0x0583",
    "",
    "",
    "" // smartmontools >= r4850: -d sntjmicron[#please_try]
  },
  { "USB: OCZ THROTTLE OCZESATATHR8G; JMicron JMF601",
    "0x152d:0x0602",
    "",
    "",
    "" // unsupported
  },
  { "USB: ; JMicron",
    "0x152d:0x1337",
    "", // 0x0508, Digitus DA-71106
    "",
    "-d sat"
  },
  { "USB: ; JMicron JMS561", // USB2/3->2xSATA
    "0x152d:0x[19]561", // 0x1561(0x0106), Sabrent USB 3.0 Dual Bay SATA Dock
    "",  // 0x9561(0x0105), Orico 6629US3-C USB 3.0 Dual Bay SATA Dock
    "",
    "-d sat"
  },
  { "USB: ; JMicron JMS576", // USB3.1->SATA
    "0x152d:0x1576",
    "", // 0x0204, ICY BOX IB-223U3a-B
    "",
    "-d sat"
  },
  { "USB: ; JMicron JM20329", // USB->SATA
    "0x152d:0x2329",
    "", // 0x0100
    "",
    "-d usbjmicron"
  },
  { "USB: ; JMicron JM20336", // USB+SATA->SATA, USB->2xSATA
    "0x152d:0x2336",
    "", // 0x0100
    "",
    "-d usbjmicron,x"
  },
  { "USB: Generic JMicron adapter; JMicron",
    "0x152d:0x2337",
    "",
    "",
    "-d usbjmicron"
  },
  { "USB: ; JMicron JM20337/8", // USB->SATA+PATA, USB+SATA->PATA
    "0x152d:0x2338",
    "", // 0x0100
    "",
    "-d usbjmicron"
  },
  { "USB: ; JMicron JM20339", // USB->SATA
    "0x152d:0x2339",
    "", // 0x0100
    "",
    "-d usbjmicron,x"
  },
  { "USB: ; JMicron", // USB+SATA->SATA
    "0x152d:0x2351",  // e.g. Verbatim Portable Hard Drive 500Gb
    "", // 0x0100
    "",
    "-d sat"
  },
  { "USB: ; JMicron", // USB->SATA
    "0x152d:0x2352",
    "", // 0x0100
    "",
    "-d usbjmicron,x"
  },
  { "USB: ; JMicron", // USB->SATA
    "0x152d:0x2509",
    "", // 0x0100
    "",
    "-d usbjmicron,x"
  },
  { "USB: ; JMicron JMS566", // USB3->SATA
    "0x152d:0x2566", // e.g. Chieftec CEB-7035S
    "", // 0x0114
    "",
    "-d usbjmicron,x"
  },
  { "USB: ; JMicron JMS567", // USB3->SATA
    "0x152d:0x2567",
    "", // 0x0117, Chieftec CEB-7053S
    "",
    "-d sat"
  },
  { "USB: ; JMicron",
    "0x152d:0x2590",
    "", // 0x0x8105 (ticket #550)
    "",
    "-d sat"
  },
  { "USB: ; JMicron JMS567", // USB2/3->SATA
    "0x152d:0x3562",
    "", // 0x0310, StarTech S358BU33ERM (port multiplier, ticket #508)
    "",
    "-d sat"
  },
  { "USB: ; JMicron", // USB3->SATA
    "0x152d:0x3569",
    "", // 0x0203
    "",
    "-d sat"
  },
  { "USB: ; JMicron",
    "0x152d:0x578e",
    "", // 0x1402, Intenso Memory Center
    "",
    "-d sat"
  },
  { "USB: ; JMicron JMS561", // USB3->2xSATA
    "0x152d:0x[8a]561",
    "", // 0x8561: 0x0107
    "",
    "-d sat"
  },
  // PNY
  { "USB: ; PNY",
    "0x154b:0x5678",
    "", // 0x5408
    "",
    "-d sat"
  },
  // ASMedia
  { "USB: ; ASMedia",
    "0x174c:0x....",
    "",
    "",
    "-d sat"
  },
  // LucidPort
  { "USB: ; LucidPORT USB300", // RaidSonic ICY BOX IB-110StU3-B, Sharkoon SATA QuickPort H3
    "0x1759:0x500[02]", // 0x5000: USB 2.0, 0x5002: USB 3.0
    "",
    "",
    "-d sat"
  },
  { "USB: ; LucidPort", // Fuj:tech SATA-USB3 dock
    "0x1759:0x5100",
    "", // 0x2580
    "",
    "-d sat"
  },
  // Verbatim
  { "USB: Verbatim Portable Hard Drive; Sunplus",
    "0x18a5:0x0214",
    "", // 0x0112
    "",
    "-d usbsunplus"
  },
  { "USB: Verbatim FW/USB160; Oxford OXUF934SSA-LQAG", // USB+IEEE1394->SATA
    "0x18a5:0x0215",
    "", // 0x0001
    "",
    "-d sat"
  },
  { "USB: Verbatim External Hard Drive 47519; Sunplus", // USB->SATA
    "0x18a5:0x0216",
    "",
    "",
    "-d usbsunplus"
  },
  { "USB: Verbatim Pocket Hard Drive; JMicron", // SAMSUNG SpinPoint N3U-3 (USB, 4KiB LLS)
    "0x18a5:0x0227",
    "",
    "",
    "-d usbjmicron" // "-d usbjmicron,x" does not work
  },
  { "USB: Verbatim External Hard Drive; JMicron", // 2TB
    "0x18a5:0x022a",
    "",
    "",
    "-d usbjmicron"
  },
  { "USB: Verbatim Store'n'Go; JMicron", // USB->SATA
    "0x18a5:0x022b",
    "", // 0x0100
    "",
    "-d usbjmicron"
  },
  { "USB: Verbatim Pocket Hard Drive; ", // 1TB USB 3.0
    "0x18a5:0x0237",
    "",
    "",
    "-d sat,12"
  },
  { "USB: Verbatim External Hard Drive; ", // USB 3.0
    "0x18a5:0x040[08]", // 0=3TB, 8=1TB
    "",
    "",
    "-d sat"
  },
  // Silicon Image
  { "USB: Vantec NST-400MX-SR; Silicon Image 5744",
    "0x1a4a:0x1670",
    "",
    "",
    "" // unsupported
  },
  // Corsair
  { "USB: Voyager GTX; ",
    "0x1b1c:0x1a0e",
    "",
    "",
    "-d sat"
  },
  // SunplusIT
  { "USB: ; SunplusIT",
    "0x1bcf:0x0c31",
    "",
    "",
    "-d usbsunplus"
  },
  // TrekStor
  { "USB: TrekStor DataStation; ", // DataStation maxi light (USB 3.0)
    "0x1e68:0x0050",
    "", // 0x0100
    "",
    "-d sat"
  },
  // 0x1e91 (?)
  { "USB: OWC Envoy Pro; ",
    "0x1e91:0xa2a5",
    "", // 0x0100
    "",
    "-d sat"
  },
  // Innostor
  { "USB: ; Innostor IS611", // USB3->SATA+PATA
    "0x1f75:0x0611", // SMART access via PATA does not work
    "",
    "",
    "-d sat"
  },
  { "USB: ; Innostor IS621", // USB3->SATA
    "0x1f75:0x0621", // Dynex 2.5" USB 3.0 Exclosure DX-HD302513
    "",
    "",
    "-d sat"
  },
  { "USB: ; Innostor IS888", // USB3->SATA
    "0x1f75:0x0888",
    "", // 0x0034, Sharkoon SATA QuickDeck Pro USB 3.0 (unsupported)
    "", // 0x0036, works with -d sat (ticket #827)
    "-d sat"
  },
  // VIA Labs
  { "USB: ; VIA VL701", // USB2/3->SATA
    "0x2109:0x0701", // Intenso 2,5" 1TB USB3
    "", // 0x0107
    "",
    "-d sat" // ATA output registers missing
  },
  { "USB: ; VIA VL711", // USB2/3->SATA
    "0x2109:0x0711",
    "", // 0x0114, Mediasonic ProBox K32-SU3 (ticket #594)
    "", // 0x0507, Intenso 2,5" Memory Case 2TB USB3
    "-d sat"
  },
  { "USB: ; VIA VL715/6", // USB2/3->SATA, USB-C->SATA
    "0x2109:0x071[56]",
    "", // 0x0336/0x0000
    "",
    "-d sat"
  },
  // Transcend (?)
  { "USB: Transcend ESD400; ",
    "0x2174:0x2000", // TS256GESD400K
    "", // 0x1000
    "",
    "-d sat"
  },
  // 0x2537 (?)
  { "USB: ; ", // USB 3.0
    "0x2537:0x106[68]", // 0x1066: Orico 2599US3, 0x1068: Fantec ER-35U3
    "", // 0x0100
    "",
    "-d sat"
  },
  // Power Quotient International
  { "USB: PQI H560; ",
    "0x3538:0x0902",
    "", // 0x0000
    "",
    "-d sat"
  },
  // Power Quotient International
  { "USB: PQI bridge; ",
    "0x3538:0x0064",
    "",
    "",
    "-d usbsunplus"
  },
  // Sharkoon
  { "USB: Sharkoon QuickPort XT USB 3.0; ",
     "0x357d:0x7788",
     "",
     "",
     "-d sat"
  },
  // Hitachi/SimpleTech
  { "USB: Hitachi Touro Desk; JMicron", // 3TB
    "0x4971:0x1011",
    "",
    "",
    "-d usbjmicron"
  },
  { "USB: Hitachi Touro; ",
    "0x4971:0x101[45]", // 14=1TB, 15=2TB
    "", // 0x0000
    "",
    "-d sat" // ATA output registers missing
  },
  { "USB: Hitachi Touro Mobile; ", // 1TB
    "0x4971:0x102[034]",
    "", // 0x0100
    "",
    "-d sat"
  },
  { "USB: SimpleTech;", // USB 3.0 HDD BOX Agestar,  Rock External HDD 3,5" UASP
    "0x4971:0x8017",
    "",
    "",
    "-d sat"
  },
  { "USB: Hitachi/SimpleTech; JMicron", // 1TB
    "0x4971:0xce17",
    "",
    "",
    "-d usbjmicron,x"
  },
  // OnSpec
  { "USB: ; OnSpec", // USB->PATA
    "0x55aa:0x2b00",
    "", // 0x0100
    "",
    "" // unsupported
  },
  // 0x6795 (?)
  { "USB: Sharkoon 2-Bay RAID Box; ", // USB 3.0
    "0x6795:0x2756",
    "", // 0x0100
    "",
    "-d sat"
  },
  // Transcend
  { "USB: ; ",
    "0x8564:0x7000",
    "", // 0x8000
    "",
    "-d sat"
  },
  // JMicron II
  { "USB: ; JMicron JMS566",
    "0xa152:0xb566",
    "", // 0x0223
    "",
    "-d sat"
  },
  // 0xabcd (?)
  { "USB: ; ",
    "0xabcd:0x610[34]", // 0x6103: LogiLink AU0028A V1.0 USB 3.0 to IDE & SATA Adapter
      // 0x6104: LogiLink PCCloneEX Lite
    "",
    "",
    "-d sat"
  },
/*
}; // builtin_knowndrives[]
 */<|MERGE_RESOLUTION|>--- conflicted
+++ resolved
@@ -68,11 +68,7 @@
 /*
 const drive_settings builtin_knowndrives[] = {
  */
-<<<<<<< HEAD
-  { "$Id: drivedb.h 5050 2020-04-05 16:38:36Z chrfranke $",
-=======
-  { "$Id: drivedb.h 5055 2020-05-24 14:43:57Z chrfranke $",
->>>>>>> 93b3b74a
+  { "$Id: drivedb.h 5056 2020-05-24 15:41:59Z chrfranke $",
     "-", "-",
     "This is a dummy entry to hold the SVN-Id of drivedb.h",
     ""
@@ -681,15 +677,14 @@
   },
   { "Phison Driven SSDs", // see MKP_521_Phison_SMART_attribute.pdf
     "BP4 mSATA SSD|" // MyDigital BP4, tested with BP4 mSATA SSD/S8FM06.9
-    "GIGABYTE GP-GSTFS31((120|240|256|480)G|100T)NTD|" // tested with GIGABYTE GP-GSTFS31120GNTD/SBFM61.3
     "GOODRAM IRIDIUM PRO|" // tested with GOODRAM IRIDIUM PRO/SAFM01.5
     "IR-SSDPR-S25A-(120|240|480|960)|" // Goodram IRIDM, tested with IR-SSDPR-S25A-120/SBFM91.3,
       // IR-SSDPR-S25A-240/SBFM91.2
     "KINGSTON SEDC400S37(400|480|800|960|1600|1800)G|" // DC400, tested with
       // KINGSTON SEDC400S37480G/SAFM02.[GH], KINGSTON SEDC400S37960G/SAFM32.I
-    "KINGSTON SEDC(450R|500[MR])(480|960|1920|3840|7680)G|" // DC450R, DC500M/R, tested with
+    "KINGSTON SEDC(450R|500[MR])(480|960|1920|3840)G|" // DC450R, DC500M/R, tested with
       // KINGSTON SEDC450R480G/SCEKH3. KINGSTON SEDC500M1920G/SCEKJ2.3,
-      // KINGSTON SEDC500R480G/SCEKJ2.3, KINGSTON SEDC450R7680G/SCEKH3.4
+      // KINGSTON SEDC500R480G/SCEKJ2.3
     "KINGSTON SUV300S37A(120|240|480)G|" // UV300 SSD, tested with KINGSTON SUV300S37A120G/SAFM11.K
     "KINGSTON SKC310S3B?7A960G|" // SSDNow KC310, KINGSTON SKC310S37A960G/SAFM00.r
     "KINGSTON SKC400S37(128G|256G|512G|1T)|" // SSDNow KC400, KINGSTON SKC400S37128G
@@ -701,8 +696,8 @@
       // KINGSTON  SA400S37480G/SBFK10D7 (two spaces)
     "Patriot (Flare|Blast|Blaze|Burst)|" // tested with Patriot Flare/SBFM91.2,
       // Patriot Blast/SAFM11.3, Patriot Blaze/S9FM02, Patriot Burst/SBFM11.2
-    "PNY CS(900|1311|2211) (120|240|480|960)GB SSD|" // tested with PNY CS900 120GB SSD/CS900612,
-      // PNY CS900 240GB SSD/CS900613, PNY CS1311 120GB SSD/CS131122, PNY CS2211 240GB SSD/CS221016
+    "PNY CS(13|22)11 (120|240|480|960)GB SSD|" // tested with PNY CS1311 120GB SSD/CS131122,
+      // PNY CS2211 240GB SSD/CS221016
     "SSD Smartbuy (60|120|240)GB|" // SSD Smartbuy 240GB/SBFM91.1
     "SSD PHISON 256GB PS3110-S10C|" // tested with SSD PHISON 256GB PS3110-S10C/SAFM12.2
     "SSDPR-CX400-(128|256|512|1024)|" // Goodram CX400, tested with SSDPR-CX400-512/SBFM61.3
@@ -1196,10 +1191,9 @@
   },
   { "Intel 320 Series SSDs", // tested with INTEL SSDSA2CT040G3/4PC10362,
       // INTEL SSDSA2CW160G3/4PC10362, SSDSA2BT040G3/4PC10362, SSDSA2BW120G3A/4PC10362,
-      // INTEL SSDSA2BW300G3D/4PC10362, SSDSA2BW160G3L/4PC1LE04, SSDSA1NW160G3/4PC10362,
-      // INTEL SSDSA2BW160G3H/4PC10365
-    "INTEL SSDSA[12][BCN][WT](040|080|120|160|300|600)G3[ADHL]?",
-      // 2B = 2.5" 7mm, 2C = 2.5" 9.5mm, 1N = 1.8" microSATA, *H = HP OEM
+      // INTEL SSDSA2BW300G3D/4PC10362, SSDSA2BW160G3L/4PC1LE04, SSDSA1NW160G3/4PC10362
+    "INTEL SSDSA[12][BCN][WT](040|080|120|160|300|600)G3[ADL]?",
+      // 2B = 2.5" 7mm, 2C = 2.5" 9.5mm, 1N = 1.8" microSATA
     "", "",
     "-F nologdir "
   //"-v 3,raw16(avg16),Spin_Up_Time "
@@ -1684,11 +1678,10 @@
   },
   { "JMicron based SSDs", // JMicron JMF61x, JMF66x, JMF670
     "ADATA S596 Turbo|"  // tested with ADATA S596 Turbo 256GB SATA SSD (JMicron JMF616)
+    "ADATA SP600|"  // tested with ADATA SP600/2.4 (JMicron JMF661)
     "ADATA SP310|"  // Premier Pro SP310 mSATA, JMF667, tested with ADATA SP310/3.04
-    "ADATA SP600(NS34)?|" // tested with ADATA SP600/2.4 (JMicron JMF661)
     "ADATA SX930|"  // tested with ADATA SX930/6.8SE
     "APPLE SSD TS(064|128|256|512)C|"  // Toshiba?, tested with APPLE SSD TS064C/CJAA0201
-    "IM2S3138E-(128|256)GM-B|" // ADATA OEM, tested with IM2S3138E-128GM-B/DA002
     "KingSpec KDM-SA\\.51-008GMJ|" // tested with KingSpec KDM-SA.51-008GMJ/1.092.37 (JMF605?)
     "KINGSTON SNV425S2(64|128)GB|"  // SSDNow V Series (2. Generation, JMF618),
                                     // tested with KINGSTON SNV425S264GB/C091126a
@@ -1738,8 +1731,8 @@
       // tested with PLEXTOR PX-128M3/1.01, PX-128M3P/1.04, PX-256M3/1.05, PX-128M5S/1.02, PX-256M5S/1.03,
       // PX-128M5M/1.05, PX-128M5S/1.05, PX-128M5Pro/1.05, PX-512M5Pro/1.06, PX-256M5P/1.01, PX-128M6S/1.03
       // (1.04/5 Firmware self-test log lifetime unit is bogus, possibly 1/256 hours)
-      // PLEXTOR PX-256M6S+/1.00, PLEXTOR  PX-128M3/1.00, PLEXTOR PX-128M3/1.07
-    "PLEXTOR  ?PX-(64|128|256|512|768)M(3P?|5[MPS]|5Pro|6[MS])\\+?",
+      // PLEXTOR PX-256M6S+/1.00
+    "PLEXTOR PX-(64|128|256|512|768)M(3P?|5[MPS]|5Pro|6[MS])\\+?",
     "", "",
   //"-v 1,raw48,Raw_Read_Error_Rate "
   //"-v 5,raw16(raw16),Reallocated_Sector_Ct "
@@ -1788,19 +1781,17 @@
     "MZ7PC(512|256|128|064)HA(GH|FU|DR)-000.*|" // probably PM830, tested with SAMSUNG MZ7PC128HAFU-000L1/CXM04L1Q
     "Samsung SSD 840 (PRO )?Series|" // tested with Samsung SSD 840 PRO Series 128GB/DXM04B0Q,
       // Samsung SSD 840 Series/DXT06B0Q
-    "Samsung SSD 8[456]0 EVO (mSATA |M\\.2 )?((120|250|500|750)G|[124]T)B|" // tested with
+    "Samsung SSD 8[456]0 EVO (mSATA |M\\.2 )?((120|250|500|750)G|[12]T)B|" // tested with
       // Samsung SSD 840 EVO (120|250|500|750)GB/EXT0AB0Q,
       // Samsung SSD 840 EVO (120|250)GB/EXT0BB6Q, 1TB/EXT0BB0Q, 120GB mSATA/EXT41B6Q,
       // Samsung SSD 850 EVO 250GB/EMT01B6Q, Samsung SSD 850 EVO M.2 250GB/EMT21B6Q,
       // Samsung SSD 850 EVO mSATA 120GB/EMT41B6Q, Samsung SSD 850 EVO 2TB/EMT02B6Q,
       // Samsung SSD 860 EVO 250GB/RVT01B6Q, Samsung SSD 860 EVO mSATA 250GB/RVT41B6Q,
       // Samsung SSD 860 EVO 500GB/RVT01B6Q, Samsung SSD 860 EVO mSATA 500GB/RVT41B6Q,
-      // Samsung SSD 860 EVO mSATA 1TB/RVT41B6Q, Samsung SSD 860 EVO 2TB/RVT01B6Q,
-      // Samsung SSD 860 EVO 4TB/RVT04B6Q
-    "Samsung SSD 8[56]0 PRO ((128|256|512)G|[124]T)B|" // tested with Samsung SSD 850 PRO 128GB/EXM01B6Q,
-      // Samsung SSD 850 PRO 1TB/EXM01B6Q, Samsung SSD 850 PRO 2TB/EXM02B6Q,
-      // Samsung SSD 860 PRO 256GB/RVM01B6Q, Samsung SSD 860 PRO 512GB/RVM01B6Q,
-      // Samsung SSD 860 PRO 1TB/RVM01B6Q
+      // Samsung SSD 860 EVO mSATA 1TB/RVT41B6Q, Samsung SSD 860 EVO 2TB/RVT01B6Q
+    "Samsung SSD 8[56]0 PRO ((128|256|512)G|1T)B|" // tested with Samsung SSD 850 PRO 128GB/EXM01B6Q,
+      // Samsung SSD 850 PRO 1TB/EXM01B6Q, Samsung SSD 860 PRO 256GB/RVM01B6Q,
+      // Samsung SSD 860 PRO 512GB/RVM01B6Q, Samsung SSD 860 PRO 1TB/RVM01B6Q
     "SAMSUNG MZ7PA256HMDR-.*|" // PM810 (470 Series), tested with SAMSUNG MZ7PA256HMDR-010H1/AXM07H1Q
     "Samsung SSD 845DC EVO .*|" // Samsung SSD 845DC EVO 960GB/EXT03X3Q
     "SAMSUNG MZ[7M]PC(032|064|128|256|512)HBCD-.*|" // PM830, tested with SAMSUNG MZMPC032HBCD-000L1/CXM12L1Q
@@ -1887,7 +1878,6 @@
       // SanDisk SD7SB6S128G1122/X3310000, SanDisk SD7SN6S-512G-1006/X3511006
     "SanDisk SD8S[BN]8U-?((128|256|512)G|1T00)(1122|-1006)|" // X400 (88SS1074), tested with SanDisk SD8SB8U128G1122/X4120000
     "SanDisk SD9S[BN]8W-?((128|256|512)G|[12]T00)1122|" // X600, tested with SanDisk SD9SB8W128G1122/X6107000
-    "SanDisk SDSSDA-((120|240|480)G|[12]T00)|" // Plus, tested with SanDisk SDSSDA-2T00/411040RL
     "SanDisk SDSSDHP[0-9]*G|" // Ultra Plus (88SS9175), tested with SanDisk SDSSDHP128G/X23[01]6RL
     "SanDisk (SDSSDHII|Ultra II )[0-9]*GB?|" // Ultra II (88SS9190/88SS9189), tested with
       // SanDisk SDSSDHII120G/X31200RL, SanDisk Ultra II 960GB/X41100RL
@@ -2014,7 +2004,6 @@
   { "Silicon Motion based SSDs",
     "ADATA (SP550|SU[89]00)|" // tested with ADATA SP550/O0803B5a, ADATA SU800/Q0913A, ADATA SU800/R0427A,
       // ADATA SU800/R0918B, ADATA SU900/Q0125A, ADATA SU900/Q0710B
-    "CORSAIR FORCE LX SSD|" // tested with CORSAIR FORCE LX SSD/N0307A
     "CHN mSATAM3 (128|256|512)|" // Zheino M3, tested with CHN mSATAM3 128/Q1124A0
     "CIS 2S M305 (16|32|64|128|256)GB|" // Ceroz M305, tested with CIS 2S M305 64GB/P0316B
     "CT(120|250|500|1000)BX100SSD1|" // Crucial BX100, tested with CT250BX100SSD1/MU02,
@@ -4285,9 +4274,7 @@
       // WDC WDS120G2G0A-00JH30/UE360000, WDC WDS240G2G0A-00JH30/UF300000,
       // WDC WDS500G2B0A-00SM50/X61130WD, WDC WDS200T2B0A-00SM50/X61130WD,
       // WDC WDS200T2B0A/X61190WD, WDC WDS120G1G0A-00SS50/Z3311000
-      // WDC  WDS500G2B0A-00SM50/401000WD,
-      // WDC WDBNCE2500PNC/X61130WD, WDC WDBNCE0010PNC-WRSN/X41110WD
-    "WDC WDBNCE(250|500|00[124])0PNC(-.*)?|" // Blue 3D
+      // WDC  WDS500G2B0A-00SM50/401000WD
     "WDC  ?WDS((120|240|250|480|500)G|[12]00T)(1B|2B|1G|2G)0[AB](-.*)?", // *B* = Blue, *G* = Green, *2B* = Blue 3D NAND
     "", "",
   //"-v 5,raw48,Reallocated_Sector_Ct " // Reassigned Block Count
@@ -4419,10 +4406,6 @@
     "WDC WD((25|32|50)00AAKX|5000AZ(LX|RZ)|7500A(AL|ZE)X|10E(AL|ZE)X|[1-6]0EZRZ)-.*",
     "", "", ""
   },
-  { "Western Digital Blue (SMR)", // ticket #1313
-    "WDC WD(20|60)EZAZ-.*",
-    "", "", ""
-  },
   { "Western Digital RE Serial ATA",
     "WDC WD(12|16|25|32)00(SD|YD|YS)-.*",
     "", "", ""
@@ -4502,10 +4485,6 @@
     // old series: WD4001FAEX WD3001FAEX WD2002FAEX WD1002FAEX  WD5003AZEX
     "", "", ""
   },
-  { "Western Digital Black (SMR)", // ticket #1313
-    "WDC WD10SPSX-.*",
-    "", "", ""
-  },
   { "Western Digital AV ATA", // tested with WDC WD3200AVJB-63J5A0/01.03E01
     "WDC WD(8|16|25|32|50)00AV[BJ]B-.*",
     "", "", ""
@@ -4577,15 +4556,11 @@
       // WDC WD40EFRX-68WT0N0/80.00A80, WDC WD60EFRX-68MYMN1/82.00A82,
       // WDC WD80EFAX-68LHPN0/83.H0A83, WDC WD80EFZX-68UW8N0/83.H0A83,
       // WDC WD80EZZX-11CSGA0/83.H0A03 (My Book 0x1058:0x25ee),
-      // WDC WD100EFAX-68LHPN0/83.H0A83,
+      // WDC WD60EFAX-68SHWN0/82.00A82, WDC WD100EFAX-68LHPN0/83.H0A83,
       // WDC WD120EMFZ-11A6JA0/81.00A81 (Easystore 0x1058:0x25fb)
-    "WDC WD(7500BFCX|10JFCX|[1-6]0EFRX|[68]0E[FZ]ZX|(8|10)0EFAX|120EMFZ)-.*",
-    "", "",
-    "-v 22,raw48,Helium_Level" // WD80EFAX, WD80EFZX, WD100EFAX, WD120EMFZ
-  },
-  { "Western Digital Red (SMR)", // ticket #1313, tested with WDC WD60EFAX-68SHWN0/82.00A82
-    "WDC WD[2346]0EFAX-.*",
-    "", "", ""
+    "WDC WD(7500BFCX|10JFCX|[1-6]0EFRX|[68]0E[FZ][AZ]X|100EFAX|120EMFZ)-.*",
+    "", "",
+    "-v 22,raw48,Helium_Level" // WD80EFZX, WD100EFAX, WD120EMFZ
   },
   { "Western Digital Red Pro", // tested with WDC WD2001FFSX-68JNUN0/81.00A81,
       // WDC WD6002FFWX-68TZ4N0/83.H0A83, WDC WD101KFBX-68R56N0/83.H0A03
@@ -4610,14 +4585,10 @@
   },
   { "Western Digital Blue Mobile", // tested with WDC WD5000LPVX-08V0TT2/03.01A03,
        // WDC WD10JPVX-75JC3T0/0301A03,  WDC WD10JPVX-22JC3T0/01.01A01,
-       // WDC WD20NPVZ-00WFZT0/01.01A01
-    "WDC WD(3200LPCX|5000[BL]P[CV]X|7500BPVX|10JPVX|(15|20)NPVZ)-.*",
-     "", "", ""
-  },
-  { "Western Digital Blue Mobile (SMR)", // ticket #1313, tested with
        // WDC WD10SPZX-22Z10T0/01.01A01, WDC WD10SPZX-21Z10T0/02.01A02,
-       // WDC WD20SPZX-22CRAT0/01.01A01, WDC WD20SPZX-22UA7T0/01.01A01
-    "WDC WD[12]0SPZX-.*",
+       // WDC WD20NPVZ-00WFZT0/01.01A01, WDC WD20SPZX-22CRAT0/01.01A01,
+       // WDC WD20SPZX-22UA7T0/01.01A01
+    "WDC WD(3200LPCX|5000[BL]P[CV]X|7500BPVX|10[JS]P[VZ]X|15NPVZ|20NPVZ|20SPZX)-.*",
      "", "", ""
   },
   { "Western Digital Green Mobile", // tested with WDC WD20NPVX-00EA4T0/01.01A01
@@ -5338,7 +5309,7 @@
     "0x0bda:0x9210",
     "", // 0x2100
     "",
-    "-d sntrealtek"
+    "" // smartmontools >= r5051: -d sntrealtek
   },
   // Addonics
   { "USB: Addonics HDMU3; ", // (ticket #609)
