--- conflicted
+++ resolved
@@ -68,11 +68,7 @@
 /*
 const drive_settings builtin_knowndrives[] = {
  */
-<<<<<<< HEAD
-  { "VERSION: 7.3/5610 2024-04-06 17:24:10 $Id: drivedb.h 5616 2024-09-23 17:42:38Z chrfranke $",
-=======
-  { "VERSION: 7.3 $Id: drivedb.h 5621 2024-10-15 15:02:00Z chrfranke $",
->>>>>>> bf56fdec
+  { "VERSION: 7.3/5621 2024-10-15 15:02:00 $Id: drivedb.h 5622 2024-10-15 15:15:35Z chrfranke $",
     "-", "-",
     "Version information",
     ""
