/*
 * drivedb.h - smartmontools 5.41-5.43 drive database file
 *
 * Home page of code is: http://www.smartmontools.org
 *
 * Copyright (C) 2003-11 Philip Williams, Bruce Allen
 * Copyright (C) 2008-16 Christian Franke
 *
 * This program is free software; you can redistribute it and/or modify
 * it under the terms of the GNU General Public License as published by
 * the Free Software Foundation; either version 2, or (at your option)
 * any later version.
 *
 * You should have received a copy of the GNU General Public License
 * (for example COPYING); If not, see <http://www.gnu.org/licenses/>.
 *
 */

/*
 * Structure used to store drive database entries:
 *
 * struct drive_settings {
 *   const char * modelfamily;
 *   const char * modelregexp;
 *   const char * firmwareregexp;
 *   const char * warningmsg;
 *   const char * presets;
 * };
 *
 * The elements are used in the following ways:
 *
 *  modelfamily     Informal string about the model family/series of a
 *                  device. Set to "" if no info (apart from device id)
 *                  known.  The entry is ignored if this string starts with
 *                  a dollar sign.  Must not start with "USB:", see below.
 *  modelregexp     POSIX extended regular expression to match the model of
 *                  a device.  This should never be "".
 *  firmwareregexp  POSIX extended regular expression to match a devices's
 *                  firmware.  This is optional and should be "" if it is not
 *                  to be used.  If it is nonempty then it will be used to
 *                  narrow the set of devices matched by modelregexp.
 *  warningmsg      A message that may be displayed for matching drives.  For
 *                  example, to inform the user that they may need to apply a
 *                  firmware patch.
 *  presets         String with vendor-specific attribute ('-v') and firmware
 *                  bug fix ('-F') options.  Same syntax as in smartctl command
 *                  line.  The user's own settings override these.
 *
 * The regular expressions for drive model and firmware must match the full
 * string.  The effect of "^FULLSTRING$" is identical to "FULLSTRING".
 * The form ".*SUBSTRING.*" can be used if substring match is desired.
 *
 * The table will be searched from the start to end or until the first match,
 * so the order in the table is important for distinct entries that could match
 * the same drive.
 *
 *
 * Format for USB ID entries:
 *
 *  modelfamily     String with format "USB: DEVICE; BRIDGE" where
 *                  DEVICE is the name of the device and BRIDGE is
 *                  the name of the USB bridge.  Both may be empty
 *                  if no info known.
 *  modelregexp     POSIX extended regular expression to match the USB
 *                  vendor:product ID in hex notation ("0x1234:0xabcd").
 *                  This should never be "".
 *  firmwareregexp  POSIX extended regular expression to match the USB
 *                  bcdDevice info.  Only compared during search if other
 *                  entries with same USB vendor:product ID exist.
 *  warningmsg      Not used yet.
 *  presets         String with one device type ('-d') option.
 *
 */

/*
const drive_settings builtin_knowndrives[] = {
 */
<<<<<<< HEAD
  { "$Id: drivedb.h 4315 2016-05-01 16:58:34Z chrfranke $",
=======
  { "$Id: drivedb.h 4316 2016-05-06 20:12:45Z chrfranke $",
>>>>>>> 6c1b0742
    "-", "-",
    "This is a dummy entry to hold the SVN-Id of drivedb.h",
    ""
  /* Default settings:
    "-v 1,raw48,Raw_Read_Error_Rate "
    "-v 2,raw48,Throughput_Performance "
    "-v 3,raw16(avg16),Spin_Up_Time "
    "-v 4,raw48,Start_Stop_Count "
    "-v 5,raw16(raw16),Reallocated_Sector_Ct "
    "-v 6,raw48,Read_Channel_Margin "
    "-v 7,raw48,Seek_Error_Rate "
    "-v 8,raw48,Seek_Time_Performance "
    "-v 9,raw24(raw8),Power_On_Hours " // smartmontools <= r3527: raw48
    "-v 10,raw48,Spin_Retry_Count "
    "-v 11,raw48,Calibration_Retry_Count "
    "-v 12,raw48,Power_Cycle_Count "
    "-v 13,raw48,Read_Soft_Error_Rate "
    //  14-174 Unknown_Attribute
    "-v 175,raw48,Program_Fail_Count_Chip "
    "-v 176,raw48,Erase_Fail_Count_Chip "
    "-v 177,raw48,Wear_Leveling_Count "
    "-v 178,raw48,Used_Rsvd_Blk_Cnt_Chip "
    "-v 179,raw48,Used_Rsvd_Blk_Cnt_Tot "
    "-v 180,raw48,Unused_Rsvd_Blk_Cnt_Tot "
    "-v 181,raw48,Program_Fail_Cnt_Total "
    "-v 182,raw48,Erase_Fail_Count_Total "
    "-v 183,raw48,Runtime_Bad_Block "
    "-v 184,raw48,End-to-End_Error "
    //  185-186 Unknown_Attribute
    "-v 187,raw48,Reported_Uncorrect "
    "-v 188,raw48,Command_Timeout "
    "-v 189,raw48,High_Fly_Writes "
    "-v 190,tempminmax,Airflow_Temperature_Cel "
    "-v 191,raw48,G-Sense_Error_Rate "
    "-v 192,raw48,Power-Off_Retract_Count "
    "-v 193,raw48,Load_Cycle_Count "
    "-v 194,tempminmax,Temperature_Celsius "
    "-v 195,raw48,Hardware_ECC_Recovered "
    "-v 196,raw16(raw16),Reallocated_Event_Count "
    "-v 197,raw48,Current_Pending_Sector "
    "-v 198,raw48,Offline_Uncorrectable "
    "-v 199,raw48,UDMA_CRC_Error_Count "
    "-v 200,raw48,Multi_Zone_Error_Rate "
    "-v 201,raw48,Soft_Read_Error_Rate "
    "-v 202,raw48,Data_Address_Mark_Errs "
    "-v 203,raw48,Run_Out_Cancel "
    "-v 204,raw48,Soft_ECC_Correction "
    "-v 205,raw48,Thermal_Asperity_Rate "
    "-v 206,raw48,Flying_Height "
    "-v 207,raw48,Spin_High_Current "
    "-v 208,raw48,Spin_Buzz "
    "-v 209,raw48,Offline_Seek_Performnce "
    //  210-219 Unknown_Attribute
    "-v 220,raw48,Disk_Shift "
    "-v 221,raw48,G-Sense_Error_Rate "
    "-v 222,raw48,Loaded_Hours "
    "-v 223,raw48,Load_Retry_Count "
    "-v 224,raw48,Load_Friction "
    "-v 225,raw48,Load_Cycle_Count "
    "-v 226,raw48,Load-in_Time "
    "-v 227,raw48,Torq-amp_Count "
    "-v 228,raw48,Power-off_Retract_Count "
    //  229 Unknown_Attribute
    "-v 230,raw48,Head_Amplitude "
    "-v 231,raw48,Temperature_Celsius "
    "-v 232,raw48,Available_Reservd_Space "
    "-v 233,raw48,Media_Wearout_Indicator "
    //  234-239 Unknown_Attribute
    "-v 240,raw48,Head_Flying_Hours "
    "-v 241,raw48,Total_LBAs_Written "
    "-v 242,raw48,Total_LBAs_Read "
    //  243-249 Unknown_Attribute
    "-v 250,raw48,Read_Error_Retry_Rate "
    //  251-253 Unknown_Attribute
    "-v 254,raw48,Free_Fall_Sensor "
  */
  },
  { "Apacer SSD",
    "(2|4|8|16|32)GB SATA Flash Drive", // tested with APSDM002G15AN-CT/SFDDA01C and SFI2101D, APSDM004G13AN-AT/SFDE001A
    "SF(DDA01C|I2101D|DE001A)", "", // spec found at http://wfcache.advantech.com/www/certified-peripherals/documents/96fmcff-04g-cs-ap_Datasheet.pdf
    "-v 160,raw48,Initial_Bad_Block_Count "
    "-v 161,raw48,Bad_Block_Count "
    "-v 162,raw48,Spare_Block_Count "
    "-v 163,raw48,Max_Erase_Count "
    "-v 164,raw48,Average_Erase_Count "
    "-v 165,raw48,Average_Erase_Count " // could be wrong
    "-v 166,raw48,Later_Bad_Block_Count "
    "-v 167,raw48,SSD_Protect_Mode "
    "-v 168,raw48,SATA_PHY_Err_Ct "
  },
  { "Apple MacBook Air SSD", // probably Toshiba
    "APPLE SSD TS(064|128)E", // tested with APPLE SSD TS064E/TQAABBF0
    "", "",
    "-v 173,raw48,Wear_Leveling_Count " //  ]
    "-v 241,raw48,Host_Writes_GiB "     //  ]  guessed (ticket #655)
    "-v 242,raw48,Host_Reades_GiB "     //  ]
  },
  { "Apple SD/SM/TS...E/F SSDs", // SanDisk/Samsung/Toshiba?
    "APPLE SSD (S[DM]|TS)0?(128|256|512|768)[EFG]", // tested with APPLE SSD SD256E/1021AP, SD0128F/A223321
     // APPLE SSD SM768E/CXM90A1Q, SM0512F/UXM2JA1Q, TS0256F/109L0704, SM0512G/BXW1SA0Q
    "", "",
  //"-v 1,raw48,Raw_Read_Error_Rate "
  //"-v 5,raw16(raw16),Reallocated_Sector_Ct "
  //"-v 9,raw24(raw8),Power_On_Hours "
  //"-v 12,raw48,Power_Cycle_Count "
  //"-v 169,raw48,Unknown_Attribute "
    "-v 173,raw48,Wear_Leveling_Count " // ]
    "-v 174,raw48,Host_Reads_MiB "      // ] guessed (ticket #342), S[DM]*F only
    "-v 175,raw48,Host_Writes_MiB "     // ]
  //"-v 192,raw48,Power-Off_Retract_Count "
  //"-v 194,tempminmax,Temperature_Celsius "
  //"-v 197,raw48,Current_Pending_Sector "
  //"-v 199,raw48,UDMA_CRC_Error_Count "
  //"-v 240,raw48,Unknown_SSD_Attribute "
  },
  { "Crucial/Micron RealSSD C300/M500", // Marvell 88SS91xx
    "C300-CTFDDA[AC](064|128|256)MAG|" // Marvell 88SS9174 BJP2, tested with C300-CTFDDAC128MAG/0002,
      // C300-CTFDDAC064MAG/0006
    "Crucial_CT(120|240|480)M500SSD[13]", // Marvell 88SS9187 BLD2, tested with Crucial_CT120M500SSD3/MU02,
      // Crucial_CT120M500SSD1/MU02, Crucial_CT240M500SSD1/MU03, Crucial_CT480M500SSD1/MU03
    "", "",
  //"-v 1,raw48,Raw_Read_Error_Rate "
  //"-v 5,raw16(raw16),Reallocated_Sector_Ct "
  //"-v 9,raw24(raw8),Power_On_Hours "
  //"-v 12,raw48,Power_Cycle_Count "
    "-v 170,raw48,Grown_Failing_Block_Ct "
    "-v 171,raw48,Program_Fail_Count "
    "-v 172,raw48,Erase_Fail_Count "
    "-v 173,raw48,Wear_Leveling_Count "
    "-v 174,raw48,Unexpect_Power_Loss_Ct "
    "-v 181,raw16,Non4k_Aligned_Access "
    "-v 183,raw48,SATA_Iface_Downshift "
  //"-v 184,raw48,End-to-End_Error "
  //"-v 187,raw48,Reported_Uncorrect "
  //"-v 188,raw48,Command_Timeout "
    "-v 189,raw48,Factory_Bad_Block_Ct "
  //"-v 194,tempminmax,Temperature_Celsius "
  //"-v 195,raw48,Hardware_ECC_Recovered "
  //"-v 196,raw16(raw16),Reallocated_Event_Count "
  //"-v 197,raw48,Current_Pending_Sector "
  //"-v 198,raw48,Offline_Uncorrectable "
  //"-v 199,raw48,UDMA_CRC_Error_Count "
    "-v 202,raw48,Percent_Lifetime_Used "
    "-v 206,raw48,Write_Error_Rate "
    "-v 210,raw48,Success_RAIN_Recov_Cnt "
    "-v 246,raw48,Total_Host_Sector_Write "
    "-v 247,raw48,Host_Program_Page_Count "
    "-v 248,raw48,Bckgnd_Program_Page_Cnt"
  },
  { "Crucial/Micron RealSSD m4/C400/P400", // Marvell 9176, fixed firmware
    "C400-MTFDDA[ACK](064|128|256|512)MAM|"
    "M4-CT(064|128|256|512)M4SSD[123]|" // tested with M4-CT512M4SSD2/0309
    "MTFDDAK(064|128|256|512|050|100|200|400)MA[MNR]-1[JKS]1.*", // tested with
       // MTFDDAK256MAR-1K1AA/MA52, MTFDDAK256MAM-1K12/08TH
    "030[9-Z]|03[1-Z].|0[4-Z]..|[1-Z]....*", // >= "0309"
    "",
  //"-v 1,raw48,Raw_Read_Error_Rate "
  //"-v 5,raw16(raw16),Reallocated_Sector_Ct "
  //"-v 9,raw24(raw8),Power_On_Hours "
  //"-v 12,raw48,Power_Cycle_Count "
    "-v 170,raw48,Grown_Failing_Block_Ct "
    "-v 171,raw48,Program_Fail_Count "
    "-v 172,raw48,Erase_Fail_Count "
    "-v 173,raw48,Wear_Leveling_Count "
    "-v 174,raw48,Unexpect_Power_Loss_Ct "
    "-v 181,raw16,Non4k_Aligned_Access "
    "-v 183,raw48,SATA_Iface_Downshift "
  //"-v 184,raw48,End-to-End_Error "
  //"-v 187,raw48,Reported_Uncorrect "
  //"-v 188,raw48,Command_Timeout "
    "-v 189,raw48,Factory_Bad_Block_Ct "
  //"-v 194,tempminmax,Temperature_Celsius "
  //"-v 195,raw48,Hardware_ECC_Recovered "
  //"-v 196,raw16(raw16),Reallocated_Event_Count "
  //"-v 197,raw48,Current_Pending_Sector "
  //"-v 198,raw48,Offline_Uncorrectable "
  //"-v 199,raw48,UDMA_CRC_Error_Count "
    "-v 202,raw48,Perc_Rated_Life_Used "
    "-v 206,raw48,Write_Error_Rate"
  },
  { "Crucial/Micron RealSSD m4/C400", // Marvell 9176, buggy or unknown firmware
    "C400-MTFDDA[ACK](064|128|256|512)MAM|" // tested with C400-MTFDDAC256MAM/0002
    "M4-CT(064|128|256|512)M4SSD[123]", // tested with M4-CT064M4SSD2/0002,
      // M4-CT064M4SSD2/0009, M4-CT256M4SSD3/000F
    "",
    "This drive may hang after 5184 hours of power-on time:\n"
    "http://www.tomshardware.com/news/Crucial-m4-Firmware-BSOD,14544.html\n"
    "See the following web pages for firmware updates:\n"
    "http://www.crucial.com/support/firmware.aspx\n"
    "http://www.micron.com/products/solid-state-storage/client-ssd#software",
    "-v 170,raw48,Grown_Failing_Block_Ct "
    "-v 171,raw48,Program_Fail_Count "
    "-v 172,raw48,Erase_Fail_Count "
    "-v 173,raw48,Wear_Leveling_Count "
    "-v 174,raw48,Unexpect_Power_Loss_Ct "
    "-v 181,raw16,Non4k_Aligned_Access "
    "-v 183,raw48,SATA_Iface_Downshift "
    "-v 189,raw48,Factory_Bad_Block_Ct "
    "-v 202,raw48,Perc_Rated_Life_Used "
    "-v 206,raw48,Write_Error_Rate"
  },
  { "Crucial/Micron MX100/MX200/M5x0/M600 Client SSDs",
    "Crucial_CT(128|256|512)MX100SSD1|"// tested with Crucial_CT256MX100SSD1/MU01
    "Crucial_CT(200|250|256|500|512|1000|1024)MX200SSD[1346]|" // tested with Crucial_CT500MX200SSD1/MU01,
      // Crucial_CT1024MX200SSD1/MU01, Crucial_CT250MX200SSD3/MU01, Crucial_CT250MX200SSD1/MU03
    "Crucial_CT(120|240|480|960)M500SSD[134]|" // tested with Crucial_CT960M500SSD1/MU03,
      // Crucial_CT240M500SSD4/MU05
    "Crucial_CT(128|256|512|1024)M550SSD[13]|" // tested with Crucial_CT512M550SSD3/MU01,
      // Crucial_CT1024M550SSD1/MU01
    "Micron_M500_MTFDDA[KTV](120|240|480|960)MAV|"// tested with Micron_M500_MTFDDAK960MAV/MU05
    "(Micron_)?M510[_-]MTFDDA[KTV](128|256)MAZ|" // tested with M510-MTFDDAK256MAZ/MU01
    "(Micron_)?M550[_-]MTFDDA[KTV](064|128|256|512|1T0)MAY|" // tested with M550-MTFDDAK256MAY/MU01
    "Micron_M600_(EE|MT)FDDA[KTV](128|256|512|1T0)MBF[25Z]?", // tested with Micron_M600_MTFDDAK1T0MBF/MU01
    "", "",
  //"-v 1,raw48,Raw_Read_Error_Rate "
    "-v 5,raw48,Reallocate_NAND_Blk_Cnt "
  //"-v 9,raw24(raw8),Power_On_Hours "
  //"-v 12,raw48,Power_Cycle_Count "
    "-v 171,raw48,Program_Fail_Count "
    "-v 172,raw48,Erase_Fail_Count "
    "-v 173,raw48,Ave_Block-Erase_Count "
    "-v 174,raw48,Unexpect_Power_Loss_Ct "
    "-v 180,raw48,Unused_Reserve_NAND_Blk "
    "-v 183,raw48,SATA_Interfac_Downshift "
    "-v 184,raw48,Error_Correction_Count "
  //"-v 187,raw48,Reported_Uncorrect "
  //"-v 194,tempminmax,Temperature_Celsius "
  //"-v 196,raw16(raw16),Reallocated_Event_Count "
  //"-v 197,raw48,Current_Pending_Sector "
  //"-v 198,raw48,Offline_Uncorrectable "
  //"-v 199,raw48,UDMA_CRC_Error_Count "
    "-v 202,raw48,Percent_Lifetime_Used "
    "-v 206,raw48,Write_Error_Rate "
    "-v 210,raw48,Success_RAIN_Recov_Cnt "
    "-v 246,raw48,Total_Host_Sector_Write "
    "-v 247,raw48,Host_Program_Page_Count "
    "-v 248,raw48,Bckgnd_Program_Page_Cnt"
  },
  { "Micron M500DC/M510DC Enterprise SSDs",
    "Micron_M500DC_(EE|MT)FDDA[AK](120|240|480|800)MBB|" // tested with
      // Micron_M500DC_EEFDDAA120MBB/129, Micron_M500DC_MTFDDAK800MBB/0129
    "MICRON_M510DC_(EE|MT)FDDAK(120|240|480|800|960)MBP", // tested with
      // Micron_M510DC_MTFDDAK240MBP/0005
    "", "",
  //"-v 1,raw48,Raw_Read_Error_Rate "
    "-v 5,raw48,Reallocated_Block_Count "
  //"-v 9,raw24(raw8),Power_On_Hours "
  //"-v 12,raw48,Power_Cycle_Count "
    "-v 170,raw48,Reserved_Block_Count "
    "-v 171,raw48,Program_Fail_Count "
    "-v 172,raw48,Erase_Fail_Count "
    "-v 173,raw48,Ave_Block-Erase_Count "
    "-v 174,raw48,Unexpect_Power_Loss_Ct "
    "-v 184,raw48,Error_Correction_Count "
  //"-v 187,raw48,Reported_Uncorrect "
    "-v 188,raw48,Command_Timeouts "
  //"-v 194,tempminmax,Temperature_Celsius "
    "-v 195,raw48,Cumulativ_Corrected_ECC "
  //"-v 197,raw48,Current_Pending_Sector "
  //"-v 198,raw48,Offline_Uncorrectable "
  //"-v 199,raw48,UDMA_CRC_Error_Count "
    "-v 202,raw48,Percent_Lifetime_Remain "
    "-v 206,raw48,Write_Error_Rate "
    "-v 247,raw48,Host_Program_Page_Count "
    "-v 248,raw48,Bckgnd_Program_Page_Cnt"
  },
  { "SandForce Driven SSDs", // Corsair Force LS with buggy firmware only
    "Corsair Force LS SSD", // tested with Corsair Force LS SSD/S9FM01.8
    "S9FM01\\.8",
    "A firmware update is available for this drive.\n"
    "It is HIGHLY RECOMMENDED for drives with specific serial numbers.\n"
    "See the following web pages for details:\n"
    "http://www.corsair.com/en-us/force-series-ls-60gb-sata-3-6gb-s-ssd\n"
    "https://www.smartmontools.org/ticket/628",
    "-v 1,raw24/raw32,Raw_Read_Error_Rate "
    "-v 5,raw48,Retired_Block_Count "
    "-v 9,msec24hour32,Power_On_Hours_and_Msec "
  //"-v 12,raw48,Power_Cycle_Count "
    "-v 162,raw48,Unknown_SandForce_Attr "
    "-v 170,raw48,Reserve_Block_Count "
    "-v 172,raw48,Erase_Fail_Count "
    "-v 173,raw48,Unknown_SandForce_Attr "
    "-v 174,raw48,Unexpect_Power_Loss_Ct "
    "-v 181,raw48,Program_Fail_Count "
  //"-v 187,raw48,Reported_Uncorrect "
  //"-v 192,raw48,Power-Off_Retract_Count "
  //"-v 194,tempminmax,Temperature_Celsius "
  //"-v 196,raw16(raw16),Reallocated_Event_Count "
    "-v 218,raw48,Unknown_SandForce_Attr "
    "-v 231,raw48,SSD_Life_Left "
    "-v 241,raw48,Lifetime_Writes_GiB "
    "-v 242,raw48,Lifetime_Reads_GiB"
  },
  { "SandForce Driven SSDs",
    "SandForce 1st Ed\\.|" // Demo Drive, tested with firmware 320A13F0
    "ADATA SSD S(396|510|599) .?..GB|" // tested with ADATA SSD S510 60GB/320ABBF0,
      // ADATA SSD S599 256GB/3.1.0, 64GB/3.4.6
    "ADATA SP[389]00|" // tested with ADATA SP300/5.0.2d, SP800/5.0.6c,
      // ADATA SP900/5.0.6 (Premier Pro, SF-2281)
    "ADATA SSD S[PX]900 (64|128|256|512)GB-DL2|" // tested with ADATA SSD SP900 256GB-DL2/5.0.6,
      // ADATA SSD SX900 512GB-DL2/5.8.2
    "ADATA XM11 (128|256)GB|" // tested with ADATA XM11 128GB/5.0.1
    "ATP Velocity MIV (60|120|240|480)GB|" // tested with ATP Velocity MIV 480GB/110719
    "Corsair CSSD-F(40|60|80|115|120|160|240)GBP?2.*|" // Corsair Force, tested with
      // Corsair CSSD-F40GB2/1.1, Corsair CSSD-F115GB2-A/2.1a
    "Corsair Force ((3 |LS )?SSD|GS|GT)|" // SF-2281, tested with
      // Corsair Force SSD/5.05, 3 SSD/1.3.2, GT/1.3.3, GS/5.03,
      // Corsair Force LS SSD/S8FM06.5, S9FM01.8, S9FM02.0
    "FM-25S2S-(60|120|240)GBP2|" // G.SKILL Phoenix Pro, SF-1200, tested with
      // FM-25S2S-240GBP2/4.2
    "FTM(06|12|24|48)CT25H|" // Supertalent TeraDrive CT, tested with
      // FTM24CT25H/STTMP2P1
    "KINGSTON SE50S3(100|240|480)G|" // tested with SE50S3100G/KE1ABBF0
    "KINGSTON SH10[03]S3(90|120|240|480)G|" // HyperX (3K), SF-2281, tested with
      // SH100S3240G/320ABBF0, SH103S3120G/505ABBF0
    "KINGSTON SKC(300S37A|380S3)(60|120|180|240|480)G|" // KC300, SF-2281, tested with
      // SKC300S37A120G/KC4ABBF0, SKC380S3120G/507ABBF0
    "KINGSTON SVP200S3(7A)?(60|90|120|240|480)G|" // V+ 200, SF-2281, tested with
      // SVP200S37A480G/502ABBF0, SVP200S390G/332ABBF0
    "KINGSTON SMS200S3(30|60|120)G|" // mSATA, SF-2241, tested with SMS200S3120G/KC3ABBF0
    "KINGSTON SMS450S3(32|64|128)G|" // mSATA, SF-2281, tested with SMS450S3128G/503ABBF0
    "KINGSTON (SV300|SKC100|SE100)S3.*G|" // other SF-2281
    "MKNSSDCR(45|60|90|120|180|240|360|480)GB(-(7|DX7?|MX|G2))?|" // Mushkin Chronos (7mm/Deluxe/MX/G2),
      // SF-2281, tested with MKNSSDCR120GB, MKNSSDCR120GB-MX/560ABBF0, MKNSSDCR480GB-DX7/603ABBF0
    "MKNSSDEC(60|120|240|480|512)GB|" // Mushkin Enhanced ECO2, tested with MKNSSDEC120GB/604ABBF0
    "MKNSSDAT(30|40|60|120|180|240|480)GB(-(DX|V))?|" // Mushkin Atlas (Deluxe/Value), mSATA, SF-2281,
      // tested with MKNSSDAT120GB-V/540ABBF0
    "Mushkin MKNSSDCL(40|60|80|90|115|120|180|240|480)GB-DX2?|" // Mushkin Callisto deluxe,
      // SF-1200/1222, Mushkin MKNSSDCL60GB-DX/361A13F0
    "OCZ[ -](AGILITY2([ -]EX)?|COLOSSUS2|ONYX2|VERTEX(2|-LE))( [123]\\..*)?|" // SF-1200,
      // tested with OCZ-VERTEX2/1.11, OCZ-VERTEX2 3.5/1.11
    "OCZ-NOCTI|" // mSATA, SF-2100, tested with OCZ-NOCTI/2.15
    "OCZ-REVODRIVE3?( X2)?|" // PCIe, SF-1200/2281, tested with
      // OCZ-REVODRIVE( X2)?/1.20, OCZ-REVODRIVE3 X2/2.11
    "OCZ-REVODRIVE350|"
    "OCZ[ -](VELO|VERTEX2[ -](EX|PRO))( [123]\\..*)?|" // SF-1500, tested with
      // OCZ VERTEX2-PRO/1.10 (Bogus thresholds for attribute 232 and 235)
    "D2[CR]STK251...-....|" // OCZ Deneva 2 C/R, SF-22xx/25xx,
      // tested with D2CSTK251M11-0240/2.08, D2CSTK251A10-0240/2.15
    "OCZ-(AGILITY3|SOLID3|VERTEX3( MI)?)|"  // SF-2200, tested with OCZ-VERTEX3/2.02,
      // OCZ-AGILITY3/2.11, OCZ-SOLID3/2.15, OCZ-VERTEX3 MI/2.15
    "OCZ Z-DRIVE R4 [CR]M8[48]|" // PCIe, SF-2282/2582, tested with OCZ Z-DRIVE R4 CM84/2.13
      // (Bogus attributes under Linux)
    "OCZ Z-DRIVE 4500|"
    "OCZ-VELO DRIVE|" // VeloDrive R, PCIe, tested with OCZ-VELO DRIVE/1.33
    "TALOS2|" // OCZ Talos 2 C/R, SAS (works with -d sat), 2*SF-2282, tested with TALOS2/3.20E
    "(APOC|DENC|DENEVA|FTNC|GFGC|MANG|MMOC|NIMC|TMSC).*|" // other OCZ SF-1200,
      // tested with DENCSTE251M11-0120/1.33, DENEVA PCI-E/1.33
    "(DENR|DRSAK|EC188|NIMR|PSIR|TRSAK).*|" // other OCZ SF-1500
    "OWC Aura Pro( 6G SSD)?|" // tested with OWC Aura Pro 6G SSD/507ABBF0, OWC Aura Pro/603ABBF0
    "OWC Mercury Electra (Pro )?[36]G SSD|" // tested with
      // OWC Mercury Electra 6G SSD/502ABBF0, OWC Mercury Electra Pro 3G SSD/541ABBF0
    "OWC Mercury E(xtreme|XTREME) Pro (6G |RE )?SSD|" // tested with
      // OWC Mercury Extreme Pro SSD/360A13F0, OWC Mercury EXTREME Pro 6G SSD/507ABBF0
    "Patriot Pyro|" // tested with Patriot Pyro/332ABBF0
    "SanDisk SDSSDX(60|120|240|480)GG25|" // SanDisk Extreme, SF-2281, tested with
      // SDSSDX240GG25/R201
    "SanDisk SDSSDA(120|240|480)G|" // SanDisk SSD Plus, tested with SanDisk SDSSDA240G/U21010RL
    "SuperSSpeed S301 [0-9]*GB|" // SF-2281, tested with SuperSSpeed S301 128GB/503
    "SG9XCS2D(0?50|100|200|400)GESLT|" // Smart Storage Systems XceedIOPS2, tested with
      // SG9XCS2D200GESLT/SA03L370
    "SSD9SC(120|240|480)GED[EA]|" // PNY Prevail Elite, tested with SSD9SC120GEDA/334ABBF0
    "(TX32|TX31C1|VN0.?..GCNMK).*|" // Smart Storage Systems XceedSTOR
    "(TX22D1|TX21B1).*|" // Smart Storage Systems XceedIOPS2
    "TX52D1.*|" // Smart Storage Systems Xcel-200
    "TS(64|128|256|512)GSSD[37]20|" // Transcend SSD320/720, SF-2281, tested with
      // TS128GSSD320, TS256GSSD720/5.2.0
    "UGB(88P|99S)GC...H[BF].|" // Unigen, tested with
      // UGB88PGC100HF2/MP Rev2, UGB99SGC100HB3/RC Rev3
    "SG9XCS(1F|2D)(50|100|200|400)GE01|" // XceedIOPS, tested with SG9XCS2D50GE01/SA03F34V
    "VisionTek GoDrive (60|120|240|480)GB", // tested with VisionTek GoDrive 480GB/506ABBF0
    "", "",
    "-v 1,raw24/raw32,Raw_Read_Error_Rate "
    "-v 5,raw48,Retired_Block_Count "
    "-v 9,msec24hour32,Power_On_Hours_and_Msec "
  //"-v 12,raw48,Power_Cycle_Count "
    "-v 13,raw24/raw32,Soft_Read_Error_Rate "
    "-v 100,raw48,Gigabytes_Erased "
    "-v 162,raw48,Unknown_SandForce_Attr " // Corsair Force LS SSD/S9FM01.8, *2.0
    "-v 170,raw48,Reserve_Block_Count "
    "-v 171,raw48,Program_Fail_Count "
    "-v 172,raw48,Erase_Fail_Count "
    "-v 173,raw48,Unknown_SandForce_Attr " // Corsair Force LS SSD/S9FM01.8, *2.0
    "-v 174,raw48,Unexpect_Power_Loss_Ct "
    "-v 177,raw48,Wear_Range_Delta "
    "-v 181,raw48,Program_Fail_Count "
    "-v 182,raw48,Erase_Fail_Count "
    "-v 184,raw48,IO_Error_Detect_Code_Ct "
  //"-v 187,raw48,Reported_Uncorrect "
    "-v 189,tempminmax,Airflow_Temperature_Cel "
  //"-v 192,raw48,Power-Off_Retract_Count "
  //"-v 194,tempminmax,Temperature_Celsius "
    "-v 195,raw24/raw32,ECC_Uncorr_Error_Count "
  //"-v 196,raw16(raw16),Reallocated_Event_Count "
    "-v 198,raw24/raw32:210zr54,Uncorrectable_Sector_Ct " // KINGSTON SE100S3100G/510ABBF0
    "-v 199,raw48,SATA_CRC_Error_Count "
    "-v 201,raw24/raw32,Unc_Soft_Read_Err_Rate "
    "-v 204,raw24/raw32,Soft_ECC_Correct_Rate "
    "-v 218,raw48,Unknown_SandForce_Attr " // Corsair Force LS SSD/S9FM01.8, *2.0
    "-v 230,raw48,Life_Curve_Status "
    "-v 231,raw48,SSD_Life_Left "
  //"-v 232,raw48,Available_Reservd_Space "
    "-v 233,raw48,SandForce_Internal "
    "-v 234,raw48,SandForce_Internal "
    "-v 235,raw48,SuperCap_Health "
    "-v 241,raw48,Lifetime_Writes_GiB "
    "-v 242,raw48,Lifetime_Reads_GiB"
  },
  { "Phison Driven SSDs", // see MKP_521_Phison_SMART_attribute.pdf
    "KINGSTON SUV300S37A(120|240|480)G|" // UV300 SSD, tested with KINGSTON SUV300S37A120G/SAFM11.K
    "KINGSTON SKC310S3B?7A960G|" // SSDNow KC310, KINGSTON SKC310S37A960G/SAFM00.r
    "KINGSTON SKC400S37(128G|256G|512G|1T)|" // SSDNow KC400, KINGSTON SKC400S37128G
    "KINGSTON SV310S3(7A|D7|N7A|B7A)960G|" // SSDNow V310
    "KINGSTON SHSS3B?7A(120|240|480|960)G", // HyperX Savage
    "", "",
  //"-v 1,raw48,Raw_Read_Error_Rate "
    "-v 2,raw48,Not_In_Use "
    "-v 3,raw48,Not_In_Use "
    "-v 5,raw48,Not_In_Use "
    "-v 7,raw48,Not_In_Use "
    "-v 8,raw48,Not_In_Use "
  //"-v 9,raw24(raw8),Power_On_Hours "
    "-v 5,raw48,Retired_Block_Count "
  //"-v 9,raw24(raw8),Power_On_Hours "
    "-v 10,raw48,Not_In_Use "
  //"-v 12,raw48,Power_Cycle_Count "
    "-v 168,raw48,SATA_Phy_Error_Count "
    "-v 170,raw24/raw24:z54z10,Bad_Blk_Ct_Erl/Lat " // Early bad block/Later bad block
    "-v 173,raw16(avg16),MaxAvgErase_Ct "
    "-v 175,raw48,Not_In_Use "
    "-v 183,raw48,Unknown_Attribute "
  //"-v 187,raw48,Reported_Uncorrect "
    "-v 192,raw48,Unsafe_Shutdown_Count "
  //"-v 194,tempminmax,Temperature_Celsius "
    "-v 196,raw48,Not_In_Use "
    "-v 197,raw48,Not_In_Use "
    "-v 199,raw48,CRC_Error_Count "
    "-v 218,raw48,CRC_Error_Count "
    "-v 231,raw48,SSD_Life_Left "
    "-v 233,raw48,Flash_Writes_GiB "
    "-v 240,raw48,Not_In_Use "
    "-v 241,raw48,Lifetime_Writes_GiB "
    "-v 242,raw48,Lifetime_Reads_GiB "
    "-v 244,raw48,Average_Erase_Count "
    "-v 245,raw48,Max_Erase_Count "
    "-v 246,raw48,Total_Erase_Count "
  },
  { "Indilinx Barefoot based SSDs",
    "Corsair CSSD-V(32|60|64|128|256)GB2|" // Corsair Nova, tested with Corsair CSSD-V32GB2/2.2
    "Corsair CMFSSD-(32|64|128|256)D1|" // Corsair Extreme, tested with Corsair CMFSSD-128D1/1.0
    "CRUCIAL_CT(64|128|256)M225|" // tested with CRUCIAL_CT64M225/1571
    "G.SKILL FALCON (64|128|256)GB SSD|" // tested with G.SKILL FALCON 128GB SSD/2030
    "OCZ[ -](AGILITY|ONYX|VERTEX( 1199|-TURBO| v1\\.10)?)|" // tested with
      // OCZ-ONYX/1.6, OCZ-VERTEX 1199/00.P97, OCZ-VERTEX/1.30, OCZ VERTEX-TURBO/1.5, OCZ-VERTEX v1.10/1370
    "Patriot[ -]Torqx.*|"
    "RENICE Z2|" // tested with RENICE Z2/2030
    "STT_FT[MD](28|32|56|64)GX25H|" // Super Talent Ultradrive GX, tested with STT_FTM64GX25H/1916
    "TS(18|25)M(64|128)MLC(16|32|64|128|256|512)GSSD|" // ASAX Leopard Hunt II, tested with TS25M64MLC64GSSD/0.1
    "FM-25S2I-(64|128)GBFII|" // G.Skill FALCON II, tested with FM-25S2I-64GBFII
    "TS(60|120)GSSD25D-M", // Transcend Ultra SSD (SATA II), see also Ticket #80
    "", "",
    "-v 1,raw64 " // Raw_Read_Error_Rate
    "-v 9,raw64 " // Power_On_Hours
    "-v 12,raw64 " // Power_Cycle_Count
    "-v 184,raw64,Initial_Bad_Block_Count "
    "-v 195,raw64,Program_Failure_Blk_Ct "
    "-v 196,raw64,Erase_Failure_Blk_Ct "
    "-v 197,raw64,Read_Failure_Blk_Ct "
    "-v 198,raw64,Read_Sectors_Tot_Ct "
    "-v 199,raw64,Write_Sectors_Tot_Ct "
    "-v 200,raw64,Read_Commands_Tot_Ct "
    "-v 201,raw64,Write_Commands_Tot_Ct "
    "-v 202,raw64,Error_Bits_Flash_Tot_Ct "
    "-v 203,raw64,Corr_Read_Errors_Tot_Ct "
    "-v 204,raw64,Bad_Block_Full_Flag "
    "-v 205,raw64,Max_PE_Count_Spec "
    "-v 206,raw64,Min_Erase_Count "
    "-v 207,raw64,Max_Erase_Count "
    "-v 208,raw64,Average_Erase_Count "
    "-v 209,raw64,Remaining_Lifetime_Perc "
    "-v 210,raw64,Indilinx_Internal "
    "-v 211,raw64,SATA_Error_Ct_CRC "
    "-v 212,raw64,SATA_Error_Ct_Handshake "
    "-v 213,raw64,Indilinx_Internal"
  },
  { "Indilinx Barefoot_2/Everest/Martini based SSDs",
    "OCZ VERTEX[ -]PLUS|" // tested with OCZ VERTEX-PLUS/3.55, OCZ VERTEX PLUS/3.55
    "OCZ-VERTEX PLUS R2|" // Barefoot 2, tested with OCZ-VERTEX PLUS R2/1.2
    "OCZ-PETROL|" // Everest 1, tested with OCZ-PETROL/3.12
    "OCZ-AGILITY4|" // Everest 2, tested with OCZ-AGILITY4/1.5.2
    "OCZ-VERTEX4", // Everest 2, tested with OCZ-VERTEX4/1.5
    "", "",
  //"-v 1,raw48,Raw_Read_Error_Rate "
  //"-v 3,raw16(avg16),Spin_Up_Time "
  //"-v 4,raw48,Start_Stop_Count "
  //"-v 5,raw16(raw16),Reallocated_Sector_Ct "
  //"-v 9,raw24(raw8),Power_On_Hours "
  //"-v 12,raw48,Power_Cycle_Count "
    "-v 232,raw48,Lifetime_Writes " // LBA?
  //"-v 233,raw48,Media_Wearout_Indicator"
  },
  { "Indilinx Barefoot 3 based SSDs",
    "OCZ-VECTOR(1[58]0)?|" // tested with OCZ-VECTOR/1.03, OCZ-VECTOR150/1.2, OCZ-VECTOR180
    "OCZ-VERTEX4[56]0A?|" // Barefoot 3 M10, tested with OCZ-VERTEX450/1.0, OCZ-VERTEX460/1.0, VERTEX460A
    "OCZ-SABER1000|"
    "OCZ-ARC100|"
    "Radeon R7", // Barefoot 3 M00, tested with Radeon R7/1.00
    "", "",
    "-v 5,raw48,Runtime_Bad_Block "
  //"-v 9,raw24(raw8),Power_On_Hours "
  //"-v 12,raw48,Power_Cycle_Count "
    "-v 171,raw48,Avail_OP_Block_Count "
    "-v 174,raw48,Pwr_Cycle_Ct_Unplanned "
    "-v 187,raw48,Total_Unc_NAND_Reads "
    "-v 195,raw48,Total_Prog_Failures "
    "-v 196,raw48,Total_Erase_Failures "
    "-v 197,raw48,Total_Unc_Read_Failures "
    "-v 198,raw48,Host_Reads_GiB "
    "-v 199,raw48,Host_Writes_GiB "
    "-v 205,raw48,Max_Rated_PE_Count "
    "-v 206,raw48,Min_Erase_Count "
    "-v 207,raw48,Max_Erase_Count "
    "-v 208,raw48,Average_Erase_Count "
    "-v 210,raw48,SATA_CRC_Error_Count "
    "-v 212,raw48,Pages_Requiring_Rd_Rtry "
    "-v 213,raw48,Snmple_Retry_Attempts "
    "-v 214,raw48,Adaptive_Retry_Attempts "
    "-v 222,raw48,RAID_Recovery_Count "
    "-v 224,raw48,In_Warranty "
    "-v 225,raw48,DAS_Polarity "
    "-v 226,raw48,Partial_Pfail "
    "-v 230,raw48,Write_Throttling "
    "-v 233,raw48,Remaining_Lifetime_Perc "
    "-v 241,raw48,Host_Writes_GiB " // M00/M10
    "-v 242,raw48,Host_Reads_GiB "  // M00/M10
    "-v 249,raw48,Total_NAND_Prog_Ct_GiB "
    "-v 251,raw48,Total_NAND_Read_Ct_GiB"
  },
  { "OCZ Intrepid 3000 SSDs", // tested with OCZ INTREPID 3600/1.4.3.6, 3800/1.4.3.0, 3700/1.5.0.4
    "OCZ INTREPID 3[678]00",
    "", "",
    "-v 5,raw48,Runtime_Bad_Block "
  //"-v 9,raw24(raw8),Power_On_Hours "
  //"-v 12,raw48,Power_Cycle_Count "
    "-v 100,raw48,Total_Blocks_Erased "
    "-v 171,raw48,Avail_OP_Block_Count "
    "-v 174,raw48,Pwr_Cycle_Ct_Unplanned "
    "-v 184,raw48,Factory_Bad_Block_Count "
    "-v 187,raw48,Total_Unc_NAND_Reads "
    "-v 190,tempminmax,Temperature_Celsius "
    "-v 195,raw48,Total_Prog_Failures "
    "-v 196,raw48,Total_Erase_Failures "
    "-v 197,raw48,Total_Unc_Read_Failures "
    "-v 198,raw48,Host_Reads_GiB "
    "-v 199,raw48,Host_Writes_GiB "
    "-v 202,raw48,Total_Read_Bits_Corr_Ct "
    "-v 205,raw48,Max_Rated_PE_Count "
    "-v 206,raw48,Min_Erase_Count "
    "-v 207,raw48,Max_Erase_Count "
    "-v 208,raw48,Average_Erase_Count "
    "-v 210,raw48,SATA_CRC_Error_Count "
    "-v 211,raw48,SATA_UNC_Count "
    "-v 212,raw48,NAND_Reads_with_Retry "
    "-v 213,raw48,Simple_Rd_Rtry_Attempts "
    "-v 214,raw48,Adaptv_Rd_Rtry_Attempts "
    "-v 221,raw48,Int_Data_Path_Prot_Unc "
    "-v 222,raw48,RAID_Recovery_Count "
    "-v 230,raw48,SuperCap_Charge_Status " // 0=not charged, 1=fully charged, 2=unknown
    "-v 233,raw48,Remaining_Lifetime_Perc "
    "-v 249,raw48,Total_NAND_Prog_Ct_GiB "
    "-v 251,raw48,Total_NAND_Read_Ct_GiB"
  },
  {
    "OCZ Trion SSDs",
    "OCZ-TRION1[05]0", // tested with OCZ-TRION100/SAFM11.2A, TRION150/SAFZ72.2
    "", "",
  //"-v 9,raw24(raw8),Power_On_Hours "
  //"-v 12,raw48,Power_Cycle_Count "
    "-v 167,raw48,SSD_Protect_Mode "
    "-v 168,raw48,SATA_PHY_Error_Count "
    "-v 169,raw48,Bad_Block_Count "
    "-v 173,raw48,Erase_Count "
    "-v 192,raw48,Unexpect_Power_Loss_Ct "
  //"-v 194,tempminmax,Temperature_Celsius "
    "-v 241,raw48,Host_Writes"
  },
  { "InnoDisk InnoLite SATADOM D150QV-L SSDs", // tested with InnoLite SATADOM D150QV-L/120319
    "InnoLite SATADOM D150QV-L",
    "", "",
  //"-v 1,raw48,Raw_Read_Error_Rate "
  //"-v 2,raw48,Throughput_Performance "
  //"-v 3,raw16(avg16),Spin_Up_Time "
  //"-v 5,raw16(raw16),Reallocated_Sector_Ct "
  //"-v 7,raw48,Seek_Error_Rate " // from InnoDisk iSMART Linux tool, useless for SSD
  //"-v 8,raw48,Seek_Time_Performance "
  //"-v 9,raw24(raw8),Power_On_Hours "
  //"-v 10,raw48,Spin_Retry_Count "
  //"-v 12,raw48,Power_Cycle_Count "
    "-v 168,raw48,SATA_PHY_Error_Count "
    "-v 170,raw48,Bad_Block_Count "
    "-v 173,raw48,Erase_Count "
    "-v 175,raw48,Bad_Cluster_Table_Count "
    "-v 192,raw48,Unexpect_Power_Loss_Ct "
  //"-v 194,tempminmax,Temperature_Celsius "
  //"-v 197,raw48,Current_Pending_Sector "
    "-v 229,hex48,Flash_ID "
    "-v 235,raw48,Later_Bad_Block "
    "-v 236,raw48,Unstable_Power_Count "
    "-v 240,raw48,Write_Head"
  },
  { "Innodisk 3ME SSDs", // tested with 2.5" SATA SSD 3ME/S140714
    "((1\\.8|2\\.5)\"? SATA SSD|SATA Slim) 3ME",
    "", "",
  //"-v 1,raw48,Raw_Read_Error_Rate "
  //"-v 2,raw48,Throughput_Performance "
  //"-v 3,raw16(avg16),Spin_Up_Time "
  //"-v 5,raw48,Reallocated_Sector_Count "
    "-v 7,raw48,Seek_Error_Rate "       // ?
    "-v 8,raw48,Seek_Time_Performance " // ?
  //"-v 9,raw24(raw8),Power_On_Hours "
    "-v 10,raw48,Spin_Retry_Count "     // ?
  //"-v 12,raw48,Power_Cycle_Count "
    "-v 168,raw48,SATA_PHY_Error_Count "
    "-v 169,raw48,Unknown_Innodisk_Attr "
    "-v 170,raw16,Bad_Block_Count "
    "-v 173,raw16,Erase_Count "
    "-v 175,raw48,Bad_Cluster_Table_Count "
    "-v 176,raw48,Uncorr_RECORD_Count "
  //"-v 192,raw48,Power-Off_Retract_Count "
  //"-v 194,tempminmax,Temperature_Celsius " // ] only in spec
  //"-v 197,raw48,Current_Pending_Sector "
    "-v 225,raw48,Unknown_Innodisk_Attr "
    "-v 229,hex48,Flash_ID "
    "-v 235,raw48,Later_Bad_Block "
    "-v 236,raw48,Unstable_Power_Count "
    "-v 240,raw48,Write_Head"
  },
  { "Innodisk 3IE2/3MG2/3SE2-P SSDs", // tested with 2.5" SATA SSD 3MG2-P/M140402,
      // 1.8 SATA SSD 3IE2-P/M150821, 2.5" SATA SSD 3IE2-P/M150821,
      // SATA Slim 3MG2-P/M141114, M.2 (S80) 3MG2-P/M141114, M.2 (S42) 3SE2-P/M150821
    "((1\\.8|2\\.5)\"? SATA SSD|SATA Slim|M\\.2 \\(S(42|80)\\)) 3(IE|MG|SE)2-P",
    "", "",
  //"-v 1,raw48,Raw_Read_Error_Rate "
  //"-v 2,raw48,Throughput_Performance "
  //"-v 9,raw24(raw8),Power_On_Hours "
  //"-v 12,raw48,Power_Cycle_Count "
    "-v 160,raw48,Uncorrectable_Error_Cnt "
    "-v 161,raw48,Number_of_Pure_Spare "
    "-v 163,raw48,Initial_Bad_Block_Count "
    "-v 164,raw48,Total_Erase_Count "
    "-v 165,raw48,Max_Erase_Count "
    "-v 166,raw48,Min_Erase_Count "
    "-v 167,raw48,Average_Erase_Count "
    "-v 168,raw48,Max_Erase_Count_of_Spec "
    "-v 169,raw48,Remaining_Lifetime_Perc "
  //"-v 175,raw48,Program_Fail_Count_Chip "
  //"-v 176,raw48,Erase_Fail_Count_Chip "
  //"-v 177,raw48,Wear_Leveling_Count "
    "-v 178,raw48,Runtime_Invalid_Blk_Cnt "
  //"-v 181,raw48,Program_Fail_Cnt_Total "
  //"-v 182,raw48,Erase_Fail_Count_Total "
  //"-v 187,raw48,Reported_Uncorrect " // ] only in spec
  //"-v 192,raw48,Power-Off_Retract_Count "
  //"-v 194,tempminmax,Temperature_Celsius "
  //"-v 195,raw48,Hardware_ECC_Recovered "
  //"-v 196,raw16(raw16),Reallocated_Event_Count "
  //"-v 197,raw48,Current_Pending_Sector "
  //"-v 198,raw48,Offline_Uncorrectable "
  //"-v 199,raw48,UDMA_CRC_Error_Count "
    "-v 225,raw48,Host_Writes_32MiB "  // ]
  //"-v 232,raw48,Available_Reservd_Space "
    "-v 233,raw48,Flash_Writes_32MiB " // ]
    "-v 234,raw48,Flash_Reads_32MiB "  // ]
    "-v 241,raw48,Host_Writes_32MiB "
    "-v 242,raw48,Host_Reads_32MiB "
    "-v 245,raw48,Flash_Writes_32MiB"
  },
  { "Innodisk 3IE3/3ME3 SSDs", // tested with 2.5" SATA SSD 3ME3/S15A19, CFast 3ME3/S15A19
      // InnoDisk Corp. - mSATA 3ME3/S15A19, mSATA mini 3ME3/S15A19, M.2 (S42) 3ME3,
      // SATA Slim 3ME3/S15A19, SATADOM-MH 3ME3/S15A19, SATADOM-ML 3ME3/S15A19,
      // SATADOM-MV 3ME3/S15A19, SATADOM-SL 3ME3/S15A19, SATADOM-SV 3ME3/S15A19,
      // SATADOM-SL 3IE3/S151019N, 2.5" SATA SSD 3IE3/S15C14i, CFast 3IE3/S15C14i,
      // InnoDisk Corp. - mSATA 3IE3/S15C14i, Mini PCIeDOM 1IE3/S15C14i,
      // mSATA mini 3IE3/S15C14i, M.2 (S42) 3IE3/S15C14i, SATA Slim 3IE3/S15C14i,
      // SATADOM-SH 3IE3 V2/S15C14i, SATADOM-SL 3IE3 V2/S15A19i, SATADOM-SV 3IE3 V2/S15C14i
    "(2.5\" SATA SSD|CFast|InnoDisk Corp\\. - mSATA|Mini PCIeDOM|mSATA mini|"
    "M\\.2 \\(S42\\)|SATA Slim|SATADOM-[MS][HLV]) 3[IM]E3( V2)?",
    "", "",
  //"-v 1,raw48,Raw_Read_Error_Rate "
  //"-v 2,raw48,Throughput_Performance "
  //"-v 3,raw16(avg16),Spin_Up_Time "
    "-v 5,raw48,Later_Bad_Block "
    "-v 7,raw48,Seek_Error_Rate "       // ?
    "-v 8,raw48,Seek_Time_Performance " // ?
  //"-v 9,raw24(raw8),Power_On_Hours "
    "-v 10,raw48,Spin_Retry_Count "     // ?
  //"-v 12,raw48,Power_Cycle_Count "
    "-v 163,raw48,Total_Bad_Block_Count "
    "-v 165,raw48,Max_Erase_Count "
    "-v 167,raw48,Average_Erase_Count "
    "-v 168,raw48,SATA_PHY_Error_Count "
    "-v 169,raw48,Remaining_Lifetime_Perc "
    "-v 170,raw48,Spare_Block_Count "
    "-v 171,raw48,Program_Fail_Count "
    "-v 172,raw48,Erase_Fail_Count "
    "-v 175,raw48,Bad_Cluster_Table_Count "
    "-v 176,raw48,RANGE_RECORD_Count "
  //"-v 187,raw48,Reported_Uncorrect "
  //"-v 192,raw48,Power-Off_Retract_Count "
  //"-v 194,tempminmax,Temperature_Celsius "
  //"-v 197,raw48,Current_Pending_Sector "
    "-v 225,raw48,Data_Log_Write_Count "
    "-v 229,hex48,Flash_ID "
    "-v 232,raw48,Spares_Remaining_Perc "
    "-v 235,raw16,Later_Bad_Blk_Inf_R/W/E " // Read/Write/Erase
    "-v 240,raw48,Write_Head "
    "-v 241,raw48,Host_Writes_32MiB "
    "-v 242,raw48,Host_Reads_32MiB"
  },
  { "InnoDisk iCF 9000 CompactFlash Cards", // tested with InnoDisk Corp. - iCF9000 1GB/140808,
       // ..., InnoDisk Corp. - iCF9000 64GB/140808
    "InnoDisk Corp\\. - iCF9000 (1|2|4|8|16|32|64)GB",
    "", "",
  //"-v 1,raw48,Raw_Read_Error_Rate "
  //"-v 5,raw16(raw16),Reallocated_Sector_Ct "
  //"-v 12,raw48,Power_Cycle_Count "
    "-v 160,raw48,Uncorrectable_Error_Cnt "
    "-v 161,raw48,Valid_Spare_Block_Cnt "
    "-v 162,raw48,Child_Pair_Count "
    "-v 163,raw48,Initial_Bad_Block_Count "
    "-v 164,raw48,Total_Erase_Count "
    "-v 165,raw48,Max_Erase_Count "
    "-v 166,raw48,Min_Erase_Count "
    "-v 167,raw48,Average_Erase_Count "
  //"-v 192,raw48,Power-Off_Retract_Count "
  //"-v 194,tempminmax,Temperature_Celsius "
  //"-v 195,raw48,Hardware_ECC_Recovered "
  //"-v 196,raw16(raw16),Reallocated_Event_Count "
  //"-v 198,raw48,Offline_Uncorrectable "
  //"-v 199,raw48,UDMA_CRC_Error_Count "
  //"-v 229,raw48,Flash_ID " // only in spec
    "-v 241,raw48,Host_Writes_32MiB "
    "-v 242,raw48,Host_Reads_32MiB"
  },
  { "Intel X25-E SSDs",
    "SSDSA2SH(032|064)G1.* INTEL",  // G1 = first generation
    "", "",
  //"-v 3,raw16(avg16),Spin_Up_Time "
  //"-v 4,raw48,Start_Stop_Count "
  //"-v 5,raw16(raw16),Reallocated_Sector_Ct "
  //"-v 9,raw24(raw8),Power_On_Hours "
  //"-v 12,raw48,Power_Cycle_Count "
    "-v 192,raw48,Unsafe_Shutdown_Count "
    "-v 225,raw48,Host_Writes_32MiB "
    "-v 226,raw48,Intel_Internal "
    "-v 227,raw48,Intel_Internal "
    "-v 228,raw48,Intel_Internal "
  //"-v 232,raw48,Available_Reservd_Space "
  //"-v 233,raw48,Media_Wearout_Indicator"
  },
  { "Intel X18-M/X25-M G1 SSDs",
    "INTEL SSDSA[12]MH(080|160)G1.*",  // G1 = first generation, 50nm
    "", "",
  //"-v 3,raw16(avg16),Spin_Up_Time "
  //"-v 4,raw48,Start_Stop_Count "
  //"-v 5,raw16(raw16),Reallocated_Sector_Ct "
  //"-v 9,raw24(raw8),Power_On_Hours "
  //"-v 12,raw48,Power_Cycle_Count "
    "-v 192,raw48,Unsafe_Shutdown_Count "
    "-v 225,raw48,Host_Writes_32MiB "
    "-v 226,raw48,Intel_Internal "
    "-v 227,raw48,Intel_Internal "
    "-v 228,raw48,Intel_Internal "
  //"-v 232,raw48,Available_Reservd_Space "
  //"-v 233,raw48,Media_Wearout_Indicator"
  },
  { "Intel X18-M/X25-M/X25-V G2 SSDs", // fixed firmware
      // tested with INTEL SSDSA2M(080|160)G2GC/2CV102J8 (X25-M)
    "INTEL SSDSA[12]M(040|080|120|160)G2.*",  // G2 = second generation, 34nm
    "2CV102(J[89A-Z]|[K-Z].)", // >= "2CV102J8"
    "",
  //"-v 3,raw16(avg16),Spin_Up_Time "
  //"-v 4,raw48,Start_Stop_Count "
  //"-v 5,raw16(raw16),Reallocated_Sector_Ct "
  //"-v 9,raw24(raw8),Power_On_Hours "
  //"-v 12,raw48,Power_Cycle_Count "
  //"-v 184,raw48,End-to-End_Error " // G2 only
    "-v 192,raw48,Unsafe_Shutdown_Count "
    "-v 225,raw48,Host_Writes_32MiB "
    "-v 226,raw48,Workld_Media_Wear_Indic " // Timed Workload Media Wear Indicator (percent*1024)
    "-v 227,raw48,Workld_Host_Reads_Perc "  // Timed Workload Host Reads Percentage
    "-v 228,raw48,Workload_Minutes " // 226,227,228 can be reset by 'smartctl -t vendor,0x40'
  //"-v 232,raw48,Available_Reservd_Space "
  //"-v 233,raw48,Media_Wearout_Indicator"
  },
  { "Intel X18-M/X25-M/X25-V G2 SSDs", // buggy or unknown firmware
      // tested with INTEL SSDSA2M040G2GC/2CV102HD (X25-V)
    "INTEL SSDSA[12]M(040|080|120|160)G2.*",
    "",
    "This drive may require a firmware update to\n"
    "fix possible drive hangs when reading SMART self-test log:\n"
    "http://downloadcenter.intel.com/Detail_Desc.aspx?DwnldID=18363",
    "-v 192,raw48,Unsafe_Shutdown_Count "
    "-v 225,raw48,Host_Writes_32MiB "
    "-v 226,raw48,Workld_Media_Wear_Indic "
    "-v 227,raw48,Workld_Host_Reads_Perc "
    "-v 228,raw48,Workload_Minutes"
  },
  { "Intel 311/313 Series SSDs", // tested with INTEL SSDSA2VP020G2/2CV102M5,
      // INTEL SSDSA2VP020G3/9CV10379,
    "INTEL SSDSA2VP(020|024)G[23]", // G3 = 313 Series
    "", "",
  //"-v 3,raw16(avg16),Spin_Up_Time "
  //"-v 4,raw48,Start_Stop_Count "
  //"-v 5,raw16(raw16),Reallocated_Sector_Ct "
  //"-v 9,raw24(raw8),Power_On_Hours "
  //"-v 12,raw48,Power_Cycle_Count "
    "-v 170,raw48,Reserve_Block_Count "
    "-v 171,raw48,Program_Fail_Count "
    "-v 172,raw48,Erase_Fail_Count "
    "-v 183,raw48,SATA_Downshift_Count "
  //"-v 184,raw48,End-to-End_Error "
  //"-v 187,raw48,Reported_Uncorrect "
    "-v 192,raw48,Unsafe_Shutdown_Count "
    "-v 225,raw48,Host_Writes_32MiB "
    "-v 226,raw48,Workld_Media_Wear_Indic " // Timed Workload Media Wear Indicator (percent*1024)
    "-v 227,raw48,Workld_Host_Reads_Perc "  // Timed Workload Host Reads Percentage
    "-v 228,raw48,Workload_Minutes " // 226,227,228 can be reset by 'smartctl -t vendor,0x40'
  //"-v 232,raw48,Available_Reservd_Space "
  //"-v 233,raw48,Media_Wearout_Indicator "
    "-v 241,raw48,Host_Writes_32MiB "
    "-v 242,raw48,Host_Reads_32MiB"
  },
  { "Intel 320 Series SSDs", // tested with INTEL SSDSA2CT040G3/4PC10362,
      // INTEL SSDSA2CW160G3/4PC10362, SSDSA2BT040G3/4PC10362, SSDSA2BW120G3A/4PC10362,
      // INTEL SSDSA2BW300G3D/4PC10362, SSDSA2BW160G3L/4PC1LE04, SSDSA1NW160G3/4PC10362
    "INTEL SSDSA[12][BCN][WT](040|080|120|160|300|600)G3[ADL]?",
      // 2B = 2.5" 7mm, 2C = 2.5" 9.5mm, 1N = 1.8" microSATA
    "", "",
  //"-v 3,raw16(avg16),Spin_Up_Time "
  //"-v 4,raw48,Start_Stop_Count "
  //"-v 5,raw16(raw16),Reallocated_Sector_Ct "
  //"-v 9,raw24(raw8),Power_On_Hours "
  //"-v 12,raw48,Power_Cycle_Count "
    "-v 170,raw48,Reserve_Block_Count "
    "-v 171,raw48,Program_Fail_Count "
    "-v 172,raw48,Erase_Fail_Count "
    "-v 183,raw48,SATA_Downshift_Count " // FW >= 4Px10362
  //"-v 184,raw48,End-to-End_Error "
  //"-v 187,raw48,Reported_Uncorrect "
    "-v 199,raw48,CRC_Error_Count "      // FW >= 4Px10362
    "-v 192,raw48,Unsafe_Shutdown_Count "
    "-v 225,raw48,Host_Writes_32MiB "
    "-v 226,raw48,Workld_Media_Wear_Indic " // Timed Workload Media Wear Indicator (percent*1024)
    "-v 227,raw48,Workld_Host_Reads_Perc "  // Timed Workload Host Reads Percentage
    "-v 228,raw48,Workload_Minutes " // 226,227,228 can be reset by 'smartctl -t vendor,0x40'
  //"-v 232,raw48,Available_Reservd_Space "
  //"-v 233,raw48,Media_Wearout_Indicator "
    "-v 241,raw48,Host_Writes_32MiB "
    "-v 242,raw48,Host_Reads_32MiB"
  },
  { "Intel 710 Series SSDs", // tested with INTEL SSDSA2BZ100G3/6PB10362
    "INTEL SSDSA2BZ(100|200|300)G3",
    "", "",
  //"-v 3,raw16(avg16),Spin_Up_Time "
  //"-v 4,raw48,Start_Stop_Count "
  //"-v 5,raw16(raw16),Reallocated_Sector_Ct "
  //"-v 9,raw24(raw8),Power_On_Hours "
  //"-v 12,raw48,Power_Cycle_Count "
    "-v 170,raw48,Reserve_Block_Count "
    "-v 171,raw48,Program_Fail_Count "
    "-v 172,raw48,Erase_Fail_Count "
    "-v 174,raw48,Unexpect_Power_Loss_Ct " // Missing in 710 specification from September 2011
    "-v 183,raw48,SATA_Downshift_Count "
  //"-v 184,raw48,End-to-End_Error "
  //"-v 187,raw48,Reported_Uncorrect "
  //"-v 190,tempminmax,Airflow_Temperature_Cel "
    "-v 192,raw48,Unsafe_Shutdown_Count "
    "-v 225,raw48,Host_Writes_32MiB "
    "-v 226,raw48,Workld_Media_Wear_Indic " // Timed Workload Media Wear Indicator (percent*1024)
    "-v 227,raw48,Workld_Host_Reads_Perc "  // Timed Workload Host Reads Percentage
    "-v 228,raw48,Workload_Minutes " // 226,227,228 can be reset by 'smartctl -t vendor,0x40'
  //"-v 232,raw48,Available_Reservd_Space "
  //"-v 233,raw48,Media_Wearout_Indicator "
    "-v 241,raw48,Host_Writes_32MiB "
    "-v 242,raw48,Host_Reads_32MiB"
  },
  { "Intel 510 Series SSDs",
    "INTEL SSDSC2MH(120|250)A2",
    "", "",
  //"-v 3,raw16(avg16),Spin_Up_Time "
  //"-v 4,raw48,Start_Stop_Count "
  //"-v 5,raw16(raw16),Reallocated_Sector_Ct "
  //"-v 9,raw24(raw8),Power_On_Hours "
  //"-v 12,raw48,Power_Cycle_Count "
    "-v 192,raw48,Unsafe_Shutdown_Count "
    "-v 225,raw48,Host_Writes_32MiB "
  //"-v 232,raw48,Available_Reservd_Space "
  //"-v 233,raw48,Media_Wearout_Indicator"
  },
  { "Intel 520 Series SSDs", // tested with INTEL SSDSC2CW120A3/400i, SSDSC2BW480A3F/400i
    "INTEL SSDSC2[BC]W(060|120|180|240|480)A3F?",
    "", "",
  //"-v 5,raw16(raw16),Reallocated_Sector_Ct "
    "-v 9,msec24hour32,Power_On_Hours_and_Msec "
  //"-v 12,raw48,Power_Cycle_Count "
    "-v 170,raw48,Available_Reservd_Space "
    "-v 171,raw48,Program_Fail_Count "
    "-v 172,raw48,Erase_Fail_Count "
    "-v 174,raw48,Unexpect_Power_Loss_Ct "
  //"-v 184,raw48,End-to-End_Error "
    "-v 187,raw48,Uncorrectable_Error_Cnt "
  //"-v 192,raw48,Power-Off_Retract_Count "
    "-v 225,raw48,Host_Writes_32MiB "
    "-v 226,raw48,Workld_Media_Wear_Indic "
    "-v 227,raw48,Workld_Host_Reads_Perc "
    "-v 228,raw48,Workload_Minutes "
  //"-v 232,raw48,Available_Reservd_Space "
  //"-v 233,raw48,Media_Wearout_Indicator "
    "-v 241,raw48,Host_Writes_32MiB "
    "-v 242,raw48,Host_Reads_32MiB "
    "-v 249,raw48,NAND_Writes_1GiB"
  },
  { "Intel 525 Series SSDs", // mSATA, tested with SSDMCEAC120B3/LLLi
    "INTEL SSDMCEAC(030|060|090|120|180|240)B3",
    "", "",
  //"-v 5,raw16(raw16),Reallocated_Sector_Ct "
    "-v 9,msec24hour32,Power_On_Hours_and_Msec "
  //"-v 12,raw48,Power_Cycle_Count "
    "-v 170,raw48,Available_Reservd_Space "
    "-v 171,raw48,Program_Fail_Count "
    "-v 172,raw48,Erase_Fail_Count "
    "-v 174,raw48,Unexpect_Power_Loss_Ct "
    "-v 183,raw48,SATA_Downshift_Count "
  //"-v 184,raw48,End-to-End_Error "
    "-v 187,raw48,Uncorrectable_Error_Cnt "
  //"-v 190,tempminmax,Airflow_Temperature_Cel "
  //"-v 192,raw48,Power-Off_Retract_Count "
  //"-v 199,raw48,UDMA_CRC_Error_Count "
    "-v 225,raw48,Host_Writes_32MiB "
    "-v 226,raw48,Workld_Media_Wear_Indic "
    "-v 227,raw48,Workld_Host_Reads_Perc "
    "-v 228,raw48,Workload_Minutes "
  //"-v 232,raw48,Available_Reservd_Space "
  //"-v 233,raw48,Media_Wearout_Indicator "
    "-v 241,raw48,Host_Writes_32MiB "
    "-v 242,raw48,Host_Reads_32MiB "
    "-v 249,raw48,NAND_Writes_1GiB"
  },
  { "Intel 53x and Pro 2500 Series SSDs", // SandForce SF-2281, tested with
      // INTEL SSDSC2BW180A4/DC12, SSDSC2BW240A4/DC12, SSDMCEAW120A4/DC33
      // INTEL SSDMCEAW240A4/DC33, SSDSC2BF480A5/TG26, SSDSC2BW240H6/RG21
    "INTEL SSD(MCEA|SC2B|SCKJ)[WF](056|080|120|180|240|360|480)(A4|A5|H6)",
      // SC2B = 2.5", MCEA = mSATA, SCKJ = M.2; A4 = 530, A5 = Pro 2500, H6 = 535
    "", "",
  //"-v 5,raw16(raw16),Reallocated_Sector_Ct "
    "-v 9,msec24hour32,Power_On_Hours_and_Msec "
  //"-v 12,raw48,Power_Cycle_Count "
    "-v 170,raw48,Available_Reservd_Space "
    "-v 171,raw48,Program_Fail_Count "
    "-v 172,raw48,Erase_Fail_Count "
    "-v 174,raw48,Unexpect_Power_Loss_Ct "
    "-v 183,raw48,SATA_Downshift_Count "
  //"-v 184,raw48,End-to-End_Error "
    "-v 187,raw48,Uncorrectable_Error_Cnt "
  //"-v 190,tempminmax,Airflow_Temperature_Cel "
  //"-v 192,raw48,Power-Off_Retract_Count "
  //"-v 199,raw48,UDMA_CRC_Error_Count "
    "-v 225,raw48,Host_Writes_32MiB "
    "-v 226,raw48,Workld_Media_Wear_Indic "
    "-v 227,raw48,Workld_Host_Reads_Perc "
    "-v 228,raw48,Workload_Minutes "
  //"-v 232,raw48,Available_Reservd_Space "
  //"-v 233,raw48,Media_Wearout_Indicator "
    "-v 241,raw48,Host_Writes_32MiB "
    "-v 242,raw48,Host_Reads_32MiB "
    "-v 249,raw48,NAND_Writes_1GiB"
  },
  { "Intel 330/335 Series SSDs", // tested with INTEL SSDSC2CT180A3/300i, SSDSC2CT240A3/300i,
      // INTEL SSDSC2CT240A4/335t
    "INTEL SSDSC2CT(060|120|180|240)A[34]", // A4 = 335 Series
    "", "",
  //"-v 5,raw16(raw16),Reallocated_Sector_Ct "
    "-v 9,msec24hour32,Power_On_Hours_and_Msec "
  //"-v 12,raw48,Power_Cycle_Count "
  //"-v 181,raw48,Program_Fail_Cnt_Total " // ] Missing in 330 specification from April 2012
  //"-v 182,raw48,Erase_Fail_Count_Total " // ]
  //"-v 192,raw48,Power-Off_Retract_Count "
    "-v 225,raw48,Host_Writes_32MiB "
  //"-v 232,raw48,Available_Reservd_Space "
  //"-v 233,raw48,Media_Wearout_Indicator "
    "-v 241,raw48,Host_Writes_32MiB "
    "-v 242,raw48,Host_Reads_32MiB "
    "-v 249,raw48,NAND_Writes_1GiB"
  },
  { "Intel 730 and DC S35x0/3610/3700 Series SSDs", // tested with INTEL SSDSC2BP480G4, SSDSC2BB120G4/D2010355,
      // INTEL SSDSC2BB800G4T, SSDSC2BA200G3/5DV10250, SSDSC2BB080G6/G2010130,  SSDSC2BX200G4/G2010110,
      // INTEL SSDSC2BB016T6/G2010140, SSDSC2BX016T4/G2010140
    "INTEL SSDSC(1N|2B)[ABPX]((080|100|120|160|200|240|300|400|480|600|800)G[346]T?|(012|016)T[46])",
      // A = S3700, B*4 = S3500, B*6 = S3510, P = 730, X = S3610
    "", "",
  //"-v 3,raw16(avg16),Spin_Up_Time "
  //"-v 4,raw48,Start_Stop_Count "
  //"-v 5,raw16(raw16),Reallocated_Sector_Ct "
  //"-v 9,raw24(raw8),Power_On_Hours "
  //"-v 12,raw48,Power_Cycle_Count "
    "-v 170,raw48,Available_Reservd_Space "
    "-v 171,raw48,Program_Fail_Count "
    "-v 172,raw48,Erase_Fail_Count "
    "-v 174,raw48,Unsafe_Shutdown_Count "
    "-v 175,raw16(raw16),Power_Loss_Cap_Test "
    "-v 183,raw48,SATA_Downshift_Count "
  //"-v 184,raw48,End-to-End_Error "
  //"-v 187,raw48,Reported_Uncorrect "
    "-v 190,tempminmax,Temperature_Case "
    "-v 192,raw48,Unsafe_Shutdown_Count "
    "-v 194,tempminmax,Temperature_Internal "
  //"-v 197,raw48,Current_Pending_Sector "
    "-v 199,raw48,CRC_Error_Count "
    "-v 225,raw48,Host_Writes_32MiB "
    "-v 226,raw48,Workld_Media_Wear_Indic " // Timed Workload Media Wear Indicator (percent*1024)
    "-v 227,raw48,Workld_Host_Reads_Perc "  // Timed Workload Host Reads Percentage
    "-v 228,raw48,Workload_Minutes " // 226,227,228 can be reset by 'smartctl -t vendor,0x40'
  //"-v 232,raw48,Available_Reservd_Space "
  //"-v 233,raw48,Media_Wearout_Indicator "
    "-v 234,raw24/raw32:04321,Thermal_Throttle "
    "-v 241,raw48,Host_Writes_32MiB "
    "-v 242,raw48,Host_Reads_32MiB "
    "-v 243,raw48,NAND_Writes_32MiB " // S3510/3610
  },
  { "Kingston branded X25-V SSDs", // fixed firmware
    "KINGSTON SSDNow 40GB",
    "2CV102(J[89A-Z]|[K-Z].)", // >= "2CV102J8"
    "",
    "-v 192,raw48,Unsafe_Shutdown_Count "
    "-v 225,raw48,Host_Writes_32MiB "
    "-v 226,raw48,Workld_Media_Wear_Indic "
    "-v 227,raw48,Workld_Host_Reads_Perc "
    "-v 228,raw48,Workload_Minutes"
  },
  { "Kingston branded X25-V SSDs", // buggy or unknown firmware
    "KINGSTON SSDNow 40GB",
    "",
    "This drive may require a firmware update to\n"
    "fix possible drive hangs when reading SMART self-test log.\n"
    "To update Kingston branded drives, a modified Intel update\n"
    "tool must be used. Search for \"kingston 40gb firmware\".",
    "-v 192,raw48,Unsafe_Shutdown_Count "
    "-v 225,raw48,Host_Writes_32MiB "
    "-v 226,raw48,Workld_Media_Wear_Indic "
    "-v 227,raw48,Workld_Host_Reads_Perc "
    "-v 228,raw48,Workload_Minutes"
  },
  { "JMicron based SSDs", // JMicron JMF60x
    "Kingston SSDNow V Series [0-9]*GB|" // tested with Kingston SSDNow V Series 64GB/B090522a
    "TS(2|4|8|16|32|64|128|192)GSSD(18|25)[MS]?-[MS]", // Transcend IDE and SATA, tested with
      // TS32GSSD25-M/V090331, TS32GSSD18M-M/v090331
    "[BVv].*", // other Transcend SSD versions will be catched by subsequent entry
    "",
  //"-v 9,raw24(raw8),Power_On_Hours " // raw value always 0?
  //"-v 12,raw48,Power_Cycle_Count "
  //"-v 194,tempminmax,Temperature_Celsius " // raw value always 0?
    "-v 229,hex64:w012345r,Halt_System/Flash_ID " // Halt, Flash[7]
    "-v 232,hex64:w012345r,Firmware_Version_Info " // "YYMMDD", #Channels, #Banks
    "-v 233,hex48:w01234,ECC_Fail_Record " // Fail number, Row[3], Channel, Bank
    "-v 234,raw24/raw24:w01234,Avg/Max_Erase_Count "
    "-v 235,raw24/raw24:w01z23,Good/Sys_Block_Count"
  },
  { "JMicron based SSDs", // JMicron JMF61x, JMF66x, JMF670
    "ADATA S596 Turbo|"  // tested with ADATA S596 Turbo 256GB SATA SSD (JMicron JMF616)
    "ADATA SP600|"  // tested with ADATA SP600/2.4 (JMicron JMF661)
    "ADATA SP310|"  // Premier Pro SP310 mSATA, JMF667, tested with ADATA SP310/3.04
    "APPLE SSD TS(064|128|256|512)C|"  // Toshiba?, tested with APPLE SSD TS064C/CJAA0201
    "KINGSTON SNV425S2(64|128)GB|"  // SSDNow V Series (2. Generation, JMF618),
                                    // tested with KINGSTON SNV425S264GB/C091126a
    "KINGSTON SSDNOW 30GB|" // tested with KINGSTON SSDNOW 30GB/AJXA0202
    "KINGSTON SS100S2(8|16)G|"  // SSDNow S100 Series, tested with KINGSTON SS100S28G/D100309a
    "KINGSTON SNVP325S2(64|128|256|512)GB|" // SSDNow V+ Series, tested with KINGSTON SNVP325S2128GB/AGYA0201
    "KINGSTON SVP?100S2B?(64|96|128|256|512)G|"  // SSDNow V100/V+100 Series,
      // tested with KINGSTON SVP100S296G/CJR10202, KINGSTON SV100S2256G/D110225a
    "KINGSTON SV200S3(64|128|256)G|" // SSDNow V200 Series, tested with KINGSTON SV200S3128G/E120506a
    "TOSHIBA THNS128GG4BBAA|"  // Toshiba / Super Talent UltraDrive DX,
                               // tested with Toshiba 128GB 2.5" SSD (built in MacBooks)
    "TOSHIBA THNSNC128GMLJ|" // tested with THNSNC128GMLJ/CJTA0202 (built in Toshiba Protege/Dynabook)
    "TS(8|16|32|64|128|192|256|512)GSSD25S?-(MD?|S)|" // Transcend IDE and SATA, JMF612, tested with
      // TS256GSSD25S-M/101028, TS32GSSD25-M/20101227
    "TS(32|64|128|256)G(SSD|MSA)340", // Transcend SSD340 SATA/mSATA, JMF667/670, tested with
      // TS256GSSD340/SVN263, TS256GSSD340/SVN423b, TS256GMSA340/SVN263
    "", "",
  //"-v 1,raw48,Raw_Read_Error_Rate "
  //"-v 2,raw48,Throughput_Performance "
    "-v 3,raw48,Unknown_JMF_Attribute "
  //"-v 5,raw16(raw16),Reallocated_Sector_Ct "
    "-v 7,raw48,Unknown_JMF_Attribute "
    "-v 8,raw48,Unknown_JMF_Attribute "
  //"-v 9,raw24(raw8),Power_On_Hours "
    "-v 10,raw48,Unknown_JMF_Attribute "
  //"-v 12,raw48,Power_Cycle_Count "
    "-v 167,raw48,Unknown_JMF_Attribute "
    "-v 168,raw48,SATA_Phy_Error_Count "
    "-v 169,raw48,Unknown_JMF_Attribute "
    "-v 170,raw16,Bad_Block_Count "
    "-v 173,raw16,Erase_Count " // JMF661: different?
    "-v 175,raw48,Bad_Cluster_Table_Count "
    "-v 192,raw48,Unexpect_Power_Loss_Ct "
  //"-v 194,tempminmax,Temperature_Celsius "
  //"-v 197,raw48,Current_Pending_Sector "
    "-v 233,raw48,Unknown_JMF_Attribute " // FW SVN423b
    "-v 234,raw48,Unknown_JMF_Attribute " // FW SVN423b
    "-v 240,raw48,Unknown_JMF_Attribute "
  //"-v 241,raw48,Total_LBAs_Written "    // FW SVN423b
  //"-v 242,raw48,Total_LBAs_Read "       // FW SVN423b
  },
  { "Plextor M3/M5/M6 Series SSDs", // Marvell 88SS9174 (M3, M5S), 88SS9187 (M5P, M5Pro), 88SS9188 (M6M/S),
      // tested with PLEXTOR PX-128M3/1.01, PX-128M3P/1.04, PX-256M3/1.05, PX-128M5S/1.02, PX-256M5S/1.03,
      // PX-128M5M/1.05, PX-128M5S/1.05, PX-128M5Pro/1.05, PX-512M5Pro/1.06, PX-256M5P/1.01, PX-128M6S/1.03
      // (1.04/5 Firmware self-test log lifetime unit is bogus, possibly 1/256 hours)
    "PLEXTOR PX-(64|128|256|512|768)M(3P?|5[MPS]|5Pro|6[MS])",
    "", "",
  //"-v 1,raw48,Raw_Read_Error_Rate "
  //"-v 5,raw16(raw16),Reallocated_Sector_Ct "
  //"-v 9,raw24(raw8),Power_On_Hours "
  //"-v 12,raw48,Power_Cycle_Count "
    "-v 170,raw48,Unknown_Plextor_Attrib "  // M6S/1.03
    "-v 171,raw48,Unknown_Plextor_Attrib "  // M6S/1.03
    "-v 172,raw48,Unknown_Plextor_Attrib "  // M6S/1.03
    "-v 173,raw48,Unknown_Plextor_Attrib "  // M6S/1.03
    "-v 174,raw48,Unknown_Plextor_Attrib "  // M6S/1.03
  //"-v 175,raw48,Program_Fail_Count_Chip " // M6S/1.03
  //"-v 176,raw48,Erase_Fail_Count_Chip "   // M6S/1.03
  //"-v 177,raw48,Wear_Leveling_Count "
  //"-v 178,raw48,Used_Rsvd_Blk_Cnt_Chip "
  //"-v 179,raw48,Used_Rsvd_Blk_Cnt_Tot "   // M6S/1.03
  //"-v 180,raw48,Unused_Rsvd_Blk_Cnt_Tot " // M6S/1.03
  //"-v 181,raw48,Program_Fail_Cnt_Total "
  //"-v 182,raw48,Erase_Fail_Count_Total "
  //"-v 183,raw48,Runtime_Bad_Block "       // M6S/1.03
  //"-v 184,raw48,End-to-End_Error "        // M6S/1.03
  //"-v 187,raw48,Reported_Uncorrect "
  //"-v 188,raw48,Command_Timeout "         // M6S/1.03
  //"-v 192,raw48,Power-Off_Retract_Count "
  //"-v 195,raw48,Hardware_ECC_Recovered "  // MS6/1.03
  //"-v 196,raw16(raw16),Reallocated_Event_Count "
  //"-v 198,raw48,Offline_Uncorrectable "
  //"-v 199,raw48,UDMA_CRC_Error_Count "
  //"-v 232,raw48,Available_Reservd_Space "
  //"-v 233,raw48,Media_Wearout_Indicator " // MS6/1.03
    "-v 241,raw48,Host_Writes_32MiB "
    "-v 242,raw48,Host_Reads_32MiB"
  },
  { "Samsung based SSDs",
    "SAMSUNG SSD PM800 .*GB|"  // SAMSUNG PM800 SSDs, tested with SAMSUNG SSD PM800 TH 64GB/VBM25D1Q
    "SAMSUNG SSD PM810 .*GB|"  // SAMSUNG PM810 (470 series) SSDs, tested with SAMSUNG SSD PM810 2.5" 128GB/AXM06D1Q
    "SAMSUNG SSD PM851 (mSATA )?(128|256|512)GB|" // tested with SAMSUNG SSD PM851 mSATA 128GB
    "SAMSUNG SSD SM841N (mSATA )?(128|256|512)GB|" // tested with SAMSUNG SSD SM841N mSATA 256GB
    "SAMSUNG 470 Series SSD|"  // tested with SAMSUNG 470 Series SSD 64GB/AXM09B1Q
    "SAMSUNG SSD 830 Series|"  // tested with SAMSUNG SSD 830 Series 64GB/CXM03B1Q
    "MZ7PC(512|256|128|064)HA(GH|FU|DR)-000.*|" // probably PM830, tested with SAMSUNG MZ7PC128HAFU-000L1/CXM04L1Q
    "Samsung SSD 840 (PRO )?Series|" // tested with Samsung SSD 840 PRO Series 128GB/DXM04B0Q,
      // Samsung SSD 840 Series/DXT06B0Q
    "Samsung SSD 8[45]0 EVO (mSATA |M\\.2 )?((120|250|500|750)G|1T)B( mSATA)?|" // tested with
      // Samsung SSD 840 EVO (120|250|500|750)GB/EXT0AB0Q,
      // Samsung SSD 840 EVO (120|250)GB/EXT0BB6Q, 1TB/EXT0BB0Q, 120GB mSATA/EXT41B6Q,
      // Samsung SSD 850 EVO 250GB/EMT01B6Q
      // Samsung SSD 850 EVO M.2 250GB/EMT21B6Q
      // Samsung SSD 850 EVO mSATA 120GB/EMT41B6Q
    "Samsung SSD 850 PRO ((128|256|512)G|1T)B|" // tested with Samsung SSD 850 PRO 128GB/EXM01B6Q,
      // Samsung SSD 850 PRO 1TB/EXM01B6Q
    "SAMSUNG MZ7WD((120|240)H[AC]FV|480HAGM|960HAGP)-00003|" // SM843T Series, tested with
      // SAMSUNG MZ7WD120HAFV-00003/DXM85W3Q, SAMSUNG MZ7WD120HCFV-00003/DXM9203Q
    "SAMSUNG MZ7GE(240HMGR|(480|960)HMHP)-00003|" // SM853T Series, tested with
      // SAMSUNG MZ7GE240HMGR-00003/EXT0303Q
    "SAMSUNG MZ7LM(120|240|480|960|1T9|3T8)HC(JM|HP|GR|FD)-.*|" // PM863 Series, tested with
      // SAMSUNG MZ7LM960HCHP-0E003/GXT3003Q
    "SAMSUNG MZ7KM(120|240|480|960|1T9)HA(JM|HP|GR|FD|JM)-.*|" // SM863, tested with MZ7KM480HAHP-0E005/GXM1003Q
    "SAMSUNG MZ[7N]LN(128|256|512)HC(HP|GR|JH)-.*", // PM871 Series, tested with SAMSUNG MZ7LN128HCHP
    "", "",
  //"-v 5,raw16(raw16),Reallocated_Sector_Ct "
  //"-v 9,raw24(raw8),Power_On_Hours "
  //"-v 12,raw48,Power_Cycle_Count "
  //"-v 175,raw48,Program_Fail_Count_Chip "
  //"-v 176,raw48,Erase_Fail_Count_Chip "
  //"-v 177,raw48,Wear_Leveling_Count "
  //"-v 178,raw48,Used_Rsvd_Blk_Cnt_Chip "
  //"-v 179,raw48,Used_Rsvd_Blk_Cnt_Tot "
  //"-v 180,raw48,Unused_Rsvd_Blk_Cnt_Tot "
  //"-v 181,raw48,Program_Fail_Cnt_Total "
  //"-v 182,raw48,Erase_Fail_Count_Total "
  //"-v 183,raw48,Runtime_Bad_Block "
  //"-v 184,raw48,End-to-End_Error " // SM843T Series
    "-v 187,raw48,Uncorrectable_Error_Cnt "
  //"-v 190,tempminmax,Airflow_Temperature_Cel "  // seems to be some sort of temperature value for 470 Series?
  //"-v 194,tempminmax,Temperature_Celsius "
    "-v 195,raw48,ECC_Error_Rate "
  //"-v 198,raw48,Offline_Uncorrectable "
    "-v 199,raw48,CRC_Error_Count "
    "-v 201,raw48,Supercap_Status "
    "-v 202,raw48,Exception_Mode_Status "
    "-v 235,raw48,POR_Recovery_Count " // 830/840/850 Series
  //"-v 241,raw48,Total_LBAs_Written "
  //"-v 242,raw48,Total_LBAs_Read " // PM851, SM841N
    "-v 243,raw48,SATA_Downshift_Ct " // PM863
    "-v 244,raw48,Thermal_Throttle_St " // PM863
    "-v 245,raw48,Timed_Workld_Media_Wear " // PM863
    "-v 246,raw48,Timed_Workld_RdWr_Ratio " // PM863
    "-v 247,raw48,Timed_Workld_Timer " // PM863
    "-v 250,raw48,SATA_Iface_Downshift " // from the spec
    "-v 251,raw48,NAND_Writes" // PM863
  },
  { "Marvell based SanDisk SSDs",
    "SanDisk SD5SG2[0-9]*G1052E|" // X100 (88SS9174), tested with SanDisk SD5SG2256G1052E/10.04.01
    "SanDisk SD6S[BF][12]M[0-9]*G(1022I?)?|" // X110/X210 (88SS9175/187?), tested with SanDisk SD6SB1M064G1022I/X231600,
      // SanDisk SD6SB1M256G1022I/X231600, SanDisk SD6SF1M128G1022/X231200, SanDisk SD6SB2M512G1022I/X210400
    "SanDisk SD7SB6S(128|256|512)G1122|" // X300 (88SS9189?), tested with SanDisk SD7SB6S128G1122/X3310000
    "SanDisk SDSSDHP[0-9]*G|" // Ultra Plus (88SS9175), tested with SanDisk SDSSDHP128G/X23[01]6RL
    "SanDisk SDSSDHII[0-9]*G|" // Ultra II (88SS9190/88SS9189), tested with SanDisk SDSSDHII120G/X31200RL
    "SanDisk SDSSDXPS?[0-9]*G", // Extreme II/Pro (88SS9187), tested with SanDisk SDSSDXP480G/R1311,
      // SanDisk SDSSDXPS480G/X21200RL
    "", "",
  //"-v 5,raw16(raw16),Reallocated_Sector_Ct "
  //"-v 9,raw24(raw8),Power_On_Hours "
  //"-v 12,raw48,Power_Cycle_Count "
    "-v 165,raw48,Total_Write/Erase_Count "
    "-v 166,raw48,Min_W/E_Cycle "
    "-v 167,raw48,Min_Bad_Block/Die "
    "-v 168,raw48,Maximum_Erase_Cycle "
    "-v 169,raw48,Total_Bad_Block "
    "-v 171,raw48,Program_Fail_Count "
    "-v 172,raw48,Erase_Fail_Count "
    "-v 173,raw48,Avg_Write/Erase_Count "
    "-v 174,raw48,Unexpect_Power_Loss_Ct "
  //"-v 184,raw48,End-to-End_Error "
  //"-v 187,raw48,Reported_Uncorrect "
  //"-v 188,raw48,Command_Timeout "
  //"-v 194,tempminmax,Temperature_Celsius "
    "-v 199,raw48,SATA_CRC_Error "
    "-v 212,raw48,SATA_PHY_Error "
    "-v 230,raw48,Perc_Write/Erase_Count "
    "-v 232,raw48,Perc_Avail_Resrvd_Space "
    "-v 233,raw48,Total_NAND_Writes_GiB "
    "-v 234,raw48,Perc_Write/Erase_Ct_BC "
    "-v 241,raw48,Total_Writes_GiB "
    "-v 242,raw48,Total_Reads_GiB "
  //"-v 243,raw48,Unknown_Attribute "
    "-v 244,raw48,Thermal_Throttle "
  },
  { "SanDisk based SSDs", // see also #463 for the vendor attribute description
    "SanDisk iSSD P4 [0-9]*GB|" // tested with SanDisk iSSD P4 16GB/SSD 9.14
    "SanDisk pSSD|" // tested with SandDisk pSSD/3 (62.7 GB, SanDisk Extreme USB3.0 SDCZ80-064G-J57, 0x0781:0x5580)
    "SanDisk SDSSDP[0-9]*G|" // tested with SanDisk SDSSDP064G/1.0.0, SDSSDP128G/2.0.0
    "SanDisk SDSSDRC032G|" // tested with SanDisk SanDisk SDSSDRC032G/3.1.0
    "SanDisk SSD i100 [0-9]*GB|" // tested with SanDisk SSD i100 8GB/11.56.04, 24GB/11.56.04
    "SanDisk SSD U100 ([0-9]*GB|SMG2)|" // tested with SanDisk SSD U100 8GB/10.56.00, 256GB/10.01.02, SMG2/10.56.04
    "SanDisk SSD U110 (8|16|24|32|64|128)GB|" // tested with SanDisk SSD U110 32GB/U221000
    "SanDisk SD7[SU]B[23]Q(064|128|256|512)G.*", // tested with SD7SB3Q064G1122/SD7UB3Q256G1122/SD7SB3Q128G/SD7UB2Q512G1122
    "", "",
  //"-v 5,raw16(raw16),Reallocated_Sector_Ct "
  //"-v 9,raw24(raw8),Power_On_Hours "
  //"-v 12,raw48,Power_Cycle_Count "
    "-v 165,raw48,Total_Write/Erase_Count "
    "-v 171,raw48,Program_Fail_Count "
    "-v 172,raw48,Erase_Fail_Count "
    "-v 173,raw48,Avg_Write/Erase_Count "
    "-v 174,raw48,Unexpect_Power_Loss_Ct "
  //"-v 187,raw48,Reported_Uncorrect "
    "-v 212,raw48,SATA_PHY_Error "
    "-v 230,raw48,Perc_Write/Erase_Count "
    "-v 232,raw48,Perc_Avail_Resrvd_Space "
    "-v 234,raw48,Perc_Write/Erase_Ct_BC "
  //"-v 241,raw48,Total_LBAs_Written "
  //"-v 242,raw48,Total_LBAs_Read "
    "-v 244,raw48,Thermal_Throttle "
  },
  { "SiliconMotion based SSDs", // SM2246EN (Transcend TS6500)
    "CT(120|250|500|1000)BX100SSD1|" // Crucial BX100, tested with CT250BX100SSD1/MU02,
      // CT500BX100SSD1/MU02, CT1000BX100SSD1/MU02
    "CT(240|480|960)BX200SSD1|" // Crucial BX200 Solid State Drive, tested with CT480BX200SSD1/MU02.6
    "TS((16|32|64|128|256|512)G|1T)(SSD|MSA)(370S?|420I?)|" // Transcend SSD370/420 SATA/mSATA, TS6500,
      // tested with TS32GMSA370/20140402, TS16GMSA370/20140516, TS64GSSD370/20140516,
      // TS256GSSD370/N0815B, TS256GSSD370S/N1114H, TS512GSSD370S/N1114H, TS32GSSD420I/N1114H
    "ADATA SP550", // ADATA SP550/O0803B5a
    "", "",
  //"-v 1,raw48,Raw_Read_Error_Rate "
  //"-v 2,raw48,Throughput_Performance "
  //"-v 9,raw24(raw8),Power_On_Hours "
  //"-v 12,raw48,Power_Cycle_Count "
    "-v 148,raw48,Total_SLC_Erase_Ct "
    "-v 149,raw48,Max_SLC_Erase_Ct "
    "-v 150,raw48,Min_SLC_Erase_Ct "
    "-v 151,raw48,Average_SLC_Erase_Ct "
    "-v 160,raw48,Uncorrectable_Error_Cnt "
    "-v 161,raw48,Valid_Spare_Block_Cnt "
    "-v 163,raw48,Initial_Bad_Block_Count "
    "-v 164,raw48,Total_Erase_Count "
    "-v 165,raw48,Max_Erase_Count "
    "-v 166,raw48,Min_Erase_Count "
    "-v 167,raw48,Average_Erase_Count "
    "-v 168,raw48,Max_Erase_Count_of_Spec "
    "-v 169,raw48,Remaining_Lifetime_Perc "
  //"-v 175,raw48,Program_Fail_Count_Chip "
  //"-v 176,raw48,Erase_Fail_Count_Chip "
  //"-v 177,raw48,Wear_Leveling_Count "
    "-v 178,raw48,Runtime_Invalid_Blk_Cnt "
  //"-v 181,raw48,Program_Fail_Cnt_Total "
  //"-v 182,raw48,Erase_Fail_Count_Total "
  //"-v 187,raw48,Reported_Uncorrect "
  //"-v 192,raw48,Power-Off_Retract_Count "
  //"-v 194,tempminmax,Temperature_Celsius "
  //"-v 195,raw48,Hardware_ECC_Recovered "
  //"-v 196,raw16(raw16),Reallocated_Event_Count "
  //"-v 197,raw48,Current_Pending_Sector "
  //"-v 198,raw48,Offline_Uncorrectable "
  //"-v 199,raw48,UDMA_CRC_Error_Count "
    "-v 225,raw48,Host_Writes_32MiB " // FW 20140402
  //"-v 232,raw48,Available_Reservd_Space "
    "-v 241,raw48,Host_Writes_32MiB "
    "-v 242,raw48,Host_Reads_32MiB "
    "-v 245,raw48,TLC_Writes_32MiB " // FW N0815B, N1114H
    "-v 246,raw48,SLC_Writes_32MiB "
    "-v 247,raw48,Raid_Recoverty_Ct"
  },
  { "Smart Storage Systems Xcel-10 SSDs",  // based on http://www.smartm.com/files/salesLiterature/storage/xcel10.pdf
    "SMART A25FD-(32|64|128)GI32N", // tested with SMART A25FD-128GI32N/B9F23D4K
    "",
    "", // attributes info from http://www.adtron.com/pdf/SMART_Attributes_Xcel-10_810800014_RevB.pdf
    "-v 1,raw48,Not_Supported "
    "-v 2,raw48,Not_Supported "
  //"-v 9,raw24(raw8),Power_On_Hours "
  //"-v 12,raw48,Power_Cycle_Count "
    "-v 191,raw48,Not_Supported "
  //"-v 192,raw48,Power-Off_Retract_Count "
    "-v 197,raw48,ECC_Error_Count "
  //"-v 198,raw48,Offline_Uncorrectable "
  //"-v 199,raw48,UDMA_CRC_Error_Count "
    "-v 251,raw48,Min_Spares_Remain_Perc " // percentage of the total number of spare blocks available
    "-v 252,raw48,Added_Bad_Flash_Blk_Ct " // number of bad flash blocks
    "-v 254,raw48,Total_Erase_Blocks_Ct" // number of times the drive has erased any erase block
  },
  { "Smart Storage Systems XceedSecure2 SSDs",
    "(SMART|Adtron) ([AIS]25FBS|S35FCS).*",
    "", "",
    "-v 9,sec2hour,Power_On_Hours "
    "-v 194,hex64,Proprietary_194"
  },
  { "Smart Storage Systems XceedUltraX/Adtron A25FBX SSDs",
    "(SMART|Adtron) (A|I)25FBX.*",
    "", "",
    "-v 9,hex64,Proprietary_9 "
    "-v 194,hex48,Proprietary_194"
  },
  { "Smart Storage Systems Adtron A25FB 2xN SSDs",
    "(SMART|Adtron) A25FB.*2.N",
    "", "",
    "-v 110,hex64,Proprietary_HWC "
    "-v 111,hex64,Proprietary_MP "
    "-v 112,hex64,Proprietary_RtR "
    "-v 113,hex64,Proprietary_RR "
    "-v 120,hex64,Proprietary_HFAll "
    "-v 121,hex64,Proprietary_HF1st "
    "-v 122,hex64,Proprietary_HF2nd "
    "-v 123,hex64,Proprietary_HF3rd "
    "-v 125,hex64,Proprietary_SFAll "
    "-v 126,hex64,Proprietary_SF1st "
    "-v 127,hex64,Proprietary_SF2nd "
    "-v 128,hex64,Proprietary_SF3rd "
    "-v 194,raw24/raw32:zvzzzw,Fractional_Temperature"
  },
  { "Smart Storage Systems Adtron A25FB 3xN SSDs",
    "(SMART|Adtron) A25FB-.*3.N",
    "", "",
    "-v 9,sec2hour,Power_On_Hours "
    "-v 113,hex48,Proprietary_RR "
    "-v 130,raw48:54321,Minimum_Spares_All_Zs"
  //"-v 194,tempminmax,Temperature_Celsius"
  },
  { "STEC Mach2 CompactFlash Cards", // tested with STEC M2P CF 1.0.0/K1385MS
    "STEC M2P CF 1.0.0",
    "", "",
    "-v 100,raw48,Erase_Program_Cycles "
    "-v 103,raw48,Remaining_Energy_Storg "
    "-v 170,raw48,Reserved_Block_Count "
    "-v 171,raw48,Program_Fail_Count "
    "-v 172,raw48,Erase_Fail_Count "
    "-v 173,raw48,Wear_Leveling_Count "
    "-v 174,raw48,Unexpect_Power_Loss_Ct "
    "-v 211,raw48,Unknown_Attribute " // ] Missing in specification
    "-v 212,raw48,Unknown_Attribute"  // ] from September 2012
  },
  { "Transcend CompactFlash Cards", // tested with TRANSCEND/20080820,
      // TS4GCF133/20100709, TS16GCF133/20100709, TS16GCF150/20110407
    "TRANSCEND|TS(4|8|16)GCF(133|150)",
    "", "",
    "-v 7,raw48,Unknown_Attribute "
    "-v 8,raw48,Unknown_Attribute"
  },
  { "Marvell SSD SD88SA024BA0 (SUN branded)",
    "MARVELL SD88SA024BA0 SUN24G 0902M0054V",
    "", "", ""
  },
  { "HP 1TB SATA disk GB1000EAFJL",
    "GB1000EAFJL",
    "", "", ""
  },
  { "HP 500GB SATA disk MM0500EANCR",
    "MM0500EANCR",
    "", "", ""
  },
  { "HP 250GB SATA disk VB0250EAVER",
    "VB0250EAVER",
    "", "", ""
  },
  { "IBM Deskstar 60GXP",  // ER60A46A firmware
    "(IBM-|Hitachi )?IC35L0[12346]0AVER07.*",
    "ER60A46A",
    "", ""
  },
  { "IBM Deskstar 60GXP",  // All other firmware
    "(IBM-|Hitachi )?IC35L0[12346]0AVER07.*",
    "",
    "IBM Deskstar 60GXP drives may need upgraded SMART firmware.\n"
    "Please see http://haque.net/dtla_update/",
    ""
  },
  { "IBM Deskstar 40GV & 75GXP (A5AA/A6AA firmware)",
    "(IBM-)?DTLA-30[57]0[123467][05].*",
    "T[WX][123468AG][OF]A[56]AA",
    "", ""
  },
  { "IBM Deskstar 40GV & 75GXP (all other firmware)",
    "(IBM-)?DTLA-30[57]0[123467][05].*",
    "",
    "IBM Deskstar 40GV and 75GXP drives may need upgraded SMART firmware.\n"
    "Please see http://haque.net/dtla_update/",
    ""
  },
  { "", // ExcelStor J240, J340, J360, J680, J880 and J8160
    "ExcelStor Technology J(24|34|36|68|88|816)0",
    "", "", ""
  },
  { "", // Fujitsu M1623TAU
    "FUJITSU M1623TAU",
    "",
    "",
    "-v 9,seconds"
  },
  { "Fujitsu MHG",
    "FUJITSU MHG2...ATU?.*",
    "",
    "",
    "-v 9,seconds"
  },
  { "Fujitsu MHH",
    "FUJITSU MHH2...ATU?.*",
    "",
    "",
    "-v 9,seconds"
  },
  { "Fujitsu MHJ",
    "FUJITSU MHJ2...ATU?.*",
    "",
    "",
    "-v 9,seconds"
  },
  { "Fujitsu MHK",
    "FUJITSU MHK2...ATU?.*",
    "",
    "",
    "-v 9,seconds"
  },
  { "",  // Fujitsu MHL2300AT
    "FUJITSU MHL2300AT",
    "",
    "This drive's firmware has a harmless Drive Identity Structure\n"
      "checksum error bug.",
    "-v 9,seconds"
  },
  { "",  // MHM2200AT, MHM2150AT, MHM2100AT, MHM2060AT
    "FUJITSU MHM2(20|15|10|06)0AT",
    "",
    "This drive's firmware has a harmless Drive Identity Structure\n"
      "checksum error bug.",
    "-v 9,seconds"
  },
  { "Fujitsu MHN",
    "FUJITSU MHN2...AT",
    "",
    "",
    "-v 9,seconds"
  },
  { "", // Fujitsu MHR2020AT
    "FUJITSU MHR2020AT",
    "",
    "",
    "-v 9,seconds"
  },
  { "", // Fujitsu MHR2040AT
    "FUJITSU MHR2040AT",
    "",    // Tested on 40BA
    "",
    "-v 9,seconds -v 192,emergencyretractcyclect "
    "-v 198,offlinescanuncsectorct -v 200,writeerrorcount"
  },
  { "Fujitsu MHS AT",
    "FUJITSU MHS20[6432]0AT(  .)?",
    "",
    "",
    "-v 9,seconds -v 192,emergencyretractcyclect "
    "-v 198,offlinescanuncsectorct -v 200,writeerrorcount "
    "-v 201,detectedtacount"
  },
  { "Fujitsu MHT", // tested with FUJITSU MHT2030AC/909B
    "FUJITSU MHT2...(AC|AH|AS|AT|BH)U?.*",
    "",
    "",
    "-v 9,seconds"
  },
  { "Fujitsu MHU",
    "FUJITSU MHU2...ATU?.*",
    "",
    "",
    "-v 9,seconds"
  },
  { "Fujitsu MHV",
    "FUJITSU MHV2...(AH|AS|AT|BH|BS|BT).*",
    "",
    "",
    "-v 9,seconds"
  },
  { "Fujitsu MPA..MPG",
    "FUJITSU MP[A-G]3...A[HTEV]U?.*",
    "",
    "",
    "-v 9,seconds"
  },
  { "Fujitsu MHY BH",
    "FUJITSU MHY2(04|06|08|10|12|16|20|25)0BH.*",
    "", "",
    "-v 240,raw48,Transfer_Error_Rate"
  },
  { "Fujitsu MHW AC", // tested with FUJITSU MHW2060AC/00900004
    "FUJITSU MHW20(40|60)AC",
    "", "", ""
  },
  { "Fujitsu MHW BH",
    "FUJITSU MHW2(04|06|08|10|12|16)0BH.*",
    "", "", ""
  },
  { "Fujitsu MHW BJ",
    "FUJITSU MHW2(08|12|16)0BJ.*",
    "", "", ""
  },
  { "Fujitsu MHZ BH",
    "FUJITSU MHZ2(04|08|12|16|20|25|32)0BH.*",
    "", "", ""
  },
  { "Fujitsu MHZ BJ",
    "FUJITSU MHZ2(08|12|16|20|25|32)0BJ.*",
    "",
    "",
    "-v 9,minutes"
  },
  { "Fujitsu MHZ BS",
    "FUJITSU MHZ2(12|25)0BS.*",
    "", "", ""
  },
  { "Fujitsu MHZ BK",
    "FUJITSU MHZ2(08|12|16|25)0BK.*",
    "", "", ""
  },
  { "Fujitsu MJA BH",
    "FUJITSU MJA2(08|12|16|25|32|40|50)0BH.*",
    "", "", ""
  },
  { "", // Samsung SV4012H (known firmware)
    "SAMSUNG SV4012H",
    "RM100-08",
    "",
    "-v 9,halfminutes -F samsung"
  },
  { "", // Samsung SV4012H (all other firmware)
    "SAMSUNG SV4012H",
    "",
    "May need -F samsung disabled; see manual for details.",
    "-v 9,halfminutes -F samsung"
  },
  { "", // Samsung SV0412H (known firmware)
    "SAMSUNG SV0412H",
    "SK100-01",
    "",
    "-v 9,halfminutes -v 194,10xCelsius -F samsung"
  },
  { "", // Samsung SV0412H (all other firmware)
    "SAMSUNG SV0412H",
    "",
    "May need -F samsung disabled; see manual for details.",
    "-v 9,halfminutes -v 194,10xCelsius -F samsung"
  },
  { "", // Samsung SV1204H (known firmware)
    "SAMSUNG SV1204H",
    "RK100-1[3-5]",
    "",
    "-v 9,halfminutes -v 194,10xCelsius -F samsung"
  },
  { "", // Samsung SV1204H (all other firmware)
    "SAMSUNG SV1204H",
    "",
    "May need -F samsung disabled; see manual for details.",
    "-v 9,halfminutes -v 194,10xCelsius -F samsung"
  },
  { "", // SAMSUNG SV0322A tested with FW JK200-35
    "SAMSUNG SV0322A",
    "", "", ""
  },
  { "SAMSUNG SpinPoint V80", // tested with SV1604N/TR100-23
    "SAMSUNG SV(0211|0401|0612|0802|1203|1604)N",
    "",
    "",
    "-v 9,halfminutes -F samsung2"
  },
  { "", // SAMSUNG SP40A2H with RR100-07 firmware
    "SAMSUNG SP40A2H",
    "RR100-07",
    "",
    "-v 9,halfminutes -F samsung"
  },
  { "", // SAMSUNG SP80A4H with RT100-06 firmware
    "SAMSUNG SP80A4H",
    "RT100-06",
    "",
    "-v 9,halfminutes -F samsung"
  },
  { "", // SAMSUNG SP8004H with QW100-61 firmware
    "SAMSUNG SP8004H",
    "QW100-61",
    "",
    "-v 9,halfminutes -F samsung"
  },
  { "SAMSUNG SpinPoint F1 DT", // tested with HD103UJ/1AA01113
    "SAMSUNG HD(083G|16[12]G|25[12]H|32[12]H|50[12]I|642J|75[23]L|10[23]U)J",
    "", "", ""
  },
  { "SAMSUNG SpinPoint F1 EG", // tested with HD103UI/1AA01113
    "SAMSUNG HD(252H|322H|502I|642J|753L|103U)I",
    "", "", ""
  },
  { "SAMSUNG SpinPoint F1 RE", // tested with HE103UJ/1AA01113
    "SAMSUNG HE(252H|322H|502I|642J|753L|103U)J",
    "", "", ""
  },
  { "SAMSUNG SpinPoint F2 EG", // tested with HD154UI/1AG01118
    "SAMSUNG HD(502H|10[23]S|15[34]U)I",
    "", "", ""
  },
  { "SAMSUNG SpinPoint F3", // tested with HD502HJ/1AJ100E4
    "SAMSUNG HD(502H|754J|103S)J",
    "", "", ""
  },
  { "Seagate Barracuda SpinPoint F3", // tested with ST1000DM005 HD103SJ/1AJ100E5
    "ST[0-9DM]* HD(502H|754J|103S)J",
    "", "", ""
  },
  { "SAMSUNG SpinPoint F3 EG", // tested with HD503HI/1AJ100E4, HD153WI/1AN10002
    "SAMSUNG HD(253G|(324|503)H|754J|105S|(153|203)W)I",
    "", "", ""
  },
  { "SAMSUNG SpinPoint F3 RE", // tested with HE103SJ/1AJ30001
    "SAMSUNG HE(502H|754J|103S)J",
    "", "", ""
  },
  { "Seagate Samsung Spinpoint F4", // tested with ST250DM001 HD256GJ/1AR10001
    "ST(250|320)DM001 HD(256G|322G|323H)J",
    "", "", ""
  },
  { "SAMSUNG SpinPoint F4 EG (AF)",// tested with HD204UI/1AQ10001(buggy|fixed)
    "SAMSUNG HD(155|204)UI",
    "", // 1AQ10001
    "Using smartmontools or hdparm with this\n"
    "drive may result in data loss due to a firmware bug.\n"
    "****** THIS DRIVE MAY OR MAY NOT BE AFFECTED! ******\n"
    "Buggy and fixed firmware report same version number!\n"
    "See the following web pages for details:\n"
    "http://knowledge.seagate.com/articles/en_US/FAQ/223571en\n"
    "http://www.smartmontools.org/wiki/SamsungF4EGBadBlocks",
    ""
  },
  { "SAMSUNG SpinPoint S250", // tested with HD200HJ/KF100-06
    "SAMSUNG HD(162|200|250)HJ",
    "", "", ""
  },
  { "SAMSUNG SpinPoint T133", // tested with HD300LJ/ZT100-12, HD400LJ/ZZ100-14, HD401LJ/ZZ100-15
    "SAMSUNG HD(250KD|(30[01]|320|40[01])L[DJ])",
    "", "", ""
  },
  { "SAMSUNG SpinPoint T166", // tested with HD252KJ/CM100-11, HD501LJ/CR100-1[01]
    "SAMSUNG HD(080G|160H|252K|32[01]K|403L|50[01]L)J",
    "", "",
    "-v 197,increasing" // at least HD501LJ/CR100-11
  },
  { "SAMSUNG SpinPoint P120", // VF100-37 firmware, tested with SP2514N/VF100-37
    "SAMSUNG SP(16[01]3|2[05][01]4)[CN]",
    "VF100-37",
    "",
    "-F samsung3"
  },
  { "SAMSUNG SpinPoint P120", // other firmware, tested with SP2504C/VT100-33
    "SAMSUNG SP(16[01]3|2[05][01]4)[CN]",
    "",
    "May need -F samsung3 enabled; see manual for details.",
    ""
  },
  { "SAMSUNG SpinPoint P80 SD", // tested with HD160JJ/ZM100-33, SAMSUNG HD080HJ/P/ZH100-34
    "SAMSUNG HD(080H|120I|160J)J(/P)?",
    "", "", ""
  },
  { "SAMSUNG SpinPoint P80", // BH100-35 firmware, tested with SP0842N/BH100-35
    "SAMSUNG SP(0451|08[0124]2|12[0145]3|16[0145]4)[CN]",
    "BH100-35",
    "",
    "-F samsung3"
  },
  { "SAMSUNG SpinPoint P80", // firmware *-35 or later
    "SAMSUNG SP(0451|08[0124]2|12[0145]3|16[0145]4)[CN]",
    ".*-3[5-9]",
    "May need -F samsung3 enabled; see manual for details.",
    ""
  },
  { "SAMSUNG SpinPoint P80", // firmware *-25...34, tested with
      // SP0401N/TJ100-30, SP1614C/SW100-25 and -34
    "SAMSUNG SP(04[05]1|08[0124]2|12[0145]3|16[0145]4)[CN]",
    ".*-(2[5-9]|3[0-4])",
    "",
    "-v 9,halfminutes -v 198,increasing"
  },
  { "SAMSUNG SpinPoint P80", // firmware *-23...24, tested with
    // SP0802N/TK100-23,
    // SP1213N/TL100-23,
    // SP1604N/TM100-23 and -24
    "SAMSUNG SP(0451|08[0124]2|12[0145]3|16[0145]4)[CN]",
    ".*-2[34]",
    "",
    "-v 9,halfminutes -F samsung2"
  },
  { "SAMSUNG SpinPoint P80", // unknown firmware
    "SAMSUNG SP(0451|08[0124]2|12[0145]3|16[0145]4)[CN]",
    "",
    "May need -F samsung2 or -F samsung3 enabled; see manual for details.",
    ""
  },
  { "SAMSUNG SpinPoint M40/60/80", // tested with HM120IC/AN100-16, HM160JI/AD100-16
    "SAMSUNG HM(0[468]0H|120I|1[026]0J)[CI]",
    "",
    "",
    "-v 9,halfminutes"
  },
  { "SAMSUNG SpinPoint M5", // tested with HM160HI/HH100-12
    "SAMSUNG HM(((061|080)G|(121|160)H|250J)I|160HC)",
    "", "", ""
  },
  { "SAMSUNG SpinPoint M6", // tested with HM320JI/2SS00_01 M6
    "SAMSUNG HM(251J|320[HJ]|[45]00L)I",
    "", "", ""
  },
  { "SAMSUNG SpinPoint M7", // tested with HM500JI/2AC101C4
    "SAMSUNG HM(250H|320I|[45]00J)I",
    "", "", ""
  },
  { "SAMSUNG SpinPoint M7E (AF)", // tested with HM321HI/2AJ10001, HM641JI/2AJ10001
    "SAMSUNG HM(161G|(251|321)H|501I|641J)I",
    "", "", ""
  },
  { "Seagate Samsung SpinPoint M7E", // tested with ST640LM000 HM641JI/2AJ10001
    "ST(160|250|320|500|640)LM00[01] HM[0-9]*[GHIJ]I",
    "", "", ""
  },
  { "SAMSUNG SpinPoint M7U (USB)", // tested with HM252HX/2AC101C4
    "SAMSUNG HM(162H|252H|322I|502J)X",
    "", "", ""
  },
  { "SAMSUNG SpinPoint M8 (AF)", // tested with HN-M101MBB/2AR10001
    "SAMSUNG HN-M(250|320|500|640|750|101)MBB",
    "", "", ""
  },
  { "Seagate Samsung SpinPoint M8 (AF)", // tested with
      // ST750LM022 HN-M750MBB/2AR10001, ST320LM001 HN-M320MBB/2AR10002,
      // APPLE HDD ST500LM012/2BA30003
    "ST(250|320|500|640|750|1000)LM0[012][124] HN-M[0-9]*MBB|"
    "APPLE HDD ST500LM012",
    "", "", ""
  },
  { "SAMSUNG SpinPoint M8U (USB)", // tested with HN-M500XBB/2AR10001
    "SAMSUNG HN-M(320|500|750|101)XBB",
    "", "", ""
  },
  { "Seagate Samsung SpinPoint M8U (USB)", // tested with ST1000LM025 HN-M101ABB/2AR10001
    "ST(250|320|500|640|750|1000)LM0[012][3459] HN-M[0-9]*ABB",
    "", "", ""
  },
  { "Seagate Samsung SpinPoint M9T", // tested with ST2000LM003 HN-M201RAD/2BC10003
      // (Seagate Expansion Portable)
    "ST(1500|2000)LM0(03|04|06|07|10) HN-M[0-9]*RAD",
    "", "", ""
  },
  { "Seagate Samsung SpinPoint M9TU (USB)", // tested with ST1500LM008 HN-M151AAD/2BC10001
       // (0x04e8:0x61b5), ST2000LM005 HN-M201AAD2BC10001 (0x04e8:0x61b4)
    "ST(1500|2000)LM00[58] HN-M[0-9]*AAD",
    "", "", ""
  },
  { "SAMSUNG SpinPoint MP5", // tested with HM250HJ/2AK10001
    "SAMSUNG HM(250H|320H|500J|640J)J",
    "", "", ""
  },
  { "SAMSUNG SpinPoint MT2", // tested with HM100UI/2AM10001
    "SAMSUNG HM100UI",
    "", "", ""
  },
  { "SAMSUNG HM100UX (S2 Portable)", // tested with HM100UX/2AM10001
    "SAMSUNG HM100UX",
    "", "", ""
  },
  { "SAMSUNG SpinPoint M", // tested with MP0402H/UC100-11
    "SAMSUNG MP0(302|402|603|804)H",
    "",
    "",
    "-v 9,halfminutes"
  },
  { "SAMSUNG SpinPoint N3U-3 (USB, 4KiB LLS)", // tested with HS25YJZ/3AU10-01
    "SAMSUNG HS(122H|2[05]YJ)Z",
    "", "", ""
  },
  { "Maxtor Fireball 541DX",
    "Maxtor 2B0(0[468]|1[05]|20)H1",
    "",
    "",
    "-v 9,minutes -v 194,unknown"
  },
  { "Maxtor Fireball 3",
    "Maxtor 2F0[234]0[JL]0",
    "",
    "",
    "-v 9,minutes"
  },
  { "Maxtor DiamondMax 1280 ATA",  // no self-test log, ATA2-Fast
    "Maxtor 8(1280A2|2160A4|2560A4|3840A6|4000A6|5120A8)",
    "",
    "",
    "-v 9,minutes"
  },
  { "Maxtor DiamondMax 2160 Ultra ATA",
    "Maxtor 8(2160D2|3228D3|3240D3|4320D4|6480D6|8400D8|8455D8)",
    "",
    "",
    "-v 9,minutes"
  },
  { "Maxtor DiamondMax 2880 Ultra ATA",
    "Maxtor 9(0510D4|0576D4|0648D5|0720D5|0840D6|0845D6|0864D6|1008D7|1080D8|1152D8)",
    "",
    "",
    "-v 9,minutes"
  },
  { "Maxtor DiamondMax 3400 Ultra ATA",
    "Maxtor 9(1(360|350|202)D8|1190D7|10[12]0D6|0840D5|06[48]0D4|0510D3|1(350|202)E8|1010E6|0840E5|0640E4)",
    "",
    "",
    "-v 9,minutes"
  },
  { "Maxtor DiamondMax D540X-4G",
    "Maxtor 4G(120J6|160J[68])",
    "",
    "",
    "-v 9,minutes -v 194,unknown"
  },
  { "Maxtor DiamondMax D540X-4K",
    "MAXTOR 4K(020H1|040H2|060H3|080H4)",
    "", "", ""
  },
  { "Maxtor DiamondMax Plus D740X",
    "MAXTOR 6L0(20[JL]1|40[JL]2|60[JL]3|80[JL]4)",
    "", "", ""
  },
  { "Maxtor DiamondMax Plus 5120 Ultra ATA 33",
    "Maxtor 9(0512D2|0680D3|0750D3|0913D4|1024D4|1360D6|1536D6|1792D7|2048D8)",
    "",
    "",
    "-v 9,minutes"
  },
  { "Maxtor DiamondMax Plus 6800 Ultra ATA 66",
    "Maxtor 9(2732U8|2390U7|204[09]U6|1707U5|1366U4|1024U3|0845U3|0683U2)",
    "",
    "",
    "-v 9,minutes"
  },
  { "Maxtor DiamondMax D540X-4D",
    "Maxtor 4D0(20H1|40H2|60H3|80H4)",
    "",
    "",
    "-v 9,minutes -v 194,unknown"
  },
  { "Maxtor DiamondMax 16",
    "Maxtor 4(R0[68]0[JL]0|R1[26]0L0|A160J0|R120L4)",
    "",
    "",
    "-v 9,minutes"
  },
  { "Maxtor DiamondMax 4320 Ultra ATA",
    "Maxtor (91728D8|91512D7|91303D6|91080D5|90845D4|90645D3|90648D[34]|90432D2)",
    "",
    "",
    "-v 9,minutes"
  },
  { "Maxtor DiamondMax 17 VL",
    "Maxtor 9(0431U1|0641U2|0871U2|1301U3|1741U4)",
    "",
    "",
    "-v 9,minutes"
  },
  { "Maxtor DiamondMax 20 VL",
    "Maxtor (94091U8|93071U6|92561U5|92041U4|91731U4|91531U3|91361U3|91021U2|90841U2|90651U2)",
    "",
    "",
    "-v 9,minutes"
  },
  { "Maxtor DiamondMax VL 30",  // U: ATA66, H: ATA100
    "Maxtor (33073U4|32049U3|31536U2|30768U1|33073H4|32305H3|31536H2|30768H1)",
    "",
    "",
    "-v 9,minutes"
  },
  { "Maxtor DiamondMax 36",
    "Maxtor (93652U8|92739U6|91826U4|91369U3|90913U2|90845U2|90435U1)",
    "",
    "",
    "-v 9,minutes"
  },
  { "Maxtor DiamondMax 40 ATA 66",
    "Maxtor 9(0684U2|1024U2|1362U3|1536U3|2049U4|2562U5|3073U6|4098U8)",
    "",
    "",
    "-v 9,minutes"
  },
  { "Maxtor DiamondMax Plus 40 (Ultra ATA 66 and Ultra ATA 100)",
    "Maxtor (54098[UH]8|53073[UH]6|52732[UH]6|52049[UH]4|51536[UH]3|51369[UH]3|51024[UH]2)",
    "",
    "",
    "-v 9,minutes"
  },
  { "Maxtor DiamondMax 40 VL Ultra ATA 100",
    "Maxtor 3(1024H1|1535H2|2049H2|3073H3|4098H4)( B)?",
    "",
    "",
    "-v 9,minutes"
  },
  { "Maxtor DiamondMax Plus 45 Ulta ATA 100",
    "Maxtor 5(4610H6|4098H6|3073H4|2049H3|1536H2|1369H2|1023H2)",
    "",
    "",
    "-v 9,minutes"
  },
  { "Maxtor DiamondMax 60 ATA 66",
    "Maxtor 9(1023U2|1536U2|2049U3|2305U3|3073U4|4610U6|6147U8)",
    "",
    "",
    "-v 9,minutes"
  },
  { "Maxtor DiamondMax 60 ATA 100",
    "Maxtor 9(1023H2|1536H2|2049H3|2305H3|3073H4|4098H6|4610H6|6147H8)",
    "",
    "",
    "-v 9,minutes"
  },
  { "Maxtor DiamondMax Plus 60",
    "Maxtor 5T0(60H6|40H4|30H3|20H2|10H1)",
    "",
    "",
    "-v 9,minutes"
  },
  { "Maxtor DiamondMax 80",
    "Maxtor (98196H8|96147H6)",
    "",
    "",
    "-v 9,minutes"
  },
  { "Maxtor DiamondMax 536DX",
    "Maxtor 4W(100H6|080H6|060H4|040H3|030H2)",
    "",
    "",
    "-v 9,minutes"
  },
  { "Maxtor DiamondMax Plus 8",
    "Maxtor 6(E0[234]|K04)0L0",
    "",
    "",
    "-v 9,minutes"
  },
  { "Maxtor DiamondMax 10 (ATA/133 and SATA/150)",
    "Maxtor 6(B(30|25|20|16|12|10|08)0[MPRS]|L(080[MLP]|(100|120)[MP]|160[MP]|200[MPRS]|250[RS]|300[RS]))0",
    "",
    "",
    "-v 9,minutes"
  },
  { "Maxtor DiamondMax 10 (SATA/300)",
    "Maxtor 6V(080E|160E|200E|250F|300F|320F)0",
    "", "", ""
  },
  { "Maxtor DiamondMax Plus 9",
    "Maxtor 6Y((060|080|120|160)L0|(060|080|120|160|200|250)P0|(060|080|120|160|200|250)M0)",
    "",
    "",
    "-v 9,minutes"
  },
  { "Maxtor DiamondMax 11",
    "Maxtor 6H[45]00[FR]0",
    "", "", ""
  },
  { "Maxtor DiamondMax 17",
    "Maxtor 6G(080L|160[PE])0",
    "", "", ""
  },
  { "Seagate Maxtor DiamondMax 20",
    "MAXTOR STM3(40|80|160)[28]1[12]0?AS?",
    "", "", ""
  },
  { "Seagate Maxtor DiamondMax 21", // tested with MAXTOR STM3250310AS/3.AAF
    "MAXTOR STM3(80[28]15|160215|250310|(250|320)820|320620|500630)AS?",
    "", "", ""
  },
  { "Seagate Maxtor DiamondMax 22", // fixed firmware
    "(MAXTOR )?STM3(500320|750330|1000340)AS?",
    "MX1A", // http://knowledge.seagate.com/articles/en_US/FAQ/207969en
    "", ""
  },
  { "Seagate Maxtor DiamondMax 22", // fixed firmware
    "(MAXTOR )?STM3(160813|320614|640323|1000334)AS?",
    "MX1B", // http://knowledge.seagate.com/articles/en_US/FAQ/207975en
    "", ""
  },
  { "Seagate Maxtor DiamondMax 22", // buggy firmware
    "(MAXTOR )?STM3(500320|750330|1000340)AS?",
    "MX15",
    "There are known problems with these drives,\n"
    "AND THIS FIRMWARE VERSION IS AFFECTED,\n"
    "see the following Seagate web pages:\n"
    "http://knowledge.seagate.com/articles/en_US/FAQ/207931en\n"
    "http://knowledge.seagate.com/articles/en_US/FAQ/207969en",
    ""
  },
  { "Seagate Maxtor DiamondMax 22", // unknown firmware
    "(MAXTOR )?STM3(160813|32061[34]|500320|640323|750330|10003(34|40))AS?",
    "",
    "There are known problems with these drives,\n"
    "see the following Seagate web pages:\n"
    "http://knowledge.seagate.com/articles/en_US/FAQ/207931en\n"
    "http://knowledge.seagate.com/articles/en_US/FAQ/207969en\n"
    "http://knowledge.seagate.com/articles/en_US/FAQ/207975en",
    ""
  },
  { "Seagate Maxtor DiamondMax 23", // new firmware
    "STM3((160|250)31|(320|500)41|(750|1000)52)8AS?",
    "CC3[D-Z]",
    "", ""
  },
  { "Seagate Maxtor DiamondMax 23", // unknown firmware
    "STM3((160|250)31|(320|500)41|(750|1000)52)8AS?",
    "",
    "A firmware update for this drive may be available,\n"
    "see the following Seagate web pages:\n"
    "http://knowledge.seagate.com/articles/en_US/FAQ/207931en\n"
    "http://knowledge.seagate.com/articles/en_US/FAQ/213911en",
    ""
  },
  { "Maxtor MaXLine Plus II",
    "Maxtor 7Y250[PM]0",
    "",
    "",
    "-v 9,minutes"
  },
  { "Maxtor MaXLine II",
    "Maxtor [45]A(25|30|32)0[JN]0",
    "",
    "",
    "-v 9,minutes"
  },
  { "Maxtor MaXLine III (ATA/133 and SATA/150)",
    "Maxtor 7L(25|30)0[SR]0",
    "",
    "",
    "-v 9,minutes"
  },
  { "Maxtor MaXLine III (SATA/300)",
    "Maxtor 7V(25|30)0F0",
    "", "", ""
  },
  { "Maxtor MaXLine Pro 500",  // There is also a 7H500R0 model, but I
    "Maxtor 7H500F0",               // haven't added it because I suspect
    "",                               // it might need vendoropts_9_minutes
    "", ""                            // and nobody has submitted a report yet
  },
  { "", // HITACHI_DK14FA-20B
    "HITACHI_DK14FA-20B",
    "",
    "",
    "-v 9,minutes -v 193,loadunload"
  },
  { "HITACHI Travelstar DK23XX/DK23XXB",
    "HITACHI_DK23..-..B?",
    "",
    "",
    "-v 9,minutes -v 193,loadunload"
  },
  { "Hitachi Endurastar J4K20/N4K20 (formerly DK23FA-20J)",
    "(HITACHI_DK23FA-20J|HTA422020F9AT[JN]0)",
    "",
    "",
    "-v 9,minutes -v 193,loadunload"
  },
  { "Hitachi Endurastar J4K30/N4K30",
    "HE[JN]4230[23]0F9AT00",
    "",
    "",
    "-v 9,minutes -v 193,loadunload"
  },
  { "Hitachi Travelstar C4K60",  // 1.8" slim drive
    "HTC4260[23]0G5CE00|HTC4260[56]0G8CE00",
    "",
    "",
    "-v 9,minutes -v 193,loadunload"
  },
  { "IBM Travelstar 4GT",
    "IBM-DTCA-2(324|409)0",
    "", "", ""
  },
  { "IBM Travelstar 6GN",
    "IBM-DBCA-20(324|486|648)0",
    "", "", ""
  },
  { "IBM Travelstar 25GS, 18GT, and 12GN",
    "IBM-DARA-2(25|18|15|12|09|06)000",
    "", "", ""
  },
  { "IBM Travelstar 14GS",
    "IBM-DCYA-214000",
    "", "", ""
  },
  { "IBM Travelstar 4LP",
    "IBM-DTNA-2(180|216)0",
    "", "", ""
  },
  { "IBM Travelstar 48GH, 30GN, and 15GN",
    "(IBM-|Hitachi )?IC25(T048ATDA05|N0(30|20|15|12|10|07|06|05)ATDA04)-.",
    "", "", ""
  },
  { "IBM Travelstar 32GH, 30GT, and 20GN",
    "IBM-DJSA-2(32|30|20|10|05)",
    "", "", ""
  },
  { "IBM Travelstar 4GN",
    "IBM-DKLA-2(216|324|432)0",
    "", "", ""
  },
  { "IBM/Hitachi Travelstar 60GH and 40GN",
    "(IBM-|Hitachi )?IC25(T060ATC[SX]05|N0[4321]0ATC[SX]04)-.",
    "", "", ""
  },
  { "IBM/Hitachi Travelstar 40GNX",
    "(IBM-|Hitachi )?IC25N0[42]0ATC[SX]05-.",
    "", "", ""
  },
  { "Hitachi Travelstar 80GN",
    "(Hitachi )?IC25N0[23468]0ATMR04-.",
    "", "", ""
  },
  { "Hitachi Travelstar 4K40",
    "(Hitachi )?HTS4240[234]0M9AT00",
    "", "", ""
  },
  { "Hitachi Travelstar 4K120",
    "(Hitachi )?(HTS4212(60|80|10|12)H9AT00|HTS421260G9AT00)",
    "", "", ""
  },
  { "Hitachi Travelstar 5K80",
    "(Hitachi )?HTS5480[8642]0M9AT00",
    "", "", ""
  },
  { "Hitachi Travelstar 5K100",
    "(Hitachi )?HTS5410[1864]0G9(AT|SA)00",
    "", "", ""
  },
  { "Hitachi Travelstar E5K100",
    "(Hitachi )?HTE541040G9(AT|SA)00",
    "", "", ""
  },
  { "Hitachi Travelstar 5K120",
    "(Hitachi )?HTS5412(60|80|10|12)H9(AT|SA)00",
    "", "", ""
  },
  { "Hitachi Travelstar 5K160",
    "(Hitachi |HITACHI )?HTS5416([468]0|1[26])J9(AT|SA)00",
    "", "", ""
  },
  { "Hitachi Travelstar E5K160",
    "(Hitachi )?HTE5416(12|16|60|80)J9(AT|SA)00",
    "", "", ""
  },
  { "Hitachi Travelstar 5K250",
    "(Hitachi |HITACHI )?HTS5425(80|12|16|20|25)K9(A3|SA)00",
    "", "", ""
  },
  { "Hitachi Travelstar 5K320", // tested with HITACHI HTS543232L9SA00/FB4ZC4EC,
    // Hitachi HTS543212L9SA02/FBBAC52F
    "(Hitachi |HITACHI )?HT(S|E)5432(80|12|16|25|32)L9(A3(00)?|SA0[012])",
    "", "", ""
  },
  { "Hitachi/HGST Travelstar Z5K320", // tested with Hitachi HTS543232A7A384/ES2OA70K
    "(Hitachi|HGST) HT[ES]5432(16|25|32)A7A38[145]",
    "", "", ""
  },
  { "Hitachi Travelstar 5K500.B", // tested with Hitachi HTS545050B9SA00/PB4OC60X
    "(Hitachi )?HT[ES]5450(12|16|25|32|40|50)B9(A30[01]|SA00)",
    "", "", ""
  },
  { "Hitachi/HGST Travelstar Z5K500", // tested with HGST HTS545050A7E380/GG2OAC90,
      // Hitachi HTS545032A7E380/GGBOA7A0, HGST HTS545050A7E680/GR2OA230,
      // APPLE HDD HTS545050A7E362/GG2AB990
    "(Hitachi|HGST|APPLE HDD) HT[ES]5450(25|32|50)A7E(362|38[01]|680)",
    "", "", ""
  },
  { "Hitachi/HGST Travelstar 5K750", // tested with Hitachi HTS547575A9E384/JE4OA60A,
       // APPLE HDD HTS547550A9E384/JE3AD70F
    "(Hitachi|APPLE HDD) HT[ES]5475(50|64|75)A9E38[14]",
    "", "", ""
  },
  { "HGST Travelstar 5K1000", // tested with HGST HTS541010A9E680/JA0OA560,
      // HGST HTS541075A9E680/JA2OA560
    "HGST HT[ES]5410(64|75|10)A9E68[01]",
    "", "", ""
  },
  { "HGST Travelstar Z5K1000", // tested with HGST HTS541010A7E630/SE0OA4A0
    "HGST HTS5410(75|10)A7E63[015]",
    "", "", ""
  },
  { "HGST Travelstar 5K1500", // tested with HGST HTS541515A9E630/KA0OA500
    "HGST HT[ES]541515A9E63[015]",
    "", "", ""
  },
  { "Hitachi Travelstar 7K60",
    "(Hitachi )?HTS726060M9AT00",
    "", "", ""
  },
  { "Hitachi Travelstar E7K60",
    "(Hitachi )?HTE7260[46]0M9AT00",
    "", "", ""
  },
  { "Hitachi Travelstar 7K100",
    "(Hitachi )?HTS7210[168]0G9(AT|SA)00",
    "", "", ""
  },
  { "Hitachi Travelstar E7K100",
    "(Hitachi )?HTE7210[168]0G9(AT|SA)00",
    "", "", ""
  },
  { "Hitachi Travelstar 7K200", // tested with HITACHI HTS722016K9SA00/DCDZC75A
    "(Hitachi |HITACHI )?HTS7220(80|10|12|16|20)K9(A3|SA)00",
    "", "", ""
  },
  { "Hitachi Travelstar 7K320", // tested with
    // HTS723225L9A360/FCDOC30F, HTS723216L9A362/FC2OC39F
    "(Hitachi )?HT[ES]7232(80|12|16|25|32)L9(A300|A36[02]|SA61)",
    "", "", ""
  },
  { "Hitachi Travelstar Z7K320", // tested with HITACHI HTS723232A7A364/EC2ZB70B
    "(HITACHI )?HT[ES]7232(16|25|32)A7A36[145]",
    "", "", ""
  },
  { "Hitachi Travelstar 7K500", // tested with Hitachi HTS725050A9A360/PC4OC70D,
    // HITACHI HTS725032A9A364/PC3ZC70F
    "(Hitachi |HITACHI )?HT[ES]7250(12|16|25|32|50)A9A36[02-5]",
    "", "", ""
  },
  { "Hitachi/HGST Travelstar Z7K500", // tested with HITACHI HTS725050A7E630/GH2ZB390,
      // HGST HTS725050A7E630/GH2OA420, HGST HTS725050A7E630/GH2OA530
    "(HITACHI|HGST) HT[ES]7250(25|32|50)A7E63[015]",
    "", "", ""
  },
  { "Hitachi/HGST Travelstar 7K750", // tested with Hitachi HTS727550A9E364/JF3OA0E0,
      // Hitachi HTS727575A9E364/JF4OA0D0
    "(Hitachi|HGST) HT[ES]7275(50|64|75)A9E36[14]",
    "", "", ""
  },
  { "HGST Travelstar 7K1000", // tested with HGST HTS721010A9E630/JB0OA3B0
    "HGST HTS721010A9E630",
    "", "", ""
  },
  { "IBM Deskstar 14GXP and 16GP",
    "IBM-DTTA-3(7101|7129|7144|5032|5043|5064|5084|5101|5129|5168)0",
    "", "", ""
  },
  { "IBM Deskstar 25GP and 22GXP",
    "IBM-DJNA-3(5(101|152|203|250)|7(091|135|180|220))0",
    "", "", ""
  },
  { "IBM Deskstar 37GP and 34GXP",
    "IBM-DPTA-3(5(375|300|225|150)|7(342|273|205|136))0",
    "", "", ""
  },
  { "IBM/Hitachi Deskstar 120GXP",
    "(IBM-)?IC35L((020|040|060|080|120)AVVA|0[24]0AVVN)07-[01]",
    "", "", ""
  },
  { "IBM/Hitachi Deskstar GXP-180",
    "(IBM-)?IC35L(030|060|090|120|180)AVV207-[01]",
    "", "", ""
  },
  { "Hitachi CinemaStar 5K320", // tested with Hitachi HCS5C3225SLA380/STBOA37H
    "Hitachi HCS5C32(25|32)SLA380",
    "", "", ""
  },
  { "Hitachi Deskstar 5K3000", // tested with HDS5C3030ALA630/MEAOA5C0,
       // Hitachi HDS5C3020BLE630/MZ4OAAB0 (OEM, Toshiba Canvio Desktop)
    "(Hitachi )?HDS5C30(15|20|30)(ALA|BLE)63[02].*",
    "", "", ""
  },
  { "Hitachi Deskstar 5K4000", // tested with HDS5C4040ALE630/MPAOA250
    "(Hitachi )?HDS5C40(30|40)ALE63[01].*",
    "", "", ""
  },
  { "Hitachi Deskstar 7K80",
    "(Hitachi )?HDS7280([48]0PLAT20|(40)?PLA320|80PLA380).*",
    "", "", ""
  },
  { "Hitachi Deskstar 7K160",
    "(Hitachi )?HDS7216(80|16)PLA[3T]80.*",
    "", "", ""
  },
  { "Hitachi Deskstar 7K250",
    "(Hitachi )?HDS7225((40|80|12|16)VLAT20|(12|16|25)VLAT80|(80|12|16|25)VLSA80)",
    "", "", ""
  },
  { "Hitachi Deskstar 7K250 (SUN branded)",
    "HITACHI HDS7225SBSUN250G.*",
    "", "", ""
  },
  { "Hitachi Deskstar T7K250",
    "(Hitachi )?HDT7225((25|20|16)DLA(T80|380))",
    "", "", ""
  },
  { "Hitachi Deskstar 7K400",
    "(Hitachi )?HDS724040KL(AT|SA)80",
    "", "", ""
  },
  { "Hitachi Deskstar 7K500",
    "(Hitachi )?HDS725050KLA(360|T80)",
    "", "", ""
  },
  { "Hitachi Deskstar P7K500",
    "(Hitachi )?HDP7250(16|25|32|40|50)GLA(36|38|T8)0",
    "", "", ""
  },
  { "Hitachi Deskstar T7K500",
    "(Hitachi )?HDT7250(25|32|40|50)VLA(360|380|T80)",
    "", "", ""
  },
  { "Hitachi Deskstar 7K1000",
    "(Hitachi )?HDS7210(50|75|10)KLA330",
    "", "", ""
  },
  { "Hitachi Deskstar 7K1000.B",
    "(Hitachi )?HDT7210((16|25)SLA380|(32|50|64|75|10)SLA360)",
    "", "", ""
  },
  { "Hitachi Deskstar 7K1000.C", // tested with Hitachi HDS721010CLA330/JP4OA3MA,
      // Hitachi HDS721025CLA682/JP1OA41A
    "(Hitachi )?HDS7210((16|25)CLA[36]82|(32|50)CLA[36]62|(64|75|10)CLA[36]3[02])",
    "", "", ""
  },
  { "Hitachi Deskstar 7K1000.D", // tested with HDS721010DLE630/MS2OA5Q0
    "Hitachi HDS7210(25|32|50|75|10)DLE630",
    "", "", ""
  },
  { "Hitachi Deskstar E7K1000", // tested with HDE721010SLA330/ST6OA31B
    "Hitachi HDE7210(50|75|10)SLA330",
    "", "", ""
  },
  { "Hitachi Deskstar 7K2000",
    "Hitachi HDS722020ALA330",
    "", "", ""
  },
  { "Hitachi Deskstar 7K3000", // tested with HDS723030ALA640/MKAOA3B0
    "Hitachi HDS7230((15|20)BLA642|30ALA640)",
    "", "", ""
  },
  { "Hitachi/HGST Deskstar 7K4000", // tested with Hitachi HDS724040ALE640/MJAOA250
    "Hitachi HDS724040ALE640",
    "", "", ""
  },
  { "HGST Deskstar NAS", // tested with HGST HDN724040ALE640/MJAOA5E0,
       // HGST HDN726050ALE610/APGNT517, HGST HDN726060ALE610/APGNT517
    "HGST HDN72(4030|4040|6050|6060)ALE6[14]0",
    "", "", ""
  },
  { "Hitachi Ultrastar A7K1000", // tested with
    // HUA721010KLA330      44X2459 42C0424IBM/GKAOAB4A
    "(Hitachi )?HUA7210(50|75|10)KLA330.*",
    "", "", ""
  },
  { "Hitachi Ultrastar A7K2000", // tested with
    // HUA722010CLA330      43W7629 42C0401IBM
    "(Hitachi )?HUA7220(50|10|20)[AC]LA33[01].*",
    "", "", ""
  },
  { "Hitachi Ultrastar 7K3000", // tested with Hitachi HUA723030ALA640/MKAOA580,
      // Hitachi HUA723020ALA641/MK7OA840
    "Hitachi HUA7230(20|30)ALA64[01]",
    "", "", ""
  },
  { "Hitachi/HGST Ultrastar 7K4000", // tested with Hitachi HUS724040ALE640/MJAOA3B0,
      // HGST HUS724040ALE640/MJAOA580, HGST HUS724020ALA640/MF6OAA70
    "(Hitachi|HGST) HUS7240(20|30|40)AL[AE]64[01]",
    "", "", ""
  },
  { "HGST Ultrastar He6", // tested with HGST HUS726060ALA640/AHGNT1E2
    "HGST HUS726060ALA64[01]",
    "", "", ""
  },
  { "HGST Ultrastar He8", // tested with HGST HUH728060ALE600/GR2OA230
    "HGST HUH7280(60|80)AL[EN]60[014]",
    "", "", ""
  },
  { "HGST MegaScale 4000", // tested with HGST HMS5C4040ALE640/MPAOA580
    "HGST HMS5C4040[AB]LE64[01]", // B = DC 4000.B
    "", "", ""
  },
  { "Toshiba 2.5\" HDD (10-20 GB)",
    "TOSHIBA MK(101[67]GAP|15[67]GAP|20(1[678]GAP|(18|23)GAS))",
    "", "", ""
  },
  { "Toshiba 2.5\" HDD (30-60 GB)",
    "TOSHIBA MK((6034|4032)GSX|(6034|4032)GAX|(6026|4026|4019|3019)GAXB?|(6025|6021|4025|4021|4018|3025|3021|3018)GAS|(4036|3029)GACE?|(4018|3017)GAP)",
    "", "", ""
  },
  { "Toshiba 2.5\" HDD (80 GB and above)",
    "TOSHIBA MK(80(25GAS|26GAX|32GAX|32GSX)|10(31GAS|32GAX)|12(33GAS|34G[AS]X)|2035GSS)",
    "", "", ""
  },
  { "Toshiba 2.5\" HDD MK..37GSX", // tested with TOSHIBA MK1637GSX/DL032C
    "TOSHIBA MK(12|16)37GSX",
    "", "", ""
  },
  { "Toshiba 2.5\" HDD MK..46GSX", // tested with TOSHIBA MK1246GSX/LB213M
    "TOSHIBA MK(80|12|16|25)46GSX",
    "", "", ""
  },
  { "Toshiba 2.5\" HDD MK..50GACY", // tested with TOSHIBA MK8050GACY/TF105A
    "TOSHIBA MK8050GACY",
    "", "", ""
  },
  { "Toshiba 2.5\" HDD MK..51GSY", // tested with TOSHIBA MK1251GSY/LD101D
    "TOSHIBA MK(80|12|16|25)51GSY",
    "",
    "",
    "-v 9,minutes"
  },
  { "Toshiba 2.5\" HDD MK..52GSX",
    "TOSHIBA MK(80|12|16|25|32)52GSX",
    "", "", ""
  },
  { "Toshiba 2.5\" HDD MK..55GSX", // tested with TOSHIBA MK5055GSX/FG001A, MK3255GSXF/FH115B
    "TOSHIBA MK(12|16|25|32|40|50)55GSXF?",
    "", "", ""
  },
  { "Toshiba 2.5\" HDD MK..56GSY", // tested with TOSHIBA MK2556GSYF/LJ001D
    "TOSHIBA MK(16|25|32|50)56GSYF?",
    "",
    "",
    "-v 9,minutes"
  },
  { "Toshiba 2.5\" HDD MK..59GSXP (AF)",
    "TOSHIBA MK(32|50|64|75)59GSXP?",
    "", "", ""
  },
  { "Toshiba 2.5\" HDD MK..59GSM (AF)",
    "TOSHIBA MK(75|10)59GSM",
    "", "", ""
  },
  { "Toshiba 2.5\" HDD MK..61GSY[N]", // tested with TOSHIBA MK5061GSY/MC102E, MK5061GSYN/MH000A,
      // TOSHIBA MK2561GSYN/MH000D
    "TOSHIBA MK(16|25|32|50|64)61GSYN?",
    "",
    "",
    "-v 9,minutes" // TOSHIBA MK2561GSYN/MH000D
  },
  { "Toshiba 2.5\" HDD MK..61GSYB", // tested with TOSHIBA MK5061GSYB/ME0A
    "TOSHIBA MK(16|25|32|50|64)61GSYB",
    "", "", ""
  },
  { "Toshiba 2.5\" HDD MK..65GSX", // tested with TOSHIBA MK5065GSX/GJ003A, MK3265GSXN/GH012H,
      // MK5065GSXF/GP006B, MK2565GSX H/GJ003A
    "TOSHIBA MK(16|25|32|50|64)65GSX[FN]?( H)?", // "... H" = USB ?
    "", "", ""
  },
  { "Toshiba 2.5\" HDD MK..75GSX", // tested with TOSHIBA MK7575GSX/GT001C
    "TOSHIBA MK(32|50|64|75)75GSX",
    "", "", ""
  },
  { "Toshiba 2.5\" HDD MK..76GSX", // tested with TOSHIBA MK3276GSX/GS002D
    "TOSHIBA MK(16|25|32|50|64)76GSX",
    "",
    "",
    "-v 9,minutes"
  },
  { "Toshiba 2.5\" HDD MQ01ABB...", // tested with TOSHIBA MQ01ABB200/AY000U
    "TOSHIBA MQ01ABB(100|150|200)",
    "", "", ""
  },
  { "Toshiba 2.5\" HDD MQ01ABC...", // tested with TOSHIBA MQ01ABC150/AQ001U
    "TOSHIBA MQ01ABC(100|150|200)",
    "", "", ""
  },
  { "Toshiba 2.5\" HDD MQ01ABD...", // tested with TOSHIBA MQ01ABD100/AX001U,
      // TOSHIBA MQ01ABD100V/AX001Q
    "TOSHIBA MQ01ABD(025|032|050|064|075|100)V?",
    "", "", ""
  },
  { "Toshiba 2.5\" HDD MQ01ABF...", // tested with TOSHIBA MQ01ABF050/AM001J
    "TOSHIBA MQ01ABF(050|075|100)",
    "", "", ""
  },
  { "Toshiba 2.5\" HDD MQ01UBB... (USB 3.0)", // tested with TOSHIBA MQ01UBB200/AY000U (0x0480:0xa100)
    "TOSHIBA MQ01UBB200",
    "", "", ""
  },
  { "Toshiba 2.5\" HDD MQ01UBD... (USB 3.0)", // tested with TOSHIBA MQ01UBD050/AX001U (0x0480:0xa007),
      // TOSHIBA MQ01UBD100/AX001U (0x0480:0x0201, 0x0480:0xa200)
    "TOSHIBA MQ01UBD(050|075|100)",
    "", "", ""
  },
  { "Toshiba 3.5\" HDD MK.002TSKB", // tested with TOSHIBA MK1002TSKB/MT1A
    "TOSHIBA MK(10|20)02TSKB",
    "", "", ""
  },
  { "Toshiba 3.5\" MG03ACAxxx(Y) Enterprise HDD", // tested with TOSHIBA MG03ACA100/FL1A
    "TOSHIBA MG03ACA[1234]00Y?",
    "", "", ""
  },
  { "Toshiba 3.5\" MD04ACA... Enterprise HDD", // tested with TOSHIBA MD04ACA500/FP1A
    "TOSHIBA MD04ACA[2345]00",
    "", "", ""
  },
  { "Toshiba 3.5\" DT01ABA... Desktop HDD", // tested with TOSHIBA DT01ABA300/MZ6OABB0
    "TOSHIBA DT01ABA(100|150|200|300)",
    "", "", ""
  },
  { "Toshiba 3.5\" DT01ACA... Desktop HDD", // tested with TOSHIBA DT01ACA100/MS2OA750,
      // TOSHIBA DT01ACA200/MX4OABB0, TOSHIBA DT01ACA300/MX6OABB0
    "TOSHIBA DT01ACA(025|032|050|075|100|150|200|300)",
    "", "", ""
  },
  { "Toshiba 1.8\" HDD",
    "TOSHIBA MK[23468]00[4-9]GA[HL]",
    "", "", ""
  },
  { "Toshiba 1.8\" HDD MK..29GSG",
    "TOSHIBA MK(12|16|25)29GSG",
    "", "", ""
  },
  { "", // TOSHIBA MK6022GAX
    "TOSHIBA MK6022GAX",
    "", "", ""
  },
  { "", // TOSHIBA MK6409MAV
    "TOSHIBA MK6409MAV",
    "", "", ""
  },
  { "Toshiba MKx019GAXB (SUN branded)",
    "TOS MK[34]019GAXB SUN[34]0G",
    "", "", ""
  },
  { "Seagate Momentus",
    "ST9(20|28|40|48)11A",
    "", "", ""
  },
  { "Seagate Momentus 42",
    "ST9(2014|3015|4019)A",
    "", "", ""
  },
  { "Seagate Momentus 4200.2", // tested with ST960812A/3.05
    "ST9(100822|808210|60812|50212|402113|30219)A",
    "", "", ""
  },
  { "Seagate Momentus 5400.2",
    "ST9(808211|6082[12]|408114|308110|120821|10082[34]|8823|6812|4813|3811)AS?",
    "", "", ""
  },
  { "Seagate Momentus 5400.3",
    "ST9(4081[45]|6081[35]|8081[15]|100828|120822|160821)AS?",
    "", "", ""
  },
  { "Seagate Momentus 5400.3 ED",
    "ST9(4081[45]|6081[35]|8081[15]|100828|120822|160821)AB",
    "", "", ""
  },
  { "Seagate Momentus 5400.4",
    "ST9(120817|(160|200|250)827)AS",
    "", "", ""
  },
  { "Seagate Momentus 5400.5",
    "ST9((80|120|160)310|(250|320)320)AS",
    "", "", ""
  },
  { "Seagate Momentus 5400.6",
    "ST9(80313|160(301|314)|(12|25)0315|250317|(320|500)325|500327|640320)ASG?",
    "", "", ""
  },
  { "Seagate Momentus 5400.7",
    "ST9(160316|(250|320)310|(500|640)320)AS",
    "", "", ""
  },
  { "Seagate Momentus 5400.7 (AF)", // tested with ST9640322AS/0001BSM2
      // (device reports 4KiB LPS with 1 sector offset)
    "ST9(320312|400321|640322|750423)AS",
    "", "", ""
  },
  { "Seagate Momentus 5400 PSD", // Hybrid drives
    "ST9(808212|(120|160)8220)AS",
    "", "", ""
  },
  { "Seagate Momentus 7200.1",
    "ST9(10021|80825|6023|4015)AS?",
    "", "", ""
  },
  { "Seagate Momentus 7200.2",
    "ST9(80813|100821|120823|160823|200420)ASG?",
    "", "", ""
  },
  { "Seagate Momentus 7200.3",
    "ST9((80|120|160)411|(250|320)421)ASG?",
    "", "", ""
  },
  { "Seagate Momentus 7200.4",
    "ST9(160412|250410|320423|500420)ASG?",
    "", "", ""
  },
  { "Seagate Momentus 7200 FDE.2",
    "ST9((160413|25041[12]|320426|50042[12])AS|(16041[489]|2504[16]4|32042[67]|500426)ASG)",
    "", "", ""
  },
  { "Seagate Momentus 7200.5", // tested with ST9750420AS/0001SDM5, ST9750420AS/0002SDM1
    "ST9(50042[34]|64042[012]|75042[02])ASG?",
    "", "", ""
  },
  { "Seagate Momentus XT", // fixed firmware
    "ST9(2505610|3205620|5005620)AS",
    "SD2[68]", // http://knowledge.seagate.com/articles/en_US/FAQ/215451en
    "", ""
  },
  { "Seagate Momentus XT", // buggy firmware, tested with ST92505610AS/SD24
    "ST9(2505610|3205620|5005620)AS",
    "SD2[45]",
    "These drives may corrupt large files,\n"
    "AND THIS FIRMWARE VERSION IS AFFECTED,\n"
    "see the following web pages for details:\n"
    "http://knowledge.seagate.com/articles/en_US/FAQ/215451en\n"
    "http://forums.seagate.com/t5/Momentus-XT-Momentus-Momentus/Momentus-XT-corrupting-large-files-Linux/td-p/109008\n"
    "http://superuser.com/questions/313447/seagate-momentus-xt-corrupting-files-linux-and-mac",
    ""
  },
  { "Seagate Momentus XT", // unknown firmware
    "ST9(2505610|3205620|5005620)AS",
    "",
    "These drives may corrupt large files,\n"
    "see the following web pages for details:\n"
    "http://knowledge.seagate.com/articles/en_US/FAQ/215451en\n"
    "http://forums.seagate.com/t5/Momentus-XT-Momentus-Momentus/Momentus-XT-corrupting-large-files-Linux/td-p/109008\n"
    "http://superuser.com/questions/313447/seagate-momentus-xt-corrupting-files-linux-and-mac",
    ""
  },
  { "Seagate Momentus XT (AF)", // tested with ST750LX003-1AC154/SM12
    "ST750LX003-.*",
    "", "", ""
  },
  { "Seagate Momentus Thin", // tested with ST320LT007-9ZV142/0004LVM1
    "ST(160|250|320)LT0(07|09|11|14)-.*",
    "", "", ""
  },
  { "Seagate Laptop Thin HDD", // tested with ST500LT012-9WS142/0001SDM1,
      // ST500LM021-1KJ152/0002LIM1
    "ST((250|320|500)LT0(12|15|25)|(320|500)LM0(10|21))-.*",
    "", "", ""
  },
  { "Seagate Laptop SSHD", // tested with ST500LM000-1EJ162/SM11
    "ST(500|1000)LM0(00|14)-.*",
    "", "", ""
  },
  { "Seagate Medalist 1010, 1720, 1721, 2120, 3230 and 4340",  // ATA2, with -t permissive
    "ST3(1010|1720|1721|2120|3230|4340)A",
    "", "", ""
  },
  { "Seagate Medalist 2110, 3221, 4321, 6531, and 8641",
    "ST3(2110|3221|4321|6531|8641)A",
    "", "", ""
  },
  { "Seagate U4",
    "ST3(2112|4311|6421|8421)A",
    "", "", ""
  },
  { "Seagate U5",
    "ST3(40823|30621|20413|15311|10211)A",
    "", "", ""
  },
  { "Seagate U6",
    "ST3(8002|6002|4081|3061|2041)0A",
    "", "", ""
  },
  { "Seagate U7",
    "ST3(30012|40012|60012|80022|120020)A",
    "", "", ""
  },
  { "Seagate U8",
    "ST3(4313|6811|8410|4313|13021|17221)A",
    "", "", ""
  },
  { "Seagate U9", // tested with ST3160022ACE/9.51
    "ST3(80012|120025|160022)A(CE)?",
    "", "", ""
  },
  { "Seagate U10",
    "ST3(20423|15323|10212)A",
    "", "", ""
  },
  { "Seagate UX",
    "ST3(10014A(CE)?|20014A)",
    "", "", ""
  },
  { "Seagate Barracuda ATA",
    "ST3(2804|2724|2043|1362|1022|681)0A",
    "", "", ""
  },
  { "Seagate Barracuda ATA II",
    "ST3(3063|2042|1532|1021)0A",
    "", "", ""
  },
  { "Seagate Barracuda ATA III",
    "ST3(40824|30620|20414|15310|10215)A",
    "", "", ""
  },
  { "Seagate Barracuda ATA IV",
    "ST3(20011|30011|40016|60021|80021)A",
    "", "", ""
  },
  { "Seagate Barracuda ATA V",
    "ST3(12002(3A|4A|9A|3AS)|800(23A|15A|23AS)|60(015A|210A)|40017A)",
    "", "", ""
  },
  { "Seagate Barracuda 5400.1",
    "ST340015A",
    "", "", ""
  },
  { "Seagate Barracuda 7200.7 and 7200.7 Plus", // tested with "ST380819AS          39M3701 39M0171 IBM"/3.03
    "ST3(200021A|200822AS?|16002[13]AS?|12002[26]AS?|1[26]082[78]AS|8001[13]AS?|8081[79]AS|60014A|40111AS|40014AS?)( .* IBM)?",
    "", "", ""
  },
  { "Seagate Barracuda 7200.8",
    "ST3(400[68]32|300[68]31|250[68]23|200826)AS?",
    "", "", ""
  },
  { "Seagate Barracuda 7200.9",
    "ST3(402111?|80[28]110?|120[28]1[0134]|160[28]1[012]|200827|250[68]24|300[68]22|(320|400)[68]33|500[68](32|41))AS?.*",
    "", "", ""
  },
  { "Seagate Barracuda 7200.10",
    "ST3((80|160)[28]15|200820|250[34]10|(250|300|320|400)[68]20|360320|500[68]30|750[68]40)AS?",
    "", "", ""
  },
  { "Seagate Barracuda 7200.11", // unaffected firmware
    "ST3(160813|320[68]13|500[368]20|640[36]23|640[35]30|750[36]30|1000(333|[36]40)|1500341)AS?",
    "CC.?.?", // http://knowledge.seagate.com/articles/en_US/FAQ/207957en
    "", ""
  },
  { "Seagate Barracuda 7200.11", // fixed firmware
    "ST3(500[368]20|750[36]30|1000340)AS?",
    "SD1A", // http://knowledge.seagate.com/articles/en_US/FAQ/207951en
    "", ""
  },
  { "Seagate Barracuda 7200.11", // fixed firmware
    "ST3(160813|320[68]13|640[36]23|1000333|1500341)AS?",
    "SD[12]B", // http://knowledge.seagate.com/articles/en_US/FAQ/207957en
    "", ""
  },
  { "Seagate Barracuda 7200.11", // buggy or fixed firmware
    "ST3(500[368]20|640[35]30|750[36]30|1000340)AS?",
    "(AD14|SD1[5-9]|SD81)",
    "There are known problems with these drives,\n"
    "THIS DRIVE MAY OR MAY NOT BE AFFECTED,\n"
    "see the following web pages for details:\n"
    "http://knowledge.seagate.com/articles/en_US/FAQ/207931en\n"
    "http://knowledge.seagate.com/articles/en_US/FAQ/207951en\n"
    "http://bugs.debian.org/cgi-bin/bugreport.cgi?bug=632758",
    ""
  },
  { "Seagate Barracuda 7200.11", // unknown firmware
    "ST3(160813|320[68]13|500[368]20|640[36]23|640[35]30|750[36]30|1000(333|[36]40)|1500341)AS?",
    "",
    "There are known problems with these drives,\n"
    "see the following Seagate web pages:\n"
    "http://knowledge.seagate.com/articles/en_US/FAQ/207931en\n"
    "http://knowledge.seagate.com/articles/en_US/FAQ/207951en\n"
    "http://knowledge.seagate.com/articles/en_US/FAQ/207957en",
    ""
  },
  { "Seagate Barracuda 7200.12", // new firmware
    "ST3(160318|250318|320418|50041[08]|750528|1000528)AS",
    "CC4[9A-Z]",
    "", ""
  },
  { "Seagate Barracuda 7200.12", // unknown firmware
    "ST3(160318|250318|320418|50041[08]|750528|1000528)AS",
    "",
    "A firmware update for this drive may be available,\n"
    "see the following Seagate web pages:\n"
    "http://knowledge.seagate.com/articles/en_US/FAQ/207931en\n"
    "http://knowledge.seagate.com/articles/en_US/FAQ/213891en",
    ""
  },
  { "Seagate Barracuda 7200.12", // tested with ST3250312AS/JC45, ST31000524AS/JC45,
      // ST3500413AS/JC4B, ST3750525AS/JC4B
    "ST3(160318|25031[128]|320418|50041[038]|750(518|52[358])|100052[348])AS",
    "", "", ""
  },
  { "Seagate Barracuda XT", // tested with ST32000641AS/CC13,
      // ST4000DX000-1C5160/CC42
    "ST(3(2000641|3000651)AS|4000DX000-.*)",
    "", "", ""
  },
  { "Seagate Barracuda 7200.14 (AF)", // new firmware, tested with
      // ST3000DM001-9YN166/CC4H, ST3000DM001-9YN166/CC9E
    "ST(1000|1500|2000|2500|3000)DM00[1-3]-9YN16.",
    "CC(4[H-Z]|[5-9A-Z]..*)", // >= "CC4H"
    "",
    "-v 188,raw16 -v 240,msec24hour32" // tested with ST3000DM001-9YN166/CC4H
  },
  { "Seagate Barracuda 7200.14 (AF)", // old firmware, tested with
      // ST1000DM003-9YN162/CC46
    "ST(1000|1500|2000|2500|3000)DM00[1-3]-9YN16.",
    "CC4[679CG]",
    "A firmware update for this drive is available,\n"
    "see the following Seagate web pages:\n"
    "http://knowledge.seagate.com/articles/en_US/FAQ/207931en\n"
    "http://knowledge.seagate.com/articles/en_US/FAQ/223651en",
    "-v 188,raw16 -v 240,msec24hour32"
  },
  { "Seagate Barracuda 7200.14 (AF)", // unknown firmware
    "ST(1000|1500|2000|2500|3000)DM00[1-3]-9YN16.",
    "",
    "A firmware update for this drive may be available,\n"
    "see the following Seagate web pages:\n"
    "http://knowledge.seagate.com/articles/en_US/FAQ/207931en\n"
    "http://knowledge.seagate.com/articles/en_US/FAQ/223651en",
    "-v 188,raw16 -v 240,msec24hour32"
  },
  { "Seagate Barracuda 7200.14 (AF)", // different part number, tested with
      // ST1000DM003-1CH162/CC47, ST1000DM003-1CH162/CC49, ST2000DM001-1CH164/CC24,
      // ST1000DM000-9TS15E/CC92, APPLE HDD ST3000DM001/AP15 (no attr 240)
    "ST(1000|1500|2000|2500|3000)DM00[0-3]-.*|"
    "APPLE HDD ST3000DM001",
    "", "",
    "-v 188,raw16 -v 240,msec24hour32"
  },
  { "Seagate Barracuda 7200.14 (AF)", // < 1TB, tested with ST250DM000-1BC141
    "ST(250|320|500|750)DM00[0-3]-.*",
    "", "",
    "-v 188,raw16 -v 240,msec24hour32"
  },
  { "Seagate Desktop HDD.15", // tested with ST4000DM000-1CD168/CC43, ST5000DM000-1FK178/CC44
    "ST[45]000DM000-.*",
    "", "",
    "-v 188,raw16 -v 240,msec24hour32"
  },
  { "Seagate Desktop SSHD", // tested with ST2000DX001-1CM164/CC43
    "ST[124]000DX001-.*",
    "", "",
    "-v 188,raw16 -v 240,msec24hour32"
  },
  { "Seagate Barracuda LP", // new firmware
    "ST3(500412|1000520|1500541|2000542)AS",
    "CC3[5-9A-Z]",
    "", ""
  },
  { "Seagate Barracuda LP", // unknown firmware
    "ST3(500412|1000520|1500541|2000542)AS",
    "",
    "A firmware update for this drive may be available,\n"
    "see the following Seagate web pages:\n"
    "http://knowledge.seagate.com/articles/en_US/FAQ/207931en\n"
    "http://knowledge.seagate.com/articles/en_US/FAQ/213915en",
    ""
  },
  { "Seagate Barracuda Green (AF)", // new firmware
    "ST((10|15|20)00DL00[123])-.*",
    "CC(3[2-9A-Z]|[4-9A-Z]..*)", // >= "CC32"
    "", ""
  },
  { "Seagate Barracuda Green (AF)", // unknown firmware
    "ST((10|15|20)00DL00[123])-.*",
    "",
    "A firmware update for this drive may be available,\n"
    "see the following Seagate web pages:\n"
    "http://knowledge.seagate.com/articles/en_US/FAQ/207931en\n"
    "http://knowledge.seagate.com/articles/en_US/FAQ/218171en",
    ""
  },
  { "Seagate Barracuda ES",
    "ST3(250[68]2|32062|40062|50063|75064)0NS",
    "", "", ""
  },
  { "Seagate Barracuda ES.2", // fixed firmware
    "ST3(25031|50032|75033|100034)0NS",
    "SN[01]6|"         // http://knowledge.seagate.com/articles/en_US/FAQ/207963en
    "MA(0[^7]|[^0].)", // http://dellfirmware.seagate.com/dell_firmware/DellFirmwareRequest.jsp
    "", ""
  },
  { "Seagate Barracuda ES.2", // buggy firmware (Dell)
    "ST3(25031|50032|75033|100034)0NS",
    "MA07",
    "There are known problems with these drives,\n"
    "AND THIS FIRMWARE VERSION IS AFFECTED,\n"
    "see the following Seagate web page:\n"
    "http://dellfirmware.seagate.com/dell_firmware/DellFirmwareRequest.jsp",
    ""
  },
  { "Seagate Barracuda ES.2", // unknown firmware
    "ST3(25031|50032|75033|100034)0NS",
    "",
    "There are known problems with these drives,\n"
    "see the following Seagate web pages:\n"
    "http://knowledge.seagate.com/articles/en_US/FAQ/207931en\n"
    "http://knowledge.seagate.com/articles/en_US/FAQ/207963en",
    ""
  },
  { "Seagate Constellation (SATA)", // tested with ST9500530NS/SN03
    "ST9(160511|500530)NS",
    "", "", ""
  },
  { "Seagate Constellation ES (SATA)", // tested with ST31000524NS/SN11
    "ST3(50051|100052|200064)4NS",
    "", "", ""
  },
  { "Seagate Constellation ES (SATA 6Gb/s)", // tested with ST1000NM0011/SN02
    "ST(5|10|20)00NM0011",
    "", "", ""
  },
  { "Seagate Constellation ES.2 (SATA 6Gb/s)", // tested with ST32000645NS/0004, ST33000650NS,
      // MB3000EBKAB/HPG6
    "ST3(2000645|300065[012])NS|"
    "MB3000EBKAB", // HP OEM
    "", "", ""
  },
  { "Seagate Constellation ES.3", // tested with ST1000NM0033-9ZM173/0001, ST4000NM0033-9ZM170/SN03
    "ST[1234]000NM00[35]3-.*",
    "", "", ""
  },
  { "Seagate Constellation CS", // tested with ST3000NC000/CE02, ST3000NC002-1DY166/CN02
    "ST(1000|2000|3000)NC00[0-3](-.*)?",
    "", "", ""
  },
  { "Seagate Constellation.2 (SATA)", // 2.5", tested with ST91000640NS/SN02, MM1000GBKAL/HPGB
    "ST9(25061|50062|100064)[012]NS|" // *SS = SAS
    "MM1000GBKAL", // HP OEM
    "", "", ""
  },
  { "Seagate Enterprise Capacity 3.5 HDD", // tested with ST6000NM0024-1HT17Z/SN02
    "ST[2456]000NM0[01][248]4-.*", // *[069]4 = 4Kn
    "", "", 
    "-v 188,raw16"
  },
  { "Seagate NAS HDD", // tested with ST2000VN000-1H3164/SC42, ST3000VN000-1H4167/SC43
    "ST[234]000VN000-.*",
    "", "", ""
  },
  { "Seagate Archive HDD", // tested with ST8000AS0002-1NA17Z/AR13
    "ST[568]000AS00[01][12]-.*",
    "", "", ""
  },
  { "Seagate Pipeline HD 5900.1",
    "ST3(160310|320[34]10|500(321|422))CS",
    "", "", ""
  },
  { "Seagate Pipeline HD 5900.2", // tested with ST31000322CS/SC13
    "ST3(160316|250[34]12|320(311|413)|500(312|414)|1000(322|424))CS",
    "", "", ""
  },
  { "Seagate Video 3.5 HDD", // tested with ST4000VM000-1F3168/SC23, SC25
    "ST(10|15|20|30|40)00VM00[023]-.*",
    "", "", ""
  },
  { "Seagate Medalist 17240, 13030, 10231, 8420, and 4310",
    "ST3(17240|13030|10231|8420|4310)A",
    "", "", ""
  },
  { "Seagate Medalist 17242, 13032, 10232, 8422, and 4312",
    "ST3(1724|1303|1023|842|431)2A",
    "", "", ""
  },
  { "Seagate NL35",
    "ST3(250623|250823|400632|400832|250824|250624|400633|400833|500641|500841)NS",
    "", "", ""
  },
  { "Seagate SV35.2",
    "ST3(160815|250820|320620|500630|750640)[AS]V",
    "", "", ""
  },
  { "Seagate SV35.3", // tested with ST3500320SV/SV16
    "ST3(500320|750330|1000340)SV",
    "", "", ""
  },
  { "Seagate SV35.5", // tested with ST31000525SV/CV12
    "ST3(250311|500410|1000525)SV",
    "", "", ""
  },
  { "Seagate SV35", // tested with ST1000VX001-1HH162/CV11, ST2000VX000-9YW164/CV12
    "ST([123]000VX00[012]|31000526SV|3500411SV)(-.*)?",
    "", "", ""
  },
  { "Seagate DB35", // tested with ST3250823ACE/3.03, ST3300831SCE/3.03
    "ST3(200826|250823|300831|400832)[AS]CE",
    "", "", ""
  },
  { "Seagate DB35.2", // tested with ST3160212SCE/3.ACB
    "ST3(802110|120213|160212|200827|250824|300822|400833|500841)[AS]CE",
    "", "", ""
  },
  { "Seagate DB35.3",
    "ST3(750640SCE|((80|160)215|(250|320|400)820|500830|750840)[AS]CE)",
    "", "", ""
  },
  { "Seagate LD25.2", // tested with ST940210AS/3.ALC
    "ST9(40|80)210AS?",
    "", "", ""
  },
  { "Seagate ST1.2 CompactFlash", // tested with ST68022CF/3.01
    "ST6[468]022CF",
    "", "", ""
  },
  { "Western Digital Protege",
  /* Western Digital drives with this comment all appear to use Attribute 9 in
   * a  non-standard manner.  These entries may need to be updated when it
   * is understood exactly how Attribute 9 should be interpreted.
   * UPDATE: this is probably explained by the WD firmware bug described in the
   * smartmontools FAQ */
    "WDC WD([2468]00E|1[26]00A)B-.*",
    "", "", ""
  },
  { "Western Digital Caviar",
  /* Western Digital drives with this comment all appear to use Attribute 9 in
   * a  non-standard manner.  These entries may need to be updated when it
   * is understood exactly how Attribute 9 should be interpreted.
   * UPDATE: this is probably explained by the WD firmware bug described in the
   * smartmontools FAQ */
    "WDC WD(2|3|4|6|8|10|12|16|18|20|25)00BB-.*",
    "", "", ""
  },
  { "Western Digital Caviar WDxxxAB",
  /* Western Digital drives with this comment all appear to use Attribute 9 in
   * a  non-standard manner.  These entries may need to be updated when it
   * is understood exactly how Attribute 9 should be interpreted.
   * UPDATE: this is probably explained by the WD firmware bug described in the
   * smartmontools FAQ */
    "WDC WD(3|4|6|8|25)00AB-.*",
    "", "", ""
  },
  { "Western Digital Caviar WDxxxAA",
  /* Western Digital drives with this comment all appear to use Attribute 9 in
   * a  non-standard manner.  These entries may need to be updated when it
   * is understood exactly how Attribute 9 should be interpreted.
   * UPDATE: this is probably explained by the WD firmware bug described in the
   * smartmontools FAQ */
    "WDC WD...?AA(-.*)?",
    "", "", ""
  },
  { "Western Digital Caviar WDxxxBA",
  /* Western Digital drives with this comment all appear to use Attribute 9 in
   * a  non-standard manner.  These entries may need to be updated when it
   * is understood exactly how Attribute 9 should be interpreted.
   * UPDATE: this is probably explained by the WD firmware bug described in the
   * smartmontools FAQ */
    "WDC WD...BA",
    "", "", ""
  },
  { "Western Digital Caviar AC", // add only 5400rpm/7200rpm (ata33 and faster)
    "WDC AC((116|121|125|225|132|232)|([1-4][4-9][0-9])|([1-4][0-9][0-9][0-9]))00[A-Z]?.*",
    "", "", ""
  },
  { "Western Digital Caviar SE",
  /* Western Digital drives with this comment all appear to use Attribute 9 in
   * a  non-standard manner.  These entries may need to be updated when it
   * is understood exactly how Attribute 9 should be interpreted.
   * UPDATE: this is probably explained by the WD firmware bug described in the
   * smartmontools FAQ
   * UPDATE 2: this does not apply to more recent models, at least WD3200AAJB */
    "WDC WD(4|6|8|10|12|16|18|20|25|30|32|40|50)00(JB|PB)-.*",
    "", "", ""
  },
  { "Western Digital Caviar Blue EIDE",  // WD Caviar SE EIDE
    /* not completely accurate: at least also WD800JB, WD(4|8|20|25)00BB sold as Caviar Blue */
    "WDC WD(16|25|32|40|50)00AAJB-.*",
    "", "", ""
  },
  { "Western Digital Caviar Blue EIDE",  // WD Caviar SE16 EIDE
    "WDC WD(25|32|40|50)00AAKB-.*",
    "", "", ""
  },
  { "Western Digital RE EIDE",
    "WDC WD(12|16|25|32)00SB-.*",
    "", "", ""
  },
  { "Western Digital Caviar Serial ATA",
    "WDC WD(4|8|20|32)00BD-.*",
    "", "", ""
  },
  { "Western Digital Caviar SE Serial ATA", // tested with WDC WD3000JD-98KLB0/08.05J08
    "WDC WD(4|8|12|16|20|25|30|32|40)00(JD|KD|PD)-.*",
    "", "", ""
  },
  { "Western Digital Caviar SE Serial ATA",
    "WDC WD(8|12|16|20|25|30|32|40|50)00JS-.*",
    "", "", ""
  },
  { "Western Digital Caviar SE16 Serial ATA",
    "WDC WD(16|20|25|32|40|50|75)00KS-.*",
    "", "", ""
  },
  { "Western Digital Caviar Blue Serial ATA",  // WD Caviar SE Serial ATA
    /* not completely accurate: at least also WD800BD, (4|8)00JD sold as Caviar Blue */
    "WDC WD((8|12|16|25|32)00AABS|(8|12|16|25|32|40|50)00AAJS)-.*",
    "", "", ""
  },
  { "Western Digital Caviar Blue (SATA)",  // WD Caviar SE16 Serial ATA
      // tested with WD1602ABKS-18N8A0/DELL/02.03B04
    "WDC WD((16|20|25|32|40|50|64|75)00AAKS|1602ABKS|10EALS)-.*",
    "", "", ""
  },
  { "Western Digital Blue", // tested with WDC WD5000AZLX-00K4KA0/80.00A80,
      // WDC WD10EZEX-00RKKA0/80.00A80, WDC WD10EZEX-75M2NA0/01.01A01, WDC WD40EZRZ-00WN9B0/80.00A80
    "WDC WD((25|32|50)00AAKX|5000AZ(LX|RZ)|7500A(AL|ZE)X|10E(AL|ZE)X|[1-6]0EZRZ)-.*",
    "", "", ""
  },
  { "Western Digital RE Serial ATA",
    "WDC WD(12|16|25|32)00(SD|YD|YS)-.*",
    "", "", ""
  },
  { "Western Digital RE2 Serial ATA",
    "WDC WD((40|50|75)00(YR|YS|AYYS)|(16|32|40|50)0[01]ABYS)-.*",
    "", "", ""
  },
  { "Western Digital RE2-GP",
    "WDC WD(5000AB|7500AY|1000FY)PS-.*",
    "", "", ""
  },
  { "Western Digital RE3 Serial ATA", // tested with WDC WD7502ABYS-02A6B0/03.00C06
    "WDC WD((25|32|50|75)02A|(75|10)02F)BYS-.*",
    "", "", ""
  },
  { "Western Digital RE4", // tested with WDC WD2003FYYS-18W0B0/01.01D02,
      // WDC WD1003FBYZ-010FB0/01.01V03
    "WDC WD((25|50)03ABYX|1003FBY[XZ]|(15|20)03FYYS)-.*",
    "", "", ""
  },
  { "Western Digital RE4-GP", // tested with WDC WD2002FYPS-02W3B0/04.01G01,
      // WD2003FYPS-27W9B0/01.01D02
    "(WDC )?WD200[23]FYPS-.*",
    "", "", ""
  },
  { "Western Digital Re", // tested with WDC WD1004FBYZ-01YCBB0/RR02,
      // WDC WD2000FYYZ-01UL1B0/01.01K01, WDC WD2000FYYZ-01UL1B1/01.01K02,
      // WDC WD4000FYYZ-01UL1B2/01.01K03, WD2000FYYX/00.0D1K2
    "WDC WD([12]004FBYZ|[1-6]00[01M]F[SXY]YZ)-.*|WD2000FYYX",
    "", "", ""
  },
  { "Western Digital Se", // tested with WDC WD2000F9YZ-09N20L0/01.01A01
    "WDC WD(1002|2000|3000|4000)F9YZ-.*",
    "", "", ""
  },
<<<<<<< HEAD
  { "Western Digital Caviar Green",
    "WDC WD((50|64|75)00AA(C|V)S|(50|64|75)00AADS|10EA(C|V)S|(10|15|20)EADS)-.*",
    "", "", ""
=======
  { "Western Digital Caviar Green", // tested with WDC WD7500AADS-00M2B0/01.00A01,
       // WDC WD10EADX/77.04D77
    "WDC WD((50|64|75)00AA[CV]S|(50|64|75)00AADS|10EA[CV]S|(10|15|20)EAD[SX])-.*",
    "",
    "",
    "-F xerrorlba" // tested with WDC WD7500AADS-00M2B0/01.00A01
>>>>>>> 6c1b0742
  },
  { "Western Digital Caviar Green (AF)",
    "WDC WD(((64|75|80)00AA|(10|15|20)EA|(25|30)EZ)R|20EAC)S-.*",
    "", "", ""
  },
  { "Western Digital Green", // tested with
      // WDC WD10EZRX-00A8LB0/01.01A01, WDC WD20EZRX-00DC0B0/80.00A80,
      // WDC WD30EZRX-00MMMB0/80.00A80, WDC WD40EZRX-00SPEB0/80.00A80,
      // WDC WD60EZRX-00MVLB1/80.00A80
    "WDC WD(7500AA|(10|15|20)EA|(10|20|25|30|40|50|60)EZ)RX-.*",
    "", "", ""
  },
  { "Western Digital Caviar Black", // tested with WDC WD7501AAES/06.01D06
    "WDC WD((500|640)1AAL|7501AA[EL]|1001FA[EL]|2001FAS)S-.*|"
    "WDC WD(2002|7502|1502|5003|1002|5002)(FAE|AAE|AZE|AAL)X-.*", // could be
    // WD2002FAEX, WD7502AAEX, WD1502FAEX, WD5003AZEX, WD1002FAEX, WD5002AALX
    "", "", ""
  },
  { "Western Digital Black", // tested with
      // WDC WD1003FZEX-00MK2A0/01.01A01, WDC WD3001FAEX-00MJRA0/01.01L01,
      // WDC WD3003FZEX-00Z4SA0/01.01A01, WDC WD4001FAEX-00MJRA0/01.01L01
      // WDC WD4003FZEX-00Z4SA0/01.01A01, WDC WD5003AZEX-00RKKA0/80.00A80,
    "WDC WD(6001|2003|5001|1003|4003|5003|3003|3001)(FZW|FZE|AZE)X-.*|" // could be
    // new series  WD6001FZWX WD2003FZEX WD5001FZWX WD1003FZEX
    //             WD4003FZEX WD5003AZEX WD3003FZEX
    "WDC WD(4001|3001|2002|1002|5003|7500|5000|3200|2500|1600)(FAE|AZE|B[PE]K)[XT]-.*",
    // old series: WD4001FAEX WD3001FAEX WD2002FAEX WD1002FAEX  WD5003AZEX
    //             WD7500BPKT  WD5000BPKT WD3200BEKT WD2500BEKT WD1600BEKT
    "", "", ""
  },
  { "Western Digital AV ATA", // tested with WDC WD3200AVJB-63J5A0/01.03E01
    "WDC WD(8|16|25|32|50)00AV[BJ]B-.*",
    "", "", ""
  },
  { "Western Digital AV SATA",
    "WDC WD(16|25|32)00AVJS-.*",
    "", "", ""
  },
  { "Western Digital AV-GP",
    "WDC WD((16|25|32|50|64|75)00AV[CDV]S|(10|15|20)EV[CDV]S)-.*",
    "", "", ""
  },
  { "Western Digital AV-GP (AF)", // tested with WDC WD10EURS-630AB1/80.00A80,
      // WDC WD10EUCX-63YZ1Y0/51.0AB52, WDC WD20EURX-64HYZY0/80.00A80
    "WDC WD(5000AUDX|7500AURS|10EUCX|(10|15|20|25|30)EUR[SX])-.*",
    "", "", ""
  },
  { "Western Digital AV", // tested with DC WD10JUCT-63CYNY0/01.01A01
    "WDC WD((16|25|32|50)00BU[CD]|5000LUC|10JUC)T-.*",
    "", "", ""
  },
  { "Western Digital Raptor",
    "WDC WD((360|740|800)GD|(360|740|800|1500)ADF[DS])-.*",
    "", "", ""
  },
  { "Western Digital Raptor X",
    "WDC WD1500AHFD-.*",
    "", "", ""
  },
  { "Western Digital VelociRaptor", // tested with WDC WD1500HLHX-01JJPV0/04.05G04
    "WDC WD(((800H|(1500|3000)[BH]|1600H|3000G)LFS)|((1500|3000|4500|6000)[BH]LHX))-.*",
    "", "", ""
  },
  { "Western Digital VelociRaptor (AF)", // tested with WDC WD1000DHTZ-04N21V0/04.06A00
    "WDC WD(2500H|5000H|1000D)HTZ-.*",
    "", "", ""
  },
  { "Western Digital Scorpio EIDE",
    "WDC WD(4|6|8|10|12|16)00(UE|VE)-.*",
    "", "", ""
  },
  { "Western Digital Scorpio Blue EIDE", // tested with WDC WD3200BEVE-00A0HT0/11.01A11
    "WDC WD(4|6|8|10|12|16|25|32)00BEVE-.*",
    "", "", ""
  },
  { "Western Digital Scorpio Serial ATA",
    "WDC WD(4|6|8|10|12|16|25)00BEAS-.*",
    "", "", ""
  },
  { "Western Digital Scorpio Blue Serial ATA",
    "WDC WD((4|6|8|10|12|16|25)00BEVS|(8|12|16|25|32|40|50|64)00BEVT|7500KEVT|10TEVT)-.*",
    "", "", ""
  },
  { "Western Digital Scorpio Blue Serial ATA (AF)", // tested with
      // WDC WD10JPVT-00A1YT0/01.01A01
    "WDC WD((16|25|32|50|64|75)00BPVT|10[JT]PVT)-.*",
    "", "", ""
  },
  { "Western Digital Scorpio Black", // tested with WDC WD5000BEKT-00KA9T0/01.01A01
    "WDC WD(8|12|16|25|32|50)00B[EJ]KT-.*",
    "", "", ""
  },
  { "Western Digital Scorpio Black (AF)",
    "WDC WD(50|75)00BPKT-.*",
    "", "", ""
  },
  { "Western Digital Red", // tested with WDC WD10EFRX-68JCSN0/01.01A01,
      // WDC WD10JFCX-68N6GN0/01.01A01, WDC WD40EFRX-68WT0N0/80.00A80,
      // WDC WD60EFRX-68MYMN1/82.00A82
    "WDC WD(7500BFC|10JFC|(10|20|30|40|50|60)EFR)X-.*",
    "", "", ""
  },
  { "Western Digital Red Pro", // tested with WDC WD2001FFSX-68JNUN0/81.00A81
    "WDC WD[234]001FFSX-.*",
    "", "", ""
  },
  { "Western Digital Purple", // tested with WDC WD40PURX-64GVNY0/80.00A80
    "WDC WD[123456]0PURX-.*",
    "", "", ""
  },
  { "Western Digital Blue Mobile", // tested with WDC WD5000LPVX-08V0TT2/03.01A03,
      // WDC WD20NPVZ-00WFZT0/01.01A01
    "WDC WD((25|32|50|75)00[BLM]|10[JS]|20N)P[CV][TXZ]-.*",
    "", "", ""
  },
  { "Western Digital Green Mobile", // tested with WDC WD20NPVX-00EA4T0/01.01A01
    "WDC WD(15|20)NPV[TX]-.*",
    "", "", ""
  },
  { "Western Digital Black Mobile", // tested with WDC WD7500BPKX-22HPJT0/01.01A01
    "WDC WD((16|25|32)00BE|(50|75)00BP)KX-.*",
    "", "", ""
  },
  { "Western Digital Elements / My Passport (USB)", // tested with WDC WD5000BMVW-11AMCS0/01.01A01
    "WDC WD(25|32|40|50)00BMV[UVW]-.*",  // *W-* = USB 3.0
    "", "", ""
  },
  { "Western Digital Elements / My Passport (USB, AF)", // tested with
      // WDC WD5000KMVV-11TK7S1/01.01A01,
      // WDC WD5000LMVW-11CKRS0/01.01A01 (0x1058:0x07ae),
      // WDC WD5000LMVW-11VEDS0/01.01A01 (0x1058:0x0816),
      // WDC WD7500BMVW-11AJGS2/01.01A01,
      // WDC WD10JMVW-11AJGS2/01.01A01 (0x1058:0x10b8),
      // WDC WD10JMVW-11AJGS4/01.01A01 (0x1058:0x25a2),
      // WDC WD10JMVW-11S5XS1/01.01A01,
      // WDC WD10TMVW-11ZSMS5/01.01A01,
      // WDC WD20NMVW-11AV3S2/01.01A01 (0x1058:0x0822),
      // WDC WD20NMVW-11W68S0/01.01A01,
      // WDC WD30NMVW-11C3NS4/01.01A01
    "WDC WD(5000[LK]|7500[BK]|10[JT]|[23]0N)MV[VW]-.*", // *W-* = USB 3.0
    "", "", ""
  },
  { "Quantum Bigfoot", // tested with TS10.0A/A21.0G00, TS12.7A/A21.0F00
    "QUANTUM BIGFOOT TS(10\\.0|12\\.7)A",
    "", "", ""
  },
  { "Quantum Fireball lct15",
    "QUANTUM FIREBALLlct15 ([123]0|22)",
    "", "", ""
  },
  { "Quantum Fireball lct20",
    "QUANTUM FIREBALLlct20 [1234]0",
    "", "", ""
  },
  { "Quantum Fireball CX",
    "QUANTUM FIREBALL CX10.2A",
    "", "", ""
  },
  { "Quantum Fireball CR",
    "QUANTUM FIREBALL CR(4.3|6.4|8.4|13.0)A",
    "", "", ""
  },
  { "Quantum Fireball EX", // tested with QUANTUM FIREBALL EX10.2A/A0A.0D00
    "QUANTUM FIREBALL EX(3\\.2|6\\.4|10\\.2)A",
    "", "", ""
  },
  { "Quantum Fireball ST",
    "QUANTUM FIREBALL ST(3.2|4.3|4300)A",
    "", "", ""
  },
  { "Quantum Fireball SE",
    "QUANTUM FIREBALL SE4.3A",
    "", "", ""
  },
  { "Quantum Fireball Plus LM",
    "QUANTUM FIREBALLP LM(10.2|15|20.[45]|30)",
    "", "", ""
  },
  { "Quantum Fireball Plus AS",
    "QUANTUM FIREBALLP AS(10.2|20.5|30.0|40.0|60.0)",
    "", "", ""
  },
  { "Quantum Fireball Plus KX",
    "QUANTUM FIREBALLP KX27.3",
    "", "", ""
  },
  { "Quantum Fireball Plus KA",
    "QUANTUM FIREBALLP KA(9|10).1",
    "", "", ""
  },

  ////////////////////////////////////////////////////
  // USB ID entries
  ////////////////////////////////////////////////////

  // 0x0350 (?)
  { "USB: ViPowER USB3.0 Storage; ",
    "0x0350:0x0038",
    "", // 0x1905
    "",
    "-d sat,12" // ATA output registers missing
  },
  // Hewlett-Packard
  { "USB: HP Desktop HD BD07; ", // 2TB
    "0x03f0:0xbd07",
    "",
    "",
    "-d sat"
  },
  // ALi
  { "USB: ; ALi M5621", // USB->PATA
    "0x0402:0x5621",
    "",
    "",
    "" // unsupported
  },
  // VIA
  { "USB: Connectland BE-USB2-35BP-LCM; VIA VT6204",
    "0x040d:0x6204",
    "",
    "",
    "" // unsupported
  },
  // Buffalo / Melco
  { "USB: Buffalo JustStore Portable HD-PVU2; ",
    "0x0411:0x0181",
    "",
    "",
    "-d sat"
  },
  { "USB: Buffalo Drivestation Duo; ",
    "0x0411:0x01ce",
    "",
    "",
    "-d sat"
  },
  { "USB: Buffalo DriveStation HD-LBU2 ; Medialogic MLDU11",
    "0x0411:0x01ea",
    "",
    "",
    "-d sat"
  },
  { "USB: Buffalo MiniStation Stealth HD-PCTU2; ",
    "0x0411:0x01d9",
    "", // 0x0108
    "",
    "-d sat"
  },
  { "USB: Buffalo MiniStationHD-PCFU3; ",
    "0x0411:0x0240",
    "",
    "",
    "-d sat"
  },
  { "USB: Buffalo MiniStation Safe HD-PNFU3; ", // 1TB
    "0x0411:0x0251",
    "",
    "",
    "-d sat"
  },
  // LG Electronics
  { "USB: LG Mini HXD5; JMicron",
    "0x043e:0x70f1",
    "", // 0x0100
    "",
    "-d usbjmicron"
  },
  // Hitachi (?)
  { "USB: ; Renesas uPD720231A", // USB2/3->SATA
    "0x045b:0x022a", // DeLock 62652 converter SATA 6GB/s > USB 3.0
    "",
    "",
    "-d sat"
  },
  // Philips
  { "USB: Philips; ", // SDE3273FC/97 2.5" SATA HDD enclosure
    "0x0471:0x2021",
    "", // 0x0103
    "",
    "-d sat"
  },
  // Toshiba
  { "USB: Toshiba Stor.E Slim USB 3.0; ", // TOSHIBA MQ01UBD100
    "0x0480:0x0100",
    "", // 0x0000
    "",
    "-d sat"
  },
  { "USB: Toshiba Canvio; ", // 0x0210: TOSHIBA MQ03UBB300
    "0x0480:0x02(01|10)",
    "",
    "",
    "-d sat"
  },
  { "USB: Toshiba Canvio 500GB; SunPlus",
    "0x0480:0xa004",
    "",
    "",
    "-d usbsunplus"
  },
  { "USB: Toshiba Canvio Basics; ",
    "0x0480:0xa00[6d]",
    "", // 0x0001, 0x0407
    "",
    "-d sat"
  },
  { "USB: Toshiba Canvio 3.0 Portable Hard Drive; ", // TOSHIBA MQ01UBD050
    "0x0480:0xa007",
    "", // 0x0001
    "",
    "-d sat"
  },
  { "USB: Toshiba Stor.E; ",
    "0x0480:0xa00[9ace]",
    "", // 0x0000 (0xa00e)
    "",
    "-d sat"
  },
  { "USB: Toshiba Canvio; ",
    "0x0480:0xa(100|20[0c])", // 0xa100: TOSHIBA MQ01UBB200, 0xa200: TOSHIBA MQ01UBD100,
    "",  // 0xa20c: TOSHIBA MQ01ABB200
    "",
    "-d sat"
  },
  { "USB: Toshiba Canvio Desktop; ",
    "0x0480:0xd0(00|10|11)",
    "", // 0x0316 (0xd011)
    "",
    "-d sat"
  },
  // Cypress
  { "USB: ; Cypress CY7C68300A (AT2)",
    "0x04b4:0x6830",
    "0x0001",
    "",
    "" // unsupported
  },
  { "USB: ; Cypress CY7C68300B/C (AT2LP)",
    "0x04b4:0x6830",
    "0x0240",
    "",
    "-d usbcypress"
  },
  // Fujitsu
  { "USB: Fujitsu/Zalman ZM-VE300; ", // USB 3.0
    "0x04c5:0x2028",
    "", // 0x0001
    "",
    "-d sat"
  },
  { "USB: ; Fujitsu", // DeLock 42475, USB 3.0
    "0x04c5:0x201d",
    "", // 0x0001
    "",
    "-d sat"
  },
  // Myson Century
  { "USB: ; Myson Century CS8818",
    "0x04cf:0x8818",
    "", // 0xb007
    "",
    "" // unsupported
  },
  // Samsung
  { "USB: Samsung S2 Portable; JMicron",
    "0x04e8:0x1f0[568a]", // 0x1f0a: SAMSUNG HN-M101XBB
    "",
    "",
    "-d usbjmicron" // 0x1f0a: works also with "-d sat"
  },
  { "USB: Samsung S1 Portable; JMicron",
    "0x04e8:0x2f03",
    "",
    "",
    "-d usbjmicron"
  },
  { "USB: Samsung Story Station; ",
    "0x04e8:0x5f0[56]",
    "",
    "",
    "-d sat"
  },
  { "USB: Samsung G2 Portable; JMicron",
    "0x04e8:0x6032",
    "0x0000",
    "",
    "-d usbjmicron" // ticket #132
  },
  { "USB: Samsung G2 Portable; ",
    "0x04e8:0x6032",
    "0x...[1-9]", // >= 0x0001
    "",
    "-d sat"
  },
  { "USB: Samsung Story Station 3.0; ",
    "0x04e8:0x6052",
    "",
    "",
    "-d sat"
  },
  { "USB: Samsung Story Station 3.0; ",
    "0x04e8:0x6054",
    "",
    "",
    "-d sat"
  },
  { "USB: Samsung M2 Portable 3.0; ",
    "0x04e8:0x60c5",
    "",
    "",
    "-d sat"
  },
  { "USB: Samsung D3 Station; ",
    "0x04e8:0x612[45]", // 3TB, 4TB
    "", // 0x200, 0x202
    "",
    "-d sat"
  },
  { "USB: Samsung M3 Portable USB 3.0; ", // 1.5/2TB: SpinPoint M9TU
    "0x04e8:0x61b[3456]", // 500MB, 2TB, 1.5TB, 1TB
    "", // 0x0e00
    "",
    "-d sat"
  },
  { "USB: Samsung S3 Portable; ",
    "0x04e8:0x61c8", // ST1000LM025 HN-M101ABB
    "", // 0x1301
    "",
    "-d sat"
  },
  // Sunplus
  { "USB: ; SunPlus",
    "0x04fc:0x0c05",
    "",
    "",
    "-d usbsunplus"
  },
  { "USB: ; SunPlus SPDIF215",
    "0x04fc:0x0c15",
    "", // 0xf615
    "",
    "-d usbsunplus"
  },
  { "USB: ; SunPlus SPDIF225", // USB+SATA->SATA
    "0x04fc:0x0c25",
    "", // 0x0103
    "",
    "-d usbsunplus"
  },
  // Iomega
  { "USB: Iomega Prestige Desktop USB 3.0; ",
    "0x059b:0x0070",
    "", // 0x0004
    "",
    "-d sat" // ATA output registers missing
  },
  { "USB: Iomega LPHD080-0; ",
    "0x059b:0x0272",
    "",
    "",
    "-d usbcypress"
  },
  { "USB: Iomega MDHD500-U; ",
    "0x059b:0x0275",
    "", // 0x0001
    "",
    "" // unsupported
  },
  { "USB: Iomega; JMicron",
    "0x059b:0x027[78]",  // 0x0277: MDHD-UE, 0x0278: LDHD-UPS
    "", // 0x0000
    "",
    "-d usbjmicron"
  },
  { "USB: Iomega LDHD-UP; Sunplus",
    "0x059b:0x0370",
    "",
    "",
    "-d usbsunplus"
  },
  { "USB: Iomega; JMicron",
    "0x059b:0x0(47[05]|575)", // 0x0470: LPHD-UP, 0x0475: GDHDU2 (0x0100), 0x0575: LDHD-UP
    "",
    "",
    "-d usbjmicron"
  },
  { "USB: Iomega; JMicron",
    "0x059b:0x047a",
    "", // 0x0100
    "",
    "-d sat" // works also with "-d usbjmicron"
  },
  // LaCie
  { "USB: LaCie hard disk (FA Porsche design);",
    "0x059f:0x0651",
    "",
    "",
    "" // unsupported
  },
  { "USB: LaCie hard disk; JMicron",
    "0x059f:0x0951",
    "",
    "",
    "-d usbjmicron"
  },
  { "USB: LaCie Rugged Triple Interface; ",
    "0x059f:0x100c",
    "", // 0x0001
    "",
    "-d sat"
  },
  { "USB: LaCie Desktop Hard Drive; ",
    "0x059f:0x101[68]", // 0x1016: SAMSUNG HD103UJ
    "", // 0x0001
    "",
    "-d sat"
  },
  { "USB: LaCie Desktop Hard Drive; JMicron",
    "0x059f:0x1019",
    "",
    "",
    "-d usbjmicron"
  },
  { "USB: LaCie Rugged Hard Drive; JMicron",
    "0x059f:0x101d",
    "", // 0x0001
    "",
    "-d usbjmicron,x"
  },
  { "USB: LaCie Little Disk USB2; JMicron",
    "0x059f:0x1021",
    "",
    "",
    "-d usbjmicron"
  },
  { "USB: LaCie hard disk; ",
    "0x059f:0x1029",
    "", // 0x0100
    "",
    "-d sat"
  },
  { "USB: Lacie rikiki; JMicron",
    "0x059f:0x102a",
    "",
    "",
    "-d usbjmicron,x"
  },
  { "USB: LaCie rikiki USB 3.0; ",
    "0x059f:0x10(49|57)",
    "",
    "",
    "-d sat"
  },
  { "USB: LaCie minimus USB 3.0; ",
    "0x059f:0x104a",
    "",
    "",
    "-d sat"
  },
  { "USB: LaCie Rugged Mini USB 3.0; ",
    "0x059f:0x1051",
    "", // 0x0000
    "",
    "-d sat"
  },
  { "USB: LaCie; ",
    "0x059f:0x106f",
    "", // 0x0001
    "",
    "-d sat"
  },
  // In-System Design
  { "USB: ; In-System/Cypress ISD-300A1",
    "0x05ab:0x0060",
    "", // 0x1101
    "",
    "-d usbcypress"
  },
  // Genesys Logic
  { "USB: ; Genesys Logic GL881E",
    "0x05e3:0x0702",
    "",
    "",
    "" // unsupported
  },
  { "USB: ; Genesys Logic", // TODO: requires '-T permissive'
    "0x05e3:0x0718",
    "", // 0x0041
    "",
    "-d sat"
  },
  { "USB: ; Genesys Logic GL3310",
    "0x05e3:0x0731", // Chieftec USB 3.0 2.5" case
    "",
    "",
    "-d sat"
  },
  { "USB: ; Genesys Logic",
    "0x05e3:0x0735",
    "", // 0x1003
    "",
    "-d sat"
  },
  // Micron
  { "USB: Micron USB SSD; ",
    "0x0634:0x0655",
    "",
    "",
    "" // unsupported
  },
  // Prolific
  { "USB: ; Prolific PL2507", // USB->PATA
    "0x067b:0x2507",
    "",
    "",
    "-d usbjmicron,0" // Port number is required
  },
  { "USB: ; Prolific PL2571/2771/2773/2775", // USB->SATA, USB3->SATA,
    "0x067b:0x(2571|277[135])",              // USB3+eSATA->SATA, USB3->2xSATA
    "",
    "",
    "" // smartmontools >= r4004: -d usbprolific
  },
  { "USB: ; Prolific PL3507", // USB+IEEE1394->PATA
    "0x067b:0x3507",
    "", // 0x0001
    "",
    "" // smartmontools >= r3741: -d usbjmicron,p
  },
  // Imation
  { "USB: Imation ; ", // Imation Odyssey external USB dock
    "0x0718:0x1000",
    "", // 0x5104
    "",
    "-d sat"
  },
  // SanDisk
  { "USB: SanDisk SDCZ80 Flash Drive; Fujitsu", // ATA ID: SanDisk pSSD
    "0x0781:0x558[08]",
    "",
    "",
    "-d sat"
  },
  // Freecom
  { "USB: ; Innostor IS631", // No Name USB3->SATA Enclosure
    "0x07ab:0x0621",
    "",
    "",
    "-d sat"
  },
  { "USB: Freecom Mobile Drive XXS; JMicron",
    "0x07ab:0xfc88",
    "", // 0x0101
    "",
    "-d usbjmicron,x"
  },
  { "USB: Freecom Hard Drive XS; Sunplus",
    "0x07ab:0xfc8e",
    "", // 0x010f
    "",
    "-d usbsunplus"
  },
  { "USB: Freecom; ", // Intel labeled
    "0x07ab:0xfc8f",
    "", // 0x0000
    "",
    "-d sat"
  },
  { "USB: Freecom Classic HD 120GB; ",
    "0x07ab:0xfccd",
    "",
    "",
    "" // unsupported
  },
  { "USB: Freecom HD; JMicron", // 500GB
    "0x07ab:0xfcd[6a]",
    "",
    "",
    "-d usbjmicron"
  },
  // Oxford Semiconductor, Ltd
  { "USB: ; Oxford",
    "0x0928:0x0000",
    "",
    "",
    "" // unsupported
  },
  { "USB: ; Oxford OXU921DS",
    "0x0928:0x0002",
    "",
    "",
    "" // unsupported
  },
  { "USB: ; Oxford", // Zalman ZM-VE200
    "0x0928:0x0010",
    "", // 0x0304
    "",
    "-d sat"
  },
  // Toshiba
  { "USB: Toshiba PX1270E-1G16; Sunplus",
    "0x0930:0x0b03",
    "",
    "",
    "-d usbsunplus"
  },
  { "USB: Toshiba PX1396E-3T01; Sunplus", // similar to Dura Micro 501
    "0x0930:0x0b09",
    "",
    "",
    "-d usbsunplus"
  },
  { "USB: Toshiba Stor.E Steel; Sunplus",
    "0x0930:0x0b11",
    "",
    "",
    "-d usbsunplus"
  },
  { "USB: Toshiba Stor.E; ",
    "0x0930:0x0b1[9ab]",
    "", // 0x0001
    "",
    "-d sat"
  },
  // Lumberg, Inc.
  { "USB: Toshiba Stor.E; Sunplus",
    "0x0939:0x0b1[56]",
    "",
    "",
    "-d usbsunplus"
  },
  // Apricorn
  { "USB: Apricorn SATA Wire; ",
    "0x0984:0x0040",
    "",
    "",
    "-d sat"
  },
  // Seagate
  { "USB: Seagate External Drive; Cypress",
    "0x0bc2:0x0503",
    "", // 0x0240
    "",
    "-d usbcypress"
  },
  { "USB: Seagate FreeAgent Go; ",
    "0x0bc2:0x2(000|100|101)",
    "",
    "",
    "-d sat"
  },
  { "USB: Seagate FreeAgent Go FW; ",
    "0x0bc2:0x2200",
    "",
    "",
    "-d sat"
  },
  { "USB: Seagate Expansion Portable; ",
    "0x0bc2:0x23(00|12|20|21|22)",
    "", // 12=0x0219, 22=0x0000
    "",
    "-d sat"
  },
  { "USB: Seagate FreeAgent Desktop; ",
    "0x0bc2:0x3000",
    "",
    "",
    "-d sat"
  },
  { "USB: Seagate FreeAgent Desk; ",
    "0x0bc2:0x3001",
    "",
    "",
    "-d sat"
  },
  { "USB: Seagate FreeAgent Desk; ", // 1TB
    "0x0bc2:0x3008",
    "",
    "",
    "-d sat,12"
  },
  { "USB: Seagate FreeAgent XTreme; ",
    "0x0bc2:0x3101",
    "",
    "",
    "-d sat"
  },
  { "USB: Seagate Expansion External; ",
    "0x0bc2:0x33(00|12|20|21|32)", // 0x3321: Expansion Desktop 4TB
    "",
    "",
    "-d sat"
  },
  { "USB: Seagate FreeAgent GoFlex USB 2.0; ",
    "0x0bc2:0x502[01]",
    "",
    "",
    "-d sat"
  },
  { "USB: Seagate FreeAgent GoFlex USB 3.0; ",
    "0x0bc2:0x5031",
    "",
    "",
    "-d sat,12"
  },
  { "USB: Seagate FreeAgent; ",
    "0x0bc2:0x5040",
    "",
    "",
    "-d sat"
  },
  { "USB: Seagate FreeAgent GoFlex USB 3.0; ", // 2TB
    "0x0bc2:0x507[01]",
    "",
    "",
    "-d sat"
  },
  { "USB: Seagate FreeAgent GoFlex Desk USB 3.0; ", // 3TB
    "0x0bc2:0x50a1",
    "",
    "",
    "-d sat,12" // "-d sat" does not work (ticket #151)
  },
  { "USB: Seagate FreeAgent GoFlex Desk USB 3.0; ", // 2TB, 4TB
    "0x0bc2:0x50a[57]",
    "", // 0x0100
    "",
    "-d sat"
  },
  { "USB: Seagate FreeAgent GoFlex Pro for Mac; ",
    "0x0bc2:0x6121",
    "", // 0x0148
    "",
    "-d sat"
  },
  { "USB: Seagate Backup Plus USB 3.0; ", // 1TB
    "0x0bc2:0xa0[01]3",
    "", // 0x0100
    "",
    "-d sat"
  },
  { "USB: Seagate Backup Plus Desktop USB 3.0; ",
    "0x0bc2:0xa(0a[14]|b31)", // 4TB, 3TB (8 LBA/1 PBA offset), 5TB
    "",
    "",
    "-d sat"
  },
  { "USB: Seagate Slim Portable Drive; ", // SRD00F1
    "0x0bc2:0xab00",
    "",
    "",
    "-d sat"
  },
  { "USB: Seagate Backup Plus USB 3.0; ",
    "0x0bc2:0xab2[0145]", // 0xab24: Slim (ticket #443), 0xab25: Mac
    "", // 0x0100
    "",
    "-d sat"
  },
  // Addonics
  { "USB: Addonics HDMU3; ", // (ticket #609)
    "0x0bf6:0x1001",
    "", // 0x0100
    "",
    ""
  },
  // Dura Micro
  { "USB: Dura Micro; Cypress",
    "0x0c0b:0xb001",
    "", // 0x1110
    "",
    "-d usbcypress"
  },
  { "USB: Dura Micro 509; Sunplus",
    "0x0c0b:0xb159",
    "", // 0x0103
    "",
    "-d usbsunplus"
  },
  // Maxtor
  { "USB: Maxtor OneTouch 200GB; ",
    "0x0d49:0x7010",
    "",
    "",
    "" // unsupported
  },
  { "USB: Maxtor OneTouch; ",
    "0x0d49:0x7300",
    "", // 0x0121
    "",
    "-d sat"
  },
  { "USB: Maxtor OneTouch 4; ",
    "0x0d49:0x7310",
    "", // 0x0125
    "",
    "-d sat"
  },
  { "USB: Maxtor OneTouch 4 Mini; ",
    "0x0d49:0x7350",
    "", // 0x0125
    "",
    "-d sat"
  },
  { "USB: Maxtor BlackArmor Portable; ",
    "0x0d49:0x7550",
    "",
    "",
    "-d sat"
  },
  { "USB: Maxtor Basics Desktop; ",
    "0x0d49:0x7410",
    "", // 0x0122
    "",
    "-d sat"
  },
  { "USB: Maxtor Basics Portable; ",
    "0x0d49:0x7450",
    "", // 0x0122
    "",
    "-d sat"
  },
  // Jess-Link International
  { "USB: ; Cypress", // Medion HDDrive2Go
    "0x0dbf:0x9001",
    "", // 0x0240
    "",
    "-d usbcypress"
  },
  // Oyen Digital
  { "USB: Oyen Digital MiniPro USB 3.0; ",
    "0x0dc4:0x020a",
    "",
    "",
    "-d sat"
  },
  // Cowon Systems, Inc.
  { "USB: Cowon iAudio X5; ",
    "0x0e21:0x0510",
    "",
    "",
    "-d usbcypress"
  },
  // iRiver
  { "USB: iRiver iHP-120/140 MP3 Player; Cypress",
    "0x1006:0x3002",
    "", // 0x0100
    "",
    "-d usbcypress"
  },
  // Western Digital
  { "USB: WD My Passport (IDE); Cypress",
    "0x1058:0x0701",
    "", // 0x0240
    "",
    "-d usbcypress"
  },
  { "USB: WD My Passport; ",
    "0x1058:0x0(70[245a]|71a|730|74[0128a]|7a[8e]|8(10|16|20|22|30))",
    "", // 822=0x1007
    "",
    "-d sat"
  },
  { "USB: WD My Book; ",
    "0x1058:0x09(00|06|10)",
    "", // 06=0x0012, 10=0x0106
    "",
    "-d sat"
  },
  { "USB: WD Elements Desktop; ",
    "0x1058:0x10(01|03|21|7c)",
    "", // 01=0x0104, 03=0x0175, 21=0x2002, 7c=0x1065
    "",
    "-d sat"
  },
  { "USB: WD Elements; ",
    "0x1058:0x10(10|23|42|48|a2|a8|b8)",
    "", // 10=0x0105, a8=0x1042, b8=0x1007
    "",
    "-d sat"
  },
  { "USB: WD My Book; ",
    "0x1058:0x11(00|01|02|04|05|10|30|40)",
    "", // 00/01=0x0165, 02=0x1028, 10=0x1030, 30=0x1012, 40=0x1003
    "",
    "-d sat"
  },
  { "USB: WD Elements; ",
    "0x1058:0x25a2",
    "", // 0x1004
    "",
    "-d sat"
  },
  // Atech Flash Technology
  { "USB: ; Atech", // Enclosure from Kingston SSDNow notebook upgrade kit
    "0x11b0:0x6298",
    "", // 0x0108
    "",
    "-d sat"
  },
  // ADATA
  { "USB: ADATA; ",
    "0x125f:0xa(11|31|35|15)a", // 0xa11a: Classic CH11 1TB, 0xa31a: HV620 2TB (0x0100)
    "", // 0xa35a: HD650 2TB (0x6503), 0xa15a: HD710 1TB
    "",
    "-d sat"
  },
  { "USB: ADATA; Cypress",
    "0x125f:0xa9[34]a", // 0xa93a: SH93 (0x0150)
    "",
    "",
    "-d usbcypress"
  },
  // Initio
  { "USB: ; Initio 316000",
    "0x13fd:0x0540",
    "",
    "",
    "" // unsupported
  },
  { "USB: ; Initio", // Thermaltake BlacX
    "0x13fd:0x0840",
    "",
    "",
    "-d sat"
  },
  { "USB: ; Initio", // USB->SATA+PATA, Chieftec CEB-25I
    "0x13fd:0x1040",
    "", // 0x0106
    "",
    "" // unsupported
  },
  { "USB: ; Initio 6Y120L0", // CoolerMaster XCraft RX-3HU
    "0x13fd:0x1150",
    "",
    "",
    "" // unsupported
  },
  { "USB: ; Initio", // USB->SATA
    "0x13fd:0x1240",
    "", // 0x0104
    "",
    "-d sat"
  },
  { "USB: ; Initio", // USB+SATA->SATA
    "0x13fd:0x1340",
    "", // 0x0208
    "",
    "-d sat"
  },
  { "USB: ; Initio",
    "0x13fd:0x16[45]0",
    "", // 0x1640: 0x0864, 0x1650: 0x0436
    "",
    "-d sat,12" // some SMART commands fail, see ticket #295
  },
  { "USB: Intenso Memory Station 2,5\"; Initio",
    "0x13fd:0x1840",
    "",
    "",
    "-d sat"
  },
  { "USB: ; Initio", // NexStar CX USB enclosure
    "0x13fd:0x1e40",
    "",
    "",
    "-d sat"
  },
  { "USB: ; Initio",
    "0x13fd:0x39[124]0", // 0x3910: Seagate Expansion Portable SRD00F1 (0x0100)
    "", // 0x3920: ezDISK EZ370 (0x0205)
    "", // 0x3940: MS-TECH LU-275S (0x0306)
    "-d sat"
  },
  // Super Top
  { "USB: Super Top generic enclosure; ",
    "0x14cd:0x6116",
    "", // 0x0150, older report suggests -d usbcypress
    "", // 0x0160 also reported as unsupported
    "-d sat"
  },
  // JMicron
  { "USB: ; JMicron JMS539", // USB2/3->SATA (old firmware)
    "0x152d:0x0539",
    "0x0100",      // 1.00, various devices support -d usbjmicron
    "",            // 1.00, SSI SI-1359RUS3 supports -d sat,
    ""             //       -d usbjmicron may disconnect drive (ticket #552)
  },
  { "USB: ; JMicron JMS539", // USB2/3->SATA (new firmware)
    "0x152d:0x0539",
    "0x020[56]|"   //  2.05, ZTC USB 3.0 enclosure (ticket #338)
    "0x28(03|12)", // 28.03, Mediasonic ProBox HF2-SU3S2 Rev 2 (port multiplier, ticket #504)
    "",            // 28.12, Mediasonic ProBox H82-SU3S2 (port multiplier)
    "-d sat"
  },
  { "USB: ; JMicron ", // USB->SATA->4xSATA (port multiplier)
    "0x152d:0x0551",   // JMS539? (old firmware may use 0x152d:0x0539, ticket #552)
    "", // 0x0100
    "",
    "-d usbjmicron,x"
  },
  { "USB: ; JMicron", // USB2/3->2xSATA
    "0x152d:0x0565",
    "", // 0x9114, Akasa DuoDock X (ticket #607)
    "",
    "-d sat"
  },
  { "USB: ; JMicron JMS567", // USB2/3->SATA
    "0x152d:0x0567",
    "", // 0x0114
    "", // 0x0205, 2.05, Mediasonic ProBox HF2-SU3S2 Rev 3 (port multiplier, ticket #504)
    "-d sat"
  },
  { "USB: OCZ THROTTLE OCZESATATHR8G; JMicron JMF601",
    "0x152d:0x0602",
    "",
    "",
    "" // unsupported
  },
  { "USB: ; JMicron JMS561", // USB2/3->2xSATA
    "0x152d:0x[19]561", // 0x1561(0x0106), Sabrent USB 3.0 Dual Bay SATA Dock
    "",  // 0x9561(0x0105), Orico 6629US3-C USB 3.0 Dual Bay SATA Dock
    "",
    "-d sat"
  },
  { "USB: ; JMicron JM20329", // USB->SATA
    "0x152d:0x2329",
    "", // 0x0100
    "",
    "-d usbjmicron"
  },
  { "USB: ; JMicron JM20336", // USB+SATA->SATA, USB->2xSATA
    "0x152d:0x2336",
    "", // 0x0100
    "",
    "-d usbjmicron,x"
  },
  { "USB: Generic JMicron adapter; JMicron",
    "0x152d:0x2337",
    "",
    "",
    "-d usbjmicron"
  },
  { "USB: ; JMicron JM20337/8", // USB->SATA+PATA, USB+SATA->PATA
    "0x152d:0x2338",
    "", // 0x0100
    "",
    "-d usbjmicron"
  },
  { "USB: ; JMicron JM20339", // USB->SATA
    "0x152d:0x2339",
    "", // 0x0100
    "",
    "-d usbjmicron,x"
  },
  { "USB: ; JMicron", // USB+SATA->SATA
    "0x152d:0x2351",  // e.g. Verbatim Portable Hard Drive 500Gb
    "", // 0x0100
    "",
    "-d sat"
  },
  { "USB: ; JMicron", // USB->SATA
    "0x152d:0x2352",
    "", // 0x0100
    "",
    "-d usbjmicron,x"
  },
  { "USB: ; JMicron", // USB->SATA
    "0x152d:0x2509",
    "", // 0x0100
    "",
    "-d usbjmicron,x"
  },
  { "USB: ; JMicron JMS566", // USB3->SATA
    "0x152d:0x2566", // e.g. Chieftec CEB-7035S
    "", // 0x0114
    "",
    "-d usbjmicron,x"
  },
  { "USB: ; JMicron",
    "0x152d:0x2590",
    "", // 0x0x8105 (ticket #550)
    "",
    "-d sat"
  },
  { "USB: ; JMicron JMS567", // USB2/3->SATA
    "0x152d:0x3562",
    "", // 0x0310, StarTech S358BU33ERM (port multiplier, ticket #508)
    "",
    "-d sat"
  },
  { "USB: ; JMicron", // USB3->SATA
    "0x152d:0x3569",
    "", // 0x0203
    "",
    "-d sat"
  },
  // ASMedia
  { "USB: ; ASMedia ASM1053/1153",
    "0x174c:0x1[01]53",
    "",
    "",
    "-d sat"
  },
  { "USB: ; ASMedia ASM1051",
    "0x174c:0x5106", // 0x174c:0x55aa after firmware update
    "",
    "",
    "-d sat"
  },
  { "USB: ; ASMedia AS2105", // Icy Box IB-AC603A-U3
    "0x174c:0x5136",
    "", // 0x0001
    "",
    "-d sat"
  },
  { "USB: ; ASMedia", // Vantec NexStar USB 3.0 & SATA dual drive dock
    "0x174c:0x5516",
    "",
    "",
    "-d sat"
  },
  { "USB: ; ASMedia", // MEDION HDDrive-n-GO, LaCie Rikiki USB 3.0,
      // Silicon Power Armor A80 (ticket #237)
      // reported as unsupported: BYTECC T-200U3, Kingwin USB 3.0 docking station
    "0x174c:0x55aa",
    "", // 0x0100
    "",
    "-d sat"
  },
  // LucidPort
  { "USB: ; LucidPORT USB300", // RaidSonic ICY BOX IB-110StU3-B, Sharkoon SATA QuickPort H3
    "0x1759:0x500[02]", // 0x5000: USB 2.0, 0x5002: USB 3.0
    "",
    "",
    "-d sat"
  },
  { "USB: ; LucidPort", // Fuj:tech SATA-USB3 dock
    "0x1759:0x5100",
    "", // 0x2580
    "",
    "-d sat"
  },
  // Verbatim
  { "USB: Verbatim Portable Hard Drive; Sunplus",
    "0x18a5:0x0214",
    "", // 0x0112
    "",
    "-d usbsunplus"
  },
  { "USB: Verbatim FW/USB160; Oxford OXUF934SSA-LQAG", // USB+IEEE1394->SATA
    "0x18a5:0x0215",
    "", // 0x0001
    "",
    "-d sat"
  },
  { "USB: Verbatim External Hard Drive 47519; Sunplus", // USB->SATA
    "0x18a5:0x0216",
    "",
    "",
    "-d usbsunplus"
  },
  { "USB: Verbatim Pocket Hard Drive; JMicron", // SAMSUNG SpinPoint N3U-3 (USB, 4KiB LLS)
    "0x18a5:0x0227",
    "",
    "",
    "-d usbjmicron" // "-d usbjmicron,x" does not work
  },
  { "USB: Verbatim External Hard Drive; JMicron", // 2TB
    "0x18a5:0x022a",
    "",
    "",
    "-d usbjmicron"
  },
  { "USB: Verbatim Store'n'Go; JMicron", // USB->SATA
    "0x18a5:0x022b",
    "", // 0x0100
    "",
    "-d usbjmicron"
  },
  { "USB: Verbatim Pocket Hard Drive; ", // 1TB USB 3.0
    "0x18a5:0x0237",
    "",
    "",
    "-d sat,12"
  },
  { "USB: Verbatim External Hard Drive; ", // 3TB USB 3.0
    "0x18a5:0x0400",
    "",
    "",
    "-d sat"
  },
  // Silicon Image
  { "USB: Vantec NST-400MX-SR; Silicon Image 5744",
    "0x1a4a:0x1670",
    "",
    "",
    "" // unsupported
  },
  // SunplusIT
  { "USB: ; SunplusIT",
    "0x1bcf:0x0c31",
    "",
    "",
    "-d usbsunplus"
  },
  // TrekStor
  { "USB: TrekStor DataStation; ", // DataStation maxi light (USB 3.0)
    "0x1e68:0x0050",
    "", // 0x0100
    "",
    "-d sat"
  },
  // Innostor
  { "USB: ; Innostor IS611", // USB3->SATA+PATA
    "0x1f75:0x0611", // SMART access via PATA does not work
    "",
    "",
    "-d sat"
  },
  { "USB: ; Innostor IS621", // USB3->SATA
    "0x1f75:0x0621", // Dynex 2.5" USB 3.0 Exclosure DX-HD302513
    "",
    "",
    "-d sat"
  },
  { "USB: ; Innostor IS888", // USB3->SATA
    "0x1f75:0x0888", // Sharkoon SATA QuickDeck Pro USB 3.0
    "", // 0x0034
    "",
    "" // unsupported
  },
  // VIA Labs
  { "USB: ; VIA VL701", // USB2/3->SATA
    "0x2109:0x0701", // Intenso 2,5" 1TB USB3
    "", // 0x0107
    "",
    "-d sat" // ATA output registers missing
  },
  { "USB: ; VIA VL711", // USB2/3->SATA
    "0x2109:0x0711",
    "", // 0x0114, Mediasonic ProBox K32-SU3 (ticket #594)
    "", // 0x0507, Intenso 2,5" Memory Case 2TB USB3
    "-d sat"
  },
  // 0x2537 (?)
  { "USB: ; ", // USB 3.0
    "0x2537:0x106[68]", // 0x1066: Orico 2599US3, 0x1068: Fantec ER-35U3
    "", // 0x0100
    "",
    "-d sat"
  },
  // Power Quotient International
  { "USB: PQI H560; ",
    "0x3538:0x0902",
    "", // 0x0000
    "",
    "-d sat"
  },
  // Sharkoon
  { "USB: Sharkoon QuickPort XT USB 3.0; ",
     "0x357d:0x7788",
     "",
     "",
     "-d sat"
  },
  // Hitachi/SimpleTech
  { "USB: Hitachi Touro Desk; JMicron", // 3TB
    "0x4971:0x1011",
    "",
    "",
    "-d usbjmicron"
  },
  { "USB: Hitachi Touro; ",
    "0x4971:0x101[45]", // 14=1TB, 15=2TB
    "", // 0x0000
    "",
    "-d sat" // ATA output registers missing
  },
  { "USB: Hitachi Touro Mobile; ", // 1TB
    "0x4971:0x102[04]",
    "", // 0x0100
    "",
    "-d sat"
  },
  { "USB: SimpleTech;", // USB 3.0 HDD BOX Agestar,  Rock External HDD 3,5" UASP
    "0x4971:0x8017",
    "",
    "",
    "-d sat"
  },
  { "USB: Hitachi/SimpleTech; JMicron", // 1TB
    "0x4971:0xce17",
    "",
    "",
    "-d usbjmicron,x"
  },
  // OnSpec
  { "USB: ; OnSpec", // USB->PATA
    "0x55aa:0x2b00",
    "", // 0x0100
    "",
    "" // unsupported
  },
  // 0x6795 (?)
  { "USB: Sharkoon 2-Bay RAID Box; ", // USB 3.0
    "0x6795:0x2756",
    "", // 0x0100
    "",
    "-d sat"
  },
  // 0xabcd (?)
  { "USB: ; ",
    "0xabcd:0x6103", // LogiLink AU0028A V1.0 USB 3.0 to IDE & SATA Adapter
    "",
    "",
    "-d sat"
  },
/*
}; // builtin_knowndrives[]
 */<|MERGE_RESOLUTION|>--- conflicted
+++ resolved
@@ -75,11 +75,7 @@
 /*
 const drive_settings builtin_knowndrives[] = {
  */
-<<<<<<< HEAD
-  { "$Id: drivedb.h 4315 2016-05-01 16:58:34Z chrfranke $",
-=======
-  { "$Id: drivedb.h 4316 2016-05-06 20:12:45Z chrfranke $",
->>>>>>> 6c1b0742
+  { "$Id: drivedb.h 4317 2016-05-06 20:17:21Z chrfranke $",
     "-", "-",
     "This is a dummy entry to hold the SVN-Id of drivedb.h",
     ""
@@ -3259,18 +3255,10 @@
     "WDC WD(1002|2000|3000|4000)F9YZ-.*",
     "", "", ""
   },
-<<<<<<< HEAD
-  { "Western Digital Caviar Green",
-    "WDC WD((50|64|75)00AA(C|V)S|(50|64|75)00AADS|10EA(C|V)S|(10|15|20)EADS)-.*",
-    "", "", ""
-=======
   { "Western Digital Caviar Green", // tested with WDC WD7500AADS-00M2B0/01.00A01,
        // WDC WD10EADX/77.04D77
     "WDC WD((50|64|75)00AA[CV]S|(50|64|75)00AADS|10EA[CV]S|(10|15|20)EAD[SX])-.*",
-    "",
-    "",
-    "-F xerrorlba" // tested with WDC WD7500AADS-00M2B0/01.00A01
->>>>>>> 6c1b0742
+    "", "", ""
   },
   { "Western Digital Caviar Green (AF)",
     "WDC WD(((64|75|80)00AA|(10|15|20)EA|(25|30)EZ)R|20EAC)S-.*",
