/*
 * drivedb.h - smartmontools drive database file
 *
 * Home page of code is: http://smartmontools.sourceforge.net
 *
 * Copyright (C) 2003-11 Philip Williams, Bruce Allen
 * Copyright (C) 2008-14 Christian Franke <smartmontools-support@lists.sourceforge.net>
 *
 * This program is free software; you can redistribute it and/or modify
 * it under the terms of the GNU General Public License as published by
 * the Free Software Foundation; either version 2, or (at your option)
 * any later version.
 *
 * You should have received a copy of the GNU General Public License
 * (for example COPYING); If not, see <http://www.gnu.org/licenses/>.
 *
 */

/*
 * Structure used to store drive database entries:
 *
 * struct drive_settings {
 *   const char * modelfamily;
 *   const char * modelregexp;
 *   const char * firmwareregexp;
 *   const char * warningmsg;
 *   const char * presets;
 * };
 *
 * The elements are used in the following ways:
 *
 *  modelfamily     Informal string about the model family/series of a
 *                  device. Set to "" if no info (apart from device id)
 *                  known.  The entry is ignored if this string starts with
 *                  a dollar sign.  Must not start with "USB:", see below.
 *  modelregexp     POSIX extended regular expression to match the model of
 *                  a device.  This should never be "".
 *  firmwareregexp  POSIX extended regular expression to match a devices's
 *                  firmware.  This is optional and should be "" if it is not
 *                  to be used.  If it is nonempty then it will be used to
 *                  narrow the set of devices matched by modelregexp.
 *  warningmsg      A message that may be displayed for matching drives.  For
 *                  example, to inform the user that they may need to apply a
 *                  firmware patch.
 *  presets         String with vendor-specific attribute ('-v') and firmware
 *                  bug fix ('-F') options.  Same syntax as in smartctl command
 *                  line.  The user's own settings override these.
 *
 * The regular expressions for drive model and firmware must match the full
 * string.  The effect of "^FULLSTRING$" is identical to "FULLSTRING".
 * The form ".*SUBSTRING.*" can be used if substring match is desired.
 *
 * The table will be searched from the start to end or until the first match,
 * so the order in the table is important for distinct entries that could match
 * the same drive.
 *
 *
 * Format for USB ID entries:
 *
 *  modelfamily     String with format "USB: DEVICE; BRIDGE" where
 *                  DEVICE is the name of the device and BRIDGE is
 *                  the name of the USB bridge.  Both may be empty
 *                  if no info known.
 *  modelregexp     POSIX extended regular expression to match the USB
 *                  vendor:product ID in hex notation ("0x1234:0xabcd").
 *                  This should never be "".
 *  firmwareregexp  POSIX extended regular expression to match the USB
 *                  bcdDevice info.  Only compared during search if other
 *                  entries with same USB vendor:product ID exist.
 *  warningmsg      Not used yet.
 *  presets         String with one device type ('-d') option.
 *
 */

/*
const drive_settings builtin_knowndrives[] = {
 */
<<<<<<< HEAD
  { "$Id: drivedb.h 4037 2015-02-02 16:48:20Z chrfranke $",
=======
  { "$Id: drivedb.h 4038 2015-02-08 13:50:38Z chrfranke $",
>>>>>>> fb7038e3
    "-", "-",
    "This is a dummy entry to hold the SVN-Id of drivedb.h",
    ""
  /* Default settings:
    "-v 1,raw48,Raw_Read_Error_Rate "
    "-v 2,raw48,Throughput_Performance "
    "-v 3,raw16(avg16),Spin_Up_Time "
    "-v 4,raw48,Start_Stop_Count "
    "-v 5,raw16(raw16),Reallocated_Sector_Ct "
    "-v 6,raw48,Read_Channel_Margin "
    "-v 7,raw48,Seek_Error_Rate "
    "-v 8,raw48,Seek_Time_Performance "
    "-v 9,raw24(raw8),Power_On_Hours " // smartmontools <= r3527: raw48
    "-v 10,raw48,Spin_Retry_Count "
    "-v 11,raw48,Calibration_Retry_Count "
    "-v 12,raw48,Power_Cycle_Count "
    "-v 13,raw48,Read_Soft_Error_Rate "
    //  14-174 Unknown_Attribute
    "-v 175,raw48,Program_Fail_Count_Chip "
    "-v 176,raw48,Erase_Fail_Count_Chip "
    "-v 177,raw48,Wear_Leveling_Count "
    "-v 178,raw48,Used_Rsvd_Blk_Cnt_Chip "
    "-v 179,raw48,Used_Rsvd_Blk_Cnt_Tot "
    "-v 180,raw48,Unused_Rsvd_Blk_Cnt_Tot "
    "-v 181,raw48,Program_Fail_Cnt_Total "
    "-v 182,raw48,Erase_Fail_Count_Total "
    "-v 183,raw48,Runtime_Bad_Block "
    "-v 184,raw48,End-to-End_Error "
    //  185-186 Unknown_Attribute
    "-v 187,raw48,Reported_Uncorrect "
    "-v 188,raw48,Command_Timeout "
    "-v 189,raw48,High_Fly_Writes "
    "-v 190,tempminmax,Airflow_Temperature_Cel "
    "-v 191,raw48,G-Sense_Error_Rate "
    "-v 192,raw48,Power-Off_Retract_Count "
    "-v 193,raw48,Load_Cycle_Count "
    "-v 194,tempminmax,Temperature_Celsius "
    "-v 195,raw48,Hardware_ECC_Recovered "
    "-v 196,raw16(raw16),Reallocated_Event_Count "
    "-v 197,raw48,Current_Pending_Sector "
    "-v 198,raw48,Offline_Uncorrectable "
    "-v 199,raw48,UDMA_CRC_Error_Count "
    "-v 200,raw48,Multi_Zone_Error_Rate "
    "-v 201,raw48,Soft_Read_Error_Rate "
    "-v 202,raw48,Data_Address_Mark_Errs "
    "-v 203,raw48,Run_Out_Cancel "
    "-v 204,raw48,Soft_ECC_Correction "
    "-v 205,raw48,Thermal_Asperity_Rate "
    "-v 206,raw48,Flying_Height "
    "-v 207,raw48,Spin_High_Current "
    "-v 208,raw48,Spin_Buzz "
    "-v 209,raw48,Offline_Seek_Performnce "
    //  210-219 Unknown_Attribute
    "-v 220,raw48,Disk_Shift "
    "-v 221,raw48,G-Sense_Error_Rate "
    "-v 222,raw48,Loaded_Hours "
    "-v 223,raw48,Load_Retry_Count "
    "-v 224,raw48,Load_Friction "
    "-v 225,raw48,Load_Cycle_Count "
    "-v 226,raw48,Load-in_Time "
    "-v 227,raw48,Torq-amp_Count "
    "-v 228,raw48,Power-off_Retract_Count "
    //  229 Unknown_Attribute
    "-v 230,raw48,Head_Amplitude "
    "-v 231,raw48,Temperature_Celsius "
    "-v 232,raw48,Available_Reservd_Space "
    "-v 233,raw48,Media_Wearout_Indicator "
    //  234-239 Unknown_Attribute
    "-v 240,raw48,Head_Flying_Hours "
    "-v 241,raw48,Total_LBAs_Written "
    "-v 242,raw48,Total_LBAs_Read "
    //  243-249 Unknown_Attribute
    "-v 250,raw48,Read_Error_Retry_Rate "
    //  251-253 Unknown_Attribute
    "-v 254,raw48,Free_Fall_Sensor "
  */
  },
  { "Apacer SSD",
    "(2|4|8|16|32)GB SATA Flash Drive", // tested with APSDM002G15AN-CT/SFDDA01C and SFI2101D, APSDM004G13AN-AT/SFDE001A
    "SF(DDA01C|I2101D|DE001A)", "", // spec found at http://wfcache.advantech.com/www/certified-peripherals/documents/96fmcff-04g-cs-ap_Datasheet.pdf
    "-v 160,raw48,Initial_Bad_Block_Count "
    "-v 161,raw48,Bad_Block_Count "
    "-v 162,raw48,Spare_Block_Count "
    "-v 163,raw48,Max_Erase_Count "
    "-v 164,raw48,Average_Erase_Count "
    "-v 165,raw48,Average_Erase_Count " // could be wrong
    "-v 166,raw48,Later_Bad_Block_Count "
    "-v 167,raw48,SSD_Protect_Mode "
    "-v 168,raw48,SATA_PHY_Err_Ct "
  },
  { "Apple SD/SM/TS...E/F SSDs", // SanDisk/Samsung/Toshiba?
    "APPLE SSD (S[DM]|TS)0?(128|256|512|768)[EF]", // tested with APPLE SSD SD256E/1021AP, SD0128F/A223321
     // APPLE SSD SM768E/CXM90A1Q, SM0512F/UXM2JA1Q, TS0256F/109L0704
    "", "",
  //"-v 1,raw48,Raw_Read_Error_Rate "
  //"-v 5,raw16(raw16),Reallocated_Sector_Ct "
  //"-v 9,raw24(raw8),Power_On_Hours "
  //"-v 12,raw48,Power_Cycle_Count "
  //"-v 169,raw48,Unknown_Attribute "
    "-v 173,raw48,Wear_Leveling_Count " // ]
    "-v 174,raw48,Host_Reads_MiB "      // ] guessed (ticket #342), S[DM]*F only
    "-v 175,raw48,Host_Writes_MiB "     // ]
  //"-v 192,raw48,Power-Off_Retract_Count "
  //"-v 194,tempminmax,Temperature_Celsius "
  //"-v 197,raw48,Current_Pending_Sector "
  //"-v 199,raw48,UDMA_CRC_Error_Count "
  //"-v 240,raw48,Unknown_SSD_Attribute "
  },
  { "Crucial/Micron RealSSD C300/M500", // Marvell 88SS91xx
    "C300-CTFDDA[AC](064|128|256)MAG|" // Marvell 88SS9174 BJP2, tested with C300-CTFDDAC128MAG/0002,
      // C300-CTFDDAC064MAG/0006
    "Crucial_CT(120|240|480)M500SSD[13]", // Marvell 88SS9187 BLD2, tested with Crucial_CT120M500SSD3/MU02,
      // Crucial_CT120M500SSD1/MU02, Crucial_CT240M500SSD1/MU03, Crucial_CT480M500SSD1/MU03
    "", "",
  //"-v 1,raw48,Raw_Read_Error_Rate "
  //"-v 5,raw16(raw16),Reallocated_Sector_Ct "
  //"-v 9,raw24(raw8),Power_On_Hours "
  //"-v 12,raw48,Power_Cycle_Count "
    "-v 170,raw48,Grown_Failing_Block_Ct "
    "-v 171,raw48,Program_Fail_Count "
    "-v 172,raw48,Erase_Fail_Count "
    "-v 173,raw48,Wear_Leveling_Count "
    "-v 174,raw48,Unexpect_Power_Loss_Ct "
    "-v 181,raw16,Non4k_Aligned_Access "
    "-v 183,raw48,SATA_Iface_Downshift "
  //"-v 184,raw48,End-to-End_Error "
  //"-v 187,raw48,Reported_Uncorrect "
  //"-v 188,raw48,Command_Timeout "
    "-v 189,raw48,Factory_Bad_Block_Ct "
  //"-v 194,tempminmax,Temperature_Celsius "
  //"-v 195,raw48,Hardware_ECC_Recovered "
  //"-v 196,raw16(raw16),Reallocated_Event_Count "
  //"-v 197,raw48,Current_Pending_Sector "
  //"-v 198,raw48,Offline_Uncorrectable "
  //"-v 199,raw48,UDMA_CRC_Error_Count "
    "-v 202,raw48,Percent_Lifetime_Used "
    "-v 206,raw48,Write_Error_Rate "
    "-v 210,raw48,Success_RAIN_Recov_Cnt "
    "-v 246,raw48,Total_Host_Sector_Write "
    "-v 247,raw48,Host_Program_Page_Count "
    "-v 248,raw48,Bckgnd_Program_Page_Cnt"
  },
  { "Crucial/Micron RealSSD m4/C400/P400", // Marvell 9176, fixed firmware
    "C400-MTFDDA[ACK](064|128|256|512)MAM|"
    "M4-CT(064|128|256|512)M4SSD[123]|" // tested with M4-CT512M4SSD2/0309
    "MTFDDAK(064|128|256|512|050|100|200|400)MA[MNR]-1[JKS]1.*", // tested with
       // MTFDDAK256MAR-1K1AA/MA52, MTFDDAK256MAM-1K12/08TH
    "030[9-Z]|03[1-Z].|0[4-Z]..|[1-Z]....*", // >= "0309"
    "",
  //"-v 1,raw48,Raw_Read_Error_Rate "
  //"-v 5,raw16(raw16),Reallocated_Sector_Ct "
  //"-v 9,raw24(raw8),Power_On_Hours "
  //"-v 12,raw48,Power_Cycle_Count "
    "-v 170,raw48,Grown_Failing_Block_Ct "
    "-v 171,raw48,Program_Fail_Count "
    "-v 172,raw48,Erase_Fail_Count "
    "-v 173,raw48,Wear_Leveling_Count "
    "-v 174,raw48,Unexpect_Power_Loss_Ct "
    "-v 181,raw16,Non4k_Aligned_Access "
    "-v 183,raw48,SATA_Iface_Downshift "
  //"-v 184,raw48,End-to-End_Error "
  //"-v 187,raw48,Reported_Uncorrect "
  //"-v 188,raw48,Command_Timeout "
    "-v 189,raw48,Factory_Bad_Block_Ct "
  //"-v 194,tempminmax,Temperature_Celsius "
  //"-v 195,raw48,Hardware_ECC_Recovered "
  //"-v 196,raw16(raw16),Reallocated_Event_Count "
  //"-v 197,raw48,Current_Pending_Sector "
  //"-v 198,raw48,Offline_Uncorrectable "
  //"-v 199,raw48,UDMA_CRC_Error_Count "
    "-v 202,raw48,Perc_Rated_Life_Used "
    "-v 206,raw48,Write_Error_Rate"
  },
  { "Crucial/Micron RealSSD m4/C400", // Marvell 9176, buggy or unknown firmware
    "C400-MTFDDA[ACK](064|128|256|512)MAM|" // tested with C400-MTFDDAC256MAM/0002
    "M4-CT(064|128|256|512)M4SSD[123]", // tested with M4-CT064M4SSD2/0002,
      // M4-CT064M4SSD2/0009, M4-CT256M4SSD3/000F
    "",
    "This drive may hang after 5184 hours of power-on time:\n"
    "http://www.tomshardware.com/news/Crucial-m4-Firmware-BSOD,14544.html\n"
    "See the following web pages for firmware updates:\n"
    "http://www.crucial.com/support/firmware.aspx\n"
    "http://www.micron.com/products/solid-state-storage/client-ssd#software",
    "-v 170,raw48,Grown_Failing_Block_Ct "
    "-v 171,raw48,Program_Fail_Count "
    "-v 172,raw48,Erase_Fail_Count "
    "-v 173,raw48,Wear_Leveling_Count "
    "-v 174,raw48,Unexpect_Power_Loss_Ct "
    "-v 181,raw16,Non4k_Aligned_Access "
    "-v 183,raw48,SATA_Iface_Downshift "
    "-v 189,raw48,Factory_Bad_Block_Ct "
    "-v 202,raw48,Perc_Rated_Life_Used "
    "-v 206,raw48,Write_Error_Rate"
  },
  { "Crucial/Micron MX100/M500/M510/M550/M600 Client SSDs",
    "Crucial_CT(128|256|512)MX100SSD1|"// tested with Crucial_CT256MX100SSD1/MU01
    "Crucial_CT(120|240|480|960)M500SSD1|" // tested with Crucial_CT960M500SSD1/MU03
    "Crucial_CT(128|256|512|1024)M550SSD[13]|" // tested with Crucial_CT512M550SSD3/MU01, Crucial_CT1024M550SSD1/MU01
    "Micron_M500_MTFDDA[KTV](120|240|480|960)MAV|"// tested with Micron_M500_MTFDDAK960MAV/MU05
    "(Micron_)?M510[_-]MTFDDA[KTV](128|256)MAZ|" // tested with M510-MTFDDAK256MAZ/MU01
    "(Micron_)?M550[_-]MTFDDA[KTV](064|128|256|512|1T0)MAY|" // tested with M550-MTFDDAK256MAY/MU01
    "Micron_M600_(EE|MT)FDDA[KTV](128|256|512|1T0)MBF[25Z]?", // tested with Micron_M600_MTFDDAK1T0MBF/MU01
    "", "",
  //"-v 1,raw48,Raw_Read_Error_Rate "
    "-v 5,raw48,Reallocate_NAND_Blk_Cnt "
  //"-v 9,raw24(raw8),Power_On_Hours "
  //"-v 12,raw48,Power_Cycle_Count "
    "-v 171,raw48,Program_Fail_Count "
    "-v 172,raw48,Erase_Fail_Count "
    "-v 173,raw48,Ave_Block-Erase_Count "
    "-v 174,raw48,Unexpect_Power_Loss_Ct "
    "-v 180,raw48,Unused_Reserve_NAND_Blk "
    "-v 183,raw48,SATA_Interfac_Downshift "
    "-v 184,raw48,Error_Correction_Count "
  //"-v 187,raw48,Reported_Uncorrect "
  //"-v 194,tempminmax,Temperature_Celsius "
  //"-v 196,raw16(raw16),Reallocated_Event_Count "
  //"-v 197,raw48,Current_Pending_Sector "
  //"-v 198,raw48,Offline_Uncorrectable "
  //"-v 199,raw48,UDMA_CRC_Error_Count "
    "-v 202,raw48,Percent_Lifetime_Used "
    "-v 206,raw48,Write_Error_Rate "
    "-v 210,raw48,Success_RAIN_Recov_Cnt "
    "-v 246,raw48,Total_Host_Sector_Write "
    "-v 247,raw48,Host_Program_Page_Count "
    "-v 248,raw48,Bckgnd_Program_Page_Cnt"
  },
  { "Micron M500DC Enterprise SSDs",
    "Micron_M500DC_(EE|MT)FDDA[AK](120|240|480|800)MBB", // tested with
      // Micron_M500DC_EEFDDAA120MBB/129, Micron_M500DC_MTFDDAK800MBB/0129
    "", "",
  //"-v 1,raw48,Raw_Read_Error_Rate "
    "-v 5,raw48,Reallocated_Block_Count "
  //"-v 9,raw24(raw8),Power_On_Hours "
  //"-v 12,raw48,Power_Cycle_Count "
    "-v 170,raw48,Reserved_Block_Count "
    "-v 171,raw48,Program_Fail_Count "
    "-v 172,raw48,Erase_Fail_Count "
    "-v 173,raw48,Ave_Block-Erase_Count "
    "-v 174,raw48,Unexpect_Power_Loss_Ct "
    "-v 184,raw48,Error_Correction_Count "
  //"-v 187,raw48,Reported_Uncorrect "
    "-v 188,raw48,Command_Timeouts "
  //"-v 194,tempminmax,Temperature_Celsius "
    "-v 195,raw48,Cumulativ_Corrected_ECC "
  //"-v 197,raw48,Current_Pending_Sector "
  //"-v 198,raw48,Offline_Uncorrectable "
  //"-v 199,raw48,UDMA_CRC_Error_Count "
    "-v 202,raw48,Percent_Lifetime_Remain "
    "-v 206,raw48,Write_Error_Rate "
    "-v 247,raw48,Host_Program_Page_Count "
    "-v 248,raw48,Bckgnd_Program_Page_Cnt"
  },
  { "SandForce Driven SSDs",
    "SandForce 1st Ed\\.|" // Demo Drive, tested with firmware 320A13F0
    "ADATA SSD S(396|510|599) .?..GB|" // tested with ADATA SSD S510 60GB/320ABBF0,
      // ADATA SSD S599 256GB/3.1.0, 64GB/3.4.6
    "ADATA SP[389]00|" // tested with ADATA SP300/5.0.2d, SP800/5.0.6c,
      // ADATA SP900/5.0.6 (Premier Pro, SF-2281)
    "ADATA SSD S[PX]900 (64|128|256|512)GB-DL2|" // tested with ADATA SSD SP900 256GB-DL2/5.0.6,
      // ADATA SSD SX900 512GB-DL2/5.8.2
    "ADATA XM11 (128|256)GB|" // tested with ADATA XM11 128GB/5.0.1
    "Corsair CSSD-F(40|60|80|115|120|160|240)GBP?2.*|" // Corsair Force, tested with
      // Corsair CSSD-F40GB2/1.1, Corsair CSSD-F115GB2-A/2.1a
    "Corsair Force ((3 |LS )?SSD|GS|GT)|" // SF-2281, tested with
      // Corsair Force SSD/5.05, 3 SSD/1.3.2, GT/1.3.3, GS/5.03, LS SSD/S8FM06.5
    "FM-25S2S-(60|120|240)GBP2|" // G.SKILL Phoenix Pro, SF-1200, tested with
      // FM-25S2S-240GBP2/4.2
    "FTM(06|12|24|48)CT25H|" // Supertalent TeraDrive CT, tested with
      // FTM24CT25H/STTMP2P1
    "KINGSTON SE50S3(100|240|480)G|" // tested with SE50S3100G/KE1ABBF0
    "KINGSTON SH10[03]S3(90|120|240|480)G|" // HyperX (3K), SF-2281, tested with
      // SH100S3240G/320ABBF0, SH103S3120G/505ABBF0
    "KINGSTON SKC(300S37A|380S3)(60|120|180|240|480)G|" // KC300, SF-2281, tested with
      // SKC300S37A120G/KC4ABBF0, SKC380S3120G/507ABBF0
    "KINGSTON SVP200S3(7A)?(60|90|120|240|480)G|" // V+ 200, SF-2281, tested with
      // SVP200S37A480G/502ABBF0, SVP200S390G/332ABBF0
    "KINGSTON SMS200S3(30|60|120)G|" // mSATA, SF-2241, tested with SMS200S3120G/KC3ABBF0
    "KINGSTON SMS450S3(32|64|128)G|" // mSATA, SF-2281, tested with SMS450S3128G/503ABBF0
    "KINGSTON (SV300|SKC100|SE100)S3.*G|" // other SF-2281
    "MKNSSDCR(45|60|90|120|180|240|480)GB(-DX)?|" // Mushkin Chronos (deluxe), SF-2281,
      // tested with MKNSSDCR120GB
    "MKNSSDAT(30|40|60|120|180|240|480)GB(-(DX|V))?|" // Mushkin Atlas (Deluxe/Value), mSATA, SF-2281,
      // tested with MKNSSDAT120GB-V/540ABBF0
    "Mushkin MKNSSDCL(40|60|80|90|115|120|180|240|480)GB-DX2?|" // Mushkin Callisto deluxe,
      // SF-1200/1222, Mushkin MKNSSDCL60GB-DX/361A13F0
    "OCZ[ -](AGILITY2([ -]EX)?|COLOSSUS2|ONYX2|VERTEX(2|-LE))( [123]\\..*)?|" // SF-1200,
      // tested with OCZ-VERTEX2/1.11, OCZ-VERTEX2 3.5/1.11
    "OCZ-NOCTI|" // mSATA, SF-2100, tested with OCZ-NOCTI/2.15
    "OCZ-REVODRIVE3?( X2)?|" // PCIe, SF-1200/2281, tested with
      // OCZ-REVODRIVE( X2)?/1.20, OCZ-REVODRIVE3 X2/2.11
    "OCZ[ -](VELO|VERTEX2[ -](EX|PRO))( [123]\\..*)?|" // SF-1500, tested with
      // OCZ VERTEX2-PRO/1.10 (Bogus thresholds for attribute 232 and 235)
    "D2[CR]STK251...-....|" // OCZ Deneva 2 C/R, SF-22xx/25xx,
      // tested with D2CSTK251M11-0240/2.08, D2CSTK251A10-0240/2.15
    "OCZ-(AGILITY3|SOLID3|VERTEX3( MI)?)|"  // SF-2200, tested with OCZ-VERTEX3/2.02,
      // OCZ-AGILITY3/2.11, OCZ-SOLID3/2.15, OCZ-VERTEX3 MI/2.15
    "OCZ Z-DRIVE R4 [CR]M8[48]|" // PCIe, SF-2282/2582, tested with OCZ Z-DRIVE R4 CM84/2.13
      // (Bogus attributes under Linux)
    "TALOS2|" // OCZ Talos 2 C/R, SAS (works with -d sat), 2*SF-2282, tested with TALOS2/3.20E
    "(APOC|DENC|DENEVA|FTNC|GFGC|MANG|MMOC|NIMC|TMSC).*|" // other OCZ SF-1200,
      // tested with DENCSTE251M11-0120/1.33, DENEVA PCI-E/1.33
    "(DENR|DRSAK|EC188|NIMR|PSIR|TRSAK).*|" // other OCZ SF-1500
    "OWC Aura Pro 6G SSD|" // tested with OWC Aura Pro 6G SSD/507ABBF0
    "OWC Mercury Electra (Pro )?[36]G SSD|" // tested with
      // OWC Mercury Electra 6G SSD/502ABBF0, OWC Mercury Electra Pro 3G SSD/541ABBF0
    "OWC Mercury E(xtreme|XTREME) Pro (6G |RE )?SSD|" // tested with
      // OWC Mercury Extreme Pro SSD/360A13F0, OWC Mercury EXTREME Pro 6G SSD/507ABBF0
    "Patriot Pyro|" // tested with Patriot Pyro/332ABBF0
    "SanDisk SDSSDX(60|120|240|480)GG25|" // SanDisk Extreme, SF-2281, tested with
      // SDSSDX240GG25/R201
    "SuperSSpeed S301 [0-9]*GB|" // SF-2281, tested with SuperSSpeed S301 128GB/503
    "SG9XCS2D(0?50|100|200|400)GESLT|" // Smart Storage Systems XceedIOPS2, tested with
      // SG9XCS2D200GESLT/SA03L370
    "SSD9SC(120|240|480)GED[EA]|" // PNY Prevail Elite, tested with SSD9SC120GEDA/334ABBF0
    "(TX32|TX31C1|VN0.?..GCNMK).*|" // Smart Storage Systems XceedSTOR
    "(TX22D1|TX21B1).*|" // Smart Storage Systems XceedIOPS2
    "TX52D1.*|" // Smart Storage Systems Xcel-200
    "TS(64|128|256|512)GSSD[37]20|" // Transcend SSD320/720, SF-2281, tested with
      // TS128GSSD320, TS256GSSD720/5.2.0
    "UGB(88P|99S)GC...H[BF].|" // Unigen, tested with
      // UGB88PGC100HF2/MP Rev2, UGB99SGC100HB3/RC Rev3
    "VisionTek GoDrive (60|120|240|480)GB", // tested with VisionTek GoDrive 480GB/506ABBF0
    "", "",
    "-v 1,raw24/raw32,Raw_Read_Error_Rate "
    "-v 5,raw48,Retired_Block_Count "
    "-v 9,msec24hour32,Power_On_Hours_and_Msec "
  //"-v 12,raw48,Power_Cycle_Count "
    "-v 13,raw24/raw32,Soft_Read_Error_Rate "
    "-v 100,raw48,Gigabytes_Erased "
    "-v 170,raw48,Reserve_Block_Count "
    "-v 171,raw48,Program_Fail_Count "
    "-v 172,raw48,Erase_Fail_Count "
    "-v 174,raw48,Unexpect_Power_Loss_Ct "
    "-v 177,raw48,Wear_Range_Delta "
    "-v 181,raw48,Program_Fail_Count "
    "-v 182,raw48,Erase_Fail_Count "
    "-v 184,raw48,IO_Error_Detect_Code_Ct "
  //"-v 187,raw48,Reported_Uncorrect "
    "-v 189,tempminmax,Airflow_Temperature_Cel "
  //"-v 194,tempminmax,Temperature_Celsius "
    "-v 195,raw24/raw32,ECC_Uncorr_Error_Count "
  //"-v 196,raw16(raw16),Reallocated_Event_Count "
    "-v 198,raw24/raw32:210zr54,Uncorrectable_Sector_Ct " // KINGSTON SE100S3100G/510ABBF0
    "-v 199,raw48,SATA_CRC_Error_Count "
    "-v 201,raw24/raw32,Unc_Soft_Read_Err_Rate "
    "-v 204,raw24/raw32,Soft_ECC_Correct_Rate "
    "-v 230,raw48,Life_Curve_Status "
    "-v 231,raw48,SSD_Life_Left "
  //"-v 232,raw48,Available_Reservd_Space "
    "-v 233,raw48,SandForce_Internal "
    "-v 234,raw48,SandForce_Internal "
    "-v 235,raw48,SuperCap_Health "
    "-v 241,raw48,Lifetime_Writes_GiB "
    "-v 242,raw48,Lifetime_Reads_GiB"
  },
  { "Indilinx Barefoot based SSDs",
    "Corsair CSSD-V(32|60|64|128|256)GB2|" // Corsair Nova, tested with Corsair CSSD-V32GB2/2.2
    "CRUCIAL_CT(64|128|256)M225|" // tested with CRUCIAL_CT64M225/1571
    "G.SKILL FALCON (64|128|256)GB SSD|" // tested with G.SKILL FALCON 128GB SSD/2030
    "OCZ[ -](AGILITY|ONYX|VERTEX( 1199|-TURBO| v1\\.10)?)|" // tested with
      // OCZ-ONYX/1.6, OCZ-VERTEX 1199/00.P97, OCZ-VERTEX/1.30, OCZ VERTEX-TURBO/1.5, OCZ-VERTEX v1.10/1370
    "Patriot[ -]Torqx.*|"
    "RENICE Z2|" // tested with RENICE Z2/2030
    "STT_FT[MD](28|32|56|64)GX25H|" // Super Talent Ultradrive GX, tested with STT_FTM64GX25H/1916
    "TS(18|25)M(64|128)MLC(16|32|64|128|256|512)GSSD|" // ASAX Leopard Hunt II, tested with TS25M64MLC64GSSD/0.1
    "FM-25S2I-(64|128)GBFII|" // G.Skill FALCON II, tested with FM-25S2I-64GBFII
    "TS(60|120)GSSD25D-M", // Transcend Ultra SSD (SATA II), see also Ticket #80
    "", "",
    "-v 1,raw64 " // Raw_Read_Error_Rate
    "-v 9,raw64 " // Power_On_Hours
    "-v 12,raw64 " // Power_Cycle_Count
    "-v 184,raw64,Initial_Bad_Block_Count "
    "-v 195,raw64,Program_Failure_Blk_Ct "
    "-v 196,raw64,Erase_Failure_Blk_Ct "
    "-v 197,raw64,Read_Failure_Blk_Ct "
    "-v 198,raw64,Read_Sectors_Tot_Ct "
    "-v 199,raw64,Write_Sectors_Tot_Ct "
    "-v 200,raw64,Read_Commands_Tot_Ct "
    "-v 201,raw64,Write_Commands_Tot_Ct "
    "-v 202,raw64,Error_Bits_Flash_Tot_Ct "
    "-v 203,raw64,Corr_Read_Errors_Tot_Ct "
    "-v 204,raw64,Bad_Block_Full_Flag "
    "-v 205,raw64,Max_PE_Count_Spec "
    "-v 206,raw64,Min_Erase_Count "
    "-v 207,raw64,Max_Erase_Count "
    "-v 208,raw64,Average_Erase_Count "
    "-v 209,raw64,Remaining_Lifetime_Perc "
    "-v 210,raw64,Indilinx_Internal "
    "-v 211,raw64,SATA_Error_Ct_CRC "
    "-v 212,raw64,SATA_Error_Ct_Handshake "
    "-v 213,raw64,Indilinx_Internal"
  },
  { "Indilinx Barefoot_2/Everest/Martini based SSDs",
    "OCZ VERTEX[ -]PLUS|" // tested with OCZ VERTEX-PLUS/3.55, OCZ VERTEX PLUS/3.55
    "OCZ-VERTEX PLUS R2|" // Barefoot 2, tested with OCZ-VERTEX PLUS R2/1.2
    "OCZ-PETROL|" // Everest 1, tested with OCZ-PETROL/3.12
    "OCZ-AGILITY4|" // Everest 2, tested with OCZ-AGILITY4/1.5.2
    "OCZ-VERTEX4", // Everest 2, tested with OCZ-VERTEX4/1.5
    "", "", ""
  //"-v 1,raw48,Raw_Read_Error_Rate "
  //"-v 3,raw16(avg16),Spin_Up_Time "
  //"-v 4,raw48,Start_Stop_Count "
  //"-v 5,raw16(raw16),Reallocated_Sector_Ct "
  //"-v 9,raw24(raw8),Power_On_Hours "
  //"-v 12,raw48,Power_Cycle_Count "
    "-v 232,raw48,Lifetime_Writes " // LBA?
  //"-v 233,raw48,Media_Wearout_Indicator"
  },
  { "Indilinx Barefoot 3 based SSDs",
    "OCZ-VECTOR|" // tested with OCZ-VECTOR/1.03
    "OCZ-VECTOR150|" // tested with OCZ-VECTOR150/1.2
    "OCZ-VERTEX450", // tested with OCZ-VERTEX450/1.0 (Barefoot 3 M10)
    "", "", ""
    "-v 5,raw48,Runtime_Bad_Block "
  //"-v 9,raw24(raw8),Power_On_Hours "
  //"-v 12,raw48,Power_Cycle_Count "
    "-v 171,raw48,Avail_OP_Block_Count "
    "-v 174,raw48,Pwr_Cycle_Ct_Unplanned "
    "-v 187,raw48,Total_Unc_NAND_Reads "
    "-v 195,raw48,Total_Prog_Failures "
    "-v 196,raw48,Total_Erase_Failures "
    "-v 197,raw48,Total_Unc_Read_Failures "
    "-v 198,raw48,Host_Reads_GiB "
    "-v 199,raw48,Host_Writes_GiB "
    "-v 208,raw48,Average_Erase_Count "
    "-v 210,raw48,SATA_CRC_Error_Count "
    "-v 233,raw48,Remaining_Lifetime_Perc "
    "-v 241,raw48,Host_Writes_GiB " // M10
    "-v 242,raw48,Host_Reads_GiB "  // M10
    "-v 249,raw48,Total_NAND_Prog_Ct_GiB"
  },
  { "OCZ Intrepid 3000 SSDs", // tested with OCZ INTREPID 3600/1.4.3.6, 3800/1.4.3.0
    "OCZ INTREPID 3[68]00",
    "", "", ""
    "-v 5,raw48,Runtime_Bad_Block "
  //"-v 9,raw24(raw8),Power_On_Hours "
  //"-v 12,raw48,Power_Cycle_Count "
    "-v 100,raw48,Total_Blocks_Erased "
    "-v 171,raw48,Avail_OP_Block_Count "
    "-v 174,raw48,Pwr_Cycle_Ct_Unplanned "
    "-v 184,raw48,Factory_Bad_Block_Count "
    "-v 187,raw48,Total_Unc_NAND_Reads "
    "-v 190,tempminmax,Temperature_Celsius "
    "-v 195,raw48,Total_Prog_Failures "
    "-v 196,raw48,Total_Erase_Failures "
    "-v 197,raw48,Total_Unc_Read_Failures "
    "-v 198,raw48,Host_Reads_GiB "
    "-v 199,raw48,Host_Writes_GiB "
    "-v 202,raw48,Total_Read_Bits_Corr_Ct "
    "-v 205,raw48,Max_Rated_PE_Count "
    "-v 206,raw48,Min_Erase_Count "
    "-v 207,raw48,Max_Erase_Count "
    "-v 208,raw48,Average_Erase_Count "
    "-v 210,raw48,SATA_CRC_Error_Count "
    "-v 211,raw48,SATA_UNC_Count "
    "-v 212,raw48,NAND_Reads_with_Retry "
    "-v 213,raw48,Simple_Rd_Rtry_Attempts "
    "-v 214,raw48,Adaptv_Rd_Rtry_Attempts "
    "-v 221,raw48,Int_Data_Path_Prot_Unc "
    "-v 222,raw48,RAID_Recovery_Count "
    "-v 230,raw48,SuperCap_Charge_Status " // 0=not charged, 1=fully charged, 2=unknown
    "-v 233,raw48,Remaining_Lifetime_Perc "
    "-v 249,raw48,Total_NAND_Prog_Ct_GiB "
    "-v 251,raw48,Total_NAND_Read_Ct_GiB"
  },
  { "InnoDisk InnoLite SATADOM D150QV-L SSDs", // tested with InnoLite SATADOM D150QV-L/120319
    "InnoLite SATADOM D150QV-L",
    "", "",
  //"-v 1,raw48,Raw_Read_Error_Rate "
  //"-v 2,raw48,Throughput_Performance "
  //"-v 3,raw16(avg16),Spin_Up_Time "
  //"-v 5,raw16(raw16),Reallocated_Sector_Ct "
  //"-v 7,raw48,Seek_Error_Rate " // from InnoDisk iSMART Linux tool, useless for SSD
  //"-v 8,raw48,Seek_Time_Performance "
  //"-v 9,raw24(raw8),Power_On_Hours "
  //"-v 10,raw48,Spin_Retry_Count "
  //"-v 12,raw48,Power_Cycle_Count "
    "-v 168,raw48,SATA_PHY_Error_Count "
    "-v 170,raw48,Bad_Block_Count "
    "-v 173,raw48,Erase_Count "
    "-v 175,raw48,Bad_Cluster_Table_Count "
    "-v 192,raw48,Unexpect_Power_Loss_Ct "
  //"-v 194,tempminmax,Temperature_Celsius "
  //"-v 197,raw48,Current_Pending_Sector "
    "-v 229,hex48,Flash_ID "
    "-v 235,raw48,Later_Bad_Block "
    "-v 236,raw48,Unstable_Power_Count "
    "-v 240,raw48,Write_Head"
  },
  { "Intel X25-E SSDs",
    "SSDSA2SH(032|064)G1.* INTEL",  // G1 = first generation
    "", "",
  //"-v 3,raw16(avg16),Spin_Up_Time "
  //"-v 4,raw48,Start_Stop_Count "
  //"-v 5,raw16(raw16),Reallocated_Sector_Ct "
  //"-v 9,raw24(raw8),Power_On_Hours "
  //"-v 12,raw48,Power_Cycle_Count "
    "-v 192,raw48,Unsafe_Shutdown_Count "
    "-v 225,raw48,Host_Writes_32MiB "
    "-v 226,raw48,Intel_Internal "
    "-v 227,raw48,Intel_Internal "
    "-v 228,raw48,Intel_Internal "
  //"-v 232,raw48,Available_Reservd_Space "
  //"-v 233,raw48,Media_Wearout_Indicator"
  },
  { "Intel X18-M/X25-M G1 SSDs",
    "INTEL SSDSA[12]MH(080|160)G1.*",  // G1 = first generation, 50nm
    "", "",
  //"-v 3,raw16(avg16),Spin_Up_Time "
  //"-v 4,raw48,Start_Stop_Count "
  //"-v 5,raw16(raw16),Reallocated_Sector_Ct "
  //"-v 9,raw24(raw8),Power_On_Hours "
  //"-v 12,raw48,Power_Cycle_Count "
    "-v 192,raw48,Unsafe_Shutdown_Count "
    "-v 225,raw48,Host_Writes_32MiB "
    "-v 226,raw48,Intel_Internal "
    "-v 227,raw48,Intel_Internal "
    "-v 228,raw48,Intel_Internal "
  //"-v 232,raw48,Available_Reservd_Space "
  //"-v 233,raw48,Media_Wearout_Indicator"
  },
  { "Intel X18-M/X25-M/X25-V G2 SSDs", // fixed firmware
      // tested with INTEL SSDSA2M(080|160)G2GC/2CV102J8 (X25-M)
    "INTEL SSDSA[12]M(040|080|120|160)G2.*",  // G2 = second generation, 34nm
    "2CV102(J[89A-Z]|[K-Z].)", // >= "2CV102J8"
    "",
  //"-v 3,raw16(avg16),Spin_Up_Time "
  //"-v 4,raw48,Start_Stop_Count "
  //"-v 5,raw16(raw16),Reallocated_Sector_Ct "
  //"-v 9,raw24(raw8),Power_On_Hours "
  //"-v 12,raw48,Power_Cycle_Count "
  //"-v 184,raw48,End-to-End_Error " // G2 only
    "-v 192,raw48,Unsafe_Shutdown_Count "
    "-v 225,raw48,Host_Writes_32MiB "
    "-v 226,raw48,Workld_Media_Wear_Indic " // Timed Workload Media Wear Indicator (percent*1024)
    "-v 227,raw48,Workld_Host_Reads_Perc "  // Timed Workload Host Reads Percentage
    "-v 228,raw48,Workload_Minutes " // 226,227,228 can be reset by 'smartctl -t vendor,0x40'
  //"-v 232,raw48,Available_Reservd_Space "
  //"-v 233,raw48,Media_Wearout_Indicator"
  },
  { "Intel X18-M/X25-M/X25-V G2 SSDs", // buggy or unknown firmware
      // tested with INTEL SSDSA2M040G2GC/2CV102HD (X25-V)
    "INTEL SSDSA[12]M(040|080|120|160)G2.*",
    "",
    "This drive may require a firmware update to\n"
    "fix possible drive hangs when reading SMART self-test log:\n"
    "http://downloadcenter.intel.com/Detail_Desc.aspx?DwnldID=18363",
    "-v 192,raw48,Unsafe_Shutdown_Count "
    "-v 225,raw48,Host_Writes_32MiB "
    "-v 226,raw48,Workld_Media_Wear_Indic "
    "-v 227,raw48,Workld_Host_Reads_Perc "
    "-v 228,raw48,Workload_Minutes"
  },
  { "Intel 311/313 Series SSDs", // tested with INTEL SSDSA2VP020G2/2CV102M5,
      // INTEL SSDSA2VP020G3/9CV10379,
    "INTEL SSDSA2VP(020|024)G[23]", // G3 = 313 Series
    "", "",
  //"-v 3,raw16(avg16),Spin_Up_Time "
  //"-v 4,raw48,Start_Stop_Count "
  //"-v 5,raw16(raw16),Reallocated_Sector_Ct "
  //"-v 9,raw24(raw8),Power_On_Hours "
  //"-v 12,raw48,Power_Cycle_Count "
    "-v 170,raw48,Reserve_Block_Count "
    "-v 171,raw48,Program_Fail_Count "
    "-v 172,raw48,Erase_Fail_Count "
    "-v 183,raw48,SATA_Downshift_Count "
  //"-v 184,raw48,End-to-End_Error "
  //"-v 187,raw48,Reported_Uncorrect "
    "-v 192,raw48,Unsafe_Shutdown_Count "
    "-v 225,raw48,Host_Writes_32MiB "
    "-v 226,raw48,Workld_Media_Wear_Indic " // Timed Workload Media Wear Indicator (percent*1024)
    "-v 227,raw48,Workld_Host_Reads_Perc "  // Timed Workload Host Reads Percentage
    "-v 228,raw48,Workload_Minutes " // 226,227,228 can be reset by 'smartctl -t vendor,0x40'
  //"-v 232,raw48,Available_Reservd_Space "
  //"-v 233,raw48,Media_Wearout_Indicator "
    "-v 241,raw48,Host_Writes_32MiB "
    "-v 242,raw48,Host_Reads_32MiB"
  },
  { "Intel 320 Series SSDs", // tested with INTEL SSDSA2CT040G3/4PC10362,
      // INTEL SSDSA2CW160G3/4PC10362, INTEL SSDSA2BT040G3/4PC10362, INTEL SSDSA2BW120G3A/4PC10362,
      // INTEL SSDSA2BW300G3D/4PC10362, INTEL SSDSA2BW160G3L/4PC1LE04
    "INTEL SSDSA[12][BC][WT](040|080|120|160|300|600)G3[ADL]?",
    "", "",
  //"-v 3,raw16(avg16),Spin_Up_Time "
  //"-v 4,raw48,Start_Stop_Count "
  //"-v 5,raw16(raw16),Reallocated_Sector_Ct "
  //"-v 9,raw24(raw8),Power_On_Hours "
  //"-v 12,raw48,Power_Cycle_Count "
    "-v 170,raw48,Reserve_Block_Count "
    "-v 171,raw48,Program_Fail_Count "
    "-v 172,raw48,Erase_Fail_Count "
    "-v 183,raw48,SATA_Downshift_Count " // FW >= 4Px10362
  //"-v 184,raw48,End-to-End_Error "
  //"-v 187,raw48,Reported_Uncorrect "
    "-v 199,raw48,CRC_Error_Count "      // FW >= 4Px10362
    "-v 192,raw48,Unsafe_Shutdown_Count "
    "-v 225,raw48,Host_Writes_32MiB "
    "-v 226,raw48,Workld_Media_Wear_Indic " // Timed Workload Media Wear Indicator (percent*1024)
    "-v 227,raw48,Workld_Host_Reads_Perc "  // Timed Workload Host Reads Percentage
    "-v 228,raw48,Workload_Minutes " // 226,227,228 can be reset by 'smartctl -t vendor,0x40'
  //"-v 232,raw48,Available_Reservd_Space "
  //"-v 233,raw48,Media_Wearout_Indicator "
    "-v 241,raw48,Host_Writes_32MiB "
    "-v 242,raw48,Host_Reads_32MiB"
  },
  { "Intel 710 Series SSDs", // tested with INTEL SSDSA2BZ100G3/6PB10362
    "INTEL SSDSA2BZ(100|200|300)G3",
    "", "",
  //"-v 3,raw16(avg16),Spin_Up_Time "
  //"-v 4,raw48,Start_Stop_Count "
  //"-v 5,raw16(raw16),Reallocated_Sector_Ct "
  //"-v 9,raw24(raw8),Power_On_Hours "
  //"-v 12,raw48,Power_Cycle_Count "
    "-v 170,raw48,Reserve_Block_Count "
    "-v 171,raw48,Program_Fail_Count "
    "-v 172,raw48,Erase_Fail_Count "
    "-v 174,raw48,Unexpect_Power_Loss_Ct " // Missing in 710 specification from September 2011
    "-v 183,raw48,SATA_Downshift_Count "
  //"-v 184,raw48,End-to-End_Error "
  //"-v 187,raw48,Reported_Uncorrect "
  //"-v 190,tempminmax,Airflow_Temperature_Cel "
    "-v 192,raw48,Unsafe_Shutdown_Count "
    "-v 225,raw48,Host_Writes_32MiB "
    "-v 226,raw48,Workld_Media_Wear_Indic " // Timed Workload Media Wear Indicator (percent*1024)
    "-v 227,raw48,Workld_Host_Reads_Perc "  // Timed Workload Host Reads Percentage
    "-v 228,raw48,Workload_Minutes " // 226,227,228 can be reset by 'smartctl -t vendor,0x40'
  //"-v 232,raw48,Available_Reservd_Space "
  //"-v 233,raw48,Media_Wearout_Indicator "
    "-v 241,raw48,Host_Writes_32MiB "
    "-v 242,raw48,Host_Reads_32MiB"
  },
  { "Intel 510 Series SSDs",
    "INTEL SSDSC2MH(120|250)A2",
    "", "",
  //"-v 3,raw16(avg16),Spin_Up_Time "
  //"-v 4,raw48,Start_Stop_Count "
  //"-v 5,raw16(raw16),Reallocated_Sector_Ct "
  //"-v 9,raw24(raw8),Power_On_Hours "
  //"-v 12,raw48,Power_Cycle_Count "
    "-v 192,raw48,Unsafe_Shutdown_Count "
    "-v 225,raw48,Host_Writes_32MiB "
  //"-v 232,raw48,Available_Reservd_Space "
  //"-v 233,raw48,Media_Wearout_Indicator"
  },
  { "Intel 520 Series SSDs", // tested with INTEL SSDSC2CW120A3/400i, SSDSC2BW480A3F/400i
    "INTEL SSDSC2[BC]W(060|120|180|240|480)A3F?",
    "", "",
  //"-v 5,raw16(raw16),Reallocated_Sector_Ct "
    "-v 9,msec24hour32,Power_On_Hours_and_Msec "
  //"-v 12,raw48,Power_Cycle_Count "
    "-v 170,raw48,Available_Reservd_Space "
    "-v 171,raw48,Program_Fail_Count "
    "-v 172,raw48,Erase_Fail_Count "
    "-v 174,raw48,Unexpect_Power_Loss_Ct "
  //"-v 184,raw48,End-to-End_Error "
    "-v 187,raw48,Uncorrectable_Error_Cnt "
  //"-v 192,raw48,Power-Off_Retract_Count "
    "-v 225,raw48,Host_Writes_32MiB "
    "-v 226,raw48,Workld_Media_Wear_Indic "
    "-v 227,raw48,Workld_Host_Reads_Perc "
    "-v 228,raw48,Workload_Minutes "
  //"-v 232,raw48,Available_Reservd_Space "
  //"-v 233,raw48,Media_Wearout_Indicator "
    "-v 241,raw48,Host_Writes_32MiB "
    "-v 242,raw48,Host_Reads_32MiB "
    "-v 249,raw48,NAND_Writes_1GiB"
  },
  { "Intel 525 Series SSDs", // mSATA, tested with SSDMCEAC120B3/LLLi
    "INTEL SSDMCEAC(030|060|090|120|180|240)B3",
    "", "",
  //"-v 5,raw16(raw16),Reallocated_Sector_Ct "
    "-v 9,msec24hour32,Power_On_Hours_and_Msec "
  //"-v 12,raw48,Power_Cycle_Count "
    "-v 170,raw48,Available_Reservd_Space "
    "-v 171,raw48,Program_Fail_Count "
    "-v 172,raw48,Erase_Fail_Count "
    "-v 174,raw48,Unexpect_Power_Loss_Ct "
    "-v 183,raw48,SATA_Downshift_Count "
  //"-v 184,raw48,End-to-End_Error "
    "-v 187,raw48,Uncorrectable_Error_Cnt "
  //"-v 190,tempminmax,Airflow_Temperature_Cel "
  //"-v 192,raw48,Power-Off_Retract_Count "
  //"-v 199,raw48,UDMA_CRC_Error_Count "
    "-v 225,raw48,Host_Writes_32MiB "
    "-v 226,raw48,Workld_Media_Wear_Indic "
    "-v 227,raw48,Workld_Host_Reads_Perc "
    "-v 228,raw48,Workload_Minutes "
  //"-v 232,raw48,Available_Reservd_Space "
  //"-v 233,raw48,Media_Wearout_Indicator "
    "-v 241,raw48,Host_Writes_32MiB "
    "-v 242,raw48,Host_Reads_32MiB "
    "-v 249,raw48,NAND_Writes_1GiB"
  },
  { "Intel 530 Series SSDs", // tested with INTEL SSDSC2BW180A4/DC12, SSDSC2BW240A4/DC12
    "INTEL SSDSC2BW(080|120|180|240|360|480)A4",
    "", "",
  //"-v 5,raw16(raw16),Reallocated_Sector_Ct "
    "-v 9,msec24hour32,Power_On_Hours_and_Msec "
  //"-v 12,raw48,Power_Cycle_Count "
    "-v 170,raw48,Available_Reservd_Space "
    "-v 171,raw48,Program_Fail_Count "
    "-v 172,raw48,Erase_Fail_Count "
    "-v 174,raw48,Unexpect_Power_Loss_Ct "
    "-v 183,raw48,SATA_Downshift_Count "
  //"-v 184,raw48,End-to-End_Error "
    "-v 187,raw48,Uncorrectable_Error_Cnt "
  //"-v 190,tempminmax,Airflow_Temperature_Cel "
  //"-v 192,raw48,Power-Off_Retract_Count "
  //"-v 199,raw48,UDMA_CRC_Error_Count "
    "-v 225,raw48,Host_Writes_32MiB "
    "-v 226,raw48,Workld_Media_Wear_Indic "
    "-v 227,raw48,Workld_Host_Reads_Perc "
    "-v 228,raw48,Workload_Minutes "
  //"-v 232,raw48,Available_Reservd_Space "
  //"-v 233,raw48,Media_Wearout_Indicator "
    "-v 241,raw48,Host_Writes_32MiB "
    "-v 242,raw48,Host_Reads_32MiB "
    "-v 249,raw48,NAND_Writes_1GiB"
  },
  { "Intel 330/335 Series SSDs", // tested with INTEL SSDSC2CT180A3/300i, SSDSC2CT240A3/300i,
      // INTEL SSDSC2CT240A4/335t
    "INTEL SSDSC2CT(060|120|180|240)A[34]", // A4 = 335 Series
    "", "",
  //"-v 5,raw16(raw16),Reallocated_Sector_Ct "
    "-v 9,msec24hour32,Power_On_Hours_and_Msec "
  //"-v 12,raw48,Power_Cycle_Count "
  //"-v 181,raw48,Program_Fail_Cnt_Total " // ] Missing in 330 specification from April 2012
  //"-v 182,raw48,Erase_Fail_Count_Total " // ]
  //"-v 192,raw48,Power-Off_Retract_Count "
    "-v 225,raw48,Host_Writes_32MiB "
  //"-v 232,raw48,Available_Reservd_Space "
  //"-v 233,raw48,Media_Wearout_Indicator "
    "-v 241,raw48,Host_Writes_32MiB "
    "-v 242,raw48,Host_Reads_32MiB "
    "-v 249,raw48,NAND_Writes_1GiB"
  },
  { "Intel 730 and DC S3500/S3700 Series SSDs", // tested with INTEL SSDSC2BP480G4, SSDSC2BB120G4/D2010355,
      // INTEL SSDSC2BB800G4T, SSDSC2BA200G3/5DV10250
    "INTEL SSDSC(1N|2B)[ABP](080|100|120|160|200|240|300|400|480|600|800)G[34]T?", // A=S3700, B=S3500, P=730
    "", "",
  //"-v 3,raw16(avg16),Spin_Up_Time "
  //"-v 4,raw48,Start_Stop_Count "
  //"-v 5,raw16(raw16),Reallocated_Sector_Ct "
  //"-v 9,raw24(raw8),Power_On_Hours "
  //"-v 12,raw48,Power_Cycle_Count "
    "-v 170,raw48,Available_Reservd_Space "
    "-v 171,raw48,Program_Fail_Count "
    "-v 172,raw48,Erase_Fail_Count "
    "-v 174,raw48,Unsafe_Shutdown_Count "
    "-v 175,raw16(raw16),Power_Loss_Cap_Test "
    "-v 183,raw48,SATA_Downshift_Count "
  //"-v 184,raw48,End-to-End_Error "
  //"-v 187,raw48,Reported_Uncorrect "
    "-v 190,tempminmax,Temperature_Case "
    "-v 192,raw48,Unsafe_Shutdown_Count "
    "-v 194,tempminmax,Temperature_Internal "
  //"-v 197,raw48,Current_Pending_Sector "
    "-v 199,raw48,CRC_Error_Count "
    "-v 225,raw48,Host_Writes_32MiB "
    "-v 226,raw48,Workld_Media_Wear_Indic " // Timed Workload Media Wear Indicator (percent*1024)
    "-v 227,raw48,Workld_Host_Reads_Perc "  // Timed Workload Host Reads Percentage
    "-v 228,raw48,Workload_Minutes " // 226,227,228 can be reset by 'smartctl -t vendor,0x40'
  //"-v 232,raw48,Available_Reservd_Space "
  //"-v 233,raw48,Media_Wearout_Indicator "
    "-v 234,raw24/raw32:04321,Thermal_Throttle "
    "-v 241,raw48,Host_Writes_32MiB "
    "-v 242,raw48,Host_Reads_32MiB"
  },
  { "Kingston branded X25-V SSDs", // fixed firmware
    "KINGSTON SSDNow 40GB",
    "2CV102(J[89A-Z]|[K-Z].)", // >= "2CV102J8"
    "",
    "-v 192,raw48,Unsafe_Shutdown_Count "
    "-v 225,raw48,Host_Writes_32MiB "
    "-v 226,raw48,Workld_Media_Wear_Indic "
    "-v 227,raw48,Workld_Host_Reads_Perc "
    "-v 228,raw48,Workload_Minutes"
  },
  { "Kingston branded X25-V SSDs", // buggy or unknown firmware
    "KINGSTON SSDNow 40GB",
    "",
    "This drive may require a firmware update to\n"
    "fix possible drive hangs when reading SMART self-test log.\n"
    "To update Kingston branded drives, a modified Intel update\n"
    "tool must be used. Search for \"kingston 40gb firmware\".",
    "-v 192,raw48,Unsafe_Shutdown_Count "
    "-v 225,raw48,Host_Writes_32MiB "
    "-v 226,raw48,Workld_Media_Wear_Indic "
    "-v 227,raw48,Workld_Host_Reads_Perc "
    "-v 228,raw48,Workload_Minutes"
  },
  { "JMicron based SSDs", // JMicron JMF60x
    "Kingston SSDNow V Series [0-9]*GB|" // tested with Kingston SSDNow V Series 64GB/B090522a
    "TS(2|4|8|16|32|64|128|192)GSSD(18|25)[MS]?-[MS]", // Transcend IDE and SATA, tested with
      // TS32GSSD25-M/V090331, TS32GSSD18M-M/v090331
    "[BVv].*", // other Transcend SSD versions will be catched by subsequent entry
    "",
  //"-v 9,raw24(raw8),Power_On_Hours " // raw value always 0?
  //"-v 12,raw48,Power_Cycle_Count "
  //"-v 194,tempminmax,Temperature_Celsius " // raw value always 0?
    "-v 229,hex64:w012345r,Halt_System/Flash_ID " // Halt, Flash[7]
    "-v 232,hex64:w012345r,Firmware_Version_Info " // "YYMMDD", #Channels, #Banks
    "-v 233,hex48:w01234,ECC_Fail_Record " // Fail number, Row[3], Channel, Bank
    "-v 234,raw24/raw24:w01234,Avg/Max_Erase_Count "
    "-v 235,raw24/raw24:w01z23,Good/Sys_Block_Count"
  },
  { "JMicron based SSDs", // JMicron JMF61x, JMF66x, JMF670
    "ADATA S596 Turbo|"  // tested with ADATA S596 Turbo 256GB SATA SSD (JMicron JMF616)
    "ADATA SP600|"  // tested with ADATA SP600/2.4 (JMicron JMF661)
    "APPLE SSD TS(064|128|256|512)C|"  // Toshiba?, tested with APPLE SSD TS064C/CJAA0201
    "KINGSTON SNV425S2(64|128)GB|"  // SSDNow V Series (2. Generation, JMF618),
                                    // tested with KINGSTON SNV425S264GB/C091126a
    "KINGSTON SSDNOW 30GB|" // tested with KINGSTON SSDNOW 30GB/AJXA0202
    "KINGSTON SS100S2(8|16)G|"  // SSDNow S100 Series, tested with KINGSTON SS100S28G/D100309a
    "KINGSTON SNVP325S2(64|128|256|512)GB|" // SSDNow V+ Series, tested with KINGSTON SNVP325S2128GB/AGYA0201
    "KINGSTON SVP?100S2B?(64|96|128|256|512)G|"  // SSDNow V100/V+100 Series,
      // tested with KINGSTON SVP100S296G/CJR10202, KINGSTON SV100S2256G/D110225a
    "KINGSTON SV200S3(64|128|256)G|" // SSDNow V200 Series, tested with KINGSTON SV200S3128G/E120506a
    "TOSHIBA THNS128GG4BBAA|"  // Toshiba / Super Talent UltraDrive DX,
                               // tested with Toshiba 128GB 2.5" SSD (built in MacBooks)
    "TOSHIBA THNSNC128GMLJ|" // tested with THNSNC128GMLJ/CJTA0202 (built in Toshiba Protege/Dynabook)
    "TS(8|16|32|64|128|192|256|512)GSSD25S?-(MD?|S)|" // Transcend IDE and SATA, JMF612, tested with
      // TS256GSSD25S-M/101028, TS32GSSD25-M/20101227
    "TS(32|64|128|256)G(SSD|MSA)340", // Transcend SSD340 SATA/mSATA, JMF667/670, tested with
      // TS256GSSD340/SVN263, TS256GSSD340/SVN423b, TS256GMSA340/SVN263
    "", "",
  //"-v 1,raw48,Raw_Read_Error_Rate "
  //"-v 2,raw48,Throughput_Performance "
    "-v 3,raw48,Unknown_JMF_Attribute "
  //"-v 5,raw16(raw16),Reallocated_Sector_Ct "
    "-v 7,raw48,Unknown_JMF_Attribute "
    "-v 8,raw48,Unknown_JMF_Attribute "
  //"-v 9,raw24(raw8),Power_On_Hours "
    "-v 10,raw48,Unknown_JMF_Attribute "
  //"-v 12,raw48,Power_Cycle_Count "
    "-v 167,raw48,Unknown_JMF_Attribute "
    "-v 168,raw48,SATA_Phy_Error_Count "
    "-v 169,raw48,Unknown_JMF_Attribute "
    "-v 170,raw16,Bad_Block_Count "
    "-v 173,raw16,Erase_Count " // JMF661: different?
    "-v 175,raw48,Bad_Cluster_Table_Count "
    "-v 192,raw48,Unexpect_Power_Loss_Ct "
  //"-v 194,tempminmax,Temperature_Celsius "
  //"-v 197,raw48,Current_Pending_Sector "
    "-v 233,raw48,Unknown_JMF_Attribute " // FW SVN423b
    "-v 234,raw48,Unknown_JMF_Attribute " // FW SVN423b
    "-v 240,raw48,Unknown_JMF_Attribute "
  //"-v 241,raw48,Total_LBAs_Written "    // FW SVN423b
  //"-v 242,raw48,Total_LBAs_Read "       // FW SVN423b
  },
  { "Plextor M3/M5 (Pro) Series SSDs", // Marvell 88SS9174 (M3, M5S), 88SS9187 (M5P, M5Pro), tested with
      // PLEXTOR PX-128M3/1.01, PX-128M3P/1.04, PX-256M3/1.05, PX-128M5S/1.02, PX-256M5S/1.03,
      // PX-128M5M/1.05, PX-128M5S/1.05, PX-128M5Pro/1.05, PX-512M5Pro/1.06, PX-256M5P/1.01
      // (1.04/5 Firmware self-test log lifetime unit is bogus, possibly 1/256 hours)
    "PLEXTOR PX-(64|128|256|512)M(3P?|5[MPS]|5Pro)",
    "", "",
  //"-v 1,raw48,Raw_Read_Error_Rate "
  //"-v 5,raw16(raw16),Reallocated_Sector_Ct "
  //"-v 9,raw24(raw8),Power_On_Hours "
  //"-v 12,raw48,Power_Cycle_Count "
  //"-v 177,raw48,Wear_Leveling_Count "
  //"-v 178,raw48,Used_Rsvd_Blk_Cnt_Chip "
  //"-v 181,raw48,Program_Fail_Cnt_Total "
  //"-v 182,raw48,Erase_Fail_Count_Total "
  //"-v 187,raw48,Reported_Uncorrect "
  //"-v 192,raw48,Power-Off_Retract_Count "
  //"-v 196,raw16(raw16),Reallocated_Event_Count "
  //"-v 198,raw48,Offline_Uncorrectable "
  //"-v 199,raw48,UDMA_CRC_Error_Count "
  //"-v 232,raw48,Available_Reservd_Space "
    "-v 241,raw48,Host_Writes_32MiB "
    "-v 242,raw48,Host_Reads_32MiB"
  },
  { "Samsung based SSDs",
    "SAMSUNG SSD PM800 .*GB|"  // SAMSUNG PM800 SSDs, tested with SAMSUNG SSD PM800 TH 64GB/VBM25D1Q
    "SAMSUNG SSD PM810 .*GB|"  // SAMSUNG PM810 (470 series) SSDs, tested with SAMSUNG SSD PM810 2.5" 128GB/AXM06D1Q
    "SAMSUNG 470 Series SSD|"  // tested with SAMSUNG 470 Series SSD 64GB/AXM09B1Q
    "SAMSUNG SSD 830 Series|"  // tested with SAMSUNG SSD 830 Series 64GB/CXM03B1Q
    "Samsung SSD 840 (PRO )?Series|" // tested with Samsung SSD 840 PRO Series 128GB/DXM04B0Q,
      // Samsung SSD 840 Series/DXT06B0Q
    "Samsung SSD 840 EVO ((120|250|500)G|1T)B( mSATA)?|" // tested with Samsung SSD 840 EVO (120|250|500)GB/EXT0AB0Q,
      // Samsung SSD 840 EVO (120|250)GB/EXT0BB6Q, 1TB/EXT0BB0Q, 120GB mSATA/EXT41B6Q
    "Samsung SSD 850 PRO ((128|256|512)G|1T)B|" // tested with Samsung SSD 850 PRO 128GB/EXM01B6Q,
      // Samsung SSD 850 PRO 1TB/EXM01B6Q
    "SAMSUNG MZ7WD((120|240)HAFV|480HAGM|960HAGP)-00003|" // SM843T Series, tested with
      // SAMSUNG MZ7WD120HAFV-00003/DXM85W3Q
    "SAMSUNG MZ7GE(240HMGR|(480|960)HMHP)-00003", // SM853T Series, tested with
      // SAMSUNG MZ7GE240HMGR-00003/EXT0303Q
    "", "",
  //"-v 5,raw16(raw16),Reallocated_Sector_Ct "
  //"-v 9,raw24(raw8),Power_On_Hours "
  //"-v 12,raw48,Power_Cycle_Count "
  //"-v 175,raw48,Program_Fail_Count_Chip "
  //"-v 176,raw48,Erase_Fail_Count_Chip "
  //"-v 177,raw48,Wear_Leveling_Count "
  //"-v 178,raw48,Used_Rsvd_Blk_Cnt_Chip "
  //"-v 179,raw48,Used_Rsvd_Blk_Cnt_Tot "
  //"-v 180,raw48,Unused_Rsvd_Blk_Cnt_Tot "
  //"-v 181,raw48,Program_Fail_Cnt_Total "
  //"-v 182,raw48,Erase_Fail_Count_Total "
  //"-v 183,raw48,Runtime_Bad_Block "
  //"-v 184,raw48,End-to-End_Error " // SM843T Series
    "-v 187,raw48,Uncorrectable_Error_Cnt "
  //"-v 190,tempminmax,Airflow_Temperature_Cel "  // seems to be some sort of temperature value for 470 Series?
  //"-v 194,tempminmax,Temperature_Celsius "
    "-v 195,raw48,ECC_Error_Rate "
  //"-v 198,raw48,Offline_Uncorrectable "
    "-v 199,raw48,CRC_Error_Count "
    "-v 201,raw48,Supercap_Status "
    "-v 202,raw48,Exception_Mode_Status "
    "-v 235,raw48,POR_Recovery_Count " // 830/840 Series
  //"-v 241,raw48,Total_LBAs_Written"
  },
  { "Marvell based SanDisk SSDs",
    "SanDisk SD5SG2[0-9]*G1052E|" // X100 (88SS9174), tested with SanDisk SD5SG2256G1052E/10.04.01
    "SanDisk SD6SB[12]M[0-9]*G(1022I)?|" // X110/X210 (88SS9175), tested with SanDisk SD6SB1M064G1022I/X231600,
      // SanDisk SD6SB1M256G1022I/X231600, SanDisk SD6SB2M512G1022I/X210400
    "SanDisk SDSSDHP[0-9]*G|" // Ultra Plus (88SS9175), tested with SanDisk SDSSDHP128G/X23[01]6RL
    "SanDisk SDSSDXP[0-9]*G", // Extreme II (88SS9187), tested with SanDisk SDSSDXP480G/R1311
    "", "",
  //"-v 5,raw16(raw16),Reallocated_Sector_Ct "
  //"-v 9,raw24(raw8),Power_On_Hours "
  //"-v 12,raw48,Power_Cycle_Count "
    "-v 166,raw48,Min_W/E_Cycle "
    "-v 167,raw48,Min_Bad_Block/Die "
    "-v 168,raw48,Maximum_Erase_Cycle "
    "-v 169,raw48,Total_Bad_Block "
    "-v 171,raw48,Program_Fail_Count "
    "-v 172,raw48,Erase_Fail_Count "
    "-v 173,raw48,Avg_Write_Erase_Ct "
    "-v 174,raw48,Unexpect_Power_Loss_Ct "
  //"-v 187,raw48,Reported_Uncorrect "
  //"-v 194,tempminmax,Temperature_Celsius "
    "-v 212,raw48,SATA_PHY_Error "
    "-v 230,raw48,Perc_Write_Erase_Count "
    "-v 232,raw48,Perc_Avail_Resrvd_Space "
    "-v 233,raw48,Total_NAND_Writes_GiB "
    "-v 241,raw48,Total_Writes_GiB "
    "-v 242,raw48,Total_Reads_GiB "
  //"-v 243,raw48,Unknown_Attribute "
  },
  { "SanDisk based SSDs", // see also #463 for the vendor attribute description
    "SanDisk iSSD P4 [0-9]*GB|" // tested with SanDisk iSSD P4 16GB/SSD 9.14
    "SanDisk SDSSDP[0-9]*G|" // tested with SanDisk SDSSDP064G/1.0.0, SDSSDP128G/2.0.0
    "SanDisk SSD i100 [0-9]*GB|" // tested with SanDisk SSD i100 8GB/11.56.04, 24GB/11.56.04
    "SanDisk SSD U100 ([0-9]*GB|SMG2)|" // tested with SanDisk SSD U100 8GB/10.56.00, 256GB/10.01.02, SMG2/10.56.04
    "SanDisk SD7[SU]B[23]Q(064|128|256|512)G.*", // tested with SD7SB3Q064G1122/SD7UB3Q256G1122/SD7SB3Q128G/SD7UB2Q512G1122
    "", "",
  //"-v 5,raw16(raw16),Reallocated_Sector_Ct "
  //"-v 9,raw24(raw8),Power_On_Hours "
  //"-v 12,raw48,Power_Cycle_Count "
    "-v 171,raw48,Program_Fail_Count "
    "-v 172,raw48,Erase_Fail_Count "
    "-v 173,raw48,Avg_Write_Erase_Ct "
    "-v 174,raw48,Unexpect_Power_Loss_Ct "
  //"-v 187,raw48,Reported_Uncorrect "
    "-v 212,raw48,SATA_PHY_Error "
    "-v 230,raw48,Perc_Write_Erase_Count "
    "-v 232,raw48,Perc_Avail_Resrvd_Space "
    "-v 234,raw48,Perc_Write_Erase_Ct_BC "
  //"-v 241,raw48,Total_LBAs_Written "
  //"-v 242,raw48,Total_LBAs_Read "
    "-v 244,raw48,Thermal_Throttle "
  },
  { "SiliconMotion based SSDs", // SM2246EN (Transcend TS6500)
    "TS((16|32|64|128|256|512)G|1T)(SSD|MSA)370", // Transcend SSD370 SATA/mSATA, TS6500, tested with
      // TS32GMSA370/20140402, TS16GMSA370/20140516, TS64GSSD370/20140516, TS256GSSD370/N0815B
    "", "",
  //"-v 1,raw48,Raw_Read_Error_Rate "
  //"-v 2,raw48,Throughput_Performance "
  //"-v 9,raw24(raw8),Power_On_Hours "
  //"-v 12,raw48,Power_Cycle_Count "
    "-v 160,raw48,Uncorrectable_Error_Cnt "
    "-v 161,raw48,Valid_Spare_Block_Cnt "
    "-v 163,raw48,Initial_Bad_Block_Count "
    "-v 164,raw48,Total_Erase_Count "
    "-v 165,raw48,Max_Erase_Count "
    "-v 166,raw48,Min_Erase_Count "
    "-v 167,raw48,Average_Erase_Count "
    "-v 168,raw48,Max_Erase_Count_of_Spec "
    "-v 169,raw48,Remaining_Lifetime_Perc "
  //"-v 175,raw48,Program_Fail_Count_Chip "
  //"-v 176,raw48,Erase_Fail_Count_Chip "
  //"-v 177,raw48,Wear_Leveling_Count "
    "-v 178,raw48,Runtime_Invalid_Blk_Cnt "
  //"-v 181,raw48,Program_Fail_Cnt_Total "
  //"-v 182,raw48,Erase_Fail_Count_Total "
  //"-v 187,raw48,Reported_Uncorrect "
  //"-v 192,raw48,Power-Off_Retract_Count "
  //"-v 194,tempminmax,Temperature_Celsius "
  //"-v 195,raw48,Hardware_ECC_Recovered "
  //"-v 196,raw16(raw16),Reallocated_Event_Count "
  //"-v 197,raw48,Current_Pending_Sector "
  //"-v 198,raw48,Offline_Uncorrectable "
  //"-v 199,raw48,UDMA_CRC_Error_Count "
    "-v 225,raw48,Host_Writes_32MiB " // FW 20140402
  //"-v 232,raw48,Available_Reservd_Space "
    "-v 241,raw48,Host_Writes_32MiB "
    "-v 242,raw48,Host_Reads_32MiB "
    "-v 245,raw48,Unkn_SiliconMotion_Attr" // FW N0815B
  },
  { "Smart Storage Systems Xcel-10 SSDs",  // based on http://www.smartm.com/files/salesLiterature/storage/xcel10.pdf
    "SMART A25FD-(32|64|128)GI32N", // tested with SMART A25FD-128GI32N/B9F23D4K
    "",
    "", // attributes info from http://www.adtron.com/pdf/SMART_Attributes_Xcel-10_810800014_RevB.pdf
    "-v 1,raw48,Not_Supported "
    "-v 2,raw48,Not_Supported "
  //"-v 9,raw24(raw8),Power_On_Hours "
  //"-v 12,raw48,Power_Cycle_Count "
    "-v 191,raw48,Not_Supported "
  //"-v 192,raw48,Power-Off_Retract_Count "
    "-v 197,raw48,ECC_Error_Count "
  //"-v 198,raw48,Offline_Uncorrectable "
  //"-v 199,raw48,UDMA_CRC_Error_Count "
    "-v 251,raw48,Min_Spares_Remain_Perc " // percentage of the total number of spare blocks available
    "-v 252,raw48,Added_Bad_Flash_Blk_Ct " // number of bad flash blocks
    "-v 254,raw48,Total_Erase_Blocks_Ct" // number of times the drive has erased any erase block
  },
  { "Smart Storage Systems XceedSecure2 SSDs",
    "(SMART|Adtron) ([AIS]25FBS|S35FCS).*",
    "", "",
    "-v 9,sec2hour,Power_On_Hours "
    "-v 194,hex64,Proprietary_194"
  },
  { "Smart Storage Systems XceedUltraX/Adtron A25FBX SSDs",
    "(SMART|Adtron) (A|I)25FBX.*",
    "", "",
    "-v 9,hex64,Proprietary_9 "
    "-v 194,hex48,Proprietary_194"
  },
  { "Smart Storage Systems Adtron A25FB 2xN SSDs",
    "(SMART|Adtron) A25FB.*2.N",
    "", "",
    "-v 110,hex64,Proprietary_HWC "
    "-v 111,hex64,Proprietary_MP "
    "-v 112,hex64,Proprietary_RtR "
    "-v 113,hex64,Proprietary_RR "
    "-v 120,hex64,Proprietary_HFAll "
    "-v 121,hex64,Proprietary_HF1st "
    "-v 122,hex64,Proprietary_HF2nd "
    "-v 123,hex64,Proprietary_HF3rd "
    "-v 125,hex64,Proprietary_SFAll "
    "-v 126,hex64,Proprietary_SF1st "
    "-v 127,hex64,Proprietary_SF2nd "
    "-v 128,hex64,Proprietary_SF3rd "
    "-v 194,raw24/raw32:zvzzzw,Fractional_Temperature"
  },
  { "Smart Storage Systems Adtron A25FB 3xN SSDs",
    "(SMART|Adtron) A25FB-.*3.N",
    "", "",
    "-v 9,sec2hour,Power_On_Hours "
    "-v 113,hex48,Proprietary_RR "
    "-v 130,raw48:54321,Minimum_Spares_All_Zs"
  //"-v 194,tempminmax,Temperature_Celsius"
  },
  { "STEC Mach2 CompactFlash Cards", // tested with STEC M2P CF 1.0.0/K1385MS
    "STEC M2P CF 1.0.0",
    "", "",
    "-v 100,raw48,Erase_Program_Cycles "
    "-v 103,raw48,Remaining_Energy_Storg "
    "-v 170,raw48,Reserved_Block_Count "
    "-v 171,raw48,Program_Fail_Count "
    "-v 172,raw48,Erase_Fail_Count "
    "-v 173,raw48,Wear_Leveling_Count "
    "-v 174,raw48,Unexpect_Power_Loss_Ct "
    "-v 211,raw48,Unknown_Attribute " // ] Missing in specification
    "-v 212,raw48,Unknown_Attribute"  // ] from September 2012
  },
  { "Transcend CompactFlash Cards", // tested with TRANSCEND/20080820,
      // TS4GCF133/20100709, TS16GCF133/20100709, TS16GCF150/20110407
    "TRANSCEND|TS(4|8|16)GCF(133|150)",
    "", "",
    "-v 7,raw48,Unknown_Attribute "
    "-v 8,raw48,Unknown_Attribute"
  },
  { "Marvell SSD SD88SA024BA0 (SUN branded)",
    "MARVELL SD88SA024BA0 SUN24G 0902M0054V",
    "", "", ""
  },
  { "HP 1TB SATA disk GB1000EAFJL",
    "GB1000EAFJL",
    "", "", ""
  },
  { "HP 500GB SATA disk MM0500EANCR",
    "MM0500EANCR",
    "", "", ""
  },
  { "HP 250GB SATA disk VB0250EAVER",
    "VB0250EAVER",
    "", "", ""
  },
  { "IBM Deskstar 60GXP",  // ER60A46A firmware
    "(IBM-|Hitachi )?IC35L0[12346]0AVER07.*",
    "ER60A46A",
    "", ""
  },
  { "IBM Deskstar 60GXP",  // All other firmware
    "(IBM-|Hitachi )?IC35L0[12346]0AVER07.*",
    "",
    "IBM Deskstar 60GXP drives may need upgraded SMART firmware.\n"
    "Please see http://haque.net/dtla_update/",
    ""
  },
  { "IBM Deskstar 40GV & 75GXP (A5AA/A6AA firmware)",
    "(IBM-)?DTLA-30[57]0[123467][05].*",
    "T[WX][123468AG][OF]A[56]AA",
    "", ""
  },
  { "IBM Deskstar 40GV & 75GXP (all other firmware)",
    "(IBM-)?DTLA-30[57]0[123467][05].*",
    "",
    "IBM Deskstar 40GV and 75GXP drives may need upgraded SMART firmware.\n"
    "Please see http://haque.net/dtla_update/",
    ""
  },
  { "", // ExcelStor J240, J340, J360, J680, J880 and J8160
    "ExcelStor Technology J(24|34|36|68|88|816)0",
    "", "", ""
  },
  { "", // Fujitsu M1623TAU
    "FUJITSU M1623TAU",
    "",
    "",
    "-v 9,seconds"
  },
  { "Fujitsu MHG",
    "FUJITSU MHG2...ATU?.*",
    "",
    "",
    "-v 9,seconds"
  },
  { "Fujitsu MHH",
    "FUJITSU MHH2...ATU?.*",
    "",
    "",
    "-v 9,seconds"
  },
  { "Fujitsu MHJ",
    "FUJITSU MHJ2...ATU?.*",
    "",
    "",
    "-v 9,seconds"
  },
  { "Fujitsu MHK",
    "FUJITSU MHK2...ATU?.*",
    "",
    "",
    "-v 9,seconds"
  },
  { "",  // Fujitsu MHL2300AT
    "FUJITSU MHL2300AT",
    "",
    "This drive's firmware has a harmless Drive Identity Structure\n"
      "checksum error bug.",
    "-v 9,seconds"
  },
  { "",  // MHM2200AT, MHM2150AT, MHM2100AT, MHM2060AT
    "FUJITSU MHM2(20|15|10|06)0AT",
    "",
    "This drive's firmware has a harmless Drive Identity Structure\n"
      "checksum error bug.",
    "-v 9,seconds"
  },
  { "Fujitsu MHN",
    "FUJITSU MHN2...AT",
    "",
    "",
    "-v 9,seconds"
  },
  { "", // Fujitsu MHR2020AT
    "FUJITSU MHR2020AT",
    "",
    "",
    "-v 9,seconds"
  },
  { "", // Fujitsu MHR2040AT
    "FUJITSU MHR2040AT",
    "",    // Tested on 40BA
    "",
    "-v 9,seconds -v 192,emergencyretractcyclect "
    "-v 198,offlinescanuncsectorct -v 200,writeerrorcount"
  },
  { "Fujitsu MHS AT",
    "FUJITSU MHS20[6432]0AT(  .)?",
    "",
    "",
    "-v 9,seconds -v 192,emergencyretractcyclect "
    "-v 198,offlinescanuncsectorct -v 200,writeerrorcount "
    "-v 201,detectedtacount"
  },
  { "Fujitsu MHT", // tested with FUJITSU MHT2030AC/909B
    "FUJITSU MHT2...(AC|AH|AS|AT|BH)U?.*",
    "",
    "",
    "-v 9,seconds"
  },
  { "Fujitsu MHU",
    "FUJITSU MHU2...ATU?.*",
    "",
    "",
    "-v 9,seconds"
  },
  { "Fujitsu MHV",
    "FUJITSU MHV2...(AH|AS|AT|BH|BS|BT).*",
    "",
    "",
    "-v 9,seconds"
  },
  { "Fujitsu MPA..MPG",
    "FUJITSU MP[A-G]3...A[HTEV]U?.*",
    "",
    "",
    "-v 9,seconds"
  },
  { "Fujitsu MHY BH",
    "FUJITSU MHY2(04|06|08|10|12|16|20|25)0BH.*",
    "", "",
    "-v 240,raw48,Transfer_Error_Rate"
  },
  { "Fujitsu MHW AC", // tested with FUJITSU MHW2060AC/00900004
    "FUJITSU MHW20(40|60)AC",
    "", "", ""
  },
  { "Fujitsu MHW BH",
    "FUJITSU MHW2(04|06|08|10|12|16)0BH.*",
    "", "", ""
  },
  { "Fujitsu MHW BJ",
    "FUJITSU MHW2(08|12|16)0BJ.*",
    "", "", ""
  },
  { "Fujitsu MHZ BH",
    "FUJITSU MHZ2(04|08|12|16|20|25|32)0BH.*",
    "", "", ""
  },
  { "Fujitsu MHZ BJ",
    "FUJITSU MHZ2(08|12|16|20|25|32)0BJ.*",
    "",
    "",
    "-v 9,minutes"
  },
  { "Fujitsu MHZ BS",
    "FUJITSU MHZ2(12|25)0BS.*",
    "", "", ""
  },
  { "Fujitsu MHZ BK",
    "FUJITSU MHZ2(08|12|16|25)0BK.*",
    "", "", ""
  },
  { "Fujitsu MJA BH",
    "FUJITSU MJA2(08|12|16|25|32|40|50)0BH.*",
    "", "", ""
  },
  { "", // Samsung SV4012H (known firmware)
    "SAMSUNG SV4012H",
    "RM100-08",
    "",
    "-v 9,halfminutes -F samsung"
  },
  { "", // Samsung SV4012H (all other firmware)
    "SAMSUNG SV4012H",
    "",
    "May need -F samsung disabled; see manual for details.",
    "-v 9,halfminutes -F samsung"
  },
  { "", // Samsung SV0412H (known firmware)
    "SAMSUNG SV0412H",
    "SK100-01",
    "",
    "-v 9,halfminutes -v 194,10xCelsius -F samsung"
  },
  { "", // Samsung SV0412H (all other firmware)
    "SAMSUNG SV0412H",
    "",
    "May need -F samsung disabled; see manual for details.",
    "-v 9,halfminutes -v 194,10xCelsius -F samsung"
  },
  { "", // Samsung SV1204H (known firmware)
    "SAMSUNG SV1204H",
    "RK100-1[3-5]",
    "",
    "-v 9,halfminutes -v 194,10xCelsius -F samsung"
  },
  { "", // Samsung SV1204H (all other firmware)
    "SAMSUNG SV1204H",
    "",
    "May need -F samsung disabled; see manual for details.",
    "-v 9,halfminutes -v 194,10xCelsius -F samsung"
  },
  { "", // SAMSUNG SV0322A tested with FW JK200-35
    "SAMSUNG SV0322A",
    "", "", ""
  },
  { "SAMSUNG SpinPoint V80", // tested with SV1604N/TR100-23
    "SAMSUNG SV(0211|0401|0612|0802|1203|1604)N",
    "",
    "",
    "-v 9,halfminutes -F samsung2"
  },
  { "", // SAMSUNG SP40A2H with RR100-07 firmware
    "SAMSUNG SP40A2H",
    "RR100-07",
    "",
    "-v 9,halfminutes -F samsung"
  },
  { "", // SAMSUNG SP80A4H with RT100-06 firmware
    "SAMSUNG SP80A4H",
    "RT100-06",
    "",
    "-v 9,halfminutes -F samsung"
  },
  { "", // SAMSUNG SP8004H with QW100-61 firmware
    "SAMSUNG SP8004H",
    "QW100-61",
    "",
    "-v 9,halfminutes -F samsung"
  },
  { "SAMSUNG SpinPoint F1 DT", // tested with HD103UJ/1AA01113
    "SAMSUNG HD(083G|16[12]G|25[12]H|32[12]H|50[12]I|642J|75[23]L|10[23]U)J",
    "", "", ""
  },
  { "SAMSUNG SpinPoint F1 EG", // tested with HD103UI/1AA01113
    "SAMSUNG HD(252H|322H|502I|642J|753L|103U)I",
    "", "", ""
  },
  { "SAMSUNG SpinPoint F1 RE", // tested with HE103UJ/1AA01113
    "SAMSUNG HE(252H|322H|502I|642J|753L|103U)J",
    "", "", ""
  },
  { "SAMSUNG SpinPoint F2 EG", // tested with HD154UI/1AG01118
    "SAMSUNG HD(502H|10[23]S|15[34]U)I",
    "", "", ""
  },
  { "SAMSUNG SpinPoint F3", // tested with HD502HJ/1AJ100E4
    "SAMSUNG HD(502H|754J|103S)J",
    "", "", ""
  },
  { "Seagate Barracuda SpinPoint F3", // tested with ST1000DM005 HD103SJ/1AJ100E5
    "ST[0-9DM]* HD(502H|754J|103S)J",
    "", "", ""
  },
  { "SAMSUNG SpinPoint F3 EG", // tested with HD503HI/1AJ100E4, HD153WI/1AN10002
    "SAMSUNG HD(253G|(324|503)H|754J|105S|(153|203)W)I",
    "", "", ""
  },
  { "SAMSUNG SpinPoint F3 RE", // tested with HE103SJ/1AJ30001
    "SAMSUNG HE(502H|754J|103S)J",
    "", "", ""
  },
  { "Seagate Samsung Spinpoint F4", // tested with ST250DM001 HD256GJ/1AR10001
    "ST(250|320)DM001 HD(256G|322G|323H)J",
    "", "", ""
  },
  { "SAMSUNG SpinPoint F4 EG (AF)",// tested with HD204UI/1AQ10001(buggy|fixed)
    "SAMSUNG HD(155|204)UI",
    "", // 1AQ10001
    "Using smartmontools or hdparm with this\n"
    "drive may result in data loss due to a firmware bug.\n"
    "****** THIS DRIVE MAY OR MAY NOT BE AFFECTED! ******\n"
    "Buggy and fixed firmware report same version number!\n"
    "See the following web pages for details:\n"
    "http://knowledge.seagate.com/articles/en_US/FAQ/223571en\n"
    "http://www.smartmontools.org/wiki/SamsungF4EGBadBlocks",
    ""
  },
  { "SAMSUNG SpinPoint S250", // tested with HD200HJ/KF100-06
    "SAMSUNG HD(162|200|250)HJ",
    "", "", ""
  },
  { "SAMSUNG SpinPoint T133", // tested with HD300LJ/ZT100-12, HD400LJ/ZZ100-14, HD401LJ/ZZ100-15
    "SAMSUNG HD(250KD|(30[01]|320|40[01])L[DJ])",
    "", "", ""
  },
  { "SAMSUNG SpinPoint T166", // tested with HD501LJ/CR100-1[01]
    "SAMSUNG HD(080G|160H|32[01]K|403L|50[01]L)J",
    "", "",
    "-v 197,increasing" // at least HD501LJ/CR100-11
  },
  { "SAMSUNG SpinPoint P120", // VF100-37 firmware, tested with SP2514N/VF100-37
    "SAMSUNG SP(16[01]3|2[05][01]4)[CN]",
    "VF100-37",
    "",
    "-F samsung3"
  },
  { "SAMSUNG SpinPoint P120", // other firmware, tested with SP2504C/VT100-33
    "SAMSUNG SP(16[01]3|2[05][01]4)[CN]",
    "",
    "May need -F samsung3 enabled; see manual for details.",
    ""
  },
  { "SAMSUNG SpinPoint P80 SD", // tested with HD160JJ/ZM100-33
    "SAMSUNG HD(080H|120I|160J)J",
    "", "", ""
  },
  { "SAMSUNG SpinPoint P80", // BH100-35 firmware, tested with SP0842N/BH100-35
    "SAMSUNG SP(0451|08[0124]2|12[0145]3|16[0145]4)[CN]",
    "BH100-35",
    "",
    "-F samsung3"
  },
  { "SAMSUNG SpinPoint P80", // firmware *-35 or later
    "SAMSUNG SP(0451|08[0124]2|12[0145]3|16[0145]4)[CN]",
    ".*-3[5-9]",
    "May need -F samsung3 enabled; see manual for details.",
    ""
  },
  { "SAMSUNG SpinPoint P80", // firmware *-25...34, tested with
      // SP0401N/TJ100-30, SP1614C/SW100-25 and -34
    "SAMSUNG SP(04[05]1|08[0124]2|12[0145]3|16[0145]4)[CN]",
    ".*-(2[5-9]|3[0-4])",
    "",
    "-v 9,halfminutes -v 198,increasing"
  },
  { "SAMSUNG SpinPoint P80", // firmware *-23...24, tested with
    // SP0802N/TK100-23,
    // SP1213N/TL100-23,
    // SP1604N/TM100-23 and -24
    "SAMSUNG SP(0451|08[0124]2|12[0145]3|16[0145]4)[CN]",
    ".*-2[34]",
    "",
    "-v 9,halfminutes -F samsung2"
  },
  { "SAMSUNG SpinPoint P80", // unknown firmware
    "SAMSUNG SP(0451|08[0124]2|12[0145]3|16[0145]4)[CN]",
    "",
    "May need -F samsung2 or -F samsung3 enabled; see manual for details.",
    ""
  },
  { "SAMSUNG SpinPoint M40/60/80", // tested with HM120IC/AN100-16, HM160JI/AD100-16
    "SAMSUNG HM(0[468]0H|120I|1[026]0J)[CI]",
    "",
    "",
    "-v 9,halfminutes"
  },
  { "SAMSUNG SpinPoint M5", // tested with HM160HI/HH100-12
    "SAMSUNG HM(((061|080)G|(121|160)H|250J)I|160HC)",
    "", "", ""
  },
  { "SAMSUNG SpinPoint M6", // tested with HM320JI/2SS00_01 M6
    "SAMSUNG HM(251J|320[HJ]|[45]00L)I",
    "", "", ""
  },
  { "SAMSUNG SpinPoint M7", // tested with HM500JI/2AC101C4
    "SAMSUNG HM(250H|320I|[45]00J)I",
    "", "", ""
  },
  { "SAMSUNG SpinPoint M7E (AF)", // tested with HM321HI/2AJ10001, HM641JI/2AJ10001
    "SAMSUNG HM(161G|(251|321)H|501I|641J)I",
    "", "", ""
  },
  { "SAMSUNG SpinPoint M7U (USB)", // tested with HM252HX/2AC101C4
    "SAMSUNG HM(162H|252H|322I|502J)X",
    "", "", ""
  },
  { "SAMSUNG SpinPoint M8 (AF)", // tested with HN-M101MBB/2AR10001
    "SAMSUNG HN-M(250|320|500|640|750|101)MBB",
    "", "", ""
  },
  { "Seagate Momentus SpinPoint M8 (AF)", // tested with
      // ST750LM022 HN-M750MBB/2AR10001, ST320LM001 HN-M320MBB/2AR10002
    "ST(250|320|500|640|750|1000)LM0[012][124] HN-M[0-9]*MBB",
    "", "", ""
  },
  { "SAMSUNG SpinPoint M8U (USB)", // tested with HN-M500XBB/2AR10001
    "SAMSUNG HN-M(320|500|750|101)XBB",
    "", "", ""
  },
  { "Seagate Samsung SpinPoint M8U (USB)", // tested with ST1000LM025 HN-M101ABB/2AR10001
    "ST(250|320|500|640|750|1000)LM0[012][3459] HN-M[0-9]*ABB",
    "", "", ""
  },
  { "SAMSUNG SpinPoint MP5", // tested with HM250HJ/2AK10001
    "SAMSUNG HM(250H|320H|500J|640J)J",
    "", "", ""
  },
  { "SAMSUNG SpinPoint MT2", // tested with HM100UI/2AM10001
    "SAMSUNG HM100UI",
    "", "", ""
  },
  { "SAMSUNG HM100UX (S2 Portable)", // tested with HM100UX/2AM10001
    "SAMSUNG HM100UX",
    "", "", ""
  },
  { "SAMSUNG SpinPoint M", // tested with MP0402H/UC100-11
    "SAMSUNG MP0(302|402|603|804)H",
    "",
    "",
    "-v 9,halfminutes"
  },
  { "SAMSUNG SpinPoint N3U-3 (USB, 4KiB LLS)", // tested with HS25YJZ/3AU10-01
    "SAMSUNG HS(122H|2[05]YJ)Z",
    "", "", ""
  },
  { "Maxtor Fireball 541DX",
    "Maxtor 2B0(0[468]|1[05]|20)H1",
    "",
    "",
    "-v 9,minutes -v 194,unknown"
  },
  { "Maxtor Fireball 3",
    "Maxtor 2F0[234]0[JL]0",
    "",
    "",
    "-v 9,minutes"
  },
  { "Maxtor DiamondMax 1280 ATA",  // no self-test log, ATA2-Fast
    "Maxtor 8(1280A2|2160A4|2560A4|3840A6|4000A6|5120A8)",
    "",
    "",
    "-v 9,minutes"
  },
  { "Maxtor DiamondMax 2160 Ultra ATA",
    "Maxtor 8(2160D2|3228D3|3240D3|4320D4|6480D6|8400D8|8455D8)",
    "",
    "",
    "-v 9,minutes"
  },
  { "Maxtor DiamondMax 2880 Ultra ATA",
    "Maxtor 9(0510D4|0576D4|0648D5|0720D5|0840D6|0845D6|0864D6|1008D7|1080D8|1152D8)",
    "",
    "",
    "-v 9,minutes"
  },
  { "Maxtor DiamondMax 3400 Ultra ATA",
    "Maxtor 9(1(360|350|202)D8|1190D7|10[12]0D6|0840D5|06[48]0D4|0510D3|1(350|202)E8|1010E6|0840E5|0640E4)",
    "",
    "",
    "-v 9,minutes"
  },
  { "Maxtor DiamondMax D540X-4G",
    "Maxtor 4G(120J6|160J[68])",
    "",
    "",
    "-v 9,minutes -v 194,unknown"
  },
  { "Maxtor DiamondMax D540X-4K",
    "MAXTOR 4K(020H1|040H2|060H3|080H4)",
    "", "", ""
  },
  { "Maxtor DiamondMax Plus D740X",
    "MAXTOR 6L0(20[JL]1|40[JL]2|60[JL]3|80[JL]4)",
    "", "", ""
  },
  { "Maxtor DiamondMax Plus 5120 Ultra ATA 33",
    "Maxtor 9(0512D2|0680D3|0750D3|0913D4|1024D4|1360D6|1536D6|1792D7|2048D8)",
    "",
    "",
    "-v 9,minutes"
  },
  { "Maxtor DiamondMax Plus 6800 Ultra ATA 66",
    "Maxtor 9(2732U8|2390U7|204[09]U6|1707U5|1366U4|1024U3|0845U3|0683U2)",
    "",
    "",
    "-v 9,minutes"
  },
  { "Maxtor DiamondMax D540X-4D",
    "Maxtor 4D0(20H1|40H2|60H3|80H4)",
    "",
    "",
    "-v 9,minutes -v 194,unknown"
  },
  { "Maxtor DiamondMax 16",
    "Maxtor 4(R0[68]0[JL]0|R1[26]0L0|A160J0|R120L4)",
    "",
    "",
    "-v 9,minutes"
  },
  { "Maxtor DiamondMax 4320 Ultra ATA",
    "Maxtor (91728D8|91512D7|91303D6|91080D5|90845D4|90645D3|90648D[34]|90432D2)",
    "",
    "",
    "-v 9,minutes"
  },
  { "Maxtor DiamondMax 17 VL",
    "Maxtor 9(0431U1|0641U2|0871U2|1301U3|1741U4)",
    "",
    "",
    "-v 9,minutes"
  },
  { "Maxtor DiamondMax 20 VL",
    "Maxtor (94091U8|93071U6|92561U5|92041U4|91731U4|91531U3|91361U3|91021U2|90841U2|90651U2)",
    "",
    "",
    "-v 9,minutes"
  },
  { "Maxtor DiamondMax VL 30",  // U: ATA66, H: ATA100
    "Maxtor (33073U4|32049U3|31536U2|30768U1|33073H4|32305H3|31536H2|30768H1)",
    "",
    "",
    "-v 9,minutes"
  },
  { "Maxtor DiamondMax 36",
    "Maxtor (93652U8|92739U6|91826U4|91369U3|90913U2|90845U2|90435U1)",
    "",
    "",
    "-v 9,minutes"
  },
  { "Maxtor DiamondMax 40 ATA 66",
    "Maxtor 9(0684U2|1024U2|1362U3|1536U3|2049U4|2562U5|3073U6|4098U8)",
    "",
    "",
    "-v 9,minutes"
  },
  { "Maxtor DiamondMax Plus 40 (Ultra ATA 66 and Ultra ATA 100)",
    "Maxtor (54098[UH]8|53073[UH]6|52732[UH]6|52049[UH]4|51536[UH]3|51369[UH]3|51024[UH]2)",
    "",
    "",
    "-v 9,minutes"
  },
  { "Maxtor DiamondMax 40 VL Ultra ATA 100",
    "Maxtor 3(1024H1|1535H2|2049H2|3073H3|4098H4)( B)?",
    "",
    "",
    "-v 9,minutes"
  },
  { "Maxtor DiamondMax Plus 45 Ulta ATA 100",
    "Maxtor 5(4610H6|4098H6|3073H4|2049H3|1536H2|1369H2|1023H2)",
    "",
    "",
    "-v 9,minutes"
  },
  { "Maxtor DiamondMax 60 ATA 66",
    "Maxtor 9(1023U2|1536U2|2049U3|2305U3|3073U4|4610U6|6147U8)",
    "",
    "",
    "-v 9,minutes"
  },
  { "Maxtor DiamondMax 60 ATA 100",
    "Maxtor 9(1023H2|1536H2|2049H3|2305H3|3073H4|4098H6|4610H6|6147H8)",
    "",
    "",
    "-v 9,minutes"
  },
  { "Maxtor DiamondMax Plus 60",
    "Maxtor 5T0(60H6|40H4|30H3|20H2|10H1)",
    "",
    "",
    "-v 9,minutes"
  },
  { "Maxtor DiamondMax 80",
    "Maxtor (98196H8|96147H6)",
    "",
    "",
    "-v 9,minutes"
  },
  { "Maxtor DiamondMax 536DX",
    "Maxtor 4W(100H6|080H6|060H4|040H3|030H2)",
    "",
    "",
    "-v 9,minutes"
  },
  { "Maxtor DiamondMax Plus 8",
    "Maxtor 6(E0[234]|K04)0L0",
    "",
    "",
    "-v 9,minutes"
  },
  { "Maxtor DiamondMax 10 (ATA/133 and SATA/150)",
    "Maxtor 6(B(30|25|20|16|12|10|08)0[MPRS]|L(080[MLP]|(100|120)[MP]|160[MP]|200[MPRS]|250[RS]|300[RS]))0",
    "",
    "",
    "-v 9,minutes"
  },
  { "Maxtor DiamondMax 10 (SATA/300)",
    "Maxtor 6V(080E|160E|200E|250F|300F|320F)0",
    "", "", ""
  },
  { "Maxtor DiamondMax Plus 9",
    "Maxtor 6Y((060|080|120|160)L0|(060|080|120|160|200|250)P0|(060|080|120|160|200|250)M0)",
    "",
    "",
    "-v 9,minutes"
  },
  { "Maxtor DiamondMax 11",
    "Maxtor 6H[45]00[FR]0",
    "", "", ""
  },
  { "Maxtor DiamondMax 17",
    "Maxtor 6G(080L|160[PE])0",
    "", "", ""
  },
  { "Seagate Maxtor DiamondMax 20",
    "MAXTOR STM3(40|80|160)[28]1[12]0?AS?",
    "", "", ""
  },
  { "Seagate Maxtor DiamondMax 21", // tested with MAXTOR STM3250310AS/3.AAF
    "MAXTOR STM3(80[28]15|160215|250310|(250|320)820|320620|500630)AS?",
    "", "", ""
  },
  { "Seagate Maxtor DiamondMax 22", // fixed firmware
    "(MAXTOR )?STM3(500320|750330|1000340)AS?",
    "MX1A", // http://knowledge.seagate.com/articles/en_US/FAQ/207969en
    "", ""
  },
  { "Seagate Maxtor DiamondMax 22", // fixed firmware
    "(MAXTOR )?STM3(160813|320614|640323|1000334)AS?",
    "MX1B", // http://knowledge.seagate.com/articles/en_US/FAQ/207975en
    "", ""
  },
  { "Seagate Maxtor DiamondMax 22", // buggy firmware
    "(MAXTOR )?STM3(500320|750330|1000340)AS?",
    "MX15",
    "There are known problems with these drives,\n"
    "AND THIS FIRMWARE VERSION IS AFFECTED,\n"
    "see the following Seagate web pages:\n"
    "http://knowledge.seagate.com/articles/en_US/FAQ/207931en\n"
    "http://knowledge.seagate.com/articles/en_US/FAQ/207969en",
    ""
  },
  { "Seagate Maxtor DiamondMax 22", // unknown firmware
    "(MAXTOR )?STM3(160813|32061[34]|500320|640323|750330|10003(34|40))AS?",
    "",
    "There are known problems with these drives,\n"
    "see the following Seagate web pages:\n"
    "http://knowledge.seagate.com/articles/en_US/FAQ/207931en\n"
    "http://knowledge.seagate.com/articles/en_US/FAQ/207969en\n"
    "http://knowledge.seagate.com/articles/en_US/FAQ/207975en",
    ""
  },
  { "Seagate Maxtor DiamondMax 23", // new firmware
    "STM3((160|250)31|(320|500)41|(750|1000)52)8AS?",
    "CC3[D-Z]",
    "", ""
  },
  { "Seagate Maxtor DiamondMax 23", // unknown firmware
    "STM3((160|250)31|(320|500)41|(750|1000)52)8AS?",
    "",
    "A firmware update for this drive may be available,\n"
    "see the following Seagate web pages:\n"
    "http://knowledge.seagate.com/articles/en_US/FAQ/207931en\n"
    "http://knowledge.seagate.com/articles/en_US/FAQ/213911en",
    ""
  },
  { "Maxtor MaXLine Plus II",
    "Maxtor 7Y250[PM]0",
    "",
    "",
    "-v 9,minutes"
  },
  { "Maxtor MaXLine II",
    "Maxtor [45]A(25|30|32)0[JN]0",
    "",
    "",
    "-v 9,minutes"
  },
  { "Maxtor MaXLine III (ATA/133 and SATA/150)",
    "Maxtor 7L(25|30)0[SR]0",
    "",
    "",
    "-v 9,minutes"
  },
  { "Maxtor MaXLine III (SATA/300)",
    "Maxtor 7V(25|30)0F0",
    "", "", ""
  },
  { "Maxtor MaXLine Pro 500",  // There is also a 7H500R0 model, but I
    "Maxtor 7H500F0",               // haven't added it because I suspect
    "",                               // it might need vendoropts_9_minutes
    "", ""                            // and nobody has submitted a report yet
  },
  { "", // HITACHI_DK14FA-20B
    "HITACHI_DK14FA-20B",
    "",
    "",
    "-v 9,minutes -v 193,loadunload"
  },
  { "HITACHI Travelstar DK23XX/DK23XXB",
    "HITACHI_DK23..-..B?",
    "",
    "",
    "-v 9,minutes -v 193,loadunload"
  },
  { "Hitachi Endurastar J4K20/N4K20 (formerly DK23FA-20J)",
    "(HITACHI_DK23FA-20J|HTA422020F9AT[JN]0)",
    "",
    "",
    "-v 9,minutes -v 193,loadunload"
  },
  { "Hitachi Endurastar J4K30/N4K30",
    "HE[JN]4230[23]0F9AT00",
    "",
    "",
    "-v 9,minutes -v 193,loadunload"
  },
  { "Hitachi Travelstar C4K60",  // 1.8" slim drive
    "HTC4260[23]0G5CE00|HTC4260[56]0G8CE00",
    "",
    "",
    "-v 9,minutes -v 193,loadunload"
  },
  { "IBM Travelstar 4GT",
    "IBM-DTCA-2(324|409)0",
    "", "", ""
  },
  { "IBM Travelstar 6GN",
    "IBM-DBCA-20(324|486|648)0",
    "", "", ""
  },
  { "IBM Travelstar 25GS, 18GT, and 12GN",
    "IBM-DARA-2(25|18|15|12|09|06)000",
    "", "", ""
  },
  { "IBM Travelstar 14GS",
    "IBM-DCYA-214000",
    "", "", ""
  },
  { "IBM Travelstar 4LP",
    "IBM-DTNA-2(180|216)0",
    "", "", ""
  },
  { "IBM Travelstar 48GH, 30GN, and 15GN",
    "(IBM-|Hitachi )?IC25(T048ATDA05|N0(30|20|15|12|10|07|06|05)ATDA04)-.",
    "", "", ""
  },
  { "IBM Travelstar 32GH, 30GT, and 20GN",
    "IBM-DJSA-2(32|30|20|10|05)",
    "", "", ""
  },
  { "IBM Travelstar 4GN",
    "IBM-DKLA-2(216|324|432)0",
    "", "", ""
  },
  { "IBM/Hitachi Travelstar 60GH and 40GN",
    "(IBM-|Hitachi )?IC25(T060ATC[SX]05|N0[4321]0ATC[SX]04)-.",
    "", "", ""
  },
  { "IBM/Hitachi Travelstar 40GNX",
    "(IBM-|Hitachi )?IC25N0[42]0ATC[SX]05-.",
    "", "", ""
  },
  { "Hitachi Travelstar 80GN",
    "(Hitachi )?IC25N0[23468]0ATMR04-.",
    "", "", ""
  },
  { "Hitachi Travelstar 4K40",
    "(Hitachi )?HTS4240[234]0M9AT00",
    "", "", ""
  },
  { "Hitachi Travelstar 4K120",
    "(Hitachi )?(HTS4212(60|80|10|12)H9AT00|HTS421260G9AT00)",
    "", "", ""
  },
  { "Hitachi Travelstar 5K80",
    "(Hitachi )?HTS5480[8642]0M9AT00",
    "", "", ""
  },
  { "Hitachi Travelstar 5K100",
    "(Hitachi )?HTS5410[1864]0G9(AT|SA)00",
    "", "", ""
  },
  { "Hitachi Travelstar E5K100",
    "(Hitachi )?HTE541040G9(AT|SA)00",
    "", "", ""
  },
  { "Hitachi Travelstar 5K120",
    "(Hitachi )?HTS5412(60|80|10|12)H9(AT|SA)00",
    "", "", ""
  },
  { "Hitachi Travelstar 5K160",
    "(Hitachi |HITACHI )?HTS5416([468]0|1[26])J9(AT|SA)00",
    "", "", ""
  },
  { "Hitachi Travelstar E5K160",
    "(Hitachi )?HTE5416(12|16|60|80)J9(AT|SA)00",
    "", "", ""
  },
  { "Hitachi Travelstar 5K250",
    "(Hitachi |HITACHI )?HTS5425(80|12|16|20|25)K9(A3|SA)00",
    "", "", ""
  },
  { "Hitachi Travelstar 5K320", // tested with HITACHI HTS543232L9SA00/FB4ZC4EC,
    // Hitachi HTS543212L9SA02/FBBAC52F
    "(Hitachi |HITACHI )?HT(S|E)5432(80|12|16|25|32)L9(A3(00)?|SA0[012])",
    "", "", ""
  },
  { "Hitachi Travelstar 5K500.B", // tested with Hitachi HTS545050B9SA00/PB4OC60X
    "(Hitachi )?HT[ES]5450(12|16|25|32|40|50)B9(A30[01]|SA00)",
    "", "", ""
  },
  { "Hitachi/HGST Travelstar Z5K500", // tested with HGST HTS545050A7E380/GG2OAC90,
      // Hitachi HTS545032A7E380/GGBOA7A0, APPLE HDD HTS545050A7E362/GG2AB990
    "(Hitachi|HGST|APPLE HDD) HT[ES]5450(25|32|50)A7E3(62|8[01])",
    "", "", ""
  },
  { "Hitachi/HGST Travelstar 5K750", // tested with Hitachi HTS547575A9E384/JE4OA60A,
       // APPLE HDD HTS547550A9E384/JE3AD70F
    "(Hitachi|APPLE HDD) HT[ES]5475(50|64|75)A9E38[14]",
    "", "", ""
  },
  { "HGST Travelstar 5K1000", // tested with HGST HTS541010A9E680/JA0OA560,
      // HGST HTS541075A9E680/JA2OA560
    "HGST HT[ES]5410(64|75|10)A9E68[01]",
    "", "", ""
  },
  { "HGST Travelstar 5K1500", // tested with HGST HTS541515A9E630/KA0OA500
    "HGST HT[ES]541515A9E63[015]",
    "", "", ""
  },
  { "Hitachi Travelstar 7K60",
    "(Hitachi )?HTS726060M9AT00",
    "", "", ""
  },
  { "Hitachi Travelstar E7K60",
    "(Hitachi )?HTE7260[46]0M9AT00",
    "", "", ""
  },
  { "Hitachi Travelstar 7K100",
    "(Hitachi )?HTS7210[168]0G9(AT|SA)00",
    "", "", ""
  },
  { "Hitachi Travelstar E7K100",
    "(Hitachi )?HTE7210[168]0G9(AT|SA)00",
    "", "", ""
  },
  { "Hitachi Travelstar 7K200", // tested with HITACHI HTS722016K9SA00/DCDZC75A
    "(Hitachi |HITACHI )?HTS7220(80|10|12|16|20)K9(A3|SA)00",
    "", "", ""
  },
  { "Hitachi Travelstar 7K320", // tested with
    // HTS723225L9A360/FCDOC30F, HTS723216L9A362/FC2OC39F
    "(Hitachi )?HT[ES]7232(80|12|16|25|32)L9(A300|A36[02]|SA61)",
    "", "", ""
  },
  { "Hitachi Travelstar Z7K320", // tested with HITACHI HTS723232A7A364/EC2ZB70B
    "(HITACHI )?HT[ES]7232(16|25|32)A7A36[145]",
    "", "", ""
  },
  { "Hitachi Travelstar 7K500", // tested with Hitachi HTS725050A9A360/PC4OC70D
    "(Hitachi )?HT[ES]7250(12|16|25|32|50)A9A36[02-5]",
    "", "", ""
  },
  { "Hitachi/HGST Travelstar Z7K500", // tested with HITACHI HTS725050A7E630/GH2ZB390,
      // HGST HTS725050A7E630/GH2OA420
    "(HITACHI|HGST) HT[ES]7250(25|32|50)A7E63[015]",
    "", "", ""
  },
  { "Hitachi/HGST Travelstar 7K750", // tested with Hitachi HTS727550A9E364/JF3OA0E0,
      // Hitachi HTS727575A9E364/JF4OA0D0
    "(Hitachi|HGST) HT[ES]7275(50|64|75)A9E36[14]",
    "", "", ""
  },
  { "HGST Travelstar 7K1000", // tested with HGST HTS721010A9E630/JB0OA3B0
    "HGST HTS721010A9E630",
    "", "", ""
  },
  { "IBM Deskstar 14GXP and 16GP",
    "IBM-DTTA-3(7101|7129|7144|5032|5043|5064|5084|5101|5129|5168)0",
    "", "", ""
  },
  { "IBM Deskstar 25GP and 22GXP",
    "IBM-DJNA-3(5(101|152|203|250)|7(091|135|180|220))0",
    "", "", ""
  },
  { "IBM Deskstar 37GP and 34GXP",
    "IBM-DPTA-3(5(375|300|225|150)|7(342|273|205|136))0",
    "", "", ""
  },
  { "IBM/Hitachi Deskstar 120GXP",
    "(IBM-)?IC35L((020|040|060|080|120)AVVA|0[24]0AVVN)07-[01]",
    "", "", ""
  },
  { "IBM/Hitachi Deskstar GXP-180",
    "(IBM-)?IC35L(030|060|090|120|180)AVV207-[01]",
    "", "", ""
  },
  { "Hitachi CinemaStar 5K320", // tested with Hitachi HCS5C3225SLA380/STBOA37H
    "Hitachi HCS5C32(25|32)SLA380",
    "", "", ""
  },
  { "Hitachi Deskstar 5K3000", // tested with HDS5C3030ALA630/MEAOA5C0,
       // Hitachi HDS5C3020BLE630/MZ4OAAB0 (OEM, Toshiba Canvio Desktop)
    "(Hitachi )?HDS5C30(15|20|30)(ALA|BLE)63[02].*",
    "", "", ""
  },
  { "Hitachi Deskstar 5K4000", // tested with HDS5C4040ALE630/MPAOA250
    "(Hitachi )?HDS5C40(30|40)ALE63[01].*",
    "", "", ""
  },
  { "Hitachi Deskstar 7K80",
    "(Hitachi )?HDS7280([48]0PLAT20|(40)?PLA320|80PLA380).*",
    "", "", ""
  },
  { "Hitachi Deskstar 7K160",
    "(Hitachi )?HDS7216(80|16)PLA[3T]80.*",
    "", "", ""
  },
  { "Hitachi Deskstar 7K250",
    "(Hitachi )?HDS7225((40|80|12|16)VLAT20|(12|16|25)VLAT80|(80|12|16|25)VLSA80)",
    "", "", ""
  },
  { "Hitachi Deskstar 7K250 (SUN branded)",
    "HITACHI HDS7225SBSUN250G.*",
    "", "", ""
  },
  { "Hitachi Deskstar T7K250",
    "(Hitachi )?HDT7225((25|20|16)DLA(T80|380))",
    "", "", ""
  },
  { "Hitachi Deskstar 7K400",
    "(Hitachi )?HDS724040KL(AT|SA)80",
    "", "", ""
  },
  { "Hitachi Deskstar 7K500",
    "(Hitachi )?HDS725050KLA(360|T80)",
    "", "", ""
  },
  { "Hitachi Deskstar P7K500",
    "(Hitachi )?HDP7250(16|25|32|40|50)GLA(36|38|T8)0",
    "", "", ""
  },
  { "Hitachi Deskstar T7K500",
    "(Hitachi )?HDT7250(25|32|40|50)VLA(360|380|T80)",
    "", "", ""
  },
  { "Hitachi Deskstar 7K1000",
    "(Hitachi )?HDS7210(50|75|10)KLA330",
    "", "", ""
  },
  { "Hitachi Deskstar 7K1000.B",
    "(Hitachi )?HDT7210((16|25)SLA380|(32|50|64|75|10)SLA360)",
    "", "", ""
  },
  { "Hitachi Deskstar 7K1000.C", // tested with Hitachi HDS721010CLA330/JP4OA3MA,
      // Hitachi HDS721025CLA682/JP1OA41A
    "(Hitachi )?HDS7210((16|25)CLA[36]82|(32|50)CLA[36]62|(64|75|10)CLA[36]3[02])",
    "", "", ""
  },
  { "Hitachi Deskstar 7K1000.D", // tested with HDS721010DLE630/MS2OA5Q0
    "Hitachi HDS7210(25|32|50|75|10)DLE630",
    "", "", ""
  },
  { "Hitachi Deskstar E7K1000", // tested with HDE721010SLA330/ST6OA31B
    "Hitachi HDE7210(50|75|10)SLA330",
    "", "", ""
  },
  { "Hitachi Deskstar 7K2000",
    "Hitachi HDS722020ALA330",
    "", "", ""
  },
  { "Hitachi Deskstar 7K3000", // tested with HDS723030ALA640/MKAOA3B0
    "Hitachi HDS7230((15|20)BLA642|30ALA640)",
    "", "", ""
  },
  { "Hitachi/HGST Deskstar 7K4000", // tested with Hitachi HDS724040ALE640/MJAOA250
    "Hitachi HDS724040ALE640",
    "", "", ""
  },
  { "HGST Deskstar NAS", // tested with HGST HDN724040ALE640/MJAOA5E0
    "HGST HDN72(4030|4040|6050|6060)ALE640",
    "", "", ""
  },
  { "Hitachi Ultrastar A7K1000", // tested with
    // HUA721010KLA330      44X2459 42C0424IBM/GKAOAB4A
    "(Hitachi )?HUA7210(50|75|10)KLA330.*",
    "", "", ""
  },
  { "Hitachi Ultrastar A7K2000", // tested with
    // HUA722010CLA330      43W7629 42C0401IBM
    "(Hitachi )?HUA7220(50|10|20)[AC]LA33[01].*",
    "", "", ""
  },
  { "Hitachi Ultrastar 7K3000", // tested with HUA723030ALA640/MKAOA580
    "Hitachi HUA7230(20|30)ALA640",
    "", "", ""
  },
  { "Hitachi/HGST Ultrastar 7K4000", // tested with Hitachi HUS724040ALE640/MJAOA3B0,
      // HGST HUS724040ALE640/MJAOA580, HGST HUS724020ALA640/MF6OAA70
    "(Hitachi|HGST) HUS7240(20|30|40)AL[AE]64[01]",
    "", "", ""
  },
  { "HGST MegaScale 4000", // tested with HGST HMS5C4040ALE640/MPAOA580
    "HGST HMS5C4040[AB]LE64[01]", // B = DC 4000.B
    "", "", ""
  },
  { "Toshiba 2.5\" HDD (10-20 GB)",
    "TOSHIBA MK(101[67]GAP|15[67]GAP|20(1[678]GAP|(18|23)GAS))",
    "", "", ""
  },
  { "Toshiba 2.5\" HDD (30-60 GB)",
    "TOSHIBA MK((6034|4032)GSX|(6034|4032)GAX|(6026|4026|4019|3019)GAXB?|(6025|6021|4025|4021|4018|3025|3021|3018)GAS|(4036|3029)GACE?|(4018|3017)GAP)",
    "", "", ""
  },
  { "Toshiba 2.5\" HDD (80 GB and above)",
    "TOSHIBA MK(80(25GAS|26GAX|32GAX|32GSX)|10(31GAS|32GAX)|12(33GAS|34G[AS]X)|2035GSS)",
    "", "", ""
  },
  { "Toshiba 2.5\" HDD MK..37GSX", // tested with TOSHIBA MK1637GSX/DL032C
    "TOSHIBA MK(12|16)37GSX",
    "", "", ""
  },
  { "Toshiba 2.5\" HDD MK..46GSX", // tested with TOSHIBA MK1246GSX/LB213M
    "TOSHIBA MK(80|12|16|25)46GSX",
    "", "", ""
  },
  { "Toshiba 2.5\" HDD MK..50GACY", // tested with TOSHIBA MK8050GACY/TF105A
    "TOSHIBA MK8050GACY",
    "", "", ""
  },
  { "Toshiba 2.5\" HDD MK..52GSX",
    "TOSHIBA MK(80|12|16|25|32)52GSX",
    "", "", ""
  },
  { "Toshiba 2.5\" HDD MK..55GSX", // tested with TOSHIBA MK5055GSX/FG001A, MK3255GSXF/FH115B
    "TOSHIBA MK(12|16|25|32|40|50)55GSXF?",
    "", "", ""
  },
  { "Toshiba 2.5\" HDD MK..56GSY", // tested with TOSHIBA MK2556GSYF/LJ001D
    "TOSHIBA MK(16|25|32|50)56GSYF?",
    "",
    "",
    "-v 9,minutes"
  },
  { "Toshiba 2.5\" HDD MK..59GSXP (AF)",
    "TOSHIBA MK(32|50|64|75)59GSXP?",
    "", "", ""
  },
  { "Toshiba 2.5\" HDD MK..59GSM (AF)",
    "TOSHIBA MK(75|10)59GSM",
    "", "", ""
  },
  { "Toshiba 2.5\" HDD MK..61GSY[N]", // tested with TOSHIBA MK5061GSY/MC102E, MK5061GSYN/MH000A
    "TOSHIBA MK(16|25|32|50|64)61GSYN?",
    "", "", ""
  },
  { "Toshiba 2.5\" HDD MK..65GSX", // tested with TOSHIBA MK5065GSX/GJ003A, MK3265GSXN/GH012H,
      // MK5065GSXF/GP006B, MK2565GSX H/GJ003A
    "TOSHIBA MK(16|25|32|50|64)65GSX[FN]?( H)?", // "... H" = USB ?
    "", "", ""
  },
  { "Toshiba 2.5\" HDD MK..76GSX", // tested with TOSHIBA MK3276GSX/GS002D
    "TOSHIBA MK(16|25|32|50|64)76GSX",
    "",
    "",
    "-v 9,minutes"
  },
  { "Toshiba 2.5\" HDD MQ01ABD...", // tested with TOSHIBA MQ01ABD100/AX001U
    "TOSHIBA MQ01ABD(025|032|050|064|075|100)",
    "", "", ""
  },
  { "Toshiba 2.5\" HDD MQ01UBD... (USB 3.0)", // tested with TOSHIBA MQ01ABD100/AX001U
    "TOSHIBA MQ01UBD(050|075|100)",
    "", "", ""
  },
  { "Toshiba 3.5\" HDD MK.002TSKB", // tested with TOSHIBA MK1002TSKB/MT1A
    "TOSHIBA MK(10|20)02TSKB",
    "", "", ""
  },
  { "Toshiba 3.5\" MG03ACAxxx(Y) Enterprise HDD", // tested with TOSHIBA MG03ACA100/FL1A
    "TOSHIBA MG03ACA[1234]00Y?",
    "", "", ""
  },
  { "Toshiba 3.5\" HDD DT01ACA...", // tested with TOSHIBA DT01ACA100/MS2OA750,
      // TOSHIBA DT01ACA200/MX4OABB0, TOSHIBA DT01ACA300/MX6OABB0
    "TOSHIBA DT01ACA(025|032|050|075|100|150|200|300)",
    "", "", ""
  },
  { "Toshiba 1.8\" HDD",
    "TOSHIBA MK[23468]00[4-9]GA[HL]",
    "", "", ""
  },
  { "Toshiba 1.8\" HDD MK..29GSG",
    "TOSHIBA MK(12|16|25)29GSG",
    "", "", ""
  },
  { "", // TOSHIBA MK6022GAX
    "TOSHIBA MK6022GAX",
    "", "", ""
  },
  { "", // TOSHIBA MK6409MAV
    "TOSHIBA MK6409MAV",
    "", "", ""
  },
  { "Toshiba MKx019GAXB (SUN branded)",
    "TOS MK[34]019GAXB SUN[34]0G",
    "", "", ""
  },
  { "Seagate Momentus",
    "ST9(20|28|40|48)11A",
    "", "", ""
  },
  { "Seagate Momentus 42",
    "ST9(2014|3015|4019)A",
    "", "", ""
  },
  { "Seagate Momentus 4200.2", // tested with ST960812A/3.05
    "ST9(100822|808210|60812|50212|402113|30219)A",
    "", "", ""
  },
  { "Seagate Momentus 5400.2",
    "ST9(808211|6082[12]|408114|308110|120821|10082[34]|8823|6812|4813|3811)AS?",
    "", "", ""
  },
  { "Seagate Momentus 5400.3",
    "ST9(4081[45]|6081[35]|8081[15]|100828|120822|160821)AS?",
    "", "", ""
  },
  { "Seagate Momentus 5400.3 ED",
    "ST9(4081[45]|6081[35]|8081[15]|100828|120822|160821)AB",
    "", "", ""
  },
  { "Seagate Momentus 5400.4",
    "ST9(120817|(160|200|250)827)AS",
    "", "", ""
  },
  { "Seagate Momentus 5400.5",
    "ST9((80|120|160)310|(250|320)320)AS",
    "", "", ""
  },
  { "Seagate Momentus 5400.6",
    "ST9(80313|160(301|314)|(12|25)0315|250317|(320|500)325|500327|640320)ASG?",
    "", "", ""
  },
  { "Seagate Momentus 5400.7",
    "ST9(160316|(250|320)310|(500|640)320)AS",
    "", "", ""
  },
  { "Seagate Momentus 5400.7 (AF)", // tested with ST9640322AS/0001BSM2
      // (device reports 4KiB LPS with 1 sector offset)
    "ST9(320312|400321|640322|750423)AS",
    "", "", ""
  },
  { "Seagate Momentus 5400 PSD", // Hybrid drives
    "ST9(808212|(120|160)8220)AS",
    "", "", ""
  },
  { "Seagate Momentus 7200.1",
    "ST9(10021|80825|6023|4015)AS?",
    "", "", ""
  },
  { "Seagate Momentus 7200.2",
    "ST9(80813|100821|120823|160823|200420)ASG?",
    "", "", ""
  },
  { "Seagate Momentus 7200.3",
    "ST9((80|120|160)411|(250|320)421)ASG?",
    "", "", ""
  },
  { "Seagate Momentus 7200.4",
    "ST9(160412|250410|320423|500420)ASG?",
    "", "", ""
  },
  { "Seagate Momentus 7200 FDE.2",
    "ST9((160413|25041[12]|320426|50042[12])AS|(16041[489]|2504[16]4|32042[67]|500426)ASG)",
    "", "", ""
  },
  { "Seagate Momentus 7200.5", // tested with ST9750420AS/0001SDM5, ST9750420AS/0002SDM1
    "ST9(50042[34]|64042[012]|75042[02])ASG?",
    "", "", ""
  },
  { "Seagate Momentus XT", // fixed firmware
    "ST9(2505610|3205620|5005620)AS",
    "SD2[68]", // http://knowledge.seagate.com/articles/en_US/FAQ/215451en
    "", ""
  },
  { "Seagate Momentus XT", // buggy firmware, tested with ST92505610AS/SD24
    "ST9(2505610|3205620|5005620)AS",
    "SD2[45]",
    "These drives may corrupt large files,\n"
    "AND THIS FIRMWARE VERSION IS AFFECTED,\n"
    "see the following web pages for details:\n"
    "http://knowledge.seagate.com/articles/en_US/FAQ/215451en\n"
    "http://forums.seagate.com/t5/Momentus-XT-Momentus-Momentus/Momentus-XT-corrupting-large-files-Linux/td-p/109008\n"
    "http://superuser.com/questions/313447/seagate-momentus-xt-corrupting-files-linux-and-mac",
    ""
  },
  { "Seagate Momentus XT", // unknown firmware
    "ST9(2505610|3205620|5005620)AS",
    "",
    "These drives may corrupt large files,\n"
    "see the following web pages for details:\n"
    "http://knowledge.seagate.com/articles/en_US/FAQ/215451en\n"
    "http://forums.seagate.com/t5/Momentus-XT-Momentus-Momentus/Momentus-XT-corrupting-large-files-Linux/td-p/109008\n"
    "http://superuser.com/questions/313447/seagate-momentus-xt-corrupting-files-linux-and-mac",
    ""
  },
  { "Seagate Momentus XT (AF)", // tested with ST750LX003-1AC154/SM12
    "ST750LX003-.*",
    "", "", ""
  },
  { "Seagate Momentus Thin", // tested with ST320LT007-9ZV142/0004LVM1
    "ST(160|250|320)LT0(07|09|11|14)-.*",
    "", "", ""
  },
  { "Seagate Laptop Thin HDD", // tested with ST500LT012-9WS142/0001SDM1
    "ST(250|320|500)LT0(12|15|25)-.*",
    "", "", ""
  },
  { "Seagate Laptop SSHD", // tested with ST500LM000-1EJ162/SM11
    "ST(500|1000)LM0(00|14)-.*",
    "", "", ""
  },
  { "Seagate Medalist 1010, 1720, 1721, 2120, 3230 and 4340",  // ATA2, with -t permissive
    "ST3(1010|1720|1721|2120|3230|4340)A",
    "", "", ""
  },
  { "Seagate Medalist 2110, 3221, 4321, 6531, and 8641",
    "ST3(2110|3221|4321|6531|8641)A",
    "", "", ""
  },
  { "Seagate U4",
    "ST3(2112|4311|6421|8421)A",
    "", "", ""
  },
  { "Seagate U5",
    "ST3(40823|30621|20413|15311|10211)A",
    "", "", ""
  },
  { "Seagate U6",
    "ST3(8002|6002|4081|3061|2041)0A",
    "", "", ""
  },
  { "Seagate U7",
    "ST3(30012|40012|60012|80022|120020)A",
    "", "", ""
  },
  { "Seagate U8",
    "ST3(4313|6811|8410|4313|13021|17221)A",
    "", "", ""
  },
  { "Seagate U9", // tested with ST3160022ACE/9.51
    "ST3(80012|120025|160022)A(CE)?",
    "", "", ""
  },
  { "Seagate U10",
    "ST3(20423|15323|10212)A",
    "", "", ""
  },
  { "Seagate UX",
    "ST3(10014A(CE)?|20014A)",
    "", "", ""
  },
  { "Seagate Barracuda ATA",
    "ST3(2804|2724|2043|1362|1022|681)0A",
    "", "", ""
  },
  { "Seagate Barracuda ATA II",
    "ST3(3063|2042|1532|1021)0A",
    "", "", ""
  },
  { "Seagate Barracuda ATA III",
    "ST3(40824|30620|20414|15310|10215)A",
    "", "", ""
  },
  { "Seagate Barracuda ATA IV",
    "ST3(20011|30011|40016|60021|80021)A",
    "", "", ""
  },
  { "Seagate Barracuda ATA V",
    "ST3(12002(3A|4A|9A|3AS)|800(23A|15A|23AS)|60(015A|210A)|40017A)",
    "", "", ""
  },
  { "Seagate Barracuda 5400.1",
    "ST340015A",
    "", "", ""
  },
  { "Seagate Barracuda 7200.7 and 7200.7 Plus", // tested with "ST380819AS          39M3701 39M0171 IBM"/3.03
    "ST3(200021A|200822AS?|16002[13]AS?|12002[26]AS?|1[26]082[78]AS|8001[13]AS?|8081[79]AS|60014A|40111AS|40014AS?)( .* IBM)?",
    "", "", ""
  },
  { "Seagate Barracuda 7200.8",
    "ST3(400[68]32|300[68]31|250[68]23|200826)AS?",
    "", "", ""
  },
  { "Seagate Barracuda 7200.9",
    "ST3(402111?|80[28]110?|120[28]1[0134]|160[28]1[012]|200827|250[68]24|300[68]22|(320|400)[68]33|500[68](32|41))AS?.*",
    "", "", ""
  },
  { "Seagate Barracuda 7200.10",
    "ST3((80|160)[28]15|200820|250[34]10|(250|300|320|400)[68]20|360320|500[68]30|750[68]40)AS?",
    "", "", ""
  },
  { "Seagate Barracuda 7200.11", // unaffected firmware
    "ST3(160813|320[68]13|500[368]20|640[36]23|640[35]30|750[36]30|1000(333|[36]40)|1500341)AS?",
    "CC.?.?", // http://knowledge.seagate.com/articles/en_US/FAQ/207957en
    "", ""
  },
  { "Seagate Barracuda 7200.11", // fixed firmware
    "ST3(500[368]20|750[36]30|1000340)AS?",
    "SD1A", // http://knowledge.seagate.com/articles/en_US/FAQ/207951en
    "", ""
  },
  { "Seagate Barracuda 7200.11", // fixed firmware
    "ST3(160813|320[68]13|640[36]23|1000333|1500341)AS?",
    "SD[12]B", // http://knowledge.seagate.com/articles/en_US/FAQ/207957en
    "", ""
  },
  { "Seagate Barracuda 7200.11", // buggy or fixed firmware
    "ST3(500[368]20|640[35]30|750[36]30|1000340)AS?",
    "(AD14|SD1[5-9]|SD81)",
    "There are known problems with these drives,\n"
    "THIS DRIVE MAY OR MAY NOT BE AFFECTED,\n"
    "see the following web pages for details:\n"
    "http://knowledge.seagate.com/articles/en_US/FAQ/207931en\n"
    "http://knowledge.seagate.com/articles/en_US/FAQ/207951en\n"
    "http://bugs.debian.org/cgi-bin/bugreport.cgi?bug=632758",
    ""
  },
  { "Seagate Barracuda 7200.11", // unknown firmware
    "ST3(160813|320[68]13|500[368]20|640[36]23|640[35]30|750[36]30|1000(333|[36]40)|1500341)AS?",
    "",
    "There are known problems with these drives,\n"
    "see the following Seagate web pages:\n"
    "http://knowledge.seagate.com/articles/en_US/FAQ/207931en\n"
    "http://knowledge.seagate.com/articles/en_US/FAQ/207951en\n"
    "http://knowledge.seagate.com/articles/en_US/FAQ/207957en",
    ""
  },
  { "Seagate Barracuda 7200.12", // new firmware
    "ST3(160318|250318|320418|50041[08]|750528|1000528)AS",
    "CC4[9A-Z]",
    "", ""
  },
  { "Seagate Barracuda 7200.12", // unknown firmware
    "ST3(160318|250318|320418|50041[08]|750528|1000528)AS",
    "",
    "A firmware update for this drive may be available,\n"
    "see the following Seagate web pages:\n"
    "http://knowledge.seagate.com/articles/en_US/FAQ/207931en\n"
    "http://knowledge.seagate.com/articles/en_US/FAQ/213891en",
    ""
  },
  { "Seagate Barracuda 7200.12", // tested with ST3250312AS/JC45, ST31000524AS/JC45,
      // ST3500413AS/JC4B, ST3750525AS/JC4B
    "ST3(160318|25031[128]|320418|50041[038]|750(518|52[358])|100052[348])AS",
    "", "", ""
  },
  { "Seagate Barracuda XT", // tested with ST32000641AS/CC13,
      // ST4000DX000-1C5160/CC42
    "ST(3(2000641|3000651)AS|4000DX000-.*)",
    "", "", ""
  },
  { "Seagate Barracuda 7200.14 (AF)", // new firmware, tested with
      // ST3000DM001-9YN166/CC4H, ST3000DM001-9YN166/CC9E
    "ST(1000|1500|2000|2500|3000)DM00[1-3]-9YN16.",
    "CC(4[H-Z]|[5-9A-Z]..*)", // >= "CC4H"
    "",
    "-v 188,raw16 -v 240,msec24hour32" // tested with ST3000DM001-9YN166/CC4H
  },
  { "Seagate Barracuda 7200.14 (AF)", // old firmware, tested with
      // ST1000DM003-9YN162/CC46
    "ST(1000|1500|2000|2500|3000)DM00[1-3]-9YN16.",
    "CC4[679CG]",
    "A firmware update for this drive is available,\n"
    "see the following Seagate web pages:\n"
    "http://knowledge.seagate.com/articles/en_US/FAQ/207931en\n"
    "http://knowledge.seagate.com/articles/en_US/FAQ/223651en",
    "-v 188,raw16 -v 240,msec24hour32"
  },
  { "Seagate Barracuda 7200.14 (AF)", // unknown firmware
    "ST(1000|1500|2000|2500|3000)DM00[1-3]-9YN16.",
    "",
    "A firmware update for this drive may be available,\n"
    "see the following Seagate web pages:\n"
    "http://knowledge.seagate.com/articles/en_US/FAQ/207931en\n"
    "http://knowledge.seagate.com/articles/en_US/FAQ/223651en",
    "-v 188,raw16 -v 240,msec24hour32"
  },
  { "Seagate Barracuda 7200.14 (AF)", // different part number, tested with
      // ST1000DM003-1CH162/CC47, ST1000DM003-1CH162/CC49, ST2000DM001-1CH164/CC24,
      // ST1000DM000-9TS15E/CC92
    "ST(1000|1500|2000|2500|3000)DM00[0-3]-.*",
    "", "",
    "-v 188,raw16 -v 240,msec24hour32"
  },
  { "Seagate Barracuda 7200.14 (AF)", // < 1TB, tested with ST250DM000-1BC141
    "ST(250|320|500|750)DM00[0-3]-.*",
    "", "",
    "-v 188,raw16 -v 240,msec24hour32"
  },
  { "Seagate Desktop HDD.15", // tested with ST4000DM000-1CD168/CC43
    "ST4000DM000-.*",
    "", "",
    "-v 188,raw16 -v 240,msec24hour32"
  },
  { "Seagate Desktop SSHD", // tested with ST2000DX001-1CM164/CC43
    "ST(1000|2000|4000)DX001-.*",
    "", "",
    "-v 188,raw16 -v 240,msec24hour32"
  },
  { "Seagate Barracuda LP", // new firmware
    "ST3(500412|1000520|1500541|2000542)AS",
    "CC3[5-9A-Z]",
    "", ""
  },
  { "Seagate Barracuda LP", // unknown firmware
    "ST3(500412|1000520|1500541|2000542)AS",
    "",
    "A firmware update for this drive may be available,\n"
    "see the following Seagate web pages:\n"
    "http://knowledge.seagate.com/articles/en_US/FAQ/207931en\n"
    "http://knowledge.seagate.com/articles/en_US/FAQ/213915en",
    ""
  },
  { "Seagate Barracuda Green (AF)", // new firmware
    "ST((10|15|20)00DL00[123])-.*",
    "CC(3[2-9A-Z]|[4-9A-Z]..*)", // >= "CC32"
    "", ""
  },
  { "Seagate Barracuda Green (AF)", // unknown firmware
    "ST((10|15|20)00DL00[123])-.*",
    "",
    "A firmware update for this drive may be available,\n"
    "see the following Seagate web pages:\n"
    "http://knowledge.seagate.com/articles/en_US/FAQ/207931en\n"
    "http://knowledge.seagate.com/articles/en_US/FAQ/218171en",
    ""
  },
  { "Seagate Barracuda ES",
    "ST3(250[68]2|32062|40062|50063|75064)0NS",
    "", "", ""
  },
  { "Seagate Barracuda ES.2", // fixed firmware
    "ST3(25031|50032|75033|100034)0NS",
    "SN[01]6|"         // http://knowledge.seagate.com/articles/en_US/FAQ/207963en
    "MA(0[^7]|[^0].)", // http://dellfirmware.seagate.com/dell_firmware/DellFirmwareRequest.jsp
    "", ""
  },
  { "Seagate Barracuda ES.2", // buggy firmware (Dell)
    "ST3(25031|50032|75033|100034)0NS",
    "MA07",
    "There are known problems with these drives,\n"
    "AND THIS FIRMWARE VERSION IS AFFECTED,\n"
    "see the following Seagate web page:\n"
    "http://dellfirmware.seagate.com/dell_firmware/DellFirmwareRequest.jsp",
    ""
  },
  { "Seagate Barracuda ES.2", // unknown firmware
    "ST3(25031|50032|75033|100034)0NS",
    "",
    "There are known problems with these drives,\n"
    "see the following Seagate web pages:\n"
    "http://knowledge.seagate.com/articles/en_US/FAQ/207931en\n"
    "http://knowledge.seagate.com/articles/en_US/FAQ/207963en",
    ""
  },
  { "Seagate Constellation (SATA)", // tested with ST9500530NS/SN03
    "ST9(160511|500530)NS",
    "", "", ""
  },
  { "Seagate Constellation ES (SATA)", // tested with ST31000524NS/SN11
    "ST3(50051|100052|200064)4NS",
    "", "", ""
  },
  { "Seagate Constellation ES (SATA 6Gb/s)", // tested with ST1000NM0011/SN02
    "ST(5|10|20)00NM0011",
    "", "", ""
  },
  { "Seagate Constellation ES.2 (SATA 6Gb/s)", // tested with ST32000645NS/0004, ST33000650NS
    "ST3(2000645|300065[012])NS",
    "", "", ""
  },
  { "Seagate Constellation ES.3", // tested with ST1000NM0033-9ZM173/0001, ST4000NM0033-9ZM170/SN03
    "ST[1234]000NM00[35]3-.*",
    "", "", ""
  },
  { "Seagate Constellation CS", // tested with ST3000NC000/CE02, ST3000NC002-1DY166/CN02
    "ST(1000|2000|3000)NC00[0-3](-.*)?",
    "", "", ""
  },
  { "Seagate Constellation.2 (SATA)", // 2.5", tested with ST91000640NS/SN02
    "ST9(25061|50062|100064)[012]NS", // *SS = SAS
    "", "", ""
  },
  { "Seagate NAS HDD", // tested with ST2000VN000-1H3164/SC42, ST3000VN000-1H4167/SC43
    "ST[234]000VN000-.*",
    "", "", ""
  },
  { "Seagate Pipeline HD 5900.1",
    "ST3(160310|320[34]10|500(321|422))CS",
    "", "", ""
  },
  { "Seagate Pipeline HD 5900.2", // tested with ST31000322CS/SC13
    "ST3(160316|250[34]12|320(311|413)|500(312|414)|1000(322|424))CS",
    "", "", ""
  },
  { "Seagate Video 3.5 HDD", // tested with ST4000VM000-1F3168/SC23, SC25
    "ST(10|15|20|30|40)00VM00[023]-.*",
    "", "", ""
  },
  { "Seagate Medalist 17240, 13030, 10231, 8420, and 4310",
    "ST3(17240|13030|10231|8420|4310)A",
    "", "", ""
  },
  { "Seagate Medalist 17242, 13032, 10232, 8422, and 4312",
    "ST3(1724|1303|1023|842|431)2A",
    "", "", ""
  },
  { "Seagate NL35",
    "ST3(250623|250823|400632|400832|250824|250624|400633|400833|500641|500841)NS",
    "", "", ""
  },
  { "Seagate SV35.2",
    "ST3(160815|250820|320620|500630|750640)[AS]V",
    "", "", ""
  },
  { "Seagate SV35.5", // tested with ST31000525SV/CV12
    "ST3(250311|500410|1000525)SV",
    "", "", ""
  },
  { "Seagate SV35", // tested with ST2000VX000-9YW164/CV12
    "ST([123]000VX00[20]|31000526SV|3500411SV)(-.*)?",
    "", "", ""
  },
  { "Seagate DB35", // tested with ST3250823ACE/3.03
    "ST3(200826|250823|300831|400832)ACE",
    "", "", ""
  },
  { "Seagate DB35.2", // tested with ST3160212SCE/3.ACB
    "ST3(802110|120213|160212|200827|250824|300822|400833|500841)[AS]CE",
    "", "", ""
  },
  { "Seagate DB35.3",
    "ST3(750640SCE|((80|160)215|(250|320|400)820|500830|750840)[AS]CE)",
    "", "", ""
  },
  { "Seagate LD25.2", // tested with ST940210AS/3.ALC
    "ST9(40|80)210AS?",
    "", "", ""
  },
  { "Seagate ST1.2 CompactFlash", // tested with ST68022CF/3.01
    "ST6[468]022CF",
    "", "", ""
  },
  { "Western Digital Protege",
  /* Western Digital drives with this comment all appear to use Attribute 9 in
   * a  non-standard manner.  These entries may need to be updated when it
   * is understood exactly how Attribute 9 should be interpreted.
   * UPDATE: this is probably explained by the WD firmware bug described in the
   * smartmontools FAQ */
    "WDC WD([2468]00E|1[26]00A)B-.*",
    "", "", ""
  },
  { "Western Digital Caviar",
  /* Western Digital drives with this comment all appear to use Attribute 9 in
   * a  non-standard manner.  These entries may need to be updated when it
   * is understood exactly how Attribute 9 should be interpreted.
   * UPDATE: this is probably explained by the WD firmware bug described in the
   * smartmontools FAQ */
    "WDC WD(2|3|4|6|8|10|12|16|18|20|25)00BB-.*",
    "", "", ""
  },
  { "Western Digital Caviar WDxxxAB",
  /* Western Digital drives with this comment all appear to use Attribute 9 in
   * a  non-standard manner.  These entries may need to be updated when it
   * is understood exactly how Attribute 9 should be interpreted.
   * UPDATE: this is probably explained by the WD firmware bug described in the
   * smartmontools FAQ */
    "WDC WD(3|4|6|8|25)00AB-.*",
    "", "", ""
  },
  { "Western Digital Caviar WDxxxAA",
  /* Western Digital drives with this comment all appear to use Attribute 9 in
   * a  non-standard manner.  These entries may need to be updated when it
   * is understood exactly how Attribute 9 should be interpreted.
   * UPDATE: this is probably explained by the WD firmware bug described in the
   * smartmontools FAQ */
    "WDC WD...?AA(-.*)?",
    "", "", ""
  },
  { "Western Digital Caviar WDxxxBA",
  /* Western Digital drives with this comment all appear to use Attribute 9 in
   * a  non-standard manner.  These entries may need to be updated when it
   * is understood exactly how Attribute 9 should be interpreted.
   * UPDATE: this is probably explained by the WD firmware bug described in the
   * smartmontools FAQ */
    "WDC WD...BA",
    "", "", ""
  },
  { "Western Digital Caviar AC", // add only 5400rpm/7200rpm (ata33 and faster)
    "WDC AC((116|121|125|225|132|232)|([1-4][4-9][0-9])|([1-4][0-9][0-9][0-9]))00[A-Z]?.*",
    "", "", ""
  },
  { "Western Digital Caviar SE",
  /* Western Digital drives with this comment all appear to use Attribute 9 in
   * a  non-standard manner.  These entries may need to be updated when it
   * is understood exactly how Attribute 9 should be interpreted.
   * UPDATE: this is probably explained by the WD firmware bug described in the
   * smartmontools FAQ
   * UPDATE 2: this does not apply to more recent models, at least WD3200AAJB */
    "WDC WD(4|6|8|10|12|16|18|20|25|30|32|40|50)00(JB|PB)-.*",
    "", "", ""
  },
  { "Western Digital Caviar Blue EIDE",  // WD Caviar SE EIDE
    /* not completely accurate: at least also WD800JB, WD(4|8|20|25)00BB sold as Caviar Blue */
    "WDC WD(16|25|32|40|50)00AAJB-.*",
    "", "", ""
  },
  { "Western Digital Caviar Blue EIDE",  // WD Caviar SE16 EIDE
    "WDC WD(25|32|40|50)00AAKB-.*",
    "", "", ""
  },
  { "Western Digital RE EIDE",
    "WDC WD(12|16|25|32)00SB-.*",
    "", "", ""
  },
  { "Western Digital Caviar Serial ATA",
    "WDC WD(4|8|20|32)00BD-.*",
    "", "", ""
  },
  { "Western Digital Caviar SE Serial ATA", // tested with WDC WD3000JD-98KLB0/08.05J08
    "WDC WD(4|8|12|16|20|25|30|32|40)00(JD|KD|PD)-.*",
    "", "", ""
  },
  { "Western Digital Caviar SE Serial ATA",
    "WDC WD(8|12|16|20|25|30|32|40|50)00JS-.*",
    "", "", ""
  },
  { "Western Digital Caviar SE16 Serial ATA",
    "WDC WD(16|20|25|32|40|50|75)00KS-.*",
    "", "", ""
  },
  { "Western Digital Caviar Blue Serial ATA",  // WD Caviar SE Serial ATA
    /* not completely accurate: at least also WD800BD, (4|8)00JD sold as Caviar Blue */
    "WDC WD((8|12|16|25|32)00AABS|(8|12|16|25|32|40|50)00AAJS)-.*",
    "", "", ""
  },
  { "Western Digital Caviar Blue (SATA)",  // WD Caviar SE16 Serial ATA
      // tested with WD1602ABKS-18N8A0/DELL/02.03B04
    "WDC WD((16|20|25|32|40|50|64|75)00AAKS|1602ABKS|10EALS)-.*",
    "", "", ""
  },
  { "Western Digital Blue", // tested with WDC WD5000AZLX-00K4KA0/80.00A80,
      // WDC WD10EZEX-00RKKA0/80.00A80,
    "WDC WD((25|32|50)00AAK|5000AZL|7500AAL|10EAL|10EZE)X-.*",
    "", "", ""
  },
  { "Western Digital RE Serial ATA",
    "WDC WD(12|16|25|32)00(SD|YD|YS)-.*",
    "", "", ""
  },
  { "Western Digital RE2 Serial ATA",
    "WDC WD((40|50|75)00(YR|YS|AYYS)|(16|32|40|50)0[01]ABYS)-.*",
    "", "", ""
  },
  { "Western Digital RE2-GP",
    "WDC WD(5000AB|7500AY|1000FY)PS-.*",
    "", "", ""
  },
  { "Western Digital RE3 Serial ATA", // tested with WDC WD7502ABYS-02A6B0/03.00C06
    "WDC WD((25|32|50|75)02A|(75|10)02F)BYS-.*",
    "", "", ""
  },
  { "Western Digital RE4", // tested with WDC WD2003FYYS-18W0B0/01.01D02,
      // WDC WD1003FBYZ-010FB0/01.01V03
    "WDC WD((25|50)03ABYX|1003FBY[XZ]|(15|20)03FYYS)-.*",
    "", "", ""
  },
  { "Western Digital RE4-GP", // tested with WDC WD2002FYPS-02W3B0/04.01G01
    "WDC WD2002FYPS-.*",
    "", "", ""
  },
  { "Western Digital RE4 (SATA 6Gb/s)", // tested with WDC WD2000FYYZ-01UL1B0/01.01K01,
      // WD2000FYYX/00.0D1K2
    "WDC WD(20|30|40)00FYYZ-.*|WD2000FYYX",
    "", "", ""
  },
  { "Western Digital Se", // tested with WDC WD2000F9YZ-09N20L0/01.01A01
    "WDC WD(1002|2000|3000|4000)F9YZ-.*",
    "", "", ""
  },
  { "Western Digital Caviar Green",
    "WDC WD((50|64|75)00AA(C|V)S|(50|64|75)00AADS|10EA(C|V)S|(10|15|20)EADS)-.*",
    "", "", ""
  },
  { "Western Digital Caviar Green (AF)",
    "WDC WD(((64|75|80)00AA|(10|15|20)EA|(25|30)EZ)R|20EAC)S-.*",
    "", "", ""
  },
  { "Western Digital Green", // tested with
      // WDC WD10EZRX-00A8LB0/01.01A01, WDC WD20EZRX-00DC0B0/80.00A80,
      // WDC WD30EZRX-00MMMB0/80.00A80, WDC WD40EZRX-00SPEB0/80.00A80,
      // WDC WD60EZRX-00MVLB1/80.00A80
    "WDC WD(7500AA|(10|15|20)EA|(10|20|25|30|40|50|60)EZ)RX-.*",
    "", "", ""
  },
  { "Western Digital Caviar Black",
    "WDC WD((500|640|750)1AAL|1001FA[EL]|2001FAS)S-.*",
    "", "", ""
  },
  { "Western Digital Black", // tested with
      // WDC WD5003AZEX-00RKKA0/80.00A80, WDC WD1003FZEX-00MK2A0/01.01A01,
      // WDC WD3001FAEX-00MJRA0/01.01L01, WDC WD4001FAEX-00MJRA0/01.01L01
    "WDC WD(5002AAL|5003AZE|(64|75)02AAE|((10|15|20)0[23]|[34]001)F[AZ]E)X-.*",
    "", "", ""
  },
  { "Western Digital AV ATA", // tested with WDC WD3200AVJB-63J5A0/01.03E01
    "WDC WD(8|16|25|32|50)00AV[BJ]B-.*",
    "", "", ""
  },
  { "Western Digital AV SATA",
    "WDC WD(16|25|32)00AVJS-.*",
    "", "", ""
  },
  { "Western Digital AV-GP",
    "WDC WD((16|25|32|50|64|75)00AV[CDV]S|(10|15|20)EV[CDV]S)-.*",
    "", "", ""
  },
  { "Western Digital AV-GP (AF)", // tested with WDC WD10EURS-630AB1/80.00A80, WDC WD10EUCX-63YZ1Y0/51.0AB52
    "WDC WD(7500AURS|10EU[CR]X|(10|15|20|25|30)EURS)-.*",
    "", "", ""
  },
  { "Western Digital AV", // tested with DC WD10JUCT-63CYNY0/01.01A01
    "WDC WD((16|25|32|50)00BU[CD]|5000LUC|10JUC)T-.*",
    "", "", ""
  },
  { "Western Digital Raptor",
    "WDC WD((360|740|800)GD|(360|740|800|1500)ADF[DS])-.*",
    "", "", ""
  },
  { "Western Digital Raptor X",
    "WDC WD1500AHFD-.*",
    "", "", ""
  },
  { "Western Digital VelociRaptor", // tested with WDC WD1500HLHX-01JJPV0/04.05G04
    "WDC WD(((800H|(1500|3000)[BH]|1600H|3000G)LFS)|((1500|3000|4500|6000)[BH]LHX))-.*",
    "", "", ""
  },
  { "Western Digital VelociRaptor (AF)", // tested with WDC WD1000DHTZ-04N21V0/04.06A00
    "WDC WD(2500H|5000H|1000D)HTZ-.*",
    "", "", ""
  },
  { "Western Digital Scorpio EIDE",
    "WDC WD(4|6|8|10|12|16)00(UE|VE)-.*",
    "", "", ""
  },
  { "Western Digital Scorpio Blue EIDE", // tested with WDC WD3200BEVE-00A0HT0/11.01A11
    "WDC WD(4|6|8|10|12|16|25|32)00BEVE-.*",
    "", "", ""
  },
  { "Western Digital Scorpio Serial ATA",
    "WDC WD(4|6|8|10|12|16|25)00BEAS-.*",
    "", "", ""
  },
  { "Western Digital Scorpio Blue Serial ATA",
    "WDC WD((4|6|8|10|12|16|25)00BEVS|(8|12|16|25|32|40|50|64)00BEVT|7500KEVT|10TEVT)-.*",
    "", "", ""
  },
  { "Western Digital Scorpio Blue Serial ATA (AF)", // tested with
      // WDC WD10JPVT-00A1YT0/01.01A01
    "WDC WD((16|25|32|50|64|75)00BPVT|10[JT]PVT)-.*",
    "", "", ""
  },
  { "Western Digital Scorpio Black", // tested with WDC WD5000BEKT-00KA9T0/01.01A01
    "WDC WD(8|12|16|25|32|50)00B[EJ]KT-.*",
    "", "", ""
  },
  { "Western Digital Scorpio Black (AF)",
    "WDC WD(50|75)00BPKT-.*",
    "", "", ""
  },
  { "Western Digital Red", // tested with WDC WD10EFRX-68JCSN0/01.01A01,
      // WDC WD10JFCX-68N6GN0/01.01A01, WDC WD40EFRX-68WT0N0/80.00A80,
      // WDC WD60EFRX-68MYMN1/82.00A82
    "WDC WD(7500BFC|10JFC|(10|20|30|40|50|60)EFR)X-.*",
    "", "", ""
  },
  { "Western Digital Blue Mobile", // tested with WDC WD5000LPVX-08V0TT2/03.01A03
    "WDC WD((25|32|50|75)00[BLM]|10[JS])P[CV][TX]-.*",
    "", "", ""
  },
  { "Western Digital Green Mobile", // tested with WDC WD20NPVX-00EA4T0/01.01A01
    "WDC WD(15|20)NPV[TX]-.*",
    "", "", ""
  },
  { "Western Digital Black Mobile", // tested with WDC WD7500BPKX-22HPJT0/01.01A01
    "WDC WD((16|25|32)00BE|(50|75)00BP)KX-.*",
    "", "", ""
  },
  { "Western Digital Elements / My Passport (USB)", // tested with WDC WD5000BMVW-11AMCS0/01.01A01
    "WDC WD(25|32|40|50)00BMV[UVW]-.*",  // *W-* = USB 3.0
    "", "", ""
  },
  { "Western Digital Elements / My Passport (USB, AF)", // tested with
      // WDC WD5000KMVV-11TK7S1/01.01A01, WDC WD10TMVW-11ZSMS5/01.01A01,
      // WDC WD10JMVW-11S5XS1/01.01A01, WDC WD20NMVW-11W68S0/01.01A01
    "WDC WD(5000[LK]|7500K|10[JT]|20N)MV[VW]-.*", // *W-* = USB 3.0
    "", "", ""
  },
  { "Quantum Bigfoot", // tested with TS10.0A/A21.0G00, TS12.7A/A21.0F00
    "QUANTUM BIGFOOT TS(10\\.0|12\\.7)A",
    "", "", ""
  },
  { "Quantum Fireball lct15",
    "QUANTUM FIREBALLlct15 ([123]0|22)",
    "", "", ""
  },
  { "Quantum Fireball lct20",
    "QUANTUM FIREBALLlct20 [1234]0",
    "", "", ""
  },
  { "Quantum Fireball CX",
    "QUANTUM FIREBALL CX10.2A",
    "", "", ""
  },
  { "Quantum Fireball CR",
    "QUANTUM FIREBALL CR(4.3|6.4|8.4|13.0)A",
    "", "", ""
  },
  { "Quantum Fireball EX", // tested with QUANTUM FIREBALL EX10.2A/A0A.0D00
    "QUANTUM FIREBALL EX(3\\.2|6\\.4|10\\.2)A",
    "", "", ""
  },
  { "Quantum Fireball ST",
    "QUANTUM FIREBALL ST(3.2|4.3|4300)A",
    "", "", ""
  },
  { "Quantum Fireball SE",
    "QUANTUM FIREBALL SE4.3A",
    "", "", ""
  },
  { "Quantum Fireball Plus LM",
    "QUANTUM FIREBALLP LM(10.2|15|20.[45]|30)",
    "", "", ""
  },
  { "Quantum Fireball Plus AS",
    "QUANTUM FIREBALLP AS(10.2|20.5|30.0|40.0|60.0)",
    "", "", ""
  },
  { "Quantum Fireball Plus KX",
    "QUANTUM FIREBALLP KX27.3",
    "", "", ""
  },
  { "Quantum Fireball Plus KA",
    "QUANTUM FIREBALLP KA(9|10).1",
    "", "", ""
  },

  ////////////////////////////////////////////////////
  // USB ID entries
  ////////////////////////////////////////////////////

  // Hewlett-Packard
  { "USB: HP Desktop HD BD07; ", // 2TB
    "0x03f0:0xbd07",
    "",
    "",
    "-d sat"
  },
  // ALi
  { "USB: ; ALi M5621", // USB->PATA
    "0x0402:0x5621",
    "",
    "",
    "" // unsupported
  },
  // VIA
  { "USB: Connectland BE-USB2-35BP-LCM; VIA VT6204",
    "0x040d:0x6204",
    "",
    "",
    "" // unsupported
  },
  // Buffalo / Melco
  { "USB: Buffalo JustStore Portable HD-PVU2; ",
    "0x0411:0x0181",
    "",
    "",
    "-d sat"
  },
  { "USB: Buffalo Drivestation Duo; ",
    "0x0411:0x01ce",
    "",
    "",
    "-d sat"
  },
  { "USB: Buffalo MiniStation Stealth HD-PCTU2; ",
    "0x0411:0x01d9",
    "", // 0x0108
    "",
    "-d sat"
  },
  { "USB: Buffalo MiniStationHD-PCFU3; ",
    "0x0411:0x0240",
    "",
    "",
    "-d sat"
  },
  // LG Electronics
  { "USB: LG Mini HXD5; JMicron",
    "0x043e:0x70f1",
    "", // 0x0100
    "",
    "-d usbjmicron"
  },
  // Philips
  { "USB: Philips; ", // SDE3273FC/97 2.5" SATA HDD enclosure
    "0x0471:0x2021",
    "", // 0x0103
    "",
    "-d sat"
  },
  // Toshiba
  { "USB: Toshiba Stor.E Slim USB 3.0; ", // 1TB, MQ01UBD100
    "0x0480:0x0100",
    "", // 0x0000
    "",
    "-d sat"
  },
  { "USB: Toshiba Canvio Basics; ", // TOSHIBA MQ01UBD...
    "0x0480:0x0201",
    "",
    "",
    "-d sat"
  },
  { "USB: Toshiba Canvio 500GB; SunPlus",
    "0x0480:0xa004",
    "",
    "",
    "-d usbsunplus"
  },
  { "USB: Toshiba Canvio Basics; ",
    "0x0480:0xa00[6d]",
    "", // 0x0001, 0x0407
    "",
    "-d sat"
  },
  { "USB: Toshiba Canvio 3.0 Portable Hard Drive; ", // TOSHIBA MQ01UBD...
    "0x0480:0xa007",
    "", // 0x0001
    "",
    "-d sat"
  },
  { "USB: Toshiba Stor.E Basics; ",
    "0x0480:0xa00[9c]",
    "",
    "",
    "-d sat"
  },
  { "USB: Toshiba Stor.E Plus", // 2TB
    "0x0480:0xa00a",
    "",
    "",
    "-d sat"
  },
  { "USB: Toshiba Canvio ALU; ", // 2TB USB 3.0
    "0x0480:0xa100",
    "",
    "",
    "-d sat"
  },
  { "USB: Toshiba Canvio Desktop; ",
    "0x0480:0xd0(00|10)",
    "",
    "",
    "-d sat"
  },
  // Cypress
  { "USB: ; Cypress CY7C68300A (AT2)",
    "0x04b4:0x6830",
    "0x0001",
    "",
    "" // unsupported
  },
  { "USB: ; Cypress CY7C68300B/C (AT2LP)",
    "0x04b4:0x6830",
    "0x0240",
    "",
    "-d usbcypress"
  },
  // Fujitsu
  { "USB: Fujitsu/Zalman ZM-VE300; ", // USB 3.0
    "0x04c5:0x2028",
    "", // 0x0001
    "",
    "-d sat"
  },
  // Fujitsu chip on DeLock 42475 
  { "USB: Fujitsu  SATA-to-USB3.0 bridge chip", // USB 3.0
    "0x04c5:0x201d",
    "", // 0x0001
    "",
    "-d sat"
  },
  // Myson Century
  { "USB: ; Myson Century CS8818",
    "0x04cf:0x8818",
    "", // 0xb007
    "",
    "" // unsupported
  },
  // Samsung
  { "USB: Samsung S2 Portable; JMicron",
    "0x04e8:0x1f0[568a]", // 0x1f0a: SAMSUNG HN-M101XBB
    "",
    "",
    "-d usbjmicron"
  },
  { "USB: Samsung S1 Portable; JMicron",
    "0x04e8:0x2f03",
    "",
    "",
    "-d usbjmicron"
  },
  { "USB: Samsung Story Station; ",
    "0x04e8:0x5f0[56]",
    "",
    "",
    "-d sat"
  },
  { "USB: Samsung G2 Portable; JMicron",
    "0x04e8:0x6032",
    "",
    "",
    "-d usbjmicron"
  },
  { "USB: Samsung Story Station 3.0; ",
    "0x04e8:0x6052",
    "",
    "",
    "-d sat"
  },
  { "USB: Samsung Story Station 3.0; ",
    "0x04e8:0x6054",
    "",
    "",
    "-d sat"
  },
  { "USB: Samsung M2 Portable 3.0; ",
    "0x04e8:0x60c5",
    "",
    "",
    "-d sat"
  },
  { "USB: Samsung D3 Station; ", // 3TB
    "0x04e8:0x6124",
    "", // 0x200
    "",
    "-d sat"
  },
  { "USB: Samsung M3 Portable USB 3.0; ",
    "0x04e8:0x61b[456]", // 4=2TB, 5=1.5TB, 6=1TB
    "", // 0x0e00
    "",
    "-d sat"
  },
  { "USB: Samsung S3 Portable; ",
    "0x04e8:0x61c8", // ST1000LM025 HN-M101ABB
    "", // 0x1301
    "",
    "-d sat"
  },
  // Sunplus
  { "USB: ; SunPlus",
    "0x04fc:0x0c05",
    "",
    "",
    "-d usbsunplus"
  },
  { "USB: ; SunPlus SPDIF215",
    "0x04fc:0x0c15",
    "", // 0xf615
    "",
    "-d usbsunplus"
  },
  { "USB: ; SunPlus SPDIF225", // USB+SATA->SATA
    "0x04fc:0x0c25",
    "", // 0x0103
    "",
    "-d usbsunplus"
  },
  // Iomega
  { "USB: Iomega Prestige Desktop USB 3.0; ",
    "0x059b:0x0070",
    "", // 0x0004
    "",
    "-d sat" // ATA output registers missing
  },
  { "USB: Iomega LPHD080-0; ",
    "0x059b:0x0272",
    "",
    "",
    "-d usbcypress"
  },
  { "USB: Iomega MDHD500-U; ",
    "0x059b:0x0275",
    "", // 0x0001
    "",
    "" // unsupported
  },
  { "USB: Iomega MDHD-UE; ",
    "0x059b:0x0277",
    "",
    "",
    "-d usbjmicron"
  },
  { "USB: Iomega LDHD-UP; Sunplus",
    "0x059b:0x0370",
    "",
    "",
    "-d usbsunplus"
  },
  { "USB: Iomega GDHDU2; JMicron",
    "0x059b:0x0475",
    "", // 0x0100
    "",
    "-d usbjmicron"
  },
  { "USB: Iomega; JMicron",
    "0x059b:0x047a",
    "", // 0x0100
    "",
    "-d sat" // works also with "-d usbjmicron"
  },
  // LaCie
  { "USB: LaCie hard disk (FA Porsche design);",
    "0x059f:0x0651",
    "",
    "",
    "" // unsupported
  },
  { "USB: LaCie hard disk; JMicron",
    "0x059f:0x0951",
    "",
    "",
    "-d usbjmicron"
  },
  { "USB: LaCie Rugged Triple Interface; ",
    "0x059f:0x100c",
    "", // 0x0001
    "",
    "-d sat"
  },
  { "USB: LaCie hard disk (Neil Poulton design);",
    "0x059f:0x1018",
    "",
    "",
    "-d sat"
  },
  { "USB: LaCie Desktop Hard Drive; JMicron",
    "0x059f:0x1019",
    "",
    "",
    "-d usbjmicron"
  },
  { "USB: LaCie Rugged Hard Drive; JMicron",
    "0x059f:0x101d",
    "", // 0x0001
    "",
    "-d usbjmicron,x"
  },
  { "USB: LaCie Little Disk USB2; JMicron",
    "0x059f:0x1021",
    "",
    "",
    "-d usbjmicron"
  },
  { "USB: LaCie hard disk; ",
    "0x059f:0x1029",
    "", // 0x0100
    "",
    "-d sat"
  },
  { "USB: Lacie rikiki; JMicron",
    "0x059f:0x102a",
    "",
    "",
    "-d usbjmicron,x"
  },
  { "USB: LaCie rikiki USB 3.0; ",
    "0x059f:0x10(49|57)",
    "",
    "",
    "-d sat"
  },
  { "USB: LaCie minimus USB 3.0; ",
    "0x059f:0x104a",
    "",
    "",
    "-d sat"
  },
  { "USB: LaCie Rugged Mini USB 3.0; ",
    "0x059f:0x1051",
    "", // 0x0000
    "",
    "-d sat"
  },
  // In-System Design
  { "USB: ; In-System/Cypress ISD-300A1",
    "0x05ab:0x0060",
    "", // 0x1101
    "",
    "-d usbcypress"
  },
  // Genesys Logic
  { "USB: ; Genesys Logic GL881E",
    "0x05e3:0x0702",
    "",
    "",
    "" // unsupported
  },
  { "USB: ; Genesys Logic", // TODO: requires '-T permissive'
    "0x05e3:0x0718",
    "", // 0x0041
    "",
    "-d sat"
  },
  // Micron
  { "USB: Micron USB SSD; ",
    "0x0634:0x0655",
    "",
    "",
    "" // unsupported
  },
  // Prolific
  { "USB: ; Prolific PL2507", // USB->PATA
    "0x067b:0x2507",
    "",
    "",
    "-d usbjmicron,0" // Port number is required
  },
  { "USB: ; Prolific PL2571/2771/2773/2775", // USB->SATA, USB3->SATA,
    "0x067b:0x(2571|277[135])",              // USB3+eSATA->SATA, USB3->2xSATA
    "",
    "",
    "" // smartmontools >= r4004: -d usbprolific
  },
  { "USB: ; Prolific PL3507", // USB+IEE1394->PATA
    "0x067b:0x3507",
    "", // 0x0001
    "",
    "" // smartmontools >= r3741: -d usbjmicron,p
  },
  // Imation
  { "USB: Imation ; ", // Imation Odyssey external USB dock
    "0x0718:0x1000",
    "", // 0x5104
    "",
    "-d sat"
  },
  // SanDisk
  { "USB: SanDisk SDCZ80 Flash Drive; Fujitsu",
    "0x0781:0x5580",
    "",
    "",
    "-d sat"
  },
  // Freecom
  { "USB: Freecom Mobile Drive XXS; JMicron",
    "0x07ab:0xfc88",
    "", // 0x0101
    "",
    "-d usbjmicron,x"
  },
  { "USB: Freecom Hard Drive XS; Sunplus",
    "0x07ab:0xfc8e",
    "", // 0x010f
    "",
    "-d usbsunplus"
  },
  { "USB: Freecom; ", // Intel labeled
    "0x07ab:0xfc8f",
    "", // 0x0000
    "",
    "-d sat"
  },
  { "USB: Freecom Classic HD 120GB; ",
    "0x07ab:0xfccd",
    "",
    "",
    "" // unsupported
  },
  { "USB: Freecom HD 500GB; JMicron",
    "0x07ab:0xfcda",
    "",
    "",
    "-d usbjmicron"
  },
  // Oxford Semiconductor, Ltd
  { "USB: ; Oxford",
    "0x0928:0x0000",
    "",
    "",
    "" // unsupported
  },
  { "USB: ; Oxford OXU921DS",
    "0x0928:0x0002",
    "",
    "",
    "" // unsupported
  },
  { "USB: ; Oxford", // Zalman ZM-VE200
    "0x0928:0x0010",
    "", // 0x0304
    "",
    "-d sat"
  },
  // Toshiba
  { "USB: Toshiba PX1270E-1G16; Sunplus",
    "0x0930:0x0b03",
    "",
    "",
    "-d usbsunplus"
  },
  { "USB: Toshiba PX1396E-3T01; Sunplus", // similar to Dura Micro 501
    "0x0930:0x0b09",
    "",
    "",
    "-d usbsunplus"
  },
  { "USB: Toshiba Stor.E Steel; Sunplus",
    "0x0930:0x0b11",
    "",
    "",
    "-d usbsunplus"
  },
  { "USB: Toshiba Stor.E; ",
    "0x0930:0x0b1[9ab]",
    "", // 0x0001
    "",
    "-d sat"
  },
  // Lumberg, Inc.
  { "USB: Toshiba Stor.E; Sunplus",
    "0x0939:0x0b1[56]",
    "",
    "",
    "-d usbsunplus"
  },
  // Seagate
  { "USB: Seagate External Drive; Cypress",
    "0x0bc2:0x0503",
    "", // 0x0240
    "",
    "-d usbcypress"
  },
  { "USB: Seagate FreeAgent Go; ",
    "0x0bc2:0x2(000|100|101)",
    "",
    "",
    "-d sat"
  },
  { "USB: Seagate FreeAgent Go FW; ",
    "0x0bc2:0x2200",
    "",
    "",
    "-d sat"
  },
  { "USB: Seagate Expansion Portable; ",
    "0x0bc2:0x23(00|12|20|21)",
    "",
    "",
    "-d sat"
  },
  { "USB: Seagate FreeAgent Desktop; ",
    "0x0bc2:0x3000",
    "",
    "",
    "-d sat"
  },
  { "USB: Seagate FreeAgent Desk; ",
    "0x0bc2:0x3001",
    "",
    "",
    "-d sat"
  },
  { "USB: Seagate FreeAgent Desk; ", // 1TB
    "0x0bc2:0x3008",
    "",
    "",
    "-d sat,12"
  },
  { "USB: Seagate FreeAgent XTreme; ",
    "0x0bc2:0x3101",
    "",
    "",
    "-d sat"
  },
  { "USB: Seagate Expansion External; ",
    "0x0bc2:0x33(00|12|20|21|32)", // 0x3321: Expansion Desktop 4TB
    "",
    "",
    "-d sat"
  },
  { "USB: Seagate FreeAgent GoFlex USB 2.0; ",
    "0x0bc2:0x502[01]",
    "",
    "",
    "-d sat"
  },
  { "USB: Seagate FreeAgent GoFlex USB 3.0; ",
    "0x0bc2:0x5031",
    "",
    "",
    "-d sat,12"
  },
  { "USB: Seagate FreeAgent; ",
    "0x0bc2:0x5040",
    "",
    "",
    "-d sat"
  },
  { "USB: Seagate FreeAgent GoFlex USB 3.0; ", // 2TB
    "0x0bc2:0x507[01]",
    "",
    "",
    "-d sat"
  },
  { "USB: Seagate FreeAgent GoFlex Desk USB 3.0; ", // 3TB
    "0x0bc2:0x50a1",
    "",
    "",
    "-d sat,12" // "-d sat" does not work (ticket #151)
  },
  { "USB: Seagate FreeAgent GoFlex Desk USB 3.0; ", // 2TB, 4TB
    "0x0bc2:0x50a[57]",
    "", // 0x0100
    "",
    "-d sat"
  },
  { "USB: Seagate FreeAgent GoFlex Pro for Mac; ",
    "0x0bc2:0x6121",
    "", // 0x0148
    "",
    "-d sat"
  },
  { "USB: Seagate Backup Plus USB 3.0; ", // 1TB
    "0x0bc2:0xa013",
    "", // 0x0100
    "",
    "-d sat"
  },
  { "USB: Seagate Backup Plus Desktop USB 3.0; ", // 4TB, 3TB (8 LBA/1 PBA offset)
    "0x0bc2:0xa0a[14]",
    "",
    "",
    "-d sat"
  },
  { "USB: Seagate Slim Portable Drive; ", // SRD00F1
    "0x0bc2:0xab00",
    "",
    "",
    "-d sat"
  },
  { "USB: Seagate Backup Plus Slim USB 3.0; ", // (ticket #443)
    "0x0bc2:0xab2[14]",
    "", // 0x0100
    "",
    "-d sat"
  },
  // Dura Micro
  { "USB: Dura Micro; Cypress",
    "0x0c0b:0xb001",
    "", // 0x1110
    "",
    "-d usbcypress"
  },
  { "USB: Dura Micro 509; Sunplus",
    "0x0c0b:0xb159",
    "", // 0x0103
    "",
    "-d usbsunplus"
  },
  // Maxtor
  { "USB: Maxtor OneTouch 200GB; ",
    "0x0d49:0x7010",
    "",
    "",
    "" // unsupported
  },
  { "USB: Maxtor OneTouch; ",
    "0x0d49:0x7300",
    "", // 0x0121
    "",
    "-d sat"
  },
  { "USB: Maxtor OneTouch 4; ",
    "0x0d49:0x7310",
    "", // 0x0125
    "",
    "-d sat"
  },
  { "USB: Maxtor OneTouch 4 Mini; ",
    "0x0d49:0x7350",
    "", // 0x0125
    "",
    "-d sat"
  },
  { "USB: Maxtor BlackArmor Portable; ",
    "0x0d49:0x7550",
    "",
    "",
    "-d sat"
  },
  { "USB: Maxtor Basics Desktop; ",
    "0x0d49:0x7410",
    "", // 0x0122
    "",
    "-d sat"
  },
  { "USB: Maxtor Basics Portable; ",
    "0x0d49:0x7450",
    "", // 0x0122
    "",
    "-d sat"
  },
  // Oyen Digital
  { "USB: Oyen Digital MiniPro USB 3.0; ",
    "0x0dc4:0x020a",
    "",
    "",
    "-d sat"
  },
  // Cowon Systems, Inc.
  { "USB: Cowon iAudio X5; ",
    "0x0e21:0x0510",
    "",
    "",
    "-d usbcypress"
  },
  // iRiver
  { "USB: iRiver iHP-120/140 MP3 Player; Cypress",
    "0x1006:0x3002",
    "", // 0x0100
    "",
    "-d usbcypress"
  },
  // Western Digital
  { "USB: WD My Passport (IDE); Cypress",
    "0x1058:0x0701",
    "", // 0x0240
    "",
    "-d usbcypress"
  },
  { "USB: WD My Passport; ",
    "0x1058:0x0(70[245a]|730|74[0128a]|7a8|8[12]0)",
    "",
    "",
    "-d sat"
  },
  { "USB: WD My Book ES; ",
    "0x1058:0x0906",
    "", // 0x0012
    "",
    "-d sat"
  },
  { "USB: WD My Book Essential; ",
    "0x1058:0x0910",
    "", // 0x0106
    "",
    "-d sat"
  },
  { "USB: WD Elements Desktop; ",
    "0x1058:0x10(01|03|21|7c)",
    "", // 01=0x0104, 03=0x0175, 21=0x2002, 7c=0x1065
    "",
    "-d sat"
  },
  { "USB: WD Elements; ",
    "0x1058:0x10(10|23|42|48|a2|a8|b8)",
    "", // 10=0x0105, a8=0x1042, b8=0x1007
    "",
    "-d sat"
  },
  { "USB: WD My Book Essential; ",
    "0x1058:0x1100",
    "", // 0x0165
    "",
    "-d sat"
  },
  { "USB: WD My Book Office Edition; ", // 1TB
    "0x1058:0x1101",
    "", // 0x0165
    "",
    "-d sat"
  },
  { "USB: WD My Book; ",
    "0x1058:0x1102",
    "", // 0x1028
    "",
    "-d sat"
  },
  { "USB: WD My Book Studio II; ", // 2x1TB
    "0x1058:0x1105",
    "",
    "",
    "-d sat"
  },
  { "USB: WD My Book Essential; ",
    "0x1058:0x1110",
    "", // 0x1030
    "",
    "-d sat"
  },
  { "USB: WD My Book Essential USB 3.0; ", // 3TB
    "0x1058:0x11[34]0",
    "", // 0x1012/0x1003
    "",
    "-d sat"
  },
  // Atech Flash Technology
  { "USB: ; Atech", // Enclosure from Kingston SSDNow notebook upgrade kit
    "0x11b0:0x6298",
    "", // 0x0108
    "",
    "-d sat"
  },
  // ADATA
  { "USB: ADATA; ",
    "0x125f:0xa(11|31|35)a", // 0xa11a: Classic CH11 1TB, 0xa31a: HV620 2TB (0x0100)
    "", // 0xa35a: HD650 2TB (0x6503)
    "",
    "-d sat"
  },
  { "USB: ADATA; Cypress",
    "0x125f:0xa9[34]a", // 0xa93a: SH93 (0x0150)
    "",
    "",
    "-d usbcypress"
  },
  // Initio
  { "USB: ; Initio 316000",
    "0x13fd:0x0540",
    "",
    "",
    "" // unsupported
  },
  { "USB: ; Initio", // Thermaltake BlacX
    "0x13fd:0x0840",
    "",
    "",
    "-d sat"
  },
  { "USB: ; Initio", // USB->SATA+PATA, Chieftec CEB-25I
    "0x13fd:0x1040",
    "", // 0x0106
    "",
    "" // unsupported
  },
  { "USB: ; Initio 6Y120L0", // CoolerMaster XCraft RX-3HU
    "0x13fd:0x1150",
    "",
    "",
    "" // unsupported
  },
  { "USB: ; Initio", // USB->SATA
    "0x13fd:0x1240",
    "", // 0x0104
    "",
    "-d sat"
  },
  { "USB: ; Initio", // USB+SATA->SATA
    "0x13fd:0x1340",
    "", // 0x0208
    "",
    "-d sat"
  },
  { "USB: ; Initio",
    "0x13fd:0x1640",
    "", // 0x0864
    "",
    "-d sat,12" // some SMART commands fail, see ticket #295
  },
  { "USB: Intenso Memory Station 2,5\"; Initio",
    "0x13fd:0x1840",
    "",
    "",
    "-d sat"
  },
  { "USB: ; Initio", // NexStar CX USB enclosure
    "0x13fd:0x1e40",
    "",
    "",
    "-d sat"
  },
  { "USB: ; Initio", // Seagate Expansion Portable SRD00F1
    "0x13fd:0x3910",
    "", // 0x0100
    "",
    "-d sat"
  },
  // Super Top
  { "USB: Super Top generic enclosure; Cypress",
    "0x14cd:0x6116",
    "", // 0x0160 also reported as unsupported
    "",
    "-d usbcypress"
  },
  // JMicron
  { "USB: ; JMicron JMS539", // USB2/3->SATA (old firmware)
    "0x152d:0x0539",
    "0x0100",  //  1.00
    "",
    "-d usbjmicron"
  },
  { "USB: ; JMicron JMS539", // USB2/3->SATA (new firmware)
    "0x152d:0x0539",
    "0x020[56]|"   //  2.05, ticket #338
    "0x28(03|12)", // 28.03, Mediasonic ProBox HF2-SU3S2 Rev 2 (port multiplier, ticket #504)
    "",            // 28.12, Mediasonic ProBox H82-SU3S2 (port multiplier)
    "-d sat"
  },
  { "USB: ; JMicron ", // USB->SATA->4xSATA (port multiplier)
    "0x152d:0x0551",
    "", // 0x0100
    "",
    "-d usbjmicron,x"
  },
  { "USB: ; JMicron JMS567", // USB2/3->SATA
    "0x152d:0x0567",
    "", // 0x0114
    "", // 0x0205, 2.05, Mediasonic ProBox HF2-SU3S2 Rev 3 (port multiplier, ticket #504)
    "-d sat"
  },
  { "USB: OCZ THROTTLE OCZESATATHR8G; JMicron JMF601",
    "0x152d:0x0602",
    "",
    "",
    "" // unsupported
  },
  { "USB: ; JMicron JM20329", // USB->SATA
    "0x152d:0x2329",
    "", // 0x0100
    "",
    "-d usbjmicron"
  },
  { "USB: ; JMicron JM20336", // USB+SATA->SATA, USB->2xSATA
    "0x152d:0x2336",
    "", // 0x0100
    "",
    "-d usbjmicron,x"
  },
  { "USB: Generic JMicron adapter; JMicron",
    "0x152d:0x2337",
    "",
    "",
    "-d usbjmicron"
  },
  { "USB: ; JMicron JM20337/8", // USB->SATA+PATA, USB+SATA->PATA
    "0x152d:0x2338",
    "", // 0x0100
    "",
    "-d usbjmicron"
  },
  { "USB: ; JMicron JM20339", // USB->SATA
    "0x152d:0x2339",
    "", // 0x0100
    "",
    "-d usbjmicron,x"
  },
  { "USB: ; JMicron", // USB+SATA->SATA
    "0x152d:0x2351",  // e.g. Verbatim Portable Hard Drive 500Gb
    "", // 0x0100
    "",
    "-d sat"
  },
  { "USB: ; JMicron", // USB->SATA
    "0x152d:0x2352",
    "", // 0x0100
    "",
    "-d usbjmicron,x"
  },
  { "USB: ; JMicron", // USB->SATA
    "0x152d:0x2509",
    "", // 0x0100
    "",
    "-d usbjmicron,x"
  },
  { "USB: ; JMicron JMS566", // USB3->SATA
    "0x152d:0x2566", // e.g. Chieftec CEB-7035S
    "", // 0x0114
    "",
    "-d usbjmicron,x"
  },
  { "USB: ; JMicron JMS567", // USB2/3->SATA
    "0x152d:0x3562",
    "", // 0x0310, StarTech S358BU33ERM (port multiplier, ticket #508)
    "",
    "-d sat"
  },
  // ASMedia
  { "USB: ; ASMedia ASM1051",
    "0x174c:0x5106", // 0x174c:0x55aa after firmware update
    "",
    "",
    "-d sat"
  },
  { "USB: ; ASMedia AS2105", // Icy Box IB-AC603A-U3
    "0x174c:0x5136",
    "", // 0x0001
    "",
    "-d sat"
  },
  { "USB: ; ASMedia", // Vantec NexStar USB 3.0 & SATA dual drive doch
    "0x174c:0x5516",
    "",
    "",
    "-d sat"
  },
  { "USB: ; ASMedia", // MEDION HDDrive-n-GO, LaCie Rikiki USB 3.0,
      // Silicon Power Armor A80 (ticket #237)
      // reported as unsupported: BYTECC T-200U3, Kingwin USB 3.0 docking station
    "0x174c:0x55aa",
    "", // 0x0100
    "",
    "-d sat"
  },
  // LucidPort
  { "USB: ; LucidPORT USB300", // RaidSonic ICY BOX IB-110StU3-B, Sharkoon SATA QuickPort H3
    "0x1759:0x500[02]", // 0x5000: USB 2.0, 0x5002: USB 3.0
    "",
    "",
    "-d sat"
  },
  { "USB: ; LucidPort", // Fuj:tech SATA-USB3 dock
    "0x1759:0x5100",
    "", // 0x2580
    "",
    "-d sat"
  },
  // Verbatim
  { "USB: Verbatim Portable Hard Drive; Sunplus",
    "0x18a5:0x0214",
    "", // 0x0112
    "",
    "-d usbsunplus"
  },
  { "USB: Verbatim FW/USB160; Oxford OXUF934SSA-LQAG", // USB+IEE1394->SATA
    "0x18a5:0x0215",
    "", // 0x0001
    "",
    "-d sat"
  },
  { "USB: Verbatim External Hard Drive 47519; Sunplus", // USB->SATA
    "0x18a5:0x0216",
    "",
    "",
    "-d usbsunplus"
  },
  { "USB: Verbatim Pocket Hard Drive; JMicron", // SAMSUNG SpinPoint N3U-3 (USB, 4KiB LLS)
    "0x18a5:0x0227",
    "",
    "",
    "-d usbjmicron" // "-d usbjmicron,x" does not work
  },
  { "USB: Verbatim External Hard Drive; JMicron", // 2TB
    "0x18a5:0x022a",
    "",
    "",
    "-d usbjmicron"
  },
  { "USB: Verbatim Store'n'Go; JMicron", // USB->SATA
    "0x18a5:0x022b",
    "", // 0x0100
    "",
    "-d usbjmicron"
  },
  // Silicon Image
  { "USB: Vantec NST-400MX-SR; Silicon Image 5744",
    "0x1a4a:0x1670",
    "",
    "",
    "" // unsupported
  },
  // SunplusIT
  { "USB: ; SunplusIT",
    "0x1bcf:0x0c31",
    "",
    "",
    "-d usbsunplus"
  },
  // TrekStor
  { "USB: TrekStor DataStation; ", // DataStation maxi light (USB 3.0)
    "0x1e68:0x0050",
    "", // 0x0100
    "",
    "-d sat"
  },
  // Innostor
  { "USB: ; Innostor IS611", // USB3->SATA+PATA
    "0x1f75:0x0611", // SMART access via PATA does not work
    "",
    "",
    "-d sat"
  },
  { "USB: ; Innostor IS621", // USB3->SATA
    "0x1f75:0x0621", // Dynex 2.5" USB 3.0 Exclosure DX-HD302513
    "",
    "",
    "-d sat"
  },
  { "USB: ; Innostor IS888", // USB3->SATA
    "0x1f75:0x0888", // Sharkoon SATA QuickDeck Pro USB 3.0
    "", // 0x0034
    "",
    "" // unsupported
  },
  // Power Quotient International
  { "USB: PQI H560; ",
    "0x3538:0x0902",
    "", // 0x0000
    "",
    "-d sat"
  },
  // Hitachi/SimpleTech
  { "USB: Hitachi Touro Desk; JMicron", // 3TB
    "0x4971:0x1011",
    "",
    "",
    "-d usbjmicron"
  },
  { "USB: Hitachi Touro; ",
    "0x4971:0x101[45]", // 14=1TB, 15=2TB
    "", // 0x0000
    "",
    "-d sat" // ATA output registers missing
  },
  { "USB: Hitachi/SimpleTech; JMicron", // 1TB
    "0x4971:0xce17",
    "",
    "",
    "-d usbjmicron,x"
  },
  // OnSpec
  { "USB: ; OnSpec", // USB->PATA
    "0x55aa:0x2b00",
    "", // 0x0100
    "",
    "" // unsupported
  },
  // 0x6795 (?)
  { "USB: Sharkoon 2-Bay RAID Box; ", // USB 3.0
    "0x6795:0x2756",
    "", // 0x0100
    "",
    "-d sat"
  },
/*
}; // builtin_knowndrives[]
 */<|MERGE_RESOLUTION|>--- conflicted
+++ resolved
@@ -75,11 +75,7 @@
 /*
 const drive_settings builtin_knowndrives[] = {
  */
-<<<<<<< HEAD
-  { "$Id: drivedb.h 4037 2015-02-02 16:48:20Z chrfranke $",
-=======
-  { "$Id: drivedb.h 4038 2015-02-08 13:50:38Z chrfranke $",
->>>>>>> fb7038e3
+  { "$Id: drivedb.h 4039 2015-02-08 14:39:10Z chrfranke $",
     "-", "-",
     "This is a dummy entry to hold the SVN-Id of drivedb.h",
     ""
