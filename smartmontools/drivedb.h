--- conflicted
+++ resolved
@@ -75,11 +75,7 @@
 /*
 const drive_settings builtin_knowndrives[] = {
  */
-<<<<<<< HEAD
-  { "$Id: drivedb.h 4039 2015-02-08 14:39:10Z chrfranke $",
-=======
-  { "$Id: drivedb.h 4042 2015-03-20 06:33:45Z chrfranke $",
->>>>>>> 337adcbb
+  { "$Id: drivedb.h 4043 2015-03-20 06:40:09Z chrfranke $",
     "-", "-",
     "This is a dummy entry to hold the SVN-Id of drivedb.h",
     ""
