/*
 * drivedb.h - smartmontools 7.2 drive database file
 *
 * Home page of code is: https://www.smartmontools.org
 *
 * Copyright (C) 2003-11 Philip Williams, Bruce Allen
 * Copyright (C) 2008-23 Christian Franke
 *
 * SPDX-License-Identifier: GPL-2.0-or-later
 */

/*
 * Structure used to store drive database entries:
 *
 * struct drive_settings {
 *   const char * modelfamily;
 *   const char * modelregexp;
 *   const char * firmwareregexp;
 *   const char * warningmsg;
 *   const char * presets;
 * };
 *
 * The elements are used in the following ways:
 *
 *  modelfamily     Informal string about the model family/series of a
 *                  device. Set to "" if no info (apart from device id)
 *                  known.  The entry is ignored if this string starts with
 *                  a dollar sign.  Must not start with "USB:", see below.
 *  modelregexp     POSIX extended regular expression to match the model of
 *                  a device.  This should never be "".
 *  firmwareregexp  POSIX extended regular expression to match a devices's
 *                  firmware.  This is optional and should be "" if it is not
 *                  to be used.  If it is nonempty then it will be used to
 *                  narrow the set of devices matched by modelregexp.
 *  warningmsg      A message that may be displayed for matching drives.  For
 *                  example, to inform the user that they may need to apply a
 *                  firmware patch.
 *  presets         String with vendor-specific attribute ('-v') and firmware
 *                  bug fix ('-F') options.  Same syntax as in smartctl command
 *                  line.  The user's own settings override these.
 *
 * The regular expressions for drive model and firmware must match the full
 * string.  The effect of "^FULLSTRING$" is identical to "FULLSTRING".
 * The form ".*SUBSTRING.*" can be used if substring match is desired.
 *
 * The table will be searched from the start to end or until the first match,
 * so the order in the table is important for distinct entries that could match
 * the same drive.
 *
 *
 * Format for USB ID entries:
 *
 *  modelfamily     String with format "USB: DEVICE; BRIDGE" where
 *                  DEVICE is the name of the device and BRIDGE is
 *                  the name of the USB bridge.  Both may be empty
 *                  if no info known.
 *  modelregexp     POSIX extended regular expression to match the USB
 *                  vendor:product ID in hex notation ("0x1234:0xabcd").
 *                  This should never be "".
 *  firmwareregexp  POSIX extended regular expression to match the USB
 *                  bcdDevice info.  Only compared during search if other
 *                  entries with same USB vendor:product ID exist.
 *  warningmsg      Not used yet.
 *  presets         String with one device type ('-d') option.
 *
 */

/*
const drive_settings builtin_knowndrives[] = {
 */
<<<<<<< HEAD
  { "VERSION: 7.2/5440 2023-01-24 15:50:04 $Id: drivedb.h 5441 2023-01-24 16:03:05Z chrfranke $",
=======
  { "VERSION: 7.3 $Id: drivedb.h 5523 2023-07-29 19:45:59Z chrfranke $",
>>>>>>> 8ab3c16a
    "-", "-",
    "Version information",
    ""
  },
  { "DEFAULT",
    "-", "-",
    "Default settings",
    "-v 1,raw48,Raw_Read_Error_Rate "
    "-v 2,raw48,Throughput_Performance "
    "-v 3,raw16(avg16),Spin_Up_Time "
    "-v 4,raw48,Start_Stop_Count "
    "-v 5,raw16(raw16),Reallocated_Sector_Ct "
    "-v 6,raw48,Read_Channel_Margin,HDD "
    "-v 7,raw48,Seek_Error_Rate,HDD "
    "-v 8,raw48,Seek_Time_Performance,HDD "
    "-v 9,raw24(raw8),Power_On_Hours "
    "-v 10,raw48,Spin_Retry_Count,HDD "
    "-v 11,raw48,Calibration_Retry_Count,HDD "
    "-v 12,raw48,Power_Cycle_Count "
    "-v 13,raw48,Read_Soft_Error_Rate "
    //  14-174 Unknown_Attribute
    "-v 175,raw48,Program_Fail_Count_Chip,SSD "
    "-v 176,raw48,Erase_Fail_Count_Chip,SSD "
    "-v 177,raw48,Wear_Leveling_Count,SSD "
    "-v 178,raw48,Used_Rsvd_Blk_Cnt_Chip,SSD "
    "-v 179,raw48,Used_Rsvd_Blk_Cnt_Tot,SSD "
    "-v 180,raw48,Unused_Rsvd_Blk_Cnt_Tot,SSD "
    "-v 181,raw48,Program_Fail_Cnt_Total "
    "-v 182,raw48,Erase_Fail_Count_Total,SSD "
    "-v 183,raw48,Runtime_Bad_Block "
    "-v 184,raw48,End-to-End_Error "
    //  185-186 Unknown_Attribute
    "-v 187,raw48,Reported_Uncorrect "
    "-v 188,raw48,Command_Timeout "
    "-v 189,raw48,High_Fly_Writes,HDD "
    "-v 190,tempminmax,Airflow_Temperature_Cel "
    "-v 191,raw48,G-Sense_Error_Rate,HDD "
    "-v 192,raw48,Power-Off_Retract_Count "
    "-v 193,raw48,Load_Cycle_Count,HDD "
    "-v 194,tempminmax,Temperature_Celsius "
    "-v 195,raw48,Hardware_ECC_Recovered "
    "-v 196,raw16(raw16),Reallocated_Event_Count "
    "-v 197,raw48,Current_Pending_Sector "
    "-v 198,raw48,Offline_Uncorrectable "
    "-v 199,raw48,UDMA_CRC_Error_Count "
    "-v 200,raw48,Multi_Zone_Error_Rate,HDD "
    "-v 201,raw48,Soft_Read_Error_Rate,HDD "
    "-v 202,raw48,Data_Address_Mark_Errs,HDD "
    "-v 203,raw48,Run_Out_Cancel "
    "-v 204,raw48,Soft_ECC_Correction "
    "-v 205,raw48,Thermal_Asperity_Rate "
    "-v 206,raw48,Flying_Height,HDD "
    "-v 207,raw48,Spin_High_Current,HDD "
    "-v 208,raw48,Spin_Buzz,HDD "
    "-v 209,raw48,Offline_Seek_Performnce,HDD "
    //  210-219 Unknown_Attribute
    "-v 220,raw48,Disk_Shift,HDD "
    "-v 221,raw48,G-Sense_Error_Rate,HDD "
    "-v 222,raw48,Loaded_Hours,HDD "
    "-v 223,raw48,Load_Retry_Count,HDD "
    "-v 224,raw48,Load_Friction,HDD "
    "-v 225,raw48,Load_Cycle_Count,HDD "
    "-v 226,raw48,Load-in_Time,HDD "
    "-v 227,raw48,Torq-amp_Count,HDD "
    "-v 228,raw48,Power-off_Retract_Count "
    //  229 Unknown_Attribute
    "-v 230,raw48,Head_Amplitude,HDD "
    "-v 231,raw48,Temperature_Celsius,HDD "
    "-v 232,raw48,Available_Reservd_Space "
    "-v 233,raw48,Media_Wearout_Indicator,SSD "
    //  234-239 Unknown_Attribute
    "-v 240,raw24(raw8),Head_Flying_Hours,HDD "
    "-v 241,raw48,Total_LBAs_Written "
    "-v 242,raw48,Total_LBAs_Read "
    //  243-249 Unknown_Attribute
    "-v 250,raw48,Read_Error_Retry_Rate "
    //  251-253 Unknown_Attribute
    "-v 254,raw48,Free_Fall_Sensor,HDD"
  },
  { "Swissbit C440 Industrial CompactFlash Card",
    // spec v1.23 found at http://www.farnell.com/datasheets/1821167.pdf
    // tested with SFCF4096H2BU4TO-I-MS-527-STD
    "SFCF(2048|4096|8192|16GB|32GB|64GB)H[0-9]BU[24]TO-(C|I)-(MS|QT|NU)-5[0-9]7-STD",
    "", "",
    "-v 196,raw24/raw24,Spare_Blocks "
    "-v 213,raw24/raw24,Spare_Blocks_Worst_Chip "
    "-v 229,raw48,Erase_Count "
    "-v 203,raw48,Total_ECC_Errors "
    "-v 232,raw48,Total_Number_of_Reads "
    "-v 214,raw48,Reserved_Attribute " // Spec says "to be determined"
    "-v 215,raw48,Current_TRIM_Percent "
  },
  { "Swissbit X-600m Series Industrial mSATA SSD",
    // spec v1.06 found at https://www.mouser.com/pdfdocs/Swissbit_X-600m_Datasheet.pdf
    // tested with SFSA016GU1AA2TO-I-DB-216-STD
    "SFSA(008|016|032|064|128)GU[0-9]AA[124]TO-(C|I)-(DB|QC|NC)-2[0-9]6-STD",
    "", "",
  //"-v 1,raw48,Raw_Read_Error_Rate "
  //"-v 5,raw16(raw16),Reallocated_Sector_Ct "
  //"-v 9,raw24(raw8),Power_On_Hours "
  //"-v 12,raw48,Power_Cycle_Count "
    "-v 160,raw48,Uncorrectable_Error_Cnt "
    "-v 161,raw48,Spare_Blocks_Remaining "
    "-v 163,raw48,Initial_Bad_Block_Count "
    "-v 164,raw48,Total_Erase_Count "
    "-v 165,raw48,Max_Erase_Count "
    "-v 166,raw48,Min_Erase_Count "
    "-v 167,raw48,Average_Erase_Count "
    "-v 168,raw48,Max_Erase_Count_of_Spec "
    "-v 169,raw48,Power_On_Uncorr_Err_Cnt "
    "-v 192,raw48,Init_Spare_Blocks_Avail "
    "-v 193,raw48,Dynamic_Remaps "
  //"-v 194,tempminmax,Temperature_Celsius "
  //"-v 195,raw48,Hardware_ECC_Recovered "
  //"-v 196,raw16(raw16),Reallocated_Event_Count "
  //"-v 198,raw48,Offline_Uncorrectable "
    "-v 199,raw48,SATA_CRC_Error_Count "
    "-v 215,raw48,TRIM_Count "
    "-v 235,hex56,Flash_Writes_LBAs_Low "
    "-v 237,hex48,Flash_Writes_LBAs_High "
    "-v 241,hex56,Total_LBAs_Written_Low "
    "-v 242,hex56,Total_LBAs_Read_Low "
    "-v 243,hex48,Total_LBAs_Written_High "
    "-v 244,hex48,Total_LBAs_Read_High "
    "-v 248,raw48,Perc_Rated_Life_Remain "
    "-v 249,raw48,Spares_Remaining_Perc "
  },
  { "Apacer SDM4 Series SSD Module",
    "(2|4|8|16|32|64)GB SATA Flash Drive", // tested with APSDM002G15AN-CT/SFDDA01C and SFI2101D
    "SF(DDA01C|I2101D)",
    "",
    "-v 160,raw48,Initial_Bad_Block_Count "
    "-v 161,raw48,Bad_Block_Count "
    "-v 162,raw48,Spare_Block_Count "
    "-v 163,raw48,Max_Erase_Count "
    "-v 164,raw48,Average_Erase_Count "
    "-v 165,raw48,Average_Erase_Count " // could be wrong
  },
  { "Apacer SDM5/5A/5A-M Series SSD Module",
    "(1|2|4|8|16|32|64)GB SATA Flash Drive", // tested with APSDM016GA2AN-PTM1/SFDK004A,
      // APSDM016GA3AN-ATM/SFDE001A, APSDM004G13AN-AT/SFDE001A
    "SF(DK004A|DE001A)",
    "",
  //"-v 9,raw24(raw8),Power_On_Hours "
  //"-v 12,raw48,Power_Cycle_Count "
    "-v 163,raw48,Max_Erase_Count "
    "-v 164,raw48,Average_Erase_Count "
    "-v 166,raw48,Grown_Bad_Block_Count "
    "-v 167,raw48,SSD_Write_Protect_Mode "
    "-v 168,raw48,SATA_PHY_Err_Ct "
    "-v 175,raw48,Bad_Cluster_Table_Count "
    "-v 192,raw48,Unexpect_Power_Loss_Ct "
  //"-v 194,tempminmax,Temperature_Celsius "
  //"-v 241,raw48,Total_LBAs_Written "
  },
  { "Apacer AS340 SSDs",
    "Apacer AS340 (120|240|480|960)GB", // tested with Apacer AS340 120GB/AP612PE0
    "", "",
  //"-v 9,raw24(raw8),Power_On_Hours "
  //"-v 12,raw48,Power_Cycle_Count "
    "-v 163,raw48,Max_Erase_Count "
    "-v 164,raw48,Average_Erase_Count "
    "-v 166,raw48,Later_Bad_Block_Count "
    "-v 167,raw48,SSD_Protect_Mode "
    "-v 168,raw48,SATA_PHY_Error_Count "
    "-v 171,raw48,Program_Fail_Count "
    "-v 172,raw48,Erase_Fail_Count "
    "-v 175,raw48,Bad_Cluster_Table_Count "
    "-v 192,raw48,Unexpect_Power_Loss_Ct "
  //"-v 194,tempminmax,Temperature_Celsius "
    "-v 231,raw48,Lifetime_Left "
  //"-v 241,raw48,Total_LBAs_Written "
  },
  { "Apacer SSDs",
    "([1248]|1[056]|20|3[02]|40|60|64|80|12[08]|160|240|256|320|480|512|640|960|1024|1280|1920|2048|3840|4096)(GB|TB) SATA Flash Drive|"
    "S[GHTV]250-(M2[48][02]|25) ([1248]|1[056]|20|3[02]|40|60|64|80|12[08]|160|240|256|320|480|512|640|960|1024|1280|1920|2048|3840|4096)(GB|TB) SSD", // tested with 120GB SATA Flash Drive/SFMB6130, SH250-M242 128GB SSD/SFMB8120, ST250-M280 256GB SSD/SFMD6110
    "SFM[BCDEGHJ][0-9A-Z][0-9A-Z][1-9A-Z][0-9A-Z]",
    "",
  //"-v 9,raw24(raw8),Power_On_Hours "
  //"-v 12,raw48,Power_Cycle_Count "
    "-v 163,raw48,Maximum_Erase_Count "
    "-v 164,raw48,Average_Erase_Count "
    "-v 166,raw48,Total_Later_Bad_Blk_Ct "
    "-v 167,raw48,SSD_Protect_Mode "
    "-v 168,raw48,SATA_PHY_Error_Count "
    "-v 171,raw48,Program_Fail_Count "
    "-v 172,raw48,Erase_Fail_Count "
    "-v 175,raw48,Bad_Cluster_Table_Ct "
    "-v 192,raw48,Unexpect_Power_Loss_Ct "
  //"-v 194,tempminmax,Temperature_Celsius "
    "-v 231,raw48,Lifetime_Left "
  //"-v 241,raw48,Total_LBAs_Written "
  },
  { "Apple MacBook Air SSD", // probably Toshiba
    "APPLE SSD TS(064|128)E", // tested with APPLE SSD TS064E/TQAABBF0
    "", "",
    "-v 173,raw48,Wear_Leveling_Count " //  ]
    "-v 241,raw48,Host_Writes_GiB "     //  ]  guessed (ticket #655)
    "-v 242,raw48,Host_Reades_GiB "     //  ]
  },
  { "Apple SD/SM/TS...E/F/G SSDs", // SanDisk/Samsung/Toshiba?
    "APPLE SSD (S[DM]|TS)0?(128|256|512|768|1024)[EFG]", // tested with APPLE SSD SD256E/1021AP, SD0128F/A223321
      // APPLE SSD SM768E/CXM90A1Q, SM0512F/UXM2JA1Q, TS0256F/109L0704, SM0512G/BXW1SA0Q, SM1024G/BXW1SA0Q
    "", "",
  //"-v 1,raw48,Raw_Read_Error_Rate "
  //"-v 5,raw16(raw16),Reallocated_Sector_Ct "
  //"-v 9,raw24(raw8),Power_On_Hours "
  //"-v 12,raw48,Power_Cycle_Count "
    "-v 169,raw48,Unknown_Apple_Attrib "
    "-v 173,raw48,Wear_Leveling_Count " // ]
    "-v 174,raw48,Host_Reads_MiB "      // ] guessed (ticket #342), S[DM]*F only
    "-v 175,raw48,Host_Writes_MiB "     // ]
  //"-v 192,raw48,Power-Off_Retract_Count "
  //"-v 194,tempminmax,Temperature_Celsius "
  //"-v 197,raw48,Current_Pending_Sector "
  //"-v 199,raw48,UDMA_CRC_Error_Count "
  //"-v 240,raw48,Unknown_SSD_Attribute "
  },
  { "ATP SATA III aMLC M.2 2242 Embedded SSD",
    "ATP I-Temp M\\.2 2242", // tested with ATP I-Temp M.2 2242/R0822A
    "","",
    "-v 1,raw48,Raw_Read_Error_Count "
  //"-v 5,raw16(raw16),Reallocated_Sector_Ct "
  //"-v 9,raw24(raw8),Power_On_Hours "
  //"-v 12,raw48,Power_Cycle_Count "
    "-v 14,raw48,Device_Raw_Capacity "
    "-v 15,raw48,Device_User_Capacity "
    "-v 16,raw48,Initial_Spare_Blocks "
    "-v 17,raw48,Remaining_Spare_Blocks "
    "-v 100,raw48,Total_Erease_Count "
    "-v 160,raw48,Uncorrectable_Sectors "
    "-v 172,raw48,Block_Erase_Failure "
    "-v 173,raw48,Max_Erase_Count "
    "-v 174,raw48,Unexpected_Power_Cycle "
    "-v 175,raw48,Average_Erase_Count "
    "-v 181,raw48,Program_Fail_Blocks "
    "-v 187,raw48,Reported_UE_Counts "
    "-v 194,raw48,Device_Temperature "
  //"-v 195,raw48,Hardware_ECC_Recovered "
  //"-v 197,raw48,Current_Pending_Sector "
  //"-v 198,raw48,Offline_Uncorrectable "
    "-v 199,raw48,SATA_CRC_Error_Count "
    "-v 202,raw48,Percent_Lifetime_Used "
    "-v 205,raw48,Thermal_Asperity_Rate "
    "-v 231,raw48,Controller_Temperature "
    "-v 234,raw48,Nand_Sectors_Read "
    "-v 235,raw48,Device_Sectors_Written "
    "-v 241,raw48,Nand_Sectors_Written "
    "-v 242,raw48,Device_Bytes_Read "
    "-v 248,raw48,PCT_Life_Remaining "
    "-v 249,raw48,Spare_Block_Remaining "
  },
  { "Crucial/Micron RealSSD C300/P300", // Marvell 88SS9174
    "C300-CTFDDA[AC](064|128|256)MAG|" // tested with C300-CTFDDAC128MAG/0002,
      // C300-CTFDDAC064MAG/0006
    "P300-MTFDDAC(050|100|200)SAL", // tested with P300-MTFDDAC100SAL/0003
    "", "",
  //"-v 1,raw48,Raw_Read_Error_Rate "
  //"-v 5,raw16(raw16),Reallocated_Sector_Ct "
  //"-v 9,raw24(raw8),Power_On_Hours "
  //"-v 12,raw48,Power_Cycle_Count "
    "-v 170,raw48,Grown_Failing_Block_Ct "
    "-v 171,raw48,Program_Fail_Count "
    "-v 172,raw48,Erase_Fail_Count "
    "-v 173,raw48,Wear_Leveling_Count "
    "-v 174,raw48,Unexpect_Power_Loss_Ct "
    "-v 181,raw16,Non4k_Aligned_Access "
    "-v 183,raw48,SATA_Iface_Downshift "
  //"-v 184,raw48,End-to-End_Error "
  //"-v 187,raw48,Reported_Uncorrect "
  //"-v 188,raw48,Command_Timeout "
    "-v 189,raw48,Factory_Bad_Block_Ct "
  //"-v 194,tempminmax,Temperature_Celsius "
  //"-v 195,raw48,Hardware_ECC_Recovered "
  //"-v 196,raw16(raw16),Reallocated_Event_Count "
  //"-v 197,raw48,Current_Pending_Sector "
  //"-v 198,raw48,Offline_Uncorrectable "
  //"-v 199,raw48,UDMA_CRC_Error_Count "
    "-v 202,raw48,Percent_Lifetime_Used "
    "-v 206,raw48,Write_Error_Rate "
  },
  { "Crucial/Micron RealSSD m4/C400/P400", // Marvell 9176, fixed firmware
    "C400-MTFDDA[ACK](064|128|256|512)MAM|"
      // M4-CT032M4SSD3/04MH
    "M4-CT(032|064|128|256|512)M4SSD[123]|" // tested with M4-CT512M4SSD2/0309
    "MTFDDA[AK](064|128|256|512|050|100|200|400)MA[MNR]-1[JKS]1.*", // tested with
      // MTFDDAK256MAR-1K1AA/MA52, MTFDDAK256MAM-1K12/08TH,
      // MTFDDAA064MAR-1J1AB  49Y5835 49Y5838IBM/MA49 (P400e)
    "030[9-Z]|03[1-Z].|0[4-Z]..|[1-Z]....*", // >= "0309"
    "",
  //"-v 1,raw48,Raw_Read_Error_Rate "
  //"-v 5,raw16(raw16),Reallocated_Sector_Ct "
  //"-v 9,raw24(raw8),Power_On_Hours "
  //"-v 12,raw48,Power_Cycle_Count "
    "-v 170,raw48,Grown_Failing_Block_Ct "
    "-v 171,raw48,Program_Fail_Count "
    "-v 172,raw48,Erase_Fail_Count "
    "-v 173,raw48,Wear_Leveling_Count "
    "-v 174,raw48,Unexpect_Power_Loss_Ct "
    "-v 181,raw16,Non4k_Aligned_Access "
    "-v 183,raw48,SATA_Iface_Downshift "
  //"-v 184,raw48,End-to-End_Error "
  //"-v 187,raw48,Reported_Uncorrect "
  //"-v 188,raw48,Command_Timeout "
    "-v 189,raw48,Factory_Bad_Block_Ct "
  //"-v 194,tempminmax,Temperature_Celsius "
  //"-v 195,raw48,Hardware_ECC_Recovered "
  //"-v 196,raw16(raw16),Reallocated_Event_Count "
  //"-v 197,raw48,Current_Pending_Sector "
  //"-v 198,raw48,Offline_Uncorrectable "
  //"-v 199,raw48,UDMA_CRC_Error_Count "
    "-v 202,raw48,Perc_Rated_Life_Used "
    "-v 206,raw48,Write_Error_Rate "
    "-v 225,raw48,Unknown_Marvell_Attr " // P400e
    "-v 231,raw48,Unknown_Marvell_Attr " // P400e
    "-v 242,raw48,Host_Reads" // P400e: 2MiB?
  },
  { "Crucial/Micron RealSSD m4/C400", // Marvell 9176, buggy or unknown firmware
    "C400-MTFDDA[ACK](064|128|256|512)MAM|" // tested with C400-MTFDDAC256MAM/0002
    "M4-CT(032|064|128|256|512)M4SSD[123]", // tested with M4-CT064M4SSD2/0002,
      // M4-CT064M4SSD2/0009, M4-CT256M4SSD3/000F
    "",
    "This drive may hang after 5184 hours of power-on time:\n"
    "https://www.tomshardware.com/news/Crucial-m4-Firmware-BSOD,14544.html\n"
    "See the following web page for firmware updates:\n"
    "http://www.crucial.com/usa/en/support-ssd",
    "-v 170,raw48,Grown_Failing_Block_Ct "
    "-v 171,raw48,Program_Fail_Count "
    "-v 172,raw48,Erase_Fail_Count "
    "-v 173,raw48,Wear_Leveling_Count "
    "-v 174,raw48,Unexpect_Power_Loss_Ct "
    "-v 181,raw16,Non4k_Aligned_Access "
    "-v 183,raw48,SATA_Iface_Downshift "
    "-v 189,raw48,Factory_Bad_Block_Ct "
    "-v 202,raw48,Perc_Rated_Life_Used "
    "-v 206,raw48,Write_Error_Rate"
  },
  { "Crucial/Micron Client SSDs", // MX100, MX200, BX300, MX300, BX500, MX500, M500, M600, 1100, 1300
      // See also tnfd22_client_ssd_smart_attributes.pdf Rev. E from 2018-09-28
      // (covers M500 FW>=MU03, M510, M550, MX100, M600, MX200, 1100, MX300, 1300)
    "Crucial_CT(128|256|512)MX100SSD1|"// Marvell 88SS9189, tested with Crucial_CT256MX100SSD1/MU01
    "Crucial_CT(200|250|256|500|512|1000|1024)MX200SSD[1346]|" // Marvell 88SS9189, tested with
      // Crucial_CT500MX200SSD1/MU01, Crucial_CT1024MX200SSD1/MU01, Crucial_CT250MX200SSD3/MU01,
      // Crucial_CT250MX200SSD1/MU03
    "Crucial_CT(275|525|750|1050|2050)MX300SSD[14]|" // Marvell 88SS1074, tested with
      // Crucial_CT275MX300SSD1/M0CR040, Crucial_CT525MX300SSD1/M0CR021, Crucial_CT750MX300SSD1/M0CR011,
      // Crucial_CT2050MX300SSD1/M0CR031
    "Crucial_CT(120|240|480|960)M500SSD[134]|" // Marvell 88SS9187, tested with
      // Crucial_CT120M500SSD1/MU02, Crucial_CT120M500SSD3/MU02, Crucial_CT240M500SSD1/MU03,
      // Crucial_CT480M500SSD1/MU03, Crucial_CT960M500SSD1/MU03, Crucial_CT240M500SSD4/MU05
    "Crucial_CT(128|256|512|1024)M550SSD[134]|" // tested with Crucial_CT512M550SSD3/MU01,
      // Crucial_CT1024M550SSD1/MU01, Crucial_CT128M550SSD4/MU02
    "CT(120|240|480)BX300SSD1|" // Silicon Motion SM2258, same attributes as Marvell-based Crucial SSDs,
      // tested with CT240BX300SSD1/M2CR010
    "CT(120|240|480|960|[12]000)BX500SSD1|" // Silicon Motion SM2258XT, tested with CT120BX500SSD1/M6CR013,
      // CT1000BX500SSD1/M6CR030, CT2000BX500SSD1/M6CR030
    "CT(250|500|[124]000)MX500SSD[14]|" // Silicon Motion SM2258, tested with CT250MX500SSD1/M3CR010
      // CT500MX500SSD1/M3CR010, CT1000MX500SSD1/M3CR010, CT2000MX500SSD1/M3CR010,
      // CT500MX500SSD1/M3CR020, CT250MX500SSD4/M3CR022, CT500MX500SSD1/M3CR022,
      // CT500MX500SSD1/M3CR023, CT1000MX500SSD1/M3CR032, CT4000MX500SSD1/M3CR044
    "Micron_M500_MTFDDA[KTV](120|240|480|960)MAV|"// tested with Micron_M500_MTFDDAK960MAV/MU05
    "Micron_M500DC_(EE|MT)FDDA[AK](120|240|480|800)MBB|" // tested with Micron_M500DC_EEFDDAA120MBB/129,
      // Micron_M500DC_MTFDDAK800MBB/0129
    "(Micron[_ ])?M500IT[_ ]MTFDDA[KTY](032|050|060|064|120|128|240|256)[MS]BD|" // tested with M500IT_MTFDDAK240MBD/MG02
    "(Micron_)?M510[_-]MTFDDA[KTV](128|256)MAZ|" // tested with M510-MTFDDAK256MAZ/MU01
    "MICRON_M510DC_(EE|MT)FDDAK(120|240|480|800|960)MBP|" // tested with Micron_M510DC_MTFDDAK240MBP/0005
    "(Micron_)?M550[_-]MTFDDA[KTV](064|128|256|512|1T0)MAY|" // tested with M550-MTFDDAK256MAY/MU01
    "(Micron_M600_)?(EE|MT)FDDA[KTV](128|256|512|1T0)MBF[25Z]?(-.*)?|" // tested with Micron_M600_MTFDDAK1T0MBF/MU01,
      // MTFDDAK256MBF-1AN1ZABHA/M603
    "(Micron_1100_)?MTFDDA[KV](256|512|1T0|2T0)TBN(-.*)?|" // Marvell 88SS1074, tested with
      // Micron_1100_MTFDDAK256TBN/M0MU020, MTFDDAK256TBN/M0MA020 (OEM), MTFDDAV256TBN-1AR15ABHA/HPC0T14
    "Micron 1100 SATA (256G|512G|1T|2T)B|" // tested with Micron 1100 SATA 256GB/M0DL022
    "(Micron_1300_)?(EE|MT)FDDA[KV](256|512|1T0|2T0)TDL(-.*)?", // tested with Micron_1300_MTFDDAK256TDL/M5MU000,
      // Micron_1300_MTFDDAK1T0TDL/M5MU000, MTFDDAK2T0TDL/M5MU030, MTFDDAK256TDL-1AW1ZABFA/M5MA030
    "", "",
  //"-v 1,raw48,Raw_Read_Error_Rate "
    "-v 5,raw48,Reallocate_NAND_Blk_Cnt "
  //"-v 9,raw24(raw8),Power_On_Hours "
  //"-v 12,raw48,Power_Cycle_Count "
    "-v 170,raw48,Reserved_Block_Count "
    "-v 171,raw48,Program_Fail_Count "
    "-v 172,raw48,Erase_Fail_Count "
    "-v 173,raw48,Ave_Block-Erase_Count "
    "-v 174,raw48,Unexpect_Power_Loss_Ct "
    "-v 180,raw48,Unused_Reserve_NAND_Blk "
    "-v 183,raw48,SATA_Interfac_Downshift "
    "-v 184,raw48,Error_Correction_Count "
  //"-v 187,raw48,Reported_Uncorrect "
  //"-v 194,tempminmax,Temperature_Celsius "
    "-v 195,raw48,Cumulativ_Corrected_ECC "
  //"-v 196,raw16(raw16),Reallocated_Event_Count "
    "-v 197,raw48,Current_Pending_ECC_Cnt " // MX500: May flip 0 <> 1 (ticket #1227)
  //"-v 198,raw48,Offline_Uncorrectable "
  //"-v 199,raw48,UDMA_CRC_Error_Count "
    "-v 202,raw48,Percent_Lifetime_Remain " // norm = max(100-raw,0); raw = percent_lifetime_used
    "-v 206,raw48,Write_Error_Rate "
    "-v 210,raw48,Success_RAIN_Recov_Cnt "
    "-v 223,raw48,Unkn_CrucialMicron_Attr " // M6CR030
    "-v 246,raw48,Total_LBAs_Written "
    "-v 247,raw48,Host_Program_Page_Count "
    "-v 248,raw48,FTL_Program_Page_Count "
    "-v 249,raw48,Unkn_CrucialMicron_Attr " // M6CR030
  //"-v 250,raw48,Read_Error_Retry_Rate "   // M6CR030
    "-v 251,raw48,Unkn_CrucialMicron_Attr " // M6CR030
    "-v 252,raw48,Unkn_CrucialMicron_Attr " // M6CR030
    "-v 253,raw48,Unkn_CrucialMicron_Attr " // M6CR030
    "-v 254,raw48,Unkn_CrucialMicron_Attr"  // M6CR030
  },
  { "Lexar 128GB SSD", // for other Lexar drives see ticket #1529
    "Lexar 128GB SSD", // Lexar 128GB SSD/H190117D
    "", "",
    "-v 5,raw48,New_Bad_Blk_Cnt "
  //"-v 9,raw24(raw8),Power_On_Hours "
  //"-v 12,raw48,Power_Cycle_Count "
    "-v 167,raw48,SSD_Protect_mode "
    "-v 168,raw48,SATA_PHY_Error_Cnt "
    "-v 169,raw48,Bad_Block_Cnt "
    "-v 171,raw48,Program_Fail_Cnt "
    "-v 172,raw48,Erase_Fail_Cnt "
    "-v 173,raw48,Erase_Cnt "
    "-v 175,raw48,Bad_Cluster_Cnt "
    "-v 177,raw48,Read_Retry_Cnt "
    "-v 180,raw48,Spare_Blk_Cnt_Left "
  //"-v 187,raw48,Reported_Uncorrect "
  //"-v 192,raw48,Power-Off_Retract_Count "
  //"-v 194,tempminmax,Temperature_Celsius "
  //"-v 199,raw48,UDMA_CRC_Error_Count "
    "-v 206,raw48,Min_Erase_Cnt "
    "-v 207,raw48,Max_Erase_Cnt "
    "-v 208,raw48,Avg_Erase_Cnt "
    "-v 209,raw48,SLC_Min_Erase_Cnt "
    "-v 210,raw48,SLC_Max_Erase_Cnt "
    "-v 211,raw48,SLC_Avg_Erase_Cnt "
    "-v 231,raw48,SSD_Life_Left "
  //"-v 241,raw48,Total_LBAs_Written "
  //"-v 242,raw48,Total_LBAs_Read "
    "-v 245,raw48,Bit_Error_Cnt "
  },
  // Reference: https://www.micron.com/resource-details/feec878a-265e-49a7-8086-15137c5f9011
  // TN-FD-34: 5100 SSD SMART Implementation
  { "Micron 5100 / 52x0 / 5300 / 5400 SSDs",
    "(Micron_5100_)?(EE|MT)FDDA[KV](240|480|960|1T9|3T8|7T6)T(BY|CB|CC)|" // Matches both stock and Dell OEM
      // tested with Micron_5100_MTFDDAK3T8TCB/D0MU410, MTFDDAK3T8TCB/D0MU410
    "(Micron_5200_)?MTFDDAK(480|960|1T9|3T8|7T6)TD(C|D|N)|" // tested with Micron_5200_MTFDDAK3T8TDD/D1MU505
    "Micron_5210_MTFDDAK(480|960|1T9|3T8|7T6)QDE|" // tested with Micron_5210_MTFDDAK7T6QDE/D2MU804
    "Micron_5300(HC)?_MTFDDA[KV](240|480|960|1T9|3T8|7T6)TD[STU]|" // tested with Micron_5300_MTFDDAK1T9TDS/D3MU001
      // Micron_5300HC_MTFDDAK960TDS/D3MN010
    "(Micron_5400_)?(EE|MT)FDDA[KV](240|480|960|1T9|3T8|7T6)TG[ABC]", // tested with Micron_5400_MTFDDAK1T9TGB/D4MU001,
    "", "",
  //"-v 1,raw48,Raw_Read_Error_Rate "
  //"-v 5,raw16(raw16),Reallocated_Sector_Ct "
  //"-v 9,raw24(raw8),Power_On_Hours "  // raw24(raw8)??
  //"-v 12,raw48,Power_Cycle_Count "
    "-v 170,raw48,Reserved_Block_Pct " // Percentage of remaining reserved blocks available
    "-v 171,raw48,Program_Fail_Count "
    "-v 172,raw48,Erase_Fail_Count "
    "-v 173,raw48,Avg_Block-Erase_Count "
    "-v 174,raw48,Unexpect_Power_Loss_Ct "
  //"-v 180,raw48,Unused_Rsvd_Blk_Cnt_Tot " // absolute count of remaining reserved blocks available
    "-v 183,raw48,SATA_Int_Downshift_Ct " // SATA speed downshift count
  //"-v 184,raw48,End-to-End_Error "
  //"-v 187,raw48,Reported_Uncorrect " // Number of UECC correction failures
  //"-v 188,raw48,Command_Timeout "
  //"-v 194,tempminmax,Temperature_Celsius " // 100 - degrees C, wraps: 101 reported as 255
  //"-v 195,raw48,Hardware_ECC_Recovered "
  //"-v 196,raw16(raw16),Reallocated_Event_Count "
  //"-v 197,raw48,Current_Pending_Sector " // Use the raw value
  //"-v 198,raw48,Offline_Uncorrectable "  // Use the raw value
  //"-v 199,raw48,UDMA_CRC_Error_Count "   // Use the raw value
    "-v 202,raw48,Percent_Lifetime_Remain " // Remaining endurance, trips at 10%
    "-v 206,raw48,Write_Error_Rate "
    "-v 210,raw48,RAIN_Success_Recovered "  // Total number of NAND pages recovered by RAIN
    "-v 211,raw48,Integ_Scan_Complete_Cnt "  // Number of periodic data integrity scans completed
    "-v 212,raw48,Integ_Scan_Folding_Cnt "   // Number of blocks reallocated by integrity scans
    "-v 213,raw48,Integ_Scan_Progress "      // Current is percentage, raw is absolute number of superblocks scanned by the current integrity scan
    "-v 246,raw48,Total_LBAs_Written "
    "-v 247,raw48,Host_Program_Page_Count "
    "-v 248,raw48,Bckgnd_Program_Page_Cnt"
  },
  { "Micron M500DC/M510DC Enterprise SSDs",
    "Micron_M500DC_(EE|MT)FDDA[AK](120|240|480|800)MBB|" // tested with
      // Micron_M500DC_EEFDDAA120MBB/129, Micron_M500DC_MTFDDAK800MBB/0129
    "MICRON_M510DC_(EE|MT)FDDAK(120|240|480|800|960)MBP", // tested with
      // Micron_M510DC_MTFDDAK240MBP/0005
    "", "",
  //"-v 1,raw48,Raw_Read_Error_Rate "
    "-v 5,raw48,Reallocated_Block_Count "
  //"-v 9,raw24(raw8),Power_On_Hours "
  //"-v 12,raw48,Power_Cycle_Count "
    "-v 170,raw48,Reserved_Block_Count "
    "-v 171,raw48,Program_Fail_Count "
    "-v 172,raw48,Erase_Fail_Count "
    "-v 173,raw48,Ave_Block-Erase_Count "
    "-v 174,raw48,Unexpect_Power_Loss_Ct "
    "-v 184,raw48,Error_Correction_Count "
  //"-v 187,raw48,Reported_Uncorrect "
    "-v 188,raw48,Command_Timeouts "
  //"-v 194,tempminmax,Temperature_Celsius "
    "-v 195,raw48,Cumulativ_Corrected_ECC "
  //"-v 197,raw48,Current_Pending_Sector "
  //"-v 198,raw48,Offline_Uncorrectable "
  //"-v 199,raw48,UDMA_CRC_Error_Count "
    "-v 202,raw48,Percent_Lifetime_Remain "
    "-v 206,raw48,Write_Error_Rate "
    "-v 247,raw48,Host_Program_Page_Count "
    "-v 248,raw48,Bckgnd_Program_Page_Cnt"
  },
  { "SandForce Driven SSDs", // Corsair Force LS with buggy firmware only
    "Corsair Force LS SSD", // tested with Corsair Force LS SSD/S9FM01.8
    "S9FM01\\.8",
    "A firmware update is available for this drive.\n"
    "It is HIGHLY RECOMMENDED for drives with specific serial numbers.\n"
    "See the following web pages for details:\n"
    "https://www.corsair.com/en-us/force-series-ls-60gb-sata-3-6gb-s-ssd\n"
    "https://www.smartmontools.org/ticket/628",
    "-v 1,raw24/raw32,Raw_Read_Error_Rate "
    "-v 5,raw48,Retired_Block_Count "
    "-v 9,msec24hour32,Power_On_Hours_and_Msec "
  //"-v 12,raw48,Power_Cycle_Count "
    "-v 162,raw48,Unknown_SandForce_Attr "
    "-v 170,raw48,Reserve_Block_Count "
    "-v 172,raw48,Erase_Fail_Count "
    "-v 173,raw48,Unknown_SandForce_Attr "
    "-v 174,raw48,Unexpect_Power_Loss_Ct "
    "-v 181,raw48,Program_Fail_Count "
  //"-v 187,raw48,Reported_Uncorrect "
  //"-v 192,raw48,Power-Off_Retract_Count "
  //"-v 194,tempminmax,Temperature_Celsius "
  //"-v 196,raw16(raw16),Reallocated_Event_Count "
    "-v 218,raw48,Unknown_SandForce_Attr "
    "-v 231,raw48,SSD_Life_Left "
    "-v 241,raw48,Lifetime_Writes_GiB "
    "-v 242,raw48,Lifetime_Reads_GiB"
  },
  { "SandForce Driven SSDs",
    "SandForce 1st Ed\\.|" // Demo Drive, tested with firmware 320A13F0
    "ADATA SSD S(396|510|599) .?..GB|" // tested with ADATA SSD S510 60GB/320ABBF0,
      // ADATA SSD S599 256GB/3.1.0, 64GB/3.4.6
    "ADATA SP[389]00|" // tested with ADATA SP300/5.0.2d, SP800/5.0.6c,
      // ADATA SP900/5.0.6 (Premier Pro, SF-2281)
    "ADATA SSD S[PX]900 (64|128|256|512)GB-DL2|" // tested with ADATA SSD SP900 256GB-DL2/5.0.6,
      // ADATA SSD SX900 512GB-DL2/5.8.2
    "ADATA XM11 (128|256)GB|" // tested with ADATA XM11 128GB/5.0.1
    "ATP Velocity MIV (60|120|240|480)GB|" // tested with ATP Velocity MIV 480GB/110719
    "Comay BladeDrive E28 (800|1600|3200)GB|" // LSI SF-2581, tested with Comay BladeDrive E28 800GB/2.71
    "Corsair CSSD-F(40|60|80|115|120|160|240)GBP?2.*|" // Corsair Force, tested with
      // Corsair CSSD-F40GB2/1.1, Corsair CSSD-F115GB2-A/2.1a
    "Corsair Voyager GTX|" // Corsair Voyager GTX/S9FM02J6
    "Corsair Force ((3 |LS )?SSD|GS|GT)|" // SF-2281, tested with
      // Corsair Force SSD/5.05, 3 SSD/1.3.2, GT/1.3.3, GS/5.03,
      // Corsair Force LS SSD/S8FM06.5, S9FM01.8, S9FM02.0
    "FM-25S2S-(60|120|240)GBP2|" // G.SKILL Phoenix Pro, SF-1200, tested with
      // FM-25S2S-240GBP2/4.2
    "FTM(06|12|24|48)CT25H|" // Supertalent TeraDrive CT, tested with
      // FTM24CT25H/STTMP2P1
    "KINGSTON SE50S37?(100|240|480)G|" // tested with KINGSTON SE50S3100G/KE1ABBF0,
      // KINGSTON SE50S37100G/61AABBF0 (E50)
    "KINGSTON SH10[03]S3(90|120|240|480)G|" // HyperX (3K), SF-2281, tested with
      // SH100S3240G/320ABBF0, SH103S3120G/505ABBF0
    "KINGSTON SKC(300S37A|380S3)(60|120|180|240|480)G|" // KC300, SF-2281, tested with
      // SKC300S37A120G/KC4ABBF0, SKC380S3120G/507ABBF0
    "KINGSTON SVP200S3(7A)?(60|90|120|240|480)G|" // V+ 200, SF-2281, tested with
      // SVP200S37A480G/502ABBF0, SVP200S390G/332ABBF0
    "KINGSTON SMS200S3(30|60|120)G|" // mSATA, SF-2241, tested with SMS200S3120G/KC3ABBF0
    "KINGSTON SMS450S3(32|64|128)G|" // mSATA, SF-2281, tested with SMS450S3128G/503ABBF0
    "KINGSTON (SV300|SKC100|SE100)S3.*G|" // other SF-2281
    "KINGSTON SHFS37A(120|240|480)G|" // HyperX Fury, SF-2281, tested with KINGSTON SHFS37A240G/608ABBF0
    "KINGSTON SNS4151S316GD|" // KINGSTON SNS4151S316GD/S9FM01.6
    "MKNSSDCR(45|60|90|120|180|240|360|480)GB(-(7|DX7?|MX|G2))?|" // Mushkin Chronos (7mm/Deluxe/MX/G2),
      // SF-2281, tested with MKNSSDCR120GB, MKNSSDCR120GB-MX/560ABBF0, MKNSSDCR480GB-DX7/603ABBF0
    "MKNSSDEC(60|120|240|480|512)GB|" // Mushkin Enhanced ECO2, tested with MKNSSDEC120GB/604ABBF0
    "MKNSSDAT(30|40|60|120|180|240|480)GB(-(DX|V))?|" // Mushkin Atlas (Deluxe/Value), mSATA, SF-2281,
      // tested with MKNSSDAT120GB-V/540ABBF0
    "Mushkin MKNSSDCL(40|60|80|90|115|120|180|240|480)GB-DX2?|" // Mushkin Callisto deluxe,
      // SF-1200/1222, Mushkin MKNSSDCL60GB-DX/361A13F0
    "MXSSD3MDSF-(60|120)G|" // MX-DS FUSION, tested with MXSSD3MDSF-60G/2.32
    "OCZ[ -](AGILITY2([ -]EX)?|COLOSSUS2|ONYX2|VERTEX(2|-LE))( [123]\\..*)?|" // SF-1200,
      // tested with OCZ-VERTEX2/1.11, OCZ-VERTEX2 3.5/1.11
    "OCZ-NOCTI|" // mSATA, SF-2100, tested with OCZ-NOCTI/2.15
    "OCZ-REVODRIVE3?( X2)?|" // PCIe, SF-1200/2281, tested with
      // OCZ-REVODRIVE( X2)?/1.20, OCZ-REVODRIVE3 X2/2.11
    "OCZ-REVODRIVE350|"
    "OCZ[ -](VELO|VERTEX2[ -](EX|PRO))( [123]\\..*)?|" // SF-1500, tested with
      // OCZ VERTEX2-PRO/1.10 (Bogus thresholds for attribute 232 and 235)
    "D2[CR]STK251...-....(\\.C)?|" // OCZ Deneva 2 C/R, SF-22xx/25xx,
      // tested with D2CSTK251M11-0240/2.08, D2CSTK251A10-0240/2.15, D2RSTK251M11-0100.C/3.22
    "OCZ-(AGILITY3|SOLID3|VERTEX3( LT| MI)?)|"  // SF-2200, tested with OCZ-VERTEX3/2.02,
      // OCZ-AGILITY3/2.11, OCZ-SOLID3/2.15, OCZ-VERTEX3 MI/2.15, OCZ-VERTEX3 LT/2.22
    "OCZ Z-DRIVE R4 [CR]M8[48]|" // PCIe, SF-2282/2582, tested with OCZ Z-DRIVE R4 CM84/2.13
      // (Bogus attributes under Linux)
    "OCZ Z-DRIVE 4500|"
    "OCZ-VELO DRIVE|" // VeloDrive R, PCIe, tested with OCZ-VELO DRIVE/1.33
    "TALOS2|" // OCZ Talos 2 C/R, SAS (works with -d sat), 2*SF-2282, tested with TALOS2/3.20E
    "(APOC|DENC|DENEVA|FTNC|GFGC|MANG|MMOC|NIMC|TMSC).*|" // other OCZ SF-1200,
      // tested with DENCSTE251M11-0120/1.33, DENEVA PCI-E/1.33
    "(DENR|DRSAK|EC188|NIMR|PSIR|TRSAK).*|" // other OCZ SF-1500
    "OWC Aura Pro( 6G SSD)?|" // tested with OWC Aura Pro 6G SSD/507ABBF0, OWC Aura Pro/603ABBF0
    "OWC Mercury Electra (Pro )?[36]G SSD|" // tested with
      // OWC Mercury Electra 6G SSD/502ABBF0, OWC Mercury Electra Pro 3G SSD/541ABBF0
    "OWC Mercury E(xtreme|XTREME) Pro (6G |RE )?SSD|" // tested with
      // OWC Mercury Extreme Pro SSD/360A13F0, OWC Mercury EXTREME Pro 6G SSD/507ABBF0
    "Patriot Pyro|" // tested with Patriot Pyro/332ABBF0
    "SanDisk SDSSDX(60|120|240|480)GG25|" // SanDisk Extreme, SF-2281, tested with
      // SDSSDX240GG25/R201
    "SanDisk SDSSDA(120|240|480)G|" // SanDisk SSD Plus, tested with SanDisk SDSSDA240G/U21010RL
    "SuperSSpeed S301 [0-9]*GB|" // SF-2281, tested with SuperSSpeed S301 128GB/503
    "SG9XCS2D(0?50|100|200|400)GESLT|" // Smart Storage Systems XceedIOPS2, tested with
      // SG9XCS2D200GESLT/SA03L370
    "SSD9SC(120|240|480)GED[EA]|" // PNY Prevail Elite, tested with SSD9SC120GEDA/334ABBF0
    "(TX32|TX31C1|VN0.?..GCNMK).*|" // Smart Storage Systems XceedSTOR
    "(TX22D1|TX21B1).*|" // Smart Storage Systems XceedIOPS2
    "TX52D1.*|" // Smart Storage Systems Xcel-200
    "TS(64|128|256|512)GSSD[37]20|" // Transcend SSD320/720, SF-2281, tested with
      // TS128GSSD320, TS256GSSD720/5.2.0
    "UGB(88P|99S)GC...H[BF].|" // Unigen, tested with
      // UGB88PGC100HF2/MP Rev2, UGB99SGC100HB3/RC Rev3
    "SG9XCS(1F|2D)(50|100|200|400)GE01|" // XceedIOPS, tested with SG9XCS2D50GE01/SA03F34V
    "VisionTek GoDrive (60|120|240|480)GB", // tested with VisionTek GoDrive 480GB/506ABBF0
    "", "",
    "-v 1,raw24/raw32,Raw_Read_Error_Rate "
    "-v 5,raw48,Retired_Block_Count "
    "-v 9,msec24hour32,Power_On_Hours_and_Msec "
  //"-v 12,raw48,Power_Cycle_Count "
    "-v 13,raw24/raw32,Soft_Read_Error_Rate "
    "-v 100,raw48,Gigabytes_Erased "
    "-v 162,raw48,Unknown_SandForce_Attr " // Corsair Force LS SSD/S9FM01.8, *2.0
    "-v 170,raw48,Reserve_Block_Count "
    "-v 171,raw48,Program_Fail_Count "
    "-v 172,raw48,Erase_Fail_Count "
    "-v 173,raw48,Unknown_SandForce_Attr " // Corsair Force LS SSD/S9FM01.8, *2.0
    "-v 174,raw48,Unexpect_Power_Loss_Ct "
    "-v 177,raw48,Wear_Range_Delta "
    "-v 181,raw48,Program_Fail_Count "
    "-v 182,raw48,Erase_Fail_Count "
    "-v 184,raw48,IO_Error_Detect_Code_Ct "
  //"-v 187,raw48,Reported_Uncorrect "
    "-v 189,tempminmax,Airflow_Temperature_Cel "
  //"-v 192,raw48,Power-Off_Retract_Count "
  //"-v 194,tempminmax,Temperature_Celsius "
    "-v 195,raw24/raw32,ECC_Uncorr_Error_Count "
  //"-v 196,raw16(raw16),Reallocated_Event_Count "
    "-v 198,raw24/raw32:210zr54,Uncorrectable_Sector_Ct " // KINGSTON SE100S3100G/510ABBF0
    "-v 199,raw48,SATA_CRC_Error_Count "
    "-v 201,raw24/raw32,Unc_Soft_Read_Err_Rate "
    "-v 204,raw24/raw32,Soft_ECC_Correct_Rate "
    "-v 218,raw48,Unknown_SandForce_Attr " // Corsair Force LS SSD/S9FM01.8, *2.0
    "-v 230,raw48,Life_Curve_Status "
    "-v 231,raw48,SSD_Life_Left "
  //"-v 232,raw48,Available_Reservd_Space "
    "-v 233,raw48,SandForce_Internal "
    "-v 234,raw48,SandForce_Internal "
    "-v 235,raw48,SuperCap_Health "
    "-v 241,raw48,Lifetime_Writes_GiB "
    "-v 242,raw48,Lifetime_Reads_GiB"
  },
  { "StorFly CFast SATA 6Gbps SSDs",
    // http://datasheet.octopart.com/VSFCS2CC060G-100-Virtium-datasheet-82287733.pdf
    // tested with StorFly VSFCS2CC060G-100/0409-000
    "StorFly VSFCS2C[CI](016|030|060|120|240)G-...",
    // C - commercial, I industrial
    "", "",
    "-v 192,raw48,Unsafe_Shutdown_Count "
    "-v 160,raw48,Uncorrectable_Error_Cnt "
    // 0729 - remaining in block life. In 0828  remaining is normalized to 100% then decreases
    "-v 161,raw48,Spares_Remaining "
    "-v 241,raw48,Host_Writes_32MiB "
    "-v 242,raw48,Host_Reads_32MiB "
    "-v 169,raw48,Lifetime_Remaining% "
    "-v 248,raw48,Lifetime_Remaining% " //  later then 0409 FW.
    "-v 249,raw48,Spares_Remaining_Perc " //  later then 0409 FW.
  },
  { "Phison Driven SSDs", // see MKP_521_Phison_SMART_attribute.pdf
    "BP4 mSATA SSD|" // MyDigital BP4, tested with BP4 mSATA SSD/S8FM06.9
    "Corsair Force LE200 SSD|" // tested with Corsair Force LE200 SSD/SBFM10, .../SBFM60.9
    "GIGABYTE GP-GSTFS31((120|240|256|480)G|100T)NTD|" // tested with GIGABYTE GP-GSTFS31120GNTD/SBFM61.3
    "GOODRAM IRIDIUM PRO|" // tested with GOODRAM IRIDIUM PRO/SAFM01.5
    "IRP?-SSDPR-S25[AC]-(120|240|256|480|512|960|0[12]T)|" // Goodram IRIDM (PRO), tested with
      // IR-SSDPR-S25A-120/SBFM91.3, IR-SSDPR-S25A-240/SBFM91.2, IRP-SSDPR-S25C-512/SCFM13.3,
      // IRP-SSDPR-S25C-02T/SCFM13.2
    "KINGSTON O(C|M[48S])P0S3(64|128|256|512)B-[0A]0|" // tested with KINGSTON OCP0S364B-A0/SBFK62A3,
      // KINGSTON OM4P0S3256B-A0/SBFK62A3, KINGSTON OM8P0S364B-A0/SBFK62A3,
      // KINGSTON OMSP0S3128B-00/SBFK62A3
    "KINGSTON RBUSNS(4|8)180S3(32|64|128|256|512)GJ|" // RBU-SNSx180S3, tested with
      // KINGSTON RBUSNS4180S3256GJ/SBFK61D1, KINGSTON RBUSNS8180S3512GJ/SBFK61D1
    "KINGSTON SEDC400S37(400|480|800|960|1600|1800)G|" // DC400, tested with
      // KINGSTON SEDC400S37480G/SAFM02.[GH], KINGSTON SEDC400S37960G/SAFM32.I
    "KINGSTON SEDC(450R|500[MR])(480|960|1920|3840|7680)G|" // DC450R, DC500M/R, tested with
      // KINGSTON SEDC450R480G/SCEKH3. KINGSTON SEDC500M1920G/SCEKJ2.3,
      // KINGSTON SEDC500R480G/SCEKJ2.3, KINGSTON SEDC450R7680G/SCEKH3.4
    "KINGSTON SM2280S3G2(120)G|" // KINGSTON SM2280S3G2120G/SAFM01.R
    "KINGSTON SUV300S37A(120|240|480)G|" // UV300 SSD, tested with KINGSTON SUV300S37A120G/SAFM11.K
    "KINGSTON SKC310S3B?7A960G|" // SSDNow KC310, KINGSTON SKC310S37A960G/SAFM00.r
    "KINGSTON SKC400S37(128G|256G|512G|1T)|" // SSDNow KC400, KINGSTON SKC400S37128G
    "KINGSTON SV310S3(7A|D7|N7A|B7A)960G|" // SSDNow V310
    "KINGSTON SHSS3B?7A(120|240|480|960)G|" // HyperX Savage
    "KINGSTON SS200S330G|" // SSDNow S200, tested with KINGSTON SS200S330G/S8FM06.A
    "KINGSTON  ?SA400(M8|S37)(120|240|480|960)G|" // Kingston A400 SSD, Phison S11 or
      // Silicon Motion controller (see ticket #801), tested with
      // KINGSTON SA400S37240G/SBFK10D7, KINGSTON SA400S37120G/SBFK71E0, */SBFKB1D1
      // KINGSTON  SA400S37480G/SBFK10D7 (two spaces), KINGSTON SA400M8240G/SBFK61E1
    "Patriot (Blast|Blaze|Flare)|" // tested with Patriot Blast/SAFM11.3, Patriot Blaze/S9FM02,
      // Patriot Flare/SBFM91.2
    "Patriot Burst( (120|240|480|960)GB)?|" // tested with Patriot Burst/SBFM11.2,
      // Patriot Burst 480GB/SBFMLA.5
    "PNY CS(900|1311|2211) (120|240|480|960)GB SSD|" // tested with PNY CS900 120GB SSD/CS900612,
      // PNY CS900 240GB SSD/CS900613, PNY CS1311 120GB SSD/CS131122, PNY CS2211 240GB SSD/CS221016
    "PNY ELITE PSSD|" // tested with PNY ELITE PSSD/CS105P13 (240G)
    "SSD Smartbuy (60|64|120|128|240|256|480|512|960|1024|2000)GB|" // PS3111-S11, tested with
      // SSD Smartbuy 240GB/SBFM91.1, SSD Smartbuy 64GB/SBFM21.1
    "SSD PHISON 256GB PS3110-S10C|" // tested with SSD PHISON 256GB PS3110-S10C/SAFM12.2
    "SSDPR-CX400-(128|256|512|1024)|" // Goodram CX400, tested with SSDPR-CX400-512/SBFM61.3
    "TEAM L3 EVO SSD (120|240|480|960)GB|" // TEAM L3 EVO SSD 120GB/SBFM11.0
    "SSM28(128|256|512)GPTCB3B-S11[24]61[123]|" // tested with SSM28256GPTCB3B-S112612/SBFM61.2
    "SVM2S46(128|256|512)GNPI51UF", // tested with SVM2S46128GNPI51UF/SBFMH1.2
    "", "",
  //"-v 1,raw48,Raw_Read_Error_Rate "
    "-v 2,raw48,Not_In_Use "
    "-v 3,raw48,Not_In_Use "
    "-v 5,raw48,Retired_Block_Count "
    "-v 7,raw48,Not_In_Use "
    "-v 8,raw48,Not_In_Use "
  //"-v 9,raw24(raw8),Power_On_Hours "
    "-v 10,raw48,Not_In_Use "
  //"-v 12,raw48,Power_Cycle_Count "
    "-v 167,raw48,Write_Protect_Mode " // DC500
    "-v 168,raw48,SATA_Phy_Error_Count "
    "-v 169,raw48,Bad_Block_Rate " // DC500
    "-v 170,raw24/raw24:z54z10,Bad_Blk_Ct_Lat/Erl " // Later bad block/Early bad block (see #1642)
    "-v 172,raw48,Erase_Fail_Count " // DC500
    "-v 173,raw16(avg16),MaxAvgErase_Ct "
    "-v 175,raw48,Not_In_Use "
    "-v 181,raw48,Program_Fail_Count " // DC500
    "-v 182,raw48,Erase_Fail_Count " // DC500
    "-v 183,raw48,Unknown_Phison_Attr "
  //"-v 187,raw48,Reported_Uncorrect "
    "-v 192,raw48,Unsafe_Shutdown_Count "
    "-v 193,raw48,Power_Fail_Uncompl_Cnt "
  //"-v 194,tempminmax,Temperature_Celsius "
    "-v 195,raw48,Power_Fail_Health "
  //"-v 196,raw16(raw16),Reallocated_Event_Count "
    "-v 197,raw48,Not_In_Use "
    "-v 199,raw48,SATA_CRC_Error_Count "
    "-v 207,raw48,Thermal_Throttling_Cnt "
    "-v 218,raw48,CRC_Error_Count "
    "-v 231,raw48,SSD_Life_Left "
    "-v 232,raw48,Read_Fail_Count "
    "-v 233,raw48,Flash_Writes_GiB "
    "-v 240,raw48,Not_In_Use "
    "-v 241,raw48,Lifetime_Writes_GiB "
    "-v 242,raw48,Lifetime_Reads_GiB "
    "-v 244,raw48,Average_Erase_Count "
    "-v 245,raw48,Max_Erase_Count "
    "-v 246,raw48,Total_Erase_Count "
  },
  // this is a copy of the Phison bases record for the OEM drives with a very
  // weak information in the model. Detection is based on Firmware.
  { "Phison Driven OEM SSDs", // see MKP_521_Phison_SMART_attribute.pdf
    "GOODRAM|" // tested with GOODRAM CX200 (GOODRAM/SAFM12.2)
    "Hoodisk SSD|" // tested with Hoodisk SSD/SBFM01.3
    "INTENSO|" // tested with Intenso SSD SATA III Top (INTENSO/S9FM02.6, .../SAFM01.6)
    "INTENSO SATA III SSD|" // tested with INTENSO SATA III SSD/SBFM11.2, .../SBFM81.3
    "SATA SSD|" // tested with Supermicro SSD-DM032-PHI (SATA SSD/S9FM02.1),
      // PC Engines msata16d (SATA SSD/S9FM02.3), FoxLine flssd240x4s(SATA SSD/SBFM10.5)
    "SPCC Solid State Disk", // Silicon Power, tested with SPCC Solid State Disk/SBFD00.3,
      // SPCC Solid State Disk/SBFM61.2, SPCC Solid State Disk/SBFMT1.3
    "S[89AB]F[DM][0-9T][0-9]\\.[0-9]",
    "",
  //"-v 1,raw48,Raw_Read_Error_Rate "
    "-v 2,raw48,Not_In_Use "
    "-v 3,raw48,Not_In_Use "
    "-v 5,raw48,Retired_Block_Count "
    "-v 7,raw48,Not_In_Use "
    "-v 8,raw48,Not_In_Use "
  //"-v 9,raw24(raw8),Power_On_Hours "
    "-v 10,raw48,Not_In_Use "
  //"-v 12,raw48,Power_Cycle_Count "
    "-v 168,raw48,SATA_Phy_Error_Count "
    "-v 170,raw24/raw24:z54z10,Bad_Blk_Ct_Lat/Erl " // Later bad block/Early bad block (see #1642)
    "-v 173,raw16(avg16),MaxAvgErase_Ct "
    "-v 175,raw48,Not_In_Use "
    "-v 183,raw48,Unknown_Attribute "
  //"-v 187,raw48,Reported_Uncorrect "
    "-v 192,raw48,Unsafe_Shutdown_Count "
  //"-v 194,tempminmax,Temperature_Celsius "
    "-v 196,raw48,Not_In_Use "
    "-v 197,raw48,Not_In_Use "
    "-v 199,raw48,CRC_Error_Count "
    "-v 218,raw48,CRC_Error_Count "
    "-v 231,raw48,SSD_Life_Left "
    "-v 233,raw48,Flash_Writes_GiB "
    "-v 240,raw48,Not_In_Use "
    "-v 241,raw48,Lifetime_Writes_GiB "
    "-v 242,raw48,Lifetime_Reads_GiB "
    "-v 244,raw48,Average_Erase_Count "
    "-v 245,raw48,Max_Erase_Count "
    "-v 246,raw48,Total_Erase_Count "
  },
  { "Indilinx Barefoot based SSDs",
    "Corsair CSSD-V(32|60|64|128|256)GB2|" // Corsair Nova, tested with Corsair CSSD-V32GB2/2.2
    "Corsair CMFSSD-(32|64|128|256)D1|" // Corsair Extreme, tested with Corsair CMFSSD-128D1/1.0
    "CRUCIAL_CT(64|128|256)M225|" // tested with CRUCIAL_CT64M225/1571
    "G.SKILL FALCON (64|128|256)GB SSD|" // tested with G.SKILL FALCON 128GB SSD/2030
    "OCZ[ -](AGILITY|ONYX|VERTEX( 1199|-TURBO| v1\\.10)?)|" // tested with
      // OCZ-ONYX/1.6, OCZ-VERTEX 1199/00.P97, OCZ-VERTEX/1.30, OCZ VERTEX-TURBO/1.5, OCZ-VERTEX v1.10/1370
    "Patriot[ -]Torqx.*|"
    "RENICE Z2|" // tested with RENICE Z2/2030
    "STT_FT[MD](28|32|56|64)GX25H|" // Super Talent Ultradrive GX, tested with STT_FTM64GX25H/1916
    "TS(18|25)M(64|128)MLC(16|32|64|128|256|512)GSSD|" // ASAX Leopard Hunt II, tested with TS25M64MLC64GSSD/0.1
    "FM-25S2I-(64|128)GBFII|" // G.Skill FALCON II, tested with FM-25S2I-64GBFII
    "TS(60|120)GSSD25D-M", // Transcend Ultra SSD (SATA II), see also Ticket #80
    "", "",
    "-v 1,raw64 " // Raw_Read_Error_Rate
    "-v 9,raw64 " // Power_On_Hours
    "-v 12,raw64 " // Power_Cycle_Count
    "-v 184,raw64,Initial_Bad_Block_Count "
    "-v 195,raw64,Program_Failure_Blk_Ct "
    "-v 196,raw64,Erase_Failure_Blk_Ct "
    "-v 197,raw64,Read_Failure_Blk_Ct "
    "-v 198,raw64,Read_Sectors_Tot_Ct "
    "-v 199,raw64,Write_Sectors_Tot_Ct "
    "-v 200,raw64,Read_Commands_Tot_Ct "
    "-v 201,raw64,Write_Commands_Tot_Ct "
    "-v 202,raw64,Error_Bits_Flash_Tot_Ct "
    "-v 203,raw64,Corr_Read_Errors_Tot_Ct "
    "-v 204,raw64,Bad_Block_Full_Flag "
    "-v 205,raw64,Max_PE_Count_Spec "
    "-v 206,raw64,Min_Erase_Count "
    "-v 207,raw64,Max_Erase_Count "
    "-v 208,raw64,Average_Erase_Count "
    "-v 209,raw64,Remaining_Lifetime_Perc "
    "-v 210,raw64,Indilinx_Internal "
    "-v 211,raw64,SATA_Error_Ct_CRC "
    "-v 212,raw64,SATA_Error_Ct_Handshake "
    "-v 213,raw64,Indilinx_Internal"
  },
  { "Indilinx Barefoot_2/Everest/Martini based SSDs",
    "OCZ VERTEX[ -]PLUS|" // tested with OCZ VERTEX-PLUS/3.55, OCZ VERTEX PLUS/3.55
    "OCZ-VERTEX PLUS R2|" // Barefoot 2, tested with OCZ-VERTEX PLUS R2/1.2
    "OCZ-OCTANE|" // Everest 1, tested with OCZ-OCTANE/1.13
    "OCZ-PETROL|" // Everest 1, tested with OCZ-PETROL/3.12
    "OCZ-AGILITY4|" // Everest 2, tested with OCZ-AGILITY4/1.5.2
    "OCZ-VERTEX4", // Everest 2, tested with OCZ-VERTEX4/1.5
    "", "",
  //"-v 1,raw48,Raw_Read_Error_Rate "
  //"-v 3,raw16(avg16),Spin_Up_Time "
  //"-v 4,raw48,Start_Stop_Count "
  //"-v 5,raw16(raw16),Reallocated_Sector_Ct "
  //"-v 9,raw24(raw8),Power_On_Hours "
  //"-v 12,raw48,Power_Cycle_Count "
    "-v 232,raw48,Lifetime_Writes " // LBA?
  //"-v 233,raw48,Media_Wearout_Indicator"
  },
  { "Indilinx Barefoot 3 based SSDs",
    "OCZ-VECTOR(1[58]0)?|" // tested with OCZ-VECTOR/1.03, OCZ-VECTOR150/1.2, OCZ-VECTOR180
    "OCZ-VERTEX4[56]0A?|" // Barefoot 3 M10, tested with OCZ-VERTEX450/1.0, OCZ-VERTEX460/1.0, VERTEX460A
    "OCZ-SABER1000|"
    "OCZ-ARC100|"
    "Radeon R7", // Barefoot 3 M00, tested with Radeon R7/1.00
    "", "",
    "-v 5,raw48,Runtime_Bad_Block "
  //"-v 9,raw24(raw8),Power_On_Hours "
  //"-v 12,raw48,Power_Cycle_Count "
    "-v 171,raw48,Avail_OP_Block_Count "
    "-v 174,raw48,Pwr_Cycle_Ct_Unplanned "
    "-v 187,raw48,Total_Unc_NAND_Reads "
    "-v 195,raw48,Total_Prog_Failures "
    "-v 196,raw48,Total_Erase_Failures "
    "-v 197,raw48,Total_Unc_Read_Failures "
    "-v 198,raw48,Host_Reads_GiB "
    "-v 199,raw48,Host_Writes_GiB "
    "-v 205,raw48,Max_Rated_PE_Count "
    "-v 206,raw48,Min_Erase_Count "
    "-v 207,raw48,Max_Erase_Count "
    "-v 208,raw48,Average_Erase_Count "
    "-v 210,raw48,SATA_CRC_Error_Count "
    "-v 212,raw48,Pages_Requiring_Rd_Rtry "
    "-v 213,raw48,Snmple_Retry_Attempts "
    "-v 214,raw48,Adaptive_Retry_Attempts "
    "-v 222,raw48,RAID_Recovery_Count "
    "-v 224,raw48,In_Warranty "
    "-v 225,raw48,DAS_Polarity "
    "-v 226,raw48,Partial_Pfail "
    "-v 230,raw48,Write_Throttling "
    "-v 233,raw48,Remaining_Lifetime_Perc "
    "-v 241,raw48,Host_Writes_GiB " // M00/M10
    "-v 242,raw48,Host_Reads_GiB "  // M00/M10
    "-v 249,raw48,Total_NAND_Prog_Ct_GiB "
    "-v 251,raw48,Total_NAND_Read_Ct_GiB"
  },
  { "OCZ Intrepid 3000 SSDs", // tested with OCZ INTREPID 3600/1.4.3.6, 3800/1.4.3.0, 3700/1.5.0.4
    "OCZ INTREPID 3[678]00",
    "", "",
    "-v 5,raw48,Runtime_Bad_Block "
  //"-v 9,raw24(raw8),Power_On_Hours "
  //"-v 12,raw48,Power_Cycle_Count "
    "-v 100,raw48,Total_Blocks_Erased "
    "-v 171,raw48,Avail_OP_Block_Count "
    "-v 174,raw48,Pwr_Cycle_Ct_Unplanned "
    "-v 184,raw48,Factory_Bad_Block_Count "
    "-v 187,raw48,Total_Unc_NAND_Reads "
    "-v 190,tempminmax,Temperature_Celsius "
    "-v 195,raw48,Total_Prog_Failures "
    "-v 196,raw48,Total_Erase_Failures "
    "-v 197,raw48,Total_Unc_Read_Failures "
    "-v 198,raw48,Host_Reads_GiB "
    "-v 199,raw48,Host_Writes_GiB "
    "-v 202,raw48,Total_Read_Bits_Corr_Ct "
    "-v 205,raw48,Max_Rated_PE_Count "
    "-v 206,raw48,Min_Erase_Count "
    "-v 207,raw48,Max_Erase_Count "
    "-v 208,raw48,Average_Erase_Count "
    "-v 210,raw48,SATA_CRC_Error_Count "
    "-v 211,raw48,SATA_UNC_Count "
    "-v 212,raw48,NAND_Reads_with_Retry "
    "-v 213,raw48,Simple_Rd_Rtry_Attempts "
    "-v 214,raw48,Adaptv_Rd_Rtry_Attempts "
    "-v 221,raw48,Int_Data_Path_Prot_Unc "
    "-v 222,raw48,RAID_Recovery_Count "
    "-v 230,raw48,SuperCap_Charge_Status " // 0=not charged, 1=fully charged, 2=unknown
    "-v 233,raw48,Remaining_Lifetime_Perc "
    "-v 249,raw48,Total_NAND_Prog_Ct_GiB "
    "-v 251,raw48,Total_NAND_Read_Ct_GiB"
  },
  { "OCZ/Toshiba Trion SSDs",
    "OCZ-TRION1[05]0|" // tested with OCZ-TRION100/SAFM11.2A, TRION150/SAFZ72.2
    "TOSHIBA-TR150|" // tested with TOSHIBA-TR150/SAFZ12.3
    "TOSHIBA Q300( Pro\\.)?", // tested with TOSHIBA Q300 Pro./JYRA0101
    "", "",
  //"-v 9,raw24(raw8),Power_On_Hours "
  //"-v 12,raw48,Power_Cycle_Count "
    "-v 167,raw48,SSD_Protect_Mode "
    "-v 168,raw48,SATA_PHY_Error_Count "
    "-v 169,raw48,Bad_Block_Count "
    "-v 173,raw48,Erase_Count "
    "-v 192,raw48,Unexpect_Power_Loss_Ct "
  //"-v 194,tempminmax,Temperature_Celsius "
    "-v 241,raw48,Host_Writes"
  },
  { "InnoDisk InnoLite SATADOM D150QV SSDs", // tested with InnoLite SATADOM D150QV-L/120319
                                             // InnoLite SATADOM D150QV/120319
    "InnoLite SATADOM D150QV.*",
    "", "",
  //"-v 1,raw48,Raw_Read_Error_Rate "
  //"-v 2,raw48,Throughput_Performance "
  //"-v 3,raw16(avg16),Spin_Up_Time "
  //"-v 5,raw16(raw16),Reallocated_Sector_Ct "
  //"-v 7,raw48,Seek_Error_Rate " // from InnoDisk iSMART Linux tool, useless for SSD
  //"-v 8,raw48,Seek_Time_Performance "
  //"-v 9,raw24(raw8),Power_On_Hours "
  //"-v 10,raw48,Spin_Retry_Count "
  //"-v 12,raw48,Power_Cycle_Count "
    "-v 168,raw48,SATA_PHY_Error_Count "
    "-v 170,raw16,Bad_Block_Count_New/Tot "
    "-v 173,raw16,Erase_Count_Max/Avg "
    "-v 175,raw48,Bad_Cluster_Table_Count "
    "-v 192,raw48,Unexpect_Power_Loss_Ct "
  //"-v 194,tempminmax,Temperature_Celsius "
  //"-v 197,raw48,Current_Pending_Sector "
    "-v 229,hex48,Flash_ID "
    "-v 235,raw16,Lat_Bad_Blk_Era/Wri/Rea "
    "-v 236,raw48,Unstable_Power_Count "
    "-v 240,raw48,Write_Head"
  },
  { "Innodisk 1ME3/3ME/3SE SSDs", // tested with 2.5" SATA SSD 3ME/S140714,
      // Mini PCIeDOM 1ME3/S15604, InnoDisk Corp. - mSATA 3SE/S130710
    "((1\\.8|2\\.5)\"? SATA SSD|InnoDisk Corp\\. - mSATA|Mini PCIeDOM|SATA Slim) (1ME3|3[MS]E)",
    "", "",
  //"-v 1,raw48,Raw_Read_Error_Rate "
  //"-v 2,raw48,Throughput_Performance "
  //"-v 3,raw16(avg16),Spin_Up_Time "
  //"-v 5,raw16(raw16),Reallocated_Sector_Ct "
    "-v 7,raw48,Seek_Error_Rate "       // ?
    "-v 8,raw48,Seek_Time_Performance " // ?
  //"-v 9,raw24(raw8),Power_On_Hours "
    "-v 10,raw48,Spin_Retry_Count "     // ?
  //"-v 12,raw48,Power_Cycle_Count "
    "-v 168,raw48,SATA_PHY_Error_Count "
    "-v 169,hex48,Unknown_Innodisk_Attr "
    "-v 170,raw16,Bad_Block_Count "
    "-v 173,raw16,Erase_Count "
    "-v 175,raw48,Bad_Cluster_Table_Count "
    "-v 176,raw48,Uncorr_RECORD_Count "
  //"-v 192,raw48,Power-Off_Retract_Count "
  //"-v 194,tempminmax,Temperature_Celsius " // ] only in spec
  //"-v 197,raw48,Current_Pending_Sector "
    "-v 225,raw48,Unknown_Innodisk_Attr "
    "-v 229,hex48,Flash_ID "
    "-v 235,raw48,Later_Bad_Block "
    "-v 236,raw48,Unstable_Power_Count "
    "-v 240,raw48,Write_Head"
  },
  { "Innodisk 3IE2/3ME2/3MG2/3SE2/3TG6 SSDs", // tested with 2.5" SATA SSD 3MG2-P/M140402,
      // 1.8 SATA SSD 3IE2-P/M150821, 2.5" SATA SSD 3IE2-P/M150821,
      // SATA Slim 3MG2-P/M141114, M.2 (S80) 3MG2-P/M141114, M.2 (S42) 3SE2-P/M150821,
      // M.2 (S42) 3ME2/M151013, SATA Slim 3TG6-P/A19926J
    "((1\\.8|2\\.5)\"? SATA SSD|SATA Slim|M\\.2 \\(S(42|80)\\)) 3(IE2|ME2|MG2|SE2|TG6)(-P)?",
    "", "",
  //"-v 1,raw48,Raw_Read_Error_Rate "
  //"-v 2,raw48,Throughput_Performance "
  //"-v 9,raw24(raw8),Power_On_Hours "
  //"-v 12,raw48,Power_Cycle_Count "
    "-v 160,raw48,Uncorrectable_Error_Cnt "
    "-v 161,raw48,Number_of_Pure_Spare "
    "-v 163,raw48,Total_Bad_Block_Count "
    "-v 164,raw48,Total_Erase_Count "
    "-v 165,raw48,Max_Erase_Count "
    "-v 166,raw48,Min_Erase_Count "
    "-v 167,raw48,Average_Erase_Count "
    "-v 168,raw48,Max_Erase_Count_of_Spec "
    "-v 169,raw48,Remaining_Lifetime_Perc "
    "-v 170,raw48,Spare_Block_Count "
    "-v 171,raw48,Program_Fail_Count "
    "-v 172,raw48,Erase_Fail_Count "
  //"-v 175,raw48,Program_Fail_Count_Chip "
  //"-v 176,raw48,Erase_Fail_Count_Chip "
  //"-v 177,raw48,Wear_Leveling_Count "
    "-v 178,raw48,Runtime_Invalid_Blk_Cnt "
  //"-v 181,raw48,Program_Fail_Cnt_Total "
  //"-v 182,raw48,Erase_Fail_Count_Total "
  //"-v 187,raw48,Reported_Uncorrect " // ] only in spec
  //"-v 192,raw48,Power-Off_Retract_Count "
  //"-v 194,tempminmax,Temperature_Celsius "
  //"-v 195,raw48,Hardware_ECC_Recovered "
  //"-v 196,raw16(raw16),Reallocated_Event_Count "
  //"-v 197,raw48,Current_Pending_Sector "
  //"-v 198,raw48,Offline_Uncorrectable "
  //"-v 199,raw48,UDMA_CRC_Error_Count "
    "-v 225,raw48,Host_Writes_32MiB "  // ]
    "-v 229,raw48,Flash_ID "  // ]
  //"-v 232,raw48,Available_Reservd_Space "
    "-v 233,raw48,Flash_Writes_32MiB " // ]
    "-v 234,raw48,Flash_Reads_32MiB "  // ]
    "-v 235,raw48,Later_Bad_Block_Info "  // ]
    "-v 241,raw48,Host_Writes_32MiB "
    "-v 242,raw48,Host_Reads_32MiB "
    "-v 245,raw48,Flash_Writes_32MiB "
    "-v 248,raw48,Remaining_Life "
    "-v 249,raw48,Spare_Blocks_Remaining"
  },
  { "Innodisk 1IE3/3IE3/3ME3/3IE4/3ME4 SSDs", // tested with 2.5" SATA SSD 3ME3/S15A19,
      // InnoDisk Corp. - mSATA 3ME3/S15A19, mSATA mini 3ME3/S15A19, M.2 (S42) 3ME3,
      // SATA Slim 3ME3/S15A19, SATADOM-MH 3ME3/S15A19, SATADOM-ML 3ME3/S15A19,
      // SATADOM-MV 3ME3/S15A19, SATADOM-SL 3ME3/S15A19, SATADOM-SV 3ME3/S15A19,
      // SATADOM-SL 3IE3/S151019N, 2.5" SATA SSD 3IE3/S15C14i, CFast 3IE3/S15C14i,
      // InnoDisk Corp. - mSATA 3IE3/S15C14i, Mini PCIeDOM 1IE3/S15C14i, CFast 3ME3/S15A19
      // mSATA mini 3IE3/S15C14i, M.2 (S42) 3IE3/S15C14i, SATA Slim 3IE3/S15C14i,
      // SATADOM-SH 3IE3 V2/S15C14i, SATADOM-SL 3IE3 V2/S15A19i, SATADOM-SV 3IE3 V2/S15C14i
      // mSATA 3ME4/L16711, M.2 (S42) 3ME4/L16711, SATADOM-MH 3ME4/L16B01,
      // SATADOM-SH 3ME4/L16B01, SATADOM-SH Type C 3ME4/L16B01, SATADOM-SH Type D 3ME4/L16B01,
      // mSATA 3IE4/L16B01Hi
    "(2.5\" SATA SSD|CFast|Mini PCIeDOM|(InnoDisk Corp\\. - )?mSATA( mini)?) (1IE3|3[IM]E[34])( V2)?|"
    "(M\\.2 \\(S42\\)|SATA Slim|SATADOM-[MS][HLV]( Type [CD])?) (1IE3|3[IM]E[34])( V2)?",
    "", "",
  //"-v 1,raw48,Raw_Read_Error_Rate "
  //"-v 2,raw48,Throughput_Performance "
  //"-v 3,raw16(avg16),Spin_Up_Time "
    "-v 5,raw48,Later_Bad_Block "
    "-v 7,raw48,Seek_Error_Rate "       // ?
    "-v 8,raw48,Seek_Time_Performance " // ?
  //"-v 9,raw24(raw8),Power_On_Hours "
    "-v 10,raw48,Spin_Retry_Count "     // ?
  //"-v 12,raw48,Power_Cycle_Count "
    "-v 163,raw48,Total_Bad_Block_Count "
    "-v 165,raw48,Max_Erase_Count "
    "-v 167,raw48,Average_Erase_Count "
    "-v 168,raw48,SATA_PHY_Error_Count "
    "-v 169,raw48,Remaining_Lifetime_Perc "
    "-v 170,raw48,Spare_Block_Count "
    "-v 171,raw48,Program_Fail_Count "
    "-v 172,raw48,Erase_Fail_Count "
    "-v 175,raw48,Bad_Cluster_Table_Count "
    "-v 176,raw48,RANGE_RECORD_Count "
  //"-v 187,raw48,Reported_Uncorrect "
  //"-v 192,raw48,Power-Off_Retract_Count "
  //"-v 194,tempminmax,Temperature_Celsius "
  //"-v 197,raw48,Current_Pending_Sector "
    "-v 225,raw48,Data_Log_Write_Count "
    "-v 229,hex48,Flash_ID "
    "-v 232,raw48,Spares_Remaining_Perc "
    "-v 235,raw16,Later_Bad_Blk_Inf_R/W/E " // Read/Write/Erase
    "-v 240,raw48,Write_Head "
    "-v 241,raw48,Host_Writes_32MiB "
    "-v 242,raw48,Host_Reads_32MiB"
  },
  { "InnoDisk iCF 9000 / 1SE2 Cards", // tested with InnoDisk Corp. - iCF9000 1GB/140808,
      // InnoDisk Corp. - iCF9000 64GB/140808, InnoDisk Corp. - EDC 1SE2 H 64GB/131216
    "InnoDisk Corp\\. - (iCF9000|EDC 1SE2 H) (1|2|4|8|16|32|64)GB",
    "", "",
  //"-v 1,raw48,Raw_Read_Error_Rate "
  //"-v 5,raw16(raw16),Reallocated_Sector_Ct "
  //"-v 12,raw48,Power_Cycle_Count "
    "-v 160,raw48,Uncorrectable_Error_Cnt "
    "-v 161,raw48,Valid_Spare_Block_Cnt "
    "-v 162,raw48,Child_Pair_Count "
    "-v 163,raw48,Initial_Bad_Block_Count "
    "-v 164,raw48,Total_Erase_Count "
    "-v 165,raw48,Max_Erase_Count "
    "-v 166,raw48,Min_Erase_Count "
    "-v 167,raw48,Average_Erase_Count "
  //"-v 192,raw48,Power-Off_Retract_Count "
  //"-v 194,tempminmax,Temperature_Celsius "
  //"-v 195,raw48,Hardware_ECC_Recovered "
  //"-v 196,raw16(raw16),Reallocated_Event_Count "
  //"-v 198,raw48,Offline_Uncorrectable "
  //"-v 199,raw48,UDMA_CRC_Error_Count "
  //"-v 229,raw48,Flash_ID " // only in spec
    "-v 241,raw48,Host_Writes_32MiB "
    "-v 242,raw48,Host_Reads_32MiB"
  },
  { "Intel X25-E SSDs", // tested with
      // INTELSSDSA2SH064G1IB 43W7659 44E9163IBM/447C8860
    "(INTEL)?SSDSA2SH(032|064)G1.* (.*IBM|INTEL)", // G1 = first generation
    "", "",
  //"-v 3,raw16(avg16),Spin_Up_Time "
  //"-v 4,raw48,Start_Stop_Count "
  //"-v 5,raw16(raw16),Reallocated_Sector_Ct "
  //"-v 9,raw24(raw8),Power_On_Hours "
  //"-v 12,raw48,Power_Cycle_Count "
    "-v 192,raw48,Unsafe_Shutdown_Count "
    "-v 225,raw48,Host_Writes_32MiB "
    "-v 226,raw48,Intel_Internal "
    "-v 227,raw48,Intel_Internal "
    "-v 228,raw48,Intel_Internal "
  //"-v 232,raw48,Available_Reservd_Space "
  //"-v 233,raw48,Media_Wearout_Indicator"
  },
  { "Intel X18-M/X25-M G1 SSDs",
    "INTEL SSDSA[12]MH(080|160)G1.*",  // G1 = first generation, 50nm
    "", "",
  //"-v 3,raw16(avg16),Spin_Up_Time "
  //"-v 4,raw48,Start_Stop_Count "
  //"-v 5,raw16(raw16),Reallocated_Sector_Ct "
  //"-v 9,raw24(raw8),Power_On_Hours "
  //"-v 12,raw48,Power_Cycle_Count "
    "-v 192,raw48,Unsafe_Shutdown_Count "
    "-v 225,raw48,Host_Writes_32MiB "
    "-v 226,raw48,Intel_Internal "
    "-v 227,raw48,Intel_Internal "
    "-v 228,raw48,Intel_Internal "
  //"-v 232,raw48,Available_Reservd_Space "
  //"-v 233,raw48,Media_Wearout_Indicator"
  },
  { "Intel X18-M/X25-M/X25-V G2 SSDs", // fixed firmware
      // tested with INTEL SSDSA2M(080|160)G2GC/2CV102J8 (X25-M)
    "INTEL SSDSA[12]M(040|080|120|160)G2.*",  // G2 = second generation, 34nm
    "2CV102(J[89A-Z]|[K-Z].)", // >= "2CV102J8"
    "",
  //"-v 3,raw16(avg16),Spin_Up_Time "
  //"-v 4,raw48,Start_Stop_Count "
  //"-v 5,raw16(raw16),Reallocated_Sector_Ct "
  //"-v 9,raw24(raw8),Power_On_Hours "
  //"-v 12,raw48,Power_Cycle_Count "
  //"-v 184,raw48,End-to-End_Error " // G2 only
    "-v 192,raw48,Unsafe_Shutdown_Count "
    "-v 225,raw48,Host_Writes_32MiB "
    "-v 226,raw48,Workld_Media_Wear_Indic " // Timed Workload Media Wear Indicator (percent*1024)
    "-v 227,raw48,Workld_Host_Reads_Perc "  // Timed Workload Host Reads Percentage
    "-v 228,raw48,Workload_Minutes " // 226,227,228 can be reset by 'smartctl -t vendor,0x40'
  //"-v 232,raw48,Available_Reservd_Space "
  //"-v 233,raw48,Media_Wearout_Indicator"
  },
  { "Intel X18-M/X25-M/X25-V G2 SSDs", // buggy or unknown firmware
      // tested with INTEL SSDSA2M040G2GC/2CV102HD (X25-V)
    "INTEL SSDSA[12]M(040|080|120|160)G2.*",
    "",
    "This drive may require a firmware update to\n"
    "fix possible drive hangs when reading SMART self-test log:\n"
    "https://downloadcenter.intel.com/download/26491",
    "-v 192,raw48,Unsafe_Shutdown_Count "
    "-v 225,raw48,Host_Writes_32MiB "
    "-v 226,raw48,Workld_Media_Wear_Indic "
    "-v 227,raw48,Workld_Host_Reads_Perc "
    "-v 228,raw48,Workload_Minutes"
  },
  { "Intel 311/313 Series SSDs", // tested with INTEL SSDSA2VP020G2/2CV102M5,
      // INTEL SSDSA2VP020G3/9CV10379, INTEL SSDMAEXC024G3H/9CV10379
    "INTEL SSD(SA2VP|MAEXC)(020|024)G[23]H?",
      // SA2VP = 2.5", MAEXC = mSATA, G2 = 311, G3 = 313
    "", "",
  //"-v 3,raw16(avg16),Spin_Up_Time "
  //"-v 4,raw48,Start_Stop_Count "
  //"-v 5,raw16(raw16),Reallocated_Sector_Ct "
  //"-v 9,raw24(raw8),Power_On_Hours "
  //"-v 12,raw48,Power_Cycle_Count "
    "-v 170,raw48,Reserve_Block_Count "
    "-v 171,raw48,Program_Fail_Count "
    "-v 172,raw48,Erase_Fail_Count "
    "-v 183,raw48,SATA_Downshift_Count "
  //"-v 184,raw48,End-to-End_Error "
  //"-v 187,raw48,Reported_Uncorrect "
    "-v 192,raw48,Unsafe_Shutdown_Count "
    "-v 225,raw48,Host_Writes_32MiB "
    "-v 226,raw48,Workld_Media_Wear_Indic " // Timed Workload Media Wear Indicator (percent*1024)
    "-v 227,raw48,Workld_Host_Reads_Perc "  // Timed Workload Host Reads Percentage
    "-v 228,raw48,Workload_Minutes " // 226,227,228 can be reset by 'smartctl -t vendor,0x40'
  //"-v 232,raw48,Available_Reservd_Space "
  //"-v 233,raw48,Media_Wearout_Indicator "
    "-v 241,raw48,Host_Writes_32MiB "
    "-v 242,raw48,Host_Reads_32MiB"
  },
  { "Intel 320 Series SSDs", // tested with INTEL SSDSA2CT040G3/4PC10362,
      // INTEL SSDSA2CW160G3/4PC10362, SSDSA2BT040G3/4PC10362, SSDSA2BW120G3A/4PC10362,
      // INTEL SSDSA2BW300G3D/4PC10362, SSDSA2BW160G3L/4PC1LE04, SSDSA1NW160G3/4PC10362,
      // INTEL SSDSA2BW160G3H/4PC10365
    "INTEL SSDSA[12][BCN][WT](040|080|120|160|300|600)G3[ADHL]?",
      // 2B = 2.5" 7mm, 2C = 2.5" 9.5mm, 1N = 1.8" microSATA, *H = HP OEM
    "", "",
    "-F nologdir "
  //"-v 3,raw16(avg16),Spin_Up_Time "
  //"-v 4,raw48,Start_Stop_Count "
  //"-v 5,raw16(raw16),Reallocated_Sector_Ct "
  //"-v 9,raw24(raw8),Power_On_Hours "
  //"-v 12,raw48,Power_Cycle_Count "
    "-v 170,raw48,Reserve_Block_Count "
    "-v 171,raw48,Program_Fail_Count "
    "-v 172,raw48,Erase_Fail_Count "
    "-v 183,raw48,SATA_Downshift_Count " // FW >= 4Px10362
  //"-v 184,raw48,End-to-End_Error "
  //"-v 187,raw48,Reported_Uncorrect "
    "-v 199,raw48,CRC_Error_Count "      // FW >= 4Px10362
    "-v 192,raw48,Unsafe_Shutdown_Count "
    "-v 225,raw48,Host_Writes_32MiB "
    "-v 226,raw48,Workld_Media_Wear_Indic " // Timed Workload Media Wear Indicator (percent*1024)
    "-v 227,raw48,Workld_Host_Reads_Perc "  // Timed Workload Host Reads Percentage
    "-v 228,raw48,Workload_Minutes " // 226,227,228 can be reset by 'smartctl -t vendor,0x40'
  //"-v 232,raw48,Available_Reservd_Space "
  //"-v 233,raw48,Media_Wearout_Indicator "
    "-v 241,raw48,Host_Writes_32MiB "
    "-v 242,raw48,Host_Reads_32MiB"
  },
  { "Intel 710 Series SSDs", // tested with INTEL SSDSA2BZ[12]00G3/6PB10362
    "INTEL SSDSA2BZ(100|200|300)G3",
    "", "",
    "-F nologdir "
  //"-v 3,raw16(avg16),Spin_Up_Time "
  //"-v 4,raw48,Start_Stop_Count "
  //"-v 5,raw16(raw16),Reallocated_Sector_Ct "
  //"-v 9,raw24(raw8),Power_On_Hours "
  //"-v 12,raw48,Power_Cycle_Count "
    "-v 170,raw48,Reserve_Block_Count "
    "-v 171,raw48,Program_Fail_Count "
    "-v 172,raw48,Erase_Fail_Count "
    "-v 174,raw48,Unexpect_Power_Loss_Ct " // Missing in 710 specification from September 2011
    "-v 183,raw48,SATA_Downshift_Count "
  //"-v 184,raw48,End-to-End_Error "
  //"-v 187,raw48,Reported_Uncorrect "
  //"-v 190,tempminmax,Airflow_Temperature_Cel "
    "-v 192,raw48,Unsafe_Shutdown_Count "
    "-v 225,raw48,Host_Writes_32MiB "
    "-v 226,raw48,Workld_Media_Wear_Indic " // Timed Workload Media Wear Indicator (percent*1024)
    "-v 227,raw48,Workld_Host_Reads_Perc "  // Timed Workload Host Reads Percentage
    "-v 228,raw48,Workload_Minutes " // 226,227,228 can be reset by 'smartctl -t vendor,0x40'
  //"-v 232,raw48,Available_Reservd_Space "
  //"-v 233,raw48,Media_Wearout_Indicator "
    "-v 241,raw48,Host_Writes_32MiB "
    "-v 242,raw48,Host_Reads_32MiB"
  },
  { "Intel 510 Series SSDs",
    "INTEL SSDSC2MH(120|250)A2",
    "", "",
  //"-v 3,raw16(avg16),Spin_Up_Time "
  //"-v 4,raw48,Start_Stop_Count "
  //"-v 5,raw16(raw16),Reallocated_Sector_Ct "
  //"-v 9,raw24(raw8),Power_On_Hours "
  //"-v 12,raw48,Power_Cycle_Count "
    "-v 192,raw48,Unsafe_Shutdown_Count "
    "-v 225,raw48,Host_Writes_32MiB "
  //"-v 232,raw48,Available_Reservd_Space "
  //"-v 233,raw48,Media_Wearout_Indicator"
  },
  { "Intel 520 Series SSDs", // tested with INTEL SSDSC2CW120A3/400i, SSDSC2BW480A3F/400i,
      // INTEL SSDSC2BW180A3L/LB3i
    "INTEL SSDSC2[BC]W(060|120|180|240|480)A3[FL]?",
    "", "",
  //"-v 5,raw16(raw16),Reallocated_Sector_Ct "
    "-v 9,msec24hour32,Power_On_Hours_and_Msec "
  //"-v 12,raw48,Power_Cycle_Count "
    "-v 170,raw48,Available_Reservd_Space "
    "-v 171,raw48,Program_Fail_Count "
    "-v 172,raw48,Erase_Fail_Count "
    "-v 174,raw48,Unexpect_Power_Loss_Ct "
  //"-v 184,raw48,End-to-End_Error "
    "-v 187,raw48,Uncorrectable_Error_Cnt "
  //"-v 192,raw48,Power-Off_Retract_Count "
    "-v 225,raw48,Host_Writes_32MiB "
    "-v 226,raw48,Workld_Media_Wear_Indic "
    "-v 227,raw48,Workld_Host_Reads_Perc "
    "-v 228,raw48,Workload_Minutes "
  //"-v 232,raw48,Available_Reservd_Space "
  //"-v 233,raw48,Media_Wearout_Indicator "
    "-v 241,raw48,Host_Writes_32MiB "
    "-v 242,raw48,Host_Reads_32MiB "
    "-v 249,raw48,NAND_Writes_1GiB"
  },
  { "Intel 525 Series SSDs", // mSATA, tested with SSDMCEAC120B3/LLLi
    "INTEL SSDMCEAC(030|060|090|120|180|240)B3",
    "", "",
  //"-v 5,raw16(raw16),Reallocated_Sector_Ct "
    "-v 9,msec24hour32,Power_On_Hours_and_Msec "
  //"-v 12,raw48,Power_Cycle_Count "
    "-v 170,raw48,Available_Reservd_Space "
    "-v 171,raw48,Program_Fail_Count "
    "-v 172,raw48,Erase_Fail_Count "
    "-v 174,raw48,Unexpect_Power_Loss_Ct "
    "-v 183,raw48,SATA_Downshift_Count "
  //"-v 184,raw48,End-to-End_Error "
    "-v 187,raw48,Uncorrectable_Error_Cnt "
  //"-v 190,tempminmax,Airflow_Temperature_Cel "
  //"-v 192,raw48,Power-Off_Retract_Count "
  //"-v 199,raw48,UDMA_CRC_Error_Count "
    "-v 225,raw48,Host_Writes_32MiB "
    "-v 226,raw48,Workld_Media_Wear_Indic "
    "-v 227,raw48,Workld_Host_Reads_Perc "
    "-v 228,raw48,Workload_Minutes "
  //"-v 232,raw48,Available_Reservd_Space "
  //"-v 233,raw48,Media_Wearout_Indicator "
    "-v 241,raw48,Host_Writes_32MiB "
    "-v 242,raw48,Host_Reads_32MiB "
    "-v 249,raw48,NAND_Writes_1GiB"
  },
  { "Intel 53x and Pro 1500/2500 Series SSDs", // SandForce SF-2281, tested with
      // INTEL SSDSC2BW180A4/DC12, SSDSC2BW240A4/DC12, SSDMCEAW120A4/DC33
      // INTEL SSDMCEAW240A4/DC33, SSDSC2BF480A5/TG26, SSDSC2BW240H6/RG21
      // INTEL SSDSC2BF180A4H/LH6i
    "INTEL SSD(MCEA|SC2B|SCKJ)[WF](056|080|120|180|240|360|480)(A4H?|A5|H6)",
      // SC2B = 2.5", MCEA = mSATA, SCKJ = M.2; A4 = 530/Pro 1500, A5 = Pro 2500, H6 = 535
    "", "",
  //"-v 5,raw16(raw16),Reallocated_Sector_Ct "
    "-v 9,msec24hour32,Power_On_Hours_and_Msec "
  //"-v 12,raw48,Power_Cycle_Count "
    "-v 170,raw48,Available_Reservd_Space "
    "-v 171,raw48,Program_Fail_Count "
    "-v 172,raw48,Erase_Fail_Count "
    "-v 174,raw48,Unexpect_Power_Loss_Ct "
    "-v 183,raw48,SATA_Downshift_Count "
  //"-v 184,raw48,End-to-End_Error "
    "-v 187,raw48,Uncorrectable_Error_Cnt "
  //"-v 190,tempminmax,Airflow_Temperature_Cel "
  //"-v 192,raw48,Power-Off_Retract_Count "
  //"-v 199,raw48,UDMA_CRC_Error_Count "
    "-v 225,raw48,Host_Writes_32MiB "
    "-v 226,raw48,Workld_Media_Wear_Indic "
    "-v 227,raw48,Workld_Host_Reads_Perc "
    "-v 228,raw48,Workload_Minutes "
  //"-v 232,raw48,Available_Reservd_Space "
  //"-v 233,raw48,Media_Wearout_Indicator "
    "-v 241,raw48,Host_Writes_32MiB "
    "-v 242,raw48,Host_Reads_32MiB "
    "-v 249,raw48,NAND_Writes_1GiB"
  },
  { "Intel 330/335 Series SSDs", // tested with INTEL SSDSC2CT180A3/300i, SSDSC2CT240A3/300i,
      // INTEL SSDSC2CT240A4/335t
    "INTEL SSDSC2CT(060|120|180|240)A[34]", // A4 = 335 Series
    "", "",
  //"-v 5,raw16(raw16),Reallocated_Sector_Ct "
    "-v 9,msec24hour32,Power_On_Hours_and_Msec "
  //"-v 12,raw48,Power_Cycle_Count "
  //"-v 181,raw48,Program_Fail_Cnt_Total " // ] Missing in 330 specification from April 2012
  //"-v 182,raw48,Erase_Fail_Count_Total " // ]
  //"-v 192,raw48,Power-Off_Retract_Count "
    "-v 225,raw48,Host_Writes_32MiB "
  //"-v 232,raw48,Available_Reservd_Space "
  //"-v 233,raw48,Media_Wearout_Indicator "
    "-v 241,raw48,Host_Writes_32MiB "
    "-v 242,raw48,Host_Reads_32MiB "
    "-v 249,raw48,NAND_Writes_1GiB"
  },
  // https://www.intel.com/content/www/us/en/solid-state-drives/ssd-540s-series-spec.html
  // https://www.intel.com/content/www/us/en/solid-state-drives/ssd-540s-series-m2-spec.html
  { "Intel 540 Series SSDs", // INTEL SSDSC2KW120H6/LSF036C, INTEL SSDSC2KW480H6/LSF036C
    "INTEL SSDSC[K2]KW(120H|180H|240H|360H|480H|010X)6",
    "", "",
    "-v 9,msec24hour32,Power_On_Hours_and_Msec "
    "-v 170,raw48,Available_Reservd_Space "
    "-v 171,raw48,Program_Fail_Count "
    "-v 172,raw48,Erase_Fail_Count "
    "-v 174,raw48,Unexpect_Power_Loss_Ct "
    "-v 183,raw48,SATA_Downshift_Count "
    "-v 187,raw48,Uncorrectable_Error_Cnt "
    "-v 225,raw48,Host_Writes_32MiB "
    "-v 226,raw48,Workld_Media_Wear_Indic "
    "-v 227,raw48,Workld_Host_Reads_Perc "
    "-v 228,raw48,Workload_Minutes "
    "-v 249,raw48,NAND_Writes_1GiB"
  },
  { "Intel 545s Series SSDs", // tested with INTEL SSDSCKKW512G8, INTEL SSDSC2KW512G8/LHF002C
      // SSDSCKKW128G8X1, SSDSCKKW256G8X1, SSDSCKKW512G8X1, SSDSCKKW010T8X1
      // INTEL SSDSCKKF512G8 SATA 512GB/LHFD05N
    "INTEL SSDSC[2K]K[WF](128G|256G|512G|010T)8.*",
    "", "",
  //"-v 5,raw16(raw16),Reallocated_Sector_Ct "
  //"-v 9,raw24(raw8),Power_On_Hours "
  //"-v 12,raw48,Power_Cycle_Count "
  //"-v 170,raw48,Available_Reservd_Space "
    "-v 171,raw48,Program_Fail_Count "
    "-v 172,raw48,Erase_Fail_Count "
  //"-v 173 is missing in official Intel doc"
    "-v 174,raw48,Unexpect_Power_Loss_Ct "
    "-v 183,raw48,SATA_Downshift_Count "
  //"-v 184,raw48,End-to-End_Error "
  //"-v 187,raw48,Reported_Uncorrect "
    "-v 190,tempminmax,Temperature_Case "
    "-v 192,raw48,Unsafe_Shutdown_Count "
    "-v 199,raw48,CRC_Error_Count "
    "-v 225,raw48,Host_Writes_32MiB "
    "-v 226,raw48,Workld_Media_Wear_Indic " // Timed Workload Media Wear Indicator (percent*1024)
    "-v 227,raw48,Workld_Host_Reads_Perc "  // Timed Workload Host Reads Percentage
    "-v 228,raw48,Workload_Minutes " // 226,227,228 can be reset by 'smartctl -t vendor,0x40'
  //"-v 232,raw48,Available_Reservd_Space "
  //"-v 233,raw48,Media_Wearout_Indicator "
  //"-v 236 is missing in official Intel doc"
    "-v 241,raw48,Host_Writes_32MiB "
    "-v 242,raw48,Host_Reads_32MiB "
    "-v 249,raw48,NAND_Writes_1GiB "
  //"-v 252 is missing in official intel doc"
  },
  { "Intel 730 and DC S35x0/3610/3700 Series SSDs", // tested with INTEL SSDSC2BP480G4, SSDSC2BB120G4/D2010355,
      // INTEL SSDSC2BB800G4T, SSDSC2BA200G3/5DV10250, SSDSC2BB080G6/G2010130,  SSDSC2BX200G4/G2010110,
      // INTEL SSDSC2BB016T6/G2010140, SSDSC2BX016T4/G2010140, SSDSC2BB150G7/N2010101,
      // INTEL SSDSC2BB480H4/D2010380, INTEL SSDSC2BB240G4C/D201FJ14, INTEL SSDSC2BA800G3E/5DV10250
    "INTEL SSDSC(1N|2B)[ABPX]((080|100|120|150|160|200|240|300|400|480|600|800)[GH][3467][CERT]?|(012|016)T[46])",
      // A = S3700, B*4 = S3500, B*6 = S3510, P = 730, X = S3610
      // Dell ships drives with model of the form SSDSC2BB120G4R
    "", "",
  //"-v 3,raw16(avg16),Spin_Up_Time "
  //"-v 4,raw48,Start_Stop_Count "
  //"-v 5,raw16(raw16),Reallocated_Sector_Ct "
  //"-v 9,raw24(raw8),Power_On_Hours "
  //"-v 12,raw48,Power_Cycle_Count "
    "-v 170,raw48,Available_Reservd_Space "
    "-v 171,raw48,Program_Fail_Count "
    "-v 172,raw48,Erase_Fail_Count "
    "-v 174,raw48,Unsafe_Shutdown_Count "
    "-v 175,raw16(raw16),Power_Loss_Cap_Test "
    "-v 183,raw48,SATA_Downshift_Count "
  //"-v 184,raw48,End-to-End_Error "
  //"-v 187,raw48,Reported_Uncorrect "
    "-v 190,tempminmax,Temperature_Case "
    "-v 192,raw48,Unsafe_Shutdown_Count "
    "-v 194,tempminmax,Temperature_Internal "
  //"-v 197,raw48,Current_Pending_Sector "
    "-v 199,raw48,CRC_Error_Count "
    "-v 225,raw48,Host_Writes_32MiB "
    "-v 226,raw48,Workld_Media_Wear_Indic " // Timed Workload Media Wear Indicator (percent*1024)
    "-v 227,raw48,Workld_Host_Reads_Perc "  // Timed Workload Host Reads Percentage
    "-v 228,raw48,Workload_Minutes " // 226,227,228 can be reset by 'smartctl -t vendor,0x40'
  //"-v 232,raw48,Available_Reservd_Space "
  //"-v 233,raw48,Media_Wearout_Indicator "
    "-v 234,raw24/raw32:04321,Thermal_Throttle "
    "-v 241,raw48,Host_Writes_32MiB "
    "-v 242,raw48,Host_Reads_32MiB "
    "-v 243,raw48,NAND_Writes_32MiB " // S3510/3610
    "-F xerrorlba" // tested with SSDSC2BB600G4/D2010355
  },
  // https://www.intel.com/content/www/us/en/solid-state-drives/ssd-pro-5400s-series-spec.html
  // https://www.intel.com/content/www/us/en/solid-state-drives/ssd-pro-5400s-series-m2-spec.html
  { "Intel SSD Pro 5400s Series", // Tested with SSDSC2KF480H6/LSF036P
    "INTEL SSDSC[2K]KF(120H|180H|240H|360H|480H|010X)6",
    "", "",
    "-v 170,raw48,Available_Reservd_Space "
    "-v 171,raw48,Program_Fail_Count "
    "-v 172,raw48,Erase_Fail_Count "
    "-v 174,raw48,Unexpect_Power_Loss_Ct "
    "-v 183,raw48,SATA_Downshift_Count "
    "-v 187,raw48,Uncorrectable_Error_Cnt "
    "-v 225,raw48,Host_Writes_32MiB "
    "-v 226,raw48,Workld_Media_Wear_Indic "
    "-v 227,raw48,Workld_Host_Reads_Perc "
    "-v 228,raw48,Workload_Minutes "
    "-v 249,raw48,NAND_Writes_1GiB "
  },
  { "Intel DC S3110 Series SSDs", // Tested with INTEL SSDSCKKI256G8
    "INTEL SSDSCKKI(128|256|512)G8",
    "", "",
  //"-v 5,raw16(raw16),Reallocated_Sector_Ct "
  //"-v 9,raw24(raw8),Power_On_Hours "
  //"-v 12,raw48,Power_Cycle_Count "
    "-v 170,raw48,Available_Reservd_Space "
    "-v 171,raw48,Program_Fail_Count "
    "-v 172,raw48,Erase_Fail_Count "
  //"-v 173 is missing in official Intel doc"
    "-v 174,raw48,Unexpect_Power_Loss_Ct "
    "-v 183,raw48,SATA_Downshift_Count "
  //"-v 184,raw48,End-to-End_Error "
    "-v 187,raw48,Uncorrectable_Error_Cnt "
  //"-v 190,tempminmax,Airflow_Temperature_Cel "
  //"-v 192,raw48,Power-Off_Retract_Count "
  //"-v 199,raw48,UDMA_CRC_Error_Count "
    "-v 225,raw48,Host_Writes_32MiB "
    "-v 226,raw48,Workld_Media_Wear_Indic "
    "-v 227,raw48,Workld_Host_Reads_Perc "
    "-v 228,raw48,Workload_Minutes "
  //"-v 232,raw48,Available_Reservd_Space "
  //"-v 233,raw48,Media_Wearout_Indicator "
  //"-v 236 is missing in official Intel doc"
    "-v 241,raw48,Host_Writes_32MiB "
    "-v 242,raw48,Host_Reads_32MiB "
    "-v 249,raw48,NAND_Writes_1GiB "
  //"-v 252 is missing in official Intel doc"
  },
  { "Intel 3710 Series SSDs", // INTEL SSDSC2BA200G4R/G201DL2B (dell)
    "INTEL SSDSC2BA(200G|400G|800G|012T)4.?",
    "", "",
    "-v 9,msec24hour32,Power_On_Hours_and_Msec "
    "-v 170,raw48,Available_Reservd_Space "
    "-v 171,raw48,Program_Fail_Count "
    "-v 172,raw48,Erase_Fail_Count "
    "-v 174,raw48,Unexpect_Power_Loss_Ct "
    "-v 183,raw48,SATA_Downshift_Count "
    "-v 187,raw48,Uncorrectable_Error_Cnt "
    "-v 225,raw48,Host_Writes_32MiB "
    "-v 226,raw48,Workld_Media_Wear_Indic "
    "-v 227,raw48,Workld_Host_Reads_Perc "
    "-v 228,raw48,Workload_Minutes "
    "-v 234,raw24/raw32:04321,Thermal_Throttle "
    "-v 243,raw48,NAND_Writes_32MiB "
  },
  { "Intel S3520 Series SSDs", // INTEL SSDSC2BB960G7/N2010112, INTEL SSDSC2BB016T7/N2010112
    "INTEL SSDSC(2|K)(J|B)B(240G|480G|960G|150G|760G|800G|012T|016T)7.?",
    "", "",
  //"-v 5,raw16(raw16),Reallocated_Sector_Ct "
  //"-v 9,raw24(raw8),Power_On_Hours "
  //"-v 12,raw48,Power_Cycle_Count "
    "-v 170,raw48,Available_Reservd_Space "
    "-v 171,raw48,Program_Fail_Count "
    "-v 172,raw48,Erase_Fail_Count "
    "-v 174,raw48,Unsafe_Shutdown_Count "
    "-v 175,raw16(raw16),Power_Loss_Cap_Test "
    "-v 183,raw48,SATA_Downshift_Count "
    "-v 184,raw48,End-to-End_Error_Count "
    "-v 187,raw48,Uncorrectable_Error_Cnt "
    "-v 190,tempminmax,Case_Temperature "
    "-v 192,raw48,Unsafe_Shutdown_Count "
    "-v 194,tempminmax,Drive_Temperature "
    "-v 197,raw48,Pending_Sector_Count "
    "-v 199,raw48,CRC_Error_Count "
    "-v 225,raw48,Host_Writes_32MiB "
    "-v 226,raw48,Workld_Media_Wear_Indic " // Timed Workload Media Wear Indicator (percent*1024)
    "-v 227,raw48,Workld_Host_Reads_Perc "  // Timed Workload Host Reads Percentage
    "-v 228,raw48,Workload_Minutes " // 226,227,228 can be reset by 'smartctl -t vendor,0x40'
  //"-v 232,raw48,Available_Reservd_Space "
  //"-v 233,raw48,Media_Wearout_Indicator "
    "-v 234,raw24/raw32:04321,Thermal_Throttle_Status "
    "-v 241,raw48,Host_Writes_32MiB "
    "-v 242,raw48,Host_Reads_32MiB "
    "-v 243,raw48,NAND_Writes_32MiB"
  },
  { "Dell Certified Intel S3520 Series SSDs",
    "SSDSC(2|K)(J|B)B(240G|480G|960G|120G|760G|800G|012T|016T)7R.?",
    "", "",
    "-v 170,raw48,Available_Reservd_Space "
    "-v 174,raw48,Unsafe_Shutdown_Count "
    "-v 195,raw48,Uncorrectable_Error_Cnt "
    "-v 199,raw48,CRC_Error_Count "
    "-v 201,raw16(raw16),Power_Loss_Cap_Test "
    "-v 202,raw48,End_of_Life "
    "-v 225,raw48,Host_Writes_32MiB "
    "-v 226,raw48,Workld_Media_Wear_Indic " // Timed Workload Media Wear Indicator (percent*1024)
    "-v 227,raw48,Workld_Host_Reads_Perc "  // Timed Workload Host Reads Percentage
    "-v 228,raw48,Workload_Minutes " // 226,227,228 can be reset by 'smartctl -t vendor,0x40'
    "-v 233,raw48,Total_LBAs_Written "
    "-v 234,raw24/raw32:04321,Thermal_Throttle_Status "
    "-v 245,raw48,Percent_Life_Remaining"
  },
  { "Intel S4510/S4610/S4500/S4600 Series SSDs", // INTEL SSDSC2KB480G7/SCV10100,
      // INTEL SSDSC2KB960G7/SCV10100, INTEL SSDSC2KB038T7/SCV10100,
      // INTEL SSDSC2KB038T7/SCV10121, INTEL SSDSC2KG240G7/SCV10100
      // INTEL SSDSC2KB480GZ/7CV10100
    "INTEL SSDSC(2K|KK)(B|G)(240G|480G|960G|019T|038T)(7|8|Z).?",
    "", "",
  //"-v 5,raw16(raw16),Reallocated_Sector_Ct "
  //"-v 9,raw24(raw8),Power_On_Hours "
  //"-v 12,raw48,Power_Cycle_Count "
    "-v 170,raw48,Available_Reservd_Space "
    "-v 171,raw48,Program_Fail_Count "
    "-v 172,raw48,Erase_Fail_Count "
    "-v 174,raw48,Unsafe_Shutdown_Count "
    "-v 175,raw16(raw16),Power_Loss_Cap_Test "
    "-v 183,raw48,SATA_Downshift_Count "
    "-v 184,raw48,End-to-End_Error_Count "
    "-v 187,raw48,Uncorrectable_Error_Cnt "
    "-v 190,tempminmax,Drive_Temperature "
    "-v 192,raw48,Unsafe_Shutdown_Count "
    "-v 197,raw48,Pending_Sector_Count "
    "-v 199,raw48,CRC_Error_Count "
    "-v 225,raw48,Host_Writes_32MiB "
    "-v 226,raw48,Workld_Media_Wear_Indic " // Timed Workload Media Wear Indicator (percent*1024)
    "-v 227,raw48,Workld_Host_Reads_Perc "  // Timed Workload Host Reads Percentage
    "-v 228,raw48,Workload_Minutes " // 226,227,228 can be reset by 'smartctl -t vendor,0x40'
  //"-v 232,raw48,Available_Reservd_Space "
  //"-v 233,raw48,Media_Wearout_Indicator "
    "-v 234,raw24/raw32:04321,Thermal_Throttle_Status "
    "-v 235,raw16(raw16),Power_Loss_Cap_Test "
    "-v 241,raw48,Host_Writes_32MiB "
    "-v 242,raw48,Host_Reads_32MiB "
    "-v 243,raw48,NAND_Writes_32MiB"
  },
  { "Dell Certified Intel S4x00/D3-S4x10 Series SSDs", // INTEL SSDSC2KB480G7R/SCV1DL58,
      // INTEL SSDSC2KB960G7R/SCV1DL58, INTEL SSDSC2KB038T7R/SCV1DL58,
      // INTEL SSDSC2KB038T7R/SCV1DL58, INTEL SSDSC2KG240G7R/SCV1DL58
    "SSDSC(2K|KK)(B|G)(240G|480G|960G|019T|038T)(7R|8R).?",
    "", "",
    "-v 170,raw48,Available_Reservd_Space "
    "-v 174,raw48,Unsafe_Shutdown_Count "
    "-v 195,raw48,Uncorrectable_Error_Cnt "
    "-v 199,raw48,CRC_Error_Count "
    "-v 201,raw16(raw16),Power_Loss_Cap_Test "
    "-v 202,raw48,End_of_Life "
    "-v 225,raw48,Host_Writes_32MiB "
    "-v 226,raw48,Workld_Media_Wear_Indic " // Timed Workload Media Wear Indicator (percent*1024)
    "-v 227,raw48,Workld_Host_Reads_Perc "  // Timed Workload Host Reads Percentage
    "-v 228,raw48,Workload_Minutes " // 226,227,228 can be reset by 'smartctl -t vendor,0x40'
    "-v 233,raw48,Total_LBAs_Written "
    "-v 234,raw24/raw32:04321,Thermal_Throttle_Status "
    "-v 245,raw48,Percent_Life_Remaining"
  },
  { "Kingston branded X25-V SSDs", // fixed firmware
    "KINGSTON SSDNow 40GB",
    "2CV102(J[89A-Z]|[K-Z].)", // >= "2CV102J8"
    "",
    "-v 192,raw48,Unsafe_Shutdown_Count "
    "-v 225,raw48,Host_Writes_32MiB "
    "-v 226,raw48,Workld_Media_Wear_Indic "
    "-v 227,raw48,Workld_Host_Reads_Perc "
    "-v 228,raw48,Workload_Minutes"
  },
  { "Kingston branded X25-V SSDs", // buggy or unknown firmware
    "KINGSTON SSDNow 40GB",
    "",
    "This drive may require a firmware update to\n"
    "fix possible drive hangs when reading SMART self-test log.\n"
    "To update Kingston branded drives, a modified Intel update\n"
    "tool must be used. Search for \"kingston 40gb firmware\".",
    "-v 192,raw48,Unsafe_Shutdown_Count "
    "-v 225,raw48,Host_Writes_32MiB "
    "-v 226,raw48,Workld_Media_Wear_Indic "
    "-v 227,raw48,Workld_Host_Reads_Perc "
    "-v 228,raw48,Workload_Minutes"
  },
  { "Kingston SSDNow UV400/500",
    "KINGSTON SUV400S37A?(120|240|480|960)G|" // tested with KINGSTON SUV400S37120G/0C3J96R9,
      // KINGSTON SUV400S37240G/0C3J96R9, KINGSTON SUV400S37240G/0C3K87RA,
      // KINGSTON SUV400S37120G/0C3K87RA
    "KINGSTON SUV500(M[8S])?(120|240|480|960)G", // tested with KINGSTON SUV500120G/003056R6,
      // KINGSTON SUV500240G/003056R6, KINGSTON SUV500480G/003056RI,
      // KINGSTON SUV500MS120G/003056RA, KINGSTON SUV500MS120G/003056RI,
      // KINGSTON SUV500M8120G/003056RI
    "", "",
  //"-v 1,raw48,Raw_Read_Error_Rate "
  //"-v 5,raw16(raw16),Reallocated_Sector_Ct "
  //"-v 9,raw24(raw8),Power_On_Hours "
  //"-v 12,raw48,Power_Cycle_Count "
    "-v 100,raw48,Unknown_Kingston_Attr "
    "-v 101,raw48,Unknown_Kingston_Attr "
    "-v 170,raw48,Reserved_Block_Count "
    "-v 171,raw48,Program_Fail_Count "
    "-v 172,raw48,Erase_Fail_Count "
    "-v 174,raw48,Unexpect_Power_Loss_Ct "
  //"-v 175,raw48,Program_Fail_Count_Chip "
  //"-v 176,raw48,Erase_Fail_Count_Chip "
  //"-v 177,raw48,Wear_Leveling_Count "
  //"-v 178,raw48,Used_Rsvd_Blk_Cnt_Chip "
  //"-v 180,raw48,Unused_Rsvd_Blk_Cnt_Tot "
  //"-v 183,raw48,Runtime_Bad_Block "
  //"-v 187,raw48,Reported_Uncorrect "
  //"-v 194,tempminmax,Temperature_Celsius "
  //"-v 195,raw48,Hardware_ECC_Recovered "
  //"-v 196,raw16(raw16),Reallocated_Event_Count "
  //"-v 197,raw48,Current_Pending_Sector "
  //"-v 199,raw48,UDMA_CRC_Error_Count "
    "-v 201,raw48,Unc_Read_Error_Rate "
  //"-v 204,raw48,Soft_ECC_Correction "
    "-v 231,raw48,SSD_Life_Left "
    "-v 241,raw48,Host_Writes_GiB "
    "-v 242,raw48,Host_Reads_GiB "
    "-v 250,raw48,Read_Retry_Count"
  },
  { "JMicron based SSDs", // JMicron JMF60x
    "Kingston SSDNow V Series [0-9]*GB|" // tested with Kingston SSDNow V Series 64GB/B090522a
    "TS(2|4|8|16|32|64|128|192)GSSD(18|25)[MS]?-[MS]", // Transcend IDE and SATA, tested with
      // TS32GSSD25-M/V090331, TS32GSSD18M-M/v090331
    "[BVv].*", // other Transcend SSD versions will be caught by subsequent entry
    "",
  //"-v 9,raw24(raw8),Power_On_Hours " // raw value always 0?
  //"-v 12,raw48,Power_Cycle_Count "
  //"-v 194,tempminmax,Temperature_Celsius " // raw value always 0?
    "-v 229,hex64:w012345r,Halt_System/Flash_ID " // Halt, Flash[7]
    "-v 232,hex64:w012345r,Firmware_Version_Info " // "YYMMDD", #Channels, #Banks
    "-v 233,hex48:w01234,ECC_Fail_Record " // Fail number, Row[3], Channel, Bank
    "-v 234,raw24/raw24:w01234,Avg/Max_Erase_Count "
    "-v 235,raw24/raw24:w01z23,Good/Sys_Block_Count"
  },
  { "JMicron/Maxiotek based SSDs", // JMicron JMF61x, JMF66x, JMF670
    "ADATA S596 Turbo|"  // tested with ADATA S596 Turbo 256GB SATA SSD (JMicron JMF616)
    "ADATA SP310|"  // Premier Pro SP310 mSATA, JMF667, tested with ADATA SP310/3.04
    "ADATA SP600(NS34)?|" // tested with ADATA SP600/2.4 (JMicron JMF661)
    "ADATA SX930|"  // tested with ADATA SX930/6.8SE
    "APPLE SSD TS(064|128|256|512)C|"  // Toshiba?, tested with APPLE SSD TS064C/CJAA0201
    "IM2S3138E-(128|256)GM-B|" // ADATA OEM, tested with IM2S3138E-128GM-B/DA002
    "KingSpec KDM-SA\\.51-008GMJ|" // tested with KingSpec KDM-SA.51-008GMJ/1.092.37 (JMF605?)
    "KINGSTON SNV425S2(64|128)GB|"  // SSDNow V Series (2. Generation, JMF618),
                                    // tested with KINGSTON SNV425S264GB/C091126a
    "KINGSTON SSDNOW 30GB|" // tested with KINGSTON SSDNOW 30GB/AJXA0202
    "KINGSTON SS100S2(8|16)G|"  // SSDNow S100 Series, tested with KINGSTON SS100S28G/D100309a
    "KINGSTON SNVP325S2(64|128|256|512)GB|" // SSDNow V+ Series, tested with KINGSTON SNVP325S2128GB/AGYA0201
    "KINGSTON SVP?100S2B?(64|96|128|256|512)G|"  // SSDNow V100/V+100 Series,
      // tested with KINGSTON SVP100S296G/CJR10202, KINGSTON SV100S2256G/D110225a
    "KINGSTON SV200S3(64|128|256)G|" // SSDNow V200 Series, tested with KINGSTON SV200S3128G/E120506a
    "NT-(64|128|256|512|[12]T)|" // KingSpec NT, MAS0902A-B2C or CS1802A-B2C, tested with NT-512/T191212
    "TOSHIBA THNS128GG4BBAA|"  // Toshiba / Super Talent UltraDrive DX,
                               // tested with Toshiba 128GB 2.5" SSD (built in MacBooks)
    "TOSHIBA THNSNC128GMLJ|" // tested with THNSNC128GMLJ/CJTA0202 (built in Toshiba Protege/Dynabook)
    "TS(8|16|32|64|128|192|256|512)GSSD25S?-(MD?|S)|" // Transcend IDE and SATA, JMF612, tested with
      // TS256GSSD25S-M/101028, TS32GSSD25-M/20101227
    "TS(32|64|128|256)G(SSD|MSA)[37]40K?", // Transcend SSD340/340K/740 SATA/mSATA, JMF667/670, tested with
      // TS256GSSD340/SVN263, TS256GSSD340/SVN423b, TS256GMSA340/SVN263,
      // TS128GSSD340K/SVN216,TS64GSSD740/SVN167d
    "", "",
  //"-v 1,raw48,Raw_Read_Error_Rate "
  //"-v 2,raw48,Throughput_Performance "
    "-v 3,raw48,Unknown_JMF_Attribute "
  //"-v 5,raw16(raw16),Reallocated_Sector_Ct "
    "-v 7,raw48,Unknown_JMF_Attribute "
    "-v 8,raw48,Unknown_JMF_Attribute "
  //"-v 9,raw24(raw8),Power_On_Hours "
    "-v 10,raw48,Unknown_JMF_Attribute "
  //"-v 12,raw48,Power_Cycle_Count "
    "-v 167,raw48,Unknown_JMF_Attribute "
    "-v 168,raw48,SATA_Phy_Error_Count "
    "-v 169,raw48,Unknown_JMF_Attribute "
    "-v 170,raw16,Bad_Block_Count "
    "-v 173,raw16,Erase_Count " // JMF661: different?
    "-v 175,raw48,Bad_Cluster_Table_Count "
    "-v 180,raw48,Unknown_JMF_Attribute "
    "-v 187,raw48,Unknown_JMF_Attribute "
    "-v 192,raw48,Unexpect_Power_Loss_Ct "
  //"-v 194,tempminmax,Temperature_Celsius "
  //"-v 197,raw48,Current_Pending_Sector "
    "-v 231,raw48,Unknown_JMF_Attribute "
    "-v 233,raw48,Unknown_JMF_Attribute " // FW SVN423b
    "-v 234,raw48,Unknown_JMF_Attribute " // FW SVN423b
    "-v 240,raw48,Unknown_JMF_Attribute "
  //"-v 241,raw48,Total_LBAs_Written "    // FW SVN423b
  //"-v 242,raw48,Total_LBAs_Read "       // FW SVN423b
  },
  { "Plextor M3/M5/M6/M7 Series SSDs", // Marvell 88SS9174 (M3, M5S), 88SS9187 (M5P, M5Pro), 88SS9188 (M6M/S),
      // tested with PLEXTOR PX-128M3/1.01, PX-128M3P/1.04, PX-256M3/1.05, PX-128M5S/1.02, PX-256M5S/1.03,
      // PX-128M5M/1.05, PX-128M5S/1.05, PX-128M5Pro/1.05, PX-512M5Pro/1.06, PX-256M5P/1.01, PX-128M6S/1.03
      // (1.04/5 Firmware self-test log lifetime unit is bogus, possibly 1/256 hours)
      // PLEXTOR PX-256M6S+/1.00, PLEXTOR  PX-128M3/1.00, PLEXTOR PX-128M3/1.07, PLEXTOR PX-128M6V/1.04,
      // PLEXTOR PX-128M6G-2242/1.01, PLEXTOR PX-512M7VC/1.05, PLEXTOR PX-512M8VC +/1.00
    "PLEXTOR  ?PX-(64|128|256|512|768)M(3P?|5[MPS]|5Pro|6[GMSV]|[78]VC)(\\+|-.*| )?",
    "", "",
  //"-v 1,raw48,Raw_Read_Error_Rate "
  //"-v 5,raw16(raw16),Reallocated_Sector_Ct "
  //"-v 9,raw24(raw8),Power_On_Hours "
  //"-v 12,raw48,Power_Cycle_Count "
    "-v 170,raw48,Unknown_Plextor_Attrib "  // M6S/1.03
    "-v 171,raw48,Unknown_Plextor_Attrib "  // M6S/1.03
    "-v 172,raw48,Unknown_Plextor_Attrib "  // M6S/1.03
    "-v 173,raw48,Unknown_Plextor_Attrib "  // M6S/1.03
    "-v 174,raw48,Unknown_Plextor_Attrib "  // M6S/1.03
  //"-v 175,raw48,Program_Fail_Count_Chip " // M6S/1.03
  //"-v 176,raw48,Erase_Fail_Count_Chip "   // M6S/1.03
  //"-v 177,raw48,Wear_Leveling_Count "
  //"-v 178,raw48,Used_Rsvd_Blk_Cnt_Chip "
  //"-v 179,raw48,Used_Rsvd_Blk_Cnt_Tot "   // M6S/1.03
  //"-v 180,raw48,Unused_Rsvd_Blk_Cnt_Tot " // M6S/1.03
  //"-v 181,raw48,Program_Fail_Cnt_Total "
  //"-v 182,raw48,Erase_Fail_Count_Total "
  //"-v 183,raw48,Runtime_Bad_Block "       // M6S/1.03
  //"-v 184,raw48,End-to-End_Error "        // M6S/1.03
  //"-v 187,raw48,Reported_Uncorrect "
  //"-v 188,raw48,Command_Timeout "         // M6S/1.03
  //"-v 192,raw48,Power-Off_Retract_Count "
  //"-v 195,raw48,Hardware_ECC_Recovered "  // MS6/1.03
  //"-v 196,raw16(raw16),Reallocated_Event_Count "
  //"-v 198,raw48,Offline_Uncorrectable "
  //"-v 199,raw48,UDMA_CRC_Error_Count "
  //"-v 232,raw48,Available_Reservd_Space "
  //"-v 233,raw48,Media_Wearout_Indicator " // MS6/1.03
    "-v 241,raw48,Host_Writes_32MiB "
    "-v 242,raw48,Host_Reads_32MiB"
  },
  { "Samsung based SSDs",
    "SAMSUNG SSD PM800 .*GB|"  // SAMSUNG PM800 SSDs, tested with SAMSUNG SSD PM800 TH 64GB/VBM25D1Q
    "SAMSUNG SSD PM810 .*GB|"  // SAMSUNG PM810 (470 series) SSDs, tested with
      // SAMSUNG SSD PM810 2.5" 128GB/AXM06D1Q
    "SAMSUNG SSD SM841N? (2\\.5\"? 7mm |mSATA )?(128|256|512)GB( SED)?|" // tested with
      // SAMSUNG SSD SM841 2.5" 7mm 256GB/DXM02D0Q, SAMSUNG SSD SM841 mSATA 512GB/DXM44D0Q,
      // SAMSUNG SSD SM841N 2.5 7mm 128GB/DXM03D0Q, SAMSUNG SSD SM841N mSATA 256GB SED/DXM45D6Q
    "SAMSUNG SSD PM851 (mSATA |M\\.2 )?(2280 )?(128|256|512)GB|" // tested with SAMSUNG SSD PM851 mSATA 128GB,
      // SAMSUNG SSD PM851 M.2 2280 256GB/EXT25D0Q
    "SAMSUNG 470 Series SSD|"  // tested with SAMSUNG 470 Series SSD 64GB/AXM09B1Q
    "Samsung SSD 750 EVO (120|250|500)GB|" // tested with Samsung SSD 750 EVO 250GB/MAT01B6Q
    "SAMSUNG SSD 830 Series|"  // tested with SAMSUNG SSD 830 Series 64GB/CXM03B1Q
    "SAMSUNG SSD PM830 .*|" // SAMSUNG SSD PM830 2.5" 7mm 128GB/CXM03D1Q
    "MZ7PC(512|256|128|064)HA(GH|FU|DR)-000.*|" // probably PM830, tested with SAMSUNG MZ7PC128HAFU-000L1/CXM04L1Q
    "Samsung SSD 840 (PRO )?Series|" // tested with Samsung SSD 840 PRO Series 128GB/DXM04B0Q,
      // Samsung SSD 840 Series/DXT06B0Q
    "Samsung SSD 8[4-7]0 EVO (mSATA |M\\.2 )?((120|250|500|750)G|[124]T)B|" // tested with
      // Samsung SSD 840 EVO (120|250|500|750)GB/EXT0AB0Q,
      // Samsung SSD 840 EVO (120|250)GB/EXT0BB6Q, 1TB/EXT0BB0Q, 120GB mSATA/EXT41B6Q,
      // Samsung SSD 850 EVO 250GB/EMT01B6Q, Samsung SSD 850 EVO M.2 250GB/EMT21B6Q,
      // Samsung SSD 850 EVO mSATA 120GB/EMT41B6Q, Samsung SSD 850 EVO 2TB/EMT02B6Q,
      // Samsung SSD 860 EVO 250GB/RVT01B6Q, Samsung SSD 860 EVO mSATA 250GB/RVT41B6Q,
      // Samsung SSD 860 EVO 500GB/RVT01B6Q, Samsung SSD 860 EVO mSATA 500GB/RVT41B6Q,
      // Samsung SSD 860 EVO mSATA 1TB/RVT41B6Q, Samsung SSD 860 EVO 2TB/RVT01B6Q,
      // Samsung SSD 860 EVO 4TB/RVT04B6Q, Samsung SSD 870 EVO 1TB/SVT01B6Q
    "Samsung SSD 8[56]0 PRO ((128|256|512)G|[124]T)B|" // tested with Samsung SSD 850 PRO 128GB/EXM01B6Q,
      // Samsung SSD 850 PRO 1TB/EXM01B6Q, Samsung SSD 850 PRO 2TB/EXM02B6Q,
      // Samsung SSD 860 PRO 256GB/RVM01B6Q, Samsung SSD 860 PRO 512GB/RVM01B6Q,
      // Samsung SSD 860 PRO 1TB/RVM01B6Q
    "Samsung SSD 8[67]0 QVO [1248]TB|" // tested with Samsung SSD 860 QVO 1TB/RVQ02B6Q,
      // Samsung SSD 860 QVO 2TB/RVQ01B6Q, Samsung SSD 870 QVO 4TB/SVQ01B6Q
    "Samsung SSD 883 DCT ((240|480|960)G|(1\\.92|3\\.84)T)B|" // tested with
      // Samsung SSD 883 DCT 480GB/HXT7404Q, Samsung SSD 883 DCT 3.84TB/HXT7404Q
    "Samsung SSD 845DC EVO .*|" // Samsung SSD 845DC EVO 960GB/EXT03X3Q
    "SAMSUNG MZ7PA256HMDR-.*|" // PM810 (470 Series), tested with SAMSUNG MZ7PA256HMDR-010H1/AXM07H1Q
    "SAMSUNG MZ[7M]PC(032|064|128|256|512)HBCD-.*|" // PM830, tested with SAMSUNG MZMPC032HBCD-000L1/CXM12L1Q
    "SAMSUNG MZ7TD(128|256)HAFV-.*|" // 840 Series, tested with SAMSUNG MZ7TD256HAFV-000L7/DXT06L6Q
    "SAMSUNG MZ[7M]TD(128|256|512)HA[GF][LMV]-.*|" // PM841, tested with SAMSUNG MZMTD512HAGL-00000/DXT4200Q,
      // SAMSUNG MZ7TD512HAGM-000L1/DXT06L0Q, SAMSUNG MZMTD128HAFV-000L1/DXT43L0Q
    "SAMSUNG MZ7WD((120|240)H[AC]FV|480H[AC]GM|960H[AC]GP)-.*|" // SM843T(N?) Series, tested with
      // SAMSUNG MZ7WD120HAFV-00003/DXM85W3Q, SAMSUNG MZ7WD120HCFV-00003/DXM9203Q,
      // SAMSUNG MZ7WD960HCGP-000PU/DXM9BW4Q (SM843TN?)
    "SAMSUNG MZ[7N]TE(128|256|512)HM(HP|JH)-.*|" // PM851, tested with SAMSUNG MZ7TE256HMHP-000L7/EXT09L6Q,
      // SAMSUNG MZNTE256HMHP-000H1/EXT22H0Q, SAMSUNG MZNTE512HMJH-000L2/EXT26L0Q
    "SAMSUNG MZMPF(032|064)HCFV-.*|" // CM851 mSATA, tested with SAMSUNG MZMPF032HCFV-000H1/FXM42H2Q
    "SAMSUNG MZ7GE(240HMGR|(480|960)HMHP)-00003|" // SM853T Series, tested with
      // SAMSUNG MZ7GE240HMGR-00003/EXT0303Q
    "SAMSUNG MZ7LM(120|240|480|960|1T9|3T8)HC(JM|HP|GR|FD)-.*|" // PM863 Series, tested with
      // SAMSUNG MZ7LM960HCHP-0E003/GXT3003Q
    "(SAMSUNG )?MZ7LM(240|480|960|1T9|3T8)HM(JP|HQ|LP)(-.*|0D3)|" // PM863a Series, tested with
      // SAMSUNG MZ7LM3T8HMLP-00005/GXT5104Q, MZ7LM240HMHQ0D3/GC5B (Dell)
    "(SAMSUNG )?MZ7KM(120|240|480|960|1T9)H[AM](FD|GR|H[PQ]|J[MP])(-.*|0D3)|" // SM863(a), tested with
      // SAMSUNG MZ7KM480HAHP-0E005/GXM1003Q, SAMSUNG MZ7KM480HMHQ-00005/GXM5104Q,
      // SAMSUNG MZ7KM960HMJP-00005/GXM5304Q, MZ7KM960HMJP0D3/GD53 (Dell)
    "SAMSUNG MZ[7N]LH(128|256|512|1T0)H[AB](JD|HQ|L[BU])-.*|" // PM881, tested with
      // SAMSUNG MZ7LH512HALU-00000/RVT0200Q
    "SAMSUNG MZ7LH(240|480|960|1T9|3T8|7T6)H[AM](HQ|JR|LT|LA)-.*|" //PM883, tested with SAMSUNG MZ7LH960HAJR-00005
    "SAMSUNG MZ7L3(240|480|960|1T9|3T8|7T6)H(B[LN][AT]|CHQ|CJR)-.*|" // PM893/897, tested with
      // SAMSUNG MZ7L3240HCHQ-00A07/JXTC104Q, SAMSUNG MZ7L3480HCHQ-00A07/JXTC104Q,
      // SAMSUNG MZ7L3480HBLT-00A07/JXTE004Q, SAMSUNG MZ7L33T8HBLT-00A07/JXTC104Q
    "SAMSUNG MZ7KH(240|480|960|1T9|3T8)HA(HQ|JR|LS)-.*|" //SM883
    "SAMSUNG MZ[7N](LF|TY)(128|192|256)H[CD](GS|HP)-.*|" // CM871/871a, tested with SAMSUNG MZNLF128HCHP-000H1/FXT21H1Q,
      // SAMSUNG MZNTY256HDHP-000/MAT21K0Q, SAMSUNG MZ7LF192HCGS-000L1/FXT03L1Q
    "SAMSUNG MZ[7NY]LN(128|256|512|1T0)H[ACM](GR|HP|HQ|J[HPQ]|LR)-.*|" // PM871/871a/b, tested with
      // SAMSUNG MZ7LN128HCHP-00000/EMT0100Q, SAMSUNG MZ7LN256HAHQ-000H1/MVT03H6Q,
      // SAMSUNG MZNLN256HMHQ-000H1/MAV21H3Q, SAMSUNG MZYLN256HCHP-000L2/EMT63L0Q
    "SAMSUNG SSD PM871 .*|" // SAMSUNG SSD PM871 2.5 7mm 256GB/EMT02D0Q
      // SAMSUNG MZ7LN256HMJP-00000/MAV0100Q, SAMSUNG MZ7LN512HMJP-00000/MAV0100Q
    "SAMSUNG MZHPV(128|256|512)HDG(L|M)-.*|" // SM951, tested with SAMSUNG MZHPV512HDGL-00000/BXW2500Q,
      // SAMSUNG MZHPV128HDGM-00000 (BXW2500Q)
    "Samsung Portable SSD T5", // tested with Samsung Portable SSD T5 (0x04e8:0x61f5)
    "", "",
  //"-v 5,raw16(raw16),Reallocated_Sector_Ct "
  //"-v 9,raw24(raw8),Power_On_Hours "
  //"-v 12,raw48,Power_Cycle_Count "
    "-v 170,raw48,Unused_Rsvd_Blk_Ct_Chip " // CM871
    "-v 171,raw48,Program_Fail_Count_Chip " // CM871
    "-v 172,raw48,Erase_Fail_Count_Chip " // CM871
    "-v 173,raw48,Wear_Leveling_Count " // CM871
    "-v 174,raw48,Unexpect_Power_Loss_Ct " // CM871
  //"-v 175,raw48,Program_Fail_Count_Chip "
  //"-v 176,raw48,Erase_Fail_Count_Chip "
  //"-v 177,raw48,Wear_Leveling_Count "
  //"-v 178,raw48,Used_Rsvd_Blk_Cnt_Chip "
  //"-v 179,raw48,Used_Rsvd_Blk_Cnt_Tot "
  //"-v 180,raw48,Unused_Rsvd_Blk_Cnt_Tot "
  //"-v 181,raw48,Program_Fail_Cnt_Total "
  //"-v 182,raw48,Erase_Fail_Count_Total "
  //"-v 183,raw48,Runtime_Bad_Block "
  //"-v 184,raw48,End-to-End_Error " // SM843T Series
    "-v 187,raw48,Uncorrectable_Error_Cnt "
  //"-v 190,tempminmax,Airflow_Temperature_Cel "  // seems to be some sort of temperature value for 470 Series?
    "-v 191,raw48,Unknown_Samsung_Attr " // PM810
  //"-v 194,tempminmax,Temperature_Celsius "
    "-v 195,raw48,ECC_Error_Rate "
  //"-v 196,raw16(raw16),Reallocated_Event_Count "
  //"-v 197,raw48,Current_Pending_Sector " // PM893
  //"-v 198,raw48,Offline_Uncorrectable "
    "-v 199,raw48,CRC_Error_Count "
    "-v 201,raw48,Supercap_Status "
    "-v 202,raw48,Exception_Mode_Status " // PM893
  //"-v 233,raw48,Media_Wearout_Indicator " // PM851, 840
    "-v 234,raw48,Unknown_Samsung_Attr " // PM851, 840
    "-v 235,raw48,POR_Recovery_Count " // PM851, 830/840/850, PM893
    "-v 236,raw48,Unknown_Samsung_Attr " // PM851, 840
    "-v 237,raw48,Unknown_Samsung_Attr " // PM851, 840
    "-v 238,raw48,Unknown_Samsung_Attr " // PM851, 840
  //"-v 241,raw48,Total_LBAs_Written "
  //"-v 242,raw48,Total_LBAs_Read " // PM851, SM841N
    "-v 243,raw48,SATA_Downshift_Ct " // PM863, PM893
    "-v 244,raw48,Thermal_Throttle_St " // PM863, PM893
    "-v 245,raw48,Timed_Workld_Media_Wear " // PM863, PM893
    "-v 246,raw48,Timed_Workld_RdWr_Ratio " // PM863, PM893
    "-v 247,raw48,Timed_Workld_Timer " // PM863, PM893
    "-v 249,raw48,NAND_Writes_1GiB " // CM871a, PM871
    "-v 250,raw48,SATA_Iface_Downshift " // from the spec
    "-v 251,raw48,NAND_Writes" // PM863, PM893
  },
  { "Marvell based SanDisk SSDs",
    "SanDisk SD5SG2[0-9]*G1052E|" // X100 (88SS9174), tested with SanDisk SD5SG2256G1052E/10.04.01
    "SanDisk SD6S[BF][12]M[0-9]*G(1022I?)?|" // X110/X210 (88SS9175/187?), tested with SanDisk SD6SB1M064G1022I/X231600,
      // SanDisk SD6SB1M256G1022I/X231600, SanDisk SD6SF1M128G1022/X231200, SanDisk SD6SB2M512G1022I/X210400
    "SanDisk SD7S[BN]6S-?(128|256|512)G(1122|-1006)|" // X300 (88SS9189?), tested with
      // SanDisk SD7SB6S128G1122/X3310000, SanDisk SD7SN6S-512G-1006/X3511006
    "SanDisk SD8S[BN]8U-?((128|256|512)G|1T00)(1122|-1006)|" // X400 (88SS1074), tested with SanDisk SD8SB8U128G1122/X4120000
    "SanDisk SD9S[BN]8W-?((128|256|512)G|[12]T00)(1122|-1006)|" // X600, tested with SanDisk SD9SB8W128G1122/X6107000, SD9SB8W-512G-1006/X6103006
      // SanDisk SD9SB8W1T001122/X6107000, SD9SB8W256G1122/X6107000
    "SanDisk SDSSDA-((120|240|480)G|[12]T00)|" // Plus, tested with SanDisk SDSSDA-2T00/411040RL
    "SanDisk SDSSDHP[0-9]*G|" // Ultra Plus (88SS9175), tested with SanDisk SDSSDHP128G/X23[01]6RL
    "SanDisk (SDSSDHII|Ultra II )[0-9]*GB?|" // Ultra II (88SS9190/88SS9189), tested with
      // SanDisk SDSSDHII120G/X31200RL, SanDisk Ultra II 960GB/X41100RL
    "SanDisk SDSSDH2(128|256)G|" // SanDisk SDSSDH2128G/X211200
    "SanDisk SDSSDH3((250|500|1000|1024|2000)G| [124]T00)|" // Ultra 3D, tested with SanDisk SDSSDH3250G/X61170RL,
      // SanDisk SDSSDH3500G/X61110RL, SanDisk SDSSDH31024G/X6107000, SanDisk SDSSDH3 2T00/411040RL,
      // SanDisk SDSSDH3 4T00/411040RL, SanDisk SDSSDH3 1T00/415020RL
    "SanDisk SDSSDXPS?[0-9]*G|" // Extreme II/Pro (88SS9187), tested with SanDisk SDSSDXP480G/R1311,
      // SanDisk SDSSDXPS480G/X21200RL
    "SanDisk SSD G5 BICS4|" // WD Blue SSD WDS100T2B0A (#1378), tested with SanDisk SSD G5 BICS4/415000WD
    "SanDisk SSD PLUS (120|240|480|[12]000) ?GB|" // Plus (88SS1074), tested with SanDisk SSD PLUS 120 GB/UE3000RL,
      // SanDisk SSD PLUS 120 GB/UE4500RL, SanDisk SSD PLUS 1000GB/UH4400RL
      // SanDisk SSD PLUS 2000GB/UP4504RL
    "SSD SATAIII 16GB", // SSD SATAIII 16GB/i221100 (see #923)
    "", "",
  //"-v 5,raw16(raw16),Reallocated_Sector_Ct "
  //"-v 9,raw24(raw8),Power_On_Hours "
  //"-v 12,raw48,Power_Cycle_Count "
    "-v 165,raw48,Total_Write/Erase_Count "
    "-v 166,raw48,Min_W/E_Cycle "
    "-v 167,raw48,Min_Bad_Block/Die "
    "-v 168,raw48,Maximum_Erase_Cycle "
    "-v 169,raw48,Total_Bad_Block "
    "-v 170,raw48,Unknown_Marvell_Attr " // SDSSDH3 4T00
    "-v 171,raw48,Program_Fail_Count "
    "-v 172,raw48,Erase_Fail_Count "
    "-v 173,raw48,Avg_Write/Erase_Count "
    "-v 174,raw48,Unexpect_Power_Loss_Ct "
  //"-v 184,raw48,End-to-End_Error "
  //"-v 187,raw48,Reported_Uncorrect "
  //"-v 188,raw48,Command_Timeout "
  //"-v 194,tempminmax,Temperature_Celsius "
    "-v 199,raw48,SATA_CRC_Error "
    "-v 201,raw48,Lifetime_Remaining% "
    "-v 212,raw48,SATA_PHY_Error "
    "-v 230,raw16,Perc_Write/Erase_Count "
    "-v 232,raw48,Perc_Avail_Resrvd_Space "
    "-v 233,raw48,Total_NAND_Writes_GiB "
    "-v 234,raw48,Perc_Write/Erase_Ct_BC "
    "-v 241,raw48,Total_Writes_GiB "
    "-v 242,raw48,Total_Reads_GiB "
    "-v 243,raw48,Unknown_Marvell_Attr "
    "-v 244,raw48,Thermal_Throttle "
    "-v 249,raw48,TLC_NAND_GB_Writes"
  },
  { "SanDisk based SSDs", // see also #463 for the vendor attribute description
    "SanDisk iSSD P4 [0-9]*GB|" // tested with SanDisk iSSD P4 16GB/SSD 9.14
    "SanDisk pSSD|" // tested with SandDisk pSSD/3 (62.7 GB, SanDisk Extreme USB3.0 SDCZ80-064G-J57, 0x0781:0x5580)
    "SanDisk SDSSDP[0-9]*G|" // tested with SanDisk SDSSDP064G/1.0.0, SDSSDP128G/2.0.0
    "SanDisk SDSSDRC032G|" // tested with SanDisk SanDisk SDSSDRC032G/3.1.0
    "SanDisk SSD i100 [0-9]*GB|" // tested with SanDisk SSD i100 8GB/11.56.04, 24GB/11.56.04
    "SanDisk SSD U100 ([0-9]*GB|SMG2)|" // tested with SanDisk SSD U100 8GB/10.56.00, 256GB/10.01.02, SMG2/10.56.04
    "SanDisk SSD U110 (8|16|24|32|64|128)GB|" // tested with SanDisk SSD U110 32GB/U221000
    "SanDisk SDSA6[GM]M-[0-9]*G-.*|" // tested with SanDisk SDSA6GM-016G-1006/U221006, SanDisk SDSA6MM-016G-1006/U221006
    "SanDisk SD7[SU]B[23]Q(064|128|256|512)G.*", // tested with SD7SB3Q064G1122/SD7UB3Q256G1122/SD7SB3Q128G/SD7UB2Q512G1122
    "", "",
  //"-v 5,raw16(raw16),Reallocated_Sector_Ct "
  //"-v 9,raw24(raw8),Power_On_Hours "
  //"-v 12,raw48,Power_Cycle_Count "
    "-v 165,raw48,Total_Write/Erase_Count "
    "-v 171,raw48,Program_Fail_Count "
    "-v 172,raw48,Erase_Fail_Count "
    "-v 173,raw48,Avg_Write/Erase_Count "
    "-v 174,raw48,Unexpect_Power_Loss_Ct "
  //"-v 187,raw48,Reported_Uncorrect "
    "-v 212,raw48,SATA_PHY_Error "
    "-v 230,raw48,Perc_Write/Erase_Count "
    "-v 232,raw48,Perc_Avail_Resrvd_Space "
    "-v 234,raw48,Perc_Write/Erase_Ct_BC "
  //"-v 241,raw48,Total_LBAs_Written "
  //"-v 242,raw48,Total_LBAs_Read "
    "-v 244,raw48,Thermal_Throttle "
  },
  // SDLF1DAR-480G-1HAW/ZR07RE41
  // SDLF1DAR-480G-1JA1/RP41ZH06
  { "Sandisk SATA Cloudspeed Max and GEN2 ESS SSDs",
    "SD[A-Z0-9]{2}[1-3][A-Z]{3}-?[0-9]{3}[GT]-?1[A-Z0-9]{3}",
    "","",
    "-v 13,raw48,Lifetime_UECC_Ct "
    "-v 32,raw48,Lifetime_Write_AmpFctr "
    "-v 33,raw48,Write_AmpFctr "
    "-v 170,raw48,Reserve_Erase_BlkCt "
    "-v 171,raw48,Program_Fail_Ct "
    "-v 172,raw48,Erase_Fail_Ct "
    "-v 173,raw48,Percent_Life_Used "
    "-v 174,raw48,Unexpect_Power_Loss "
    "-v 175,raw48,Lifetime_Die_Failure_Ct "
    "-v 177,raw48,Lifetime_Remaining% "
    "-v 178,raw48,SSD_LifeLeft(0.01%) "
    "-v 180,raw48,Undetected_Data_Err_Ct "
    "-v 183,raw48,LT_Link_Rate_DwnGrd_Ct "
    "-v 191,raw48,Clean_Shutdown_Ct "
    "-v 192,raw48,Unclean_Shutdown_Ct "
    "-v 196,raw48,Lifetime_Retried_Blk_Ct "
    "-v 204,raw48,Average_Block-Erase_Ct "
    "-v 205,raw48,Read_Retry_Enable_Ct "
    "-v 206,raw48,Successful_RaidRecov_Ct "
    "-v 207,raw48,Trimmed_Sector_Ct "
    "-v 211,raw48,Read_Disturb_ReallocEvt "
    "-v 233,raw48,Lifetime_Nand_Writes "
    "-v 235,raw48,Capacitor_Health "
    "-v 244,raw48,Therm_Throt_Activation "
    "-v 245,raw48,Drive_Life_Remaining% "
    "-v 253,raw48,SPI_Test_Remaining "
  },
  { "Sandisk SATA CS1K GEN1 ESS SSDs",
    "SD[A-Z0-9]{2}[NO][A-Z0-9]{3}-?[0-9]{3}[GT]-?1[A-Z0-9]{3}",
    "","",
    "-v 1,raw48,UECC_Ct "
    "-v 2,raw48,Internal_File_Check "
    "-v 5,raw16(raw16),Retried_Blk_Ct "
    "-v 32,raw48,Write_Ampflication "
    "-v 170,raw48,Reserve_Blk_Remaining "
    "-v 171,raw48,Program_Fail_Ct "
    "-v 172,raw48,Erase_Fail_Ct "
    "-v 173,raw48,Drive_Life_Used% "
    "-v 174,raw48,Unexpect_PwrLoss_Ct "
    "-v 175,raw48,PwrLoss_ProtectionFail "
    "-v 177,raw48,DriveLife_Remaining% "
    "-v 178,raw48,SSD_Life_Left "
    "-v 180,raw48,End_to_End_Err_Detect "
    "-v 190,raw48,Drive_Temp_Warning "
    "-v 195,raw48,Uncorrectable_Err_Ct "
    "-v 202,raw48,Exception_Mode_Status "
    "-v 233,raw48,Number_Of_Write_Ct "
    "-v 245,raw48,DriveLife_Used% "
  },
  { "Silicon Motion based SSDs",
    "ADATA_IMSS332-((008|016|032|064|128|256|512)G|001T)[AEMT]P?|" // tested with ADATA_IMSS332-128GTP/Q0810B
    "ADATA (SP550|SU(650(NS38)?|655|[89]00))|" // tested with ADATA SP550/O0803B5a, ADATA SU650/S0212B0,
      // ADATA SU650/V8X01c45, ADATA SU650/V8X21c64, ADATA SU650NS38/P191202a, ADATA SU655/V8X01c55,
      // ADATA SU800/Q0913A, ADATA SU800/R0427A, ADATA SU800/R0918B, ADATA SU900/Q0125A, ADATA SU900/Q0710B
    "CORSAIR FORCE LX SSD|" // tested with CORSAIR FORCE LX SSD/N0307A
    "CHN mSATAM3 (128|256|512)|" // Zheino M3, tested with CHN mSATAM3 128/Q1124A0
    "CIS 2S M305 (16|32|64|128|256)GB|" // Ceroz M305, tested with CIS 2S M305 64GB/P0316B
    "CT(120|250|500|1000)BX100SSD1|" // Crucial BX100, tested with CT250BX100SSD1/MU02,
      // CT500BX100SSD1/MU02, CT1000BX100SSD1/MU02
    "CT(240|480|960)BX200SSD1|" // Crucial BX200 Solid State Drive, tested with CT480BX200SSD1/MU02.6
    "DREVO X1 SSD|" // tested with DREVO X1 SSD/Q0111A
    "Drevo X1 pro (64|128|256)G|" // tested with Drevo X1 pro 64G/Q0303B
    "JAJS[56]00M((12[08]|240|256|480|512|960)C|1TB)(-1)?|" // J&A LEVEN JS500/600 (Intenso TOP), tested with
      // JAJS500M120C-1/P0614D, JAJS600M1TB/T0529A0, JAJS600M256C/U0803A0
    "KingDian S100 (32|64)GB|" // SM2244LT, tested with KingDian S100 32GB/0311A
    "KingDian S(200|280|400) ((60|120|240|480)GB|1TB)|" // SM2256EN, tested with KingDian S200 60GB/R0724A0
      // KingDian S280 120GB/Q0526A, KingDian S280 1TB/S0509A0, KingDian S400 120GB/Q0607A
    "KingSpec KSD-[PS]A25\\.[1-9]-(016|032|064|128)(MS|SJ)|" // tested with KingSpec KSD-PA25.6-064MS/20140803
    "KINGSTON SKC600(MS)?(256|512|1024|2048)G|" // KC600 MS=mSATA, tested with KINGSTON SKC600256G/S4500105,
      // KINGSTON SKC600MS256G/S4500107
    "LITEON LMH-(128|256|512)V2M-.*|" // tested with LITEON LMH-256V2M-11 MSATA 256GB/FM8110C
    "LITEON LCH-(128|256V|512)2S-.*|" // tested with LITEON LCH-256V2S-HP/2C02
    "MKNSSDRE(1TB|2TB|512GB|500GB|256GB|250GB)|" // tested with MKNSSDRE256GB/N1007C
    "MKNSSD(S2|TR)(12[08]|2[45]0|480|500)GB(-(3DL|LT))?|" // Mushkin, tested with MKNSSDS2500GB/T0818A0,
      // MKNSSDTR500GB/O1126A, MKNSSDTR128GB-3DL/Q0616B0
    "NFN025SA31T-.*|"// Neo Forza (?), from HP Laptop, tested with NFN025SA31T-6000000/S0628A0
    "OWC Envoy Pro|" // tested with OWC Envoy Pro/R0522A0 (0x1e91:0xa2a5)
    "Patriot P200 ((128|256|512)GB|[12]TB)|" // tested with Patriot P200 256GB/S1022A0
    "R3SL(120|240|480|960)G|" // AMD Radeon SSDs, tested with R3SL240G/P0422C
    "Ramsta SSD S800 (120|240|480)GB|" // SM2258G, tested with Ramsta SSD S800 480GB/RS81V0
    "SED2QII-LP SATA SSD ((64|128|256|512)GB|[12]TB)|" // ACPI SED2QII-LP, tested with
      // SED2QII-LP SATA SSD 64GB/S0410A
    "T60|" // KingSpec T60, tested with T60/20151120
    "TCSUNBOW [MX]3 (60|120|240)GB|" // TC-Sunbow M3/X3, tested with TCSUNBOW M3 240GB/R0327B0,
      // TCSUNBOW X3 120GB/R1211A0
    "TEAM( T253(TD|X6)|L5Lite3D)((120|240|256|480|512)G|[12]T)|" // TEAMGROUP, tested with
      // TEAML5Lite3D240G/R0302A0 (L5Lite 3D), TEAM T253TD480G/Q0410A, TEAM T253X6256G/U1014A0 (CX2)
    "TS((16|32|64|128|256|512)G|1T)(SSD|MS[AM])(230S?|3[67]0[SI]?|420[IK]?)|" // Transcend SSD230/360/370/420
      // SATA/mSATA, TS6500, tested with TS128GMSA230S/02J0S86A, TS32GMSA370/20140402,
      // mSATA MSM360 mini SSD, tested with TS32GMSM360/Q0407A
      // TS128GMSA370I/P1225CH1
      // TS16GMSA370/20140516, TS64GSSD370/20140516, TS256GSSD370/N0815B, TS256GSSD370S/N1114H,
      // TS512GSSD370S/N1114H, TS32GSSD420I/N1114H, TS32GSSD420K/P1225CE
    "TS(16|32|64|128|512|256)GMTS4[03]0S?|" // TS256GMTS400, TS256GMTS430S/S0423A
    "TS(120|240)GMTS420S?|" // Transcend MTS420, tested with TS120GMTS420S/R0510A0
    "TS(128G|256G|512G|1T)SSD230S|" // TS128GSSD230S/P1025F8
    "TS(120|240|480|960)GSSD220S|" // TS480GSSD220S/P0520AA
    "TS((64|128|256|512)G|[12]T)SSD452K|"// Transcend 452K, tested with TS128GSSD452K/02J0S86A
    "TS(16G|32G|64G|128G|256G|512G|1T)MTS800S?|" // MTS800, tested with TS1TMTS800/O1225H1
    "TS(16|32|64)GMSA630|" // MSA630 mSATA SSD, tested with TS32GMSA630/N0113E1
    "TS(32|64|128)GPSD330|" // Transcend PSD SSD, tested with TS64GPSD330/20140121
    "TS(16|32|64|96|128|256)GSSD(630|360S)|" // Transcend 630/360S, tested with TS16GSSD630/N0113E1,
      // TS256GSSD360S/R0123A0
    "TS(128G|256G|512G|1T)ESD400K|" // Transcend ESD400 Portable, tested with
      // TS256GESD400K/R0605AS (0x2174:0x2000)
    "TS(128G|256G|512G|1T)MTS830S|" // Transcend 830S, tested with TS256GMTS830S/02J0T3HB
    "TSG(16|32|64|128|256|512)MTS400ISI|" // Transcend MTS400I, tested with TSG64MTS400ISI/S0903D
    "UMAX 2242 (128|256|512)GB", // tested with UMAX 2242 256GB/U0330A0
    "", "",
  //"-v 1,raw48,Raw_Read_Error_Rate "
  //"-v 2,raw48,Throughput_Performance "
  //"-v 5,raw16(raw16),Reallocated_Sector_Ct "
  //"-v 9,raw24(raw8),Power_On_Hours "
  //"-v 12,raw48,Power_Cycle_Count "
    "-v 148,raw48,Total_SLC_Erase_Ct "
    "-v 149,raw48,Max_SLC_Erase_Ct "
    "-v 150,raw48,Min_SLC_Erase_Ct "
    "-v 151,raw48,Average_SLC_Erase_Ct "
    "-v 159,raw48,DRAM_1_Bit_Error_Count " // KINGSTON SKC600256G/S4500105
    "-v 160,raw48,Uncorrectable_Error_Cnt "
    "-v 161,raw48,Valid_Spare_Block_Cnt "
    "-v 162,raw48,Cache_Block_Count " // Transcend MSM360 
    "-v 163,raw48,Initial_Bad_Block_Count "
    "-v 164,raw48,Total_Erase_Count "
    "-v 165,raw48,Max_Erase_Count "
    "-v 166,raw48,Min_Erase_Count "
    "-v 167,raw48,Average_Erase_Count "
    "-v 168,raw48,Max_Erase_Count_of_Spec "
    "-v 169,raw48,Remaining_Lifetime_Perc "
  //"-v 175,raw48,Program_Fail_Count_Chip "
  //"-v 176,raw48,Erase_Fail_Count_Chip "
  //"-v 177,raw48,Wear_Leveling_Count "
    "-v 178,raw48,Runtime_Invalid_Blk_Cnt "
  //"-v 181,raw48,Program_Fail_Cnt_Total "
  //"-v 182,raw48,Erase_Fail_Count_Total "
  //"-v 187,raw48,Reported_Uncorrect "
  //"-v 192,raw48,Power-Off_Retract_Count "
  //"-v 194,tempminmax,Temperature_Celsius "
  //"-v 195,raw48,Hardware_ECC_Recovered "
  //"-v 196,raw16(raw16),Reallocated_Event_Count "
  //"-v 197,raw48,Current_Pending_Sector "
  //"-v 198,raw48,Offline_Uncorrectable "
  //"-v 199,raw48,UDMA_CRC_Error_Count "
    "-v 225,raw48,Host_Writes_32MiB " // FW 20140402
    "-v 231,raw48,SSD_Life_Left " // KINGSTON SKC600256G/S4500105
  //"-v 232,raw48,Available_Reservd_Space "
    "-v 241,raw48,Host_Writes_32MiB "
    "-v 242,raw48,Host_Reads_32MiB "
    "-v 245,raw48,TLC_Writes_32MiB " // FW N0815B, N1114H // TS128GMSA370I: Flash Write Sector Count
    "-v 246,raw48,SLC_Writes_32MiB "
    "-v 247,raw48,Raid_Recoverty_Ct "
    "-v 248,raw48,Unkn_SiliconMotion_Attr " // ADATA SU900/Q0125A
    "-v 249,raw48,Unkn_SiliconMotion_Attr " // ADATA SU650/V8X01c45
  //"-v 250,raw48,Read_Error_Retry_Rate " // ADATA SU800/Q0913A
    "-v 251,raw48,Unkn_SiliconMotion_Attr" // ADATA SU800/Q0913A
  },
  // Supermicro SSD-DM032-SMCMVN1, tested with SuperMicro SSD/SOB20R, see (#1380)
  { "Supermicro SATA DOM (SuperDOM)",
    "SuperMicro SSD",
    "", "",
    "-v 1,raw48,Raw_Read_Error_Rate "
    "-v 15,raw48,User_Cpcty_Sector_Cnt "
    "-v 160,raw48,Not_In_Use "
    "-v 161,raw48,Not_In_Use "
    "-v 163,raw48,Not_In_Use "
    "-v 164,raw48,Not_In_Use "
    "-v 165,raw48,Not_In_Use "
    "-v 166,raw48,Minimum_PE_Cycles_TLC "
    "-v 167,raw48,Not_In_Use "
    "-v 168,raw48,Maximum_PE_Cycles_TLC "
    "-v 231,raw48,SSD_Life_Left "
    "-v 233,raw48,NAND_Writes_1GiB "
    "-v 241,raw48,Lifetime_Writes_GiB "
    "-v 242,raw48,Lifetime_Reads_GiB "
  },
  { "Silicon Motion based OEM SSDs", // Like 'Silicon Motion based SSDs' but with FW detection
    "240GB|" // from Lenovo T430 Thinkpad, tested with 240GB/P0510E
    "Dogfish SSD (128|256|512)GB|" // tested with Dogfish SSD 128GB/S1211A0
    "GIM(16|32|64|128|256|512)|"// GUDGA GIM, tested with GIM128/U0401A0
    "INTENSO|" // tested with INTENSO/S1211A0 (Portable SSD 256GB premium edition)
    "Intenso SSD|" // tested with Intenso SSD/Q1107A0
    "Intenso  ?SSD Sata III|" // Sata III High, tested with Intenso  SSD Sata III/P0510E,
      // Intenso SSD Sata III/R0817B0
    "KingFast|" // tested with KingFast/P0725A (F6M), KingFast/S0424A0 (120GB), KingFast/S1128B0 (512GB)
    "KSM512|" // KingSpec, tested with KSM512/S0509A0
    "LDLC|" // tested with LDLC/KFS03005
    "ORTIAL SSD|" // tested with ORTIAL SSD/U0202A0 (128GB)
    "RX7 (240|256|512)G|" // tested with RX7 240G/T0910A0
    "SATA3 ((12[08]|240|256|480)G|[12]T)B SSD|" // TCSUNBOW X3, tested with SATA3 240GB SSD/S0618A0,
      // SATA3 1TB SSD/S1230A0,
      // KingDian S370, tested with SATA3 128GB SSD/T0311A0, SATA3 256GB SSD/S1127B0
      // KingDian S280, tested with SATA3 240GB SSD/T0519A0
    "SPCC M\\.2 SSD|" // Silicon Power 2280 M55, tested with SPCC M.2 SSD/Q0627A0
    "T-FORCE (128|256|512)GB|" // tested with T-FORCE 512GB/T0910A0
    "Verbatim Vi550 S3", // may also exist with different controller (tickets #1626 <> #1629),
      // tested with Verbatim Vi550 S3/U1124A0 (256GB)
    "KFS03005|P0510E|P0725A|Q(0627|1107)A0|R0817B0|S(0424|0509|0618|1211|1230)A0|S112[78]B0|T0(311|519|910)A0|U(0202|0401|1124)A0",
    "",
    "-v 148,raw48,Total_SLC_Erase_Ct "
    "-v 149,raw48,Max_SLC_Erase_Ct "
    "-v 150,raw48,Min_SLC_Erase_Ct "
    "-v 151,raw48,Average_SLC_Erase_Ct "
    "-v 159,raw48,Unkn_SiliconMotion_Attr "
    "-v 160,raw48,Uncorrectable_Error_Cnt "
    "-v 161,raw48,Valid_Spare_Block_Cnt "
    "-v 163,raw48,Initial_Bad_Block_Count "
    "-v 164,raw48,Total_Erase_Count "
    "-v 165,raw48,Max_Erase_Count "
    "-v 166,raw48,Min_Erase_Count "
    "-v 167,raw48,Average_Erase_Count "
    "-v 168,raw48,Max_Erase_Count_of_Spec "
    "-v 169,raw48,Remaining_Lifetime_Perc "
    "-v 178,raw48,Runtime_Invalid_Blk_Cnt "
    "-v 225,raw48,Host_Writes_32MiB "
    "-v 241,raw48,Host_Writes_32MiB "
    "-v 242,raw48,Host_Reads_32MiB "
    "-v 245,raw48,TLC_Writes_32MiB "
    "-v 246,raw48,SLC_Writes_32MiB "
    "-v 247,raw48,Raid_Recoverty_Ct "
    "-v 248,raw48,Unkn_SiliconMotion_Attr "
    "-v 251,raw48,Unkn_SiliconMotion_Attr"
  },
  { "SMART Modular Technologies mSATA XL+ SLC SSDs", // tested with SH9MST6D16GJSI01
    "SH9MST6D[0-9]*GJSI?[0-9]*", // based on http://www.smartm.com/salesLiterature/embedded/mSATA_overview.pdf
    "", "", // attributes info from http://www.mouser.com/ds/2/723/smartmodular_09302015_SH9MST6DxxxGJSxxx_rA[1]-770719.pdf
    "-v 1,raw48,Uncorrectable_ECC_Cnt "
  //"-v 5,raw16(raw16),Reallocated_Sector_Ct "
    "-v 9,raw48,Power_On_Hours " // override default raw24(raw8) format
  //"-v 12,raw48,Power_Cycle_Count "
    "-v 14,raw48,Device_Capacity_LBAs "
    "-v 15,raw48,User_Capacity_LBAs " // spec DecID is wrong, HexID is right
    "-v 16,raw48,Init_Spare_Blocks_Avail " // spec DecID is wrong, HexID is right
    "-v 17,raw48,Spare_Blocks_Remaining " // spec DecID is wrong, HexID is right
    "-v 100,raw48,Total_Erase_Count "
    "-v 168,raw48,SATA_PHY_Err_Ct "
    "-v 170,raw48,Initial_Bad_Block_Count "
    "-v 172,raw48,Erase_Fail_Count "
    "-v 173,raw48,Max_Erase_Count "
    "-v 174,raw48,Unexpect_Power_Loss_Ct "
    "-v 175,raw48,Average_Erase_Count "
  //"-v 181,raw48,Program_Fail_Cnt_Total "
  //"-v 187,raw48,Reported_Uncorrect "
  //"-v 194,tempminmax,Temperature_Celsius "
    "-v 197,raw48,Not_In_Use "
    "-v 198,raw48,Not_In_Use "
    "-v 199,raw48,SATA_CRC_Error_Count "
    "-v 202,raw48,Perc_Rated_Life_Used "
    "-v 231,raw48,Perc_Rated_Life_Remain "
    "-v 232,raw48,Read_Fail_Count "
    "-v 234,raw48,Flash_Reads_LBAs "
    "-v 235,raw48,Flash_Writes_LBAs "
  //"-v 241,raw48,Total_LBAs_Written "
  //"-v 242,raw48,Total_LBAs_Read "
    //  247-248 Missing in specification from April 2015
  },
  { "Smart Storage Systems Xcel-10 SSDs",  // based on http://www.smartm.com/files/salesLiterature/storage/xcel10.pdf
    "SMART A25FD-(32|64|128)GI32N", // tested with SMART A25FD-128GI32N/B9F23D4K
    "",
    "", // attributes info from http://www.adtron.com/pdf/SMART_Attributes_Xcel-10_810800014_RevB.pdf
    "-v 1,raw48,Not_Supported "
    "-v 2,raw48,Not_Supported "
  //"-v 9,raw24(raw8),Power_On_Hours "
  //"-v 12,raw48,Power_Cycle_Count "
    "-v 191,raw48,Not_Supported "
  //"-v 192,raw48,Power-Off_Retract_Count "
    "-v 197,raw48,ECC_Error_Count "
  //"-v 198,raw48,Offline_Uncorrectable "
  //"-v 199,raw48,UDMA_CRC_Error_Count "
    "-v 251,raw48,Min_Spares_Remain_Perc " // percentage of the total number of spare blocks available
    "-v 252,raw48,Added_Bad_Flash_Blk_Ct " // number of bad flash blocks
    "-v 254,raw48,Total_Erase_Blocks_Ct" // number of times the drive has erased any erase block
  },
  { "Smart Storage Systems XceedSecure2 SSDs",
    "(SMART|Adtron) ([AIS]25FBS|S35FCS).*",
    "", "",
    "-v 9,sec2hour,Power_On_Hours "
    "-v 194,hex64,Proprietary_194"
  },
  { "Smart Storage Systems XceedUltraX/Adtron A25FBX SSDs",
    "(SMART|Adtron) (A|I)25FBX.*",
    "", "",
    "-v 9,hex64,Proprietary_9 "
    "-v 194,hex48,Proprietary_194"
  },
  { "Smart Storage Systems Adtron A25FB 2xN SSDs",
    "(SMART|Adtron) A25FB.*2.N",
    "", "",
    "-v 110,hex64,Proprietary_HWC "
    "-v 111,hex64,Proprietary_MP "
    "-v 112,hex64,Proprietary_RtR "
    "-v 113,hex64,Proprietary_RR "
    "-v 120,hex64,Proprietary_HFAll "
    "-v 121,hex64,Proprietary_HF1st "
    "-v 122,hex64,Proprietary_HF2nd "
    "-v 123,hex64,Proprietary_HF3rd "
    "-v 125,hex64,Proprietary_SFAll "
    "-v 126,hex64,Proprietary_SF1st "
    "-v 127,hex64,Proprietary_SF2nd "
    "-v 128,hex64,Proprietary_SF3rd "
    "-v 194,raw24/raw32:zvzzzw,Fractional_Temperature"
  },
  { "Smart Storage Systems Adtron A25FB 3xN SSDs",
    "(SMART|Adtron) A25FB-.*3.N",
    "", "",
    "-v 9,sec2hour,Power_On_Hours "
    "-v 113,hex48,Proprietary_RR "
    "-v 130,raw48:54321,Minimum_Spares_All_Zs"
  //"-v 194,tempminmax,Temperature_Celsius"
  },
  { "SSSTC ERX GD/CD Series SSDs", // Marvel DEAN 2.1
    "(SSSTC|SATA) ER[2-9]-[CG]D(240|480|960|1920)A?|" // tested with SSSTC ER2-GD480/E4N23021,
      // SSSTC ER2-CD1920A/E5MN401, SSSTC ER3-GD240/F2MRD0F, SSSTC ER3-CD960A/F3MRD0Y
    "AF[2-9]MA31DT[ED]LT(240|480|960|1920)A?", // tested with AF2MA31DTDLT240A/F2M96T0
    "","",
  //"-v 1,raw48,Raw_Read_Error_Rate "
  //"-v 5,raw16(raw16),Reallocated_Sector_Ct "
  //"-v 9,raw24(raw8),Power_On_Hours "
  //"-v 12,raw48,Power_Cycle_Count "
    "-v 100,raw48,Max_Min_EC_Count "
    "-v 170,raw48,Available_Reservd_Space "
    "-v 171,raw48,Program_Fail_Count "
    "-v 172,raw48,Erase_Fail_Count "
    "-v 173,raw48,Average_PE_Count "
    "-v 174,raw48,Unexpect_Power_Loss_Ct "
    "-v 175,raw48,PwrLoss_ProtectionFail "
  //"-v 176,raw48,Erase_Fail_Count_Chip "
  //"-v 177,raw48,Wear_Leveling_Count "
  //"-v 178,raw48,Used_Rsvd_Blk_Cnt_Chip "
  //"-v 179,raw48,Used_Rsvd_Blk_Cnt_Tot "
    "-v 180,raw48,Over-Provisioning_Rate "
  //"-v 181,raw48,Program_Fail_Cnt_Total "
  //"-v 182,raw48,Erase_Fail_Count_Total "
    "-v 183,raw48,SATA_Iface_Downshift "
  //"-v 184,raw48,End-to-End_Error "
  //"-v 187,raw48,Reported_Uncorrect "
  //"-v 188,raw48,Command_Timeout "
  //"-v 194,tempminmax,Temperature_Celsius "
  //"-v 195,raw48,Hardware_ECC_Recovered "
  //"-v 198,raw48,Offline_Uncorrectable "
  //"-v 199,raw48,UDMA_CRC_Error_Count "
    "-v 202,raw48,Percent_Lifetime_Remain "
    "-v 210,raw48,Raid_Success_Recover_Ct "
    "-v 229,raw48,PLP_Failure "
    "-v 231,raw48,Remaining_Lifetime_Perc "
  //"-v 232,raw48,Available_Reservd_Space "
  //"-v 233,raw48,Media_Wearout_Indicator "
    "-v 234,raw48,Thermal_Throttle_Status "
  //"-v 241,raw48,Total_LBAs_Written "
  //"-v 242,raw48,Total_LBAs_Read "
    "-v 243,raw48,NAND_Writes_GiB "
  },
  { "STEC Mach2 CompactFlash Cards", // tested with STEC M2P CF 1.0.0/K1385MS
    "STEC M2P CF 1.0.0",
    "", "",
    "-v 100,raw48,Erase_Program_Cycles "
    "-v 103,raw48,Remaining_Energy_Storg "
    "-v 170,raw48,Reserved_Block_Count "
    "-v 171,raw48,Program_Fail_Count "
    "-v 172,raw48,Erase_Fail_Count "
    "-v 173,raw48,Wear_Leveling_Count "
    "-v 174,raw48,Unexpect_Power_Loss_Ct "
    "-v 211,raw48,Unknown_Attribute " // ] Missing in specification
    "-v 212,raw48,Unknown_Attribute"  // ] from September 2012
  },
  { "Transcend CompactFlash Cards", // tested with TRANSCEND/20080820,
      // TS4GCF133/20100709, TS16GCF133/20100709, TS16GCF150/20110407
    "TRANSCEND|TS(4|8|16)GCF(133|150)",
    "", "",
    "-v 7,raw48,Unknown_Attribute "
    "-v 8,raw48,Unknown_Attribute"
  },
  { "Xmore Industrial SATA SSDs", // tested with M2CA032GXAIMS-003Z/XP01.1GB
    "(CFAST|M2[AC]A|MSATA|SSD)[0-9]{3}[GT]XA[CEI][MT][MST]-[0-9]{3}[TZ]",
    "", "",
  //"-v 1,raw48,Raw_Read_Error_Rate "
  //"-v 9,raw24(raw8),Power_On_Hours "
  //"-v 12,raw48,Power_Cycle_Count "
    "-v 168,raw48,SATA_Phy_Error_Count "
    "-v 169,raw48,Bad_Block_Rate "
    "-v 170,raw24/raw24:z54z10,Bad_Blk_Ct_Lat/Erl " // Later bad block/Early bad block
    "-v 173,raw16(avg16),MaxAvgErase_Ct "
    "-v 192,raw48,Unexpect_Power_Loss_Ct "
  //"-v 194,tempminmax,Temperature_Celsius " // optional
    "-v 218,raw48,SATA_CRC_Error_Count "
    "-v 231,raw48,Percent_Lifetime_Remain "
    "-v 241,raw48,Host_Writes_GiB"
  },
  { "Marvell SSD SD88SA024BA0 (SUN branded)",
    "MARVELL SD88SA024BA0 SUN24G 0902M0054V",
    "", "", ""
  },
  { "HP 1TB SATA disk GB1000EAFJL",
    "GB1000EAFJL",
    "", "", ""
  },
  { "HP 500GB SATA disk MM0500EANCR",
    "MM0500EANCR",
    "", "", ""
  },
  { "HP 250GB SATA disk VB0250EAVER",
    "VB0250EAVER",
    "", "", ""
  },
  { "IBM Deskstar 60GXP",  // ER60A46A firmware
    "(IBM-|Hitachi )?IC35L0[12346]0AVER07.*",
    "ER60A46A",
    "", ""
  },
  { "IBM Deskstar 60GXP",  // All other firmware
    "(IBM-|Hitachi )?IC35L0[12346]0AVER07.*",
    "",
    "IBM Deskstar 60GXP drives may need upgraded SMART firmware.\n"
    "Please see http://haque.net/dtla_update/",
    ""
  },
  { "IBM Deskstar 40GV & 75GXP (A5AA/A6AA firmware)",
    "(IBM-)?DTLA-30[57]0[123467][05].*",
    "T[WX][123468AG][OF]A[56]AA",
    "", ""
  },
  { "IBM Deskstar 40GV & 75GXP (all other firmware)",
    "(IBM-)?DTLA-30[57]0[123467][05].*",
    "",
    "IBM Deskstar 40GV and 75GXP drives may need upgraded SMART firmware.\n"
    "Please see http://haque.net/dtla_update/",
    ""
  },
  { "", // ExcelStor J240, J340, J360, J680, J880 and J8160
    "ExcelStor Technology J(24|34|36|68|88|816)0",
    "", "", ""
  },
  { "", // Fujitsu M1623TAU
    "FUJITSU M1623TAU",
    "",
    "",
    "-v 9,seconds"
  },
  { "Fujitsu MHG",
    "FUJITSU MHG2...ATU?.*",
    "",
    "",
    "-v 9,seconds"
  },
  { "Fujitsu MHH",
    "FUJITSU MHH2...ATU?.*",
    "",
    "",
    "-v 9,seconds"
  },
  { "Fujitsu MHJ",
    "FUJITSU MHJ2...ATU?.*",
    "",
    "",
    "-v 9,seconds"
  },
  { "Fujitsu MHK",
    "FUJITSU MHK2...ATU?.*",
    "",
    "",
    "-v 9,seconds"
  },
  { "",  // Fujitsu MHL2300AT
    "FUJITSU MHL2300AT",
    "",
    "This drive's firmware has a harmless Drive Identity Structure\n"
    "checksum error bug.",
    "-v 9,seconds"
  },
  { "",  // MHM2200AT, MHM2150AT, MHM2100AT, MHM2060AT
    "FUJITSU MHM2(20|15|10|06)0AT",
    "",
    "This drive's firmware has a harmless Drive Identity Structure\n"
    "checksum error bug.",
    "-v 9,seconds"
  },
  { "Fujitsu MHN",
    "FUJITSU MHN2...AT",
    "",
    "",
    "-v 9,seconds"
  },
  { "", // Fujitsu MHR2020AT
    "FUJITSU MHR2020AT",
    "",
    "",
    "-v 9,seconds"
  },
  { "", // Fujitsu MHR2040AT
    "FUJITSU MHR2040AT",
    "",    // Tested on 40BA
    "",
    "-v 9,seconds -v 192,emergencyretractcyclect "
    "-v 198,offlinescanuncsectorct -v 200,writeerrorcount"
  },
  { "Fujitsu MHS AT",
    "FUJITSU MHS20[6432]0AT(  .)?",
    "",
    "",
    "-v 9,seconds -v 192,emergencyretractcyclect "
    "-v 198,offlinescanuncsectorct -v 200,writeerrorcount "
    "-v 201,detectedtacount"
  },
  { "Fujitsu MHT", // tested with FUJITSU MHT2030AC/909B
    "FUJITSU MHT2...(AC|AH|AS|AT|BH)U?.*",
    "",
    "",
    "-v 9,seconds"
  },
  { "Fujitsu MHU",
    "FUJITSU MHU2...ATU?.*",
    "",
    "",
    "-v 9,seconds"
  },
  { "Fujitsu MHV",
    "FUJITSU MHV2...(AH|AS|AT|BH|BS|BT).*",
    "",
    "",
    "-v 9,seconds"
  },
  { "Fujitsu MPA..MPG",
    "FUJITSU MP[A-G]3...A[HTEV]U?.*",
    "",
    "",
    "-v 9,seconds"
  },
  { "Fujitsu MHY BH",
    "FUJITSU MHY2(04|06|08|10|12|16|20|25)0BH.*",
    "", "",
    "-v 240,raw48,Transfer_Error_Rate"
  },
  { "Fujitsu MHW AC", // tested with FUJITSU MHW2060AC/00900004
    "FUJITSU MHW20(40|60)AC",
    "", "", ""
  },
  { "Fujitsu MHW BH",
    "FUJITSU MHW2(04|06|08|10|12|16)0BH.*",
    "", "", ""
  },
  { "Fujitsu MHW BJ",
    "FUJITSU MHW2(08|12|16)0BJ.*",
    "", "", ""
  },
  { "Fujitsu MHZ BH",
    "FUJITSU MHZ2(04|08|12|16|20|25|32)0BH.*",
    "", "", ""
  },
  { "Fujitsu MHZ BJ",
    "FUJITSU MHZ2(08|12|16|20|25|32)0BJ.*",
    "",
    "",
    "-v 9,minutes"
  },
  { "Fujitsu MHZ BS",
    "FUJITSU MHZ2(12|25)0BS.*",
    "", "", ""
  },
  { "Fujitsu MHZ BK",
    "FUJITSU MHZ2(08|12|16|25)0BK.*",
    "", "", ""
  },
  { "Fujitsu MJA BH",
    "FUJITSU MJA2(08|12|16|25|32|40|50)0BH.*",
    "", "", ""
  },
  { "", // Samsung SV4012H (known firmware)
    "SAMSUNG SV4012H",
    "RM100-08",
    "",
    "-v 9,halfminutes -F samsung"
  },
  { "", // Samsung SV4012H (all other firmware)
    "SAMSUNG SV4012H",
    "",
    "May need -F samsung disabled; see manual for details.",
    "-v 9,halfminutes -F samsung"
  },
  { "", // Samsung SV0412H (known firmware)
    "SAMSUNG SV0412H",
    "SK100-01",
    "",
    "-v 9,halfminutes -v 194,10xCelsius -F samsung"
  },
  { "", // Samsung SV0412H (all other firmware)
    "SAMSUNG SV0412H",
    "",
    "May need -F samsung disabled; see manual for details.",
    "-v 9,halfminutes -v 194,10xCelsius -F samsung"
  },
  { "", // Samsung SV1204H (known firmware)
    "SAMSUNG SV1204H",
    "RK100-1[3-5]",
    "",
    "-v 9,halfminutes -v 194,10xCelsius -F samsung"
  },
  { "", // Samsung SV1204H (all other firmware)
    "SAMSUNG SV1204H",
    "",
    "May need -F samsung disabled; see manual for details.",
    "-v 9,halfminutes -v 194,10xCelsius -F samsung"
  },
  { "", // SAMSUNG SV0322A tested with FW JK200-35
    "SAMSUNG SV0322A",
    "", "", ""
  },
  { "SAMSUNG SpinPoint V80", // tested with SV1604N/TR100-23
    "SAMSUNG SV(0211|0401|0612|0802|1203|1604)N",
    "",
    "",
    "-v 9,halfminutes -F samsung2"
  },
  { "", // SAMSUNG SP40A2H with RR100-07 firmware
    "SAMSUNG SP40A2H",
    "RR100-07",
    "",
    "-v 9,halfminutes -F samsung"
  },
  { "", // SAMSUNG SP80A4H with RT100-06 firmware
    "SAMSUNG SP80A4H",
    "RT100-06",
    "",
    "-v 9,halfminutes -F samsung"
  },
  { "", // SAMSUNG SP8004H with QW100-61 firmware
    "SAMSUNG SP8004H",
    "QW100-61",
    "",
    "-v 9,halfminutes -F samsung"
  },
  { "SAMSUNG SpinPoint F1 DT", // tested with HD103UJ/1AA01113
    "SAMSUNG HD(083G|16[12]G|25[12]H|32[12]H|50[12]I|642J|75[23]L|10[23]U)J",
    "", "", ""
  },
  { "SAMSUNG SpinPoint F1 EG", // tested with HD103UI/1AA01113
    "SAMSUNG HD(252H|322H|502I|642J|753L|103U)I",
    "", "", ""
  },
  { "SAMSUNG SpinPoint F1 RE", // tested with HE103UJ/1AA01113
    "SAMSUNG HE(252H|322H|502I|642J|753L|103U)J",
    "", "", ""
  },
  { "SAMSUNG SpinPoint F2 EG", // tested with HD154UI/1AG01118
    "SAMSUNG HD(502H|10[23]S|15[34]U)I",
    "", "", ""
  },
  { "SAMSUNG SpinPoint F3", // tested with HD502HJ/1AJ100E4
    "SAMSUNG HD(502H|754J|103S)J",
    "", "", ""
  },
  { "Seagate Barracuda SpinPoint F3", // tested with ST1000DM005 HD103SJ/1AJ100E5
    "ST[0-9DM]* HD(502H|754J|103S)J",
    "", "", ""
  },
  { "SAMSUNG SpinPoint F3 EG", // tested with HD503HI/1AJ100E4, HD153WI/1AN10002
    "SAMSUNG HD(253G|(324|503)H|754J|105S|(153|203)W)I",
    "", "", ""
  },
  { "SAMSUNG SpinPoint F3 RE", // tested with HE103SJ/1AJ30001
    "SAMSUNG HE(502H|754J|103S)J",
    "", "", ""
  },
  { "Seagate Samsung Spinpoint F4", // tested with ST250DM001 HD256GJ/1AR10001
    "ST(250|320)DM001 HD(256G|322G|323H)J",
    "", "", ""
  },
  { "SAMSUNG SpinPoint F4 EG (AF)",// tested with HD204UI/1AQ10001(buggy|fixed)
    "SAMSUNG HD(155|204)UI",
    "", // 1AQ10001
    "Using smartmontools or hdparm with this\n"
    "drive may result in data loss due to a firmware bug.\n"
    "****** THIS DRIVE MAY OR MAY NOT BE AFFECTED! ******\n"
    "Buggy and fixed firmware report same version number!\n"
    "See the following web pages for details:\n"
    "http://knowledge.seagate.com/articles/en_US/FAQ/223571en\n"
    "https://www.smartmontools.org/wiki/SamsungF4EGBadBlocks",
    ""
  },
  { "Seagate Samsung SpinPoint F4 EG (AF)", // later sold as Barracuda Green,
      // tested with ST2000DL004 HD204UI/1AQ10001
    "ST2000DL004 HD204UI",
    "", "", ""
  },
  { "SAMSUNG SpinPoint S250", // tested with HD200HJ/KF100-06
    "SAMSUNG HD(162|200|250)HJ",
    "", "", ""
  },
  { "SAMSUNG SpinPoint T133", // tested with HD300LJ/ZT100-12, HD400LJ/ZZ100-14, HD401LJ/ZZ100-15
    "SAMSUNG HD(250KD|(30[01]|320|40[01])L[DJ])",
    "", "", ""
  },
  { "SAMSUNG SpinPoint T166", // tested with HD252KJ/CM100-11, HD501LJ/CR100-1[01]
    "SAMSUNG HD(080G|160H|252K|32[01]K|403L|50[01]L)J",
    "", "",
    "-v 197,increasing" // at least HD501LJ/CR100-11
  },
  { "SAMSUNG SpinPoint P120", // VF100-37 firmware, tested with SP2514N/VF100-37
    "SAMSUNG SP(16[01]3|2[05][01]4)[CN]",
    "VF100-37",
    "",
    "-F samsung3"
  },
  { "SAMSUNG SpinPoint P120", // other firmware, tested with SP2504C/VT100-33
    "SAMSUNG SP(16[01]3|2[05][01]4)[CN]",
    "",
    "May need -F samsung3 enabled; see manual for details.",
    ""
  },
  { "SAMSUNG SpinPoint P80 SD", // tested with HD160JJ/ZM100-33, SAMSUNG HD080HJ/P/ZH100-34
    "SAMSUNG HD(080H|120I|160J)J(/P)?",
    "", "", ""
  },
  { "SAMSUNG SpinPoint P80", // BH100-35 firmware, tested with SP0842N/BH100-35
    "SAMSUNG SP(0451|08[0124]2|12[0145]3|16[0145]4)[CN]",
    "BH100-35",
    "",
    "-F samsung3"
  },
  { "SAMSUNG SpinPoint P80", // firmware *-35 or later
    "SAMSUNG SP(0451|08[0124]2|12[0145]3|16[0145]4)[CN]",
    ".*-3[5-9]",
    "May need -F samsung3 enabled; see manual for details.",
    ""
  },
  { "SAMSUNG SpinPoint P80", // firmware *-25...34, tested with
      // SP0401N/TJ100-30, SP1614C/SW100-25 and -34
    "SAMSUNG SP(04[05]1|08[0124]2|12[0145]3|16[0145]4)[CN]",
    ".*-(2[5-9]|3[0-4])",
    "",
    "-v 9,halfminutes -v 198,increasing"
  },
  { "SAMSUNG SpinPoint P80", // firmware *-23...24, tested with
    // SP0802N/TK100-23,
    // SP1213N/TL100-23,
    // SP1604N/TM100-23 and -24
    "SAMSUNG SP(0451|08[0124]2|12[0145]3|16[0145]4)[CN]",
    ".*-2[34]",
    "",
    "-v 9,halfminutes -F samsung2"
  },
  { "SAMSUNG SpinPoint P80", // unknown firmware
    "SAMSUNG SP(0451|08[0124]2|12[0145]3|16[0145]4)[CN]",
    "",
    "May need -F samsung2 or -F samsung3 enabled; see manual for details.",
    ""
  },
  { "SAMSUNG SpinPoint M40/60/80", // tested with HM120IC/AN100-16, HM160JI/AD100-16
    "SAMSUNG HM(0[468]0H|120I|1[026]0J)[CI]",
    "",
    "",
    "-v 9,halfminutes"
  },
  { "SAMSUNG SpinPoint M5", // tested with HM160HI/HH100-12
    "SAMSUNG HM(((061|080)G|(121|160)H|250J)I|160HC)",
    "", "", ""
  },
  { "SAMSUNG SpinPoint M6", // tested with HM320JI/2SS00_01 M6
    "SAMSUNG HM(251J|320[HJ]|[45]00L)I",
    "", "", ""
  },
  { "SAMSUNG SpinPoint M7", // tested with HM500JI/2AC101C4
    "SAMSUNG HM(250H|320I|[45]00J)I",
    "", "", ""
  },
  { "SAMSUNG SpinPoint M7E (AF)", // tested with HM321HI/2AJ10001, HM641JI/2AJ10001
    "SAMSUNG HM(161G|(251|321)H|501I|641J)I",
    "", "", ""
  },
  { "Seagate Samsung SpinPoint M7E", // tested with ST640LM000 HM641JI/2AJ10001
    "ST(160|250|320|500|640)LM00[01] HM[0-9]*[GHIJ]I",
    "", "", ""
  },
  { "SAMSUNG SpinPoint M7U (USB)", // tested with HM252HX/2AC101C4
    "SAMSUNG HM(162H|252H|322I|502J)X",
    "", "", ""
  },
  { "SAMSUNG SpinPoint M8 (AF)", // tested with HN-M101MBB/2AR10001
    "SAMSUNG HN-M(250|320|500|640|750|101)MBB",
    "", "", ""
  },
  { "Seagate Samsung SpinPoint M8 (AF)", // tested with
      // ST750LM022 HN-M750MBB/2AR10001, ST320LM001 HN-M320MBB/2AR10002,
      // APPLE HDD ST500LM012/2BA30003
    "ST(250|320|500|640|750|1000)LM0[012][124] HN-M[0-9]*MBB|"
    "APPLE HDD ST500LM012",
    "", "", ""
  },
  { "SAMSUNG SpinPoint M8U (USB)", // tested with HN-M500XBB/2AR10001
    "SAMSUNG HN-M(320|500|750|101)XBB",
    "", "", ""
  },
  { "Seagate Samsung SpinPoint M8U (USB)", // tested with ST1000LM025 HN-M101ABB/2AR10001,
      // ST1000LM025 HN-M101ABB/2BA30003 (0x04e8:0x61b6)
    "ST(250|320|500|640|750|1000)LM0[012][3459] HN-M[0-9]*ABB",
    "", "", ""
  },
  { "Seagate Barracuda Pro Compute", // tested with ST1000LM049-2GH172/SDM1
    "ST(1000LM049|500LM034)-.*",
    "", "", ""
  },
  { "Seagate Samsung SpinPoint M9T", // tested with ST2000LM003 HN-M201RAD/2BC10003
      // (Seagate Expansion Portable)
    "ST(1500|2000)LM0(03|04|06|07|10) HN-M[0-9]*RAD",
    "", "", ""
  },
  { "Seagate Mobile HDD", // tested with ST1000LM035-1RK172/ACM1,
     // ST1000LM035-1RK172/ACM2, ST2000LM007-1R8174/SBK2
    "ST(2000LM0(07|09|10)|1000LM03[578])-.*",
    "", "", ""
  },
  // Flash accelerated, no SMART info in the specs
  // ST1000LX015-1U7172/SDM1
  { "Seagate FireCuda 2.5",
    "ST(500|1000|2000)LX0(01|15|25)-.*",
    "", "", "-v 240,msec24hour32 "
  },
  { "Seagate FireCuda 3.5", // ST2000DX002-2DV164/CC41
    "ST[12]000DX002-.*",
    "", "", "-v 240,msec24hour32 "
  },
  { "Seagate Samsung SpinPoint M9TU (USB)", // tested with ST1500LM008 HN-M151AAD/2BC10001
      // (0x04e8:0x61b5), ST2000LM005 HN-M201AAD2BC10001 (0x04e8:0x61b4)
    "ST(1500|2000)LM00[58] HN-M[0-9]*AAD",
    "", "", ""
  },
  { "Seagate FreePlay", // tested with ST1500LM003-9YH148/CC94
    // from FreeAgent GoFlex Enclosure.
    "ST(1500LM003|1000LM010|1000LM002)-.*",
    "", "", ""
  },
  { "SAMSUNG SpinPoint MP5", // tested with HM250HJ/2AK10001
    "SAMSUNG HM(250H|320H|500J|640J)J",
    "", "", ""
  },
  { "SAMSUNG SpinPoint MT2", // tested with HM100UI/2AM10001
    "SAMSUNG HM100UI",
    "", "", ""
  },
  { "SAMSUNG HM100UX (S2 Portable)", // tested with HM100UX/2AM10001
    "SAMSUNG HM100UX",
    "", "", ""
  },
  { "SAMSUNG SpinPoint M", // tested with MP0402H/UC100-11
    "SAMSUNG MP0(302|402|603|804)H",
    "",
    "",
    "-v 9,halfminutes"
  },
  { "SAMSUNG SpinPoint N3U-3 (USB)", // tested with
      // SAMSUNG HS25YJZ/3AU10-01 (0x18a5:0x0227, reports 4KiB LPS/LLS. ticket #159),
      // SAMSUNG HS20YJZ/3AU10-01 (0x04e8:0x2f06, reports 512B sectors, Debian Bug 964032)
    "SAMSUNG HS(122H|2[05]YJ)Z",
    "", "", ""
  },
  { "SK hynix SATA SSDs",
    "SK ?hynix (SC(210|300|308|311|313|401)|SH920) .*|" // tested with
      // SK hynix SC210 mSATA 256GB/20002L00,
      // SKhynix SC300 HFS256G32MND-3210A/20131P00,
      // SK hynix SC308 SATA 128GB/30001P10,
      // SK hynix SC311 SATA 512GB/70000P10,
      // SK hynix SC313 HFS256G32TNF-N3A0A/70000P10,
      // SK hynix SC401 SATA 512GB/90000121,
      // SK hynix SH920 mSATA 256GB/1010BL00
    "HFS(128|256|512)G3[29A]MN[BD]-(2200|3[23]10)A|" // SC210, tested with
      // HFS128G32MND-2200A/20200L00, HFS512G32MND-3210A/20100P00,
      // HFS512G39MND-3310A/20002P00, HFS256G3AMNB-2200A/1010BL00
    "HFS(128|256|512)G3[29]MND-3(312|510)A|" // SC300, tested with HFS256G32MND-3312A/20001P00,
      // HFS512G39MND-3510A/20400P00
    "HFS(128|256|512)G39TND-N210A|" // SC308, tested with HFS128G39TND-N210A/30001P10
    "HFS(120|250|500)G32TND-N1A2A|" // SL308, tested with HFS500G32TND-N1A2A/30000P10
    "HFS(128|256|512)G39TND-N210A|" // SC308, tested with HFS128G39TND-N210A/30001P10
    "HFS(128|256|512)G32TNF-N3A0A|" // SC313, tested with HFS256G32TNF-N3A0A/70000P10
    "SHGS31-(250|500|1000)GS-2", // S31, tested with SHGS31-1000GS-2/90000Q00
    "", "",
  //"-v 1,raw48,Raw_Read_Error_Rate "
    "-v 5,raw48,Retired_Block_Count "
  //"-v 9,raw24(raw8),Power_On_Hours "
  //"-v 12,raw48,Power_Cycle_Count "
    "-v 100,raw48,Total_Erase_Count "
    "-v 168,raw48,Min_Erase_Count "
    "-v 169,raw48,Max_Erase_Count "
    "-v 170,raw48,Unknown_SK_hynix_Attrib "
    "-v 171,raw48,Program_Fail_Count "
    "-v 172,raw48,Erase_Fail_Count "
    "-v 173,raw48,Wear_Leveling_Count "
    "-v 174,raw48,Unexpect_Power_Loss_Ct "
  //"-v 175,raw48,Program_Fail_Count_Chip "
    "-v 176,raw48,Unused_Rsvd_Blk_Cnt_Tot "
  //"-v 177,raw48,Wear_Leveling_Count "
  //"-v 178,raw48,Used_Rsvd_Blk_Cnt_Chip "
  //"-v 179,raw48,Used_Rsvd_Blk_Cnt_Tot "
    "-v 180,raw48,Erase_Fail_Count "
    "-v 181,raw48,Non4k_Aligned_Access "
    "-v 183,raw48,SATA_Downshift_Count "
  //"-v 184,raw48,End-to-End_Error "
  //"-v 187,raw48,Reported_Uncorrect "
  //"-v 188,raw48,Command_Timeout "
    "-v 191,raw48,Unknown_SK_hynix_Attrib " // SC210
  //"-v 194,tempminmax,Temperature_Celsius "
  //"-v 195,raw48,Hardware_ECC_Recovered "
  //"-v 196,raw16(raw16),Reallocated_Event_Count "
  //"-v 198,raw48,Offline_Uncorrectable "
  //"-v 199,raw48,UDMA_CRC_Error_Count "
    "-v 201,raw48,Percent_Lifetime_Remain "
  //"-v 204,raw48,Soft_ECC_Correction "
    "-v 212,raw48,Phy_Error_Count "
    "-v 231,raw48,SSD_Life_Left "
    "-v 234,raw48,Unknown_SK_hynix_Attrib "
    "-v 236,raw48,Unknown_SK_hynix_Attrib " // SC313
    "-v 238,raw48,Unknown_SK_hynix_Attrib " // SC401
    "-v 241,raw48,Total_Writes_GB " // SC31: ~GB, not GiB (#1517)
    "-v 242,raw48,Total_Reads_GB "
    "-v 243,raw48,Total_Media_Writes "
    "-v 249,raw48,Unknown_SK_hynix_Attrib " // SC313
    "-v 250,raw48,Read_Retry_Count "
  },
  { "SK hynix SATA SSDs",
    "HFS(480|960|1T9|3T8)G3[2E]FEH-7[4A]10A", // tested with HFS480G32FEH-7410A/90037Q00
    "", "",
  //"-v 1,raw48,Raw_Read_Error_Rate "
    "-v 5,raw48,Retired_Block_Count "
  //"-v 9,raw24(raw8),Power_On_Hours "
    "-v 12,raw48,Device_Power_Cycle_Cnt "
    "-v 171,raw48,Program_Fail_Cnt "
    "-v 172,raw48,Erase_Fail_Cnt "
    "-v 174,raw48,Unexpected_Pwr_Loss_Cnt "
    "-v 175,raw48,Program_Fail_Cnt "
    "-v 176,raw48,Erase_Fail_Cnt "
    "-v 177,raw48,Endurance_Limit_Met "
    "-v 178,raw48,Used_Rsrvd_Blk_Cnt_Wrst "
    "-v 179,raw48,Used_Rsrvd_Blk_Cnt_Tot "
    "-v 180,raw48,E2E_Error_Det_Corr_Rate "
    "-v 181,raw48,Program_Fail_Cnt "
    "-v 182,raw48,Erase_Fail_Cnt "
    "-v 183,raw48,SATA_Downshift_Cnt "
  //"-v 184,raw48,End-to-End_Error "
  //"-v 187,raw48,Reported_Uncorrect "
  //"-v 188,raw48,Command_Timeout "
  //"-v 194,tempminmax,Temperature_Celsius "
    "-v 195,raw48,ECC_on_the_Fly_Rate "
  //"-v 199,raw48,UDMA_CRC_Error_Count "
    "-v 201,raw48,Uncorr_Soft_Read_Err_Rt "
    "-v 204,raw48,Soft_ECC_Correction_Rt "
    "-v 231,raw48,SSD_Life_Left "
    "-v 234,raw48,Lifetime_NAND_Prg_GiB "
    "-v 241,raw48,Lifetime_Writes_GiB "
    "-v 242,raw48,Lifetime_Reads_GiB "
    "-v 245,raw48,SSD_Life_Left "
    "-v 250,raw48,Read_Retry_Count "
  },
  { "Maxtor Fireball 541DX",
    "Maxtor 2B0(0[468]|1[05]|20)H1",
    "",
    "",
    "-v 9,minutes -v 194,unknown"
  },
  { "Maxtor Fireball 3",
    "Maxtor 2F0[234]0[JL]0",
    "",
    "",
    "-v 9,minutes"
  },
  { "Maxtor DiamondMax 1280 ATA",  // no self-test log, ATA2-Fast
    "Maxtor 8(1280A2|2160A4|2560A4|3840A6|4000A6|5120A8)",
    "",
    "",
    "-v 9,minutes"
  },
  { "Maxtor DiamondMax 2160 Ultra ATA",
    "Maxtor 8(2160D2|3228D3|3240D3|4320D4|6480D6|8400D8|8455D8)",
    "",
    "",
    "-v 9,minutes"
  },
  { "Maxtor DiamondMax 2880 Ultra ATA",
    "Maxtor 9(0510D4|0576D4|0648D5|0720D5|0840D6|0845D6|0864D6|1008D7|1080D8|1152D8)",
    "",
    "",
    "-v 9,minutes"
  },
  { "Maxtor DiamondMax 3400 Ultra ATA",
    "Maxtor 9(1(360|350|202)D8|1190D7|10[12]0D6|0840D5|06[48]0D4|0510D3|1(350|202)E8|1010E6|0840E5|0640E4)",
    "",
    "",
    "-v 9,minutes"
  },
  { "Maxtor DiamondMax D540X-4G",
    "Maxtor 4G(120J6|160J[68])",
    "",
    "",
    "-v 9,minutes -v 194,unknown"
  },
  { "Maxtor DiamondMax D540X-4K",
    "MAXTOR 4K(020H1|040H2|060H3|080H4)",
    "", "", ""
  },
  { "Maxtor DiamondMax Plus D740X",
    "MAXTOR 6L0(20[JL]1|40[JL]2|60[JL]3|80[JL]4)",
    "", "", ""
  },
  { "Maxtor DiamondMax Plus 5120 Ultra ATA 33",
    "Maxtor 9(0512D2|0680D3|0750D3|0913D4|1024D4|1360D6|1536D6|1792D7|2048D8)",
    "",
    "",
    "-v 9,minutes"
  },
  { "Maxtor DiamondMax Plus 6800 Ultra ATA 66",
    "Maxtor 9(2732U8|2390U7|204[09]U6|1707U5|1366U4|1024U3|0845U3|0683U2)",
    "",
    "",
    "-v 9,minutes"
  },
  { "Maxtor DiamondMax D540X-4D",
    "Maxtor 4D0(20H1|40H2|60H3|80H4)",
    "",
    "",
    "-v 9,minutes -v 194,unknown"
  },
  { "Maxtor DiamondMax 16",
    "Maxtor 4(R0[68]0[JL]0|R1[26]0L0|A160J0|R120L4)",
    "",
    "",
    "-v 9,minutes"
  },
  { "Maxtor DiamondMax 4320 Ultra ATA",
    "Maxtor (91728D8|91512D7|91303D6|91080D5|90845D4|90645D3|90648D[34]|90432D2)",
    "",
    "",
    "-v 9,minutes"
  },
  { "Maxtor DiamondMax 17 VL",
    "Maxtor 9(0431U1|0641U2|0871U2|1301U3|1741U4)",
    "",
    "",
    "-v 9,minutes"
  },
  { "Maxtor DiamondMax 20 VL",
    "Maxtor (94091U8|93071U6|92561U5|92041U4|91731U4|91531U3|91361U3|91021U2|90841U2|90651U2)",
    "",
    "",
    "-v 9,minutes"
  },
  { "Maxtor DiamondMax VL 30",  // U: ATA66, H: ATA100
    "Maxtor (33073U4|32049U3|31536U2|30768U1|33073H4|32305H3|31536H2|30768H1)",
    "",
    "",
    "-v 9,minutes"
  },
  { "Maxtor DiamondMax 36",
    "Maxtor (93652U8|92739U6|91826U4|91369U3|90913U2|90845U2|90435U1)",
    "",
    "",
    "-v 9,minutes"
  },
  { "Maxtor DiamondMax 40 ATA 66",
    "Maxtor 9(0684U2|1024U2|1362U3|1536U3|2049U4|2562U5|3073U6|4098U8)",
    "",
    "",
    "-v 9,minutes"
  },
  { "Maxtor DiamondMax Plus 40 (Ultra ATA 66 and Ultra ATA 100)",
    "Maxtor (54098[UH]8|53073[UH]6|52732[UH]6|52049[UH]4|51536[UH]3|51369[UH]3|51024[UH]2)",
    "",
    "",
    "-v 9,minutes"
  },
  { "Maxtor DiamondMax 40 VL Ultra ATA 100",
    "Maxtor 3(1024H1|1535H2|2049H2|3073H3|4098H4)( B)?",
    "",
    "",
    "-v 9,minutes"
  },
  { "Maxtor DiamondMax Plus 45 Ulta ATA 100",
    "Maxtor 5(4610H6|4098H6|3073H4|2049H3|1536H2|1369H2|1023H2)",
    "",
    "",
    "-v 9,minutes"
  },
  { "Maxtor DiamondMax 60 ATA 66",
    "Maxtor 9(1023U2|1536U2|2049U3|2305U3|3073U4|4610U6|6147U8)",
    "",
    "",
    "-v 9,minutes"
  },
  { "Maxtor DiamondMax 60 ATA 100",
    "Maxtor 9(1023H2|1536H2|2049H3|2305H3|3073H4|4098H6|4610H6|6147H8)",
    "",
    "",
    "-v 9,minutes"
  },
  { "Maxtor DiamondMax Plus 60",
    "Maxtor 5T0(60H6|40H4|30H3|20H2|10H1)",
    "",
    "",
    "-v 9,minutes"
  },
  { "Maxtor DiamondMax 80",
    "Maxtor (98196H8|96147H6)",
    "",
    "",
    "-v 9,minutes"
  },
  { "Maxtor DiamondMax 536DX",
    "Maxtor 4W(100H6|080H6|060H4|040H3|030H2)",
    "",
    "",
    "-v 9,minutes"
  },
  { "Maxtor DiamondMax Plus 8",
    "Maxtor 6(E0[234]|K04)0L0",
    "",
    "",
    "-v 9,minutes"
  },
  { "Maxtor DiamondMax 10 (ATA/133 and SATA/150)",
    "Maxtor 6(B(30|25|20|16|12|10|08)0[MPRS]|L(080[MLP]|(100|120)[MP]|160[MP]|200[MPRS]|250[RS]|300[RS]))0",
    "",
    "",
    "-v 9,minutes"
  },
  { "Maxtor DiamondMax 10 (SATA/300)",
    "Maxtor 6V(080E|160E|200E|250F|300F|320F)0",
    "", "", ""
  },
  { "Maxtor DiamondMax Plus 9",
    "Maxtor 6Y((060|080|120|160)L0|(060|080|120|160|200|250)P0|(060|080|120|160|200|250)M0)",
    "",
    "",
    "-v 9,minutes"
  },
  { "Maxtor DiamondMax 11",
    "Maxtor 6H[45]00[FR]0",
    "", "", ""
  },
  { "Maxtor DiamondMax 17",
    "Maxtor 6G(080L|160[PE])0",
    "", "", ""
  },
  { "Seagate Maxtor DiamondMax 20",
    "MAXTOR STM3(40|80|160)[28]1[12]0?AS?",
    "", "", ""
  },
  { "Seagate Maxtor DiamondMax 21", // tested with MAXTOR STM3250310AS/3.AAF
    "MAXTOR STM3(80[28]15|160215|250310|(250|320)820|320620|500630)AS?",
    "", "", ""
  },
  { "Seagate Maxtor DiamondMax 22", // fixed firmware
    "(MAXTOR )?STM3(500320|750330|1000340)AS?",
    "MX1A", // http://knowledge.seagate.com/articles/en_US/FAQ/207969en
    "", ""
  },
  { "Seagate Maxtor DiamondMax 22", // fixed firmware
    "(MAXTOR )?STM3(160813|320614|640323|1000334)AS?",
    "MX1B", // http://knowledge.seagate.com/articles/en_US/FAQ/207975en
    "", ""
  },
  { "Seagate Maxtor DiamondMax 22", // buggy firmware
    "(MAXTOR )?STM3(500320|750330|1000340)AS?",
    "MX15",
    "There are known problems with these drives,\n"
    "AND THIS FIRMWARE VERSION IS AFFECTED,\n"
    "see the following Seagate web pages:\n"
    "http://knowledge.seagate.com/articles/en_US/FAQ/207931en\n"
    "http://knowledge.seagate.com/articles/en_US/FAQ/207969en",
    ""
  },
  { "Seagate Maxtor DiamondMax 22", // unknown firmware
    "(MAXTOR )?STM3(160813|32061[34]|500320|640323|750330|10003(34|40))AS?",
    "",
    "There are known problems with these drives,\n"
    "see the following Seagate web pages:\n"
    "http://knowledge.seagate.com/articles/en_US/FAQ/207931en\n"
    "http://knowledge.seagate.com/articles/en_US/FAQ/207969en\n"
    "http://knowledge.seagate.com/articles/en_US/FAQ/207975en",
    ""
  },
  { "Seagate Maxtor DiamondMax 23", // new firmware
    "STM3((160|250)31|(320|500)41|(750|1000)52)8AS?",
    "CC3[D-Z]",
    "", ""
  },
  { "Seagate Maxtor DiamondMax 23", // unknown firmware
    "STM3((160|250)31|(320|500)41|(750|1000)52)8AS?",
    "",
    "A firmware update for this drive may be available,\n"
    "see the following Seagate web pages:\n"
    "http://knowledge.seagate.com/articles/en_US/FAQ/207931en\n"
    "http://knowledge.seagate.com/articles/en_US/FAQ/213911en",
    ""
  },
  { "Maxtor MaXLine Plus II",
    "Maxtor 7Y250[PM]0",
    "",
    "",
    "-v 9,minutes"
  },
  { "Maxtor MaXLine II",
    "Maxtor [45]A(25|30|32)0[JN]0",
    "",
    "",
    "-v 9,minutes"
  },
  { "Maxtor MaXLine III (ATA/133 and SATA/150)",
    "Maxtor 7L(25|30)0[SR]0",
    "",
    "",
    "-v 9,minutes"
  },
  { "Maxtor MaXLine III (SATA/300)",
    "Maxtor 7V(25|30)0F0",
    "", "", ""
  },
  { "Maxtor MaXLine Pro 500",  // There is also a 7H500R0 model, but I
    "Maxtor 7H500F0",               // haven't added it because I suspect
    "",                               // it might need vendoropts_9_minutes
    "", ""                            // and nobody has submitted a report yet
  },
  { "", // HITACHI_DK14FA-20B
    "HITACHI_DK14FA-20B",
    "",
    "",
    "-v 9,minutes -v 193,loadunload"
  },
  { "HITACHI Travelstar DK23XX/DK23XXB",
    "HITACHI_DK23..-..B?",
    "",
    "",
    "-v 9,minutes -v 193,loadunload"
  },
  { "Hitachi Endurastar J4K20/N4K20 (formerly DK23FA-20J)",
    "(HITACHI_DK23FA-20J|HTA422020F9AT[JN]0)",
    "",
    "",
    "-v 9,minutes -v 193,loadunload"
  },
  { "Hitachi Endurastar J4K30/N4K30",
    "HE[JN]4230[23]0F9AT00",
    "",
    "",
    "-v 9,minutes -v 193,loadunload"
  },
  { "Hitachi Travelstar C4K60",  // 1.8" slim drive
    "HTC4260[23]0G5CE00|HTC4260[56]0G8CE00",
    "",
    "",
    "-v 9,minutes -v 193,loadunload"
  },
  { "IBM Travelstar 4GT",
    "IBM-DTCA-2(324|409)0",
    "", "", ""
  },
  { "IBM Travelstar 6GN",
    "IBM-DBCA-20(324|486|648)0",
    "", "", ""
  },
  { "IBM Travelstar 25GS, 18GT, and 12GN",
    "IBM-DARA-2(25|18|15|12|09|06)000",
    "", "", ""
  },
  { "IBM Travelstar 14GS",
    "IBM-DCYA-214000",
    "", "", ""
  },
  { "IBM Travelstar 4LP",
    "IBM-DTNA-2(180|216)0",
    "", "", ""
  },
  { "IBM Travelstar 48GH, 30GN, and 15GN",
    "(IBM-|Hitachi )?IC25(T048ATDA05|N0(30|20|15|12|10|07|06|05)ATDA04)-.",
    "", "", ""
  },
  { "IBM Travelstar 32GH, 30GT, and 20GN",
    "IBM-DJSA-2(32|30|20|10|05)",
    "", "", ""
  },
  { "IBM Travelstar 4GN",
    "IBM-DKLA-2(216|324|432)0",
    "", "", ""
  },
  { "IBM/Hitachi Travelstar 60GH and 40GN",
    "(IBM-|Hitachi )?IC25(T060ATC[SX]05|N0[4321]0ATC[SX]04)-.",
    "", "", ""
  },
  { "IBM/Hitachi Travelstar 40GNX",
    "(IBM-|Hitachi )?IC25N0[42]0ATC[SX]05-.",
    "", "", ""
  },
  { "Hitachi Travelstar 80GN",
    "(Hitachi )?IC25N0[23468]0ATMR04-.",
    "", "", ""
  },
  { "Hitachi Travelstar 4K40",
    "(Hitachi )?HTS4240[234]0M9AT00",
    "", "", ""
  },
  { "Hitachi Travelstar 4K120",
    "(Hitachi )?(HTS4212(60|80|10|12)H9AT00|HTS421260G9AT00)",
    "", "", ""
  },
  { "Hitachi Travelstar 5K80",
    "(Hitachi )?HTS5480[8642]0M9AT00",
    "", "", ""
  },
  { "Hitachi Travelstar 5K100",
    "(Hitachi )?HTS5410[1864]0G9(AT|SA)00",
    "", "", ""
  },
  { "Hitachi Travelstar E5K100",
    "(Hitachi )?HTE541040G9(AT|SA)00",
    "", "", ""
  },
  { "Hitachi Travelstar 5K120",
    "(Hitachi )?HTS5412(60|80|10|12)H9(AT|SA)00",
    "", "", ""
  },
  { "Hitachi Travelstar 5K160",
    "(Hitachi |HITACHI )?HTS5416([468]0|1[26])J9(AT|SA)00",
    "", "", ""
  },
  { "Hitachi Travelstar E5K160",
    "(Hitachi )?HTE5416(12|16|60|80)J9(AT|SA)00",
    "", "", ""
  },
  { "Hitachi Travelstar 5K250",
    "(Hitachi |HITACHI )?HTS5425(80|12|16|20|25)K9(A3|SA)00",
    "", "", ""
  },
  { "Hitachi Travelstar 5K320", // tested with HITACHI HTS543232L9SA00/FB4ZC4EC,
    // Hitachi HTS543212L9SA02/FBBAC52F
    "(Hitachi |HITACHI )?HT(S|E)5432(80|12|16|25|32)L9(A3(00)?|SA0[012])",
    "", "", ""
  },
  { "Hitachi/HGST Travelstar Z5K320", // tested with Hitachi HTS543232A7A384/ES2OA70K
    "(Hitachi|HGST) HT[ES]5432(16|25|32)A7A38[145]",
    "", "", ""
  },
  { "Hitachi Travelstar 5K500.B", // tested with Hitachi HTS545050B9SA00/PB4OC60X,
      // Hitachi HTS545025B9SA02/PB2AC60W
    "(Hitachi )?HT[ES]5450(12|16|25|32|40|50)B9(A30[01]|SA0[02])",
    "", "", ""
  },
  { "Hitachi/HGST Travelstar Z5K500", // tested with HGST HTS545050A7E380/GG2OAC90,
      // Hitachi HTS545032A7E380/GGBOA7A0, HGST HTS545050A7E680/GR2OA230,
      // APPLE HDD HTS545050A7E362/GG2AB990
    "(Hitachi|HGST|APPLE HDD) HT[ES]5450(25|32|50)A7E(362|38[01]|680)",
    "", "", ""
  },
  { "Hitachi/HGST Travelstar 5K750", // tested with Hitachi HTS547575A9E384/JE4OA60A,
      // APPLE HDD HTS547550A9E384/JE3AD70F
    "(Hitachi|APPLE HDD) HT[ES]5475(50|64|75)A9E38[14]",
    "", "", ""
  },
  { "HGST Travelstar 5K1000", // tested with HGST HTS541010A9E680/JA0OA560,
      // HGST HTS541075A9E680/JA2OA560
    "HGST HT[ES]5410(64|75|10)A9E68[01]",
    "", "", ""
  },
  { "HGST Travelstar Z5K1000", // tested with HGST HTS541010A7E630/SE0OA4A0,
      // HGST HTS541010B7E610/01.01A01
    "HGST HTS5410(75|10)[AB]7E6(10|3[015])",
    "", "", ""
  },
  { "HGST Travelstar 5K1500", // tested with HGST HTS541515A9E630/KA0OA500
    "HGST HT[ES]541515A9E63[015]",
    "", "", ""
  },
  { "Hitachi Travelstar 7K60",
    "(Hitachi )?HTS726060M9AT00",
    "", "", ""
  },
  { "Hitachi Travelstar E7K60",
    "(Hitachi )?HTE7260[46]0M9AT00",
    "", "", ""
  },
  { "Hitachi Travelstar 7K100",
    "(Hitachi )?HTS7210[168]0G9(AT|SA)00",
    "", "", ""
  },
  { "Hitachi Travelstar E7K100",
    "(Hitachi )?HTE7210[168]0G9(AT|SA)00",
    "", "", ""
  },
  { "Hitachi Travelstar 7K200", // tested with HITACHI HTS722016K9SA00/DCDZC75A
    "(Hitachi |HITACHI )?HTS7220(80|10|12|16|20)K9(A3|SA)00",
    "", "", ""
  },
  { "Hitachi Travelstar 7K320", // tested with HITACHI HTS723216L9SA60/FC2ZC50B,
    // HTS723225L9A360/FCDOC30F, HTS723216L9A362/FC2OC39F
    "(Hitachi |HITACHI )?HT[ES]7232(80|12|16|25|32)L9(A300|A36[02]|SA6[01])",
    "", "", ""
  },
  { "Hitachi Travelstar Z7K320", // tested with HITACHI HTS723232A7A364/EC2ZB70B
    "(HITACHI )?HT[ES]7232(16|25|32)A7A36[145]",
    "", "", ""
  },
  { "Hitachi Travelstar 7K500", // tested with Hitachi HTS725050A9A360/PC4OC70D,
    // HITACHI HTS725032A9A364/PC3ZC70F
    "(Hitachi |HITACHI )?HT[ES]7250(12|16|25|32|50)A9A36[02-5]",
    "", "", ""
  },
  { "Hitachi/HGST Travelstar Z7K500", // tested with HITACHI HTS725050A7E630/GH2ZB390,
      // HGST HTS725050A7E630/GH2OA420, HGST HTS725050A7E630/GH2OA530
    "(HITACHI|HGST) HT[ES]7250(25|32|50)A7E63[015]",
    "", "", ""
  },
  { "Hitachi/HGST Travelstar 7K750", // tested with Hitachi HTS727550A9E364/JF3OA0E0,
      // Hitachi HTS727575A9E364/JF4OA0D0
    "(Hitachi|HGST) HT[ES]7275(50|64|75)A9E36[14]",
    "", "", ""
  },
  { "HGST Travelstar 7K1000", // tested with HGST HTS721010A9E630/JB0OA3B0
    // HGST HTS721075A9E630/JB2OA3J0
    "HGST HT[ES]7210(10|75)A9E63[01]",
    "", "", ""
  },
  { "IBM Deskstar 14GXP and 16GP",
    "IBM-DTTA-3(7101|7129|7144|5032|5043|5064|5084|5101|5129|5168)0",
    "", "", ""
  },
  { "IBM Deskstar 25GP and 22GXP",
    "IBM-DJNA-3(5(101|152|203|250)|7(091|135|180|220))0",
    "", "", ""
  },
  { "IBM Deskstar 37GP and 34GXP",
    "IBM-DPTA-3(5(375|300|225|150)|7(342|273|205|136))0",
    "", "", ""
  },
  { "IBM/Hitachi Deskstar 120GXP",
    "(IBM-)?IC35L((020|040|060|080|120)AVVA|0[24]0AVVN)07-[01]",
    "", "", ""
  },
  { "IBM/Hitachi Deskstar GXP-180",
    "(IBM-)?IC35L(030|060|090|120|180)AVV207-[01]",
    "", "", ""
  },
  { "Hitachi CinemaStar 5K320", // tested with Hitachi HCS5C3225SLA380/STBOA37H
    "Hitachi HCS5C32(25|32)SLA380",
    "", "", ""
  },
  { "Hitachi CinemaStar 5K1000", // Hitachi HCS5C1010CLA382/JC4OA3EA
    "Hitachi HCS5C10(10|75|50|32|25|16)CLA382",
    "", "", ""
  },
  { "Hitachi Deskstar 5K3000", // tested with HDS5C3030ALA630/MEAOA5C0,
      // Hitachi HDS5C3020BLE630/MZ4OAAB0 (OEM, Toshiba Canvio Desktop)
    "(Hitachi )?HDS5C30(15|20|30)(ALA|BLE)63[02].*",
    "", "", ""
  },
  { "Hitachi/HGST Deskstar 5K4000", // tested with HDS5C4040ALE630/MPAOA250
      // HGST HDS5C4040ALE630/MPAOA580
    "(Hitachi |HGST )?HDS5C40(30|40)ALE63[01].*",
    "", "", ""
  },
  { "Hitachi Deskstar 7K80",
    "(Hitachi )?HDS7280([48]0PLAT20|(40)?PLA320|80PLA380).*",
    "", "", ""
  },
  { "Hitachi Deskstar 7K160",
    "(Hitachi )?HDS7216(80|16)PLA[3T]80.*",
    "", "", ""
  },
  { "Hitachi Deskstar 7K250",
    "(Hitachi )?HDS7225((40|80|12|16)VLAT20|(12|16|25)VLAT80|(80|12|16|25)VLSA80)",
    "", "", ""
  },
  { "Hitachi Deskstar 7K250 (SUN branded)",
    "HITACHI HDS7225SBSUN250G.*",
    "", "", ""
  },
  { "Hitachi Deskstar T7K250",
    "(Hitachi )?HDT7225((25|20|16)DLA(T80|380))",
    "", "", ""
  },
  { "Hitachi Deskstar 7K400",
    "(Hitachi )?HDS724040KL(AT|SA)80",
    "", "", ""
  },
  { "Hitachi Deskstar 7K500",
    "(Hitachi )?HDS725050KLA(360|T80)",
    "", "", ""
  },
  { "Hitachi Deskstar P7K500",
    "(Hitachi )?HDP7250(16|25|32|40|50)GLA(36|38|T8)0",
    "", "", ""
  },
  { "Hitachi Deskstar T7K500",
    "(Hitachi )?HDT7250(25|32|40|50)VLA(360|380|T80)",
    "", "", ""
  },
  { "Hitachi Deskstar 7K1000",
    "(Hitachi )?HDS7210(50|75|10)KLA330",
    "", "", ""
  },
  { "Hitachi Deskstar 7K1000.B",
    "(Hitachi )?HDT7210((16|25)SLA380|(32|50|64|75|10)SLA360)",
    "", "", ""
  },
  { "Hitachi Deskstar 7K1000.C", // tested with Hitachi HDS721010CLA330/JP4OA3MA,
      // Hitachi HDS721025CLA682/JP1OA41A
    "(Hitachi )?HDS7210((16|25)CLA[36]82|(32|50)CLA[36]62|(64|75|10)CLA[36]3[02])",
    "", "", ""
  },
  { "Hitachi Deskstar 7K1000.D", // tested with HDS721010DLE630/MS2OA5Q0
    "Hitachi HDS7210(25|32|50|75|10)DLE630",
    "", "", ""
  },
  { "Hitachi Deskstar E7K1000", // tested with HDE721010SLA330/ST6OA31B
    "Hitachi HDE7210(50|75|10)SLA330",
    "", "", ""
  },
  { "Hitachi Deskstar 7K2000",
    "Hitachi HDS722020ALA330",
    "", "", ""
  },
  { "Hitachi Deskstar 7K3000", // tested with Hitachi HDS723030ALA640/MKAOA3B0,
      // Hitachi HDS723030BLE640/MX6OAAB0
    "Hitachi HDS7230((15|20)BLA642|30ALA640|30BLE640)",
    "", "", ""
  },
  { "Hitachi/HGST Deskstar 7K4000", // tested with Hitachi HDS724040ALE640/MJAOA250,
      // HGST HDS724040ALE640/MJAOA580
    "(Hitachi|HGST) HDS724040ALE640",
    "", "", ""
  },
  { "HGST Deskstar NAS", // tested with HGST HDN724040ALE640/MJAOA5E0,
      // HGST HDN726050ALE610/APGNT517, HGST HDN726060ALE610/APGNT517
      // HGST HDN726040ALE614/APGNW7JH, HGST HDN726060ALE614/K1HE594D
      // HGST HDN728080ALE604/A4GNW91X
    "HGST HDN72(40[34]|60[456]|808)0ALE6(04|1[04]|40)",
    "", "",
    "-v 22,raw48,Helium_Level" // HDN728080ALE604
  },
  { "Hitachi/HGST Ultrastar 5K3000", // tested with Hitachi HUA5C3030ALA640/MEAOA800
    "(Hitachi |HGST )?HUA5C30(20|30)ALA64[01]",
    "", "", ""
  },
  { "Hitachi Ultrastar A7K1000", // tested with
    // HUA721010KLA330      44X2459 42C0424IBM/GKAOAB4A,,
    // Hitachi HUA721075KLA330/GK8OA70M,
    // HITACHI HUA721075KLA330/GK8OA90A
    "(Hitachi |HITACHI )?HUA7210(50|75|10)KLA330.*",
    "", "", ""
  },
  { "Hitachi Ultrastar A7K2000", // tested with
    // HUA722010CLA330      43W7629 42C0401IBM
    "(Hitachi )?HUA7220(50|10|20)[AC]LA33[01].*",
    "", "", ""
  },
  { "Hitachi Ultrastar 7K3000", // tested with Hitachi HUA723030ALA640/MKAOA580,
      // Hitachi HUA723020ALA641/MK7OA840, HUA723020ALA640/MK7OAAA0
    "(Hitachi )?HUA7230(20|30)ALA64[01]",
    "", "", ""
  },
  { "Hitachi/HGST Ultrastar 7K4000", // tested with Hitachi HUS724040ALE640/MJAOA3B0,
      // HGST HUS724040ALE640/MJAOA580, HGST HUS724020ALA640/MF6OAA70,
      // HUS724030ALA640/MF8OAAZ0
    "(Hitachi |HGST )?HUS7240(20|30|40)AL[AE]64[01]",
    "", "", ""
  },
  { "Hitachi/HGST Ultrastar 7K2",
    "(Hitachi|HGST) HUS722T[12]TALA604",
    "", "",
    "-v 16,raw48,Gas_Gauge"
  },
  { "HGST Ultrastar 7K6000", // tested with HGST HUS726060ALE614/APGNW517
    "HGST HUS7260[2456]0AL[AEN]61[014]",
    "", "", ""
  },
  { "HGST Ultrastar HC310/320", // tested with HGST HUS726T6TALE6L4/VKGNW40H,
      // HGST HUS728T8TALE6L4/V8GNW460
    "HGST HUS72(6T[46]|8T8)TALE6L4",
    "", "", ""
  },
  { "HGST Ultrastar He6", // tested with HGST HUS726060ALA640/AHGNT1E2
    "HGST HUS726060ALA64[01]",
    "", "",
    "-v 22,raw48,Helium_Level"
  },
  { "HGST Ultrastar He8", // tested with HGST HUH728060ALE600/GR2OA230
    "HGST HUH7280(60|80)AL[EN]60[014]",
    "", "",
    "-v 22,raw48,Helium_Level"
  },
  { "HGST Ultrastar He10", // tested with HGST HUH7210100ALE600/0F27452
    "HGST HUH7210(08|10)AL[EN]60[014]",
    "", "",
    "-v 22,raw48,Helium_Level"
  },
  { "Western Digital Ultrastar (He10/12)", // WD white label, tested with
      // WDC WD80EMAZ-00WJTA0/83.H0A83 (Easystore 0x1058:0x25fb),
      // WDC WD80EZAZ-11TDBA0/83.H0A83, WDC WD100EMAZ-00WJTA0/83.H0A83,
      // WDC WD100EZAZ-11TDBA0/83.H0A83, WDC WD120EMAZ-11BLFA0/81.00A81
      // WDC WD140EDFZ-11A0VA0/81.00A81 (Easystore 0x1058:0x25fb)
      // WDC WD140EDGZ-11B2DA2/85.00A85, WDC WD140EDGZ-11B1PA0/85.00A85
      // WDC WD120EDAZ-11F3RA0/81.00A81, WDC WD80EDAZ-11TA3A0/81.00A81
    "WDC WD(80|100|120|140)E([MZ]A|DA|DF|DG)Z-.*",
    "", "",
    "-v 22,raw48,Helium_Level" // not: WD80EDAZ
  },
  { "HGST Ultrastar DC HC520 (He12)", // tested with HGST HUH721212ALE600/LEGNT3D0
    "HGST HUH721212AL[EN]60[014]",
    "", "",
    "-v 22,raw48,Helium_Level"
  },
  { "Western Digital Ultrastar DC HC530", // tested with
      // WDC  WUH721414ALE604/LDAZW110, WDC  WUH721414ALE6L4/LDGNW07G
    "WDC  ?WUH721414ALE6[0L]4",
    "", "",
    "-v 22,raw48,Helium_Level"
  },
  { "Western Digital Ultrastar DC HC550", // tested with WDC  WUH721818ALE6L4/PCGNW110,
      // WUH721818ALE6L4/PCGAW232, WDC  WUH721818ALN6L4/PCGNW088
    "(WDC  ?)?WUH72181[68]AL[EN]6[0L][0146]",
    "", "",
    "-v 22,raw48,Helium_Level"
  },
  { "Western Digital Ultrastar DC HC560", // tested with WDC  WUH722020ALN604/PQGNW108
    // WDC WUH722020BLE6L4
    "(WDC  ?)?WUH722020[AB]L[EN]6[0L][014]",
    "", "",
    "-v 22,raw48,Helium_Level "
    "-v 82,raw16,Head_Health_Score "
    "-v 90,hex48,NAND_Master"
  },
  { "Western Digital Ultrastar DC HC570", // tested with WUH722222ALE604
    "(WDC  ?)?WUH722222[AB]L[EN]6[0L]4",
    "", "",
    "-v 22,raw48,Helium_Level "
    "-v 71,raw16,Milli_Micro_Actuator "
    "-v 82,raw16,Head_Health_Score "
    "-v 90,hex48,NAND_Master"
  },
  { "Western Digital Ultrastar DC HC650", // tested with WDC  WSH722020ALE6L0/PCGMT421
    "(WDC  ?)?WSH7220(20|VC)AL[EN]6[0L][0146]",
    "", "",
    "-v 22,raw48,Helium_Level"
  },
  { "Western Digital Ultrastar DC HC670", // WSH722626ALE604
    "(WDC  ?)?WSH722222[AB]L[EN]6[0L]4",
    "", "",
    "-v 22,raw48,Helium_Level "
    "-v 71,raw16,Milli_Micro_Actuator "
    "-v 82,raw16,Head_Health_Score "
    "-v 90,hex48,NAND_Master"
  },
  { "HGST MegaScale 4000", // tested with HGST HMS5C4040ALE640/MPAOA580
    "HGST HMS5C4040[AB]LE64[01]", // B = DC 4000.B
    "", "", ""
  },
  { "Toshiba 2.5\" HDD (10-20 GB)",
    "TOSHIBA MK(101[67]GAP|15[67]GAP|20(1[678]GAP|(18|23)GAS))",
    "", "", ""
  },
  { "Toshiba 2.5\" HDD (30-60 GB)",
    "TOSHIBA MK((6034|4032)GSX|(6034|4032)GAX|(6026|4026|4019|3019)GAXB?|(6025|6021|4025|4021|4018|3025|3021|3018)GAS|(4036|3029)GACE?|(4018|3017)GAP)",
    "", "", ""
  },
  { "Toshiba 2.5\" HDD (80 GB and above)",
    "TOSHIBA MK(80(25GAS|26GAX|32GAX|32GSX)|10(31GAS|32GAX)|12(33GAS|34G[AS]X)|2035GSS)",
    "", "", ""
  },
  { "Toshiba 2.5\" HDD MK..37GSX", // tested with TOSHIBA MK1637GSX/DL032C
    "TOSHIBA MK(12|16)37GSX",
    "", "", ""
  },
  { "Toshiba 2.5\" HDD MK..46GSX", // tested with TOSHIBA MK1246GSX/LB213M
    "TOSHIBA MK(80|12|16|25)46GSX",
    "", "", ""
  },
  { "Toshiba 2.5\" HDD MK..50GACY", // tested with TOSHIBA MK8050GACY/TF105A
    "TOSHIBA MK8050GACY",
    "", "", ""
  },
  { "Toshiba 2.5\" HDD MK..34GSX", // tested with TOSHIBA MK8034GSX/AH301E
    "TOSHIBA MK(80|12|10)34GSX",
    "", "", ""
  },
  { "Toshiba 2.5\" HDD MK..32GSX", // tested with TOSHIBA MK1032GSX/AS021G
    "TOSHIBA MK(10|80|60|40)32GSX",
    "", "", ""
  },
  { "Toshiba 2.5\" HDD MK..51GSY", // tested with TOSHIBA MK1251GSY/LD101D
    "TOSHIBA MK(80|12|16|25)51GSY",
    "",
    "",
    "-v 9,minutes"
  },
  { "Toshiba 2.5\" HDD MK..52GSX", // tested with TOSHIBA MK3252GSX/LV010A
    "TOSHIBA MK(80|12|16|25|32)52GSX",
    "", "", ""
  },
  { "Toshiba 2.5\" HDD MK..55GSX", // tested with TOSHIBA MK5055GSX/FG001A, MK3255GSXF/FH115B
    "TOSHIBA MK(12|16|25|32|40|50)55GSXF?",
    "", "", ""
  },
  { "Toshiba 2.5\" HDD MK..56GSY", // tested with TOSHIBA MK2556GSYF/LJ001D
    "TOSHIBA MK(16|25|32|50)56GSYF?",
    "",
    "",
    "-v 9,minutes"
  },
  { "Toshiba 2.5\" HDD MK..59GSXP (AF)",
    "TOSHIBA MK(32|50|64|75)59GSXP?",
    "", "", ""
  },
  { "Toshiba 2.5\" HDD MK..59GSM (AF)",
    "TOSHIBA MK(75|10)59GSM",
    "", "", ""
  },
  { "Toshiba 2.5\" HDD MK..61GSY[N]", // tested with TOSHIBA MK5061GSY/MC102E, MK5061GSYN/MH000A,
      // TOSHIBA MK2561GSYN/MH000D
    "TOSHIBA MK(16|25|32|50|64)61GSYN?",
    "",
    "",
    "-v 9,minutes" // TOSHIBA MK2561GSYN/MH000D
  },
  { "Toshiba 2.5\" HDD MK..61GSYB", // tested with TOSHIBA MK5061GSYB/ME0A
    "TOSHIBA MK(16|25|32|50|64)61GSYB",
    "", "", ""
  },
  { "Toshiba 2.5\" HDD MK..65GSX", // tested with TOSHIBA MK5065GSX/GJ003A, MK3265GSXN/GH012H,
      // MK5065GSXF/GP006B, MK2565GSX H/GJ003A
    "TOSHIBA MK(16|25|32|50|64)65GSX[FN]?( H)?", // "... H" = USB ?
    "", "", ""
  },
  { "Toshiba 2.5\" HDD MK..75GSX", // tested with TOSHIBA MK7575GSX/GT001C
    "TOSHIBA MK(32|50|64|75)75GSX",
    "", "", ""
  },
  { "Toshiba 2.5\" HDD MK..76GSX/GS001A", // tested with TOSHIBA MK2576GSX/GS001A
    "TOSHIBA MK(16|25|32|50|64)76GSX",
    "GS001A",
    "", ""
  },
  { "Toshiba 2.5\" HDD MK..76GSX", // tested with TOSHIBA MK3276GSX/GS002D
    "TOSHIBA MK(16|25|32|50|64)76GSX",
    "",
    "",
    "-v 9,minutes"
  },
  { "Toshiba 2.5\" HDD MQ01ABB...", // tested with TOSHIBA MQ01ABB200/AY000U
    "TOSHIBA MQ01ABB(100|150|200)",
    "", "", ""
  },
  { "Toshiba 2.5\" HDD MQ01ABC...", // tested with TOSHIBA MQ01ABC150/AQ001U
    "TOSHIBA MQ01ABC(100|150|200)",
    "", "", ""
  },
  { "Toshiba 2.5\" HDD MQ01ABD...", // tested with TOSHIBA MQ01ABD100/AX001U,
      // TOSHIBA MQ01ABD100/AX1R4C, TOSHIBA MQ01ABD100V/AX001Q
    "TOSHIBA MQ01ABD(025|032|050|064|075|100)V?",
    "", "", ""
  },
  { "Toshiba 2.5\" HDD MQ01ABF...", // tested with TOSHIBA MQ01ABF050/AM001J
    "TOSHIBA MQ01ABF(050|075|100)",
    "", "", ""
  },
  { "Toshiba 2.5\" HDD MQ01UBB... (USB 3.0)", // tested with TOSHIBA MQ01UBB200/AY000U (0x0480:0xa100),
      // TOSHIBA MQ01UBB200/34MATMZ5T (0x05ac:0x8406)
    "TOSHIBA MQ01UBB200",
    "", "", ""
  },
  { "Toshiba 2.5\" HDD MQ01UBD... (USB 3.0)", // tested with TOSHIBA MQ01UBD050/AX001U (0x0480:0xa007),
      // TOSHIBA MQ01UBD100/AX001U (0x0480:0x0201, 0x0480:0xa200),
      // TOSHIBA MQ01UBD050/AX101U (0x0480:0xa202)
    "TOSHIBA MQ01UBD(050|075|100)",
    "", "", ""
  },
  { "Toshiba 2.5\" HDD MQ04UBF... (USB 3.0)", // tested with TOSHIBA MQ04UBF100/JU000U (0x0480:0xa202)
    "TOSHIBA MQ04UBF100",
    "", "", ""
  },
  { "Toshiba 2.5\" HDD MQ04UBD...", // tested with TOSHIBA MQ04UBD200/68U2T2VWT
    "TOSHIBA MQ04UBD200",
    "", "", ""
  },
  { "Toshiba 2.5\" HDD MQ03ABB...", // tested with TOSHIBA MQ03ABB300
    "TOSHIBA MQ03ABB[23]00",
    "", "", ""
  },
  { "Toshiba 2.5\" HDD MQ03UBB...", // tested with TOSHIBA MQ03UBB200/37I7T0NJT
    "TOSHIBA MQ03UBB(300|200|250)",
    "", "", ""
  },
  { "Toshiba 3.5\" HDD MK.002TSKB", // tested with TOSHIBA MK1002TSKB/MT1A
    "TOSHIBA MK(10|20)02TSKB",
    "", "", ""
  },
  { "Toshiba 3.5\" MG03ACAxxx(Y) Enterprise HDD", // tested with TOSHIBA MG03ACA100/FL1A
    "TOSHIBA MG03ACA[1234]00Y?",
    "", "", ""
  },
  { "Toshiba MG04ACA... Enterprise HDD", // tested with TOSHIBA MD04ACA500/FP1A,
      // TOSHIBA MG04ACA600A/FS2B, TOSHIBA MG04ACA400NY/FK5D (Dell)
    "TOSHIBA MG04ACA[23456]00([AEN].?)?",
    "", "", ""
  },
  { "Toshiba MG05ACA... Enterprise Capacity HDD", // tested with TOSHIBA MG05ACA800E/GX2A
    "TOSHIBA MG05ACA800[AE]",
    "", "", ""
  },
  { "Toshiba MG06ACA... Enterprise Capacity HDD", // tested with TOSHIBA MG06ACA800E/4303,
      // TOSHIBA MG06ACA10TE/0103
    "TOSHIBA MG06ACA([68]00|10T)[AE]Y?",
    "", "", ""
  },
  { "Toshiba MG07ACA... Enterprise Capacity HDD", // tested with TOSHIBA MG07ACA14TE/0101
    "TOSHIBA MG07ACA1[24]T[AE]Y?",
    "", "",
    "-v 23,raw48,Helium_Condition_Lower "
    "-v 24,raw48,Helium_Condition_Upper"
  },
  { "Toshiba MG08ACA... Enterprise Capacity HDD", // tested with TOSHIBA MG08ACA14TE/0102,
      // TOSHIBA MG08ACA16TE/0102
    "TOSHIBA MG08ACA1[46]T[AE]Y?",
    "", "",
    "-v 23,raw48,Helium_Condition_Lower "
    "-v 24,raw48,Helium_Condition_Upper"
  },
  { "Toshiba MG09ACA... Enterprise Capacity HDD", // tested with TOSHIBA MG09ACA18TE/0102
    "TOSHIBA MG09ACA1[68]T[AE]Y?",
    "", "",
    "-v 23,raw48,Helium_Condition_Lower "
    "-v 24,raw48,Helium_Condition_Upper "
    "-v 27,raw48,MAMR_Health_Monitor"
  },
  { "Toshiba MG10ACA... Enterprise Capacity HDD", // tested with TOSHIBA MG10ACA20TE/0102
    "TOSHIBA MG10ACA20T[AE]Y?",
    "", "",
    "-v 23,raw48,Helium_Condition_Lower "
    "-v 24,raw48,Helium_Condition_Upper "
    "-v 27,raw48,MAMR_Health_Monitor"
  },
  { "Toshiba 3.5\" DT01ABA... Desktop HDD", // tested with TOSHIBA DT01ABA300/MZ6OABB0
    "TOSHIBA DT01ABA(100|150|200|300)",
    "", "", ""
  },
  { "Toshiba 3.5\" DT01ACA... Desktop HDD", // tested with TOSHIBA DT01ACA100/MS2OA750,
      // TOSHIBA DT01ACA200/MX4OABB0, TOSHIBA DT01ACA300/MX6OABB0
    "TOSHIBA DT01ACA(025|032|050|075|100|150|200|300)",
    "", "", ""
  },
  { "Toshiba N300/MN NAS HDD", // tested with TOSHIBA HDWQ140/FJ1M, TOSHIBA HDWN160/FS1M,
      // TOSHIBA HDWN180/GX2M, TOSHIBA HDWG480/0601 (8TB), TOSHIBA HDWG11A/0603 (10TB),
      // TOSHIBA HDWG21C/0601 (12TB), TOSHIBA HDWG21E/0601 (14TB),
      // TOSHIBA MN07ACA12T/0601, TOSHIBA MN08ACA14T/0601
    "TOSHIBA HDW([GNQ]1[468]0|G(480|11A|21[CE]|31G))|" // 31G: 16TB
    "TOSHIBA MN0(4ACA400|6ACA([68]00|10T)|7ACA1[24]T|8ACA1[46]T)",
    "", "",
    "-v 23,raw48,Helium_Condition_Lower " // ] >= 12TB
    "-v 24,raw48,Helium_Condition_Upper"  // ]
  },
  { "Toshiba P300 (CMR)", // tested with TOSHIBA HDWD120/MX4OACF0
    "TOSHIBA HDWD1(05|10|20|30)",
    "", "", ""
  },
  { "Toshiba P300 (SMR)", // tested with TOSHIBA HDWD240/KQ000A
    "TOSHIBA HDWD2[246]0",
    "", "", ""
  },
  { "Toshiba X300", // tested with TOSHIBA HDWE160/FS2A, TOSHIBA HDWF180/GX0B
    "TOSHIBA HDW(E1[456]0|[FR]180|R(11A|21[CE]|31G))",  // 11A:10TB, 21C:12TB, 21E:14TB, 31G: 16TB
    "", "",
    "-v 23,raw48,Helium_Condition_Lower " // ] >= 12TB
    "-v 24,raw48,Helium_Condition_Upper"  // ]
  },
  { "Toshiba L200 (CMR)",
    "TOSHIBA HDW[JK]1(05|10)",
    "", "", ""
  },
  { "Toshiba L200 (SMR)", // tested with TOSHIBA HDWL110/JU000A. TOSHIBA HDWL120/JT000A
    "TOSHIBA HDWL1[12]0",
    "", "", ""
  },
  { "Toshiba 1.8\" HDD",
    "TOSHIBA MK[23468]00[4-9]GA[HL]",
    "", "", ""
  },
  { "Toshiba 1.8\" HDD MK..29GSG",
    "TOSHIBA MK(12|16|25)29GSG",
    "", "", ""
  },
  { "", // TOSHIBA MK6022GAX
    "TOSHIBA MK6022GAX",
    "", "", ""
  },
  { "Toshiba HK4R Series SSD", // TOSHIBA THNSN8960PCSE/8EET6101
    "TOSHIBA THNSN8(120P|240P|480P|960P|1Q92)CSE",
    "", "",
    "-v 167,raw48,SSD_Protect_Mode "
    "-v 168,raw48,SATA_PHY_Error_Count "
    "-v 169,raw48,Bad_Block_Count "
    "-v 173,raw48,Erase_Count "
  },
  { "Toshiba HG6 Series SSD", // TOSHIBA THNSNJ512GCST/JTRA0102
    // http://www.farnell.com/datasheets/1852757.pdf
    // TOSHIBA THNSFJ256GCSU/JULA1102
    // TOSHIBA THNSFJ256GDNU A/JYLA1102
    "TOSHIBA THNS[NF]J(060|128|256|512)G[BCAM8VD][SCN][TU].*",
    "", "",
    "-v 167,raw48,SSD_Protect_Mode "
    "-v 168,raw48,SATA_PHY_Error_Count "
    "-v 169,raw48,Bad_Block_Count "
    "-v 173,raw48,Erase_Count "
  },
  { "", // TOSHIBA MK6409MAV
    "TOSHIBA MK6409MAV",
    "", "", ""
  },
  { "Toshiba MKx019GAXB (SUN branded)",
    "TOS MK[34]019GAXB SUN[34]0G",
    "", "", ""
  },
  { "Seagate Momentus",
    "ST9(20|28|40|48)11A",
    "", "", ""
  },
  { "Seagate Momentus 42",
    "ST9(2014|3015|4019)A",
    "", "", ""
  },
  { "Seagate Momentus 4200.2", // tested with ST960812A/3.05
    "ST9(100822|808210|60812|50212|402113|30219)A",
    "", "", ""
  },
  { "Seagate Momentus 5400.2",
    "ST9(808211|6082[12]|408114|308110|120821|10082[34]|8823|6812|4813|3811)AS?",
    "", "", ""
  },
  { "Seagate Momentus 5400.3",
    "ST9(4081[45]|6081[35]|8081[15]|100828|120822|160821)AS?",
    "", "", ""
  },
  { "Seagate Momentus 5400.3 ED",
    "ST9(4081[45]|6081[35]|8081[15]|100828|120822|160821)AB",
    "", "", ""
  },
  { "Seagate Momentus 5400.4",
    "ST9(120817|(160|200|250)827)AS",
    "", "", ""
  },
  { "Seagate Momentus 5400.5",
    "ST9((80|120|160)310|(250|320)320)AS",
    "", "", ""
  },
  { "Seagate Momentus 5400.6",
    "ST9(80313|160(301|314)|(12|25)0315|250317|(320|500)325|500327|640320)ASG?",
    "", "",
    "-F xerrorlba" // ST9500325AS/0002SDM1 (ticket #1094)
  },
  { "Seagate Momentus 5400.7",
    "ST9(160316|(250|320)310|(500|640)320)AS",
    "", "", ""
  },
  { "Seagate Momentus 5400.7 (AF)", // tested with ST9640322AS/0001BSM2
      // (device reports 4KiB LPS with 1 sector offset)
    "ST9(320312|400321|640322|750423)AS",
    "", "", ""
  },
  { "Seagate Momentus 5400 PSD", // Hybrid drives
    "ST9(808212|(120|160)8220)AS",
    "", "", ""
  },
  { "Seagate Momentus 7200.1",
    "ST9(10021|80825|6023|4015)AS?",
    "", "", ""
  },
  { "Seagate Momentus 7200.2",
    "ST9(80813|100821|120823|160823|200420)ASG?",
    "", "", ""
  },
  { "Seagate Momentus 7200.3",
    "ST9((80|120|160)411|(250|320)421)ASG?",
    "", "", ""
  },
  { "Seagate Momentus 7200.4",
    "ST9(160412|250410|320423|500420)ASG?",
    "", "", ""
  },
  { "Seagate Momentus 7200 FDE.2",
    "ST9((160413|25041[12]|320426|50042[12])AS|(16041[489]|2504[16]4|32042[67]|500426)ASG)",
    "", "", ""
  },
  { "Seagate Momentus 7200.5", // tested with ST9750420AS/0001SDM5, ST9750420AS/0002SDM1
    "ST9(50042[34]|64042[012]|75042[02])ASG?",
    "", "", ""
  },
  { "Seagate Momentus XT", // fixed firmware
    "ST9(2505610|3205620|5005620)AS",
    "SD2[68]", // http://knowledge.seagate.com/articles/en_US/FAQ/215451en
    "", ""
  },
  { "Seagate Momentus XT", // buggy firmware, tested with ST92505610AS/SD24
    "ST9(2505610|3205620|5005620)AS",
    "SD2[45]",
    "These drives may corrupt large files,\n"
    "AND THIS FIRMWARE VERSION IS AFFECTED,\n"
    "see the following web pages for details:\n"
    "http://knowledge.seagate.com/articles/en_US/FAQ/215451en\n"
    "https://superuser.com/questions/313447/seagate-momentus-xt-corrupting-files-linux-and-mac",
    ""
  },
  { "Seagate Momentus XT", // unknown firmware
    "ST9(2505610|3205620|5005620)AS",
    "",
    "These drives may corrupt large files,\n"
    "see the following web pages for details:\n"
    "http://knowledge.seagate.com/articles/en_US/FAQ/215451en\n"
    "https://superuser.com/questions/313447/seagate-momentus-xt-corrupting-files-linux-and-mac",
    ""
  },
  { "Seagate Momentus XT (AF)", // tested with ST750LX003-1AC154/SM12
    "ST750LX003-.*",
    "", "", ""
  },
  { "Seagate Momentus Thin", // tested with ST320LT007-9ZV142/0004LVM1
    "ST(160|250|320)LT0(07|09|11|14)-.*",
    "", "", ""
  },
  { "Seagate Laptop HDD", // tested with ST500LT012-9WS142/0001SDM1,
      // ST500LM021-1KJ152/0002LIM1, ST4000LM016-1N2170/0003
    "ST((25|32|50)0LT0(12|15|25)|(32|50)0LM0(10|21)|[34]000LM016)-.*",
    "", "", ""
  },
  { "Seagate Laptop SSHD", // tested with ST500LM000-1EJ162/SM11
    "ST(500|1000)LM0(00|14)-.*",
    "", "", ""
  },
  { "Seagate Medalist 1010, 1720, 1721, 2120, 3230 and 4340",  // ATA2, with -t permissive
    "ST3(1010|1720|1721|2120|3230|4340)A",
    "", "", ""
  },
  { "Seagate Medalist 2110, 3221, 4321, 6531, and 8641",
    "ST3(2110|3221|4321|6531|8641)A",
    "", "", ""
  },
  { "Seagate U4",
    "ST3(2112|4311|6421|8421)A",
    "", "", ""
  },
  { "Seagate U5",
    "ST3(40823|30621|20413|15311|10211)A",
    "", "", ""
  },
  { "Seagate U6",
    "ST3(8002|6002|4081|3061|2041)0A",
    "", "", ""
  },
  { "Seagate U7",
    "ST3(30012|40012|60012|80022|120020)A",
    "", "", ""
  },
  { "Seagate U8",
    "ST3(4313|6811|8410|4313|13021|17221)A",
    "", "", ""
  },
  { "Seagate U9", // tested with ST3160022ACE/9.51
    "ST3(80012|120025|160022)A(CE)?",
    "", "", ""
  },
  { "Seagate U10",
    "ST3(20423|15323|10212)A",
    "", "", ""
  },
  { "Seagate UX",
    "ST3(10014A(CE)?|20014A)",
    "", "", ""
  },
  { "Seagate Barracuda ATA",
    "ST3(2804|2724|2043|1362|1022|681)0A",
    "", "", ""
  },
  { "Seagate Barracuda ATA II",
    "ST3(3063|2042|1532|1021)0A",
    "", "", ""
  },
  { "Seagate Barracuda ATA III",
    "ST3(40824|30620|20414|15310|10215)A",
    "", "", ""
  },
  { "Seagate Barracuda ATA IV",
    "ST3(20011|30011|40016|60021|80021)A",
    "", "", ""
  },
  { "Seagate Barracuda ATA V",
    "ST3(12002(3A|4A|9A|3AS)|800(23A|15A|23AS)|60(015A|210A)|40017A)",
    "", "", ""
  },
  { "Seagate Barracuda 5400.1",
    "ST340015A",
    "", "", ""
  },
  { "Seagate Barracuda 7200.7 and 7200.7 Plus", // tested with "ST380819AS          39M3701 39M0171 IBM"/3.03
    "ST3(200021A|200822AS?|16002[13]AS?|12002[26]AS?|1[26]082[78]AS|8001[13]AS?|8081[79]AS|60014A|40111AS|40014AS?)( .* IBM)?",
    "", "", ""
  },
  { "Seagate Barracuda 7200.8",
    "ST3(400[68]32|300[68]31|250[68]23|200826)AS?",
    "", "", ""
  },
  { "Seagate Barracuda 7200.9",
    "ST3(402111?|80[28]110?|120[28]1[0134]|160[28]1[012]|200827|250[68]24|300[68]22|(320|400)[68]33|500[68](32|41))AS?.*",
    "", "", ""
  },
  { "Seagate Barracuda 7200.10", // tested with GB0160EAFJE/HPG0
    "ST3((80|160)[28]15|200820|250[34]10|(250|300|320|400)[68]20|360320|500[68]30|750[68]40)AS?|"
    "GB0160EAFJE", // HP OEM
    "", "", ""
  },
  { "Seagate Barracuda 7200.11", // unaffected firmware
    "ST3(160813|320[68]13|500[368]20|640[36]23|640[35]30|750[36]30|1000(333|[36]40)|1500341)AS?",
    "CC.?.?", // http://knowledge.seagate.com/articles/en_US/FAQ/207957en
    "", ""
  },
  { "Seagate Barracuda 7200.11", // fixed firmware
    "ST3(500[368]20|750[36]30|1000340)AS?",
    "SD1A", // http://knowledge.seagate.com/articles/en_US/FAQ/207951en
    "", ""
  },
  { "Seagate Barracuda 7200.11", // fixed firmware
    "ST3(160813|320[68]13|640[36]23|1000333|1500341)AS?",
    "SD[12]B", // http://knowledge.seagate.com/articles/en_US/FAQ/207957en
    "", ""
  },
  { "Seagate Barracuda 7200.11", // buggy or fixed firmware
    "ST3(500[368]20|640[35]30|750[36]30|1000340)AS?",
    "(AD14|SD1[5-9]|SD81)",
    "There are known problems with these drives,\n"
    "THIS DRIVE MAY OR MAY NOT BE AFFECTED,\n"
    "see the following web pages for details:\n"
    "http://knowledge.seagate.com/articles/en_US/FAQ/207931en\n"
    "http://knowledge.seagate.com/articles/en_US/FAQ/207951en\n"
    "https://bugs.debian.org/cgi-bin/bugreport.cgi?bug=632758",
    ""
  },
  { "Seagate Barracuda 7200.11", // unknown firmware
    "ST3(160813|320[68]13|500[368]20|640[36]23|640[35]30|750[36]30|1000(333|[36]40)|1500341)AS?",
    "",
    "There are known problems with these drives,\n"
    "see the following Seagate web pages:\n"
    "http://knowledge.seagate.com/articles/en_US/FAQ/207931en\n"
    "http://knowledge.seagate.com/articles/en_US/FAQ/207951en\n"
    "http://knowledge.seagate.com/articles/en_US/FAQ/207957en",
    ""
  },
  { "Seagate Barracuda 7200.12", // new firmware
    "ST3(160318|250318|320418|50041[08]|750528|1000528)AS",
    "CC4[9A-Z]",
    "", ""
  },
  { "Seagate Barracuda 7200.12", // unknown firmware
    "ST3(160318|250318|320418|50041[08]|750528|1000528)AS",
    "",
    "A firmware update for this drive may be available,\n"
    "see the following Seagate web pages:\n"
    "http://knowledge.seagate.com/articles/en_US/FAQ/207931en\n"
    "http://knowledge.seagate.com/articles/en_US/FAQ/213891en",
    ""
  },
  { "Seagate Barracuda 7200.12", // tested with ST3250312AS/JC45, ST31000524AS/JC45,
      // ST3500413AS/JC4B, ST3750525AS/JC4B
      // ST3160316AS/JC45
      // Possible options: ST31000524AS, ST3500413AS, ST3250312AS ,
      // ST3750525AS, ST3320413AS, ST3160316AS
    "ST3(160318|25031[128]|320418|50041[038]|750(518|52[358])|100052[348]|320413|160316)AS",
    "", "", ""
  },
  { "Seagate Barracuda XT", // tested with ST32000641AS/CC13,
      // ST4000DX000-1C5160/CC42
    "ST(3(2000641|3000651)AS|4000DX000-.*)",
    "", "", ""
  },
  { "Seagate Barracuda 7200.14 (AF)", // new firmware, tested with
      // ST3000DM001-9YN166/CC4H, ST3000DM001-9YN166/CC9E
    "ST(1000|1500|2000|2500|3000)DM00[1-3]-9YN16.",
    "CC(4[H-Z]|[5-9A-Z]..*)", // >= "CC4H"
    "",
    "-v 188,raw16 -v 240,msec24hour32" // tested with ST3000DM001-9YN166/CC4H
  },
  { "Seagate Barracuda 7200.14 (AF)", // old firmware, tested with
      // ST1000DM003-9YN162/CC46
    "ST(1000|1500|2000|2500|3000)DM00[1-3]-9YN16.",
    "CC4[679CG]",
    "A firmware update for this drive is available,\n"
    "see the following Seagate web pages:\n"
    "http://knowledge.seagate.com/articles/en_US/FAQ/207931en\n"
    "http://knowledge.seagate.com/articles/en_US/FAQ/223651en",
    "-v 188,raw16 -v 240,msec24hour32"
  },
  { "Seagate Barracuda 7200.14 (AF)", // unknown firmware
    "ST(1000|1500|2000|2500|3000)DM00[1-3]-9YN16.",
    "",
    "A firmware update for this drive may be available,\n"
    "see the following Seagate web pages:\n"
    "http://knowledge.seagate.com/articles/en_US/FAQ/207931en\n"
    "http://knowledge.seagate.com/articles/en_US/FAQ/223651en",
    "-v 188,raw16 -v 240,msec24hour32"
  },
  { "Seagate Barracuda 7200.14 (AF)", // different part number, tested with
      // ST1000DM003-1CH162/CC47, ST1000DM003-1CH162/CC49, ST2000DM001-1CH164/CC24,
      // ST1000DM000-9TS15E/CC92, APPLE HDD ST3000DM001/AP15 (no attr 240)
    "ST(1000|1500|2000|2500|3000)DM00[0-3]-.*|"
    "APPLE HDD ST3000DM001",
    "", "",
    "-v 188,raw16 -v 240,msec24hour32"
  },
  { "Seagate Barracuda 7200.14 (AF)", // < 1TB, tested with ST250DM000-1BC141
    "ST(250|320|500|750)DM00[0-3]-.*",
    "", "",
    "-v 188,raw16 -v 240,msec24hour32"
  },
  { "Seagate BarraCuda 3.5 (CMR)", // tested with ST1000DM010-2EP102/CC43,
      // ST3000DM008-2DM166/CC26, ST4000DM006-2G5107/DN02, ST10000DM0004-1ZC101/DN01,
      // ST12000DM0007-2GR116/DN01
    "ST(500DM009|1000DM010|2000DM00[67]|3000DM00[89]|4000DM006|6000DM004|"
       "8000DM005|10000DM0004|12000DM0007)-.*",
    "", "",
    "-v 200,raw48,Pressure_Limit "
    "-v 188,raw16 -v 240,msec24hour32"
  },
  { "Seagate BarraCuda 3.5 (SMR)", // tested with ST2000DM008-2FR102/0001,
      // ST4000DM004-2CV104/0001 (TRIM: no), ST4000DM005-2DP166/0001, ST8000DM004-2CX188/0001
    "ST(2000DM00[589]|3000DM007|4000DM00[45]|6000DM003|8000DM004)-.*",
    "", "",
    "-v 9,msec24hour32 " // ST4000DM004-2CV104/0001
    "-v 200,raw48,Pressure_Limit "
    "-v 188,raw16 -v 240,msec24hour32"
  },
  { "Seagate Desktop HDD.15", // tested with ST4000DM000-1CD168/CC43, ST5000DM000-1FK178/CC44,
      // ST6000DM001-1XY17Z/CC48
    "ST[4568]000DM00[012]-.*",
    "", "",
    "-v 188,raw16 -v 240,msec24hour32"
  },
  { "Seagate Desktop SSHD", // tested with ST2000DX001-1CM164/CC43
    "ST[124]000DX001-.*",
    "", "",
    "-v 188,raw16 -v 240,msec24hour32"
  },
  { "Seagate Barracuda LP", // new firmware
    "ST3(500412|1000520|1500541|2000542)AS",
    "CC3[5-9A-Z]",
    "",
    "" // -F xerrorlba ?
  },
  { "Seagate Barracuda LP", // unknown firmware
    "ST3(500412|1000520|1500541|2000542)AS",
    "",
    "A firmware update for this drive may be available,\n"
    "see the following Seagate web pages:\n"
    "http://knowledge.seagate.com/articles/en_US/FAQ/207931en\n"
    "http://knowledge.seagate.com/articles/en_US/FAQ/213915en",
    "-F xerrorlba" // tested with ST31000520AS/CC32
  },
  { "Seagate Barracuda Green (AF)", // new firmware
    "ST((10|15|20)00DL00[123])-.*",
    "CC(3[2-9A-Z]|[4-9A-Z]..*)", // >= "CC32"
    "", ""
  },
  { "Seagate Barracuda Green (AF)", // unknown firmware
    "ST((10|15|20)00DL00[123])-.*",
    "",
    "A firmware update for this drive may be available,\n"
    "see the following Seagate web pages:\n"
    "http://knowledge.seagate.com/articles/en_US/FAQ/207931en\n"
    "http://knowledge.seagate.com/articles/en_US/FAQ/218171en",
    ""
  },
  { "Seagate Barracuda ES",
    "ST3(250[68]2|32062|40062|50063|75064)0NS",
    "", "", ""
  },
  // ST5000LM000, ST4000LM024, ST3000LM024, ST2000LM015, ST1000LM048, ST500LM030
  { "Seagate Barracuda 2.5 5400", // ST2000LM015-2E8174/SDM1, ST4000LM024-2AN17V/0001
    "ST(5000LM000|[34]000LM024|2000LM015|1000LM048|500LM030)-.*",
    "",
    "",
    "-v 183,raw48,SATA_Downshift_Count "
  },
  { "Seagate Barracuda ES.2", // fixed firmware
    "ST3(25031|50032|75033|100034)0NS",
    "SN[01]6|"         // http://knowledge.seagate.com/articles/en_US/FAQ/207963en
    "MA(0[^7]|[^0].)", // http://dellfirmware.seagate.com/dell_firmware/DellFirmwareRequest.jsp
    "",                //        ^^^^^^^^^^^^ down (no DNS A record)
    "-F xerrorlba" // tested with ST31000340NS/SN06
  },
  { "Seagate Barracuda ES.2", // buggy firmware (Dell)
    "ST3(25031|50032|75033|100034)0NS",
    "MA07",
    "There are known problems with these drives,\n"
    "AND THIS FIRMWARE VERSION IS AFFECTED,\n"
    "contact Dell support for a firmware update.",
    ""
  },
  { "Seagate Barracuda ES.2", // unknown firmware
    "ST3(25031|50032|75033|100034)0NS",
    "",
    "There are known problems with these drives,\n"
    "see the following Seagate web pages:\n"
    "http://knowledge.seagate.com/articles/en_US/FAQ/207931en\n"
    "http://knowledge.seagate.com/articles/en_US/FAQ/207963en",
    ""
  },
  { "Seagate Constellation (SATA)", // tested with ST9500530NS/SN03
    "ST9(160511|500530)NS",
    "", "", ""
  },
  { "Seagate Constellation ES (SATA)", // tested with ST31000524NS/SN11,
      // MB0500EAMZD/HPG1
    "ST3(50051|100052|200064)4NS|"
    "MB0500EAMZD", // HP OEM
    "", "", ""
  },
  { "Seagate Constellation ES (SATA 6Gb/s)", // tested with ST1000NM0011/SN02,
      // MB1000GCEEK/HPG1
    "ST(5|10|20)00NM0011|"
    "MB1000GCEEK", // HP OEM
    "", "", ""
  },
  { "Seagate Constellation ES.2 (SATA 6Gb/s)", // tested with ST32000645NS/0004, ST33000650NS,
      // MB3000EBKAB/HPG6
    "ST3(2000645|300065[012])NS|"
    "MB3000EBKAB", // HP OEM
    "", "", ""
  },
  { "Seagate Constellation ES.3", // tested with ST1000NM0033-9ZM173/0001,
      // ST4000NM0033-9ZM170/SN03, MB1000GCWCV/HPGC, MB4000GCWDC/HPGE
    "ST[1234]000NM00[35]3-.*|"
    "MB[14]000GCW(CV|DC)", // HP OEM
    "", "", ""
  },
  { "Seagate Constellation CS", // tested with ST3000NC000/CE02, ST3000NC002-1DY166/CN02
    "ST(1000|2000|3000)NC00[0-3](-.*)?",
    "", "", ""
  },
  { "Seagate Constellation.2 (SATA)", // 2.5", tested with ST91000640NS/SN02, MM1000GBKAL/HPGB
    "ST9(25061|50062|100064)[012]NS|" // *SS = SAS
    "MM1000GBKAL", // HP OEM
    "", "", ""
  },
  // ST6000NM0004, ST6000NM0024, ST6000NM0044, ST6000NM0084, ST5000NM0024,
  // ST5000NM0044, ST4000NM0024, ST4000NM0044, ST2000NM0024, ST2000NM0044
  // ST4000NM0035, ST3000NM0005, ST2000NM0055, ST1000NM0055, ST4000NM0045,
  // ST3000NM0015, ST2000NM0065, ST1000NM0065, ST4000NM0105, ST3000NM0055
  { "Seagate Enterprise Capacity 3.5 HDD", // tested with ST6000NM0024-1HT17Z/SN02,
      // ST10000NM0016-1TT101/SNB0
      // ST4000NM0085-1YY107/ZC11SXPH
      // ST8000NM0045-1RL112/NN02
      // ST6000NM0004-1FT17Z/NN01
      // ST4000NM0035-1V4107/TNC3
      // ST1000NM0055-1V410C/TN02
      // ST8000NM0055-1RM112/SN04
      // ST10000NM0156-2AA111/SS05, ST4000NM0245-1Z2107/SS05
    "ST([1234568]|10)000NM0[012][0-68][456]-.*", // *[069]4 = 4Kn
    "", "",
    "-v 200,raw48,Pressure_Limit "
    "-v 188,raw16 -v 240,msec24hour32"
  },
  { "Seagate Enterprise Capacity 3.5 HDD", // V5.1, ms in attribute 9
    "ST[12]000NM0008-.*", // tested with ST1000NM0008-2F2100/SN01
    "", "",
    "-v 9,msec24hour32 -v 188,raw16 -v 240,msec24hour32"
  },
  { "Seagate Exos 5E8", // tested with ST8000AS0003-2HH188/0003
    "ST8000AS0003-.*",
    "", "",
    "-v 9,msec24hour32 -v 240,msec24hour32"
  },
  // ST1000NM000A, ST1000NM002A, ST2000NM000A, ST2000NM001A, ST2000NM002A,
  // ST3000NM000A, ST3000NM004A, ST4000NM000A, ST4000NM001A, ST4000NM002A,
  // ST4000NM006A, ST4000NM010A, ST4000NM012A, ST4000NM013A, ST6000NM002A,
  // ST6000NM021A, ST6000NM022A, ST6000NM025A, ST6000NM026A, ST8000NM000A,
  // ST8000NM002A, ST8000NM004A, ST8000NM008A, ST8000NM009A, ST8000NM016A
  { "Seagate Exos 7E8", // tested with ST6000NM021A-2R7101/SN02, ST8000NM000A-2KE101/SN02
    "ST[123468]000NM0(0[01234689]|1[0236]|2[1256])A-.*",
    "", "",
    "-v 18,raw48,Head_Health "
    "-v 240,msec24hour32"
  },
  { "Seagate Exos X12", // tested with ST12000NM0007-2A1101/SN02
    "ST12000NM00[01]7-.*", // *17 = SED
    "", "",
    "-v 200,raw48,Pressure_Limit "
    "-v 240,msec24hour32"
  },
  { "Seagate Exos X14", // tested with ST12000NM0008-2H3101/SN02,
      // ST12000NM0538-2K2101/CMA2 (OEM?)
    "ST(14000NM04[24]8|14000NM0(01|25)8|12000NM0(00|24|53)8|10000NM0(47|56)8)-.*",
    "", "",
    "-v 18,raw48,Head_Health "
    "-v 200,raw48,Pressure_Limit "
    "-v 240,msec24hour32"
  },
  { "Seagate Exos X16", // tested with ST10000NM001G-2MW103/SN02
      // ST14000NM001G-2KJ103/SN02, ST16000NM001G-2KK103/SN02, ST16000NM001G-2KK103/SN03
    "ST1[0246]000NM00[13]G-.*",
    "", "",
    "-v 18,raw48,Head_Health "
    "-v 200,raw48,Pressure_Limit "
    "-v 240,msec24hour32"
  },
  // new models: ST8000VN0002, ST6000VN0021, ST4000VN000
  //             ST8000VN0012, ST6000VN0031, ST4000VN003
  // tested with ST8000VN0002-1Z8112/ZA13YGNF
  { "Seagate NAS HDD", // tested with ST2000VN000-1H3164/SC42, ST3000VN000-1H4167/SC43
    "ST([234]000VN000|[468]000VN00(02|21|12|31|3))-.*",
    "", "", ""
  },
  // ST8000NE0001, ST8000NE0011, ST6000VN0001, ST6000VN0011, ST5000VN0001,
  // ST5000VN0011, ST4000VN0001, ST4000VN0011, ST3000VN0001, ST3000VN0011,
  // ST2000VN0001, ST2000VN0011
  // tested with ST8000NE0001-1WN112/PNA2
  { "Seagate Enterprise NAS HDD",
    "ST(8000NE|[65432]000VN)00[01]1-.*",
    "", "", ""
  },
  { "Seagate IronWolf", // tested with ST3000VN007-2E4166/SC60, ST4000VN008-2DR166/SC60,
      // ST6000VN001-2BB186/SC60, ST6000VN0033-2EE110/SC60, ST6000VN0041-2EL11C/SC61,
      // ST8000VN0022-2EL112/SC61, ST10000VN0004-1ZD101/SC60,
      // ST12000VN0007-2GS116/SC60, ST12000VN0008-2JH101/SC60
    "ST(1|2|3|4|6|8|10|12)000VN00(0?[2478]|1|22|33|41)-.*",
    "", "",
    "-v 18,raw48,Head_Health "
    "-v 200,raw48,Pressure_Limit "
    "-v 240,msec24hour32"
  },
  { "Seagate IronWolf Pro", // tested with ST4000NE0025-2EW107/EN02,
      // ST8000NE0004-1ZF11G/EN01, ST8000NE0021-2EN112/EN02, ST16000NE000-2RW103/EN02
    "ST([24]000NE0025|4000NE001|6000NE0023|8000NE00(04|08|21)|(10|12|14)000NE000[478]|16000NE000)-.*",
    "", "",
    "-v 18,raw48,Head_Health " // ST16000NE000
    "-v 200,raw48,Pressure_Limit "
    "-v 240,msec24hour32"
  },
  { "Seagate Archive HDD (SMR)", // tested with ST8000AS0002-1NA17Z/AR13
    "ST[568]000AS00[01][12]-.*",
    "", "", ""
  },
  { "Seagate Pipeline HD 5900.1",
    "ST3(160310|320[34]10|500(321|422))CS",
    "", "", ""
  },
  { "Seagate Pipeline HD 5900.2", // tested with ST31000322CS/SC13
    "ST3(160316|250[34]12|320(311|413)|500(312|414)|1000(322|424))CS",
    "", "", ""
  },
  { "Seagate Video 3.5 HDD", // tested with ST4000VM000-1F3168/SC23, SC25
    "ST(10|15|20|30|40)00VM00[023]-.*",
    "", "", ""
  },
  { "Seagate Medalist 17240, 13030, 10231, 8420, and 4310",
    "ST3(17240|13030|10231|8420|4310)A",
    "", "", ""
  },
  { "Seagate Medalist 17242, 13032, 10232, 8422, and 4312",
    "ST3(1724|1303|1023|842|431)2A",
    "", "", ""
  },
  { "Seagate NL35",
    "ST3(250623|250823|400632|400832|250824|250624|400633|400833|500641|500841)NS",
    "", "", ""
  },
  { "Seagate SV35.2",
    "ST3(160815|250820|320620|500630|750640)[AS]V",
    "", "", ""
  },
  { "Seagate SV35.3", // tested with ST3500320SV/SV16
    "ST3(500320|750330|1000340)SV",
    "", "", ""
  },
  { "Seagate SV35.5", // tested with ST31000525SV/CV12
    "ST3(250311|500410|1000525)SV",
    "", "", ""
  },
  // ST6000VX0001,ST6000VX0011,ST5000VX0001,ST5000VX0011,ST4000VX000
  // ST4000VX002, ST3000VX002, ST2000VX003, ST1000VX001, ST1000VX002
  // ST3000VX000, ST3000VX004, ST2000VX000, ST2000VX004, ST1000VX000
  { "Seagate Surveillance", // tested with ST1000VX001-1HH162/CV11, ST2000VX000-9YW164/CV12,
      // ST4000VX000-1F4168/CV14, ST2000VX003-1HH164/CV12
    "ST([1-5]000VX00[01234]1?|31000526SV|3500411SV)(-.*)?",
    "", "", ""
  },
  { "Seagate Skyhawk", // tested with ST3000VX010-2H916L/CV11, ST6000VX0023-2EF110/SC60
    "ST(1000VX005|2000VX008|3000VX0(09|10)|4000VX007|6000VX00(1|23)|8000VX00(4|22))-.*",
    "", "",
    "-v 9,msec24hour32 " // CV* Firmware only?
    "-v 240,msec24hour32"
  },
  { "Seagate DB35", // tested with ST3250823ACE/3.03, ST3300831SCE/3.03
    "ST3(200826|250823|300831|400832)[AS]CE",
    "", "", ""
  },
  { "Seagate DB35.2", // tested with ST3160212SCE/3.ACB
    "ST3(802110|120213|160212|200827|250824|300822|400833|500841)[AS]CE",
    "", "", ""
  },
  { "Seagate DB35.3",
    "ST3(750640SCE|((80|160)215|(250|320|400)820|500830|750840)[AS]CE)",
    "", "", ""
  },
  { "Seagate LD25.2", // tested with ST940210AS/3.ALC
    "ST9(40|80)210AS?",
    "", "", ""
  },
  { "Seagate ST1.2 CompactFlash", // tested with ST68022CF/3.01
    "ST6[468]022CF",
    "", "", ""
  },
  { "Seagate Nytro XF1230 SATA SSD", // tested with XF1230-1A0480/ST200354
    "XF1230-1A(0240|0480|0960|1920)",
    "", "",
    "-v 174,raw48,Unexpect_Power_Loss_Ct "
    "-v 180,raw48,End_to_End_Err_Detect "
    "-v 183,raw48,SATA_Downshift_Count "
    "-v 189,raw48,SSD_Health_Flags "
    "-v 190,raw48,SATA_Error_Ct "
    "-v 201,raw48,Read_Error_Rate "
    "-v 231,raw48,SSD_Life_Left_Perc "
    "-v 234,raw48,Lifetime_Nand_Gb "
    "-v 241,raw48,Total_Writes_GiB "
    "-v 242,raw48,Total_Reads_GiB "
    "-v 245,raw48,Read_Error_Rate "
  },
  { "Seagate IronWolf 110 SATA SSD", //Written to Seagate documentation
    "ZA(240|480|960|1920|3840)NM10001",
    "", "",
  //"-v 1,raw48,Raw_Read_Error_Rate "
  //"-v 5,raw16(raw16),Reallocated_Sector_Ct "
  //"-v 9,raw24(raw8),Power_On_Hours "
  //"-v 12,raw48,Power_Cycle_Count "
    "-v 100,raw48,Flash_GB_Erased "
    "-v 102,raw48,Lifetime_PS4_Entry_Ct "
    "-v 103,raw48,Lifetime_PS3_Exit_Ct "
    "-v 170,raw48,Grown_Bad_Block_Ct "
    "-v 171,raw48,Program_Fail_Count "
    "-v 172,raw48,Erase_Fail_Count "
    "-v 173,raw48,Avg_Program/Erase_Ct "
    "-v 174,raw48,Unexpected_Pwr_Loss_Ct "
    "-v 177,raw16,Wear_Range_Delta "
    "-v 183,hex56,SATA_Downshift_Count "
    "-v 187,raw48,Uncorrectable_ECC_Ct "
  //"-v 194,tempminmax,Temperature_Celsius "
    "-v 195,raw16(raw16),RAISE_ECC_Cor_Ct "
    "-v 198,raw48,Uncor_Read_Error_Ct "
  //"-v 199,raw48,UDMA_CRC_Error_Count "
    "-v 230,raw56,Drv_Life_Protect_Status "
    "-v 231,hex56,SSD_Life_Left "
  //"-v 232,raw48,Available_Reservd_Space "
    "-v 233,raw48,Lifetime_Wts_To_Flsh_GB "
    "-v 241,raw48,Lifetime_Wts_Frm_Hst_GB "
    "-v 242,raw48,Lifetime_Rds_Frm_Hst_GB "
    "-v 243,hex56,Free_Space "
  },
  { "Seagate IronWolf (Pro) 125 SSDs", // IronWolf_Pro_125_SSD_Product_Manual_100866982_A.pdf 
				       // IronWolf_125_SSD_Product_Manual_100866980_C.pdf
    "Seagate IronWolf ZA(250|500|1000|2000|4000)NM10002-.*|" // tested with
      // Seagate IronWolf ZA500NM10002-2ZG101/SU3SC013
    "Seagate IronWolfPro ZA(240|480|960|1920|3840)NX10001-.*", // tested with
      // Seagate IronWolfPro ZA3840NX10001-2ZH104/SU4SC01B
    "", "",
  //"-v 1,raw48,Raw_Read_Error_Rate "
  //"-v 9,raw24(raw8),Power_On_Hours "
  //"-v 12,raw48,Power_Cycle_Count "
    "-v 16,raw48,Spare_Blocks_Available "
    "-v 17,raw48,Spare_Blocks_Remaining "
    "-v 168,raw48,SATA_PHY_Error_Count "
    "-v 170,raw16,Early/Later_Bad_Blck_Ct "
    "-v 173,raw16,Max/Avg/Min_Erase_Ct "
    "-v 174,raw48,Unexpect_Power_Loss_Ct "
    "-v 177,raw16,Wear_Range_Delta "
  //"-v 192,raw48,Power-Off_Retract_Count "
  //"-v 194,tempminmax,Temperature_Celsius "
    "-v 218,raw48,SATA_CRC_Error_Count "
    "-v 231,raw48,SSD_Life_Left "
    "-v 232,hex48,Read_Failure_Blk_Ct "
    "-v 233,raw48,Flash_Writes_GiB "
    "-v 234,raw48,NAND_Reads_Sectors "
    "-v 235,raw48,Flash_Writes_Sectors "
    "-v 241,raw48,Host_Writes_GiB "
    "-v 242,raw48,Host_Reads_GiB "
    "-v 246,hex64,Write_Protect_Detail " // prevents interpretation of bogus threshold 255 (ticket #1396)
    "-v 247,raw48,Health_Check_Timer "
  },
  { "Seagate Nytro SATA SSD", //Written to Seagate documentation
    // tested with XA960LE10063, XA960LE10063
    "XA(240|480|960|1920|3840)[LM]E10(00|02|04|06|08|10)3",
    "", "",
  //"-v 1,raw48,Raw_Read_Error_Rate "
  //"-v 5,raw16(raw16),Reallocated_Sector_Ct "
  //"-v 9,raw24(raw8),Power_On_Hours "
  //"-v 12,raw48,Power_Cycle_Count "
    "-v 100,raw48,Flash_GB_Erased "
    "-v 102,raw48,Lifetime_PS4_Entry_Ct "
    "-v 103,raw48,Lifetime_PS3_Exit_Ct "
    "-v 170,raw48,Grown_Bad_Block_Ct "
    "-v 171,raw48,Program_Fail_Count "
    "-v 172,raw48,Erase_Fail_Count "
    "-v 173,raw48,Avg_Program/Erase_Ct "
    "-v 174,raw48,Unexpected_Pwr_Loss_Ct "
    "-v 177,raw16,Wear_Range_Delta "
    "-v 183,hex56,SATA_Downshift_Count "
    "-v 187,raw48,Uncorrectable_ECC_Ct "
  //"-v 194,tempminmax,Temperature_Celsius "
    "-v 195,raw16(raw16),RAISE_ECC_Cor_Ct "
    "-v 198,raw48,Uncor_Read_Error_Ct "
  //"-v 199,raw48,UDMA_CRC_Error_Count "
    "-v 230,raw56,Drv_Life_Protect_Status "
    "-v 231,hex56,SSD_Life_Left "
  //"-v 232,raw48,Available_Reservd_Space "
    "-v 233,raw48,Lifetime_Wts_To_Flsh_GB "
    "-v 241,raw48,Lifetime_Wts_Frm_Hst_GB "
    "-v 242,raw48,Lifetime_Rds_Frm_Hst_GB "
    "-v 243,hex56,Free_Space "
  },
  { "WD Blue / Red / Green SSDs", // tested with WDC WDS250G1B0A-00H9H0/X41000WD,
      // WDC WDS250G1B0A-00H9H0/X41100WD, WDC WDS100T1B0A-00H9H0,
      // WDC WDS120G2G0A-00JH30/UE360000, WDC WDS240G2G0A-00JH30/UF300000,
      // WDC WDS500G2B0A-00SM50/X61130WD, WDC WDS200T2B0A-00SM50/X61130WD,
      // WDC WDS200T2B0A/X61190WD, WDC WDS120G1G0A-00SS50/Z3311000
      // WDC  WDS500G2B0A-00SM50/401000WD,
      // WDC WDBNCE2500PNC/X61130WD, WDC WDBNCE0010PNC-WRSN/X41110WD,
      // WDC  WDS200T1R0A-68A4W0/411000WR, WDC  WDS400T1R0A-68A4W0/411000WR
    "WDC WDBNCE(250|500|00[124])0PNC(-.*)?|" // Blue 3D
    "WDC  ?WDS((120|240|250|480|500)G|[124]00T)(1B|2B|1G|2G|1R)0[AB](-.*)?",
      // *B* = Blue, *G* = Green, *2B* = Blue 3D NAND, *1R* = Red SA500
    "", "",
  //"-v 5,raw16(raw16),Reallocated_Sector_Ct " // Reassigned Block Count
  //"-v 9,raw24(raw8),Power_On_Hours "
  //"-v 12,raw48,Power_Cycle_Count "
    "-v 165,raw48,Block_Erase_Count "
    "-v 166,raw48,Minimum_PE_Cycles_TLC "
    "-v 167,raw48,Max_Bad_Blocks_per_Die "
    "-v 168,raw48,Maximum_PE_Cycles_TLC "
    "-v 169,raw48,Total_Bad_Blocks "
    "-v 170,raw48,Grown_Bad_Blocks "
    "-v 171,raw48,Program_Fail_Count "
    "-v 172,raw48,Erase_Fail_Count "
    "-v 173,raw48,Average_PE_Cycles_TLC "
    "-v 174,raw48,Unexpected_Power_Loss "
  //"-v 184,raw48,End-to-End_Error " // Detection/Correction Count
  //"-v 187,raw48,Reported_Uncorrect " // Uncorrectable Errors
  //"-v 188,raw48,Command_Timeout "
  //"-v 194,tempminmax,Temperature_Celsius "
  //"-v 199,raw48,UDMA_CRC_Error_Count " // SATA CRC Errors
    "-v 230,hex48,Media_Wearout_Indicator " // Maybe hex16
  //"-v 232,raw48,Available_Reservd_Space"
    "-v 233,raw48,NAND_GB_Written_TLC "
    "-v 234,raw48,NAND_GB_Written_SLC "
    "-v 241,raw48,Host_Writes_GiB "
    "-v 242,raw48,Host_Reads_GiB "
    "-v 244,raw48,Temp_Throttle_Status "
  },
  { "Western Digital Protege",
  /* Western Digital drives with this comment all appear to use Attribute 9 in
   * a  non-standard manner.  These entries may need to be updated when it
   * is understood exactly how Attribute 9 should be interpreted.
   * UPDATE: this is probably explained by the WD firmware bug described in the
   * smartmontools FAQ */
    "WDC WD([2468]00E|1[26]00A)B-.*",
    "", "", ""
  },
  { "Western Digital Caviar",
  /* Western Digital drives with this comment all appear to use Attribute 9 in
   * a  non-standard manner.  These entries may need to be updated when it
   * is understood exactly how Attribute 9 should be interpreted.
   * UPDATE: this is probably explained by the WD firmware bug described in the
   * smartmontools FAQ */
    "WDC WD(2|3|4|6|8|10|12|16|18|20|25)00BB-.*",
    "", "", ""
  },
  { "Western Digital Caviar WDxxxAB",
  /* Western Digital drives with this comment all appear to use Attribute 9 in
   * a  non-standard manner.  These entries may need to be updated when it
   * is understood exactly how Attribute 9 should be interpreted.
   * UPDATE: this is probably explained by the WD firmware bug described in the
   * smartmontools FAQ */
    "WDC WD(3|4|6|8|25)00AB-.*",
    "", "", ""
  },
  { "Western Digital Caviar WDxxxAA",
  /* Western Digital drives with this comment all appear to use Attribute 9 in
   * a  non-standard manner.  These entries may need to be updated when it
   * is understood exactly how Attribute 9 should be interpreted.
   * UPDATE: this is probably explained by the WD firmware bug described in the
   * smartmontools FAQ */
    "WDC WD...?AA(-.*)?",
    "", "", ""
  },
  { "Western Digital Caviar WDxxxBA",
  /* Western Digital drives with this comment all appear to use Attribute 9 in
   * a  non-standard manner.  These entries may need to be updated when it
   * is understood exactly how Attribute 9 should be interpreted.
   * UPDATE: this is probably explained by the WD firmware bug described in the
   * smartmontools FAQ */
    "WDC WD...BA",
    "", "", ""
  },
  { "Western Digital Caviar AC", // add only 5400rpm/7200rpm (ata33 and faster)
    "WDC AC((116|121|125|225|132|232)|([1-4][4-9][0-9])|([1-4][0-9][0-9][0-9]))00[A-Z]?.*",
    "", "", ""
  },
  { "Western Digital Caviar SE",
  /* Western Digital drives with this comment all appear to use Attribute 9 in
   * a  non-standard manner.  These entries may need to be updated when it
   * is understood exactly how Attribute 9 should be interpreted.
   * UPDATE: this is probably explained by the WD firmware bug described in the
   * smartmontools FAQ
   * UPDATE 2: this does not apply to more recent models, at least WD3200AAJB */
    "WDC WD(4|6|8|10|12|16|18|20|25|30|32|40|50)00(JB|PB)-.*",
    "", "", ""
  },
  { "Western Digital Caviar Blue EIDE",  // WD Caviar SE EIDE
    /* not completely accurate: at least also WD800JB, WD(4|8|20|25)00BB sold as Caviar Blue */
    "WDC WD(16|25|32|40|50)00AAJB-.*",
    "", "", ""
  },
  { "Western Digital Caviar Blue EIDE",  // WD Caviar SE16 EIDE
    "WDC WD(25|32|40|50)00AAKB-.*",
    "", "", ""
  },
  { "Western Digital RE EIDE",
    "WDC WD(12|16|25|32)00SB-.*",
    "", "", ""
  },
  { "Western Digital PiDrive Foundation Edition", // WDC WD3750LMCW-11D9GS3
    "WDC WD(3750|2500)LMCW-.*",
    "", "", ""
  },
  { "Western Digital Caviar Serial ATA",
    "WDC WD(4|8|20|32)00BD-.*",
    "", "", ""
  },
  { "Western Digital Caviar SE Serial ATA", // tested with WDC WD3000JD-98KLB0/08.05J08
    "WDC WD(4|8|12|16|20|25|30|32|40)00(JD|KD|PD)-.*",
    "", "", ""
  },
  { "Western Digital Caviar SE Serial ATA",
    "WDC WD(8|12|16|20|25|30|32|40|50)00JS-.*",
    "", "", ""
  },
  { "Western Digital Caviar SE16 Serial ATA",
    "WDC WD(16|20|25|32|40|50|75)00KS-.*",
    "", "", ""
  },
  { "Western Digital Caviar Blue Serial ATA",  // WD Caviar SE Serial ATA
    /* not completely accurate: at least also WD800BD, (4|8)00JD sold as Caviar Blue */
    "WDC WD((8|12|16|25|32)00AABS|(8|12|16|25|32|40|50)00AAJS)-.*",
    "", "", ""
  },
  { "Western Digital Caviar Blue (SATA)",  // WD Caviar SE16 Serial ATA
      // tested with WD1602ABKS-18N8A0/DELL/02.03B04
    "WDC WD((16|20|25|32|40|50|64|75)00AAKS|1602ABKS|10EALS)-.*",
    "", "", ""
  },
  { "Western Digital Blue", // tested with WDC WD5000AZLX-00K4KA0/80.00A80,
      // WDC WD10EZEX-00RKKA0/80.00A80, WDC WD10EZEX-75M2NA0/01.01A01, WDC WD40EZRZ-00WN9B0/80.00A80,
      // APPLE HDD WDC WD10EALX-408EA0/07.01D03
    "(APPLE HDD )?WDC WD((25|32|50)00AAKX|5000AZ(LX|RZ)|7500A(AL|ZE)X|10E(AL|ZE)X|[1-6]0EZRZ)-.*",
    "", "", ""
  },
  { "Western Digital Blue (SMR)", // tested with WDC WD40EZAZ-00SF3B0/80.00A80 (TRIM: zeroed)
    "WDC WD(20|40|60)EZAZ-.*",
    "", "", ""
  },
  { "Western Digital RE Serial ATA",
    "WDC WD(12|16|25|32)00(SD|YD|YS)-.*",
    "", "", ""
  },
  { "Western Digital RE2 Serial ATA",
    "WDC WD((40|50|75)00(YR|YS|AYYS)|(16|32|40|50)0[01]ABYS)-.*",
    "", "", ""
  },
  { "Western Digital RE2-GP",
    "WDC WD(5000AB|7500AY|1000FY)PS-.*",
    "", "", ""
  },
  { "Western Digital RE3 Serial ATA", // tested with WDC WD7502ABYS-02A6B0/03.00C06,
      // WD1002FBYS-12/03.M0300
    "(WDC )?WD((25|32|50|75)02A|(75|10)02F)BYS-.*",
    "", "", ""
  },
  { "Western Digital RE4", // tested with WDC WD2003FYYS-18W0B0/01.01D02,
      // WDC WD1003FBYZ-010FB0/01.01V03
      // WDC WD5003ABYZ-011FA0/01.01S03
    "WDC WD((25|50)03ABY[XZ]|1003FBY[XZ]|(15|20)03FYYS)-.*",
    "", "", ""
  },
  { "Western Digital RE4-GP", // tested with WDC WD2002FYPS-02W3B0/04.01G01,
      // WD2003FYPS-27W9B0/01.01D02
    "(WDC )?WD200[23]FYPS-.*",
    "", "", ""
  },
  { "Western Digital Re", // tested with WDC WD1004FBYZ-01YCBB0/RR02,
      // WDC WD2000FYYZ-01UL1B0/01.01K01, WDC WD2000FYYZ-01UL1B1/01.01K02,
      // WDC WD4000FYYZ-01UL1B2/01.01K03, WD2000FYYX/00.0D1K2,
      // WDC WD1004FBYZ-01YCBB1/RR04
      // WD4000FYYZ, WD4000FDYZ, WD3000FYYZ, WD3000FDYZ, WD2000FYYZ, WD2000FDYZ
      // WD2004FBYZ, WD1004FBYZ
    "WDC WD((1004|2004)FBYZ|([234]000)FDYZ|[234]000FYYZ|2000FYYX)-.*",
    "", "",
    "-v 16,raw48,Total_LBAs_Read" // WDC WD1004FBYZ-01YCBB1/RR04
  },
  { "Western Digital Se", // tested with WDC WD2000F9YZ-09N20L0/01.01A01
    // WD6001F9YZ, WD5001F9YZ, WD4000F9YZ, WD3000F9YZ, WD2000F9YZ, WD1002F9YZ
    "WDC WD(1002|2000|3000|4000|5001|6001)F9YZ-.*",
    "", "", ""
  },
  { "Western Digital Caviar Green", // tested with WDC WD7500AADS-00M2B0/01.00A01,
      // WDC WD10EADX/77.04D77
    "WDC WD((50|64|75)00AA[CV]S|(50|64|75)00AADS|10EA[CV]S|(10|15|20)EAD[SX])-.*",
    "",
    "",
    "-F xerrorlba" // tested with WDC WD7500AADS-00M2B0/01.00A01
  },
  { "Western Digital Caviar Green (AF)",
    "WDC WD(((64|75|80)00AA|(10|15|20)EA|(25|30)EZ)R|20EAC)S-.*",
    "", "", ""
  },
  { "Western Digital Green", // tested with
      // WDC WD10EZRX-00A8LB0/01.01A01, WDC WD20EZRX-00DC0B0/80.00A80,
      // WDC WD30EZRX-00MMMB0/80.00A80, WDC WD40EZRX-00SPEB0/80.00A80,
      // WDC WD60EZRX-00MVLB1/80.00A80, WDC WD5000AZRX-00A8LB0/01.01A01
    "WDC WD(5000AZ|7500AA|(10|15|20)EA|(10|20|25|30|40|50|60)EZ)RX-.*",
    "", "", ""
  },
  { "Western Digital Caviar Black", // tested with WDC WD7501AAES/06.01D06
    "WDC WD((500|640)1AAL|7501AA[EL]|1001FA[EL]|2001FAS)S-.*|"
    "WDC WD(2002|7502|1502|5003|1002|5002)(FAE|AAE|AZE|AAL)X-.*", // could be
    // WD2002FAEX, WD7502AAEX, WD1502FAEX, WD5003AZEX, WD1002FAEX, WD5002AALX
    "", "", "-F xerrorlba" // WDC WD6401AALS-00L3B2/01.03B01 (ticket #1558)
  },
  { "Western Digital Black", // tested with
      // WDC WD1003FZEX-00MK2A0/01.01A01, WDC WD3001FAEX-00MJRA0/01.01L01,
      // WDC WD3003FZEX-00Z4SA0/01.01A01, WDC WD4001FAEX-00MJRA0/01.01L01
      // WDC WD4003FZEX-00Z4SA0/01.01A01, WDC WD5003AZEX-00RKKA0/80.00A80,
      // WDC WD4004FZWX-00GBGB0/81.H0A81, WDC WD4005FZBX-00K5WB0/01.01A01
    "WDC WD(6001|2003|5001|1003|4003|4004|4005|5003|3003|3001)(FZW|FZE|FZB|AZE)X-.*|" // could be
    // new series  WD6001FZWX WD2003FZEX WD5001FZWX WD1003FZEX
    //             WD4003FZEX WD5003AZEX WD3003FZEX WD4004FZWX
    "WDC WD(4001|3001|2002|1002|5003|7500|5000|3200|2500|1600)(FAE|AZE)X-.*",
    // old series: WD4001FAEX WD3001FAEX WD2002FAEX WD1002FAEX  WD5003AZEX
    "", "", ""
  },
  { "Western Digital Black (SMR)", // ticket #1313
    "WDC WD10SPSX-.*",
    "", "", ""
  },
  { "Western Digital AV ATA", // tested with WDC WD3200AVJB-63J5A0/01.03E01
    "WDC WD(8|16|25|32|50)00AV[BJ]B-.*",
    "", "", ""
  },
  { "Western Digital AV SATA",
    "WDC WD(16|25|32)00AVJS-.*",
    "", "", ""
  },
  { "Western Digital AV-GP",
    "WDC WD((16|25|32|50|64|75)00AV[CDV]S|(10|15|20)EV[CDV]S)-.*",
    "", "", ""
  },
  { "Western Digital AV-GP (AF)", // tested with WDC WD10EURS-630AB1/80.00A80,
      // WDC WD10EUCX-63YZ1Y0/51.0AB52, WDC WD20EURX-64HYZY0/80.00A80
    "WDC WD(5000AUDX|7500AURS|10EUCX|(10|15|20|25|30)EUR[SX])-.*",
    "", "", ""
  },
  { "Western Digital AV", // tested with DC WD10JUCT-63CYNY0/01.01A01
    "WDC WD((16|25|32|50)00BU[CD]|5000LUC|10JUC)T-.*",
    "", "", ""
  },
  { "Western Digital Raptor",
    "WDC WD((360|740|800)GD|(360|740|800|1500)ADF[DS])-.*",
    "", "", ""
  },
  { "Western Digital Raptor X",
    "WDC WD1500AHFD-.*",
    "", "", ""
  },
  { "Western Digital VelociRaptor", // tested with WDC WD1500HLHX-01JJPV0/04.05G04
    "WDC WD(((800H|(1500|3000)[BH]|1600H|3000G)LFS)|((1500|3000|4500|6000)[BH]LHX))-.*",
    "", "", ""
  },
  { "Western Digital VelociRaptor (AF)", // tested with WDC WD1000DHTZ-04N21V0/04.06A00
    "WDC WD(2500H|5000B|5000H|1000D)HTZ-.*",
    "", "", ""
  },
  { "Western Digital Scorpio EIDE",
    "WDC WD(4|6|8|10|12|16)00(UE|VE)-.*",
    "", "", ""
  },
  { "Western Digital Scorpio Blue EIDE", // tested with WDC WD3200BEVE-00A0HT0/11.01A11
    "WDC WD(4|6|8|10|12|16|25|32)00BEVE-.*",
    "", "", ""
  },
  { "Western Digital Scorpio Serial ATA",
    "WDC WD(4|6|8|10|12|16|25)00BEAS-.*",
    "", "", ""
  },
  { "Western Digital Scorpio Blue Serial ATA", // tested with WDC WD3200BEVS-08VAT2/14.01A14
    "WDC WD((4|6|8|10|12|16|25|32)00BEVS|(8|12|16|25|32|40|50|64)00BEVT|7500KEVT|10TEVT)-.*",
    "", "", ""
  },
  { "Western Digital Scorpio Blue Serial ATA (AF)", // tested with
      // WDC WD10JPVT-00A1YT0/01.01A01
    "WDC WD((16|25|32|50|64|75)00BPVT|10[JT]PVT)-.*",
    "", "", ""
  },
  { "Western Digital Scorpio Black", // tested with WDC WD5000BEKT-00KA9T0/01.01A01
    "WDC WD(8|12|16|25|32|50)00B[EJ]KT-.*",
    "", "", ""
  },
  { "Western Digital Scorpio Black (AF)",
    "WDC WD(50|75)00BPKT-.*",
    "", "", ""
  },
  { "Western Digital Red", // tested with WDC WD10EFRX-68JCSN0/01.01A01,
      // WDC WD10JFCX-68N6GN0/01.01A01, WDC WD30EFRX-68EUZN0/82.00A82,
      // WDC WD40EFRX-68WT0N0/80.00A80, WDC WD60EFRX-68MYMN1/82.00A82,
      // WDC WD80EFAX-68LHPN0/83.H0A83, WDC WD80EFZX-68UW8N0/83.H0A83,
      // WDC WD80EZZX-11CSGA0/83.H0A03 (My Book 0x1058:0x25ee),
      // WDC WD100EFAX-68LHPN0/83.H0A83,
      // WDC WD120EMFZ-11A6JA0/81.00A81 (Easystore 0x1058:0x25fb)
      // WDC WD160EMFZ-11AFXA0/81.00A81
      // WDC WD40EFZX-68AWUN0/81.00B81, WDC WD20EFZX-68AWUN0/81.00B81
      // WDC WD140EFFX-68VBXN0/81.00A81
    "WDC WD(7500BFCX|10JFCX|[1-6]0EFRX|[2468]0E[FZ]ZX|(8|10)0EFAX|1[26]0EMFZ|140E(FF|FG)X)-.*",
    "", "",
    "-v 22,raw48,Helium_Level" // WD80EFAX, WD80EFZX, WD100EFAX, WD120EMFZ, WD160EMFZ
  },
  { "Western Digital Red (SMR)", // ticket #1313, tested with WDC WD60EFAX-68SHWN0/82.00A82
    "WDC WD[2346]0EFAX-.*",
    "", "", ""
  },
  { "Western Digital Red Pro", // tested with WDC WD2001FFSX-68JNUN0/81.00A81,
      // WDC WD6002FFWX-68TZ4N0/83.H0A83, WDC WD101KFBX-68R56N0/83.H0A03,
      // WDC WD102KFBX-68M95N0/83.00A83
    "WDC WD([2-68]00[123]FF[BSW]|10[12]KFB)X-.*",
    "", "",
    "-v 22,raw48,Helium_Level" // WD101KFBX (but not WD102KFBX)
  },
  { "Western Digital Purple (Pro)", // tested with WDC WD40PURX-64GVNY0/80.00A80,
      // WDC WD40PURZ-85TTDY0/80.00A80
      // WDC WD80PUZX-64NEAY0/80.H0A80
      // WDC WD121PURP-85B5SY0/82.00A82
    "WDC WD[1234568](0|[0248]1)PU[RZ][PXZ]-.*",
    "", "", 
    "-v 22,raw48,Helium_Level" // WD121PURP-85B5SY0, WD80PUZX-64NEAY0
  },
  { "Western Digital Gold", // tested with WDC WD1005FBYZ-01YCBB2/RR07,
      // WDC WD1005VBYZ-02RRWB2/RR07, WDC WD2005VBYZ-02RRWB2/RR07
      // WDC WD2005FBYZ-01YCBB2/RR07, WDC WD4002FYYZ-01B7CB0/01.01M02,
      // WDC WD4003FRYZ-01F0DB0/01.01H01, WDC WD6003FRYZ-01F0DB0/01.01H01,
      // WDC WD8003FRYZ-01JPDB1/01.01H02, WDC WD8004FRYZ-01VAEB0/01.01H01,
      // WDC WD102KRYZ-01A5AB0/01.01H01, WDC WD121KRYZ-01W0RB0/01.01H01,
      // WDC WD141KRYZ-01C66B0/01.01H01, WDC WD161KRYZ-01AGBB0/01.01H01
    "WDC WD([12]005[FV]B|4002FY|4003FR|600[23]FR|800[234]FR|([12][02468]1|102)KR)YZ-.*",
    "", "",
    "-v 22,raw48,Helium_Level" // WD121KRYZ, WD141KRYZ
  },
  { "Western Digital Blue Mobile", // tested with WDC WD5000LPVX-08V0TT2/03.01A03,
      // WDC WD10JPVX-75JC3T0/0301A03,  WDC WD10JPVX-22JC3T0/01.01A01,
      // WDC WD20NPVZ-00WFZT0/01.01A01
    "WDC WD(3200LPCX|5000[BL]P[CV]X|7500BPVX|10JP[VZ]X|(15|20)NPVZ)-.*",
    "", "", ""
  },
  { "Western Digital Blue Mobile (SMR)", // ticket #1313, tested with
      // WDC WD10SPZX-22Z10T0/01.01A01, WDC WD10SPZX-21Z10T0/02.01A02,
      // WDC WD20SPZX-22CRAT0/01.01A01, WDC WD20SPZX-22UA7T0/01.01A01
    "WDC WD[12]0SPZX-.*",
    "", "", ""
  },
  { "Western Digital Green Mobile", // tested with WDC WD20NPVX-00EA4T0/01.01A01
    "WDC WD(15|20)NPV[TX]-.*",
    "", "", ""
  },
  { "Western Digital Black Mobile", // tested with WDC WD7500BPKX-22HPJT0/01.01A01,
      // WDC WD10JPLX-00MBPT0/01.01H01
    "WDC WD((16|25|32)00BEK[TX]|(25|32|50|75)00(BPK|LPL)X|10JPLX)-.*",
    "", "", ""
  },
  { "Western Digital Elements / My Passport (USB)", // tested with WDC WD5000BMVW-11AMCS0/01.01A01
    "WDC WD(25|32|40|50)00BMV[UVW]-.*",  // *W-* = USB 3.0
    "", "", ""
  },
  { "Western Digital Elements / My Passport (USB, AF)", // tested with
      // WDC WD5000KMVV-11TK7S1/01.01A01,
      // WDC WD5000LMVW-11CKRS0/01.01A01 (0x1058:0x07ae),
      // WDC WD5000LMVW-11VEDS0/01.01A01 (0x1058:0x0816),
      // WDC WD7500BMVW-11AJGS2/01.01A01,
      // WDC WD10JMVW-11AJGS2/01.01A01 (0x1058:0x10b8),
      // WDC WD10JMVW-11AJGS4/01.01A01 (0x1058:0x25a0/25a2),
      // WDC WD10JMVW-11S5XS1/01.01A01,
      // WDC WD10SMZW-11Y0TS0/01.01A01,
      // WDC WD10TMVW-11ZSMS5/01.01A01,
      // WDC WD20NMVW-11AV3S2/01.01A01 (0x1058:0x0822),
      // WDC WD20NMVW-11AV3S3/01.01A01 (0x1058:0x0837),
      // WDC WD20NMVW-11EDZS6/01.01A01 (0x1058-0x259f),
      // WDC WD20NMVW-11EDZS7/01.01A01 (0x1058:0x259d/25a1),
      // WDC WD20NMVW-11W68S0/01.01A01,
      // WDC WD20NMVW-59AV3S3/01.01A01 (0x1058:0x107d),
      // WDC WD30NMVW-11C3NS4/01.01A01,
      // WDC WD40NMZW-11GX6S1/01.01A01 (0x1058:0x2599/25e2/25fa)
      // WDC WD50NDZW-11A8JS1/01.01A01 (0x1058:0x2627)
      // WDC WD50NDZW-11MR8S1/02.01A02
      // WDC WD40NDZM-59A8KS1/01.01A01
    "WDC WD((5000[LK]|7500[BK]|10[JST]|[234]0N)M|50ND|40ND)[VZ][VWM]-.*", // *W-* = USB 3.0
    // Model numbers with "M" suffix denote the use of USB-C receptacles instead of Micro-B.
    "", "", ""
  },
  { "Quantum Bigfoot", // tested with TS10.0A/A21.0G00, TS12.7A/A21.0F00
    "QUANTUM BIGFOOT TS(10\\.0|12\\.7)A",
    "", "", ""
  },
  { "Quantum Fireball lct15",
    "QUANTUM FIREBALLlct15 ([123]0|22)",
    "", "", ""
  },
  { "Quantum Fireball lct20",
    "QUANTUM FIREBALLlct20 [1234]0",
    "", "", ""
  },
  { "Quantum Fireball CX",
    "QUANTUM FIREBALL CX10.2A",
    "", "", ""
  },
  { "Quantum Fireball CR",
    "QUANTUM FIREBALL CR(4.3|6.4|8.4|13.0)A",
    "", "", ""
  },
  { "Quantum Fireball EX", // tested with QUANTUM FIREBALL EX10.2A/A0A.0D00
    "QUANTUM FIREBALL EX(3\\.2|6\\.4|10\\.2)A",
    "", "", ""
  },
  { "Quantum Fireball ST",
    "QUANTUM FIREBALL ST(3.2|4.3|4300)A",
    "", "", ""
  },
  { "Quantum Fireball SE",
    "QUANTUM FIREBALL SE4.3A",
    "", "", ""
  },
  { "Quantum Fireball Plus LM",
    "QUANTUM FIREBALLP LM(10.2|15|20.[45]|30)",
    "", "", ""
  },
  { "Quantum Fireball Plus AS",
    "QUANTUM FIREBALLP AS(10.2|20.5|30.0|40.0|60.0)",
    "", "", ""
  },
  { "Quantum Fireball Plus KX",
    "QUANTUM FIREBALLP KX27.3",
    "", "", ""
  },
  { "Quantum Fireball Plus KA",
    "QUANTUM FIREBALLP KA(9|10).1",
    "", "", ""
  },

  ////////////////////////////////////////////////////
  // USB ID entries
  ////////////////////////////////////////////////////

  // 0x0080 (JMicron/Toshiba ?)
  { "USB: ; JMicron JMS578",
    "0x0080:0x0578",
    "", // 0x0104
    "",
    "-d sat"
  },
  { "USB: ; ",
    "0x0080:0xa001",
    "", // ORICO 2588US3: 0x0101, 0x0203
    "",
    "-d sat"
  },
  // 0x0350 (?)
  { "USB: ViPowER USB3.0 Storage; ",
    "0x0350:0x0038",
    "", // 0x1905
    "",
    "-d sat,12" // ATA output registers missing
  },
  // Hewlett-Packard
  { "USB: HP Personal Media Drive; ",
    "0x03f0:0x070c",
    "",
    "",
    "-d usbsunplus"
  },
  { "USB: HP Desktop HD BD07; ", // 2TB
    "0x03f0:0xbd07",
    "",
    "",
    "-d sat"
  },
  // ALi
  { "USB: ; ALi M5621", // USB->PATA
    "0x0402:0x5621",
    "",
    "",
    "" // unsupported
  },
  // VIA
  { "USB: Connectland BE-USB2-35BP-LCM; VIA VT6204",
    "0x040d:0x6204",
    "",
    "",
    "" // unsupported
  },
  // Buffalo / Melco
  { "USB: Buffalo JustStore Portable HD-PVU2; ",
    "0x0411:0x0181",
    "",
    "",
    "-d sat"
  },
  { "USB: Buffalo Drivestation Duo; ",
    "0x0411:0x01ce",
    "",
    "",
    "-d sat"
  },
  { "USB: Buffalo DriveStation HD-LBU2 ; Medialogic MLDU11",
    "0x0411:0x01ea",
    "",
    "",
    "-d sat"
  },
  { "USB: Buffalo; ",
    "0x0411:0x0(157|1[df]9|1e7|240|251|27e)", // 0x0157: HD-PEU2, 0x01d9: HD-PCTU2 (0x0108), 0x01e7: HD-PNTU3,
      // 0x01f9: HD-PZU3 (0x0100), 0x0240: HD-PCFU3, 0x0251: HD-PNFU3, 0x027e: HD-LC3
    "",
    "",
    "-d sat"
  },
  // LG Electronics
  { "USB: LG Mini HXD5; JMicron",
    "0x043e:0x70f1",
    "", // 0x0100
    "",
    "-d usbjmicron"
  },
  // Hitachi / Renesas
  { "USB: ; Renesas uPD720231A", // USB2/3->SATA
    // 0x0229: Pi-102 Raspberry Pi USB to mSATA Converter Board
    // 0x022a: DeLock 62652 converter SATA 6GB/s > USB 3.0
    "0x045b:0x022[9a]",
    "",
    "",
    "-d sat"
  },
  // Philips
  { "USB: Philips; ", // SDE3273FC/97 2.5" SATA HDD enclosure
    "0x0471:0x2021",
    "", // 0x0103
    "",
    "-d sat"
  },
  // Toshiba
  { "USB: Toshiba Canvio 500GB; SunPlus",
    "0x0480:0xa004",
    "",
    "",
    "-d usbsunplus"
  },
  { "USB: Toshiba; ",
    "0x0480:0x....",
    "",
    "",
    "-d sat"
  },
  // Cypress
  { "USB: ; Cypress CY7C68300A (AT2)",
    "0x04b4:0x6830",
    "0x0001",
    "",
    "" // unsupported
  },
  { "USB: ; Cypress CY7C68300B/C (AT2LP)",
    "0x04b4:0x6830",
    "0x0240",
    "",
    "-d usbcypress"
  },
  // Fujitsu
  { "USB: Fujitsu/Zalman ZM-VE300; ", // USB 3.0
    "0x04c5:0x2028",
    "", // 0x0001
    "",
    "-d sat"
  },
  { "USB: ; Fujitsu", // DeLock 42475, USB 3.0
    "0x04c5:0x201d",
    "", // 0x0001
    "",
    "-d sat"
  },
  // Myson Century
  { "USB: ; Myson Century CS8818",
    "0x04cf:0x8818",
    "", // 0xb007
    "",
    "" // unsupported
  },
  // Samsung
  { "USB: Samsung S2 Portable; JMicron",
    "0x04e8:0x1f0[568a]", // 0x1f0a: SAMSUNG HN-M101XBB
    "",
    "",
    "-d usbjmicron" // 0x1f0a: works also with "-d sat"
  },
  { "USB: Samsung S1; JMicron",
    "0x04e8:0x2f0[36]", // 0x2f03: S1 Portable, 0x2f06: S1 Mini (SAMSUNG HS20YJZ/3AU10-01)
    "",
    "",
    "-d usbjmicron"
  },
  { "USB: Samsung Portable SSD T7; ASMedia ASM2362",
    "0x04e8:0x(4001|61fb)", // 0x61fb: T7 Shield
    "", // 0x0100
    "",
    "" // smartmontools >= r5168: -d sntasmedia
  },
  { "USB: Samsung Story Station; ",
    "0x04e8:0x5f0[56]",
    "",
    "",
    "-d sat"
  },
  { "USB: Samsung G2 Portable; JMicron",
    "0x04e8:0x6032",
    "0x0000",
    "",
    "-d usbjmicron" // ticket #132
  },
  { "USB: Samsung G2 Portable; ",
    "0x04e8:0x6032",
    "0x...[1-9]", // >= 0x0001
    "",
    "-d sat"
  },
  { "USB: Samsung Story Station 3.0; ",
    "0x04e8:0x6052",
    "",
    "",
    "-d sat"
  },
  { "USB: Samsung Story Station 3.0; ",
    "0x04e8:0x6054",
    "",
    "",
    "-d sat"
  },
  { "USB: Samsung M2 Portable 3.0; ",
    "0x04e8:0x60c5",
    "",
    "",
    "-d sat"
  },
  { "USB: Samsung D3 Station; ",
    "0x04e8:0x612[45]", // 3TB, 4TB
    "", // 0x200, 0x202
    "",
    "-d sat"
  },
  { "USB: Samsung M3 Portable USB 3.0; ", // 1.5/2TB: SpinPoint M9TU
    "0x04e8:0x61b[3456]", // 500MB, 2TB, 1.5TB, 1TB
    "", // 0x0e00
    "",
    "-d sat"
  },
  { "USB: Samsung S3 Portable; ",
    "0x04e8:0x61c8", // ST1000LM025 HN-M101ABB
    "", // 0x1301
    "",
    "-d sat"
  },
  { "USB: Samsung Portable SSD T5; ",
    "0x04e8:0x61f5",
    "", // 0x0100
    "",
    "-d sat"
  },
  { "USB: Samsung; ",
    "0x04e8:0x8003", // USB3 Adapter from SSD EVO 850 Starter Kit
    "", // 0x0100
    "",
    "-d sat"
  },
  { "USB: Sony HD-E1; ",
    "0x054c:0x05bf", //  Sony HD-E1B - 1TB USB3.0
    "", // 0x6610
    "",
    "-d sat"
  },
  // Sunplus
  { "USB: ; SunPlus",
    "0x04fc:0x0c05",
    "",
    "",
    "-d usbsunplus"
  },
  { "USB: ; SunPlus SPDIF215",
    "0x04fc:0x0c15",
    "", // 0xf615
    "",
    "-d usbsunplus"
  },
  { "USB: ; SunPlus SPDIF225", // USB+SATA->SATA
    "0x04fc:0x0c25",
    "", // 0x0103
    "",
    "-d usbsunplus"
  },
  // Intrinsix
  { "USB: ; Intrinsix",
    "0x0578:0x0578",
    "", // 0x0202
    "",
    "-d sat" // ATA output registers missing
  },
  // Iomega
  { "USB: Iomega Prestige Desktop USB 3.0; ",
    "0x059b:0x0070",
    "", // 0x0004
    "",
    "-d sat" // ATA output registers missing
  },
  { "USB: Iomega LPHD080-0; ",
    "0x059b:0x0272",
    "",
    "",
    "-d usbcypress"
  },
  { "USB: Iomega MDHD500-U; JMicron",
    "0x059b:0x0274",
    "", // 0x0000
    "",
    "-d usbjmicron,0"
  },
  { "USB: Iomega MDHD500-U; ",
    "0x059b:0x0275",
    "", // 0x0001
    "",
    "" // unsupported
  },
  { "USB: Iomega; JMicron",
    "0x059b:0x027[78]",  // 0x0277: MDHD-UE, 0x0278: LDHD-UPS
    "", // 0x0000
    "",
    "-d usbjmicron"
  },
  { "USB: Iomega LDHD-UP; Sunplus",
    "0x059b:0x0370",
    "",
    "",
    "-d usbsunplus"
  },
  { "USB: Iomega; JMicron",
    "0x059b:0x0(47[05]|57[15])", // 0x0470: LPHD-UP, 0x0475: GDHDU2 (0x0100),
      // 0x0575: LDHD-UP
    "",
    "",
    "-d usbjmicron"
  },
  { "USB: Iomega; JMicron",
    "0x059b:0x047a",
    "", // 0x0100
    "",
    "-d sat" // works also with "-d usbjmicron"
  },
  // LaCie
  { "USB: LaCie hard disk (FA Porsche design);",
    "0x059f:0x0651",
    "",
    "",
    "" // unsupported
  },
  { "USB: LaCie d2 Quadra; Oxford OXUF934SSA-LQAG ", // USB+IEEE1394+eSATA->SATA
    "0x059f:0x0828",
    "",
    "",
    "-d sat"
  },
  { "USB: LaCie hard disk; JMicron",
    "0x059f:0x0951",
    "",
    "",
    "-d usbjmicron"
  },
  { "USB: LaCie Rugged Triple Interface; ",
    "0x059f:0x100c",
    "", // 0x0001
    "",
    "-d sat"
  },
  { "USB: LaCie Desktop Hard Drive;",
    "0x059f:0x1010",
    "",
    "",
    "-d usbsunplus"
  },
  { "USB: LaCie Desktop Hard Drive; ",
    "0x059f:0x101[68]", // 0x1016: SAMSUNG HD103UJ
    "", // 0x0001
    "",
    "-d sat"
  },
  { "USB: LaCie Desktop Hard Drive; JMicron",
    "0x059f:0x1019",
    "",
    "",
    "-d usbjmicron"
  },
  { "USB: LaCie Rugged Hard Drive; JMicron",
    "0x059f:0x101d",
    "", // 0x0001
    "",
    "-d usbjmicron,x"
  },
  { "USB: LaCie Little Disk USB2; JMicron",
    "0x059f:0x1021",
    "",
    "",
    "-d usbjmicron"
  },
  { "USB: LaCie hard disk; ",
    "0x059f:0x1029",
    "", // 0x0100
    "",
    "-d sat"
  },
  { "USB: Lacie rikiki; JMicron",
    "0x059f:0x102a",
    "",
    "",
    "-d usbjmicron,x"
  },
  { "USB: LaCie D2 USB3; LucidPort USB300 ",
    "0x059f:0x103d",
    "",
    "",
    "-d sat"
  },
  { "USB: LaCie rikiki USB 3.0; ",
    "0x059f:0x10(49|57)",
    "",
    "",
    "-d sat"
  },
  { "USB: LaCie minimus USB 3.0; ",
    "0x059f:0x104a",
    "",
    "",
    "-d sat"
  },
  { "USB: LaCie Rugged Mini USB 3.0; ",
    "0x059f:0x1051",
    "", // 0x0000
    "",
    "-d sat"
  },
  { "USB: LaCie P9230 (LAC302002); ",
    "0x059f:0x1053",
    "", // 0x0000
    "",
    "-d sat"
  },
  { "USB: LaCie Rugged Mini HDD; ",
    "0x059f:0x106b",
    "",
    "",
    "-d sat"
  },
  { "USB: LaCie; ", // 0x1070: ASMedia 1053 ?
    "0x059f:0x10(6f|7[05]|b8)", // 0x0x10b8: d2 PROFESSIONAL
    "", // 6f/70/b8=0x0001, 75=0x0000
    "",
    "-d sat"
  },
  // In-System Design
  { "USB: ; In-System/Cypress ISD-300A1",
    "0x05ab:0x0060",
    "", // 0x1101
    "",
    "-d usbcypress"
  },
  // Apple
  { "USB: Apple; ",
    "0x05ac:0x8406", // TOSHIBA MQ01UBB200
    "",
    "",
    "-d sat"
  },
  // Genesys Logic
  { "USB: ; Genesys Logic GL881E",
    "0x05e3:0x0702",
    "",
    "",
    "" // unsupported
  },
  { "USB: ; Genesys Logic",
    "0x05e3:0x(0718|073[15]|2013)", // 0x0718(0x0041): Requires '-T permissive',
    "", // 0x0731: Genesys Logic GL3310, Chieftec USB 3.0 2.5" case, 0x0735(0x1003): ?,
    "", // 0x2013(0x0100): Sharkoon QuickPort Duo Clone USB 3.1 Type-C
    "-d sat"
  },
  // Micron
  { "USB: Micron USB SSD; ",
    "0x0634:0x0655",
    "",
    "",
    "" // unsupported
  },
  // Prolific
  { "USB: ; Prolific PL2507", // USB->PATA
    "0x067b:0x2507",
    "",
    "",
    "-d usbjmicron,0" // Port number is required
  },
  { "USB: ; Prolific PL2571/2771/2773/2775", // USB->SATA, USB3->SATA,
    "0x067b:0x(2571|277[135])",              // USB3+eSATA->SATA, USB3->2xSATA
    "",
    "",
    "-d usbprolific"
  },
  { "USB: ; Prolific PL3507", // USB+IEEE1394->PATA
    "0x067b:0x3507",
    "", // 0x0001
    "",
    "-d usbjmicron,p"
  },
  // Imation
  { "USB: Imation ; ", // Imation Odyssey external USB dock
    "0x0718:0x1000",
    "", // 0x5104
    "",
    "-d sat"
  },
  // Jess-Link
  { "USB: Packard Bell Carbon; ",
    "0x0766:0x0017",
    "", // 0x0108
    "",
    "" // unsupported
  },
  // Logitec
  { "USB: Logitec LGB-4BNHUC; ",
    "0x0789:0x0296",
    "",
    "",
    "-d sat"
  },
  // SanDisk
  { "USB: SanDisk SDCZ80 Flash Drive; Fujitsu", // ATA ID: SanDisk pSSD
    "0x0781:0x558[08]",
    "",
    "",
    "-d sat"
  },
  // Freecom
  { "USB: ; Innostor IS631", // No Name USB3->SATA Enclosure
    "0x07ab:0x0621",
    "",
    "",
    "-d sat"
  },
  { "USB: Freecom; ",
    "0x07ab:0xfc17",
    "", // 0x0100
    "",
    "-d sat"
  },
  { "USB: Freecom Quattro 3.0; ", // USB3.0+IEEE1394+eSATA->SATA
    "0x07ab:0xfc77",
    "",
    "",
    "-d sat"
  },
  { "USB: Freecom Mobile Drive XXS; JMicron",
    "0x07ab:0xfc88",
    "", // 0x0101
    "",
    "-d usbjmicron,x"
  },
  { "USB: Freecom Hard Drive XS; Sunplus",
    "0x07ab:0xfc8e",
    "", // 0x010f
    "",
    "-d usbsunplus"
  },
  { "USB: Freecom; ", // Intel labeled
    "0x07ab:0xfc8f",
    "", // 0x0000
    "",
    "-d sat"
  },
  { "USB: Freecom Classic HD 120GB; ",
    "0x07ab:0xfccd",
    "",
    "",
    "" // unsupported
  },
  { "USB: Freecom; JMicron", // 0xfc85: Freecom FHD-2 Pro / JMicron JM20316
    "0x07ab:0xfc(85|d[6a])",
    "",
    "",
    "-d usbjmicron"
  },
  // Fast Point Technologies
  { "USB: ; ",
    "0x0850:0x00(03|31)",
    "", // 0x0100
    "",
    "-d sat"
  },
  // 0x0860 (?)
  { "USB: ; ",
    "0x0860:0x0001",
    "", // 0x0100
    "",
    "-d sat"
  },
  // Oxford Semiconductor, Ltd
  { "USB: ; Oxford",
    "0x0928:0x0000",
    "",
    "",
    "" // unsupported
  },
  { "USB: ; Oxford OXU921DS",
    "0x0928:0x0002",
    "",
    "",
    "" // unsupported
  },
  { "USB: ; Oxford", // Zalman ZM-VE200
    "0x0928:0x0010",
    "", // 0x0304
    "",
    "-d sat"
  },
  // Toshiba
  { "USB: Toshiba PX1270E-1G16; Sunplus",
    "0x0930:0x0b03",
    "",
    "",
    "-d usbsunplus"
  },
  { "USB: Toshiba PX1396E-3T01; Sunplus", // similar to Dura Micro 501
    "0x0930:0x0b09",
    "",
    "",
    "-d usbsunplus"
  },
  { "USB: Toshiba Stor.E Steel; Sunplus",
    "0x0930:0x0b11",
    "",
    "",
    "-d usbsunplus"
  },
  { "USB: Toshiba Stor.E; ",
    "0x0930:0x0b1[9ab]",
    "", // 0x0001
    "",
    "-d sat"
  },
  { "USB: Toshiba; Sunplus",
    "0x0930:0xa002",
    "", // 0x0103
    "",
    "-d usbsunplus"
  },
  // Lumberg, Inc.
  { "USB: Toshiba Stor.E; Sunplus",
    "0x0939:0x0b1[56]",
    "",
    "",
    "-d usbsunplus"
  },
  { "USB: Toshiba Stor.E D10; Initio INIC-1610PL",
    "0x0939:0x0b13",
    "",
    "",
    "-d sat,12"
  },
  // Apricorn
  { "USB: Apricorn; ",
    "0x0984:0x0(040|301|320)", // 0x0040: Apricorn SATA Wire
    "", // 0x0301 (0x0201): Corsair SSD & HDD Cloning Kit
    "", // 0x0320 (0x0133): Apricorn EZ-UP3 (Initio INIC-3607)
    "-d sat"
  },
  // Neodio Technologies
  { "USB: Neodio; Initio INIC-1810PL",
    "0x0aec:0x3050",
    "", // 0x0100
    "",
    "-d sat"
  },
  // Seagate
  { "USB: Seagate External Drive; Cypress",
    "0x0bc2:0x0503",
    "", // 0x0240
    "",
    "-d usbcypress"
  },
  { "USB: Seagate FreeAgent; ",
    "0x0bc2:0x(3008|50(31|a1))",
    "",
    "",
    "-d sat,12" // 0x50a1: "-d sat" does not work (ticket #151)
  },
  { "USB: Seagate; ",
    "0x0bc2:0x....",
    "",
    "",
    "-d sat"
  },
  // Realtek
  { "USB: ; Realtek RTL9210", // USB->PCIe (NVMe)
    "0x0bda:0x9210",
    "", // 0x2100
    "",
    "-d sntrealtek"
  },
  { "USB: ; Realtek RTL9211", // USB->PCIe (NVMe) or SATA
    "0x(0bda|2eb9):0x9211", // 0x0bda: guessed, 0x2eb9: Sabrent EC-WPTF
    ".*", // fall through to next entry and report ambiguous result
    "",
    "-d sntrealtek" // NVMe or ...
  },
  { "USB: ; Realtek RTL9211",
    "0x(0bda|2eb9):0x9211",
    "",
    "",
    "" // ... SATA (unsupported)
  },
  // Addonics
  { "USB: Addonics HDMU3; ", // (ticket #609)
    "0x0bf6:0x1001",
    "", // 0x0100
    "",
    ""
  },
  // Dura Micro
  { "USB: Dura Micro; Cypress",
    "0x0c0b:0xb001",
    "", // 0x1110
    "",
    "-d usbcypress"
  },
  { "USB: Dura Micro; Initio",
    "0x0c0b:0xb136",
    "", // 0x0108
    "",
    "-d sat"
  },
  { "USB: Dura Micro 509; Sunplus",
    "0x0c0b:0xb159",
    "", // 0x0103
    "",
    "-d usbsunplus"
  },
  // Maxtor
  { "USB: Maxtor OneTouch 200GB; ",
    "0x0d49:0x7010",
    "",
    "",
    "" // unsupported
  },
  { "USB: Maxtor OneTouch; ",
    "0x0d49:0x7300",
    "", // 0x0121
    "",
    "-d sat"
  },
  { "USB: Maxtor OneTouch 4; ",
    "0x0d49:0x7310",
    "", // 0x0125
    "",
    "-d sat"
  },
  { "USB: Maxtor OneTouch 4 Mini; ",
    "0x0d49:0x7350",
    "", // 0x0125
    "",
    "-d sat"
  },
  { "USB: Maxtor BlackArmor Portable; ",
    "0x0d49:0x7550",
    "",
    "",
    "-d sat"
  },
  { "USB: Maxtor Basics Desktop; ",
    "0x0d49:0x7410",
    "", // 0x0122
    "",
    "-d sat"
  },
  { "USB: Maxtor Basics Portable; ",
    "0x0d49:0x7450",
    "", // 0x0122
    "",
    "-d sat"
  },
  // Jess-Link International
  { "USB: ; Cypress", // Medion HDDrive2Go
    "0x0dbf:0x9001",
    "", // 0x0240
    "",
    "-d usbcypress"
  },
  // Oyen Digital
  { "USB: Oyen Digital MiniPro USB 3.0; ",
    "0x0dc4:0x020a",
    "",
    "",
    "-d sat"
  },
  // Cowon Systems, Inc.
  { "USB: Cowon iAudio X5; ",
    "0x0e21:0x0510",
    "",
    "",
    "-d usbcypress"
  },
  // iRiver
  { "USB: iRiver iHP-120/140 MP3 Player; Cypress",
    "0x1006:0x3002",
    "", // 0x0100
    "",
    "-d usbcypress"
  },
  // Western Digital
  { "USB: WD My Passport (IDE); Cypress",
    "0x1058:0x0701",
    "", // 0x0240
    "",
    "-d usbcypress"
  },
  { "USB: Western Digital; ",
    "0x1058:0x....",
    "",
    "",
    "-d sat"
  },
  // Atech Flash Technology
  { "USB: ; Atech", // Enclosure from Kingston SSDNow notebook upgrade kit
    "0x11b0:0x6298",
    "", // 0x0108
    "",
    "-d sat"
  },
  // Brain Actuated Technologies
  { "USB: ; Atech", // ICY BOX 2x Raid enclosure IB-RD2253-U31
    "0x1234:0x5678",
    "", // 0x0100
    "",
    "-d sat"
  },
  // ADATA
  { "USB: ADATA; ",
    "0x125f:0xa(1[135]|21|31|3[57]|68|7[56]|83)a", // 0xa11a: Classic CH11 1TB, 0xa13a: NH13 1TB,
    "", // 0xa15a: HD710 1TB, 0xa21a: HV610 (0x4504), 0xa31a: HV620 2TB (0x0100),
    "", // 0xa35a: HD650 2TB (0x6503), 0xa37a: Silverstone MS10 M.2 (0x3103), 0xa75a: HD710P 4TB,
        // 0xa68a: SD600, 0xa76a: ED600 (0x0204), 0xa83a: HD330 (0x0100)
    "-d sat"
  },
  { "USB: ADATA; Cypress",
    "0x125f:0xa9[34]a", // 0xa93a: SH93 (0x0150)
    "",
    "",
    "-d usbcypress"
  },
  // Initio
  { "USB: ; Initio",
    "0x13fd:0x(054|1(04|15))0", // 0x0540: Initio 316000
    "", // 0x1040 (0x0106): USB->SATA+PATA, Chieftec CEB-25I
    "", // 0x1150: Initio 6Y120L0, CoolerMaster XCraft RX-3HU
    "" // unsupported
  },
  { "USB: ; Initio",
    "0x13fd:0x16[45]0",
    "", // 0x1640: 0x0864, 0x1650: 0x0436
    "",
    "-d sat,12" // some SMART commands fail, see ticket #295
  },
  { "USB: ; Initio",
    "0x13fd:0x....",
    "",
    "",
    "-d sat"
  },
  // Super Top
  { "USB: Super Top generic enclosure; ",
    "0x14cd:0x6116",
    "", // 0x0150, older report suggests -d usbcypress
    "", // 0x0160 also reported as unsupported
    "-d sat"
  },
  // JMicron
  { "USB: ; JMicron JMS539", // USB2/3->SATA (old firmware)
    "0x152d:0x0539",
    "0x0100",      // 1.00, various devices support -d usbjmicron
    "",            // 1.00, SSI SI-1359RUS3 supports -d sat,
    ""             //       -d usbjmicron may disconnect drive (ticket #552)
  },
  { "USB: ; JMicron JMS539", // USB2/3->SATA (new firmware)
    "0x152d:0x0539",
    "0x020[56]|"   //  2.05, ZTC USB 3.0 enclosure (ticket #338)
    "0x28(01|03|12)", // 28.01, DATOptic U3eSATA (USB3.0 bridge with port multiplier)
    "",               // 28.03, Mediasonic ProBox HF2-SU3S2 Rev 2 (port multiplier, ticket #504)
    "-d sat"          // 28.12, Mediasonic ProBox H82-SU3S2 (port multiplier)
  },
  { "USB: ; JMicron ", // USB->SATA->4xSATA (port multiplier)
    "0x152d:0x0551",   // JMS539? (old firmware may use 0x152d:0x0539, ticket #552)
    "", // 0x0100
    "",
    "-d usbjmicron,x"
  },
  { "USB: ; JMicron",
    "0x152d:0x0561",
    "", // 0x0003, ODROID CloudShell 2
    "",
    "-d sat"
  },
  { "USB: ; JMicron JM562", // USB2/3+eSATA->2xSATA, USB2/3->3xSATA (RAID0/1)
    "0x152d:0x0562",
    "", // 0x0106, Fantec QB-X2US3R (ticket #966)
    "", // only ATA IDENTIFY works, SMART commands don't work
    "-d sat"
  },
  { "USB: ; JMicron", // USB2/3->2xSATA
    "0x152d:0x0565",
    "", // 0x9114, Akasa DuoDock X (ticket #607)
    "",
    "-d sat"
  },
  { "USB: ; JMicron JMS567", // USB2/3->SATA
    "0x152d:0x0567",
    "", // 0x0114
    "", // 0x0205, 2.05, Mediasonic ProBox HF2-SU3S2 Rev 3 (port multiplier, ticket #504)
    "-d sat"
  },
  { "USB: ; JMicron JMS578", // USB->SATA
    "0x152d:0x0578",
    "", // 0x0100, 0x0204
    "",
    "-d sat"
  },
  { "USB: ; JMicron",
    "0x152d:0x0579", // Intenso External
    "", // 0x0100
    "",
    "-d sat"
  },
  { "USB: ; JMicron JMS583", // USB->PCIe (NVMe)
    "0x152d:0x0583",
    "",
    "",
    "-d sntjmicron"
  },
  { "USB: OCZ THROTTLE OCZESATATHR8G; JMicron JMF601",
    "0x152d:0x0602",
    "",
    "",
    "" // unsupported
  },
  { "USB: ; JMicron",
    "0x152d:0x1337",
    "", // 0x0508, Digitus DA-71106
    "",
    "-d sat"
  },
  { "USB: ; JMicron JMS561", // USB2/3->2xSATA
    "0x152d:0x[19]561", // 0x1561(0x0106), Sabrent USB 3.0 Dual Bay SATA Dock
    "",  // 0x9561(0x0105), Orico 6629US3-C USB 3.0 Dual Bay SATA Dock
    "",
    "-d sat"
  },
  { "USB: ; JMicron JMS576", // USB3.1->SATA
    "0x152d:0x[01]576",
    "", // 0x0204, ICY BOX IB-223U3a-B
    "",
    "-d sat"
  },
  { "USB: ; JMicron JM20329", // USB->SATA
    "0x152d:0x2329",
    "", // 0x0100
    "",
    "-d usbjmicron"
  },
  { "USB: ; JMicron JM20336", // USB+SATA->SATA, USB->2xSATA
    "0x152d:0x2336",
    "", // 0x0100
    "",
    "-d usbjmicron,x"
  },
  { "USB: Generic JMicron adapter; JMicron",
    "0x152d:0x2337",
    "",
    "",
    "-d usbjmicron"
  },
  { "USB: ; JMicron JM20337/8", // USB->SATA+PATA, USB+SATA->PATA
    "0x152d:0x2338",
    "", // 0x0100
    "",
    "-d usbjmicron"
  },
  { "USB: ; JMicron JM20339", // USB->SATA
    "0x152d:0x2339",
    "", // 0x0100
    "",
    "-d usbjmicron,x"
  },
  { "USB: ; JMicron", // USB+SATA->SATA
    "0x152d:0x2351",  // e.g. Verbatim Portable Hard Drive 500Gb
    "", // 0x0100
    "",
    "-d sat"
  },
  { "USB: ; JMicron", // USB->SATA
    "0x152d:0x2352",
    "", // 0x0100
    "",
    "-d usbjmicron,x"
  },
  { "USB: ; JMicron", // USB->SATA
    "0x152d:0x2509",
    "0x0100", // old firmware
    "",
    "-d usbjmicron,x"
  },
  { "USB: ; JMicron", // USB->SATA
    "0x152d:0x2509",
    "0x0107", // newer firmware supports SAT
    "",
    "-d sat"
  },
  { "USB: ; JMicron JMS566", // USB3->SATA
    "0x152d:0x2566", // e.g. Chieftec CEB-7035S
    "", // 0x0114
    "",
    "-d usbjmicron,x"
  },
  { "USB: ; JMicron JMS567", // USB3->SATA
    "0x152d:0x2567",
    "", // 0x0117, Chieftec CEB-7053S
    "",
    "-d sat"
  },
  { "USB: ; JMicron",
    "0x152d:0x2590",
    "", // 0x0x8105 (ticket #550)
    "",
    "-d sat"
  },
  { "USB: ; JMicron JMS567", // USB2/3->SATA
    "0x152d:0x3562",
    "", // 0x0310, StarTech S358BU33ERM (port multiplier, ticket #508)
    "",
    "-d sat"
  },
  { "USB: ; JMicron", // USB3->SATA
    "0x152d:0x3569",
    "", // 0x0203
    "",
    "-d sat"
  },
  { "USB: ; JMicron",
    "0x152d:0x578e",
    "", // 0x1402, Intenso Memory Center
    "",
    "-d sat"
  },
  { "USB: ; JMicron JMS561", // USB3->2xSATA
    "0x152d:0x[8a]561",
    "", // 0x8561: 0x0107
    "",
    "-d sat"
  },
  // PNY
  { "USB: ; PNY",
    "0x154b:0x(5678|8001|f009)",
    "", // 0x5678: 0x5408
    "",
    "-d sat"
  },
  // ASMedia
  { "USB: ; ASMedia ASM2362", // USB->PCIe (NVMe)
    "0x174c:0x2362",
    "",
    "",
    "" // smartmontools >= r5168: -d sntasmedia
  },
  { "USB: ; ASMedia",
    "0x174c:0x....",
    "",
    "",
    "-d sat"
  },
  // ASMedia
  { "USB: ; ASMedia ASM1352-PM", // USB3->2xSATA
    "0x174d:0x1352",
    "", // 0x0100
    "",
    "-d sat"
  },
  // LucidPort
  { "USB: ; LucidPORT USB300", // RaidSonic ICY BOX IB-110StU3-B, Sharkoon SATA QuickPort H3
    "0x1759:0x500[02]", // 0x5000: USB 2.0, 0x5002: USB 3.0
    "",
    "",
    "-d sat"
  },
  { "USB: ; LucidPort", // Fuj:tech SATA-USB3 dock
    "0x1759:0x5100",
    "", // 0x2580
    "",
    "-d sat"
  },
  // Verbatim
  { "USB: Verbatim Portable Hard Drive; Sunplus",
    "0x18a5:0x0214",
    "", // 0x0112
    "",
    "-d usbsunplus"
  },
  { "USB: Verbatim FW/USB160; Oxford OXUF934SSA-LQAG", // USB+IEEE1394->SATA
    "0x18a5:0x0215",
    "", // 0x0001
    "",
    "-d sat"
  },
  { "USB: Verbatim External Hard Drive 47519; Sunplus", // USB->SATA
    "0x18a5:0x0216",
    "",
    "",
    "-d usbsunplus"
  },
  { "USB: Verbatim Pocket Hard Drive; JMicron", // SAMSUNG HS25YJZ/3AU10-01
    "0x18a5:0x0227",
    "",
    "",
    "-d usbjmicron" // "-d usbjmicron,x" does not work
  },
  { "USB: Verbatim External Hard Drive; JMicron", // 2TB
    "0x18a5:0x022a",
    "",
    "",
    "-d usbjmicron"
  },
  { "USB: Verbatim Store'n'Go; JMicron", // USB->SATA
    "0x18a5:0x022b",
    "", // 0x0100
    "",
    "-d usbjmicron"
  },
  { "USB: Verbatim Pocket Hard Drive; ", // 1TB USB 3.0
    "0x18a5:0x0237",
    "",
    "",
    "-d sat,12"
  },
  { "USB: Verbatim External Hard Drive; ", // USB 3.0
    "0x18a5:0x040[08]", // 0=3TB, 8=1TB
    "",
    "",
    "-d sat"
  },
  // Silicon Image
  { "USB: Vantec NST-400MX-SR; Silicon Image 5744",
    "0x1a4a:0x1670",
    "",
    "",
    "" // unsupported
  },
  // Corsair
  { "USB: Voyager GTX; ",
    "0x1b1c:0x1a0e",
    "",
    "",
    "-d sat"
  },
  // SunplusIT
  { "USB: ; SunplusIT",
    "0x1bcf:0x0c31",
    "",
    "",
    "-d usbsunplus"
  },
  // Kanguru Solutions
  { "USB: ; ", // ICY BOX IB-256WP
    "0x1e1d:0x20a0",
    "", // 0x3203
    "",
    "-d sat" // ATA output registers missing
  },
  // TrekStor
  { "USB: TrekStor DataStation; ", // DataStation maxi light (USB 3.0)
    "0x1e68:0x0050",
    "", // 0x0100
    "",
    "-d sat"
  },
  // Other World Computing
  { "USB: OWC Envoy Pro; ",
    "0x1e91:0xa2a5",
    "", // 0x0100
    "",
    "-d sat"
  },
  { "USB: OWC Mercury Elite Pro Quad; ",
    "0x1e91:0xa4a7",
    "", // 0x0100
    "",
    "-d sat"
  },
  // Innostor
  { "USB: ; Innostor IS611", // USB3->SATA+PATA
    "0x1f75:0x0611", // SMART access via PATA does not work
    "",
    "",
    "-d sat"
  },
  { "USB: ; Innostor IS621", // USB3->SATA
    "0x1f75:0x0621", // Dynex 2.5" USB 3.0 Exclosure DX-HD302513
    "",
    "",
    "-d sat"
  },
  { "USB: ; Innostor IS888", // USB3->SATA
    "0x1f75:0x0888",
    "", // 0x0034, Sharkoon SATA QuickDeck Pro USB 3.0 (unsupported)
    "", // 0x0036, works with -d sat (ticket #827)
    "-d sat"
  },
  // VIA Labs
  { "USB: ; VIA VL700", // USB2/3->SATA
    "0x2109:0x0700", // Diginote 2.5" USB-3.0 HDD enclosure 80000894
    "", // 0x0005
    "",
    "-d sat,12" // ATA output registers missing
  },
  { "USB: ; VIA VL701", // USB2/3->SATA
    "0x2109:0x0701", // Intenso 2,5" 1TB USB3
    "", // 0x0107
    "",
    "-d sat" // ATA output registers missing
  },
  { "USB: ; VIA VL711", // USB2/3->SATA
    "0x2109:0x0711",
    "", // 0x0114, Mediasonic ProBox K32-SU3 (ticket #594)
    "", // 0x0507, Intenso 2,5" Memory Case 2TB USB3
    "-d sat"
  },
  { "USB: ; VIA VL715/6/7", // USB2/3->SATA, USB-C->SATA
    "0x2109:0x071[567]",
    "", // 0x0336/0x0000
    "",
    "-d sat"
  },
  // Transcend (?)
  { "USB: Transcend ESD400; ",
    "0x2174:0x2000", // TS256GESD400K
    "", // 0x1000
    "",
    "-d sat"
  },
  // Norelsys
  { "USB: ; ", // USB 3.0
    "0x2537:0x106[68]", // 0x1066: Orico 2599US3, 0x1068: Fantec ER-35U3
    "", // 0x0100
    "",
    "-d sat"
  },
  // InX8 / AKiTiO
  { "USB: AkiTio NT2 U3.1C; ",
    "0x2ce5:0x0014",
    "", // 0x0100
    "",
    "-d sat"
  },
  // 0x2eb9 (?): See Realtek (0x0bda) above
  // Power Quotient International
  { "USB: PQI H560; ",
    "0x3538:0x0902",
    "", // 0x0000
    "",
    "-d sat"
  },
  // Power Quotient International
  { "USB: PQI bridge; ",
    "0x3538:0x0064",
    "",
    "",
    "-d usbsunplus"
  },
  // Sharkoon
  { "USB: Sharkoon QuickPort XT USB 3.0; ",
    "0x357d:0x7788",
    "",
    "",
    "-d sat"
  },
  // Hitachi/SimpleTech
  { "USB: Hitachi Touro Desk; JMicron", // 3TB
    "0x4971:0x1011",
    "",
    "",
    "-d usbjmicron"
  },
  { "USB: Hitachi Touro; ",
    "0x4971:0x101[45]", // 14=1TB, 15=2TB
    "", // 0x0000
    "",
    "-d sat" // ATA output registers missing
  },
  { "USB: Hitachi Touro Mobile; ", // 1TB
    "0x4971:0x102[034]",
    "", // 0x0100
    "",
    "-d sat"
  },
  { "USB: SimpleTech;", // USB 3.0 HDD BOX Agestar,  Rock External HDD 3,5" UASP
    "0x4971:0x8017",
    "",
    "",
    "-d sat"
  },
  { "USB: Hitachi/SimpleTech; JMicron", // 1TB
    "0x4971:0xce17",
    "",
    "",
    "-d usbjmicron,x"
  },
  // OnSpec
  { "USB: ; OnSpec", // USB->PATA
    "0x55aa:0x2b00",
    "", // 0x0100
    "",
    "" // unsupported
  },
  // 0x6795 (?)
  { "USB: Sharkoon 2-Bay RAID Box; ", // USB 3.0
    "0x6795:0x2756",
    "", // 0x0100
    "",
    "-d sat"
  },
  // Transcend
  { "USB: ; ",
    "0x8564:0x7000",
    "", // 0x8000
    "",
    "-d sat"
  },
  // JMicron II
  { "USB: ; JMicron JMS566",
    "0xa152:0xb566",
    "", // 0x0223
    "",
    "-d sat"
  },
  // 0xab12 (?)
  { "USB: ; JMicron JMS578",
    "0xab12:0x34cd",
    "", // 0x0405
    "",
    "-d sat"
  },
  // Logilink
  { "USB: ; ",
    "0xabcd:0x610[34]", // 0x6103: LogiLink AU0028A V1.0 USB 3.0 to IDE & SATA Adapter
      // 0x6104: LogiLink PCCloneEX Lite
    "",
    "",
    "-d sat"
  },
/*
}; // builtin_knowndrives[]
 */<|MERGE_RESOLUTION|>--- conflicted
+++ resolved
@@ -68,11 +68,7 @@
 /*
 const drive_settings builtin_knowndrives[] = {
  */
-<<<<<<< HEAD
-  { "VERSION: 7.2/5440 2023-01-24 15:50:04 $Id: drivedb.h 5441 2023-01-24 16:03:05Z chrfranke $",
-=======
-  { "VERSION: 7.3 $Id: drivedb.h 5523 2023-07-29 19:45:59Z chrfranke $",
->>>>>>> 8ab3c16a
+  { "VERSION: 7.2/5523 2023-07-29 19:45:59 $Id: drivedb.h 5524 2023-07-29 19:55:23Z chrfranke $",
     "-", "-",
     "Version information",
     ""
