--- conflicted
+++ resolved
@@ -68,11 +68,7 @@
 /*
 const drive_settings builtin_knowndrives[] = {
  */
-<<<<<<< HEAD
-  { "VERSION: 5.41/5163 2021-01-10 15:52:20 $Id: drivedb.h 5164 2021-01-10 16:24:36Z chrfranke $",
-=======
-  { "VERSION: 7.3 $Id: drivedb.h 5170 2021-01-17 16:11:20Z chrfranke $",
->>>>>>> 15a59981
+  { "VERSION: 5.41/5170 2021-01-17 16:11:20 $Id: drivedb.h 5171 2021-01-17 17:17:19Z chrfranke $",
     "-", "-",
     "Version information",
     ""
@@ -5526,7 +5522,7 @@
     "0x(0bda|2eb9):0x9211", // 0x0bda: guessed, 0x2eb9: Sabrent EC-WPTF
     ".*", // fall through to next entry and report ambiguous result
     "",
-    "-d sntrealtek" // NVMe or ...
+    "" // smartmontools >= r5051: -d sntrealtek // NVMe or ...
   },
   { "USB: ; Realtek RTL9211",
     "0x(0bda|2eb9):0x9211",
@@ -5886,7 +5882,7 @@
     "0x174c:0x2362",
     "",
     "",
-    "-d sntasmedia"
+    "" // smartmontools >= r5168: -d sntasmedia
   },
   { "USB: ; ASMedia",
     "0x174c:0x....",
