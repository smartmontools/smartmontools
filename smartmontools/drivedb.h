/*
 * drivedb.h - smartmontools drive database file
 *
 * Home page of code is: http://smartmontools.sourceforge.net
 *
 * Copyright (C) 2003-10 Philip Williams, Bruce Allen
 * Copyright (C) 2008-10 Christian Franke <smartmontools-support@lists.sourceforge.net>
 *
 * This program is free software; you can redistribute it and/or modify
 * it under the terms of the GNU General Public License as published by
 * the Free Software Foundation; either version 2, or (at your option)
 * any later version.
 *
 * You should have received a copy of the GNU General Public License
 * (for example COPYING); If not, see <http://www.gnu.org/licenses/>.
 *
 */

/*
 * Structure used to store drive database entries:
 *
 * struct drive_settings {
 *   const char * modelfamily;
 *   const char * modelregexp;
 *   const char * firmwareregexp;
 *   const char * warningmsg;
 *   const char * presets;
 * };
 *
 * The elements are used in the following ways:
 *
 *  modelfamily     Informal string about the model family/series of a
 *                  device. Set to "" if no info (apart from device id)
 *                  known.  The entry is ignored if this string starts with
 *                  a dollar sign.
 *  modelregexp     POSIX extended regular expression to match the model of
 *                  a device.  This should never be "".
 *  firmwareregexp  POSIX extended regular expression to match a devices's
 *                  firmware.  This is optional and should be "" if it is not
 *                  to be used.  If it is nonempty then it will be used to
 *                  narrow the set of devices matched by modelregexp.
 *  warningmsg      A message that may be displayed for matching drives.  For
 *                  example, to inform the user that they may need to apply a
 *                  firmware patch.
 *  presets         String with vendor-specific attribute ('-v') and firmware
 *                  bug fix ('-F') options.  Same syntax as in smartctl command
 *                  line.  The user's own settings override these.
 *
 * The regular expressions for drive model and firmware must match the full
 * string.  The effect of "^FULLSTRING$" is identical to "FULLSTRING".
 * The form ".*SUBSTRING.*" can be used if substring match is desired.
 *
 * The table will be searched from the start to end or until the first match,
 * so the order in the table is important for distinct entries that could match
 * the same drive.
 */

/*
const drive_settings builtin_knowndrives[] = {
 */
<<<<<<< HEAD
  { "$Id: drivedb.h 3149 2010-09-08 21:26:01Z chrfranke $",
=======
  { "$Id: drivedb.h 3155 2010-09-18 19:30:39Z chrfranke $",
>>>>>>> 7ec0603d
    "-", "-",
    "This is a dummy entry to hold the SVN-Id of drivedb.h",
    ""
  },
  { "Apple SSD SM128",
    "APPLE SSD SM128",
    "", "", ""
  },
  { "Asus-Phison SSD",
    "ASUS-PHISON SSD",
    "", "", ""
  },
  { "SandForce Driven SSDs",
    "SandForce 1st Ed\\.|" // Demo Drive, tested with firmware 320A13F0
    "OCZ[ -](AGILITY2|VERTEX2|VERTEX-LE)( .*)?|" // tested with
      // OCZ-VERTEX2/1.11, OCZ-VERTEX2 3.5/1.11
    "UGB88PGC...HF.", // Unigen, tested with UGB88PGC100HF2/MP Rev2
    "", "",
    "-v 1,hex48,Raw_Read_Error_Rate " // raw24/raw32
    "-v 5,raw48,Retired_Block_Count "
    "-v 9,hex48,Power_On_Hours_and_Msec " // msec24hour32
  //"-v 12,raw48,Power_Cycle_Count "
    "-v 171,raw48,Program_Fail_Count "
    "-v 172,raw48,Erase_Fail_Count "
    "-v 174,raw48,Unexpect_Power_Loss_Ct "
    "-v 177,raw48,Wear_Range_Delta "
    "-v 181,raw48,Program_Fail_Count "
    "-v 182,raw48,Erase_Fail_Count "
  //"-v 187,raw48,Reported_Uncorrect "
  //"-v 192,tempminmax,Temperature_Celsius "
    "-v 195,hex48,ECC_Uncorr_Error_Count " // raw24/raw32
  //"-v 196,raw48,Reallocated_Event_Count "
    "-v 231,raw48,SSD_Life_Left "
    "-v 233,raw48,SandForce_Internal "
    "-v 234,raw48,SandForce_Internal "
    "-v 241,raw48,Lifetime_Writes_GiB "
    "-v 242,raw48,Lifetime_Reads_GiB"
  },
  { "Indilinx Barefoot based SSDs",
    "CRUCIAL_CT(64|128|256)M225|" // tested with CRUCIAL_CT64M225/1571
    "OCZ[ -](VERTEX|AGILITY)|" // tested with OCZ-VERTEX/1.30
    "Patriot[ -]Torqx.*|"
    "STT_FT[MD](28|32|56|64)GX25H|" // Super Talent Ultradrive, tested with STT_FTM64GX25H/1916
    "TS(18|25)M(64|128)MLC(16|32|64|128|256|512)GSSD", // ASAX Leopard Hunt II, tested with TS25M64MLC64GSSD/0.1
    "", "",
    "-v 1,raw64 " // Raw_Read_Error_Rate
    "-v 9,raw64 " // Power_On_Hours
    "-v 12,raw64 " // Power_Cycle_Count
    "-v 184,raw64,Initial_Bad_Block_Count "
    "-v 195,raw64,Program_Failure_Blk_Ct "
    "-v 196,raw64,Erase_Failure_Blk_Ct "
    "-v 197,raw64,Read_Failure_Blk_Ct "
    "-v 198,raw64,Read_Sectors_Tot_Ct "
    "-v 199,raw64,Write_Sectors_Tot_Ct "
    "-v 200,raw64,Read_Commands_Tot_Ct "
    "-v 201,raw64,Write_Commands_Tot_Ct "
    "-v 202,raw64,Error_Bits_Flash_Tot_Ct "
    "-v 203,raw64,Corr_Read_Errors_Tot_Ct "
    "-v 204,raw64,Bad_Block_Full_Flag "
    "-v 205,raw64,Max_PE_Count_Spec "
    "-v 206,raw64,Min_Erase_Count "
    "-v 207,raw64,Max_Erase_Count "
    "-v 208,raw64,Average_Erase_Count "
    "-v 209,raw64,Remaining_Lifetime_Perc "
    "-v 210,raw64,Indilinx_Internal "
    "-v 211,raw64,SATA_Error_Ct_CRC "
    "-v 212,raw64,SATA_Error_Ct_Handshake "
    "-v 213,raw64,Indilinx_Internal"
  },
  { "Intel X25-E SSDs",
    "SSDSA2SH(032|064)G1.* INTEL",  // G1 = first generation
    "", "",
  //"-v 3,raw48,Spin_Up_Time "
  //"-v 4,raw48,Start_Stop_Count "
  //"-v 5,raw48,Reallocated_Sector_Ct "
  //"-v 9,raw48,Power_On_Hours "
  //"-v 12,raw48,Power_Cycle_Count "
    "-v 192,raw48,Unsafe_Shutdown_Count "
    "-v 225,raw48,Host_Writes_32MiB "
    "-v 226,raw48,Intel_Internal "
    "-v 227,raw48,Intel_Internal "
    "-v 228,raw48,Intel_Internal "
  //"-v 232,raw48,Available_Reservd_Space "
  //"-v 233,raw48,Media_Wearout_Indicator"
  },
  { "Intel X18-M/X25-M G1 SSDs",
    "INTEL SSDSA[12]MH(080|160)G1.*",  // G1 = first generation, 50nm
    "", "",
  //"-v 3,raw48,Spin_Up_Time "
  //"-v 4,raw48,Start_Stop_Count "
  //"-v 5,raw48,Reallocated_Sector_Ct "
  //"-v 9,raw48,Power_On_Hours "
  //"-v 12,raw48,Power_Cycle_Count "
    "-v 192,raw48,Unsafe_Shutdown_Count "
    "-v 225,raw48,Host_Writes_32MiB "
    "-v 226,raw48,Intel_Internal "
    "-v 227,raw48,Intel_Internal "
    "-v 228,raw48,Intel_Internal "
  //"-v 232,raw48,Available_Reservd_Space "
  //"-v 233,raw48,Media_Wearout_Indicator"
  },
  { "Intel X18-M/X25-M/X25-V G2 SSDs", // tested with
      // INTEL SSDSA2M(080|160)G2GC/2CV102J8 (X25-M),
      // INTEL SSDSA2M040G2GC/2CV102HD (X25-V)
    "INTEL SSDSA[12]M(040|080|160)G2.*",  // G2 = second generation, 34nm
    "", "",
  //"-v 3,raw48,Spin_Up_Time "
  //"-v 4,raw48,Start_Stop_Count "
  //"-v 5,raw48,Reallocated_Sector_Ct "
  //"-v 9,raw48,Power_On_Hours "
  //"-v 12,raw48,Power_Cycle_Count "
  //"-v 184,raw48,End-to-End_Error " // G2 only
    "-v 192,raw48,Unsafe_Shutdown_Count "
    "-v 225,raw48,Host_Writes_32MiB "
    "-v 226,raw48,Workld_Media_Wear_Indic " // Timed Workload Media Wear Indicator (percent*1024)
    "-v 227,raw48,Workld_Host_Reads_Perc "  // Timed Workload Host Reads Percentage
    "-v 228,raw48,Workload_Minutes " // 226,227,228 can be reset by 'smartctl -t vendor,0x40'
  //"-v 232,raw48,Available_Reservd_Space "
  //"-v 233,raw48,Media_Wearout_Indicator"
  },
  { "Transcend IDE Solid State Drive",
    "TS(8|16|32|64|128)GSSD25-(M|S)",
    "", "", ""
  },
  { "Transcend SATA Solid State Drive",
    "TS(8|16|32|64|128|192)GSSD25S-(M|S)",
    "", "",
    "-v 229,hex64,Halt_System_ID "
    "-v 232,hex64,Firmware_Version_information "
    "-v 233,hex64,ECC_Fail_Record "
    "-v 234,raw24/raw24,Erase_Count_Avg/Max "
    "-v 235,raw24/raw24,Block_Count_Good/System"
  },
  { "Transcend Ultra Series Solid State Drive (SATA II)",
    "TS(60|120)GSSD25D-M",
    "", "", ""
  },
  { "Transcend CompactFlash Cards", // Tested with TRANSCEND/20080820
    "TRANSCEND",
    "", "", ""
  },
  { "Marvell SSD SD88SA024BA0 (SUN branded)",
    "MARVELL SD88SA024BA0 SUN24G 0902M0054V",
    "", "", ""
  },
  { "HP 1TB SATA disk GB1000EAFJL",
    "GB1000EAFJL",
    "", "", ""
  },
  { "HP 500GB SATA disk MM0500EANCR",
    "MM0500EANCR",
    "", "", ""
  },
  { "IBM Deskstar 60GXP series",  // ER60A46A firmware
    "(IBM-|Hitachi )?IC35L0[12346]0AVER07.*",
    "ER60A46A",
    "", ""
  },
  { "IBM Deskstar 60GXP series",  // All other firmware
    "(IBM-|Hitachi )?IC35L0[12346]0AVER07.*",
    "",
    "IBM Deskstar 60GXP drives may need upgraded SMART firmware.\n"
    "Please see http://www.geocities.com/dtla_update/index.html#rel and\n"
    "http://www.ibm.com/pc/support/site.wss/MIGR-42215.html",
    ""
  },
  { "IBM Deskstar 40GV & 75GXP series (A5AA/A6AA firmware)",
    "(IBM-)?DTLA-30[57]0[123467][05].*",
    "T[WX][123468AG][OF]A[56]AA",
    "", ""
  },
  { "IBM Deskstar 40GV & 75GXP series (all other firmware)",
    "(IBM-)?DTLA-30[57]0[123467][05].*",
    "",
    "IBM Deskstar 40GV and 75GXP drives may need upgraded SMART firmware.\n"
    "Please see http://www.geocities.com/dtla_update/ and\n"
    "http://www.ibm.com/pc/support/site.wss/MIGR-42215.html",
    ""
  },
  { "", // ExcelStor J240, J340, J360, J680, J880 and J8160
    "ExcelStor Technology J(24|34|36|68|88|816)0",
    "", "", ""
  },
  { "", // Fujitsu M1623TAU
    "FUJITSU M1623TAU",
    "",
    "",
    "-v 9,seconds"
  },
  { "Fujitsu MHG series",
    "FUJITSU MHG2...ATU?.*",
    "",
    "",
    "-v 9,seconds"
  },
  { "Fujitsu MHH series",
    "FUJITSU MHH2...ATU?.*",
    "",
    "",
    "-v 9,seconds"
  },
  { "Fujitsu MHJ series",
    "FUJITSU MHJ2...ATU?.*",
    "",
    "",
    "-v 9,seconds"
  },
  { "Fujitsu MHK series",
    "FUJITSU MHK2...ATU?.*",
    "",
    "",
    "-v 9,seconds"
  },
  { "",  // Fujitsu MHL2300AT
    "FUJITSU MHL2300AT",
    "",
    "This drive's firmware has a harmless Drive Identity Structure\n"
      "checksum error bug.",
    "-v 9,seconds"
  },
  { "",  // MHM2200AT, MHM2150AT, MHM2100AT, MHM2060AT
    "FUJITSU MHM2(20|15|10|06)0AT",
    "",
    "This drive's firmware has a harmless Drive Identity Structure\n"
      "checksum error bug.",
    "-v 9,seconds"
  },
  { "Fujitsu MHN series",
    "FUJITSU MHN2...AT",
    "",
    "",
    "-v 9,seconds"
  },
  { "", // Fujitsu MHR2020AT
    "FUJITSU MHR2020AT",
    "",
    "",
    "-v 9,seconds"
  },
  { "", // Fujitsu MHR2040AT
    "FUJITSU MHR2040AT",
    "",    // Tested on 40BA
    "",
    "-v 9,seconds -v 192,emergencyretractcyclect "
    "-v 198,offlinescanuncsectorct -v 200,writeerrorcount"
  },
  { "Fujitsu MHSxxxxAT family",
    "FUJITSU MHS20[6432]0AT(  .)?",
    "",
    "",
    "-v 9,seconds -v 192,emergencyretractcyclect "
    "-v 198,offlinescanuncsectorct -v 200,writeerrorcount "
    "-v 201,detectedtacount"
  },
  { "Fujitsu MHT series",
    "FUJITSU MHT2...(AH|AS|AT|BH)U?.*",
    "",
    "",
    "-v 9,seconds"
  },
  { "Fujitsu MHU series",
    "FUJITSU MHU2...ATU?.*",
    "",
    "",
    "-v 9,seconds"
  },
  { "Fujitsu MHV series",
    "FUJITSU MHV2...(AH|AS|AT|BH|BS|BT).*",
    "",
    "",
    "-v 9,seconds"
  },
  { "Fujitsu MPA..MPG series",
    "FUJITSU MP[A-G]3...A[HTEV]U?.*",
    "",
    "",
    "-v 9,seconds"
  },
  { "Fujitsu MHY2 BH series",
    "FUJITSU MHY2(04|06|08|10|12|16|20|25)0BH.*",
    "", "",
    "-v 240,raw48,Transfer_Error_Rate"
  },
  { "Fujitsu MHW2 BH series",
    "FUJITSU MHW2(04|06|08|10|12|16)0BH.*",
    "", "", ""
  },
  { "Fujitsu MHW2 BJ series",
    "FUJITSU MHW2(08|12|16)0BJ.*",
    "", "", ""
  },
  { "Fujitsu MHZ2 BH series",
    "FUJITSU MHZ2(04|08|12|16|20|25|32)0BH.*",
    "", "", ""
  },
  { "Fujitsu MHZ2 BJ series",
    "FUJITSU MHZ2(08|12|16|20|25|32)0BJ.*",
    "",
    "",
    "-v 9,minutes"
  },
  { "Fujitsu MHZ2 BS series",
    "FUJITSU MHZ2(12|25)0BS.*",
    "", "", ""
  },
  { "Fujitsu MHZ2 BK series",
    "FUJITSU MHZ2(08|12|16|25)0BK.*",
    "", "", ""
  },
  { "", // Samsung SV4012H (known firmware)
    "SAMSUNG SV4012H",
    "RM100-08",
    "",
    "-v 9,halfminutes -F samsung"
  },
  { "", // Samsung SV4012H (all other firmware)
    "SAMSUNG SV4012H",
    "",
    "May need -F samsung disabled; see manual for details.",
    "-v 9,halfminutes -F samsung"
  },
  { "", // Samsung SV0412H (known firmware)
    "SAMSUNG SV0412H",
    "SK100-01",
    "",
    "-v 9,halfminutes -v 194,10xCelsius -F samsung"
  },
  { "", // Samsung SV0412H (all other firmware)
    "SAMSUNG SV0412H",
    "",
    "May need -F samsung disabled; see manual for details.",
    "-v 9,halfminutes -v 194,10xCelsius -F samsung"
  },
  { "", // Samsung SV1204H (known firmware)
    "SAMSUNG SV1204H",
    "RK100-1[3-5]",
    "",
    "-v 9,halfminutes -v 194,10xCelsius -F samsung"
  },
  { "", // Samsung SV1204H (all other firmware)
    "SAMSUNG SV1204H",
    "",
    "May need -F samsung disabled; see manual for details.",
    "-v 9,halfminutes -v 194,10xCelsius -F samsung"
  },
  { "", // SAMSUNG SV0322A tested with FW JK200-35
    "SAMSUNG SV0322A",
    "", "", ""
  },
  { "SAMSUNG SpinPoint V80 series", // tested with SV1604N/TR100-23
    "SAMSUNG SV(0211|0401|0612|0802|1203|1604)N",
    "",
    "",
    "-v 9,halfminutes -F samsung2"
  },
  { "", // SAMSUNG SP40A2H with RR100-07 firmware
    "SAMSUNG SP40A2H",
    "RR100-07",
    "",
    "-v 9,halfminutes -F samsung"
  },
  { "", // SAMSUNG SP80A4H with RT100-06 firmware
    "SAMSUNG SP80A4H",
    "RT100-06",
    "",
    "-v 9,halfminutes -F samsung"
  },
  { "", // SAMSUNG SP8004H with QW100-61 firmware
    "SAMSUNG SP8004H",
    "QW100-61",
    "",
    "-v 9,halfminutes -F samsung"
  },
  { "SAMSUNG SpinPoint F1 DT series", // tested with HD103UJ/1AA01113
    "SAMSUNG HD(083G|16[12]G|25[12]H|32[12]H|50[12]I|642J|75[23]L|10[23]U)J",
    "", "", ""
  },
  { "SAMSUNG SpinPoint F1 RE series", // tested with HE103UJ/1AA01113
    "SAMSUNG HE(252H|322H|502I|642J|753L|103U)J",
    "", "", ""
  },
  { "SAMSUNG SpinPoint F2 EG series", // tested with HD154UI/1AG01118
    "SAMSUNG HD(502H|10[23]S|15[34]U)I",
    "", "", ""
  },
  { "SAMSUNG SpinPoint F3 series", // tested with HD502HJ/1AJ100E4
    "SAMSUNG HD(502H|754J|103S)J",
    "", "", ""
  },
  { "SAMSUNG SpinPoint F3 EG series", // tested with HD503HI/1AJ100E4, HD153WI/1AN10002
    "SAMSUNG HD(253G|(324|503)H|754J|105S|153W)I",
    "", "", ""
  },
  { "SAMSUNG SpinPoint S250 series", // tested with HD200HJ/KF100-06
    "SAMSUNG HD(162|200|250)HJ",
    "", "", ""
  },
  { "SAMSUNG SpinPoint T133 series", // tested with HD300LJ/ZT100-12, HD400LJ/ZZ100-14, HD401LJ/ZZ100-15
    "SAMSUNG HD(250KD|(30[01]|320|40[01])L[DJ])",
    "", "", ""
  },
  { "SAMSUNG SpinPoint T166 series", // tested with HD501LJ/CR100-10
    "SAMSUNG HD(080G|160H|32[01]K|403L|50[01]L)J",
    "", "", ""
  },
  { "SAMSUNG SpinPoint P120 series", // VF100-37 firmware, tested with SP2514N/VF100-37
    "SAMSUNG SP(16[01]3|2[05][01]4)[CN]",
    "VF100-37",
    "",
    "-F samsung3"
  },
  { "SAMSUNG SpinPoint P120 series", // other firmware, tested with SP2504C/VT100-33
    "SAMSUNG SP(16[01]3|2[05][01]4)[CN]",
    "",
    "May need -F samsung3 enabled; see manual for details.",
    ""
  },
  { "SAMSUNG SpinPoint P80 SD series", // tested with HD160JJ/ZM100-33
    "SAMSUNG HD(080H|120I|160J)J",
    "", "", ""
  },
  { "SAMSUNG SpinPoint P80 series", // BH100-35 firmware, tested with SP0842N/BH100-35
    "SAMSUNG SP(0451|08[0124]2|12[0145]3|16[0145]4)[CN]",
    "BH100-35",
    "",
    "-F samsung3"
  },
  { "SAMSUNG SpinPoint P80 series", // firmware *-35 or later
    "SAMSUNG SP(0451|08[0124]2|12[0145]3|16[0145]4)[CN]",
    ".*-3[5-9]",
    "May need -F samsung3 enabled; see manual for details.",
    ""
  },
  { "SAMSUNG SpinPoint P80 series", // firmware *-25...34, tested with SP1614C/SW100-25 and -34
    "SAMSUNG SP(0451|08[0124]2|12[0145]3|16[0145]4)[CN]",
    ".*-(2[5-9]|3[0-4])",
    "",
    "-v 9,halfminutes -v 198,increasing"
  },
  { "SAMSUNG SpinPoint P80 series", // firmware *-23...24, tested with
    // SP0802N/TK100-23,
    // SP1213N/TL100-23,
    // SP1604N/TM100-23 and -24
    "SAMSUNG SP(0451|08[0124]2|12[0145]3|16[0145]4)[CN]",
    ".*-2[34]",
    "",
    "-v 9,halfminutes -F samsung2"
  },
  { "SAMSUNG SpinPoint P80 series", // unknown firmware
    "SAMSUNG SP(0451|08[0124]2|12[0145]3|16[0145]4)[CN]",
    "",
    "May need -F samsung2 or -F samsung3 enabled; see manual for details.",
    ""
  },
  { "SAMSUNG SpinPoint M40/60/80 series", // tested with HM160JI/AD100-16
    "SAMSUNG HM(0[468]0H|1[026]0J)[CI]",
    "",
    "",
    "-v 9,halfminutes"
  },
  { "SAMSUNG SpinPoint M5 series", // tested with HM160HI/HH100-12
    "SAMSUNG HM((061|080)G|(121|160)H|250J)I",
    "", "", ""
  },
  { "SAMSUNG SpinPoint M7 series", // tested with HM500JI/2AC101C4
    "SAMSUNG HM(250H|320I|[45]00J)I",
    "", "", ""
  },
  { "SAMSUNG SpinPoint M series", // tested with MP0402H/UC100-11
    "SAMSUNG MP0(302|402|603|804)H",
    "",
    "",
    "-v 9,halfminutes"
  },
/*
  // TODO: Make the entries below more specific.
  // These entries produce misleading results, because newer
  // Samsung disks reuse the version numbers *-NN.
  { "", // All Samsung drives with '.*-25' firmware
    "SAMSUNG.*",
    ".*-25",
    "May need -F samsung2 disabled; see manual for details.",
    "-v 9,halfminutes -F samsung2"
  },
  { "", // All Samsung drives with '.*-26 or later (currently to -39)' firmware
    "SAMSUNG.*",
    ".*-(2[6789]|3[0-9])",
    "",
    "-v 9,halfminutes"
  },
  { "", // Samsung ALL OTHER DRIVES
    "SAMSUNG.*",
    "",
    "May need -F samsung or -F samsung2 enabled; see manual for details.",
    ""
  },
*/
  { "Maxtor Fireball 541DX family",
    "Maxtor 2B0(0[468]|1[05]|20)H1",
    "",
    "",
    "-v 9,minutes -v 194,unknown"
  },
  { "Maxtor Fireball 3 family",
    "Maxtor 2F0[234]0[JL]0",
    "",
    "",
    "-v 9,minutes"
  },
  { "Maxtor DiamondMax 1280 ATA family",  // no self-test log, ATA2-Fast
    "Maxtor 8(1280A2|2160A4|2560A4|3840A6|4000A6|5120A8)",
    "",
    "",
    "-v 9,minutes"
  },
  { "Maxtor DiamondMax 2160 Ultra ATA family",
    "Maxtor 8(2160D2|3228D3|3240D3|4320D4|6480D6|8400D8|8455D8)",
    "",
    "",
    "-v 9,minutes"
  },
  { "Maxtor DiamondMax 2880 Ultra ATA family",
    "Maxtor 9(0510D4|0576D4|0648D5|0720D5|0840D6|0845D6|0864D6|1008D7|1080D8|1152D8)",
    "",
    "",
    "-v 9,minutes"
  },
  { "Maxtor DiamondMax 3400 Ultra ATA family",
    "Maxtor 9(1(360|350|202)D8|1190D7|10[12]0D6|0840D5|06[48]0D4|0510D3|1(350|202)E8|1010E6|0840E5|0640E4)",
    "",
    "",
    "-v 9,minutes"
  },
  { "Maxtor DiamondMax D540X-4G family",
    "Maxtor 4G(120J6|160J[68])",
    "",
    "",
    "-v 9,minutes -v 194,unknown"
  },
  { "Maxtor DiamondMax D540X-4K family",
    "MAXTOR 4K(020H1|040H2|060H3|080H4)",
    "", "", ""
  },
  { "Maxtor DiamondMax Plus D740X family",
    "MAXTOR 6L0(20[JL]1|40[JL]2|60[JL]3|80[JL]4)",
    "", "", ""
  },
  { "Maxtor DiamondMax Plus 5120 Ultra ATA 33 family",
    "Maxtor 9(0512D2|0680D3|0750D3|0913D4|1024D4|1360D6|1536D6|1792D7|2048D8)",
    "",
    "",
    "-v 9,minutes"
  },
  { "Maxtor DiamondMax Plus 6800 Ultra ATA 66 family",
    "Maxtor 9(2732U8|2390U7|204[09]U6|1707U5|1366U4|1024U3|0845U3|0683U2)",
    "",
    "",
    "-v 9,minutes"
  },
  { "Maxtor DiamondMax D540X-4D",
    "Maxtor 4D0(20H1|40H2|60H3|80H4)",
    "",
    "",
    "-v 9,minutes -v 194,unknown"
  },
  { "Maxtor DiamondMax 16 family",
    "Maxtor 4(R0[68]0[JL]0|R1[26]0L0|A160J0|R120L4)",
    "",
    "",
    "-v 9,minutes"
  },
  { "Maxtor DiamondMax 4320 Ultra ATA family",
    "Maxtor (91728D8|91512D7|91303D6|91080D5|90845D4|90645D3|90648D[34]|90432D2)",
    "",
    "",
    "-v 9,minutes"
  },
  { "Maxtor DiamondMax 17 VL family",
    "Maxtor 9(0431U1|0641U2|0871U2|1301U3|1741U4)",
    "",
    "",
    "-v 9,minutes"
  },
  { "Maxtor DiamondMax 20 VL family",
    "Maxtor (94091U8|93071U6|92561U5|92041U4|91731U4|91531U3|91361U3|91021U2|90841U2|90651U2)",
    "",
    "",
    "-v 9,minutes"
  },
  { "Maxtor DiamondMax VL 30 family",  // U: ATA66, H: ATA100
    "Maxtor (33073U4|32049U3|31536U2|30768U1|33073H4|32305H3|31536H2|30768H1)",
    "",
    "",
    "-v 9,minutes"
  },
  { "Maxtor DiamondMax 36 family",
    "Maxtor (93652U8|92739U6|91826U4|91369U3|90913U2|90845U2|90435U1)",
    "",
    "",
    "-v 9,minutes"
  },
  { "Maxtor DiamondMax 40 ATA 66 series",
    "Maxtor 9(0684U2|1024U2|1362U3|1536U3|2049U4|2562U5|3073U6|4098U8)",
    "",
    "",
    "-v 9,minutes"
  },
  { "Maxtor DiamondMax Plus 40 series (Ultra ATA 66 and Ultra ATA 100)",
    "Maxtor (54098[UH]8|53073[UH]6|52732[UH]6|52049[UH]4|51536[UH]3|51369[UH]3|51024[UH]2)",
    "",
    "",
    "-v 9,minutes"
  },
  { "Maxtor DiamondMax 40 VL Ultra ATA 100 series",
    "Maxtor 3(1024H1|1535H2|2049H2|3073H3|4098H4)( B)?",
    "",
    "",
    "-v 9,minutes"
  },
  { "Maxtor DiamondMax Plus 45 Ulta ATA 100 family",
    "Maxtor 5(4610H6|4098H6|3073H4|2049H3|1536H2|1369H2|1023H2)",
    "",
    "",
    "-v 9,minutes"
  },
  { "Maxtor DiamondMax 60 ATA 66 family",
    "Maxtor 9(1023U2|1536U2|2049U3|2305U3|3073U4|4610U6|6147U8)",
    "",
    "",
    "-v 9,minutes"
  },
  { "Maxtor DiamondMax 60 ATA 100 family",
    "Maxtor 9(1023H2|1536H2|2049H3|2305H3|3073H4|4098H6|4610H6|6147H8)",
    "",
    "",
    "-v 9,minutes"
  },
  { "Maxtor DiamondMax Plus 60 family",
    "Maxtor 5T0(60H6|40H4|30H3|20H2|10H1)",
    "",
    "",
    "-v 9,minutes"
  },
  { "Maxtor DiamondMax 80 family",
    "Maxtor (98196H8|96147H6)",
    "",
    "",
    "-v 9,minutes"
  },
  { "Maxtor DiamondMax 536DX family",
    "Maxtor 4W(100H6|080H6|060H4|040H3|030H2)",
    "",
    "",
    "-v 9,minutes"
  },
  { "Maxtor DiamondMax Plus 8 family",
    "Maxtor 6(E0[234]|K04)0L0",
    "",
    "",
    "-v 9,minutes"
  },
  { "Maxtor DiamondMax 10 family (ATA/133 and SATA/150)",
    "Maxtor 6(B(30|25|20|16|12|10|08)0[MPRS]|L(080[MLP]|(100|120)[MP]|160[MP]|200[MPRS]|250[RS]|300[RS]))0",
    "",
    "",
    "-v 9,minutes"
  },
  { "Maxtor DiamondMax 10 family (SATA/300)",
    "Maxtor 6V(080E|160E|200E|250F|300F|320F)0",
    "", "", ""
  },
  { "Maxtor DiamondMax Plus 9 family",
    "Maxtor 6Y((060|080|120|160)L0|(060|080|120|160|200|250)P0|(060|080|120|160|200|250)M0)",
    "",
    "",
    "-v 9,minutes"
  },
  { "Maxtor DiamondMax 11 family",
    "Maxtor 6H[45]00[FR]0",
    "", "", ""
  },
  { "Maxtor DiamondMax 17",
    "Maxtor 6G(080L|160[PE])0",
    "", "", ""
  },
  { "Seagate Maxtor DiamondMax 20",
    "MAXTOR STM3(40|80|160)[28]1[12]0?AS?",
    "", "", ""
  },
  { "Seagate Maxtor DiamondMax 21",
    "MAXTOR STM3(160215|(250|320)820|320620|500630)AS?",
    "", "", ""
  },
  { "Seagate Maxtor DiamondMax 22", // fixed firmware
    "(MAXTOR )?STM3(500320|750330|1000340)AS?",
    "MX1A", // http://seagate.custkb.com/seagate/crm/selfservice/search.jsp?DocId=207969
    "", ""
  },
  { "Seagate Maxtor DiamondMax 22", // fixed firmware
    "(MAXTOR )?STM3(160813|320614|640323|1000334)AS?",
    "MX1B", // http://seagate.custkb.com/seagate/crm/selfservice/search.jsp?DocId=207975
    "", ""
  },
  { "Seagate Maxtor DiamondMax 22", // buggy firmware
    "(MAXTOR )?STM3(500320|750330|1000340)AS?",
    "MX15",
    "There are known problems with these drives,\n"
    "AND THIS FIRMWARE VERSION IS AFFECTED,\n"
    "see the following Seagate web pages:\n"
    "http://seagate.custkb.com/seagate/crm/selfservice/search.jsp?DocId=207931\n"
    "http://seagate.custkb.com/seagate/crm/selfservice/search.jsp?DocId=207969",
    ""
  },
  { "Seagate Maxtor DiamondMax 22", // unknown firmware
    "(MAXTOR )?STM3(160813|32061[34]|500320|640323|750330|10003(34|40))AS?",
    "",
    "There are known problems with these drives,\n"
    "see the following Seagate web pages:\n"
    "http://seagate.custkb.com/seagate/crm/selfservice/search.jsp?DocId=207931\n"
    "http://seagate.custkb.com/seagate/crm/selfservice/search.jsp?DocId=207969\n"
    "http://seagate.custkb.com/seagate/crm/selfservice/search.jsp?DocId=207975",
    ""
  },
  { "Seagate Maxtor DiamondMax 23",
    "STM3((160|250)31|(320|500)41|(750|1000)52)8AS?",
    "", "", ""
  },
  { "Maxtor MaXLine Plus II",
    "Maxtor 7Y250[PM]0",
    "",
    "",
    "-v 9,minutes"
  },
  { "Maxtor MaXLine II family",
    "Maxtor [45]A(25|30|32)0[JN]0",
    "",
    "",
    "-v 9,minutes"
  },
  { "Maxtor MaXLine III family (ATA/133 and SATA/150)",
    "Maxtor 7L(25|30)0[SR]0",
    "",
    "",
    "-v 9,minutes"
  },
  { "Maxtor MaXLine III family (SATA/300)",
    "Maxtor 7V(25|30)0F0",
    "", "", ""
  },
  { "Maxtor MaXLine Pro 500 family",  // There is also a 7H500R0 model, but I
    "Maxtor 7H500F0",               // haven't added it because I suspect
    "",                               // it might need vendoropts_9_minutes
    "", ""                            // and nobody has submitted a report yet
  },
  { "", // HITACHI_DK14FA-20B
    "HITACHI_DK14FA-20B",
    "",
    "",
    "-v 9,minutes -v 193,loadunload"
  },
  { "HITACHI Travelstar DK23XX/DK23XXB series",
    "HITACHI_DK23..-..B?",
    "",
    "",
    "-v 9,minutes -v 193,loadunload"
  },
  { "Hitachi Endurastar J4K20/N4K20 (formerly DK23FA-20J)",
    "(HITACHI_DK23FA-20J|HTA422020F9AT[JN]0)",
    "",
    "",
    "-v 9,minutes -v 193,loadunload"
  },
  { "Hitachi Endurastar J4K30/N4K30",
    "HE[JN]4230[23]0F9AT00",
    "",
    "",
    "-v 9,minutes -v 193,loadunload"
  },
  { "Hitachi Travelstar C4K60 family",  // 1.8" slim drive
    "HTC4260[23]0G5CE00|HTC4260[56]0G8CE00",
    "",
    "",
    "-v 9,minutes -v 193,loadunload"
  },
  { "IBM Travelstar 4GT family",
    "IBM-DTCA-2(324|409)0",
    "", "", ""
  },
  { "IBM Travelstar 6GN family",
    "IBM-DBCA-20(324|486|648)0",
    "", "", ""
  },
  { "IBM Travelstar 25GS, 18GT, and 12GN family",
    "IBM-DARA-2(25|18|15|12|09|06)000",
    "", "", ""
  },
  { "IBM Travelstar 14GS",
    "IBM-DCYA-214000",
    "", "", ""
  },
  { "IBM Travelstar 4LP",
    "IBM-DTNA-2(180|216)0",
    "", "", ""
  },
  { "IBM Travelstar 48GH, 30GN, and 15GN family",
    "(IBM-|Hitachi )?IC25(T048ATDA05|N0(30|20|15|12|10|07|06|05)ATDA04)-.",
    "", "", ""
  },
  { "IBM Travelstar 32GH, 30GT, and 20GN family",
    "IBM-DJSA-2(32|30|20|10|05)",
    "", "", ""
  },
  { "IBM Travelstar 4GN family",
    "IBM-DKLA-2(216|324|432)0",
    "", "", ""
  },
  { "IBM/Hitachi Travelstar 60GH and 40GN family",
    "(IBM-|Hitachi )?IC25(T060ATC[SX]05|N0[4321]0ATC[SX]04)-.",
    "", "", ""
  },
  { "IBM/Hitachi Travelstar 40GNX family",
    "(IBM-|Hitachi )?IC25N0[42]0ATC[SX]05-.",
    "", "", ""
  },
  { "Hitachi Travelstar 80GN family",
    "(Hitachi )?IC25N0[23468]0ATMR04-.",
    "", "", ""
  },
  { "Hitachi Travelstar 4K40",
    "(Hitachi )?HTS4240[234]0M9AT00",
    "", "", ""
  },
  { "Hitachi Travelstar 4K120",
    "(Hitachi )?(HTS4212(60|80|10|12)H9AT00|HTS421260G9AT00)",
    "", "", ""
  },
  { "Hitachi Travelstar 5K80",
    "(Hitachi )?HTS5480[8642]0M9AT00",
    "", "", ""
  },
  { "Hitachi Travelstar 5K100",
    "(Hitachi )?HTS5410[1864]0G9(AT|SA)00",
    "", "", ""
  },
  { "Hitachi Travelstar E5K100",
    "(Hitachi )?HTE541040G9(AT|SA)00",
    "", "", ""
  },
  { "Hitachi Travelstar 5K120",
    "(Hitachi )?HTS5412(60|80|10|12)H9(AT|SA)00",
    "", "", ""
  },
  { "Hitachi Travelstar 5K160",
    "(Hitachi |HITACHI )?HTS5416([468]0|1[26])J9(AT|SA)00",
    "", "", ""
  },
  { "Hitachi Travelstar E5K160",
    "(Hitachi )?HTE5416(12|16|60|80)J9(AT|SA)00",
    "", "", ""
  },
  { "Hitachi Travelstar 5K250",
    "(Hitachi |HITACHI )?HTS5425(80|12|16|20|25)K9(A3|SA)00",
    "", "", ""
  },
  { "Hitachi Travelstar 5K320",
    "(Hitachi |HITACHI )?HT(S|E)5432(80|12|16|25|32)L9(A3(00)?|SA01)",
    "", "", ""
  },
  { "Hitachi Travelstar 5K500.B",
    "(Hitachi )?HT[ES]5450(12|16|25|32|40|50)B9A30[01]",
    "", "", ""
  },
  { "Hitachi Travelstar 7K60",
    "(Hitachi )?HTS726060M9AT00",
    "", "", ""
  },
  { "Hitachi Travelstar E7K60",
    "(Hitachi )?HTE7260[46]0M9AT00",
    "", "", ""
  },
  { "Hitachi Travelstar 7K100",
    "(Hitachi )?HTS7210[168]0G9(AT|SA)00",
    "", "", ""
  },
  { "Hitachi Travelstar E7K100",
    "(Hitachi )?HTE7210[168]0G9(AT|SA)00",
    "", "", ""
  },
  { "Hitachi Travelstar 7K200",
    "(Hitachi )?HTS7220(80|10|12|16|20)K9(A3|SA)00",
    "", "", ""
  },
  { "Hitachi Travelstar 7K320", // tested with HTS723225L9A360/FCDOC30F
    "(Hitachi )?HT[ES]7232(80|12|16|25|32)L9(A300|A360|SA61)",
    "", "", ""
  },
  { "Hitachi Travelstar 7K500",
    "(Hitachi )?HT[ES]7250(12|16|25|32|50)A9A36[45]",
    "", "", ""
  },
  { "IBM Deskstar 14GXP and 16GP series",
    "IBM-DTTA-3(7101|7129|7144|5032|5043|5064|5084|5101|5129|5168)0",
    "", "", ""
  },
  { "IBM Deskstar 25GP and 22GXP family",
    "IBM-DJNA-3(5(101|152|203|250)|7(091|135|180|220))0",
    "", "", ""
  },
  { "IBM Deskstar 37GP and 34GXP family",
    "IBM-DPTA-3(5(375|300|225|150)|7(342|273|205|136))0",
    "", "", ""
  },
  { "IBM/Hitachi Deskstar 120GXP family",
    "(IBM-)?IC35L((020|040|060|080|120)AVVA|0[24]0AVVN)07-[01]",
    "", "", ""
  },
  { "IBM/Hitachi Deskstar GXP-180 family",
    "(IBM-)?IC35L(030|060|090|120|180)AVV207-[01]",
    "", "", ""
  },
  { "Hitachi Deskstar 7K80",
    "(Hitachi )?HDS7280([48]0PLAT20|(40)?PLA320|80PLA380).*",
    "", "", ""
  },
  { "Hitachi Deskstar 7K160",
    "(Hitachi )?HDS7216(80|16)PLA[3T]80.*",
    "", "", ""
  },
  { "Hitachi Deskstar 7K250",
    "(Hitachi )?HDS7225((40|80|12|16)VLAT20|(12|16|25)VLAT80|(80|12|16|25)VLSA80)",
    "", "", ""
  },
  { "Hitachi Deskstar 7K250 (SUN branded)",
    "HITACHI HDS7225SBSUN250G.*",
    "", "", ""
  },
  { "Hitachi Deskstar T7K250",
    "(Hitachi )?HDT7225((25|20|16)DLA(T80|380))",
    "", "", ""
  },
  { "Hitachi Deskstar 7K400",
    "(Hitachi )?HDS724040KL(AT|SA)80",
    "", "", ""
  },
  { "Hitachi Deskstar 7K500",
    "(Hitachi )?HDS725050KLA(360|T80)",
    "", "", ""
  },
  { "Hitachi Deskstar P7K500",
    "(Hitachi )?HDP7250(16|25|32|40|50)GLA(36|38|T8)0",
    "", "", ""
  },
  { "Hitachi Deskstar T7K500",
    "(Hitachi )?HDT7250(25|32|40|50)VLA(360|380|T80)",
    "", "", ""
  },
  { "Hitachi Deskstar 7K1000",
    "(Hitachi )?HDS7210(50|75|10)KLA330",
    "", "", ""
  },
  { "Hitachi Deskstar 7K1000.B",
    "(Hitachi )?HDT7210((16|25)SLA380|(32|50|64|75|10)SLA360)",
    "", "", ""
  },
  { "Hitachi Deskstar 7K1000.C",
    "(Hitachi )?HDS7210((16|25)CLA382|(32|50)CLA362|(64|75|10)CLA332)",
    "", "", ""
  },
  { "Hitachi Deskstar 7K2000",
    "Hitachi HDS722020ALA330",
    "", "", ""
  },
  { "Hitachi Ultrastar 7K1000",
    "(Hitachi )?HUA7210(50|75|10)KLA330",
    "", "", ""
  },
  { "Hitachi Ultrastar A7K2000",
    "(Hitachi )?HUA7220((50|10)C|20A)LA33[01]",
    "", "", ""
  },
  { "Toshiba 2.5\" HDD series (10-20 GB)",
    "TOSHIBA MK(101[67]GAP|15[67]GAP|20(1[678]GAP|(18|23)GAS))",
    "", "", ""
  },
  { "Toshiba 2.5\" HDD series (30-60 GB)",
    "TOSHIBA MK((6034|4032)GSX|(6034|4032)GAX|(6026|4026|4019|3019)GAXB?|(6025|6021|4025|4021|4018|3025|3021|3018)GAS|(4036|3029)GACE?|(4018|3017)GAP)",
    "", "", ""
  },
  { "Toshiba 2.5\" HDD series (80 GB and above)",
    "TOSHIBA MK(80(25GAS|26GAX|32GAX|32GSX)|10(31GAS|32GAX)|12(33GAS|34G[AS]X)|2035GSS)",
    "", "", ""
  },
  { "Toshiba 2.5\" HDD MK..52GSX series",
    "TOSHIBA MK(80|12|16|25|32)52GSX",
    "", "", ""
  },
  { "Toshiba 1.8\" HDD series",
    "TOSHIBA MK[23468]00[4-9]GA[HL]",
    "", "", ""
  },
  { "", // TOSHIBA MK6022GAX
    "TOSHIBA MK6022GAX",
    "", "", ""
  },
  { "", // TOSHIBA MK6409MAV
    "TOSHIBA MK6409MAV",
    "", "", ""
  },
  { "Toshiba MKx019GAXB (SUN branded)",
    "TOS MK[34]019GAXB SUN[34]0G",
    "", "", ""
  },
  { "Seagate Momentus family",
    "ST9(20|28|40|48)11A",
    "", "", ""
  },
  { "Seagate Momentus 42 family",
    "ST9(2014|3015|4019)A",
    "", "", ""
  },
  { "Seagate Momentus 4200.2 series",
    "ST9(100822|808210|60821|50212|402113|30219)A",
    "", "", ""
  },
  { "Seagate Momentus 5400.2 series",
    "ST9(808211|60822|408114|308110|120821|10082[34]|8823|6812|4813|3811)AS?",
    "", "", ""
  },
  { "Seagate Momentus 5400.3 series",
    "ST9(4081[45]|6081[35]|8081[15]|100828|120822|160821)AS?",
    "", "", ""
  },
  { "Seagate Momentus 5400.3 ED series",
    "ST9(4081[45]|6081[35]|8081[15]|100828|120822|160821)AB",
    "", "", ""
  },
  { "Seagate Momentus 5400.4 series",
    "ST9(120817|(160|200|250)827)AS",
    "", "", ""
  },
  { "Seagate Momentus 5400.5 series",
    "ST9((80|120|160)310|(250|320)320)AS",
    "", "", ""
  },
  { "Seagate Momentus 5400.6 series",
    "ST9(80313|160(301|314)|(12|25)0315|250317|(320|500)325|500327|640320)ASG?",
    "", "", ""
  },
  { "Seagate Momentus 5400 PSD series", // Hybrid drives
    "ST9(808212|(120|160)8220)AS",
    "", "", ""
  },
  { "Seagate Momentus 7200.1 series",
    "ST9(10021|80825|6023|4015)AS?",
    "", "", ""
  },
  { "Seagate Momentus 7200.2 series",
    "ST9(80813|100821|120823|160823|200420)ASG?",
    "", "", ""
  },
  { "Seagate Momentus 7200.3 series",
    "ST9((80|120|160)411|(250|320)421)ASG?",
    "", "", ""
  },
  { "Seagate Momentus 7200.4 series",
    "ST9(160412|250410|320423|500420)ASG?",
    "", "", ""
  },
  { "Seagate Momentus 7200 FDE.2 series",
    "ST9((160413|25041[12]|320426|50042[12])AS|(16041[489]|2504[16]4|32042[67]|500426)ASG)",
    "", "", ""
  },
  { "Seagate Medalist 1010, 1720, 1721, 2120, 3230 and 4340",  // ATA2, with -t permissive
    "ST3(1010|1720|1721|2120|3230|4340)A",
    "", "", ""
  },
  { "Seagate Medalist 2110, 3221, 4321, 6531, and 8641",
    "ST3(2110|3221|4321|6531|8641)A",
    "", "", ""
  },
  { "Seagate U Series X family",
    "ST3(10014A(CE)?|20014A)",
    "", "", ""
  },
  { "Seagate U8 family",
    "ST3(4313|6811|8410|13021|17221)A",
    "", "", ""
  },
  { "Seagate U7 family",
    "ST3(30012|40012|60012|80022|120020)A",
    "", "", ""
  },
  { "Seagate U Series 6 family",
    "ST3(8002|6002|4081|3061|2041)0A",
    "", "", ""
  },
  { "Seagate U Series 5 family",
    "ST3(40823|30621|20413|15311|10211)A",
    "", "", ""
  },
  { "Seagate U4 family",
    "ST3(2112|4311|6421|8421)A",
    "", "", ""
  },
  { "Seagate U8 family",
    "ST3(8410|4313|17221|13021)A",
    "", "", ""
  },
  { "Seagate U10 family",
    "ST3(20423|15323|10212)A",
    "", "", ""
  },
  { "Seagate Barracuda ATA family",
    "ST3(2804|2724|2043|1362|1022|681)0A",
    "", "", ""
  },
  { "Seagate Barracuda ATA II family",
    "ST3(3063|2042|1532|1021)0A",
    "", "", ""
  },
  { "Seagate Barracuda ATA III family",
    "ST3(40824|30620|20414|15310|10215)A",
    "", "", ""
  },
  { "Seagate Barracuda ATA IV family",
    "ST3(20011|30011|40016|60021|80021)A",
    "", "", ""
  },
  { "Seagate Barracuda ATA V family",
    "ST3(12002(3A|4A|9A|3AS)|800(23A|15A|23AS)|60(015A|210A)|40017A)",
    "", "", ""
  },
  { "Seagate Barracuda 5400.1",
    "ST340015A",
    "", "", ""
  },
  { "Seagate Barracuda 7200.7 and 7200.7 Plus family",
    "ST3(200021A|200822AS?|16002[13]AS?|12002[26]AS?|1[26]082[78]AS|8001[13]AS?|8081[79]AS|60014A|40111AS|40014AS?)",
    "", "", ""
  },
  { "Seagate Barracuda 7200.8 family",
    "ST3(400[68]32|300[68]31|250[68]23|200826)AS?",
    "", "", ""
  },
  { "Seagate Barracuda 7200.9 family",
    "ST3(402111?|80[28]110?|120[28]1[0134]|160[28]1[012]|200827|250[68]24|300[68]22|(320|400)[68]33|500[68](32|41))AS?.*",
    "", "", ""
  },
  { "Seagate Barracuda 7200.10 family",
    "ST3((80|160)[28]15|200820|250[34]10|(250|300|320|400)[68]20|500[68]30|750[68]40)AS?",
    "", "", ""
  },
  { "Seagate Barracuda 7200.11 family", // unaffected firmware
    "ST3(160813|320[68]13|500[368]20|640[36]23|640[35]30|750[36]30|1000(333|[36]40)|1500341)AS?",
    "CC.?.?", // http://seagate.custkb.com/seagate/crm/selfservice/search.jsp?DocId=207957
    "", ""
  },
  { "Seagate Barracuda 7200.11 family", // fixed firmware
    "ST3(500[368]20|750[36]30|1000340)AS?",
    "SD1A", // http://seagate.custkb.com/seagate/crm/selfservice/search.jsp?DocId=207951
    "", ""
  },
  { "Seagate Barracuda 7200.11 family", // fixed firmware
    "ST3(160813|320[68]13|640[36]23|1000333|1500341)AS?",
    "SD[12]B", // http://seagate.custkb.com/seagate/crm/selfservice/search.jsp?DocId=207957
    "", ""
  },
  { "Seagate Barracuda 7200.11 family", // buggy firmware
    "ST3(500[368]20|640[35]30|750[36]30|1000340)AS?",
    "(AD14|SD1[5-9])",
    "There are known problems with these drives,\n"
    "AND THIS FIRMWARE VERSION IS AFFECTED,\n"
    "see the following Seagate web pages:\n"
    "http://seagate.custkb.com/seagate/crm/selfservice/search.jsp?DocId=207931\n"
    "http://seagate.custkb.com/seagate/crm/selfservice/search.jsp?DocId=207951",
    ""
  },
  { "Seagate Barracuda 7200.11 family", // unknown firmware
    "ST3(160813|320[68]13|500[368]20|640[36]23|640[35]30|750[36]30|1000(333|[36]40)|1500341)AS?",
    "",
    "There are known problems with these drives,\n"
    "see the following Seagate web pages:\n"
    "http://seagate.custkb.com/seagate/crm/selfservice/search.jsp?DocId=207931\n"
    "http://seagate.custkb.com/seagate/crm/selfservice/search.jsp?DocId=207951\n"
    "http://seagate.custkb.com/seagate/crm/selfservice/search.jsp?DocId=207957",
    ""
  },
  { "Seagate Barracuda 7200.12 family",
    "ST3((160|250)318|(320|500)418|500410|(750|1000)528)AS",
    "", "", ""
  },
  { "Seagate Barracuda ES",
    "ST3(250[68]2|32062|40062|50063|75064)0NS",
    "", "", ""
  },
  { "Seagate Barracuda ES.2", // fixed firmware
    "ST3(25031|50032|75033|100034)0NS",
    "SN[01]6", // http://seagate.custkb.com/seagate/crm/selfservice/search.jsp?DocId=207963
    "", ""
  },
  { "Seagate Barracuda ES.2", // unknown firmware
    "ST3(25031|50032|75033|100034)0NS",
    "",
    "There are known problems with these drives,\n"
    "see the following Seagate web pages:\n"
    "http://seagate.custkb.com/seagate/crm/selfservice/search.jsp?DocId=207931\n"
    "http://seagate.custkb.com/seagate/crm/selfservice/search.jsp?DocId=207963",
    ""
  },
  { "Seagate Barracuda LP",
    "ST3(500412|1000520|1500541|2000542)AS",
    "", "", ""
  },
  { "Seagate Pipeline HD 5900.1 family",
    "ST3(160310|320[34]10|500(321|422))CS",
    "", "", ""
  },
  { "Seagate Pipeline HD 5900.2 family", // tested with ST31000322CS/SC13
    "ST3(160316|250[34]12|320(311|413)|500(312|414)|1000(322|424))CS",
    "", "", ""
  },
  { "Seagate Medalist 17240, 13030, 10231, 8420, and 4310",
    "ST3(17240|13030|10231|8420|4310)A",
    "", "", ""
  },
  { "Seagate Medalist 17242, 13032, 10232, 8422, and 4312",
    "ST3(1724|1303|1023|842|431)2A",
    "", "", ""
  },
  { "Seagate NL35 family",
    "ST3(250623|250823|400632|400832|250824|250624|400633|400833|500641|500841)NS",
    "", "", ""
  },
  { "Seagate SV35.2 Series",
    "ST3(160815|250820|320620|500630|750640)(A|S)V",
    "", "", ""
  },
  { "Seagate DB35.3 Series",
    "ST3(750640SCE|((80|160)215|(250|320|400)820|500830|750840)(A|S)CE)",
    "", "", ""
  },
  { "Western Digital Protege",
  /* Western Digital drives with this comment all appear to use Attribute 9 in
   * a  non-standard manner.  These entries may need to be updated when it
   * is understood exactly how Attribute 9 should be interpreted.
   * UPDATE: this is probably explained by the WD firmware bug described in the
   * smartmontools FAQ */
    "WDC WD([2468]00E|1[26]00A)B-.*",
    "", "", ""
  },
  { "Western Digital Caviar family",
  /* Western Digital drives with this comment all appear to use Attribute 9 in
   * a  non-standard manner.  These entries may need to be updated when it
   * is understood exactly how Attribute 9 should be interpreted.
   * UPDATE: this is probably explained by the WD firmware bug described in the
   * smartmontools FAQ */
    "WDC WD(2|3|4|6|8|10|12|16|18|20|25)00BB-.*",
    "", "", ""
  },
  { "Western Digital Caviar WDxxxAB series",
  /* Western Digital drives with this comment all appear to use Attribute 9 in
   * a  non-standard manner.  These entries may need to be updated when it
   * is understood exactly how Attribute 9 should be interpreted.
   * UPDATE: this is probably explained by the WD firmware bug described in the
   * smartmontools FAQ */
    "WDC WD(3|4|6|8|25)00AB-.*",
    "", "", ""
  },
  { "Western Digital Caviar WDxxxAA series",
  /* Western Digital drives with this comment all appear to use Attribute 9 in
   * a  non-standard manner.  These entries may need to be updated when it
   * is understood exactly how Attribute 9 should be interpreted.
   * UPDATE: this is probably explained by the WD firmware bug described in the
   * smartmontools FAQ */
    "WDC WD...?AA(-.*)?",
    "", "", ""
  },
  { "Western Digital Caviar WDxxxBA series",
  /* Western Digital drives with this comment all appear to use Attribute 9 in
   * a  non-standard manner.  These entries may need to be updated when it
   * is understood exactly how Attribute 9 should be interpreted.
   * UPDATE: this is probably explained by the WD firmware bug described in the
   * smartmontools FAQ */
    "WDC WD...BA",
    "", "", ""
  },
  { "Western Digital Caviar AC series", // add only 5400rpm/7200rpm (ata33 and faster)
    "WDC AC((116|121|125|225|132|232)|([1-4][4-9][0-9])|([1-4][0-9][0-9][0-9]))00[A-Z]?.*",
    "", "", ""
  },
  { "Western Digital Caviar SE family",
  /* Western Digital drives with this comment all appear to use Attribute 9 in
   * a  non-standard manner.  These entries may need to be updated when it
   * is understood exactly how Attribute 9 should be interpreted.
   * UPDATE: this is probably explained by the WD firmware bug described in the
   * smartmontools FAQ
   * UPDATE 2: this does not apply to more recent models, at least WD3200AAJB */
    "WDC WD(4|6|8|10|12|16|18|20|25|30|32|40|50)00(JB|PB)-.*",
    "", "", ""
  },
  { "Western Digital Caviar Blue EIDE family",  // WD Caviar SE EIDE family
    /* not completely accurate: at least also WD800JB, WD(4|8|20|25)00BB sold as Caviar Blue */
    "WDC WD(16|25|32|40|50)00AAJB-.*",
    "", "", ""
  },
  { "Western Digital Caviar Blue EIDE family",  // WD Caviar SE16 EIDE family
    "WDC WD(25|32|40|50)00AAKB-.*",
    "", "", ""
  },
  { "Western Digital RE EIDE family",
    "WDC WD(12|16|25|32)00SB-.*",
    "", "", ""
  },
  { "Western Digital Caviar Serial ATA family",
    "WDC WD(4|8|20|32)00BD-.*",
    "", "", ""
  },
  { "Western Digital Caviar SE Serial ATA family",
    "WDC WD(4|8|12|16|20|25|32|40)00(JD|KD|PD)-.*",
    "", "", ""
  },
  { "Western Digital Caviar SE Serial ATA family",
    "WDC WD(8|12|16|20|25|30|32|40|50)00JS-.*",
    "", "", ""
  },
  { "Western Digital Caviar SE16 Serial ATA family",
    "WDC WD(16|20|25|32|40|50|75)00KS-.*",
    "", "", ""
  },
  { "Western Digital Caviar Blue Serial ATA family",  // WD Caviar SE Serial ATA family
    /* not completely accurate: at least also WD800BD, (4|8)00JD sold as Caviar Blue */
    "WDC WD((8|12|16|25|32)00AABS|(12|16|25|32|40|50)00AAJS)-.*",
    "", "", ""
  },
  { "Western Digital Caviar Blue Serial ATA family",  // WD Caviar SE16 Serial ATA family
    "WDC WD(16|20|25|32|40|50|64|75)00AAKS-.*",
    "", "", ""
  },
  { "Western Digital RE Serial ATA family",
    "WDC WD(12|16|25|32)00(SD|YD|YS)-.*",
    "", "", ""
  },
  { "Western Digital RE2 Serial ATA family",
    "WDC WD((40|50|75)00(YR|YS|AYYS)|(16|32|40|50)0[01]ABYS)-.*",
    "", "", ""
  },
  { "Western Digital RE2-GP family",
    "WDC WD(5000AB|7500AY|1000FY)PS-.*",
    "", "", ""
  },
  { "Western Digital RE3 Serial ATA family",
    "WDC WD((25|32|50)02A|(75|10)02F)BYS-.*",
    "", "", ""
  },
  { "Western Digital Caviar Green family",
    "WDC WD((50|64|75)00AA(C|V)S|(50|64|75)00AADS|10EA(C|V)S|(10|15|20)EADS)-.*",
    "", "", ""
  },
  { "Western Digital Caviar Green (Adv. Format) family",
    "WDC WD((64|80)00A|(10|15|20)E)ARS-.*",
    "", "", ""
  },
  { "Western Digital Caviar Black family",
    "WDC WD((500|640|750)1AA|1001FA)LS-.*",
    "", "", ""
  },
  { "Western Digital AV ATA family",
    "WDC WD(8|16|50)00AV(B|J)B-.*",
    "", "", ""
  },
  { "Western Digital AV-GP family",
    "WDC WD((16|25|32|50|64|75)00AVVS|(50|75)00AVCS|10EVVS|(10|20)EVCS|(10|15|20)EVDS)-.*",
    "", "", ""
  },
  { "Western Digital Raptor family",
    "WDC WD((360|740|800)GD|(360|740|800|1500)ADF[DS])-.*",
    "", "", ""
  },
  { "Western Digital Raptor X",
    "WDC WD1500AHFD-.*",
    "", "", ""
  },
  { "Western Digital VelociRaptor family",
    "WDC WD(800H|(1500|3000)[BH]|1600H|3000G)LFS-.*",
    "", "", ""
  },
  { "Western Digital Scorpio EIDE family",
    "WDC WD(4|6|8|10|12|16)00(UE|VE)-.*",
    "", "", ""
  },
  { "Western Digital Scorpio Blue EIDE family",
    "WDC WD(4|6|8|10|12|16|25)00BEVE-.*",
    "", "", ""
  },
  { "Western Digital Scorpio Serial ATA family",
    "WDC WD(4|6|8|10|12|16|25)00BEAS-.*",
    "", "", ""
  },
  { "Western Digital Scorpio Blue Serial ATA family",
    "WDC WD((4|6|8|10|12|16|25)00BEVS|(8|12|16|25|32|40|50|64)00BEVT|7500KEVT|10TEVT)-.*",
    "", "", ""
  },
  { "Western Digital Scorpio Black Serial ATA family",
    "WDC WD(8|12|16|25|32)00B[EJ]KT-.*",
    "", "", ""
  },
  { "Western Digital My Passport Essential hard drive (USB interface)",
    "WDC WD(25|32|40|50)00BMVU-.*",
    "", "", ""
  },
  { "Western Digital My Passport Essential SE hard drive (USB interface)",
    "WDC WD(7500K|10T)MVV-.*",
    "", "", ""
  },
  { "Western Digital My Passport hard drive (USB interface)",
    "WDC WD3200BMVV-.*",
    "", "", ""
  },
  { "Quantum Bigfoot series",
    "QUANTUM BIGFOOT TS10.0A",
    "", "", ""
  },
  { "Quantum Fireball lct15 series",
    "QUANTUM FIREBALLlct15 ([123]0|22)",
    "", "", ""
  },
  { "Quantum Fireball lct20 series",
    "QUANTUM FIREBALLlct20 [234]0",
    "", "", ""
  },
  { "Quantum Fireball CX series",
    "QUANTUM FIREBALL CX10.2A",
    "", "", ""
  },
  { "Quantum Fireball CR series",
    "QUANTUM FIREBALL CR(4.3|6.4|8.4|13.0)A",
    "", "", ""
  },
  { "Quantum Fireball EX series",
    "QUANTUM FIREBALL EX(3.2|6.4)A",
    "", "", ""
  },
  { "Quantum Fireball ST series",
    "QUANTUM FIREBALL ST(3.2|4.3|4300)A",
    "", "", ""
  },
  { "Quantum Fireball SE series",
    "QUANTUM FIREBALL SE4.3A",
    "", "", ""
  },
  { "Quantum Fireball Plus LM series",
    "QUANTUM FIREBALLP LM(10.2|15|20.[45]|30)",
    "", "", ""
  },
  { "Quantum Fireball Plus AS series",
    "QUANTUM FIREBALLP AS(10.2|20.5|30.0|40.0)",
    "", "", ""
  },
  { "Quantum Fireball Plus KX series",
    "QUANTUM FIREBALLP KX27.3",
    "", "", ""
  },
  { "Quantum Fireball Plus KA series",
    "QUANTUM FIREBALLP KA(9|10).1",
    "", "", ""
  },
/*
}; // builtin_knowndrives[]
 */<|MERGE_RESOLUTION|>--- conflicted
+++ resolved
@@ -58,11 +58,7 @@
 /*
 const drive_settings builtin_knowndrives[] = {
  */
-<<<<<<< HEAD
-  { "$Id: drivedb.h 3149 2010-09-08 21:26:01Z chrfranke $",
-=======
-  { "$Id: drivedb.h 3155 2010-09-18 19:30:39Z chrfranke $",
->>>>>>> 7ec0603d
+  { "$Id: drivedb.h 3156 2010-09-18 19:42:04Z chrfranke $",
     "-", "-",
     "This is a dummy entry to hold the SVN-Id of drivedb.h",
     ""
