--- conflicted
+++ resolved
@@ -68,11 +68,7 @@
 /*
 const drive_settings builtin_knowndrives[] = {
  */
-<<<<<<< HEAD
-  { "$Id: drivedb.h 4851 2018-12-05 20:36:52Z chrfranke $",
-=======
-  { "$Id: drivedb.h 4866 2018-12-20 16:00:13Z chrfranke $",
->>>>>>> a68aa26a
+  { "$Id: drivedb.h 4867 2018-12-20 16:09:40Z chrfranke $",
     "-", "-",
     "This is a dummy entry to hold the SVN-Id of drivedb.h",
     ""
