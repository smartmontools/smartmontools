/*
 * drivedb.h - smartmontools 6.5-6.6 drive database file
 *
 * Home page of code is: https://www.smartmontools.org
 *
 * Copyright (C) 2003-11 Philip Williams, Bruce Allen
 * Copyright (C) 2008-22 Christian Franke
 *
 * SPDX-License-Identifier: GPL-2.0-or-later
 */

/*
 * Structure used to store drive database entries:
 *
 * struct drive_settings {
 *   const char * modelfamily;
 *   const char * modelregexp;
 *   const char * firmwareregexp;
 *   const char * warningmsg;
 *   const char * presets;
 * };
 *
 * The elements are used in the following ways:
 *
 *  modelfamily     Informal string about the model family/series of a
 *                  device. Set to "" if no info (apart from device id)
 *                  known.  The entry is ignored if this string starts with
 *                  a dollar sign.  Must not start with "USB:", see below.
 *  modelregexp     POSIX extended regular expression to match the model of
 *                  a device.  This should never be "".
 *  firmwareregexp  POSIX extended regular expression to match a devices's
 *                  firmware.  This is optional and should be "" if it is not
 *                  to be used.  If it is nonempty then it will be used to
 *                  narrow the set of devices matched by modelregexp.
 *  warningmsg      A message that may be displayed for matching drives.  For
 *                  example, to inform the user that they may need to apply a
 *                  firmware patch.
 *  presets         String with vendor-specific attribute ('-v') and firmware
 *                  bug fix ('-F') options.  Same syntax as in smartctl command
 *                  line.  The user's own settings override these.
 *
 * The regular expressions for drive model and firmware must match the full
 * string.  The effect of "^FULLSTRING$" is identical to "FULLSTRING".
 * The form ".*SUBSTRING.*" can be used if substring match is desired.
 *
 * The table will be searched from the start to end or until the first match,
 * so the order in the table is important for distinct entries that could match
 * the same drive.
 *
 *
 * Format for USB ID entries:
 *
 *  modelfamily     String with format "USB: DEVICE; BRIDGE" where
 *                  DEVICE is the name of the device and BRIDGE is
 *                  the name of the USB bridge.  Both may be empty
 *                  if no info known.
 *  modelregexp     POSIX extended regular expression to match the USB
 *                  vendor:product ID in hex notation ("0x1234:0xabcd").
 *                  This should never be "".
 *  firmwareregexp  POSIX extended regular expression to match the USB
 *                  bcdDevice info.  Only compared during search if other
 *                  entries with same USB vendor:product ID exist.
 *  warningmsg      Not used yet.
 *  presets         String with one device type ('-d') option.
 *
 */

/*
const drive_settings builtin_knowndrives[] = {
 */
<<<<<<< HEAD
  { "VERSION: 6.5/5301 2022-01-14 08:02:52 $Id: drivedb.h 5307 2022-01-30 18:19:30Z chrfranke $",
=======
  { "VERSION: 7.3 $Id: drivedb.h 5319 2022-02-19 17:48:34Z chrfranke $",
>>>>>>> a6e6f473
    "-", "-",
    "Version information",
    ""
  },
  { "DEFAULT",
    "-", "-",
    "Default settings",
    "-v 1,raw48,Raw_Read_Error_Rate "
    "-v 2,raw48,Throughput_Performance "
    "-v 3,raw16(avg16),Spin_Up_Time "
    "-v 4,raw48,Start_Stop_Count "
    "-v 5,raw16(raw16),Reallocated_Sector_Ct "
    "-v 6,raw48,Read_Channel_Margin,HDD "
    "-v 7,raw48,Seek_Error_Rate,HDD "
    "-v 8,raw48,Seek_Time_Performance,HDD "
    "-v 9,raw24(raw8),Power_On_Hours "
    "-v 10,raw48,Spin_Retry_Count,HDD "
    "-v 11,raw48,Calibration_Retry_Count,HDD "
    "-v 12,raw48,Power_Cycle_Count "
    "-v 13,raw48,Read_Soft_Error_Rate "
    //  14-174 Unknown_Attribute
    "-v 175,raw48,Program_Fail_Count_Chip,SSD "
    "-v 176,raw48,Erase_Fail_Count_Chip,SSD "
    "-v 177,raw48,Wear_Leveling_Count,SSD "
    "-v 178,raw48,Used_Rsvd_Blk_Cnt_Chip,SSD "
    "-v 179,raw48,Used_Rsvd_Blk_Cnt_Tot,SSD "
    "-v 180,raw48,Unused_Rsvd_Blk_Cnt_Tot,SSD "
    "-v 181,raw48,Program_Fail_Cnt_Total "
    "-v 182,raw48,Erase_Fail_Count_Total,SSD "
    "-v 183,raw48,Runtime_Bad_Block "
    "-v 184,raw48,End-to-End_Error "
    //  185-186 Unknown_Attribute
    "-v 187,raw48,Reported_Uncorrect "
    "-v 188,raw48,Command_Timeout "
    "-v 189,raw48,High_Fly_Writes,HDD "
    "-v 190,tempminmax,Airflow_Temperature_Cel "
    "-v 191,raw48,G-Sense_Error_Rate,HDD "
    "-v 192,raw48,Power-Off_Retract_Count "
    "-v 193,raw48,Load_Cycle_Count,HDD "
    "-v 194,tempminmax,Temperature_Celsius "
    "-v 195,raw48,Hardware_ECC_Recovered "
    "-v 196,raw16(raw16),Reallocated_Event_Count "
    "-v 197,raw48,Current_Pending_Sector "
    "-v 198,raw48,Offline_Uncorrectable "
    "-v 199,raw48,UDMA_CRC_Error_Count "
    "-v 200,raw48,Multi_Zone_Error_Rate,HDD "
    "-v 201,raw48,Soft_Read_Error_Rate,HDD "
    "-v 202,raw48,Data_Address_Mark_Errs,HDD "
    "-v 203,raw48,Run_Out_Cancel "
    "-v 204,raw48,Soft_ECC_Correction "
    "-v 205,raw48,Thermal_Asperity_Rate "
    "-v 206,raw48,Flying_Height,HDD "
    "-v 207,raw48,Spin_High_Current,HDD "
    "-v 208,raw48,Spin_Buzz,HDD "
    "-v 209,raw48,Offline_Seek_Performnce,HDD "
    //  210-219 Unknown_Attribute
    "-v 220,raw48,Disk_Shift,HDD "
    "-v 221,raw48,G-Sense_Error_Rate,HDD "
    "-v 222,raw48,Loaded_Hours,HDD "
    "-v 223,raw48,Load_Retry_Count,HDD "
    "-v 224,raw48,Load_Friction,HDD "
    "-v 225,raw48,Load_Cycle_Count,HDD "
    "-v 226,raw48,Load-in_Time,HDD "
    "-v 227,raw48,Torq-amp_Count,HDD "
    "-v 228,raw48,Power-off_Retract_Count "
    //  229 Unknown_Attribute
    "-v 230,raw48,Head_Amplitude,HDD "
    "-v 231,raw48,Temperature_Celsius,HDD "
    "-v 232,raw48,Available_Reservd_Space "
    "-v 233,raw48,Media_Wearout_Indicator,SSD "
    //  234-239 Unknown_Attribute
    "-v 240,raw24(raw8),Head_Flying_Hours,HDD "
    "-v 241,raw48,Total_LBAs_Written "
    "-v 242,raw48,Total_LBAs_Read "
    //  243-249 Unknown_Attribute
    "-v 250,raw48,Read_Error_Retry_Rate "
    //  251-253 Unknown_Attribute
    "-v 254,raw48,Free_Fall_Sensor,HDD"
  },
  { "Swissbit C440 Industrial CompactFlash Card",
    // spec v1.23 found at http://www.farnell.com/datasheets/1821167.pdf
    // tested with SFCF4096H2BU4TO-I-MS-527-STD
    "SFCF(2048|4096|8192|16GB|32GB|64GB)H[0-9]BU[24]TO-(C|I)-(MS|QT|NU)-5[0-9]7-STD",
    "", "",
    "-v 196,raw24/raw24,Spare_Blocks "
    "-v 213,raw24/raw24,Spare_Blocks_Worst_Chip "
    "-v 229,raw48,Erase_Count "
    "-v 203,raw48,Total_ECC_Errors "
    "-v 232,raw48,Total_Number_of_Reads "
    "-v 214,raw48,Reserved_Attribute " // Spec says "to be determined"
    "-v 215,raw48,Current_TRIM_Percent "
  },
  { "Swissbit X-600m Series Industrial mSATA SSD",
    // spec v1.06 found at https://www.mouser.com/pdfdocs/Swissbit_X-600m_Datasheet.pdf
    // tested with SFSA016GU1AA2TO-I-DB-216-STD
    "SFSA(008|016|032|064|128)GU[0-9]AA[124]TO-(C|I)-(DB|QC|NC)-2[0-9]6-STD",
    "", "",
  //"-v 1,raw48,Raw_Read_Error_Rate "
  //"-v 5,raw16(raw16),Reallocated_Sector_Ct "
  //"-v 9,raw24(raw8),Power_On_Hours "
  //"-v 12,raw48,Power_Cycle_Count "
    "-v 160,raw48,Uncorrectable_Error_Cnt "
    "-v 161,raw48,Spare_Blocks_Remaining "
    "-v 163,raw48,Initial_Bad_Block_Count "
    "-v 164,raw48,Total_Erase_Count "
    "-v 165,raw48,Max_Erase_Count "
    "-v 166,raw48,Min_Erase_Count "
    "-v 167,raw48,Average_Erase_Count "
    "-v 168,raw48,Max_Erase_Count_of_Spec "
    "-v 169,raw48,Power_On_Uncorr_Err_Cnt "
    "-v 192,raw48,Init_Spare_Blocks_Avail "
    "-v 193,raw48,Dynamic_Remaps "
  //"-v 194,tempminmax,Temperature_Celsius "
  //"-v 195,raw48,Hardware_ECC_Recovered "
  //"-v 196,raw16(raw16),Reallocated_Event_Count "
  //"-v 198,raw48,Offline_Uncorrectable "
    "-v 199,raw48,SATA_CRC_Error_Count "
    "-v 215,raw48,TRIM_Count "
    "-v 235,hex56,Flash_Writes_LBAs_Low "
    "-v 237,hex48,Flash_Writes_LBAs_High "
    "-v 241,hex56,Total_LBAs_Written_Low "
    "-v 242,hex56,Total_LBAs_Read_Low "
    "-v 243,hex48,Total_LBAs_Written_High "
    "-v 244,hex48,Total_LBAs_Read_High "
    "-v 248,raw48,Perc_Rated_Life_Remain "
    "-v 249,raw48,Spares_Remaining_Perc "
  },
  { "Apacer SDM4 Series SSD Module",
    "(2|4|8|16|32|64)GB SATA Flash Drive", // tested with APSDM002G15AN-CT/SFDDA01C and SFI2101D
    "SF(DDA01C|I2101D)",
    "",
    "-v 160,raw48,Initial_Bad_Block_Count "
    "-v 161,raw48,Bad_Block_Count "
    "-v 162,raw48,Spare_Block_Count "
    "-v 163,raw48,Max_Erase_Count "
    "-v 164,raw48,Average_Erase_Count "
    "-v 165,raw48,Average_Erase_Count " // could be wrong
  },
  { "Apacer SDM5/5A/5A-M Series SSD Module",
    "(1|2|4|8|16|32|64)GB SATA Flash Drive", // tested with APSDM016GA2AN-PTM1/SFDK004A,
      // APSDM016GA3AN-ATM/SFDE001A, APSDM004G13AN-AT/SFDE001A
    "SF(DK004A|DE001A)",
    "",
  //"-v 9,raw24(raw8),Power_On_Hours "
  //"-v 12,raw48,Power_Cycle_Count "
    "-v 163,raw48,Max_Erase_Count "
    "-v 164,raw48,Average_Erase_Count "
    "-v 166,raw48,Grown_Bad_Block_Count "
    "-v 167,raw48,SSD_Write_Protect_Mode "
    "-v 168,raw48,SATA_PHY_Err_Ct "
    "-v 175,raw48,Bad_Cluster_Table_Count "
    "-v 192,raw48,Unexpect_Power_Loss_Ct "
  //"-v 194,tempminmax,Temperature_Celsius "
  //"-v 241,raw48,Total_LBAs_Written "
  },
  { "Apacer AS340 SSDs",
    "Apacer AS340 (120|240|480|960)GB", // tested with Apacer AS340 120GB/AP612PE0
    "", "",
  //"-v 9,raw24(raw8),Power_On_Hours "
  //"-v 12,raw48,Power_Cycle_Count "
    "-v 163,raw48,Max_Erase_Count "
    "-v 164,raw48,Average_Erase_Count "
    "-v 166,raw48,Later_Bad_Block_Count "
    "-v 167,raw48,SSD_Protect_Mode "
    "-v 168,raw48,SATA_PHY_Error_Count "
    "-v 171,raw48,Program_Fail_Count "
    "-v 172,raw48,Erase_Fail_Count "
    "-v 175,raw48,Bad_Cluster_Table_Count "
    "-v 192,raw48,Unexpect_Power_Loss_Ct "
  //"-v 194,tempminmax,Temperature_Celsius "
    "-v 231,raw48,Lifetime_Left "
  //"-v 241,raw48,Total_LBAs_Written "
  },
  { "Apacer SSDs",
    "([1248]|1[056]|20|3[02]|40|60|64|80|12[08]|160|240|256|320|480|512|640|960|1280|1920|3840)(GB|TB) SATA Flash Drive|"
    "S[GH]250-M2[48][02] 128GB SSD", // tested with 120GB SATA Flash Drive/SFMB6130, SH250-M242 128GB SSD/SFMB8120
    "SFM[BC][0-9A-Z][0-9A-Z][1-9A-Z][0-9A-Z]",
    "",
  //"-v 9,raw24(raw8),Power_On_Hours "
  //"-v 12,raw48,Power_Cycle_Count "
    "-v 163,raw48,Maximum_Erase_Count "
    "-v 164,raw48,Average_Erase_Count "
    "-v 166,raw48,Total_Later_Bad_Blk_Ct "
    "-v 167,raw48,SSD_Protect_Mode "
    "-v 168,raw48,SATA_PHY_Error_Count "
    "-v 171,raw48,Program_Fail_Count "
    "-v 172,raw48,Erase_Fail_Count "
    "-v 175,raw48,Bad_Cluster_Table_Ct "
    "-v 192,raw48,Unexpect_Power_Loss_Ct "
  //"-v 194,tempminmax,Temperature_Celsius "
    "-v 231,raw48,Lifetime_Left "
  //"-v 241,raw48,Total_LBAs_Written "
  },
  { "Apple MacBook Air SSD", // probably Toshiba
    "APPLE SSD TS(064|128)E", // tested with APPLE SSD TS064E/TQAABBF0
    "", "",
    "-v 173,raw48,Wear_Leveling_Count " //  ]
    "-v 241,raw48,Host_Writes_GiB "     //  ]  guessed (ticket #655)
    "-v 242,raw48,Host_Reades_GiB "     //  ]
  },
  { "Apple SD/SM/TS...E/F/G SSDs", // SanDisk/Samsung/Toshiba?
    "APPLE SSD (S[DM]|TS)0?(128|256|512|768|1024)[EFG]", // tested with APPLE SSD SD256E/1021AP, SD0128F/A223321
      // APPLE SSD SM768E/CXM90A1Q, SM0512F/UXM2JA1Q, TS0256F/109L0704, SM0512G/BXW1SA0Q, SM1024G/BXW1SA0Q
    "", "",
  //"-v 1,raw48,Raw_Read_Error_Rate "
  //"-v 5,raw16(raw16),Reallocated_Sector_Ct "
  //"-v 9,raw24(raw8),Power_On_Hours "
  //"-v 12,raw48,Power_Cycle_Count "
    "-v 169,raw48,Unknown_Apple_Attrib "
    "-v 173,raw48,Wear_Leveling_Count " // ]
    "-v 174,raw48,Host_Reads_MiB "      // ] guessed (ticket #342), S[DM]*F only
    "-v 175,raw48,Host_Writes_MiB "     // ]
  //"-v 192,raw48,Power-Off_Retract_Count "
  //"-v 194,tempminmax,Temperature_Celsius "
  //"-v 197,raw48,Current_Pending_Sector "
  //"-v 199,raw48,UDMA_CRC_Error_Count "
  //"-v 240,raw48,Unknown_SSD_Attribute "
  },
  { "ATP SATA III aMLC M.2 2242 Embedded SSD",
    "ATP I-Temp M\\.2 2242", // tested with ATP I-Temp M.2 2242/R0822A
    "","",
    "-v 1,raw48,Raw_Read_Error_Count "
  //"-v 5,raw16(raw16),Reallocated_Sector_Ct "
  //"-v 9,raw24(raw8),Power_On_Hours "
  //"-v 12,raw48,Power_Cycle_Count "
    "-v 14,raw48,Device_Raw_Capacity "
    "-v 15,raw48,Device_User_Capacity "
    "-v 16,raw48,Initial_Spare_Blocks "
    "-v 17,raw48,Remaining_Spare_Blocks "
    "-v 100,raw48,Total_Erease_Count "
    "-v 160,raw48,Uncorrectable_Sectors "
    "-v 172,raw48,Block_Erase_Failure "
    "-v 173,raw48,Max_Erase_Count "
    "-v 174,raw48,Unexpected_Power_Cycle "
    "-v 175,raw48,Average_Erase_Count "
    "-v 181,raw48,Program_Fail_Blocks "
    "-v 187,raw48,Reported_UE_Counts "
    "-v 194,raw48,Device_Temperature "
  //"-v 195,raw48,Hardware_ECC_Recovered "
  //"-v 197,raw48,Current_Pending_Sector "
  //"-v 198,raw48,Offline_Uncorrectable "
    "-v 199,raw48,SATA_CRC_Error_Count "
    "-v 202,raw48,Percent_Lifetime_Used "
    "-v 205,raw48,Thermal_Asperity_Rate "
    "-v 231,raw48,Controller_Temperature "
    "-v 234,raw48,Nand_Sectors_Read "
    "-v 235,raw48,Device_Sectors_Written "
    "-v 241,raw48,Nand_Sectors_Written "
    "-v 242,raw48,Device_Bytes_Read "
    "-v 248,raw48,PCT_Life_Remaining "
    "-v 249,raw48,Spare_Block_Remaining "
  },
  { "Crucial/Micron RealSSD C300/P300", // Marvell 88SS9174
    "C300-CTFDDA[AC](064|128|256)MAG|" // tested with C300-CTFDDAC128MAG/0002,
      // C300-CTFDDAC064MAG/0006
    "P300-MTFDDAC(050|100|200)SAL", // tested with P300-MTFDDAC100SAL/0003
    "", "",
  //"-v 1,raw48,Raw_Read_Error_Rate "
  //"-v 5,raw16(raw16),Reallocated_Sector_Ct "
  //"-v 9,raw24(raw8),Power_On_Hours "
  //"-v 12,raw48,Power_Cycle_Count "
    "-v 170,raw48,Grown_Failing_Block_Ct "
    "-v 171,raw48,Program_Fail_Count "
    "-v 172,raw48,Erase_Fail_Count "
    "-v 173,raw48,Wear_Leveling_Count "
    "-v 174,raw48,Unexpect_Power_Loss_Ct "
    "-v 181,raw16,Non4k_Aligned_Access "
    "-v 183,raw48,SATA_Iface_Downshift "
  //"-v 184,raw48,End-to-End_Error "
  //"-v 187,raw48,Reported_Uncorrect "
  //"-v 188,raw48,Command_Timeout "
    "-v 189,raw48,Factory_Bad_Block_Ct "
  //"-v 194,tempminmax,Temperature_Celsius "
  //"-v 195,raw48,Hardware_ECC_Recovered "
  //"-v 196,raw16(raw16),Reallocated_Event_Count "
  //"-v 197,raw48,Current_Pending_Sector "
  //"-v 198,raw48,Offline_Uncorrectable "
  //"-v 199,raw48,UDMA_CRC_Error_Count "
    "-v 202,raw48,Percent_Lifetime_Used "
    "-v 206,raw48,Write_Error_Rate "
  },
  { "Crucial/Micron RealSSD m4/C400/P400", // Marvell 9176, fixed firmware
    "C400-MTFDDA[ACK](064|128|256|512)MAM|"
      // M4-CT032M4SSD3/04MH
    "M4-CT(032|064|128|256|512)M4SSD[123]|" // tested with M4-CT512M4SSD2/0309
    "MTFDDA[AK](064|128|256|512|050|100|200|400)MA[MNR]-1[JKS]1.*", // tested with
      // MTFDDAK256MAR-1K1AA/MA52, MTFDDAK256MAM-1K12/08TH,
      // MTFDDAA064MAR-1J1AB  49Y5835 49Y5838IBM/MA49 (P400e)
    "030[9-Z]|03[1-Z].|0[4-Z]..|[1-Z]....*", // >= "0309"
    "",
  //"-v 1,raw48,Raw_Read_Error_Rate "
  //"-v 5,raw16(raw16),Reallocated_Sector_Ct "
  //"-v 9,raw24(raw8),Power_On_Hours "
  //"-v 12,raw48,Power_Cycle_Count "
    "-v 170,raw48,Grown_Failing_Block_Ct "
    "-v 171,raw48,Program_Fail_Count "
    "-v 172,raw48,Erase_Fail_Count "
    "-v 173,raw48,Wear_Leveling_Count "
    "-v 174,raw48,Unexpect_Power_Loss_Ct "
    "-v 181,raw16,Non4k_Aligned_Access "
    "-v 183,raw48,SATA_Iface_Downshift "
  //"-v 184,raw48,End-to-End_Error "
  //"-v 187,raw48,Reported_Uncorrect "
  //"-v 188,raw48,Command_Timeout "
    "-v 189,raw48,Factory_Bad_Block_Ct "
  //"-v 194,tempminmax,Temperature_Celsius "
  //"-v 195,raw48,Hardware_ECC_Recovered "
  //"-v 196,raw16(raw16),Reallocated_Event_Count "
  //"-v 197,raw48,Current_Pending_Sector "
  //"-v 198,raw48,Offline_Uncorrectable "
  //"-v 199,raw48,UDMA_CRC_Error_Count "
    "-v 202,raw48,Perc_Rated_Life_Used "
    "-v 206,raw48,Write_Error_Rate "
    "-v 225,raw48,Unknown_Marvell_Attr " // P400e
    "-v 231,raw48,Unknown_Marvell_Attr " // P400e
    "-v 242,raw48,Host_Reads" // P400e: 2MiB?
  },
  { "Crucial/Micron RealSSD m4/C400", // Marvell 9176, buggy or unknown firmware
    "C400-MTFDDA[ACK](064|128|256|512)MAM|" // tested with C400-MTFDDAC256MAM/0002
    "M4-CT(032|064|128|256|512)M4SSD[123]", // tested with M4-CT064M4SSD2/0002,
      // M4-CT064M4SSD2/0009, M4-CT256M4SSD3/000F
    "",
    "This drive may hang after 5184 hours of power-on time:\n"
    "https://www.tomshardware.com/news/Crucial-m4-Firmware-BSOD,14544.html\n"
    "See the following web page for firmware updates:\n"
    "http://www.crucial.com/usa/en/support-ssd",
    "-v 170,raw48,Grown_Failing_Block_Ct "
    "-v 171,raw48,Program_Fail_Count "
    "-v 172,raw48,Erase_Fail_Count "
    "-v 173,raw48,Wear_Leveling_Count "
    "-v 174,raw48,Unexpect_Power_Loss_Ct "
    "-v 181,raw16,Non4k_Aligned_Access "
    "-v 183,raw48,SATA_Iface_Downshift "
    "-v 189,raw48,Factory_Bad_Block_Ct "
    "-v 202,raw48,Perc_Rated_Life_Used "
    "-v 206,raw48,Write_Error_Rate"
  },
  { "Crucial/Micron Client SSDs", // MX100, MX200, BX300, MX300, BX500, MX500, M500, M600, 1100, 1300
      // See also tnfd22_client_ssd_smart_attributes.pdf Rev. E from 2018-09-28
      // (covers M500 FW>=MU03, M510, M550, MX100, M600, MX200, 1100, MX300, 1300)
    "Crucial_CT(128|256|512)MX100SSD1|"// Marvell 88SS9189, tested with Crucial_CT256MX100SSD1/MU01
    "Crucial_CT(200|250|256|500|512|1000|1024)MX200SSD[1346]|" // Marvell 88SS9189, tested with
      // Crucial_CT500MX200SSD1/MU01, Crucial_CT1024MX200SSD1/MU01, Crucial_CT250MX200SSD3/MU01,
      // Crucial_CT250MX200SSD1/MU03
    "Crucial_CT(275|525|750|1050|2050)MX300SSD[14]|" // Marvell 88SS1074, tested with
      // Crucial_CT275MX300SSD1/M0CR040, Crucial_CT525MX300SSD1/M0CR021, Crucial_CT750MX300SSD1/M0CR011,
      // Crucial_CT2050MX300SSD1/M0CR031
    "Crucial_CT(120|240|480|960)M500SSD[134]|" // Marvell 88SS9187, tested with
      // Crucial_CT120M500SSD1/MU02, Crucial_CT120M500SSD3/MU02, Crucial_CT240M500SSD1/MU03,
      // Crucial_CT480M500SSD1/MU03, Crucial_CT960M500SSD1/MU03, Crucial_CT240M500SSD4/MU05
    "Crucial_CT(128|256|512|1024)M550SSD[134]|" // tested with Crucial_CT512M550SSD3/MU01,
      // Crucial_CT1024M550SSD1/MU01, Crucial_CT128M550SSD4/MU02
    "CT(120|240|480)BX300SSD1|" // Silicon Motion SM2258, same attributes as Marvell-based Crucial SSDs,
      // tested with CT240BX300SSD1/M2CR010
    "CT(120|240|480|960|[12]000)BX500SSD1|" // Silicon Motion SM2258XT, tested with CT120BX500SSD1/M6CR013,
      // CT1000BX500SSD1/M6CR030, CT2000BX500SSD1/M6CR030
    "CT(250|500|1000|2000)MX500SSD[14]|" // Silicon Motion SM2258, tested with CT250MX500SSD1/M3CR010
      // CT500MX500SSD1/M3CR010, CT1000MX500SSD1/M3CR010, CT2000MX500SSD1/M3CR010,
      // CT500MX500SSD1/M3CR020, CT250MX500SSD4/M3CR022, CT500MX500SSD1/M3CR022,
      // CT500MX500SSD1/M3CR023, CT1000MX500SSD1/M3CR032
    "Micron_M500_MTFDDA[KTV](120|240|480|960)MAV|"// tested with Micron_M500_MTFDDAK960MAV/MU05
    "Micron_M500DC_(EE|MT)FDDA[AK](120|240|480|800)MBB|" // tested with Micron_M500DC_EEFDDAA120MBB/129,
      // Micron_M500DC_MTFDDAK800MBB/0129
    "(Micron[_ ])?M500IT[_ ]MTFDDA[KTY](032|050|060|064|120|128|240|256)[MS]BD|" // tested with M500IT_MTFDDAK240MBD/MG02
    "(Micron_)?M510[_-]MTFDDA[KTV](128|256)MAZ|" // tested with M510-MTFDDAK256MAZ/MU01
    "MICRON_M510DC_(EE|MT)FDDAK(120|240|480|800|960)MBP|" // tested with Micron_M510DC_MTFDDAK240MBP/0005
    "(Micron_)?M550[_-]MTFDDA[KTV](064|128|256|512|1T0)MAY|" // tested with M550-MTFDDAK256MAY/MU01
    "(Micron_M600_)?(EE|MT)FDDA[KTV](128|256|512|1T0)MBF[25Z]?(-.*)?|" // tested with Micron_M600_MTFDDAK1T0MBF/MU01,
      // MTFDDAK256MBF-1AN1ZABHA/M603
    "(Micron_1100_)?MTFDDA[KV](256|512|1T0|2T0)TBN(-.*)?|" // Marvell 88SS1074, tested with
      // Micron_1100_MTFDDAK256TBN/M0MU020, MTFDDAK256TBN/M0MA020 (OEM), MTFDDAV256TBN-1AR15ABHA/HPC0T14
    "Micron 1100 SATA (256G|512G|1T|2T)B|" // tested with Micron 1100 SATA 256GB/M0DL022
    "(Micron_1300_)?(EE|MT)FDDA[KV](256|512|1T0|2T0)TDL(-.*)?", // tested with Micron_1300_MTFDDAK256TDL/M5MU000,
      // Micron_1300_MTFDDAK1T0TDL/M5MU000, MTFDDAK2T0TDL/M5MU030, MTFDDAK256TDL-1AW1ZABFA/M5MA030
    "", "",
  //"-v 1,raw48,Raw_Read_Error_Rate "
    "-v 5,raw48,Reallocate_NAND_Blk_Cnt "
  //"-v 9,raw24(raw8),Power_On_Hours "
  //"-v 12,raw48,Power_Cycle_Count "
    "-v 170,raw48,Reserved_Block_Count "
    "-v 171,raw48,Program_Fail_Count "
    "-v 172,raw48,Erase_Fail_Count "
    "-v 173,raw48,Ave_Block-Erase_Count "
    "-v 174,raw48,Unexpect_Power_Loss_Ct "
    "-v 180,raw48,Unused_Reserve_NAND_Blk "
    "-v 183,raw48,SATA_Interfac_Downshift "
    "-v 184,raw48,Error_Correction_Count "
  //"-v 187,raw48,Reported_Uncorrect "
  //"-v 194,tempminmax,Temperature_Celsius "
    "-v 195,raw48,Cumulativ_Corrected_ECC "
  //"-v 196,raw16(raw16),Reallocated_Event_Count "
    "-v 197,raw48,Current_Pending_ECC_Cnt " // MX500: May flip 0 <> 1 (ticket #1227)
  //"-v 198,raw48,Offline_Uncorrectable "
  //"-v 199,raw48,UDMA_CRC_Error_Count "
    "-v 202,raw48,Percent_Lifetime_Remain " // norm = max(100-raw,0); raw = percent_lifetime_used
    "-v 206,raw48,Write_Error_Rate "
    "-v 210,raw48,Success_RAIN_Recov_Cnt "
    "-v 223,raw48,Unkn_CrucialMicron_Attr " // M6CR030
    "-v 246,raw48,Total_LBAs_Written "
    "-v 247,raw48,Host_Program_Page_Count "
    "-v 248,raw48,FTL_Program_Page_Count "
    "-v 249,raw48,Unkn_CrucialMicron_Attr " // M6CR030
  //"-v 250,raw48,Read_Error_Retry_Rate "   // M6CR030
    "-v 251,raw48,Unkn_CrucialMicron_Attr " // M6CR030
    "-v 252,raw48,Unkn_CrucialMicron_Attr " // M6CR030
    "-v 253,raw48,Unkn_CrucialMicron_Attr " // M6CR030
    "-v 254,raw48,Unkn_CrucialMicron_Attr"  // M6CR030
  },
  { "Lexar 128GB SSD", // for other Lexar drives see ticket #1529
    "Lexar 128GB SSD", // Lexar 128GB SSD/H190117D
    "", "",
    "-v 5,raw48,New_Bad_Blk_Cnt "
  //"-v 9,raw24(raw8),Power_On_Hours "
  //"-v 12,raw48,Power_Cycle_Count "
    "-v 167,raw48,SSD_Protect_mode "
    "-v 168,raw48,SATA_PHY_Error_Cnt "
    "-v 169,raw48,Bad_Block_Cnt "
    "-v 171,raw48,Program_Fail_Cnt "
    "-v 172,raw48,Erase_Fail_Cnt "
    "-v 173,raw48,Erase_Cnt "
    "-v 175,raw48,Bad_Cluster_Cnt "
    "-v 177,raw48,Read_Retry_Cnt "
    "-v 180,raw48,Spare_Blk_Cnt_Left "
  //"-v 187,raw48,Reported_Uncorrect "
  //"-v 192,raw48,Power-Off_Retract_Count "
  //"-v 194,tempminmax,Temperature_Celsius "
  //"-v 199,raw48,UDMA_CRC_Error_Count "
    "-v 206,raw48,Min_Erase_Cnt "
    "-v 207,raw48,Max_Erase_Cnt "
    "-v 208,raw48,Avg_Erase_Cnt "
    "-v 209,raw48,SLC_Min_Erase_Cnt "
    "-v 210,raw48,SLC_Max_Erase_Cnt "
    "-v 211,raw48,SLC_Avg_Erase_Cnt "
    "-v 231,raw48,SSD_Life_Left "
  //"-v 241,raw48,Total_LBAs_Written "
  //"-v 242,raw48,Total_LBAs_Read "
    "-v 245,raw48,Bit_Error_Cnt "
  },
  // Reference: https://www.micron.com/resource-details/feec878a-265e-49a7-8086-15137c5f9011
  // TN-FD-34: 5100 SSD SMART Implementation
  { "Micron 5100 Pro / 52x0 / 5300 SSDs",
    "(Micron_5100_)?(EE|MT)FDDA[KV](240|480|960|1T9|3T8|7T6)T(BY|CB|CC)|" // Matches both stock and Dell OEM
      // tested with Micron_5100_MTFDDAK3T8TCB/D0MU410, MTFDDAK3T8TCB/D0MU410
    "(Micron_5200_)?MTFDDAK(480|960|1T9|3T8|7T6)TD(C|D|N)|" // tested with Micron_5200_MTFDDAK3T8TDD/D1MU505
    "Micron_5210_MTFDDAK(480|960|1T9|3T8|7T6)QDE|" // tested with Micron_5210_MTFDDAK7T6QDE/D2MU804
    "Micron_5300(HC)?_MTFDDA[KV](240|480|960|1T9|3T8|7T6)TD[ST]", // tested with Micron_5300_MTFDDAK1T9TDS/D3MU001,
      // Micron_5300HC_MTFDDAK960TDS/D3MN010
    "", "",
  //"-v 1,raw48,Raw_Read_Error_Rate "
  //"-v 5,raw16(raw16),Reallocated_Sector_Ct "
  //"-v 9,raw24(raw8),Power_On_Hours "  // raw24(raw8)??
  //"-v 12,raw48,Power_Cycle_Count "
    "-v 170,raw48,Reserved_Block_Pct " // Percentage of remaining reserved blocks available
    "-v 171,raw48,Program_Fail_Count "
    "-v 172,raw48,Erase_Fail_Count "
    "-v 173,raw48,Avg_Block-Erase_Count "
    "-v 174,raw48,Unexpect_Power_Loss_Ct "
  //"-v 180,raw48,Unused_Rsvd_Blk_Cnt_Tot " // absolute count of remaining reserved blocks available
    "-v 183,raw48,SATA_Int_Downshift_Ct " // SATA speed downshift count
  //"-v 184,raw48,End-to-End_Error "
  //"-v 187,raw48,Reported_Uncorrect " // Number of UECC correction failures
  //"-v 188,raw48,Command_Timeout "
  //"-v 194,tempminmax,Temperature_Celsius " // 100 - degrees C, wraps: 101 reported as 255
  //"-v 195,raw48,Hardware_ECC_Recovered "
  //"-v 196,raw16(raw16),Reallocated_Event_Count "
  //"-v 197,raw48,Current_Pending_Sector " // Use the raw value
  //"-v 198,raw48,Offline_Uncorrectable "  // Use the raw value
  //"-v 199,raw48,UDMA_CRC_Error_Count "   // Use the raw value
    "-v 202,raw48,Percent_Lifetime_Remain " // Remaining endurance, trips at 10%
    "-v 206,raw48,Write_Error_Rate "
    "-v 210,raw48,RAIN_Success_Recovered "  // Total number of NAND pages recovered by RAIN
    "-v 211,raw48,Integ_Scan_Complete_Cnt "  // Number of periodic data integrity scans completed
    "-v 212,raw48,Integ_Scan_Folding_Cnt "   // Number of blocks reallocated by integrity scans
    "-v 213,raw48,Integ_Scan_Progress "      // Current is percentage, raw is absolute number of superblocks scanned by the current integrity scan
    "-v 246,raw48,Total_LBAs_Written "
    "-v 247,raw48,Host_Program_Page_Count "
    "-v 248,raw48,Bckgnd_Program_Page_Cnt"
  },
  { "Micron M500DC/M510DC Enterprise SSDs",
    "Micron_M500DC_(EE|MT)FDDA[AK](120|240|480|800)MBB|" // tested with
      // Micron_M500DC_EEFDDAA120MBB/129, Micron_M500DC_MTFDDAK800MBB/0129
    "MICRON_M510DC_(EE|MT)FDDAK(120|240|480|800|960)MBP", // tested with
      // Micron_M510DC_MTFDDAK240MBP/0005
    "", "",
  //"-v 1,raw48,Raw_Read_Error_Rate "
    "-v 5,raw48,Reallocated_Block_Count "
  //"-v 9,raw24(raw8),Power_On_Hours "
  //"-v 12,raw48,Power_Cycle_Count "
    "-v 170,raw48,Reserved_Block_Count "
    "-v 171,raw48,Program_Fail_Count "
    "-v 172,raw48,Erase_Fail_Count "
    "-v 173,raw48,Ave_Block-Erase_Count "
    "-v 174,raw48,Unexpect_Power_Loss_Ct "
    "-v 184,raw48,Error_Correction_Count "
  //"-v 187,raw48,Reported_Uncorrect "
    "-v 188,raw48,Command_Timeouts "
  //"-v 194,tempminmax,Temperature_Celsius "
    "-v 195,raw48,Cumulativ_Corrected_ECC "
  //"-v 197,raw48,Current_Pending_Sector "
  //"-v 198,raw48,Offline_Uncorrectable "
  //"-v 199,raw48,UDMA_CRC_Error_Count "
    "-v 202,raw48,Percent_Lifetime_Remain "
    "-v 206,raw48,Write_Error_Rate "
    "-v 247,raw48,Host_Program_Page_Count "
    "-v 248,raw48,Bckgnd_Program_Page_Cnt"
  },
  { "SandForce Driven SSDs", // Corsair Force LS with buggy firmware only
    "Corsair Force LS SSD", // tested with Corsair Force LS SSD/S9FM01.8
    "S9FM01\\.8",
    "A firmware update is available for this drive.\n"
    "It is HIGHLY RECOMMENDED for drives with specific serial numbers.\n"
    "See the following web pages for details:\n"
    "https://www.corsair.com/en-us/force-series-ls-60gb-sata-3-6gb-s-ssd\n"
    "https://www.smartmontools.org/ticket/628",
    "-v 1,raw24/raw32,Raw_Read_Error_Rate "
    "-v 5,raw48,Retired_Block_Count "
    "-v 9,msec24hour32,Power_On_Hours_and_Msec "
  //"-v 12,raw48,Power_Cycle_Count "
    "-v 162,raw48,Unknown_SandForce_Attr "
    "-v 170,raw48,Reserve_Block_Count "
    "-v 172,raw48,Erase_Fail_Count "
    "-v 173,raw48,Unknown_SandForce_Attr "
    "-v 174,raw48,Unexpect_Power_Loss_Ct "
    "-v 181,raw48,Program_Fail_Count "
  //"-v 187,raw48,Reported_Uncorrect "
  //"-v 192,raw48,Power-Off_Retract_Count "
  //"-v 194,tempminmax,Temperature_Celsius "
  //"-v 196,raw16(raw16),Reallocated_Event_Count "
    "-v 218,raw48,Unknown_SandForce_Attr "
    "-v 231,raw48,SSD_Life_Left "
    "-v 241,raw48,Lifetime_Writes_GiB "
    "-v 242,raw48,Lifetime_Reads_GiB"
  },
  { "SandForce Driven SSDs",
    "SandForce 1st Ed\\.|" // Demo Drive, tested with firmware 320A13F0
    "ADATA SSD S(396|510|599) .?..GB|" // tested with ADATA SSD S510 60GB/320ABBF0,
      // ADATA SSD S599 256GB/3.1.0, 64GB/3.4.6
    "ADATA SP[389]00|" // tested with ADATA SP300/5.0.2d, SP800/5.0.6c,
      // ADATA SP900/5.0.6 (Premier Pro, SF-2281)
    "ADATA SSD S[PX]900 (64|128|256|512)GB-DL2|" // tested with ADATA SSD SP900 256GB-DL2/5.0.6,
      // ADATA SSD SX900 512GB-DL2/5.8.2
    "ADATA XM11 (128|256)GB|" // tested with ADATA XM11 128GB/5.0.1
    "ATP Velocity MIV (60|120|240|480)GB|" // tested with ATP Velocity MIV 480GB/110719
    "Comay BladeDrive E28 (800|1600|3200)GB|" // LSI SF-2581, tested with Comay BladeDrive E28 800GB/2.71
    "Corsair CSSD-F(40|60|80|115|120|160|240)GBP?2.*|" // Corsair Force, tested with
      // Corsair CSSD-F40GB2/1.1, Corsair CSSD-F115GB2-A/2.1a
    "Corsair Voyager GTX|" // Corsair Voyager GTX/S9FM02J6
    "Corsair Force ((3 |LS )?SSD|GS|GT)|" // SF-2281, tested with
      // Corsair Force SSD/5.05, 3 SSD/1.3.2, GT/1.3.3, GS/5.03,
      // Corsair Force LS SSD/S8FM06.5, S9FM01.8, S9FM02.0
    "FM-25S2S-(60|120|240)GBP2|" // G.SKILL Phoenix Pro, SF-1200, tested with
      // FM-25S2S-240GBP2/4.2
    "FTM(06|12|24|48)CT25H|" // Supertalent TeraDrive CT, tested with
      // FTM24CT25H/STTMP2P1
    "KINGSTON SE50S37?(100|240|480)G|" // tested with KINGSTON SE50S3100G/KE1ABBF0,
      // KINGSTON SE50S37100G/61AABBF0 (E50)
    "KINGSTON SH10[03]S3(90|120|240|480)G|" // HyperX (3K), SF-2281, tested with
      // SH100S3240G/320ABBF0, SH103S3120G/505ABBF0
    "KINGSTON SKC(300S37A|380S3)(60|120|180|240|480)G|" // KC300, SF-2281, tested with
      // SKC300S37A120G/KC4ABBF0, SKC380S3120G/507ABBF0
    "KINGSTON SVP200S3(7A)?(60|90|120|240|480)G|" // V+ 200, SF-2281, tested with
      // SVP200S37A480G/502ABBF0, SVP200S390G/332ABBF0
    "KINGSTON SMS200S3(30|60|120)G|" // mSATA, SF-2241, tested with SMS200S3120G/KC3ABBF0
    "KINGSTON SMS450S3(32|64|128)G|" // mSATA, SF-2281, tested with SMS450S3128G/503ABBF0
    "KINGSTON (SV300|SKC100|SE100)S3.*G|" // other SF-2281
    "KINGSTON SHFS37A(120|240|480)G|" // HyperX Fury, SF-2281, tested with KINGSTON SHFS37A240G/608ABBF0
    "KINGSTON SNS4151S316GD|" // KINGSTON SNS4151S316GD/S9FM01.6
    "MKNSSDCR(45|60|90|120|180|240|360|480)GB(-(7|DX7?|MX|G2))?|" // Mushkin Chronos (7mm/Deluxe/MX/G2),
      // SF-2281, tested with MKNSSDCR120GB, MKNSSDCR120GB-MX/560ABBF0, MKNSSDCR480GB-DX7/603ABBF0
    "MKNSSDEC(60|120|240|480|512)GB|" // Mushkin Enhanced ECO2, tested with MKNSSDEC120GB/604ABBF0
    "MKNSSDAT(30|40|60|120|180|240|480)GB(-(DX|V))?|" // Mushkin Atlas (Deluxe/Value), mSATA, SF-2281,
      // tested with MKNSSDAT120GB-V/540ABBF0
    "Mushkin MKNSSDCL(40|60|80|90|115|120|180|240|480)GB-DX2?|" // Mushkin Callisto deluxe,
      // SF-1200/1222, Mushkin MKNSSDCL60GB-DX/361A13F0
    "MXSSD3MDSF-(60|120)G|" // MX-DS FUSION, tested with MXSSD3MDSF-60G/2.32
    "OCZ[ -](AGILITY2([ -]EX)?|COLOSSUS2|ONYX2|VERTEX(2|-LE))( [123]\\..*)?|" // SF-1200,
      // tested with OCZ-VERTEX2/1.11, OCZ-VERTEX2 3.5/1.11
    "OCZ-NOCTI|" // mSATA, SF-2100, tested with OCZ-NOCTI/2.15
    "OCZ-REVODRIVE3?( X2)?|" // PCIe, SF-1200/2281, tested with
      // OCZ-REVODRIVE( X2)?/1.20, OCZ-REVODRIVE3 X2/2.11
    "OCZ-REVODRIVE350|"
    "OCZ[ -](VELO|VERTEX2[ -](EX|PRO))( [123]\\..*)?|" // SF-1500, tested with
      // OCZ VERTEX2-PRO/1.10 (Bogus thresholds for attribute 232 and 235)
    "D2[CR]STK251...-....(\\.C)?|" // OCZ Deneva 2 C/R, SF-22xx/25xx,
      // tested with D2CSTK251M11-0240/2.08, D2CSTK251A10-0240/2.15, D2RSTK251M11-0100.C/3.22
    "OCZ-(AGILITY3|SOLID3|VERTEX3( LT| MI)?)|"  // SF-2200, tested with OCZ-VERTEX3/2.02,
      // OCZ-AGILITY3/2.11, OCZ-SOLID3/2.15, OCZ-VERTEX3 MI/2.15, OCZ-VERTEX3 LT/2.22
    "OCZ Z-DRIVE R4 [CR]M8[48]|" // PCIe, SF-2282/2582, tested with OCZ Z-DRIVE R4 CM84/2.13
      // (Bogus attributes under Linux)
    "OCZ Z-DRIVE 4500|"
    "OCZ-VELO DRIVE|" // VeloDrive R, PCIe, tested with OCZ-VELO DRIVE/1.33
    "TALOS2|" // OCZ Talos 2 C/R, SAS (works with -d sat), 2*SF-2282, tested with TALOS2/3.20E
    "(APOC|DENC|DENEVA|FTNC|GFGC|MANG|MMOC|NIMC|TMSC).*|" // other OCZ SF-1200,
      // tested with DENCSTE251M11-0120/1.33, DENEVA PCI-E/1.33
    "(DENR|DRSAK|EC188|NIMR|PSIR|TRSAK).*|" // other OCZ SF-1500
    "OWC Aura Pro( 6G SSD)?|" // tested with OWC Aura Pro 6G SSD/507ABBF0, OWC Aura Pro/603ABBF0
    "OWC Mercury Electra (Pro )?[36]G SSD|" // tested with
      // OWC Mercury Electra 6G SSD/502ABBF0, OWC Mercury Electra Pro 3G SSD/541ABBF0
    "OWC Mercury E(xtreme|XTREME) Pro (6G |RE )?SSD|" // tested with
      // OWC Mercury Extreme Pro SSD/360A13F0, OWC Mercury EXTREME Pro 6G SSD/507ABBF0
    "Patriot Pyro|" // tested with Patriot Pyro/332ABBF0
    "SanDisk SDSSDX(60|120|240|480)GG25|" // SanDisk Extreme, SF-2281, tested with
      // SDSSDX240GG25/R201
    "SanDisk SDSSDA(120|240|480)G|" // SanDisk SSD Plus, tested with SanDisk SDSSDA240G/U21010RL
    "SuperSSpeed S301 [0-9]*GB|" // SF-2281, tested with SuperSSpeed S301 128GB/503
    "SG9XCS2D(0?50|100|200|400)GESLT|" // Smart Storage Systems XceedIOPS2, tested with
      // SG9XCS2D200GESLT/SA03L370
    "SSD9SC(120|240|480)GED[EA]|" // PNY Prevail Elite, tested with SSD9SC120GEDA/334ABBF0
    "(TX32|TX31C1|VN0.?..GCNMK).*|" // Smart Storage Systems XceedSTOR
    "(TX22D1|TX21B1).*|" // Smart Storage Systems XceedIOPS2
    "TX52D1.*|" // Smart Storage Systems Xcel-200
    "TS(64|128|256|512)GSSD[37]20|" // Transcend SSD320/720, SF-2281, tested with
      // TS128GSSD320, TS256GSSD720/5.2.0
    "UGB(88P|99S)GC...H[BF].|" // Unigen, tested with
      // UGB88PGC100HF2/MP Rev2, UGB99SGC100HB3/RC Rev3
    "SG9XCS(1F|2D)(50|100|200|400)GE01|" // XceedIOPS, tested with SG9XCS2D50GE01/SA03F34V
    "VisionTek GoDrive (60|120|240|480)GB", // tested with VisionTek GoDrive 480GB/506ABBF0
    "", "",
    "-v 1,raw24/raw32,Raw_Read_Error_Rate "
    "-v 5,raw48,Retired_Block_Count "
    "-v 9,msec24hour32,Power_On_Hours_and_Msec "
  //"-v 12,raw48,Power_Cycle_Count "
    "-v 13,raw24/raw32,Soft_Read_Error_Rate "
    "-v 100,raw48,Gigabytes_Erased "
    "-v 162,raw48,Unknown_SandForce_Attr " // Corsair Force LS SSD/S9FM01.8, *2.0
    "-v 170,raw48,Reserve_Block_Count "
    "-v 171,raw48,Program_Fail_Count "
    "-v 172,raw48,Erase_Fail_Count "
    "-v 173,raw48,Unknown_SandForce_Attr " // Corsair Force LS SSD/S9FM01.8, *2.0
    "-v 174,raw48,Unexpect_Power_Loss_Ct "
    "-v 177,raw48,Wear_Range_Delta "
    "-v 181,raw48,Program_Fail_Count "
    "-v 182,raw48,Erase_Fail_Count "
    "-v 184,raw48,IO_Error_Detect_Code_Ct "
  //"-v 187,raw48,Reported_Uncorrect "
    "-v 189,tempminmax,Airflow_Temperature_Cel "
  //"-v 192,raw48,Power-Off_Retract_Count "
  //"-v 194,tempminmax,Temperature_Celsius "
    "-v 195,raw24/raw32,ECC_Uncorr_Error_Count "
  //"-v 196,raw16(raw16),Reallocated_Event_Count "
    "-v 198,raw24/raw32:210zr54,Uncorrectable_Sector_Ct " // KINGSTON SE100S3100G/510ABBF0
    "-v 199,raw48,SATA_CRC_Error_Count "
    "-v 201,raw24/raw32,Unc_Soft_Read_Err_Rate "
    "-v 204,raw24/raw32,Soft_ECC_Correct_Rate "
    "-v 218,raw48,Unknown_SandForce_Attr " // Corsair Force LS SSD/S9FM01.8, *2.0
    "-v 230,raw48,Life_Curve_Status "
    "-v 231,raw48,SSD_Life_Left "
  //"-v 232,raw48,Available_Reservd_Space "
    "-v 233,raw48,SandForce_Internal "
    "-v 234,raw48,SandForce_Internal "
    "-v 235,raw48,SuperCap_Health "
    "-v 241,raw48,Lifetime_Writes_GiB "
    "-v 242,raw48,Lifetime_Reads_GiB"
  },
  { "StorFly CFast SATA 6Gbps SSDs",
    // http://datasheet.octopart.com/VSFCS2CC060G-100-Virtium-datasheet-82287733.pdf
    // tested with StorFly VSFCS2CC060G-100/0409-000
    "StorFly VSFCS2C[CI](016|030|060|120|240)G-...",
    // C - commercial, I industrial
    "", "",
    "-v 192,raw48,Unsafe_Shutdown_Count "
    "-v 160,raw48,Uncorrectable_Error_Cnt "
    // 0729 - remaining in block life. In 0828  remaining is normalized to 100% then decreases
    "-v 161,raw48,Spares_Remaining "
    "-v 241,raw48,Host_Writes_32MiB "
    "-v 242,raw48,Host_Reads_32MiB "
    "-v 169,raw48,Lifetime_Remaining% "
    "-v 248,raw48,Lifetime_Remaining% " //  later then 0409 FW.
    "-v 249,raw48,Spares_Remaining_Perc " //  later then 0409 FW.
  },
  { "Phison Driven SSDs", // see MKP_521_Phison_SMART_attribute.pdf
    "BP4 mSATA SSD|" // MyDigital BP4, tested with BP4 mSATA SSD/S8FM06.9
    "Corsair Force LE200 SSD|" // tested with Corsair Force LE200 SSD/SBFM10, .../SBFM60.9
    "GIGABYTE GP-GSTFS31((120|240|256|480)G|100T)NTD|" // tested with GIGABYTE GP-GSTFS31120GNTD/SBFM61.3
    "GOODRAM IRIDIUM PRO|" // tested with GOODRAM IRIDIUM PRO/SAFM01.5
    "IR-SSDPR-S25A-(120|240|480|960)|" // Goodram IRIDM, tested with IR-SSDPR-S25A-120/SBFM91.3,
      // IR-SSDPR-S25A-240/SBFM91.2
    "KINGSTON O(C|M[48S])P0S3(64|128|256|512)B-[0A]0|" // tested with KINGSTON OCP0S364B-A0/SBFK62A3,
      // KINGSTON OM4P0S3256B-A0/SBFK62A3, KINGSTON OM8P0S364B-A0/SBFK62A3,
      // KINGSTON OMSP0S3128B-00/SBFK62A3
    "KINGSTON SEDC400S37(400|480|800|960|1600|1800)G|" // DC400, tested with
      // KINGSTON SEDC400S37480G/SAFM02.[GH], KINGSTON SEDC400S37960G/SAFM32.I
    "KINGSTON SEDC(450R|500[MR])(480|960|1920|3840|7680)G|" // DC450R, DC500M/R, tested with
      // KINGSTON SEDC450R480G/SCEKH3. KINGSTON SEDC500M1920G/SCEKJ2.3,
      // KINGSTON SEDC500R480G/SCEKJ2.3, KINGSTON SEDC450R7680G/SCEKH3.4
    "KINGSTON SUV300S37A(120|240|480)G|" // UV300 SSD, tested with KINGSTON SUV300S37A120G/SAFM11.K
    "KINGSTON SKC310S3B?7A960G|" // SSDNow KC310, KINGSTON SKC310S37A960G/SAFM00.r
    "KINGSTON SKC400S37(128G|256G|512G|1T)|" // SSDNow KC400, KINGSTON SKC400S37128G
    "KINGSTON SV310S3(7A|D7|N7A|B7A)960G|" // SSDNow V310
    "KINGSTON SHSS3B?7A(120|240|480|960)G|" // HyperX Savage
    "KINGSTON  ?SA400(M8|S37)(120|240|480|960)G|" // Kingston A400 SSD, Phison S11 or
      // Silicon Motion controller (see ticket #801), tested with
      // KINGSTON SA400S37240G/SBFK10D7, KINGSTON SA400S37120G/SBFK71E0, */SBFKB1D1
      // KINGSTON  SA400S37480G/SBFK10D7 (two spaces), KINGSTON SA400M8240G/SBFK61E1
    "Patriot (Flare|Blast|Blaze|Burst)|" // tested with Patriot Flare/SBFM91.2,
      // Patriot Blast/SAFM11.3, Patriot Blaze/S9FM02, Patriot Burst/SBFM11.2
    "PNY CS(900|1311|2211) (120|240|480|960)GB SSD|" // tested with PNY CS900 120GB SSD/CS900612,
      // PNY CS900 240GB SSD/CS900613, PNY CS1311 120GB SSD/CS131122, PNY CS2211 240GB SSD/CS221016
    "SSD Smartbuy (60|64|120|128|240|256|480|512|960|1024|2000)GB|" // PS3111-S11, tested with
      // SSD Smartbuy 240GB/SBFM91.1, SSD Smartbuy 64GB/SBFM21.1
    "SSD PHISON 256GB PS3110-S10C|" // tested with SSD PHISON 256GB PS3110-S10C/SAFM12.2
    "SSDPR-CX400-(128|256|512|1024)|" // Goodram CX400, tested with SSDPR-CX400-512/SBFM61.3
    "TEAM L3 EVO SSD (120|240|480|960)GB|" // TEAM L3 EVO SSD 120GB/SBFM11.0
    "SSM28(128|256|512)GPTCB3B-S11[24]61[123]", // tested with SSM28256GPTCB3B-S112612/SBFM61.2
    "", "",
  //"-v 1,raw48,Raw_Read_Error_Rate "
    "-v 2,raw48,Not_In_Use "
    "-v 3,raw48,Not_In_Use "
    "-v 5,raw48,Retired_Block_Count "
    "-v 7,raw48,Not_In_Use "
    "-v 8,raw48,Not_In_Use "
  //"-v 9,raw24(raw8),Power_On_Hours "
    "-v 10,raw48,Not_In_Use "
  //"-v 12,raw48,Power_Cycle_Count "
    "-v 167,raw48,Write_Protect_Mode " // DC500
    "-v 168,raw48,SATA_Phy_Error_Count "
    "-v 169,raw48,Bad_Block_Rate " // DC500
    "-v 170,raw24/raw24:z54z10,Bad_Blk_Ct_Erl/Lat " // Early bad block/Later bad block
    "-v 172,raw48,Erase_Fail_Count " // DC500
    "-v 173,raw16(avg16),MaxAvgErase_Ct "
    "-v 175,raw48,Not_In_Use "
    "-v 181,raw48,Program_Fail_Count " // DC500
    "-v 182,raw48,Erase_Fail_Count " // DC500
    "-v 183,raw48,Unknown_Phison_Attr "
  //"-v 187,raw48,Reported_Uncorrect "
    "-v 192,raw48,Unsafe_Shutdown_Count "
    "-v 193,raw48,Power_Fail_Uncompl_Cnt "
  //"-v 194,tempminmax,Temperature_Celsius "
    "-v 195,raw48,Power_Fail_Health "
  //"-v 196,raw16(raw16),Reallocated_Event_Count "
    "-v 197,raw48,Not_In_Use "
    "-v 199,raw48,SATA_CRC_Error_Count "
    "-v 207,raw48,Thermal_Throttling_Cnt "
    "-v 218,raw48,CRC_Error_Count "
    "-v 231,raw48,SSD_Life_Left "
    "-v 232,raw48,Read_Fail_Count "
    "-v 233,raw48,Flash_Writes_GiB "
    "-v 240,raw48,Not_In_Use "
    "-v 241,raw48,Lifetime_Writes_GiB "
    "-v 242,raw48,Lifetime_Reads_GiB "
    "-v 244,raw48,Average_Erase_Count "
    "-v 245,raw48,Max_Erase_Count "
    "-v 246,raw48,Total_Erase_Count "
  },
  // this is a copy of the Phison bases record for the OEM drives with a very
  // weak information in the model. Detection is based on Firmware.
  { "Phison Driven OEM SSDs", // see MKP_521_Phison_SMART_attribute.pdf
    "GOODRAM|" // tested with GOODRAM CX200 (GOODRAM/SAFM12.2)
    "Hoodisk SSD|" // tested with Hoodisk SSD/SBFM01.3
    "INTENSO|" // tested with Intenso SSD SATA III Top (INTENSO/S9FM02.6, .../SAFM01.6)
    "INTENSO SATA III SSD|" // tested with INTENSO SATA III SSD/SBFM11.2, .../SBFM81.3
    "SATA SSD|" // tested with Supermicro SSD-DM032-PHI (SATA SSD/S9FM02.1),
      // PC Engines msata16d (SATA SSD/S9FM02.3), FoxLine flssd240x4s(SATA SSD/SBFM10.5)
    "SPCC Solid State Disk", // Silicon Power A55, tested with SPCC Solid State Disk/SBFM61.2
    "S[89AB]FM[0-9][0-9]\\.[0-9]",
    "",
  //"-v 1,raw48,Raw_Read_Error_Rate "
    "-v 2,raw48,Not_In_Use "
    "-v 3,raw48,Not_In_Use "
    "-v 5,raw48,Retired_Block_Count "
    "-v 7,raw48,Not_In_Use "
    "-v 8,raw48,Not_In_Use "
  //"-v 9,raw24(raw8),Power_On_Hours "
    "-v 10,raw48,Not_In_Use "
  //"-v 12,raw48,Power_Cycle_Count "
    "-v 168,raw48,SATA_Phy_Error_Count "
    "-v 170,raw24/raw24:z54z10,Bad_Blk_Ct_Erl/Lat " // Early bad block/Later bad block
    "-v 173,raw16(avg16),MaxAvgErase_Ct "
    "-v 175,raw48,Not_In_Use "
    "-v 183,raw48,Unknown_Attribute "
  //"-v 187,raw48,Reported_Uncorrect "
    "-v 192,raw48,Unsafe_Shutdown_Count "
  //"-v 194,tempminmax,Temperature_Celsius "
    "-v 196,raw48,Not_In_Use "
    "-v 197,raw48,Not_In_Use "
    "-v 199,raw48,CRC_Error_Count "
    "-v 218,raw48,CRC_Error_Count "
    "-v 231,raw48,SSD_Life_Left "
    "-v 233,raw48,Flash_Writes_GiB "
    "-v 240,raw48,Not_In_Use "
    "-v 241,raw48,Lifetime_Writes_GiB "
    "-v 242,raw48,Lifetime_Reads_GiB "
    "-v 244,raw48,Average_Erase_Count "
    "-v 245,raw48,Max_Erase_Count "
    "-v 246,raw48,Total_Erase_Count "
  },
  { "Indilinx Barefoot based SSDs",
    "Corsair CSSD-V(32|60|64|128|256)GB2|" // Corsair Nova, tested with Corsair CSSD-V32GB2/2.2
    "Corsair CMFSSD-(32|64|128|256)D1|" // Corsair Extreme, tested with Corsair CMFSSD-128D1/1.0
    "CRUCIAL_CT(64|128|256)M225|" // tested with CRUCIAL_CT64M225/1571
    "G.SKILL FALCON (64|128|256)GB SSD|" // tested with G.SKILL FALCON 128GB SSD/2030
    "OCZ[ -](AGILITY|ONYX|VERTEX( 1199|-TURBO| v1\\.10)?)|" // tested with
      // OCZ-ONYX/1.6, OCZ-VERTEX 1199/00.P97, OCZ-VERTEX/1.30, OCZ VERTEX-TURBO/1.5, OCZ-VERTEX v1.10/1370
    "Patriot[ -]Torqx.*|"
    "RENICE Z2|" // tested with RENICE Z2/2030
    "STT_FT[MD](28|32|56|64)GX25H|" // Super Talent Ultradrive GX, tested with STT_FTM64GX25H/1916
    "TS(18|25)M(64|128)MLC(16|32|64|128|256|512)GSSD|" // ASAX Leopard Hunt II, tested with TS25M64MLC64GSSD/0.1
    "FM-25S2I-(64|128)GBFII|" // G.Skill FALCON II, tested with FM-25S2I-64GBFII
    "TS(60|120)GSSD25D-M", // Transcend Ultra SSD (SATA II), see also Ticket #80
    "", "",
    "-v 1,raw64 " // Raw_Read_Error_Rate
    "-v 9,raw64 " // Power_On_Hours
    "-v 12,raw64 " // Power_Cycle_Count
    "-v 184,raw64,Initial_Bad_Block_Count "
    "-v 195,raw64,Program_Failure_Blk_Ct "
    "-v 196,raw64,Erase_Failure_Blk_Ct "
    "-v 197,raw64,Read_Failure_Blk_Ct "
    "-v 198,raw64,Read_Sectors_Tot_Ct "
    "-v 199,raw64,Write_Sectors_Tot_Ct "
    "-v 200,raw64,Read_Commands_Tot_Ct "
    "-v 201,raw64,Write_Commands_Tot_Ct "
    "-v 202,raw64,Error_Bits_Flash_Tot_Ct "
    "-v 203,raw64,Corr_Read_Errors_Tot_Ct "
    "-v 204,raw64,Bad_Block_Full_Flag "
    "-v 205,raw64,Max_PE_Count_Spec "
    "-v 206,raw64,Min_Erase_Count "
    "-v 207,raw64,Max_Erase_Count "
    "-v 208,raw64,Average_Erase_Count "
    "-v 209,raw64,Remaining_Lifetime_Perc "
    "-v 210,raw64,Indilinx_Internal "
    "-v 211,raw64,SATA_Error_Ct_CRC "
    "-v 212,raw64,SATA_Error_Ct_Handshake "
    "-v 213,raw64,Indilinx_Internal"
  },
  { "Indilinx Barefoot_2/Everest/Martini based SSDs",
    "OCZ VERTEX[ -]PLUS|" // tested with OCZ VERTEX-PLUS/3.55, OCZ VERTEX PLUS/3.55
    "OCZ-VERTEX PLUS R2|" // Barefoot 2, tested with OCZ-VERTEX PLUS R2/1.2
    "OCZ-OCTANE|" // Everest 1, tested with OCZ-OCTANE/1.13
    "OCZ-PETROL|" // Everest 1, tested with OCZ-PETROL/3.12
    "OCZ-AGILITY4|" // Everest 2, tested with OCZ-AGILITY4/1.5.2
    "OCZ-VERTEX4", // Everest 2, tested with OCZ-VERTEX4/1.5
    "", "",
  //"-v 1,raw48,Raw_Read_Error_Rate "
  //"-v 3,raw16(avg16),Spin_Up_Time "
  //"-v 4,raw48,Start_Stop_Count "
  //"-v 5,raw16(raw16),Reallocated_Sector_Ct "
  //"-v 9,raw24(raw8),Power_On_Hours "
  //"-v 12,raw48,Power_Cycle_Count "
    "-v 232,raw48,Lifetime_Writes " // LBA?
  //"-v 233,raw48,Media_Wearout_Indicator"
  },
  { "Indilinx Barefoot 3 based SSDs",
    "OCZ-VECTOR(1[58]0)?|" // tested with OCZ-VECTOR/1.03, OCZ-VECTOR150/1.2, OCZ-VECTOR180
    "OCZ-VERTEX4[56]0A?|" // Barefoot 3 M10, tested with OCZ-VERTEX450/1.0, OCZ-VERTEX460/1.0, VERTEX460A
    "OCZ-SABER1000|"
    "OCZ-ARC100|"
    "Radeon R7", // Barefoot 3 M00, tested with Radeon R7/1.00
    "", "",
    "-v 5,raw48,Runtime_Bad_Block "
  //"-v 9,raw24(raw8),Power_On_Hours "
  //"-v 12,raw48,Power_Cycle_Count "
    "-v 171,raw48,Avail_OP_Block_Count "
    "-v 174,raw48,Pwr_Cycle_Ct_Unplanned "
    "-v 187,raw48,Total_Unc_NAND_Reads "
    "-v 195,raw48,Total_Prog_Failures "
    "-v 196,raw48,Total_Erase_Failures "
    "-v 197,raw48,Total_Unc_Read_Failures "
    "-v 198,raw48,Host_Reads_GiB "
    "-v 199,raw48,Host_Writes_GiB "
    "-v 205,raw48,Max_Rated_PE_Count "
    "-v 206,raw48,Min_Erase_Count "
    "-v 207,raw48,Max_Erase_Count "
    "-v 208,raw48,Average_Erase_Count "
    "-v 210,raw48,SATA_CRC_Error_Count "
    "-v 212,raw48,Pages_Requiring_Rd_Rtry "
    "-v 213,raw48,Snmple_Retry_Attempts "
    "-v 214,raw48,Adaptive_Retry_Attempts "
    "-v 222,raw48,RAID_Recovery_Count "
    "-v 224,raw48,In_Warranty "
    "-v 225,raw48,DAS_Polarity "
    "-v 226,raw48,Partial_Pfail "
    "-v 230,raw48,Write_Throttling "
    "-v 233,raw48,Remaining_Lifetime_Perc "
    "-v 241,raw48,Host_Writes_GiB " // M00/M10
    "-v 242,raw48,Host_Reads_GiB "  // M00/M10
    "-v 249,raw48,Total_NAND_Prog_Ct_GiB "
    "-v 251,raw48,Total_NAND_Read_Ct_GiB"
  },
  { "OCZ Intrepid 3000 SSDs", // tested with OCZ INTREPID 3600/1.4.3.6, 3800/1.4.3.0, 3700/1.5.0.4
    "OCZ INTREPID 3[678]00",
    "", "",
    "-v 5,raw48,Runtime_Bad_Block "
  //"-v 9,raw24(raw8),Power_On_Hours "
  //"-v 12,raw48,Power_Cycle_Count "
    "-v 100,raw48,Total_Blocks_Erased "
    "-v 171,raw48,Avail_OP_Block_Count "
    "-v 174,raw48,Pwr_Cycle_Ct_Unplanned "
    "-v 184,raw48,Factory_Bad_Block_Count "
    "-v 187,raw48,Total_Unc_NAND_Reads "
    "-v 190,tempminmax,Temperature_Celsius "
    "-v 195,raw48,Total_Prog_Failures "
    "-v 196,raw48,Total_Erase_Failures "
    "-v 197,raw48,Total_Unc_Read_Failures "
    "-v 198,raw48,Host_Reads_GiB "
    "-v 199,raw48,Host_Writes_GiB "
    "-v 202,raw48,Total_Read_Bits_Corr_Ct "
    "-v 205,raw48,Max_Rated_PE_Count "
    "-v 206,raw48,Min_Erase_Count "
    "-v 207,raw48,Max_Erase_Count "
    "-v 208,raw48,Average_Erase_Count "
    "-v 210,raw48,SATA_CRC_Error_Count "
    "-v 211,raw48,SATA_UNC_Count "
    "-v 212,raw48,NAND_Reads_with_Retry "
    "-v 213,raw48,Simple_Rd_Rtry_Attempts "
    "-v 214,raw48,Adaptv_Rd_Rtry_Attempts "
    "-v 221,raw48,Int_Data_Path_Prot_Unc "
    "-v 222,raw48,RAID_Recovery_Count "
    "-v 230,raw48,SuperCap_Charge_Status " // 0=not charged, 1=fully charged, 2=unknown
    "-v 233,raw48,Remaining_Lifetime_Perc "
    "-v 249,raw48,Total_NAND_Prog_Ct_GiB "
    "-v 251,raw48,Total_NAND_Read_Ct_GiB"
  },
  { "OCZ/Toshiba Trion SSDs",
    "OCZ-TRION1[05]0|" // tested with OCZ-TRION100/SAFM11.2A, TRION150/SAFZ72.2
    "TOSHIBA-TR150|" // tested with TOSHIBA-TR150/SAFZ12.3
    "TOSHIBA Q300( Pro\\.)?", // tested with TOSHIBA Q300 Pro./JYRA0101
    "", "",
  //"-v 9,raw24(raw8),Power_On_Hours "
  //"-v 12,raw48,Power_Cycle_Count "
    "-v 167,raw48,SSD_Protect_Mode "
    "-v 168,raw48,SATA_PHY_Error_Count "
    "-v 169,raw48,Bad_Block_Count "
    "-v 173,raw48,Erase_Count "
    "-v 192,raw48,Unexpect_Power_Loss_Ct "
  //"-v 194,tempminmax,Temperature_Celsius "
    "-v 241,raw48,Host_Writes"
  },
  { "InnoDisk InnoLite SATADOM D150QV SSDs", // tested with InnoLite SATADOM D150QV-L/120319
                                             // InnoLite SATADOM D150QV/120319
    "InnoLite SATADOM D150QV.*",
    "", "",
  //"-v 1,raw48,Raw_Read_Error_Rate "
  //"-v 2,raw48,Throughput_Performance "
  //"-v 3,raw16(avg16),Spin_Up_Time "
  //"-v 5,raw16(raw16),Reallocated_Sector_Ct "
  //"-v 7,raw48,Seek_Error_Rate " // from InnoDisk iSMART Linux tool, useless for SSD
  //"-v 8,raw48,Seek_Time_Performance "
  //"-v 9,raw24(raw8),Power_On_Hours "
  //"-v 10,raw48,Spin_Retry_Count "
  //"-v 12,raw48,Power_Cycle_Count "
    "-v 168,raw48,SATA_PHY_Error_Count "
    "-v 170,raw16,Bad_Block_Count_New/Tot "
    "-v 173,raw16,Erase_Count_Max/Avg "
    "-v 175,raw48,Bad_Cluster_Table_Count "
    "-v 192,raw48,Unexpect_Power_Loss_Ct "
  //"-v 194,tempminmax,Temperature_Celsius "
  //"-v 197,raw48,Current_Pending_Sector "
    "-v 229,hex48,Flash_ID "
    "-v 235,raw16,Lat_Bad_Blk_Era/Wri/Rea "
    "-v 236,raw48,Unstable_Power_Count "
    "-v 240,raw48,Write_Head"
  },
  { "Innodisk 1ME3/3ME/3SE SSDs", // tested with 2.5" SATA SSD 3ME/S140714,
      // Mini PCIeDOM 1ME3/S15604, InnoDisk Corp. - mSATA 3SE/S130710
    "((1\\.8|2\\.5)\"? SATA SSD|InnoDisk Corp\\. - mSATA|Mini PCIeDOM|SATA Slim) (1ME3|3[MS]E)",
    "", "",
  //"-v 1,raw48,Raw_Read_Error_Rate "
  //"-v 2,raw48,Throughput_Performance "
  //"-v 3,raw16(avg16),Spin_Up_Time "
  //"-v 5,raw16(raw16),Reallocated_Sector_Ct "
    "-v 7,raw48,Seek_Error_Rate "       // ?
    "-v 8,raw48,Seek_Time_Performance " // ?
  //"-v 9,raw24(raw8),Power_On_Hours "
    "-v 10,raw48,Spin_Retry_Count "     // ?
  //"-v 12,raw48,Power_Cycle_Count "
    "-v 168,raw48,SATA_PHY_Error_Count "
    "-v 169,hex48,Unknown_Innodisk_Attr "
    "-v 170,raw16,Bad_Block_Count "
    "-v 173,raw16,Erase_Count "
    "-v 175,raw48,Bad_Cluster_Table_Count "
    "-v 176,raw48,Uncorr_RECORD_Count "
  //"-v 192,raw48,Power-Off_Retract_Count "
  //"-v 194,tempminmax,Temperature_Celsius " // ] only in spec
  //"-v 197,raw48,Current_Pending_Sector "
    "-v 225,raw48,Unknown_Innodisk_Attr "
    "-v 229,hex48,Flash_ID "
    "-v 235,raw48,Later_Bad_Block "
    "-v 236,raw48,Unstable_Power_Count "
    "-v 240,raw48,Write_Head"
  },
  { "Innodisk 3IE2/3ME2/3MG2/3SE2/3TG6 SSDs", // tested with 2.5" SATA SSD 3MG2-P/M140402,
      // 1.8 SATA SSD 3IE2-P/M150821, 2.5" SATA SSD 3IE2-P/M150821,
      // SATA Slim 3MG2-P/M141114, M.2 (S80) 3MG2-P/M141114, M.2 (S42) 3SE2-P/M150821,
      // M.2 (S42) 3ME2/M151013, SATA Slim 3TG6-P/A19926J
    "((1\\.8|2\\.5)\"? SATA SSD|SATA Slim|M\\.2 \\(S(42|80)\\)) 3(IE2|ME2|MG2|SE2|TG6)(-P)?",
    "", "",
  //"-v 1,raw48,Raw_Read_Error_Rate "
  //"-v 2,raw48,Throughput_Performance "
  //"-v 9,raw24(raw8),Power_On_Hours "
  //"-v 12,raw48,Power_Cycle_Count "
    "-v 160,raw48,Uncorrectable_Error_Cnt "
    "-v 161,raw48,Number_of_Pure_Spare "
    "-v 163,raw48,Total_Bad_Block_Count "
    "-v 164,raw48,Total_Erase_Count "
    "-v 165,raw48,Max_Erase_Count "
    "-v 166,raw48,Min_Erase_Count "
    "-v 167,raw48,Average_Erase_Count "
    "-v 168,raw48,Max_Erase_Count_of_Spec "
    "-v 169,raw48,Remaining_Lifetime_Perc "
    "-v 170,raw48,Spare_Block_Count "
    "-v 171,raw48,Program_Fail_Count "
    "-v 172,raw48,Erase_Fail_Count "
  //"-v 175,raw48,Program_Fail_Count_Chip "
  //"-v 176,raw48,Erase_Fail_Count_Chip "
  //"-v 177,raw48,Wear_Leveling_Count "
    "-v 178,raw48,Runtime_Invalid_Blk_Cnt "
  //"-v 181,raw48,Program_Fail_Cnt_Total "
  //"-v 182,raw48,Erase_Fail_Count_Total "
  //"-v 187,raw48,Reported_Uncorrect " // ] only in spec
  //"-v 192,raw48,Power-Off_Retract_Count "
  //"-v 194,tempminmax,Temperature_Celsius "
  //"-v 195,raw48,Hardware_ECC_Recovered "
  //"-v 196,raw16(raw16),Reallocated_Event_Count "
  //"-v 197,raw48,Current_Pending_Sector "
  //"-v 198,raw48,Offline_Uncorrectable "
  //"-v 199,raw48,UDMA_CRC_Error_Count "
    "-v 225,raw48,Host_Writes_32MiB "  // ]
    "-v 229,raw48,Flash_ID "  // ]
  //"-v 232,raw48,Available_Reservd_Space "
    "-v 233,raw48,Flash_Writes_32MiB " // ]
    "-v 234,raw48,Flash_Reads_32MiB "  // ]
    "-v 235,raw48,Later_Bad_Block_Info "  // ]
    "-v 241,raw48,Host_Writes_32MiB "
    "-v 242,raw48,Host_Reads_32MiB "
    "-v 245,raw48,Flash_Writes_32MiB "
    "-v 248,raw48,Remaining_Life "
    "-v 249,raw48,Spare_Blocks_Remaining"
  },
  { "Innodisk 1IE3/3IE3/3ME3/3IE4/3ME4 SSDs", // tested with 2.5" SATA SSD 3ME3/S15A19,
      // InnoDisk Corp. - mSATA 3ME3/S15A19, mSATA mini 3ME3/S15A19, M.2 (S42) 3ME3,
      // SATA Slim 3ME3/S15A19, SATADOM-MH 3ME3/S15A19, SATADOM-ML 3ME3/S15A19,
      // SATADOM-MV 3ME3/S15A19, SATADOM-SL 3ME3/S15A19, SATADOM-SV 3ME3/S15A19,
      // SATADOM-SL 3IE3/S151019N, 2.5" SATA SSD 3IE3/S15C14i, CFast 3IE3/S15C14i,
      // InnoDisk Corp. - mSATA 3IE3/S15C14i, Mini PCIeDOM 1IE3/S15C14i, CFast 3ME3/S15A19
      // mSATA mini 3IE3/S15C14i, M.2 (S42) 3IE3/S15C14i, SATA Slim 3IE3/S15C14i,
      // SATADOM-SH 3IE3 V2/S15C14i, SATADOM-SL 3IE3 V2/S15A19i, SATADOM-SV 3IE3 V2/S15C14i
      // mSATA 3ME4/L16711, M.2 (S42) 3ME4/L16711, SATADOM-MH 3ME4/L16B01,
      // SATADOM-SH 3ME4/L16B01, SATADOM-SH Type C 3ME4/L16B01, SATADOM-SH Type D 3ME4/L16B01,
      // mSATA 3IE4/L16B01Hi
    "(2.5\" SATA SSD|CFast|InnoDisk Corp\\. - mSATA|Mini PCIeDOM|mSATA( mini)?|"
    "M\\.2 \\(S42\\)|SATA Slim|SATADOM-[MS][HLV]( Type [CD])?) (1IE3|3[IM]E[34])( V2)?",
    "", "",
  //"-v 1,raw48,Raw_Read_Error_Rate "
  //"-v 2,raw48,Throughput_Performance "
  //"-v 3,raw16(avg16),Spin_Up_Time "
    "-v 5,raw48,Later_Bad_Block "
    "-v 7,raw48,Seek_Error_Rate "       // ?
    "-v 8,raw48,Seek_Time_Performance " // ?
  //"-v 9,raw24(raw8),Power_On_Hours "
    "-v 10,raw48,Spin_Retry_Count "     // ?
  //"-v 12,raw48,Power_Cycle_Count "
    "-v 163,raw48,Total_Bad_Block_Count "
    "-v 165,raw48,Max_Erase_Count "
    "-v 167,raw48,Average_Erase_Count "
    "-v 168,raw48,SATA_PHY_Error_Count "
    "-v 169,raw48,Remaining_Lifetime_Perc "
    "-v 170,raw48,Spare_Block_Count "
    "-v 171,raw48,Program_Fail_Count "
    "-v 172,raw48,Erase_Fail_Count "
    "-v 175,raw48,Bad_Cluster_Table_Count "
    "-v 176,raw48,RANGE_RECORD_Count "
  //"-v 187,raw48,Reported_Uncorrect "
  //"-v 192,raw48,Power-Off_Retract_Count "
  //"-v 194,tempminmax,Temperature_Celsius "
  //"-v 197,raw48,Current_Pending_Sector "
    "-v 225,raw48,Data_Log_Write_Count "
    "-v 229,hex48,Flash_ID "
    "-v 232,raw48,Spares_Remaining_Perc "
    "-v 235,raw16,Later_Bad_Blk_Inf_R/W/E " // Read/Write/Erase
    "-v 240,raw48,Write_Head "
    "-v 241,raw48,Host_Writes_32MiB "
    "-v 242,raw48,Host_Reads_32MiB"
  },
  { "InnoDisk iCF 9000 / 1SE2 Cards", // tested with InnoDisk Corp. - iCF9000 1GB/140808,
      // InnoDisk Corp. - iCF9000 64GB/140808, InnoDisk Corp. - EDC 1SE2 H 64GB/131216
    "InnoDisk Corp\\. - (iCF9000|EDC 1SE2 H) (1|2|4|8|16|32|64)GB",
    "", "",
  //"-v 1,raw48,Raw_Read_Error_Rate "
  //"-v 5,raw16(raw16),Reallocated_Sector_Ct "
  //"-v 12,raw48,Power_Cycle_Count "
    "-v 160,raw48,Uncorrectable_Error_Cnt "
    "-v 161,raw48,Valid_Spare_Block_Cnt "
    "-v 162,raw48,Child_Pair_Count "
    "-v 163,raw48,Initial_Bad_Block_Count "
    "-v 164,raw48,Total_Erase_Count "
    "-v 165,raw48,Max_Erase_Count "
    "-v 166,raw48,Min_Erase_Count "
    "-v 167,raw48,Average_Erase_Count "
  //"-v 192,raw48,Power-Off_Retract_Count "
  //"-v 194,tempminmax,Temperature_Celsius "
  //"-v 195,raw48,Hardware_ECC_Recovered "
  //"-v 196,raw16(raw16),Reallocated_Event_Count "
  //"-v 198,raw48,Offline_Uncorrectable "
  //"-v 199,raw48,UDMA_CRC_Error_Count "
  //"-v 229,raw48,Flash_ID " // only in spec
    "-v 241,raw48,Host_Writes_32MiB "
    "-v 242,raw48,Host_Reads_32MiB"
  },
  { "Intel X25-E SSDs", // tested with
      // INTELSSDSA2SH064G1IB 43W7659 44E9163IBM/447C8860
    "(INTEL)?SSDSA2SH(032|064)G1.* (.*IBM|INTEL)", // G1 = first generation
    "", "",
  //"-v 3,raw16(avg16),Spin_Up_Time "
  //"-v 4,raw48,Start_Stop_Count "
  //"-v 5,raw16(raw16),Reallocated_Sector_Ct "
  //"-v 9,raw24(raw8),Power_On_Hours "
  //"-v 12,raw48,Power_Cycle_Count "
    "-v 192,raw48,Unsafe_Shutdown_Count "
    "-v 225,raw48,Host_Writes_32MiB "
    "-v 226,raw48,Intel_Internal "
    "-v 227,raw48,Intel_Internal "
    "-v 228,raw48,Intel_Internal "
  //"-v 232,raw48,Available_Reservd_Space "
  //"-v 233,raw48,Media_Wearout_Indicator"
  },
  { "Intel X18-M/X25-M G1 SSDs",
    "INTEL SSDSA[12]MH(080|160)G1.*",  // G1 = first generation, 50nm
    "", "",
  //"-v 3,raw16(avg16),Spin_Up_Time "
  //"-v 4,raw48,Start_Stop_Count "
  //"-v 5,raw16(raw16),Reallocated_Sector_Ct "
  //"-v 9,raw24(raw8),Power_On_Hours "
  //"-v 12,raw48,Power_Cycle_Count "
    "-v 192,raw48,Unsafe_Shutdown_Count "
    "-v 225,raw48,Host_Writes_32MiB "
    "-v 226,raw48,Intel_Internal "
    "-v 227,raw48,Intel_Internal "
    "-v 228,raw48,Intel_Internal "
  //"-v 232,raw48,Available_Reservd_Space "
  //"-v 233,raw48,Media_Wearout_Indicator"
  },
  { "Intel X18-M/X25-M/X25-V G2 SSDs", // fixed firmware
      // tested with INTEL SSDSA2M(080|160)G2GC/2CV102J8 (X25-M)
    "INTEL SSDSA[12]M(040|080|120|160)G2.*",  // G2 = second generation, 34nm
    "2CV102(J[89A-Z]|[K-Z].)", // >= "2CV102J8"
    "",
  //"-v 3,raw16(avg16),Spin_Up_Time "
  //"-v 4,raw48,Start_Stop_Count "
  //"-v 5,raw16(raw16),Reallocated_Sector_Ct "
  //"-v 9,raw24(raw8),Power_On_Hours "
  //"-v 12,raw48,Power_Cycle_Count "
  //"-v 184,raw48,End-to-End_Error " // G2 only
    "-v 192,raw48,Unsafe_Shutdown_Count "
    "-v 225,raw48,Host_Writes_32MiB "
    "-v 226,raw48,Workld_Media_Wear_Indic " // Timed Workload Media Wear Indicator (percent*1024)
    "-v 227,raw48,Workld_Host_Reads_Perc "  // Timed Workload Host Reads Percentage
    "-v 228,raw48,Workload_Minutes " // 226,227,228 can be reset by 'smartctl -t vendor,0x40'
  //"-v 232,raw48,Available_Reservd_Space "
  //"-v 233,raw48,Media_Wearout_Indicator"
  },
  { "Intel X18-M/X25-M/X25-V G2 SSDs", // buggy or unknown firmware
      // tested with INTEL SSDSA2M040G2GC/2CV102HD (X25-V)
    "INTEL SSDSA[12]M(040|080|120|160)G2.*",
    "",
    "This drive may require a firmware update to\n"
    "fix possible drive hangs when reading SMART self-test log:\n"
    "https://downloadcenter.intel.com/download/26491",
    "-v 192,raw48,Unsafe_Shutdown_Count "
    "-v 225,raw48,Host_Writes_32MiB "
    "-v 226,raw48,Workld_Media_Wear_Indic "
    "-v 227,raw48,Workld_Host_Reads_Perc "
    "-v 228,raw48,Workload_Minutes"
  },
  { "Intel 311/313 Series SSDs", // tested with INTEL SSDSA2VP020G2/2CV102M5,
      // INTEL SSDSA2VP020G3/9CV10379, INTEL SSDMAEXC024G3H/9CV10379
    "INTEL SSD(SA2VP|MAEXC)(020|024)G[23]H?",
      // SA2VP = 2.5", MAEXC = mSATA, G2 = 311, G3 = 313
    "", "",
  //"-v 3,raw16(avg16),Spin_Up_Time "
  //"-v 4,raw48,Start_Stop_Count "
  //"-v 5,raw16(raw16),Reallocated_Sector_Ct "
  //"-v 9,raw24(raw8),Power_On_Hours "
  //"-v 12,raw48,Power_Cycle_Count "
    "-v 170,raw48,Reserve_Block_Count "
    "-v 171,raw48,Program_Fail_Count "
    "-v 172,raw48,Erase_Fail_Count "
    "-v 183,raw48,SATA_Downshift_Count "
  //"-v 184,raw48,End-to-End_Error "
  //"-v 187,raw48,Reported_Uncorrect "
    "-v 192,raw48,Unsafe_Shutdown_Count "
    "-v 225,raw48,Host_Writes_32MiB "
    "-v 226,raw48,Workld_Media_Wear_Indic " // Timed Workload Media Wear Indicator (percent*1024)
    "-v 227,raw48,Workld_Host_Reads_Perc "  // Timed Workload Host Reads Percentage
    "-v 228,raw48,Workload_Minutes " // 226,227,228 can be reset by 'smartctl -t vendor,0x40'
  //"-v 232,raw48,Available_Reservd_Space "
  //"-v 233,raw48,Media_Wearout_Indicator "
    "-v 241,raw48,Host_Writes_32MiB "
    "-v 242,raw48,Host_Reads_32MiB"
  },
  { "Intel 320 Series SSDs", // tested with INTEL SSDSA2CT040G3/4PC10362,
      // INTEL SSDSA2CW160G3/4PC10362, SSDSA2BT040G3/4PC10362, SSDSA2BW120G3A/4PC10362,
      // INTEL SSDSA2BW300G3D/4PC10362, SSDSA2BW160G3L/4PC1LE04, SSDSA1NW160G3/4PC10362,
      // INTEL SSDSA2BW160G3H/4PC10365
    "INTEL SSDSA[12][BCN][WT](040|080|120|160|300|600)G3[ADHL]?",
      // 2B = 2.5" 7mm, 2C = 2.5" 9.5mm, 1N = 1.8" microSATA, *H = HP OEM
    "", "",
    "-F nologdir "
  //"-v 3,raw16(avg16),Spin_Up_Time "
  //"-v 4,raw48,Start_Stop_Count "
  //"-v 5,raw16(raw16),Reallocated_Sector_Ct "
  //"-v 9,raw24(raw8),Power_On_Hours "
  //"-v 12,raw48,Power_Cycle_Count "
    "-v 170,raw48,Reserve_Block_Count "
    "-v 171,raw48,Program_Fail_Count "
    "-v 172,raw48,Erase_Fail_Count "
    "-v 183,raw48,SATA_Downshift_Count " // FW >= 4Px10362
  //"-v 184,raw48,End-to-End_Error "
  //"-v 187,raw48,Reported_Uncorrect "
    "-v 199,raw48,CRC_Error_Count "      // FW >= 4Px10362
    "-v 192,raw48,Unsafe_Shutdown_Count "
    "-v 225,raw48,Host_Writes_32MiB "
    "-v 226,raw48,Workld_Media_Wear_Indic " // Timed Workload Media Wear Indicator (percent*1024)
    "-v 227,raw48,Workld_Host_Reads_Perc "  // Timed Workload Host Reads Percentage
    "-v 228,raw48,Workload_Minutes " // 226,227,228 can be reset by 'smartctl -t vendor,0x40'
  //"-v 232,raw48,Available_Reservd_Space "
  //"-v 233,raw48,Media_Wearout_Indicator "
    "-v 241,raw48,Host_Writes_32MiB "
    "-v 242,raw48,Host_Reads_32MiB"
  },
  { "Intel 710 Series SSDs", // tested with INTEL SSDSA2BZ[12]00G3/6PB10362
    "INTEL SSDSA2BZ(100|200|300)G3",
    "", "",
    "-F nologdir "
  //"-v 3,raw16(avg16),Spin_Up_Time "
  //"-v 4,raw48,Start_Stop_Count "
  //"-v 5,raw16(raw16),Reallocated_Sector_Ct "
  //"-v 9,raw24(raw8),Power_On_Hours "
  //"-v 12,raw48,Power_Cycle_Count "
    "-v 170,raw48,Reserve_Block_Count "
    "-v 171,raw48,Program_Fail_Count "
    "-v 172,raw48,Erase_Fail_Count "
    "-v 174,raw48,Unexpect_Power_Loss_Ct " // Missing in 710 specification from September 2011
    "-v 183,raw48,SATA_Downshift_Count "
  //"-v 184,raw48,End-to-End_Error "
  //"-v 187,raw48,Reported_Uncorrect "
  //"-v 190,tempminmax,Airflow_Temperature_Cel "
    "-v 192,raw48,Unsafe_Shutdown_Count "
    "-v 225,raw48,Host_Writes_32MiB "
    "-v 226,raw48,Workld_Media_Wear_Indic " // Timed Workload Media Wear Indicator (percent*1024)
    "-v 227,raw48,Workld_Host_Reads_Perc "  // Timed Workload Host Reads Percentage
    "-v 228,raw48,Workload_Minutes " // 226,227,228 can be reset by 'smartctl -t vendor,0x40'
  //"-v 232,raw48,Available_Reservd_Space "
  //"-v 233,raw48,Media_Wearout_Indicator "
    "-v 241,raw48,Host_Writes_32MiB "
    "-v 242,raw48,Host_Reads_32MiB"
  },
  { "Intel 510 Series SSDs",
    "INTEL SSDSC2MH(120|250)A2",
    "", "",
  //"-v 3,raw16(avg16),Spin_Up_Time "
  //"-v 4,raw48,Start_Stop_Count "
  //"-v 5,raw16(raw16),Reallocated_Sector_Ct "
  //"-v 9,raw24(raw8),Power_On_Hours "
  //"-v 12,raw48,Power_Cycle_Count "
    "-v 192,raw48,Unsafe_Shutdown_Count "
    "-v 225,raw48,Host_Writes_32MiB "
  //"-v 232,raw48,Available_Reservd_Space "
  //"-v 233,raw48,Media_Wearout_Indicator"
  },
  { "Intel 520 Series SSDs", // tested with INTEL SSDSC2CW120A3/400i, SSDSC2BW480A3F/400i,
      // INTEL SSDSC2BW180A3L/LB3i
    "INTEL SSDSC2[BC]W(060|120|180|240|480)A3[FL]?",
    "", "",
  //"-v 5,raw16(raw16),Reallocated_Sector_Ct "
    "-v 9,msec24hour32,Power_On_Hours_and_Msec "
  //"-v 12,raw48,Power_Cycle_Count "
    "-v 170,raw48,Available_Reservd_Space "
    "-v 171,raw48,Program_Fail_Count "
    "-v 172,raw48,Erase_Fail_Count "
    "-v 174,raw48,Unexpect_Power_Loss_Ct "
  //"-v 184,raw48,End-to-End_Error "
    "-v 187,raw48,Uncorrectable_Error_Cnt "
  //"-v 192,raw48,Power-Off_Retract_Count "
    "-v 225,raw48,Host_Writes_32MiB "
    "-v 226,raw48,Workld_Media_Wear_Indic "
    "-v 227,raw48,Workld_Host_Reads_Perc "
    "-v 228,raw48,Workload_Minutes "
  //"-v 232,raw48,Available_Reservd_Space "
  //"-v 233,raw48,Media_Wearout_Indicator "
    "-v 241,raw48,Host_Writes_32MiB "
    "-v 242,raw48,Host_Reads_32MiB "
    "-v 249,raw48,NAND_Writes_1GiB"
  },
  { "Intel 525 Series SSDs", // mSATA, tested with SSDMCEAC120B3/LLLi
    "INTEL SSDMCEAC(030|060|090|120|180|240)B3",
    "", "",
  //"-v 5,raw16(raw16),Reallocated_Sector_Ct "
    "-v 9,msec24hour32,Power_On_Hours_and_Msec "
  //"-v 12,raw48,Power_Cycle_Count "
    "-v 170,raw48,Available_Reservd_Space "
    "-v 171,raw48,Program_Fail_Count "
    "-v 172,raw48,Erase_Fail_Count "
    "-v 174,raw48,Unexpect_Power_Loss_Ct "
    "-v 183,raw48,SATA_Downshift_Count "
  //"-v 184,raw48,End-to-End_Error "
    "-v 187,raw48,Uncorrectable_Error_Cnt "
  //"-v 190,tempminmax,Airflow_Temperature_Cel "
  //"-v 192,raw48,Power-Off_Retract_Count "
  //"-v 199,raw48,UDMA_CRC_Error_Count "
    "-v 225,raw48,Host_Writes_32MiB "
    "-v 226,raw48,Workld_Media_Wear_Indic "
    "-v 227,raw48,Workld_Host_Reads_Perc "
    "-v 228,raw48,Workload_Minutes "
  //"-v 232,raw48,Available_Reservd_Space "
  //"-v 233,raw48,Media_Wearout_Indicator "
    "-v 241,raw48,Host_Writes_32MiB "
    "-v 242,raw48,Host_Reads_32MiB "
    "-v 249,raw48,NAND_Writes_1GiB"
  },
  { "Intel 53x and Pro 1500/2500 Series SSDs", // SandForce SF-2281, tested with
      // INTEL SSDSC2BW180A4/DC12, SSDSC2BW240A4/DC12, SSDMCEAW120A4/DC33
      // INTEL SSDMCEAW240A4/DC33, SSDSC2BF480A5/TG26, SSDSC2BW240H6/RG21
      // INTEL SSDSC2BF180A4H/LH6i
    "INTEL SSD(MCEA|SC2B|SCKJ)[WF](056|080|120|180|240|360|480)(A4H?|A5|H6)",
      // SC2B = 2.5", MCEA = mSATA, SCKJ = M.2; A4 = 530/Pro 1500, A5 = Pro 2500, H6 = 535
    "", "",
  //"-v 5,raw16(raw16),Reallocated_Sector_Ct "
    "-v 9,msec24hour32,Power_On_Hours_and_Msec "
  //"-v 12,raw48,Power_Cycle_Count "
    "-v 170,raw48,Available_Reservd_Space "
    "-v 171,raw48,Program_Fail_Count "
    "-v 172,raw48,Erase_Fail_Count "
    "-v 174,raw48,Unexpect_Power_Loss_Ct "
    "-v 183,raw48,SATA_Downshift_Count "
  //"-v 184,raw48,End-to-End_Error "
    "-v 187,raw48,Uncorrectable_Error_Cnt "
  //"-v 190,tempminmax,Airflow_Temperature_Cel "
  //"-v 192,raw48,Power-Off_Retract_Count "
  //"-v 199,raw48,UDMA_CRC_Error_Count "
    "-v 225,raw48,Host_Writes_32MiB "
    "-v 226,raw48,Workld_Media_Wear_Indic "
    "-v 227,raw48,Workld_Host_Reads_Perc "
    "-v 228,raw48,Workload_Minutes "
  //"-v 232,raw48,Available_Reservd_Space "
  //"-v 233,raw48,Media_Wearout_Indicator "
    "-v 241,raw48,Host_Writes_32MiB "
    "-v 242,raw48,Host_Reads_32MiB "
    "-v 249,raw48,NAND_Writes_1GiB"
  },
  { "Intel 330/335 Series SSDs", // tested with INTEL SSDSC2CT180A3/300i, SSDSC2CT240A3/300i,
      // INTEL SSDSC2CT240A4/335t
    "INTEL SSDSC2CT(060|120|180|240)A[34]", // A4 = 335 Series
    "", "",
  //"-v 5,raw16(raw16),Reallocated_Sector_Ct "
    "-v 9,msec24hour32,Power_On_Hours_and_Msec "
  //"-v 12,raw48,Power_Cycle_Count "
  //"-v 181,raw48,Program_Fail_Cnt_Total " // ] Missing in 330 specification from April 2012
  //"-v 182,raw48,Erase_Fail_Count_Total " // ]
  //"-v 192,raw48,Power-Off_Retract_Count "
    "-v 225,raw48,Host_Writes_32MiB "
  //"-v 232,raw48,Available_Reservd_Space "
  //"-v 233,raw48,Media_Wearout_Indicator "
    "-v 241,raw48,Host_Writes_32MiB "
    "-v 242,raw48,Host_Reads_32MiB "
    "-v 249,raw48,NAND_Writes_1GiB"
  },
  // https://www.intel.com/content/www/us/en/solid-state-drives/ssd-540s-series-spec.html
  // https://www.intel.com/content/www/us/en/solid-state-drives/ssd-540s-series-m2-spec.html
  { "Intel 540 Series SSDs", // INTEL SSDSC2KW120H6/LSF036C, INTEL SSDSC2KW480H6/LSF036C
    "INTEL SSDSC[K2]KW(120H|180H|240H|360H|480H|010X)6",
    "", "",
    "-v 9,msec24hour32,Power_On_Hours_and_Msec "
    "-v 170,raw48,Available_Reservd_Space "
    "-v 171,raw48,Program_Fail_Count "
    "-v 172,raw48,Erase_Fail_Count "
    "-v 174,raw48,Unexpect_Power_Loss_Ct "
    "-v 183,raw48,SATA_Downshift_Count "
    "-v 187,raw48,Uncorrectable_Error_Cnt "
    "-v 225,raw48,Host_Writes_32MiB "
    "-v 226,raw48,Workld_Media_Wear_Indic "
    "-v 227,raw48,Workld_Host_Reads_Perc "
    "-v 228,raw48,Workload_Minutes "
    "-v 249,raw48,NAND_Writes_1GiB"
  },
  { "Intel 545s Series SSDs", // tested with INTEL SSDSCKKW512G8, INTEL SSDSC2KW512G8/LHF002C
      // SSDSCKKW128G8X1, SSDSCKKW256G8X1, SSDSCKKW512G8X1, SSDSCKKW010T8X1
      // INTEL SSDSCKKF512G8 SATA 512GB/LHFD05N
    "INTEL SSDSC[2K]K[WF](128G|256G|512G|010T)8.*",
    "", "",
  //"-v 5,raw16(raw16),Reallocated_Sector_Ct "
  //"-v 9,raw24(raw8),Power_On_Hours "
  //"-v 12,raw48,Power_Cycle_Count "
  //"-v 170,raw48,Available_Reservd_Space "
    "-v 171,raw48,Program_Fail_Count "
    "-v 172,raw48,Erase_Fail_Count "
  //"-v 173 is missing in official Intel doc"
    "-v 174,raw48,Unexpect_Power_Loss_Ct "
    "-v 183,raw48,SATA_Downshift_Count "
  //"-v 184,raw48,End-to-End_Error "
  //"-v 187,raw48,Reported_Uncorrect "
    "-v 190,tempminmax,Temperature_Case "
    "-v 192,raw48,Unsafe_Shutdown_Count "
    "-v 199,raw48,CRC_Error_Count "
    "-v 225,raw48,Host_Writes_32MiB "
    "-v 226,raw48,Workld_Media_Wear_Indic " // Timed Workload Media Wear Indicator (percent*1024)
    "-v 227,raw48,Workld_Host_Reads_Perc "  // Timed Workload Host Reads Percentage
    "-v 228,raw48,Workload_Minutes " // 226,227,228 can be reset by 'smartctl -t vendor,0x40'
  //"-v 232,raw48,Available_Reservd_Space "
  //"-v 233,raw48,Media_Wearout_Indicator "
  //"-v 236 is missing in official Intel doc"
    "-v 241,raw48,Host_Writes_32MiB "
    "-v 242,raw48,Host_Reads_32MiB "
    "-v 249,raw48,NAND_Writes_1GiB "
  //"-v 252 is missing in official intel doc"
  },
  { "Intel 730 and DC S35x0/3610/3700 Series SSDs", // tested with INTEL SSDSC2BP480G4, SSDSC2BB120G4/D2010355,
      // INTEL SSDSC2BB800G4T, SSDSC2BA200G3/5DV10250, SSDSC2BB080G6/G2010130,  SSDSC2BX200G4/G2010110,
      // INTEL SSDSC2BB016T6/G2010140, SSDSC2BX016T4/G2010140, SSDSC2BB150G7/N2010101,
      // INTEL SSDSC2BB480H4/D2010380
    "INTEL SSDSC(1N|2B)[ABPX]((080|100|120|150|160|200|240|300|400|480|600|800)[GH][3467][RT]?|(012|016)T[46])",
      // A = S3700, B*4 = S3500, B*6 = S3510, P = 730, X = S3610
      // Dell ships drives with model of the form SSDSC2BB120G4R
    "", "",
  //"-v 3,raw16(avg16),Spin_Up_Time "
  //"-v 4,raw48,Start_Stop_Count "
  //"-v 5,raw16(raw16),Reallocated_Sector_Ct "
  //"-v 9,raw24(raw8),Power_On_Hours "
  //"-v 12,raw48,Power_Cycle_Count "
    "-v 170,raw48,Available_Reservd_Space "
    "-v 171,raw48,Program_Fail_Count "
    "-v 172,raw48,Erase_Fail_Count "
    "-v 174,raw48,Unsafe_Shutdown_Count "
    "-v 175,raw16(raw16),Power_Loss_Cap_Test "
    "-v 183,raw48,SATA_Downshift_Count "
  //"-v 184,raw48,End-to-End_Error "
  //"-v 187,raw48,Reported_Uncorrect "
    "-v 190,tempminmax,Temperature_Case "
    "-v 192,raw48,Unsafe_Shutdown_Count "
    "-v 194,tempminmax,Temperature_Internal "
  //"-v 197,raw48,Current_Pending_Sector "
    "-v 199,raw48,CRC_Error_Count "
    "-v 225,raw48,Host_Writes_32MiB "
    "-v 226,raw48,Workld_Media_Wear_Indic " // Timed Workload Media Wear Indicator (percent*1024)
    "-v 227,raw48,Workld_Host_Reads_Perc "  // Timed Workload Host Reads Percentage
    "-v 228,raw48,Workload_Minutes " // 226,227,228 can be reset by 'smartctl -t vendor,0x40'
  //"-v 232,raw48,Available_Reservd_Space "
  //"-v 233,raw48,Media_Wearout_Indicator "
    "-v 234,raw24/raw32:04321,Thermal_Throttle "
    "-v 241,raw48,Host_Writes_32MiB "
    "-v 242,raw48,Host_Reads_32MiB "
    "-v 243,raw48,NAND_Writes_32MiB " // S3510/3610
    "-F xerrorlba" // tested with SSDSC2BB600G4/D2010355
  },
  // https://www.intel.com/content/www/us/en/solid-state-drives/ssd-pro-5400s-series-spec.html
  // https://www.intel.com/content/www/us/en/solid-state-drives/ssd-pro-5400s-series-m2-spec.html
  { "Intel SSD Pro 5400s Series", // Tested with SSDSC2KF480H6/LSF036P
    "INTEL SSDSC[2K]KF(120H|180H|240H|360H|480H|010X)6",
    "", "",
    "-v 170,raw48,Available_Reservd_Space "
    "-v 171,raw48,Program_Fail_Count "
    "-v 172,raw48,Erase_Fail_Count "
    "-v 174,raw48,Unexpect_Power_Loss_Ct "
    "-v 183,raw48,SATA_Downshift_Count "
    "-v 187,raw48,Uncorrectable_Error_Cnt "
    "-v 225,raw48,Host_Writes_32MiB "
    "-v 226,raw48,Workld_Media_Wear_Indic "
    "-v 227,raw48,Workld_Host_Reads_Perc "
    "-v 228,raw48,Workload_Minutes "
    "-v 249,raw48,NAND_Writes_1GiB "
  },
  { "Intel DC S3110 Series SSDs", // Tested with INTEL SSDSCKKI256G8
    "INTEL SSDSCKKI(128|256|512)G8",
    "", "",
  //"-v 5,raw16(raw16),Reallocated_Sector_Ct "
  //"-v 9,raw24(raw8),Power_On_Hours "
  //"-v 12,raw48,Power_Cycle_Count "
    "-v 170,raw48,Available_Reservd_Space "
    "-v 171,raw48,Program_Fail_Count "
    "-v 172,raw48,Erase_Fail_Count "
  //"-v 173 is missing in official Intel doc"
    "-v 174,raw48,Unexpect_Power_Loss_Ct "
    "-v 183,raw48,SATA_Downshift_Count "
  //"-v 184,raw48,End-to-End_Error "
    "-v 187,raw48,Uncorrectable_Error_Cnt "
  //"-v 190,tempminmax,Airflow_Temperature_Cel "
  //"-v 192,raw48,Power-Off_Retract_Count "
  //"-v 199,raw48,UDMA_CRC_Error_Count "
    "-v 225,raw48,Host_Writes_32MiB "
    "-v 226,raw48,Workld_Media_Wear_Indic "
    "-v 227,raw48,Workld_Host_Reads_Perc "
    "-v 228,raw48,Workload_Minutes "
  //"-v 232,raw48,Available_Reservd_Space "
  //"-v 233,raw48,Media_Wearout_Indicator "
  //"-v 236 is missing in official Intel doc"
    "-v 241,raw48,Host_Writes_32MiB "
    "-v 242,raw48,Host_Reads_32MiB "
    "-v 249,raw48,NAND_Writes_1GiB "
  //"-v 252 is missing in official Intel doc"
  },
  { "Intel 3710 Series SSDs", // INTEL SSDSC2BA200G4R/G201DL2B (dell)
    "INTEL SSDSC2BA(200G|400G|800G|012T)4.?",
    "", "",
    "-v 9,msec24hour32,Power_On_Hours_and_Msec "
    "-v 170,raw48,Available_Reservd_Space "
    "-v 171,raw48,Program_Fail_Count "
    "-v 172,raw48,Erase_Fail_Count "
    "-v 174,raw48,Unexpect_Power_Loss_Ct "
    "-v 183,raw48,SATA_Downshift_Count "
    "-v 187,raw48,Uncorrectable_Error_Cnt "
    "-v 225,raw48,Host_Writes_32MiB "
    "-v 226,raw48,Workld_Media_Wear_Indic "
    "-v 227,raw48,Workld_Host_Reads_Perc "
    "-v 228,raw48,Workload_Minutes "
    "-v 234,raw24/raw32:04321,Thermal_Throttle "
    "-v 243,raw48,NAND_Writes_32MiB "
  },
  { "Intel S3520 Series SSDs", // INTEL SSDSC2BB960G7/N2010112, INTEL SSDSC2BB016T7/N2010112
    "INTEL SSDSC(2|K)(J|B)B(240G|480G|960G|150G|760G|800G|012T|016T)7.?",
    "", "",
  //"-v 5,raw16(raw16),Reallocated_Sector_Ct "
  //"-v 9,raw24(raw8),Power_On_Hours "
  //"-v 12,raw48,Power_Cycle_Count "
    "-v 170,raw48,Available_Reservd_Space "
    "-v 171,raw48,Program_Fail_Count "
    "-v 172,raw48,Erase_Fail_Count "
    "-v 174,raw48,Unsafe_Shutdown_Count "
    "-v 175,raw16(raw16),Power_Loss_Cap_Test "
    "-v 183,raw48,SATA_Downshift_Count "
    "-v 184,raw48,End-to-End_Error_Count "
    "-v 187,raw48,Uncorrectable_Error_Cnt "
    "-v 190,tempminmax,Case_Temperature "
    "-v 192,raw48,Unsafe_Shutdown_Count "
    "-v 194,tempminmax,Drive_Temperature "
    "-v 197,raw48,Pending_Sector_Count "
    "-v 199,raw48,CRC_Error_Count "
    "-v 225,raw48,Host_Writes_32MiB "
    "-v 226,raw48,Workld_Media_Wear_Indic " // Timed Workload Media Wear Indicator (percent*1024)
    "-v 227,raw48,Workld_Host_Reads_Perc "  // Timed Workload Host Reads Percentage
    "-v 228,raw48,Workload_Minutes " // 226,227,228 can be reset by 'smartctl -t vendor,0x40'
  //"-v 232,raw48,Available_Reservd_Space "
  //"-v 233,raw48,Media_Wearout_Indicator "
    "-v 234,raw24/raw32:04321,Thermal_Throttle_Status "
    "-v 241,raw48,Host_Writes_32MiB "
    "-v 242,raw48,Host_Reads_32MiB "
    "-v 243,raw48,NAND_Writes_32MiB"
  },
  { "Dell Certified Intel S3520 Series SSDs",
    "SSDSC(2|K)(J|B)B(240G|480G|960G|120G|760G|800G|012T|016T)7R.?",
    "", "",
    "-v 170,raw48,Available_Reservd_Space "
    "-v 174,raw48,Unsafe_Shutdown_Count "
    "-v 195,raw48,Uncorrectable_Error_Cnt "
    "-v 199,raw48,CRC_Error_Count "
    "-v 201,raw16(raw16),Power_Loss_Cap_Test "
    "-v 202,raw48,End_of_Life "
    "-v 225,raw48,Host_Writes_32MiB "
    "-v 226,raw48,Workld_Media_Wear_Indic " // Timed Workload Media Wear Indicator (percent*1024)
    "-v 227,raw48,Workld_Host_Reads_Perc "  // Timed Workload Host Reads Percentage
    "-v 228,raw48,Workload_Minutes " // 226,227,228 can be reset by 'smartctl -t vendor,0x40'
    "-v 233,raw48,Total_LBAs_Written "
    "-v 234,raw24/raw32:04321,Thermal_Throttle_Status "
    "-v 245,raw48,Percent_Life_Remaining"
  },
  { "Intel S4510/S4610/S4500/S4600 Series SSDs", // INTEL SSDSC2KB480G7/SCV10100,
      // INTEL SSDSC2KB960G7/SCV10100, INTEL SSDSC2KB038T7/SCV10100,
      // INTEL SSDSC2KB038T7/SCV10121, INTEL SSDSC2KG240G7/SCV10100
      // INTEL SSDSC2KB480GZ/7CV10100
    "INTEL SSDSC(2K|KK)(B|G)(240G|480G|960G|019T|038T)(7|8|Z).?",
    "", "",
  //"-v 5,raw16(raw16),Reallocated_Sector_Ct "
  //"-v 9,raw24(raw8),Power_On_Hours "
  //"-v 12,raw48,Power_Cycle_Count "
    "-v 170,raw48,Available_Reservd_Space "
    "-v 171,raw48,Program_Fail_Count "
    "-v 172,raw48,Erase_Fail_Count "
    "-v 174,raw48,Unsafe_Shutdown_Count "
    "-v 175,raw16(raw16),Power_Loss_Cap_Test "
    "-v 183,raw48,SATA_Downshift_Count "
    "-v 184,raw48,End-to-End_Error_Count "
    "-v 187,raw48,Uncorrectable_Error_Cnt "
    "-v 190,tempminmax,Drive_Temperature "
    "-v 192,raw48,Unsafe_Shutdown_Count "
    "-v 197,raw48,Pending_Sector_Count "
    "-v 199,raw48,CRC_Error_Count "
    "-v 225,raw48,Host_Writes_32MiB "
    "-v 226,raw48,Workld_Media_Wear_Indic " // Timed Workload Media Wear Indicator (percent*1024)
    "-v 227,raw48,Workld_Host_Reads_Perc "  // Timed Workload Host Reads Percentage
    "-v 228,raw48,Workload_Minutes " // 226,227,228 can be reset by 'smartctl -t vendor,0x40'
  //"-v 232,raw48,Available_Reservd_Space "
  //"-v 233,raw48,Media_Wearout_Indicator "
    "-v 234,raw24/raw32:04321,Thermal_Throttle_Status "
    "-v 235,raw16(raw16),Power_Loss_Cap_Test "
    "-v 241,raw48,Host_Writes_32MiB "
    "-v 242,raw48,Host_Reads_32MiB "
    "-v 243,raw48,NAND_Writes_32MiB"
  },
  { "Dell Certified Intel S4x00/D3-S4x10 Series SSDs", // INTEL SSDSC2KB480G7R/SCV1DL58,
      // INTEL SSDSC2KB960G7R/SCV1DL58, INTEL SSDSC2KB038T7R/SCV1DL58,
      // INTEL SSDSC2KB038T7R/SCV1DL58, INTEL SSDSC2KG240G7R/SCV1DL58
    "SSDSC(2K|KK)(B|G)(240G|480G|960G|019T|038T)(7R|8R).?",
    "", "",
    "-v 170,raw48,Available_Reservd_Space "
    "-v 174,raw48,Unsafe_Shutdown_Count "
    "-v 195,raw48,Uncorrectable_Error_Cnt "
    "-v 199,raw48,CRC_Error_Count "
    "-v 201,raw16(raw16),Power_Loss_Cap_Test "
    "-v 202,raw48,End_of_Life "
    "-v 225,raw48,Host_Writes_32MiB "
    "-v 226,raw48,Workld_Media_Wear_Indic " // Timed Workload Media Wear Indicator (percent*1024)
    "-v 227,raw48,Workld_Host_Reads_Perc "  // Timed Workload Host Reads Percentage
    "-v 228,raw48,Workload_Minutes " // 226,227,228 can be reset by 'smartctl -t vendor,0x40'
    "-v 233,raw48,Total_LBAs_Written "
    "-v 234,raw24/raw32:04321,Thermal_Throttle_Status "
    "-v 245,raw48,Percent_Life_Remaining"
  },
  { "Kingston branded X25-V SSDs", // fixed firmware
    "KINGSTON SSDNow 40GB",
    "2CV102(J[89A-Z]|[K-Z].)", // >= "2CV102J8"
    "",
    "-v 192,raw48,Unsafe_Shutdown_Count "
    "-v 225,raw48,Host_Writes_32MiB "
    "-v 226,raw48,Workld_Media_Wear_Indic "
    "-v 227,raw48,Workld_Host_Reads_Perc "
    "-v 228,raw48,Workload_Minutes"
  },
  { "Kingston branded X25-V SSDs", // buggy or unknown firmware
    "KINGSTON SSDNow 40GB",
    "",
    "This drive may require a firmware update to\n"
    "fix possible drive hangs when reading SMART self-test log.\n"
    "To update Kingston branded drives, a modified Intel update\n"
    "tool must be used. Search for \"kingston 40gb firmware\".",
    "-v 192,raw48,Unsafe_Shutdown_Count "
    "-v 225,raw48,Host_Writes_32MiB "
    "-v 226,raw48,Workld_Media_Wear_Indic "
    "-v 227,raw48,Workld_Host_Reads_Perc "
    "-v 228,raw48,Workload_Minutes"
  },
  { "Kingston SSDNow UV400/500",
    "KINGSTON SUV400S37A?(120|240|480|960)G|" // tested with KINGSTON SUV400S37120G/0C3J96R9,
      // KINGSTON SUV400S37240G/0C3J96R9, KINGSTON SUV400S37240G/0C3K87RA,
      // KINGSTON SUV400S37120G/0C3K87RA
    "KINGSTON SUV500(M[8S])?(120|240|480|960)G", // tested with KINGSTON SUV500120G/003056R6,
      // KINGSTON SUV500240G/003056R6, KINGSTON SUV500480G/003056RI,
      // KINGSTON SUV500MS120G/003056RA, KINGSTON SUV500MS120G/003056RI,
      // KINGSTON SUV500M8120G/003056RI
    "", "",
  //"-v 1,raw48,Raw_Read_Error_Rate "
  //"-v 5,raw16(raw16),Reallocated_Sector_Ct "
  //"-v 9,raw24(raw8),Power_On_Hours "
  //"-v 12,raw48,Power_Cycle_Count "
    "-v 100,raw48,Unknown_Kingston_Attr "
    "-v 101,raw48,Unknown_Kingston_Attr "
    "-v 170,raw48,Reserved_Block_Count "
    "-v 171,raw48,Program_Fail_Count "
    "-v 172,raw48,Erase_Fail_Count "
    "-v 174,raw48,Unexpect_Power_Loss_Ct "
  //"-v 175,raw48,Program_Fail_Count_Chip "
  //"-v 176,raw48,Erase_Fail_Count_Chip "
  //"-v 177,raw48,Wear_Leveling_Count "
  //"-v 178,raw48,Used_Rsvd_Blk_Cnt_Chip "
  //"-v 180,raw48,Unused_Rsvd_Blk_Cnt_Tot "
  //"-v 183,raw48,Runtime_Bad_Block "
  //"-v 187,raw48,Reported_Uncorrect "
  //"-v 194,tempminmax,Temperature_Celsius "
  //"-v 195,raw48,Hardware_ECC_Recovered "
  //"-v 196,raw16(raw16),Reallocated_Event_Count "
  //"-v 197,raw48,Current_Pending_Sector "
  //"-v 199,raw48,UDMA_CRC_Error_Count "
    "-v 201,raw48,Unc_Read_Error_Rate "
  //"-v 204,raw48,Soft_ECC_Correction "
    "-v 231,raw48,SSD_Life_Left "
    "-v 241,raw48,Host_Writes_GiB "
    "-v 242,raw48,Host_Reads_GiB "
    "-v 250,raw48,Read_Retry_Count"
  },
  { "JMicron based SSDs", // JMicron JMF60x
    "Kingston SSDNow V Series [0-9]*GB|" // tested with Kingston SSDNow V Series 64GB/B090522a
    "TS(2|4|8|16|32|64|128|192)GSSD(18|25)[MS]?-[MS]", // Transcend IDE and SATA, tested with
      // TS32GSSD25-M/V090331, TS32GSSD18M-M/v090331
    "[BVv].*", // other Transcend SSD versions will be caught by subsequent entry
    "",
  //"-v 9,raw24(raw8),Power_On_Hours " // raw value always 0?
  //"-v 12,raw48,Power_Cycle_Count "
  //"-v 194,tempminmax,Temperature_Celsius " // raw value always 0?
    "-v 229,hex64:w012345r,Halt_System/Flash_ID " // Halt, Flash[7]
    "-v 232,hex64:w012345r,Firmware_Version_Info " // "YYMMDD", #Channels, #Banks
    "-v 233,hex48:w01234,ECC_Fail_Record " // Fail number, Row[3], Channel, Bank
    "-v 234,raw24/raw24:w01234,Avg/Max_Erase_Count "
    "-v 235,raw24/raw24:w01z23,Good/Sys_Block_Count"
  },
  { "JMicron/Maxiotek based SSDs", // JMicron JMF61x, JMF66x, JMF670
    "ADATA S596 Turbo|"  // tested with ADATA S596 Turbo 256GB SATA SSD (JMicron JMF616)
    "ADATA SP310|"  // Premier Pro SP310 mSATA, JMF667, tested with ADATA SP310/3.04
    "ADATA SP600(NS34)?|" // tested with ADATA SP600/2.4 (JMicron JMF661)
    "ADATA SX930|"  // tested with ADATA SX930/6.8SE
    "APPLE SSD TS(064|128|256|512)C|"  // Toshiba?, tested with APPLE SSD TS064C/CJAA0201
    "IM2S3138E-(128|256)GM-B|" // ADATA OEM, tested with IM2S3138E-128GM-B/DA002
    "KingSpec KDM-SA\\.51-008GMJ|" // tested with KingSpec KDM-SA.51-008GMJ/1.092.37 (JMF605?)
    "KINGSTON SNV425S2(64|128)GB|"  // SSDNow V Series (2. Generation, JMF618),
                                    // tested with KINGSTON SNV425S264GB/C091126a
    "KINGSTON SSDNOW 30GB|" // tested with KINGSTON SSDNOW 30GB/AJXA0202
    "KINGSTON SS100S2(8|16)G|"  // SSDNow S100 Series, tested with KINGSTON SS100S28G/D100309a
    "KINGSTON SNVP325S2(64|128|256|512)GB|" // SSDNow V+ Series, tested with KINGSTON SNVP325S2128GB/AGYA0201
    "KINGSTON SVP?100S2B?(64|96|128|256|512)G|"  // SSDNow V100/V+100 Series,
      // tested with KINGSTON SVP100S296G/CJR10202, KINGSTON SV100S2256G/D110225a
    "KINGSTON SV200S3(64|128|256)G|" // SSDNow V200 Series, tested with KINGSTON SV200S3128G/E120506a
    "NT-(64|128|256|512|[12]T)|" // KingSpec NT, MAS0902A-B2C or CS1802A-B2C, tested with NT-512/T191212
    "TOSHIBA THNS128GG4BBAA|"  // Toshiba / Super Talent UltraDrive DX,
                               // tested with Toshiba 128GB 2.5" SSD (built in MacBooks)
    "TOSHIBA THNSNC128GMLJ|" // tested with THNSNC128GMLJ/CJTA0202 (built in Toshiba Protege/Dynabook)
    "TS(8|16|32|64|128|192|256|512)GSSD25S?-(MD?|S)|" // Transcend IDE and SATA, JMF612, tested with
      // TS256GSSD25S-M/101028, TS32GSSD25-M/20101227
    "TS(32|64|128|256)G(SSD|MSA)[37]40K?", // Transcend SSD340/340K/740 SATA/mSATA, JMF667/670, tested with
      // TS256GSSD340/SVN263, TS256GSSD340/SVN423b, TS256GMSA340/SVN263,
      // TS128GSSD340K/SVN216,TS64GSSD740/SVN167d
    "", "",
  //"-v 1,raw48,Raw_Read_Error_Rate "
  //"-v 2,raw48,Throughput_Performance "
    "-v 3,raw48,Unknown_JMF_Attribute "
  //"-v 5,raw16(raw16),Reallocated_Sector_Ct "
    "-v 7,raw48,Unknown_JMF_Attribute "
    "-v 8,raw48,Unknown_JMF_Attribute "
  //"-v 9,raw24(raw8),Power_On_Hours "
    "-v 10,raw48,Unknown_JMF_Attribute "
  //"-v 12,raw48,Power_Cycle_Count "
    "-v 167,raw48,Unknown_JMF_Attribute "
    "-v 168,raw48,SATA_Phy_Error_Count "
    "-v 169,raw48,Unknown_JMF_Attribute "
    "-v 170,raw16,Bad_Block_Count "
    "-v 173,raw16,Erase_Count " // JMF661: different?
    "-v 175,raw48,Bad_Cluster_Table_Count "
    "-v 180,raw48,Unknown_JMF_Attribute "
    "-v 187,raw48,Unknown_JMF_Attribute "
    "-v 192,raw48,Unexpect_Power_Loss_Ct "
  //"-v 194,tempminmax,Temperature_Celsius "
  //"-v 197,raw48,Current_Pending_Sector "
    "-v 231,raw48,Unknown_JMF_Attribute "
    "-v 233,raw48,Unknown_JMF_Attribute " // FW SVN423b
    "-v 234,raw48,Unknown_JMF_Attribute " // FW SVN423b
    "-v 240,raw48,Unknown_JMF_Attribute "
  //"-v 241,raw48,Total_LBAs_Written "    // FW SVN423b
  //"-v 242,raw48,Total_LBAs_Read "       // FW SVN423b
  },
  { "Plextor M3/M5/M6/M7 Series SSDs", // Marvell 88SS9174 (M3, M5S), 88SS9187 (M5P, M5Pro), 88SS9188 (M6M/S),
      // tested with PLEXTOR PX-128M3/1.01, PX-128M3P/1.04, PX-256M3/1.05, PX-128M5S/1.02, PX-256M5S/1.03,
      // PX-128M5M/1.05, PX-128M5S/1.05, PX-128M5Pro/1.05, PX-512M5Pro/1.06, PX-256M5P/1.01, PX-128M6S/1.03
      // (1.04/5 Firmware self-test log lifetime unit is bogus, possibly 1/256 hours)
      // PLEXTOR PX-256M6S+/1.00, PLEXTOR  PX-128M3/1.00, PLEXTOR PX-128M3/1.07, PLEXTOR PX-128M6V/1.04,
      // PLEXTOR PX-128M6G-2242/1.01, PLEXTOR PX-512M7VC/1.05, PLEXTOR PX-512M8VC +/1.00
    "PLEXTOR  ?PX-(64|128|256|512|768)M(3P?|5[MPS]|5Pro|6[GMSV]|[78]VC)(\\+|-.*| )?",
    "", "",
  //"-v 1,raw48,Raw_Read_Error_Rate "
  //"-v 5,raw16(raw16),Reallocated_Sector_Ct "
  //"-v 9,raw24(raw8),Power_On_Hours "
  //"-v 12,raw48,Power_Cycle_Count "
    "-v 170,raw48,Unknown_Plextor_Attrib "  // M6S/1.03
    "-v 171,raw48,Unknown_Plextor_Attrib "  // M6S/1.03
    "-v 172,raw48,Unknown_Plextor_Attrib "  // M6S/1.03
    "-v 173,raw48,Unknown_Plextor_Attrib "  // M6S/1.03
    "-v 174,raw48,Unknown_Plextor_Attrib "  // M6S/1.03
  //"-v 175,raw48,Program_Fail_Count_Chip " // M6S/1.03
  //"-v 176,raw48,Erase_Fail_Count_Chip "   // M6S/1.03
  //"-v 177,raw48,Wear_Leveling_Count "
  //"-v 178,raw48,Used_Rsvd_Blk_Cnt_Chip "
  //"-v 179,raw48,Used_Rsvd_Blk_Cnt_Tot "   // M6S/1.03
  //"-v 180,raw48,Unused_Rsvd_Blk_Cnt_Tot " // M6S/1.03
  //"-v 181,raw48,Program_Fail_Cnt_Total "
  //"-v 182,raw48,Erase_Fail_Count_Total "
  //"-v 183,raw48,Runtime_Bad_Block "       // M6S/1.03
  //"-v 184,raw48,End-to-End_Error "        // M6S/1.03
  //"-v 187,raw48,Reported_Uncorrect "
  //"-v 188,raw48,Command_Timeout "         // M6S/1.03
  //"-v 192,raw48,Power-Off_Retract_Count "
  //"-v 195,raw48,Hardware_ECC_Recovered "  // MS6/1.03
  //"-v 196,raw16(raw16),Reallocated_Event_Count "
  //"-v 198,raw48,Offline_Uncorrectable "
  //"-v 199,raw48,UDMA_CRC_Error_Count "
  //"-v 232,raw48,Available_Reservd_Space "
  //"-v 233,raw48,Media_Wearout_Indicator " // MS6/1.03
    "-v 241,raw48,Host_Writes_32MiB "
    "-v 242,raw48,Host_Reads_32MiB"
  },
  { "Samsung based SSDs",
    "SAMSUNG SSD PM800 .*GB|"  // SAMSUNG PM800 SSDs, tested with SAMSUNG SSD PM800 TH 64GB/VBM25D1Q
    "SAMSUNG SSD PM810 .*GB|"  // SAMSUNG PM810 (470 series) SSDs, tested with
      // SAMSUNG SSD PM810 2.5" 128GB/AXM06D1Q
    "SAMSUNG SSD SM841N? (2\\.5\"? 7mm |mSATA )?(128|256|512)GB( SED)?|" // tested with
      // SAMSUNG SSD SM841 2.5" 7mm 256GB/DXM02D0Q, SAMSUNG SSD SM841 mSATA 512GB/DXM44D0Q,
      // SAMSUNG SSD SM841N 2.5 7mm 128GB/DXM03D0Q, SAMSUNG SSD SM841N mSATA 256GB SED/DXM45D6Q
    "SAMSUNG SSD PM851 (mSATA |M\\.2 )?(2280 )?(128|256|512)GB|" // tested with SAMSUNG SSD PM851 mSATA 128GB,
      // SAMSUNG SSD PM851 M.2 2280 256GB/EXT25D0Q
    "SAMSUNG 470 Series SSD|"  // tested with SAMSUNG 470 Series SSD 64GB/AXM09B1Q
    "Samsung SSD 750 EVO (120|250|500)GB|" // tested with Samsung SSD 750 EVO 250GB/MAT01B6Q
    "SAMSUNG SSD 830 Series|"  // tested with SAMSUNG SSD 830 Series 64GB/CXM03B1Q
    "SAMSUNG SSD PM830 .*|" // SAMSUNG SSD PM830 2.5" 7mm 128GB/CXM03D1Q
    "MZ7PC(512|256|128|064)HA(GH|FU|DR)-000.*|" // probably PM830, tested with SAMSUNG MZ7PC128HAFU-000L1/CXM04L1Q
    "Samsung SSD 840 (PRO )?Series|" // tested with Samsung SSD 840 PRO Series 128GB/DXM04B0Q,
      // Samsung SSD 840 Series/DXT06B0Q
    "Samsung SSD 8[4-7]0 EVO (mSATA |M\\.2 )?((120|250|500|750)G|[124]T)B|" // tested with
      // Samsung SSD 840 EVO (120|250|500|750)GB/EXT0AB0Q,
      // Samsung SSD 840 EVO (120|250)GB/EXT0BB6Q, 1TB/EXT0BB0Q, 120GB mSATA/EXT41B6Q,
      // Samsung SSD 850 EVO 250GB/EMT01B6Q, Samsung SSD 850 EVO M.2 250GB/EMT21B6Q,
      // Samsung SSD 850 EVO mSATA 120GB/EMT41B6Q, Samsung SSD 850 EVO 2TB/EMT02B6Q,
      // Samsung SSD 860 EVO 250GB/RVT01B6Q, Samsung SSD 860 EVO mSATA 250GB/RVT41B6Q,
      // Samsung SSD 860 EVO 500GB/RVT01B6Q, Samsung SSD 860 EVO mSATA 500GB/RVT41B6Q,
      // Samsung SSD 860 EVO mSATA 1TB/RVT41B6Q, Samsung SSD 860 EVO 2TB/RVT01B6Q,
      // Samsung SSD 860 EVO 4TB/RVT04B6Q, Samsung SSD 870 EVO 1TB/SVT01B6Q
    "Samsung SSD 8[56]0 PRO ((128|256|512)G|[124]T)B|" // tested with Samsung SSD 850 PRO 128GB/EXM01B6Q,
      // Samsung SSD 850 PRO 1TB/EXM01B6Q, Samsung SSD 850 PRO 2TB/EXM02B6Q,
      // Samsung SSD 860 PRO 256GB/RVM01B6Q, Samsung SSD 860 PRO 512GB/RVM01B6Q,
      // Samsung SSD 860 PRO 1TB/RVM01B6Q
    "Samsung SSD 8[67]0 QVO [1248]TB|" // tested with Samsung SSD 860 QVO 1TB/RVQ02B6Q,
      // Samsung SSD 860 QVO 2TB/RVQ01B6Q, Samsung SSD 870 QVO 4TB/SVQ01B6Q
    "Samsung SSD 883 DCT ((240|480|960)G|(1\\.92|3\\.84)T)B|" // tested with
      // Samsung SSD 883 DCT 480GB/HXT7404Q, Samsung SSD 883 DCT 3.84TB/HXT7404Q
    "Samsung SSD 845DC EVO .*|" // Samsung SSD 845DC EVO 960GB/EXT03X3Q
    "SAMSUNG MZ7PA256HMDR-.*|" // PM810 (470 Series), tested with SAMSUNG MZ7PA256HMDR-010H1/AXM07H1Q
    "SAMSUNG MZ[7M]PC(032|064|128|256|512)HBCD-.*|" // PM830, tested with SAMSUNG MZMPC032HBCD-000L1/CXM12L1Q
    "SAMSUNG MZ7TD(128|256)HAFV-.*|" // 840 Series, tested with SAMSUNG MZ7TD256HAFV-000L7/DXT06L6Q
    "SAMSUNG MZ[7M]TD(128|256|512)HA[GF][LMV]-.*|" // PM841, tested with SAMSUNG MZMTD512HAGL-00000/DXT4200Q,
      // SAMSUNG MZ7TD512HAGM-000L1/DXT06L0Q, SAMSUNG MZMTD128HAFV-000L1/DXT43L0Q
    "SAMSUNG MZ7WD((120|240)H[AC]FV|480HAGM|960HAGP)-00003|" // SM843T Series, tested with
      // SAMSUNG MZ7WD120HAFV-00003/DXM85W3Q, SAMSUNG MZ7WD120HCFV-00003/DXM9203Q
    "SAMSUNG MZ[7N]TE(128|256|512)HM(HP|JH)-.*|" // PM851, tested with SAMSUNG MZ7TE256HMHP-000L7/EXT09L6Q,
      // SAMSUNG MZNTE256HMHP-000H1/EXT22H0Q, SAMSUNG MZNTE512HMJH-000L2/EXT26L0Q
    "SAMSUNG MZMPF(032|064)HCFV-.*|" // CM851 mSATA, tested with SAMSUNG MZMPF032HCFV-000H1/FXM42H2Q
    "SAMSUNG MZ7GE(240HMGR|(480|960)HMHP)-00003|" // SM853T Series, tested with
      // SAMSUNG MZ7GE240HMGR-00003/EXT0303Q
    "SAMSUNG MZ7LM(120|240|480|960|1T9|3T8)HC(JM|HP|GR|FD)-.*|" // PM863 Series, tested with
      // SAMSUNG MZ7LM960HCHP-0E003/GXT3003Q
    "(SAMSUNG )?MZ7LM(240|480|960|1T9|3T8)HM(JP|HQ|LP)(-.*|0D3)|" // PM863a Series, tested with
      // SAMSUNG MZ7LM3T8HMLP-00005/GXT5104Q, MZ7LM240HMHQ0D3/GC5B (Dell)
    "(SAMSUNG )?MZ7KM(120|240|480|960|1T9)H[AM](FD|GR|H[PQ]|J[MP])(-.*|0D3)|" // SM863(a), tested with
      // SAMSUNG MZ7KM480HAHP-0E005/GXM1003Q, SAMSUNG MZ7KM480HMHQ-00005/GXM5104Q,
      // SAMSUNG MZ7KM960HMJP-00005/GXM5304Q, MZ7KM960HMJP0D3/GD53 (Dell)
    "SAMSUNG MZ7LH(240|480|960|1T9|3T8|7T6)H[AM](HQ|JR|LT|LA)-.*|" //PM883, tested with SAMSUNG MZ7LH960HAJR-00005
    "SAMSUNG MZ7KH(240|480|960|1T9|3T8)HA(HQ|JR|LS)-.*|" //SM883
    "SAMSUNG MZ[7N](LF|TY)(128|192|256)H[CD](GS|HP)-.*|" // CM871/871a, tested with SAMSUNG MZNLF128HCHP-000H1/FXT21H1Q,
      // SAMSUNG MZNTY256HDHP-000/MAT21K0Q, SAMSUNG MZ7LF192HCGS-000L1/FXT03L1Q
    "SAMSUNG MZ[7NY]LN(128|256|512|1T0)H[ACM](GR|HP|HQ|J[HPQ]|LR)-.*|" // PM871/871a/b, tested with
      // SAMSUNG MZ7LN128HCHP-00000/EMT0100Q, SAMSUNG MZ7LN256HAHQ-000H1/MVT03H6Q,
      // SAMSUNG MZNLN256HMHQ-000H1/MAV21H3Q, SAMSUNG MZYLN256HCHP-000L2/EMT63L0Q
    "SAMSUNG SSD PM871 .*|" // SAMSUNG SSD PM871 2.5 7mm 256GB/EMT02D0Q
      // SAMSUNG MZ7LN256HMJP-00000/MAV0100Q, SAMSUNG MZ7LN512HMJP-00000/MAV0100Q
    "SAMSUNG MZHPV(128|256|512)HDG(L|M)-.*|" // SM951, tested with SAMSUNG MZHPV512HDGL-00000/BXW2500Q,
      // SAMSUNG MZHPV128HDGM-00000 (BXW2500Q)
    "Samsung Portable SSD T5", // tested with Samsung Portable SSD T5 (0x04e8:0x61f5)
    "", "",
  //"-v 5,raw16(raw16),Reallocated_Sector_Ct "
  //"-v 9,raw24(raw8),Power_On_Hours "
  //"-v 12,raw48,Power_Cycle_Count "
    "-v 170,raw48,Unused_Rsvd_Blk_Ct_Chip " // CM871
    "-v 171,raw48,Program_Fail_Count_Chip " // CM871
    "-v 172,raw48,Erase_Fail_Count_Chip " // CM871
    "-v 173,raw48,Wear_Leveling_Count " // CM871
    "-v 174,raw48,Unexpect_Power_Loss_Ct " // CM871
  //"-v 175,raw48,Program_Fail_Count_Chip "
  //"-v 176,raw48,Erase_Fail_Count_Chip "
  //"-v 177,raw48,Wear_Leveling_Count "
  //"-v 178,raw48,Used_Rsvd_Blk_Cnt_Chip "
  //"-v 179,raw48,Used_Rsvd_Blk_Cnt_Tot "
  //"-v 180,raw48,Unused_Rsvd_Blk_Cnt_Tot "
  //"-v 181,raw48,Program_Fail_Cnt_Total "
  //"-v 182,raw48,Erase_Fail_Count_Total "
  //"-v 183,raw48,Runtime_Bad_Block "
  //"-v 184,raw48,End-to-End_Error " // SM843T Series
    "-v 187,raw48,Uncorrectable_Error_Cnt "
  //"-v 190,tempminmax,Airflow_Temperature_Cel "  // seems to be some sort of temperature value for 470 Series?
    "-v 191,raw48,Unknown_Samsung_Attr " // PM810
  //"-v 194,tempminmax,Temperature_Celsius "
    "-v 195,raw48,ECC_Error_Rate "
  //"-v 196,raw16(raw16),Reallocated_Event_Count "
  //"-v 198,raw48,Offline_Uncorrectable "
    "-v 199,raw48,CRC_Error_Count "
    "-v 201,raw48,Supercap_Status "
    "-v 202,raw48,Exception_Mode_Status "
  //"-v 233,raw48,Media_Wearout_Indicator " // PM851, 840
    "-v 234,raw48,Unknown_Samsung_Attr " // PM851, 840
    "-v 235,raw48,POR_Recovery_Count " // PM851, 830/840/850
    "-v 236,raw48,Unknown_Samsung_Attr " // PM851, 840
    "-v 237,raw48,Unknown_Samsung_Attr " // PM851, 840
    "-v 238,raw48,Unknown_Samsung_Attr " // PM851, 840
  //"-v 241,raw48,Total_LBAs_Written "
  //"-v 242,raw48,Total_LBAs_Read " // PM851, SM841N
    "-v 243,raw48,SATA_Downshift_Ct " // PM863
    "-v 244,raw48,Thermal_Throttle_St " // PM863
    "-v 245,raw48,Timed_Workld_Media_Wear " // PM863
    "-v 246,raw48,Timed_Workld_RdWr_Ratio " // PM863
    "-v 247,raw48,Timed_Workld_Timer " // PM863
    "-v 249,raw48,NAND_Writes_1GiB " // CM871a, PM871
    "-v 250,raw48,SATA_Iface_Downshift " // from the spec
    "-v 251,raw48,NAND_Writes" // PM863
  },
  { "Marvell based SanDisk SSDs",
    "SanDisk SD5SG2[0-9]*G1052E|" // X100 (88SS9174), tested with SanDisk SD5SG2256G1052E/10.04.01
    "SanDisk SD6S[BF][12]M[0-9]*G(1022I?)?|" // X110/X210 (88SS9175/187?), tested with SanDisk SD6SB1M064G1022I/X231600,
      // SanDisk SD6SB1M256G1022I/X231600, SanDisk SD6SF1M128G1022/X231200, SanDisk SD6SB2M512G1022I/X210400
    "SanDisk SD7S[BN]6S-?(128|256|512)G(1122|-1006)|" // X300 (88SS9189?), tested with
      // SanDisk SD7SB6S128G1122/X3310000, SanDisk SD7SN6S-512G-1006/X3511006
    "SanDisk SD8S[BN]8U-?((128|256|512)G|1T00)(1122|-1006)|" // X400 (88SS1074), tested with SanDisk SD8SB8U128G1122/X4120000
    "SanDisk SD9S[BN]8W-?((128|256|512)G|[12]T00)(1122|-1006)|" // X600, tested with SanDisk SD9SB8W128G1122/X6107000, SD9SB8W-512G-1006/X6103006
      // SanDisk SD9SB8W1T001122/X6107000, SD9SB8W256G1122/X6107000
    "SanDisk SDSSDA-((120|240|480)G|[12]T00)|" // Plus, tested with SanDisk SDSSDA-2T00/411040RL
    "SanDisk SDSSDHP[0-9]*G|" // Ultra Plus (88SS9175), tested with SanDisk SDSSDHP128G/X23[01]6RL
    "SanDisk (SDSSDHII|Ultra II )[0-9]*GB?|" // Ultra II (88SS9190/88SS9189), tested with
      // SanDisk SDSSDHII120G/X31200RL, SanDisk Ultra II 960GB/X41100RL
    "SanDisk SDSSDH2(128|256)G|" // SanDisk SDSSDH2128G/X211200
    "SanDisk SDSSDH3((250|500|1000|1024|2000)G| [24]T00)|" // Ultra 3D, tested with SanDisk SDSSDH3250G/X61170RL,
      // SanDisk SDSSDH3500G/X61110RL, SanDisk SDSSDH31024G/X6107000, SanDisk SDSSDH3 2T00/411040RL,
      // SanDisk SDSSDH3 4T00/411040RL
    "SanDisk SDSSDXPS?[0-9]*G|" // Extreme II/Pro (88SS9187), tested with SanDisk SDSSDXP480G/R1311,
      // SanDisk SDSSDXPS480G/X21200RL
    "SanDisk SSD G5 BICS4|" // WD Blue SSD WDS100T2B0A (#1378), tested with SanDisk SSD G5 BICS4/415000WD
    "SanDisk SSD PLUS (120|240|480|[12]000) ?GB|" // Plus (88SS1074), tested with SanDisk SSD PLUS 120 GB/UE3000RL,
      // SanDisk SSD PLUS 120 GB/UE4500RL, SanDisk SSD PLUS 1000GB/UH4400RL
      // SanDisk SSD PLUS 2000GB/UP4504RL
    "SSD SATAIII 16GB", // SSD SATAIII 16GB/i221100 (see #923)
    "", "",
  //"-v 5,raw16(raw16),Reallocated_Sector_Ct "
  //"-v 9,raw24(raw8),Power_On_Hours "
  //"-v 12,raw48,Power_Cycle_Count "
    "-v 165,raw48,Total_Write/Erase_Count "
    "-v 166,raw48,Min_W/E_Cycle "
    "-v 167,raw48,Min_Bad_Block/Die "
    "-v 168,raw48,Maximum_Erase_Cycle "
    "-v 169,raw48,Total_Bad_Block "
    "-v 170,raw48,Unknown_Marvell_Attr " // SDSSDH3 4T00
    "-v 171,raw48,Program_Fail_Count "
    "-v 172,raw48,Erase_Fail_Count "
    "-v 173,raw48,Avg_Write/Erase_Count "
    "-v 174,raw48,Unexpect_Power_Loss_Ct "
  //"-v 184,raw48,End-to-End_Error "
  //"-v 187,raw48,Reported_Uncorrect "
  //"-v 188,raw48,Command_Timeout "
  //"-v 194,tempminmax,Temperature_Celsius "
    "-v 199,raw48,SATA_CRC_Error "
    "-v 201,raw48,Lifetime_Remaining% "
    "-v 212,raw48,SATA_PHY_Error "
    "-v 230,raw16,Perc_Write/Erase_Count "
    "-v 232,raw48,Perc_Avail_Resrvd_Space "
    "-v 233,raw48,Total_NAND_Writes_GiB "
    "-v 234,raw48,Perc_Write/Erase_Ct_BC "
    "-v 241,raw48,Total_Writes_GiB "
    "-v 242,raw48,Total_Reads_GiB "
    "-v 243,raw48,Unknown_Marvell_Attr "
    "-v 244,raw48,Thermal_Throttle "
    "-v 249,raw48,TLC_NAND_GB_Writes"
  },
  { "SanDisk based SSDs", // see also #463 for the vendor attribute description
    "SanDisk iSSD P4 [0-9]*GB|" // tested with SanDisk iSSD P4 16GB/SSD 9.14
    "SanDisk pSSD|" // tested with SandDisk pSSD/3 (62.7 GB, SanDisk Extreme USB3.0 SDCZ80-064G-J57, 0x0781:0x5580)
    "SanDisk SDSSDP[0-9]*G|" // tested with SanDisk SDSSDP064G/1.0.0, SDSSDP128G/2.0.0
    "SanDisk SDSSDRC032G|" // tested with SanDisk SanDisk SDSSDRC032G/3.1.0
    "SanDisk SSD i100 [0-9]*GB|" // tested with SanDisk SSD i100 8GB/11.56.04, 24GB/11.56.04
    "SanDisk SSD U100 ([0-9]*GB|SMG2)|" // tested with SanDisk SSD U100 8GB/10.56.00, 256GB/10.01.02, SMG2/10.56.04
    "SanDisk SSD U110 (8|16|24|32|64|128)GB|" // tested with SanDisk SSD U110 32GB/U221000
    "SanDisk SDSA6[GM]M-[0-9]*G-.*|" // tested with SanDisk SDSA6GM-016G-1006/U221006, SanDisk SDSA6MM-016G-1006/U221006
    "SanDisk SD7[SU]B[23]Q(064|128|256|512)G.*", // tested with SD7SB3Q064G1122/SD7UB3Q256G1122/SD7SB3Q128G/SD7UB2Q512G1122
    "", "",
  //"-v 5,raw16(raw16),Reallocated_Sector_Ct "
  //"-v 9,raw24(raw8),Power_On_Hours "
  //"-v 12,raw48,Power_Cycle_Count "
    "-v 165,raw48,Total_Write/Erase_Count "
    "-v 171,raw48,Program_Fail_Count "
    "-v 172,raw48,Erase_Fail_Count "
    "-v 173,raw48,Avg_Write/Erase_Count "
    "-v 174,raw48,Unexpect_Power_Loss_Ct "
  //"-v 187,raw48,Reported_Uncorrect "
    "-v 212,raw48,SATA_PHY_Error "
    "-v 230,raw48,Perc_Write/Erase_Count "
    "-v 232,raw48,Perc_Avail_Resrvd_Space "
    "-v 234,raw48,Perc_Write/Erase_Ct_BC "
  //"-v 241,raw48,Total_LBAs_Written "
  //"-v 242,raw48,Total_LBAs_Read "
    "-v 244,raw48,Thermal_Throttle "
  },
  // SDLF1DAR-480G-1HAW/ZR07RE41
  // SDLF1DAR-480G-1JA1/RP41ZH06
  { "Sandisk SATA Cloudspeed Max and GEN2 ESS SSDs",
    "SD[A-Z0-9]{2}[1-3][A-Z]{3}-?[0-9]{3}[GT]-?1[A-Z0-9]{3}",
    "","",
    "-v 13,raw48,Lifetime_UECC_Ct "
    "-v 32,raw48,Lifetime_Write_AmpFctr "
    "-v 33,raw48,Write_AmpFctr "
    "-v 170,raw48,Reserve_Erase_BlkCt "
    "-v 171,raw48,Program_Fail_Ct "
    "-v 172,raw48,Erase_Fail_Ct "
    "-v 173,raw48,Percent_Life_Used "
    "-v 174,raw48,Unexpect_Power_Loss "
    "-v 175,raw48,Lifetime_Die_Failure_Ct "
    "-v 177,raw48,Lifetime_Remaining% "
    "-v 178,raw48,SSD_LifeLeft(0.01%) "
    "-v 180,raw48,Undetected_Data_Err_Ct "
    "-v 183,raw48,LT_Link_Rate_DwnGrd_Ct "
    "-v 191,raw48,Clean_Shutdown_Ct "
    "-v 192,raw48,Unclean_Shutdown_Ct "
    "-v 196,raw48,Lifetime_Retried_Blk_Ct "
    "-v 204,raw48,Average_Block-Erase_Ct "
    "-v 205,raw48,Read_Retry_Enable_Ct "
    "-v 206,raw48,Successful_RaidRecov_Ct "
    "-v 207,raw48,Trimmed_Sector_Ct "
    "-v 211,raw48,Read_Disturb_ReallocEvt "
    "-v 233,raw48,Lifetime_Nand_Writes "
    "-v 235,raw48,Capacitor_Health "
    "-v 244,raw48,Therm_Throt_Activation "
    "-v 245,raw48,Drive_Life_Remaining% "
    "-v 253,raw48,SPI_Test_Remaining "
  },
  { "Sandisk SATA CS1K GEN1 ESS SSDs",
    "SD[A-Z0-9]{2}[NO][A-Z0-9]{3}-?[0-9]{3}[GT]-?1[A-Z0-9]{3}",
    "","",
    "-v 1,raw48,UECC_Ct "
    "-v 2,raw48,Internal_File_Check "
    "-v 5,raw16(raw16),Retried_Blk_Ct "
    "-v 32,raw48,Write_Ampflication "
    "-v 170,raw48,Reserve_Blk_Remaining "
    "-v 171,raw48,Program_Fail_Ct "
    "-v 172,raw48,Erase_Fail_Ct "
    "-v 173,raw48,Drive_Life_Used% "
    "-v 174,raw48,Unexpect_PwrLoss_Ct "
    "-v 175,raw48,PwrLoss_ProtectionFail "
    "-v 177,raw48,DriveLife_Remaining% "
    "-v 178,raw48,SSD_Life_Left "
    "-v 180,raw48,End_to_End_Err_Detect "
    "-v 190,raw48,Drive_Temp_Warning "
    "-v 195,raw48,Uncorrectable_Err_Ct "
    "-v 202,raw48,Exception_Mode_Status "
    "-v 233,raw48,Number_Of_Write_Ct "
    "-v 245,raw48,DriveLife_Used% "
  },
  { "Silicon Motion based SSDs",
    "ADATA_IMSS332-((008|016|032|064|128|256|512)G|001T)[AEMT]P?|" // tested with ADATA_IMSS332-128GTP/Q0810B
    "ADATA (SP550|SU(650(NS38)?|655|[89]00))|" // tested with ADATA SP550/O0803B5a, ADATA SU650/S0212B0,
      // ADATA SU650/V8X01c45, ADATA SU650/V8X21c64, ADATA SU650NS38/P191202a, ADATA SU655/V8X01c55,
      // ADATA SU800/Q0913A, ADATA SU800/R0427A, ADATA SU800/R0918B, ADATA SU900/Q0125A, ADATA SU900/Q0710B
    "CORSAIR FORCE LX SSD|" // tested with CORSAIR FORCE LX SSD/N0307A
    "CHN mSATAM3 (128|256|512)|" // Zheino M3, tested with CHN mSATAM3 128/Q1124A0
    "CIS 2S M305 (16|32|64|128|256)GB|" // Ceroz M305, tested with CIS 2S M305 64GB/P0316B
    "CT(120|250|500|1000)BX100SSD1|" // Crucial BX100, tested with CT250BX100SSD1/MU02,
      // CT500BX100SSD1/MU02, CT1000BX100SSD1/MU02
    "CT(240|480|960)BX200SSD1|" // Crucial BX200 Solid State Drive, tested with CT480BX200SSD1/MU02.6
    "DREVO X1 SSD|" // tested with DREVO X1 SSD/Q0111A
    "Drevo X1 pro (64|128|256)G|" // tested with Drevo X1 pro 64G/Q0303B
    "JAJS500M(120|240|480|960)C-1|" // J&A LEVEN JS500, tested with JAJS500M120C-1/P0614D
    "JAJS600M1TB|" // Intenso, tested with JAJS600M1TB/T0529A0
    "KingDian S100 (32|64)GB|" // SM2244LT, tested with KingDian S100 32GB/0311A
    "KingDian S(200|280|400) ((60|120|240|480)GB|1TB)|" // SM2256EN, tested with KingDian S200 60GB/R0724A0
      // KingDian S280 120GB/Q0526A, KingDian S280 1TB/S0509A0, KingDian S400 120GB/Q0607A
    "KingSpec KSD-[PS]A25\\.[1-9]-(016|032|064|128)(MS|SJ)|" // tested with KingSpec KSD-PA25.6-064MS/20140803
    "KINGSTON SKC600(256|512|1024|2048)G|" // SM2259, tested with KINGSTON SKC600256G/S4500105
    "LITEON LMH-(128|256|512)V2M-.*|" // tested with LITEON LMH-256V2M-11 MSATA 256GB/FM8110C
    "LITEON LCH-(128|256V|512)2S-.*|" // tested with LITEON LCH-256V2S-HP/2C02
    "MKNSSDRE(1TB|2TB|512GB|500GB|256GB|250GB)|" // tested with MKNSSDRE256GB/N1007C
    "MKNSSD(S2|TR)(120|2[45]0|480|500)GB(-LT)?|" // tested with MKNSSDS2500GB/T0818A0, MKNSSDTR500GB/O1126A
    "NFN025SA31T-.*|"// Neo Forza (?), from HP Laptop, tested with NFN025SA31T-6000000/S0628A0
    "OWC Envoy Pro|" // tested with OWC Envoy Pro/R0522A0 (0x1e91:0xa2a5)
    "Patriot P200 ((128|256|512)GB|[12]TB)|" // tested with Patriot P200 256GB/S1022A0
    "R3SL(120|240|480|960)G|" // AMD Radeon SSDs, tested with R3SL240G/P0422C
    "Ramsta SSD S800 (120|240|480)GB|" // SM2258G, tested with Ramsta SSD S800 480GB/RS81V0
    "SED2QII-LP SATA SSD ((64|128|256|512)GB|[12]TB)|" // ACPI SED2QII-LP, tested with
      // SED2QII-LP SATA SSD 64GB/S0410A
    "T60|" // KingSpec T60, tested with T60/20151120
    "TCSUNBOW [MX]3 (60|120|240)GB|" // TC-Sunbow M3/X3, tested with TCSUNBOW M3 240GB/R0327B0,
      // TCSUNBOW X3 120GB/R1211A0
    "TEAM( T253T|L5Lite3)D(120G|240G|480G|1T)|" // Team Group L5Lite 3D, tested with
      // TEAML5Lite3D240G/R0302A0, TEAM T253TD480G/Q0410A
    "TS((16|32|64|128|256|512)G|1T)(SSD|MSA)(230S?|370S?|420[IK]?)|" // Transcend SSD230/370/420
      // SATA/mSATA, TS6500, tested with TS128GMSA230S/02J0S86A, TS32GMSA370/20140402,
      // TS16GMSA370/20140516, TS64GSSD370/20140516, TS256GSSD370/N0815B, TS256GSSD370S/N1114H,
      // TS512GSSD370S/N1114H, TS32GSSD420I/N1114H, TS32GSSD420K/P1225CE
    "TS(16|32|64|128|512|256)GMTS4[03]0S?|" // TS256GMTS400, TS256GMTS430S/S0423A
    "TS(120|240)GMTS420S?|" // Transcend MTS420, tested with TS120GMTS420S/R0510A0
    "TS(128G|256G|512G|1T)SSD230S|" // TS128GSSD230S/P1025F8
    "TS(120|240|480|960)GSSD220S|" // TS480GSSD220S/P0520AA
    "TS(16G|32G|64G|128G|256G|512G|1T)MTS800S?|" // MTS800, tested with TS1TMTS800/O1225H1
    "TS(16|32|64)GMSA630|" // MSA630 mSATA SSD, tested with TS32GMSA630/N0113E1
    "TS(32|64|128)GPSD330|" // Transcend PSD SSD, tested with TS64GPSD330/20140121
    "TS(16|32|64|96|128|256)GSSD(630|360S)|" // Transcend 630/360S, tested with TS16GSSD630/N0113E1,
      // TS256GSSD360S/R0123A0
    "TS(128G|256G|512G|1T)ESD400K", // Transcend ESD400 Portable, tested with
      // TS256GESD400K/R0605AS (0x2174:0x2000)
    "", "",
  //"-v 1,raw48,Raw_Read_Error_Rate "
  //"-v 2,raw48,Throughput_Performance "
  //"-v 5,raw16(raw16),Reallocated_Sector_Ct "
  //"-v 9,raw24(raw8),Power_On_Hours "
  //"-v 12,raw48,Power_Cycle_Count "
    "-v 148,raw48,Total_SLC_Erase_Ct "
    "-v 149,raw48,Max_SLC_Erase_Ct "
    "-v 150,raw48,Min_SLC_Erase_Ct "
    "-v 151,raw48,Average_SLC_Erase_Ct "
    "-v 159,raw48,DRAM_1_Bit_Error_Count " // KINGSTON SKC600256G/S4500105
    "-v 160,raw48,Uncorrectable_Error_Cnt "
    "-v 161,raw48,Valid_Spare_Block_Cnt "
    "-v 163,raw48,Initial_Bad_Block_Count "
    "-v 164,raw48,Total_Erase_Count "
    "-v 165,raw48,Max_Erase_Count "
    "-v 166,raw48,Min_Erase_Count "
    "-v 167,raw48,Average_Erase_Count "
    "-v 168,raw48,Max_Erase_Count_of_Spec "
    "-v 169,raw48,Remaining_Lifetime_Perc "
  //"-v 175,raw48,Program_Fail_Count_Chip "
  //"-v 176,raw48,Erase_Fail_Count_Chip "
  //"-v 177,raw48,Wear_Leveling_Count "
    "-v 178,raw48,Runtime_Invalid_Blk_Cnt "
  //"-v 181,raw48,Program_Fail_Cnt_Total "
  //"-v 182,raw48,Erase_Fail_Count_Total "
  //"-v 187,raw48,Reported_Uncorrect "
  //"-v 192,raw48,Power-Off_Retract_Count "
  //"-v 194,tempminmax,Temperature_Celsius "
  //"-v 195,raw48,Hardware_ECC_Recovered "
  //"-v 196,raw16(raw16),Reallocated_Event_Count "
  //"-v 197,raw48,Current_Pending_Sector "
  //"-v 198,raw48,Offline_Uncorrectable "
  //"-v 199,raw48,UDMA_CRC_Error_Count "
    "-v 225,raw48,Host_Writes_32MiB " // FW 20140402
    "-v 231,raw48,SSD_Life_Left " // KINGSTON SKC600256G/S4500105
  //"-v 232,raw48,Available_Reservd_Space "
    "-v 241,raw48,Host_Writes_32MiB "
    "-v 242,raw48,Host_Reads_32MiB "
    "-v 245,raw48,TLC_Writes_32MiB " // FW N0815B, N1114H
    "-v 246,raw48,SLC_Writes_32MiB "
    "-v 247,raw48,Raid_Recoverty_Ct "
    "-v 248,raw48,Unkn_SiliconMotion_Attr " // ADATA SU900/Q0125A
    "-v 249,raw48,Unkn_SiliconMotion_Attr " // ADATA SU650/V8X01c45
  //"-v 250,raw48,Read_Error_Retry_Rate " // ADATA SU800/Q0913A
    "-v 251,raw48,Unkn_SiliconMotion_Attr" // ADATA SU800/Q0913A
  },
  // Supermicro SSD-DM032-SMCMVN1, tested with SuperMicro SSD/SOB20R, see (#1380)
  { "Supermicro SATA DOM (SuperDOM)",
    "SuperMicro SSD",
    "", "",
    "-v 1,raw48,Raw_Read_Error_Rate "
    "-v 15,raw48,User_Cpcty_Sector_Cnt "
    "-v 160,raw48,Not_In_Use "
    "-v 161,raw48,Not_In_Use "
    "-v 163,raw48,Not_In_Use "
    "-v 164,raw48,Not_In_Use "
    "-v 165,raw48,Not_In_Use "
    "-v 166,raw48,Minimum_PE_Cycles_TLC "
    "-v 167,raw48,Not_In_Use "
    "-v 168,raw48,Maximum_PE_Cycles_TLC "
    "-v 231,raw48,SSD_Life_Left "
    "-v 233,raw48,NAND_Writes_1GiB "
    "-v 241,raw48,Lifetime_Writes_GiB "
    "-v 242,raw48,Lifetime_Reads_GiB "
  },
  { "Silicon Motion based OEM SSDs", // Like 'Silicon Motion based SSDs' but with FW detection
    "240GB|" // from Lenovo T430 Thinkpad, tested with 240GB/P0510E
    "Dogfish SSD (128|256|512)GB|" // tested with Dogfish SSD 128GB/S1211A0
    "INTENSO|" // tested with INTENSO/S1211A0 (Portable SSD 256GB premium edition)
    "Intenso SSD|" // tested with Intenso SSD/Q1107A0
    "Intenso  ?SSD Sata III|" // Sata III High, tested with Intenso  SSD Sata III/P0510E,
      // Intenso SSD Sata III/R0817B0
    "KingFast|" // KingFast F6M, tested with KingFast/P0725A
    "LDLC|" // tested with LDLC/KFS03005
    "SATA3 ((12[08]|240|256|480)G|[12]T)B SSD|" // TCSUNBOW X3, tested with SATA3 240GB SSD/S0618A0,
      // SATA3 1TB SSD/S1230A0,
      // KingDian S370, tested with SATA3 128GB SSD/T0311A0, SATA3 256GB SSD/S1127B0
      // KingDian S280, tested with SATA3 240GB SSD/T0519A0
    "SPCC M\\.2 SSD", // Silicon Power 2280 M55, tested with SPCC M.2 SSD/Q0627A0
    "KFS03005|P0510E|P0725A|Q(0627|1107)A0|R0817B0|S(0618|1211|1230)A0|S1127B0|SOB20R|T0(311|519)A0",
    "",
    "-v 148,raw48,Total_SLC_Erase_Ct "
    "-v 149,raw48,Max_SLC_Erase_Ct "
    "-v 150,raw48,Min_SLC_Erase_Ct "
    "-v 151,raw48,Average_SLC_Erase_Ct "
    "-v 159,raw48,Unkn_SiliconMotion_Attr "
    "-v 160,raw48,Uncorrectable_Error_Cnt "
    "-v 161,raw48,Valid_Spare_Block_Cnt "
    "-v 163,raw48,Initial_Bad_Block_Count "
    "-v 164,raw48,Total_Erase_Count "
    "-v 165,raw48,Max_Erase_Count "
    "-v 166,raw48,Min_Erase_Count "
    "-v 167,raw48,Average_Erase_Count "
    "-v 168,raw48,Max_Erase_Count_of_Spec "
    "-v 169,raw48,Remaining_Lifetime_Perc "
    "-v 178,raw48,Runtime_Invalid_Blk_Cnt "
    "-v 225,raw48,Host_Writes_32MiB "
    "-v 241,raw48,Host_Writes_32MiB "
    "-v 242,raw48,Host_Reads_32MiB "
    "-v 245,raw48,TLC_Writes_32MiB "
    "-v 246,raw48,SLC_Writes_32MiB "
    "-v 247,raw48,Raid_Recoverty_Ct "
    "-v 248,raw48,Unkn_SiliconMotion_Attr "
    "-v 251,raw48,Unkn_SiliconMotion_Attr"
  },
  { "SMART Modular Technologies mSATA XL+ SLC SSDs", // tested with SH9MST6D16GJSI01
    "SH9MST6D[0-9]*GJSI?[0-9]*", // based on http://www.smartm.com/salesLiterature/embedded/mSATA_overview.pdf
    "", "", // attributes info from http://www.mouser.com/ds/2/723/smartmodular_09302015_SH9MST6DxxxGJSxxx_rA[1]-770719.pdf
    "-v 1,raw48,Uncorrectable_ECC_Cnt "
  //"-v 5,raw16(raw16),Reallocated_Sector_Ct "
    "-v 9,raw48,Power_On_Hours " // override default raw24(raw8) format
  //"-v 12,raw48,Power_Cycle_Count "
    "-v 14,raw48,Device_Capacity_LBAs "
    "-v 15,raw48,User_Capacity_LBAs " // spec DecID is wrong, HexID is right
    "-v 16,raw48,Init_Spare_Blocks_Avail " // spec DecID is wrong, HexID is right
    "-v 17,raw48,Spare_Blocks_Remaining " // spec DecID is wrong, HexID is right
    "-v 100,raw48,Total_Erase_Count "
    "-v 168,raw48,SATA_PHY_Err_Ct "
    "-v 170,raw48,Initial_Bad_Block_Count "
    "-v 172,raw48,Erase_Fail_Count "
    "-v 173,raw48,Max_Erase_Count "
    "-v 174,raw48,Unexpect_Power_Loss_Ct "
    "-v 175,raw48,Average_Erase_Count "
  //"-v 181,raw48,Program_Fail_Cnt_Total "
  //"-v 187,raw48,Reported_Uncorrect "
  //"-v 194,tempminmax,Temperature_Celsius "
    "-v 197,raw48,Not_In_Use "
    "-v 198,raw48,Not_In_Use "
    "-v 199,raw48,SATA_CRC_Error_Count "
    "-v 202,raw48,Perc_Rated_Life_Used "
    "-v 231,raw48,Perc_Rated_Life_Remain "
    "-v 232,raw48,Read_Fail_Count "
    "-v 234,raw48,Flash_Reads_LBAs "
    "-v 235,raw48,Flash_Writes_LBAs "
  //"-v 241,raw48,Total_LBAs_Written "
  //"-v 242,raw48,Total_LBAs_Read "
    //  247-248 Missing in specification from April 2015
  },
  { "Smart Storage Systems Xcel-10 SSDs",  // based on http://www.smartm.com/files/salesLiterature/storage/xcel10.pdf
    "SMART A25FD-(32|64|128)GI32N", // tested with SMART A25FD-128GI32N/B9F23D4K
    "",
    "", // attributes info from http://www.adtron.com/pdf/SMART_Attributes_Xcel-10_810800014_RevB.pdf
    "-v 1,raw48,Not_Supported "
    "-v 2,raw48,Not_Supported "
  //"-v 9,raw24(raw8),Power_On_Hours "
  //"-v 12,raw48,Power_Cycle_Count "
    "-v 191,raw48,Not_Supported "
  //"-v 192,raw48,Power-Off_Retract_Count "
    "-v 197,raw48,ECC_Error_Count "
  //"-v 198,raw48,Offline_Uncorrectable "
  //"-v 199,raw48,UDMA_CRC_Error_Count "
    "-v 251,raw48,Min_Spares_Remain_Perc " // percentage of the total number of spare blocks available
    "-v 252,raw48,Added_Bad_Flash_Blk_Ct " // number of bad flash blocks
    "-v 254,raw48,Total_Erase_Blocks_Ct" // number of times the drive has erased any erase block
  },
  { "Smart Storage Systems XceedSecure2 SSDs",
    "(SMART|Adtron) ([AIS]25FBS|S35FCS).*",
    "", "",
    "-v 9,sec2hour,Power_On_Hours "
    "-v 194,hex64,Proprietary_194"
  },
  { "Smart Storage Systems XceedUltraX/Adtron A25FBX SSDs",
    "(SMART|Adtron) (A|I)25FBX.*",
    "", "",
    "-v 9,hex64,Proprietary_9 "
    "-v 194,hex48,Proprietary_194"
  },
  { "Smart Storage Systems Adtron A25FB 2xN SSDs",
    "(SMART|Adtron) A25FB.*2.N",
    "", "",
    "-v 110,hex64,Proprietary_HWC "
    "-v 111,hex64,Proprietary_MP "
    "-v 112,hex64,Proprietary_RtR "
    "-v 113,hex64,Proprietary_RR "
    "-v 120,hex64,Proprietary_HFAll "
    "-v 121,hex64,Proprietary_HF1st "
    "-v 122,hex64,Proprietary_HF2nd "
    "-v 123,hex64,Proprietary_HF3rd "
    "-v 125,hex64,Proprietary_SFAll "
    "-v 126,hex64,Proprietary_SF1st "
    "-v 127,hex64,Proprietary_SF2nd "
    "-v 128,hex64,Proprietary_SF3rd "
    "-v 194,raw24/raw32:zvzzzw,Fractional_Temperature"
  },
  { "Smart Storage Systems Adtron A25FB 3xN SSDs",
    "(SMART|Adtron) A25FB-.*3.N",
    "", "",
    "-v 9,sec2hour,Power_On_Hours "
    "-v 113,hex48,Proprietary_RR "
    "-v 130,raw48:54321,Minimum_Spares_All_Zs"
  //"-v 194,tempminmax,Temperature_Celsius"
  },
  { "SSSTC ER2 GD/CD Series SSDs", // Marvel DEAN 2.1
    "SSSTC ER2-[CG]D(240|480|960|1920)A?", // tested with SSSTC ER2-GD480/E4N2302l,
      // SSSTC ER2-CD1920A/E5MN401
    "","",
  //"-v 5,raw16(raw16),Reallocated_Sector_Ct "
  //"-v 9,raw24(raw8),Power_On_Hours "
  //"-v 12,raw48,Power_Cycle_Count "
    "-v 170,raw48,Available_Reservd_Space "
    "-v 171,raw48,Program_Fail_Count "
    "-v 172,raw48,Erase_Fail_Count "
    "-v 173,raw48,Average_PE_Count "
    "-v 174,raw48,Unexpect_Power_Loss_Ct "
    "-v 175,raw48,PwrLoss_ProtectionFail "
    "-v 183,raw48,SATA_Iface_Downshift "
  //"-v 184,raw48,End-to-End_Error "
  //"-v 187,raw48,Reported_Uncorrect "
  //"-v 194,tempminmax,Temperature_Celsius "
  //"-v 198,raw48,Offline_Uncorrectable "
  //"-v 199,raw48,UDMA_CRC_Error_Count "
    "-v 202,raw48,Percent_Lifetime_Remain "
  //"-v 210,raw48,Raid_Success_Recover_Ct " // ] E4N2302: Missing
  //"-v 234,raw48,Thermal_Throttle_Status " // ]
  //"-v 241,raw48,Total_LBAs_Written "
  //"-v 242,raw48,Total_LBAs_Read "
    "-v 243,raw48,NAND_Writes_GiB "
  },
  { "STEC Mach2 CompactFlash Cards", // tested with STEC M2P CF 1.0.0/K1385MS
    "STEC M2P CF 1.0.0",
    "", "",
    "-v 100,raw48,Erase_Program_Cycles "
    "-v 103,raw48,Remaining_Energy_Storg "
    "-v 170,raw48,Reserved_Block_Count "
    "-v 171,raw48,Program_Fail_Count "
    "-v 172,raw48,Erase_Fail_Count "
    "-v 173,raw48,Wear_Leveling_Count "
    "-v 174,raw48,Unexpect_Power_Loss_Ct "
    "-v 211,raw48,Unknown_Attribute " // ] Missing in specification
    "-v 212,raw48,Unknown_Attribute"  // ] from September 2012
  },
  { "Transcend CompactFlash Cards", // tested with TRANSCEND/20080820,
      // TS4GCF133/20100709, TS16GCF133/20100709, TS16GCF150/20110407
    "TRANSCEND|TS(4|8|16)GCF(133|150)",
    "", "",
    "-v 7,raw48,Unknown_Attribute "
    "-v 8,raw48,Unknown_Attribute"
  },
  { "Xmore Industrial SATA SSDs", // tested with M2CA032GXAIMS-003Z/XP01.1GB
    "(CFAST|M2[AC]A|MSATA|SSD)[0-9]{3}[GT]XA[CEI][MT][MST]-[0-9]{3}[TZ]",
    "", "",
  //"-v 1,raw48,Raw_Read_Error_Rate "
  //"-v 9,raw24(raw8),Power_On_Hours "
  //"-v 12,raw48,Power_Cycle_Count "
    "-v 168,raw48,SATA_Phy_Error_Count "
    "-v 169,raw48,Bad_Block_Rate "
    "-v 170,raw24/raw24:z54z10,Bad_Blk_Ct_Lat/Erl " // Later bad block/Early bad block
    "-v 173,raw16(avg16),MaxAvgErase_Ct "
    "-v 192,raw48,Unexpect_Power_Loss_Ct "
  //"-v 194,tempminmax,Temperature_Celsius " // optional
    "-v 218,raw48,SATA_CRC_Error_Count "
    "-v 231,raw48,Percent_Lifetime_Remain "
    "-v 241,raw48,Host_Writes_GiB"
  },
  { "Marvell SSD SD88SA024BA0 (SUN branded)",
    "MARVELL SD88SA024BA0 SUN24G 0902M0054V",
    "", "", ""
  },
  { "HP 1TB SATA disk GB1000EAFJL",
    "GB1000EAFJL",
    "", "", ""
  },
  { "HP 500GB SATA disk MM0500EANCR",
    "MM0500EANCR",
    "", "", ""
  },
  { "HP 250GB SATA disk VB0250EAVER",
    "VB0250EAVER",
    "", "", ""
  },
  { "IBM Deskstar 60GXP",  // ER60A46A firmware
    "(IBM-|Hitachi )?IC35L0[12346]0AVER07.*",
    "ER60A46A",
    "", ""
  },
  { "IBM Deskstar 60GXP",  // All other firmware
    "(IBM-|Hitachi )?IC35L0[12346]0AVER07.*",
    "",
    "IBM Deskstar 60GXP drives may need upgraded SMART firmware.\n"
    "Please see http://haque.net/dtla_update/",
    ""
  },
  { "IBM Deskstar 40GV & 75GXP (A5AA/A6AA firmware)",
    "(IBM-)?DTLA-30[57]0[123467][05].*",
    "T[WX][123468AG][OF]A[56]AA",
    "", ""
  },
  { "IBM Deskstar 40GV & 75GXP (all other firmware)",
    "(IBM-)?DTLA-30[57]0[123467][05].*",
    "",
    "IBM Deskstar 40GV and 75GXP drives may need upgraded SMART firmware.\n"
    "Please see http://haque.net/dtla_update/",
    ""
  },
  { "", // ExcelStor J240, J340, J360, J680, J880 and J8160
    "ExcelStor Technology J(24|34|36|68|88|816)0",
    "", "", ""
  },
  { "", // Fujitsu M1623TAU
    "FUJITSU M1623TAU",
    "",
    "",
    "-v 9,seconds"
  },
  { "Fujitsu MHG",
    "FUJITSU MHG2...ATU?.*",
    "",
    "",
    "-v 9,seconds"
  },
  { "Fujitsu MHH",
    "FUJITSU MHH2...ATU?.*",
    "",
    "",
    "-v 9,seconds"
  },
  { "Fujitsu MHJ",
    "FUJITSU MHJ2...ATU?.*",
    "",
    "",
    "-v 9,seconds"
  },
  { "Fujitsu MHK",
    "FUJITSU MHK2...ATU?.*",
    "",
    "",
    "-v 9,seconds"
  },
  { "",  // Fujitsu MHL2300AT
    "FUJITSU MHL2300AT",
    "",
    "This drive's firmware has a harmless Drive Identity Structure\n"
    "checksum error bug.",
    "-v 9,seconds"
  },
  { "",  // MHM2200AT, MHM2150AT, MHM2100AT, MHM2060AT
    "FUJITSU MHM2(20|15|10|06)0AT",
    "",
    "This drive's firmware has a harmless Drive Identity Structure\n"
    "checksum error bug.",
    "-v 9,seconds"
  },
  { "Fujitsu MHN",
    "FUJITSU MHN2...AT",
    "",
    "",
    "-v 9,seconds"
  },
  { "", // Fujitsu MHR2020AT
    "FUJITSU MHR2020AT",
    "",
    "",
    "-v 9,seconds"
  },
  { "", // Fujitsu MHR2040AT
    "FUJITSU MHR2040AT",
    "",    // Tested on 40BA
    "",
    "-v 9,seconds -v 192,emergencyretractcyclect "
    "-v 198,offlinescanuncsectorct -v 200,writeerrorcount"
  },
  { "Fujitsu MHS AT",
    "FUJITSU MHS20[6432]0AT(  .)?",
    "",
    "",
    "-v 9,seconds -v 192,emergencyretractcyclect "
    "-v 198,offlinescanuncsectorct -v 200,writeerrorcount "
    "-v 201,detectedtacount"
  },
  { "Fujitsu MHT", // tested with FUJITSU MHT2030AC/909B
    "FUJITSU MHT2...(AC|AH|AS|AT|BH)U?.*",
    "",
    "",
    "-v 9,seconds"
  },
  { "Fujitsu MHU",
    "FUJITSU MHU2...ATU?.*",
    "",
    "",
    "-v 9,seconds"
  },
  { "Fujitsu MHV",
    "FUJITSU MHV2...(AH|AS|AT|BH|BS|BT).*",
    "",
    "",
    "-v 9,seconds"
  },
  { "Fujitsu MPA..MPG",
    "FUJITSU MP[A-G]3...A[HTEV]U?.*",
    "",
    "",
    "-v 9,seconds"
  },
  { "Fujitsu MHY BH",
    "FUJITSU MHY2(04|06|08|10|12|16|20|25)0BH.*",
    "", "",
    "-v 240,raw48,Transfer_Error_Rate"
  },
  { "Fujitsu MHW AC", // tested with FUJITSU MHW2060AC/00900004
    "FUJITSU MHW20(40|60)AC",
    "", "", ""
  },
  { "Fujitsu MHW BH",
    "FUJITSU MHW2(04|06|08|10|12|16)0BH.*",
    "", "", ""
  },
  { "Fujitsu MHW BJ",
    "FUJITSU MHW2(08|12|16)0BJ.*",
    "", "", ""
  },
  { "Fujitsu MHZ BH",
    "FUJITSU MHZ2(04|08|12|16|20|25|32)0BH.*",
    "", "", ""
  },
  { "Fujitsu MHZ BJ",
    "FUJITSU MHZ2(08|12|16|20|25|32)0BJ.*",
    "",
    "",
    "-v 9,minutes"
  },
  { "Fujitsu MHZ BS",
    "FUJITSU MHZ2(12|25)0BS.*",
    "", "", ""
  },
  { "Fujitsu MHZ BK",
    "FUJITSU MHZ2(08|12|16|25)0BK.*",
    "", "", ""
  },
  { "Fujitsu MJA BH",
    "FUJITSU MJA2(08|12|16|25|32|40|50)0BH.*",
    "", "", ""
  },
  { "", // Samsung SV4012H (known firmware)
    "SAMSUNG SV4012H",
    "RM100-08",
    "",
    "-v 9,halfminutes -F samsung"
  },
  { "", // Samsung SV4012H (all other firmware)
    "SAMSUNG SV4012H",
    "",
    "May need -F samsung disabled; see manual for details.",
    "-v 9,halfminutes -F samsung"
  },
  { "", // Samsung SV0412H (known firmware)
    "SAMSUNG SV0412H",
    "SK100-01",
    "",
    "-v 9,halfminutes -v 194,10xCelsius -F samsung"
  },
  { "", // Samsung SV0412H (all other firmware)
    "SAMSUNG SV0412H",
    "",
    "May need -F samsung disabled; see manual for details.",
    "-v 9,halfminutes -v 194,10xCelsius -F samsung"
  },
  { "", // Samsung SV1204H (known firmware)
    "SAMSUNG SV1204H",
    "RK100-1[3-5]",
    "",
    "-v 9,halfminutes -v 194,10xCelsius -F samsung"
  },
  { "", // Samsung SV1204H (all other firmware)
    "SAMSUNG SV1204H",
    "",
    "May need -F samsung disabled; see manual for details.",
    "-v 9,halfminutes -v 194,10xCelsius -F samsung"
  },
  { "", // SAMSUNG SV0322A tested with FW JK200-35
    "SAMSUNG SV0322A",
    "", "", ""
  },
  { "SAMSUNG SpinPoint V80", // tested with SV1604N/TR100-23
    "SAMSUNG SV(0211|0401|0612|0802|1203|1604)N",
    "",
    "",
    "-v 9,halfminutes -F samsung2"
  },
  { "", // SAMSUNG SP40A2H with RR100-07 firmware
    "SAMSUNG SP40A2H",
    "RR100-07",
    "",
    "-v 9,halfminutes -F samsung"
  },
  { "", // SAMSUNG SP80A4H with RT100-06 firmware
    "SAMSUNG SP80A4H",
    "RT100-06",
    "",
    "-v 9,halfminutes -F samsung"
  },
  { "", // SAMSUNG SP8004H with QW100-61 firmware
    "SAMSUNG SP8004H",
    "QW100-61",
    "",
    "-v 9,halfminutes -F samsung"
  },
  { "SAMSUNG SpinPoint F1 DT", // tested with HD103UJ/1AA01113
    "SAMSUNG HD(083G|16[12]G|25[12]H|32[12]H|50[12]I|642J|75[23]L|10[23]U)J",
    "", "", ""
  },
  { "SAMSUNG SpinPoint F1 EG", // tested with HD103UI/1AA01113
    "SAMSUNG HD(252H|322H|502I|642J|753L|103U)I",
    "", "", ""
  },
  { "SAMSUNG SpinPoint F1 RE", // tested with HE103UJ/1AA01113
    "SAMSUNG HE(252H|322H|502I|642J|753L|103U)J",
    "", "", ""
  },
  { "SAMSUNG SpinPoint F2 EG", // tested with HD154UI/1AG01118
    "SAMSUNG HD(502H|10[23]S|15[34]U)I",
    "", "", ""
  },
  { "SAMSUNG SpinPoint F3", // tested with HD502HJ/1AJ100E4
    "SAMSUNG HD(502H|754J|103S)J",
    "", "", ""
  },
  { "Seagate Barracuda SpinPoint F3", // tested with ST1000DM005 HD103SJ/1AJ100E5
    "ST[0-9DM]* HD(502H|754J|103S)J",
    "", "", ""
  },
  { "SAMSUNG SpinPoint F3 EG", // tested with HD503HI/1AJ100E4, HD153WI/1AN10002
    "SAMSUNG HD(253G|(324|503)H|754J|105S|(153|203)W)I",
    "", "", ""
  },
  { "SAMSUNG SpinPoint F3 RE", // tested with HE103SJ/1AJ30001
    "SAMSUNG HE(502H|754J|103S)J",
    "", "", ""
  },
  { "Seagate Samsung Spinpoint F4", // tested with ST250DM001 HD256GJ/1AR10001
    "ST(250|320)DM001 HD(256G|322G|323H)J",
    "", "", ""
  },
  { "SAMSUNG SpinPoint F4 EG (AF)",// tested with HD204UI/1AQ10001(buggy|fixed)
    "SAMSUNG HD(155|204)UI",
    "", // 1AQ10001
    "Using smartmontools or hdparm with this\n"
    "drive may result in data loss due to a firmware bug.\n"
    "****** THIS DRIVE MAY OR MAY NOT BE AFFECTED! ******\n"
    "Buggy and fixed firmware report same version number!\n"
    "See the following web pages for details:\n"
    "http://knowledge.seagate.com/articles/en_US/FAQ/223571en\n"
    "https://www.smartmontools.org/wiki/SamsungF4EGBadBlocks",
    ""
  },
  { "Seagate Samsung SpinPoint F4 EG (AF)", // later sold as Barracuda Green,
      // tested with ST2000DL004 HD204UI/1AQ10001
    "ST2000DL004 HD204UI",
    "", "", ""
  },
  { "SAMSUNG SpinPoint S250", // tested with HD200HJ/KF100-06
    "SAMSUNG HD(162|200|250)HJ",
    "", "", ""
  },
  { "SAMSUNG SpinPoint T133", // tested with HD300LJ/ZT100-12, HD400LJ/ZZ100-14, HD401LJ/ZZ100-15
    "SAMSUNG HD(250KD|(30[01]|320|40[01])L[DJ])",
    "", "", ""
  },
  { "SAMSUNG SpinPoint T166", // tested with HD252KJ/CM100-11, HD501LJ/CR100-1[01]
    "SAMSUNG HD(080G|160H|252K|32[01]K|403L|50[01]L)J",
    "", "",
    "-v 197,increasing" // at least HD501LJ/CR100-11
  },
  { "SAMSUNG SpinPoint P120", // VF100-37 firmware, tested with SP2514N/VF100-37
    "SAMSUNG SP(16[01]3|2[05][01]4)[CN]",
    "VF100-37",
    "",
    "-F samsung3"
  },
  { "SAMSUNG SpinPoint P120", // other firmware, tested with SP2504C/VT100-33
    "SAMSUNG SP(16[01]3|2[05][01]4)[CN]",
    "",
    "May need -F samsung3 enabled; see manual for details.",
    ""
  },
  { "SAMSUNG SpinPoint P80 SD", // tested with HD160JJ/ZM100-33, SAMSUNG HD080HJ/P/ZH100-34
    "SAMSUNG HD(080H|120I|160J)J(/P)?",
    "", "", ""
  },
  { "SAMSUNG SpinPoint P80", // BH100-35 firmware, tested with SP0842N/BH100-35
    "SAMSUNG SP(0451|08[0124]2|12[0145]3|16[0145]4)[CN]",
    "BH100-35",
    "",
    "-F samsung3"
  },
  { "SAMSUNG SpinPoint P80", // firmware *-35 or later
    "SAMSUNG SP(0451|08[0124]2|12[0145]3|16[0145]4)[CN]",
    ".*-3[5-9]",
    "May need -F samsung3 enabled; see manual for details.",
    ""
  },
  { "SAMSUNG SpinPoint P80", // firmware *-25...34, tested with
      // SP0401N/TJ100-30, SP1614C/SW100-25 and -34
    "SAMSUNG SP(04[05]1|08[0124]2|12[0145]3|16[0145]4)[CN]",
    ".*-(2[5-9]|3[0-4])",
    "",
    "-v 9,halfminutes -v 198,increasing"
  },
  { "SAMSUNG SpinPoint P80", // firmware *-23...24, tested with
    // SP0802N/TK100-23,
    // SP1213N/TL100-23,
    // SP1604N/TM100-23 and -24
    "SAMSUNG SP(0451|08[0124]2|12[0145]3|16[0145]4)[CN]",
    ".*-2[34]",
    "",
    "-v 9,halfminutes -F samsung2"
  },
  { "SAMSUNG SpinPoint P80", // unknown firmware
    "SAMSUNG SP(0451|08[0124]2|12[0145]3|16[0145]4)[CN]",
    "",
    "May need -F samsung2 or -F samsung3 enabled; see manual for details.",
    ""
  },
  { "SAMSUNG SpinPoint M40/60/80", // tested with HM120IC/AN100-16, HM160JI/AD100-16
    "SAMSUNG HM(0[468]0H|120I|1[026]0J)[CI]",
    "",
    "",
    "-v 9,halfminutes"
  },
  { "SAMSUNG SpinPoint M5", // tested with HM160HI/HH100-12
    "SAMSUNG HM(((061|080)G|(121|160)H|250J)I|160HC)",
    "", "", ""
  },
  { "SAMSUNG SpinPoint M6", // tested with HM320JI/2SS00_01 M6
    "SAMSUNG HM(251J|320[HJ]|[45]00L)I",
    "", "", ""
  },
  { "SAMSUNG SpinPoint M7", // tested with HM500JI/2AC101C4
    "SAMSUNG HM(250H|320I|[45]00J)I",
    "", "", ""
  },
  { "SAMSUNG SpinPoint M7E (AF)", // tested with HM321HI/2AJ10001, HM641JI/2AJ10001
    "SAMSUNG HM(161G|(251|321)H|501I|641J)I",
    "", "", ""
  },
  { "Seagate Samsung SpinPoint M7E", // tested with ST640LM000 HM641JI/2AJ10001
    "ST(160|250|320|500|640)LM00[01] HM[0-9]*[GHIJ]I",
    "", "", ""
  },
  { "SAMSUNG SpinPoint M7U (USB)", // tested with HM252HX/2AC101C4
    "SAMSUNG HM(162H|252H|322I|502J)X",
    "", "", ""
  },
  { "SAMSUNG SpinPoint M8 (AF)", // tested with HN-M101MBB/2AR10001
    "SAMSUNG HN-M(250|320|500|640|750|101)MBB",
    "", "", ""
  },
  { "Seagate Samsung SpinPoint M8 (AF)", // tested with
      // ST750LM022 HN-M750MBB/2AR10001, ST320LM001 HN-M320MBB/2AR10002,
      // APPLE HDD ST500LM012/2BA30003
    "ST(250|320|500|640|750|1000)LM0[012][124] HN-M[0-9]*MBB|"
    "APPLE HDD ST500LM012",
    "", "", ""
  },
  { "SAMSUNG SpinPoint M8U (USB)", // tested with HN-M500XBB/2AR10001
    "SAMSUNG HN-M(320|500|750|101)XBB",
    "", "", ""
  },
  { "Seagate Samsung SpinPoint M8U (USB)", // tested with ST1000LM025 HN-M101ABB/2AR10001,
      // ST1000LM025 HN-M101ABB/2BA30003 (0x04e8:0x61b6)
    "ST(250|320|500|640|750|1000)LM0[012][3459] HN-M[0-9]*ABB",
    "", "", ""
  },
  { "Seagate Barracuda Pro Compute", // tested with ST1000LM049-2GH172/SDM1
    "ST(1000LM049|500LM034)-.*",
    "", "", ""
  },
  { "Seagate Samsung SpinPoint M9T", // tested with ST2000LM003 HN-M201RAD/2BC10003
      // (Seagate Expansion Portable)
    "ST(1500|2000)LM0(03|04|06|07|10) HN-M[0-9]*RAD",
    "", "", ""
  },
  { "Seagate Mobile HDD", // tested with ST1000LM035-1RK172/ACM1,
     // ST1000LM035-1RK172/ACM2, ST2000LM007-1R8174/SBK2
    "ST(2000LM0(07|09|10)|1000LM03[578])-.*",
    "", "", ""
  },
  // Flash accelerated, no SMART info in the specs
  // ST1000LX015-1U7172/SDM1
  { "Seagate FireCuda 2.5",
    "ST(500|1000|2000)LX0(01|15|25)-.*",
    "", "", "-v 240,msec24hour32 "
  },
  { "Seagate FireCuda 3.5", // ST2000DX002-2DV164/CC41
    "ST[12]000DX002-.*",
    "", "", "-v 240,msec24hour32 "
  },
  { "Seagate Samsung SpinPoint M9TU (USB)", // tested with ST1500LM008 HN-M151AAD/2BC10001
      // (0x04e8:0x61b5), ST2000LM005 HN-M201AAD2BC10001 (0x04e8:0x61b4)
    "ST(1500|2000)LM00[58] HN-M[0-9]*AAD",
    "", "", ""
  },
  { "Seagate FreePlay", // tested with ST1500LM003-9YH148/CC94
    // from FreeAgent GoFlex Enclosure.
    "ST(1500LM003|1000LM010|1000LM002)-.*",
    "", "", ""
  },
  { "SAMSUNG SpinPoint MP5", // tested with HM250HJ/2AK10001
    "SAMSUNG HM(250H|320H|500J|640J)J",
    "", "", ""
  },
  { "SAMSUNG SpinPoint MT2", // tested with HM100UI/2AM10001
    "SAMSUNG HM100UI",
    "", "", ""
  },
  { "SAMSUNG HM100UX (S2 Portable)", // tested with HM100UX/2AM10001
    "SAMSUNG HM100UX",
    "", "", ""
  },
  { "SAMSUNG SpinPoint M", // tested with MP0402H/UC100-11
    "SAMSUNG MP0(302|402|603|804)H",
    "",
    "",
    "-v 9,halfminutes"
  },
  { "SAMSUNG SpinPoint N3U-3 (USB)", // tested with
      // SAMSUNG HS25YJZ/3AU10-01 (0x18a5:0x0227, reports 4KiB LPS/LLS. ticket #159),
      // SAMSUNG HS20YJZ/3AU10-01 (0x04e8:0x2f06, reports 512B sectors, Debian Bug 964032)
    "SAMSUNG HS(122H|2[05]YJ)Z",
    "", "", ""
  },
  { "SK hynix SATA SSDs",
    "SK ?hynix (SC(210|300|308|311|313|401)|SH920) .*|" // tested with
      // SK hynix SC210 mSATA 256GB/20002L00,
      // SKhynix SC300 HFS256G32MND-3210A/20131P00,
      // SK hynix SC308 SATA 128GB/30001P10,
      // SK hynix SC311 SATA 512GB/70000P10,
      // SK hynix SC313 HFS256G32TNF-N3A0A/70000P10,
      // SK hynix SC401 SATA 512GB/90000121,
      // SK hynix SH920 mSATA 256GB/1010BL00
    "HFS(128|256|512)G3[29A]MN[BD]-(2200|3[23]10)A|" // SC210, tested with
      // HFS128G32MND-2200A/20200L00, HFS512G32MND-3210A/20100P00,
      // HFS512G39MND-3310A/20002P00, HFS256G3AMNB-2200A/1010BL00
    "HFS(128|256|512)G3[29]MND-3(312|510)A|" // SC300, tested with HFS256G32MND-3312A/20001P00,
      // HFS512G39MND-3510A/20400P00
    "HFS(128|256|512)G39TND-N210A|" // SC308, tested with HFS128G39TND-N210A/30001P10
    "HFS(120|250|500)G32TND-N1A2A|" // SL308, tested with HFS500G32TND-N1A2A/30000P10
    "HFS(128|256|512)G39TND-N210A|" // SC308, tested with HFS128G39TND-N210A/30001P10
    "HFS(128|256|512)G32TNF-N3A0A|" // SC313, tested with HFS256G32TNF-N3A0A/70000P10
    "SHGS31-(250|500|1000)GS-2", // S31, tested with SHGS31-1000GS-2/90000Q00
    "", "",
  //"-v 1,raw48,Raw_Read_Error_Rate "
    "-v 5,raw48,Retired_Block_Count "
  //"-v 9,raw24(raw8),Power_On_Hours "
  //"-v 12,raw48,Power_Cycle_Count "
    "-v 100,raw48,Total_Erase_Count "
    "-v 168,raw48,Min_Erase_Count "
    "-v 169,raw48,Max_Erase_Count "
    "-v 170,raw48,Unknown_SK_hynix_Attrib "
    "-v 171,raw48,Program_Fail_Count "
    "-v 172,raw48,Erase_Fail_Count "
    "-v 173,raw48,Wear_Leveling_Count "
    "-v 174,raw48,Unexpect_Power_Loss_Ct "
  //"-v 175,raw48,Program_Fail_Count_Chip "
    "-v 176,raw48,Unused_Rsvd_Blk_Cnt_Tot "
  //"-v 177,raw48,Wear_Leveling_Count "
  //"-v 178,raw48,Used_Rsvd_Blk_Cnt_Chip "
  //"-v 179,raw48,Used_Rsvd_Blk_Cnt_Tot "
    "-v 180,raw48,Erase_Fail_Count "
    "-v 181,raw48,Non4k_Aligned_Access "
    "-v 183,raw48,SATA_Downshift_Count "
  //"-v 184,raw48,End-to-End_Error "
  //"-v 187,raw48,Reported_Uncorrect "
  //"-v 188,raw48,Command_Timeout "
    "-v 191,raw48,Unknown_SK_hynix_Attrib " // SC210
  //"-v 194,tempminmax,Temperature_Celsius "
  //"-v 195,raw48,Hardware_ECC_Recovered "
  //"-v 196,raw16(raw16),Reallocated_Event_Count "
  //"-v 198,raw48,Offline_Uncorrectable "
  //"-v 199,raw48,UDMA_CRC_Error_Count "
    "-v 201,raw48,Percent_Lifetime_Remain "
  //"-v 204,raw48,Soft_ECC_Correction "
    "-v 212,raw48,Phy_Error_Count "
    "-v 231,raw48,SSD_Life_Left "
    "-v 234,raw48,Unknown_SK_hynix_Attrib "
    "-v 236,raw48,Unknown_SK_hynix_Attrib " // SC313
    "-v 238,raw48,Unknown_SK_hynix_Attrib " // SC401
    "-v 241,raw48,Total_Writes_GB " // SC31: ~GB, not GiB (#1517)
    "-v 242,raw48,Total_Reads_GB "
    "-v 243,raw48,Total_Media_Writes "
    "-v 249,raw48,Unknown_SK_hynix_Attrib " // SC313
    "-v 250,raw48,Read_Retry_Count "
  },
  { "SK hynix SATA SSDs",
    "HFS(480|960|1T9|3T8)G3[2E]FEH-7[4A]10A", // tested with HFS480G32FEH-7410A/90037Q00
    "", "",
  //"-v 1,raw48,Raw_Read_Error_Rate "
    "-v 5,raw48,Retired_Block_Count "
  //"-v 9,raw24(raw8),Power_On_Hours "
    "-v 12,raw48,Device_Power_Cycle_Cnt "
    "-v 171,raw48,Program_Fail_Cnt "
    "-v 172,raw48,Erase_Fail_Cnt "
    "-v 174,raw48,Unexpected_Pwr_Loss_Cnt "
    "-v 175,raw48,Program_Fail_Cnt "
    "-v 176,raw48,Erase_Fail_Cnt "
    "-v 177,raw48,Endurance_Limit_Met "
    "-v 178,raw48,Used_Rsrvd_Blk_Cnt_Wrst "
    "-v 179,raw48,Used_Rsrvd_Blk_Cnt_Tot "
    "-v 180,raw48,E2E_Error_Det_Corr_Rate "
    "-v 181,raw48,Program_Fail_Cnt "
    "-v 182,raw48,Erase_Fail_Cnt "
    "-v 183,raw48,SATA_Downshift_Cnt "
  //"-v 184,raw48,End-to-End_Error "
  //"-v 187,raw48,Reported_Uncorrect "
  //"-v 188,raw48,Command_Timeout "
  //"-v 194,tempminmax,Temperature_Celsius "
    "-v 195,raw48,ECC_on_the_Fly_Rate "
  //"-v 199,raw48,UDMA_CRC_Error_Count "
    "-v 201,raw48,Uncorr_Soft_Read_Err_Rt "
    "-v 204,raw48,Soft_ECC_Correction_Rt "
    "-v 231,raw48,SSD_Life_Left "
    "-v 234,raw48,Lifetime_NAND_Prg_GiB "
    "-v 241,raw48,Lifetime_Writes_GiB "
    "-v 242,raw48,Lifetime_Reads_GiB "
    "-v 245,raw48,SSD_Life_Left "
    "-v 250,raw48,Read_Retry_Count "
  },
  { "Maxtor Fireball 541DX",
    "Maxtor 2B0(0[468]|1[05]|20)H1",
    "",
    "",
    "-v 9,minutes -v 194,unknown"
  },
  { "Maxtor Fireball 3",
    "Maxtor 2F0[234]0[JL]0",
    "",
    "",
    "-v 9,minutes"
  },
  { "Maxtor DiamondMax 1280 ATA",  // no self-test log, ATA2-Fast
    "Maxtor 8(1280A2|2160A4|2560A4|3840A6|4000A6|5120A8)",
    "",
    "",
    "-v 9,minutes"
  },
  { "Maxtor DiamondMax 2160 Ultra ATA",
    "Maxtor 8(2160D2|3228D3|3240D3|4320D4|6480D6|8400D8|8455D8)",
    "",
    "",
    "-v 9,minutes"
  },
  { "Maxtor DiamondMax 2880 Ultra ATA",
    "Maxtor 9(0510D4|0576D4|0648D5|0720D5|0840D6|0845D6|0864D6|1008D7|1080D8|1152D8)",
    "",
    "",
    "-v 9,minutes"
  },
  { "Maxtor DiamondMax 3400 Ultra ATA",
    "Maxtor 9(1(360|350|202)D8|1190D7|10[12]0D6|0840D5|06[48]0D4|0510D3|1(350|202)E8|1010E6|0840E5|0640E4)",
    "",
    "",
    "-v 9,minutes"
  },
  { "Maxtor DiamondMax D540X-4G",
    "Maxtor 4G(120J6|160J[68])",
    "",
    "",
    "-v 9,minutes -v 194,unknown"
  },
  { "Maxtor DiamondMax D540X-4K",
    "MAXTOR 4K(020H1|040H2|060H3|080H4)",
    "", "", ""
  },
  { "Maxtor DiamondMax Plus D740X",
    "MAXTOR 6L0(20[JL]1|40[JL]2|60[JL]3|80[JL]4)",
    "", "", ""
  },
  { "Maxtor DiamondMax Plus 5120 Ultra ATA 33",
    "Maxtor 9(0512D2|0680D3|0750D3|0913D4|1024D4|1360D6|1536D6|1792D7|2048D8)",
    "",
    "",
    "-v 9,minutes"
  },
  { "Maxtor DiamondMax Plus 6800 Ultra ATA 66",
    "Maxtor 9(2732U8|2390U7|204[09]U6|1707U5|1366U4|1024U3|0845U3|0683U2)",
    "",
    "",
    "-v 9,minutes"
  },
  { "Maxtor DiamondMax D540X-4D",
    "Maxtor 4D0(20H1|40H2|60H3|80H4)",
    "",
    "",
    "-v 9,minutes -v 194,unknown"
  },
  { "Maxtor DiamondMax 16",
    "Maxtor 4(R0[68]0[JL]0|R1[26]0L0|A160J0|R120L4)",
    "",
    "",
    "-v 9,minutes"
  },
  { "Maxtor DiamondMax 4320 Ultra ATA",
    "Maxtor (91728D8|91512D7|91303D6|91080D5|90845D4|90645D3|90648D[34]|90432D2)",
    "",
    "",
    "-v 9,minutes"
  },
  { "Maxtor DiamondMax 17 VL",
    "Maxtor 9(0431U1|0641U2|0871U2|1301U3|1741U4)",
    "",
    "",
    "-v 9,minutes"
  },
  { "Maxtor DiamondMax 20 VL",
    "Maxtor (94091U8|93071U6|92561U5|92041U4|91731U4|91531U3|91361U3|91021U2|90841U2|90651U2)",
    "",
    "",
    "-v 9,minutes"
  },
  { "Maxtor DiamondMax VL 30",  // U: ATA66, H: ATA100
    "Maxtor (33073U4|32049U3|31536U2|30768U1|33073H4|32305H3|31536H2|30768H1)",
    "",
    "",
    "-v 9,minutes"
  },
  { "Maxtor DiamondMax 36",
    "Maxtor (93652U8|92739U6|91826U4|91369U3|90913U2|90845U2|90435U1)",
    "",
    "",
    "-v 9,minutes"
  },
  { "Maxtor DiamondMax 40 ATA 66",
    "Maxtor 9(0684U2|1024U2|1362U3|1536U3|2049U4|2562U5|3073U6|4098U8)",
    "",
    "",
    "-v 9,minutes"
  },
  { "Maxtor DiamondMax Plus 40 (Ultra ATA 66 and Ultra ATA 100)",
    "Maxtor (54098[UH]8|53073[UH]6|52732[UH]6|52049[UH]4|51536[UH]3|51369[UH]3|51024[UH]2)",
    "",
    "",
    "-v 9,minutes"
  },
  { "Maxtor DiamondMax 40 VL Ultra ATA 100",
    "Maxtor 3(1024H1|1535H2|2049H2|3073H3|4098H4)( B)?",
    "",
    "",
    "-v 9,minutes"
  },
  { "Maxtor DiamondMax Plus 45 Ulta ATA 100",
    "Maxtor 5(4610H6|4098H6|3073H4|2049H3|1536H2|1369H2|1023H2)",
    "",
    "",
    "-v 9,minutes"
  },
  { "Maxtor DiamondMax 60 ATA 66",
    "Maxtor 9(1023U2|1536U2|2049U3|2305U3|3073U4|4610U6|6147U8)",
    "",
    "",
    "-v 9,minutes"
  },
  { "Maxtor DiamondMax 60 ATA 100",
    "Maxtor 9(1023H2|1536H2|2049H3|2305H3|3073H4|4098H6|4610H6|6147H8)",
    "",
    "",
    "-v 9,minutes"
  },
  { "Maxtor DiamondMax Plus 60",
    "Maxtor 5T0(60H6|40H4|30H3|20H2|10H1)",
    "",
    "",
    "-v 9,minutes"
  },
  { "Maxtor DiamondMax 80",
    "Maxtor (98196H8|96147H6)",
    "",
    "",
    "-v 9,minutes"
  },
  { "Maxtor DiamondMax 536DX",
    "Maxtor 4W(100H6|080H6|060H4|040H3|030H2)",
    "",
    "",
    "-v 9,minutes"
  },
  { "Maxtor DiamondMax Plus 8",
    "Maxtor 6(E0[234]|K04)0L0",
    "",
    "",
    "-v 9,minutes"
  },
  { "Maxtor DiamondMax 10 (ATA/133 and SATA/150)",
    "Maxtor 6(B(30|25|20|16|12|10|08)0[MPRS]|L(080[MLP]|(100|120)[MP]|160[MP]|200[MPRS]|250[RS]|300[RS]))0",
    "",
    "",
    "-v 9,minutes"
  },
  { "Maxtor DiamondMax 10 (SATA/300)",
    "Maxtor 6V(080E|160E|200E|250F|300F|320F)0",
    "", "", ""
  },
  { "Maxtor DiamondMax Plus 9",
    "Maxtor 6Y((060|080|120|160)L0|(060|080|120|160|200|250)P0|(060|080|120|160|200|250)M0)",
    "",
    "",
    "-v 9,minutes"
  },
  { "Maxtor DiamondMax 11",
    "Maxtor 6H[45]00[FR]0",
    "", "", ""
  },
  { "Maxtor DiamondMax 17",
    "Maxtor 6G(080L|160[PE])0",
    "", "", ""
  },
  { "Seagate Maxtor DiamondMax 20",
    "MAXTOR STM3(40|80|160)[28]1[12]0?AS?",
    "", "", ""
  },
  { "Seagate Maxtor DiamondMax 21", // tested with MAXTOR STM3250310AS/3.AAF
    "MAXTOR STM3(80[28]15|160215|250310|(250|320)820|320620|500630)AS?",
    "", "", ""
  },
  { "Seagate Maxtor DiamondMax 22", // fixed firmware
    "(MAXTOR )?STM3(500320|750330|1000340)AS?",
    "MX1A", // http://knowledge.seagate.com/articles/en_US/FAQ/207969en
    "", ""
  },
  { "Seagate Maxtor DiamondMax 22", // fixed firmware
    "(MAXTOR )?STM3(160813|320614|640323|1000334)AS?",
    "MX1B", // http://knowledge.seagate.com/articles/en_US/FAQ/207975en
    "", ""
  },
  { "Seagate Maxtor DiamondMax 22", // buggy firmware
    "(MAXTOR )?STM3(500320|750330|1000340)AS?",
    "MX15",
    "There are known problems with these drives,\n"
    "AND THIS FIRMWARE VERSION IS AFFECTED,\n"
    "see the following Seagate web pages:\n"
    "http://knowledge.seagate.com/articles/en_US/FAQ/207931en\n"
    "http://knowledge.seagate.com/articles/en_US/FAQ/207969en",
    ""
  },
  { "Seagate Maxtor DiamondMax 22", // unknown firmware
    "(MAXTOR )?STM3(160813|32061[34]|500320|640323|750330|10003(34|40))AS?",
    "",
    "There are known problems with these drives,\n"
    "see the following Seagate web pages:\n"
    "http://knowledge.seagate.com/articles/en_US/FAQ/207931en\n"
    "http://knowledge.seagate.com/articles/en_US/FAQ/207969en\n"
    "http://knowledge.seagate.com/articles/en_US/FAQ/207975en",
    ""
  },
  { "Seagate Maxtor DiamondMax 23", // new firmware
    "STM3((160|250)31|(320|500)41|(750|1000)52)8AS?",
    "CC3[D-Z]",
    "", ""
  },
  { "Seagate Maxtor DiamondMax 23", // unknown firmware
    "STM3((160|250)31|(320|500)41|(750|1000)52)8AS?",
    "",
    "A firmware update for this drive may be available,\n"
    "see the following Seagate web pages:\n"
    "http://knowledge.seagate.com/articles/en_US/FAQ/207931en\n"
    "http://knowledge.seagate.com/articles/en_US/FAQ/213911en",
    ""
  },
  { "Maxtor MaXLine Plus II",
    "Maxtor 7Y250[PM]0",
    "",
    "",
    "-v 9,minutes"
  },
  { "Maxtor MaXLine II",
    "Maxtor [45]A(25|30|32)0[JN]0",
    "",
    "",
    "-v 9,minutes"
  },
  { "Maxtor MaXLine III (ATA/133 and SATA/150)",
    "Maxtor 7L(25|30)0[SR]0",
    "",
    "",
    "-v 9,minutes"
  },
  { "Maxtor MaXLine III (SATA/300)",
    "Maxtor 7V(25|30)0F0",
    "", "", ""
  },
  { "Maxtor MaXLine Pro 500",  // There is also a 7H500R0 model, but I
    "Maxtor 7H500F0",               // haven't added it because I suspect
    "",                               // it might need vendoropts_9_minutes
    "", ""                            // and nobody has submitted a report yet
  },
  { "", // HITACHI_DK14FA-20B
    "HITACHI_DK14FA-20B",
    "",
    "",
    "-v 9,minutes -v 193,loadunload"
  },
  { "HITACHI Travelstar DK23XX/DK23XXB",
    "HITACHI_DK23..-..B?",
    "",
    "",
    "-v 9,minutes -v 193,loadunload"
  },
  { "Hitachi Endurastar J4K20/N4K20 (formerly DK23FA-20J)",
    "(HITACHI_DK23FA-20J|HTA422020F9AT[JN]0)",
    "",
    "",
    "-v 9,minutes -v 193,loadunload"
  },
  { "Hitachi Endurastar J4K30/N4K30",
    "HE[JN]4230[23]0F9AT00",
    "",
    "",
    "-v 9,minutes -v 193,loadunload"
  },
  { "Hitachi Travelstar C4K60",  // 1.8" slim drive
    "HTC4260[23]0G5CE00|HTC4260[56]0G8CE00",
    "",
    "",
    "-v 9,minutes -v 193,loadunload"
  },
  { "IBM Travelstar 4GT",
    "IBM-DTCA-2(324|409)0",
    "", "", ""
  },
  { "IBM Travelstar 6GN",
    "IBM-DBCA-20(324|486|648)0",
    "", "", ""
  },
  { "IBM Travelstar 25GS, 18GT, and 12GN",
    "IBM-DARA-2(25|18|15|12|09|06)000",
    "", "", ""
  },
  { "IBM Travelstar 14GS",
    "IBM-DCYA-214000",
    "", "", ""
  },
  { "IBM Travelstar 4LP",
    "IBM-DTNA-2(180|216)0",
    "", "", ""
  },
  { "IBM Travelstar 48GH, 30GN, and 15GN",
    "(IBM-|Hitachi )?IC25(T048ATDA05|N0(30|20|15|12|10|07|06|05)ATDA04)-.",
    "", "", ""
  },
  { "IBM Travelstar 32GH, 30GT, and 20GN",
    "IBM-DJSA-2(32|30|20|10|05)",
    "", "", ""
  },
  { "IBM Travelstar 4GN",
    "IBM-DKLA-2(216|324|432)0",
    "", "", ""
  },
  { "IBM/Hitachi Travelstar 60GH and 40GN",
    "(IBM-|Hitachi )?IC25(T060ATC[SX]05|N0[4321]0ATC[SX]04)-.",
    "", "", ""
  },
  { "IBM/Hitachi Travelstar 40GNX",
    "(IBM-|Hitachi )?IC25N0[42]0ATC[SX]05-.",
    "", "", ""
  },
  { "Hitachi Travelstar 80GN",
    "(Hitachi )?IC25N0[23468]0ATMR04-.",
    "", "", ""
  },
  { "Hitachi Travelstar 4K40",
    "(Hitachi )?HTS4240[234]0M9AT00",
    "", "", ""
  },
  { "Hitachi Travelstar 4K120",
    "(Hitachi )?(HTS4212(60|80|10|12)H9AT00|HTS421260G9AT00)",
    "", "", ""
  },
  { "Hitachi Travelstar 5K80",
    "(Hitachi )?HTS5480[8642]0M9AT00",
    "", "", ""
  },
  { "Hitachi Travelstar 5K100",
    "(Hitachi )?HTS5410[1864]0G9(AT|SA)00",
    "", "", ""
  },
  { "Hitachi Travelstar E5K100",
    "(Hitachi )?HTE541040G9(AT|SA)00",
    "", "", ""
  },
  { "Hitachi Travelstar 5K120",
    "(Hitachi )?HTS5412(60|80|10|12)H9(AT|SA)00",
    "", "", ""
  },
  { "Hitachi Travelstar 5K160",
    "(Hitachi |HITACHI )?HTS5416([468]0|1[26])J9(AT|SA)00",
    "", "", ""
  },
  { "Hitachi Travelstar E5K160",
    "(Hitachi )?HTE5416(12|16|60|80)J9(AT|SA)00",
    "", "", ""
  },
  { "Hitachi Travelstar 5K250",
    "(Hitachi |HITACHI )?HTS5425(80|12|16|20|25)K9(A3|SA)00",
    "", "", ""
  },
  { "Hitachi Travelstar 5K320", // tested with HITACHI HTS543232L9SA00/FB4ZC4EC,
    // Hitachi HTS543212L9SA02/FBBAC52F
    "(Hitachi |HITACHI )?HT(S|E)5432(80|12|16|25|32)L9(A3(00)?|SA0[012])",
    "", "", ""
  },
  { "Hitachi/HGST Travelstar Z5K320", // tested with Hitachi HTS543232A7A384/ES2OA70K
    "(Hitachi|HGST) HT[ES]5432(16|25|32)A7A38[145]",
    "", "", ""
  },
  { "Hitachi Travelstar 5K500.B", // tested with Hitachi HTS545050B9SA00/PB4OC60X,
      // Hitachi HTS545025B9SA02/PB2AC60W
    "(Hitachi )?HT[ES]5450(12|16|25|32|40|50)B9(A30[01]|SA0[02])",
    "", "", ""
  },
  { "Hitachi/HGST Travelstar Z5K500", // tested with HGST HTS545050A7E380/GG2OAC90,
      // Hitachi HTS545032A7E380/GGBOA7A0, HGST HTS545050A7E680/GR2OA230,
      // APPLE HDD HTS545050A7E362/GG2AB990
    "(Hitachi|HGST|APPLE HDD) HT[ES]5450(25|32|50)A7E(362|38[01]|680)",
    "", "", ""
  },
  { "Hitachi/HGST Travelstar 5K750", // tested with Hitachi HTS547575A9E384/JE4OA60A,
      // APPLE HDD HTS547550A9E384/JE3AD70F
    "(Hitachi|APPLE HDD) HT[ES]5475(50|64|75)A9E38[14]",
    "", "", ""
  },
  { "HGST Travelstar 5K1000", // tested with HGST HTS541010A9E680/JA0OA560,
      // HGST HTS541075A9E680/JA2OA560
    "HGST HT[ES]5410(64|75|10)A9E68[01]",
    "", "", ""
  },
  { "HGST Travelstar Z5K1000", // tested with HGST HTS541010A7E630/SE0OA4A0,
      // HGST HTS541010B7E610/01.01A01
    "HGST HTS5410(75|10)[AB]7E6(10|3[015])",
    "", "", ""
  },
  { "HGST Travelstar 5K1500", // tested with HGST HTS541515A9E630/KA0OA500
    "HGST HT[ES]541515A9E63[015]",
    "", "", ""
  },
  { "Hitachi Travelstar 7K60",
    "(Hitachi )?HTS726060M9AT00",
    "", "", ""
  },
  { "Hitachi Travelstar E7K60",
    "(Hitachi )?HTE7260[46]0M9AT00",
    "", "", ""
  },
  { "Hitachi Travelstar 7K100",
    "(Hitachi )?HTS7210[168]0G9(AT|SA)00",
    "", "", ""
  },
  { "Hitachi Travelstar E7K100",
    "(Hitachi )?HTE7210[168]0G9(AT|SA)00",
    "", "", ""
  },
  { "Hitachi Travelstar 7K200", // tested with HITACHI HTS722016K9SA00/DCDZC75A
    "(Hitachi |HITACHI )?HTS7220(80|10|12|16|20)K9(A3|SA)00",
    "", "", ""
  },
  { "Hitachi Travelstar 7K320", // tested with HITACHI HTS723216L9SA60/FC2ZC50B,
    // HTS723225L9A360/FCDOC30F, HTS723216L9A362/FC2OC39F
    "(Hitachi |HITACHI )?HT[ES]7232(80|12|16|25|32)L9(A300|A36[02]|SA6[01])",
    "", "", ""
  },
  { "Hitachi Travelstar Z7K320", // tested with HITACHI HTS723232A7A364/EC2ZB70B
    "(HITACHI )?HT[ES]7232(16|25|32)A7A36[145]",
    "", "", ""
  },
  { "Hitachi Travelstar 7K500", // tested with Hitachi HTS725050A9A360/PC4OC70D,
    // HITACHI HTS725032A9A364/PC3ZC70F
    "(Hitachi |HITACHI )?HT[ES]7250(12|16|25|32|50)A9A36[02-5]",
    "", "", ""
  },
  { "Hitachi/HGST Travelstar Z7K500", // tested with HITACHI HTS725050A7E630/GH2ZB390,
      // HGST HTS725050A7E630/GH2OA420, HGST HTS725050A7E630/GH2OA530
    "(HITACHI|HGST) HT[ES]7250(25|32|50)A7E63[015]",
    "", "", ""
  },
  { "Hitachi/HGST Travelstar 7K750", // tested with Hitachi HTS727550A9E364/JF3OA0E0,
      // Hitachi HTS727575A9E364/JF4OA0D0
    "(Hitachi|HGST) HT[ES]7275(50|64|75)A9E36[14]",
    "", "", ""
  },
  { "HGST Travelstar 7K1000", // tested with HGST HTS721010A9E630/JB0OA3B0
    // HGST HTS721075A9E630/JB2OA3J0
    "HGST HT[ES]7210(10|75)A9E63[01]",
    "", "", ""
  },
  { "IBM Deskstar 14GXP and 16GP",
    "IBM-DTTA-3(7101|7129|7144|5032|5043|5064|5084|5101|5129|5168)0",
    "", "", ""
  },
  { "IBM Deskstar 25GP and 22GXP",
    "IBM-DJNA-3(5(101|152|203|250)|7(091|135|180|220))0",
    "", "", ""
  },
  { "IBM Deskstar 37GP and 34GXP",
    "IBM-DPTA-3(5(375|300|225|150)|7(342|273|205|136))0",
    "", "", ""
  },
  { "IBM/Hitachi Deskstar 120GXP",
    "(IBM-)?IC35L((020|040|060|080|120)AVVA|0[24]0AVVN)07-[01]",
    "", "", ""
  },
  { "IBM/Hitachi Deskstar GXP-180",
    "(IBM-)?IC35L(030|060|090|120|180)AVV207-[01]",
    "", "", ""
  },
  { "Hitachi CinemaStar 5K320", // tested with Hitachi HCS5C3225SLA380/STBOA37H
    "Hitachi HCS5C32(25|32)SLA380",
    "", "", ""
  },
  { "Hitachi CinemaStar 5K1000", // Hitachi HCS5C1010CLA382/JC4OA3EA
    "Hitachi HCS5C10(10|75|50|32|25|16)CLA382",
    "", "", ""
  },
  { "Hitachi Deskstar 5K3000", // tested with HDS5C3030ALA630/MEAOA5C0,
      // Hitachi HDS5C3020BLE630/MZ4OAAB0 (OEM, Toshiba Canvio Desktop)
    "(Hitachi )?HDS5C30(15|20|30)(ALA|BLE)63[02].*",
    "", "", ""
  },
  { "Hitachi/HGST Deskstar 5K4000", // tested with HDS5C4040ALE630/MPAOA250
      // HGST HDS5C4040ALE630/MPAOA580
    "(Hitachi |HGST )?HDS5C40(30|40)ALE63[01].*",
    "", "", ""
  },
  { "Hitachi Deskstar 7K80",
    "(Hitachi )?HDS7280([48]0PLAT20|(40)?PLA320|80PLA380).*",
    "", "", ""
  },
  { "Hitachi Deskstar 7K160",
    "(Hitachi )?HDS7216(80|16)PLA[3T]80.*",
    "", "", ""
  },
  { "Hitachi Deskstar 7K250",
    "(Hitachi )?HDS7225((40|80|12|16)VLAT20|(12|16|25)VLAT80|(80|12|16|25)VLSA80)",
    "", "", ""
  },
  { "Hitachi Deskstar 7K250 (SUN branded)",
    "HITACHI HDS7225SBSUN250G.*",
    "", "", ""
  },
  { "Hitachi Deskstar T7K250",
    "(Hitachi )?HDT7225((25|20|16)DLA(T80|380))",
    "", "", ""
  },
  { "Hitachi Deskstar 7K400",
    "(Hitachi )?HDS724040KL(AT|SA)80",
    "", "", ""
  },
  { "Hitachi Deskstar 7K500",
    "(Hitachi )?HDS725050KLA(360|T80)",
    "", "", ""
  },
  { "Hitachi Deskstar P7K500",
    "(Hitachi )?HDP7250(16|25|32|40|50)GLA(36|38|T8)0",
    "", "", ""
  },
  { "Hitachi Deskstar T7K500",
    "(Hitachi )?HDT7250(25|32|40|50)VLA(360|380|T80)",
    "", "", ""
  },
  { "Hitachi Deskstar 7K1000",
    "(Hitachi )?HDS7210(50|75|10)KLA330",
    "", "", ""
  },
  { "Hitachi Deskstar 7K1000.B",
    "(Hitachi )?HDT7210((16|25)SLA380|(32|50|64|75|10)SLA360)",
    "", "", ""
  },
  { "Hitachi Deskstar 7K1000.C", // tested with Hitachi HDS721010CLA330/JP4OA3MA,
      // Hitachi HDS721025CLA682/JP1OA41A
    "(Hitachi )?HDS7210((16|25)CLA[36]82|(32|50)CLA[36]62|(64|75|10)CLA[36]3[02])",
    "", "", ""
  },
  { "Hitachi Deskstar 7K1000.D", // tested with HDS721010DLE630/MS2OA5Q0
    "Hitachi HDS7210(25|32|50|75|10)DLE630",
    "", "", ""
  },
  { "Hitachi Deskstar E7K1000", // tested with HDE721010SLA330/ST6OA31B
    "Hitachi HDE7210(50|75|10)SLA330",
    "", "", ""
  },
  { "Hitachi Deskstar 7K2000",
    "Hitachi HDS722020ALA330",
    "", "", ""
  },
  { "Hitachi Deskstar 7K3000", // tested with Hitachi HDS723030ALA640/MKAOA3B0,
      // Hitachi HDS723030BLE640/MX6OAAB0
    "Hitachi HDS7230((15|20)BLA642|30ALA640|30BLE640)",
    "", "", ""
  },
  { "Hitachi/HGST Deskstar 7K4000", // tested with Hitachi HDS724040ALE640/MJAOA250,
      // HGST HDS724040ALE640/MJAOA580
    "(Hitachi|HGST) HDS724040ALE640",
    "", "", ""
  },
  { "HGST Deskstar NAS", // tested with HGST HDN724040ALE640/MJAOA5E0,
      // HGST HDN726050ALE610/APGNT517, HGST HDN726060ALE610/APGNT517
      // HGST HDN726040ALE614/APGNW7JH, HGST HDN726060ALE614/K1HE594D
      // HGST HDN728080ALE604/A4GNW91X
    "HGST HDN72(40[34]|60[456]|808)0ALE6(04|1[04]|40)",
    "", "",
    "-v 22,raw48,Helium_Level" // HDN728080ALE604
  },
  { "Hitachi/HGST Ultrastar 5K3000", // tested with Hitachi HUA5C3030ALA640/MEAOA800
    "(Hitachi |HGST )?HUA5C30(20|30)ALA64[01]",
    "", "", ""
  },
  { "Hitachi Ultrastar A7K1000", // tested with
    // HUA721010KLA330      44X2459 42C0424IBM/GKAOAB4A,,
    // Hitachi HUA721075KLA330/GK8OA70M,
    // HITACHI HUA721075KLA330/GK8OA90A
    "(Hitachi |HITACHI )?HUA7210(50|75|10)KLA330.*",
    "", "", ""
  },
  { "Hitachi Ultrastar A7K2000", // tested with
    // HUA722010CLA330      43W7629 42C0401IBM
    "(Hitachi )?HUA7220(50|10|20)[AC]LA33[01].*",
    "", "", ""
  },
  { "Hitachi Ultrastar 7K3000", // tested with Hitachi HUA723030ALA640/MKAOA580,
      // Hitachi HUA723020ALA641/MK7OA840, HUA723020ALA640/MK7OAAA0
    "(Hitachi )?HUA7230(20|30)ALA64[01]",
    "", "", ""
  },
  { "Hitachi/HGST Ultrastar 7K4000", // tested with Hitachi HUS724040ALE640/MJAOA3B0,
      // HGST HUS724040ALE640/MJAOA580, HGST HUS724020ALA640/MF6OAA70,
      // HUS724030ALA640/MF8OAAZ0
    "(Hitachi |HGST )?HUS7240(20|30|40)AL[AE]64[01]",
    "", "", ""
  },
  { "Hitachi/HGST Ultrastar 7K2",
    "(Hitachi|HGST) HUS722T[12]TALA604",
    "", "",
    "-v 16,raw48,Gas_Gauge"
  },
  { "HGST Ultrastar 7K6000", // tested with HGST HUS726060ALE614/APGNW517
    "HGST HUS7260[2456]0AL[AEN]61[014]",
    "", "", ""
  },
  { "HGST Ultrastar HC310/320", // tested with HGST HUS726T6TALE6L4/VKGNW40H,
      // HGST HUS728T8TALE6L4/V8GNW460
    "HGST HUS72(6T[46]|8T8)TALE6L4",
    "", "", ""
  },
  { "HGST Ultrastar He6", // tested with HGST HUS726060ALA640/AHGNT1E2
    "HGST HUS726060ALA64[01]",
    "", "",
    "-v 22,raw48,Helium_Level"
  },
  { "HGST Ultrastar He8", // tested with HGST HUH728060ALE600/GR2OA230
    "HGST HUH7280(60|80)AL[EN]60[014]",
    "", "",
    "-v 22,raw48,Helium_Level"
  },
  { "HGST Ultrastar He10", // tested with HGST HUH7210100ALE600/0F27452
    "HGST HUH7210(08|10)AL[EN]60[014]",
    "", "",
    "-v 22,raw48,Helium_Level"
  },
  { "Western Digital Ultrastar He10/12", // WD white label, tested with
      // WDC WD80EMAZ-00WJTA0/83.H0A83 (Easystore 0x1058:0x25fb),
      // WDC WD80EZAZ-11TDBA0/83.H0A83, WDC WD100EMAZ-00WJTA0/83.H0A83,
      // WDC WD100EZAZ-11TDBA0/83.H0A83, WDC WD120EMAZ-11BLFA0/81.00A81
    "WDC WD(80|100|120)E[MZ]AZ-.*",
    "", "",
    "-v 22,raw48,Helium_Level"
  },
  { "HGST Ultrastar DC HC520 (He12)", // tested with HGST HUH721212ALE600/LEGNT3D0
    "HGST HUH721212AL[EN]60[014]",
    "", "",
    "-v 22,raw48,Helium_Level"
  },
  { "Western Digital Ultrastar DC HC530", // tested with
      // WDC  WUH721414ALE604/LDAZW110, WDC  WUH721414ALE6L4/LDGNW07G
    "WDC  ?WUH721414ALE6[0L]4",
    "", "",
    "-v 22,raw48,Helium_Level"
  },
  { "Western Digital Ultrastar DC HC550", // tested with WDC  WUH721818ALE6L4/PCGNW110,
      // WUH721818ALE6L4/PCGAW232, WDC  WUH721818ALN6L4/PCGNW088
    "(WDC  ?)?WUH72181[68]AL[EN]6[0L][0146]",
    "", "",
    "-v 22,raw48,Helium_Level"
  },
  { "Western Digital Ultrastar DC HC560", // tested with WDC  WUH722020ALN604/PQGNW108
    "(WDC  ?)?WUH722020AL[EN]6[0L][014]",
    "", "",
    "-v 22,raw48,Helium_Level "
    "-v 82,raw16,Head_Health_Score "
    "-v 90,hex48,NAND_Master"
  },
  { "Western Digital Ultrastar DC HC650", // tested with WDC  WSH722020ALE6L0/PCGMT421
    "(WDC  ?)?WSH7220(20|VC)AL[EN]6[0L][0146]",
    "", "",
    "-v 22,raw48,Helium_Level"
  },
  { "HGST MegaScale 4000", // tested with HGST HMS5C4040ALE640/MPAOA580
    "HGST HMS5C4040[AB]LE64[01]", // B = DC 4000.B
    "", "", ""
  },
  { "Toshiba 2.5\" HDD (10-20 GB)",
    "TOSHIBA MK(101[67]GAP|15[67]GAP|20(1[678]GAP|(18|23)GAS))",
    "", "", ""
  },
  { "Toshiba 2.5\" HDD (30-60 GB)",
    "TOSHIBA MK((6034|4032)GSX|(6034|4032)GAX|(6026|4026|4019|3019)GAXB?|(6025|6021|4025|4021|4018|3025|3021|3018)GAS|(4036|3029)GACE?|(4018|3017)GAP)",
    "", "", ""
  },
  { "Toshiba 2.5\" HDD (80 GB and above)",
    "TOSHIBA MK(80(25GAS|26GAX|32GAX|32GSX)|10(31GAS|32GAX)|12(33GAS|34G[AS]X)|2035GSS)",
    "", "", ""
  },
  { "Toshiba 2.5\" HDD MK..37GSX", // tested with TOSHIBA MK1637GSX/DL032C
    "TOSHIBA MK(12|16)37GSX",
    "", "", ""
  },
  { "Toshiba 2.5\" HDD MK..46GSX", // tested with TOSHIBA MK1246GSX/LB213M
    "TOSHIBA MK(80|12|16|25)46GSX",
    "", "", ""
  },
  { "Toshiba 2.5\" HDD MK..50GACY", // tested with TOSHIBA MK8050GACY/TF105A
    "TOSHIBA MK8050GACY",
    "", "", ""
  },
  { "Toshiba 2.5\" HDD MK..34GSX", // tested with TOSHIBA MK8034GSX/AH301E
    "TOSHIBA MK(80|12|10)34GSX",
    "", "", ""
  },
  { "Toshiba 2.5\" HDD MK..32GSX", // tested with TOSHIBA MK1032GSX/AS021G
    "TOSHIBA MK(10|80|60|40)32GSX",
    "", "", ""
  },
  { "Toshiba 2.5\" HDD MK..51GSY", // tested with TOSHIBA MK1251GSY/LD101D
    "TOSHIBA MK(80|12|16|25)51GSY",
    "",
    "",
    "-v 9,minutes"
  },
  { "Toshiba 2.5\" HDD MK..52GSX", // tested with TOSHIBA MK3252GSX/LV010A
    "TOSHIBA MK(80|12|16|25|32)52GSX",
    "", "", ""
  },
  { "Toshiba 2.5\" HDD MK..55GSX", // tested with TOSHIBA MK5055GSX/FG001A, MK3255GSXF/FH115B
    "TOSHIBA MK(12|16|25|32|40|50)55GSXF?",
    "", "", ""
  },
  { "Toshiba 2.5\" HDD MK..56GSY", // tested with TOSHIBA MK2556GSYF/LJ001D
    "TOSHIBA MK(16|25|32|50)56GSYF?",
    "",
    "",
    "-v 9,minutes"
  },
  { "Toshiba 2.5\" HDD MK..59GSXP (AF)",
    "TOSHIBA MK(32|50|64|75)59GSXP?",
    "", "", ""
  },
  { "Toshiba 2.5\" HDD MK..59GSM (AF)",
    "TOSHIBA MK(75|10)59GSM",
    "", "", ""
  },
  { "Toshiba 2.5\" HDD MK..61GSY[N]", // tested with TOSHIBA MK5061GSY/MC102E, MK5061GSYN/MH000A,
      // TOSHIBA MK2561GSYN/MH000D
    "TOSHIBA MK(16|25|32|50|64)61GSYN?",
    "",
    "",
    "-v 9,minutes" // TOSHIBA MK2561GSYN/MH000D
  },
  { "Toshiba 2.5\" HDD MK..61GSYB", // tested with TOSHIBA MK5061GSYB/ME0A
    "TOSHIBA MK(16|25|32|50|64)61GSYB",
    "", "", ""
  },
  { "Toshiba 2.5\" HDD MK..65GSX", // tested with TOSHIBA MK5065GSX/GJ003A, MK3265GSXN/GH012H,
      // MK5065GSXF/GP006B, MK2565GSX H/GJ003A
    "TOSHIBA MK(16|25|32|50|64)65GSX[FN]?( H)?", // "... H" = USB ?
    "", "", ""
  },
  { "Toshiba 2.5\" HDD MK..75GSX", // tested with TOSHIBA MK7575GSX/GT001C
    "TOSHIBA MK(32|50|64|75)75GSX",
    "", "", ""
  },
  { "Toshiba 2.5\" HDD MK..76GSX/GS001A", // tested with TOSHIBA MK2576GSX/GS001A
    "TOSHIBA MK(16|25|32|50|64)76GSX",
    "GS001A",
    "", ""
  },
  { "Toshiba 2.5\" HDD MK..76GSX", // tested with TOSHIBA MK3276GSX/GS002D
    "TOSHIBA MK(16|25|32|50|64)76GSX",
    "",
    "",
    "-v 9,minutes"
  },
  { "Toshiba 2.5\" HDD MQ01ABB...", // tested with TOSHIBA MQ01ABB200/AY000U
    "TOSHIBA MQ01ABB(100|150|200)",
    "", "", ""
  },
  { "Toshiba 2.5\" HDD MQ01ABC...", // tested with TOSHIBA MQ01ABC150/AQ001U
    "TOSHIBA MQ01ABC(100|150|200)",
    "", "", ""
  },
  { "Toshiba 2.5\" HDD MQ01ABD...", // tested with TOSHIBA MQ01ABD100/AX001U,
      // TOSHIBA MQ01ABD100/AX1R4C, TOSHIBA MQ01ABD100V/AX001Q
    "TOSHIBA MQ01ABD(025|032|050|064|075|100)V?",
    "", "", ""
  },
  { "Toshiba 2.5\" HDD MQ01ABF...", // tested with TOSHIBA MQ01ABF050/AM001J
    "TOSHIBA MQ01ABF(050|075|100)",
    "", "", ""
  },
  { "Toshiba 2.5\" HDD MQ01UBB... (USB 3.0)", // tested with TOSHIBA MQ01UBB200/AY000U (0x0480:0xa100),
      // TOSHIBA MQ01UBB200/34MATMZ5T (0x05ac:0x8406)
    "TOSHIBA MQ01UBB200",
    "", "", ""
  },
  { "Toshiba 2.5\" HDD MQ01UBD... (USB 3.0)", // tested with TOSHIBA MQ01UBD050/AX001U (0x0480:0xa007),
      // TOSHIBA MQ01UBD100/AX001U (0x0480:0x0201, 0x0480:0xa200),
      // TOSHIBA MQ01UBD050/AX101U (0x0480:0xa202)
    "TOSHIBA MQ01UBD(050|075|100)",
    "", "", ""
  },
  { "Toshiba 2.5\" HDD MQ04UBF... (USB 3.0)", // tested with TOSHIBA MQ04UBF100/JU000U (0x0480:0xa202)
    "TOSHIBA MQ04UBF100",
    "", "", ""
  },
  { "Toshiba 2.5\" HDD MQ04UBD...", // tested with TOSHIBA MQ04UBD200/68U2T2VWT
    "TOSHIBA MQ04UBD200",
    "", "", ""
  },
  { "Toshiba 2.5\" HDD MQ03ABB...", // tested with TOSHIBA MQ03ABB300
    "TOSHIBA MQ03ABB[23]00",
    "", "", ""
  },
  { "Toshiba 2.5\" HDD MQ03UBB...", // tested with TOSHIBA MQ03UBB200/37I7T0NJT
    "TOSHIBA MQ03UBB(300|200|250)",
    "", "", ""
  },
  { "Toshiba 3.5\" HDD MK.002TSKB", // tested with TOSHIBA MK1002TSKB/MT1A
    "TOSHIBA MK(10|20)02TSKB",
    "", "", ""
  },
  { "Toshiba 3.5\" MG03ACAxxx(Y) Enterprise HDD", // tested with TOSHIBA MG03ACA100/FL1A
    "TOSHIBA MG03ACA[1234]00Y?",
    "", "", ""
  },
  { "Toshiba MG04ACA... Enterprise HDD", // tested with TOSHIBA MD04ACA500/FP1A,
      // TOSHIBA MG04ACA600A/FS2B, TOSHIBA MG04ACA400NY/FK5D (Dell)
    "TOSHIBA MG04ACA[23456]00([AEN].?)?",
    "", "", ""
  },
  { "Toshiba MG05ACA... Enterprise Capacity HDD", // tested with TOSHIBA MG05ACA800E/GX2A
    "TOSHIBA MG05ACA800[AE]",
    "", "", ""
  },
  { "Toshiba MG06ACA... Enterprise Capacity HDD", // tested with TOSHIBA MG06ACA800E/4303,
      // TOSHIBA MG06ACA10TE/0103
    "TOSHIBA MG06ACA([68]00|10T)[AE]Y?",
    "", "", ""
  },
  { "Toshiba MG07ACA... Enterprise Capacity HDD", // tested with TOSHIBA MG07ACA14TE/0101
    "TOSHIBA MG07ACA1[24]T[AE]Y?",
    "", "",
    "-v 23,raw48,Helium_Condition_Lower "
    "-v 24,raw48,Helium_Condition_Upper"
  },
  { "Toshiba MG08ACA... Enterprise Capacity HDD", // tested with TOSHIBA MG08ACA14TE/0102,
      // TOSHIBA MG08ACA16TE/0102
    "TOSHIBA MG08ACA1[46]T[AE]Y?",
    "", "",
    "-v 23,raw48,Helium_Condition_Lower "
    "-v 24,raw48,Helium_Condition_Upper"
  },
  { "Toshiba MG09ACA... Enterprise Capacity HDD", // tested with TOSHIBA MG09ACA18TE/0102
    "TOSHIBA MG09ACA1[68]T[AE]Y?",
    "", "",
    "-v 23,raw48,Helium_Condition_Lower "
    "-v 24,raw48,Helium_Condition_Upper "
    "-v 27,raw48,MAMR_Health_Monitor"
  },
  { "Toshiba 3.5\" DT01ABA... Desktop HDD", // tested with TOSHIBA DT01ABA300/MZ6OABB0
    "TOSHIBA DT01ABA(100|150|200|300)",
    "", "", ""
  },
  { "Toshiba 3.5\" DT01ACA... Desktop HDD", // tested with TOSHIBA DT01ACA100/MS2OA750,
      // TOSHIBA DT01ACA200/MX4OABB0, TOSHIBA DT01ACA300/MX6OABB0
    "TOSHIBA DT01ACA(025|032|050|075|100|150|200|300)",
    "", "", ""
  },
  { "Toshiba N300/MN NAS HDD", // tested with TOSHIBA HDWQ140/FJ1M, TOSHIBA HDWN160/FS1M,
      // TOSHIBA HDWN180/GX2M, TOSHIBA HDWG480/0601 (8TB), TOSHIBA HDWG11A/0603 (10TB),
      // TOSHIBA HDWG21C/0601 (12TB), TOSHIBA HDWG21E/0601 (14TB),
      // TOSHIBA MN07ACA12T/0601, TOSHIBA MN08ACA14T/0601
    "TOSHIBA HDW([GNQ]1[468]0|G(480|11A|21[CE]|31G))|" // 31G: 16TB
    "TOSHIBA MN0(4ACA400|6ACA([68]00|10T)|7ACA1[24]T|8ACA1[46]T)",
    "", "",
    "-v 23,raw48,Helium_Condition_Lower " // ] >= 12TB
    "-v 24,raw48,Helium_Condition_Upper"  // ]
  },
  { "Toshiba P300 (CMR)", // tested with TOSHIBA HDWD120/MX4OACF0
    "TOSHIBA HDWD1(05|10|20|30)",
    "", "", ""
  },
  { "Toshiba P300 (SMR)", // tested with TOSHIBA HDWD240/KQ000A
    "TOSHIBA HDWD2[246]0",
    "", "", ""
  },
  { "Toshiba X300", // tested with TOSHIBA HDWE160/FS2A, TOSHIBA HDWF180/GX0B
    "TOSHIBA HDW(E1[456]0|[FR]180|R(11A|21[CE]|31G))",  // 11A:10TB, 21C:12TB, 21E:14TB, 31G: 16TB
    "", "",
    "-v 23,raw48,Helium_Condition_Lower " // ] >= 12TB
    "-v 24,raw48,Helium_Condition_Upper"  // ]
  },
  { "Toshiba L200 (CMR)",
    "TOSHIBA HDW[JK]1(05|10)",
    "", "", ""
  },
  { "Toshiba L200 (SMR)", // tested with TOSHIBA HDWL110/JU000A. TOSHIBA HDWL120/JT000A
    "TOSHIBA HDWL1[12]0",
    "", "", ""
  },
  { "Toshiba 1.8\" HDD",
    "TOSHIBA MK[23468]00[4-9]GA[HL]",
    "", "", ""
  },
  { "Toshiba 1.8\" HDD MK..29GSG",
    "TOSHIBA MK(12|16|25)29GSG",
    "", "", ""
  },
  { "", // TOSHIBA MK6022GAX
    "TOSHIBA MK6022GAX",
    "", "", ""
  },
  { "Toshiba HK4R Series SSD", // TOSHIBA THNSN8960PCSE/8EET6101
    "TOSHIBA THNSN8(120P|240P|480P|960P|1Q92)CSE",
    "", "",
    "-v 167,raw48,SSD_Protect_Mode "
    "-v 168,raw48,SATA_PHY_Error_Count "
    "-v 169,raw48,Bad_Block_Count "
    "-v 173,raw48,Erase_Count "
  },
  { "Toshiba HG6 Series SSD", // TOSHIBA THNSNJ512GCST/JTRA0102
    // http://www.farnell.com/datasheets/1852757.pdf
    // TOSHIBA THNSFJ256GCSU/JULA1102
    // TOSHIBA THNSFJ256GDNU A/JYLA1102
    "TOSHIBA THNS[NF]J(060|128|256|512)G[BCAM8VD][SCN][TU].*",
    "", "",
    "-v 167,raw48,SSD_Protect_Mode "
    "-v 168,raw48,SATA_PHY_Error_Count "
    "-v 169,raw48,Bad_Block_Count "
    "-v 173,raw48,Erase_Count "
  },
  { "", // TOSHIBA MK6409MAV
    "TOSHIBA MK6409MAV",
    "", "", ""
  },
  { "Toshiba MKx019GAXB (SUN branded)",
    "TOS MK[34]019GAXB SUN[34]0G",
    "", "", ""
  },
  { "Seagate Momentus",
    "ST9(20|28|40|48)11A",
    "", "", ""
  },
  { "Seagate Momentus 42",
    "ST9(2014|3015|4019)A",
    "", "", ""
  },
  { "Seagate Momentus 4200.2", // tested with ST960812A/3.05
    "ST9(100822|808210|60812|50212|402113|30219)A",
    "", "", ""
  },
  { "Seagate Momentus 5400.2",
    "ST9(808211|6082[12]|408114|308110|120821|10082[34]|8823|6812|4813|3811)AS?",
    "", "", ""
  },
  { "Seagate Momentus 5400.3",
    "ST9(4081[45]|6081[35]|8081[15]|100828|120822|160821)AS?",
    "", "", ""
  },
  { "Seagate Momentus 5400.3 ED",
    "ST9(4081[45]|6081[35]|8081[15]|100828|120822|160821)AB",
    "", "", ""
  },
  { "Seagate Momentus 5400.4",
    "ST9(120817|(160|200|250)827)AS",
    "", "", ""
  },
  { "Seagate Momentus 5400.5",
    "ST9((80|120|160)310|(250|320)320)AS",
    "", "", ""
  },
  { "Seagate Momentus 5400.6",
    "ST9(80313|160(301|314)|(12|25)0315|250317|(320|500)325|500327|640320)ASG?",
    "", "",
    "-F xerrorlba" // ST9500325AS/0002SDM1 (ticket #1094)
  },
  { "Seagate Momentus 5400.7",
    "ST9(160316|(250|320)310|(500|640)320)AS",
    "", "", ""
  },
  { "Seagate Momentus 5400.7 (AF)", // tested with ST9640322AS/0001BSM2
      // (device reports 4KiB LPS with 1 sector offset)
    "ST9(320312|400321|640322|750423)AS",
    "", "", ""
  },
  { "Seagate Momentus 5400 PSD", // Hybrid drives
    "ST9(808212|(120|160)8220)AS",
    "", "", ""
  },
  { "Seagate Momentus 7200.1",
    "ST9(10021|80825|6023|4015)AS?",
    "", "", ""
  },
  { "Seagate Momentus 7200.2",
    "ST9(80813|100821|120823|160823|200420)ASG?",
    "", "", ""
  },
  { "Seagate Momentus 7200.3",
    "ST9((80|120|160)411|(250|320)421)ASG?",
    "", "", ""
  },
  { "Seagate Momentus 7200.4",
    "ST9(160412|250410|320423|500420)ASG?",
    "", "", ""
  },
  { "Seagate Momentus 7200 FDE.2",
    "ST9((160413|25041[12]|320426|50042[12])AS|(16041[489]|2504[16]4|32042[67]|500426)ASG)",
    "", "", ""
  },
  { "Seagate Momentus 7200.5", // tested with ST9750420AS/0001SDM5, ST9750420AS/0002SDM1
    "ST9(50042[34]|64042[012]|75042[02])ASG?",
    "", "", ""
  },
  { "Seagate Momentus XT", // fixed firmware
    "ST9(2505610|3205620|5005620)AS",
    "SD2[68]", // http://knowledge.seagate.com/articles/en_US/FAQ/215451en
    "", ""
  },
  { "Seagate Momentus XT", // buggy firmware, tested with ST92505610AS/SD24
    "ST9(2505610|3205620|5005620)AS",
    "SD2[45]",
    "These drives may corrupt large files,\n"
    "AND THIS FIRMWARE VERSION IS AFFECTED,\n"
    "see the following web pages for details:\n"
    "http://knowledge.seagate.com/articles/en_US/FAQ/215451en\n"
    "https://superuser.com/questions/313447/seagate-momentus-xt-corrupting-files-linux-and-mac",
    ""
  },
  { "Seagate Momentus XT", // unknown firmware
    "ST9(2505610|3205620|5005620)AS",
    "",
    "These drives may corrupt large files,\n"
    "see the following web pages for details:\n"
    "http://knowledge.seagate.com/articles/en_US/FAQ/215451en\n"
    "https://superuser.com/questions/313447/seagate-momentus-xt-corrupting-files-linux-and-mac",
    ""
  },
  { "Seagate Momentus XT (AF)", // tested with ST750LX003-1AC154/SM12
    "ST750LX003-.*",
    "", "", ""
  },
  { "Seagate Momentus Thin", // tested with ST320LT007-9ZV142/0004LVM1
    "ST(160|250|320)LT0(07|09|11|14)-.*",
    "", "", ""
  },
  { "Seagate Laptop HDD", // tested with ST500LT012-9WS142/0001SDM1,
      // ST500LM021-1KJ152/0002LIM1, ST4000LM016-1N2170/0003
    "ST((25|32|50)0LT0(12|15|25)|(32|50)0LM0(10|21)|[34]000LM016)-.*",
    "", "", ""
  },
  { "Seagate Laptop SSHD", // tested with ST500LM000-1EJ162/SM11
    "ST(500|1000)LM0(00|14)-.*",
    "", "", ""
  },
  { "Seagate Medalist 1010, 1720, 1721, 2120, 3230 and 4340",  // ATA2, with -t permissive
    "ST3(1010|1720|1721|2120|3230|4340)A",
    "", "", ""
  },
  { "Seagate Medalist 2110, 3221, 4321, 6531, and 8641",
    "ST3(2110|3221|4321|6531|8641)A",
    "", "", ""
  },
  { "Seagate U4",
    "ST3(2112|4311|6421|8421)A",
    "", "", ""
  },
  { "Seagate U5",
    "ST3(40823|30621|20413|15311|10211)A",
    "", "", ""
  },
  { "Seagate U6",
    "ST3(8002|6002|4081|3061|2041)0A",
    "", "", ""
  },
  { "Seagate U7",
    "ST3(30012|40012|60012|80022|120020)A",
    "", "", ""
  },
  { "Seagate U8",
    "ST3(4313|6811|8410|4313|13021|17221)A",
    "", "", ""
  },
  { "Seagate U9", // tested with ST3160022ACE/9.51
    "ST3(80012|120025|160022)A(CE)?",
    "", "", ""
  },
  { "Seagate U10",
    "ST3(20423|15323|10212)A",
    "", "", ""
  },
  { "Seagate UX",
    "ST3(10014A(CE)?|20014A)",
    "", "", ""
  },
  { "Seagate Barracuda ATA",
    "ST3(2804|2724|2043|1362|1022|681)0A",
    "", "", ""
  },
  { "Seagate Barracuda ATA II",
    "ST3(3063|2042|1532|1021)0A",
    "", "", ""
  },
  { "Seagate Barracuda ATA III",
    "ST3(40824|30620|20414|15310|10215)A",
    "", "", ""
  },
  { "Seagate Barracuda ATA IV",
    "ST3(20011|30011|40016|60021|80021)A",
    "", "", ""
  },
  { "Seagate Barracuda ATA V",
    "ST3(12002(3A|4A|9A|3AS)|800(23A|15A|23AS)|60(015A|210A)|40017A)",
    "", "", ""
  },
  { "Seagate Barracuda 5400.1",
    "ST340015A",
    "", "", ""
  },
  { "Seagate Barracuda 7200.7 and 7200.7 Plus", // tested with "ST380819AS          39M3701 39M0171 IBM"/3.03
    "ST3(200021A|200822AS?|16002[13]AS?|12002[26]AS?|1[26]082[78]AS|8001[13]AS?|8081[79]AS|60014A|40111AS|40014AS?)( .* IBM)?",
    "", "", ""
  },
  { "Seagate Barracuda 7200.8",
    "ST3(400[68]32|300[68]31|250[68]23|200826)AS?",
    "", "", ""
  },
  { "Seagate Barracuda 7200.9",
    "ST3(402111?|80[28]110?|120[28]1[0134]|160[28]1[012]|200827|250[68]24|300[68]22|(320|400)[68]33|500[68](32|41))AS?.*",
    "", "", ""
  },
  { "Seagate Barracuda 7200.10", // tested with GB0160EAFJE/HPG0
    "ST3((80|160)[28]15|200820|250[34]10|(250|300|320|400)[68]20|360320|500[68]30|750[68]40)AS?|"
    "GB0160EAFJE", // HP OEM
    "", "", ""
  },
  { "Seagate Barracuda 7200.11", // unaffected firmware
    "ST3(160813|320[68]13|500[368]20|640[36]23|640[35]30|750[36]30|1000(333|[36]40)|1500341)AS?",
    "CC.?.?", // http://knowledge.seagate.com/articles/en_US/FAQ/207957en
    "", ""
  },
  { "Seagate Barracuda 7200.11", // fixed firmware
    "ST3(500[368]20|750[36]30|1000340)AS?",
    "SD1A", // http://knowledge.seagate.com/articles/en_US/FAQ/207951en
    "", ""
  },
  { "Seagate Barracuda 7200.11", // fixed firmware
    "ST3(160813|320[68]13|640[36]23|1000333|1500341)AS?",
    "SD[12]B", // http://knowledge.seagate.com/articles/en_US/FAQ/207957en
    "", ""
  },
  { "Seagate Barracuda 7200.11", // buggy or fixed firmware
    "ST3(500[368]20|640[35]30|750[36]30|1000340)AS?",
    "(AD14|SD1[5-9]|SD81)",
    "There are known problems with these drives,\n"
    "THIS DRIVE MAY OR MAY NOT BE AFFECTED,\n"
    "see the following web pages for details:\n"
    "http://knowledge.seagate.com/articles/en_US/FAQ/207931en\n"
    "http://knowledge.seagate.com/articles/en_US/FAQ/207951en\n"
    "https://bugs.debian.org/cgi-bin/bugreport.cgi?bug=632758",
    ""
  },
  { "Seagate Barracuda 7200.11", // unknown firmware
    "ST3(160813|320[68]13|500[368]20|640[36]23|640[35]30|750[36]30|1000(333|[36]40)|1500341)AS?",
    "",
    "There are known problems with these drives,\n"
    "see the following Seagate web pages:\n"
    "http://knowledge.seagate.com/articles/en_US/FAQ/207931en\n"
    "http://knowledge.seagate.com/articles/en_US/FAQ/207951en\n"
    "http://knowledge.seagate.com/articles/en_US/FAQ/207957en",
    ""
  },
  { "Seagate Barracuda 7200.12", // new firmware
    "ST3(160318|250318|320418|50041[08]|750528|1000528)AS",
    "CC4[9A-Z]",
    "", ""
  },
  { "Seagate Barracuda 7200.12", // unknown firmware
    "ST3(160318|250318|320418|50041[08]|750528|1000528)AS",
    "",
    "A firmware update for this drive may be available,\n"
    "see the following Seagate web pages:\n"
    "http://knowledge.seagate.com/articles/en_US/FAQ/207931en\n"
    "http://knowledge.seagate.com/articles/en_US/FAQ/213891en",
    ""
  },
  { "Seagate Barracuda 7200.12", // tested with ST3250312AS/JC45, ST31000524AS/JC45,
      // ST3500413AS/JC4B, ST3750525AS/JC4B
      // ST3160316AS/JC45
      // Possible options: ST31000524AS, ST3500413AS, ST3250312AS ,
      // ST3750525AS, ST3320413AS, ST3160316AS
    "ST3(160318|25031[128]|320418|50041[038]|750(518|52[358])|100052[348]|320413|160316)AS",
    "", "", ""
  },
  { "Seagate Barracuda XT", // tested with ST32000641AS/CC13,
      // ST4000DX000-1C5160/CC42
    "ST(3(2000641|3000651)AS|4000DX000-.*)",
    "", "", ""
  },
  { "Seagate Barracuda 7200.14 (AF)", // new firmware, tested with
      // ST3000DM001-9YN166/CC4H, ST3000DM001-9YN166/CC9E
    "ST(1000|1500|2000|2500|3000)DM00[1-3]-9YN16.",
    "CC(4[H-Z]|[5-9A-Z]..*)", // >= "CC4H"
    "",
    "-v 188,raw16 -v 240,msec24hour32" // tested with ST3000DM001-9YN166/CC4H
  },
  { "Seagate Barracuda 7200.14 (AF)", // old firmware, tested with
      // ST1000DM003-9YN162/CC46
    "ST(1000|1500|2000|2500|3000)DM00[1-3]-9YN16.",
    "CC4[679CG]",
    "A firmware update for this drive is available,\n"
    "see the following Seagate web pages:\n"
    "http://knowledge.seagate.com/articles/en_US/FAQ/207931en\n"
    "http://knowledge.seagate.com/articles/en_US/FAQ/223651en",
    "-v 188,raw16 -v 240,msec24hour32"
  },
  { "Seagate Barracuda 7200.14 (AF)", // unknown firmware
    "ST(1000|1500|2000|2500|3000)DM00[1-3]-9YN16.",
    "",
    "A firmware update for this drive may be available,\n"
    "see the following Seagate web pages:\n"
    "http://knowledge.seagate.com/articles/en_US/FAQ/207931en\n"
    "http://knowledge.seagate.com/articles/en_US/FAQ/223651en",
    "-v 188,raw16 -v 240,msec24hour32"
  },
  { "Seagate Barracuda 7200.14 (AF)", // different part number, tested with
      // ST1000DM003-1CH162/CC47, ST1000DM003-1CH162/CC49, ST2000DM001-1CH164/CC24,
      // ST1000DM000-9TS15E/CC92, APPLE HDD ST3000DM001/AP15 (no attr 240)
    "ST(1000|1500|2000|2500|3000)DM00[0-3]-.*|"
    "APPLE HDD ST3000DM001",
    "", "",
    "-v 188,raw16 -v 240,msec24hour32"
  },
  { "Seagate Barracuda 7200.14 (AF)", // < 1TB, tested with ST250DM000-1BC141
    "ST(250|320|500|750)DM00[0-3]-.*",
    "", "",
    "-v 188,raw16 -v 240,msec24hour32"
  },
  { "Seagate BarraCuda 3.5 (CMR)", // tested with ST1000DM010-2EP102/CC43,
      // ST3000DM008-2DM166/CC26, ST4000DM006-2G5107/DN02, ST10000DM0004-1ZC101/DN01,
      // ST12000DM0007-2GR116/DN01
    "ST(500DM009|1000DM010|2000DM00[67]|3000DM00[89]|4000DM006|6000DM004|"
       "8000DM005|10000DM0004|12000DM0007)-.*",
    "", "",
    "-v 200,raw48,Pressure_Limit "
    "-v 188,raw16 -v 240,msec24hour32"
  },
  { "Seagate BarraCuda 3.5 (SMR)", // tested with ST2000DM008-2FR102/0001,
      // ST4000DM004-2CV104/0001 (TRIM: no), ST4000DM005-2DP166/0001, ST8000DM004-2CX188/0001
    "ST(2000DM00[589]|3000DM007|4000DM00[45]|6000DM003|8000DM004)-.*",
    "", "",
    "-v 9,msec24hour32 " // ST4000DM004-2CV104/0001
    "-v 200,raw48,Pressure_Limit "
    "-v 188,raw16 -v 240,msec24hour32"
  },
  { "Seagate Desktop HDD.15", // tested with ST4000DM000-1CD168/CC43, ST5000DM000-1FK178/CC44,
      // ST6000DM001-1XY17Z/CC48
    "ST[4568]000DM00[012]-.*",
    "", "",
    "-v 188,raw16 -v 240,msec24hour32"
  },
  { "Seagate Desktop SSHD", // tested with ST2000DX001-1CM164/CC43
    "ST[124]000DX001-.*",
    "", "",
    "-v 188,raw16 -v 240,msec24hour32"
  },
  { "Seagate Barracuda LP", // new firmware
    "ST3(500412|1000520|1500541|2000542)AS",
    "CC3[5-9A-Z]",
    "",
    "" // -F xerrorlba ?
  },
  { "Seagate Barracuda LP", // unknown firmware
    "ST3(500412|1000520|1500541|2000542)AS",
    "",
    "A firmware update for this drive may be available,\n"
    "see the following Seagate web pages:\n"
    "http://knowledge.seagate.com/articles/en_US/FAQ/207931en\n"
    "http://knowledge.seagate.com/articles/en_US/FAQ/213915en",
    "-F xerrorlba" // tested with ST31000520AS/CC32
  },
  { "Seagate Barracuda Green (AF)", // new firmware
    "ST((10|15|20)00DL00[123])-.*",
    "CC(3[2-9A-Z]|[4-9A-Z]..*)", // >= "CC32"
    "", ""
  },
  { "Seagate Barracuda Green (AF)", // unknown firmware
    "ST((10|15|20)00DL00[123])-.*",
    "",
    "A firmware update for this drive may be available,\n"
    "see the following Seagate web pages:\n"
    "http://knowledge.seagate.com/articles/en_US/FAQ/207931en\n"
    "http://knowledge.seagate.com/articles/en_US/FAQ/218171en",
    ""
  },
  { "Seagate Barracuda ES",
    "ST3(250[68]2|32062|40062|50063|75064)0NS",
    "", "", ""
  },
  // ST5000LM000, ST4000LM024, ST3000LM024, ST2000LM015, ST1000LM048, ST500LM030
  { "Seagate Barracuda 2.5 5400", // ST2000LM015-2E8174/SDM1, ST4000LM024-2AN17V/0001
    "ST(5000LM000|[34]000LM024|2000LM015|1000LM048|500LM030)-.*",
    "",
    "",
    "-v 183,raw48,SATA_Downshift_Count "
  },
  { "Seagate Barracuda ES.2", // fixed firmware
    "ST3(25031|50032|75033|100034)0NS",
    "SN[01]6|"         // http://knowledge.seagate.com/articles/en_US/FAQ/207963en
    "MA(0[^7]|[^0].)", // http://dellfirmware.seagate.com/dell_firmware/DellFirmwareRequest.jsp
    "",                //        ^^^^^^^^^^^^ down (no DNS A record)
    "-F xerrorlba" // tested with ST31000340NS/SN06
  },
  { "Seagate Barracuda ES.2", // buggy firmware (Dell)
    "ST3(25031|50032|75033|100034)0NS",
    "MA07",
    "There are known problems with these drives,\n"
    "AND THIS FIRMWARE VERSION IS AFFECTED,\n"
    "contact Dell support for a firmware update.",
    ""
  },
  { "Seagate Barracuda ES.2", // unknown firmware
    "ST3(25031|50032|75033|100034)0NS",
    "",
    "There are known problems with these drives,\n"
    "see the following Seagate web pages:\n"
    "http://knowledge.seagate.com/articles/en_US/FAQ/207931en\n"
    "http://knowledge.seagate.com/articles/en_US/FAQ/207963en",
    ""
  },
  { "Seagate Constellation (SATA)", // tested with ST9500530NS/SN03
    "ST9(160511|500530)NS",
    "", "", ""
  },
  { "Seagate Constellation ES (SATA)", // tested with ST31000524NS/SN11,
      // MB0500EAMZD/HPG1
    "ST3(50051|100052|200064)4NS|"
    "MB0500EAMZD", // HP OEM
    "", "", ""
  },
  { "Seagate Constellation ES (SATA 6Gb/s)", // tested with ST1000NM0011/SN02,
      // MB1000GCEEK/HPG1
    "ST(5|10|20)00NM0011|"
    "MB1000GCEEK", // HP OEM
    "", "", ""
  },
  { "Seagate Constellation ES.2 (SATA 6Gb/s)", // tested with ST32000645NS/0004, ST33000650NS,
      // MB3000EBKAB/HPG6
    "ST3(2000645|300065[012])NS|"
    "MB3000EBKAB", // HP OEM
    "", "", ""
  },
  { "Seagate Constellation ES.3", // tested with ST1000NM0033-9ZM173/0001,
      // ST4000NM0033-9ZM170/SN03, MB1000GCWCV/HPGC, MB4000GCWDC/HPGE
    "ST[1234]000NM00[35]3-.*|"
    "MB[14]000GCW(CV|DC)", // HP OEM
    "", "", ""
  },
  { "Seagate Constellation CS", // tested with ST3000NC000/CE02, ST3000NC002-1DY166/CN02
    "ST(1000|2000|3000)NC00[0-3](-.*)?",
    "", "", ""
  },
  { "Seagate Constellation.2 (SATA)", // 2.5", tested with ST91000640NS/SN02, MM1000GBKAL/HPGB
    "ST9(25061|50062|100064)[012]NS|" // *SS = SAS
    "MM1000GBKAL", // HP OEM
    "", "", ""
  },
  // ST6000NM0004, ST6000NM0024, ST6000NM0044, ST6000NM0084, ST5000NM0024,
  // ST5000NM0044, ST4000NM0024, ST4000NM0044, ST2000NM0024, ST2000NM0044
  // ST4000NM0035, ST3000NM0005, ST2000NM0055, ST1000NM0055, ST4000NM0045,
  // ST3000NM0015, ST2000NM0065, ST1000NM0065, ST4000NM0105, ST3000NM0055
  { "Seagate Enterprise Capacity 3.5 HDD", // tested with ST6000NM0024-1HT17Z/SN02,
      // ST10000NM0016-1TT101/SNB0
      // ST4000NM0085-1YY107/ZC11SXPH
      // ST8000NM0045-1RL112/NN02
      // ST6000NM0004-1FT17Z/NN01
      // ST4000NM0035-1V4107/TNC3
      // ST1000NM0055-1V410C/TN02
      // ST8000NM0055-1RM112/SN04
      // ST10000NM0156-2AA111/SS05
    "ST([1234568]|10)000NM0[01][0-68][456]-.*", // *[069]4 = 4Kn
    "", "",
    "-v 200,raw48,Pressure_Limit "
    "-v 188,raw16 -v 240,msec24hour32"
  },
  { "Seagate Enterprise Capacity 3.5 HDD", // V5.1, ms in attribute 9
    "ST[12]000NM0008-.*", // tested with ST1000NM0008-2F2100/SN01
    "", "",
    "-v 9,msec24hour32 -v 188,raw16 -v 240,msec24hour32"
  },
  { "Seagate Exos 5E8", // tested with ST8000AS0003-2HH188/0003
    "ST8000AS0003-.*",
    "", "",
    "-v 9,msec24hour32 -v 240,msec24hour32"
  },
  // ST1000NM000A, ST1000NM002A, ST2000NM000A, ST2000NM001A, ST2000NM002A,
  // ST3000NM000A, ST3000NM004A, ST4000NM000A, ST4000NM001A, ST4000NM002A,
  // ST4000NM006A, ST4000NM010A, ST4000NM012A, ST4000NM013A, ST6000NM002A,
  // ST6000NM021A, ST6000NM022A, ST6000NM025A, ST6000NM026A, ST8000NM000A,
  // ST8000NM002A, ST8000NM004A, ST8000NM008A, ST8000NM009A, ST8000NM016A
  { "Seagate Exos 7E8", // tested with ST6000NM021A-2R7101/SN02, ST8000NM000A-2KE101/SN02
    "ST[123468]000NM0(0[01234689]|1[0236]|2[1256])A-.*",
    "", "",
    "-v 18,raw48,Head_Health "
    "-v 240,msec24hour32"
  },
  { "Seagate Exos X12", // tested with ST12000NM0007-2A1101/SN02
    "ST12000NM00[01]7-.*", // *17 = SED
    "", "",
    "-v 200,raw48,Pressure_Limit "
    "-v 240,msec24hour32"
  },
  { "Seagate Exos X14", // tested with ST12000NM0008-2H3101/SN02,
      // ST12000NM0538-2K2101/CMA2 (OEM?)
    "ST(14000NM04[24]8|14000NM0(01|25)8|12000NM0(00|24|53)8|10000NM0(47|56)8)-.*",
    "", "",
    "-v 18,raw48,Head_Health "
    "-v 200,raw48,Pressure_Limit "
    "-v 240,msec24hour32"
  },
  { "Seagate Exos X16", // tested with ST10000NM001G-2MW103/SN02
      // ST14000NM001G-2KJ103/SN02, ST16000NM001G-2KK103/SN02, ST16000NM001G-2KK103/SN03
    "ST1[0246]000NM00[13]G-.*",
    "", "",
    "-v 18,raw48,Head_Health "
    "-v 200,raw48,Pressure_Limit "
    "-v 240,msec24hour32"
  },
  // new models: ST8000VN0002, ST6000VN0021, ST4000VN000
  //             ST8000VN0012, ST6000VN0031, ST4000VN003
  // tested with ST8000VN0002-1Z8112/ZA13YGNF
  { "Seagate NAS HDD", // tested with ST2000VN000-1H3164/SC42, ST3000VN000-1H4167/SC43
    "ST([234]000VN000|[468]000VN00(02|21|12|31|3))-.*",
    "", "", ""
  },
  // ST8000NE0001, ST8000NE0011, ST6000VN0001, ST6000VN0011, ST5000VN0001,
  // ST5000VN0011, ST4000VN0001, ST4000VN0011, ST3000VN0001, ST3000VN0011,
  // ST2000VN0001, ST2000VN0011
  // tested with ST8000NE0001-1WN112/PNA2
  { "Seagate Enterprise NAS HDD",
    "ST(8000NE|[65432]000VN)00[01]1-.*",
    "", "", ""
  },
  { "Seagate IronWolf", // tested with ST3000VN007-2E4166/SC60, ST4000VN008-2DR166/SC60,
      // ST6000VN001-2BB186/SC60, ST6000VN0033-2EE110/SC60, ST6000VN0041-2EL11C/SC61,
      // ST8000VN0022-2EL112/SC61, ST10000VN0004-1ZD101/SC60,
      // ST12000VN0007-2GS116/SC60, ST12000VN0008-2JH101/SC60
    "ST(1|2|3|4|6|8|10|12)000VN00(0?[2478]|1|22|33|41)-.*",
    "", "",
    "-v 18,raw48,Head_Health "
    "-v 200,raw48,Pressure_Limit "
    "-v 240,msec24hour32"
  },
  { "Seagate IronWolf Pro", // tested with ST4000NE0025-2EW107/EN02,
      // ST8000NE0004-1ZF11G/EN01, ST8000NE0021-2EN112/EN02, ST16000NE000-2RW103/EN02
    "ST([24]000NE0025|4000NE001|6000NE0023|8000NE00(04|08|21)|(10|12|14)000NE000[478]|16000NE000)-.*",
    "", "",
    "-v 18,raw48,Head_Health " // ST16000NE000
    "-v 200,raw48,Pressure_Limit "
    "-v 240,msec24hour32"
  },
  { "Seagate Archive HDD (SMR)", // tested with ST8000AS0002-1NA17Z/AR13
    "ST[568]000AS00[01][12]-.*",
    "", "", ""
  },
  { "Seagate Pipeline HD 5900.1",
    "ST3(160310|320[34]10|500(321|422))CS",
    "", "", ""
  },
  { "Seagate Pipeline HD 5900.2", // tested with ST31000322CS/SC13
    "ST3(160316|250[34]12|320(311|413)|500(312|414)|1000(322|424))CS",
    "", "", ""
  },
  { "Seagate Video 3.5 HDD", // tested with ST4000VM000-1F3168/SC23, SC25
    "ST(10|15|20|30|40)00VM00[023]-.*",
    "", "", ""
  },
  { "Seagate Medalist 17240, 13030, 10231, 8420, and 4310",
    "ST3(17240|13030|10231|8420|4310)A",
    "", "", ""
  },
  { "Seagate Medalist 17242, 13032, 10232, 8422, and 4312",
    "ST3(1724|1303|1023|842|431)2A",
    "", "", ""
  },
  { "Seagate NL35",
    "ST3(250623|250823|400632|400832|250824|250624|400633|400833|500641|500841)NS",
    "", "", ""
  },
  { "Seagate SV35.2",
    "ST3(160815|250820|320620|500630|750640)[AS]V",
    "", "", ""
  },
  { "Seagate SV35.3", // tested with ST3500320SV/SV16
    "ST3(500320|750330|1000340)SV",
    "", "", ""
  },
  { "Seagate SV35.5", // tested with ST31000525SV/CV12
    "ST3(250311|500410|1000525)SV",
    "", "", ""
  },
  // ST6000VX0001,ST6000VX0011,ST5000VX0001,ST5000VX0011,ST4000VX000
  // ST4000VX002, ST3000VX002, ST2000VX003, ST1000VX001, ST1000VX002
  // ST3000VX000, ST3000VX004, ST2000VX000, ST2000VX004, ST1000VX000
  { "Seagate Surveillance", // tested with ST1000VX001-1HH162/CV11, ST2000VX000-9YW164/CV12,
      // ST4000VX000-1F4168/CV14, ST2000VX003-1HH164/CV12
    "ST([1-5]000VX00[01234]1?|31000526SV|3500411SV)(-.*)?",
    "", "", ""
  },
  { "Seagate Skyhawk", // tested with ST3000VX010-2H916L/CV11, ST6000VX0023-2EF110/SC60
    "ST(1000VX005|2000VX008|3000VX0(09|10)|4000VX007|6000VX00(1|23)|8000VX00(4|22))-.*",
    "", "",
    "-v 9,msec24hour32 " // CV* Firmware only?
    "-v 240,msec24hour32"
  },
  { "Seagate DB35", // tested with ST3250823ACE/3.03, ST3300831SCE/3.03
    "ST3(200826|250823|300831|400832)[AS]CE",
    "", "", ""
  },
  { "Seagate DB35.2", // tested with ST3160212SCE/3.ACB
    "ST3(802110|120213|160212|200827|250824|300822|400833|500841)[AS]CE",
    "", "", ""
  },
  { "Seagate DB35.3",
    "ST3(750640SCE|((80|160)215|(250|320|400)820|500830|750840)[AS]CE)",
    "", "", ""
  },
  { "Seagate LD25.2", // tested with ST940210AS/3.ALC
    "ST9(40|80)210AS?",
    "", "", ""
  },
  { "Seagate ST1.2 CompactFlash", // tested with ST68022CF/3.01
    "ST6[468]022CF",
    "", "", ""
  },
  { "Seagate Nytro XF1230 SATA SSD", // tested with XF1230-1A0480/ST200354
    "XF1230-1A(0240|0480|0960|1920)",
    "", "",
    "-v 174,raw48,Unexpect_Power_Loss_Ct "
    "-v 180,raw48,End_to_End_Err_Detect "
    "-v 183,raw48,SATA_Downshift_Count "
    "-v 189,raw48,SSD_Health_Flags "
    "-v 190,raw48,SATA_Error_Ct "
    "-v 201,raw48,Read_Error_Rate "
    "-v 231,raw48,SSD_Life_Left_Perc "
    "-v 234,raw48,Lifetime_Nand_Gb "
    "-v 241,raw48,Total_Writes_GiB "
    "-v 242,raw48,Total_Reads_GiB "
    "-v 245,raw48,Read_Error_Rate "
  },
  { "Seagate IronWolf 110 SATA SSD", //Written to Seagate documentation
    "ZA(240|480|960|1920|3840)NM10001",
    "", "",
  //"-v 1,raw48,Raw_Read_Error_Rate "
  //"-v 5,raw16(raw16),Reallocated_Sector_Ct "
  //"-v 9,raw24(raw8),Power_On_Hours "
  //"-v 12,raw48,Power_Cycle_Count "
    "-v 100,raw48,Flash_GB_Erased "
    "-v 102,raw48,Lifetime_PS4_Entry_Ct "
    "-v 103,raw48,Lifetime_PS3_Exit_Ct "
    "-v 170,raw48,Grown_Bad_Block_Ct "
    "-v 171,raw48,Program_Fail_Count "
    "-v 172,raw48,Erase_Fail_Count "
    "-v 173,raw48,Avg_Program/Erase_Ct "
    "-v 174,raw48,Unexpected_Pwr_Loss_Ct "
    "-v 177,raw16,Wear_Range_Delta "
    "-v 183,hex56,SATA_Downshift_Count "
    "-v 187,raw48,Uncorrectable_ECC_Ct "
  //"-v 194,tempminmax,Temperature_Celsius "
    "-v 195,raw16(raw16),RAISE_ECC_Cor_Ct "
    "-v 198,raw48,Uncor_Read_Error_Ct "
  //"-v 199,raw48,UDMA_CRC_Error_Count "
    "-v 230,raw56,Drv_Life_Protect_Status "
    "-v 231,hex56,SSD_Life_Left "
  //"-v 232,raw48,Available_Reservd_Space "
    "-v 233,raw48,Lifetime_Wts_To_Flsh_GB "
    "-v 241,raw48,Lifetime_Wts_Frm_Hst_GB "
    "-v 242,raw48,Lifetime_Rds_Frm_Hst_GB "
    "-v 243,hex56,Free_Space "
  },
  { "Seagate IronWolf Pro 125 SSDs", // IronWolf_Pro_125_SSD_Product_Manual_100866982_A.pdf
    "Seagate IronWolfPro ZA(240|480|960|1920|3840)NX10001-.*", // tested with
      // Seagate IronWolfPro ZA3840NX10001-2ZH104/SU4SC01B
    "", "",
  //"-v 1,raw48,Raw_Read_Error_Rate "
  //"-v 9,raw24(raw8),Power_On_Hours "
  //"-v 12,raw48,Power_Cycle_Count "
    "-v 16,raw48,Spare_Blocks_Available "
    "-v 17,raw48,Spare_Blocks_Remaining "
    "-v 168,raw48,SATA_PHY_Error_Count "
    "-v 170,raw16,Early/Later_Bad_Blck_Ct "
    "-v 173,raw16,Max/Avg/Min_Erase_Ct "
    "-v 174,raw48,Unexpect_Power_Loss_Ct "
    "-v 177,raw16,Wear_Range_Delta "
  //"-v 192,raw48,Power-Off_Retract_Count "
  //"-v 194,tempminmax,Temperature_Celsius "
    "-v 218,raw48,SATA_CRC_Error_Count "
    "-v 231,raw48,SSD_Life_Left "
    "-v 232,hex48,Read_Failure_Blk_Ct "
    "-v 233,raw48,Flash_Writes_GiB "
    "-v 234,raw48,NAND_Reads_Sectors "
    "-v 235,raw48,Flash_Writes_Sectors "
    "-v 241,raw48,Host_Writes_GiB "
    "-v 242,raw48,Host_Reads_GiB "
    "-v 246,hex64,Write_Protect_Detail " // prevents interpretation of bogus threshold 255 (ticket #1396)
    "-v 247,raw48,Health_Check_Timer "
  },
  { "Seagate Nytro SATA SSD", //Written to Seagate documentation
    // tested with XA960LE10063, XA960LE10063
    "XA(240|480|960|1920|3840)[LM]E10(00|02|04|06|08|10)3",
    "", "",
  //"-v 1,raw48,Raw_Read_Error_Rate "
  //"-v 5,raw16(raw16),Reallocated_Sector_Ct "
  //"-v 9,raw24(raw8),Power_On_Hours "
  //"-v 12,raw48,Power_Cycle_Count "
    "-v 100,raw48,Flash_GB_Erased "
    "-v 102,raw48,Lifetime_PS4_Entry_Ct "
    "-v 103,raw48,Lifetime_PS3_Exit_Ct "
    "-v 170,raw48,Grown_Bad_Block_Ct "
    "-v 171,raw48,Program_Fail_Count "
    "-v 172,raw48,Erase_Fail_Count "
    "-v 173,raw48,Avg_Program/Erase_Ct "
    "-v 174,raw48,Unexpected_Pwr_Loss_Ct "
    "-v 177,raw16,Wear_Range_Delta "
    "-v 183,hex56,SATA_Downshift_Count "
    "-v 187,raw48,Uncorrectable_ECC_Ct "
  //"-v 194,tempminmax,Temperature_Celsius "
    "-v 195,raw16(raw16),RAISE_ECC_Cor_Ct "
    "-v 198,raw48,Uncor_Read_Error_Ct "
  //"-v 199,raw48,UDMA_CRC_Error_Count "
    "-v 230,raw56,Drv_Life_Protect_Status "
    "-v 231,hex56,SSD_Life_Left "
  //"-v 232,raw48,Available_Reservd_Space "
    "-v 233,raw48,Lifetime_Wts_To_Flsh_GB "
    "-v 241,raw48,Lifetime_Wts_Frm_Hst_GB "
    "-v 242,raw48,Lifetime_Rds_Frm_Hst_GB "
    "-v 243,hex56,Free_Space "
  },
  { "WD Blue / Red / Green SSDs", // tested with WDC WDS250G1B0A-00H9H0/X41000WD,
      // WDC WDS250G1B0A-00H9H0/X41100WD, WDC WDS100T1B0A-00H9H0,
      // WDC WDS120G2G0A-00JH30/UE360000, WDC WDS240G2G0A-00JH30/UF300000,
      // WDC WDS500G2B0A-00SM50/X61130WD, WDC WDS200T2B0A-00SM50/X61130WD,
      // WDC WDS200T2B0A/X61190WD, WDC WDS120G1G0A-00SS50/Z3311000
      // WDC  WDS500G2B0A-00SM50/401000WD,
      // WDC WDBNCE2500PNC/X61130WD, WDC WDBNCE0010PNC-WRSN/X41110WD,
      // WDC  WDS200T1R0A-68A4W0/411000WR
    "WDC WDBNCE(250|500|00[124])0PNC(-.*)?|" // Blue 3D
    "WDC  ?WDS((120|240|250|480|500)G|[12]00T)(1B|2B|1G|2G|1R)0[AB](-.*)?",
      // *B* = Blue, *G* = Green, *2B* = Blue 3D NAND, *1R* = Red SA500
    "", "",
  //"-v 5,raw16(raw16),Reallocated_Sector_Ct " // Reassigned Block Count
  //"-v 9,raw24(raw8),Power_On_Hours "
  //"-v 12,raw48,Power_Cycle_Count "
    "-v 165,raw48,Block_Erase_Count "
    "-v 166,raw48,Minimum_PE_Cycles_TLC "
    "-v 167,raw48,Max_Bad_Blocks_per_Die "
    "-v 168,raw48,Maximum_PE_Cycles_TLC "
    "-v 169,raw48,Total_Bad_Blocks "
    "-v 170,raw48,Grown_Bad_Blocks "
    "-v 171,raw48,Program_Fail_Count "
    "-v 172,raw48,Erase_Fail_Count "
    "-v 173,raw48,Average_PE_Cycles_TLC "
    "-v 174,raw48,Unexpected_Power_Loss "
  //"-v 184,raw48,End-to-End_Error " // Detection/Correction Count
  //"-v 187,raw48,Reported_Uncorrect " // Uncorrectable Errors
  //"-v 188,raw48,Command_Timeout "
  //"-v 194,tempminmax,Temperature_Celsius "
  //"-v 199,raw48,UDMA_CRC_Error_Count " // SATA CRC Errors
    "-v 230,hex48,Media_Wearout_Indicator " // Maybe hex16
  //"-v 232,raw48,Available_Reservd_Space"
    "-v 233,raw48,NAND_GB_Written_TLC "
    "-v 234,raw48,NAND_GB_Written_SLC "
    "-v 241,raw48,Host_Writes_GiB "
    "-v 242,raw48,Host_Reads_GiB "
    "-v 244,raw48,Temp_Throttle_Status "
  },
  { "Western Digital Protege",
  /* Western Digital drives with this comment all appear to use Attribute 9 in
   * a  non-standard manner.  These entries may need to be updated when it
   * is understood exactly how Attribute 9 should be interpreted.
   * UPDATE: this is probably explained by the WD firmware bug described in the
   * smartmontools FAQ */
    "WDC WD([2468]00E|1[26]00A)B-.*",
    "", "", ""
  },
  { "Western Digital Caviar",
  /* Western Digital drives with this comment all appear to use Attribute 9 in
   * a  non-standard manner.  These entries may need to be updated when it
   * is understood exactly how Attribute 9 should be interpreted.
   * UPDATE: this is probably explained by the WD firmware bug described in the
   * smartmontools FAQ */
    "WDC WD(2|3|4|6|8|10|12|16|18|20|25)00BB-.*",
    "", "", ""
  },
  { "Western Digital Caviar WDxxxAB",
  /* Western Digital drives with this comment all appear to use Attribute 9 in
   * a  non-standard manner.  These entries may need to be updated when it
   * is understood exactly how Attribute 9 should be interpreted.
   * UPDATE: this is probably explained by the WD firmware bug described in the
   * smartmontools FAQ */
    "WDC WD(3|4|6|8|25)00AB-.*",
    "", "", ""
  },
  { "Western Digital Caviar WDxxxAA",
  /* Western Digital drives with this comment all appear to use Attribute 9 in
   * a  non-standard manner.  These entries may need to be updated when it
   * is understood exactly how Attribute 9 should be interpreted.
   * UPDATE: this is probably explained by the WD firmware bug described in the
   * smartmontools FAQ */
    "WDC WD...?AA(-.*)?",
    "", "", ""
  },
  { "Western Digital Caviar WDxxxBA",
  /* Western Digital drives with this comment all appear to use Attribute 9 in
   * a  non-standard manner.  These entries may need to be updated when it
   * is understood exactly how Attribute 9 should be interpreted.
   * UPDATE: this is probably explained by the WD firmware bug described in the
   * smartmontools FAQ */
    "WDC WD...BA",
    "", "", ""
  },
  { "Western Digital Caviar AC", // add only 5400rpm/7200rpm (ata33 and faster)
    "WDC AC((116|121|125|225|132|232)|([1-4][4-9][0-9])|([1-4][0-9][0-9][0-9]))00[A-Z]?.*",
    "", "", ""
  },
  { "Western Digital Caviar SE",
  /* Western Digital drives with this comment all appear to use Attribute 9 in
   * a  non-standard manner.  These entries may need to be updated when it
   * is understood exactly how Attribute 9 should be interpreted.
   * UPDATE: this is probably explained by the WD firmware bug described in the
   * smartmontools FAQ
   * UPDATE 2: this does not apply to more recent models, at least WD3200AAJB */
    "WDC WD(4|6|8|10|12|16|18|20|25|30|32|40|50)00(JB|PB)-.*",
    "", "", ""
  },
  { "Western Digital Caviar Blue EIDE",  // WD Caviar SE EIDE
    /* not completely accurate: at least also WD800JB, WD(4|8|20|25)00BB sold as Caviar Blue */
    "WDC WD(16|25|32|40|50)00AAJB-.*",
    "", "", ""
  },
  { "Western Digital Caviar Blue EIDE",  // WD Caviar SE16 EIDE
    "WDC WD(25|32|40|50)00AAKB-.*",
    "", "", ""
  },
  { "Western Digital RE EIDE",
    "WDC WD(12|16|25|32)00SB-.*",
    "", "", ""
  },
  { "Western Digital PiDrive Foundation Edition", // WDC WD3750LMCW-11D9GS3
    "WDC WD(3750|2500)LMCW-.*",
    "", "", ""
  },
  { "Western Digital Caviar Serial ATA",
    "WDC WD(4|8|20|32)00BD-.*",
    "", "", ""
  },
  { "Western Digital Caviar SE Serial ATA", // tested with WDC WD3000JD-98KLB0/08.05J08
    "WDC WD(4|8|12|16|20|25|30|32|40)00(JD|KD|PD)-.*",
    "", "", ""
  },
  { "Western Digital Caviar SE Serial ATA",
    "WDC WD(8|12|16|20|25|30|32|40|50)00JS-.*",
    "", "", ""
  },
  { "Western Digital Caviar SE16 Serial ATA",
    "WDC WD(16|20|25|32|40|50|75)00KS-.*",
    "", "", ""
  },
  { "Western Digital Caviar Blue Serial ATA",  // WD Caviar SE Serial ATA
    /* not completely accurate: at least also WD800BD, (4|8)00JD sold as Caviar Blue */
    "WDC WD((8|12|16|25|32)00AABS|(8|12|16|25|32|40|50)00AAJS)-.*",
    "", "", ""
  },
  { "Western Digital Caviar Blue (SATA)",  // WD Caviar SE16 Serial ATA
      // tested with WD1602ABKS-18N8A0/DELL/02.03B04
    "WDC WD((16|20|25|32|40|50|64|75)00AAKS|1602ABKS|10EALS)-.*",
    "", "", ""
  },
  { "Western Digital Blue", // tested with WDC WD5000AZLX-00K4KA0/80.00A80,
      // WDC WD10EZEX-00RKKA0/80.00A80, WDC WD10EZEX-75M2NA0/01.01A01, WDC WD40EZRZ-00WN9B0/80.00A80,
      // APPLE HDD WDC WD10EALX-408EA0/07.01D03
    "(APPLE HDD )?WDC WD((25|32|50)00AAKX|5000AZ(LX|RZ)|7500A(AL|ZE)X|10E(AL|ZE)X|[1-6]0EZRZ)-.*",
    "", "", ""
  },
  { "Western Digital Blue (SMR)", // tested with WDC WD40EZAZ-00SF3B0/80.00A80 (TRIM: zeroed)
    "WDC WD(20|40|60)EZAZ-.*",
    "", "", ""
  },
  { "Western Digital RE Serial ATA",
    "WDC WD(12|16|25|32)00(SD|YD|YS)-.*",
    "", "", ""
  },
  { "Western Digital RE2 Serial ATA",
    "WDC WD((40|50|75)00(YR|YS|AYYS)|(16|32|40|50)0[01]ABYS)-.*",
    "", "", ""
  },
  { "Western Digital RE2-GP",
    "WDC WD(5000AB|7500AY|1000FY)PS-.*",
    "", "", ""
  },
  { "Western Digital RE3 Serial ATA", // tested with WDC WD7502ABYS-02A6B0/03.00C06,
      // WD1002FBYS-12/03.M0300
    "(WDC )?WD((25|32|50|75)02A|(75|10)02F)BYS-.*",
    "", "", ""
  },
  { "Western Digital RE4", // tested with WDC WD2003FYYS-18W0B0/01.01D02,
      // WDC WD1003FBYZ-010FB0/01.01V03
      // WDC WD5003ABYZ-011FA0/01.01S03
    "WDC WD((25|50)03ABY[XZ]|1003FBY[XZ]|(15|20)03FYYS)-.*",
    "", "", ""
  },
  { "Western Digital RE4-GP", // tested with WDC WD2002FYPS-02W3B0/04.01G01,
      // WD2003FYPS-27W9B0/01.01D02
    "(WDC )?WD200[23]FYPS-.*",
    "", "", ""
  },
  { "Western Digital Re", // tested with WDC WD1004FBYZ-01YCBB0/RR02,
      // WDC WD2000FYYZ-01UL1B0/01.01K01, WDC WD2000FYYZ-01UL1B1/01.01K02,
      // WDC WD4000FYYZ-01UL1B2/01.01K03, WD2000FYYX/00.0D1K2,
      // WDC WD1004FBYZ-01YCBB1/RR04
      // WD4000FYYZ, WD4000FDYZ, WD3000FYYZ, WD3000FDYZ, WD2000FYYZ, WD2000FDYZ
      // WD2004FBYZ, WD1004FBYZ
    "WDC WD((1004|2004)FBYZ|([234]000)FDYZ|[234]000FYYZ|2000FYYX)-.*",
    "", "",
    "-v 16,raw48,Total_LBAs_Read" // WDC WD1004FBYZ-01YCBB1/RR04
  },
  { "Western Digital Se", // tested with WDC WD2000F9YZ-09N20L0/01.01A01
    // WD6001F9YZ, WD5001F9YZ, WD4000F9YZ, WD3000F9YZ, WD2000F9YZ, WD1002F9YZ
    "WDC WD(1002|2000|3000|4000|5001|6001)F9YZ-.*",
    "", "", ""
  },
  { "Western Digital Caviar Green", // tested with WDC WD7500AADS-00M2B0/01.00A01,
      // WDC WD10EADX/77.04D77
    "WDC WD((50|64|75)00AA[CV]S|(50|64|75)00AADS|10EA[CV]S|(10|15|20)EAD[SX])-.*",
    "",
    "",
    "-F xerrorlba" // tested with WDC WD7500AADS-00M2B0/01.00A01
  },
  { "Western Digital Caviar Green (AF)",
    "WDC WD(((64|75|80)00AA|(10|15|20)EA|(25|30)EZ)R|20EAC)S-.*",
    "", "", ""
  },
  { "Western Digital Green", // tested with
      // WDC WD10EZRX-00A8LB0/01.01A01, WDC WD20EZRX-00DC0B0/80.00A80,
      // WDC WD30EZRX-00MMMB0/80.00A80, WDC WD40EZRX-00SPEB0/80.00A80,
      // WDC WD60EZRX-00MVLB1/80.00A80, WDC WD5000AZRX-00A8LB0/01.01A01
    "WDC WD(5000AZ|7500AA|(10|15|20)EA|(10|20|25|30|40|50|60)EZ)RX-.*",
    "", "", ""
  },
  { "Western Digital Caviar Black", // tested with WDC WD7501AAES/06.01D06
    "WDC WD((500|640)1AAL|7501AA[EL]|1001FA[EL]|2001FAS)S-.*|"
    "WDC WD(2002|7502|1502|5003|1002|5002)(FAE|AAE|AZE|AAL)X-.*", // could be
    // WD2002FAEX, WD7502AAEX, WD1502FAEX, WD5003AZEX, WD1002FAEX, WD5002AALX
    "", "", "-F xerrorlba" // WDC WD6401AALS-00L3B2/01.03B01 (ticket #1558)
  },
  { "Western Digital Black", // tested with
      // WDC WD1003FZEX-00MK2A0/01.01A01, WDC WD3001FAEX-00MJRA0/01.01L01,
      // WDC WD3003FZEX-00Z4SA0/01.01A01, WDC WD4001FAEX-00MJRA0/01.01L01
      // WDC WD4003FZEX-00Z4SA0/01.01A01, WDC WD5003AZEX-00RKKA0/80.00A80,
      // WDC WD4004FZWX-00GBGB0/81.H0A81
    "WDC WD(6001|2003|5001|1003|4003|4004|5003|3003|3001)(FZW|FZE|AZE)X-.*|" // could be
    // new series  WD6001FZWX WD2003FZEX WD5001FZWX WD1003FZEX
    //             WD4003FZEX WD5003AZEX WD3003FZEX WD4004FZWX
    "WDC WD(4001|3001|2002|1002|5003|7500|5000|3200|2500|1600)(FAE|AZE)X-.*",
    // old series: WD4001FAEX WD3001FAEX WD2002FAEX WD1002FAEX  WD5003AZEX
    "", "", ""
  },
  { "Western Digital Black (SMR)", // ticket #1313
    "WDC WD10SPSX-.*",
    "", "", ""
  },
  { "Western Digital AV ATA", // tested with WDC WD3200AVJB-63J5A0/01.03E01
    "WDC WD(8|16|25|32|50)00AV[BJ]B-.*",
    "", "", ""
  },
  { "Western Digital AV SATA",
    "WDC WD(16|25|32)00AVJS-.*",
    "", "", ""
  },
  { "Western Digital AV-GP",
    "WDC WD((16|25|32|50|64|75)00AV[CDV]S|(10|15|20)EV[CDV]S)-.*",
    "", "", ""
  },
  { "Western Digital AV-GP (AF)", // tested with WDC WD10EURS-630AB1/80.00A80,
      // WDC WD10EUCX-63YZ1Y0/51.0AB52, WDC WD20EURX-64HYZY0/80.00A80
    "WDC WD(5000AUDX|7500AURS|10EUCX|(10|15|20|25|30)EUR[SX])-.*",
    "", "", ""
  },
  { "Western Digital AV", // tested with DC WD10JUCT-63CYNY0/01.01A01
    "WDC WD((16|25|32|50)00BU[CD]|5000LUC|10JUC)T-.*",
    "", "", ""
  },
  { "Western Digital Raptor",
    "WDC WD((360|740|800)GD|(360|740|800|1500)ADF[DS])-.*",
    "", "", ""
  },
  { "Western Digital Raptor X",
    "WDC WD1500AHFD-.*",
    "", "", ""
  },
  { "Western Digital VelociRaptor", // tested with WDC WD1500HLHX-01JJPV0/04.05G04
    "WDC WD(((800H|(1500|3000)[BH]|1600H|3000G)LFS)|((1500|3000|4500|6000)[BH]LHX))-.*",
    "", "", ""
  },
  { "Western Digital VelociRaptor (AF)", // tested with WDC WD1000DHTZ-04N21V0/04.06A00
    "WDC WD(2500H|5000B|5000H|1000D)HTZ-.*",
    "", "", ""
  },
  { "Western Digital Scorpio EIDE",
    "WDC WD(4|6|8|10|12|16)00(UE|VE)-.*",
    "", "", ""
  },
  { "Western Digital Scorpio Blue EIDE", // tested with WDC WD3200BEVE-00A0HT0/11.01A11
    "WDC WD(4|6|8|10|12|16|25|32)00BEVE-.*",
    "", "", ""
  },
  { "Western Digital Scorpio Serial ATA",
    "WDC WD(4|6|8|10|12|16|25)00BEAS-.*",
    "", "", ""
  },
  { "Western Digital Scorpio Blue Serial ATA", // tested with WDC WD3200BEVS-08VAT2/14.01A14
    "WDC WD((4|6|8|10|12|16|25|32)00BEVS|(8|12|16|25|32|40|50|64)00BEVT|7500KEVT|10TEVT)-.*",
    "", "", ""
  },
  { "Western Digital Scorpio Blue Serial ATA (AF)", // tested with
      // WDC WD10JPVT-00A1YT0/01.01A01
    "WDC WD((16|25|32|50|64|75)00BPVT|10[JT]PVT)-.*",
    "", "", ""
  },
  { "Western Digital Scorpio Black", // tested with WDC WD5000BEKT-00KA9T0/01.01A01
    "WDC WD(8|12|16|25|32|50)00B[EJ]KT-.*",
    "", "", ""
  },
  { "Western Digital Scorpio Black (AF)",
    "WDC WD(50|75)00BPKT-.*",
    "", "", ""
  },
  { "Western Digital Red", // tested with WDC WD10EFRX-68JCSN0/01.01A01,
      // WDC WD10JFCX-68N6GN0/01.01A01, WDC WD30EFRX-68EUZN0/82.00A82,
      // WDC WD40EFRX-68WT0N0/80.00A80, WDC WD60EFRX-68MYMN1/82.00A82,
      // WDC WD80EFAX-68LHPN0/83.H0A83, WDC WD80EFZX-68UW8N0/83.H0A83,
      // WDC WD80EZZX-11CSGA0/83.H0A03 (My Book 0x1058:0x25ee),
      // WDC WD100EFAX-68LHPN0/83.H0A83,
      // WDC WD120EMFZ-11A6JA0/81.00A81 (Easystore 0x1058:0x25fb)
    "WDC WD(7500BFCX|10JFCX|[1-6]0EFRX|[68]0E[FZ]ZX|(8|10)0EFAX|120EMFZ)-.*",
    "", "",
    "-v 22,raw48,Helium_Level" // WD80EFAX, WD80EFZX, WD100EFAX, WD120EMFZ
  },
  { "Western Digital Red (SMR)", // ticket #1313, tested with WDC WD60EFAX-68SHWN0/82.00A82
    "WDC WD[2346]0EFAX-.*",
    "", "", ""
  },
  { "Western Digital Red Pro", // tested with WDC WD2001FFSX-68JNUN0/81.00A81,
      // WDC WD6002FFWX-68TZ4N0/83.H0A83, WDC WD101KFBX-68R56N0/83.H0A03,
      // WDC WD102KFBX-68M95N0/83.00A83
    "WDC WD([2-68]00[123]FF[BSW]|10[12]KFB)X-.*",
    "", "",
    "-v 22,raw48,Helium_Level" // WD101KFBX (but not WD102KFBX)
  },
  { "Western Digital Purple", // tested with WDC WD40PURX-64GVNY0/80.00A80,
      // WDC WD40PURZ-85TTDY0/80.00A80
      // WDC WD80PUZX-64NEAY0/80.H0A80
    "WDC WD[1234568]0PU[RZ][XZ]-.*",
    "", "", ""
  },
  { "Western Digital Gold", // tested with WDC WD1005FBYZ-01YCBB2/RR07,
      // WDC WD2005FBYZ-01YCBB2/RR07, WDC WD4002FYYZ-01B7CB0/01.01M02,
      // WDC WD4003FRYZ-01F0DB0/01.01H01, WDC WD6003FRYZ-01F0DB0/01.01H01,
      // WDC WD8003FRYZ-01JPDB1/01.01H02, WDC WD8004FRYZ-01VAEB0/01.01H01,
      // WDC WD102KRYZ-01A5AB0/01.01H01, WDC WD121KRYZ-01W0RB0/01.01H01,
      // WDC WD141KRYZ-01C66B0/01.01H01
    "WDC WD([12]005FB|4002FY|4003FR|600[23]FR|800[234]FR|(1[024]1|102)KR)YZ-.*",
    "", "",
    "-v 22,raw48,Helium_Level" // WD121KRYZ, WD141KRYZ
  },
  { "Western Digital Blue Mobile", // tested with WDC WD5000LPVX-08V0TT2/03.01A03,
      // WDC WD10JPVX-75JC3T0/0301A03,  WDC WD10JPVX-22JC3T0/01.01A01,
      // WDC WD20NPVZ-00WFZT0/01.01A01
    "WDC WD(3200LPCX|5000[BL]P[CV]X|7500BPVX|10JP[VZ]X|(15|20)NPVZ)-.*",
    "", "", ""
  },
  { "Western Digital Blue Mobile (SMR)", // ticket #1313, tested with
      // WDC WD10SPZX-22Z10T0/01.01A01, WDC WD10SPZX-21Z10T0/02.01A02,
      // WDC WD20SPZX-22CRAT0/01.01A01, WDC WD20SPZX-22UA7T0/01.01A01
    "WDC WD[12]0SPZX-.*",
    "", "", ""
  },
  { "Western Digital Green Mobile", // tested with WDC WD20NPVX-00EA4T0/01.01A01
    "WDC WD(15|20)NPV[TX]-.*",
    "", "", ""
  },
  { "Western Digital Black Mobile", // tested with WDC WD7500BPKX-22HPJT0/01.01A01,
      // WDC WD10JPLX-00MBPT0/01.01H01
    "WDC WD((16|25|32)00BEK[TX]|(25|32|50|75)00(BPK|LPL)X|10JPLX)-.*",
    "", "", ""
  },
  { "Western Digital Elements / My Passport (USB)", // tested with WDC WD5000BMVW-11AMCS0/01.01A01
    "WDC WD(25|32|40|50)00BMV[UVW]-.*",  // *W-* = USB 3.0
    "", "", ""
  },
  { "Western Digital Elements / My Passport (USB, AF)", // tested with
      // WDC WD5000KMVV-11TK7S1/01.01A01,
      // WDC WD5000LMVW-11CKRS0/01.01A01 (0x1058:0x07ae),
      // WDC WD5000LMVW-11VEDS0/01.01A01 (0x1058:0x0816),
      // WDC WD7500BMVW-11AJGS2/01.01A01,
      // WDC WD10JMVW-11AJGS2/01.01A01 (0x1058:0x10b8),
      // WDC WD10JMVW-11AJGS4/01.01A01 (0x1058:0x25a0/25a2),
      // WDC WD10JMVW-11S5XS1/01.01A01,
      // WDC WD10SMZW-11Y0TS0/01.01A01,
      // WDC WD10TMVW-11ZSMS5/01.01A01,
      // WDC WD20NMVW-11AV3S2/01.01A01 (0x1058:0x0822),
      // WDC WD20NMVW-11AV3S3/01.01A01 (0x1058:0x0837),
      // WDC WD20NMVW-11EDZS6/01.01A01 (0x1058-0x259f),
      // WDC WD20NMVW-11EDZS7/01.01A01 (0x1058:0x259d/25a1),
      // WDC WD20NMVW-11W68S0/01.01A01,
      // WDC WD20NMVW-59AV3S3/01.01A01 (0x1058:0x107d),
      // WDC WD30NMVW-11C3NS4/01.01A01,
      // WDC WD40NMZW-11GX6S1/01.01A01 (0x1058:0x2599/25e2/25fa)
      // WDC WD50NDZW-11A8JS1/01.01A01 (0x1058:0x2627)
      // WDC WD50NDZW-11MR8S1/02.01A02
      // WDC WD40NDZM-59A8KS1/01.01A01
    "WDC WD((5000[LK]|7500[BK]|10[JST]|[234]0N)M|50ND|40ND)[VZ][VWM]-.*", // *W-* = USB 3.0
    // Model numbers with "M" suffix denote the use of USB-C receptacles instead of Micro-B.
    "", "", ""
  },
  { "Quantum Bigfoot", // tested with TS10.0A/A21.0G00, TS12.7A/A21.0F00
    "QUANTUM BIGFOOT TS(10\\.0|12\\.7)A",
    "", "", ""
  },
  { "Quantum Fireball lct15",
    "QUANTUM FIREBALLlct15 ([123]0|22)",
    "", "", ""
  },
  { "Quantum Fireball lct20",
    "QUANTUM FIREBALLlct20 [1234]0",
    "", "", ""
  },
  { "Quantum Fireball CX",
    "QUANTUM FIREBALL CX10.2A",
    "", "", ""
  },
  { "Quantum Fireball CR",
    "QUANTUM FIREBALL CR(4.3|6.4|8.4|13.0)A",
    "", "", ""
  },
  { "Quantum Fireball EX", // tested with QUANTUM FIREBALL EX10.2A/A0A.0D00
    "QUANTUM FIREBALL EX(3\\.2|6\\.4|10\\.2)A",
    "", "", ""
  },
  { "Quantum Fireball ST",
    "QUANTUM FIREBALL ST(3.2|4.3|4300)A",
    "", "", ""
  },
  { "Quantum Fireball SE",
    "QUANTUM FIREBALL SE4.3A",
    "", "", ""
  },
  { "Quantum Fireball Plus LM",
    "QUANTUM FIREBALLP LM(10.2|15|20.[45]|30)",
    "", "", ""
  },
  { "Quantum Fireball Plus AS",
    "QUANTUM FIREBALLP AS(10.2|20.5|30.0|40.0|60.0)",
    "", "", ""
  },
  { "Quantum Fireball Plus KX",
    "QUANTUM FIREBALLP KX27.3",
    "", "", ""
  },
  { "Quantum Fireball Plus KA",
    "QUANTUM FIREBALLP KA(9|10).1",
    "", "", ""
  },

  ////////////////////////////////////////////////////
  // USB ID entries
  ////////////////////////////////////////////////////

  // 0x0080 (JMicron/Toshiba ?)
  { "USB: ; JMicron JMS578",
    "0x0080:0x0578",
    "", // 0x0104
    "",
    "-d sat"
  },
  { "USB: ; ",
    "0x0080:0xa001",
    "", // ORICO 2588US3: 0x0101, 0x0203
    "",
    "-d sat"
  },
  // 0x0350 (?)
  { "USB: ViPowER USB3.0 Storage; ",
    "0x0350:0x0038",
    "", // 0x1905
    "",
    "-d sat,12" // ATA output registers missing
  },
  // Hewlett-Packard
  { "USB: HP Desktop HD BD07; ", // 2TB
    "0x03f0:0xbd07",
    "",
    "",
    "-d sat"
  },
  // ALi
  { "USB: ; ALi M5621", // USB->PATA
    "0x0402:0x5621",
    "",
    "",
    "" // unsupported
  },
  // VIA
  { "USB: Connectland BE-USB2-35BP-LCM; VIA VT6204",
    "0x040d:0x6204",
    "",
    "",
    "" // unsupported
  },
  // Buffalo / Melco
  { "USB: Buffalo JustStore Portable HD-PVU2; ",
    "0x0411:0x0181",
    "",
    "",
    "-d sat"
  },
  { "USB: Buffalo Drivestation Duo; ",
    "0x0411:0x01ce",
    "",
    "",
    "-d sat"
  },
  { "USB: Buffalo DriveStation HD-LBU2 ; Medialogic MLDU11",
    "0x0411:0x01ea",
    "",
    "",
    "-d sat"
  },
  { "USB: Buffalo; ",
    "0x0411:0x0(1[df]9|1e7|240|251|27e)", // 0x01d9: HD-PCTU2 (0x0108), 0x01e7: HD-PNTU3,
      // 0x01f9: HD-PZU3 (0x0100), 0x0240: HD-PCFU3, 0x0251: HD-PNFU3, 0x027e: HD-LC3
    "",
    "",
    "-d sat"
  },
  // LG Electronics
  { "USB: LG Mini HXD5; JMicron",
    "0x043e:0x70f1",
    "", // 0x0100
    "",
    "-d usbjmicron"
  },
  // Hitachi (?)
  { "USB: ; Renesas uPD720231A", // USB2/3->SATA
    // 0x0229: Pi-102 Raspberry Pi USB to mSATA Converter Board
    // 0x022a: DeLock 62652 converter SATA 6GB/s > USB 3.0
    "0x045b:0x022[9a]",
    "",
    "",
    "-d sat"
  },
  // Philips
  { "USB: Philips; ", // SDE3273FC/97 2.5" SATA HDD enclosure
    "0x0471:0x2021",
    "", // 0x0103
    "",
    "-d sat"
  },
  // Toshiba
  { "USB: Toshiba Canvio 500GB; SunPlus",
    "0x0480:0xa004",
    "",
    "",
    "-d usbsunplus"
  },
  { "USB: Toshiba; ",
    "0x0480:0x....",
    "",
    "",
    "-d sat"
  },
  // Cypress
  { "USB: ; Cypress CY7C68300A (AT2)",
    "0x04b4:0x6830",
    "0x0001",
    "",
    "" // unsupported
  },
  { "USB: ; Cypress CY7C68300B/C (AT2LP)",
    "0x04b4:0x6830",
    "0x0240",
    "",
    "-d usbcypress"
  },
  // Fujitsu
  { "USB: Fujitsu/Zalman ZM-VE300; ", // USB 3.0
    "0x04c5:0x2028",
    "", // 0x0001
    "",
    "-d sat"
  },
  { "USB: ; Fujitsu", // DeLock 42475, USB 3.0
    "0x04c5:0x201d",
    "", // 0x0001
    "",
    "-d sat"
  },
  // Myson Century
  { "USB: ; Myson Century CS8818",
    "0x04cf:0x8818",
    "", // 0xb007
    "",
    "" // unsupported
  },
  // Samsung
  { "USB: Samsung S2 Portable; JMicron",
    "0x04e8:0x1f0[568a]", // 0x1f0a: SAMSUNG HN-M101XBB
    "",
    "",
    "-d usbjmicron" // 0x1f0a: works also with "-d sat"
  },
  { "USB: Samsung S1; JMicron",
    "0x04e8:0x2f0[36]", // 0x2f03: S1 Portable, 0x2f06: S1 Mini (SAMSUNG HS20YJZ/3AU10-01)
    "",
    "",
    "-d usbjmicron"
  },
  { "USB: Samsung Story Station; ",
    "0x04e8:0x5f0[56]",
    "",
    "",
    "-d sat"
  },
  { "USB: Samsung G2 Portable; JMicron",
    "0x04e8:0x6032",
    "0x0000",
    "",
    "-d usbjmicron" // ticket #132
  },
  { "USB: Samsung G2 Portable; ",
    "0x04e8:0x6032",
    "0x...[1-9]", // >= 0x0001
    "",
    "-d sat"
  },
  { "USB: Samsung Story Station 3.0; ",
    "0x04e8:0x6052",
    "",
    "",
    "-d sat"
  },
  { "USB: Samsung Story Station 3.0; ",
    "0x04e8:0x6054",
    "",
    "",
    "-d sat"
  },
  { "USB: Samsung M2 Portable 3.0; ",
    "0x04e8:0x60c5",
    "",
    "",
    "-d sat"
  },
  { "USB: Samsung D3 Station; ",
    "0x04e8:0x612[45]", // 3TB, 4TB
    "", // 0x200, 0x202
    "",
    "-d sat"
  },
  { "USB: Samsung M3 Portable USB 3.0; ", // 1.5/2TB: SpinPoint M9TU
    "0x04e8:0x61b[3456]", // 500MB, 2TB, 1.5TB, 1TB
    "", // 0x0e00
    "",
    "-d sat"
  },
  { "USB: Samsung S3 Portable; ",
    "0x04e8:0x61c8", // ST1000LM025 HN-M101ABB
    "", // 0x1301
    "",
    "-d sat"
  },
  { "USB: Samsung Portable SSD T5; ",
    "0x04e8:0x61f5",
    "", // 0x0100
    "",
    "-d sat"
  },
  { "USB: Samsung; ",
    "0x04e8:0x8003", // USB3 Adapter from SSD EVO 850 Starter Kit
    "", // 0x0100
    "",
    "-d sat"
  },
  { "USB: Sony HD-E1; ",
    "0x054c:0x05bf", //  Sony HD-E1B - 1TB USB3.0
    "", // 0x6610
    "",
    "-d sat"
  },
  // Sunplus
  { "USB: ; SunPlus",
    "0x04fc:0x0c05",
    "",
    "",
    "-d usbsunplus"
  },
  { "USB: ; SunPlus SPDIF215",
    "0x04fc:0x0c15",
    "", // 0xf615
    "",
    "-d usbsunplus"
  },
  { "USB: ; SunPlus SPDIF225", // USB+SATA->SATA
    "0x04fc:0x0c25",
    "", // 0x0103
    "",
    "-d usbsunplus"
  },
  // Iomega
  { "USB: Iomega Prestige Desktop USB 3.0; ",
    "0x059b:0x0070",
    "", // 0x0004
    "",
    "-d sat" // ATA output registers missing
  },
  { "USB: Iomega LPHD080-0; ",
    "0x059b:0x0272",
    "",
    "",
    "-d usbcypress"
  },
  { "USB: Iomega MDHD500-U; JMicron",
    "0x059b:0x0274",
    "", // 0x0000
    "",
    "-d usbjmicron,0"
  },
  { "USB: Iomega MDHD500-U; ",
    "0x059b:0x0275",
    "", // 0x0001
    "",
    "" // unsupported
  },
  { "USB: Iomega; JMicron",
    "0x059b:0x027[78]",  // 0x0277: MDHD-UE, 0x0278: LDHD-UPS
    "", // 0x0000
    "",
    "-d usbjmicron"
  },
  { "USB: Iomega LDHD-UP; Sunplus",
    "0x059b:0x0370",
    "",
    "",
    "-d usbsunplus"
  },
  { "USB: Iomega; JMicron",
    "0x059b:0x0(47[05]|57[15])", // 0x0470: LPHD-UP, 0x0475: GDHDU2 (0x0100),
      // 0x0575: LDHD-UP
    "",
    "",
    "-d usbjmicron"
  },
  { "USB: Iomega; JMicron",
    "0x059b:0x047a",
    "", // 0x0100
    "",
    "-d sat" // works also with "-d usbjmicron"
  },
  // LaCie
  { "USB: LaCie hard disk (FA Porsche design);",
    "0x059f:0x0651",
    "",
    "",
    "" // unsupported
  },
  { "USB: LaCie d2 Quadra; Oxford OXUF934SSA-LQAG ", // USB+IEEE1394+eSATA->SATA
    "0x059f:0x0828",
    "",
    "",
    "-d sat"
  },
  { "USB: LaCie hard disk; JMicron",
    "0x059f:0x0951",
    "",
    "",
    "-d usbjmicron"
  },
  { "USB: LaCie Rugged Triple Interface; ",
    "0x059f:0x100c",
    "", // 0x0001
    "",
    "-d sat"
  },
  { "USB: LaCie Desktop Hard Drive;",
    "0x059f:0x1010",
    "",
    "",
    "-d usbsunplus"
  },
  { "USB: LaCie Desktop Hard Drive; ",
    "0x059f:0x101[68]", // 0x1016: SAMSUNG HD103UJ
    "", // 0x0001
    "",
    "-d sat"
  },
  { "USB: LaCie Desktop Hard Drive; JMicron",
    "0x059f:0x1019",
    "",
    "",
    "-d usbjmicron"
  },
  { "USB: LaCie Rugged Hard Drive; JMicron",
    "0x059f:0x101d",
    "", // 0x0001
    "",
    "-d usbjmicron,x"
  },
  { "USB: LaCie Little Disk USB2; JMicron",
    "0x059f:0x1021",
    "",
    "",
    "-d usbjmicron"
  },
  { "USB: LaCie hard disk; ",
    "0x059f:0x1029",
    "", // 0x0100
    "",
    "-d sat"
  },
  { "USB: Lacie rikiki; JMicron",
    "0x059f:0x102a",
    "",
    "",
    "-d usbjmicron,x"
  },
  { "USB: LaCie D2 USB3; LucidPort USB300 ",
    "0x059f:0x103d",
    "",
    "",
    "-d sat"
  },
  { "USB: LaCie rikiki USB 3.0; ",
    "0x059f:0x10(49|57)",
    "",
    "",
    "-d sat"
  },
  { "USB: LaCie minimus USB 3.0; ",
    "0x059f:0x104a",
    "",
    "",
    "-d sat"
  },
  { "USB: LaCie Rugged Mini USB 3.0; ",
    "0x059f:0x1051",
    "", // 0x0000
    "",
    "-d sat"
  },
  { "USB: LaCie P9230 (LAC302002); ",
    "0x059f:0x1053",
    "", // 0x0000
    "",
    "-d sat"
  },
  { "USB: LaCie Rugged Mini HDD; ",
    "0x059f:0x106b",
    "",
    "",
    "-d sat"
  },
  { "USB: LaCie; ", // 0x1070: ASMedia 1053 ?
    "0x059f:0x10(6f|7[05]|b8)", // 0x0x10b8: d2 PROFESSIONAL
    "", // 6f/70/b8=0x0001, 75=0x0000
    "",
    "-d sat"
  },
  // In-System Design
  { "USB: ; In-System/Cypress ISD-300A1",
    "0x05ab:0x0060",
    "", // 0x1101
    "",
    "-d usbcypress"
  },
  // Apple
  { "USB: Apple; ",
    "0x05ac:0x8406", // TOSHIBA MQ01UBB200
    "",
    "",
    "-d sat"
  },
  // Genesys Logic
  { "USB: ; Genesys Logic GL881E",
    "0x05e3:0x0702",
    "",
    "",
    "" // unsupported
  },
  { "USB: ; Genesys Logic", // TODO: requires '-T permissive'
    "0x05e3:0x0718",
    "", // 0x0041
    "",
    "-d sat"
  },
  { "USB: ; Genesys Logic GL3310",
    "0x05e3:0x0731", // Chieftec USB 3.0 2.5" case
    "",
    "",
    "-d sat"
  },
  { "USB: ; Genesys Logic",
    "0x05e3:0x0735",
    "", // 0x1003
    "",
    "-d sat"
  },
  // Micron
  { "USB: Micron USB SSD; ",
    "0x0634:0x0655",
    "",
    "",
    "" // unsupported
  },
  // Prolific
  { "USB: ; Prolific PL2507", // USB->PATA
    "0x067b:0x2507",
    "",
    "",
    "-d usbjmicron,0" // Port number is required
  },
  { "USB: ; Prolific PL2571/2771/2773/2775", // USB->SATA, USB3->SATA,
    "0x067b:0x(2571|277[135])",              // USB3+eSATA->SATA, USB3->2xSATA
    "",
    "",
    "-d usbprolific"
  },
  { "USB: ; Prolific PL3507", // USB+IEEE1394->PATA
    "0x067b:0x3507",
    "", // 0x0001
    "",
    "-d usbjmicron,p"
  },
  // Imation
  { "USB: Imation ; ", // Imation Odyssey external USB dock
    "0x0718:0x1000",
    "", // 0x5104
    "",
    "-d sat"
  },
  // SanDisk
  { "USB: SanDisk SDCZ80 Flash Drive; Fujitsu", // ATA ID: SanDisk pSSD
    "0x0781:0x558[08]",
    "",
    "",
    "-d sat"
  },
  // Freecom
  { "USB: ; Innostor IS631", // No Name USB3->SATA Enclosure
    "0x07ab:0x0621",
    "",
    "",
    "-d sat"
  },
  { "USB: Freecom; ",
    "0x07ab:0xfc17",
    "", // 0x0100
    "",
    "-d sat"
  },
  { "USB: Freecom Quattro 3.0; ", // USB3.0+IEEE1394+eSATA->SATA
    "0x07ab:0xfc77",
    "",
    "",
    "-d sat"
  },
  { "USB: Freecom Mobile Drive XXS; JMicron",
    "0x07ab:0xfc88",
    "", // 0x0101
    "",
    "-d usbjmicron,x"
  },
  { "USB: Freecom Hard Drive XS; Sunplus",
    "0x07ab:0xfc8e",
    "", // 0x010f
    "",
    "-d usbsunplus"
  },
  { "USB: Freecom; ", // Intel labeled
    "0x07ab:0xfc8f",
    "", // 0x0000
    "",
    "-d sat"
  },
  { "USB: Freecom Classic HD 120GB; ",
    "0x07ab:0xfccd",
    "",
    "",
    "" // unsupported
  },
  { "USB: Freecom HD; JMicron", // 500GB
    "0x07ab:0xfcd[6a]",
    "",
    "",
    "-d usbjmicron"
  },
  // Fast Point Technologies (?)
  { "USB: ; ",
    "0x0850:0x00(03|31)",
    "", // 0x0100
    "",
    "-d sat"
  },
  // 0x0860 (?)
  { "USB: ; ",
    "0x0860:0x0001",
    "", // 0x0100
    "",
    "-d sat"
  },
  // Oxford Semiconductor, Ltd
  { "USB: ; Oxford",
    "0x0928:0x0000",
    "",
    "",
    "" // unsupported
  },
  { "USB: ; Oxford OXU921DS",
    "0x0928:0x0002",
    "",
    "",
    "" // unsupported
  },
  { "USB: ; Oxford", // Zalman ZM-VE200
    "0x0928:0x0010",
    "", // 0x0304
    "",
    "-d sat"
  },
  // Toshiba
  { "USB: Toshiba PX1270E-1G16; Sunplus",
    "0x0930:0x0b03",
    "",
    "",
    "-d usbsunplus"
  },
  { "USB: Toshiba PX1396E-3T01; Sunplus", // similar to Dura Micro 501
    "0x0930:0x0b09",
    "",
    "",
    "-d usbsunplus"
  },
  { "USB: Toshiba Stor.E Steel; Sunplus",
    "0x0930:0x0b11",
    "",
    "",
    "-d usbsunplus"
  },
  { "USB: Toshiba Stor.E; ",
    "0x0930:0x0b1[9ab]",
    "", // 0x0001
    "",
    "-d sat"
  },
  { "USB: Toshiba; Sunplus",
    "0x0930:0xa002",
    "", // 0x0103
    "",
    "-d usbsunplus"
  },
  // Lumberg, Inc.
  { "USB: Toshiba Stor.E; Sunplus",
    "0x0939:0x0b1[56]",
    "",
    "",
    "-d usbsunplus"
  },
  { "USB: Toshiba Stor.E D10; Initio INIC-1610PL",
    "0x0939:0x0b13",
    "",
    "",
    "-d sat,12"
  },
  // Apricorn
  { "USB: Apricorn SATA Wire; ",
    "0x0984:0x0(040|301)", // 0x0040: Apricorn SATA Wire
    "", // 0x0301 (0x0201): Corsair SSD & HDD Cloning Kit
    "",
    "-d sat"
  },
  // Neodio Technologies
  { "USB: Neodio; Initio INIC-1810PL",
    "0x0aec:0x3050",
    "", // 0x0100
    "",
    "-d sat"
  },
  // Seagate
  { "USB: Seagate External Drive; Cypress",
    "0x0bc2:0x0503",
    "", // 0x0240
    "",
    "-d usbcypress"
  },
  { "USB: Seagate FreeAgent; ",
    "0x0bc2:0x(3008|50(31|a1))",
    "",
    "",
    "-d sat,12" // 0x50a1: "-d sat" does not work (ticket #151)
  },
  { "USB: Seagate; ",
    "0x0bc2:0x....",
    "",
    "",
    "-d sat"
  },
  // Realtek
  { "USB: ; Realtek RTL9210", // USB->PCIe (NVMe)
    "0x0bda:0x9210",
    "", // 0x2100
    "",
    "" // smartmontools >= r5051: -d sntrealtek
  },
  { "USB: ; Realtek RTL9211", // USB->PCIe (NVMe) or SATA
    "0x(0bda|2eb9):0x9211", // 0x0bda: guessed, 0x2eb9: Sabrent EC-WPTF
    ".*", // fall through to next entry and report ambiguous result
    "",
    "" // smartmontools >= r5051: -d sntrealtek // NVMe or ...
  },
  { "USB: ; Realtek RTL9211",
    "0x(0bda|2eb9):0x9211",
    "",
    "",
    "" // ... SATA (unsupported)
  },
  // Addonics
  { "USB: Addonics HDMU3; ", // (ticket #609)
    "0x0bf6:0x1001",
    "", // 0x0100
    "",
    ""
  },
  // Dura Micro
  { "USB: Dura Micro; Cypress",
    "0x0c0b:0xb001",
    "", // 0x1110
    "",
    "-d usbcypress"
  },
  { "USB: Dura Micro; Initio",
    "0x0c0b:0xb136",
    "", // 0x0108
    "",
    "-d sat"
  },
  { "USB: Dura Micro 509; Sunplus",
    "0x0c0b:0xb159",
    "", // 0x0103
    "",
    "-d usbsunplus"
  },
  // Maxtor
  { "USB: Maxtor OneTouch 200GB; ",
    "0x0d49:0x7010",
    "",
    "",
    "" // unsupported
  },
  { "USB: Maxtor OneTouch; ",
    "0x0d49:0x7300",
    "", // 0x0121
    "",
    "-d sat"
  },
  { "USB: Maxtor OneTouch 4; ",
    "0x0d49:0x7310",
    "", // 0x0125
    "",
    "-d sat"
  },
  { "USB: Maxtor OneTouch 4 Mini; ",
    "0x0d49:0x7350",
    "", // 0x0125
    "",
    "-d sat"
  },
  { "USB: Maxtor BlackArmor Portable; ",
    "0x0d49:0x7550",
    "",
    "",
    "-d sat"
  },
  { "USB: Maxtor Basics Desktop; ",
    "0x0d49:0x7410",
    "", // 0x0122
    "",
    "-d sat"
  },
  { "USB: Maxtor Basics Portable; ",
    "0x0d49:0x7450",
    "", // 0x0122
    "",
    "-d sat"
  },
  // Jess-Link International
  { "USB: ; Cypress", // Medion HDDrive2Go
    "0x0dbf:0x9001",
    "", // 0x0240
    "",
    "-d usbcypress"
  },
  // Oyen Digital
  { "USB: Oyen Digital MiniPro USB 3.0; ",
    "0x0dc4:0x020a",
    "",
    "",
    "-d sat"
  },
  // Cowon Systems, Inc.
  { "USB: Cowon iAudio X5; ",
    "0x0e21:0x0510",
    "",
    "",
    "-d usbcypress"
  },
  // iRiver
  { "USB: iRiver iHP-120/140 MP3 Player; Cypress",
    "0x1006:0x3002",
    "", // 0x0100
    "",
    "-d usbcypress"
  },
  // Western Digital
  { "USB: WD My Passport (IDE); Cypress",
    "0x1058:0x0701",
    "", // 0x0240
    "",
    "-d usbcypress"
  },
  { "USB: Western Digital; ",
    "0x1058:0x....",
    "",
    "",
    "-d sat"
  },
  // Atech Flash Technology
  { "USB: ; Atech", // Enclosure from Kingston SSDNow notebook upgrade kit
    "0x11b0:0x6298",
    "", // 0x0108
    "",
    "-d sat"
  },
  // Brain Actuated Technologies
  { "USB: ; Atech", // ICY BOX 2x Raid enclosure IB-RD2253-U31
    "0x1234:0x5678",
    "", // 0x0100
    "",
    "-d sat"
  },
  // ADATA
  { "USB: ADATA; ",
    "0x125f:0xa(11|13|15|21|31|35|37|75|83)a", // 0xa11a: Classic CH11 1TB, 0xa13a: NH13 1TB,
    "", // 0xa15a: HD710 1TB, 0xa21a: HV610 (0x4504), 0xa31a: HV620 2TB (0x0100),
    "", // 0xa35a: HD650 2TB (0x6503), 0xa37a: Silverstone MS10 M.2 (0x3103), 0xa75a: HD710P 4TB,
        // 0xa83a: HD330 (0x0100)
    "-d sat"
  },
  { "USB: ADATA; Cypress",
    "0x125f:0xa9[34]a", // 0xa93a: SH93 (0x0150)
    "",
    "",
    "-d usbcypress"
  },
  // Initio
  { "USB: ; Initio",
    "0x13fd:0x(054|1(04|15))0", // 0x0540: Initio 316000
    "", // 0x1040 (0x0106): USB->SATA+PATA, Chieftec CEB-25I
    "", // 0x1150: Initio 6Y120L0, CoolerMaster XCraft RX-3HU
    "" // unsupported
  },
  { "USB: ; Initio",
    "0x13fd:0x16[45]0",
    "", // 0x1640: 0x0864, 0x1650: 0x0436
    "",
    "-d sat,12" // some SMART commands fail, see ticket #295
  },
  { "USB: ; Initio",
    "0x13fd:0x....",
    "",
    "",
    "-d sat"
  },
  // Super Top
  { "USB: Super Top generic enclosure; ",
    "0x14cd:0x6116",
    "", // 0x0150, older report suggests -d usbcypress
    "", // 0x0160 also reported as unsupported
    "-d sat"
  },
  // JMicron
  { "USB: ; JMicron JMS539", // USB2/3->SATA (old firmware)
    "0x152d:0x0539",
    "0x0100",      // 1.00, various devices support -d usbjmicron
    "",            // 1.00, SSI SI-1359RUS3 supports -d sat,
    ""             //       -d usbjmicron may disconnect drive (ticket #552)
  },
  { "USB: ; JMicron JMS539", // USB2/3->SATA (new firmware)
    "0x152d:0x0539",
    "0x020[56]|"   //  2.05, ZTC USB 3.0 enclosure (ticket #338)
    "0x28(01|03|12)", // 28.01, DATOptic U3eSATA (USB3.0 bridge with port multiplier)
    "",               // 28.03, Mediasonic ProBox HF2-SU3S2 Rev 2 (port multiplier, ticket #504)
    "-d sat"          // 28.12, Mediasonic ProBox H82-SU3S2 (port multiplier)
  },
  { "USB: ; JMicron ", // USB->SATA->4xSATA (port multiplier)
    "0x152d:0x0551",   // JMS539? (old firmware may use 0x152d:0x0539, ticket #552)
    "", // 0x0100
    "",
    "-d usbjmicron,x"
  },
  { "USB: ; JMicron",
    "0x152d:0x0561",
    "", // 0x0003, ODROID CloudShell 2
    "",
    "-d sat"
  },
  { "USB: ; JMicron JM562", // USB2/3+eSATA->2xSATA, USB2/3->3xSATA (RAID0/1)
    "0x152d:0x0562",
    "", // 0x0106, Fantec QB-X2US3R (ticket #966)
    "", // only ATA IDENTIFY works, SMART commands don't work
    "-d sat"
  },
  { "USB: ; JMicron", // USB2/3->2xSATA
    "0x152d:0x0565",
    "", // 0x9114, Akasa DuoDock X (ticket #607)
    "",
    "-d sat"
  },
  { "USB: ; JMicron JMS567", // USB2/3->SATA
    "0x152d:0x0567",
    "", // 0x0114
    "", // 0x0205, 2.05, Mediasonic ProBox HF2-SU3S2 Rev 3 (port multiplier, ticket #504)
    "-d sat"
  },
  { "USB: ; JMicron JMS578", // USB->SATA
    "0x152d:0x0578",
    "", // 0x0100, 0x0204
    "",
    "-d sat"
  },
  { "USB: ; JMicron",
    "0x152d:0x0579", // Intenso External
    "", // 0x0100
    "",
    "-d sat"
  },
  { "USB: ; JMicron JMS583", // USB->PCIe (NVMe)
    "0x152d:0x0583",
    "",
    "",
    "" // smartmontools >= r4850: -d sntjmicron[#please_try]
  },
  { "USB: OCZ THROTTLE OCZESATATHR8G; JMicron JMF601",
    "0x152d:0x0602",
    "",
    "",
    "" // unsupported
  },
  { "USB: ; JMicron",
    "0x152d:0x1337",
    "", // 0x0508, Digitus DA-71106
    "",
    "-d sat"
  },
  { "USB: ; JMicron JMS561", // USB2/3->2xSATA
    "0x152d:0x[19]561", // 0x1561(0x0106), Sabrent USB 3.0 Dual Bay SATA Dock
    "",  // 0x9561(0x0105), Orico 6629US3-C USB 3.0 Dual Bay SATA Dock
    "",
    "-d sat"
  },
  { "USB: ; JMicron JMS576", // USB3.1->SATA
    "0x152d:0x[01]576",
    "", // 0x0204, ICY BOX IB-223U3a-B
    "",
    "-d sat"
  },
  { "USB: ; JMicron JM20329", // USB->SATA
    "0x152d:0x2329",
    "", // 0x0100
    "",
    "-d usbjmicron"
  },
  { "USB: ; JMicron JM20336", // USB+SATA->SATA, USB->2xSATA
    "0x152d:0x2336",
    "", // 0x0100
    "",
    "-d usbjmicron,x"
  },
  { "USB: Generic JMicron adapter; JMicron",
    "0x152d:0x2337",
    "",
    "",
    "-d usbjmicron"
  },
  { "USB: ; JMicron JM20337/8", // USB->SATA+PATA, USB+SATA->PATA
    "0x152d:0x2338",
    "", // 0x0100
    "",
    "-d usbjmicron"
  },
  { "USB: ; JMicron JM20339", // USB->SATA
    "0x152d:0x2339",
    "", // 0x0100
    "",
    "-d usbjmicron,x"
  },
  { "USB: ; JMicron", // USB+SATA->SATA
    "0x152d:0x2351",  // e.g. Verbatim Portable Hard Drive 500Gb
    "", // 0x0100
    "",
    "-d sat"
  },
  { "USB: ; JMicron", // USB->SATA
    "0x152d:0x2352",
    "", // 0x0100
    "",
    "-d usbjmicron,x"
  },
  { "USB: ; JMicron", // USB->SATA
    "0x152d:0x2509",
    "", // 0x0100
    "",
    "-d usbjmicron,x"
  },
  { "USB: ; JMicron JMS566", // USB3->SATA
    "0x152d:0x2566", // e.g. Chieftec CEB-7035S
    "", // 0x0114
    "",
    "-d usbjmicron,x"
  },
  { "USB: ; JMicron JMS567", // USB3->SATA
    "0x152d:0x2567",
    "", // 0x0117, Chieftec CEB-7053S
    "",
    "-d sat"
  },
  { "USB: ; JMicron",
    "0x152d:0x2590",
    "", // 0x0x8105 (ticket #550)
    "",
    "-d sat"
  },
  { "USB: ; JMicron JMS567", // USB2/3->SATA
    "0x152d:0x3562",
    "", // 0x0310, StarTech S358BU33ERM (port multiplier, ticket #508)
    "",
    "-d sat"
  },
  { "USB: ; JMicron", // USB3->SATA
    "0x152d:0x3569",
    "", // 0x0203
    "",
    "-d sat"
  },
  { "USB: ; JMicron",
    "0x152d:0x578e",
    "", // 0x1402, Intenso Memory Center
    "",
    "-d sat"
  },
  { "USB: ; JMicron JMS561", // USB3->2xSATA
    "0x152d:0x[8a]561",
    "", // 0x8561: 0x0107
    "",
    "-d sat"
  },
  // PNY
  { "USB: ; PNY",
    "0x154b:0x5678",
    "", // 0x5408
    "",
    "-d sat"
  },
  // ASMedia
  { "USB: ; ASMedia ASM2362", // USB->PCIe (NVMe)
    "0x174c:0x2362",
    "",
    "",
    "" // smartmontools >= r5168: -d sntasmedia
  },
  { "USB: ; ASMedia",
    "0x174c:0x....",
    "",
    "",
    "-d sat"
  },
  // LucidPort
  { "USB: ; LucidPORT USB300", // RaidSonic ICY BOX IB-110StU3-B, Sharkoon SATA QuickPort H3
    "0x1759:0x500[02]", // 0x5000: USB 2.0, 0x5002: USB 3.0
    "",
    "",
    "-d sat"
  },
  { "USB: ; LucidPort", // Fuj:tech SATA-USB3 dock
    "0x1759:0x5100",
    "", // 0x2580
    "",
    "-d sat"
  },
  // Verbatim
  { "USB: Verbatim Portable Hard Drive; Sunplus",
    "0x18a5:0x0214",
    "", // 0x0112
    "",
    "-d usbsunplus"
  },
  { "USB: Verbatim FW/USB160; Oxford OXUF934SSA-LQAG", // USB+IEEE1394->SATA
    "0x18a5:0x0215",
    "", // 0x0001
    "",
    "-d sat"
  },
  { "USB: Verbatim External Hard Drive 47519; Sunplus", // USB->SATA
    "0x18a5:0x0216",
    "",
    "",
    "-d usbsunplus"
  },
  { "USB: Verbatim Pocket Hard Drive; JMicron", // SAMSUNG HS25YJZ/3AU10-01
    "0x18a5:0x0227",
    "",
    "",
    "-d usbjmicron" // "-d usbjmicron,x" does not work
  },
  { "USB: Verbatim External Hard Drive; JMicron", // 2TB
    "0x18a5:0x022a",
    "",
    "",
    "-d usbjmicron"
  },
  { "USB: Verbatim Store'n'Go; JMicron", // USB->SATA
    "0x18a5:0x022b",
    "", // 0x0100
    "",
    "-d usbjmicron"
  },
  { "USB: Verbatim Pocket Hard Drive; ", // 1TB USB 3.0
    "0x18a5:0x0237",
    "",
    "",
    "-d sat,12"
  },
  { "USB: Verbatim External Hard Drive; ", // USB 3.0
    "0x18a5:0x040[08]", // 0=3TB, 8=1TB
    "",
    "",
    "-d sat"
  },
  // Silicon Image
  { "USB: Vantec NST-400MX-SR; Silicon Image 5744",
    "0x1a4a:0x1670",
    "",
    "",
    "" // unsupported
  },
  // Corsair
  { "USB: Voyager GTX; ",
    "0x1b1c:0x1a0e",
    "",
    "",
    "-d sat"
  },
  // SunplusIT
  { "USB: ; SunplusIT",
    "0x1bcf:0x0c31",
    "",
    "",
    "-d usbsunplus"
  },
  // TrekStor
  { "USB: TrekStor DataStation; ", // DataStation maxi light (USB 3.0)
    "0x1e68:0x0050",
    "", // 0x0100
    "",
    "-d sat"
  },
  // 0x1e91 (?)
  { "USB: OWC Envoy Pro; ",
    "0x1e91:0xa2a5",
    "", // 0x0100
    "",
    "-d sat"
  },
  { "USB: OWC Mercury Elite Pro Quad; ",
    "0x1e91:0xa4a7",
    "", // 0x0100
    "",
    "-d sat"
  },
  // Innostor
  { "USB: ; Innostor IS611", // USB3->SATA+PATA
    "0x1f75:0x0611", // SMART access via PATA does not work
    "",
    "",
    "-d sat"
  },
  { "USB: ; Innostor IS621", // USB3->SATA
    "0x1f75:0x0621", // Dynex 2.5" USB 3.0 Exclosure DX-HD302513
    "",
    "",
    "-d sat"
  },
  { "USB: ; Innostor IS888", // USB3->SATA
    "0x1f75:0x0888",
    "", // 0x0034, Sharkoon SATA QuickDeck Pro USB 3.0 (unsupported)
    "", // 0x0036, works with -d sat (ticket #827)
    "-d sat"
  },
  // VIA Labs
  { "USB: ; VIA VL701", // USB2/3->SATA
    "0x2109:0x0701", // Intenso 2,5" 1TB USB3
    "", // 0x0107
    "",
    "-d sat" // ATA output registers missing
  },
  { "USB: ; VIA VL711", // USB2/3->SATA
    "0x2109:0x0711",
    "", // 0x0114, Mediasonic ProBox K32-SU3 (ticket #594)
    "", // 0x0507, Intenso 2,5" Memory Case 2TB USB3
    "-d sat"
  },
  { "USB: ; VIA VL715/6", // USB2/3->SATA, USB-C->SATA
    "0x2109:0x071[56]",
    "", // 0x0336/0x0000
    "",
    "-d sat"
  },
  // Transcend (?)
  { "USB: Transcend ESD400; ",
    "0x2174:0x2000", // TS256GESD400K
    "", // 0x1000
    "",
    "-d sat"
  },
  // 0x2537 (?)
  { "USB: ; ", // USB 3.0
    "0x2537:0x106[68]", // 0x1066: Orico 2599US3, 0x1068: Fantec ER-35U3
    "", // 0x0100
    "",
    "-d sat"
  },
  // 0x2eb9 (?): See Realtek (0x0bda) above
  // AKiTiO (?)
  { "USB: AkiTio NT2 U3.1C; ",
    "0x2ce5:0x0014",
    "", // 0x0100
    "",
    "-d sat"
  },
  // Power Quotient International
  { "USB: PQI H560; ",
    "0x3538:0x0902",
    "", // 0x0000
    "",
    "-d sat"
  },
  // Power Quotient International
  { "USB: PQI bridge; ",
    "0x3538:0x0064",
    "",
    "",
    "-d usbsunplus"
  },
  // Sharkoon
  { "USB: Sharkoon QuickPort XT USB 3.0; ",
    "0x357d:0x7788",
    "",
    "",
    "-d sat"
  },
  // Hitachi/SimpleTech
  { "USB: Hitachi Touro Desk; JMicron", // 3TB
    "0x4971:0x1011",
    "",
    "",
    "-d usbjmicron"
  },
  { "USB: Hitachi Touro; ",
    "0x4971:0x101[45]", // 14=1TB, 15=2TB
    "", // 0x0000
    "",
    "-d sat" // ATA output registers missing
  },
  { "USB: Hitachi Touro Mobile; ", // 1TB
    "0x4971:0x102[034]",
    "", // 0x0100
    "",
    "-d sat"
  },
  { "USB: SimpleTech;", // USB 3.0 HDD BOX Agestar,  Rock External HDD 3,5" UASP
    "0x4971:0x8017",
    "",
    "",
    "-d sat"
  },
  { "USB: Hitachi/SimpleTech; JMicron", // 1TB
    "0x4971:0xce17",
    "",
    "",
    "-d usbjmicron,x"
  },
  // OnSpec
  { "USB: ; OnSpec", // USB->PATA
    "0x55aa:0x2b00",
    "", // 0x0100
    "",
    "" // unsupported
  },
  // 0x6795 (?)
  { "USB: Sharkoon 2-Bay RAID Box; ", // USB 3.0
    "0x6795:0x2756",
    "", // 0x0100
    "",
    "-d sat"
  },
  // Transcend
  { "USB: ; ",
    "0x8564:0x7000",
    "", // 0x8000
    "",
    "-d sat"
  },
  // JMicron II
  { "USB: ; JMicron JMS566",
    "0xa152:0xb566",
    "", // 0x0223
    "",
    "-d sat"
  },
  // 0xabcd (?)
  { "USB: ; ",
    "0xabcd:0x610[34]", // 0x6103: LogiLink AU0028A V1.0 USB 3.0 to IDE & SATA Adapter
      // 0x6104: LogiLink PCCloneEX Lite
    "",
    "",
    "-d sat"
  },
/*
}; // builtin_knowndrives[]
 */<|MERGE_RESOLUTION|>--- conflicted
+++ resolved
@@ -68,11 +68,7 @@
 /*
 const drive_settings builtin_knowndrives[] = {
  */
-<<<<<<< HEAD
-  { "VERSION: 6.5/5301 2022-01-14 08:02:52 $Id: drivedb.h 5307 2022-01-30 18:19:30Z chrfranke $",
-=======
-  { "VERSION: 7.3 $Id: drivedb.h 5319 2022-02-19 17:48:34Z chrfranke $",
->>>>>>> a6e6f473
+  { "VERSION: 6.5/5319 2022-02-19 17:48:34 $Id: drivedb.h 5320 2022-02-19 17:57:42Z chrfranke $",
     "-", "-",
     "Version information",
     ""
