/*
 * drivedb.h - smartmontools 6.4 drive database file
 *
 * Home page of code is: http://www.smartmontools.org
 *
 * Copyright (C) 2003-11 Philip Williams, Bruce Allen
 * Copyright (C) 2008-16 Christian Franke
 *
 * This program is free software; you can redistribute it and/or modify
 * it under the terms of the GNU General Public License as published by
 * the Free Software Foundation; either version 2, or (at your option)
 * any later version.
 *
 * You should have received a copy of the GNU General Public License
 * (for example COPYING); If not, see <http://www.gnu.org/licenses/>.
 *
 */

/*
 * Structure used to store drive database entries:
 *
 * struct drive_settings {
 *   const char * modelfamily;
 *   const char * modelregexp;
 *   const char * firmwareregexp;
 *   const char * warningmsg;
 *   const char * presets;
 * };
 *
 * The elements are used in the following ways:
 *
 *  modelfamily     Informal string about the model family/series of a
 *                  device. Set to "" if no info (apart from device id)
 *                  known.  The entry is ignored if this string starts with
 *                  a dollar sign.  Must not start with "USB:", see below.
 *  modelregexp     POSIX extended regular expression to match the model of
 *                  a device.  This should never be "".
 *  firmwareregexp  POSIX extended regular expression to match a devices's
 *                  firmware.  This is optional and should be "" if it is not
 *                  to be used.  If it is nonempty then it will be used to
 *                  narrow the set of devices matched by modelregexp.
 *  warningmsg      A message that may be displayed for matching drives.  For
 *                  example, to inform the user that they may need to apply a
 *                  firmware patch.
 *  presets         String with vendor-specific attribute ('-v') and firmware
 *                  bug fix ('-F') options.  Same syntax as in smartctl command
 *                  line.  The user's own settings override these.
 *
 * The regular expressions for drive model and firmware must match the full
 * string.  The effect of "^FULLSTRING$" is identical to "FULLSTRING".
 * The form ".*SUBSTRING.*" can be used if substring match is desired.
 *
 * The table will be searched from the start to end or until the first match,
 * so the order in the table is important for distinct entries that could match
 * the same drive.
 *
 *
 * Format for USB ID entries:
 *
 *  modelfamily     String with format "USB: DEVICE; BRIDGE" where
 *                  DEVICE is the name of the device and BRIDGE is
 *                  the name of the USB bridge.  Both may be empty
 *                  if no info known.
 *  modelregexp     POSIX extended regular expression to match the USB
 *                  vendor:product ID in hex notation ("0x1234:0xabcd").
 *                  This should never be "".
 *  firmwareregexp  POSIX extended regular expression to match the USB
 *                  bcdDevice info.  Only compared during search if other
 *                  entries with same USB vendor:product ID exist.
 *  warningmsg      Not used yet.
 *  presets         String with one device type ('-d') option.
 *
 */

/*
const drive_settings builtin_knowndrives[] = {
 */
<<<<<<< HEAD
  { "$Id: drivedb.h 4199 2016-01-06 21:50:56Z chrfranke $",
=======
  { "$Id: drivedb.h 4219 2016-02-02 21:33:52Z chrfranke $",
>>>>>>> 552424c9
    "-", "-",
    "This is a dummy entry to hold the SVN-Id of drivedb.h",
    ""
  /* Default settings:
    "-v 1,raw48,Raw_Read_Error_Rate "
    "-v 2,raw48,Throughput_Performance "
    "-v 3,raw16(avg16),Spin_Up_Time "
    "-v 4,raw48,Start_Stop_Count "
    "-v 5,raw16(raw16),Reallocated_Sector_Ct "
    "-v 6,raw48,Read_Channel_Margin "             // HDD only
    "-v 7,raw48,Seek_Error_Rate "                 // HDD only
    "-v 8,raw48,Seek_Time_Performance "           // HDD only
    "-v 9,raw24(raw8),Power_On_Hours "
    "-v 10,raw48,Spin_Retry_Count "               // HDD only
    "-v 11,raw48,Calibration_Retry_Count "        // HDD only
    "-v 12,raw48,Power_Cycle_Count "
    "-v 13,raw48,Read_Soft_Error_Rate "
    //  14-174 Unknown_Attribute
    "-v 175,raw48,Program_Fail_Count_Chip "       // SSD only
    "-v 176,raw48,Erase_Fail_Count_Chip "         // SSD only
    "-v 177,raw48,Wear_Leveling_Count "           // SSD only
    "-v 178,raw48,Used_Rsvd_Blk_Cnt_Chip "        // SSD only
    "-v 179,raw48,Used_Rsvd_Blk_Cnt_Tot "         // SSD only
    "-v 180,raw48,Unused_Rsvd_Blk_Cnt_Tot "       // SSD only
    "-v 181,raw48,Program_Fail_Cnt_Total "
    "-v 182,raw48,Erase_Fail_Count_Total "        // SSD only
    "-v 183,raw48,Runtime_Bad_Block "
    "-v 184,raw48,End-to-End_Error "
    //  185-186 Unknown_Attribute
    "-v 187,raw48,Reported_Uncorrect "
    "-v 188,raw48,Command_Timeout "
    "-v 189,raw48,High_Fly_Writes "               // HDD only
    "-v 190,tempminmax,Airflow_Temperature_Cel "
    "-v 191,raw48,G-Sense_Error_Rate "            // HDD only
    "-v 192,raw48,Power-Off_Retract_Count "
    "-v 193,raw48,Load_Cycle_Count "              // HDD only
    "-v 194,tempminmax,Temperature_Celsius "
    "-v 195,raw48,Hardware_ECC_Recovered "
    "-v 196,raw16(raw16),Reallocated_Event_Count "
    "-v 197,raw48,Current_Pending_Sector "
    "-v 198,raw48,Offline_Uncorrectable "
    "-v 199,raw48,UDMA_CRC_Error_Count "
    "-v 200,raw48,Multi_Zone_Error_Rate "         // HDD only
    "-v 201,raw48,Soft_Read_Error_Rate "          // HDD only
    "-v 202,raw48,Data_Address_Mark_Errs "        // HDD only
    "-v 203,raw48,Run_Out_Cancel "
    "-v 204,raw48,Soft_ECC_Correction "
    "-v 205,raw48,Thermal_Asperity_Rate "
    "-v 206,raw48,Flying_Height "                 // HDD only
    "-v 207,raw48,Spin_High_Current "             // HDD only
    "-v 208,raw48,Spin_Buzz "                     // HDD only
    "-v 209,raw48,Offline_Seek_Performnce "       // HDD only
    //  210-219 Unknown_Attribute
    "-v 220,raw48,Disk_Shift "                    // HDD only
    "-v 221,raw48,G-Sense_Error_Rate "            // HDD only
    "-v 222,raw48,Loaded_Hours "                  // HDD only
    "-v 223,raw48,Load_Retry_Count "              // HDD only
    "-v 224,raw48,Load_Friction "                 // HDD only
    "-v 225,raw48,Load_Cycle_Count "              // HDD only
    "-v 226,raw48,Load-in_Time "                  // HDD only
    "-v 227,raw48,Torq-amp_Count "                // HDD only
    "-v 228,raw48,Power-off_Retract_Count "
    //  229 Unknown_Attribute
    "-v 230,raw48,Head_Amplitude "                // HDD only
    "-v 231,raw48,Temperature_Celsius "
    "-v 232,raw48,Available_Reservd_Space "
    "-v 233,raw48,Media_Wearout_Indicator "       // SSD only
    //  234-239 Unknown_Attribute
    "-v 240,raw24(raw8),Head_Flying_Hours "       // HDD only, smartmontools <= r3966: raw48
    "-v 241,raw48,Total_LBAs_Written "
    "-v 242,raw48,Total_LBAs_Read "
    //  243-249 Unknown_Attribute
    "-v 250,raw48,Read_Error_Retry_Rate "
    //  251-253 Unknown_Attribute
    "-v 254,raw48,Free_Fall_Sensor "              // HDD only
  */
  },
  { "Apacer SSD",
    "(2|4|8|16|32)GB SATA Flash Drive", // tested with APSDM002G15AN-CT/SFDDA01C and SFI2101D, APSDM004G13AN-AT/SFDE001A
    "SF(DDA01C|I2101D|DE001A)", "", // spec found at http://wfcache.advantech.com/www/certified-peripherals/documents/96fmcff-04g-cs-ap_Datasheet.pdf
    "-v 160,raw48,Initial_Bad_Block_Count "
    "-v 161,raw48,Bad_Block_Count "
    "-v 162,raw48,Spare_Block_Count "
    "-v 163,raw48,Max_Erase_Count "
    "-v 164,raw48,Average_Erase_Count "
    "-v 165,raw48,Average_Erase_Count " // could be wrong
    "-v 166,raw48,Later_Bad_Block_Count "
    "-v 167,raw48,SSD_Protect_Mode "
    "-v 168,raw48,SATA_PHY_Err_Ct "
  },
  { "Apple SD/SM/TS...E/F SSDs", // SanDisk/Samsung/Toshiba?
    "APPLE SSD (S[DM]|TS)0?(128|256|512|768)[EF]", // tested with APPLE SSD SD256E/1021AP, SD0128F/A223321
     // APPLE SSD SM768E/CXM90A1Q, SM0512F/UXM2JA1Q, TS0256F/109L0704
    "", "",
  //"-v 1,raw48,Raw_Read_Error_Rate "
  //"-v 5,raw16(raw16),Reallocated_Sector_Ct "
  //"-v 9,raw24(raw8),Power_On_Hours "
  //"-v 12,raw48,Power_Cycle_Count "
  //"-v 169,raw48,Unknown_Attribute "
    "-v 173,raw48,Wear_Leveling_Count " // ]
    "-v 174,raw48,Host_Reads_MiB "      // ] guessed (ticket #342), S[DM]*F only
    "-v 175,raw48,Host_Writes_MiB "     // ]
  //"-v 192,raw48,Power-Off_Retract_Count "
  //"-v 194,tempminmax,Temperature_Celsius "
  //"-v 197,raw48,Current_Pending_Sector "
  //"-v 199,raw48,UDMA_CRC_Error_Count "
  //"-v 240,raw48,Unknown_SSD_Attribute "
  },
  { "Crucial/Micron RealSSD C300/M500", // Marvell 88SS91xx
    "C300-CTFDDA[AC](064|128|256)MAG|" // Marvell 88SS9174 BJP2, tested with C300-CTFDDAC128MAG/0002,
      // C300-CTFDDAC064MAG/0006
    "Crucial_CT(120|240|480)M500SSD[13]", // Marvell 88SS9187 BLD2, tested with Crucial_CT120M500SSD3/MU02,
      // Crucial_CT120M500SSD1/MU02, Crucial_CT240M500SSD1/MU03, Crucial_CT480M500SSD1/MU03
    "", "",
  //"-v 1,raw48,Raw_Read_Error_Rate "
  //"-v 5,raw16(raw16),Reallocated_Sector_Ct "
  //"-v 9,raw24(raw8),Power_On_Hours "
  //"-v 12,raw48,Power_Cycle_Count "
    "-v 170,raw48,Grown_Failing_Block_Ct "
    "-v 171,raw48,Program_Fail_Count "
    "-v 172,raw48,Erase_Fail_Count "
    "-v 173,raw48,Wear_Leveling_Count "
    "-v 174,raw48,Unexpect_Power_Loss_Ct "
    "-v 181,raw16,Non4k_Aligned_Access "
    "-v 183,raw48,SATA_Iface_Downshift "
  //"-v 184,raw48,End-to-End_Error "
  //"-v 187,raw48,Reported_Uncorrect "
  //"-v 188,raw48,Command_Timeout "
    "-v 189,raw48,Factory_Bad_Block_Ct "
  //"-v 194,tempminmax,Temperature_Celsius "
  //"-v 195,raw48,Hardware_ECC_Recovered "
  //"-v 196,raw16(raw16),Reallocated_Event_Count "
  //"-v 197,raw48,Current_Pending_Sector "
  //"-v 198,raw48,Offline_Uncorrectable "
  //"-v 199,raw48,UDMA_CRC_Error_Count "
    "-v 202,raw48,Percent_Lifetime_Used "
    "-v 206,raw48,Write_Error_Rate "
    "-v 210,raw48,Success_RAIN_Recov_Cnt "
    "-v 246,raw48,Total_Host_Sector_Write "
    "-v 247,raw48,Host_Program_Page_Count "
    "-v 248,raw48,Bckgnd_Program_Page_Cnt"
  },
  { "Crucial/Micron RealSSD m4/C400/P400", // Marvell 9176, fixed firmware
    "C400-MTFDDA[ACK](064|128|256|512)MAM|"
    "M4-CT(064|128|256|512)M4SSD[123]|" // tested with M4-CT512M4SSD2/0309
    "MTFDDAK(064|128|256|512|050|100|200|400)MA[MNR]-1[JKS]1.*", // tested with
       // MTFDDAK256MAR-1K1AA/MA52, MTFDDAK256MAM-1K12/08TH
    "030[9-Z]|03[1-Z].|0[4-Z]..|[1-Z]....*", // >= "0309"
    "",
  //"-v 1,raw48,Raw_Read_Error_Rate "
  //"-v 5,raw16(raw16),Reallocated_Sector_Ct "
  //"-v 9,raw24(raw8),Power_On_Hours "
  //"-v 12,raw48,Power_Cycle_Count "
    "-v 170,raw48,Grown_Failing_Block_Ct "
    "-v 171,raw48,Program_Fail_Count "
    "-v 172,raw48,Erase_Fail_Count "
    "-v 173,raw48,Wear_Leveling_Count "
    "-v 174,raw48,Unexpect_Power_Loss_Ct "
    "-v 181,raw16,Non4k_Aligned_Access "
    "-v 183,raw48,SATA_Iface_Downshift "
  //"-v 184,raw48,End-to-End_Error "
  //"-v 187,raw48,Reported_Uncorrect "
  //"-v 188,raw48,Command_Timeout "
    "-v 189,raw48,Factory_Bad_Block_Ct "
  //"-v 194,tempminmax,Temperature_Celsius "
  //"-v 195,raw48,Hardware_ECC_Recovered "
  //"-v 196,raw16(raw16),Reallocated_Event_Count "
  //"-v 197,raw48,Current_Pending_Sector "
  //"-v 198,raw48,Offline_Uncorrectable "
  //"-v 199,raw48,UDMA_CRC_Error_Count "
    "-v 202,raw48,Perc_Rated_Life_Used "
    "-v 206,raw48,Write_Error_Rate"
  },
  { "Crucial/Micron RealSSD m4/C400", // Marvell 9176, buggy or unknown firmware
    "C400-MTFDDA[ACK](064|128|256|512)MAM|" // tested with C400-MTFDDAC256MAM/0002
    "M4-CT(064|128|256|512)M4SSD[123]", // tested with M4-CT064M4SSD2/0002,
      // M4-CT064M4SSD2/0009, M4-CT256M4SSD3/000F
    "",
    "This drive may hang after 5184 hours of power-on time:\n"
    "http://www.tomshardware.com/news/Crucial-m4-Firmware-BSOD,14544.html\n"
    "See the following web pages for firmware updates:\n"
    "http://www.crucial.com/support/firmware.aspx\n"
    "http://www.micron.com/products/solid-state-storage/client-ssd#software",
    "-v 170,raw48,Grown_Failing_Block_Ct "
    "-v 171,raw48,Program_Fail_Count "
    "-v 172,raw48,Erase_Fail_Count "
    "-v 173,raw48,Wear_Leveling_Count "
    "-v 174,raw48,Unexpect_Power_Loss_Ct "
    "-v 181,raw16,Non4k_Aligned_Access "
    "-v 183,raw48,SATA_Iface_Downshift "
    "-v 189,raw48,Factory_Bad_Block_Ct "
    "-v 202,raw48,Perc_Rated_Life_Used "
    "-v 206,raw48,Write_Error_Rate"
  },
  { "Crucial/Micron MX100/MX200/M5x0/M600 Client SSDs",
    "Crucial_CT(128|256|512)MX100SSD1|"// tested with Crucial_CT256MX100SSD1/MU01
    "Crucial_CT(200|250|256|500|512|1000|1024)MX200SSD[1346]|" // tested with Crucial_CT500MX200SSD1/MU01,
      // Crucial_CT1024MX200SSD1/MU01, Crucial_CT250MX200SSD3/MU01, Crucial_CT250MX200SSD1/MU03
    "Crucial_CT(120|240|480|960)M500SSD[134]|" // tested with Crucial_CT960M500SSD1/MU03,
      // Crucial_CT240M500SSD4/MU05
    "Crucial_CT(128|256|512|1024)M550SSD[13]|" // tested with Crucial_CT512M550SSD3/MU01,
      // Crucial_CT1024M550SSD1/MU01
    "Micron_M500_MTFDDA[KTV](120|240|480|960)MAV|"// tested with Micron_M500_MTFDDAK960MAV/MU05
    "(Micron_)?M510[_-]MTFDDA[KTV](128|256)MAZ|" // tested with M510-MTFDDAK256MAZ/MU01
    "(Micron_)?M550[_-]MTFDDA[KTV](064|128|256|512|1T0)MAY|" // tested with M550-MTFDDAK256MAY/MU01
    "Micron_M600_(EE|MT)FDDA[KTV](128|256|512|1T0)MBF[25Z]?", // tested with Micron_M600_MTFDDAK1T0MBF/MU01
    "", "",
  //"-v 1,raw48,Raw_Read_Error_Rate "
    "-v 5,raw48,Reallocate_NAND_Blk_Cnt "
  //"-v 9,raw24(raw8),Power_On_Hours "
  //"-v 12,raw48,Power_Cycle_Count "
    "-v 171,raw48,Program_Fail_Count "
    "-v 172,raw48,Erase_Fail_Count "
    "-v 173,raw48,Ave_Block-Erase_Count "
    "-v 174,raw48,Unexpect_Power_Loss_Ct "
    "-v 180,raw48,Unused_Reserve_NAND_Blk "
    "-v 183,raw48,SATA_Interfac_Downshift "
    "-v 184,raw48,Error_Correction_Count "
  //"-v 187,raw48,Reported_Uncorrect "
  //"-v 194,tempminmax,Temperature_Celsius "
  //"-v 196,raw16(raw16),Reallocated_Event_Count "
  //"-v 197,raw48,Current_Pending_Sector "
  //"-v 198,raw48,Offline_Uncorrectable "
  //"-v 199,raw48,UDMA_CRC_Error_Count "
    "-v 202,raw48,Percent_Lifetime_Used "
    "-v 206,raw48,Write_Error_Rate "
    "-v 210,raw48,Success_RAIN_Recov_Cnt "
    "-v 246,raw48,Total_Host_Sector_Write "
    "-v 247,raw48,Host_Program_Page_Count "
    "-v 248,raw48,Bckgnd_Program_Page_Cnt"
  },
  { "Micron M500DC/M510DC Enterprise SSDs",
    "Micron_M500DC_(EE|MT)FDDA[AK](120|240|480|800)MBB|" // tested with
      // Micron_M500DC_EEFDDAA120MBB/129, Micron_M500DC_MTFDDAK800MBB/0129
    "MICRON_M510DC_(EE|MT)FDDAK(120|240|480|800|960)MBP", // tested with
      // Micron_M510DC_MTFDDAK240MBP/0005
    "", "",
  //"-v 1,raw48,Raw_Read_Error_Rate "
    "-v 5,raw48,Reallocated_Block_Count "
  //"-v 9,raw24(raw8),Power_On_Hours "
  //"-v 12,raw48,Power_Cycle_Count "
    "-v 170,raw48,Reserved_Block_Count "
    "-v 171,raw48,Program_Fail_Count "
    "-v 172,raw48,Erase_Fail_Count "
    "-v 173,raw48,Ave_Block-Erase_Count "
    "-v 174,raw48,Unexpect_Power_Loss_Ct "
    "-v 184,raw48,Error_Correction_Count "
  //"-v 187,raw48,Reported_Uncorrect "
    "-v 188,raw48,Command_Timeouts "
  //"-v 194,tempminmax,Temperature_Celsius "
    "-v 195,raw48,Cumulativ_Corrected_ECC "
  //"-v 197,raw48,Current_Pending_Sector "
  //"-v 198,raw48,Offline_Uncorrectable "
  //"-v 199,raw48,UDMA_CRC_Error_Count "
    "-v 202,raw48,Percent_Lifetime_Remain "
    "-v 206,raw48,Write_Error_Rate "
    "-v 247,raw48,Host_Program_Page_Count "
    "-v 248,raw48,Bckgnd_Program_Page_Cnt"
  },
  { "SandForce Driven SSDs", // Corsair Force LS with buggy firmware only
    "Corsair Force LS SSD", // tested with Corsair Force LS SSD/S9FM01.8
    "S9FM01\\.8",
    "A firmware update is available for this drive.\n"
    "It is HIGHLY RECOMMENDED for drives with specific serial numbers.\n"
    "See the following web pages for details:\n"
    "http://www.corsair.com/en-us/force-series-ls-60gb-sata-3-6gb-s-ssd\n"
    "https://www.smartmontools.org/ticket/628",
    "-v 1,raw24/raw32,Raw_Read_Error_Rate "
    "-v 5,raw48,Retired_Block_Count "
    "-v 9,msec24hour32,Power_On_Hours_and_Msec "
  //"-v 12,raw48,Power_Cycle_Count "
    "-v 162,raw48,Unknown_SandForce_Attr "
    "-v 170,raw48,Reserve_Block_Count "
    "-v 172,raw48,Erase_Fail_Count "
    "-v 173,raw48,Unknown_SandForce_Attr "
    "-v 174,raw48,Unexpect_Power_Loss_Ct "
    "-v 181,raw48,Program_Fail_Count "
  //"-v 187,raw48,Reported_Uncorrect "
  //"-v 192,raw48,Power-Off_Retract_Count "
  //"-v 194,tempminmax,Temperature_Celsius "
  //"-v 196,raw16(raw16),Reallocated_Event_Count "
    "-v 218,raw48,Unknown_SandForce_Attr "
    "-v 231,raw48,SSD_Life_Left "
    "-v 241,raw48,Lifetime_Writes_GiB "
    "-v 242,raw48,Lifetime_Reads_GiB"
  },
  { "SandForce Driven SSDs",
    "SandForce 1st Ed\\.|" // Demo Drive, tested with firmware 320A13F0
    "ADATA SSD S(396|510|599) .?..GB|" // tested with ADATA SSD S510 60GB/320ABBF0,
      // ADATA SSD S599 256GB/3.1.0, 64GB/3.4.6
    "ADATA SP[389]00|" // tested with ADATA SP300/5.0.2d, SP800/5.0.6c,
      // ADATA SP900/5.0.6 (Premier Pro, SF-2281)
    "ADATA SSD S[PX]900 (64|128|256|512)GB-DL2|" // tested with ADATA SSD SP900 256GB-DL2/5.0.6,
      // ADATA SSD SX900 512GB-DL2/5.8.2
    "ADATA XM11 (128|256)GB|" // tested with ADATA XM11 128GB/5.0.1
    "ATP Velocity MIV (60|120|240|480)GB|" // tested with ATP Velocity MIV 480GB/110719
    "Corsair CSSD-F(40|60|80|115|120|160|240)GBP?2.*|" // Corsair Force, tested with
      // Corsair CSSD-F40GB2/1.1, Corsair CSSD-F115GB2-A/2.1a
    "Corsair Force ((3 |LS )?SSD|GS|GT)|" // SF-2281, tested with
      // Corsair Force SSD/5.05, 3 SSD/1.3.2, GT/1.3.3, GS/5.03,
      // Corsair Force LS SSD/S8FM06.5, S9FM01.8, S9FM02.0
    "FM-25S2S-(60|120|240)GBP2|" // G.SKILL Phoenix Pro, SF-1200, tested with
      // FM-25S2S-240GBP2/4.2
    "FTM(06|12|24|48)CT25H|" // Supertalent TeraDrive CT, tested with
      // FTM24CT25H/STTMP2P1
    "KINGSTON SE50S3(100|240|480)G|" // tested with SE50S3100G/KE1ABBF0
    "KINGSTON SH10[03]S3(90|120|240|480)G|" // HyperX (3K), SF-2281, tested with
      // SH100S3240G/320ABBF0, SH103S3120G/505ABBF0
    "KINGSTON SKC(300S37A|380S3)(60|120|180|240|480)G|" // KC300, SF-2281, tested with
      // SKC300S37A120G/KC4ABBF0, SKC380S3120G/507ABBF0
    "KINGSTON SVP200S3(7A)?(60|90|120|240|480)G|" // V+ 200, SF-2281, tested with
      // SVP200S37A480G/502ABBF0, SVP200S390G/332ABBF0
    "KINGSTON SMS200S3(30|60|120)G|" // mSATA, SF-2241, tested with SMS200S3120G/KC3ABBF0
    "KINGSTON SMS450S3(32|64|128)G|" // mSATA, SF-2281, tested with SMS450S3128G/503ABBF0
    "KINGSTON (SV300|SKC100|SE100)S3.*G|" // other SF-2281
    "MKNSSDCR(45|60|90|120|180|240|360|480)GB(-(7|DX7?|MX|G2))?|" // Mushkin Chronos (7mm/Deluxe/MX/G2),
      // SF-2281, tested with MKNSSDCR120GB, MKNSSDCR120GB-MX/560ABBF0, MKNSSDCR480GB-DX7/603ABBF0
    "MKNSSDEC(60|120|240|480|512)GB|" // Mushkin Enhanced ECO2, tested with MKNSSDEC120GB/604ABBF0
    "MKNSSDAT(30|40|60|120|180|240|480)GB(-(DX|V))?|" // Mushkin Atlas (Deluxe/Value), mSATA, SF-2281,
      // tested with MKNSSDAT120GB-V/540ABBF0
    "Mushkin MKNSSDCL(40|60|80|90|115|120|180|240|480)GB-DX2?|" // Mushkin Callisto deluxe,
      // SF-1200/1222, Mushkin MKNSSDCL60GB-DX/361A13F0
    "OCZ[ -](AGILITY2([ -]EX)?|COLOSSUS2|ONYX2|VERTEX(2|-LE))( [123]\\..*)?|" // SF-1200,
      // tested with OCZ-VERTEX2/1.11, OCZ-VERTEX2 3.5/1.11
    "OCZ-NOCTI|" // mSATA, SF-2100, tested with OCZ-NOCTI/2.15
    "OCZ-REVODRIVE3?( X2)?|" // PCIe, SF-1200/2281, tested with
      // OCZ-REVODRIVE( X2)?/1.20, OCZ-REVODRIVE3 X2/2.11
    "OCZ-REVODRIVE350|"
    "OCZ[ -](VELO|VERTEX2[ -](EX|PRO))( [123]\\..*)?|" // SF-1500, tested with
      // OCZ VERTEX2-PRO/1.10 (Bogus thresholds for attribute 232 and 235)
    "D2[CR]STK251...-....|" // OCZ Deneva 2 C/R, SF-22xx/25xx,
      // tested with D2CSTK251M11-0240/2.08, D2CSTK251A10-0240/2.15
    "OCZ-(AGILITY3|SOLID3|VERTEX3( MI)?)|"  // SF-2200, tested with OCZ-VERTEX3/2.02,
      // OCZ-AGILITY3/2.11, OCZ-SOLID3/2.15, OCZ-VERTEX3 MI/2.15
    "OCZ Z-DRIVE R4 [CR]M8[48]|" // PCIe, SF-2282/2582, tested with OCZ Z-DRIVE R4 CM84/2.13
      // (Bogus attributes under Linux)
    "OCZ Z-DRIVE 4500|"
    "TALOS2|" // OCZ Talos 2 C/R, SAS (works with -d sat), 2*SF-2282, tested with TALOS2/3.20E
    "(APOC|DENC|DENEVA|FTNC|GFGC|MANG|MMOC|NIMC|TMSC).*|" // other OCZ SF-1200,
      // tested with DENCSTE251M11-0120/1.33, DENEVA PCI-E/1.33
    "(DENR|DRSAK|EC188|NIMR|PSIR|TRSAK).*|" // other OCZ SF-1500
    "OWC Aura Pro 6G SSD|" // tested with OWC Aura Pro 6G SSD/507ABBF0
    "OWC Mercury Electra (Pro )?[36]G SSD|" // tested with
      // OWC Mercury Electra 6G SSD/502ABBF0, OWC Mercury Electra Pro 3G SSD/541ABBF0
    "OWC Mercury E(xtreme|XTREME) Pro (6G |RE )?SSD|" // tested with
      // OWC Mercury Extreme Pro SSD/360A13F0, OWC Mercury EXTREME Pro 6G SSD/507ABBF0
    "Patriot Pyro|" // tested with Patriot Pyro/332ABBF0
    "SanDisk SDSSDX(60|120|240|480)GG25|" // SanDisk Extreme, SF-2281, tested with
      // SDSSDX240GG25/R201
    "SuperSSpeed S301 [0-9]*GB|" // SF-2281, tested with SuperSSpeed S301 128GB/503
    "SG9XCS2D(0?50|100|200|400)GESLT|" // Smart Storage Systems XceedIOPS2, tested with
      // SG9XCS2D200GESLT/SA03L370
    "SSD9SC(120|240|480)GED[EA]|" // PNY Prevail Elite, tested with SSD9SC120GEDA/334ABBF0
    "(TX32|TX31C1|VN0.?..GCNMK).*|" // Smart Storage Systems XceedSTOR
    "(TX22D1|TX21B1).*|" // Smart Storage Systems XceedIOPS2
    "TX52D1.*|" // Smart Storage Systems Xcel-200
    "TS(64|128|256|512)GSSD[37]20|" // Transcend SSD320/720, SF-2281, tested with
      // TS128GSSD320, TS256GSSD720/5.2.0
    "UGB(88P|99S)GC...H[BF].|" // Unigen, tested with
      // UGB88PGC100HF2/MP Rev2, UGB99SGC100HB3/RC Rev3
    "VisionTek GoDrive (60|120|240|480)GB", // tested with VisionTek GoDrive 480GB/506ABBF0
    "", "",
    "-v 1,raw24/raw32,Raw_Read_Error_Rate "
    "-v 5,raw48,Retired_Block_Count "
    "-v 9,msec24hour32,Power_On_Hours_and_Msec "
  //"-v 12,raw48,Power_Cycle_Count "
    "-v 13,raw24/raw32,Soft_Read_Error_Rate "
    "-v 100,raw48,Gigabytes_Erased "
    "-v 162,raw48,Unknown_SandForce_Attr " // Corsair Force LS SSD/S9FM01.8, *2.0
    "-v 170,raw48,Reserve_Block_Count "
    "-v 171,raw48,Program_Fail_Count "
    "-v 172,raw48,Erase_Fail_Count "
    "-v 173,raw48,Unknown_SandForce_Attr " // Corsair Force LS SSD/S9FM01.8, *2.0
    "-v 174,raw48,Unexpect_Power_Loss_Ct "
    "-v 177,raw48,Wear_Range_Delta "
    "-v 181,raw48,Program_Fail_Count "
    "-v 182,raw48,Erase_Fail_Count "
    "-v 184,raw48,IO_Error_Detect_Code_Ct "
  //"-v 187,raw48,Reported_Uncorrect "
    "-v 189,tempminmax,Airflow_Temperature_Cel "
  //"-v 192,raw48,Power-Off_Retract_Count "
  //"-v 194,tempminmax,Temperature_Celsius "
    "-v 195,raw24/raw32,ECC_Uncorr_Error_Count "
  //"-v 196,raw16(raw16),Reallocated_Event_Count "
    "-v 198,raw24/raw32:210zr54,Uncorrectable_Sector_Ct " // KINGSTON SE100S3100G/510ABBF0
    "-v 199,raw48,SATA_CRC_Error_Count "
    "-v 201,raw24/raw32,Unc_Soft_Read_Err_Rate "
    "-v 204,raw24/raw32,Soft_ECC_Correct_Rate "
    "-v 218,raw48,Unknown_SandForce_Attr " // Corsair Force LS SSD/S9FM01.8, *2.0
    "-v 230,raw48,Life_Curve_Status "
    "-v 231,raw48,SSD_Life_Left "
  //"-v 232,raw48,Available_Reservd_Space "
    "-v 233,raw48,SandForce_Internal "
    "-v 234,raw48,SandForce_Internal "
    "-v 235,raw48,SuperCap_Health "
    "-v 241,raw48,Lifetime_Writes_GiB "
    "-v 242,raw48,Lifetime_Reads_GiB"
  },
  { "Indilinx Barefoot based SSDs",
    "Corsair CSSD-V(32|60|64|128|256)GB2|" // Corsair Nova, tested with Corsair CSSD-V32GB2/2.2
    "Corsair CMFSSD-(32|64|128|256)D1|" // Corsair Extreme, tested with Corsair CMFSSD-128D1/1.0
    "CRUCIAL_CT(64|128|256)M225|" // tested with CRUCIAL_CT64M225/1571
    "G.SKILL FALCON (64|128|256)GB SSD|" // tested with G.SKILL FALCON 128GB SSD/2030
    "OCZ[ -](AGILITY|ONYX|VERTEX( 1199|-TURBO| v1\\.10)?)|" // tested with
      // OCZ-ONYX/1.6, OCZ-VERTEX 1199/00.P97, OCZ-VERTEX/1.30, OCZ VERTEX-TURBO/1.5, OCZ-VERTEX v1.10/1370
    "Patriot[ -]Torqx.*|"
    "RENICE Z2|" // tested with RENICE Z2/2030
    "STT_FT[MD](28|32|56|64)GX25H|" // Super Talent Ultradrive GX, tested with STT_FTM64GX25H/1916
    "TS(18|25)M(64|128)MLC(16|32|64|128|256|512)GSSD|" // ASAX Leopard Hunt II, tested with TS25M64MLC64GSSD/0.1
    "FM-25S2I-(64|128)GBFII|" // G.Skill FALCON II, tested with FM-25S2I-64GBFII
    "TS(60|120)GSSD25D-M", // Transcend Ultra SSD (SATA II), see also Ticket #80
    "", "",
    "-v 1,raw64 " // Raw_Read_Error_Rate
    "-v 9,raw64 " // Power_On_Hours
    "-v 12,raw64 " // Power_Cycle_Count
    "-v 184,raw64,Initial_Bad_Block_Count "
    "-v 195,raw64,Program_Failure_Blk_Ct "
    "-v 196,raw64,Erase_Failure_Blk_Ct "
    "-v 197,raw64,Read_Failure_Blk_Ct "
    "-v 198,raw64,Read_Sectors_Tot_Ct "
    "-v 199,raw64,Write_Sectors_Tot_Ct "
    "-v 200,raw64,Read_Commands_Tot_Ct "
    "-v 201,raw64,Write_Commands_Tot_Ct "
    "-v 202,raw64,Error_Bits_Flash_Tot_Ct "
    "-v 203,raw64,Corr_Read_Errors_Tot_Ct "
    "-v 204,raw64,Bad_Block_Full_Flag "
    "-v 205,raw64,Max_PE_Count_Spec "
    "-v 206,raw64,Min_Erase_Count "
    "-v 207,raw64,Max_Erase_Count "
    "-v 208,raw64,Average_Erase_Count "
    "-v 209,raw64,Remaining_Lifetime_Perc "
    "-v 210,raw64,Indilinx_Internal "
    "-v 211,raw64,SATA_Error_Ct_CRC "
    "-v 212,raw64,SATA_Error_Ct_Handshake "
    "-v 213,raw64,Indilinx_Internal"
  },
  { "Indilinx Barefoot_2/Everest/Martini based SSDs",
    "OCZ VERTEX[ -]PLUS|" // tested with OCZ VERTEX-PLUS/3.55, OCZ VERTEX PLUS/3.55
    "OCZ-VERTEX PLUS R2|" // Barefoot 2, tested with OCZ-VERTEX PLUS R2/1.2
    "OCZ-PETROL|" // Everest 1, tested with OCZ-PETROL/3.12
    "OCZ-AGILITY4|" // Everest 2, tested with OCZ-AGILITY4/1.5.2
    "OCZ-VERTEX4", // Everest 2, tested with OCZ-VERTEX4/1.5
    "", "",
  //"-v 1,raw48,Raw_Read_Error_Rate "
  //"-v 3,raw16(avg16),Spin_Up_Time "
  //"-v 4,raw48,Start_Stop_Count "
  //"-v 5,raw16(raw16),Reallocated_Sector_Ct "
  //"-v 9,raw24(raw8),Power_On_Hours "
  //"-v 12,raw48,Power_Cycle_Count "
    "-v 232,raw48,Lifetime_Writes " // LBA?
  //"-v 233,raw48,Media_Wearout_Indicator"
  },
  { "Indilinx Barefoot 3 based SSDs",
    "OCZ-VECTOR(1[58]0)?|" // tested with OCZ-VECTOR/1.03, OCZ-VECTOR150/1.2, OCZ-VECTOR180
    "OCZ-VERTEX4[56]0A?|" // Barefoot 3 M10, tested with OCZ-VERTEX450/1.0, OCZ-VERTEX460/1.0, VERTEX460A
    "OCZ-SABER1000|"
    "OCZ-ARC100|"
    "Radeon R7", // Barefoot 3 M00, tested with Radeon R7/1.00
    "", "",
    "-v 5,raw48,Runtime_Bad_Block "
  //"-v 9,raw24(raw8),Power_On_Hours "
  //"-v 12,raw48,Power_Cycle_Count "
    "-v 171,raw48,Avail_OP_Block_Count "
    "-v 174,raw48,Pwr_Cycle_Ct_Unplanned "
    "-v 187,raw48,Total_Unc_NAND_Reads "
    "-v 195,raw48,Total_Prog_Failures "
    "-v 196,raw48,Total_Erase_Failures "
    "-v 197,raw48,Total_Unc_Read_Failures "
    "-v 198,raw48,Host_Reads_GiB "
    "-v 199,raw48,Host_Writes_GiB "
    "-v 205,raw48,Max_Rated_PE_Count "
    "-v 206,raw48,Min_Erase_Count "
    "-v 207,raw48,Max_Erase_Count "
    "-v 208,raw48,Average_Erase_Count "
    "-v 210,raw48,SATA_CRC_Error_Count "
    "-v 212,raw48,Pages_Requiring_Rd_Rtry "
    "-v 213,raw48,Snmple_Retry_Attempts "
    "-v 214,raw48,Adaptive_Retry_Attempts "
    "-v 222,raw48,RAID_Recovery_Count "
    "-v 224,raw48,In_Warranty "
    "-v 225,raw48,DAS_Polarity "
    "-v 226,raw48,Partial_Pfail "
    "-v 230,raw48,Write_Throttling "
    "-v 233,raw48,Remaining_Lifetime_Perc "
    "-v 241,raw48,Host_Writes_GiB " // M00/M10
    "-v 242,raw48,Host_Reads_GiB "  // M00/M10
    "-v 249,raw48,Total_NAND_Prog_Ct_GiB "
    "-v 251,raw48,Total_NAND_Read_Ct_GiB"
  },
  { "OCZ Intrepid 3000 SSDs", // tested with OCZ INTREPID 3600/1.4.3.6, 3800/1.4.3.0, 3700/1.5.0.4
    "OCZ INTREPID 3[678]00",
    "", "",
    "-v 5,raw48,Runtime_Bad_Block "
  //"-v 9,raw24(raw8),Power_On_Hours "
  //"-v 12,raw48,Power_Cycle_Count "
    "-v 100,raw48,Total_Blocks_Erased "
    "-v 171,raw48,Avail_OP_Block_Count "
    "-v 174,raw48,Pwr_Cycle_Ct_Unplanned "
    "-v 184,raw48,Factory_Bad_Block_Count "
    "-v 187,raw48,Total_Unc_NAND_Reads "
    "-v 190,tempminmax,Temperature_Celsius "
    "-v 195,raw48,Total_Prog_Failures "
    "-v 196,raw48,Total_Erase_Failures "
    "-v 197,raw48,Total_Unc_Read_Failures "
    "-v 198,raw48,Host_Reads_GiB "
    "-v 199,raw48,Host_Writes_GiB "
    "-v 202,raw48,Total_Read_Bits_Corr_Ct "
    "-v 205,raw48,Max_Rated_PE_Count "
    "-v 206,raw48,Min_Erase_Count "
    "-v 207,raw48,Max_Erase_Count "
    "-v 208,raw48,Average_Erase_Count "
    "-v 210,raw48,SATA_CRC_Error_Count "
    "-v 211,raw48,SATA_UNC_Count "
    "-v 212,raw48,NAND_Reads_with_Retry "
    "-v 213,raw48,Simple_Rd_Rtry_Attempts "
    "-v 214,raw48,Adaptv_Rd_Rtry_Attempts "
    "-v 221,raw48,Int_Data_Path_Prot_Unc "
    "-v 222,raw48,RAID_Recovery_Count "
    "-v 230,raw48,SuperCap_Charge_Status " // 0=not charged, 1=fully charged, 2=unknown
    "-v 233,raw48,Remaining_Lifetime_Perc "
    "-v 249,raw48,Total_NAND_Prog_Ct_GiB "
    "-v 251,raw48,Total_NAND_Read_Ct_GiB"
  },
  {
    "OCZ Trion SSDs",
    "OCZ-TRION1[05]0", // tested with OCZ-TRION100/SAFM11.2A, TRION150/SAFZ72.2
    "", "",
  //"-v 9,raw24(raw8),Power_On_Hours "
  //"-v 12,raw48,Power_Cycle_Count "
    "-v 167,raw48,SSD_Protect_Mode "
    "-v 168,raw48,SATA_PHY_Error_Count "
    "-v 169,raw48,Bad_Block_Count "
    "-v 173,raw48,Erase_Count "
    "-v 192,raw48,Unexpect_Power_Loss_Ct "
  //"-v 194,tempminmax,Temperature_Celsius "
    "-v 241,raw48,Host_Writes"
  },
  { "InnoDisk InnoLite SATADOM D150QV-L SSDs", // tested with InnoLite SATADOM D150QV-L/120319
    "InnoLite SATADOM D150QV-L",
    "", "",
  //"-v 1,raw48,Raw_Read_Error_Rate "
  //"-v 2,raw48,Throughput_Performance "
  //"-v 3,raw16(avg16),Spin_Up_Time "
  //"-v 5,raw16(raw16),Reallocated_Sector_Ct "
  //"-v 7,raw48,Seek_Error_Rate " // from InnoDisk iSMART Linux tool, useless for SSD
  //"-v 8,raw48,Seek_Time_Performance "
  //"-v 9,raw24(raw8),Power_On_Hours "
  //"-v 10,raw48,Spin_Retry_Count "
  //"-v 12,raw48,Power_Cycle_Count "
    "-v 168,raw48,SATA_PHY_Error_Count "
    "-v 170,raw48,Bad_Block_Count "
    "-v 173,raw48,Erase_Count "
    "-v 175,raw48,Bad_Cluster_Table_Count "
    "-v 192,raw48,Unexpect_Power_Loss_Ct "
  //"-v 194,tempminmax,Temperature_Celsius "
  //"-v 197,raw48,Current_Pending_Sector "
    "-v 229,hex48,Flash_ID "
    "-v 235,raw48,Later_Bad_Block "
    "-v 236,raw48,Unstable_Power_Count "
    "-v 240,raw48,Write_Head"
  },
  { "Innodisk 3MG2-P SSDs", // tested with 2.5" SATA SSD 3MG2-P/M140402,
      // 1.8 SATA SSD 3IE2-P/M150821, 2.5" SATA SSD 3IE2-P/M150821,
      // SATA Slim 3MG2-P/M141114, M.2 (S80) 3MG2-P/M141114
    "((1\\.8|2\\.5)\"? SATA SSD|SATA Slim|M\\.2 \\(S80\\)) 3(MG|IE)2-P",
    "", "",
  //"-v 1,raw48,Raw_Read_Error_Rate "
  //"-v 2,raw48,Throughput_Performance "
  //"-v 9,raw24(raw8),Power_On_Hours "
  //"-v 12,raw48,Power_Cycle_Count "
    "-v 160,raw48,Uncorrectable_Error_Cnt "
    "-v 161,raw48,Number_of_Pure_Spare "
    "-v 163,raw48,Initial_Bad_Block_Count "
    "-v 164,raw48,Total_Erase_Count "
    "-v 165,raw48,Max_Erase_Count "
    "-v 166,raw48,Min_Erase_Count "
    "-v 167,raw48,Average_Erase_Count "
    "-v 168,raw48,Max_Erase_Count_of_Spec "
    "-v 169,raw48,Remaining_Lifetime_Perc "
  //"-v 175,raw48,Program_Fail_Count_Chip "
  //"-v 176,raw48,Erase_Fail_Count_Chip "
  //"-v 177,raw48,Wear_Leveling_Count "
    "-v 178,raw48,Runtime_Invalid_Blk_Cnt "
  //"-v 181,raw48,Program_Fail_Cnt_Total "
  //"-v 182,raw48,Erase_Fail_Count_Total "
  //"-v 187,raw48,Reported_Uncorrect " // ] only in spec
  //"-v 192,raw48,Power-Off_Retract_Count "
  //"-v 194,tempminmax,Temperature_Celsius "
  //"-v 195,raw48,Hardware_ECC_Recovered "
  //"-v 196,raw16(raw16),Reallocated_Event_Count "
  //"-v 197,raw48,Current_Pending_Sector "
  //"-v 198,raw48,Offline_Uncorrectable "
  //"-v 199,raw48,UDMA_CRC_Error_Count "
    "-v 225,raw48,Host_Writes_32MiB "  // ]
  //"-v 232,raw48,Available_Reservd_Space "
    "-v 233,raw48,Flash_Writes_32MiB " // ]
    "-v 234,raw48,Flash_Reads_32MiB "  // ]
    "-v 241,raw48,Host_Writes_32MiB "
    "-v 242,raw48,Host_Reads_32MiB "
    "-v 245,raw48,Flash_Writes_32MiB"
  },
  { "Innodisk 3ME3 SSDs", // tested with  2.5" SATA SSD 3ME3/S15A19, CFast 3ME3/S15A19
      // InnoDisk Corp. - mSATA 3ME3/S15A19, mSATA mini 3ME3/S15A19, M.2 (S42) 3ME3,
      // SATA Slim 3ME3/S15A19, SATADOM-MH 3ME3/S15A19, SATADOM-ML 3ME3/S15A19,
      // SATADOM-MV 3ME3/S15A19, SATADOM-SL 3ME3/S15A19, SATADOM-SV 3ME3/S15A19,
      // SATADOM-SL 3IE3/S151019N
    "(2.5\" SATA SSD|CFast|InnoDisk Corp\\. - mSATA|mSATA mini|"
    "M\\.2 \\(S42\\)|SATA Slim|SATADOM-(MH|ML|MV|SL|SV)) 3ME3|"
    "SATADOM-SL 3IE3",
    "", "",
  //"-v 1,raw48,Raw_Read_Error_Rate "
  //"-v 2,raw48,Throughput_Performance "
  //"-v 3,raw16(avg16),Spin_Up_Time "
    "-v 5,raw48,Later_Bad_Block "
    "-v 7,raw48,Seek_Error_Rate "       // ?
    "-v 8,raw48,Seek_Time_Performance " // ?
  //"-v 9,raw24(raw8),Power_On_Hours "
    "-v 10,raw48,Spin_Retry_Count "     // ?
  //"-v 12,raw48,Power_Cycle_Count "
    "-v 163,raw48,Total_Bad_Block_Count "
    "-v 165,raw48,Max_Erase_Count "
    "-v 167,raw48,Average_Erase_Count "
    "-v 168,raw48,SATA_PHY_Error_Count "
    "-v 169,raw48,Remaining_Lifetime_Perc "
    "-v 170,raw48,Spare_Block_Count "
    "-v 171,raw48,Program_Fail_Count "
    "-v 172,raw48,Erase_Fail_Count "
    "-v 175,raw48,Bad_Cluster_Table_Count "
    "-v 176,raw48,RANGE_RECORD_Count "
  //"-v 187,raw48,Reported_Uncorrect "
  //"-v 192,raw48,Power-Off_Retract_Count "
  //"-v 194,tempminmax,Temperature_Celsius "
  //"-v 197,raw48,Current_Pending_Sector "
    "-v 225,raw48,Data_Log_Write_Count "
    "-v 229,hex48,Flash_ID "
    "-v 232,raw48,Spares_Remaining_Perc "
    "-v 235,raw16,Later_Bad_Blk_Inf_R/W/E " // Read/Write/Erase
    "-v 240,raw48,Write_Head "
    "-v 241,raw48,Host_Writes_32MiB "
    "-v 242,raw48,Host_Reads_32MiB"
  },
  { "InnoDisk iCF 9000 CompactFlash Cards", // tested with InnoDisk Corp. - iCF9000 1GB/140808,
       // ..., InnoDisk Corp. - iCF9000 64GB/140808
    "InnoDisk Corp\\. - iCF9000 (1|2|4|8|16|32|64)GB",
    "", "",
  //"-v 1,raw48,Raw_Read_Error_Rate "
  //"-v 5,raw16(raw16),Reallocated_Sector_Ct "
  //"-v 12,raw48,Power_Cycle_Count "
    "-v 160,raw48,Uncorrectable_Error_Cnt "
    "-v 161,raw48,Valid_Spare_Block_Cnt "
    "-v 162,raw48,Child_Pair_Count "
    "-v 163,raw48,Initial_Bad_Block_Count "
    "-v 164,raw48,Total_Erase_Count "
    "-v 165,raw48,Max_Erase_Count "
    "-v 166,raw48,Min_Erase_Count "
    "-v 167,raw48,Average_Erase_Count "
  //"-v 192,raw48,Power-Off_Retract_Count "
  //"-v 194,tempminmax,Temperature_Celsius "
  //"-v 195,raw48,Hardware_ECC_Recovered "
  //"-v 196,raw16(raw16),Reallocated_Event_Count "
  //"-v 198,raw48,Offline_Uncorrectable "
  //"-v 199,raw48,UDMA_CRC_Error_Count "
  //"-v 229,raw48,Flash_ID " // only in spec
    "-v 241,raw48,Host_Writes_32MiB "
    "-v 242,raw48,Host_Reads_32MiB"
  },
  { "Intel X25-E SSDs",
    "SSDSA2SH(032|064)G1.* INTEL",  // G1 = first generation
    "", "",
  //"-v 3,raw16(avg16),Spin_Up_Time "
  //"-v 4,raw48,Start_Stop_Count "
  //"-v 5,raw16(raw16),Reallocated_Sector_Ct "
  //"-v 9,raw24(raw8),Power_On_Hours "
  //"-v 12,raw48,Power_Cycle_Count "
    "-v 192,raw48,Unsafe_Shutdown_Count "
    "-v 225,raw48,Host_Writes_32MiB "
    "-v 226,raw48,Intel_Internal "
    "-v 227,raw48,Intel_Internal "
    "-v 228,raw48,Intel_Internal "
  //"-v 232,raw48,Available_Reservd_Space "
  //"-v 233,raw48,Media_Wearout_Indicator"
  },
  { "Intel X18-M/X25-M G1 SSDs",
    "INTEL SSDSA[12]MH(080|160)G1.*",  // G1 = first generation, 50nm
    "", "",
  //"-v 3,raw16(avg16),Spin_Up_Time "
  //"-v 4,raw48,Start_Stop_Count "
  //"-v 5,raw16(raw16),Reallocated_Sector_Ct "
  //"-v 9,raw24(raw8),Power_On_Hours "
  //"-v 12,raw48,Power_Cycle_Count "
    "-v 192,raw48,Unsafe_Shutdown_Count "
    "-v 225,raw48,Host_Writes_32MiB "
    "-v 226,raw48,Intel_Internal "
    "-v 227,raw48,Intel_Internal "
    "-v 228,raw48,Intel_Internal "
  //"-v 232,raw48,Available_Reservd_Space "
  //"-v 233,raw48,Media_Wearout_Indicator"
  },
  { "Intel X18-M/X25-M/X25-V G2 SSDs", // fixed firmware
      // tested with INTEL SSDSA2M(080|160)G2GC/2CV102J8 (X25-M)
    "INTEL SSDSA[12]M(040|080|120|160)G2.*",  // G2 = second generation, 34nm
    "2CV102(J[89A-Z]|[K-Z].)", // >= "2CV102J8"
    "",
  //"-v 3,raw16(avg16),Spin_Up_Time "
  //"-v 4,raw48,Start_Stop_Count "
  //"-v 5,raw16(raw16),Reallocated_Sector_Ct "
  //"-v 9,raw24(raw8),Power_On_Hours "
  //"-v 12,raw48,Power_Cycle_Count "
  //"-v 184,raw48,End-to-End_Error " // G2 only
    "-v 192,raw48,Unsafe_Shutdown_Count "
    "-v 225,raw48,Host_Writes_32MiB "
    "-v 226,raw48,Workld_Media_Wear_Indic " // Timed Workload Media Wear Indicator (percent*1024)
    "-v 227,raw48,Workld_Host_Reads_Perc "  // Timed Workload Host Reads Percentage
    "-v 228,raw48,Workload_Minutes " // 226,227,228 can be reset by 'smartctl -t vendor,0x40'
  //"-v 232,raw48,Available_Reservd_Space "
  //"-v 233,raw48,Media_Wearout_Indicator"
  },
  { "Intel X18-M/X25-M/X25-V G2 SSDs", // buggy or unknown firmware
      // tested with INTEL SSDSA2M040G2GC/2CV102HD (X25-V)
    "INTEL SSDSA[12]M(040|080|120|160)G2.*",
    "",
    "This drive may require a firmware update to\n"
    "fix possible drive hangs when reading SMART self-test log:\n"
    "http://downloadcenter.intel.com/Detail_Desc.aspx?DwnldID=18363",
    "-v 192,raw48,Unsafe_Shutdown_Count "
    "-v 225,raw48,Host_Writes_32MiB "
    "-v 226,raw48,Workld_Media_Wear_Indic "
    "-v 227,raw48,Workld_Host_Reads_Perc "
    "-v 228,raw48,Workload_Minutes"
  },
  { "Intel 311/313 Series SSDs", // tested with INTEL SSDSA2VP020G2/2CV102M5,
      // INTEL SSDSA2VP020G3/9CV10379,
    "INTEL SSDSA2VP(020|024)G[23]", // G3 = 313 Series
    "", "",
  //"-v 3,raw16(avg16),Spin_Up_Time "
  //"-v 4,raw48,Start_Stop_Count "
  //"-v 5,raw16(raw16),Reallocated_Sector_Ct "
  //"-v 9,raw24(raw8),Power_On_Hours "
  //"-v 12,raw48,Power_Cycle_Count "
    "-v 170,raw48,Reserve_Block_Count "
    "-v 171,raw48,Program_Fail_Count "
    "-v 172,raw48,Erase_Fail_Count "
    "-v 183,raw48,SATA_Downshift_Count "
  //"-v 184,raw48,End-to-End_Error "
  //"-v 187,raw48,Reported_Uncorrect "
    "-v 192,raw48,Unsafe_Shutdown_Count "
    "-v 225,raw48,Host_Writes_32MiB "
    "-v 226,raw48,Workld_Media_Wear_Indic " // Timed Workload Media Wear Indicator (percent*1024)
    "-v 227,raw48,Workld_Host_Reads_Perc "  // Timed Workload Host Reads Percentage
    "-v 228,raw48,Workload_Minutes " // 226,227,228 can be reset by 'smartctl -t vendor,0x40'
  //"-v 232,raw48,Available_Reservd_Space "
  //"-v 233,raw48,Media_Wearout_Indicator "
    "-v 241,raw48,Host_Writes_32MiB "
    "-v 242,raw48,Host_Reads_32MiB"
  },
  { "Intel 320 Series SSDs", // tested with INTEL SSDSA2CT040G3/4PC10362,
      // INTEL SSDSA2CW160G3/4PC10362, SSDSA2BT040G3/4PC10362, SSDSA2BW120G3A/4PC10362,
      // INTEL SSDSA2BW300G3D/4PC10362, SSDSA2BW160G3L/4PC1LE04, SSDSA1NW160G3/4PC10362
    "INTEL SSDSA[12][BCN][WT](040|080|120|160|300|600)G3[ADL]?",
      // 2B = 2.5" 7mm, 2C = 2.5" 9.5mm, 1N = 1.8" microSATA
    "", "",
    "-F nologdir "
  //"-v 3,raw16(avg16),Spin_Up_Time "
  //"-v 4,raw48,Start_Stop_Count "
  //"-v 5,raw16(raw16),Reallocated_Sector_Ct "
  //"-v 9,raw24(raw8),Power_On_Hours "
  //"-v 12,raw48,Power_Cycle_Count "
    "-v 170,raw48,Reserve_Block_Count "
    "-v 171,raw48,Program_Fail_Count "
    "-v 172,raw48,Erase_Fail_Count "
    "-v 183,raw48,SATA_Downshift_Count " // FW >= 4Px10362
  //"-v 184,raw48,End-to-End_Error "
  //"-v 187,raw48,Reported_Uncorrect "
    "-v 199,raw48,CRC_Error_Count "      // FW >= 4Px10362
    "-v 192,raw48,Unsafe_Shutdown_Count "
    "-v 225,raw48,Host_Writes_32MiB "
    "-v 226,raw48,Workld_Media_Wear_Indic " // Timed Workload Media Wear Indicator (percent*1024)
    "-v 227,raw48,Workld_Host_Reads_Perc "  // Timed Workload Host Reads Percentage
    "-v 228,raw48,Workload_Minutes " // 226,227,228 can be reset by 'smartctl -t vendor,0x40'
  //"-v 232,raw48,Available_Reservd_Space "
  //"-v 233,raw48,Media_Wearout_Indicator "
    "-v 241,raw48,Host_Writes_32MiB "
    "-v 242,raw48,Host_Reads_32MiB"
  },
  { "Intel 710 Series SSDs", // tested with INTEL SSDSA2BZ[12]00G3/6PB10362
    "INTEL SSDSA2BZ(100|200|300)G3",
    "", "",
    "-F nologdir "
  //"-v 3,raw16(avg16),Spin_Up_Time "
  //"-v 4,raw48,Start_Stop_Count "
  //"-v 5,raw16(raw16),Reallocated_Sector_Ct "
  //"-v 9,raw24(raw8),Power_On_Hours "
  //"-v 12,raw48,Power_Cycle_Count "
    "-v 170,raw48,Reserve_Block_Count "
    "-v 171,raw48,Program_Fail_Count "
    "-v 172,raw48,Erase_Fail_Count "
    "-v 174,raw48,Unexpect_Power_Loss_Ct " // Missing in 710 specification from September 2011
    "-v 183,raw48,SATA_Downshift_Count "
  //"-v 184,raw48,End-to-End_Error "
  //"-v 187,raw48,Reported_Uncorrect "
  //"-v 190,tempminmax,Airflow_Temperature_Cel "
    "-v 192,raw48,Unsafe_Shutdown_Count "
    "-v 225,raw48,Host_Writes_32MiB "
    "-v 226,raw48,Workld_Media_Wear_Indic " // Timed Workload Media Wear Indicator (percent*1024)
    "-v 227,raw48,Workld_Host_Reads_Perc "  // Timed Workload Host Reads Percentage
    "-v 228,raw48,Workload_Minutes " // 226,227,228 can be reset by 'smartctl -t vendor,0x40'
  //"-v 232,raw48,Available_Reservd_Space "
  //"-v 233,raw48,Media_Wearout_Indicator "
    "-v 241,raw48,Host_Writes_32MiB "
    "-v 242,raw48,Host_Reads_32MiB"
  },
  { "Intel 510 Series SSDs",
    "INTEL SSDSC2MH(120|250)A2",
    "", "",
  //"-v 3,raw16(avg16),Spin_Up_Time "
  //"-v 4,raw48,Start_Stop_Count "
  //"-v 5,raw16(raw16),Reallocated_Sector_Ct "
  //"-v 9,raw24(raw8),Power_On_Hours "
  //"-v 12,raw48,Power_Cycle_Count "
    "-v 192,raw48,Unsafe_Shutdown_Count "
    "-v 225,raw48,Host_Writes_32MiB "
  //"-v 232,raw48,Available_Reservd_Space "
  //"-v 233,raw48,Media_Wearout_Indicator"
  },
  { "Intel 520 Series SSDs", // tested with INTEL SSDSC2CW120A3/400i, SSDSC2BW480A3F/400i
    "INTEL SSDSC2[BC]W(060|120|180|240|480)A3F?",
    "", "",
  //"-v 5,raw16(raw16),Reallocated_Sector_Ct "
    "-v 9,msec24hour32,Power_On_Hours_and_Msec "
  //"-v 12,raw48,Power_Cycle_Count "
    "-v 170,raw48,Available_Reservd_Space "
    "-v 171,raw48,Program_Fail_Count "
    "-v 172,raw48,Erase_Fail_Count "
    "-v 174,raw48,Unexpect_Power_Loss_Ct "
  //"-v 184,raw48,End-to-End_Error "
    "-v 187,raw48,Uncorrectable_Error_Cnt "
  //"-v 192,raw48,Power-Off_Retract_Count "
    "-v 225,raw48,Host_Writes_32MiB "
    "-v 226,raw48,Workld_Media_Wear_Indic "
    "-v 227,raw48,Workld_Host_Reads_Perc "
    "-v 228,raw48,Workload_Minutes "
  //"-v 232,raw48,Available_Reservd_Space "
  //"-v 233,raw48,Media_Wearout_Indicator "
    "-v 241,raw48,Host_Writes_32MiB "
    "-v 242,raw48,Host_Reads_32MiB "
    "-v 249,raw48,NAND_Writes_1GiB"
  },
  { "Intel 525 Series SSDs", // mSATA, tested with SSDMCEAC120B3/LLLi
    "INTEL SSDMCEAC(030|060|090|120|180|240)B3",
    "", "",
  //"-v 5,raw16(raw16),Reallocated_Sector_Ct "
    "-v 9,msec24hour32,Power_On_Hours_and_Msec "
  //"-v 12,raw48,Power_Cycle_Count "
    "-v 170,raw48,Available_Reservd_Space "
    "-v 171,raw48,Program_Fail_Count "
    "-v 172,raw48,Erase_Fail_Count "
    "-v 174,raw48,Unexpect_Power_Loss_Ct "
    "-v 183,raw48,SATA_Downshift_Count "
  //"-v 184,raw48,End-to-End_Error "
    "-v 187,raw48,Uncorrectable_Error_Cnt "
  //"-v 190,tempminmax,Airflow_Temperature_Cel "
  //"-v 192,raw48,Power-Off_Retract_Count "
  //"-v 199,raw48,UDMA_CRC_Error_Count "
    "-v 225,raw48,Host_Writes_32MiB "
    "-v 226,raw48,Workld_Media_Wear_Indic "
    "-v 227,raw48,Workld_Host_Reads_Perc "
    "-v 228,raw48,Workload_Minutes "
  //"-v 232,raw48,Available_Reservd_Space "
  //"-v 233,raw48,Media_Wearout_Indicator "
    "-v 241,raw48,Host_Writes_32MiB "
    "-v 242,raw48,Host_Reads_32MiB "
    "-v 249,raw48,NAND_Writes_1GiB"
  },
  { "Intel 53x and Pro 2500 Series SSDs", // SandForce SF-2281, tested with
      // INTEL SSDSC2BW180A4/DC12, SSDSC2BW240A4/DC12, SSDMCEAW120A4/DC33
      // INTEL SSDMCEAW240A4/DC33, SSDSC2BF480A5/TG26, SSDSC2BW240H6/RG21
    "INTEL SSD(MCEA|SC2B|SCKJ)[WF](056|080|120|180|240|360|480)(A4|A5|H6)",
      // SC2B = 2.5", MCEA = mSATA, SCKJ = M.2; A4 = 530, A5 = Pro 2500, H6 = 535
    "", "",
  //"-v 5,raw16(raw16),Reallocated_Sector_Ct "
    "-v 9,msec24hour32,Power_On_Hours_and_Msec "
  //"-v 12,raw48,Power_Cycle_Count "
    "-v 170,raw48,Available_Reservd_Space "
    "-v 171,raw48,Program_Fail_Count "
    "-v 172,raw48,Erase_Fail_Count "
    "-v 174,raw48,Unexpect_Power_Loss_Ct "
    "-v 183,raw48,SATA_Downshift_Count "
  //"-v 184,raw48,End-to-End_Error "
    "-v 187,raw48,Uncorrectable_Error_Cnt "
  //"-v 190,tempminmax,Airflow_Temperature_Cel "
  //"-v 192,raw48,Power-Off_Retract_Count "
  //"-v 199,raw48,UDMA_CRC_Error_Count "
    "-v 225,raw48,Host_Writes_32MiB "
    "-v 226,raw48,Workld_Media_Wear_Indic "
    "-v 227,raw48,Workld_Host_Reads_Perc "
    "-v 228,raw48,Workload_Minutes "
  //"-v 232,raw48,Available_Reservd_Space "
  //"-v 233,raw48,Media_Wearout_Indicator "
    "-v 241,raw48,Host_Writes_32MiB "
    "-v 242,raw48,Host_Reads_32MiB "
    "-v 249,raw48,NAND_Writes_1GiB"
  },
  { "Intel 330/335 Series SSDs", // tested with INTEL SSDSC2CT180A3/300i, SSDSC2CT240A3/300i,
      // INTEL SSDSC2CT240A4/335t
    "INTEL SSDSC2CT(060|120|180|240)A[34]", // A4 = 335 Series
    "", "",
  //"-v 5,raw16(raw16),Reallocated_Sector_Ct "
    "-v 9,msec24hour32,Power_On_Hours_and_Msec "
  //"-v 12,raw48,Power_Cycle_Count "
  //"-v 181,raw48,Program_Fail_Cnt_Total " // ] Missing in 330 specification from April 2012
  //"-v 182,raw48,Erase_Fail_Count_Total " // ]
  //"-v 192,raw48,Power-Off_Retract_Count "
    "-v 225,raw48,Host_Writes_32MiB "
  //"-v 232,raw48,Available_Reservd_Space "
  //"-v 233,raw48,Media_Wearout_Indicator "
    "-v 241,raw48,Host_Writes_32MiB "
    "-v 242,raw48,Host_Reads_32MiB "
    "-v 249,raw48,NAND_Writes_1GiB"
  },
  { "Intel 730 and DC S35x0/3610/3700 Series SSDs", // tested with INTEL SSDSC2BP480G4, SSDSC2BB120G4/D2010355,
      // INTEL SSDSC2BB800G4T, SSDSC2BA200G3/5DV10250, SSDSC2BB080G6/G2010130,  SSDSC2BX200G4/G2010110,
      // INTEL SSDSC2BB016T6/G2010140, SSDSC2BX016T4/G2010140
    "INTEL SSDSC(1N|2B)[ABPX]((080|100|120|160|200|240|300|400|480|600|800)G[346]T?|(012|016)T[46])",
      // A = S3700, B*4 = S3500, B*6 = S3510, P = 730, X = S3610
    "", "",
  //"-v 3,raw16(avg16),Spin_Up_Time "
  //"-v 4,raw48,Start_Stop_Count "
  //"-v 5,raw16(raw16),Reallocated_Sector_Ct "
  //"-v 9,raw24(raw8),Power_On_Hours "
  //"-v 12,raw48,Power_Cycle_Count "
    "-v 170,raw48,Available_Reservd_Space "
    "-v 171,raw48,Program_Fail_Count "
    "-v 172,raw48,Erase_Fail_Count "
    "-v 174,raw48,Unsafe_Shutdown_Count "
    "-v 175,raw16(raw16),Power_Loss_Cap_Test "
    "-v 183,raw48,SATA_Downshift_Count "
  //"-v 184,raw48,End-to-End_Error "
  //"-v 187,raw48,Reported_Uncorrect "
    "-v 190,tempminmax,Temperature_Case "
    "-v 192,raw48,Unsafe_Shutdown_Count "
    "-v 194,tempminmax,Temperature_Internal "
  //"-v 197,raw48,Current_Pending_Sector "
    "-v 199,raw48,CRC_Error_Count "
    "-v 225,raw48,Host_Writes_32MiB "
    "-v 226,raw48,Workld_Media_Wear_Indic " // Timed Workload Media Wear Indicator (percent*1024)
    "-v 227,raw48,Workld_Host_Reads_Perc "  // Timed Workload Host Reads Percentage
    "-v 228,raw48,Workload_Minutes " // 226,227,228 can be reset by 'smartctl -t vendor,0x40'
  //"-v 232,raw48,Available_Reservd_Space "
  //"-v 233,raw48,Media_Wearout_Indicator "
    "-v 234,raw24/raw32:04321,Thermal_Throttle "
    "-v 241,raw48,Host_Writes_32MiB "
    "-v 242,raw48,Host_Reads_32MiB "
    "-v 243,raw48,NAND_Writes_32MiB " // S3510/3610
    "-F xerrorlba" // tested with SSDSC2BB600G4/D2010355
  },
  { "Kingston branded X25-V SSDs", // fixed firmware
    "KINGSTON SSDNow 40GB",
    "2CV102(J[89A-Z]|[K-Z].)", // >= "2CV102J8"
    "",
    "-v 192,raw48,Unsafe_Shutdown_Count "
    "-v 225,raw48,Host_Writes_32MiB "
    "-v 226,raw48,Workld_Media_Wear_Indic "
    "-v 227,raw48,Workld_Host_Reads_Perc "
    "-v 228,raw48,Workload_Minutes"
  },
  { "Kingston branded X25-V SSDs", // buggy or unknown firmware
    "KINGSTON SSDNow 40GB",
    "",
    "This drive may require a firmware update to\n"
    "fix possible drive hangs when reading SMART self-test log.\n"
    "To update Kingston branded drives, a modified Intel update\n"
    "tool must be used. Search for \"kingston 40gb firmware\".",
    "-v 192,raw48,Unsafe_Shutdown_Count "
    "-v 225,raw48,Host_Writes_32MiB "
    "-v 226,raw48,Workld_Media_Wear_Indic "
    "-v 227,raw48,Workld_Host_Reads_Perc "
    "-v 228,raw48,Workload_Minutes"
  },
  { "JMicron based SSDs", // JMicron JMF60x
    "Kingston SSDNow V Series [0-9]*GB|" // tested with Kingston SSDNow V Series 64GB/B090522a
    "TS(2|4|8|16|32|64|128|192)GSSD(18|25)[MS]?-[MS]", // Transcend IDE and SATA, tested with
      // TS32GSSD25-M/V090331, TS32GSSD18M-M/v090331
    "[BVv].*", // other Transcend SSD versions will be catched by subsequent entry
    "",
  //"-v 9,raw24(raw8),Power_On_Hours " // raw value always 0?
  //"-v 12,raw48,Power_Cycle_Count "
  //"-v 194,tempminmax,Temperature_Celsius " // raw value always 0?
    "-v 229,hex64:w012345r,Halt_System/Flash_ID " // Halt, Flash[7]
    "-v 232,hex64:w012345r,Firmware_Version_Info " // "YYMMDD", #Channels, #Banks
    "-v 233,hex48:w01234,ECC_Fail_Record " // Fail number, Row[3], Channel, Bank
    "-v 234,raw24/raw24:w01234,Avg/Max_Erase_Count "
    "-v 235,raw24/raw24:w01z23,Good/Sys_Block_Count"
  },
  { "JMicron based SSDs", // JMicron JMF61x, JMF66x, JMF670
    "ADATA S596 Turbo|"  // tested with ADATA S596 Turbo 256GB SATA SSD (JMicron JMF616)
    "ADATA SP600|"  // tested with ADATA SP600/2.4 (JMicron JMF661)
    "ADATA SP310|"  // Premier Pro SP310 mSATA, JMF667, tested with ADATA SP310/3.04
    "APPLE SSD TS(064|128|256|512)C|"  // Toshiba?, tested with APPLE SSD TS064C/CJAA0201
    "KINGSTON SNV425S2(64|128)GB|"  // SSDNow V Series (2. Generation, JMF618),
                                    // tested with KINGSTON SNV425S264GB/C091126a
    "KINGSTON SSDNOW 30GB|" // tested with KINGSTON SSDNOW 30GB/AJXA0202
    "KINGSTON SS100S2(8|16)G|"  // SSDNow S100 Series, tested with KINGSTON SS100S28G/D100309a
    "KINGSTON SNVP325S2(64|128|256|512)GB|" // SSDNow V+ Series, tested with KINGSTON SNVP325S2128GB/AGYA0201
    "KINGSTON SVP?100S2B?(64|96|128|256|512)G|"  // SSDNow V100/V+100 Series,
      // tested with KINGSTON SVP100S296G/CJR10202, KINGSTON SV100S2256G/D110225a
    "KINGSTON SV200S3(64|128|256)G|" // SSDNow V200 Series, tested with KINGSTON SV200S3128G/E120506a
    "TOSHIBA THNS128GG4BBAA|"  // Toshiba / Super Talent UltraDrive DX,
                               // tested with Toshiba 128GB 2.5" SSD (built in MacBooks)
    "TOSHIBA THNSNC128GMLJ|" // tested with THNSNC128GMLJ/CJTA0202 (built in Toshiba Protege/Dynabook)
    "TS(8|16|32|64|128|192|256|512)GSSD25S?-(MD?|S)|" // Transcend IDE and SATA, JMF612, tested with
      // TS256GSSD25S-M/101028, TS32GSSD25-M/20101227
    "TS(32|64|128|256)G(SSD|MSA)340", // Transcend SSD340 SATA/mSATA, JMF667/670, tested with
      // TS256GSSD340/SVN263, TS256GSSD340/SVN423b, TS256GMSA340/SVN263
    "", "",
  //"-v 1,raw48,Raw_Read_Error_Rate "
  //"-v 2,raw48,Throughput_Performance "
    "-v 3,raw48,Unknown_JMF_Attribute "
  //"-v 5,raw16(raw16),Reallocated_Sector_Ct "
    "-v 7,raw48,Unknown_JMF_Attribute "
    "-v 8,raw48,Unknown_JMF_Attribute "
  //"-v 9,raw24(raw8),Power_On_Hours "
    "-v 10,raw48,Unknown_JMF_Attribute "
  //"-v 12,raw48,Power_Cycle_Count "
    "-v 167,raw48,Unknown_JMF_Attribute "
    "-v 168,raw48,SATA_Phy_Error_Count "
    "-v 169,raw48,Unknown_JMF_Attribute "
    "-v 170,raw16,Bad_Block_Count "
    "-v 173,raw16,Erase_Count " // JMF661: different?
    "-v 175,raw48,Bad_Cluster_Table_Count "
    "-v 192,raw48,Unexpect_Power_Loss_Ct "
  //"-v 194,tempminmax,Temperature_Celsius "
  //"-v 197,raw48,Current_Pending_Sector "
    "-v 233,raw48,Unknown_JMF_Attribute " // FW SVN423b
    "-v 234,raw48,Unknown_JMF_Attribute " // FW SVN423b
    "-v 240,raw48,Unknown_JMF_Attribute "
  //"-v 241,raw48,Total_LBAs_Written "    // FW SVN423b
  //"-v 242,raw48,Total_LBAs_Read "       // FW SVN423b
  },
  { "Plextor M3/M5/M6 Series SSDs", // Marvell 88SS9174 (M3, M5S), 88SS9187 (M5P, M5Pro), 88SS9188 (M6M/S),
      // tested with PLEXTOR PX-128M3/1.01, PX-128M3P/1.04, PX-256M3/1.05, PX-128M5S/1.02, PX-256M5S/1.03,
      // PX-128M5M/1.05, PX-128M5S/1.05, PX-128M5Pro/1.05, PX-512M5Pro/1.06, PX-256M5P/1.01, PX-128M6S/1.03
      // (1.04/5 Firmware self-test log lifetime unit is bogus, possibly 1/256 hours)
    "PLEXTOR PX-(64|128|256|512|768)M(3P?|5[MPS]|5Pro|6[MS])",
    "", "",
  //"-v 1,raw48,Raw_Read_Error_Rate "
  //"-v 5,raw16(raw16),Reallocated_Sector_Ct "
  //"-v 9,raw24(raw8),Power_On_Hours "
  //"-v 12,raw48,Power_Cycle_Count "
    "-v 170,raw48,Unknown_Plextor_Attrib "  // M6S/1.03
    "-v 171,raw48,Unknown_Plextor_Attrib "  // M6S/1.03
    "-v 172,raw48,Unknown_Plextor_Attrib "  // M6S/1.03
    "-v 173,raw48,Unknown_Plextor_Attrib "  // M6S/1.03
    "-v 174,raw48,Unknown_Plextor_Attrib "  // M6S/1.03
  //"-v 175,raw48,Program_Fail_Count_Chip " // M6S/1.03
  //"-v 176,raw48,Erase_Fail_Count_Chip "   // M6S/1.03
  //"-v 177,raw48,Wear_Leveling_Count "
  //"-v 178,raw48,Used_Rsvd_Blk_Cnt_Chip "
  //"-v 179,raw48,Used_Rsvd_Blk_Cnt_Tot "   // M6S/1.03
  //"-v 180,raw48,Unused_Rsvd_Blk_Cnt_Tot " // M6S/1.03
  //"-v 181,raw48,Program_Fail_Cnt_Total "
  //"-v 182,raw48,Erase_Fail_Count_Total "
  //"-v 183,raw48,Runtime_Bad_Block "       // M6S/1.03
  //"-v 184,raw48,End-to-End_Error "        // M6S/1.03
  //"-v 187,raw48,Reported_Uncorrect "
  //"-v 188,raw48,Command_Timeout "         // M6S/1.03
  //"-v 192,raw48,Power-Off_Retract_Count "
  //"-v 195,raw48,Hardware_ECC_Recovered "  // MS6/1.03
  //"-v 196,raw16(raw16),Reallocated_Event_Count "
  //"-v 198,raw48,Offline_Uncorrectable "
  //"-v 199,raw48,UDMA_CRC_Error_Count "
  //"-v 232,raw48,Available_Reservd_Space "
  //"-v 233,raw48,Media_Wearout_Indicator " // MS6/1.03
    "-v 241,raw48,Host_Writes_32MiB "
    "-v 242,raw48,Host_Reads_32MiB"
  },
  { "Samsung based SSDs",
    "SAMSUNG SSD PM800 .*GB|"  // SAMSUNG PM800 SSDs, tested with SAMSUNG SSD PM800 TH 64GB/VBM25D1Q
    "SAMSUNG SSD PM810 .*GB|"  // SAMSUNG PM810 (470 series) SSDs, tested with SAMSUNG SSD PM810 2.5" 128GB/AXM06D1Q
    "SAMSUNG SSD PM851 (mSATA )?(128|256|512)GB|" // tested with SAMSUNG SSD PM851 mSATA 128GB
    "SAMSUNG SSD SM841N (mSATA )?(128|256|512)GB|" // tested with SAMSUNG SSD SM841N mSATA 256GB
    "SAMSUNG 470 Series SSD|"  // tested with SAMSUNG 470 Series SSD 64GB/AXM09B1Q
    "SAMSUNG SSD 830 Series|"  // tested with SAMSUNG SSD 830 Series 64GB/CXM03B1Q
    "Samsung SSD 840 (PRO )?Series|" // tested with Samsung SSD 840 PRO Series 128GB/DXM04B0Q,
      // Samsung SSD 840 Series/DXT06B0Q
    "Samsung SSD 8[45]0 EVO (mSATA )?((120|250|500)G|1T)B( mSATA)?|" // tested with Samsung SSD 840 EVO (120|250|500)GB/EXT0AB0Q,
      // Samsung SSD 840 EVO (120|250)GB/EXT0BB6Q, 1TB/EXT0BB0Q, 120GB mSATA/EXT41B6Q,
      // Samsung SSD 850 EVO 250GB/EMT01B6Q
      // Samsung SSD 850 EVO mSATA 120GB/EMT41B6Q
    "Samsung SSD 850 PRO ((128|256|512)G|1T)B|" // tested with Samsung SSD 850 PRO 128GB/EXM01B6Q,
      // Samsung SSD 850 PRO 1TB/EXM01B6Q
    "SAMSUNG MZ7WD((120|240)HAFV|480HAGM|960HAGP)-00003|" // SM843T Series, tested with
      // SAMSUNG MZ7WD120HAFV-00003/DXM85W3Q
    "SAMSUNG MZ7GE(240HMGR|(480|960)HMHP)-00003|" // SM853T Series, tested with
      // SAMSUNG MZ7GE240HMGR-00003/EXT0303Q
    "SAMSUNG MZ[7N]LN(128|256|512)HC(HP|GR|JH)-.*", // PM871 Series, tested with SAMSUNG MZ7LN128HCHP
    "", "",
  //"-v 5,raw16(raw16),Reallocated_Sector_Ct "
  //"-v 9,raw24(raw8),Power_On_Hours "
  //"-v 12,raw48,Power_Cycle_Count "
  //"-v 175,raw48,Program_Fail_Count_Chip "
  //"-v 176,raw48,Erase_Fail_Count_Chip "
  //"-v 177,raw48,Wear_Leveling_Count "
  //"-v 178,raw48,Used_Rsvd_Blk_Cnt_Chip "
  //"-v 179,raw48,Used_Rsvd_Blk_Cnt_Tot "
  //"-v 180,raw48,Unused_Rsvd_Blk_Cnt_Tot "
  //"-v 181,raw48,Program_Fail_Cnt_Total "
  //"-v 182,raw48,Erase_Fail_Count_Total "
  //"-v 183,raw48,Runtime_Bad_Block "
  //"-v 184,raw48,End-to-End_Error " // SM843T Series
    "-v 187,raw48,Uncorrectable_Error_Cnt "
  //"-v 190,tempminmax,Airflow_Temperature_Cel "  // seems to be some sort of temperature value for 470 Series?
  //"-v 194,tempminmax,Temperature_Celsius "
    "-v 195,raw48,ECC_Error_Rate "
  //"-v 198,raw48,Offline_Uncorrectable "
    "-v 199,raw48,CRC_Error_Count "
    "-v 201,raw48,Supercap_Status "
    "-v 202,raw48,Exception_Mode_Status "
    "-v 235,raw48,POR_Recovery_Count " // 830/840/850 Series
  //"-v 241,raw48,Total_LBAs_Written "
  //"-v 242,raw48,Total_LBAs_Read " // PM851, SM841N
  },
  { "Marvell based SanDisk SSDs",
    "SanDisk SD5SG2[0-9]*G1052E|" // X100 (88SS9174), tested with SanDisk SD5SG2256G1052E/10.04.01
    "SanDisk SD6S[BF][12]M[0-9]*G(1022I?)?|" // X110/X210 (88SS9175/187?), tested with SanDisk SD6SB1M064G1022I/X231600,
      // SanDisk SD6SB1M256G1022I/X231600, SanDisk SD6SF1M128G1022/X231200, SanDisk SD6SB2M512G1022I/X210400
    "SanDisk SD7SB6S(128|256|512)G1122|" // X300 (88SS9189?), tested with SanDisk SD7SB6S128G1122/X3310000
    "SanDisk SDSSDHP[0-9]*G|" // Ultra Plus (88SS9175), tested with SanDisk SDSSDHP128G/X23[01]6RL
    "SanDisk SDSSDHII[0-9]*G|" // Ultra II (88SS9190/88SS9189), tested with SanDisk SDSSDHII120G/X31200RL
    "SanDisk SDSSDXPS?[0-9]*G", // Extreme II/Pro (88SS9187), tested with SanDisk SDSSDXP480G/R1311,
      // SanDisk SDSSDXPS480G/X21200RL
    "", "",
  //"-v 5,raw16(raw16),Reallocated_Sector_Ct "
  //"-v 9,raw24(raw8),Power_On_Hours "
  //"-v 12,raw48,Power_Cycle_Count "
    "-v 165,raw48,Total_Write/Erase_Count "
    "-v 166,raw48,Min_W/E_Cycle "
    "-v 167,raw48,Min_Bad_Block/Die "
    "-v 168,raw48,Maximum_Erase_Cycle "
    "-v 169,raw48,Total_Bad_Block "
    "-v 171,raw48,Program_Fail_Count "
    "-v 172,raw48,Erase_Fail_Count "
    "-v 173,raw48,Avg_Write/Erase_Count "
    "-v 174,raw48,Unexpect_Power_Loss_Ct "
  //"-v 184,raw48,End-to-End_Error "
  //"-v 187,raw48,Reported_Uncorrect "
  //"-v 188,raw48,Command_Timeout "
  //"-v 194,tempminmax,Temperature_Celsius "
    "-v 199,raw48,SATA_CRC_Error "
    "-v 212,raw48,SATA_PHY_Error "
    "-v 230,raw48,Perc_Write/Erase_Count "
    "-v 232,raw48,Perc_Avail_Resrvd_Space "
    "-v 233,raw48,Total_NAND_Writes_GiB "
    "-v 234,raw48,Perc_Write/Erase_Ct_BC "
    "-v 241,raw48,Total_Writes_GiB "
    "-v 242,raw48,Total_Reads_GiB "
  //"-v 243,raw48,Unknown_Attribute "
    "-v 244,raw48,Thermal_Throttle "
  },
  { "SanDisk based SSDs", // see also #463 for the vendor attribute description
    "SanDisk iSSD P4 [0-9]*GB|" // tested with SanDisk iSSD P4 16GB/SSD 9.14
    "SanDisk pSSD|" // tested with SandDisk pSSD/3 (62.7 GB, SanDisk Extreme USB3.0 SDCZ80-064G-J57, 0x0781:0x5580)
    "SanDisk SDSSDP[0-9]*G|" // tested with SanDisk SDSSDP064G/1.0.0, SDSSDP128G/2.0.0
    "SanDisk SDSSDRC032G|" // tested with SanDisk SanDisk SDSSDRC032G/3.1.0
    "SanDisk SSD i100 [0-9]*GB|" // tested with SanDisk SSD i100 8GB/11.56.04, 24GB/11.56.04
    "SanDisk SSD U100 ([0-9]*GB|SMG2)|" // tested with SanDisk SSD U100 8GB/10.56.00, 256GB/10.01.02, SMG2/10.56.04
    "SanDisk SSD U110 (8|16|24|32|64|128)GB|" // tested with SanDisk SSD U110 32GB/U221000
    "SanDisk SD7[SU]B[23]Q(064|128|256|512)G.*", // tested with SD7SB3Q064G1122/SD7UB3Q256G1122/SD7SB3Q128G/SD7UB2Q512G1122
    "", "",
  //"-v 5,raw16(raw16),Reallocated_Sector_Ct "
  //"-v 9,raw24(raw8),Power_On_Hours "
  //"-v 12,raw48,Power_Cycle_Count "
    "-v 165,raw48,Total_Write/Erase_Count "
    "-v 171,raw48,Program_Fail_Count "
    "-v 172,raw48,Erase_Fail_Count "
    "-v 173,raw48,Avg_Write/Erase_Count "
    "-v 174,raw48,Unexpect_Power_Loss_Ct "
  //"-v 187,raw48,Reported_Uncorrect "
    "-v 212,raw48,SATA_PHY_Error "
    "-v 230,raw48,Perc_Write/Erase_Count "
    "-v 232,raw48,Perc_Avail_Resrvd_Space "
    "-v 234,raw48,Perc_Write/Erase_Ct_BC "
  //"-v 241,raw48,Total_LBAs_Written "
  //"-v 242,raw48,Total_LBAs_Read "
    "-v 244,raw48,Thermal_Throttle "
  },
  { "SiliconMotion based SSDs", // SM2246EN (Transcend TS6500)
    "CT(120|250|500|1000)BX100SSD1|" // Crucial BX100, tested with CT250BX100SSD1/MU02,
      // CT500BX100SSD1/MU02, CT1000BX100SSD1/MU02
    "TS((16|32|64|128|256|512)G|1T)(SSD|MSA)(370S?|420I?)|" // Transcend SSD370/420 SATA/mSATA, TS6500,
      // tested with TS32GMSA370/20140402, TS16GMSA370/20140516, TS64GSSD370/20140516,
      // TS256GSSD370/N0815B, TS256GSSD370S/N1114H, TS512GSSD370S/N1114H, TS32GSSD420I/N1114H
    "ADATA SP550", // ADATA SP550/O0803B5a
    "", "",
  //"-v 1,raw48,Raw_Read_Error_Rate "
  //"-v 2,raw48,Throughput_Performance "
  //"-v 9,raw24(raw8),Power_On_Hours "
  //"-v 12,raw48,Power_Cycle_Count "
    "-v 160,raw48,Uncorrectable_Error_Cnt "
    "-v 161,raw48,Valid_Spare_Block_Cnt "
    "-v 163,raw48,Initial_Bad_Block_Count "
    "-v 164,raw48,Total_Erase_Count "
    "-v 165,raw48,Max_Erase_Count "
    "-v 166,raw48,Min_Erase_Count "
    "-v 167,raw48,Average_Erase_Count "
    "-v 168,raw48,Max_Erase_Count_of_Spec "
    "-v 169,raw48,Remaining_Lifetime_Perc "
  //"-v 175,raw48,Program_Fail_Count_Chip "
  //"-v 176,raw48,Erase_Fail_Count_Chip "
  //"-v 177,raw48,Wear_Leveling_Count "
    "-v 178,raw48,Runtime_Invalid_Blk_Cnt "
  //"-v 181,raw48,Program_Fail_Cnt_Total "
  //"-v 182,raw48,Erase_Fail_Count_Total "
  //"-v 187,raw48,Reported_Uncorrect "
  //"-v 192,raw48,Power-Off_Retract_Count "
  //"-v 194,tempminmax,Temperature_Celsius "
  //"-v 195,raw48,Hardware_ECC_Recovered "
  //"-v 196,raw16(raw16),Reallocated_Event_Count "
  //"-v 197,raw48,Current_Pending_Sector "
  //"-v 198,raw48,Offline_Uncorrectable "
  //"-v 199,raw48,UDMA_CRC_Error_Count "
    "-v 225,raw48,Host_Writes_32MiB " // FW 20140402
  //"-v 232,raw48,Available_Reservd_Space "
    "-v 241,raw48,Host_Writes_32MiB "
    "-v 242,raw48,Host_Reads_32MiB "
    "-v 245,raw48,Flash_Writes_32MiB" // FW N0815B, N1114H
  },
  { "Smart Storage Systems Xcel-10 SSDs",  // based on http://www.smartm.com/files/salesLiterature/storage/xcel10.pdf
    "SMART A25FD-(32|64|128)GI32N", // tested with SMART A25FD-128GI32N/B9F23D4K
    "",
    "", // attributes info from http://www.adtron.com/pdf/SMART_Attributes_Xcel-10_810800014_RevB.pdf
    "-v 1,raw48,Not_Supported "
    "-v 2,raw48,Not_Supported "
  //"-v 9,raw24(raw8),Power_On_Hours "
  //"-v 12,raw48,Power_Cycle_Count "
    "-v 191,raw48,Not_Supported "
  //"-v 192,raw48,Power-Off_Retract_Count "
    "-v 197,raw48,ECC_Error_Count "
  //"-v 198,raw48,Offline_Uncorrectable "
  //"-v 199,raw48,UDMA_CRC_Error_Count "
    "-v 251,raw48,Min_Spares_Remain_Perc " // percentage of the total number of spare blocks available
    "-v 252,raw48,Added_Bad_Flash_Blk_Ct " // number of bad flash blocks
    "-v 254,raw48,Total_Erase_Blocks_Ct" // number of times the drive has erased any erase block
  },
  { "Smart Storage Systems XceedSecure2 SSDs",
    "(SMART|Adtron) ([AIS]25FBS|S35FCS).*",
    "", "",
    "-v 9,sec2hour,Power_On_Hours "
    "-v 194,hex64,Proprietary_194"
  },
  { "Smart Storage Systems XceedUltraX/Adtron A25FBX SSDs",
    "(SMART|Adtron) (A|I)25FBX.*",
    "", "",
    "-v 9,hex64,Proprietary_9 "
    "-v 194,hex48,Proprietary_194"
  },
  { "Smart Storage Systems Adtron A25FB 2xN SSDs",
    "(SMART|Adtron) A25FB.*2.N",
    "", "",
    "-v 110,hex64,Proprietary_HWC "
    "-v 111,hex64,Proprietary_MP "
    "-v 112,hex64,Proprietary_RtR "
    "-v 113,hex64,Proprietary_RR "
    "-v 120,hex64,Proprietary_HFAll "
    "-v 121,hex64,Proprietary_HF1st "
    "-v 122,hex64,Proprietary_HF2nd "
    "-v 123,hex64,Proprietary_HF3rd "
    "-v 125,hex64,Proprietary_SFAll "
    "-v 126,hex64,Proprietary_SF1st "
    "-v 127,hex64,Proprietary_SF2nd "
    "-v 128,hex64,Proprietary_SF3rd "
    "-v 194,raw24/raw32:zvzzzw,Fractional_Temperature"
  },
  { "Smart Storage Systems Adtron A25FB 3xN SSDs",
    "(SMART|Adtron) A25FB-.*3.N",
    "", "",
    "-v 9,sec2hour,Power_On_Hours "
    "-v 113,hex48,Proprietary_RR "
    "-v 130,raw48:54321,Minimum_Spares_All_Zs"
  //"-v 194,tempminmax,Temperature_Celsius"
  },
  { "STEC Mach2 CompactFlash Cards", // tested with STEC M2P CF 1.0.0/K1385MS
    "STEC M2P CF 1.0.0",
    "", "",
    "-v 100,raw48,Erase_Program_Cycles "
    "-v 103,raw48,Remaining_Energy_Storg "
    "-v 170,raw48,Reserved_Block_Count "
    "-v 171,raw48,Program_Fail_Count "
    "-v 172,raw48,Erase_Fail_Count "
    "-v 173,raw48,Wear_Leveling_Count "
    "-v 174,raw48,Unexpect_Power_Loss_Ct "
    "-v 211,raw48,Unknown_Attribute " // ] Missing in specification
    "-v 212,raw48,Unknown_Attribute"  // ] from September 2012
  },
  { "Transcend CompactFlash Cards", // tested with TRANSCEND/20080820,
      // TS4GCF133/20100709, TS16GCF133/20100709, TS16GCF150/20110407
    "TRANSCEND|TS(4|8|16)GCF(133|150)",
    "", "",
    "-v 7,raw48,Unknown_Attribute "
    "-v 8,raw48,Unknown_Attribute"
  },
  { "Marvell SSD SD88SA024BA0 (SUN branded)",
    "MARVELL SD88SA024BA0 SUN24G 0902M0054V",
    "", "", ""
  },
  { "HP 1TB SATA disk GB1000EAFJL",
    "GB1000EAFJL",
    "", "", ""
  },
  { "HP 500GB SATA disk MM0500EANCR",
    "MM0500EANCR",
    "", "", ""
  },
  { "HP 250GB SATA disk VB0250EAVER",
    "VB0250EAVER",
    "", "", ""
  },
  { "IBM Deskstar 60GXP",  // ER60A46A firmware
    "(IBM-|Hitachi )?IC35L0[12346]0AVER07.*",
    "ER60A46A",
    "", ""
  },
  { "IBM Deskstar 60GXP",  // All other firmware
    "(IBM-|Hitachi )?IC35L0[12346]0AVER07.*",
    "",
    "IBM Deskstar 60GXP drives may need upgraded SMART firmware.\n"
    "Please see http://haque.net/dtla_update/",
    ""
  },
  { "IBM Deskstar 40GV & 75GXP (A5AA/A6AA firmware)",
    "(IBM-)?DTLA-30[57]0[123467][05].*",
    "T[WX][123468AG][OF]A[56]AA",
    "", ""
  },
  { "IBM Deskstar 40GV & 75GXP (all other firmware)",
    "(IBM-)?DTLA-30[57]0[123467][05].*",
    "",
    "IBM Deskstar 40GV and 75GXP drives may need upgraded SMART firmware.\n"
    "Please see http://haque.net/dtla_update/",
    ""
  },
  { "", // ExcelStor J240, J340, J360, J680, J880 and J8160
    "ExcelStor Technology J(24|34|36|68|88|816)0",
    "", "", ""
  },
  { "", // Fujitsu M1623TAU
    "FUJITSU M1623TAU",
    "",
    "",
    "-v 9,seconds"
  },
  { "Fujitsu MHG",
    "FUJITSU MHG2...ATU?.*",
    "",
    "",
    "-v 9,seconds"
  },
  { "Fujitsu MHH",
    "FUJITSU MHH2...ATU?.*",
    "",
    "",
    "-v 9,seconds"
  },
  { "Fujitsu MHJ",
    "FUJITSU MHJ2...ATU?.*",
    "",
    "",
    "-v 9,seconds"
  },
  { "Fujitsu MHK",
    "FUJITSU MHK2...ATU?.*",
    "",
    "",
    "-v 9,seconds"
  },
  { "",  // Fujitsu MHL2300AT
    "FUJITSU MHL2300AT",
    "",
    "This drive's firmware has a harmless Drive Identity Structure\n"
      "checksum error bug.",
    "-v 9,seconds"
  },
  { "",  // MHM2200AT, MHM2150AT, MHM2100AT, MHM2060AT
    "FUJITSU MHM2(20|15|10|06)0AT",
    "",
    "This drive's firmware has a harmless Drive Identity Structure\n"
      "checksum error bug.",
    "-v 9,seconds"
  },
  { "Fujitsu MHN",
    "FUJITSU MHN2...AT",
    "",
    "",
    "-v 9,seconds"
  },
  { "", // Fujitsu MHR2020AT
    "FUJITSU MHR2020AT",
    "",
    "",
    "-v 9,seconds"
  },
  { "", // Fujitsu MHR2040AT
    "FUJITSU MHR2040AT",
    "",    // Tested on 40BA
    "",
    "-v 9,seconds -v 192,emergencyretractcyclect "
    "-v 198,offlinescanuncsectorct -v 200,writeerrorcount"
  },
  { "Fujitsu MHS AT",
    "FUJITSU MHS20[6432]0AT(  .)?",
    "",
    "",
    "-v 9,seconds -v 192,emergencyretractcyclect "
    "-v 198,offlinescanuncsectorct -v 200,writeerrorcount "
    "-v 201,detectedtacount"
  },
  { "Fujitsu MHT", // tested with FUJITSU MHT2030AC/909B
    "FUJITSU MHT2...(AC|AH|AS|AT|BH)U?.*",
    "",
    "",
    "-v 9,seconds"
  },
  { "Fujitsu MHU",
    "FUJITSU MHU2...ATU?.*",
    "",
    "",
    "-v 9,seconds"
  },
  { "Fujitsu MHV",
    "FUJITSU MHV2...(AH|AS|AT|BH|BS|BT).*",
    "",
    "",
    "-v 9,seconds"
  },
  { "Fujitsu MPA..MPG",
    "FUJITSU MP[A-G]3...A[HTEV]U?.*",
    "",
    "",
    "-v 9,seconds"
  },
  { "Fujitsu MHY BH",
    "FUJITSU MHY2(04|06|08|10|12|16|20|25)0BH.*",
    "", "",
    "-v 240,raw48,Transfer_Error_Rate"
  },
  { "Fujitsu MHW AC", // tested with FUJITSU MHW2060AC/00900004
    "FUJITSU MHW20(40|60)AC",
    "", "", ""
  },
  { "Fujitsu MHW BH",
    "FUJITSU MHW2(04|06|08|10|12|16)0BH.*",
    "", "", ""
  },
  { "Fujitsu MHW BJ",
    "FUJITSU MHW2(08|12|16)0BJ.*",
    "", "", ""
  },
  { "Fujitsu MHZ BH",
    "FUJITSU MHZ2(04|08|12|16|20|25|32)0BH.*",
    "", "", ""
  },
  { "Fujitsu MHZ BJ",
    "FUJITSU MHZ2(08|12|16|20|25|32)0BJ.*",
    "",
    "",
    "-v 9,minutes"
  },
  { "Fujitsu MHZ BS",
    "FUJITSU MHZ2(12|25)0BS.*",
    "", "", ""
  },
  { "Fujitsu MHZ BK",
    "FUJITSU MHZ2(08|12|16|25)0BK.*",
    "", "", ""
  },
  { "Fujitsu MJA BH",
    "FUJITSU MJA2(08|12|16|25|32|40|50)0BH.*",
    "", "", ""
  },
  { "", // Samsung SV4012H (known firmware)
    "SAMSUNG SV4012H",
    "RM100-08",
    "",
    "-v 9,halfminutes -F samsung"
  },
  { "", // Samsung SV4012H (all other firmware)
    "SAMSUNG SV4012H",
    "",
    "May need -F samsung disabled; see manual for details.",
    "-v 9,halfminutes -F samsung"
  },
  { "", // Samsung SV0412H (known firmware)
    "SAMSUNG SV0412H",
    "SK100-01",
    "",
    "-v 9,halfminutes -v 194,10xCelsius -F samsung"
  },
  { "", // Samsung SV0412H (all other firmware)
    "SAMSUNG SV0412H",
    "",
    "May need -F samsung disabled; see manual for details.",
    "-v 9,halfminutes -v 194,10xCelsius -F samsung"
  },
  { "", // Samsung SV1204H (known firmware)
    "SAMSUNG SV1204H",
    "RK100-1[3-5]",
    "",
    "-v 9,halfminutes -v 194,10xCelsius -F samsung"
  },
  { "", // Samsung SV1204H (all other firmware)
    "SAMSUNG SV1204H",
    "",
    "May need -F samsung disabled; see manual for details.",
    "-v 9,halfminutes -v 194,10xCelsius -F samsung"
  },
  { "", // SAMSUNG SV0322A tested with FW JK200-35
    "SAMSUNG SV0322A",
    "", "", ""
  },
  { "SAMSUNG SpinPoint V80", // tested with SV1604N/TR100-23
    "SAMSUNG SV(0211|0401|0612|0802|1203|1604)N",
    "",
    "",
    "-v 9,halfminutes -F samsung2"
  },
  { "", // SAMSUNG SP40A2H with RR100-07 firmware
    "SAMSUNG SP40A2H",
    "RR100-07",
    "",
    "-v 9,halfminutes -F samsung"
  },
  { "", // SAMSUNG SP80A4H with RT100-06 firmware
    "SAMSUNG SP80A4H",
    "RT100-06",
    "",
    "-v 9,halfminutes -F samsung"
  },
  { "", // SAMSUNG SP8004H with QW100-61 firmware
    "SAMSUNG SP8004H",
    "QW100-61",
    "",
    "-v 9,halfminutes -F samsung"
  },
  { "SAMSUNG SpinPoint F1 DT", // tested with HD103UJ/1AA01113
    "SAMSUNG HD(083G|16[12]G|25[12]H|32[12]H|50[12]I|642J|75[23]L|10[23]U)J",
    "", "", ""
  },
  { "SAMSUNG SpinPoint F1 EG", // tested with HD103UI/1AA01113
    "SAMSUNG HD(252H|322H|502I|642J|753L|103U)I",
    "", "", ""
  },
  { "SAMSUNG SpinPoint F1 RE", // tested with HE103UJ/1AA01113
    "SAMSUNG HE(252H|322H|502I|642J|753L|103U)J",
    "", "", ""
  },
  { "SAMSUNG SpinPoint F2 EG", // tested with HD154UI/1AG01118
    "SAMSUNG HD(502H|10[23]S|15[34]U)I",
    "", "", ""
  },
  { "SAMSUNG SpinPoint F3", // tested with HD502HJ/1AJ100E4
    "SAMSUNG HD(502H|754J|103S)J",
    "", "", ""
  },
  { "Seagate Barracuda SpinPoint F3", // tested with ST1000DM005 HD103SJ/1AJ100E5
    "ST[0-9DM]* HD(502H|754J|103S)J",
    "", "", ""
  },
  { "SAMSUNG SpinPoint F3 EG", // tested with HD503HI/1AJ100E4, HD153WI/1AN10002
    "SAMSUNG HD(253G|(324|503)H|754J|105S|(153|203)W)I",
    "", "", ""
  },
  { "SAMSUNG SpinPoint F3 RE", // tested with HE103SJ/1AJ30001
    "SAMSUNG HE(502H|754J|103S)J",
    "", "", ""
  },
  { "Seagate Samsung Spinpoint F4", // tested with ST250DM001 HD256GJ/1AR10001
    "ST(250|320)DM001 HD(256G|322G|323H)J",
    "", "", ""
  },
  { "SAMSUNG SpinPoint F4 EG (AF)",// tested with HD204UI/1AQ10001(buggy|fixed)
    "SAMSUNG HD(155|204)UI",
    "", // 1AQ10001
    "Using smartmontools or hdparm with this\n"
    "drive may result in data loss due to a firmware bug.\n"
    "****** THIS DRIVE MAY OR MAY NOT BE AFFECTED! ******\n"
    "Buggy and fixed firmware report same version number!\n"
    "See the following web pages for details:\n"
    "http://knowledge.seagate.com/articles/en_US/FAQ/223571en\n"
    "http://www.smartmontools.org/wiki/SamsungF4EGBadBlocks",
    ""
  },
  { "SAMSUNG SpinPoint S250", // tested with HD200HJ/KF100-06
    "SAMSUNG HD(162|200|250)HJ",
    "", "", ""
  },
  { "SAMSUNG SpinPoint T133", // tested with HD300LJ/ZT100-12, HD400LJ/ZZ100-14, HD401LJ/ZZ100-15
    "SAMSUNG HD(250KD|(30[01]|320|40[01])L[DJ])",
    "", "", ""
  },
  { "SAMSUNG SpinPoint T166", // tested with HD252KJ/CM100-11, HD501LJ/CR100-1[01]
    "SAMSUNG HD(080G|160H|252K|32[01]K|403L|50[01]L)J",
    "", "",
    "-v 197,increasing" // at least HD501LJ/CR100-11
  },
  { "SAMSUNG SpinPoint P120", // VF100-37 firmware, tested with SP2514N/VF100-37
    "SAMSUNG SP(16[01]3|2[05][01]4)[CN]",
    "VF100-37",
    "",
    "-F samsung3"
  },
  { "SAMSUNG SpinPoint P120", // other firmware, tested with SP2504C/VT100-33
    "SAMSUNG SP(16[01]3|2[05][01]4)[CN]",
    "",
    "May need -F samsung3 enabled; see manual for details.",
    ""
  },
  { "SAMSUNG SpinPoint P80 SD", // tested with HD160JJ/ZM100-33
    "SAMSUNG HD(080H|120I|160J)J",
    "", "", ""
  },
  { "SAMSUNG SpinPoint P80", // BH100-35 firmware, tested with SP0842N/BH100-35
    "SAMSUNG SP(0451|08[0124]2|12[0145]3|16[0145]4)[CN]",
    "BH100-35",
    "",
    "-F samsung3"
  },
  { "SAMSUNG SpinPoint P80", // firmware *-35 or later
    "SAMSUNG SP(0451|08[0124]2|12[0145]3|16[0145]4)[CN]",
    ".*-3[5-9]",
    "May need -F samsung3 enabled; see manual for details.",
    ""
  },
  { "SAMSUNG SpinPoint P80", // firmware *-25...34, tested with
      // SP0401N/TJ100-30, SP1614C/SW100-25 and -34
    "SAMSUNG SP(04[05]1|08[0124]2|12[0145]3|16[0145]4)[CN]",
    ".*-(2[5-9]|3[0-4])",
    "",
    "-v 9,halfminutes -v 198,increasing"
  },
  { "SAMSUNG SpinPoint P80", // firmware *-23...24, tested with
    // SP0802N/TK100-23,
    // SP1213N/TL100-23,
    // SP1604N/TM100-23 and -24
    "SAMSUNG SP(0451|08[0124]2|12[0145]3|16[0145]4)[CN]",
    ".*-2[34]",
    "",
    "-v 9,halfminutes -F samsung2"
  },
  { "SAMSUNG SpinPoint P80", // unknown firmware
    "SAMSUNG SP(0451|08[0124]2|12[0145]3|16[0145]4)[CN]",
    "",
    "May need -F samsung2 or -F samsung3 enabled; see manual for details.",
    ""
  },
  { "SAMSUNG SpinPoint M40/60/80", // tested with HM120IC/AN100-16, HM160JI/AD100-16
    "SAMSUNG HM(0[468]0H|120I|1[026]0J)[CI]",
    "",
    "",
    "-v 9,halfminutes"
  },
  { "SAMSUNG SpinPoint M5", // tested with HM160HI/HH100-12
    "SAMSUNG HM(((061|080)G|(121|160)H|250J)I|160HC)",
    "", "", ""
  },
  { "SAMSUNG SpinPoint M6", // tested with HM320JI/2SS00_01 M6
    "SAMSUNG HM(251J|320[HJ]|[45]00L)I",
    "", "", ""
  },
  { "SAMSUNG SpinPoint M7", // tested with HM500JI/2AC101C4
    "SAMSUNG HM(250H|320I|[45]00J)I",
    "", "", ""
  },
  { "SAMSUNG SpinPoint M7E (AF)", // tested with HM321HI/2AJ10001, HM641JI/2AJ10001
    "SAMSUNG HM(161G|(251|321)H|501I|641J)I",
    "", "", ""
  },
  { "SAMSUNG SpinPoint M7U (USB)", // tested with HM252HX/2AC101C4
    "SAMSUNG HM(162H|252H|322I|502J)X",
    "", "", ""
  },
  { "SAMSUNG SpinPoint M8 (AF)", // tested with HN-M101MBB/2AR10001
    "SAMSUNG HN-M(250|320|500|640|750|101)MBB",
    "", "", ""
  },
  { "Seagate Samsung SpinPoint M8 (AF)", // tested with
      // ST750LM022 HN-M750MBB/2AR10001, ST320LM001 HN-M320MBB/2AR10002,
      // APPLE HDD ST500LM012/2BA30003
    "ST(250|320|500|640|750|1000)LM0[012][124] HN-M[0-9]*MBB|"
    "APPLE HDD ST500LM012",
    "", "", ""
  },
  { "SAMSUNG SpinPoint M8U (USB)", // tested with HN-M500XBB/2AR10001
    "SAMSUNG HN-M(320|500|750|101)XBB",
    "", "", ""
  },
  { "Seagate Samsung SpinPoint M8U (USB)", // tested with ST1000LM025 HN-M101ABB/2AR10001
    "ST(250|320|500|640|750|1000)LM0[012][3459] HN-M[0-9]*ABB",
    "", "", ""
  },
  { "Seagate Samsung SpinPoint M9T", // tested with ST2000LM003 HN-M201RAD/2BC10003
      // (Seagate Expansion Portable)
    "ST(1500|2000)LM0(03|04|06|07|10) HN-M[0-9]*RAD",
    "", "", ""
  },
  { "Seagate Samsung SpinPoint M9TU (USB)", // tested with ST1500LM008 HN-M151AAD/2BC10001
       // (0x04e8:0x61b5), ST2000LM005 HN-M201AAD2BC10001 (0x04e8:0x61b4)
    "ST(1500|2000)LM00[58] HN-M[0-9]*AAD",
    "", "", ""
  },
  { "SAMSUNG SpinPoint MP5", // tested with HM250HJ/2AK10001
    "SAMSUNG HM(250H|320H|500J|640J)J",
    "", "", ""
  },
  { "SAMSUNG SpinPoint MT2", // tested with HM100UI/2AM10001
    "SAMSUNG HM100UI",
    "", "", ""
  },
  { "SAMSUNG HM100UX (S2 Portable)", // tested with HM100UX/2AM10001
    "SAMSUNG HM100UX",
    "", "", ""
  },
  { "SAMSUNG SpinPoint M", // tested with MP0402H/UC100-11
    "SAMSUNG MP0(302|402|603|804)H",
    "",
    "",
    "-v 9,halfminutes"
  },
  { "SAMSUNG SpinPoint N3U-3 (USB, 4KiB LLS)", // tested with HS25YJZ/3AU10-01
    "SAMSUNG HS(122H|2[05]YJ)Z",
    "", "", ""
  },
  { "Maxtor Fireball 541DX",
    "Maxtor 2B0(0[468]|1[05]|20)H1",
    "",
    "",
    "-v 9,minutes -v 194,unknown"
  },
  { "Maxtor Fireball 3",
    "Maxtor 2F0[234]0[JL]0",
    "",
    "",
    "-v 9,minutes"
  },
  { "Maxtor DiamondMax 1280 ATA",  // no self-test log, ATA2-Fast
    "Maxtor 8(1280A2|2160A4|2560A4|3840A6|4000A6|5120A8)",
    "",
    "",
    "-v 9,minutes"
  },
  { "Maxtor DiamondMax 2160 Ultra ATA",
    "Maxtor 8(2160D2|3228D3|3240D3|4320D4|6480D6|8400D8|8455D8)",
    "",
    "",
    "-v 9,minutes"
  },
  { "Maxtor DiamondMax 2880 Ultra ATA",
    "Maxtor 9(0510D4|0576D4|0648D5|0720D5|0840D6|0845D6|0864D6|1008D7|1080D8|1152D8)",
    "",
    "",
    "-v 9,minutes"
  },
  { "Maxtor DiamondMax 3400 Ultra ATA",
    "Maxtor 9(1(360|350|202)D8|1190D7|10[12]0D6|0840D5|06[48]0D4|0510D3|1(350|202)E8|1010E6|0840E5|0640E4)",
    "",
    "",
    "-v 9,minutes"
  },
  { "Maxtor DiamondMax D540X-4G",
    "Maxtor 4G(120J6|160J[68])",
    "",
    "",
    "-v 9,minutes -v 194,unknown"
  },
  { "Maxtor DiamondMax D540X-4K",
    "MAXTOR 4K(020H1|040H2|060H3|080H4)",
    "", "", ""
  },
  { "Maxtor DiamondMax Plus D740X",
    "MAXTOR 6L0(20[JL]1|40[JL]2|60[JL]3|80[JL]4)",
    "", "", ""
  },
  { "Maxtor DiamondMax Plus 5120 Ultra ATA 33",
    "Maxtor 9(0512D2|0680D3|0750D3|0913D4|1024D4|1360D6|1536D6|1792D7|2048D8)",
    "",
    "",
    "-v 9,minutes"
  },
  { "Maxtor DiamondMax Plus 6800 Ultra ATA 66",
    "Maxtor 9(2732U8|2390U7|204[09]U6|1707U5|1366U4|1024U3|0845U3|0683U2)",
    "",
    "",
    "-v 9,minutes"
  },
  { "Maxtor DiamondMax D540X-4D",
    "Maxtor 4D0(20H1|40H2|60H3|80H4)",
    "",
    "",
    "-v 9,minutes -v 194,unknown"
  },
  { "Maxtor DiamondMax 16",
    "Maxtor 4(R0[68]0[JL]0|R1[26]0L0|A160J0|R120L4)",
    "",
    "",
    "-v 9,minutes"
  },
  { "Maxtor DiamondMax 4320 Ultra ATA",
    "Maxtor (91728D8|91512D7|91303D6|91080D5|90845D4|90645D3|90648D[34]|90432D2)",
    "",
    "",
    "-v 9,minutes"
  },
  { "Maxtor DiamondMax 17 VL",
    "Maxtor 9(0431U1|0641U2|0871U2|1301U3|1741U4)",
    "",
    "",
    "-v 9,minutes"
  },
  { "Maxtor DiamondMax 20 VL",
    "Maxtor (94091U8|93071U6|92561U5|92041U4|91731U4|91531U3|91361U3|91021U2|90841U2|90651U2)",
    "",
    "",
    "-v 9,minutes"
  },
  { "Maxtor DiamondMax VL 30",  // U: ATA66, H: ATA100
    "Maxtor (33073U4|32049U3|31536U2|30768U1|33073H4|32305H3|31536H2|30768H1)",
    "",
    "",
    "-v 9,minutes"
  },
  { "Maxtor DiamondMax 36",
    "Maxtor (93652U8|92739U6|91826U4|91369U3|90913U2|90845U2|90435U1)",
    "",
    "",
    "-v 9,minutes"
  },
  { "Maxtor DiamondMax 40 ATA 66",
    "Maxtor 9(0684U2|1024U2|1362U3|1536U3|2049U4|2562U5|3073U6|4098U8)",
    "",
    "",
    "-v 9,minutes"
  },
  { "Maxtor DiamondMax Plus 40 (Ultra ATA 66 and Ultra ATA 100)",
    "Maxtor (54098[UH]8|53073[UH]6|52732[UH]6|52049[UH]4|51536[UH]3|51369[UH]3|51024[UH]2)",
    "",
    "",
    "-v 9,minutes"
  },
  { "Maxtor DiamondMax 40 VL Ultra ATA 100",
    "Maxtor 3(1024H1|1535H2|2049H2|3073H3|4098H4)( B)?",
    "",
    "",
    "-v 9,minutes"
  },
  { "Maxtor DiamondMax Plus 45 Ulta ATA 100",
    "Maxtor 5(4610H6|4098H6|3073H4|2049H3|1536H2|1369H2|1023H2)",
    "",
    "",
    "-v 9,minutes"
  },
  { "Maxtor DiamondMax 60 ATA 66",
    "Maxtor 9(1023U2|1536U2|2049U3|2305U3|3073U4|4610U6|6147U8)",
    "",
    "",
    "-v 9,minutes"
  },
  { "Maxtor DiamondMax 60 ATA 100",
    "Maxtor 9(1023H2|1536H2|2049H3|2305H3|3073H4|4098H6|4610H6|6147H8)",
    "",
    "",
    "-v 9,minutes"
  },
  { "Maxtor DiamondMax Plus 60",
    "Maxtor 5T0(60H6|40H4|30H3|20H2|10H1)",
    "",
    "",
    "-v 9,minutes"
  },
  { "Maxtor DiamondMax 80",
    "Maxtor (98196H8|96147H6)",
    "",
    "",
    "-v 9,minutes"
  },
  { "Maxtor DiamondMax 536DX",
    "Maxtor 4W(100H6|080H6|060H4|040H3|030H2)",
    "",
    "",
    "-v 9,minutes"
  },
  { "Maxtor DiamondMax Plus 8",
    "Maxtor 6(E0[234]|K04)0L0",
    "",
    "",
    "-v 9,minutes"
  },
  { "Maxtor DiamondMax 10 (ATA/133 and SATA/150)",
    "Maxtor 6(B(30|25|20|16|12|10|08)0[MPRS]|L(080[MLP]|(100|120)[MP]|160[MP]|200[MPRS]|250[RS]|300[RS]))0",
    "",
    "",
    "-v 9,minutes"
  },
  { "Maxtor DiamondMax 10 (SATA/300)",
    "Maxtor 6V(080E|160E|200E|250F|300F|320F)0",
    "", "", ""
  },
  { "Maxtor DiamondMax Plus 9",
    "Maxtor 6Y((060|080|120|160)L0|(060|080|120|160|200|250)P0|(060|080|120|160|200|250)M0)",
    "",
    "",
    "-v 9,minutes"
  },
  { "Maxtor DiamondMax 11",
    "Maxtor 6H[45]00[FR]0",
    "", "", ""
  },
  { "Maxtor DiamondMax 17",
    "Maxtor 6G(080L|160[PE])0",
    "", "", ""
  },
  { "Seagate Maxtor DiamondMax 20",
    "MAXTOR STM3(40|80|160)[28]1[12]0?AS?",
    "", "", ""
  },
  { "Seagate Maxtor DiamondMax 21", // tested with MAXTOR STM3250310AS/3.AAF
    "MAXTOR STM3(80[28]15|160215|250310|(250|320)820|320620|500630)AS?",
    "", "", ""
  },
  { "Seagate Maxtor DiamondMax 22", // fixed firmware
    "(MAXTOR )?STM3(500320|750330|1000340)AS?",
    "MX1A", // http://knowledge.seagate.com/articles/en_US/FAQ/207969en
    "", ""
  },
  { "Seagate Maxtor DiamondMax 22", // fixed firmware
    "(MAXTOR )?STM3(160813|320614|640323|1000334)AS?",
    "MX1B", // http://knowledge.seagate.com/articles/en_US/FAQ/207975en
    "", ""
  },
  { "Seagate Maxtor DiamondMax 22", // buggy firmware
    "(MAXTOR )?STM3(500320|750330|1000340)AS?",
    "MX15",
    "There are known problems with these drives,\n"
    "AND THIS FIRMWARE VERSION IS AFFECTED,\n"
    "see the following Seagate web pages:\n"
    "http://knowledge.seagate.com/articles/en_US/FAQ/207931en\n"
    "http://knowledge.seagate.com/articles/en_US/FAQ/207969en",
    ""
  },
  { "Seagate Maxtor DiamondMax 22", // unknown firmware
    "(MAXTOR )?STM3(160813|32061[34]|500320|640323|750330|10003(34|40))AS?",
    "",
    "There are known problems with these drives,\n"
    "see the following Seagate web pages:\n"
    "http://knowledge.seagate.com/articles/en_US/FAQ/207931en\n"
    "http://knowledge.seagate.com/articles/en_US/FAQ/207969en\n"
    "http://knowledge.seagate.com/articles/en_US/FAQ/207975en",
    ""
  },
  { "Seagate Maxtor DiamondMax 23", // new firmware
    "STM3((160|250)31|(320|500)41|(750|1000)52)8AS?",
    "CC3[D-Z]",
    "", ""
  },
  { "Seagate Maxtor DiamondMax 23", // unknown firmware
    "STM3((160|250)31|(320|500)41|(750|1000)52)8AS?",
    "",
    "A firmware update for this drive may be available,\n"
    "see the following Seagate web pages:\n"
    "http://knowledge.seagate.com/articles/en_US/FAQ/207931en\n"
    "http://knowledge.seagate.com/articles/en_US/FAQ/213911en",
    ""
  },
  { "Maxtor MaXLine Plus II",
    "Maxtor 7Y250[PM]0",
    "",
    "",
    "-v 9,minutes"
  },
  { "Maxtor MaXLine II",
    "Maxtor [45]A(25|30|32)0[JN]0",
    "",
    "",
    "-v 9,minutes"
  },
  { "Maxtor MaXLine III (ATA/133 and SATA/150)",
    "Maxtor 7L(25|30)0[SR]0",
    "",
    "",
    "-v 9,minutes"
  },
  { "Maxtor MaXLine III (SATA/300)",
    "Maxtor 7V(25|30)0F0",
    "", "", ""
  },
  { "Maxtor MaXLine Pro 500",  // There is also a 7H500R0 model, but I
    "Maxtor 7H500F0",               // haven't added it because I suspect
    "",                               // it might need vendoropts_9_minutes
    "", ""                            // and nobody has submitted a report yet
  },
  { "", // HITACHI_DK14FA-20B
    "HITACHI_DK14FA-20B",
    "",
    "",
    "-v 9,minutes -v 193,loadunload"
  },
  { "HITACHI Travelstar DK23XX/DK23XXB",
    "HITACHI_DK23..-..B?",
    "",
    "",
    "-v 9,minutes -v 193,loadunload"
  },
  { "Hitachi Endurastar J4K20/N4K20 (formerly DK23FA-20J)",
    "(HITACHI_DK23FA-20J|HTA422020F9AT[JN]0)",
    "",
    "",
    "-v 9,minutes -v 193,loadunload"
  },
  { "Hitachi Endurastar J4K30/N4K30",
    "HE[JN]4230[23]0F9AT00",
    "",
    "",
    "-v 9,minutes -v 193,loadunload"
  },
  { "Hitachi Travelstar C4K60",  // 1.8" slim drive
    "HTC4260[23]0G5CE00|HTC4260[56]0G8CE00",
    "",
    "",
    "-v 9,minutes -v 193,loadunload"
  },
  { "IBM Travelstar 4GT",
    "IBM-DTCA-2(324|409)0",
    "", "", ""
  },
  { "IBM Travelstar 6GN",
    "IBM-DBCA-20(324|486|648)0",
    "", "", ""
  },
  { "IBM Travelstar 25GS, 18GT, and 12GN",
    "IBM-DARA-2(25|18|15|12|09|06)000",
    "", "", ""
  },
  { "IBM Travelstar 14GS",
    "IBM-DCYA-214000",
    "", "", ""
  },
  { "IBM Travelstar 4LP",
    "IBM-DTNA-2(180|216)0",
    "", "", ""
  },
  { "IBM Travelstar 48GH, 30GN, and 15GN",
    "(IBM-|Hitachi )?IC25(T048ATDA05|N0(30|20|15|12|10|07|06|05)ATDA04)-.",
    "", "", ""
  },
  { "IBM Travelstar 32GH, 30GT, and 20GN",
    "IBM-DJSA-2(32|30|20|10|05)",
    "", "", ""
  },
  { "IBM Travelstar 4GN",
    "IBM-DKLA-2(216|324|432)0",
    "", "", ""
  },
  { "IBM/Hitachi Travelstar 60GH and 40GN",
    "(IBM-|Hitachi )?IC25(T060ATC[SX]05|N0[4321]0ATC[SX]04)-.",
    "", "", ""
  },
  { "IBM/Hitachi Travelstar 40GNX",
    "(IBM-|Hitachi )?IC25N0[42]0ATC[SX]05-.",
    "", "", ""
  },
  { "Hitachi Travelstar 80GN",
    "(Hitachi )?IC25N0[23468]0ATMR04-.",
    "", "", ""
  },
  { "Hitachi Travelstar 4K40",
    "(Hitachi )?HTS4240[234]0M9AT00",
    "", "", ""
  },
  { "Hitachi Travelstar 4K120",
    "(Hitachi )?(HTS4212(60|80|10|12)H9AT00|HTS421260G9AT00)",
    "", "", ""
  },
  { "Hitachi Travelstar 5K80",
    "(Hitachi )?HTS5480[8642]0M9AT00",
    "", "", ""
  },
  { "Hitachi Travelstar 5K100",
    "(Hitachi )?HTS5410[1864]0G9(AT|SA)00",
    "", "", ""
  },
  { "Hitachi Travelstar E5K100",
    "(Hitachi )?HTE541040G9(AT|SA)00",
    "", "", ""
  },
  { "Hitachi Travelstar 5K120",
    "(Hitachi )?HTS5412(60|80|10|12)H9(AT|SA)00",
    "", "", ""
  },
  { "Hitachi Travelstar 5K160",
    "(Hitachi |HITACHI )?HTS5416([468]0|1[26])J9(AT|SA)00",
    "", "", ""
  },
  { "Hitachi Travelstar E5K160",
    "(Hitachi )?HTE5416(12|16|60|80)J9(AT|SA)00",
    "", "", ""
  },
  { "Hitachi Travelstar 5K250",
    "(Hitachi |HITACHI )?HTS5425(80|12|16|20|25)K9(A3|SA)00",
    "", "", ""
  },
  { "Hitachi Travelstar 5K320", // tested with HITACHI HTS543232L9SA00/FB4ZC4EC,
    // Hitachi HTS543212L9SA02/FBBAC52F
    "(Hitachi |HITACHI )?HT(S|E)5432(80|12|16|25|32)L9(A3(00)?|SA0[012])",
    "", "", ""
  },
  { "Hitachi/HGST Travelstar Z5K320", // tested with Hitachi HTS543232A7A384/ES2OA70K
    "(Hitachi|HGST) HT[ES]5432(16|25|32)A7A38[145]",
    "", "", ""
  },
  { "Hitachi Travelstar 5K500.B", // tested with Hitachi HTS545050B9SA00/PB4OC60X
    "(Hitachi )?HT[ES]5450(12|16|25|32|40|50)B9(A30[01]|SA00)",
    "", "", ""
  },
  { "Hitachi/HGST Travelstar Z5K500", // tested with HGST HTS545050A7E380/GG2OAC90,
      // Hitachi HTS545032A7E380/GGBOA7A0, APPLE HDD HTS545050A7E362/GG2AB990
    "(Hitachi|HGST|APPLE HDD) HT[ES]5450(25|32|50)A7E3(62|8[01])",
    "", "", ""
  },
  { "Hitachi/HGST Travelstar 5K750", // tested with Hitachi HTS547575A9E384/JE4OA60A,
       // APPLE HDD HTS547550A9E384/JE3AD70F
    "(Hitachi|APPLE HDD) HT[ES]5475(50|64|75)A9E38[14]",
    "", "", ""
  },
  { "HGST Travelstar 5K1000", // tested with HGST HTS541010A9E680/JA0OA560,
      // HGST HTS541075A9E680/JA2OA560
    "HGST HT[ES]5410(64|75|10)A9E68[01]",
    "", "", ""
  },
  { "HGST Travelstar Z5K1000", // tested with HGST HTS541010A7E630/SE0OA4A0
    "HGST HTS5410(75|10)A7E63[015]",
    "", "", ""
  },
  { "HGST Travelstar 5K1500", // tested with HGST HTS541515A9E630/KA0OA500
    "HGST HT[ES]541515A9E63[015]",
    "", "", ""
  },
  { "Hitachi Travelstar 7K60",
    "(Hitachi )?HTS726060M9AT00",
    "", "", ""
  },
  { "Hitachi Travelstar E7K60",
    "(Hitachi )?HTE7260[46]0M9AT00",
    "", "", ""
  },
  { "Hitachi Travelstar 7K100",
    "(Hitachi )?HTS7210[168]0G9(AT|SA)00",
    "", "", ""
  },
  { "Hitachi Travelstar E7K100",
    "(Hitachi )?HTE7210[168]0G9(AT|SA)00",
    "", "", ""
  },
  { "Hitachi Travelstar 7K200", // tested with HITACHI HTS722016K9SA00/DCDZC75A
    "(Hitachi |HITACHI )?HTS7220(80|10|12|16|20)K9(A3|SA)00",
    "", "", ""
  },
  { "Hitachi Travelstar 7K320", // tested with
    // HTS723225L9A360/FCDOC30F, HTS723216L9A362/FC2OC39F
    "(Hitachi )?HT[ES]7232(80|12|16|25|32)L9(A300|A36[02]|SA61)",
    "", "", ""
  },
  { "Hitachi Travelstar Z7K320", // tested with HITACHI HTS723232A7A364/EC2ZB70B
    "(HITACHI )?HT[ES]7232(16|25|32)A7A36[145]",
    "", "", ""
  },
  { "Hitachi Travelstar 7K500", // tested with Hitachi HTS725050A9A360/PC4OC70D
    "(Hitachi )?HT[ES]7250(12|16|25|32|50)A9A36[02-5]",
    "", "", ""
  },
  { "Hitachi/HGST Travelstar Z7K500", // tested with HITACHI HTS725050A7E630/GH2ZB390,
      // HGST HTS725050A7E630/GH2OA420
    "(HITACHI|HGST) HT[ES]7250(25|32|50)A7E63[015]",
    "", "", ""
  },
  { "Hitachi/HGST Travelstar 7K750", // tested with Hitachi HTS727550A9E364/JF3OA0E0,
      // Hitachi HTS727575A9E364/JF4OA0D0
    "(Hitachi|HGST) HT[ES]7275(50|64|75)A9E36[14]",
    "", "", ""
  },
  { "HGST Travelstar 7K1000", // tested with HGST HTS721010A9E630/JB0OA3B0
    "HGST HTS721010A9E630",
    "", "", ""
  },
  { "IBM Deskstar 14GXP and 16GP",
    "IBM-DTTA-3(7101|7129|7144|5032|5043|5064|5084|5101|5129|5168)0",
    "", "", ""
  },
  { "IBM Deskstar 25GP and 22GXP",
    "IBM-DJNA-3(5(101|152|203|250)|7(091|135|180|220))0",
    "", "", ""
  },
  { "IBM Deskstar 37GP and 34GXP",
    "IBM-DPTA-3(5(375|300|225|150)|7(342|273|205|136))0",
    "", "", ""
  },
  { "IBM/Hitachi Deskstar 120GXP",
    "(IBM-)?IC35L((020|040|060|080|120)AVVA|0[24]0AVVN)07-[01]",
    "", "", ""
  },
  { "IBM/Hitachi Deskstar GXP-180",
    "(IBM-)?IC35L(030|060|090|120|180)AVV207-[01]",
    "", "", ""
  },
  { "Hitachi CinemaStar 5K320", // tested with Hitachi HCS5C3225SLA380/STBOA37H
    "Hitachi HCS5C32(25|32)SLA380",
    "", "", ""
  },
  { "Hitachi Deskstar 5K3000", // tested with HDS5C3030ALA630/MEAOA5C0,
       // Hitachi HDS5C3020BLE630/MZ4OAAB0 (OEM, Toshiba Canvio Desktop)
    "(Hitachi )?HDS5C30(15|20|30)(ALA|BLE)63[02].*",
    "", "", ""
  },
  { "Hitachi Deskstar 5K4000", // tested with HDS5C4040ALE630/MPAOA250
    "(Hitachi )?HDS5C40(30|40)ALE63[01].*",
    "", "", ""
  },
  { "Hitachi Deskstar 7K80",
    "(Hitachi )?HDS7280([48]0PLAT20|(40)?PLA320|80PLA380).*",
    "", "", ""
  },
  { "Hitachi Deskstar 7K160",
    "(Hitachi )?HDS7216(80|16)PLA[3T]80.*",
    "", "", ""
  },
  { "Hitachi Deskstar 7K250",
    "(Hitachi )?HDS7225((40|80|12|16)VLAT20|(12|16|25)VLAT80|(80|12|16|25)VLSA80)",
    "", "", ""
  },
  { "Hitachi Deskstar 7K250 (SUN branded)",
    "HITACHI HDS7225SBSUN250G.*",
    "", "", ""
  },
  { "Hitachi Deskstar T7K250",
    "(Hitachi )?HDT7225((25|20|16)DLA(T80|380))",
    "", "", ""
  },
  { "Hitachi Deskstar 7K400",
    "(Hitachi )?HDS724040KL(AT|SA)80",
    "", "", ""
  },
  { "Hitachi Deskstar 7K500",
    "(Hitachi )?HDS725050KLA(360|T80)",
    "", "", ""
  },
  { "Hitachi Deskstar P7K500",
    "(Hitachi )?HDP7250(16|25|32|40|50)GLA(36|38|T8)0",
    "", "", ""
  },
  { "Hitachi Deskstar T7K500",
    "(Hitachi )?HDT7250(25|32|40|50)VLA(360|380|T80)",
    "", "", ""
  },
  { "Hitachi Deskstar 7K1000",
    "(Hitachi )?HDS7210(50|75|10)KLA330",
    "", "", ""
  },
  { "Hitachi Deskstar 7K1000.B",
    "(Hitachi )?HDT7210((16|25)SLA380|(32|50|64|75|10)SLA360)",
    "", "", ""
  },
  { "Hitachi Deskstar 7K1000.C", // tested with Hitachi HDS721010CLA330/JP4OA3MA,
      // Hitachi HDS721025CLA682/JP1OA41A
    "(Hitachi )?HDS7210((16|25)CLA[36]82|(32|50)CLA[36]62|(64|75|10)CLA[36]3[02])",
    "", "", ""
  },
  { "Hitachi Deskstar 7K1000.D", // tested with HDS721010DLE630/MS2OA5Q0
    "Hitachi HDS7210(25|32|50|75|10)DLE630",
    "", "", ""
  },
  { "Hitachi Deskstar E7K1000", // tested with HDE721010SLA330/ST6OA31B
    "Hitachi HDE7210(50|75|10)SLA330",
    "", "", ""
  },
  { "Hitachi Deskstar 7K2000",
    "Hitachi HDS722020ALA330",
    "", "", ""
  },
  { "Hitachi Deskstar 7K3000", // tested with HDS723030ALA640/MKAOA3B0
    "Hitachi HDS7230((15|20)BLA642|30ALA640)",
    "", "", ""
  },
  { "Hitachi/HGST Deskstar 7K4000", // tested with Hitachi HDS724040ALE640/MJAOA250
    "Hitachi HDS724040ALE640",
    "", "", ""
  },
  { "HGST Deskstar NAS", // tested with HGST HDN724040ALE640/MJAOA5E0,
       // HGST HDN726050ALE610/APGNT517, HGST HDN726060ALE610/APGNT517
    "HGST HDN72(4030|4040|6050|6060)ALE6[14]0",
    "", "", ""
  },
  { "Hitachi Ultrastar A7K1000", // tested with
    // HUA721010KLA330      44X2459 42C0424IBM/GKAOAB4A
    "(Hitachi )?HUA7210(50|75|10)KLA330.*",
    "", "", ""
  },
  { "Hitachi Ultrastar A7K2000", // tested with
    // HUA722010CLA330      43W7629 42C0401IBM
    "(Hitachi )?HUA7220(50|10|20)[AC]LA33[01].*",
    "", "", ""
  },
  { "Hitachi Ultrastar 7K3000", // tested with HUA723030ALA640/MKAOA580
    "Hitachi HUA7230(20|30)ALA640",
    "", "", ""
  },
  { "Hitachi/HGST Ultrastar 7K4000", // tested with Hitachi HUS724040ALE640/MJAOA3B0,
      // HGST HUS724040ALE640/MJAOA580, HGST HUS724020ALA640/MF6OAA70
    "(Hitachi|HGST) HUS7240(20|30|40)AL[AE]64[01]",
    "", "", ""
  },
  { "HGST Ultrastar He6", // tested with HGST HUS726060ALA640/AHGNT1E2
    "HGST HUS726060ALA64[01]",
    "", "", ""
  },
  { "HGST MegaScale 4000", // tested with HGST HMS5C4040ALE640/MPAOA580
    "HGST HMS5C4040[AB]LE64[01]", // B = DC 4000.B
    "", "", ""
  },
  { "Toshiba 2.5\" HDD (10-20 GB)",
    "TOSHIBA MK(101[67]GAP|15[67]GAP|20(1[678]GAP|(18|23)GAS))",
    "", "", ""
  },
  { "Toshiba 2.5\" HDD (30-60 GB)",
    "TOSHIBA MK((6034|4032)GSX|(6034|4032)GAX|(6026|4026|4019|3019)GAXB?|(6025|6021|4025|4021|4018|3025|3021|3018)GAS|(4036|3029)GACE?|(4018|3017)GAP)",
    "", "", ""
  },
  { "Toshiba 2.5\" HDD (80 GB and above)",
    "TOSHIBA MK(80(25GAS|26GAX|32GAX|32GSX)|10(31GAS|32GAX)|12(33GAS|34G[AS]X)|2035GSS)",
    "", "", ""
  },
  { "Toshiba 2.5\" HDD MK..37GSX", // tested with TOSHIBA MK1637GSX/DL032C
    "TOSHIBA MK(12|16)37GSX",
    "", "", ""
  },
  { "Toshiba 2.5\" HDD MK..46GSX", // tested with TOSHIBA MK1246GSX/LB213M
    "TOSHIBA MK(80|12|16|25)46GSX",
    "", "", ""
  },
  { "Toshiba 2.5\" HDD MK..50GACY", // tested with TOSHIBA MK8050GACY/TF105A
    "TOSHIBA MK8050GACY",
    "", "", ""
  },
  { "Toshiba 2.5\" HDD MK..51GSY", // tested with TOSHIBA MK1251GSY/LD101D
    "TOSHIBA MK(80|12|16|25)51GSY",
    "",
    "",
    "-v 9,minutes"
  },
  { "Toshiba 2.5\" HDD MK..52GSX",
    "TOSHIBA MK(80|12|16|25|32)52GSX",
    "", "", ""
  },
  { "Toshiba 2.5\" HDD MK..55GSX", // tested with TOSHIBA MK5055GSX/FG001A, MK3255GSXF/FH115B
    "TOSHIBA MK(12|16|25|32|40|50)55GSXF?",
    "", "", ""
  },
  { "Toshiba 2.5\" HDD MK..56GSY", // tested with TOSHIBA MK2556GSYF/LJ001D
    "TOSHIBA MK(16|25|32|50)56GSYF?",
    "",
    "",
    "-v 9,minutes"
  },
  { "Toshiba 2.5\" HDD MK..59GSXP (AF)",
    "TOSHIBA MK(32|50|64|75)59GSXP?",
    "", "", ""
  },
  { "Toshiba 2.5\" HDD MK..59GSM (AF)",
    "TOSHIBA MK(75|10)59GSM",
    "", "", ""
  },
  { "Toshiba 2.5\" HDD MK..61GSY[N]", // tested with TOSHIBA MK5061GSY/MC102E, MK5061GSYN/MH000A,
      // TOSHIBA MK2561GSYN/MH000D
    "TOSHIBA MK(16|25|32|50|64)61GSYN?",
    "",
    "",
    "-v 9,minutes" // TOSHIBA MK2561GSYN/MH000D
  },
  { "Toshiba 2.5\" HDD MK..61GSYB", // tested with TOSHIBA MK5061GSYB/ME0A
    "TOSHIBA MK(16|25|32|50|64)61GSYB",
    "", "", ""
  },
  { "Toshiba 2.5\" HDD MK..65GSX", // tested with TOSHIBA MK5065GSX/GJ003A, MK3265GSXN/GH012H,
      // MK5065GSXF/GP006B, MK2565GSX H/GJ003A
    "TOSHIBA MK(16|25|32|50|64)65GSX[FN]?( H)?", // "... H" = USB ?
    "", "", ""
  },
  { "Toshiba 2.5\" HDD MK..75GSX", // tested with TOSHIBA MK7575GSX/GT001C
    "TOSHIBA MK(32|50|64|75)75GSX",
    "", "", ""
  },
  { "Toshiba 2.5\" HDD MK..76GSX", // tested with TOSHIBA MK3276GSX/GS002D
    "TOSHIBA MK(16|25|32|50|64)76GSX",
    "",
    "",
    "-v 9,minutes"
  },
  { "Toshiba 2.5\" HDD MQ01ABB...", // tested with TOSHIBA MQ01ABB200/AY000U
    "TOSHIBA MQ01ABB(100|150|200)",
    "", "", ""
  },
  { "Toshiba 2.5\" HDD MQ01ABC...", // tested with TOSHIBA MQ01ABC150/AQ001U
    "TOSHIBA MQ01ABC(100|150|200)",
    "", "", ""
  },
  { "Toshiba 2.5\" HDD MQ01ABD...", // tested with TOSHIBA MQ01ABD100/AX001U
    "TOSHIBA MQ01ABD(025|032|050|064|075|100)",
    "", "", ""
  },
  { "Toshiba 2.5\" HDD MQ01ABF...", // tested with TOSHIBA MQ01ABF050/AM001J
    "TOSHIBA MQ01ABF(050|075|100)",
    "", "", ""
  },
  { "Toshiba 2.5\" HDD MQ01UBB... (USB 3.0)", // tested with TOSHIBA MQ01UBB200/AY000U (0x0480:0xa100)
    "TOSHIBA MQ01UBB200",
    "", "", ""
  },
  { "Toshiba 2.5\" HDD MQ01UBD... (USB 3.0)", // tested with TOSHIBA MQ01UBD050/AX001U (0x0480:0xa007),
      // TOSHIBA MQ01UBD100/AX001U (0x0480:0x0201, 0x0480:0xa200)
    "TOSHIBA MQ01UBD(050|075|100)",
    "", "", ""
  },
  { "Toshiba 3.5\" HDD MK.002TSKB", // tested with TOSHIBA MK1002TSKB/MT1A
    "TOSHIBA MK(10|20)02TSKB",
    "", "", ""
  },
  { "Toshiba 3.5\" MG03ACAxxx(Y) Enterprise HDD", // tested with TOSHIBA MG03ACA100/FL1A
    "TOSHIBA MG03ACA[1234]00Y?",
    "", "", ""
  },
  { "Toshiba 3.5\" MD04ACA... Enterprise HDD", // tested with TOSHIBA MD04ACA500/FP1A
    "TOSHIBA MD04ACA[2345]00",
    "", "", ""
  },
  { "Toshiba 3.5\" DT01ABA... Desktop HDD", // tested with TOSHIBA DT01ABA300/MZ6OABB0
    "TOSHIBA DT01ABA(100|150|200|300)",
    "", "", ""
  },
  { "Toshiba 3.5\" DT01ACA... Desktop HDD", // tested with TOSHIBA DT01ACA100/MS2OA750,
      // TOSHIBA DT01ACA200/MX4OABB0, TOSHIBA DT01ACA300/MX6OABB0
    "TOSHIBA DT01ACA(025|032|050|075|100|150|200|300)",
    "", "", ""
  },
  { "Toshiba 1.8\" HDD",
    "TOSHIBA MK[23468]00[4-9]GA[HL]",
    "", "", ""
  },
  { "Toshiba 1.8\" HDD MK..29GSG",
    "TOSHIBA MK(12|16|25)29GSG",
    "", "", ""
  },
  { "", // TOSHIBA MK6022GAX
    "TOSHIBA MK6022GAX",
    "", "", ""
  },
  { "", // TOSHIBA MK6409MAV
    "TOSHIBA MK6409MAV",
    "", "", ""
  },
  { "Toshiba MKx019GAXB (SUN branded)",
    "TOS MK[34]019GAXB SUN[34]0G",
    "", "", ""
  },
  { "Seagate Momentus",
    "ST9(20|28|40|48)11A",
    "", "", ""
  },
  { "Seagate Momentus 42",
    "ST9(2014|3015|4019)A",
    "", "", ""
  },
  { "Seagate Momentus 4200.2", // tested with ST960812A/3.05
    "ST9(100822|808210|60812|50212|402113|30219)A",
    "", "", ""
  },
  { "Seagate Momentus 5400.2",
    "ST9(808211|6082[12]|408114|308110|120821|10082[34]|8823|6812|4813|3811)AS?",
    "", "", ""
  },
  { "Seagate Momentus 5400.3",
    "ST9(4081[45]|6081[35]|8081[15]|100828|120822|160821)AS?",
    "", "", ""
  },
  { "Seagate Momentus 5400.3 ED",
    "ST9(4081[45]|6081[35]|8081[15]|100828|120822|160821)AB",
    "", "", ""
  },
  { "Seagate Momentus 5400.4",
    "ST9(120817|(160|200|250)827)AS",
    "", "", ""
  },
  { "Seagate Momentus 5400.5",
    "ST9((80|120|160)310|(250|320)320)AS",
    "", "", ""
  },
  { "Seagate Momentus 5400.6",
    "ST9(80313|160(301|314)|(12|25)0315|250317|(320|500)325|500327|640320)ASG?",
    "", "", ""
  },
  { "Seagate Momentus 5400.7",
    "ST9(160316|(250|320)310|(500|640)320)AS",
    "", "", ""
  },
  { "Seagate Momentus 5400.7 (AF)", // tested with ST9640322AS/0001BSM2
      // (device reports 4KiB LPS with 1 sector offset)
    "ST9(320312|400321|640322|750423)AS",
    "", "", ""
  },
  { "Seagate Momentus 5400 PSD", // Hybrid drives
    "ST9(808212|(120|160)8220)AS",
    "", "", ""
  },
  { "Seagate Momentus 7200.1",
    "ST9(10021|80825|6023|4015)AS?",
    "", "", ""
  },
  { "Seagate Momentus 7200.2",
    "ST9(80813|100821|120823|160823|200420)ASG?",
    "", "", ""
  },
  { "Seagate Momentus 7200.3",
    "ST9((80|120|160)411|(250|320)421)ASG?",
    "", "", ""
  },
  { "Seagate Momentus 7200.4",
    "ST9(160412|250410|320423|500420)ASG?",
    "", "", ""
  },
  { "Seagate Momentus 7200 FDE.2",
    "ST9((160413|25041[12]|320426|50042[12])AS|(16041[489]|2504[16]4|32042[67]|500426)ASG)",
    "", "", ""
  },
  { "Seagate Momentus 7200.5", // tested with ST9750420AS/0001SDM5, ST9750420AS/0002SDM1
    "ST9(50042[34]|64042[012]|75042[02])ASG?",
    "", "", ""
  },
  { "Seagate Momentus XT", // fixed firmware
    "ST9(2505610|3205620|5005620)AS",
    "SD2[68]", // http://knowledge.seagate.com/articles/en_US/FAQ/215451en
    "", ""
  },
  { "Seagate Momentus XT", // buggy firmware, tested with ST92505610AS/SD24
    "ST9(2505610|3205620|5005620)AS",
    "SD2[45]",
    "These drives may corrupt large files,\n"
    "AND THIS FIRMWARE VERSION IS AFFECTED,\n"
    "see the following web pages for details:\n"
    "http://knowledge.seagate.com/articles/en_US/FAQ/215451en\n"
    "http://forums.seagate.com/t5/Momentus-XT-Momentus-Momentus/Momentus-XT-corrupting-large-files-Linux/td-p/109008\n"
    "http://superuser.com/questions/313447/seagate-momentus-xt-corrupting-files-linux-and-mac",
    ""
  },
  { "Seagate Momentus XT", // unknown firmware
    "ST9(2505610|3205620|5005620)AS",
    "",
    "These drives may corrupt large files,\n"
    "see the following web pages for details:\n"
    "http://knowledge.seagate.com/articles/en_US/FAQ/215451en\n"
    "http://forums.seagate.com/t5/Momentus-XT-Momentus-Momentus/Momentus-XT-corrupting-large-files-Linux/td-p/109008\n"
    "http://superuser.com/questions/313447/seagate-momentus-xt-corrupting-files-linux-and-mac",
    ""
  },
  { "Seagate Momentus XT (AF)", // tested with ST750LX003-1AC154/SM12
    "ST750LX003-.*",
    "", "", ""
  },
  { "Seagate Momentus Thin", // tested with ST320LT007-9ZV142/0004LVM1
    "ST(160|250|320)LT0(07|09|11|14)-.*",
    "", "", ""
  },
  { "Seagate Laptop Thin HDD", // tested with ST500LT012-9WS142/0001SDM1,
      // ST500LM021-1KJ152/0002LIM1
    "ST((250|320|500)LT0(12|15|25)|(320|500)LM0(10|21))-.*",
    "", "", ""
  },
  { "Seagate Laptop SSHD", // tested with ST500LM000-1EJ162/SM11
    "ST(500|1000)LM0(00|14)-.*",
    "", "", ""
  },
  { "Seagate Medalist 1010, 1720, 1721, 2120, 3230 and 4340",  // ATA2, with -t permissive
    "ST3(1010|1720|1721|2120|3230|4340)A",
    "", "", ""
  },
  { "Seagate Medalist 2110, 3221, 4321, 6531, and 8641",
    "ST3(2110|3221|4321|6531|8641)A",
    "", "", ""
  },
  { "Seagate U4",
    "ST3(2112|4311|6421|8421)A",
    "", "", ""
  },
  { "Seagate U5",
    "ST3(40823|30621|20413|15311|10211)A",
    "", "", ""
  },
  { "Seagate U6",
    "ST3(8002|6002|4081|3061|2041)0A",
    "", "", ""
  },
  { "Seagate U7",
    "ST3(30012|40012|60012|80022|120020)A",
    "", "", ""
  },
  { "Seagate U8",
    "ST3(4313|6811|8410|4313|13021|17221)A",
    "", "", ""
  },
  { "Seagate U9", // tested with ST3160022ACE/9.51
    "ST3(80012|120025|160022)A(CE)?",
    "", "", ""
  },
  { "Seagate U10",
    "ST3(20423|15323|10212)A",
    "", "", ""
  },
  { "Seagate UX",
    "ST3(10014A(CE)?|20014A)",
    "", "", ""
  },
  { "Seagate Barracuda ATA",
    "ST3(2804|2724|2043|1362|1022|681)0A",
    "", "", ""
  },
  { "Seagate Barracuda ATA II",
    "ST3(3063|2042|1532|1021)0A",
    "", "", ""
  },
  { "Seagate Barracuda ATA III",
    "ST3(40824|30620|20414|15310|10215)A",
    "", "", ""
  },
  { "Seagate Barracuda ATA IV",
    "ST3(20011|30011|40016|60021|80021)A",
    "", "", ""
  },
  { "Seagate Barracuda ATA V",
    "ST3(12002(3A|4A|9A|3AS)|800(23A|15A|23AS)|60(015A|210A)|40017A)",
    "", "", ""
  },
  { "Seagate Barracuda 5400.1",
    "ST340015A",
    "", "", ""
  },
  { "Seagate Barracuda 7200.7 and 7200.7 Plus", // tested with "ST380819AS          39M3701 39M0171 IBM"/3.03
    "ST3(200021A|200822AS?|16002[13]AS?|12002[26]AS?|1[26]082[78]AS|8001[13]AS?|8081[79]AS|60014A|40111AS|40014AS?)( .* IBM)?",
    "", "", ""
  },
  { "Seagate Barracuda 7200.8",
    "ST3(400[68]32|300[68]31|250[68]23|200826)AS?",
    "", "", ""
  },
  { "Seagate Barracuda 7200.9",
    "ST3(402111?|80[28]110?|120[28]1[0134]|160[28]1[012]|200827|250[68]24|300[68]22|(320|400)[68]33|500[68](32|41))AS?.*",
    "", "", ""
  },
  { "Seagate Barracuda 7200.10",
    "ST3((80|160)[28]15|200820|250[34]10|(250|300|320|400)[68]20|360320|500[68]30|750[68]40)AS?",
    "", "", ""
  },
  { "Seagate Barracuda 7200.11", // unaffected firmware
    "ST3(160813|320[68]13|500[368]20|640[36]23|640[35]30|750[36]30|1000(333|[36]40)|1500341)AS?",
    "CC.?.?", // http://knowledge.seagate.com/articles/en_US/FAQ/207957en
    "", ""
  },
  { "Seagate Barracuda 7200.11", // fixed firmware
    "ST3(500[368]20|750[36]30|1000340)AS?",
    "SD1A", // http://knowledge.seagate.com/articles/en_US/FAQ/207951en
    "", ""
  },
  { "Seagate Barracuda 7200.11", // fixed firmware
    "ST3(160813|320[68]13|640[36]23|1000333|1500341)AS?",
    "SD[12]B", // http://knowledge.seagate.com/articles/en_US/FAQ/207957en
    "", ""
  },
  { "Seagate Barracuda 7200.11", // buggy or fixed firmware
    "ST3(500[368]20|640[35]30|750[36]30|1000340)AS?",
    "(AD14|SD1[5-9]|SD81)",
    "There are known problems with these drives,\n"
    "THIS DRIVE MAY OR MAY NOT BE AFFECTED,\n"
    "see the following web pages for details:\n"
    "http://knowledge.seagate.com/articles/en_US/FAQ/207931en\n"
    "http://knowledge.seagate.com/articles/en_US/FAQ/207951en\n"
    "http://bugs.debian.org/cgi-bin/bugreport.cgi?bug=632758",
    ""
  },
  { "Seagate Barracuda 7200.11", // unknown firmware
    "ST3(160813|320[68]13|500[368]20|640[36]23|640[35]30|750[36]30|1000(333|[36]40)|1500341)AS?",
    "",
    "There are known problems with these drives,\n"
    "see the following Seagate web pages:\n"
    "http://knowledge.seagate.com/articles/en_US/FAQ/207931en\n"
    "http://knowledge.seagate.com/articles/en_US/FAQ/207951en\n"
    "http://knowledge.seagate.com/articles/en_US/FAQ/207957en",
    ""
  },
  { "Seagate Barracuda 7200.12", // new firmware
    "ST3(160318|250318|320418|50041[08]|750528|1000528)AS",
    "CC4[9A-Z]",
    "", ""
  },
  { "Seagate Barracuda 7200.12", // unknown firmware
    "ST3(160318|250318|320418|50041[08]|750528|1000528)AS",
    "",
    "A firmware update for this drive may be available,\n"
    "see the following Seagate web pages:\n"
    "http://knowledge.seagate.com/articles/en_US/FAQ/207931en\n"
    "http://knowledge.seagate.com/articles/en_US/FAQ/213891en",
    ""
  },
  { "Seagate Barracuda 7200.12", // tested with ST3250312AS/JC45, ST31000524AS/JC45,
      // ST3500413AS/JC4B, ST3750525AS/JC4B
    "ST3(160318|25031[128]|320418|50041[038]|750(518|52[358])|100052[348])AS",
    "", "", ""
  },
  { "Seagate Barracuda XT", // tested with ST32000641AS/CC13,
      // ST4000DX000-1C5160/CC42
    "ST(3(2000641|3000651)AS|4000DX000-.*)",
    "", "", ""
  },
  { "Seagate Barracuda 7200.14 (AF)", // new firmware, tested with
      // ST3000DM001-9YN166/CC4H, ST3000DM001-9YN166/CC9E
    "ST(1000|1500|2000|2500|3000)DM00[1-3]-9YN16.",
    "CC(4[H-Z]|[5-9A-Z]..*)", // >= "CC4H"
    "",
    "-v 188,raw16 -v 240,msec24hour32" // tested with ST3000DM001-9YN166/CC4H
  },
  { "Seagate Barracuda 7200.14 (AF)", // old firmware, tested with
      // ST1000DM003-9YN162/CC46
    "ST(1000|1500|2000|2500|3000)DM00[1-3]-9YN16.",
    "CC4[679CG]",
    "A firmware update for this drive is available,\n"
    "see the following Seagate web pages:\n"
    "http://knowledge.seagate.com/articles/en_US/FAQ/207931en\n"
    "http://knowledge.seagate.com/articles/en_US/FAQ/223651en",
    "-v 188,raw16 -v 240,msec24hour32"
  },
  { "Seagate Barracuda 7200.14 (AF)", // unknown firmware
    "ST(1000|1500|2000|2500|3000)DM00[1-3]-9YN16.",
    "",
    "A firmware update for this drive may be available,\n"
    "see the following Seagate web pages:\n"
    "http://knowledge.seagate.com/articles/en_US/FAQ/207931en\n"
    "http://knowledge.seagate.com/articles/en_US/FAQ/223651en",
    "-v 188,raw16 -v 240,msec24hour32"
  },
  { "Seagate Barracuda 7200.14 (AF)", // different part number, tested with
      // ST1000DM003-1CH162/CC47, ST1000DM003-1CH162/CC49, ST2000DM001-1CH164/CC24,
      // ST1000DM000-9TS15E/CC92, APPLE HDD ST3000DM001/AP15 (no attr 240)
    "ST(1000|1500|2000|2500|3000)DM00[0-3]-.*|"
    "APPLE HDD ST3000DM001",
    "", "",
    "-v 188,raw16 -v 240,msec24hour32"
  },
  { "Seagate Barracuda 7200.14 (AF)", // < 1TB, tested with ST250DM000-1BC141
    "ST(250|320|500|750)DM00[0-3]-.*",
    "", "",
    "-v 188,raw16 -v 240,msec24hour32"
  },
  { "Seagate Desktop HDD.15", // tested with ST4000DM000-1CD168/CC43
    "ST4000DM000-.*",
    "", "",
    "-v 188,raw16 -v 240,msec24hour32"
  },
  { "Seagate Desktop SSHD", // tested with ST2000DX001-1CM164/CC43
    "ST(1000|2000|4000)DX001-.*",
    "", "",
    "-v 188,raw16 -v 240,msec24hour32"
  },
  { "Seagate Barracuda LP", // new firmware
    "ST3(500412|1000520|1500541|2000542)AS",
    "CC3[5-9A-Z]",
    "",
    "" // -F xerrorlba ?
  },
  { "Seagate Barracuda LP", // unknown firmware
    "ST3(500412|1000520|1500541|2000542)AS",
    "",
    "A firmware update for this drive may be available,\n"
    "see the following Seagate web pages:\n"
    "http://knowledge.seagate.com/articles/en_US/FAQ/207931en\n"
    "http://knowledge.seagate.com/articles/en_US/FAQ/213915en",
    "-F xerrorlba" // tested with ST31000520AS/CC32
  },
  { "Seagate Barracuda Green (AF)", // new firmware
    "ST((10|15|20)00DL00[123])-.*",
    "CC(3[2-9A-Z]|[4-9A-Z]..*)", // >= "CC32"
    "", ""
  },
  { "Seagate Barracuda Green (AF)", // unknown firmware
    "ST((10|15|20)00DL00[123])-.*",
    "",
    "A firmware update for this drive may be available,\n"
    "see the following Seagate web pages:\n"
    "http://knowledge.seagate.com/articles/en_US/FAQ/207931en\n"
    "http://knowledge.seagate.com/articles/en_US/FAQ/218171en",
    ""
  },
  { "Seagate Barracuda ES",
    "ST3(250[68]2|32062|40062|50063|75064)0NS",
    "", "", ""
  },
  { "Seagate Barracuda ES.2", // fixed firmware
    "ST3(25031|50032|75033|100034)0NS",
    "SN[01]6|"         // http://knowledge.seagate.com/articles/en_US/FAQ/207963en
    "MA(0[^7]|[^0].)", // http://dellfirmware.seagate.com/dell_firmware/DellFirmwareRequest.jsp
    "",
    "-F xerrorlba" // tested with ST31000340NS/SN06
  },
  { "Seagate Barracuda ES.2", // buggy firmware (Dell)
    "ST3(25031|50032|75033|100034)0NS",
    "MA07",
    "There are known problems with these drives,\n"
    "AND THIS FIRMWARE VERSION IS AFFECTED,\n"
    "see the following Seagate web page:\n"
    "http://dellfirmware.seagate.com/dell_firmware/DellFirmwareRequest.jsp",
    ""
  },
  { "Seagate Barracuda ES.2", // unknown firmware
    "ST3(25031|50032|75033|100034)0NS",
    "",
    "There are known problems with these drives,\n"
    "see the following Seagate web pages:\n"
    "http://knowledge.seagate.com/articles/en_US/FAQ/207931en\n"
    "http://knowledge.seagate.com/articles/en_US/FAQ/207963en",
    ""
  },
  { "Seagate Constellation (SATA)", // tested with ST9500530NS/SN03
    "ST9(160511|500530)NS",
    "", "", ""
  },
  { "Seagate Constellation ES (SATA)", // tested with ST31000524NS/SN11
    "ST3(50051|100052|200064)4NS",
    "", "", ""
  },
  { "Seagate Constellation ES (SATA 6Gb/s)", // tested with ST1000NM0011/SN02
    "ST(5|10|20)00NM0011",
    "", "", ""
  },
  { "Seagate Constellation ES.2 (SATA 6Gb/s)", // tested with ST32000645NS/0004, ST33000650NS,
      // MB3000EBKAB/HPG6
    "ST3(2000645|300065[012])NS|"
    "MB3000EBKAB", // HP OEM
    "", "", ""
  },
  { "Seagate Constellation ES.3", // tested with ST1000NM0033-9ZM173/0001, ST4000NM0033-9ZM170/SN03
    "ST[1234]000NM00[35]3-.*",
    "", "", ""
  },
  { "Seagate Constellation CS", // tested with ST3000NC000/CE02, ST3000NC002-1DY166/CN02
    "ST(1000|2000|3000)NC00[0-3](-.*)?",
    "", "", ""
  },
  { "Seagate Constellation.2 (SATA)", // 2.5", tested with ST91000640NS/SN02, MM1000GBKAL/HPGB
    "ST9(25061|50062|100064)[012]NS|" // *SS = SAS
    "MM1000GBKAL", // HP OEM
    "", "", ""
  },
  { "Seagate Enterprise Capacity 3.5 HDD", // tested with ST6000NM0024-1HT17Z/SN02
    "ST[2456]000NM0[01][248]4-.*", // *[069]4 = 4Kn
    "", "", 
    "-v 188,raw16"
  },
  { "Seagate NAS HDD", // tested with ST2000VN000-1H3164/SC42, ST3000VN000-1H4167/SC43
    "ST[234]000VN000-.*",
    "", "", ""
  },
  { "Seagate Archive HDD", // tested with ST8000AS0002-1NA17Z/AR13
    "ST[568]000AS00[01][12]-.*",
    "", "", ""
  },
  { "Seagate Pipeline HD 5900.1",
    "ST3(160310|320[34]10|500(321|422))CS",
    "", "", ""
  },
  { "Seagate Pipeline HD 5900.2", // tested with ST31000322CS/SC13
    "ST3(160316|250[34]12|320(311|413)|500(312|414)|1000(322|424))CS",
    "", "", ""
  },
  { "Seagate Video 3.5 HDD", // tested with ST4000VM000-1F3168/SC23, SC25
    "ST(10|15|20|30|40)00VM00[023]-.*",
    "", "", ""
  },
  { "Seagate Medalist 17240, 13030, 10231, 8420, and 4310",
    "ST3(17240|13030|10231|8420|4310)A",
    "", "", ""
  },
  { "Seagate Medalist 17242, 13032, 10232, 8422, and 4312",
    "ST3(1724|1303|1023|842|431)2A",
    "", "", ""
  },
  { "Seagate NL35",
    "ST3(250623|250823|400632|400832|250824|250624|400633|400833|500641|500841)NS",
    "", "", ""
  },
  { "Seagate SV35.2",
    "ST3(160815|250820|320620|500630|750640)[AS]V",
    "", "", ""
  },
  { "Seagate SV35.5", // tested with ST31000525SV/CV12
    "ST3(250311|500410|1000525)SV",
    "", "", ""
  },
  { "Seagate SV35", // tested with ST2000VX000-9YW164/CV12
    "ST([123]000VX00[20]|31000526SV|3500411SV)(-.*)?",
    "", "", ""
  },
  { "Seagate DB35", // tested with ST3250823ACE/3.03
    "ST3(200826|250823|300831|400832)ACE",
    "", "", ""
  },
  { "Seagate DB35.2", // tested with ST3160212SCE/3.ACB
    "ST3(802110|120213|160212|200827|250824|300822|400833|500841)[AS]CE",
    "", "", ""
  },
  { "Seagate DB35.3",
    "ST3(750640SCE|((80|160)215|(250|320|400)820|500830|750840)[AS]CE)",
    "", "", ""
  },
  { "Seagate LD25.2", // tested with ST940210AS/3.ALC
    "ST9(40|80)210AS?",
    "", "", ""
  },
  { "Seagate ST1.2 CompactFlash", // tested with ST68022CF/3.01
    "ST6[468]022CF",
    "", "", ""
  },
  { "Western Digital Protege",
  /* Western Digital drives with this comment all appear to use Attribute 9 in
   * a  non-standard manner.  These entries may need to be updated when it
   * is understood exactly how Attribute 9 should be interpreted.
   * UPDATE: this is probably explained by the WD firmware bug described in the
   * smartmontools FAQ */
    "WDC WD([2468]00E|1[26]00A)B-.*",
    "", "", ""
  },
  { "Western Digital Caviar",
  /* Western Digital drives with this comment all appear to use Attribute 9 in
   * a  non-standard manner.  These entries may need to be updated when it
   * is understood exactly how Attribute 9 should be interpreted.
   * UPDATE: this is probably explained by the WD firmware bug described in the
   * smartmontools FAQ */
    "WDC WD(2|3|4|6|8|10|12|16|18|20|25)00BB-.*",
    "", "", ""
  },
  { "Western Digital Caviar WDxxxAB",
  /* Western Digital drives with this comment all appear to use Attribute 9 in
   * a  non-standard manner.  These entries may need to be updated when it
   * is understood exactly how Attribute 9 should be interpreted.
   * UPDATE: this is probably explained by the WD firmware bug described in the
   * smartmontools FAQ */
    "WDC WD(3|4|6|8|25)00AB-.*",
    "", "", ""
  },
  { "Western Digital Caviar WDxxxAA",
  /* Western Digital drives with this comment all appear to use Attribute 9 in
   * a  non-standard manner.  These entries may need to be updated when it
   * is understood exactly how Attribute 9 should be interpreted.
   * UPDATE: this is probably explained by the WD firmware bug described in the
   * smartmontools FAQ */
    "WDC WD...?AA(-.*)?",
    "", "", ""
  },
  { "Western Digital Caviar WDxxxBA",
  /* Western Digital drives with this comment all appear to use Attribute 9 in
   * a  non-standard manner.  These entries may need to be updated when it
   * is understood exactly how Attribute 9 should be interpreted.
   * UPDATE: this is probably explained by the WD firmware bug described in the
   * smartmontools FAQ */
    "WDC WD...BA",
    "", "", ""
  },
  { "Western Digital Caviar AC", // add only 5400rpm/7200rpm (ata33 and faster)
    "WDC AC((116|121|125|225|132|232)|([1-4][4-9][0-9])|([1-4][0-9][0-9][0-9]))00[A-Z]?.*",
    "", "", ""
  },
  { "Western Digital Caviar SE",
  /* Western Digital drives with this comment all appear to use Attribute 9 in
   * a  non-standard manner.  These entries may need to be updated when it
   * is understood exactly how Attribute 9 should be interpreted.
   * UPDATE: this is probably explained by the WD firmware bug described in the
   * smartmontools FAQ
   * UPDATE 2: this does not apply to more recent models, at least WD3200AAJB */
    "WDC WD(4|6|8|10|12|16|18|20|25|30|32|40|50)00(JB|PB)-.*",
    "", "", ""
  },
  { "Western Digital Caviar Blue EIDE",  // WD Caviar SE EIDE
    /* not completely accurate: at least also WD800JB, WD(4|8|20|25)00BB sold as Caviar Blue */
    "WDC WD(16|25|32|40|50)00AAJB-.*",
    "", "", ""
  },
  { "Western Digital Caviar Blue EIDE",  // WD Caviar SE16 EIDE
    "WDC WD(25|32|40|50)00AAKB-.*",
    "", "", ""
  },
  { "Western Digital RE EIDE",
    "WDC WD(12|16|25|32)00SB-.*",
    "", "", ""
  },
  { "Western Digital Caviar Serial ATA",
    "WDC WD(4|8|20|32)00BD-.*",
    "", "", ""
  },
  { "Western Digital Caviar SE Serial ATA", // tested with WDC WD3000JD-98KLB0/08.05J08
    "WDC WD(4|8|12|16|20|25|30|32|40)00(JD|KD|PD)-.*",
    "", "", ""
  },
  { "Western Digital Caviar SE Serial ATA",
    "WDC WD(8|12|16|20|25|30|32|40|50)00JS-.*",
    "", "", ""
  },
  { "Western Digital Caviar SE16 Serial ATA",
    "WDC WD(16|20|25|32|40|50|75)00KS-.*",
    "", "", ""
  },
  { "Western Digital Caviar Blue Serial ATA",  // WD Caviar SE Serial ATA
    /* not completely accurate: at least also WD800BD, (4|8)00JD sold as Caviar Blue */
    "WDC WD((8|12|16|25|32)00AABS|(8|12|16|25|32|40|50)00AAJS)-.*",
    "", "", ""
  },
  { "Western Digital Caviar Blue (SATA)",  // WD Caviar SE16 Serial ATA
      // tested with WD1602ABKS-18N8A0/DELL/02.03B04
    "WDC WD((16|20|25|32|40|50|64|75)00AAKS|1602ABKS|10EALS)-.*",
    "", "", ""
  },
  { "Western Digital Blue", // tested with WDC WD5000AZLX-00K4KA0/80.00A80,
      // WDC WD10EZEX-00RKKA0/80.00A80, WDC WD10EZEX-75M2NA0/01.01A01
    "WDC WD((25|32|50)00AAK|5000AZL|7500AAL|10EAL|10EZE)X-.*",
    "", "", ""
  },
  { "Western Digital RE Serial ATA",
    "WDC WD(12|16|25|32)00(SD|YD|YS)-.*",
    "", "", ""
  },
  { "Western Digital RE2 Serial ATA",
    "WDC WD((40|50|75)00(YR|YS|AYYS)|(16|32|40|50)0[01]ABYS)-.*",
    "", "", ""
  },
  { "Western Digital RE2-GP",
    "WDC WD(5000AB|7500AY|1000FY)PS-.*",
    "", "", ""
  },
  { "Western Digital RE3 Serial ATA", // tested with WDC WD7502ABYS-02A6B0/03.00C06
    "WDC WD((25|32|50|75)02A|(75|10)02F)BYS-.*",
    "", "", ""
  },
  { "Western Digital RE4", // tested with WDC WD2003FYYS-18W0B0/01.01D02,
      // WDC WD1003FBYZ-010FB0/01.01V03
    "WDC WD((25|50)03ABYX|1003FBY[XZ]|(15|20)03FYYS)-.*",
    "", "", ""
  },
  { "Western Digital RE4-GP", // tested with WDC WD2002FYPS-02W3B0/04.01G01
    "WDC WD2002FYPS-.*",
    "", "", ""
  },
  { "Western Digital RE4 (SATA 6Gb/s)", // tested with WDC WD2000FYYZ-01UL1B0/01.01K01,
      // WD2000FYYX/00.0D1K2
    "WDC WD(20|30|40)00FYYZ-.*|WD2000FYYX",
    "", "", ""
  },
  { "Western Digital Se", // tested with WDC WD2000F9YZ-09N20L0/01.01A01
    "WDC WD(1002|2000|3000|4000)F9YZ-.*",
    "", "", ""
  },
  { "Western Digital Caviar Green",
    "WDC WD((50|64|75)00AA(C|V)S|(50|64|75)00AADS|10EA(C|V)S|(10|15|20)EADS)-.*",
    "",
    "",
    "-F xerrorlba" // tested with WDC WD7500AADS-00M2B0/01.00A01
  },
  { "Western Digital Caviar Green (AF)",
    "WDC WD(((64|75|80)00AA|(10|15|20)EA|(25|30)EZ)R|20EAC)S-.*",
    "", "", ""
  },
  { "Western Digital Green", // tested with
      // WDC WD10EZRX-00A8LB0/01.01A01, WDC WD20EZRX-00DC0B0/80.00A80,
      // WDC WD30EZRX-00MMMB0/80.00A80, WDC WD40EZRX-00SPEB0/80.00A80,
      // WDC WD60EZRX-00MVLB1/80.00A80
    "WDC WD(7500AA|(10|15|20)EA|(10|20|25|30|40|50|60)EZ)RX-.*",
    "", "", ""
  },
  { "Western Digital Caviar Black",
    "WDC WD((500|640|750)1AAL|1001FA[EL]|2001FAS)S-.*|"
    "WDC WD(2002|7502|1502|5003|1002|5002)(FAE|AAE|AZE|AAL)X-.*", // could be
    // WD2002FAEX, WD7502AAEX, WD1502FAEX, WD5003AZEX, WD1002FAEX, WD5002AALX
    "", "", ""
  },
  { "Western Digital Black", // tested with
      // WDC WD5003AZEX-00RKKA0/80.00A80, WDC WD1003FZEX-00MK2A0/01.01A01,
      // WDC WD3001FAEX-00MJRA0/01.01L01, WDC WD4001FAEX-00MJRA0/01.01L01
      // WDC WD4003FZEX-00Z4SA0/01.01A01
    "WDC WD(6001|2003|5001|1003|4003|5003|3003|3001)(FZW|FZE|AZE)X-.*|" // could be
    // new series  WD6001FZWX WD2003FZEX WD5001FZWX WD1003FZEX
    //             WD4003FZEX WD5003AZEX WD3003FZEX
    "WDC WD(4001|3001|2002|1002|5003|7500|5000|3200|2500|1600)(FAE|AZE|B[PE]K)[XT]-.*",
    // old series: WD4001FAEX WD3001FAEX WD2002FAEX WD1002FAEX  WD5003AZEX
    //             WD7500BPKT  WD5000BPKT WD3200BEKT WD2500BEKT WD1600BEKT
    "", "", ""
  },
  { "Western Digital AV ATA", // tested with WDC WD3200AVJB-63J5A0/01.03E01
    "WDC WD(8|16|25|32|50)00AV[BJ]B-.*",
    "", "", ""
  },
  { "Western Digital AV SATA",
    "WDC WD(16|25|32)00AVJS-.*",
    "", "", ""
  },
  { "Western Digital AV-GP",
    "WDC WD((16|25|32|50|64|75)00AV[CDV]S|(10|15|20)EV[CDV]S)-.*",
    "", "", ""
  },
  { "Western Digital AV-GP (AF)", // tested with WDC WD10EURS-630AB1/80.00A80,
      // WDC WD10EUCX-63YZ1Y0/51.0AB52, WDC WD20EURX-64HYZY0/80.00A80
    "WDC WD(5000AUDX|7500AURS|10EUCX|(10|15|20|25|30)EUR[SX])-.*",
    "", "", ""
  },
  { "Western Digital AV", // tested with DC WD10JUCT-63CYNY0/01.01A01
    "WDC WD((16|25|32|50)00BU[CD]|5000LUC|10JUC)T-.*",
    "", "", ""
  },
  { "Western Digital Raptor",
    "WDC WD((360|740|800)GD|(360|740|800|1500)ADF[DS])-.*",
    "", "", ""
  },
  { "Western Digital Raptor X",
    "WDC WD1500AHFD-.*",
    "", "", ""
  },
  { "Western Digital VelociRaptor", // tested with WDC WD1500HLHX-01JJPV0/04.05G04
    "WDC WD(((800H|(1500|3000)[BH]|1600H|3000G)LFS)|((1500|3000|4500|6000)[BH]LHX))-.*",
    "", "", ""
  },
  { "Western Digital VelociRaptor (AF)", // tested with WDC WD1000DHTZ-04N21V0/04.06A00
    "WDC WD(2500H|5000H|1000D)HTZ-.*",
    "", "", ""
  },
  { "Western Digital Scorpio EIDE",
    "WDC WD(4|6|8|10|12|16)00(UE|VE)-.*",
    "", "", ""
  },
  { "Western Digital Scorpio Blue EIDE", // tested with WDC WD3200BEVE-00A0HT0/11.01A11
    "WDC WD(4|6|8|10|12|16|25|32)00BEVE-.*",
    "", "", ""
  },
  { "Western Digital Scorpio Serial ATA",
    "WDC WD(4|6|8|10|12|16|25)00BEAS-.*",
    "", "", ""
  },
  { "Western Digital Scorpio Blue Serial ATA",
    "WDC WD((4|6|8|10|12|16|25)00BEVS|(8|12|16|25|32|40|50|64)00BEVT|7500KEVT|10TEVT)-.*",
    "", "", ""
  },
  { "Western Digital Scorpio Blue Serial ATA (AF)", // tested with
      // WDC WD10JPVT-00A1YT0/01.01A01
    "WDC WD((16|25|32|50|64|75)00BPVT|10[JT]PVT)-.*",
    "", "", ""
  },
  { "Western Digital Scorpio Black", // tested with WDC WD5000BEKT-00KA9T0/01.01A01
    "WDC WD(8|12|16|25|32|50)00B[EJ]KT-.*",
    "", "", ""
  },
  { "Western Digital Scorpio Black (AF)",
    "WDC WD(50|75)00BPKT-.*",
    "", "", ""
  },
  { "Western Digital Red", // tested with WDC WD10EFRX-68JCSN0/01.01A01,
      // WDC WD10JFCX-68N6GN0/01.01A01, WDC WD40EFRX-68WT0N0/80.00A80,
      // WDC WD60EFRX-68MYMN1/82.00A82
    "WDC WD(7500BFC|10JFC|(10|20|30|40|50|60)EFR)X-.*",
    "", "", ""
  },
  { "Western Digital Red Pro", // tested with WDC WD2001FFSX-68JNUN0/81.00A81
    "WDC WD[234]001FFSX-.*",
    "", "", ""
  },
  { "Western Digital Purple", // tested with WDC WD40PURX-64GVNY0/80.00A80
    "WDC WD[123456]0PURX-.*",
    "", "", ""
  },
  { "Western Digital Blue Mobile", // tested with WDC WD5000LPVX-08V0TT2/03.01A03
    "WDC WD((25|32|50|75)00[BLM]|10[JS])P[CV][TX]-.*",
    "", "", ""
  },
  { "Western Digital Green Mobile", // tested with WDC WD20NPVX-00EA4T0/01.01A01
    "WDC WD(15|20)NPV[TX]-.*",
    "", "", ""
  },
  { "Western Digital Black Mobile", // tested with WDC WD7500BPKX-22HPJT0/01.01A01
    "WDC WD((16|25|32)00BE|(50|75)00BP)KX-.*",
    "", "", ""
  },
  { "Western Digital Elements / My Passport (USB)", // tested with WDC WD5000BMVW-11AMCS0/01.01A01
    "WDC WD(25|32|40|50)00BMV[UVW]-.*",  // *W-* = USB 3.0
    "", "", ""
  },
  { "Western Digital Elements / My Passport (USB, AF)", // tested with
      // WDC WD5000KMVV-11TK7S1/01.01A01, WDC WD10TMVW-11ZSMS5/01.01A01,
      // WDC WD10JMVW-11S5XS1/01.01A01, WDC WD20NMVW-11W68S0/01.01A01
    "WDC WD(5000[LK]|7500K|10[JT]|20N)MV[VW]-.*", // *W-* = USB 3.0
    "", "", ""
  },
  { "Quantum Bigfoot", // tested with TS10.0A/A21.0G00, TS12.7A/A21.0F00
    "QUANTUM BIGFOOT TS(10\\.0|12\\.7)A",
    "", "", ""
  },
  { "Quantum Fireball lct15",
    "QUANTUM FIREBALLlct15 ([123]0|22)",
    "", "", ""
  },
  { "Quantum Fireball lct20",
    "QUANTUM FIREBALLlct20 [1234]0",
    "", "", ""
  },
  { "Quantum Fireball CX",
    "QUANTUM FIREBALL CX10.2A",
    "", "", ""
  },
  { "Quantum Fireball CR",
    "QUANTUM FIREBALL CR(4.3|6.4|8.4|13.0)A",
    "", "", ""
  },
  { "Quantum Fireball EX", // tested with QUANTUM FIREBALL EX10.2A/A0A.0D00
    "QUANTUM FIREBALL EX(3\\.2|6\\.4|10\\.2)A",
    "", "", ""
  },
  { "Quantum Fireball ST",
    "QUANTUM FIREBALL ST(3.2|4.3|4300)A",
    "", "", ""
  },
  { "Quantum Fireball SE",
    "QUANTUM FIREBALL SE4.3A",
    "", "", ""
  },
  { "Quantum Fireball Plus LM",
    "QUANTUM FIREBALLP LM(10.2|15|20.[45]|30)",
    "", "", ""
  },
  { "Quantum Fireball Plus AS",
    "QUANTUM FIREBALLP AS(10.2|20.5|30.0|40.0|60.0)",
    "", "", ""
  },
  { "Quantum Fireball Plus KX",
    "QUANTUM FIREBALLP KX27.3",
    "", "", ""
  },
  { "Quantum Fireball Plus KA",
    "QUANTUM FIREBALLP KA(9|10).1",
    "", "", ""
  },

  ////////////////////////////////////////////////////
  // USB ID entries
  ////////////////////////////////////////////////////

  // 0x0350 (?)
  { "USB: ViPowER USB3.0 Storage; ",
    "0x0350:0x0038",
    "", // 0x1905
    "",
    "-d sat,12" // ATA output registers missing
  },
  // Hewlett-Packard
  { "USB: HP Desktop HD BD07; ", // 2TB
    "0x03f0:0xbd07",
    "",
    "",
    "-d sat"
  },
  // ALi
  { "USB: ; ALi M5621", // USB->PATA
    "0x0402:0x5621",
    "",
    "",
    "" // unsupported
  },
  // VIA
  { "USB: Connectland BE-USB2-35BP-LCM; VIA VT6204",
    "0x040d:0x6204",
    "",
    "",
    "" // unsupported
  },
  // Buffalo / Melco
  { "USB: Buffalo JustStore Portable HD-PVU2; ",
    "0x0411:0x0181",
    "",
    "",
    "-d sat"
  },
  { "USB: Buffalo Drivestation Duo; ",
    "0x0411:0x01ce",
    "",
    "",
    "-d sat"
  },
  { "USB: Buffalo DriveStation HD-LBU2 ; Medialogic MLDU11",
    "0x0411:0x01ea",
    "",
    "",
    "-d sat"
  },
  { "USB: Buffalo MiniStation Stealth HD-PCTU2; ",
    "0x0411:0x01d9",
    "", // 0x0108
    "",
    "-d sat"
  },
  { "USB: Buffalo MiniStationHD-PCFU3; ",
    "0x0411:0x0240",
    "",
    "",
    "-d sat"
  },
  // LG Electronics
  { "USB: LG Mini HXD5; JMicron",
    "0x043e:0x70f1",
    "", // 0x0100
    "",
    "-d usbjmicron"
  },
  // Philips
  { "USB: Philips; ", // SDE3273FC/97 2.5" SATA HDD enclosure
    "0x0471:0x2021",
    "", // 0x0103
    "",
    "-d sat"
  },
  // Toshiba
  { "USB: Toshiba Stor.E Slim USB 3.0; ", // TOSHIBA MQ01UBD100
    "0x0480:0x0100",
    "", // 0x0000
    "",
    "-d sat"
  },
  { "USB: Toshiba Canvio Basics; ", // TOSHIBA MQ01UBD100
    "0x0480:0x(0201|a200)",
    "",
    "",
    "-d sat"
  },
  { "USB: Toshiba Canvio 500GB; SunPlus",
    "0x0480:0xa004",
    "",
    "",
    "-d usbsunplus"
  },
  { "USB: Toshiba Canvio Basics; ",
    "0x0480:0xa00[6d]",
    "", // 0x0001, 0x0407
    "",
    "-d sat"
  },
  { "USB: Toshiba Canvio 3.0 Portable Hard Drive; ", // TOSHIBA MQ01UBD050
    "0x0480:0xa007",
    "", // 0x0001
    "",
    "-d sat"
  },
  { "USB: Toshiba Stor.E Basics; ",
    "0x0480:0xa00[9ce]",
    "", // 0x0000 (0xa00e)
    "",
    "-d sat"
  },
  { "USB: Toshiba Stor.E Plus", // 2TB
    "0x0480:0xa00a",
    "",
    "",
    "-d sat"
  },
  { "USB: Toshiba Canvio ALU; ", // TOSHIBA MQ01UBB200
    "0x0480:0xa100",
    "",
    "",
    "-d sat"
  },
  { "USB: Toshiba Canvio Desktop; ",
    "0x0480:0xd0(00|10|11)",
    "", // 0x0316 (0xd011)
    "",
    "-d sat"
  },
  // Cypress
  { "USB: ; Cypress CY7C68300A (AT2)",
    "0x04b4:0x6830",
    "0x0001",
    "",
    "" // unsupported
  },
  { "USB: ; Cypress CY7C68300B/C (AT2LP)",
    "0x04b4:0x6830",
    "0x0240",
    "",
    "-d usbcypress"
  },
  // Fujitsu
  { "USB: Fujitsu/Zalman ZM-VE300; ", // USB 3.0
    "0x04c5:0x2028",
    "", // 0x0001
    "",
    "-d sat"
  },
  { "USB: ; Fujitsu", // DeLock 42475, USB 3.0
    "0x04c5:0x201d",
    "", // 0x0001
    "",
    "-d sat"
  },
  // Myson Century
  { "USB: ; Myson Century CS8818",
    "0x04cf:0x8818",
    "", // 0xb007
    "",
    "" // unsupported
  },
  // Samsung
  { "USB: Samsung S2 Portable; JMicron",
    "0x04e8:0x1f0[568a]", // 0x1f0a: SAMSUNG HN-M101XBB
    "",
    "",
    "-d usbjmicron" // 0x1f0a: works also with "-d sat"
  },
  { "USB: Samsung S1 Portable; JMicron",
    "0x04e8:0x2f03",
    "",
    "",
    "-d usbjmicron"
  },
  { "USB: Samsung Story Station; ",
    "0x04e8:0x5f0[56]",
    "",
    "",
    "-d sat"
  },
  { "USB: Samsung G2 Portable; JMicron",
    "0x04e8:0x6032",
    "",
    "",
    "-d usbjmicron"
  },
  { "USB: Samsung Story Station 3.0; ",
    "0x04e8:0x6052",
    "",
    "",
    "-d sat"
  },
  { "USB: Samsung Story Station 3.0; ",
    "0x04e8:0x6054",
    "",
    "",
    "-d sat"
  },
  { "USB: Samsung M2 Portable 3.0; ",
    "0x04e8:0x60c5",
    "",
    "",
    "-d sat"
  },
  { "USB: Samsung D3 Station; ",
    "0x04e8:0x612[45]", // 3TB, 4TB
    "", // 0x200, 0x202
    "",
    "-d sat"
  },
  { "USB: Samsung M3 Portable USB 3.0; ", // 1.5/2TB: SpinPoint M9TU
    "0x04e8:0x61b[3456]", // 500MB, 2TB, 1.5TB, 1TB
    "", // 0x0e00
    "",
    "-d sat"
  },
  { "USB: Samsung S3 Portable; ",
    "0x04e8:0x61c8", // ST1000LM025 HN-M101ABB
    "", // 0x1301
    "",
    "-d sat"
  },
  // Sunplus
  { "USB: ; SunPlus",
    "0x04fc:0x0c05",
    "",
    "",
    "-d usbsunplus"
  },
  { "USB: ; SunPlus SPDIF215",
    "0x04fc:0x0c15",
    "", // 0xf615
    "",
    "-d usbsunplus"
  },
  { "USB: ; SunPlus SPDIF225", // USB+SATA->SATA
    "0x04fc:0x0c25",
    "", // 0x0103
    "",
    "-d usbsunplus"
  },
  // Iomega
  { "USB: Iomega Prestige Desktop USB 3.0; ",
    "0x059b:0x0070",
    "", // 0x0004
    "",
    "-d sat" // ATA output registers missing
  },
  { "USB: Iomega LPHD080-0; ",
    "0x059b:0x0272",
    "",
    "",
    "-d usbcypress"
  },
  { "USB: Iomega MDHD500-U; ",
    "0x059b:0x0275",
    "", // 0x0001
    "",
    "" // unsupported
  },
  { "USB: Iomega MDHD-UE; ",
    "0x059b:0x0277",
    "",
    "",
    "-d usbjmicron"
  },
  { "USB: Iomega LDHD-UP; Sunplus",
    "0x059b:0x0370",
    "",
    "",
    "-d usbsunplus"
  },
  { "USB: Iomega; JMicron",
    "0x059b:0x0[45]75", // 0x0475: Iomega GDHDU2 (0x0100), 0x0575: LDHD-UP
    "",
    "",
    "-d usbjmicron"
  },
  { "USB: Iomega; JMicron",
    "0x059b:0x047a",
    "", // 0x0100
    "",
    "-d sat" // works also with "-d usbjmicron"
  },
  // LaCie
  { "USB: LaCie hard disk (FA Porsche design);",
    "0x059f:0x0651",
    "",
    "",
    "" // unsupported
  },
  { "USB: LaCie hard disk; JMicron",
    "0x059f:0x0951",
    "",
    "",
    "-d usbjmicron"
  },
  { "USB: LaCie Rugged Triple Interface; ",
    "0x059f:0x100c",
    "", // 0x0001
    "",
    "-d sat"
  },
  { "USB: LaCie hard disk (Neil Poulton design);",
    "0x059f:0x1018",
    "",
    "",
    "-d sat"
  },
  { "USB: LaCie Desktop Hard Drive; JMicron",
    "0x059f:0x1019",
    "",
    "",
    "-d usbjmicron"
  },
  { "USB: LaCie Rugged Hard Drive; JMicron",
    "0x059f:0x101d",
    "", // 0x0001
    "",
    "-d usbjmicron,x"
  },
  { "USB: LaCie Little Disk USB2; JMicron",
    "0x059f:0x1021",
    "",
    "",
    "-d usbjmicron"
  },
  { "USB: LaCie hard disk; ",
    "0x059f:0x1029",
    "", // 0x0100
    "",
    "-d sat"
  },
  { "USB: Lacie rikiki; JMicron",
    "0x059f:0x102a",
    "",
    "",
    "-d usbjmicron,x"
  },
  { "USB: LaCie rikiki USB 3.0; ",
    "0x059f:0x10(49|57)",
    "",
    "",
    "-d sat"
  },
  { "USB: LaCie minimus USB 3.0; ",
    "0x059f:0x104a",
    "",
    "",
    "-d sat"
  },
  { "USB: LaCie Rugged Mini USB 3.0; ",
    "0x059f:0x1051",
    "", // 0x0000
    "",
    "-d sat"
  },
  { "USB: LaCie; ",
    "0x059f:0x106f",
    "", // 0x0001
    "",
    "-d sat"
  },
  // In-System Design
  { "USB: ; In-System/Cypress ISD-300A1",
    "0x05ab:0x0060",
    "", // 0x1101
    "",
    "-d usbcypress"
  },
  // Genesys Logic
  { "USB: ; Genesys Logic GL881E",
    "0x05e3:0x0702",
    "",
    "",
    "" // unsupported
  },
  { "USB: ; Genesys Logic", // TODO: requires '-T permissive'
    "0x05e3:0x0718",
    "", // 0x0041
    "",
    "-d sat"
  },
  { "USB: ; Genesys Logic GL3310",
    "0x05e3:0x0731", // Chieftec USB 3.0 2.5" case
    "",
    "",
    "-d sat"
  },
  { "USB: ; Genesys Logic",
    "0x05e3:0x0735",
    "", // 0x1003
    "",
    "-d sat"
  },
  // Micron
  { "USB: Micron USB SSD; ",
    "0x0634:0x0655",
    "",
    "",
    "" // unsupported
  },
  // Prolific
  { "USB: ; Prolific PL2507", // USB->PATA
    "0x067b:0x2507",
    "",
    "",
    "-d usbjmicron,0" // Port number is required
  },
  { "USB: ; Prolific PL2571/2771/2773/2775", // USB->SATA, USB3->SATA,
    "0x067b:0x(2571|277[135])",              // USB3+eSATA->SATA, USB3->2xSATA
    "",
    "",
    "-d usbprolific"
  },
  { "USB: ; Prolific PL3507", // USB+IEEE1394->PATA
    "0x067b:0x3507",
    "", // 0x0001
    "",
    "-d usbjmicron,p"
  },
  // Imation
  { "USB: Imation ; ", // Imation Odyssey external USB dock
    "0x0718:0x1000",
    "", // 0x5104
    "",
    "-d sat"
  },
  // SanDisk
  { "USB: SanDisk SDCZ80 Flash Drive; Fujitsu", // ATA ID: SanDisk pSSD
    "0x0781:0x5580",
    "",
    "",
    "-d sat"
  },
  // Freecom
  { "USB: ; Innostor IS631", // No Name USB3->SATA Enclosure
    "0x07ab:0x0621",
    "",
    "",
    "-d sat"
  },
  { "USB: Freecom Mobile Drive XXS; JMicron",
    "0x07ab:0xfc88",
    "", // 0x0101
    "",
    "-d usbjmicron,x"
  },
  { "USB: Freecom Hard Drive XS; Sunplus",
    "0x07ab:0xfc8e",
    "", // 0x010f
    "",
    "-d usbsunplus"
  },
  { "USB: Freecom; ", // Intel labeled
    "0x07ab:0xfc8f",
    "", // 0x0000
    "",
    "-d sat"
  },
  { "USB: Freecom Classic HD 120GB; ",
    "0x07ab:0xfccd",
    "",
    "",
    "" // unsupported
  },
  { "USB: Freecom HD; JMicron", // 500GB
    "0x07ab:0xfcd[6a]",
    "",
    "",
    "-d usbjmicron"
  },
  // Oxford Semiconductor, Ltd
  { "USB: ; Oxford",
    "0x0928:0x0000",
    "",
    "",
    "" // unsupported
  },
  { "USB: ; Oxford OXU921DS",
    "0x0928:0x0002",
    "",
    "",
    "" // unsupported
  },
  { "USB: ; Oxford", // Zalman ZM-VE200
    "0x0928:0x0010",
    "", // 0x0304
    "",
    "-d sat"
  },
  // Toshiba
  { "USB: Toshiba PX1270E-1G16; Sunplus",
    "0x0930:0x0b03",
    "",
    "",
    "-d usbsunplus"
  },
  { "USB: Toshiba PX1396E-3T01; Sunplus", // similar to Dura Micro 501
    "0x0930:0x0b09",
    "",
    "",
    "-d usbsunplus"
  },
  { "USB: Toshiba Stor.E Steel; Sunplus",
    "0x0930:0x0b11",
    "",
    "",
    "-d usbsunplus"
  },
  { "USB: Toshiba Stor.E; ",
    "0x0930:0x0b1[9ab]",
    "", // 0x0001
    "",
    "-d sat"
  },
  // Lumberg, Inc.
  { "USB: Toshiba Stor.E; Sunplus",
    "0x0939:0x0b1[56]",
    "",
    "",
    "-d usbsunplus"
  },
  // Apricorn
  { "USB: Apricorn SATA Wire; ",
    "0x0984:0x0040",
    "",
    "",
    "-d sat"
  },
  // Seagate
  { "USB: Seagate External Drive; Cypress",
    "0x0bc2:0x0503",
    "", // 0x0240
    "",
    "-d usbcypress"
  },
  { "USB: Seagate FreeAgent Go; ",
    "0x0bc2:0x2(000|100|101)",
    "",
    "",
    "-d sat"
  },
  { "USB: Seagate FreeAgent Go FW; ",
    "0x0bc2:0x2200",
    "",
    "",
    "-d sat"
  },
  { "USB: Seagate Expansion Portable; ",
    "0x0bc2:0x23(00|12|20|21|22)",
    "", // 12=0x0219, 22=0x0000
    "",
    "-d sat"
  },
  { "USB: Seagate FreeAgent Desktop; ",
    "0x0bc2:0x3000",
    "",
    "",
    "-d sat"
  },
  { "USB: Seagate FreeAgent Desk; ",
    "0x0bc2:0x3001",
    "",
    "",
    "-d sat"
  },
  { "USB: Seagate FreeAgent Desk; ", // 1TB
    "0x0bc2:0x3008",
    "",
    "",
    "-d sat,12"
  },
  { "USB: Seagate FreeAgent XTreme; ",
    "0x0bc2:0x3101",
    "",
    "",
    "-d sat"
  },
  { "USB: Seagate Expansion External; ",
    "0x0bc2:0x33(00|12|20|21|32)", // 0x3321: Expansion Desktop 4TB
    "",
    "",
    "-d sat"
  },
  { "USB: Seagate FreeAgent GoFlex USB 2.0; ",
    "0x0bc2:0x502[01]",
    "",
    "",
    "-d sat"
  },
  { "USB: Seagate FreeAgent GoFlex USB 3.0; ",
    "0x0bc2:0x5031",
    "",
    "",
    "-d sat,12"
  },
  { "USB: Seagate FreeAgent; ",
    "0x0bc2:0x5040",
    "",
    "",
    "-d sat"
  },
  { "USB: Seagate FreeAgent GoFlex USB 3.0; ", // 2TB
    "0x0bc2:0x507[01]",
    "",
    "",
    "-d sat"
  },
  { "USB: Seagate FreeAgent GoFlex Desk USB 3.0; ", // 3TB
    "0x0bc2:0x50a1",
    "",
    "",
    "-d sat,12" // "-d sat" does not work (ticket #151)
  },
  { "USB: Seagate FreeAgent GoFlex Desk USB 3.0; ", // 2TB, 4TB
    "0x0bc2:0x50a[57]",
    "", // 0x0100
    "",
    "-d sat"
  },
  { "USB: Seagate FreeAgent GoFlex Pro for Mac; ",
    "0x0bc2:0x6121",
    "", // 0x0148
    "",
    "-d sat"
  },
  { "USB: Seagate Backup Plus USB 3.0; ", // 1TB
    "0x0bc2:0xa0[01]3",
    "", // 0x0100
    "",
    "-d sat"
  },
  { "USB: Seagate Backup Plus Desktop USB 3.0; ",
    "0x0bc2:0xa(0a[14]|b31)", // 4TB, 3TB (8 LBA/1 PBA offset), 5TB
    "",
    "",
    "-d sat"
  },
  { "USB: Seagate Slim Portable Drive; ", // SRD00F1
    "0x0bc2:0xab00",
    "",
    "",
    "-d sat"
  },
  { "USB: Seagate Backup Plus Slim USB 3.0; ", // (ticket #443)
    "0x0bc2:0xab2[14]",
    "", // 0x0100
    "",
    "-d sat"
  },
  // Addonics
  { "USB: Addonics HDMU3; ", // (ticket #609)
    "0x0bf6:0x1001",
    "", // 0x0100
    "",
    ""
  },
  // Dura Micro
  { "USB: Dura Micro; Cypress",
    "0x0c0b:0xb001",
    "", // 0x1110
    "",
    "-d usbcypress"
  },
  { "USB: Dura Micro 509; Sunplus",
    "0x0c0b:0xb159",
    "", // 0x0103
    "",
    "-d usbsunplus"
  },
  // Maxtor
  { "USB: Maxtor OneTouch 200GB; ",
    "0x0d49:0x7010",
    "",
    "",
    "" // unsupported
  },
  { "USB: Maxtor OneTouch; ",
    "0x0d49:0x7300",
    "", // 0x0121
    "",
    "-d sat"
  },
  { "USB: Maxtor OneTouch 4; ",
    "0x0d49:0x7310",
    "", // 0x0125
    "",
    "-d sat"
  },
  { "USB: Maxtor OneTouch 4 Mini; ",
    "0x0d49:0x7350",
    "", // 0x0125
    "",
    "-d sat"
  },
  { "USB: Maxtor BlackArmor Portable; ",
    "0x0d49:0x7550",
    "",
    "",
    "-d sat"
  },
  { "USB: Maxtor Basics Desktop; ",
    "0x0d49:0x7410",
    "", // 0x0122
    "",
    "-d sat"
  },
  { "USB: Maxtor Basics Portable; ",
    "0x0d49:0x7450",
    "", // 0x0122
    "",
    "-d sat"
  },
  // Jess-Link International
  { "USB: ; Cypress", // Medion HDDrive2Go
    "0x0dbf:0x9001",
    "", // 0x0240
    "",
    "-d usbcypress"
  },
  // Oyen Digital
  { "USB: Oyen Digital MiniPro USB 3.0; ",
    "0x0dc4:0x020a",
    "",
    "",
    "-d sat"
  },
  // Cowon Systems, Inc.
  { "USB: Cowon iAudio X5; ",
    "0x0e21:0x0510",
    "",
    "",
    "-d usbcypress"
  },
  // iRiver
  { "USB: iRiver iHP-120/140 MP3 Player; Cypress",
    "0x1006:0x3002",
    "", // 0x0100
    "",
    "-d usbcypress"
  },
  // Western Digital
  { "USB: WD My Passport (IDE); Cypress",
    "0x1058:0x0701",
    "", // 0x0240
    "",
    "-d usbcypress"
  },
  { "USB: WD My Passport; ",
    "0x1058:0x0(70[245a]|71a|730|74[0128a]|7a8|8(10|16|20|30))",
    "",
    "",
    "-d sat"
  },
  { "USB: WD My Book; ",
    "0x1058:0x09(00|06|10)",
    "", // 06=0x0012, 10=0x0106
    "",
    "-d sat"
  },
  { "USB: WD Elements Desktop; ",
    "0x1058:0x10(01|03|21|7c)",
    "", // 01=0x0104, 03=0x0175, 21=0x2002, 7c=0x1065
    "",
    "-d sat"
  },
  { "USB: WD Elements; ",
    "0x1058:0x10(10|23|42|48|a2|a8|b8)",
    "", // 10=0x0105, a8=0x1042, b8=0x1007
    "",
    "-d sat"
  },
  { "USB: WD My Book; ",
    "0x1058:0x11(00|01|02|04|05|10|30|40)",
    "", // 00/01=0x0165, 02=0x1028, 10=0x1030, 30=0x1012, 40=0x1003
    "",
    "-d sat"
  },
  // Atech Flash Technology
  { "USB: ; Atech", // Enclosure from Kingston SSDNow notebook upgrade kit
    "0x11b0:0x6298",
    "", // 0x0108
    "",
    "-d sat"
  },
  // ADATA
  { "USB: ADATA; ",
    "0x125f:0xa(11|31|35)a", // 0xa11a: Classic CH11 1TB, 0xa31a: HV620 2TB (0x0100)
    "", // 0xa35a: HD650 2TB (0x6503)
    "",
    "-d sat"
  },
  { "USB: ADATA; Cypress",
    "0x125f:0xa9[34]a", // 0xa93a: SH93 (0x0150)
    "",
    "",
    "-d usbcypress"
  },
  // Initio
  { "USB: ; Initio 316000",
    "0x13fd:0x0540",
    "",
    "",
    "" // unsupported
  },
  { "USB: ; Initio", // Thermaltake BlacX
    "0x13fd:0x0840",
    "",
    "",
    "-d sat"
  },
  { "USB: ; Initio", // USB->SATA+PATA, Chieftec CEB-25I
    "0x13fd:0x1040",
    "", // 0x0106
    "",
    "" // unsupported
  },
  { "USB: ; Initio 6Y120L0", // CoolerMaster XCraft RX-3HU
    "0x13fd:0x1150",
    "",
    "",
    "" // unsupported
  },
  { "USB: ; Initio", // USB->SATA
    "0x13fd:0x1240",
    "", // 0x0104
    "",
    "-d sat"
  },
  { "USB: ; Initio", // USB+SATA->SATA
    "0x13fd:0x1340",
    "", // 0x0208
    "",
    "-d sat"
  },
  { "USB: ; Initio",
    "0x13fd:0x16[45]0",
    "", // 0x1640: 0x0864, 0x1650: 0x0436
    "",
    "-d sat,12" // some SMART commands fail, see ticket #295
  },
  { "USB: Intenso Memory Station 2,5\"; Initio",
    "0x13fd:0x1840",
    "",
    "",
    "-d sat"
  },
  { "USB: ; Initio", // NexStar CX USB enclosure
    "0x13fd:0x1e40",
    "",
    "",
    "-d sat"
  },
  { "USB: ; Initio",
    "0x13fd:0x39[124]0", // 0x3910: Seagate Expansion Portable SRD00F1 (0x0100)
    "", // 0x3920: ezDISK EZ370 (0x0205)
    "", // 0x3940: MS-TECH LU-275S (0x0306)
    "-d sat"
  },
  // Super Top
  { "USB: Super Top generic enclosure; ",
    "0x14cd:0x6116",
    "", // 0x0150, older report suggests -d usbcypress
    "", // 0x0160 also reported as unsupported
    "-d sat"
  },
  // JMicron
  { "USB: ; JMicron JMS539", // USB2/3->SATA (old firmware)
    "0x152d:0x0539",
    "0x0100",      // 1.00, various devices support -d usbjmicron
    "",            // 1.00, SSI SI-1359RUS3 supports -d sat,
    ""             //       -d usbjmicron may disconnect drive (ticket #552)
  },
  { "USB: ; JMicron JMS539", // USB2/3->SATA (new firmware)
    "0x152d:0x0539",
    "0x020[56]|"   //  2.05, ZTC USB 3.0 enclosure (ticket #338)
    "0x28(03|12)", // 28.03, Mediasonic ProBox HF2-SU3S2 Rev 2 (port multiplier, ticket #504)
    "",            // 28.12, Mediasonic ProBox H82-SU3S2 (port multiplier)
    "-d sat"
  },
  { "USB: ; JMicron ", // USB->SATA->4xSATA (port multiplier)
    "0x152d:0x0551",   // JMS539? (old firmware may use 0x152d:0x0539, ticket #552)
    "", // 0x0100
    "",
    "-d usbjmicron,x"
  },
  { "USB: ; JMicron", // USB2/3->2xSATA
    "0x152d:0x0565",
    "", // 0x9114, Akasa DuoDock X (ticket #607)
    "",
    "-d sat"
  },
  { "USB: ; JMicron JMS567", // USB2/3->SATA
    "0x152d:0x0567",
    "", // 0x0114
    "", // 0x0205, 2.05, Mediasonic ProBox HF2-SU3S2 Rev 3 (port multiplier, ticket #504)
    "-d sat"
  },
  { "USB: OCZ THROTTLE OCZESATATHR8G; JMicron JMF601",
    "0x152d:0x0602",
    "",
    "",
    "" // unsupported
  },
  { "USB: ; JMicron JM20329", // USB->SATA
    "0x152d:0x2329",
    "", // 0x0100
    "",
    "-d usbjmicron"
  },
  { "USB: ; JMicron JM20336", // USB+SATA->SATA, USB->2xSATA
    "0x152d:0x2336",
    "", // 0x0100
    "",
    "-d usbjmicron,x"
  },
  { "USB: Generic JMicron adapter; JMicron",
    "0x152d:0x2337",
    "",
    "",
    "-d usbjmicron"
  },
  { "USB: ; JMicron JM20337/8", // USB->SATA+PATA, USB+SATA->PATA
    "0x152d:0x2338",
    "", // 0x0100
    "",
    "-d usbjmicron"
  },
  { "USB: ; JMicron JM20339", // USB->SATA
    "0x152d:0x2339",
    "", // 0x0100
    "",
    "-d usbjmicron,x"
  },
  { "USB: ; JMicron", // USB+SATA->SATA
    "0x152d:0x2351",  // e.g. Verbatim Portable Hard Drive 500Gb
    "", // 0x0100
    "",
    "-d sat"
  },
  { "USB: ; JMicron", // USB->SATA
    "0x152d:0x2352",
    "", // 0x0100
    "",
    "-d usbjmicron,x"
  },
  { "USB: ; JMicron", // USB->SATA
    "0x152d:0x2509",
    "", // 0x0100
    "",
    "-d usbjmicron,x"
  },
  { "USB: ; JMicron JMS566", // USB3->SATA
    "0x152d:0x2566", // e.g. Chieftec CEB-7035S
    "", // 0x0114
    "",
    "-d usbjmicron,x"
  },
  { "USB: ; JMicron",
    "0x152d:0x2590",
    "", // 0x0x8105 (ticket #550)
    "",
    "-d sat"
  },
  { "USB: ; JMicron JMS567", // USB2/3->SATA
    "0x152d:0x3562",
    "", // 0x0310, StarTech S358BU33ERM (port multiplier, ticket #508)
    "",
    "-d sat"
  },
  { "USB: ; JMicron", // USB3->SATA
    "0x152d:0x3569",
    "", // 0x0203
    "",
    "-d sat"
  },
  // ASMedia
  { "USB: ; ASMedia ASM1053/1153",
    "0x174c:0x1[01]53",
    "",
    "",
    "-d sat"
  },
  { "USB: ; ASMedia ASM1051",
    "0x174c:0x5106", // 0x174c:0x55aa after firmware update
    "",
    "",
    "-d sat"
  },
  { "USB: ; ASMedia AS2105", // Icy Box IB-AC603A-U3
    "0x174c:0x5136",
    "", // 0x0001
    "",
    "-d sat"
  },
  { "USB: ; ASMedia", // Vantec NexStar USB 3.0 & SATA dual drive dock
    "0x174c:0x5516",
    "",
    "",
    "-d sat"
  },
  { "USB: ; ASMedia", // MEDION HDDrive-n-GO, LaCie Rikiki USB 3.0,
      // Silicon Power Armor A80 (ticket #237)
      // reported as unsupported: BYTECC T-200U3, Kingwin USB 3.0 docking station
    "0x174c:0x55aa",
    "", // 0x0100
    "",
    "-d sat"
  },
  // LucidPort
  { "USB: ; LucidPORT USB300", // RaidSonic ICY BOX IB-110StU3-B, Sharkoon SATA QuickPort H3
    "0x1759:0x500[02]", // 0x5000: USB 2.0, 0x5002: USB 3.0
    "",
    "",
    "-d sat"
  },
  { "USB: ; LucidPort", // Fuj:tech SATA-USB3 dock
    "0x1759:0x5100",
    "", // 0x2580
    "",
    "-d sat"
  },
  // Verbatim
  { "USB: Verbatim Portable Hard Drive; Sunplus",
    "0x18a5:0x0214",
    "", // 0x0112
    "",
    "-d usbsunplus"
  },
  { "USB: Verbatim FW/USB160; Oxford OXUF934SSA-LQAG", // USB+IEEE1394->SATA
    "0x18a5:0x0215",
    "", // 0x0001
    "",
    "-d sat"
  },
  { "USB: Verbatim External Hard Drive 47519; Sunplus", // USB->SATA
    "0x18a5:0x0216",
    "",
    "",
    "-d usbsunplus"
  },
  { "USB: Verbatim Pocket Hard Drive; JMicron", // SAMSUNG SpinPoint N3U-3 (USB, 4KiB LLS)
    "0x18a5:0x0227",
    "",
    "",
    "-d usbjmicron" // "-d usbjmicron,x" does not work
  },
  { "USB: Verbatim External Hard Drive; JMicron", // 2TB
    "0x18a5:0x022a",
    "",
    "",
    "-d usbjmicron"
  },
  { "USB: Verbatim Store'n'Go; JMicron", // USB->SATA
    "0x18a5:0x022b",
    "", // 0x0100
    "",
    "-d usbjmicron"
  },
  { "USB: Verbatim Pocket Hard Drive; ", // 1TB USB 3.0
    "0x18a5:0x0237",
    "",
    "",
    "-d sat,12"
  },
  { "USB: Verbatim External Hard Drive; ", // 3TB USB 3.0
    "0x18a5:0x0400",
    "",
    "",
    "-d sat"
  },
  // Silicon Image
  { "USB: Vantec NST-400MX-SR; Silicon Image 5744",
    "0x1a4a:0x1670",
    "",
    "",
    "" // unsupported
  },
  // SunplusIT
  { "USB: ; SunplusIT",
    "0x1bcf:0x0c31",
    "",
    "",
    "-d usbsunplus"
  },
  // TrekStor
  { "USB: TrekStor DataStation; ", // DataStation maxi light (USB 3.0)
    "0x1e68:0x0050",
    "", // 0x0100
    "",
    "-d sat"
  },
  // Innostor
  { "USB: ; Innostor IS611", // USB3->SATA+PATA
    "0x1f75:0x0611", // SMART access via PATA does not work
    "",
    "",
    "-d sat"
  },
  { "USB: ; Innostor IS621", // USB3->SATA
    "0x1f75:0x0621", // Dynex 2.5" USB 3.0 Exclosure DX-HD302513
    "",
    "",
    "-d sat"
  },
  { "USB: ; Innostor IS888", // USB3->SATA
    "0x1f75:0x0888", // Sharkoon SATA QuickDeck Pro USB 3.0
    "", // 0x0034
    "",
    "" // unsupported
  },
  // VIA Labs
  { "USB: ; VIA VL701", // USB2/3->SATA
    "0x2109:0x0701", // Intenso 2,5" 1TB USB3
    "", // 0x0107
    "",
    "-d sat" // ATA output registers missing
  },
  { "USB: ; VIA VL711", // USB2/3->SATA
    "0x2109:0x0711",
    "", // 0x0114, Mediasonic ProBox K32-SU3 (ticket #594)
    "",
    "" // unsupported
  },
  // 0x2537 (?)
  { "USB: ; ", // USB 3.0
    "0x2537:0x106[68]", // 0x1066: Orico 2599US3, 0x1068: Fantec ER-35U3
    "", // 0x0100
    "",
    "-d sat"
  },
  // Power Quotient International
  { "USB: PQI H560; ",
    "0x3538:0x0902",
    "", // 0x0000
    "",
    "-d sat"
  },
  // Hitachi/SimpleTech
  { "USB: Hitachi Touro Desk; JMicron", // 3TB
    "0x4971:0x1011",
    "",
    "",
    "-d usbjmicron"
  },
  { "USB: Hitachi Touro; ",
    "0x4971:0x101[45]", // 14=1TB, 15=2TB
    "", // 0x0000
    "",
    "-d sat" // ATA output registers missing
  },
  { "USB: Hitachi Touro Mobile; ", // 1TB
    "0x4971:0x102[04]",
    "", // 0x0100
    "",
    "-d sat"
  },
  { "USB: SimpleTech;", // USB 3.0 HDD BOX Agestar,  Rock External HDD 3,5" UASP
    "0x4971:0x8017",
    "",
    "",
    "-d sat"
  },
  { "USB: Hitachi/SimpleTech; JMicron", // 1TB
    "0x4971:0xce17",
    "",
    "",
    "-d usbjmicron,x"
  },
  // OnSpec
  { "USB: ; OnSpec", // USB->PATA
    "0x55aa:0x2b00",
    "", // 0x0100
    "",
    "" // unsupported
  },
  // 0x6795 (?)
  { "USB: Sharkoon 2-Bay RAID Box; ", // USB 3.0
    "0x6795:0x2756",
    "", // 0x0100
    "",
    "-d sat"
  },
  // 0xabcd (?)
  { "USB: ; ",
    "0xabcd:0x6103", // LogiLink AU0028A V1.0 USB 3.0 to IDE & SATA Adapter
    "",
    "",
    "-d sat"
  },
/*
}; // builtin_knowndrives[]
 */<|MERGE_RESOLUTION|>--- conflicted
+++ resolved
@@ -75,11 +75,7 @@
 /*
 const drive_settings builtin_knowndrives[] = {
  */
-<<<<<<< HEAD
-  { "$Id: drivedb.h 4199 2016-01-06 21:50:56Z chrfranke $",
-=======
-  { "$Id: drivedb.h 4219 2016-02-02 21:33:52Z chrfranke $",
->>>>>>> 552424c9
+  { "$Id: drivedb.h 4220 2016-02-02 21:46:59Z chrfranke $",
     "-", "-",
     "This is a dummy entry to hold the SVN-Id of drivedb.h",
     ""
