--- conflicted
+++ resolved
@@ -58,11 +58,7 @@
 /*
 const drive_settings builtin_knowndrives[] = {
  */
-<<<<<<< HEAD
-  { "$Id: drivedb.h 3143 2010-08-26 16:56:11Z chrfranke $",
-=======
-  { "$Id: drivedb.h 3146 2010-09-08 19:27:36Z chrfranke $",
->>>>>>> e35bf8ee
+  { "$Id: drivedb.h 3149 2010-09-08 21:26:01Z chrfranke $",
     "-", "-",
     "This is a dummy entry to hold the SVN-Id of drivedb.h",
     ""
@@ -1515,416 +1511,6 @@
     "QUANTUM FIREBALLP KA(9|10).1",
     "", "", ""
   },
-<<<<<<< HEAD
-=======
-
-  ////////////////////////////////////////////////////
-  // USB ID entries
-  ////////////////////////////////////////////////////
-
-  // ALi
-  { "USB: ; ALi M5621", // USB->PATA
-    "0x0402:0x5621",
-    "",
-    "",
-    "" // unsupported
-  },
-  // Buffalo / Melco
-  { "USB: Buffalo JustStore Portable HD-PVU2; ",
-    "0x0411:0x0181",
-    "",
-    "",
-    "-d sat"
-  },
-  // Cypress
-  { "USB: ; Cypress CY7C68300A (AT2)",
-    "0x04b4:0x6830",
-    "0x0001",
-    "",
-    "" // unsupported
-  },
-  { "USB: ; Cypress CY7C68300B/C (AT2LP)",
-    "0x04b4:0x6830",
-    "0x0240",
-    "",
-    "-d usbcypress"
-  },
-  // Myson Century
-  { "USB: ; Myson Century CS8818",
-    "0x04cf:0x8818",
-    "0xb007",
-    "",
-    "" // unsupported
-  },
-  // Samsung
-  { "USB: Samsung Story Station; ",
-    "0x04e8:0x5f06",
-    "",
-    "",
-    "-d sat"
-  },
-  // Sunplus
-  { "USB: ; SunPlus SPDIF215",
-    "0x04fc:0x0c15",
-    "0xf615",
-    "",
-    "-d usbsunplus"
-  },
-  { "USB: ; SunPlus SPDIF225", // USB+SATA->SATA
-    "0x04fc:0x0c25",
-    "0x0103",
-    "",
-    "-d usbsunplus"
-  },
-  // Iomega
-  { "USB: Iomega LPHD080-0; ",
-    "0x059b:0x0272",
-    "",
-    "",
-    "-d usbcypress"
-  },
-  { "USB: Iomega MDHD500-U; ",
-    "0x059b:0x0275",
-    "0x0001",
-    "",
-    "" // unsupported
-  },
-  { "USB: Iomega LDHD-UP; Sunplus",
-    "0x059b:0x0370",
-    "",
-    "",
-    "-d usbsunplus"
-  },
-  // LaCie
-  { "USB: LaCie hard disk (FA Porsche design);",
-    "0x059f:0x0651",
-    "",
-    "",
-    "" // unsupported
-  },
-  { "USB: LaCie hard disk; JMicron",
-    "0x059f:0x0951",
-    "",
-    "",
-    "-d usbjmicron"
-  },
-  { "USB: LaCie hard disk (Neil Poulton design);",
-    "0x059f:0x1018",
-    "",
-    "",
-    "-d sat"
-  },
-  { "USB: LaCie Desktop Hard Drive; JMicron",
-    "0x059f:0x1019",
-    "",
-    "",
-    "-d usbjmicron"
-  },
-  { "USB: LaCie Rugged Hard Drive; JMicron",
-    "0x059f:0x101d",
-    "0x0001",
-    "",
-    "-d usbjmicron,x"
-  },
-  // In-System Design
-  { "USB: ; In-System/Cypress ISD-300A1",
-    "0x05ab:0x0060",
-    "0x1101",
-    "",
-    "-d usbcypress"
-  },
-  // Genesys Logic
-  { "USB: ; Genesys Logic GL881E",
-    "0x05e3:0x0702",
-    "",
-    "",
-    "" // unsupported
-  },
-  { "USB: ; Genesys Logic", // TODO: requires '-T permissive'
-    "0x05e3:0x0718",
-    "0x0041",
-    "",
-    "-d sat"
-  },
-  // Prolific
-  { "USB: ; Prolific PL2507", // USB->PATA
-    "0x067b:0x2507",
-    "",
-    "",
-    "" // unsupported
-  },
-  { "USB: ; Prolific PL3507", // USB+IEE1394->PATA
-    "0x067b:0x3507",
-    "0x0001",
-    "",
-    "" // unsupported
-  },
-  // Freecom
-  { "USB: Freecom Hard Drive XS; Sunplus",
-    "0x07ab:0xfc8e",
-    "0x010f",
-    "",
-    "-d usbsunplus"
-  },
-  // Toshiba
-  { "USB: Toshiba PX1270E-1G16; Sunplus",
-    "0x0930:0x0b03",
-    "",
-    "",
-    "-d usbsunplus"
-  },
-  { "USB: Toshiba PX1396E-3T01; Sunplus", // similar to Dura Micro 501
-    "0x0930:0x0b09",
-    "",
-    "",
-    "-d usbsunplus"
-  },
-  // Seagate
-  { "USB: Seagate FreeAgent Go; ",
-    "0x0bc2:0x2(000|100|101)",
-    "",
-    "",
-    "-d sat"
-  },
-  { "USB: Seagate FreeAgent Go FW; ",
-    "0x0bc2:0x2200",
-    "",
-    "",
-    "-d sat"
-  },
-  { "USB: Seagate Expansion Portable; ",
-    "0x0bc2:0x2300",
-    "",
-    "",
-    "-d sat"
-  },
-  { "USB: Seagate FreeAgent Desktop; ",
-    "0x0bc2:0x3000",
-    "",
-    "",
-    "-d sat"
-  },
-  { "USB: Seagate FreeAgent Desk; ",
-    "0x0bc2:0x3001",
-    "",
-    "",
-    "-d sat"
-  },
-  // Dura Micro
-  { "USB: Dura Micro 509; Sunplus",
-    "0x0c0b:0xb159",
-    "0x0103",
-    "",
-    "-d usbsunplus"
-  },
-  // Maxtor
-  { "USB: Maxtor OneTouch; ",
-    "0x0d49:0x7300",
-    "0x0121",
-    "",
-    "-d sat"
-  },
-  { "USB: Maxtor OneTouch 4; ",
-    "0x0d49:0x7310",
-    "0x0125",
-    "",
-    "-d sat"
-  },
-  { "USB: Maxtor OneTouch 4 Mini; ",
-    "0x0d49:0x7350",
-    "0x0125",
-    "",
-    "-d sat"
-  },
-  { "USB: Maxtor Basics Desktop; ",
-    "0x0d49:0x7410",
-    "0x0122",
-    "",
-    "-d sat"
-  },
-  { "USB: Maxtor Basics Portable; ",
-    "0x0d49:0x7450",
-    "0x0122",
-    "",
-    "-d sat"
-  },
-  // Western Digital
-  { "USB: WD My Passport (IDE); Cypress",
-    "0x1058:0x0701",
-    "0x0240",
-    "",
-    "-d usbcypress"
-  },
-  { "USB: WD My Passport Portable; ",
-    "0x1058:0x0702",
-    "0x0102",
-    "",
-    "-d sat"
-  },
-  { "USB: WD My Passport Essential; ",
-    "0x1058:0x0704",
-    "0x0175",
-    "",
-    "-d sat"
-  },
-  { "USB: WD My Passport Elite; ",
-    "0x1058:0x0705",
-    "0x0175",
-    "",
-    "-d sat"
-  },
-  { "USB: WD My Passport 070A; ",
-    "0x1058:0x070a",
-    "0x1028",
-    "",
-    "-d sat"
-  },
-  { "USB: WD My Book ES; ",
-    "0x1058:0x0906",
-    "0x0012",
-    "",
-    "-d sat"
-  },
-  { "USB: WD Elements Desktop; ",
-    "0x1058:0x1001",
-    "0x0104",
-    "",
-    "-d sat"
-  },
-  { "USB: WD Elements Desktop WDE1UBK...; ",
-    "0x1058:0x1003",
-    "0x0175",
-    "",
-    "-d sat"
-  },
-  { "USB: WD Elements; ",
-    "0x1058:0x1010",
-    "0x0105",
-    "",
-    "-d sat"
-  },
-  { "USB: WD Elements Desktop; ", // 2TB
-    "0x1058:0x1021",
-    "0x2002",
-    "",
-    "-d sat"
-  },
-  { "USB: WD My Book Essential; ",
-    "0x1058:0x1100",
-    "0x0165",
-    "",
-    "-d sat"
-  },
-  { "USB: WD My Book; ",
-    "0x1058:0x1102",
-    "0x1028",
-    "",
-    "-d sat"
-  },
-  { "USB: WD My Book Essential; ",
-    "0x1058:0x1110",
-    "0x1030",
-    "",
-    "-d sat"
-  },
-  // A-DATA
-  { "USB: A-DATA SH93; Cypress",
-    "0x125f:0xa93a",
-    "0x0150",
-    "",
-    "-d usbcypress"
-  },
-  // Initio
-  { "USB: ; Initio 316000",
-    "0x13fd:0x0540",
-    "",
-    "",
-    "" // unsupported
-  },
-  { "USB: ; Initio", // USB->SATA
-    "0x13fd:0x1240",
-    "0x0104",
-    "",
-    "-d sat"
-  },
-  { "USB: ; Initio", // USB+SATA->SATA
-    "0x13fd:0x1340",
-    "0x0208",
-    "",
-    "-d sat"
-  },
-  // JMicron
-  { "USB: ; JMicron ", // USB->SATA->4xSATA (port multiplier)
-    "0x152d:0x0551",
-    "0x0100",
-    "",
-    "-d usbjmicron,x"
-  },
-  { "USB: ; JMicron JM20329", // USB->SATA
-    "0x152d:0x2329",
-    "0x0100",
-    "",
-    "-d usbjmicron"
-  },
-  { "USB: ; JMicron JM20336", // USB+SATA->SATA, USB->2xSATA
-    "0x152d:0x2336",
-    "0x0100",
-    "",
-    "-d usbjmicron,x"
-  },
-  { "USB: ; JMicron JM20337/8", // USB->SATA+PATA, USB+SATA->PATA
-    "0x152d:0x2338",
-    "0x0100",
-    "",
-    "-d usbjmicron"
-  },
-  { "USB: ; JMicron JM20339", // USB->SATA
-    "0x152d:0x2339",
-    "0x0100",
-    "",
-    "-d usbjmicron,x"
-  },
-  { "USB: ; JMicron", // USB->SATA
-    "0x152d:0x2352",
-    "0x0100",
-    "",
-    "-d usbjmicron,x"
-  },
-  // Verbatim
-  { "USB: Verbatim FW/USB160; Oxford OXUF934SSA-LQAG", // USB+IEE1394->SATA
-    "0x18a5:0x0215",
-    "0x0001",
-    "",
-    "-d sat"
-  },
-  { "USB: Verbatim External Hard Drive 47519; Sunplus", // USB->SATA
-    "0x18a5:0x0216",
-    "",
-    "",
-    "-d usbsunplus"
-  },
-  // SunplusIT
-  { "USB: ; SunplusIT",
-    "0x1bcf:0x0c31",
-    "",
-    "",
-    "-d usbsunplus"
-  },
-  // Hitachi/SimpleTech
-  { "USB: Hitachi/SimpleTech; JMicron", // 1TB
-    "0x4971:0xce17",
-    "",
-    "",
-    "-d usbjmicron,x"
-  },
-  // OnSpec
-  { "USB: ; OnSpec", // USB->PATA
-    "0x55aa:0x2b00",
-    "0x0100",
-    "",
-    "" // unsupported
-  },
->>>>>>> e35bf8ee
 /*
 }; // builtin_knowndrives[]
  */