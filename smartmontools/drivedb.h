/*
 * drivedb.h - smartmontools 6.1-6.3 drive database file
 *
 * Home page of code is: http://www.smartmontools.org
 *
 * Copyright (C) 2003-11 Philip Williams, Bruce Allen
 * Copyright (C) 2008-18 Christian Franke
 *
 * SPDX-License-Identifier: GPL-2.0-or-later
 */

/*
 * Structure used to store drive database entries:
 *
 * struct drive_settings {
 *   const char * modelfamily;
 *   const char * modelregexp;
 *   const char * firmwareregexp;
 *   const char * warningmsg;
 *   const char * presets;
 * };
 *
 * The elements are used in the following ways:
 *
 *  modelfamily     Informal string about the model family/series of a
 *                  device. Set to "" if no info (apart from device id)
 *                  known.  The entry is ignored if this string starts with
 *                  a dollar sign.  Must not start with "USB:", see below.
 *  modelregexp     POSIX extended regular expression to match the model of
 *                  a device.  This should never be "".
 *  firmwareregexp  POSIX extended regular expression to match a devices's
 *                  firmware.  This is optional and should be "" if it is not
 *                  to be used.  If it is nonempty then it will be used to
 *                  narrow the set of devices matched by modelregexp.
 *  warningmsg      A message that may be displayed for matching drives.  For
 *                  example, to inform the user that they may need to apply a
 *                  firmware patch.
 *  presets         String with vendor-specific attribute ('-v') and firmware
 *                  bug fix ('-F') options.  Same syntax as in smartctl command
 *                  line.  The user's own settings override these.
 *
 * The regular expressions for drive model and firmware must match the full
 * string.  The effect of "^FULLSTRING$" is identical to "FULLSTRING".
 * The form ".*SUBSTRING.*" can be used if substring match is desired.
 *
 * The table will be searched from the start to end or until the first match,
 * so the order in the table is important for distinct entries that could match
 * the same drive.
 *
 *
 * Format for USB ID entries:
 *
 *  modelfamily     String with format "USB: DEVICE; BRIDGE" where
 *                  DEVICE is the name of the device and BRIDGE is
 *                  the name of the USB bridge.  Both may be empty
 *                  if no info known.
 *  modelregexp     POSIX extended regular expression to match the USB
 *                  vendor:product ID in hex notation ("0x1234:0xabcd").
 *                  This should never be "".
 *  firmwareregexp  POSIX extended regular expression to match the USB
 *                  bcdDevice info.  Only compared during search if other
 *                  entries with same USB vendor:product ID exist.
 *  warningmsg      Not used yet.
 *  presets         String with one device type ('-d') option.
 *
 */

/*
const drive_settings builtin_knowndrives[] = {
 */
<<<<<<< HEAD
  { "$Id: drivedb.h 4837 2018-11-25 17:57:39Z chrfranke $",
=======
  { "$Id: drivedb.h 4845 2018-12-02 18:19:55Z chrfranke $",
>>>>>>> 54264c0c
    "-", "-",
    "This is a dummy entry to hold the SVN-Id of drivedb.h",
    ""
  /* Default settings:
    "-v 1,raw48,Raw_Read_Error_Rate "
    "-v 2,raw48,Throughput_Performance "
    "-v 3,raw16(avg16),Spin_Up_Time "
    "-v 4,raw48,Start_Stop_Count "
    "-v 5,raw16(raw16),Reallocated_Sector_Ct "
    "-v 6,raw48,Read_Channel_Margin "             // HDD only
    "-v 7,raw48,Seek_Error_Rate "                 // HDD only
    "-v 8,raw48,Seek_Time_Performance "           // HDD only
    "-v 9,raw24(raw8),Power_On_Hours "
    "-v 10,raw48,Spin_Retry_Count "               // HDD only
    "-v 11,raw48,Calibration_Retry_Count "        // HDD only
    "-v 12,raw48,Power_Cycle_Count "
    "-v 13,raw48,Read_Soft_Error_Rate "
    //  14-174 Unknown_Attribute
    "-v 175,raw48,Program_Fail_Count_Chip "       // SSD only
    "-v 176,raw48,Erase_Fail_Count_Chip "         // SSD only
    "-v 177,raw48,Wear_Leveling_Count "           // SSD only
    "-v 178,raw48,Used_Rsvd_Blk_Cnt_Chip "        // SSD only
    "-v 179,raw48,Used_Rsvd_Blk_Cnt_Tot "         // SSD only
    "-v 180,raw48,Unused_Rsvd_Blk_Cnt_Tot "       // SSD only
    "-v 181,raw48,Program_Fail_Cnt_Total "
    "-v 182,raw48,Erase_Fail_Count_Total "        // SSD only
    "-v 183,raw48,Runtime_Bad_Block "
    "-v 184,raw48,End-to-End_Error "
    //  185-186 Unknown_Attribute
    "-v 187,raw48,Reported_Uncorrect "
    "-v 188,raw48,Command_Timeout "
    "-v 189,raw48,High_Fly_Writes "               // HDD only
    "-v 190,tempminmax,Airflow_Temperature_Cel "
    "-v 191,raw48,G-Sense_Error_Rate "            // HDD only
    "-v 192,raw48,Power-Off_Retract_Count "
    "-v 193,raw48,Load_Cycle_Count "              // HDD only
    "-v 194,tempminmax,Temperature_Celsius "
    "-v 195,raw48,Hardware_ECC_Recovered "
    "-v 196,raw16(raw16),Reallocated_Event_Count "
    "-v 197,raw48,Current_Pending_Sector "
    "-v 198,raw48,Offline_Uncorrectable "
    "-v 199,raw48,UDMA_CRC_Error_Count "
    "-v 200,raw48,Multi_Zone_Error_Rate "         // HDD only
    "-v 201,raw48,Soft_Read_Error_Rate "          // HDD only
    "-v 202,raw48,Data_Address_Mark_Errs "        // HDD only
    "-v 203,raw48,Run_Out_Cancel "
    "-v 204,raw48,Soft_ECC_Correction "
    "-v 205,raw48,Thermal_Asperity_Rate "
    "-v 206,raw48,Flying_Height "                 // HDD only
    "-v 207,raw48,Spin_High_Current "             // HDD only
    "-v 208,raw48,Spin_Buzz "                     // HDD only
    "-v 209,raw48,Offline_Seek_Performnce "       // HDD only
    //  210-219 Unknown_Attribute
    "-v 220,raw48,Disk_Shift "                    // HDD only
    "-v 221,raw48,G-Sense_Error_Rate "            // HDD only
    "-v 222,raw48,Loaded_Hours "                  // HDD only
    "-v 223,raw48,Load_Retry_Count "              // HDD only
    "-v 224,raw48,Load_Friction "                 // HDD only
    "-v 225,raw48,Load_Cycle_Count "              // HDD only
    "-v 226,raw48,Load-in_Time "                  // HDD only
    "-v 227,raw48,Torq-amp_Count "                // HDD only
    "-v 228,raw48,Power-off_Retract_Count "
    //  229 Unknown_Attribute
    "-v 230,raw48,Head_Amplitude "                // HDD only
    "-v 231,raw48,Temperature_Celsius "
    "-v 232,raw48,Available_Reservd_Space "
    "-v 233,raw48,Media_Wearout_Indicator "       // SSD only
    //  234-239 Unknown_Attribute
    "-v 240,raw24(raw8),Head_Flying_Hours "       // HDD only, smartmontools <= r3966: raw48
    "-v 241,raw48,Total_LBAs_Written "
    "-v 242,raw48,Total_LBAs_Read "
    //  243-249 Unknown_Attribute
    "-v 250,raw48,Read_Error_Retry_Rate "
    //  251-253 Unknown_Attribute
    "-v 254,raw48,Free_Fall_Sensor "              // HDD only
  */
  },
  { "Swissbit C440 Industrial CompactFlash Card",
    // spec v1.23 found at http://www.farnell.com/datasheets/1821167.pdf
    // tested with SFCF4096H2BU4TO-I-MS-527-STD
    "SFCF(2048|4096|8192|16GB|32GB|64GB)H[0-9]BU[24]TO-(C|I)-(MS|QT|NU)-5[0-9]7-STD",
    "", "",
    "-v 196,raw24/raw24,Spare_Blocks "
    "-v 213,raw24/raw24,Spare_Blocks_Worst_Chip "
    "-v 229,raw48,Erase_Count "
    "-v 203,raw48,Total_ECC_Errors "
    "-v 232,raw48,Total_Number_of_Reads "
    "-v 214,raw48,Reserved_Attribute " // Spec says "to be determined"
    "-v 215,raw48,Current_TRIM_Percent "
  },
  { "Apacer SSD",
    "(2|4|8|16|32)GB SATA Flash Drive", // tested with APSDM002G15AN-CT/SFDDA01C and SFI2101D, APSDM004G13AN-AT/SFDE001A
    "SF(DDA01C|I2101D|DE001A)", "", // spec found at http://wfcache.advantech.com/www/certified-peripherals/documents/96fmcff-04g-cs-ap_Datasheet.pdf
    "-v 160,raw48,Initial_Bad_Block_Count "
    "-v 161,raw48,Bad_Block_Count "
    "-v 162,raw48,Spare_Block_Count "
    "-v 163,raw48,Max_Erase_Count "
    "-v 164,raw48,Average_Erase_Count "
    "-v 165,raw48,Average_Erase_Count " // could be wrong
    "-v 166,raw48,Later_Bad_Block_Count "
    "-v 167,raw48,SSD_Protect_Mode "
    "-v 168,raw48,SATA_PHY_Err_Ct "
  },
  { "Apple MacBook Air SSD", // probably Toshiba
    "APPLE SSD TS(064|128)E", // tested with APPLE SSD TS064E/TQAABBF0
    "", "",
    "-v 173,raw48,Wear_Leveling_Count " //  ]
    "-v 241,raw48,Host_Writes_GiB "     //  ]  guessed (ticket #655)
    "-v 242,raw48,Host_Reades_GiB "     //  ]
  },
  { "Apple SD/SM/TS...E/F/G SSDs", // SanDisk/Samsung/Toshiba?
    "APPLE SSD (S[DM]|TS)0?(128|256|512|768|1024)[EFG]", // tested with APPLE SSD SD256E/1021AP, SD0128F/A223321
     // APPLE SSD SM768E/CXM90A1Q, SM0512F/UXM2JA1Q, TS0256F/109L0704, SM0512G/BXW1SA0Q, SM1024G/BXW1SA0Q
    "", "",
  //"-v 1,raw48,Raw_Read_Error_Rate "
  //"-v 5,raw16(raw16),Reallocated_Sector_Ct "
  //"-v 9,raw24(raw8),Power_On_Hours "
  //"-v 12,raw48,Power_Cycle_Count "
    "-v 169,raw48,Unknown_Apple_Attrib "
    "-v 173,raw48,Wear_Leveling_Count " // ]
    "-v 174,raw48,Host_Reads_MiB "      // ] guessed (ticket #342), S[DM]*F only
    "-v 175,raw48,Host_Writes_MiB "     // ]
  //"-v 192,raw48,Power-Off_Retract_Count "
  //"-v 194,tempminmax,Temperature_Celsius "
  //"-v 197,raw48,Current_Pending_Sector "
  //"-v 199,raw48,UDMA_CRC_Error_Count "
  //"-v 240,raw48,Unknown_SSD_Attribute "
  },
  { "Crucial/Micron RealSSD C300/P300", // Marvell 88SS9174
    "C300-CTFDDA[AC](064|128|256)MAG|" // tested with C300-CTFDDAC128MAG/0002,
      // C300-CTFDDAC064MAG/0006
    "P300-MTFDDAC(050|100|200)SAL", // tested with P300-MTFDDAC100SAL/0003
    "", "",
  //"-v 1,raw48,Raw_Read_Error_Rate "
  //"-v 5,raw16(raw16),Reallocated_Sector_Ct "
  //"-v 9,raw24(raw8),Power_On_Hours "
  //"-v 12,raw48,Power_Cycle_Count "
    "-v 170,raw48,Grown_Failing_Block_Ct "
    "-v 171,raw48,Program_Fail_Count "
    "-v 172,raw48,Erase_Fail_Count "
    "-v 173,raw48,Wear_Leveling_Count "
    "-v 174,raw48,Unexpect_Power_Loss_Ct "
    "-v 181,raw16,Non4k_Aligned_Access "
    "-v 183,raw48,SATA_Iface_Downshift "
  //"-v 184,raw48,End-to-End_Error "
  //"-v 187,raw48,Reported_Uncorrect "
  //"-v 188,raw48,Command_Timeout "
    "-v 189,raw48,Factory_Bad_Block_Ct "
  //"-v 194,tempminmax,Temperature_Celsius "
  //"-v 195,raw48,Hardware_ECC_Recovered "
  //"-v 196,raw16(raw16),Reallocated_Event_Count "
  //"-v 197,raw48,Current_Pending_Sector "
  //"-v 198,raw48,Offline_Uncorrectable "
  //"-v 199,raw48,UDMA_CRC_Error_Count "
    "-v 202,raw48,Percent_Lifetime_Used "
    "-v 206,raw48,Write_Error_Rate "
  },
  { "Crucial/Micron RealSSD m4/C400/P400", // Marvell 9176, fixed firmware
    "C400-MTFDDA[ACK](064|128|256|512)MAM|"
    // M4-CT032M4SSD3/04MH
    "M4-CT(032|064|128|256|512)M4SSD[123]|" // tested with M4-CT512M4SSD2/0309
    "MTFDDA[AK](064|128|256|512|050|100|200|400)MA[MNR]-1[JKS]1.*", // tested with
       // MTFDDAK256MAR-1K1AA/MA52, MTFDDAK256MAM-1K12/08TH,
       // MTFDDAA064MAR-1J1AB  49Y5835 49Y5838IBM/MA49 (P400e)
    "030[9-Z]|03[1-Z].|0[4-Z]..|[1-Z]....*", // >= "0309"
    "",
  //"-v 1,raw48,Raw_Read_Error_Rate "
  //"-v 5,raw16(raw16),Reallocated_Sector_Ct "
  //"-v 9,raw24(raw8),Power_On_Hours "
  //"-v 12,raw48,Power_Cycle_Count "
    "-v 170,raw48,Grown_Failing_Block_Ct "
    "-v 171,raw48,Program_Fail_Count "
    "-v 172,raw48,Erase_Fail_Count "
    "-v 173,raw48,Wear_Leveling_Count "
    "-v 174,raw48,Unexpect_Power_Loss_Ct "
    "-v 181,raw16,Non4k_Aligned_Access "
    "-v 183,raw48,SATA_Iface_Downshift "
  //"-v 184,raw48,End-to-End_Error "
  //"-v 187,raw48,Reported_Uncorrect "
  //"-v 188,raw48,Command_Timeout "
    "-v 189,raw48,Factory_Bad_Block_Ct "
  //"-v 194,tempminmax,Temperature_Celsius "
  //"-v 195,raw48,Hardware_ECC_Recovered "
  //"-v 196,raw16(raw16),Reallocated_Event_Count "
  //"-v 197,raw48,Current_Pending_Sector "
  //"-v 198,raw48,Offline_Uncorrectable "
  //"-v 199,raw48,UDMA_CRC_Error_Count "
    "-v 202,raw48,Perc_Rated_Life_Used "
    "-v 206,raw48,Write_Error_Rate "
    "-v 225,raw48,Unknown_Marvell_Attr " // P400e
    "-v 231,raw48,Unknown_Marvell_Attr " // P400e
    "-v 242,raw48,Host_Reads" // P400e: 2MiB?
  },
  { "Crucial/Micron RealSSD m4/C400", // Marvell 9176, buggy or unknown firmware
    "C400-MTFDDA[ACK](064|128|256|512)MAM|" // tested with C400-MTFDDAC256MAM/0002
    "M4-CT(032|064|128|256|512)M4SSD[123]", // tested with M4-CT064M4SSD2/0002,
      // M4-CT064M4SSD2/0009, M4-CT256M4SSD3/000F
    "",
    "This drive may hang after 5184 hours of power-on time:\n"
    "https://www.tomshardware.com/news/Crucial-m4-Firmware-BSOD,14544.html\n"
    "See the following web page for firmware updates:\n"
    "http://www.crucial.com/usa/en/support-ssd",
    "-v 170,raw48,Grown_Failing_Block_Ct "
    "-v 171,raw48,Program_Fail_Count "
    "-v 172,raw48,Erase_Fail_Count "
    "-v 173,raw48,Wear_Leveling_Count "
    "-v 174,raw48,Unexpect_Power_Loss_Ct "
    "-v 181,raw16,Non4k_Aligned_Access "
    "-v 183,raw48,SATA_Iface_Downshift "
    "-v 189,raw48,Factory_Bad_Block_Ct "
    "-v 202,raw48,Perc_Rated_Life_Used "
    "-v 206,raw48,Write_Error_Rate"
  },
  { "Crucial/Micron BX/MX1/2/3/500, M5/600, 1100 SSDs",
    "Crucial_CT(128|256|512)MX100SSD1|"// Marvell 88SS9189, tested with Crucial_CT256MX100SSD1/MU01
    "Crucial_CT(200|250|256|500|512|1000|1024)MX200SSD[1346]|" // Marvell 88SS9189, tested with
      // Crucial_CT500MX200SSD1/MU01, Crucial_CT1024MX200SSD1/MU01, Crucial_CT250MX200SSD3/MU01,
      // Crucial_CT250MX200SSD1/MU03
    "Crucial_CT(275|525|750|1050|2050)MX300SSD[14]|" // Marvell 88SS1074, tested with
      // Crucial_CT275MX300SSD1/M0CR040, Crucial_CT525MX300SSD1/M0CR021, Crucial_CT750MX300SSD1/M0CR011,
      // Crucial_CT2050MX300SSD1/M0CR031
    "Crucial_CT(120|240|480|960)M500SSD[134]|" // Marvell 88SS9187, tested with
      // Crucial_CT120M500SSD1/MU02, Crucial_CT120M500SSD3/MU02, Crucial_CT240M500SSD1/MU03,
      // Crucial_CT480M500SSD1/MU03, Crucial_CT960M500SSD1/MU03, Crucial_CT240M500SSD4/MU05
    "Crucial_CT(128|256|512|1024)M550SSD[134]|" // tested with Crucial_CT512M550SSD3/MU01,
      // Crucial_CT1024M550SSD1/MU01, Crucial_CT128M550SSD4/MU02
    "CT(120|240|480)BX300SSD1|" // Silicon Motion SM2258, same attributes as Marvell-based Crucial SSDs,
      // tested with CT240BX300SSD1/M2CR010
    "CT(120|240|480|960)BX500SSD1|" // Silicon Motion SM2258XT, tested with CT120BX500SSD1/M6CR013
    "CT(250|500|1000|2000)MX500SSD[14]|" // Silicon Motion SM2258, tested with CT250MX500SSD1/M3CR010
      // CT500MX500SSD1/M3CR010, CT1000MX500SSD1/M3CR010, CT2000MX500SSD1/M3CR010, CT250MX500SSD4/M3CR022
    "Micron_M500_MTFDDA[KTV](120|240|480|960)MAV|"// tested with Micron_M500_MTFDDAK960MAV/MU05
    "Micron_M500DC_(EE|MT)FDDA[AK](120|240|480|800)MBB|" // tested with Micron_M500DC_EEFDDAA120MBB/129,
      // Micron_M500DC_MTFDDAK800MBB/0129
    "(Micron[_ ])?M500IT[_ ]MTFDDA[KTY](032|050|060|064|120|128|240|256)[MS]BD|" // tested with M500IT_MTFDDAK240MBD/MG02
    "(Micron_)?M510[_-]MTFDDA[KTV](128|256)MAZ|" // tested with M510-MTFDDAK256MAZ/MU01
    "MICRON_M510DC_(EE|MT)FDDAK(120|240|480|800|960)MBP|" // tested with Micron_M510DC_MTFDDAK240MBP/0005
    "(Micron_)?M550[_-]MTFDDA[KTV](064|128|256|512|1T0)MAY|" // tested with M550-MTFDDAK256MAY/MU01
    "Micron_M600_(EE|MT)FDDA[KTV](128|256|512|1T0)MBF[25Z]?|" // tested with Micron_M600_MTFDDAK1T0MBF/MU01
    "(Micron_1100_)?MTFDDA[KV](256|512|1T0|2T0)TBN|" // Marvell 88SS1074, tested with
      // Micron_1100_MTFDDAK256TBN/M0MU020, MTFDDAK256TBN/M0MA020 (OEM)
    "Micron 1100 SATA (256G|512G|1T|2T)B", // tested with Micron 1100 SATA 256GB/M0DL022
    "", "",
  //"-v 1,raw48,Raw_Read_Error_Rate "
    "-v 5,raw48,Reallocate_NAND_Blk_Cnt "
  //"-v 9,raw24(raw8),Power_On_Hours "
  //"-v 12,raw48,Power_Cycle_Count "
    "-v 170,raw48,Reserved_Block_Count "
    "-v 171,raw48,Program_Fail_Count "
    "-v 172,raw48,Erase_Fail_Count "
    "-v 173,raw48,Ave_Block-Erase_Count "
    "-v 174,raw48,Unexpect_Power_Loss_Ct "
    "-v 180,raw48,Unused_Reserve_NAND_Blk "
    "-v 183,raw48,SATA_Interfac_Downshift "
    "-v 184,raw48,Error_Correction_Count "
  //"-v 187,raw48,Reported_Uncorrect "
  //"-v 194,tempminmax,Temperature_Celsius "
    "-v 195,raw48,Cumulativ_Corrected_ECC "
  //"-v 196,raw16(raw16),Reallocated_Event_Count "
  //"-v 197,raw48,Current_Pending_Sector "
  //"-v 198,raw48,Offline_Uncorrectable "
  //"-v 199,raw48,UDMA_CRC_Error_Count "
    "-v 202,raw48,Percent_Lifetime_Remain "
    "-v 206,raw48,Write_Error_Rate "
    "-v 210,raw48,Success_RAIN_Recov_Cnt "
    "-v 246,raw48,Total_Host_Sector_Write "
    "-v 247,raw48,Host_Program_Page_Count "
    "-v 248,raw48,FTL_Program_Page_Count"
  },
  // Reference: https://www.micron.com/resource-details/feec878a-265e-49a7-8086-15137c5f9011
  // TN-FD-34: 5100 SSD SMART Implementation
  {
    "Micron 5100 Pro / 5200 SSDs",
    "(Micron_5100_)?(EE|MT)FDDA[KV](240|480|960|1T9|3T8|7T6)T(BY|CB|CC)|" // Matches both stock and Dell OEM
      // tested with Micron_5100_MTFDDAK3T8TCB/D0MU410, MTFDDAK3T8TCB/D0MU410
    "(Micron_5200_)?MTFDDAK(480|960|1T9|3T8|7T6)TD(C|D|N)", // tested with Micron_5200_MTFDDAK3T8TDD/D1MU505
    "", "",
  //"-v 1,raw48,Raw_Read_Error_Rate "
  //"-v 5,raw48,Reallocated_Block_Count "
  //"-v 9,raw24(raw8),Power_On_Hours "  // raw24(raw8)??
  //"-v 12,raw48,Power_Cycle_Count "
    "-v 170,raw48,Reserved_Block_Pct " // Percentage of remaining reserved blocks available
    "-v 171,raw48,Program_Fail_Count "
    "-v 172,raw48,Erase_Fail_Count "
    "-v 173,raw48,Avg_Block-Erase_Count "
    "-v 174,raw48,Unexpect_Power_Loss_Ct "
  //"-v 180,raw48,Reserved_Block_Count " // absolute count of remaining reserved blocks available
    "-v 183,raw48,SATA_Int_Downshift_Ct " // SATA speed downshift count
  //"-v 184,raw48,Error_Correction_Count "
  //"-v 187,raw48,Reported_Uncorrect " // Number of UECC correction failures
  //"-v 188,raw48,Command_Timeouts "
  //"-v 194,tempminmax,Temperature_Celsius " // 100 - degrees C, wraps: 101 reported as 255
  //"-v 195,raw48,Cumulativ_Corrected_ECC "
  //"-v 196,raw48,Reallocation_Event_Ct "
  //"-v 197,raw48,Current_Pending_Sector " // Use the raw value
  //"-v 198,raw48,Offline_Uncorrectable "  // Use the raw value
  //"-v 199,raw48,UDMA_CRC_Error_Count "   // Use the raw value
    "-v 202,raw48,Percent_Lifetime_Remain " // Remaining endurance, trips at 10%
    "-v 206,raw48,Write_Error_Rate "
    "-v 210,raw48,RAIN_Success_Recovered "  // Total number of NAND pages recovered by RAIN
    "-v 247,raw48,Host_Program_Page_Count "
    "-v 248,raw48,Bckgnd_Program_Page_Cnt"
  },
  { "Micron M500DC/M510DC Enterprise SSDs",
    "Micron_M500DC_(EE|MT)FDDA[AK](120|240|480|800)MBB|" // tested with
      // Micron_M500DC_EEFDDAA120MBB/129, Micron_M500DC_MTFDDAK800MBB/0129
    "MICRON_M510DC_(EE|MT)FDDAK(120|240|480|800|960)MBP", // tested with
      // Micron_M510DC_MTFDDAK240MBP/0005
    "", "",
  //"-v 1,raw48,Raw_Read_Error_Rate "
    "-v 5,raw48,Reallocated_Block_Count "
  //"-v 9,raw24(raw8),Power_On_Hours "
  //"-v 12,raw48,Power_Cycle_Count "
    "-v 170,raw48,Reserved_Block_Count "
    "-v 171,raw48,Program_Fail_Count "
    "-v 172,raw48,Erase_Fail_Count "
    "-v 173,raw48,Ave_Block-Erase_Count "
    "-v 174,raw48,Unexpect_Power_Loss_Ct "
    "-v 184,raw48,Error_Correction_Count "
  //"-v 187,raw48,Reported_Uncorrect "
    "-v 188,raw48,Command_Timeouts "
  //"-v 194,tempminmax,Temperature_Celsius "
    "-v 195,raw48,Cumulativ_Corrected_ECC "
  //"-v 197,raw48,Current_Pending_Sector "
  //"-v 198,raw48,Offline_Uncorrectable "
  //"-v 199,raw48,UDMA_CRC_Error_Count "
    "-v 202,raw48,Percent_Lifetime_Remain "
    "-v 206,raw48,Write_Error_Rate "
    "-v 247,raw48,Host_Program_Page_Count "
    "-v 248,raw48,Bckgnd_Program_Page_Cnt"
  },
  { "SandForce Driven SSDs", // Corsair Force LS with buggy firmware only
    "Corsair Force LS SSD", // tested with Corsair Force LS SSD/S9FM01.8
    "S9FM01\\.8",
    "A firmware update is available for this drive.\n"
    "It is HIGHLY RECOMMENDED for drives with specific serial numbers.\n"
    "See the following web pages for details:\n"
    "https://www.corsair.com/en-us/force-series-ls-60gb-sata-3-6gb-s-ssd\n"
    "https://www.smartmontools.org/ticket/628",
    "-v 1,raw24/raw32,Raw_Read_Error_Rate "
    "-v 5,raw48,Retired_Block_Count "
    "-v 9,msec24hour32,Power_On_Hours_and_Msec "
  //"-v 12,raw48,Power_Cycle_Count "
    "-v 162,raw48,Unknown_SandForce_Attr "
    "-v 170,raw48,Reserve_Block_Count "
    "-v 172,raw48,Erase_Fail_Count "
    "-v 173,raw48,Unknown_SandForce_Attr "
    "-v 174,raw48,Unexpect_Power_Loss_Ct "
    "-v 181,raw48,Program_Fail_Count "
  //"-v 187,raw48,Reported_Uncorrect "
  //"-v 192,raw48,Power-Off_Retract_Count "
  //"-v 194,tempminmax,Temperature_Celsius "
  //"-v 196,raw16(raw16),Reallocated_Event_Count "
    "-v 218,raw48,Unknown_SandForce_Attr "
    "-v 231,raw48,SSD_Life_Left "
    "-v 241,raw48,Lifetime_Writes_GiB "
    "-v 242,raw48,Lifetime_Reads_GiB"
  },
  { "SandForce Driven SSDs",
    "SandForce 1st Ed\\.|" // Demo Drive, tested with firmware 320A13F0
    "ADATA SSD S(396|510|599) .?..GB|" // tested with ADATA SSD S510 60GB/320ABBF0,
      // ADATA SSD S599 256GB/3.1.0, 64GB/3.4.6
    "ADATA SP[389]00|" // tested with ADATA SP300/5.0.2d, SP800/5.0.6c,
      // ADATA SP900/5.0.6 (Premier Pro, SF-2281)
    "ADATA SSD S[PX]900 (64|128|256|512)GB-DL2|" // tested with ADATA SSD SP900 256GB-DL2/5.0.6,
      // ADATA SSD SX900 512GB-DL2/5.8.2
    "ADATA XM11 (128|256)GB|" // tested with ADATA XM11 128GB/5.0.1
    "ATP Velocity MIV (60|120|240|480)GB|" // tested with ATP Velocity MIV 480GB/110719
    "Comay BladeDrive E28 (800|1600|3200)GB|" // LSI SF-2581, tested with Comay BladeDrive E28 800GB/2.71
    "Corsair CSSD-F(40|60|80|115|120|160|240)GBP?2.*|" // Corsair Force, tested with
      // Corsair CSSD-F40GB2/1.1, Corsair CSSD-F115GB2-A/2.1a
    "Corsair Voyager GTX|" // Corsair Voyager GTX/S9FM02J6
    "Corsair Force ((3 |LS )?SSD|GS|GT)|" // SF-2281, tested with
      // Corsair Force SSD/5.05, 3 SSD/1.3.2, GT/1.3.3, GS/5.03,
      // Corsair Force LS SSD/S8FM06.5, S9FM01.8, S9FM02.0
    "FM-25S2S-(60|120|240)GBP2|" // G.SKILL Phoenix Pro, SF-1200, tested with
      // FM-25S2S-240GBP2/4.2
    "FTM(06|12|24|48)CT25H|" // Supertalent TeraDrive CT, tested with
      // FTM24CT25H/STTMP2P1
    "KINGSTON SE50S3(100|240|480)G|" // tested with SE50S3100G/KE1ABBF0
    "KINGSTON SH10[03]S3(90|120|240|480)G|" // HyperX (3K), SF-2281, tested with
      // SH100S3240G/320ABBF0, SH103S3120G/505ABBF0
    "KINGSTON SKC(300S37A|380S3)(60|120|180|240|480)G|" // KC300, SF-2281, tested with
      // SKC300S37A120G/KC4ABBF0, SKC380S3120G/507ABBF0
    "KINGSTON SVP200S3(7A)?(60|90|120|240|480)G|" // V+ 200, SF-2281, tested with
      // SVP200S37A480G/502ABBF0, SVP200S390G/332ABBF0
    "KINGSTON SMS200S3(30|60|120)G|" // mSATA, SF-2241, tested with SMS200S3120G/KC3ABBF0
    "KINGSTON SMS450S3(32|64|128)G|" // mSATA, SF-2281, tested with SMS450S3128G/503ABBF0
    "KINGSTON (SV300|SKC100|SE100)S3.*G|" // other SF-2281
    "KINGSTON SNS4151S316GD|" // KINGSTON SNS4151S316GD/S9FM01.6
    "MKNSSDCR(45|60|90|120|180|240|360|480)GB(-(7|DX7?|MX|G2))?|" // Mushkin Chronos (7mm/Deluxe/MX/G2),
      // SF-2281, tested with MKNSSDCR120GB, MKNSSDCR120GB-MX/560ABBF0, MKNSSDCR480GB-DX7/603ABBF0
    "MKNSSDEC(60|120|240|480|512)GB|" // Mushkin Enhanced ECO2, tested with MKNSSDEC120GB/604ABBF0
    "MKNSSDAT(30|40|60|120|180|240|480)GB(-(DX|V))?|" // Mushkin Atlas (Deluxe/Value), mSATA, SF-2281,
      // tested with MKNSSDAT120GB-V/540ABBF0
    "Mushkin MKNSSDCL(40|60|80|90|115|120|180|240|480)GB-DX2?|" // Mushkin Callisto deluxe,
      // SF-1200/1222, Mushkin MKNSSDCL60GB-DX/361A13F0
    "MXSSD3MDSF-(60|120)G|" // MX-DS FUSION, tested with MXSSD3MDSF-60G/2.32
    "OCZ[ -](AGILITY2([ -]EX)?|COLOSSUS2|ONYX2|VERTEX(2|-LE))( [123]\\..*)?|" // SF-1200,
      // tested with OCZ-VERTEX2/1.11, OCZ-VERTEX2 3.5/1.11
    "OCZ-NOCTI|" // mSATA, SF-2100, tested with OCZ-NOCTI/2.15
    "OCZ-REVODRIVE3?( X2)?|" // PCIe, SF-1200/2281, tested with
      // OCZ-REVODRIVE( X2)?/1.20, OCZ-REVODRIVE3 X2/2.11
    "OCZ-REVODRIVE350|"
    "OCZ[ -](VELO|VERTEX2[ -](EX|PRO))( [123]\\..*)?|" // SF-1500, tested with
      // OCZ VERTEX2-PRO/1.10 (Bogus thresholds for attribute 232 and 235)
    "D2[CR]STK251...-....(\\.C)?|" // OCZ Deneva 2 C/R, SF-22xx/25xx,
      // tested with D2CSTK251M11-0240/2.08, D2CSTK251A10-0240/2.15, D2RSTK251M11-0100.C/3.22
    "OCZ-(AGILITY3|SOLID3|VERTEX3( LT| MI)?)|"  // SF-2200, tested with OCZ-VERTEX3/2.02,
      // OCZ-AGILITY3/2.11, OCZ-SOLID3/2.15, OCZ-VERTEX3 MI/2.15, OCZ-VERTEX3 LT/2.22
    "OCZ Z-DRIVE R4 [CR]M8[48]|" // PCIe, SF-2282/2582, tested with OCZ Z-DRIVE R4 CM84/2.13
      // (Bogus attributes under Linux)
    "OCZ Z-DRIVE 4500|"
    "OCZ-VELO DRIVE|" // VeloDrive R, PCIe, tested with OCZ-VELO DRIVE/1.33
    "TALOS2|" // OCZ Talos 2 C/R, SAS (works with -d sat), 2*SF-2282, tested with TALOS2/3.20E
    "(APOC|DENC|DENEVA|FTNC|GFGC|MANG|MMOC|NIMC|TMSC).*|" // other OCZ SF-1200,
      // tested with DENCSTE251M11-0120/1.33, DENEVA PCI-E/1.33
    "(DENR|DRSAK|EC188|NIMR|PSIR|TRSAK).*|" // other OCZ SF-1500
    "OWC Aura Pro( 6G SSD)?|" // tested with OWC Aura Pro 6G SSD/507ABBF0, OWC Aura Pro/603ABBF0
    "OWC Mercury Electra (Pro )?[36]G SSD|" // tested with
      // OWC Mercury Electra 6G SSD/502ABBF0, OWC Mercury Electra Pro 3G SSD/541ABBF0
    "OWC Mercury E(xtreme|XTREME) Pro (6G |RE )?SSD|" // tested with
      // OWC Mercury Extreme Pro SSD/360A13F0, OWC Mercury EXTREME Pro 6G SSD/507ABBF0
    "Patriot Pyro|" // tested with Patriot Pyro/332ABBF0
    "SanDisk SDSSDX(60|120|240|480)GG25|" // SanDisk Extreme, SF-2281, tested with
      // SDSSDX240GG25/R201
    "SanDisk SDSSDA(120|240|480)G|" // SanDisk SSD Plus, tested with SanDisk SDSSDA240G/U21010RL
    "SuperSSpeed S301 [0-9]*GB|" // SF-2281, tested with SuperSSpeed S301 128GB/503
    "SG9XCS2D(0?50|100|200|400)GESLT|" // Smart Storage Systems XceedIOPS2, tested with
      // SG9XCS2D200GESLT/SA03L370
    "SSD9SC(120|240|480)GED[EA]|" // PNY Prevail Elite, tested with SSD9SC120GEDA/334ABBF0
    "(TX32|TX31C1|VN0.?..GCNMK).*|" // Smart Storage Systems XceedSTOR
    "(TX22D1|TX21B1).*|" // Smart Storage Systems XceedIOPS2
    "TX52D1.*|" // Smart Storage Systems Xcel-200
    "TS(64|128|256|512)GSSD[37]20|" // Transcend SSD320/720, SF-2281, tested with
      // TS128GSSD320, TS256GSSD720/5.2.0
    "UGB(88P|99S)GC...H[BF].|" // Unigen, tested with
      // UGB88PGC100HF2/MP Rev2, UGB99SGC100HB3/RC Rev3
    "SG9XCS(1F|2D)(50|100|200|400)GE01|" // XceedIOPS, tested with SG9XCS2D50GE01/SA03F34V
    "VisionTek GoDrive (60|120|240|480)GB", // tested with VisionTek GoDrive 480GB/506ABBF0
    "", "",
    "-v 1,raw24/raw32,Raw_Read_Error_Rate "
    "-v 5,raw48,Retired_Block_Count "
    "-v 9,msec24hour32,Power_On_Hours_and_Msec "
  //"-v 12,raw48,Power_Cycle_Count "
    "-v 13,raw24/raw32,Soft_Read_Error_Rate "
    "-v 100,raw48,Gigabytes_Erased "
    "-v 162,raw48,Unknown_SandForce_Attr " // Corsair Force LS SSD/S9FM01.8, *2.0
    "-v 170,raw48,Reserve_Block_Count "
    "-v 171,raw48,Program_Fail_Count "
    "-v 172,raw48,Erase_Fail_Count "
    "-v 173,raw48,Unknown_SandForce_Attr " // Corsair Force LS SSD/S9FM01.8, *2.0
    "-v 174,raw48,Unexpect_Power_Loss_Ct "
    "-v 177,raw48,Wear_Range_Delta "
    "-v 181,raw48,Program_Fail_Count "
    "-v 182,raw48,Erase_Fail_Count "
    "-v 184,raw48,IO_Error_Detect_Code_Ct "
  //"-v 187,raw48,Reported_Uncorrect "
    "-v 189,tempminmax,Airflow_Temperature_Cel "
  //"-v 192,raw48,Power-Off_Retract_Count "
  //"-v 194,tempminmax,Temperature_Celsius "
    "-v 195,raw24/raw32,ECC_Uncorr_Error_Count "
  //"-v 196,raw16(raw16),Reallocated_Event_Count "
    "-v 198,raw24/raw32:210zr54,Uncorrectable_Sector_Ct " // KINGSTON SE100S3100G/510ABBF0
    "-v 199,raw48,SATA_CRC_Error_Count "
    "-v 201,raw24/raw32,Unc_Soft_Read_Err_Rate "
    "-v 204,raw24/raw32,Soft_ECC_Correct_Rate "
    "-v 218,raw48,Unknown_SandForce_Attr " // Corsair Force LS SSD/S9FM01.8, *2.0
    "-v 230,raw48,Life_Curve_Status "
    "-v 231,raw48,SSD_Life_Left "
  //"-v 232,raw48,Available_Reservd_Space "
    "-v 233,raw48,SandForce_Internal "
    "-v 234,raw48,SandForce_Internal "
    "-v 235,raw48,SuperCap_Health "
    "-v 241,raw48,Lifetime_Writes_GiB "
    "-v 242,raw48,Lifetime_Reads_GiB"
  },
  {
    "StorFly CFast SATA 6Gbps SSDs",
    // http://datasheet.octopart.com/VSFCS2CC060G-100-Virtium-datasheet-82287733.pdf
    // tested with StorFly VSFCS2CC060G-100/0409-000
    "StorFly VSFCS2C[CI](016|030|060|120|240)G-...",
    // C - commercial, I industrial
    "", "",
    "-v 192,raw48,Unsafe_Shutdown_Count "
    "-v 160,raw48,Uncorrectable_Error_Cnt "
    // 0729 - remaining in block life. In 0828  remaining is normalized to 100% then decreases
    "-v 161,raw48,Spares_Remaining " 
    "-v 241,raw48,Host_Writes_32MiB "
    "-v 242,raw48,Host_Reads_32MiB "
    "-v 169,raw48,Lifetime_Remaining% "
    "-v 248,raw48,Lifetime_Remaining% " //  later then 0409 FW.
    "-v 249,raw48,Spares_Remaining_Perc " //  later then 0409 FW.
  },
  { "Phison Driven SSDs", // see MKP_521_Phison_SMART_attribute.pdf
    "KINGSTON SEDC400S37(400|480|800|960|1600|1800)G|" // DC400, tested with
      // KINGSTON SEDC400S37480G/SAFM02.[GH], KINGSTON SEDC400S37960G/SAFM32.I
    "KINGSTON SUV300S37A(120|240|480)G|" // UV300 SSD, tested with KINGSTON SUV300S37A120G/SAFM11.K
    "KINGSTON SKC310S3B?7A960G|" // SSDNow KC310, KINGSTON SKC310S37A960G/SAFM00.r
    "KINGSTON SKC400S37(128G|256G|512G|1T)|" // SSDNow KC400, KINGSTON SKC400S37128G
    "KINGSTON SV310S3(7A|D7|N7A|B7A)960G|" // SSDNow V310
    "PNY CS1311 (120|240|480|960)GB SSD|" // tested with PNY CS1311 120GB SSD/CS131122
    "SSD Smartbuy (60|120|240)GB|" // SSD Smartbuy 240GB/SBFM91.1
    "KINGSTON SHSS3B?7A(120|240|480|960)G|" // HyperX Savage
    "KINGSTON  ?SA400S37(120|240|480|960)G", // Kingston A400 SSD, Phison S11 or
      // Silicon Motion controller (see ticket #801), tested with
      // KINGSTON SA400S37240G/SBFK10D7, KINGSTON SA400S37120G/SBFK71E0, */SBFKB1D1
      // KINGSTON  SA400S37480G/SBFK10D7 (two spaces)
    "", "",
  //"-v 1,raw48,Raw_Read_Error_Rate "
    "-v 2,raw48,Not_In_Use "
    "-v 3,raw48,Not_In_Use "
    "-v 5,raw48,Not_In_Use "
    "-v 7,raw48,Not_In_Use "
    "-v 8,raw48,Not_In_Use "
  //"-v 9,raw24(raw8),Power_On_Hours "
    "-v 5,raw48,Retired_Block_Count "
  //"-v 9,raw24(raw8),Power_On_Hours "
    "-v 10,raw48,Not_In_Use "
  //"-v 12,raw48,Power_Cycle_Count "
    "-v 168,raw48,SATA_Phy_Error_Count "
    "-v 170,raw24/raw24:z54z10,Bad_Blk_Ct_Erl/Lat " // Early bad block/Later bad block
    "-v 173,raw16(avg16),MaxAvgErase_Ct "
    "-v 175,raw48,Not_In_Use "
    "-v 183,raw48,Unknown_Attribute "
  //"-v 187,raw48,Reported_Uncorrect "
    "-v 192,raw48,Unsafe_Shutdown_Count "
  //"-v 194,tempminmax,Temperature_Celsius "
    "-v 196,raw48,Not_In_Use "
    "-v 197,raw48,Not_In_Use "
    "-v 199,raw48,CRC_Error_Count "
    "-v 218,raw48,CRC_Error_Count "
    "-v 231,raw48,SSD_Life_Left "
    "-v 233,raw48,Flash_Writes_GiB "
    "-v 240,raw48,Not_In_Use "
    "-v 241,raw48,Lifetime_Writes_GiB "
    "-v 242,raw48,Lifetime_Reads_GiB "
    "-v 244,raw48,Average_Erase_Count "
    "-v 245,raw48,Max_Erase_Count "
    "-v 246,raw48,Total_Erase_Count "
  },
  // this is a copy of the Phison bases record for the OEM drives with a very
  // weak information in the model. Detection is based on Firmware.
  { "Phison Driven OEM SSDs", // see MKP_521_Phison_SMART_attribute.pdf
    "GOODRAM|" // tested with GOODRAM CX200 (GOODRAM/SAFM12.2)
    "INTENSO|" // tested with Intenso SSD SATA III Top (INTENSO/S9FM02.6, .../SAFM01.6)
    "SATA SSD", // tested with Supermicro SSD-DM032-PHI (SATA SSD/S9FM02.1),
      // PC Engines msata16d (SATA SSD/S9FM02.3), FoxLine flssd240x4s(SATA SSD/SBFM10.5)
    "S9FM02\\.[136]|SAFM01\\.6|SAFM12\\.2|SBFM10\\.5|SBFM91\\.2",
    "",
  //"-v 1,raw48,Raw_Read_Error_Rate "
    "-v 2,raw48,Not_In_Use "
    "-v 3,raw48,Not_In_Use "
    "-v 5,raw48,Not_In_Use "
    "-v 7,raw48,Not_In_Use "
    "-v 8,raw48,Not_In_Use "
  //"-v 9,raw24(raw8),Power_On_Hours "
    "-v 5,raw48,Retired_Block_Count "
  //"-v 9,raw24(raw8),Power_On_Hours "
    "-v 10,raw48,Not_In_Use "
  //"-v 12,raw48,Power_Cycle_Count "
    "-v 168,raw48,SATA_Phy_Error_Count "
    "-v 170,raw24/raw24:z54z10,Bad_Blk_Ct_Erl/Lat " // Early bad block/Later bad block
    "-v 173,raw16(avg16),MaxAvgErase_Ct "
    "-v 175,raw48,Not_In_Use "
    "-v 183,raw48,Unknown_Attribute "
  //"-v 187,raw48,Reported_Uncorrect "
    "-v 192,raw48,Unsafe_Shutdown_Count "
  //"-v 194,tempminmax,Temperature_Celsius "
    "-v 196,raw48,Not_In_Use "
    "-v 197,raw48,Not_In_Use "
    "-v 199,raw48,CRC_Error_Count "
    "-v 218,raw48,CRC_Error_Count "
    "-v 231,raw48,SSD_Life_Left "
    "-v 233,raw48,Flash_Writes_GiB "
    "-v 240,raw48,Not_In_Use "
    "-v 241,raw48,Lifetime_Writes_GiB "
    "-v 242,raw48,Lifetime_Reads_GiB "
    "-v 244,raw48,Average_Erase_Count "
    "-v 245,raw48,Max_Erase_Count "
    "-v 246,raw48,Total_Erase_Count "
  },
  { "Indilinx Barefoot based SSDs",
    "Corsair CSSD-V(32|60|64|128|256)GB2|" // Corsair Nova, tested with Corsair CSSD-V32GB2/2.2
    "Corsair CMFSSD-(32|64|128|256)D1|" // Corsair Extreme, tested with Corsair CMFSSD-128D1/1.0
    "CRUCIAL_CT(64|128|256)M225|" // tested with CRUCIAL_CT64M225/1571
    "G.SKILL FALCON (64|128|256)GB SSD|" // tested with G.SKILL FALCON 128GB SSD/2030
    "OCZ[ -](AGILITY|ONYX|VERTEX( 1199|-TURBO| v1\\.10)?)|" // tested with
      // OCZ-ONYX/1.6, OCZ-VERTEX 1199/00.P97, OCZ-VERTEX/1.30, OCZ VERTEX-TURBO/1.5, OCZ-VERTEX v1.10/1370
    "Patriot[ -]Torqx.*|"
    "RENICE Z2|" // tested with RENICE Z2/2030
    "STT_FT[MD](28|32|56|64)GX25H|" // Super Talent Ultradrive GX, tested with STT_FTM64GX25H/1916
    "TS(18|25)M(64|128)MLC(16|32|64|128|256|512)GSSD|" // ASAX Leopard Hunt II, tested with TS25M64MLC64GSSD/0.1
    "FM-25S2I-(64|128)GBFII|" // G.Skill FALCON II, tested with FM-25S2I-64GBFII
    "TS(60|120)GSSD25D-M", // Transcend Ultra SSD (SATA II), see also Ticket #80
    "", "",
    "-v 1,raw64 " // Raw_Read_Error_Rate
    "-v 9,raw64 " // Power_On_Hours
    "-v 12,raw64 " // Power_Cycle_Count
    "-v 184,raw64,Initial_Bad_Block_Count "
    "-v 195,raw64,Program_Failure_Blk_Ct "
    "-v 196,raw64,Erase_Failure_Blk_Ct "
    "-v 197,raw64,Read_Failure_Blk_Ct "
    "-v 198,raw64,Read_Sectors_Tot_Ct "
    "-v 199,raw64,Write_Sectors_Tot_Ct "
    "-v 200,raw64,Read_Commands_Tot_Ct "
    "-v 201,raw64,Write_Commands_Tot_Ct "
    "-v 202,raw64,Error_Bits_Flash_Tot_Ct "
    "-v 203,raw64,Corr_Read_Errors_Tot_Ct "
    "-v 204,raw64,Bad_Block_Full_Flag "
    "-v 205,raw64,Max_PE_Count_Spec "
    "-v 206,raw64,Min_Erase_Count "
    "-v 207,raw64,Max_Erase_Count "
    "-v 208,raw64,Average_Erase_Count "
    "-v 209,raw64,Remaining_Lifetime_Perc "
    "-v 210,raw64,Indilinx_Internal "
    "-v 211,raw64,SATA_Error_Ct_CRC "
    "-v 212,raw64,SATA_Error_Ct_Handshake "
    "-v 213,raw64,Indilinx_Internal"
  },
  { "Indilinx Barefoot_2/Everest/Martini based SSDs",
    "OCZ VERTEX[ -]PLUS|" // tested with OCZ VERTEX-PLUS/3.55, OCZ VERTEX PLUS/3.55
    "OCZ-VERTEX PLUS R2|" // Barefoot 2, tested with OCZ-VERTEX PLUS R2/1.2
    "OCZ-PETROL|" // Everest 1, tested with OCZ-PETROL/3.12
    "OCZ-AGILITY4|" // Everest 2, tested with OCZ-AGILITY4/1.5.2
    "OCZ-VERTEX4", // Everest 2, tested with OCZ-VERTEX4/1.5
    "", "",
  //"-v 1,raw48,Raw_Read_Error_Rate "
  //"-v 3,raw16(avg16),Spin_Up_Time "
  //"-v 4,raw48,Start_Stop_Count "
  //"-v 5,raw16(raw16),Reallocated_Sector_Ct "
  //"-v 9,raw24(raw8),Power_On_Hours "
  //"-v 12,raw48,Power_Cycle_Count "
    "-v 232,raw48,Lifetime_Writes " // LBA?
  //"-v 233,raw48,Media_Wearout_Indicator"
  },
  { "Indilinx Barefoot 3 based SSDs",
    "OCZ-VECTOR(1[58]0)?|" // tested with OCZ-VECTOR/1.03, OCZ-VECTOR150/1.2, OCZ-VECTOR180
    "OCZ-VERTEX4[56]0A?|" // Barefoot 3 M10, tested with OCZ-VERTEX450/1.0, OCZ-VERTEX460/1.0, VERTEX460A
    "OCZ-SABER1000|"
    "OCZ-ARC100|"
    "Radeon R7", // Barefoot 3 M00, tested with Radeon R7/1.00
    "", "",
    "-v 5,raw48,Runtime_Bad_Block "
  //"-v 9,raw24(raw8),Power_On_Hours "
  //"-v 12,raw48,Power_Cycle_Count "
    "-v 171,raw48,Avail_OP_Block_Count "
    "-v 174,raw48,Pwr_Cycle_Ct_Unplanned "
    "-v 187,raw48,Total_Unc_NAND_Reads "
    "-v 195,raw48,Total_Prog_Failures "
    "-v 196,raw48,Total_Erase_Failures "
    "-v 197,raw48,Total_Unc_Read_Failures "
    "-v 198,raw48,Host_Reads_GiB "
    "-v 199,raw48,Host_Writes_GiB "
    "-v 205,raw48,Max_Rated_PE_Count "
    "-v 206,raw48,Min_Erase_Count "
    "-v 207,raw48,Max_Erase_Count "
    "-v 208,raw48,Average_Erase_Count "
    "-v 210,raw48,SATA_CRC_Error_Count "
    "-v 212,raw48,Pages_Requiring_Rd_Rtry "
    "-v 213,raw48,Snmple_Retry_Attempts "
    "-v 214,raw48,Adaptive_Retry_Attempts "
    "-v 222,raw48,RAID_Recovery_Count "
    "-v 224,raw48,In_Warranty "
    "-v 225,raw48,DAS_Polarity "
    "-v 226,raw48,Partial_Pfail "
    "-v 230,raw48,Write_Throttling "
    "-v 233,raw48,Remaining_Lifetime_Perc "
    "-v 241,raw48,Host_Writes_GiB " // M00/M10
    "-v 242,raw48,Host_Reads_GiB "  // M00/M10
    "-v 249,raw48,Total_NAND_Prog_Ct_GiB "
    "-v 251,raw48,Total_NAND_Read_Ct_GiB"
  },
  { "OCZ Intrepid 3000 SSDs", // tested with OCZ INTREPID 3600/1.4.3.6, 3800/1.4.3.0, 3700/1.5.0.4
    "OCZ INTREPID 3[678]00",
    "", "",
    "-v 5,raw48,Runtime_Bad_Block "
  //"-v 9,raw24(raw8),Power_On_Hours "
  //"-v 12,raw48,Power_Cycle_Count "
    "-v 100,raw48,Total_Blocks_Erased "
    "-v 171,raw48,Avail_OP_Block_Count "
    "-v 174,raw48,Pwr_Cycle_Ct_Unplanned "
    "-v 184,raw48,Factory_Bad_Block_Count "
    "-v 187,raw48,Total_Unc_NAND_Reads "
    "-v 190,tempminmax,Temperature_Celsius "
    "-v 195,raw48,Total_Prog_Failures "
    "-v 196,raw48,Total_Erase_Failures "
    "-v 197,raw48,Total_Unc_Read_Failures "
    "-v 198,raw48,Host_Reads_GiB "
    "-v 199,raw48,Host_Writes_GiB "
    "-v 202,raw48,Total_Read_Bits_Corr_Ct "
    "-v 205,raw48,Max_Rated_PE_Count "
    "-v 206,raw48,Min_Erase_Count "
    "-v 207,raw48,Max_Erase_Count "
    "-v 208,raw48,Average_Erase_Count "
    "-v 210,raw48,SATA_CRC_Error_Count "
    "-v 211,raw48,SATA_UNC_Count "
    "-v 212,raw48,NAND_Reads_with_Retry "
    "-v 213,raw48,Simple_Rd_Rtry_Attempts "
    "-v 214,raw48,Adaptv_Rd_Rtry_Attempts "
    "-v 221,raw48,Int_Data_Path_Prot_Unc "
    "-v 222,raw48,RAID_Recovery_Count "
    "-v 230,raw48,SuperCap_Charge_Status " // 0=not charged, 1=fully charged, 2=unknown
    "-v 233,raw48,Remaining_Lifetime_Perc "
    "-v 249,raw48,Total_NAND_Prog_Ct_GiB "
    "-v 251,raw48,Total_NAND_Read_Ct_GiB"
  },
  {
    "OCZ/Toshiba Trion SSDs",
    "OCZ-TRION1[05]0|" // tested with OCZ-TRION100/SAFM11.2A, TRION150/SAFZ72.2
    "TOSHIBA-TR150|" // tested with TOSHIBA-TR150/SAFZ12.3
    "TOSHIBA Q300( Pro\\.)?", // tested with TOSHIBA Q300 Pro./JYRA0101
    "", "",
  //"-v 9,raw24(raw8),Power_On_Hours "
  //"-v 12,raw48,Power_Cycle_Count "
    "-v 167,raw48,SSD_Protect_Mode "
    "-v 168,raw48,SATA_PHY_Error_Count "
    "-v 169,raw48,Bad_Block_Count "
    "-v 173,raw48,Erase_Count "
    "-v 192,raw48,Unexpect_Power_Loss_Ct "
  //"-v 194,tempminmax,Temperature_Celsius "
    "-v 241,raw48,Host_Writes"
  },
  { "InnoDisk InnoLite SATADOM D150QV SSDs", // tested with InnoLite SATADOM D150QV-L/120319
                                             // InnoLite SATADOM D150QV/120319
    "InnoLite SATADOM D150QV.*",
    "", "",
  //"-v 1,raw48,Raw_Read_Error_Rate "
  //"-v 2,raw48,Throughput_Performance "
  //"-v 3,raw16(avg16),Spin_Up_Time "
  //"-v 5,raw16(raw16),Reallocated_Sector_Ct "
  //"-v 7,raw48,Seek_Error_Rate " // from InnoDisk iSMART Linux tool, useless for SSD
  //"-v 8,raw48,Seek_Time_Performance "
  //"-v 9,raw48,Power_On_Hours "
  //"-v 10,raw48,Spin_Retry_Count "
  //"-v 12,raw48,Power_Cycle_Count "
    "-v 168,raw48,SATA_PHY_Error_Count "
    "-v 170,raw16,Bad_Block_Count_New/Tot "
    "-v 173,raw16,Erase_Count_Max/Avg "
    "-v 175,raw48,Bad_Cluster_Table_Count "
    "-v 192,raw48,Unexpect_Power_Loss_Ct "
  //"-v 194,tempminmax,Temperature_Celsius "
  //"-v 197,raw48,Current_Pending_Sector "
    "-v 229,hex48,Flash_ID "
    "-v 235,raw16,Lat_Bad_Blk_Era/Wri/Rea "
    "-v 236,raw48,Unstable_Power_Count "
    "-v 240,raw48,Write_Head"
  },
  { "Innodisk 1ME3/3ME/3SE SSDs", // tested with 2.5" SATA SSD 3ME/S140714,
      // Mini PCIeDOM 1ME3/S15604, InnoDisk Corp. - mSATA 3SE/S130710
    "((1\\.8|2\\.5)\"? SATA SSD|InnoDisk Corp\\. - mSATA|Mini PCIeDOM|SATA Slim) (1ME3|3[MS]E)",
    "", "",
  //"-v 1,raw48,Raw_Read_Error_Rate "
  //"-v 2,raw48,Throughput_Performance "
  //"-v 3,raw16(avg16),Spin_Up_Time "
  //"-v 5,raw48,Reallocated_Sector_Count "
    "-v 7,raw48,Seek_Error_Rate "       // ?
    "-v 8,raw48,Seek_Time_Performance " // ?
  //"-v 9,raw24(raw8),Power_On_Hours "
    "-v 10,raw48,Spin_Retry_Count "     // ?
  //"-v 12,raw48,Power_Cycle_Count "
    "-v 168,raw48,SATA_PHY_Error_Count "
    "-v 169,hex48,Unknown_Innodisk_Attr "
    "-v 170,raw16,Bad_Block_Count "
    "-v 173,raw16,Erase_Count "
    "-v 175,raw48,Bad_Cluster_Table_Count "
    "-v 176,raw48,Uncorr_RECORD_Count "
  //"-v 192,raw48,Power-Off_Retract_Count "
  //"-v 194,tempminmax,Temperature_Celsius " // ] only in spec
  //"-v 197,raw48,Current_Pending_Sector "
    "-v 225,raw48,Unknown_Innodisk_Attr "
    "-v 229,hex48,Flash_ID "
    "-v 235,raw48,Later_Bad_Block "
    "-v 236,raw48,Unstable_Power_Count "
    "-v 240,raw48,Write_Head"
  },
  { "Innodisk 3IE2/3ME2/3MG2/3SE2 SSDs", // tested with 2.5" SATA SSD 3MG2-P/M140402,
      // 1.8 SATA SSD 3IE2-P/M150821, 2.5" SATA SSD 3IE2-P/M150821,
      // SATA Slim 3MG2-P/M141114, M.2 (S80) 3MG2-P/M141114, M.2 (S42) 3SE2-P/M150821,
      // M.2 (S42) 3ME2/M151013
    "((1\\.8|2\\.5)\"? SATA SSD|SATA Slim|M\\.2 \\(S(42|80)\\)) 3(IE|ME|MG|SE)2(-P)?",
    "", "",
  //"-v 1,raw48,Raw_Read_Error_Rate "
  //"-v 2,raw48,Throughput_Performance "
  //"-v 9,raw24(raw8),Power_On_Hours "
  //"-v 12,raw48,Power_Cycle_Count "
    "-v 160,raw48,Uncorrectable_Error_Cnt "
    "-v 161,raw48,Number_of_Pure_Spare "
    "-v 163,raw48,Initial_Bad_Block_Count "
    "-v 164,raw48,Total_Erase_Count "
    "-v 165,raw48,Max_Erase_Count "
    "-v 166,raw48,Min_Erase_Count "
    "-v 167,raw48,Average_Erase_Count "
    "-v 168,raw48,Max_Erase_Count_of_Spec "
    "-v 169,raw48,Remaining_Lifetime_Perc "
  //"-v 175,raw48,Program_Fail_Count_Chip "
  //"-v 176,raw48,Erase_Fail_Count_Chip "
  //"-v 177,raw48,Wear_Leveling_Count "
    "-v 178,raw48,Runtime_Invalid_Blk_Cnt "
  //"-v 181,raw48,Program_Fail_Cnt_Total "
  //"-v 182,raw48,Erase_Fail_Count_Total "
  //"-v 187,raw48,Reported_Uncorrect " // ] only in spec
  //"-v 192,raw48,Power-Off_Retract_Count "
  //"-v 194,tempminmax,Temperature_Celsius "
  //"-v 195,raw48,Hardware_ECC_Recovered "
  //"-v 196,raw16(raw16),Reallocated_Event_Count "
  //"-v 197,raw48,Current_Pending_Sector "
  //"-v 198,raw48,Offline_Uncorrectable "
  //"-v 199,raw48,UDMA_CRC_Error_Count "
    "-v 225,raw48,Host_Writes_32MiB "  // ]
  //"-v 232,raw48,Available_Reservd_Space "
    "-v 233,raw48,Flash_Writes_32MiB " // ]
    "-v 234,raw48,Flash_Reads_32MiB "  // ]
    "-v 241,raw48,Host_Writes_32MiB "
    "-v 242,raw48,Host_Reads_32MiB "
    "-v 245,raw48,Flash_Writes_32MiB"
  },
  { "Innodisk 3IE3/3ME3/3ME4 SSDs", // tested with 2.5" SATA SSD 3ME3/S15A19, CFast 3ME3/S15A19
      // InnoDisk Corp. - mSATA 3ME3/S15A19, mSATA mini 3ME3/S15A19, M.2 (S42) 3ME3,
      // SATA Slim 3ME3/S15A19, SATADOM-MH 3ME3/S15A19, SATADOM-ML 3ME3/S15A19,
      // SATADOM-MV 3ME3/S15A19, SATADOM-SL 3ME3/S15A19, SATADOM-SV 3ME3/S15A19,
      // SATADOM-SL 3IE3/S151019N, 2.5" SATA SSD 3IE3/S15C14i, CFast 3IE3/S15C14i,
      // InnoDisk Corp. - mSATA 3IE3/S15C14i, Mini PCIeDOM 1IE3/S15C14i,
      // mSATA mini 3IE3/S15C14i, M.2 (S42) 3IE3/S15C14i, SATA Slim 3IE3/S15C14i,
      // SATADOM-SH 3IE3 V2/S15C14i, SATADOM-SL 3IE3 V2/S15A19i, SATADOM-SV 3IE3 V2/S15C14i
      // mSATA 3ME4/L16711, M.2 (S42) 3ME4/L16711, SATADOM-MH 3ME4/L16B01,
      // SATADOM-SH 3ME4/L16B01, SATADOM-SH Type C 3ME4/L16B01, SATADOM-SH Type D 3ME4/L16B01
    "(2.5\" SATA SSD|CFast|InnoDisk Corp\\. - mSATA|Mini PCIeDOM|mSATA( mini)?|"
    "M\\.2 \\(S42\\)|SATA Slim|SATADOM-[MS][HLV]( Type [CD])?) 3([IM]E3|ME4)( V2)?",
    "", "",
  //"-v 1,raw48,Raw_Read_Error_Rate "
  //"-v 2,raw48,Throughput_Performance "
  //"-v 3,raw16(avg16),Spin_Up_Time "
    "-v 5,raw48,Later_Bad_Block "
    "-v 7,raw48,Seek_Error_Rate "       // ?
    "-v 8,raw48,Seek_Time_Performance " // ?
  //"-v 9,raw24(raw8),Power_On_Hours "
    "-v 10,raw48,Spin_Retry_Count "     // ?
  //"-v 12,raw48,Power_Cycle_Count "
    "-v 163,raw48,Total_Bad_Block_Count "
    "-v 165,raw48,Max_Erase_Count "
    "-v 167,raw48,Average_Erase_Count "
    "-v 168,raw48,SATA_PHY_Error_Count "
    "-v 169,raw48,Remaining_Lifetime_Perc "
    "-v 170,raw48,Spare_Block_Count "
    "-v 171,raw48,Program_Fail_Count "
    "-v 172,raw48,Erase_Fail_Count "
    "-v 175,raw48,Bad_Cluster_Table_Count "
    "-v 176,raw48,RANGE_RECORD_Count "
  //"-v 187,raw48,Reported_Uncorrect "
  //"-v 192,raw48,Power-Off_Retract_Count "
  //"-v 194,tempminmax,Temperature_Celsius "
  //"-v 197,raw48,Current_Pending_Sector "
    "-v 225,raw48,Data_Log_Write_Count "
    "-v 229,hex48,Flash_ID "
    "-v 232,raw48,Spares_Remaining_Perc "
    "-v 235,raw16,Later_Bad_Blk_Inf_R/W/E " // Read/Write/Erase
    "-v 240,raw48,Write_Head "
    "-v 241,raw48,Host_Writes_32MiB "
    "-v 242,raw48,Host_Reads_32MiB"
  },
  { "InnoDisk iCF 9000 CompactFlash Cards", // tested with InnoDisk Corp. - iCF9000 1GB/140808,
       // ..., InnoDisk Corp. - iCF9000 64GB/140808
    "InnoDisk Corp\\. - iCF9000 (1|2|4|8|16|32|64)GB",
    "", "",
  //"-v 1,raw48,Raw_Read_Error_Rate "
  //"-v 5,raw16(raw16),Reallocated_Sector_Ct "
  //"-v 12,raw48,Power_Cycle_Count "
    "-v 160,raw48,Uncorrectable_Error_Cnt "
    "-v 161,raw48,Valid_Spare_Block_Cnt "
    "-v 162,raw48,Child_Pair_Count "
    "-v 163,raw48,Initial_Bad_Block_Count "
    "-v 164,raw48,Total_Erase_Count "
    "-v 165,raw48,Max_Erase_Count "
    "-v 166,raw48,Min_Erase_Count "
    "-v 167,raw48,Average_Erase_Count "
  //"-v 192,raw48,Power-Off_Retract_Count "
  //"-v 194,tempminmax,Temperature_Celsius "
  //"-v 195,raw48,Hardware_ECC_Recovered "
  //"-v 196,raw16(raw16),Reallocated_Event_Count "
  //"-v 198,raw48,Offline_Uncorrectable "
  //"-v 199,raw48,UDMA_CRC_Error_Count "
  //"-v 229,raw48,Flash_ID " // only in spec
    "-v 241,raw48,Host_Writes_32MiB "
    "-v 242,raw48,Host_Reads_32MiB"
  },
  { "Intel X25-E SSDs",
    "SSDSA2SH(032|064)G1.* INTEL",  // G1 = first generation
    "", "",
  //"-v 3,raw16(avg16),Spin_Up_Time "
  //"-v 4,raw48,Start_Stop_Count "
  //"-v 5,raw16(raw16),Reallocated_Sector_Ct "
  //"-v 9,raw24(raw8),Power_On_Hours "
  //"-v 12,raw48,Power_Cycle_Count "
    "-v 192,raw48,Unsafe_Shutdown_Count "
    "-v 225,raw48,Host_Writes_32MiB "
    "-v 226,raw48,Intel_Internal "
    "-v 227,raw48,Intel_Internal "
    "-v 228,raw48,Intel_Internal "
  //"-v 232,raw48,Available_Reservd_Space "
  //"-v 233,raw48,Media_Wearout_Indicator"
  },
  { "Intel X18-M/X25-M G1 SSDs",
    "INTEL SSDSA[12]MH(080|160)G1.*",  // G1 = first generation, 50nm
    "", "",
  //"-v 3,raw16(avg16),Spin_Up_Time "
  //"-v 4,raw48,Start_Stop_Count "
  //"-v 5,raw16(raw16),Reallocated_Sector_Ct "
  //"-v 9,raw24(raw8),Power_On_Hours "
  //"-v 12,raw48,Power_Cycle_Count "
    "-v 192,raw48,Unsafe_Shutdown_Count "
    "-v 225,raw48,Host_Writes_32MiB "
    "-v 226,raw48,Intel_Internal "
    "-v 227,raw48,Intel_Internal "
    "-v 228,raw48,Intel_Internal "
  //"-v 232,raw48,Available_Reservd_Space "
  //"-v 233,raw48,Media_Wearout_Indicator"
  },
  { "Intel X18-M/X25-M/X25-V G2 SSDs", // fixed firmware
      // tested with INTEL SSDSA2M(080|160)G2GC/2CV102J8 (X25-M)
    "INTEL SSDSA[12]M(040|080|120|160)G2.*",  // G2 = second generation, 34nm
    "2CV102(J[89A-Z]|[K-Z].)", // >= "2CV102J8"
    "",
  //"-v 3,raw16(avg16),Spin_Up_Time "
  //"-v 4,raw48,Start_Stop_Count "
  //"-v 5,raw16(raw16),Reallocated_Sector_Ct "
  //"-v 9,raw24(raw8),Power_On_Hours "
  //"-v 12,raw48,Power_Cycle_Count "
  //"-v 184,raw48,End-to-End_Error " // G2 only
    "-v 192,raw48,Unsafe_Shutdown_Count "
    "-v 225,raw48,Host_Writes_32MiB "
    "-v 226,raw48,Workld_Media_Wear_Indic " // Timed Workload Media Wear Indicator (percent*1024)
    "-v 227,raw48,Workld_Host_Reads_Perc "  // Timed Workload Host Reads Percentage
    "-v 228,raw48,Workload_Minutes " // 226,227,228 can be reset by 'smartctl -t vendor,0x40'
  //"-v 232,raw48,Available_Reservd_Space "
  //"-v 233,raw48,Media_Wearout_Indicator"
  },
  { "Intel X18-M/X25-M/X25-V G2 SSDs", // buggy or unknown firmware
      // tested with INTEL SSDSA2M040G2GC/2CV102HD (X25-V)
    "INTEL SSDSA[12]M(040|080|120|160)G2.*",
    "",
    "This drive may require a firmware update to\n"
    "fix possible drive hangs when reading SMART self-test log:\n"
    "https://downloadcenter.intel.com/download/26491",
    "-v 192,raw48,Unsafe_Shutdown_Count "
    "-v 225,raw48,Host_Writes_32MiB "
    "-v 226,raw48,Workld_Media_Wear_Indic "
    "-v 227,raw48,Workld_Host_Reads_Perc "
    "-v 228,raw48,Workload_Minutes"
  },
  { "Intel 311/313 Series SSDs", // tested with INTEL SSDSA2VP020G2/2CV102M5,
      // INTEL SSDSA2VP020G3/9CV10379, INTEL SSDMAEXC024G3H/9CV10379
    "INTEL SSD(SA2VP|MAEXC)(020|024)G[23]H?",
      // SA2VP = 2.5", MAEXC = mSATA, G2 = 311, G3 = 313
    "", "",
  //"-v 3,raw16(avg16),Spin_Up_Time "
  //"-v 4,raw48,Start_Stop_Count "
  //"-v 5,raw16(raw16),Reallocated_Sector_Ct "
  //"-v 9,raw24(raw8),Power_On_Hours "
  //"-v 12,raw48,Power_Cycle_Count "
    "-v 170,raw48,Reserve_Block_Count "
    "-v 171,raw48,Program_Fail_Count "
    "-v 172,raw48,Erase_Fail_Count "
    "-v 183,raw48,SATA_Downshift_Count "
  //"-v 184,raw48,End-to-End_Error "
  //"-v 187,raw48,Reported_Uncorrect "
    "-v 192,raw48,Unsafe_Shutdown_Count "
    "-v 225,raw48,Host_Writes_32MiB "
    "-v 226,raw48,Workld_Media_Wear_Indic " // Timed Workload Media Wear Indicator (percent*1024)
    "-v 227,raw48,Workld_Host_Reads_Perc "  // Timed Workload Host Reads Percentage
    "-v 228,raw48,Workload_Minutes " // 226,227,228 can be reset by 'smartctl -t vendor,0x40'
  //"-v 232,raw48,Available_Reservd_Space "
  //"-v 233,raw48,Media_Wearout_Indicator "
    "-v 241,raw48,Host_Writes_32MiB "
    "-v 242,raw48,Host_Reads_32MiB"
  },
  { "Intel 320 Series SSDs", // tested with INTEL SSDSA2CT040G3/4PC10362,
      // INTEL SSDSA2CW160G3/4PC10362, SSDSA2BT040G3/4PC10362, SSDSA2BW120G3A/4PC10362,
      // INTEL SSDSA2BW300G3D/4PC10362, SSDSA2BW160G3L/4PC1LE04, SSDSA1NW160G3/4PC10362
    "INTEL SSDSA[12][BCN][WT](040|080|120|160|300|600)G3[ADL]?",
      // 2B = 2.5" 7mm, 2C = 2.5" 9.5mm, 1N = 1.8" microSATA
    "", "",
    "-F nologdir "
  //"-v 3,raw16(avg16),Spin_Up_Time "
  //"-v 4,raw48,Start_Stop_Count "
  //"-v 5,raw16(raw16),Reallocated_Sector_Ct "
  //"-v 9,raw24(raw8),Power_On_Hours "
  //"-v 12,raw48,Power_Cycle_Count "
    "-v 170,raw48,Reserve_Block_Count "
    "-v 171,raw48,Program_Fail_Count "
    "-v 172,raw48,Erase_Fail_Count "
    "-v 183,raw48,SATA_Downshift_Count " // FW >= 4Px10362
  //"-v 184,raw48,End-to-End_Error "
  //"-v 187,raw48,Reported_Uncorrect "
    "-v 199,raw48,CRC_Error_Count "      // FW >= 4Px10362
    "-v 192,raw48,Unsafe_Shutdown_Count "
    "-v 225,raw48,Host_Writes_32MiB "
    "-v 226,raw48,Workld_Media_Wear_Indic " // Timed Workload Media Wear Indicator (percent*1024)
    "-v 227,raw48,Workld_Host_Reads_Perc "  // Timed Workload Host Reads Percentage
    "-v 228,raw48,Workload_Minutes " // 226,227,228 can be reset by 'smartctl -t vendor,0x40'
  //"-v 232,raw48,Available_Reservd_Space "
  //"-v 233,raw48,Media_Wearout_Indicator "
    "-v 241,raw48,Host_Writes_32MiB "
    "-v 242,raw48,Host_Reads_32MiB"
  },
  { "Intel 710 Series SSDs", // tested with INTEL SSDSA2BZ[12]00G3/6PB10362
    "INTEL SSDSA2BZ(100|200|300)G3",
    "", "",
    "-F nologdir "
  //"-v 3,raw16(avg16),Spin_Up_Time "
  //"-v 4,raw48,Start_Stop_Count "
  //"-v 5,raw16(raw16),Reallocated_Sector_Ct "
  //"-v 9,raw24(raw8),Power_On_Hours "
  //"-v 12,raw48,Power_Cycle_Count "
    "-v 170,raw48,Reserve_Block_Count "
    "-v 171,raw48,Program_Fail_Count "
    "-v 172,raw48,Erase_Fail_Count "
    "-v 174,raw48,Unexpect_Power_Loss_Ct " // Missing in 710 specification from September 2011
    "-v 183,raw48,SATA_Downshift_Count "
  //"-v 184,raw48,End-to-End_Error "
  //"-v 187,raw48,Reported_Uncorrect "
  //"-v 190,tempminmax,Airflow_Temperature_Cel "
    "-v 192,raw48,Unsafe_Shutdown_Count "
    "-v 225,raw48,Host_Writes_32MiB "
    "-v 226,raw48,Workld_Media_Wear_Indic " // Timed Workload Media Wear Indicator (percent*1024)
    "-v 227,raw48,Workld_Host_Reads_Perc "  // Timed Workload Host Reads Percentage
    "-v 228,raw48,Workload_Minutes " // 226,227,228 can be reset by 'smartctl -t vendor,0x40'
  //"-v 232,raw48,Available_Reservd_Space "
  //"-v 233,raw48,Media_Wearout_Indicator "
    "-v 241,raw48,Host_Writes_32MiB "
    "-v 242,raw48,Host_Reads_32MiB"
  },
  { "Intel 510 Series SSDs",
    "INTEL SSDSC2MH(120|250)A2",
    "", "",
  //"-v 3,raw16(avg16),Spin_Up_Time "
  //"-v 4,raw48,Start_Stop_Count "
  //"-v 5,raw16(raw16),Reallocated_Sector_Ct "
  //"-v 9,raw24(raw8),Power_On_Hours "
  //"-v 12,raw48,Power_Cycle_Count "
    "-v 192,raw48,Unsafe_Shutdown_Count "
    "-v 225,raw48,Host_Writes_32MiB "
  //"-v 232,raw48,Available_Reservd_Space "
  //"-v 233,raw48,Media_Wearout_Indicator"
  },
  { "Intel 520 Series SSDs", // tested with INTEL SSDSC2CW120A3/400i, SSDSC2BW480A3F/400i,
      // INTEL SSDSC2BW180A3L/LB3i
    "INTEL SSDSC2[BC]W(060|120|180|240|480)A3[FL]?",
    "", "",
  //"-v 5,raw16(raw16),Reallocated_Sector_Ct "
    "-v 9,msec24hour32,Power_On_Hours_and_Msec "
  //"-v 12,raw48,Power_Cycle_Count "
    "-v 170,raw48,Available_Reservd_Space "
    "-v 171,raw48,Program_Fail_Count "
    "-v 172,raw48,Erase_Fail_Count "
    "-v 174,raw48,Unexpect_Power_Loss_Ct "
  //"-v 184,raw48,End-to-End_Error "
    "-v 187,raw48,Uncorrectable_Error_Cnt "
  //"-v 192,raw48,Power-Off_Retract_Count "
    "-v 225,raw48,Host_Writes_32MiB "
    "-v 226,raw48,Workld_Media_Wear_Indic "
    "-v 227,raw48,Workld_Host_Reads_Perc "
    "-v 228,raw48,Workload_Minutes "
  //"-v 232,raw48,Available_Reservd_Space "
  //"-v 233,raw48,Media_Wearout_Indicator "
    "-v 241,raw48,Host_Writes_32MiB "
    "-v 242,raw48,Host_Reads_32MiB "
    "-v 249,raw48,NAND_Writes_1GiB"
  },
  { "Intel 525 Series SSDs", // mSATA, tested with SSDMCEAC120B3/LLLi
    "INTEL SSDMCEAC(030|060|090|120|180|240)B3",
    "", "",
  //"-v 5,raw16(raw16),Reallocated_Sector_Ct "
    "-v 9,msec24hour32,Power_On_Hours_and_Msec "
  //"-v 12,raw48,Power_Cycle_Count "
    "-v 170,raw48,Available_Reservd_Space "
    "-v 171,raw48,Program_Fail_Count "
    "-v 172,raw48,Erase_Fail_Count "
    "-v 174,raw48,Unexpect_Power_Loss_Ct "
    "-v 183,raw48,SATA_Downshift_Count "
  //"-v 184,raw48,End-to-End_Error "
    "-v 187,raw48,Uncorrectable_Error_Cnt "
  //"-v 190,tempminmax,Airflow_Temperature_Cel "
  //"-v 192,raw48,Power-Off_Retract_Count "
  //"-v 199,raw48,UDMA_CRC_Error_Count "
    "-v 225,raw48,Host_Writes_32MiB "
    "-v 226,raw48,Workld_Media_Wear_Indic "
    "-v 227,raw48,Workld_Host_Reads_Perc "
    "-v 228,raw48,Workload_Minutes "
  //"-v 232,raw48,Available_Reservd_Space "
  //"-v 233,raw48,Media_Wearout_Indicator "
    "-v 241,raw48,Host_Writes_32MiB "
    "-v 242,raw48,Host_Reads_32MiB "
    "-v 249,raw48,NAND_Writes_1GiB"
  },
  { "Intel 53x and Pro 2500 Series SSDs", // SandForce SF-2281, tested with
      // INTEL SSDSC2BW180A4/DC12, SSDSC2BW240A4/DC12, SSDMCEAW120A4/DC33
      // INTEL SSDMCEAW240A4/DC33, SSDSC2BF480A5/TG26, SSDSC2BW240H6/RG21
    "INTEL SSD(MCEA|SC2B|SCKJ)[WF](056|080|120|180|240|360|480)(A4|A5|H6)",
      // SC2B = 2.5", MCEA = mSATA, SCKJ = M.2; A4 = 530, A5 = Pro 2500, H6 = 535
    "", "",
  //"-v 5,raw16(raw16),Reallocated_Sector_Ct "
    "-v 9,msec24hour32,Power_On_Hours_and_Msec "
  //"-v 12,raw48,Power_Cycle_Count "
    "-v 170,raw48,Available_Reservd_Space "
    "-v 171,raw48,Program_Fail_Count "
    "-v 172,raw48,Erase_Fail_Count "
    "-v 174,raw48,Unexpect_Power_Loss_Ct "
    "-v 183,raw48,SATA_Downshift_Count "
  //"-v 184,raw48,End-to-End_Error "
    "-v 187,raw48,Uncorrectable_Error_Cnt "
  //"-v 190,tempminmax,Airflow_Temperature_Cel "
  //"-v 192,raw48,Power-Off_Retract_Count "
  //"-v 199,raw48,UDMA_CRC_Error_Count "
    "-v 225,raw48,Host_Writes_32MiB "
    "-v 226,raw48,Workld_Media_Wear_Indic "
    "-v 227,raw48,Workld_Host_Reads_Perc "
    "-v 228,raw48,Workload_Minutes "
  //"-v 232,raw48,Available_Reservd_Space "
  //"-v 233,raw48,Media_Wearout_Indicator "
    "-v 241,raw48,Host_Writes_32MiB "
    "-v 242,raw48,Host_Reads_32MiB "
    "-v 249,raw48,NAND_Writes_1GiB"
  },
  { "Intel 330/335 Series SSDs", // tested with INTEL SSDSC2CT180A3/300i, SSDSC2CT240A3/300i,
      // INTEL SSDSC2CT240A4/335t
    "INTEL SSDSC2CT(060|120|180|240)A[34]", // A4 = 335 Series
    "", "",
  //"-v 5,raw16(raw16),Reallocated_Sector_Ct "
    "-v 9,msec24hour32,Power_On_Hours_and_Msec "
  //"-v 12,raw48,Power_Cycle_Count "
  //"-v 181,raw48,Program_Fail_Cnt_Total " // ] Missing in 330 specification from April 2012
  //"-v 182,raw48,Erase_Fail_Count_Total " // ]
  //"-v 192,raw48,Power-Off_Retract_Count "
    "-v 225,raw48,Host_Writes_32MiB "
  //"-v 232,raw48,Available_Reservd_Space "
  //"-v 233,raw48,Media_Wearout_Indicator "
    "-v 241,raw48,Host_Writes_32MiB "
    "-v 242,raw48,Host_Reads_32MiB "
    "-v 249,raw48,NAND_Writes_1GiB"
  },
  // https://www.intel.com/content/www/us/en/solid-state-drives/ssd-540s-series-spec.html
  // https://www.intel.com/content/www/us/en/solid-state-drives/ssd-540s-series-m2-spec.html
  { "Intel 540 Series SSDs", // INTEL SSDSC2KW120H6/LSF036C, INTEL SSDSC2KW480H6/LSF036C
    "INTEL SSDSC[K2]KW(120H|180H|240H|360H|480H|010X)6", 
    "", "",
    "-v 9,msec24hour32,Power_On_Hours_and_Msec "
    "-v 170,raw48,Available_Reservd_Space "
    "-v 171,raw48,Program_Fail_Count "
    "-v 172,raw48,Erase_Fail_Count "
    "-v 174,raw48,Unexpect_Power_Loss_Ct "
    "-v 183,raw48,SATA_Downshift_Count "
    "-v 187,raw48,Uncorrectable_Error_Cnt "
    "-v 225,raw48,Host_Writes_32MiB "
    "-v 226,raw48,Workld_Media_Wear_Indic "
    "-v 227,raw48,Workld_Host_Reads_Perc "
    "-v 228,raw48,Workload_Minutes "
    "-v 249,raw48,NAND_Writes_1GiB"
  },
  { "Intel 730 and DC S35x0/3610/3700 Series SSDs", // tested with INTEL SSDSC2BP480G4, SSDSC2BB120G4/D2010355,
      // INTEL SSDSC2BB800G4T, SSDSC2BA200G3/5DV10250, SSDSC2BB080G6/G2010130,  SSDSC2BX200G4/G2010110,
      // INTEL SSDSC2BB016T6/G2010140, SSDSC2BX016T4/G2010140, SSDSC2BB150G7/N2010101
    "INTEL SSDSC(1N|2B)[ABPX]((080|100|120|150|160|200|240|300|400|480|600|800)G[3467][RT]?|(012|016)T[46])",
      // A = S3700, B*4 = S3500, B*6 = S3510, P = 730, X = S3610
      // Dell ships drives with model of the form SSDSC2BB120G4R
    "", "",
  //"-v 3,raw16(avg16),Spin_Up_Time "
  //"-v 4,raw48,Start_Stop_Count "
  //"-v 5,raw16(raw16),Reallocated_Sector_Ct "
  //"-v 9,raw24(raw8),Power_On_Hours "
  //"-v 12,raw48,Power_Cycle_Count "
    "-v 170,raw48,Available_Reservd_Space "
    "-v 171,raw48,Program_Fail_Count "
    "-v 172,raw48,Erase_Fail_Count "
    "-v 174,raw48,Unsafe_Shutdown_Count "
    "-v 175,raw16(raw16),Power_Loss_Cap_Test "
    "-v 183,raw48,SATA_Downshift_Count "
  //"-v 184,raw48,End-to-End_Error "
  //"-v 187,raw48,Reported_Uncorrect "
    "-v 190,tempminmax,Temperature_Case "
    "-v 192,raw48,Unsafe_Shutdown_Count "
    "-v 194,tempminmax,Temperature_Internal "
  //"-v 197,raw48,Current_Pending_Sector "
    "-v 199,raw48,CRC_Error_Count "
    "-v 225,raw48,Host_Writes_32MiB "
    "-v 226,raw48,Workld_Media_Wear_Indic " // Timed Workload Media Wear Indicator (percent*1024)
    "-v 227,raw48,Workld_Host_Reads_Perc "  // Timed Workload Host Reads Percentage
    "-v 228,raw48,Workload_Minutes " // 226,227,228 can be reset by 'smartctl -t vendor,0x40'
  //"-v 232,raw48,Available_Reservd_Space "
  //"-v 233,raw48,Media_Wearout_Indicator "
    "-v 234,raw24/raw32:04321,Thermal_Throttle "
    "-v 241,raw48,Host_Writes_32MiB "
    "-v 242,raw48,Host_Reads_32MiB "
    "-v 243,raw48,NAND_Writes_32MiB " // S3510/3610
    "-F xerrorlba" // tested with SSDSC2BB600G4/D2010355
  },
  // https://www.intel.com/content/www/us/en/solid-state-drives/ssd-pro-5400s-series-spec.html
  // https://www.intel.com/content/www/us/en/solid-state-drives/ssd-pro-5400s-series-m2-spec.html
  { "Intel SSD Pro 5400s Series", // Tested with SSDSC2KF480H6/LSF036P
    "INTEL SSDSC[2K]KF(120H|180H|240H|360H|480H|010X)6",
    "", "",
    "-v 170,raw48,Available_Reservd_Space "
    "-v 171,raw48,Program_Fail_Count "
    "-v 172,raw48,Erase_Fail_Count "
    "-v 174,raw48,Unexpect_Power_Loss_Ct "
    "-v 183,raw48,SATA_Downshift_Count "
    "-v 187,raw48,Uncorrectable_Error_Cnt "
    "-v 225,raw48,Host_Writes_32MiB "
    "-v 226,raw48,Workld_Media_Wear_Indic "
    "-v 227,raw48,Workld_Host_Reads_Perc "
    "-v 228,raw48,Workload_Minutes "
    "-v 249,raw48,NAND_Writes_1GiB "
  },
  { "Intel 3710 Series SSDs", // INTEL SSDSC2BA200G4R/G201DL2B (dell)
    "INTEL SSDSC2BA(200G|400G|800G|012T)4.?",
    "", "",
    "-v 9,msec24hour32,Power_On_Hours_and_Msec "
    "-v 170,raw48,Available_Reservd_Space "
    "-v 171,raw48,Program_Fail_Count "
    "-v 172,raw48,Erase_Fail_Count "
    "-v 174,raw48,Unexpect_Power_Loss_Ct "
    "-v 183,raw48,SATA_Downshift_Count "
    "-v 187,raw48,Uncorrectable_Error_Cnt "
    "-v 225,raw48,Host_Writes_32MiB "
    "-v 226,raw48,Workld_Media_Wear_Indic "
    "-v 227,raw48,Workld_Host_Reads_Perc "
    "-v 228,raw48,Workload_Minutes "
    "-v 234,raw24/raw32:04321,Thermal_Throttle "
    "-v 243,raw48,NAND_Writes_32MiB "
  },
  { "Intel S3520 Series SSDs", // INTEL SSDSC2BB960G7/N2010112, INTEL SSDSC2BB016T7/N2010112
    "INTEL SSDSC(2|K)(J|B)B(240G|480G|960G|150G|760G|800G|012T|016T)7.?",
    "", "",
  //"-v 5,raw16(raw16),Reallocated_Sector_Ct "
  //"-v 9,raw24(raw8),Power_On_Hours "
  //"-v 12,raw48,Power_Cycle_Count "
    "-v 170,raw48,Available_Reservd_Space "
    "-v 171,raw48,Program_Fail_Count "
    "-v 172,raw48,Erase_Fail_Count "
    "-v 174,raw48,Unsafe_Shutdown_Count "
    "-v 175,raw16(raw16),Power_Loss_Cap_Test "
    "-v 183,raw48,SATA_Downshift_Count "
    "-v 184,raw48,End-to-End_Error_Count "
    "-v 187,raw48,Uncorrectable_Error_Cnt "
    "-v 190,tempminmax,Case_Temperature "
    "-v 192,raw48,Unsafe_Shutdown_Count "
    "-v 194,tempminmax,Drive_Temperature "
    "-v 197,raw48,Pending_Sector_Count "
    "-v 199,raw48,CRC_Error_Count "
    "-v 225,raw48,Host_Writes_32MiB "
    "-v 226,raw48,Workld_Media_Wear_Indic " // Timed Workload Media Wear Indicator (percent*1024)
    "-v 227,raw48,Workld_Host_Reads_Perc "  // Timed Workload Host Reads Percentage
    "-v 228,raw48,Workload_Minutes " // 226,227,228 can be reset by 'smartctl -t vendor,0x40'
  //"-v 232,raw48,Available_Reservd_Space "
  //"-v 233,raw48,Media_Wearout_Indicator "
    "-v 234,raw24/raw32:04321,Thermal_Throttle_Status "
    "-v 241,raw48,Host_Writes_32MiB "
    "-v 242,raw48,Host_Reads_32MiB "
    "-v 243,raw48,NAND_Writes_32MiB"
  },
  { "Intel S4510/S4610/S4500/S4600 Series SSDs", // INTEL SSDSC2KB480G7/SCV10100,
      // INTEL SSDSC2KB960G7/SCV10100, INTEL SSDSC2KB038T7/SCV10100,
      // INTEL SSDSC2KB038T7/SCV10121, INTEL SSDSC2KG240G7/SCV10100
    "INTEL SSDSC(2K|KK)(B|G)(240G|480G|960G|019T|038T)(7|8).?",
    "", "",
  //"-v 5,raw16(raw16),Reallocated_Sector_Ct "
  //"-v 9,raw24(raw8),Power_On_Hours "
  //"-v 12,raw48,Power_Cycle_Count "
    "-v 170,raw48,Available_Reservd_Space "
    "-v 171,raw48,Program_Fail_Count "
    "-v 172,raw48,Erase_Fail_Count "
    "-v 174,raw48,Unsafe_Shutdown_Count "
    "-v 175,raw16(raw16),Power_Loss_Cap_Test "
    "-v 183,raw48,SATA_Downshift_Count "
    "-v 184,raw48,End-to-End_Error_Count "
    "-v 187,raw48,Uncorrectable_Error_Cnt "
    "-v 190,tempminmax,Drive_Temperature "
    "-v 192,raw48,Unsafe_Shutdown_Count "
    "-v 197,raw48,Pending_Sector_Count "
    "-v 199,raw48,CRC_Error_Count "
    "-v 225,raw48,Host_Writes_32MiB "
    "-v 226,raw48,Workld_Media_Wear_Indic " // Timed Workload Media Wear Indicator (percent*1024)
    "-v 227,raw48,Workld_Host_Reads_Perc "  // Timed Workload Host Reads Percentage
    "-v 228,raw48,Workload_Minutes " // 226,227,228 can be reset by 'smartctl -t vendor,0x40'
  //"-v 232,raw48,Available_Reservd_Space "
  //"-v 233,raw48,Media_Wearout_Indicator "
    "-v 234,raw24/raw32:04321,Thermal_Throttle_Status "
    "-v 235,raw16(raw16),Power_Loss_Cap_Test "
    "-v 241,raw48,Host_Writes_32MiB "
    "-v 242,raw48,Host_Reads_32MiB "
    "-v 243,raw48,NAND_Writes_32MiB"
  },
  { "Kingston branded X25-V SSDs", // fixed firmware
    "KINGSTON SSDNow 40GB",
    "2CV102(J[89A-Z]|[K-Z].)", // >= "2CV102J8"
    "",
    "-v 192,raw48,Unsafe_Shutdown_Count "
    "-v 225,raw48,Host_Writes_32MiB "
    "-v 226,raw48,Workld_Media_Wear_Indic "
    "-v 227,raw48,Workld_Host_Reads_Perc "
    "-v 228,raw48,Workload_Minutes"
  },
  { "Kingston branded X25-V SSDs", // buggy or unknown firmware
    "KINGSTON SSDNow 40GB",
    "",
    "This drive may require a firmware update to\n"
    "fix possible drive hangs when reading SMART self-test log.\n"
    "To update Kingston branded drives, a modified Intel update\n"
    "tool must be used. Search for \"kingston 40gb firmware\".",
    "-v 192,raw48,Unsafe_Shutdown_Count "
    "-v 225,raw48,Host_Writes_32MiB "
    "-v 226,raw48,Workld_Media_Wear_Indic "
    "-v 227,raw48,Workld_Host_Reads_Perc "
    "-v 228,raw48,Workload_Minutes"
  },
  { "JMicron based SSDs", // JMicron JMF60x
    "Kingston SSDNow V Series [0-9]*GB|" // tested with Kingston SSDNow V Series 64GB/B090522a
    "TS(2|4|8|16|32|64|128|192)GSSD(18|25)[MS]?-[MS]", // Transcend IDE and SATA, tested with
      // TS32GSSD25-M/V090331, TS32GSSD18M-M/v090331
    "[BVv].*", // other Transcend SSD versions will be caught by subsequent entry
    "",
  //"-v 9,raw24(raw8),Power_On_Hours " // raw value always 0?
  //"-v 12,raw48,Power_Cycle_Count "
  //"-v 194,tempminmax,Temperature_Celsius " // raw value always 0?
    "-v 229,hex64:w012345r,Halt_System/Flash_ID " // Halt, Flash[7]
    "-v 232,hex64:w012345r,Firmware_Version_Info " // "YYMMDD", #Channels, #Banks
    "-v 233,hex48:w01234,ECC_Fail_Record " // Fail number, Row[3], Channel, Bank
    "-v 234,raw24/raw24:w01234,Avg/Max_Erase_Count "
    "-v 235,raw24/raw24:w01z23,Good/Sys_Block_Count"
  },
  { "JMicron based SSDs", // JMicron JMF61x, JMF66x, JMF670
    "ADATA S596 Turbo|"  // tested with ADATA S596 Turbo 256GB SATA SSD (JMicron JMF616)
    "ADATA SP600|"  // tested with ADATA SP600/2.4 (JMicron JMF661)
    "ADATA SP310|"  // Premier Pro SP310 mSATA, JMF667, tested with ADATA SP310/3.04
    "APPLE SSD TS(064|128|256|512)C|"  // Toshiba?, tested with APPLE SSD TS064C/CJAA0201
    "KINGSTON SNV425S2(64|128)GB|"  // SSDNow V Series (2. Generation, JMF618),
                                    // tested with KINGSTON SNV425S264GB/C091126a
    "KINGSTON SSDNOW 30GB|" // tested with KINGSTON SSDNOW 30GB/AJXA0202
    "KINGSTON SS100S2(8|16)G|"  // SSDNow S100 Series, tested with KINGSTON SS100S28G/D100309a
    "KINGSTON SNVP325S2(64|128|256|512)GB|" // SSDNow V+ Series, tested with KINGSTON SNVP325S2128GB/AGYA0201
    "KINGSTON SVP?100S2B?(64|96|128|256|512)G|"  // SSDNow V100/V+100 Series,
      // tested with KINGSTON SVP100S296G/CJR10202, KINGSTON SV100S2256G/D110225a
    "KINGSTON SV200S3(64|128|256)G|" // SSDNow V200 Series, tested with KINGSTON SV200S3128G/E120506a
    "TOSHIBA THNS128GG4BBAA|"  // Toshiba / Super Talent UltraDrive DX,
                               // tested with Toshiba 128GB 2.5" SSD (built in MacBooks)
    "TOSHIBA THNSNC128GMLJ|" // tested with THNSNC128GMLJ/CJTA0202 (built in Toshiba Protege/Dynabook)
    "TS(8|16|32|64|128|192|256|512)GSSD25S?-(MD?|S)|" // Transcend IDE and SATA, JMF612, tested with
      // TS256GSSD25S-M/101028, TS32GSSD25-M/20101227
    "TS(32|64|128|256)G(SSD|MSA)340", // Transcend SSD340 SATA/mSATA, JMF667/670, tested with
      // TS256GSSD340/SVN263, TS256GSSD340/SVN423b, TS256GMSA340/SVN263
    "", "",
  //"-v 1,raw48,Raw_Read_Error_Rate "
  //"-v 2,raw48,Throughput_Performance "
    "-v 3,raw48,Unknown_JMF_Attribute "
  //"-v 5,raw16(raw16),Reallocated_Sector_Ct "
    "-v 7,raw48,Unknown_JMF_Attribute "
    "-v 8,raw48,Unknown_JMF_Attribute "
  //"-v 9,raw24(raw8),Power_On_Hours "
    "-v 10,raw48,Unknown_JMF_Attribute "
  //"-v 12,raw48,Power_Cycle_Count "
    "-v 167,raw48,Unknown_JMF_Attribute "
    "-v 168,raw48,SATA_Phy_Error_Count "
    "-v 169,raw48,Unknown_JMF_Attribute "
    "-v 170,raw16,Bad_Block_Count "
    "-v 173,raw16,Erase_Count " // JMF661: different?
    "-v 175,raw48,Bad_Cluster_Table_Count "
    "-v 192,raw48,Unexpect_Power_Loss_Ct "
  //"-v 194,tempminmax,Temperature_Celsius "
  //"-v 197,raw48,Current_Pending_Sector "
    "-v 233,raw48,Unknown_JMF_Attribute " // FW SVN423b
    "-v 234,raw48,Unknown_JMF_Attribute " // FW SVN423b
    "-v 240,raw48,Unknown_JMF_Attribute "
  //"-v 241,raw48,Total_LBAs_Written "    // FW SVN423b
  //"-v 242,raw48,Total_LBAs_Read "       // FW SVN423b
  },
  { "Plextor M3/M5/M6 Series SSDs", // Marvell 88SS9174 (M3, M5S), 88SS9187 (M5P, M5Pro), 88SS9188 (M6M/S),
      // tested with PLEXTOR PX-128M3/1.01, PX-128M3P/1.04, PX-256M3/1.05, PX-128M5S/1.02, PX-256M5S/1.03,
      // PX-128M5M/1.05, PX-128M5S/1.05, PX-128M5Pro/1.05, PX-512M5Pro/1.06, PX-256M5P/1.01, PX-128M6S/1.03
      // (1.04/5 Firmware self-test log lifetime unit is bogus, possibly 1/256 hours)
      // PLEXTOR PX-256M6S+/1.00
    "PLEXTOR PX-(64|128|256|512|768)M(3P?|5[MPS]|5Pro|6[MS])\\+?",
    "", "",
  //"-v 1,raw48,Raw_Read_Error_Rate "
  //"-v 5,raw16(raw16),Reallocated_Sector_Ct "
  //"-v 9,raw24(raw8),Power_On_Hours "
  //"-v 12,raw48,Power_Cycle_Count "
    "-v 170,raw48,Unknown_Plextor_Attrib "  // M6S/1.03
    "-v 171,raw48,Unknown_Plextor_Attrib "  // M6S/1.03
    "-v 172,raw48,Unknown_Plextor_Attrib "  // M6S/1.03
    "-v 173,raw48,Unknown_Plextor_Attrib "  // M6S/1.03
    "-v 174,raw48,Unknown_Plextor_Attrib "  // M6S/1.03
  //"-v 175,raw48,Program_Fail_Count_Chip " // M6S/1.03
  //"-v 176,raw48,Erase_Fail_Count_Chip "   // M6S/1.03
  //"-v 177,raw48,Wear_Leveling_Count "
  //"-v 178,raw48,Used_Rsvd_Blk_Cnt_Chip "
  //"-v 179,raw48,Used_Rsvd_Blk_Cnt_Tot "   // M6S/1.03
  //"-v 180,raw48,Unused_Rsvd_Blk_Cnt_Tot " // M6S/1.03
  //"-v 181,raw48,Program_Fail_Cnt_Total "
  //"-v 182,raw48,Erase_Fail_Count_Total "
  //"-v 183,raw48,Runtime_Bad_Block "       // M6S/1.03
  //"-v 184,raw48,End-to-End_Error "        // M6S/1.03
  //"-v 187,raw48,Reported_Uncorrect "
  //"-v 188,raw48,Command_Timeout "         // M6S/1.03
  //"-v 192,raw48,Power-Off_Retract_Count "
  //"-v 195,raw48,Hardware_ECC_Recovered "  // MS6/1.03
  //"-v 196,raw16(raw16),Reallocated_Event_Count "
  //"-v 198,raw48,Offline_Uncorrectable "
  //"-v 199,raw48,UDMA_CRC_Error_Count "
  //"-v 232,raw48,Available_Reservd_Space "
  //"-v 233,raw48,Media_Wearout_Indicator " // MS6/1.03
    "-v 241,raw48,Host_Writes_32MiB "
    "-v 242,raw48,Host_Reads_32MiB"
  },
  { "Samsung based SSDs",
    "SAMSUNG SSD PM800 .*GB|"  // SAMSUNG PM800 SSDs, tested with SAMSUNG SSD PM800 TH 64GB/VBM25D1Q
    "SAMSUNG SSD PM810 .*GB|"  // SAMSUNG PM810 (470 series) SSDs, tested with
      // SAMSUNG SSD PM810 2.5" 128GB/AXM06D1Q
    "SAMSUNG SSD SM841N? (2\\.5\"? 7mm |mSATA )?(128|256|512)GB( SED)?|" // tested with
      // SAMSUNG SSD SM841 2.5" 7mm 256GB/DXM02D0Q, SAMSUNG SSD SM841 mSATA 512GB/DXM44D0Q,
      // SAMSUNG SSD SM841N 2.5 7mm 128GB/DXM03D0Q, SAMSUNG SSD SM841N mSATA 256GB SED/DXM45D6Q
    "SAMSUNG SSD PM851 (mSATA |M\\.2 )?(2280 )?(128|256|512)GB|" // tested with SAMSUNG SSD PM851 mSATA 128GB,
      // SAMSUNG SSD PM851 M.2 2280 256GB/EXT25D0Q
    "SAMSUNG 470 Series SSD|"  // tested with SAMSUNG 470 Series SSD 64GB/AXM09B1Q
    "Samsung SSD 750 EVO (120|250|500)GB|" // tested with Samsung SSD 750 EVO 250GB/MAT01B6Q
    "SAMSUNG SSD 830 Series|"  // tested with SAMSUNG SSD 830 Series 64GB/CXM03B1Q
    "SAMSUNG SSD PM830 .*|" // SAMSUNG SSD PM830 2.5" 7mm 128GB/CXM03D1Q
    "MZ7PC(512|256|128|064)HA(GH|FU|DR)-000.*|" // probably PM830, tested with SAMSUNG MZ7PC128HAFU-000L1/CXM04L1Q
    "Samsung SSD 840 (PRO )?Series|" // tested with Samsung SSD 840 PRO Series 128GB/DXM04B0Q,
      // Samsung SSD 840 Series/DXT06B0Q
    "Samsung SSD 8[456]0 EVO (mSATA |M\\.2 )?((120|250|500|750)G|[12]T)B|" // tested with
      // Samsung SSD 840 EVO (120|250|500|750)GB/EXT0AB0Q,
      // Samsung SSD 840 EVO (120|250)GB/EXT0BB6Q, 1TB/EXT0BB0Q, 120GB mSATA/EXT41B6Q,
      // Samsung SSD 850 EVO 250GB/EMT01B6Q, Samsung SSD 850 EVO M.2 250GB/EMT21B6Q,
      // Samsung SSD 850 EVO mSATA 120GB/EMT41B6Q, Samsung SSD 850 EVO 2TB/EMT02B6Q,
      // Samsung SSD 860 EVO 250GB/RVT01B6Q, Samsung SSD 860 EVO mSATA 250GB/RVT41B6Q,
      // Samsung SSD 860 EVO 500GB/RVT01B6Q, Samsung SSD 860 EVO mSATA 500GB/RVT41B6Q,
      // Samsung SSD 860 EVO mSATA 1TB/RVT41B6Q, Samsung SSD 860 EVO 2TB/RVT01B6Q
    "Samsung SSD 8[56]0 PRO ((128|256|512)G|1T)B|" // tested with Samsung SSD 850 PRO 128GB/EXM01B6Q,
      // Samsung SSD 850 PRO 1TB/EXM01B6Q, Samsung SSD 860 PRO 256GB/RVM01B6Q,
      // Samsung SSD 860 PRO 512GB/RVM01B6Q, Samsung SSD 860 PRO 1TB/RVM01B6Q
    "SAMSUNG MZ7PA256HMDR-.*|" // PM810 (470 Series), tested with SAMSUNG MZ7PA256HMDR-010H1/AXM07H1Q
    "Samsung SSD 845DC EVO .*|" // Samsung SSD 845DC EVO 960GB/EXT03X3Q
    "SAMSUNG MZ[7M]PC(032|064|128|256|512)HBCD-.*|" // PM830, tested with SAMSUNG MZMPC032HBCD-000L1/CXM12L1Q
    "SAMSUNG MZ7TD(128|256)HAFV-.*|" // 840 Series, tested with SAMSUNG MZ7TD256HAFV-000L7/DXT06L6Q
    "SAMSUNG MZMTD(128|256|512)HAGL-.*|" // PM841, tested with SAMSUNG MZMTD512HAGL-00000/DXT4200Q
    "SAMSUNG MZ7WD((120|240)H[AC]FV|480HAGM|960HAGP)-00003|" // SM843T Series, tested with
      // SAMSUNG MZ7WD120HAFV-00003/DXM85W3Q, SAMSUNG MZ7WD120HCFV-00003/DXM9203Q
    "SAMSUNG MZ[7N]TE(128|256|512)HMHP-.*|" // PM851, tested with SAMSUNG MZ7TE256HMHP-000L7/EXT09L6Q,
      // SAMSUNG MZNTE256HMHP-000H1/EXT22H0Q
    "SAMSUNG MZMPF(032|064)HCFV-.*|" // CM851 mSATA, tested with SAMSUNG MZMPF032HCFV-000H1/FXM42H2Q
    "SAMSUNG MZ7GE(240HMGR|(480|960)HMHP)-00003|" // SM853T Series, tested with
      // SAMSUNG MZ7GE240HMGR-00003/EXT0303Q
    "SAMSUNG MZ7LM(120|240|480|960|1T9|3T8)HC(JM|HP|GR|FD)-.*|" // PM863 Series, tested with
      // SAMSUNG MZ7LM960HCHP-0E003/GXT3003Q
    "SAMSUNG MZ7LM(240|480|960|1T9|3T8)HM(JP|HQ|LP)-.*|" // PM863a Series, tested with
      // SAMSUNG MZ7LM3T8HMLP-00005/GXT5104Q
    "SAMSUNG MZ7KM(120|240|480|960|1T9)H[AM](FD|GR|HP|HQ|JM)-.*|" // SM863(a), tested with
      // SAMSUNG MZ7KM480HAHP-0E005/GXM1003Q, SAMSUNG MZ7KM480HMHQ-00005/GXM5104Q
    "SAMSUNG MZ7LH(240|480|960|1T9|3T8|7T6)H[AM](HQ|JR|LT|LA)-.*|" //PM883, tested with SAMSUNG MZ7LH960HAJR-00005
    "SAMSUNG MZ7KH(240|480|960|1T9|3T8)HA(HQ|JR|LS)-.*|" //SM883
    "SAMSUNG MZN(LF|TY)(128|256)H[CD]HP-.*|" // CM871/871a, tested with SAMSUNG MZNLF128HCHP-000H1/FXT21H1Q,
      // SAMSUNG MZNTY256HDHP-000/MAT21K0Q
    "SAMSUNG MZ[7N]LN(128|256|512|1T0)H[ACM](GR|HP|HQ|J[HPQ]|LR)-.*|" // PM871/871a/b, tested with
      // SAMSUNG MZ7LN128HCHP-00000/EMT0100Q, SAMSUNG MZ7LN256HAHQ-000H1/MVT03H6Q,
      // SAMSUNG MZNLN256HMHQ-000H1/MAV21H3Q
    "SAMSUNG SSD PM871 .*|" // SAMSUNG SSD PM871 2.5 7mm 256GB/EMT02D0Q
      // SAMSUNG MZ7LN256HMJP-00000/MAV0100Q, SAMSUNG MZ7LN512HMJP-00000/MAV0100Q
    "SAMSUNG MZHPV(128|256|512)HDG(L|M)-.*|" // SM951, tested with SAMSUNG MZHPV512HDGL-00000/BXW2500Q,
      // SAMSUNG MZHPV128HDGM-00000 (BXW2500Q)
    "Samsung Portable SSD T5", // tested with Samsung Portable SSD T5 (0x04e8:0x61f5)
    "", "",
  //"-v 5,raw16(raw16),Reallocated_Sector_Ct "
  //"-v 9,raw24(raw8),Power_On_Hours "
  //"-v 12,raw48,Power_Cycle_Count "
    "-v 170,raw48,Unused_Rsvd_Blk_Ct_Chip " // CM871
    "-v 171,raw48,Program_Fail_Count_Chip " // CM871
    "-v 172,raw48,Erase_Fail_Count_Chip " // CM871
    "-v 173,raw48,Wear_Leveling_Count " // CM871
    "-v 174,raw48,Unexpect_Power_Loss_Ct " // CM871
  //"-v 175,raw48,Program_Fail_Count_Chip "
  //"-v 176,raw48,Erase_Fail_Count_Chip "
  //"-v 177,raw48,Wear_Leveling_Count "
  //"-v 178,raw48,Used_Rsvd_Blk_Cnt_Chip "
  //"-v 179,raw48,Used_Rsvd_Blk_Cnt_Tot "
  //"-v 180,raw48,Unused_Rsvd_Blk_Cnt_Tot "
  //"-v 181,raw48,Program_Fail_Cnt_Total "
  //"-v 182,raw48,Erase_Fail_Count_Total "
  //"-v 183,raw48,Runtime_Bad_Block "
  //"-v 184,raw48,End-to-End_Error " // SM843T Series
    "-v 187,raw48,Uncorrectable_Error_Cnt "
  //"-v 190,tempminmax,Airflow_Temperature_Cel "  // seems to be some sort of temperature value for 470 Series?
    "-v 191,raw48,Unknown_Samsung_Attr " // PM810
  //"-v 194,tempminmax,Temperature_Celsius "
    "-v 195,raw48,ECC_Error_Rate "
  //"-v 196,raw16(raw16),Reallocated_Event_Count "
  //"-v 198,raw48,Offline_Uncorrectable "
    "-v 199,raw48,CRC_Error_Count "
    "-v 201,raw48,Supercap_Status "
    "-v 202,raw48,Exception_Mode_Status "
  //"-v 233,raw48,Media_Wearout_Indicator // PM851, 840
    "-v 234,raw48,Unknown_Samsung_Attr " // PM851, 840
    "-v 235,raw48,POR_Recovery_Count " // PM851, 830/840/850
    "-v 236,raw48,Unknown_Samsung_Attr " // PM851, 840
    "-v 237,raw48,Unknown_Samsung_Attr " // PM851, 840
    "-v 238,raw48,Unknown_Samsung_Attr " // PM851, 840
  //"-v 241,raw48,Total_LBAs_Written "
  //"-v 242,raw48,Total_LBAs_Read " // PM851, SM841N
    "-v 243,raw48,SATA_Downshift_Ct " // PM863
    "-v 244,raw48,Thermal_Throttle_St " // PM863
    "-v 245,raw48,Timed_Workld_Media_Wear " // PM863
    "-v 246,raw48,Timed_Workld_RdWr_Ratio " // PM863
    "-v 247,raw48,Timed_Workld_Timer " // PM863
    "-v 249,raw48,Unknown_Samsung_Attr " // CM871a
    "-v 250,raw48,SATA_Iface_Downshift " // from the spec
    "-v 251,raw48,NAND_Writes" // PM863
  },
  { "Marvell based SanDisk SSDs",
    "SanDisk SD5SG2[0-9]*G1052E|" // X100 (88SS9174), tested with SanDisk SD5SG2256G1052E/10.04.01
    "SanDisk SD6S[BF][12]M[0-9]*G(1022I?)?|" // X110/X210 (88SS9175/187?), tested with SanDisk SD6SB1M064G1022I/X231600,
      // SanDisk SD6SB1M256G1022I/X231600, SanDisk SD6SF1M128G1022/X231200, SanDisk SD6SB2M512G1022I/X210400
    "SanDisk SD7S[BN]6S-?(128|256|512)G(1122|-1006)|" // X300 (88SS9189?), tested with
      // SanDisk SD7SB6S128G1122/X3310000, SanDisk SD7SN6S-512G-1006/X3511006
    "SanDisk SD8S[BN]8U-?((128|256|512)G|1T00)(1122|-1006)|" // X400 (88SS1074), tested with SanDisk SD8SB8U128G1122/X4120000
    "SanDisk SDSSDHP[0-9]*G|" // Ultra Plus (88SS9175), tested with SanDisk SDSSDHP128G/X23[01]6RL
    "SanDisk (SDSSDHII|Ultra II )[0-9]*GB?|" // Ultra II (88SS9190/88SS9189), tested with
      // SanDisk SDSSDHII120G/X31200RL, SanDisk Ultra II 960GB/X41100RL
    "SanDisk SDSSDH2(128|256)G|" // SanDisk SDSSDH2128G/X211200
    "SanDisk SDSSDXPS?[0-9]*G|" // Extreme II/Pro (88SS9187), tested with SanDisk SDSSDXP480G/R1311,
      // SanDisk SDSSDXPS480G/X21200RL
    "SSD SATAIII 16GB", // SSD SATAIII 16GB/i221100 (see #923)
    "", "",
  //"-v 5,raw16(raw16),Reallocated_Sector_Ct "
  //"-v 9,raw24(raw8),Power_On_Hours "
  //"-v 12,raw48,Power_Cycle_Count "
    "-v 165,raw48,Total_Write/Erase_Count "
    "-v 166,raw48,Min_W/E_Cycle "
    "-v 167,raw48,Min_Bad_Block/Die "
    "-v 168,raw48,Maximum_Erase_Cycle "
    "-v 169,raw48,Total_Bad_Block "
    "-v 171,raw48,Program_Fail_Count "
    "-v 172,raw48,Erase_Fail_Count "
    "-v 173,raw48,Avg_Write/Erase_Count "
    "-v 174,raw48,Unexpect_Power_Loss_Ct "
  //"-v 184,raw48,End-to-End_Error "
  //"-v 187,raw48,Reported_Uncorrect "
  //"-v 188,raw48,Command_Timeout "
  //"-v 194,tempminmax,Temperature_Celsius "
    "-v 199,raw48,SATA_CRC_Error "
    "-v 201,raw48,Lifetime_Remaining% "
    "-v 212,raw48,SATA_PHY_Error "
    "-v 230,raw48,Perc_Write/Erase_Count "
    "-v 232,raw48,Perc_Avail_Resrvd_Space "
    "-v 233,raw48,Total_NAND_Writes_GiB "
    "-v 234,raw48,Perc_Write/Erase_Ct_BC "
    "-v 241,raw48,Total_Writes_GiB "
    "-v 242,raw48,Total_Reads_GiB "
  //"-v 243,raw48,Unknown_Attribute "
    "-v 244,raw48,Thermal_Throttle "
    "-v 249,raw48,TLC_NAND_GB_Writes"
  },
  { "SanDisk based SSDs", // see also #463 for the vendor attribute description
    "SanDisk iSSD P4 [0-9]*GB|" // tested with SanDisk iSSD P4 16GB/SSD 9.14
    "SanDisk pSSD|" // tested with SandDisk pSSD/3 (62.7 GB, SanDisk Extreme USB3.0 SDCZ80-064G-J57, 0x0781:0x5580)
    "SanDisk SDSSDP[0-9]*G|" // tested with SanDisk SDSSDP064G/1.0.0, SDSSDP128G/2.0.0
    "SanDisk SDSSDRC032G|" // tested with SanDisk SanDisk SDSSDRC032G/3.1.0
    "SanDisk SSD i100 [0-9]*GB|" // tested with SanDisk SSD i100 8GB/11.56.04, 24GB/11.56.04
    "SanDisk SSD U100 ([0-9]*GB|SMG2)|" // tested with SanDisk SSD U100 8GB/10.56.00, 256GB/10.01.02, SMG2/10.56.04
    "SanDisk SSD U110 (8|16|24|32|64|128)GB|" // tested with SanDisk SSD U110 32GB/U221000
    "SanDisk SDSA6MM-.*|" // tested with SanDisk SDSA6MM-016G-1006/U221006
    "SanDisk SD7[SU]B[23]Q(064|128|256|512)G.*", // tested with SD7SB3Q064G1122/SD7UB3Q256G1122/SD7SB3Q128G/SD7UB2Q512G1122
    "", "",
  //"-v 5,raw16(raw16),Reallocated_Sector_Ct "
  //"-v 9,raw24(raw8),Power_On_Hours "
  //"-v 12,raw48,Power_Cycle_Count "
    "-v 165,raw48,Total_Write/Erase_Count "
    "-v 171,raw48,Program_Fail_Count "
    "-v 172,raw48,Erase_Fail_Count "
    "-v 173,raw48,Avg_Write/Erase_Count "
    "-v 174,raw48,Unexpect_Power_Loss_Ct "
  //"-v 187,raw48,Reported_Uncorrect "
    "-v 212,raw48,SATA_PHY_Error "
    "-v 230,raw48,Perc_Write/Erase_Count "
    "-v 232,raw48,Perc_Avail_Resrvd_Space "
    "-v 234,raw48,Perc_Write/Erase_Ct_BC "
  //"-v 241,raw48,Total_LBAs_Written "
  //"-v 242,raw48,Total_LBAs_Read "
    "-v 244,raw48,Thermal_Throttle "
  },
  //  SDLF1DAR-480G-1HAW/ZR07RE41
  // SDLF1DAR-480G-1JA1/RP41ZH06
  { "Sandisk SATA Cloudspeed Max and GEN2 ESS SSDs",
   "SD[A-Z0-9]{2}[1-3][A-Z]{3}-?[0-9]{3}[GT]-?1[A-Z0-9]{3}",
   "","",
   "-v 13,raw48,Lifetime_UECC_Ct "
   "-v 32,raw48,Lifetime_Write_AmpFctr "
   "-v 33,raw48,Write_AmpFctr "
   "-v 170,raw48,Reserve_Erase_BlkCt "
   "-v 171,raw48,Program_Fail_Ct "
   "-v 172,raw48,Erase_Fail_Ct "
   "-v 173,raw48,Percent_Life_Used "
   "-v 174,raw48,Unexpect_Power_Loss "
   "-v 175,raw48,Lifetime_Die_Failure_Ct "
   "-v 177,raw48,Lifetime_Remaining% "
   "-v 178,raw48,SSD_LifeLeft(0.01%) "
   "-v 180,raw48,Undetected_Data_Err_Ct "
   "-v 183,raw48,LT_Link_Rate_DwnGrd_Ct "
   "-v 191,raw48,Clean_Shutdown_Ct "
   "-v 192,raw48,Unclean_Shutdown_Ct "
   "-v 196,raw48,Lifetime_Retried_Blk_Ct "
   "-v 204,raw48,Average_Block-Erase_Ct "
   "-v 205,raw48,Read_Retry_Enable_Ct "
   "-v 206,raw48,Successful_RaidRecov_Ct "
   "-v 207,raw48,Trimmed_Sector_Ct "
   "-v 211,raw48,Read_Disturb_ReallocEvt "
   "-v 233,raw48,Lifetime_Nand_Writes "
   "-v 235,raw48,Capacitor_Health "
   "-v 244,raw48,Therm_Throt_Activation "
   "-v 245,raw48,Drive_Life_Remaining% "
   "-v 253,raw48,SPI_Test_Remaining "
 },
 { "Sandisk SATA CS1K GEN1 ESS SSDs",
   "SD[A-Z0-9]{2}[NO][A-Z0-9]{3}-?[0-9]{3}[GT]-?1[A-Z0-9]{3}",
   "","",
   "-v 1,raw48,UECC_Ct "
   "-v 2,raw48,Internal_File_Check "
   "-v 5,raw16(raw16),Retried_Blk_Ct "
   "-v 32,raw48,Write_Ampflication "
   "-v 170,raw48,Reserve_Blk_Remaining "
   "-v 171,raw48,Program_Fail_Ct "
   "-v 172,raw48,Erase_Fail_Ct "
   "-v 173,raw48,Drive_Life_Used% "
   "-v 174,raw48,Unexpect_PwrLoss_Ct "
   "-v 175,raw48,PwrLoss_ProtectionFail "
   "-v 177,raw48,DriveLife_Remaining% "
   "-v 178,raw48,SSD_Life_Left "
   "-v 180,raw48,End_to_End_Err_Detect "
   "-v 190,raw48,Drive_Temp_Warning "
   "-v 195,raw48,Uncorrectable_Err_Ct "
   "-v 202,raw48,Exception_Mode_Status "
   "-v 233,raw48,Number_Of_Write_Ct "
   "-v 245,raw48,DriveLife_Used% "
 },
  { "SiliconMotion based SSDs", // SM2246EN (Transcend TS6500)
    "R3SL(120|240|480|960)G|" // AMD Radeon Solid State Drives,
    "CT(120|250|500|1000)BX100SSD1|" // Crucial BX100, tested with CT250BX100SSD1/MU02,
      // CT500BX100SSD1/MU02, CT1000BX100SSD1/MU02
    "CT(240|480|960)BX200SSD1|" // Crucial BX200 Solid State Drive, tested with CT480BX200SSD1/MU02.6
    "KingDian S400 (120|240|480)GB|" // SM2256EN, tested with KingDian S400 120GB/Q0607A
    "TS((16|32|64|128|256|512)G|1T)(SSD|MSA)(370S?|420[IK]?)|" // Transcend SSD370/420 SATA/mSATA, TS6500,
      // tested with TS32GMSA370/20140402, TS16GMSA370/20140516, TS64GSSD370/20140516,
      // TS256GSSD370/N0815B, TS256GSSD370S/N1114H, TS512GSSD370S/N1114H, TS32GSSD420I/N1114H,
      // TS32GSSD420K/P1225CE
    "TS(16|32|64|128|512|256)GMTS400S?|" // TS256GMTS400
    "TS(120|240)GMTS420|" // Transcend MTS420
    "TS(128G|256G|512G|1T)SSD230S|" // TS128GSSD230S/P1025F8
    "TS(120|240|480|960)GSSD220S|" // TS480GSSD220S/P0520AA
    "TS(16G|32G|64G|128G|256G|512G|1T)MTS800S?|" // MTS800, tested with TS1TMTS800/O1225H1
    "TS(16|32|64)GMSA630|" // MSA630 mSATA SSD, tested with TS32GMSA630/N0113E1
    "TS(32|64|128)GPSD330|" // Transcend PSD SSD, tested with TS64GPSD330/20140121
    "TS(16|32|64|96|128|256)GSSD630|" // Transcend 630, tested with TS16GSSD630/N0113E1
    "MKNSSDRE(1TB|2TB|512GB|500GB|256GB|250GB)|" // MKNSSDRE256GB/N1007C
    "MKNSSDTR(240|500|250|120|480|240)GB(-LT)?|" // MKNSSDTR500GB/O1126A
    "LITEON LMH-(128|256|512)V2M-.*|" // LITEON LMH-256V2M-11 MSATA 256GB/FM8110C
    "ADATA SP550", // ADATA SP550/O0803B5a
    "", "",
  //"-v 1,raw48,Raw_Read_Error_Rate "
  //"-v 2,raw48,Throughput_Performance "
  //"-v 9,raw24(raw8),Power_On_Hours "
  //"-v 12,raw48,Power_Cycle_Count "
    "-v 148,raw48,Total_SLC_Erase_Ct "
    "-v 149,raw48,Max_SLC_Erase_Ct "
    "-v 150,raw48,Min_SLC_Erase_Ct "
    "-v 151,raw48,Average_SLC_Erase_Ct "
    "-v 160,raw48,Uncorrectable_Error_Cnt "
    "-v 161,raw48,Valid_Spare_Block_Cnt "
    "-v 163,raw48,Initial_Bad_Block_Count "
    "-v 164,raw48,Total_Erase_Count "
    "-v 165,raw48,Max_Erase_Count "
    "-v 166,raw48,Min_Erase_Count "
    "-v 167,raw48,Average_Erase_Count "
    "-v 168,raw48,Max_Erase_Count_of_Spec "
    "-v 169,raw48,Remaining_Lifetime_Perc "
  //"-v 175,raw48,Program_Fail_Count_Chip "
  //"-v 176,raw48,Erase_Fail_Count_Chip "
  //"-v 177,raw48,Wear_Leveling_Count "
    "-v 178,raw48,Runtime_Invalid_Blk_Cnt "
  //"-v 181,raw48,Program_Fail_Cnt_Total "
  //"-v 182,raw48,Erase_Fail_Count_Total "
  //"-v 187,raw48,Reported_Uncorrect "
  //"-v 192,raw48,Power-Off_Retract_Count "
  //"-v 194,tempminmax,Temperature_Celsius "
  //"-v 195,raw48,Hardware_ECC_Recovered "
  //"-v 196,raw16(raw16),Reallocated_Event_Count "
  //"-v 197,raw48,Current_Pending_Sector "
  //"-v 198,raw48,Offline_Uncorrectable "
  //"-v 199,raw48,UDMA_CRC_Error_Count "
    "-v 225,raw48,Host_Writes_32MiB " // FW 20140402
  //"-v 232,raw48,Available_Reservd_Space "
    "-v 241,raw48,Host_Writes_32MiB "
    "-v 242,raw48,Host_Reads_32MiB "
    "-v 245,raw48,TLC_Writes_32MiB " // FW N0815B, N1114H
    "-v 246,raw48,SLC_Writes_32MiB "
    "-v 247,raw48,Raid_Recoverty_Ct"
  },
  { "SMART Modular Technologies mSATA XL+ SLC SSDs", // tested with SH9MST6D16GJSI01
    "SH9MST6D[0-9]*GJSI?[0-9]*", // based on http://www.smartm.com/salesLiterature/embedded/mSATA_overview.pdf
    "", "", // attributes info from http://www.mouser.com/ds/2/723/smartmodular_09302015_SH9MST6DxxxGJSxxx_rA[1]-770719.pdf
    "-v 1,raw48,Uncorrectable_ECC_Cnt "
  //"-v 5,raw16(raw16),Reallocated_Sector_Ct "
    "-v 9,raw48,Power_On_Hours " // override default raw24(raw8) format
  //"-v 12,raw48,Power_Cycle_Count "
    "-v 14,raw48,Device_Capacity_LBAs "
    "-v 15,raw48,User_Capacity_LBAs " // spec DecID is wrong, HexID is right
    "-v 16,raw48,Init_Spare_Blocks_Avail " // spec DecID is wrong, HexID is right
    "-v 17,raw48,Spare_Blocks_Remaining " // spec DecID is wrong, HexID is right
    "-v 100,raw48,Total_Erase_Count "
    "-v 168,raw48,SATA_PHY_Err_Ct "
    "-v 170,raw48,Initial_Bad_Block_Count "
    "-v 172,raw48,Erase_Fail_Count "
    "-v 173,raw48,Max_Erase_Count "
    "-v 174,raw48,Unexpect_Power_Loss_Ct "
    "-v 175,raw48,Average_Erase_Count "
  //"-v 181,raw48,Program_Fail_Cnt_Total "
  //"-v 187,raw48,Reported_Uncorrect "
  //"-v 194,tempminmax,Temperature_Celsius "
    "-v 197,raw48,Not_In_Use "
    "-v 198,raw48,Not_In_Use "
    "-v 199,raw48,SATA_CRC_Error_Count "
    "-v 202,raw48,Perc_Rated_Life_Used "
    "-v 231,raw48,Perc_Rated_Life_Remain "
    "-v 232,raw48,Read_Fail_Count "
    "-v 234,raw48,Flash_Reads_LBAs "
    "-v 235,raw48,Flash_Writes_LBAs "
    "-v 241,raw48,Host_Writes_LBAs "
    "-v 242,raw48,Host_Reads_LBAs"
    //  247-248 Missing in specification from April 2015
  },
  { "Smart Storage Systems Xcel-10 SSDs",  // based on http://www.smartm.com/files/salesLiterature/storage/xcel10.pdf
    "SMART A25FD-(32|64|128)GI32N", // tested with SMART A25FD-128GI32N/B9F23D4K
    "",
    "", // attributes info from http://www.adtron.com/pdf/SMART_Attributes_Xcel-10_810800014_RevB.pdf
    "-v 1,raw48,Not_Supported "
    "-v 2,raw48,Not_Supported "
  //"-v 9,raw24(raw8),Power_On_Hours "
  //"-v 12,raw48,Power_Cycle_Count "
    "-v 191,raw48,Not_Supported "
  //"-v 192,raw48,Power-Off_Retract_Count "
    "-v 197,raw48,ECC_Error_Count "
  //"-v 198,raw48,Offline_Uncorrectable "
  //"-v 199,raw48,UDMA_CRC_Error_Count "
    "-v 251,raw48,Min_Spares_Remain_Perc " // percentage of the total number of spare blocks available
    "-v 252,raw48,Added_Bad_Flash_Blk_Ct " // number of bad flash blocks
    "-v 254,raw48,Total_Erase_Blocks_Ct" // number of times the drive has erased any erase block
  },
  { "Smart Storage Systems XceedSecure2 SSDs",
    "(SMART|Adtron) ([AIS]25FBS|S35FCS).*",
    "", "",
    "-v 9,sec2hour,Power_On_Hours "
    "-v 194,hex64,Proprietary_194"
  },
  { "Smart Storage Systems XceedUltraX/Adtron A25FBX SSDs",
    "(SMART|Adtron) (A|I)25FBX.*",
    "", "",
    "-v 9,hex64,Proprietary_9 "
    "-v 194,hex48,Proprietary_194"
  },
  { "Smart Storage Systems Adtron A25FB 2xN SSDs",
    "(SMART|Adtron) A25FB.*2.N",
    "", "",
    "-v 110,hex64,Proprietary_HWC "
    "-v 111,hex64,Proprietary_MP "
    "-v 112,hex64,Proprietary_RtR "
    "-v 113,hex64,Proprietary_RR "
    "-v 120,hex64,Proprietary_HFAll "
    "-v 121,hex64,Proprietary_HF1st "
    "-v 122,hex64,Proprietary_HF2nd "
    "-v 123,hex64,Proprietary_HF3rd "
    "-v 125,hex64,Proprietary_SFAll "
    "-v 126,hex64,Proprietary_SF1st "
    "-v 127,hex64,Proprietary_SF2nd "
    "-v 128,hex64,Proprietary_SF3rd "
    "-v 194,raw24/raw32:zvzzzw,Fractional_Temperature"
  },
  { "Smart Storage Systems Adtron A25FB 3xN SSDs",
    "(SMART|Adtron) A25FB-.*3.N",
    "", "",
    "-v 9,sec2hour,Power_On_Hours "
    "-v 113,hex48,Proprietary_RR "
    "-v 130,raw48:54321,Minimum_Spares_All_Zs"
  //"-v 194,tempminmax,Temperature_Celsius"
  },
  { "STEC Mach2 CompactFlash Cards", // tested with STEC M2P CF 1.0.0/K1385MS
    "STEC M2P CF 1.0.0",
    "", "",
    "-v 100,raw48,Erase_Program_Cycles "
    "-v 103,raw48,Remaining_Energy_Storg "
    "-v 170,raw48,Reserved_Block_Count "
    "-v 171,raw48,Program_Fail_Count "
    "-v 172,raw48,Erase_Fail_Count "
    "-v 173,raw48,Wear_Leveling_Count "
    "-v 174,raw48,Unexpect_Power_Loss_Ct "
    "-v 211,raw48,Unknown_Attribute " // ] Missing in specification
    "-v 212,raw48,Unknown_Attribute"  // ] from September 2012
  },
  { "Transcend CompactFlash Cards", // tested with TRANSCEND/20080820,
      // TS4GCF133/20100709, TS16GCF133/20100709, TS16GCF150/20110407
    "TRANSCEND|TS(4|8|16)GCF(133|150)",
    "", "",
    "-v 7,raw48,Unknown_Attribute "
    "-v 8,raw48,Unknown_Attribute"
  },
  { "Marvell SSD SD88SA024BA0 (SUN branded)",
    "MARVELL SD88SA024BA0 SUN24G 0902M0054V",
    "", "", ""
  },
  { "HP 1TB SATA disk GB1000EAFJL",
    "GB1000EAFJL",
    "", "", ""
  },
  { "HP 500GB SATA disk MM0500EANCR",
    "MM0500EANCR",
    "", "", ""
  },
  { "HP 250GB SATA disk VB0250EAVER",
    "VB0250EAVER",
    "", "", ""
  },
  { "IBM Deskstar 60GXP",  // ER60A46A firmware
    "(IBM-|Hitachi )?IC35L0[12346]0AVER07.*",
    "ER60A46A",
    "", ""
  },
  { "IBM Deskstar 60GXP",  // All other firmware
    "(IBM-|Hitachi )?IC35L0[12346]0AVER07.*",
    "",
    "IBM Deskstar 60GXP drives may need upgraded SMART firmware.\n"
    "Please see http://haque.net/dtla_update/",
    ""
  },
  { "IBM Deskstar 40GV & 75GXP (A5AA/A6AA firmware)",
    "(IBM-)?DTLA-30[57]0[123467][05].*",
    "T[WX][123468AG][OF]A[56]AA",
    "", ""
  },
  { "IBM Deskstar 40GV & 75GXP (all other firmware)",
    "(IBM-)?DTLA-30[57]0[123467][05].*",
    "",
    "IBM Deskstar 40GV and 75GXP drives may need upgraded SMART firmware.\n"
    "Please see http://haque.net/dtla_update/",
    ""
  },
  { "", // ExcelStor J240, J340, J360, J680, J880 and J8160
    "ExcelStor Technology J(24|34|36|68|88|816)0",
    "", "", ""
  },
  { "", // Fujitsu M1623TAU
    "FUJITSU M1623TAU",
    "",
    "",
    "-v 9,seconds"
  },
  { "Fujitsu MHG",
    "FUJITSU MHG2...ATU?.*",
    "",
    "",
    "-v 9,seconds"
  },
  { "Fujitsu MHH",
    "FUJITSU MHH2...ATU?.*",
    "",
    "",
    "-v 9,seconds"
  },
  { "Fujitsu MHJ",
    "FUJITSU MHJ2...ATU?.*",
    "",
    "",
    "-v 9,seconds"
  },
  { "Fujitsu MHK",
    "FUJITSU MHK2...ATU?.*",
    "",
    "",
    "-v 9,seconds"
  },
  { "",  // Fujitsu MHL2300AT
    "FUJITSU MHL2300AT",
    "",
    "This drive's firmware has a harmless Drive Identity Structure\n"
      "checksum error bug.",
    "-v 9,seconds"
  },
  { "",  // MHM2200AT, MHM2150AT, MHM2100AT, MHM2060AT
    "FUJITSU MHM2(20|15|10|06)0AT",
    "",
    "This drive's firmware has a harmless Drive Identity Structure\n"
      "checksum error bug.",
    "-v 9,seconds"
  },
  { "Fujitsu MHN",
    "FUJITSU MHN2...AT",
    "",
    "",
    "-v 9,seconds"
  },
  { "", // Fujitsu MHR2020AT
    "FUJITSU MHR2020AT",
    "",
    "",
    "-v 9,seconds"
  },
  { "", // Fujitsu MHR2040AT
    "FUJITSU MHR2040AT",
    "",    // Tested on 40BA
    "",
    "-v 9,seconds -v 192,emergencyretractcyclect "
    "-v 198,offlinescanuncsectorct -v 200,writeerrorcount"
  },
  { "Fujitsu MHS AT",
    "FUJITSU MHS20[6432]0AT(  .)?",
    "",
    "",
    "-v 9,seconds -v 192,emergencyretractcyclect "
    "-v 198,offlinescanuncsectorct -v 200,writeerrorcount "
    "-v 201,detectedtacount"
  },
  { "Fujitsu MHT", // tested with FUJITSU MHT2030AC/909B
    "FUJITSU MHT2...(AC|AH|AS|AT|BH)U?.*",
    "",
    "",
    "-v 9,seconds"
  },
  { "Fujitsu MHU",
    "FUJITSU MHU2...ATU?.*",
    "",
    "",
    "-v 9,seconds"
  },
  { "Fujitsu MHV",
    "FUJITSU MHV2...(AH|AS|AT|BH|BS|BT).*",
    "",
    "",
    "-v 9,seconds"
  },
  { "Fujitsu MPA..MPG",
    "FUJITSU MP[A-G]3...A[HTEV]U?.*",
    "",
    "",
    "-v 9,seconds"
  },
  { "Fujitsu MHY BH",
    "FUJITSU MHY2(04|06|08|10|12|16|20|25)0BH.*",
    "", "",
    "-v 240,raw48,Transfer_Error_Rate"
  },
  { "Fujitsu MHW AC", // tested with FUJITSU MHW2060AC/00900004
    "FUJITSU MHW20(40|60)AC",
    "", "", ""
  },
  { "Fujitsu MHW BH",
    "FUJITSU MHW2(04|06|08|10|12|16)0BH.*",
    "", "", ""
  },
  { "Fujitsu MHW BJ",
    "FUJITSU MHW2(08|12|16)0BJ.*",
    "", "", ""
  },
  { "Fujitsu MHZ BH",
    "FUJITSU MHZ2(04|08|12|16|20|25|32)0BH.*",
    "", "", ""
  },
  { "Fujitsu MHZ BJ",
    "FUJITSU MHZ2(08|12|16|20|25|32)0BJ.*",
    "",
    "",
    "-v 9,minutes"
  },
  { "Fujitsu MHZ BS",
    "FUJITSU MHZ2(12|25)0BS.*",
    "", "", ""
  },
  { "Fujitsu MHZ BK",
    "FUJITSU MHZ2(08|12|16|25)0BK.*",
    "", "", ""
  },
  { "Fujitsu MJA BH",
    "FUJITSU MJA2(08|12|16|25|32|40|50)0BH.*",
    "", "", ""
  },
  { "", // Samsung SV4012H (known firmware)
    "SAMSUNG SV4012H",
    "RM100-08",
    "",
    "-v 9,halfminutes -F samsung"
  },
  { "", // Samsung SV4012H (all other firmware)
    "SAMSUNG SV4012H",
    "",
    "May need -F samsung disabled; see manual for details.",
    "-v 9,halfminutes -F samsung"
  },
  { "", // Samsung SV0412H (known firmware)
    "SAMSUNG SV0412H",
    "SK100-01",
    "",
    "-v 9,halfminutes -v 194,10xCelsius -F samsung"
  },
  { "", // Samsung SV0412H (all other firmware)
    "SAMSUNG SV0412H",
    "",
    "May need -F samsung disabled; see manual for details.",
    "-v 9,halfminutes -v 194,10xCelsius -F samsung"
  },
  { "", // Samsung SV1204H (known firmware)
    "SAMSUNG SV1204H",
    "RK100-1[3-5]",
    "",
    "-v 9,halfminutes -v 194,10xCelsius -F samsung"
  },
  { "", // Samsung SV1204H (all other firmware)
    "SAMSUNG SV1204H",
    "",
    "May need -F samsung disabled; see manual for details.",
    "-v 9,halfminutes -v 194,10xCelsius -F samsung"
  },
  { "", // SAMSUNG SV0322A tested with FW JK200-35
    "SAMSUNG SV0322A",
    "", "", ""
  },
  { "SAMSUNG SpinPoint V80", // tested with SV1604N/TR100-23
    "SAMSUNG SV(0211|0401|0612|0802|1203|1604)N",
    "",
    "",
    "-v 9,halfminutes -F samsung2"
  },
  { "", // SAMSUNG SP40A2H with RR100-07 firmware
    "SAMSUNG SP40A2H",
    "RR100-07",
    "",
    "-v 9,halfminutes -F samsung"
  },
  { "", // SAMSUNG SP80A4H with RT100-06 firmware
    "SAMSUNG SP80A4H",
    "RT100-06",
    "",
    "-v 9,halfminutes -F samsung"
  },
  { "", // SAMSUNG SP8004H with QW100-61 firmware
    "SAMSUNG SP8004H",
    "QW100-61",
    "",
    "-v 9,halfminutes -F samsung"
  },
  { "SAMSUNG SpinPoint F1 DT", // tested with HD103UJ/1AA01113
    "SAMSUNG HD(083G|16[12]G|25[12]H|32[12]H|50[12]I|642J|75[23]L|10[23]U)J",
    "", "", ""
  },
  { "SAMSUNG SpinPoint F1 EG", // tested with HD103UI/1AA01113
    "SAMSUNG HD(252H|322H|502I|642J|753L|103U)I",
    "", "", ""
  },
  { "SAMSUNG SpinPoint F1 RE", // tested with HE103UJ/1AA01113
    "SAMSUNG HE(252H|322H|502I|642J|753L|103U)J",
    "", "", ""
  },
  { "SAMSUNG SpinPoint F2 EG", // tested with HD154UI/1AG01118
    "SAMSUNG HD(502H|10[23]S|15[34]U)I",
    "", "", ""
  },
  { "SAMSUNG SpinPoint F3", // tested with HD502HJ/1AJ100E4
    "SAMSUNG HD(502H|754J|103S)J",
    "", "", ""
  },
  { "Seagate Barracuda SpinPoint F3", // tested with ST1000DM005 HD103SJ/1AJ100E5
    "ST[0-9DM]* HD(502H|754J|103S)J",
    "", "", ""
  },
  { "SAMSUNG SpinPoint F3 EG", // tested with HD503HI/1AJ100E4, HD153WI/1AN10002
    "SAMSUNG HD(253G|(324|503)H|754J|105S|(153|203)W)I",
    "", "", ""
  },
  { "SAMSUNG SpinPoint F3 RE", // tested with HE103SJ/1AJ30001
    "SAMSUNG HE(502H|754J|103S)J",
    "", "", ""
  },
  { "Seagate Samsung Spinpoint F4", // tested with ST250DM001 HD256GJ/1AR10001
    "ST(250|320)DM001 HD(256G|322G|323H)J",
    "", "", ""
  },
  { "SAMSUNG SpinPoint F4 EG (AF)",// tested with HD204UI/1AQ10001(buggy|fixed)
    "SAMSUNG HD(155|204)UI",
    "", // 1AQ10001
    "Using smartmontools or hdparm with this\n"
    "drive may result in data loss due to a firmware bug.\n"
    "****** THIS DRIVE MAY OR MAY NOT BE AFFECTED! ******\n"
    "Buggy and fixed firmware report same version number!\n"
    "See the following web pages for details:\n"
    "http://knowledge.seagate.com/articles/en_US/FAQ/223571en\n"
    "https://www.smartmontools.org/wiki/SamsungF4EGBadBlocks",
    ""
  },
  { "Seagate Samsung SpinPoint F4 EG (AF)", // later sold as Barracuda Green,
       // tested with ST2000DL004 HD204UI/1AQ10001
    "ST2000DL004 HD204UI",
    "", "", ""
  },
  { "SAMSUNG SpinPoint S250", // tested with HD200HJ/KF100-06
    "SAMSUNG HD(162|200|250)HJ",
    "", "", ""
  },
  { "SAMSUNG SpinPoint T133", // tested with HD300LJ/ZT100-12, HD400LJ/ZZ100-14, HD401LJ/ZZ100-15
    "SAMSUNG HD(250KD|(30[01]|320|40[01])L[DJ])",
    "", "", ""
  },
  { "SAMSUNG SpinPoint T166", // tested with HD252KJ/CM100-11, HD501LJ/CR100-1[01]
    "SAMSUNG HD(080G|160H|252K|32[01]K|403L|50[01]L)J",
    "", "",
    "-v 197,increasing" // at least HD501LJ/CR100-11
  },
  { "SAMSUNG SpinPoint P120", // VF100-37 firmware, tested with SP2514N/VF100-37
    "SAMSUNG SP(16[01]3|2[05][01]4)[CN]",
    "VF100-37",
    "",
    "-F samsung3"
  },
  { "SAMSUNG SpinPoint P120", // other firmware, tested with SP2504C/VT100-33
    "SAMSUNG SP(16[01]3|2[05][01]4)[CN]",
    "",
    "May need -F samsung3 enabled; see manual for details.",
    ""
  },
  { "SAMSUNG SpinPoint P80 SD", // tested with HD160JJ/ZM100-33, SAMSUNG HD080HJ/P/ZH100-34
    "SAMSUNG HD(080H|120I|160J)J(/P)?",
    "", "", ""
  },
  { "SAMSUNG SpinPoint P80", // BH100-35 firmware, tested with SP0842N/BH100-35
    "SAMSUNG SP(0451|08[0124]2|12[0145]3|16[0145]4)[CN]",
    "BH100-35",
    "",
    "-F samsung3"
  },
  { "SAMSUNG SpinPoint P80", // firmware *-35 or later
    "SAMSUNG SP(0451|08[0124]2|12[0145]3|16[0145]4)[CN]",
    ".*-3[5-9]",
    "May need -F samsung3 enabled; see manual for details.",
    ""
  },
  { "SAMSUNG SpinPoint P80", // firmware *-25...34, tested with
      // SP0401N/TJ100-30, SP1614C/SW100-25 and -34
    "SAMSUNG SP(04[05]1|08[0124]2|12[0145]3|16[0145]4)[CN]",
    ".*-(2[5-9]|3[0-4])",
    "",
    "-v 9,halfminutes -v 198,increasing"
  },
  { "SAMSUNG SpinPoint P80", // firmware *-23...24, tested with
    // SP0802N/TK100-23,
    // SP1213N/TL100-23,
    // SP1604N/TM100-23 and -24
    "SAMSUNG SP(0451|08[0124]2|12[0145]3|16[0145]4)[CN]",
    ".*-2[34]",
    "",
    "-v 9,halfminutes -F samsung2"
  },
  { "SAMSUNG SpinPoint P80", // unknown firmware
    "SAMSUNG SP(0451|08[0124]2|12[0145]3|16[0145]4)[CN]",
    "",
    "May need -F samsung2 or -F samsung3 enabled; see manual for details.",
    ""
  },
  { "SAMSUNG SpinPoint M40/60/80", // tested with HM120IC/AN100-16, HM160JI/AD100-16
    "SAMSUNG HM(0[468]0H|120I|1[026]0J)[CI]",
    "",
    "",
    "-v 9,halfminutes"
  },
  { "SAMSUNG SpinPoint M5", // tested with HM160HI/HH100-12
    "SAMSUNG HM(((061|080)G|(121|160)H|250J)I|160HC)",
    "", "", ""
  },
  { "SAMSUNG SpinPoint M6", // tested with HM320JI/2SS00_01 M6
    "SAMSUNG HM(251J|320[HJ]|[45]00L)I",
    "", "", ""
  },
  { "SAMSUNG SpinPoint M7", // tested with HM500JI/2AC101C4
    "SAMSUNG HM(250H|320I|[45]00J)I",
    "", "", ""
  },
  { "SAMSUNG SpinPoint M7E (AF)", // tested with HM321HI/2AJ10001, HM641JI/2AJ10001
    "SAMSUNG HM(161G|(251|321)H|501I|641J)I",
    "", "", ""
  },
  { "Seagate Samsung SpinPoint M7E", // tested with ST640LM000 HM641JI/2AJ10001
    "ST(160|250|320|500|640)LM00[01] HM[0-9]*[GHIJ]I",
    "", "", ""
  },
  { "SAMSUNG SpinPoint M7U (USB)", // tested with HM252HX/2AC101C4
    "SAMSUNG HM(162H|252H|322I|502J)X",
    "", "", ""
  },
  { "SAMSUNG SpinPoint M8 (AF)", // tested with HN-M101MBB/2AR10001
    "SAMSUNG HN-M(250|320|500|640|750|101)MBB",
    "", "", ""
  },
  { "Seagate Samsung SpinPoint M8 (AF)", // tested with
      // ST750LM022 HN-M750MBB/2AR10001, ST320LM001 HN-M320MBB/2AR10002,
      // APPLE HDD ST500LM012/2BA30003
    "ST(250|320|500|640|750|1000)LM0[012][124] HN-M[0-9]*MBB|"
    "APPLE HDD ST500LM012",
    "", "", ""
  },
  { "SAMSUNG SpinPoint M8U (USB)", // tested with HN-M500XBB/2AR10001
    "SAMSUNG HN-M(320|500|750|101)XBB",
    "", "", ""
  },
  { "Seagate Samsung SpinPoint M8U (USB)", // tested with ST1000LM025 HN-M101ABB/2AR10001,
      // ST1000LM025 HN-M101ABB/2BA30003 (0x04e8:0x61b6)
    "ST(250|320|500|640|750|1000)LM0[012][3459] HN-M[0-9]*ABB",
    "", "", ""
  },
  { "Seagate Samsung SpinPoint M9T", // tested with ST2000LM003 HN-M201RAD/2BC10003
      // (Seagate Expansion Portable)
    "ST(1500|2000)LM0(03|04|06|07|10) HN-M[0-9]*RAD",
    "", "", ""
  },
  // Flash accelerated, no SMART info in the specs
  // ST1000LX015-1U7172/SDM1
  { "Seagate FireCuda 2.5", // 
    "ST(500|1000|2000)LX0(01|15|25)-.*",
    "", "", "-v 240,msec24hour32 "
  },
  // ST1000DX002/CC41
  { "Seagate FireCuda 3.5", // ST2000DX002-2DV164/CC41
    "ST[12]000DX002-.*",
    "", "", "-v 240,msec24hour32 "
  },
  { "Seagate Samsung SpinPoint M9TU (USB)", // tested with ST1500LM008 HN-M151AAD/2BC10001
       // (0x04e8:0x61b5), ST2000LM005 HN-M201AAD2BC10001 (0x04e8:0x61b4)
    "ST(1500|2000)LM00[58] HN-M[0-9]*AAD",
    "", "", ""
  },
  { "SAMSUNG SpinPoint MP5", // tested with HM250HJ/2AK10001
    "SAMSUNG HM(250H|320H|500J|640J)J",
    "", "", ""
  },
  { "SAMSUNG SpinPoint MT2", // tested with HM100UI/2AM10001
    "SAMSUNG HM100UI",
    "", "", ""
  },
  { "SAMSUNG HM100UX (S2 Portable)", // tested with HM100UX/2AM10001
    "SAMSUNG HM100UX",
    "", "", ""
  },
  { "SAMSUNG SpinPoint M", // tested with MP0402H/UC100-11
    "SAMSUNG MP0(302|402|603|804)H",
    "",
    "",
    "-v 9,halfminutes"
  },
  { "SAMSUNG SpinPoint N3U-3 (USB, 4KiB LLS)", // tested with HS25YJZ/3AU10-01
    "SAMSUNG HS(122H|2[05]YJ)Z",
    "", "", ""
  },
  { "SK hynix SATA SSDs",
    "SK ?hynix SC(210|300|308|313).*|" // tested with
      // SK hynix SC210 mSATA 256GB/20002L00,
      // SKhynix SC300 HFS256G32MND-3210A/20131P00,
      // SK hynix SC308 SATA 128GB/30001P10,
      // SK hynix SC313 HFS256G32TNF-N3A0A/70000P10
    "HFS(128|256|512)G32MND-(2200|3210)A|" // HFS128G32MND-2200A/20200L00,
      // HFS512G32MND-3210A/20100P00
    "HFS(120|250|500)G32TND-N1A2A", // HFS500G32TND-N1A2A/30000P10
    "", "",
    "-v 5,raw48,Retired_Block_Count "
    "-v 100,raw48,Total_Erase_Count "
    "-v 168,raw48,Min_Erase_Count "
    "-v 169,raw48,Max_Erase_Count "
    "-v 171,raw48,Program_Fail_Count "
    "-v 172,raw48,Erase_Fail_Count "
    "-v 173,raw48,Wear_Leveling_Count "
    "-v 174,raw48,Unexpect_Power_Loss_Ct "
    "-v 176,raw48,Unused_Rsvd_Blk_Cnt_Tot "
    "-v 180,raw48,Erase_Fail_Count "
    "-v 181,raw48,Non4k_Aligned_Access "
    "-v 183,raw48,SATA_Downshift_Count "
    "-v 201,raw48,Percent_Lifetime_Remain "
    "-v 212,raw48,Phy_Error_Count "
    "-v 231,raw48,SSD_Life_Left "
    "-v 241,raw48,Total_Writes_GiB "
    "-v 242,raw48,Total_Reads_GiB "
    "-v 243,raw48,Total_Media_Writes "
    "-v 250,raw48,Read_Retry_Count "
  },
  { "Maxtor Fireball 541DX",
    "Maxtor 2B0(0[468]|1[05]|20)H1",
    "",
    "",
    "-v 9,minutes -v 194,unknown"
  },
  { "Maxtor Fireball 3",
    "Maxtor 2F0[234]0[JL]0",
    "",
    "",
    "-v 9,minutes"
  },
  { "Maxtor DiamondMax 1280 ATA",  // no self-test log, ATA2-Fast
    "Maxtor 8(1280A2|2160A4|2560A4|3840A6|4000A6|5120A8)",
    "",
    "",
    "-v 9,minutes"
  },
  { "Maxtor DiamondMax 2160 Ultra ATA",
    "Maxtor 8(2160D2|3228D3|3240D3|4320D4|6480D6|8400D8|8455D8)",
    "",
    "",
    "-v 9,minutes"
  },
  { "Maxtor DiamondMax 2880 Ultra ATA",
    "Maxtor 9(0510D4|0576D4|0648D5|0720D5|0840D6|0845D6|0864D6|1008D7|1080D8|1152D8)",
    "",
    "",
    "-v 9,minutes"
  },
  { "Maxtor DiamondMax 3400 Ultra ATA",
    "Maxtor 9(1(360|350|202)D8|1190D7|10[12]0D6|0840D5|06[48]0D4|0510D3|1(350|202)E8|1010E6|0840E5|0640E4)",
    "",
    "",
    "-v 9,minutes"
  },
  { "Maxtor DiamondMax D540X-4G",
    "Maxtor 4G(120J6|160J[68])",
    "",
    "",
    "-v 9,minutes -v 194,unknown"
  },
  { "Maxtor DiamondMax D540X-4K",
    "MAXTOR 4K(020H1|040H2|060H3|080H4)",
    "", "", ""
  },
  { "Maxtor DiamondMax Plus D740X",
    "MAXTOR 6L0(20[JL]1|40[JL]2|60[JL]3|80[JL]4)",
    "", "", ""
  },
  { "Maxtor DiamondMax Plus 5120 Ultra ATA 33",
    "Maxtor 9(0512D2|0680D3|0750D3|0913D4|1024D4|1360D6|1536D6|1792D7|2048D8)",
    "",
    "",
    "-v 9,minutes"
  },
  { "Maxtor DiamondMax Plus 6800 Ultra ATA 66",
    "Maxtor 9(2732U8|2390U7|204[09]U6|1707U5|1366U4|1024U3|0845U3|0683U2)",
    "",
    "",
    "-v 9,minutes"
  },
  { "Maxtor DiamondMax D540X-4D",
    "Maxtor 4D0(20H1|40H2|60H3|80H4)",
    "",
    "",
    "-v 9,minutes -v 194,unknown"
  },
  { "Maxtor DiamondMax 16",
    "Maxtor 4(R0[68]0[JL]0|R1[26]0L0|A160J0|R120L4)",
    "",
    "",
    "-v 9,minutes"
  },
  { "Maxtor DiamondMax 4320 Ultra ATA",
    "Maxtor (91728D8|91512D7|91303D6|91080D5|90845D4|90645D3|90648D[34]|90432D2)",
    "",
    "",
    "-v 9,minutes"
  },
  { "Maxtor DiamondMax 17 VL",
    "Maxtor 9(0431U1|0641U2|0871U2|1301U3|1741U4)",
    "",
    "",
    "-v 9,minutes"
  },
  { "Maxtor DiamondMax 20 VL",
    "Maxtor (94091U8|93071U6|92561U5|92041U4|91731U4|91531U3|91361U3|91021U2|90841U2|90651U2)",
    "",
    "",
    "-v 9,minutes"
  },
  { "Maxtor DiamondMax VL 30",  // U: ATA66, H: ATA100
    "Maxtor (33073U4|32049U3|31536U2|30768U1|33073H4|32305H3|31536H2|30768H1)",
    "",
    "",
    "-v 9,minutes"
  },
  { "Maxtor DiamondMax 36",
    "Maxtor (93652U8|92739U6|91826U4|91369U3|90913U2|90845U2|90435U1)",
    "",
    "",
    "-v 9,minutes"
  },
  { "Maxtor DiamondMax 40 ATA 66",
    "Maxtor 9(0684U2|1024U2|1362U3|1536U3|2049U4|2562U5|3073U6|4098U8)",
    "",
    "",
    "-v 9,minutes"
  },
  { "Maxtor DiamondMax Plus 40 (Ultra ATA 66 and Ultra ATA 100)",
    "Maxtor (54098[UH]8|53073[UH]6|52732[UH]6|52049[UH]4|51536[UH]3|51369[UH]3|51024[UH]2)",
    "",
    "",
    "-v 9,minutes"
  },
  { "Maxtor DiamondMax 40 VL Ultra ATA 100",
    "Maxtor 3(1024H1|1535H2|2049H2|3073H3|4098H4)( B)?",
    "",
    "",
    "-v 9,minutes"
  },
  { "Maxtor DiamondMax Plus 45 Ulta ATA 100",
    "Maxtor 5(4610H6|4098H6|3073H4|2049H3|1536H2|1369H2|1023H2)",
    "",
    "",
    "-v 9,minutes"
  },
  { "Maxtor DiamondMax 60 ATA 66",
    "Maxtor 9(1023U2|1536U2|2049U3|2305U3|3073U4|4610U6|6147U8)",
    "",
    "",
    "-v 9,minutes"
  },
  { "Maxtor DiamondMax 60 ATA 100",
    "Maxtor 9(1023H2|1536H2|2049H3|2305H3|3073H4|4098H6|4610H6|6147H8)",
    "",
    "",
    "-v 9,minutes"
  },
  { "Maxtor DiamondMax Plus 60",
    "Maxtor 5T0(60H6|40H4|30H3|20H2|10H1)",
    "",
    "",
    "-v 9,minutes"
  },
  { "Maxtor DiamondMax 80",
    "Maxtor (98196H8|96147H6)",
    "",
    "",
    "-v 9,minutes"
  },
  { "Maxtor DiamondMax 536DX",
    "Maxtor 4W(100H6|080H6|060H4|040H3|030H2)",
    "",
    "",
    "-v 9,minutes"
  },
  { "Maxtor DiamondMax Plus 8",
    "Maxtor 6(E0[234]|K04)0L0",
    "",
    "",
    "-v 9,minutes"
  },
  { "Maxtor DiamondMax 10 (ATA/133 and SATA/150)",
    "Maxtor 6(B(30|25|20|16|12|10|08)0[MPRS]|L(080[MLP]|(100|120)[MP]|160[MP]|200[MPRS]|250[RS]|300[RS]))0",
    "",
    "",
    "-v 9,minutes"
  },
  { "Maxtor DiamondMax 10 (SATA/300)",
    "Maxtor 6V(080E|160E|200E|250F|300F|320F)0",
    "", "", ""
  },
  { "Maxtor DiamondMax Plus 9",
    "Maxtor 6Y((060|080|120|160)L0|(060|080|120|160|200|250)P0|(060|080|120|160|200|250)M0)",
    "",
    "",
    "-v 9,minutes"
  },
  { "Maxtor DiamondMax 11",
    "Maxtor 6H[45]00[FR]0",
    "", "", ""
  },
  { "Maxtor DiamondMax 17",
    "Maxtor 6G(080L|160[PE])0",
    "", "", ""
  },
  { "Seagate Maxtor DiamondMax 20",
    "MAXTOR STM3(40|80|160)[28]1[12]0?AS?",
    "", "", ""
  },
  { "Seagate Maxtor DiamondMax 21", // tested with MAXTOR STM3250310AS/3.AAF
    "MAXTOR STM3(80[28]15|160215|250310|(250|320)820|320620|500630)AS?",
    "", "", ""
  },
  { "Seagate Maxtor DiamondMax 22", // fixed firmware
    "(MAXTOR )?STM3(500320|750330|1000340)AS?",
    "MX1A", // http://knowledge.seagate.com/articles/en_US/FAQ/207969en
    "", ""
  },
  { "Seagate Maxtor DiamondMax 22", // fixed firmware
    "(MAXTOR )?STM3(160813|320614|640323|1000334)AS?",
    "MX1B", // http://knowledge.seagate.com/articles/en_US/FAQ/207975en
    "", ""
  },
  { "Seagate Maxtor DiamondMax 22", // buggy firmware
    "(MAXTOR )?STM3(500320|750330|1000340)AS?",
    "MX15",
    "There are known problems with these drives,\n"
    "AND THIS FIRMWARE VERSION IS AFFECTED,\n"
    "see the following Seagate web pages:\n"
    "http://knowledge.seagate.com/articles/en_US/FAQ/207931en\n"
    "http://knowledge.seagate.com/articles/en_US/FAQ/207969en",
    ""
  },
  { "Seagate Maxtor DiamondMax 22", // unknown firmware
    "(MAXTOR )?STM3(160813|32061[34]|500320|640323|750330|10003(34|40))AS?",
    "",
    "There are known problems with these drives,\n"
    "see the following Seagate web pages:\n"
    "http://knowledge.seagate.com/articles/en_US/FAQ/207931en\n"
    "http://knowledge.seagate.com/articles/en_US/FAQ/207969en\n"
    "http://knowledge.seagate.com/articles/en_US/FAQ/207975en",
    ""
  },
  { "Seagate Maxtor DiamondMax 23", // new firmware
    "STM3((160|250)31|(320|500)41|(750|1000)52)8AS?",
    "CC3[D-Z]",
    "", ""
  },
  { "Seagate Maxtor DiamondMax 23", // unknown firmware
    "STM3((160|250)31|(320|500)41|(750|1000)52)8AS?",
    "",
    "A firmware update for this drive may be available,\n"
    "see the following Seagate web pages:\n"
    "http://knowledge.seagate.com/articles/en_US/FAQ/207931en\n"
    "http://knowledge.seagate.com/articles/en_US/FAQ/213911en",
    ""
  },
  { "Maxtor MaXLine Plus II",
    "Maxtor 7Y250[PM]0",
    "",
    "",
    "-v 9,minutes"
  },
  { "Maxtor MaXLine II",
    "Maxtor [45]A(25|30|32)0[JN]0",
    "",
    "",
    "-v 9,minutes"
  },
  { "Maxtor MaXLine III (ATA/133 and SATA/150)",
    "Maxtor 7L(25|30)0[SR]0",
    "",
    "",
    "-v 9,minutes"
  },
  { "Maxtor MaXLine III (SATA/300)",
    "Maxtor 7V(25|30)0F0",
    "", "", ""
  },
  { "Maxtor MaXLine Pro 500",  // There is also a 7H500R0 model, but I
    "Maxtor 7H500F0",               // haven't added it because I suspect
    "",                               // it might need vendoropts_9_minutes
    "", ""                            // and nobody has submitted a report yet
  },
  { "", // HITACHI_DK14FA-20B
    "HITACHI_DK14FA-20B",
    "",
    "",
    "-v 9,minutes -v 193,loadunload"
  },
  { "HITACHI Travelstar DK23XX/DK23XXB",
    "HITACHI_DK23..-..B?",
    "",
    "",
    "-v 9,minutes -v 193,loadunload"
  },
  { "Hitachi Endurastar J4K20/N4K20 (formerly DK23FA-20J)",
    "(HITACHI_DK23FA-20J|HTA422020F9AT[JN]0)",
    "",
    "",
    "-v 9,minutes -v 193,loadunload"
  },
  { "Hitachi Endurastar J4K30/N4K30",
    "HE[JN]4230[23]0F9AT00",
    "",
    "",
    "-v 9,minutes -v 193,loadunload"
  },
  { "Hitachi Travelstar C4K60",  // 1.8" slim drive
    "HTC4260[23]0G5CE00|HTC4260[56]0G8CE00",
    "",
    "",
    "-v 9,minutes -v 193,loadunload"
  },
  { "IBM Travelstar 4GT",
    "IBM-DTCA-2(324|409)0",
    "", "", ""
  },
  { "IBM Travelstar 6GN",
    "IBM-DBCA-20(324|486|648)0",
    "", "", ""
  },
  { "IBM Travelstar 25GS, 18GT, and 12GN",
    "IBM-DARA-2(25|18|15|12|09|06)000",
    "", "", ""
  },
  { "IBM Travelstar 14GS",
    "IBM-DCYA-214000",
    "", "", ""
  },
  { "IBM Travelstar 4LP",
    "IBM-DTNA-2(180|216)0",
    "", "", ""
  },
  { "IBM Travelstar 48GH, 30GN, and 15GN",
    "(IBM-|Hitachi )?IC25(T048ATDA05|N0(30|20|15|12|10|07|06|05)ATDA04)-.",
    "", "", ""
  },
  { "IBM Travelstar 32GH, 30GT, and 20GN",
    "IBM-DJSA-2(32|30|20|10|05)",
    "", "", ""
  },
  { "IBM Travelstar 4GN",
    "IBM-DKLA-2(216|324|432)0",
    "", "", ""
  },
  { "IBM/Hitachi Travelstar 60GH and 40GN",
    "(IBM-|Hitachi )?IC25(T060ATC[SX]05|N0[4321]0ATC[SX]04)-.",
    "", "", ""
  },
  { "IBM/Hitachi Travelstar 40GNX",
    "(IBM-|Hitachi )?IC25N0[42]0ATC[SX]05-.",
    "", "", ""
  },
  { "Hitachi Travelstar 80GN",
    "(Hitachi )?IC25N0[23468]0ATMR04-.",
    "", "", ""
  },
  { "Hitachi Travelstar 4K40",
    "(Hitachi )?HTS4240[234]0M9AT00",
    "", "", ""
  },
  { "Hitachi Travelstar 4K120",
    "(Hitachi )?(HTS4212(60|80|10|12)H9AT00|HTS421260G9AT00)",
    "", "", ""
  },
  { "Hitachi Travelstar 5K80",
    "(Hitachi )?HTS5480[8642]0M9AT00",
    "", "", ""
  },
  { "Hitachi Travelstar 5K100",
    "(Hitachi )?HTS5410[1864]0G9(AT|SA)00",
    "", "", ""
  },
  { "Hitachi Travelstar E5K100",
    "(Hitachi )?HTE541040G9(AT|SA)00",
    "", "", ""
  },
  { "Hitachi Travelstar 5K120",
    "(Hitachi )?HTS5412(60|80|10|12)H9(AT|SA)00",
    "", "", ""
  },
  { "Hitachi Travelstar 5K160",
    "(Hitachi |HITACHI )?HTS5416([468]0|1[26])J9(AT|SA)00",
    "", "", ""
  },
  { "Hitachi Travelstar E5K160",
    "(Hitachi )?HTE5416(12|16|60|80)J9(AT|SA)00",
    "", "", ""
  },
  { "Hitachi Travelstar 5K250",
    "(Hitachi |HITACHI )?HTS5425(80|12|16|20|25)K9(A3|SA)00",
    "", "", ""
  },
  { "Hitachi Travelstar 5K320", // tested with HITACHI HTS543232L9SA00/FB4ZC4EC,
    // Hitachi HTS543212L9SA02/FBBAC52F
    "(Hitachi |HITACHI )?HT(S|E)5432(80|12|16|25|32)L9(A3(00)?|SA0[012])",
    "", "", ""
  },
  { "Hitachi/HGST Travelstar Z5K320", // tested with Hitachi HTS543232A7A384/ES2OA70K
    "(Hitachi|HGST) HT[ES]5432(16|25|32)A7A38[145]",
    "", "", ""
  },
  { "Hitachi Travelstar 5K500.B", // tested with Hitachi HTS545050B9SA00/PB4OC60X
    "(Hitachi )?HT[ES]5450(12|16|25|32|40|50)B9(A30[01]|SA00)",
    "", "", ""
  },
  { "Hitachi/HGST Travelstar Z5K500", // tested with HGST HTS545050A7E380/GG2OAC90,
      // Hitachi HTS545032A7E380/GGBOA7A0, HGST HTS545050A7E680/GR2OA230,
      // APPLE HDD HTS545050A7E362/GG2AB990
    "(Hitachi|HGST|APPLE HDD) HT[ES]5450(25|32|50)A7E(362|38[01]|680)",
    "", "", ""
  },
  { "Hitachi/HGST Travelstar 5K750", // tested with Hitachi HTS547575A9E384/JE4OA60A,
       // APPLE HDD HTS547550A9E384/JE3AD70F
    "(Hitachi|APPLE HDD) HT[ES]5475(50|64|75)A9E38[14]",
    "", "", ""
  },
  { "HGST Travelstar 5K1000", // tested with HGST HTS541010A9E680/JA0OA560,
      // HGST HTS541075A9E680/JA2OA560
    "HGST HT[ES]5410(64|75|10)A9E68[01]",
    "", "", ""
  },
  { "HGST Travelstar Z5K1000", // tested with HGST HTS541010A7E630/SE0OA4A0
    "HGST HTS5410(75|10)A7E63[015]",
    "", "", ""
  },
  { "HGST Travelstar 5K1500", // tested with HGST HTS541515A9E630/KA0OA500
    "HGST HT[ES]541515A9E63[015]",
    "", "", ""
  },
  { "Hitachi Travelstar 7K60",
    "(Hitachi )?HTS726060M9AT00",
    "", "", ""
  },
  { "Hitachi Travelstar E7K60",
    "(Hitachi )?HTE7260[46]0M9AT00",
    "", "", ""
  },
  { "Hitachi Travelstar 7K100",
    "(Hitachi )?HTS7210[168]0G9(AT|SA)00",
    "", "", ""
  },
  { "Hitachi Travelstar E7K100",
    "(Hitachi )?HTE7210[168]0G9(AT|SA)00",
    "", "", ""
  },
  { "Hitachi Travelstar 7K200", // tested with HITACHI HTS722016K9SA00/DCDZC75A
    "(Hitachi |HITACHI )?HTS7220(80|10|12|16|20)K9(A3|SA)00",
    "", "", ""
  },
  { "Hitachi Travelstar 7K320", // tested with
    // HTS723225L9A360/FCDOC30F, HTS723216L9A362/FC2OC39F
    "(Hitachi )?HT[ES]7232(80|12|16|25|32)L9(A300|A36[02]|SA61)",
    "", "", ""
  },
  { "Hitachi Travelstar Z7K320", // tested with HITACHI HTS723232A7A364/EC2ZB70B
    "(HITACHI )?HT[ES]7232(16|25|32)A7A36[145]",
    "", "", ""
  },
  { "Hitachi Travelstar 7K500", // tested with Hitachi HTS725050A9A360/PC4OC70D,
    // HITACHI HTS725032A9A364/PC3ZC70F
    "(Hitachi |HITACHI )?HT[ES]7250(12|16|25|32|50)A9A36[02-5]",
    "", "", ""
  },
  { "Hitachi/HGST Travelstar Z7K500", // tested with HITACHI HTS725050A7E630/GH2ZB390,
      // HGST HTS725050A7E630/GH2OA420, HGST HTS725050A7E630/GH2OA530
    "(HITACHI|HGST) HT[ES]7250(25|32|50)A7E63[015]",
    "", "", ""
  },
  { "Hitachi/HGST Travelstar 7K750", // tested with Hitachi HTS727550A9E364/JF3OA0E0,
      // Hitachi HTS727575A9E364/JF4OA0D0
    "(Hitachi|HGST) HT[ES]7275(50|64|75)A9E36[14]",
    "", "", ""
  },
  { "HGST Travelstar 7K1000", // tested with HGST HTS721010A9E630/JB0OA3B0
    // HGST HTS721075A9E630/JB2OA3J0
    "HGST HT[ES]7210(10|75)A9E63[01]",
    "", "", ""
  },
  { "IBM Deskstar 14GXP and 16GP",
    "IBM-DTTA-3(7101|7129|7144|5032|5043|5064|5084|5101|5129|5168)0",
    "", "", ""
  },
  { "IBM Deskstar 25GP and 22GXP",
    "IBM-DJNA-3(5(101|152|203|250)|7(091|135|180|220))0",
    "", "", ""
  },
  { "IBM Deskstar 37GP and 34GXP",
    "IBM-DPTA-3(5(375|300|225|150)|7(342|273|205|136))0",
    "", "", ""
  },
  { "IBM/Hitachi Deskstar 120GXP",
    "(IBM-)?IC35L((020|040|060|080|120)AVVA|0[24]0AVVN)07-[01]",
    "", "", ""
  },
  { "IBM/Hitachi Deskstar GXP-180",
    "(IBM-)?IC35L(030|060|090|120|180)AVV207-[01]",
    "", "", ""
  },
  { "Hitachi CinemaStar 5K320", // tested with Hitachi HCS5C3225SLA380/STBOA37H
    "Hitachi HCS5C32(25|32)SLA380",
    "", "", ""
  },
  { "Hitachi CinemaStar 5K1000", // Hitachi HCS5C1010CLA382/JC4OA3EA
    "Hitachi HCS5C10(10|75|50|32|25|16)CLA382",
    "", "", ""
  },
  { "Hitachi Deskstar 5K3000", // tested with HDS5C3030ALA630/MEAOA5C0,
       // Hitachi HDS5C3020BLE630/MZ4OAAB0 (OEM, Toshiba Canvio Desktop)
    "(Hitachi )?HDS5C30(15|20|30)(ALA|BLE)63[02].*",
    "", "", ""
  },
  { "Hitachi Deskstar 5K4000", // tested with HDS5C4040ALE630/MPAOA250
    "(Hitachi )?HDS5C40(30|40)ALE63[01].*",
    "", "", ""
  },
  { "Hitachi Deskstar 7K80",
    "(Hitachi )?HDS7280([48]0PLAT20|(40)?PLA320|80PLA380).*",
    "", "", ""
  },
  { "Hitachi Deskstar 7K160",
    "(Hitachi )?HDS7216(80|16)PLA[3T]80.*",
    "", "", ""
  },
  { "Hitachi Deskstar 7K250",
    "(Hitachi )?HDS7225((40|80|12|16)VLAT20|(12|16|25)VLAT80|(80|12|16|25)VLSA80)",
    "", "", ""
  },
  { "Hitachi Deskstar 7K250 (SUN branded)",
    "HITACHI HDS7225SBSUN250G.*",
    "", "", ""
  },
  { "Hitachi Deskstar T7K250",
    "(Hitachi )?HDT7225((25|20|16)DLA(T80|380))",
    "", "", ""
  },
  { "Hitachi Deskstar 7K400",
    "(Hitachi )?HDS724040KL(AT|SA)80",
    "", "", ""
  },
  { "Hitachi Deskstar 7K500",
    "(Hitachi )?HDS725050KLA(360|T80)",
    "", "", ""
  },
  { "Hitachi Deskstar P7K500",
    "(Hitachi )?HDP7250(16|25|32|40|50)GLA(36|38|T8)0",
    "", "", ""
  },
  { "Hitachi Deskstar T7K500",
    "(Hitachi )?HDT7250(25|32|40|50)VLA(360|380|T80)",
    "", "", ""
  },
  { "Hitachi Deskstar 7K1000",
    "(Hitachi )?HDS7210(50|75|10)KLA330",
    "", "", ""
  },
  { "Hitachi Deskstar 7K1000.B",
    "(Hitachi )?HDT7210((16|25)SLA380|(32|50|64|75|10)SLA360)",
    "", "", ""
  },
  { "Hitachi Deskstar 7K1000.C", // tested with Hitachi HDS721010CLA330/JP4OA3MA,
      // Hitachi HDS721025CLA682/JP1OA41A
    "(Hitachi )?HDS7210((16|25)CLA[36]82|(32|50)CLA[36]62|(64|75|10)CLA[36]3[02])",
    "", "", ""
  },
  { "Hitachi Deskstar 7K1000.D", // tested with HDS721010DLE630/MS2OA5Q0
    "Hitachi HDS7210(25|32|50|75|10)DLE630",
    "", "", ""
  },
  { "Hitachi Deskstar E7K1000", // tested with HDE721010SLA330/ST6OA31B
    "Hitachi HDE7210(50|75|10)SLA330",
    "", "", ""
  },
  { "Hitachi Deskstar 7K2000",
    "Hitachi HDS722020ALA330",
    "", "", ""
  },
  { "Hitachi Deskstar 7K3000", // tested with Hitachi HDS723030ALA640/MKAOA3B0,
      // Hitachi HDS723030BLE640/MX6OAAB0
    "Hitachi HDS7230((15|20)BLA642|30ALA640|30BLE640)",
    "", "", ""
  },
  { "Hitachi/HGST Deskstar 7K4000", // tested with Hitachi HDS724040ALE640/MJAOA250,
      // HGST HDS724040ALE640/MJAOA580
    "(Hitachi|HGST) HDS724040ALE640",
    "", "", ""
  },
  { "HGST Deskstar NAS", // tested with HGST HDN724040ALE640/MJAOA5E0,
       // HGST HDN726050ALE610/APGNT517, HGST HDN726060ALE610/APGNT517
       // HGST HDN726040ALE614/APGNW7JH, HGST HDN726060ALE614/K1HE594D
    "HGST HDN72(4030|4040|6040|6050|6060)ALE6(10|14|40|04)",
    "", "", ""
  },
  { "Hitachi Ultrastar A7K1000", // tested with
    // HUA721010KLA330      44X2459 42C0424IBM/GKAOAB4A
    "(Hitachi )?HUA7210(50|75|10)KLA330.*",
    "", "", ""
  },
  { "Hitachi Ultrastar A7K2000", // tested with
    // HUA722010CLA330      43W7629 42C0401IBM
    "(Hitachi )?HUA7220(50|10|20)[AC]LA33[01].*",
    "", "", ""
  },
  { "Hitachi Ultrastar 7K3000", // tested with Hitachi HUA723030ALA640/MKAOA580,
      // Hitachi HUA723020ALA641/MK7OA840
    "Hitachi HUA7230(20|30)ALA64[01]",
    "", "", ""
  },
  { "Hitachi/HGST Ultrastar 7K4000", // tested with Hitachi HUS724040ALE640/MJAOA3B0,
      // HGST HUS724040ALE640/MJAOA580, HGST HUS724020ALA640/MF6OAA70
    "(Hitachi|HGST) HUS7240(20|30|40)AL[AE]64[01]",
    "", "", ""
  },
  { "Hitachi/HGST Ultrastar 7K2", //
    "(Hitachi|HGST) HUS722T[12]TALA604",
    "", "",
    "-v 16,raw48,Gas_Gauge"
  },
  { "HGST Ultrastar 7K6000", // tested with HGST HUS726060ALE614/APGNW517
    "HGST HUS7260[2456]0AL[AEN]61[014]",
    "", "", ""
  },
  { "HGST Ultrastar He6", // tested with HGST HUS726060ALA640/AHGNT1E2
    "HGST HUS726060ALA64[01]",
    "", "",
    "-v 22,raw48,Helium_Level"
  },
  { "HGST Ultrastar He8", // tested with HGST HUH728060ALE600/GR2OA230
    "HGST HUH7280(60|80)AL[EN]60[014]",
    "", "",
    "-v 22,raw48,Helium_Level"
  },
  { "HGST Ultrastar He10", // tested with HGST HUH7210100ALE600/0F27452
    "HGST HUH7210(08|10)AL[EN]60[014]",
    "", "",
    "-v 22,raw48,Helium_Level"
  },
  { "HGST Ultrastar DC HC520 (He12)", // tested with HGST HUH721212ALE600/LEGNT3D0
    "HGST HUH721212AL[EN]60[014]",
    "", "",
    "-v 22,raw48,Helium_Level"
  },
  { "HGST MegaScale 4000", // tested with HGST HMS5C4040ALE640/MPAOA580
    "HGST HMS5C4040[AB]LE64[01]", // B = DC 4000.B
    "", "", ""
  },
  { "Toshiba 2.5\" HDD (10-20 GB)",
    "TOSHIBA MK(101[67]GAP|15[67]GAP|20(1[678]GAP|(18|23)GAS))",
    "", "", ""
  },
  { "Toshiba 2.5\" HDD (30-60 GB)",
    "TOSHIBA MK((6034|4032)GSX|(6034|4032)GAX|(6026|4026|4019|3019)GAXB?|(6025|6021|4025|4021|4018|3025|3021|3018)GAS|(4036|3029)GACE?|(4018|3017)GAP)",
    "", "", ""
  },
  { "Toshiba 2.5\" HDD (80 GB and above)",
    "TOSHIBA MK(80(25GAS|26GAX|32GAX|32GSX)|10(31GAS|32GAX)|12(33GAS|34G[AS]X)|2035GSS)",
    "", "", ""
  },
  { "Toshiba 2.5\" HDD MK..37GSX", // tested with TOSHIBA MK1637GSX/DL032C
    "TOSHIBA MK(12|16)37GSX",
    "", "", ""
  },
  { "Toshiba 2.5\" HDD MK..46GSX", // tested with TOSHIBA MK1246GSX/LB213M
    "TOSHIBA MK(80|12|16|25)46GSX",
    "", "", ""
  },
  { "Toshiba 2.5\" HDD MK..50GACY", // tested with TOSHIBA MK8050GACY/TF105A
    "TOSHIBA MK8050GACY",
    "", "", ""
  },
  { "Toshiba 2.5\" HDD MK..34GSX", // tested with TOSHIBA MK8034GSX/AH301E
    "TOSHIBA MK(80|12|10)34GSX",
    "", "", ""
  },
  //
  { "Toshiba 2.5\" HDD MK..32GSX", // tested with TOSHIBA MK1032GSX/AS021G
    "TOSHIBA MK(10|80|60|40)32GSX",
    "", "", ""
  },
  { "Toshiba 2.5\" HDD MK..51GSY", // tested with TOSHIBA MK1251GSY/LD101D
    "TOSHIBA MK(80|12|16|25)51GSY",
    "",
    "",
    "-v 9,minutes"
  },
  { "Toshiba 2.5\" HDD MK..52GSX",
    "TOSHIBA MK(80|12|16|25|32)52GSX",
    "", "", ""
  },
  { "Toshiba 2.5\" HDD MK..55GSX", // tested with TOSHIBA MK5055GSX/FG001A, MK3255GSXF/FH115B
    "TOSHIBA MK(12|16|25|32|40|50)55GSXF?",
    "", "", ""
  },
  { "Toshiba 2.5\" HDD MK..56GSY", // tested with TOSHIBA MK2556GSYF/LJ001D
    "TOSHIBA MK(16|25|32|50)56GSYF?",
    "",
    "",
    "-v 9,minutes"
  },
  { "Toshiba 2.5\" HDD MK..59GSXP (AF)",
    "TOSHIBA MK(32|50|64|75)59GSXP?",
    "", "", ""
  },
  { "Toshiba 2.5\" HDD MK..59GSM (AF)",
    "TOSHIBA MK(75|10)59GSM",
    "", "", ""
  },
  { "Toshiba 2.5\" HDD MK..61GSY[N]", // tested with TOSHIBA MK5061GSY/MC102E, MK5061GSYN/MH000A,
      // TOSHIBA MK2561GSYN/MH000D
    "TOSHIBA MK(16|25|32|50|64)61GSYN?",
    "",
    "",
    "-v 9,minutes" // TOSHIBA MK2561GSYN/MH000D
  },
  { "Toshiba 2.5\" HDD MK..61GSYB", // tested with TOSHIBA MK5061GSYB/ME0A
    "TOSHIBA MK(16|25|32|50|64)61GSYB",
    "", "", ""
  },
  { "Toshiba 2.5\" HDD MK..65GSX", // tested with TOSHIBA MK5065GSX/GJ003A, MK3265GSXN/GH012H,
      // MK5065GSXF/GP006B, MK2565GSX H/GJ003A
    "TOSHIBA MK(16|25|32|50|64)65GSX[FN]?( H)?", // "... H" = USB ?
    "", "", ""
  },
  { "Toshiba 2.5\" HDD MK..75GSX", // tested with TOSHIBA MK7575GSX/GT001C
    "TOSHIBA MK(32|50|64|75)75GSX",
    "", "", ""
  },
  { "Toshiba 2.5\" HDD MK..76GSX", // tested with TOSHIBA MK3276GSX/GS002D
    "TOSHIBA MK(16|25|32|50|64)76GSX",
    "",
    "",
    "-v 9,minutes"
  },
  { "Toshiba 2.5\" HDD MQ01ABB...", // tested with TOSHIBA MQ01ABB200/AY000U
    "TOSHIBA MQ01ABB(100|150|200)",
    "", "", ""
  },
  { "Toshiba 2.5\" HDD MQ01ABC...", // tested with TOSHIBA MQ01ABC150/AQ001U
    "TOSHIBA MQ01ABC(100|150|200)",
    "", "", ""
  },
  { "Toshiba 2.5\" HDD MQ01ABD...", // tested with TOSHIBA MQ01ABD100/AX001U,
      // TOSHIBA MQ01ABD100V/AX001Q
    "TOSHIBA MQ01ABD(025|032|050|064|075|100)V?",
    "", "", ""
  },
  { "Toshiba 2.5\" HDD MQ01ABF...", // tested with TOSHIBA MQ01ABF050/AM001J
    "TOSHIBA MQ01ABF(050|075|100)",
    "", "", ""
  },
  { "Toshiba 2.5\" HDD MQ01UBB... (USB 3.0)", // tested with TOSHIBA MQ01UBB200/AY000U (0x0480:0xa100),
      // TOSHIBA MQ01UBB200/34MATMZ5T (0x05ac:0x8406)
    "TOSHIBA MQ01UBB200",
    "", "", ""
  },
  { "Toshiba 2.5\" HDD MQ01UBD... (USB 3.0)", // tested with TOSHIBA MQ01UBD050/AX001U (0x0480:0xa007),
      // TOSHIBA MQ01UBD100/AX001U (0x0480:0x0201, 0x0480:0xa200),
      // TOSHIBA MQ01UBD050/AX101U (0x0480:0xa202)
    "TOSHIBA MQ01UBD(050|075|100)",
    "", "", ""
  },
  { "Toshiba 2.5\" HDD MQ03ABB...", // tested with TOSHIBA MQ03ABB300
    "TOSHIBA MQ03ABB[23]00",
    "", "", ""
  },
  { "Toshiba 2.5\" HDD MQ03UBB...", // tested with TOSHIBA MQ03UBB200/37I7T0NJT
    "TOSHIBA MQ03UBB(300|200|250)",
    "", "", ""
  },
  { "Toshiba 3.5\" HDD MK.002TSKB", // tested with TOSHIBA MK1002TSKB/MT1A
    "TOSHIBA MK(10|20)02TSKB",
    "", "", ""
  },
  { "Toshiba 3.5\" MG03ACAxxx(Y) Enterprise HDD", // tested with TOSHIBA MG03ACA100/FL1A
    "TOSHIBA MG03ACA[1234]00Y?",
    "", "", ""
  },
  { "Toshiba 3.5\" MD04ACA... Enterprise HDD", // tested with TOSHIBA MD04ACA500/FP1A
    "TOSHIBA MD04ACA[2345]00",
    "", "", ""
  },
  { "Toshiba 3.5\" MG04ACA... Enterprise HDD", // tested with TOSHIBA MG04ACA600A/FS2B
    "TOSHIBA MG04ACA[23456]00[AE].?",
    "", "", ""
  },
  { "Toshiba 3.5\" DT01ABA... Desktop HDD", // tested with TOSHIBA DT01ABA300/MZ6OABB0
    "TOSHIBA DT01ABA(100|150|200|300)",
    "", "", ""
  },
  { "Toshiba 3.5\" DT01ACA... Desktop HDD", // tested with TOSHIBA DT01ACA100/MS2OA750,
      // TOSHIBA DT01ACA200/MX4OABB0, TOSHIBA DT01ACA300/MX6OABB0
    "TOSHIBA DT01ACA(025|032|050|075|100|150|200|300)",
    "", "", ""
  },
  { "Toshiba X300", // tested with TOSHIBA HDWE160/FS2A
    "TOSHIBA HDWE1[456]0",
    "", "", ""
  },
  { "Toshiba P300", // tested with TOSHIBA HDWD120/MX4OACF0
    "TOSHIBA HDWD1(30|20|10|05)",
    "", "", ""
  },
  { "Toshiba 1.8\" HDD",
    "TOSHIBA MK[23468]00[4-9]GA[HL]",
    "", "", ""
  },
  { "Toshiba 1.8\" HDD MK..29GSG",
    "TOSHIBA MK(12|16|25)29GSG",
    "", "", ""
  },
  { "", // TOSHIBA MK6022GAX
    "TOSHIBA MK6022GAX",
    "", "", ""
  },
  { "Toshiba HK4R Series SSD", // TOSHIBA THNSN8960PCSE/8EET6101
    "TOSHIBA THNSN8(120P|240P|480P|960P|1Q92)CSE",
    "", "", 
    "-v 167,raw48,SSD_Protect_Mode "
    "-v 168,raw48,SATA_PHY_Error_Count "
    "-v 169,raw48,Bad_Block_Count "
    "-v 173,raw48,Erase_Count "
  },
  { "Toshiba HG6 Series SSD", // TOSHIBA THNSNJ512GCST/JTRA0102
    // http://www.farnell.com/datasheets/1852757.pdf
    // TOSHIBA THNSFJ256GCSU/JULA1102
    // TOSHIBA THNSFJ256GDNU A/JYLA1102
    "TOSHIBA THNS[NF]J(060|128|256|512)G[BCAM8VD][SCN][TU].*",
    "", "", 
    "-v 167,raw48,SSD_Protect_Mode "
    "-v 168,raw48,SATA_PHY_Error_Count "
    "-v 169,raw48,Bad_Block_Count "
    "-v 173,raw48,Erase_Count "
  },
  { "", // TOSHIBA MK6409MAV
    "TOSHIBA MK6409MAV",
    "", "", ""
  },
  { "Toshiba MKx019GAXB (SUN branded)",
    "TOS MK[34]019GAXB SUN[34]0G",
    "", "", ""
  },
  { "Seagate Momentus",
    "ST9(20|28|40|48)11A",
    "", "", ""
  },
  { "Seagate Momentus 42",
    "ST9(2014|3015|4019)A",
    "", "", ""
  },
  { "Seagate Momentus 4200.2", // tested with ST960812A/3.05
    "ST9(100822|808210|60812|50212|402113|30219)A",
    "", "", ""
  },
  { "Seagate Momentus 5400.2",
    "ST9(808211|6082[12]|408114|308110|120821|10082[34]|8823|6812|4813|3811)AS?",
    "", "", ""
  },
  { "Seagate Momentus 5400.3",
    "ST9(4081[45]|6081[35]|8081[15]|100828|120822|160821)AS?",
    "", "", ""
  },
  { "Seagate Momentus 5400.3 ED",
    "ST9(4081[45]|6081[35]|8081[15]|100828|120822|160821)AB",
    "", "", ""
  },
  { "Seagate Momentus 5400.4",
    "ST9(120817|(160|200|250)827)AS",
    "", "", ""
  },
  { "Seagate Momentus 5400.5",
    "ST9((80|120|160)310|(250|320)320)AS",
    "", "", ""
  },
  { "Seagate Momentus 5400.6",
    "ST9(80313|160(301|314)|(12|25)0315|250317|(320|500)325|500327|640320)ASG?",
    "", "",
    "-F xerrorlba" // ST9500325AS/0002SDM1 (ticket #1094)
  },
  { "Seagate Momentus 5400.7",
    "ST9(160316|(250|320)310|(500|640)320)AS",
    "", "", ""
  },
  { "Seagate Momentus 5400.7 (AF)", // tested with ST9640322AS/0001BSM2
      // (device reports 4KiB LPS with 1 sector offset)
    "ST9(320312|400321|640322|750423)AS",
    "", "", ""
  },
  { "Seagate Momentus 5400 PSD", // Hybrid drives
    "ST9(808212|(120|160)8220)AS",
    "", "", ""
  },
  { "Seagate Momentus 7200.1",
    "ST9(10021|80825|6023|4015)AS?",
    "", "", ""
  },
  { "Seagate Momentus 7200.2",
    "ST9(80813|100821|120823|160823|200420)ASG?",
    "", "", ""
  },
  { "Seagate Momentus 7200.3",
    "ST9((80|120|160)411|(250|320)421)ASG?",
    "", "", ""
  },
  { "Seagate Momentus 7200.4",
    "ST9(160412|250410|320423|500420)ASG?",
    "", "", ""
  },
  { "Seagate Momentus 7200 FDE.2",
    "ST9((160413|25041[12]|320426|50042[12])AS|(16041[489]|2504[16]4|32042[67]|500426)ASG)",
    "", "", ""
  },
  { "Seagate Momentus 7200.5", // tested with ST9750420AS/0001SDM5, ST9750420AS/0002SDM1
    "ST9(50042[34]|64042[012]|75042[02])ASG?",
    "", "", ""
  },
  { "Seagate Momentus XT", // fixed firmware
    "ST9(2505610|3205620|5005620)AS",
    "SD2[68]", // http://knowledge.seagate.com/articles/en_US/FAQ/215451en
    "", ""
  },
  { "Seagate Momentus XT", // buggy firmware, tested with ST92505610AS/SD24
    "ST9(2505610|3205620|5005620)AS",
    "SD2[45]",
    "These drives may corrupt large files,\n"
    "AND THIS FIRMWARE VERSION IS AFFECTED,\n"
    "see the following web pages for details:\n"
    "http://knowledge.seagate.com/articles/en_US/FAQ/215451en\n"
    "https://superuser.com/questions/313447/seagate-momentus-xt-corrupting-files-linux-and-mac",
    ""
  },
  { "Seagate Momentus XT", // unknown firmware
    "ST9(2505610|3205620|5005620)AS",
    "",
    "These drives may corrupt large files,\n"
    "see the following web pages for details:\n"
    "http://knowledge.seagate.com/articles/en_US/FAQ/215451en\n"
    "https://superuser.com/questions/313447/seagate-momentus-xt-corrupting-files-linux-and-mac",
    ""
  },
  { "Seagate Momentus XT (AF)", // tested with ST750LX003-1AC154/SM12
    "ST750LX003-.*",
    "", "", ""
  },
  { "Seagate Momentus Thin", // tested with ST320LT007-9ZV142/0004LVM1
    "ST(160|250|320)LT0(07|09|11|14)-.*",
    "", "", ""
  },
  { "Seagate Laptop HDD", // tested with ST500LT012-9WS142/0001SDM1,
      // ST500LM021-1KJ152/0002LIM1, ST4000LM016-1N2170/0003
    "ST((25|32|50)0LT0(12|15|25)|(32|50)0LM0(10|21)|[34]000LM016)-.*",
    "", "", ""
  },
  { "Seagate Laptop SSHD", // tested with ST500LM000-1EJ162/SM11
    "ST(500|1000)LM0(00|14)-.*",
    "", "", ""
  },
  { "Seagate Medalist 1010, 1720, 1721, 2120, 3230 and 4340",  // ATA2, with -t permissive
    "ST3(1010|1720|1721|2120|3230|4340)A",
    "", "", ""
  },
  { "Seagate Medalist 2110, 3221, 4321, 6531, and 8641",
    "ST3(2110|3221|4321|6531|8641)A",
    "", "", ""
  },
  { "Seagate U4",
    "ST3(2112|4311|6421|8421)A",
    "", "", ""
  },
  { "Seagate U5",
    "ST3(40823|30621|20413|15311|10211)A",
    "", "", ""
  },
  { "Seagate U6",
    "ST3(8002|6002|4081|3061|2041)0A",
    "", "", ""
  },
  { "Seagate U7",
    "ST3(30012|40012|60012|80022|120020)A",
    "", "", ""
  },
  { "Seagate U8",
    "ST3(4313|6811|8410|4313|13021|17221)A",
    "", "", ""
  },
  { "Seagate U9", // tested with ST3160022ACE/9.51
    "ST3(80012|120025|160022)A(CE)?",
    "", "", ""
  },
  { "Seagate U10",
    "ST3(20423|15323|10212)A",
    "", "", ""
  },
  { "Seagate UX",
    "ST3(10014A(CE)?|20014A)",
    "", "", ""
  },
  { "Seagate Barracuda ATA",
    "ST3(2804|2724|2043|1362|1022|681)0A",
    "", "", ""
  },
  { "Seagate Barracuda ATA II",
    "ST3(3063|2042|1532|1021)0A",
    "", "", ""
  },
  { "Seagate Barracuda ATA III",
    "ST3(40824|30620|20414|15310|10215)A",
    "", "", ""
  },
  { "Seagate Barracuda ATA IV",
    "ST3(20011|30011|40016|60021|80021)A",
    "", "", ""
  },
  { "Seagate Barracuda ATA V",
    "ST3(12002(3A|4A|9A|3AS)|800(23A|15A|23AS)|60(015A|210A)|40017A)",
    "", "", ""
  },
  { "Seagate Barracuda 5400.1",
    "ST340015A",
    "", "", ""
  },
  { "Seagate Barracuda 7200.7 and 7200.7 Plus", // tested with "ST380819AS          39M3701 39M0171 IBM"/3.03
    "ST3(200021A|200822AS?|16002[13]AS?|12002[26]AS?|1[26]082[78]AS|8001[13]AS?|8081[79]AS|60014A|40111AS|40014AS?)( .* IBM)?",
    "", "", ""
  },
  { "Seagate Barracuda 7200.8",
    "ST3(400[68]32|300[68]31|250[68]23|200826)AS?",
    "", "", ""
  },
  { "Seagate Barracuda 7200.9",
    "ST3(402111?|80[28]110?|120[28]1[0134]|160[28]1[012]|200827|250[68]24|300[68]22|(320|400)[68]33|500[68](32|41))AS?.*",
    "", "", ""
  },
  { "Seagate Barracuda 7200.10",
    "ST3((80|160)[28]15|200820|250[34]10|(250|300|320|400)[68]20|360320|500[68]30|750[68]40)AS?",
    "", "", ""
  },
  { "Seagate Barracuda 7200.11", // unaffected firmware
    "ST3(160813|320[68]13|500[368]20|640[36]23|640[35]30|750[36]30|1000(333|[36]40)|1500341)AS?",
    "CC.?.?", // http://knowledge.seagate.com/articles/en_US/FAQ/207957en
    "", ""
  },
  { "Seagate Barracuda 7200.11", // fixed firmware
    "ST3(500[368]20|750[36]30|1000340)AS?",
    "SD1A", // http://knowledge.seagate.com/articles/en_US/FAQ/207951en
    "", ""
  },
  { "Seagate Barracuda 7200.11", // fixed firmware
    "ST3(160813|320[68]13|640[36]23|1000333|1500341)AS?",
    "SD[12]B", // http://knowledge.seagate.com/articles/en_US/FAQ/207957en
    "", ""
  },
  { "Seagate Barracuda 7200.11", // buggy or fixed firmware
    "ST3(500[368]20|640[35]30|750[36]30|1000340)AS?",
    "(AD14|SD1[5-9]|SD81)",
    "There are known problems with these drives,\n"
    "THIS DRIVE MAY OR MAY NOT BE AFFECTED,\n"
    "see the following web pages for details:\n"
    "http://knowledge.seagate.com/articles/en_US/FAQ/207931en\n"
    "http://knowledge.seagate.com/articles/en_US/FAQ/207951en\n"
    "https://bugs.debian.org/cgi-bin/bugreport.cgi?bug=632758",
    ""
  },
  { "Seagate Barracuda 7200.11", // unknown firmware
    "ST3(160813|320[68]13|500[368]20|640[36]23|640[35]30|750[36]30|1000(333|[36]40)|1500341)AS?",
    "",
    "There are known problems with these drives,\n"
    "see the following Seagate web pages:\n"
    "http://knowledge.seagate.com/articles/en_US/FAQ/207931en\n"
    "http://knowledge.seagate.com/articles/en_US/FAQ/207951en\n"
    "http://knowledge.seagate.com/articles/en_US/FAQ/207957en",
    ""
  },
  { "Seagate Barracuda 7200.12", // new firmware
    "ST3(160318|250318|320418|50041[08]|750528|1000528)AS",
    "CC4[9A-Z]",
    "", ""
  },
  { "Seagate Barracuda 7200.12", // unknown firmware
    "ST3(160318|250318|320418|50041[08]|750528|1000528)AS",
    "",
    "A firmware update for this drive may be available,\n"
    "see the following Seagate web pages:\n"
    "http://knowledge.seagate.com/articles/en_US/FAQ/207931en\n"
    "http://knowledge.seagate.com/articles/en_US/FAQ/213891en",
    ""
  },
  { "Seagate Barracuda 7200.12", // tested with ST3250312AS/JC45, ST31000524AS/JC45,
      // ST3500413AS/JC4B, ST3750525AS/JC4B
      // ST3160316AS/JC45
      // Possible options: ST31000524AS, ST3500413AS, ST3250312AS ,
      // ST3750525AS, ST3320413AS, ST3160316AS
    "ST3(160318|25031[128]|320418|50041[038]|750(518|52[358])|100052[348]|320413|160316)AS",
    "", "", ""
  },
  { "Seagate Barracuda XT", // tested with ST32000641AS/CC13,
      // ST4000DX000-1C5160/CC42
    "ST(3(2000641|3000651)AS|4000DX000-.*)",
    "", "", ""
  },
  { "Seagate Barracuda 7200.14 (AF)", // new firmware, tested with
      // ST3000DM001-9YN166/CC4H, ST3000DM001-9YN166/CC9E
    "ST(1000|1500|2000|2500|3000)DM00[1-3]-9YN16.",
    "CC(4[H-Z]|[5-9A-Z]..*)", // >= "CC4H"
    "",
    "-v 188,raw16 -v 240,msec24hour32" // tested with ST3000DM001-9YN166/CC4H
  },
  { "Seagate Barracuda 7200.14 (AF)", // old firmware, tested with
      // ST1000DM003-9YN162/CC46
    "ST(1000|1500|2000|2500|3000)DM00[1-3]-9YN16.",
    "CC4[679CG]",
    "A firmware update for this drive is available,\n"
    "see the following Seagate web pages:\n"
    "http://knowledge.seagate.com/articles/en_US/FAQ/207931en\n"
    "http://knowledge.seagate.com/articles/en_US/FAQ/223651en",
    "-v 188,raw16 -v 240,msec24hour32"
  },
  { "Seagate Barracuda 7200.14 (AF)", // unknown firmware
    "ST(1000|1500|2000|2500|3000)DM00[1-3]-9YN16.",
    "",
    "A firmware update for this drive may be available,\n"
    "see the following Seagate web pages:\n"
    "http://knowledge.seagate.com/articles/en_US/FAQ/207931en\n"
    "http://knowledge.seagate.com/articles/en_US/FAQ/223651en",
    "-v 188,raw16 -v 240,msec24hour32"
  },
  { "Seagate Barracuda 7200.14 (AF)", // different part number, tested with
      // ST1000DM003-1CH162/CC47, ST1000DM003-1CH162/CC49, ST2000DM001-1CH164/CC24,
      // ST1000DM000-9TS15E/CC92, APPLE HDD ST3000DM001/AP15 (no attr 240)
    "ST(1000|1500|2000|2500|3000)DM00[0-3]-.*|"
    "APPLE HDD ST3000DM001",
    "", "",
    "-v 188,raw16 -v 240,msec24hour32"
  },
  // should be ST4000DM005, ST3000DM008,ST3000DM009,ST2000DM006,ST2000DM007
  // ST1000DM010, ST500DM009
  // tested: ST3000DM008-2DM166/CC26
  { "Seagate Barracuda 3.5", // tested on ST1000DM010-2EP102/Z9ACZM97
    "ST(4000DM00[45]|3000DM008|3000DM009|2000DM006|2000DM007|1000DM010|500DM009)-.*",
    "", "",
    "-v 188,raw16 -v 240,msec24hour32"
  },
  // ST8000DM004, ST6000DM003, ST4000DM004, ST3000DM007, ST2000DM005
  { "Seagate Barracuda Compute", // tested on ST8000DM004-2CX188/0001
    "ST(8000DM004|6000DM003|4000DM004|3000DM007|2000DM005)-.*",
    "", "",
    ""
  },
  { "Seagate Barracuda Pro", // tested on ST8000DM004-2CX188/0001
    "ST(8000DM005|6000DM004|4000DM006|2000DM009)-.*",
    "", "",
    "-v 188,raw16 -v 240,msec24hour32"
  },
  { "Seagate Barracuda 7200.14 (AF)", // < 1TB, tested with ST250DM000-1BC141
    "ST(250|320|500|750)DM00[0-3]-.*",
    "", "",
    "-v 188,raw16 -v 240,msec24hour32"
  },
  { "Seagate Desktop HDD.15", // tested with ST4000DM000-1CD168/CC43, ST5000DM000-1FK178/CC44,
      // ST6000DM001-1XY17Z/CC48
    "ST[4568]000DM00[012]-.*",
    "", "",
    "-v 188,raw16 -v 240,msec24hour32"
  },
  { "Seagate Desktop SSHD", // tested with ST2000DX001-1CM164/CC43
    "ST[124]000DX001-.*",
    "", "",
    "-v 188,raw16 -v 240,msec24hour32"
  },
  { "Seagate Barracuda LP", // new firmware
    "ST3(500412|1000520|1500541|2000542)AS",
    "CC3[5-9A-Z]",
    "",
    "" // -F xerrorlba ?
  },
  { "Seagate Barracuda LP", // unknown firmware
    "ST3(500412|1000520|1500541|2000542)AS",
    "",
    "A firmware update for this drive may be available,\n"
    "see the following Seagate web pages:\n"
    "http://knowledge.seagate.com/articles/en_US/FAQ/207931en\n"
    "http://knowledge.seagate.com/articles/en_US/FAQ/213915en",
    "-F xerrorlba" // tested with ST31000520AS/CC32
  },
  { "Seagate Barracuda Green (AF)", // new firmware
    "ST((10|15|20)00DL00[123])-.*",
    "CC(3[2-9A-Z]|[4-9A-Z]..*)", // >= "CC32"
    "", ""
  },
  { "Seagate Barracuda Green (AF)", // unknown firmware
    "ST((10|15|20)00DL00[123])-.*",
    "",
    "A firmware update for this drive may be available,\n"
    "see the following Seagate web pages:\n"
    "http://knowledge.seagate.com/articles/en_US/FAQ/207931en\n"
    "http://knowledge.seagate.com/articles/en_US/FAQ/218171en",
    ""
  },
  { "Seagate Barracuda ES",
    "ST3(250[68]2|32062|40062|50063|75064)0NS",
    "", "", ""
  },
  // ST5000LM000, ST4000LM024, ST3000LM024, ST2000LM015, ST1000LM048, ST500LM030
  { "Seagate Barracuda 2.5 5400", // ST2000LM015-2E8174/SDM1, ST4000LM024-2AN17V/0001
    "ST(5000LM000|[34]000LM024|2000LM015|1000LM048|500LM030)-.*",
    "",
    "",
    "-v 183,raw48,SATA_Downshift_Count "
  },
  { "Seagate Barracuda ES.2", // fixed firmware
    "ST3(25031|50032|75033|100034)0NS",
    "SN[01]6|"         // http://knowledge.seagate.com/articles/en_US/FAQ/207963en
    "MA(0[^7]|[^0].)", // http://dellfirmware.seagate.com/dell_firmware/DellFirmwareRequest.jsp
    "",                //        ^^^^^^^^^^^^ down (no DNS A record)
    "-F xerrorlba" // tested with ST31000340NS/SN06
  },
  { "Seagate Barracuda ES.2", // buggy firmware (Dell)
    "ST3(25031|50032|75033|100034)0NS",
    "MA07",
    "There are known problems with these drives,\n"
    "AND THIS FIRMWARE VERSION IS AFFECTED,\n"
    "contact Dell support for a firmware update.",
    ""
  },
  { "Seagate Barracuda ES.2", // unknown firmware
    "ST3(25031|50032|75033|100034)0NS",
    "",
    "There are known problems with these drives,\n"
    "see the following Seagate web pages:\n"
    "http://knowledge.seagate.com/articles/en_US/FAQ/207931en\n"
    "http://knowledge.seagate.com/articles/en_US/FAQ/207963en",
    ""
  },
  { "Seagate Constellation (SATA)", // tested with ST9500530NS/SN03
    "ST9(160511|500530)NS",
    "", "", ""
  },
  { "Seagate Constellation ES (SATA)", // tested with ST31000524NS/SN11,
      // MB0500EAMZD/HPG1
    "ST3(50051|100052|200064)4NS|"
    "MB0500EAMZD", // HP OEM
    "", "", ""
  },
  { "Seagate Constellation ES (SATA 6Gb/s)", // tested with ST1000NM0011/SN02,
      // MB1000GCEEK/HPG1
    "ST(5|10|20)00NM0011|"
    "MB1000GCEEK", // HP OEM
    "", "", ""
  },
  { "Seagate Constellation ES.2 (SATA 6Gb/s)", // tested with ST32000645NS/0004, ST33000650NS,
      // MB3000EBKAB/HPG6
    "ST3(2000645|300065[012])NS|"
    "MB3000EBKAB", // HP OEM
    "", "", ""
  },
  { "Seagate Constellation ES.3", // tested with ST1000NM0033-9ZM173/0001,
      // ST4000NM0033-9ZM170/SN03, MB1000GCWCV/HPGC
    "ST[1234]000NM00[35]3-.*|"
    "MB1000GCWCV", // HP OEM
    "", "", ""
  },
  { "Seagate Constellation CS", // tested with ST3000NC000/CE02, ST3000NC002-1DY166/CN02
    "ST(1000|2000|3000)NC00[0-3](-.*)?",
    "", "", ""
  },
  { "Seagate Constellation.2 (SATA)", // 2.5", tested with ST91000640NS/SN02, MM1000GBKAL/HPGB
    "ST9(25061|50062|100064)[012]NS|" // *SS = SAS
    "MM1000GBKAL", // HP OEM
    "", "", ""
  },
  // ST6000NM0004, ST6000NM0024, ST6000NM0044, ST6000NM0084, ST5000NM0024,
  // ST5000NM0044, ST4000NM0024, ST4000NM0044, ST2000NM0024, ST2000NM0044
  // ST4000NM0035, ST3000NM0005, ST2000NM0055, ST1000NM0055, ST4000NM0045,
  // ST3000NM0015, ST2000NM0065, ST1000NM0065, ST4000NM0105, ST3000NM0055
  { "Seagate Enterprise Capacity 3.5 HDD", // tested with ST6000NM0024-1HT17Z/SN02,
      // ST10000NM0016-1TT101/SNB0
      // ST4000NM0085-1YY107/ZC11SXPH
      // ST8000NM0045-1RL112/NN02
      // ST6000NM0004-1FT17Z/NN01
      // ST4000NM0035-1V4107/TNC3
      // ST1000NM0055-1V410C/TN02
      // ST8000NM0055-1RM112/SN04
    "ST([1234568]|10)000NM0[01][0-68][456]-.*", // *[069]4 = 4Kn
    "", "", 
    "-v 188,raw16 -v 240,msec24hour32"
  },
  { "Seagate Enterprise Capacity 3.5 HDD", // V5.1, ms in attribute 9
    "ST[12]000NM0008-.*", // tested with ST1000NM0008-2F2100/SN01
    "", "",
    "-v 9,msec24hour32 -v 188,raw16 -v 240,msec24hour32"
  },
  { "Seagate Exos X12 HDD", // tested with ST12000NM0007-2A1101/SN02
    "ST12000NM00[01]7-.*", // *17 = SED
    "", "",
    "-v 240,msec24hour32"
  },
  // new models: ST8000VN0002, ST6000VN0021, ST4000VN000
  //             ST8000VN0012, ST6000VN0031, ST4000VN003
  // tested with ST8000VN0002-1Z8112/ZA13YGNF
  { "Seagate NAS HDD", // tested with ST2000VN000-1H3164/SC42, ST3000VN000-1H4167/SC43
    "ST([234]000VN000|[468]000VN00(02|21|12|31|3))-.*",
    "", "", ""
  },
  // ST8000NE0001, ST8000NE0011, ST6000VN0001, ST6000VN0011, ST5000VN0001,
  // ST5000VN0011, ST4000VN0001, ST4000VN0011, ST3000VN0001, ST3000VN0011,
  // ST2000VN0001, ST2000VN0011
  // tested with ST8000NE0001-1WN112/PNA2
  { "Seagate Enterprise NAS HDD",
    "ST(8000NE|[65432]000VN)00[01]1-.*",
    "", "", ""
  },
  // ST10000VN0004, ST8000VN0022, ST6000VN0041, ST4000VN008, ST3000VN007,
  // ST2000VN004, ST1000VN002
  { "Seagate IronWolf", // tested with ST6000VN0041-2EL11C/SC61,
      // ST12000VN0007-2GS116/SC60
    "ST(12|10|8|6|4|3|2|1)000VN00(04|07|22|41|8|7|2|4)-.*",
    "", "", ""
  },  
  { "Seagate Archive HDD", // tested with ST8000AS0002-1NA17Z/AR13
    "ST[568]000AS00[01][12]-.*",
    "", "", ""
  },
  { "Seagate Pipeline HD 5900.1",
    "ST3(160310|320[34]10|500(321|422))CS",
    "", "", ""
  },
  { "Seagate Pipeline HD 5900.2", // tested with ST31000322CS/SC13
    "ST3(160316|250[34]12|320(311|413)|500(312|414)|1000(322|424))CS",
    "", "", ""
  },
  { "Seagate Video 3.5 HDD", // tested with ST4000VM000-1F3168/SC23, SC25
    "ST(10|15|20|30|40)00VM00[023]-.*",
    "", "", ""
  },
  { "Seagate Medalist 17240, 13030, 10231, 8420, and 4310",
    "ST3(17240|13030|10231|8420|4310)A",
    "", "", ""
  },
  { "Seagate Medalist 17242, 13032, 10232, 8422, and 4312",
    "ST3(1724|1303|1023|842|431)2A",
    "", "", ""
  },
  { "Seagate NL35",
    "ST3(250623|250823|400632|400832|250824|250624|400633|400833|500641|500841)NS",
    "", "", ""
  },
  { "Seagate SV35.2",
    "ST3(160815|250820|320620|500630|750640)[AS]V",
    "", "", ""
  },
  { "Seagate SV35.3", // tested with ST3500320SV/SV16
    "ST3(500320|750330|1000340)SV",
    "", "", ""
  },
  { "Seagate SV35.5", // tested with ST31000525SV/CV12
    "ST3(250311|500410|1000525)SV",
    "", "", ""
  },
  // ST6000VX0001,ST6000VX0011,ST5000VX0001,ST5000VX0011,ST4000VX000
  // ST4000VX002, ST3000VX002, ST2000VX003, ST1000VX001, ST1000VX002
  // ST3000VX000, ST3000VX004, ST2000VX000, ST2000VX004, ST1000VX000
  { "Seagate Surveillance", // tested with ST1000VX001-1HH162/CV11, ST2000VX000-9YW164/CV12,
      // ST4000VX000-1F4168/CV14, ST2000VX003-1HH164/CV12
    "ST([1-6]000VX00[01234]1?|31000526SV|3500411SV)(-.*)?",
    "", "", ""
  },
  { "Seagate DB35", // tested with ST3250823ACE/3.03, ST3300831SCE/3.03
    "ST3(200826|250823|300831|400832)[AS]CE",
    "", "", ""
  },
  { "Seagate DB35.2", // tested with ST3160212SCE/3.ACB
    "ST3(802110|120213|160212|200827|250824|300822|400833|500841)[AS]CE",
    "", "", ""
  },
  { "Seagate DB35.3",
    "ST3(750640SCE|((80|160)215|(250|320|400)820|500830|750840)[AS]CE)",
    "", "", ""
  },
  { "Seagate LD25.2", // tested with ST940210AS/3.ALC
    "ST9(40|80)210AS?",
    "", "", ""
  },
  { "Seagate ST1.2 CompactFlash", // tested with ST68022CF/3.01
    "ST6[468]022CF",
    "", "", ""
  },
  { "Seagate Nytro XF1230 SATA SSD", // tested with XF1230-1A0480/ST200354
    "XF1230-1A(0240|0480|0960|1920)",
    "", "", 
    "-v 174,raw48,Unexpect_Power_Loss_Ct "
    "-v 180,raw48,End_to_End_Err_Detect "
    "-v 183,raw48,SATA_Downshift_Count "
    "-v 189,raw48,SSD_Health_Flags "
    "-v 190,raw48,SATA_Error_Ct "
    "-v 201,raw48,Read_Error_Rate "
    "-v 231,raw48,SSD_Life_Left_Perc "
    "-v 234,raw48,Lifetime_Nand_Gb "
    "-v 241,raw48,Total_Writes_GiB "
    "-v 242,raw48,Total_Reads_GiB "
    "-v 245,raw48,Read_Error_Rate "
  },
  { "WD Blue PC SSD", // tested with WDC WDS100T1B0A-00H9H0
    "WDC WDS...[TG]1B0[AB].*",
    "", "",
  //"-v 5,raw48,Reallocated_Sector_Ct " // Reassigned Block Count
  //"-v 9,raw48,Power_On_Hours "
  //"-v 12,raw48,Power_Cycle_Count "
    "-v 165,raw48,Block_Erase_Count "
    "-v 166,raw48,Minimum_PE_Cycles_TLC "
    "-v 167,raw48,Max_Bad_Blocks_per_Die "
    "-v 168,raw48,Maximum_PE_Cycles_TLC "
    "-v 169,raw48,Total_Bad_Blocks "
    "-v 170,raw48,Grown_Bad_Blocks "
    "-v 171,raw48,Program_Fail_Count "
    "-v 172,raw48,Erase_Fail_Count "
    "-v 173,raw48,Average_PE_Cycles_TLC "
    "-v 174,raw48,Unexpected_Power_Loss "
  //"-v 184,raw48,End-to-end_Error " // Detection/Correction Count
  //"-v 187,raw48,Reported_Uncorrect " // Uncorrectable Errors
  //"-v 188,raw48,Command_Timeout
  //"-v 194,tempminmax,Temperature_Celsius " 
  //"-v 199,raw48,UDMA_CRC_Error_Count  // SATA CRC Errors 
    "-v 230,hex48,Media_Wearout_Indicator " // Maybe hex16
  //"-v 232,raw48,Available_Reserve_Space"
    "-v 233,raw48,NAND_GB_Written_TLC "
    "-v 234,raw48,NAND_GB_Written_SLC "
    "-v 241,raw48,Total_Host_GB_Written "
    "-v 242,raw48,Total_Host_GB_Read "
    "-v 244,raw48,Temp_Throttle_Status "
  },
  { "Western Digital Protege",
  /* Western Digital drives with this comment all appear to use Attribute 9 in
   * a  non-standard manner.  These entries may need to be updated when it
   * is understood exactly how Attribute 9 should be interpreted.
   * UPDATE: this is probably explained by the WD firmware bug described in the
   * smartmontools FAQ */
    "WDC WD([2468]00E|1[26]00A)B-.*",
    "", "", ""
  },
  { "Western Digital Caviar",
  /* Western Digital drives with this comment all appear to use Attribute 9 in
   * a  non-standard manner.  These entries may need to be updated when it
   * is understood exactly how Attribute 9 should be interpreted.
   * UPDATE: this is probably explained by the WD firmware bug described in the
   * smartmontools FAQ */
    "WDC WD(2|3|4|6|8|10|12|16|18|20|25)00BB-.*",
    "", "", ""
  },
  { "Western Digital Caviar WDxxxAB",
  /* Western Digital drives with this comment all appear to use Attribute 9 in
   * a  non-standard manner.  These entries may need to be updated when it
   * is understood exactly how Attribute 9 should be interpreted.
   * UPDATE: this is probably explained by the WD firmware bug described in the
   * smartmontools FAQ */
    "WDC WD(3|4|6|8|25)00AB-.*",
    "", "", ""
  },
  { "Western Digital Caviar WDxxxAA",
  /* Western Digital drives with this comment all appear to use Attribute 9 in
   * a  non-standard manner.  These entries may need to be updated when it
   * is understood exactly how Attribute 9 should be interpreted.
   * UPDATE: this is probably explained by the WD firmware bug described in the
   * smartmontools FAQ */
    "WDC WD...?AA(-.*)?",
    "", "", ""
  },
  { "Western Digital Caviar WDxxxBA",
  /* Western Digital drives with this comment all appear to use Attribute 9 in
   * a  non-standard manner.  These entries may need to be updated when it
   * is understood exactly how Attribute 9 should be interpreted.
   * UPDATE: this is probably explained by the WD firmware bug described in the
   * smartmontools FAQ */
    "WDC WD...BA",
    "", "", ""
  },
  { "Western Digital Caviar AC", // add only 5400rpm/7200rpm (ata33 and faster)
    "WDC AC((116|121|125|225|132|232)|([1-4][4-9][0-9])|([1-4][0-9][0-9][0-9]))00[A-Z]?.*",
    "", "", ""
  },
  { "Western Digital Caviar SE",
  /* Western Digital drives with this comment all appear to use Attribute 9 in
   * a  non-standard manner.  These entries may need to be updated when it
   * is understood exactly how Attribute 9 should be interpreted.
   * UPDATE: this is probably explained by the WD firmware bug described in the
   * smartmontools FAQ
   * UPDATE 2: this does not apply to more recent models, at least WD3200AAJB */
    "WDC WD(4|6|8|10|12|16|18|20|25|30|32|40|50)00(JB|PB)-.*",
    "", "", ""
  },
  { "Western Digital Caviar Blue EIDE",  // WD Caviar SE EIDE
    /* not completely accurate: at least also WD800JB, WD(4|8|20|25)00BB sold as Caviar Blue */
    "WDC WD(16|25|32|40|50)00AAJB-.*",
    "", "", ""
  },
  { "Western Digital Caviar Blue EIDE",  // WD Caviar SE16 EIDE
    "WDC WD(25|32|40|50)00AAKB-.*",
    "", "", ""
  },
  { "Western Digital RE EIDE",
    "WDC WD(12|16|25|32)00SB-.*",
    "", "", ""
  },
  { "Western Digital Caviar Serial ATA",
    "WDC WD(4|8|20|32)00BD-.*",
    "", "", ""
  },
  { "Western Digital Caviar SE Serial ATA", // tested with WDC WD3000JD-98KLB0/08.05J08
    "WDC WD(4|8|12|16|20|25|30|32|40)00(JD|KD|PD)-.*",
    "", "", ""
  },
  { "Western Digital Caviar SE Serial ATA",
    "WDC WD(8|12|16|20|25|30|32|40|50)00JS-.*",
    "", "", ""
  },
  { "Western Digital Caviar SE16 Serial ATA",
    "WDC WD(16|20|25|32|40|50|75)00KS-.*",
    "", "", ""
  },
  { "Western Digital Caviar Blue Serial ATA",  // WD Caviar SE Serial ATA
    /* not completely accurate: at least also WD800BD, (4|8)00JD sold as Caviar Blue */
    "WDC WD((8|12|16|25|32)00AABS|(8|12|16|25|32|40|50)00AAJS)-.*",
    "", "", ""
  },
  { "Western Digital Caviar Blue (SATA)",  // WD Caviar SE16 Serial ATA
      // tested with WD1602ABKS-18N8A0/DELL/02.03B04
    "WDC WD((16|20|25|32|40|50|64|75)00AAKS|1602ABKS|10EALS)-.*",
    "", "", ""
  },
  { "Western Digital Blue", // tested with WDC WD5000AZLX-00K4KA0/80.00A80,
      // WDC WD10EZEX-00RKKA0/80.00A80, WDC WD10EZEX-75M2NA0/01.01A01, WDC WD40EZRZ-00WN9B0/80.00A80
    "WDC WD((25|32|50)00AAKX|5000AZ(LX|RZ)|7500A(AL|ZE)X|10E(AL|ZE)X|[1-6]0EZRZ)-.*",
    "", "", ""
  },
  { "Western Digital RE Serial ATA",
    "WDC WD(12|16|25|32)00(SD|YD|YS)-.*",
    "", "", ""
  },
  { "Western Digital RE2 Serial ATA",
    "WDC WD((40|50|75)00(YR|YS|AYYS)|(16|32|40|50)0[01]ABYS)-.*",
    "", "", ""
  },
  { "Western Digital RE2-GP",
    "WDC WD(5000AB|7500AY|1000FY)PS-.*",
    "", "", ""
  },
  { "Western Digital RE3 Serial ATA", // tested with WDC WD7502ABYS-02A6B0/03.00C06
    "WDC WD((25|32|50|75)02A|(75|10)02F)BYS-.*",
    "", "", ""
  },
  { "Western Digital RE4", // tested with WDC WD2003FYYS-18W0B0/01.01D02,
      // WDC WD1003FBYZ-010FB0/01.01V03
      // WDC WD5003ABYZ-011FA0/01.01S03
    "WDC WD((25|50)03ABY[XZ]|1003FBY[XZ]|(15|20)03FYYS)-.*",
    "", "", ""
  },
  { "Western Digital RE4-GP", // tested with WDC WD2002FYPS-02W3B0/04.01G01,
      // WD2003FYPS-27W9B0/01.01D02
    "(WDC )?WD200[23]FYPS-.*",
    "", "", ""
  },
  { "Western Digital Re", // tested with WDC WD1004FBYZ-01YCBB0/RR02,
      // WDC WD2000FYYZ-01UL1B0/01.01K01, WDC WD2000FYYZ-01UL1B1/01.01K02,
      // WDC WD4000FYYZ-01UL1B2/01.01K03, WD2000FYYX/00.0D1K2,
      // WDC WD1004FBYZ-01YCBB1/RR04
      // WD4000FYYZ, WD4000FDYZ, WD3000FYYZ, WD3000FDYZ, WD2000FYYZ, WD2000FDYZ
      // WD2004FBYZ, WD1004FBYZ
    "WDC WD((1004|2004)FBYZ|([234]000)FDYZ|[234]000FYYZ|2000FYYX)-.*",
    "", "",
    "-v 16,raw48,Total_LBAs_Read" // WDC WD1004FBYZ-01YCBB1/RR04
  },
  { "Western Digital Se", // tested with WDC WD2000F9YZ-09N20L0/01.01A01
    // WD6001F9YZ, WD5001F9YZ, WD4000F9YZ, WD3000F9YZ, WD2000F9YZ, WD1002F9YZ
    "WDC WD(1002|2000|3000|4000|5001|6001)F9YZ-.*",
    "", "", ""
  },
  { "Western Digital Caviar Green", // tested with WDC WD7500AADS-00M2B0/01.00A01,
       // WDC WD10EADX/77.04D77
    "WDC WD((50|64|75)00AA[CV]S|(50|64|75)00AADS|10EA[CV]S|(10|15|20)EAD[SX])-.*",
    "",
    "",
    "-F xerrorlba" // tested with WDC WD7500AADS-00M2B0/01.00A01
  },
  { "Western Digital Caviar Green (AF)",
    "WDC WD(((64|75|80)00AA|(10|15|20)EA|(25|30)EZ)R|20EAC)S-.*",
    "", "", ""
  },
  { "Western Digital Green", // tested with
      // WDC WD10EZRX-00A8LB0/01.01A01, WDC WD20EZRX-00DC0B0/80.00A80,
      // WDC WD30EZRX-00MMMB0/80.00A80, WDC WD40EZRX-00SPEB0/80.00A80,
      // WDC WD60EZRX-00MVLB1/80.00A80
    "WDC WD(7500AA|(10|15|20)EA|(10|20|25|30|40|50|60)EZ)RX-.*",
    "", "", ""
  },
  { "Western Digital Caviar Black", // tested with WDC WD7501AAES/06.01D06
    "WDC WD((500|640)1AAL|7501AA[EL]|1001FA[EL]|2001FAS)S-.*|"
    "WDC WD(2002|7502|1502|5003|1002|5002)(FAE|AAE|AZE|AAL)X-.*", // could be
    // WD2002FAEX, WD7502AAEX, WD1502FAEX, WD5003AZEX, WD1002FAEX, WD5002AALX
    "", "", ""
  },
  { "Western Digital Black", // tested with
      // WDC WD1003FZEX-00MK2A0/01.01A01, WDC WD3001FAEX-00MJRA0/01.01L01,
      // WDC WD3003FZEX-00Z4SA0/01.01A01, WDC WD4001FAEX-00MJRA0/01.01L01
      // WDC WD4003FZEX-00Z4SA0/01.01A01, WDC WD5003AZEX-00RKKA0/80.00A80,
      // WDC WD4004FZWX-00GBGB0/81.H0A81
    "WDC WD(6001|2003|5001|1003|4003|4004|5003|3003|3001)(FZW|FZE|AZE)X-.*|" // could be
    // new series  WD6001FZWX WD2003FZEX WD5001FZWX WD1003FZEX
    //             WD4003FZEX WD5003AZEX WD3003FZEX WD4004FZWX
    "WDC WD(4001|3001|2002|1002|5003|7500|5000|3200|2500|1600)(FAE|AZE)X-.*",
    // old series: WD4001FAEX WD3001FAEX WD2002FAEX WD1002FAEX  WD5003AZEX
    "", "", ""
  },
  { "Western Digital AV ATA", // tested with WDC WD3200AVJB-63J5A0/01.03E01
    "WDC WD(8|16|25|32|50)00AV[BJ]B-.*",
    "", "", ""
  },
  { "Western Digital AV SATA",
    "WDC WD(16|25|32)00AVJS-.*",
    "", "", ""
  },
  { "Western Digital AV-GP",
    "WDC WD((16|25|32|50|64|75)00AV[CDV]S|(10|15|20)EV[CDV]S)-.*",
    "", "", ""
  },
  { "Western Digital AV-GP (AF)", // tested with WDC WD10EURS-630AB1/80.00A80,
      // WDC WD10EUCX-63YZ1Y0/51.0AB52, WDC WD20EURX-64HYZY0/80.00A80
    "WDC WD(5000AUDX|7500AURS|10EUCX|(10|15|20|25|30)EUR[SX])-.*",
    "", "", ""
  },
  { "Western Digital AV", // tested with DC WD10JUCT-63CYNY0/01.01A01
    "WDC WD((16|25|32|50)00BU[CD]|5000LUC|10JUC)T-.*",
    "", "", ""
  },
  { "Western Digital Raptor",
    "WDC WD((360|740|800)GD|(360|740|800|1500)ADF[DS])-.*",
    "", "", ""
  },
  { "Western Digital Raptor X",
    "WDC WD1500AHFD-.*",
    "", "", ""
  },
  { "Western Digital VelociRaptor", // tested with WDC WD1500HLHX-01JJPV0/04.05G04
    "WDC WD(((800H|(1500|3000)[BH]|1600H|3000G)LFS)|((1500|3000|4500|6000)[BH]LHX))-.*",
    "", "", ""
  },
  { "Western Digital VelociRaptor (AF)", // tested with WDC WD1000DHTZ-04N21V0/04.06A00
    "WDC WD(2500H|5000B|5000H|1000D)HTZ-.*",
    "", "", ""
  },
  { "Western Digital Scorpio EIDE",
    "WDC WD(4|6|8|10|12|16)00(UE|VE)-.*",
    "", "", ""
  },
  { "Western Digital Scorpio Blue EIDE", // tested with WDC WD3200BEVE-00A0HT0/11.01A11
    "WDC WD(4|6|8|10|12|16|25|32)00BEVE-.*",
    "", "", ""
  },
  { "Western Digital Scorpio Serial ATA",
    "WDC WD(4|6|8|10|12|16|25)00BEAS-.*",
    "", "", ""
  },
  { "Western Digital Scorpio Blue Serial ATA",
    "WDC WD((4|6|8|10|12|16|25)00BEVS|(8|12|16|25|32|40|50|64)00BEVT|7500KEVT|10TEVT)-.*",
    "", "", ""
  },
  { "Western Digital Scorpio Blue Serial ATA (AF)", // tested with
      // WDC WD10JPVT-00A1YT0/01.01A01
    "WDC WD((16|25|32|50|64|75)00BPVT|10[JT]PVT)-.*",
    "", "", ""
  },
  { "Western Digital Scorpio Black", // tested with WDC WD5000BEKT-00KA9T0/01.01A01
    "WDC WD(8|12|16|25|32|50)00B[EJ]KT-.*",
    "", "", ""
  },
  { "Western Digital Scorpio Black (AF)",
    "WDC WD(50|75)00BPKT-.*",
    "", "", ""
  },
  { "Western Digital Red", // tested with WDC WD10EFRX-68JCSN0/01.01A01,
      // WDC WD10JFCX-68N6GN0/01.01A01, WDC WD30EFRX-68EUZN0/82.00A82,
      // WDC WD40EFRX-68WT0N0/80.00A80, WDC WD60EFRX-68MYMN1/82.00A82,
      // WDC WD80EFAX-68LHPN0/83.H0A83, WDC WD80EFZX-68UW8N0/83.H0A83,
      // WDC WD80EZZX-11CSGA0/83.H0A03 (My Book 0x1058:0x25ee)
    "WDC WD(7500BFC|10JFC|[1-6]0EFR|80E[FZ][AZ])X-.*",
    "", "",
    "-v 22,raw48,Helium_Level" // WD80EFZX
  },
  { "Western Digital Red Pro", // tested with WDC WD2001FFSX-68JNUN0/81.00A81,
      // WDC WD6002FFWX-68TZ4N0/83.H0A83
    "WDC WD([2-68]00[12])FF[SW]X-.*",
    "", "", ""
  },
  { "Western Digital Purple", // tested with WDC WD40PURX-64GVNY0/80.00A80
    "WDC WD[123456]0PURX-.*",
    "", "", ""
  },
  { "Western Digital Gold", // tested with WDC WD1005FBYZ-01YCBB2/RR07,
      // WDC WD2005FBYZ-01YCBB2/RR07, WDC WD4002FYYZ-01B7CB0/01.01M02,
      // WDC WD8003FRYZ-01JPDB1/01.01H02, WDC WD121KRYZ-01W0RB0/01.01H01
    "WDC WD([12]005FB|4002FY|6002FR|800[23]FR|1[02]1KR)YZ-.*",
    "", "",
    "-v 22,raw48,Helium_Level" // WD121KRYZ
  },
  { "Western Digital Blue Mobile", // tested with WDC WD5000LPVX-08V0TT2/03.01A03,
      // WDC WD20NPVZ-00WFZT0/01.01A01
    "WDC WD((25|32|50|75)00[BLM]|10[JS]|20N)P[CV][TXZ]-.*",
    "", "", ""
  },
  { "Western Digital Green Mobile", // tested with WDC WD20NPVX-00EA4T0/01.01A01
    "WDC WD(15|20)NPV[TX]-.*",
    "", "", ""
  },
  { "Western Digital Black Mobile", // tested with WDC WD7500BPKX-22HPJT0/01.01A01,
      // WDC WD10JPLX-00MBPT0/01.01H01
    "WDC WD((16|25|32)00BEK[TX]|(25|32|50|75)00(BPK|LPL)X|10JPLX)-.*",
    "", "", ""
  },
  { "Western Digital Elements / My Passport (USB)", // tested with WDC WD5000BMVW-11AMCS0/01.01A01
    "WDC WD(25|32|40|50)00BMV[UVW]-.*",  // *W-* = USB 3.0
    "", "", ""
  },
  { "Western Digital Elements / My Passport (USB, AF)", // tested with
      // WDC WD5000KMVV-11TK7S1/01.01A01,
      // WDC WD5000LMVW-11CKRS0/01.01A01 (0x1058:0x07ae),
      // WDC WD5000LMVW-11VEDS0/01.01A01 (0x1058:0x0816),
      // WDC WD7500BMVW-11AJGS2/01.01A01,
      // WDC WD10JMVW-11AJGS2/01.01A01 (0x1058:0x10b8),
      // WDC WD10JMVW-11AJGS4/01.01A01 (0x1058:0x25a0/25a2),
      // WDC WD10JMVW-11S5XS1/01.01A01,
      // WDC WD10TMVW-11ZSMS5/01.01A01,
      // WDC WD20NMVW-11AV3S2/01.01A01 (0x1058:0x0822),
      // WDC WD20NMVW-11AV3S3/01.01A01 (0x1058:0x0837),
      // WDC WD20NMVW-11EDZS6/01.01A01 (0x1058-0x259f),
      // WDC WD20NMVW-11EDZS7/01.01A01 (0x1058:0x259d/25a1),
      // WDC WD20NMVW-11W68S0/01.01A01,
      // WDC WD20NMVW-59AV3S3/01.01A01 (0x1058:0x107d),
      // WDC WD30NMVW-11C3NS4/01.01A01,
      // WDC WD40NMZW-11GX6S1/01.01A01 (0x1058:0x2599/25e2/25fa)
    "WDC WD(5000[LK]|7500[BK]|10[JT]|[234]0N)M[VZ][VW]-.*", // *W-* = USB 3.0
    "", "", ""
  },
  { "Quantum Bigfoot", // tested with TS10.0A/A21.0G00, TS12.7A/A21.0F00
    "QUANTUM BIGFOOT TS(10\\.0|12\\.7)A",
    "", "", ""
  },
  { "Quantum Fireball lct15",
    "QUANTUM FIREBALLlct15 ([123]0|22)",
    "", "", ""
  },
  { "Quantum Fireball lct20",
    "QUANTUM FIREBALLlct20 [1234]0",
    "", "", ""
  },
  { "Quantum Fireball CX",
    "QUANTUM FIREBALL CX10.2A",
    "", "", ""
  },
  { "Quantum Fireball CR",
    "QUANTUM FIREBALL CR(4.3|6.4|8.4|13.0)A",
    "", "", ""
  },
  { "Quantum Fireball EX", // tested with QUANTUM FIREBALL EX10.2A/A0A.0D00
    "QUANTUM FIREBALL EX(3\\.2|6\\.4|10\\.2)A",
    "", "", ""
  },
  { "Quantum Fireball ST",
    "QUANTUM FIREBALL ST(3.2|4.3|4300)A",
    "", "", ""
  },
  { "Quantum Fireball SE",
    "QUANTUM FIREBALL SE4.3A",
    "", "", ""
  },
  { "Quantum Fireball Plus LM",
    "QUANTUM FIREBALLP LM(10.2|15|20.[45]|30)",
    "", "", ""
  },
  { "Quantum Fireball Plus AS",
    "QUANTUM FIREBALLP AS(10.2|20.5|30.0|40.0|60.0)",
    "", "", ""
  },
  { "Quantum Fireball Plus KX",
    "QUANTUM FIREBALLP KX27.3",
    "", "", ""
  },
  { "Quantum Fireball Plus KA",
    "QUANTUM FIREBALLP KA(9|10).1",
    "", "", ""
  },

  ////////////////////////////////////////////////////
  // USB ID entries
  ////////////////////////////////////////////////////

  // 0x0350 (?)
  { "USB: ViPowER USB3.0 Storage; ",
    "0x0350:0x0038",
    "", // 0x1905
    "",
    "-d sat,12" // ATA output registers missing
  },
  // Hewlett-Packard
  { "USB: HP Desktop HD BD07; ", // 2TB
    "0x03f0:0xbd07",
    "",
    "",
    "-d sat"
  },
  // ALi
  { "USB: ; ALi M5621", // USB->PATA
    "0x0402:0x5621",
    "",
    "",
    "" // unsupported
  },
  // VIA
  { "USB: Connectland BE-USB2-35BP-LCM; VIA VT6204",
    "0x040d:0x6204",
    "",
    "",
    "" // unsupported
  },
  // Buffalo / Melco
  { "USB: Buffalo JustStore Portable HD-PVU2; ",
    "0x0411:0x0181",
    "",
    "",
    "-d sat"
  },
  { "USB: Buffalo Drivestation Duo; ",
    "0x0411:0x01ce",
    "",
    "",
    "-d sat"
  },
  { "USB: Buffalo DriveStation HD-LBU2 ; Medialogic MLDU11",
    "0x0411:0x01ea",
    "",
    "",
    "-d sat"
  },
  { "USB: Buffalo; ",
    "0x0411:0x0(1[df]9|1e7|240|251|27e)", // 0x01d9: HD-PCTU2 (0x0108), 0x01e7: HD-PNTU3,
      // 0x01f9: HD-PZU3 (0x0100), 0x0240: HD-PCFU3, 0x0251: HD-PNFU3, 0x027e: HD-LC3
    "",
    "",
    "-d sat"
  },
  // LG Electronics
  { "USB: LG Mini HXD5; JMicron",
    "0x043e:0x70f1",
    "", // 0x0100
    "",
    "-d usbjmicron"
  },
  // Hitachi (?)
  { "USB: ; Renesas uPD720231A", // USB2/3->SATA
    // 0x0229: Pi-102 Raspberry Pi USB to mSATA Converter Board
    // 0x022a: DeLock 62652 converter SATA 6GB/s > USB 3.0
    "0x045b:0x022[9a]",
    "",
    "",
    "-d sat"
  },
  // Philips
  { "USB: Philips; ", // SDE3273FC/97 2.5" SATA HDD enclosure
    "0x0471:0x2021",
    "", // 0x0103
    "",
    "-d sat"
  },
  // Toshiba
  { "USB: Toshiba Canvio 500GB; SunPlus",
    "0x0480:0xa004",
    "",
    "",
    "-d usbsunplus"
  },
  { "USB: Toshiba; ",
    "0x0480:0x....",
    "",
    "",
    "-d sat"
  },
  // Cypress
  { "USB: ; Cypress CY7C68300A (AT2)",
    "0x04b4:0x6830",
    "0x0001",
    "",
    "" // unsupported
  },
  { "USB: ; Cypress CY7C68300B/C (AT2LP)",
    "0x04b4:0x6830",
    "0x0240",
    "",
    "-d usbcypress"
  },
  // Fujitsu
  { "USB: Fujitsu/Zalman ZM-VE300; ", // USB 3.0
    "0x04c5:0x2028",
    "", // 0x0001
    "",
    "-d sat"
  },
  { "USB: ; Fujitsu", // DeLock 42475, USB 3.0
    "0x04c5:0x201d",
    "", // 0x0001
    "",
    "-d sat"
  },
  // Myson Century
  { "USB: ; Myson Century CS8818",
    "0x04cf:0x8818",
    "", // 0xb007
    "",
    "" // unsupported
  },
  // Samsung
  { "USB: Samsung S2 Portable; JMicron",
    "0x04e8:0x1f0[568a]", // 0x1f0a: SAMSUNG HN-M101XBB
    "",
    "",
    "-d usbjmicron" // 0x1f0a: works also with "-d sat"
  },
  { "USB: Samsung S1 Portable; JMicron",
    "0x04e8:0x2f03",
    "",
    "",
    "-d usbjmicron"
  },
  { "USB: Samsung Story Station; ",
    "0x04e8:0x5f0[56]",
    "",
    "",
    "-d sat"
  },
  { "USB: Samsung G2 Portable; JMicron",
    "0x04e8:0x6032",
    "0x0000",
    "",
    "-d usbjmicron" // ticket #132
  },
  { "USB: Samsung G2 Portable; ",
    "0x04e8:0x6032",
    "0x...[1-9]", // >= 0x0001
    "",
    "-d sat"
  },
  { "USB: Samsung Story Station 3.0; ",
    "0x04e8:0x6052",
    "",
    "",
    "-d sat"
  },
  { "USB: Samsung Story Station 3.0; ",
    "0x04e8:0x6054",
    "",
    "",
    "-d sat"
  },
  { "USB: Samsung M2 Portable 3.0; ",
    "0x04e8:0x60c5",
    "",
    "",
    "-d sat"
  },
  { "USB: Samsung D3 Station; ",
    "0x04e8:0x612[45]", // 3TB, 4TB
    "", // 0x200, 0x202
    "",
    "-d sat"
  },
  { "USB: Samsung M3 Portable USB 3.0; ", // 1.5/2TB: SpinPoint M9TU
    "0x04e8:0x61b[3456]", // 500MB, 2TB, 1.5TB, 1TB
    "", // 0x0e00
    "",
    "-d sat"
  },
  { "USB: Samsung S3 Portable; ",
    "0x04e8:0x61c8", // ST1000LM025 HN-M101ABB
    "", // 0x1301
    "",
    "-d sat"
  },
  { "USB: Samsung Portable SSD T5; ",
    "0x04e8:0x61f5",
    "", // 0x0100
    "",
    "-d sat"
  },
  // Sunplus
  { "USB: ; SunPlus",
    "0x04fc:0x0c05",
    "",
    "",
    "-d usbsunplus"
  },
  { "USB: ; SunPlus SPDIF215",
    "0x04fc:0x0c15",
    "", // 0xf615
    "",
    "-d usbsunplus"
  },
  { "USB: ; SunPlus SPDIF225", // USB+SATA->SATA
    "0x04fc:0x0c25",
    "", // 0x0103
    "",
    "-d usbsunplus"
  },
  // Iomega
  { "USB: Iomega Prestige Desktop USB 3.0; ",
    "0x059b:0x0070",
    "", // 0x0004
    "",
    "-d sat" // ATA output registers missing
  },
  { "USB: Iomega LPHD080-0; ",
    "0x059b:0x0272",
    "",
    "",
    "-d usbcypress"
  },
  { "USB: Iomega MDHD500-U; JMicron",
    "0x059b:0x0274",
    "", // 0x0000
    "",
    "-d usbjmicron,0"
  },
  { "USB: Iomega MDHD500-U; ",
    "0x059b:0x0275",
    "", // 0x0001
    "",
    "" // unsupported
  },
  { "USB: Iomega; JMicron",
    "0x059b:0x027[78]",  // 0x0277: MDHD-UE, 0x0278: LDHD-UPS
    "", // 0x0000
    "",
    "-d usbjmicron"
  },
  { "USB: Iomega LDHD-UP; Sunplus",
    "0x059b:0x0370",
    "",
    "",
    "-d usbsunplus"
  },
  { "USB: Iomega; JMicron",
    "0x059b:0x0(47[05]|57[15])", // 0x0470: LPHD-UP, 0x0475: GDHDU2 (0x0100),
      // 0x0575: LDHD-UP
    "",
    "",
    "-d usbjmicron"
  },
  { "USB: Iomega; JMicron",
    "0x059b:0x047a",
    "", // 0x0100
    "",
    "-d sat" // works also with "-d usbjmicron"
  },
  // LaCie
  { "USB: LaCie hard disk (FA Porsche design);",
    "0x059f:0x0651",
    "",
    "",
    "" // unsupported
  },
  { "USB: LaCie d2 Quadra; Oxford OXUF934SSA-LQAG ", // USB+IEEE1394+eSATA->SATA
    "0x059f:0x0828",
    "",
    "",
    "-d sat"
  },
  { "USB: LaCie hard disk; JMicron",
    "0x059f:0x0951",
    "",
    "",
    "-d usbjmicron"
  },
  { "USB: LaCie Rugged Triple Interface; ",
    "0x059f:0x100c",
    "", // 0x0001
    "",
    "-d sat"
  },
  { "USB: LaCie Desktop Hard Drive;",
    "0x059f:0x1010",
    "",
    "",
    "-d usbsunplus"
  },
  { "USB: LaCie Desktop Hard Drive; ",
    "0x059f:0x101[68]", // 0x1016: SAMSUNG HD103UJ
    "", // 0x0001
    "",
    "-d sat"
  },
  { "USB: LaCie Desktop Hard Drive; JMicron",
    "0x059f:0x1019",
    "",
    "",
    "-d usbjmicron"
  },
  { "USB: LaCie Rugged Hard Drive; JMicron",
    "0x059f:0x101d",
    "", // 0x0001
    "",
    "-d usbjmicron,x"
  },
  { "USB: LaCie Little Disk USB2; JMicron",
    "0x059f:0x1021",
    "",
    "",
    "-d usbjmicron"
  },
  { "USB: LaCie hard disk; ",
    "0x059f:0x1029",
    "", // 0x0100
    "",
    "-d sat"
  },
  { "USB: Lacie rikiki; JMicron",
    "0x059f:0x102a",
    "",
    "",
    "-d usbjmicron,x"
  },
  { "USB: LaCie D2 USB3; LucidPort USB300 ",
    "0x059f:0x103d",
    "",
    "",
    "-d sat"
  },
  { "USB: LaCie rikiki USB 3.0; ",
    "0x059f:0x10(49|57)",
    "",
    "",
    "-d sat"
  },
  { "USB: LaCie minimus USB 3.0; ",
    "0x059f:0x104a",
    "",
    "",
    "-d sat"
  },
  { "USB: LaCie Rugged Mini USB 3.0; ",
    "0x059f:0x1051",
    "", // 0x0000
    "",
    "-d sat"
  },
  { "USB: LaCie Rugged Mini HDD; ",
    "0x059f:0x106b",
    "",
    "",
    "-d sat"
  },
  { "USB: LaCie; ", // 0x1070: ASMedia 1053 ?
    "0x059f:0x10(6f|7[05])",
    "", // 6f/70=0x0001, 75=0x0000
    "",
    "-d sat"
  },
  // In-System Design
  { "USB: ; In-System/Cypress ISD-300A1",
    "0x05ab:0x0060",
    "", // 0x1101
    "",
    "-d usbcypress"
  },
  // Apple
  { "USB: Apple; ",
    "0x05ac:0x8406", // TOSHIBA MQ01UBB200
    "",
    "",
    "-d sat"
  },
  // Genesys Logic
  { "USB: ; Genesys Logic GL881E",
    "0x05e3:0x0702",
    "",
    "",
    "" // unsupported
  },
  { "USB: ; Genesys Logic", // TODO: requires '-T permissive'
    "0x05e3:0x0718",
    "", // 0x0041
    "",
    "-d sat"
  },
  { "USB: ; Genesys Logic GL3310",
    "0x05e3:0x0731", // Chieftec USB 3.0 2.5" case
    "",
    "",
    "-d sat"
  },
  { "USB: ; Genesys Logic",
    "0x05e3:0x0735",
    "", // 0x1003
    "",
    "-d sat"
  },
  // Micron
  { "USB: Micron USB SSD; ",
    "0x0634:0x0655",
    "",
    "",
    "" // unsupported
  },
  // Prolific
  { "USB: ; Prolific PL2507", // USB->PATA
    "0x067b:0x2507",
    "",
    "",
    "-d usbjmicron,0" // Port number is required
  },
  { "USB: ; Prolific PL2571/2771/2773/2775", // USB->SATA, USB3->SATA,
    "0x067b:0x(2571|277[135])",              // USB3+eSATA->SATA, USB3->2xSATA
    "",
    "",
    "" // smartmontools >= r4004: -d usbprolific
  },
  { "USB: ; Prolific PL3507", // USB+IEEE1394->PATA
    "0x067b:0x3507",
    "", // 0x0001
    "",
    "-d usbjmicron,p"
  },
  // Imation
  { "USB: Imation ; ", // Imation Odyssey external USB dock
    "0x0718:0x1000",
    "", // 0x5104
    "",
    "-d sat"
  },
  // SanDisk
  { "USB: SanDisk SDCZ80 Flash Drive; Fujitsu", // ATA ID: SanDisk pSSD
    "0x0781:0x558[08]",
    "",
    "",
    "-d sat"
  },
  // Freecom
  { "USB: ; Innostor IS631", // No Name USB3->SATA Enclosure
    "0x07ab:0x0621",
    "",
    "",
    "-d sat"
  },
  { "USB: Freecom; ",
    "0x07ab:0xfc17",
    "", // 0x0100
    "",
    "-d sat"
  },
  { "USB: Freecom Quattro 3.0; ", // USB3.0+IEEE1394+eSATA->SATA
    "0x07ab:0xfc77",
    "",
    "",
    "-d sat"
  },
  { "USB: Freecom Mobile Drive XXS; JMicron",
    "0x07ab:0xfc88",
    "", // 0x0101
    "",
    "-d usbjmicron,x"
  },
  { "USB: Freecom Hard Drive XS; Sunplus",
    "0x07ab:0xfc8e",
    "", // 0x010f
    "",
    "-d usbsunplus"
  },
  { "USB: Freecom; ", // Intel labeled
    "0x07ab:0xfc8f",
    "", // 0x0000
    "",
    "-d sat"
  },
  { "USB: Freecom Classic HD 120GB; ",
    "0x07ab:0xfccd",
    "",
    "",
    "" // unsupported
  },
  { "USB: Freecom HD; JMicron", // 500GB
    "0x07ab:0xfcd[6a]",
    "",
    "",
    "-d usbjmicron"
  },
  // Oxford Semiconductor, Ltd
  { "USB: ; Oxford",
    "0x0928:0x0000",
    "",
    "",
    "" // unsupported
  },
  { "USB: ; Oxford OXU921DS",
    "0x0928:0x0002",
    "",
    "",
    "" // unsupported
  },
  { "USB: ; Oxford", // Zalman ZM-VE200
    "0x0928:0x0010",
    "", // 0x0304
    "",
    "-d sat"
  },
  // Toshiba
  { "USB: Toshiba PX1270E-1G16; Sunplus",
    "0x0930:0x0b03",
    "",
    "",
    "-d usbsunplus"
  },
  { "USB: Toshiba PX1396E-3T01; Sunplus", // similar to Dura Micro 501
    "0x0930:0x0b09",
    "",
    "",
    "-d usbsunplus"
  },
  { "USB: Toshiba Stor.E Steel; Sunplus",
    "0x0930:0x0b11",
    "",
    "",
    "-d usbsunplus"
  },
  { "USB: Toshiba Stor.E; ",
    "0x0930:0x0b1[9ab]",
    "", // 0x0001
    "",
    "-d sat"
  },
  // Lumberg, Inc.
  { "USB: Toshiba Stor.E; Sunplus",
    "0x0939:0x0b1[56]",
    "",
    "",
    "-d usbsunplus"
  },
  // Apricorn
  { "USB: Apricorn SATA Wire; ",
    "0x0984:0x0040",
    "",
    "",
    "-d sat"
  },
  // Neodio Technologies
  { "USB: Neodio; Initio INIC-1810PL",
    "0x0aec:0x3050",
    "", // 0x0100
    "",
    "-d sat"
  },
  // Seagate
  { "USB: Seagate External Drive; Cypress",
    "0x0bc2:0x0503",
    "", // 0x0240
    "",
    "-d usbcypress"
  },
  { "USB: Seagate FreeAgent; ",
    "0x0bc2:0x(3008|50(31|a1))",
    "",
    "",
    "-d sat,12" // 0x50a1: "-d sat" does not work (ticket #151)
  },
  { "USB: Seagate; ",
    "0x0bc2:0x....",
    "",
    "",
    "-d sat"
  },
  // Addonics
  { "USB: Addonics HDMU3; ", // (ticket #609)
    "0x0bf6:0x1001",
    "", // 0x0100
    "",
    ""
  },
  // Dura Micro
  { "USB: Dura Micro; Cypress",
    "0x0c0b:0xb001",
    "", // 0x1110
    "",
    "-d usbcypress"
  },
  { "USB: Dura Micro; Initio",
    "0x0c0b:0xb136",
    "", // 0x0108
    "",
    "-d sat"
  },
  { "USB: Dura Micro 509; Sunplus",
    "0x0c0b:0xb159",
    "", // 0x0103
    "",
    "-d usbsunplus"
  },
  // Maxtor
  { "USB: Maxtor OneTouch 200GB; ",
    "0x0d49:0x7010",
    "",
    "",
    "" // unsupported
  },
  { "USB: Maxtor OneTouch; ",
    "0x0d49:0x7300",
    "", // 0x0121
    "",
    "-d sat"
  },
  { "USB: Maxtor OneTouch 4; ",
    "0x0d49:0x7310",
    "", // 0x0125
    "",
    "-d sat"
  },
  { "USB: Maxtor OneTouch 4 Mini; ",
    "0x0d49:0x7350",
    "", // 0x0125
    "",
    "-d sat"
  },
  { "USB: Maxtor BlackArmor Portable; ",
    "0x0d49:0x7550",
    "",
    "",
    "-d sat"
  },
  { "USB: Maxtor Basics Desktop; ",
    "0x0d49:0x7410",
    "", // 0x0122
    "",
    "-d sat"
  },
  { "USB: Maxtor Basics Portable; ",
    "0x0d49:0x7450",
    "", // 0x0122
    "",
    "-d sat"
  },
  // Jess-Link International
  { "USB: ; Cypress", // Medion HDDrive2Go
    "0x0dbf:0x9001",
    "", // 0x0240
    "",
    "-d usbcypress"
  },
  // Oyen Digital
  { "USB: Oyen Digital MiniPro USB 3.0; ",
    "0x0dc4:0x020a",
    "",
    "",
    "-d sat"
  },
  // Cowon Systems, Inc.
  { "USB: Cowon iAudio X5; ",
    "0x0e21:0x0510",
    "",
    "",
    "-d usbcypress"
  },
  // iRiver
  { "USB: iRiver iHP-120/140 MP3 Player; Cypress",
    "0x1006:0x3002",
    "", // 0x0100
    "",
    "-d usbcypress"
  },
  // Western Digital
  { "USB: WD My Passport (IDE); Cypress",
    "0x1058:0x0701",
    "", // 0x0240
    "",
    "-d usbcypress"
  },
  { "USB: Western Digital; ",
    "0x1058:0x....",
    "",
    "",
    "-d sat"
  },
  // Atech Flash Technology
  { "USB: ; Atech", // Enclosure from Kingston SSDNow notebook upgrade kit
    "0x11b0:0x6298",
    "", // 0x0108
    "",
    "-d sat"
  },
  // ADATA
  { "USB: ADATA; ",
    "0x125f:0xa(11|13|15|31|35|75)a", // 0xa11a: Classic CH11 1TB, 0xa13a: NH13 1TB,
    "", // 0xa15a: HD710 1TB, 0xa31a: HV620 2TB (0x0100), 0xa35a: HD650 2TB (0x6503),
    "", // 0xa75a: HD710P 4TB
    "-d sat"
  },
  { "USB: ADATA; Cypress",
    "0x125f:0xa9[34]a", // 0xa93a: SH93 (0x0150)
    "",
    "",
    "-d usbcypress"
  },
  // Initio
  { "USB: ; Initio",
    "0x13fd:0x(054|1(04|15))0", // 0x0540: Initio 316000
    "", // 0x1040 (0x0106): USB->SATA+PATA, Chieftec CEB-25I
    "", // 0x1150: Initio 6Y120L0, CoolerMaster XCraft RX-3HU
    "" // unsupported
  },
  { "USB: ; Initio",
    "0x13fd:0x16[45]0",
    "", // 0x1640: 0x0864, 0x1650: 0x0436
    "",
    "-d sat,12" // some SMART commands fail, see ticket #295
  },
  { "USB: ; Initio",
    "0x13fd:0x....",
    "",
    "",
    "-d sat"
  },
  // Super Top
  { "USB: Super Top generic enclosure; ",
    "0x14cd:0x6116",
    "", // 0x0150, older report suggests -d usbcypress
    "", // 0x0160 also reported as unsupported
    "-d sat"
  },
  // JMicron
  { "USB: ; JMicron JMS539", // USB2/3->SATA (old firmware)
    "0x152d:0x0539",
    "0x0100",      // 1.00, various devices support -d usbjmicron
    "",            // 1.00, SSI SI-1359RUS3 supports -d sat,
    ""             //       -d usbjmicron may disconnect drive (ticket #552)
  },
  { "USB: ; JMicron JMS539", // USB2/3->SATA (new firmware)
    "0x152d:0x0539",
    "0x020[56]|"   //  2.05, ZTC USB 3.0 enclosure (ticket #338)
    "0x28(01|03|12)", // 28.01, DATOptic U3eSATA (USB3.0 bridge with port multiplier)
    "",               // 28.03, Mediasonic ProBox HF2-SU3S2 Rev 2 (port multiplier, ticket #504)
    "-d sat"          // 28.12, Mediasonic ProBox H82-SU3S2 (port multiplier)
  },
  { "USB: ; JMicron ", // USB->SATA->4xSATA (port multiplier)
    "0x152d:0x0551",   // JMS539? (old firmware may use 0x152d:0x0539, ticket #552)
    "", // 0x0100
    "",
    "-d usbjmicron,x"
  },
  { "USB: ; JMicron",
    "0x152d:0x0561",
    "", // 0x0003, ODROID CloudShell 2
    "",
    "-d sat"
  },
  { "USB: ; JMicron JM562", // USB2/3+eSATA->2xSATA, USB2/3->3xSATA (RAID0/1)
    "0x152d:0x0562",
    "", // 0x0106, Fantec QB-X2US3R (ticket #966)
    "", // only ATA IDENTIFY works, SMART commands don't work
    "-d sat"
  },
  { "USB: ; JMicron", // USB2/3->2xSATA
    "0x152d:0x0565",
    "", // 0x9114, Akasa DuoDock X (ticket #607)
    "",
    "-d sat"
  },
  { "USB: ; JMicron JMS567", // USB2/3->SATA
    "0x152d:0x0567",
    "", // 0x0114
    "", // 0x0205, 2.05, Mediasonic ProBox HF2-SU3S2 Rev 3 (port multiplier, ticket #504)
    "-d sat"
  },
  { "USB: ; JMicron JMS578", // USB->SATA
    "0x152d:0x0578",
    "", // 0x0100
    "",
    "-d sat"
  },
  { "USB: ; JMicron",
    "0x152d:0x0579", // Intenso External
    "", // 0x0100
    "",
    "-d sat"
  },
  { "USB: OCZ THROTTLE OCZESATATHR8G; JMicron JMF601",
    "0x152d:0x0602",
    "",
    "",
    "" // unsupported
  },
  { "USB: ; JMicron JMS561", // USB2/3->2xSATA
    "0x152d:0x[19]561", // 0x1561(0x0106), Sabrent USB 3.0 Dual Bay SATA Dock
    "",  // 0x9561(0x0105), Orico 6629US3-C USB 3.0 Dual Bay SATA Dock
    "",
    "-d sat"
  },
  { "USB: ; JMicron JM20329", // USB->SATA
    "0x152d:0x2329",
    "", // 0x0100
    "",
    "-d usbjmicron"
  },
  { "USB: ; JMicron JM20336", // USB+SATA->SATA, USB->2xSATA
    "0x152d:0x2336",
    "", // 0x0100
    "",
    "-d usbjmicron,x"
  },
  { "USB: Generic JMicron adapter; JMicron",
    "0x152d:0x2337",
    "",
    "",
    "-d usbjmicron"
  },
  { "USB: ; JMicron JM20337/8", // USB->SATA+PATA, USB+SATA->PATA
    "0x152d:0x2338",
    "", // 0x0100
    "",
    "-d usbjmicron"
  },
  { "USB: ; JMicron JM20339", // USB->SATA
    "0x152d:0x2339",
    "", // 0x0100
    "",
    "-d usbjmicron,x"
  },
  { "USB: ; JMicron", // USB+SATA->SATA
    "0x152d:0x2351",  // e.g. Verbatim Portable Hard Drive 500Gb
    "", // 0x0100
    "",
    "-d sat"
  },
  { "USB: ; JMicron", // USB->SATA
    "0x152d:0x2352",
    "", // 0x0100
    "",
    "-d usbjmicron,x"
  },
  { "USB: ; JMicron", // USB->SATA
    "0x152d:0x2509",
    "", // 0x0100
    "",
    "-d usbjmicron,x"
  },
  { "USB: ; JMicron JMS566", // USB3->SATA
    "0x152d:0x2566", // e.g. Chieftec CEB-7035S
    "", // 0x0114
    "",
    "-d usbjmicron,x"
  },
  { "USB: ; JMicron JMS567", // USB3->SATA
    "0x152d:0x2567",
    "", // 0x0117, Chieftec CEB-7053S
    "",
    "-d sat"
  },
  { "USB: ; JMicron",
    "0x152d:0x2590",
    "", // 0x0x8105 (ticket #550)
    "",
    "-d sat"
  },
  { "USB: ; JMicron JMS567", // USB2/3->SATA
    "0x152d:0x3562",
    "", // 0x0310, StarTech S358BU33ERM (port multiplier, ticket #508)
    "",
    "-d sat"
  },
  { "USB: ; JMicron", // USB3->SATA
    "0x152d:0x3569",
    "", // 0x0203
    "",
    "-d sat"
  },
  { "USB: ; JMicron",
    "0x152d:0x578e",
    "", // 0x1402, Intenso Memory Center
    "",
    "-d sat"
  },
  { "USB: ; JMicron JMS561U", // USB3->2xSATA
    "0x152d:0x8561",
    "", // 0x0107
    "",
    "-d sat"
  },
  // ASMedia
  { "USB: ; ASMedia",
    "0x174c:0x....",
    "",
    "",
    "-d sat"
  },
  // LucidPort
  { "USB: ; LucidPORT USB300", // RaidSonic ICY BOX IB-110StU3-B, Sharkoon SATA QuickPort H3
    "0x1759:0x500[02]", // 0x5000: USB 2.0, 0x5002: USB 3.0
    "",
    "",
    "-d sat"
  },
  { "USB: ; LucidPort", // Fuj:tech SATA-USB3 dock
    "0x1759:0x5100",
    "", // 0x2580
    "",
    "-d sat"
  },
  // Verbatim
  { "USB: Verbatim Portable Hard Drive; Sunplus",
    "0x18a5:0x0214",
    "", // 0x0112
    "",
    "-d usbsunplus"
  },
  { "USB: Verbatim FW/USB160; Oxford OXUF934SSA-LQAG", // USB+IEEE1394->SATA
    "0x18a5:0x0215",
    "", // 0x0001
    "",
    "-d sat"
  },
  { "USB: Verbatim External Hard Drive 47519; Sunplus", // USB->SATA
    "0x18a5:0x0216",
    "",
    "",
    "-d usbsunplus"
  },
  { "USB: Verbatim Pocket Hard Drive; JMicron", // SAMSUNG SpinPoint N3U-3 (USB, 4KiB LLS)
    "0x18a5:0x0227",
    "",
    "",
    "-d usbjmicron" // "-d usbjmicron,x" does not work
  },
  { "USB: Verbatim External Hard Drive; JMicron", // 2TB
    "0x18a5:0x022a",
    "",
    "",
    "-d usbjmicron"
  },
  { "USB: Verbatim Store'n'Go; JMicron", // USB->SATA
    "0x18a5:0x022b",
    "", // 0x0100
    "",
    "-d usbjmicron"
  },
  { "USB: Verbatim Pocket Hard Drive; ", // 1TB USB 3.0
    "0x18a5:0x0237",
    "",
    "",
    "-d sat,12"
  },
  { "USB: Verbatim External Hard Drive; ", // USB 3.0
    "0x18a5:0x040[08]", // 0=3TB, 8=1TB
    "",
    "",
    "-d sat"
  },
  // Silicon Image
  { "USB: Vantec NST-400MX-SR; Silicon Image 5744",
    "0x1a4a:0x1670",
    "",
    "",
    "" // unsupported
  },
  // Corsair
  { "USB: Voyager GTX; ",
    "0x1b1c:0x1a0e",
    "",
    "",
    "-d sat"
  },
  // SunplusIT
  { "USB: ; SunplusIT",
    "0x1bcf:0x0c31",
    "",
    "",
    "-d usbsunplus"
  },
  // TrekStor
  { "USB: TrekStor DataStation; ", // DataStation maxi light (USB 3.0)
    "0x1e68:0x0050",
    "", // 0x0100
    "",
    "-d sat"
  },
  // Innostor
  { "USB: ; Innostor IS611", // USB3->SATA+PATA
    "0x1f75:0x0611", // SMART access via PATA does not work
    "",
    "",
    "-d sat"
  },
  { "USB: ; Innostor IS621", // USB3->SATA
    "0x1f75:0x0621", // Dynex 2.5" USB 3.0 Exclosure DX-HD302513
    "",
    "",
    "-d sat"
  },
  { "USB: ; Innostor IS888", // USB3->SATA
    "0x1f75:0x0888",
    "", // 0x0034, Sharkoon SATA QuickDeck Pro USB 3.0 (unsupported)
    "", // 0x0036, works with -d sat (ticket #827)
    "-d sat"
  },
  // VIA Labs
  { "USB: ; VIA VL701", // USB2/3->SATA
    "0x2109:0x0701", // Intenso 2,5" 1TB USB3
    "", // 0x0107
    "",
    "-d sat" // ATA output registers missing
  },
  { "USB: ; VIA VL711", // USB2/3->SATA
    "0x2109:0x0711",
    "", // 0x0114, Mediasonic ProBox K32-SU3 (ticket #594)
    "", // 0x0507, Intenso 2,5" Memory Case 2TB USB3
    "-d sat"
  },
  { "USB: ; VIA VL715", // USB2/3->SATA
    "0x2109:0x0715",
    "", // 0x0336
    "",
    "-d sat"
  },
  // 0x2537 (?)
  { "USB: ; ", // USB 3.0
    "0x2537:0x106[68]", // 0x1066: Orico 2599US3, 0x1068: Fantec ER-35U3
    "", // 0x0100
    "",
    "-d sat"
  },
  // Power Quotient International
  { "USB: PQI H560; ",
    "0x3538:0x0902",
    "", // 0x0000
    "",
    "-d sat"
  },
  // Power Quotient International
  { "USB: PQI bridge; ",
    "0x3538:0x0064",
    "",
    "",
    "-d usbsunplus"
  },
  // Sharkoon
  { "USB: Sharkoon QuickPort XT USB 3.0; ",
     "0x357d:0x7788",
     "",
     "",
     "-d sat"
  },
  // Hitachi/SimpleTech
  { "USB: Hitachi Touro Desk; JMicron", // 3TB
    "0x4971:0x1011",
    "",
    "",
    "-d usbjmicron"
  },
  { "USB: Hitachi Touro; ",
    "0x4971:0x101[45]", // 14=1TB, 15=2TB
    "", // 0x0000
    "",
    "-d sat" // ATA output registers missing
  },
  { "USB: Hitachi Touro Mobile; ", // 1TB
    "0x4971:0x102[034]",
    "", // 0x0100
    "",
    "-d sat"
  },
  { "USB: SimpleTech;", // USB 3.0 HDD BOX Agestar,  Rock External HDD 3,5" UASP
    "0x4971:0x8017",
    "",
    "",
    "-d sat"
  },
  { "USB: Hitachi/SimpleTech; JMicron", // 1TB
    "0x4971:0xce17",
    "",
    "",
    "-d usbjmicron,x"
  },
  // OnSpec
  { "USB: ; OnSpec", // USB->PATA
    "0x55aa:0x2b00",
    "", // 0x0100
    "",
    "" // unsupported
  },
  // 0x6795 (?)
  { "USB: Sharkoon 2-Bay RAID Box; ", // USB 3.0
    "0x6795:0x2756",
    "", // 0x0100
    "",
    "-d sat"
  },
  // JMicron II
  { "USB: ; JMicron JMS566",
    "0xa152:0xb566",
    "", // 0x0223
    "",
    "-d sat"
  },
  // 0xabcd (?)
  { "USB: ; ",
    "0xabcd:0x610[34]", // 0x6103: LogiLink AU0028A V1.0 USB 3.0 to IDE & SATA Adapter
      // 0x6104: LogiLink PCCloneEX Lite
    "",
    "",
    "-d sat"
  },
/*
}; // builtin_knowndrives[]
 */<|MERGE_RESOLUTION|>--- conflicted
+++ resolved
@@ -68,11 +68,7 @@
 /*
 const drive_settings builtin_knowndrives[] = {
  */
-<<<<<<< HEAD
-  { "$Id: drivedb.h 4837 2018-11-25 17:57:39Z chrfranke $",
-=======
-  { "$Id: drivedb.h 4845 2018-12-02 18:19:55Z chrfranke $",
->>>>>>> 54264c0c
+  { "$Id: drivedb.h 4846 2018-12-02 18:34:36Z chrfranke $",
     "-", "-",
     "This is a dummy entry to hold the SVN-Id of drivedb.h",
     ""
