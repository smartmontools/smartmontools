/*
 * drivedb.h - smartmontools drive database file
 *
 * Home page of code is: http://smartmontools.sourceforge.net
 *
 * Copyright (C) 2003-11 Philip Williams, Bruce Allen
 * Copyright (C) 2008-12 Christian Franke <smartmontools-support@lists.sourceforge.net>
 *
 * This program is free software; you can redistribute it and/or modify
 * it under the terms of the GNU General Public License as published by
 * the Free Software Foundation; either version 2, or (at your option)
 * any later version.
 *
 * You should have received a copy of the GNU General Public License
 * (for example COPYING); If not, see <http://www.gnu.org/licenses/>.
 *
 */

/*
 * Structure used to store drive database entries:
 *
 * struct drive_settings {
 *   const char * modelfamily;
 *   const char * modelregexp;
 *   const char * firmwareregexp;
 *   const char * warningmsg;
 *   const char * presets;
 * };
 *
 * The elements are used in the following ways:
 *
 *  modelfamily     Informal string about the model family/series of a
 *                  device. Set to "" if no info (apart from device id)
 *                  known.  The entry is ignored if this string starts with
 *                  a dollar sign.  Must not start with "USB:", see below.
 *  modelregexp     POSIX extended regular expression to match the model of
 *                  a device.  This should never be "".
 *  firmwareregexp  POSIX extended regular expression to match a devices's
 *                  firmware.  This is optional and should be "" if it is not
 *                  to be used.  If it is nonempty then it will be used to
 *                  narrow the set of devices matched by modelregexp.
 *  warningmsg      A message that may be displayed for matching drives.  For
 *                  example, to inform the user that they may need to apply a
 *                  firmware patch.
 *  presets         String with vendor-specific attribute ('-v') and firmware
 *                  bug fix ('-F') options.  Same syntax as in smartctl command
 *                  line.  The user's own settings override these.
 *
 * The regular expressions for drive model and firmware must match the full
 * string.  The effect of "^FULLSTRING$" is identical to "FULLSTRING".
 * The form ".*SUBSTRING.*" can be used if substring match is desired.
 *
 * The table will be searched from the start to end or until the first match,
 * so the order in the table is important for distinct entries that could match
 * the same drive.
 *
 *
 * Format for USB ID entries:
 *
 *  modelfamily     String with format "USB: DEVICE; BRIDGE" where
 *                  DEVICE is the name of the device and BRIDGE is
 *                  the name of the USB bridge.  Both may be empty
 *                  if no info known.
 *  modelregexp     POSIX extended regular expression to match the USB
 *                  vendor:product ID in hex notation ("0x1234:0xabcd").
 *                  This should never be "".
 *  firmwareregexp  POSIX extended regular expression to match the USB
 *                  bcdDevice info.  Only compared during search if other
 *                  entries with same USB vendor:product ID exist.
 *  warningmsg      Not used yet.
 *  presets         String with one device type ('-d') option.
 *
 */

/*
const drive_settings builtin_knowndrives[] = {
 */
<<<<<<< HEAD
  { "$Id: drivedb.h 3605 2012-09-06 21:35:42Z chrfranke $",
=======
  { "$Id: drivedb.h 3615 2012-09-25 20:56:21Z chrfranke $",
>>>>>>> db86d8d4
    "-", "-",
    "This is a dummy entry to hold the SVN-Id of drivedb.h",
    ""
  /* Default settings:
    "-v 1,raw48,Raw_Read_Error_Rate "
    "-v 2,raw48,Throughput_Performance "
    "-v 3,raw16(avg16),Spin_Up_Time "
    "-v 4,raw48,Start_Stop_Count "
    "-v 5,raw16(raw16),Reallocated_Sector_Ct "
    "-v 6,raw48,Read_Channel_Margin "             // HDD only
    "-v 7,raw48,Seek_Error_Rate "                 // HDD only
    "-v 8,raw48,Seek_Time_Performance "           // HDD only
    "-v 9,raw24(raw8),Power_On_Hours "
    "-v 10,raw48,Spin_Retry_Count "               // HDD only
    "-v 11,raw48,Calibration_Retry_Count "        // HDD only
    "-v 12,raw48,Power_Cycle_Count "
    "-v 13,raw48,Read_Soft_Error_Rate "
    //  14-174 Unknown_Attribute
    "-v 175,raw48,Program_Fail_Count_Chip "       // SSD only
    "-v 176,raw48,Erase_Fail_Count_Chip "         // SSD only
    "-v 177,raw48,Wear_Leveling_Count "           // SSD only
    "-v 178,raw48,Used_Rsvd_Blk_Cnt_Chip "        // SSD only
    "-v 179,raw48,Used_Rsvd_Blk_Cnt_Tot "         // SSD only
    "-v 180,raw48,Unused_Rsvd_Blk_Cnt_Tot "       // SSD only
    "-v 181,raw48,Program_Fail_Cnt_Total "
    "-v 182,raw48,Erase_Fail_Count_Total "        // SSD only
    "-v 183,raw48,Runtime_Bad_Block "
    "-v 184,raw48,End-to-End_Error "
    //  185-186 Unknown_Attribute
    "-v 187,raw48,Reported_Uncorrect "
    "-v 188,raw48,Command_Timeout "
    "-v 189,raw48,High_Fly_Writes "               // HDD only
    "-v 190,tempminmax,Airflow_Temperature_Cel "
    "-v 191,raw48,G-Sense_Error_Rate "            // HDD only
    "-v 192,raw48,Power-Off_Retract_Count "
    "-v 193,raw48,Load_Cycle_Count "              // HDD only
    "-v 194,tempminmax,Temperature_Celsius "
    "-v 195,raw48,Hardware_ECC_Recovered "
    "-v 196,raw16(raw16),Reallocated_Event_Count "
    "-v 197,raw48,Current_Pending_Sector "
    "-v 198,raw48,Offline_Uncorrectable "
    "-v 199,raw48,UDMA_CRC_Error_Count "
    "-v 200,raw48,Multi_Zone_Error_Rate "         // HDD only
    "-v 201,raw48,Soft_Read_Error_Rate "          // HDD only
    "-v 202,raw48,Data_Address_Mark_Errs "        // HDD only
    "-v 203,raw48,Run_Out_Cancel "
    "-v 204,raw48,Soft_ECC_Correction "
    "-v 205,raw48,Thermal_Asperity_Rate "
    "-v 206,raw48,Flying_Height "                 // HDD only
    "-v 207,raw48,Spin_High_Current "             // HDD only
    "-v 208,raw48,Spin_Buzz "                     // HDD only
    "-v 209,raw48,Offline_Seek_Performnce "       // HDD only
    //  210-219 Unknown_Attribute
    "-v 220,raw48,Disk_Shift "                    // HDD only
    "-v 221,raw48,G-Sense_Error_Rate "            // HDD only
    "-v 222,raw48,Loaded_Hours "                  // HDD only
    "-v 223,raw48,Load_Retry_Count "              // HDD only
    "-v 224,raw48,Load_Friction "                 // HDD only
    "-v 225,raw48,Load_Cycle_Count "              // HDD only
    "-v 226,raw48,Load-in_Time "                  // HDD only
    "-v 227,raw48,Torq-amp_Count "                // HDD only
    "-v 228,raw48,Power-off_Retract_Count "
    //  229 Unknown_Attribute
    "-v 230,raw48,Head_Amplitude "                // HDD only
    "-v 231,raw48,Temperature_Celsius "
    "-v 232,raw48,Available_Reservd_Space "
    "-v 233,raw48,Media_Wearout_Indicator "       // SSD only
    //  234-239 Unknown_Attribute
    "-v 240,raw48,Head_Flying_Hours "             // HDD only
    "-v 241,raw48,Total_LBAs_Written "
    "-v 242,raw48,Total_LBAs_Read "
    //  243-249 Unknown_Attribute
    "-v 250,raw48,Read_Error_Retry_Rate "
    //  251-253 Unknown_Attribute
    "-v 254,raw48,Free_Fall_Sensor "              // HDD only
  */
  },
  { "Apple SSD SM128", // Samsung?
    "APPLE SSD SM128",
    "", "", ""
  },
  { "Asus-Phison SSD",
    "ASUS-PHISON SSD",
    "", "", ""
  },
  { "Crucial/Micron RealSSD C300/C400/m4",
    "C300-CTFDDA[AC](064|128|256)MAG|" // Marvell 88SS9174 BJP2, tested with C300-CTFDDAC128MAG/0002
    "C400-MTFDDA[ACK](064|128|256|512)MAM|" // Marvell 9176, tested with C400-MTFDDAC256MAM/0002
    "M4-CT(064|128|256|512)M4SSD2", // tested with M4-CT064M4SSD2/0002, M4-CT512M4SSD2/0309
    "", "",
  //"-v 1,raw48,Raw_Read_Error_Rate "
  //"-v 5,raw16(raw16),Reallocated_Sector_Ct "
  //"-v 9,raw24(raw8),Power_On_Hours "
  //"-v 12,raw48,Power_Cycle_Count "
    "-v 170,raw48,Grown_Failing_Block_Ct "
    "-v 171,raw48,Program_Fail_Count "
    "-v 172,raw48,Erase_Fail_Count "
    "-v 173,raw48,Wear_Levelling_Count "
    "-v 174,raw48,Unexpect_Power_Loss_Ct "
    "-v 181,raw16,Non4k_Aligned_Access "
    "-v 183,raw48,SATA_Iface_Downshift "
  //"-v 184,raw48,End-to-End_Error "
  //"-v 187,raw48,Reported_Uncorrect "
  //"-v 188,raw48,Command_Timeout "
    "-v 189,raw48,Factory_Bad_Block_Ct "
  //"-v 194,tempminmax,Temperature_Celsius "
  //"-v 195,raw48,Hardware_ECC_Recovered "
  //"-v 196,raw16(raw16),Reallocated_Event_Count "
  //"-v 197,raw48,Current_Pending_Sector "
  //"-v 198,raw48,Offline_Uncorrectable "
  //"-v 199,raw48,UDMA_CRC_Error_Count "
    "-v 202,raw48,Perc_Rated_Life_Used "
    "-v 206,raw48,Write_Error_Rate"
  },
  { "SandForce Driven SSDs",
    "SandForce 1st Ed\\.|" // Demo Drive, tested with firmware 320A13F0
    "ADATA SSD S(510|599) .?..GB|" // tested with ADATA SSD S510 60GB/320ABBF0,
      // ADATA SSD S599 256GB/3.1.0, 64GB/3.4.6
    "Corsair CSSD-F(40|60|80|120|160|240)GBP?2.*|" // Corsair Force, tested with
      // Corsair CSSD-F40GB2/1.1
    "Corsair Force (3 SSD|GT)|" // SF-2281, tested with Corsair Force 3 SSD/1.3.2, GT/1.3.3
    "FM-25S2S-(60|120|240)GBP2|" // G.SKILL Phoenix Pro, SF-1200, tested with
      // FM-25S2S-240GBP2/4.2
    "FTM(06|12|24|48)CT25H|" // Supertalent TeraDrive CT, tested with
      // FTM24CT25H/STTMP2P1
    "KINGSTON SH100S3(120|240)G|" // Hyper-X, SF-2281, tested with SH100S3240G/320ABBF0
    "OCZ[ -](AGILITY2([ -]EX)?|COLOSSUS2|ONYX2|VERTEX(2|-LE))( [123]\\..*)?|" // SF-1200,
      // tested with OCZ-VERTEX2/1.11, OCZ-VERTEX2 3.5/1.11
    "OCZ-NOCTI|" // mSATA, SF-2100, tested with OCZ-NOCTI/2.15
    "OCZ-REVODRIVE3?( X2)?|" // PCIe, SF-1200/2281, tested with
      // OCZ-REVODRIVE( X2)?/1.20, OCZ-REVODRIVE3 X2/2.11
    "OCZ[ -](VELO|VERTEX2[ -](EX|PRO))( [123]\\..*)?|" // SF-1500, tested with
      // OCZ VERTEX2-PRO/1.10 (Bogus thresholds for attribute 232 and 235)
    "D2[CR]STK251...-....|" // OCZ Deneva 2 C/R, SF-22xx/25xx,
      // tested with D2CSTK251M11-0240/2.08, D2CSTK251A10-0240/2.15
    "OCZ-(AGILITY3|SOLID3|VERTEX3( MI)?)|"  // SF-2200, tested with OCZ-VERTEX3/2.02,
      // OCZ-AGILITY3/2.11, OCZ-SOLID3/2.15, OCZ-VERTEX3 MI/2.15
    "OCZ Z-DRIVE R4 [CR]M8[48]|" // PCIe, SF-2282/2582, tested with OCZ Z-DRIVE R4 CM84/2.13
      // (Bogus attributes under Linux)
    "(APOC|DENC|DENEVA|FTNC|GFGC|MANG|MMOC|NIMC|TMSC).*|" // other OCZ SF-1200,
      // tested with DENCSTE251M11-0120/1.33, DENEVA PCI-E/1.33
    "(DENR|DRSAK|EC188|NIMR|PSIR|TRSAK).*|" // other OCZ SF-1500
    "OWC Mercury Electra [36]G SSD|" // tested with
      // OWC Mercury Electra 6G SSD/502ABBF0
    "OWC Mercury Extreme Pro (RE )?SSD|" // tested with
      // OWC Mercury Extreme Pro SSD/360A13F0
    "Patriot Pyro|" // tested with Patriot Pyro/332ABBF0
    "(TX32|TX31C1|VN0..GCNMK|VN0...GCNMK).*|" // Smart Storage Systems XceedSTOR
    "(TX22D1|TX21B1).*|" // Smart Storage Systems XceedIOPS2
    "TX52D1.*|" // Smart Storage Systems Xcel-200
    "UGB(88P|99S)GC...H[BF].", // Unigen, tested with
      // UGB88PGC100HF2/MP Rev2, UGB99SGC100HB3/RC Rev3
    "", "",
    "-v 1,raw24/raw32,Raw_Read_Error_Rate "
    "-v 5,raw48,Retired_Block_Count "
    "-v 9,msec24hour32,Power_On_Hours_and_Msec "
  //"-v 12,raw48,Power_Cycle_Count "
    "-v 13,raw24/raw32,Soft_Read_Error_Rate "
    "-v 100,raw48,Gigabytes_Erased "
    "-v 170,raw48,Reserve_Block_Count "
    "-v 171,raw48,Program_Fail_Count "
    "-v 172,raw48,Erase_Fail_Count "
    "-v 174,raw48,Unexpect_Power_Loss_Ct "
    "-v 177,raw48,Wear_Range_Delta "
    "-v 181,raw48,Program_Fail_Count "
    "-v 182,raw48,Erase_Fail_Count "
    "-v 184,raw48,IO_Error_Detect_Code_Ct "
  //"-v 187,raw48,Reported_Uncorrect "
  //"-v 194,tempminmax,Temperature_Celsius "
    "-v 195,raw24/raw32,ECC_Uncorr_Error_Count "
  //"-v 196,raw16(raw16),Reallocated_Event_Count "
    "-v 198,hex48,Uncorrectable_Sector_Ct "
    "-v 199,raw48,SATA_CRC_Error_Count "
    "-v 201,raw24/raw32,Unc_Soft_Read_Err_Rate "
    "-v 204,raw24/raw32,Soft_ECC_Correct_Rate "
    "-v 230,raw48,Life_Curve_Status "
    "-v 231,raw48,SSD_Life_Left "
  //"-v 232,raw48,Available_Reservd_Space "
    "-v 233,raw48,SandForce_Internal "
    "-v 234,raw48,SandForce_Internal "
    "-v 235,raw48,SuperCap_Health "
    "-v 241,raw48,Lifetime_Writes_GiB "
    "-v 242,raw48,Lifetime_Reads_GiB"
  },
  { "Indilinx Barefoot based SSDs",
    "Corsair CSSD-V(32|60|64|128|256)GB2|" // Corsair Nova, tested with Corsair CSSD-V32GB2/2.2
    "CRUCIAL_CT(64|128|256)M225|" // tested with CRUCIAL_CT64M225/1571
    "G.SKILL FALCON (64|128|256)GB SSD|" // tested with G.SKILL FALCON 128GB SSD/2030
    "OCZ[ -](AGILITY|ONYX|VERTEX( 1199|-TURBO)?)|" // tested with
      // OCZ-ONYX/1.6, OCZ-VERTEX 1199/00.P97, OCZ-VERTEX/1.30, OCZ VERTEX-TURBO/1.5
    "Patriot[ -]Torqx.*|"
    "RENICE Z2|" // tested with RENICE Z2/2030
    "STT_FT[MD](28|32|56|64)GX25H|" // Super Talent Ultradrive GX, tested with STT_FTM64GX25H/1916
    "TS(18|25)M(64|128)MLC(16|32|64|128|256|512)GSSD|" // ASAX Leopard Hunt II, tested with TS25M64MLC64GSSD/0.1
    "FM-25S2I-(64|128)GBFII|" // G.Skill FALCON II, tested with FM-25S2I-64GBFII
    "TS(60|120)GSSD25D-M", // Transcend Ultra SSD (SATA II), see also Ticket #80
    "", "",
    "-v 1,raw64 " // Raw_Read_Error_Rate
    "-v 9,raw64 " // Power_On_Hours
    "-v 12,raw64 " // Power_Cycle_Count
    "-v 184,raw64,Initial_Bad_Block_Count "
    "-v 195,raw64,Program_Failure_Blk_Ct "
    "-v 196,raw64,Erase_Failure_Blk_Ct "
    "-v 197,raw64,Read_Failure_Blk_Ct "
    "-v 198,raw64,Read_Sectors_Tot_Ct "
    "-v 199,raw64,Write_Sectors_Tot_Ct "
    "-v 200,raw64,Read_Commands_Tot_Ct "
    "-v 201,raw64,Write_Commands_Tot_Ct "
    "-v 202,raw64,Error_Bits_Flash_Tot_Ct "
    "-v 203,raw64,Corr_Read_Errors_Tot_Ct "
    "-v 204,raw64,Bad_Block_Full_Flag "
    "-v 205,raw64,Max_PE_Count_Spec "
    "-v 206,raw64,Min_Erase_Count "
    "-v 207,raw64,Max_Erase_Count "
    "-v 208,raw64,Average_Erase_Count "
    "-v 209,raw64,Remaining_Lifetime_Perc "
    "-v 210,raw64,Indilinx_Internal "
    "-v 211,raw64,SATA_Error_Ct_CRC "
    "-v 212,raw64,SATA_Error_Ct_Handshake "
    "-v 213,raw64,Indilinx_Internal"
  },
  { "Indilinx Everest/Martini based SSDs",
    "OCZ VERTEX-PLUS|" // tested with OCZ VERTEX-PLUS/3.55
    "OCZ-PETROL", // tested with OCZ-PETROL/3.12
    "", "", ""
  //"-v 1,raw48,Raw_Read_Error_Rate "
  //"-v 3,raw16(avg16),Spin_Up_Time "
  //"-v 4,raw48,Start_Stop_Count "
  //"-v 5,raw16(raw16),Reallocated_Sector_Ct "
  //"-v 9,raw24(raw8),Power_On_Hours "
  //"-v 12,raw48,Power_Cycle_Count "
  //"-v 232,raw48,Available_Reservd_Space "
  //"-v 233,raw48,Media_Wearout_Indicator"
  },
  { "Intel X25-E SSDs",
    "SSDSA2SH(032|064)G1.* INTEL",  // G1 = first generation
    "", "",
  //"-v 3,raw16(avg16),Spin_Up_Time "
  //"-v 4,raw48,Start_Stop_Count "
  //"-v 5,raw16(raw16),Reallocated_Sector_Ct "
  //"-v 9,raw24(raw8),Power_On_Hours "
  //"-v 12,raw48,Power_Cycle_Count "
    "-v 192,raw48,Unsafe_Shutdown_Count "
    "-v 225,raw48,Host_Writes_32MiB "
    "-v 226,raw48,Intel_Internal "
    "-v 227,raw48,Intel_Internal "
    "-v 228,raw48,Intel_Internal "
  //"-v 232,raw48,Available_Reservd_Space "
  //"-v 233,raw48,Media_Wearout_Indicator"
  },
  { "Intel X18-M/X25-M G1 SSDs",
    "INTEL SSDSA[12]MH(080|160)G1.*",  // G1 = first generation, 50nm
    "", "",
  //"-v 3,raw16(avg16),Spin_Up_Time "
  //"-v 4,raw48,Start_Stop_Count "
  //"-v 5,raw16(raw16),Reallocated_Sector_Ct "
  //"-v 9,raw24(raw8),Power_On_Hours "
  //"-v 12,raw48,Power_Cycle_Count "
    "-v 192,raw48,Unsafe_Shutdown_Count "
    "-v 225,raw48,Host_Writes_32MiB "
    "-v 226,raw48,Intel_Internal "
    "-v 227,raw48,Intel_Internal "
    "-v 228,raw48,Intel_Internal "
  //"-v 232,raw48,Available_Reservd_Space "
  //"-v 233,raw48,Media_Wearout_Indicator"
  },
  { "Intel X18-M/X25-M/X25-V G2 SSDs", // fixed firmware
      // tested with INTEL SSDSA2M(080|160)G2GC/2CV102J8 (X25-M)
    "INTEL SSDSA[12]M(040|080|120|160)G2.*",  // G2 = second generation, 34nm
    "2CV102(J[89A-Z]|[K-Z].)", // >= "2CV102J8"
    "",
  //"-v 3,raw16(avg16),Spin_Up_Time "
  //"-v 4,raw48,Start_Stop_Count "
  //"-v 5,raw16(raw16),Reallocated_Sector_Ct "
  //"-v 9,raw24(raw8),Power_On_Hours "
  //"-v 12,raw48,Power_Cycle_Count "
  //"-v 184,raw48,End-to-End_Error " // G2 only
    "-v 192,raw48,Unsafe_Shutdown_Count "
    "-v 225,raw48,Host_Writes_32MiB "
    "-v 226,raw48,Workld_Media_Wear_Indic " // Timed Workload Media Wear Indicator (percent*1024)
    "-v 227,raw48,Workld_Host_Reads_Perc "  // Timed Workload Host Reads Percentage
    "-v 228,raw48,Workload_Minutes " // 226,227,228 can be reset by 'smartctl -t vendor,0x40'
  //"-v 232,raw48,Available_Reservd_Space "
  //"-v 233,raw48,Media_Wearout_Indicator"
  },
  { "Intel X18-M/X25-M/X25-V G2 SSDs", // buggy or unknown firmware
      // tested with INTEL SSDSA2M040G2GC/2CV102HD (X25-V)
    "INTEL SSDSA[12]M(040|080|120|160)G2.*",
    "",
    "This drive may require a firmware update to\n"
    "fix possible drive hangs when reading SMART self-test log:\n"
    "http://downloadcenter.intel.com/Detail_Desc.aspx?DwnldID=18363",
    "-v 192,raw48,Unsafe_Shutdown_Count "
    "-v 225,raw48,Host_Writes_32MiB "
    "-v 226,raw48,Workld_Media_Wear_Indic "
    "-v 227,raw48,Workld_Host_Reads_Perc "
    "-v 228,raw48,Workload_Minutes"
  },
  { "Intel 320 Series SSDs", // tested with INTEL SSDSA2CT040G3/4PC10362,
      // INTEL SSDSA2CW160G3/4PC10362
    "INTEL SSDSA[12]C[WT](040|080|120|160|300|600)G3",
    "", "",
    "-F nologdir "
  //"-v 3,raw16(avg16),Spin_Up_Time "
  //"-v 4,raw48,Start_Stop_Count "
  //"-v 5,raw16(raw16),Reallocated_Sector_Ct "
  //"-v 9,raw24(raw8),Power_On_Hours "
  //"-v 12,raw48,Power_Cycle_Count "
    "-v 170,raw48,Reserve_Block_Count "
    "-v 171,raw48,Program_Fail_Count "
    "-v 172,raw48,Erase_Fail_Count "
  //"-v 184,raw48,End-to-End_Error "
  //"-v 187,raw48,Reported_Uncorrect "
    "-v 192,raw48,Unsafe_Shutdown_Count "
    "-v 225,raw48,Host_Writes_32MiB "
    "-v 226,raw48,Workld_Media_Wear_Indic " // Timed Workload Media Wear Indicator (percent*1024)
    "-v 227,raw48,Workld_Host_Reads_Perc "  // Timed Workload Host Reads Percentage
    "-v 228,raw48,Workload_Minutes " // 226,227,228 can be reset by 'smartctl -t vendor,0x40'
  //"-v 232,raw48,Available_Reservd_Space "
  //"-v 233,raw48,Media_Wearout_Indicator "
    "-v 241,raw48,Host_Writes_32MiB "
    "-v 242,raw48,Host_Reads_32MiB"
  },
  { "Intel 710 Series SSDs", // tested with INTEL SSDSA2BZ[12]00G3/6PB10362
    "INTEL SSDSA2BZ(100|200|300)G3",
    "", "",
    "-F nologdir "
  //"-v 3,raw16(avg16),Spin_Up_Time "
  //"-v 4,raw48,Start_Stop_Count "
  //"-v 5,raw16(raw16),Reallocated_Sector_Ct "
  //"-v 9,raw24(raw8),Power_On_Hours "
  //"-v 12,raw48,Power_Cycle_Count "
    "-v 170,raw48,Reserve_Block_Count "
    "-v 171,raw48,Program_Fail_Count "
    "-v 172,raw48,Erase_Fail_Count "
  //"-v 174,raw48,Unknown_Attribute "
    "-v 183,raw48,SATA_Downshift_Count "
  //"-v 184,raw48,End-to-End_Error "
  //"-v 187,raw48,Reported_Uncorrect "
  //"-v 190,tempminmax,Airflow_Temperature_Cel "
    "-v 192,raw48,Unsafe_Shutdown_Count "
    "-v 225,raw48,Host_Writes_32MiB "
    "-v 226,raw48,Workld_Media_Wear_Indic " // Timed Workload Media Wear Indicator (percent*1024)
    "-v 227,raw48,Workld_Host_Reads_Perc "  // Timed Workload Host Reads Percentage
    "-v 228,raw48,Workload_Minutes " // 226,227,228 can be reset by 'smartctl -t vendor,0x40'
  //"-v 232,raw48,Available_Reservd_Space "
  //"-v 233,raw48,Media_Wearout_Indicator "
    "-v 241,raw48,Host_Writes_32MiB "
    "-v 242,raw48,Host_Reads_32MiB"
  },
  { "Intel 510 Series SSDs",
    "INTEL SSDSC2MH(120|250)A2",
    "", "",
  //"-v 3,raw16(avg16),Spin_Up_Time "
  //"-v 4,raw48,Start_Stop_Count "
  //"-v 5,raw16(raw16),Reallocated_Sector_Ct "
  //"-v 9,raw24(raw8),Power_On_Hours "
  //"-v 12,raw48,Power_Cycle_Count "
    "-v 192,raw48,Unsafe_Shutdown_Count "
    "-v 225,raw48,Host_Writes_32MiB "
  //"-v 232,raw48,Available_Reservd_Space "
  //"-v 233,raw48,Media_Wearout_Indicator"
  },
  { "Intel 520 Series SSDs", // tested with INTEL SSDSC2CW120A3/400i
    "INTEL SSDSC2CW(060|120|180|240|480)A3",
    "", "",
  //"-v 5,raw16(raw16),Reallocated_Sector_Ct "
    "-v 9,msec24hour32,Power_On_Hours_and_Msec "
  //"-v 12,raw48,Power_Cycle_Count "
    "-v 170,raw48,Available_Reservd_Space "
    "-v 171,raw48,Program_Fail_Count "
    "-v 172,raw48,Erase_Fail_Count "
    "-v 174,raw48,Unexpect_Power_Loss_Ct "
  //"-v 184,raw48,End-to-End_Error "
    "-v 187,raw48,Uncorrectable_Error_Cnt "
  //"-v 192,raw48,Power-Off_Retract_Count "
    "-v 225,raw48,Host_Writes_32MiB "
    "-v 226,raw48,Workld_Media_Wear_Indic "
    "-v 227,raw48,Workld_Host_Reads_Perc "
    "-v 228,raw48,Workload_Minutes "
  //"-v 232,raw48,Available_Reservd_Space "
  //"-v 233,raw48,Media_Wearout_Indicator "
    "-v 241,raw48,Host_Writes_32MiB "
    "-v 242,raw48,Host_Reads_32MiB "
    "-v 249,raw48,NAND_Writes_1GiB"
  },
  { "Intel 330 Series SSDs", // tested with INTEL SSDSC2CT180A3/300i
    "INTEL SSDSC2CT(060|120|180)A3",
    "", "",
  //"-v 5,raw16(raw16),Reallocated_Sector_Ct "
    "-v 9,msec24hour32,Power_On_Hours_and_Msec "
  //"-v 12,raw48,Power_Cycle_Count "
  //"-v 181,raw48,Program_Fail_Cnt_Total " // ] Missing in 330 specification from April 2012
  //"-v 182,raw48,Erase_Fail_Count_Total " // ]
  //"-v 192,raw48,Power-Off_Retract_Count "
    "-v 225,raw48,Host_Writes_32MiB "
  //"-v 232,raw48,Available_Reservd_Space "
  //"-v 233,raw48,Media_Wearout_Indicator "
    "-v 241,raw48,Host_Writes_32MiB "
    "-v 242,raw48,Host_Reads_32MiB "
    "-v 249,raw48,NAND_Writes_1GiB"
  },
  { "Kingston branded X25-V SSDs", // fixed firmware
    "KINGSTON SSDNow 40GB",
    "2CV102(J[89A-Z]|[K-Z].)", // >= "2CV102J8"
    "",
    "-v 192,raw48,Unsafe_Shutdown_Count "
    "-v 225,raw48,Host_Writes_32MiB "
    "-v 226,raw48,Workld_Media_Wear_Indic "
    "-v 227,raw48,Workld_Host_Reads_Perc "
    "-v 228,raw48,Workload_Minutes"
  },
  { "Kingston branded X25-V SSDs", // buggy or unknown firmware
    "KINGSTON SSDNow 40GB",
    "",
    "This drive may require a firmware update to\n"
    "fix possible drive hangs when reading SMART self-test log.\n"
    "To update Kingston branded drives, a modified Intel update\n"
    "tool must be used. Search for \"kingston 40gb firmware\".",
    "-v 192,raw48,Unsafe_Shutdown_Count "
    "-v 225,raw48,Host_Writes_32MiB "
    "-v 226,raw48,Workld_Media_Wear_Indic "
    "-v 227,raw48,Workld_Host_Reads_Perc "
    "-v 228,raw48,Workload_Minutes"
  },
  { "JMicron based SSDs", // JMicron JMF60x
    "Kingston SSDNow V Series [0-9]*GB|" // tested with Kingston SSDNow V Series 64GB/B090522a
    "TS(2|4|8|16|32|64|128|192)GSSD25S?-(M|S)", // Transcend IDE and SATA, tested with TS32GSSD25-M/V090331
    "[BV].*", // other Transcend SSD versions will be catched by subsequent entry
    "",
  //"-v 9,raw24(raw8),Power_On_Hours " // raw value always 0?
  //"-v 12,raw48,Power_Cycle_Count "
  //"-v 194,tempminmax,Temperature_Celsius " // raw value always 0?
    "-v 229,hex64:w012345r,Halt_System/Flash_ID " // Halt, Flash[7]
    "-v 232,hex64:w012345r,Firmware_Version_Info " // "YYMMDD", #Channels, #Banks
    "-v 233,hex48:w01234,ECC_Fail_Record " // Fail number, Row[3], Channel, Bank
    "-v 234,raw24/raw24:w01234,Avg/Max_Erase_Ct "
    "-v 235,raw24/raw24:w01z23,Good/Sys_Block_Ct"
    //  1.....................................40 chars limit for smartmontools <= r3342
  },
  { "JMicron based SSDs", // JMicron JMF61x
    "ADATA S596 Turbo|"  // tested with ADATA S596 Turbo 256GB SATA SSD (JMicron JMF616)
    "APPLE SSD TS.*|"  // Toshiba?, tested with APPLE SSD TS064C/CJAA0201
    "KINGSTON SNV425S2(64|128)GB|"  // SSDNow V Series (2. Generation, JMF618),
                                    // tested with KINGSTON SNV425S264GB/C091126a
    "KINGSTON SS100S2(8|16)G|"  // SSDNow S100 Series, tested with KINGSTON SS100S28G/D100309a
    "KINGSTON SVP?100S2B?(64|96|128|256|512)G|"  // SSDNow V100/V+100 Series,
                                                 // tested with KINGSTON SVP100S296G/CJR10202,
                                                 // KINGSTON SV100S2256G/D110225a
    "TOSHIBA THNS128GG4BBAA|"  // Toshiba / Super Talent UltraDrive DX,
                               // tested with Toshiba 128GB 2.5" SSD (built in MacBooks)
    "TOSHIBA THNSNC128GMLJ|" // tested with THNSNC128GMLJ/CJTA0202 (built in Toshiba Protege/Dynabook)
    "TS(8|16|32|64|128|192|256|512)GSSD25S-(MD?|S)", // Transcend SATA (JMF612), tested with TS256GSSD25S-M/101028
    "", "",
  //"-v 1,raw48,Raw_Read_Error_Rate "
  //"-v 2,raw48,Throughput_Performance "
    "-v 3,raw48,Unknown_Attribute "
  //"-v 5,raw16(raw16),Reallocated_Sector_Ct "
    "-v 7,raw48,Unknown_Attribute "
    "-v 8,raw48,Unknown_Attribute "
  //"-v 9,raw24(raw8),Power_On_Hours "
    "-v 10,raw48,Unknown_Attribute "
  //"-v 12,raw48,Power_Cycle_Count "
  //"-v 167,raw48,Unknown_Attribute "
    "-v 168,raw48,SATA_Phy_Error_Count "
  //"-v 169,raw48,Unknown_Attribute "
    "-v 170,raw16,Bad_Block_Count "
    "-v 173,raw16,Erase_Count "
    "-v 175,raw48,Bad_Cluster_Table_Count "
    "-v 192,raw48,Unexpect_Power_Loss_Ct "
  //"-v 194,tempminmax,Temperature_Celsius "
  //"-v 197,raw48,Current_Pending_Sector "
    "-v 240,raw48,Unknown_Attribute"
  },
  { "Samsung based SSDs",
    "SAMSUNG SSD PM800 .*GB|"  // SAMSUNG PM800 SSDs, tested with SAMSUNG SSD PM800 TH 64GB/VBM25D1Q
    "SAMSUNG SSD PM810 .*GB|"  // SAMSUNG PM810 (470 series) SSDs, tested with SAMSUNG SSD PM810 2.5" 128GB/AXM06D1Q
    "SAMSUNG 470 Series SSD|"  // tested with SAMSUNG 470 Series SSD 64GB/AXM09B1Q
    "SAMSUNG SSD 830 Series",  // tested with SAMSUNG SSD 830 Series 64GB/CXM03B1Q
    "", "",
  //"-v 9,raw24(raw8),Power_On_Hours "
  //"-v 12,raw48,Power_Cycle_Count "
  //"-v 175,raw48,Program_Fail_Count_Chip "
  //"-v 176,raw48,Erase_Fail_Count_Chip "
  //"-v 177,raw48,Wear_Leveling_Count "
  //"-v 178,raw48,Used_Rsvd_Blk_Cnt_Chip "
  //"-v 179,raw48,Used_Rsvd_Blk_Cnt_Tot "
  //"-v 180,raw48,Unused_Rsvd_Blk_Cnt_Tot "
  //"-v 181,raw48,Program_Fail_Cnt_Total "
  //"-v 182,raw48,Erase_Fail_Count_Total "
  //"-v 183,raw48,Runtime_Bad_Block "
    "-v 187,raw48,Uncorrectable_Error_Cnt "
  //"-v 190,tempminmax,Airflow_Temperature_Cel "  // seems to be some sort of temperature value for 470 Series?
  //"-v 194,tempminmax,Temperature_Celsius "
    "-v 195,raw48,ECC_Rate "
  //"-v 198,raw48,Offline_Uncorrectable "
    "-v 199,raw48,CRC_Error_Count "
    "-v 201,raw48,Supercap_Status "
    "-v 202,raw48,Exception_Mode_Status "
    "-v 240,raw48,Unknown_Attribute"  // 830 Series
  //"-v 241,raw48,Total_LBAs_Written" // 830 Series
  },
  { "Smart Storage Systems Xcel-10 SSDs",  // based on http://www.smartm.com/files/salesLiterature/storage/xcel10.pdf
    "SMART A25FD-(32|64|128)GI32N", // tested with SMART A25FD-128GI32N/B9F23D4K
    "",
    "", // attributes info from http://www.adtron.com/pdf/SMART_Attributes_Xcel-10_810800014_RevB.pdf
    "-v 1,raw48,Not_Supported "
    "-v 2,raw48,Not_Supported "
  //"-v 9,raw24(raw8),Power_On_Hours "
  //"-v 12,raw48,Power_Cycle_Count "
    "-v 191,raw48,Not_Supported "
  //"-v 192,raw48,Power-Off_Retract_Count "
    "-v 197,raw48,ECC_Error_Count "
  //"-v 198,raw48,Offline_Uncorrectable "
  //"-v 199,raw48,UDMA_CRC_Error_Count "
    "-v 251,raw48,Min_Spares_Remain_Perc " // percentage of the total number of spare blocks available
    "-v 252,raw48,Added_Bad_Flash_Blk_Ct " // number of bad flash blocks
    "-v 254,raw48,Total_Erase_Blocks_Ct" // number of times the drive has erased any erase block
  },
  { "Smart Storage Systems XceedSecure2 SSDs",
    "(SMART|Adtron) ([AIS]25FBS|S35FCS).*",
    "", "",
    "-v 9,sec2hour,Power_On_Hours "
    "-v 194,hex64,Proprietary_194"
  },
  { "Smart Storage Systems XceedUltraX/Adtron A25FBX SSDs",
    "(SMART|Adtron) (A|I)25FBX.*",
    "", "",
    "-v 9,hex64,Proprietary_9 "
    "-v 194,hex48,Proprietary_194"
  },
  { "Smart Storage Systems Adtron A25FB 2xN SSDs",
    "(SMART|Adtron) A25FB.*2.N",
    "", "",
    "-v 110,hex64,Proprietary_HWC "
    "-v 111,hex64,Proprietary_MP "
    "-v 112,hex64,Proprietary_RtR "
    "-v 113,hex64,Proprietary_RR "
    "-v 120,hex64,Proprietary_HFAll "
    "-v 121,hex64,Proprietary_HF1st "
    "-v 122,hex64,Proprietary_HF2nd "
    "-v 123,hex64,Proprietary_HF3rd "
    "-v 125,hex64,Proprietary_SFAll "
    "-v 126,hex64,Proprietary_SF1st "
    "-v 127,hex64,Proprietary_SF2nd "
    "-v 128,hex64,Proprietary_SF3rd "
    "-v 194,raw24/raw32:zvzzzw,Fract_Temperature"
    //  1.....................................40 chars limit for smartmontools <= r3342
  },
  { "Smart Storage Systems Adtron A25FB 3xN SSDs",
    "(SMART|Adtron) A25FB-.*3.N",
    "", "",
    "-v 9,sec2hour,Power_On_Hours "
    "-v 113,hex48,Proprietary_RR "
    "-v 130,raw48:54321,Minimum_Spares_All_Zs"
  //"-v 194,tempminmax,Temperature_Celsius"
  },
  { "Transcend CompactFlash Cards", // tested with TRANSCEND/20080820,
      // TS4GCF133/20100709, TS16GCF133/20100709
    "TRANSCEND|TS(4|8|16)GCF133",
    "", "",
    "-v 7,raw48,Unknown_Attribute "
    "-v 8,raw48,Unknown_Attribute"
  },
  { "Marvell SSD SD88SA024BA0 (SUN branded)",
    "MARVELL SD88SA024BA0 SUN24G 0902M0054V",
    "", "", ""
  },
  { "HP 1TB SATA disk GB1000EAFJL",
    "GB1000EAFJL",
    "", "", ""
  },
  { "HP 500GB SATA disk MM0500EANCR",
    "MM0500EANCR",
    "", "", ""
  },
  { "HP 250GB SATA disk VB0250EAVER",
    "VB0250EAVER",
    "", "", ""
  },
  { "IBM Deskstar 60GXP",  // ER60A46A firmware
    "(IBM-|Hitachi )?IC35L0[12346]0AVER07.*",
    "ER60A46A",
    "", ""
  },
  { "IBM Deskstar 60GXP",  // All other firmware
    "(IBM-|Hitachi )?IC35L0[12346]0AVER07.*",
    "",
    "IBM Deskstar 60GXP drives may need upgraded SMART firmware.\n"
    "Please see http://haque.net/dtla_update/",
    ""
  },
  { "IBM Deskstar 40GV & 75GXP (A5AA/A6AA firmware)",
    "(IBM-)?DTLA-30[57]0[123467][05].*",
    "T[WX][123468AG][OF]A[56]AA",
    "", ""
  },
  { "IBM Deskstar 40GV & 75GXP (all other firmware)",
    "(IBM-)?DTLA-30[57]0[123467][05].*",
    "",
    "IBM Deskstar 40GV and 75GXP drives may need upgraded SMART firmware.\n"
    "Please see http://haque.net/dtla_update/",
    ""
  },
  { "", // ExcelStor J240, J340, J360, J680, J880 and J8160
    "ExcelStor Technology J(24|34|36|68|88|816)0",
    "", "", ""
  },
  { "", // Fujitsu M1623TAU
    "FUJITSU M1623TAU",
    "",
    "",
    "-v 9,seconds"
  },
  { "Fujitsu MHG",
    "FUJITSU MHG2...ATU?.*",
    "",
    "",
    "-v 9,seconds"
  },
  { "Fujitsu MHH",
    "FUJITSU MHH2...ATU?.*",
    "",
    "",
    "-v 9,seconds"
  },
  { "Fujitsu MHJ",
    "FUJITSU MHJ2...ATU?.*",
    "",
    "",
    "-v 9,seconds"
  },
  { "Fujitsu MHK",
    "FUJITSU MHK2...ATU?.*",
    "",
    "",
    "-v 9,seconds"
  },
  { "",  // Fujitsu MHL2300AT
    "FUJITSU MHL2300AT",
    "",
    "This drive's firmware has a harmless Drive Identity Structure\n"
      "checksum error bug.",
    "-v 9,seconds"
  },
  { "",  // MHM2200AT, MHM2150AT, MHM2100AT, MHM2060AT
    "FUJITSU MHM2(20|15|10|06)0AT",
    "",
    "This drive's firmware has a harmless Drive Identity Structure\n"
      "checksum error bug.",
    "-v 9,seconds"
  },
  { "Fujitsu MHN",
    "FUJITSU MHN2...AT",
    "",
    "",
    "-v 9,seconds"
  },
  { "", // Fujitsu MHR2020AT
    "FUJITSU MHR2020AT",
    "",
    "",
    "-v 9,seconds"
  },
  { "", // Fujitsu MHR2040AT
    "FUJITSU MHR2040AT",
    "",    // Tested on 40BA
    "",
    "-v 9,seconds -v 192,emergencyretractcyclect "
    "-v 198,offlinescanuncsectorct -v 200,writeerrorcount"
  },
  { "Fujitsu MHS AT",
    "FUJITSU MHS20[6432]0AT(  .)?",
    "",
    "",
    "-v 9,seconds -v 192,emergencyretractcyclect "
    "-v 198,offlinescanuncsectorct -v 200,writeerrorcount "
    "-v 201,detectedtacount"
  },
  { "Fujitsu MHT", // tested with FUJITSU MHT2030AC/909B
    "FUJITSU MHT2...(AC|AH|AS|AT|BH)U?.*",
    "",
    "",
    "-v 9,seconds"
  },
  { "Fujitsu MHU",
    "FUJITSU MHU2...ATU?.*",
    "",
    "",
    "-v 9,seconds"
  },
  { "Fujitsu MHV",
    "FUJITSU MHV2...(AH|AS|AT|BH|BS|BT).*",
    "",
    "",
    "-v 9,seconds"
  },
  { "Fujitsu MPA..MPG",
    "FUJITSU MP[A-G]3...A[HTEV]U?.*",
    "",
    "",
    "-v 9,seconds"
  },
  { "Fujitsu MHY BH",
    "FUJITSU MHY2(04|06|08|10|12|16|20|25)0BH.*",
    "", "",
    "-v 240,raw48,Transfer_Error_Rate"
  },
  { "Fujitsu MHW AC", // tested with FUJITSU MHW2060AC/00900004
    "FUJITSU MHW20(40|60)AC",
    "", "", ""
  },
  { "Fujitsu MHW BH",
    "FUJITSU MHW2(04|06|08|10|12|16)0BH.*",
    "", "", ""
  },
  { "Fujitsu MHW BJ",
    "FUJITSU MHW2(08|12|16)0BJ.*",
    "", "", ""
  },
  { "Fujitsu MHZ BH",
    "FUJITSU MHZ2(04|08|12|16|20|25|32)0BH.*",
    "", "", ""
  },
  { "Fujitsu MHZ BJ",
    "FUJITSU MHZ2(08|12|16|20|25|32)0BJ.*",
    "",
    "",
    "-v 9,minutes"
  },
  { "Fujitsu MHZ BS",
    "FUJITSU MHZ2(12|25)0BS.*",
    "", "", ""
  },
  { "Fujitsu MHZ BK",
    "FUJITSU MHZ2(08|12|16|25)0BK.*",
    "", "", ""
  },
  { "Fujitsu MJA BH",
    "FUJITSU MJA2(08|12|16|25|32|40|50)0BH.*",
    "", "", ""
  },
  { "", // Samsung SV4012H (known firmware)
    "SAMSUNG SV4012H",
    "RM100-08",
    "",
    "-v 9,halfminutes -F samsung"
  },
  { "", // Samsung SV4012H (all other firmware)
    "SAMSUNG SV4012H",
    "",
    "May need -F samsung disabled; see manual for details.",
    "-v 9,halfminutes -F samsung"
  },
  { "", // Samsung SV0412H (known firmware)
    "SAMSUNG SV0412H",
    "SK100-01",
    "",
    "-v 9,halfminutes -v 194,10xCelsius -F samsung"
  },
  { "", // Samsung SV0412H (all other firmware)
    "SAMSUNG SV0412H",
    "",
    "May need -F samsung disabled; see manual for details.",
    "-v 9,halfminutes -v 194,10xCelsius -F samsung"
  },
  { "", // Samsung SV1204H (known firmware)
    "SAMSUNG SV1204H",
    "RK100-1[3-5]",
    "",
    "-v 9,halfminutes -v 194,10xCelsius -F samsung"
  },
  { "", // Samsung SV1204H (all other firmware)
    "SAMSUNG SV1204H",
    "",
    "May need -F samsung disabled; see manual for details.",
    "-v 9,halfminutes -v 194,10xCelsius -F samsung"
  },
  { "", // SAMSUNG SV0322A tested with FW JK200-35
    "SAMSUNG SV0322A",
    "", "", ""
  },
  { "SAMSUNG SpinPoint V80", // tested with SV1604N/TR100-23
    "SAMSUNG SV(0211|0401|0612|0802|1203|1604)N",
    "",
    "",
    "-v 9,halfminutes -F samsung2"
  },
  { "", // SAMSUNG SP40A2H with RR100-07 firmware
    "SAMSUNG SP40A2H",
    "RR100-07",
    "",
    "-v 9,halfminutes -F samsung"
  },
  { "", // SAMSUNG SP80A4H with RT100-06 firmware
    "SAMSUNG SP80A4H",
    "RT100-06",
    "",
    "-v 9,halfminutes -F samsung"
  },
  { "", // SAMSUNG SP8004H with QW100-61 firmware
    "SAMSUNG SP8004H",
    "QW100-61",
    "",
    "-v 9,halfminutes -F samsung"
  },
  { "SAMSUNG SpinPoint F1 DT", // tested with HD103UJ/1AA01113
    "SAMSUNG HD(083G|16[12]G|25[12]H|32[12]H|50[12]I|642J|75[23]L|10[23]U)J",
    "", "", ""
  },
  { "SAMSUNG SpinPoint F1 RE", // tested with HE103UJ/1AA01113
    "SAMSUNG HE(252H|322H|502I|642J|753L|103U)J",
    "", "", ""
  },
  { "SAMSUNG SpinPoint F2 EG", // tested with HD154UI/1AG01118
    "SAMSUNG HD(502H|10[23]S|15[34]U)I",
    "", "", ""
  },
  { "SAMSUNG SpinPoint F3", // tested with HD502HJ/1AJ100E4
    "SAMSUNG HD(502H|754J|103S)J",
    "", "", ""
  },
  { "Seagate Barracuda SpinPoint F3", // tested with ST1000DM005 HD103SJ/1AJ100E5
    "ST[0-9DM]* HD(502H|754J|103S)J",
    "", "", ""
  },
  { "SAMSUNG SpinPoint F3 EG", // tested with HD503HI/1AJ100E4, HD153WI/1AN10002
    "SAMSUNG HD(253G|(324|503)H|754J|105S|(153|203)W)I",
    "", "", ""
  },
  { "SAMSUNG SpinPoint F3 RE", // tested with HE103SJ/1AJ30001
    "SAMSUNG HE(502H|754J|103S)J",
    "", "", ""
  },
  { "SAMSUNG SpinPoint F4 EG (AF)",// tested with HD204UI/1AQ10001(buggy|fixed)
    "SAMSUNG HD(155|204)UI",
    "", // 1AQ10001
    "Using smartmontools or hdparm with this\n"
    "drive may result in data loss due to a firmware bug.\n"
    "****** THIS DRIVE MAY OR MAY NOT BE AFFECTED! ******\n"
    "Buggy and fixed firmware report same version number!\n"
    "See the following web pages for details:\n"
    "http://knowledge.seagate.com/articles/en_US/FAQ/223571en\n"
    "http://sourceforge.net/apps/trac/smartmontools/wiki/SamsungF4EGBadBlocks",
    ""
  },
  { "SAMSUNG SpinPoint S250", // tested with HD200HJ/KF100-06
    "SAMSUNG HD(162|200|250)HJ",
    "", "", ""
  },
  { "SAMSUNG SpinPoint T133", // tested with HD300LJ/ZT100-12, HD400LJ/ZZ100-14, HD401LJ/ZZ100-15
    "SAMSUNG HD(250KD|(30[01]|320|40[01])L[DJ])",
    "", "", ""
  },
  { "SAMSUNG SpinPoint T166", // tested with HD501LJ/CR100-1[01]
    "SAMSUNG HD(080G|160H|32[01]K|403L|50[01]L)J",
    "", "",
    "-v 197,increasing" // at least HD501LJ/CR100-11
  },
  { "SAMSUNG SpinPoint P120", // VF100-37 firmware, tested with SP2514N/VF100-37
    "SAMSUNG SP(16[01]3|2[05][01]4)[CN]",
    "VF100-37",
    "",
    "-F samsung3"
  },
  { "SAMSUNG SpinPoint P120", // other firmware, tested with SP2504C/VT100-33
    "SAMSUNG SP(16[01]3|2[05][01]4)[CN]",
    "",
    "May need -F samsung3 enabled; see manual for details.",
    ""
  },
  { "SAMSUNG SpinPoint P80 SD", // tested with HD160JJ/ZM100-33
    "SAMSUNG HD(080H|120I|160J)J",
    "", "", ""
  },
  { "SAMSUNG SpinPoint P80", // BH100-35 firmware, tested with SP0842N/BH100-35
    "SAMSUNG SP(0451|08[0124]2|12[0145]3|16[0145]4)[CN]",
    "BH100-35",
    "",
    "-F samsung3"
  },
  { "SAMSUNG SpinPoint P80", // firmware *-35 or later
    "SAMSUNG SP(0451|08[0124]2|12[0145]3|16[0145]4)[CN]",
    ".*-3[5-9]",
    "May need -F samsung3 enabled; see manual for details.",
    ""
  },
  { "SAMSUNG SpinPoint P80", // firmware *-25...34, tested with SP1614C/SW100-25 and -34
    "SAMSUNG SP(0451|08[0124]2|12[0145]3|16[0145]4)[CN]",
    ".*-(2[5-9]|3[0-4])",
    "",
    "-v 9,halfminutes -v 198,increasing"
  },
  { "SAMSUNG SpinPoint P80", // firmware *-23...24, tested with
    // SP0802N/TK100-23,
    // SP1213N/TL100-23,
    // SP1604N/TM100-23 and -24
    "SAMSUNG SP(0451|08[0124]2|12[0145]3|16[0145]4)[CN]",
    ".*-2[34]",
    "",
    "-v 9,halfminutes -F samsung2"
  },
  { "SAMSUNG SpinPoint P80", // unknown firmware
    "SAMSUNG SP(0451|08[0124]2|12[0145]3|16[0145]4)[CN]",
    "",
    "May need -F samsung2 or -F samsung3 enabled; see manual for details.",
    ""
  },
  { "SAMSUNG SpinPoint M40/60/80", // tested with HM120IC/AN100-16, HM160JI/AD100-16
    "SAMSUNG HM(0[468]0H|120I|1[026]0J)[CI]",
    "",
    "",
    "-v 9,halfminutes"
  },
  { "SAMSUNG SpinPoint M5", // tested with HM160HI/HH100-12
    "SAMSUNG HM(((061|080)G|(121|160)H|250J)I|160HC)",
    "", "", ""
  },
  { "SAMSUNG SpinPoint M6", // tested with HM320JI/2SS00_01 M6
    "SAMSUNG HM(251J|320[HJ]|[45]00L)I",
    "", "", ""
  },
  { "SAMSUNG SpinPoint M7", // tested with HM500JI/2AC101C4
    "SAMSUNG HM(250H|320I|[45]00J)I",
    "", "", ""
  },
  { "SAMSUNG SpinPoint M7E (AF)", // tested with HM321HI/2AJ10001, HM641JI/2AJ10001
    "SAMSUNG HM(161G|(251|321)H|501I|641J)I",
    "", "", ""
  },
  { "SAMSUNG SpinPoint M7U (USB)", // tested with HM252HX/2AC101C4
    "SAMSUNG HM(162H|252H|322I|502J)X",
    "", "", ""
  },
  { "SAMSUNG SpinPoint M8 (AF)", // tested with HN-M101MBB/2AR10001
    "SAMSUNG HN-M(250|500|750|101)MBB",
    "", "", ""
  },
  { "Seagate Momentus SpinPoint M8 (AF)", // tested with
      // "ST750LM022 HN-M750MBB"/2AR10001
    "ST(250|500|750|1000)LM0[012][124] HN-M[0-9]*MBB",
    "", "", ""
  },
  { "SAMSUNG SpinPoint M8U (USB)", // tested with HN-M500XBB/2AR10001
    "SAMSUNG HN-M(320|500|750|101)XBB",
    "", "", ""
  },
  { "SAMSUNG SpinPoint MP5", // tested with HM250HJ/2AK10001
    "SAMSUNG HM(250H|320H|500J|640J)J",
    "", "", ""
  },
  { "SAMSUNG SpinPoint MT2", // tested with HM100UI/2AM10001
    "SAMSUNG HM100UI",
    "", "", ""
  },
  { "SAMSUNG HM100UX (S2 Portable)", // tested with HM100UX/2AM10001
    "SAMSUNG HM100UX",
    "", "", ""
  },
  { "SAMSUNG SpinPoint M", // tested with MP0402H/UC100-11
    "SAMSUNG MP0(302|402|603|804)H",
    "",
    "",
    "-v 9,halfminutes"
  },
  { "SAMSUNG SpinPoint N3U-3 (USB, 4KiB LLS)", // tested with HS25YJZ/3AU10-01
    "SAMSUNG HS(122H|2[05]YJ)Z",
    "", "", ""
  },
  { "Maxtor Fireball 541DX",
    "Maxtor 2B0(0[468]|1[05]|20)H1",
    "",
    "",
    "-v 9,minutes -v 194,unknown"
  },
  { "Maxtor Fireball 3",
    "Maxtor 2F0[234]0[JL]0",
    "",
    "",
    "-v 9,minutes"
  },
  { "Maxtor DiamondMax 1280 ATA",  // no self-test log, ATA2-Fast
    "Maxtor 8(1280A2|2160A4|2560A4|3840A6|4000A6|5120A8)",
    "",
    "",
    "-v 9,minutes"
  },
  { "Maxtor DiamondMax 2160 Ultra ATA",
    "Maxtor 8(2160D2|3228D3|3240D3|4320D4|6480D6|8400D8|8455D8)",
    "",
    "",
    "-v 9,minutes"
  },
  { "Maxtor DiamondMax 2880 Ultra ATA",
    "Maxtor 9(0510D4|0576D4|0648D5|0720D5|0840D6|0845D6|0864D6|1008D7|1080D8|1152D8)",
    "",
    "",
    "-v 9,minutes"
  },
  { "Maxtor DiamondMax 3400 Ultra ATA",
    "Maxtor 9(1(360|350|202)D8|1190D7|10[12]0D6|0840D5|06[48]0D4|0510D3|1(350|202)E8|1010E6|0840E5|0640E4)",
    "",
    "",
    "-v 9,minutes"
  },
  { "Maxtor DiamondMax D540X-4G",
    "Maxtor 4G(120J6|160J[68])",
    "",
    "",
    "-v 9,minutes -v 194,unknown"
  },
  { "Maxtor DiamondMax D540X-4K",
    "MAXTOR 4K(020H1|040H2|060H3|080H4)",
    "", "", ""
  },
  { "Maxtor DiamondMax Plus D740X",
    "MAXTOR 6L0(20[JL]1|40[JL]2|60[JL]3|80[JL]4)",
    "", "", ""
  },
  { "Maxtor DiamondMax Plus 5120 Ultra ATA 33",
    "Maxtor 9(0512D2|0680D3|0750D3|0913D4|1024D4|1360D6|1536D6|1792D7|2048D8)",
    "",
    "",
    "-v 9,minutes"
  },
  { "Maxtor DiamondMax Plus 6800 Ultra ATA 66",
    "Maxtor 9(2732U8|2390U7|204[09]U6|1707U5|1366U4|1024U3|0845U3|0683U2)",
    "",
    "",
    "-v 9,minutes"
  },
  { "Maxtor DiamondMax D540X-4D",
    "Maxtor 4D0(20H1|40H2|60H3|80H4)",
    "",
    "",
    "-v 9,minutes -v 194,unknown"
  },
  { "Maxtor DiamondMax 16",
    "Maxtor 4(R0[68]0[JL]0|R1[26]0L0|A160J0|R120L4)",
    "",
    "",
    "-v 9,minutes"
  },
  { "Maxtor DiamondMax 4320 Ultra ATA",
    "Maxtor (91728D8|91512D7|91303D6|91080D5|90845D4|90645D3|90648D[34]|90432D2)",
    "",
    "",
    "-v 9,minutes"
  },
  { "Maxtor DiamondMax 17 VL",
    "Maxtor 9(0431U1|0641U2|0871U2|1301U3|1741U4)",
    "",
    "",
    "-v 9,minutes"
  },
  { "Maxtor DiamondMax 20 VL",
    "Maxtor (94091U8|93071U6|92561U5|92041U4|91731U4|91531U3|91361U3|91021U2|90841U2|90651U2)",
    "",
    "",
    "-v 9,minutes"
  },
  { "Maxtor DiamondMax VL 30",  // U: ATA66, H: ATA100
    "Maxtor (33073U4|32049U3|31536U2|30768U1|33073H4|32305H3|31536H2|30768H1)",
    "",
    "",
    "-v 9,minutes"
  },
  { "Maxtor DiamondMax 36",
    "Maxtor (93652U8|92739U6|91826U4|91369U3|90913U2|90845U2|90435U1)",
    "",
    "",
    "-v 9,minutes"
  },
  { "Maxtor DiamondMax 40 ATA 66",
    "Maxtor 9(0684U2|1024U2|1362U3|1536U3|2049U4|2562U5|3073U6|4098U8)",
    "",
    "",
    "-v 9,minutes"
  },
  { "Maxtor DiamondMax Plus 40 (Ultra ATA 66 and Ultra ATA 100)",
    "Maxtor (54098[UH]8|53073[UH]6|52732[UH]6|52049[UH]4|51536[UH]3|51369[UH]3|51024[UH]2)",
    "",
    "",
    "-v 9,minutes"
  },
  { "Maxtor DiamondMax 40 VL Ultra ATA 100",
    "Maxtor 3(1024H1|1535H2|2049H2|3073H3|4098H4)( B)?",
    "",
    "",
    "-v 9,minutes"
  },
  { "Maxtor DiamondMax Plus 45 Ulta ATA 100",
    "Maxtor 5(4610H6|4098H6|3073H4|2049H3|1536H2|1369H2|1023H2)",
    "",
    "",
    "-v 9,minutes"
  },
  { "Maxtor DiamondMax 60 ATA 66",
    "Maxtor 9(1023U2|1536U2|2049U3|2305U3|3073U4|4610U6|6147U8)",
    "",
    "",
    "-v 9,minutes"
  },
  { "Maxtor DiamondMax 60 ATA 100",
    "Maxtor 9(1023H2|1536H2|2049H3|2305H3|3073H4|4098H6|4610H6|6147H8)",
    "",
    "",
    "-v 9,minutes"
  },
  { "Maxtor DiamondMax Plus 60",
    "Maxtor 5T0(60H6|40H4|30H3|20H2|10H1)",
    "",
    "",
    "-v 9,minutes"
  },
  { "Maxtor DiamondMax 80",
    "Maxtor (98196H8|96147H6)",
    "",
    "",
    "-v 9,minutes"
  },
  { "Maxtor DiamondMax 536DX",
    "Maxtor 4W(100H6|080H6|060H4|040H3|030H2)",
    "",
    "",
    "-v 9,minutes"
  },
  { "Maxtor DiamondMax Plus 8",
    "Maxtor 6(E0[234]|K04)0L0",
    "",
    "",
    "-v 9,minutes"
  },
  { "Maxtor DiamondMax 10 (ATA/133 and SATA/150)",
    "Maxtor 6(B(30|25|20|16|12|10|08)0[MPRS]|L(080[MLP]|(100|120)[MP]|160[MP]|200[MPRS]|250[RS]|300[RS]))0",
    "",
    "",
    "-v 9,minutes"
  },
  { "Maxtor DiamondMax 10 (SATA/300)",
    "Maxtor 6V(080E|160E|200E|250F|300F|320F)0",
    "", "", ""
  },
  { "Maxtor DiamondMax Plus 9",
    "Maxtor 6Y((060|080|120|160)L0|(060|080|120|160|200|250)P0|(060|080|120|160|200|250)M0)",
    "",
    "",
    "-v 9,minutes"
  },
  { "Maxtor DiamondMax 11",
    "Maxtor 6H[45]00[FR]0",
    "", "", ""
  },
  { "Maxtor DiamondMax 17",
    "Maxtor 6G(080L|160[PE])0",
    "", "", ""
  },
  { "Seagate Maxtor DiamondMax 20",
    "MAXTOR STM3(40|80|160)[28]1[12]0?AS?",
    "", "", ""
  },
  { "Seagate Maxtor DiamondMax 21", // tested with MAXTOR STM3250310AS/3.AAF
    "MAXTOR STM3(80[28]15|160215|250310|(250|320)820|320620|500630)AS?",
    "", "", ""
  },
  { "Seagate Maxtor DiamondMax 22", // fixed firmware
    "(MAXTOR )?STM3(500320|750330|1000340)AS?",
    "MX1A", // http://knowledge.seagate.com/articles/en_US/FAQ/207969en
    "", ""
  },
  { "Seagate Maxtor DiamondMax 22", // fixed firmware
    "(MAXTOR )?STM3(160813|320614|640323|1000334)AS?",
    "MX1B", // http://knowledge.seagate.com/articles/en_US/FAQ/207975en
    "", ""
  },
  { "Seagate Maxtor DiamondMax 22", // buggy firmware
    "(MAXTOR )?STM3(500320|750330|1000340)AS?",
    "MX15",
    "There are known problems with these drives,\n"
    "AND THIS FIRMWARE VERSION IS AFFECTED,\n"
    "see the following Seagate web pages:\n"
    "http://knowledge.seagate.com/articles/en_US/FAQ/207931en\n"
    "http://knowledge.seagate.com/articles/en_US/FAQ/207969en",
    ""
  },
  { "Seagate Maxtor DiamondMax 22", // unknown firmware
    "(MAXTOR )?STM3(160813|32061[34]|500320|640323|750330|10003(34|40))AS?",
    "",
    "There are known problems with these drives,\n"
    "see the following Seagate web pages:\n"
    "http://knowledge.seagate.com/articles/en_US/FAQ/207931en\n"
    "http://knowledge.seagate.com/articles/en_US/FAQ/207969en\n"
    "http://knowledge.seagate.com/articles/en_US/FAQ/207975en",
    ""
  },
  { "Seagate Maxtor DiamondMax 23",
    "STM3((160|250)31|(320|500)41|(750|1000)52)8AS?",
    "", "", ""
  },
  { "Maxtor MaXLine Plus II",
    "Maxtor 7Y250[PM]0",
    "",
    "",
    "-v 9,minutes"
  },
  { "Maxtor MaXLine II",
    "Maxtor [45]A(25|30|32)0[JN]0",
    "",
    "",
    "-v 9,minutes"
  },
  { "Maxtor MaXLine III (ATA/133 and SATA/150)",
    "Maxtor 7L(25|30)0[SR]0",
    "",
    "",
    "-v 9,minutes"
  },
  { "Maxtor MaXLine III (SATA/300)",
    "Maxtor 7V(25|30)0F0",
    "", "", ""
  },
  { "Maxtor MaXLine Pro 500",  // There is also a 7H500R0 model, but I
    "Maxtor 7H500F0",               // haven't added it because I suspect
    "",                               // it might need vendoropts_9_minutes
    "", ""                            // and nobody has submitted a report yet
  },
  { "", // HITACHI_DK14FA-20B
    "HITACHI_DK14FA-20B",
    "",
    "",
    "-v 9,minutes -v 193,loadunload"
  },
  { "HITACHI Travelstar DK23XX/DK23XXB",
    "HITACHI_DK23..-..B?",
    "",
    "",
    "-v 9,minutes -v 193,loadunload"
  },
  { "Hitachi Endurastar J4K20/N4K20 (formerly DK23FA-20J)",
    "(HITACHI_DK23FA-20J|HTA422020F9AT[JN]0)",
    "",
    "",
    "-v 9,minutes -v 193,loadunload"
  },
  { "Hitachi Endurastar J4K30/N4K30",
    "HE[JN]4230[23]0F9AT00",
    "",
    "",
    "-v 9,minutes -v 193,loadunload"
  },
  { "Hitachi Travelstar C4K60",  // 1.8" slim drive
    "HTC4260[23]0G5CE00|HTC4260[56]0G8CE00",
    "",
    "",
    "-v 9,minutes -v 193,loadunload"
  },
  { "IBM Travelstar 4GT",
    "IBM-DTCA-2(324|409)0",
    "", "", ""
  },
  { "IBM Travelstar 6GN",
    "IBM-DBCA-20(324|486|648)0",
    "", "", ""
  },
  { "IBM Travelstar 25GS, 18GT, and 12GN",
    "IBM-DARA-2(25|18|15|12|09|06)000",
    "", "", ""
  },
  { "IBM Travelstar 14GS",
    "IBM-DCYA-214000",
    "", "", ""
  },
  { "IBM Travelstar 4LP",
    "IBM-DTNA-2(180|216)0",
    "", "", ""
  },
  { "IBM Travelstar 48GH, 30GN, and 15GN",
    "(IBM-|Hitachi )?IC25(T048ATDA05|N0(30|20|15|12|10|07|06|05)ATDA04)-.",
    "", "", ""
  },
  { "IBM Travelstar 32GH, 30GT, and 20GN",
    "IBM-DJSA-2(32|30|20|10|05)",
    "", "", ""
  },
  { "IBM Travelstar 4GN",
    "IBM-DKLA-2(216|324|432)0",
    "", "", ""
  },
  { "IBM/Hitachi Travelstar 60GH and 40GN",
    "(IBM-|Hitachi )?IC25(T060ATC[SX]05|N0[4321]0ATC[SX]04)-.",
    "", "", ""
  },
  { "IBM/Hitachi Travelstar 40GNX",
    "(IBM-|Hitachi )?IC25N0[42]0ATC[SX]05-.",
    "", "", ""
  },
  { "Hitachi Travelstar 80GN",
    "(Hitachi )?IC25N0[23468]0ATMR04-.",
    "", "", ""
  },
  { "Hitachi Travelstar 4K40",
    "(Hitachi )?HTS4240[234]0M9AT00",
    "", "", ""
  },
  { "Hitachi Travelstar 4K120",
    "(Hitachi )?(HTS4212(60|80|10|12)H9AT00|HTS421260G9AT00)",
    "", "", ""
  },
  { "Hitachi Travelstar 5K80",
    "(Hitachi )?HTS5480[8642]0M9AT00",
    "", "", ""
  },
  { "Hitachi Travelstar 5K100",
    "(Hitachi )?HTS5410[1864]0G9(AT|SA)00",
    "", "", ""
  },
  { "Hitachi Travelstar E5K100",
    "(Hitachi )?HTE541040G9(AT|SA)00",
    "", "", ""
  },
  { "Hitachi Travelstar 5K120",
    "(Hitachi )?HTS5412(60|80|10|12)H9(AT|SA)00",
    "", "", ""
  },
  { "Hitachi Travelstar 5K160",
    "(Hitachi |HITACHI )?HTS5416([468]0|1[26])J9(AT|SA)00",
    "", "", ""
  },
  { "Hitachi Travelstar E5K160",
    "(Hitachi )?HTE5416(12|16|60|80)J9(AT|SA)00",
    "", "", ""
  },
  { "Hitachi Travelstar 5K250",
    "(Hitachi |HITACHI )?HTS5425(80|12|16|20|25)K9(A3|SA)00",
    "", "", ""
  },
  { "Hitachi Travelstar 5K320", // tested with HITACHI HTS543232L9SA00/FB4ZC4EC,
    // Hitachi HTS543212L9SA02/FBBAC52F
    "(Hitachi |HITACHI )?HT(S|E)5432(80|12|16|25|32)L9(A3(00)?|SA0[012])",
    "", "", ""
  },
  { "Hitachi Travelstar 5K500.B",
    "(Hitachi )?HT[ES]5450(12|16|25|32|40|50)B9A30[01]",
    "", "", ""
  },
  { "Hitachi Travelstar 7K60",
    "(Hitachi )?HTS726060M9AT00",
    "", "", ""
  },
  { "Hitachi Travelstar E7K60",
    "(Hitachi )?HTE7260[46]0M9AT00",
    "", "", ""
  },
  { "Hitachi Travelstar 7K100",
    "(Hitachi )?HTS7210[168]0G9(AT|SA)00",
    "", "", ""
  },
  { "Hitachi Travelstar E7K100",
    "(Hitachi )?HTE7210[168]0G9(AT|SA)00",
    "", "", ""
  },
  { "Hitachi Travelstar 7K200", // tested with HITACHI HTS722016K9SA00/DCDZC75A
    "(Hitachi |HITACHI )?HTS7220(80|10|12|16|20)K9(A3|SA)00",
    "", "", ""
  },
  { "Hitachi Travelstar 7K320", // tested with
    // HTS723225L9A360/FCDOC30F, HTS723216L9A362/FC2OC39F
    "(Hitachi )?HT[ES]7232(80|12|16|25|32)L9(A300|A36[02]|SA61)",
    "", "", ""
  },
  { "Hitachi Travelstar Z7K320", // tested with HITACHI HTS723232A7A364/EC2ZB70B
    "(HITACHI )?HT[ES]7232(16|25|32)A7A36[145]",
    "", "", ""
  },
  { "Hitachi Travelstar 7K500",
    "(Hitachi )?HT[ES]7250(12|16|25|32|50)A9A36[2-5]",
    "", "", ""
  },
  { "IBM Deskstar 14GXP and 16GP",
    "IBM-DTTA-3(7101|7129|7144|5032|5043|5064|5084|5101|5129|5168)0",
    "", "", ""
  },
  { "IBM Deskstar 25GP and 22GXP",
    "IBM-DJNA-3(5(101|152|203|250)|7(091|135|180|220))0",
    "", "", ""
  },
  { "IBM Deskstar 37GP and 34GXP",
    "IBM-DPTA-3(5(375|300|225|150)|7(342|273|205|136))0",
    "", "", ""
  },
  { "IBM/Hitachi Deskstar 120GXP",
    "(IBM-)?IC35L((020|040|060|080|120)AVVA|0[24]0AVVN)07-[01]",
    "", "", ""
  },
  { "IBM/Hitachi Deskstar GXP-180",
    "(IBM-)?IC35L(030|060|090|120|180)AVV207-[01]",
    "", "", ""
  },
  { "Hitachi Deskstar 5K3000", // tested with HDS5C3030ALA630/MEAOA5C0
    "(Hitachi )?HDS5C30(15|20|30)ALA63[02].*",
    "", "", ""
  },
  { "Hitachi Deskstar 5K4000", // tested with HDS5C4040ALE630/MPAOA250
    "(Hitachi )?HDS5C40(30|40)ALE63[01].*",
    "", "", ""
  },
  { "Hitachi Deskstar 7K80",
    "(Hitachi )?HDS7280([48]0PLAT20|(40)?PLA320|80PLA380).*",
    "", "", ""
  },
  { "Hitachi Deskstar 7K160",
    "(Hitachi )?HDS7216(80|16)PLA[3T]80.*",
    "", "", ""
  },
  { "Hitachi Deskstar 7K250",
    "(Hitachi )?HDS7225((40|80|12|16)VLAT20|(12|16|25)VLAT80|(80|12|16|25)VLSA80)",
    "", "", ""
  },
  { "Hitachi Deskstar 7K250 (SUN branded)",
    "HITACHI HDS7225SBSUN250G.*",
    "", "", ""
  },
  { "Hitachi Deskstar T7K250",
    "(Hitachi )?HDT7225((25|20|16)DLA(T80|380))",
    "", "", ""
  },
  { "Hitachi Deskstar 7K400",
    "(Hitachi )?HDS724040KL(AT|SA)80",
    "", "", ""
  },
  { "Hitachi Deskstar 7K500",
    "(Hitachi )?HDS725050KLA(360|T80)",
    "", "", ""
  },
  { "Hitachi Deskstar P7K500",
    "(Hitachi )?HDP7250(16|25|32|40|50)GLA(36|38|T8)0",
    "", "", ""
  },
  { "Hitachi Deskstar T7K500",
    "(Hitachi )?HDT7250(25|32|40|50)VLA(360|380|T80)",
    "", "", ""
  },
  { "Hitachi Deskstar 7K1000",
    "(Hitachi )?HDS7210(50|75|10)KLA330",
    "", "", ""
  },
  { "Hitachi Deskstar 7K1000.B",
    "(Hitachi )?HDT7210((16|25)SLA380|(32|50|64|75|10)SLA360)",
    "", "", ""
  },
  { "Hitachi Deskstar 7K1000.C",
    "(Hitachi )?HDS7210((16|25)CLA382|(32|50)CLA362|(64|75|10)CLA332)",
    "", "", ""
  },
  { "Hitachi Deskstar 7K1000.D", // tested with HDS721010DLE630/MS2OA5Q0
    "Hitachi HDS7210(25|32|50|75|10)DLE630",
    "", "", ""
  },
  { "Hitachi Deskstar E7K1000", // tested with HDE721010SLA330/ST6OA31B
    "Hitachi HDE7210(50|75|10)SLA330",
    "", "", ""
  },
  { "Hitachi Deskstar 7K2000",
    "Hitachi HDS722020ALA330",
    "", "", ""
  },
  { "Hitachi Deskstar 7K3000", // tested with HDS723030ALA640/MKAOA3B0
    "Hitachi HDS7230((15|20)BLA642|30ALA640)",
    "", "", ""
  },
  { "Hitachi Ultrastar A7K1000", // tested with
    // HUA721010KLA330      44X2459 42C0424IBM/GKAOAB4A
    "(Hitachi )?HUA7210(50|75|10)KLA330.*",
    "", "", ""
  },
  { "Hitachi Ultrastar A7K2000", // tested with
    // HUA722010CLA330      43W7629 42C0401IBM
    "(Hitachi )?HUA7220(50|10|20)[AC]LA33[01].*",
    "", "", ""
  },
  { "Hitachi Ultrastar 7K3000", // tested with HUA723030ALA640/MKAOA580
    "Hitachi HUA7230(20|30)ALA640",
    "", "", ""
  },
  { "Toshiba 2.5\" HDD (10-20 GB)",
    "TOSHIBA MK(101[67]GAP|15[67]GAP|20(1[678]GAP|(18|23)GAS))",
    "", "", ""
  },
  { "Toshiba 2.5\" HDD (30-60 GB)",
    "TOSHIBA MK((6034|4032)GSX|(6034|4032)GAX|(6026|4026|4019|3019)GAXB?|(6025|6021|4025|4021|4018|3025|3021|3018)GAS|(4036|3029)GACE?|(4018|3017)GAP)",
    "", "", ""
  },
  { "Toshiba 2.5\" HDD (80 GB and above)",
    "TOSHIBA MK(80(25GAS|26GAX|32GAX|32GSX)|10(31GAS|32GAX)|12(33GAS|34G[AS]X)|2035GSS)",
    "", "", ""
  },
  { "Toshiba 2.5\" HDD MK..50GACY", // tested with TOSHIBA MK8050GACY/TF105A
    "TOSHIBA MK8050GACY",
    "", "", ""
  },
  { "Toshiba 2.5\" HDD MK..52GSX",
    "TOSHIBA MK(80|12|16|25|32)52GSX",
    "", "", ""
  },
  { "Toshiba 2.5\" HDD MK..55GSX", // tested with TOSHIBA MK5055GSX/FG001A
    "TOSHIBA MK(12|16|25|32|40|50)55GSX",
    "", "", ""
  },
  { "Toshiba 2.5\" HDD MK..56GSY", // tested with TOSHIBA MK2556GSYF/LJ001D
    "TOSHIBA MK(16|25|32|50)56GSYF?",
    "",
    "",
    "-v 9,minutes"
  },
  { "Toshiba 2.5\" HDD MK..59GSXP (AF)",
    "TOSHIBA MK(32|50|64|75)59GSXP?",
    "", "", ""
  },
  { "Toshiba 2.5\" HDD MK..59GSM (AF)",
    "TOSHIBA MK(75|10)59GSM",
    "", "", ""
  },
  { "Toshiba 2.5\" HDD MK..61GSYN", // tested with TOSHIBA MK5061GSYN/MH000A
    "TOSHIBA MK(16|25|32|50|64)61GSYN",
    "", "", ""
  },
  { "Toshiba 2.5\" HDD MK..65GSX", // tested with TOSHIBA MK5065GSX/GJ003A
    "TOSHIBA MK(16|25|32|50|64)65GSX",
    "", "", ""
  },
  { "Toshiba 2.5\" HDD MK..76GSX", // tested with TOSHIBA MK3276GSX/GS002D
    "TOSHIBA MK(16|25|32|50|64)76GSX",
    "",
    "",
    "-v 9,minutes"
  },
  { "Toshiba 3.5\" HDD MK.002TSKB", // tested with TOSHIBA MK1002TSKB/MT1A
    "TOSHIBA MK(10|20)02TSKB",
    "", "", ""
  },
  { "Toshiba 1.8\" HDD",
    "TOSHIBA MK[23468]00[4-9]GA[HL]",
    "", "", ""
  },
  { "Toshiba 1.8\" HDD MK..29GSG",
    "TOSHIBA MK(12|16|25)29GSG",
    "", "", ""
  },
  { "", // TOSHIBA MK6022GAX
    "TOSHIBA MK6022GAX",
    "", "", ""
  },
  { "", // TOSHIBA MK6409MAV
    "TOSHIBA MK6409MAV",
    "", "", ""
  },
  { "Toshiba MKx019GAXB (SUN branded)",
    "TOS MK[34]019GAXB SUN[34]0G",
    "", "", ""
  },
  { "Seagate Momentus",
    "ST9(20|28|40|48)11A",
    "", "", ""
  },
  { "Seagate Momentus 42",
    "ST9(2014|3015|4019)A",
    "", "", ""
  },
  { "Seagate Momentus 4200.2", // tested with ST960812A/3.05
    "ST9(100822|808210|60812|50212|402113|30219)A",
    "", "", ""
  },
  { "Seagate Momentus 5400.2",
    "ST9(808211|6082[12]|408114|308110|120821|10082[34]|8823|6812|4813|3811)AS?",
    "", "", ""
  },
  { "Seagate Momentus 5400.3",
    "ST9(4081[45]|6081[35]|8081[15]|100828|120822|160821)AS?",
    "", "", ""
  },
  { "Seagate Momentus 5400.3 ED",
    "ST9(4081[45]|6081[35]|8081[15]|100828|120822|160821)AB",
    "", "", ""
  },
  { "Seagate Momentus 5400.4",
    "ST9(120817|(160|200|250)827)AS",
    "", "", ""
  },
  { "Seagate Momentus 5400.5",
    "ST9((80|120|160)310|(250|320)320)AS",
    "", "", ""
  },
  { "Seagate Momentus 5400.6",
    "ST9(80313|160(301|314)|(12|25)0315|250317|(320|500)325|500327|640320)ASG?",
    "", "", ""
  },
  { "Seagate Momentus 5400.7",
    "ST9(160316|(250|320)310|(500|640)320)AS",
    "", "", ""
  },
  { "Seagate Momentus 5400.7 (AF)", // tested with ST9640322AS/0001BSM2
      // (device reports 4KiB LPS with 1 sector offset)
    "ST9(320312|400321|640322|750423)AS",
    "", "", ""
  },
  { "Seagate Momentus 5400 PSD", // Hybrid drives
    "ST9(808212|(120|160)8220)AS",
    "", "", ""
  },
  { "Seagate Momentus 7200.1",
    "ST9(10021|80825|6023|4015)AS?",
    "", "", ""
  },
  { "Seagate Momentus 7200.2",
    "ST9(80813|100821|120823|160823|200420)ASG?",
    "", "", ""
  },
  { "Seagate Momentus 7200.3",
    "ST9((80|120|160)411|(250|320)421)ASG?",
    "", "", ""
  },
  { "Seagate Momentus 7200.4",
    "ST9(160412|250410|320423|500420)ASG?",
    "", "", ""
  },
  { "Seagate Momentus 7200 FDE.2",
    "ST9((160413|25041[12]|320426|50042[12])AS|(16041[489]|2504[16]4|32042[67]|500426)ASG)",
    "", "", ""
  },
  { "Seagate Momentus XT", // fixed firmware
    "ST9(2505610|3205620|5005620)AS",
    "SD2[68]", // http://knowledge.seagate.com/articles/en_US/FAQ/215451en
    "", ""
  },
  { "Seagate Momentus XT", // buggy firmware, tested with ST92505610AS/SD24
    "ST9(2505610|3205620|5005620)AS",
    "SD2[45]",
    "These drives may corrupt large files,\n"
    "AND THIS FIRMWARE VERSION IS AFFECTED,\n"
    "see the following web pages for details:\n"
    "http://knowledge.seagate.com/articles/en_US/FAQ/215451en\n"
    "http://forums.seagate.com/t5/Momentus-XT-Momentus-Momentus/Momentus-XT-corrupting-large-files-Linux/td-p/109008\n"
    "http://superuser.com/questions/313447/seagate-momentus-xt-corrupting-files-linux-and-mac",
    ""
  },
  { "Seagate Momentus XT", // unknown firmware
    "ST9(2505610|3205620|5005620)AS",
    "",
    "These drives may corrupt large files,\n"
    "see the following web pages for details:\n"
    "http://knowledge.seagate.com/articles/en_US/FAQ/215451en\n"
    "http://forums.seagate.com/t5/Momentus-XT-Momentus-Momentus/Momentus-XT-corrupting-large-files-Linux/td-p/109008\n"
    "http://superuser.com/questions/313447/seagate-momentus-xt-corrupting-files-linux-and-mac",
    ""
  },
  { "Seagate Momentus XT (AF)", // tested with ST750LX003-1AC154/SM12
    "ST750LX003-.*",
    "", "", ""
  },
  { "Seagate Medalist 1010, 1720, 1721, 2120, 3230 and 4340",  // ATA2, with -t permissive
    "ST3(1010|1720|1721|2120|3230|4340)A",
    "", "", ""
  },
  { "Seagate Medalist 2110, 3221, 4321, 6531, and 8641",
    "ST3(2110|3221|4321|6531|8641)A",
    "", "", ""
  },
  { "Seagate U4",
    "ST3(2112|4311|6421|8421)A",
    "", "", ""
  },
  { "Seagate U5",
    "ST3(40823|30621|20413|15311|10211)A",
    "", "", ""
  },
  { "Seagate U6",
    "ST3(8002|6002|4081|3061|2041)0A",
    "", "", ""
  },
  { "Seagate U7",
    "ST3(30012|40012|60012|80022|120020)A",
    "", "", ""
  },
  { "Seagate U8",
    "ST3(4313|6811|8410|4313|13021|17221)A",
    "", "", ""
  },
  { "Seagate U9", // tested with ST3160022ACE/9.51
    "ST3(80012|120025|160022)A(CE)?",
    "", "", ""
  },
  { "Seagate U10",
    "ST3(20423|15323|10212)A",
    "", "", ""
  },
  { "Seagate UX",
    "ST3(10014A(CE)?|20014A)",
    "", "", ""
  },
  { "Seagate Barracuda ATA",
    "ST3(2804|2724|2043|1362|1022|681)0A",
    "", "", ""
  },
  { "Seagate Barracuda ATA II",
    "ST3(3063|2042|1532|1021)0A",
    "", "", ""
  },
  { "Seagate Barracuda ATA III",
    "ST3(40824|30620|20414|15310|10215)A",
    "", "", ""
  },
  { "Seagate Barracuda ATA IV",
    "ST3(20011|30011|40016|60021|80021)A",
    "", "", ""
  },
  { "Seagate Barracuda ATA V",
    "ST3(12002(3A|4A|9A|3AS)|800(23A|15A|23AS)|60(015A|210A)|40017A)",
    "", "", ""
  },
  { "Seagate Barracuda 5400.1",
    "ST340015A",
    "", "", ""
  },
  { "Seagate Barracuda 7200.7 and 7200.7 Plus",
    "ST3(200021A|200822AS?|16002[13]AS?|12002[26]AS?|1[26]082[78]AS|8001[13]AS?|8081[79]AS|60014A|40111AS|40014AS?)",
    "", "", ""
  },
  { "Seagate Barracuda 7200.8",
    "ST3(400[68]32|300[68]31|250[68]23|200826)AS?",
    "", "", ""
  },
  { "Seagate Barracuda 7200.9",
    "ST3(402111?|80[28]110?|120[28]1[0134]|160[28]1[012]|200827|250[68]24|300[68]22|(320|400)[68]33|500[68](32|41))AS?.*",
    "", "", ""
  },
  { "Seagate Barracuda 7200.10",
    "ST3((80|160)[28]15|200820|250[34]10|(250|300|320|400)[68]20|360320|500[68]30|750[68]40)AS?",
    "", "", ""
  },
  { "Seagate Barracuda 7200.11", // unaffected firmware
    "ST3(160813|320[68]13|500[368]20|640[36]23|640[35]30|750[36]30|1000(333|[36]40)|1500341)AS?",
    "CC.?.?", // http://knowledge.seagate.com/articles/en_US/FAQ/207957en
    "", ""
  },
  { "Seagate Barracuda 7200.11", // fixed firmware
    "ST3(500[368]20|750[36]30|1000340)AS?",
    "SD1A", // http://knowledge.seagate.com/articles/en_US/FAQ/207951en
    "", ""
  },
  { "Seagate Barracuda 7200.11", // fixed firmware
    "ST3(160813|320[68]13|640[36]23|1000333|1500341)AS?",
    "SD[12]B", // http://knowledge.seagate.com/articles/en_US/FAQ/207957en
    "", ""
  },
  { "Seagate Barracuda 7200.11", // buggy or fixed firmware
    "ST3(500[368]20|640[35]30|750[36]30|1000340)AS?",
    "(AD14|SD1[5-9]|SD81)",
    "There are known problems with these drives,\n"
    "THIS DRIVE MAY OR MAY NOT BE AFFECTED,\n"
    "see the following web pages for details:\n"
    "http://knowledge.seagate.com/articles/en_US/FAQ/207931en\n"
    "http://knowledge.seagate.com/articles/en_US/FAQ/207951en\n"
    "http://bugs.debian.org/cgi-bin/bugreport.cgi?bug=632758",
    ""
  },
  { "Seagate Barracuda 7200.11", // unknown firmware
    "ST3(160813|320[68]13|500[368]20|640[36]23|640[35]30|750[36]30|1000(333|[36]40)|1500341)AS?",
    "",
    "There are known problems with these drives,\n"
    "see the following Seagate web pages:\n"
    "http://knowledge.seagate.com/articles/en_US/FAQ/207931en\n"
    "http://knowledge.seagate.com/articles/en_US/FAQ/207951en\n"
    "http://knowledge.seagate.com/articles/en_US/FAQ/207957en",
    ""
  },
  { "Seagate Barracuda 7200.12", // tested with ST3250312AS/JC45, ST31000524AS/JC45,
      // ST3500413AS/JC4B, ST3750525AS/JC4B
    "ST3(160318|25031[128]|320418|50041[038]|750(518|52[358])|100052[348])AS",
    "", "", ""
  },
  { "Seagate Barracuda XT", // tested with ST32000641AS/CC13,
      // ST4000DX000-1C5160/CC42
    "ST(3(2000641|3000651)AS|4000DX000-.*)",
    "", "", ""
  },
  { "Seagate Barracuda 7200.14 (AF)", // tested with ST250DM000-1BC141,
      // ST1000DM003-9YN162/CC46, ST3000DM001-9YN166/CC4H
    "ST(250|320|500|750|1000|1500|2000|3000)DM00[0-3]-.*",
    "", "",
    "-v 188,raw16 -v 240,msec24hour32" // tested with ST3000DM001-9YN166/CC4H
  },
  { "Seagate Barracuda LP",
    "ST3(500412|1000520|1500541|2000542)AS",
    "", "", ""
  },
  { "Seagate Barracuda Green (AF)",
    "ST((10|15|20)00DL00[123])-.*",
    "", "", ""
  },
  { "Seagate Barracuda ES",
    "ST3(250[68]2|32062|40062|50063|75064)0NS",
    "", "", ""
  },
  { "Seagate Barracuda ES.2", // fixed firmware
    "ST3(25031|50032|75033|100034)0NS",
    "SN[01]6|"         // http://knowledge.seagate.com/articles/en_US/FAQ/207963en
    "MA(0[^7]|[^0].)", // http://dellfirmware.seagate.com/dell_firmware/DellFirmwareRequest.jsp
    "",
    "-F xerrorlba" // tested with ST31000340NS/SN06
  },
  { "Seagate Barracuda ES.2", // buggy firmware (Dell)
    "ST3(25031|50032|75033|100034)0NS",
    "MA07",
    "There are known problems with these drives,\n"
    "AND THIS FIRMWARE VERSION IS AFFECTED,\n"
    "see the following Seagate web page:\n"
    "http://dellfirmware.seagate.com/dell_firmware/DellFirmwareRequest.jsp",
    ""
  },
  { "Seagate Barracuda ES.2", // unknown firmware
    "ST3(25031|50032|75033|100034)0NS",
    "",
    "There are known problems with these drives,\n"
    "see the following Seagate web pages:\n"
    "http://knowledge.seagate.com/articles/en_US/FAQ/207931en\n"
    "http://knowledge.seagate.com/articles/en_US/FAQ/207963en",
    ""
  },
  { "Seagate Constellation (SATA)", // tested with ST9500530NS/SN03
    "ST9(160511|500530)NS",
    "", "", ""
  },
  { "Seagate Constellation ES (SATA)", // tested with ST31000524NS/SN11
    "ST3(50051|100052|200064)4NS",
    "", "", ""
  },
  { "Seagate Constellation ES (SATA 6Gb/s)", // tested with ST1000NM0011/SN02
    "ST(5|10|20)00NM0011",
    "", "", ""
  },
  { "Seagate Constellation ES.2 (SATA 6Gb/s)", // tested with ST33000650NS
    "ST3300065[012]NS",
    "", "", ""
  },
  { "Seagate Pipeline HD 5900.1",
    "ST3(160310|320[34]10|500(321|422))CS",
    "", "", ""
  },
  { "Seagate Pipeline HD 5900.2", // tested with ST31000322CS/SC13
    "ST3(160316|250[34]12|320(311|413)|500(312|414)|1000(322|424))CS",
    "", "", ""
  },
  { "Seagate Medalist 17240, 13030, 10231, 8420, and 4310",
    "ST3(17240|13030|10231|8420|4310)A",
    "", "", ""
  },
  { "Seagate Medalist 17242, 13032, 10232, 8422, and 4312",
    "ST3(1724|1303|1023|842|431)2A",
    "", "", ""
  },
  { "Seagate NL35",
    "ST3(250623|250823|400632|400832|250824|250624|400633|400833|500641|500841)NS",
    "", "", ""
  },
  { "Seagate SV35.2",
    "ST3(160815|250820|320620|500630|750640)[AS]V",
    "", "", ""
  },
  { "Seagate SV35.5", // tested with ST31000525SV/CV12
    "ST3(250311|500410|1000525)SV",
    "", "", ""
  },
  { "Seagate SV35", // tested with ST2000VX000-9YW164/CV12
    "ST([123]000VX00[20]|31000526SV|3500411SV)(-.*)?",
    "", "", ""
  },
  { "Seagate DB35", // tested with ST3250823ACE/3.03
    "ST3(200826|250823|300831|400832)ACE",
    "", "", ""
  },
  { "Seagate DB35.2", // tested with ST3160212SCE/3.ACB
    "ST3(802110|120213|160212|200827|250824|300822|400833|500841)[AS]CE",
    "", "", ""
  },
  { "Seagate DB35.3",
    "ST3(750640SCE|((80|160)215|(250|320|400)820|500830|750840)[AS]CE)",
    "", "", ""
  },
  { "Seagate ST1.2 CompactFlash", // tested with ST68022CF/3.01
    "ST6[468]022CF",
    "", "", ""
  },
  { "Western Digital Protege",
  /* Western Digital drives with this comment all appear to use Attribute 9 in
   * a  non-standard manner.  These entries may need to be updated when it
   * is understood exactly how Attribute 9 should be interpreted.
   * UPDATE: this is probably explained by the WD firmware bug described in the
   * smartmontools FAQ */
    "WDC WD([2468]00E|1[26]00A)B-.*",
    "", "", ""
  },
  { "Western Digital Caviar",
  /* Western Digital drives with this comment all appear to use Attribute 9 in
   * a  non-standard manner.  These entries may need to be updated when it
   * is understood exactly how Attribute 9 should be interpreted.
   * UPDATE: this is probably explained by the WD firmware bug described in the
   * smartmontools FAQ */
    "WDC WD(2|3|4|6|8|10|12|16|18|20|25)00BB-.*",
    "", "", ""
  },
  { "Western Digital Caviar WDxxxAB",
  /* Western Digital drives with this comment all appear to use Attribute 9 in
   * a  non-standard manner.  These entries may need to be updated when it
   * is understood exactly how Attribute 9 should be interpreted.
   * UPDATE: this is probably explained by the WD firmware bug described in the
   * smartmontools FAQ */
    "WDC WD(3|4|6|8|25)00AB-.*",
    "", "", ""
  },
  { "Western Digital Caviar WDxxxAA",
  /* Western Digital drives with this comment all appear to use Attribute 9 in
   * a  non-standard manner.  These entries may need to be updated when it
   * is understood exactly how Attribute 9 should be interpreted.
   * UPDATE: this is probably explained by the WD firmware bug described in the
   * smartmontools FAQ */
    "WDC WD...?AA(-.*)?",
    "", "", ""
  },
  { "Western Digital Caviar WDxxxBA",
  /* Western Digital drives with this comment all appear to use Attribute 9 in
   * a  non-standard manner.  These entries may need to be updated when it
   * is understood exactly how Attribute 9 should be interpreted.
   * UPDATE: this is probably explained by the WD firmware bug described in the
   * smartmontools FAQ */
    "WDC WD...BA",
    "", "", ""
  },
  { "Western Digital Caviar AC", // add only 5400rpm/7200rpm (ata33 and faster)
    "WDC AC((116|121|125|225|132|232)|([1-4][4-9][0-9])|([1-4][0-9][0-9][0-9]))00[A-Z]?.*",
    "", "", ""
  },
  { "Western Digital Caviar SE",
  /* Western Digital drives with this comment all appear to use Attribute 9 in
   * a  non-standard manner.  These entries may need to be updated when it
   * is understood exactly how Attribute 9 should be interpreted.
   * UPDATE: this is probably explained by the WD firmware bug described in the
   * smartmontools FAQ
   * UPDATE 2: this does not apply to more recent models, at least WD3200AAJB */
    "WDC WD(4|6|8|10|12|16|18|20|25|30|32|40|50)00(JB|PB)-.*",
    "", "", ""
  },
  { "Western Digital Caviar Blue EIDE",  // WD Caviar SE EIDE
    /* not completely accurate: at least also WD800JB, WD(4|8|20|25)00BB sold as Caviar Blue */
    "WDC WD(16|25|32|40|50)00AAJB-.*",
    "", "", ""
  },
  { "Western Digital Caviar Blue EIDE",  // WD Caviar SE16 EIDE
    "WDC WD(25|32|40|50)00AAKB-.*",
    "", "", ""
  },
  { "Western Digital RE EIDE",
    "WDC WD(12|16|25|32)00SB-.*",
    "", "", ""
  },
  { "Western Digital Caviar Serial ATA",
    "WDC WD(4|8|20|32)00BD-.*",
    "", "", ""
  },
  { "Western Digital Caviar SE Serial ATA", // tested with WDC WD3000JD-98KLB0/08.05J08
    "WDC WD(4|8|12|16|20|25|30|32|40)00(JD|KD|PD)-.*",
    "", "", ""
  },
  { "Western Digital Caviar SE Serial ATA",
    "WDC WD(8|12|16|20|25|30|32|40|50)00JS-.*",
    "", "", ""
  },
  { "Western Digital Caviar SE16 Serial ATA",
    "WDC WD(16|20|25|32|40|50|75)00KS-.*",
    "", "", ""
  },
  { "Western Digital Caviar Blue Serial ATA",  // WD Caviar SE Serial ATA
    /* not completely accurate: at least also WD800BD, (4|8)00JD sold as Caviar Blue */
    "WDC WD((8|12|16|25|32)00AABS|(8|12|16|25|32|40|50)00AAJS)-.*",
    "", "", ""
  },
  { "Western Digital Caviar Blue Serial ATA",  // WD Caviar SE16 Serial ATA
    "WDC WD((16|20|25|32|40|50|64|75)00AAKS|10EALS)-.*",
    "", "", ""
  },
  { "Western Digital Caviar Blue Serial ATA",  // SATA 3.0 variants
    "WDC WD((25|32|50)00AAKX|7500AALX|10EALX)-.*",
    "", "", ""
  },
  { "Western Digital RE Serial ATA",
    "WDC WD(12|16|25|32)00(SD|YD|YS)-.*",
    "", "", ""
  },
  { "Western Digital RE2 Serial ATA",
    "WDC WD((40|50|75)00(YR|YS|AYYS)|(16|32|40|50)0[01]ABYS)-.*",
    "", "", ""
  },
  { "Western Digital RE2-GP",
    "WDC WD(5000AB|7500AY|1000FY)PS-.*",
    "", "", ""
  },
  { "Western Digital RE3 Serial ATA", // tested with WDC WD7502ABYS-02A6B0/03.00C06
    "WDC WD((25|32|50|75)02A|(75|10)02F)BYS-.*",
    "", "", ""
  },
  { "Western Digital RE4 Serial ATA",
    "WDC WD((((25|50)03A|1003F)BYX)|((15|20)03FYYS))-.*",
    "", "", ""
  },
  { "Western Digital RE4-GP", // tested with WDC WD2002FYPS-02W3B0/04.01G01
    "WDC WD2002FYPS-.*",
    "", "", ""
  },
  { "Western Digital Caviar Green",
    "WDC WD((50|64|75)00AA(C|V)S|(50|64|75)00AADS|10EA(C|V)S|(10|15|20)EADS)-.*",
    "", "", ""
  },
  { "Western Digital Caviar Green (AF)",
    "WDC WD(((64|75|80)00AA|(10|15|20)EA|(25|30)EZ)R|20EAC)S-.*",
    "", "", ""
  },
  { "Western Digital Caviar Green (AF)", // SATA 6Gb/s variants
      // tested with WDC WD30EZRX-00MMMB0/80.00A80
    "WDC WD(7500AA|(10|15|20)EA|(25|30)EZ)RX-.*",
    "", "", ""
  },
  { "Western Digital Caviar Black",
    "WDC WD((500|640|750)1AAL|1001FA[EL]|2001FAS)S-.*",
    "", "", ""
  },
  { "Western Digital Caviar Black",  // SATA 3.0 variants
    "WDC WD(5002AAL|(64|75)02AAE|(10|15|20)02FAE)X-.*",
    "", "", ""
  },
  { "Western Digital AV ATA", // tested with WDC WD3200AVJB-63J5A0/01.03E01
    "WDC WD(8|16|25|32|50)00AV[BJ]B-.*",
    "", "", ""
  },
  { "Western Digital AV SATA",
    "WDC WD(16|25|32)00AVJS-.*",
    "", "", ""
  },
  { "Western Digital AV-GP",
    "WDC WD((16|25|32|50|64|75)00AV[CDV]S|(10|15|20)EV[CDV]S)-.*",
    "", "", ""
  },
  { "Western Digital AV-GP (AF)", // tested with WDC WD10EURS-630AB1/80.00A80, WDC WD10EUCX-63YZ1Y0/51.0AB52
    "WDC WD(7500AURS|10EU[CR]X|(10|15|20|25|30)EURS)-.*",
    "", "", ""
  },
  { "Western Digital AV-25",
    "WDC WD((16|25|32|50)00BUD|5000BUC)T-.*",
    "", "", ""
  },
  { "Western Digital Raptor",
    "WDC WD((360|740|800)GD|(360|740|800|1500)ADF[DS])-.*",
    "", "", ""
  },
  { "Western Digital Raptor X",
    "WDC WD1500AHFD-.*",
    "", "", ""
  },
  { "Western Digital VelociRaptor", // tested with WDC WD1500HLHX-01JJPV0/04.05G04
    "WDC WD(((800H|(1500|3000)[BH]|1600H|3000G)LFS)|((1500|3000|4500|6000)[BH]LHX))-.*",
    "", "", ""
  },
  { "Western Digital Scorpio EIDE",
    "WDC WD(4|6|8|10|12|16)00(UE|VE)-.*",
    "", "", ""
  },
  { "Western Digital Scorpio Blue EIDE", // tested with WDC WD3200BEVE-00A0HT0/11.01A11
    "WDC WD(4|6|8|10|12|16|25|32)00BEVE-.*",
    "", "", ""
  },
  { "Western Digital Scorpio Serial ATA",
    "WDC WD(4|6|8|10|12|16|25)00BEAS-.*",
    "", "", ""
  },
  { "Western Digital Scorpio Blue Serial ATA",
    "WDC WD((4|6|8|10|12|16|25)00BEVS|(8|12|16|25|32|40|50|64)00BEVT|7500KEVT|10TEVT)-.*",
    "", "", ""
  },
  { "Western Digital Scorpio Blue Serial ATA (AF)", // tested with
      // WDC WD10JPVT-00A1YT0/01.01A01
    "WDC WD((16|25|32|50|64|75)00BPVT|10[JT]PVT)-.*",
    "", "", ""
  },
  { "Western Digital Scorpio Black", // tested with WDC WD5000BEKT-00KA9T0/01.01A01
    "WDC WD(8|12|16|25|32|50)00B[EJ]KT-.*",
    "", "", ""
  },
  { "Western Digital Scorpio Black (AF)",
    "WDC WD(50|75)00BPKT-.*",
    "", "", ""
  },
  { "Western Digital Red (AF)", // tested with WDC WD10EFRX-68JCSN0/01.01A01
    "WDC WD(10|20|30)EFRX-.*",
    "", "", ""
  },
  { "Western Digital My Passport (USB)", // tested with WDC WD5000BMVW-11AMCS0/01.01A01
    "WDC WD(25|32|40|50)00BMV[UVW]-.*",  // *W-* = USB 3.0
    "", "", ""
  },
  { "Western Digital My Passport (USB, AF)", // tested with
      // WDC WD5000KMVV-11TK7S1/01.01A01, WDC WD10TMVW-11ZSMS5/01.01A01,
      // WDC WD20NMVW-11W68S0/01.01A01
    "WDC WD(5000K|7500K|10T|20N)MV[VW]-.*", // *W-* = USB 3.0
    "", "", ""
  },
  { "Quantum Bigfoot", // tested with TS10.0A/A21.0G00, TS12.7A/A21.0F00
    "QUANTUM BIGFOOT TS(10\\.0|12\\.7)A",
    "", "", ""
  },
  { "Quantum Fireball lct15",
    "QUANTUM FIREBALLlct15 ([123]0|22)",
    "", "", ""
  },
  { "Quantum Fireball lct20",
    "QUANTUM FIREBALLlct20 [1234]0",
    "", "", ""
  },
  { "Quantum Fireball CX",
    "QUANTUM FIREBALL CX10.2A",
    "", "", ""
  },
  { "Quantum Fireball CR",
    "QUANTUM FIREBALL CR(4.3|6.4|8.4|13.0)A",
    "", "", ""
  },
  { "Quantum Fireball EX",
    "QUANTUM FIREBALL EX(3.2|6.4)A",
    "", "", ""
  },
  { "Quantum Fireball ST",
    "QUANTUM FIREBALL ST(3.2|4.3|4300)A",
    "", "", ""
  },
  { "Quantum Fireball SE",
    "QUANTUM FIREBALL SE4.3A",
    "", "", ""
  },
  { "Quantum Fireball Plus LM",
    "QUANTUM FIREBALLP LM(10.2|15|20.[45]|30)",
    "", "", ""
  },
  { "Quantum Fireball Plus AS",
    "QUANTUM FIREBALLP AS(10.2|20.5|30.0|40.0|60.0)",
    "", "", ""
  },
  { "Quantum Fireball Plus KX",
    "QUANTUM FIREBALLP KX27.3",
    "", "", ""
  },
  { "Quantum Fireball Plus KA",
    "QUANTUM FIREBALLP KA(9|10).1",
    "", "", ""
  },

  ////////////////////////////////////////////////////
  // USB ID entries
  ////////////////////////////////////////////////////

  // Hewlett-Packard
  { "USB: HP Desktop HD BD07; ", // 2TB
    "0x03f0:0xbd07",
    "",
    "",
    "-d sat"
  },
  // ALi
  { "USB: ; ALi M5621", // USB->PATA
    "0x0402:0x5621",
    "",
    "",
    "" // unsupported
  },
  // VIA
  { "USB: Connectland BE-USB2-35BP-LCM; VIA VT6204",
    "0x040d:0x6204",
    "",
    "",
    "" // unsupported
  },
  // Buffalo / Melco
  { "USB: Buffalo JustStore Portable HD-PVU2; ",
    "0x0411:0x0181",
    "",
    "",
    "-d sat"
  },
  { "USB: Buffalo MiniStation Stealth HD-PCTU2; ",
    "0x0411:0x01d9",
    "", // 0x0108
    "",
    "-d sat"
  },
  // LG Electronics
  { "USB: LG Mini HXD5; JMicron",
    "0x043e:0x70f1",
    "", // 0x0100
    "",
    "-d usbjmicron"
  },
  // Philips
  { "USB: Philips; ", // SDE3273FC/97 2.5" SATA HDD enclosure
    "0x0471:0x2021",
    "", // 0x0103
    "",
    "-d sat"
  },
  // Toshiba
  { "USB: Toshiba Canvio 500GB; SunPlus",
    "0x0480:0xa004",
    "",
    "",
    "-d usbsunplus"
  },
  { "USB: Toshiba Canvio Basics; ",
    "0x0480:0xa006",
    "", // 0x0001
    "",
    "-d sat"
  },
  // Cypress
  { "USB: ; Cypress CY7C68300A (AT2)",
    "0x04b4:0x6830",
    "0x0001",
    "",
    "" // unsupported
  },
  { "USB: ; Cypress CY7C68300B/C (AT2LP)",
    "0x04b4:0x6830",
    "0x0240",
    "",
    "-d usbcypress"
  },
  // Myson Century
  { "USB: ; Myson Century CS8818",
    "0x04cf:0x8818",
    "", // 0xb007
    "",
    "" // unsupported
  },
  // Samsung
  { "USB: Samsung S2 Portable; JMicron",
    "0x04e8:0x1f0[568]",
    "",
    "",
    "-d usbjmicron"
  },
  { "USB: Samsung S1 Portable; JMicron",
    "0x04e8:0x2f03",
    "",
    "",
    "-d usbjmicron"
  },
  { "USB: Samsung Story Station; ",
    "0x04e8:0x5f0[56]",
    "",
    "",
    "-d sat"
  },
  { "USB: Samsung G2 Portable; JMicron",
    "0x04e8:0x6032",
    "",
    "",
    "-d usbjmicron"
  },
  { "USB: Samsung Story Station 3.0; ",
    "0x04e8:0x6052",
    "",
    "",
    "-d sat"
  },
  { "USB: Samsung Story Station 3.0; ",
    "0x04e8:0x6054",
    "",
    "",
    "-d sat"
  },
  { "USB: Samsung M2 Portable 3.0; ",
    "0x04e8:0x60c5",
    "",
    "",
    "-d sat"
  },
  // Sunplus
  { "USB: ; SunPlus",
    "0x04fc:0x0c05",
    "",
    "",
    "-d usbsunplus"
  },
  { "USB: ; SunPlus SPDIF215",
    "0x04fc:0x0c15",
    "", // 0xf615
    "",
    "-d usbsunplus"
  },
  { "USB: ; SunPlus SPDIF225", // USB+SATA->SATA
    "0x04fc:0x0c25",
    "", // 0x0103
    "",
    "-d usbsunplus"
  },
  // Iomega
  { "USB: Iomega Prestige Desktop USB 3.0; ",
    "0x059b:0x0070",
    "", // 0x0004
    "",
    "-d sat" // ATA output registers missing
  },
  { "USB: Iomega LPHD080-0; ",
    "0x059b:0x0272",
    "",
    "",
    "-d usbcypress"
  },
  { "USB: Iomega MDHD500-U; ",
    "0x059b:0x0275",
    "", // 0x0001
    "",
    "" // unsupported
  },
  { "USB: Iomega MDHD-UE; ",
    "0x059b:0x0277",
    "",
    "",
    "-d usbjmicron"
  },
  { "USB: Iomega LDHD-UP; Sunplus",
    "0x059b:0x0370",
    "",
    "",
    "-d usbsunplus"
  },
  { "USB: Iomega GDHDU2; JMicron",
    "0x059b:0x0475",
    "", // 0x0100
    "",
    "-d usbjmicron"
  },
  // LaCie
  { "USB: LaCie hard disk (FA Porsche design);",
    "0x059f:0x0651",
    "",
    "",
    "" // unsupported
  },
  { "USB: LaCie hard disk; JMicron",
    "0x059f:0x0951",
    "",
    "",
    "-d usbjmicron"
  },
  { "USB: LaCie hard disk (Neil Poulton design);",
    "0x059f:0x1018",
    "",
    "",
    "-d sat"
  },
  { "USB: LaCie Desktop Hard Drive; JMicron",
    "0x059f:0x1019",
    "",
    "",
    "-d usbjmicron"
  },
  { "USB: LaCie Rugged Hard Drive; JMicron",
    "0x059f:0x101d",
    "", // 0x0001
    "",
    "-d usbjmicron,x"
  },
  { "USB: LaCie Little Disk USB2; JMicron",
    "0x059f:0x1021",
    "",
    "",
    "-d usbjmicron"
  },
  { "USB: LaCie hard disk; ",
    "0x059f:0x1029",
    "", // 0x0100
    "",
    "-d sat"
  },
  { "USB: Lacie rikiki; JMicron",
    "0x059f:0x102a",
    "",
    "",
    "-d usbjmicron,x"
  },
  { "USB: LaCie rikiki USB 3.0; ",
    "0x059f:0x10(49|57)",
    "",
    "",
    "-d sat"
  },
  { "USB: LaCie minimus USB 3.0; ",
    "0x059f:0x104a",
    "",
    "",
    "-d sat"
  },
  // In-System Design
  { "USB: ; In-System/Cypress ISD-300A1",
    "0x05ab:0x0060",
    "", // 0x1101
    "",
    "-d usbcypress"
  },
  // Genesys Logic
  { "USB: ; Genesys Logic GL881E",
    "0x05e3:0x0702",
    "",
    "",
    "" // unsupported
  },
  { "USB: ; Genesys Logic", // TODO: requires '-T permissive'
    "0x05e3:0x0718",
    "", // 0x0041
    "",
    "-d sat"
  },
  // Micron
  { "USB: Micron USB SSD; ",
    "0x0634:0x0655",
    "",
    "",
    "" // unsupported
  },
  // Prolific
  { "USB: ; Prolific PL2507", // USB->PATA
    "0x067b:0x2507",
    "",
    "",
    "-d usbjmicron,0" // Port number is required
  },
  { "USB: ; Prolific PL3507", // USB+IEE1394->PATA
    "0x067b:0x3507",
    "", // 0x0001
    "",
    "" // unsupported
  },
  // Imation
  { "USB: Imation ; ", // Imation Odyssey external USB dock
    "0x0718:0x1000",
    "", // 0x5104
    "",
    "-d sat"
  },
  // Freecom
  { "USB: Freecom Mobile Drive XXS; JMicron",
    "0x07ab:0xfc88",
    "", // 0x0101
    "",
    "-d usbjmicron,x"
  },
  { "USB: Freecom Hard Drive XS; Sunplus",
    "0x07ab:0xfc8e",
    "", // 0x010f
    "",
    "-d usbsunplus"
  },
  { "USB: Freecom; ", // Intel labeled
    "0x07ab:0xfc8f",
    "", // 0x0000
    "",
    "-d sat"
  },
  { "USB: Freecom Classic HD 120GB; ",
    "0x07ab:0xfccd",
    "",
    "",
    "" // unsupported
  },
  { "USB: Freecom HD 500GB; JMicron",
    "0x07ab:0xfcda",
    "",
    "",
    "-d usbjmicron"
  },
  // Toshiba
  { "USB: Toshiba PX1270E-1G16; Sunplus",
    "0x0930:0x0b03",
    "",
    "",
    "-d usbsunplus"
  },
  { "USB: Toshiba STOR.E; ",
    "0x0930:0x0b1b",
    "", // 0x0001
    "",
    "-d sat"
  },
  // Oxford Semiconductor, Ltd
  { "USB: ; Oxford",
    "0x0928:0x0000",
    "",
    "",
    "" // unsupported
  },
  { "USB: ; Oxford OXU921DS",
    "0x0928:0x0002",
    "",
    "",
    "" // unsupported
  },
  { "USB: ; Oxford", // Zalman ZM-VE200
    "0x0928:0x0010",
    "", // 0x0304
    "",
    "-d sat"
  },
  // Toshiba Corp.
  { "USB: Toshiba PX1396E-3T01; Sunplus", // similar to Dura Micro 501
    "0x0930:0x0b09",
    "",
    "",
    "-d usbsunplus"
  },
  { "USB: Toshiba Stor.E Steel; Sunplus",
    "0x0930:0x0b11",
    "",
    "",
    "-d usbsunplus"
  },
  // Lumberg, Inc.
  { "USB: Toshiba Stor.E; Sunplus",
    "0x0939:0x0b16",
    "",
    "",
    "-d usbsunplus"
  },
  // Seagate
  { "USB: Seagate External Drive; Cypress",
    "0x0bc2:0x0503",
    "", // 0x0240
    "",
    "-d usbcypress"
  },
  { "USB: Seagate FreeAgent Go; ",
    "0x0bc2:0x2(000|100|101)",
    "",
    "",
    "-d sat"
  },
  { "USB: Seagate FreeAgent Go FW; ",
    "0x0bc2:0x2200",
    "",
    "",
    "-d sat"
  },
  { "USB: Seagate Expansion Portable; ",
    "0x0bc2:0x2300",
    "",
    "",
    "-d sat"
  },
  { "USB: Seagate FreeAgent Desktop; ",
    "0x0bc2:0x3000",
    "",
    "",
    "-d sat"
  },
  { "USB: Seagate FreeAgent Desk; ",
    "0x0bc2:0x3001",
    "",
    "",
    "-d sat"
  },
  { "USB: Seagate Expansion External; ", // 2TB
    "0x0bc2:0x33(00|32)",
    "",
    "",
    "-d sat"
  },
  { "USB: Seagate FreeAgent GoFlex USB 2.0; ",
    "0x0bc2:0x5021",
    "",
    "",
    "-d sat"
  },
  { "USB: Seagate FreeAgent GoFlex USB 3.0; ",
    "0x0bc2:0x5031",
    "",
    "",
    "-d sat,12"
  },
  { "USB: Seagate FreeAgent; ",
    "0x0bc2:0x5040",
    "",
    "",
    "-d sat"
  },
  { "USB: Seagate FreeAgent GoFlex USB 3.0; ", // 2TB
    "0x0bc2:0x5071",
    "",
    "",
    "-d sat"
  },
  { "USB: Seagate FreeAgent GoFlex Desk USB 3.0; ", // 3TB
    "0x0bc2:0x50a1",
    "",
    "",
    "-d sat,12" // "-d sat" does not work (ticket #151)
  },
  { "USB: Seagate FreeAgent GoFlex Desk USB 3.0; ", // 4TB
    "0x0bc2:0x50a5",
    "", // 0x0100
    "",
    "-d sat"
  },
  { "USB: Seagate Backup Plus USB 3.0; ", // 1TB
    "0x0bc2:0xa013",
    "", // 0x0100
    "",
    "-d sat"
  },
  { "USB: Seagate Backup Plus Desktop USB 3.0; ", // 3TB, 8 LBA/1 PBA offset
    "0x0bc2:0xa0a4",
    "",
    "",
    "-d sat"
  },
  // Dura Micro
  { "USB: Dura Micro; Cypress",
    "0x0c0b:0xb001",
    "", // 0x1110
    "",
    "-d usbcypress"
  },
  { "USB: Dura Micro 509; Sunplus",
    "0x0c0b:0xb159",
    "", // 0x0103
    "",
    "-d usbsunplus"
  },
  // Maxtor
  { "USB: Maxtor OneTouch 200GB; ",
    "0x0d49:0x7010",
    "",
    "",
    "" // unsupported
  },
  { "USB: Maxtor OneTouch; ",
    "0x0d49:0x7300",
    "", // 0x0121
    "",
    "-d sat"
  },
  { "USB: Maxtor OneTouch 4; ",
    "0x0d49:0x7310",
    "", // 0x0125
    "",
    "-d sat"
  },
  { "USB: Maxtor OneTouch 4 Mini; ",
    "0x0d49:0x7350",
    "", // 0x0125
    "",
    "-d sat"
  },
  { "USB: Maxtor BlackArmor Portable; ",
    "0x0d49:0x7550",
    "",
    "",
    "-d sat"
  },
  { "USB: Maxtor Basics Desktop; ",
    "0x0d49:0x7410",
    "", // 0x0122
    "",
    "-d sat"
  },
  { "USB: Maxtor Basics Portable; ",
    "0x0d49:0x7450",
    "", // 0x0122
    "",
    "-d sat"
  },
  // Oyen Digital
  { "USB: Oyen Digital MiniPro USB 3.0; ",
    "0x0dc4:0x020a",
    "",
    "",
    "-d sat"
  },
  // Cowon Systems, Inc.
  { "USB: Cowon iAudio X5; ",
    "0x0e21:0x0510",
    "",
    "",
    "-d usbcypress"
  },
  // iRiver
  { "USB: iRiver iHP-120/140 MP3 Player; Cypress",
    "0x1006:0x3002",
    "", // 0x0100
    "",
    "-d usbcypress"
  },
  // Western Digital
  { "USB: WD My Passport (IDE); Cypress",
    "0x1058:0x0701",
    "", // 0x0240
    "",
    "-d usbcypress"
  },
  { "USB: WD My Passport Portable; ",
    "0x1058:0x0702",
    "", // 0x0102
    "",
    "-d sat"
  },
  { "USB: WD My Passport Essential; ",
    "0x1058:0x0704",
    "", // 0x0175
    "",
    "-d sat"
  },
  { "USB: WD My Passport Elite; ",
    "0x1058:0x0705",
    "", // 0x0175
    "",
    "-d sat"
  },
  { "USB: WD My Passport 070A; ",
    "0x1058:0x070a",
    "", // 0x1028
    "",
    "-d sat"
  },
  { "USB: WD My Passport 0730; ",
    "0x1058:0x0730",
    "", // 0x1008
    "",
    "-d sat"
  },
  { "USB: WD My Passport Essential SE USB 3.0; ",
    "0x1058:0x074[02]",
    "",
    "",
    "-d sat"
  },
  { "USB: WD My Passport USB 3.0; ",
    "0x1058:0x0748",
    "",
    "",
    "-d sat"
  },
  { "USB: WD My Book ES; ",
    "0x1058:0x0906",
    "", // 0x0012
    "",
    "-d sat"
  },
  { "USB: WD My Book Essential; ",
    "0x1058:0x0910",
    "", // 0x0106
    "",
    "-d sat"
  },
  { "USB: WD Elements Desktop; ",
    "0x1058:0x1001",
    "", // 0x0104
    "",
    "-d sat"
  },
  { "USB: WD Elements Desktop WDE1UBK...; ",
    "0x1058:0x1003",
    "", // 0x0175
    "",
    "-d sat"
  },
  { "USB: WD Elements; ",
    "0x1058:0x1010",
    "", // 0x0105
    "",
    "-d sat"
  },
  { "USB: WD Elements Desktop; ", // 2TB
    "0x1058:0x1021",
    "", // 0x2002
    "",
    "-d sat"
  },
  { "USB: WD Elements SE; ", // 1TB
    "0x1058:0x1023",
    "",
    "",
    "-d sat"
  },
  { "USB: WD Elements SE USB 3.0; ",
    "0x1058:0x1042",
    "",
    "",
    "-d sat"
  },
  { "USB: WD My Book Essential; ",
    "0x1058:0x1100",
    "", // 0x0165
    "",
    "-d sat"
  },
  { "USB: WD My Book Office Edition; ", // 1TB
    "0x1058:0x1101",
    "", // 0x0165
    "",
    "-d sat"
  },
  { "USB: WD My Book; ",
    "0x1058:0x1102",
    "", // 0x1028
    "",
    "-d sat"
  },
  { "USB: WD My Book Essential; ",
    "0x1058:0x1110",
    "", // 0x1030
    "",
    "-d sat"
  },
  { "USB: WD My Book Essential USB 3.0; ", // 3TB
    "0x1058:0x11[34]0",
    "", // 0x1012/0x1003
    "",
    "-d sat"
  },
  // Atech Flash Technology
  { "USB: ; Atech", // Enclosure from Kingston SSDNow notebook upgrade kit
    "0x11b0:0x6298",
    "", // 0x0108
    "",
    "-d sat"
  },
  // A-DATA
  { "USB: A-DATA SH93; Cypress",
    "0x125f:0xa93a",
    "", // 0x0150
    "",
    "-d usbcypress"
  },
  { "USB: A-DATA DashDrive; Cypress",
    "0x125f:0xa94a",
    "",
    "",
    "-d usbcypress"
  },
  // Initio
  { "USB: ; Initio 316000",
    "0x13fd:0x0540",
    "",
    "",
    "" // unsupported
  },
  { "USB: ; Initio", // Thermaltake BlacX
    "0x13fd:0x0840",
    "",
    "",
    "-d sat"
  },
  { "USB: ; Initio", // USB->SATA+PATA, Chieftec CEB-25I
    "0x13fd:0x1040",
    "", // 0x0106
    "",
    "" // unsupported
  },
  { "USB: ; Initio 6Y120L0", // CoolerMaster XCraft RX-3HU
    "0x13fd:0x1150",
    "",
    "",
    "" // unsupported
  },
  { "USB: ; Initio", // USB->SATA
    "0x13fd:0x1240",
    "", // 0x0104
    "",
    "-d sat"
  },
  { "USB: ; Initio", // USB+SATA->SATA
    "0x13fd:0x1340",
    "", // 0x0208
    "",
    "-d sat"
  },
  { "USB: Intenso Memory Station 2,5\"; Initio",
    "0x13fd:0x1840",
    "",
    "",
    "-d sat"
  },
  { "USB: ; Initio", // NexStar CX USB enclosure
    "0x13fd:0x1e40",
    "",
    "",
    "-d sat"
  },
  // Super Top
  { "USB: Super Top generic enclosure; Cypress",
    "0x14cd:0x6116",
    "", // 0x0160 also reported as unsupported
    "",
    "-d usbcypress"
  },
  // JMicron
  { "USB: ; JMicron USB 3.0",
    "0x152d:0x0539",
    "", // 0x0100
    "",
    "-d usbjmicron"
  },
  { "USB: ; JMicron ", // USB->SATA->4xSATA (port multiplier)
    "0x152d:0x0551",
    "", // 0x0100
    "",
    "-d usbjmicron,x"
  },
  { "USB: OCZ THROTTLE OCZESATATHR8G; JMicron JMF601",
    "0x152d:0x0602",
    "",
    "",
    "" // unsupported
  },
  { "USB: ; JMicron JM20329", // USB->SATA
    "0x152d:0x2329",
    "", // 0x0100
    "",
    "-d usbjmicron"
  },
  { "USB: ; JMicron JM20336", // USB+SATA->SATA, USB->2xSATA
    "0x152d:0x2336",
    "", // 0x0100
    "",
    "-d usbjmicron,x"
  },
  { "USB: Generic JMicron adapter; JMicron",
    "0x152d:0x2337",
    "",
    "",
    "-d usbjmicron"
  },
  { "USB: ; JMicron JM20337/8", // USB->SATA+PATA, USB+SATA->PATA
    "0x152d:0x2338",
    "", // 0x0100
    "",
    "-d usbjmicron"
  },
  { "USB: ; JMicron JM20339", // USB->SATA
    "0x152d:0x2339",
    "", // 0x0100
    "",
    "-d usbjmicron,x"
  },
  { "USB: ; JMicron", // USB+SATA->SATA
    "0x152d:0x2351",  // e.g. Verbatim Portable Hard Drive 500Gb
    "", // 0x0100
    "",
    "-d sat"
  },
  { "USB: ; JMicron", // USB->SATA
    "0x152d:0x2352",
    "", // 0x0100
    "",
    "-d usbjmicron,x"
  },
  { "USB: ; JMicron", // USB->SATA
    "0x152d:0x2509",
    "", // 0x0100
    "",
    "-d usbjmicron,x"
  },
  // ASMedia
  { "USB: ; ASMedia ASM1051",
    "0x174c:0x5106", // 0x174c:0x55aa after firmware update
    "",
    "",
    "-d sat"
  },
  { "USB: ; ASMedia USB 3.0", // MEDION HDDrive-n-GO, LaCie Rikiki USB 3.0,
      // Silicon Power Armor A80 (ticket #237)
      // reported as unsupported: BYTECC T-200U3, Kingwin USB 3.0 docking station
    "0x174c:0x55aa",
    "", // 0x0100
    "",
    "-d sat"
  },
  // LucidPort
  { "USB: ; LucidPORT USB300", // RaidSonic ICY BOX IB-110StU3-B, Sharkoon SATA QuickPort H3
    "0x1759:0x500[02]", // 0x5000: USB 2.0, 0x5002: USB 3.0
    "",
    "",
    "-d sat"
  },
  // Verbatim
  { "USB: Verbatim Portable Hard Drive; Sunplus",
    "0x18a5:0x0214",
    "", // 0x0112
    "",
    "-d usbsunplus"
  },
  { "USB: Verbatim FW/USB160; Oxford OXUF934SSA-LQAG", // USB+IEE1394->SATA
    "0x18a5:0x0215",
    "", // 0x0001
    "",
    "-d sat"
  },
  { "USB: Verbatim External Hard Drive 47519; Sunplus", // USB->SATA
    "0x18a5:0x0216",
    "",
    "",
    "-d usbsunplus"
  },
  { "USB: Verbatim Pocket Hard Drive; JMicron", // SAMSUNG SpinPoint N3U-3 (USB, 4KiB LLS)
    "0x18a5:0x0227",
    "",
    "",
    "-d usbjmicron" // "-d usbjmicron,x" does not work
  },
  { "USB: Verbatim External Hard Drive; JMicron", // 2TB
    "0x18a5:0x022a",
    "",
    "",
    "-d usbjmicron"
  },
  // Silicon Image
  { "USB: Vantec NST-400MX-SR; Silicon Image 5744",
    "0x1a4a:0x1670",
    "",
    "",
    "" // unsupported
  },
  // SunplusIT
  { "USB: ; SunplusIT",
    "0x1bcf:0x0c31",
    "",
    "",
    "-d usbsunplus"
  },
  // Innostor
  { "USB: ; Innostor IS888", // Sharkoon SATA QuickDeck Pro USB 3.0
    "0x1f75:0x0888",
    "", // 0x0034
    "",
    "" // unsupported
  },
  // Power Quotient International
  { "USB: PQI H560; ",
    "0x3538:0x0902",
    "", // 0x0000
    "",
    "-d sat"
  },
  // Hitachi/SimpleTech
  { "USB: Hitachi Touro Desk; JMicron", // 3TB
    "0x4971:0x1011",
    "",
    "",
    "-d usbjmicron"
  },
  { "USB: Hitachi Touro Desk 3.0; ", // 2TB
    "0x4971:0x1015",
    "", // 0x0000
    "",
    "-d sat" // ATA output registers missing
  },
  { "USB: Hitachi/SimpleTech; JMicron", // 1TB
    "0x4971:0xce17",
    "",
    "",
    "-d usbjmicron,x"
  },
  // OnSpec
  { "USB: ; OnSpec", // USB->PATA
    "0x55aa:0x2b00",
    "", // 0x0100
    "",
    "" // unsupported
  },
/*
}; // builtin_knowndrives[]
 */<|MERGE_RESOLUTION|>--- conflicted
+++ resolved
@@ -75,11 +75,7 @@
 /*
 const drive_settings builtin_knowndrives[] = {
  */
-<<<<<<< HEAD
-  { "$Id: drivedb.h 3605 2012-09-06 21:35:42Z chrfranke $",
-=======
-  { "$Id: drivedb.h 3615 2012-09-25 20:56:21Z chrfranke $",
->>>>>>> db86d8d4
+  { "$Id: drivedb.h 3616 2012-09-25 21:30:23Z chrfranke $",
     "-", "-",
     "This is a dummy entry to hold the SVN-Id of drivedb.h",
     ""
@@ -89,72 +85,72 @@
     "-v 3,raw16(avg16),Spin_Up_Time "
     "-v 4,raw48,Start_Stop_Count "
     "-v 5,raw16(raw16),Reallocated_Sector_Ct "
-    "-v 6,raw48,Read_Channel_Margin "             // HDD only
-    "-v 7,raw48,Seek_Error_Rate "                 // HDD only
-    "-v 8,raw48,Seek_Time_Performance "           // HDD only
-    "-v 9,raw24(raw8),Power_On_Hours "
-    "-v 10,raw48,Spin_Retry_Count "               // HDD only
-    "-v 11,raw48,Calibration_Retry_Count "        // HDD only
+    "-v 6,raw48,Read_Channel_Margin "
+    "-v 7,raw48,Seek_Error_Rate "
+    "-v 8,raw48,Seek_Time_Performance "
+    "-v 9,raw24(raw8),Power_On_Hours " // smartmontools <= r3527: raw48
+    "-v 10,raw48,Spin_Retry_Count "
+    "-v 11,raw48,Calibration_Retry_Count "
     "-v 12,raw48,Power_Cycle_Count "
     "-v 13,raw48,Read_Soft_Error_Rate "
     //  14-174 Unknown_Attribute
-    "-v 175,raw48,Program_Fail_Count_Chip "       // SSD only
-    "-v 176,raw48,Erase_Fail_Count_Chip "         // SSD only
-    "-v 177,raw48,Wear_Leveling_Count "           // SSD only
-    "-v 178,raw48,Used_Rsvd_Blk_Cnt_Chip "        // SSD only
-    "-v 179,raw48,Used_Rsvd_Blk_Cnt_Tot "         // SSD only
-    "-v 180,raw48,Unused_Rsvd_Blk_Cnt_Tot "       // SSD only
+    "-v 175,raw48,Program_Fail_Count_Chip "
+    "-v 176,raw48,Erase_Fail_Count_Chip "
+    "-v 177,raw48,Wear_Leveling_Count "
+    "-v 178,raw48,Used_Rsvd_Blk_Cnt_Chip "
+    "-v 179,raw48,Used_Rsvd_Blk_Cnt_Tot "
+    "-v 180,raw48,Unused_Rsvd_Blk_Cnt_Tot "
     "-v 181,raw48,Program_Fail_Cnt_Total "
-    "-v 182,raw48,Erase_Fail_Count_Total "        // SSD only
+    "-v 182,raw48,Erase_Fail_Count_Total "
     "-v 183,raw48,Runtime_Bad_Block "
     "-v 184,raw48,End-to-End_Error "
     //  185-186 Unknown_Attribute
     "-v 187,raw48,Reported_Uncorrect "
     "-v 188,raw48,Command_Timeout "
-    "-v 189,raw48,High_Fly_Writes "               // HDD only
+    "-v 189,raw48,High_Fly_Writes "
     "-v 190,tempminmax,Airflow_Temperature_Cel "
-    "-v 191,raw48,G-Sense_Error_Rate "            // HDD only
+    "-v 191,raw48,G-Sense_Error_Rate "
     "-v 192,raw48,Power-Off_Retract_Count "
-    "-v 193,raw48,Load_Cycle_Count "              // HDD only
+    "-v 193,raw48,Load_Cycle_Count "
     "-v 194,tempminmax,Temperature_Celsius "
     "-v 195,raw48,Hardware_ECC_Recovered "
     "-v 196,raw16(raw16),Reallocated_Event_Count "
     "-v 197,raw48,Current_Pending_Sector "
     "-v 198,raw48,Offline_Uncorrectable "
     "-v 199,raw48,UDMA_CRC_Error_Count "
-    "-v 200,raw48,Multi_Zone_Error_Rate "         // HDD only
-    "-v 201,raw48,Soft_Read_Error_Rate "          // HDD only
-    "-v 202,raw48,Data_Address_Mark_Errs "        // HDD only
+    "-v 200,raw48,Multi_Zone_Error_Rate "
+    "-v 201,raw48,Soft_Read_Error_Rate "
+    "-v 202,raw48,Data_Address_Mark_Errs "
     "-v 203,raw48,Run_Out_Cancel "
     "-v 204,raw48,Soft_ECC_Correction "
     "-v 205,raw48,Thermal_Asperity_Rate "
-    "-v 206,raw48,Flying_Height "                 // HDD only
-    "-v 207,raw48,Spin_High_Current "             // HDD only
-    "-v 208,raw48,Spin_Buzz "                     // HDD only
-    "-v 209,raw48,Offline_Seek_Performnce "       // HDD only
+    "-v 206,raw48,Flying_Height "
+    "-v 207,raw48,Spin_High_Current "
+    "-v 208,raw48,Spin_Buzz "
+    "-v 209,raw48,Offline_Seek_Performnce "
     //  210-219 Unknown_Attribute
-    "-v 220,raw48,Disk_Shift "                    // HDD only
-    "-v 221,raw48,G-Sense_Error_Rate "            // HDD only
-    "-v 222,raw48,Loaded_Hours "                  // HDD only
-    "-v 223,raw48,Load_Retry_Count "              // HDD only
-    "-v 224,raw48,Load_Friction "                 // HDD only
-    "-v 225,raw48,Load_Cycle_Count "              // HDD only
-    "-v 226,raw48,Load-in_Time "                  // HDD only
-    "-v 227,raw48,Torq-amp_Count "                // HDD only
+    "-v 220,raw48,Disk_Shift "
+    "-v 221,raw48,G-Sense_Error_Rate "
+    "-v 222,raw48,Loaded_Hours "
+    "-v 223,raw48,Load_Retry_Count "
+    "-v 224,raw48,Load_Friction "
+    "-v 225,raw48,Load_Cycle_Count "
+    "-v 226,raw48,Load-in_Time "
+    "-v 227,raw48,Torq-amp_Count "
     "-v 228,raw48,Power-off_Retract_Count "
     //  229 Unknown_Attribute
-    "-v 230,raw48,Head_Amplitude "                // HDD only
+    "-v 230,raw48,Head_Amplitude "
     "-v 231,raw48,Temperature_Celsius "
     "-v 232,raw48,Available_Reservd_Space "
-    "-v 233,raw48,Media_Wearout_Indicator "       // SSD only
+    "-v 233,raw48,Media_Wearout_Indicator "
     //  234-239 Unknown_Attribute
-    "-v 240,raw48,Head_Flying_Hours "             // HDD only
+    "-v 240,raw48,Head_Flying_Hours "
     "-v 241,raw48,Total_LBAs_Written "
     "-v 242,raw48,Total_LBAs_Read "
     //  243-249 Unknown_Attribute
     "-v 250,raw48,Read_Error_Retry_Rate "
     //  251-253 Unknown_Attribute
-    "-v 254,raw48,Free_Fall_Sensor "              // HDD only
+    "-v 254,raw48,Free_Fall_Sensor "
   */
   },
   { "Apple SSD SM128", // Samsung?
@@ -378,11 +374,9 @@
     "-v 227,raw48,Workld_Host_Reads_Perc "
     "-v 228,raw48,Workload_Minutes"
   },
-  { "Intel 320 Series SSDs", // tested with INTEL SSDSA2CT040G3/4PC10362,
-      // INTEL SSDSA2CW160G3/4PC10362
+  { "Intel 320 Series SSDs", // tested with INTEL SSDSA2CT040G3/4PC10362
     "INTEL SSDSA[12]C[WT](040|080|120|160|300|600)G3",
     "", "",
-    "-F nologdir "
   //"-v 3,raw16(avg16),Spin_Up_Time "
   //"-v 4,raw48,Start_Stop_Count "
   //"-v 5,raw16(raw16),Reallocated_Sector_Ct "
@@ -403,10 +397,9 @@
     "-v 241,raw48,Host_Writes_32MiB "
     "-v 242,raw48,Host_Reads_32MiB"
   },
-  { "Intel 710 Series SSDs", // tested with INTEL SSDSA2BZ[12]00G3/6PB10362
+  { "Intel 710 Series SSDs", // tested with INTEL SSDSA2BZ100G3/6PB10362
     "INTEL SSDSA2BZ(100|200|300)G3",
     "", "",
-    "-F nologdir "
   //"-v 3,raw16(avg16),Spin_Up_Time "
   //"-v 4,raw48,Start_Stop_Count "
   //"-v 5,raw16(raw16),Reallocated_Sector_Ct "
@@ -1887,8 +1880,7 @@
     "ST3(25031|50032|75033|100034)0NS",
     "SN[01]6|"         // http://knowledge.seagate.com/articles/en_US/FAQ/207963en
     "MA(0[^7]|[^0].)", // http://dellfirmware.seagate.com/dell_firmware/DellFirmwareRequest.jsp
-    "",
-    "-F xerrorlba" // tested with ST31000340NS/SN06
+    "", ""
   },
   { "Seagate Barracuda ES.2", // buggy firmware (Dell)
     "ST3(25031|50032|75033|100034)0NS",
