--- conflicted
+++ resolved
@@ -68,11 +68,7 @@
 /*
 const drive_settings builtin_knowndrives[] = {
  */
-<<<<<<< HEAD
-  { "$Id: drivedb.h 5062 2020-06-01 16:07:03Z chrfranke $",
-=======
-  { "$Id: drivedb.h 5066 2020-06-20 15:16:22Z chrfranke $",
->>>>>>> bfd4e457
+  { "$Id: drivedb.h 5067 2020-06-20 15:29:25Z chrfranke $",
     "-", "-",
     "This is a dummy entry to hold the SVN-Id of drivedb.h",
     ""
