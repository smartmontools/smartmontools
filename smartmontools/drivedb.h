/*
 * drivedb.h - smartmontools 7.2 drive database file
 *
 * Home page of code is: https://www.smartmontools.org
 *
 * Copyright (C) 2003-11 Philip Williams, Bruce Allen
 * Copyright (C) 2008-22 Christian Franke
 *
 * SPDX-License-Identifier: GPL-2.0-or-later
 */

/*
 * Structure used to store drive database entries:
 *
 * struct drive_settings {
 *   const char * modelfamily;
 *   const char * modelregexp;
 *   const char * firmwareregexp;
 *   const char * warningmsg;
 *   const char * presets;
 * };
 *
 * The elements are used in the following ways:
 *
 *  modelfamily     Informal string about the model family/series of a
 *                  device. Set to "" if no info (apart from device id)
 *                  known.  The entry is ignored if this string starts with
 *                  a dollar sign.  Must not start with "USB:", see below.
 *  modelregexp     POSIX extended regular expression to match the model of
 *                  a device.  This should never be "".
 *  firmwareregexp  POSIX extended regular expression to match a devices's
 *                  firmware.  This is optional and should be "" if it is not
 *                  to be used.  If it is nonempty then it will be used to
 *                  narrow the set of devices matched by modelregexp.
 *  warningmsg      A message that may be displayed for matching drives.  For
 *                  example, to inform the user that they may need to apply a
 *                  firmware patch.
 *  presets         String with vendor-specific attribute ('-v') and firmware
 *                  bug fix ('-F') options.  Same syntax as in smartctl command
 *                  line.  The user's own settings override these.
 *
 * The regular expressions for drive model and firmware must match the full
 * string.  The effect of "^FULLSTRING$" is identical to "FULLSTRING".
 * The form ".*SUBSTRING.*" can be used if substring match is desired.
 *
 * The table will be searched from the start to end or until the first match,
 * so the order in the table is important for distinct entries that could match
 * the same drive.
 *
 *
 * Format for USB ID entries:
 *
 *  modelfamily     String with format "USB: DEVICE; BRIDGE" where
 *                  DEVICE is the name of the device and BRIDGE is
 *                  the name of the USB bridge.  Both may be empty
 *                  if no info known.
 *  modelregexp     POSIX extended regular expression to match the USB
 *                  vendor:product ID in hex notation ("0x1234:0xabcd").
 *                  This should never be "".
 *  firmwareregexp  POSIX extended regular expression to match the USB
 *                  bcdDevice info.  Only compared during search if other
 *                  entries with same USB vendor:product ID exist.
 *  warningmsg      Not used yet.
 *  presets         String with one device type ('-d') option.
 *
 */

/*
const drive_settings builtin_knowndrives[] = {
 */
<<<<<<< HEAD
  { "VERSION: 7.2/5364 2022-04-27 21:31:40 $Id: drivedb.h 5365 2022-04-30 14:29:41Z chrfranke $",
=======
  { "VERSION: 7.3 $Id: drivedb.h 5387 2022-05-22 14:52:46Z chrfranke $",
>>>>>>> 22949e24
    "-", "-",
    "Version information",
    ""
  },
  { "DEFAULT",
    "-", "-",
    "Default settings",
    "-v 1,raw48,Raw_Read_Error_Rate "
    "-v 2,raw48,Throughput_Performance "
    "-v 3,raw16(avg16),Spin_Up_Time "
    "-v 4,raw48,Start_Stop_Count "
    "-v 5,raw16(raw16),Reallocated_Sector_Ct "
    "-v 6,raw48,Read_Channel_Margin,HDD "
    "-v 7,raw48,Seek_Error_Rate,HDD "
    "-v 8,raw48,Seek_Time_Performance,HDD "
    "-v 9,raw24(raw8),Power_On_Hours "
    "-v 10,raw48,Spin_Retry_Count,HDD "
    "-v 11,raw48,Calibration_Retry_Count,HDD "
    "-v 12,raw48,Power_Cycle_Count "
    "-v 13,raw48,Read_Soft_Error_Rate "
    //  14-174 Unknown_Attribute
    "-v 175,raw48,Program_Fail_Count_Chip,SSD "
    "-v 176,raw48,Erase_Fail_Count_Chip,SSD "
    "-v 177,raw48,Wear_Leveling_Count,SSD "
    "-v 178,raw48,Used_Rsvd_Blk_Cnt_Chip,SSD "
    "-v 179,raw48,Used_Rsvd_Blk_Cnt_Tot,SSD "
    "-v 180,raw48,Unused_Rsvd_Blk_Cnt_Tot,SSD "
    "-v 181,raw48,Program_Fail_Cnt_Total "
    "-v 182,raw48,Erase_Fail_Count_Total,SSD "
    "-v 183,raw48,Runtime_Bad_Block "
    "-v 184,raw48,End-to-End_Error "
    //  185-186 Unknown_Attribute
    "-v 187,raw48,Reported_Uncorrect "
    "-v 188,raw48,Command_Timeout "
    "-v 189,raw48,High_Fly_Writes,HDD "
    "-v 190,tempminmax,Airflow_Temperature_Cel "
    "-v 191,raw48,G-Sense_Error_Rate,HDD "
    "-v 192,raw48,Power-Off_Retract_Count "
    "-v 193,raw48,Load_Cycle_Count,HDD "
    "-v 194,tempminmax,Temperature_Celsius "
    "-v 195,raw48,Hardware_ECC_Recovered "
    "-v 196,raw16(raw16),Reallocated_Event_Count "
    "-v 197,raw48,Current_Pending_Sector "
    "-v 198,raw48,Offline_Uncorrectable "
    "-v 199,raw48,UDMA_CRC_Error_Count "
    "-v 200,raw48,Multi_Zone_Error_Rate,HDD "
    "-v 201,raw48,Soft_Read_Error_Rate,HDD "
    "-v 202,raw48,Data_Address_Mark_Errs,HDD "
    "-v 203,raw48,Run_Out_Cancel "
    "-v 204,raw48,Soft_ECC_Correction "
    "-v 205,raw48,Thermal_Asperity_Rate "
    "-v 206,raw48,Flying_Height,HDD "
    "-v 207,raw48,Spin_High_Current,HDD "
    "-v 208,raw48,Spin_Buzz,HDD "
    "-v 209,raw48,Offline_Seek_Performnce,HDD "
    //  210-219 Unknown_Attribute
    "-v 220,raw48,Disk_Shift,HDD "
    "-v 221,raw48,G-Sense_Error_Rate,HDD "
    "-v 222,raw48,Loaded_Hours,HDD "
    "-v 223,raw48,Load_Retry_Count,HDD "
    "-v 224,raw48,Load_Friction,HDD "
    "-v 225,raw48,Load_Cycle_Count,HDD "
    "-v 226,raw48,Load-in_Time,HDD "
    "-v 227,raw48,Torq-amp_Count,HDD "
    "-v 228,raw48,Power-off_Retract_Count "
    //  229 Unknown_Attribute
    "-v 230,raw48,Head_Amplitude,HDD "
    "-v 231,raw48,Temperature_Celsius,HDD "
    "-v 232,raw48,Available_Reservd_Space "
    "-v 233,raw48,Media_Wearout_Indicator,SSD "
    //  234-239 Unknown_Attribute
    "-v 240,raw24(raw8),Head_Flying_Hours,HDD "
    "-v 241,raw48,Total_LBAs_Written "
    "-v 242,raw48,Total_LBAs_Read "
    //  243-249 Unknown_Attribute
    "-v 250,raw48,Read_Error_Retry_Rate "
    //  251-253 Unknown_Attribute
    "-v 254,raw48,Free_Fall_Sensor,HDD"
  },
  { "Swissbit C440 Industrial CompactFlash Card",
    // spec v1.23 found at http://www.farnell.com/datasheets/1821167.pdf
    // tested with SFCF4096H2BU4TO-I-MS-527-STD
    "SFCF(2048|4096|8192|16GB|32GB|64GB)H[0-9]BU[24]TO-(C|I)-(MS|QT|NU)-5[0-9]7-STD",
    "", "",
    "-v 196,raw24/raw24,Spare_Blocks "
    "-v 213,raw24/raw24,Spare_Blocks_Worst_Chip "
    "-v 229,raw48,Erase_Count "
    "-v 203,raw48,Total_ECC_Errors "
    "-v 232,raw48,Total_Number_of_Reads "
    "-v 214,raw48,Reserved_Attribute " // Spec says "to be determined"
    "-v 215,raw48,Current_TRIM_Percent "
  },
  { "Swissbit X-600m Series Industrial mSATA SSD",
    // spec v1.06 found at https://www.mouser.com/pdfdocs/Swissbit_X-600m_Datasheet.pdf
    // tested with SFSA016GU1AA2TO-I-DB-216-STD
    "SFSA(008|016|032|064|128)GU[0-9]AA[124]TO-(C|I)-(DB|QC|NC)-2[0-9]6-STD",
    "", "",
  //"-v 1,raw48,Raw_Read_Error_Rate "
  //"-v 5,raw16(raw16),Reallocated_Sector_Ct "
  //"-v 9,raw24(raw8),Power_On_Hours "
  //"-v 12,raw48,Power_Cycle_Count "
    "-v 160,raw48,Uncorrectable_Error_Cnt "
    "-v 161,raw48,Spare_Blocks_Remaining "
    "-v 163,raw48,Initial_Bad_Block_Count "
    "-v 164,raw48,Total_Erase_Count "
    "-v 165,raw48,Max_Erase_Count "
    "-v 166,raw48,Min_Erase_Count "
    "-v 167,raw48,Average_Erase_Count "
    "-v 168,raw48,Max_Erase_Count_of_Spec "
    "-v 169,raw48,Power_On_Uncorr_Err_Cnt "
    "-v 192,raw48,Init_Spare_Blocks_Avail "
    "-v 193,raw48,Dynamic_Remaps "
  //"-v 194,tempminmax,Temperature_Celsius "
  //"-v 195,raw48,Hardware_ECC_Recovered "
  //"-v 196,raw16(raw16),Reallocated_Event_Count "
  //"-v 198,raw48,Offline_Uncorrectable "
    "-v 199,raw48,SATA_CRC_Error_Count "
    "-v 215,raw48,TRIM_Count "
    "-v 235,hex56,Flash_Writes_LBAs_Low "
    "-v 237,hex48,Flash_Writes_LBAs_High "
    "-v 241,hex56,Total_LBAs_Written_Low "
    "-v 242,hex56,Total_LBAs_Read_Low "
    "-v 243,hex48,Total_LBAs_Written_High "
    "-v 244,hex48,Total_LBAs_Read_High "
    "-v 248,raw48,Perc_Rated_Life_Remain "
    "-v 249,raw48,Spares_Remaining_Perc "
  },
  { "Apacer SDM4 Series SSD Module",
    "(2|4|8|16|32|64)GB SATA Flash Drive", // tested with APSDM002G15AN-CT/SFDDA01C and SFI2101D
    "SF(DDA01C|I2101D)",
    "",
    "-v 160,raw48,Initial_Bad_Block_Count "
    "-v 161,raw48,Bad_Block_Count "
    "-v 162,raw48,Spare_Block_Count "
    "-v 163,raw48,Max_Erase_Count "
    "-v 164,raw48,Average_Erase_Count "
    "-v 165,raw48,Average_Erase_Count " // could be wrong
  },
  { "Apacer SDM5/5A/5A-M Series SSD Module",
    "(1|2|4|8|16|32|64)GB SATA Flash Drive", // tested with APSDM016GA2AN-PTM1/SFDK004A,
      // APSDM016GA3AN-ATM/SFDE001A, APSDM004G13AN-AT/SFDE001A
    "SF(DK004A|DE001A)",
    "",
  //"-v 9,raw24(raw8),Power_On_Hours "
  //"-v 12,raw48,Power_Cycle_Count "
    "-v 163,raw48,Max_Erase_Count "
    "-v 164,raw48,Average_Erase_Count "
    "-v 166,raw48,Grown_Bad_Block_Count "
    "-v 167,raw48,SSD_Write_Protect_Mode "
    "-v 168,raw48,SATA_PHY_Err_Ct "
    "-v 175,raw48,Bad_Cluster_Table_Count "
    "-v 192,raw48,Unexpect_Power_Loss_Ct "
  //"-v 194,tempminmax,Temperature_Celsius "
  //"-v 241,raw48,Total_LBAs_Written "
  },
  { "Apacer AS340 SSDs",
    "Apacer AS340 (120|240|480|960)GB", // tested with Apacer AS340 120GB/AP612PE0
    "", "",
  //"-v 9,raw24(raw8),Power_On_Hours "
  //"-v 12,raw48,Power_Cycle_Count "
    "-v 163,raw48,Max_Erase_Count "
    "-v 164,raw48,Average_Erase_Count "
    "-v 166,raw48,Later_Bad_Block_Count "
    "-v 167,raw48,SSD_Protect_Mode "
    "-v 168,raw48,SATA_PHY_Error_Count "
    "-v 171,raw48,Program_Fail_Count "
    "-v 172,raw48,Erase_Fail_Count "
    "-v 175,raw48,Bad_Cluster_Table_Count "
    "-v 192,raw48,Unexpect_Power_Loss_Ct "
  //"-v 194,tempminmax,Temperature_Celsius "
    "-v 231,raw48,Lifetime_Left "
  //"-v 241,raw48,Total_LBAs_Written "
  },
  { "Apacer SSDs",
    "([1248]|1[056]|20|3[02]|40|60|64|80|12[08]|160|240|256|320|480|512|640|960|1280|1920|3840)(GB|TB) SATA Flash Drive|"
    "S[GH]250-M2[48][02] 128GB SSD", // tested with 120GB SATA Flash Drive/SFMB6130, SH250-M242 128GB SSD/SFMB8120
    "SFM[BC][0-9A-Z][0-9A-Z][1-9A-Z][0-9A-Z]",
    "",
  //"-v 9,raw24(raw8),Power_On_Hours "
  //"-v 12,raw48,Power_Cycle_Count "
    "-v 163,raw48,Maximum_Erase_Count "
    "-v 164,raw48,Average_Erase_Count "
    "-v 166,raw48,Total_Later_Bad_Blk_Ct "
    "-v 167,raw48,SSD_Protect_Mode "
    "-v 168,raw48,SATA_PHY_Error_Count "
    "-v 171,raw48,Program_Fail_Count "
    "-v 172,raw48,Erase_Fail_Count "
    "-v 175,raw48,Bad_Cluster_Table_Ct "
    "-v 192,raw48,Unexpect_Power_Loss_Ct "
  //"-v 194,tempminmax,Temperature_Celsius "
    "-v 231,raw48,Lifetime_Left "
  //"-v 241,raw48,Total_LBAs_Written "
  },
  { "Apple MacBook Air SSD", // probably Toshiba
    "APPLE SSD TS(064|128)E", // tested with APPLE SSD TS064E/TQAABBF0
    "", "",
    "-v 173,raw48,Wear_Leveling_Count " //  ]
    "-v 241,raw48,Host_Writes_GiB "     //  ]  guessed (ticket #655)
    "-v 242,raw48,Host_Reades_GiB "     //  ]
  },
  { "Apple SD/SM/TS...E/F/G SSDs", // SanDisk/Samsung/Toshiba?
    "APPLE SSD (S[DM]|TS)0?(128|256|512|768|1024)[EFG]", // tested with APPLE SSD SD256E/1021AP, SD0128F/A223321
      // APPLE SSD SM768E/CXM90A1Q, SM0512F/UXM2JA1Q, TS0256F/109L0704, SM0512G/BXW1SA0Q, SM1024G/BXW1SA0Q
    "", "",
  //"-v 1,raw48,Raw_Read_Error_Rate "
  //"-v 5,raw16(raw16),Reallocated_Sector_Ct "
  //"-v 9,raw24(raw8),Power_On_Hours "
  //"-v 12,raw48,Power_Cycle_Count "
    "-v 169,raw48,Unknown_Apple_Attrib "
    "-v 173,raw48,Wear_Leveling_Count " // ]
    "-v 174,raw48,Host_Reads_MiB "      // ] guessed (ticket #342), S[DM]*F only
    "-v 175,raw48,Host_Writes_MiB "     // ]
  //"-v 192,raw48,Power-Off_Retract_Count "
  //"-v 194,tempminmax,Temperature_Celsius "
  //"-v 197,raw48,Current_Pending_Sector "
  //"-v 199,raw48,UDMA_CRC_Error_Count "
  //"-v 240,raw48,Unknown_SSD_Attribute "
  },
  { "ATP SATA III aMLC M.2 2242 Embedded SSD",
    "ATP I-Temp M\\.2 2242", // tested with ATP I-Temp M.2 2242/R0822A
    "","",
    "-v 1,raw48,Raw_Read_Error_Count "
  //"-v 5,raw16(raw16),Reallocated_Sector_Ct "
  //"-v 9,raw24(raw8),Power_On_Hours "
  //"-v 12,raw48,Power_Cycle_Count "
    "-v 14,raw48,Device_Raw_Capacity "
    "-v 15,raw48,Device_User_Capacity "
    "-v 16,raw48,Initial_Spare_Blocks "
    "-v 17,raw48,Remaining_Spare_Blocks "
    "-v 100,raw48,Total_Erease_Count "
    "-v 160,raw48,Uncorrectable_Sectors "
    "-v 172,raw48,Block_Erase_Failure "
    "-v 173,raw48,Max_Erase_Count "
    "-v 174,raw48,Unexpected_Power_Cycle "
    "-v 175,raw48,Average_Erase_Count "
    "-v 181,raw48,Program_Fail_Blocks "
    "-v 187,raw48,Reported_UE_Counts "
    "-v 194,raw48,Device_Temperature "
  //"-v 195,raw48,Hardware_ECC_Recovered "
  //"-v 197,raw48,Current_Pending_Sector "
  //"-v 198,raw48,Offline_Uncorrectable "
    "-v 199,raw48,SATA_CRC_Error_Count "
    "-v 202,raw48,Percent_Lifetime_Used "
    "-v 205,raw48,Thermal_Asperity_Rate "
    "-v 231,raw48,Controller_Temperature "
    "-v 234,raw48,Nand_Sectors_Read "
    "-v 235,raw48,Device_Sectors_Written "
    "-v 241,raw48,Nand_Sectors_Written "
    "-v 242,raw48,Device_Bytes_Read "
    "-v 248,raw48,PCT_Life_Remaining "
    "-v 249,raw48,Spare_Block_Remaining "
  },
  { "Crucial/Micron RealSSD C300/P300", // Marvell 88SS9174
    "C300-CTFDDA[AC](064|128|256)MAG|" // tested with C300-CTFDDAC128MAG/0002,
      // C300-CTFDDAC064MAG/0006
    "P300-MTFDDAC(050|100|200)SAL", // tested with P300-MTFDDAC100SAL/0003
    "", "",
  //"-v 1,raw48,Raw_Read_Error_Rate "
  //"-v 5,raw16(raw16),Reallocated_Sector_Ct "
  //"-v 9,raw24(raw8),Power_On_Hours "
  //"-v 12,raw48,Power_Cycle_Count "
    "-v 170,raw48,Grown_Failing_Block_Ct "
    "-v 171,raw48,Program_Fail_Count "
    "-v 172,raw48,Erase_Fail_Count "
    "-v 173,raw48,Wear_Leveling_Count "
    "-v 174,raw48,Unexpect_Power_Loss_Ct "
    "-v 181,raw16,Non4k_Aligned_Access "
    "-v 183,raw48,SATA_Iface_Downshift "
  //"-v 184,raw48,End-to-End_Error "
  //"-v 187,raw48,Reported_Uncorrect "
  //"-v 188,raw48,Command_Timeout "
    "-v 189,raw48,Factory_Bad_Block_Ct "
  //"-v 194,tempminmax,Temperature_Celsius "
  //"-v 195,raw48,Hardware_ECC_Recovered "
  //"-v 196,raw16(raw16),Reallocated_Event_Count "
  //"-v 197,raw48,Current_Pending_Sector "
  //"-v 198,raw48,Offline_Uncorrectable "
  //"-v 199,raw48,UDMA_CRC_Error_Count "
    "-v 202,raw48,Percent_Lifetime_Used "
    "-v 206,raw48,Write_Error_Rate "
  },
  { "Crucial/Micron RealSSD m4/C400/P400", // Marvell 9176, fixed firmware
    "C400-MTFDDA[ACK](064|128|256|512)MAM|"
      // M4-CT032M4SSD3/04MH
    "M4-CT(032|064|128|256|512)M4SSD[123]|" // tested with M4-CT512M4SSD2/0309
    "MTFDDA[AK](064|128|256|512|050|100|200|400)MA[MNR]-1[JKS]1.*", // tested with
      // MTFDDAK256MAR-1K1AA/MA52, MTFDDAK256MAM-1K12/08TH,
      // MTFDDAA064MAR-1J1AB  49Y5835 49Y5838IBM/MA49 (P400e)
    "030[9-Z]|03[1-Z].|0[4-Z]..|[1-Z]....*", // >= "0309"
    "",
  //"-v 1,raw48,Raw_Read_Error_Rate "
  //"-v 5,raw16(raw16),Reallocated_Sector_Ct "
  //"-v 9,raw24(raw8),Power_On_Hours "
  //"-v 12,raw48,Power_Cycle_Count "
    "-v 170,raw48,Grown_Failing_Block_Ct "
    "-v 171,raw48,Program_Fail_Count "
    "-v 172,raw48,Erase_Fail_Count "
    "-v 173,raw48,Wear_Leveling_Count "
    "-v 174,raw48,Unexpect_Power_Loss_Ct "
    "-v 181,raw16,Non4k_Aligned_Access "
    "-v 183,raw48,SATA_Iface_Downshift "
  //"-v 184,raw48,End-to-End_Error "
  //"-v 187,raw48,Reported_Uncorrect "
  //"-v 188,raw48,Command_Timeout "
    "-v 189,raw48,Factory_Bad_Block_Ct "
  //"-v 194,tempminmax,Temperature_Celsius "
  //"-v 195,raw48,Hardware_ECC_Recovered "
  //"-v 196,raw16(raw16),Reallocated_Event_Count "
  //"-v 197,raw48,Current_Pending_Sector "
  //"-v 198,raw48,Offline_Uncorrectable "
  //"-v 199,raw48,UDMA_CRC_Error_Count "
    "-v 202,raw48,Perc_Rated_Life_Used "
    "-v 206,raw48,Write_Error_Rate "
    "-v 225,raw48,Unknown_Marvell_Attr " // P400e
    "-v 231,raw48,Unknown_Marvell_Attr " // P400e
    "-v 242,raw48,Host_Reads" // P400e: 2MiB?
  },
  { "Crucial/Micron RealSSD m4/C400", // Marvell 9176, buggy or unknown firmware
    "C400-MTFDDA[ACK](064|128|256|512)MAM|" // tested with C400-MTFDDAC256MAM/0002
    "M4-CT(032|064|128|256|512)M4SSD[123]", // tested with M4-CT064M4SSD2/0002,
      // M4-CT064M4SSD2/0009, M4-CT256M4SSD3/000F
    "",
    "This drive may hang after 5184 hours of power-on time:\n"
    "https://www.tomshardware.com/news/Crucial-m4-Firmware-BSOD,14544.html\n"
    "See the following web page for firmware updates:\n"
    "http://www.crucial.com/usa/en/support-ssd",
    "-v 170,raw48,Grown_Failing_Block_Ct "
    "-v 171,raw48,Program_Fail_Count "
    "-v 172,raw48,Erase_Fail_Count "
    "-v 173,raw48,Wear_Leveling_Count "
    "-v 174,raw48,Unexpect_Power_Loss_Ct "
    "-v 181,raw16,Non4k_Aligned_Access "
    "-v 183,raw48,SATA_Iface_Downshift "
    "-v 189,raw48,Factory_Bad_Block_Ct "
    "-v 202,raw48,Perc_Rated_Life_Used "
    "-v 206,raw48,Write_Error_Rate"
  },
  { "Crucial/Micron Client SSDs", // MX100, MX200, BX300, MX300, BX500, MX500, M500, M600, 1100, 1300
      // See also tnfd22_client_ssd_smart_attributes.pdf Rev. E from 2018-09-28
      // (covers M500 FW>=MU03, M510, M550, MX100, M600, MX200, 1100, MX300, 1300)
    "Crucial_CT(128|256|512)MX100SSD1|"// Marvell 88SS9189, tested with Crucial_CT256MX100SSD1/MU01
    "Crucial_CT(200|250|256|500|512|1000|1024)MX200SSD[1346]|" // Marvell 88SS9189, tested with
      // Crucial_CT500MX200SSD1/MU01, Crucial_CT1024MX200SSD1/MU01, Crucial_CT250MX200SSD3/MU01,
      // Crucial_CT250MX200SSD1/MU03
    "Crucial_CT(275|525|750|1050|2050)MX300SSD[14]|" // Marvell 88SS1074, tested with
      // Crucial_CT275MX300SSD1/M0CR040, Crucial_CT525MX300SSD1/M0CR021, Crucial_CT750MX300SSD1/M0CR011,
      // Crucial_CT2050MX300SSD1/M0CR031
    "Crucial_CT(120|240|480|960)M500SSD[134]|" // Marvell 88SS9187, tested with
      // Crucial_CT120M500SSD1/MU02, Crucial_CT120M500SSD3/MU02, Crucial_CT240M500SSD1/MU03,
      // Crucial_CT480M500SSD1/MU03, Crucial_CT960M500SSD1/MU03, Crucial_CT240M500SSD4/MU05
    "Crucial_CT(128|256|512|1024)M550SSD[134]|" // tested with Crucial_CT512M550SSD3/MU01,
      // Crucial_CT1024M550SSD1/MU01, Crucial_CT128M550SSD4/MU02
    "CT(120|240|480)BX300SSD1|" // Silicon Motion SM2258, same attributes as Marvell-based Crucial SSDs,
      // tested with CT240BX300SSD1/M2CR010
    "CT(120|240|480|960|[12]000)BX500SSD1|" // Silicon Motion SM2258XT, tested with CT120BX500SSD1/M6CR013,
      // CT1000BX500SSD1/M6CR030, CT2000BX500SSD1/M6CR030
    "CT(250|500|[124]000)MX500SSD[14]|" // Silicon Motion SM2258, tested with CT250MX500SSD1/M3CR010
      // CT500MX500SSD1/M3CR010, CT1000MX500SSD1/M3CR010, CT2000MX500SSD1/M3CR010,
      // CT500MX500SSD1/M3CR020, CT250MX500SSD4/M3CR022, CT500MX500SSD1/M3CR022,
      // CT500MX500SSD1/M3CR023, CT1000MX500SSD1/M3CR032, CT4000MX500SSD1/M3CR044
    "Micron_M500_MTFDDA[KTV](120|240|480|960)MAV|"// tested with Micron_M500_MTFDDAK960MAV/MU05
    "Micron_M500DC_(EE|MT)FDDA[AK](120|240|480|800)MBB|" // tested with Micron_M500DC_EEFDDAA120MBB/129,
      // Micron_M500DC_MTFDDAK800MBB/0129
    "(Micron[_ ])?M500IT[_ ]MTFDDA[KTY](032|050|060|064|120|128|240|256)[MS]BD|" // tested with M500IT_MTFDDAK240MBD/MG02
    "(Micron_)?M510[_-]MTFDDA[KTV](128|256)MAZ|" // tested with M510-MTFDDAK256MAZ/MU01
    "MICRON_M510DC_(EE|MT)FDDAK(120|240|480|800|960)MBP|" // tested with Micron_M510DC_MTFDDAK240MBP/0005
    "(Micron_)?M550[_-]MTFDDA[KTV](064|128|256|512|1T0)MAY|" // tested with M550-MTFDDAK256MAY/MU01
    "(Micron_M600_)?(EE|MT)FDDA[KTV](128|256|512|1T0)MBF[25Z]?(-.*)?|" // tested with Micron_M600_MTFDDAK1T0MBF/MU01,
      // MTFDDAK256MBF-1AN1ZABHA/M603
    "(Micron_1100_)?MTFDDA[KV](256|512|1T0|2T0)TBN(-.*)?|" // Marvell 88SS1074, tested with
      // Micron_1100_MTFDDAK256TBN/M0MU020, MTFDDAK256TBN/M0MA020 (OEM), MTFDDAV256TBN-1AR15ABHA/HPC0T14
    "Micron 1100 SATA (256G|512G|1T|2T)B|" // tested with Micron 1100 SATA 256GB/M0DL022
    "(Micron_1300_)?(EE|MT)FDDA[KV](256|512|1T0|2T0)TDL(-.*)?", // tested with Micron_1300_MTFDDAK256TDL/M5MU000,
      // Micron_1300_MTFDDAK1T0TDL/M5MU000, MTFDDAK2T0TDL/M5MU030, MTFDDAK256TDL-1AW1ZABFA/M5MA030
    "", "",
  //"-v 1,raw48,Raw_Read_Error_Rate "
    "-v 5,raw48,Reallocate_NAND_Blk_Cnt "
  //"-v 9,raw24(raw8),Power_On_Hours "
  //"-v 12,raw48,Power_Cycle_Count "
    "-v 170,raw48,Reserved_Block_Count "
    "-v 171,raw48,Program_Fail_Count "
    "-v 172,raw48,Erase_Fail_Count "
    "-v 173,raw48,Ave_Block-Erase_Count "
    "-v 174,raw48,Unexpect_Power_Loss_Ct "
    "-v 180,raw48,Unused_Reserve_NAND_Blk "
    "-v 183,raw48,SATA_Interfac_Downshift "
    "-v 184,raw48,Error_Correction_Count "
  //"-v 187,raw48,Reported_Uncorrect "
  //"-v 194,tempminmax,Temperature_Celsius "
    "-v 195,raw48,Cumulativ_Corrected_ECC "
  //"-v 196,raw16(raw16),Reallocated_Event_Count "
    "-v 197,raw48,Current_Pending_ECC_Cnt " // MX500: May flip 0 <> 1 (ticket #1227)
  //"-v 198,raw48,Offline_Uncorrectable "
  //"-v 199,raw48,UDMA_CRC_Error_Count "
    "-v 202,raw48,Percent_Lifetime_Remain " // norm = max(100-raw,0); raw = percent_lifetime_used
    "-v 206,raw48,Write_Error_Rate "
    "-v 210,raw48,Success_RAIN_Recov_Cnt "
    "-v 223,raw48,Unkn_CrucialMicron_Attr " // M6CR030
    "-v 246,raw48,Total_LBAs_Written "
    "-v 247,raw48,Host_Program_Page_Count "
    "-v 248,raw48,FTL_Program_Page_Count "
    "-v 249,raw48,Unkn_CrucialMicron_Attr " // M6CR030
  //"-v 250,raw48,Read_Error_Retry_Rate "   // M6CR030
    "-v 251,raw48,Unkn_CrucialMicron_Attr " // M6CR030
    "-v 252,raw48,Unkn_CrucialMicron_Attr " // M6CR030
    "-v 253,raw48,Unkn_CrucialMicron_Attr " // M6CR030
    "-v 254,raw48,Unkn_CrucialMicron_Attr"  // M6CR030
  },
  { "Lexar 128GB SSD", // for other Lexar drives see ticket #1529
    "Lexar 128GB SSD", // Lexar 128GB SSD/H190117D
    "", "",
    "-v 5,raw48,New_Bad_Blk_Cnt "
  //"-v 9,raw24(raw8),Power_On_Hours "
  //"-v 12,raw48,Power_Cycle_Count "
    "-v 167,raw48,SSD_Protect_mode "
    "-v 168,raw48,SATA_PHY_Error_Cnt "
    "-v 169,raw48,Bad_Block_Cnt "
    "-v 171,raw48,Program_Fail_Cnt "
    "-v 172,raw48,Erase_Fail_Cnt "
    "-v 173,raw48,Erase_Cnt "
    "-v 175,raw48,Bad_Cluster_Cnt "
    "-v 177,raw48,Read_Retry_Cnt "
    "-v 180,raw48,Spare_Blk_Cnt_Left "
  //"-v 187,raw48,Reported_Uncorrect "
  //"-v 192,raw48,Power-Off_Retract_Count "
  //"-v 194,tempminmax,Temperature_Celsius "
  //"-v 199,raw48,UDMA_CRC_Error_Count "
    "-v 206,raw48,Min_Erase_Cnt "
    "-v 207,raw48,Max_Erase_Cnt "
    "-v 208,raw48,Avg_Erase_Cnt "
    "-v 209,raw48,SLC_Min_Erase_Cnt "
    "-v 210,raw48,SLC_Max_Erase_Cnt "
    "-v 211,raw48,SLC_Avg_Erase_Cnt "
    "-v 231,raw48,SSD_Life_Left "
  //"-v 241,raw48,Total_LBAs_Written "
  //"-v 242,raw48,Total_LBAs_Read "
    "-v 245,raw48,Bit_Error_Cnt "
  },
  // Reference: https://www.micron.com/resource-details/feec878a-265e-49a7-8086-15137c5f9011
  // TN-FD-34: 5100 SSD SMART Implementation
  { "Micron 5100 Pro / 52x0 / 5300 SSDs",
    "(Micron_5100_)?(EE|MT)FDDA[KV](240|480|960|1T9|3T8|7T6)T(BY|CB|CC)|" // Matches both stock and Dell OEM
      // tested with Micron_5100_MTFDDAK3T8TCB/D0MU410, MTFDDAK3T8TCB/D0MU410
    "(Micron_5200_)?MTFDDAK(480|960|1T9|3T8|7T6)TD(C|D|N)|" // tested with Micron_5200_MTFDDAK3T8TDD/D1MU505
    "Micron_5210_MTFDDAK(480|960|1T9|3T8|7T6)QDE|" // tested with Micron_5210_MTFDDAK7T6QDE/D2MU804
    "Micron_5300(HC)?_MTFDDA[KV](240|480|960|1T9|3T8|7T6)TD[ST]", // tested with Micron_5300_MTFDDAK1T9TDS/D3MU001,
      // Micron_5300HC_MTFDDAK960TDS/D3MN010
    "", "",
  //"-v 1,raw48,Raw_Read_Error_Rate "
  //"-v 5,raw16(raw16),Reallocated_Sector_Ct "
  //"-v 9,raw24(raw8),Power_On_Hours "  // raw24(raw8)??
  //"-v 12,raw48,Power_Cycle_Count "
    "-v 170,raw48,Reserved_Block_Pct " // Percentage of remaining reserved blocks available
    "-v 171,raw48,Program_Fail_Count "
    "-v 172,raw48,Erase_Fail_Count "
    "-v 173,raw48,Avg_Block-Erase_Count "
    "-v 174,raw48,Unexpect_Power_Loss_Ct "
  //"-v 180,raw48,Unused_Rsvd_Blk_Cnt_Tot " // absolute count of remaining reserved blocks available
    "-v 183,raw48,SATA_Int_Downshift_Ct " // SATA speed downshift count
  //"-v 184,raw48,End-to-End_Error "
  //"-v 187,raw48,Reported_Uncorrect " // Number of UECC correction failures
  //"-v 188,raw48,Command_Timeout "
  //"-v 194,tempminmax,Temperature_Celsius " // 100 - degrees C, wraps: 101 reported as 255
  //"-v 195,raw48,Hardware_ECC_Recovered "
  //"-v 196,raw16(raw16),Reallocated_Event_Count "
  //"-v 197,raw48,Current_Pending_Sector " // Use the raw value
  //"-v 198,raw48,Offline_Uncorrectable "  // Use the raw value
  //"-v 199,raw48,UDMA_CRC_Error_Count "   // Use the raw value
    "-v 202,raw48,Percent_Lifetime_Remain " // Remaining endurance, trips at 10%
    "-v 206,raw48,Write_Error_Rate "
    "-v 210,raw48,RAIN_Success_Recovered "  // Total number of NAND pages recovered by RAIN
    "-v 211,raw48,Integ_Scan_Complete_Cnt "  // Number of periodic data integrity scans completed
    "-v 212,raw48,Integ_Scan_Folding_Cnt "   // Number of blocks reallocated by integrity scans
    "-v 213,raw48,Integ_Scan_Progress "      // Current is percentage, raw is absolute number of superblocks scanned by the current integrity scan
    "-v 246,raw48,Total_LBAs_Written "
    "-v 247,raw48,Host_Program_Page_Count "
    "-v 248,raw48,Bckgnd_Program_Page_Cnt"
  },
  { "Micron M500DC/M510DC Enterprise SSDs",
    "Micron_M500DC_(EE|MT)FDDA[AK](120|240|480|800)MBB|" // tested with
      // Micron_M500DC_EEFDDAA120MBB/129, Micron_M500DC_MTFDDAK800MBB/0129
    "MICRON_M510DC_(EE|MT)FDDAK(120|240|480|800|960)MBP", // tested with
      // Micron_M510DC_MTFDDAK240MBP/0005
    "", "",
  //"-v 1,raw48,Raw_Read_Error_Rate "
    "-v 5,raw48,Reallocated_Block_Count "
  //"-v 9,raw24(raw8),Power_On_Hours "
  //"-v 12,raw48,Power_Cycle_Count "
    "-v 170,raw48,Reserved_Block_Count "
    "-v 171,raw48,Program_Fail_Count "
    "-v 172,raw48,Erase_Fail_Count "
    "-v 173,raw48,Ave_Block-Erase_Count "
    "-v 174,raw48,Unexpect_Power_Loss_Ct "
    "-v 184,raw48,Error_Correction_Count "
  //"-v 187,raw48,Reported_Uncorrect "
    "-v 188,raw48,Command_Timeouts "
  //"-v 194,tempminmax,Temperature_Celsius "
    "-v 195,raw48,Cumulativ_Corrected_ECC "
  //"-v 197,raw48,Current_Pending_Sector "
  //"-v 198,raw48,Offline_Uncorrectable "
  //"-v 199,raw48,UDMA_CRC_Error_Count "
    "-v 202,raw48,Percent_Lifetime_Remain "
    "-v 206,raw48,Write_Error_Rate "
    "-v 247,raw48,Host_Program_Page_Count "
    "-v 248,raw48,Bckgnd_Program_Page_Cnt"
  },
  { "SandForce Driven SSDs", // Corsair Force LS with buggy firmware only
    "Corsair Force LS SSD", // tested with Corsair Force LS SSD/S9FM01.8
    "S9FM01\\.8",
    "A firmware update is available for this drive.\n"
    "It is HIGHLY RECOMMENDED for drives with specific serial numbers.\n"
    "See the following web pages for details:\n"
    "https://www.corsair.com/en-us/force-series-ls-60gb-sata-3-6gb-s-ssd\n"
    "https://www.smartmontools.org/ticket/628",
    "-v 1,raw24/raw32,Raw_Read_Error_Rate "
    "-v 5,raw48,Retired_Block_Count "
    "-v 9,msec24hour32,Power_On_Hours_and_Msec "
  //"-v 12,raw48,Power_Cycle_Count "
    "-v 162,raw48,Unknown_SandForce_Attr "
    "-v 170,raw48,Reserve_Block_Count "
    "-v 172,raw48,Erase_Fail_Count "
    "-v 173,raw48,Unknown_SandForce_Attr "
    "-v 174,raw48,Unexpect_Power_Loss_Ct "
    "-v 181,raw48,Program_Fail_Count "
  //"-v 187,raw48,Reported_Uncorrect "
  //"-v 192,raw48,Power-Off_Retract_Count "
  //"-v 194,tempminmax,Temperature_Celsius "
  //"-v 196,raw16(raw16),Reallocated_Event_Count "
    "-v 218,raw48,Unknown_SandForce_Attr "
    "-v 231,raw48,SSD_Life_Left "
    "-v 241,raw48,Lifetime_Writes_GiB "
    "-v 242,raw48,Lifetime_Reads_GiB"
  },
  { "SandForce Driven SSDs",
    "SandForce 1st Ed\\.|" // Demo Drive, tested with firmware 320A13F0
    "ADATA SSD S(396|510|599) .?..GB|" // tested with ADATA SSD S510 60GB/320ABBF0,
      // ADATA SSD S599 256GB/3.1.0, 64GB/3.4.6
    "ADATA SP[389]00|" // tested with ADATA SP300/5.0.2d, SP800/5.0.6c,
      // ADATA SP900/5.0.6 (Premier Pro, SF-2281)
    "ADATA SSD S[PX]900 (64|128|256|512)GB-DL2|" // tested with ADATA SSD SP900 256GB-DL2/5.0.6,
      // ADATA SSD SX900 512GB-DL2/5.8.2
    "ADATA XM11 (128|256)GB|" // tested with ADATA XM11 128GB/5.0.1
    "ATP Velocity MIV (60|120|240|480)GB|" // tested with ATP Velocity MIV 480GB/110719
    "Comay BladeDrive E28 (800|1600|3200)GB|" // LSI SF-2581, tested with Comay BladeDrive E28 800GB/2.71
    "Corsair CSSD-F(40|60|80|115|120|160|240)GBP?2.*|" // Corsair Force, tested with
      // Corsair CSSD-F40GB2/1.1, Corsair CSSD-F115GB2-A/2.1a
    "Corsair Voyager GTX|" // Corsair Voyager GTX/S9FM02J6
    "Corsair Force ((3 |LS )?SSD|GS|GT)|" // SF-2281, tested with
      // Corsair Force SSD/5.05, 3 SSD/1.3.2, GT/1.3.3, GS/5.03,
      // Corsair Force LS SSD/S8FM06.5, S9FM01.8, S9FM02.0
    "FM-25S2S-(60|120|240)GBP2|" // G.SKILL Phoenix Pro, SF-1200, tested with
      // FM-25S2S-240GBP2/4.2
    "FTM(06|12|24|48)CT25H|" // Supertalent TeraDrive CT, tested with
      // FTM24CT25H/STTMP2P1
    "KINGSTON SE50S37?(100|240|480)G|" // tested with KINGSTON SE50S3100G/KE1ABBF0,
      // KINGSTON SE50S37100G/61AABBF0 (E50)
    "KINGSTON SH10[03]S3(90|120|240|480)G|" // HyperX (3K), SF-2281, tested with
      // SH100S3240G/320ABBF0, SH103S3120G/505ABBF0
    "KINGSTON SKC(300S37A|380S3)(60|120|180|240|480)G|" // KC300, SF-2281, tested with
      // SKC300S37A120G/KC4ABBF0, SKC380S3120G/507ABBF0
    "KINGSTON SVP200S3(7A)?(60|90|120|240|480)G|" // V+ 200, SF-2281, tested with
      // SVP200S37A480G/502ABBF0, SVP200S390G/332ABBF0
    "KINGSTON SMS200S3(30|60|120)G|" // mSATA, SF-2241, tested with SMS200S3120G/KC3ABBF0
    "KINGSTON SMS450S3(32|64|128)G|" // mSATA, SF-2281, tested with SMS450S3128G/503ABBF0
    "KINGSTON (SV300|SKC100|SE100)S3.*G|" // other SF-2281
    "KINGSTON SHFS37A(120|240|480)G|" // HyperX Fury, SF-2281, tested with KINGSTON SHFS37A240G/608ABBF0
    "KINGSTON SNS4151S316GD|" // KINGSTON SNS4151S316GD/S9FM01.6
    "MKNSSDCR(45|60|90|120|180|240|360|480)GB(-(7|DX7?|MX|G2))?|" // Mushkin Chronos (7mm/Deluxe/MX/G2),
      // SF-2281, tested with MKNSSDCR120GB, MKNSSDCR120GB-MX/560ABBF0, MKNSSDCR480GB-DX7/603ABBF0
    "MKNSSDEC(60|120|240|480|512)GB|" // Mushkin Enhanced ECO2, tested with MKNSSDEC120GB/604ABBF0
    "MKNSSDAT(30|40|60|120|180|240|480)GB(-(DX|V))?|" // Mushkin Atlas (Deluxe/Value), mSATA, SF-2281,
      // tested with MKNSSDAT120GB-V/540ABBF0
    "Mushkin MKNSSDCL(40|60|80|90|115|120|180|240|480)GB-DX2?|" // Mushkin Callisto deluxe,
      // SF-1200/1222, Mushkin MKNSSDCL60GB-DX/361A13F0
    "MXSSD3MDSF-(60|120)G|" // MX-DS FUSION, tested with MXSSD3MDSF-60G/2.32
    "OCZ[ -](AGILITY2([ -]EX)?|COLOSSUS2|ONYX2|VERTEX(2|-LE))( [123]\\..*)?|" // SF-1200,
      // tested with OCZ-VERTEX2/1.11, OCZ-VERTEX2 3.5/1.11
    "OCZ-NOCTI|" // mSATA, SF-2100, tested with OCZ-NOCTI/2.15
    "OCZ-REVODRIVE3?( X2)?|" // PCIe, SF-1200/2281, tested with
      // OCZ-REVODRIVE( X2)?/1.20, OCZ-REVODRIVE3 X2/2.11
    "OCZ-REVODRIVE350|"
    "OCZ[ -](VELO|VERTEX2[ -](EX|PRO))( [123]\\..*)?|" // SF-1500, tested with
      // OCZ VERTEX2-PRO/1.10 (Bogus thresholds for attribute 232 and 235)
    "D2[CR]STK251...-....(\\.C)?|" // OCZ Deneva 2 C/R, SF-22xx/25xx,
      // tested with D2CSTK251M11-0240/2.08, D2CSTK251A10-0240/2.15, D2RSTK251M11-0100.C/3.22
    "OCZ-(AGILITY3|SOLID3|VERTEX3( LT| MI)?)|"  // SF-2200, tested with OCZ-VERTEX3/2.02,
      // OCZ-AGILITY3/2.11, OCZ-SOLID3/2.15, OCZ-VERTEX3 MI/2.15, OCZ-VERTEX3 LT/2.22
    "OCZ Z-DRIVE R4 [CR]M8[48]|" // PCIe, SF-2282/2582, tested with OCZ Z-DRIVE R4 CM84/2.13
      // (Bogus attributes under Linux)
    "OCZ Z-DRIVE 4500|"
    "OCZ-VELO DRIVE|" // VeloDrive R, PCIe, tested with OCZ-VELO DRIVE/1.33
    "TALOS2|" // OCZ Talos 2 C/R, SAS (works with -d sat), 2*SF-2282, tested with TALOS2/3.20E
    "(APOC|DENC|DENEVA|FTNC|GFGC|MANG|MMOC|NIMC|TMSC).*|" // other OCZ SF-1200,
      // tested with DENCSTE251M11-0120/1.33, DENEVA PCI-E/1.33
    "(DENR|DRSAK|EC188|NIMR|PSIR|TRSAK).*|" // other OCZ SF-1500
    "OWC Aura Pro( 6G SSD)?|" // tested with OWC Aura Pro 6G SSD/507ABBF0, OWC Aura Pro/603ABBF0
    "OWC Mercury Electra (Pro )?[36]G SSD|" // tested with
      // OWC Mercury Electra 6G SSD/502ABBF0, OWC Mercury Electra Pro 3G SSD/541ABBF0
    "OWC Mercury E(xtreme|XTREME) Pro (6G |RE )?SSD|" // tested with
      // OWC Mercury Extreme Pro SSD/360A13F0, OWC Mercury EXTREME Pro 6G SSD/507ABBF0
    "Patriot Pyro|" // tested with Patriot Pyro/332ABBF0
    "SanDisk SDSSDX(60|120|240|480)GG25|" // SanDisk Extreme, SF-2281, tested with
      // SDSSDX240GG25/R201
    "SanDisk SDSSDA(120|240|480)G|" // SanDisk SSD Plus, tested with SanDisk SDSSDA240G/U21010RL
    "SuperSSpeed S301 [0-9]*GB|" // SF-2281, tested with SuperSSpeed S301 128GB/503
    "SG9XCS2D(0?50|100|200|400)GESLT|" // Smart Storage Systems XceedIOPS2, tested with
      // SG9XCS2D200GESLT/SA03L370
    "SSD9SC(120|240|480)GED[EA]|" // PNY Prevail Elite, tested with SSD9SC120GEDA/334ABBF0
    "(TX32|TX31C1|VN0.?..GCNMK).*|" // Smart Storage Systems XceedSTOR
    "(TX22D1|TX21B1).*|" // Smart Storage Systems XceedIOPS2
    "TX52D1.*|" // Smart Storage Systems Xcel-200
    "TS(64|128|256|512)GSSD[37]20|" // Transcend SSD320/720, SF-2281, tested with
      // TS128GSSD320, TS256GSSD720/5.2.0
    "UGB(88P|99S)GC...H[BF].|" // Unigen, tested with
      // UGB88PGC100HF2/MP Rev2, UGB99SGC100HB3/RC Rev3
    "SG9XCS(1F|2D)(50|100|200|400)GE01|" // XceedIOPS, tested with SG9XCS2D50GE01/SA03F34V
    "VisionTek GoDrive (60|120|240|480)GB", // tested with VisionTek GoDrive 480GB/506ABBF0
    "", "",
    "-v 1,raw24/raw32,Raw_Read_Error_Rate "
    "-v 5,raw48,Retired_Block_Count "
    "-v 9,msec24hour32,Power_On_Hours_and_Msec "
  //"-v 12,raw48,Power_Cycle_Count "
    "-v 13,raw24/raw32,Soft_Read_Error_Rate "
    "-v 100,raw48,Gigabytes_Erased "
    "-v 162,raw48,Unknown_SandForce_Attr " // Corsair Force LS SSD/S9FM01.8, *2.0
    "-v 170,raw48,Reserve_Block_Count "
    "-v 171,raw48,Program_Fail_Count "
    "-v 172,raw48,Erase_Fail_Count "
    "-v 173,raw48,Unknown_SandForce_Attr " // Corsair Force LS SSD/S9FM01.8, *2.0
    "-v 174,raw48,Unexpect_Power_Loss_Ct "
    "-v 177,raw48,Wear_Range_Delta "
    "-v 181,raw48,Program_Fail_Count "
    "-v 182,raw48,Erase_Fail_Count "
    "-v 184,raw48,IO_Error_Detect_Code_Ct "
  //"-v 187,raw48,Reported_Uncorrect "
    "-v 189,tempminmax,Airflow_Temperature_Cel "
  //"-v 192,raw48,Power-Off_Retract_Count "
  //"-v 194,tempminmax,Temperature_Celsius "
    "-v 195,raw24/raw32,ECC_Uncorr_Error_Count "
  //"-v 196,raw16(raw16),Reallocated_Event_Count "
    "-v 198,raw24/raw32:210zr54,Uncorrectable_Sector_Ct " // KINGSTON SE100S3100G/510ABBF0
    "-v 199,raw48,SATA_CRC_Error_Count "
    "-v 201,raw24/raw32,Unc_Soft_Read_Err_Rate "
    "-v 204,raw24/raw32,Soft_ECC_Correct_Rate "
    "-v 218,raw48,Unknown_SandForce_Attr " // Corsair Force LS SSD/S9FM01.8, *2.0
    "-v 230,raw48,Life_Curve_Status "
    "-v 231,raw48,SSD_Life_Left "
  //"-v 232,raw48,Available_Reservd_Space "
    "-v 233,raw48,SandForce_Internal "
    "-v 234,raw48,SandForce_Internal "
    "-v 235,raw48,SuperCap_Health "
    "-v 241,raw48,Lifetime_Writes_GiB "
    "-v 242,raw48,Lifetime_Reads_GiB"
  },
  { "StorFly CFast SATA 6Gbps SSDs",
    // http://datasheet.octopart.com/VSFCS2CC060G-100-Virtium-datasheet-82287733.pdf
    // tested with StorFly VSFCS2CC060G-100/0409-000
    "StorFly VSFCS2C[CI](016|030|060|120|240)G-...",
    // C - commercial, I industrial
    "", "",
    "-v 192,raw48,Unsafe_Shutdown_Count "
    "-v 160,raw48,Uncorrectable_Error_Cnt "
    // 0729 - remaining in block life. In 0828  remaining is normalized to 100% then decreases
    "-v 161,raw48,Spares_Remaining "
    "-v 241,raw48,Host_Writes_32MiB "
    "-v 242,raw48,Host_Reads_32MiB "
    "-v 169,raw48,Lifetime_Remaining% "
    "-v 248,raw48,Lifetime_Remaining% " //  later then 0409 FW.
    "-v 249,raw48,Spares_Remaining_Perc " //  later then 0409 FW.
  },
  { "Phison Driven SSDs", // see MKP_521_Phison_SMART_attribute.pdf
    "BP4 mSATA SSD|" // MyDigital BP4, tested with BP4 mSATA SSD/S8FM06.9
    "Corsair Force LE200 SSD|" // tested with Corsair Force LE200 SSD/SBFM10, .../SBFM60.9
    "GIGABYTE GP-GSTFS31((120|240|256|480)G|100T)NTD|" // tested with GIGABYTE GP-GSTFS31120GNTD/SBFM61.3
    "GOODRAM IRIDIUM PRO|" // tested with GOODRAM IRIDIUM PRO/SAFM01.5
    "IR-SSDPR-S25A-(120|240|480|960)|" // Goodram IRIDM, tested with IR-SSDPR-S25A-120/SBFM91.3,
      // IR-SSDPR-S25A-240/SBFM91.2
    "KINGSTON O(C|M[48S])P0S3(64|128|256|512)B-[0A]0|" // tested with KINGSTON OCP0S364B-A0/SBFK62A3,
      // KINGSTON OM4P0S3256B-A0/SBFK62A3, KINGSTON OM8P0S364B-A0/SBFK62A3,
      // KINGSTON OMSP0S3128B-00/SBFK62A3
    "KINGSTON RBUSNS(4|8)180S3(32|64|128|256|512)GJ|" // RBU-SNSx180S3, tested with
      // KINGSTON RBUSNS4180S3256GJ/SBFK61D1, KINGSTON RBUSNS8180S3512GJ/SBFK61D1
    "KINGSTON SEDC400S37(400|480|800|960|1600|1800)G|" // DC400, tested with
      // KINGSTON SEDC400S37480G/SAFM02.[GH], KINGSTON SEDC400S37960G/SAFM32.I
    "KINGSTON SEDC(450R|500[MR])(480|960|1920|3840|7680)G|" // DC450R, DC500M/R, tested with
      // KINGSTON SEDC450R480G/SCEKH3. KINGSTON SEDC500M1920G/SCEKJ2.3,
      // KINGSTON SEDC500R480G/SCEKJ2.3, KINGSTON SEDC450R7680G/SCEKH3.4
    "KINGSTON SM2280S3G2(120)G|" // KINGSTON SM2280S3G2120G/SAFM01.R
    "KINGSTON SUV300S37A(120|240|480)G|" // UV300 SSD, tested with KINGSTON SUV300S37A120G/SAFM11.K
    "KINGSTON SKC310S3B?7A960G|" // SSDNow KC310, KINGSTON SKC310S37A960G/SAFM00.r
    "KINGSTON SKC400S37(128G|256G|512G|1T)|" // SSDNow KC400, KINGSTON SKC400S37128G
    "KINGSTON SV310S3(7A|D7|N7A|B7A)960G|" // SSDNow V310
    "KINGSTON SHSS3B?7A(120|240|480|960)G|" // HyperX Savage
    "KINGSTON  ?SA400(M8|S37)(120|240|480|960)G|" // Kingston A400 SSD, Phison S11 or
      // Silicon Motion controller (see ticket #801), tested with
      // KINGSTON SA400S37240G/SBFK10D7, KINGSTON SA400S37120G/SBFK71E0, */SBFKB1D1
      // KINGSTON  SA400S37480G/SBFK10D7 (two spaces), KINGSTON SA400M8240G/SBFK61E1
    "Patriot (Flare|Blast|Blaze|Burst)|" // tested with Patriot Flare/SBFM91.2,
      // Patriot Blast/SAFM11.3, Patriot Blaze/S9FM02, Patriot Burst/SBFM11.2
    "PNY CS(900|1311|2211) (120|240|480|960)GB SSD|" // tested with PNY CS900 120GB SSD/CS900612,
      // PNY CS900 240GB SSD/CS900613, PNY CS1311 120GB SSD/CS131122, PNY CS2211 240GB SSD/CS221016
    "PNY ELITE PSSD|" // tested with PNY ELITE PSSD/CS105P13 (240G)
    "SSD Smartbuy (60|64|120|128|240|256|480|512|960|1024|2000)GB|" // PS3111-S11, tested with
      // SSD Smartbuy 240GB/SBFM91.1, SSD Smartbuy 64GB/SBFM21.1
    "SSD PHISON 256GB PS3110-S10C|" // tested with SSD PHISON 256GB PS3110-S10C/SAFM12.2
    "SSDPR-CX400-(128|256|512|1024)|" // Goodram CX400, tested with SSDPR-CX400-512/SBFM61.3
    "TEAM L3 EVO SSD (120|240|480|960)GB|" // TEAM L3 EVO SSD 120GB/SBFM11.0
    "SSM28(128|256|512)GPTCB3B-S11[24]61[123]", // tested with SSM28256GPTCB3B-S112612/SBFM61.2
    "", "",
  //"-v 1,raw48,Raw_Read_Error_Rate "
    "-v 2,raw48,Not_In_Use "
    "-v 3,raw48,Not_In_Use "
    "-v 5,raw48,Retired_Block_Count "
    "-v 7,raw48,Not_In_Use "
    "-v 8,raw48,Not_In_Use "
  //"-v 9,raw24(raw8),Power_On_Hours "
    "-v 10,raw48,Not_In_Use "
  //"-v 12,raw48,Power_Cycle_Count "
    "-v 167,raw48,Write_Protect_Mode " // DC500
    "-v 168,raw48,SATA_Phy_Error_Count "
    "-v 169,raw48,Bad_Block_Rate " // DC500
    "-v 170,raw24/raw24:z54z10,Bad_Blk_Ct_Erl/Lat " // Early bad block/Later bad block
    "-v 172,raw48,Erase_Fail_Count " // DC500
    "-v 173,raw16(avg16),MaxAvgErase_Ct "
    "-v 175,raw48,Not_In_Use "
    "-v 181,raw48,Program_Fail_Count " // DC500
    "-v 182,raw48,Erase_Fail_Count " // DC500
    "-v 183,raw48,Unknown_Phison_Attr "
  //"-v 187,raw48,Reported_Uncorrect "
    "-v 192,raw48,Unsafe_Shutdown_Count "
    "-v 193,raw48,Power_Fail_Uncompl_Cnt "
  //"-v 194,tempminmax,Temperature_Celsius "
    "-v 195,raw48,Power_Fail_Health "
  //"-v 196,raw16(raw16),Reallocated_Event_Count "
    "-v 197,raw48,Not_In_Use "
    "-v 199,raw48,SATA_CRC_Error_Count "
    "-v 207,raw48,Thermal_Throttling_Cnt "
    "-v 218,raw48,CRC_Error_Count "
    "-v 231,raw48,SSD_Life_Left "
    "-v 232,raw48,Read_Fail_Count "
    "-v 233,raw48,Flash_Writes_GiB "
    "-v 240,raw48,Not_In_Use "
    "-v 241,raw48,Lifetime_Writes_GiB "
    "-v 242,raw48,Lifetime_Reads_GiB "
    "-v 244,raw48,Average_Erase_Count "
    "-v 245,raw48,Max_Erase_Count "
    "-v 246,raw48,Total_Erase_Count "
  },
  // this is a copy of the Phison bases record for the OEM drives with a very
  // weak information in the model. Detection is based on Firmware.
  { "Phison Driven OEM SSDs", // see MKP_521_Phison_SMART_attribute.pdf
    "GOODRAM|" // tested with GOODRAM CX200 (GOODRAM/SAFM12.2)
    "Hoodisk SSD|" // tested with Hoodisk SSD/SBFM01.3
    "INTENSO|" // tested with Intenso SSD SATA III Top (INTENSO/S9FM02.6, .../SAFM01.6)
    "INTENSO SATA III SSD|" // tested with INTENSO SATA III SSD/SBFM11.2, .../SBFM81.3
    "SATA SSD|" // tested with Supermicro SSD-DM032-PHI (SATA SSD/S9FM02.1),
      // PC Engines msata16d (SATA SSD/S9FM02.3), FoxLine flssd240x4s(SATA SSD/SBFM10.5)
    "SPCC Solid State Disk", // Silicon Power, tested with SPCC Solid State Disk/SBFD00.3,
      // SPCC Solid State Disk/SBFM61.2
    "S[89AB]F[DM][0-9][0-9]\\.[0-9]",
    "",
  //"-v 1,raw48,Raw_Read_Error_Rate "
    "-v 2,raw48,Not_In_Use "
    "-v 3,raw48,Not_In_Use "
    "-v 5,raw48,Retired_Block_Count "
    "-v 7,raw48,Not_In_Use "
    "-v 8,raw48,Not_In_Use "
  //"-v 9,raw24(raw8),Power_On_Hours "
    "-v 10,raw48,Not_In_Use "
  //"-v 12,raw48,Power_Cycle_Count "
    "-v 168,raw48,SATA_Phy_Error_Count "
    "-v 170,raw24/raw24:z54z10,Bad_Blk_Ct_Erl/Lat " // Early bad block/Later bad block
    "-v 173,raw16(avg16),MaxAvgErase_Ct "
    "-v 175,raw48,Not_In_Use "
    "-v 183,raw48,Unknown_Attribute "
  //"-v 187,raw48,Reported_Uncorrect "
    "-v 192,raw48,Unsafe_Shutdown_Count "
  //"-v 194,tempminmax,Temperature_Celsius "
    "-v 196,raw48,Not_In_Use "
    "-v 197,raw48,Not_In_Use "
    "-v 199,raw48,CRC_Error_Count "
    "-v 218,raw48,CRC_Error_Count "
    "-v 231,raw48,SSD_Life_Left "
    "-v 233,raw48,Flash_Writes_GiB "
    "-v 240,raw48,Not_In_Use "
    "-v 241,raw48,Lifetime_Writes_GiB "
    "-v 242,raw48,Lifetime_Reads_GiB "
    "-v 244,raw48,Average_Erase_Count "
    "-v 245,raw48,Max_Erase_Count "
    "-v 246,raw48,Total_Erase_Count "
  },
  { "Indilinx Barefoot based SSDs",
    "Corsair CSSD-V(32|60|64|128|256)GB2|" // Corsair Nova, tested with Corsair CSSD-V32GB2/2.2
    "Corsair CMFSSD-(32|64|128|256)D1|" // Corsair Extreme, tested with Corsair CMFSSD-128D1/1.0
    "CRUCIAL_CT(64|128|256)M225|" // tested with CRUCIAL_CT64M225/1571
    "G.SKILL FALCON (64|128|256)GB SSD|" // tested with G.SKILL FALCON 128GB SSD/2030
    "OCZ[ -](AGILITY|ONYX|VERTEX( 1199|-TURBO| v1\\.10)?)|" // tested with
      // OCZ-ONYX/1.6, OCZ-VERTEX 1199/00.P97, OCZ-VERTEX/1.30, OCZ VERTEX-TURBO/1.5, OCZ-VERTEX v1.10/1370
    "Patriot[ -]Torqx.*|"
    "RENICE Z2|" // tested with RENICE Z2/2030
    "STT_FT[MD](28|32|56|64)GX25H|" // Super Talent Ultradrive GX, tested with STT_FTM64GX25H/1916
    "TS(18|25)M(64|128)MLC(16|32|64|128|256|512)GSSD|" // ASAX Leopard Hunt II, tested with TS25M64MLC64GSSD/0.1
    "FM-25S2I-(64|128)GBFII|" // G.Skill FALCON II, tested with FM-25S2I-64GBFII
    "TS(60|120)GSSD25D-M", // Transcend Ultra SSD (SATA II), see also Ticket #80
    "", "",
    "-v 1,raw64 " // Raw_Read_Error_Rate
    "-v 9,raw64 " // Power_On_Hours
    "-v 12,raw64 " // Power_Cycle_Count
    "-v 184,raw64,Initial_Bad_Block_Count "
    "-v 195,raw64,Program_Failure_Blk_Ct "
    "-v 196,raw64,Erase_Failure_Blk_Ct "
    "-v 197,raw64,Read_Failure_Blk_Ct "
    "-v 198,raw64,Read_Sectors_Tot_Ct "
    "-v 199,raw64,Write_Sectors_Tot_Ct "
    "-v 200,raw64,Read_Commands_Tot_Ct "
    "-v 201,raw64,Write_Commands_Tot_Ct "
    "-v 202,raw64,Error_Bits_Flash_Tot_Ct "
    "-v 203,raw64,Corr_Read_Errors_Tot_Ct "
    "-v 204,raw64,Bad_Block_Full_Flag "
    "-v 205,raw64,Max_PE_Count_Spec "
    "-v 206,raw64,Min_Erase_Count "
    "-v 207,raw64,Max_Erase_Count "
    "-v 208,raw64,Average_Erase_Count "
    "-v 209,raw64,Remaining_Lifetime_Perc "
    "-v 210,raw64,Indilinx_Internal "
    "-v 211,raw64,SATA_Error_Ct_CRC "
    "-v 212,raw64,SATA_Error_Ct_Handshake "
    "-v 213,raw64,Indilinx_Internal"
  },
  { "Indilinx Barefoot_2/Everest/Martini based SSDs",
    "OCZ VERTEX[ -]PLUS|" // tested with OCZ VERTEX-PLUS/3.55, OCZ VERTEX PLUS/3.55
    "OCZ-VERTEX PLUS R2|" // Barefoot 2, tested with OCZ-VERTEX PLUS R2/1.2
    "OCZ-OCTANE|" // Everest 1, tested with OCZ-OCTANE/1.13
    "OCZ-PETROL|" // Everest 1, tested with OCZ-PETROL/3.12
    "OCZ-AGILITY4|" // Everest 2, tested with OCZ-AGILITY4/1.5.2
    "OCZ-VERTEX4", // Everest 2, tested with OCZ-VERTEX4/1.5
    "", "",
  //"-v 1,raw48,Raw_Read_Error_Rate "
  //"-v 3,raw16(avg16),Spin_Up_Time "
  //"-v 4,raw48,Start_Stop_Count "
  //"-v 5,raw16(raw16),Reallocated_Sector_Ct "
  //"-v 9,raw24(raw8),Power_On_Hours "
  //"-v 12,raw48,Power_Cycle_Count "
    "-v 232,raw48,Lifetime_Writes " // LBA?
  //"-v 233,raw48,Media_Wearout_Indicator"
  },
  { "Indilinx Barefoot 3 based SSDs",
    "OCZ-VECTOR(1[58]0)?|" // tested with OCZ-VECTOR/1.03, OCZ-VECTOR150/1.2, OCZ-VECTOR180
    "OCZ-VERTEX4[56]0A?|" // Barefoot 3 M10, tested with OCZ-VERTEX450/1.0, OCZ-VERTEX460/1.0, VERTEX460A
    "OCZ-SABER1000|"
    "OCZ-ARC100|"
    "Radeon R7", // Barefoot 3 M00, tested with Radeon R7/1.00
    "", "",
    "-v 5,raw48,Runtime_Bad_Block "
  //"-v 9,raw24(raw8),Power_On_Hours "
  //"-v 12,raw48,Power_Cycle_Count "
    "-v 171,raw48,Avail_OP_Block_Count "
    "-v 174,raw48,Pwr_Cycle_Ct_Unplanned "
    "-v 187,raw48,Total_Unc_NAND_Reads "
    "-v 195,raw48,Total_Prog_Failures "
    "-v 196,raw48,Total_Erase_Failures "
    "-v 197,raw48,Total_Unc_Read_Failures "
    "-v 198,raw48,Host_Reads_GiB "
    "-v 199,raw48,Host_Writes_GiB "
    "-v 205,raw48,Max_Rated_PE_Count "
    "-v 206,raw48,Min_Erase_Count "
    "-v 207,raw48,Max_Erase_Count "
    "-v 208,raw48,Average_Erase_Count "
    "-v 210,raw48,SATA_CRC_Error_Count "
    "-v 212,raw48,Pages_Requiring_Rd_Rtry "
    "-v 213,raw48,Snmple_Retry_Attempts "
    "-v 214,raw48,Adaptive_Retry_Attempts "
    "-v 222,raw48,RAID_Recovery_Count "
    "-v 224,raw48,In_Warranty "
    "-v 225,raw48,DAS_Polarity "
    "-v 226,raw48,Partial_Pfail "
    "-v 230,raw48,Write_Throttling "
    "-v 233,raw48,Remaining_Lifetime_Perc "
    "-v 241,raw48,Host_Writes_GiB " // M00/M10
    "-v 242,raw48,Host_Reads_GiB "  // M00/M10
    "-v 249,raw48,Total_NAND_Prog_Ct_GiB "
    "-v 251,raw48,Total_NAND_Read_Ct_GiB"
  },
  { "OCZ Intrepid 3000 SSDs", // tested with OCZ INTREPID 3600/1.4.3.6, 3800/1.4.3.0, 3700/1.5.0.4
    "OCZ INTREPID 3[678]00",
    "", "",
    "-v 5,raw48,Runtime_Bad_Block "
  //"-v 9,raw24(raw8),Power_On_Hours "
  //"-v 12,raw48,Power_Cycle_Count "
    "-v 100,raw48,Total_Blocks_Erased "
    "-v 171,raw48,Avail_OP_Block_Count "
    "-v 174,raw48,Pwr_Cycle_Ct_Unplanned "
    "-v 184,raw48,Factory_Bad_Block_Count "
    "-v 187,raw48,Total_Unc_NAND_Reads "
    "-v 190,tempminmax,Temperature_Celsius "
    "-v 195,raw48,Total_Prog_Failures "
    "-v 196,raw48,Total_Erase_Failures "
    "-v 197,raw48,Total_Unc_Read_Failures "
    "-v 198,raw48,Host_Reads_GiB "
    "-v 199,raw48,Host_Writes_GiB "
    "-v 202,raw48,Total_Read_Bits_Corr_Ct "
    "-v 205,raw48,Max_Rated_PE_Count "
    "-v 206,raw48,Min_Erase_Count "
    "-v 207,raw48,Max_Erase_Count "
    "-v 208,raw48,Average_Erase_Count "
    "-v 210,raw48,SATA_CRC_Error_Count "
    "-v 211,raw48,SATA_UNC_Count "
    "-v 212,raw48,NAND_Reads_with_Retry "
    "-v 213,raw48,Simple_Rd_Rtry_Attempts "
    "-v 214,raw48,Adaptv_Rd_Rtry_Attempts "
    "-v 221,raw48,Int_Data_Path_Prot_Unc "
    "-v 222,raw48,RAID_Recovery_Count "
    "-v 230,raw48,SuperCap_Charge_Status " // 0=not charged, 1=fully charged, 2=unknown
    "-v 233,raw48,Remaining_Lifetime_Perc "
    "-v 249,raw48,Total_NAND_Prog_Ct_GiB "
    "-v 251,raw48,Total_NAND_Read_Ct_GiB"
  },
  { "OCZ/Toshiba Trion SSDs",
    "OCZ-TRION1[05]0|" // tested with OCZ-TRION100/SAFM11.2A, TRION150/SAFZ72.2
    "TOSHIBA-TR150|" // tested with TOSHIBA-TR150/SAFZ12.3
    "TOSHIBA Q300( Pro\\.)?", // tested with TOSHIBA Q300 Pro./JYRA0101
    "", "",
  //"-v 9,raw24(raw8),Power_On_Hours "
  //"-v 12,raw48,Power_Cycle_Count "
    "-v 167,raw48,SSD_Protect_Mode "
    "-v 168,raw48,SATA_PHY_Error_Count "
    "-v 169,raw48,Bad_Block_Count "
    "-v 173,raw48,Erase_Count "
    "-v 192,raw48,Unexpect_Power_Loss_Ct "
  //"-v 194,tempminmax,Temperature_Celsius "
    "-v 241,raw48,Host_Writes"
  },
  { "InnoDisk InnoLite SATADOM D150QV SSDs", // tested with InnoLite SATADOM D150QV-L/120319
                                             // InnoLite SATADOM D150QV/120319
    "InnoLite SATADOM D150QV.*",
    "", "",
  //"-v 1,raw48,Raw_Read_Error_Rate "
  //"-v 2,raw48,Throughput_Performance "
  //"-v 3,raw16(avg16),Spin_Up_Time "
  //"-v 5,raw16(raw16),Reallocated_Sector_Ct "
  //"-v 7,raw48,Seek_Error_Rate " // from InnoDisk iSMART Linux tool, useless for SSD
  //"-v 8,raw48,Seek_Time_Performance "
  //"-v 9,raw24(raw8),Power_On_Hours "
  //"-v 10,raw48,Spin_Retry_Count "
  //"-v 12,raw48,Power_Cycle_Count "
    "-v 168,raw48,SATA_PHY_Error_Count "
    "-v 170,raw16,Bad_Block_Count_New/Tot "
    "-v 173,raw16,Erase_Count_Max/Avg "
    "-v 175,raw48,Bad_Cluster_Table_Count "
    "-v 192,raw48,Unexpect_Power_Loss_Ct "
  //"-v 194,tempminmax,Temperature_Celsius "
  //"-v 197,raw48,Current_Pending_Sector "
    "-v 229,hex48,Flash_ID "
    "-v 235,raw16,Lat_Bad_Blk_Era/Wri/Rea "
    "-v 236,raw48,Unstable_Power_Count "
    "-v 240,raw48,Write_Head"
  },
  { "Innodisk 1ME3/3ME/3SE SSDs", // tested with 2.5" SATA SSD 3ME/S140714,
      // Mini PCIeDOM 1ME3/S15604, InnoDisk Corp. - mSATA 3SE/S130710
    "((1\\.8|2\\.5)\"? SATA SSD|InnoDisk Corp\\. - mSATA|Mini PCIeDOM|SATA Slim) (1ME3|3[MS]E)",
    "", "",
  //"-v 1,raw48,Raw_Read_Error_Rate "
  //"-v 2,raw48,Throughput_Performance "
  //"-v 3,raw16(avg16),Spin_Up_Time "
  //"-v 5,raw16(raw16),Reallocated_Sector_Ct "
    "-v 7,raw48,Seek_Error_Rate "       // ?
    "-v 8,raw48,Seek_Time_Performance " // ?
  //"-v 9,raw24(raw8),Power_On_Hours "
    "-v 10,raw48,Spin_Retry_Count "     // ?
  //"-v 12,raw48,Power_Cycle_Count "
    "-v 168,raw48,SATA_PHY_Error_Count "
    "-v 169,hex48,Unknown_Innodisk_Attr "
    "-v 170,raw16,Bad_Block_Count "
    "-v 173,raw16,Erase_Count "
    "-v 175,raw48,Bad_Cluster_Table_Count "
    "-v 176,raw48,Uncorr_RECORD_Count "
  //"-v 192,raw48,Power-Off_Retract_Count "
  //"-v 194,tempminmax,Temperature_Celsius " // ] only in spec
  //"-v 197,raw48,Current_Pending_Sector "
    "-v 225,raw48,Unknown_Innodisk_Attr "
    "-v 229,hex48,Flash_ID "
    "-v 235,raw48,Later_Bad_Block "
    "-v 236,raw48,Unstable_Power_Count "
    "-v 240,raw48,Write_Head"
  },
  { "Innodisk 3IE2/3ME2/3MG2/3SE2/3TG6 SSDs", // tested with 2.5" SATA SSD 3MG2-P/M140402,
      // 1.8 SATA SSD 3IE2-P/M150821, 2.5" SATA SSD 3IE2-P/M150821,
      // SATA Slim 3MG2-P/M141114, M.2 (S80) 3MG2-P/M141114, M.2 (S42) 3SE2-P/M150821,
      // M.2 (S42) 3ME2/M151013, SATA Slim 3TG6-P/A19926J
    "((1\\.8|2\\.5)\"? SATA SSD|SATA Slim|M\\.2 \\(S(42|80)\\)) 3(IE2|ME2|MG2|SE2|TG6)(-P)?",
    "", "",
  //"-v 1,raw48,Raw_Read_Error_Rate "
  //"-v 2,raw48,Throughput_Performance "
  //"-v 9,raw24(raw8),Power_On_Hours "
  //"-v 12,raw48,Power_Cycle_Count "
    "-v 160,raw48,Uncorrectable_Error_Cnt "
    "-v 161,raw48,Number_of_Pure_Spare "
    "-v 163,raw48,Total_Bad_Block_Count "
    "-v 164,raw48,Total_Erase_Count "
    "-v 165,raw48,Max_Erase_Count "
    "-v 166,raw48,Min_Erase_Count "
    "-v 167,raw48,Average_Erase_Count "
    "-v 168,raw48,Max_Erase_Count_of_Spec "
    "-v 169,raw48,Remaining_Lifetime_Perc "
    "-v 170,raw48,Spare_Block_Count "
    "-v 171,raw48,Program_Fail_Count "
    "-v 172,raw48,Erase_Fail_Count "
  //"-v 175,raw48,Program_Fail_Count_Chip "
  //"-v 176,raw48,Erase_Fail_Count_Chip "
  //"-v 177,raw48,Wear_Leveling_Count "
    "-v 178,raw48,Runtime_Invalid_Blk_Cnt "
  //"-v 181,raw48,Program_Fail_Cnt_Total "
  //"-v 182,raw48,Erase_Fail_Count_Total "
  //"-v 187,raw48,Reported_Uncorrect " // ] only in spec
  //"-v 192,raw48,Power-Off_Retract_Count "
  //"-v 194,tempminmax,Temperature_Celsius "
  //"-v 195,raw48,Hardware_ECC_Recovered "
  //"-v 196,raw16(raw16),Reallocated_Event_Count "
  //"-v 197,raw48,Current_Pending_Sector "
  //"-v 198,raw48,Offline_Uncorrectable "
  //"-v 199,raw48,UDMA_CRC_Error_Count "
    "-v 225,raw48,Host_Writes_32MiB "  // ]
    "-v 229,raw48,Flash_ID "  // ]
  //"-v 232,raw48,Available_Reservd_Space "
    "-v 233,raw48,Flash_Writes_32MiB " // ]
    "-v 234,raw48,Flash_Reads_32MiB "  // ]
    "-v 235,raw48,Later_Bad_Block_Info "  // ]
    "-v 241,raw48,Host_Writes_32MiB "
    "-v 242,raw48,Host_Reads_32MiB "
    "-v 245,raw48,Flash_Writes_32MiB "
    "-v 248,raw48,Remaining_Life "
    "-v 249,raw48,Spare_Blocks_Remaining"
  },
  { "Innodisk 1IE3/3IE3/3ME3/3IE4/3ME4 SSDs", // tested with 2.5" SATA SSD 3ME3/S15A19,
      // InnoDisk Corp. - mSATA 3ME3/S15A19, mSATA mini 3ME3/S15A19, M.2 (S42) 3ME3,
      // SATA Slim 3ME3/S15A19, SATADOM-MH 3ME3/S15A19, SATADOM-ML 3ME3/S15A19,
      // SATADOM-MV 3ME3/S15A19, SATADOM-SL 3ME3/S15A19, SATADOM-SV 3ME3/S15A19,
      // SATADOM-SL 3IE3/S151019N, 2.5" SATA SSD 3IE3/S15C14i, CFast 3IE3/S15C14i,
      // InnoDisk Corp. - mSATA 3IE3/S15C14i, Mini PCIeDOM 1IE3/S15C14i, CFast 3ME3/S15A19
      // mSATA mini 3IE3/S15C14i, M.2 (S42) 3IE3/S15C14i, SATA Slim 3IE3/S15C14i,
      // SATADOM-SH 3IE3 V2/S15C14i, SATADOM-SL 3IE3 V2/S15A19i, SATADOM-SV 3IE3 V2/S15C14i
      // mSATA 3ME4/L16711, M.2 (S42) 3ME4/L16711, SATADOM-MH 3ME4/L16B01,
      // SATADOM-SH 3ME4/L16B01, SATADOM-SH Type C 3ME4/L16B01, SATADOM-SH Type D 3ME4/L16B01,
      // mSATA 3IE4/L16B01Hi
    "(2.5\" SATA SSD|CFast|Mini PCIeDOM|(InnoDisk Corp\\. - )?mSATA( mini)?) (1IE3|3[IM]E[34])( V2)?|"
    "(M\\.2 \\(S42\\)|SATA Slim|SATADOM-[MS][HLV]( Type [CD])?) (1IE3|3[IM]E[34])( V2)?",
    "", "",
  //"-v 1,raw48,Raw_Read_Error_Rate "
  //"-v 2,raw48,Throughput_Performance "
  //"-v 3,raw16(avg16),Spin_Up_Time "
    "-v 5,raw48,Later_Bad_Block "
    "-v 7,raw48,Seek_Error_Rate "       // ?
    "-v 8,raw48,Seek_Time_Performance " // ?
  //"-v 9,raw24(raw8),Power_On_Hours "
    "-v 10,raw48,Spin_Retry_Count "     // ?
  //"-v 12,raw48,Power_Cycle_Count "
    "-v 163,raw48,Total_Bad_Block_Count "
    "-v 165,raw48,Max_Erase_Count "
    "-v 167,raw48,Average_Erase_Count "
    "-v 168,raw48,SATA_PHY_Error_Count "
    "-v 169,raw48,Remaining_Lifetime_Perc "
    "-v 170,raw48,Spare_Block_Count "
    "-v 171,raw48,Program_Fail_Count "
    "-v 172,raw48,Erase_Fail_Count "
    "-v 175,raw48,Bad_Cluster_Table_Count "
    "-v 176,raw48,RANGE_RECORD_Count "
  //"-v 187,raw48,Reported_Uncorrect "
  //"-v 192,raw48,Power-Off_Retract_Count "
  //"-v 194,tempminmax,Temperature_Celsius "
  //"-v 197,raw48,Current_Pending_Sector "
    "-v 225,raw48,Data_Log_Write_Count "
    "-v 229,hex48,Flash_ID "
    "-v 232,raw48,Spares_Remaining_Perc "
    "-v 235,raw16,Later_Bad_Blk_Inf_R/W/E " // Read/Write/Erase
    "-v 240,raw48,Write_Head "
    "-v 241,raw48,Host_Writes_32MiB "
    "-v 242,raw48,Host_Reads_32MiB"
  },
  { "InnoDisk iCF 9000 / 1SE2 Cards", // tested with InnoDisk Corp. - iCF9000 1GB/140808,
      // InnoDisk Corp. - iCF9000 64GB/140808, InnoDisk Corp. - EDC 1SE2 H 64GB/131216
    "InnoDisk Corp\\. - (iCF9000|EDC 1SE2 H) (1|2|4|8|16|32|64)GB",
    "", "",
  //"-v 1,raw48,Raw_Read_Error_Rate "
  //"-v 5,raw16(raw16),Reallocated_Sector_Ct "
  //"-v 12,raw48,Power_Cycle_Count "
    "-v 160,raw48,Uncorrectable_Error_Cnt "
    "-v 161,raw48,Valid_Spare_Block_Cnt "
    "-v 162,raw48,Child_Pair_Count "
    "-v 163,raw48,Initial_Bad_Block_Count "
    "-v 164,raw48,Total_Erase_Count "
    "-v 165,raw48,Max_Erase_Count "
    "-v 166,raw48,Min_Erase_Count "
    "-v 167,raw48,Average_Erase_Count "
  //"-v 192,raw48,Power-Off_Retract_Count "
  //"-v 194,tempminmax,Temperature_Celsius "
  //"-v 195,raw48,Hardware_ECC_Recovered "
  //"-v 196,raw16(raw16),Reallocated_Event_Count "
  //"-v 198,raw48,Offline_Uncorrectable "
  //"-v 199,raw48,UDMA_CRC_Error_Count "
  //"-v 229,raw48,Flash_ID " // only in spec
    "-v 241,raw48,Host_Writes_32MiB "
    "-v 242,raw48,Host_Reads_32MiB"
  },
  { "Intel X25-E SSDs", // tested with
      // INTELSSDSA2SH064G1IB 43W7659 44E9163IBM/447C8860
    "(INTEL)?SSDSA2SH(032|064)G1.* (.*IBM|INTEL)", // G1 = first generation
    "", "",
  //"-v 3,raw16(avg16),Spin_Up_Time "
  //"-v 4,raw48,Start_Stop_Count "
  //"-v 5,raw16(raw16),Reallocated_Sector_Ct "
  //"-v 9,raw24(raw8),Power_On_Hours "
  //"-v 12,raw48,Power_Cycle_Count "
    "-v 192,raw48,Unsafe_Shutdown_Count "
    "-v 225,raw48,Host_Writes_32MiB "
    "-v 226,raw48,Intel_Internal "
    "-v 227,raw48,Intel_Internal "
    "-v 228,raw48,Intel_Internal "
  //"-v 232,raw48,Available_Reservd_Space "
  //"-v 233,raw48,Media_Wearout_Indicator"
  },
  { "Intel X18-M/X25-M G1 SSDs",
    "INTEL SSDSA[12]MH(080|160)G1.*",  // G1 = first generation, 50nm
    "", "",
  //"-v 3,raw16(avg16),Spin_Up_Time "
  //"-v 4,raw48,Start_Stop_Count "
  //"-v 5,raw16(raw16),Reallocated_Sector_Ct "
  //"-v 9,raw24(raw8),Power_On_Hours "
  //"-v 12,raw48,Power_Cycle_Count "
    "-v 192,raw48,Unsafe_Shutdown_Count "
    "-v 225,raw48,Host_Writes_32MiB "
    "-v 226,raw48,Intel_Internal "
    "-v 227,raw48,Intel_Internal "
    "-v 228,raw48,Intel_Internal "
  //"-v 232,raw48,Available_Reservd_Space "
  //"-v 233,raw48,Media_Wearout_Indicator"
  },
  { "Intel X18-M/X25-M/X25-V G2 SSDs", // fixed firmware
      // tested with INTEL SSDSA2M(080|160)G2GC/2CV102J8 (X25-M)
    "INTEL SSDSA[12]M(040|080|120|160)G2.*",  // G2 = second generation, 34nm
    "2CV102(J[89A-Z]|[K-Z].)", // >= "2CV102J8"
    "",
  //"-v 3,raw16(avg16),Spin_Up_Time "
  //"-v 4,raw48,Start_Stop_Count "
  //"-v 5,raw16(raw16),Reallocated_Sector_Ct "
  //"-v 9,raw24(raw8),Power_On_Hours "
  //"-v 12,raw48,Power_Cycle_Count "
  //"-v 184,raw48,End-to-End_Error " // G2 only
    "-v 192,raw48,Unsafe_Shutdown_Count "
    "-v 225,raw48,Host_Writes_32MiB "
    "-v 226,raw48,Workld_Media_Wear_Indic " // Timed Workload Media Wear Indicator (percent*1024)
    "-v 227,raw48,Workld_Host_Reads_Perc "  // Timed Workload Host Reads Percentage
    "-v 228,raw48,Workload_Minutes " // 226,227,228 can be reset by 'smartctl -t vendor,0x40'
  //"-v 232,raw48,Available_Reservd_Space "
  //"-v 233,raw48,Media_Wearout_Indicator"
  },
  { "Intel X18-M/X25-M/X25-V G2 SSDs", // buggy or unknown firmware
      // tested with INTEL SSDSA2M040G2GC/2CV102HD (X25-V)
    "INTEL SSDSA[12]M(040|080|120|160)G2.*",
    "",
    "This drive may require a firmware update to\n"
    "fix possible drive hangs when reading SMART self-test log:\n"
    "https://downloadcenter.intel.com/download/26491",
    "-v 192,raw48,Unsafe_Shutdown_Count "
    "-v 225,raw48,Host_Writes_32MiB "
    "-v 226,raw48,Workld_Media_Wear_Indic "
    "-v 227,raw48,Workld_Host_Reads_Perc "
    "-v 228,raw48,Workload_Minutes"
  },
  { "Intel 311/313 Series SSDs", // tested with INTEL SSDSA2VP020G2/2CV102M5,
      // INTEL SSDSA2VP020G3/9CV10379, INTEL SSDMAEXC024G3H/9CV10379
    "INTEL SSD(SA2VP|MAEXC)(020|024)G[23]H?",
      // SA2VP = 2.5", MAEXC = mSATA, G2 = 311, G3 = 313
    "", "",
  //"-v 3,raw16(avg16),Spin_Up_Time "
  //"-v 4,raw48,Start_Stop_Count "
  //"-v 5,raw16(raw16),Reallocated_Sector_Ct "
  //"-v 9,raw24(raw8),Power_On_Hours "
  //"-v 12,raw48,Power_Cycle_Count "
    "-v 170,raw48,Reserve_Block_Count "
    "-v 171,raw48,Program_Fail_Count "
    "-v 172,raw48,Erase_Fail_Count "
    "-v 183,raw48,SATA_Downshift_Count "
  //"-v 184,raw48,End-to-End_Error "
  //"-v 187,raw48,Reported_Uncorrect "
    "-v 192,raw48,Unsafe_Shutdown_Count "
    "-v 225,raw48,Host_Writes_32MiB "
    "-v 226,raw48,Workld_Media_Wear_Indic " // Timed Workload Media Wear Indicator (percent*1024)
    "-v 227,raw48,Workld_Host_Reads_Perc "  // Timed Workload Host Reads Percentage
    "-v 228,raw48,Workload_Minutes " // 226,227,228 can be reset by 'smartctl -t vendor,0x40'
  //"-v 232,raw48,Available_Reservd_Space "
  //"-v 233,raw48,Media_Wearout_Indicator "
    "-v 241,raw48,Host_Writes_32MiB "
    "-v 242,raw48,Host_Reads_32MiB"
  },
  { "Intel 320 Series SSDs", // tested with INTEL SSDSA2CT040G3/4PC10362,
      // INTEL SSDSA2CW160G3/4PC10362, SSDSA2BT040G3/4PC10362, SSDSA2BW120G3A/4PC10362,
      // INTEL SSDSA2BW300G3D/4PC10362, SSDSA2BW160G3L/4PC1LE04, SSDSA1NW160G3/4PC10362,
      // INTEL SSDSA2BW160G3H/4PC10365
    "INTEL SSDSA[12][BCN][WT](040|080|120|160|300|600)G3[ADHL]?",
      // 2B = 2.5" 7mm, 2C = 2.5" 9.5mm, 1N = 1.8" microSATA, *H = HP OEM
    "", "",
    "-F nologdir "
  //"-v 3,raw16(avg16),Spin_Up_Time "
  //"-v 4,raw48,Start_Stop_Count "
  //"-v 5,raw16(raw16),Reallocated_Sector_Ct "
  //"-v 9,raw24(raw8),Power_On_Hours "
  //"-v 12,raw48,Power_Cycle_Count "
    "-v 170,raw48,Reserve_Block_Count "
    "-v 171,raw48,Program_Fail_Count "
    "-v 172,raw48,Erase_Fail_Count "
    "-v 183,raw48,SATA_Downshift_Count " // FW >= 4Px10362
  //"-v 184,raw48,End-to-End_Error "
  //"-v 187,raw48,Reported_Uncorrect "
    "-v 199,raw48,CRC_Error_Count "      // FW >= 4Px10362
    "-v 192,raw48,Unsafe_Shutdown_Count "
    "-v 225,raw48,Host_Writes_32MiB "
    "-v 226,raw48,Workld_Media_Wear_Indic " // Timed Workload Media Wear Indicator (percent*1024)
    "-v 227,raw48,Workld_Host_Reads_Perc "  // Timed Workload Host Reads Percentage
    "-v 228,raw48,Workload_Minutes " // 226,227,228 can be reset by 'smartctl -t vendor,0x40'
  //"-v 232,raw48,Available_Reservd_Space "
  //"-v 233,raw48,Media_Wearout_Indicator "
    "-v 241,raw48,Host_Writes_32MiB "
    "-v 242,raw48,Host_Reads_32MiB"
  },
  { "Intel 710 Series SSDs", // tested with INTEL SSDSA2BZ[12]00G3/6PB10362
    "INTEL SSDSA2BZ(100|200|300)G3",
    "", "",
    "-F nologdir "
  //"-v 3,raw16(avg16),Spin_Up_Time "
  //"-v 4,raw48,Start_Stop_Count "
  //"-v 5,raw16(raw16),Reallocated_Sector_Ct "
  //"-v 9,raw24(raw8),Power_On_Hours "
  //"-v 12,raw48,Power_Cycle_Count "
    "-v 170,raw48,Reserve_Block_Count "
    "-v 171,raw48,Program_Fail_Count "
    "-v 172,raw48,Erase_Fail_Count "
    "-v 174,raw48,Unexpect_Power_Loss_Ct " // Missing in 710 specification from September 2011
    "-v 183,raw48,SATA_Downshift_Count "
  //"-v 184,raw48,End-to-End_Error "
  //"-v 187,raw48,Reported_Uncorrect "
  //"-v 190,tempminmax,Airflow_Temperature_Cel "
    "-v 192,raw48,Unsafe_Shutdown_Count "
    "-v 225,raw48,Host_Writes_32MiB "
    "-v 226,raw48,Workld_Media_Wear_Indic " // Timed Workload Media Wear Indicator (percent*1024)
    "-v 227,raw48,Workld_Host_Reads_Perc "  // Timed Workload Host Reads Percentage
    "-v 228,raw48,Workload_Minutes " // 226,227,228 can be reset by 'smartctl -t vendor,0x40'
  //"-v 232,raw48,Available_Reservd_Space "
  //"-v 233,raw48,Media_Wearout_Indicator "
    "-v 241,raw48,Host_Writes_32MiB "
    "-v 242,raw48,Host_Reads_32MiB"
  },
  { "Intel 510 Series SSDs",
    "INTEL SSDSC2MH(120|250)A2",
    "", "",
  //"-v 3,raw16(avg16),Spin_Up_Time "
  //"-v 4,raw48,Start_Stop_Count "
  //"-v 5,raw16(raw16),Reallocated_Sector_Ct "
  //"-v 9,raw24(raw8),Power_On_Hours "
  //"-v 12,raw48,Power_Cycle_Count "
    "-v 192,raw48,Unsafe_Shutdown_Count "
    "-v 225,raw48,Host_Writes_32MiB "
  //"-v 232,raw48,Available_Reservd_Space "
  //"-v 233,raw48,Media_Wearout_Indicator"
  },
  { "Intel 520 Series SSDs", // tested with INTEL SSDSC2CW120A3/400i, SSDSC2BW480A3F/400i,
      // INTEL SSDSC2BW180A3L/LB3i
    "INTEL SSDSC2[BC]W(060|120|180|240|480)A3[FL]?",
    "", "",
  //"-v 5,raw16(raw16),Reallocated_Sector_Ct "
    "-v 9,msec24hour32,Power_On_Hours_and_Msec "
  //"-v 12,raw48,Power_Cycle_Count "
    "-v 170,raw48,Available_Reservd_Space "
    "-v 171,raw48,Program_Fail_Count "
    "-v 172,raw48,Erase_Fail_Count "
    "-v 174,raw48,Unexpect_Power_Loss_Ct "
  //"-v 184,raw48,End-to-End_Error "
    "-v 187,raw48,Uncorrectable_Error_Cnt "
  //"-v 192,raw48,Power-Off_Retract_Count "
    "-v 225,raw48,Host_Writes_32MiB "
    "-v 226,raw48,Workld_Media_Wear_Indic "
    "-v 227,raw48,Workld_Host_Reads_Perc "
    "-v 228,raw48,Workload_Minutes "
  //"-v 232,raw48,Available_Reservd_Space "
  //"-v 233,raw48,Media_Wearout_Indicator "
    "-v 241,raw48,Host_Writes_32MiB "
    "-v 242,raw48,Host_Reads_32MiB "
    "-v 249,raw48,NAND_Writes_1GiB"
  },
  { "Intel 525 Series SSDs", // mSATA, tested with SSDMCEAC120B3/LLLi
    "INTEL SSDMCEAC(030|060|090|120|180|240)B3",
    "", "",
  //"-v 5,raw16(raw16),Reallocated_Sector_Ct "
    "-v 9,msec24hour32,Power_On_Hours_and_Msec "
  //"-v 12,raw48,Power_Cycle_Count "
    "-v 170,raw48,Available_Reservd_Space "
    "-v 171,raw48,Program_Fail_Count "
    "-v 172,raw48,Erase_Fail_Count "
    "-v 174,raw48,Unexpect_Power_Loss_Ct "
    "-v 183,raw48,SATA_Downshift_Count "
  //"-v 184,raw48,End-to-End_Error "
    "-v 187,raw48,Uncorrectable_Error_Cnt "
  //"-v 190,tempminmax,Airflow_Temperature_Cel "
  //"-v 192,raw48,Power-Off_Retract_Count "
  //"-v 199,raw48,UDMA_CRC_Error_Count "
    "-v 225,raw48,Host_Writes_32MiB "
    "-v 226,raw48,Workld_Media_Wear_Indic "
    "-v 227,raw48,Workld_Host_Reads_Perc "
    "-v 228,raw48,Workload_Minutes "
  //"-v 232,raw48,Available_Reservd_Space "
  //"-v 233,raw48,Media_Wearout_Indicator "
    "-v 241,raw48,Host_Writes_32MiB "
    "-v 242,raw48,Host_Reads_32MiB "
    "-v 249,raw48,NAND_Writes_1GiB"
  },
  { "Intel 53x and Pro 1500/2500 Series SSDs", // SandForce SF-2281, tested with
      // INTEL SSDSC2BW180A4/DC12, SSDSC2BW240A4/DC12, SSDMCEAW120A4/DC33
      // INTEL SSDMCEAW240A4/DC33, SSDSC2BF480A5/TG26, SSDSC2BW240H6/RG21
      // INTEL SSDSC2BF180A4H/LH6i
    "INTEL SSD(MCEA|SC2B|SCKJ)[WF](056|080|120|180|240|360|480)(A4H?|A5|H6)",
      // SC2B = 2.5", MCEA = mSATA, SCKJ = M.2; A4 = 530/Pro 1500, A5 = Pro 2500, H6 = 535
    "", "",
  //"-v 5,raw16(raw16),Reallocated_Sector_Ct "
    "-v 9,msec24hour32,Power_On_Hours_and_Msec "
  //"-v 12,raw48,Power_Cycle_Count "
    "-v 170,raw48,Available_Reservd_Space "
    "-v 171,raw48,Program_Fail_Count "
    "-v 172,raw48,Erase_Fail_Count "
    "-v 174,raw48,Unexpect_Power_Loss_Ct "
    "-v 183,raw48,SATA_Downshift_Count "
  //"-v 184,raw48,End-to-End_Error "
    "-v 187,raw48,Uncorrectable_Error_Cnt "
  //"-v 190,tempminmax,Airflow_Temperature_Cel "
  //"-v 192,raw48,Power-Off_Retract_Count "
  //"-v 199,raw48,UDMA_CRC_Error_Count "
    "-v 225,raw48,Host_Writes_32MiB "
    "-v 226,raw48,Workld_Media_Wear_Indic "
    "-v 227,raw48,Workld_Host_Reads_Perc "
    "-v 228,raw48,Workload_Minutes "
  //"-v 232,raw48,Available_Reservd_Space "
  //"-v 233,raw48,Media_Wearout_Indicator "
    "-v 241,raw48,Host_Writes_32MiB "
    "-v 242,raw48,Host_Reads_32MiB "
    "-v 249,raw48,NAND_Writes_1GiB"
  },
  { "Intel 330/335 Series SSDs", // tested with INTEL SSDSC2CT180A3/300i, SSDSC2CT240A3/300i,
      // INTEL SSDSC2CT240A4/335t
    "INTEL SSDSC2CT(060|120|180|240)A[34]", // A4 = 335 Series
    "", "",
  //"-v 5,raw16(raw16),Reallocated_Sector_Ct "
    "-v 9,msec24hour32,Power_On_Hours_and_Msec "
  //"-v 12,raw48,Power_Cycle_Count "
  //"-v 181,raw48,Program_Fail_Cnt_Total " // ] Missing in 330 specification from April 2012
  //"-v 182,raw48,Erase_Fail_Count_Total " // ]
  //"-v 192,raw48,Power-Off_Retract_Count "
    "-v 225,raw48,Host_Writes_32MiB "
  //"-v 232,raw48,Available_Reservd_Space "
  //"-v 233,raw48,Media_Wearout_Indicator "
    "-v 241,raw48,Host_Writes_32MiB "
    "-v 242,raw48,Host_Reads_32MiB "
    "-v 249,raw48,NAND_Writes_1GiB"
  },
  // https://www.intel.com/content/www/us/en/solid-state-drives/ssd-540s-series-spec.html
  // https://www.intel.com/content/www/us/en/solid-state-drives/ssd-540s-series-m2-spec.html
  { "Intel 540 Series SSDs", // INTEL SSDSC2KW120H6/LSF036C, INTEL SSDSC2KW480H6/LSF036C
    "INTEL SSDSC[K2]KW(120H|180H|240H|360H|480H|010X)6",
    "", "",
    "-v 9,msec24hour32,Power_On_Hours_and_Msec "
    "-v 170,raw48,Available_Reservd_Space "
    "-v 171,raw48,Program_Fail_Count "
    "-v 172,raw48,Erase_Fail_Count "
    "-v 174,raw48,Unexpect_Power_Loss_Ct "
    "-v 183,raw48,SATA_Downshift_Count "
    "-v 187,raw48,Uncorrectable_Error_Cnt "
    "-v 225,raw48,Host_Writes_32MiB "
    "-v 226,raw48,Workld_Media_Wear_Indic "
    "-v 227,raw48,Workld_Host_Reads_Perc "
    "-v 228,raw48,Workload_Minutes "
    "-v 249,raw48,NAND_Writes_1GiB"
  },
  { "Intel 545s Series SSDs", // tested with INTEL SSDSCKKW512G8, INTEL SSDSC2KW512G8/LHF002C
      // SSDSCKKW128G8X1, SSDSCKKW256G8X1, SSDSCKKW512G8X1, SSDSCKKW010T8X1
      // INTEL SSDSCKKF512G8 SATA 512GB/LHFD05N
    "INTEL SSDSC[2K]K[WF](128G|256G|512G|010T)8.*",
    "", "",
  //"-v 5,raw16(raw16),Reallocated_Sector_Ct "
  //"-v 9,raw24(raw8),Power_On_Hours "
  //"-v 12,raw48,Power_Cycle_Count "
  //"-v 170,raw48,Available_Reservd_Space "
    "-v 171,raw48,Program_Fail_Count "
    "-v 172,raw48,Erase_Fail_Count "
  //"-v 173 is missing in official Intel doc"
    "-v 174,raw48,Unexpect_Power_Loss_Ct "
    "-v 183,raw48,SATA_Downshift_Count "
  //"-v 184,raw48,End-to-End_Error "
  //"-v 187,raw48,Reported_Uncorrect "
    "-v 190,tempminmax,Temperature_Case "
    "-v 192,raw48,Unsafe_Shutdown_Count "
    "-v 199,raw48,CRC_Error_Count "
    "-v 225,raw48,Host_Writes_32MiB "
    "-v 226,raw48,Workld_Media_Wear_Indic " // Timed Workload Media Wear Indicator (percent*1024)
    "-v 227,raw48,Workld_Host_Reads_Perc "  // Timed Workload Host Reads Percentage
    "-v 228,raw48,Workload_Minutes " // 226,227,228 can be reset by 'smartctl -t vendor,0x40'
  //"-v 232,raw48,Available_Reservd_Space "
  //"-v 233,raw48,Media_Wearout_Indicator "
  //"-v 236 is missing in official Intel doc"
    "-v 241,raw48,Host_Writes_32MiB "
    "-v 242,raw48,Host_Reads_32MiB "
    "-v 249,raw48,NAND_Writes_1GiB "
  //"-v 252 is missing in official intel doc"
  },
  { "Intel 730 and DC S35x0/3610/3700 Series SSDs", // tested with INTEL SSDSC2BP480G4, SSDSC2BB120G4/D2010355,
      // INTEL SSDSC2BB800G4T, SSDSC2BA200G3/5DV10250, SSDSC2BB080G6/G2010130,  SSDSC2BX200G4/G2010110,
      // INTEL SSDSC2BB016T6/G2010140, SSDSC2BX016T4/G2010140, SSDSC2BB150G7/N2010101,
      // INTEL SSDSC2BB480H4/D2010380
    "INTEL SSDSC(1N|2B)[ABPX]((080|100|120|150|160|200|240|300|400|480|600|800)[GH][3467][RT]?|(012|016)T[46])",
      // A = S3700, B*4 = S3500, B*6 = S3510, P = 730, X = S3610
      // Dell ships drives with model of the form SSDSC2BB120G4R
    "", "",
  //"-v 3,raw16(avg16),Spin_Up_Time "
  //"-v 4,raw48,Start_Stop_Count "
  //"-v 5,raw16(raw16),Reallocated_Sector_Ct "
  //"-v 9,raw24(raw8),Power_On_Hours "
  //"-v 12,raw48,Power_Cycle_Count "
    "-v 170,raw48,Available_Reservd_Space "
    "-v 171,raw48,Program_Fail_Count "
    "-v 172,raw48,Erase_Fail_Count "
    "-v 174,raw48,Unsafe_Shutdown_Count "
    "-v 175,raw16(raw16),Power_Loss_Cap_Test "
    "-v 183,raw48,SATA_Downshift_Count "
  //"-v 184,raw48,End-to-End_Error "
  //"-v 187,raw48,Reported_Uncorrect "
    "-v 190,tempminmax,Temperature_Case "
    "-v 192,raw48,Unsafe_Shutdown_Count "
    "-v 194,tempminmax,Temperature_Internal "
  //"-v 197,raw48,Current_Pending_Sector "
    "-v 199,raw48,CRC_Error_Count "
    "-v 225,raw48,Host_Writes_32MiB "
    "-v 226,raw48,Workld_Media_Wear_Indic " // Timed Workload Media Wear Indicator (percent*1024)
    "-v 227,raw48,Workld_Host_Reads_Perc "  // Timed Workload Host Reads Percentage
    "-v 228,raw48,Workload_Minutes " // 226,227,228 can be reset by 'smartctl -t vendor,0x40'
  //"-v 232,raw48,Available_Reservd_Space "
  //"-v 233,raw48,Media_Wearout_Indicator "
    "-v 234,raw24/raw32:04321,Thermal_Throttle "
    "-v 241,raw48,Host_Writes_32MiB "
    "-v 242,raw48,Host_Reads_32MiB "
    "-v 243,raw48,NAND_Writes_32MiB " // S3510/3610
    "-F xerrorlba" // tested with SSDSC2BB600G4/D2010355
  },
  // https://www.intel.com/content/www/us/en/solid-state-drives/ssd-pro-5400s-series-spec.html
  // https://www.intel.com/content/www/us/en/solid-state-drives/ssd-pro-5400s-series-m2-spec.html
  { "Intel SSD Pro 5400s Series", // Tested with SSDSC2KF480H6/LSF036P
    "INTEL SSDSC[2K]KF(120H|180H|240H|360H|480H|010X)6",
    "", "",
    "-v 170,raw48,Available_Reservd_Space "
    "-v 171,raw48,Program_Fail_Count "
    "-v 172,raw48,Erase_Fail_Count "
    "-v 174,raw48,Unexpect_Power_Loss_Ct "
    "-v 183,raw48,SATA_Downshift_Count "
    "-v 187,raw48,Uncorrectable_Error_Cnt "
    "-v 225,raw48,Host_Writes_32MiB "
    "-v 226,raw48,Workld_Media_Wear_Indic "
    "-v 227,raw48,Workld_Host_Reads_Perc "
    "-v 228,raw48,Workload_Minutes "
    "-v 249,raw48,NAND_Writes_1GiB "
  },
  { "Intel DC S3110 Series SSDs", // Tested with INTEL SSDSCKKI256G8
    "INTEL SSDSCKKI(128|256|512)G8",
    "", "",
  //"-v 5,raw16(raw16),Reallocated_Sector_Ct "
  //"-v 9,raw24(raw8),Power_On_Hours "
  //"-v 12,raw48,Power_Cycle_Count "
    "-v 170,raw48,Available_Reservd_Space "
    "-v 171,raw48,Program_Fail_Count "
    "-v 172,raw48,Erase_Fail_Count "
  //"-v 173 is missing in official Intel doc"
    "-v 174,raw48,Unexpect_Power_Loss_Ct "
    "-v 183,raw48,SATA_Downshift_Count "
  //"-v 184,raw48,End-to-End_Error "
    "-v 187,raw48,Uncorrectable_Error_Cnt "
  //"-v 190,tempminmax,Airflow_Temperature_Cel "
  //"-v 192,raw48,Power-Off_Retract_Count "
  //"-v 199,raw48,UDMA_CRC_Error_Count "
    "-v 225,raw48,Host_Writes_32MiB "
    "-v 226,raw48,Workld_Media_Wear_Indic "
    "-v 227,raw48,Workld_Host_Reads_Perc "
    "-v 228,raw48,Workload_Minutes "
  //"-v 232,raw48,Available_Reservd_Space "
  //"-v 233,raw48,Media_Wearout_Indicator "
  //"-v 236 is missing in official Intel doc"
    "-v 241,raw48,Host_Writes_32MiB "
    "-v 242,raw48,Host_Reads_32MiB "
    "-v 249,raw48,NAND_Writes_1GiB "
  //"-v 252 is missing in official Intel doc"
  },
  { "Intel 3710 Series SSDs", // INTEL SSDSC2BA200G4R/G201DL2B (dell)
    "INTEL SSDSC2BA(200G|400G|800G|012T)4.?",
    "", "",
    "-v 9,msec24hour32,Power_On_Hours_and_Msec "
    "-v 170,raw48,Available_Reservd_Space "
    "-v 171,raw48,Program_Fail_Count "
    "-v 172,raw48,Erase_Fail_Count "
    "-v 174,raw48,Unexpect_Power_Loss_Ct "
    "-v 183,raw48,SATA_Downshift_Count "
    "-v 187,raw48,Uncorrectable_Error_Cnt "
    "-v 225,raw48,Host_Writes_32MiB "
    "-v 226,raw48,Workld_Media_Wear_Indic "
    "-v 227,raw48,Workld_Host_Reads_Perc "
    "-v 228,raw48,Workload_Minutes "
    "-v 234,raw24/raw32:04321,Thermal_Throttle "
    "-v 243,raw48,NAND_Writes_32MiB "
  },
  { "Intel S3520 Series SSDs", // INTEL SSDSC2BB960G7/N2010112, INTEL SSDSC2BB016T7/N2010112
    "INTEL SSDSC(2|K)(J|B)B(240G|480G|960G|150G|760G|800G|012T|016T)7.?",
    "", "",
  //"-v 5,raw16(raw16),Reallocated_Sector_Ct "
  //"-v 9,raw24(raw8),Power_On_Hours "
  //"-v 12,raw48,Power_Cycle_Count "
    "-v 170,raw48,Available_Reservd_Space "
    "-v 171,raw48,Program_Fail_Count "
    "-v 172,raw48,Erase_Fail_Count "
    "-v 174,raw48,Unsafe_Shutdown_Count "
    "-v 175,raw16(raw16),Power_Loss_Cap_Test "
    "-v 183,raw48,SATA_Downshift_Count "
    "-v 184,raw48,End-to-End_Error_Count "
    "-v 187,raw48,Uncorrectable_Error_Cnt "
    "-v 190,tempminmax,Case_Temperature "
    "-v 192,raw48,Unsafe_Shutdown_Count "
    "-v 194,tempminmax,Drive_Temperature "
    "-v 197,raw48,Pending_Sector_Count "
    "-v 199,raw48,CRC_Error_Count "
    "-v 225,raw48,Host_Writes_32MiB "
    "-v 226,raw48,Workld_Media_Wear_Indic " // Timed Workload Media Wear Indicator (percent*1024)
    "-v 227,raw48,Workld_Host_Reads_Perc "  // Timed Workload Host Reads Percentage
    "-v 228,raw48,Workload_Minutes " // 226,227,228 can be reset by 'smartctl -t vendor,0x40'
  //"-v 232,raw48,Available_Reservd_Space "
  //"-v 233,raw48,Media_Wearout_Indicator "
    "-v 234,raw24/raw32:04321,Thermal_Throttle_Status "
    "-v 241,raw48,Host_Writes_32MiB "
    "-v 242,raw48,Host_Reads_32MiB "
    "-v 243,raw48,NAND_Writes_32MiB"
  },
  { "Dell Certified Intel S3520 Series SSDs",
    "SSDSC(2|K)(J|B)B(240G|480G|960G|120G|760G|800G|012T|016T)7R.?",
    "", "",
    "-v 170,raw48,Available_Reservd_Space "
    "-v 174,raw48,Unsafe_Shutdown_Count "
    "-v 195,raw48,Uncorrectable_Error_Cnt "
    "-v 199,raw48,CRC_Error_Count "
    "-v 201,raw16(raw16),Power_Loss_Cap_Test "
    "-v 202,raw48,End_of_Life "
    "-v 225,raw48,Host_Writes_32MiB "
    "-v 226,raw48,Workld_Media_Wear_Indic " // Timed Workload Media Wear Indicator (percent*1024)
    "-v 227,raw48,Workld_Host_Reads_Perc "  // Timed Workload Host Reads Percentage
    "-v 228,raw48,Workload_Minutes " // 226,227,228 can be reset by 'smartctl -t vendor,0x40'
    "-v 233,raw48,Total_LBAs_Written "
    "-v 234,raw24/raw32:04321,Thermal_Throttle_Status "
    "-v 245,raw48,Percent_Life_Remaining"
  },
  { "Intel S4510/S4610/S4500/S4600 Series SSDs", // INTEL SSDSC2KB480G7/SCV10100,
      // INTEL SSDSC2KB960G7/SCV10100, INTEL SSDSC2KB038T7/SCV10100,
      // INTEL SSDSC2KB038T7/SCV10121, INTEL SSDSC2KG240G7/SCV10100
      // INTEL SSDSC2KB480GZ/7CV10100
    "INTEL SSDSC(2K|KK)(B|G)(240G|480G|960G|019T|038T)(7|8|Z).?",
    "", "",
  //"-v 5,raw16(raw16),Reallocated_Sector_Ct "
  //"-v 9,raw24(raw8),Power_On_Hours "
  //"-v 12,raw48,Power_Cycle_Count "
    "-v 170,raw48,Available_Reservd_Space "
    "-v 171,raw48,Program_Fail_Count "
    "-v 172,raw48,Erase_Fail_Count "
    "-v 174,raw48,Unsafe_Shutdown_Count "
    "-v 175,raw16(raw16),Power_Loss_Cap_Test "
    "-v 183,raw48,SATA_Downshift_Count "
    "-v 184,raw48,End-to-End_Error_Count "
    "-v 187,raw48,Uncorrectable_Error_Cnt "
    "-v 190,tempminmax,Drive_Temperature "
    "-v 192,raw48,Unsafe_Shutdown_Count "
    "-v 197,raw48,Pending_Sector_Count "
    "-v 199,raw48,CRC_Error_Count "
    "-v 225,raw48,Host_Writes_32MiB "
    "-v 226,raw48,Workld_Media_Wear_Indic " // Timed Workload Media Wear Indicator (percent*1024)
    "-v 227,raw48,Workld_Host_Reads_Perc "  // Timed Workload Host Reads Percentage
    "-v 228,raw48,Workload_Minutes " // 226,227,228 can be reset by 'smartctl -t vendor,0x40'
  //"-v 232,raw48,Available_Reservd_Space "
  //"-v 233,raw48,Media_Wearout_Indicator "
    "-v 234,raw24/raw32:04321,Thermal_Throttle_Status "
    "-v 235,raw16(raw16),Power_Loss_Cap_Test "
    "-v 241,raw48,Host_Writes_32MiB "
    "-v 242,raw48,Host_Reads_32MiB "
    "-v 243,raw48,NAND_Writes_32MiB"
  },
  { "Dell Certified Intel S4x00/D3-S4x10 Series SSDs", // INTEL SSDSC2KB480G7R/SCV1DL58,
      // INTEL SSDSC2KB960G7R/SCV1DL58, INTEL SSDSC2KB038T7R/SCV1DL58,
      // INTEL SSDSC2KB038T7R/SCV1DL58, INTEL SSDSC2KG240G7R/SCV1DL58
    "SSDSC(2K|KK)(B|G)(240G|480G|960G|019T|038T)(7R|8R).?",
    "", "",
    "-v 170,raw48,Available_Reservd_Space "
    "-v 174,raw48,Unsafe_Shutdown_Count "
    "-v 195,raw48,Uncorrectable_Error_Cnt "
    "-v 199,raw48,CRC_Error_Count "
    "-v 201,raw16(raw16),Power_Loss_Cap_Test "
    "-v 202,raw48,End_of_Life "
    "-v 225,raw48,Host_Writes_32MiB "
    "-v 226,raw48,Workld_Media_Wear_Indic " // Timed Workload Media Wear Indicator (percent*1024)
    "-v 227,raw48,Workld_Host_Reads_Perc "  // Timed Workload Host Reads Percentage
    "-v 228,raw48,Workload_Minutes " // 226,227,228 can be reset by 'smartctl -t vendor,0x40'
    "-v 233,raw48,Total_LBAs_Written "
    "-v 234,raw24/raw32:04321,Thermal_Throttle_Status "
    "-v 245,raw48,Percent_Life_Remaining"
  },
  { "Kingston branded X25-V SSDs", // fixed firmware
    "KINGSTON SSDNow 40GB",
    "2CV102(J[89A-Z]|[K-Z].)", // >= "2CV102J8"
    "",
    "-v 192,raw48,Unsafe_Shutdown_Count "
    "-v 225,raw48,Host_Writes_32MiB "
    "-v 226,raw48,Workld_Media_Wear_Indic "
    "-v 227,raw48,Workld_Host_Reads_Perc "
    "-v 228,raw48,Workload_Minutes"
  },
  { "Kingston branded X25-V SSDs", // buggy or unknown firmware
    "KINGSTON SSDNow 40GB",
    "",
    "This drive may require a firmware update to\n"
    "fix possible drive hangs when reading SMART self-test log.\n"
    "To update Kingston branded drives, a modified Intel update\n"
    "tool must be used. Search for \"kingston 40gb firmware\".",
    "-v 192,raw48,Unsafe_Shutdown_Count "
    "-v 225,raw48,Host_Writes_32MiB "
    "-v 226,raw48,Workld_Media_Wear_Indic "
    "-v 227,raw48,Workld_Host_Reads_Perc "
    "-v 228,raw48,Workload_Minutes"
  },
  { "Kingston SSDNow UV400/500",
    "KINGSTON SUV400S37A?(120|240|480|960)G|" // tested with KINGSTON SUV400S37120G/0C3J96R9,
      // KINGSTON SUV400S37240G/0C3J96R9, KINGSTON SUV400S37240G/0C3K87RA,
      // KINGSTON SUV400S37120G/0C3K87RA
    "KINGSTON SUV500(M[8S])?(120|240|480|960)G", // tested with KINGSTON SUV500120G/003056R6,
      // KINGSTON SUV500240G/003056R6, KINGSTON SUV500480G/003056RI,
      // KINGSTON SUV500MS120G/003056RA, KINGSTON SUV500MS120G/003056RI,
      // KINGSTON SUV500M8120G/003056RI
    "", "",
  //"-v 1,raw48,Raw_Read_Error_Rate "
  //"-v 5,raw16(raw16),Reallocated_Sector_Ct "
  //"-v 9,raw24(raw8),Power_On_Hours "
  //"-v 12,raw48,Power_Cycle_Count "
    "-v 100,raw48,Unknown_Kingston_Attr "
    "-v 101,raw48,Unknown_Kingston_Attr "
    "-v 170,raw48,Reserved_Block_Count "
    "-v 171,raw48,Program_Fail_Count "
    "-v 172,raw48,Erase_Fail_Count "
    "-v 174,raw48,Unexpect_Power_Loss_Ct "
  //"-v 175,raw48,Program_Fail_Count_Chip "
  //"-v 176,raw48,Erase_Fail_Count_Chip "
  //"-v 177,raw48,Wear_Leveling_Count "
  //"-v 178,raw48,Used_Rsvd_Blk_Cnt_Chip "
  //"-v 180,raw48,Unused_Rsvd_Blk_Cnt_Tot "
  //"-v 183,raw48,Runtime_Bad_Block "
  //"-v 187,raw48,Reported_Uncorrect "
  //"-v 194,tempminmax,Temperature_Celsius "
  //"-v 195,raw48,Hardware_ECC_Recovered "
  //"-v 196,raw16(raw16),Reallocated_Event_Count "
  //"-v 197,raw48,Current_Pending_Sector "
  //"-v 199,raw48,UDMA_CRC_Error_Count "
    "-v 201,raw48,Unc_Read_Error_Rate "
  //"-v 204,raw48,Soft_ECC_Correction "
    "-v 231,raw48,SSD_Life_Left "
    "-v 241,raw48,Host_Writes_GiB "
    "-v 242,raw48,Host_Reads_GiB "
    "-v 250,raw48,Read_Retry_Count"
  },
  { "JMicron based SSDs", // JMicron JMF60x
    "Kingston SSDNow V Series [0-9]*GB|" // tested with Kingston SSDNow V Series 64GB/B090522a
    "TS(2|4|8|16|32|64|128|192)GSSD(18|25)[MS]?-[MS]", // Transcend IDE and SATA, tested with
      // TS32GSSD25-M/V090331, TS32GSSD18M-M/v090331
    "[BVv].*", // other Transcend SSD versions will be caught by subsequent entry
    "",
  //"-v 9,raw24(raw8),Power_On_Hours " // raw value always 0?
  //"-v 12,raw48,Power_Cycle_Count "
  //"-v 194,tempminmax,Temperature_Celsius " // raw value always 0?
    "-v 229,hex64:w012345r,Halt_System/Flash_ID " // Halt, Flash[7]
    "-v 232,hex64:w012345r,Firmware_Version_Info " // "YYMMDD", #Channels, #Banks
    "-v 233,hex48:w01234,ECC_Fail_Record " // Fail number, Row[3], Channel, Bank
    "-v 234,raw24/raw24:w01234,Avg/Max_Erase_Count "
    "-v 235,raw24/raw24:w01z23,Good/Sys_Block_Count"
  },
  { "JMicron/Maxiotek based SSDs", // JMicron JMF61x, JMF66x, JMF670
    "ADATA S596 Turbo|"  // tested with ADATA S596 Turbo 256GB SATA SSD (JMicron JMF616)
    "ADATA SP310|"  // Premier Pro SP310 mSATA, JMF667, tested with ADATA SP310/3.04
    "ADATA SP600(NS34)?|" // tested with ADATA SP600/2.4 (JMicron JMF661)
    "ADATA SX930|"  // tested with ADATA SX930/6.8SE
    "APPLE SSD TS(064|128|256|512)C|"  // Toshiba?, tested with APPLE SSD TS064C/CJAA0201
    "IM2S3138E-(128|256)GM-B|" // ADATA OEM, tested with IM2S3138E-128GM-B/DA002
    "KingSpec KDM-SA\\.51-008GMJ|" // tested with KingSpec KDM-SA.51-008GMJ/1.092.37 (JMF605?)
    "KINGSTON SNV425S2(64|128)GB|"  // SSDNow V Series (2. Generation, JMF618),
                                    // tested with KINGSTON SNV425S264GB/C091126a
    "KINGSTON SSDNOW 30GB|" // tested with KINGSTON SSDNOW 30GB/AJXA0202
    "KINGSTON SS100S2(8|16)G|"  // SSDNow S100 Series, tested with KINGSTON SS100S28G/D100309a
    "KINGSTON SNVP325S2(64|128|256|512)GB|" // SSDNow V+ Series, tested with KINGSTON SNVP325S2128GB/AGYA0201
    "KINGSTON SVP?100S2B?(64|96|128|256|512)G|"  // SSDNow V100/V+100 Series,
      // tested with KINGSTON SVP100S296G/CJR10202, KINGSTON SV100S2256G/D110225a
    "KINGSTON SV200S3(64|128|256)G|" // SSDNow V200 Series, tested with KINGSTON SV200S3128G/E120506a
    "NT-(64|128|256|512|[12]T)|" // KingSpec NT, MAS0902A-B2C or CS1802A-B2C, tested with NT-512/T191212
    "TOSHIBA THNS128GG4BBAA|"  // Toshiba / Super Talent UltraDrive DX,
                               // tested with Toshiba 128GB 2.5" SSD (built in MacBooks)
    "TOSHIBA THNSNC128GMLJ|" // tested with THNSNC128GMLJ/CJTA0202 (built in Toshiba Protege/Dynabook)
    "TS(8|16|32|64|128|192|256|512)GSSD25S?-(MD?|S)|" // Transcend IDE and SATA, JMF612, tested with
      // TS256GSSD25S-M/101028, TS32GSSD25-M/20101227
    "TS(32|64|128|256)G(SSD|MSA)[37]40K?", // Transcend SSD340/340K/740 SATA/mSATA, JMF667/670, tested with
      // TS256GSSD340/SVN263, TS256GSSD340/SVN423b, TS256GMSA340/SVN263,
      // TS128GSSD340K/SVN216,TS64GSSD740/SVN167d
    "", "",
  //"-v 1,raw48,Raw_Read_Error_Rate "
  //"-v 2,raw48,Throughput_Performance "
    "-v 3,raw48,Unknown_JMF_Attribute "
  //"-v 5,raw16(raw16),Reallocated_Sector_Ct "
    "-v 7,raw48,Unknown_JMF_Attribute "
    "-v 8,raw48,Unknown_JMF_Attribute "
  //"-v 9,raw24(raw8),Power_On_Hours "
    "-v 10,raw48,Unknown_JMF_Attribute "
  //"-v 12,raw48,Power_Cycle_Count "
    "-v 167,raw48,Unknown_JMF_Attribute "
    "-v 168,raw48,SATA_Phy_Error_Count "
    "-v 169,raw48,Unknown_JMF_Attribute "
    "-v 170,raw16,Bad_Block_Count "
    "-v 173,raw16,Erase_Count " // JMF661: different?
    "-v 175,raw48,Bad_Cluster_Table_Count "
    "-v 180,raw48,Unknown_JMF_Attribute "
    "-v 187,raw48,Unknown_JMF_Attribute "
    "-v 192,raw48,Unexpect_Power_Loss_Ct "
  //"-v 194,tempminmax,Temperature_Celsius "
  //"-v 197,raw48,Current_Pending_Sector "
    "-v 231,raw48,Unknown_JMF_Attribute "
    "-v 233,raw48,Unknown_JMF_Attribute " // FW SVN423b
    "-v 234,raw48,Unknown_JMF_Attribute " // FW SVN423b
    "-v 240,raw48,Unknown_JMF_Attribute "
  //"-v 241,raw48,Total_LBAs_Written "    // FW SVN423b
  //"-v 242,raw48,Total_LBAs_Read "       // FW SVN423b
  },
  { "Plextor M3/M5/M6/M7 Series SSDs", // Marvell 88SS9174 (M3, M5S), 88SS9187 (M5P, M5Pro), 88SS9188 (M6M/S),
      // tested with PLEXTOR PX-128M3/1.01, PX-128M3P/1.04, PX-256M3/1.05, PX-128M5S/1.02, PX-256M5S/1.03,
      // PX-128M5M/1.05, PX-128M5S/1.05, PX-128M5Pro/1.05, PX-512M5Pro/1.06, PX-256M5P/1.01, PX-128M6S/1.03
      // (1.04/5 Firmware self-test log lifetime unit is bogus, possibly 1/256 hours)
      // PLEXTOR PX-256M6S+/1.00, PLEXTOR  PX-128M3/1.00, PLEXTOR PX-128M3/1.07, PLEXTOR PX-128M6V/1.04,
      // PLEXTOR PX-128M6G-2242/1.01, PLEXTOR PX-512M7VC/1.05, PLEXTOR PX-512M8VC +/1.00
    "PLEXTOR  ?PX-(64|128|256|512|768)M(3P?|5[MPS]|5Pro|6[GMSV]|[78]VC)(\\+|-.*| )?",
    "", "",
  //"-v 1,raw48,Raw_Read_Error_Rate "
  //"-v 5,raw16(raw16),Reallocated_Sector_Ct "
  //"-v 9,raw24(raw8),Power_On_Hours "
  //"-v 12,raw48,Power_Cycle_Count "
    "-v 170,raw48,Unknown_Plextor_Attrib "  // M6S/1.03
    "-v 171,raw48,Unknown_Plextor_Attrib "  // M6S/1.03
    "-v 172,raw48,Unknown_Plextor_Attrib "  // M6S/1.03
    "-v 173,raw48,Unknown_Plextor_Attrib "  // M6S/1.03
    "-v 174,raw48,Unknown_Plextor_Attrib "  // M6S/1.03
  //"-v 175,raw48,Program_Fail_Count_Chip " // M6S/1.03
  //"-v 176,raw48,Erase_Fail_Count_Chip "   // M6S/1.03
  //"-v 177,raw48,Wear_Leveling_Count "
  //"-v 178,raw48,Used_Rsvd_Blk_Cnt_Chip "
  //"-v 179,raw48,Used_Rsvd_Blk_Cnt_Tot "   // M6S/1.03
  //"-v 180,raw48,Unused_Rsvd_Blk_Cnt_Tot " // M6S/1.03
  //"-v 181,raw48,Program_Fail_Cnt_Total "
  //"-v 182,raw48,Erase_Fail_Count_Total "
  //"-v 183,raw48,Runtime_Bad_Block "       // M6S/1.03
  //"-v 184,raw48,End-to-End_Error "        // M6S/1.03
  //"-v 187,raw48,Reported_Uncorrect "
  //"-v 188,raw48,Command_Timeout "         // M6S/1.03
  //"-v 192,raw48,Power-Off_Retract_Count "
  //"-v 195,raw48,Hardware_ECC_Recovered "  // MS6/1.03
  //"-v 196,raw16(raw16),Reallocated_Event_Count "
  //"-v 198,raw48,Offline_Uncorrectable "
  //"-v 199,raw48,UDMA_CRC_Error_Count "
  //"-v 232,raw48,Available_Reservd_Space "
  //"-v 233,raw48,Media_Wearout_Indicator " // MS6/1.03
    "-v 241,raw48,Host_Writes_32MiB "
    "-v 242,raw48,Host_Reads_32MiB"
  },
  { "Samsung based SSDs",
    "SAMSUNG SSD PM800 .*GB|"  // SAMSUNG PM800 SSDs, tested with SAMSUNG SSD PM800 TH 64GB/VBM25D1Q
    "SAMSUNG SSD PM810 .*GB|"  // SAMSUNG PM810 (470 series) SSDs, tested with
      // SAMSUNG SSD PM810 2.5" 128GB/AXM06D1Q
    "SAMSUNG SSD SM841N? (2\\.5\"? 7mm |mSATA )?(128|256|512)GB( SED)?|" // tested with
      // SAMSUNG SSD SM841 2.5" 7mm 256GB/DXM02D0Q, SAMSUNG SSD SM841 mSATA 512GB/DXM44D0Q,
      // SAMSUNG SSD SM841N 2.5 7mm 128GB/DXM03D0Q, SAMSUNG SSD SM841N mSATA 256GB SED/DXM45D6Q
    "SAMSUNG SSD PM851 (mSATA |M\\.2 )?(2280 )?(128|256|512)GB|" // tested with SAMSUNG SSD PM851 mSATA 128GB,
      // SAMSUNG SSD PM851 M.2 2280 256GB/EXT25D0Q
    "SAMSUNG 470 Series SSD|"  // tested with SAMSUNG 470 Series SSD 64GB/AXM09B1Q
    "Samsung SSD 750 EVO (120|250|500)GB|" // tested with Samsung SSD 750 EVO 250GB/MAT01B6Q
    "SAMSUNG SSD 830 Series|"  // tested with SAMSUNG SSD 830 Series 64GB/CXM03B1Q
    "SAMSUNG SSD PM830 .*|" // SAMSUNG SSD PM830 2.5" 7mm 128GB/CXM03D1Q
    "MZ7PC(512|256|128|064)HA(GH|FU|DR)-000.*|" // probably PM830, tested with SAMSUNG MZ7PC128HAFU-000L1/CXM04L1Q
    "Samsung SSD 840 (PRO )?Series|" // tested with Samsung SSD 840 PRO Series 128GB/DXM04B0Q,
      // Samsung SSD 840 Series/DXT06B0Q
    "Samsung SSD 8[4-7]0 EVO (mSATA |M\\.2 )?((120|250|500|750)G|[124]T)B|" // tested with
      // Samsung SSD 840 EVO (120|250|500|750)GB/EXT0AB0Q,
      // Samsung SSD 840 EVO (120|250)GB/EXT0BB6Q, 1TB/EXT0BB0Q, 120GB mSATA/EXT41B6Q,
      // Samsung SSD 850 EVO 250GB/EMT01B6Q, Samsung SSD 850 EVO M.2 250GB/EMT21B6Q,
      // Samsung SSD 850 EVO mSATA 120GB/EMT41B6Q, Samsung SSD 850 EVO 2TB/EMT02B6Q,
      // Samsung SSD 860 EVO 250GB/RVT01B6Q, Samsung SSD 860 EVO mSATA 250GB/RVT41B6Q,
      // Samsung SSD 860 EVO 500GB/RVT01B6Q, Samsung SSD 860 EVO mSATA 500GB/RVT41B6Q,
      // Samsung SSD 860 EVO mSATA 1TB/RVT41B6Q, Samsung SSD 860 EVO 2TB/RVT01B6Q,
      // Samsung SSD 860 EVO 4TB/RVT04B6Q, Samsung SSD 870 EVO 1TB/SVT01B6Q
    "Samsung SSD 8[56]0 PRO ((128|256|512)G|[124]T)B|" // tested with Samsung SSD 850 PRO 128GB/EXM01B6Q,
      // Samsung SSD 850 PRO 1TB/EXM01B6Q, Samsung SSD 850 PRO 2TB/EXM02B6Q,
      // Samsung SSD 860 PRO 256GB/RVM01B6Q, Samsung SSD 860 PRO 512GB/RVM01B6Q,
      // Samsung SSD 860 PRO 1TB/RVM01B6Q
    "Samsung SSD 8[67]0 QVO [1248]TB|" // tested with Samsung SSD 860 QVO 1TB/RVQ02B6Q,
      // Samsung SSD 860 QVO 2TB/RVQ01B6Q, Samsung SSD 870 QVO 4TB/SVQ01B6Q
    "Samsung SSD 883 DCT ((240|480|960)G|(1\\.92|3\\.84)T)B|" // tested with
      // Samsung SSD 883 DCT 480GB/HXT7404Q, Samsung SSD 883 DCT 3.84TB/HXT7404Q
    "Samsung SSD 845DC EVO .*|" // Samsung SSD 845DC EVO 960GB/EXT03X3Q
    "SAMSUNG MZ7PA256HMDR-.*|" // PM810 (470 Series), tested with SAMSUNG MZ7PA256HMDR-010H1/AXM07H1Q
    "SAMSUNG MZ[7M]PC(032|064|128|256|512)HBCD-.*|" // PM830, tested with SAMSUNG MZMPC032HBCD-000L1/CXM12L1Q
    "SAMSUNG MZ7TD(128|256)HAFV-.*|" // 840 Series, tested with SAMSUNG MZ7TD256HAFV-000L7/DXT06L6Q
    "SAMSUNG MZ[7M]TD(128|256|512)HA[GF][LMV]-.*|" // PM841, tested with SAMSUNG MZMTD512HAGL-00000/DXT4200Q,
      // SAMSUNG MZ7TD512HAGM-000L1/DXT06L0Q, SAMSUNG MZMTD128HAFV-000L1/DXT43L0Q
    "SAMSUNG MZ7WD((120|240)H[AC]FV|480HAGM|960HAGP)-00003|" // SM843T Series, tested with
      // SAMSUNG MZ7WD120HAFV-00003/DXM85W3Q, SAMSUNG MZ7WD120HCFV-00003/DXM9203Q
    "SAMSUNG MZ[7N]TE(128|256|512)HM(HP|JH)-.*|" // PM851, tested with SAMSUNG MZ7TE256HMHP-000L7/EXT09L6Q,
      // SAMSUNG MZNTE256HMHP-000H1/EXT22H0Q, SAMSUNG MZNTE512HMJH-000L2/EXT26L0Q
    "SAMSUNG MZMPF(032|064)HCFV-.*|" // CM851 mSATA, tested with SAMSUNG MZMPF032HCFV-000H1/FXM42H2Q
    "SAMSUNG MZ7GE(240HMGR|(480|960)HMHP)-00003|" // SM853T Series, tested with
      // SAMSUNG MZ7GE240HMGR-00003/EXT0303Q
    "SAMSUNG MZ7LM(120|240|480|960|1T9|3T8)HC(JM|HP|GR|FD)-.*|" // PM863 Series, tested with
      // SAMSUNG MZ7LM960HCHP-0E003/GXT3003Q
    "(SAMSUNG )?MZ7LM(240|480|960|1T9|3T8)HM(JP|HQ|LP)(-.*|0D3)|" // PM863a Series, tested with
      // SAMSUNG MZ7LM3T8HMLP-00005/GXT5104Q, MZ7LM240HMHQ0D3/GC5B (Dell)
    "(SAMSUNG )?MZ7KM(120|240|480|960|1T9)H[AM](FD|GR|H[PQ]|J[MP])(-.*|0D3)|" // SM863(a), tested with
      // SAMSUNG MZ7KM480HAHP-0E005/GXM1003Q, SAMSUNG MZ7KM480HMHQ-00005/GXM5104Q,
      // SAMSUNG MZ7KM960HMJP-00005/GXM5304Q, MZ7KM960HMJP0D3/GD53 (Dell)
    "SAMSUNG MZ7LH(240|480|960|1T9|3T8|7T6)H[AM](HQ|JR|LT|LA)-.*|" //PM883, tested with SAMSUNG MZ7LH960HAJR-00005
    "SAMSUNG MZ7L(3240|33T8)H(BLT|CHQ)-.*|" //PM893, tested with SAMSUNG MZ7L33T8HBLT-00A07/JXTC104Q
      // SAMSUNG MZ7L3240HCHQ-00A07/JXTC104Q
    "SAMSUNG MZ7KH(240|480|960|1T9|3T8)HA(HQ|JR|LS)-.*|" //SM883
    "SAMSUNG MZ[7N](LF|TY)(128|192|256)H[CD](GS|HP)-.*|" // CM871/871a, tested with SAMSUNG MZNLF128HCHP-000H1/FXT21H1Q,
      // SAMSUNG MZNTY256HDHP-000/MAT21K0Q, SAMSUNG MZ7LF192HCGS-000L1/FXT03L1Q
    "SAMSUNG MZ[7NY]LN(128|256|512|1T0)H[ACM](GR|HP|HQ|J[HPQ]|LR)-.*|" // PM871/871a/b, tested with
      // SAMSUNG MZ7LN128HCHP-00000/EMT0100Q, SAMSUNG MZ7LN256HAHQ-000H1/MVT03H6Q,
      // SAMSUNG MZNLN256HMHQ-000H1/MAV21H3Q, SAMSUNG MZYLN256HCHP-000L2/EMT63L0Q
    "SAMSUNG SSD PM871 .*|" // SAMSUNG SSD PM871 2.5 7mm 256GB/EMT02D0Q
      // SAMSUNG MZ7LN256HMJP-00000/MAV0100Q, SAMSUNG MZ7LN512HMJP-00000/MAV0100Q
    "SAMSUNG MZHPV(128|256|512)HDG(L|M)-.*|" // SM951, tested with SAMSUNG MZHPV512HDGL-00000/BXW2500Q,
      // SAMSUNG MZHPV128HDGM-00000 (BXW2500Q)
    "Samsung Portable SSD T5", // tested with Samsung Portable SSD T5 (0x04e8:0x61f5)
    "", "",
  //"-v 5,raw16(raw16),Reallocated_Sector_Ct "
  //"-v 9,raw24(raw8),Power_On_Hours "
  //"-v 12,raw48,Power_Cycle_Count "
    "-v 170,raw48,Unused_Rsvd_Blk_Ct_Chip " // CM871
    "-v 171,raw48,Program_Fail_Count_Chip " // CM871
    "-v 172,raw48,Erase_Fail_Count_Chip " // CM871
    "-v 173,raw48,Wear_Leveling_Count " // CM871
    "-v 174,raw48,Unexpect_Power_Loss_Ct " // CM871
  //"-v 175,raw48,Program_Fail_Count_Chip "
  //"-v 176,raw48,Erase_Fail_Count_Chip "
  //"-v 177,raw48,Wear_Leveling_Count "
  //"-v 178,raw48,Used_Rsvd_Blk_Cnt_Chip "
  //"-v 179,raw48,Used_Rsvd_Blk_Cnt_Tot "
  //"-v 180,raw48,Unused_Rsvd_Blk_Cnt_Tot "
  //"-v 181,raw48,Program_Fail_Cnt_Total "
  //"-v 182,raw48,Erase_Fail_Count_Total "
  //"-v 183,raw48,Runtime_Bad_Block "
  //"-v 184,raw48,End-to-End_Error " // SM843T Series
    "-v 187,raw48,Uncorrectable_Error_Cnt "
  //"-v 190,tempminmax,Airflow_Temperature_Cel "  // seems to be some sort of temperature value for 470 Series?
    "-v 191,raw48,Unknown_Samsung_Attr " // PM810
  //"-v 194,tempminmax,Temperature_Celsius "
    "-v 195,raw48,ECC_Error_Rate "
  //"-v 196,raw16(raw16),Reallocated_Event_Count "
  //"-v 197,raw48,Current_Pending_Sector " // PM893
  //"-v 198,raw48,Offline_Uncorrectable "
    "-v 199,raw48,CRC_Error_Count "
    "-v 201,raw48,Supercap_Status "
    "-v 202,raw48,Exception_Mode_Status " // PM893
  //"-v 233,raw48,Media_Wearout_Indicator " // PM851, 840
    "-v 234,raw48,Unknown_Samsung_Attr " // PM851, 840
    "-v 235,raw48,POR_Recovery_Count " // PM851, 830/840/850, PM893
    "-v 236,raw48,Unknown_Samsung_Attr " // PM851, 840
    "-v 237,raw48,Unknown_Samsung_Attr " // PM851, 840
    "-v 238,raw48,Unknown_Samsung_Attr " // PM851, 840
  //"-v 241,raw48,Total_LBAs_Written "
  //"-v 242,raw48,Total_LBAs_Read " // PM851, SM841N
    "-v 243,raw48,SATA_Downshift_Ct " // PM863, PM893
    "-v 244,raw48,Thermal_Throttle_St " // PM863, PM893
    "-v 245,raw48,Timed_Workld_Media_Wear " // PM863, PM893
    "-v 246,raw48,Timed_Workld_RdWr_Ratio " // PM863, PM893
    "-v 247,raw48,Timed_Workld_Timer " // PM863, PM893
    "-v 249,raw48,NAND_Writes_1GiB " // CM871a, PM871
    "-v 250,raw48,SATA_Iface_Downshift " // from the spec
    "-v 251,raw48,NAND_Writes" // PM863, PM893
  },
  { "Marvell based SanDisk SSDs",
    "SanDisk SD5SG2[0-9]*G1052E|" // X100 (88SS9174), tested with SanDisk SD5SG2256G1052E/10.04.01
    "SanDisk SD6S[BF][12]M[0-9]*G(1022I?)?|" // X110/X210 (88SS9175/187?), tested with SanDisk SD6SB1M064G1022I/X231600,
      // SanDisk SD6SB1M256G1022I/X231600, SanDisk SD6SF1M128G1022/X231200, SanDisk SD6SB2M512G1022I/X210400
    "SanDisk SD7S[BN]6S-?(128|256|512)G(1122|-1006)|" // X300 (88SS9189?), tested with
      // SanDisk SD7SB6S128G1122/X3310000, SanDisk SD7SN6S-512G-1006/X3511006
    "SanDisk SD8S[BN]8U-?((128|256|512)G|1T00)(1122|-1006)|" // X400 (88SS1074), tested with SanDisk SD8SB8U128G1122/X4120000
    "SanDisk SD9S[BN]8W-?((128|256|512)G|[12]T00)(1122|-1006)|" // X600, tested with SanDisk SD9SB8W128G1122/X6107000, SD9SB8W-512G-1006/X6103006
      // SanDisk SD9SB8W1T001122/X6107000, SD9SB8W256G1122/X6107000
    "SanDisk SDSSDA-((120|240|480)G|[12]T00)|" // Plus, tested with SanDisk SDSSDA-2T00/411040RL
    "SanDisk SDSSDHP[0-9]*G|" // Ultra Plus (88SS9175), tested with SanDisk SDSSDHP128G/X23[01]6RL
    "SanDisk (SDSSDHII|Ultra II )[0-9]*GB?|" // Ultra II (88SS9190/88SS9189), tested with
      // SanDisk SDSSDHII120G/X31200RL, SanDisk Ultra II 960GB/X41100RL
    "SanDisk SDSSDH2(128|256)G|" // SanDisk SDSSDH2128G/X211200
    "SanDisk SDSSDH3((250|500|1000|1024|2000)G| [124]T00)|" // Ultra 3D, tested with SanDisk SDSSDH3250G/X61170RL,
      // SanDisk SDSSDH3500G/X61110RL, SanDisk SDSSDH31024G/X6107000, SanDisk SDSSDH3 2T00/411040RL,
      // SanDisk SDSSDH3 4T00/411040RL, SanDisk SDSSDH3 1T00/415020RL
    "SanDisk SDSSDXPS?[0-9]*G|" // Extreme II/Pro (88SS9187), tested with SanDisk SDSSDXP480G/R1311,
      // SanDisk SDSSDXPS480G/X21200RL
    "SanDisk SSD G5 BICS4|" // WD Blue SSD WDS100T2B0A (#1378), tested with SanDisk SSD G5 BICS4/415000WD
    "SanDisk SSD PLUS (120|240|480|[12]000) ?GB|" // Plus (88SS1074), tested with SanDisk SSD PLUS 120 GB/UE3000RL,
      // SanDisk SSD PLUS 120 GB/UE4500RL, SanDisk SSD PLUS 1000GB/UH4400RL
      // SanDisk SSD PLUS 2000GB/UP4504RL
    "SSD SATAIII 16GB", // SSD SATAIII 16GB/i221100 (see #923)
    "", "",
  //"-v 5,raw16(raw16),Reallocated_Sector_Ct "
  //"-v 9,raw24(raw8),Power_On_Hours "
  //"-v 12,raw48,Power_Cycle_Count "
    "-v 165,raw48,Total_Write/Erase_Count "
    "-v 166,raw48,Min_W/E_Cycle "
    "-v 167,raw48,Min_Bad_Block/Die "
    "-v 168,raw48,Maximum_Erase_Cycle "
    "-v 169,raw48,Total_Bad_Block "
    "-v 170,raw48,Unknown_Marvell_Attr " // SDSSDH3 4T00
    "-v 171,raw48,Program_Fail_Count "
    "-v 172,raw48,Erase_Fail_Count "
    "-v 173,raw48,Avg_Write/Erase_Count "
    "-v 174,raw48,Unexpect_Power_Loss_Ct "
  //"-v 184,raw48,End-to-End_Error "
  //"-v 187,raw48,Reported_Uncorrect "
  //"-v 188,raw48,Command_Timeout "
  //"-v 194,tempminmax,Temperature_Celsius "
    "-v 199,raw48,SATA_CRC_Error "
    "-v 201,raw48,Lifetime_Remaining% "
    "-v 212,raw48,SATA_PHY_Error "
    "-v 230,raw16,Perc_Write/Erase_Count "
    "-v 232,raw48,Perc_Avail_Resrvd_Space "
    "-v 233,raw48,Total_NAND_Writes_GiB "
    "-v 234,raw48,Perc_Write/Erase_Ct_BC "
    "-v 241,raw48,Total_Writes_GiB "
    "-v 242,raw48,Total_Reads_GiB "
    "-v 243,raw48,Unknown_Marvell_Attr "
    "-v 244,raw48,Thermal_Throttle "
    "-v 249,raw48,TLC_NAND_GB_Writes"
  },
  { "SanDisk based SSDs", // see also #463 for the vendor attribute description
    "SanDisk iSSD P4 [0-9]*GB|" // tested with SanDisk iSSD P4 16GB/SSD 9.14
    "SanDisk pSSD|" // tested with SandDisk pSSD/3 (62.7 GB, SanDisk Extreme USB3.0 SDCZ80-064G-J57, 0x0781:0x5580)
    "SanDisk SDSSDP[0-9]*G|" // tested with SanDisk SDSSDP064G/1.0.0, SDSSDP128G/2.0.0
    "SanDisk SDSSDRC032G|" // tested with SanDisk SanDisk SDSSDRC032G/3.1.0
    "SanDisk SSD i100 [0-9]*GB|" // tested with SanDisk SSD i100 8GB/11.56.04, 24GB/11.56.04
    "SanDisk SSD U100 ([0-9]*GB|SMG2)|" // tested with SanDisk SSD U100 8GB/10.56.00, 256GB/10.01.02, SMG2/10.56.04
    "SanDisk SSD U110 (8|16|24|32|64|128)GB|" // tested with SanDisk SSD U110 32GB/U221000
    "SanDisk SDSA6[GM]M-[0-9]*G-.*|" // tested with SanDisk SDSA6GM-016G-1006/U221006, SanDisk SDSA6MM-016G-1006/U221006
    "SanDisk SD7[SU]B[23]Q(064|128|256|512)G.*", // tested with SD7SB3Q064G1122/SD7UB3Q256G1122/SD7SB3Q128G/SD7UB2Q512G1122
    "", "",
  //"-v 5,raw16(raw16),Reallocated_Sector_Ct "
  //"-v 9,raw24(raw8),Power_On_Hours "
  //"-v 12,raw48,Power_Cycle_Count "
    "-v 165,raw48,Total_Write/Erase_Count "
    "-v 171,raw48,Program_Fail_Count "
    "-v 172,raw48,Erase_Fail_Count "
    "-v 173,raw48,Avg_Write/Erase_Count "
    "-v 174,raw48,Unexpect_Power_Loss_Ct "
  //"-v 187,raw48,Reported_Uncorrect "
    "-v 212,raw48,SATA_PHY_Error "
    "-v 230,raw48,Perc_Write/Erase_Count "
    "-v 232,raw48,Perc_Avail_Resrvd_Space "
    "-v 234,raw48,Perc_Write/Erase_Ct_BC "
  //"-v 241,raw48,Total_LBAs_Written "
  //"-v 242,raw48,Total_LBAs_Read "
    "-v 244,raw48,Thermal_Throttle "
  },
  // SDLF1DAR-480G-1HAW/ZR07RE41
  // SDLF1DAR-480G-1JA1/RP41ZH06
  { "Sandisk SATA Cloudspeed Max and GEN2 ESS SSDs",
    "SD[A-Z0-9]{2}[1-3][A-Z]{3}-?[0-9]{3}[GT]-?1[A-Z0-9]{3}",
    "","",
    "-v 13,raw48,Lifetime_UECC_Ct "
    "-v 32,raw48,Lifetime_Write_AmpFctr "
    "-v 33,raw48,Write_AmpFctr "
    "-v 170,raw48,Reserve_Erase_BlkCt "
    "-v 171,raw48,Program_Fail_Ct "
    "-v 172,raw48,Erase_Fail_Ct "
    "-v 173,raw48,Percent_Life_Used "
    "-v 174,raw48,Unexpect_Power_Loss "
    "-v 175,raw48,Lifetime_Die_Failure_Ct "
    "-v 177,raw48,Lifetime_Remaining% "
    "-v 178,raw48,SSD_LifeLeft(0.01%) "
    "-v 180,raw48,Undetected_Data_Err_Ct "
    "-v 183,raw48,LT_Link_Rate_DwnGrd_Ct "
    "-v 191,raw48,Clean_Shutdown_Ct "
    "-v 192,raw48,Unclean_Shutdown_Ct "
    "-v 196,raw48,Lifetime_Retried_Blk_Ct "
    "-v 204,raw48,Average_Block-Erase_Ct "
    "-v 205,raw48,Read_Retry_Enable_Ct "
    "-v 206,raw48,Successful_RaidRecov_Ct "
    "-v 207,raw48,Trimmed_Sector_Ct "
    "-v 211,raw48,Read_Disturb_ReallocEvt "
    "-v 233,raw48,Lifetime_Nand_Writes "
    "-v 235,raw48,Capacitor_Health "
    "-v 244,raw48,Therm_Throt_Activation "
    "-v 245,raw48,Drive_Life_Remaining% "
    "-v 253,raw48,SPI_Test_Remaining "
  },
  { "Sandisk SATA CS1K GEN1 ESS SSDs",
    "SD[A-Z0-9]{2}[NO][A-Z0-9]{3}-?[0-9]{3}[GT]-?1[A-Z0-9]{3}",
    "","",
    "-v 1,raw48,UECC_Ct "
    "-v 2,raw48,Internal_File_Check "
    "-v 5,raw16(raw16),Retried_Blk_Ct "
    "-v 32,raw48,Write_Ampflication "
    "-v 170,raw48,Reserve_Blk_Remaining "
    "-v 171,raw48,Program_Fail_Ct "
    "-v 172,raw48,Erase_Fail_Ct "
    "-v 173,raw48,Drive_Life_Used% "
    "-v 174,raw48,Unexpect_PwrLoss_Ct "
    "-v 175,raw48,PwrLoss_ProtectionFail "
    "-v 177,raw48,DriveLife_Remaining% "
    "-v 178,raw48,SSD_Life_Left "
    "-v 180,raw48,End_to_End_Err_Detect "
    "-v 190,raw48,Drive_Temp_Warning "
    "-v 195,raw48,Uncorrectable_Err_Ct "
    "-v 202,raw48,Exception_Mode_Status "
    "-v 233,raw48,Number_Of_Write_Ct "
    "-v 245,raw48,DriveLife_Used% "
  },
  { "Silicon Motion based SSDs",
    "ADATA_IMSS332-((008|016|032|064|128|256|512)G|001T)[AEMT]P?|" // tested with ADATA_IMSS332-128GTP/Q0810B
    "ADATA (SP550|SU(650(NS38)?|655|[89]00))|" // tested with ADATA SP550/O0803B5a, ADATA SU650/S0212B0,
      // ADATA SU650/V8X01c45, ADATA SU650/V8X21c64, ADATA SU650NS38/P191202a, ADATA SU655/V8X01c55,
      // ADATA SU800/Q0913A, ADATA SU800/R0427A, ADATA SU800/R0918B, ADATA SU900/Q0125A, ADATA SU900/Q0710B
    "CORSAIR FORCE LX SSD|" // tested with CORSAIR FORCE LX SSD/N0307A
    "CHN mSATAM3 (128|256|512)|" // Zheino M3, tested with CHN mSATAM3 128/Q1124A0
    "CIS 2S M305 (16|32|64|128|256)GB|" // Ceroz M305, tested with CIS 2S M305 64GB/P0316B
    "CT(120|250|500|1000)BX100SSD1|" // Crucial BX100, tested with CT250BX100SSD1/MU02,
      // CT500BX100SSD1/MU02, CT1000BX100SSD1/MU02
    "CT(240|480|960)BX200SSD1|" // Crucial BX200 Solid State Drive, tested with CT480BX200SSD1/MU02.6
    "DREVO X1 SSD|" // tested with DREVO X1 SSD/Q0111A
    "Drevo X1 pro (64|128|256)G|" // tested with Drevo X1 pro 64G/Q0303B
    "JAJS500M(120|240|480|960)C-1|" // J&A LEVEN JS500, tested with JAJS500M120C-1/P0614D
    "JAJS600M1TB|" // Intenso, tested with JAJS600M1TB/T0529A0
    "KingDian S100 (32|64)GB|" // SM2244LT, tested with KingDian S100 32GB/0311A
    "KingDian S(200|280|400) ((60|120|240|480)GB|1TB)|" // SM2256EN, tested with KingDian S200 60GB/R0724A0
      // KingDian S280 120GB/Q0526A, KingDian S280 1TB/S0509A0, KingDian S400 120GB/Q0607A
    "KingSpec KSD-[PS]A25\\.[1-9]-(016|032|064|128)(MS|SJ)|" // tested with KingSpec KSD-PA25.6-064MS/20140803
    "KINGSTON SKC600(256|512|1024|2048)G|" // SM2259, tested with KINGSTON SKC600256G/S4500105
    "LITEON LMH-(128|256|512)V2M-.*|" // tested with LITEON LMH-256V2M-11 MSATA 256GB/FM8110C
    "LITEON LCH-(128|256V|512)2S-.*|" // tested with LITEON LCH-256V2S-HP/2C02
    "MKNSSDRE(1TB|2TB|512GB|500GB|256GB|250GB)|" // tested with MKNSSDRE256GB/N1007C
    "MKNSSD(S2|TR)(120|2[45]0|480|500)GB(-LT)?|" // tested with MKNSSDS2500GB/T0818A0, MKNSSDTR500GB/O1126A
    "NFN025SA31T-.*|"// Neo Forza (?), from HP Laptop, tested with NFN025SA31T-6000000/S0628A0
    "OWC Envoy Pro|" // tested with OWC Envoy Pro/R0522A0 (0x1e91:0xa2a5)
    "Patriot P200 ((128|256|512)GB|[12]TB)|" // tested with Patriot P200 256GB/S1022A0
    "R3SL(120|240|480|960)G|" // AMD Radeon SSDs, tested with R3SL240G/P0422C
    "Ramsta SSD S800 (120|240|480)GB|" // SM2258G, tested with Ramsta SSD S800 480GB/RS81V0
    "SED2QII-LP SATA SSD ((64|128|256|512)GB|[12]TB)|" // ACPI SED2QII-LP, tested with
      // SED2QII-LP SATA SSD 64GB/S0410A
    "T60|" // KingSpec T60, tested with T60/20151120
    "TCSUNBOW [MX]3 (60|120|240)GB|" // TC-Sunbow M3/X3, tested with TCSUNBOW M3 240GB/R0327B0,
      // TCSUNBOW X3 120GB/R1211A0
    "TEAM( T253T|L5Lite3)D(120G|240G|480G|1T)|" // Team Group L5Lite 3D, tested with
      // TEAML5Lite3D240G/R0302A0, TEAM T253TD480G/Q0410A
    "TS((16|32|64|128|256|512)G|1T)(SSD|MS[AM])(230S?|3[67]0[SI]?|420[IK]?)|" // Transcend SSD230/360/370/420
      // SATA/mSATA, TS6500, tested with TS128GMSA230S/02J0S86A, TS32GMSA370/20140402,
      // mSATA MSM360 mini SSD, tested with TS32GMSM360/Q0407A
      // TS128GMSA370I/P1225CH1
      // TS16GMSA370/20140516, TS64GSSD370/20140516, TS256GSSD370/N0815B, TS256GSSD370S/N1114H,
      // TS512GSSD370S/N1114H, TS32GSSD420I/N1114H, TS32GSSD420K/P1225CE
    "TS(16|32|64|128|512|256)GMTS4[03]0S?|" // TS256GMTS400, TS256GMTS430S/S0423A
    "TS(120|240)GMTS420S?|" // Transcend MTS420, tested with TS120GMTS420S/R0510A0
    "TS(128G|256G|512G|1T)SSD230S|" // TS128GSSD230S/P1025F8
    "TS(120|240|480|960)GSSD220S|" // TS480GSSD220S/P0520AA
    "TS(16G|32G|64G|128G|256G|512G|1T)MTS800S?|" // MTS800, tested with TS1TMTS800/O1225H1
    "TS(16|32|64)GMSA630|" // MSA630 mSATA SSD, tested with TS32GMSA630/N0113E1
    "TS(32|64|128)GPSD330|" // Transcend PSD SSD, tested with TS64GPSD330/20140121
    "TS(16|32|64|96|128|256)GSSD(630|360S)|" // Transcend 630/360S, tested with TS16GSSD630/N0113E1,
      // TS256GSSD360S/R0123A0
    "TS(128G|256G|512G|1T)ESD400K", // Transcend ESD400 Portable, tested with
      // TS256GESD400K/R0605AS (0x2174:0x2000)
    "", "",
  //"-v 1,raw48,Raw_Read_Error_Rate "
  //"-v 2,raw48,Throughput_Performance "
  //"-v 5,raw16(raw16),Reallocated_Sector_Ct "
  //"-v 9,raw24(raw8),Power_On_Hours "
  //"-v 12,raw48,Power_Cycle_Count "
    "-v 148,raw48,Total_SLC_Erase_Ct "
    "-v 149,raw48,Max_SLC_Erase_Ct "
    "-v 150,raw48,Min_SLC_Erase_Ct "
    "-v 151,raw48,Average_SLC_Erase_Ct "
    "-v 159,raw48,DRAM_1_Bit_Error_Count " // KINGSTON SKC600256G/S4500105
    "-v 160,raw48,Uncorrectable_Error_Cnt "
    "-v 161,raw48,Valid_Spare_Block_Cnt "
    "-v 162,raw48,Cache_Block_Count " // Transcend MSM360 
    "-v 163,raw48,Initial_Bad_Block_Count "
    "-v 164,raw48,Total_Erase_Count "
    "-v 165,raw48,Max_Erase_Count "
    "-v 166,raw48,Min_Erase_Count "
    "-v 167,raw48,Average_Erase_Count "
    "-v 168,raw48,Max_Erase_Count_of_Spec "
    "-v 169,raw48,Remaining_Lifetime_Perc "
  //"-v 175,raw48,Program_Fail_Count_Chip "
  //"-v 176,raw48,Erase_Fail_Count_Chip "
  //"-v 177,raw48,Wear_Leveling_Count "
    "-v 178,raw48,Runtime_Invalid_Blk_Cnt "
  //"-v 181,raw48,Program_Fail_Cnt_Total "
  //"-v 182,raw48,Erase_Fail_Count_Total "
  //"-v 187,raw48,Reported_Uncorrect "
  //"-v 192,raw48,Power-Off_Retract_Count "
  //"-v 194,tempminmax,Temperature_Celsius "
  //"-v 195,raw48,Hardware_ECC_Recovered "
  //"-v 196,raw16(raw16),Reallocated_Event_Count "
  //"-v 197,raw48,Current_Pending_Sector "
  //"-v 198,raw48,Offline_Uncorrectable "
  //"-v 199,raw48,UDMA_CRC_Error_Count "
    "-v 225,raw48,Host_Writes_32MiB " // FW 20140402
    "-v 231,raw48,SSD_Life_Left " // KINGSTON SKC600256G/S4500105
  //"-v 232,raw48,Available_Reservd_Space "
    "-v 241,raw48,Host_Writes_32MiB "
    "-v 242,raw48,Host_Reads_32MiB "
    "-v 245,raw48,TLC_Writes_32MiB " // FW N0815B, N1114H // TS128GMSA370I: Flash Write Sector Count
    "-v 246,raw48,SLC_Writes_32MiB "
    "-v 247,raw48,Raid_Recoverty_Ct "
    "-v 248,raw48,Unkn_SiliconMotion_Attr " // ADATA SU900/Q0125A
    "-v 249,raw48,Unkn_SiliconMotion_Attr " // ADATA SU650/V8X01c45
  //"-v 250,raw48,Read_Error_Retry_Rate " // ADATA SU800/Q0913A
    "-v 251,raw48,Unkn_SiliconMotion_Attr" // ADATA SU800/Q0913A
  },
  // Supermicro SSD-DM032-SMCMVN1, tested with SuperMicro SSD/SOB20R, see (#1380)
  { "Supermicro SATA DOM (SuperDOM)",
    "SuperMicro SSD",
    "", "",
    "-v 1,raw48,Raw_Read_Error_Rate "
    "-v 15,raw48,User_Cpcty_Sector_Cnt "
    "-v 160,raw48,Not_In_Use "
    "-v 161,raw48,Not_In_Use "
    "-v 163,raw48,Not_In_Use "
    "-v 164,raw48,Not_In_Use "
    "-v 165,raw48,Not_In_Use "
    "-v 166,raw48,Minimum_PE_Cycles_TLC "
    "-v 167,raw48,Not_In_Use "
    "-v 168,raw48,Maximum_PE_Cycles_TLC "
    "-v 231,raw48,SSD_Life_Left "
    "-v 233,raw48,NAND_Writes_1GiB "
    "-v 241,raw48,Lifetime_Writes_GiB "
    "-v 242,raw48,Lifetime_Reads_GiB "
  },
  { "Silicon Motion based OEM SSDs", // Like 'Silicon Motion based SSDs' but with FW detection
    "240GB|" // from Lenovo T430 Thinkpad, tested with 240GB/P0510E
    "Dogfish SSD (128|256|512)GB|" // tested with Dogfish SSD 128GB/S1211A0
    "INTENSO|" // tested with INTENSO/S1211A0 (Portable SSD 256GB premium edition)
    "Intenso SSD|" // tested with Intenso SSD/Q1107A0
    "Intenso  ?SSD Sata III|" // Sata III High, tested with Intenso  SSD Sata III/P0510E,
      // Intenso SSD Sata III/R0817B0
    "KingFast|" // KingFast F6M, tested with KingFast/P0725A
    "LDLC|" // tested with LDLC/KFS03005
    "SATA3 ((12[08]|240|256|480)G|[12]T)B SSD|" // TCSUNBOW X3, tested with SATA3 240GB SSD/S0618A0,
      // SATA3 1TB SSD/S1230A0,
      // KingDian S370, tested with SATA3 128GB SSD/T0311A0, SATA3 256GB SSD/S1127B0
      // KingDian S280, tested with SATA3 240GB SSD/T0519A0
    "SPCC M\\.2 SSD", // Silicon Power 2280 M55, tested with SPCC M.2 SSD/Q0627A0
    "KFS03005|P0510E|P0725A|Q(0627|1107)A0|R0817B0|S(0618|1211|1230)A0|S1127B0|SOB20R|T0(311|519)A0",
    "",
    "-v 148,raw48,Total_SLC_Erase_Ct "
    "-v 149,raw48,Max_SLC_Erase_Ct "
    "-v 150,raw48,Min_SLC_Erase_Ct "
    "-v 151,raw48,Average_SLC_Erase_Ct "
    "-v 159,raw48,Unkn_SiliconMotion_Attr "
    "-v 160,raw48,Uncorrectable_Error_Cnt "
    "-v 161,raw48,Valid_Spare_Block_Cnt "
    "-v 163,raw48,Initial_Bad_Block_Count "
    "-v 164,raw48,Total_Erase_Count "
    "-v 165,raw48,Max_Erase_Count "
    "-v 166,raw48,Min_Erase_Count "
    "-v 167,raw48,Average_Erase_Count "
    "-v 168,raw48,Max_Erase_Count_of_Spec "
    "-v 169,raw48,Remaining_Lifetime_Perc "
    "-v 178,raw48,Runtime_Invalid_Blk_Cnt "
    "-v 225,raw48,Host_Writes_32MiB "
    "-v 241,raw48,Host_Writes_32MiB "
    "-v 242,raw48,Host_Reads_32MiB "
    "-v 245,raw48,TLC_Writes_32MiB "
    "-v 246,raw48,SLC_Writes_32MiB "
    "-v 247,raw48,Raid_Recoverty_Ct "
    "-v 248,raw48,Unkn_SiliconMotion_Attr "
    "-v 251,raw48,Unkn_SiliconMotion_Attr"
  },
  { "SMART Modular Technologies mSATA XL+ SLC SSDs", // tested with SH9MST6D16GJSI01
    "SH9MST6D[0-9]*GJSI?[0-9]*", // based on http://www.smartm.com/salesLiterature/embedded/mSATA_overview.pdf
    "", "", // attributes info from http://www.mouser.com/ds/2/723/smartmodular_09302015_SH9MST6DxxxGJSxxx_rA[1]-770719.pdf
    "-v 1,raw48,Uncorrectable_ECC_Cnt "
  //"-v 5,raw16(raw16),Reallocated_Sector_Ct "
    "-v 9,raw48,Power_On_Hours " // override default raw24(raw8) format
  //"-v 12,raw48,Power_Cycle_Count "
    "-v 14,raw48,Device_Capacity_LBAs "
    "-v 15,raw48,User_Capacity_LBAs " // spec DecID is wrong, HexID is right
    "-v 16,raw48,Init_Spare_Blocks_Avail " // spec DecID is wrong, HexID is right
    "-v 17,raw48,Spare_Blocks_Remaining " // spec DecID is wrong, HexID is right
    "-v 100,raw48,Total_Erase_Count "
    "-v 168,raw48,SATA_PHY_Err_Ct "
    "-v 170,raw48,Initial_Bad_Block_Count "
    "-v 172,raw48,Erase_Fail_Count "
    "-v 173,raw48,Max_Erase_Count "
    "-v 174,raw48,Unexpect_Power_Loss_Ct "
    "-v 175,raw48,Average_Erase_Count "
  //"-v 181,raw48,Program_Fail_Cnt_Total "
  //"-v 187,raw48,Reported_Uncorrect "
  //"-v 194,tempminmax,Temperature_Celsius "
    "-v 197,raw48,Not_In_Use "
    "-v 198,raw48,Not_In_Use "
    "-v 199,raw48,SATA_CRC_Error_Count "
    "-v 202,raw48,Perc_Rated_Life_Used "
    "-v 231,raw48,Perc_Rated_Life_Remain "
    "-v 232,raw48,Read_Fail_Count "
    "-v 234,raw48,Flash_Reads_LBAs "
    "-v 235,raw48,Flash_Writes_LBAs "
  //"-v 241,raw48,Total_LBAs_Written "
  //"-v 242,raw48,Total_LBAs_Read "
    //  247-248 Missing in specification from April 2015
  },
  { "Smart Storage Systems Xcel-10 SSDs",  // based on http://www.smartm.com/files/salesLiterature/storage/xcel10.pdf
    "SMART A25FD-(32|64|128)GI32N", // tested with SMART A25FD-128GI32N/B9F23D4K
    "",
    "", // attributes info from http://www.adtron.com/pdf/SMART_Attributes_Xcel-10_810800014_RevB.pdf
    "-v 1,raw48,Not_Supported "
    "-v 2,raw48,Not_Supported "
  //"-v 9,raw24(raw8),Power_On_Hours "
  //"-v 12,raw48,Power_Cycle_Count "
    "-v 191,raw48,Not_Supported "
  //"-v 192,raw48,Power-Off_Retract_Count "
    "-v 197,raw48,ECC_Error_Count "
  //"-v 198,raw48,Offline_Uncorrectable "
  //"-v 199,raw48,UDMA_CRC_Error_Count "
    "-v 251,raw48,Min_Spares_Remain_Perc " // percentage of the total number of spare blocks available
    "-v 252,raw48,Added_Bad_Flash_Blk_Ct " // number of bad flash blocks
    "-v 254,raw48,Total_Erase_Blocks_Ct" // number of times the drive has erased any erase block
  },
  { "Smart Storage Systems XceedSecure2 SSDs",
    "(SMART|Adtron) ([AIS]25FBS|S35FCS).*",
    "", "",
    "-v 9,sec2hour,Power_On_Hours "
    "-v 194,hex64,Proprietary_194"
  },
  { "Smart Storage Systems XceedUltraX/Adtron A25FBX SSDs",
    "(SMART|Adtron) (A|I)25FBX.*",
    "", "",
    "-v 9,hex64,Proprietary_9 "
    "-v 194,hex48,Proprietary_194"
  },
  { "Smart Storage Systems Adtron A25FB 2xN SSDs",
    "(SMART|Adtron) A25FB.*2.N",
    "", "",
    "-v 110,hex64,Proprietary_HWC "
    "-v 111,hex64,Proprietary_MP "
    "-v 112,hex64,Proprietary_RtR "
    "-v 113,hex64,Proprietary_RR "
    "-v 120,hex64,Proprietary_HFAll "
    "-v 121,hex64,Proprietary_HF1st "
    "-v 122,hex64,Proprietary_HF2nd "
    "-v 123,hex64,Proprietary_HF3rd "
    "-v 125,hex64,Proprietary_SFAll "
    "-v 126,hex64,Proprietary_SF1st "
    "-v 127,hex64,Proprietary_SF2nd "
    "-v 128,hex64,Proprietary_SF3rd "
    "-v 194,raw24/raw32:zvzzzw,Fractional_Temperature"
  },
  { "Smart Storage Systems Adtron A25FB 3xN SSDs",
    "(SMART|Adtron) A25FB-.*3.N",
    "", "",
    "-v 9,sec2hour,Power_On_Hours "
    "-v 113,hex48,Proprietary_RR "
    "-v 130,raw48:54321,Minimum_Spares_All_Zs"
  //"-v 194,tempminmax,Temperature_Celsius"
  },
  { "SSSTC ER2 GD/CD Series SSDs", // Marvel DEAN 2.1
    "SSSTC ER2-[CG]D(240|480|960|1920)A?", // tested with SSSTC ER2-GD480/E4N2302l,
      // SSSTC ER2-CD1920A/E5MN401
    "","",
  //"-v 5,raw16(raw16),Reallocated_Sector_Ct "
  //"-v 9,raw24(raw8),Power_On_Hours "
  //"-v 12,raw48,Power_Cycle_Count "
    "-v 170,raw48,Available_Reservd_Space "
    "-v 171,raw48,Program_Fail_Count "
    "-v 172,raw48,Erase_Fail_Count "
    "-v 173,raw48,Average_PE_Count "
    "-v 174,raw48,Unexpect_Power_Loss_Ct "
    "-v 175,raw48,PwrLoss_ProtectionFail "
    "-v 183,raw48,SATA_Iface_Downshift "
  //"-v 184,raw48,End-to-End_Error "
  //"-v 187,raw48,Reported_Uncorrect "
  //"-v 194,tempminmax,Temperature_Celsius "
  //"-v 198,raw48,Offline_Uncorrectable "
  //"-v 199,raw48,UDMA_CRC_Error_Count "
    "-v 202,raw48,Percent_Lifetime_Remain "
  //"-v 210,raw48,Raid_Success_Recover_Ct " // ] E4N2302: Missing
  //"-v 234,raw48,Thermal_Throttle_Status " // ]
  //"-v 241,raw48,Total_LBAs_Written "
  //"-v 242,raw48,Total_LBAs_Read "
    "-v 243,raw48,NAND_Writes_GiB "
  },
  { "STEC Mach2 CompactFlash Cards", // tested with STEC M2P CF 1.0.0/K1385MS
    "STEC M2P CF 1.0.0",
    "", "",
    "-v 100,raw48,Erase_Program_Cycles "
    "-v 103,raw48,Remaining_Energy_Storg "
    "-v 170,raw48,Reserved_Block_Count "
    "-v 171,raw48,Program_Fail_Count "
    "-v 172,raw48,Erase_Fail_Count "
    "-v 173,raw48,Wear_Leveling_Count "
    "-v 174,raw48,Unexpect_Power_Loss_Ct "
    "-v 211,raw48,Unknown_Attribute " // ] Missing in specification
    "-v 212,raw48,Unknown_Attribute"  // ] from September 2012
  },
  { "Transcend CompactFlash Cards", // tested with TRANSCEND/20080820,
      // TS4GCF133/20100709, TS16GCF133/20100709, TS16GCF150/20110407
    "TRANSCEND|TS(4|8|16)GCF(133|150)",
    "", "",
    "-v 7,raw48,Unknown_Attribute "
    "-v 8,raw48,Unknown_Attribute"
  },
  { "Xmore Industrial SATA SSDs", // tested with M2CA032GXAIMS-003Z/XP01.1GB
    "(CFAST|M2[AC]A|MSATA|SSD)[0-9]{3}[GT]XA[CEI][MT][MST]-[0-9]{3}[TZ]",
    "", "",
  //"-v 1,raw48,Raw_Read_Error_Rate "
  //"-v 9,raw24(raw8),Power_On_Hours "
  //"-v 12,raw48,Power_Cycle_Count "
    "-v 168,raw48,SATA_Phy_Error_Count "
    "-v 169,raw48,Bad_Block_Rate "
    "-v 170,raw24/raw24:z54z10,Bad_Blk_Ct_Lat/Erl " // Later bad block/Early bad block
    "-v 173,raw16(avg16),MaxAvgErase_Ct "
    "-v 192,raw48,Unexpect_Power_Loss_Ct "
  //"-v 194,tempminmax,Temperature_Celsius " // optional
    "-v 218,raw48,SATA_CRC_Error_Count "
    "-v 231,raw48,Percent_Lifetime_Remain "
    "-v 241,raw48,Host_Writes_GiB"
  },
  { "Marvell SSD SD88SA024BA0 (SUN branded)",
    "MARVELL SD88SA024BA0 SUN24G 0902M0054V",
    "", "", ""
  },
  { "HP 1TB SATA disk GB1000EAFJL",
    "GB1000EAFJL",
    "", "", ""
  },
  { "HP 500GB SATA disk MM0500EANCR",
    "MM0500EANCR",
    "", "", ""
  },
  { "HP 250GB SATA disk VB0250EAVER",
    "VB0250EAVER",
    "", "", ""
  },
  { "IBM Deskstar 60GXP",  // ER60A46A firmware
    "(IBM-|Hitachi )?IC35L0[12346]0AVER07.*",
    "ER60A46A",
    "", ""
  },
  { "IBM Deskstar 60GXP",  // All other firmware
    "(IBM-|Hitachi )?IC35L0[12346]0AVER07.*",
    "",
    "IBM Deskstar 60GXP drives may need upgraded SMART firmware.\n"
    "Please see http://haque.net/dtla_update/",
    ""
  },
  { "IBM Deskstar 40GV & 75GXP (A5AA/A6AA firmware)",
    "(IBM-)?DTLA-30[57]0[123467][05].*",
    "T[WX][123468AG][OF]A[56]AA",
    "", ""
  },
  { "IBM Deskstar 40GV & 75GXP (all other firmware)",
    "(IBM-)?DTLA-30[57]0[123467][05].*",
    "",
    "IBM Deskstar 40GV and 75GXP drives may need upgraded SMART firmware.\n"
    "Please see http://haque.net/dtla_update/",
    ""
  },
  { "", // ExcelStor J240, J340, J360, J680, J880 and J8160
    "ExcelStor Technology J(24|34|36|68|88|816)0",
    "", "", ""
  },
  { "", // Fujitsu M1623TAU
    "FUJITSU M1623TAU",
    "",
    "",
    "-v 9,seconds"
  },
  { "Fujitsu MHG",
    "FUJITSU MHG2...ATU?.*",
    "",
    "",
    "-v 9,seconds"
  },
  { "Fujitsu MHH",
    "FUJITSU MHH2...ATU?.*",
    "",
    "",
    "-v 9,seconds"
  },
  { "Fujitsu MHJ",
    "FUJITSU MHJ2...ATU?.*",
    "",
    "",
    "-v 9,seconds"
  },
  { "Fujitsu MHK",
    "FUJITSU MHK2...ATU?.*",
    "",
    "",
    "-v 9,seconds"
  },
  { "",  // Fujitsu MHL2300AT
    "FUJITSU MHL2300AT",
    "",
    "This drive's firmware has a harmless Drive Identity Structure\n"
    "checksum error bug.",
    "-v 9,seconds"
  },
  { "",  // MHM2200AT, MHM2150AT, MHM2100AT, MHM2060AT
    "FUJITSU MHM2(20|15|10|06)0AT",
    "",
    "This drive's firmware has a harmless Drive Identity Structure\n"
    "checksum error bug.",
    "-v 9,seconds"
  },
  { "Fujitsu MHN",
    "FUJITSU MHN2...AT",
    "",
    "",
    "-v 9,seconds"
  },
  { "", // Fujitsu MHR2020AT
    "FUJITSU MHR2020AT",
    "",
    "",
    "-v 9,seconds"
  },
  { "", // Fujitsu MHR2040AT
    "FUJITSU MHR2040AT",
    "",    // Tested on 40BA
    "",
    "-v 9,seconds -v 192,emergencyretractcyclect "
    "-v 198,offlinescanuncsectorct -v 200,writeerrorcount"
  },
  { "Fujitsu MHS AT",
    "FUJITSU MHS20[6432]0AT(  .)?",
    "",
    "",
    "-v 9,seconds -v 192,emergencyretractcyclect "
    "-v 198,offlinescanuncsectorct -v 200,writeerrorcount "
    "-v 201,detectedtacount"
  },
  { "Fujitsu MHT", // tested with FUJITSU MHT2030AC/909B
    "FUJITSU MHT2...(AC|AH|AS|AT|BH)U?.*",
    "",
    "",
    "-v 9,seconds"
  },
  { "Fujitsu MHU",
    "FUJITSU MHU2...ATU?.*",
    "",
    "",
    "-v 9,seconds"
  },
  { "Fujitsu MHV",
    "FUJITSU MHV2...(AH|AS|AT|BH|BS|BT).*",
    "",
    "",
    "-v 9,seconds"
  },
  { "Fujitsu MPA..MPG",
    "FUJITSU MP[A-G]3...A[HTEV]U?.*",
    "",
    "",
    "-v 9,seconds"
  },
  { "Fujitsu MHY BH",
    "FUJITSU MHY2(04|06|08|10|12|16|20|25)0BH.*",
    "", "",
    "-v 240,raw48,Transfer_Error_Rate"
  },
  { "Fujitsu MHW AC", // tested with FUJITSU MHW2060AC/00900004
    "FUJITSU MHW20(40|60)AC",
    "", "", ""
  },
  { "Fujitsu MHW BH",
    "FUJITSU MHW2(04|06|08|10|12|16)0BH.*",
    "", "", ""
  },
  { "Fujitsu MHW BJ",
    "FUJITSU MHW2(08|12|16)0BJ.*",
    "", "", ""
  },
  { "Fujitsu MHZ BH",
    "FUJITSU MHZ2(04|08|12|16|20|25|32)0BH.*",
    "", "", ""
  },
  { "Fujitsu MHZ BJ",
    "FUJITSU MHZ2(08|12|16|20|25|32)0BJ.*",
    "",
    "",
    "-v 9,minutes"
  },
  { "Fujitsu MHZ BS",
    "FUJITSU MHZ2(12|25)0BS.*",
    "", "", ""
  },
  { "Fujitsu MHZ BK",
    "FUJITSU MHZ2(08|12|16|25)0BK.*",
    "", "", ""
  },
  { "Fujitsu MJA BH",
    "FUJITSU MJA2(08|12|16|25|32|40|50)0BH.*",
    "", "", ""
  },
  { "", // Samsung SV4012H (known firmware)
    "SAMSUNG SV4012H",
    "RM100-08",
    "",
    "-v 9,halfminutes -F samsung"
  },
  { "", // Samsung SV4012H (all other firmware)
    "SAMSUNG SV4012H",
    "",
    "May need -F samsung disabled; see manual for details.",
    "-v 9,halfminutes -F samsung"
  },
  { "", // Samsung SV0412H (known firmware)
    "SAMSUNG SV0412H",
    "SK100-01",
    "",
    "-v 9,halfminutes -v 194,10xCelsius -F samsung"
  },
  { "", // Samsung SV0412H (all other firmware)
    "SAMSUNG SV0412H",
    "",
    "May need -F samsung disabled; see manual for details.",
    "-v 9,halfminutes -v 194,10xCelsius -F samsung"
  },
  { "", // Samsung SV1204H (known firmware)
    "SAMSUNG SV1204H",
    "RK100-1[3-5]",
    "",
    "-v 9,halfminutes -v 194,10xCelsius -F samsung"
  },
  { "", // Samsung SV1204H (all other firmware)
    "SAMSUNG SV1204H",
    "",
    "May need -F samsung disabled; see manual for details.",
    "-v 9,halfminutes -v 194,10xCelsius -F samsung"
  },
  { "", // SAMSUNG SV0322A tested with FW JK200-35
    "SAMSUNG SV0322A",
    "", "", ""
  },
  { "SAMSUNG SpinPoint V80", // tested with SV1604N/TR100-23
    "SAMSUNG SV(0211|0401|0612|0802|1203|1604)N",
    "",
    "",
    "-v 9,halfminutes -F samsung2"
  },
  { "", // SAMSUNG SP40A2H with RR100-07 firmware
    "SAMSUNG SP40A2H",
    "RR100-07",
    "",
    "-v 9,halfminutes -F samsung"
  },
  { "", // SAMSUNG SP80A4H with RT100-06 firmware
    "SAMSUNG SP80A4H",
    "RT100-06",
    "",
    "-v 9,halfminutes -F samsung"
  },
  { "", // SAMSUNG SP8004H with QW100-61 firmware
    "SAMSUNG SP8004H",
    "QW100-61",
    "",
    "-v 9,halfminutes -F samsung"
  },
  { "SAMSUNG SpinPoint F1 DT", // tested with HD103UJ/1AA01113
    "SAMSUNG HD(083G|16[12]G|25[12]H|32[12]H|50[12]I|642J|75[23]L|10[23]U)J",
    "", "", ""
  },
  { "SAMSUNG SpinPoint F1 EG", // tested with HD103UI/1AA01113
    "SAMSUNG HD(252H|322H|502I|642J|753L|103U)I",
    "", "", ""
  },
  { "SAMSUNG SpinPoint F1 RE", // tested with HE103UJ/1AA01113
    "SAMSUNG HE(252H|322H|502I|642J|753L|103U)J",
    "", "", ""
  },
  { "SAMSUNG SpinPoint F2 EG", // tested with HD154UI/1AG01118
    "SAMSUNG HD(502H|10[23]S|15[34]U)I",
    "", "", ""
  },
  { "SAMSUNG SpinPoint F3", // tested with HD502HJ/1AJ100E4
    "SAMSUNG HD(502H|754J|103S)J",
    "", "", ""
  },
  { "Seagate Barracuda SpinPoint F3", // tested with ST1000DM005 HD103SJ/1AJ100E5
    "ST[0-9DM]* HD(502H|754J|103S)J",
    "", "", ""
  },
  { "SAMSUNG SpinPoint F3 EG", // tested with HD503HI/1AJ100E4, HD153WI/1AN10002
    "SAMSUNG HD(253G|(324|503)H|754J|105S|(153|203)W)I",
    "", "", ""
  },
  { "SAMSUNG SpinPoint F3 RE", // tested with HE103SJ/1AJ30001
    "SAMSUNG HE(502H|754J|103S)J",
    "", "", ""
  },
  { "Seagate Samsung Spinpoint F4", // tested with ST250DM001 HD256GJ/1AR10001
    "ST(250|320)DM001 HD(256G|322G|323H)J",
    "", "", ""
  },
  { "SAMSUNG SpinPoint F4 EG (AF)",// tested with HD204UI/1AQ10001(buggy|fixed)
    "SAMSUNG HD(155|204)UI",
    "", // 1AQ10001
    "Using smartmontools or hdparm with this\n"
    "drive may result in data loss due to a firmware bug.\n"
    "****** THIS DRIVE MAY OR MAY NOT BE AFFECTED! ******\n"
    "Buggy and fixed firmware report same version number!\n"
    "See the following web pages for details:\n"
    "http://knowledge.seagate.com/articles/en_US/FAQ/223571en\n"
    "https://www.smartmontools.org/wiki/SamsungF4EGBadBlocks",
    ""
  },
  { "Seagate Samsung SpinPoint F4 EG (AF)", // later sold as Barracuda Green,
      // tested with ST2000DL004 HD204UI/1AQ10001
    "ST2000DL004 HD204UI",
    "", "", ""
  },
  { "SAMSUNG SpinPoint S250", // tested with HD200HJ/KF100-06
    "SAMSUNG HD(162|200|250)HJ",
    "", "", ""
  },
  { "SAMSUNG SpinPoint T133", // tested with HD300LJ/ZT100-12, HD400LJ/ZZ100-14, HD401LJ/ZZ100-15
    "SAMSUNG HD(250KD|(30[01]|320|40[01])L[DJ])",
    "", "", ""
  },
  { "SAMSUNG SpinPoint T166", // tested with HD252KJ/CM100-11, HD501LJ/CR100-1[01]
    "SAMSUNG HD(080G|160H|252K|32[01]K|403L|50[01]L)J",
    "", "",
    "-v 197,increasing" // at least HD501LJ/CR100-11
  },
  { "SAMSUNG SpinPoint P120", // VF100-37 firmware, tested with SP2514N/VF100-37
    "SAMSUNG SP(16[01]3|2[05][01]4)[CN]",
    "VF100-37",
    "",
    "-F samsung3"
  },
  { "SAMSUNG SpinPoint P120", // other firmware, tested with SP2504C/VT100-33
    "SAMSUNG SP(16[01]3|2[05][01]4)[CN]",
    "",
    "May need -F samsung3 enabled; see manual for details.",
    ""
  },
  { "SAMSUNG SpinPoint P80 SD", // tested with HD160JJ/ZM100-33, SAMSUNG HD080HJ/P/ZH100-34
    "SAMSUNG HD(080H|120I|160J)J(/P)?",
    "", "", ""
  },
  { "SAMSUNG SpinPoint P80", // BH100-35 firmware, tested with SP0842N/BH100-35
    "SAMSUNG SP(0451|08[0124]2|12[0145]3|16[0145]4)[CN]",
    "BH100-35",
    "",
    "-F samsung3"
  },
  { "SAMSUNG SpinPoint P80", // firmware *-35 or later
    "SAMSUNG SP(0451|08[0124]2|12[0145]3|16[0145]4)[CN]",
    ".*-3[5-9]",
    "May need -F samsung3 enabled; see manual for details.",
    ""
  },
  { "SAMSUNG SpinPoint P80", // firmware *-25...34, tested with
      // SP0401N/TJ100-30, SP1614C/SW100-25 and -34
    "SAMSUNG SP(04[05]1|08[0124]2|12[0145]3|16[0145]4)[CN]",
    ".*-(2[5-9]|3[0-4])",
    "",
    "-v 9,halfminutes -v 198,increasing"
  },
  { "SAMSUNG SpinPoint P80", // firmware *-23...24, tested with
    // SP0802N/TK100-23,
    // SP1213N/TL100-23,
    // SP1604N/TM100-23 and -24
    "SAMSUNG SP(0451|08[0124]2|12[0145]3|16[0145]4)[CN]",
    ".*-2[34]",
    "",
    "-v 9,halfminutes -F samsung2"
  },
  { "SAMSUNG SpinPoint P80", // unknown firmware
    "SAMSUNG SP(0451|08[0124]2|12[0145]3|16[0145]4)[CN]",
    "",
    "May need -F samsung2 or -F samsung3 enabled; see manual for details.",
    ""
  },
  { "SAMSUNG SpinPoint M40/60/80", // tested with HM120IC/AN100-16, HM160JI/AD100-16
    "SAMSUNG HM(0[468]0H|120I|1[026]0J)[CI]",
    "",
    "",
    "-v 9,halfminutes"
  },
  { "SAMSUNG SpinPoint M5", // tested with HM160HI/HH100-12
    "SAMSUNG HM(((061|080)G|(121|160)H|250J)I|160HC)",
    "", "", ""
  },
  { "SAMSUNG SpinPoint M6", // tested with HM320JI/2SS00_01 M6
    "SAMSUNG HM(251J|320[HJ]|[45]00L)I",
    "", "", ""
  },
  { "SAMSUNG SpinPoint M7", // tested with HM500JI/2AC101C4
    "SAMSUNG HM(250H|320I|[45]00J)I",
    "", "", ""
  },
  { "SAMSUNG SpinPoint M7E (AF)", // tested with HM321HI/2AJ10001, HM641JI/2AJ10001
    "SAMSUNG HM(161G|(251|321)H|501I|641J)I",
    "", "", ""
  },
  { "Seagate Samsung SpinPoint M7E", // tested with ST640LM000 HM641JI/2AJ10001
    "ST(160|250|320|500|640)LM00[01] HM[0-9]*[GHIJ]I",
    "", "", ""
  },
  { "SAMSUNG SpinPoint M7U (USB)", // tested with HM252HX/2AC101C4
    "SAMSUNG HM(162H|252H|322I|502J)X",
    "", "", ""
  },
  { "SAMSUNG SpinPoint M8 (AF)", // tested with HN-M101MBB/2AR10001
    "SAMSUNG HN-M(250|320|500|640|750|101)MBB",
    "", "", ""
  },
  { "Seagate Samsung SpinPoint M8 (AF)", // tested with
      // ST750LM022 HN-M750MBB/2AR10001, ST320LM001 HN-M320MBB/2AR10002,
      // APPLE HDD ST500LM012/2BA30003
    "ST(250|320|500|640|750|1000)LM0[012][124] HN-M[0-9]*MBB|"
    "APPLE HDD ST500LM012",
    "", "", ""
  },
  { "SAMSUNG SpinPoint M8U (USB)", // tested with HN-M500XBB/2AR10001
    "SAMSUNG HN-M(320|500|750|101)XBB",
    "", "", ""
  },
  { "Seagate Samsung SpinPoint M8U (USB)", // tested with ST1000LM025 HN-M101ABB/2AR10001,
      // ST1000LM025 HN-M101ABB/2BA30003 (0x04e8:0x61b6)
    "ST(250|320|500|640|750|1000)LM0[012][3459] HN-M[0-9]*ABB",
    "", "", ""
  },
  { "Seagate Barracuda Pro Compute", // tested with ST1000LM049-2GH172/SDM1
    "ST(1000LM049|500LM034)-.*",
    "", "", ""
  },
  { "Seagate Samsung SpinPoint M9T", // tested with ST2000LM003 HN-M201RAD/2BC10003
      // (Seagate Expansion Portable)
    "ST(1500|2000)LM0(03|04|06|07|10) HN-M[0-9]*RAD",
    "", "", ""
  },
  { "Seagate Mobile HDD", // tested with ST1000LM035-1RK172/ACM1,
     // ST1000LM035-1RK172/ACM2, ST2000LM007-1R8174/SBK2
    "ST(2000LM0(07|09|10)|1000LM03[578])-.*",
    "", "", ""
  },
  // Flash accelerated, no SMART info in the specs
  // ST1000LX015-1U7172/SDM1
  { "Seagate FireCuda 2.5",
    "ST(500|1000|2000)LX0(01|15|25)-.*",
    "", "", "-v 240,msec24hour32 "
  },
  { "Seagate FireCuda 3.5", // ST2000DX002-2DV164/CC41
    "ST[12]000DX002-.*",
    "", "", "-v 240,msec24hour32 "
  },
  { "Seagate Samsung SpinPoint M9TU (USB)", // tested with ST1500LM008 HN-M151AAD/2BC10001
      // (0x04e8:0x61b5), ST2000LM005 HN-M201AAD2BC10001 (0x04e8:0x61b4)
    "ST(1500|2000)LM00[58] HN-M[0-9]*AAD",
    "", "", ""
  },
  { "Seagate FreePlay", // tested with ST1500LM003-9YH148/CC94
    // from FreeAgent GoFlex Enclosure.
    "ST(1500LM003|1000LM010|1000LM002)-.*",
    "", "", ""
  },
  { "SAMSUNG SpinPoint MP5", // tested with HM250HJ/2AK10001
    "SAMSUNG HM(250H|320H|500J|640J)J",
    "", "", ""
  },
  { "SAMSUNG SpinPoint MT2", // tested with HM100UI/2AM10001
    "SAMSUNG HM100UI",
    "", "", ""
  },
  { "SAMSUNG HM100UX (S2 Portable)", // tested with HM100UX/2AM10001
    "SAMSUNG HM100UX",
    "", "", ""
  },
  { "SAMSUNG SpinPoint M", // tested with MP0402H/UC100-11
    "SAMSUNG MP0(302|402|603|804)H",
    "",
    "",
    "-v 9,halfminutes"
  },
  { "SAMSUNG SpinPoint N3U-3 (USB)", // tested with
      // SAMSUNG HS25YJZ/3AU10-01 (0x18a5:0x0227, reports 4KiB LPS/LLS. ticket #159),
      // SAMSUNG HS20YJZ/3AU10-01 (0x04e8:0x2f06, reports 512B sectors, Debian Bug 964032)
    "SAMSUNG HS(122H|2[05]YJ)Z",
    "", "", ""
  },
  { "SK hynix SATA SSDs",
    "SK ?hynix (SC(210|300|308|311|313|401)|SH920) .*|" // tested with
      // SK hynix SC210 mSATA 256GB/20002L00,
      // SKhynix SC300 HFS256G32MND-3210A/20131P00,
      // SK hynix SC308 SATA 128GB/30001P10,
      // SK hynix SC311 SATA 512GB/70000P10,
      // SK hynix SC313 HFS256G32TNF-N3A0A/70000P10,
      // SK hynix SC401 SATA 512GB/90000121,
      // SK hynix SH920 mSATA 256GB/1010BL00
    "HFS(128|256|512)G3[29A]MN[BD]-(2200|3[23]10)A|" // SC210, tested with
      // HFS128G32MND-2200A/20200L00, HFS512G32MND-3210A/20100P00,
      // HFS512G39MND-3310A/20002P00, HFS256G3AMNB-2200A/1010BL00
    "HFS(128|256|512)G3[29]MND-3(312|510)A|" // SC300, tested with HFS256G32MND-3312A/20001P00,
      // HFS512G39MND-3510A/20400P00
    "HFS(128|256|512)G39TND-N210A|" // SC308, tested with HFS128G39TND-N210A/30001P10
    "HFS(120|250|500)G32TND-N1A2A|" // SL308, tested with HFS500G32TND-N1A2A/30000P10
    "HFS(128|256|512)G39TND-N210A|" // SC308, tested with HFS128G39TND-N210A/30001P10
    "HFS(128|256|512)G32TNF-N3A0A|" // SC313, tested with HFS256G32TNF-N3A0A/70000P10
    "SHGS31-(250|500|1000)GS-2", // S31, tested with SHGS31-1000GS-2/90000Q00
    "", "",
  //"-v 1,raw48,Raw_Read_Error_Rate "
    "-v 5,raw48,Retired_Block_Count "
  //"-v 9,raw24(raw8),Power_On_Hours "
  //"-v 12,raw48,Power_Cycle_Count "
    "-v 100,raw48,Total_Erase_Count "
    "-v 168,raw48,Min_Erase_Count "
    "-v 169,raw48,Max_Erase_Count "
    "-v 170,raw48,Unknown_SK_hynix_Attrib "
    "-v 171,raw48,Program_Fail_Count "
    "-v 172,raw48,Erase_Fail_Count "
    "-v 173,raw48,Wear_Leveling_Count "
    "-v 174,raw48,Unexpect_Power_Loss_Ct "
  //"-v 175,raw48,Program_Fail_Count_Chip "
    "-v 176,raw48,Unused_Rsvd_Blk_Cnt_Tot "
  //"-v 177,raw48,Wear_Leveling_Count "
  //"-v 178,raw48,Used_Rsvd_Blk_Cnt_Chip "
  //"-v 179,raw48,Used_Rsvd_Blk_Cnt_Tot "
    "-v 180,raw48,Erase_Fail_Count "
    "-v 181,raw48,Non4k_Aligned_Access "
    "-v 183,raw48,SATA_Downshift_Count "
  //"-v 184,raw48,End-to-End_Error "
  //"-v 187,raw48,Reported_Uncorrect "
  //"-v 188,raw48,Command_Timeout "
    "-v 191,raw48,Unknown_SK_hynix_Attrib " // SC210
  //"-v 194,tempminmax,Temperature_Celsius "
  //"-v 195,raw48,Hardware_ECC_Recovered "
  //"-v 196,raw16(raw16),Reallocated_Event_Count "
  //"-v 198,raw48,Offline_Uncorrectable "
  //"-v 199,raw48,UDMA_CRC_Error_Count "
    "-v 201,raw48,Percent_Lifetime_Remain "
  //"-v 204,raw48,Soft_ECC_Correction "
    "-v 212,raw48,Phy_Error_Count "
    "-v 231,raw48,SSD_Life_Left "
    "-v 234,raw48,Unknown_SK_hynix_Attrib "
    "-v 236,raw48,Unknown_SK_hynix_Attrib " // SC313
    "-v 238,raw48,Unknown_SK_hynix_Attrib " // SC401
    "-v 241,raw48,Total_Writes_GB " // SC31: ~GB, not GiB (#1517)
    "-v 242,raw48,Total_Reads_GB "
    "-v 243,raw48,Total_Media_Writes "
    "-v 249,raw48,Unknown_SK_hynix_Attrib " // SC313
    "-v 250,raw48,Read_Retry_Count "
  },
  { "SK hynix SATA SSDs",
    "HFS(480|960|1T9|3T8)G3[2E]FEH-7[4A]10A", // tested with HFS480G32FEH-7410A/90037Q00
    "", "",
  //"-v 1,raw48,Raw_Read_Error_Rate "
    "-v 5,raw48,Retired_Block_Count "
  //"-v 9,raw24(raw8),Power_On_Hours "
    "-v 12,raw48,Device_Power_Cycle_Cnt "
    "-v 171,raw48,Program_Fail_Cnt "
    "-v 172,raw48,Erase_Fail_Cnt "
    "-v 174,raw48,Unexpected_Pwr_Loss_Cnt "
    "-v 175,raw48,Program_Fail_Cnt "
    "-v 176,raw48,Erase_Fail_Cnt "
    "-v 177,raw48,Endurance_Limit_Met "
    "-v 178,raw48,Used_Rsrvd_Blk_Cnt_Wrst "
    "-v 179,raw48,Used_Rsrvd_Blk_Cnt_Tot "
    "-v 180,raw48,E2E_Error_Det_Corr_Rate "
    "-v 181,raw48,Program_Fail_Cnt "
    "-v 182,raw48,Erase_Fail_Cnt "
    "-v 183,raw48,SATA_Downshift_Cnt "
  //"-v 184,raw48,End-to-End_Error "
  //"-v 187,raw48,Reported_Uncorrect "
  //"-v 188,raw48,Command_Timeout "
  //"-v 194,tempminmax,Temperature_Celsius "
    "-v 195,raw48,ECC_on_the_Fly_Rate "
  //"-v 199,raw48,UDMA_CRC_Error_Count "
    "-v 201,raw48,Uncorr_Soft_Read_Err_Rt "
    "-v 204,raw48,Soft_ECC_Correction_Rt "
    "-v 231,raw48,SSD_Life_Left "
    "-v 234,raw48,Lifetime_NAND_Prg_GiB "
    "-v 241,raw48,Lifetime_Writes_GiB "
    "-v 242,raw48,Lifetime_Reads_GiB "
    "-v 245,raw48,SSD_Life_Left "
    "-v 250,raw48,Read_Retry_Count "
  },
  { "Maxtor Fireball 541DX",
    "Maxtor 2B0(0[468]|1[05]|20)H1",
    "",
    "",
    "-v 9,minutes -v 194,unknown"
  },
  { "Maxtor Fireball 3",
    "Maxtor 2F0[234]0[JL]0",
    "",
    "",
    "-v 9,minutes"
  },
  { "Maxtor DiamondMax 1280 ATA",  // no self-test log, ATA2-Fast
    "Maxtor 8(1280A2|2160A4|2560A4|3840A6|4000A6|5120A8)",
    "",
    "",
    "-v 9,minutes"
  },
  { "Maxtor DiamondMax 2160 Ultra ATA",
    "Maxtor 8(2160D2|3228D3|3240D3|4320D4|6480D6|8400D8|8455D8)",
    "",
    "",
    "-v 9,minutes"
  },
  { "Maxtor DiamondMax 2880 Ultra ATA",
    "Maxtor 9(0510D4|0576D4|0648D5|0720D5|0840D6|0845D6|0864D6|1008D7|1080D8|1152D8)",
    "",
    "",
    "-v 9,minutes"
  },
  { "Maxtor DiamondMax 3400 Ultra ATA",
    "Maxtor 9(1(360|350|202)D8|1190D7|10[12]0D6|0840D5|06[48]0D4|0510D3|1(350|202)E8|1010E6|0840E5|0640E4)",
    "",
    "",
    "-v 9,minutes"
  },
  { "Maxtor DiamondMax D540X-4G",
    "Maxtor 4G(120J6|160J[68])",
    "",
    "",
    "-v 9,minutes -v 194,unknown"
  },
  { "Maxtor DiamondMax D540X-4K",
    "MAXTOR 4K(020H1|040H2|060H3|080H4)",
    "", "", ""
  },
  { "Maxtor DiamondMax Plus D740X",
    "MAXTOR 6L0(20[JL]1|40[JL]2|60[JL]3|80[JL]4)",
    "", "", ""
  },
  { "Maxtor DiamondMax Plus 5120 Ultra ATA 33",
    "Maxtor 9(0512D2|0680D3|0750D3|0913D4|1024D4|1360D6|1536D6|1792D7|2048D8)",
    "",
    "",
    "-v 9,minutes"
  },
  { "Maxtor DiamondMax Plus 6800 Ultra ATA 66",
    "Maxtor 9(2732U8|2390U7|204[09]U6|1707U5|1366U4|1024U3|0845U3|0683U2)",
    "",
    "",
    "-v 9,minutes"
  },
  { "Maxtor DiamondMax D540X-4D",
    "Maxtor 4D0(20H1|40H2|60H3|80H4)",
    "",
    "",
    "-v 9,minutes -v 194,unknown"
  },
  { "Maxtor DiamondMax 16",
    "Maxtor 4(R0[68]0[JL]0|R1[26]0L0|A160J0|R120L4)",
    "",
    "",
    "-v 9,minutes"
  },
  { "Maxtor DiamondMax 4320 Ultra ATA",
    "Maxtor (91728D8|91512D7|91303D6|91080D5|90845D4|90645D3|90648D[34]|90432D2)",
    "",
    "",
    "-v 9,minutes"
  },
  { "Maxtor DiamondMax 17 VL",
    "Maxtor 9(0431U1|0641U2|0871U2|1301U3|1741U4)",
    "",
    "",
    "-v 9,minutes"
  },
  { "Maxtor DiamondMax 20 VL",
    "Maxtor (94091U8|93071U6|92561U5|92041U4|91731U4|91531U3|91361U3|91021U2|90841U2|90651U2)",
    "",
    "",
    "-v 9,minutes"
  },
  { "Maxtor DiamondMax VL 30",  // U: ATA66, H: ATA100
    "Maxtor (33073U4|32049U3|31536U2|30768U1|33073H4|32305H3|31536H2|30768H1)",
    "",
    "",
    "-v 9,minutes"
  },
  { "Maxtor DiamondMax 36",
    "Maxtor (93652U8|92739U6|91826U4|91369U3|90913U2|90845U2|90435U1)",
    "",
    "",
    "-v 9,minutes"
  },
  { "Maxtor DiamondMax 40 ATA 66",
    "Maxtor 9(0684U2|1024U2|1362U3|1536U3|2049U4|2562U5|3073U6|4098U8)",
    "",
    "",
    "-v 9,minutes"
  },
  { "Maxtor DiamondMax Plus 40 (Ultra ATA 66 and Ultra ATA 100)",
    "Maxtor (54098[UH]8|53073[UH]6|52732[UH]6|52049[UH]4|51536[UH]3|51369[UH]3|51024[UH]2)",
    "",
    "",
    "-v 9,minutes"
  },
  { "Maxtor DiamondMax 40 VL Ultra ATA 100",
    "Maxtor 3(1024H1|1535H2|2049H2|3073H3|4098H4)( B)?",
    "",
    "",
    "-v 9,minutes"
  },
  { "Maxtor DiamondMax Plus 45 Ulta ATA 100",
    "Maxtor 5(4610H6|4098H6|3073H4|2049H3|1536H2|1369H2|1023H2)",
    "",
    "",
    "-v 9,minutes"
  },
  { "Maxtor DiamondMax 60 ATA 66",
    "Maxtor 9(1023U2|1536U2|2049U3|2305U3|3073U4|4610U6|6147U8)",
    "",
    "",
    "-v 9,minutes"
  },
  { "Maxtor DiamondMax 60 ATA 100",
    "Maxtor 9(1023H2|1536H2|2049H3|2305H3|3073H4|4098H6|4610H6|6147H8)",
    "",
    "",
    "-v 9,minutes"
  },
  { "Maxtor DiamondMax Plus 60",
    "Maxtor 5T0(60H6|40H4|30H3|20H2|10H1)",
    "",
    "",
    "-v 9,minutes"
  },
  { "Maxtor DiamondMax 80",
    "Maxtor (98196H8|96147H6)",
    "",
    "",
    "-v 9,minutes"
  },
  { "Maxtor DiamondMax 536DX",
    "Maxtor 4W(100H6|080H6|060H4|040H3|030H2)",
    "",
    "",
    "-v 9,minutes"
  },
  { "Maxtor DiamondMax Plus 8",
    "Maxtor 6(E0[234]|K04)0L0",
    "",
    "",
    "-v 9,minutes"
  },
  { "Maxtor DiamondMax 10 (ATA/133 and SATA/150)",
    "Maxtor 6(B(30|25|20|16|12|10|08)0[MPRS]|L(080[MLP]|(100|120)[MP]|160[MP]|200[MPRS]|250[RS]|300[RS]))0",
    "",
    "",
    "-v 9,minutes"
  },
  { "Maxtor DiamondMax 10 (SATA/300)",
    "Maxtor 6V(080E|160E|200E|250F|300F|320F)0",
    "", "", ""
  },
  { "Maxtor DiamondMax Plus 9",
    "Maxtor 6Y((060|080|120|160)L0|(060|080|120|160|200|250)P0|(060|080|120|160|200|250)M0)",
    "",
    "",
    "-v 9,minutes"
  },
  { "Maxtor DiamondMax 11",
    "Maxtor 6H[45]00[FR]0",
    "", "", ""
  },
  { "Maxtor DiamondMax 17",
    "Maxtor 6G(080L|160[PE])0",
    "", "", ""
  },
  { "Seagate Maxtor DiamondMax 20",
    "MAXTOR STM3(40|80|160)[28]1[12]0?AS?",
    "", "", ""
  },
  { "Seagate Maxtor DiamondMax 21", // tested with MAXTOR STM3250310AS/3.AAF
    "MAXTOR STM3(80[28]15|160215|250310|(250|320)820|320620|500630)AS?",
    "", "", ""
  },
  { "Seagate Maxtor DiamondMax 22", // fixed firmware
    "(MAXTOR )?STM3(500320|750330|1000340)AS?",
    "MX1A", // http://knowledge.seagate.com/articles/en_US/FAQ/207969en
    "", ""
  },
  { "Seagate Maxtor DiamondMax 22", // fixed firmware
    "(MAXTOR )?STM3(160813|320614|640323|1000334)AS?",
    "MX1B", // http://knowledge.seagate.com/articles/en_US/FAQ/207975en
    "", ""
  },
  { "Seagate Maxtor DiamondMax 22", // buggy firmware
    "(MAXTOR )?STM3(500320|750330|1000340)AS?",
    "MX15",
    "There are known problems with these drives,\n"
    "AND THIS FIRMWARE VERSION IS AFFECTED,\n"
    "see the following Seagate web pages:\n"
    "http://knowledge.seagate.com/articles/en_US/FAQ/207931en\n"
    "http://knowledge.seagate.com/articles/en_US/FAQ/207969en",
    ""
  },
  { "Seagate Maxtor DiamondMax 22", // unknown firmware
    "(MAXTOR )?STM3(160813|32061[34]|500320|640323|750330|10003(34|40))AS?",
    "",
    "There are known problems with these drives,\n"
    "see the following Seagate web pages:\n"
    "http://knowledge.seagate.com/articles/en_US/FAQ/207931en\n"
    "http://knowledge.seagate.com/articles/en_US/FAQ/207969en\n"
    "http://knowledge.seagate.com/articles/en_US/FAQ/207975en",
    ""
  },
  { "Seagate Maxtor DiamondMax 23", // new firmware
    "STM3((160|250)31|(320|500)41|(750|1000)52)8AS?",
    "CC3[D-Z]",
    "", ""
  },
  { "Seagate Maxtor DiamondMax 23", // unknown firmware
    "STM3((160|250)31|(320|500)41|(750|1000)52)8AS?",
    "",
    "A firmware update for this drive may be available,\n"
    "see the following Seagate web pages:\n"
    "http://knowledge.seagate.com/articles/en_US/FAQ/207931en\n"
    "http://knowledge.seagate.com/articles/en_US/FAQ/213911en",
    ""
  },
  { "Maxtor MaXLine Plus II",
    "Maxtor 7Y250[PM]0",
    "",
    "",
    "-v 9,minutes"
  },
  { "Maxtor MaXLine II",
    "Maxtor [45]A(25|30|32)0[JN]0",
    "",
    "",
    "-v 9,minutes"
  },
  { "Maxtor MaXLine III (ATA/133 and SATA/150)",
    "Maxtor 7L(25|30)0[SR]0",
    "",
    "",
    "-v 9,minutes"
  },
  { "Maxtor MaXLine III (SATA/300)",
    "Maxtor 7V(25|30)0F0",
    "", "", ""
  },
  { "Maxtor MaXLine Pro 500",  // There is also a 7H500R0 model, but I
    "Maxtor 7H500F0",               // haven't added it because I suspect
    "",                               // it might need vendoropts_9_minutes
    "", ""                            // and nobody has submitted a report yet
  },
  { "", // HITACHI_DK14FA-20B
    "HITACHI_DK14FA-20B",
    "",
    "",
    "-v 9,minutes -v 193,loadunload"
  },
  { "HITACHI Travelstar DK23XX/DK23XXB",
    "HITACHI_DK23..-..B?",
    "",
    "",
    "-v 9,minutes -v 193,loadunload"
  },
  { "Hitachi Endurastar J4K20/N4K20 (formerly DK23FA-20J)",
    "(HITACHI_DK23FA-20J|HTA422020F9AT[JN]0)",
    "",
    "",
    "-v 9,minutes -v 193,loadunload"
  },
  { "Hitachi Endurastar J4K30/N4K30",
    "HE[JN]4230[23]0F9AT00",
    "",
    "",
    "-v 9,minutes -v 193,loadunload"
  },
  { "Hitachi Travelstar C4K60",  // 1.8" slim drive
    "HTC4260[23]0G5CE00|HTC4260[56]0G8CE00",
    "",
    "",
    "-v 9,minutes -v 193,loadunload"
  },
  { "IBM Travelstar 4GT",
    "IBM-DTCA-2(324|409)0",
    "", "", ""
  },
  { "IBM Travelstar 6GN",
    "IBM-DBCA-20(324|486|648)0",
    "", "", ""
  },
  { "IBM Travelstar 25GS, 18GT, and 12GN",
    "IBM-DARA-2(25|18|15|12|09|06)000",
    "", "", ""
  },
  { "IBM Travelstar 14GS",
    "IBM-DCYA-214000",
    "", "", ""
  },
  { "IBM Travelstar 4LP",
    "IBM-DTNA-2(180|216)0",
    "", "", ""
  },
  { "IBM Travelstar 48GH, 30GN, and 15GN",
    "(IBM-|Hitachi )?IC25(T048ATDA05|N0(30|20|15|12|10|07|06|05)ATDA04)-.",
    "", "", ""
  },
  { "IBM Travelstar 32GH, 30GT, and 20GN",
    "IBM-DJSA-2(32|30|20|10|05)",
    "", "", ""
  },
  { "IBM Travelstar 4GN",
    "IBM-DKLA-2(216|324|432)0",
    "", "", ""
  },
  { "IBM/Hitachi Travelstar 60GH and 40GN",
    "(IBM-|Hitachi )?IC25(T060ATC[SX]05|N0[4321]0ATC[SX]04)-.",
    "", "", ""
  },
  { "IBM/Hitachi Travelstar 40GNX",
    "(IBM-|Hitachi )?IC25N0[42]0ATC[SX]05-.",
    "", "", ""
  },
  { "Hitachi Travelstar 80GN",
    "(Hitachi )?IC25N0[23468]0ATMR04-.",
    "", "", ""
  },
  { "Hitachi Travelstar 4K40",
    "(Hitachi )?HTS4240[234]0M9AT00",
    "", "", ""
  },
  { "Hitachi Travelstar 4K120",
    "(Hitachi )?(HTS4212(60|80|10|12)H9AT00|HTS421260G9AT00)",
    "", "", ""
  },
  { "Hitachi Travelstar 5K80",
    "(Hitachi )?HTS5480[8642]0M9AT00",
    "", "", ""
  },
  { "Hitachi Travelstar 5K100",
    "(Hitachi )?HTS5410[1864]0G9(AT|SA)00",
    "", "", ""
  },
  { "Hitachi Travelstar E5K100",
    "(Hitachi )?HTE541040G9(AT|SA)00",
    "", "", ""
  },
  { "Hitachi Travelstar 5K120",
    "(Hitachi )?HTS5412(60|80|10|12)H9(AT|SA)00",
    "", "", ""
  },
  { "Hitachi Travelstar 5K160",
    "(Hitachi |HITACHI )?HTS5416([468]0|1[26])J9(AT|SA)00",
    "", "", ""
  },
  { "Hitachi Travelstar E5K160",
    "(Hitachi )?HTE5416(12|16|60|80)J9(AT|SA)00",
    "", "", ""
  },
  { "Hitachi Travelstar 5K250",
    "(Hitachi |HITACHI )?HTS5425(80|12|16|20|25)K9(A3|SA)00",
    "", "", ""
  },
  { "Hitachi Travelstar 5K320", // tested with HITACHI HTS543232L9SA00/FB4ZC4EC,
    // Hitachi HTS543212L9SA02/FBBAC52F
    "(Hitachi |HITACHI )?HT(S|E)5432(80|12|16|25|32)L9(A3(00)?|SA0[012])",
    "", "", ""
  },
  { "Hitachi/HGST Travelstar Z5K320", // tested with Hitachi HTS543232A7A384/ES2OA70K
    "(Hitachi|HGST) HT[ES]5432(16|25|32)A7A38[145]",
    "", "", ""
  },
  { "Hitachi Travelstar 5K500.B", // tested with Hitachi HTS545050B9SA00/PB4OC60X,
      // Hitachi HTS545025B9SA02/PB2AC60W
    "(Hitachi )?HT[ES]5450(12|16|25|32|40|50)B9(A30[01]|SA0[02])",
    "", "", ""
  },
  { "Hitachi/HGST Travelstar Z5K500", // tested with HGST HTS545050A7E380/GG2OAC90,
      // Hitachi HTS545032A7E380/GGBOA7A0, HGST HTS545050A7E680/GR2OA230,
      // APPLE HDD HTS545050A7E362/GG2AB990
    "(Hitachi|HGST|APPLE HDD) HT[ES]5450(25|32|50)A7E(362|38[01]|680)",
    "", "", ""
  },
  { "Hitachi/HGST Travelstar 5K750", // tested with Hitachi HTS547575A9E384/JE4OA60A,
      // APPLE HDD HTS547550A9E384/JE3AD70F
    "(Hitachi|APPLE HDD) HT[ES]5475(50|64|75)A9E38[14]",
    "", "", ""
  },
  { "HGST Travelstar 5K1000", // tested with HGST HTS541010A9E680/JA0OA560,
      // HGST HTS541075A9E680/JA2OA560
    "HGST HT[ES]5410(64|75|10)A9E68[01]",
    "", "", ""
  },
  { "HGST Travelstar Z5K1000", // tested with HGST HTS541010A7E630/SE0OA4A0,
      // HGST HTS541010B7E610/01.01A01
    "HGST HTS5410(75|10)[AB]7E6(10|3[015])",
    "", "", ""
  },
  { "HGST Travelstar 5K1500", // tested with HGST HTS541515A9E630/KA0OA500
    "HGST HT[ES]541515A9E63[015]",
    "", "", ""
  },
  { "Hitachi Travelstar 7K60",
    "(Hitachi )?HTS726060M9AT00",
    "", "", ""
  },
  { "Hitachi Travelstar E7K60",
    "(Hitachi )?HTE7260[46]0M9AT00",
    "", "", ""
  },
  { "Hitachi Travelstar 7K100",
    "(Hitachi )?HTS7210[168]0G9(AT|SA)00",
    "", "", ""
  },
  { "Hitachi Travelstar E7K100",
    "(Hitachi )?HTE7210[168]0G9(AT|SA)00",
    "", "", ""
  },
  { "Hitachi Travelstar 7K200", // tested with HITACHI HTS722016K9SA00/DCDZC75A
    "(Hitachi |HITACHI )?HTS7220(80|10|12|16|20)K9(A3|SA)00",
    "", "", ""
  },
  { "Hitachi Travelstar 7K320", // tested with HITACHI HTS723216L9SA60/FC2ZC50B,
    // HTS723225L9A360/FCDOC30F, HTS723216L9A362/FC2OC39F
    "(Hitachi |HITACHI )?HT[ES]7232(80|12|16|25|32)L9(A300|A36[02]|SA6[01])",
    "", "", ""
  },
  { "Hitachi Travelstar Z7K320", // tested with HITACHI HTS723232A7A364/EC2ZB70B
    "(HITACHI )?HT[ES]7232(16|25|32)A7A36[145]",
    "", "", ""
  },
  { "Hitachi Travelstar 7K500", // tested with Hitachi HTS725050A9A360/PC4OC70D,
    // HITACHI HTS725032A9A364/PC3ZC70F
    "(Hitachi |HITACHI )?HT[ES]7250(12|16|25|32|50)A9A36[02-5]",
    "", "", ""
  },
  { "Hitachi/HGST Travelstar Z7K500", // tested with HITACHI HTS725050A7E630/GH2ZB390,
      // HGST HTS725050A7E630/GH2OA420, HGST HTS725050A7E630/GH2OA530
    "(HITACHI|HGST) HT[ES]7250(25|32|50)A7E63[015]",
    "", "", ""
  },
  { "Hitachi/HGST Travelstar 7K750", // tested with Hitachi HTS727550A9E364/JF3OA0E0,
      // Hitachi HTS727575A9E364/JF4OA0D0
    "(Hitachi|HGST) HT[ES]7275(50|64|75)A9E36[14]",
    "", "", ""
  },
  { "HGST Travelstar 7K1000", // tested with HGST HTS721010A9E630/JB0OA3B0
    // HGST HTS721075A9E630/JB2OA3J0
    "HGST HT[ES]7210(10|75)A9E63[01]",
    "", "", ""
  },
  { "IBM Deskstar 14GXP and 16GP",
    "IBM-DTTA-3(7101|7129|7144|5032|5043|5064|5084|5101|5129|5168)0",
    "", "", ""
  },
  { "IBM Deskstar 25GP and 22GXP",
    "IBM-DJNA-3(5(101|152|203|250)|7(091|135|180|220))0",
    "", "", ""
  },
  { "IBM Deskstar 37GP and 34GXP",
    "IBM-DPTA-3(5(375|300|225|150)|7(342|273|205|136))0",
    "", "", ""
  },
  { "IBM/Hitachi Deskstar 120GXP",
    "(IBM-)?IC35L((020|040|060|080|120)AVVA|0[24]0AVVN)07-[01]",
    "", "", ""
  },
  { "IBM/Hitachi Deskstar GXP-180",
    "(IBM-)?IC35L(030|060|090|120|180)AVV207-[01]",
    "", "", ""
  },
  { "Hitachi CinemaStar 5K320", // tested with Hitachi HCS5C3225SLA380/STBOA37H
    "Hitachi HCS5C32(25|32)SLA380",
    "", "", ""
  },
  { "Hitachi CinemaStar 5K1000", // Hitachi HCS5C1010CLA382/JC4OA3EA
    "Hitachi HCS5C10(10|75|50|32|25|16)CLA382",
    "", "", ""
  },
  { "Hitachi Deskstar 5K3000", // tested with HDS5C3030ALA630/MEAOA5C0,
      // Hitachi HDS5C3020BLE630/MZ4OAAB0 (OEM, Toshiba Canvio Desktop)
    "(Hitachi )?HDS5C30(15|20|30)(ALA|BLE)63[02].*",
    "", "", ""
  },
  { "Hitachi/HGST Deskstar 5K4000", // tested with HDS5C4040ALE630/MPAOA250
      // HGST HDS5C4040ALE630/MPAOA580
    "(Hitachi |HGST )?HDS5C40(30|40)ALE63[01].*",
    "", "", ""
  },
  { "Hitachi Deskstar 7K80",
    "(Hitachi )?HDS7280([48]0PLAT20|(40)?PLA320|80PLA380).*",
    "", "", ""
  },
  { "Hitachi Deskstar 7K160",
    "(Hitachi )?HDS7216(80|16)PLA[3T]80.*",
    "", "", ""
  },
  { "Hitachi Deskstar 7K250",
    "(Hitachi )?HDS7225((40|80|12|16)VLAT20|(12|16|25)VLAT80|(80|12|16|25)VLSA80)",
    "", "", ""
  },
  { "Hitachi Deskstar 7K250 (SUN branded)",
    "HITACHI HDS7225SBSUN250G.*",
    "", "", ""
  },
  { "Hitachi Deskstar T7K250",
    "(Hitachi )?HDT7225((25|20|16)DLA(T80|380))",
    "", "", ""
  },
  { "Hitachi Deskstar 7K400",
    "(Hitachi )?HDS724040KL(AT|SA)80",
    "", "", ""
  },
  { "Hitachi Deskstar 7K500",
    "(Hitachi )?HDS725050KLA(360|T80)",
    "", "", ""
  },
  { "Hitachi Deskstar P7K500",
    "(Hitachi )?HDP7250(16|25|32|40|50)GLA(36|38|T8)0",
    "", "", ""
  },
  { "Hitachi Deskstar T7K500",
    "(Hitachi )?HDT7250(25|32|40|50)VLA(360|380|T80)",
    "", "", ""
  },
  { "Hitachi Deskstar 7K1000",
    "(Hitachi )?HDS7210(50|75|10)KLA330",
    "", "", ""
  },
  { "Hitachi Deskstar 7K1000.B",
    "(Hitachi )?HDT7210((16|25)SLA380|(32|50|64|75|10)SLA360)",
    "", "", ""
  },
  { "Hitachi Deskstar 7K1000.C", // tested with Hitachi HDS721010CLA330/JP4OA3MA,
      // Hitachi HDS721025CLA682/JP1OA41A
    "(Hitachi )?HDS7210((16|25)CLA[36]82|(32|50)CLA[36]62|(64|75|10)CLA[36]3[02])",
    "", "", ""
  },
  { "Hitachi Deskstar 7K1000.D", // tested with HDS721010DLE630/MS2OA5Q0
    "Hitachi HDS7210(25|32|50|75|10)DLE630",
    "", "", ""
  },
  { "Hitachi Deskstar E7K1000", // tested with HDE721010SLA330/ST6OA31B
    "Hitachi HDE7210(50|75|10)SLA330",
    "", "", ""
  },
  { "Hitachi Deskstar 7K2000",
    "Hitachi HDS722020ALA330",
    "", "", ""
  },
  { "Hitachi Deskstar 7K3000", // tested with Hitachi HDS723030ALA640/MKAOA3B0,
      // Hitachi HDS723030BLE640/MX6OAAB0
    "Hitachi HDS7230((15|20)BLA642|30ALA640|30BLE640)",
    "", "", ""
  },
  { "Hitachi/HGST Deskstar 7K4000", // tested with Hitachi HDS724040ALE640/MJAOA250,
      // HGST HDS724040ALE640/MJAOA580
    "(Hitachi|HGST) HDS724040ALE640",
    "", "", ""
  },
  { "HGST Deskstar NAS", // tested with HGST HDN724040ALE640/MJAOA5E0,
      // HGST HDN726050ALE610/APGNT517, HGST HDN726060ALE610/APGNT517
      // HGST HDN726040ALE614/APGNW7JH, HGST HDN726060ALE614/K1HE594D
      // HGST HDN728080ALE604/A4GNW91X
    "HGST HDN72(40[34]|60[456]|808)0ALE6(04|1[04]|40)",
    "", "",
    "-v 22,raw48,Helium_Level" // HDN728080ALE604
  },
  { "Hitachi/HGST Ultrastar 5K3000", // tested with Hitachi HUA5C3030ALA640/MEAOA800
    "(Hitachi |HGST )?HUA5C30(20|30)ALA64[01]",
    "", "", ""
  },
  { "Hitachi Ultrastar A7K1000", // tested with
    // HUA721010KLA330      44X2459 42C0424IBM/GKAOAB4A,,
    // Hitachi HUA721075KLA330/GK8OA70M,
    // HITACHI HUA721075KLA330/GK8OA90A
    "(Hitachi |HITACHI )?HUA7210(50|75|10)KLA330.*",
    "", "", ""
  },
  { "Hitachi Ultrastar A7K2000", // tested with
    // HUA722010CLA330      43W7629 42C0401IBM
    "(Hitachi )?HUA7220(50|10|20)[AC]LA33[01].*",
    "", "", ""
  },
  { "Hitachi Ultrastar 7K3000", // tested with Hitachi HUA723030ALA640/MKAOA580,
      // Hitachi HUA723020ALA641/MK7OA840, HUA723020ALA640/MK7OAAA0
    "(Hitachi )?HUA7230(20|30)ALA64[01]",
    "", "", ""
  },
  { "Hitachi/HGST Ultrastar 7K4000", // tested with Hitachi HUS724040ALE640/MJAOA3B0,
      // HGST HUS724040ALE640/MJAOA580, HGST HUS724020ALA640/MF6OAA70,
      // HUS724030ALA640/MF8OAAZ0
    "(Hitachi |HGST )?HUS7240(20|30|40)AL[AE]64[01]",
    "", "", ""
  },
  { "Hitachi/HGST Ultrastar 7K2",
    "(Hitachi|HGST) HUS722T[12]TALA604",
    "", "",
    "-v 16,raw48,Gas_Gauge"
  },
  { "HGST Ultrastar 7K6000", // tested with HGST HUS726060ALE614/APGNW517
    "HGST HUS7260[2456]0AL[AEN]61[014]",
    "", "", ""
  },
  { "HGST Ultrastar HC310/320", // tested with HGST HUS726T6TALE6L4/VKGNW40H,
      // HGST HUS728T8TALE6L4/V8GNW460
    "HGST HUS72(6T[46]|8T8)TALE6L4",
    "", "", ""
  },
  { "HGST Ultrastar He6", // tested with HGST HUS726060ALA640/AHGNT1E2
    "HGST HUS726060ALA64[01]",
    "", "",
    "-v 22,raw48,Helium_Level"
  },
  { "HGST Ultrastar He8", // tested with HGST HUH728060ALE600/GR2OA230
    "HGST HUH7280(60|80)AL[EN]60[014]",
    "", "",
    "-v 22,raw48,Helium_Level"
  },
  { "HGST Ultrastar He10", // tested with HGST HUH7210100ALE600/0F27452
    "HGST HUH7210(08|10)AL[EN]60[014]",
    "", "",
    "-v 22,raw48,Helium_Level"
  },
  { "Western Digital Ultrastar (He10/12)", // WD white label, tested with
      // WDC WD80EMAZ-00WJTA0/83.H0A83 (Easystore 0x1058:0x25fb),
      // WDC WD80EZAZ-11TDBA0/83.H0A83, WDC WD100EMAZ-00WJTA0/83.H0A83,
      // WDC WD100EZAZ-11TDBA0/83.H0A83, WDC WD120EMAZ-11BLFA0/81.00A81
      // WDC WD140EDFZ-11A0VA0/81.00A81 (Easystore 0x1058:0x25fb)
      // WDC WD140EDGZ-11B2DA2/85.00A85, WDC WD140EDGZ-11B1PA0/85.00A85
      // WDC WD120EDAZ-11F3RA0/81.00A81, WDC WD80EDAZ-11TA3A0/81.00A81
    "WDC WD(80|100|120|140)E([MZ]A|DA|DF|DG)Z-.*",
    "", "",
    "-v 22,raw48,Helium_Level" // not: WD80EDAZ
  },
  { "HGST Ultrastar DC HC520 (He12)", // tested with HGST HUH721212ALE600/LEGNT3D0
    "HGST HUH721212AL[EN]60[014]",
    "", "",
    "-v 22,raw48,Helium_Level"
  },
  { "Western Digital Ultrastar DC HC530", // tested with
      // WDC  WUH721414ALE604/LDAZW110, WDC  WUH721414ALE6L4/LDGNW07G
    "WDC  ?WUH721414ALE6[0L]4",
    "", "",
    "-v 22,raw48,Helium_Level"
  },
  { "Western Digital Ultrastar DC HC550", // tested with WDC  WUH721818ALE6L4/PCGNW110,
      // WUH721818ALE6L4/PCGAW232, WDC  WUH721818ALN6L4/PCGNW088
    "(WDC  ?)?WUH72181[68]AL[EN]6[0L][0146]",
    "", "",
    "-v 22,raw48,Helium_Level"
  },
  { "Western Digital Ultrastar DC HC560", // tested with WDC  WUH722020ALN604/PQGNW108
    "(WDC  ?)?WUH722020AL[EN]6[0L][014]",
    "", "",
    "-v 22,raw48,Helium_Level "
    "-v 82,raw16,Head_Health_Score "
    "-v 90,hex48,NAND_Master"
  },
  { "Western Digital Ultrastar DC HC650", // tested with WDC  WSH722020ALE6L0/PCGMT421
    "(WDC  ?)?WSH7220(20|VC)AL[EN]6[0L][0146]",
    "", "",
    "-v 22,raw48,Helium_Level"
  },
  { "HGST MegaScale 4000", // tested with HGST HMS5C4040ALE640/MPAOA580
    "HGST HMS5C4040[AB]LE64[01]", // B = DC 4000.B
    "", "", ""
  },
  { "Toshiba 2.5\" HDD (10-20 GB)",
    "TOSHIBA MK(101[67]GAP|15[67]GAP|20(1[678]GAP|(18|23)GAS))",
    "", "", ""
  },
  { "Toshiba 2.5\" HDD (30-60 GB)",
    "TOSHIBA MK((6034|4032)GSX|(6034|4032)GAX|(6026|4026|4019|3019)GAXB?|(6025|6021|4025|4021|4018|3025|3021|3018)GAS|(4036|3029)GACE?|(4018|3017)GAP)",
    "", "", ""
  },
  { "Toshiba 2.5\" HDD (80 GB and above)",
    "TOSHIBA MK(80(25GAS|26GAX|32GAX|32GSX)|10(31GAS|32GAX)|12(33GAS|34G[AS]X)|2035GSS)",
    "", "", ""
  },
  { "Toshiba 2.5\" HDD MK..37GSX", // tested with TOSHIBA MK1637GSX/DL032C
    "TOSHIBA MK(12|16)37GSX",
    "", "", ""
  },
  { "Toshiba 2.5\" HDD MK..46GSX", // tested with TOSHIBA MK1246GSX/LB213M
    "TOSHIBA MK(80|12|16|25)46GSX",
    "", "", ""
  },
  { "Toshiba 2.5\" HDD MK..50GACY", // tested with TOSHIBA MK8050GACY/TF105A
    "TOSHIBA MK8050GACY",
    "", "", ""
  },
  { "Toshiba 2.5\" HDD MK..34GSX", // tested with TOSHIBA MK8034GSX/AH301E
    "TOSHIBA MK(80|12|10)34GSX",
    "", "", ""
  },
  { "Toshiba 2.5\" HDD MK..32GSX", // tested with TOSHIBA MK1032GSX/AS021G
    "TOSHIBA MK(10|80|60|40)32GSX",
    "", "", ""
  },
  { "Toshiba 2.5\" HDD MK..51GSY", // tested with TOSHIBA MK1251GSY/LD101D
    "TOSHIBA MK(80|12|16|25)51GSY",
    "",
    "",
    "-v 9,minutes"
  },
  { "Toshiba 2.5\" HDD MK..52GSX", // tested with TOSHIBA MK3252GSX/LV010A
    "TOSHIBA MK(80|12|16|25|32)52GSX",
    "", "", ""
  },
  { "Toshiba 2.5\" HDD MK..55GSX", // tested with TOSHIBA MK5055GSX/FG001A, MK3255GSXF/FH115B
    "TOSHIBA MK(12|16|25|32|40|50)55GSXF?",
    "", "", ""
  },
  { "Toshiba 2.5\" HDD MK..56GSY", // tested with TOSHIBA MK2556GSYF/LJ001D
    "TOSHIBA MK(16|25|32|50)56GSYF?",
    "",
    "",
    "-v 9,minutes"
  },
  { "Toshiba 2.5\" HDD MK..59GSXP (AF)",
    "TOSHIBA MK(32|50|64|75)59GSXP?",
    "", "", ""
  },
  { "Toshiba 2.5\" HDD MK..59GSM (AF)",
    "TOSHIBA MK(75|10)59GSM",
    "", "", ""
  },
  { "Toshiba 2.5\" HDD MK..61GSY[N]", // tested with TOSHIBA MK5061GSY/MC102E, MK5061GSYN/MH000A,
      // TOSHIBA MK2561GSYN/MH000D
    "TOSHIBA MK(16|25|32|50|64)61GSYN?",
    "",
    "",
    "-v 9,minutes" // TOSHIBA MK2561GSYN/MH000D
  },
  { "Toshiba 2.5\" HDD MK..61GSYB", // tested with TOSHIBA MK5061GSYB/ME0A
    "TOSHIBA MK(16|25|32|50|64)61GSYB",
    "", "", ""
  },
  { "Toshiba 2.5\" HDD MK..65GSX", // tested with TOSHIBA MK5065GSX/GJ003A, MK3265GSXN/GH012H,
      // MK5065GSXF/GP006B, MK2565GSX H/GJ003A
    "TOSHIBA MK(16|25|32|50|64)65GSX[FN]?( H)?", // "... H" = USB ?
    "", "", ""
  },
  { "Toshiba 2.5\" HDD MK..75GSX", // tested with TOSHIBA MK7575GSX/GT001C
    "TOSHIBA MK(32|50|64|75)75GSX",
    "", "", ""
  },
  { "Toshiba 2.5\" HDD MK..76GSX/GS001A", // tested with TOSHIBA MK2576GSX/GS001A
    "TOSHIBA MK(16|25|32|50|64)76GSX",
    "GS001A",
    "", ""
  },
  { "Toshiba 2.5\" HDD MK..76GSX", // tested with TOSHIBA MK3276GSX/GS002D
    "TOSHIBA MK(16|25|32|50|64)76GSX",
    "",
    "",
    "-v 9,minutes"
  },
  { "Toshiba 2.5\" HDD MQ01ABB...", // tested with TOSHIBA MQ01ABB200/AY000U
    "TOSHIBA MQ01ABB(100|150|200)",
    "", "", ""
  },
  { "Toshiba 2.5\" HDD MQ01ABC...", // tested with TOSHIBA MQ01ABC150/AQ001U
    "TOSHIBA MQ01ABC(100|150|200)",
    "", "", ""
  },
  { "Toshiba 2.5\" HDD MQ01ABD...", // tested with TOSHIBA MQ01ABD100/AX001U,
      // TOSHIBA MQ01ABD100/AX1R4C, TOSHIBA MQ01ABD100V/AX001Q
    "TOSHIBA MQ01ABD(025|032|050|064|075|100)V?",
    "", "", ""
  },
  { "Toshiba 2.5\" HDD MQ01ABF...", // tested with TOSHIBA MQ01ABF050/AM001J
    "TOSHIBA MQ01ABF(050|075|100)",
    "", "", ""
  },
  { "Toshiba 2.5\" HDD MQ01UBB... (USB 3.0)", // tested with TOSHIBA MQ01UBB200/AY000U (0x0480:0xa100),
      // TOSHIBA MQ01UBB200/34MATMZ5T (0x05ac:0x8406)
    "TOSHIBA MQ01UBB200",
    "", "", ""
  },
  { "Toshiba 2.5\" HDD MQ01UBD... (USB 3.0)", // tested with TOSHIBA MQ01UBD050/AX001U (0x0480:0xa007),
      // TOSHIBA MQ01UBD100/AX001U (0x0480:0x0201, 0x0480:0xa200),
      // TOSHIBA MQ01UBD050/AX101U (0x0480:0xa202)
    "TOSHIBA MQ01UBD(050|075|100)",
    "", "", ""
  },
  { "Toshiba 2.5\" HDD MQ04UBF... (USB 3.0)", // tested with TOSHIBA MQ04UBF100/JU000U (0x0480:0xa202)
    "TOSHIBA MQ04UBF100",
    "", "", ""
  },
  { "Toshiba 2.5\" HDD MQ04UBD...", // tested with TOSHIBA MQ04UBD200/68U2T2VWT
    "TOSHIBA MQ04UBD200",
    "", "", ""
  },
  { "Toshiba 2.5\" HDD MQ03ABB...", // tested with TOSHIBA MQ03ABB300
    "TOSHIBA MQ03ABB[23]00",
    "", "", ""
  },
  { "Toshiba 2.5\" HDD MQ03UBB...", // tested with TOSHIBA MQ03UBB200/37I7T0NJT
    "TOSHIBA MQ03UBB(300|200|250)",
    "", "", ""
  },
  { "Toshiba 3.5\" HDD MK.002TSKB", // tested with TOSHIBA MK1002TSKB/MT1A
    "TOSHIBA MK(10|20)02TSKB",
    "", "", ""
  },
  { "Toshiba 3.5\" MG03ACAxxx(Y) Enterprise HDD", // tested with TOSHIBA MG03ACA100/FL1A
    "TOSHIBA MG03ACA[1234]00Y?",
    "", "", ""
  },
  { "Toshiba MG04ACA... Enterprise HDD", // tested with TOSHIBA MD04ACA500/FP1A,
      // TOSHIBA MG04ACA600A/FS2B, TOSHIBA MG04ACA400NY/FK5D (Dell)
    "TOSHIBA MG04ACA[23456]00([AEN].?)?",
    "", "", ""
  },
  { "Toshiba MG05ACA... Enterprise Capacity HDD", // tested with TOSHIBA MG05ACA800E/GX2A
    "TOSHIBA MG05ACA800[AE]",
    "", "", ""
  },
  { "Toshiba MG06ACA... Enterprise Capacity HDD", // tested with TOSHIBA MG06ACA800E/4303,
      // TOSHIBA MG06ACA10TE/0103
    "TOSHIBA MG06ACA([68]00|10T)[AE]Y?",
    "", "", ""
  },
  { "Toshiba MG07ACA... Enterprise Capacity HDD", // tested with TOSHIBA MG07ACA14TE/0101
    "TOSHIBA MG07ACA1[24]T[AE]Y?",
    "", "",
    "-v 23,raw48,Helium_Condition_Lower "
    "-v 24,raw48,Helium_Condition_Upper"
  },
  { "Toshiba MG08ACA... Enterprise Capacity HDD", // tested with TOSHIBA MG08ACA14TE/0102,
      // TOSHIBA MG08ACA16TE/0102
    "TOSHIBA MG08ACA1[46]T[AE]Y?",
    "", "",
    "-v 23,raw48,Helium_Condition_Lower "
    "-v 24,raw48,Helium_Condition_Upper"
  },
  { "Toshiba MG09ACA... Enterprise Capacity HDD", // tested with TOSHIBA MG09ACA18TE/0102
    "TOSHIBA MG09ACA1[68]T[AE]Y?",
    "", "",
    "-v 23,raw48,Helium_Condition_Lower "
    "-v 24,raw48,Helium_Condition_Upper "
    "-v 27,raw48,MAMR_Health_Monitor"
  },
  { "Toshiba 3.5\" DT01ABA... Desktop HDD", // tested with TOSHIBA DT01ABA300/MZ6OABB0
    "TOSHIBA DT01ABA(100|150|200|300)",
    "", "", ""
  },
  { "Toshiba 3.5\" DT01ACA... Desktop HDD", // tested with TOSHIBA DT01ACA100/MS2OA750,
      // TOSHIBA DT01ACA200/MX4OABB0, TOSHIBA DT01ACA300/MX6OABB0
    "TOSHIBA DT01ACA(025|032|050|075|100|150|200|300)",
    "", "", ""
  },
  { "Toshiba N300/MN NAS HDD", // tested with TOSHIBA HDWQ140/FJ1M, TOSHIBA HDWN160/FS1M,
      // TOSHIBA HDWN180/GX2M, TOSHIBA HDWG480/0601 (8TB), TOSHIBA HDWG11A/0603 (10TB),
      // TOSHIBA HDWG21C/0601 (12TB), TOSHIBA HDWG21E/0601 (14TB),
      // TOSHIBA MN07ACA12T/0601, TOSHIBA MN08ACA14T/0601
    "TOSHIBA HDW([GNQ]1[468]0|G(480|11A|21[CE]|31G))|" // 31G: 16TB
    "TOSHIBA MN0(4ACA400|6ACA([68]00|10T)|7ACA1[24]T|8ACA1[46]T)",
    "", "",
    "-v 23,raw48,Helium_Condition_Lower " // ] >= 12TB
    "-v 24,raw48,Helium_Condition_Upper"  // ]
  },
  { "Toshiba P300 (CMR)", // tested with TOSHIBA HDWD120/MX4OACF0
    "TOSHIBA HDWD1(05|10|20|30)",
    "", "", ""
  },
  { "Toshiba P300 (SMR)", // tested with TOSHIBA HDWD240/KQ000A
    "TOSHIBA HDWD2[246]0",
    "", "", ""
  },
  { "Toshiba X300", // tested with TOSHIBA HDWE160/FS2A, TOSHIBA HDWF180/GX0B
    "TOSHIBA HDW(E1[456]0|[FR]180|R(11A|21[CE]|31G))",  // 11A:10TB, 21C:12TB, 21E:14TB, 31G: 16TB
    "", "",
    "-v 23,raw48,Helium_Condition_Lower " // ] >= 12TB
    "-v 24,raw48,Helium_Condition_Upper"  // ]
  },
  { "Toshiba L200 (CMR)",
    "TOSHIBA HDW[JK]1(05|10)",
    "", "", ""
  },
  { "Toshiba L200 (SMR)", // tested with TOSHIBA HDWL110/JU000A. TOSHIBA HDWL120/JT000A
    "TOSHIBA HDWL1[12]0",
    "", "", ""
  },
  { "Toshiba 1.8\" HDD",
    "TOSHIBA MK[23468]00[4-9]GA[HL]",
    "", "", ""
  },
  { "Toshiba 1.8\" HDD MK..29GSG",
    "TOSHIBA MK(12|16|25)29GSG",
    "", "", ""
  },
  { "", // TOSHIBA MK6022GAX
    "TOSHIBA MK6022GAX",
    "", "", ""
  },
  { "Toshiba HK4R Series SSD", // TOSHIBA THNSN8960PCSE/8EET6101
    "TOSHIBA THNSN8(120P|240P|480P|960P|1Q92)CSE",
    "", "",
    "-v 167,raw48,SSD_Protect_Mode "
    "-v 168,raw48,SATA_PHY_Error_Count "
    "-v 169,raw48,Bad_Block_Count "
    "-v 173,raw48,Erase_Count "
  },
  { "Toshiba HG6 Series SSD", // TOSHIBA THNSNJ512GCST/JTRA0102
    // http://www.farnell.com/datasheets/1852757.pdf
    // TOSHIBA THNSFJ256GCSU/JULA1102
    // TOSHIBA THNSFJ256GDNU A/JYLA1102
    "TOSHIBA THNS[NF]J(060|128|256|512)G[BCAM8VD][SCN][TU].*",
    "", "",
    "-v 167,raw48,SSD_Protect_Mode "
    "-v 168,raw48,SATA_PHY_Error_Count "
    "-v 169,raw48,Bad_Block_Count "
    "-v 173,raw48,Erase_Count "
  },
  { "", // TOSHIBA MK6409MAV
    "TOSHIBA MK6409MAV",
    "", "", ""
  },
  { "Toshiba MKx019GAXB (SUN branded)",
    "TOS MK[34]019GAXB SUN[34]0G",
    "", "", ""
  },
  { "Seagate Momentus",
    "ST9(20|28|40|48)11A",
    "", "", ""
  },
  { "Seagate Momentus 42",
    "ST9(2014|3015|4019)A",
    "", "", ""
  },
  { "Seagate Momentus 4200.2", // tested with ST960812A/3.05
    "ST9(100822|808210|60812|50212|402113|30219)A",
    "", "", ""
  },
  { "Seagate Momentus 5400.2",
    "ST9(808211|6082[12]|408114|308110|120821|10082[34]|8823|6812|4813|3811)AS?",
    "", "", ""
  },
  { "Seagate Momentus 5400.3",
    "ST9(4081[45]|6081[35]|8081[15]|100828|120822|160821)AS?",
    "", "", ""
  },
  { "Seagate Momentus 5400.3 ED",
    "ST9(4081[45]|6081[35]|8081[15]|100828|120822|160821)AB",
    "", "", ""
  },
  { "Seagate Momentus 5400.4",
    "ST9(120817|(160|200|250)827)AS",
    "", "", ""
  },
  { "Seagate Momentus 5400.5",
    "ST9((80|120|160)310|(250|320)320)AS",
    "", "", ""
  },
  { "Seagate Momentus 5400.6",
    "ST9(80313|160(301|314)|(12|25)0315|250317|(320|500)325|500327|640320)ASG?",
    "", "",
    "-F xerrorlba" // ST9500325AS/0002SDM1 (ticket #1094)
  },
  { "Seagate Momentus 5400.7",
    "ST9(160316|(250|320)310|(500|640)320)AS",
    "", "", ""
  },
  { "Seagate Momentus 5400.7 (AF)", // tested with ST9640322AS/0001BSM2
      // (device reports 4KiB LPS with 1 sector offset)
    "ST9(320312|400321|640322|750423)AS",
    "", "", ""
  },
  { "Seagate Momentus 5400 PSD", // Hybrid drives
    "ST9(808212|(120|160)8220)AS",
    "", "", ""
  },
  { "Seagate Momentus 7200.1",
    "ST9(10021|80825|6023|4015)AS?",
    "", "", ""
  },
  { "Seagate Momentus 7200.2",
    "ST9(80813|100821|120823|160823|200420)ASG?",
    "", "", ""
  },
  { "Seagate Momentus 7200.3",
    "ST9((80|120|160)411|(250|320)421)ASG?",
    "", "", ""
  },
  { "Seagate Momentus 7200.4",
    "ST9(160412|250410|320423|500420)ASG?",
    "", "", ""
  },
  { "Seagate Momentus 7200 FDE.2",
    "ST9((160413|25041[12]|320426|50042[12])AS|(16041[489]|2504[16]4|32042[67]|500426)ASG)",
    "", "", ""
  },
  { "Seagate Momentus 7200.5", // tested with ST9750420AS/0001SDM5, ST9750420AS/0002SDM1
    "ST9(50042[34]|64042[012]|75042[02])ASG?",
    "", "", ""
  },
  { "Seagate Momentus XT", // fixed firmware
    "ST9(2505610|3205620|5005620)AS",
    "SD2[68]", // http://knowledge.seagate.com/articles/en_US/FAQ/215451en
    "", ""
  },
  { "Seagate Momentus XT", // buggy firmware, tested with ST92505610AS/SD24
    "ST9(2505610|3205620|5005620)AS",
    "SD2[45]",
    "These drives may corrupt large files,\n"
    "AND THIS FIRMWARE VERSION IS AFFECTED,\n"
    "see the following web pages for details:\n"
    "http://knowledge.seagate.com/articles/en_US/FAQ/215451en\n"
    "https://superuser.com/questions/313447/seagate-momentus-xt-corrupting-files-linux-and-mac",
    ""
  },
  { "Seagate Momentus XT", // unknown firmware
    "ST9(2505610|3205620|5005620)AS",
    "",
    "These drives may corrupt large files,\n"
    "see the following web pages for details:\n"
    "http://knowledge.seagate.com/articles/en_US/FAQ/215451en\n"
    "https://superuser.com/questions/313447/seagate-momentus-xt-corrupting-files-linux-and-mac",
    ""
  },
  { "Seagate Momentus XT (AF)", // tested with ST750LX003-1AC154/SM12
    "ST750LX003-.*",
    "", "", ""
  },
  { "Seagate Momentus Thin", // tested with ST320LT007-9ZV142/0004LVM1
    "ST(160|250|320)LT0(07|09|11|14)-.*",
    "", "", ""
  },
  { "Seagate Laptop HDD", // tested with ST500LT012-9WS142/0001SDM1,
      // ST500LM021-1KJ152/0002LIM1, ST4000LM016-1N2170/0003
    "ST((25|32|50)0LT0(12|15|25)|(32|50)0LM0(10|21)|[34]000LM016)-.*",
    "", "", ""
  },
  { "Seagate Laptop SSHD", // tested with ST500LM000-1EJ162/SM11
    "ST(500|1000)LM0(00|14)-.*",
    "", "", ""
  },
  { "Seagate Medalist 1010, 1720, 1721, 2120, 3230 and 4340",  // ATA2, with -t permissive
    "ST3(1010|1720|1721|2120|3230|4340)A",
    "", "", ""
  },
  { "Seagate Medalist 2110, 3221, 4321, 6531, and 8641",
    "ST3(2110|3221|4321|6531|8641)A",
    "", "", ""
  },
  { "Seagate U4",
    "ST3(2112|4311|6421|8421)A",
    "", "", ""
  },
  { "Seagate U5",
    "ST3(40823|30621|20413|15311|10211)A",
    "", "", ""
  },
  { "Seagate U6",
    "ST3(8002|6002|4081|3061|2041)0A",
    "", "", ""
  },
  { "Seagate U7",
    "ST3(30012|40012|60012|80022|120020)A",
    "", "", ""
  },
  { "Seagate U8",
    "ST3(4313|6811|8410|4313|13021|17221)A",
    "", "", ""
  },
  { "Seagate U9", // tested with ST3160022ACE/9.51
    "ST3(80012|120025|160022)A(CE)?",
    "", "", ""
  },
  { "Seagate U10",
    "ST3(20423|15323|10212)A",
    "", "", ""
  },
  { "Seagate UX",
    "ST3(10014A(CE)?|20014A)",
    "", "", ""
  },
  { "Seagate Barracuda ATA",
    "ST3(2804|2724|2043|1362|1022|681)0A",
    "", "", ""
  },
  { "Seagate Barracuda ATA II",
    "ST3(3063|2042|1532|1021)0A",
    "", "", ""
  },
  { "Seagate Barracuda ATA III",
    "ST3(40824|30620|20414|15310|10215)A",
    "", "", ""
  },
  { "Seagate Barracuda ATA IV",
    "ST3(20011|30011|40016|60021|80021)A",
    "", "", ""
  },
  { "Seagate Barracuda ATA V",
    "ST3(12002(3A|4A|9A|3AS)|800(23A|15A|23AS)|60(015A|210A)|40017A)",
    "", "", ""
  },
  { "Seagate Barracuda 5400.1",
    "ST340015A",
    "", "", ""
  },
  { "Seagate Barracuda 7200.7 and 7200.7 Plus", // tested with "ST380819AS          39M3701 39M0171 IBM"/3.03
    "ST3(200021A|200822AS?|16002[13]AS?|12002[26]AS?|1[26]082[78]AS|8001[13]AS?|8081[79]AS|60014A|40111AS|40014AS?)( .* IBM)?",
    "", "", ""
  },
  { "Seagate Barracuda 7200.8",
    "ST3(400[68]32|300[68]31|250[68]23|200826)AS?",
    "", "", ""
  },
  { "Seagate Barracuda 7200.9",
    "ST3(402111?|80[28]110?|120[28]1[0134]|160[28]1[012]|200827|250[68]24|300[68]22|(320|400)[68]33|500[68](32|41))AS?.*",
    "", "", ""
  },
  { "Seagate Barracuda 7200.10", // tested with GB0160EAFJE/HPG0
    "ST3((80|160)[28]15|200820|250[34]10|(250|300|320|400)[68]20|360320|500[68]30|750[68]40)AS?|"
    "GB0160EAFJE", // HP OEM
    "", "", ""
  },
  { "Seagate Barracuda 7200.11", // unaffected firmware
    "ST3(160813|320[68]13|500[368]20|640[36]23|640[35]30|750[36]30|1000(333|[36]40)|1500341)AS?",
    "CC.?.?", // http://knowledge.seagate.com/articles/en_US/FAQ/207957en
    "", ""
  },
  { "Seagate Barracuda 7200.11", // fixed firmware
    "ST3(500[368]20|750[36]30|1000340)AS?",
    "SD1A", // http://knowledge.seagate.com/articles/en_US/FAQ/207951en
    "", ""
  },
  { "Seagate Barracuda 7200.11", // fixed firmware
    "ST3(160813|320[68]13|640[36]23|1000333|1500341)AS?",
    "SD[12]B", // http://knowledge.seagate.com/articles/en_US/FAQ/207957en
    "", ""
  },
  { "Seagate Barracuda 7200.11", // buggy or fixed firmware
    "ST3(500[368]20|640[35]30|750[36]30|1000340)AS?",
    "(AD14|SD1[5-9]|SD81)",
    "There are known problems with these drives,\n"
    "THIS DRIVE MAY OR MAY NOT BE AFFECTED,\n"
    "see the following web pages for details:\n"
    "http://knowledge.seagate.com/articles/en_US/FAQ/207931en\n"
    "http://knowledge.seagate.com/articles/en_US/FAQ/207951en\n"
    "https://bugs.debian.org/cgi-bin/bugreport.cgi?bug=632758",
    ""
  },
  { "Seagate Barracuda 7200.11", // unknown firmware
    "ST3(160813|320[68]13|500[368]20|640[36]23|640[35]30|750[36]30|1000(333|[36]40)|1500341)AS?",
    "",
    "There are known problems with these drives,\n"
    "see the following Seagate web pages:\n"
    "http://knowledge.seagate.com/articles/en_US/FAQ/207931en\n"
    "http://knowledge.seagate.com/articles/en_US/FAQ/207951en\n"
    "http://knowledge.seagate.com/articles/en_US/FAQ/207957en",
    ""
  },
  { "Seagate Barracuda 7200.12", // new firmware
    "ST3(160318|250318|320418|50041[08]|750528|1000528)AS",
    "CC4[9A-Z]",
    "", ""
  },
  { "Seagate Barracuda 7200.12", // unknown firmware
    "ST3(160318|250318|320418|50041[08]|750528|1000528)AS",
    "",
    "A firmware update for this drive may be available,\n"
    "see the following Seagate web pages:\n"
    "http://knowledge.seagate.com/articles/en_US/FAQ/207931en\n"
    "http://knowledge.seagate.com/articles/en_US/FAQ/213891en",
    ""
  },
  { "Seagate Barracuda 7200.12", // tested with ST3250312AS/JC45, ST31000524AS/JC45,
      // ST3500413AS/JC4B, ST3750525AS/JC4B
      // ST3160316AS/JC45
      // Possible options: ST31000524AS, ST3500413AS, ST3250312AS ,
      // ST3750525AS, ST3320413AS, ST3160316AS
    "ST3(160318|25031[128]|320418|50041[038]|750(518|52[358])|100052[348]|320413|160316)AS",
    "", "", ""
  },
  { "Seagate Barracuda XT", // tested with ST32000641AS/CC13,
      // ST4000DX000-1C5160/CC42
    "ST(3(2000641|3000651)AS|4000DX000-.*)",
    "", "", ""
  },
  { "Seagate Barracuda 7200.14 (AF)", // new firmware, tested with
      // ST3000DM001-9YN166/CC4H, ST3000DM001-9YN166/CC9E
    "ST(1000|1500|2000|2500|3000)DM00[1-3]-9YN16.",
    "CC(4[H-Z]|[5-9A-Z]..*)", // >= "CC4H"
    "",
    "-v 188,raw16 -v 240,msec24hour32" // tested with ST3000DM001-9YN166/CC4H
  },
  { "Seagate Barracuda 7200.14 (AF)", // old firmware, tested with
      // ST1000DM003-9YN162/CC46
    "ST(1000|1500|2000|2500|3000)DM00[1-3]-9YN16.",
    "CC4[679CG]",
    "A firmware update for this drive is available,\n"
    "see the following Seagate web pages:\n"
    "http://knowledge.seagate.com/articles/en_US/FAQ/207931en\n"
    "http://knowledge.seagate.com/articles/en_US/FAQ/223651en",
    "-v 188,raw16 -v 240,msec24hour32"
  },
  { "Seagate Barracuda 7200.14 (AF)", // unknown firmware
    "ST(1000|1500|2000|2500|3000)DM00[1-3]-9YN16.",
    "",
    "A firmware update for this drive may be available,\n"
    "see the following Seagate web pages:\n"
    "http://knowledge.seagate.com/articles/en_US/FAQ/207931en\n"
    "http://knowledge.seagate.com/articles/en_US/FAQ/223651en",
    "-v 188,raw16 -v 240,msec24hour32"
  },
  { "Seagate Barracuda 7200.14 (AF)", // different part number, tested with
      // ST1000DM003-1CH162/CC47, ST1000DM003-1CH162/CC49, ST2000DM001-1CH164/CC24,
      // ST1000DM000-9TS15E/CC92, APPLE HDD ST3000DM001/AP15 (no attr 240)
    "ST(1000|1500|2000|2500|3000)DM00[0-3]-.*|"
    "APPLE HDD ST3000DM001",
    "", "",
    "-v 188,raw16 -v 240,msec24hour32"
  },
  { "Seagate Barracuda 7200.14 (AF)", // < 1TB, tested with ST250DM000-1BC141
    "ST(250|320|500|750)DM00[0-3]-.*",
    "", "",
    "-v 188,raw16 -v 240,msec24hour32"
  },
  { "Seagate BarraCuda 3.5 (CMR)", // tested with ST1000DM010-2EP102/CC43,
      // ST3000DM008-2DM166/CC26, ST4000DM006-2G5107/DN02, ST10000DM0004-1ZC101/DN01,
      // ST12000DM0007-2GR116/DN01
    "ST(500DM009|1000DM010|2000DM00[67]|3000DM00[89]|4000DM006|6000DM004|"
       "8000DM005|10000DM0004|12000DM0007)-.*",
    "", "",
    "-v 200,raw48,Pressure_Limit "
    "-v 188,raw16 -v 240,msec24hour32"
  },
  { "Seagate BarraCuda 3.5 (SMR)", // tested with ST2000DM008-2FR102/0001,
      // ST4000DM004-2CV104/0001 (TRIM: no), ST4000DM005-2DP166/0001, ST8000DM004-2CX188/0001
    "ST(2000DM00[589]|3000DM007|4000DM00[45]|6000DM003|8000DM004)-.*",
    "", "",
    "-v 9,msec24hour32 " // ST4000DM004-2CV104/0001
    "-v 200,raw48,Pressure_Limit "
    "-v 188,raw16 -v 240,msec24hour32"
  },
  { "Seagate Desktop HDD.15", // tested with ST4000DM000-1CD168/CC43, ST5000DM000-1FK178/CC44,
      // ST6000DM001-1XY17Z/CC48
    "ST[4568]000DM00[012]-.*",
    "", "",
    "-v 188,raw16 -v 240,msec24hour32"
  },
  { "Seagate Desktop SSHD", // tested with ST2000DX001-1CM164/CC43
    "ST[124]000DX001-.*",
    "", "",
    "-v 188,raw16 -v 240,msec24hour32"
  },
  { "Seagate Barracuda LP", // new firmware
    "ST3(500412|1000520|1500541|2000542)AS",
    "CC3[5-9A-Z]",
    "",
    "" // -F xerrorlba ?
  },
  { "Seagate Barracuda LP", // unknown firmware
    "ST3(500412|1000520|1500541|2000542)AS",
    "",
    "A firmware update for this drive may be available,\n"
    "see the following Seagate web pages:\n"
    "http://knowledge.seagate.com/articles/en_US/FAQ/207931en\n"
    "http://knowledge.seagate.com/articles/en_US/FAQ/213915en",
    "-F xerrorlba" // tested with ST31000520AS/CC32
  },
  { "Seagate Barracuda Green (AF)", // new firmware
    "ST((10|15|20)00DL00[123])-.*",
    "CC(3[2-9A-Z]|[4-9A-Z]..*)", // >= "CC32"
    "", ""
  },
  { "Seagate Barracuda Green (AF)", // unknown firmware
    "ST((10|15|20)00DL00[123])-.*",
    "",
    "A firmware update for this drive may be available,\n"
    "see the following Seagate web pages:\n"
    "http://knowledge.seagate.com/articles/en_US/FAQ/207931en\n"
    "http://knowledge.seagate.com/articles/en_US/FAQ/218171en",
    ""
  },
  { "Seagate Barracuda ES",
    "ST3(250[68]2|32062|40062|50063|75064)0NS",
    "", "", ""
  },
  // ST5000LM000, ST4000LM024, ST3000LM024, ST2000LM015, ST1000LM048, ST500LM030
  { "Seagate Barracuda 2.5 5400", // ST2000LM015-2E8174/SDM1, ST4000LM024-2AN17V/0001
    "ST(5000LM000|[34]000LM024|2000LM015|1000LM048|500LM030)-.*",
    "",
    "",
    "-v 183,raw48,SATA_Downshift_Count "
  },
  { "Seagate Barracuda ES.2", // fixed firmware
    "ST3(25031|50032|75033|100034)0NS",
    "SN[01]6|"         // http://knowledge.seagate.com/articles/en_US/FAQ/207963en
    "MA(0[^7]|[^0].)", // http://dellfirmware.seagate.com/dell_firmware/DellFirmwareRequest.jsp
    "",                //        ^^^^^^^^^^^^ down (no DNS A record)
    "-F xerrorlba" // tested with ST31000340NS/SN06
  },
  { "Seagate Barracuda ES.2", // buggy firmware (Dell)
    "ST3(25031|50032|75033|100034)0NS",
    "MA07",
    "There are known problems with these drives,\n"
    "AND THIS FIRMWARE VERSION IS AFFECTED,\n"
    "contact Dell support for a firmware update.",
    ""
  },
  { "Seagate Barracuda ES.2", // unknown firmware
    "ST3(25031|50032|75033|100034)0NS",
    "",
    "There are known problems with these drives,\n"
    "see the following Seagate web pages:\n"
    "http://knowledge.seagate.com/articles/en_US/FAQ/207931en\n"
    "http://knowledge.seagate.com/articles/en_US/FAQ/207963en",
    ""
  },
  { "Seagate Constellation (SATA)", // tested with ST9500530NS/SN03
    "ST9(160511|500530)NS",
    "", "", ""
  },
  { "Seagate Constellation ES (SATA)", // tested with ST31000524NS/SN11,
      // MB0500EAMZD/HPG1
    "ST3(50051|100052|200064)4NS|"
    "MB0500EAMZD", // HP OEM
    "", "", ""
  },
  { "Seagate Constellation ES (SATA 6Gb/s)", // tested with ST1000NM0011/SN02,
      // MB1000GCEEK/HPG1
    "ST(5|10|20)00NM0011|"
    "MB1000GCEEK", // HP OEM
    "", "", ""
  },
  { "Seagate Constellation ES.2 (SATA 6Gb/s)", // tested with ST32000645NS/0004, ST33000650NS,
      // MB3000EBKAB/HPG6
    "ST3(2000645|300065[012])NS|"
    "MB3000EBKAB", // HP OEM
    "", "", ""
  },
  { "Seagate Constellation ES.3", // tested with ST1000NM0033-9ZM173/0001,
      // ST4000NM0033-9ZM170/SN03, MB1000GCWCV/HPGC, MB4000GCWDC/HPGE
    "ST[1234]000NM00[35]3-.*|"
    "MB[14]000GCW(CV|DC)", // HP OEM
    "", "", ""
  },
  { "Seagate Constellation CS", // tested with ST3000NC000/CE02, ST3000NC002-1DY166/CN02
    "ST(1000|2000|3000)NC00[0-3](-.*)?",
    "", "", ""
  },
  { "Seagate Constellation.2 (SATA)", // 2.5", tested with ST91000640NS/SN02, MM1000GBKAL/HPGB
    "ST9(25061|50062|100064)[012]NS|" // *SS = SAS
    "MM1000GBKAL", // HP OEM
    "", "", ""
  },
  // ST6000NM0004, ST6000NM0024, ST6000NM0044, ST6000NM0084, ST5000NM0024,
  // ST5000NM0044, ST4000NM0024, ST4000NM0044, ST2000NM0024, ST2000NM0044
  // ST4000NM0035, ST3000NM0005, ST2000NM0055, ST1000NM0055, ST4000NM0045,
  // ST3000NM0015, ST2000NM0065, ST1000NM0065, ST4000NM0105, ST3000NM0055
  { "Seagate Enterprise Capacity 3.5 HDD", // tested with ST6000NM0024-1HT17Z/SN02,
      // ST10000NM0016-1TT101/SNB0
      // ST4000NM0085-1YY107/ZC11SXPH
      // ST8000NM0045-1RL112/NN02
      // ST6000NM0004-1FT17Z/NN01
      // ST4000NM0035-1V4107/TNC3
      // ST1000NM0055-1V410C/TN02
      // ST8000NM0055-1RM112/SN04
      // ST10000NM0156-2AA111/SS05, ST4000NM0245-1Z2107/SS05
    "ST([1234568]|10)000NM0[012][0-68][456]-.*", // *[069]4 = 4Kn
    "", "",
    "-v 200,raw48,Pressure_Limit "
    "-v 188,raw16 -v 240,msec24hour32"
  },
  { "Seagate Enterprise Capacity 3.5 HDD", // V5.1, ms in attribute 9
    "ST[12]000NM0008-.*", // tested with ST1000NM0008-2F2100/SN01
    "", "",
    "-v 9,msec24hour32 -v 188,raw16 -v 240,msec24hour32"
  },
  { "Seagate Exos 5E8", // tested with ST8000AS0003-2HH188/0003
    "ST8000AS0003-.*",
    "", "",
    "-v 9,msec24hour32 -v 240,msec24hour32"
  },
  // ST1000NM000A, ST1000NM002A, ST2000NM000A, ST2000NM001A, ST2000NM002A,
  // ST3000NM000A, ST3000NM004A, ST4000NM000A, ST4000NM001A, ST4000NM002A,
  // ST4000NM006A, ST4000NM010A, ST4000NM012A, ST4000NM013A, ST6000NM002A,
  // ST6000NM021A, ST6000NM022A, ST6000NM025A, ST6000NM026A, ST8000NM000A,
  // ST8000NM002A, ST8000NM004A, ST8000NM008A, ST8000NM009A, ST8000NM016A
  { "Seagate Exos 7E8", // tested with ST6000NM021A-2R7101/SN02, ST8000NM000A-2KE101/SN02
    "ST[123468]000NM0(0[01234689]|1[0236]|2[1256])A-.*",
    "", "",
    "-v 18,raw48,Head_Health "
    "-v 240,msec24hour32"
  },
  { "Seagate Exos X12", // tested with ST12000NM0007-2A1101/SN02
    "ST12000NM00[01]7-.*", // *17 = SED
    "", "",
    "-v 200,raw48,Pressure_Limit "
    "-v 240,msec24hour32"
  },
  { "Seagate Exos X14", // tested with ST12000NM0008-2H3101/SN02,
      // ST12000NM0538-2K2101/CMA2 (OEM?)
    "ST(14000NM04[24]8|14000NM0(01|25)8|12000NM0(00|24|53)8|10000NM0(47|56)8)-.*",
    "", "",
    "-v 18,raw48,Head_Health "
    "-v 200,raw48,Pressure_Limit "
    "-v 240,msec24hour32"
  },
  { "Seagate Exos X16", // tested with ST10000NM001G-2MW103/SN02
      // ST14000NM001G-2KJ103/SN02, ST16000NM001G-2KK103/SN02, ST16000NM001G-2KK103/SN03
    "ST1[0246]000NM00[13]G-.*",
    "", "",
    "-v 18,raw48,Head_Health "
    "-v 200,raw48,Pressure_Limit "
    "-v 240,msec24hour32"
  },
  // new models: ST8000VN0002, ST6000VN0021, ST4000VN000
  //             ST8000VN0012, ST6000VN0031, ST4000VN003
  // tested with ST8000VN0002-1Z8112/ZA13YGNF
  { "Seagate NAS HDD", // tested with ST2000VN000-1H3164/SC42, ST3000VN000-1H4167/SC43
    "ST([234]000VN000|[468]000VN00(02|21|12|31|3))-.*",
    "", "", ""
  },
  // ST8000NE0001, ST8000NE0011, ST6000VN0001, ST6000VN0011, ST5000VN0001,
  // ST5000VN0011, ST4000VN0001, ST4000VN0011, ST3000VN0001, ST3000VN0011,
  // ST2000VN0001, ST2000VN0011
  // tested with ST8000NE0001-1WN112/PNA2
  { "Seagate Enterprise NAS HDD",
    "ST(8000NE|[65432]000VN)00[01]1-.*",
    "", "", ""
  },
  { "Seagate IronWolf", // tested with ST3000VN007-2E4166/SC60, ST4000VN008-2DR166/SC60,
      // ST6000VN001-2BB186/SC60, ST6000VN0033-2EE110/SC60, ST6000VN0041-2EL11C/SC61,
      // ST8000VN0022-2EL112/SC61, ST10000VN0004-1ZD101/SC60,
      // ST12000VN0007-2GS116/SC60, ST12000VN0008-2JH101/SC60
    "ST(1|2|3|4|6|8|10|12)000VN00(0?[2478]|1|22|33|41)-.*",
    "", "",
    "-v 18,raw48,Head_Health "
    "-v 200,raw48,Pressure_Limit "
    "-v 240,msec24hour32"
  },
  { "Seagate IronWolf Pro", // tested with ST4000NE0025-2EW107/EN02,
      // ST8000NE0004-1ZF11G/EN01, ST8000NE0021-2EN112/EN02, ST16000NE000-2RW103/EN02
    "ST([24]000NE0025|4000NE001|6000NE0023|8000NE00(04|08|21)|(10|12|14)000NE000[478]|16000NE000)-.*",
    "", "",
    "-v 18,raw48,Head_Health " // ST16000NE000
    "-v 200,raw48,Pressure_Limit "
    "-v 240,msec24hour32"
  },
  { "Seagate Archive HDD (SMR)", // tested with ST8000AS0002-1NA17Z/AR13
    "ST[568]000AS00[01][12]-.*",
    "", "", ""
  },
  { "Seagate Pipeline HD 5900.1",
    "ST3(160310|320[34]10|500(321|422))CS",
    "", "", ""
  },
  { "Seagate Pipeline HD 5900.2", // tested with ST31000322CS/SC13
    "ST3(160316|250[34]12|320(311|413)|500(312|414)|1000(322|424))CS",
    "", "", ""
  },
  { "Seagate Video 3.5 HDD", // tested with ST4000VM000-1F3168/SC23, SC25
    "ST(10|15|20|30|40)00VM00[023]-.*",
    "", "", ""
  },
  { "Seagate Medalist 17240, 13030, 10231, 8420, and 4310",
    "ST3(17240|13030|10231|8420|4310)A",
    "", "", ""
  },
  { "Seagate Medalist 17242, 13032, 10232, 8422, and 4312",
    "ST3(1724|1303|1023|842|431)2A",
    "", "", ""
  },
  { "Seagate NL35",
    "ST3(250623|250823|400632|400832|250824|250624|400633|400833|500641|500841)NS",
    "", "", ""
  },
  { "Seagate SV35.2",
    "ST3(160815|250820|320620|500630|750640)[AS]V",
    "", "", ""
  },
  { "Seagate SV35.3", // tested with ST3500320SV/SV16
    "ST3(500320|750330|1000340)SV",
    "", "", ""
  },
  { "Seagate SV35.5", // tested with ST31000525SV/CV12
    "ST3(250311|500410|1000525)SV",
    "", "", ""
  },
  // ST6000VX0001,ST6000VX0011,ST5000VX0001,ST5000VX0011,ST4000VX000
  // ST4000VX002, ST3000VX002, ST2000VX003, ST1000VX001, ST1000VX002
  // ST3000VX000, ST3000VX004, ST2000VX000, ST2000VX004, ST1000VX000
  { "Seagate Surveillance", // tested with ST1000VX001-1HH162/CV11, ST2000VX000-9YW164/CV12,
      // ST4000VX000-1F4168/CV14, ST2000VX003-1HH164/CV12
    "ST([1-5]000VX00[01234]1?|31000526SV|3500411SV)(-.*)?",
    "", "", ""
  },
  { "Seagate Skyhawk", // tested with ST3000VX010-2H916L/CV11, ST6000VX0023-2EF110/SC60
    "ST(1000VX005|2000VX008|3000VX0(09|10)|4000VX007|6000VX00(1|23)|8000VX00(4|22))-.*",
    "", "",
    "-v 9,msec24hour32 " // CV* Firmware only?
    "-v 240,msec24hour32"
  },
  { "Seagate DB35", // tested with ST3250823ACE/3.03, ST3300831SCE/3.03
    "ST3(200826|250823|300831|400832)[AS]CE",
    "", "", ""
  },
  { "Seagate DB35.2", // tested with ST3160212SCE/3.ACB
    "ST3(802110|120213|160212|200827|250824|300822|400833|500841)[AS]CE",
    "", "", ""
  },
  { "Seagate DB35.3",
    "ST3(750640SCE|((80|160)215|(250|320|400)820|500830|750840)[AS]CE)",
    "", "", ""
  },
  { "Seagate LD25.2", // tested with ST940210AS/3.ALC
    "ST9(40|80)210AS?",
    "", "", ""
  },
  { "Seagate ST1.2 CompactFlash", // tested with ST68022CF/3.01
    "ST6[468]022CF",
    "", "", ""
  },
  { "Seagate Nytro XF1230 SATA SSD", // tested with XF1230-1A0480/ST200354
    "XF1230-1A(0240|0480|0960|1920)",
    "", "",
    "-v 174,raw48,Unexpect_Power_Loss_Ct "
    "-v 180,raw48,End_to_End_Err_Detect "
    "-v 183,raw48,SATA_Downshift_Count "
    "-v 189,raw48,SSD_Health_Flags "
    "-v 190,raw48,SATA_Error_Ct "
    "-v 201,raw48,Read_Error_Rate "
    "-v 231,raw48,SSD_Life_Left_Perc "
    "-v 234,raw48,Lifetime_Nand_Gb "
    "-v 241,raw48,Total_Writes_GiB "
    "-v 242,raw48,Total_Reads_GiB "
    "-v 245,raw48,Read_Error_Rate "
  },
  { "Seagate IronWolf 110 SATA SSD", //Written to Seagate documentation
    "ZA(240|480|960|1920|3840)NM10001",
    "", "",
  //"-v 1,raw48,Raw_Read_Error_Rate "
  //"-v 5,raw16(raw16),Reallocated_Sector_Ct "
  //"-v 9,raw24(raw8),Power_On_Hours "
  //"-v 12,raw48,Power_Cycle_Count "
    "-v 100,raw48,Flash_GB_Erased "
    "-v 102,raw48,Lifetime_PS4_Entry_Ct "
    "-v 103,raw48,Lifetime_PS3_Exit_Ct "
    "-v 170,raw48,Grown_Bad_Block_Ct "
    "-v 171,raw48,Program_Fail_Count "
    "-v 172,raw48,Erase_Fail_Count "
    "-v 173,raw48,Avg_Program/Erase_Ct "
    "-v 174,raw48,Unexpected_Pwr_Loss_Ct "
    "-v 177,raw16,Wear_Range_Delta "
    "-v 183,hex56,SATA_Downshift_Count "
    "-v 187,raw48,Uncorrectable_ECC_Ct "
  //"-v 194,tempminmax,Temperature_Celsius "
    "-v 195,raw16(raw16),RAISE_ECC_Cor_Ct "
    "-v 198,raw48,Uncor_Read_Error_Ct "
  //"-v 199,raw48,UDMA_CRC_Error_Count "
    "-v 230,raw56,Drv_Life_Protect_Status "
    "-v 231,hex56,SSD_Life_Left "
  //"-v 232,raw48,Available_Reservd_Space "
    "-v 233,raw48,Lifetime_Wts_To_Flsh_GB "
    "-v 241,raw48,Lifetime_Wts_Frm_Hst_GB "
    "-v 242,raw48,Lifetime_Rds_Frm_Hst_GB "
    "-v 243,hex56,Free_Space "
  },
  { "Seagate IronWolf (Pro) 125 SSDs", // IronWolf_Pro_125_SSD_Product_Manual_100866982_A.pdf 
				       // IronWolf_125_SSD_Product_Manual_100866980_C.pdf
    "Seagate IronWolf ZA(250|500|1000|2000|4000)NM10002-.*|" // tested with
      // Seagate IronWolf ZA500NM10002-2ZG101/SU3SC013
    "Seagate IronWolfPro ZA(240|480|960|1920|3840)NX10001-.*", // tested with
      // Seagate IronWolfPro ZA3840NX10001-2ZH104/SU4SC01B
    "", "",
  //"-v 1,raw48,Raw_Read_Error_Rate "
  //"-v 9,raw24(raw8),Power_On_Hours "
  //"-v 12,raw48,Power_Cycle_Count "
    "-v 16,raw48,Spare_Blocks_Available "
    "-v 17,raw48,Spare_Blocks_Remaining "
    "-v 168,raw48,SATA_PHY_Error_Count "
    "-v 170,raw16,Early/Later_Bad_Blck_Ct "
    "-v 173,raw16,Max/Avg/Min_Erase_Ct "
    "-v 174,raw48,Unexpect_Power_Loss_Ct "
    "-v 177,raw16,Wear_Range_Delta "
  //"-v 192,raw48,Power-Off_Retract_Count "
  //"-v 194,tempminmax,Temperature_Celsius "
    "-v 218,raw48,SATA_CRC_Error_Count "
    "-v 231,raw48,SSD_Life_Left "
    "-v 232,hex48,Read_Failure_Blk_Ct "
    "-v 233,raw48,Flash_Writes_GiB "
    "-v 234,raw48,NAND_Reads_Sectors "
    "-v 235,raw48,Flash_Writes_Sectors "
    "-v 241,raw48,Host_Writes_GiB "
    "-v 242,raw48,Host_Reads_GiB "
    "-v 246,hex64,Write_Protect_Detail " // prevents interpretation of bogus threshold 255 (ticket #1396)
    "-v 247,raw48,Health_Check_Timer "
  },
  { "Seagate Nytro SATA SSD", //Written to Seagate documentation
    // tested with XA960LE10063, XA960LE10063
    "XA(240|480|960|1920|3840)[LM]E10(00|02|04|06|08|10)3",
    "", "",
  //"-v 1,raw48,Raw_Read_Error_Rate "
  //"-v 5,raw16(raw16),Reallocated_Sector_Ct "
  //"-v 9,raw24(raw8),Power_On_Hours "
  //"-v 12,raw48,Power_Cycle_Count "
    "-v 100,raw48,Flash_GB_Erased "
    "-v 102,raw48,Lifetime_PS4_Entry_Ct "
    "-v 103,raw48,Lifetime_PS3_Exit_Ct "
    "-v 170,raw48,Grown_Bad_Block_Ct "
    "-v 171,raw48,Program_Fail_Count "
    "-v 172,raw48,Erase_Fail_Count "
    "-v 173,raw48,Avg_Program/Erase_Ct "
    "-v 174,raw48,Unexpected_Pwr_Loss_Ct "
    "-v 177,raw16,Wear_Range_Delta "
    "-v 183,hex56,SATA_Downshift_Count "
    "-v 187,raw48,Uncorrectable_ECC_Ct "
  //"-v 194,tempminmax,Temperature_Celsius "
    "-v 195,raw16(raw16),RAISE_ECC_Cor_Ct "
    "-v 198,raw48,Uncor_Read_Error_Ct "
  //"-v 199,raw48,UDMA_CRC_Error_Count "
    "-v 230,raw56,Drv_Life_Protect_Status "
    "-v 231,hex56,SSD_Life_Left "
  //"-v 232,raw48,Available_Reservd_Space "
    "-v 233,raw48,Lifetime_Wts_To_Flsh_GB "
    "-v 241,raw48,Lifetime_Wts_Frm_Hst_GB "
    "-v 242,raw48,Lifetime_Rds_Frm_Hst_GB "
    "-v 243,hex56,Free_Space "
  },
  { "WD Blue / Red / Green SSDs", // tested with WDC WDS250G1B0A-00H9H0/X41000WD,
      // WDC WDS250G1B0A-00H9H0/X41100WD, WDC WDS100T1B0A-00H9H0,
      // WDC WDS120G2G0A-00JH30/UE360000, WDC WDS240G2G0A-00JH30/UF300000,
      // WDC WDS500G2B0A-00SM50/X61130WD, WDC WDS200T2B0A-00SM50/X61130WD,
      // WDC WDS200T2B0A/X61190WD, WDC WDS120G1G0A-00SS50/Z3311000
      // WDC  WDS500G2B0A-00SM50/401000WD,
      // WDC WDBNCE2500PNC/X61130WD, WDC WDBNCE0010PNC-WRSN/X41110WD,
      // WDC  WDS200T1R0A-68A4W0/411000WR, WDC  WDS400T1R0A-68A4W0/411000WR
    "WDC WDBNCE(250|500|00[124])0PNC(-.*)?|" // Blue 3D
    "WDC  ?WDS((120|240|250|480|500)G|[124]00T)(1B|2B|1G|2G|1R)0[AB](-.*)?",
      // *B* = Blue, *G* = Green, *2B* = Blue 3D NAND, *1R* = Red SA500
    "", "",
  //"-v 5,raw16(raw16),Reallocated_Sector_Ct " // Reassigned Block Count
  //"-v 9,raw24(raw8),Power_On_Hours "
  //"-v 12,raw48,Power_Cycle_Count "
    "-v 165,raw48,Block_Erase_Count "
    "-v 166,raw48,Minimum_PE_Cycles_TLC "
    "-v 167,raw48,Max_Bad_Blocks_per_Die "
    "-v 168,raw48,Maximum_PE_Cycles_TLC "
    "-v 169,raw48,Total_Bad_Blocks "
    "-v 170,raw48,Grown_Bad_Blocks "
    "-v 171,raw48,Program_Fail_Count "
    "-v 172,raw48,Erase_Fail_Count "
    "-v 173,raw48,Average_PE_Cycles_TLC "
    "-v 174,raw48,Unexpected_Power_Loss "
  //"-v 184,raw48,End-to-End_Error " // Detection/Correction Count
  //"-v 187,raw48,Reported_Uncorrect " // Uncorrectable Errors
  //"-v 188,raw48,Command_Timeout "
  //"-v 194,tempminmax,Temperature_Celsius "
  //"-v 199,raw48,UDMA_CRC_Error_Count " // SATA CRC Errors
    "-v 230,hex48,Media_Wearout_Indicator " // Maybe hex16
  //"-v 232,raw48,Available_Reservd_Space"
    "-v 233,raw48,NAND_GB_Written_TLC "
    "-v 234,raw48,NAND_GB_Written_SLC "
    "-v 241,raw48,Host_Writes_GiB "
    "-v 242,raw48,Host_Reads_GiB "
    "-v 244,raw48,Temp_Throttle_Status "
  },
  { "Western Digital Protege",
  /* Western Digital drives with this comment all appear to use Attribute 9 in
   * a  non-standard manner.  These entries may need to be updated when it
   * is understood exactly how Attribute 9 should be interpreted.
   * UPDATE: this is probably explained by the WD firmware bug described in the
   * smartmontools FAQ */
    "WDC WD([2468]00E|1[26]00A)B-.*",
    "", "", ""
  },
  { "Western Digital Caviar",
  /* Western Digital drives with this comment all appear to use Attribute 9 in
   * a  non-standard manner.  These entries may need to be updated when it
   * is understood exactly how Attribute 9 should be interpreted.
   * UPDATE: this is probably explained by the WD firmware bug described in the
   * smartmontools FAQ */
    "WDC WD(2|3|4|6|8|10|12|16|18|20|25)00BB-.*",
    "", "", ""
  },
  { "Western Digital Caviar WDxxxAB",
  /* Western Digital drives with this comment all appear to use Attribute 9 in
   * a  non-standard manner.  These entries may need to be updated when it
   * is understood exactly how Attribute 9 should be interpreted.
   * UPDATE: this is probably explained by the WD firmware bug described in the
   * smartmontools FAQ */
    "WDC WD(3|4|6|8|25)00AB-.*",
    "", "", ""
  },
  { "Western Digital Caviar WDxxxAA",
  /* Western Digital drives with this comment all appear to use Attribute 9 in
   * a  non-standard manner.  These entries may need to be updated when it
   * is understood exactly how Attribute 9 should be interpreted.
   * UPDATE: this is probably explained by the WD firmware bug described in the
   * smartmontools FAQ */
    "WDC WD...?AA(-.*)?",
    "", "", ""
  },
  { "Western Digital Caviar WDxxxBA",
  /* Western Digital drives with this comment all appear to use Attribute 9 in
   * a  non-standard manner.  These entries may need to be updated when it
   * is understood exactly how Attribute 9 should be interpreted.
   * UPDATE: this is probably explained by the WD firmware bug described in the
   * smartmontools FAQ */
    "WDC WD...BA",
    "", "", ""
  },
  { "Western Digital Caviar AC", // add only 5400rpm/7200rpm (ata33 and faster)
    "WDC AC((116|121|125|225|132|232)|([1-4][4-9][0-9])|([1-4][0-9][0-9][0-9]))00[A-Z]?.*",
    "", "", ""
  },
  { "Western Digital Caviar SE",
  /* Western Digital drives with this comment all appear to use Attribute 9 in
   * a  non-standard manner.  These entries may need to be updated when it
   * is understood exactly how Attribute 9 should be interpreted.
   * UPDATE: this is probably explained by the WD firmware bug described in the
   * smartmontools FAQ
   * UPDATE 2: this does not apply to more recent models, at least WD3200AAJB */
    "WDC WD(4|6|8|10|12|16|18|20|25|30|32|40|50)00(JB|PB)-.*",
    "", "", ""
  },
  { "Western Digital Caviar Blue EIDE",  // WD Caviar SE EIDE
    /* not completely accurate: at least also WD800JB, WD(4|8|20|25)00BB sold as Caviar Blue */
    "WDC WD(16|25|32|40|50)00AAJB-.*",
    "", "", ""
  },
  { "Western Digital Caviar Blue EIDE",  // WD Caviar SE16 EIDE
    "WDC WD(25|32|40|50)00AAKB-.*",
    "", "", ""
  },
  { "Western Digital RE EIDE",
    "WDC WD(12|16|25|32)00SB-.*",
    "", "", ""
  },
  { "Western Digital PiDrive Foundation Edition", // WDC WD3750LMCW-11D9GS3
    "WDC WD(3750|2500)LMCW-.*",
    "", "", ""
  },
  { "Western Digital Caviar Serial ATA",
    "WDC WD(4|8|20|32)00BD-.*",
    "", "", ""
  },
  { "Western Digital Caviar SE Serial ATA", // tested with WDC WD3000JD-98KLB0/08.05J08
    "WDC WD(4|8|12|16|20|25|30|32|40)00(JD|KD|PD)-.*",
    "", "", ""
  },
  { "Western Digital Caviar SE Serial ATA",
    "WDC WD(8|12|16|20|25|30|32|40|50)00JS-.*",
    "", "", ""
  },
  { "Western Digital Caviar SE16 Serial ATA",
    "WDC WD(16|20|25|32|40|50|75)00KS-.*",
    "", "", ""
  },
  { "Western Digital Caviar Blue Serial ATA",  // WD Caviar SE Serial ATA
    /* not completely accurate: at least also WD800BD, (4|8)00JD sold as Caviar Blue */
    "WDC WD((8|12|16|25|32)00AABS|(8|12|16|25|32|40|50)00AAJS)-.*",
    "", "", ""
  },
  { "Western Digital Caviar Blue (SATA)",  // WD Caviar SE16 Serial ATA
      // tested with WD1602ABKS-18N8A0/DELL/02.03B04
    "WDC WD((16|20|25|32|40|50|64|75)00AAKS|1602ABKS|10EALS)-.*",
    "", "", ""
  },
  { "Western Digital Blue", // tested with WDC WD5000AZLX-00K4KA0/80.00A80,
      // WDC WD10EZEX-00RKKA0/80.00A80, WDC WD10EZEX-75M2NA0/01.01A01, WDC WD40EZRZ-00WN9B0/80.00A80,
      // APPLE HDD WDC WD10EALX-408EA0/07.01D03
    "(APPLE HDD )?WDC WD((25|32|50)00AAKX|5000AZ(LX|RZ)|7500A(AL|ZE)X|10E(AL|ZE)X|[1-6]0EZRZ)-.*",
    "", "", ""
  },
  { "Western Digital Blue (SMR)", // tested with WDC WD40EZAZ-00SF3B0/80.00A80 (TRIM: zeroed)
    "WDC WD(20|40|60)EZAZ-.*",
    "", "", ""
  },
  { "Western Digital RE Serial ATA",
    "WDC WD(12|16|25|32)00(SD|YD|YS)-.*",
    "", "", ""
  },
  { "Western Digital RE2 Serial ATA",
    "WDC WD((40|50|75)00(YR|YS|AYYS)|(16|32|40|50)0[01]ABYS)-.*",
    "", "", ""
  },
  { "Western Digital RE2-GP",
    "WDC WD(5000AB|7500AY|1000FY)PS-.*",
    "", "", ""
  },
  { "Western Digital RE3 Serial ATA", // tested with WDC WD7502ABYS-02A6B0/03.00C06,
      // WD1002FBYS-12/03.M0300
    "(WDC )?WD((25|32|50|75)02A|(75|10)02F)BYS-.*",
    "", "", ""
  },
  { "Western Digital RE4", // tested with WDC WD2003FYYS-18W0B0/01.01D02,
      // WDC WD1003FBYZ-010FB0/01.01V03
      // WDC WD5003ABYZ-011FA0/01.01S03
    "WDC WD((25|50)03ABY[XZ]|1003FBY[XZ]|(15|20)03FYYS)-.*",
    "", "", ""
  },
  { "Western Digital RE4-GP", // tested with WDC WD2002FYPS-02W3B0/04.01G01,
      // WD2003FYPS-27W9B0/01.01D02
    "(WDC )?WD200[23]FYPS-.*",
    "", "", ""
  },
  { "Western Digital Re", // tested with WDC WD1004FBYZ-01YCBB0/RR02,
      // WDC WD2000FYYZ-01UL1B0/01.01K01, WDC WD2000FYYZ-01UL1B1/01.01K02,
      // WDC WD4000FYYZ-01UL1B2/01.01K03, WD2000FYYX/00.0D1K2,
      // WDC WD1004FBYZ-01YCBB1/RR04
      // WD4000FYYZ, WD4000FDYZ, WD3000FYYZ, WD3000FDYZ, WD2000FYYZ, WD2000FDYZ
      // WD2004FBYZ, WD1004FBYZ
    "WDC WD((1004|2004)FBYZ|([234]000)FDYZ|[234]000FYYZ|2000FYYX)-.*",
    "", "",
    "-v 16,raw48,Total_LBAs_Read" // WDC WD1004FBYZ-01YCBB1/RR04
  },
  { "Western Digital Se", // tested with WDC WD2000F9YZ-09N20L0/01.01A01
    // WD6001F9YZ, WD5001F9YZ, WD4000F9YZ, WD3000F9YZ, WD2000F9YZ, WD1002F9YZ
    "WDC WD(1002|2000|3000|4000|5001|6001)F9YZ-.*",
    "", "", ""
  },
  { "Western Digital Caviar Green", // tested with WDC WD7500AADS-00M2B0/01.00A01,
      // WDC WD10EADX/77.04D77
    "WDC WD((50|64|75)00AA[CV]S|(50|64|75)00AADS|10EA[CV]S|(10|15|20)EAD[SX])-.*",
    "",
    "",
    "-F xerrorlba" // tested with WDC WD7500AADS-00M2B0/01.00A01
  },
  { "Western Digital Caviar Green (AF)",
    "WDC WD(((64|75|80)00AA|(10|15|20)EA|(25|30)EZ)R|20EAC)S-.*",
    "", "", ""
  },
  { "Western Digital Green", // tested with
      // WDC WD10EZRX-00A8LB0/01.01A01, WDC WD20EZRX-00DC0B0/80.00A80,
      // WDC WD30EZRX-00MMMB0/80.00A80, WDC WD40EZRX-00SPEB0/80.00A80,
      // WDC WD60EZRX-00MVLB1/80.00A80, WDC WD5000AZRX-00A8LB0/01.01A01
    "WDC WD(5000AZ|7500AA|(10|15|20)EA|(10|20|25|30|40|50|60)EZ)RX-.*",
    "", "", ""
  },
  { "Western Digital Caviar Black", // tested with WDC WD7501AAES/06.01D06
    "WDC WD((500|640)1AAL|7501AA[EL]|1001FA[EL]|2001FAS)S-.*|"
    "WDC WD(2002|7502|1502|5003|1002|5002)(FAE|AAE|AZE|AAL)X-.*", // could be
    // WD2002FAEX, WD7502AAEX, WD1502FAEX, WD5003AZEX, WD1002FAEX, WD5002AALX
    "", "", "-F xerrorlba" // WDC WD6401AALS-00L3B2/01.03B01 (ticket #1558)
  },
  { "Western Digital Black", // tested with
      // WDC WD1003FZEX-00MK2A0/01.01A01, WDC WD3001FAEX-00MJRA0/01.01L01,
      // WDC WD3003FZEX-00Z4SA0/01.01A01, WDC WD4001FAEX-00MJRA0/01.01L01
      // WDC WD4003FZEX-00Z4SA0/01.01A01, WDC WD5003AZEX-00RKKA0/80.00A80,
      // WDC WD4004FZWX-00GBGB0/81.H0A81, WDC WD4005FZBX-00K5WB0/01.01A01
    "WDC WD(6001|2003|5001|1003|4003|4004|4005|5003|3003|3001)(FZW|FZE|FZB|AZE)X-.*|" // could be
    // new series  WD6001FZWX WD2003FZEX WD5001FZWX WD1003FZEX
    //             WD4003FZEX WD5003AZEX WD3003FZEX WD4004FZWX
    "WDC WD(4001|3001|2002|1002|5003|7500|5000|3200|2500|1600)(FAE|AZE)X-.*",
    // old series: WD4001FAEX WD3001FAEX WD2002FAEX WD1002FAEX  WD5003AZEX
    "", "", ""
  },
  { "Western Digital Black (SMR)", // ticket #1313
    "WDC WD10SPSX-.*",
    "", "", ""
  },
  { "Western Digital AV ATA", // tested with WDC WD3200AVJB-63J5A0/01.03E01
    "WDC WD(8|16|25|32|50)00AV[BJ]B-.*",
    "", "", ""
  },
  { "Western Digital AV SATA",
    "WDC WD(16|25|32)00AVJS-.*",
    "", "", ""
  },
  { "Western Digital AV-GP",
    "WDC WD((16|25|32|50|64|75)00AV[CDV]S|(10|15|20)EV[CDV]S)-.*",
    "", "", ""
  },
  { "Western Digital AV-GP (AF)", // tested with WDC WD10EURS-630AB1/80.00A80,
      // WDC WD10EUCX-63YZ1Y0/51.0AB52, WDC WD20EURX-64HYZY0/80.00A80
    "WDC WD(5000AUDX|7500AURS|10EUCX|(10|15|20|25|30)EUR[SX])-.*",
    "", "", ""
  },
  { "Western Digital AV", // tested with DC WD10JUCT-63CYNY0/01.01A01
    "WDC WD((16|25|32|50)00BU[CD]|5000LUC|10JUC)T-.*",
    "", "", ""
  },
  { "Western Digital Raptor",
    "WDC WD((360|740|800)GD|(360|740|800|1500)ADF[DS])-.*",
    "", "", ""
  },
  { "Western Digital Raptor X",
    "WDC WD1500AHFD-.*",
    "", "", ""
  },
  { "Western Digital VelociRaptor", // tested with WDC WD1500HLHX-01JJPV0/04.05G04
    "WDC WD(((800H|(1500|3000)[BH]|1600H|3000G)LFS)|((1500|3000|4500|6000)[BH]LHX))-.*",
    "", "", ""
  },
  { "Western Digital VelociRaptor (AF)", // tested with WDC WD1000DHTZ-04N21V0/04.06A00
    "WDC WD(2500H|5000B|5000H|1000D)HTZ-.*",
    "", "", ""
  },
  { "Western Digital Scorpio EIDE",
    "WDC WD(4|6|8|10|12|16)00(UE|VE)-.*",
    "", "", ""
  },
  { "Western Digital Scorpio Blue EIDE", // tested with WDC WD3200BEVE-00A0HT0/11.01A11
    "WDC WD(4|6|8|10|12|16|25|32)00BEVE-.*",
    "", "", ""
  },
  { "Western Digital Scorpio Serial ATA",
    "WDC WD(4|6|8|10|12|16|25)00BEAS-.*",
    "", "", ""
  },
  { "Western Digital Scorpio Blue Serial ATA", // tested with WDC WD3200BEVS-08VAT2/14.01A14
    "WDC WD((4|6|8|10|12|16|25|32)00BEVS|(8|12|16|25|32|40|50|64)00BEVT|7500KEVT|10TEVT)-.*",
    "", "", ""
  },
  { "Western Digital Scorpio Blue Serial ATA (AF)", // tested with
      // WDC WD10JPVT-00A1YT0/01.01A01
    "WDC WD((16|25|32|50|64|75)00BPVT|10[JT]PVT)-.*",
    "", "", ""
  },
  { "Western Digital Scorpio Black", // tested with WDC WD5000BEKT-00KA9T0/01.01A01
    "WDC WD(8|12|16|25|32|50)00B[EJ]KT-.*",
    "", "", ""
  },
  { "Western Digital Scorpio Black (AF)",
    "WDC WD(50|75)00BPKT-.*",
    "", "", ""
  },
  { "Western Digital Red", // tested with WDC WD10EFRX-68JCSN0/01.01A01,
      // WDC WD10JFCX-68N6GN0/01.01A01, WDC WD30EFRX-68EUZN0/82.00A82,
      // WDC WD40EFRX-68WT0N0/80.00A80, WDC WD60EFRX-68MYMN1/82.00A82,
      // WDC WD80EFAX-68LHPN0/83.H0A83, WDC WD80EFZX-68UW8N0/83.H0A83,
      // WDC WD80EZZX-11CSGA0/83.H0A03 (My Book 0x1058:0x25ee),
      // WDC WD100EFAX-68LHPN0/83.H0A83,
      // WDC WD120EMFZ-11A6JA0/81.00A81 (Easystore 0x1058:0x25fb)
      // WDC WD160EMFZ-11AFXA0/81.00A81
      // WDC WD40EFZX-68AWUN0/81.00B81, WDC WD20EFZX-68AWUN0/81.00B81
      // WDC WD140EFFX-68VBXN0/81.00A81
    "WDC WD(7500BFCX|10JFCX|[1-6]0EFRX|[2468]0E[FZ]ZX|(8|10)0EFAX|1[26]0EMFZ|140E(FF|FG)X)-.*",
    "", "",
    "-v 22,raw48,Helium_Level" // WD80EFAX, WD80EFZX, WD100EFAX, WD120EMFZ, WD160EMFZ
  },
  { "Western Digital Red (SMR)", // ticket #1313, tested with WDC WD60EFAX-68SHWN0/82.00A82
    "WDC WD[2346]0EFAX-.*",
    "", "", ""
  },
  { "Western Digital Red Pro", // tested with WDC WD2001FFSX-68JNUN0/81.00A81,
      // WDC WD6002FFWX-68TZ4N0/83.H0A83, WDC WD101KFBX-68R56N0/83.H0A03,
      // WDC WD102KFBX-68M95N0/83.00A83
    "WDC WD([2-68]00[123]FF[BSW]|10[12]KFB)X-.*",
    "", "",
    "-v 22,raw48,Helium_Level" // WD101KFBX (but not WD102KFBX)
  },
  { "Western Digital Purple (Pro)", // tested with WDC WD40PURX-64GVNY0/80.00A80,
      // WDC WD40PURZ-85TTDY0/80.00A80
      // WDC WD80PUZX-64NEAY0/80.H0A80
      // WDC WD121PURP-85B5SY0/82.00A82
    "WDC WD[1234568](0|[0248]1)PU[RZ][PXZ]-.*",
    "", "", 
    "-v 22,raw48,Helium_Level" // WD121PURP-85B5SY0, WD80PUZX-64NEAY0
  },
  { "Western Digital Gold", // tested with WDC WD1005FBYZ-01YCBB2/RR07,
      // WDC WD1005VBYZ-02RRWB2/RR07, WDC WD2005VBYZ-02RRWB2/RR07
      // WDC WD2005FBYZ-01YCBB2/RR07, WDC WD4002FYYZ-01B7CB0/01.01M02,
      // WDC WD4003FRYZ-01F0DB0/01.01H01, WDC WD6003FRYZ-01F0DB0/01.01H01,
      // WDC WD8003FRYZ-01JPDB1/01.01H02, WDC WD8004FRYZ-01VAEB0/01.01H01,
      // WDC WD102KRYZ-01A5AB0/01.01H01, WDC WD121KRYZ-01W0RB0/01.01H01,
      // WDC WD141KRYZ-01C66B0/01.01H01, WDC WD161KRYZ-01AGBB0/01.01H01
    "WDC WD([12]005[FV]B|4002FY|4003FR|600[23]FR|800[234]FR|([12][02468]1|102)KR)YZ-.*",
    "", "",
    "-v 22,raw48,Helium_Level" // WD121KRYZ, WD141KRYZ
  },
  { "Western Digital Blue Mobile", // tested with WDC WD5000LPVX-08V0TT2/03.01A03,
      // WDC WD10JPVX-75JC3T0/0301A03,  WDC WD10JPVX-22JC3T0/01.01A01,
      // WDC WD20NPVZ-00WFZT0/01.01A01
    "WDC WD(3200LPCX|5000[BL]P[CV]X|7500BPVX|10JP[VZ]X|(15|20)NPVZ)-.*",
    "", "", ""
  },
  { "Western Digital Blue Mobile (SMR)", // ticket #1313, tested with
      // WDC WD10SPZX-22Z10T0/01.01A01, WDC WD10SPZX-21Z10T0/02.01A02,
      // WDC WD20SPZX-22CRAT0/01.01A01, WDC WD20SPZX-22UA7T0/01.01A01
    "WDC WD[12]0SPZX-.*",
    "", "", ""
  },
  { "Western Digital Green Mobile", // tested with WDC WD20NPVX-00EA4T0/01.01A01
    "WDC WD(15|20)NPV[TX]-.*",
    "", "", ""
  },
  { "Western Digital Black Mobile", // tested with WDC WD7500BPKX-22HPJT0/01.01A01,
      // WDC WD10JPLX-00MBPT0/01.01H01
    "WDC WD((16|25|32)00BEK[TX]|(25|32|50|75)00(BPK|LPL)X|10JPLX)-.*",
    "", "", ""
  },
  { "Western Digital Elements / My Passport (USB)", // tested with WDC WD5000BMVW-11AMCS0/01.01A01
    "WDC WD(25|32|40|50)00BMV[UVW]-.*",  // *W-* = USB 3.0
    "", "", ""
  },
  { "Western Digital Elements / My Passport (USB, AF)", // tested with
      // WDC WD5000KMVV-11TK7S1/01.01A01,
      // WDC WD5000LMVW-11CKRS0/01.01A01 (0x1058:0x07ae),
      // WDC WD5000LMVW-11VEDS0/01.01A01 (0x1058:0x0816),
      // WDC WD7500BMVW-11AJGS2/01.01A01,
      // WDC WD10JMVW-11AJGS2/01.01A01 (0x1058:0x10b8),
      // WDC WD10JMVW-11AJGS4/01.01A01 (0x1058:0x25a0/25a2),
      // WDC WD10JMVW-11S5XS1/01.01A01,
      // WDC WD10SMZW-11Y0TS0/01.01A01,
      // WDC WD10TMVW-11ZSMS5/01.01A01,
      // WDC WD20NMVW-11AV3S2/01.01A01 (0x1058:0x0822),
      // WDC WD20NMVW-11AV3S3/01.01A01 (0x1058:0x0837),
      // WDC WD20NMVW-11EDZS6/01.01A01 (0x1058-0x259f),
      // WDC WD20NMVW-11EDZS7/01.01A01 (0x1058:0x259d/25a1),
      // WDC WD20NMVW-11W68S0/01.01A01,
      // WDC WD20NMVW-59AV3S3/01.01A01 (0x1058:0x107d),
      // WDC WD30NMVW-11C3NS4/01.01A01,
      // WDC WD40NMZW-11GX6S1/01.01A01 (0x1058:0x2599/25e2/25fa)
      // WDC WD50NDZW-11A8JS1/01.01A01 (0x1058:0x2627)
      // WDC WD50NDZW-11MR8S1/02.01A02
      // WDC WD40NDZM-59A8KS1/01.01A01
    "WDC WD((5000[LK]|7500[BK]|10[JST]|[234]0N)M|50ND|40ND)[VZ][VWM]-.*", // *W-* = USB 3.0
    // Model numbers with "M" suffix denote the use of USB-C receptacles instead of Micro-B.
    "", "", ""
  },
  { "Quantum Bigfoot", // tested with TS10.0A/A21.0G00, TS12.7A/A21.0F00
    "QUANTUM BIGFOOT TS(10\\.0|12\\.7)A",
    "", "", ""
  },
  { "Quantum Fireball lct15",
    "QUANTUM FIREBALLlct15 ([123]0|22)",
    "", "", ""
  },
  { "Quantum Fireball lct20",
    "QUANTUM FIREBALLlct20 [1234]0",
    "", "", ""
  },
  { "Quantum Fireball CX",
    "QUANTUM FIREBALL CX10.2A",
    "", "", ""
  },
  { "Quantum Fireball CR",
    "QUANTUM FIREBALL CR(4.3|6.4|8.4|13.0)A",
    "", "", ""
  },
  { "Quantum Fireball EX", // tested with QUANTUM FIREBALL EX10.2A/A0A.0D00
    "QUANTUM FIREBALL EX(3\\.2|6\\.4|10\\.2)A",
    "", "", ""
  },
  { "Quantum Fireball ST",
    "QUANTUM FIREBALL ST(3.2|4.3|4300)A",
    "", "", ""
  },
  { "Quantum Fireball SE",
    "QUANTUM FIREBALL SE4.3A",
    "", "", ""
  },
  { "Quantum Fireball Plus LM",
    "QUANTUM FIREBALLP LM(10.2|15|20.[45]|30)",
    "", "", ""
  },
  { "Quantum Fireball Plus AS",
    "QUANTUM FIREBALLP AS(10.2|20.5|30.0|40.0|60.0)",
    "", "", ""
  },
  { "Quantum Fireball Plus KX",
    "QUANTUM FIREBALLP KX27.3",
    "", "", ""
  },
  { "Quantum Fireball Plus KA",
    "QUANTUM FIREBALLP KA(9|10).1",
    "", "", ""
  },

  ////////////////////////////////////////////////////
  // USB ID entries
  ////////////////////////////////////////////////////

  // 0x0080 (JMicron/Toshiba ?)
  { "USB: ; JMicron JMS578",
    "0x0080:0x0578",
    "", // 0x0104
    "",
    "-d sat"
  },
  { "USB: ; ",
    "0x0080:0xa001",
    "", // ORICO 2588US3: 0x0101, 0x0203
    "",
    "-d sat"
  },
  // 0x0350 (?)
  { "USB: ViPowER USB3.0 Storage; ",
    "0x0350:0x0038",
    "", // 0x1905
    "",
    "-d sat,12" // ATA output registers missing
  },
  // Hewlett-Packard
  { "USB: HP Desktop HD BD07; ", // 2TB
    "0x03f0:0xbd07",
    "",
    "",
    "-d sat"
  },
  // ALi
  { "USB: ; ALi M5621", // USB->PATA
    "0x0402:0x5621",
    "",
    "",
    "" // unsupported
  },
  // VIA
  { "USB: Connectland BE-USB2-35BP-LCM; VIA VT6204",
    "0x040d:0x6204",
    "",
    "",
    "" // unsupported
  },
  // Buffalo / Melco
  { "USB: Buffalo JustStore Portable HD-PVU2; ",
    "0x0411:0x0181",
    "",
    "",
    "-d sat"
  },
  { "USB: Buffalo Drivestation Duo; ",
    "0x0411:0x01ce",
    "",
    "",
    "-d sat"
  },
  { "USB: Buffalo DriveStation HD-LBU2 ; Medialogic MLDU11",
    "0x0411:0x01ea",
    "",
    "",
    "-d sat"
  },
  { "USB: Buffalo; ",
    "0x0411:0x0(157|1[df]9|1e7|240|251|27e)", // 0x0157: HD-PEU2, 0x01d9: HD-PCTU2 (0x0108), 0x01e7: HD-PNTU3,
      // 0x01f9: HD-PZU3 (0x0100), 0x0240: HD-PCFU3, 0x0251: HD-PNFU3, 0x027e: HD-LC3
    "",
    "",
    "-d sat"
  },
  // LG Electronics
  { "USB: LG Mini HXD5; JMicron",
    "0x043e:0x70f1",
    "", // 0x0100
    "",
    "-d usbjmicron"
  },
  // Hitachi / Renesas
  { "USB: ; Renesas uPD720231A", // USB2/3->SATA
    // 0x0229: Pi-102 Raspberry Pi USB to mSATA Converter Board
    // 0x022a: DeLock 62652 converter SATA 6GB/s > USB 3.0
    "0x045b:0x022[9a]",
    "",
    "",
    "-d sat"
  },
  // Philips
  { "USB: Philips; ", // SDE3273FC/97 2.5" SATA HDD enclosure
    "0x0471:0x2021",
    "", // 0x0103
    "",
    "-d sat"
  },
  // Toshiba
  { "USB: Toshiba Canvio 500GB; SunPlus",
    "0x0480:0xa004",
    "",
    "",
    "-d usbsunplus"
  },
  { "USB: Toshiba; ",
    "0x0480:0x....",
    "",
    "",
    "-d sat"
  },
  // Cypress
  { "USB: ; Cypress CY7C68300A (AT2)",
    "0x04b4:0x6830",
    "0x0001",
    "",
    "" // unsupported
  },
  { "USB: ; Cypress CY7C68300B/C (AT2LP)",
    "0x04b4:0x6830",
    "0x0240",
    "",
    "-d usbcypress"
  },
  // Fujitsu
  { "USB: Fujitsu/Zalman ZM-VE300; ", // USB 3.0
    "0x04c5:0x2028",
    "", // 0x0001
    "",
    "-d sat"
  },
  { "USB: ; Fujitsu", // DeLock 42475, USB 3.0
    "0x04c5:0x201d",
    "", // 0x0001
    "",
    "-d sat"
  },
  // Myson Century
  { "USB: ; Myson Century CS8818",
    "0x04cf:0x8818",
    "", // 0xb007
    "",
    "" // unsupported
  },
  // Samsung
  { "USB: Samsung S2 Portable; JMicron",
    "0x04e8:0x1f0[568a]", // 0x1f0a: SAMSUNG HN-M101XBB
    "",
    "",
    "-d usbjmicron" // 0x1f0a: works also with "-d sat"
  },
  { "USB: Samsung S1; JMicron",
    "0x04e8:0x2f0[36]", // 0x2f03: S1 Portable, 0x2f06: S1 Mini (SAMSUNG HS20YJZ/3AU10-01)
    "",
    "",
    "-d usbjmicron"
  },
  { "USB: Samsung Portable SSD T7; ASMedia ASM2362",
    "0x04e8:0x4001",
    "",
    "",
    "-d sntasmedia"
  },
  { "USB: Samsung Story Station; ",
    "0x04e8:0x5f0[56]",
    "",
    "",
    "-d sat"
  },
  { "USB: Samsung G2 Portable; JMicron",
    "0x04e8:0x6032",
    "0x0000",
    "",
    "-d usbjmicron" // ticket #132
  },
  { "USB: Samsung G2 Portable; ",
    "0x04e8:0x6032",
    "0x...[1-9]", // >= 0x0001
    "",
    "-d sat"
  },
  { "USB: Samsung Story Station 3.0; ",
    "0x04e8:0x6052",
    "",
    "",
    "-d sat"
  },
  { "USB: Samsung Story Station 3.0; ",
    "0x04e8:0x6054",
    "",
    "",
    "-d sat"
  },
  { "USB: Samsung M2 Portable 3.0; ",
    "0x04e8:0x60c5",
    "",
    "",
    "-d sat"
  },
  { "USB: Samsung D3 Station; ",
    "0x04e8:0x612[45]", // 3TB, 4TB
    "", // 0x200, 0x202
    "",
    "-d sat"
  },
  { "USB: Samsung M3 Portable USB 3.0; ", // 1.5/2TB: SpinPoint M9TU
    "0x04e8:0x61b[3456]", // 500MB, 2TB, 1.5TB, 1TB
    "", // 0x0e00
    "",
    "-d sat"
  },
  { "USB: Samsung S3 Portable; ",
    "0x04e8:0x61c8", // ST1000LM025 HN-M101ABB
    "", // 0x1301
    "",
    "-d sat"
  },
  { "USB: Samsung Portable SSD T5; ",
    "0x04e8:0x61f5",
    "", // 0x0100
    "",
    "-d sat"
  },
  { "USB: Samsung; ",
    "0x04e8:0x8003", // USB3 Adapter from SSD EVO 850 Starter Kit
    "", // 0x0100
    "",
    "-d sat"
  },
  { "USB: Sony HD-E1; ",
    "0x054c:0x05bf", //  Sony HD-E1B - 1TB USB3.0
    "", // 0x6610
    "",
    "-d sat"
  },
  // Sunplus
  { "USB: ; SunPlus",
    "0x04fc:0x0c05",
    "",
    "",
    "-d usbsunplus"
  },
  { "USB: ; SunPlus SPDIF215",
    "0x04fc:0x0c15",
    "", // 0xf615
    "",
    "-d usbsunplus"
  },
  { "USB: ; SunPlus SPDIF225", // USB+SATA->SATA
    "0x04fc:0x0c25",
    "", // 0x0103
    "",
    "-d usbsunplus"
  },
  // Intrinsix
  { "USB: ; Intrinsix",
    "0x0578:0x0578",
    "", // 0x0202
    "",
    "-d sat" // ATA output registers missing
  },
  // Iomega
  { "USB: Iomega Prestige Desktop USB 3.0; ",
    "0x059b:0x0070",
    "", // 0x0004
    "",
    "-d sat" // ATA output registers missing
  },
  { "USB: Iomega LPHD080-0; ",
    "0x059b:0x0272",
    "",
    "",
    "-d usbcypress"
  },
  { "USB: Iomega MDHD500-U; JMicron",
    "0x059b:0x0274",
    "", // 0x0000
    "",
    "-d usbjmicron,0"
  },
  { "USB: Iomega MDHD500-U; ",
    "0x059b:0x0275",
    "", // 0x0001
    "",
    "" // unsupported
  },
  { "USB: Iomega; JMicron",
    "0x059b:0x027[78]",  // 0x0277: MDHD-UE, 0x0278: LDHD-UPS
    "", // 0x0000
    "",
    "-d usbjmicron"
  },
  { "USB: Iomega LDHD-UP; Sunplus",
    "0x059b:0x0370",
    "",
    "",
    "-d usbsunplus"
  },
  { "USB: Iomega; JMicron",
    "0x059b:0x0(47[05]|57[15])", // 0x0470: LPHD-UP, 0x0475: GDHDU2 (0x0100),
      // 0x0575: LDHD-UP
    "",
    "",
    "-d usbjmicron"
  },
  { "USB: Iomega; JMicron",
    "0x059b:0x047a",
    "", // 0x0100
    "",
    "-d sat" // works also with "-d usbjmicron"
  },
  // LaCie
  { "USB: LaCie hard disk (FA Porsche design);",
    "0x059f:0x0651",
    "",
    "",
    "" // unsupported
  },
  { "USB: LaCie d2 Quadra; Oxford OXUF934SSA-LQAG ", // USB+IEEE1394+eSATA->SATA
    "0x059f:0x0828",
    "",
    "",
    "-d sat"
  },
  { "USB: LaCie hard disk; JMicron",
    "0x059f:0x0951",
    "",
    "",
    "-d usbjmicron"
  },
  { "USB: LaCie Rugged Triple Interface; ",
    "0x059f:0x100c",
    "", // 0x0001
    "",
    "-d sat"
  },
  { "USB: LaCie Desktop Hard Drive;",
    "0x059f:0x1010",
    "",
    "",
    "-d usbsunplus"
  },
  { "USB: LaCie Desktop Hard Drive; ",
    "0x059f:0x101[68]", // 0x1016: SAMSUNG HD103UJ
    "", // 0x0001
    "",
    "-d sat"
  },
  { "USB: LaCie Desktop Hard Drive; JMicron",
    "0x059f:0x1019",
    "",
    "",
    "-d usbjmicron"
  },
  { "USB: LaCie Rugged Hard Drive; JMicron",
    "0x059f:0x101d",
    "", // 0x0001
    "",
    "-d usbjmicron,x"
  },
  { "USB: LaCie Little Disk USB2; JMicron",
    "0x059f:0x1021",
    "",
    "",
    "-d usbjmicron"
  },
  { "USB: LaCie hard disk; ",
    "0x059f:0x1029",
    "", // 0x0100
    "",
    "-d sat"
  },
  { "USB: Lacie rikiki; JMicron",
    "0x059f:0x102a",
    "",
    "",
    "-d usbjmicron,x"
  },
  { "USB: LaCie D2 USB3; LucidPort USB300 ",
    "0x059f:0x103d",
    "",
    "",
    "-d sat"
  },
  { "USB: LaCie rikiki USB 3.0; ",
    "0x059f:0x10(49|57)",
    "",
    "",
    "-d sat"
  },
  { "USB: LaCie minimus USB 3.0; ",
    "0x059f:0x104a",
    "",
    "",
    "-d sat"
  },
  { "USB: LaCie Rugged Mini USB 3.0; ",
    "0x059f:0x1051",
    "", // 0x0000
    "",
    "-d sat"
  },
  { "USB: LaCie P9230 (LAC302002); ",
    "0x059f:0x1053",
    "", // 0x0000
    "",
    "-d sat"
  },
  { "USB: LaCie Rugged Mini HDD; ",
    "0x059f:0x106b",
    "",
    "",
    "-d sat"
  },
  { "USB: LaCie; ", // 0x1070: ASMedia 1053 ?
    "0x059f:0x10(6f|7[05]|b8)", // 0x0x10b8: d2 PROFESSIONAL
    "", // 6f/70/b8=0x0001, 75=0x0000
    "",
    "-d sat"
  },
  // In-System Design
  { "USB: ; In-System/Cypress ISD-300A1",
    "0x05ab:0x0060",
    "", // 0x1101
    "",
    "-d usbcypress"
  },
  // Apple
  { "USB: Apple; ",
    "0x05ac:0x8406", // TOSHIBA MQ01UBB200
    "",
    "",
    "-d sat"
  },
  // Genesys Logic
  { "USB: ; Genesys Logic GL881E",
    "0x05e3:0x0702",
    "",
    "",
    "" // unsupported
  },
  { "USB: ; Genesys Logic", // TODO: requires '-T permissive'
    "0x05e3:0x0718",
    "", // 0x0041
    "",
    "-d sat"
  },
  { "USB: ; Genesys Logic GL3310",
    "0x05e3:0x0731", // Chieftec USB 3.0 2.5" case
    "",
    "",
    "-d sat"
  },
  { "USB: ; Genesys Logic",
    "0x05e3:0x0735",
    "", // 0x1003
    "",
    "-d sat"
  },
  // Micron
  { "USB: Micron USB SSD; ",
    "0x0634:0x0655",
    "",
    "",
    "" // unsupported
  },
  // Prolific
  { "USB: ; Prolific PL2507", // USB->PATA
    "0x067b:0x2507",
    "",
    "",
    "-d usbjmicron,0" // Port number is required
  },
  { "USB: ; Prolific PL2571/2771/2773/2775", // USB->SATA, USB3->SATA,
    "0x067b:0x(2571|277[135])",              // USB3+eSATA->SATA, USB3->2xSATA
    "",
    "",
    "-d usbprolific"
  },
  { "USB: ; Prolific PL3507", // USB+IEEE1394->PATA
    "0x067b:0x3507",
    "", // 0x0001
    "",
    "-d usbjmicron,p"
  },
  // Imation
  { "USB: Imation ; ", // Imation Odyssey external USB dock
    "0x0718:0x1000",
    "", // 0x5104
    "",
    "-d sat"
  },
  // Logitec
  { "USB: Logitec LGB-4BNHUC; ",
    "0x0789:0x0296",
    "",
    "",
    "-d sat"
  },
  // SanDisk
  { "USB: SanDisk SDCZ80 Flash Drive; Fujitsu", // ATA ID: SanDisk pSSD
    "0x0781:0x558[08]",
    "",
    "",
    "-d sat"
  },
  // Freecom
  { "USB: ; Innostor IS631", // No Name USB3->SATA Enclosure
    "0x07ab:0x0621",
    "",
    "",
    "-d sat"
  },
  { "USB: Freecom; ",
    "0x07ab:0xfc17",
    "", // 0x0100
    "",
    "-d sat"
  },
  { "USB: Freecom Quattro 3.0; ", // USB3.0+IEEE1394+eSATA->SATA
    "0x07ab:0xfc77",
    "",
    "",
    "-d sat"
  },
  { "USB: Freecom Mobile Drive XXS; JMicron",
    "0x07ab:0xfc88",
    "", // 0x0101
    "",
    "-d usbjmicron,x"
  },
  { "USB: Freecom Hard Drive XS; Sunplus",
    "0x07ab:0xfc8e",
    "", // 0x010f
    "",
    "-d usbsunplus"
  },
  { "USB: Freecom; ", // Intel labeled
    "0x07ab:0xfc8f",
    "", // 0x0000
    "",
    "-d sat"
  },
  { "USB: Freecom Classic HD 120GB; ",
    "0x07ab:0xfccd",
    "",
    "",
    "" // unsupported
  },
  { "USB: Freecom HD; JMicron", // 500GB
    "0x07ab:0xfcd[6a]",
    "",
    "",
    "-d usbjmicron"
  },
  // Fast Point Technologies
  { "USB: ; ",
    "0x0850:0x00(03|31)",
    "", // 0x0100
    "",
    "-d sat"
  },
  // 0x0860 (?)
  { "USB: ; ",
    "0x0860:0x0001",
    "", // 0x0100
    "",
    "-d sat"
  },
  // Oxford Semiconductor, Ltd
  { "USB: ; Oxford",
    "0x0928:0x0000",
    "",
    "",
    "" // unsupported
  },
  { "USB: ; Oxford OXU921DS",
    "0x0928:0x0002",
    "",
    "",
    "" // unsupported
  },
  { "USB: ; Oxford", // Zalman ZM-VE200
    "0x0928:0x0010",
    "", // 0x0304
    "",
    "-d sat"
  },
  // Toshiba
  { "USB: Toshiba PX1270E-1G16; Sunplus",
    "0x0930:0x0b03",
    "",
    "",
    "-d usbsunplus"
  },
  { "USB: Toshiba PX1396E-3T01; Sunplus", // similar to Dura Micro 501
    "0x0930:0x0b09",
    "",
    "",
    "-d usbsunplus"
  },
  { "USB: Toshiba Stor.E Steel; Sunplus",
    "0x0930:0x0b11",
    "",
    "",
    "-d usbsunplus"
  },
  { "USB: Toshiba Stor.E; ",
    "0x0930:0x0b1[9ab]",
    "", // 0x0001
    "",
    "-d sat"
  },
  { "USB: Toshiba; Sunplus",
    "0x0930:0xa002",
    "", // 0x0103
    "",
    "-d usbsunplus"
  },
  // Lumberg, Inc.
  { "USB: Toshiba Stor.E; Sunplus",
    "0x0939:0x0b1[56]",
    "",
    "",
    "-d usbsunplus"
  },
  { "USB: Toshiba Stor.E D10; Initio INIC-1610PL",
    "0x0939:0x0b13",
    "",
    "",
    "-d sat,12"
  },
  // Apricorn
  { "USB: Apricorn; ",
    "0x0984:0x0(040|301|320)", // 0x0040: Apricorn SATA Wire
    "", // 0x0301 (0x0201): Corsair SSD & HDD Cloning Kit
    "", // 0x0320 (0x0133): Apricorn EZ-UP3 (Initio INIC-3607)
    "-d sat"
  },
  // Neodio Technologies
  { "USB: Neodio; Initio INIC-1810PL",
    "0x0aec:0x3050",
    "", // 0x0100
    "",
    "-d sat"
  },
  // Seagate
  { "USB: Seagate External Drive; Cypress",
    "0x0bc2:0x0503",
    "", // 0x0240
    "",
    "-d usbcypress"
  },
  { "USB: Seagate FreeAgent; ",
    "0x0bc2:0x(3008|50(31|a1))",
    "",
    "",
    "-d sat,12" // 0x50a1: "-d sat" does not work (ticket #151)
  },
  { "USB: Seagate; ",
    "0x0bc2:0x....",
    "",
    "",
    "-d sat"
  },
  // Realtek
  { "USB: ; Realtek RTL9210", // USB->PCIe (NVMe)
    "0x0bda:0x9210",
    "", // 0x2100
    "",
    "-d sntrealtek"
  },
  { "USB: ; Realtek RTL9211", // USB->PCIe (NVMe) or SATA
    "0x(0bda|2eb9):0x9211", // 0x0bda: guessed, 0x2eb9: Sabrent EC-WPTF
    ".*", // fall through to next entry and report ambiguous result
    "",
    "-d sntrealtek" // NVMe or ...
  },
  { "USB: ; Realtek RTL9211",
    "0x(0bda|2eb9):0x9211",
    "",
    "",
    "" // ... SATA (unsupported)
  },
  // Addonics
  { "USB: Addonics HDMU3; ", // (ticket #609)
    "0x0bf6:0x1001",
    "", // 0x0100
    "",
    ""
  },
  // Dura Micro
  { "USB: Dura Micro; Cypress",
    "0x0c0b:0xb001",
    "", // 0x1110
    "",
    "-d usbcypress"
  },
  { "USB: Dura Micro; Initio",
    "0x0c0b:0xb136",
    "", // 0x0108
    "",
    "-d sat"
  },
  { "USB: Dura Micro 509; Sunplus",
    "0x0c0b:0xb159",
    "", // 0x0103
    "",
    "-d usbsunplus"
  },
  // Maxtor
  { "USB: Maxtor OneTouch 200GB; ",
    "0x0d49:0x7010",
    "",
    "",
    "" // unsupported
  },
  { "USB: Maxtor OneTouch; ",
    "0x0d49:0x7300",
    "", // 0x0121
    "",
    "-d sat"
  },
  { "USB: Maxtor OneTouch 4; ",
    "0x0d49:0x7310",
    "", // 0x0125
    "",
    "-d sat"
  },
  { "USB: Maxtor OneTouch 4 Mini; ",
    "0x0d49:0x7350",
    "", // 0x0125
    "",
    "-d sat"
  },
  { "USB: Maxtor BlackArmor Portable; ",
    "0x0d49:0x7550",
    "",
    "",
    "-d sat"
  },
  { "USB: Maxtor Basics Desktop; ",
    "0x0d49:0x7410",
    "", // 0x0122
    "",
    "-d sat"
  },
  { "USB: Maxtor Basics Portable; ",
    "0x0d49:0x7450",
    "", // 0x0122
    "",
    "-d sat"
  },
  // Jess-Link International
  { "USB: ; Cypress", // Medion HDDrive2Go
    "0x0dbf:0x9001",
    "", // 0x0240
    "",
    "-d usbcypress"
  },
  // Oyen Digital
  { "USB: Oyen Digital MiniPro USB 3.0; ",
    "0x0dc4:0x020a",
    "",
    "",
    "-d sat"
  },
  // Cowon Systems, Inc.
  { "USB: Cowon iAudio X5; ",
    "0x0e21:0x0510",
    "",
    "",
    "-d usbcypress"
  },
  // iRiver
  { "USB: iRiver iHP-120/140 MP3 Player; Cypress",
    "0x1006:0x3002",
    "", // 0x0100
    "",
    "-d usbcypress"
  },
  // Western Digital
  { "USB: WD My Passport (IDE); Cypress",
    "0x1058:0x0701",
    "", // 0x0240
    "",
    "-d usbcypress"
  },
  { "USB: Western Digital; ",
    "0x1058:0x....",
    "",
    "",
    "-d sat"
  },
  // Atech Flash Technology
  { "USB: ; Atech", // Enclosure from Kingston SSDNow notebook upgrade kit
    "0x11b0:0x6298",
    "", // 0x0108
    "",
    "-d sat"
  },
  // Brain Actuated Technologies
  { "USB: ; Atech", // ICY BOX 2x Raid enclosure IB-RD2253-U31
    "0x1234:0x5678",
    "", // 0x0100
    "",
    "-d sat"
  },
  // ADATA
  { "USB: ADATA; ",
    "0x125f:0xa(1[135]|21|31|3[57]|7[56]|83)a", // 0xa11a: Classic CH11 1TB, 0xa13a: NH13 1TB,
    "", // 0xa15a: HD710 1TB, 0xa21a: HV610 (0x4504), 0xa31a: HV620 2TB (0x0100),
    "", // 0xa35a: HD650 2TB (0x6503), 0xa37a: Silverstone MS10 M.2 (0x3103), 0xa75a: HD710P 4TB,
        // 0xa76a: ED600 (0x0204), 0xa83a: HD330 (0x0100)
    "-d sat"
  },
  { "USB: ADATA; Cypress",
    "0x125f:0xa9[34]a", // 0xa93a: SH93 (0x0150)
    "",
    "",
    "-d usbcypress"
  },
  // Initio
  { "USB: ; Initio",
    "0x13fd:0x(054|1(04|15))0", // 0x0540: Initio 316000
    "", // 0x1040 (0x0106): USB->SATA+PATA, Chieftec CEB-25I
    "", // 0x1150: Initio 6Y120L0, CoolerMaster XCraft RX-3HU
    "" // unsupported
  },
  { "USB: ; Initio",
    "0x13fd:0x16[45]0",
    "", // 0x1640: 0x0864, 0x1650: 0x0436
    "",
    "-d sat,12" // some SMART commands fail, see ticket #295
  },
  { "USB: ; Initio",
    "0x13fd:0x....",
    "",
    "",
    "-d sat"
  },
  // Super Top
  { "USB: Super Top generic enclosure; ",
    "0x14cd:0x6116",
    "", // 0x0150, older report suggests -d usbcypress
    "", // 0x0160 also reported as unsupported
    "-d sat"
  },
  // JMicron
  { "USB: ; JMicron JMS539", // USB2/3->SATA (old firmware)
    "0x152d:0x0539",
    "0x0100",      // 1.00, various devices support -d usbjmicron
    "",            // 1.00, SSI SI-1359RUS3 supports -d sat,
    ""             //       -d usbjmicron may disconnect drive (ticket #552)
  },
  { "USB: ; JMicron JMS539", // USB2/3->SATA (new firmware)
    "0x152d:0x0539",
    "0x020[56]|"   //  2.05, ZTC USB 3.0 enclosure (ticket #338)
    "0x28(01|03|12)", // 28.01, DATOptic U3eSATA (USB3.0 bridge with port multiplier)
    "",               // 28.03, Mediasonic ProBox HF2-SU3S2 Rev 2 (port multiplier, ticket #504)
    "-d sat"          // 28.12, Mediasonic ProBox H82-SU3S2 (port multiplier)
  },
  { "USB: ; JMicron ", // USB->SATA->4xSATA (port multiplier)
    "0x152d:0x0551",   // JMS539? (old firmware may use 0x152d:0x0539, ticket #552)
    "", // 0x0100
    "",
    "-d usbjmicron,x"
  },
  { "USB: ; JMicron",
    "0x152d:0x0561",
    "", // 0x0003, ODROID CloudShell 2
    "",
    "-d sat"
  },
  { "USB: ; JMicron JM562", // USB2/3+eSATA->2xSATA, USB2/3->3xSATA (RAID0/1)
    "0x152d:0x0562",
    "", // 0x0106, Fantec QB-X2US3R (ticket #966)
    "", // only ATA IDENTIFY works, SMART commands don't work
    "-d sat"
  },
  { "USB: ; JMicron", // USB2/3->2xSATA
    "0x152d:0x0565",
    "", // 0x9114, Akasa DuoDock X (ticket #607)
    "",
    "-d sat"
  },
  { "USB: ; JMicron JMS567", // USB2/3->SATA
    "0x152d:0x0567",
    "", // 0x0114
    "", // 0x0205, 2.05, Mediasonic ProBox HF2-SU3S2 Rev 3 (port multiplier, ticket #504)
    "-d sat"
  },
  { "USB: ; JMicron JMS578", // USB->SATA
    "0x152d:0x0578",
    "", // 0x0100, 0x0204
    "",
    "-d sat"
  },
  { "USB: ; JMicron",
    "0x152d:0x0579", // Intenso External
    "", // 0x0100
    "",
    "-d sat"
  },
  { "USB: ; JMicron JMS583", // USB->PCIe (NVMe)
    "0x152d:0x0583",
    "",
    "",
    "-d sntjmicron"
  },
  { "USB: OCZ THROTTLE OCZESATATHR8G; JMicron JMF601",
    "0x152d:0x0602",
    "",
    "",
    "" // unsupported
  },
  { "USB: ; JMicron",
    "0x152d:0x1337",
    "", // 0x0508, Digitus DA-71106
    "",
    "-d sat"
  },
  { "USB: ; JMicron JMS561", // USB2/3->2xSATA
    "0x152d:0x[19]561", // 0x1561(0x0106), Sabrent USB 3.0 Dual Bay SATA Dock
    "",  // 0x9561(0x0105), Orico 6629US3-C USB 3.0 Dual Bay SATA Dock
    "",
    "-d sat"
  },
  { "USB: ; JMicron JMS576", // USB3.1->SATA
    "0x152d:0x[01]576",
    "", // 0x0204, ICY BOX IB-223U3a-B
    "",
    "-d sat"
  },
  { "USB: ; JMicron JM20329", // USB->SATA
    "0x152d:0x2329",
    "", // 0x0100
    "",
    "-d usbjmicron"
  },
  { "USB: ; JMicron JM20336", // USB+SATA->SATA, USB->2xSATA
    "0x152d:0x2336",
    "", // 0x0100
    "",
    "-d usbjmicron,x"
  },
  { "USB: Generic JMicron adapter; JMicron",
    "0x152d:0x2337",
    "",
    "",
    "-d usbjmicron"
  },
  { "USB: ; JMicron JM20337/8", // USB->SATA+PATA, USB+SATA->PATA
    "0x152d:0x2338",
    "", // 0x0100
    "",
    "-d usbjmicron"
  },
  { "USB: ; JMicron JM20339", // USB->SATA
    "0x152d:0x2339",
    "", // 0x0100
    "",
    "-d usbjmicron,x"
  },
  { "USB: ; JMicron", // USB+SATA->SATA
    "0x152d:0x2351",  // e.g. Verbatim Portable Hard Drive 500Gb
    "", // 0x0100
    "",
    "-d sat"
  },
  { "USB: ; JMicron", // USB->SATA
    "0x152d:0x2352",
    "", // 0x0100
    "",
    "-d usbjmicron,x"
  },
  { "USB: ; JMicron", // USB->SATA
    "0x152d:0x2509",
    "", // 0x0100
    "",
    "-d usbjmicron,x"
  },
  { "USB: ; JMicron JMS566", // USB3->SATA
    "0x152d:0x2566", // e.g. Chieftec CEB-7035S
    "", // 0x0114
    "",
    "-d usbjmicron,x"
  },
  { "USB: ; JMicron JMS567", // USB3->SATA
    "0x152d:0x2567",
    "", // 0x0117, Chieftec CEB-7053S
    "",
    "-d sat"
  },
  { "USB: ; JMicron",
    "0x152d:0x2590",
    "", // 0x0x8105 (ticket #550)
    "",
    "-d sat"
  },
  { "USB: ; JMicron JMS567", // USB2/3->SATA
    "0x152d:0x3562",
    "", // 0x0310, StarTech S358BU33ERM (port multiplier, ticket #508)
    "",
    "-d sat"
  },
  { "USB: ; JMicron", // USB3->SATA
    "0x152d:0x3569",
    "", // 0x0203
    "",
    "-d sat"
  },
  { "USB: ; JMicron",
    "0x152d:0x578e",
    "", // 0x1402, Intenso Memory Center
    "",
    "-d sat"
  },
  { "USB: ; JMicron JMS561", // USB3->2xSATA
    "0x152d:0x[8a]561",
    "", // 0x8561: 0x0107
    "",
    "-d sat"
  },
  // PNY
  { "USB: ; PNY",
    "0x154b:0x(5678|f009)",
    "", // 0x5678: 0x5408
    "",
    "-d sat"
  },
  // ASMedia
  { "USB: ; ASMedia ASM2362", // USB->PCIe (NVMe)
    "0x174c:0x2362",
    "",
    "",
    "" // smartmontools >= r5168: -d sntasmedia
  },
  { "USB: ; ASMedia",
    "0x174c:0x....",
    "",
    "",
    "-d sat"
  },
  // LucidPort
  { "USB: ; LucidPORT USB300", // RaidSonic ICY BOX IB-110StU3-B, Sharkoon SATA QuickPort H3
    "0x1759:0x500[02]", // 0x5000: USB 2.0, 0x5002: USB 3.0
    "",
    "",
    "-d sat"
  },
  { "USB: ; LucidPort", // Fuj:tech SATA-USB3 dock
    "0x1759:0x5100",
    "", // 0x2580
    "",
    "-d sat"
  },
  // Verbatim
  { "USB: Verbatim Portable Hard Drive; Sunplus",
    "0x18a5:0x0214",
    "", // 0x0112
    "",
    "-d usbsunplus"
  },
  { "USB: Verbatim FW/USB160; Oxford OXUF934SSA-LQAG", // USB+IEEE1394->SATA
    "0x18a5:0x0215",
    "", // 0x0001
    "",
    "-d sat"
  },
  { "USB: Verbatim External Hard Drive 47519; Sunplus", // USB->SATA
    "0x18a5:0x0216",
    "",
    "",
    "-d usbsunplus"
  },
  { "USB: Verbatim Pocket Hard Drive; JMicron", // SAMSUNG HS25YJZ/3AU10-01
    "0x18a5:0x0227",
    "",
    "",
    "-d usbjmicron" // "-d usbjmicron,x" does not work
  },
  { "USB: Verbatim External Hard Drive; JMicron", // 2TB
    "0x18a5:0x022a",
    "",
    "",
    "-d usbjmicron"
  },
  { "USB: Verbatim Store'n'Go; JMicron", // USB->SATA
    "0x18a5:0x022b",
    "", // 0x0100
    "",
    "-d usbjmicron"
  },
  { "USB: Verbatim Pocket Hard Drive; ", // 1TB USB 3.0
    "0x18a5:0x0237",
    "",
    "",
    "-d sat,12"
  },
  { "USB: Verbatim External Hard Drive; ", // USB 3.0
    "0x18a5:0x040[08]", // 0=3TB, 8=1TB
    "",
    "",
    "-d sat"
  },
  // Silicon Image
  { "USB: Vantec NST-400MX-SR; Silicon Image 5744",
    "0x1a4a:0x1670",
    "",
    "",
    "" // unsupported
  },
  // Corsair
  { "USB: Voyager GTX; ",
    "0x1b1c:0x1a0e",
    "",
    "",
    "-d sat"
  },
  // SunplusIT
  { "USB: ; SunplusIT",
    "0x1bcf:0x0c31",
    "",
    "",
    "-d usbsunplus"
  },
  // Kanguru Solutions
  { "USB: ; ", // ICY BOX IB-256WP
    "0x1e1d:0x20a0",
    "", // 0x3203
    "",
    "-d sat" // ATA output registers missing
  },
  // TrekStor
  { "USB: TrekStor DataStation; ", // DataStation maxi light (USB 3.0)
    "0x1e68:0x0050",
    "", // 0x0100
    "",
    "-d sat"
  },
  // Other World Computing
  { "USB: OWC Envoy Pro; ",
    "0x1e91:0xa2a5",
    "", // 0x0100
    "",
    "-d sat"
  },
  { "USB: OWC Mercury Elite Pro Quad; ",
    "0x1e91:0xa4a7",
    "", // 0x0100
    "",
    "-d sat"
  },
  // Innostor
  { "USB: ; Innostor IS611", // USB3->SATA+PATA
    "0x1f75:0x0611", // SMART access via PATA does not work
    "",
    "",
    "-d sat"
  },
  { "USB: ; Innostor IS621", // USB3->SATA
    "0x1f75:0x0621", // Dynex 2.5" USB 3.0 Exclosure DX-HD302513
    "",
    "",
    "-d sat"
  },
  { "USB: ; Innostor IS888", // USB3->SATA
    "0x1f75:0x0888",
    "", // 0x0034, Sharkoon SATA QuickDeck Pro USB 3.0 (unsupported)
    "", // 0x0036, works with -d sat (ticket #827)
    "-d sat"
  },
  // VIA Labs
  { "USB: ; VIA VL700", // USB2/3->SATA
    "0x2109:0x0700", // Diginote 2.5" USB-3.0 HDD enclosure 80000894
    "", // 0x0005
    "",
    "-d sat,12" // ATA output registers missing
  },
  { "USB: ; VIA VL701", // USB2/3->SATA
    "0x2109:0x0701", // Intenso 2,5" 1TB USB3
    "", // 0x0107
    "",
    "-d sat" // ATA output registers missing
  },
  { "USB: ; VIA VL711", // USB2/3->SATA
    "0x2109:0x0711",
    "", // 0x0114, Mediasonic ProBox K32-SU3 (ticket #594)
    "", // 0x0507, Intenso 2,5" Memory Case 2TB USB3
    "-d sat"
  },
  { "USB: ; VIA VL715/6", // USB2/3->SATA, USB-C->SATA
    "0x2109:0x071[56]",
    "", // 0x0336/0x0000
    "",
    "-d sat"
  },
  // Transcend (?)
  { "USB: Transcend ESD400; ",
    "0x2174:0x2000", // TS256GESD400K
    "", // 0x1000
    "",
    "-d sat"
  },
  // Norelsys
  { "USB: ; ", // USB 3.0
    "0x2537:0x106[68]", // 0x1066: Orico 2599US3, 0x1068: Fantec ER-35U3
    "", // 0x0100
    "",
    "-d sat"
  },
  // InX8 / AKiTiO
  { "USB: AkiTio NT2 U3.1C; ",
    "0x2ce5:0x0014",
    "", // 0x0100
    "",
    "-d sat"
  },
  // 0x2eb9 (?): See Realtek (0x0bda) above
  // Power Quotient International
  { "USB: PQI H560; ",
    "0x3538:0x0902",
    "", // 0x0000
    "",
    "-d sat"
  },
  // Power Quotient International
  { "USB: PQI bridge; ",
    "0x3538:0x0064",
    "",
    "",
    "-d usbsunplus"
  },
  // Sharkoon
  { "USB: Sharkoon QuickPort XT USB 3.0; ",
    "0x357d:0x7788",
    "",
    "",
    "-d sat"
  },
  // Hitachi/SimpleTech
  { "USB: Hitachi Touro Desk; JMicron", // 3TB
    "0x4971:0x1011",
    "",
    "",
    "-d usbjmicron"
  },
  { "USB: Hitachi Touro; ",
    "0x4971:0x101[45]", // 14=1TB, 15=2TB
    "", // 0x0000
    "",
    "-d sat" // ATA output registers missing
  },
  { "USB: Hitachi Touro Mobile; ", // 1TB
    "0x4971:0x102[034]",
    "", // 0x0100
    "",
    "-d sat"
  },
  { "USB: SimpleTech;", // USB 3.0 HDD BOX Agestar,  Rock External HDD 3,5" UASP
    "0x4971:0x8017",
    "",
    "",
    "-d sat"
  },
  { "USB: Hitachi/SimpleTech; JMicron", // 1TB
    "0x4971:0xce17",
    "",
    "",
    "-d usbjmicron,x"
  },
  // OnSpec
  { "USB: ; OnSpec", // USB->PATA
    "0x55aa:0x2b00",
    "", // 0x0100
    "",
    "" // unsupported
  },
  // 0x6795 (?)
  { "USB: Sharkoon 2-Bay RAID Box; ", // USB 3.0
    "0x6795:0x2756",
    "", // 0x0100
    "",
    "-d sat"
  },
  // Transcend
  { "USB: ; ",
    "0x8564:0x7000",
    "", // 0x8000
    "",
    "-d sat"
  },
  // JMicron II
  { "USB: ; JMicron JMS566",
    "0xa152:0xb566",
    "", // 0x0223
    "",
    "-d sat"
  },
  // Logilink
  { "USB: ; ",
    "0xabcd:0x610[34]", // 0x6103: LogiLink AU0028A V1.0 USB 3.0 to IDE & SATA Adapter
      // 0x6104: LogiLink PCCloneEX Lite
    "",
    "",
    "-d sat"
  },
/*
}; // builtin_knowndrives[]
 */<|MERGE_RESOLUTION|>--- conflicted
+++ resolved
@@ -68,11 +68,7 @@
 /*
 const drive_settings builtin_knowndrives[] = {
  */
-<<<<<<< HEAD
-  { "VERSION: 7.2/5364 2022-04-27 21:31:40 $Id: drivedb.h 5365 2022-04-30 14:29:41Z chrfranke $",
-=======
-  { "VERSION: 7.3 $Id: drivedb.h 5387 2022-05-22 14:52:46Z chrfranke $",
->>>>>>> 22949e24
+  { "VERSION: 7.2/5387 2022-05-22 14:52:46 $Id: drivedb.h 5388 2022-05-22 15:30:31Z chrfranke $",
     "-", "-",
     "Version information",
     ""
@@ -5212,7 +5208,7 @@
     "0x04e8:0x4001",
     "",
     "",
-    "-d sntasmedia"
+    "" // smartmontools >= r5168: -d sntasmedia
   },
   { "USB: Samsung Story Station; ",
     "0x04e8:0x5f0[56]",
