/*
 * drivedb.h - smartmontools drive database file
 *
 * Home page of code is: http://smartmontools.sourceforge.net
 *
 * Copyright (C) 2003-11 Philip Williams, Bruce Allen
 * Copyright (C) 2008-13 Christian Franke <smartmontools-support@lists.sourceforge.net>
 *
 * This program is free software; you can redistribute it and/or modify
 * it under the terms of the GNU General Public License as published by
 * the Free Software Foundation; either version 2, or (at your option)
 * any later version.
 *
 * You should have received a copy of the GNU General Public License
 * (for example COPYING); If not, see <http://www.gnu.org/licenses/>.
 *
 */

/*
 * Structure used to store drive database entries:
 *
 * struct drive_settings {
 *   const char * modelfamily;
 *   const char * modelregexp;
 *   const char * firmwareregexp;
 *   const char * warningmsg;
 *   const char * presets;
 * };
 *
 * The elements are used in the following ways:
 *
 *  modelfamily     Informal string about the model family/series of a
 *                  device. Set to "" if no info (apart from device id)
 *                  known.  The entry is ignored if this string starts with
 *                  a dollar sign.  Must not start with "USB:", see below.
 *  modelregexp     POSIX extended regular expression to match the model of
 *                  a device.  This should never be "".
 *  firmwareregexp  POSIX extended regular expression to match a devices's
 *                  firmware.  This is optional and should be "" if it is not
 *                  to be used.  If it is nonempty then it will be used to
 *                  narrow the set of devices matched by modelregexp.
 *  warningmsg      A message that may be displayed for matching drives.  For
 *                  example, to inform the user that they may need to apply a
 *                  firmware patch.
 *  presets         String with vendor-specific attribute ('-v') and firmware
 *                  bug fix ('-F') options.  Same syntax as in smartctl command
 *                  line.  The user's own settings override these.
 *
 * The regular expressions for drive model and firmware must match the full
 * string.  The effect of "^FULLSTRING$" is identical to "FULLSTRING".
 * The form ".*SUBSTRING.*" can be used if substring match is desired.
 *
 * The table will be searched from the start to end or until the first match,
 * so the order in the table is important for distinct entries that could match
 * the same drive.
 *
 *
 * Format for USB ID entries:
 *
 *  modelfamily     String with format "USB: DEVICE; BRIDGE" where
 *                  DEVICE is the name of the device and BRIDGE is
 *                  the name of the USB bridge.  Both may be empty
 *                  if no info known.
 *  modelregexp     POSIX extended regular expression to match the USB
 *                  vendor:product ID in hex notation ("0x1234:0xabcd").
 *                  This should never be "".
 *  firmwareregexp  POSIX extended regular expression to match the USB
 *                  bcdDevice info.  Only compared during search if other
 *                  entries with same USB vendor:product ID exist.
 *  warningmsg      Not used yet.
 *  presets         String with one device type ('-d') option.
 *
 */

/*
const drive_settings builtin_knowndrives[] = {
 */
<<<<<<< HEAD
  { "$Id: drivedb.h 3864 2013-12-08 20:36:46Z chrfranke $",
=======
  { "$Id: drivedb.h 3865 2013-12-14 21:21:18Z chrfranke $",
>>>>>>> 002be1ea
    "-", "-",
    "This is a dummy entry to hold the SVN-Id of drivedb.h",
    ""
  /* Default settings:
    "-v 1,raw48,Raw_Read_Error_Rate "
    "-v 2,raw48,Throughput_Performance "
    "-v 3,raw16(avg16),Spin_Up_Time "
    "-v 4,raw48,Start_Stop_Count "
    "-v 5,raw16(raw16),Reallocated_Sector_Ct "
    "-v 6,raw48,Read_Channel_Margin "
    "-v 7,raw48,Seek_Error_Rate "
    "-v 8,raw48,Seek_Time_Performance "
    "-v 9,raw24(raw8),Power_On_Hours " // smartmontools <= r3527: raw48
    "-v 10,raw48,Spin_Retry_Count "
    "-v 11,raw48,Calibration_Retry_Count "
    "-v 12,raw48,Power_Cycle_Count "
    "-v 13,raw48,Read_Soft_Error_Rate "
    //  14-174 Unknown_Attribute
    "-v 175,raw48,Program_Fail_Count_Chip "
    "-v 176,raw48,Erase_Fail_Count_Chip "
    "-v 177,raw48,Wear_Leveling_Count "
    "-v 178,raw48,Used_Rsvd_Blk_Cnt_Chip "
    "-v 179,raw48,Used_Rsvd_Blk_Cnt_Tot "
    "-v 180,raw48,Unused_Rsvd_Blk_Cnt_Tot "
    "-v 181,raw48,Program_Fail_Cnt_Total "
    "-v 182,raw48,Erase_Fail_Count_Total "
    "-v 183,raw48,Runtime_Bad_Block "
    "-v 184,raw48,End-to-End_Error "
    //  185-186 Unknown_Attribute
    "-v 187,raw48,Reported_Uncorrect "
    "-v 188,raw48,Command_Timeout "
    "-v 189,raw48,High_Fly_Writes "
    "-v 190,tempminmax,Airflow_Temperature_Cel "
    "-v 191,raw48,G-Sense_Error_Rate "
    "-v 192,raw48,Power-Off_Retract_Count "
    "-v 193,raw48,Load_Cycle_Count "
    "-v 194,tempminmax,Temperature_Celsius "
    "-v 195,raw48,Hardware_ECC_Recovered "
    "-v 196,raw16(raw16),Reallocated_Event_Count "
    "-v 197,raw48,Current_Pending_Sector "
    "-v 198,raw48,Offline_Uncorrectable "
    "-v 199,raw48,UDMA_CRC_Error_Count "
    "-v 200,raw48,Multi_Zone_Error_Rate "
    "-v 201,raw48,Soft_Read_Error_Rate "
    "-v 202,raw48,Data_Address_Mark_Errs "
    "-v 203,raw48,Run_Out_Cancel "
    "-v 204,raw48,Soft_ECC_Correction "
    "-v 205,raw48,Thermal_Asperity_Rate "
    "-v 206,raw48,Flying_Height "
    "-v 207,raw48,Spin_High_Current "
    "-v 208,raw48,Spin_Buzz "
    "-v 209,raw48,Offline_Seek_Performnce "
    //  210-219 Unknown_Attribute
    "-v 220,raw48,Disk_Shift "
    "-v 221,raw48,G-Sense_Error_Rate "
    "-v 222,raw48,Loaded_Hours "
    "-v 223,raw48,Load_Retry_Count "
    "-v 224,raw48,Load_Friction "
    "-v 225,raw48,Load_Cycle_Count "
    "-v 226,raw48,Load-in_Time "
    "-v 227,raw48,Torq-amp_Count "
    "-v 228,raw48,Power-off_Retract_Count "
    //  229 Unknown_Attribute
    "-v 230,raw48,Head_Amplitude "
    "-v 231,raw48,Temperature_Celsius "
    "-v 232,raw48,Available_Reservd_Space "
    "-v 233,raw48,Media_Wearout_Indicator "
    //  234-239 Unknown_Attribute
    "-v 240,raw48,Head_Flying_Hours "
    "-v 241,raw48,Total_LBAs_Written "
    "-v 242,raw48,Total_LBAs_Read "
    //  243-249 Unknown_Attribute
    "-v 250,raw48,Read_Error_Retry_Rate "
    //  251-253 Unknown_Attribute
    "-v 254,raw48,Free_Fall_Sensor "
  */
  },
  { "Apple SSD SM128", // Samsung?
    "APPLE SSD SM128",
    "", "", ""
  },
  { "Apacer SDM4",
    "2GB SATA Flash Drive", // tested with APSDM002G15AN-CT/SFDDA01C and SFI2101D
    "SF(DDA01C|I2101D)", "",
    "-v 160,raw48,Initial_Bad_Block_Count "
    "-v 161,raw48,Bad_Block_Count "
    "-v 162,raw48,Spare_Block_Count "
    "-v 163,raw48,Max_Erase_Count "
    "-v 164,raw48,Min_Erase_Count " // could be wrong
    "-v 165,raw48,Average_Erase_Count " // could be wrong
  },
  { "Asus-Phison SSD",
    "ASUS-PHISON SSD",
    "", "", ""
  },
  { "Crucial/Micron RealSSD C300/M500", // Marvell 88SS91xx
    "C300-CTFDDA[AC](064|128|256)MAG|" // Marvell 88SS9174 BJP2, tested with C300-CTFDDAC128MAG/0002,
      // C300-CTFDDAC064MAG/0006
    "Crucial_CT(120|240|480)M500SSD3", // Marvell 88SS9187 BLD2, tested with Crucial_CT120M500SSD3/MU02
    "", "",
  //"-v 1,raw48,Raw_Read_Error_Rate "
  //"-v 5,raw16(raw16),Reallocated_Sector_Ct "
  //"-v 9,raw24(raw8),Power_On_Hours "
  //"-v 12,raw48,Power_Cycle_Count "
    "-v 170,raw48,Grown_Failing_Block_Ct "
    "-v 171,raw48,Program_Fail_Count "
    "-v 172,raw48,Erase_Fail_Count "
    "-v 173,raw48,Wear_Leveling_Count "
    "-v 174,raw48,Unexpect_Power_Loss_Ct "
    "-v 181,raw16,Non4k_Aligned_Access "
    "-v 183,raw48,SATA_Iface_Downshift "
  //"-v 184,raw48,End-to-End_Error "
  //"-v 187,raw48,Reported_Uncorrect "
  //"-v 188,raw48,Command_Timeout "
    "-v 189,raw48,Factory_Bad_Block_Ct "
  //"-v 194,tempminmax,Temperature_Celsius "
  //"-v 195,raw48,Hardware_ECC_Recovered "
  //"-v 196,raw16(raw16),Reallocated_Event_Count "
  //"-v 197,raw48,Current_Pending_Sector "
  //"-v 198,raw48,Offline_Uncorrectable "
  //"-v 199,raw48,UDMA_CRC_Error_Count "
    "-v 202,raw48,Perc_Rated_Life_Used "
    "-v 206,raw48,Write_Error_Rate"
  },
  { "Crucial/Micron RealSSD m4/C400/P400", // Marvell 9176, fixed firmware
    "C400-MTFDDA[ACK](064|128|256|512)MAM|"
    "M4-CT(064|128|256|512)M4SSD[123]|" // tested with M4-CT512M4SSD2/0309
    "MTFDDAK(064|128|256|512|050|100|200|400)MA[RN]-1[JKS]1AA.*", // tested with
                                             // MTFDDAK256MAR-1K1AA/MA52
    "030[9-Z]|03[1-Z].|0[4-Z]..|[1-Z]....*", // >= "0309"
    "",
  //"-v 1,raw48,Raw_Read_Error_Rate "
  //"-v 5,raw16(raw16),Reallocated_Sector_Ct "
  //"-v 9,raw24(raw8),Power_On_Hours "
  //"-v 12,raw48,Power_Cycle_Count "
    "-v 170,raw48,Grown_Failing_Block_Ct "
    "-v 171,raw48,Program_Fail_Count "
    "-v 172,raw48,Erase_Fail_Count "
    "-v 173,raw48,Wear_Leveling_Count "
    "-v 174,raw48,Unexpect_Power_Loss_Ct "
    "-v 181,raw16,Non4k_Aligned_Access "
    "-v 183,raw48,SATA_Iface_Downshift "
  //"-v 184,raw48,End-to-End_Error "
  //"-v 187,raw48,Reported_Uncorrect "
  //"-v 188,raw48,Command_Timeout "
    "-v 189,raw48,Factory_Bad_Block_Ct "
  //"-v 194,tempminmax,Temperature_Celsius "
  //"-v 195,raw48,Hardware_ECC_Recovered "
  //"-v 196,raw16(raw16),Reallocated_Event_Count "
  //"-v 197,raw48,Current_Pending_Sector "
  //"-v 198,raw48,Offline_Uncorrectable "
  //"-v 199,raw48,UDMA_CRC_Error_Count "
    "-v 202,raw48,Perc_Rated_Life_Used "
    "-v 206,raw48,Write_Error_Rate"
  },
  { "Crucial/Micron RealSSD m4/C400", // Marvell 9176, buggy or unknown firmware
    "C400-MTFDDA[ACK](064|128|256|512)MAM|" // tested with C400-MTFDDAC256MAM/0002
    "M4-CT(064|128|256|512)M4SSD[123]", // tested with M4-CT064M4SSD2/0002,
      // M4-CT064M4SSD2/0009, M4-CT256M4SSD3/000F
    "",
    "This drive may hang after 5184 hours of power-on time:\n"
    "http://www.tomshardware.com/news/Crucial-m4-Firmware-BSOD,14544.html\n"
    "See the following web pages for firmware updates:\n"
    "http://www.crucial.com/support/firmware.aspx\n"
    "http://www.micron.com/products/solid-state-storage/client-ssd#software",
    "-v 170,raw48,Grown_Failing_Block_Ct "
    "-v 171,raw48,Program_Fail_Count "
    "-v 172,raw48,Erase_Fail_Count "
    "-v 173,raw48,Wear_Leveling_Count "
    "-v 174,raw48,Unexpect_Power_Loss_Ct "
    "-v 181,raw16,Non4k_Aligned_Access "
    "-v 183,raw48,SATA_Iface_Downshift "
    "-v 189,raw48,Factory_Bad_Block_Ct "
    "-v 202,raw48,Perc_Rated_Life_Used "
    "-v 206,raw48,Write_Error_Rate"
  },
  { "SandForce Driven SSDs",
    "SandForce 1st Ed\\.|" // Demo Drive, tested with firmware 320A13F0
    "ADATA SSD S(396|510|599) .?..GB|" // tested with ADATA SSD S510 60GB/320ABBF0,
      // ADATA SSD S599 256GB/3.1.0, 64GB/3.4.6
    "ADATA SP900|" // Premier Pro, SF-2281, tested with ADATA SP900/5.0.6
    "Corsair CSSD-F(40|60|80|115|120|160|240)GBP?2.*|" // Corsair Force, tested with
      // Corsair CSSD-F40GB2/1.1, Corsair CSSD-F115GB2-A/2.1a
    "Corsair Force (3 SSD|GS|GT)|" // SF-2281, tested with
      // Corsair Force 3 SSD/1.3.2, GT/1.3.3, GS/5.03
    "FM-25S2S-(60|120|240)GBP2|" // G.SKILL Phoenix Pro, SF-1200, tested with
      // FM-25S2S-240GBP2/4.2
    "FTM(06|12|24|48)CT25H|" // Supertalent TeraDrive CT, tested with
      // FTM24CT25H/STTMP2P1
    "KINGSTON SH10[03]S3(90|120|240|480)G|" // HyperX (3K), SF-2281, tested with
      // SH100S3240G/320ABBF0, SH103S3120G/505ABBF0
    "KINGSTON SKC300S37A(60|120|240|480)G|" // SF-2281, tested with SKC300S37A120G/KC4ABBF0
    "KINGSTON SVP200S3(7A)?(60|90|120|240|480)G|" // V+ 200, SF-2281, tested with
      // SVP200S37A480G/502ABBF0, SVP200S390G/332ABBF0
    "KINGSTON SMS200S3(30|60|120)G|" // mSATA, SF-2241, tested with SMS200S3120G/KC3ABBF0
    "KINGSTON SMS450S3(32|64|128)G|" // mSATA, SF-2281, tested with SMS450S3128G/503ABBF0
    "KINGSTON (SV300|SKC100|SE100)S3.*G|" // other SF-2281
    "MKNSSDCR(45|60|90|120|180|240|480)GB(-DX)?|" // Mushkin Chronos (deluxe), SF-2281,
      // tested with MKNSSDCR120GB
    "Mushkin MKNSSDCL(40|60|80|90|115|120|180|240|480)GB-DX2?|" // Mushkin Callisto deluxe,
      // SF-1200/1222, Mushkin MKNSSDCL60GB-DX/361A13F0
    "OCZ[ -](AGILITY2([ -]EX)?|COLOSSUS2|ONYX2|VERTEX(2|-LE))( [123]\\..*)?|" // SF-1200,
      // tested with OCZ-VERTEX2/1.11, OCZ-VERTEX2 3.5/1.11
    "OCZ-NOCTI|" // mSATA, SF-2100, tested with OCZ-NOCTI/2.15
    "OCZ-REVODRIVE3?( X2)?|" // PCIe, SF-1200/2281, tested with
      // OCZ-REVODRIVE( X2)?/1.20, OCZ-REVODRIVE3 X2/2.11
    "OCZ[ -](VELO|VERTEX2[ -](EX|PRO))( [123]\\..*)?|" // SF-1500, tested with
      // OCZ VERTEX2-PRO/1.10 (Bogus thresholds for attribute 232 and 235)
    "D2[CR]STK251...-....|" // OCZ Deneva 2 C/R, SF-22xx/25xx,
      // tested with D2CSTK251M11-0240/2.08, D2CSTK251A10-0240/2.15
    "OCZ-(AGILITY3|SOLID3|VERTEX3( MI)?)|"  // SF-2200, tested with OCZ-VERTEX3/2.02,
      // OCZ-AGILITY3/2.11, OCZ-SOLID3/2.15, OCZ-VERTEX3 MI/2.15
    "OCZ Z-DRIVE R4 [CR]M8[48]|" // PCIe, SF-2282/2582, tested with OCZ Z-DRIVE R4 CM84/2.13
      // (Bogus attributes under Linux)
    "TALOS2|" // OCZ Talos 2 C/R, SAS (works with -d sat), 2*SF-2282, tested with TALOS2/3.20E
    "(APOC|DENC|DENEVA|FTNC|GFGC|MANG|MMOC|NIMC|TMSC).*|" // other OCZ SF-1200,
      // tested with DENCSTE251M11-0120/1.33, DENEVA PCI-E/1.33
    "(DENR|DRSAK|EC188|NIMR|PSIR|TRSAK).*|" // other OCZ SF-1500
    "OWC Mercury Electra [36]G SSD|" // tested with
      // OWC Mercury Electra 6G SSD/502ABBF0
    "OWC Mercury Extreme Pro (RE )?SSD|" // tested with
      // OWC Mercury Extreme Pro SSD/360A13F0
    "OWC Mercury EXTREME Pro 6G SSD|" // tested with
      // OWC Mercury EXTREME Pro 6G SSD/507ABBF0
    "Patriot Pyro|" // tested with Patriot Pyro/332ABBF0
    "SanDisk SDSSDX(60|120|240|480)GG25|" // SanDisk Extreme, SF-2281, tested with
      // SDSSDX240GG25/R201
    "SuperSSpeed S301 [0-9]*GB|" // SF-2281, tested with SuperSSpeed S301 128GB/503
    "(TX32|TX31C1|VN0.?..GCNMK).*|" // Smart Storage Systems XceedSTOR
    "(TX22D1|TX21B1).*|" // Smart Storage Systems XceedIOPS2
    "TX52D1.*|" // Smart Storage Systems Xcel-200
    "TS(64|128|256|512)GSSD320|" // Transcend SSD320, SF-2281, tested with TS128GSSD320
    "UGB(88P|99S)GC...H[BF].", // Unigen, tested with
      // UGB88PGC100HF2/MP Rev2, UGB99SGC100HB3/RC Rev3
    "", "",
    "-v 1,raw24/raw32,Raw_Read_Error_Rate "
    "-v 5,raw48,Retired_Block_Count "
    "-v 9,msec24hour32,Power_On_Hours_and_Msec "
  //"-v 12,raw48,Power_Cycle_Count "
    "-v 13,raw24/raw32,Soft_Read_Error_Rate "
    "-v 100,raw48,Gigabytes_Erased "
    "-v 170,raw48,Reserve_Block_Count "
    "-v 171,raw48,Program_Fail_Count "
    "-v 172,raw48,Erase_Fail_Count "
    "-v 174,raw48,Unexpect_Power_Loss_Ct "
    "-v 177,raw48,Wear_Range_Delta "
    "-v 181,raw48,Program_Fail_Count "
    "-v 182,raw48,Erase_Fail_Count "
    "-v 184,raw48,IO_Error_Detect_Code_Ct "
  //"-v 187,raw48,Reported_Uncorrect "
    "-v 189,tempminmax,Airflow_Temperature_Cel "
  //"-v 194,tempminmax,Temperature_Celsius "
    "-v 195,raw24/raw32,ECC_Uncorr_Error_Count "
  //"-v 196,raw16(raw16),Reallocated_Event_Count "
    "-v 198,hex48,Uncorrectable_Sector_Ct "
    "-v 199,raw48,SATA_CRC_Error_Count "
    "-v 201,raw24/raw32,Unc_Soft_Read_Err_Rate "
    "-v 204,raw24/raw32,Soft_ECC_Correct_Rate "
    "-v 230,raw48,Life_Curve_Status "
    "-v 231,raw48,SSD_Life_Left "
  //"-v 232,raw48,Available_Reservd_Space "
    "-v 233,raw48,SandForce_Internal "
    "-v 234,raw48,SandForce_Internal "
    "-v 235,raw48,SuperCap_Health "
    "-v 241,raw48,Lifetime_Writes_GiB "
    "-v 242,raw48,Lifetime_Reads_GiB"
  },
  { "Indilinx Barefoot based SSDs",
    "Corsair CSSD-V(32|60|64|128|256)GB2|" // Corsair Nova, tested with Corsair CSSD-V32GB2/2.2
    "CRUCIAL_CT(64|128|256)M225|" // tested with CRUCIAL_CT64M225/1571
    "G.SKILL FALCON (64|128|256)GB SSD|" // tested with G.SKILL FALCON 128GB SSD/2030
    "OCZ[ -](AGILITY|ONYX|VERTEX( 1199|-TURBO)?)|" // tested with
      // OCZ-ONYX/1.6, OCZ-VERTEX 1199/00.P97, OCZ-VERTEX/1.30, OCZ VERTEX-TURBO/1.5
    "Patriot[ -]Torqx.*|"
    "RENICE Z2|" // tested with RENICE Z2/2030
    "STT_FT[MD](28|32|56|64)GX25H|" // Super Talent Ultradrive GX, tested with STT_FTM64GX25H/1916
    "TS(18|25)M(64|128)MLC(16|32|64|128|256|512)GSSD|" // ASAX Leopard Hunt II, tested with TS25M64MLC64GSSD/0.1
    "FM-25S2I-(64|128)GBFII|" // G.Skill FALCON II, tested with FM-25S2I-64GBFII
    "TS(60|120)GSSD25D-M", // Transcend Ultra SSD (SATA II), see also Ticket #80
    "", "",
    "-v 1,raw64 " // Raw_Read_Error_Rate
    "-v 9,raw64 " // Power_On_Hours
    "-v 12,raw64 " // Power_Cycle_Count
    "-v 184,raw64,Initial_Bad_Block_Count "
    "-v 195,raw64,Program_Failure_Blk_Ct "
    "-v 196,raw64,Erase_Failure_Blk_Ct "
    "-v 197,raw64,Read_Failure_Blk_Ct "
    "-v 198,raw64,Read_Sectors_Tot_Ct "
    "-v 199,raw64,Write_Sectors_Tot_Ct "
    "-v 200,raw64,Read_Commands_Tot_Ct "
    "-v 201,raw64,Write_Commands_Tot_Ct "
    "-v 202,raw64,Error_Bits_Flash_Tot_Ct "
    "-v 203,raw64,Corr_Read_Errors_Tot_Ct "
    "-v 204,raw64,Bad_Block_Full_Flag "
    "-v 205,raw64,Max_PE_Count_Spec "
    "-v 206,raw64,Min_Erase_Count "
    "-v 207,raw64,Max_Erase_Count "
    "-v 208,raw64,Average_Erase_Count "
    "-v 209,raw64,Remaining_Lifetime_Perc "
    "-v 210,raw64,Indilinx_Internal "
    "-v 211,raw64,SATA_Error_Ct_CRC "
    "-v 212,raw64,SATA_Error_Ct_Handshake "
    "-v 213,raw64,Indilinx_Internal"
  },
  { "Indilinx Barefoot_2/Everest/Martini based SSDs",
    "OCZ VERTEX[ -]PLUS|" // tested with OCZ VERTEX-PLUS/3.55, OCZ VERTEX PLUS/3.55
    "OCZ-VERTEX PLUS R2|" // Barefoot 2, tested with OCZ-VERTEX PLUS R2/1.2
    "OCZ-PETROL|" // Everest 1, tested with OCZ-PETROL/3.12
    "OCZ-AGILITY4|" // Everest 2, tested with OCZ-AGILITY4/1.5.2
    "OCZ-VERTEX4", // Everest 2, tested with OCZ-VERTEX4/1.5
    "", "", ""
  //"-v 1,raw48,Raw_Read_Error_Rate "
  //"-v 3,raw16(avg16),Spin_Up_Time "
  //"-v 4,raw48,Start_Stop_Count "
  //"-v 5,raw16(raw16),Reallocated_Sector_Ct "
  //"-v 9,raw24(raw8),Power_On_Hours "
  //"-v 12,raw48,Power_Cycle_Count "
    "-v 232,raw48,Lifetime_Writes " // LBA?
  //"-v 233,raw48,Media_Wearout_Indicator"
  },
  { "Indilinx Barefoot 3 based SSDs",
    "OCZ-VECTOR", // tested with OCZ-VECTOR/1.03
    "", "", ""
    "-v 5,raw48,Runtime_Bad_Block "
  //"-v 9,raw24(raw8),Power_On_Hours "
  //"-v 12,raw48,Power_Cycle_Count "
    "-v 171,raw48,Avail_OP_Block_Count "
    "-v 174,raw48,Pwr_Cycle_Ct_Unplanned "
    "-v 187,raw48,Total_Unc_NAND_Reads "
    "-v 195,raw48,Total_Prog_Failures "
    "-v 196,raw48,Total_Erase_Failures "
    "-v 197,raw48,Total_Unc_Read_Failures "
    "-v 198,raw48,Host_Reads_GiB "
    "-v 199,raw48,Host_Writes_GiB "
    "-v 208,raw48,Average_Erase_Count "
    "-v 210,raw48,SATA_CRC_Error_Count "
    "-v 233,raw48,Remaining_Lifetime_Perc "
    "-v 249,raw48,Total_NAND_Prog_Ct_GiB"
  },
  { "InnoDisk InnoLite SATADOM D150QV-L SSDs", // tested with InnoLite SATADOM D150QV-L/120319
    "InnoLite SATADOM D150QV-L",
    "", "",
  //"-v 1,raw48,Raw_Read_Error_Rate "
  //"-v 2,raw48,Throughput_Performance "
  //"-v 3,raw16(avg16),Spin_Up_Time "
  //"-v 5,raw16(raw16),Reallocated_Sector_Ct "
  //"-v 7,raw48,Seek_Error_Rate " // from InnoDisk iSMART Linux tool, useless for SSD
  //"-v 8,raw48,Seek_Time_Performance "
  //"-v 9,raw24(raw8),Power_On_Hours "
  //"-v 10,raw48,Spin_Retry_Count "
  //"-v 12,raw48,Power_Cycle_Count "
    "-v 168,raw48,SATA_PHY_Error_Count "
    "-v 170,raw48,Bad_Block_Count "
    "-v 173,raw48,Erase_Count "
    "-v 175,raw48,Bad_Cluster_Table_Count "
    "-v 192,raw48,Unexpect_Power_Loss_Ct "
  //"-v 194,tempminmax,Temperature_Celsius "
  //"-v 197,raw48,Current_Pending_Sector "
    "-v 229,hex48,Flash_ID "
    "-v 235,raw48,Later_Bad_Block "
    "-v 236,raw48,Unstable_Power_Count "
    "-v 240,raw48,Write_Head"
  },
  { "Intel X25-E SSDs",
    "SSDSA2SH(032|064)G1.* INTEL",  // G1 = first generation
    "", "",
  //"-v 3,raw16(avg16),Spin_Up_Time "
  //"-v 4,raw48,Start_Stop_Count "
  //"-v 5,raw16(raw16),Reallocated_Sector_Ct "
  //"-v 9,raw24(raw8),Power_On_Hours "
  //"-v 12,raw48,Power_Cycle_Count "
    "-v 192,raw48,Unsafe_Shutdown_Count "
    "-v 225,raw48,Host_Writes_32MiB "
    "-v 226,raw48,Intel_Internal "
    "-v 227,raw48,Intel_Internal "
    "-v 228,raw48,Intel_Internal "
  //"-v 232,raw48,Available_Reservd_Space "
  //"-v 233,raw48,Media_Wearout_Indicator"
  },
  { "Intel X18-M/X25-M G1 SSDs",
    "INTEL SSDSA[12]MH(080|160)G1.*",  // G1 = first generation, 50nm
    "", "",
  //"-v 3,raw16(avg16),Spin_Up_Time "
  //"-v 4,raw48,Start_Stop_Count "
  //"-v 5,raw16(raw16),Reallocated_Sector_Ct "
  //"-v 9,raw24(raw8),Power_On_Hours "
  //"-v 12,raw48,Power_Cycle_Count "
    "-v 192,raw48,Unsafe_Shutdown_Count "
    "-v 225,raw48,Host_Writes_32MiB "
    "-v 226,raw48,Intel_Internal "
    "-v 227,raw48,Intel_Internal "
    "-v 228,raw48,Intel_Internal "
  //"-v 232,raw48,Available_Reservd_Space "
  //"-v 233,raw48,Media_Wearout_Indicator"
  },
  { "Intel X18-M/X25-M/X25-V G2 SSDs", // fixed firmware
      // tested with INTEL SSDSA2M(080|160)G2GC/2CV102J8 (X25-M)
    "INTEL SSDSA[12]M(040|080|120|160)G2.*",  // G2 = second generation, 34nm
    "2CV102(J[89A-Z]|[K-Z].)", // >= "2CV102J8"
    "",
  //"-v 3,raw16(avg16),Spin_Up_Time "
  //"-v 4,raw48,Start_Stop_Count "
  //"-v 5,raw16(raw16),Reallocated_Sector_Ct "
  //"-v 9,raw24(raw8),Power_On_Hours "
  //"-v 12,raw48,Power_Cycle_Count "
  //"-v 184,raw48,End-to-End_Error " // G2 only
    "-v 192,raw48,Unsafe_Shutdown_Count "
    "-v 225,raw48,Host_Writes_32MiB "
    "-v 226,raw48,Workld_Media_Wear_Indic " // Timed Workload Media Wear Indicator (percent*1024)
    "-v 227,raw48,Workld_Host_Reads_Perc "  // Timed Workload Host Reads Percentage
    "-v 228,raw48,Workload_Minutes " // 226,227,228 can be reset by 'smartctl -t vendor,0x40'
  //"-v 232,raw48,Available_Reservd_Space "
  //"-v 233,raw48,Media_Wearout_Indicator"
  },
  { "Intel X18-M/X25-M/X25-V G2 SSDs", // buggy or unknown firmware
      // tested with INTEL SSDSA2M040G2GC/2CV102HD (X25-V)
    "INTEL SSDSA[12]M(040|080|120|160)G2.*",
    "",
    "This drive may require a firmware update to\n"
    "fix possible drive hangs when reading SMART self-test log:\n"
    "http://downloadcenter.intel.com/Detail_Desc.aspx?DwnldID=18363",
    "-v 192,raw48,Unsafe_Shutdown_Count "
    "-v 225,raw48,Host_Writes_32MiB "
    "-v 226,raw48,Workld_Media_Wear_Indic "
    "-v 227,raw48,Workld_Host_Reads_Perc "
    "-v 228,raw48,Workload_Minutes"
  },
  { "Intel 313 Series SSDs", // tested with INTEL SSDSA2VP020G3/9CV10379
    "INTEL SSDSA2VP(020|024)G3",
    "", "",
  //"-v 3,raw16(avg16),Spin_Up_Time "
  //"-v 4,raw48,Start_Stop_Count "
  //"-v 5,raw16(raw16),Reallocated_Sector_Ct "
  //"-v 9,raw24(raw8),Power_On_Hours "
  //"-v 12,raw48,Power_Cycle_Count "
    "-v 170,raw48,Reserve_Block_Count "
    "-v 171,raw48,Program_Fail_Count "
    "-v 172,raw48,Erase_Fail_Count "
    "-v 183,raw48,SATA_Downshift_Count "
  //"-v 184,raw48,End-to-End_Error "
  //"-v 187,raw48,Reported_Uncorrect "
    "-v 192,raw48,Unsafe_Shutdown_Count "
    "-v 225,raw48,Host_Writes_32MiB "
    "-v 226,raw48,Workld_Media_Wear_Indic " // Timed Workload Media Wear Indicator (percent*1024)
    "-v 227,raw48,Workld_Host_Reads_Perc "  // Timed Workload Host Reads Percentage
    "-v 228,raw48,Workload_Minutes " // 226,227,228 can be reset by 'smartctl -t vendor,0x40'
  //"-v 232,raw48,Available_Reservd_Space "
  //"-v 233,raw48,Media_Wearout_Indicator "
    "-v 241,raw48,Host_Writes_32MiB "
    "-v 242,raw48,Host_Reads_32MiB"
  },
  { "Intel 320 Series SSDs", // tested with INTEL SSDSA2CT040G3/4PC10362,
      // INTEL SSDSA2CW160G3/4PC10362, INTEL SSDSA2BT040G3/4PC10362, INTEL SSDSA2BW120G3A/4PC10362
    "INTEL SSDSA[12][BC][WT](040|080|120|160|300|600)G3A?",
    "", "",
  //"-v 3,raw16(avg16),Spin_Up_Time "
  //"-v 4,raw48,Start_Stop_Count "
  //"-v 5,raw16(raw16),Reallocated_Sector_Ct "
  //"-v 9,raw24(raw8),Power_On_Hours "
  //"-v 12,raw48,Power_Cycle_Count "
    "-v 170,raw48,Reserve_Block_Count "
    "-v 171,raw48,Program_Fail_Count "
    "-v 172,raw48,Erase_Fail_Count "
    "-v 183,raw48,SATA_Downshift_Count " // FW >= 4Px10362
  //"-v 184,raw48,End-to-End_Error "
  //"-v 187,raw48,Reported_Uncorrect "
    "-v 199,raw48,CRC_Error_Count "      // FW >= 4Px10362
    "-v 192,raw48,Unsafe_Shutdown_Count "
    "-v 225,raw48,Host_Writes_32MiB "
    "-v 226,raw48,Workld_Media_Wear_Indic " // Timed Workload Media Wear Indicator (percent*1024)
    "-v 227,raw48,Workld_Host_Reads_Perc "  // Timed Workload Host Reads Percentage
    "-v 228,raw48,Workload_Minutes " // 226,227,228 can be reset by 'smartctl -t vendor,0x40'
  //"-v 232,raw48,Available_Reservd_Space "
  //"-v 233,raw48,Media_Wearout_Indicator "
    "-v 241,raw48,Host_Writes_32MiB "
    "-v 242,raw48,Host_Reads_32MiB"
  },
  { "Intel 710 Series SSDs", // tested with INTEL SSDSA2BZ100G3/6PB10362
    "INTEL SSDSA2BZ(100|200|300)G3",
    "", "",
  //"-v 3,raw16(avg16),Spin_Up_Time "
  //"-v 4,raw48,Start_Stop_Count "
  //"-v 5,raw16(raw16),Reallocated_Sector_Ct "
  //"-v 9,raw24(raw8),Power_On_Hours "
  //"-v 12,raw48,Power_Cycle_Count "
    "-v 170,raw48,Reserve_Block_Count "
    "-v 171,raw48,Program_Fail_Count "
    "-v 172,raw48,Erase_Fail_Count "
    "-v 174,raw48,Unexpect_Power_Loss_Ct " // Missing in 710 specification from September 2011
    "-v 183,raw48,SATA_Downshift_Count "
  //"-v 184,raw48,End-to-End_Error "
  //"-v 187,raw48,Reported_Uncorrect "
  //"-v 190,tempminmax,Airflow_Temperature_Cel "
    "-v 192,raw48,Unsafe_Shutdown_Count "
    "-v 225,raw48,Host_Writes_32MiB "
    "-v 226,raw48,Workld_Media_Wear_Indic " // Timed Workload Media Wear Indicator (percent*1024)
    "-v 227,raw48,Workld_Host_Reads_Perc "  // Timed Workload Host Reads Percentage
    "-v 228,raw48,Workload_Minutes " // 226,227,228 can be reset by 'smartctl -t vendor,0x40'
  //"-v 232,raw48,Available_Reservd_Space "
  //"-v 233,raw48,Media_Wearout_Indicator "
    "-v 241,raw48,Host_Writes_32MiB "
    "-v 242,raw48,Host_Reads_32MiB"
  },
  { "Intel 510 Series SSDs",
    "INTEL SSDSC2MH(120|250)A2",
    "", "",
  //"-v 3,raw16(avg16),Spin_Up_Time "
  //"-v 4,raw48,Start_Stop_Count "
  //"-v 5,raw16(raw16),Reallocated_Sector_Ct "
  //"-v 9,raw24(raw8),Power_On_Hours "
  //"-v 12,raw48,Power_Cycle_Count "
    "-v 192,raw48,Unsafe_Shutdown_Count "
    "-v 225,raw48,Host_Writes_32MiB "
  //"-v 232,raw48,Available_Reservd_Space "
  //"-v 233,raw48,Media_Wearout_Indicator"
  },
  { "Intel 520 Series SSDs", // tested with INTEL SSDSC2CW120A3/400i, SSDSC2BW480A3F/400i
    "INTEL SSDSC2[BC]W(060|120|180|240|480)A3F?",
    "", "",
  //"-v 5,raw16(raw16),Reallocated_Sector_Ct "
    "-v 9,msec24hour32,Power_On_Hours_and_Msec "
  //"-v 12,raw48,Power_Cycle_Count "
    "-v 170,raw48,Available_Reservd_Space "
    "-v 171,raw48,Program_Fail_Count "
    "-v 172,raw48,Erase_Fail_Count "
    "-v 174,raw48,Unexpect_Power_Loss_Ct "
  //"-v 184,raw48,End-to-End_Error "
    "-v 187,raw48,Uncorrectable_Error_Cnt "
  //"-v 192,raw48,Power-Off_Retract_Count "
    "-v 225,raw48,Host_Writes_32MiB "
    "-v 226,raw48,Workld_Media_Wear_Indic "
    "-v 227,raw48,Workld_Host_Reads_Perc "
    "-v 228,raw48,Workload_Minutes "
  //"-v 232,raw48,Available_Reservd_Space "
  //"-v 233,raw48,Media_Wearout_Indicator "
    "-v 241,raw48,Host_Writes_32MiB "
    "-v 242,raw48,Host_Reads_32MiB "
    "-v 249,raw48,NAND_Writes_1GiB"
  },
  { "Intel 330/335 Series SSDs", // tested with INTEL SSDSC2CT180A3/300i, SSDSC2CT240A3/300i,
      // INTEL SSDSC2CT240A4/335t
    "INTEL SSDSC2CT(060|120|180|240)A[34]", // A4 = 335 Series
    "", "",
  //"-v 5,raw16(raw16),Reallocated_Sector_Ct "
    "-v 9,msec24hour32,Power_On_Hours_and_Msec "
  //"-v 12,raw48,Power_Cycle_Count "
  //"-v 181,raw48,Program_Fail_Cnt_Total " // ] Missing in 330 specification from April 2012
  //"-v 182,raw48,Erase_Fail_Count_Total " // ]
  //"-v 192,raw48,Power-Off_Retract_Count "
    "-v 225,raw48,Host_Writes_32MiB "
  //"-v 232,raw48,Available_Reservd_Space "
  //"-v 233,raw48,Media_Wearout_Indicator "
    "-v 241,raw48,Host_Writes_32MiB "
    "-v 242,raw48,Host_Reads_32MiB "
    "-v 249,raw48,NAND_Writes_1GiB"
  },
  { "Intel DC S3500 Series SSDs", // tested with INTEL SSDSC2BB120G4/D2010355
    "INTEL SSDSC(1N|2B)B(080|120|160|240|300|400|480|600|800)G.",
    "", "",
  //"-v 3,raw16(avg16),Spin_Up_Time "
  //"-v 4,raw48,Start_Stop_Count "
  //"-v 5,raw16(raw16),Reallocated_Sector_Ct "
  //"-v 9,raw24(raw8),Power_On_Hours "
  //"-v 12,raw48,Power_Cycle_Count "
    "-v 170,raw48,Available_Reservd_Space "
    "-v 171,raw48,Program_Fail_Count "
    "-v 172,raw48,Erase_Fail_Count "
    "-v 174,raw48,Unsafe_Shutdown_Count "
    "-v 175,raw16(raw16),Power_Loss_Cap_Test "
    "-v 183,raw48,SATA_Downshift_Count "
  //"-v 184,raw48,End-to-End_Error "
  //"-v 187,raw48,Reported_Uncorrect "
    "-v 190,tempminmax,Temperature_Case "
    "-v 192,raw48,Unsafe_Shutdown_Count "
    "-v 194,tempminmax,Temperature_Internal "
  //"-v 197,raw48,Current_Pending_Sector "
    "-v 199,raw48,CRC_Error_Count "
    "-v 225,raw48,Host_Writes_32MiB "
    "-v 226,raw48,Workld_Media_Wear_Indic " // Timed Workload Media Wear Indicator (percent*1024)
    "-v 227,raw48,Workld_Host_Reads_Perc "  // Timed Workload Host Reads Percentage
    "-v 228,raw48,Workload_Minutes " // 226,227,228 can be reset by 'smartctl -t vendor,0x40'
  //"-v 232,raw48,Available_Reservd_Space "
  //"-v 233,raw48,Media_Wearout_Indicator "
    "-v 234,raw24/raw32:04321,Thermal_Throttle "
    "-v 241,raw48,Host_Writes_32MiB "
    "-v 242,raw48,Host_Reads_32MiB"
  },
  { "Intel DC S3700 Series SSDs", // tested with INTEL SSDSC2BA200G3/5DV10250
    "INTEL SSDSC(1N|2B)A(100|200|400|800)G3",
    "", "",
  //"-v 3,raw16(avg16),Spin_Up_Time "
  //"-v 4,raw48,Start_Stop_Count "
  //"-v 5,raw16(raw16),Reallocated_Sector_Ct "
  //"-v 9,raw24(raw8),Power_On_Hours "
  //"-v 12,raw48,Power_Cycle_Count "
    "-v 170,raw48,Available_Reservd_Space "
    "-v 171,raw48,Program_Fail_Count "
    "-v 172,raw48,Erase_Fail_Count "
    "-v 174,raw48,Unsafe_Shutdown_Count "
    "-v 175,raw48,Power_Loss_Cap_Test "
    "-v 183,raw48,SATA_Downshift_Count "
  //"-v 184,raw48,End-to-End_Error "
  //"-v 187,raw48,Reported_Uncorrect "
    "-v 190,tempminmax,Temperature_Case "
    "-v 192,raw48,Unsafe_Shutdown_Count "
    "-v 194,tempminmax,Temperature_Internal "
  //"-v 197,raw48,Current_Pending_Sector "
    "-v 199,raw48,CRC_Error_Count "
    "-v 225,raw48,Host_Writes_32MiB "
    "-v 226,raw48,Workld_Media_Wear_Indic " // Timed Workload Media Wear Indicator (percent*1024)
    "-v 227,raw48,Workld_Host_Reads_Perc "  // Timed Workload Host Reads Percentage
    "-v 228,raw48,Workload_Minutes " // 226,227,228 can be reset by 'smartctl -t vendor,0x40'
  //"-v 232,raw48,Available_Reservd_Space "
  //"-v 233,raw48,Media_Wearout_Indicator "
    "-v 234,raw24/raw32:04321,Thermal_Throttle "
    "-v 241,raw48,Host_Writes_32MiB "
    "-v 242,raw48,Host_Reads_32MiB"
  },
  { "Kingston branded X25-V SSDs", // fixed firmware
    "KINGSTON SSDNow 40GB",
    "2CV102(J[89A-Z]|[K-Z].)", // >= "2CV102J8"
    "",
    "-v 192,raw48,Unsafe_Shutdown_Count "
    "-v 225,raw48,Host_Writes_32MiB "
    "-v 226,raw48,Workld_Media_Wear_Indic "
    "-v 227,raw48,Workld_Host_Reads_Perc "
    "-v 228,raw48,Workload_Minutes"
  },
  { "Kingston branded X25-V SSDs", // buggy or unknown firmware
    "KINGSTON SSDNow 40GB",
    "",
    "This drive may require a firmware update to\n"
    "fix possible drive hangs when reading SMART self-test log.\n"
    "To update Kingston branded drives, a modified Intel update\n"
    "tool must be used. Search for \"kingston 40gb firmware\".",
    "-v 192,raw48,Unsafe_Shutdown_Count "
    "-v 225,raw48,Host_Writes_32MiB "
    "-v 226,raw48,Workld_Media_Wear_Indic "
    "-v 227,raw48,Workld_Host_Reads_Perc "
    "-v 228,raw48,Workload_Minutes"
  },
  { "JMicron based SSDs", // JMicron JMF60x
    "Kingston SSDNow V Series [0-9]*GB|" // tested with Kingston SSDNow V Series 64GB/B090522a
    "TS(2|4|8|16|32|64|128|192)GSSD25S?-(M|S)", // Transcend IDE and SATA, tested with TS32GSSD25-M/V090331
    "[BV].*", // other Transcend SSD versions will be catched by subsequent entry
    "",
  //"-v 9,raw24(raw8),Power_On_Hours " // raw value always 0?
  //"-v 12,raw48,Power_Cycle_Count "
  //"-v 194,tempminmax,Temperature_Celsius " // raw value always 0?
    "-v 229,hex64:w012345r,Halt_System/Flash_ID " // Halt, Flash[7]
    "-v 232,hex64:w012345r,Firmware_Version_Info " // "YYMMDD", #Channels, #Banks
    "-v 233,hex48:w01234,ECC_Fail_Record " // Fail number, Row[3], Channel, Bank
    "-v 234,raw24/raw24:w01234,Avg/Max_Erase_Ct "
    "-v 235,raw24/raw24:w01z23,Good/Sys_Block_Ct"
    //  1.....................................40 chars limit for smartmontools <= r3342
  },
  { "JMicron based SSDs", // JMicron JMF61x
    "ADATA S596 Turbo|"  // tested with ADATA S596 Turbo 256GB SATA SSD (JMicron JMF616)
    "APPLE SSD TS.*|"  // Toshiba?, tested with APPLE SSD TS064C/CJAA0201
    "KINGSTON SNV425S2(64|128)GB|"  // SSDNow V Series (2. Generation, JMF618),
                                    // tested with KINGSTON SNV425S264GB/C091126a
    "KINGSTON SSDNOW 30GB|" // tested with KINGSTON SSDNOW 30GB/AJXA0202
    "KINGSTON SS100S2(8|16)G|"  // SSDNow S100 Series, tested with KINGSTON SS100S28G/D100309a
    "KINGSTON SVP?100S2B?(64|96|128|256|512)G|"  // SSDNow V100/V+100 Series,
      // tested with KINGSTON SVP100S296G/CJR10202, KINGSTON SV100S2256G/D110225a
    "KINGSTON SV200S3(64|128|256)G|" // SSDNow V200 Series, tested with KINGSTON SV200S3128G/E120506a
    "TOSHIBA THNS128GG4BBAA|"  // Toshiba / Super Talent UltraDrive DX,
                               // tested with Toshiba 128GB 2.5" SSD (built in MacBooks)
    "TOSHIBA THNSNC128GMLJ|" // tested with THNSNC128GMLJ/CJTA0202 (built in Toshiba Protege/Dynabook)
    "TS(8|16|32|64|128|192|256|512)GSSD25S?-(MD?|S)", // Transcend IDE and SATA (JMF612), tested with
      // TS256GSSD25S-M/101028, TS32GSSD25-M/20101227
    "", "",
  //"-v 1,raw48,Raw_Read_Error_Rate "
  //"-v 2,raw48,Throughput_Performance "
    "-v 3,raw48,Unknown_Attribute "
  //"-v 5,raw16(raw16),Reallocated_Sector_Ct "
    "-v 7,raw48,Unknown_Attribute "
    "-v 8,raw48,Unknown_Attribute "
  //"-v 9,raw24(raw8),Power_On_Hours "
    "-v 10,raw48,Unknown_Attribute "
  //"-v 12,raw48,Power_Cycle_Count "
  //"-v 167,raw48,Unknown_Attribute "
    "-v 168,raw48,SATA_Phy_Error_Count "
  //"-v 169,raw48,Unknown_Attribute "
    "-v 170,raw16,Bad_Block_Count "
    "-v 173,raw16,Erase_Count "
    "-v 175,raw48,Bad_Cluster_Table_Count "
    "-v 192,raw48,Unexpect_Power_Loss_Ct "
  //"-v 194,tempminmax,Temperature_Celsius "
  //"-v 197,raw48,Current_Pending_Sector "
    "-v 240,raw48,Unknown_Attribute"
  },
  { "Plextor M3 (Pro) Series SSDs", // Marvell 9174, tested with PLEXTOR PX-128M3/1.01,
      // PLEXTOR PX-128M3P/1.04, PLEXTOR PX-256M3/1.05
      // (1.04/5 Firmware self-test log lifetime unit is bogus, possibly 1/256 hours)
    "PLEXTOR PX-(64|128|256|512)M3P?",
    "", "",
  //"-v 1,raw48,Raw_Read_Error_Rate "
  //"-v 5,raw16(raw16),Reallocated_Sector_Ct "
  //"-v 9,raw24(raw8),Power_On_Hours "
  //"-v 12,raw48,Power_Cycle_Count "
  //"-v 177,raw48,Wear_Leveling_Count "
  //"-v 178,raw48,Used_Rsvd_Blk_Cnt_Chip "
  //"-v 181,raw48,Program_Fail_Cnt_Total "
  //"-v 182,raw48,Erase_Fail_Count_Total "
  //"-v 187,raw48,Reported_Uncorrect "
  //"-v 192,raw48,Power-Off_Retract_Count "
  //"-v 196,raw16(raw16),Reallocated_Event_Count "
  //"-v 198,raw48,Offline_Uncorrectable "
  //"-v 199,raw48,UDMA_CRC_Error_Count "
  //"-v 232,raw48,Available_Reservd_Space "
    ""
  },
  { "Samsung based SSDs",
    "SAMSUNG SSD PM800 .*GB|"  // SAMSUNG PM800 SSDs, tested with SAMSUNG SSD PM800 TH 64GB/VBM25D1Q
    "SAMSUNG SSD PM810 .*GB|"  // SAMSUNG PM810 (470 series) SSDs, tested with SAMSUNG SSD PM810 2.5" 128GB/AXM06D1Q
    "SAMSUNG 470 Series SSD|"  // tested with SAMSUNG 470 Series SSD 64GB/AXM09B1Q
    "SAMSUNG SSD 830 Series|"  // tested with SAMSUNG SSD 830 Series 64GB/CXM03B1Q
    "Samsung SSD 840 (PRO )?Series|" // tested with Samsung SSD 840 PRO Series 128GB/DXM04B0Q,
      // Samsung SSD 840 Series/DXT06B0Q
    "SAMSUNG MZ7WD((120|240)HAFV|480HAGM|960HAGP)-00003", // SM843T Series, tested with
      // SAMSUNG MZ7WD120HAFV-00003/DXM85W3Q
    "", "",
  //"-v 5,raw16(raw16),Reallocated_Sector_Ct "
  //"-v 9,raw24(raw8),Power_On_Hours "
  //"-v 12,raw48,Power_Cycle_Count "
  //"-v 175,raw48,Program_Fail_Count_Chip "
  //"-v 176,raw48,Erase_Fail_Count_Chip "
  //"-v 177,raw48,Wear_Leveling_Count "
  //"-v 178,raw48,Used_Rsvd_Blk_Cnt_Chip "
  //"-v 179,raw48,Used_Rsvd_Blk_Cnt_Tot "
  //"-v 180,raw48,Unused_Rsvd_Blk_Cnt_Tot "
  //"-v 181,raw48,Program_Fail_Cnt_Total "
  //"-v 182,raw48,Erase_Fail_Count_Total "
  //"-v 183,raw48,Runtime_Bad_Block "
  //"-v 184,raw48,End-to-End_Error " // SM843T Series
    "-v 187,raw48,Uncorrectable_Error_Cnt "
  //"-v 190,tempminmax,Airflow_Temperature_Cel "  // seems to be some sort of temperature value for 470 Series?
  //"-v 194,tempminmax,Temperature_Celsius "
    "-v 195,raw48,ECC_Error_Rate "
  //"-v 198,raw48,Offline_Uncorrectable "
    "-v 199,raw48,CRC_Error_Count "
    "-v 201,raw48,Supercap_Status "
    "-v 202,raw48,Exception_Mode_Status "
    "-v 235,raw48,POR_Recovery_Count " // 830/840 Series
  //"-v 241,raw48,Total_LBAs_Written"
  },
  { "Smart Storage Systems Xcel-10 SSDs",  // based on http://www.smartm.com/files/salesLiterature/storage/xcel10.pdf
    "SMART A25FD-(32|64|128)GI32N", // tested with SMART A25FD-128GI32N/B9F23D4K
    "",
    "", // attributes info from http://www.adtron.com/pdf/SMART_Attributes_Xcel-10_810800014_RevB.pdf
    "-v 1,raw48,Not_Supported "
    "-v 2,raw48,Not_Supported "
  //"-v 9,raw24(raw8),Power_On_Hours "
  //"-v 12,raw48,Power_Cycle_Count "
    "-v 191,raw48,Not_Supported "
  //"-v 192,raw48,Power-Off_Retract_Count "
    "-v 197,raw48,ECC_Error_Count "
  //"-v 198,raw48,Offline_Uncorrectable "
  //"-v 199,raw48,UDMA_CRC_Error_Count "
    "-v 251,raw48,Min_Spares_Remain_Perc " // percentage of the total number of spare blocks available
    "-v 252,raw48,Added_Bad_Flash_Blk_Ct " // number of bad flash blocks
    "-v 254,raw48,Total_Erase_Blocks_Ct" // number of times the drive has erased any erase block
  },
  { "Smart Storage Systems XceedSecure2 SSDs",
    "(SMART|Adtron) ([AIS]25FBS|S35FCS).*",
    "", "",
    "-v 9,sec2hour,Power_On_Hours "
    "-v 194,hex64,Proprietary_194"
  },
  { "Smart Storage Systems XceedUltraX/Adtron A25FBX SSDs",
    "(SMART|Adtron) (A|I)25FBX.*",
    "", "",
    "-v 9,hex64,Proprietary_9 "
    "-v 194,hex48,Proprietary_194"
  },
  { "Smart Storage Systems Adtron A25FB 2xN SSDs",
    "(SMART|Adtron) A25FB.*2.N",
    "", "",
    "-v 110,hex64,Proprietary_HWC "
    "-v 111,hex64,Proprietary_MP "
    "-v 112,hex64,Proprietary_RtR "
    "-v 113,hex64,Proprietary_RR "
    "-v 120,hex64,Proprietary_HFAll "
    "-v 121,hex64,Proprietary_HF1st "
    "-v 122,hex64,Proprietary_HF2nd "
    "-v 123,hex64,Proprietary_HF3rd "
    "-v 125,hex64,Proprietary_SFAll "
    "-v 126,hex64,Proprietary_SF1st "
    "-v 127,hex64,Proprietary_SF2nd "
    "-v 128,hex64,Proprietary_SF3rd "
    "-v 194,raw24/raw32:zvzzzw,Fract_Temperature"
    //  1.....................................40 chars limit for smartmontools <= r3342
  },
  { "Smart Storage Systems Adtron A25FB 3xN SSDs",
    "(SMART|Adtron) A25FB-.*3.N",
    "", "",
    "-v 9,sec2hour,Power_On_Hours "
    "-v 113,hex48,Proprietary_RR "
    "-v 130,raw48:54321,Minimum_Spares_All_Zs"
  //"-v 194,tempminmax,Temperature_Celsius"
  },
  { "STEC Mach2 CompactFlash Cards", // tested with STEC M2P CF 1.0.0/K1385MS
    "STEC M2P CF 1.0.0",
    "", "",
    "-v 100,raw48,Erase_Program_Cycles "
    "-v 103,raw48,Remaining_Energy_Storg "
    "-v 170,raw48,Reserved_Block_Count "
    "-v 171,raw48,Program_Fail_Count "
    "-v 172,raw48,Erase_Fail_Count "
    "-v 173,raw48,Wear_Leveling_Count "
    "-v 174,raw48,Unexpect_Power_Loss_Ct "
    "-v 211,raw48,Unknown_Attribute " // ] Missing in specification
    "-v 212,raw48,Unknown_Attribute"  // ] from September 2012
  },
  { "Transcend CompactFlash Cards", // tested with TRANSCEND/20080820,
      // TS4GCF133/20100709, TS16GCF133/20100709, TS16GCF150/20110407
    "TRANSCEND|TS(4|8|16)GCF(133|150)",
    "", "",
    "-v 7,raw48,Unknown_Attribute "
    "-v 8,raw48,Unknown_Attribute"
  },
  { "Marvell SSD SD88SA024BA0 (SUN branded)",
    "MARVELL SD88SA024BA0 SUN24G 0902M0054V",
    "", "", ""
  },
  { "HP 1TB SATA disk GB1000EAFJL",
    "GB1000EAFJL",
    "", "", ""
  },
  { "HP 500GB SATA disk MM0500EANCR",
    "MM0500EANCR",
    "", "", ""
  },
  { "HP 250GB SATA disk VB0250EAVER",
    "VB0250EAVER",
    "", "", ""
  },
  { "IBM Deskstar 60GXP",  // ER60A46A firmware
    "(IBM-|Hitachi )?IC35L0[12346]0AVER07.*",
    "ER60A46A",
    "", ""
  },
  { "IBM Deskstar 60GXP",  // All other firmware
    "(IBM-|Hitachi )?IC35L0[12346]0AVER07.*",
    "",
    "IBM Deskstar 60GXP drives may need upgraded SMART firmware.\n"
    "Please see http://haque.net/dtla_update/",
    ""
  },
  { "IBM Deskstar 40GV & 75GXP (A5AA/A6AA firmware)",
    "(IBM-)?DTLA-30[57]0[123467][05].*",
    "T[WX][123468AG][OF]A[56]AA",
    "", ""
  },
  { "IBM Deskstar 40GV & 75GXP (all other firmware)",
    "(IBM-)?DTLA-30[57]0[123467][05].*",
    "",
    "IBM Deskstar 40GV and 75GXP drives may need upgraded SMART firmware.\n"
    "Please see http://haque.net/dtla_update/",
    ""
  },
  { "", // ExcelStor J240, J340, J360, J680, J880 and J8160
    "ExcelStor Technology J(24|34|36|68|88|816)0",
    "", "", ""
  },
  { "", // Fujitsu M1623TAU
    "FUJITSU M1623TAU",
    "",
    "",
    "-v 9,seconds"
  },
  { "Fujitsu MHG",
    "FUJITSU MHG2...ATU?.*",
    "",
    "",
    "-v 9,seconds"
  },
  { "Fujitsu MHH",
    "FUJITSU MHH2...ATU?.*",
    "",
    "",
    "-v 9,seconds"
  },
  { "Fujitsu MHJ",
    "FUJITSU MHJ2...ATU?.*",
    "",
    "",
    "-v 9,seconds"
  },
  { "Fujitsu MHK",
    "FUJITSU MHK2...ATU?.*",
    "",
    "",
    "-v 9,seconds"
  },
  { "",  // Fujitsu MHL2300AT
    "FUJITSU MHL2300AT",
    "",
    "This drive's firmware has a harmless Drive Identity Structure\n"
      "checksum error bug.",
    "-v 9,seconds"
  },
  { "",  // MHM2200AT, MHM2150AT, MHM2100AT, MHM2060AT
    "FUJITSU MHM2(20|15|10|06)0AT",
    "",
    "This drive's firmware has a harmless Drive Identity Structure\n"
      "checksum error bug.",
    "-v 9,seconds"
  },
  { "Fujitsu MHN",
    "FUJITSU MHN2...AT",
    "",
    "",
    "-v 9,seconds"
  },
  { "", // Fujitsu MHR2020AT
    "FUJITSU MHR2020AT",
    "",
    "",
    "-v 9,seconds"
  },
  { "", // Fujitsu MHR2040AT
    "FUJITSU MHR2040AT",
    "",    // Tested on 40BA
    "",
    "-v 9,seconds -v 192,emergencyretractcyclect "
    "-v 198,offlinescanuncsectorct -v 200,writeerrorcount"
  },
  { "Fujitsu MHS AT",
    "FUJITSU MHS20[6432]0AT(  .)?",
    "",
    "",
    "-v 9,seconds -v 192,emergencyretractcyclect "
    "-v 198,offlinescanuncsectorct -v 200,writeerrorcount "
    "-v 201,detectedtacount"
  },
  { "Fujitsu MHT", // tested with FUJITSU MHT2030AC/909B
    "FUJITSU MHT2...(AC|AH|AS|AT|BH)U?.*",
    "",
    "",
    "-v 9,seconds"
  },
  { "Fujitsu MHU",
    "FUJITSU MHU2...ATU?.*",
    "",
    "",
    "-v 9,seconds"
  },
  { "Fujitsu MHV",
    "FUJITSU MHV2...(AH|AS|AT|BH|BS|BT).*",
    "",
    "",
    "-v 9,seconds"
  },
  { "Fujitsu MPA..MPG",
    "FUJITSU MP[A-G]3...A[HTEV]U?.*",
    "",
    "",
    "-v 9,seconds"
  },
  { "Fujitsu MHY BH",
    "FUJITSU MHY2(04|06|08|10|12|16|20|25)0BH.*",
    "", "",
    "-v 240,raw48,Transfer_Error_Rate"
  },
  { "Fujitsu MHW AC", // tested with FUJITSU MHW2060AC/00900004
    "FUJITSU MHW20(40|60)AC",
    "", "", ""
  },
  { "Fujitsu MHW BH",
    "FUJITSU MHW2(04|06|08|10|12|16)0BH.*",
    "", "", ""
  },
  { "Fujitsu MHW BJ",
    "FUJITSU MHW2(08|12|16)0BJ.*",
    "", "", ""
  },
  { "Fujitsu MHZ BH",
    "FUJITSU MHZ2(04|08|12|16|20|25|32)0BH.*",
    "", "", ""
  },
  { "Fujitsu MHZ BJ",
    "FUJITSU MHZ2(08|12|16|20|25|32)0BJ.*",
    "",
    "",
    "-v 9,minutes"
  },
  { "Fujitsu MHZ BS",
    "FUJITSU MHZ2(12|25)0BS.*",
    "", "", ""
  },
  { "Fujitsu MHZ BK",
    "FUJITSU MHZ2(08|12|16|25)0BK.*",
    "", "", ""
  },
  { "Fujitsu MJA BH",
    "FUJITSU MJA2(08|12|16|25|32|40|50)0BH.*",
    "", "", ""
  },
  { "", // Samsung SV4012H (known firmware)
    "SAMSUNG SV4012H",
    "RM100-08",
    "",
    "-v 9,halfminutes -F samsung"
  },
  { "", // Samsung SV4012H (all other firmware)
    "SAMSUNG SV4012H",
    "",
    "May need -F samsung disabled; see manual for details.",
    "-v 9,halfminutes -F samsung"
  },
  { "", // Samsung SV0412H (known firmware)
    "SAMSUNG SV0412H",
    "SK100-01",
    "",
    "-v 9,halfminutes -v 194,10xCelsius -F samsung"
  },
  { "", // Samsung SV0412H (all other firmware)
    "SAMSUNG SV0412H",
    "",
    "May need -F samsung disabled; see manual for details.",
    "-v 9,halfminutes -v 194,10xCelsius -F samsung"
  },
  { "", // Samsung SV1204H (known firmware)
    "SAMSUNG SV1204H",
    "RK100-1[3-5]",
    "",
    "-v 9,halfminutes -v 194,10xCelsius -F samsung"
  },
  { "", // Samsung SV1204H (all other firmware)
    "SAMSUNG SV1204H",
    "",
    "May need -F samsung disabled; see manual for details.",
    "-v 9,halfminutes -v 194,10xCelsius -F samsung"
  },
  { "", // SAMSUNG SV0322A tested with FW JK200-35
    "SAMSUNG SV0322A",
    "", "", ""
  },
  { "SAMSUNG SpinPoint V80", // tested with SV1604N/TR100-23
    "SAMSUNG SV(0211|0401|0612|0802|1203|1604)N",
    "",
    "",
    "-v 9,halfminutes -F samsung2"
  },
  { "", // SAMSUNG SP40A2H with RR100-07 firmware
    "SAMSUNG SP40A2H",
    "RR100-07",
    "",
    "-v 9,halfminutes -F samsung"
  },
  { "", // SAMSUNG SP80A4H with RT100-06 firmware
    "SAMSUNG SP80A4H",
    "RT100-06",
    "",
    "-v 9,halfminutes -F samsung"
  },
  { "", // SAMSUNG SP8004H with QW100-61 firmware
    "SAMSUNG SP8004H",
    "QW100-61",
    "",
    "-v 9,halfminutes -F samsung"
  },
  { "SAMSUNG SpinPoint F1 DT", // tested with HD103UJ/1AA01113
    "SAMSUNG HD(083G|16[12]G|25[12]H|32[12]H|50[12]I|642J|75[23]L|10[23]U)J",
    "", "", ""
  },
  { "SAMSUNG SpinPoint F1 EG", // tested with HD103UI/1AA01113
    "SAMSUNG HD(252H|322H|502I|642J|753L|103U)I",
    "", "", ""
  },
  { "SAMSUNG SpinPoint F1 RE", // tested with HE103UJ/1AA01113
    "SAMSUNG HE(252H|322H|502I|642J|753L|103U)J",
    "", "", ""
  },
  { "SAMSUNG SpinPoint F2 EG", // tested with HD154UI/1AG01118
    "SAMSUNG HD(502H|10[23]S|15[34]U)I",
    "", "", ""
  },
  { "SAMSUNG SpinPoint F3", // tested with HD502HJ/1AJ100E4
    "SAMSUNG HD(502H|754J|103S)J",
    "", "", ""
  },
  { "Seagate Barracuda SpinPoint F3", // tested with ST1000DM005 HD103SJ/1AJ100E5
    "ST[0-9DM]* HD(502H|754J|103S)J",
    "", "", ""
  },
  { "SAMSUNG SpinPoint F3 EG", // tested with HD503HI/1AJ100E4, HD153WI/1AN10002
    "SAMSUNG HD(253G|(324|503)H|754J|105S|(153|203)W)I",
    "", "", ""
  },
  { "SAMSUNG SpinPoint F3 RE", // tested with HE103SJ/1AJ30001
    "SAMSUNG HE(502H|754J|103S)J",
    "", "", ""
  },
  { "SAMSUNG SpinPoint F4 EG (AF)",// tested with HD204UI/1AQ10001(buggy|fixed)
    "SAMSUNG HD(155|204)UI",
    "", // 1AQ10001
    "Using smartmontools or hdparm with this\n"
    "drive may result in data loss due to a firmware bug.\n"
    "****** THIS DRIVE MAY OR MAY NOT BE AFFECTED! ******\n"
    "Buggy and fixed firmware report same version number!\n"
    "See the following web pages for details:\n"
    "http://knowledge.seagate.com/articles/en_US/FAQ/223571en\n"
    "http://sourceforge.net/apps/trac/smartmontools/wiki/SamsungF4EGBadBlocks",
    ""
  },
  { "SAMSUNG SpinPoint S250", // tested with HD200HJ/KF100-06
    "SAMSUNG HD(162|200|250)HJ",
    "", "", ""
  },
  { "SAMSUNG SpinPoint T133", // tested with HD300LJ/ZT100-12, HD400LJ/ZZ100-14, HD401LJ/ZZ100-15
    "SAMSUNG HD(250KD|(30[01]|320|40[01])L[DJ])",
    "", "", ""
  },
  { "SAMSUNG SpinPoint T166", // tested with HD501LJ/CR100-1[01]
    "SAMSUNG HD(080G|160H|32[01]K|403L|50[01]L)J",
    "", "",
    "-v 197,increasing" // at least HD501LJ/CR100-11
  },
  { "SAMSUNG SpinPoint P120", // VF100-37 firmware, tested with SP2514N/VF100-37
    "SAMSUNG SP(16[01]3|2[05][01]4)[CN]",
    "VF100-37",
    "",
    "-F samsung3"
  },
  { "SAMSUNG SpinPoint P120", // other firmware, tested with SP2504C/VT100-33
    "SAMSUNG SP(16[01]3|2[05][01]4)[CN]",
    "",
    "May need -F samsung3 enabled; see manual for details.",
    ""
  },
  { "SAMSUNG SpinPoint P80 SD", // tested with HD160JJ/ZM100-33
    "SAMSUNG HD(080H|120I|160J)J",
    "", "", ""
  },
  { "SAMSUNG SpinPoint P80", // BH100-35 firmware, tested with SP0842N/BH100-35
    "SAMSUNG SP(0451|08[0124]2|12[0145]3|16[0145]4)[CN]",
    "BH100-35",
    "",
    "-F samsung3"
  },
  { "SAMSUNG SpinPoint P80", // firmware *-35 or later
    "SAMSUNG SP(0451|08[0124]2|12[0145]3|16[0145]4)[CN]",
    ".*-3[5-9]",
    "May need -F samsung3 enabled; see manual for details.",
    ""
  },
  { "SAMSUNG SpinPoint P80", // firmware *-25...34, tested with
      // SP0401N/TJ100-30, SP1614C/SW100-25 and -34
    "SAMSUNG SP(04[05]1|08[0124]2|12[0145]3|16[0145]4)[CN]",
    ".*-(2[5-9]|3[0-4])",
    "",
    "-v 9,halfminutes -v 198,increasing"
  },
  { "SAMSUNG SpinPoint P80", // firmware *-23...24, tested with
    // SP0802N/TK100-23,
    // SP1213N/TL100-23,
    // SP1604N/TM100-23 and -24
    "SAMSUNG SP(0451|08[0124]2|12[0145]3|16[0145]4)[CN]",
    ".*-2[34]",
    "",
    "-v 9,halfminutes -F samsung2"
  },
  { "SAMSUNG SpinPoint P80", // unknown firmware
    "SAMSUNG SP(0451|08[0124]2|12[0145]3|16[0145]4)[CN]",
    "",
    "May need -F samsung2 or -F samsung3 enabled; see manual for details.",
    ""
  },
  { "SAMSUNG SpinPoint M40/60/80", // tested with HM120IC/AN100-16, HM160JI/AD100-16
    "SAMSUNG HM(0[468]0H|120I|1[026]0J)[CI]",
    "",
    "",
    "-v 9,halfminutes"
  },
  { "SAMSUNG SpinPoint M5", // tested with HM160HI/HH100-12
    "SAMSUNG HM(((061|080)G|(121|160)H|250J)I|160HC)",
    "", "", ""
  },
  { "SAMSUNG SpinPoint M6", // tested with HM320JI/2SS00_01 M6
    "SAMSUNG HM(251J|320[HJ]|[45]00L)I",
    "", "", ""
  },
  { "SAMSUNG SpinPoint M7", // tested with HM500JI/2AC101C4
    "SAMSUNG HM(250H|320I|[45]00J)I",
    "", "", ""
  },
  { "SAMSUNG SpinPoint M7E (AF)", // tested with HM321HI/2AJ10001, HM641JI/2AJ10001
    "SAMSUNG HM(161G|(251|321)H|501I|641J)I",
    "", "", ""
  },
  { "SAMSUNG SpinPoint M7U (USB)", // tested with HM252HX/2AC101C4
    "SAMSUNG HM(162H|252H|322I|502J)X",
    "", "", ""
  },
  { "SAMSUNG SpinPoint M8 (AF)", // tested with HN-M101MBB/2AR10001
    "SAMSUNG HN-M(250|320|500|640|750|101)MBB",
    "", "", ""
  },
  { "Seagate Momentus SpinPoint M8 (AF)", // tested with
      // ST750LM022 HN-M750MBB/2AR10001, ST320LM001 HN-M320MBB/2AR10002
    "ST(250|320|500|640|750|1000)LM0[012][124] HN-M[0-9]*MBB",
    "", "", ""
  },
  { "SAMSUNG SpinPoint M8U (USB)", // tested with HN-M500XBB/2AR10001
    "SAMSUNG HN-M(320|500|750|101)XBB",
    "", "", ""
  },
  { "Seagate Samsung SpinPoint M8U (USB)", // tested with ST1000LM025 HN-M101ABB/2AR10001
    "ST(250|320|500|640|750|1000)LM0[012][3459] HN-M[0-9]*ABB",
    "", "", ""
  },
  { "SAMSUNG SpinPoint MP5", // tested with HM250HJ/2AK10001
    "SAMSUNG HM(250H|320H|500J|640J)J",
    "", "", ""
  },
  { "SAMSUNG SpinPoint MT2", // tested with HM100UI/2AM10001
    "SAMSUNG HM100UI",
    "", "", ""
  },
  { "SAMSUNG HM100UX (S2 Portable)", // tested with HM100UX/2AM10001
    "SAMSUNG HM100UX",
    "", "", ""
  },
  { "SAMSUNG SpinPoint M", // tested with MP0402H/UC100-11
    "SAMSUNG MP0(302|402|603|804)H",
    "",
    "",
    "-v 9,halfminutes"
  },
  { "SAMSUNG SpinPoint N3U-3 (USB, 4KiB LLS)", // tested with HS25YJZ/3AU10-01
    "SAMSUNG HS(122H|2[05]YJ)Z",
    "", "", ""
  },
  { "Maxtor Fireball 541DX",
    "Maxtor 2B0(0[468]|1[05]|20)H1",
    "",
    "",
    "-v 9,minutes -v 194,unknown"
  },
  { "Maxtor Fireball 3",
    "Maxtor 2F0[234]0[JL]0",
    "",
    "",
    "-v 9,minutes"
  },
  { "Maxtor DiamondMax 1280 ATA",  // no self-test log, ATA2-Fast
    "Maxtor 8(1280A2|2160A4|2560A4|3840A6|4000A6|5120A8)",
    "",
    "",
    "-v 9,minutes"
  },
  { "Maxtor DiamondMax 2160 Ultra ATA",
    "Maxtor 8(2160D2|3228D3|3240D3|4320D4|6480D6|8400D8|8455D8)",
    "",
    "",
    "-v 9,minutes"
  },
  { "Maxtor DiamondMax 2880 Ultra ATA",
    "Maxtor 9(0510D4|0576D4|0648D5|0720D5|0840D6|0845D6|0864D6|1008D7|1080D8|1152D8)",
    "",
    "",
    "-v 9,minutes"
  },
  { "Maxtor DiamondMax 3400 Ultra ATA",
    "Maxtor 9(1(360|350|202)D8|1190D7|10[12]0D6|0840D5|06[48]0D4|0510D3|1(350|202)E8|1010E6|0840E5|0640E4)",
    "",
    "",
    "-v 9,minutes"
  },
  { "Maxtor DiamondMax D540X-4G",
    "Maxtor 4G(120J6|160J[68])",
    "",
    "",
    "-v 9,minutes -v 194,unknown"
  },
  { "Maxtor DiamondMax D540X-4K",
    "MAXTOR 4K(020H1|040H2|060H3|080H4)",
    "", "", ""
  },
  { "Maxtor DiamondMax Plus D740X",
    "MAXTOR 6L0(20[JL]1|40[JL]2|60[JL]3|80[JL]4)",
    "", "", ""
  },
  { "Maxtor DiamondMax Plus 5120 Ultra ATA 33",
    "Maxtor 9(0512D2|0680D3|0750D3|0913D4|1024D4|1360D6|1536D6|1792D7|2048D8)",
    "",
    "",
    "-v 9,minutes"
  },
  { "Maxtor DiamondMax Plus 6800 Ultra ATA 66",
    "Maxtor 9(2732U8|2390U7|204[09]U6|1707U5|1366U4|1024U3|0845U3|0683U2)",
    "",
    "",
    "-v 9,minutes"
  },
  { "Maxtor DiamondMax D540X-4D",
    "Maxtor 4D0(20H1|40H2|60H3|80H4)",
    "",
    "",
    "-v 9,minutes -v 194,unknown"
  },
  { "Maxtor DiamondMax 16",
    "Maxtor 4(R0[68]0[JL]0|R1[26]0L0|A160J0|R120L4)",
    "",
    "",
    "-v 9,minutes"
  },
  { "Maxtor DiamondMax 4320 Ultra ATA",
    "Maxtor (91728D8|91512D7|91303D6|91080D5|90845D4|90645D3|90648D[34]|90432D2)",
    "",
    "",
    "-v 9,minutes"
  },
  { "Maxtor DiamondMax 17 VL",
    "Maxtor 9(0431U1|0641U2|0871U2|1301U3|1741U4)",
    "",
    "",
    "-v 9,minutes"
  },
  { "Maxtor DiamondMax 20 VL",
    "Maxtor (94091U8|93071U6|92561U5|92041U4|91731U4|91531U3|91361U3|91021U2|90841U2|90651U2)",
    "",
    "",
    "-v 9,minutes"
  },
  { "Maxtor DiamondMax VL 30",  // U: ATA66, H: ATA100
    "Maxtor (33073U4|32049U3|31536U2|30768U1|33073H4|32305H3|31536H2|30768H1)",
    "",
    "",
    "-v 9,minutes"
  },
  { "Maxtor DiamondMax 36",
    "Maxtor (93652U8|92739U6|91826U4|91369U3|90913U2|90845U2|90435U1)",
    "",
    "",
    "-v 9,minutes"
  },
  { "Maxtor DiamondMax 40 ATA 66",
    "Maxtor 9(0684U2|1024U2|1362U3|1536U3|2049U4|2562U5|3073U6|4098U8)",
    "",
    "",
    "-v 9,minutes"
  },
  { "Maxtor DiamondMax Plus 40 (Ultra ATA 66 and Ultra ATA 100)",
    "Maxtor (54098[UH]8|53073[UH]6|52732[UH]6|52049[UH]4|51536[UH]3|51369[UH]3|51024[UH]2)",
    "",
    "",
    "-v 9,minutes"
  },
  { "Maxtor DiamondMax 40 VL Ultra ATA 100",
    "Maxtor 3(1024H1|1535H2|2049H2|3073H3|4098H4)( B)?",
    "",
    "",
    "-v 9,minutes"
  },
  { "Maxtor DiamondMax Plus 45 Ulta ATA 100",
    "Maxtor 5(4610H6|4098H6|3073H4|2049H3|1536H2|1369H2|1023H2)",
    "",
    "",
    "-v 9,minutes"
  },
  { "Maxtor DiamondMax 60 ATA 66",
    "Maxtor 9(1023U2|1536U2|2049U3|2305U3|3073U4|4610U6|6147U8)",
    "",
    "",
    "-v 9,minutes"
  },
  { "Maxtor DiamondMax 60 ATA 100",
    "Maxtor 9(1023H2|1536H2|2049H3|2305H3|3073H4|4098H6|4610H6|6147H8)",
    "",
    "",
    "-v 9,minutes"
  },
  { "Maxtor DiamondMax Plus 60",
    "Maxtor 5T0(60H6|40H4|30H3|20H2|10H1)",
    "",
    "",
    "-v 9,minutes"
  },
  { "Maxtor DiamondMax 80",
    "Maxtor (98196H8|96147H6)",
    "",
    "",
    "-v 9,minutes"
  },
  { "Maxtor DiamondMax 536DX",
    "Maxtor 4W(100H6|080H6|060H4|040H3|030H2)",
    "",
    "",
    "-v 9,minutes"
  },
  { "Maxtor DiamondMax Plus 8",
    "Maxtor 6(E0[234]|K04)0L0",
    "",
    "",
    "-v 9,minutes"
  },
  { "Maxtor DiamondMax 10 (ATA/133 and SATA/150)",
    "Maxtor 6(B(30|25|20|16|12|10|08)0[MPRS]|L(080[MLP]|(100|120)[MP]|160[MP]|200[MPRS]|250[RS]|300[RS]))0",
    "",
    "",
    "-v 9,minutes"
  },
  { "Maxtor DiamondMax 10 (SATA/300)",
    "Maxtor 6V(080E|160E|200E|250F|300F|320F)0",
    "", "", ""
  },
  { "Maxtor DiamondMax Plus 9",
    "Maxtor 6Y((060|080|120|160)L0|(060|080|120|160|200|250)P0|(060|080|120|160|200|250)M0)",
    "",
    "",
    "-v 9,minutes"
  },
  { "Maxtor DiamondMax 11",
    "Maxtor 6H[45]00[FR]0",
    "", "", ""
  },
  { "Maxtor DiamondMax 17",
    "Maxtor 6G(080L|160[PE])0",
    "", "", ""
  },
  { "Seagate Maxtor DiamondMax 20",
    "MAXTOR STM3(40|80|160)[28]1[12]0?AS?",
    "", "", ""
  },
  { "Seagate Maxtor DiamondMax 21", // tested with MAXTOR STM3250310AS/3.AAF
    "MAXTOR STM3(80[28]15|160215|250310|(250|320)820|320620|500630)AS?",
    "", "", ""
  },
  { "Seagate Maxtor DiamondMax 22", // fixed firmware
    "(MAXTOR )?STM3(500320|750330|1000340)AS?",
    "MX1A", // http://knowledge.seagate.com/articles/en_US/FAQ/207969en
    "", ""
  },
  { "Seagate Maxtor DiamondMax 22", // fixed firmware
    "(MAXTOR )?STM3(160813|320614|640323|1000334)AS?",
    "MX1B", // http://knowledge.seagate.com/articles/en_US/FAQ/207975en
    "", ""
  },
  { "Seagate Maxtor DiamondMax 22", // buggy firmware
    "(MAXTOR )?STM3(500320|750330|1000340)AS?",
    "MX15",
    "There are known problems with these drives,\n"
    "AND THIS FIRMWARE VERSION IS AFFECTED,\n"
    "see the following Seagate web pages:\n"
    "http://knowledge.seagate.com/articles/en_US/FAQ/207931en\n"
    "http://knowledge.seagate.com/articles/en_US/FAQ/207969en",
    ""
  },
  { "Seagate Maxtor DiamondMax 22", // unknown firmware
    "(MAXTOR )?STM3(160813|32061[34]|500320|640323|750330|10003(34|40))AS?",
    "",
    "There are known problems with these drives,\n"
    "see the following Seagate web pages:\n"
    "http://knowledge.seagate.com/articles/en_US/FAQ/207931en\n"
    "http://knowledge.seagate.com/articles/en_US/FAQ/207969en\n"
    "http://knowledge.seagate.com/articles/en_US/FAQ/207975en",
    ""
  },
  { "Seagate Maxtor DiamondMax 23", // new firmware
    "STM3((160|250)31|(320|500)41|(750|1000)52)8AS?",
    "CC3[D-Z]",
    "", ""
  },
  { "Seagate Maxtor DiamondMax 23", // unknown firmware
    "STM3((160|250)31|(320|500)41|(750|1000)52)8AS?",
    "",
    "A firmware update for this drive may be available,\n"
    "see the following Seagate web pages:\n"
    "http://knowledge.seagate.com/articles/en_US/FAQ/207931en\n"
    "http://knowledge.seagate.com/articles/en_US/FAQ/213911en",
    ""
  },
  { "Maxtor MaXLine Plus II",
    "Maxtor 7Y250[PM]0",
    "",
    "",
    "-v 9,minutes"
  },
  { "Maxtor MaXLine II",
    "Maxtor [45]A(25|30|32)0[JN]0",
    "",
    "",
    "-v 9,minutes"
  },
  { "Maxtor MaXLine III (ATA/133 and SATA/150)",
    "Maxtor 7L(25|30)0[SR]0",
    "",
    "",
    "-v 9,minutes"
  },
  { "Maxtor MaXLine III (SATA/300)",
    "Maxtor 7V(25|30)0F0",
    "", "", ""
  },
  { "Maxtor MaXLine Pro 500",  // There is also a 7H500R0 model, but I
    "Maxtor 7H500F0",               // haven't added it because I suspect
    "",                               // it might need vendoropts_9_minutes
    "", ""                            // and nobody has submitted a report yet
  },
  { "", // HITACHI_DK14FA-20B
    "HITACHI_DK14FA-20B",
    "",
    "",
    "-v 9,minutes -v 193,loadunload"
  },
  { "HITACHI Travelstar DK23XX/DK23XXB",
    "HITACHI_DK23..-..B?",
    "",
    "",
    "-v 9,minutes -v 193,loadunload"
  },
  { "Hitachi Endurastar J4K20/N4K20 (formerly DK23FA-20J)",
    "(HITACHI_DK23FA-20J|HTA422020F9AT[JN]0)",
    "",
    "",
    "-v 9,minutes -v 193,loadunload"
  },
  { "Hitachi Endurastar J4K30/N4K30",
    "HE[JN]4230[23]0F9AT00",
    "",
    "",
    "-v 9,minutes -v 193,loadunload"
  },
  { "Hitachi Travelstar C4K60",  // 1.8" slim drive
    "HTC4260[23]0G5CE00|HTC4260[56]0G8CE00",
    "",
    "",
    "-v 9,minutes -v 193,loadunload"
  },
  { "IBM Travelstar 4GT",
    "IBM-DTCA-2(324|409)0",
    "", "", ""
  },
  { "IBM Travelstar 6GN",
    "IBM-DBCA-20(324|486|648)0",
    "", "", ""
  },
  { "IBM Travelstar 25GS, 18GT, and 12GN",
    "IBM-DARA-2(25|18|15|12|09|06)000",
    "", "", ""
  },
  { "IBM Travelstar 14GS",
    "IBM-DCYA-214000",
    "", "", ""
  },
  { "IBM Travelstar 4LP",
    "IBM-DTNA-2(180|216)0",
    "", "", ""
  },
  { "IBM Travelstar 48GH, 30GN, and 15GN",
    "(IBM-|Hitachi )?IC25(T048ATDA05|N0(30|20|15|12|10|07|06|05)ATDA04)-.",
    "", "", ""
  },
  { "IBM Travelstar 32GH, 30GT, and 20GN",
    "IBM-DJSA-2(32|30|20|10|05)",
    "", "", ""
  },
  { "IBM Travelstar 4GN",
    "IBM-DKLA-2(216|324|432)0",
    "", "", ""
  },
  { "IBM/Hitachi Travelstar 60GH and 40GN",
    "(IBM-|Hitachi )?IC25(T060ATC[SX]05|N0[4321]0ATC[SX]04)-.",
    "", "", ""
  },
  { "IBM/Hitachi Travelstar 40GNX",
    "(IBM-|Hitachi )?IC25N0[42]0ATC[SX]05-.",
    "", "", ""
  },
  { "Hitachi Travelstar 80GN",
    "(Hitachi )?IC25N0[23468]0ATMR04-.",
    "", "", ""
  },
  { "Hitachi Travelstar 4K40",
    "(Hitachi )?HTS4240[234]0M9AT00",
    "", "", ""
  },
  { "Hitachi Travelstar 4K120",
    "(Hitachi )?(HTS4212(60|80|10|12)H9AT00|HTS421260G9AT00)",
    "", "", ""
  },
  { "Hitachi Travelstar 5K80",
    "(Hitachi )?HTS5480[8642]0M9AT00",
    "", "", ""
  },
  { "Hitachi Travelstar 5K100",
    "(Hitachi )?HTS5410[1864]0G9(AT|SA)00",
    "", "", ""
  },
  { "Hitachi Travelstar E5K100",
    "(Hitachi )?HTE541040G9(AT|SA)00",
    "", "", ""
  },
  { "Hitachi Travelstar 5K120",
    "(Hitachi )?HTS5412(60|80|10|12)H9(AT|SA)00",
    "", "", ""
  },
  { "Hitachi Travelstar 5K160",
    "(Hitachi |HITACHI )?HTS5416([468]0|1[26])J9(AT|SA)00",
    "", "", ""
  },
  { "Hitachi Travelstar E5K160",
    "(Hitachi )?HTE5416(12|16|60|80)J9(AT|SA)00",
    "", "", ""
  },
  { "Hitachi Travelstar 5K250",
    "(Hitachi |HITACHI )?HTS5425(80|12|16|20|25)K9(A3|SA)00",
    "", "", ""
  },
  { "Hitachi Travelstar 5K320", // tested with HITACHI HTS543232L9SA00/FB4ZC4EC,
    // Hitachi HTS543212L9SA02/FBBAC52F
    "(Hitachi |HITACHI )?HT(S|E)5432(80|12|16|25|32)L9(A3(00)?|SA0[012])",
    "", "", ""
  },
  { "Hitachi Travelstar 5K500.B",
    "(Hitachi )?HT[ES]5450(12|16|25|32|40|50)B9A30[01]",
    "", "", ""
  },
  { "Hitachi/HGST Travelstar Z5K500", // tested with HGST HTS545050A7E380/GG2OAC90
    "HGST HT[ES]5450(25|32|50)A7E38[01]",
    "", "", ""
  },
  { "Hitachi/HGST Travelstar 5K750", // tested with Hitachi HTS547575A9E384/JE4OA60A,
       // APPLE HDD HTS547550A9E384/JE3AD70F
    "(Hitachi|APPLE HDD) HT[ES]5475(50|64|75)A9E38[14]",
    "", "", ""
  },
  { "Hitachi Travelstar 7K60",
    "(Hitachi )?HTS726060M9AT00",
    "", "", ""
  },
  { "Hitachi Travelstar E7K60",
    "(Hitachi )?HTE7260[46]0M9AT00",
    "", "", ""
  },
  { "Hitachi Travelstar 7K100",
    "(Hitachi )?HTS7210[168]0G9(AT|SA)00",
    "", "", ""
  },
  { "Hitachi Travelstar E7K100",
    "(Hitachi )?HTE7210[168]0G9(AT|SA)00",
    "", "", ""
  },
  { "Hitachi Travelstar 7K200", // tested with HITACHI HTS722016K9SA00/DCDZC75A
    "(Hitachi |HITACHI )?HTS7220(80|10|12|16|20)K9(A3|SA)00",
    "", "", ""
  },
  { "Hitachi Travelstar 7K320", // tested with
    // HTS723225L9A360/FCDOC30F, HTS723216L9A362/FC2OC39F
    "(Hitachi )?HT[ES]7232(80|12|16|25|32)L9(A300|A36[02]|SA61)",
    "", "", ""
  },
  { "Hitachi Travelstar Z7K320", // tested with HITACHI HTS723232A7A364/EC2ZB70B
    "(HITACHI )?HT[ES]7232(16|25|32)A7A36[145]",
    "", "", ""
  },
  { "Hitachi Travelstar 7K500",
    "(Hitachi )?HT[ES]7250(12|16|25|32|50)A9A36[2-5]",
    "", "", ""
  },
  { "Hitachi/HGST Travelstar Z7K500", // tested with HITACHI HTS725050A7E630/GH2ZB390,
      // HGST HTS725050A7E630/GH2OA420
    "(HITACHI|HGST) HT[ES]7250(25|32|50)A7E63[015]",
    "", "", ""
  },
  { "Hitachi/HGST Travelstar 7K750", // tested with Hitachi HTS727550A9E364/JF3OA0E0,
      // Hitachi HTS727575A9E364/JF4OA0D0
    "(Hitachi|HGST) HT[ES]7275(50|64|75)A9E36[14]",
    "", "", ""
  },
  { "HGST Travelstar 7K1000", // tested with HGST HTS721010A9E630/JB0OA3B0
    "HGST HTS721010A9E630",
    "", "", ""
  },
  { "IBM Deskstar 14GXP and 16GP",
    "IBM-DTTA-3(7101|7129|7144|5032|5043|5064|5084|5101|5129|5168)0",
    "", "", ""
  },
  { "IBM Deskstar 25GP and 22GXP",
    "IBM-DJNA-3(5(101|152|203|250)|7(091|135|180|220))0",
    "", "", ""
  },
  { "IBM Deskstar 37GP and 34GXP",
    "IBM-DPTA-3(5(375|300|225|150)|7(342|273|205|136))0",
    "", "", ""
  },
  { "IBM/Hitachi Deskstar 120GXP",
    "(IBM-)?IC35L((020|040|060|080|120)AVVA|0[24]0AVVN)07-[01]",
    "", "", ""
  },
  { "IBM/Hitachi Deskstar GXP-180",
    "(IBM-)?IC35L(030|060|090|120|180)AVV207-[01]",
    "", "", ""
  },
  { "Hitachi Deskstar 5K3000", // tested with HDS5C3030ALA630/MEAOA5C0,
       // Hitachi HDS5C3020BLE630/MZ4OAAB0 (OEM, Toshiba Canvio Desktop)
    "(Hitachi )?HDS5C30(15|20|30)(ALA|BLE)63[02].*",
    "", "", ""
  },
  { "Hitachi Deskstar 5K4000", // tested with HDS5C4040ALE630/MPAOA250
    "(Hitachi )?HDS5C40(30|40)ALE63[01].*",
    "", "", ""
  },
  { "Hitachi Deskstar 7K80",
    "(Hitachi )?HDS7280([48]0PLAT20|(40)?PLA320|80PLA380).*",
    "", "", ""
  },
  { "Hitachi Deskstar 7K160",
    "(Hitachi )?HDS7216(80|16)PLA[3T]80.*",
    "", "", ""
  },
  { "Hitachi Deskstar 7K250",
    "(Hitachi )?HDS7225((40|80|12|16)VLAT20|(12|16|25)VLAT80|(80|12|16|25)VLSA80)",
    "", "", ""
  },
  { "Hitachi Deskstar 7K250 (SUN branded)",
    "HITACHI HDS7225SBSUN250G.*",
    "", "", ""
  },
  { "Hitachi Deskstar T7K250",
    "(Hitachi )?HDT7225((25|20|16)DLA(T80|380))",
    "", "", ""
  },
  { "Hitachi Deskstar 7K400",
    "(Hitachi )?HDS724040KL(AT|SA)80",
    "", "", ""
  },
  { "Hitachi Deskstar 7K500",
    "(Hitachi )?HDS725050KLA(360|T80)",
    "", "", ""
  },
  { "Hitachi Deskstar P7K500",
    "(Hitachi )?HDP7250(16|25|32|40|50)GLA(36|38|T8)0",
    "", "", ""
  },
  { "Hitachi Deskstar T7K500",
    "(Hitachi )?HDT7250(25|32|40|50)VLA(360|380|T80)",
    "", "", ""
  },
  { "Hitachi Deskstar 7K1000",
    "(Hitachi )?HDS7210(50|75|10)KLA330",
    "", "", ""
  },
  { "Hitachi Deskstar 7K1000.B",
    "(Hitachi )?HDT7210((16|25)SLA380|(32|50|64|75|10)SLA360)",
    "", "", ""
  },
  { "Hitachi Deskstar 7K1000.C", // tested with Hitachi HDS721010CLA330/JP4OA3MA
    "(Hitachi )?HDS7210((16|25)CLA382|(32|50)CLA362|(64|75|10)CLA33[02])",
    "", "", ""
  },
  { "Hitachi Deskstar 7K1000.D", // tested with HDS721010DLE630/MS2OA5Q0
    "Hitachi HDS7210(25|32|50|75|10)DLE630",
    "", "", ""
  },
  { "Hitachi Deskstar E7K1000", // tested with HDE721010SLA330/ST6OA31B
    "Hitachi HDE7210(50|75|10)SLA330",
    "", "", ""
  },
  { "Hitachi Deskstar 7K2000",
    "Hitachi HDS722020ALA330",
    "", "", ""
  },
  { "Hitachi Deskstar 7K3000", // tested with HDS723030ALA640/MKAOA3B0
    "Hitachi HDS7230((15|20)BLA642|30ALA640)",
    "", "", ""
  },
  { "Hitachi/HGST Deskstar 7K4000", // tested with Hitachi HDS724040ALE640/MJAOA250
    "Hitachi HDS724040ALE640",
    "", "", ""
  },
  { "Hitachi Ultrastar A7K1000", // tested with
    // HUA721010KLA330      44X2459 42C0424IBM/GKAOAB4A
    "(Hitachi )?HUA7210(50|75|10)KLA330.*",
    "", "", ""
  },
  { "Hitachi Ultrastar A7K2000", // tested with
    // HUA722010CLA330      43W7629 42C0401IBM
    "(Hitachi )?HUA7220(50|10|20)[AC]LA33[01].*",
    "", "", ""
  },
  { "Hitachi Ultrastar 7K3000", // tested with HUA723030ALA640/MKAOA580
    "Hitachi HUA7230(20|30)ALA640",
    "", "", ""
  },
  { "Hitachi Ultrastar 7K4000", // tested with Hitachi HUS724040ALE640/MJAOA3B0
    "Hitachi HUS7240(20|30|40)ALE640",
    "", "", ""
  },
  { "Toshiba 2.5\" HDD (10-20 GB)",
    "TOSHIBA MK(101[67]GAP|15[67]GAP|20(1[678]GAP|(18|23)GAS))",
    "", "", ""
  },
  { "Toshiba 2.5\" HDD (30-60 GB)",
    "TOSHIBA MK((6034|4032)GSX|(6034|4032)GAX|(6026|4026|4019|3019)GAXB?|(6025|6021|4025|4021|4018|3025|3021|3018)GAS|(4036|3029)GACE?|(4018|3017)GAP)",
    "", "", ""
  },
  { "Toshiba 2.5\" HDD (80 GB and above)",
    "TOSHIBA MK(80(25GAS|26GAX|32GAX|32GSX)|10(31GAS|32GAX)|12(33GAS|34G[AS]X)|2035GSS)",
    "", "", ""
  },
  { "Toshiba 2.5\" HDD MK..37GSX", // tested with TOSHIBA MK1637GSX/DL032C
    "TOSHIBA MK(12|16)37GSX",
    "", "", ""
  },
  { "Toshiba 2.5\" HDD MK..46GSX", // tested with TOSHIBA MK1246GSX/LB213M
    "TOSHIBA MK(80|12|16|25)46GSX",
    "", "", ""
  },
  { "Toshiba 2.5\" HDD MK..50GACY", // tested with TOSHIBA MK8050GACY/TF105A
    "TOSHIBA MK8050GACY",
    "", "", ""
  },
  { "Toshiba 2.5\" HDD MK..52GSX",
    "TOSHIBA MK(80|12|16|25|32)52GSX",
    "", "", ""
  },
  { "Toshiba 2.5\" HDD MK..55GSX", // tested with TOSHIBA MK5055GSX/FG001A, MK3255GSXF/FH115B
    "TOSHIBA MK(12|16|25|32|40|50)55GSXF?",
    "", "", ""
  },
  { "Toshiba 2.5\" HDD MK..56GSY", // tested with TOSHIBA MK2556GSYF/LJ001D
    "TOSHIBA MK(16|25|32|50)56GSYF?",
    "",
    "",
    "-v 9,minutes"
  },
  { "Toshiba 2.5\" HDD MK..59GSXP (AF)",
    "TOSHIBA MK(32|50|64|75)59GSXP?",
    "", "", ""
  },
  { "Toshiba 2.5\" HDD MK..59GSM (AF)",
    "TOSHIBA MK(75|10)59GSM",
    "", "", ""
  },
  { "Toshiba 2.5\" HDD MK..61GSY[N]", // tested with TOSHIBA MK5061GSY/MC102E, MK5061GSYN/MH000A
    "TOSHIBA MK(16|25|32|50|64)61GSYN?",
    "", "", ""
  },
  { "Toshiba 2.5\" HDD MK..65GSX", // tested with TOSHIBA MK5065GSX/GJ003A, MK3265GSXN/GH012H,
      // MK5065GSXF/GP006B, MK2565GSX H/GJ003A
    "TOSHIBA MK(16|25|32|50|64)65GSX[FN]?( H)?", // "... H" = USB ?
    "", "", ""
  },
  { "Toshiba 2.5\" HDD MK..76GSX", // tested with TOSHIBA MK3276GSX/GS002D
    "TOSHIBA MK(16|25|32|50|64)76GSX",
    "",
    "",
    "-v 9,minutes"
  },
  { "Toshiba 2.5\" HDD MQ01ABD...", // tested with TOSHIBA MQ01ABD100/AX001U
    "TOSHIBA MQ01ABD(025|032|050|064|075|100)",
    "", "", ""
  },
  { "Toshiba 2.5\" HDD MQ01UBD... (USB 3.0)", // tested with TOSHIBA MQ01ABD100/AX001U
    "TOSHIBA MQ01UBD(050|075|100)",
    "", "", ""
  },
  { "Toshiba 3.5\" HDD MK.002TSKB", // tested with TOSHIBA MK1002TSKB/MT1A
    "TOSHIBA MK(10|20)02TSKB",
    "", "", ""
  },
  { "Toshiba 3.5\" HDD DT01ACA...", // tested with TOSHIBA DT01ACA100/MS2OA750,
      // TOSHIBA DT01ACA200/MX4OABB0, TOSHIBA DT01ACA300/MX6OABB0
    "TOSHIBA DT01ACA(025|032|050|075|100|150|200|300)",
    "", "", ""
  },
  { "Toshiba 1.8\" HDD",
    "TOSHIBA MK[23468]00[4-9]GA[HL]",
    "", "", ""
  },
  { "Toshiba 1.8\" HDD MK..29GSG",
    "TOSHIBA MK(12|16|25)29GSG",
    "", "", ""
  },
  { "", // TOSHIBA MK6022GAX
    "TOSHIBA MK6022GAX",
    "", "", ""
  },
  { "", // TOSHIBA MK6409MAV
    "TOSHIBA MK6409MAV",
    "", "", ""
  },
  { "Toshiba MKx019GAXB (SUN branded)",
    "TOS MK[34]019GAXB SUN[34]0G",
    "", "", ""
  },
  { "Seagate Momentus",
    "ST9(20|28|40|48)11A",
    "", "", ""
  },
  { "Seagate Momentus 42",
    "ST9(2014|3015|4019)A",
    "", "", ""
  },
  { "Seagate Momentus 4200.2", // tested with ST960812A/3.05
    "ST9(100822|808210|60812|50212|402113|30219)A",
    "", "", ""
  },
  { "Seagate Momentus 5400.2",
    "ST9(808211|6082[12]|408114|308110|120821|10082[34]|8823|6812|4813|3811)AS?",
    "", "", ""
  },
  { "Seagate Momentus 5400.3",
    "ST9(4081[45]|6081[35]|8081[15]|100828|120822|160821)AS?",
    "", "", ""
  },
  { "Seagate Momentus 5400.3 ED",
    "ST9(4081[45]|6081[35]|8081[15]|100828|120822|160821)AB",
    "", "", ""
  },
  { "Seagate Momentus 5400.4",
    "ST9(120817|(160|200|250)827)AS",
    "", "", ""
  },
  { "Seagate Momentus 5400.5",
    "ST9((80|120|160)310|(250|320)320)AS",
    "", "", ""
  },
  { "Seagate Momentus 5400.6",
    "ST9(80313|160(301|314)|(12|25)0315|250317|(320|500)325|500327|640320)ASG?",
    "", "", ""
  },
  { "Seagate Momentus 5400.7",
    "ST9(160316|(250|320)310|(500|640)320)AS",
    "", "", ""
  },
  { "Seagate Momentus 5400.7 (AF)", // tested with ST9640322AS/0001BSM2
      // (device reports 4KiB LPS with 1 sector offset)
    "ST9(320312|400321|640322|750423)AS",
    "", "", ""
  },
  { "Seagate Momentus 5400 PSD", // Hybrid drives
    "ST9(808212|(120|160)8220)AS",
    "", "", ""
  },
  { "Seagate Momentus 7200.1",
    "ST9(10021|80825|6023|4015)AS?",
    "", "", ""
  },
  { "Seagate Momentus 7200.2",
    "ST9(80813|100821|120823|160823|200420)ASG?",
    "", "", ""
  },
  { "Seagate Momentus 7200.3",
    "ST9((80|120|160)411|(250|320)421)ASG?",
    "", "", ""
  },
  { "Seagate Momentus 7200.4",
    "ST9(160412|250410|320423|500420)ASG?",
    "", "", ""
  },
  { "Seagate Momentus 7200 FDE.2",
    "ST9((160413|25041[12]|320426|50042[12])AS|(16041[489]|2504[16]4|32042[67]|500426)ASG)",
    "", "", ""
  },
  { "Seagate Momentus 7200.5", // tested with ST9750420AS/0001SDM5, ST9750420AS/0002SDM1
    "ST9(50042[34]|64042[012]|75042[02])ASG?",
    "", "", ""
  },
  { "Seagate Momentus XT", // fixed firmware
    "ST9(2505610|3205620|5005620)AS",
    "SD2[68]", // http://knowledge.seagate.com/articles/en_US/FAQ/215451en
    "", ""
  },
  { "Seagate Momentus XT", // buggy firmware, tested with ST92505610AS/SD24
    "ST9(2505610|3205620|5005620)AS",
    "SD2[45]",
    "These drives may corrupt large files,\n"
    "AND THIS FIRMWARE VERSION IS AFFECTED,\n"
    "see the following web pages for details:\n"
    "http://knowledge.seagate.com/articles/en_US/FAQ/215451en\n"
    "http://forums.seagate.com/t5/Momentus-XT-Momentus-Momentus/Momentus-XT-corrupting-large-files-Linux/td-p/109008\n"
    "http://superuser.com/questions/313447/seagate-momentus-xt-corrupting-files-linux-and-mac",
    ""
  },
  { "Seagate Momentus XT", // unknown firmware
    "ST9(2505610|3205620|5005620)AS",
    "",
    "These drives may corrupt large files,\n"
    "see the following web pages for details:\n"
    "http://knowledge.seagate.com/articles/en_US/FAQ/215451en\n"
    "http://forums.seagate.com/t5/Momentus-XT-Momentus-Momentus/Momentus-XT-corrupting-large-files-Linux/td-p/109008\n"
    "http://superuser.com/questions/313447/seagate-momentus-xt-corrupting-files-linux-and-mac",
    ""
  },
  { "Seagate Momentus XT (AF)", // tested with ST750LX003-1AC154/SM12
    "ST750LX003-.*",
    "", "", ""
  },
  { "Seagate Momentus Thin", // tested with ST320LT007-9ZV142/0004LVM1
    "ST(160|250|320)LT0(07|09|11|14)-.*",
    "", "", ""
  },
  { "Seagate Laptop SSHD", // tested with ST500LM000-1EJ162/SM11
    "ST(500|1000)LM0(00|14)-.*",
    "", "", ""
  },
  { "Seagate Medalist 1010, 1720, 1721, 2120, 3230 and 4340",  // ATA2, with -t permissive
    "ST3(1010|1720|1721|2120|3230|4340)A",
    "", "", ""
  },
  { "Seagate Medalist 2110, 3221, 4321, 6531, and 8641",
    "ST3(2110|3221|4321|6531|8641)A",
    "", "", ""
  },
  { "Seagate U4",
    "ST3(2112|4311|6421|8421)A",
    "", "", ""
  },
  { "Seagate U5",
    "ST3(40823|30621|20413|15311|10211)A",
    "", "", ""
  },
  { "Seagate U6",
    "ST3(8002|6002|4081|3061|2041)0A",
    "", "", ""
  },
  { "Seagate U7",
    "ST3(30012|40012|60012|80022|120020)A",
    "", "", ""
  },
  { "Seagate U8",
    "ST3(4313|6811|8410|4313|13021|17221)A",
    "", "", ""
  },
  { "Seagate U9", // tested with ST3160022ACE/9.51
    "ST3(80012|120025|160022)A(CE)?",
    "", "", ""
  },
  { "Seagate U10",
    "ST3(20423|15323|10212)A",
    "", "", ""
  },
  { "Seagate UX",
    "ST3(10014A(CE)?|20014A)",
    "", "", ""
  },
  { "Seagate Barracuda ATA",
    "ST3(2804|2724|2043|1362|1022|681)0A",
    "", "", ""
  },
  { "Seagate Barracuda ATA II",
    "ST3(3063|2042|1532|1021)0A",
    "", "", ""
  },
  { "Seagate Barracuda ATA III",
    "ST3(40824|30620|20414|15310|10215)A",
    "", "", ""
  },
  { "Seagate Barracuda ATA IV",
    "ST3(20011|30011|40016|60021|80021)A",
    "", "", ""
  },
  { "Seagate Barracuda ATA V",
    "ST3(12002(3A|4A|9A|3AS)|800(23A|15A|23AS)|60(015A|210A)|40017A)",
    "", "", ""
  },
  { "Seagate Barracuda 5400.1",
    "ST340015A",
    "", "", ""
  },
  { "Seagate Barracuda 7200.7 and 7200.7 Plus", // tested with "ST380819AS          39M3701 39M0171 IBM"/3.03
    "ST3(200021A|200822AS?|16002[13]AS?|12002[26]AS?|1[26]082[78]AS|8001[13]AS?|8081[79]AS|60014A|40111AS|40014AS?)( .* IBM)?",
    "", "", ""
  },
  { "Seagate Barracuda 7200.8",
    "ST3(400[68]32|300[68]31|250[68]23|200826)AS?",
    "", "", ""
  },
  { "Seagate Barracuda 7200.9",
    "ST3(402111?|80[28]110?|120[28]1[0134]|160[28]1[012]|200827|250[68]24|300[68]22|(320|400)[68]33|500[68](32|41))AS?.*",
    "", "", ""
  },
  { "Seagate Barracuda 7200.10",
    "ST3((80|160)[28]15|200820|250[34]10|(250|300|320|400)[68]20|360320|500[68]30|750[68]40)AS?",
    "", "", ""
  },
  { "Seagate Barracuda 7200.11", // unaffected firmware
    "ST3(160813|320[68]13|500[368]20|640[36]23|640[35]30|750[36]30|1000(333|[36]40)|1500341)AS?",
    "CC.?.?", // http://knowledge.seagate.com/articles/en_US/FAQ/207957en
    "", ""
  },
  { "Seagate Barracuda 7200.11", // fixed firmware
    "ST3(500[368]20|750[36]30|1000340)AS?",
    "SD1A", // http://knowledge.seagate.com/articles/en_US/FAQ/207951en
    "", ""
  },
  { "Seagate Barracuda 7200.11", // fixed firmware
    "ST3(160813|320[68]13|640[36]23|1000333|1500341)AS?",
    "SD[12]B", // http://knowledge.seagate.com/articles/en_US/FAQ/207957en
    "", ""
  },
  { "Seagate Barracuda 7200.11", // buggy or fixed firmware
    "ST3(500[368]20|640[35]30|750[36]30|1000340)AS?",
    "(AD14|SD1[5-9]|SD81)",
    "There are known problems with these drives,\n"
    "THIS DRIVE MAY OR MAY NOT BE AFFECTED,\n"
    "see the following web pages for details:\n"
    "http://knowledge.seagate.com/articles/en_US/FAQ/207931en\n"
    "http://knowledge.seagate.com/articles/en_US/FAQ/207951en\n"
    "http://bugs.debian.org/cgi-bin/bugreport.cgi?bug=632758",
    ""
  },
  { "Seagate Barracuda 7200.11", // unknown firmware
    "ST3(160813|320[68]13|500[368]20|640[36]23|640[35]30|750[36]30|1000(333|[36]40)|1500341)AS?",
    "",
    "There are known problems with these drives,\n"
    "see the following Seagate web pages:\n"
    "http://knowledge.seagate.com/articles/en_US/FAQ/207931en\n"
    "http://knowledge.seagate.com/articles/en_US/FAQ/207951en\n"
    "http://knowledge.seagate.com/articles/en_US/FAQ/207957en",
    ""
  },
  { "Seagate Barracuda 7200.12", // new firmware
    "ST3(160318|250318|320418|50041[08]|750528|1000528)AS",
    "CC4[9A-Z]",
    "", ""
  },
  { "Seagate Barracuda 7200.12", // unknown firmware
    "ST3(160318|250318|320418|50041[08]|750528|1000528)AS",
    "",
    "A firmware update for this drive may be available,\n"
    "see the following Seagate web pages:\n"
    "http://knowledge.seagate.com/articles/en_US/FAQ/207931en\n"
    "http://knowledge.seagate.com/articles/en_US/FAQ/213891en",
    ""
  },
  { "Seagate Barracuda 7200.12", // tested with ST3250312AS/JC45, ST31000524AS/JC45,
      // ST3500413AS/JC4B, ST3750525AS/JC4B
    "ST3(160318|25031[128]|320418|50041[038]|750(518|52[358])|100052[348])AS",
    "", "", ""
  },
  { "Seagate Barracuda XT", // tested with ST32000641AS/CC13,
      // ST4000DX000-1C5160/CC42
    "ST(3(2000641|3000651)AS|4000DX000-.*)",
    "", "", ""
  },
  { "Seagate Barracuda 7200.14 (AF)", // new firmware, tested with
      // ST3000DM001-9YN166/CC4H, ST3000DM001-9YN166/CC9E
    "ST(1000|1500|2000|2500|3000)DM00[1-3]-9YN16.",
    "CC(4[H-Z]|[5-9A-Z]..*)", // >= "CC4H"
    "",
    "-v 188,raw16 -v 240,msec24hour32" // tested with ST3000DM001-9YN166/CC4H
  },
  { "Seagate Barracuda 7200.14 (AF)", // old firmware, tested with
      // ST1000DM003-9YN162/CC46
    "ST(1000|1500|2000|2500|3000)DM00[1-3]-9YN16.",
    "CC4[679CG]",
    "A firmware update for this drive is available,\n"
    "see the following Seagate web pages:\n"
    "http://knowledge.seagate.com/articles/en_US/FAQ/207931en\n"
    "http://knowledge.seagate.com/articles/en_US/FAQ/223651en",
    "-v 188,raw16 -v 240,msec24hour32"
  },
  { "Seagate Barracuda 7200.14 (AF)", // unknown firmware
    "ST(1000|1500|2000|2500|3000)DM00[1-3]-9YN16.",
    "",
    "A firmware update for this drive may be available,\n"
    "see the following Seagate web pages:\n"
    "http://knowledge.seagate.com/articles/en_US/FAQ/207931en\n"
    "http://knowledge.seagate.com/articles/en_US/FAQ/223651en",
    "-v 188,raw16 -v 240,msec24hour32"
  },
  { "Seagate Barracuda 7200.14 (AF)", // different part number, tested with
      // ST2000DM001-1CH164/CC24
    "ST(1000|1500|2000|2500|3000)DM00[1-3]-.*",
    "", "",
    "-v 188,raw16 -v 240,msec24hour32"
  },
  { "Seagate Barracuda 7200.14 (AF)", // < 1TB, tested with ST250DM000-1BC141
    "ST(250|320|500|750)DM00[0-3]-.*",
    "", "",
    "-v 188,raw16 -v 240,msec24hour32"
  },
  { "Seagate Desktop HDD.15", // tested with ST4000DM000-1CD168/CC43
    "ST4000DM000-.*",
    "", "",
    "-v 188,raw16 -v 240,msec24hour32"
  },
  { "Seagate Barracuda LP", // new firmware
    "ST3(500412|1000520|1500541|2000542)AS",
    "CC3[5-9A-Z]",
    "", ""
  },
  { "Seagate Barracuda LP", // unknown firmware
    "ST3(500412|1000520|1500541|2000542)AS",
    "",
    "A firmware update for this drive may be available,\n"
    "see the following Seagate web pages:\n"
    "http://knowledge.seagate.com/articles/en_US/FAQ/207931en\n"
    "http://knowledge.seagate.com/articles/en_US/FAQ/213915en",
    ""
  },
  { "Seagate Barracuda Green (AF)", // new firmware
    "ST((10|15|20)00DL00[123])-.*",
    "CC3[2-9A-Z]",
    "", ""
  },
  { "Seagate Barracuda Green (AF)", // unknown firmware
    "ST((10|15|20)00DL00[123])-.*",
    "",
    "A firmware update for this drive may be available,\n"
    "see the following Seagate web pages:\n"
    "http://knowledge.seagate.com/articles/en_US/FAQ/207931en\n"
    "http://knowledge.seagate.com/articles/en_US/FAQ/218171en",
    ""
  },
  { "Seagate Barracuda ES",
    "ST3(250[68]2|32062|40062|50063|75064)0NS",
    "", "", ""
  },
  { "Seagate Barracuda ES.2", // fixed firmware
    "ST3(25031|50032|75033|100034)0NS",
    "SN[01]6|"         // http://knowledge.seagate.com/articles/en_US/FAQ/207963en
    "MA(0[^7]|[^0].)", // http://dellfirmware.seagate.com/dell_firmware/DellFirmwareRequest.jsp
    "", ""
  },
  { "Seagate Barracuda ES.2", // buggy firmware (Dell)
    "ST3(25031|50032|75033|100034)0NS",
    "MA07",
    "There are known problems with these drives,\n"
    "AND THIS FIRMWARE VERSION IS AFFECTED,\n"
    "see the following Seagate web page:\n"
    "http://dellfirmware.seagate.com/dell_firmware/DellFirmwareRequest.jsp",
    ""
  },
  { "Seagate Barracuda ES.2", // unknown firmware
    "ST3(25031|50032|75033|100034)0NS",
    "",
    "There are known problems with these drives,\n"
    "see the following Seagate web pages:\n"
    "http://knowledge.seagate.com/articles/en_US/FAQ/207931en\n"
    "http://knowledge.seagate.com/articles/en_US/FAQ/207963en",
    ""
  },
  { "Seagate Constellation (SATA)", // tested with ST9500530NS/SN03
    "ST9(160511|500530)NS",
    "", "", ""
  },
  { "Seagate Constellation ES (SATA)", // tested with ST31000524NS/SN11
    "ST3(50051|100052|200064)4NS",
    "", "", ""
  },
  { "Seagate Constellation ES (SATA 6Gb/s)", // tested with ST1000NM0011/SN02
    "ST(5|10|20)00NM0011",
    "", "", ""
  },
  { "Seagate Constellation ES.2 (SATA 6Gb/s)", // tested with ST32000645NS/0004, ST33000650NS
    "ST3(2000645|300065[012])NS",
    "", "", ""
  },
  { "Seagate Constellation ES.3", // tested with ST1000NM0033-9ZM173/0001, ST4000NM0033-9ZM170/SN03
    "ST[1234]000NM00[35]3-.*",
    "", "", ""
  },
  { "Seagate Pipeline HD 5900.1",
    "ST3(160310|320[34]10|500(321|422))CS",
    "", "", ""
  },
  { "Seagate Pipeline HD 5900.2", // tested with ST31000322CS/SC13
    "ST3(160316|250[34]12|320(311|413)|500(312|414)|1000(322|424))CS",
    "", "", ""
  },
  { "Seagate Medalist 17240, 13030, 10231, 8420, and 4310",
    "ST3(17240|13030|10231|8420|4310)A",
    "", "", ""
  },
  { "Seagate Medalist 17242, 13032, 10232, 8422, and 4312",
    "ST3(1724|1303|1023|842|431)2A",
    "", "", ""
  },
  { "Seagate NL35",
    "ST3(250623|250823|400632|400832|250824|250624|400633|400833|500641|500841)NS",
    "", "", ""
  },
  { "Seagate SV35.2",
    "ST3(160815|250820|320620|500630|750640)[AS]V",
    "", "", ""
  },
  { "Seagate SV35.5", // tested with ST31000525SV/CV12
    "ST3(250311|500410|1000525)SV",
    "", "", ""
  },
  { "Seagate SV35", // tested with ST2000VX000-9YW164/CV12
    "ST([123]000VX00[20]|31000526SV|3500411SV)(-.*)?",
    "", "", ""
  },
  { "Seagate DB35", // tested with ST3250823ACE/3.03
    "ST3(200826|250823|300831|400832)ACE",
    "", "", ""
  },
  { "Seagate DB35.2", // tested with ST3160212SCE/3.ACB
    "ST3(802110|120213|160212|200827|250824|300822|400833|500841)[AS]CE",
    "", "", ""
  },
  { "Seagate DB35.3",
    "ST3(750640SCE|((80|160)215|(250|320|400)820|500830|750840)[AS]CE)",
    "", "", ""
  },
  { "Seagate LD25.2", // tested with ST940210AS/3.ALC
    "ST9(40|80)210AS?",
    "", "", ""
  },
  { "Seagate ST1.2 CompactFlash", // tested with ST68022CF/3.01
    "ST6[468]022CF",
    "", "", ""
  },
  { "Western Digital Protege",
  /* Western Digital drives with this comment all appear to use Attribute 9 in
   * a  non-standard manner.  These entries may need to be updated when it
   * is understood exactly how Attribute 9 should be interpreted.
   * UPDATE: this is probably explained by the WD firmware bug described in the
   * smartmontools FAQ */
    "WDC WD([2468]00E|1[26]00A)B-.*",
    "", "", ""
  },
  { "Western Digital Caviar",
  /* Western Digital drives with this comment all appear to use Attribute 9 in
   * a  non-standard manner.  These entries may need to be updated when it
   * is understood exactly how Attribute 9 should be interpreted.
   * UPDATE: this is probably explained by the WD firmware bug described in the
   * smartmontools FAQ */
    "WDC WD(2|3|4|6|8|10|12|16|18|20|25)00BB-.*",
    "", "", ""
  },
  { "Western Digital Caviar WDxxxAB",
  /* Western Digital drives with this comment all appear to use Attribute 9 in
   * a  non-standard manner.  These entries may need to be updated when it
   * is understood exactly how Attribute 9 should be interpreted.
   * UPDATE: this is probably explained by the WD firmware bug described in the
   * smartmontools FAQ */
    "WDC WD(3|4|6|8|25)00AB-.*",
    "", "", ""
  },
  { "Western Digital Caviar WDxxxAA",
  /* Western Digital drives with this comment all appear to use Attribute 9 in
   * a  non-standard manner.  These entries may need to be updated when it
   * is understood exactly how Attribute 9 should be interpreted.
   * UPDATE: this is probably explained by the WD firmware bug described in the
   * smartmontools FAQ */
    "WDC WD...?AA(-.*)?",
    "", "", ""
  },
  { "Western Digital Caviar WDxxxBA",
  /* Western Digital drives with this comment all appear to use Attribute 9 in
   * a  non-standard manner.  These entries may need to be updated when it
   * is understood exactly how Attribute 9 should be interpreted.
   * UPDATE: this is probably explained by the WD firmware bug described in the
   * smartmontools FAQ */
    "WDC WD...BA",
    "", "", ""
  },
  { "Western Digital Caviar AC", // add only 5400rpm/7200rpm (ata33 and faster)
    "WDC AC((116|121|125|225|132|232)|([1-4][4-9][0-9])|([1-4][0-9][0-9][0-9]))00[A-Z]?.*",
    "", "", ""
  },
  { "Western Digital Caviar SE",
  /* Western Digital drives with this comment all appear to use Attribute 9 in
   * a  non-standard manner.  These entries may need to be updated when it
   * is understood exactly how Attribute 9 should be interpreted.
   * UPDATE: this is probably explained by the WD firmware bug described in the
   * smartmontools FAQ
   * UPDATE 2: this does not apply to more recent models, at least WD3200AAJB */
    "WDC WD(4|6|8|10|12|16|18|20|25|30|32|40|50)00(JB|PB)-.*",
    "", "", ""
  },
  { "Western Digital Caviar Blue EIDE",  // WD Caviar SE EIDE
    /* not completely accurate: at least also WD800JB, WD(4|8|20|25)00BB sold as Caviar Blue */
    "WDC WD(16|25|32|40|50)00AAJB-.*",
    "", "", ""
  },
  { "Western Digital Caviar Blue EIDE",  // WD Caviar SE16 EIDE
    "WDC WD(25|32|40|50)00AAKB-.*",
    "", "", ""
  },
  { "Western Digital RE EIDE",
    "WDC WD(12|16|25|32)00SB-.*",
    "", "", ""
  },
  { "Western Digital Caviar Serial ATA",
    "WDC WD(4|8|20|32)00BD-.*",
    "", "", ""
  },
  { "Western Digital Caviar SE Serial ATA", // tested with WDC WD3000JD-98KLB0/08.05J08
    "WDC WD(4|8|12|16|20|25|30|32|40)00(JD|KD|PD)-.*",
    "", "", ""
  },
  { "Western Digital Caviar SE Serial ATA",
    "WDC WD(8|12|16|20|25|30|32|40|50)00JS-.*",
    "", "", ""
  },
  { "Western Digital Caviar SE16 Serial ATA",
    "WDC WD(16|20|25|32|40|50|75)00KS-.*",
    "", "", ""
  },
  { "Western Digital Caviar Blue Serial ATA",  // WD Caviar SE Serial ATA
    /* not completely accurate: at least also WD800BD, (4|8)00JD sold as Caviar Blue */
    "WDC WD((8|12|16|25|32)00AABS|(8|12|16|25|32|40|50)00AAJS)-.*",
    "", "", ""
  },
  { "Western Digital Caviar Blue (SATA)",  // WD Caviar SE16 Serial ATA
      // tested with WD1602ABKS-18N8A0/DELL/02.03B04
    "WDC WD((16|20|25|32|40|50|64|75)00AAKS|1602ABKS|10EALS)-.*",
    "", "", ""
  },
  { "Western Digital Caviar Blue (SATA 6Gb/s)", // tested with WDC WD10EZEX-00RKKA0/80.00A80
    "WDC WD((25|32|50)00AAKX|7500AALX|10EALX|10EZEX)-.*",
    "", "", ""
  },
  { "Western Digital RE Serial ATA",
    "WDC WD(12|16|25|32)00(SD|YD|YS)-.*",
    "", "", ""
  },
  { "Western Digital RE2 Serial ATA",
    "WDC WD((40|50|75)00(YR|YS|AYYS)|(16|32|40|50)0[01]ABYS)-.*",
    "", "", ""
  },
  { "Western Digital RE2-GP",
    "WDC WD(5000AB|7500AY|1000FY)PS-.*",
    "", "", ""
  },
  { "Western Digital RE3 Serial ATA", // tested with WDC WD7502ABYS-02A6B0/03.00C06
    "WDC WD((25|32|50|75)02A|(75|10)02F)BYS-.*",
    "", "", ""
  },
  { "Western Digital RE4", // tested with WDC WD2003FYYS-18W0B0/01.01D02
    "WDC WD((((25|50)03A|1003F)BYX)|((15|20)03FYYS))-.*",
    "", "", ""
  },
  { "Western Digital RE4-GP", // tested with WDC WD2002FYPS-02W3B0/04.01G01
    "WDC WD2002FYPS-.*",
    "", "", ""
  },
  { "Western Digital RE4 (SATA 6Gb/s)", // tested with WDC WD2000FYYZ-01UL1B0/01.01K01
    "WDC WD(20|30|40)00FYYZ-.*",
    "", "", ""
  },
  { "Western Digital Caviar Green",
    "WDC WD((50|64|75)00AA(C|V)S|(50|64|75)00AADS|10EA(C|V)S|(10|15|20)EADS)-.*",
    "", "", ""
  },
  { "Western Digital Caviar Green (AF)",
    "WDC WD(((64|75|80)00AA|(10|15|20)EA|(25|30)EZ)R|20EAC)S-.*",
    "", "", ""
  },
  { "Western Digital Caviar Green (AF, SATA 6Gb/s)", // tested with
      // WDC WD10EZRX-00A8LB0/01.01A01, WDC WD20EZRX-00DC0B0/80.00A80,
      // WDC WD30EZRX-00MMMB0/80.00A80
    "WDC WD(7500AA|(10|15|20)EA|(10|20|25|30)EZ)RX-.*",
    "", "", ""
  },
  { "Western Digital Caviar Black",
    "WDC WD((500|640|750)1AAL|1001FA[EL]|2001FAS)S-.*",
    "", "", ""
  },
  { "Western Digital Caviar Black",  // SATA 6 Gb/s variants, tested with
      //  WDC WD4001FAEX-00MJRA0/01.01L01
    "WDC WD(5002AAL|(64|75)02AAE|((10|15|20)02|4001)FAE)X-.*",
    "", "", ""
  },
  { "Western Digital Caviar Black (AF)", // tested with WDC WD5003AZEX-00RKKA0/80.00A80
    "WDC WD(5003AZE)X-.*",
    "", "", ""
  },
  { "Western Digital AV ATA", // tested with WDC WD3200AVJB-63J5A0/01.03E01
    "WDC WD(8|16|25|32|50)00AV[BJ]B-.*",
    "", "", ""
  },
  { "Western Digital AV SATA",
    "WDC WD(16|25|32)00AVJS-.*",
    "", "", ""
  },
  { "Western Digital AV-GP",
    "WDC WD((16|25|32|50|64|75)00AV[CDV]S|(10|15|20)EV[CDV]S)-.*",
    "", "", ""
  },
  { "Western Digital AV-GP (AF)", // tested with WDC WD10EURS-630AB1/80.00A80, WDC WD10EUCX-63YZ1Y0/51.0AB52
    "WDC WD(7500AURS|10EU[CR]X|(10|15|20|25|30)EURS)-.*",
    "", "", ""
  },
  { "Western Digital AV-25",
    "WDC WD((16|25|32|50)00BUD|5000BUC)T-.*",
    "", "", ""
  },
  { "Western Digital Raptor",
    "WDC WD((360|740|800)GD|(360|740|800|1500)ADF[DS])-.*",
    "", "", ""
  },
  { "Western Digital Raptor X",
    "WDC WD1500AHFD-.*",
    "", "", ""
  },
  { "Western Digital VelociRaptor", // tested with WDC WD1500HLHX-01JJPV0/04.05G04
    "WDC WD(((800H|(1500|3000)[BH]|1600H|3000G)LFS)|((1500|3000|4500|6000)[BH]LHX))-.*",
    "", "", ""
  },
  { "Western Digital VelociRaptor (AF)", // tested with WDC WD1000DHTZ-04N21V0/04.06A00
    "WDC WD(2500H|5000H|1000D)HTZ-.*",
    "", "", ""
  },
  { "Western Digital Scorpio EIDE",
    "WDC WD(4|6|8|10|12|16)00(UE|VE)-.*",
    "", "", ""
  },
  { "Western Digital Scorpio Blue EIDE", // tested with WDC WD3200BEVE-00A0HT0/11.01A11
    "WDC WD(4|6|8|10|12|16|25|32)00BEVE-.*",
    "", "", ""
  },
  { "Western Digital Scorpio Serial ATA",
    "WDC WD(4|6|8|10|12|16|25)00BEAS-.*",
    "", "", ""
  },
  { "Western Digital Scorpio Blue Serial ATA",
    "WDC WD((4|6|8|10|12|16|25)00BEVS|(8|12|16|25|32|40|50|64)00BEVT|7500KEVT|10TEVT)-.*",
    "", "", ""
  },
  { "Western Digital Scorpio Blue Serial ATA (AF)", // tested with
      // WDC WD10JPVT-00A1YT0/01.01A01
    "WDC WD((16|25|32|50|64|75)00BPVT|10[JT]PVT)-.*",
    "", "", ""
  },
  { "Western Digital Scorpio Black", // tested with WDC WD5000BEKT-00KA9T0/01.01A01
    "WDC WD(8|12|16|25|32|50)00B[EJ]KT-.*",
    "", "", ""
  },
  { "Western Digital Scorpio Black (AF)",
    "WDC WD(50|75)00BPKT-.*",
    "", "", ""
  },
  { "Western Digital Red (AF)", // tested with WDC WD10EFRX-68JCSN0/01.01A01
    "WDC WD(10|20|30)EFRX-.*",
    "", "", ""
  },
  { "Western Digital My Passport (USB)", // tested with WDC WD5000BMVW-11AMCS0/01.01A01
    "WDC WD(25|32|40|50)00BMV[UVW]-.*",  // *W-* = USB 3.0
    "", "", ""
  },
  { "Western Digital My Passport (USB, AF)", // tested with
      // WDC WD5000KMVV-11TK7S1/01.01A01, WDC WD10TMVW-11ZSMS5/01.01A01,
      // WDC WD10JMVW-11S5XS1/01.01A01, WDC WD20NMVW-11W68S0/01.01A01
    "WDC WD(5000[LK]|7500K|10[JT]|20N)MV[VW]-.*", // *W-* = USB 3.0
    "", "", ""
  },
  { "Quantum Bigfoot", // tested with TS10.0A/A21.0G00, TS12.7A/A21.0F00
    "QUANTUM BIGFOOT TS(10\\.0|12\\.7)A",
    "", "", ""
  },
  { "Quantum Fireball lct15",
    "QUANTUM FIREBALLlct15 ([123]0|22)",
    "", "", ""
  },
  { "Quantum Fireball lct20",
    "QUANTUM FIREBALLlct20 [1234]0",
    "", "", ""
  },
  { "Quantum Fireball CX",
    "QUANTUM FIREBALL CX10.2A",
    "", "", ""
  },
  { "Quantum Fireball CR",
    "QUANTUM FIREBALL CR(4.3|6.4|8.4|13.0)A",
    "", "", ""
  },
  { "Quantum Fireball EX", // tested with QUANTUM FIREBALL EX10.2A/A0A.0D00
    "QUANTUM FIREBALL EX(3\\.2|6\\.4|10\\.2)A",
    "", "", ""
  },
  { "Quantum Fireball ST",
    "QUANTUM FIREBALL ST(3.2|4.3|4300)A",
    "", "", ""
  },
  { "Quantum Fireball SE",
    "QUANTUM FIREBALL SE4.3A",
    "", "", ""
  },
  { "Quantum Fireball Plus LM",
    "QUANTUM FIREBALLP LM(10.2|15|20.[45]|30)",
    "", "", ""
  },
  { "Quantum Fireball Plus AS",
    "QUANTUM FIREBALLP AS(10.2|20.5|30.0|40.0|60.0)",
    "", "", ""
  },
  { "Quantum Fireball Plus KX",
    "QUANTUM FIREBALLP KX27.3",
    "", "", ""
  },
  { "Quantum Fireball Plus KA",
    "QUANTUM FIREBALLP KA(9|10).1",
    "", "", ""
  },

  ////////////////////////////////////////////////////
  // USB ID entries
  ////////////////////////////////////////////////////

  // Hewlett-Packard
  { "USB: HP Desktop HD BD07; ", // 2TB
    "0x03f0:0xbd07",
    "",
    "",
    "-d sat"
  },
  // ALi
  { "USB: ; ALi M5621", // USB->PATA
    "0x0402:0x5621",
    "",
    "",
    "" // unsupported
  },
  // VIA
  { "USB: Connectland BE-USB2-35BP-LCM; VIA VT6204",
    "0x040d:0x6204",
    "",
    "",
    "" // unsupported
  },
  // Buffalo / Melco
  { "USB: Buffalo JustStore Portable HD-PVU2; ",
    "0x0411:0x0181",
    "",
    "",
    "-d sat"
  },
  { "USB: Buffalo MiniStation Stealth HD-PCTU2; ",
    "0x0411:0x01d9",
    "", // 0x0108
    "",
    "-d sat"
  },
  // LG Electronics
  { "USB: LG Mini HXD5; JMicron",
    "0x043e:0x70f1",
    "", // 0x0100
    "",
    "-d usbjmicron"
  },
  // Philips
  { "USB: Philips; ", // SDE3273FC/97 2.5" SATA HDD enclosure
    "0x0471:0x2021",
    "", // 0x0103
    "",
    "-d sat"
  },
  // Toshiba
  { "USB: Toshiba Stor.E Slim USB 3.0; ", // 1TB, MQ01UBD100
    "0x0480:0x0100",
    "", // 0x0000
    "",
    "-d sat"
  },
  { "USB: Toshiba Canvio 500GB; SunPlus",
    "0x0480:0xa004",
    "",
    "",
    "-d usbsunplus"
  },
  { "USB: Toshiba Canvio Basics; ",
    "0x0480:0xa006",
    "", // 0x0001
    "",
    "-d sat"
  },
  { "USB: Toshiba Canvio 3.0 Portable Hard Drive; ", // 1TB
    "0x0480:0xa007",
    "", // 0x0001
    "",
    "-d sat"
  },
  { "USB: Toshiba Stor.E Basics; ", // 1TB
    "0x0480:0xa009",
    "",
    "",
    "-d sat"
  },
  { "USB: Toshiba Canvio Desktop; ", // 2TB
    "0x0480:0xd010",
    "",
    "",
    "-d sat"
  },
  // Cypress
  { "USB: ; Cypress CY7C68300A (AT2)",
    "0x04b4:0x6830",
    "0x0001",
    "",
    "" // unsupported
  },
  { "USB: ; Cypress CY7C68300B/C (AT2LP)",
    "0x04b4:0x6830",
    "0x0240",
    "",
    "-d usbcypress"
  },
  // Fujitsu
  { "USB: Fujitsu/Zalman ZM-VE300; ", // USB 3.0
    "0x04c5:0x2028",
    "", // 0x0001
    "",
    "-d sat"
  },
  // Fujitsu chip on DeLock 42475 
  { "USB: Fujitsu  SATA-to-USB3.0 bridge chip", // USB 3.0
    "0x04c5:0x201d",
    "", // 0x0001
    "",
    "-d sat"
  },
  // Myson Century
  { "USB: ; Myson Century CS8818",
    "0x04cf:0x8818",
    "", // 0xb007
    "",
    "" // unsupported
  },
  // Samsung
  { "USB: Samsung S2 Portable; JMicron",
    "0x04e8:0x1f0[568]",
    "",
    "",
    "-d usbjmicron"
  },
  { "USB: Samsung S1 Portable; JMicron",
    "0x04e8:0x2f03",
    "",
    "",
    "-d usbjmicron"
  },
  { "USB: Samsung Story Station; ",
    "0x04e8:0x5f0[56]",
    "",
    "",
    "-d sat"
  },
  { "USB: Samsung G2 Portable; JMicron",
    "0x04e8:0x6032",
    "",
    "",
    "-d usbjmicron"
  },
  { "USB: Samsung Story Station 3.0; ",
    "0x04e8:0x6052",
    "",
    "",
    "-d sat"
  },
  { "USB: Samsung Story Station 3.0; ",
    "0x04e8:0x6054",
    "",
    "",
    "-d sat"
  },
  { "USB: Samsung M2 Portable 3.0; ",
    "0x04e8:0x60c5",
    "",
    "",
    "-d sat"
  },
  { "USB: Samsung M3 Portable USB 3.0; ", // 1TB
    "0x04e8:0x61b6",
    "", // 0x0e00
    "",
    "-d sat"
  },
  // Sunplus
  { "USB: ; SunPlus",
    "0x04fc:0x0c05",
    "",
    "",
    "-d usbsunplus"
  },
  { "USB: ; SunPlus SPDIF215",
    "0x04fc:0x0c15",
    "", // 0xf615
    "",
    "-d usbsunplus"
  },
  { "USB: ; SunPlus SPDIF225", // USB+SATA->SATA
    "0x04fc:0x0c25",
    "", // 0x0103
    "",
    "-d usbsunplus"
  },
  // Iomega
  { "USB: Iomega Prestige Desktop USB 3.0; ",
    "0x059b:0x0070",
    "", // 0x0004
    "",
    "-d sat" // ATA output registers missing
  },
  { "USB: Iomega LPHD080-0; ",
    "0x059b:0x0272",
    "",
    "",
    "-d usbcypress"
  },
  { "USB: Iomega MDHD500-U; ",
    "0x059b:0x0275",
    "", // 0x0001
    "",
    "" // unsupported
  },
  { "USB: Iomega MDHD-UE; ",
    "0x059b:0x0277",
    "",
    "",
    "-d usbjmicron"
  },
  { "USB: Iomega LDHD-UP; Sunplus",
    "0x059b:0x0370",
    "",
    "",
    "-d usbsunplus"
  },
  { "USB: Iomega GDHDU2; JMicron",
    "0x059b:0x0475",
    "", // 0x0100
    "",
    "-d usbjmicron"
  },
  // LaCie
  { "USB: LaCie hard disk (FA Porsche design);",
    "0x059f:0x0651",
    "",
    "",
    "" // unsupported
  },
  { "USB: LaCie hard disk; JMicron",
    "0x059f:0x0951",
    "",
    "",
    "-d usbjmicron"
  },
  { "USB: LaCie hard disk (Neil Poulton design);",
    "0x059f:0x1018",
    "",
    "",
    "-d sat"
  },
  { "USB: LaCie Desktop Hard Drive; JMicron",
    "0x059f:0x1019",
    "",
    "",
    "-d usbjmicron"
  },
  { "USB: LaCie Rugged Hard Drive; JMicron",
    "0x059f:0x101d",
    "", // 0x0001
    "",
    "-d usbjmicron,x"
  },
  { "USB: LaCie Little Disk USB2; JMicron",
    "0x059f:0x1021",
    "",
    "",
    "-d usbjmicron"
  },
  { "USB: LaCie hard disk; ",
    "0x059f:0x1029",
    "", // 0x0100
    "",
    "-d sat"
  },
  { "USB: Lacie rikiki; JMicron",
    "0x059f:0x102a",
    "",
    "",
    "-d usbjmicron,x"
  },
  { "USB: LaCie rikiki USB 3.0; ",
    "0x059f:0x10(49|57)",
    "",
    "",
    "-d sat"
  },
  { "USB: LaCie minimus USB 3.0; ",
    "0x059f:0x104a",
    "",
    "",
    "-d sat"
  },
  { "USB: LaCie Rugged Mini USB 3.0; ",
    "0x059f:0x1051",
    "", // 0x0000
    "",
    "-d sat"
  },
  // In-System Design
  { "USB: ; In-System/Cypress ISD-300A1",
    "0x05ab:0x0060",
    "", // 0x1101
    "",
    "-d usbcypress"
  },
  // Genesys Logic
  { "USB: ; Genesys Logic GL881E",
    "0x05e3:0x0702",
    "",
    "",
    "" // unsupported
  },
  { "USB: ; Genesys Logic", // TODO: requires '-T permissive'
    "0x05e3:0x0718",
    "", // 0x0041
    "",
    "-d sat"
  },
  // Micron
  { "USB: Micron USB SSD; ",
    "0x0634:0x0655",
    "",
    "",
    "" // unsupported
  },
  // Prolific
  { "USB: ; Prolific PL2507", // USB->PATA
    "0x067b:0x2507",
    "",
    "",
    "-d usbjmicron,0" // Port number is required
  },
  { "USB: ; Prolific PL3507", // USB+IEE1394->PATA
    "0x067b:0x3507",
    "", // 0x0001
    "",
    "" // smartmontools >= r3741: -d usbjmicron,p
  },
  // Imation
  { "USB: Imation ; ", // Imation Odyssey external USB dock
    "0x0718:0x1000",
    "", // 0x5104
    "",
    "-d sat"
  },
  // Freecom
  { "USB: Freecom Mobile Drive XXS; JMicron",
    "0x07ab:0xfc88",
    "", // 0x0101
    "",
    "-d usbjmicron,x"
  },
  { "USB: Freecom Hard Drive XS; Sunplus",
    "0x07ab:0xfc8e",
    "", // 0x010f
    "",
    "-d usbsunplus"
  },
  { "USB: Freecom; ", // Intel labeled
    "0x07ab:0xfc8f",
    "", // 0x0000
    "",
    "-d sat"
  },
  { "USB: Freecom Classic HD 120GB; ",
    "0x07ab:0xfccd",
    "",
    "",
    "" // unsupported
  },
  { "USB: Freecom HD 500GB; JMicron",
    "0x07ab:0xfcda",
    "",
    "",
    "-d usbjmicron"
  },
  // Oxford Semiconductor, Ltd
  { "USB: ; Oxford",
    "0x0928:0x0000",
    "",
    "",
    "" // unsupported
  },
  { "USB: ; Oxford OXU921DS",
    "0x0928:0x0002",
    "",
    "",
    "" // unsupported
  },
  { "USB: ; Oxford", // Zalman ZM-VE200
    "0x0928:0x0010",
    "", // 0x0304
    "",
    "-d sat"
  },
  // Toshiba
  { "USB: Toshiba PX1270E-1G16; Sunplus",
    "0x0930:0x0b03",
    "",
    "",
    "-d usbsunplus"
  },
  { "USB: Toshiba PX1396E-3T01; Sunplus", // similar to Dura Micro 501
    "0x0930:0x0b09",
    "",
    "",
    "-d usbsunplus"
  },
  { "USB: Toshiba Stor.E Steel; Sunplus",
    "0x0930:0x0b11",
    "",
    "",
    "-d usbsunplus"
  },
  { "USB: Toshiba Stor.E; ",
    "0x0930:0x0b1[9ab]",
    "", // 0x0001
    "",
    "-d sat"
  },
  // Lumberg, Inc.
  { "USB: Toshiba Stor.E; Sunplus",
    "0x0939:0x0b1[56]",
    "",
    "",
    "-d usbsunplus"
  },
  // Seagate
  { "USB: Seagate External Drive; Cypress",
    "0x0bc2:0x0503",
    "", // 0x0240
    "",
    "-d usbcypress"
  },
  { "USB: Seagate FreeAgent Go; ",
    "0x0bc2:0x2(000|100|101)",
    "",
    "",
    "-d sat"
  },
  { "USB: Seagate FreeAgent Go FW; ",
    "0x0bc2:0x2200",
    "",
    "",
    "-d sat"
  },
  { "USB: Seagate Expansion Portable; ",
    "0x0bc2:0x2300",
    "",
    "",
    "-d sat"
  },
  { "USB: Seagate FreeAgent Desktop; ",
    "0x0bc2:0x3000",
    "",
    "",
    "-d sat"
  },
  { "USB: Seagate FreeAgent Desk; ",
    "0x0bc2:0x3001",
    "",
    "",
    "-d sat"
  },
  { "USB: Seagate FreeAgent Desk; ", // 1TB
    "0x0bc2:0x3008",
    "",
    "",
    "-d sat,12"
  },
  { "USB: Seagate Expansion External; ", // 2TB, 3TB
    "0x0bc2:0x33(00|20|32)",
    "",
    "",
    "-d sat"
  },
  { "USB: Seagate FreeAgent GoFlex USB 2.0; ",
    "0x0bc2:0x502[01]",
    "",
    "",
    "-d sat"
  },
  { "USB: Seagate FreeAgent GoFlex USB 3.0; ",
    "0x0bc2:0x5031",
    "",
    "",
    "-d sat,12"
  },
  { "USB: Seagate FreeAgent; ",
    "0x0bc2:0x5040",
    "",
    "",
    "-d sat"
  },
  { "USB: Seagate FreeAgent GoFlex USB 3.0; ", // 2TB
    "0x0bc2:0x5071",
    "",
    "",
    "-d sat"
  },
  { "USB: Seagate FreeAgent GoFlex Desk USB 3.0; ", // 3TB
    "0x0bc2:0x50a1",
    "",
    "",
    "-d sat,12" // "-d sat" does not work (ticket #151)
  },
  { "USB: Seagate FreeAgent GoFlex Desk USB 3.0; ", // 4TB
    "0x0bc2:0x50a5",
    "", // 0x0100
    "",
    "-d sat"
  },
  { "USB: Seagate Backup Plus USB 3.0; ", // 1TB
    "0x0bc2:0xa013",
    "", // 0x0100
    "",
    "-d sat"
  },
  { "USB: Seagate Backup Plus Desktop USB 3.0; ", // 4TB, 3TB (8 LBA/1 PBA offset)
    "0x0bc2:0xa0a[14]",
    "",
    "",
    "-d sat"
  },
  // Dura Micro
  { "USB: Dura Micro; Cypress",
    "0x0c0b:0xb001",
    "", // 0x1110
    "",
    "-d usbcypress"
  },
  { "USB: Dura Micro 509; Sunplus",
    "0x0c0b:0xb159",
    "", // 0x0103
    "",
    "-d usbsunplus"
  },
  // Maxtor
  { "USB: Maxtor OneTouch 200GB; ",
    "0x0d49:0x7010",
    "",
    "",
    "" // unsupported
  },
  { "USB: Maxtor OneTouch; ",
    "0x0d49:0x7300",
    "", // 0x0121
    "",
    "-d sat"
  },
  { "USB: Maxtor OneTouch 4; ",
    "0x0d49:0x7310",
    "", // 0x0125
    "",
    "-d sat"
  },
  { "USB: Maxtor OneTouch 4 Mini; ",
    "0x0d49:0x7350",
    "", // 0x0125
    "",
    "-d sat"
  },
  { "USB: Maxtor BlackArmor Portable; ",
    "0x0d49:0x7550",
    "",
    "",
    "-d sat"
  },
  { "USB: Maxtor Basics Desktop; ",
    "0x0d49:0x7410",
    "", // 0x0122
    "",
    "-d sat"
  },
  { "USB: Maxtor Basics Portable; ",
    "0x0d49:0x7450",
    "", // 0x0122
    "",
    "-d sat"
  },
  // Oyen Digital
  { "USB: Oyen Digital MiniPro USB 3.0; ",
    "0x0dc4:0x020a",
    "",
    "",
    "-d sat"
  },
  // Cowon Systems, Inc.
  { "USB: Cowon iAudio X5; ",
    "0x0e21:0x0510",
    "",
    "",
    "-d usbcypress"
  },
  // iRiver
  { "USB: iRiver iHP-120/140 MP3 Player; Cypress",
    "0x1006:0x3002",
    "", // 0x0100
    "",
    "-d usbcypress"
  },
  // Western Digital
  { "USB: WD My Passport (IDE); Cypress",
    "0x1058:0x0701",
    "", // 0x0240
    "",
    "-d usbcypress"
  },
  { "USB: WD My Passport Portable; ",
    "0x1058:0x0702",
    "", // 0x0102
    "",
    "-d sat"
  },
  { "USB: WD My Passport Essential; ",
    "0x1058:0x0704",
    "", // 0x0175
    "",
    "-d sat"
  },
  { "USB: WD My Passport Elite; ",
    "0x1058:0x0705",
    "", // 0x0175
    "",
    "-d sat"
  },
  { "USB: WD My Passport 070A; ",
    "0x1058:0x070a",
    "", // 0x1028
    "",
    "-d sat"
  },
  { "USB: WD My Passport 0730; ",
    "0x1058:0x0730",
    "", // 0x1008
    "",
    "-d sat"
  },
  { "USB: WD My Passport Essential SE USB 3.0; ",
    "0x1058:0x074[02]",
    "",
    "",
    "-d sat"
  },
  { "USB: WD My Passport Ultra; ",
    "0x1058:0x0741",
    "",
    "",
    "-d sat"
  },
  { "USB: WD My Passport USB 3.0; ",
    "0x1058:0x07[4a]8",
    "",
    "",
    "-d sat"
  },
  { "USB: WD My Book ES; ",
    "0x1058:0x0906",
    "", // 0x0012
    "",
    "-d sat"
  },
  { "USB: WD My Book Essential; ",
    "0x1058:0x0910",
    "", // 0x0106
    "",
    "-d sat"
  },
  { "USB: WD Elements Desktop; ",
    "0x1058:0x1001",
    "", // 0x0104
    "",
    "-d sat"
  },
  { "USB: WD Elements Desktop WDE1UBK...; ",
    "0x1058:0x1003",
    "", // 0x0175
    "",
    "-d sat"
  },
  { "USB: WD Elements; ",
    "0x1058:0x10(10|48|a2)",
    "", // 0x0105
    "",
    "-d sat"
  },
  { "USB: WD Elements Desktop; ", // 2TB
    "0x1058:0x1021",
    "", // 0x2002
    "",
    "-d sat"
  },
  { "USB: WD Elements SE; ", // 1TB
    "0x1058:0x1023",
    "",
    "",
    "-d sat"
  },
  { "USB: WD Elements SE USB 3.0; ",
    "0x1058:0x1042",
    "",
    "",
    "-d sat"
  },
  { "USB: WD My Book Essential; ",
    "0x1058:0x1100",
    "", // 0x0165
    "",
    "-d sat"
  },
  { "USB: WD My Book Office Edition; ", // 1TB
    "0x1058:0x1101",
    "", // 0x0165
    "",
    "-d sat"
  },
  { "USB: WD My Book; ",
    "0x1058:0x1102",
    "", // 0x1028
    "",
    "-d sat"
  },
  { "USB: WD My Book Studio II; ", // 2x1TB
    "0x1058:0x1105",
    "",
    "",
    "-d sat"
  },
  { "USB: WD My Book Essential; ",
    "0x1058:0x1110",
    "", // 0x1030
    "",
    "-d sat"
  },
  { "USB: WD My Book Essential USB 3.0; ", // 3TB
    "0x1058:0x11[34]0",
    "", // 0x1012/0x1003
    "",
    "-d sat"
  },
  // Atech Flash Technology
  { "USB: ; Atech", // Enclosure from Kingston SSDNow notebook upgrade kit
    "0x11b0:0x6298",
    "", // 0x0108
    "",
    "-d sat"
  },
  // A-DATA
  { "USB: A-DATA SH93; Cypress",
    "0x125f:0xa93a",
    "", // 0x0150
    "",
    "-d usbcypress"
  },
  { "USB: A-DATA DashDrive; Cypress",
    "0x125f:0xa94a",
    "",
    "",
    "-d usbcypress"
  },
  // Initio
  { "USB: ; Initio 316000",
    "0x13fd:0x0540",
    "",
    "",
    "" // unsupported
  },
  { "USB: ; Initio", // Thermaltake BlacX
    "0x13fd:0x0840",
    "",
    "",
    "-d sat"
  },
  { "USB: ; Initio", // USB->SATA+PATA, Chieftec CEB-25I
    "0x13fd:0x1040",
    "", // 0x0106
    "",
    "" // unsupported
  },
  { "USB: ; Initio 6Y120L0", // CoolerMaster XCraft RX-3HU
    "0x13fd:0x1150",
    "",
    "",
    "" // unsupported
  },
  { "USB: ; Initio", // USB->SATA
    "0x13fd:0x1240",
    "", // 0x0104
    "",
    "-d sat"
  },
  { "USB: ; Initio", // USB+SATA->SATA
    "0x13fd:0x1340",
    "", // 0x0208
    "",
    "-d sat"
  },
  { "USB: ; Initio",
    "0x13fd:0x1640",
    "", // 0x0864
    "",
    "-d sat,12" // some SMART commands fail, see ticket #295
  },
  { "USB: Intenso Memory Station 2,5\"; Initio",
    "0x13fd:0x1840",
    "",
    "",
    "-d sat"
  },
  { "USB: ; Initio", // NexStar CX USB enclosure
    "0x13fd:0x1e40",
    "",
    "",
    "-d sat"
  },
  // Super Top
  { "USB: Super Top generic enclosure; Cypress",
    "0x14cd:0x6116",
    "", // 0x0160 also reported as unsupported
    "",
    "-d usbcypress"
  },
  // JMicron
  { "USB: ; JMicron USB 3.0",
    "0x152d:0x0539",
    "", // 0x0100
    "",
    "-d usbjmicron"
  },
  { "USB: ; JMicron ", // USB->SATA->4xSATA (port multiplier)
    "0x152d:0x0551",
    "", // 0x0100
    "",
    "-d usbjmicron,x"
  },
  { "USB: OCZ THROTTLE OCZESATATHR8G; JMicron JMF601",
    "0x152d:0x0602",
    "",
    "",
    "" // unsupported
  },
  { "USB: ; JMicron JM20329", // USB->SATA
    "0x152d:0x2329",
    "", // 0x0100
    "",
    "-d usbjmicron"
  },
  { "USB: ; JMicron JM20336", // USB+SATA->SATA, USB->2xSATA
    "0x152d:0x2336",
    "", // 0x0100
    "",
    "-d usbjmicron,x"
  },
  { "USB: Generic JMicron adapter; JMicron",
    "0x152d:0x2337",
    "",
    "",
    "-d usbjmicron"
  },
  { "USB: ; JMicron JM20337/8", // USB->SATA+PATA, USB+SATA->PATA
    "0x152d:0x2338",
    "", // 0x0100
    "",
    "-d usbjmicron"
  },
  { "USB: ; JMicron JM20339", // USB->SATA
    "0x152d:0x2339",
    "", // 0x0100
    "",
    "-d usbjmicron,x"
  },
  { "USB: ; JMicron", // USB+SATA->SATA
    "0x152d:0x2351",  // e.g. Verbatim Portable Hard Drive 500Gb
    "", // 0x0100
    "",
    "-d sat"
  },
  { "USB: ; JMicron", // USB->SATA
    "0x152d:0x2352",
    "", // 0x0100
    "",
    "-d usbjmicron,x"
  },
  { "USB: ; JMicron", // USB->SATA
    "0x152d:0x2509",
    "", // 0x0100
    "",
    "-d usbjmicron,x"
  },
  // ASMedia
  { "USB: ; ASMedia ASM1051",
    "0x174c:0x5106", // 0x174c:0x55aa after firmware update
    "",
    "",
    "-d sat"
  },
  { "USB: ; ASMedia USB 3.0", // MEDION HDDrive-n-GO, LaCie Rikiki USB 3.0,
      // Silicon Power Armor A80 (ticket #237)
      // reported as unsupported: BYTECC T-200U3, Kingwin USB 3.0 docking station
    "0x174c:0x55aa",
    "", // 0x0100
    "",
    "-d sat"
  },
  // LucidPort
  { "USB: ; LucidPORT USB300", // RaidSonic ICY BOX IB-110StU3-B, Sharkoon SATA QuickPort H3
    "0x1759:0x500[02]", // 0x5000: USB 2.0, 0x5002: USB 3.0
    "",
    "",
    "-d sat"
  },
  { "USB: ; LucidPort", // Fuj:tech SATA-USB3 dock
    "0x1759:0x5100",
    "", // 0x2580
    "",
    "-d sat"
  },
  // Verbatim
  { "USB: Verbatim Portable Hard Drive; Sunplus",
    "0x18a5:0x0214",
    "", // 0x0112
    "",
    "-d usbsunplus"
  },
  { "USB: Verbatim FW/USB160; Oxford OXUF934SSA-LQAG", // USB+IEE1394->SATA
    "0x18a5:0x0215",
    "", // 0x0001
    "",
    "-d sat"
  },
  { "USB: Verbatim External Hard Drive 47519; Sunplus", // USB->SATA
    "0x18a5:0x0216",
    "",
    "",
    "-d usbsunplus"
  },
  { "USB: Verbatim Pocket Hard Drive; JMicron", // SAMSUNG SpinPoint N3U-3 (USB, 4KiB LLS)
    "0x18a5:0x0227",
    "",
    "",
    "-d usbjmicron" // "-d usbjmicron,x" does not work
  },
  { "USB: Verbatim External Hard Drive; JMicron", // 2TB
    "0x18a5:0x022a",
    "",
    "",
    "-d usbjmicron"
  },
  { "USB: Verbatim Store'n'Go; JMicron", // USB->SATA
    "0x18a5:0x022b",
    "", // 0x0100
    "",
    "-d usbjmicron"
  },
  // Silicon Image
  { "USB: Vantec NST-400MX-SR; Silicon Image 5744",
    "0x1a4a:0x1670",
    "",
    "",
    "" // unsupported
  },
  // SunplusIT
  { "USB: ; SunplusIT",
    "0x1bcf:0x0c31",
    "",
    "",
    "-d usbsunplus"
  },
  // Innostor
  { "USB: ; Innostor IS888", // Sharkoon SATA QuickDeck Pro USB 3.0
    "0x1f75:0x0888",
    "", // 0x0034
    "",
    "" // unsupported
  },
  // Power Quotient International
  { "USB: PQI H560; ",
    "0x3538:0x0902",
    "", // 0x0000
    "",
    "-d sat"
  },
  // Hitachi/SimpleTech
  { "USB: Hitachi Touro Desk; JMicron", // 3TB
    "0x4971:0x1011",
    "",
    "",
    "-d usbjmicron"
  },
  { "USB: Hitachi Touro Desk 3.0; ", // 2TB
    "0x4971:0x1015",
    "", // 0x0000
    "",
    "-d sat" // ATA output registers missing
  },
  { "USB: Hitachi/SimpleTech; JMicron", // 1TB
    "0x4971:0xce17",
    "",
    "",
    "-d usbjmicron,x"
  },
  // OnSpec
  { "USB: ; OnSpec", // USB->PATA
    "0x55aa:0x2b00",
    "", // 0x0100
    "",
    "" // unsupported
  },
  // 0x6795 (?)
  { "USB: Sharkoon 2-Bay RAID Box; ", // USB 3.0
    "0x6795:0x2756",
    "", // 0x0100
    "",
    "-d sat"
  },
/*
}; // builtin_knowndrives[]
 */<|MERGE_RESOLUTION|>--- conflicted
+++ resolved
@@ -75,11 +75,7 @@
 /*
 const drive_settings builtin_knowndrives[] = {
  */
-<<<<<<< HEAD
-  { "$Id: drivedb.h 3864 2013-12-08 20:36:46Z chrfranke $",
-=======
-  { "$Id: drivedb.h 3865 2013-12-14 21:21:18Z chrfranke $",
->>>>>>> 002be1ea
+  { "$Id: drivedb.h 3866 2013-12-14 21:30:40Z chrfranke $",
     "-", "-",
     "This is a dummy entry to hold the SVN-Id of drivedb.h",
     ""
