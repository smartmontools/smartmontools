--- conflicted
+++ resolved
@@ -75,11 +75,7 @@
 /*
 const drive_settings builtin_knowndrives[] = {
  */
-<<<<<<< HEAD
-  { "$Id: drivedb.h 4106 2015-06-03 19:38:45Z chrfranke $",
-=======
-  { "$Id: drivedb.h 4111 2015-06-24 06:39:18Z samm2 $",
->>>>>>> 9a532b9d
+  { "$Id: drivedb.h 4112 2015-07-01 19:44:20Z chrfranke $",
     "-", "-",
     "This is a dummy entry to hold the SVN-Id of drivedb.h",
     ""
