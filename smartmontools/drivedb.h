--- conflicted
+++ resolved
@@ -75,11 +75,7 @@
 /*
 const drive_settings builtin_knowndrives[] = {
  */
-<<<<<<< HEAD
-  { "$Id: drivedb.h 4187 2015-12-14 21:04:09Z chrfranke $",
-=======
-  { "$Id: drivedb.h 4198 2016-01-06 21:43:56Z chrfranke $",
->>>>>>> 03064ef8
+  { "$Id: drivedb.h 4199 2016-01-06 21:50:56Z chrfranke $",
     "-", "-",
     "This is a dummy entry to hold the SVN-Id of drivedb.h",
     ""
