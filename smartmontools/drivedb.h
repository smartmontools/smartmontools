--- conflicted
+++ resolved
@@ -75,11 +75,7 @@
 /*
 const drive_settings builtin_knowndrives[] = {
  */
-<<<<<<< HEAD
-  { "$Id: drivedb.h 3753 2013-01-23 20:25:28Z chrfranke $",
-=======
-  { "$Id: drivedb.h 3767 2013-02-06 21:48:28Z chrfranke $",
->>>>>>> a880b709
+  { "$Id: drivedb.h 3768 2013-02-06 21:55:00Z chrfranke $",
     "-", "-",
     "This is a dummy entry to hold the SVN-Id of drivedb.h",
     ""
