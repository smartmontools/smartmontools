/*
 * drivedb.h - smartmontools 5.40 drive database file
 *
 * Home page of code is: http://www.smartmontools.org
 *
 * Copyright (C) 2003-11 Philip Williams, Bruce Allen
 * Copyright (C) 2008-17 Christian Franke
 *
 * This program is free software; you can redistribute it and/or modify
 * it under the terms of the GNU General Public License as published by
 * the Free Software Foundation; either version 2, or (at your option)
 * any later version.
 *
 * You should have received a copy of the GNU General Public License
 * (for example COPYING); If not, see <http://www.gnu.org/licenses/>.
 *
 */

/*
 * Structure used to store drive database entries:
 *
 * struct drive_settings {
 *   const char * modelfamily;
 *   const char * modelregexp;
 *   const char * firmwareregexp;
 *   const char * warningmsg;
 *   const char * presets;
 * };
 *
 * The elements are used in the following ways:
 *
 *  modelfamily     Informal string about the model family/series of a
 *                  device. Set to "" if no info (apart from device id)
 *                  known.  The entry is ignored if this string starts with
 *                  a dollar sign.  Must not start with "USB:", see below.
 *  modelregexp     POSIX extended regular expression to match the model of
 *                  a device.  This should never be "".
 *  firmwareregexp  POSIX extended regular expression to match a devices's
 *                  firmware.  This is optional and should be "" if it is not
 *                  to be used.  If it is nonempty then it will be used to
 *                  narrow the set of devices matched by modelregexp.
 *  warningmsg      A message that may be displayed for matching drives.  For
 *                  example, to inform the user that they may need to apply a
 *                  firmware patch.
 *  presets         String with vendor-specific attribute ('-v') and firmware
 *                  bug fix ('-F') options.  Same syntax as in smartctl command
 *                  line.  The user's own settings override these.
 *
 * The regular expressions for drive model and firmware must match the full
 * string.  The effect of "^FULLSTRING$" is identical to "FULLSTRING".
 * The form ".*SUBSTRING.*" can be used if substring match is desired.
 *
 * The table will be searched from the start to end or until the first match,
 * so the order in the table is important for distinct entries that could match
 * the same drive.
 *
 *
 * Format for USB ID entries:
 *
 *  modelfamily     String with format "USB: DEVICE; BRIDGE" where
 *                  DEVICE is the name of the device and BRIDGE is
 *                  the name of the USB bridge.  Both may be empty
 *                  if no info known.
 *  modelregexp     POSIX extended regular expression to match the USB
 *                  vendor:product ID in hex notation ("0x1234:0xabcd").
 *                  This should never be "".
 *  firmwareregexp  POSIX extended regular expression to match the USB
 *                  bcdDevice info.  Only compared during search if other
 *                  entries with same USB vendor:product ID exist.
 *  warningmsg      Not used yet.
 *  presets         String with one device type ('-d') option.
 *
 */

/*
const drive_settings builtin_knowndrives[] = {
 */
<<<<<<< HEAD
  { "$Id: drivedb.h 4377 2017-01-12 21:12:22Z chrfranke $",
=======
  { "$Id: drivedb.h 4383 2017-01-21 15:59:49Z chrfranke $",
>>>>>>> dcb6896c
    "-", "-",
    "This is a dummy entry to hold the SVN-Id of drivedb.h",
    ""
  /* Default settings:
    "-v 1,raw48,Raw_Read_Error_Rate "
    "-v 2,raw48,Throughput_Performance "
    "-v 3,raw16(avg16),Spin_Up_Time "
    "-v 4,raw48,Start_Stop_Count "
    "-v 5,raw16(raw16),Reallocated_Sector_Ct "
    "-v 6,raw48,Read_Channel_Margin "
    "-v 7,raw48,Seek_Error_Rate "
    "-v 8,raw48,Seek_Time_Performance "
    "-v 9,raw24(raw8),Power_On_Hours " // smartmontools <= r3527: raw48
    "-v 10,raw48,Spin_Retry_Count "
    "-v 11,raw48,Calibration_Retry_Count "
    "-v 12,raw48,Power_Cycle_Count "
    "-v 13,raw48,Read_Soft_Error_Rate "
    //  14-174 Unknown_Attribute
    "-v 175,raw48,Program_Fail_Count_Chip "
    "-v 176,raw48,Erase_Fail_Count_Chip "
    "-v 177,raw48,Wear_Leveling_Count "
    "-v 178,raw48,Used_Rsvd_Blk_Cnt_Chip "
    "-v 179,raw48,Used_Rsvd_Blk_Cnt_Tot "
    "-v 180,raw48,Unused_Rsvd_Blk_Cnt_Tot "
    "-v 181,raw48,Program_Fail_Cnt_Total "
    "-v 182,raw48,Erase_Fail_Count_Total "
    "-v 183,raw48,Runtime_Bad_Block "
    "-v 184,raw48,End-to-End_Error "
    //  185-186 Unknown_Attribute
    "-v 187,raw48,Reported_Uncorrect "
    "-v 188,raw48,Command_Timeout "
    "-v 189,raw48,High_Fly_Writes "
    "-v 190,tempminmax,Airflow_Temperature_Cel "
    "-v 191,raw48,G-Sense_Error_Rate "
    "-v 192,raw48,Power-Off_Retract_Count "
    "-v 193,raw48,Load_Cycle_Count "
    "-v 194,tempminmax,Temperature_Celsius "
    "-v 195,raw48,Hardware_ECC_Recovered "
    "-v 196,raw16(raw16),Reallocated_Event_Count "
    "-v 197,raw48,Current_Pending_Sector "
    "-v 198,raw48,Offline_Uncorrectable "
    "-v 199,raw48,UDMA_CRC_Error_Count "
    "-v 200,raw48,Multi_Zone_Error_Rate "
    "-v 201,raw48,Soft_Read_Error_Rate "
    "-v 202,raw48,Data_Address_Mark_Errs "
    "-v 203,raw48,Run_Out_Cancel "
    "-v 204,raw48,Soft_ECC_Correction "
    "-v 205,raw48,Thermal_Asperity_Rate "
    "-v 206,raw48,Flying_Height "
    "-v 207,raw48,Spin_High_Current "
    "-v 208,raw48,Spin_Buzz "
    "-v 209,raw48,Offline_Seek_Performnce "
    //  210-219 Unknown_Attribute
    "-v 220,raw48,Disk_Shift "
    "-v 221,raw48,G-Sense_Error_Rate "
    "-v 222,raw48,Loaded_Hours "
    "-v 223,raw48,Load_Retry_Count "
    "-v 224,raw48,Load_Friction "
    "-v 225,raw48,Load_Cycle_Count "
    "-v 226,raw48,Load-in_Time "
    "-v 227,raw48,Torq-amp_Count "
    "-v 228,raw48,Power-off_Retract_Count "
    //  229 Unknown_Attribute
    "-v 230,raw48,Head_Amplitude "
    "-v 231,raw48,Temperature_Celsius "
    "-v 232,raw48,Available_Reservd_Space "
    "-v 233,raw48,Media_Wearout_Indicator "
    //  234-239 Unknown_Attribute
    "-v 240,raw48,Head_Flying_Hours "
    "-v 241,raw48,Total_LBAs_Written "
    "-v 242,raw48,Total_LBAs_Read "
    //  243-249 Unknown_Attribute
    "-v 250,raw48,Read_Error_Retry_Rate "
    //  251-253 Unknown_Attribute
    "-v 254,raw48,Free_Fall_Sensor "
  */
  },
  { "Apacer SSD",
    "(2|4|8|16|32)GB SATA Flash Drive", // tested with APSDM002G15AN-CT/SFDDA01C and SFI2101D, APSDM004G13AN-AT/SFDE001A
    "SF(DDA01C|I2101D|DE001A)", "", // spec found at http://wfcache.advantech.com/www/certified-peripherals/documents/96fmcff-04g-cs-ap_Datasheet.pdf
    "-v 160,raw48,Initial_Bad_Block_Count "
    "-v 161,raw48,Bad_Block_Count "
    "-v 162,raw48,Spare_Block_Count "
    "-v 163,raw48,Max_Erase_Count "
    "-v 164,raw48,Average_Erase_Count "
    "-v 165,raw48,Average_Erase_Count " // could be wrong
    "-v 166,raw48,Later_Bad_Block_Count "
    "-v 167,raw48,SSD_Protect_Mode "
    "-v 168,raw48,SATA_PHY_Err_Ct "
  },
  { "Apple MacBook Air SSD", // probably Toshiba
    "APPLE SSD TS(064|128)E", // tested with APPLE SSD TS064E/TQAABBF0
    "", "",
    "-v 173,raw48,Wear_Leveling_Count " //  ]
    "-v 241,raw48,Host_Writes_GiB "     //  ]  guessed (ticket #655)
    "-v 242,raw48,Host_Reades_GiB "     //  ]
  },
  { "Apple SD/SM/TS...E/F SSDs", // SanDisk/Samsung/Toshiba?
    "APPLE SSD (S[DM]|TS)0?(128|256|512|768)[EFG]", // tested with APPLE SSD SD256E/1021AP, SD0128F/A223321
     // APPLE SSD SM768E/CXM90A1Q, SM0512F/UXM2JA1Q, TS0256F/109L0704, SM0512G/BXW1SA0Q
    "", "",
  //"-v 1,raw48,Raw_Read_Error_Rate "
  //"-v 5,raw16(raw16),Reallocated_Sector_Ct "
  //"-v 9,raw24(raw8),Power_On_Hours "
  //"-v 12,raw48,Power_Cycle_Count "
  //"-v 169,raw48,Unknown_Attribute "
    "-v 173,raw48,Wear_Leveling_Count " // ]
    "-v 174,raw48,Host_Reads_MiB "      // ] guessed (ticket #342), S[DM]*F only
    "-v 175,raw48,Host_Writes_MiB "     // ]
  //"-v 192,raw48,Power-Off_Retract_Count "
  //"-v 194,tempminmax,Temperature_Celsius "
  //"-v 197,raw48,Current_Pending_Sector "
  //"-v 199,raw48,UDMA_CRC_Error_Count "
  //"-v 240,raw48,Unknown_SSD_Attribute "
  },
  { "Crucial/Micron RealSSD C300/M500", // Marvell 88SS91xx
    "C300-CTFDDA[AC](064|128|256)MAG|" // Marvell 88SS9174 BJP2, tested with C300-CTFDDAC128MAG/0002,
      // C300-CTFDDAC064MAG/0006
    "Crucial_CT(120|240|480)M500SSD[13]", // Marvell 88SS9187 BLD2, tested with Crucial_CT120M500SSD3/MU02,
      // Crucial_CT120M500SSD1/MU02, Crucial_CT240M500SSD1/MU03, Crucial_CT480M500SSD1/MU03
    "", "",
  //"-v 1,raw48,Raw_Read_Error_Rate "
  //"-v 5,raw16(raw16),Reallocated_Sector_Ct "
  //"-v 9,raw24(raw8),Power_On_Hours "
  //"-v 12,raw48,Power_Cycle_Count "
    "-v 170,raw48,Grown_Failing_Block_Ct "
    "-v 171,raw48,Program_Fail_Count "
    "-v 172,raw48,Erase_Fail_Count "
    "-v 173,raw48,Wear_Leveling_Count "
    "-v 174,raw48,Unexpect_Power_Loss_Ct "
    "-v 181,raw16,Non4k_Aligned_Access "
    "-v 183,raw48,SATA_Iface_Downshift "
  //"-v 184,raw48,End-to-End_Error "
  //"-v 187,raw48,Reported_Uncorrect "
  //"-v 188,raw48,Command_Timeout "
    "-v 189,raw48,Factory_Bad_Block_Ct "
  //"-v 194,tempminmax,Temperature_Celsius "
  //"-v 195,raw48,Hardware_ECC_Recovered "
  //"-v 196,raw16(raw16),Reallocated_Event_Count "
  //"-v 197,raw48,Current_Pending_Sector "
  //"-v 198,raw48,Offline_Uncorrectable "
  //"-v 199,raw48,UDMA_CRC_Error_Count "
    "-v 202,raw48,Percent_Lifetime_Used "
    "-v 206,raw48,Write_Error_Rate "
    "-v 210,raw48,Success_RAIN_Recov_Cnt "
    "-v 246,raw48,Total_Host_Sector_Write "
    "-v 247,raw48,Host_Program_Page_Count "
    "-v 248,raw48,Bckgnd_Program_Page_Cnt"
  },
  { "Crucial/Micron RealSSD m4/C400/P400", // Marvell 9176, fixed firmware
    "C400-MTFDDA[ACK](064|128|256|512)MAM|"
    "M4-CT(064|128|256|512)M4SSD[123]|" // tested with M4-CT512M4SSD2/0309
    "MTFDDAK(064|128|256|512|050|100|200|400)MA[MNR]-1[JKS]1.*", // tested with
       // MTFDDAK256MAR-1K1AA/MA52, MTFDDAK256MAM-1K12/08TH
    "030[9-Z]|03[1-Z].|0[4-Z]..|[1-Z]....*", // >= "0309"
    "",
  //"-v 1,raw48,Raw_Read_Error_Rate "
  //"-v 5,raw16(raw16),Reallocated_Sector_Ct "
  //"-v 9,raw24(raw8),Power_On_Hours "
  //"-v 12,raw48,Power_Cycle_Count "
    "-v 170,raw48,Grown_Failing_Block_Ct "
    "-v 171,raw48,Program_Fail_Count "
    "-v 172,raw48,Erase_Fail_Count "
    "-v 173,raw48,Wear_Leveling_Count "
    "-v 174,raw48,Unexpect_Power_Loss_Ct "
    "-v 181,raw16,Non4k_Aligned_Access "
    "-v 183,raw48,SATA_Iface_Downshift "
  //"-v 184,raw48,End-to-End_Error "
  //"-v 187,raw48,Reported_Uncorrect "
  //"-v 188,raw48,Command_Timeout "
    "-v 189,raw48,Factory_Bad_Block_Ct "
  //"-v 194,tempminmax,Temperature_Celsius "
  //"-v 195,raw48,Hardware_ECC_Recovered "
  //"-v 196,raw16(raw16),Reallocated_Event_Count "
  //"-v 197,raw48,Current_Pending_Sector "
  //"-v 198,raw48,Offline_Uncorrectable "
  //"-v 199,raw48,UDMA_CRC_Error_Count "
    "-v 202,raw48,Perc_Rated_Life_Used "
    "-v 206,raw48,Write_Error_Rate"
  },
  { "Crucial/Micron RealSSD m4/C400", // Marvell 9176, buggy or unknown firmware
    "C400-MTFDDA[ACK](064|128|256|512)MAM|" // tested with C400-MTFDDAC256MAM/0002
    "M4-CT(064|128|256|512)M4SSD[123]", // tested with M4-CT064M4SSD2/0002,
      // M4-CT064M4SSD2/0009, M4-CT256M4SSD3/000F
    "",
    "This drive may hang after 5184 hours of power-on time:\n"
    "http://www.tomshardware.com/news/Crucial-m4-Firmware-BSOD,14544.html\n"
    "See the following web pages for firmware updates:\n"
    "http://www.crucial.com/support/firmware.aspx\n"
    "http://www.micron.com/products/solid-state-storage/client-ssd#software",
    "-v 170,raw48,Grown_Failing_Block_Ct "
    "-v 171,raw48,Program_Fail_Count "
    "-v 172,raw48,Erase_Fail_Count "
    "-v 173,raw48,Wear_Leveling_Count "
    "-v 174,raw48,Unexpect_Power_Loss_Ct "
    "-v 181,raw16,Non4k_Aligned_Access "
    "-v 183,raw48,SATA_Iface_Downshift "
    "-v 189,raw48,Factory_Bad_Block_Ct "
    "-v 202,raw48,Perc_Rated_Life_Used "
    "-v 206,raw48,Write_Error_Rate"
  },
  { "Crucial/Micron MX100/MX200/M5x0/M600 Client SSDs",
    "Crucial_CT(128|256|512)MX100SSD1|"// tested with Crucial_CT256MX100SSD1/MU01
    "Crucial_CT(200|250|256|500|512|1000|1024)MX200SSD[1346]|" // tested with Crucial_CT500MX200SSD1/MU01,
      // Crucial_CT1024MX200SSD1/MU01, Crucial_CT250MX200SSD3/MU01, Crucial_CT250MX200SSD1/MU03
    "Crucial_CT(120|240|480|960)M500SSD[134]|" // tested with Crucial_CT960M500SSD1/MU03,
      // Crucial_CT240M500SSD4/MU05
    "Crucial_CT(128|256|512|1024)M550SSD[13]|" // tested with Crucial_CT512M550SSD3/MU01,
      // Crucial_CT1024M550SSD1/MU01
    "Micron_M500_MTFDDA[KTV](120|240|480|960)MAV|"// tested with Micron_M500_MTFDDAK960MAV/MU05
    "(Micron_)?M510[_-]MTFDDA[KTV](128|256)MAZ|" // tested with M510-MTFDDAK256MAZ/MU01
    "(Micron_)?M550[_-]MTFDDA[KTV](064|128|256|512|1T0)MAY|" // tested with M550-MTFDDAK256MAY/MU01
    "Micron_M600_(EE|MT)FDDA[KTV](128|256|512|1T0)MBF[25Z]?", // tested with Micron_M600_MTFDDAK1T0MBF/MU01
    "", "",
  //"-v 1,raw48,Raw_Read_Error_Rate "
    "-v 5,raw48,Reallocate_NAND_Blk_Cnt "
  //"-v 9,raw24(raw8),Power_On_Hours "
  //"-v 12,raw48,Power_Cycle_Count "
    "-v 171,raw48,Program_Fail_Count "
    "-v 172,raw48,Erase_Fail_Count "
    "-v 173,raw48,Ave_Block-Erase_Count "
    "-v 174,raw48,Unexpect_Power_Loss_Ct "
    "-v 180,raw48,Unused_Reserve_NAND_Blk "
    "-v 183,raw48,SATA_Interfac_Downshift "
    "-v 184,raw48,Error_Correction_Count "
  //"-v 187,raw48,Reported_Uncorrect "
  //"-v 194,tempminmax,Temperature_Celsius "
  //"-v 196,raw16(raw16),Reallocated_Event_Count "
  //"-v 197,raw48,Current_Pending_Sector "
  //"-v 198,raw48,Offline_Uncorrectable "
  //"-v 199,raw48,UDMA_CRC_Error_Count "
    "-v 202,raw48,Percent_Lifetime_Used "
    "-v 206,raw48,Write_Error_Rate "
    "-v 210,raw48,Success_RAIN_Recov_Cnt "
    "-v 246,raw48,Total_Host_Sector_Write "
    "-v 247,raw48,Host_Program_Page_Count "
    "-v 248,raw48,Bckgnd_Program_Page_Cnt"
  },
  { "Micron M500DC/M510DC Enterprise SSDs",
    "Micron_M500DC_(EE|MT)FDDA[AK](120|240|480|800)MBB|" // tested with
      // Micron_M500DC_EEFDDAA120MBB/129, Micron_M500DC_MTFDDAK800MBB/0129
    "MICRON_M510DC_(EE|MT)FDDAK(120|240|480|800|960)MBP", // tested with
      // Micron_M510DC_MTFDDAK240MBP/0005
    "", "",
  //"-v 1,raw48,Raw_Read_Error_Rate "
    "-v 5,raw48,Reallocated_Block_Count "
  //"-v 9,raw24(raw8),Power_On_Hours "
  //"-v 12,raw48,Power_Cycle_Count "
    "-v 170,raw48,Reserved_Block_Count "
    "-v 171,raw48,Program_Fail_Count "
    "-v 172,raw48,Erase_Fail_Count "
    "-v 173,raw48,Ave_Block-Erase_Count "
    "-v 174,raw48,Unexpect_Power_Loss_Ct "
    "-v 184,raw48,Error_Correction_Count "
  //"-v 187,raw48,Reported_Uncorrect "
    "-v 188,raw48,Command_Timeouts "
  //"-v 194,tempminmax,Temperature_Celsius "
    "-v 195,raw48,Cumulativ_Corrected_ECC "
  //"-v 197,raw48,Current_Pending_Sector "
  //"-v 198,raw48,Offline_Uncorrectable "
  //"-v 199,raw48,UDMA_CRC_Error_Count "
    "-v 202,raw48,Percent_Lifetime_Remain "
    "-v 206,raw48,Write_Error_Rate "
    "-v 247,raw48,Host_Program_Page_Count "
    "-v 248,raw48,Bckgnd_Program_Page_Cnt"
  },
  { "SandForce Driven SSDs", // Corsair Force LS with buggy firmware only
    "Corsair Force LS SSD", // tested with Corsair Force LS SSD/S9FM01.8
    "S9FM01\\.8",
    "A firmware update is available for this drive.\n"
    "It is HIGHLY RECOMMENDED for drives with specific serial numbers.\n"
    "See the following web pages for details:\n"
    "http://www.corsair.com/en-us/force-series-ls-60gb-sata-3-6gb-s-ssd\n"
    "https://www.smartmontools.org/ticket/628",
    "-v 1,raw24/raw32,Raw_Read_Error_Rate "
    "-v 5,raw48,Retired_Block_Count "
    "-v 9,msec24hour32,Power_On_Hours_and_Msec "
  //"-v 12,raw48,Power_Cycle_Count "
    "-v 162,raw48,Unknown_SandForce_Attr "
    "-v 170,raw48,Reserve_Block_Count "
    "-v 172,raw48,Erase_Fail_Count "
    "-v 173,raw48,Unknown_SandForce_Attr "
    "-v 174,raw48,Unexpect_Power_Loss_Ct "
    "-v 181,raw48,Program_Fail_Count "
  //"-v 187,raw48,Reported_Uncorrect "
  //"-v 192,raw48,Power-Off_Retract_Count "
  //"-v 194,tempminmax,Temperature_Celsius "
  //"-v 196,raw16(raw16),Reallocated_Event_Count "
    "-v 218,raw48,Unknown_SandForce_Attr "
    "-v 231,raw48,SSD_Life_Left "
    "-v 241,raw48,Lifetime_Writes_GiB "
    "-v 242,raw48,Lifetime_Reads_GiB"
  },
  { "SandForce Driven SSDs",
    "SandForce 1st Ed\\.|" // Demo Drive, tested with firmware 320A13F0
    "ADATA SSD S(396|510|599) .?..GB|" // tested with ADATA SSD S510 60GB/320ABBF0,
      // ADATA SSD S599 256GB/3.1.0, 64GB/3.4.6
    "ADATA SP[389]00|" // tested with ADATA SP300/5.0.2d, SP800/5.0.6c,
      // ADATA SP900/5.0.6 (Premier Pro, SF-2281)
    "ADATA SSD S[PX]900 (64|128|256|512)GB-DL2|" // tested with ADATA SSD SP900 256GB-DL2/5.0.6,
      // ADATA SSD SX900 512GB-DL2/5.8.2
    "ADATA XM11 (128|256)GB|" // tested with ADATA XM11 128GB/5.0.1
    "ATP Velocity MIV (60|120|240|480)GB|" // tested with ATP Velocity MIV 480GB/110719
    "Corsair CSSD-F(40|60|80|115|120|160|240)GBP?2.*|" // Corsair Force, tested with
      // Corsair CSSD-F40GB2/1.1, Corsair CSSD-F115GB2-A/2.1a
    "Corsair Force ((3 |LS )?SSD|GS|GT)|" // SF-2281, tested with
      // Corsair Force SSD/5.05, 3 SSD/1.3.2, GT/1.3.3, GS/5.03,
      // Corsair Force LS SSD/S8FM06.5, S9FM01.8, S9FM02.0
    "FM-25S2S-(60|120|240)GBP2|" // G.SKILL Phoenix Pro, SF-1200, tested with
      // FM-25S2S-240GBP2/4.2
    "FTM(06|12|24|48)CT25H|" // Supertalent TeraDrive CT, tested with
      // FTM24CT25H/STTMP2P1
    "KINGSTON SE50S3(100|240|480)G|" // tested with SE50S3100G/KE1ABBF0
    "KINGSTON SH10[03]S3(90|120|240|480)G|" // HyperX (3K), SF-2281, tested with
      // SH100S3240G/320ABBF0, SH103S3120G/505ABBF0
    "KINGSTON SKC(300S37A|380S3)(60|120|180|240|480)G|" // KC300, SF-2281, tested with
      // SKC300S37A120G/KC4ABBF0, SKC380S3120G/507ABBF0
    "KINGSTON SVP200S3(7A)?(60|90|120|240|480)G|" // V+ 200, SF-2281, tested with
      // SVP200S37A480G/502ABBF0, SVP200S390G/332ABBF0
    "KINGSTON SMS200S3(30|60|120)G|" // mSATA, SF-2241, tested with SMS200S3120G/KC3ABBF0
    "KINGSTON SMS450S3(32|64|128)G|" // mSATA, SF-2281, tested with SMS450S3128G/503ABBF0
    "KINGSTON (SV300|SKC100|SE100)S3.*G|" // other SF-2281
    "MKNSSDCR(45|60|90|120|180|240|360|480)GB(-(7|DX7?|MX|G2))?|" // Mushkin Chronos (7mm/Deluxe/MX/G2),
      // SF-2281, tested with MKNSSDCR120GB, MKNSSDCR120GB-MX/560ABBF0, MKNSSDCR480GB-DX7/603ABBF0
    "MKNSSDEC(60|120|240|480|512)GB|" // Mushkin Enhanced ECO2, tested with MKNSSDEC120GB/604ABBF0
    "MKNSSDAT(30|40|60|120|180|240|480)GB(-(DX|V))?|" // Mushkin Atlas (Deluxe/Value), mSATA, SF-2281,
      // tested with MKNSSDAT120GB-V/540ABBF0
    "Mushkin MKNSSDCL(40|60|80|90|115|120|180|240|480)GB-DX2?|" // Mushkin Callisto deluxe,
      // SF-1200/1222, Mushkin MKNSSDCL60GB-DX/361A13F0
    "OCZ[ -](AGILITY2([ -]EX)?|COLOSSUS2|ONYX2|VERTEX(2|-LE))( [123]\\..*)?|" // SF-1200,
      // tested with OCZ-VERTEX2/1.11, OCZ-VERTEX2 3.5/1.11
    "OCZ-NOCTI|" // mSATA, SF-2100, tested with OCZ-NOCTI/2.15
    "OCZ-REVODRIVE3?( X2)?|" // PCIe, SF-1200/2281, tested with
      // OCZ-REVODRIVE( X2)?/1.20, OCZ-REVODRIVE3 X2/2.11
    "OCZ-REVODRIVE350|"
    "OCZ[ -](VELO|VERTEX2[ -](EX|PRO))( [123]\\..*)?|" // SF-1500, tested with
      // OCZ VERTEX2-PRO/1.10 (Bogus thresholds for attribute 232 and 235)
    "D2[CR]STK251...-....|" // OCZ Deneva 2 C/R, SF-22xx/25xx,
      // tested with D2CSTK251M11-0240/2.08, D2CSTK251A10-0240/2.15
    "OCZ-(AGILITY3|SOLID3|VERTEX3( MI)?)|"  // SF-2200, tested with OCZ-VERTEX3/2.02,
      // OCZ-AGILITY3/2.11, OCZ-SOLID3/2.15, OCZ-VERTEX3 MI/2.15
    "OCZ Z-DRIVE R4 [CR]M8[48]|" // PCIe, SF-2282/2582, tested with OCZ Z-DRIVE R4 CM84/2.13
      // (Bogus attributes under Linux)
    "OCZ Z-DRIVE 4500|"
    "OCZ-VELO DRIVE|" // VeloDrive R, PCIe, tested with OCZ-VELO DRIVE/1.33
    "TALOS2|" // OCZ Talos 2 C/R, SAS (works with -d sat), 2*SF-2282, tested with TALOS2/3.20E
    "(APOC|DENC|DENEVA|FTNC|GFGC|MANG|MMOC|NIMC|TMSC).*|" // other OCZ SF-1200,
      // tested with DENCSTE251M11-0120/1.33, DENEVA PCI-E/1.33
    "(DENR|DRSAK|EC188|NIMR|PSIR|TRSAK).*|" // other OCZ SF-1500
    "OWC Aura Pro( 6G SSD)?|" // tested with OWC Aura Pro 6G SSD/507ABBF0, OWC Aura Pro/603ABBF0
    "OWC Mercury Electra (Pro )?[36]G SSD|" // tested with
      // OWC Mercury Electra 6G SSD/502ABBF0, OWC Mercury Electra Pro 3G SSD/541ABBF0
    "OWC Mercury E(xtreme|XTREME) Pro (6G |RE )?SSD|" // tested with
      // OWC Mercury Extreme Pro SSD/360A13F0, OWC Mercury EXTREME Pro 6G SSD/507ABBF0
    "Patriot Pyro|" // tested with Patriot Pyro/332ABBF0
    "SanDisk SDSSDX(60|120|240|480)GG25|" // SanDisk Extreme, SF-2281, tested with
      // SDSSDX240GG25/R201
    "SanDisk SDSSDA(120|240|480)G|" // SanDisk SSD Plus, tested with SanDisk SDSSDA240G/U21010RL
    "SuperSSpeed S301 [0-9]*GB|" // SF-2281, tested with SuperSSpeed S301 128GB/503
    "SG9XCS2D(0?50|100|200|400)GESLT|" // Smart Storage Systems XceedIOPS2, tested with
      // SG9XCS2D200GESLT/SA03L370
    "SSD9SC(120|240|480)GED[EA]|" // PNY Prevail Elite, tested with SSD9SC120GEDA/334ABBF0
    "(TX32|TX31C1|VN0.?..GCNMK).*|" // Smart Storage Systems XceedSTOR
    "(TX22D1|TX21B1).*|" // Smart Storage Systems XceedIOPS2
    "TX52D1.*|" // Smart Storage Systems Xcel-200
    "TS(64|128|256|512)GSSD[37]20|" // Transcend SSD320/720, SF-2281, tested with
      // TS128GSSD320, TS256GSSD720/5.2.0
    "UGB(88P|99S)GC...H[BF].|" // Unigen, tested with
      // UGB88PGC100HF2/MP Rev2, UGB99SGC100HB3/RC Rev3
    "SG9XCS(1F|2D)(50|100|200|400)GE01|" // XceedIOPS, tested with SG9XCS2D50GE01/SA03F34V
    "VisionTek GoDrive (60|120|240|480)GB", // tested with VisionTek GoDrive 480GB/506ABBF0
    "", "",
    "-v 1,raw24/raw32,Raw_Read_Error_Rate "
    "-v 5,raw48,Retired_Block_Count "
    "-v 9,msec24hour32,Power_On_Hours_and_Msec "
  //"-v 12,raw48,Power_Cycle_Count "
    "-v 13,raw24/raw32,Soft_Read_Error_Rate "
    "-v 100,raw48,Gigabytes_Erased "
    "-v 162,raw48,Unknown_SandForce_Attr " // Corsair Force LS SSD/S9FM01.8, *2.0
    "-v 170,raw48,Reserve_Block_Count "
    "-v 171,raw48,Program_Fail_Count "
    "-v 172,raw48,Erase_Fail_Count "
    "-v 173,raw48,Unknown_SandForce_Attr " // Corsair Force LS SSD/S9FM01.8, *2.0
    "-v 174,raw48,Unexpect_Power_Loss_Ct "
    "-v 177,raw48,Wear_Range_Delta "
    "-v 181,raw48,Program_Fail_Count "
    "-v 182,raw48,Erase_Fail_Count "
    "-v 184,raw48,IO_Error_Detect_Code_Ct "
  //"-v 187,raw48,Reported_Uncorrect "
    "-v 189,tempminmax,Airflow_Temperature_Cel "
  //"-v 192,raw48,Power-Off_Retract_Count "
  //"-v 194,tempminmax,Temperature_Celsius "
    "-v 195,raw24/raw32,ECC_Uncorr_Error_Count "
  //"-v 196,raw16(raw16),Reallocated_Event_Count "
    "-v 198,hex48,Uncorrectable_Sector_Ct "
    "-v 199,raw48,SATA_CRC_Error_Count "
    "-v 201,raw24/raw32,Unc_Soft_Read_Err_Rate "
    "-v 204,raw24/raw32,Soft_ECC_Correct_Rate "
    "-v 218,raw48,Unknown_SandForce_Attr " // Corsair Force LS SSD/S9FM01.8, *2.0
    "-v 230,raw48,Life_Curve_Status "
    "-v 231,raw48,SSD_Life_Left "
  //"-v 232,raw48,Available_Reservd_Space "
    "-v 233,raw48,SandForce_Internal "
    "-v 234,raw48,SandForce_Internal "
    "-v 235,raw48,SuperCap_Health "
    "-v 241,raw48,Lifetime_Writes_GiB "
    "-v 242,raw48,Lifetime_Reads_GiB"
  },
  { "Phison Driven SSDs", // see MKP_521_Phison_SMART_attribute.pdf
    "KINGSTON SUV300S37A(120|240|480)G|" // UV300 SSD, tested with KINGSTON SUV300S37A120G/SAFM11.K
    "KINGSTON SKC310S3B?7A960G|" // SSDNow KC310, KINGSTON SKC310S37A960G/SAFM00.r
    "KINGSTON SKC400S37(128G|256G|512G|1T)|" // SSDNow KC400, KINGSTON SKC400S37128G
    "KINGSTON SV310S3(7A|D7|N7A|B7A)960G|" // SSDNow V310
    "KINGSTON SHSS3B?7A(120|240|480|960)G", // HyperX Savage
    "", "",
  //"-v 1,raw48,Raw_Read_Error_Rate "
    "-v 2,raw48,Not_In_Use "
    "-v 3,raw48,Not_In_Use "
    "-v 5,raw48,Not_In_Use "
    "-v 7,raw48,Not_In_Use "
    "-v 8,raw48,Not_In_Use "
  //"-v 9,raw24(raw8),Power_On_Hours "
    "-v 5,raw48,Retired_Block_Count "
  //"-v 9,raw24(raw8),Power_On_Hours "
    "-v 10,raw48,Not_In_Use "
  //"-v 12,raw48,Power_Cycle_Count "
    "-v 168,raw48,SATA_Phy_Error_Count "
    "-v 170,hex48,Bad_Blk_Ct_Erl/Lat " // Early bad block/Later bad block
    "-v 173,raw16(avg16),MaxAvgErase_Ct "
    "-v 175,raw48,Not_In_Use "
    "-v 183,raw48,Unknown_Attribute "
  //"-v 187,raw48,Reported_Uncorrect "
    "-v 192,raw48,Unsafe_Shutdown_Count "
  //"-v 194,tempminmax,Temperature_Celsius "
    "-v 196,raw48,Not_In_Use "
    "-v 197,raw48,Not_In_Use "
    "-v 199,raw48,CRC_Error_Count "
    "-v 218,raw48,CRC_Error_Count "
    "-v 231,raw48,SSD_Life_Left "
    "-v 233,raw48,Flash_Writes_GiB "
    "-v 240,raw48,Not_In_Use "
    "-v 241,raw48,Lifetime_Writes_GiB "
    "-v 242,raw48,Lifetime_Reads_GiB "
    "-v 244,raw48,Average_Erase_Count "
    "-v 245,raw48,Max_Erase_Count "
    "-v 246,raw48,Total_Erase_Count "
  },
  { "Indilinx Barefoot based SSDs",
    "Corsair CSSD-V(32|60|64|128|256)GB2|" // Corsair Nova, tested with Corsair CSSD-V32GB2/2.2
    "Corsair CMFSSD-(32|64|128|256)D1|" // Corsair Extreme, tested with Corsair CMFSSD-128D1/1.0
    "CRUCIAL_CT(64|128|256)M225|" // tested with CRUCIAL_CT64M225/1571
    "G.SKILL FALCON (64|128|256)GB SSD|" // tested with G.SKILL FALCON 128GB SSD/2030
    "OCZ[ -](AGILITY|ONYX|VERTEX( 1199|-TURBO| v1\\.10)?)|" // tested with
      // OCZ-ONYX/1.6, OCZ-VERTEX 1199/00.P97, OCZ-VERTEX/1.30, OCZ VERTEX-TURBO/1.5, OCZ-VERTEX v1.10/1370
    "Patriot[ -]Torqx.*|"
    "RENICE Z2|" // tested with RENICE Z2/2030
    "STT_FT[MD](28|32|56|64)GX25H|" // Super Talent Ultradrive GX, tested with STT_FTM64GX25H/1916
    "TS(18|25)M(64|128)MLC(16|32|64|128|256|512)GSSD|" // ASAX Leopard Hunt II, tested with TS25M64MLC64GSSD/0.1
    "FM-25S2I-(64|128)GBFII|" // G.Skill FALCON II, tested with FM-25S2I-64GBFII
    "TS(60|120)GSSD25D-M", // Transcend Ultra SSD (SATA II), see also Ticket #80
    "", "",
    "-v 1,raw64 " // Raw_Read_Error_Rate
    "-v 9,raw64 " // Power_On_Hours
    "-v 12,raw64 " // Power_Cycle_Count
    "-v 184,raw64,Initial_Bad_Block_Count "
    "-v 195,raw64,Program_Failure_Blk_Ct "
    "-v 196,raw64,Erase_Failure_Blk_Ct "
    "-v 197,raw64,Read_Failure_Blk_Ct "
    "-v 198,raw64,Read_Sectors_Tot_Ct "
    "-v 199,raw64,Write_Sectors_Tot_Ct "
    "-v 200,raw64,Read_Commands_Tot_Ct "
    "-v 201,raw64,Write_Commands_Tot_Ct "
    "-v 202,raw64,Error_Bits_Flash_Tot_Ct "
    "-v 203,raw64,Corr_Read_Errors_Tot_Ct "
    "-v 204,raw64,Bad_Block_Full_Flag "
    "-v 205,raw64,Max_PE_Count_Spec "
    "-v 206,raw64,Min_Erase_Count "
    "-v 207,raw64,Max_Erase_Count "
    "-v 208,raw64,Average_Erase_Count "
    "-v 209,raw64,Remaining_Lifetime_Perc "
    "-v 210,raw64,Indilinx_Internal "
    "-v 211,raw64,SATA_Error_Ct_CRC "
    "-v 212,raw64,SATA_Error_Ct_Handshake "
    "-v 213,raw64,Indilinx_Internal"
  },
  { "Indilinx Barefoot_2/Everest/Martini based SSDs",
    "OCZ VERTEX[ -]PLUS|" // tested with OCZ VERTEX-PLUS/3.55, OCZ VERTEX PLUS/3.55
    "OCZ-VERTEX PLUS R2|" // Barefoot 2, tested with OCZ-VERTEX PLUS R2/1.2
    "OCZ-PETROL|" // Everest 1, tested with OCZ-PETROL/3.12
    "OCZ-AGILITY4|" // Everest 2, tested with OCZ-AGILITY4/1.5.2
    "OCZ-VERTEX4", // Everest 2, tested with OCZ-VERTEX4/1.5
    "", "",
  //"-v 1,raw48,Raw_Read_Error_Rate "
  //"-v 3,raw16(avg16),Spin_Up_Time "
  //"-v 4,raw48,Start_Stop_Count "
  //"-v 5,raw16(raw16),Reallocated_Sector_Ct "
  //"-v 9,raw24(raw8),Power_On_Hours "
  //"-v 12,raw48,Power_Cycle_Count "
    "-v 232,raw48,Lifetime_Writes " // LBA?
  //"-v 233,raw48,Media_Wearout_Indicator"
  },
  { "Indilinx Barefoot 3 based SSDs",
    "OCZ-VECTOR(1[58]0)?|" // tested with OCZ-VECTOR/1.03, OCZ-VECTOR150/1.2, OCZ-VECTOR180
    "OCZ-VERTEX4[56]0A?|" // Barefoot 3 M10, tested with OCZ-VERTEX450/1.0, OCZ-VERTEX460/1.0, VERTEX460A
    "OCZ-SABER1000|"
    "OCZ-ARC100|"
    "Radeon R7", // Barefoot 3 M00, tested with Radeon R7/1.00
    "", "",
    "-v 5,raw48,Runtime_Bad_Block "
  //"-v 9,raw24(raw8),Power_On_Hours "
  //"-v 12,raw48,Power_Cycle_Count "
    "-v 171,raw48,Avail_OP_Block_Count "
    "-v 174,raw48,Pwr_Cycle_Ct_Unplanned "
    "-v 187,raw48,Total_Unc_NAND_Reads "
    "-v 195,raw48,Total_Prog_Failures "
    "-v 196,raw48,Total_Erase_Failures "
    "-v 197,raw48,Total_Unc_Read_Failures "
    "-v 198,raw48,Host_Reads_GiB "
    "-v 199,raw48,Host_Writes_GiB "
    "-v 205,raw48,Max_Rated_PE_Count "
    "-v 206,raw48,Min_Erase_Count "
    "-v 207,raw48,Max_Erase_Count "
    "-v 208,raw48,Average_Erase_Count "
    "-v 210,raw48,SATA_CRC_Error_Count "
    "-v 212,raw48,Pages_Requiring_Rd_Rtry "
    "-v 213,raw48,Snmple_Retry_Attempts "
    "-v 214,raw48,Adaptive_Retry_Attempts "
    "-v 222,raw48,RAID_Recovery_Count "
    "-v 224,raw48,In_Warranty "
    "-v 225,raw48,DAS_Polarity "
    "-v 226,raw48,Partial_Pfail "
    "-v 230,raw48,Write_Throttling "
    "-v 233,raw48,Remaining_Lifetime_Perc "
    "-v 241,raw48,Host_Writes_GiB " // M00/M10
    "-v 242,raw48,Host_Reads_GiB "  // M00/M10
    "-v 249,raw48,Total_NAND_Prog_Ct_GiB "
    "-v 251,raw48,Total_NAND_Read_Ct_GiB"
  },
  { "OCZ Intrepid 3000 SSDs", // tested with OCZ INTREPID 3600/1.4.3.6, 3800/1.4.3.0, 3700/1.5.0.4
    "OCZ INTREPID 3[678]00",
    "", "",
    "-v 5,raw48,Runtime_Bad_Block "
  //"-v 9,raw24(raw8),Power_On_Hours "
  //"-v 12,raw48,Power_Cycle_Count "
    "-v 100,raw48,Total_Blocks_Erased "
    "-v 171,raw48,Avail_OP_Block_Count "
    "-v 174,raw48,Pwr_Cycle_Ct_Unplanned "
    "-v 184,raw48,Factory_Bad_Block_Count "
    "-v 187,raw48,Total_Unc_NAND_Reads "
    "-v 190,tempminmax,Temperature_Celsius "
    "-v 195,raw48,Total_Prog_Failures "
    "-v 196,raw48,Total_Erase_Failures "
    "-v 197,raw48,Total_Unc_Read_Failures "
    "-v 198,raw48,Host_Reads_GiB "
    "-v 199,raw48,Host_Writes_GiB "
    "-v 202,raw48,Total_Read_Bits_Corr_Ct "
    "-v 205,raw48,Max_Rated_PE_Count "
    "-v 206,raw48,Min_Erase_Count "
    "-v 207,raw48,Max_Erase_Count "
    "-v 208,raw48,Average_Erase_Count "
    "-v 210,raw48,SATA_CRC_Error_Count "
    "-v 211,raw48,SATA_UNC_Count "
    "-v 212,raw48,NAND_Reads_with_Retry "
    "-v 213,raw48,Simple_Rd_Rtry_Attempts "
    "-v 214,raw48,Adaptv_Rd_Rtry_Attempts "
    "-v 221,raw48,Int_Data_Path_Prot_Unc "
    "-v 222,raw48,RAID_Recovery_Count "
    "-v 230,raw48,SuperCap_Charge_Status " // 0=not charged, 1=fully charged, 2=unknown
    "-v 233,raw48,Remaining_Lifetime_Perc "
    "-v 249,raw48,Total_NAND_Prog_Ct_GiB "
    "-v 251,raw48,Total_NAND_Read_Ct_GiB"
  },
  {
    "OCZ/Toshiba Trion SSDs",
    "OCZ-TRION1[05]0|" // tested with OCZ-TRION100/SAFM11.2A, TRION150/SAFZ72.2
    "TOSHIBA-TR150", // tested with TOSHIBA-TR150/SAFZ12.3
    "", "",
  //"-v 9,raw24(raw8),Power_On_Hours "
  //"-v 12,raw48,Power_Cycle_Count "
    "-v 167,raw48,SSD_Protect_Mode "
    "-v 168,raw48,SATA_PHY_Error_Count "
    "-v 169,raw48,Bad_Block_Count "
    "-v 173,raw48,Erase_Count "
    "-v 192,raw48,Unexpect_Power_Loss_Ct "
  //"-v 194,tempminmax,Temperature_Celsius "
    "-v 241,raw48,Host_Writes"
  },
  { "InnoDisk InnoLite SATADOM D150QV-L SSDs", // tested with InnoLite SATADOM D150QV-L/120319
    "InnoLite SATADOM D150QV-L",
    "", "",
  //"-v 1,raw48,Raw_Read_Error_Rate "
  //"-v 2,raw48,Throughput_Performance "
  //"-v 3,raw16(avg16),Spin_Up_Time "
  //"-v 5,raw16(raw16),Reallocated_Sector_Ct "
  //"-v 7,raw48,Seek_Error_Rate " // from InnoDisk iSMART Linux tool, useless for SSD
  //"-v 8,raw48,Seek_Time_Performance "
  //"-v 9,raw24(raw8),Power_On_Hours "
  //"-v 10,raw48,Spin_Retry_Count "
  //"-v 12,raw48,Power_Cycle_Count "
    "-v 168,raw48,SATA_PHY_Error_Count "
    "-v 170,raw48,Bad_Block_Count "
    "-v 173,raw48,Erase_Count "
    "-v 175,raw48,Bad_Cluster_Table_Count "
    "-v 192,raw48,Unexpect_Power_Loss_Ct "
  //"-v 194,tempminmax,Temperature_Celsius "
  //"-v 197,raw48,Current_Pending_Sector "
    "-v 229,hex48,Flash_ID "
    "-v 235,raw48,Later_Bad_Block "
    "-v 236,raw48,Unstable_Power_Count "
    "-v 240,raw48,Write_Head"
  },
  { "Innodisk 1ME3/3ME/3SE SSDs", // tested with 2.5" SATA SSD 3ME/S140714,
      // Mini PCIeDOM 1ME3/S15604, InnoDisk Corp. - mSATA 3SE/S130710
    "((1\\.8|2\\.5)\"? SATA SSD|InnoDisk Corp\\. - mSATA|Mini PCIeDOM|SATA Slim) (1ME3|3[MS]E)",
    "", "",
  //"-v 1,raw48,Raw_Read_Error_Rate "
  //"-v 2,raw48,Throughput_Performance "
  //"-v 3,raw16(avg16),Spin_Up_Time "
  //"-v 5,raw48,Reallocated_Sector_Count "
    "-v 7,raw48,Seek_Error_Rate "       // ?
    "-v 8,raw48,Seek_Time_Performance " // ?
  //"-v 9,raw24(raw8),Power_On_Hours "
    "-v 10,raw48,Spin_Retry_Count "     // ?
  //"-v 12,raw48,Power_Cycle_Count "
    "-v 168,raw48,SATA_PHY_Error_Count "
    "-v 169,hex48,Unknown_Innodisk_Attr "
    "-v 170,raw16,Bad_Block_Count "
    "-v 173,raw16,Erase_Count "
    "-v 175,raw48,Bad_Cluster_Table_Count "
    "-v 176,raw48,Uncorr_RECORD_Count "
  //"-v 192,raw48,Power-Off_Retract_Count "
  //"-v 194,tempminmax,Temperature_Celsius " // ] only in spec
  //"-v 197,raw48,Current_Pending_Sector "
    "-v 225,raw48,Unknown_Innodisk_Attr "
    "-v 229,hex48,Flash_ID "
    "-v 235,raw48,Later_Bad_Block "
    "-v 236,raw48,Unstable_Power_Count "
    "-v 240,raw48,Write_Head"
  },
  { "Innodisk 3IE2/3ME2/3MG2/3SE2 SSDs", // tested with 2.5" SATA SSD 3MG2-P/M140402,
      // 1.8 SATA SSD 3IE2-P/M150821, 2.5" SATA SSD 3IE2-P/M150821,
      // SATA Slim 3MG2-P/M141114, M.2 (S80) 3MG2-P/M141114, M.2 (S42) 3SE2-P/M150821,
      // M.2 (S42) 3ME2/M151013
    "((1\\.8|2\\.5)\"? SATA SSD|SATA Slim|M\\.2 \\(S(42|80)\\)) 3(IE|ME|MG|SE)2(-P)?",
    "", "",
  //"-v 1,raw48,Raw_Read_Error_Rate "
  //"-v 2,raw48,Throughput_Performance "
  //"-v 9,raw24(raw8),Power_On_Hours "
  //"-v 12,raw48,Power_Cycle_Count "
    "-v 160,raw48,Uncorrectable_Error_Cnt "
    "-v 161,raw48,Number_of_Pure_Spare "
    "-v 163,raw48,Initial_Bad_Block_Count "
    "-v 164,raw48,Total_Erase_Count "
    "-v 165,raw48,Max_Erase_Count "
    "-v 166,raw48,Min_Erase_Count "
    "-v 167,raw48,Average_Erase_Count "
    "-v 168,raw48,Max_Erase_Count_of_Spec "
    "-v 169,raw48,Remaining_Lifetime_Perc "
  //"-v 175,raw48,Program_Fail_Count_Chip "
  //"-v 176,raw48,Erase_Fail_Count_Chip "
  //"-v 177,raw48,Wear_Leveling_Count "
    "-v 178,raw48,Runtime_Invalid_Blk_Cnt "
  //"-v 181,raw48,Program_Fail_Cnt_Total "
  //"-v 182,raw48,Erase_Fail_Count_Total "
  //"-v 187,raw48,Reported_Uncorrect " // ] only in spec
  //"-v 192,raw48,Power-Off_Retract_Count "
  //"-v 194,tempminmax,Temperature_Celsius "
  //"-v 195,raw48,Hardware_ECC_Recovered "
  //"-v 196,raw16(raw16),Reallocated_Event_Count "
  //"-v 197,raw48,Current_Pending_Sector "
  //"-v 198,raw48,Offline_Uncorrectable "
  //"-v 199,raw48,UDMA_CRC_Error_Count "
    "-v 225,raw48,Host_Writes_32MiB "  // ]
  //"-v 232,raw48,Available_Reservd_Space "
    "-v 233,raw48,Flash_Writes_32MiB " // ]
    "-v 234,raw48,Flash_Reads_32MiB "  // ]
    "-v 241,raw48,Host_Writes_32MiB "
    "-v 242,raw48,Host_Reads_32MiB "
    "-v 245,raw48,Flash_Writes_32MiB"
  },
  { "Innodisk 3IE3/3ME3 SSDs", // tested with 2.5" SATA SSD 3ME3/S15A19, CFast 3ME3/S15A19
      // InnoDisk Corp. - mSATA 3ME3/S15A19, mSATA mini 3ME3/S15A19, M.2 (S42) 3ME3,
      // SATA Slim 3ME3/S15A19, SATADOM-MH 3ME3/S15A19, SATADOM-ML 3ME3/S15A19,
      // SATADOM-MV 3ME3/S15A19, SATADOM-SL 3ME3/S15A19, SATADOM-SV 3ME3/S15A19,
      // SATADOM-SL 3IE3/S151019N, 2.5" SATA SSD 3IE3/S15C14i, CFast 3IE3/S15C14i,
      // InnoDisk Corp. - mSATA 3IE3/S15C14i, Mini PCIeDOM 1IE3/S15C14i,
      // mSATA mini 3IE3/S15C14i, M.2 (S42) 3IE3/S15C14i, SATA Slim 3IE3/S15C14i,
      // SATADOM-SH 3IE3 V2/S15C14i, SATADOM-SL 3IE3 V2/S15A19i, SATADOM-SV 3IE3 V2/S15C14i
    "(2.5\" SATA SSD|CFast|InnoDisk Corp\\. - mSATA|Mini PCIeDOM|mSATA mini|"
    "M\\.2 \\(S42\\)|SATA Slim|SATADOM-[MS][HLV]) 3[IM]E3( V2)?",
    "", "",
  //"-v 1,raw48,Raw_Read_Error_Rate "
  //"-v 2,raw48,Throughput_Performance "
  //"-v 3,raw16(avg16),Spin_Up_Time "
    "-v 5,raw48,Later_Bad_Block "
    "-v 7,raw48,Seek_Error_Rate "       // ?
    "-v 8,raw48,Seek_Time_Performance " // ?
  //"-v 9,raw24(raw8),Power_On_Hours "
    "-v 10,raw48,Spin_Retry_Count "     // ?
  //"-v 12,raw48,Power_Cycle_Count "
    "-v 163,raw48,Total_Bad_Block_Count "
    "-v 165,raw48,Max_Erase_Count "
    "-v 167,raw48,Average_Erase_Count "
    "-v 168,raw48,SATA_PHY_Error_Count "
    "-v 169,raw48,Remaining_Lifetime_Perc "
    "-v 170,raw48,Spare_Block_Count "
    "-v 171,raw48,Program_Fail_Count "
    "-v 172,raw48,Erase_Fail_Count "
    "-v 175,raw48,Bad_Cluster_Table_Count "
    "-v 176,raw48,RANGE_RECORD_Count "
  //"-v 187,raw48,Reported_Uncorrect "
  //"-v 192,raw48,Power-Off_Retract_Count "
  //"-v 194,tempminmax,Temperature_Celsius "
  //"-v 197,raw48,Current_Pending_Sector "
    "-v 225,raw48,Data_Log_Write_Count "
    "-v 229,hex48,Flash_ID "
    "-v 232,raw48,Spares_Remaining_Perc "
    "-v 235,raw16,Later_Bad_Blk_Inf_R/W/E " // Read/Write/Erase
    "-v 240,raw48,Write_Head "
    "-v 241,raw48,Host_Writes_32MiB "
    "-v 242,raw48,Host_Reads_32MiB"
  },
  { "InnoDisk iCF 9000 CompactFlash Cards", // tested with InnoDisk Corp. - iCF9000 1GB/140808,
       // ..., InnoDisk Corp. - iCF9000 64GB/140808
    "InnoDisk Corp\\. - iCF9000 (1|2|4|8|16|32|64)GB",
    "", "",
  //"-v 1,raw48,Raw_Read_Error_Rate "
  //"-v 5,raw16(raw16),Reallocated_Sector_Ct "
  //"-v 12,raw48,Power_Cycle_Count "
    "-v 160,raw48,Uncorrectable_Error_Cnt "
    "-v 161,raw48,Valid_Spare_Block_Cnt "
    "-v 162,raw48,Child_Pair_Count "
    "-v 163,raw48,Initial_Bad_Block_Count "
    "-v 164,raw48,Total_Erase_Count "
    "-v 165,raw48,Max_Erase_Count "
    "-v 166,raw48,Min_Erase_Count "
    "-v 167,raw48,Average_Erase_Count "
  //"-v 192,raw48,Power-Off_Retract_Count "
  //"-v 194,tempminmax,Temperature_Celsius "
  //"-v 195,raw48,Hardware_ECC_Recovered "
  //"-v 196,raw16(raw16),Reallocated_Event_Count "
  //"-v 198,raw48,Offline_Uncorrectable "
  //"-v 199,raw48,UDMA_CRC_Error_Count "
  //"-v 229,raw48,Flash_ID " // only in spec
    "-v 241,raw48,Host_Writes_32MiB "
    "-v 242,raw48,Host_Reads_32MiB"
  },
  { "Intel X25-E SSDs",
    "SSDSA2SH(032|064)G1.* INTEL",  // G1 = first generation
    "", "",
  //"-v 3,raw16(avg16),Spin_Up_Time "
  //"-v 4,raw48,Start_Stop_Count "
  //"-v 5,raw16(raw16),Reallocated_Sector_Ct "
  //"-v 9,raw24(raw8),Power_On_Hours "
  //"-v 12,raw48,Power_Cycle_Count "
    "-v 192,raw48,Unsafe_Shutdown_Count "
    "-v 225,raw48,Host_Writes_32MiB "
    "-v 226,raw48,Intel_Internal "
    "-v 227,raw48,Intel_Internal "
    "-v 228,raw48,Intel_Internal "
  //"-v 232,raw48,Available_Reservd_Space "
  //"-v 233,raw48,Media_Wearout_Indicator"
  },
  { "Intel X18-M/X25-M G1 SSDs",
    "INTEL SSDSA[12]MH(080|160)G1.*",  // G1 = first generation, 50nm
    "", "",
  //"-v 3,raw16(avg16),Spin_Up_Time "
  //"-v 4,raw48,Start_Stop_Count "
  //"-v 5,raw16(raw16),Reallocated_Sector_Ct "
  //"-v 9,raw24(raw8),Power_On_Hours "
  //"-v 12,raw48,Power_Cycle_Count "
    "-v 192,raw48,Unsafe_Shutdown_Count "
    "-v 225,raw48,Host_Writes_32MiB "
    "-v 226,raw48,Intel_Internal "
    "-v 227,raw48,Intel_Internal "
    "-v 228,raw48,Intel_Internal "
  //"-v 232,raw48,Available_Reservd_Space "
  //"-v 233,raw48,Media_Wearout_Indicator"
  },
  { "Intel X18-M/X25-M/X25-V G2 SSDs", // fixed firmware
      // tested with INTEL SSDSA2M(080|160)G2GC/2CV102J8 (X25-M)
    "INTEL SSDSA[12]M(040|080|120|160)G2.*",  // G2 = second generation, 34nm
    "2CV102(J[89A-Z]|[K-Z].)", // >= "2CV102J8"
    "",
  //"-v 3,raw16(avg16),Spin_Up_Time "
  //"-v 4,raw48,Start_Stop_Count "
  //"-v 5,raw16(raw16),Reallocated_Sector_Ct "
  //"-v 9,raw24(raw8),Power_On_Hours "
  //"-v 12,raw48,Power_Cycle_Count "
  //"-v 184,raw48,End-to-End_Error " // G2 only
    "-v 192,raw48,Unsafe_Shutdown_Count "
    "-v 225,raw48,Host_Writes_32MiB "
    "-v 226,raw48,Workld_Media_Wear_Indic " // Timed Workload Media Wear Indicator (percent*1024)
    "-v 227,raw48,Workld_Host_Reads_Perc "  // Timed Workload Host Reads Percentage
    "-v 228,raw48,Workload_Minutes " // 226,227,228 can be reset by 'smartctl -t vendor,0x40'
  //"-v 232,raw48,Available_Reservd_Space "
  //"-v 233,raw48,Media_Wearout_Indicator"
  },
  { "Intel X18-M/X25-M/X25-V G2 SSDs", // buggy or unknown firmware
      // tested with INTEL SSDSA2M040G2GC/2CV102HD (X25-V)
    "INTEL SSDSA[12]M(040|080|120|160)G2.*",
    "",
    "This drive may require a firmware update to\n"
    "fix possible drive hangs when reading SMART self-test log:\n"
    "http://downloadcenter.intel.com/Detail_Desc.aspx?DwnldID=18363",
    "-v 192,raw48,Unsafe_Shutdown_Count "
    "-v 225,raw48,Host_Writes_32MiB "
    "-v 226,raw48,Workld_Media_Wear_Indic "
    "-v 227,raw48,Workld_Host_Reads_Perc "
    "-v 228,raw48,Workload_Minutes"
  },
  { "Intel 311/313 Series SSDs", // tested with INTEL SSDSA2VP020G2/2CV102M5,
      // INTEL SSDSA2VP020G3/9CV10379, INTEL SSDMAEXC024G3H/9CV10379
    "INTEL SSD(SA2VP|MAEXC)(020|024)G[23]H?",
      // SA2VP = 2.5", MAEXC = mSATA, G2 = 311, G3 = 313
    "", "",
  //"-v 3,raw16(avg16),Spin_Up_Time "
  //"-v 4,raw48,Start_Stop_Count "
  //"-v 5,raw16(raw16),Reallocated_Sector_Ct "
  //"-v 9,raw24(raw8),Power_On_Hours "
  //"-v 12,raw48,Power_Cycle_Count "
    "-v 170,raw48,Reserve_Block_Count "
    "-v 171,raw48,Program_Fail_Count "
    "-v 172,raw48,Erase_Fail_Count "
    "-v 183,raw48,SATA_Downshift_Count "
  //"-v 184,raw48,End-to-End_Error "
  //"-v 187,raw48,Reported_Uncorrect "
    "-v 192,raw48,Unsafe_Shutdown_Count "
    "-v 225,raw48,Host_Writes_32MiB "
    "-v 226,raw48,Workld_Media_Wear_Indic " // Timed Workload Media Wear Indicator (percent*1024)
    "-v 227,raw48,Workld_Host_Reads_Perc "  // Timed Workload Host Reads Percentage
    "-v 228,raw48,Workload_Minutes " // 226,227,228 can be reset by 'smartctl -t vendor,0x40'
  //"-v 232,raw48,Available_Reservd_Space "
  //"-v 233,raw48,Media_Wearout_Indicator "
    "-v 241,raw48,Host_Writes_32MiB "
    "-v 242,raw48,Host_Reads_32MiB"
  },
  { "Intel 320 Series SSDs", // tested with INTEL SSDSA2CT040G3/4PC10362,
      // INTEL SSDSA2CW160G3/4PC10362, SSDSA2BT040G3/4PC10362, SSDSA2BW120G3A/4PC10362,
      // INTEL SSDSA2BW300G3D/4PC10362, SSDSA2BW160G3L/4PC1LE04, SSDSA1NW160G3/4PC10362
    "INTEL SSDSA[12][BCN][WT](040|080|120|160|300|600)G3[ADL]?",
      // 2B = 2.5" 7mm, 2C = 2.5" 9.5mm, 1N = 1.8" microSATA
    "", "",
  //"-v 3,raw16(avg16),Spin_Up_Time "
  //"-v 4,raw48,Start_Stop_Count "
  //"-v 5,raw16(raw16),Reallocated_Sector_Ct "
  //"-v 9,raw24(raw8),Power_On_Hours "
  //"-v 12,raw48,Power_Cycle_Count "
    "-v 170,raw48,Reserve_Block_Count "
    "-v 171,raw48,Program_Fail_Count "
    "-v 172,raw48,Erase_Fail_Count "
    "-v 183,raw48,SATA_Downshift_Count " // FW >= 4Px10362
  //"-v 184,raw48,End-to-End_Error "
  //"-v 187,raw48,Reported_Uncorrect "
    "-v 199,raw48,CRC_Error_Count "      // FW >= 4Px10362
    "-v 192,raw48,Unsafe_Shutdown_Count "
    "-v 225,raw48,Host_Writes_32MiB "
    "-v 226,raw48,Workld_Media_Wear_Indic " // Timed Workload Media Wear Indicator (percent*1024)
    "-v 227,raw48,Workld_Host_Reads_Perc "  // Timed Workload Host Reads Percentage
    "-v 228,raw48,Workload_Minutes " // 226,227,228 can be reset by 'smartctl -t vendor,0x40'
  //"-v 232,raw48,Available_Reservd_Space "
  //"-v 233,raw48,Media_Wearout_Indicator "
    "-v 241,raw48,Host_Writes_32MiB "
    "-v 242,raw48,Host_Reads_32MiB"
  },
  { "Intel 710 Series SSDs", // tested with INTEL SSDSA2BZ100G3/6PB10362
    "INTEL SSDSA2BZ(100|200|300)G3",
    "", "",
  //"-v 3,raw16(avg16),Spin_Up_Time "
  //"-v 4,raw48,Start_Stop_Count "
  //"-v 5,raw16(raw16),Reallocated_Sector_Ct "
  //"-v 9,raw24(raw8),Power_On_Hours "
  //"-v 12,raw48,Power_Cycle_Count "
    "-v 170,raw48,Reserve_Block_Count "
    "-v 171,raw48,Program_Fail_Count "
    "-v 172,raw48,Erase_Fail_Count "
    "-v 174,raw48,Unexpect_Power_Loss_Ct " // Missing in 710 specification from September 2011
    "-v 183,raw48,SATA_Downshift_Count "
  //"-v 184,raw48,End-to-End_Error "
  //"-v 187,raw48,Reported_Uncorrect "
  //"-v 190,tempminmax,Airflow_Temperature_Cel "
    "-v 192,raw48,Unsafe_Shutdown_Count "
    "-v 225,raw48,Host_Writes_32MiB "
    "-v 226,raw48,Workld_Media_Wear_Indic " // Timed Workload Media Wear Indicator (percent*1024)
    "-v 227,raw48,Workld_Host_Reads_Perc "  // Timed Workload Host Reads Percentage
    "-v 228,raw48,Workload_Minutes " // 226,227,228 can be reset by 'smartctl -t vendor,0x40'
  //"-v 232,raw48,Available_Reservd_Space "
  //"-v 233,raw48,Media_Wearout_Indicator "
    "-v 241,raw48,Host_Writes_32MiB "
    "-v 242,raw48,Host_Reads_32MiB"
  },
  { "Intel 510 Series SSDs",
    "INTEL SSDSC2MH(120|250)A2",
    "", "",
  //"-v 3,raw16(avg16),Spin_Up_Time "
  //"-v 4,raw48,Start_Stop_Count "
  //"-v 5,raw16(raw16),Reallocated_Sector_Ct "
  //"-v 9,raw24(raw8),Power_On_Hours "
  //"-v 12,raw48,Power_Cycle_Count "
    "-v 192,raw48,Unsafe_Shutdown_Count "
    "-v 225,raw48,Host_Writes_32MiB "
  //"-v 232,raw48,Available_Reservd_Space "
  //"-v 233,raw48,Media_Wearout_Indicator"
  },
  { "Intel 520 Series SSDs", // tested with INTEL SSDSC2CW120A3/400i, SSDSC2BW480A3F/400i,
      // INTEL SSDSC2BW180A3L/LB3i
    "INTEL SSDSC2[BC]W(060|120|180|240|480)A3[FL]?",
    "", "",
  //"-v 5,raw16(raw16),Reallocated_Sector_Ct "
    "-v 9,msec24hour32,Power_On_Hours_and_Msec "
  //"-v 12,raw48,Power_Cycle_Count "
    "-v 170,raw48,Available_Reservd_Space "
    "-v 171,raw48,Program_Fail_Count "
    "-v 172,raw48,Erase_Fail_Count "
    "-v 174,raw48,Unexpect_Power_Loss_Ct "
  //"-v 184,raw48,End-to-End_Error "
    "-v 187,raw48,Uncorrectable_Error_Cnt "
  //"-v 192,raw48,Power-Off_Retract_Count "
    "-v 225,raw48,Host_Writes_32MiB "
    "-v 226,raw48,Workld_Media_Wear_Indic "
    "-v 227,raw48,Workld_Host_Reads_Perc "
    "-v 228,raw48,Workload_Minutes "
  //"-v 232,raw48,Available_Reservd_Space "
  //"-v 233,raw48,Media_Wearout_Indicator "
    "-v 241,raw48,Host_Writes_32MiB "
    "-v 242,raw48,Host_Reads_32MiB "
    "-v 249,raw48,NAND_Writes_1GiB"
  },
  { "Intel 525 Series SSDs", // mSATA, tested with SSDMCEAC120B3/LLLi
    "INTEL SSDMCEAC(030|060|090|120|180|240)B3",
    "", "",
  //"-v 5,raw16(raw16),Reallocated_Sector_Ct "
    "-v 9,msec24hour32,Power_On_Hours_and_Msec "
  //"-v 12,raw48,Power_Cycle_Count "
    "-v 170,raw48,Available_Reservd_Space "
    "-v 171,raw48,Program_Fail_Count "
    "-v 172,raw48,Erase_Fail_Count "
    "-v 174,raw48,Unexpect_Power_Loss_Ct "
    "-v 183,raw48,SATA_Downshift_Count "
  //"-v 184,raw48,End-to-End_Error "
    "-v 187,raw48,Uncorrectable_Error_Cnt "
  //"-v 190,tempminmax,Airflow_Temperature_Cel "
  //"-v 192,raw48,Power-Off_Retract_Count "
  //"-v 199,raw48,UDMA_CRC_Error_Count "
    "-v 225,raw48,Host_Writes_32MiB "
    "-v 226,raw48,Workld_Media_Wear_Indic "
    "-v 227,raw48,Workld_Host_Reads_Perc "
    "-v 228,raw48,Workload_Minutes "
  //"-v 232,raw48,Available_Reservd_Space "
  //"-v 233,raw48,Media_Wearout_Indicator "
    "-v 241,raw48,Host_Writes_32MiB "
    "-v 242,raw48,Host_Reads_32MiB "
    "-v 249,raw48,NAND_Writes_1GiB"
  },
  { "Intel 53x and Pro 2500 Series SSDs", // SandForce SF-2281, tested with
      // INTEL SSDSC2BW180A4/DC12, SSDSC2BW240A4/DC12, SSDMCEAW120A4/DC33
      // INTEL SSDMCEAW240A4/DC33, SSDSC2BF480A5/TG26, SSDSC2BW240H6/RG21
    "INTEL SSD(MCEA|SC2B|SCKJ)[WF](056|080|120|180|240|360|480)(A4|A5|H6)",
      // SC2B = 2.5", MCEA = mSATA, SCKJ = M.2; A4 = 530, A5 = Pro 2500, H6 = 535
    "", "",
  //"-v 5,raw16(raw16),Reallocated_Sector_Ct "
    "-v 9,msec24hour32,Power_On_Hours_and_Msec "
  //"-v 12,raw48,Power_Cycle_Count "
    "-v 170,raw48,Available_Reservd_Space "
    "-v 171,raw48,Program_Fail_Count "
    "-v 172,raw48,Erase_Fail_Count "
    "-v 174,raw48,Unexpect_Power_Loss_Ct "
    "-v 183,raw48,SATA_Downshift_Count "
  //"-v 184,raw48,End-to-End_Error "
    "-v 187,raw48,Uncorrectable_Error_Cnt "
  //"-v 190,tempminmax,Airflow_Temperature_Cel "
  //"-v 192,raw48,Power-Off_Retract_Count "
  //"-v 199,raw48,UDMA_CRC_Error_Count "
    "-v 225,raw48,Host_Writes_32MiB "
    "-v 226,raw48,Workld_Media_Wear_Indic "
    "-v 227,raw48,Workld_Host_Reads_Perc "
    "-v 228,raw48,Workload_Minutes "
  //"-v 232,raw48,Available_Reservd_Space "
  //"-v 233,raw48,Media_Wearout_Indicator "
    "-v 241,raw48,Host_Writes_32MiB "
    "-v 242,raw48,Host_Reads_32MiB "
    "-v 249,raw48,NAND_Writes_1GiB"
  },
  { "Intel 330/335 Series SSDs", // tested with INTEL SSDSC2CT180A3/300i, SSDSC2CT240A3/300i,
      // INTEL SSDSC2CT240A4/335t
    "INTEL SSDSC2CT(060|120|180|240)A[34]", // A4 = 335 Series
    "", "",
  //"-v 5,raw16(raw16),Reallocated_Sector_Ct "
    "-v 9,msec24hour32,Power_On_Hours_and_Msec "
  //"-v 12,raw48,Power_Cycle_Count "
  //"-v 181,raw48,Program_Fail_Cnt_Total " // ] Missing in 330 specification from April 2012
  //"-v 182,raw48,Erase_Fail_Count_Total " // ]
  //"-v 192,raw48,Power-Off_Retract_Count "
    "-v 225,raw48,Host_Writes_32MiB "
  //"-v 232,raw48,Available_Reservd_Space "
  //"-v 233,raw48,Media_Wearout_Indicator "
    "-v 241,raw48,Host_Writes_32MiB "
    "-v 242,raw48,Host_Reads_32MiB "
    "-v 249,raw48,NAND_Writes_1GiB"
  },
  { "Intel 730 and DC S35x0/3610/3700 Series SSDs", // tested with INTEL SSDSC2BP480G4, SSDSC2BB120G4/D2010355,
      // INTEL SSDSC2BB800G4T, SSDSC2BA200G3/5DV10250, SSDSC2BB080G6/G2010130,  SSDSC2BX200G4/G2010110,
      // INTEL SSDSC2BB016T6/G2010140, SSDSC2BX016T4/G2010140
    "INTEL SSDSC(1N|2B)[ABPX]((080|100|120|160|200|240|300|400|480|600|800)G[346]T?|(012|016)T[46])",
      // A = S3700, B*4 = S3500, B*6 = S3510, P = 730, X = S3610
    "", "",
  //"-v 3,raw16(avg16),Spin_Up_Time "
  //"-v 4,raw48,Start_Stop_Count "
  //"-v 5,raw16(raw16),Reallocated_Sector_Ct "
  //"-v 9,raw24(raw8),Power_On_Hours "
  //"-v 12,raw48,Power_Cycle_Count "
    "-v 170,raw48,Available_Reservd_Space "
    "-v 171,raw48,Program_Fail_Count "
    "-v 172,raw48,Erase_Fail_Count "
    "-v 174,raw48,Unsafe_Shutdown_Count "
    "-v 175,raw16(raw16),Power_Loss_Cap_Test "
    "-v 183,raw48,SATA_Downshift_Count "
  //"-v 184,raw48,End-to-End_Error "
  //"-v 187,raw48,Reported_Uncorrect "
    "-v 190,tempminmax,Temperature_Case "
    "-v 192,raw48,Unsafe_Shutdown_Count "
    "-v 194,tempminmax,Temperature_Internal "
  //"-v 197,raw48,Current_Pending_Sector "
    "-v 199,raw48,CRC_Error_Count "
    "-v 225,raw48,Host_Writes_32MiB "
    "-v 226,raw48,Workld_Media_Wear_Indic " // Timed Workload Media Wear Indicator (percent*1024)
    "-v 227,raw48,Workld_Host_Reads_Perc "  // Timed Workload Host Reads Percentage
    "-v 228,raw48,Workload_Minutes " // 226,227,228 can be reset by 'smartctl -t vendor,0x40'
  //"-v 232,raw48,Available_Reservd_Space "
  //"-v 233,raw48,Media_Wearout_Indicator "
    "-v 234,raw24/raw32:04321,Thermal_Throttle "
    "-v 241,raw48,Host_Writes_32MiB "
    "-v 242,raw48,Host_Reads_32MiB "
    "-v 243,raw48,NAND_Writes_32MiB " // S3510/3610
  },
  { "Kingston branded X25-V SSDs", // fixed firmware
    "KINGSTON SSDNow 40GB",
    "2CV102(J[89A-Z]|[K-Z].)", // >= "2CV102J8"
    "",
    "-v 192,raw48,Unsafe_Shutdown_Count "
    "-v 225,raw48,Host_Writes_32MiB "
    "-v 226,raw48,Workld_Media_Wear_Indic "
    "-v 227,raw48,Workld_Host_Reads_Perc "
    "-v 228,raw48,Workload_Minutes"
  },
  { "Kingston branded X25-V SSDs", // buggy or unknown firmware
    "KINGSTON SSDNow 40GB",
    "",
    "This drive may require a firmware update to\n"
    "fix possible drive hangs when reading SMART self-test log.\n"
    "To update Kingston branded drives, a modified Intel update\n"
    "tool must be used. Search for \"kingston 40gb firmware\".",
    "-v 192,raw48,Unsafe_Shutdown_Count "
    "-v 225,raw48,Host_Writes_32MiB "
    "-v 226,raw48,Workld_Media_Wear_Indic "
    "-v 227,raw48,Workld_Host_Reads_Perc "
    "-v 228,raw48,Workload_Minutes"
  },
  { "JMicron based SSDs", // JMicron JMF60x
    "Kingston SSDNow V Series [0-9]*GB|" // tested with Kingston SSDNow V Series 64GB/B090522a
    "TS(2|4|8|16|32|64|128|192)GSSD(18|25)[MS]?-[MS]", // Transcend IDE and SATA, tested with
      // TS32GSSD25-M/V090331, TS32GSSD18M-M/v090331
    "[BVv].*", // other Transcend SSD versions will be catched by subsequent entry
    "",
  //"-v 9,raw24(raw8),Power_On_Hours " // raw value always 0?
  //"-v 12,raw48,Power_Cycle_Count "
  //"-v 194,tempminmax,Temperature_Celsius " // raw value always 0?
    "-v 229,hex64:w012345r,Halt_System/Flash_ID " // Halt, Flash[7]
    "-v 232,hex64:w012345r,Firmware_Version_Info " // "YYMMDD", #Channels, #Banks
    "-v 233,hex48:w01234,ECC_Fail_Record " // Fail number, Row[3], Channel, Bank
    "-v 234,raw24/raw24:w01234,Avg/Max_Erase_Ct "
    "-v 235,raw24/raw24:w01z23,Good/Sys_Block_Ct"
    //  1.....................................40 chars limit for smartmontools <= r3342
  },
  { "JMicron based SSDs", // JMicron JMF61x, JMF66x, JMF670
    "ADATA S596 Turbo|"  // tested with ADATA S596 Turbo 256GB SATA SSD (JMicron JMF616)
    "ADATA SP600|"  // tested with ADATA SP600/2.4 (JMicron JMF661)
    "ADATA SP310|"  // Premier Pro SP310 mSATA, JMF667, tested with ADATA SP310/3.04
    "APPLE SSD TS(064|128|256|512)C|"  // Toshiba?, tested with APPLE SSD TS064C/CJAA0201
    "KINGSTON SNV425S2(64|128)GB|"  // SSDNow V Series (2. Generation, JMF618),
                                    // tested with KINGSTON SNV425S264GB/C091126a
    "KINGSTON SSDNOW 30GB|" // tested with KINGSTON SSDNOW 30GB/AJXA0202
    "KINGSTON SS100S2(8|16)G|"  // SSDNow S100 Series, tested with KINGSTON SS100S28G/D100309a
    "KINGSTON SNVP325S2(64|128|256|512)GB|" // SSDNow V+ Series, tested with KINGSTON SNVP325S2128GB/AGYA0201
    "KINGSTON SVP?100S2B?(64|96|128|256|512)G|"  // SSDNow V100/V+100 Series,
      // tested with KINGSTON SVP100S296G/CJR10202, KINGSTON SV100S2256G/D110225a
    "KINGSTON SV200S3(64|128|256)G|" // SSDNow V200 Series, tested with KINGSTON SV200S3128G/E120506a
    "TOSHIBA THNS128GG4BBAA|"  // Toshiba / Super Talent UltraDrive DX,
                               // tested with Toshiba 128GB 2.5" SSD (built in MacBooks)
    "TOSHIBA THNSNC128GMLJ|" // tested with THNSNC128GMLJ/CJTA0202 (built in Toshiba Protege/Dynabook)
    "TS(8|16|32|64|128|192|256|512)GSSD25S?-(MD?|S)|" // Transcend IDE and SATA, JMF612, tested with
      // TS256GSSD25S-M/101028, TS32GSSD25-M/20101227
    "TS(32|64|128|256)G(SSD|MSA)340", // Transcend SSD340 SATA/mSATA, JMF667/670, tested with
      // TS256GSSD340/SVN263, TS256GSSD340/SVN423b, TS256GMSA340/SVN263
    "", "",
  //"-v 1,raw48,Raw_Read_Error_Rate "
  //"-v 2,raw48,Throughput_Performance "
    "-v 3,raw48,Unknown_JMF_Attribute "
  //"-v 5,raw16(raw16),Reallocated_Sector_Ct "
    "-v 7,raw48,Unknown_JMF_Attribute "
    "-v 8,raw48,Unknown_JMF_Attribute "
  //"-v 9,raw24(raw8),Power_On_Hours "
    "-v 10,raw48,Unknown_JMF_Attribute "
  //"-v 12,raw48,Power_Cycle_Count "
    "-v 167,raw48,Unknown_JMF_Attribute "
    "-v 168,raw48,SATA_Phy_Error_Count "
    "-v 169,raw48,Unknown_JMF_Attribute "
    "-v 170,raw16,Bad_Block_Count "
    "-v 173,raw16,Erase_Count " // JMF661: different?
    "-v 175,raw48,Bad_Cluster_Table_Count "
    "-v 192,raw48,Unexpect_Power_Loss_Ct "
  //"-v 194,tempminmax,Temperature_Celsius "
  //"-v 197,raw48,Current_Pending_Sector "
    "-v 233,raw48,Unknown_JMF_Attribute " // FW SVN423b
    "-v 234,raw48,Unknown_JMF_Attribute " // FW SVN423b
    "-v 240,raw48,Unknown_JMF_Attribute "
  //"-v 241,raw48,Total_LBAs_Written "    // FW SVN423b
  //"-v 242,raw48,Total_LBAs_Read "       // FW SVN423b
  },
  { "Plextor M3/M5/M6 Series SSDs", // Marvell 88SS9174 (M3, M5S), 88SS9187 (M5P, M5Pro), 88SS9188 (M6M/S),
      // tested with PLEXTOR PX-128M3/1.01, PX-128M3P/1.04, PX-256M3/1.05, PX-128M5S/1.02, PX-256M5S/1.03,
      // PX-128M5M/1.05, PX-128M5S/1.05, PX-128M5Pro/1.05, PX-512M5Pro/1.06, PX-256M5P/1.01, PX-128M6S/1.03
      // (1.04/5 Firmware self-test log lifetime unit is bogus, possibly 1/256 hours)
    "PLEXTOR PX-(64|128|256|512|768)M(3P?|5[MPS]|5Pro|6[MS])",
    "", "",
  //"-v 1,raw48,Raw_Read_Error_Rate "
  //"-v 5,raw16(raw16),Reallocated_Sector_Ct "
  //"-v 9,raw24(raw8),Power_On_Hours "
  //"-v 12,raw48,Power_Cycle_Count "
    "-v 170,raw48,Unknown_Plextor_Attrib "  // M6S/1.03
    "-v 171,raw48,Unknown_Plextor_Attrib "  // M6S/1.03
    "-v 172,raw48,Unknown_Plextor_Attrib "  // M6S/1.03
    "-v 173,raw48,Unknown_Plextor_Attrib "  // M6S/1.03
    "-v 174,raw48,Unknown_Plextor_Attrib "  // M6S/1.03
  //"-v 175,raw48,Program_Fail_Count_Chip " // M6S/1.03
  //"-v 176,raw48,Erase_Fail_Count_Chip "   // M6S/1.03
  //"-v 177,raw48,Wear_Leveling_Count "
  //"-v 178,raw48,Used_Rsvd_Blk_Cnt_Chip "
  //"-v 179,raw48,Used_Rsvd_Blk_Cnt_Tot "   // M6S/1.03
  //"-v 180,raw48,Unused_Rsvd_Blk_Cnt_Tot " // M6S/1.03
  //"-v 181,raw48,Program_Fail_Cnt_Total "
  //"-v 182,raw48,Erase_Fail_Count_Total "
  //"-v 183,raw48,Runtime_Bad_Block "       // M6S/1.03
  //"-v 184,raw48,End-to-End_Error "        // M6S/1.03
  //"-v 187,raw48,Reported_Uncorrect "
  //"-v 188,raw48,Command_Timeout "         // M6S/1.03
  //"-v 192,raw48,Power-Off_Retract_Count "
  //"-v 195,raw48,Hardware_ECC_Recovered "  // MS6/1.03
  //"-v 196,raw16(raw16),Reallocated_Event_Count "
  //"-v 198,raw48,Offline_Uncorrectable "
  //"-v 199,raw48,UDMA_CRC_Error_Count "
  //"-v 232,raw48,Available_Reservd_Space "
  //"-v 233,raw48,Media_Wearout_Indicator " // MS6/1.03
    "-v 241,raw48,Host_Writes_32MiB "
    "-v 242,raw48,Host_Reads_32MiB"
  },
  { "Samsung based SSDs",
    "SAMSUNG SSD PM800 .*GB|"  // SAMSUNG PM800 SSDs, tested with SAMSUNG SSD PM800 TH 64GB/VBM25D1Q
    "SAMSUNG SSD PM810 .*GB|"  // SAMSUNG PM810 (470 series) SSDs, tested with SAMSUNG SSD PM810 2.5" 128GB/AXM06D1Q
    "SAMSUNG SSD PM851 (mSATA |M\\.2 )?(2280 )?(128|256|512)GB|" // tested with SAMSUNG SSD PM851 mSATA 128GB,
      // SAMSUNG SSD PM851 M.2 2280 256GB/EXT25D0Q
    "SAMSUNG SSD SM841N (mSATA )?(128|256|512)GB|" // tested with SAMSUNG SSD SM841N mSATA 256GB
    "SAMSUNG 470 Series SSD|"  // tested with SAMSUNG 470 Series SSD 64GB/AXM09B1Q
    "Samsung SSD 750 EVO (120|250|500)GB|" // tested with Samsung SSD 750 EVO 250GB/MAT01B6Q
    "SAMSUNG SSD 830 Series|"  // tested with SAMSUNG SSD 830 Series 64GB/CXM03B1Q
    "MZ7PC(512|256|128|064)HA(GH|FU|DR)-000.*|" // probably PM830, tested with SAMSUNG MZ7PC128HAFU-000L1/CXM04L1Q
    "Samsung SSD 840 (PRO )?Series|" // tested with Samsung SSD 840 PRO Series 128GB/DXM04B0Q,
      // Samsung SSD 840 Series/DXT06B0Q
    "Samsung SSD 8[45]0 EVO (mSATA |M\\.2 )?((120|250|500|750)G|1T)B( mSATA)?|" // tested with
      // Samsung SSD 840 EVO (120|250|500|750)GB/EXT0AB0Q,
      // Samsung SSD 840 EVO (120|250)GB/EXT0BB6Q, 1TB/EXT0BB0Q, 120GB mSATA/EXT41B6Q,
      // Samsung SSD 850 EVO 250GB/EMT01B6Q
      // Samsung SSD 850 EVO M.2 250GB/EMT21B6Q
      // Samsung SSD 850 EVO mSATA 120GB/EMT41B6Q
    "Samsung SSD 850 PRO ((128|256|512)G|1T)B|" // tested with Samsung SSD 850 PRO 128GB/EXM01B6Q,
      // Samsung SSD 850 PRO 1TB/EXM01B6Q
    "SAMSUNG MZ7PA256HMDR-.*|" // PM810 (470 Series), tested with SAMSUNG MZ7PA256HMDR-010H1/AXM07H1Q
    "SAMSUNG MZ[7M]PC(032|064|128|256|512)HBCD-.*|" // PM830, tested with SAMSUNG MZMPC032HBCD-000L1/CXM12L1Q
    "SAMSUNG MZ7TD(128|256)HAFV-.*|" // 840 Series, tested with SAMSUNG MZ7TD256HAFV-000L7/DXT06L6Q
    "SAMSUNG MZ7WD((120|240)H[AC]FV|480HAGM|960HAGP)-00003|" // SM843T Series, tested with
      // SAMSUNG MZ7WD120HAFV-00003/DXM85W3Q, SAMSUNG MZ7WD120HCFV-00003/DXM9203Q
    "SAMSUNG MZ[7N]TE(128|256|512)HMHP-.*|" // PM851, tested with SAMSUNG MZ7TE256HMHP-000L7/EXT09L6Q,
      // SAMSUNG MZNTE256HMHP-000H1/EXT22H0Q
    "SAMSUNG MZ7GE(240HMGR|(480|960)HMHP)-00003|" // SM853T Series, tested with
      // SAMSUNG MZ7GE240HMGR-00003/EXT0303Q
    "SAMSUNG MZ7LM(120|240|480|960|1T9|3T8)HC(JM|HP|GR|FD)-.*|" // PM863 Series, tested with
      // SAMSUNG MZ7LM960HCHP-0E003/GXT3003Q
    "SAMSUNG MZ7KM(120|240|480|960|1T9)HA(JM|HP|GR|FD|JM)-.*|" // SM863, tested with MZ7KM480HAHP-0E005/GXM1003Q
    "SAMSUNG MZN(LF|TY)(128|256)H[CD]HP-.*|" // CM871/871a, tested with SAMSUNG MZNLF128HCHP-000H1/FXT21H1Q,
      // SAMSUNG MZNTY256HDHP-000/MAT21K0Q
    "SAMSUNG MZ[7N]LN(128|256|512)H[CM](GR|HP|JH|JP)-.*|" // PM871/871a, tested with SAMSUNG MZ7LN128HCHP,
      // SAMSUNG MZ7LN256HMJP-00000/MAV0100Q, SAMSUNG MZ7LN512HMJP-00000/MAV0100Q
    "SAMSUNG MZHPV(128|256|512)HDGL-.*", // SM951, tested with SAMSUNG MZHPV512HDGL-00000/BXW2500Q
    "", "",
  //"-v 5,raw16(raw16),Reallocated_Sector_Ct "
  //"-v 9,raw24(raw8),Power_On_Hours "
  //"-v 12,raw48,Power_Cycle_Count "
    "-v 170,raw48,Unused_Rsvd_Blk_Ct_Chip " // CM871
    "-v 171,raw48,Program_Fail_Count_Chip " // CM871
    "-v 172,raw48,Erase_Fail_Count_Chip " // CM871
    "-v 173,raw48,Wear_Leveling_Count " // CM871
    "-v 174,raw48,Unexpect_Power_Loss_Ct " // CM871
  //"-v 175,raw48,Program_Fail_Count_Chip "
  //"-v 176,raw48,Erase_Fail_Count_Chip "
  //"-v 177,raw48,Wear_Leveling_Count "
  //"-v 178,raw48,Used_Rsvd_Blk_Cnt_Chip "
  //"-v 179,raw48,Used_Rsvd_Blk_Cnt_Tot "
  //"-v 180,raw48,Unused_Rsvd_Blk_Cnt_Tot "
  //"-v 181,raw48,Program_Fail_Cnt_Total "
  //"-v 182,raw48,Erase_Fail_Count_Total "
  //"-v 183,raw48,Runtime_Bad_Block "
  //"-v 184,raw48,End-to-End_Error " // SM843T Series
    "-v 187,raw48,Uncorrectable_Error_Cnt "
  //"-v 190,tempminmax,Airflow_Temperature_Cel "  // seems to be some sort of temperature value for 470 Series?
    "-v 191,raw48,Unknown_Samsung_Attr " // PM810
  //"-v 194,tempminmax,Temperature_Celsius "
    "-v 195,raw48,ECC_Error_Rate "
  //"-v 196,raw16(raw16),Reallocated_Event_Count "
  //"-v 198,raw48,Offline_Uncorrectable "
    "-v 199,raw48,CRC_Error_Count "
    "-v 201,raw48,Supercap_Status "
    "-v 202,raw48,Exception_Mode_Status "
  //"-v 233,raw48,Media_Wearout_Indicator // PM851, 840
    "-v 234,raw48,Unknown_Samsung_Attr " // PM851, 840
    "-v 235,raw48,POR_Recovery_Count " // PM851, 830/840/850
    "-v 236,raw48,Unknown_Samsung_Attr " // PM851, 840
    "-v 237,raw48,Unknown_Samsung_Attr " // PM851, 840
    "-v 238,raw48,Unknown_Samsung_Attr " // PM851, 840
  //"-v 241,raw48,Total_LBAs_Written "
  //"-v 242,raw48,Total_LBAs_Read " // PM851, SM841N
    "-v 243,raw48,SATA_Downshift_Ct " // PM863
    "-v 244,raw48,Thermal_Throttle_St " // PM863
    "-v 245,raw48,Timed_Workld_Media_Wear " // PM863
    "-v 246,raw48,Timed_Workld_RdWr_Ratio " // PM863
    "-v 247,raw48,Timed_Workld_Timer " // PM863
    "-v 249,raw48,Unknown_Samsung_Attr " // CM871a
    "-v 250,raw48,SATA_Iface_Downshift " // from the spec
    "-v 251,raw48,NAND_Writes" // PM863
  },
  { "Marvell based SanDisk SSDs",
    "SanDisk SD5SG2[0-9]*G1052E|" // X100 (88SS9174), tested with SanDisk SD5SG2256G1052E/10.04.01
    "SanDisk SD6S[BF][12]M[0-9]*G(1022I?)?|" // X110/X210 (88SS9175/187?), tested with SanDisk SD6SB1M064G1022I/X231600,
      // SanDisk SD6SB1M256G1022I/X231600, SanDisk SD6SF1M128G1022/X231200, SanDisk SD6SB2M512G1022I/X210400
    "SanDisk SD7S[BN]6S-?(128|256|512)G(1122|-1006)|" // X300 (88SS9189?), tested with
      // SanDisk SD7SB6S128G1122/X3310000, SanDisk SD7SN6S-512G-1006/X3511006
    "SanDisk SD8SB8U((128|256|512)G|1T00)1122|" // X400 (88SS1074), tested with SanDisk SD8SB8U128G1122/X4120000
    "SanDisk SDSSDHP[0-9]*G|" // Ultra Plus (88SS9175), tested with SanDisk SDSSDHP128G/X23[01]6RL
    "SanDisk (SDSSDHII|Ultra II )[0-9]*GB?|" // Ultra II (88SS9190/88SS9189), tested with
      // SanDisk SDSSDHII120G/X31200RL, SanDisk Ultra II 960GB/X41100RL
    "SanDisk SDSSDXPS?[0-9]*G", // Extreme II/Pro (88SS9187), tested with SanDisk SDSSDXP480G/R1311,
      // SanDisk SDSSDXPS480G/X21200RL
    "", "",
  //"-v 5,raw16(raw16),Reallocated_Sector_Ct "
  //"-v 9,raw24(raw8),Power_On_Hours "
  //"-v 12,raw48,Power_Cycle_Count "
    "-v 165,raw48,Total_Write/Erase_Count "
    "-v 166,raw48,Min_W/E_Cycle "
    "-v 167,raw48,Min_Bad_Block/Die "
    "-v 168,raw48,Maximum_Erase_Cycle "
    "-v 169,raw48,Total_Bad_Block "
    "-v 171,raw48,Program_Fail_Count "
    "-v 172,raw48,Erase_Fail_Count "
    "-v 173,raw48,Avg_Write/Erase_Count "
    "-v 174,raw48,Unexpect_Power_Loss_Ct "
  //"-v 184,raw48,End-to-End_Error "
  //"-v 187,raw48,Reported_Uncorrect "
  //"-v 188,raw48,Command_Timeout "
  //"-v 194,tempminmax,Temperature_Celsius "
    "-v 199,raw48,SATA_CRC_Error "
    "-v 212,raw48,SATA_PHY_Error "
    "-v 230,raw48,Perc_Write/Erase_Count "
    "-v 232,raw48,Perc_Avail_Resrvd_Space "
    "-v 233,raw48,Total_NAND_Writes_GiB "
    "-v 234,raw48,Perc_Write/Erase_Ct_BC "
    "-v 241,raw48,Total_Writes_GiB "
    "-v 242,raw48,Total_Reads_GiB "
  //"-v 243,raw48,Unknown_Attribute "
    "-v 244,raw48,Thermal_Throttle "
  },
  { "SanDisk based SSDs", // see also #463 for the vendor attribute description
    "SanDisk iSSD P4 [0-9]*GB|" // tested with SanDisk iSSD P4 16GB/SSD 9.14
    "SanDisk pSSD|" // tested with SandDisk pSSD/3 (62.7 GB, SanDisk Extreme USB3.0 SDCZ80-064G-J57, 0x0781:0x5580)
    "SanDisk SDSSDP[0-9]*G|" // tested with SanDisk SDSSDP064G/1.0.0, SDSSDP128G/2.0.0
    "SanDisk SDSSDRC032G|" // tested with SanDisk SanDisk SDSSDRC032G/3.1.0
    "SanDisk SSD i100 [0-9]*GB|" // tested with SanDisk SSD i100 8GB/11.56.04, 24GB/11.56.04
    "SanDisk SSD U100 ([0-9]*GB|SMG2)|" // tested with SanDisk SSD U100 8GB/10.56.00, 256GB/10.01.02, SMG2/10.56.04
    "SanDisk SSD U110 (8|16|24|32|64|128)GB|" // tested with SanDisk SSD U110 32GB/U221000
    "SanDisk SD7[SU]B[23]Q(064|128|256|512)G.*", // tested with SD7SB3Q064G1122/SD7UB3Q256G1122/SD7SB3Q128G/SD7UB2Q512G1122
    "", "",
  //"-v 5,raw16(raw16),Reallocated_Sector_Ct "
  //"-v 9,raw24(raw8),Power_On_Hours "
  //"-v 12,raw48,Power_Cycle_Count "
    "-v 165,raw48,Total_Write/Erase_Count "
    "-v 171,raw48,Program_Fail_Count "
    "-v 172,raw48,Erase_Fail_Count "
    "-v 173,raw48,Avg_Write/Erase_Count "
    "-v 174,raw48,Unexpect_Power_Loss_Ct "
  //"-v 187,raw48,Reported_Uncorrect "
    "-v 212,raw48,SATA_PHY_Error "
    "-v 230,raw48,Perc_Write/Erase_Count "
    "-v 232,raw48,Perc_Avail_Resrvd_Space "
    "-v 234,raw48,Perc_Write/Erase_Ct_BC "
  //"-v 241,raw48,Total_LBAs_Written "
  //"-v 242,raw48,Total_LBAs_Read "
    "-v 244,raw48,Thermal_Throttle "
  },
  { "SiliconMotion based SSDs", // SM2246EN (Transcend TS6500)
    "CT(120|250|500|1000)BX100SSD1|" // Crucial BX100, tested with CT250BX100SSD1/MU02,
      // CT500BX100SSD1/MU02, CT1000BX100SSD1/MU02
    "CT(240|480|960)BX200SSD1|" // Crucial BX200 Solid State Drive, tested with CT480BX200SSD1/MU02.6
    "TS((16|32|64|128|256|512)G|1T)(SSD|MSA)(370S?|420I?)|" // Transcend SSD370/420 SATA/mSATA, TS6500,
      // tested with TS32GMSA370/20140402, TS16GMSA370/20140516, TS64GSSD370/20140516,
      // TS256GSSD370/N0815B, TS256GSSD370S/N1114H, TS512GSSD370S/N1114H, TS32GSSD420I/N1114H
    "ADATA SP550", // ADATA SP550/O0803B5a
    "", "",
  //"-v 1,raw48,Raw_Read_Error_Rate "
  //"-v 2,raw48,Throughput_Performance "
  //"-v 9,raw24(raw8),Power_On_Hours "
  //"-v 12,raw48,Power_Cycle_Count "
    "-v 148,raw48,Total_SLC_Erase_Ct "
    "-v 149,raw48,Max_SLC_Erase_Ct "
    "-v 150,raw48,Min_SLC_Erase_Ct "
    "-v 151,raw48,Average_SLC_Erase_Ct "
    "-v 160,raw48,Uncorrectable_Error_Cnt "
    "-v 161,raw48,Valid_Spare_Block_Cnt "
    "-v 163,raw48,Initial_Bad_Block_Count "
    "-v 164,raw48,Total_Erase_Count "
    "-v 165,raw48,Max_Erase_Count "
    "-v 166,raw48,Min_Erase_Count "
    "-v 167,raw48,Average_Erase_Count "
    "-v 168,raw48,Max_Erase_Count_of_Spec "
    "-v 169,raw48,Remaining_Lifetime_Perc "
  //"-v 175,raw48,Program_Fail_Count_Chip "
  //"-v 176,raw48,Erase_Fail_Count_Chip "
  //"-v 177,raw48,Wear_Leveling_Count "
    "-v 178,raw48,Runtime_Invalid_Blk_Cnt "
  //"-v 181,raw48,Program_Fail_Cnt_Total "
  //"-v 182,raw48,Erase_Fail_Count_Total "
  //"-v 187,raw48,Reported_Uncorrect "
  //"-v 192,raw48,Power-Off_Retract_Count "
  //"-v 194,tempminmax,Temperature_Celsius "
  //"-v 195,raw48,Hardware_ECC_Recovered "
  //"-v 196,raw16(raw16),Reallocated_Event_Count "
  //"-v 197,raw48,Current_Pending_Sector "
  //"-v 198,raw48,Offline_Uncorrectable "
  //"-v 199,raw48,UDMA_CRC_Error_Count "
    "-v 225,raw48,Host_Writes_32MiB " // FW 20140402
  //"-v 232,raw48,Available_Reservd_Space "
    "-v 241,raw48,Host_Writes_32MiB "
    "-v 242,raw48,Host_Reads_32MiB "
    "-v 245,raw48,TLC_Writes_32MiB " // FW N0815B, N1114H
    "-v 246,raw48,SLC_Writes_32MiB "
    "-v 247,raw48,Raid_Recoverty_Ct"
  },
  { "Smart Storage Systems Xcel-10 SSDs",  // based on http://www.smartm.com/files/salesLiterature/storage/xcel10.pdf
    "SMART A25FD-(32|64|128)GI32N", // tested with SMART A25FD-128GI32N/B9F23D4K
    "",
    "", // attributes info from http://www.adtron.com/pdf/SMART_Attributes_Xcel-10_810800014_RevB.pdf
    "-v 1,raw48,Not_Supported "
    "-v 2,raw48,Not_Supported "
  //"-v 9,raw24(raw8),Power_On_Hours "
  //"-v 12,raw48,Power_Cycle_Count "
    "-v 191,raw48,Not_Supported "
  //"-v 192,raw48,Power-Off_Retract_Count "
    "-v 197,raw48,ECC_Error_Count "
  //"-v 198,raw48,Offline_Uncorrectable "
  //"-v 199,raw48,UDMA_CRC_Error_Count "
    "-v 251,raw48,Min_Spares_Remain_Perc " // percentage of the total number of spare blocks available
    "-v 252,raw48,Added_Bad_Flash_Blk_Ct " // number of bad flash blocks
    "-v 254,raw48,Total_Erase_Blocks_Ct" // number of times the drive has erased any erase block
  },
  { "Smart Storage Systems XceedSecure2 SSDs",
    "(SMART|Adtron) ([AIS]25FBS|S35FCS).*",
    "", "",
    "-v 9,sec2hour,Power_On_Hours "
    "-v 194,hex64,Proprietary_194"
  },
  { "Smart Storage Systems XceedUltraX/Adtron A25FBX SSDs",
    "(SMART|Adtron) (A|I)25FBX.*",
    "", "",
    "-v 9,hex64,Proprietary_9 "
    "-v 194,hex48,Proprietary_194"
  },
  { "Smart Storage Systems Adtron A25FB 2xN SSDs",
    "(SMART|Adtron) A25FB.*2.N",
    "", "",
    "-v 110,hex64,Proprietary_HWC "
    "-v 111,hex64,Proprietary_MP "
    "-v 112,hex64,Proprietary_RtR "
    "-v 113,hex64,Proprietary_RR "
    "-v 120,hex64,Proprietary_HFAll "
    "-v 121,hex64,Proprietary_HF1st "
    "-v 122,hex64,Proprietary_HF2nd "
    "-v 123,hex64,Proprietary_HF3rd "
    "-v 125,hex64,Proprietary_SFAll "
    "-v 126,hex64,Proprietary_SF1st "
    "-v 127,hex64,Proprietary_SF2nd "
    "-v 128,hex64,Proprietary_SF3rd "
    "-v 194,raw24/raw32:zvzzzw,Fract_Temperature"
    //  1.....................................40 chars limit for smartmontools <= r3342
  },
  { "Smart Storage Systems Adtron A25FB 3xN SSDs",
    "(SMART|Adtron) A25FB-.*3.N",
    "", "",
    "-v 9,sec2hour,Power_On_Hours "
    "-v 113,hex48,Proprietary_RR "
    "-v 130,raw48:54321,Minimum_Spares_All_Zs"
  //"-v 194,tempminmax,Temperature_Celsius"
  },
  { "STEC Mach2 CompactFlash Cards", // tested with STEC M2P CF 1.0.0/K1385MS
    "STEC M2P CF 1.0.0",
    "", "",
    "-v 100,raw48,Erase_Program_Cycles "
    "-v 103,raw48,Remaining_Energy_Storg "
    "-v 170,raw48,Reserved_Block_Count "
    "-v 171,raw48,Program_Fail_Count "
    "-v 172,raw48,Erase_Fail_Count "
    "-v 173,raw48,Wear_Leveling_Count "
    "-v 174,raw48,Unexpect_Power_Loss_Ct "
    "-v 211,raw48,Unknown_Attribute " // ] Missing in specification
    "-v 212,raw48,Unknown_Attribute"  // ] from September 2012
  },
  { "Transcend CompactFlash Cards", // tested with TRANSCEND/20080820,
      // TS4GCF133/20100709, TS16GCF133/20100709, TS16GCF150/20110407
    "TRANSCEND|TS(4|8|16)GCF(133|150)",
    "", "",
    "-v 7,raw48,Unknown_Attribute "
    "-v 8,raw48,Unknown_Attribute"
  },
  { "Marvell SSD SD88SA024BA0 (SUN branded)",
    "MARVELL SD88SA024BA0 SUN24G 0902M0054V",
    "", "", ""
  },
  { "HP 1TB SATA disk GB1000EAFJL",
    "GB1000EAFJL",
    "", "", ""
  },
  { "HP 500GB SATA disk MM0500EANCR",
    "MM0500EANCR",
    "", "", ""
  },
  { "HP 250GB SATA disk VB0250EAVER",
    "VB0250EAVER",
    "", "", ""
  },
  { "IBM Deskstar 60GXP",  // ER60A46A firmware
    "(IBM-|Hitachi )?IC35L0[12346]0AVER07.*",
    "ER60A46A",
    "", ""
  },
  { "IBM Deskstar 60GXP",  // All other firmware
    "(IBM-|Hitachi )?IC35L0[12346]0AVER07.*",
    "",
    "IBM Deskstar 60GXP drives may need upgraded SMART firmware.\n"
    "Please see http://haque.net/dtla_update/",
    ""
  },
  { "IBM Deskstar 40GV & 75GXP (A5AA/A6AA firmware)",
    "(IBM-)?DTLA-30[57]0[123467][05].*",
    "T[WX][123468AG][OF]A[56]AA",
    "", ""
  },
  { "IBM Deskstar 40GV & 75GXP (all other firmware)",
    "(IBM-)?DTLA-30[57]0[123467][05].*",
    "",
    "IBM Deskstar 40GV and 75GXP drives may need upgraded SMART firmware.\n"
    "Please see http://haque.net/dtla_update/",
    ""
  },
  { "", // ExcelStor J240, J340, J360, J680, J880 and J8160
    "ExcelStor Technology J(24|34|36|68|88|816)0",
    "", "", ""
  },
  { "", // Fujitsu M1623TAU
    "FUJITSU M1623TAU",
    "",
    "",
    "-v 9,seconds"
  },
  { "Fujitsu MHG",
    "FUJITSU MHG2...ATU?.*",
    "",
    "",
    "-v 9,seconds"
  },
  { "Fujitsu MHH",
    "FUJITSU MHH2...ATU?.*",
    "",
    "",
    "-v 9,seconds"
  },
  { "Fujitsu MHJ",
    "FUJITSU MHJ2...ATU?.*",
    "",
    "",
    "-v 9,seconds"
  },
  { "Fujitsu MHK",
    "FUJITSU MHK2...ATU?.*",
    "",
    "",
    "-v 9,seconds"
  },
  { "",  // Fujitsu MHL2300AT
    "FUJITSU MHL2300AT",
    "",
    "This drive's firmware has a harmless Drive Identity Structure\n"
      "checksum error bug.",
    "-v 9,seconds"
  },
  { "",  // MHM2200AT, MHM2150AT, MHM2100AT, MHM2060AT
    "FUJITSU MHM2(20|15|10|06)0AT",
    "",
    "This drive's firmware has a harmless Drive Identity Structure\n"
      "checksum error bug.",
    "-v 9,seconds"
  },
  { "Fujitsu MHN",
    "FUJITSU MHN2...AT",
    "",
    "",
    "-v 9,seconds"
  },
  { "", // Fujitsu MHR2020AT
    "FUJITSU MHR2020AT",
    "",
    "",
    "-v 9,seconds"
  },
  { "", // Fujitsu MHR2040AT
    "FUJITSU MHR2040AT",
    "",    // Tested on 40BA
    "",
    "-v 9,seconds -v 192,emergencyretractcyclect "
    "-v 198,offlinescanuncsectorct -v 200,writeerrorcount"
  },
  { "Fujitsu MHS AT",
    "FUJITSU MHS20[6432]0AT(  .)?",
    "",
    "",
    "-v 9,seconds -v 192,emergencyretractcyclect "
    "-v 198,offlinescanuncsectorct -v 200,writeerrorcount "
    "-v 201,detectedtacount"
  },
  { "Fujitsu MHT", // tested with FUJITSU MHT2030AC/909B
    "FUJITSU MHT2...(AC|AH|AS|AT|BH)U?.*",
    "",
    "",
    "-v 9,seconds"
  },
  { "Fujitsu MHU",
    "FUJITSU MHU2...ATU?.*",
    "",
    "",
    "-v 9,seconds"
  },
  { "Fujitsu MHV",
    "FUJITSU MHV2...(AH|AS|AT|BH|BS|BT).*",
    "",
    "",
    "-v 9,seconds"
  },
  { "Fujitsu MPA..MPG",
    "FUJITSU MP[A-G]3...A[HTEV]U?.*",
    "",
    "",
    "-v 9,seconds"
  },
  { "Fujitsu MHY BH",
    "FUJITSU MHY2(04|06|08|10|12|16|20|25)0BH.*",
    "", "",
    "-v 240,raw48,Transfer_Error_Rate"
  },
  { "Fujitsu MHW AC", // tested with FUJITSU MHW2060AC/00900004
    "FUJITSU MHW20(40|60)AC",
    "", "", ""
  },
  { "Fujitsu MHW BH",
    "FUJITSU MHW2(04|06|08|10|12|16)0BH.*",
    "", "", ""
  },
  { "Fujitsu MHW BJ",
    "FUJITSU MHW2(08|12|16)0BJ.*",
    "", "", ""
  },
  { "Fujitsu MHZ BH",
    "FUJITSU MHZ2(04|08|12|16|20|25|32)0BH.*",
    "", "", ""
  },
  { "Fujitsu MHZ BJ",
    "FUJITSU MHZ2(08|12|16|20|25|32)0BJ.*",
    "",
    "",
    "-v 9,minutes"
  },
  { "Fujitsu MHZ BS",
    "FUJITSU MHZ2(12|25)0BS.*",
    "", "", ""
  },
  { "Fujitsu MHZ BK",
    "FUJITSU MHZ2(08|12|16|25)0BK.*",
    "", "", ""
  },
  { "Fujitsu MJA BH",
    "FUJITSU MJA2(08|12|16|25|32|40|50)0BH.*",
    "", "", ""
  },
  { "", // Samsung SV4012H (known firmware)
    "SAMSUNG SV4012H",
    "RM100-08",
    "",
    "-v 9,halfminutes -F samsung"
  },
  { "", // Samsung SV4012H (all other firmware)
    "SAMSUNG SV4012H",
    "",
    "May need -F samsung disabled; see manual for details.",
    "-v 9,halfminutes -F samsung"
  },
  { "", // Samsung SV0412H (known firmware)
    "SAMSUNG SV0412H",
    "SK100-01",
    "",
    "-v 9,halfminutes -v 194,10xCelsius -F samsung"
  },
  { "", // Samsung SV0412H (all other firmware)
    "SAMSUNG SV0412H",
    "",
    "May need -F samsung disabled; see manual for details.",
    "-v 9,halfminutes -v 194,10xCelsius -F samsung"
  },
  { "", // Samsung SV1204H (known firmware)
    "SAMSUNG SV1204H",
    "RK100-1[3-5]",
    "",
    "-v 9,halfminutes -v 194,10xCelsius -F samsung"
  },
  { "", // Samsung SV1204H (all other firmware)
    "SAMSUNG SV1204H",
    "",
    "May need -F samsung disabled; see manual for details.",
    "-v 9,halfminutes -v 194,10xCelsius -F samsung"
  },
  { "", // SAMSUNG SV0322A tested with FW JK200-35
    "SAMSUNG SV0322A",
    "", "", ""
  },
  { "SAMSUNG SpinPoint V80", // tested with SV1604N/TR100-23
    "SAMSUNG SV(0211|0401|0612|0802|1203|1604)N",
    "",
    "",
    "-v 9,halfminutes -F samsung2"
  },
  { "", // SAMSUNG SP40A2H with RR100-07 firmware
    "SAMSUNG SP40A2H",
    "RR100-07",
    "",
    "-v 9,halfminutes -F samsung"
  },
  { "", // SAMSUNG SP80A4H with RT100-06 firmware
    "SAMSUNG SP80A4H",
    "RT100-06",
    "",
    "-v 9,halfminutes -F samsung"
  },
  { "", // SAMSUNG SP8004H with QW100-61 firmware
    "SAMSUNG SP8004H",
    "QW100-61",
    "",
    "-v 9,halfminutes -F samsung"
  },
  { "SAMSUNG SpinPoint F1 DT", // tested with HD103UJ/1AA01113
    "SAMSUNG HD(083G|16[12]G|25[12]H|32[12]H|50[12]I|642J|75[23]L|10[23]U)J",
    "", "", ""
  },
  { "SAMSUNG SpinPoint F1 EG", // tested with HD103UI/1AA01113
    "SAMSUNG HD(252H|322H|502I|642J|753L|103U)I",
    "", "", ""
  },
  { "SAMSUNG SpinPoint F1 RE", // tested with HE103UJ/1AA01113
    "SAMSUNG HE(252H|322H|502I|642J|753L|103U)J",
    "", "", ""
  },
  { "SAMSUNG SpinPoint F2 EG", // tested with HD154UI/1AG01118
    "SAMSUNG HD(502H|10[23]S|15[34]U)I",
    "", "", ""
  },
  { "SAMSUNG SpinPoint F3", // tested with HD502HJ/1AJ100E4
    "SAMSUNG HD(502H|754J|103S)J",
    "", "", ""
  },
  { "Seagate Barracuda SpinPoint F3", // tested with ST1000DM005 HD103SJ/1AJ100E5
    "ST[0-9DM]* HD(502H|754J|103S)J",
    "", "", ""
  },
  { "SAMSUNG SpinPoint F3 EG", // tested with HD503HI/1AJ100E4, HD153WI/1AN10002
    "SAMSUNG HD(253G|(324|503)H|754J|105S|(153|203)W)I",
    "", "", ""
  },
  { "SAMSUNG SpinPoint F3 RE", // tested with HE103SJ/1AJ30001
    "SAMSUNG HE(502H|754J|103S)J",
    "", "", ""
  },
  { "Seagate Samsung Spinpoint F4", // tested with ST250DM001 HD256GJ/1AR10001
    "ST(250|320)DM001 HD(256G|322G|323H)J",
    "", "", ""
  },
  { "SAMSUNG SpinPoint F4 EG (AF)",// tested with HD204UI/1AQ10001(buggy|fixed)
    "SAMSUNG HD(155|204)UI",
    "", // 1AQ10001
    "Using smartmontools or hdparm with this\n"
    "drive may result in data loss due to a firmware bug.\n"
    "****** THIS DRIVE MAY OR MAY NOT BE AFFECTED! ******\n"
    "Buggy and fixed firmware report same version number!\n"
    "See the following web pages for details:\n"
    "http://knowledge.seagate.com/articles/en_US/FAQ/223571en\n"
    "http://www.smartmontools.org/wiki/SamsungF4EGBadBlocks",
    ""
  },
  { "SAMSUNG SpinPoint S250", // tested with HD200HJ/KF100-06
    "SAMSUNG HD(162|200|250)HJ",
    "", "", ""
  },
  { "SAMSUNG SpinPoint T133", // tested with HD300LJ/ZT100-12, HD400LJ/ZZ100-14, HD401LJ/ZZ100-15
    "SAMSUNG HD(250KD|(30[01]|320|40[01])L[DJ])",
    "", "", ""
  },
  { "SAMSUNG SpinPoint T166", // tested with HD252KJ/CM100-11, HD501LJ/CR100-1[01]
    "SAMSUNG HD(080G|160H|252K|32[01]K|403L|50[01]L)J",
    "", "",
    "-v 197,increasing" // at least HD501LJ/CR100-11
  },
  { "SAMSUNG SpinPoint P120", // VF100-37 firmware, tested with SP2514N/VF100-37
    "SAMSUNG SP(16[01]3|2[05][01]4)[CN]",
    "VF100-37",
    "",
    "-F samsung3"
  },
  { "SAMSUNG SpinPoint P120", // other firmware, tested with SP2504C/VT100-33
    "SAMSUNG SP(16[01]3|2[05][01]4)[CN]",
    "",
    "May need -F samsung3 enabled; see manual for details.",
    ""
  },
  { "SAMSUNG SpinPoint P80 SD", // tested with HD160JJ/ZM100-33, SAMSUNG HD080HJ/P/ZH100-34
    "SAMSUNG HD(080H|120I|160J)J(/P)?",
    "", "", ""
  },
  { "SAMSUNG SpinPoint P80", // BH100-35 firmware, tested with SP0842N/BH100-35
    "SAMSUNG SP(0451|08[0124]2|12[0145]3|16[0145]4)[CN]",
    "BH100-35",
    "",
    "-F samsung3"
  },
  { "SAMSUNG SpinPoint P80", // firmware *-35 or later
    "SAMSUNG SP(0451|08[0124]2|12[0145]3|16[0145]4)[CN]",
    ".*-3[5-9]",
    "May need -F samsung3 enabled; see manual for details.",
    ""
  },
  { "SAMSUNG SpinPoint P80", // firmware *-25...34, tested with
      // SP0401N/TJ100-30, SP1614C/SW100-25 and -34
    "SAMSUNG SP(04[05]1|08[0124]2|12[0145]3|16[0145]4)[CN]",
    ".*-(2[5-9]|3[0-4])",
    "",
    "-v 9,halfminutes -v 198,increasing"
  },
  { "SAMSUNG SpinPoint P80", // firmware *-23...24, tested with
    // SP0802N/TK100-23,
    // SP1213N/TL100-23,
    // SP1604N/TM100-23 and -24
    "SAMSUNG SP(0451|08[0124]2|12[0145]3|16[0145]4)[CN]",
    ".*-2[34]",
    "",
    "-v 9,halfminutes -F samsung2"
  },
  { "SAMSUNG SpinPoint P80", // unknown firmware
    "SAMSUNG SP(0451|08[0124]2|12[0145]3|16[0145]4)[CN]",
    "",
    "May need -F samsung2 or -F samsung3 enabled; see manual for details.",
    ""
  },
  { "SAMSUNG SpinPoint M40/60/80", // tested with HM120IC/AN100-16, HM160JI/AD100-16
    "SAMSUNG HM(0[468]0H|120I|1[026]0J)[CI]",
    "",
    "",
    "-v 9,halfminutes"
  },
  { "SAMSUNG SpinPoint M5", // tested with HM160HI/HH100-12
    "SAMSUNG HM(((061|080)G|(121|160)H|250J)I|160HC)",
    "", "", ""
  },
  { "SAMSUNG SpinPoint M6", // tested with HM320JI/2SS00_01 M6
    "SAMSUNG HM(251J|320[HJ]|[45]00L)I",
    "", "", ""
  },
  { "SAMSUNG SpinPoint M7", // tested with HM500JI/2AC101C4
    "SAMSUNG HM(250H|320I|[45]00J)I",
    "", "", ""
  },
  { "SAMSUNG SpinPoint M7E (AF)", // tested with HM321HI/2AJ10001, HM641JI/2AJ10001
    "SAMSUNG HM(161G|(251|321)H|501I|641J)I",
    "", "", ""
  },
  { "Seagate Samsung SpinPoint M7E", // tested with ST640LM000 HM641JI/2AJ10001
    "ST(160|250|320|500|640)LM00[01] HM[0-9]*[GHIJ]I",
    "", "", ""
  },
  { "SAMSUNG SpinPoint M7U (USB)", // tested with HM252HX/2AC101C4
    "SAMSUNG HM(162H|252H|322I|502J)X",
    "", "", ""
  },
  { "SAMSUNG SpinPoint M8 (AF)", // tested with HN-M101MBB/2AR10001
    "SAMSUNG HN-M(250|320|500|640|750|101)MBB",
    "", "", ""
  },
  { "Seagate Samsung SpinPoint M8 (AF)", // tested with
      // ST750LM022 HN-M750MBB/2AR10001, ST320LM001 HN-M320MBB/2AR10002,
      // APPLE HDD ST500LM012/2BA30003
    "ST(250|320|500|640|750|1000)LM0[012][124] HN-M[0-9]*MBB|"
    "APPLE HDD ST500LM012",
    "", "", ""
  },
  { "SAMSUNG SpinPoint M8U (USB)", // tested with HN-M500XBB/2AR10001
    "SAMSUNG HN-M(320|500|750|101)XBB",
    "", "", ""
  },
  { "Seagate Samsung SpinPoint M8U (USB)", // tested with ST1000LM025 HN-M101ABB/2AR10001,
      // ST1000LM025 HN-M101ABB/2BA30003 (0x04e8:0x61b6)
    "ST(250|320|500|640|750|1000)LM0[012][3459] HN-M[0-9]*ABB",
    "", "", ""
  },
  { "Seagate Samsung SpinPoint M9T", // tested with ST2000LM003 HN-M201RAD/2BC10003
      // (Seagate Expansion Portable)
    "ST(1500|2000)LM0(03|04|06|07|10) HN-M[0-9]*RAD",
    "", "", ""
  },
  { "Seagate Samsung SpinPoint M9TU (USB)", // tested with ST1500LM008 HN-M151AAD/2BC10001
       // (0x04e8:0x61b5), ST2000LM005 HN-M201AAD2BC10001 (0x04e8:0x61b4)
    "ST(1500|2000)LM00[58] HN-M[0-9]*AAD",
    "", "", ""
  },
  { "SAMSUNG SpinPoint MP5", // tested with HM250HJ/2AK10001
    "SAMSUNG HM(250H|320H|500J|640J)J",
    "", "", ""
  },
  { "SAMSUNG SpinPoint MT2", // tested with HM100UI/2AM10001
    "SAMSUNG HM100UI",
    "", "", ""
  },
  { "SAMSUNG HM100UX (S2 Portable)", // tested with HM100UX/2AM10001
    "SAMSUNG HM100UX",
    "", "", ""
  },
  { "SAMSUNG SpinPoint M", // tested with MP0402H/UC100-11
    "SAMSUNG MP0(302|402|603|804)H",
    "",
    "",
    "-v 9,halfminutes"
  },
  { "SAMSUNG SpinPoint N3U-3 (USB, 4KiB LLS)", // tested with HS25YJZ/3AU10-01
    "SAMSUNG HS(122H|2[05]YJ)Z",
    "", "", ""
  },
  { "Maxtor Fireball 541DX",
    "Maxtor 2B0(0[468]|1[05]|20)H1",
    "",
    "",
    "-v 9,minutes -v 194,unknown"
  },
  { "Maxtor Fireball 3",
    "Maxtor 2F0[234]0[JL]0",
    "",
    "",
    "-v 9,minutes"
  },
  { "Maxtor DiamondMax 1280 ATA",  // no self-test log, ATA2-Fast
    "Maxtor 8(1280A2|2160A4|2560A4|3840A6|4000A6|5120A8)",
    "",
    "",
    "-v 9,minutes"
  },
  { "Maxtor DiamondMax 2160 Ultra ATA",
    "Maxtor 8(2160D2|3228D3|3240D3|4320D4|6480D6|8400D8|8455D8)",
    "",
    "",
    "-v 9,minutes"
  },
  { "Maxtor DiamondMax 2880 Ultra ATA",
    "Maxtor 9(0510D4|0576D4|0648D5|0720D5|0840D6|0845D6|0864D6|1008D7|1080D8|1152D8)",
    "",
    "",
    "-v 9,minutes"
  },
  { "Maxtor DiamondMax 3400 Ultra ATA",
    "Maxtor 9(1(360|350|202)D8|1190D7|10[12]0D6|0840D5|06[48]0D4|0510D3|1(350|202)E8|1010E6|0840E5|0640E4)",
    "",
    "",
    "-v 9,minutes"
  },
  { "Maxtor DiamondMax D540X-4G",
    "Maxtor 4G(120J6|160J[68])",
    "",
    "",
    "-v 9,minutes -v 194,unknown"
  },
  { "Maxtor DiamondMax D540X-4K",
    "MAXTOR 4K(020H1|040H2|060H3|080H4)",
    "", "", ""
  },
  { "Maxtor DiamondMax Plus D740X",
    "MAXTOR 6L0(20[JL]1|40[JL]2|60[JL]3|80[JL]4)",
    "", "", ""
  },
  { "Maxtor DiamondMax Plus 5120 Ultra ATA 33",
    "Maxtor 9(0512D2|0680D3|0750D3|0913D4|1024D4|1360D6|1536D6|1792D7|2048D8)",
    "",
    "",
    "-v 9,minutes"
  },
  { "Maxtor DiamondMax Plus 6800 Ultra ATA 66",
    "Maxtor 9(2732U8|2390U7|204[09]U6|1707U5|1366U4|1024U3|0845U3|0683U2)",
    "",
    "",
    "-v 9,minutes"
  },
  { "Maxtor DiamondMax D540X-4D",
    "Maxtor 4D0(20H1|40H2|60H3|80H4)",
    "",
    "",
    "-v 9,minutes -v 194,unknown"
  },
  { "Maxtor DiamondMax 16",
    "Maxtor 4(R0[68]0[JL]0|R1[26]0L0|A160J0|R120L4)",
    "",
    "",
    "-v 9,minutes"
  },
  { "Maxtor DiamondMax 4320 Ultra ATA",
    "Maxtor (91728D8|91512D7|91303D6|91080D5|90845D4|90645D3|90648D[34]|90432D2)",
    "",
    "",
    "-v 9,minutes"
  },
  { "Maxtor DiamondMax 17 VL",
    "Maxtor 9(0431U1|0641U2|0871U2|1301U3|1741U4)",
    "",
    "",
    "-v 9,minutes"
  },
  { "Maxtor DiamondMax 20 VL",
    "Maxtor (94091U8|93071U6|92561U5|92041U4|91731U4|91531U3|91361U3|91021U2|90841U2|90651U2)",
    "",
    "",
    "-v 9,minutes"
  },
  { "Maxtor DiamondMax VL 30",  // U: ATA66, H: ATA100
    "Maxtor (33073U4|32049U3|31536U2|30768U1|33073H4|32305H3|31536H2|30768H1)",
    "",
    "",
    "-v 9,minutes"
  },
  { "Maxtor DiamondMax 36",
    "Maxtor (93652U8|92739U6|91826U4|91369U3|90913U2|90845U2|90435U1)",
    "",
    "",
    "-v 9,minutes"
  },
  { "Maxtor DiamondMax 40 ATA 66",
    "Maxtor 9(0684U2|1024U2|1362U3|1536U3|2049U4|2562U5|3073U6|4098U8)",
    "",
    "",
    "-v 9,minutes"
  },
  { "Maxtor DiamondMax Plus 40 (Ultra ATA 66 and Ultra ATA 100)",
    "Maxtor (54098[UH]8|53073[UH]6|52732[UH]6|52049[UH]4|51536[UH]3|51369[UH]3|51024[UH]2)",
    "",
    "",
    "-v 9,minutes"
  },
  { "Maxtor DiamondMax 40 VL Ultra ATA 100",
    "Maxtor 3(1024H1|1535H2|2049H2|3073H3|4098H4)( B)?",
    "",
    "",
    "-v 9,minutes"
  },
  { "Maxtor DiamondMax Plus 45 Ulta ATA 100",
    "Maxtor 5(4610H6|4098H6|3073H4|2049H3|1536H2|1369H2|1023H2)",
    "",
    "",
    "-v 9,minutes"
  },
  { "Maxtor DiamondMax 60 ATA 66",
    "Maxtor 9(1023U2|1536U2|2049U3|2305U3|3073U4|4610U6|6147U8)",
    "",
    "",
    "-v 9,minutes"
  },
  { "Maxtor DiamondMax 60 ATA 100",
    "Maxtor 9(1023H2|1536H2|2049H3|2305H3|3073H4|4098H6|4610H6|6147H8)",
    "",
    "",
    "-v 9,minutes"
  },
  { "Maxtor DiamondMax Plus 60",
    "Maxtor 5T0(60H6|40H4|30H3|20H2|10H1)",
    "",
    "",
    "-v 9,minutes"
  },
  { "Maxtor DiamondMax 80",
    "Maxtor (98196H8|96147H6)",
    "",
    "",
    "-v 9,minutes"
  },
  { "Maxtor DiamondMax 536DX",
    "Maxtor 4W(100H6|080H6|060H4|040H3|030H2)",
    "",
    "",
    "-v 9,minutes"
  },
  { "Maxtor DiamondMax Plus 8",
    "Maxtor 6(E0[234]|K04)0L0",
    "",
    "",
    "-v 9,minutes"
  },
  { "Maxtor DiamondMax 10 (ATA/133 and SATA/150)",
    "Maxtor 6(B(30|25|20|16|12|10|08)0[MPRS]|L(080[MLP]|(100|120)[MP]|160[MP]|200[MPRS]|250[RS]|300[RS]))0",
    "",
    "",
    "-v 9,minutes"
  },
  { "Maxtor DiamondMax 10 (SATA/300)",
    "Maxtor 6V(080E|160E|200E|250F|300F|320F)0",
    "", "", ""
  },
  { "Maxtor DiamondMax Plus 9",
    "Maxtor 6Y((060|080|120|160)L0|(060|080|120|160|200|250)P0|(060|080|120|160|200|250)M0)",
    "",
    "",
    "-v 9,minutes"
  },
  { "Maxtor DiamondMax 11",
    "Maxtor 6H[45]00[FR]0",
    "", "", ""
  },
  { "Maxtor DiamondMax 17",
    "Maxtor 6G(080L|160[PE])0",
    "", "", ""
  },
  { "Seagate Maxtor DiamondMax 20",
    "MAXTOR STM3(40|80|160)[28]1[12]0?AS?",
    "", "", ""
  },
  { "Seagate Maxtor DiamondMax 21", // tested with MAXTOR STM3250310AS/3.AAF
    "MAXTOR STM3(80[28]15|160215|250310|(250|320)820|320620|500630)AS?",
    "", "", ""
  },
  { "Seagate Maxtor DiamondMax 22", // fixed firmware
    "(MAXTOR )?STM3(500320|750330|1000340)AS?",
    "MX1A", // http://knowledge.seagate.com/articles/en_US/FAQ/207969en
    "", ""
  },
  { "Seagate Maxtor DiamondMax 22", // fixed firmware
    "(MAXTOR )?STM3(160813|320614|640323|1000334)AS?",
    "MX1B", // http://knowledge.seagate.com/articles/en_US/FAQ/207975en
    "", ""
  },
  { "Seagate Maxtor DiamondMax 22", // buggy firmware
    "(MAXTOR )?STM3(500320|750330|1000340)AS?",
    "MX15",
    "There are known problems with these drives,\n"
    "AND THIS FIRMWARE VERSION IS AFFECTED,\n"
    "see the following Seagate web pages:\n"
    "http://knowledge.seagate.com/articles/en_US/FAQ/207931en\n"
    "http://knowledge.seagate.com/articles/en_US/FAQ/207969en",
    ""
  },
  { "Seagate Maxtor DiamondMax 22", // unknown firmware
    "(MAXTOR )?STM3(160813|32061[34]|500320|640323|750330|10003(34|40))AS?",
    "",
    "There are known problems with these drives,\n"
    "see the following Seagate web pages:\n"
    "http://knowledge.seagate.com/articles/en_US/FAQ/207931en\n"
    "http://knowledge.seagate.com/articles/en_US/FAQ/207969en\n"
    "http://knowledge.seagate.com/articles/en_US/FAQ/207975en",
    ""
  },
  { "Seagate Maxtor DiamondMax 23", // new firmware
    "STM3((160|250)31|(320|500)41|(750|1000)52)8AS?",
    "CC3[D-Z]",
    "", ""
  },
  { "Seagate Maxtor DiamondMax 23", // unknown firmware
    "STM3((160|250)31|(320|500)41|(750|1000)52)8AS?",
    "",
    "A firmware update for this drive may be available,\n"
    "see the following Seagate web pages:\n"
    "http://knowledge.seagate.com/articles/en_US/FAQ/207931en\n"
    "http://knowledge.seagate.com/articles/en_US/FAQ/213911en",
    ""
  },
  { "Maxtor MaXLine Plus II",
    "Maxtor 7Y250[PM]0",
    "",
    "",
    "-v 9,minutes"
  },
  { "Maxtor MaXLine II",
    "Maxtor [45]A(25|30|32)0[JN]0",
    "",
    "",
    "-v 9,minutes"
  },
  { "Maxtor MaXLine III (ATA/133 and SATA/150)",
    "Maxtor 7L(25|30)0[SR]0",
    "",
    "",
    "-v 9,minutes"
  },
  { "Maxtor MaXLine III (SATA/300)",
    "Maxtor 7V(25|30)0F0",
    "", "", ""
  },
  { "Maxtor MaXLine Pro 500",  // There is also a 7H500R0 model, but I
    "Maxtor 7H500F0",               // haven't added it because I suspect
    "",                               // it might need vendoropts_9_minutes
    "", ""                            // and nobody has submitted a report yet
  },
  { "", // HITACHI_DK14FA-20B
    "HITACHI_DK14FA-20B",
    "",
    "",
    "-v 9,minutes -v 193,loadunload"
  },
  { "HITACHI Travelstar DK23XX/DK23XXB",
    "HITACHI_DK23..-..B?",
    "",
    "",
    "-v 9,minutes -v 193,loadunload"
  },
  { "Hitachi Endurastar J4K20/N4K20 (formerly DK23FA-20J)",
    "(HITACHI_DK23FA-20J|HTA422020F9AT[JN]0)",
    "",
    "",
    "-v 9,minutes -v 193,loadunload"
  },
  { "Hitachi Endurastar J4K30/N4K30",
    "HE[JN]4230[23]0F9AT00",
    "",
    "",
    "-v 9,minutes -v 193,loadunload"
  },
  { "Hitachi Travelstar C4K60",  // 1.8" slim drive
    "HTC4260[23]0G5CE00|HTC4260[56]0G8CE00",
    "",
    "",
    "-v 9,minutes -v 193,loadunload"
  },
  { "IBM Travelstar 4GT",
    "IBM-DTCA-2(324|409)0",
    "", "", ""
  },
  { "IBM Travelstar 6GN",
    "IBM-DBCA-20(324|486|648)0",
    "", "", ""
  },
  { "IBM Travelstar 25GS, 18GT, and 12GN",
    "IBM-DARA-2(25|18|15|12|09|06)000",
    "", "", ""
  },
  { "IBM Travelstar 14GS",
    "IBM-DCYA-214000",
    "", "", ""
  },
  { "IBM Travelstar 4LP",
    "IBM-DTNA-2(180|216)0",
    "", "", ""
  },
  { "IBM Travelstar 48GH, 30GN, and 15GN",
    "(IBM-|Hitachi )?IC25(T048ATDA05|N0(30|20|15|12|10|07|06|05)ATDA04)-.",
    "", "", ""
  },
  { "IBM Travelstar 32GH, 30GT, and 20GN",
    "IBM-DJSA-2(32|30|20|10|05)",
    "", "", ""
  },
  { "IBM Travelstar 4GN",
    "IBM-DKLA-2(216|324|432)0",
    "", "", ""
  },
  { "IBM/Hitachi Travelstar 60GH and 40GN",
    "(IBM-|Hitachi )?IC25(T060ATC[SX]05|N0[4321]0ATC[SX]04)-.",
    "", "", ""
  },
  { "IBM/Hitachi Travelstar 40GNX",
    "(IBM-|Hitachi )?IC25N0[42]0ATC[SX]05-.",
    "", "", ""
  },
  { "Hitachi Travelstar 80GN",
    "(Hitachi )?IC25N0[23468]0ATMR04-.",
    "", "", ""
  },
  { "Hitachi Travelstar 4K40",
    "(Hitachi )?HTS4240[234]0M9AT00",
    "", "", ""
  },
  { "Hitachi Travelstar 4K120",
    "(Hitachi )?(HTS4212(60|80|10|12)H9AT00|HTS421260G9AT00)",
    "", "", ""
  },
  { "Hitachi Travelstar 5K80",
    "(Hitachi )?HTS5480[8642]0M9AT00",
    "", "", ""
  },
  { "Hitachi Travelstar 5K100",
    "(Hitachi )?HTS5410[1864]0G9(AT|SA)00",
    "", "", ""
  },
  { "Hitachi Travelstar E5K100",
    "(Hitachi )?HTE541040G9(AT|SA)00",
    "", "", ""
  },
  { "Hitachi Travelstar 5K120",
    "(Hitachi )?HTS5412(60|80|10|12)H9(AT|SA)00",
    "", "", ""
  },
  { "Hitachi Travelstar 5K160",
    "(Hitachi |HITACHI )?HTS5416([468]0|1[26])J9(AT|SA)00",
    "", "", ""
  },
  { "Hitachi Travelstar E5K160",
    "(Hitachi )?HTE5416(12|16|60|80)J9(AT|SA)00",
    "", "", ""
  },
  { "Hitachi Travelstar 5K250",
    "(Hitachi |HITACHI )?HTS5425(80|12|16|20|25)K9(A3|SA)00",
    "", "", ""
  },
  { "Hitachi Travelstar 5K320", // tested with HITACHI HTS543232L9SA00/FB4ZC4EC,
    // Hitachi HTS543212L9SA02/FBBAC52F
    "(Hitachi |HITACHI )?HT(S|E)5432(80|12|16|25|32)L9(A3(00)?|SA0[012])",
    "", "", ""
  },
  { "Hitachi/HGST Travelstar Z5K320", // tested with Hitachi HTS543232A7A384/ES2OA70K
    "(Hitachi|HGST) HT[ES]5432(16|25|32)A7A38[145]",
    "", "", ""
  },
  { "Hitachi Travelstar 5K500.B", // tested with Hitachi HTS545050B9SA00/PB4OC60X
    "(Hitachi )?HT[ES]5450(12|16|25|32|40|50)B9(A30[01]|SA00)",
    "", "", ""
  },
  { "Hitachi/HGST Travelstar Z5K500", // tested with HGST HTS545050A7E380/GG2OAC90,
      // Hitachi HTS545032A7E380/GGBOA7A0, HGST HTS545050A7E680/GR2OA230,
      // APPLE HDD HTS545050A7E362/GG2AB990
    "(Hitachi|HGST|APPLE HDD) HT[ES]5450(25|32|50)A7E(362|38[01]|680)",
    "", "", ""
  },
  { "Hitachi/HGST Travelstar 5K750", // tested with Hitachi HTS547575A9E384/JE4OA60A,
       // APPLE HDD HTS547550A9E384/JE3AD70F
    "(Hitachi|APPLE HDD) HT[ES]5475(50|64|75)A9E38[14]",
    "", "", ""
  },
  { "HGST Travelstar 5K1000", // tested with HGST HTS541010A9E680/JA0OA560,
      // HGST HTS541075A9E680/JA2OA560
    "HGST HT[ES]5410(64|75|10)A9E68[01]",
    "", "", ""
  },
  { "HGST Travelstar Z5K1000", // tested with HGST HTS541010A7E630/SE0OA4A0
    "HGST HTS5410(75|10)A7E63[015]",
    "", "", ""
  },
  { "HGST Travelstar 5K1500", // tested with HGST HTS541515A9E630/KA0OA500
    "HGST HT[ES]541515A9E63[015]",
    "", "", ""
  },
  { "Hitachi Travelstar 7K60",
    "(Hitachi )?HTS726060M9AT00",
    "", "", ""
  },
  { "Hitachi Travelstar E7K60",
    "(Hitachi )?HTE7260[46]0M9AT00",
    "", "", ""
  },
  { "Hitachi Travelstar 7K100",
    "(Hitachi )?HTS7210[168]0G9(AT|SA)00",
    "", "", ""
  },
  { "Hitachi Travelstar E7K100",
    "(Hitachi )?HTE7210[168]0G9(AT|SA)00",
    "", "", ""
  },
  { "Hitachi Travelstar 7K200", // tested with HITACHI HTS722016K9SA00/DCDZC75A
    "(Hitachi |HITACHI )?HTS7220(80|10|12|16|20)K9(A3|SA)00",
    "", "", ""
  },
  { "Hitachi Travelstar 7K320", // tested with
    // HTS723225L9A360/FCDOC30F, HTS723216L9A362/FC2OC39F
    "(Hitachi )?HT[ES]7232(80|12|16|25|32)L9(A300|A36[02]|SA61)",
    "", "", ""
  },
  { "Hitachi Travelstar Z7K320", // tested with HITACHI HTS723232A7A364/EC2ZB70B
    "(HITACHI )?HT[ES]7232(16|25|32)A7A36[145]",
    "", "", ""
  },
  { "Hitachi Travelstar 7K500", // tested with Hitachi HTS725050A9A360/PC4OC70D,
    // HITACHI HTS725032A9A364/PC3ZC70F
    "(Hitachi |HITACHI )?HT[ES]7250(12|16|25|32|50)A9A36[02-5]",
    "", "", ""
  },
  { "Hitachi/HGST Travelstar Z7K500", // tested with HITACHI HTS725050A7E630/GH2ZB390,
      // HGST HTS725050A7E630/GH2OA420, HGST HTS725050A7E630/GH2OA530
    "(HITACHI|HGST) HT[ES]7250(25|32|50)A7E63[015]",
    "", "", ""
  },
  { "Hitachi/HGST Travelstar 7K750", // tested with Hitachi HTS727550A9E364/JF3OA0E0,
      // Hitachi HTS727575A9E364/JF4OA0D0
    "(Hitachi|HGST) HT[ES]7275(50|64|75)A9E36[14]",
    "", "", ""
  },
  { "HGST Travelstar 7K1000", // tested with HGST HTS721010A9E630/JB0OA3B0
    "HGST HTS721010A9E630",
    "", "", ""
  },
  { "IBM Deskstar 14GXP and 16GP",
    "IBM-DTTA-3(7101|7129|7144|5032|5043|5064|5084|5101|5129|5168)0",
    "", "", ""
  },
  { "IBM Deskstar 25GP and 22GXP",
    "IBM-DJNA-3(5(101|152|203|250)|7(091|135|180|220))0",
    "", "", ""
  },
  { "IBM Deskstar 37GP and 34GXP",
    "IBM-DPTA-3(5(375|300|225|150)|7(342|273|205|136))0",
    "", "", ""
  },
  { "IBM/Hitachi Deskstar 120GXP",
    "(IBM-)?IC35L((020|040|060|080|120)AVVA|0[24]0AVVN)07-[01]",
    "", "", ""
  },
  { "IBM/Hitachi Deskstar GXP-180",
    "(IBM-)?IC35L(030|060|090|120|180)AVV207-[01]",
    "", "", ""
  },
  { "Hitachi CinemaStar 5K320", // tested with Hitachi HCS5C3225SLA380/STBOA37H
    "Hitachi HCS5C32(25|32)SLA380",
    "", "", ""
  },
  { "Hitachi Deskstar 5K3000", // tested with HDS5C3030ALA630/MEAOA5C0,
       // Hitachi HDS5C3020BLE630/MZ4OAAB0 (OEM, Toshiba Canvio Desktop)
    "(Hitachi )?HDS5C30(15|20|30)(ALA|BLE)63[02].*",
    "", "", ""
  },
  { "Hitachi Deskstar 5K4000", // tested with HDS5C4040ALE630/MPAOA250
    "(Hitachi )?HDS5C40(30|40)ALE63[01].*",
    "", "", ""
  },
  { "Hitachi Deskstar 7K80",
    "(Hitachi )?HDS7280([48]0PLAT20|(40)?PLA320|80PLA380).*",
    "", "", ""
  },
  { "Hitachi Deskstar 7K160",
    "(Hitachi )?HDS7216(80|16)PLA[3T]80.*",
    "", "", ""
  },
  { "Hitachi Deskstar 7K250",
    "(Hitachi )?HDS7225((40|80|12|16)VLAT20|(12|16|25)VLAT80|(80|12|16|25)VLSA80)",
    "", "", ""
  },
  { "Hitachi Deskstar 7K250 (SUN branded)",
    "HITACHI HDS7225SBSUN250G.*",
    "", "", ""
  },
  { "Hitachi Deskstar T7K250",
    "(Hitachi )?HDT7225((25|20|16)DLA(T80|380))",
    "", "", ""
  },
  { "Hitachi Deskstar 7K400",
    "(Hitachi )?HDS724040KL(AT|SA)80",
    "", "", ""
  },
  { "Hitachi Deskstar 7K500",
    "(Hitachi )?HDS725050KLA(360|T80)",
    "", "", ""
  },
  { "Hitachi Deskstar P7K500",
    "(Hitachi )?HDP7250(16|25|32|40|50)GLA(36|38|T8)0",
    "", "", ""
  },
  { "Hitachi Deskstar T7K500",
    "(Hitachi )?HDT7250(25|32|40|50)VLA(360|380|T80)",
    "", "", ""
  },
  { "Hitachi Deskstar 7K1000",
    "(Hitachi )?HDS7210(50|75|10)KLA330",
    "", "", ""
  },
  { "Hitachi Deskstar 7K1000.B",
    "(Hitachi )?HDT7210((16|25)SLA380|(32|50|64|75|10)SLA360)",
    "", "", ""
  },
  { "Hitachi Deskstar 7K1000.C", // tested with Hitachi HDS721010CLA330/JP4OA3MA,
      // Hitachi HDS721025CLA682/JP1OA41A
    "(Hitachi )?HDS7210((16|25)CLA[36]82|(32|50)CLA[36]62|(64|75|10)CLA[36]3[02])",
    "", "", ""
  },
  { "Hitachi Deskstar 7K1000.D", // tested with HDS721010DLE630/MS2OA5Q0
    "Hitachi HDS7210(25|32|50|75|10)DLE630",
    "", "", ""
  },
  { "Hitachi Deskstar E7K1000", // tested with HDE721010SLA330/ST6OA31B
    "Hitachi HDE7210(50|75|10)SLA330",
    "", "", ""
  },
  { "Hitachi Deskstar 7K2000",
    "Hitachi HDS722020ALA330",
    "", "", ""
  },
  { "Hitachi Deskstar 7K3000", // tested with HDS723030ALA640/MKAOA3B0
    "Hitachi HDS7230((15|20)BLA642|30ALA640)",
    "", "", ""
  },
  { "Hitachi/HGST Deskstar 7K4000", // tested with Hitachi HDS724040ALE640/MJAOA250
    "Hitachi HDS724040ALE640",
    "", "", ""
  },
  { "HGST Deskstar NAS", // tested with HGST HDN724040ALE640/MJAOA5E0,
       // HGST HDN726050ALE610/APGNT517, HGST HDN726060ALE610/APGNT517
    "HGST HDN72(4030|4040|6050|6060)ALE6[14]0",
    "", "", ""
  },
  { "Hitachi Ultrastar A7K1000", // tested with
    // HUA721010KLA330      44X2459 42C0424IBM/GKAOAB4A
    "(Hitachi )?HUA7210(50|75|10)KLA330.*",
    "", "", ""
  },
  { "Hitachi Ultrastar A7K2000", // tested with
    // HUA722010CLA330      43W7629 42C0401IBM
    "(Hitachi )?HUA7220(50|10|20)[AC]LA33[01].*",
    "", "", ""
  },
  { "Hitachi Ultrastar 7K3000", // tested with Hitachi HUA723030ALA640/MKAOA580,
      // Hitachi HUA723020ALA641/MK7OA840
    "Hitachi HUA7230(20|30)ALA64[01]",
    "", "", ""
  },
  { "Hitachi/HGST Ultrastar 7K4000", // tested with Hitachi HUS724040ALE640/MJAOA3B0,
      // HGST HUS724040ALE640/MJAOA580, HGST HUS724020ALA640/MF6OAA70
    "(Hitachi|HGST) HUS7240(20|30|40)AL[AE]64[01]",
    "", "", ""
  },
  { "HGST Ultrastar 7K6000", // tested with HGST HUS726060ALE614/APGNW517
    "HGST HUS7260[2456]0AL[AEN]61[014]",
    "", "", ""
  },
  { "HGST Ultrastar He6", // tested with HGST HUS726060ALA640/AHGNT1E2
    "HGST HUS726060ALA64[01]",
    "", "",
    "-v 22,raw48,Helium_Level"
  },
  { "HGST Ultrastar He8", // tested with HGST HUH728060ALE600/GR2OA230
    "HGST HUH7280(60|80)AL[EN]60[014]",
    "", "",
    "-v 22,raw48,Helium_Level"
  },
  { "HGST Ultrastar He10", // tested with HGST HUH7210100ALE600/0F27452
    "HGST HUH7210(08|10)AL[EN]60[014]",
    "", "",
    "-v 22,raw48,Helium_Level"
  },
  { "HGST MegaScale 4000", // tested with HGST HMS5C4040ALE640/MPAOA580
    "HGST HMS5C4040[AB]LE64[01]", // B = DC 4000.B
    "", "", ""
  },
  { "Toshiba 2.5\" HDD (10-20 GB)",
    "TOSHIBA MK(101[67]GAP|15[67]GAP|20(1[678]GAP|(18|23)GAS))",
    "", "", ""
  },
  { "Toshiba 2.5\" HDD (30-60 GB)",
    "TOSHIBA MK((6034|4032)GSX|(6034|4032)GAX|(6026|4026|4019|3019)GAXB?|(6025|6021|4025|4021|4018|3025|3021|3018)GAS|(4036|3029)GACE?|(4018|3017)GAP)",
    "", "", ""
  },
  { "Toshiba 2.5\" HDD (80 GB and above)",
    "TOSHIBA MK(80(25GAS|26GAX|32GAX|32GSX)|10(31GAS|32GAX)|12(33GAS|34G[AS]X)|2035GSS)",
    "", "", ""
  },
  { "Toshiba 2.5\" HDD MK..37GSX", // tested with TOSHIBA MK1637GSX/DL032C
    "TOSHIBA MK(12|16)37GSX",
    "", "", ""
  },
  { "Toshiba 2.5\" HDD MK..46GSX", // tested with TOSHIBA MK1246GSX/LB213M
    "TOSHIBA MK(80|12|16|25)46GSX",
    "", "", ""
  },
  { "Toshiba 2.5\" HDD MK..50GACY", // tested with TOSHIBA MK8050GACY/TF105A
    "TOSHIBA MK8050GACY",
    "", "", ""
  },
  { "Toshiba 2.5\" HDD MK..51GSY", // tested with TOSHIBA MK1251GSY/LD101D
    "TOSHIBA MK(80|12|16|25)51GSY",
    "",
    "",
    "-v 9,minutes"
  },
  { "Toshiba 2.5\" HDD MK..52GSX",
    "TOSHIBA MK(80|12|16|25|32)52GSX",
    "", "", ""
  },
  { "Toshiba 2.5\" HDD MK..55GSX", // tested with TOSHIBA MK5055GSX/FG001A, MK3255GSXF/FH115B
    "TOSHIBA MK(12|16|25|32|40|50)55GSXF?",
    "", "", ""
  },
  { "Toshiba 2.5\" HDD MK..56GSY", // tested with TOSHIBA MK2556GSYF/LJ001D
    "TOSHIBA MK(16|25|32|50)56GSYF?",
    "",
    "",
    "-v 9,minutes"
  },
  { "Toshiba 2.5\" HDD MK..59GSXP (AF)",
    "TOSHIBA MK(32|50|64|75)59GSXP?",
    "", "", ""
  },
  { "Toshiba 2.5\" HDD MK..59GSM (AF)",
    "TOSHIBA MK(75|10)59GSM",
    "", "", ""
  },
  { "Toshiba 2.5\" HDD MK..61GSY[N]", // tested with TOSHIBA MK5061GSY/MC102E, MK5061GSYN/MH000A,
      // TOSHIBA MK2561GSYN/MH000D
    "TOSHIBA MK(16|25|32|50|64)61GSYN?",
    "",
    "",
    "-v 9,minutes" // TOSHIBA MK2561GSYN/MH000D
  },
  { "Toshiba 2.5\" HDD MK..61GSYB", // tested with TOSHIBA MK5061GSYB/ME0A
    "TOSHIBA MK(16|25|32|50|64)61GSYB",
    "", "", ""
  },
  { "Toshiba 2.5\" HDD MK..65GSX", // tested with TOSHIBA MK5065GSX/GJ003A, MK3265GSXN/GH012H,
      // MK5065GSXF/GP006B, MK2565GSX H/GJ003A
    "TOSHIBA MK(16|25|32|50|64)65GSX[FN]?( H)?", // "... H" = USB ?
    "", "", ""
  },
  { "Toshiba 2.5\" HDD MK..75GSX", // tested with TOSHIBA MK7575GSX/GT001C
    "TOSHIBA MK(32|50|64|75)75GSX",
    "", "", ""
  },
  { "Toshiba 2.5\" HDD MK..76GSX", // tested with TOSHIBA MK3276GSX/GS002D
    "TOSHIBA MK(16|25|32|50|64)76GSX",
    "",
    "",
    "-v 9,minutes"
  },
  { "Toshiba 2.5\" HDD MQ01ABB...", // tested with TOSHIBA MQ01ABB200/AY000U
    "TOSHIBA MQ01ABB(100|150|200)",
    "", "", ""
  },
  { "Toshiba 2.5\" HDD MQ01ABC...", // tested with TOSHIBA MQ01ABC150/AQ001U
    "TOSHIBA MQ01ABC(100|150|200)",
    "", "", ""
  },
  { "Toshiba 2.5\" HDD MQ01ABD...", // tested with TOSHIBA MQ01ABD100/AX001U,
      // TOSHIBA MQ01ABD100V/AX001Q
    "TOSHIBA MQ01ABD(025|032|050|064|075|100)V?",
    "", "", ""
  },
  { "Toshiba 2.5\" HDD MQ01ABF...", // tested with TOSHIBA MQ01ABF050/AM001J
    "TOSHIBA MQ01ABF(050|075|100)",
    "", "", ""
  },
  { "Toshiba 2.5\" HDD MQ01UBB... (USB 3.0)", // tested with TOSHIBA MQ01UBB200/AY000U (0x0480:0xa100)
    "TOSHIBA MQ01UBB200",
    "", "", ""
  },
  { "Toshiba 2.5\" HDD MQ01UBD... (USB 3.0)", // tested with TOSHIBA MQ01UBD050/AX001U (0x0480:0xa007),
      // TOSHIBA MQ01UBD100/AX001U (0x0480:0x0201, 0x0480:0xa200)
    "TOSHIBA MQ01UBD(050|075|100)",
    "", "", ""
  },
  { "Toshiba 3.5\" HDD MK.002TSKB", // tested with TOSHIBA MK1002TSKB/MT1A
    "TOSHIBA MK(10|20)02TSKB",
    "", "", ""
  },
  { "Toshiba 3.5\" MG03ACAxxx(Y) Enterprise HDD", // tested with TOSHIBA MG03ACA100/FL1A
    "TOSHIBA MG03ACA[1234]00Y?",
    "", "", ""
  },
  { "Toshiba 3.5\" MD04ACA... Enterprise HDD", // tested with TOSHIBA MD04ACA500/FP1A
    "TOSHIBA MD04ACA[2345]00",
    "", "", ""
  },
  { "Toshiba 3.5\" MG04ACA... Enterprise HDD", // tested with TOSHIBA MG04ACA600A/FS2B
    "TOSHIBA MG04ACA[23456]00[AE]",
    "", "", ""
  },
  { "Toshiba 3.5\" DT01ABA... Desktop HDD", // tested with TOSHIBA DT01ABA300/MZ6OABB0
    "TOSHIBA DT01ABA(100|150|200|300)",
    "", "", ""
  },
  { "Toshiba 3.5\" DT01ACA... Desktop HDD", // tested with TOSHIBA DT01ACA100/MS2OA750,
      // TOSHIBA DT01ACA200/MX4OABB0, TOSHIBA DT01ACA300/MX6OABB0
    "TOSHIBA DT01ACA(025|032|050|075|100|150|200|300)",
    "", "", ""
  },
  { "Toshiba X300", // tested with TOSHIBA HDWE160/FS2A
    "TOSHIBA HDWE1[456]0",
    "", "", ""
  },
  { "Toshiba 1.8\" HDD",
    "TOSHIBA MK[23468]00[4-9]GA[HL]",
    "", "", ""
  },
  { "Toshiba 1.8\" HDD MK..29GSG",
    "TOSHIBA MK(12|16|25)29GSG",
    "", "", ""
  },
  { "", // TOSHIBA MK6022GAX
    "TOSHIBA MK6022GAX",
    "", "", ""
  },
  { "", // TOSHIBA MK6409MAV
    "TOSHIBA MK6409MAV",
    "", "", ""
  },
  { "Toshiba MKx019GAXB (SUN branded)",
    "TOS MK[34]019GAXB SUN[34]0G",
    "", "", ""
  },
  { "Seagate Momentus",
    "ST9(20|28|40|48)11A",
    "", "", ""
  },
  { "Seagate Momentus 42",
    "ST9(2014|3015|4019)A",
    "", "", ""
  },
  { "Seagate Momentus 4200.2", // tested with ST960812A/3.05
    "ST9(100822|808210|60812|50212|402113|30219)A",
    "", "", ""
  },
  { "Seagate Momentus 5400.2",
    "ST9(808211|6082[12]|408114|308110|120821|10082[34]|8823|6812|4813|3811)AS?",
    "", "", ""
  },
  { "Seagate Momentus 5400.3",
    "ST9(4081[45]|6081[35]|8081[15]|100828|120822|160821)AS?",
    "", "", ""
  },
  { "Seagate Momentus 5400.3 ED",
    "ST9(4081[45]|6081[35]|8081[15]|100828|120822|160821)AB",
    "", "", ""
  },
  { "Seagate Momentus 5400.4",
    "ST9(120817|(160|200|250)827)AS",
    "", "", ""
  },
  { "Seagate Momentus 5400.5",
    "ST9((80|120|160)310|(250|320)320)AS",
    "", "", ""
  },
  { "Seagate Momentus 5400.6",
    "ST9(80313|160(301|314)|(12|25)0315|250317|(320|500)325|500327|640320)ASG?",
    "", "", ""
  },
  { "Seagate Momentus 5400.7",
    "ST9(160316|(250|320)310|(500|640)320)AS",
    "", "", ""
  },
  { "Seagate Momentus 5400.7 (AF)", // tested with ST9640322AS/0001BSM2
      // (device reports 4KiB LPS with 1 sector offset)
    "ST9(320312|400321|640322|750423)AS",
    "", "", ""
  },
  { "Seagate Momentus 5400 PSD", // Hybrid drives
    "ST9(808212|(120|160)8220)AS",
    "", "", ""
  },
  { "Seagate Momentus 7200.1",
    "ST9(10021|80825|6023|4015)AS?",
    "", "", ""
  },
  { "Seagate Momentus 7200.2",
    "ST9(80813|100821|120823|160823|200420)ASG?",
    "", "", ""
  },
  { "Seagate Momentus 7200.3",
    "ST9((80|120|160)411|(250|320)421)ASG?",
    "", "", ""
  },
  { "Seagate Momentus 7200.4",
    "ST9(160412|250410|320423|500420)ASG?",
    "", "", ""
  },
  { "Seagate Momentus 7200 FDE.2",
    "ST9((160413|25041[12]|320426|50042[12])AS|(16041[489]|2504[16]4|32042[67]|500426)ASG)",
    "", "", ""
  },
  { "Seagate Momentus 7200.5", // tested with ST9750420AS/0001SDM5, ST9750420AS/0002SDM1
    "ST9(50042[34]|64042[012]|75042[02])ASG?",
    "", "", ""
  },
  { "Seagate Momentus XT", // fixed firmware
    "ST9(2505610|3205620|5005620)AS",
    "SD2[68]", // http://knowledge.seagate.com/articles/en_US/FAQ/215451en
    "", ""
  },
  { "Seagate Momentus XT", // buggy firmware, tested with ST92505610AS/SD24
    "ST9(2505610|3205620|5005620)AS",
    "SD2[45]",
    "These drives may corrupt large files,\n"
    "AND THIS FIRMWARE VERSION IS AFFECTED,\n"
    "see the following web pages for details:\n"
    "http://knowledge.seagate.com/articles/en_US/FAQ/215451en\n"
    "http://forums.seagate.com/t5/Momentus-XT-Momentus-Momentus/Momentus-XT-corrupting-large-files-Linux/td-p/109008\n"
    "http://superuser.com/questions/313447/seagate-momentus-xt-corrupting-files-linux-and-mac",
    ""
  },
  { "Seagate Momentus XT", // unknown firmware
    "ST9(2505610|3205620|5005620)AS",
    "",
    "These drives may corrupt large files,\n"
    "see the following web pages for details:\n"
    "http://knowledge.seagate.com/articles/en_US/FAQ/215451en\n"
    "http://forums.seagate.com/t5/Momentus-XT-Momentus-Momentus/Momentus-XT-corrupting-large-files-Linux/td-p/109008\n"
    "http://superuser.com/questions/313447/seagate-momentus-xt-corrupting-files-linux-and-mac",
    ""
  },
  { "Seagate Momentus XT (AF)", // tested with ST750LX003-1AC154/SM12
    "ST750LX003-.*",
    "", "", ""
  },
  { "Seagate Momentus Thin", // tested with ST320LT007-9ZV142/0004LVM1
    "ST(160|250|320)LT0(07|09|11|14)-.*",
    "", "", ""
  },
  { "Seagate Laptop HDD", // tested with ST500LT012-9WS142/0001SDM1,
      // ST500LM021-1KJ152/0002LIM1, ST4000LM016-1N2170/0003
    "ST((25|32|50)0LT0(12|15|25)|(32|50)0LM0(10|21)|[34]00LM016)-.*",
    "", "", ""
  },
  { "Seagate Laptop SSHD", // tested with ST500LM000-1EJ162/SM11
    "ST(500|1000)LM0(00|14)-.*",
    "", "", ""
  },
  { "Seagate Medalist 1010, 1720, 1721, 2120, 3230 and 4340",  // ATA2, with -t permissive
    "ST3(1010|1720|1721|2120|3230|4340)A",
    "", "", ""
  },
  { "Seagate Medalist 2110, 3221, 4321, 6531, and 8641",
    "ST3(2110|3221|4321|6531|8641)A",
    "", "", ""
  },
  { "Seagate U4",
    "ST3(2112|4311|6421|8421)A",
    "", "", ""
  },
  { "Seagate U5",
    "ST3(40823|30621|20413|15311|10211)A",
    "", "", ""
  },
  { "Seagate U6",
    "ST3(8002|6002|4081|3061|2041)0A",
    "", "", ""
  },
  { "Seagate U7",
    "ST3(30012|40012|60012|80022|120020)A",
    "", "", ""
  },
  { "Seagate U8",
    "ST3(4313|6811|8410|4313|13021|17221)A",
    "", "", ""
  },
  { "Seagate U9", // tested with ST3160022ACE/9.51
    "ST3(80012|120025|160022)A(CE)?",
    "", "", ""
  },
  { "Seagate U10",
    "ST3(20423|15323|10212)A",
    "", "", ""
  },
  { "Seagate UX",
    "ST3(10014A(CE)?|20014A)",
    "", "", ""
  },
  { "Seagate Barracuda ATA",
    "ST3(2804|2724|2043|1362|1022|681)0A",
    "", "", ""
  },
  { "Seagate Barracuda ATA II",
    "ST3(3063|2042|1532|1021)0A",
    "", "", ""
  },
  { "Seagate Barracuda ATA III",
    "ST3(40824|30620|20414|15310|10215)A",
    "", "", ""
  },
  { "Seagate Barracuda ATA IV",
    "ST3(20011|30011|40016|60021|80021)A",
    "", "", ""
  },
  { "Seagate Barracuda ATA V",
    "ST3(12002(3A|4A|9A|3AS)|800(23A|15A|23AS)|60(015A|210A)|40017A)",
    "", "", ""
  },
  { "Seagate Barracuda 5400.1",
    "ST340015A",
    "", "", ""
  },
  { "Seagate Barracuda 7200.7 and 7200.7 Plus", // tested with "ST380819AS          39M3701 39M0171 IBM"/3.03
    "ST3(200021A|200822AS?|16002[13]AS?|12002[26]AS?|1[26]082[78]AS|8001[13]AS?|8081[79]AS|60014A|40111AS|40014AS?)( .* IBM)?",
    "", "", ""
  },
  { "Seagate Barracuda 7200.8",
    "ST3(400[68]32|300[68]31|250[68]23|200826)AS?",
    "", "", ""
  },
  { "Seagate Barracuda 7200.9",
    "ST3(402111?|80[28]110?|120[28]1[0134]|160[28]1[012]|200827|250[68]24|300[68]22|(320|400)[68]33|500[68](32|41))AS?.*",
    "", "", ""
  },
  { "Seagate Barracuda 7200.10",
    "ST3((80|160)[28]15|200820|250[34]10|(250|300|320|400)[68]20|360320|500[68]30|750[68]40)AS?",
    "", "", ""
  },
  { "Seagate Barracuda 7200.11", // unaffected firmware
    "ST3(160813|320[68]13|500[368]20|640[36]23|640[35]30|750[36]30|1000(333|[36]40)|1500341)AS?",
    "CC.?.?", // http://knowledge.seagate.com/articles/en_US/FAQ/207957en
    "", ""
  },
  { "Seagate Barracuda 7200.11", // fixed firmware
    "ST3(500[368]20|750[36]30|1000340)AS?",
    "SD1A", // http://knowledge.seagate.com/articles/en_US/FAQ/207951en
    "", ""
  },
  { "Seagate Barracuda 7200.11", // fixed firmware
    "ST3(160813|320[68]13|640[36]23|1000333|1500341)AS?",
    "SD[12]B", // http://knowledge.seagate.com/articles/en_US/FAQ/207957en
    "", ""
  },
  { "Seagate Barracuda 7200.11", // buggy or fixed firmware
    "ST3(500[368]20|640[35]30|750[36]30|1000340)AS?",
    "(AD14|SD1[5-9]|SD81)",
    "There are known problems with these drives,\n"
    "THIS DRIVE MAY OR MAY NOT BE AFFECTED,\n"
    "see the following web pages for details:\n"
    "http://knowledge.seagate.com/articles/en_US/FAQ/207931en\n"
    "http://knowledge.seagate.com/articles/en_US/FAQ/207951en\n"
    "http://bugs.debian.org/cgi-bin/bugreport.cgi?bug=632758",
    ""
  },
  { "Seagate Barracuda 7200.11", // unknown firmware
    "ST3(160813|320[68]13|500[368]20|640[36]23|640[35]30|750[36]30|1000(333|[36]40)|1500341)AS?",
    "",
    "There are known problems with these drives,\n"
    "see the following Seagate web pages:\n"
    "http://knowledge.seagate.com/articles/en_US/FAQ/207931en\n"
    "http://knowledge.seagate.com/articles/en_US/FAQ/207951en\n"
    "http://knowledge.seagate.com/articles/en_US/FAQ/207957en",
    ""
  },
  { "Seagate Barracuda 7200.12", // new firmware
    "ST3(160318|250318|320418|50041[08]|750528|1000528)AS",
    "CC4[9A-Z]",
    "", ""
  },
  { "Seagate Barracuda 7200.12", // unknown firmware
    "ST3(160318|250318|320418|50041[08]|750528|1000528)AS",
    "",
    "A firmware update for this drive may be available,\n"
    "see the following Seagate web pages:\n"
    "http://knowledge.seagate.com/articles/en_US/FAQ/207931en\n"
    "http://knowledge.seagate.com/articles/en_US/FAQ/213891en",
    ""
  },
  { "Seagate Barracuda 7200.12", // tested with ST3250312AS/JC45, ST31000524AS/JC45,
      // ST3500413AS/JC4B, ST3750525AS/JC4B
    "ST3(160318|25031[128]|320418|50041[038]|750(518|52[358])|100052[348])AS",
    "", "", ""
  },
  { "Seagate Barracuda XT", // tested with ST32000641AS/CC13,
      // ST4000DX000-1C5160/CC42
    "ST(3(2000641|3000651)AS|4000DX000-.*)",
    "", "", ""
  },
  { "Seagate Barracuda 7200.14 (AF)", // new firmware, tested with
      // ST3000DM001-9YN166/CC4H, ST3000DM001-9YN166/CC9E
    "ST(1000|1500|2000|2500|3000)DM00[1-3]-9YN16.",
    "CC(4[H-Z]|[5-9A-Z]..*)", // >= "CC4H"
    "",
    "-v 188,raw16 -v 240,msec24hour32" // tested with ST3000DM001-9YN166/CC4H
  },
  { "Seagate Barracuda 7200.14 (AF)", // old firmware, tested with
      // ST1000DM003-9YN162/CC46
    "ST(1000|1500|2000|2500|3000)DM00[1-3]-9YN16.",
    "CC4[679CG]",
    "A firmware update for this drive is available,\n"
    "see the following Seagate web pages:\n"
    "http://knowledge.seagate.com/articles/en_US/FAQ/207931en\n"
    "http://knowledge.seagate.com/articles/en_US/FAQ/223651en",
    "-v 188,raw16 -v 240,msec24hour32"
  },
  { "Seagate Barracuda 7200.14 (AF)", // unknown firmware
    "ST(1000|1500|2000|2500|3000)DM00[1-3]-9YN16.",
    "",
    "A firmware update for this drive may be available,\n"
    "see the following Seagate web pages:\n"
    "http://knowledge.seagate.com/articles/en_US/FAQ/207931en\n"
    "http://knowledge.seagate.com/articles/en_US/FAQ/223651en",
    "-v 188,raw16 -v 240,msec24hour32"
  },
  { "Seagate Barracuda 7200.14 (AF)", // different part number, tested with
      // ST1000DM003-1CH162/CC47, ST1000DM003-1CH162/CC49, ST2000DM001-1CH164/CC24,
      // ST1000DM000-9TS15E/CC92, APPLE HDD ST3000DM001/AP15 (no attr 240)
    "ST(1000|1500|2000|2500|3000)DM00[0-3]-.*|"
    "APPLE HDD ST3000DM001",
    "", "",
    "-v 188,raw16 -v 240,msec24hour32"
  },
  { "Seagate Barracuda 7200.14 (AF)", // < 1TB, tested with ST250DM000-1BC141
    "ST(250|320|500|750)DM00[0-3]-.*",
    "", "",
    "-v 188,raw16 -v 240,msec24hour32"
  },
  { "Seagate Desktop HDD.15", // tested with ST4000DM000-1CD168/CC43, ST5000DM000-1FK178/CC44,
      // ST6000DM001-1XY17Z/CC48
    "ST[4568]000DM00[012]-.*",
    "", "",
    "-v 188,raw16 -v 240,msec24hour32"
  },
  { "Seagate Desktop SSHD", // tested with ST2000DX001-1CM164/CC43
    "ST[124]000DX001-.*",
    "", "",
    "-v 188,raw16 -v 240,msec24hour32"
  },
  { "Seagate Barracuda LP", // new firmware
    "ST3(500412|1000520|1500541|2000542)AS",
    "CC3[5-9A-Z]",
    "", ""
  },
  { "Seagate Barracuda LP", // unknown firmware
    "ST3(500412|1000520|1500541|2000542)AS",
    "",
    "A firmware update for this drive may be available,\n"
    "see the following Seagate web pages:\n"
    "http://knowledge.seagate.com/articles/en_US/FAQ/207931en\n"
    "http://knowledge.seagate.com/articles/en_US/FAQ/213915en",
    ""
  },
  { "Seagate Barracuda Green (AF)", // new firmware
    "ST((10|15|20)00DL00[123])-.*",
    "CC(3[2-9A-Z]|[4-9A-Z]..*)", // >= "CC32"
    "", ""
  },
  { "Seagate Barracuda Green (AF)", // unknown firmware
    "ST((10|15|20)00DL00[123])-.*",
    "",
    "A firmware update for this drive may be available,\n"
    "see the following Seagate web pages:\n"
    "http://knowledge.seagate.com/articles/en_US/FAQ/207931en\n"
    "http://knowledge.seagate.com/articles/en_US/FAQ/218171en",
    ""
  },
  { "Seagate Barracuda ES",
    "ST3(250[68]2|32062|40062|50063|75064)0NS",
    "", "", ""
  },
  { "Seagate Barracuda ES.2", // fixed firmware
    "ST3(25031|50032|75033|100034)0NS",
    "SN[01]6|"         // http://knowledge.seagate.com/articles/en_US/FAQ/207963en
    "MA(0[^7]|[^0].)", // http://dellfirmware.seagate.com/dell_firmware/DellFirmwareRequest.jsp
    "", ""
  },
  { "Seagate Barracuda ES.2", // buggy firmware (Dell)
    "ST3(25031|50032|75033|100034)0NS",
    "MA07",
    "There are known problems with these drives,\n"
    "AND THIS FIRMWARE VERSION IS AFFECTED,\n"
    "see the following Seagate web page:\n"
    "http://dellfirmware.seagate.com/dell_firmware/DellFirmwareRequest.jsp",
    ""
  },
  { "Seagate Barracuda ES.2", // unknown firmware
    "ST3(25031|50032|75033|100034)0NS",
    "",
    "There are known problems with these drives,\n"
    "see the following Seagate web pages:\n"
    "http://knowledge.seagate.com/articles/en_US/FAQ/207931en\n"
    "http://knowledge.seagate.com/articles/en_US/FAQ/207963en",
    ""
  },
  { "Seagate Constellation (SATA)", // tested with ST9500530NS/SN03
    "ST9(160511|500530)NS",
    "", "", ""
  },
  { "Seagate Constellation ES (SATA)", // tested with ST31000524NS/SN11,
      // MB0500EAMZD/HPG1
    "ST3(50051|100052|200064)4NS|"
    "MB0500EAMZD", // HP OEM
    "", "", ""
  },
  { "Seagate Constellation ES (SATA 6Gb/s)", // tested with ST1000NM0011/SN02,
      // MB1000GCEEK/HPG1
    "ST(5|10|20)00NM0011|"
    "MB1000GCEEK", // HP OEM
    "", "", ""
  },
  { "Seagate Constellation ES.2 (SATA 6Gb/s)", // tested with ST32000645NS/0004, ST33000650NS,
      // MB3000EBKAB/HPG6
    "ST3(2000645|300065[012])NS|"
    "MB3000EBKAB", // HP OEM
    "", "", ""
  },
  { "Seagate Constellation ES.3", // tested with ST1000NM0033-9ZM173/0001,
      // ST4000NM0033-9ZM170/SN03, MB1000GCWCV/HPGC
    "ST[1234]000NM00[35]3-.*|"
    "MB1000GCWCV", // HP OEM
    "", "", ""
  },
  { "Seagate Constellation CS", // tested with ST3000NC000/CE02, ST3000NC002-1DY166/CN02
    "ST(1000|2000|3000)NC00[0-3](-.*)?",
    "", "", ""
  },
  { "Seagate Constellation.2 (SATA)", // 2.5", tested with ST91000640NS/SN02, MM1000GBKAL/HPGB
    "ST9(25061|50062|100064)[012]NS|" // *SS = SAS
    "MM1000GBKAL", // HP OEM
    "", "", ""
  },
  { "Seagate Enterprise Capacity 3.5 HDD", // tested with ST6000NM0024-1HT17Z/SN02,
      // ST10000NM0016-1TT101/SNB0
    "ST([24568]|10)000NM0[01][1248][46]-.*", // *[069]4 = 4Kn
    "", "", 
    "-v 188,raw16 -v 240,msec24hour32"
  },
  { "Seagate NAS HDD", // tested with ST2000VN000-1H3164/SC42, ST3000VN000-1H4167/SC43
    "ST[234]000VN000-.*",
    "", "", ""
  },
  { "Seagate Archive HDD", // tested with ST8000AS0002-1NA17Z/AR13
    "ST[568]000AS00[01][12]-.*",
    "", "", ""
  },
  { "Seagate Pipeline HD 5900.1",
    "ST3(160310|320[34]10|500(321|422))CS",
    "", "", ""
  },
  { "Seagate Pipeline HD 5900.2", // tested with ST31000322CS/SC13
    "ST3(160316|250[34]12|320(311|413)|500(312|414)|1000(322|424))CS",
    "", "", ""
  },
  { "Seagate Video 3.5 HDD", // tested with ST4000VM000-1F3168/SC23, SC25
    "ST(10|15|20|30|40)00VM00[023]-.*",
    "", "", ""
  },
  { "Seagate Medalist 17240, 13030, 10231, 8420, and 4310",
    "ST3(17240|13030|10231|8420|4310)A",
    "", "", ""
  },
  { "Seagate Medalist 17242, 13032, 10232, 8422, and 4312",
    "ST3(1724|1303|1023|842|431)2A",
    "", "", ""
  },
  { "Seagate NL35",
    "ST3(250623|250823|400632|400832|250824|250624|400633|400833|500641|500841)NS",
    "", "", ""
  },
  { "Seagate SV35.2",
    "ST3(160815|250820|320620|500630|750640)[AS]V",
    "", "", ""
  },
  { "Seagate SV35.3", // tested with ST3500320SV/SV16
    "ST3(500320|750330|1000340)SV",
    "", "", ""
  },
  { "Seagate SV35.5", // tested with ST31000525SV/CV12
    "ST3(250311|500410|1000525)SV",
    "", "", ""
  },
  { "Seagate SV35", // tested with ST1000VX001-1HH162/CV11, ST2000VX000-9YW164/CV12,
      // ST4000VX000-1F4168/CV14
    "ST([1-4]000VX00[012]|31000526SV|3500411SV)(-.*)?",
    "", "", ""
  },
  { "Seagate DB35", // tested with ST3250823ACE/3.03, ST3300831SCE/3.03
    "ST3(200826|250823|300831|400832)[AS]CE",
    "", "", ""
  },
  { "Seagate DB35.2", // tested with ST3160212SCE/3.ACB
    "ST3(802110|120213|160212|200827|250824|300822|400833|500841)[AS]CE",
    "", "", ""
  },
  { "Seagate DB35.3",
    "ST3(750640SCE|((80|160)215|(250|320|400)820|500830|750840)[AS]CE)",
    "", "", ""
  },
  { "Seagate LD25.2", // tested with ST940210AS/3.ALC
    "ST9(40|80)210AS?",
    "", "", ""
  },
  { "Seagate ST1.2 CompactFlash", // tested with ST68022CF/3.01
    "ST6[468]022CF",
    "", "", ""
  },
  { "Western Digital Protege",
  /* Western Digital drives with this comment all appear to use Attribute 9 in
   * a  non-standard manner.  These entries may need to be updated when it
   * is understood exactly how Attribute 9 should be interpreted.
   * UPDATE: this is probably explained by the WD firmware bug described in the
   * smartmontools FAQ */
    "WDC WD([2468]00E|1[26]00A)B-.*",
    "", "", ""
  },
  { "Western Digital Caviar",
  /* Western Digital drives with this comment all appear to use Attribute 9 in
   * a  non-standard manner.  These entries may need to be updated when it
   * is understood exactly how Attribute 9 should be interpreted.
   * UPDATE: this is probably explained by the WD firmware bug described in the
   * smartmontools FAQ */
    "WDC WD(2|3|4|6|8|10|12|16|18|20|25)00BB-.*",
    "", "", ""
  },
  { "Western Digital Caviar WDxxxAB",
  /* Western Digital drives with this comment all appear to use Attribute 9 in
   * a  non-standard manner.  These entries may need to be updated when it
   * is understood exactly how Attribute 9 should be interpreted.
   * UPDATE: this is probably explained by the WD firmware bug described in the
   * smartmontools FAQ */
    "WDC WD(3|4|6|8|25)00AB-.*",
    "", "", ""
  },
  { "Western Digital Caviar WDxxxAA",
  /* Western Digital drives with this comment all appear to use Attribute 9 in
   * a  non-standard manner.  These entries may need to be updated when it
   * is understood exactly how Attribute 9 should be interpreted.
   * UPDATE: this is probably explained by the WD firmware bug described in the
   * smartmontools FAQ */
    "WDC WD...?AA(-.*)?",
    "", "", ""
  },
  { "Western Digital Caviar WDxxxBA",
  /* Western Digital drives with this comment all appear to use Attribute 9 in
   * a  non-standard manner.  These entries may need to be updated when it
   * is understood exactly how Attribute 9 should be interpreted.
   * UPDATE: this is probably explained by the WD firmware bug described in the
   * smartmontools FAQ */
    "WDC WD...BA",
    "", "", ""
  },
  { "Western Digital Caviar AC", // add only 5400rpm/7200rpm (ata33 and faster)
    "WDC AC((116|121|125|225|132|232)|([1-4][4-9][0-9])|([1-4][0-9][0-9][0-9]))00[A-Z]?.*",
    "", "", ""
  },
  { "Western Digital Caviar SE",
  /* Western Digital drives with this comment all appear to use Attribute 9 in
   * a  non-standard manner.  These entries may need to be updated when it
   * is understood exactly how Attribute 9 should be interpreted.
   * UPDATE: this is probably explained by the WD firmware bug described in the
   * smartmontools FAQ
   * UPDATE 2: this does not apply to more recent models, at least WD3200AAJB */
    "WDC WD(4|6|8|10|12|16|18|20|25|30|32|40|50)00(JB|PB)-.*",
    "", "", ""
  },
  { "Western Digital Caviar Blue EIDE",  // WD Caviar SE EIDE
    /* not completely accurate: at least also WD800JB, WD(4|8|20|25)00BB sold as Caviar Blue */
    "WDC WD(16|25|32|40|50)00AAJB-.*",
    "", "", ""
  },
  { "Western Digital Caviar Blue EIDE",  // WD Caviar SE16 EIDE
    "WDC WD(25|32|40|50)00AAKB-.*",
    "", "", ""
  },
  { "Western Digital RE EIDE",
    "WDC WD(12|16|25|32)00SB-.*",
    "", "", ""
  },
  { "Western Digital Caviar Serial ATA",
    "WDC WD(4|8|20|32)00BD-.*",
    "", "", ""
  },
  { "Western Digital Caviar SE Serial ATA", // tested with WDC WD3000JD-98KLB0/08.05J08
    "WDC WD(4|8|12|16|20|25|30|32|40)00(JD|KD|PD)-.*",
    "", "", ""
  },
  { "Western Digital Caviar SE Serial ATA",
    "WDC WD(8|12|16|20|25|30|32|40|50)00JS-.*",
    "", "", ""
  },
  { "Western Digital Caviar SE16 Serial ATA",
    "WDC WD(16|20|25|32|40|50|75)00KS-.*",
    "", "", ""
  },
  { "Western Digital Caviar Blue Serial ATA",  // WD Caviar SE Serial ATA
    /* not completely accurate: at least also WD800BD, (4|8)00JD sold as Caviar Blue */
    "WDC WD((8|12|16|25|32)00AABS|(8|12|16|25|32|40|50)00AAJS)-.*",
    "", "", ""
  },
  { "Western Digital Caviar Blue (SATA)",  // WD Caviar SE16 Serial ATA
      // tested with WD1602ABKS-18N8A0/DELL/02.03B04
    "WDC WD((16|20|25|32|40|50|64|75)00AAKS|1602ABKS|10EALS)-.*",
    "", "", ""
  },
  { "Western Digital Blue", // tested with WDC WD5000AZLX-00K4KA0/80.00A80,
      // WDC WD10EZEX-00RKKA0/80.00A80, WDC WD10EZEX-75M2NA0/01.01A01, WDC WD40EZRZ-00WN9B0/80.00A80
    "WDC WD((25|32|50)00AAKX|5000AZ(LX|RZ)|7500A(AL|ZE)X|10E(AL|ZE)X|[1-6]0EZRZ)-.*",
    "", "", ""
  },
  { "Western Digital RE Serial ATA",
    "WDC WD(12|16|25|32)00(SD|YD|YS)-.*",
    "", "", ""
  },
  { "Western Digital RE2 Serial ATA",
    "WDC WD((40|50|75)00(YR|YS|AYYS)|(16|32|40|50)0[01]ABYS)-.*",
    "", "", ""
  },
  { "Western Digital RE2-GP",
    "WDC WD(5000AB|7500AY|1000FY)PS-.*",
    "", "", ""
  },
  { "Western Digital RE3 Serial ATA", // tested with WDC WD7502ABYS-02A6B0/03.00C06
    "WDC WD((25|32|50|75)02A|(75|10)02F)BYS-.*",
    "", "", ""
  },
  { "Western Digital RE4", // tested with WDC WD2003FYYS-18W0B0/01.01D02,
      // WDC WD1003FBYZ-010FB0/01.01V03
      // WDC WD5003ABYZ-011FA0/01.01S03
    "WDC WD((25|50)03ABY[XZ]|1003FBY[XZ]|(15|20)03FYYS)-.*",
    "", "", ""
  },
  { "Western Digital RE4-GP", // tested with WDC WD2002FYPS-02W3B0/04.01G01,
      // WD2003FYPS-27W9B0/01.01D02
    "(WDC )?WD200[23]FYPS-.*",
    "", "", ""
  },
  { "Western Digital Re", // tested with WDC WD1004FBYZ-01YCBB0/RR02,
      // WDC WD2000FYYZ-01UL1B0/01.01K01, WDC WD2000FYYZ-01UL1B1/01.01K02,
      // WDC WD4000FYYZ-01UL1B2/01.01K03, WD2000FYYX/00.0D1K2,
      // WDC WD1004FBYZ-01YCBB1/RR04
    "WDC WD([12]004FBYZ|[1-6]00[01M]F[SXY]YZ)-.*|WD2000FYYX",
    "", "",
    "-v 16,raw48,Total_LBAs_Read" // WDC WD1004FBYZ-01YCBB1/RR04
  },
  { "Western Digital Se", // tested with WDC WD2000F9YZ-09N20L0/01.01A01
    "WDC WD(1002|2000|3000|4000)F9YZ-.*",
    "", "", ""
  },
  { "Western Digital Caviar Green", // tested with WDC WD7500AADS-00M2B0/01.00A01,
       // WDC WD10EADX/77.04D77
    "WDC WD((50|64|75)00AA[CV]S|(50|64|75)00AADS|10EA[CV]S|(10|15|20)EAD[SX])-.*",
    "", "", ""
  },
  { "Western Digital Caviar Green (AF)",
    "WDC WD(((64|75|80)00AA|(10|15|20)EA|(25|30)EZ)R|20EAC)S-.*",
    "", "", ""
  },
  { "Western Digital Green", // tested with
      // WDC WD10EZRX-00A8LB0/01.01A01, WDC WD20EZRX-00DC0B0/80.00A80,
      // WDC WD30EZRX-00MMMB0/80.00A80, WDC WD40EZRX-00SPEB0/80.00A80,
      // WDC WD60EZRX-00MVLB1/80.00A80
    "WDC WD(7500AA|(10|15|20)EA|(10|20|25|30|40|50|60)EZ)RX-.*",
    "", "", ""
  },
  { "Western Digital Caviar Black", // tested with WDC WD7501AAES/06.01D06
    "WDC WD((500|640)1AAL|7501AA[EL]|1001FA[EL]|2001FAS)S-.*|"
    "WDC WD(2002|7502|1502|5003|1002|5002)(FAE|AAE|AZE|AAL)X-.*", // could be
    // WD2002FAEX, WD7502AAEX, WD1502FAEX, WD5003AZEX, WD1002FAEX, WD5002AALX
    "", "", ""
  },
  { "Western Digital Black", // tested with
      // WDC WD1003FZEX-00MK2A0/01.01A01, WDC WD3001FAEX-00MJRA0/01.01L01,
      // WDC WD3003FZEX-00Z4SA0/01.01A01, WDC WD4001FAEX-00MJRA0/01.01L01
      // WDC WD4003FZEX-00Z4SA0/01.01A01, WDC WD5003AZEX-00RKKA0/80.00A80,
    "WDC WD(6001|2003|5001|1003|4003|5003|3003|3001)(FZW|FZE|AZE)X-.*|" // could be
    // new series  WD6001FZWX WD2003FZEX WD5001FZWX WD1003FZEX
    //             WD4003FZEX WD5003AZEX WD3003FZEX
    "WDC WD(4001|3001|2002|1002|5003|7500|5000|3200|2500|1600)(FAE|AZE)X-.*",
    // old series: WD4001FAEX WD3001FAEX WD2002FAEX WD1002FAEX  WD5003AZEX
    "", "", ""
  },
  { "Western Digital AV ATA", // tested with WDC WD3200AVJB-63J5A0/01.03E01
    "WDC WD(8|16|25|32|50)00AV[BJ]B-.*",
    "", "", ""
  },
  { "Western Digital AV SATA",
    "WDC WD(16|25|32)00AVJS-.*",
    "", "", ""
  },
  { "Western Digital AV-GP",
    "WDC WD((16|25|32|50|64|75)00AV[CDV]S|(10|15|20)EV[CDV]S)-.*",
    "", "", ""
  },
  { "Western Digital AV-GP (AF)", // tested with WDC WD10EURS-630AB1/80.00A80,
      // WDC WD10EUCX-63YZ1Y0/51.0AB52, WDC WD20EURX-64HYZY0/80.00A80
    "WDC WD(5000AUDX|7500AURS|10EUCX|(10|15|20|25|30)EUR[SX])-.*",
    "", "", ""
  },
  { "Western Digital AV", // tested with DC WD10JUCT-63CYNY0/01.01A01
    "WDC WD((16|25|32|50)00BU[CD]|5000LUC|10JUC)T-.*",
    "", "", ""
  },
  { "Western Digital Raptor",
    "WDC WD((360|740|800)GD|(360|740|800|1500)ADF[DS])-.*",
    "", "", ""
  },
  { "Western Digital Raptor X",
    "WDC WD1500AHFD-.*",
    "", "", ""
  },
  { "Western Digital VelociRaptor", // tested with WDC WD1500HLHX-01JJPV0/04.05G04
    "WDC WD(((800H|(1500|3000)[BH]|1600H|3000G)LFS)|((1500|3000|4500|6000)[BH]LHX))-.*",
    "", "", ""
  },
  { "Western Digital VelociRaptor (AF)", // tested with WDC WD1000DHTZ-04N21V0/04.06A00
    "WDC WD(2500H|5000H|1000D)HTZ-.*",
    "", "", ""
  },
  { "Western Digital Scorpio EIDE",
    "WDC WD(4|6|8|10|12|16)00(UE|VE)-.*",
    "", "", ""
  },
  { "Western Digital Scorpio Blue EIDE", // tested with WDC WD3200BEVE-00A0HT0/11.01A11
    "WDC WD(4|6|8|10|12|16|25|32)00BEVE-.*",
    "", "", ""
  },
  { "Western Digital Scorpio Serial ATA",
    "WDC WD(4|6|8|10|12|16|25)00BEAS-.*",
    "", "", ""
  },
  { "Western Digital Scorpio Blue Serial ATA",
    "WDC WD((4|6|8|10|12|16|25)00BEVS|(8|12|16|25|32|40|50|64)00BEVT|7500KEVT|10TEVT)-.*",
    "", "", ""
  },
  { "Western Digital Scorpio Blue Serial ATA (AF)", // tested with
      // WDC WD10JPVT-00A1YT0/01.01A01
    "WDC WD((16|25|32|50|64|75)00BPVT|10[JT]PVT)-.*",
    "", "", ""
  },
  { "Western Digital Scorpio Black", // tested with WDC WD5000BEKT-00KA9T0/01.01A01
    "WDC WD(8|12|16|25|32|50)00B[EJ]KT-.*",
    "", "", ""
  },
  { "Western Digital Scorpio Black (AF)",
    "WDC WD(50|75)00BPKT-.*",
    "", "", ""
  },
  { "Western Digital Red", // tested with WDC WD10EFRX-68JCSN0/01.01A01,
      // WDC WD10JFCX-68N6GN0/01.01A01, WDC WD40EFRX-68WT0N0/80.00A80,
      // WDC WD60EFRX-68MYMN1/82.00A82, WDC WD80EFZX-68UW8N0/83.H0A83
    "WDC WD(7500BFC|10JFC|[1-6]0EFR|80EFZ)X-.*",
    "", "",
    "-v 22,raw48,Helium_Level" // WD80EFZX
  },
  { "Western Digital Red Pro", // tested with WDC WD2001FFSX-68JNUN0/81.00A81
    "WDC WD[234]001FFSX-.*",
    "", "", ""
  },
  { "Western Digital Purple", // tested with WDC WD40PURX-64GVNY0/80.00A80
    "WDC WD[123456]0PURX-.*",
    "", "", ""
  },
  { "Western Digital Gold", // tested with WDC WD4002FYYZ-01B7CB0/01.01M02
    "WDC WD(101KR|[68]002FR|4002FY)YZ-.*",
    "", "", ""
  },
  { "Western Digital Blue Mobile", // tested with WDC WD5000LPVX-08V0TT2/03.01A03,
      // WDC WD20NPVZ-00WFZT0/01.01A01
    "WDC WD((25|32|50|75)00[BLM]|10[JS]|20N)P[CV][TXZ]-.*",
    "", "", ""
  },
  { "Western Digital Green Mobile", // tested with WDC WD20NPVX-00EA4T0/01.01A01
    "WDC WD(15|20)NPV[TX]-.*",
    "", "", ""
  },
  { "Western Digital Black Mobile", // tested with WDC WD7500BPKX-22HPJT0/01.01A01,
      // WDC WD10JPLX-00MBPT0/01.01H01
    "WDC WD((16|25|32)00BEK[TX]|(25|32|50|75)00(BPK|LPL)X|10JPLX)-.*",
    "", "", ""
  },
  { "Western Digital Elements / My Passport (USB)", // tested with WDC WD5000BMVW-11AMCS0/01.01A01
    "WDC WD(25|32|40|50)00BMV[UVW]-.*",  // *W-* = USB 3.0
    "", "", ""
  },
  { "Western Digital Elements / My Passport (USB, AF)", // tested with
      // WDC WD5000KMVV-11TK7S1/01.01A01,
      // WDC WD5000LMVW-11CKRS0/01.01A01 (0x1058:0x07ae),
      // WDC WD5000LMVW-11VEDS0/01.01A01 (0x1058:0x0816),
      // WDC WD7500BMVW-11AJGS2/01.01A01,
      // WDC WD10JMVW-11AJGS2/01.01A01 (0x1058:0x10b8),
      // WDC WD10JMVW-11AJGS4/01.01A01 (0x1058:0x25a2),
      // WDC WD10JMVW-11S5XS1/01.01A01,
      // WDC WD10TMVW-11ZSMS5/01.01A01,
      // WDC WD20NMVW-11AV3S2/01.01A01 (0x1058:0x0822),
      // WDC WD20NMVW-11AV3S3/01.01A01 (0x1058:0x0837),
      // WDC WD20NMVW-11EDZS7/01.01A01 (0x1058:0x259d/25a1),
      // WDC WD20NMVW-11W68S0/01.01A01,
      // WDC WD20NMVW-59AV3S3/01.01A01 (0x1058:0x107d),
      // WDC WD30NMVW-11C3NS4/01.01A01,
      // WDC WD40NMZW-11GX6S1/01.01A01 (0x1058:0x2599)
    "WDC WD(5000[LK]|7500[BK]|10[JT]|[234]0N)M[VZ][VW]-.*", // *W-* = USB 3.0
    "", "", ""
  },
  { "Quantum Bigfoot", // tested with TS10.0A/A21.0G00, TS12.7A/A21.0F00
    "QUANTUM BIGFOOT TS(10\\.0|12\\.7)A",
    "", "", ""
  },
  { "Quantum Fireball lct15",
    "QUANTUM FIREBALLlct15 ([123]0|22)",
    "", "", ""
  },
  { "Quantum Fireball lct20",
    "QUANTUM FIREBALLlct20 [1234]0",
    "", "", ""
  },
  { "Quantum Fireball CX",
    "QUANTUM FIREBALL CX10.2A",
    "", "", ""
  },
  { "Quantum Fireball CR",
    "QUANTUM FIREBALL CR(4.3|6.4|8.4|13.0)A",
    "", "", ""
  },
  { "Quantum Fireball EX", // tested with QUANTUM FIREBALL EX10.2A/A0A.0D00
    "QUANTUM FIREBALL EX(3\\.2|6\\.4|10\\.2)A",
    "", "", ""
  },
  { "Quantum Fireball ST",
    "QUANTUM FIREBALL ST(3.2|4.3|4300)A",
    "", "", ""
  },
  { "Quantum Fireball SE",
    "QUANTUM FIREBALL SE4.3A",
    "", "", ""
  },
  { "Quantum Fireball Plus LM",
    "QUANTUM FIREBALLP LM(10.2|15|20.[45]|30)",
    "", "", ""
  },
  { "Quantum Fireball Plus AS",
    "QUANTUM FIREBALLP AS(10.2|20.5|30.0|40.0|60.0)",
    "", "", ""
  },
  { "Quantum Fireball Plus KX",
    "QUANTUM FIREBALLP KX27.3",
    "", "", ""
  },
  { "Quantum Fireball Plus KA",
    "QUANTUM FIREBALLP KA(9|10).1",
    "", "", ""
  },

  ////////////////////////////////////////////////////
  // USB ID entries
  ////////////////////////////////////////////////////

  // 0x0350 (?)
  { "USB: ViPowER USB3.0 Storage; ",
    "0x0350:0x0038",
    "", // 0x1905
    "",
    "-d sat,12" // ATA output registers missing
  },
  // Hewlett-Packard
  { "USB: HP Desktop HD BD07; ", // 2TB
    "0x03f0:0xbd07",
    "",
    "",
    "-d sat"
  },
  // ALi
  { "USB: ; ALi M5621", // USB->PATA
    "0x0402:0x5621",
    "",
    "",
    "" // unsupported
  },
  // VIA
  { "USB: Connectland BE-USB2-35BP-LCM; VIA VT6204",
    "0x040d:0x6204",
    "",
    "",
    "" // unsupported
  },
  // Buffalo / Melco
  { "USB: Buffalo JustStore Portable HD-PVU2; ",
    "0x0411:0x0181",
    "",
    "",
    "-d sat"
  },
  { "USB: Buffalo Drivestation Duo; ",
    "0x0411:0x01ce",
    "",
    "",
    "-d sat"
  },
  { "USB: Buffalo DriveStation HD-LBU2 ; Medialogic MLDU11",
    "0x0411:0x01ea",
    "",
    "",
    "-d sat"
  },
  { "USB: Buffalo MiniStation; ",
    "0x0411:0x0(1[df]9|240|251)", // 0x01d9: HD-PCTU2 (0x0108),
      // 0x01f9: HD-PZU3 (0x0100), 0x0240: HD-PCFU3, 0x0251: HD-PNFU3
    "",
    "",
    "-d sat"
  },
  // LG Electronics
  { "USB: LG Mini HXD5; JMicron",
    "0x043e:0x70f1",
    "", // 0x0100
    "",
    "-d usbjmicron"
  },
  // Hitachi (?)
  { "USB: ; Renesas uPD720231A", // USB2/3->SATA
    // 0x0229: Pi-102 Raspberry Pi USB to mSATA Converter Board
    // 0x022a: DeLock 62652 converter SATA 6GB/s > USB 3.0
    "0x045b:0x022[9a]",
    "",
    "",
    "-d sat"
  },
  // Philips
  { "USB: Philips; ", // SDE3273FC/97 2.5" SATA HDD enclosure
    "0x0471:0x2021",
    "", // 0x0103
    "",
    "-d sat"
  },
  // Toshiba
  { "USB: Toshiba Stor.E Slim USB 3.0; ", // TOSHIBA MQ01UBD100
    "0x0480:0x0100",
    "", // 0x0000
    "",
    "-d sat"
  },
  { "USB: Toshiba Canvio; ", // 0x0210: TOSHIBA MQ03UBB300
    "0x0480:0x02(01|10)",
    "",
    "",
    "-d sat"
  },
  { "USB: Toshiba Canvio 500GB; SunPlus",
    "0x0480:0xa004",
    "",
    "",
    "-d usbsunplus"
  },
  { "USB: Toshiba Canvio Basics; ",
    "0x0480:0xa00[6d]",
    "", // 0x0001, 0x0407
    "",
    "-d sat"
  },
  { "USB: Toshiba Canvio 3.0 Portable Hard Drive; ", // TOSHIBA MQ01UBD050
    "0x0480:0xa007",
    "", // 0x0001
    "",
    "-d sat"
  },
  { "USB: Toshiba Stor.E; ",
    "0x0480:0xa00[9ace]",
    "", // 0x0000 (0xa00e)
    "",
    "-d sat"
  },
  { "USB: Toshiba Canvio; ",
    "0x0480:0xa(100|20[0c])", // 0xa100: TOSHIBA MQ01UBB200, 0xa200: TOSHIBA MQ01UBD100,
    "",  // 0xa20c: TOSHIBA MQ01ABB200
    "",
    "-d sat"
  },
  { "USB: Toshiba Canvio Desktop; ",
    "0x0480:0xd0(00|10|11)",
    "", // 0x0316 (0xd011)
    "",
    "-d sat"
  },
  // Cypress
  { "USB: ; Cypress CY7C68300A (AT2)",
    "0x04b4:0x6830",
    "0x0001",
    "",
    "" // unsupported
  },
  { "USB: ; Cypress CY7C68300B/C (AT2LP)",
    "0x04b4:0x6830",
    "0x0240",
    "",
    "-d usbcypress"
  },
  // Fujitsu
  { "USB: Fujitsu/Zalman ZM-VE300; ", // USB 3.0
    "0x04c5:0x2028",
    "", // 0x0001
    "",
    "-d sat"
  },
  { "USB: ; Fujitsu", // DeLock 42475, USB 3.0
    "0x04c5:0x201d",
    "", // 0x0001
    "",
    "-d sat"
  },
  // Myson Century
  { "USB: ; Myson Century CS8818",
    "0x04cf:0x8818",
    "", // 0xb007
    "",
    "" // unsupported
  },
  // Samsung
  { "USB: Samsung S2 Portable; JMicron",
    "0x04e8:0x1f0[568a]", // 0x1f0a: SAMSUNG HN-M101XBB
    "",
    "",
    "-d usbjmicron" // 0x1f0a: works also with "-d sat"
  },
  { "USB: Samsung S1 Portable; JMicron",
    "0x04e8:0x2f03",
    "",
    "",
    "-d usbjmicron"
  },
  { "USB: Samsung Story Station; ",
    "0x04e8:0x5f0[56]",
    "",
    "",
    "-d sat"
  },
  { "USB: Samsung G2 Portable; JMicron",
    "0x04e8:0x6032",
    "0x0000",
    "",
    "-d usbjmicron" // ticket #132
  },
  { "USB: Samsung G2 Portable; ",
    "0x04e8:0x6032",
    "0x...[1-9]", // >= 0x0001
    "",
    "-d sat"
  },
  { "USB: Samsung Story Station 3.0; ",
    "0x04e8:0x6052",
    "",
    "",
    "-d sat"
  },
  { "USB: Samsung Story Station 3.0; ",
    "0x04e8:0x6054",
    "",
    "",
    "-d sat"
  },
  { "USB: Samsung M2 Portable 3.0; ",
    "0x04e8:0x60c5",
    "",
    "",
    "-d sat"
  },
  { "USB: Samsung D3 Station; ",
    "0x04e8:0x612[45]", // 3TB, 4TB
    "", // 0x200, 0x202
    "",
    "-d sat"
  },
  { "USB: Samsung M3 Portable USB 3.0; ", // 1.5/2TB: SpinPoint M9TU
    "0x04e8:0x61b[3456]", // 500MB, 2TB, 1.5TB, 1TB
    "", // 0x0e00
    "",
    "-d sat"
  },
  { "USB: Samsung S3 Portable; ",
    "0x04e8:0x61c8", // ST1000LM025 HN-M101ABB
    "", // 0x1301
    "",
    "-d sat"
  },
  // Sunplus
  { "USB: ; SunPlus",
    "0x04fc:0x0c05",
    "",
    "",
    "-d usbsunplus"
  },
  { "USB: ; SunPlus SPDIF215",
    "0x04fc:0x0c15",
    "", // 0xf615
    "",
    "-d usbsunplus"
  },
  { "USB: ; SunPlus SPDIF225", // USB+SATA->SATA
    "0x04fc:0x0c25",
    "", // 0x0103
    "",
    "-d usbsunplus"
  },
  // Iomega
  { "USB: Iomega Prestige Desktop USB 3.0; ",
    "0x059b:0x0070",
    "", // 0x0004
    "",
    "-d sat" // ATA output registers missing
  },
  { "USB: Iomega LPHD080-0; ",
    "0x059b:0x0272",
    "",
    "",
    "-d usbcypress"
  },
  { "USB: Iomega MDHD500-U; ",
    "0x059b:0x0275",
    "", // 0x0001
    "",
    "" // unsupported
  },
  { "USB: Iomega; JMicron",
    "0x059b:0x027[78]",  // 0x0277: MDHD-UE, 0x0278: LDHD-UPS
    "", // 0x0000
    "",
    "-d usbjmicron"
  },
  { "USB: Iomega LDHD-UP; Sunplus",
    "0x059b:0x0370",
    "",
    "",
    "-d usbsunplus"
  },
  { "USB: Iomega; JMicron",
    "0x059b:0x0(47[05]|57[15])", // 0x0470: LPHD-UP, 0x0475: GDHDU2 (0x0100),
      // 0x0575: LDHD-UP
    "",
    "",
    "-d usbjmicron"
  },
  { "USB: Iomega; JMicron",
    "0x059b:0x047a",
    "", // 0x0100
    "",
    "-d sat" // works also with "-d usbjmicron"
  },
  // LaCie
  { "USB: LaCie hard disk (FA Porsche design);",
    "0x059f:0x0651",
    "",
    "",
    "" // unsupported
  },
  { "USB: LaCie hard disk; JMicron",
    "0x059f:0x0951",
    "",
    "",
    "-d usbjmicron"
  },
  { "USB: LaCie Rugged Triple Interface; ",
    "0x059f:0x100c",
    "", // 0x0001
    "",
    "-d sat"
  },
  { "USB: LaCie Desktop Hard Drive; ",
    "0x059f:0x101[68]", // 0x1016: SAMSUNG HD103UJ
    "", // 0x0001
    "",
    "-d sat"
  },
  { "USB: LaCie Desktop Hard Drive; JMicron",
    "0x059f:0x1019",
    "",
    "",
    "-d usbjmicron"
  },
  { "USB: LaCie Rugged Hard Drive; JMicron",
    "0x059f:0x101d",
    "", // 0x0001
    "",
    "-d usbjmicron,x"
  },
  { "USB: LaCie Little Disk USB2; JMicron",
    "0x059f:0x1021",
    "",
    "",
    "-d usbjmicron"
  },
  { "USB: LaCie hard disk; ",
    "0x059f:0x1029",
    "", // 0x0100
    "",
    "-d sat"
  },
  { "USB: Lacie rikiki; JMicron",
    "0x059f:0x102a",
    "",
    "",
    "-d usbjmicron,x"
  },
  { "USB: LaCie rikiki USB 3.0; ",
    "0x059f:0x10(49|57)",
    "",
    "",
    "-d sat"
  },
  { "USB: LaCie minimus USB 3.0; ",
    "0x059f:0x104a",
    "",
    "",
    "-d sat"
  },
  { "USB: LaCie Rugged Mini USB 3.0; ",
    "0x059f:0x1051",
    "", // 0x0000
    "",
    "-d sat"
  },
  { "USB: LaCie; ", // 0x1070: ASMedia 1053 ?
    "0x059f:0x10(6f|7[05])",
    "", // 6f/70=0x0001, 75=0x0000
    "",
    "-d sat"
  },
  // In-System Design
  { "USB: ; In-System/Cypress ISD-300A1",
    "0x05ab:0x0060",
    "", // 0x1101
    "",
    "-d usbcypress"
  },
  // Genesys Logic
  { "USB: ; Genesys Logic GL881E",
    "0x05e3:0x0702",
    "",
    "",
    "" // unsupported
  },
  { "USB: ; Genesys Logic", // TODO: requires '-T permissive'
    "0x05e3:0x0718",
    "", // 0x0041
    "",
    "-d sat"
  },
  { "USB: ; Genesys Logic GL3310",
    "0x05e3:0x0731", // Chieftec USB 3.0 2.5" case
    "",
    "",
    "-d sat"
  },
  { "USB: ; Genesys Logic",
    "0x05e3:0x0735",
    "", // 0x1003
    "",
    "-d sat"
  },
  // Micron
  { "USB: Micron USB SSD; ",
    "0x0634:0x0655",
    "",
    "",
    "" // unsupported
  },
  // Prolific
  { "USB: ; Prolific PL2507", // USB->PATA
    "0x067b:0x2507",
    "",
    "",
    "-d usbjmicron,0" // Port number is required
  },
  { "USB: ; Prolific PL2571/2771/2773/2775", // USB->SATA, USB3->SATA,
    "0x067b:0x(2571|277[135])",              // USB3+eSATA->SATA, USB3->2xSATA
    "",
    "",
    "" // smartmontools >= r4004: -d usbprolific
  },
  { "USB: ; Prolific PL3507", // USB+IEEE1394->PATA
    "0x067b:0x3507",
    "", // 0x0001
    "",
    "" // smartmontools >= r3741: -d usbjmicron,p
  },
  // Imation
  { "USB: Imation ; ", // Imation Odyssey external USB dock
    "0x0718:0x1000",
    "", // 0x5104
    "",
    "-d sat"
  },
  // SanDisk
  { "USB: SanDisk SDCZ80 Flash Drive; Fujitsu", // ATA ID: SanDisk pSSD
    "0x0781:0x558[08]",
    "",
    "",
    "-d sat"
  },
  // Freecom
  { "USB: ; Innostor IS631", // No Name USB3->SATA Enclosure
    "0x07ab:0x0621",
    "",
    "",
    "-d sat"
  },
  { "USB: Freecom Mobile Drive XXS; JMicron",
    "0x07ab:0xfc88",
    "", // 0x0101
    "",
    "-d usbjmicron,x"
  },
  { "USB: Freecom Hard Drive XS; Sunplus",
    "0x07ab:0xfc8e",
    "", // 0x010f
    "",
    "-d usbsunplus"
  },
  { "USB: Freecom; ", // Intel labeled
    "0x07ab:0xfc8f",
    "", // 0x0000
    "",
    "-d sat"
  },
  { "USB: Freecom Classic HD 120GB; ",
    "0x07ab:0xfccd",
    "",
    "",
    "" // unsupported
  },
  { "USB: Freecom HD; JMicron", // 500GB
    "0x07ab:0xfcd[6a]",
    "",
    "",
    "-d usbjmicron"
  },
  // Oxford Semiconductor, Ltd
  { "USB: ; Oxford",
    "0x0928:0x0000",
    "",
    "",
    "" // unsupported
  },
  { "USB: ; Oxford OXU921DS",
    "0x0928:0x0002",
    "",
    "",
    "" // unsupported
  },
  { "USB: ; Oxford", // Zalman ZM-VE200
    "0x0928:0x0010",
    "", // 0x0304
    "",
    "-d sat"
  },
  // Toshiba
  { "USB: Toshiba PX1270E-1G16; Sunplus",
    "0x0930:0x0b03",
    "",
    "",
    "-d usbsunplus"
  },
  { "USB: Toshiba PX1396E-3T01; Sunplus", // similar to Dura Micro 501
    "0x0930:0x0b09",
    "",
    "",
    "-d usbsunplus"
  },
  { "USB: Toshiba Stor.E Steel; Sunplus",
    "0x0930:0x0b11",
    "",
    "",
    "-d usbsunplus"
  },
  { "USB: Toshiba Stor.E; ",
    "0x0930:0x0b1[9ab]",
    "", // 0x0001
    "",
    "-d sat"
  },
  // Lumberg, Inc.
  { "USB: Toshiba Stor.E; Sunplus",
    "0x0939:0x0b1[56]",
    "",
    "",
    "-d usbsunplus"
  },
  // Apricorn
  { "USB: Apricorn SATA Wire; ",
    "0x0984:0x0040",
    "",
    "",
    "-d sat"
  },
  // Neodio Technologies
  { "USB: Neodio; Initio INIC-1810PL",
    "0x0aec:0x3050",
    "", // 0x0100
    "",
    "-d sat"
  },
  // Seagate
  { "USB: Seagate External Drive; Cypress",
    "0x0bc2:0x0503",
    "", // 0x0240
    "",
    "-d usbcypress"
  },
  { "USB: Seagate FreeAgent Go; ",
    "0x0bc2:0x2(000|100|101)",
    "",
    "",
    "-d sat"
  },
  { "USB: Seagate FreeAgent Go FW; ",
    "0x0bc2:0x2200",
    "",
    "",
    "-d sat"
  },
  { "USB: Seagate Expansion Portable; ",
    "0x0bc2:0x23(00|12|20|21|22)",
    "", // 12=0x0219, 22=0x0000
    "",
    "-d sat"
  },
  { "USB: Seagate FreeAgent Desktop; ",
    "0x0bc2:0x3000",
    "",
    "",
    "-d sat"
  },
  { "USB: Seagate FreeAgent Desk; ",
    "0x0bc2:0x3001",
    "",
    "",
    "-d sat"
  },
  { "USB: Seagate FreeAgent Desk; ", // 1TB
    "0x0bc2:0x3008",
    "",
    "",
    "-d sat,12"
  },
  { "USB: Seagate FreeAgent XTreme; ",
    "0x0bc2:0x3101",
    "",
    "",
    "-d sat"
  },
  { "USB: Seagate Expansion Desktop; ",
    "0x0bc2:0x33(00|1[2a]|2[012]|32)", // 1a=5TB, 21=4TB
    "", // 1a=0x0909
    "",
    "-d sat"
  },
  { "USB: Seagate FreeAgent GoFlex USB 2.0; ",
    "0x0bc2:0x502[01]",
    "",
    "",
    "-d sat"
  },
  { "USB: Seagate FreeAgent GoFlex USB 3.0; ",
    "0x0bc2:0x5030",
    "", // 0x0100
    "",
    "-d sat"
  },
  { "USB: Seagate FreeAgent GoFlex USB 3.0; ",
    "0x0bc2:0x5031",
    "",
    "",
    "-d sat,12"
  },
  { "USB: Seagate FreeAgent; ",
    "0x0bc2:0x5040",
    "",
    "",
    "-d sat"
  },
  { "USB: Seagate FreeAgent GoFlex USB 3.0; ", // 2TB
    "0x0bc2:0x507[01]",
    "",
    "",
    "-d sat"
  },
  { "USB: Seagate FreeAgent GoFlex Desk USB 3.0; ", // 3TB
    "0x0bc2:0x50a1",
    "",
    "",
    "-d sat,12" // "-d sat" does not work (ticket #151)
  },
  { "USB: Seagate FreeAgent GoFlex Desk USB 3.0; ", // 2TB, 4TB
    "0x0bc2:0x50a[57]",
    "", // 0x0100
    "",
    "-d sat"
  },
  { "USB: Seagate FreeAgent GoFlex; ",
    // 0x6121: Seagate FreeAgent GoFlex Pro for Mac (0x0148)
    // 0x6126: Maxtor D3 Station 5TB (0x0209)
    "0x0bc2:0x612[16]",
    "",
    "",
    "-d sat"
  },
  { "USB: Seagate Backup Plus USB 3.0; ", // 1TB
    "0x0bc2:0xa0[01]3",
    "", // 0x0100
    "",
    "-d sat"
  },
  { "USB: Seagate Backup Plus Desktop USB 3.0; ",
    "0x0bc2:0xa(0a[14]|b3[14])", // 4TB, 3TB (8 LBA/1 PBA offset), 5TB, ?
    "",
    "",
    "-d sat"
  },
  { "USB: Seagate Slim Portable Drive; ", // SRD00F1
    "0x0bc2:0xab00",
    "",
    "",
    "-d sat"
  },
  { "USB: Seagate Backup Plus USB 3.0; ",
    // 0xab24: Seagate Backup Plus Slim (0x0100) (ticket #443)
    // 0xab25: Seagate Backup Plus for Mac (0x0100)
    // 0xab38: Seagate Backup Plus 8TB (0x0100) (ticket #786)
    "0x0bc2:0xab(2[01458]|38)",
    "",
    "",
    "-d sat"
  },
  // Addonics
  { "USB: Addonics HDMU3; ", // (ticket #609)
    "0x0bf6:0x1001",
    "", // 0x0100
    "",
    ""
  },
  // Dura Micro
  { "USB: Dura Micro; Cypress",
    "0x0c0b:0xb001",
    "", // 0x1110
    "",
    "-d usbcypress"
  },
  { "USB: Dura Micro; Initio",
    "0x0c0b:0xb136",
    "", // 0x0108
    "",
    "-d sat"
  },
  { "USB: Dura Micro 509; Sunplus",
    "0x0c0b:0xb159",
    "", // 0x0103
    "",
    "-d usbsunplus"
  },
  // Maxtor
  { "USB: Maxtor OneTouch 200GB; ",
    "0x0d49:0x7010",
    "",
    "",
    "" // unsupported
  },
  { "USB: Maxtor OneTouch; ",
    "0x0d49:0x7300",
    "", // 0x0121
    "",
    "-d sat"
  },
  { "USB: Maxtor OneTouch 4; ",
    "0x0d49:0x7310",
    "", // 0x0125
    "",
    "-d sat"
  },
  { "USB: Maxtor OneTouch 4 Mini; ",
    "0x0d49:0x7350",
    "", // 0x0125
    "",
    "-d sat"
  },
  { "USB: Maxtor BlackArmor Portable; ",
    "0x0d49:0x7550",
    "",
    "",
    "-d sat"
  },
  { "USB: Maxtor Basics Desktop; ",
    "0x0d49:0x7410",
    "", // 0x0122
    "",
    "-d sat"
  },
  { "USB: Maxtor Basics Portable; ",
    "0x0d49:0x7450",
    "", // 0x0122
    "",
    "-d sat"
  },
  // Jess-Link International
  { "USB: ; Cypress", // Medion HDDrive2Go
    "0x0dbf:0x9001",
    "", // 0x0240
    "",
    "-d usbcypress"
  },
  // Oyen Digital
  { "USB: Oyen Digital MiniPro USB 3.0; ",
    "0x0dc4:0x020a",
    "",
    "",
    "-d sat"
  },
  // Cowon Systems, Inc.
  { "USB: Cowon iAudio X5; ",
    "0x0e21:0x0510",
    "",
    "",
    "-d usbcypress"
  },
  // iRiver
  { "USB: iRiver iHP-120/140 MP3 Player; Cypress",
    "0x1006:0x3002",
    "", // 0x0100
    "",
    "-d usbcypress"
  },
  // Western Digital
  { "USB: WD My Passport (IDE); Cypress",
    "0x1058:0x0701",
    "", // 0x0240
    "",
    "-d usbcypress"
  },
  { "USB: WD Elements Desktop; ",
    "0x1058:0x10(01|03|21|7c)",
    "", // 01=0x0104, 03=0x0175, 21=0x2002, 7c=0x1065
    "",
    "-d sat"
  },
  { "USB: WD Elements / My Passport; ",
    "0x1058:0x(07(0[245a]|1a|30|4[0128a]|a[8e])|"
              "08(1[06]|2[02]|3[37a])|"
              "10(10|23|4[28]|7d|a[28]|b8)|"
              "25(9[9d]|a[12]))",
    "", // 0x0822=0x1007, 37=0x1072
        // 0x1010=0x0105, 7d=0x1073, a8=0x1042, b8=0x1007
        // 0x2599=0x1012, 9d/a1=0x1005, a2=0x1004
    "",
    "-d sat"
  },
  { "USB: WD My Book; ",
    "0x1058:0x(09(0[06]|10)|11(0[01245]|1[0d]|30|40)|25a3)",
    "", // 0x0906=0x0012, 10=0x0106
        // 0x1100/01=0x0165, 02=0x1028, 10=0x1030, 1d=0x1020, 30=0x1012, 40=0x1003
        // 0x25a3=0x1013
    "",
    "-d sat"
  },
  // Atech Flash Technology
  { "USB: ; Atech", // Enclosure from Kingston SSDNow notebook upgrade kit
    "0x11b0:0x6298",
    "", // 0x0108
    "",
    "-d sat"
  },
  // ADATA
  { "USB: ADATA; ",
    "0x125f:0xa(11|31|35|15)a", // 0xa11a: Classic CH11 1TB, 0xa31a: HV620 2TB (0x0100)
    "", // 0xa35a: HD650 2TB (0x6503), 0xa15a: HD710 1TB
    "",
    "-d sat"
  },
  { "USB: ADATA; Cypress",
    "0x125f:0xa9[34]a", // 0xa93a: SH93 (0x0150)
    "",
    "",
    "-d usbcypress"
  },
  // Initio
  { "USB: ; Initio 316000",
    "0x13fd:0x0540",
    "",
    "",
    "" // unsupported
  },
  { "USB: ; Initio", // Thermaltake BlacX
    "0x13fd:0x0840",
    "",
    "",
    "-d sat"
  },
  { "USB: ; Initio", // USB->SATA+PATA, Chieftec CEB-25I
    "0x13fd:0x1040",
    "", // 0x0106
    "",
    "" // unsupported
  },
  { "USB: ; Initio 6Y120L0", // CoolerMaster XCraft RX-3HU
    "0x13fd:0x1150",
    "",
    "",
    "" // unsupported
  },
  { "USB: ; Initio", // USB->SATA
    "0x13fd:0x1240",
    "", // 0x0104
    "",
    "-d sat"
  },
  { "USB: ; Initio", // USB+SATA->SATA
    "0x13fd:0x1340",
    "", // 0x0208
    "",
    "-d sat"
  },
  { "USB: ; Initio",
    "0x13fd:0x16[45]0",
    "", // 0x1640: 0x0864, 0x1650: 0x0436
    "",
    "-d sat,12" // some SMART commands fail, see ticket #295
  },
  { "USB: Intenso Memory Station 2,5\"; Initio",
    "0x13fd:0x1840",
    "",
    "",
    "-d sat"
  },
  { "USB: ; Initio", // NexStar CX USB enclosure
    "0x13fd:0x1e40",
    "",
    "",
    "-d sat"
  },
  { "USB: ; Initio",
    "0x13fd:0x39[124]0", // 0x3910: Seagate Expansion Portable SRD00F1 (0x0100)
    "", // 0x3920: ezDISK EZ370 (0x0205)
    "", // 0x3940: MS-TECH LU-275S (0x0306)
    "-d sat"
  },
  // Super Top
  { "USB: Super Top generic enclosure; ",
    "0x14cd:0x6116",
    "", // 0x0150, older report suggests -d usbcypress
    "", // 0x0160 also reported as unsupported
    "-d sat"
  },
  // JMicron
  { "USB: ; JMicron JMS539", // USB2/3->SATA (old firmware)
    "0x152d:0x0539",
    "0x0100",      // 1.00, various devices support -d usbjmicron
    "",            // 1.00, SSI SI-1359RUS3 supports -d sat,
    ""             //       -d usbjmicron may disconnect drive (ticket #552)
  },
  { "USB: ; JMicron JMS539", // USB2/3->SATA (new firmware)
    "0x152d:0x0539",
    "0x020[56]|"   //  2.05, ZTC USB 3.0 enclosure (ticket #338)
    "0x28(03|12)", // 28.03, Mediasonic ProBox HF2-SU3S2 Rev 2 (port multiplier, ticket #504)
    "",            // 28.12, Mediasonic ProBox H82-SU3S2 (port multiplier)
    "-d sat"
  },
  { "USB: ; JMicron ", // USB->SATA->4xSATA (port multiplier)
    "0x152d:0x0551",   // JMS539? (old firmware may use 0x152d:0x0539, ticket #552)
    "", // 0x0100
    "",
    "-d usbjmicron,x"
  },
  { "USB: ; JMicron", // USB2/3->2xSATA
    "0x152d:0x0565",
    "", // 0x9114, Akasa DuoDock X (ticket #607)
    "",
    "-d sat"
  },
  { "USB: ; JMicron JMS567", // USB2/3->SATA
    "0x152d:0x0567",
    "", // 0x0114
    "", // 0x0205, 2.05, Mediasonic ProBox HF2-SU3S2 Rev 3 (port multiplier, ticket #504)
    "-d sat"
  },
  { "USB: OCZ THROTTLE OCZESATATHR8G; JMicron JMF601",
    "0x152d:0x0602",
    "",
    "",
    "" // unsupported
  },
  { "USB: ; JMicron JMS561", // USB2/3->2xSATA
    "0x152d:0x[19]561", // 0x1561(0x0106), Sabrent USB 3.0 Dual Bay SATA Dock
    "",  // 0x9561(0x0105), Orico 6629US3-C USB 3.0 Dual Bay SATA Dock
    "",
    "-d sat"
  },
  { "USB: ; JMicron JM20329", // USB->SATA
    "0x152d:0x2329",
    "", // 0x0100
    "",
    "-d usbjmicron"
  },
  { "USB: ; JMicron JM20336", // USB+SATA->SATA, USB->2xSATA
    "0x152d:0x2336",
    "", // 0x0100
    "",
    "-d usbjmicron,x"
  },
  { "USB: Generic JMicron adapter; JMicron",
    "0x152d:0x2337",
    "",
    "",
    "-d usbjmicron"
  },
  { "USB: ; JMicron JM20337/8", // USB->SATA+PATA, USB+SATA->PATA
    "0x152d:0x2338",
    "", // 0x0100
    "",
    "-d usbjmicron"
  },
  { "USB: ; JMicron JM20339", // USB->SATA
    "0x152d:0x2339",
    "", // 0x0100
    "",
    "-d usbjmicron,x"
  },
  { "USB: ; JMicron", // USB+SATA->SATA
    "0x152d:0x2351",  // e.g. Verbatim Portable Hard Drive 500Gb
    "", // 0x0100
    "",
    "-d sat"
  },
  { "USB: ; JMicron", // USB->SATA
    "0x152d:0x2352",
    "", // 0x0100
    "",
    "-d usbjmicron,x"
  },
  { "USB: ; JMicron", // USB->SATA
    "0x152d:0x2509",
    "", // 0x0100
    "",
    "-d usbjmicron,x"
  },
  { "USB: ; JMicron JMS566", // USB3->SATA
    "0x152d:0x2566", // e.g. Chieftec CEB-7035S
    "", // 0x0114
    "",
    "-d usbjmicron,x"
  },
  { "USB: ; JMicron",
    "0x152d:0x2590",
    "", // 0x0x8105 (ticket #550)
    "",
    "-d sat"
  },
  { "USB: ; JMicron JMS567", // USB2/3->SATA
    "0x152d:0x3562",
    "", // 0x0310, StarTech S358BU33ERM (port multiplier, ticket #508)
    "",
    "-d sat"
  },
  { "USB: ; JMicron", // USB3->SATA
    "0x152d:0x3569",
    "", // 0x0203
    "",
    "-d sat"
  },
  // ASMedia
  { "USB: ; ASMedia ASM1053/1153/1351",
    "0x174c:0x1([01]53|351)",
    "",
    "",
    "-d sat"
  },
  { "USB: ; ASMedia ASM1051",
    "0x174c:0x5106", // 0x174c:0x55aa after firmware update
    "",
    "",
    "-d sat"
  },
  { "USB: ; ASMedia AS2105", // Icy Box IB-AC603A-U3
    "0x174c:0x5136",
    "", // 0x0001
    "",
    "-d sat"
  },
  { "USB: ; ASMedia", // Vantec NexStar USB 3.0 & SATA dual drive dock
    "0x174c:0x5516",
    "",
    "",
    "-d sat"
  },
  { "USB: ; ASMedia", // MEDION HDDrive-n-GO, LaCie Rikiki USB 3.0,
      // Silicon Power Armor A80 (ticket #237)
      // reported as unsupported: BYTECC T-200U3, Kingwin USB 3.0 docking station
    "0x174c:0x55aa",
    "", // 0x0100
    "",
    "-d sat"
  },
  // LucidPort
  { "USB: ; LucidPORT USB300", // RaidSonic ICY BOX IB-110StU3-B, Sharkoon SATA QuickPort H3
    "0x1759:0x500[02]", // 0x5000: USB 2.0, 0x5002: USB 3.0
    "",
    "",
    "-d sat"
  },
  { "USB: ; LucidPort", // Fuj:tech SATA-USB3 dock
    "0x1759:0x5100",
    "", // 0x2580
    "",
    "-d sat"
  },
  // Verbatim
  { "USB: Verbatim Portable Hard Drive; Sunplus",
    "0x18a5:0x0214",
    "", // 0x0112
    "",
    "-d usbsunplus"
  },
  { "USB: Verbatim FW/USB160; Oxford OXUF934SSA-LQAG", // USB+IEEE1394->SATA
    "0x18a5:0x0215",
    "", // 0x0001
    "",
    "-d sat"
  },
  { "USB: Verbatim External Hard Drive 47519; Sunplus", // USB->SATA
    "0x18a5:0x0216",
    "",
    "",
    "-d usbsunplus"
  },
  { "USB: Verbatim Pocket Hard Drive; JMicron", // SAMSUNG SpinPoint N3U-3 (USB, 4KiB LLS)
    "0x18a5:0x0227",
    "",
    "",
    "-d usbjmicron" // "-d usbjmicron,x" does not work
  },
  { "USB: Verbatim External Hard Drive; JMicron", // 2TB
    "0x18a5:0x022a",
    "",
    "",
    "-d usbjmicron"
  },
  { "USB: Verbatim Store'n'Go; JMicron", // USB->SATA
    "0x18a5:0x022b",
    "", // 0x0100
    "",
    "-d usbjmicron"
  },
  { "USB: Verbatim Pocket Hard Drive; ", // 1TB USB 3.0
    "0x18a5:0x0237",
    "",
    "",
    "-d sat,12"
  },
  { "USB: Verbatim External Hard Drive; ", // 3TB USB 3.0
    "0x18a5:0x0400",
    "",
    "",
    "-d sat"
  },
  // Silicon Image
  { "USB: Vantec NST-400MX-SR; Silicon Image 5744",
    "0x1a4a:0x1670",
    "",
    "",
    "" // unsupported
  },
  // SunplusIT
  { "USB: ; SunplusIT",
    "0x1bcf:0x0c31",
    "",
    "",
    "-d usbsunplus"
  },
  // TrekStor
  { "USB: TrekStor DataStation; ", // DataStation maxi light (USB 3.0)
    "0x1e68:0x0050",
    "", // 0x0100
    "",
    "-d sat"
  },
  // Innostor
  { "USB: ; Innostor IS611", // USB3->SATA+PATA
    "0x1f75:0x0611", // SMART access via PATA does not work
    "",
    "",
    "-d sat"
  },
  { "USB: ; Innostor IS621", // USB3->SATA
    "0x1f75:0x0621", // Dynex 2.5" USB 3.0 Exclosure DX-HD302513
    "",
    "",
    "-d sat"
  },
  { "USB: ; Innostor IS888", // USB3->SATA
    "0x1f75:0x0888", // Sharkoon SATA QuickDeck Pro USB 3.0
    "", // 0x0034
    "",
    "" // unsupported
  },
  // VIA Labs
  { "USB: ; VIA VL701", // USB2/3->SATA
    "0x2109:0x0701", // Intenso 2,5" 1TB USB3
    "", // 0x0107
    "",
    "-d sat" // ATA output registers missing
  },
  { "USB: ; VIA VL711", // USB2/3->SATA
    "0x2109:0x0711",
    "", // 0x0114, Mediasonic ProBox K32-SU3 (ticket #594)
    "", // 0x0507, Intenso 2,5" Memory Case 2TB USB3
    "-d sat"
  },
  // 0x2537 (?)
  { "USB: ; ", // USB 3.0
    "0x2537:0x106[68]", // 0x1066: Orico 2599US3, 0x1068: Fantec ER-35U3
    "", // 0x0100
    "",
    "-d sat"
  },
  // Power Quotient International
  { "USB: PQI H560; ",
    "0x3538:0x0902",
    "", // 0x0000
    "",
    "-d sat"
  },
  // Sharkoon
  { "USB: Sharkoon QuickPort XT USB 3.0; ",
     "0x357d:0x7788",
     "",
     "",
     "-d sat"
  },
  // Hitachi/SimpleTech
  { "USB: Hitachi Touro Desk; JMicron", // 3TB
    "0x4971:0x1011",
    "",
    "",
    "-d usbjmicron"
  },
  { "USB: Hitachi Touro; ",
    "0x4971:0x101[45]", // 14=1TB, 15=2TB
    "", // 0x0000
    "",
    "-d sat" // ATA output registers missing
  },
  { "USB: Hitachi Touro Mobile; ", // 1TB
    "0x4971:0x102[04]",
    "", // 0x0100
    "",
    "-d sat"
  },
  { "USB: SimpleTech;", // USB 3.0 HDD BOX Agestar,  Rock External HDD 3,5" UASP
    "0x4971:0x8017",
    "",
    "",
    "-d sat"
  },
  { "USB: Hitachi/SimpleTech; JMicron", // 1TB
    "0x4971:0xce17",
    "",
    "",
    "-d usbjmicron,x"
  },
  // OnSpec
  { "USB: ; OnSpec", // USB->PATA
    "0x55aa:0x2b00",
    "", // 0x0100
    "",
    "" // unsupported
  },
  // 0x6795 (?)
  { "USB: Sharkoon 2-Bay RAID Box; ", // USB 3.0
    "0x6795:0x2756",
    "", // 0x0100
    "",
    "-d sat"
  },
  // 0xabcd (?)
  { "USB: ; ",
    "0xabcd:0x6103", // LogiLink AU0028A V1.0 USB 3.0 to IDE & SATA Adapter
    "",
    "",
    "-d sat"
  },
/*
}; // builtin_knowndrives[]
 */<|MERGE_RESOLUTION|>--- conflicted
+++ resolved
@@ -75,11 +75,7 @@
 /*
 const drive_settings builtin_knowndrives[] = {
  */
-<<<<<<< HEAD
-  { "$Id: drivedb.h 4377 2017-01-12 21:12:22Z chrfranke $",
-=======
-  { "$Id: drivedb.h 4383 2017-01-21 15:59:49Z chrfranke $",
->>>>>>> dcb6896c
+  { "$Id: drivedb.h 4384 2017-01-21 16:08:13Z chrfranke $",
     "-", "-",
     "This is a dummy entry to hold the SVN-Id of drivedb.h",
     ""
