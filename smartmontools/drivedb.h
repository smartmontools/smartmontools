/*
 * drivedb.h - smartmontools 6.1-6.3 drive database file
 *
 * Home page of code is: https://www.smartmontools.org
 *
 * Copyright (C) 2003-11 Philip Williams, Bruce Allen
 * Copyright (C) 2008-20 Christian Franke
 *
 * SPDX-License-Identifier: GPL-2.0-or-later
 */

/*
 * Structure used to store drive database entries:
 *
 * struct drive_settings {
 *   const char * modelfamily;
 *   const char * modelregexp;
 *   const char * firmwareregexp;
 *   const char * warningmsg;
 *   const char * presets;
 * };
 *
 * The elements are used in the following ways:
 *
 *  modelfamily     Informal string about the model family/series of a
 *                  device. Set to "" if no info (apart from device id)
 *                  known.  The entry is ignored if this string starts with
 *                  a dollar sign.  Must not start with "USB:", see below.
 *  modelregexp     POSIX extended regular expression to match the model of
 *                  a device.  This should never be "".
 *  firmwareregexp  POSIX extended regular expression to match a devices's
 *                  firmware.  This is optional and should be "" if it is not
 *                  to be used.  If it is nonempty then it will be used to
 *                  narrow the set of devices matched by modelregexp.
 *  warningmsg      A message that may be displayed for matching drives.  For
 *                  example, to inform the user that they may need to apply a
 *                  firmware patch.
 *  presets         String with vendor-specific attribute ('-v') and firmware
 *                  bug fix ('-F') options.  Same syntax as in smartctl command
 *                  line.  The user's own settings override these.
 *
 * The regular expressions for drive model and firmware must match the full
 * string.  The effect of "^FULLSTRING$" is identical to "FULLSTRING".
 * The form ".*SUBSTRING.*" can be used if substring match is desired.
 *
 * The table will be searched from the start to end or until the first match,
 * so the order in the table is important for distinct entries that could match
 * the same drive.
 *
 *
 * Format for USB ID entries:
 *
 *  modelfamily     String with format "USB: DEVICE; BRIDGE" where
 *                  DEVICE is the name of the device and BRIDGE is
 *                  the name of the USB bridge.  Both may be empty
 *                  if no info known.
 *  modelregexp     POSIX extended regular expression to match the USB
 *                  vendor:product ID in hex notation ("0x1234:0xabcd").
 *                  This should never be "".
 *  firmwareregexp  POSIX extended regular expression to match the USB
 *                  bcdDevice info.  Only compared during search if other
 *                  entries with same USB vendor:product ID exist.
 *  warningmsg      Not used yet.
 *  presets         String with one device type ('-d') option.
 *
 */

/*
const drive_settings builtin_knowndrives[] = {
 */
<<<<<<< HEAD
  { "$Id: drivedb.h 5082 2020-08-23 14:12:21Z chrfranke $",
=======
  { "$Id: drivedb.h 5086 2020-09-20 15:45:41Z chrfranke $",
>>>>>>> b22fdafe
    "-", "-",
    "This is a dummy entry to hold the SVN-Id of drivedb.h",
    ""
  /* Default settings:
    "-v 1,raw48,Raw_Read_Error_Rate "
    "-v 2,raw48,Throughput_Performance "
    "-v 3,raw16(avg16),Spin_Up_Time "
    "-v 4,raw48,Start_Stop_Count "
    "-v 5,raw16(raw16),Reallocated_Sector_Ct "
    "-v 6,raw48,Read_Channel_Margin "             // HDD only
    "-v 7,raw48,Seek_Error_Rate "                 // HDD only
    "-v 8,raw48,Seek_Time_Performance "           // HDD only
    "-v 9,raw24(raw8),Power_On_Hours "
    "-v 10,raw48,Spin_Retry_Count "               // HDD only
    "-v 11,raw48,Calibration_Retry_Count "        // HDD only
    "-v 12,raw48,Power_Cycle_Count "
    "-v 13,raw48,Read_Soft_Error_Rate "
    //  14-174 Unknown_Attribute
    "-v 175,raw48,Program_Fail_Count_Chip "       // SSD only
    "-v 176,raw48,Erase_Fail_Count_Chip "         // SSD only
    "-v 177,raw48,Wear_Leveling_Count "           // SSD only
    "-v 178,raw48,Used_Rsvd_Blk_Cnt_Chip "        // SSD only
    "-v 179,raw48,Used_Rsvd_Blk_Cnt_Tot "         // SSD only
    "-v 180,raw48,Unused_Rsvd_Blk_Cnt_Tot "       // SSD only
    "-v 181,raw48,Program_Fail_Cnt_Total "
    "-v 182,raw48,Erase_Fail_Count_Total "        // SSD only
    "-v 183,raw48,Runtime_Bad_Block "
    "-v 184,raw48,End-to-End_Error "
    //  185-186 Unknown_Attribute
    "-v 187,raw48,Reported_Uncorrect "
    "-v 188,raw48,Command_Timeout "
    "-v 189,raw48,High_Fly_Writes "               // HDD only
    "-v 190,tempminmax,Airflow_Temperature_Cel "
    "-v 191,raw48,G-Sense_Error_Rate "            // HDD only
    "-v 192,raw48,Power-Off_Retract_Count "
    "-v 193,raw48,Load_Cycle_Count "              // HDD only
    "-v 194,tempminmax,Temperature_Celsius "
    "-v 195,raw48,Hardware_ECC_Recovered "
    "-v 196,raw16(raw16),Reallocated_Event_Count "
    "-v 197,raw48,Current_Pending_Sector "
    "-v 198,raw48,Offline_Uncorrectable "
    "-v 199,raw48,UDMA_CRC_Error_Count "
    "-v 200,raw48,Multi_Zone_Error_Rate "         // HDD only
    "-v 201,raw48,Soft_Read_Error_Rate "          // HDD only
    "-v 202,raw48,Data_Address_Mark_Errs "        // HDD only
    "-v 203,raw48,Run_Out_Cancel "
    "-v 204,raw48,Soft_ECC_Correction "
    "-v 205,raw48,Thermal_Asperity_Rate "
    "-v 206,raw48,Flying_Height "                 // HDD only
    "-v 207,raw48,Spin_High_Current "             // HDD only
    "-v 208,raw48,Spin_Buzz "                     // HDD only
    "-v 209,raw48,Offline_Seek_Performnce "       // HDD only
    //  210-219 Unknown_Attribute
    "-v 220,raw48,Disk_Shift "                    // HDD only
    "-v 221,raw48,G-Sense_Error_Rate "            // HDD only
    "-v 222,raw48,Loaded_Hours "                  // HDD only
    "-v 223,raw48,Load_Retry_Count "              // HDD only
    "-v 224,raw48,Load_Friction "                 // HDD only
    "-v 225,raw48,Load_Cycle_Count "              // HDD only
    "-v 226,raw48,Load-in_Time "                  // HDD only
    "-v 227,raw48,Torq-amp_Count "                // HDD only
    "-v 228,raw48,Power-off_Retract_Count "
    //  229 Unknown_Attribute
    "-v 230,raw48,Head_Amplitude "                // HDD only
    "-v 231,raw48,Temperature_Celsius "
    "-v 232,raw48,Available_Reservd_Space "
    "-v 233,raw48,Media_Wearout_Indicator "       // SSD only
    //  234-239 Unknown_Attribute
    "-v 240,raw24(raw8),Head_Flying_Hours "       // HDD only, smartmontools <= r3966: raw48
    "-v 241,raw48,Total_LBAs_Written "
    "-v 242,raw48,Total_LBAs_Read "
    //  243-249 Unknown_Attribute
    "-v 250,raw48,Read_Error_Retry_Rate "
    //  251-253 Unknown_Attribute
    "-v 254,raw48,Free_Fall_Sensor "              // HDD only
  */
  },
  { "Swissbit C440 Industrial CompactFlash Card",
    // spec v1.23 found at http://www.farnell.com/datasheets/1821167.pdf
    // tested with SFCF4096H2BU4TO-I-MS-527-STD
    "SFCF(2048|4096|8192|16GB|32GB|64GB)H[0-9]BU[24]TO-(C|I)-(MS|QT|NU)-5[0-9]7-STD",
    "", "",
    "-v 196,raw24/raw24,Spare_Blocks "
    "-v 213,raw24/raw24,Spare_Blocks_Worst_Chip "
    "-v 229,raw48,Erase_Count "
    "-v 203,raw48,Total_ECC_Errors "
    "-v 232,raw48,Total_Number_of_Reads "
    "-v 214,raw48,Reserved_Attribute " // Spec says "to be determined"
    "-v 215,raw48,Current_TRIM_Percent "
  },
  { "Swissbit X-600m Series Industrial mSATA SSD",
    // spec v1.06 found at https://www.mouser.com/pdfdocs/Swissbit_X-600m_Datasheet.pdf
    // tested with SFSA016GU1AA2TO-I-DB-216-STD
    "SFSA(008|016|032|064|128)GU[0-9]AA[124]TO-(C|I)-(DB|QC|NC)-2[0-9]6-STD",
    "", "",
  //"-v 1,raw48,Raw_Read_Error_Rate "
  //"-v 5,raw16(raw16),Reallocated_Sector_Ct "
  //"-v 9,raw24(raw8),Power_On_Hours "
  //"-v 12,raw48,Power_Cycle_Count "
    "-v 160,raw48,Uncorrectable_Error_Cnt "
    "-v 161,raw48,Spare_Blocks_Remaining "
    "-v 163,raw48,Initial_Bad_Block_Count "
    "-v 164,raw48,Total_Erase_Count "
    "-v 165,raw48,Max_Erase_Count "
    "-v 166,raw48,Min_Erase_Count "
    "-v 167,raw48,Average_Erase_Count "
    "-v 168,raw48,Max_Erase_Count_of_Spec "
    "-v 169,raw48,Power_On_Uncorr_Err_Cnt "
    "-v 192,raw48,Init_Spare_Blocks_Avail "
    "-v 193,raw48,Dynamic_Remaps "
  //"-v 194,tempminmax,Temperature_Celsius "
  //"-v 195,raw48,Hardware_ECC_Recovered "
  //"-v 196,raw16(raw16),Reallocated_Event_Count "
  //"-v 198,raw48,Offline_Uncorrectable "
    "-v 199,raw48,SATA_CRC_Error_Count "
    "-v 215,raw48,TRIM_Count "
    "-v 235,hex56,Flash_Writes_LBAs_Low "
    "-v 237,hex48,Flash_Writes_LBAs_High "
    "-v 241,hex56,Total_LBAs_Written_Low "
    "-v 242,hex56,Total_LBAs_Read_Low "
    "-v 243,hex48,Total_LBAs_Written_High "
    "-v 244,hex48,Total_LBAs_Read_High "
    "-v 248,raw48,Perc_Rated_Life_Remain "
    "-v 249,raw48,Spares_Remaining_Perc "
  },
  { "Apacer SDM4 Series SSD Module",
    "(2|4|8|16|32|64)GB SATA Flash Drive", // tested with APSDM002G15AN-CT/SFDDA01C and SFI2101D
    "SF(DDA01C|I2101D)",
    "",
    "-v 160,raw48,Initial_Bad_Block_Count "
    "-v 161,raw48,Bad_Block_Count "
    "-v 162,raw48,Spare_Block_Count "
    "-v 163,raw48,Max_Erase_Count "
    "-v 164,raw48,Average_Erase_Count "
    "-v 165,raw48,Average_Erase_Count " // could be wrong
  },
  { "Apacer SDM5/5A/5A-M Series SSD Module",
    "(1|2|4|8|16|32|64)GB SATA Flash Drive", // tested with APSDM016GA2AN-PTM1/SFDK004A,
      // APSDM016GA3AN-ATM/SFDE001A, APSDM004G13AN-AT/SFDE001A
    "SF(DK004A|DE001A)",
    "",
  //"-v 9,raw24(raw8),Power_On_Hours "
  //"-v 12,raw48,Power_Cycle_Count "
    "-v 163,raw48,Max_Erase_Count "
    "-v 164,raw48,Average_Erase_Count "
    "-v 166,raw48,Grown_Bad_Block_Count "
    "-v 167,raw48,SSD_Write_Protect_Mode "
    "-v 168,raw48,SATA_PHY_Err_Ct "
    "-v 175,raw48,Bad_Cluster_Table_Count "
    "-v 192,raw48,Unexpect_Power_Loss_Ct "
  //"-v 194,tempminmax,Temperature_Celsius "
  //"-v 241,raw48,Total_LBAs_Written "
  },
  { "Apacer AS340 SSDs",
    "Apacer AS340 (120|240|480|960)GB", // tested with Apacer AS340 120GB/AP612PE0
    "", "",
  //"-v 9,raw24(raw8),Power_On_Hours "
  //"-v 12,raw48,Power_Cycle_Count "
    "-v 163,raw48,Max_Erase_Count "
    "-v 164,raw48,Average_Erase_Count "
    "-v 166,raw48,Later_Bad_Block_Count "
    "-v 167,raw48,SSD_Protect_Mode "
    "-v 168,raw48,SATA_PHY_Error_Count "
    "-v 171,raw48,Program_Fail_Count "
    "-v 172,raw48,Erase_Fail_Count "
    "-v 175,raw48,Bad_Cluster_Table_Count "
    "-v 192,raw48,Unexpect_Power_Loss_Ct "
  //"-v 194,tempminmax,Temperature_Celsius "
    "-v 231,raw48,Lifetime_Left "
  //"-v 241,raw48,Total_LBAs_Written "
  },
  { "Apple MacBook Air SSD", // probably Toshiba
    "APPLE SSD TS(064|128)E", // tested with APPLE SSD TS064E/TQAABBF0
    "", "",
    "-v 173,raw48,Wear_Leveling_Count " //  ]
    "-v 241,raw48,Host_Writes_GiB "     //  ]  guessed (ticket #655)
    "-v 242,raw48,Host_Reades_GiB "     //  ]
  },
  { "Apple SD/SM/TS...E/F/G SSDs", // SanDisk/Samsung/Toshiba?
    "APPLE SSD (S[DM]|TS)0?(128|256|512|768|1024)[EFG]", // tested with APPLE SSD SD256E/1021AP, SD0128F/A223321
     // APPLE SSD SM768E/CXM90A1Q, SM0512F/UXM2JA1Q, TS0256F/109L0704, SM0512G/BXW1SA0Q, SM1024G/BXW1SA0Q
    "", "",
  //"-v 1,raw48,Raw_Read_Error_Rate "
  //"-v 5,raw16(raw16),Reallocated_Sector_Ct "
  //"-v 9,raw24(raw8),Power_On_Hours "
  //"-v 12,raw48,Power_Cycle_Count "
    "-v 169,raw48,Unknown_Apple_Attrib "
    "-v 173,raw48,Wear_Leveling_Count " // ]
    "-v 174,raw48,Host_Reads_MiB "      // ] guessed (ticket #342), S[DM]*F only
    "-v 175,raw48,Host_Writes_MiB "     // ]
  //"-v 192,raw48,Power-Off_Retract_Count "
  //"-v 194,tempminmax,Temperature_Celsius "
  //"-v 197,raw48,Current_Pending_Sector "
  //"-v 199,raw48,UDMA_CRC_Error_Count "
  //"-v 240,raw48,Unknown_SSD_Attribute "
  },
  { "Crucial/Micron RealSSD C300/P300", // Marvell 88SS9174
    "C300-CTFDDA[AC](064|128|256)MAG|" // tested with C300-CTFDDAC128MAG/0002,
      // C300-CTFDDAC064MAG/0006
    "P300-MTFDDAC(050|100|200)SAL", // tested with P300-MTFDDAC100SAL/0003
    "", "",
  //"-v 1,raw48,Raw_Read_Error_Rate "
  //"-v 5,raw16(raw16),Reallocated_Sector_Ct "
  //"-v 9,raw24(raw8),Power_On_Hours "
  //"-v 12,raw48,Power_Cycle_Count "
    "-v 170,raw48,Grown_Failing_Block_Ct "
    "-v 171,raw48,Program_Fail_Count "
    "-v 172,raw48,Erase_Fail_Count "
    "-v 173,raw48,Wear_Leveling_Count "
    "-v 174,raw48,Unexpect_Power_Loss_Ct "
    "-v 181,raw16,Non4k_Aligned_Access "
    "-v 183,raw48,SATA_Iface_Downshift "
  //"-v 184,raw48,End-to-End_Error "
  //"-v 187,raw48,Reported_Uncorrect "
  //"-v 188,raw48,Command_Timeout "
    "-v 189,raw48,Factory_Bad_Block_Ct "
  //"-v 194,tempminmax,Temperature_Celsius "
  //"-v 195,raw48,Hardware_ECC_Recovered "
  //"-v 196,raw16(raw16),Reallocated_Event_Count "
  //"-v 197,raw48,Current_Pending_Sector "
  //"-v 198,raw48,Offline_Uncorrectable "
  //"-v 199,raw48,UDMA_CRC_Error_Count "
    "-v 202,raw48,Percent_Lifetime_Used "
    "-v 206,raw48,Write_Error_Rate "
  },
  { "Crucial/Micron RealSSD m4/C400/P400", // Marvell 9176, fixed firmware
    "C400-MTFDDA[ACK](064|128|256|512)MAM|"
    // M4-CT032M4SSD3/04MH
    "M4-CT(032|064|128|256|512)M4SSD[123]|" // tested with M4-CT512M4SSD2/0309
    "MTFDDA[AK](064|128|256|512|050|100|200|400)MA[MNR]-1[JKS]1.*", // tested with
       // MTFDDAK256MAR-1K1AA/MA52, MTFDDAK256MAM-1K12/08TH,
       // MTFDDAA064MAR-1J1AB  49Y5835 49Y5838IBM/MA49 (P400e)
    "030[9-Z]|03[1-Z].|0[4-Z]..|[1-Z]....*", // >= "0309"
    "",
  //"-v 1,raw48,Raw_Read_Error_Rate "
  //"-v 5,raw16(raw16),Reallocated_Sector_Ct "
  //"-v 9,raw24(raw8),Power_On_Hours "
  //"-v 12,raw48,Power_Cycle_Count "
    "-v 170,raw48,Grown_Failing_Block_Ct "
    "-v 171,raw48,Program_Fail_Count "
    "-v 172,raw48,Erase_Fail_Count "
    "-v 173,raw48,Wear_Leveling_Count "
    "-v 174,raw48,Unexpect_Power_Loss_Ct "
    "-v 181,raw16,Non4k_Aligned_Access "
    "-v 183,raw48,SATA_Iface_Downshift "
  //"-v 184,raw48,End-to-End_Error "
  //"-v 187,raw48,Reported_Uncorrect "
  //"-v 188,raw48,Command_Timeout "
    "-v 189,raw48,Factory_Bad_Block_Ct "
  //"-v 194,tempminmax,Temperature_Celsius "
  //"-v 195,raw48,Hardware_ECC_Recovered "
  //"-v 196,raw16(raw16),Reallocated_Event_Count "
  //"-v 197,raw48,Current_Pending_Sector "
  //"-v 198,raw48,Offline_Uncorrectable "
  //"-v 199,raw48,UDMA_CRC_Error_Count "
    "-v 202,raw48,Perc_Rated_Life_Used "
    "-v 206,raw48,Write_Error_Rate "
    "-v 225,raw48,Unknown_Marvell_Attr " // P400e
    "-v 231,raw48,Unknown_Marvell_Attr " // P400e
    "-v 242,raw48,Host_Reads" // P400e: 2MiB?
  },
  { "Crucial/Micron RealSSD m4/C400", // Marvell 9176, buggy or unknown firmware
    "C400-MTFDDA[ACK](064|128|256|512)MAM|" // tested with C400-MTFDDAC256MAM/0002
    "M4-CT(032|064|128|256|512)M4SSD[123]", // tested with M4-CT064M4SSD2/0002,
      // M4-CT064M4SSD2/0009, M4-CT256M4SSD3/000F
    "",
    "This drive may hang after 5184 hours of power-on time:\n"
    "https://www.tomshardware.com/news/Crucial-m4-Firmware-BSOD,14544.html\n"
    "See the following web page for firmware updates:\n"
    "http://www.crucial.com/usa/en/support-ssd",
    "-v 170,raw48,Grown_Failing_Block_Ct "
    "-v 171,raw48,Program_Fail_Count "
    "-v 172,raw48,Erase_Fail_Count "
    "-v 173,raw48,Wear_Leveling_Count "
    "-v 174,raw48,Unexpect_Power_Loss_Ct "
    "-v 181,raw16,Non4k_Aligned_Access "
    "-v 183,raw48,SATA_Iface_Downshift "
    "-v 189,raw48,Factory_Bad_Block_Ct "
    "-v 202,raw48,Perc_Rated_Life_Used "
    "-v 206,raw48,Write_Error_Rate"
  },
  { "Crucial/Micron MX500 SSDs",
    "CT(250|500|1000|2000)MX500SSD[14]", // tested with CT500MX500SSD1/M3CR020,
      // .../M3CR022, .../M3CR023, CT1000MX500SSD1/M3CR010, .../M3CR032
    "M3CR0([012][0-9]|3[0-2])", // Assume FW <= M3CR032 have bogus attribute 197
      // (tickets #1227, #1311, #1336)
    "This firmware returns bogus raw values in attribute 197",
  //"-v 1,raw48,Raw_Read_Error_Rate "
    "-v 5,raw48,Reallocate_NAND_Blk_Cnt "
  //"-v 9,raw24(raw8),Power_On_Hours "
  //"-v 12,raw48,Power_Cycle_Count "
    "-v 171,raw48,Program_Fail_Count "
    "-v 172,raw48,Erase_Fail_Count "
    "-v 173,raw48,Ave_Block-Erase_Count "
    "-v 174,raw48,Unexpect_Power_Loss_Ct "
    "-v 180,raw48,Unused_Reserve_NAND_Blk "
    "-v 183,raw48,SATA_Interfac_Downshift "
    "-v 184,raw48,Error_Correction_Count "
  //"-v 187,raw48,Reported_Uncorrect "
  //"-v 194,tempminmax,Temperature_Celsius "
  //"-v 196,raw16(raw16),Reallocated_Event_Count "
    "-v 197,raw48,Bogus_Current_Pend_Sect " // Randomly flips 0 <> 1
  //"-v 198,raw48,Offline_Uncorrectable "
  //"-v 199,raw48,UDMA_CRC_Error_Count "
    "-v 202,raw48,Percent_Lifetime_Remain "
    "-v 206,raw48,Write_Error_Rate "
    "-v 210,raw48,Success_RAIN_Recov_Cnt "
    "-v 246,raw48,Total_LBAs_Written "
    "-v 247,raw48,Host_Program_Page_Count "
    "-v 248,raw48,FTL_Program_Page_Count"
  },
  { "Crucial/Micron BX/MX1/2/3/500, M5/600, 11/1300 SSDs",
    "Crucial_CT(128|256|512)MX100SSD1|"// Marvell 88SS9189, tested with Crucial_CT256MX100SSD1/MU01
    "Crucial_CT(200|250|256|500|512|1000|1024)MX200SSD[1346]|" // Marvell 88SS9189, tested with
      // Crucial_CT500MX200SSD1/MU01, Crucial_CT1024MX200SSD1/MU01, Crucial_CT250MX200SSD3/MU01,
      // Crucial_CT250MX200SSD1/MU03
    "Crucial_CT(275|525|750|1050|2050)MX300SSD[14]|" // Marvell 88SS1074, tested with
      // Crucial_CT275MX300SSD1/M0CR040, Crucial_CT525MX300SSD1/M0CR021, Crucial_CT750MX300SSD1/M0CR011,
      // Crucial_CT2050MX300SSD1/M0CR031
    "Crucial_CT(120|240|480|960)M500SSD[134]|" // Marvell 88SS9187, tested with
      // Crucial_CT120M500SSD1/MU02, Crucial_CT120M500SSD3/MU02, Crucial_CT240M500SSD1/MU03,
      // Crucial_CT480M500SSD1/MU03, Crucial_CT960M500SSD1/MU03, Crucial_CT240M500SSD4/MU05
    "Crucial_CT(128|256|512|1024)M550SSD[134]|" // tested with Crucial_CT512M550SSD3/MU01,
      // Crucial_CT1024M550SSD1/MU01, Crucial_CT128M550SSD4/MU02
    "CT(120|240|480)BX300SSD1|" // Silicon Motion SM2258, same attributes as Marvell-based Crucial SSDs,
      // tested with CT240BX300SSD1/M2CR010
    "CT(120|240|480|960|[12]000)BX500SSD1|" // Silicon Motion SM2258XT, tested with CT120BX500SSD1/M6CR013,
      // CT1000BX500SSD1/M6CR030, CT2000BX500SSD1/M6CR030
    "CT(250|500|1000|2000)MX500SSD[14]|" // Silicon Motion SM2258, tested with CT250MX500SSD1/M3CR010
      // CT500MX500SSD1/M3CR010, CT1000MX500SSD1/M3CR010, CT2000MX500SSD1/M3CR010,
      // CT250MX500SSD4/M3CR022 (now handled by above entry)
    "Micron_M500_MTFDDA[KTV](120|240|480|960)MAV|"// tested with Micron_M500_MTFDDAK960MAV/MU05
    "Micron_M500DC_(EE|MT)FDDA[AK](120|240|480|800)MBB|" // tested with Micron_M500DC_EEFDDAA120MBB/129,
      // Micron_M500DC_MTFDDAK800MBB/0129
    "(Micron[_ ])?M500IT[_ ]MTFDDA[KTY](032|050|060|064|120|128|240|256)[MS]BD|" // tested with M500IT_MTFDDAK240MBD/MG02
    "(Micron_)?M510[_-]MTFDDA[KTV](128|256)MAZ|" // tested with M510-MTFDDAK256MAZ/MU01
    "MICRON_M510DC_(EE|MT)FDDAK(120|240|480|800|960)MBP|" // tested with Micron_M510DC_MTFDDAK240MBP/0005
    "(Micron_)?M550[_-]MTFDDA[KTV](064|128|256|512|1T0)MAY|" // tested with M550-MTFDDAK256MAY/MU01
    "(Micron_M600_)?(EE|MT)FDDA[KTV](128|256|512|1T0)MBF[25Z]?(-.*)?|" // tested with Micron_M600_MTFDDAK1T0MBF/MU01,
      // MTFDDAK256MBF-1AN1ZABHA/M603
    "(Micron_1100_)?MTFDDA[KV](256|512|1T0|2T0)TBN(-.*)?|" // Marvell 88SS1074, tested with
      // Micron_1100_MTFDDAK256TBN/M0MU020, MTFDDAK256TBN/M0MA020 (OEM), MTFDDAV256TBN-1AR15ABHA/HPC0T14
    "Micron 1100 SATA (256G|512G|1T|2T)B|" // tested with Micron 1100 SATA 256GB/M0DL022
    "(Micron_1300_)?(EE|MT)FDDA[KV](256|512|1T0|2T0)TDL", // tested with Micron_1300_MTFDDAK256TDL/M5MU000,
      // Micron_1300_MTFDDAK1T0TDL/M5MU000, MTFDDAK2T0TDL/M5MU030
    "", "",
  //"-v 1,raw48,Raw_Read_Error_Rate "
    "-v 5,raw48,Reallocate_NAND_Blk_Cnt "
  //"-v 9,raw24(raw8),Power_On_Hours "
  //"-v 12,raw48,Power_Cycle_Count "
    "-v 170,raw48,Reserved_Block_Count "
    "-v 171,raw48,Program_Fail_Count "
    "-v 172,raw48,Erase_Fail_Count "
    "-v 173,raw48,Ave_Block-Erase_Count "
    "-v 174,raw48,Unexpect_Power_Loss_Ct "
    "-v 180,raw48,Unused_Reserve_NAND_Blk "
    "-v 183,raw48,SATA_Interfac_Downshift "
    "-v 184,raw48,Error_Correction_Count "
  //"-v 187,raw48,Reported_Uncorrect "
  //"-v 194,tempminmax,Temperature_Celsius "
    "-v 195,raw48,Cumulativ_Corrected_ECC "
  //"-v 196,raw16(raw16),Reallocated_Event_Count "
  //"-v 197,raw48,Current_Pending_Sector "
  //"-v 198,raw48,Offline_Uncorrectable "
  //"-v 199,raw48,UDMA_CRC_Error_Count "
    "-v 202,raw48,Percent_Lifetime_Remain "
    "-v 206,raw48,Write_Error_Rate "
    "-v 210,raw48,Success_RAIN_Recov_Cnt "
    "-v 223,raw48,Unkn_CrucialMicron_Attr " // M6CR030
    "-v 246,raw48,Total_LBAs_Written "
    "-v 247,raw48,Host_Program_Page_Count "
    "-v 248,raw48,FTL_Program_Page_Count "
    "-v 249,raw48,Unkn_CrucialMicron_Attr " // M6CR030
  //"-v 250,raw48,Read_Error_Retry_Rate "   // M6CR030
    "-v 251,raw48,Unkn_CrucialMicron_Attr " // M6CR030
    "-v 252,raw48,Unkn_CrucialMicron_Attr " // M6CR030
    "-v 253,raw48,Unkn_CrucialMicron_Attr " // M6CR030
    "-v 254,raw48,Unkn_CrucialMicron_Attr"  // M6CR030
  },
  // Reference: https://www.micron.com/resource-details/feec878a-265e-49a7-8086-15137c5f9011
  // TN-FD-34: 5100 SSD SMART Implementation
  {
    "Micron 5100 Pro / 52x0 / 5300 SSDs",
    "(Micron_5100_)?(EE|MT)FDDA[KV](240|480|960|1T9|3T8|7T6)T(BY|CB|CC)|" // Matches both stock and Dell OEM
      // tested with Micron_5100_MTFDDAK3T8TCB/D0MU410, MTFDDAK3T8TCB/D0MU410
    "(Micron_5200_)?MTFDDAK(480|960|1T9|3T8|7T6)TD(C|D|N)|" // tested with Micron_5200_MTFDDAK3T8TDD/D1MU505
    "Micron_5210_MTFDDAK(480|960|1T9|3T8|7T6)QDE|" // tested with Micron_5210_MTFDDAK7T6QDE/D2MU804
    "Micron_5300_MTFDDA[KV](240|480|960|1T9|3T8|7T6)TD[ST]", // tested with Micron_5300_MTFDDAK1T9TDS/D3MU001
    "", "",
  //"-v 1,raw48,Raw_Read_Error_Rate "
  //"-v 5,raw48,Reallocated_Block_Count "
  //"-v 9,raw24(raw8),Power_On_Hours "  // raw24(raw8)??
  //"-v 12,raw48,Power_Cycle_Count "
    "-v 170,raw48,Reserved_Block_Pct " // Percentage of remaining reserved blocks available
    "-v 171,raw48,Program_Fail_Count "
    "-v 172,raw48,Erase_Fail_Count "
    "-v 173,raw48,Avg_Block-Erase_Count "
    "-v 174,raw48,Unexpect_Power_Loss_Ct "
  //"-v 180,raw48,Reserved_Block_Count " // absolute count of remaining reserved blocks available
    "-v 183,raw48,SATA_Int_Downshift_Ct " // SATA speed downshift count
  //"-v 184,raw48,Error_Correction_Count "
  //"-v 187,raw48,Reported_Uncorrect " // Number of UECC correction failures
  //"-v 188,raw48,Command_Timeouts "
  //"-v 194,tempminmax,Temperature_Celsius " // 100 - degrees C, wraps: 101 reported as 255
  //"-v 195,raw48,Cumulativ_Corrected_ECC "
  //"-v 196,raw48,Reallocation_Event_Ct "
  //"-v 197,raw48,Current_Pending_Sector " // Use the raw value
  //"-v 198,raw48,Offline_Uncorrectable "  // Use the raw value
  //"-v 199,raw48,UDMA_CRC_Error_Count "   // Use the raw value
    "-v 202,raw48,Percent_Lifetime_Remain " // Remaining endurance, trips at 10%
    "-v 206,raw48,Write_Error_Rate "
    "-v 210,raw48,RAIN_Success_Recovered "  // Total number of NAND pages recovered by RAIN
    "-v 211,raw48,Integ_Scan_Complete_Cnt "  // Number of periodic data integrity scans completed
    "-v 212,raw48,Integ_Scan_Folding_Cnt "   // Number of blocks reallocated by integrity scans
    "-v 213,raw48,Integ_Scan_Progress "      // Current is percentage, raw is absolute number of superblocks scanned by the current integrity scan
    "-v 246,raw48,Total_LBAs_Written "
    "-v 247,raw48,Host_Program_Page_Count "
    "-v 248,raw48,Bckgnd_Program_Page_Cnt"
  },
  { "Micron M500DC/M510DC Enterprise SSDs",
    "Micron_M500DC_(EE|MT)FDDA[AK](120|240|480|800)MBB|" // tested with
      // Micron_M500DC_EEFDDAA120MBB/129, Micron_M500DC_MTFDDAK800MBB/0129
    "MICRON_M510DC_(EE|MT)FDDAK(120|240|480|800|960)MBP", // tested with
      // Micron_M510DC_MTFDDAK240MBP/0005
    "", "",
  //"-v 1,raw48,Raw_Read_Error_Rate "
    "-v 5,raw48,Reallocated_Block_Count "
  //"-v 9,raw24(raw8),Power_On_Hours "
  //"-v 12,raw48,Power_Cycle_Count "
    "-v 170,raw48,Reserved_Block_Count "
    "-v 171,raw48,Program_Fail_Count "
    "-v 172,raw48,Erase_Fail_Count "
    "-v 173,raw48,Ave_Block-Erase_Count "
    "-v 174,raw48,Unexpect_Power_Loss_Ct "
    "-v 184,raw48,Error_Correction_Count "
  //"-v 187,raw48,Reported_Uncorrect "
    "-v 188,raw48,Command_Timeouts "
  //"-v 194,tempminmax,Temperature_Celsius "
    "-v 195,raw48,Cumulativ_Corrected_ECC "
  //"-v 197,raw48,Current_Pending_Sector "
  //"-v 198,raw48,Offline_Uncorrectable "
  //"-v 199,raw48,UDMA_CRC_Error_Count "
    "-v 202,raw48,Percent_Lifetime_Remain "
    "-v 206,raw48,Write_Error_Rate "
    "-v 247,raw48,Host_Program_Page_Count "
    "-v 248,raw48,Bckgnd_Program_Page_Cnt"
  },
  { "SandForce Driven SSDs", // Corsair Force LS with buggy firmware only
    "Corsair Force LS SSD", // tested with Corsair Force LS SSD/S9FM01.8
    "S9FM01\\.8",
    "A firmware update is available for this drive.\n"
    "It is HIGHLY RECOMMENDED for drives with specific serial numbers.\n"
    "See the following web pages for details:\n"
    "https://www.corsair.com/en-us/force-series-ls-60gb-sata-3-6gb-s-ssd\n"
    "https://www.smartmontools.org/ticket/628",
    "-v 1,raw24/raw32,Raw_Read_Error_Rate "
    "-v 5,raw48,Retired_Block_Count "
    "-v 9,msec24hour32,Power_On_Hours_and_Msec "
  //"-v 12,raw48,Power_Cycle_Count "
    "-v 162,raw48,Unknown_SandForce_Attr "
    "-v 170,raw48,Reserve_Block_Count "
    "-v 172,raw48,Erase_Fail_Count "
    "-v 173,raw48,Unknown_SandForce_Attr "
    "-v 174,raw48,Unexpect_Power_Loss_Ct "
    "-v 181,raw48,Program_Fail_Count "
  //"-v 187,raw48,Reported_Uncorrect "
  //"-v 192,raw48,Power-Off_Retract_Count "
  //"-v 194,tempminmax,Temperature_Celsius "
  //"-v 196,raw16(raw16),Reallocated_Event_Count "
    "-v 218,raw48,Unknown_SandForce_Attr "
    "-v 231,raw48,SSD_Life_Left "
    "-v 241,raw48,Lifetime_Writes_GiB "
    "-v 242,raw48,Lifetime_Reads_GiB"
  },
  { "SandForce Driven SSDs",
    "SandForce 1st Ed\\.|" // Demo Drive, tested with firmware 320A13F0
    "ADATA SSD S(396|510|599) .?..GB|" // tested with ADATA SSD S510 60GB/320ABBF0,
      // ADATA SSD S599 256GB/3.1.0, 64GB/3.4.6
    "ADATA SP[389]00|" // tested with ADATA SP300/5.0.2d, SP800/5.0.6c,
      // ADATA SP900/5.0.6 (Premier Pro, SF-2281)
    "ADATA SSD S[PX]900 (64|128|256|512)GB-DL2|" // tested with ADATA SSD SP900 256GB-DL2/5.0.6,
      // ADATA SSD SX900 512GB-DL2/5.8.2
    "ADATA XM11 (128|256)GB|" // tested with ADATA XM11 128GB/5.0.1
    "ATP Velocity MIV (60|120|240|480)GB|" // tested with ATP Velocity MIV 480GB/110719
    "Comay BladeDrive E28 (800|1600|3200)GB|" // LSI SF-2581, tested with Comay BladeDrive E28 800GB/2.71
    "Corsair CSSD-F(40|60|80|115|120|160|240)GBP?2.*|" // Corsair Force, tested with
      // Corsair CSSD-F40GB2/1.1, Corsair CSSD-F115GB2-A/2.1a
    "Corsair Voyager GTX|" // Corsair Voyager GTX/S9FM02J6
    "Corsair Force ((3 |LS )?SSD|GS|GT)|" // SF-2281, tested with
      // Corsair Force SSD/5.05, 3 SSD/1.3.2, GT/1.3.3, GS/5.03,
      // Corsair Force LS SSD/S8FM06.5, S9FM01.8, S9FM02.0
    "FM-25S2S-(60|120|240)GBP2|" // G.SKILL Phoenix Pro, SF-1200, tested with
      // FM-25S2S-240GBP2/4.2
    "FTM(06|12|24|48)CT25H|" // Supertalent TeraDrive CT, tested with
      // FTM24CT25H/STTMP2P1
    "KINGSTON SE50S37?(100|240|480)G|" // tested with KINGSTON SE50S3100G/KE1ABBF0,
      // KINGSTON SE50S37100G/61AABBF0 (E50)
    "KINGSTON SH10[03]S3(90|120|240|480)G|" // HyperX (3K), SF-2281, tested with
      // SH100S3240G/320ABBF0, SH103S3120G/505ABBF0
    "KINGSTON SKC(300S37A|380S3)(60|120|180|240|480)G|" // KC300, SF-2281, tested with
      // SKC300S37A120G/KC4ABBF0, SKC380S3120G/507ABBF0
    "KINGSTON SVP200S3(7A)?(60|90|120|240|480)G|" // V+ 200, SF-2281, tested with
      // SVP200S37A480G/502ABBF0, SVP200S390G/332ABBF0
    "KINGSTON SMS200S3(30|60|120)G|" // mSATA, SF-2241, tested with SMS200S3120G/KC3ABBF0
    "KINGSTON SMS450S3(32|64|128)G|" // mSATA, SF-2281, tested with SMS450S3128G/503ABBF0
    "KINGSTON (SV300|SKC100|SE100)S3.*G|" // other SF-2281
    "KINGSTON SHFS37A(120|240|480)G|" // HyperX Fury, SF-2281, tested with KINGSTON SHFS37A240G/608ABBF0
    "KINGSTON SNS4151S316GD|" // KINGSTON SNS4151S316GD/S9FM01.6
    "MKNSSDCR(45|60|90|120|180|240|360|480)GB(-(7|DX7?|MX|G2))?|" // Mushkin Chronos (7mm/Deluxe/MX/G2),
      // SF-2281, tested with MKNSSDCR120GB, MKNSSDCR120GB-MX/560ABBF0, MKNSSDCR480GB-DX7/603ABBF0
    "MKNSSDEC(60|120|240|480|512)GB|" // Mushkin Enhanced ECO2, tested with MKNSSDEC120GB/604ABBF0
    "MKNSSDAT(30|40|60|120|180|240|480)GB(-(DX|V))?|" // Mushkin Atlas (Deluxe/Value), mSATA, SF-2281,
      // tested with MKNSSDAT120GB-V/540ABBF0
    "Mushkin MKNSSDCL(40|60|80|90|115|120|180|240|480)GB-DX2?|" // Mushkin Callisto deluxe,
      // SF-1200/1222, Mushkin MKNSSDCL60GB-DX/361A13F0
    "MXSSD3MDSF-(60|120)G|" // MX-DS FUSION, tested with MXSSD3MDSF-60G/2.32
    "OCZ[ -](AGILITY2([ -]EX)?|COLOSSUS2|ONYX2|VERTEX(2|-LE))( [123]\\..*)?|" // SF-1200,
      // tested with OCZ-VERTEX2/1.11, OCZ-VERTEX2 3.5/1.11
    "OCZ-NOCTI|" // mSATA, SF-2100, tested with OCZ-NOCTI/2.15
    "OCZ-REVODRIVE3?( X2)?|" // PCIe, SF-1200/2281, tested with
      // OCZ-REVODRIVE( X2)?/1.20, OCZ-REVODRIVE3 X2/2.11
    "OCZ-REVODRIVE350|"
    "OCZ[ -](VELO|VERTEX2[ -](EX|PRO))( [123]\\..*)?|" // SF-1500, tested with
      // OCZ VERTEX2-PRO/1.10 (Bogus thresholds for attribute 232 and 235)
    "D2[CR]STK251...-....(\\.C)?|" // OCZ Deneva 2 C/R, SF-22xx/25xx,
      // tested with D2CSTK251M11-0240/2.08, D2CSTK251A10-0240/2.15, D2RSTK251M11-0100.C/3.22
    "OCZ-(AGILITY3|SOLID3|VERTEX3( LT| MI)?)|"  // SF-2200, tested with OCZ-VERTEX3/2.02,
      // OCZ-AGILITY3/2.11, OCZ-SOLID3/2.15, OCZ-VERTEX3 MI/2.15, OCZ-VERTEX3 LT/2.22
    "OCZ Z-DRIVE R4 [CR]M8[48]|" // PCIe, SF-2282/2582, tested with OCZ Z-DRIVE R4 CM84/2.13
      // (Bogus attributes under Linux)
    "OCZ Z-DRIVE 4500|"
    "OCZ-VELO DRIVE|" // VeloDrive R, PCIe, tested with OCZ-VELO DRIVE/1.33
    "TALOS2|" // OCZ Talos 2 C/R, SAS (works with -d sat), 2*SF-2282, tested with TALOS2/3.20E
    "(APOC|DENC|DENEVA|FTNC|GFGC|MANG|MMOC|NIMC|TMSC).*|" // other OCZ SF-1200,
      // tested with DENCSTE251M11-0120/1.33, DENEVA PCI-E/1.33
    "(DENR|DRSAK|EC188|NIMR|PSIR|TRSAK).*|" // other OCZ SF-1500
    "OWC Aura Pro( 6G SSD)?|" // tested with OWC Aura Pro 6G SSD/507ABBF0, OWC Aura Pro/603ABBF0
    "OWC Mercury Electra (Pro )?[36]G SSD|" // tested with
      // OWC Mercury Electra 6G SSD/502ABBF0, OWC Mercury Electra Pro 3G SSD/541ABBF0
    "OWC Mercury E(xtreme|XTREME) Pro (6G |RE )?SSD|" // tested with
      // OWC Mercury Extreme Pro SSD/360A13F0, OWC Mercury EXTREME Pro 6G SSD/507ABBF0
    "Patriot Pyro|" // tested with Patriot Pyro/332ABBF0
    "SanDisk SDSSDX(60|120|240|480)GG25|" // SanDisk Extreme, SF-2281, tested with
      // SDSSDX240GG25/R201
    "SanDisk SDSSDA(120|240|480)G|" // SanDisk SSD Plus, tested with SanDisk SDSSDA240G/U21010RL
    "SuperSSpeed S301 [0-9]*GB|" // SF-2281, tested with SuperSSpeed S301 128GB/503
    "SG9XCS2D(0?50|100|200|400)GESLT|" // Smart Storage Systems XceedIOPS2, tested with
      // SG9XCS2D200GESLT/SA03L370
    "SSD9SC(120|240|480)GED[EA]|" // PNY Prevail Elite, tested with SSD9SC120GEDA/334ABBF0
    "(TX32|TX31C1|VN0.?..GCNMK).*|" // Smart Storage Systems XceedSTOR
    "(TX22D1|TX21B1).*|" // Smart Storage Systems XceedIOPS2
    "TX52D1.*|" // Smart Storage Systems Xcel-200
    "TS(64|128|256|512)GSSD[37]20|" // Transcend SSD320/720, SF-2281, tested with
      // TS128GSSD320, TS256GSSD720/5.2.0
    "UGB(88P|99S)GC...H[BF].|" // Unigen, tested with
      // UGB88PGC100HF2/MP Rev2, UGB99SGC100HB3/RC Rev3
    "SG9XCS(1F|2D)(50|100|200|400)GE01|" // XceedIOPS, tested with SG9XCS2D50GE01/SA03F34V
    "VisionTek GoDrive (60|120|240|480)GB", // tested with VisionTek GoDrive 480GB/506ABBF0
    "", "",
    "-v 1,raw24/raw32,Raw_Read_Error_Rate "
    "-v 5,raw48,Retired_Block_Count "
    "-v 9,msec24hour32,Power_On_Hours_and_Msec "
  //"-v 12,raw48,Power_Cycle_Count "
    "-v 13,raw24/raw32,Soft_Read_Error_Rate "
    "-v 100,raw48,Gigabytes_Erased "
    "-v 162,raw48,Unknown_SandForce_Attr " // Corsair Force LS SSD/S9FM01.8, *2.0
    "-v 170,raw48,Reserve_Block_Count "
    "-v 171,raw48,Program_Fail_Count "
    "-v 172,raw48,Erase_Fail_Count "
    "-v 173,raw48,Unknown_SandForce_Attr " // Corsair Force LS SSD/S9FM01.8, *2.0
    "-v 174,raw48,Unexpect_Power_Loss_Ct "
    "-v 177,raw48,Wear_Range_Delta "
    "-v 181,raw48,Program_Fail_Count "
    "-v 182,raw48,Erase_Fail_Count "
    "-v 184,raw48,IO_Error_Detect_Code_Ct "
  //"-v 187,raw48,Reported_Uncorrect "
    "-v 189,tempminmax,Airflow_Temperature_Cel "
  //"-v 192,raw48,Power-Off_Retract_Count "
  //"-v 194,tempminmax,Temperature_Celsius "
    "-v 195,raw24/raw32,ECC_Uncorr_Error_Count "
  //"-v 196,raw16(raw16),Reallocated_Event_Count "
    "-v 198,raw24/raw32:210zr54,Uncorrectable_Sector_Ct " // KINGSTON SE100S3100G/510ABBF0
    "-v 199,raw48,SATA_CRC_Error_Count "
    "-v 201,raw24/raw32,Unc_Soft_Read_Err_Rate "
    "-v 204,raw24/raw32,Soft_ECC_Correct_Rate "
    "-v 218,raw48,Unknown_SandForce_Attr " // Corsair Force LS SSD/S9FM01.8, *2.0
    "-v 230,raw48,Life_Curve_Status "
    "-v 231,raw48,SSD_Life_Left "
  //"-v 232,raw48,Available_Reservd_Space "
    "-v 233,raw48,SandForce_Internal "
    "-v 234,raw48,SandForce_Internal "
    "-v 235,raw48,SuperCap_Health "
    "-v 241,raw48,Lifetime_Writes_GiB "
    "-v 242,raw48,Lifetime_Reads_GiB"
  },
  {
    "StorFly CFast SATA 6Gbps SSDs",
    // http://datasheet.octopart.com/VSFCS2CC060G-100-Virtium-datasheet-82287733.pdf
    // tested with StorFly VSFCS2CC060G-100/0409-000
    "StorFly VSFCS2C[CI](016|030|060|120|240)G-...",
    // C - commercial, I industrial
    "", "",
    "-v 192,raw48,Unsafe_Shutdown_Count "
    "-v 160,raw48,Uncorrectable_Error_Cnt "
    // 0729 - remaining in block life. In 0828  remaining is normalized to 100% then decreases
    "-v 161,raw48,Spares_Remaining " 
    "-v 241,raw48,Host_Writes_32MiB "
    "-v 242,raw48,Host_Reads_32MiB "
    "-v 169,raw48,Lifetime_Remaining% "
    "-v 248,raw48,Lifetime_Remaining% " //  later then 0409 FW.
    "-v 249,raw48,Spares_Remaining_Perc " //  later then 0409 FW.
  },
  { "Phison Driven SSDs", // see MKP_521_Phison_SMART_attribute.pdf
    "BP4 mSATA SSD|" // MyDigital BP4, tested with BP4 mSATA SSD/S8FM06.9
    "Corsair Force LE200 SSD|" // tested with Corsair Force LE200 SSD/SBFM10, .../SBFM60.9
    "GIGABYTE GP-GSTFS31((120|240|256|480)G|100T)NTD|" // tested with GIGABYTE GP-GSTFS31120GNTD/SBFM61.3
    "GOODRAM IRIDIUM PRO|" // tested with GOODRAM IRIDIUM PRO/SAFM01.5
    "IR-SSDPR-S25A-(120|240|480|960)|" // Goodram IRIDM, tested with IR-SSDPR-S25A-120/SBFM91.3,
      // IR-SSDPR-S25A-240/SBFM91.2
    "KINGSTON O(C|M8)P0S3(64|128|256|512)B-A0|" // tested with KINGSTON OCP0S364B-A0/SBFK62A3,
      // KINGSTON OM8P0S364B-A0/SBFK62A3
    "KINGSTON SEDC400S37(400|480|800|960|1600|1800)G|" // DC400, tested with
      // KINGSTON SEDC400S37480G/SAFM02.[GH], KINGSTON SEDC400S37960G/SAFM32.I
    "KINGSTON SEDC(450R|500[MR])(480|960|1920|3840|7680)G|" // DC450R, DC500M/R, tested with
      // KINGSTON SEDC450R480G/SCEKH3. KINGSTON SEDC500M1920G/SCEKJ2.3,
      // KINGSTON SEDC500R480G/SCEKJ2.3, KINGSTON SEDC450R7680G/SCEKH3.4
    "KINGSTON SUV300S37A(120|240|480)G|" // UV300 SSD, tested with KINGSTON SUV300S37A120G/SAFM11.K
    "KINGSTON SKC310S3B?7A960G|" // SSDNow KC310, KINGSTON SKC310S37A960G/SAFM00.r
    "KINGSTON SKC400S37(128G|256G|512G|1T)|" // SSDNow KC400, KINGSTON SKC400S37128G
    "KINGSTON SV310S3(7A|D7|N7A|B7A)960G|" // SSDNow V310
    "KINGSTON SHSS3B?7A(120|240|480|960)G|" // HyperX Savage
    "KINGSTON  ?SA400(M8|S37)(120|240|480|960)G|" // Kingston A400 SSD, Phison S11 or
      // Silicon Motion controller (see ticket #801), tested with
      // KINGSTON SA400S37240G/SBFK10D7, KINGSTON SA400S37120G/SBFK71E0, */SBFKB1D1
      // KINGSTON  SA400S37480G/SBFK10D7 (two spaces), KINGSTON SA400M8240G/SBFK61E1
    "Patriot (Flare|Blast|Blaze|Burst)|" // tested with Patriot Flare/SBFM91.2,
      // Patriot Blast/SAFM11.3, Patriot Blaze/S9FM02, Patriot Burst/SBFM11.2
    "PNY CS(900|1311|2211) (120|240|480|960)GB SSD|" // tested with PNY CS900 120GB SSD/CS900612,
      // PNY CS900 240GB SSD/CS900613, PNY CS1311 120GB SSD/CS131122, PNY CS2211 240GB SSD/CS221016
    "SSD Smartbuy (60|64|120|128|240|256|480|512|960|1024|2000)GB|" // PS3111-S11, tested with
      // SSD Smartbuy 240GB/SBFM91.1, SSD Smartbuy 64GB/SBFM21.1
    "SSD PHISON 256GB PS3110-S10C|" // tested with SSD PHISON 256GB PS3110-S10C/SAFM12.2
    "SSDPR-CX400-(128|256|512|1024)|" // Goodram CX400, tested with SSDPR-CX400-512/SBFM61.3
    "SSM28(128|256|512)GPTCB3B-S11[24]61[123]", // tested with SSM28256GPTCB3B-S112612/SBFM61.2
    "", "",
  //"-v 1,raw48,Raw_Read_Error_Rate "
    "-v 2,raw48,Not_In_Use "
    "-v 3,raw48,Not_In_Use "
    "-v 5,raw48,Not_In_Use "
    "-v 7,raw48,Not_In_Use "
    "-v 8,raw48,Not_In_Use "
  //"-v 9,raw24(raw8),Power_On_Hours "
    "-v 5,raw48,Retired_Block_Count "
  //"-v 9,raw24(raw8),Power_On_Hours "
    "-v 10,raw48,Not_In_Use "
  //"-v 12,raw48,Power_Cycle_Count "
    "-v 167,raw48,Write_Protect_Mode " // DC500
    "-v 168,raw48,SATA_Phy_Error_Count "
    "-v 169,raw48,Bad_Block_Rate " // DC500
    "-v 170,raw24/raw24:z54z10,Bad_Blk_Ct_Erl/Lat " // Early bad block/Later bad block
    "-v 172,raw48,Erase_Fail_Count " // DC500
    "-v 173,raw16(avg16),MaxAvgErase_Ct "
    "-v 175,raw48,Not_In_Use "
    "-v 181,raw48,Program_Fail_Count " // DC500
    "-v 182,raw48,Erase_Fail_Count " // DC500
    "-v 183,raw48,Unknown_Phison_Attr "
  //"-v 187,raw48,Reported_Uncorrect "
    "-v 192,raw48,Unsafe_Shutdown_Count "
    "-v 193,raw48,Power_Fail_Uncompl_Cnt "
  //"-v 194,tempminmax,Temperature_Celsius "
    "-v 195,raw48,Power_Fail_Health "
  //"-v 196,raw16(raw16),Reallocated_Event_Count "
    "-v 197,raw48,Not_In_Use "
    "-v 199,raw48,SATA_CRC_Error_Count "
    "-v 207,raw48,Thermal_Throttling_Cnt "
    "-v 218,raw48,CRC_Error_Count "
    "-v 231,raw48,SSD_Life_Left "
    "-v 232,raw48,Read_Fail_Count "
    "-v 233,raw48,Flash_Writes_GiB "
    "-v 240,raw48,Not_In_Use "
    "-v 241,raw48,Lifetime_Writes_GiB "
    "-v 242,raw48,Lifetime_Reads_GiB "
    "-v 244,raw48,Average_Erase_Count "
    "-v 245,raw48,Max_Erase_Count "
    "-v 246,raw48,Total_Erase_Count "
  },
  // this is a copy of the Phison bases record for the OEM drives with a very
  // weak information in the model. Detection is based on Firmware.
  { "Phison Driven OEM SSDs", // see MKP_521_Phison_SMART_attribute.pdf
    "GOODRAM|" // tested with GOODRAM CX200 (GOODRAM/SAFM12.2)
    "Hoodisk SSD|" // tested with Hoodisk SSD/SBFM01.3
    "INTENSO|" // tested with Intenso SSD SATA III Top (INTENSO/S9FM02.6, .../SAFM01.6)
    "INTENSO SATA III SSD|" // tested with INTENSO SATA III SSD/SBFM11.2, .../SBFM81.3
    "SATA SSD|" // tested with Supermicro SSD-DM032-PHI (SATA SSD/S9FM02.1),
      // PC Engines msata16d (SATA SSD/S9FM02.3), FoxLine flssd240x4s(SATA SSD/SBFM10.5)
    "SPCC Solid State Disk", // Silicon Power A55, tested with SPCC Solid State Disk/SBFM61.2
    "S[89AB]FM[0-9][0-9]\\.[0-9]",
    "",
  //"-v 1,raw48,Raw_Read_Error_Rate "
    "-v 2,raw48,Not_In_Use "
    "-v 3,raw48,Not_In_Use "
    "-v 5,raw48,Not_In_Use "
    "-v 7,raw48,Not_In_Use "
    "-v 8,raw48,Not_In_Use "
  //"-v 9,raw24(raw8),Power_On_Hours "
    "-v 5,raw48,Retired_Block_Count "
  //"-v 9,raw24(raw8),Power_On_Hours "
    "-v 10,raw48,Not_In_Use "
  //"-v 12,raw48,Power_Cycle_Count "
    "-v 168,raw48,SATA_Phy_Error_Count "
    "-v 170,raw24/raw24:z54z10,Bad_Blk_Ct_Erl/Lat " // Early bad block/Later bad block
    "-v 173,raw16(avg16),MaxAvgErase_Ct "
    "-v 175,raw48,Not_In_Use "
    "-v 183,raw48,Unknown_Attribute "
  //"-v 187,raw48,Reported_Uncorrect "
    "-v 192,raw48,Unsafe_Shutdown_Count "
  //"-v 194,tempminmax,Temperature_Celsius "
    "-v 196,raw48,Not_In_Use "
    "-v 197,raw48,Not_In_Use "
    "-v 199,raw48,CRC_Error_Count "
    "-v 218,raw48,CRC_Error_Count "
    "-v 231,raw48,SSD_Life_Left "
    "-v 233,raw48,Flash_Writes_GiB "
    "-v 240,raw48,Not_In_Use "
    "-v 241,raw48,Lifetime_Writes_GiB "
    "-v 242,raw48,Lifetime_Reads_GiB "
    "-v 244,raw48,Average_Erase_Count "
    "-v 245,raw48,Max_Erase_Count "
    "-v 246,raw48,Total_Erase_Count "
  },
  { "Indilinx Barefoot based SSDs",
    "Corsair CSSD-V(32|60|64|128|256)GB2|" // Corsair Nova, tested with Corsair CSSD-V32GB2/2.2
    "Corsair CMFSSD-(32|64|128|256)D1|" // Corsair Extreme, tested with Corsair CMFSSD-128D1/1.0
    "CRUCIAL_CT(64|128|256)M225|" // tested with CRUCIAL_CT64M225/1571
    "G.SKILL FALCON (64|128|256)GB SSD|" // tested with G.SKILL FALCON 128GB SSD/2030
    "OCZ[ -](AGILITY|ONYX|VERTEX( 1199|-TURBO| v1\\.10)?)|" // tested with
      // OCZ-ONYX/1.6, OCZ-VERTEX 1199/00.P97, OCZ-VERTEX/1.30, OCZ VERTEX-TURBO/1.5, OCZ-VERTEX v1.10/1370
    "Patriot[ -]Torqx.*|"
    "RENICE Z2|" // tested with RENICE Z2/2030
    "STT_FT[MD](28|32|56|64)GX25H|" // Super Talent Ultradrive GX, tested with STT_FTM64GX25H/1916
    "TS(18|25)M(64|128)MLC(16|32|64|128|256|512)GSSD|" // ASAX Leopard Hunt II, tested with TS25M64MLC64GSSD/0.1
    "FM-25S2I-(64|128)GBFII|" // G.Skill FALCON II, tested with FM-25S2I-64GBFII
    "TS(60|120)GSSD25D-M", // Transcend Ultra SSD (SATA II), see also Ticket #80
    "", "",
    "-v 1,raw64 " // Raw_Read_Error_Rate
    "-v 9,raw64 " // Power_On_Hours
    "-v 12,raw64 " // Power_Cycle_Count
    "-v 184,raw64,Initial_Bad_Block_Count "
    "-v 195,raw64,Program_Failure_Blk_Ct "
    "-v 196,raw64,Erase_Failure_Blk_Ct "
    "-v 197,raw64,Read_Failure_Blk_Ct "
    "-v 198,raw64,Read_Sectors_Tot_Ct "
    "-v 199,raw64,Write_Sectors_Tot_Ct "
    "-v 200,raw64,Read_Commands_Tot_Ct "
    "-v 201,raw64,Write_Commands_Tot_Ct "
    "-v 202,raw64,Error_Bits_Flash_Tot_Ct "
    "-v 203,raw64,Corr_Read_Errors_Tot_Ct "
    "-v 204,raw64,Bad_Block_Full_Flag "
    "-v 205,raw64,Max_PE_Count_Spec "
    "-v 206,raw64,Min_Erase_Count "
    "-v 207,raw64,Max_Erase_Count "
    "-v 208,raw64,Average_Erase_Count "
    "-v 209,raw64,Remaining_Lifetime_Perc "
    "-v 210,raw64,Indilinx_Internal "
    "-v 211,raw64,SATA_Error_Ct_CRC "
    "-v 212,raw64,SATA_Error_Ct_Handshake "
    "-v 213,raw64,Indilinx_Internal"
  },
  { "Indilinx Barefoot_2/Everest/Martini based SSDs",
    "OCZ VERTEX[ -]PLUS|" // tested with OCZ VERTEX-PLUS/3.55, OCZ VERTEX PLUS/3.55
    "OCZ-VERTEX PLUS R2|" // Barefoot 2, tested with OCZ-VERTEX PLUS R2/1.2
    "OCZ-OCTANE|" // Everest 1, tested with OCZ-OCTANE/1.13
    "OCZ-PETROL|" // Everest 1, tested with OCZ-PETROL/3.12
    "OCZ-AGILITY4|" // Everest 2, tested with OCZ-AGILITY4/1.5.2
    "OCZ-VERTEX4", // Everest 2, tested with OCZ-VERTEX4/1.5
    "", "",
  //"-v 1,raw48,Raw_Read_Error_Rate "
  //"-v 3,raw16(avg16),Spin_Up_Time "
  //"-v 4,raw48,Start_Stop_Count "
  //"-v 5,raw16(raw16),Reallocated_Sector_Ct "
  //"-v 9,raw24(raw8),Power_On_Hours "
  //"-v 12,raw48,Power_Cycle_Count "
    "-v 232,raw48,Lifetime_Writes " // LBA?
  //"-v 233,raw48,Media_Wearout_Indicator"
  },
  { "Indilinx Barefoot 3 based SSDs",
    "OCZ-VECTOR(1[58]0)?|" // tested with OCZ-VECTOR/1.03, OCZ-VECTOR150/1.2, OCZ-VECTOR180
    "OCZ-VERTEX4[56]0A?|" // Barefoot 3 M10, tested with OCZ-VERTEX450/1.0, OCZ-VERTEX460/1.0, VERTEX460A
    "OCZ-SABER1000|"
    "OCZ-ARC100|"
    "Radeon R7", // Barefoot 3 M00, tested with Radeon R7/1.00
    "", "",
    "-v 5,raw48,Runtime_Bad_Block "
  //"-v 9,raw24(raw8),Power_On_Hours "
  //"-v 12,raw48,Power_Cycle_Count "
    "-v 171,raw48,Avail_OP_Block_Count "
    "-v 174,raw48,Pwr_Cycle_Ct_Unplanned "
    "-v 187,raw48,Total_Unc_NAND_Reads "
    "-v 195,raw48,Total_Prog_Failures "
    "-v 196,raw48,Total_Erase_Failures "
    "-v 197,raw48,Total_Unc_Read_Failures "
    "-v 198,raw48,Host_Reads_GiB "
    "-v 199,raw48,Host_Writes_GiB "
    "-v 205,raw48,Max_Rated_PE_Count "
    "-v 206,raw48,Min_Erase_Count "
    "-v 207,raw48,Max_Erase_Count "
    "-v 208,raw48,Average_Erase_Count "
    "-v 210,raw48,SATA_CRC_Error_Count "
    "-v 212,raw48,Pages_Requiring_Rd_Rtry "
    "-v 213,raw48,Snmple_Retry_Attempts "
    "-v 214,raw48,Adaptive_Retry_Attempts "
    "-v 222,raw48,RAID_Recovery_Count "
    "-v 224,raw48,In_Warranty "
    "-v 225,raw48,DAS_Polarity "
    "-v 226,raw48,Partial_Pfail "
    "-v 230,raw48,Write_Throttling "
    "-v 233,raw48,Remaining_Lifetime_Perc "
    "-v 241,raw48,Host_Writes_GiB " // M00/M10
    "-v 242,raw48,Host_Reads_GiB "  // M00/M10
    "-v 249,raw48,Total_NAND_Prog_Ct_GiB "
    "-v 251,raw48,Total_NAND_Read_Ct_GiB"
  },
  { "OCZ Intrepid 3000 SSDs", // tested with OCZ INTREPID 3600/1.4.3.6, 3800/1.4.3.0, 3700/1.5.0.4
    "OCZ INTREPID 3[678]00",
    "", "",
    "-v 5,raw48,Runtime_Bad_Block "
  //"-v 9,raw24(raw8),Power_On_Hours "
  //"-v 12,raw48,Power_Cycle_Count "
    "-v 100,raw48,Total_Blocks_Erased "
    "-v 171,raw48,Avail_OP_Block_Count "
    "-v 174,raw48,Pwr_Cycle_Ct_Unplanned "
    "-v 184,raw48,Factory_Bad_Block_Count "
    "-v 187,raw48,Total_Unc_NAND_Reads "
    "-v 190,tempminmax,Temperature_Celsius "
    "-v 195,raw48,Total_Prog_Failures "
    "-v 196,raw48,Total_Erase_Failures "
    "-v 197,raw48,Total_Unc_Read_Failures "
    "-v 198,raw48,Host_Reads_GiB "
    "-v 199,raw48,Host_Writes_GiB "
    "-v 202,raw48,Total_Read_Bits_Corr_Ct "
    "-v 205,raw48,Max_Rated_PE_Count "
    "-v 206,raw48,Min_Erase_Count "
    "-v 207,raw48,Max_Erase_Count "
    "-v 208,raw48,Average_Erase_Count "
    "-v 210,raw48,SATA_CRC_Error_Count "
    "-v 211,raw48,SATA_UNC_Count "
    "-v 212,raw48,NAND_Reads_with_Retry "
    "-v 213,raw48,Simple_Rd_Rtry_Attempts "
    "-v 214,raw48,Adaptv_Rd_Rtry_Attempts "
    "-v 221,raw48,Int_Data_Path_Prot_Unc "
    "-v 222,raw48,RAID_Recovery_Count "
    "-v 230,raw48,SuperCap_Charge_Status " // 0=not charged, 1=fully charged, 2=unknown
    "-v 233,raw48,Remaining_Lifetime_Perc "
    "-v 249,raw48,Total_NAND_Prog_Ct_GiB "
    "-v 251,raw48,Total_NAND_Read_Ct_GiB"
  },
  {
    "OCZ/Toshiba Trion SSDs",
    "OCZ-TRION1[05]0|" // tested with OCZ-TRION100/SAFM11.2A, TRION150/SAFZ72.2
    "TOSHIBA-TR150|" // tested with TOSHIBA-TR150/SAFZ12.3
    "TOSHIBA Q300( Pro\\.)?", // tested with TOSHIBA Q300 Pro./JYRA0101
    "", "",
  //"-v 9,raw24(raw8),Power_On_Hours "
  //"-v 12,raw48,Power_Cycle_Count "
    "-v 167,raw48,SSD_Protect_Mode "
    "-v 168,raw48,SATA_PHY_Error_Count "
    "-v 169,raw48,Bad_Block_Count "
    "-v 173,raw48,Erase_Count "
    "-v 192,raw48,Unexpect_Power_Loss_Ct "
  //"-v 194,tempminmax,Temperature_Celsius "
    "-v 241,raw48,Host_Writes"
  },
  { "InnoDisk InnoLite SATADOM D150QV SSDs", // tested with InnoLite SATADOM D150QV-L/120319
                                             // InnoLite SATADOM D150QV/120319
    "InnoLite SATADOM D150QV.*",
    "", "",
  //"-v 1,raw48,Raw_Read_Error_Rate "
  //"-v 2,raw48,Throughput_Performance "
  //"-v 3,raw16(avg16),Spin_Up_Time "
  //"-v 5,raw16(raw16),Reallocated_Sector_Ct "
  //"-v 7,raw48,Seek_Error_Rate " // from InnoDisk iSMART Linux tool, useless for SSD
  //"-v 8,raw48,Seek_Time_Performance "
  //"-v 9,raw48,Power_On_Hours "
  //"-v 10,raw48,Spin_Retry_Count "
  //"-v 12,raw48,Power_Cycle_Count "
    "-v 168,raw48,SATA_PHY_Error_Count "
    "-v 170,raw16,Bad_Block_Count_New/Tot "
    "-v 173,raw16,Erase_Count_Max/Avg "
    "-v 175,raw48,Bad_Cluster_Table_Count "
    "-v 192,raw48,Unexpect_Power_Loss_Ct "
  //"-v 194,tempminmax,Temperature_Celsius "
  //"-v 197,raw48,Current_Pending_Sector "
    "-v 229,hex48,Flash_ID "
    "-v 235,raw16,Lat_Bad_Blk_Era/Wri/Rea "
    "-v 236,raw48,Unstable_Power_Count "
    "-v 240,raw48,Write_Head"
  },
  { "Innodisk 1ME3/3ME/3SE SSDs", // tested with 2.5" SATA SSD 3ME/S140714,
      // Mini PCIeDOM 1ME3/S15604, InnoDisk Corp. - mSATA 3SE/S130710
    "((1\\.8|2\\.5)\"? SATA SSD|InnoDisk Corp\\. - mSATA|Mini PCIeDOM|SATA Slim) (1ME3|3[MS]E)",
    "", "",
  //"-v 1,raw48,Raw_Read_Error_Rate "
  //"-v 2,raw48,Throughput_Performance "
  //"-v 3,raw16(avg16),Spin_Up_Time "
  //"-v 5,raw48,Reallocated_Sector_Count "
    "-v 7,raw48,Seek_Error_Rate "       // ?
    "-v 8,raw48,Seek_Time_Performance " // ?
  //"-v 9,raw24(raw8),Power_On_Hours "
    "-v 10,raw48,Spin_Retry_Count "     // ?
  //"-v 12,raw48,Power_Cycle_Count "
    "-v 168,raw48,SATA_PHY_Error_Count "
    "-v 169,hex48,Unknown_Innodisk_Attr "
    "-v 170,raw16,Bad_Block_Count "
    "-v 173,raw16,Erase_Count "
    "-v 175,raw48,Bad_Cluster_Table_Count "
    "-v 176,raw48,Uncorr_RECORD_Count "
  //"-v 192,raw48,Power-Off_Retract_Count "
  //"-v 194,tempminmax,Temperature_Celsius " // ] only in spec
  //"-v 197,raw48,Current_Pending_Sector "
    "-v 225,raw48,Unknown_Innodisk_Attr "
    "-v 229,hex48,Flash_ID "
    "-v 235,raw48,Later_Bad_Block "
    "-v 236,raw48,Unstable_Power_Count "
    "-v 240,raw48,Write_Head"
  },
  { "Innodisk 3IE2/3ME2/3MG2/3SE2/3TG6 SSDs", // tested with 2.5" SATA SSD 3MG2-P/M140402,
      // 1.8 SATA SSD 3IE2-P/M150821, 2.5" SATA SSD 3IE2-P/M150821,
      // SATA Slim 3MG2-P/M141114, M.2 (S80) 3MG2-P/M141114, M.2 (S42) 3SE2-P/M150821,
      // M.2 (S42) 3ME2/M151013, SATA Slim 3TG6-P/A19926J
    "((1\\.8|2\\.5)\"? SATA SSD|SATA Slim|M\\.2 \\(S(42|80)\\)) 3(IE2|ME2|MG2|SE2|TG6)(-P)?",
    "", "",
  //"-v 1,raw48,Raw_Read_Error_Rate "
  //"-v 2,raw48,Throughput_Performance "
  //"-v 9,raw24(raw8),Power_On_Hours "
  //"-v 12,raw48,Power_Cycle_Count "
    "-v 160,raw48,Uncorrectable_Error_Cnt "
    "-v 161,raw48,Number_of_Pure_Spare "
    "-v 163,raw48,Total_Bad_Block_Count "
    "-v 164,raw48,Total_Erase_Count "
    "-v 165,raw48,Max_Erase_Count "
    "-v 166,raw48,Min_Erase_Count "
    "-v 167,raw48,Average_Erase_Count "
    "-v 168,raw48,Max_Erase_Count_of_Spec "
    "-v 169,raw48,Remaining_Lifetime_Perc "
    "-v 170,raw48,Spare_Block_Count "
    "-v 171,raw48,Program_Fail_Count "
    "-v 172,raw48,Erase_Fail_Count "
  //"-v 175,raw48,Program_Fail_Count_Chip "
  //"-v 176,raw48,Erase_Fail_Count_Chip "
  //"-v 177,raw48,Wear_Leveling_Count "
    "-v 178,raw48,Runtime_Invalid_Blk_Cnt "
  //"-v 181,raw48,Program_Fail_Cnt_Total "
  //"-v 182,raw48,Erase_Fail_Count_Total "
  //"-v 187,raw48,Reported_Uncorrect " // ] only in spec
  //"-v 192,raw48,Power-Off_Retract_Count "
  //"-v 194,tempminmax,Temperature_Celsius "
  //"-v 195,raw48,Hardware_ECC_Recovered "
  //"-v 196,raw16(raw16),Reallocated_Event_Count "
  //"-v 197,raw48,Current_Pending_Sector "
  //"-v 198,raw48,Offline_Uncorrectable "
  //"-v 199,raw48,UDMA_CRC_Error_Count "
    "-v 225,raw48,Host_Writes_32MiB "  // ]
    "-v 229,raw48,Flash_ID "  // ]
  //"-v 232,raw48,Available_Reservd_Space "
    "-v 233,raw48,Flash_Writes_32MiB " // ]
    "-v 234,raw48,Flash_Reads_32MiB "  // ]
    "-v 235,raw48,Later_Bad_Block_Info "  // ]
    "-v 241,raw48,Host_Writes_32MiB "
    "-v 242,raw48,Host_Reads_32MiB "
    "-v 245,raw48,Flash_Writes_32MiB "
    "-v 248,raw48,Remaining_Life "
    "-v 249,raw48,Spare_Blocks_Remaining"
  },
  { "Innodisk 3IE3/3ME3/3ME4 SSDs", // tested with 2.5" SATA SSD 3ME3/S15A19, CFast 3ME3/S15A19
      // InnoDisk Corp. - mSATA 3ME3/S15A19, mSATA mini 3ME3/S15A19, M.2 (S42) 3ME3,
      // SATA Slim 3ME3/S15A19, SATADOM-MH 3ME3/S15A19, SATADOM-ML 3ME3/S15A19,
      // SATADOM-MV 3ME3/S15A19, SATADOM-SL 3ME3/S15A19, SATADOM-SV 3ME3/S15A19,
      // SATADOM-SL 3IE3/S151019N, 2.5" SATA SSD 3IE3/S15C14i, CFast 3IE3/S15C14i,
      // InnoDisk Corp. - mSATA 3IE3/S15C14i, Mini PCIeDOM 1IE3/S15C14i,
      // mSATA mini 3IE3/S15C14i, M.2 (S42) 3IE3/S15C14i, SATA Slim 3IE3/S15C14i,
      // SATADOM-SH 3IE3 V2/S15C14i, SATADOM-SL 3IE3 V2/S15A19i, SATADOM-SV 3IE3 V2/S15C14i
      // mSATA 3ME4/L16711, M.2 (S42) 3ME4/L16711, SATADOM-MH 3ME4/L16B01,
      // SATADOM-SH 3ME4/L16B01, SATADOM-SH Type C 3ME4/L16B01, SATADOM-SH Type D 3ME4/L16B01
    "(2.5\" SATA SSD|CFast|InnoDisk Corp\\. - mSATA|Mini PCIeDOM|mSATA( mini)?|"
    "M\\.2 \\(S42\\)|SATA Slim|SATADOM-[MS][HLV]( Type [CD])?) 3([IM]E3|ME4)( V2)?",
    "", "",
  //"-v 1,raw48,Raw_Read_Error_Rate "
  //"-v 2,raw48,Throughput_Performance "
  //"-v 3,raw16(avg16),Spin_Up_Time "
    "-v 5,raw48,Later_Bad_Block "
    "-v 7,raw48,Seek_Error_Rate "       // ?
    "-v 8,raw48,Seek_Time_Performance " // ?
  //"-v 9,raw24(raw8),Power_On_Hours "
    "-v 10,raw48,Spin_Retry_Count "     // ?
  //"-v 12,raw48,Power_Cycle_Count "
    "-v 163,raw48,Total_Bad_Block_Count "
    "-v 165,raw48,Max_Erase_Count "
    "-v 167,raw48,Average_Erase_Count "
    "-v 168,raw48,SATA_PHY_Error_Count "
    "-v 169,raw48,Remaining_Lifetime_Perc "
    "-v 170,raw48,Spare_Block_Count "
    "-v 171,raw48,Program_Fail_Count "
    "-v 172,raw48,Erase_Fail_Count "
    "-v 175,raw48,Bad_Cluster_Table_Count "
    "-v 176,raw48,RANGE_RECORD_Count "
  //"-v 187,raw48,Reported_Uncorrect "
  //"-v 192,raw48,Power-Off_Retract_Count "
  //"-v 194,tempminmax,Temperature_Celsius "
  //"-v 197,raw48,Current_Pending_Sector "
    "-v 225,raw48,Data_Log_Write_Count "
    "-v 229,hex48,Flash_ID "
    "-v 232,raw48,Spares_Remaining_Perc "
    "-v 235,raw16,Later_Bad_Blk_Inf_R/W/E " // Read/Write/Erase
    "-v 240,raw48,Write_Head "
    "-v 241,raw48,Host_Writes_32MiB "
    "-v 242,raw48,Host_Reads_32MiB"
  },
  { "InnoDisk iCF 9000 CompactFlash Cards", // tested with InnoDisk Corp. - iCF9000 1GB/140808,
       // ..., InnoDisk Corp. - iCF9000 64GB/140808
    "InnoDisk Corp\\. - iCF9000 (1|2|4|8|16|32|64)GB",
    "", "",
  //"-v 1,raw48,Raw_Read_Error_Rate "
  //"-v 5,raw16(raw16),Reallocated_Sector_Ct "
  //"-v 12,raw48,Power_Cycle_Count "
    "-v 160,raw48,Uncorrectable_Error_Cnt "
    "-v 161,raw48,Valid_Spare_Block_Cnt "
    "-v 162,raw48,Child_Pair_Count "
    "-v 163,raw48,Initial_Bad_Block_Count "
    "-v 164,raw48,Total_Erase_Count "
    "-v 165,raw48,Max_Erase_Count "
    "-v 166,raw48,Min_Erase_Count "
    "-v 167,raw48,Average_Erase_Count "
  //"-v 192,raw48,Power-Off_Retract_Count "
  //"-v 194,tempminmax,Temperature_Celsius "
  //"-v 195,raw48,Hardware_ECC_Recovered "
  //"-v 196,raw16(raw16),Reallocated_Event_Count "
  //"-v 198,raw48,Offline_Uncorrectable "
  //"-v 199,raw48,UDMA_CRC_Error_Count "
  //"-v 229,raw48,Flash_ID " // only in spec
    "-v 241,raw48,Host_Writes_32MiB "
    "-v 242,raw48,Host_Reads_32MiB"
  },
  { "Intel X25-E SSDs",
    "SSDSA2SH(032|064)G1.* INTEL",  // G1 = first generation
    "", "",
  //"-v 3,raw16(avg16),Spin_Up_Time "
  //"-v 4,raw48,Start_Stop_Count "
  //"-v 5,raw16(raw16),Reallocated_Sector_Ct "
  //"-v 9,raw24(raw8),Power_On_Hours "
  //"-v 12,raw48,Power_Cycle_Count "
    "-v 192,raw48,Unsafe_Shutdown_Count "
    "-v 225,raw48,Host_Writes_32MiB "
    "-v 226,raw48,Intel_Internal "
    "-v 227,raw48,Intel_Internal "
    "-v 228,raw48,Intel_Internal "
  //"-v 232,raw48,Available_Reservd_Space "
  //"-v 233,raw48,Media_Wearout_Indicator"
  },
  { "Intel X18-M/X25-M G1 SSDs",
    "INTEL SSDSA[12]MH(080|160)G1.*",  // G1 = first generation, 50nm
    "", "",
  //"-v 3,raw16(avg16),Spin_Up_Time "
  //"-v 4,raw48,Start_Stop_Count "
  //"-v 5,raw16(raw16),Reallocated_Sector_Ct "
  //"-v 9,raw24(raw8),Power_On_Hours "
  //"-v 12,raw48,Power_Cycle_Count "
    "-v 192,raw48,Unsafe_Shutdown_Count "
    "-v 225,raw48,Host_Writes_32MiB "
    "-v 226,raw48,Intel_Internal "
    "-v 227,raw48,Intel_Internal "
    "-v 228,raw48,Intel_Internal "
  //"-v 232,raw48,Available_Reservd_Space "
  //"-v 233,raw48,Media_Wearout_Indicator"
  },
  { "Intel X18-M/X25-M/X25-V G2 SSDs", // fixed firmware
      // tested with INTEL SSDSA2M(080|160)G2GC/2CV102J8 (X25-M)
    "INTEL SSDSA[12]M(040|080|120|160)G2.*",  // G2 = second generation, 34nm
    "2CV102(J[89A-Z]|[K-Z].)", // >= "2CV102J8"
    "",
  //"-v 3,raw16(avg16),Spin_Up_Time "
  //"-v 4,raw48,Start_Stop_Count "
  //"-v 5,raw16(raw16),Reallocated_Sector_Ct "
  //"-v 9,raw24(raw8),Power_On_Hours "
  //"-v 12,raw48,Power_Cycle_Count "
  //"-v 184,raw48,End-to-End_Error " // G2 only
    "-v 192,raw48,Unsafe_Shutdown_Count "
    "-v 225,raw48,Host_Writes_32MiB "
    "-v 226,raw48,Workld_Media_Wear_Indic " // Timed Workload Media Wear Indicator (percent*1024)
    "-v 227,raw48,Workld_Host_Reads_Perc "  // Timed Workload Host Reads Percentage
    "-v 228,raw48,Workload_Minutes " // 226,227,228 can be reset by 'smartctl -t vendor,0x40'
  //"-v 232,raw48,Available_Reservd_Space "
  //"-v 233,raw48,Media_Wearout_Indicator"
  },
  { "Intel X18-M/X25-M/X25-V G2 SSDs", // buggy or unknown firmware
      // tested with INTEL SSDSA2M040G2GC/2CV102HD (X25-V)
    "INTEL SSDSA[12]M(040|080|120|160)G2.*",
    "",
    "This drive may require a firmware update to\n"
    "fix possible drive hangs when reading SMART self-test log:\n"
    "https://downloadcenter.intel.com/download/26491",
    "-v 192,raw48,Unsafe_Shutdown_Count "
    "-v 225,raw48,Host_Writes_32MiB "
    "-v 226,raw48,Workld_Media_Wear_Indic "
    "-v 227,raw48,Workld_Host_Reads_Perc "
    "-v 228,raw48,Workload_Minutes"
  },
  { "Intel 311/313 Series SSDs", // tested with INTEL SSDSA2VP020G2/2CV102M5,
      // INTEL SSDSA2VP020G3/9CV10379, INTEL SSDMAEXC024G3H/9CV10379
    "INTEL SSD(SA2VP|MAEXC)(020|024)G[23]H?",
      // SA2VP = 2.5", MAEXC = mSATA, G2 = 311, G3 = 313
    "", "",
  //"-v 3,raw16(avg16),Spin_Up_Time "
  //"-v 4,raw48,Start_Stop_Count "
  //"-v 5,raw16(raw16),Reallocated_Sector_Ct "
  //"-v 9,raw24(raw8),Power_On_Hours "
  //"-v 12,raw48,Power_Cycle_Count "
    "-v 170,raw48,Reserve_Block_Count "
    "-v 171,raw48,Program_Fail_Count "
    "-v 172,raw48,Erase_Fail_Count "
    "-v 183,raw48,SATA_Downshift_Count "
  //"-v 184,raw48,End-to-End_Error "
  //"-v 187,raw48,Reported_Uncorrect "
    "-v 192,raw48,Unsafe_Shutdown_Count "
    "-v 225,raw48,Host_Writes_32MiB "
    "-v 226,raw48,Workld_Media_Wear_Indic " // Timed Workload Media Wear Indicator (percent*1024)
    "-v 227,raw48,Workld_Host_Reads_Perc "  // Timed Workload Host Reads Percentage
    "-v 228,raw48,Workload_Minutes " // 226,227,228 can be reset by 'smartctl -t vendor,0x40'
  //"-v 232,raw48,Available_Reservd_Space "
  //"-v 233,raw48,Media_Wearout_Indicator "
    "-v 241,raw48,Host_Writes_32MiB "
    "-v 242,raw48,Host_Reads_32MiB"
  },
  { "Intel 320 Series SSDs", // tested with INTEL SSDSA2CT040G3/4PC10362,
      // INTEL SSDSA2CW160G3/4PC10362, SSDSA2BT040G3/4PC10362, SSDSA2BW120G3A/4PC10362,
      // INTEL SSDSA2BW300G3D/4PC10362, SSDSA2BW160G3L/4PC1LE04, SSDSA1NW160G3/4PC10362,
      // INTEL SSDSA2BW160G3H/4PC10365
    "INTEL SSDSA[12][BCN][WT](040|080|120|160|300|600)G3[ADHL]?",
      // 2B = 2.5" 7mm, 2C = 2.5" 9.5mm, 1N = 1.8" microSATA, *H = HP OEM
    "", "",
    "-F nologdir "
  //"-v 3,raw16(avg16),Spin_Up_Time "
  //"-v 4,raw48,Start_Stop_Count "
  //"-v 5,raw16(raw16),Reallocated_Sector_Ct "
  //"-v 9,raw24(raw8),Power_On_Hours "
  //"-v 12,raw48,Power_Cycle_Count "
    "-v 170,raw48,Reserve_Block_Count "
    "-v 171,raw48,Program_Fail_Count "
    "-v 172,raw48,Erase_Fail_Count "
    "-v 183,raw48,SATA_Downshift_Count " // FW >= 4Px10362
  //"-v 184,raw48,End-to-End_Error "
  //"-v 187,raw48,Reported_Uncorrect "
    "-v 199,raw48,CRC_Error_Count "      // FW >= 4Px10362
    "-v 192,raw48,Unsafe_Shutdown_Count "
    "-v 225,raw48,Host_Writes_32MiB "
    "-v 226,raw48,Workld_Media_Wear_Indic " // Timed Workload Media Wear Indicator (percent*1024)
    "-v 227,raw48,Workld_Host_Reads_Perc "  // Timed Workload Host Reads Percentage
    "-v 228,raw48,Workload_Minutes " // 226,227,228 can be reset by 'smartctl -t vendor,0x40'
  //"-v 232,raw48,Available_Reservd_Space "
  //"-v 233,raw48,Media_Wearout_Indicator "
    "-v 241,raw48,Host_Writes_32MiB "
    "-v 242,raw48,Host_Reads_32MiB"
  },
  { "Intel 710 Series SSDs", // tested with INTEL SSDSA2BZ[12]00G3/6PB10362
    "INTEL SSDSA2BZ(100|200|300)G3",
    "", "",
    "-F nologdir "
  //"-v 3,raw16(avg16),Spin_Up_Time "
  //"-v 4,raw48,Start_Stop_Count "
  //"-v 5,raw16(raw16),Reallocated_Sector_Ct "
  //"-v 9,raw24(raw8),Power_On_Hours "
  //"-v 12,raw48,Power_Cycle_Count "
    "-v 170,raw48,Reserve_Block_Count "
    "-v 171,raw48,Program_Fail_Count "
    "-v 172,raw48,Erase_Fail_Count "
    "-v 174,raw48,Unexpect_Power_Loss_Ct " // Missing in 710 specification from September 2011
    "-v 183,raw48,SATA_Downshift_Count "
  //"-v 184,raw48,End-to-End_Error "
  //"-v 187,raw48,Reported_Uncorrect "
  //"-v 190,tempminmax,Airflow_Temperature_Cel "
    "-v 192,raw48,Unsafe_Shutdown_Count "
    "-v 225,raw48,Host_Writes_32MiB "
    "-v 226,raw48,Workld_Media_Wear_Indic " // Timed Workload Media Wear Indicator (percent*1024)
    "-v 227,raw48,Workld_Host_Reads_Perc "  // Timed Workload Host Reads Percentage
    "-v 228,raw48,Workload_Minutes " // 226,227,228 can be reset by 'smartctl -t vendor,0x40'
  //"-v 232,raw48,Available_Reservd_Space "
  //"-v 233,raw48,Media_Wearout_Indicator "
    "-v 241,raw48,Host_Writes_32MiB "
    "-v 242,raw48,Host_Reads_32MiB"
  },
  { "Intel 510 Series SSDs",
    "INTEL SSDSC2MH(120|250)A2",
    "", "",
  //"-v 3,raw16(avg16),Spin_Up_Time "
  //"-v 4,raw48,Start_Stop_Count "
  //"-v 5,raw16(raw16),Reallocated_Sector_Ct "
  //"-v 9,raw24(raw8),Power_On_Hours "
  //"-v 12,raw48,Power_Cycle_Count "
    "-v 192,raw48,Unsafe_Shutdown_Count "
    "-v 225,raw48,Host_Writes_32MiB "
  //"-v 232,raw48,Available_Reservd_Space "
  //"-v 233,raw48,Media_Wearout_Indicator"
  },
  { "Intel 520 Series SSDs", // tested with INTEL SSDSC2CW120A3/400i, SSDSC2BW480A3F/400i,
      // INTEL SSDSC2BW180A3L/LB3i
    "INTEL SSDSC2[BC]W(060|120|180|240|480)A3[FL]?",
    "", "",
  //"-v 5,raw16(raw16),Reallocated_Sector_Ct "
    "-v 9,msec24hour32,Power_On_Hours_and_Msec "
  //"-v 12,raw48,Power_Cycle_Count "
    "-v 170,raw48,Available_Reservd_Space "
    "-v 171,raw48,Program_Fail_Count "
    "-v 172,raw48,Erase_Fail_Count "
    "-v 174,raw48,Unexpect_Power_Loss_Ct "
  //"-v 184,raw48,End-to-End_Error "
    "-v 187,raw48,Uncorrectable_Error_Cnt "
  //"-v 192,raw48,Power-Off_Retract_Count "
    "-v 225,raw48,Host_Writes_32MiB "
    "-v 226,raw48,Workld_Media_Wear_Indic "
    "-v 227,raw48,Workld_Host_Reads_Perc "
    "-v 228,raw48,Workload_Minutes "
  //"-v 232,raw48,Available_Reservd_Space "
  //"-v 233,raw48,Media_Wearout_Indicator "
    "-v 241,raw48,Host_Writes_32MiB "
    "-v 242,raw48,Host_Reads_32MiB "
    "-v 249,raw48,NAND_Writes_1GiB"
  },
  { "Intel 525 Series SSDs", // mSATA, tested with SSDMCEAC120B3/LLLi
    "INTEL SSDMCEAC(030|060|090|120|180|240)B3",
    "", "",
  //"-v 5,raw16(raw16),Reallocated_Sector_Ct "
    "-v 9,msec24hour32,Power_On_Hours_and_Msec "
  //"-v 12,raw48,Power_Cycle_Count "
    "-v 170,raw48,Available_Reservd_Space "
    "-v 171,raw48,Program_Fail_Count "
    "-v 172,raw48,Erase_Fail_Count "
    "-v 174,raw48,Unexpect_Power_Loss_Ct "
    "-v 183,raw48,SATA_Downshift_Count "
  //"-v 184,raw48,End-to-End_Error "
    "-v 187,raw48,Uncorrectable_Error_Cnt "
  //"-v 190,tempminmax,Airflow_Temperature_Cel "
  //"-v 192,raw48,Power-Off_Retract_Count "
  //"-v 199,raw48,UDMA_CRC_Error_Count "
    "-v 225,raw48,Host_Writes_32MiB "
    "-v 226,raw48,Workld_Media_Wear_Indic "
    "-v 227,raw48,Workld_Host_Reads_Perc "
    "-v 228,raw48,Workload_Minutes "
  //"-v 232,raw48,Available_Reservd_Space "
  //"-v 233,raw48,Media_Wearout_Indicator "
    "-v 241,raw48,Host_Writes_32MiB "
    "-v 242,raw48,Host_Reads_32MiB "
    "-v 249,raw48,NAND_Writes_1GiB"
  },
  { "Intel 53x and Pro 1500/2500 Series SSDs", // SandForce SF-2281, tested with
      // INTEL SSDSC2BW180A4/DC12, SSDSC2BW240A4/DC12, SSDMCEAW120A4/DC33
      // INTEL SSDMCEAW240A4/DC33, SSDSC2BF480A5/TG26, SSDSC2BW240H6/RG21
      // INTEL SSDSC2BF180A4H/LH6i
    "INTEL SSD(MCEA|SC2B|SCKJ)[WF](056|080|120|180|240|360|480)(A4H?|A5|H6)",
      // SC2B = 2.5", MCEA = mSATA, SCKJ = M.2; A4 = 530/Pro 1500, A5 = Pro 2500, H6 = 535
    "", "",
  //"-v 5,raw16(raw16),Reallocated_Sector_Ct "
    "-v 9,msec24hour32,Power_On_Hours_and_Msec "
  //"-v 12,raw48,Power_Cycle_Count "
    "-v 170,raw48,Available_Reservd_Space "
    "-v 171,raw48,Program_Fail_Count "
    "-v 172,raw48,Erase_Fail_Count "
    "-v 174,raw48,Unexpect_Power_Loss_Ct "
    "-v 183,raw48,SATA_Downshift_Count "
  //"-v 184,raw48,End-to-End_Error "
    "-v 187,raw48,Uncorrectable_Error_Cnt "
  //"-v 190,tempminmax,Airflow_Temperature_Cel "
  //"-v 192,raw48,Power-Off_Retract_Count "
  //"-v 199,raw48,UDMA_CRC_Error_Count "
    "-v 225,raw48,Host_Writes_32MiB "
    "-v 226,raw48,Workld_Media_Wear_Indic "
    "-v 227,raw48,Workld_Host_Reads_Perc "
    "-v 228,raw48,Workload_Minutes "
  //"-v 232,raw48,Available_Reservd_Space "
  //"-v 233,raw48,Media_Wearout_Indicator "
    "-v 241,raw48,Host_Writes_32MiB "
    "-v 242,raw48,Host_Reads_32MiB "
    "-v 249,raw48,NAND_Writes_1GiB"
  },
  { "Intel 330/335 Series SSDs", // tested with INTEL SSDSC2CT180A3/300i, SSDSC2CT240A3/300i,
      // INTEL SSDSC2CT240A4/335t
    "INTEL SSDSC2CT(060|120|180|240)A[34]", // A4 = 335 Series
    "", "",
  //"-v 5,raw16(raw16),Reallocated_Sector_Ct "
    "-v 9,msec24hour32,Power_On_Hours_and_Msec "
  //"-v 12,raw48,Power_Cycle_Count "
  //"-v 181,raw48,Program_Fail_Cnt_Total " // ] Missing in 330 specification from April 2012
  //"-v 182,raw48,Erase_Fail_Count_Total " // ]
  //"-v 192,raw48,Power-Off_Retract_Count "
    "-v 225,raw48,Host_Writes_32MiB "
  //"-v 232,raw48,Available_Reservd_Space "
  //"-v 233,raw48,Media_Wearout_Indicator "
    "-v 241,raw48,Host_Writes_32MiB "
    "-v 242,raw48,Host_Reads_32MiB "
    "-v 249,raw48,NAND_Writes_1GiB"
  },
  // https://www.intel.com/content/www/us/en/solid-state-drives/ssd-540s-series-spec.html
  // https://www.intel.com/content/www/us/en/solid-state-drives/ssd-540s-series-m2-spec.html
  { "Intel 540 Series SSDs", // INTEL SSDSC2KW120H6/LSF036C, INTEL SSDSC2KW480H6/LSF036C
    "INTEL SSDSC[K2]KW(120H|180H|240H|360H|480H|010X)6", 
    "", "",
    "-v 9,msec24hour32,Power_On_Hours_and_Msec "
    "-v 170,raw48,Available_Reservd_Space "
    "-v 171,raw48,Program_Fail_Count "
    "-v 172,raw48,Erase_Fail_Count "
    "-v 174,raw48,Unexpect_Power_Loss_Ct "
    "-v 183,raw48,SATA_Downshift_Count "
    "-v 187,raw48,Uncorrectable_Error_Cnt "
    "-v 225,raw48,Host_Writes_32MiB "
    "-v 226,raw48,Workld_Media_Wear_Indic "
    "-v 227,raw48,Workld_Host_Reads_Perc "
    "-v 228,raw48,Workload_Minutes "
    "-v 249,raw48,NAND_Writes_1GiB"
  },
  { "Intel 545s Series SSDs", // tested with INTEL SSDSCKKW512G8, INTEL SSDSC2KW512G8/LHF002C
      // SSDSCKKW128G8X1, SSDSCKKW256G8X1, SSDSCKKW512G8X1, SSDSCKKW010T8X1
    "INTEL SSDSC[2K]KW(128G|256G|512G|010T)8.*",
    "", "",
  //"-v 5,raw16(raw16),Reallocated_Sector_Ct "
  //"-v 9,raw24(raw8),Power_On_Hours "
  //"-v 12,raw48,Power_Cycle_Count "
  //"-v 170,raw48,Available_Reservd_Space "
    "-v 171,raw48,Program_Fail_Count "
    "-v 172,raw48,Erase_Fail_Count "
  //"-v 173 is missing in official Intel doc"
    "-v 174,raw48,Unexpect_Power_Loss_Ct "
    "-v 183,raw48,SATA_Downshift_Count "
  //"-v 184,raw48,End-to-End_Error "
  //"-v 187,raw48,Reported_Uncorrect "
    "-v 190,tempminmax,Temperature_Case "
    "-v 192,raw48,Unsafe_Shutdown_Count "
    "-v 199,raw48,CRC_Error_Count "
    "-v 225,raw48,Host_Writes_32MiB "
    "-v 226,raw48,Workld_Media_Wear_Indic " // Timed Workload Media Wear Indicator (percent*1024)
    "-v 227,raw48,Workld_Host_Reads_Perc "  // Timed Workload Host Reads Percentage
    "-v 228,raw48,Workload_Minutes " // 226,227,228 can be reset by 'smartctl -t vendor,0x40'
  //"-v 232,raw48,Available_Reservd_Space "
  //"-v 233,raw48,Media_Wearout_Indicator "
  //"-v 236 is missing in official Intel doc"
    "-v 241,raw48,Host_Writes_32MiB "
    "-v 242,raw48,Host_Reads_32MiB "
    "-v 249,raw48,NAND_Writes_1GiB "
  //"-v 252 is missing in official intel doc"
  },
  { "Intel 730 and DC S35x0/3610/3700 Series SSDs", // tested with INTEL SSDSC2BP480G4, SSDSC2BB120G4/D2010355,
      // INTEL SSDSC2BB800G4T, SSDSC2BA200G3/5DV10250, SSDSC2BB080G6/G2010130,  SSDSC2BX200G4/G2010110,
      // INTEL SSDSC2BB016T6/G2010140, SSDSC2BX016T4/G2010140, SSDSC2BB150G7/N2010101
    "INTEL SSDSC(1N|2B)[ABPX]((080|100|120|150|160|200|240|300|400|480|600|800)G[3467][RT]?|(012|016)T[46])",
      // A = S3700, B*4 = S3500, B*6 = S3510, P = 730, X = S3610
      // Dell ships drives with model of the form SSDSC2BB120G4R
    "", "",
  //"-v 3,raw16(avg16),Spin_Up_Time "
  //"-v 4,raw48,Start_Stop_Count "
  //"-v 5,raw16(raw16),Reallocated_Sector_Ct "
  //"-v 9,raw24(raw8),Power_On_Hours "
  //"-v 12,raw48,Power_Cycle_Count "
    "-v 170,raw48,Available_Reservd_Space "
    "-v 171,raw48,Program_Fail_Count "
    "-v 172,raw48,Erase_Fail_Count "
    "-v 174,raw48,Unsafe_Shutdown_Count "
    "-v 175,raw16(raw16),Power_Loss_Cap_Test "
    "-v 183,raw48,SATA_Downshift_Count "
  //"-v 184,raw48,End-to-End_Error "
  //"-v 187,raw48,Reported_Uncorrect "
    "-v 190,tempminmax,Temperature_Case "
    "-v 192,raw48,Unsafe_Shutdown_Count "
    "-v 194,tempminmax,Temperature_Internal "
  //"-v 197,raw48,Current_Pending_Sector "
    "-v 199,raw48,CRC_Error_Count "
    "-v 225,raw48,Host_Writes_32MiB "
    "-v 226,raw48,Workld_Media_Wear_Indic " // Timed Workload Media Wear Indicator (percent*1024)
    "-v 227,raw48,Workld_Host_Reads_Perc "  // Timed Workload Host Reads Percentage
    "-v 228,raw48,Workload_Minutes " // 226,227,228 can be reset by 'smartctl -t vendor,0x40'
  //"-v 232,raw48,Available_Reservd_Space "
  //"-v 233,raw48,Media_Wearout_Indicator "
    "-v 234,raw24/raw32:04321,Thermal_Throttle "
    "-v 241,raw48,Host_Writes_32MiB "
    "-v 242,raw48,Host_Reads_32MiB "
    "-v 243,raw48,NAND_Writes_32MiB " // S3510/3610
    "-F xerrorlba" // tested with SSDSC2BB600G4/D2010355
  },
  // https://www.intel.com/content/www/us/en/solid-state-drives/ssd-pro-5400s-series-spec.html
  // https://www.intel.com/content/www/us/en/solid-state-drives/ssd-pro-5400s-series-m2-spec.html
  { "Intel SSD Pro 5400s Series", // Tested with SSDSC2KF480H6/LSF036P
    "INTEL SSDSC[2K]KF(120H|180H|240H|360H|480H|010X)6",
    "", "",
    "-v 170,raw48,Available_Reservd_Space "
    "-v 171,raw48,Program_Fail_Count "
    "-v 172,raw48,Erase_Fail_Count "
    "-v 174,raw48,Unexpect_Power_Loss_Ct "
    "-v 183,raw48,SATA_Downshift_Count "
    "-v 187,raw48,Uncorrectable_Error_Cnt "
    "-v 225,raw48,Host_Writes_32MiB "
    "-v 226,raw48,Workld_Media_Wear_Indic "
    "-v 227,raw48,Workld_Host_Reads_Perc "
    "-v 228,raw48,Workload_Minutes "
    "-v 249,raw48,NAND_Writes_1GiB "
  },
  { "Intel DC S3110 Series SSDs", // Tested with INTEL SSDSCKKI256G8
    "INTEL SSDSCKKI(128|256|512)G8",
    "", "",
    //"-v 5,raw16(raw16),Reallocated_Sector_Ct "
    //"-v 9,raw24(raw8),Power_On_Hours "
    //"-v 12,raw48,Power_Cycle_Count "
    "-v 170,raw48,Available_Reservd_Space "
    "-v 171,raw48,Program_Fail_Count "
    "-v 172,raw48,Erase_Fail_Count "
    //"-v 173 is missing in official Intel doc"
    "-v 174,raw48,Unexpect_Power_Loss_Ct "
    "-v 183,raw48,SATA_Downshift_Count "
    //"-v 184,raw48,End-to-End_Error_Count "
    "-v 187,raw48,Uncorrectable_Error_Cnt "
    //"-v 190,tempminmax,Airflow_Temperature_Cel "
    //"-v 192,raw48,Power-Off_Retract_Count "
    //"-v 199,raw48,UDMA_CRC_Error_Count "
    "-v 225,raw48,Host_Writes_32MiB "
    "-v 226,raw48,Workld_Media_Wear_Indic "
    "-v 227,raw48,Workld_Host_Reads_Perc "
    "-v 228,raw48,Workload_Minutes "
    //"-v 232,raw48,Available_Reservd_Space "
    //"-v 233,raw48,Media_Wearout_Indicator "
    //"-v 236 is missing in official Intel doc"
    "-v 241,raw48,Host_Writes_32MiB "
    "-v 242,raw48,Host_Reads_32MiB "
    "-v 249,raw48,NAND_Writes_1GiB "
    //"-v 252 is missing in official Intel doc"
  },
  { "Intel 3710 Series SSDs", // INTEL SSDSC2BA200G4R/G201DL2B (dell)
    "INTEL SSDSC2BA(200G|400G|800G|012T)4.?",
    "", "",
    "-v 9,msec24hour32,Power_On_Hours_and_Msec "
    "-v 170,raw48,Available_Reservd_Space "
    "-v 171,raw48,Program_Fail_Count "
    "-v 172,raw48,Erase_Fail_Count "
    "-v 174,raw48,Unexpect_Power_Loss_Ct "
    "-v 183,raw48,SATA_Downshift_Count "
    "-v 187,raw48,Uncorrectable_Error_Cnt "
    "-v 225,raw48,Host_Writes_32MiB "
    "-v 226,raw48,Workld_Media_Wear_Indic "
    "-v 227,raw48,Workld_Host_Reads_Perc "
    "-v 228,raw48,Workload_Minutes "
    "-v 234,raw24/raw32:04321,Thermal_Throttle "
    "-v 243,raw48,NAND_Writes_32MiB "
  },
  { "Intel S3520 Series SSDs", // INTEL SSDSC2BB960G7/N2010112, INTEL SSDSC2BB016T7/N2010112
    "INTEL SSDSC(2|K)(J|B)B(240G|480G|960G|150G|760G|800G|012T|016T)7.?",
    "", "",
  //"-v 5,raw16(raw16),Reallocated_Sector_Ct "
  //"-v 9,raw24(raw8),Power_On_Hours "
  //"-v 12,raw48,Power_Cycle_Count "
    "-v 170,raw48,Available_Reservd_Space "
    "-v 171,raw48,Program_Fail_Count "
    "-v 172,raw48,Erase_Fail_Count "
    "-v 174,raw48,Unsafe_Shutdown_Count "
    "-v 175,raw16(raw16),Power_Loss_Cap_Test "
    "-v 183,raw48,SATA_Downshift_Count "
    "-v 184,raw48,End-to-End_Error_Count "
    "-v 187,raw48,Uncorrectable_Error_Cnt "
    "-v 190,tempminmax,Case_Temperature "
    "-v 192,raw48,Unsafe_Shutdown_Count "
    "-v 194,tempminmax,Drive_Temperature "
    "-v 197,raw48,Pending_Sector_Count "
    "-v 199,raw48,CRC_Error_Count "
    "-v 225,raw48,Host_Writes_32MiB "
    "-v 226,raw48,Workld_Media_Wear_Indic " // Timed Workload Media Wear Indicator (percent*1024)
    "-v 227,raw48,Workld_Host_Reads_Perc "  // Timed Workload Host Reads Percentage
    "-v 228,raw48,Workload_Minutes " // 226,227,228 can be reset by 'smartctl -t vendor,0x40'
  //"-v 232,raw48,Available_Reservd_Space "
  //"-v 233,raw48,Media_Wearout_Indicator "
    "-v 234,raw24/raw32:04321,Thermal_Throttle_Status "
    "-v 241,raw48,Host_Writes_32MiB "
    "-v 242,raw48,Host_Reads_32MiB "
    "-v 243,raw48,NAND_Writes_32MiB"
  },
  { "Dell Certified Intel S3520 Series SSDs",
    "SSDSC(2|K)(J|B)B(240G|480G|960G|120G|760G|800G|012T|016T)7R.?",
    "", "",
    "-v 170,raw48,Available_Reservd_Space "
    "-v 174,raw48,Unsafe_Shutdown_Count "
    "-v 195,raw48,Uncorrectable_Error_Cnt "
    "-v 199,raw48,CRC_Error_Count "
    "-v 201,raw16(raw16),Power_Loss_Cap_Test "
    "-v 202,raw48,End_of_Life "
    "-v 225,raw48,Host_Writes_32MiB "
    "-v 226,raw48,Workld_Media_Wear_Indic " // Timed Workload Media Wear Indicator (percent*1024)
    "-v 227,raw48,Workld_Host_Reads_Perc "  // Timed Workload Host Reads Percentage
    "-v 228,raw48,Workload_Minutes " // 226,227,228 can be reset by 'smartctl -t vendor,0x40'
    "-v 233,raw48,Total_LBAs_Written "
    "-v 234,raw24/raw32:04321,Thermal_Throttle_Status "
    "-v 245,raw48,Percent_Life_Remaining"
  },
  { "Intel S4510/S4610/S4500/S4600 Series SSDs", // INTEL SSDSC2KB480G7/SCV10100,
      // INTEL SSDSC2KB960G7/SCV10100, INTEL SSDSC2KB038T7/SCV10100,
      // INTEL SSDSC2KB038T7/SCV10121, INTEL SSDSC2KG240G7/SCV10100
    "INTEL SSDSC(2K|KK)(B|G)(240G|480G|960G|019T|038T)(7|8).?",
    "", "",
  //"-v 5,raw16(raw16),Reallocated_Sector_Ct "
  //"-v 9,raw24(raw8),Power_On_Hours "
  //"-v 12,raw48,Power_Cycle_Count "
    "-v 170,raw48,Available_Reservd_Space "
    "-v 171,raw48,Program_Fail_Count "
    "-v 172,raw48,Erase_Fail_Count "
    "-v 174,raw48,Unsafe_Shutdown_Count "
    "-v 175,raw16(raw16),Power_Loss_Cap_Test "
    "-v 183,raw48,SATA_Downshift_Count "
    "-v 184,raw48,End-to-End_Error_Count "
    "-v 187,raw48,Uncorrectable_Error_Cnt "
    "-v 190,tempminmax,Drive_Temperature "
    "-v 192,raw48,Unsafe_Shutdown_Count "
    "-v 197,raw48,Pending_Sector_Count "
    "-v 199,raw48,CRC_Error_Count "
    "-v 225,raw48,Host_Writes_32MiB "
    "-v 226,raw48,Workld_Media_Wear_Indic " // Timed Workload Media Wear Indicator (percent*1024)
    "-v 227,raw48,Workld_Host_Reads_Perc "  // Timed Workload Host Reads Percentage
    "-v 228,raw48,Workload_Minutes " // 226,227,228 can be reset by 'smartctl -t vendor,0x40'
  //"-v 232,raw48,Available_Reservd_Space "
  //"-v 233,raw48,Media_Wearout_Indicator "
    "-v 234,raw24/raw32:04321,Thermal_Throttle_Status "
    "-v 235,raw16(raw16),Power_Loss_Cap_Test "
    "-v 241,raw48,Host_Writes_32MiB "
    "-v 242,raw48,Host_Reads_32MiB "
    "-v 243,raw48,NAND_Writes_32MiB"
  },
  { "Dell Certified Intel S4x00/D3-S4x10 Series SSDs", // INTEL SSDSC2KB480G7R/SCV1DL58,
      // INTEL SSDSC2KB960G7R/SCV1DL58, INTEL SSDSC2KB038T7R/SCV1DL58,
      // INTEL SSDSC2KB038T7R/SCV1DL58, INTEL SSDSC2KG240G7R/SCV1DL58
    "SSDSC(2K|KK)(B|G)(240G|480G|960G|019T|038T)(7R|8R).?",
    "", "",
    "-v 170,raw48,Available_Reservd_Space "
    "-v 174,raw48,Unsafe_Shutdown_Count "
    "-v 195,raw48,Uncorrectable_Error_Cnt "
    "-v 199,raw48,CRC_Error_Count "
    "-v 201,raw16(raw16),Power_Loss_Cap_Test "
    "-v 202,raw48,End_of_Life "
    "-v 225,raw48,Host_Writes_32MiB "
    "-v 226,raw48,Workld_Media_Wear_Indic " // Timed Workload Media Wear Indicator (percent*1024)
    "-v 227,raw48,Workld_Host_Reads_Perc "  // Timed Workload Host Reads Percentage
    "-v 228,raw48,Workload_Minutes " // 226,227,228 can be reset by 'smartctl -t vendor,0x40'
    "-v 233,raw48,Total_LBAs_Written "
    "-v 234,raw24/raw32:04321,Thermal_Throttle_Status "
    "-v 245,raw48,Percent_Life_Remaining"
  },
  { "Kingston branded X25-V SSDs", // fixed firmware
    "KINGSTON SSDNow 40GB",
    "2CV102(J[89A-Z]|[K-Z].)", // >= "2CV102J8"
    "",
    "-v 192,raw48,Unsafe_Shutdown_Count "
    "-v 225,raw48,Host_Writes_32MiB "
    "-v 226,raw48,Workld_Media_Wear_Indic "
    "-v 227,raw48,Workld_Host_Reads_Perc "
    "-v 228,raw48,Workload_Minutes"
  },
  { "Kingston branded X25-V SSDs", // buggy or unknown firmware
    "KINGSTON SSDNow 40GB",
    "",
    "This drive may require a firmware update to\n"
    "fix possible drive hangs when reading SMART self-test log.\n"
    "To update Kingston branded drives, a modified Intel update\n"
    "tool must be used. Search for \"kingston 40gb firmware\".",
    "-v 192,raw48,Unsafe_Shutdown_Count "
    "-v 225,raw48,Host_Writes_32MiB "
    "-v 226,raw48,Workld_Media_Wear_Indic "
    "-v 227,raw48,Workld_Host_Reads_Perc "
    "-v 228,raw48,Workload_Minutes"
  },
  { "Kingston SSDNow UV400/500",
    "KINGSTON SUV400S37A?(120|240|480|960)G|" // tested with KINGSTON SUV400S37120G/0C3J96R9,
      // KINGSTON SUV400S37240G/0C3J96R9, KINGSTON SUV400S37240G/0C3K87RA,
      // KINGSTON SUV400S37120G/0C3K87RA
    "KINGSTON SUV500(M[8S])?(120|240|480|960)G", // tested with KINGSTON SUV500120G/003056R6,
      // KINGSTON SUV500240G/003056R6, KINGSTON SUV500480G/003056RI,
      // KINGSTON SUV500MS120G/003056RA, KINGSTON SUV500MS120G/003056RI,
      // KINGSTON SUV500M8120G/003056RI
    "", "",
    // "-v 1,raw48,Raw_Read_Error_Rate "
    // "-v 5,raw16(raw16),Reallocated_Sector_Ct "
    // "-v 9,raw24(raw8),Power_On_Hours "
    // "-v 12,raw48,Power_Cycle_Count "
    "-v 100,raw48,Unknown_Kingston_Attr "
    "-v 101,raw48,Unknown_Kingston_Attr "
    "-v 170,raw48,Reserved_Block_Count "
    "-v 171,raw48,Program_Fail_Count "
    "-v 172,raw48,Erase_Fail_Count "
    "-v 174,raw48,Unexpect_Power_Loss_Ct "
    // "-v 175,raw48,Program_Fail_Count_Chip,SSD "
    // "-v 176,raw48,Erase_Fail_Count_Chip,SSD "
    // "-v 177,raw48,Wear_Leveling_Count,SSD "
    // "-v 178,raw48,Used_Rsvd_Blk_Cnt_Chip,SSD "
    // "-v 180,raw48,Unused_Rsvd_Blk_Cnt_Tot,SSD "
    // "-v 183,raw48,Runtime_Bad_Block "
    // "-v 187,raw48,Reported_Uncorrect "
    // "-v 194,tempminmax,Temperature_Celsius "
    // "-v 195,raw48,Hardware_ECC_Recovered "
    // "-v 196,raw16(raw16),Reallocated_Event_Count "
    // "-v 197,raw48,Current_Pending_Sector "
    // "-v 199,raw48,UDMA_CRC_Error_Count "
    "-v 201,raw48,Unc_Read_Error_Rate "
    // "-v 204,raw48,Soft_ECC_Correction "
    "-v 231,raw48,SSD_Life_Left "
    "-v 241,raw48,Host_Writes_GiB "
    "-v 242,raw48,Host_Reads_GiB "
    "-v 250,raw48,Read_Retry_Count"
  },
  { "JMicron based SSDs", // JMicron JMF60x
    "Kingston SSDNow V Series [0-9]*GB|" // tested with Kingston SSDNow V Series 64GB/B090522a
    "TS(2|4|8|16|32|64|128|192)GSSD(18|25)[MS]?-[MS]", // Transcend IDE and SATA, tested with
      // TS32GSSD25-M/V090331, TS32GSSD18M-M/v090331
    "[BVv].*", // other Transcend SSD versions will be caught by subsequent entry
    "",
  //"-v 9,raw24(raw8),Power_On_Hours " // raw value always 0?
  //"-v 12,raw48,Power_Cycle_Count "
  //"-v 194,tempminmax,Temperature_Celsius " // raw value always 0?
    "-v 229,hex64:w012345r,Halt_System/Flash_ID " // Halt, Flash[7]
    "-v 232,hex64:w012345r,Firmware_Version_Info " // "YYMMDD", #Channels, #Banks
    "-v 233,hex48:w01234,ECC_Fail_Record " // Fail number, Row[3], Channel, Bank
    "-v 234,raw24/raw24:w01234,Avg/Max_Erase_Count "
    "-v 235,raw24/raw24:w01z23,Good/Sys_Block_Count"
  },
  { "JMicron/Maxiotek based SSDs", // JMicron JMF61x, JMF66x, JMF670
    "ADATA S596 Turbo|"  // tested with ADATA S596 Turbo 256GB SATA SSD (JMicron JMF616)
    "ADATA SP310|"  // Premier Pro SP310 mSATA, JMF667, tested with ADATA SP310/3.04
    "ADATA SP600(NS34)?|" // tested with ADATA SP600/2.4 (JMicron JMF661)
    "ADATA SX930|"  // tested with ADATA SX930/6.8SE
    "APPLE SSD TS(064|128|256|512)C|"  // Toshiba?, tested with APPLE SSD TS064C/CJAA0201
    "IM2S3138E-(128|256)GM-B|" // ADATA OEM, tested with IM2S3138E-128GM-B/DA002
    "KingSpec KDM-SA\\.51-008GMJ|" // tested with KingSpec KDM-SA.51-008GMJ/1.092.37 (JMF605?)
    "KINGSTON SNV425S2(64|128)GB|"  // SSDNow V Series (2. Generation, JMF618),
                                    // tested with KINGSTON SNV425S264GB/C091126a
    "KINGSTON SSDNOW 30GB|" // tested with KINGSTON SSDNOW 30GB/AJXA0202
    "KINGSTON SS100S2(8|16)G|"  // SSDNow S100 Series, tested with KINGSTON SS100S28G/D100309a
    "KINGSTON SNVP325S2(64|128|256|512)GB|" // SSDNow V+ Series, tested with KINGSTON SNVP325S2128GB/AGYA0201
    "KINGSTON SVP?100S2B?(64|96|128|256|512)G|"  // SSDNow V100/V+100 Series,
      // tested with KINGSTON SVP100S296G/CJR10202, KINGSTON SV100S2256G/D110225a
    "KINGSTON SV200S3(64|128|256)G|" // SSDNow V200 Series, tested with KINGSTON SV200S3128G/E120506a
    "NT-(64|128|256|512|[12]T)|" // KingSpec NT, MAS0902A-B2C or CS1802A-B2C, tested with NT-512/T191212
    "TOSHIBA THNS128GG4BBAA|"  // Toshiba / Super Talent UltraDrive DX,
                               // tested with Toshiba 128GB 2.5" SSD (built in MacBooks)
    "TOSHIBA THNSNC128GMLJ|" // tested with THNSNC128GMLJ/CJTA0202 (built in Toshiba Protege/Dynabook)
    "TS(8|16|32|64|128|192|256|512)GSSD25S?-(MD?|S)|" // Transcend IDE and SATA, JMF612, tested with
      // TS256GSSD25S-M/101028, TS32GSSD25-M/20101227
    "TS(32|64|128|256)G(SSD|MSA)[37]40K?", // Transcend SSD340/340K/740 SATA/mSATA, JMF667/670, tested with
      // TS256GSSD340/SVN263, TS256GSSD340/SVN423b, TS256GMSA340/SVN263,
      // TS128GSSD340K/SVN216,TS64GSSD740/SVN167d
    "", "",
  //"-v 1,raw48,Raw_Read_Error_Rate "
  //"-v 2,raw48,Throughput_Performance "
    "-v 3,raw48,Unknown_JMF_Attribute "
  //"-v 5,raw16(raw16),Reallocated_Sector_Ct "
    "-v 7,raw48,Unknown_JMF_Attribute "
    "-v 8,raw48,Unknown_JMF_Attribute "
  //"-v 9,raw24(raw8),Power_On_Hours "
    "-v 10,raw48,Unknown_JMF_Attribute "
  //"-v 12,raw48,Power_Cycle_Count "
    "-v 167,raw48,Unknown_JMF_Attribute "
    "-v 168,raw48,SATA_Phy_Error_Count "
    "-v 169,raw48,Unknown_JMF_Attribute "
    "-v 170,raw16,Bad_Block_Count "
    "-v 173,raw16,Erase_Count " // JMF661: different?
    "-v 175,raw48,Bad_Cluster_Table_Count "
    "-v 180,raw48,Unknown_JMF_Attribute "
    "-v 187,raw48,Unknown_JMF_Attribute "
    "-v 192,raw48,Unexpect_Power_Loss_Ct "
  //"-v 194,tempminmax,Temperature_Celsius "
  //"-v 197,raw48,Current_Pending_Sector "
    "-v 231,raw48,Unknown_JMF_Attribute "
    "-v 233,raw48,Unknown_JMF_Attribute " // FW SVN423b
    "-v 234,raw48,Unknown_JMF_Attribute " // FW SVN423b
    "-v 240,raw48,Unknown_JMF_Attribute "
  //"-v 241,raw48,Total_LBAs_Written "    // FW SVN423b
  //"-v 242,raw48,Total_LBAs_Read "       // FW SVN423b
  },
  { "Plextor M3/M5/M6/M7 Series SSDs", // Marvell 88SS9174 (M3, M5S), 88SS9187 (M5P, M5Pro), 88SS9188 (M6M/S),
      // tested with PLEXTOR PX-128M3/1.01, PX-128M3P/1.04, PX-256M3/1.05, PX-128M5S/1.02, PX-256M5S/1.03,
      // PX-128M5M/1.05, PX-128M5S/1.05, PX-128M5Pro/1.05, PX-512M5Pro/1.06, PX-256M5P/1.01, PX-128M6S/1.03
      // (1.04/5 Firmware self-test log lifetime unit is bogus, possibly 1/256 hours)
      // PLEXTOR PX-256M6S+/1.00, PLEXTOR  PX-128M3/1.00, PLEXTOR PX-128M3/1.07, PLEXTOR PX-128M6V/1.04,
      // PLEXTOR PX-128M6G-2242/1.01, PLEXTOR PX-512M7VC/1.05
    "PLEXTOR  ?PX-(64|128|256|512|768)M(3P?|5[MPS]|5Pro|6[GMSV]|7VC)(\\+|-.*)?",
    "", "",
  //"-v 1,raw48,Raw_Read_Error_Rate "
  //"-v 5,raw16(raw16),Reallocated_Sector_Ct "
  //"-v 9,raw24(raw8),Power_On_Hours "
  //"-v 12,raw48,Power_Cycle_Count "
    "-v 170,raw48,Unknown_Plextor_Attrib "  // M6S/1.03
    "-v 171,raw48,Unknown_Plextor_Attrib "  // M6S/1.03
    "-v 172,raw48,Unknown_Plextor_Attrib "  // M6S/1.03
    "-v 173,raw48,Unknown_Plextor_Attrib "  // M6S/1.03
    "-v 174,raw48,Unknown_Plextor_Attrib "  // M6S/1.03
  //"-v 175,raw48,Program_Fail_Count_Chip " // M6S/1.03
  //"-v 176,raw48,Erase_Fail_Count_Chip "   // M6S/1.03
  //"-v 177,raw48,Wear_Leveling_Count "
  //"-v 178,raw48,Used_Rsvd_Blk_Cnt_Chip "
  //"-v 179,raw48,Used_Rsvd_Blk_Cnt_Tot "   // M6S/1.03
  //"-v 180,raw48,Unused_Rsvd_Blk_Cnt_Tot " // M6S/1.03
  //"-v 181,raw48,Program_Fail_Cnt_Total "
  //"-v 182,raw48,Erase_Fail_Count_Total "
  //"-v 183,raw48,Runtime_Bad_Block "       // M6S/1.03
  //"-v 184,raw48,End-to-End_Error "        // M6S/1.03
  //"-v 187,raw48,Reported_Uncorrect "
  //"-v 188,raw48,Command_Timeout "         // M6S/1.03
  //"-v 192,raw48,Power-Off_Retract_Count "
  //"-v 195,raw48,Hardware_ECC_Recovered "  // MS6/1.03
  //"-v 196,raw16(raw16),Reallocated_Event_Count "
  //"-v 198,raw48,Offline_Uncorrectable "
  //"-v 199,raw48,UDMA_CRC_Error_Count "
  //"-v 232,raw48,Available_Reservd_Space "
  //"-v 233,raw48,Media_Wearout_Indicator " // MS6/1.03
    "-v 241,raw48,Host_Writes_32MiB "
    "-v 242,raw48,Host_Reads_32MiB"
  },
  { "Samsung based SSDs",
    "SAMSUNG SSD PM800 .*GB|"  // SAMSUNG PM800 SSDs, tested with SAMSUNG SSD PM800 TH 64GB/VBM25D1Q
    "SAMSUNG SSD PM810 .*GB|"  // SAMSUNG PM810 (470 series) SSDs, tested with
      // SAMSUNG SSD PM810 2.5" 128GB/AXM06D1Q
    "SAMSUNG SSD SM841N? (2\\.5\"? 7mm |mSATA )?(128|256|512)GB( SED)?|" // tested with
      // SAMSUNG SSD SM841 2.5" 7mm 256GB/DXM02D0Q, SAMSUNG SSD SM841 mSATA 512GB/DXM44D0Q,
      // SAMSUNG SSD SM841N 2.5 7mm 128GB/DXM03D0Q, SAMSUNG SSD SM841N mSATA 256GB SED/DXM45D6Q
    "SAMSUNG SSD PM851 (mSATA |M\\.2 )?(2280 )?(128|256|512)GB|" // tested with SAMSUNG SSD PM851 mSATA 128GB,
      // SAMSUNG SSD PM851 M.2 2280 256GB/EXT25D0Q
    "SAMSUNG 470 Series SSD|"  // tested with SAMSUNG 470 Series SSD 64GB/AXM09B1Q
    "Samsung SSD 750 EVO (120|250|500)GB|" // tested with Samsung SSD 750 EVO 250GB/MAT01B6Q
    "SAMSUNG SSD 830 Series|"  // tested with SAMSUNG SSD 830 Series 64GB/CXM03B1Q
    "SAMSUNG SSD PM830 .*|" // SAMSUNG SSD PM830 2.5" 7mm 128GB/CXM03D1Q
    "MZ7PC(512|256|128|064)HA(GH|FU|DR)-000.*|" // probably PM830, tested with SAMSUNG MZ7PC128HAFU-000L1/CXM04L1Q
    "Samsung SSD 840 (PRO )?Series|" // tested with Samsung SSD 840 PRO Series 128GB/DXM04B0Q,
      // Samsung SSD 840 Series/DXT06B0Q
    "Samsung SSD 8[456]0 EVO (mSATA |M\\.2 )?((120|250|500|750)G|[124]T)B|" // tested with
      // Samsung SSD 840 EVO (120|250|500|750)GB/EXT0AB0Q,
      // Samsung SSD 840 EVO (120|250)GB/EXT0BB6Q, 1TB/EXT0BB0Q, 120GB mSATA/EXT41B6Q,
      // Samsung SSD 850 EVO 250GB/EMT01B6Q, Samsung SSD 850 EVO M.2 250GB/EMT21B6Q,
      // Samsung SSD 850 EVO mSATA 120GB/EMT41B6Q, Samsung SSD 850 EVO 2TB/EMT02B6Q,
      // Samsung SSD 860 EVO 250GB/RVT01B6Q, Samsung SSD 860 EVO mSATA 250GB/RVT41B6Q,
      // Samsung SSD 860 EVO 500GB/RVT01B6Q, Samsung SSD 860 EVO mSATA 500GB/RVT41B6Q,
      // Samsung SSD 860 EVO mSATA 1TB/RVT41B6Q, Samsung SSD 860 EVO 2TB/RVT01B6Q,
      // Samsung SSD 860 EVO 4TB/RVT04B6Q
    "Samsung SSD 8[56]0 PRO ((128|256|512)G|[124]T)B|" // tested with Samsung SSD 850 PRO 128GB/EXM01B6Q,
      // Samsung SSD 850 PRO 1TB/EXM01B6Q, Samsung SSD 850 PRO 2TB/EXM02B6Q,
      // Samsung SSD 860 PRO 256GB/RVM01B6Q, Samsung SSD 860 PRO 512GB/RVM01B6Q,
      // Samsung SSD 860 PRO 1TB/RVM01B6Q
    "SAMSUNG MZ7PA256HMDR-.*|" // PM810 (470 Series), tested with SAMSUNG MZ7PA256HMDR-010H1/AXM07H1Q
    "Samsung SSD 845DC EVO .*|" // Samsung SSD 845DC EVO 960GB/EXT03X3Q
    "SAMSUNG MZ[7M]PC(032|064|128|256|512)HBCD-.*|" // PM830, tested with SAMSUNG MZMPC032HBCD-000L1/CXM12L1Q
    "SAMSUNG MZ7TD(128|256)HAFV-.*|" // 840 Series, tested with SAMSUNG MZ7TD256HAFV-000L7/DXT06L6Q
    "SAMSUNG MZMTD(128|256|512)HAGL-.*|" // PM841, tested with SAMSUNG MZMTD512HAGL-00000/DXT4200Q
    "SAMSUNG MZ7TD512HAGM-.*|" // Another PM841, SAMSUNG MZ7TD512HAGM-000L1/DXT06L0Q
    "SAMSUNG MZ7WD((120|240)H[AC]FV|480HAGM|960HAGP)-00003|" // SM843T Series, tested with
      // SAMSUNG MZ7WD120HAFV-00003/DXM85W3Q, SAMSUNG MZ7WD120HCFV-00003/DXM9203Q
    "SAMSUNG MZ[7N]TE(128|256|512)HMHP-.*|" // PM851, tested with SAMSUNG MZ7TE256HMHP-000L7/EXT09L6Q,
      // SAMSUNG MZNTE256HMHP-000H1/EXT22H0Q
    "SAMSUNG MZMPF(032|064)HCFV-.*|" // CM851 mSATA, tested with SAMSUNG MZMPF032HCFV-000H1/FXM42H2Q
    "SAMSUNG MZ7GE(240HMGR|(480|960)HMHP)-00003|" // SM853T Series, tested with
      // SAMSUNG MZ7GE240HMGR-00003/EXT0303Q
    "SAMSUNG MZ7LM(120|240|480|960|1T9|3T8)HC(JM|HP|GR|FD)-.*|" // PM863 Series, tested with
      // SAMSUNG MZ7LM960HCHP-0E003/GXT3003Q
    "(SAMSUNG )?MZ7LM(240|480|960|1T9|3T8)HM(JP|HQ|LP)(-.*|0D3)|" // PM863a Series, tested with
      // SAMSUNG MZ7LM3T8HMLP-00005/GXT5104Q, MZ7LM240HMHQ0D3/GC5B (Dell)
    "(SAMSUNG )?MZ7KM(120|240|480|960|1T9)H[AM](FD|GR|H[PQ]|J[MP])(-.*|0D3)|" // SM863(a), tested with
      // SAMSUNG MZ7KM480HAHP-0E005/GXM1003Q, SAMSUNG MZ7KM480HMHQ-00005/GXM5104Q,
      // SAMSUNG MZ7KM960HMJP-00005/GXM5304Q, MZ7KM960HMJP0D3/GD53 (Dell)
    "SAMSUNG MZ7LH(240|480|960|1T9|3T8|7T6)H[AM](HQ|JR|LT|LA)-.*|" //PM883, tested with SAMSUNG MZ7LH960HAJR-00005
    "SAMSUNG MZ7KH(240|480|960|1T9|3T8)HA(HQ|JR|LS)-.*|" //SM883
    "SAMSUNG MZN(LF|TY)(128|256)H[CD]HP-.*|" // CM871/871a, tested with SAMSUNG MZNLF128HCHP-000H1/FXT21H1Q,
      // SAMSUNG MZNTY256HDHP-000/MAT21K0Q
    "SAMSUNG MZ[7N]LN(128|256|512|1T0)H[ACM](GR|HP|HQ|J[HPQ]|LR)-.*|" // PM871/871a/b, tested with
      // SAMSUNG MZ7LN128HCHP-00000/EMT0100Q, SAMSUNG MZ7LN256HAHQ-000H1/MVT03H6Q,
      // SAMSUNG MZNLN256HMHQ-000H1/MAV21H3Q
    "SAMSUNG SSD PM871 .*|" // SAMSUNG SSD PM871 2.5 7mm 256GB/EMT02D0Q
      // SAMSUNG MZ7LN256HMJP-00000/MAV0100Q, SAMSUNG MZ7LN512HMJP-00000/MAV0100Q
    "SAMSUNG MZHPV(128|256|512)HDG(L|M)-.*|" // SM951, tested with SAMSUNG MZHPV512HDGL-00000/BXW2500Q,
      // SAMSUNG MZHPV128HDGM-00000 (BXW2500Q)
    "Samsung Portable SSD T5", // tested with Samsung Portable SSD T5 (0x04e8:0x61f5)
    "", "",
  //"-v 5,raw16(raw16),Reallocated_Sector_Ct "
  //"-v 9,raw24(raw8),Power_On_Hours "
  //"-v 12,raw48,Power_Cycle_Count "
    "-v 170,raw48,Unused_Rsvd_Blk_Ct_Chip " // CM871
    "-v 171,raw48,Program_Fail_Count_Chip " // CM871
    "-v 172,raw48,Erase_Fail_Count_Chip " // CM871
    "-v 173,raw48,Wear_Leveling_Count " // CM871
    "-v 174,raw48,Unexpect_Power_Loss_Ct " // CM871
  //"-v 175,raw48,Program_Fail_Count_Chip "
  //"-v 176,raw48,Erase_Fail_Count_Chip "
  //"-v 177,raw48,Wear_Leveling_Count "
  //"-v 178,raw48,Used_Rsvd_Blk_Cnt_Chip "
  //"-v 179,raw48,Used_Rsvd_Blk_Cnt_Tot "
  //"-v 180,raw48,Unused_Rsvd_Blk_Cnt_Tot "
  //"-v 181,raw48,Program_Fail_Cnt_Total "
  //"-v 182,raw48,Erase_Fail_Count_Total "
  //"-v 183,raw48,Runtime_Bad_Block "
  //"-v 184,raw48,End-to-End_Error " // SM843T Series
    "-v 187,raw48,Uncorrectable_Error_Cnt "
  //"-v 190,tempminmax,Airflow_Temperature_Cel "  // seems to be some sort of temperature value for 470 Series?
    "-v 191,raw48,Unknown_Samsung_Attr " // PM810
  //"-v 194,tempminmax,Temperature_Celsius "
    "-v 195,raw48,ECC_Error_Rate "
  //"-v 196,raw16(raw16),Reallocated_Event_Count "
  //"-v 198,raw48,Offline_Uncorrectable "
    "-v 199,raw48,CRC_Error_Count "
    "-v 201,raw48,Supercap_Status "
    "-v 202,raw48,Exception_Mode_Status "
  //"-v 233,raw48,Media_Wearout_Indicator // PM851, 840
    "-v 234,raw48,Unknown_Samsung_Attr " // PM851, 840
    "-v 235,raw48,POR_Recovery_Count " // PM851, 830/840/850
    "-v 236,raw48,Unknown_Samsung_Attr " // PM851, 840
    "-v 237,raw48,Unknown_Samsung_Attr " // PM851, 840
    "-v 238,raw48,Unknown_Samsung_Attr " // PM851, 840
  //"-v 241,raw48,Total_LBAs_Written "
  //"-v 242,raw48,Total_LBAs_Read " // PM851, SM841N
    "-v 243,raw48,SATA_Downshift_Ct " // PM863
    "-v 244,raw48,Thermal_Throttle_St " // PM863
    "-v 245,raw48,Timed_Workld_Media_Wear " // PM863
    "-v 246,raw48,Timed_Workld_RdWr_Ratio " // PM863
    "-v 247,raw48,Timed_Workld_Timer " // PM863
    "-v 249,raw48,Unknown_Samsung_Attr " // CM871a
    "-v 250,raw48,SATA_Iface_Downshift " // from the spec
    "-v 251,raw48,NAND_Writes" // PM863
  },
  { "Marvell based SanDisk SSDs",
    "SanDisk SD5SG2[0-9]*G1052E|" // X100 (88SS9174), tested with SanDisk SD5SG2256G1052E/10.04.01
    "SanDisk SD6S[BF][12]M[0-9]*G(1022I?)?|" // X110/X210 (88SS9175/187?), tested with SanDisk SD6SB1M064G1022I/X231600,
      // SanDisk SD6SB1M256G1022I/X231600, SanDisk SD6SF1M128G1022/X231200, SanDisk SD6SB2M512G1022I/X210400
    "SanDisk SD7S[BN]6S-?(128|256|512)G(1122|-1006)|" // X300 (88SS9189?), tested with
      // SanDisk SD7SB6S128G1122/X3310000, SanDisk SD7SN6S-512G-1006/X3511006
    "SanDisk SD8S[BN]8U-?((128|256|512)G|1T00)(1122|-1006)|" // X400 (88SS1074), tested with SanDisk SD8SB8U128G1122/X4120000
    "SanDisk SD9S[BN]8W-?((128|256|512)G|[12]T00)1122|" // X600, tested with SanDisk SD9SB8W128G1122/X6107000
    "SanDisk SDSSDA-((120|240|480)G|[12]T00)|" // Plus, tested with SanDisk SDSSDA-2T00/411040RL
    "SanDisk SDSSDHP[0-9]*G|" // Ultra Plus (88SS9175), tested with SanDisk SDSSDHP128G/X23[01]6RL
    "SanDisk (SDSSDHII|Ultra II )[0-9]*GB?|" // Ultra II (88SS9190/88SS9189), tested with
      // SanDisk SDSSDHII120G/X31200RL, SanDisk Ultra II 960GB/X41100RL
    "SanDisk SDSSDH2(128|256)G|" // SanDisk SDSSDH2128G/X211200
    "SanDisk SDSSDH3((250|500|1000|1024|2000)G| 4T00)|" // Ultra 3D, tested with SanDisk SDSSDH3250G/X61170RL,
      // SanDisk SDSSDH3500G/X61110RL, SanDisk SDSSDH31024G/X6107000, SanDisk SDSSDH3 4T00/411040RL
    "SanDisk SDSSDXPS?[0-9]*G|" // Extreme II/Pro (88SS9187), tested with SanDisk SDSSDXP480G/R1311,
      // SanDisk SDSSDXPS480G/X21200RL
    "SanDisk SSD PLUS (120|240|480|1000) ?GB|" // Plus (88SS1074), tested with SanDisk SSD PLUS 120 GB/UE3000RL,
      // SanDisk SSD PLUS 120 GB/UE4500RL, SanDisk SSD PLUS 1000GB/UH4400RL
    "SSD SATAIII 16GB", // SSD SATAIII 16GB/i221100 (see #923)
    "", "",
  //"-v 5,raw16(raw16),Reallocated_Sector_Ct "
  //"-v 9,raw24(raw8),Power_On_Hours "
  //"-v 12,raw48,Power_Cycle_Count "
    "-v 165,raw48,Total_Write/Erase_Count "
    "-v 166,raw48,Min_W/E_Cycle "
    "-v 167,raw48,Min_Bad_Block/Die "
    "-v 168,raw48,Maximum_Erase_Cycle "
    "-v 169,raw48,Total_Bad_Block "
    "-v 170,raw48,Unknown_Marvell_Attr " // SDSSDH3 4T00
    "-v 171,raw48,Program_Fail_Count "
    "-v 172,raw48,Erase_Fail_Count "
    "-v 173,raw48,Avg_Write/Erase_Count "
    "-v 174,raw48,Unexpect_Power_Loss_Ct "
  //"-v 184,raw48,End-to-End_Error "
  //"-v 187,raw48,Reported_Uncorrect "
  //"-v 188,raw48,Command_Timeout "
  //"-v 194,tempminmax,Temperature_Celsius "
    "-v 199,raw48,SATA_CRC_Error "
    "-v 201,raw48,Lifetime_Remaining% "
    "-v 212,raw48,SATA_PHY_Error "
    "-v 230,raw16,Perc_Write/Erase_Count "
    "-v 232,raw48,Perc_Avail_Resrvd_Space "
    "-v 233,raw48,Total_NAND_Writes_GiB "
    "-v 234,raw48,Perc_Write/Erase_Ct_BC "
    "-v 241,raw48,Total_Writes_GiB "
    "-v 242,raw48,Total_Reads_GiB "
    "-v 243,raw48,Unknown_Marvell_Attr "
    "-v 244,raw48,Thermal_Throttle "
    "-v 249,raw48,TLC_NAND_GB_Writes"
  },
  { "SanDisk based SSDs", // see also #463 for the vendor attribute description
    "SanDisk iSSD P4 [0-9]*GB|" // tested with SanDisk iSSD P4 16GB/SSD 9.14
    "SanDisk pSSD|" // tested with SandDisk pSSD/3 (62.7 GB, SanDisk Extreme USB3.0 SDCZ80-064G-J57, 0x0781:0x5580)
    "SanDisk SDSSDP[0-9]*G|" // tested with SanDisk SDSSDP064G/1.0.0, SDSSDP128G/2.0.0
    "SanDisk SDSSDRC032G|" // tested with SanDisk SanDisk SDSSDRC032G/3.1.0
    "SanDisk SSD i100 [0-9]*GB|" // tested with SanDisk SSD i100 8GB/11.56.04, 24GB/11.56.04
    "SanDisk SSD U100 ([0-9]*GB|SMG2)|" // tested with SanDisk SSD U100 8GB/10.56.00, 256GB/10.01.02, SMG2/10.56.04
    "SanDisk SSD U110 (8|16|24|32|64|128)GB|" // tested with SanDisk SSD U110 32GB/U221000
    "SanDisk SDSA6MM-.*|" // tested with SanDisk SDSA6MM-016G-1006/U221006
    "SanDisk SD7[SU]B[23]Q(064|128|256|512)G.*", // tested with SD7SB3Q064G1122/SD7UB3Q256G1122/SD7SB3Q128G/SD7UB2Q512G1122
    "", "",
  //"-v 5,raw16(raw16),Reallocated_Sector_Ct "
  //"-v 9,raw24(raw8),Power_On_Hours "
  //"-v 12,raw48,Power_Cycle_Count "
    "-v 165,raw48,Total_Write/Erase_Count "
    "-v 171,raw48,Program_Fail_Count "
    "-v 172,raw48,Erase_Fail_Count "
    "-v 173,raw48,Avg_Write/Erase_Count "
    "-v 174,raw48,Unexpect_Power_Loss_Ct "
  //"-v 187,raw48,Reported_Uncorrect "
    "-v 212,raw48,SATA_PHY_Error "
    "-v 230,raw48,Perc_Write/Erase_Count "
    "-v 232,raw48,Perc_Avail_Resrvd_Space "
    "-v 234,raw48,Perc_Write/Erase_Ct_BC "
  //"-v 241,raw48,Total_LBAs_Written "
  //"-v 242,raw48,Total_LBAs_Read "
    "-v 244,raw48,Thermal_Throttle "
  },
  //  SDLF1DAR-480G-1HAW/ZR07RE41
  // SDLF1DAR-480G-1JA1/RP41ZH06
  { "Sandisk SATA Cloudspeed Max and GEN2 ESS SSDs",
   "SD[A-Z0-9]{2}[1-3][A-Z]{3}-?[0-9]{3}[GT]-?1[A-Z0-9]{3}",
   "","",
   "-v 13,raw48,Lifetime_UECC_Ct "
   "-v 32,raw48,Lifetime_Write_AmpFctr "
   "-v 33,raw48,Write_AmpFctr "
   "-v 170,raw48,Reserve_Erase_BlkCt "
   "-v 171,raw48,Program_Fail_Ct "
   "-v 172,raw48,Erase_Fail_Ct "
   "-v 173,raw48,Percent_Life_Used "
   "-v 174,raw48,Unexpect_Power_Loss "
   "-v 175,raw48,Lifetime_Die_Failure_Ct "
   "-v 177,raw48,Lifetime_Remaining% "
   "-v 178,raw48,SSD_LifeLeft(0.01%) "
   "-v 180,raw48,Undetected_Data_Err_Ct "
   "-v 183,raw48,LT_Link_Rate_DwnGrd_Ct "
   "-v 191,raw48,Clean_Shutdown_Ct "
   "-v 192,raw48,Unclean_Shutdown_Ct "
   "-v 196,raw48,Lifetime_Retried_Blk_Ct "
   "-v 204,raw48,Average_Block-Erase_Ct "
   "-v 205,raw48,Read_Retry_Enable_Ct "
   "-v 206,raw48,Successful_RaidRecov_Ct "
   "-v 207,raw48,Trimmed_Sector_Ct "
   "-v 211,raw48,Read_Disturb_ReallocEvt "
   "-v 233,raw48,Lifetime_Nand_Writes "
   "-v 235,raw48,Capacitor_Health "
   "-v 244,raw48,Therm_Throt_Activation "
   "-v 245,raw48,Drive_Life_Remaining% "
   "-v 253,raw48,SPI_Test_Remaining "
 },
 { "Sandisk SATA CS1K GEN1 ESS SSDs",
   "SD[A-Z0-9]{2}[NO][A-Z0-9]{3}-?[0-9]{3}[GT]-?1[A-Z0-9]{3}",
   "","",
   "-v 1,raw48,UECC_Ct "
   "-v 2,raw48,Internal_File_Check "
   "-v 5,raw16(raw16),Retried_Blk_Ct "
   "-v 32,raw48,Write_Ampflication "
   "-v 170,raw48,Reserve_Blk_Remaining "
   "-v 171,raw48,Program_Fail_Ct "
   "-v 172,raw48,Erase_Fail_Ct "
   "-v 173,raw48,Drive_Life_Used% "
   "-v 174,raw48,Unexpect_PwrLoss_Ct "
   "-v 175,raw48,PwrLoss_ProtectionFail "
   "-v 177,raw48,DriveLife_Remaining% "
   "-v 178,raw48,SSD_Life_Left "
   "-v 180,raw48,End_to_End_Err_Detect "
   "-v 190,raw48,Drive_Temp_Warning "
   "-v 195,raw48,Uncorrectable_Err_Ct "
   "-v 202,raw48,Exception_Mode_Status "
   "-v 233,raw48,Number_Of_Write_Ct "
   "-v 245,raw48,DriveLife_Used% "
 },
  { "Silicon Motion based SSDs",
    "ADATA (SP550|SU(65[05]|[89]00))|" // tested with ADATA SP550/O0803B5a, ADATA SU650/S0212B0,
      // ADATA SU650/V8X01c45, ADATA SU650/V8X21c64, ADATA SU655/V8X01c55, ADATA SU800/Q0913A,
      // ADATA SU800/R0427A, ADATA SU800/R0918B, ADATA SU900/Q0125A, ADATA SU900/Q0710B
    "CORSAIR FORCE LX SSD|" // tested with CORSAIR FORCE LX SSD/N0307A
    "CHN mSATAM3 (128|256|512)|" // Zheino M3, tested with CHN mSATAM3 128/Q1124A0
    "CIS 2S M305 (16|32|64|128|256)GB|" // Ceroz M305, tested with CIS 2S M305 64GB/P0316B
    "CT(120|250|500|1000)BX100SSD1|" // Crucial BX100, tested with CT250BX100SSD1/MU02,
      // CT500BX100SSD1/MU02, CT1000BX100SSD1/MU02
    "CT(240|480|960)BX200SSD1|" // Crucial BX200 Solid State Drive, tested with CT480BX200SSD1/MU02.6
    "DREVO X1 SSD|" // tested with DREVO X1 SSD/Q0111A
    "Drevo X1 pro (64|128|256)G|" // tested with Drevo X1 pro 64G/Q0303B
    "JAJS500M(120|240|480|960)C-1|" // J&A LEVEN JS500, tested with JAJS500M120C-1/P0614D
    "KingDian S100 (32|64)GB|" // SM2244LT, tested with KingDian S100 32GB/0311A
    "KingDian S(200|280|400) ((60|120|240|480)GB|1TB)|" // SM2256EN, tested with KingDian S200 60GB/R0724A0
      // KingDian S280 120GB/Q0526A, KingDian S280 1TB/S0509A0, KingDian S400 120GB/Q0607A
    "KingSpec KSD-[PS]A25\\.[1-9]-(016|032|064|128)(MS|SJ)|" // tested with KingSpec KSD-PA25.6-064MS/20140803
    "KINGSTON SKC600(256|512|1024|2048)G|" // SM2259, tested with KINGSTON SKC600256G/S4500105
    "LITEON LMH-(128|256|512)V2M-.*|" // tested with LITEON LMH-256V2M-11 MSATA 256GB/FM8110C
    "LITEON LCH-(128|256V|512)2S-.*|" // tested with LITEON LCH-256V2S-HP/2C02
    "MKNSSDRE(1TB|2TB|512GB|500GB|256GB|250GB)|" // tested with MKNSSDRE256GB/N1007C
    "MKNSSDTR(240|500|250|120|480|240)GB(-LT)?|" // tested with MKNSSDTR500GB/O1126A
    "OWC Envoy Pro|" // tested with OWC Envoy Pro/R0522A0 (0x1e91:0xa2a5)
    "Patriot P200 ((128|256|512)GB|[12]TB)|" // tested with Patriot P200 256GB/S1022A0
    "R3SL(120|240|480|960)G|" // AMD Radeon SSDs, tested with R3SL240G/P0422C
    "Ramsta SSD S800 (120|240|480)GB|" // SM2258G, tested with Ramsta SSD S800 480GB/RS81V0
    "SED2QII-LP SATA SSD ((64|128|256|512)GB|[12]TB)|" // ACPI SED2QII-LP, tested with
      // SED2QII-LP SATA SSD 64GB/S0410A
    "T60|" // KingSpec T60, tested with T60/20151120
    "TCSUNBOW [MX]3 (60|120|240)GB|" // TC-Sunbow M3/X3, tested with TCSUNBOW M3 240GB/R0327B0,
      // TCSUNBOW X3 120GB/R1211A0
    "TEAM( T253T|L5Lite3)D(120G|240G|480G|1T)|" // Team Group L5Lite 3D, tested with
      // TEAML5Lite3D240G/R0302A0, TEAM T253TD480G/Q0410A
    "TS((16|32|64|128|256|512)G|1T)(SSD|MSA)(230S?|370S?|420[IK]?)|" // Transcend SSD230/370/420
      // SATA/mSATA, TS6500, tested with TS128GMSA230S/02J0S86A, TS32GMSA370/20140402,
      // TS16GMSA370/20140516, TS64GSSD370/20140516, TS256GSSD370/N0815B, TS256GSSD370S/N1114H,
      // TS512GSSD370S/N1114H, TS32GSSD420I/N1114H, TS32GSSD420K/P1225CE
    "TS(16|32|64|128|512|256)GMTS4[03]0S?|" // TS256GMTS400, TS256GMTS430S/S0423A
    "TS(120|240)GMTS420S?|" // Transcend MTS420, tested with TS120GMTS420S/R0510A0
    "TS(128G|256G|512G|1T)SSD230S|" // TS128GSSD230S/P1025F8
    "TS(120|240|480|960)GSSD220S|" // TS480GSSD220S/P0520AA
    "TS(16G|32G|64G|128G|256G|512G|1T)MTS800S?|" // MTS800, tested with TS1TMTS800/O1225H1
    "TS(16|32|64)GMSA630|" // MSA630 mSATA SSD, tested with TS32GMSA630/N0113E1
    "TS(32|64|128)GPSD330|" // Transcend PSD SSD, tested with TS64GPSD330/20140121
    "TS(16|32|64|96|128|256)GSSD(630|360S)|" // Transcend 630/360S, tested with TS16GSSD630/N0113E1,
      // TS256GSSD360S/R0123A0
    "TS(128G|256G|512G|1T)ESD400K", // Transcend ESD400 Portable, tested with
      // TS256GESD400K/R0605AS (0x2174:0x2000)
    "", "",
  //"-v 1,raw48,Raw_Read_Error_Rate "
  //"-v 2,raw48,Throughput_Performance "
  //"-v 9,raw24(raw8),Power_On_Hours "
  //"-v 12,raw48,Power_Cycle_Count "
    "-v 148,raw48,Total_SLC_Erase_Ct "
    "-v 149,raw48,Max_SLC_Erase_Ct "
    "-v 150,raw48,Min_SLC_Erase_Ct "
    "-v 151,raw48,Average_SLC_Erase_Ct "
    "-v 159,raw48,DRAM_1_Bit_Error_Count " // KINGSTON SKC600256G/S4500105
    "-v 160,raw48,Uncorrectable_Error_Cnt "
    "-v 161,raw48,Valid_Spare_Block_Cnt "
    "-v 163,raw48,Initial_Bad_Block_Count "
    "-v 164,raw48,Total_Erase_Count "
    "-v 165,raw48,Max_Erase_Count "
    "-v 166,raw48,Min_Erase_Count "
    "-v 167,raw48,Average_Erase_Count "
    "-v 168,raw48,Max_Erase_Count_of_Spec "
    "-v 169,raw48,Remaining_Lifetime_Perc "
  //"-v 175,raw48,Program_Fail_Count_Chip "
  //"-v 176,raw48,Erase_Fail_Count_Chip "
  //"-v 177,raw48,Wear_Leveling_Count "
    "-v 178,raw48,Runtime_Invalid_Blk_Cnt "
  //"-v 181,raw48,Program_Fail_Cnt_Total "
  //"-v 182,raw48,Erase_Fail_Count_Total "
  //"-v 187,raw48,Reported_Uncorrect "
  //"-v 192,raw48,Power-Off_Retract_Count "
  //"-v 194,tempminmax,Temperature_Celsius "
  //"-v 195,raw48,Hardware_ECC_Recovered "
  //"-v 196,raw16(raw16),Reallocated_Event_Count "
  //"-v 197,raw48,Current_Pending_Sector "
  //"-v 198,raw48,Offline_Uncorrectable "
  //"-v 199,raw48,UDMA_CRC_Error_Count "
    "-v 225,raw48,Host_Writes_32MiB " // FW 20140402
    "-v 231,raw48,SSD_Life_Left " // KINGSTON SKC600256G/S4500105
  //"-v 232,raw48,Available_Reservd_Space "
    "-v 241,raw48,Host_Writes_32MiB "
    "-v 242,raw48,Host_Reads_32MiB "
    "-v 245,raw48,TLC_Writes_32MiB " // FW N0815B, N1114H
    "-v 246,raw48,SLC_Writes_32MiB "
    "-v 247,raw48,Raid_Recoverty_Ct "
    "-v 248,raw48,Unkn_SiliconMotion_Attr " // ADATA SU900/Q0125A
    "-v 249,raw48,Unkn_SiliconMotion_Attr " // ADATA SU650/V8X01c45
  //"-v 250,raw48,Read_Error_Retry_Rate " // ADATA SU800/Q0913A
    "-v 251,raw48,Unkn_SiliconMotion_Attr" // ADATA SU800/Q0913A
  },
  { "Silicon Motion based OEM SSDs", // Like 'Silicon Motion based SSDs' but with FW detection
    "Intenso SSD|" // tested with Intenso SSD/Q1107A0
    "Intenso  SSD Sata III|" // Sata III High, tested with Intenso  SSD Sata III/P0510E
    "KingFast|" // KingFast F6M, tested with KingFast/P0725A
    "SPCC M\\.2 SSD|" // Silicon Power 2280 M55, tested with SPCC M.2 SSD/Q0627A0
    "SuperMicro SSD", // Supermicro SSD-DM032-SMCMVN1, tested with SuperMicro SSD/SOB20R
    "P0510E|P0725A|Q0627A0|Q1107A0|SOB20R",
    "",
    "-v 148,raw48,Total_SLC_Erase_Ct "
    "-v 149,raw48,Max_SLC_Erase_Ct "
    "-v 150,raw48,Min_SLC_Erase_Ct "
    "-v 151,raw48,Average_SLC_Erase_Ct "
    "-v 159,raw48,Unkn_SiliconMotion_Attr "
    "-v 160,raw48,Uncorrectable_Error_Cnt "
    "-v 161,raw48,Valid_Spare_Block_Cnt "
    "-v 163,raw48,Initial_Bad_Block_Count "
    "-v 164,raw48,Total_Erase_Count "
    "-v 165,raw48,Max_Erase_Count "
    "-v 166,raw48,Min_Erase_Count "
    "-v 167,raw48,Average_Erase_Count "
    "-v 168,raw48,Max_Erase_Count_of_Spec "
    "-v 169,raw48,Remaining_Lifetime_Perc "
    "-v 178,raw48,Runtime_Invalid_Blk_Cnt "
    "-v 225,raw48,Host_Writes_32MiB "
    "-v 241,raw48,Host_Writes_32MiB "
    "-v 242,raw48,Host_Reads_32MiB "
    "-v 245,raw48,TLC_Writes_32MiB "
    "-v 246,raw48,SLC_Writes_32MiB "
    "-v 247,raw48,Raid_Recoverty_Ct "
    "-v 248,raw48,Unkn_SiliconMotion_Attr "
    "-v 251,raw48,Unkn_SiliconMotion_Attr"
  },
  { "SMART Modular Technologies mSATA XL+ SLC SSDs", // tested with SH9MST6D16GJSI01
    "SH9MST6D[0-9]*GJSI?[0-9]*", // based on http://www.smartm.com/salesLiterature/embedded/mSATA_overview.pdf
    "", "", // attributes info from http://www.mouser.com/ds/2/723/smartmodular_09302015_SH9MST6DxxxGJSxxx_rA[1]-770719.pdf
    "-v 1,raw48,Uncorrectable_ECC_Cnt "
  //"-v 5,raw16(raw16),Reallocated_Sector_Ct "
    "-v 9,raw48,Power_On_Hours " // override default raw24(raw8) format
  //"-v 12,raw48,Power_Cycle_Count "
    "-v 14,raw48,Device_Capacity_LBAs "
    "-v 15,raw48,User_Capacity_LBAs " // spec DecID is wrong, HexID is right
    "-v 16,raw48,Init_Spare_Blocks_Avail " // spec DecID is wrong, HexID is right
    "-v 17,raw48,Spare_Blocks_Remaining " // spec DecID is wrong, HexID is right
    "-v 100,raw48,Total_Erase_Count "
    "-v 168,raw48,SATA_PHY_Err_Ct "
    "-v 170,raw48,Initial_Bad_Block_Count "
    "-v 172,raw48,Erase_Fail_Count "
    "-v 173,raw48,Max_Erase_Count "
    "-v 174,raw48,Unexpect_Power_Loss_Ct "
    "-v 175,raw48,Average_Erase_Count "
  //"-v 181,raw48,Program_Fail_Cnt_Total "
  //"-v 187,raw48,Reported_Uncorrect "
  //"-v 194,tempminmax,Temperature_Celsius "
    "-v 197,raw48,Not_In_Use "
    "-v 198,raw48,Not_In_Use "
    "-v 199,raw48,SATA_CRC_Error_Count "
    "-v 202,raw48,Perc_Rated_Life_Used "
    "-v 231,raw48,Perc_Rated_Life_Remain "
    "-v 232,raw48,Read_Fail_Count "
    "-v 234,raw48,Flash_Reads_LBAs "
    "-v 235,raw48,Flash_Writes_LBAs "
  //"-v 241,raw48,Total_LBAs_Written "
  //"-v 242,raw48,Total_LBAs_Read "
    //  247-248 Missing in specification from April 2015
  },
  { "Smart Storage Systems Xcel-10 SSDs",  // based on http://www.smartm.com/files/salesLiterature/storage/xcel10.pdf
    "SMART A25FD-(32|64|128)GI32N", // tested with SMART A25FD-128GI32N/B9F23D4K
    "",
    "", // attributes info from http://www.adtron.com/pdf/SMART_Attributes_Xcel-10_810800014_RevB.pdf
    "-v 1,raw48,Not_Supported "
    "-v 2,raw48,Not_Supported "
  //"-v 9,raw24(raw8),Power_On_Hours "
  //"-v 12,raw48,Power_Cycle_Count "
    "-v 191,raw48,Not_Supported "
  //"-v 192,raw48,Power-Off_Retract_Count "
    "-v 197,raw48,ECC_Error_Count "
  //"-v 198,raw48,Offline_Uncorrectable "
  //"-v 199,raw48,UDMA_CRC_Error_Count "
    "-v 251,raw48,Min_Spares_Remain_Perc " // percentage of the total number of spare blocks available
    "-v 252,raw48,Added_Bad_Flash_Blk_Ct " // number of bad flash blocks
    "-v 254,raw48,Total_Erase_Blocks_Ct" // number of times the drive has erased any erase block
  },
  { "Smart Storage Systems XceedSecure2 SSDs",
    "(SMART|Adtron) ([AIS]25FBS|S35FCS).*",
    "", "",
    "-v 9,sec2hour,Power_On_Hours "
    "-v 194,hex64,Proprietary_194"
  },
  { "Smart Storage Systems XceedUltraX/Adtron A25FBX SSDs",
    "(SMART|Adtron) (A|I)25FBX.*",
    "", "",
    "-v 9,hex64,Proprietary_9 "
    "-v 194,hex48,Proprietary_194"
  },
  { "Smart Storage Systems Adtron A25FB 2xN SSDs",
    "(SMART|Adtron) A25FB.*2.N",
    "", "",
    "-v 110,hex64,Proprietary_HWC "
    "-v 111,hex64,Proprietary_MP "
    "-v 112,hex64,Proprietary_RtR "
    "-v 113,hex64,Proprietary_RR "
    "-v 120,hex64,Proprietary_HFAll "
    "-v 121,hex64,Proprietary_HF1st "
    "-v 122,hex64,Proprietary_HF2nd "
    "-v 123,hex64,Proprietary_HF3rd "
    "-v 125,hex64,Proprietary_SFAll "
    "-v 126,hex64,Proprietary_SF1st "
    "-v 127,hex64,Proprietary_SF2nd "
    "-v 128,hex64,Proprietary_SF3rd "
    "-v 194,raw24/raw32:zvzzzw,Fractional_Temperature"
  },
  { "Smart Storage Systems Adtron A25FB 3xN SSDs",
    "(SMART|Adtron) A25FB-.*3.N",
    "", "",
    "-v 9,sec2hour,Power_On_Hours "
    "-v 113,hex48,Proprietary_RR "
    "-v 130,raw48:54321,Minimum_Spares_All_Zs"
  //"-v 194,tempminmax,Temperature_Celsius"
  },
  { "STEC Mach2 CompactFlash Cards", // tested with STEC M2P CF 1.0.0/K1385MS
    "STEC M2P CF 1.0.0",
    "", "",
    "-v 100,raw48,Erase_Program_Cycles "
    "-v 103,raw48,Remaining_Energy_Storg "
    "-v 170,raw48,Reserved_Block_Count "
    "-v 171,raw48,Program_Fail_Count "
    "-v 172,raw48,Erase_Fail_Count "
    "-v 173,raw48,Wear_Leveling_Count "
    "-v 174,raw48,Unexpect_Power_Loss_Ct "
    "-v 211,raw48,Unknown_Attribute " // ] Missing in specification
    "-v 212,raw48,Unknown_Attribute"  // ] from September 2012
  },
  { "Transcend CompactFlash Cards", // tested with TRANSCEND/20080820,
      // TS4GCF133/20100709, TS16GCF133/20100709, TS16GCF150/20110407
    "TRANSCEND|TS(4|8|16)GCF(133|150)",
    "", "",
    "-v 7,raw48,Unknown_Attribute "
    "-v 8,raw48,Unknown_Attribute"
  },
  { "Marvell SSD SD88SA024BA0 (SUN branded)",
    "MARVELL SD88SA024BA0 SUN24G 0902M0054V",
    "", "", ""
  },
  { "HP 1TB SATA disk GB1000EAFJL",
    "GB1000EAFJL",
    "", "", ""
  },
  { "HP 500GB SATA disk MM0500EANCR",
    "MM0500EANCR",
    "", "", ""
  },
  { "HP 250GB SATA disk VB0250EAVER",
    "VB0250EAVER",
    "", "", ""
  },
  { "IBM Deskstar 60GXP",  // ER60A46A firmware
    "(IBM-|Hitachi )?IC35L0[12346]0AVER07.*",
    "ER60A46A",
    "", ""
  },
  { "IBM Deskstar 60GXP",  // All other firmware
    "(IBM-|Hitachi )?IC35L0[12346]0AVER07.*",
    "",
    "IBM Deskstar 60GXP drives may need upgraded SMART firmware.\n"
    "Please see http://haque.net/dtla_update/",
    ""
  },
  { "IBM Deskstar 40GV & 75GXP (A5AA/A6AA firmware)",
    "(IBM-)?DTLA-30[57]0[123467][05].*",
    "T[WX][123468AG][OF]A[56]AA",
    "", ""
  },
  { "IBM Deskstar 40GV & 75GXP (all other firmware)",
    "(IBM-)?DTLA-30[57]0[123467][05].*",
    "",
    "IBM Deskstar 40GV and 75GXP drives may need upgraded SMART firmware.\n"
    "Please see http://haque.net/dtla_update/",
    ""
  },
  { "", // ExcelStor J240, J340, J360, J680, J880 and J8160
    "ExcelStor Technology J(24|34|36|68|88|816)0",
    "", "", ""
  },
  { "", // Fujitsu M1623TAU
    "FUJITSU M1623TAU",
    "",
    "",
    "-v 9,seconds"
  },
  { "Fujitsu MHG",
    "FUJITSU MHG2...ATU?.*",
    "",
    "",
    "-v 9,seconds"
  },
  { "Fujitsu MHH",
    "FUJITSU MHH2...ATU?.*",
    "",
    "",
    "-v 9,seconds"
  },
  { "Fujitsu MHJ",
    "FUJITSU MHJ2...ATU?.*",
    "",
    "",
    "-v 9,seconds"
  },
  { "Fujitsu MHK",
    "FUJITSU MHK2...ATU?.*",
    "",
    "",
    "-v 9,seconds"
  },
  { "",  // Fujitsu MHL2300AT
    "FUJITSU MHL2300AT",
    "",
    "This drive's firmware has a harmless Drive Identity Structure\n"
      "checksum error bug.",
    "-v 9,seconds"
  },
  { "",  // MHM2200AT, MHM2150AT, MHM2100AT, MHM2060AT
    "FUJITSU MHM2(20|15|10|06)0AT",
    "",
    "This drive's firmware has a harmless Drive Identity Structure\n"
      "checksum error bug.",
    "-v 9,seconds"
  },
  { "Fujitsu MHN",
    "FUJITSU MHN2...AT",
    "",
    "",
    "-v 9,seconds"
  },
  { "", // Fujitsu MHR2020AT
    "FUJITSU MHR2020AT",
    "",
    "",
    "-v 9,seconds"
  },
  { "", // Fujitsu MHR2040AT
    "FUJITSU MHR2040AT",
    "",    // Tested on 40BA
    "",
    "-v 9,seconds -v 192,emergencyretractcyclect "
    "-v 198,offlinescanuncsectorct -v 200,writeerrorcount"
  },
  { "Fujitsu MHS AT",
    "FUJITSU MHS20[6432]0AT(  .)?",
    "",
    "",
    "-v 9,seconds -v 192,emergencyretractcyclect "
    "-v 198,offlinescanuncsectorct -v 200,writeerrorcount "
    "-v 201,detectedtacount"
  },
  { "Fujitsu MHT", // tested with FUJITSU MHT2030AC/909B
    "FUJITSU MHT2...(AC|AH|AS|AT|BH)U?.*",
    "",
    "",
    "-v 9,seconds"
  },
  { "Fujitsu MHU",
    "FUJITSU MHU2...ATU?.*",
    "",
    "",
    "-v 9,seconds"
  },
  { "Fujitsu MHV",
    "FUJITSU MHV2...(AH|AS|AT|BH|BS|BT).*",
    "",
    "",
    "-v 9,seconds"
  },
  { "Fujitsu MPA..MPG",
    "FUJITSU MP[A-G]3...A[HTEV]U?.*",
    "",
    "",
    "-v 9,seconds"
  },
  { "Fujitsu MHY BH",
    "FUJITSU MHY2(04|06|08|10|12|16|20|25)0BH.*",
    "", "",
    "-v 240,raw48,Transfer_Error_Rate"
  },
  { "Fujitsu MHW AC", // tested with FUJITSU MHW2060AC/00900004
    "FUJITSU MHW20(40|60)AC",
    "", "", ""
  },
  { "Fujitsu MHW BH",
    "FUJITSU MHW2(04|06|08|10|12|16)0BH.*",
    "", "", ""
  },
  { "Fujitsu MHW BJ",
    "FUJITSU MHW2(08|12|16)0BJ.*",
    "", "", ""
  },
  { "Fujitsu MHZ BH",
    "FUJITSU MHZ2(04|08|12|16|20|25|32)0BH.*",
    "", "", ""
  },
  { "Fujitsu MHZ BJ",
    "FUJITSU MHZ2(08|12|16|20|25|32)0BJ.*",
    "",
    "",
    "-v 9,minutes"
  },
  { "Fujitsu MHZ BS",
    "FUJITSU MHZ2(12|25)0BS.*",
    "", "", ""
  },
  { "Fujitsu MHZ BK",
    "FUJITSU MHZ2(08|12|16|25)0BK.*",
    "", "", ""
  },
  { "Fujitsu MJA BH",
    "FUJITSU MJA2(08|12|16|25|32|40|50)0BH.*",
    "", "", ""
  },
  { "", // Samsung SV4012H (known firmware)
    "SAMSUNG SV4012H",
    "RM100-08",
    "",
    "-v 9,halfminutes -F samsung"
  },
  { "", // Samsung SV4012H (all other firmware)
    "SAMSUNG SV4012H",
    "",
    "May need -F samsung disabled; see manual for details.",
    "-v 9,halfminutes -F samsung"
  },
  { "", // Samsung SV0412H (known firmware)
    "SAMSUNG SV0412H",
    "SK100-01",
    "",
    "-v 9,halfminutes -v 194,10xCelsius -F samsung"
  },
  { "", // Samsung SV0412H (all other firmware)
    "SAMSUNG SV0412H",
    "",
    "May need -F samsung disabled; see manual for details.",
    "-v 9,halfminutes -v 194,10xCelsius -F samsung"
  },
  { "", // Samsung SV1204H (known firmware)
    "SAMSUNG SV1204H",
    "RK100-1[3-5]",
    "",
    "-v 9,halfminutes -v 194,10xCelsius -F samsung"
  },
  { "", // Samsung SV1204H (all other firmware)
    "SAMSUNG SV1204H",
    "",
    "May need -F samsung disabled; see manual for details.",
    "-v 9,halfminutes -v 194,10xCelsius -F samsung"
  },
  { "", // SAMSUNG SV0322A tested with FW JK200-35
    "SAMSUNG SV0322A",
    "", "", ""
  },
  { "SAMSUNG SpinPoint V80", // tested with SV1604N/TR100-23
    "SAMSUNG SV(0211|0401|0612|0802|1203|1604)N",
    "",
    "",
    "-v 9,halfminutes -F samsung2"
  },
  { "", // SAMSUNG SP40A2H with RR100-07 firmware
    "SAMSUNG SP40A2H",
    "RR100-07",
    "",
    "-v 9,halfminutes -F samsung"
  },
  { "", // SAMSUNG SP80A4H with RT100-06 firmware
    "SAMSUNG SP80A4H",
    "RT100-06",
    "",
    "-v 9,halfminutes -F samsung"
  },
  { "", // SAMSUNG SP8004H with QW100-61 firmware
    "SAMSUNG SP8004H",
    "QW100-61",
    "",
    "-v 9,halfminutes -F samsung"
  },
  { "SAMSUNG SpinPoint F1 DT", // tested with HD103UJ/1AA01113
    "SAMSUNG HD(083G|16[12]G|25[12]H|32[12]H|50[12]I|642J|75[23]L|10[23]U)J",
    "", "", ""
  },
  { "SAMSUNG SpinPoint F1 EG", // tested with HD103UI/1AA01113
    "SAMSUNG HD(252H|322H|502I|642J|753L|103U)I",
    "", "", ""
  },
  { "SAMSUNG SpinPoint F1 RE", // tested with HE103UJ/1AA01113
    "SAMSUNG HE(252H|322H|502I|642J|753L|103U)J",
    "", "", ""
  },
  { "SAMSUNG SpinPoint F2 EG", // tested with HD154UI/1AG01118
    "SAMSUNG HD(502H|10[23]S|15[34]U)I",
    "", "", ""
  },
  { "SAMSUNG SpinPoint F3", // tested with HD502HJ/1AJ100E4
    "SAMSUNG HD(502H|754J|103S)J",
    "", "", ""
  },
  { "Seagate Barracuda SpinPoint F3", // tested with ST1000DM005 HD103SJ/1AJ100E5
    "ST[0-9DM]* HD(502H|754J|103S)J",
    "", "", ""
  },
  { "SAMSUNG SpinPoint F3 EG", // tested with HD503HI/1AJ100E4, HD153WI/1AN10002
    "SAMSUNG HD(253G|(324|503)H|754J|105S|(153|203)W)I",
    "", "", ""
  },
  { "SAMSUNG SpinPoint F3 RE", // tested with HE103SJ/1AJ30001
    "SAMSUNG HE(502H|754J|103S)J",
    "", "", ""
  },
  { "Seagate Samsung Spinpoint F4", // tested with ST250DM001 HD256GJ/1AR10001
    "ST(250|320)DM001 HD(256G|322G|323H)J",
    "", "", ""
  },
  { "SAMSUNG SpinPoint F4 EG (AF)",// tested with HD204UI/1AQ10001(buggy|fixed)
    "SAMSUNG HD(155|204)UI",
    "", // 1AQ10001
    "Using smartmontools or hdparm with this\n"
    "drive may result in data loss due to a firmware bug.\n"
    "****** THIS DRIVE MAY OR MAY NOT BE AFFECTED! ******\n"
    "Buggy and fixed firmware report same version number!\n"
    "See the following web pages for details:\n"
    "http://knowledge.seagate.com/articles/en_US/FAQ/223571en\n"
    "https://www.smartmontools.org/wiki/SamsungF4EGBadBlocks",
    ""
  },
  { "Seagate Samsung SpinPoint F4 EG (AF)", // later sold as Barracuda Green,
       // tested with ST2000DL004 HD204UI/1AQ10001
    "ST2000DL004 HD204UI",
    "", "", ""
  },
  { "SAMSUNG SpinPoint S250", // tested with HD200HJ/KF100-06
    "SAMSUNG HD(162|200|250)HJ",
    "", "", ""
  },
  { "SAMSUNG SpinPoint T133", // tested with HD300LJ/ZT100-12, HD400LJ/ZZ100-14, HD401LJ/ZZ100-15
    "SAMSUNG HD(250KD|(30[01]|320|40[01])L[DJ])",
    "", "", ""
  },
  { "SAMSUNG SpinPoint T166", // tested with HD252KJ/CM100-11, HD501LJ/CR100-1[01]
    "SAMSUNG HD(080G|160H|252K|32[01]K|403L|50[01]L)J",
    "", "",
    "-v 197,increasing" // at least HD501LJ/CR100-11
  },
  { "SAMSUNG SpinPoint P120", // VF100-37 firmware, tested with SP2514N/VF100-37
    "SAMSUNG SP(16[01]3|2[05][01]4)[CN]",
    "VF100-37",
    "",
    "-F samsung3"
  },
  { "SAMSUNG SpinPoint P120", // other firmware, tested with SP2504C/VT100-33
    "SAMSUNG SP(16[01]3|2[05][01]4)[CN]",
    "",
    "May need -F samsung3 enabled; see manual for details.",
    ""
  },
  { "SAMSUNG SpinPoint P80 SD", // tested with HD160JJ/ZM100-33, SAMSUNG HD080HJ/P/ZH100-34
    "SAMSUNG HD(080H|120I|160J)J(/P)?",
    "", "", ""
  },
  { "SAMSUNG SpinPoint P80", // BH100-35 firmware, tested with SP0842N/BH100-35
    "SAMSUNG SP(0451|08[0124]2|12[0145]3|16[0145]4)[CN]",
    "BH100-35",
    "",
    "-F samsung3"
  },
  { "SAMSUNG SpinPoint P80", // firmware *-35 or later
    "SAMSUNG SP(0451|08[0124]2|12[0145]3|16[0145]4)[CN]",
    ".*-3[5-9]",
    "May need -F samsung3 enabled; see manual for details.",
    ""
  },
  { "SAMSUNG SpinPoint P80", // firmware *-25...34, tested with
      // SP0401N/TJ100-30, SP1614C/SW100-25 and -34
    "SAMSUNG SP(04[05]1|08[0124]2|12[0145]3|16[0145]4)[CN]",
    ".*-(2[5-9]|3[0-4])",
    "",
    "-v 9,halfminutes -v 198,increasing"
  },
  { "SAMSUNG SpinPoint P80", // firmware *-23...24, tested with
    // SP0802N/TK100-23,
    // SP1213N/TL100-23,
    // SP1604N/TM100-23 and -24
    "SAMSUNG SP(0451|08[0124]2|12[0145]3|16[0145]4)[CN]",
    ".*-2[34]",
    "",
    "-v 9,halfminutes -F samsung2"
  },
  { "SAMSUNG SpinPoint P80", // unknown firmware
    "SAMSUNG SP(0451|08[0124]2|12[0145]3|16[0145]4)[CN]",
    "",
    "May need -F samsung2 or -F samsung3 enabled; see manual for details.",
    ""
  },
  { "SAMSUNG SpinPoint M40/60/80", // tested with HM120IC/AN100-16, HM160JI/AD100-16
    "SAMSUNG HM(0[468]0H|120I|1[026]0J)[CI]",
    "",
    "",
    "-v 9,halfminutes"
  },
  { "SAMSUNG SpinPoint M5", // tested with HM160HI/HH100-12
    "SAMSUNG HM(((061|080)G|(121|160)H|250J)I|160HC)",
    "", "", ""
  },
  { "SAMSUNG SpinPoint M6", // tested with HM320JI/2SS00_01 M6
    "SAMSUNG HM(251J|320[HJ]|[45]00L)I",
    "", "", ""
  },
  { "SAMSUNG SpinPoint M7", // tested with HM500JI/2AC101C4
    "SAMSUNG HM(250H|320I|[45]00J)I",
    "", "", ""
  },
  { "SAMSUNG SpinPoint M7E (AF)", // tested with HM321HI/2AJ10001, HM641JI/2AJ10001
    "SAMSUNG HM(161G|(251|321)H|501I|641J)I",
    "", "", ""
  },
  { "Seagate Samsung SpinPoint M7E", // tested with ST640LM000 HM641JI/2AJ10001
    "ST(160|250|320|500|640)LM00[01] HM[0-9]*[GHIJ]I",
    "", "", ""
  },
  { "SAMSUNG SpinPoint M7U (USB)", // tested with HM252HX/2AC101C4
    "SAMSUNG HM(162H|252H|322I|502J)X",
    "", "", ""
  },
  { "SAMSUNG SpinPoint M8 (AF)", // tested with HN-M101MBB/2AR10001
    "SAMSUNG HN-M(250|320|500|640|750|101)MBB",
    "", "", ""
  },
  { "Seagate Samsung SpinPoint M8 (AF)", // tested with
      // ST750LM022 HN-M750MBB/2AR10001, ST320LM001 HN-M320MBB/2AR10002,
      // APPLE HDD ST500LM012/2BA30003
    "ST(250|320|500|640|750|1000)LM0[012][124] HN-M[0-9]*MBB|"
    "APPLE HDD ST500LM012",
    "", "", ""
  },
  { "SAMSUNG SpinPoint M8U (USB)", // tested with HN-M500XBB/2AR10001
    "SAMSUNG HN-M(320|500|750|101)XBB",
    "", "", ""
  },
  { "Seagate Samsung SpinPoint M8U (USB)", // tested with ST1000LM025 HN-M101ABB/2AR10001,
      // ST1000LM025 HN-M101ABB/2BA30003 (0x04e8:0x61b6)
    "ST(250|320|500|640|750|1000)LM0[012][3459] HN-M[0-9]*ABB",
    "", "", ""
  },
  { "Seagate Barracuda Pro Compute", // tested with ST1000LM049-2GH172/SDM1
    "ST(1000LM049|500LM034)-.*",
    "", "", ""
  },
  { "Seagate Samsung SpinPoint M9T", // tested with ST2000LM003 HN-M201RAD/2BC10003
      // (Seagate Expansion Portable)
    "ST(1500|2000)LM0(03|04|06|07|10) HN-M[0-9]*RAD",
    "", "", ""
  },
  { "Seagate Mobile HDD", // tested with ST1000LM035-1RK172/ACM1,
     // ST1000LM035-1RK172/ACM2, ST2000LM007-1R8174/SBK2
    "ST(2000LM0(07|09|10)|1000LM03[578])-.*",
    "", "", ""
  },
  // Flash accelerated, no SMART info in the specs
  // ST1000LX015-1U7172/SDM1
  { "Seagate FireCuda 2.5", // 
    "ST(500|1000|2000)LX0(01|15|25)-.*",
    "", "", "-v 240,msec24hour32 "
  },
  // ST1000DX002/CC41
  { "Seagate FireCuda 3.5", // ST2000DX002-2DV164/CC41
    "ST[12]000DX002-.*",
    "", "", "-v 240,msec24hour32 "
  },
  { "Seagate Samsung SpinPoint M9TU (USB)", // tested with ST1500LM008 HN-M151AAD/2BC10001
       // (0x04e8:0x61b5), ST2000LM005 HN-M201AAD2BC10001 (0x04e8:0x61b4)
    "ST(1500|2000)LM00[58] HN-M[0-9]*AAD",
    "", "", ""
  },
  { "SAMSUNG SpinPoint MP5", // tested with HM250HJ/2AK10001
    "SAMSUNG HM(250H|320H|500J|640J)J",
    "", "", ""
  },
  { "SAMSUNG SpinPoint MT2", // tested with HM100UI/2AM10001
    "SAMSUNG HM100UI",
    "", "", ""
  },
  { "SAMSUNG HM100UX (S2 Portable)", // tested with HM100UX/2AM10001
    "SAMSUNG HM100UX",
    "", "", ""
  },
  { "SAMSUNG SpinPoint M", // tested with MP0402H/UC100-11
    "SAMSUNG MP0(302|402|603|804)H",
    "",
    "",
    "-v 9,halfminutes"
  },
  { "SAMSUNG SpinPoint N3U-3 (USB)", // tested with
      // SAMSUNG HS25YJZ/3AU10-01 (0x18a5:0x0227, reports 4KiB LPS/LLS. ticket #159),
      // SAMSUNG HS20YJZ/3AU10-01 (0x04e8:0x2f06, reports 512B sectors, Debian Bug 964032)
    "SAMSUNG HS(122H|2[05]YJ)Z",
    "", "", ""
  },
  { "SK hynix SATA SSDs",
    "SK ?hynix SC(210|300|308|311|313).*|" // tested with
      // SK hynix SC210 mSATA 256GB/20002L00,
      // SKhynix SC300 HFS256G32MND-3210A/20131P00,
      // SK hynix SC308 SATA 128GB/30001P10,
      // SK hynix SC311 SATA 512GB/70000P10,
      // SK hynix SC313 HFS256G32TNF-N3A0A/70000P10
    "HFS(128|256|512)G3[29]MND-(2200|3[23]10)A|" // HFS128G32MND-2200A/20200L00,
      // HFS512G32MND-3210A/20100P00, HFS512G39MND-3310A/20002P00
    "HFS(120|250|500)G32TND-N1A2A|" // SL308, tested with HFS500G32TND-N1A2A/30000P10
    "HFS(128|256|512)G39TND-N210A", // SC308, tested with HFS128G39TND-N210A/30001P10
    "", "",
  //"-v 1,raw48,Raw_Read_Error_Rate "
    "-v 5,raw48,Retired_Block_Count "
  //"-v 9,raw24(raw8),Power_On_Hours "
  //"-v 12,raw48,Power_Cycle_Count "
    "-v 100,raw48,Total_Erase_Count "
    "-v 168,raw48,Min_Erase_Count "
    "-v 169,raw48,Max_Erase_Count "
    "-v 171,raw48,Program_Fail_Count "
    "-v 172,raw48,Erase_Fail_Count "
    "-v 173,raw48,Wear_Leveling_Count "
    "-v 174,raw48,Unexpect_Power_Loss_Ct "
  //"-v 175,raw48,Program_Fail_Count_Chip "
    "-v 176,raw48,Unused_Rsvd_Blk_Cnt_Tot "
  //"-v 177,raw48,Wear_Leveling_Count "
  //"-v 178,raw48,Used_Rsvd_Blk_Cnt_Chip "
  //"-v 179,raw48,Used_Rsvd_Blk_Cnt_Tot "
    "-v 180,raw48,Erase_Fail_Count "
    "-v 181,raw48,Non4k_Aligned_Access "
    "-v 183,raw48,SATA_Downshift_Count "
  //"-v 184,raw48,End-to-End_Error "
  //"-v 187,raw48,Reported_Uncorrect "
  //"-v 188,raw48,Command_Timeout "
  //"-v 194,tempminmax,Temperature_Celsius "
  //"-v 195,raw48,Hardware_ECC_Recovered "
  //"-v 196,raw16(raw16),Reallocated_Event_Count "
  //"-v 198,raw48,Offline_Uncorrectable "
  //"-v 199,raw48,UDMA_CRC_Error_Count "
    "-v 201,raw48,Percent_Lifetime_Remain "
  //"-v 204,raw48,Soft_ECC_Correction "
    "-v 212,raw48,Phy_Error_Count "
    "-v 231,raw48,SSD_Life_Left "
    "-v 234,raw48,Unknown_SK_hynix_Attrib "
    "-v 241,raw48,Total_Writes_GiB "
    "-v 242,raw48,Total_Reads_GiB "
    "-v 243,raw48,Total_Media_Writes "
    "-v 250,raw48,Read_Retry_Count "
  },
  { "SK hynix SATA SSDs",
    "HFS(480|960|1T9|3T8)G3[2E]FEH-7[4A]10A", // tested with HFS480G32FEH-7410A/90037Q00
    "", "",
  //"-v 1,raw48,Raw_Read_Error_Rate "
    "-v 5,raw48,Retired_Block_Count "
  //"-v 9,raw24(raw8),Power_On_Hours "
    "-v 12,raw48,Device_Power_Cycle_Cnt "
    "-v 171,raw48,Program_Fail_Cnt "
    "-v 172,raw48,Erase_Fail_Cnt "
    "-v 174,raw48,Unexpected_Pwr_Loss_Cnt "
    "-v 175,raw48,Program_Fail_Cnt "
    "-v 176,raw48,Erase_Fail_Cnt "
    "-v 177,raw48,Endurance_Limit_Met "
    "-v 178,raw48,Used_Rsrvd_Blk_Cnt_Wrst "
    "-v 179,raw48,Used_Rsrvd_Blk_Cnt_Tot "
    "-v 180,raw48,E2E_Error_Det_Corr_Rate "
    "-v 181,raw48,Program_Fail_Cnt "
    "-v 182,raw48,Erase_Fail_Cnt "
    "-v 183,raw48,SATA_Downshift_Cnt "
  //"-v 184,raw48,End-to-End_Error "
  //"-v 187,raw48,Reported_Uncorrect "
  //"-v 188,raw48,Command_Timeout "
  //"-v 194,tempminmax,Temperature_Celsius "
    "-v 195,raw48,ECC_on_the_Fly_Rate "
  //"-v 199,raw48,UDMA_CRC_Error_Count "
    "-v 201,raw48,Uncorr_Soft_Read_Err_Rt "
    "-v 204,raw48,Soft_ECC_Correction_Rt "
    "-v 231,raw48,SSD_Life_Left "
    "-v 234,raw48,Lifetime_NAND_Prg_GiB "
    "-v 241,raw48,Lifetime_Writes_GiB "
    "-v 242,raw48,Lifetime_Reads_GiB "
    "-v 245,raw48,SSD_Life_Left "
    "-v 250,raw48,Read_Retry_Count "
  },
  { "Maxtor Fireball 541DX",
    "Maxtor 2B0(0[468]|1[05]|20)H1",
    "",
    "",
    "-v 9,minutes -v 194,unknown"
  },
  { "Maxtor Fireball 3",
    "Maxtor 2F0[234]0[JL]0",
    "",
    "",
    "-v 9,minutes"
  },
  { "Maxtor DiamondMax 1280 ATA",  // no self-test log, ATA2-Fast
    "Maxtor 8(1280A2|2160A4|2560A4|3840A6|4000A6|5120A8)",
    "",
    "",
    "-v 9,minutes"
  },
  { "Maxtor DiamondMax 2160 Ultra ATA",
    "Maxtor 8(2160D2|3228D3|3240D3|4320D4|6480D6|8400D8|8455D8)",
    "",
    "",
    "-v 9,minutes"
  },
  { "Maxtor DiamondMax 2880 Ultra ATA",
    "Maxtor 9(0510D4|0576D4|0648D5|0720D5|0840D6|0845D6|0864D6|1008D7|1080D8|1152D8)",
    "",
    "",
    "-v 9,minutes"
  },
  { "Maxtor DiamondMax 3400 Ultra ATA",
    "Maxtor 9(1(360|350|202)D8|1190D7|10[12]0D6|0840D5|06[48]0D4|0510D3|1(350|202)E8|1010E6|0840E5|0640E4)",
    "",
    "",
    "-v 9,minutes"
  },
  { "Maxtor DiamondMax D540X-4G",
    "Maxtor 4G(120J6|160J[68])",
    "",
    "",
    "-v 9,minutes -v 194,unknown"
  },
  { "Maxtor DiamondMax D540X-4K",
    "MAXTOR 4K(020H1|040H2|060H3|080H4)",
    "", "", ""
  },
  { "Maxtor DiamondMax Plus D740X",
    "MAXTOR 6L0(20[JL]1|40[JL]2|60[JL]3|80[JL]4)",
    "", "", ""
  },
  { "Maxtor DiamondMax Plus 5120 Ultra ATA 33",
    "Maxtor 9(0512D2|0680D3|0750D3|0913D4|1024D4|1360D6|1536D6|1792D7|2048D8)",
    "",
    "",
    "-v 9,minutes"
  },
  { "Maxtor DiamondMax Plus 6800 Ultra ATA 66",
    "Maxtor 9(2732U8|2390U7|204[09]U6|1707U5|1366U4|1024U3|0845U3|0683U2)",
    "",
    "",
    "-v 9,minutes"
  },
  { "Maxtor DiamondMax D540X-4D",
    "Maxtor 4D0(20H1|40H2|60H3|80H4)",
    "",
    "",
    "-v 9,minutes -v 194,unknown"
  },
  { "Maxtor DiamondMax 16",
    "Maxtor 4(R0[68]0[JL]0|R1[26]0L0|A160J0|R120L4)",
    "",
    "",
    "-v 9,minutes"
  },
  { "Maxtor DiamondMax 4320 Ultra ATA",
    "Maxtor (91728D8|91512D7|91303D6|91080D5|90845D4|90645D3|90648D[34]|90432D2)",
    "",
    "",
    "-v 9,minutes"
  },
  { "Maxtor DiamondMax 17 VL",
    "Maxtor 9(0431U1|0641U2|0871U2|1301U3|1741U4)",
    "",
    "",
    "-v 9,minutes"
  },
  { "Maxtor DiamondMax 20 VL",
    "Maxtor (94091U8|93071U6|92561U5|92041U4|91731U4|91531U3|91361U3|91021U2|90841U2|90651U2)",
    "",
    "",
    "-v 9,minutes"
  },
  { "Maxtor DiamondMax VL 30",  // U: ATA66, H: ATA100
    "Maxtor (33073U4|32049U3|31536U2|30768U1|33073H4|32305H3|31536H2|30768H1)",
    "",
    "",
    "-v 9,minutes"
  },
  { "Maxtor DiamondMax 36",
    "Maxtor (93652U8|92739U6|91826U4|91369U3|90913U2|90845U2|90435U1)",
    "",
    "",
    "-v 9,minutes"
  },
  { "Maxtor DiamondMax 40 ATA 66",
    "Maxtor 9(0684U2|1024U2|1362U3|1536U3|2049U4|2562U5|3073U6|4098U8)",
    "",
    "",
    "-v 9,minutes"
  },
  { "Maxtor DiamondMax Plus 40 (Ultra ATA 66 and Ultra ATA 100)",
    "Maxtor (54098[UH]8|53073[UH]6|52732[UH]6|52049[UH]4|51536[UH]3|51369[UH]3|51024[UH]2)",
    "",
    "",
    "-v 9,minutes"
  },
  { "Maxtor DiamondMax 40 VL Ultra ATA 100",
    "Maxtor 3(1024H1|1535H2|2049H2|3073H3|4098H4)( B)?",
    "",
    "",
    "-v 9,minutes"
  },
  { "Maxtor DiamondMax Plus 45 Ulta ATA 100",
    "Maxtor 5(4610H6|4098H6|3073H4|2049H3|1536H2|1369H2|1023H2)",
    "",
    "",
    "-v 9,minutes"
  },
  { "Maxtor DiamondMax 60 ATA 66",
    "Maxtor 9(1023U2|1536U2|2049U3|2305U3|3073U4|4610U6|6147U8)",
    "",
    "",
    "-v 9,minutes"
  },
  { "Maxtor DiamondMax 60 ATA 100",
    "Maxtor 9(1023H2|1536H2|2049H3|2305H3|3073H4|4098H6|4610H6|6147H8)",
    "",
    "",
    "-v 9,minutes"
  },
  { "Maxtor DiamondMax Plus 60",
    "Maxtor 5T0(60H6|40H4|30H3|20H2|10H1)",
    "",
    "",
    "-v 9,minutes"
  },
  { "Maxtor DiamondMax 80",
    "Maxtor (98196H8|96147H6)",
    "",
    "",
    "-v 9,minutes"
  },
  { "Maxtor DiamondMax 536DX",
    "Maxtor 4W(100H6|080H6|060H4|040H3|030H2)",
    "",
    "",
    "-v 9,minutes"
  },
  { "Maxtor DiamondMax Plus 8",
    "Maxtor 6(E0[234]|K04)0L0",
    "",
    "",
    "-v 9,minutes"
  },
  { "Maxtor DiamondMax 10 (ATA/133 and SATA/150)",
    "Maxtor 6(B(30|25|20|16|12|10|08)0[MPRS]|L(080[MLP]|(100|120)[MP]|160[MP]|200[MPRS]|250[RS]|300[RS]))0",
    "",
    "",
    "-v 9,minutes"
  },
  { "Maxtor DiamondMax 10 (SATA/300)",
    "Maxtor 6V(080E|160E|200E|250F|300F|320F)0",
    "", "", ""
  },
  { "Maxtor DiamondMax Plus 9",
    "Maxtor 6Y((060|080|120|160)L0|(060|080|120|160|200|250)P0|(060|080|120|160|200|250)M0)",
    "",
    "",
    "-v 9,minutes"
  },
  { "Maxtor DiamondMax 11",
    "Maxtor 6H[45]00[FR]0",
    "", "", ""
  },
  { "Maxtor DiamondMax 17",
    "Maxtor 6G(080L|160[PE])0",
    "", "", ""
  },
  { "Seagate Maxtor DiamondMax 20",
    "MAXTOR STM3(40|80|160)[28]1[12]0?AS?",
    "", "", ""
  },
  { "Seagate Maxtor DiamondMax 21", // tested with MAXTOR STM3250310AS/3.AAF
    "MAXTOR STM3(80[28]15|160215|250310|(250|320)820|320620|500630)AS?",
    "", "", ""
  },
  { "Seagate Maxtor DiamondMax 22", // fixed firmware
    "(MAXTOR )?STM3(500320|750330|1000340)AS?",
    "MX1A", // http://knowledge.seagate.com/articles/en_US/FAQ/207969en
    "", ""
  },
  { "Seagate Maxtor DiamondMax 22", // fixed firmware
    "(MAXTOR )?STM3(160813|320614|640323|1000334)AS?",
    "MX1B", // http://knowledge.seagate.com/articles/en_US/FAQ/207975en
    "", ""
  },
  { "Seagate Maxtor DiamondMax 22", // buggy firmware
    "(MAXTOR )?STM3(500320|750330|1000340)AS?",
    "MX15",
    "There are known problems with these drives,\n"
    "AND THIS FIRMWARE VERSION IS AFFECTED,\n"
    "see the following Seagate web pages:\n"
    "http://knowledge.seagate.com/articles/en_US/FAQ/207931en\n"
    "http://knowledge.seagate.com/articles/en_US/FAQ/207969en",
    ""
  },
  { "Seagate Maxtor DiamondMax 22", // unknown firmware
    "(MAXTOR )?STM3(160813|32061[34]|500320|640323|750330|10003(34|40))AS?",
    "",
    "There are known problems with these drives,\n"
    "see the following Seagate web pages:\n"
    "http://knowledge.seagate.com/articles/en_US/FAQ/207931en\n"
    "http://knowledge.seagate.com/articles/en_US/FAQ/207969en\n"
    "http://knowledge.seagate.com/articles/en_US/FAQ/207975en",
    ""
  },
  { "Seagate Maxtor DiamondMax 23", // new firmware
    "STM3((160|250)31|(320|500)41|(750|1000)52)8AS?",
    "CC3[D-Z]",
    "", ""
  },
  { "Seagate Maxtor DiamondMax 23", // unknown firmware
    "STM3((160|250)31|(320|500)41|(750|1000)52)8AS?",
    "",
    "A firmware update for this drive may be available,\n"
    "see the following Seagate web pages:\n"
    "http://knowledge.seagate.com/articles/en_US/FAQ/207931en\n"
    "http://knowledge.seagate.com/articles/en_US/FAQ/213911en",
    ""
  },
  { "Maxtor MaXLine Plus II",
    "Maxtor 7Y250[PM]0",
    "",
    "",
    "-v 9,minutes"
  },
  { "Maxtor MaXLine II",
    "Maxtor [45]A(25|30|32)0[JN]0",
    "",
    "",
    "-v 9,minutes"
  },
  { "Maxtor MaXLine III (ATA/133 and SATA/150)",
    "Maxtor 7L(25|30)0[SR]0",
    "",
    "",
    "-v 9,minutes"
  },
  { "Maxtor MaXLine III (SATA/300)",
    "Maxtor 7V(25|30)0F0",
    "", "", ""
  },
  { "Maxtor MaXLine Pro 500",  // There is also a 7H500R0 model, but I
    "Maxtor 7H500F0",               // haven't added it because I suspect
    "",                               // it might need vendoropts_9_minutes
    "", ""                            // and nobody has submitted a report yet
  },
  { "", // HITACHI_DK14FA-20B
    "HITACHI_DK14FA-20B",
    "",
    "",
    "-v 9,minutes -v 193,loadunload"
  },
  { "HITACHI Travelstar DK23XX/DK23XXB",
    "HITACHI_DK23..-..B?",
    "",
    "",
    "-v 9,minutes -v 193,loadunload"
  },
  { "Hitachi Endurastar J4K20/N4K20 (formerly DK23FA-20J)",
    "(HITACHI_DK23FA-20J|HTA422020F9AT[JN]0)",
    "",
    "",
    "-v 9,minutes -v 193,loadunload"
  },
  { "Hitachi Endurastar J4K30/N4K30",
    "HE[JN]4230[23]0F9AT00",
    "",
    "",
    "-v 9,minutes -v 193,loadunload"
  },
  { "Hitachi Travelstar C4K60",  // 1.8" slim drive
    "HTC4260[23]0G5CE00|HTC4260[56]0G8CE00",
    "",
    "",
    "-v 9,minutes -v 193,loadunload"
  },
  { "IBM Travelstar 4GT",
    "IBM-DTCA-2(324|409)0",
    "", "", ""
  },
  { "IBM Travelstar 6GN",
    "IBM-DBCA-20(324|486|648)0",
    "", "", ""
  },
  { "IBM Travelstar 25GS, 18GT, and 12GN",
    "IBM-DARA-2(25|18|15|12|09|06)000",
    "", "", ""
  },
  { "IBM Travelstar 14GS",
    "IBM-DCYA-214000",
    "", "", ""
  },
  { "IBM Travelstar 4LP",
    "IBM-DTNA-2(180|216)0",
    "", "", ""
  },
  { "IBM Travelstar 48GH, 30GN, and 15GN",
    "(IBM-|Hitachi )?IC25(T048ATDA05|N0(30|20|15|12|10|07|06|05)ATDA04)-.",
    "", "", ""
  },
  { "IBM Travelstar 32GH, 30GT, and 20GN",
    "IBM-DJSA-2(32|30|20|10|05)",
    "", "", ""
  },
  { "IBM Travelstar 4GN",
    "IBM-DKLA-2(216|324|432)0",
    "", "", ""
  },
  { "IBM/Hitachi Travelstar 60GH and 40GN",
    "(IBM-|Hitachi )?IC25(T060ATC[SX]05|N0[4321]0ATC[SX]04)-.",
    "", "", ""
  },
  { "IBM/Hitachi Travelstar 40GNX",
    "(IBM-|Hitachi )?IC25N0[42]0ATC[SX]05-.",
    "", "", ""
  },
  { "Hitachi Travelstar 80GN",
    "(Hitachi )?IC25N0[23468]0ATMR04-.",
    "", "", ""
  },
  { "Hitachi Travelstar 4K40",
    "(Hitachi )?HTS4240[234]0M9AT00",
    "", "", ""
  },
  { "Hitachi Travelstar 4K120",
    "(Hitachi )?(HTS4212(60|80|10|12)H9AT00|HTS421260G9AT00)",
    "", "", ""
  },
  { "Hitachi Travelstar 5K80",
    "(Hitachi )?HTS5480[8642]0M9AT00",
    "", "", ""
  },
  { "Hitachi Travelstar 5K100",
    "(Hitachi )?HTS5410[1864]0G9(AT|SA)00",
    "", "", ""
  },
  { "Hitachi Travelstar E5K100",
    "(Hitachi )?HTE541040G9(AT|SA)00",
    "", "", ""
  },
  { "Hitachi Travelstar 5K120",
    "(Hitachi )?HTS5412(60|80|10|12)H9(AT|SA)00",
    "", "", ""
  },
  { "Hitachi Travelstar 5K160",
    "(Hitachi |HITACHI )?HTS5416([468]0|1[26])J9(AT|SA)00",
    "", "", ""
  },
  { "Hitachi Travelstar E5K160",
    "(Hitachi )?HTE5416(12|16|60|80)J9(AT|SA)00",
    "", "", ""
  },
  { "Hitachi Travelstar 5K250",
    "(Hitachi |HITACHI )?HTS5425(80|12|16|20|25)K9(A3|SA)00",
    "", "", ""
  },
  { "Hitachi Travelstar 5K320", // tested with HITACHI HTS543232L9SA00/FB4ZC4EC,
    // Hitachi HTS543212L9SA02/FBBAC52F
    "(Hitachi |HITACHI )?HT(S|E)5432(80|12|16|25|32)L9(A3(00)?|SA0[012])",
    "", "", ""
  },
  { "Hitachi/HGST Travelstar Z5K320", // tested with Hitachi HTS543232A7A384/ES2OA70K
    "(Hitachi|HGST) HT[ES]5432(16|25|32)A7A38[145]",
    "", "", ""
  },
  { "Hitachi Travelstar 5K500.B", // tested with Hitachi HTS545050B9SA00/PB4OC60X
    "(Hitachi )?HT[ES]5450(12|16|25|32|40|50)B9(A30[01]|SA00)",
    "", "", ""
  },
  { "Hitachi/HGST Travelstar Z5K500", // tested with HGST HTS545050A7E380/GG2OAC90,
      // Hitachi HTS545032A7E380/GGBOA7A0, HGST HTS545050A7E680/GR2OA230,
      // APPLE HDD HTS545050A7E362/GG2AB990
    "(Hitachi|HGST|APPLE HDD) HT[ES]5450(25|32|50)A7E(362|38[01]|680)",
    "", "", ""
  },
  { "Hitachi/HGST Travelstar 5K750", // tested with Hitachi HTS547575A9E384/JE4OA60A,
       // APPLE HDD HTS547550A9E384/JE3AD70F
    "(Hitachi|APPLE HDD) HT[ES]5475(50|64|75)A9E38[14]",
    "", "", ""
  },
  { "HGST Travelstar 5K1000", // tested with HGST HTS541010A9E680/JA0OA560,
      // HGST HTS541075A9E680/JA2OA560
    "HGST HT[ES]5410(64|75|10)A9E68[01]",
    "", "", ""
  },
  { "HGST Travelstar Z5K1000", // tested with HGST HTS541010A7E630/SE0OA4A0
    "HGST HTS5410(75|10)A7E63[015]",
    "", "", ""
  },
  { "HGST Travelstar 5K1500", // tested with HGST HTS541515A9E630/KA0OA500
    "HGST HT[ES]541515A9E63[015]",
    "", "", ""
  },
  { "Hitachi Travelstar 7K60",
    "(Hitachi )?HTS726060M9AT00",
    "", "", ""
  },
  { "Hitachi Travelstar E7K60",
    "(Hitachi )?HTE7260[46]0M9AT00",
    "", "", ""
  },
  { "Hitachi Travelstar 7K100",
    "(Hitachi )?HTS7210[168]0G9(AT|SA)00",
    "", "", ""
  },
  { "Hitachi Travelstar E7K100",
    "(Hitachi )?HTE7210[168]0G9(AT|SA)00",
    "", "", ""
  },
  { "Hitachi Travelstar 7K200", // tested with HITACHI HTS722016K9SA00/DCDZC75A
    "(Hitachi |HITACHI )?HTS7220(80|10|12|16|20)K9(A3|SA)00",
    "", "", ""
  },
  { "Hitachi Travelstar 7K320", // tested with
    // HTS723225L9A360/FCDOC30F, HTS723216L9A362/FC2OC39F
    "(Hitachi )?HT[ES]7232(80|12|16|25|32)L9(A300|A36[02]|SA61)",
    "", "", ""
  },
  { "Hitachi Travelstar Z7K320", // tested with HITACHI HTS723232A7A364/EC2ZB70B
    "(HITACHI )?HT[ES]7232(16|25|32)A7A36[145]",
    "", "", ""
  },
  { "Hitachi Travelstar 7K500", // tested with Hitachi HTS725050A9A360/PC4OC70D,
    // HITACHI HTS725032A9A364/PC3ZC70F
    "(Hitachi |HITACHI )?HT[ES]7250(12|16|25|32|50)A9A36[02-5]",
    "", "", ""
  },
  { "Hitachi/HGST Travelstar Z7K500", // tested with HITACHI HTS725050A7E630/GH2ZB390,
      // HGST HTS725050A7E630/GH2OA420, HGST HTS725050A7E630/GH2OA530
    "(HITACHI|HGST) HT[ES]7250(25|32|50)A7E63[015]",
    "", "", ""
  },
  { "Hitachi/HGST Travelstar 7K750", // tested with Hitachi HTS727550A9E364/JF3OA0E0,
      // Hitachi HTS727575A9E364/JF4OA0D0
    "(Hitachi|HGST) HT[ES]7275(50|64|75)A9E36[14]",
    "", "", ""
  },
  { "HGST Travelstar 7K1000", // tested with HGST HTS721010A9E630/JB0OA3B0
    // HGST HTS721075A9E630/JB2OA3J0
    "HGST HT[ES]7210(10|75)A9E63[01]",
    "", "", ""
  },
  { "IBM Deskstar 14GXP and 16GP",
    "IBM-DTTA-3(7101|7129|7144|5032|5043|5064|5084|5101|5129|5168)0",
    "", "", ""
  },
  { "IBM Deskstar 25GP and 22GXP",
    "IBM-DJNA-3(5(101|152|203|250)|7(091|135|180|220))0",
    "", "", ""
  },
  { "IBM Deskstar 37GP and 34GXP",
    "IBM-DPTA-3(5(375|300|225|150)|7(342|273|205|136))0",
    "", "", ""
  },
  { "IBM/Hitachi Deskstar 120GXP",
    "(IBM-)?IC35L((020|040|060|080|120)AVVA|0[24]0AVVN)07-[01]",
    "", "", ""
  },
  { "IBM/Hitachi Deskstar GXP-180",
    "(IBM-)?IC35L(030|060|090|120|180)AVV207-[01]",
    "", "", ""
  },
  { "Hitachi CinemaStar 5K320", // tested with Hitachi HCS5C3225SLA380/STBOA37H
    "Hitachi HCS5C32(25|32)SLA380",
    "", "", ""
  },
  { "Hitachi CinemaStar 5K1000", // Hitachi HCS5C1010CLA382/JC4OA3EA
    "Hitachi HCS5C10(10|75|50|32|25|16)CLA382",
    "", "", ""
  },
  { "Hitachi Deskstar 5K3000", // tested with HDS5C3030ALA630/MEAOA5C0,
       // Hitachi HDS5C3020BLE630/MZ4OAAB0 (OEM, Toshiba Canvio Desktop)
    "(Hitachi )?HDS5C30(15|20|30)(ALA|BLE)63[02].*",
    "", "", ""
  },
  { "Hitachi Deskstar 5K4000", // tested with HDS5C4040ALE630/MPAOA250
    "(Hitachi )?HDS5C40(30|40)ALE63[01].*",
    "", "", ""
  },
  { "Hitachi Deskstar 7K80",
    "(Hitachi )?HDS7280([48]0PLAT20|(40)?PLA320|80PLA380).*",
    "", "", ""
  },
  { "Hitachi Deskstar 7K160",
    "(Hitachi )?HDS7216(80|16)PLA[3T]80.*",
    "", "", ""
  },
  { "Hitachi Deskstar 7K250",
    "(Hitachi )?HDS7225((40|80|12|16)VLAT20|(12|16|25)VLAT80|(80|12|16|25)VLSA80)",
    "", "", ""
  },
  { "Hitachi Deskstar 7K250 (SUN branded)",
    "HITACHI HDS7225SBSUN250G.*",
    "", "", ""
  },
  { "Hitachi Deskstar T7K250",
    "(Hitachi )?HDT7225((25|20|16)DLA(T80|380))",
    "", "", ""
  },
  { "Hitachi Deskstar 7K400",
    "(Hitachi )?HDS724040KL(AT|SA)80",
    "", "", ""
  },
  { "Hitachi Deskstar 7K500",
    "(Hitachi )?HDS725050KLA(360|T80)",
    "", "", ""
  },
  { "Hitachi Deskstar P7K500",
    "(Hitachi )?HDP7250(16|25|32|40|50)GLA(36|38|T8)0",
    "", "", ""
  },
  { "Hitachi Deskstar T7K500",
    "(Hitachi )?HDT7250(25|32|40|50)VLA(360|380|T80)",
    "", "", ""
  },
  { "Hitachi Deskstar 7K1000",
    "(Hitachi )?HDS7210(50|75|10)KLA330",
    "", "", ""
  },
  { "Hitachi Deskstar 7K1000.B",
    "(Hitachi )?HDT7210((16|25)SLA380|(32|50|64|75|10)SLA360)",
    "", "", ""
  },
  { "Hitachi Deskstar 7K1000.C", // tested with Hitachi HDS721010CLA330/JP4OA3MA,
      // Hitachi HDS721025CLA682/JP1OA41A
    "(Hitachi )?HDS7210((16|25)CLA[36]82|(32|50)CLA[36]62|(64|75|10)CLA[36]3[02])",
    "", "", ""
  },
  { "Hitachi Deskstar 7K1000.D", // tested with HDS721010DLE630/MS2OA5Q0
    "Hitachi HDS7210(25|32|50|75|10)DLE630",
    "", "", ""
  },
  { "Hitachi Deskstar E7K1000", // tested with HDE721010SLA330/ST6OA31B
    "Hitachi HDE7210(50|75|10)SLA330",
    "", "", ""
  },
  { "Hitachi Deskstar 7K2000",
    "Hitachi HDS722020ALA330",
    "", "", ""
  },
  { "Hitachi Deskstar 7K3000", // tested with Hitachi HDS723030ALA640/MKAOA3B0,
      // Hitachi HDS723030BLE640/MX6OAAB0
    "Hitachi HDS7230((15|20)BLA642|30ALA640|30BLE640)",
    "", "", ""
  },
  { "Hitachi/HGST Deskstar 7K4000", // tested with Hitachi HDS724040ALE640/MJAOA250,
      // HGST HDS724040ALE640/MJAOA580
    "(Hitachi|HGST) HDS724040ALE640",
    "", "", ""
  },
  { "HGST Deskstar NAS", // tested with HGST HDN724040ALE640/MJAOA5E0,
       // HGST HDN726050ALE610/APGNT517, HGST HDN726060ALE610/APGNT517
       // HGST HDN726040ALE614/APGNW7JH, HGST HDN726060ALE614/K1HE594D
    "HGST HDN72(4030|4040|6040|6050|6060)ALE6(10|14|40|04)",
    "", "", ""
  },
  { "Hitachi Ultrastar A7K1000", // tested with
    // HUA721010KLA330      44X2459 42C0424IBM/GKAOAB4A,,
    // Hitachi HUA721075KLA330/GK8OA70M,
    // HITACHI HUA721075KLA330/GK8OA90A
    "(Hitachi |HITACHI )?HUA7210(50|75|10)KLA330.*",
    "", "", ""
  },
  { "Hitachi Ultrastar A7K2000", // tested with
    // HUA722010CLA330      43W7629 42C0401IBM
    "(Hitachi )?HUA7220(50|10|20)[AC]LA33[01].*",
    "", "", ""
  },
  { "Hitachi Ultrastar 7K3000", // tested with Hitachi HUA723030ALA640/MKAOA580,
      // Hitachi HUA723020ALA641/MK7OA840
    "Hitachi HUA7230(20|30)ALA64[01]",
    "", "", ""
  },
  { "Hitachi/HGST Ultrastar 7K4000", // tested with Hitachi HUS724040ALE640/MJAOA3B0,
      // HGST HUS724040ALE640/MJAOA580, HGST HUS724020ALA640/MF6OAA70
    "(Hitachi|HGST) HUS7240(20|30|40)AL[AE]64[01]",
    "", "", ""
  },
  { "Hitachi/HGST Ultrastar 7K2", //
    "(Hitachi|HGST) HUS722T[12]TALA604",
    "", "",
    "-v 16,raw48,Gas_Gauge"
  },
  { "HGST Ultrastar 7K6000", // tested with HGST HUS726060ALE614/APGNW517
    "HGST HUS7260[2456]0AL[AEN]61[014]",
    "", "", ""
  },
  { "HGST Ultrastar He6", // tested with HGST HUS726060ALA640/AHGNT1E2
    "HGST HUS726060ALA64[01]",
    "", "",
    "-v 22,raw48,Helium_Level"
  },
  { "HGST Ultrastar He8", // tested with HGST HUH728060ALE600/GR2OA230
    "HGST HUH7280(60|80)AL[EN]60[014]",
    "", "",
    "-v 22,raw48,Helium_Level"
  },
  { "HGST Ultrastar He10", // tested with HGST HUH7210100ALE600/0F27452
    "HGST HUH7210(08|10)AL[EN]60[014]",
    "", "",
    "-v 22,raw48,Helium_Level"
  },
  { "Western Digital Ultrastar He10/12", // WD white label, tested with
      // WDC WD80EMAZ-00WJTA0/83.H0A83 (Easystore 0x1058:0x25fb),
      // WDC WD80EZAZ-11TDBA0/83.H0A83, WDC WD100EMAZ-00WJTA0/83.H0A83,
      // WDC WD100EZAZ-11TDBA0/83.H0A83, WDC WD120EMAZ-11BLFA0/81.00A81
    "WDC WD(80|100|120)E[MZ]AZ-.*",
    "", "",
    "-v 22,raw48,Helium_Level"
  },
  { "HGST Ultrastar DC HC520 (He12)", // tested with HGST HUH721212ALE600/LEGNT3D0
    "HGST HUH721212AL[EN]60[014]",
    "", "",
    "-v 22,raw48,Helium_Level"
  },
  { "Western Digital Ultrastar DC HC530", // tested with WDC  WUH721414ALE6L4/LDGNW07G
    "WDC  ?WUH721414ALE6L4",
    "", "",
    "-v 22,raw48,Helium_Level"
  },
  { "HGST MegaScale 4000", // tested with HGST HMS5C4040ALE640/MPAOA580
    "HGST HMS5C4040[AB]LE64[01]", // B = DC 4000.B
    "", "", ""
  },
  { "Toshiba 2.5\" HDD (10-20 GB)",
    "TOSHIBA MK(101[67]GAP|15[67]GAP|20(1[678]GAP|(18|23)GAS))",
    "", "", ""
  },
  { "Toshiba 2.5\" HDD (30-60 GB)",
    "TOSHIBA MK((6034|4032)GSX|(6034|4032)GAX|(6026|4026|4019|3019)GAXB?|(6025|6021|4025|4021|4018|3025|3021|3018)GAS|(4036|3029)GACE?|(4018|3017)GAP)",
    "", "", ""
  },
  { "Toshiba 2.5\" HDD (80 GB and above)",
    "TOSHIBA MK(80(25GAS|26GAX|32GAX|32GSX)|10(31GAS|32GAX)|12(33GAS|34G[AS]X)|2035GSS)",
    "", "", ""
  },
  { "Toshiba 2.5\" HDD MK..37GSX", // tested with TOSHIBA MK1637GSX/DL032C
    "TOSHIBA MK(12|16)37GSX",
    "", "", ""
  },
  { "Toshiba 2.5\" HDD MK..46GSX", // tested with TOSHIBA MK1246GSX/LB213M
    "TOSHIBA MK(80|12|16|25)46GSX",
    "", "", ""
  },
  { "Toshiba 2.5\" HDD MK..50GACY", // tested with TOSHIBA MK8050GACY/TF105A
    "TOSHIBA MK8050GACY",
    "", "", ""
  },
  { "Toshiba 2.5\" HDD MK..34GSX", // tested with TOSHIBA MK8034GSX/AH301E
    "TOSHIBA MK(80|12|10)34GSX",
    "", "", ""
  },
  //
  { "Toshiba 2.5\" HDD MK..32GSX", // tested with TOSHIBA MK1032GSX/AS021G
    "TOSHIBA MK(10|80|60|40)32GSX",
    "", "", ""
  },
  { "Toshiba 2.5\" HDD MK..51GSY", // tested with TOSHIBA MK1251GSY/LD101D
    "TOSHIBA MK(80|12|16|25)51GSY",
    "",
    "",
    "-v 9,minutes"
  },
  { "Toshiba 2.5\" HDD MK..52GSX", // tested with TOSHIBA MK3252GSX/LV010A
    "TOSHIBA MK(80|12|16|25|32)52GSX",
    "", "", ""
  },
  { "Toshiba 2.5\" HDD MK..55GSX", // tested with TOSHIBA MK5055GSX/FG001A, MK3255GSXF/FH115B
    "TOSHIBA MK(12|16|25|32|40|50)55GSXF?",
    "", "", ""
  },
  { "Toshiba 2.5\" HDD MK..56GSY", // tested with TOSHIBA MK2556GSYF/LJ001D
    "TOSHIBA MK(16|25|32|50)56GSYF?",
    "",
    "",
    "-v 9,minutes"
  },
  { "Toshiba 2.5\" HDD MK..59GSXP (AF)",
    "TOSHIBA MK(32|50|64|75)59GSXP?",
    "", "", ""
  },
  { "Toshiba 2.5\" HDD MK..59GSM (AF)",
    "TOSHIBA MK(75|10)59GSM",
    "", "", ""
  },
  { "Toshiba 2.5\" HDD MK..61GSY[N]", // tested with TOSHIBA MK5061GSY/MC102E, MK5061GSYN/MH000A,
      // TOSHIBA MK2561GSYN/MH000D
    "TOSHIBA MK(16|25|32|50|64)61GSYN?",
    "",
    "",
    "-v 9,minutes" // TOSHIBA MK2561GSYN/MH000D
  },
  { "Toshiba 2.5\" HDD MK..61GSYB", // tested with TOSHIBA MK5061GSYB/ME0A
    "TOSHIBA MK(16|25|32|50|64)61GSYB",
    "", "", ""
  },
  { "Toshiba 2.5\" HDD MK..65GSX", // tested with TOSHIBA MK5065GSX/GJ003A, MK3265GSXN/GH012H,
      // MK5065GSXF/GP006B, MK2565GSX H/GJ003A
    "TOSHIBA MK(16|25|32|50|64)65GSX[FN]?( H)?", // "... H" = USB ?
    "", "", ""
  },
  { "Toshiba 2.5\" HDD MK..75GSX", // tested with TOSHIBA MK7575GSX/GT001C
    "TOSHIBA MK(32|50|64|75)75GSX",
    "", "", ""
  },
  { "Toshiba 2.5\" HDD MK..76GSX", // tested with TOSHIBA MK3276GSX/GS002D
    "TOSHIBA MK(16|25|32|50|64)76GSX",
    "",
    "",
    "-v 9,minutes"
  },
  { "Toshiba 2.5\" HDD MQ01ABB...", // tested with TOSHIBA MQ01ABB200/AY000U
    "TOSHIBA MQ01ABB(100|150|200)",
    "", "", ""
  },
  { "Toshiba 2.5\" HDD MQ01ABC...", // tested with TOSHIBA MQ01ABC150/AQ001U
    "TOSHIBA MQ01ABC(100|150|200)",
    "", "", ""
  },
  { "Toshiba 2.5\" HDD MQ01ABD...", // tested with TOSHIBA MQ01ABD100/AX001U,
      // TOSHIBA MQ01ABD100V/AX001Q
    "TOSHIBA MQ01ABD(025|032|050|064|075|100)V?",
    "", "", ""
  },
  { "Toshiba 2.5\" HDD MQ01ABF...", // tested with TOSHIBA MQ01ABF050/AM001J
    "TOSHIBA MQ01ABF(050|075|100)",
    "", "", ""
  },
  { "Toshiba 2.5\" HDD MQ01UBB... (USB 3.0)", // tested with TOSHIBA MQ01UBB200/AY000U (0x0480:0xa100),
      // TOSHIBA MQ01UBB200/34MATMZ5T (0x05ac:0x8406)
    "TOSHIBA MQ01UBB200",
    "", "", ""
  },
  { "Toshiba 2.5\" HDD MQ01UBD... (USB 3.0)", // tested with TOSHIBA MQ01UBD050/AX001U (0x0480:0xa007),
      // TOSHIBA MQ01UBD100/AX001U (0x0480:0x0201, 0x0480:0xa200),
      // TOSHIBA MQ01UBD050/AX101U (0x0480:0xa202)
    "TOSHIBA MQ01UBD(050|075|100)",
    "", "", ""
  },
  { "Toshiba 2.5\" HDD MQ04UBF... (USB 3.0)", // tested with TOSHIBA MQ04UBF100/JU000U (0x0480:0xa202)
    "TOSHIBA MQ04UBF100",
    "", "", ""
  },
  { "Toshiba 2.5\" HDD MQ04UBD...", // tested with TOSHIBA MQ04UBD200/68U2T2VWT
    "TOSHIBA MQ04UBD200",
    "", "", ""
  },
  { "Toshiba 2.5\" HDD MQ03ABB...", // tested with TOSHIBA MQ03ABB300
    "TOSHIBA MQ03ABB[23]00",
    "", "", ""
  },
  { "Toshiba 2.5\" HDD MQ03UBB...", // tested with TOSHIBA MQ03UBB200/37I7T0NJT
    "TOSHIBA MQ03UBB(300|200|250)",
    "", "", ""
  },
  { "Toshiba 3.5\" HDD MK.002TSKB", // tested with TOSHIBA MK1002TSKB/MT1A
    "TOSHIBA MK(10|20)02TSKB",
    "", "", ""
  },
  { "Toshiba 3.5\" MG03ACAxxx(Y) Enterprise HDD", // tested with TOSHIBA MG03ACA100/FL1A
    "TOSHIBA MG03ACA[1234]00Y?",
    "", "", ""
  },
  { "Toshiba 3.5\" MD04ACA... Enterprise HDD", // tested with TOSHIBA MD04ACA500/FP1A
    "TOSHIBA MD04ACA[2345]00",
    "", "", ""
  },
  { "Toshiba 3.5\" MG04ACA... Enterprise HDD", // tested with TOSHIBA MG04ACA600A/FS2B
    "TOSHIBA MG04ACA[23456]00[AE].?",
    "", "", ""
  },
  { "Toshiba MG06ACA... Enterprise Capacity HDD", // tested with TOSHIBA MG06ACA800E/4303,
      // TOSHIBA MG06ACA10TE/0103
    "TOSHIBA MG06ACA([68]00|10T)[AE]Y?",
    "", "", ""
  },
  { "Toshiba MG07ACA... Enterprise Capacity HDD", // tested with TOSHIBA MG07ACA14TE/0101
    "TOSHIBA MG07ACA1[24]T[AE]Y?",
    "", "",
    "-v 23,raw48,Helium_Condition_Lower "
    "-v 24,raw48,Helium_Condition_Upper"
  },
  { "Toshiba 3.5\" DT01ABA... Desktop HDD", // tested with TOSHIBA DT01ABA300/MZ6OABB0
    "TOSHIBA DT01ABA(100|150|200|300)",
    "", "", ""
  },
  { "Toshiba 3.5\" DT01ACA... Desktop HDD", // tested with TOSHIBA DT01ACA100/MS2OA750,
      // TOSHIBA DT01ACA200/MX4OABB0, TOSHIBA DT01ACA300/MX6OABB0
    "TOSHIBA DT01ACA(025|032|050|075|100|150|200|300)",
    "", "", ""
  },
  { "Toshiba X300", // tested with TOSHIBA HDWE160/FS2A
    "TOSHIBA HDWE1[456]0",
    "", "", ""
  },
  { "Toshiba P300", // tested with TOSHIBA HDWD120/MX4OACF0
    "TOSHIBA HDWD1(30|20|10|05)",
    "", "", ""
  },
  { "Toshiba 1.8\" HDD",
    "TOSHIBA MK[23468]00[4-9]GA[HL]",
    "", "", ""
  },
  { "Toshiba 1.8\" HDD MK..29GSG",
    "TOSHIBA MK(12|16|25)29GSG",
    "", "", ""
  },
  { "", // TOSHIBA MK6022GAX
    "TOSHIBA MK6022GAX",
    "", "", ""
  },
  { "Toshiba HK4R Series SSD", // TOSHIBA THNSN8960PCSE/8EET6101
    "TOSHIBA THNSN8(120P|240P|480P|960P|1Q92)CSE",
    "", "", 
    "-v 167,raw48,SSD_Protect_Mode "
    "-v 168,raw48,SATA_PHY_Error_Count "
    "-v 169,raw48,Bad_Block_Count "
    "-v 173,raw48,Erase_Count "
  },
  { "Toshiba HG6 Series SSD", // TOSHIBA THNSNJ512GCST/JTRA0102
    // http://www.farnell.com/datasheets/1852757.pdf
    // TOSHIBA THNSFJ256GCSU/JULA1102
    // TOSHIBA THNSFJ256GDNU A/JYLA1102
    "TOSHIBA THNS[NF]J(060|128|256|512)G[BCAM8VD][SCN][TU].*",
    "", "", 
    "-v 167,raw48,SSD_Protect_Mode "
    "-v 168,raw48,SATA_PHY_Error_Count "
    "-v 169,raw48,Bad_Block_Count "
    "-v 173,raw48,Erase_Count "
  },
  { "", // TOSHIBA MK6409MAV
    "TOSHIBA MK6409MAV",
    "", "", ""
  },
  { "Toshiba MKx019GAXB (SUN branded)",
    "TOS MK[34]019GAXB SUN[34]0G",
    "", "", ""
  },
  { "Seagate Momentus",
    "ST9(20|28|40|48)11A",
    "", "", ""
  },
  { "Seagate Momentus 42",
    "ST9(2014|3015|4019)A",
    "", "", ""
  },
  { "Seagate Momentus 4200.2", // tested with ST960812A/3.05
    "ST9(100822|808210|60812|50212|402113|30219)A",
    "", "", ""
  },
  { "Seagate Momentus 5400.2",
    "ST9(808211|6082[12]|408114|308110|120821|10082[34]|8823|6812|4813|3811)AS?",
    "", "", ""
  },
  { "Seagate Momentus 5400.3",
    "ST9(4081[45]|6081[35]|8081[15]|100828|120822|160821)AS?",
    "", "", ""
  },
  { "Seagate Momentus 5400.3 ED",
    "ST9(4081[45]|6081[35]|8081[15]|100828|120822|160821)AB",
    "", "", ""
  },
  { "Seagate Momentus 5400.4",
    "ST9(120817|(160|200|250)827)AS",
    "", "", ""
  },
  { "Seagate Momentus 5400.5",
    "ST9((80|120|160)310|(250|320)320)AS",
    "", "", ""
  },
  { "Seagate Momentus 5400.6",
    "ST9(80313|160(301|314)|(12|25)0315|250317|(320|500)325|500327|640320)ASG?",
    "", "",
    "-F xerrorlba" // ST9500325AS/0002SDM1 (ticket #1094)
  },
  { "Seagate Momentus 5400.7",
    "ST9(160316|(250|320)310|(500|640)320)AS",
    "", "", ""
  },
  { "Seagate Momentus 5400.7 (AF)", // tested with ST9640322AS/0001BSM2
      // (device reports 4KiB LPS with 1 sector offset)
    "ST9(320312|400321|640322|750423)AS",
    "", "", ""
  },
  { "Seagate Momentus 5400 PSD", // Hybrid drives
    "ST9(808212|(120|160)8220)AS",
    "", "", ""
  },
  { "Seagate Momentus 7200.1",
    "ST9(10021|80825|6023|4015)AS?",
    "", "", ""
  },
  { "Seagate Momentus 7200.2",
    "ST9(80813|100821|120823|160823|200420)ASG?",
    "", "", ""
  },
  { "Seagate Momentus 7200.3",
    "ST9((80|120|160)411|(250|320)421)ASG?",
    "", "", ""
  },
  { "Seagate Momentus 7200.4",
    "ST9(160412|250410|320423|500420)ASG?",
    "", "", ""
  },
  { "Seagate Momentus 7200 FDE.2",
    "ST9((160413|25041[12]|320426|50042[12])AS|(16041[489]|2504[16]4|32042[67]|500426)ASG)",
    "", "", ""
  },
  { "Seagate Momentus 7200.5", // tested with ST9750420AS/0001SDM5, ST9750420AS/0002SDM1
    "ST9(50042[34]|64042[012]|75042[02])ASG?",
    "", "", ""
  },
  { "Seagate Momentus XT", // fixed firmware
    "ST9(2505610|3205620|5005620)AS",
    "SD2[68]", // http://knowledge.seagate.com/articles/en_US/FAQ/215451en
    "", ""
  },
  { "Seagate Momentus XT", // buggy firmware, tested with ST92505610AS/SD24
    "ST9(2505610|3205620|5005620)AS",
    "SD2[45]",
    "These drives may corrupt large files,\n"
    "AND THIS FIRMWARE VERSION IS AFFECTED,\n"
    "see the following web pages for details:\n"
    "http://knowledge.seagate.com/articles/en_US/FAQ/215451en\n"
    "https://superuser.com/questions/313447/seagate-momentus-xt-corrupting-files-linux-and-mac",
    ""
  },
  { "Seagate Momentus XT", // unknown firmware
    "ST9(2505610|3205620|5005620)AS",
    "",
    "These drives may corrupt large files,\n"
    "see the following web pages for details:\n"
    "http://knowledge.seagate.com/articles/en_US/FAQ/215451en\n"
    "https://superuser.com/questions/313447/seagate-momentus-xt-corrupting-files-linux-and-mac",
    ""
  },
  { "Seagate Momentus XT (AF)", // tested with ST750LX003-1AC154/SM12
    "ST750LX003-.*",
    "", "", ""
  },
  { "Seagate Momentus Thin", // tested with ST320LT007-9ZV142/0004LVM1
    "ST(160|250|320)LT0(07|09|11|14)-.*",
    "", "", ""
  },
  { "Seagate Laptop HDD", // tested with ST500LT012-9WS142/0001SDM1,
      // ST500LM021-1KJ152/0002LIM1, ST4000LM016-1N2170/0003
    "ST((25|32|50)0LT0(12|15|25)|(32|50)0LM0(10|21)|[34]000LM016)-.*",
    "", "", ""
  },
  { "Seagate Laptop SSHD", // tested with ST500LM000-1EJ162/SM11
    "ST(500|1000)LM0(00|14)-.*",
    "", "", ""
  },
  { "Seagate Medalist 1010, 1720, 1721, 2120, 3230 and 4340",  // ATA2, with -t permissive
    "ST3(1010|1720|1721|2120|3230|4340)A",
    "", "", ""
  },
  { "Seagate Medalist 2110, 3221, 4321, 6531, and 8641",
    "ST3(2110|3221|4321|6531|8641)A",
    "", "", ""
  },
  { "Seagate U4",
    "ST3(2112|4311|6421|8421)A",
    "", "", ""
  },
  { "Seagate U5",
    "ST3(40823|30621|20413|15311|10211)A",
    "", "", ""
  },
  { "Seagate U6",
    "ST3(8002|6002|4081|3061|2041)0A",
    "", "", ""
  },
  { "Seagate U7",
    "ST3(30012|40012|60012|80022|120020)A",
    "", "", ""
  },
  { "Seagate U8",
    "ST3(4313|6811|8410|4313|13021|17221)A",
    "", "", ""
  },
  { "Seagate U9", // tested with ST3160022ACE/9.51
    "ST3(80012|120025|160022)A(CE)?",
    "", "", ""
  },
  { "Seagate U10",
    "ST3(20423|15323|10212)A",
    "", "", ""
  },
  { "Seagate UX",
    "ST3(10014A(CE)?|20014A)",
    "", "", ""
  },
  { "Seagate Barracuda ATA",
    "ST3(2804|2724|2043|1362|1022|681)0A",
    "", "", ""
  },
  { "Seagate Barracuda ATA II",
    "ST3(3063|2042|1532|1021)0A",
    "", "", ""
  },
  { "Seagate Barracuda ATA III",
    "ST3(40824|30620|20414|15310|10215)A",
    "", "", ""
  },
  { "Seagate Barracuda ATA IV",
    "ST3(20011|30011|40016|60021|80021)A",
    "", "", ""
  },
  { "Seagate Barracuda ATA V",
    "ST3(12002(3A|4A|9A|3AS)|800(23A|15A|23AS)|60(015A|210A)|40017A)",
    "", "", ""
  },
  { "Seagate Barracuda 5400.1",
    "ST340015A",
    "", "", ""
  },
  { "Seagate Barracuda 7200.7 and 7200.7 Plus", // tested with "ST380819AS          39M3701 39M0171 IBM"/3.03
    "ST3(200021A|200822AS?|16002[13]AS?|12002[26]AS?|1[26]082[78]AS|8001[13]AS?|8081[79]AS|60014A|40111AS|40014AS?)( .* IBM)?",
    "", "", ""
  },
  { "Seagate Barracuda 7200.8",
    "ST3(400[68]32|300[68]31|250[68]23|200826)AS?",
    "", "", ""
  },
  { "Seagate Barracuda 7200.9",
    "ST3(402111?|80[28]110?|120[28]1[0134]|160[28]1[012]|200827|250[68]24|300[68]22|(320|400)[68]33|500[68](32|41))AS?.*",
    "", "", ""
  },
  { "Seagate Barracuda 7200.10", // tested with GB0160EAFJE/HPG0
    "ST3((80|160)[28]15|200820|250[34]10|(250|300|320|400)[68]20|360320|500[68]30|750[68]40)AS?|"
    "GB0160EAFJE", // HP OEM
    "", "", ""
  },
  { "Seagate Barracuda 7200.11", // unaffected firmware
    "ST3(160813|320[68]13|500[368]20|640[36]23|640[35]30|750[36]30|1000(333|[36]40)|1500341)AS?",
    "CC.?.?", // http://knowledge.seagate.com/articles/en_US/FAQ/207957en
    "", ""
  },
  { "Seagate Barracuda 7200.11", // fixed firmware
    "ST3(500[368]20|750[36]30|1000340)AS?",
    "SD1A", // http://knowledge.seagate.com/articles/en_US/FAQ/207951en
    "", ""
  },
  { "Seagate Barracuda 7200.11", // fixed firmware
    "ST3(160813|320[68]13|640[36]23|1000333|1500341)AS?",
    "SD[12]B", // http://knowledge.seagate.com/articles/en_US/FAQ/207957en
    "", ""
  },
  { "Seagate Barracuda 7200.11", // buggy or fixed firmware
    "ST3(500[368]20|640[35]30|750[36]30|1000340)AS?",
    "(AD14|SD1[5-9]|SD81)",
    "There are known problems with these drives,\n"
    "THIS DRIVE MAY OR MAY NOT BE AFFECTED,\n"
    "see the following web pages for details:\n"
    "http://knowledge.seagate.com/articles/en_US/FAQ/207931en\n"
    "http://knowledge.seagate.com/articles/en_US/FAQ/207951en\n"
    "https://bugs.debian.org/cgi-bin/bugreport.cgi?bug=632758",
    ""
  },
  { "Seagate Barracuda 7200.11", // unknown firmware
    "ST3(160813|320[68]13|500[368]20|640[36]23|640[35]30|750[36]30|1000(333|[36]40)|1500341)AS?",
    "",
    "There are known problems with these drives,\n"
    "see the following Seagate web pages:\n"
    "http://knowledge.seagate.com/articles/en_US/FAQ/207931en\n"
    "http://knowledge.seagate.com/articles/en_US/FAQ/207951en\n"
    "http://knowledge.seagate.com/articles/en_US/FAQ/207957en",
    ""
  },
  { "Seagate Barracuda 7200.12", // new firmware
    "ST3(160318|250318|320418|50041[08]|750528|1000528)AS",
    "CC4[9A-Z]",
    "", ""
  },
  { "Seagate Barracuda 7200.12", // unknown firmware
    "ST3(160318|250318|320418|50041[08]|750528|1000528)AS",
    "",
    "A firmware update for this drive may be available,\n"
    "see the following Seagate web pages:\n"
    "http://knowledge.seagate.com/articles/en_US/FAQ/207931en\n"
    "http://knowledge.seagate.com/articles/en_US/FAQ/213891en",
    ""
  },
  { "Seagate Barracuda 7200.12", // tested with ST3250312AS/JC45, ST31000524AS/JC45,
      // ST3500413AS/JC4B, ST3750525AS/JC4B
      // ST3160316AS/JC45
      // Possible options: ST31000524AS, ST3500413AS, ST3250312AS ,
      // ST3750525AS, ST3320413AS, ST3160316AS
    "ST3(160318|25031[128]|320418|50041[038]|750(518|52[358])|100052[348]|320413|160316)AS",
    "", "", ""
  },
  { "Seagate Barracuda XT", // tested with ST32000641AS/CC13,
      // ST4000DX000-1C5160/CC42
    "ST(3(2000641|3000651)AS|4000DX000-.*)",
    "", "", ""
  },
  { "Seagate Barracuda 7200.14 (AF)", // new firmware, tested with
      // ST3000DM001-9YN166/CC4H, ST3000DM001-9YN166/CC9E
    "ST(1000|1500|2000|2500|3000)DM00[1-3]-9YN16.",
    "CC(4[H-Z]|[5-9A-Z]..*)", // >= "CC4H"
    "",
    "-v 188,raw16 -v 240,msec24hour32" // tested with ST3000DM001-9YN166/CC4H
  },
  { "Seagate Barracuda 7200.14 (AF)", // old firmware, tested with
      // ST1000DM003-9YN162/CC46
    "ST(1000|1500|2000|2500|3000)DM00[1-3]-9YN16.",
    "CC4[679CG]",
    "A firmware update for this drive is available,\n"
    "see the following Seagate web pages:\n"
    "http://knowledge.seagate.com/articles/en_US/FAQ/207931en\n"
    "http://knowledge.seagate.com/articles/en_US/FAQ/223651en",
    "-v 188,raw16 -v 240,msec24hour32"
  },
  { "Seagate Barracuda 7200.14 (AF)", // unknown firmware
    "ST(1000|1500|2000|2500|3000)DM00[1-3]-9YN16.",
    "",
    "A firmware update for this drive may be available,\n"
    "see the following Seagate web pages:\n"
    "http://knowledge.seagate.com/articles/en_US/FAQ/207931en\n"
    "http://knowledge.seagate.com/articles/en_US/FAQ/223651en",
    "-v 188,raw16 -v 240,msec24hour32"
  },
  { "Seagate Barracuda 7200.14 (AF)", // different part number, tested with
      // ST1000DM003-1CH162/CC47, ST1000DM003-1CH162/CC49, ST2000DM001-1CH164/CC24,
      // ST1000DM000-9TS15E/CC92, APPLE HDD ST3000DM001/AP15 (no attr 240)
    "ST(1000|1500|2000|2500|3000)DM00[0-3]-.*|"
    "APPLE HDD ST3000DM001",
    "", "",
    "-v 188,raw16 -v 240,msec24hour32"
  },
  { "Seagate Barracuda 7200.14 (AF)", // < 1TB, tested with ST250DM000-1BC141
    "ST(250|320|500|750)DM00[0-3]-.*",
    "", "",
    "-v 188,raw16 -v 240,msec24hour32"
  },
  { "Seagate BarraCuda 3.5", // tested with ST1000DM010-2EP102/Z9ACZM97,
      // ST2000DM008-2FR102/0001, ST3000DM008-2DM166/CC26, ST4000DM005-2DP166/0001,
      // ST4000DM006-2G5107/DN02, ST8000DM004-2CX188/0001, ST10000DM0004-1ZC101/DN01
    "ST(500DM009|1000DM010|2000DM00[5-9]|3000DM00[789]|4000DM00[456]|6000DM00[34]|8000DM00[45]|10000DM0004)-.*",
    "", "",
    "-v 188,raw16 -v 240,msec24hour32"
  },
  { "Seagate Desktop HDD.15", // tested with ST4000DM000-1CD168/CC43, ST5000DM000-1FK178/CC44,
      // ST6000DM001-1XY17Z/CC48
    "ST[4568]000DM00[012]-.*",
    "", "",
    "-v 188,raw16 -v 240,msec24hour32"
  },
  { "Seagate Desktop SSHD", // tested with ST2000DX001-1CM164/CC43
    "ST[124]000DX001-.*",
    "", "",
    "-v 188,raw16 -v 240,msec24hour32"
  },
  { "Seagate Barracuda LP", // new firmware
    "ST3(500412|1000520|1500541|2000542)AS",
    "CC3[5-9A-Z]",
    "",
    "" // -F xerrorlba ?
  },
  { "Seagate Barracuda LP", // unknown firmware
    "ST3(500412|1000520|1500541|2000542)AS",
    "",
    "A firmware update for this drive may be available,\n"
    "see the following Seagate web pages:\n"
    "http://knowledge.seagate.com/articles/en_US/FAQ/207931en\n"
    "http://knowledge.seagate.com/articles/en_US/FAQ/213915en",
    "-F xerrorlba" // tested with ST31000520AS/CC32
  },
  { "Seagate Barracuda Green (AF)", // new firmware
    "ST((10|15|20)00DL00[123])-.*",
    "CC(3[2-9A-Z]|[4-9A-Z]..*)", // >= "CC32"
    "", ""
  },
  { "Seagate Barracuda Green (AF)", // unknown firmware
    "ST((10|15|20)00DL00[123])-.*",
    "",
    "A firmware update for this drive may be available,\n"
    "see the following Seagate web pages:\n"
    "http://knowledge.seagate.com/articles/en_US/FAQ/207931en\n"
    "http://knowledge.seagate.com/articles/en_US/FAQ/218171en",
    ""
  },
  { "Seagate Barracuda ES",
    "ST3(250[68]2|32062|40062|50063|75064)0NS",
    "", "", ""
  },
  // ST5000LM000, ST4000LM024, ST3000LM024, ST2000LM015, ST1000LM048, ST500LM030
  { "Seagate Barracuda 2.5 5400", // ST2000LM015-2E8174/SDM1, ST4000LM024-2AN17V/0001
    "ST(5000LM000|[34]000LM024|2000LM015|1000LM048|500LM030)-.*",
    "",
    "",
    "-v 183,raw48,SATA_Downshift_Count "
  },
  { "Seagate Barracuda ES.2", // fixed firmware
    "ST3(25031|50032|75033|100034)0NS",
    "SN[01]6|"         // http://knowledge.seagate.com/articles/en_US/FAQ/207963en
    "MA(0[^7]|[^0].)", // http://dellfirmware.seagate.com/dell_firmware/DellFirmwareRequest.jsp
    "",                //        ^^^^^^^^^^^^ down (no DNS A record)
    "-F xerrorlba" // tested with ST31000340NS/SN06
  },
  { "Seagate Barracuda ES.2", // buggy firmware (Dell)
    "ST3(25031|50032|75033|100034)0NS",
    "MA07",
    "There are known problems with these drives,\n"
    "AND THIS FIRMWARE VERSION IS AFFECTED,\n"
    "contact Dell support for a firmware update.",
    ""
  },
  { "Seagate Barracuda ES.2", // unknown firmware
    "ST3(25031|50032|75033|100034)0NS",
    "",
    "There are known problems with these drives,\n"
    "see the following Seagate web pages:\n"
    "http://knowledge.seagate.com/articles/en_US/FAQ/207931en\n"
    "http://knowledge.seagate.com/articles/en_US/FAQ/207963en",
    ""
  },
  { "Seagate Constellation (SATA)", // tested with ST9500530NS/SN03
    "ST9(160511|500530)NS",
    "", "", ""
  },
  { "Seagate Constellation ES (SATA)", // tested with ST31000524NS/SN11,
      // MB0500EAMZD/HPG1
    "ST3(50051|100052|200064)4NS|"
    "MB0500EAMZD", // HP OEM
    "", "", ""
  },
  { "Seagate Constellation ES (SATA 6Gb/s)", // tested with ST1000NM0011/SN02,
      // MB1000GCEEK/HPG1
    "ST(5|10|20)00NM0011|"
    "MB1000GCEEK", // HP OEM
    "", "", ""
  },
  { "Seagate Constellation ES.2 (SATA 6Gb/s)", // tested with ST32000645NS/0004, ST33000650NS,
      // MB3000EBKAB/HPG6
    "ST3(2000645|300065[012])NS|"
    "MB3000EBKAB", // HP OEM
    "", "", ""
  },
  { "Seagate Constellation ES.3", // tested with ST1000NM0033-9ZM173/0001,
      // ST4000NM0033-9ZM170/SN03, MB1000GCWCV/HPGC, MB4000GCWDC/HPGE
    "ST[1234]000NM00[35]3-.*|"
    "MB[14]000GCW(CV|DC)", // HP OEM
    "", "", ""
  },
  { "Seagate Constellation CS", // tested with ST3000NC000/CE02, ST3000NC002-1DY166/CN02
    "ST(1000|2000|3000)NC00[0-3](-.*)?",
    "", "", ""
  },
  { "Seagate Constellation.2 (SATA)", // 2.5", tested with ST91000640NS/SN02, MM1000GBKAL/HPGB
    "ST9(25061|50062|100064)[012]NS|" // *SS = SAS
    "MM1000GBKAL", // HP OEM
    "", "", ""
  },
  // ST6000NM0004, ST6000NM0024, ST6000NM0044, ST6000NM0084, ST5000NM0024,
  // ST5000NM0044, ST4000NM0024, ST4000NM0044, ST2000NM0024, ST2000NM0044
  // ST4000NM0035, ST3000NM0005, ST2000NM0055, ST1000NM0055, ST4000NM0045,
  // ST3000NM0015, ST2000NM0065, ST1000NM0065, ST4000NM0105, ST3000NM0055
  { "Seagate Enterprise Capacity 3.5 HDD", // tested with ST6000NM0024-1HT17Z/SN02,
      // ST10000NM0016-1TT101/SNB0
      // ST4000NM0085-1YY107/ZC11SXPH
      // ST8000NM0045-1RL112/NN02
      // ST6000NM0004-1FT17Z/NN01
      // ST4000NM0035-1V4107/TNC3
      // ST1000NM0055-1V410C/TN02
      // ST8000NM0055-1RM112/SN04
      // ST10000NM0156-2AA111/SS05
    "ST([1234568]|10)000NM0[01][0-68][456]-.*", // *[069]4 = 4Kn
    "", "", 
    "-v 188,raw16 -v 240,msec24hour32"
  },
  { "Seagate Enterprise Capacity 3.5 HDD", // V5.1, ms in attribute 9
    "ST[12]000NM0008-.*", // tested with ST1000NM0008-2F2100/SN01
    "", "",
    "-v 9,msec24hour32 -v 188,raw16 -v 240,msec24hour32"
  },
  { "Seagate Exos 5E8", // tested with ST8000AS0003-2HH188/0003
    "ST8000AS0003-.*",
    "", "",
    "-v 9,msec24hour32 -v 240,msec24hour32"
  },
  { "Seagate Exos X12", // tested with ST12000NM0007-2A1101/SN02
    "ST12000NM00[01]7-.*", // *17 = SED
    "", "",
    "-v 240,msec24hour32"
  },
  { "Seagate Exos X14", // tested with ST12000NM0008-2H3101/SN02,
      // ST12000NM0538-2K2101/CMA2 (OEM?)
    "ST(14000NM04[24]8|14000NM0(01|25)8|12000NM0(00|24|53)8|10000NM0(47|56)8)-.*",
    "", "",
    "-v 18,raw48,Unknown_Seagate_Attrib "
    "-v 240,msec24hour32"
  },
  { "Seagate Exos X16", // tested with X16 ST14000NM001G-2KJ103/SN02,
      // ST16000NM001G-2KK103/SN02
    "ST1[46]000NM00[13]G-.*",
    "", "",
    "-v 18,raw48,Unknown_Seagate_Attrib "
    "-v 240,msec24hour32"
  },
  // new models: ST8000VN0002, ST6000VN0021, ST4000VN000
  //             ST8000VN0012, ST6000VN0031, ST4000VN003
  // tested with ST8000VN0002-1Z8112/ZA13YGNF
  { "Seagate NAS HDD", // tested with ST2000VN000-1H3164/SC42, ST3000VN000-1H4167/SC43
    "ST([234]000VN000|[468]000VN00(02|21|12|31|3))-.*",
    "", "", ""
  },
  // ST8000NE0001, ST8000NE0011, ST6000VN0001, ST6000VN0011, ST5000VN0001,
  // ST5000VN0011, ST4000VN0001, ST4000VN0011, ST3000VN0001, ST3000VN0011,
  // ST2000VN0001, ST2000VN0011
  // tested with ST8000NE0001-1WN112/PNA2
  { "Seagate Enterprise NAS HDD",
    "ST(8000NE|[65432]000VN)00[01]1-.*",
    "", "", ""
  },
  { "Seagate IronWolf", // tested with ST3000VN007-2E4166/SC60, ST4000VN008-2DR166/SC60,
      // ST6000VN0033-2EE110/SC60, ST6000VN0041-2EL11C/SC61, ST8000VN0022-2EL112/SC61,
      // ST10000VN0004-1ZD101/SC60, ST12000VN0007-2GS116/SC60, ST12000VN0008-2JH101/SC60
    "ST(1|2|3|4|6|8|10|12)000VN00(0?[2478]|1|22|33|41)-.*",
    "", "", ""
  },
  { "Seagate IronWolf Pro", // tested with ST4000NE0025-2EW107/EN02,
      // ST8000NE0004-1ZF11G/EN01, ST8000NE0021-2EN112/EN02, ST16000NE000-2RW103/EN02
    "ST([24]000NE0025|4000NE001|6000NE0023|8000NE00(04|08|21)|(10|12|14)000NE000[478]|16000NE000)-.*",
    "", "",
    "-v 18,raw48,Unknown_Seagate_Attrib " // ST16000NE000
    "-v 240,msec24hour32"
  },
  { "Seagate Archive HDD", // tested with ST8000AS0002-1NA17Z/AR13
    "ST[568]000AS00[01][12]-.*",
    "", "", ""
  },
  { "Seagate Pipeline HD 5900.1",
    "ST3(160310|320[34]10|500(321|422))CS",
    "", "", ""
  },
  { "Seagate Pipeline HD 5900.2", // tested with ST31000322CS/SC13
    "ST3(160316|250[34]12|320(311|413)|500(312|414)|1000(322|424))CS",
    "", "", ""
  },
  { "Seagate Video 3.5 HDD", // tested with ST4000VM000-1F3168/SC23, SC25
    "ST(10|15|20|30|40)00VM00[023]-.*",
    "", "", ""
  },
  { "Seagate Medalist 17240, 13030, 10231, 8420, and 4310",
    "ST3(17240|13030|10231|8420|4310)A",
    "", "", ""
  },
  { "Seagate Medalist 17242, 13032, 10232, 8422, and 4312",
    "ST3(1724|1303|1023|842|431)2A",
    "", "", ""
  },
  { "Seagate NL35",
    "ST3(250623|250823|400632|400832|250824|250624|400633|400833|500641|500841)NS",
    "", "", ""
  },
  { "Seagate SV35.2",
    "ST3(160815|250820|320620|500630|750640)[AS]V",
    "", "", ""
  },
  { "Seagate SV35.3", // tested with ST3500320SV/SV16
    "ST3(500320|750330|1000340)SV",
    "", "", ""
  },
  { "Seagate SV35.5", // tested with ST31000525SV/CV12
    "ST3(250311|500410|1000525)SV",
    "", "", ""
  },
  // ST6000VX0001,ST6000VX0011,ST5000VX0001,ST5000VX0011,ST4000VX000
  // ST4000VX002, ST3000VX002, ST2000VX003, ST1000VX001, ST1000VX002
  // ST3000VX000, ST3000VX004, ST2000VX000, ST2000VX004, ST1000VX000
  { "Seagate Surveillance", // tested with ST1000VX001-1HH162/CV11, ST2000VX000-9YW164/CV12,
      // ST4000VX000-1F4168/CV14, ST2000VX003-1HH164/CV12
    "ST([1-5]000VX00[01234]1?|31000526SV|3500411SV)(-.*)?",
    "", "", ""
  },
  { "Seagate Skyhawk", // tested with ST3000VX010-2H916L/CV11, ST6000VX0023-2EF110/SC60
    "ST(1000VX005|2000VX008|3000VX0(09|10)|4000VX007|6000VX00(1|23)|8000VX00(4|22))-.*",
    "", "",
    "-v 9,msec24hour32 " // CV* Firmware only?
    "-v 240,msec24hour32"
  },
  { "Seagate DB35", // tested with ST3250823ACE/3.03, ST3300831SCE/3.03
    "ST3(200826|250823|300831|400832)[AS]CE",
    "", "", ""
  },
  { "Seagate DB35.2", // tested with ST3160212SCE/3.ACB
    "ST3(802110|120213|160212|200827|250824|300822|400833|500841)[AS]CE",
    "", "", ""
  },
  { "Seagate DB35.3",
    "ST3(750640SCE|((80|160)215|(250|320|400)820|500830|750840)[AS]CE)",
    "", "", ""
  },
  { "Seagate LD25.2", // tested with ST940210AS/3.ALC
    "ST9(40|80)210AS?",
    "", "", ""
  },
  { "Seagate ST1.2 CompactFlash", // tested with ST68022CF/3.01
    "ST6[468]022CF",
    "", "", ""
  },
  { "Seagate Nytro XF1230 SATA SSD", // tested with XF1230-1A0480/ST200354
    "XF1230-1A(0240|0480|0960|1920)",
    "", "", 
    "-v 174,raw48,Unexpect_Power_Loss_Ct "
    "-v 180,raw48,End_to_End_Err_Detect "
    "-v 183,raw48,SATA_Downshift_Count "
    "-v 189,raw48,SSD_Health_Flags "
    "-v 190,raw48,SATA_Error_Ct "
    "-v 201,raw48,Read_Error_Rate "
    "-v 231,raw48,SSD_Life_Left_Perc "
    "-v 234,raw48,Lifetime_Nand_Gb "
    "-v 241,raw48,Total_Writes_GiB "
    "-v 242,raw48,Total_Reads_GiB "
    "-v 245,raw48,Read_Error_Rate "
  },
  { "Seagate IronWolf 110 SATA SSD", //Written to Seagate documentation
    "ZA(240|480|960|1920|3840)NM10001",
    "", "",
    //"-v 1,raw48,Raw_Read_Error_Rate "
    //"-v 5,raw48,Reallocated_Sector_Ct "
    //"-v 9,raw48,Power_On_Hours "
    //"-v 12,raw48,Drive_Power_Cycle_Ct "
    "-v 100,raw48,Flash_GB_Erased "
    "-v 102,raw48,Lifetime_PS4_Entry_Ct "
    "-v 103,raw48,Lifetime_PS3_Exit_Ct "
    "-v 170,raw48,Grown_Bad_Block_Ct "
    "-v 171,raw48,Program_Fail_Count "
    "-v 172,raw48,Erase_Fail_Count "
    "-v 173,raw48,Avg_Program/Erase_Ct "
    "-v 174,raw48,Unexpected_Pwr_Loss_Ct "
    "-v 177,raw16,Wear_Range_Delta "
    "-v 183,hex56,SATA_Downshift_Count "
    "-v 187,raw48,Uncorrectable_ECC_Ct "
    //"-v 194,tempminmax,Primary_Temperature "
    "-v 195,raw16(raw16),RAISE_ECC_Cor_Ct "
    "-v 198,raw48,Uncor_Read_Error_Ct "
    //"-v 199,raw48,SATA_R-Err_(CRC)_Err_Ct "
    "-v 230,raw56,Drv_Life_Protect_Status "
    "-v 231,hex56,SSD_Life_Left "
    //"-v 232,raw48,Available_Rsrvd_Space "
    "-v 233,raw48,Lifetime_Wts_To_Flsh_GB "
    "-v 241,raw48,Lifetime_Wts_Frm_Hst_GB "
    "-v 242,raw48,Lifetime_Rds_Frm_Hst_GB "
    "-v 243,hex56,Free_Space "
  },
  { "Seagate Nytro SATA SSD", //Written to Seagate documentation
    // tested with XA960LE10063, XA960LE10063
    "XA(240|480|960|1920|3840)[LM]E10(00|02|04|06|08|10)3",
    "", "",
    //"-v 1,raw48,Raw_Read_Error_Rate "
    //"-v 5,raw48,Reallocated_Sector_Ct "
    //"-v 9,raw48,Power_On_Hours "
    //"-v 12,raw48,Drive_Power_Cycle_Ct "
    "-v 100,raw48,Flash_GB_Erased "
    "-v 102,raw48,Lifetime_PS4_Entry_Ct "
    "-v 103,raw48,Lifetime_PS3_Exit_Ct "
    "-v 170,raw48,Grown_Bad_Block_Ct "
    "-v 171,raw48,Program_Fail_Count "
    "-v 172,raw48,Erase_Fail_Count "
    "-v 173,raw48,Avg_Program/Erase_Ct "
    "-v 174,raw48,Unexpected_Pwr_Loss_Ct "
    "-v 177,raw16,Wear_Range_Delta "
    "-v 183,hex56,SATA_Downshift_Count "
    "-v 187,raw48,Uncorrectable_ECC_Ct "
    //"-v 194,tempminmax,Primary_Temperature "
    "-v 195,raw16(raw16),RAISE_ECC_Cor_Ct "
    "-v 198,raw48,Uncor_Read_Error_Ct "
    //"-v 199,raw48,SATA_R-Err_(CRC)_Err_Ct "
    "-v 230,raw56,Drv_Life_Protect_Status "
    "-v 231,hex56,SSD_Life_Left "
    //"-v 232,raw48,Available_Rsrvd_Space "
    "-v 233,raw48,Lifetime_Wts_To_Flsh_GB "
    "-v 241,raw48,Lifetime_Wts_Frm_Hst_GB "
    "-v 242,raw48,Lifetime_Rds_Frm_Hst_GB "
    "-v 243,hex56,Free_Space "
  },
  { "WD Blue / Red / Green SSDs", // tested with WDC WDS250G1B0A-00H9H0/X41000WD,
      // WDC WDS250G1B0A-00H9H0/X41100WD, WDC WDS100T1B0A-00H9H0,
      // WDC WDS120G2G0A-00JH30/UE360000, WDC WDS240G2G0A-00JH30/UF300000,
      // WDC WDS500G2B0A-00SM50/X61130WD, WDC WDS200T2B0A-00SM50/X61130WD,
      // WDC WDS200T2B0A/X61190WD, WDC WDS120G1G0A-00SS50/Z3311000
      // WDC  WDS500G2B0A-00SM50/401000WD,
      // WDC WDBNCE2500PNC/X61130WD, WDC WDBNCE0010PNC-WRSN/X41110WD,
      // WDC  WDS200T1R0A-68A4W0/411000WR
    "WDC WDBNCE(250|500|00[124])0PNC(-.*)?|" // Blue 3D
    "WDC  ?WDS((120|240|250|480|500)G|[12]00T)(1B|2B|1G|2G|1R)0[AB](-.*)?",
      // *B* = Blue, *G* = Green, *2B* = Blue 3D NAND, *1R* = Red SA500
    "", "",
  //"-v 5,raw48,Reallocated_Sector_Ct " // Reassigned Block Count
  //"-v 9,raw48,Power_On_Hours "
  //"-v 12,raw48,Power_Cycle_Count "
    "-v 165,raw48,Block_Erase_Count "
    "-v 166,raw48,Minimum_PE_Cycles_TLC "
    "-v 167,raw48,Max_Bad_Blocks_per_Die "
    "-v 168,raw48,Maximum_PE_Cycles_TLC "
    "-v 169,raw48,Total_Bad_Blocks "
    "-v 170,raw48,Grown_Bad_Blocks "
    "-v 171,raw48,Program_Fail_Count "
    "-v 172,raw48,Erase_Fail_Count "
    "-v 173,raw48,Average_PE_Cycles_TLC "
    "-v 174,raw48,Unexpected_Power_Loss "
  //"-v 184,raw48,End-to-end_Error " // Detection/Correction Count
  //"-v 187,raw48,Reported_Uncorrect " // Uncorrectable Errors
  //"-v 188,raw48,Command_Timeout
  //"-v 194,tempminmax,Temperature_Celsius " 
  //"-v 199,raw48,UDMA_CRC_Error_Count  // SATA CRC Errors 
    "-v 230,hex48,Media_Wearout_Indicator " // Maybe hex16
  //"-v 232,raw48,Available_Reserve_Space"
    "-v 233,raw48,NAND_GB_Written_TLC "
    "-v 234,raw48,NAND_GB_Written_SLC "
    "-v 241,raw48,Host_Writes_GiB "
    "-v 242,raw48,Host_Reads_GiB "
    "-v 244,raw48,Temp_Throttle_Status "
  },
  { "Western Digital Protege",
  /* Western Digital drives with this comment all appear to use Attribute 9 in
   * a  non-standard manner.  These entries may need to be updated when it
   * is understood exactly how Attribute 9 should be interpreted.
   * UPDATE: this is probably explained by the WD firmware bug described in the
   * smartmontools FAQ */
    "WDC WD([2468]00E|1[26]00A)B-.*",
    "", "", ""
  },
  { "Western Digital Caviar",
  /* Western Digital drives with this comment all appear to use Attribute 9 in
   * a  non-standard manner.  These entries may need to be updated when it
   * is understood exactly how Attribute 9 should be interpreted.
   * UPDATE: this is probably explained by the WD firmware bug described in the
   * smartmontools FAQ */
    "WDC WD(2|3|4|6|8|10|12|16|18|20|25)00BB-.*",
    "", "", ""
  },
  { "Western Digital Caviar WDxxxAB",
  /* Western Digital drives with this comment all appear to use Attribute 9 in
   * a  non-standard manner.  These entries may need to be updated when it
   * is understood exactly how Attribute 9 should be interpreted.
   * UPDATE: this is probably explained by the WD firmware bug described in the
   * smartmontools FAQ */
    "WDC WD(3|4|6|8|25)00AB-.*",
    "", "", ""
  },
  { "Western Digital Caviar WDxxxAA",
  /* Western Digital drives with this comment all appear to use Attribute 9 in
   * a  non-standard manner.  These entries may need to be updated when it
   * is understood exactly how Attribute 9 should be interpreted.
   * UPDATE: this is probably explained by the WD firmware bug described in the
   * smartmontools FAQ */
    "WDC WD...?AA(-.*)?",
    "", "", ""
  },
  { "Western Digital Caviar WDxxxBA",
  /* Western Digital drives with this comment all appear to use Attribute 9 in
   * a  non-standard manner.  These entries may need to be updated when it
   * is understood exactly how Attribute 9 should be interpreted.
   * UPDATE: this is probably explained by the WD firmware bug described in the
   * smartmontools FAQ */
    "WDC WD...BA",
    "", "", ""
  },
  { "Western Digital Caviar AC", // add only 5400rpm/7200rpm (ata33 and faster)
    "WDC AC((116|121|125|225|132|232)|([1-4][4-9][0-9])|([1-4][0-9][0-9][0-9]))00[A-Z]?.*",
    "", "", ""
  },
  { "Western Digital Caviar SE",
  /* Western Digital drives with this comment all appear to use Attribute 9 in
   * a  non-standard manner.  These entries may need to be updated when it
   * is understood exactly how Attribute 9 should be interpreted.
   * UPDATE: this is probably explained by the WD firmware bug described in the
   * smartmontools FAQ
   * UPDATE 2: this does not apply to more recent models, at least WD3200AAJB */
    "WDC WD(4|6|8|10|12|16|18|20|25|30|32|40|50)00(JB|PB)-.*",
    "", "", ""
  },
  { "Western Digital Caviar Blue EIDE",  // WD Caviar SE EIDE
    /* not completely accurate: at least also WD800JB, WD(4|8|20|25)00BB sold as Caviar Blue */
    "WDC WD(16|25|32|40|50)00AAJB-.*",
    "", "", ""
  },
  { "Western Digital Caviar Blue EIDE",  // WD Caviar SE16 EIDE
    "WDC WD(25|32|40|50)00AAKB-.*",
    "", "", ""
  },
  { "Western Digital RE EIDE",
    "WDC WD(12|16|25|32)00SB-.*",
    "", "", ""
  },
  { "Western Digital Caviar Serial ATA",
    "WDC WD(4|8|20|32)00BD-.*",
    "", "", ""
  },
  { "Western Digital Caviar SE Serial ATA", // tested with WDC WD3000JD-98KLB0/08.05J08
    "WDC WD(4|8|12|16|20|25|30|32|40)00(JD|KD|PD)-.*",
    "", "", ""
  },
  { "Western Digital Caviar SE Serial ATA",
    "WDC WD(8|12|16|20|25|30|32|40|50)00JS-.*",
    "", "", ""
  },
  { "Western Digital Caviar SE16 Serial ATA",
    "WDC WD(16|20|25|32|40|50|75)00KS-.*",
    "", "", ""
  },
  { "Western Digital Caviar Blue Serial ATA",  // WD Caviar SE Serial ATA
    /* not completely accurate: at least also WD800BD, (4|8)00JD sold as Caviar Blue */
    "WDC WD((8|12|16|25|32)00AABS|(8|12|16|25|32|40|50)00AAJS)-.*",
    "", "", ""
  },
  { "Western Digital Caviar Blue (SATA)",  // WD Caviar SE16 Serial ATA
      // tested with WD1602ABKS-18N8A0/DELL/02.03B04
    "WDC WD((16|20|25|32|40|50|64|75)00AAKS|1602ABKS|10EALS)-.*",
    "", "", ""
  },
  { "Western Digital Blue", // tested with WDC WD5000AZLX-00K4KA0/80.00A80,
      // WDC WD10EZEX-00RKKA0/80.00A80, WDC WD10EZEX-75M2NA0/01.01A01, WDC WD40EZRZ-00WN9B0/80.00A80
    "WDC WD((25|32|50)00AAKX|5000AZ(LX|RZ)|7500A(AL|ZE)X|10E(AL|ZE)X|[1-6]0EZRZ)-.*",
    "", "", ""
  },
  { "Western Digital Blue (SMR)", // ticket #1313
    "WDC WD(20|60)EZAZ-.*",
    "", "", ""
  },
  { "Western Digital RE Serial ATA",
    "WDC WD(12|16|25|32)00(SD|YD|YS)-.*",
    "", "", ""
  },
  { "Western Digital RE2 Serial ATA",
    "WDC WD((40|50|75)00(YR|YS|AYYS)|(16|32|40|50)0[01]ABYS)-.*",
    "", "", ""
  },
  { "Western Digital RE2-GP",
    "WDC WD(5000AB|7500AY|1000FY)PS-.*",
    "", "", ""
  },
  { "Western Digital RE3 Serial ATA", // tested with WDC WD7502ABYS-02A6B0/03.00C06,
       // WD1002FBYS-12/03.M0300
    "(WDC )?WD((25|32|50|75)02A|(75|10)02F)BYS-.*",
    "", "", ""
  },
  { "Western Digital RE4", // tested with WDC WD2003FYYS-18W0B0/01.01D02,
      // WDC WD1003FBYZ-010FB0/01.01V03
      // WDC WD5003ABYZ-011FA0/01.01S03
    "WDC WD((25|50)03ABY[XZ]|1003FBY[XZ]|(15|20)03FYYS)-.*",
    "", "", ""
  },
  { "Western Digital RE4-GP", // tested with WDC WD2002FYPS-02W3B0/04.01G01,
      // WD2003FYPS-27W9B0/01.01D02
    "(WDC )?WD200[23]FYPS-.*",
    "", "", ""
  },
  { "Western Digital Re", // tested with WDC WD1004FBYZ-01YCBB0/RR02,
      // WDC WD2000FYYZ-01UL1B0/01.01K01, WDC WD2000FYYZ-01UL1B1/01.01K02,
      // WDC WD4000FYYZ-01UL1B2/01.01K03, WD2000FYYX/00.0D1K2,
      // WDC WD1004FBYZ-01YCBB1/RR04
      // WD4000FYYZ, WD4000FDYZ, WD3000FYYZ, WD3000FDYZ, WD2000FYYZ, WD2000FDYZ
      // WD2004FBYZ, WD1004FBYZ
    "WDC WD((1004|2004)FBYZ|([234]000)FDYZ|[234]000FYYZ|2000FYYX)-.*",
    "", "",
    "-v 16,raw48,Total_LBAs_Read" // WDC WD1004FBYZ-01YCBB1/RR04
  },
  { "Western Digital Se", // tested with WDC WD2000F9YZ-09N20L0/01.01A01
    // WD6001F9YZ, WD5001F9YZ, WD4000F9YZ, WD3000F9YZ, WD2000F9YZ, WD1002F9YZ
    "WDC WD(1002|2000|3000|4000|5001|6001)F9YZ-.*",
    "", "", ""
  },
  { "Western Digital Caviar Green", // tested with WDC WD7500AADS-00M2B0/01.00A01,
       // WDC WD10EADX/77.04D77
    "WDC WD((50|64|75)00AA[CV]S|(50|64|75)00AADS|10EA[CV]S|(10|15|20)EAD[SX])-.*",
    "",
    "",
    "-F xerrorlba" // tested with WDC WD7500AADS-00M2B0/01.00A01
  },
  { "Western Digital Caviar Green (AF)",
    "WDC WD(((64|75|80)00AA|(10|15|20)EA|(25|30)EZ)R|20EAC)S-.*",
    "", "", ""
  },
  { "Western Digital Green", // tested with
      // WDC WD10EZRX-00A8LB0/01.01A01, WDC WD20EZRX-00DC0B0/80.00A80,
      // WDC WD30EZRX-00MMMB0/80.00A80, WDC WD40EZRX-00SPEB0/80.00A80,
      // WDC WD60EZRX-00MVLB1/80.00A80, WDC WD5000AZRX-00A8LB0/01.01A01
    "WDC WD(5000AZ|7500AA|(10|15|20)EA|(10|20|25|30|40|50|60)EZ)RX-.*",
    "", "", ""
  },
  { "Western Digital Caviar Black", // tested with WDC WD7501AAES/06.01D06
    "WDC WD((500|640)1AAL|7501AA[EL]|1001FA[EL]|2001FAS)S-.*|"
    "WDC WD(2002|7502|1502|5003|1002|5002)(FAE|AAE|AZE|AAL)X-.*", // could be
    // WD2002FAEX, WD7502AAEX, WD1502FAEX, WD5003AZEX, WD1002FAEX, WD5002AALX
    "", "", ""
  },
  { "Western Digital Black", // tested with
      // WDC WD1003FZEX-00MK2A0/01.01A01, WDC WD3001FAEX-00MJRA0/01.01L01,
      // WDC WD3003FZEX-00Z4SA0/01.01A01, WDC WD4001FAEX-00MJRA0/01.01L01
      // WDC WD4003FZEX-00Z4SA0/01.01A01, WDC WD5003AZEX-00RKKA0/80.00A80,
      // WDC WD4004FZWX-00GBGB0/81.H0A81
    "WDC WD(6001|2003|5001|1003|4003|4004|5003|3003|3001)(FZW|FZE|AZE)X-.*|" // could be
    // new series  WD6001FZWX WD2003FZEX WD5001FZWX WD1003FZEX
    //             WD4003FZEX WD5003AZEX WD3003FZEX WD4004FZWX
    "WDC WD(4001|3001|2002|1002|5003|7500|5000|3200|2500|1600)(FAE|AZE)X-.*",
    // old series: WD4001FAEX WD3001FAEX WD2002FAEX WD1002FAEX  WD5003AZEX
    "", "", ""
  },
  { "Western Digital Black (SMR)", // ticket #1313
    "WDC WD10SPSX-.*",
    "", "", ""
  },
  { "Western Digital AV ATA", // tested with WDC WD3200AVJB-63J5A0/01.03E01
    "WDC WD(8|16|25|32|50)00AV[BJ]B-.*",
    "", "", ""
  },
  { "Western Digital AV SATA",
    "WDC WD(16|25|32)00AVJS-.*",
    "", "", ""
  },
  { "Western Digital AV-GP",
    "WDC WD((16|25|32|50|64|75)00AV[CDV]S|(10|15|20)EV[CDV]S)-.*",
    "", "", ""
  },
  { "Western Digital AV-GP (AF)", // tested with WDC WD10EURS-630AB1/80.00A80,
      // WDC WD10EUCX-63YZ1Y0/51.0AB52, WDC WD20EURX-64HYZY0/80.00A80
    "WDC WD(5000AUDX|7500AURS|10EUCX|(10|15|20|25|30)EUR[SX])-.*",
    "", "", ""
  },
  { "Western Digital AV", // tested with DC WD10JUCT-63CYNY0/01.01A01
    "WDC WD((16|25|32|50)00BU[CD]|5000LUC|10JUC)T-.*",
    "", "", ""
  },
  { "Western Digital Raptor",
    "WDC WD((360|740|800)GD|(360|740|800|1500)ADF[DS])-.*",
    "", "", ""
  },
  { "Western Digital Raptor X",
    "WDC WD1500AHFD-.*",
    "", "", ""
  },
  { "Western Digital VelociRaptor", // tested with WDC WD1500HLHX-01JJPV0/04.05G04
    "WDC WD(((800H|(1500|3000)[BH]|1600H|3000G)LFS)|((1500|3000|4500|6000)[BH]LHX))-.*",
    "", "", ""
  },
  { "Western Digital VelociRaptor (AF)", // tested with WDC WD1000DHTZ-04N21V0/04.06A00
    "WDC WD(2500H|5000B|5000H|1000D)HTZ-.*",
    "", "", ""
  },
  { "Western Digital Scorpio EIDE",
    "WDC WD(4|6|8|10|12|16)00(UE|VE)-.*",
    "", "", ""
  },
  { "Western Digital Scorpio Blue EIDE", // tested with WDC WD3200BEVE-00A0HT0/11.01A11
    "WDC WD(4|6|8|10|12|16|25|32)00BEVE-.*",
    "", "", ""
  },
  { "Western Digital Scorpio Serial ATA",
    "WDC WD(4|6|8|10|12|16|25)00BEAS-.*",
    "", "", ""
  },
  { "Western Digital Scorpio Blue Serial ATA",
    "WDC WD((4|6|8|10|12|16|25)00BEVS|(8|12|16|25|32|40|50|64)00BEVT|7500KEVT|10TEVT)-.*",
    "", "", ""
  },
  { "Western Digital Scorpio Blue Serial ATA (AF)", // tested with
      // WDC WD10JPVT-00A1YT0/01.01A01
    "WDC WD((16|25|32|50|64|75)00BPVT|10[JT]PVT)-.*",
    "", "", ""
  },
  { "Western Digital Scorpio Black", // tested with WDC WD5000BEKT-00KA9T0/01.01A01
    "WDC WD(8|12|16|25|32|50)00B[EJ]KT-.*",
    "", "", ""
  },
  { "Western Digital Scorpio Black (AF)",
    "WDC WD(50|75)00BPKT-.*",
    "", "", ""
  },
  { "Western Digital Red", // tested with WDC WD10EFRX-68JCSN0/01.01A01,
      // WDC WD10JFCX-68N6GN0/01.01A01, WDC WD30EFRX-68EUZN0/82.00A82,
      // WDC WD40EFRX-68WT0N0/80.00A80, WDC WD60EFRX-68MYMN1/82.00A82,
      // WDC WD80EFAX-68LHPN0/83.H0A83, WDC WD80EFZX-68UW8N0/83.H0A83,
      // WDC WD80EZZX-11CSGA0/83.H0A03 (My Book 0x1058:0x25ee),
      // WDC WD100EFAX-68LHPN0/83.H0A83,
      // WDC WD120EMFZ-11A6JA0/81.00A81 (Easystore 0x1058:0x25fb)
    "WDC WD(7500BFCX|10JFCX|[1-6]0EFRX|[68]0E[FZ]ZX|(8|10)0EFAX|120EMFZ)-.*",
    "", "",
    "-v 22,raw48,Helium_Level" // WD80EFAX, WD80EFZX, WD100EFAX, WD120EMFZ
  },
  { "Western Digital Red (SMR)", // ticket #1313, tested with WDC WD60EFAX-68SHWN0/82.00A82
    "WDC WD[2346]0EFAX-.*",
    "", "", ""
  },
  { "Western Digital Red Pro", // tested with WDC WD2001FFSX-68JNUN0/81.00A81,
      // WDC WD6002FFWX-68TZ4N0/83.H0A83, WDC WD101KFBX-68R56N0/83.H0A03
    "WDC WD([2-68]00[123]FF[BSW]|101KFB)X-.*",
    "", "",
    "-v 22,raw48,Helium_Level" // WD101KFBX
  },
  { "Western Digital Purple", // tested with WDC WD40PURX-64GVNY0/80.00A80,
      // WDC WD40PURZ-85TTDY0/80.00A80
      // WDC WD80PUZX-64NEAY0/80.H0A80
    "WDC WD[1234568]0PU[RZ][XZ]-.*",
    "", "", ""
  },
  { "Western Digital Gold", // tested with WDC WD1005FBYZ-01YCBB2/RR07,
      // WDC WD2005FBYZ-01YCBB2/RR07, WDC WD4002FYYZ-01B7CB0/01.01M02,
      // WDC WD4003FRYZ-01F0DB0/01.01H01, WDC WD6003FRYZ-01F0DB0/01.01H01,
      // WDC WD8003FRYZ-01JPDB1/01.01H02, WDC WD8004FRYZ-01VAEB0/01.01H01,
      // WDC WD102KRYZ-01A5AB0/01.01H01, WDC WD121KRYZ-01W0RB0/01.01H01
    "WDC WD([12]005FB|4002FY|4003FR|600[23]FR|800[234]FR|(1[02]1|102)KR)YZ-.*",
    "", "",
    "-v 22,raw48,Helium_Level" // WD121KRYZ
  },
  { "Western Digital Blue Mobile", // tested with WDC WD5000LPVX-08V0TT2/03.01A03,
       // WDC WD10JPVX-75JC3T0/0301A03,  WDC WD10JPVX-22JC3T0/01.01A01,
       // WDC WD20NPVZ-00WFZT0/01.01A01
    "WDC WD(3200LPCX|5000[BL]P[CV]X|7500BPVX|10JP[VZ]X|(15|20)NPVZ)-.*",
     "", "", ""
  },
  { "Western Digital Blue Mobile (SMR)", // ticket #1313, tested with
       // WDC WD10SPZX-22Z10T0/01.01A01, WDC WD10SPZX-21Z10T0/02.01A02,
       // WDC WD20SPZX-22CRAT0/01.01A01, WDC WD20SPZX-22UA7T0/01.01A01
    "WDC WD[12]0SPZX-.*",
     "", "", ""
  },
  { "Western Digital Green Mobile", // tested with WDC WD20NPVX-00EA4T0/01.01A01
    "WDC WD(15|20)NPV[TX]-.*",
    "", "", ""
  },
  { "Western Digital Black Mobile", // tested with WDC WD7500BPKX-22HPJT0/01.01A01,
      // WDC WD10JPLX-00MBPT0/01.01H01
    "WDC WD((16|25|32)00BEK[TX]|(25|32|50|75)00(BPK|LPL)X|10JPLX)-.*",
    "", "", ""
  },
  { "Western Digital Elements / My Passport (USB)", // tested with WDC WD5000BMVW-11AMCS0/01.01A01
    "WDC WD(25|32|40|50)00BMV[UVW]-.*",  // *W-* = USB 3.0
    "", "", ""
  },
  { "Western Digital Elements / My Passport (USB, AF)", // tested with
      // WDC WD5000KMVV-11TK7S1/01.01A01,
      // WDC WD5000LMVW-11CKRS0/01.01A01 (0x1058:0x07ae),
      // WDC WD5000LMVW-11VEDS0/01.01A01 (0x1058:0x0816),
      // WDC WD7500BMVW-11AJGS2/01.01A01,
      // WDC WD10JMVW-11AJGS2/01.01A01 (0x1058:0x10b8),
      // WDC WD10JMVW-11AJGS4/01.01A01 (0x1058:0x25a0/25a2),
      // WDC WD10JMVW-11S5XS1/01.01A01,
      // WDC WD10SMZW-11Y0TS0/01.01A01,
      // WDC WD10TMVW-11ZSMS5/01.01A01,
      // WDC WD20NMVW-11AV3S2/01.01A01 (0x1058:0x0822),
      // WDC WD20NMVW-11AV3S3/01.01A01 (0x1058:0x0837),
      // WDC WD20NMVW-11EDZS6/01.01A01 (0x1058-0x259f),
      // WDC WD20NMVW-11EDZS7/01.01A01 (0x1058:0x259d/25a1),
      // WDC WD20NMVW-11W68S0/01.01A01,
      // WDC WD20NMVW-59AV3S3/01.01A01 (0x1058:0x107d),
      // WDC WD30NMVW-11C3NS4/01.01A01,
      // WDC WD40NMZW-11GX6S1/01.01A01 (0x1058:0x2599/25e2/25fa)
      // WDC WD50NDZW-11MR8S1/02.01A02
    "WDC WD((5000[LK]|7500[BK]|10[JST]|[234]0N)M|50ND)[VZ][VW]-.*", // *W-* = USB 3.0
    "", "", ""
  },
  { "Quantum Bigfoot", // tested with TS10.0A/A21.0G00, TS12.7A/A21.0F00
    "QUANTUM BIGFOOT TS(10\\.0|12\\.7)A",
    "", "", ""
  },
  { "Quantum Fireball lct15",
    "QUANTUM FIREBALLlct15 ([123]0|22)",
    "", "", ""
  },
  { "Quantum Fireball lct20",
    "QUANTUM FIREBALLlct20 [1234]0",
    "", "", ""
  },
  { "Quantum Fireball CX",
    "QUANTUM FIREBALL CX10.2A",
    "", "", ""
  },
  { "Quantum Fireball CR",
    "QUANTUM FIREBALL CR(4.3|6.4|8.4|13.0)A",
    "", "", ""
  },
  { "Quantum Fireball EX", // tested with QUANTUM FIREBALL EX10.2A/A0A.0D00
    "QUANTUM FIREBALL EX(3\\.2|6\\.4|10\\.2)A",
    "", "", ""
  },
  { "Quantum Fireball ST",
    "QUANTUM FIREBALL ST(3.2|4.3|4300)A",
    "", "", ""
  },
  { "Quantum Fireball SE",
    "QUANTUM FIREBALL SE4.3A",
    "", "", ""
  },
  { "Quantum Fireball Plus LM",
    "QUANTUM FIREBALLP LM(10.2|15|20.[45]|30)",
    "", "", ""
  },
  { "Quantum Fireball Plus AS",
    "QUANTUM FIREBALLP AS(10.2|20.5|30.0|40.0|60.0)",
    "", "", ""
  },
  { "Quantum Fireball Plus KX",
    "QUANTUM FIREBALLP KX27.3",
    "", "", ""
  },
  { "Quantum Fireball Plus KA",
    "QUANTUM FIREBALLP KA(9|10).1",
    "", "", ""
  },

  ////////////////////////////////////////////////////
  // USB ID entries
  ////////////////////////////////////////////////////

  // 0x0080 (JMicron/Toshiba ?)
  { "USB: ; JMicron JMS578",
    "0x0080:0x0578",
    "", // 0x0104
    "",
    "-d sat"
  },
  { "USB: ; ",
    "0x0080:0xa001",
    "", // ORICO 2588US3: 0x0101, 0x0203
    "",
    "-d sat"
  },
  // 0x0350 (?)
  { "USB: ViPowER USB3.0 Storage; ",
    "0x0350:0x0038",
    "", // 0x1905
    "",
    "-d sat,12" // ATA output registers missing
  },
  // Hewlett-Packard
  { "USB: HP Desktop HD BD07; ", // 2TB
    "0x03f0:0xbd07",
    "",
    "",
    "-d sat"
  },
  // ALi
  { "USB: ; ALi M5621", // USB->PATA
    "0x0402:0x5621",
    "",
    "",
    "" // unsupported
  },
  // VIA
  { "USB: Connectland BE-USB2-35BP-LCM; VIA VT6204",
    "0x040d:0x6204",
    "",
    "",
    "" // unsupported
  },
  // Buffalo / Melco
  { "USB: Buffalo JustStore Portable HD-PVU2; ",
    "0x0411:0x0181",
    "",
    "",
    "-d sat"
  },
  { "USB: Buffalo Drivestation Duo; ",
    "0x0411:0x01ce",
    "",
    "",
    "-d sat"
  },
  { "USB: Buffalo DriveStation HD-LBU2 ; Medialogic MLDU11",
    "0x0411:0x01ea",
    "",
    "",
    "-d sat"
  },
  { "USB: Buffalo; ",
    "0x0411:0x0(1[df]9|1e7|240|251|27e)", // 0x01d9: HD-PCTU2 (0x0108), 0x01e7: HD-PNTU3,
      // 0x01f9: HD-PZU3 (0x0100), 0x0240: HD-PCFU3, 0x0251: HD-PNFU3, 0x027e: HD-LC3
    "",
    "",
    "-d sat"
  },
  // LG Electronics
  { "USB: LG Mini HXD5; JMicron",
    "0x043e:0x70f1",
    "", // 0x0100
    "",
    "-d usbjmicron"
  },
  // Hitachi (?)
  { "USB: ; Renesas uPD720231A", // USB2/3->SATA
    // 0x0229: Pi-102 Raspberry Pi USB to mSATA Converter Board
    // 0x022a: DeLock 62652 converter SATA 6GB/s > USB 3.0
    "0x045b:0x022[9a]",
    "",
    "",
    "-d sat"
  },
  // Philips
  { "USB: Philips; ", // SDE3273FC/97 2.5" SATA HDD enclosure
    "0x0471:0x2021",
    "", // 0x0103
    "",
    "-d sat"
  },
  // Toshiba
  { "USB: Toshiba Canvio 500GB; SunPlus",
    "0x0480:0xa004",
    "",
    "",
    "-d usbsunplus"
  },
  { "USB: Toshiba; ",
    "0x0480:0x....",
    "",
    "",
    "-d sat"
  },
  // Cypress
  { "USB: ; Cypress CY7C68300A (AT2)",
    "0x04b4:0x6830",
    "0x0001",
    "",
    "" // unsupported
  },
  { "USB: ; Cypress CY7C68300B/C (AT2LP)",
    "0x04b4:0x6830",
    "0x0240",
    "",
    "-d usbcypress"
  },
  // Fujitsu
  { "USB: Fujitsu/Zalman ZM-VE300; ", // USB 3.0
    "0x04c5:0x2028",
    "", // 0x0001
    "",
    "-d sat"
  },
  { "USB: ; Fujitsu", // DeLock 42475, USB 3.0
    "0x04c5:0x201d",
    "", // 0x0001
    "",
    "-d sat"
  },
  // Myson Century
  { "USB: ; Myson Century CS8818",
    "0x04cf:0x8818",
    "", // 0xb007
    "",
    "" // unsupported
  },
  // Samsung
  { "USB: Samsung S2 Portable; JMicron",
    "0x04e8:0x1f0[568a]", // 0x1f0a: SAMSUNG HN-M101XBB
    "",
    "",
    "-d usbjmicron" // 0x1f0a: works also with "-d sat"
  },
  { "USB: Samsung S1; JMicron",
    "0x04e8:0x2f0[36]", // 0x2f03: S1 Portable, 0x2f06: S1 Mini (SAMSUNG HS20YJZ/3AU10-01)
    "",
    "",
    "-d usbjmicron"
  },
  { "USB: Samsung Story Station; ",
    "0x04e8:0x5f0[56]",
    "",
    "",
    "-d sat"
  },
  { "USB: Samsung G2 Portable; JMicron",
    "0x04e8:0x6032",
    "0x0000",
    "",
    "-d usbjmicron" // ticket #132
  },
  { "USB: Samsung G2 Portable; ",
    "0x04e8:0x6032",
    "0x...[1-9]", // >= 0x0001
    "",
    "-d sat"
  },
  { "USB: Samsung Story Station 3.0; ",
    "0x04e8:0x6052",
    "",
    "",
    "-d sat"
  },
  { "USB: Samsung Story Station 3.0; ",
    "0x04e8:0x6054",
    "",
    "",
    "-d sat"
  },
  { "USB: Samsung M2 Portable 3.0; ",
    "0x04e8:0x60c5",
    "",
    "",
    "-d sat"
  },
  { "USB: Samsung D3 Station; ",
    "0x04e8:0x612[45]", // 3TB, 4TB
    "", // 0x200, 0x202
    "",
    "-d sat"
  },
  { "USB: Samsung M3 Portable USB 3.0; ", // 1.5/2TB: SpinPoint M9TU
    "0x04e8:0x61b[3456]", // 500MB, 2TB, 1.5TB, 1TB
    "", // 0x0e00
    "",
    "-d sat"
  },
  { "USB: Samsung S3 Portable; ",
    "0x04e8:0x61c8", // ST1000LM025 HN-M101ABB
    "", // 0x1301
    "",
    "-d sat"
  },
  { "USB: Samsung Portable SSD T5; ",
    "0x04e8:0x61f5",
    "", // 0x0100
    "",
    "-d sat"
  },
  { "USB: Samsung; ",
    "0x04e8:0x8003", // USB3 Adapter from SSD EVO 850 Starter Kit
    "", // 0x0100
    "",
    "-d sat"
  },
  // Sunplus
  { "USB: ; SunPlus",
    "0x04fc:0x0c05",
    "",
    "",
    "-d usbsunplus"
  },
  { "USB: ; SunPlus SPDIF215",
    "0x04fc:0x0c15",
    "", // 0xf615
    "",
    "-d usbsunplus"
  },
  { "USB: ; SunPlus SPDIF225", // USB+SATA->SATA
    "0x04fc:0x0c25",
    "", // 0x0103
    "",
    "-d usbsunplus"
  },
  // Iomega
  { "USB: Iomega Prestige Desktop USB 3.0; ",
    "0x059b:0x0070",
    "", // 0x0004
    "",
    "-d sat" // ATA output registers missing
  },
  { "USB: Iomega LPHD080-0; ",
    "0x059b:0x0272",
    "",
    "",
    "-d usbcypress"
  },
  { "USB: Iomega MDHD500-U; JMicron",
    "0x059b:0x0274",
    "", // 0x0000
    "",
    "-d usbjmicron,0"
  },
  { "USB: Iomega MDHD500-U; ",
    "0x059b:0x0275",
    "", // 0x0001
    "",
    "" // unsupported
  },
  { "USB: Iomega; JMicron",
    "0x059b:0x027[78]",  // 0x0277: MDHD-UE, 0x0278: LDHD-UPS
    "", // 0x0000
    "",
    "-d usbjmicron"
  },
  { "USB: Iomega LDHD-UP; Sunplus",
    "0x059b:0x0370",
    "",
    "",
    "-d usbsunplus"
  },
  { "USB: Iomega; JMicron",
    "0x059b:0x0(47[05]|57[15])", // 0x0470: LPHD-UP, 0x0475: GDHDU2 (0x0100),
      // 0x0575: LDHD-UP
    "",
    "",
    "-d usbjmicron"
  },
  { "USB: Iomega; JMicron",
    "0x059b:0x047a",
    "", // 0x0100
    "",
    "-d sat" // works also with "-d usbjmicron"
  },
  // LaCie
  { "USB: LaCie hard disk (FA Porsche design);",
    "0x059f:0x0651",
    "",
    "",
    "" // unsupported
  },
  { "USB: LaCie d2 Quadra; Oxford OXUF934SSA-LQAG ", // USB+IEEE1394+eSATA->SATA
    "0x059f:0x0828",
    "",
    "",
    "-d sat"
  },
  { "USB: LaCie hard disk; JMicron",
    "0x059f:0x0951",
    "",
    "",
    "-d usbjmicron"
  },
  { "USB: LaCie Rugged Triple Interface; ",
    "0x059f:0x100c",
    "", // 0x0001
    "",
    "-d sat"
  },
  { "USB: LaCie Desktop Hard Drive;",
    "0x059f:0x1010",
    "",
    "",
    "-d usbsunplus"
  },
  { "USB: LaCie Desktop Hard Drive; ",
    "0x059f:0x101[68]", // 0x1016: SAMSUNG HD103UJ
    "", // 0x0001
    "",
    "-d sat"
  },
  { "USB: LaCie Desktop Hard Drive; JMicron",
    "0x059f:0x1019",
    "",
    "",
    "-d usbjmicron"
  },
  { "USB: LaCie Rugged Hard Drive; JMicron",
    "0x059f:0x101d",
    "", // 0x0001
    "",
    "-d usbjmicron,x"
  },
  { "USB: LaCie Little Disk USB2; JMicron",
    "0x059f:0x1021",
    "",
    "",
    "-d usbjmicron"
  },
  { "USB: LaCie hard disk; ",
    "0x059f:0x1029",
    "", // 0x0100
    "",
    "-d sat"
  },
  { "USB: Lacie rikiki; JMicron",
    "0x059f:0x102a",
    "",
    "",
    "-d usbjmicron,x"
  },
  { "USB: LaCie D2 USB3; LucidPort USB300 ",
    "0x059f:0x103d",
    "",
    "",
    "-d sat"
  },
  { "USB: LaCie rikiki USB 3.0; ",
    "0x059f:0x10(49|57)",
    "",
    "",
    "-d sat"
  },
  { "USB: LaCie minimus USB 3.0; ",
    "0x059f:0x104a",
    "",
    "",
    "-d sat"
  },
  { "USB: LaCie Rugged Mini USB 3.0; ",
    "0x059f:0x1051",
    "", // 0x0000
    "",
    "-d sat"
  },
  { "USB: LaCie P9230 (LAC302002); ",
    "0x059f:0x1053",
    "", // 0x0000
    "",
    "-d sat"
  },
  { "USB: LaCie Rugged Mini HDD; ",
    "0x059f:0x106b",
    "",
    "",
    "-d sat"
  },
  { "USB: LaCie; ", // 0x1070: ASMedia 1053 ?
    "0x059f:0x10(6f|7[05])",
    "", // 6f/70=0x0001, 75=0x0000
    "",
    "-d sat"
  },
  // In-System Design
  { "USB: ; In-System/Cypress ISD-300A1",
    "0x05ab:0x0060",
    "", // 0x1101
    "",
    "-d usbcypress"
  },
  // Apple
  { "USB: Apple; ",
    "0x05ac:0x8406", // TOSHIBA MQ01UBB200
    "",
    "",
    "-d sat"
  },
  // Genesys Logic
  { "USB: ; Genesys Logic GL881E",
    "0x05e3:0x0702",
    "",
    "",
    "" // unsupported
  },
  { "USB: ; Genesys Logic", // TODO: requires '-T permissive'
    "0x05e3:0x0718",
    "", // 0x0041
    "",
    "-d sat"
  },
  { "USB: ; Genesys Logic GL3310",
    "0x05e3:0x0731", // Chieftec USB 3.0 2.5" case
    "",
    "",
    "-d sat"
  },
  { "USB: ; Genesys Logic",
    "0x05e3:0x0735",
    "", // 0x1003
    "",
    "-d sat"
  },
  // Micron
  { "USB: Micron USB SSD; ",
    "0x0634:0x0655",
    "",
    "",
    "" // unsupported
  },
  // Prolific
  { "USB: ; Prolific PL2507", // USB->PATA
    "0x067b:0x2507",
    "",
    "",
    "-d usbjmicron,0" // Port number is required
  },
  { "USB: ; Prolific PL2571/2771/2773/2775", // USB->SATA, USB3->SATA,
    "0x067b:0x(2571|277[135])",              // USB3+eSATA->SATA, USB3->2xSATA
    "",
    "",
    "" // smartmontools >= r4004: -d usbprolific
  },
  { "USB: ; Prolific PL3507", // USB+IEEE1394->PATA
    "0x067b:0x3507",
    "", // 0x0001
    "",
    "-d usbjmicron,p"
  },
  // Imation
  { "USB: Imation ; ", // Imation Odyssey external USB dock
    "0x0718:0x1000",
    "", // 0x5104
    "",
    "-d sat"
  },
  // SanDisk
  { "USB: SanDisk SDCZ80 Flash Drive; Fujitsu", // ATA ID: SanDisk pSSD
    "0x0781:0x558[08]",
    "",
    "",
    "-d sat"
  },
  // Freecom
  { "USB: ; Innostor IS631", // No Name USB3->SATA Enclosure
    "0x07ab:0x0621",
    "",
    "",
    "-d sat"
  },
  { "USB: Freecom; ",
    "0x07ab:0xfc17",
    "", // 0x0100
    "",
    "-d sat"
  },
  { "USB: Freecom Quattro 3.0; ", // USB3.0+IEEE1394+eSATA->SATA
    "0x07ab:0xfc77",
    "",
    "",
    "-d sat"
  },
  { "USB: Freecom Mobile Drive XXS; JMicron",
    "0x07ab:0xfc88",
    "", // 0x0101
    "",
    "-d usbjmicron,x"
  },
  { "USB: Freecom Hard Drive XS; Sunplus",
    "0x07ab:0xfc8e",
    "", // 0x010f
    "",
    "-d usbsunplus"
  },
  { "USB: Freecom; ", // Intel labeled
    "0x07ab:0xfc8f",
    "", // 0x0000
    "",
    "-d sat"
  },
  { "USB: Freecom Classic HD 120GB; ",
    "0x07ab:0xfccd",
    "",
    "",
    "" // unsupported
  },
  { "USB: Freecom HD; JMicron", // 500GB
    "0x07ab:0xfcd[6a]",
    "",
    "",
    "-d usbjmicron"
  },
  // Fast Point Technologies (?)
  { "USB: ; ",
    "0x0850:0x00(03|31)",
    "", // 0x0100
    "",
    "-d sat"
  },
  // 0x0860 (?)
  { "USB: ; ",
    "0x0860:0x0001",
    "", // 0x0100
    "",
    "-d sat"
  },
  // Oxford Semiconductor, Ltd
  { "USB: ; Oxford",
    "0x0928:0x0000",
    "",
    "",
    "" // unsupported
  },
  { "USB: ; Oxford OXU921DS",
    "0x0928:0x0002",
    "",
    "",
    "" // unsupported
  },
  { "USB: ; Oxford", // Zalman ZM-VE200
    "0x0928:0x0010",
    "", // 0x0304
    "",
    "-d sat"
  },
  // Toshiba
  { "USB: Toshiba PX1270E-1G16; Sunplus",
    "0x0930:0x0b03",
    "",
    "",
    "-d usbsunplus"
  },
  { "USB: Toshiba PX1396E-3T01; Sunplus", // similar to Dura Micro 501
    "0x0930:0x0b09",
    "",
    "",
    "-d usbsunplus"
  },
  { "USB: Toshiba Stor.E Steel; Sunplus",
    "0x0930:0x0b11",
    "",
    "",
    "-d usbsunplus"
  },
  { "USB: Toshiba Stor.E; ",
    "0x0930:0x0b1[9ab]",
    "", // 0x0001
    "",
    "-d sat"
  },
  { "USB: Toshiba; Sunplus",
    "0x0930:0xa002",
    "", // 0x0103
    "",
    "-d usbsunplus"
  },
  // Lumberg, Inc.
  { "USB: Toshiba Stor.E; Sunplus",
    "0x0939:0x0b1[56]",
    "",
    "",
    "-d usbsunplus"
  },
  { "USB: Toshiba Stor.E D10; Initio INIC-1610PL",
    "0x0939:0x0b13",
    "",
    "",
    "-d sat,12"
  },
  // Apricorn
  { "USB: Apricorn SATA Wire; ",
    "0x0984:0x0(040|301)", // 0x0040: Apricorn SATA Wire
    "", // 0x0301 (0x0201): Corsair SSD & HDD Cloning Kit
    "",
    "-d sat"
  },
  // Neodio Technologies
  { "USB: Neodio; Initio INIC-1810PL",
    "0x0aec:0x3050",
    "", // 0x0100
    "",
    "-d sat"
  },
  // Seagate
  { "USB: Seagate External Drive; Cypress",
    "0x0bc2:0x0503",
    "", // 0x0240
    "",
    "-d usbcypress"
  },
  { "USB: Seagate FreeAgent; ",
    "0x0bc2:0x(3008|50(31|a1))",
    "",
    "",
    "-d sat,12" // 0x50a1: "-d sat" does not work (ticket #151)
  },
  { "USB: Seagate; ",
    "0x0bc2:0x....",
    "",
    "",
    "-d sat"
  },
  // Realtek
  { "USB: ; Realtek RTL9210", // USB->PCIe (NVMe)
    "0x0bda:0x9210",
    "", // 0x2100
    "",
    "" // smartmontools >= r5051: -d sntrealtek
  },
  // Addonics
  { "USB: Addonics HDMU3; ", // (ticket #609)
    "0x0bf6:0x1001",
    "", // 0x0100
    "",
    ""
  },
  // Dura Micro
  { "USB: Dura Micro; Cypress",
    "0x0c0b:0xb001",
    "", // 0x1110
    "",
    "-d usbcypress"
  },
  { "USB: Dura Micro; Initio",
    "0x0c0b:0xb136",
    "", // 0x0108
    "",
    "-d sat"
  },
  { "USB: Dura Micro 509; Sunplus",
    "0x0c0b:0xb159",
    "", // 0x0103
    "",
    "-d usbsunplus"
  },
  // Maxtor
  { "USB: Maxtor OneTouch 200GB; ",
    "0x0d49:0x7010",
    "",
    "",
    "" // unsupported
  },
  { "USB: Maxtor OneTouch; ",
    "0x0d49:0x7300",
    "", // 0x0121
    "",
    "-d sat"
  },
  { "USB: Maxtor OneTouch 4; ",
    "0x0d49:0x7310",
    "", // 0x0125
    "",
    "-d sat"
  },
  { "USB: Maxtor OneTouch 4 Mini; ",
    "0x0d49:0x7350",
    "", // 0x0125
    "",
    "-d sat"
  },
  { "USB: Maxtor BlackArmor Portable; ",
    "0x0d49:0x7550",
    "",
    "",
    "-d sat"
  },
  { "USB: Maxtor Basics Desktop; ",
    "0x0d49:0x7410",
    "", // 0x0122
    "",
    "-d sat"
  },
  { "USB: Maxtor Basics Portable; ",
    "0x0d49:0x7450",
    "", // 0x0122
    "",
    "-d sat"
  },
  // Jess-Link International
  { "USB: ; Cypress", // Medion HDDrive2Go
    "0x0dbf:0x9001",
    "", // 0x0240
    "",
    "-d usbcypress"
  },
  // Oyen Digital
  { "USB: Oyen Digital MiniPro USB 3.0; ",
    "0x0dc4:0x020a",
    "",
    "",
    "-d sat"
  },
  // Cowon Systems, Inc.
  { "USB: Cowon iAudio X5; ",
    "0x0e21:0x0510",
    "",
    "",
    "-d usbcypress"
  },
  // iRiver
  { "USB: iRiver iHP-120/140 MP3 Player; Cypress",
    "0x1006:0x3002",
    "", // 0x0100
    "",
    "-d usbcypress"
  },
  // Western Digital
  { "USB: WD My Passport (IDE); Cypress",
    "0x1058:0x0701",
    "", // 0x0240
    "",
    "-d usbcypress"
  },
  { "USB: Western Digital; ",
    "0x1058:0x....",
    "",
    "",
    "-d sat"
  },
  // Atech Flash Technology
  { "USB: ; Atech", // Enclosure from Kingston SSDNow notebook upgrade kit
    "0x11b0:0x6298",
    "", // 0x0108
    "",
    "-d sat"
  },
  // Brain Actuated Technologies
  { "USB: ; Atech", // ICY BOX 2x Raid enclosure IB-RD2253-U31
    "0x1234:0x5678",
    "", // 0x0100
    "",
    "-d sat"
  },
  // ADATA
  { "USB: ADATA; ",
    "0x125f:0xa(11|13|15|31|35|37|75|83)a", // 0xa11a: Classic CH11 1TB, 0xa13a: NH13 1TB,
    "", // 0xa15a: HD710 1TB, 0xa31a: HV620 2TB (0x0100), 0xa35a: HD650 2TB (0x6503),
    "", // 0xa37a: Silverstone MS10 M.2 (0x3103), 0xa75a: HD710P 4TB, 0xa83a: HD330 (0x0100)
    "-d sat"
  },
  { "USB: ADATA; Cypress",
    "0x125f:0xa9[34]a", // 0xa93a: SH93 (0x0150)
    "",
    "",
    "-d usbcypress"
  },
  // Initio
  { "USB: ; Initio",
    "0x13fd:0x(054|1(04|15))0", // 0x0540: Initio 316000
    "", // 0x1040 (0x0106): USB->SATA+PATA, Chieftec CEB-25I
    "", // 0x1150: Initio 6Y120L0, CoolerMaster XCraft RX-3HU
    "" // unsupported
  },
  { "USB: ; Initio",
    "0x13fd:0x16[45]0",
    "", // 0x1640: 0x0864, 0x1650: 0x0436
    "",
    "-d sat,12" // some SMART commands fail, see ticket #295
  },
  { "USB: ; Initio",
    "0x13fd:0x....",
    "",
    "",
    "-d sat"
  },
  // Super Top
  { "USB: Super Top generic enclosure; ",
    "0x14cd:0x6116",
    "", // 0x0150, older report suggests -d usbcypress
    "", // 0x0160 also reported as unsupported
    "-d sat"
  },
  // JMicron
  { "USB: ; JMicron JMS539", // USB2/3->SATA (old firmware)
    "0x152d:0x0539",
    "0x0100",      // 1.00, various devices support -d usbjmicron
    "",            // 1.00, SSI SI-1359RUS3 supports -d sat,
    ""             //       -d usbjmicron may disconnect drive (ticket #552)
  },
  { "USB: ; JMicron JMS539", // USB2/3->SATA (new firmware)
    "0x152d:0x0539",
    "0x020[56]|"   //  2.05, ZTC USB 3.0 enclosure (ticket #338)
    "0x28(01|03|12)", // 28.01, DATOptic U3eSATA (USB3.0 bridge with port multiplier)
    "",               // 28.03, Mediasonic ProBox HF2-SU3S2 Rev 2 (port multiplier, ticket #504)
    "-d sat"          // 28.12, Mediasonic ProBox H82-SU3S2 (port multiplier)
  },
  { "USB: ; JMicron ", // USB->SATA->4xSATA (port multiplier)
    "0x152d:0x0551",   // JMS539? (old firmware may use 0x152d:0x0539, ticket #552)
    "", // 0x0100
    "",
    "-d usbjmicron,x"
  },
  { "USB: ; JMicron",
    "0x152d:0x0561",
    "", // 0x0003, ODROID CloudShell 2
    "",
    "-d sat"
  },
  { "USB: ; JMicron JM562", // USB2/3+eSATA->2xSATA, USB2/3->3xSATA (RAID0/1)
    "0x152d:0x0562",
    "", // 0x0106, Fantec QB-X2US3R (ticket #966)
    "", // only ATA IDENTIFY works, SMART commands don't work
    "-d sat"
  },
  { "USB: ; JMicron", // USB2/3->2xSATA
    "0x152d:0x0565",
    "", // 0x9114, Akasa DuoDock X (ticket #607)
    "",
    "-d sat"
  },
  { "USB: ; JMicron JMS567", // USB2/3->SATA
    "0x152d:0x0567",
    "", // 0x0114
    "", // 0x0205, 2.05, Mediasonic ProBox HF2-SU3S2 Rev 3 (port multiplier, ticket #504)
    "-d sat"
  },
  { "USB: ; JMicron JMS578", // USB->SATA
    "0x152d:0x0578",
    "", // 0x0100
    "",
    "-d sat"
  },
  { "USB: ; JMicron",
    "0x152d:0x0579", // Intenso External
    "", // 0x0100
    "",
    "-d sat"
  },
  { "USB: ; JMicron JMS583", // USB->PCIe (NVMe)
    "0x152d:0x0583",
    "",
    "",
    "" // smartmontools >= r4850: -d sntjmicron[#please_try]
  },
  { "USB: OCZ THROTTLE OCZESATATHR8G; JMicron JMF601",
    "0x152d:0x0602",
    "",
    "",
    "" // unsupported
  },
  { "USB: ; JMicron",
    "0x152d:0x1337",
    "", // 0x0508, Digitus DA-71106
    "",
    "-d sat"
  },
  { "USB: ; JMicron JMS561", // USB2/3->2xSATA
    "0x152d:0x[19]561", // 0x1561(0x0106), Sabrent USB 3.0 Dual Bay SATA Dock
    "",  // 0x9561(0x0105), Orico 6629US3-C USB 3.0 Dual Bay SATA Dock
    "",
    "-d sat"
  },
  { "USB: ; JMicron JMS576", // USB3.1->SATA
    "0x152d:0x1576",
    "", // 0x0204, ICY BOX IB-223U3a-B
    "",
    "-d sat"
  },
  { "USB: ; JMicron JM20329", // USB->SATA
    "0x152d:0x2329",
    "", // 0x0100
    "",
    "-d usbjmicron"
  },
  { "USB: ; JMicron JM20336", // USB+SATA->SATA, USB->2xSATA
    "0x152d:0x2336",
    "", // 0x0100
    "",
    "-d usbjmicron,x"
  },
  { "USB: Generic JMicron adapter; JMicron",
    "0x152d:0x2337",
    "",
    "",
    "-d usbjmicron"
  },
  { "USB: ; JMicron JM20337/8", // USB->SATA+PATA, USB+SATA->PATA
    "0x152d:0x2338",
    "", // 0x0100
    "",
    "-d usbjmicron"
  },
  { "USB: ; JMicron JM20339", // USB->SATA
    "0x152d:0x2339",
    "", // 0x0100
    "",
    "-d usbjmicron,x"
  },
  { "USB: ; JMicron", // USB+SATA->SATA
    "0x152d:0x2351",  // e.g. Verbatim Portable Hard Drive 500Gb
    "", // 0x0100
    "",
    "-d sat"
  },
  { "USB: ; JMicron", // USB->SATA
    "0x152d:0x2352",
    "", // 0x0100
    "",
    "-d usbjmicron,x"
  },
  { "USB: ; JMicron", // USB->SATA
    "0x152d:0x2509",
    "", // 0x0100
    "",
    "-d usbjmicron,x"
  },
  { "USB: ; JMicron JMS566", // USB3->SATA
    "0x152d:0x2566", // e.g. Chieftec CEB-7035S
    "", // 0x0114
    "",
    "-d usbjmicron,x"
  },
  { "USB: ; JMicron JMS567", // USB3->SATA
    "0x152d:0x2567",
    "", // 0x0117, Chieftec CEB-7053S
    "",
    "-d sat"
  },
  { "USB: ; JMicron",
    "0x152d:0x2590",
    "", // 0x0x8105 (ticket #550)
    "",
    "-d sat"
  },
  { "USB: ; JMicron JMS567", // USB2/3->SATA
    "0x152d:0x3562",
    "", // 0x0310, StarTech S358BU33ERM (port multiplier, ticket #508)
    "",
    "-d sat"
  },
  { "USB: ; JMicron", // USB3->SATA
    "0x152d:0x3569",
    "", // 0x0203
    "",
    "-d sat"
  },
  { "USB: ; JMicron",
    "0x152d:0x578e",
    "", // 0x1402, Intenso Memory Center
    "",
    "-d sat"
  },
  { "USB: ; JMicron JMS561", // USB3->2xSATA
    "0x152d:0x[8a]561",
    "", // 0x8561: 0x0107
    "",
    "-d sat"
  },
  // PNY
  { "USB: ; PNY",
    "0x154b:0x5678",
    "", // 0x5408
    "",
    "-d sat"
  },
  // ASMedia
  { "USB: ; ASMedia",
    "0x174c:0x....",
    "",
    "",
    "-d sat"
  },
  // LucidPort
  { "USB: ; LucidPORT USB300", // RaidSonic ICY BOX IB-110StU3-B, Sharkoon SATA QuickPort H3
    "0x1759:0x500[02]", // 0x5000: USB 2.0, 0x5002: USB 3.0
    "",
    "",
    "-d sat"
  },
  { "USB: ; LucidPort", // Fuj:tech SATA-USB3 dock
    "0x1759:0x5100",
    "", // 0x2580
    "",
    "-d sat"
  },
  // Verbatim
  { "USB: Verbatim Portable Hard Drive; Sunplus",
    "0x18a5:0x0214",
    "", // 0x0112
    "",
    "-d usbsunplus"
  },
  { "USB: Verbatim FW/USB160; Oxford OXUF934SSA-LQAG", // USB+IEEE1394->SATA
    "0x18a5:0x0215",
    "", // 0x0001
    "",
    "-d sat"
  },
  { "USB: Verbatim External Hard Drive 47519; Sunplus", // USB->SATA
    "0x18a5:0x0216",
    "",
    "",
    "-d usbsunplus"
  },
  { "USB: Verbatim Pocket Hard Drive; JMicron", // SAMSUNG HS25YJZ/3AU10-01
    "0x18a5:0x0227",
    "",
    "",
    "-d usbjmicron" // "-d usbjmicron,x" does not work
  },
  { "USB: Verbatim External Hard Drive; JMicron", // 2TB
    "0x18a5:0x022a",
    "",
    "",
    "-d usbjmicron"
  },
  { "USB: Verbatim Store'n'Go; JMicron", // USB->SATA
    "0x18a5:0x022b",
    "", // 0x0100
    "",
    "-d usbjmicron"
  },
  { "USB: Verbatim Pocket Hard Drive; ", // 1TB USB 3.0
    "0x18a5:0x0237",
    "",
    "",
    "-d sat,12"
  },
  { "USB: Verbatim External Hard Drive; ", // USB 3.0
    "0x18a5:0x040[08]", // 0=3TB, 8=1TB
    "",
    "",
    "-d sat"
  },
  // Silicon Image
  { "USB: Vantec NST-400MX-SR; Silicon Image 5744",
    "0x1a4a:0x1670",
    "",
    "",
    "" // unsupported
  },
  // Corsair
  { "USB: Voyager GTX; ",
    "0x1b1c:0x1a0e",
    "",
    "",
    "-d sat"
  },
  // SunplusIT
  { "USB: ; SunplusIT",
    "0x1bcf:0x0c31",
    "",
    "",
    "-d usbsunplus"
  },
  // TrekStor
  { "USB: TrekStor DataStation; ", // DataStation maxi light (USB 3.0)
    "0x1e68:0x0050",
    "", // 0x0100
    "",
    "-d sat"
  },
  // 0x1e91 (?)
  { "USB: OWC Envoy Pro; ",
    "0x1e91:0xa2a5",
    "", // 0x0100
    "",
    "-d sat"
  },
  { "USB: OWC Mercury Elite Pro Quad; ",
    "0x1e91:0xa4a7",
    "", // 0x0100
    "",
    "-d sat"
  },
  // Innostor
  { "USB: ; Innostor IS611", // USB3->SATA+PATA
    "0x1f75:0x0611", // SMART access via PATA does not work
    "",
    "",
    "-d sat"
  },
  { "USB: ; Innostor IS621", // USB3->SATA
    "0x1f75:0x0621", // Dynex 2.5" USB 3.0 Exclosure DX-HD302513
    "",
    "",
    "-d sat"
  },
  { "USB: ; Innostor IS888", // USB3->SATA
    "0x1f75:0x0888",
    "", // 0x0034, Sharkoon SATA QuickDeck Pro USB 3.0 (unsupported)
    "", // 0x0036, works with -d sat (ticket #827)
    "-d sat"
  },
  // VIA Labs
  { "USB: ; VIA VL701", // USB2/3->SATA
    "0x2109:0x0701", // Intenso 2,5" 1TB USB3
    "", // 0x0107
    "",
    "-d sat" // ATA output registers missing
  },
  { "USB: ; VIA VL711", // USB2/3->SATA
    "0x2109:0x0711",
    "", // 0x0114, Mediasonic ProBox K32-SU3 (ticket #594)
    "", // 0x0507, Intenso 2,5" Memory Case 2TB USB3
    "-d sat"
  },
  { "USB: ; VIA VL715/6", // USB2/3->SATA, USB-C->SATA
    "0x2109:0x071[56]",
    "", // 0x0336/0x0000
    "",
    "-d sat"
  },
  // Transcend (?)
  { "USB: Transcend ESD400; ",
    "0x2174:0x2000", // TS256GESD400K
    "", // 0x1000
    "",
    "-d sat"
  },
  // 0x2537 (?)
  { "USB: ; ", // USB 3.0
    "0x2537:0x106[68]", // 0x1066: Orico 2599US3, 0x1068: Fantec ER-35U3
    "", // 0x0100
    "",
    "-d sat"
  },
  // AKiTiO (?)
  { "USB: AkiTio NT2 U3.1C; ",
    "0x2ce5:0x0014",
    "", // 0x0100
    "",
    "-d sat"
  },
  // Power Quotient International
  { "USB: PQI H560; ",
    "0x3538:0x0902",
    "", // 0x0000
    "",
    "-d sat"
  },
  // Power Quotient International
  { "USB: PQI bridge; ",
    "0x3538:0x0064",
    "",
    "",
    "-d usbsunplus"
  },
  // Sharkoon
  { "USB: Sharkoon QuickPort XT USB 3.0; ",
     "0x357d:0x7788",
     "",
     "",
     "-d sat"
  },
  // Hitachi/SimpleTech
  { "USB: Hitachi Touro Desk; JMicron", // 3TB
    "0x4971:0x1011",
    "",
    "",
    "-d usbjmicron"
  },
  { "USB: Hitachi Touro; ",
    "0x4971:0x101[45]", // 14=1TB, 15=2TB
    "", // 0x0000
    "",
    "-d sat" // ATA output registers missing
  },
  { "USB: Hitachi Touro Mobile; ", // 1TB
    "0x4971:0x102[034]",
    "", // 0x0100
    "",
    "-d sat"
  },
  { "USB: SimpleTech;", // USB 3.0 HDD BOX Agestar,  Rock External HDD 3,5" UASP
    "0x4971:0x8017",
    "",
    "",
    "-d sat"
  },
  { "USB: Hitachi/SimpleTech; JMicron", // 1TB
    "0x4971:0xce17",
    "",
    "",
    "-d usbjmicron,x"
  },
  // OnSpec
  { "USB: ; OnSpec", // USB->PATA
    "0x55aa:0x2b00",
    "", // 0x0100
    "",
    "" // unsupported
  },
  // 0x6795 (?)
  { "USB: Sharkoon 2-Bay RAID Box; ", // USB 3.0
    "0x6795:0x2756",
    "", // 0x0100
    "",
    "-d sat"
  },
  // Transcend
  { "USB: ; ",
    "0x8564:0x7000",
    "", // 0x8000
    "",
    "-d sat"
  },
  // JMicron II
  { "USB: ; JMicron JMS566",
    "0xa152:0xb566",
    "", // 0x0223
    "",
    "-d sat"
  },
  // 0xabcd (?)
  { "USB: ; ",
    "0xabcd:0x610[34]", // 0x6103: LogiLink AU0028A V1.0 USB 3.0 to IDE & SATA Adapter
      // 0x6104: LogiLink PCCloneEX Lite
    "",
    "",
    "-d sat"
  },
/*
}; // builtin_knowndrives[]
 */<|MERGE_RESOLUTION|>--- conflicted
+++ resolved
@@ -68,11 +68,7 @@
 /*
 const drive_settings builtin_knowndrives[] = {
  */
-<<<<<<< HEAD
-  { "$Id: drivedb.h 5082 2020-08-23 14:12:21Z chrfranke $",
-=======
-  { "$Id: drivedb.h 5086 2020-09-20 15:45:41Z chrfranke $",
->>>>>>> b22fdafe
+  { "$Id: drivedb.h 5087 2020-09-20 15:52:47Z chrfranke $",
     "-", "-",
     "This is a dummy entry to hold the SVN-Id of drivedb.h",
     ""
