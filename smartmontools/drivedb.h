/*
 * drivedb.h - smartmontools drive database file
 *
 * Home page of code is: http://smartmontools.sourceforge.net
 *
 * Copyright (C) 2003-11 Philip Williams, Bruce Allen
 * Copyright (C) 2008-14 Christian Franke <smartmontools-support@lists.sourceforge.net>
 *
 * This program is free software; you can redistribute it and/or modify
 * it under the terms of the GNU General Public License as published by
 * the Free Software Foundation; either version 2, or (at your option)
 * any later version.
 *
 * You should have received a copy of the GNU General Public License
 * (for example COPYING); If not, see <http://www.gnu.org/licenses/>.
 *
 */

/*
 * Structure used to store drive database entries:
 *
 * struct drive_settings {
 *   const char * modelfamily;
 *   const char * modelregexp;
 *   const char * firmwareregexp;
 *   const char * warningmsg;
 *   const char * presets;
 * };
 *
 * The elements are used in the following ways:
 *
 *  modelfamily     Informal string about the model family/series of a
 *                  device. Set to "" if no info (apart from device id)
 *                  known.  The entry is ignored if this string starts with
 *                  a dollar sign.  Must not start with "USB:", see below.
 *  modelregexp     POSIX extended regular expression to match the model of
 *                  a device.  This should never be "".
 *  firmwareregexp  POSIX extended regular expression to match a devices's
 *                  firmware.  This is optional and should be "" if it is not
 *                  to be used.  If it is nonempty then it will be used to
 *                  narrow the set of devices matched by modelregexp.
 *  warningmsg      A message that may be displayed for matching drives.  For
 *                  example, to inform the user that they may need to apply a
 *                  firmware patch.
 *  presets         String with vendor-specific attribute ('-v') and firmware
 *                  bug fix ('-F') options.  Same syntax as in smartctl command
 *                  line.  The user's own settings override these.
 *
 * The regular expressions for drive model and firmware must match the full
 * string.  The effect of "^FULLSTRING$" is identical to "FULLSTRING".
 * The form ".*SUBSTRING.*" can be used if substring match is desired.
 *
 * The table will be searched from the start to end or until the first match,
 * so the order in the table is important for distinct entries that could match
 * the same drive.
 *
 *
 * Format for USB ID entries:
 *
 *  modelfamily     String with format "USB: DEVICE; BRIDGE" where
 *                  DEVICE is the name of the device and BRIDGE is
 *                  the name of the USB bridge.  Both may be empty
 *                  if no info known.
 *  modelregexp     POSIX extended regular expression to match the USB
 *                  vendor:product ID in hex notation ("0x1234:0xabcd").
 *                  This should never be "".
 *  firmwareregexp  POSIX extended regular expression to match the USB
 *                  bcdDevice info.  Only compared during search if other
 *                  entries with same USB vendor:product ID exist.
 *  warningmsg      Not used yet.
 *  presets         String with one device type ('-d') option.
 *
 */

/*
const drive_settings builtin_knowndrives[] = {
 */
<<<<<<< HEAD
  { "$Id: drivedb.h 3953 2014-07-16 21:37:05Z chrfranke $",
=======
  { "$Id: drivedb.h 3954 2014-07-17 20:08:20Z chrfranke $",
>>>>>>> f707e35d
    "-", "-",
    "This is a dummy entry to hold the SVN-Id of drivedb.h",
    ""
  /* Default settings:
    "-v 1,raw48,Raw_Read_Error_Rate "
    "-v 2,raw48,Throughput_Performance "
    "-v 3,raw16(avg16),Spin_Up_Time "
    "-v 4,raw48,Start_Stop_Count "
    "-v 5,raw16(raw16),Reallocated_Sector_Ct "
    "-v 6,raw48,Read_Channel_Margin "
    "-v 7,raw48,Seek_Error_Rate "
    "-v 8,raw48,Seek_Time_Performance "
    "-v 9,raw24(raw8),Power_On_Hours " // smartmontools <= r3527: raw48
    "-v 10,raw48,Spin_Retry_Count "
    "-v 11,raw48,Calibration_Retry_Count "
    "-v 12,raw48,Power_Cycle_Count "
    "-v 13,raw48,Read_Soft_Error_Rate "
    //  14-174 Unknown_Attribute
    "-v 175,raw48,Program_Fail_Count_Chip "
    "-v 176,raw48,Erase_Fail_Count_Chip "
    "-v 177,raw48,Wear_Leveling_Count "
    "-v 178,raw48,Used_Rsvd_Blk_Cnt_Chip "
    "-v 179,raw48,Used_Rsvd_Blk_Cnt_Tot "
    "-v 180,raw48,Unused_Rsvd_Blk_Cnt_Tot "
    "-v 181,raw48,Program_Fail_Cnt_Total "
    "-v 182,raw48,Erase_Fail_Count_Total "
    "-v 183,raw48,Runtime_Bad_Block "
    "-v 184,raw48,End-to-End_Error "
    //  185-186 Unknown_Attribute
    "-v 187,raw48,Reported_Uncorrect "
    "-v 188,raw48,Command_Timeout "
    "-v 189,raw48,High_Fly_Writes "
    "-v 190,tempminmax,Airflow_Temperature_Cel "
    "-v 191,raw48,G-Sense_Error_Rate "
    "-v 192,raw48,Power-Off_Retract_Count "
    "-v 193,raw48,Load_Cycle_Count "
    "-v 194,tempminmax,Temperature_Celsius "
    "-v 195,raw48,Hardware_ECC_Recovered "
    "-v 196,raw16(raw16),Reallocated_Event_Count "
    "-v 197,raw48,Current_Pending_Sector "
    "-v 198,raw48,Offline_Uncorrectable "
    "-v 199,raw48,UDMA_CRC_Error_Count "
    "-v 200,raw48,Multi_Zone_Error_Rate "
    "-v 201,raw48,Soft_Read_Error_Rate "
    "-v 202,raw48,Data_Address_Mark_Errs "
    "-v 203,raw48,Run_Out_Cancel "
    "-v 204,raw48,Soft_ECC_Correction "
    "-v 205,raw48,Thermal_Asperity_Rate "
    "-v 206,raw48,Flying_Height "
    "-v 207,raw48,Spin_High_Current "
    "-v 208,raw48,Spin_Buzz "
    "-v 209,raw48,Offline_Seek_Performnce "
    //  210-219 Unknown_Attribute
    "-v 220,raw48,Disk_Shift "
    "-v 221,raw48,G-Sense_Error_Rate "
    "-v 222,raw48,Loaded_Hours "
    "-v 223,raw48,Load_Retry_Count "
    "-v 224,raw48,Load_Friction "
    "-v 225,raw48,Load_Cycle_Count "
    "-v 226,raw48,Load-in_Time "
    "-v 227,raw48,Torq-amp_Count "
    "-v 228,raw48,Power-off_Retract_Count "
    //  229 Unknown_Attribute
    "-v 230,raw48,Head_Amplitude "
    "-v 231,raw48,Temperature_Celsius "
    "-v 232,raw48,Available_Reservd_Space "
    "-v 233,raw48,Media_Wearout_Indicator "
    //  234-239 Unknown_Attribute
    "-v 240,raw48,Head_Flying_Hours "
    "-v 241,raw48,Total_LBAs_Written "
    "-v 242,raw48,Total_LBAs_Read "
    //  243-249 Unknown_Attribute
    "-v 250,raw48,Read_Error_Retry_Rate "
    //  251-253 Unknown_Attribute
    "-v 254,raw48,Free_Fall_Sensor "
  */
  },
  { "Apple SSD SM128", // Samsung?
    "APPLE SSD SM128",
    "", "", ""
  },
  { "Apacer SDM4",
    "2GB SATA Flash Drive", // tested with APSDM002G15AN-CT/SFDDA01C and SFI2101D
    "SF(DDA01C|I2101D)", "",
    "-v 160,raw48,Initial_Bad_Block_Count "
    "-v 161,raw48,Bad_Block_Count "
    "-v 162,raw48,Spare_Block_Count "
    "-v 163,raw48,Max_Erase_Count "
    "-v 164,raw48,Min_Erase_Count " // could be wrong
    "-v 165,raw48,Average_Erase_Count " // could be wrong
  },
  { "Asus-Phison SSD",
    "ASUS-PHISON SSD",
    "", "", ""
  },
  { "Crucial/Micron RealSSD C300/M500", // Marvell 88SS91xx
    "C300-CTFDDA[AC](064|128|256)MAG|" // Marvell 88SS9174 BJP2, tested with C300-CTFDDAC128MAG/0002,
      // C300-CTFDDAC064MAG/0006
    "Crucial_CT(120|240|480)M500SSD[13]", // Marvell 88SS9187 BLD2, tested with Crucial_CT120M500SSD3/MU02,
      // Crucial_CT120M500SSD1/MU02, Crucial_CT240M500SSD1/MU03, Crucial_CT480M500SSD1/MU03
    "", "",
  //"-v 1,raw48,Raw_Read_Error_Rate "
  //"-v 5,raw16(raw16),Reallocated_Sector_Ct "
  //"-v 9,raw24(raw8),Power_On_Hours "
  //"-v 12,raw48,Power_Cycle_Count "
    "-v 170,raw48,Grown_Failing_Block_Ct "
    "-v 171,raw48,Program_Fail_Count "
    "-v 172,raw48,Erase_Fail_Count "
    "-v 173,raw48,Wear_Leveling_Count "
    "-v 174,raw48,Unexpect_Power_Loss_Ct "
    "-v 181,raw16,Non4k_Aligned_Access "
    "-v 183,raw48,SATA_Iface_Downshift "
  //"-v 184,raw48,End-to-End_Error "
  //"-v 187,raw48,Reported_Uncorrect "
  //"-v 188,raw48,Command_Timeout "
    "-v 189,raw48,Factory_Bad_Block_Ct "
  //"-v 194,tempminmax,Temperature_Celsius "
  //"-v 195,raw48,Hardware_ECC_Recovered "
  //"-v 196,raw16(raw16),Reallocated_Event_Count "
  //"-v 197,raw48,Current_Pending_Sector "
  //"-v 198,raw48,Offline_Uncorrectable "
  //"-v 199,raw48,UDMA_CRC_Error_Count "
    "-v 202,raw48,Percent_Lifetime_Used "
    "-v 206,raw48,Write_Error_Rate "
    "-v 210,raw48,Success_RAIN_Recov_Cnt "
    "-v 246,raw48,Total_Host_Sector_Write "
    "-v 247,raw48,Host_Program_Page_Count "
    "-v 248,raw48,Bckgnd_Program_Page_Cnt"
  },
  { "Crucial/Micron RealSSD m4/C400/P400", // Marvell 9176, fixed firmware
    "C400-MTFDDA[ACK](064|128|256|512)MAM|"
    "M4-CT(064|128|256|512)M4SSD[123]|" // tested with M4-CT512M4SSD2/0309
    "MTFDDAK(064|128|256|512|050|100|200|400)MA[RN]-1[JKS]1AA.*", // tested with
                                             // MTFDDAK256MAR-1K1AA/MA52
    "030[9-Z]|03[1-Z].|0[4-Z]..|[1-Z]....*", // >= "0309"
    "",
  //"-v 1,raw48,Raw_Read_Error_Rate "
  //"-v 5,raw16(raw16),Reallocated_Sector_Ct "
  //"-v 9,raw24(raw8),Power_On_Hours "
  //"-v 12,raw48,Power_Cycle_Count "
    "-v 170,raw48,Grown_Failing_Block_Ct "
    "-v 171,raw48,Program_Fail_Count "
    "-v 172,raw48,Erase_Fail_Count "
    "-v 173,raw48,Wear_Leveling_Count "
    "-v 174,raw48,Unexpect_Power_Loss_Ct "
    "-v 181,raw16,Non4k_Aligned_Access "
    "-v 183,raw48,SATA_Iface_Downshift "
  //"-v 184,raw48,End-to-End_Error "
  //"-v 187,raw48,Reported_Uncorrect "
  //"-v 188,raw48,Command_Timeout "
    "-v 189,raw48,Factory_Bad_Block_Ct "
  //"-v 194,tempminmax,Temperature_Celsius "
  //"-v 195,raw48,Hardware_ECC_Recovered "
  //"-v 196,raw16(raw16),Reallocated_Event_Count "
  //"-v 197,raw48,Current_Pending_Sector "
  //"-v 198,raw48,Offline_Uncorrectable "
  //"-v 199,raw48,UDMA_CRC_Error_Count "
    "-v 202,raw48,Perc_Rated_Life_Used "
    "-v 206,raw48,Write_Error_Rate"
  },
  { "Crucial/Micron RealSSD m4/C400", // Marvell 9176, buggy or unknown firmware
    "C400-MTFDDA[ACK](064|128|256|512)MAM|" // tested with C400-MTFDDAC256MAM/0002
    "M4-CT(064|128|256|512)M4SSD[123]", // tested with M4-CT064M4SSD2/0002,
      // M4-CT064M4SSD2/0009, M4-CT256M4SSD3/000F
    "",
    "This drive may hang after 5184 hours of power-on time:\n"
    "http://www.tomshardware.com/news/Crucial-m4-Firmware-BSOD,14544.html\n"
    "See the following web pages for firmware updates:\n"
    "http://www.crucial.com/support/firmware.aspx\n"
    "http://www.micron.com/products/solid-state-storage/client-ssd#software",
    "-v 170,raw48,Grown_Failing_Block_Ct "
    "-v 171,raw48,Program_Fail_Count "
    "-v 172,raw48,Erase_Fail_Count "
    "-v 173,raw48,Wear_Leveling_Count "
    "-v 174,raw48,Unexpect_Power_Loss_Ct "
    "-v 181,raw16,Non4k_Aligned_Access "
    "-v 183,raw48,SATA_Iface_Downshift "
    "-v 189,raw48,Factory_Bad_Block_Ct "
    "-v 202,raw48,Perc_Rated_Life_Used "
    "-v 206,raw48,Write_Error_Rate"
  },
  { "Crucial/Micron MX100/M500/M510/M550 Client SSDs",
    "Crucial_CT(128|256|512)MX100SSD1|"// tested with Crucial_CT256MX100SSD1/MU01
    "Micron_M500_MTFDDA[KTV](120|240|480|960)MAV|"// tested with Micron_M500_MTFDDAK960MAV/MU05
    "(Micron_)?M510[_-]MTFDDA[KTV](128|256)MAZ|" // tested with M510-MTFDDAK256MAZ/MU01
    "(Micron_)?M550[_-]MTFDDA[KTV](064|128|256|512|1T0)MAY", // tested with M550-MTFDDAK256MAY/MU01
    "", "",
  //"-v 1,raw48,Raw_Read_Error_Rate "
    "-v 5,raw48,Reallocate_NAND_Blk_Cnt "
  //"-v 9,raw24(raw8),Power_On_Hours "
  //"-v 12,raw48,Power_Cycle_Count "
    "-v 171,raw48,Program_Fail_Count "
    "-v 172,raw48,Erase_Fail_Count "
    "-v 173,raw48,Ave_Block-Erase_Count "
    "-v 174,raw48,Unexpect_Power_Loss_Ct "
    "-v 180,raw48,Unused_Reserve_NAND_Blk "
    "-v 183,raw48,SATA_Interfac_Downshift "
    "-v 184,raw48,Error_Correction_Count "
  //"-v 187,raw48,Reported_Uncorrect "
  //"-v 194,tempminmax,Temperature_Celsius "
  //"-v 196,raw16(raw16),Reallocated_Event_Count "
  //"-v 197,raw48,Current_Pending_Sector "
  //"-v 198,raw48,Offline_Uncorrectable "
  //"-v 199,raw48,UDMA_CRC_Error_Count "
    "-v 202,raw48,Percent_Lifetime_Used "
    "-v 206,raw48,Write_Error_Rate "
    "-v 210,raw48,Success_RAIN_Recov_Cnt "
    "-v 246,raw48,Total_Host_Sector_Write "
    "-v 247,raw48,Host_Program_Page_Count "
    "-v 248,raw48,Bckgnd_Program_Page_Cnt"
  },
  { "Micron M500DC Enterprise SSDs",
    "Micron_M500DC_(EE|MT)FDDA[AK](120|240|480|800)MBB", // tested with
      // Micron_M500DC_EEFDDAA120MBB/129, Micron_M500DC_MTFDDAK800MBB/0129
    "", "",
  //"-v 1,raw48,Raw_Read_Error_Rate "
    "-v 5,raw48,Reallocated_Block_Count "
  //"-v 9,raw24(raw8),Power_On_Hours "
  //"-v 12,raw48,Power_Cycle_Count "
    "-v 170,raw48,Reserved_Block_Count "
    "-v 171,raw48,Program_Fail_Count "
    "-v 172,raw48,Erase_Fail_Count "
    "-v 173,raw48,Ave_Block-Erase_Count "
    "-v 174,raw48,Unexpect_Power_Loss_Ct "
    "-v 184,raw48,Error_Correction_Count "
  //"-v 187,raw48,Reported_Uncorrect "
    "-v 188,raw48,Command_Timeouts "
  //"-v 194,tempminmax,Temperature_Celsius "
    "-v 195,raw48,Cumulativ_Corrected_ECC "
  //"-v 197,raw48,Current_Pending_Sector "
  //"-v 198,raw48,Offline_Uncorrectable "
  //"-v 199,raw48,UDMA_CRC_Error_Count "
    "-v 202,raw48,Percent_Lifetime_Remain "
    "-v 206,raw48,Write_Error_Rate "
    "-v 247,raw48,Host_Program_Page_Count "
    "-v 248,raw48,Bckgnd_Program_Page_Cnt"
  },
  { "SandForce Driven SSDs",
    "SandForce 1st Ed\\.|" // Demo Drive, tested with firmware 320A13F0
    "ADATA SSD S(396|510|599) .?..GB|" // tested with ADATA SSD S510 60GB/320ABBF0,
      // ADATA SSD S599 256GB/3.1.0, 64GB/3.4.6
    "ADATA SP[389]00|" // tested with ADATA SP300/5.0.2d, SP800/5.0.6c,
      // ADATA SP900/5.0.6 (Premier Pro, SF-2281)
    "ADATA SSD SP900 (64|128|256)GB-DL2|" // tested with ADATA SSD SP900 256GB-DL2/5.0.6
    "ADATA XM11 (128|256)GB|" // tested with ADATA XM11 128GB/5.0.1
    "Corsair CSSD-F(40|60|80|115|120|160|240)GBP?2.*|" // Corsair Force, tested with
      // Corsair CSSD-F40GB2/1.1, Corsair CSSD-F115GB2-A/2.1a
    "Corsair Force ((3 |LS )?SSD|GS|GT)|" // SF-2281, tested with
      // Corsair Force SSD/5.05, 3 SSD/1.3.2, GT/1.3.3, GS/5.03, LS SSD/S8FM06.5
    "FM-25S2S-(60|120|240)GBP2|" // G.SKILL Phoenix Pro, SF-1200, tested with
      // FM-25S2S-240GBP2/4.2
    "FTM(06|12|24|48)CT25H|" // Supertalent TeraDrive CT, tested with
      // FTM24CT25H/STTMP2P1
    "KINGSTON SE50S3(100|240|480)G|" // tested with SE50S3100G/KE1ABBF0
    "KINGSTON SH10[03]S3(90|120|240|480)G|" // HyperX (3K), SF-2281, tested with
      // SH100S3240G/320ABBF0, SH103S3120G/505ABBF0
    "KINGSTON SKC(300S37A|380S3)(60|120|240|480)G|" // SF-2281, tested with SKC300S37A120G/KC4ABBF0,
      // SKC380S3120G/507ABBF0
    "KINGSTON SVP200S3(7A)?(60|90|120|240|480)G|" // V+ 200, SF-2281, tested with
      // SVP200S37A480G/502ABBF0, SVP200S390G/332ABBF0
    "KINGSTON SMS200S3(30|60|120)G|" // mSATA, SF-2241, tested with SMS200S3120G/KC3ABBF0
    "KINGSTON SMS450S3(32|64|128)G|" // mSATA, SF-2281, tested with SMS450S3128G/503ABBF0
    "KINGSTON (SV300|SKC100|SE100)S3.*G|" // other SF-2281
    "MKNSSDCR(45|60|90|120|180|240|480)GB(-DX)?|" // Mushkin Chronos (deluxe), SF-2281,
      // tested with MKNSSDCR120GB
    "Mushkin MKNSSDCL(40|60|80|90|115|120|180|240|480)GB-DX2?|" // Mushkin Callisto deluxe,
      // SF-1200/1222, Mushkin MKNSSDCL60GB-DX/361A13F0
    "OCZ[ -](AGILITY2([ -]EX)?|COLOSSUS2|ONYX2|VERTEX(2|-LE))( [123]\\..*)?|" // SF-1200,
      // tested with OCZ-VERTEX2/1.11, OCZ-VERTEX2 3.5/1.11
    "OCZ-NOCTI|" // mSATA, SF-2100, tested with OCZ-NOCTI/2.15
    "OCZ-REVODRIVE3?( X2)?|" // PCIe, SF-1200/2281, tested with
      // OCZ-REVODRIVE( X2)?/1.20, OCZ-REVODRIVE3 X2/2.11
    "OCZ[ -](VELO|VERTEX2[ -](EX|PRO))( [123]\\..*)?|" // SF-1500, tested with
      // OCZ VERTEX2-PRO/1.10 (Bogus thresholds for attribute 232 and 235)
    "D2[CR]STK251...-....|" // OCZ Deneva 2 C/R, SF-22xx/25xx,
      // tested with D2CSTK251M11-0240/2.08, D2CSTK251A10-0240/2.15
    "OCZ-(AGILITY3|SOLID3|VERTEX3( MI)?)|"  // SF-2200, tested with OCZ-VERTEX3/2.02,
      // OCZ-AGILITY3/2.11, OCZ-SOLID3/2.15, OCZ-VERTEX3 MI/2.15
    "OCZ Z-DRIVE R4 [CR]M8[48]|" // PCIe, SF-2282/2582, tested with OCZ Z-DRIVE R4 CM84/2.13
      // (Bogus attributes under Linux)
    "TALOS2|" // OCZ Talos 2 C/R, SAS (works with -d sat), 2*SF-2282, tested with TALOS2/3.20E
    "(APOC|DENC|DENEVA|FTNC|GFGC|MANG|MMOC|NIMC|TMSC).*|" // other OCZ SF-1200,
      // tested with DENCSTE251M11-0120/1.33, DENEVA PCI-E/1.33
    "(DENR|DRSAK|EC188|NIMR|PSIR|TRSAK).*|" // other OCZ SF-1500
    "OWC Aura Pro 6G SSD|" // tested with OWC Aura Pro 6G SSD/507ABBF0
    "OWC Mercury Electra (Pro )?[36]G SSD|" // tested with
      // OWC Mercury Electra 6G SSD/502ABBF0, OWC Mercury Electra Pro 3G SSD/541ABBF0
    "OWC Mercury E(xtreme|XTREME) Pro (6G |RE )?SSD|" // tested with
      // OWC Mercury Extreme Pro SSD/360A13F0, OWC Mercury EXTREME Pro 6G SSD/507ABBF0
    "Patriot Pyro|" // tested with Patriot Pyro/332ABBF0
    "SanDisk SDSSDX(60|120|240|480)GG25|" // SanDisk Extreme, SF-2281, tested with
      // SDSSDX240GG25/R201
    "SuperSSpeed S301 [0-9]*GB|" // SF-2281, tested with SuperSSpeed S301 128GB/503
    "SG9XCS2D(0?50|100|200|400)GESLT|" // Smart Storage Systems XceedIOPS2, tested with
      // SG9XCS2D200GESLT/SA03L370
    "SSD9SC(120|240|480)GED[EA]|" // PNY Prevail Elite, tested with SSD9SC120GEDA/334ABBF0
    "(TX32|TX31C1|VN0.?..GCNMK).*|" // Smart Storage Systems XceedSTOR
    "(TX22D1|TX21B1).*|" // Smart Storage Systems XceedIOPS2
    "TX52D1.*|" // Smart Storage Systems Xcel-200
    "TS(64|128|256|512)GSSD[37]20|" // Transcend SSD320/720, SF-2281, tested with
      // TS128GSSD320, TS256GSSD720/5.2.0
    "UGB(88P|99S)GC...H[BF].|" // Unigen, tested with
      // UGB88PGC100HF2/MP Rev2, UGB99SGC100HB3/RC Rev3
    "VisionTek GoDrive (60|120|240|480)GB", // tested with VisionTek GoDrive 480GB/506ABBF0
    "", "",
    "-v 1,raw24/raw32,Raw_Read_Error_Rate "
    "-v 5,raw48,Retired_Block_Count "
    "-v 9,msec24hour32,Power_On_Hours_and_Msec "
  //"-v 12,raw48,Power_Cycle_Count "
    "-v 13,raw24/raw32,Soft_Read_Error_Rate "
    "-v 100,raw48,Gigabytes_Erased "
    "-v 170,raw48,Reserve_Block_Count "
    "-v 171,raw48,Program_Fail_Count "
    "-v 172,raw48,Erase_Fail_Count "
    "-v 174,raw48,Unexpect_Power_Loss_Ct "
    "-v 177,raw48,Wear_Range_Delta "
    "-v 181,raw48,Program_Fail_Count "
    "-v 182,raw48,Erase_Fail_Count "
    "-v 184,raw48,IO_Error_Detect_Code_Ct "
  //"-v 187,raw48,Reported_Uncorrect "
    "-v 189,tempminmax,Airflow_Temperature_Cel "
  //"-v 194,tempminmax,Temperature_Celsius "
    "-v 195,raw24/raw32,ECC_Uncorr_Error_Count "
  //"-v 196,raw16(raw16),Reallocated_Event_Count "
    "-v 198,raw24/raw32:210zr54,Uncorrectable_Sector_Ct " // KINGSTON SE100S3100G/510ABBF0
    "-v 199,raw48,SATA_CRC_Error_Count "
    "-v 201,raw24/raw32,Unc_Soft_Read_Err_Rate "
    "-v 204,raw24/raw32,Soft_ECC_Correct_Rate "
    "-v 230,raw48,Life_Curve_Status "
    "-v 231,raw48,SSD_Life_Left "
  //"-v 232,raw48,Available_Reservd_Space "
    "-v 233,raw48,SandForce_Internal "
    "-v 234,raw48,SandForce_Internal "
    "-v 235,raw48,SuperCap_Health "
    "-v 241,raw48,Lifetime_Writes_GiB "
    "-v 242,raw48,Lifetime_Reads_GiB"
  },
  { "Indilinx Barefoot based SSDs",
    "Corsair CSSD-V(32|60|64|128|256)GB2|" // Corsair Nova, tested with Corsair CSSD-V32GB2/2.2
    "CRUCIAL_CT(64|128|256)M225|" // tested with CRUCIAL_CT64M225/1571
    "G.SKILL FALCON (64|128|256)GB SSD|" // tested with G.SKILL FALCON 128GB SSD/2030
    "OCZ[ -](AGILITY|ONYX|VERTEX( 1199|-TURBO| v1\\.10)?)|" // tested with
      // OCZ-ONYX/1.6, OCZ-VERTEX 1199/00.P97, OCZ-VERTEX/1.30, OCZ VERTEX-TURBO/1.5, OCZ-VERTEX v1.10/1370
    "Patriot[ -]Torqx.*|"
    "RENICE Z2|" // tested with RENICE Z2/2030
    "STT_FT[MD](28|32|56|64)GX25H|" // Super Talent Ultradrive GX, tested with STT_FTM64GX25H/1916
    "TS(18|25)M(64|128)MLC(16|32|64|128|256|512)GSSD|" // ASAX Leopard Hunt II, tested with TS25M64MLC64GSSD/0.1
    "FM-25S2I-(64|128)GBFII|" // G.Skill FALCON II, tested with FM-25S2I-64GBFII
    "TS(60|120)GSSD25D-M", // Transcend Ultra SSD (SATA II), see also Ticket #80
    "", "",
    "-v 1,raw64 " // Raw_Read_Error_Rate
    "-v 9,raw64 " // Power_On_Hours
    "-v 12,raw64 " // Power_Cycle_Count
    "-v 184,raw64,Initial_Bad_Block_Count "
    "-v 195,raw64,Program_Failure_Blk_Ct "
    "-v 196,raw64,Erase_Failure_Blk_Ct "
    "-v 197,raw64,Read_Failure_Blk_Ct "
    "-v 198,raw64,Read_Sectors_Tot_Ct "
    "-v 199,raw64,Write_Sectors_Tot_Ct "
    "-v 200,raw64,Read_Commands_Tot_Ct "
    "-v 201,raw64,Write_Commands_Tot_Ct "
    "-v 202,raw64,Error_Bits_Flash_Tot_Ct "
    "-v 203,raw64,Corr_Read_Errors_Tot_Ct "
    "-v 204,raw64,Bad_Block_Full_Flag "
    "-v 205,raw64,Max_PE_Count_Spec "
    "-v 206,raw64,Min_Erase_Count "
    "-v 207,raw64,Max_Erase_Count "
    "-v 208,raw64,Average_Erase_Count "
    "-v 209,raw64,Remaining_Lifetime_Perc "
    "-v 210,raw64,Indilinx_Internal "
    "-v 211,raw64,SATA_Error_Ct_CRC "
    "-v 212,raw64,SATA_Error_Ct_Handshake "
    "-v 213,raw64,Indilinx_Internal"
  },
  { "Indilinx Barefoot_2/Everest/Martini based SSDs",
    "OCZ VERTEX[ -]PLUS|" // tested with OCZ VERTEX-PLUS/3.55, OCZ VERTEX PLUS/3.55
    "OCZ-VERTEX PLUS R2|" // Barefoot 2, tested with OCZ-VERTEX PLUS R2/1.2
    "OCZ-PETROL|" // Everest 1, tested with OCZ-PETROL/3.12
    "OCZ-AGILITY4|" // Everest 2, tested with OCZ-AGILITY4/1.5.2
    "OCZ-VERTEX4", // Everest 2, tested with OCZ-VERTEX4/1.5
    "", "", ""
  //"-v 1,raw48,Raw_Read_Error_Rate "
  //"-v 3,raw16(avg16),Spin_Up_Time "
  //"-v 4,raw48,Start_Stop_Count "
  //"-v 5,raw16(raw16),Reallocated_Sector_Ct "
  //"-v 9,raw24(raw8),Power_On_Hours "
  //"-v 12,raw48,Power_Cycle_Count "
    "-v 232,raw48,Lifetime_Writes " // LBA?
  //"-v 233,raw48,Media_Wearout_Indicator"
  },
  { "Indilinx Barefoot 3 based SSDs",
    "OCZ-VECTOR|" // tested with OCZ-VECTOR/1.03
    "OCZ-VERTEX450", // tested with OCZ-VERTEX450/1.0 (Barefoot 3 M10)
    "", "", ""
    "-v 5,raw48,Runtime_Bad_Block "
  //"-v 9,raw24(raw8),Power_On_Hours "
  //"-v 12,raw48,Power_Cycle_Count "
    "-v 171,raw48,Avail_OP_Block_Count "
    "-v 174,raw48,Pwr_Cycle_Ct_Unplanned "
    "-v 187,raw48,Total_Unc_NAND_Reads "
    "-v 195,raw48,Total_Prog_Failures "
    "-v 196,raw48,Total_Erase_Failures "
    "-v 197,raw48,Total_Unc_Read_Failures "
    "-v 198,raw48,Host_Reads_GiB "
    "-v 199,raw48,Host_Writes_GiB "
    "-v 208,raw48,Average_Erase_Count "
    "-v 210,raw48,SATA_CRC_Error_Count "
    "-v 233,raw48,Remaining_Lifetime_Perc "
    "-v 241,raw48,Host_Writes_GiB " // M10
    "-v 242,raw48,Host_Reads_GiB "  // M10
    "-v 249,raw48,Total_NAND_Prog_Ct_GiB"
  },
  { "OCZ Intrepid 3000 SSDs", // tested with OCZ INTREPID 3600/1.4.3.6, 3800/1.4.3.0
    "OCZ INTREPID 3[68]00",
    "", "", ""
    "-v 5,raw48,Runtime_Bad_Block "
  //"-v 9,raw24(raw8),Power_On_Hours "
  //"-v 12,raw48,Power_Cycle_Count "
    "-v 100,raw48,Total_Blocks_Erased "
    "-v 171,raw48,Avail_OP_Block_Count "
    "-v 174,raw48,Pwr_Cycle_Ct_Unplanned "
    "-v 184,raw48,Factory_Bad_Block_Count "
    "-v 187,raw48,Total_Unc_NAND_Reads "
    "-v 190,tempminmax,Temperature_Celsius "
    "-v 195,raw48,Total_Prog_Failures "
    "-v 196,raw48,Total_Erase_Failures "
    "-v 197,raw48,Total_Unc_Read_Failures "
    "-v 198,raw48,Host_Reads_GiB "
    "-v 199,raw48,Host_Writes_GiB "
    "-v 202,raw48,Total_Read_Bits_Corr_Ct "
    "-v 205,raw48,Max_Rated_PE_Count "
    "-v 206,raw48,Min_Erase_Count "
    "-v 207,raw48,Max_Erase_Count "
    "-v 208,raw48,Average_Erase_Count "
    "-v 210,raw48,SATA_CRC_Error_Count "
    "-v 211,raw48,SATA_UNC_Count "
    "-v 212,raw48,NAND_Reads_with_Retry "
    "-v 213,raw48,Simple_Rd_Rtry_Attempts "
    "-v 214,raw48,Adaptv_Rd_Rtry_Attempts "
    "-v 221,raw48,Int_Data_Path_Prot_Unc "
    "-v 222,raw48,RAID_Recovery_Count "
    "-v 230,raw48,SuperCap_Charge_Status " // 0=not charged, 1=fully charged, 2=unknown
    "-v 233,raw48,Remaining_Lifetime_Perc "
    "-v 249,raw48,Total_NAND_Prog_Ct_GiB "
    "-v 251,raw48,Total_NAND_Read_Ct_GiB"
  },
  { "InnoDisk InnoLite SATADOM D150QV-L SSDs", // tested with InnoLite SATADOM D150QV-L/120319
    "InnoLite SATADOM D150QV-L",
    "", "",
  //"-v 1,raw48,Raw_Read_Error_Rate "
  //"-v 2,raw48,Throughput_Performance "
  //"-v 3,raw16(avg16),Spin_Up_Time "
  //"-v 5,raw16(raw16),Reallocated_Sector_Ct "
  //"-v 7,raw48,Seek_Error_Rate " // from InnoDisk iSMART Linux tool, useless for SSD
  //"-v 8,raw48,Seek_Time_Performance "
  //"-v 9,raw24(raw8),Power_On_Hours "
  //"-v 10,raw48,Spin_Retry_Count "
  //"-v 12,raw48,Power_Cycle_Count "
    "-v 168,raw48,SATA_PHY_Error_Count "
    "-v 170,raw48,Bad_Block_Count "
    "-v 173,raw48,Erase_Count "
    "-v 175,raw48,Bad_Cluster_Table_Count "
    "-v 192,raw48,Unexpect_Power_Loss_Ct "
  //"-v 194,tempminmax,Temperature_Celsius "
  //"-v 197,raw48,Current_Pending_Sector "
    "-v 229,hex48,Flash_ID "
    "-v 235,raw48,Later_Bad_Block "
    "-v 236,raw48,Unstable_Power_Count "
    "-v 240,raw48,Write_Head"
  },
  { "Intel X25-E SSDs",
    "SSDSA2SH(032|064)G1.* INTEL",  // G1 = first generation
    "", "",
  //"-v 3,raw16(avg16),Spin_Up_Time "
  //"-v 4,raw48,Start_Stop_Count "
  //"-v 5,raw16(raw16),Reallocated_Sector_Ct "
  //"-v 9,raw24(raw8),Power_On_Hours "
  //"-v 12,raw48,Power_Cycle_Count "
    "-v 192,raw48,Unsafe_Shutdown_Count "
    "-v 225,raw48,Host_Writes_32MiB "
    "-v 226,raw48,Intel_Internal "
    "-v 227,raw48,Intel_Internal "
    "-v 228,raw48,Intel_Internal "
  //"-v 232,raw48,Available_Reservd_Space "
  //"-v 233,raw48,Media_Wearout_Indicator"
  },
  { "Intel X18-M/X25-M G1 SSDs",
    "INTEL SSDSA[12]MH(080|160)G1.*",  // G1 = first generation, 50nm
    "", "",
  //"-v 3,raw16(avg16),Spin_Up_Time "
  //"-v 4,raw48,Start_Stop_Count "
  //"-v 5,raw16(raw16),Reallocated_Sector_Ct "
  //"-v 9,raw24(raw8),Power_On_Hours "
  //"-v 12,raw48,Power_Cycle_Count "
    "-v 192,raw48,Unsafe_Shutdown_Count "
    "-v 225,raw48,Host_Writes_32MiB "
    "-v 226,raw48,Intel_Internal "
    "-v 227,raw48,Intel_Internal "
    "-v 228,raw48,Intel_Internal "
  //"-v 232,raw48,Available_Reservd_Space "
  //"-v 233,raw48,Media_Wearout_Indicator"
  },
  { "Intel X18-M/X25-M/X25-V G2 SSDs", // fixed firmware
      // tested with INTEL SSDSA2M(080|160)G2GC/2CV102J8 (X25-M)
    "INTEL SSDSA[12]M(040|080|120|160)G2.*",  // G2 = second generation, 34nm
    "2CV102(J[89A-Z]|[K-Z].)", // >= "2CV102J8"
    "",
  //"-v 3,raw16(avg16),Spin_Up_Time "
  //"-v 4,raw48,Start_Stop_Count "
  //"-v 5,raw16(raw16),Reallocated_Sector_Ct "
  //"-v 9,raw24(raw8),Power_On_Hours "
  //"-v 12,raw48,Power_Cycle_Count "
  //"-v 184,raw48,End-to-End_Error " // G2 only
    "-v 192,raw48,Unsafe_Shutdown_Count "
    "-v 225,raw48,Host_Writes_32MiB "
    "-v 226,raw48,Workld_Media_Wear_Indic " // Timed Workload Media Wear Indicator (percent*1024)
    "-v 227,raw48,Workld_Host_Reads_Perc "  // Timed Workload Host Reads Percentage
    "-v 228,raw48,Workload_Minutes " // 226,227,228 can be reset by 'smartctl -t vendor,0x40'
  //"-v 232,raw48,Available_Reservd_Space "
  //"-v 233,raw48,Media_Wearout_Indicator"
  },
  { "Intel X18-M/X25-M/X25-V G2 SSDs", // buggy or unknown firmware
      // tested with INTEL SSDSA2M040G2GC/2CV102HD (X25-V)
    "INTEL SSDSA[12]M(040|080|120|160)G2.*",
    "",
    "This drive may require a firmware update to\n"
    "fix possible drive hangs when reading SMART self-test log:\n"
    "http://downloadcenter.intel.com/Detail_Desc.aspx?DwnldID=18363",
    "-v 192,raw48,Unsafe_Shutdown_Count "
    "-v 225,raw48,Host_Writes_32MiB "
    "-v 226,raw48,Workld_Media_Wear_Indic "
    "-v 227,raw48,Workld_Host_Reads_Perc "
    "-v 228,raw48,Workload_Minutes"
  },
  { "Intel 313 Series SSDs", // tested with INTEL SSDSA2VP020G3/9CV10379
    "INTEL SSDSA2VP(020|024)G3",
    "", "",
  //"-v 3,raw16(avg16),Spin_Up_Time "
  //"-v 4,raw48,Start_Stop_Count "
  //"-v 5,raw16(raw16),Reallocated_Sector_Ct "
  //"-v 9,raw24(raw8),Power_On_Hours "
  //"-v 12,raw48,Power_Cycle_Count "
    "-v 170,raw48,Reserve_Block_Count "
    "-v 171,raw48,Program_Fail_Count "
    "-v 172,raw48,Erase_Fail_Count "
    "-v 183,raw48,SATA_Downshift_Count "
  //"-v 184,raw48,End-to-End_Error "
  //"-v 187,raw48,Reported_Uncorrect "
    "-v 192,raw48,Unsafe_Shutdown_Count "
    "-v 225,raw48,Host_Writes_32MiB "
    "-v 226,raw48,Workld_Media_Wear_Indic " // Timed Workload Media Wear Indicator (percent*1024)
    "-v 227,raw48,Workld_Host_Reads_Perc "  // Timed Workload Host Reads Percentage
    "-v 228,raw48,Workload_Minutes " // 226,227,228 can be reset by 'smartctl -t vendor,0x40'
  //"-v 232,raw48,Available_Reservd_Space "
  //"-v 233,raw48,Media_Wearout_Indicator "
    "-v 241,raw48,Host_Writes_32MiB "
    "-v 242,raw48,Host_Reads_32MiB"
  },
  { "Intel 320 Series SSDs", // tested with INTEL SSDSA2CT040G3/4PC10362,
      // INTEL SSDSA2CW160G3/4PC10362, INTEL SSDSA2BT040G3/4PC10362, INTEL SSDSA2BW120G3A/4PC10362,
      // INTEL SSDSA2BW300G3D/4PC10362, INTEL SSDSA2BW160G3L/4PC1LE04
    "INTEL SSDSA[12][BC][WT](040|080|120|160|300|600)G3[ADL]?",
    "", "",
  //"-v 3,raw16(avg16),Spin_Up_Time "
  //"-v 4,raw48,Start_Stop_Count "
  //"-v 5,raw16(raw16),Reallocated_Sector_Ct "
  //"-v 9,raw24(raw8),Power_On_Hours "
  //"-v 12,raw48,Power_Cycle_Count "
    "-v 170,raw48,Reserve_Block_Count "
    "-v 171,raw48,Program_Fail_Count "
    "-v 172,raw48,Erase_Fail_Count "
    "-v 183,raw48,SATA_Downshift_Count " // FW >= 4Px10362
  //"-v 184,raw48,End-to-End_Error "
  //"-v 187,raw48,Reported_Uncorrect "
    "-v 199,raw48,CRC_Error_Count "      // FW >= 4Px10362
    "-v 192,raw48,Unsafe_Shutdown_Count "
    "-v 225,raw48,Host_Writes_32MiB "
    "-v 226,raw48,Workld_Media_Wear_Indic " // Timed Workload Media Wear Indicator (percent*1024)
    "-v 227,raw48,Workld_Host_Reads_Perc "  // Timed Workload Host Reads Percentage
    "-v 228,raw48,Workload_Minutes " // 226,227,228 can be reset by 'smartctl -t vendor,0x40'
  //"-v 232,raw48,Available_Reservd_Space "
  //"-v 233,raw48,Media_Wearout_Indicator "
    "-v 241,raw48,Host_Writes_32MiB "
    "-v 242,raw48,Host_Reads_32MiB"
  },
  { "Intel 710 Series SSDs", // tested with INTEL SSDSA2BZ100G3/6PB10362
    "INTEL SSDSA2BZ(100|200|300)G3",
    "", "",
  //"-v 3,raw16(avg16),Spin_Up_Time "
  //"-v 4,raw48,Start_Stop_Count "
  //"-v 5,raw16(raw16),Reallocated_Sector_Ct "
  //"-v 9,raw24(raw8),Power_On_Hours "
  //"-v 12,raw48,Power_Cycle_Count "
    "-v 170,raw48,Reserve_Block_Count "
    "-v 171,raw48,Program_Fail_Count "
    "-v 172,raw48,Erase_Fail_Count "
    "-v 174,raw48,Unexpect_Power_Loss_Ct " // Missing in 710 specification from September 2011
    "-v 183,raw48,SATA_Downshift_Count "
  //"-v 184,raw48,End-to-End_Error "
  //"-v 187,raw48,Reported_Uncorrect "
  //"-v 190,tempminmax,Airflow_Temperature_Cel "
    "-v 192,raw48,Unsafe_Shutdown_Count "
    "-v 225,raw48,Host_Writes_32MiB "
    "-v 226,raw48,Workld_Media_Wear_Indic " // Timed Workload Media Wear Indicator (percent*1024)
    "-v 227,raw48,Workld_Host_Reads_Perc "  // Timed Workload Host Reads Percentage
    "-v 228,raw48,Workload_Minutes " // 226,227,228 can be reset by 'smartctl -t vendor,0x40'
  //"-v 232,raw48,Available_Reservd_Space "
  //"-v 233,raw48,Media_Wearout_Indicator "
    "-v 241,raw48,Host_Writes_32MiB "
    "-v 242,raw48,Host_Reads_32MiB"
  },
  { "Intel 510 Series SSDs",
    "INTEL SSDSC2MH(120|250)A2",
    "", "",
  //"-v 3,raw16(avg16),Spin_Up_Time "
  //"-v 4,raw48,Start_Stop_Count "
  //"-v 5,raw16(raw16),Reallocated_Sector_Ct "
  //"-v 9,raw24(raw8),Power_On_Hours "
  //"-v 12,raw48,Power_Cycle_Count "
    "-v 192,raw48,Unsafe_Shutdown_Count "
    "-v 225,raw48,Host_Writes_32MiB "
  //"-v 232,raw48,Available_Reservd_Space "
  //"-v 233,raw48,Media_Wearout_Indicator"
  },
  { "Intel 520 Series SSDs", // tested with INTEL SSDSC2CW120A3/400i, SSDSC2BW480A3F/400i
    "INTEL SSDSC2[BC]W(060|120|180|240|480)A3F?",
    "", "",
  //"-v 5,raw16(raw16),Reallocated_Sector_Ct "
    "-v 9,msec24hour32,Power_On_Hours_and_Msec "
  //"-v 12,raw48,Power_Cycle_Count "
    "-v 170,raw48,Available_Reservd_Space "
    "-v 171,raw48,Program_Fail_Count "
    "-v 172,raw48,Erase_Fail_Count "
    "-v 174,raw48,Unexpect_Power_Loss_Ct "
  //"-v 184,raw48,End-to-End_Error "
    "-v 187,raw48,Uncorrectable_Error_Cnt "
  //"-v 192,raw48,Power-Off_Retract_Count "
    "-v 225,raw48,Host_Writes_32MiB "
    "-v 226,raw48,Workld_Media_Wear_Indic "
    "-v 227,raw48,Workld_Host_Reads_Perc "
    "-v 228,raw48,Workload_Minutes "
  //"-v 232,raw48,Available_Reservd_Space "
  //"-v 233,raw48,Media_Wearout_Indicator "
    "-v 241,raw48,Host_Writes_32MiB "
    "-v 242,raw48,Host_Reads_32MiB "
    "-v 249,raw48,NAND_Writes_1GiB"
  },
  { "Intel 525 Series SSDs", // mSATA, tested with SSDMCEAC120B3/LLLi
    "INTEL SSDMCEAC(030|060|090|120|180|240)B3",
    "", "",
  //"-v 5,raw16(raw16),Reallocated_Sector_Ct "
    "-v 9,msec24hour32,Power_On_Hours_and_Msec "
  //"-v 12,raw48,Power_Cycle_Count "
    "-v 170,raw48,Available_Reservd_Space "
    "-v 171,raw48,Program_Fail_Count "
    "-v 172,raw48,Erase_Fail_Count "
    "-v 174,raw48,Unexpect_Power_Loss_Ct "
    "-v 183,raw48,SATA_Downshift_Count "
  //"-v 184,raw48,End-to-End_Error "
    "-v 187,raw48,Uncorrectable_Error_Cnt "
  //"-v 190,tempminmax,Airflow_Temperature_Cel "
  //"-v 192,raw48,Power-Off_Retract_Count "
  //"-v 199,raw48,UDMA_CRC_Error_Count "
    "-v 225,raw48,Host_Writes_32MiB "
    "-v 226,raw48,Workld_Media_Wear_Indic "
    "-v 227,raw48,Workld_Host_Reads_Perc "
    "-v 228,raw48,Workload_Minutes "
  //"-v 232,raw48,Available_Reservd_Space "
  //"-v 233,raw48,Media_Wearout_Indicator "
    "-v 241,raw48,Host_Writes_32MiB "
    "-v 242,raw48,Host_Reads_32MiB "
    "-v 249,raw48,NAND_Writes_1GiB"
  },
  { "Intel 530 Series SSDs", // tested with INTEL SSDSC2BW180A4/DC12, SSDSC2BW240A4/DC12
    "INTEL SSDSC2BW(080|120|180|240|360|480)A4",
    "", "",
  //"-v 5,raw16(raw16),Reallocated_Sector_Ct "
    "-v 9,msec24hour32,Power_On_Hours_and_Msec "
  //"-v 12,raw48,Power_Cycle_Count "
    "-v 170,raw48,Available_Reservd_Space "
    "-v 171,raw48,Program_Fail_Count "
    "-v 172,raw48,Erase_Fail_Count "
    "-v 174,raw48,Unexpect_Power_Loss_Ct "
    "-v 183,raw48,SATA_Downshift_Count "
  //"-v 184,raw48,End-to-End_Error "
    "-v 187,raw48,Uncorrectable_Error_Cnt "
  //"-v 190,tempminmax,Airflow_Temperature_Cel "
  //"-v 192,raw48,Power-Off_Retract_Count "
  //"-v 199,raw48,UDMA_CRC_Error_Count "
    "-v 225,raw48,Host_Writes_32MiB "
    "-v 226,raw48,Workld_Media_Wear_Indic "
    "-v 227,raw48,Workld_Host_Reads_Perc "
    "-v 228,raw48,Workload_Minutes "
  //"-v 232,raw48,Available_Reservd_Space "
  //"-v 233,raw48,Media_Wearout_Indicator "
    "-v 241,raw48,Host_Writes_32MiB "
    "-v 242,raw48,Host_Reads_32MiB "
    "-v 249,raw48,NAND_Writes_1GiB"
  },
  { "Intel 330/335 Series SSDs", // tested with INTEL SSDSC2CT180A3/300i, SSDSC2CT240A3/300i,
      // INTEL SSDSC2CT240A4/335t
    "INTEL SSDSC2CT(060|120|180|240)A[34]", // A4 = 335 Series
    "", "",
  //"-v 5,raw16(raw16),Reallocated_Sector_Ct "
    "-v 9,msec24hour32,Power_On_Hours_and_Msec "
  //"-v 12,raw48,Power_Cycle_Count "
  //"-v 181,raw48,Program_Fail_Cnt_Total " // ] Missing in 330 specification from April 2012
  //"-v 182,raw48,Erase_Fail_Count_Total " // ]
  //"-v 192,raw48,Power-Off_Retract_Count "
    "-v 225,raw48,Host_Writes_32MiB "
  //"-v 232,raw48,Available_Reservd_Space "
  //"-v 233,raw48,Media_Wearout_Indicator "
    "-v 241,raw48,Host_Writes_32MiB "
    "-v 242,raw48,Host_Reads_32MiB "
    "-v 249,raw48,NAND_Writes_1GiB"
  },
  { "Intel 730 and DC S3500/S3700 Series SSDs", // tested with INTEL SSDSC2BP480G4, SSDSC2BB120G4/D2010355,
      // INTEL SSDSC2BB800G4T, SSDSC2BA200G3/5DV10250
    "INTEL SSDSC(1N|2B)[ABP](080|100|120|160|200|240|300|400|480|600|800)G[34]T?", // A=S3700, B=S3500, P=730
    "", "",
  //"-v 3,raw16(avg16),Spin_Up_Time "
  //"-v 4,raw48,Start_Stop_Count "
  //"-v 5,raw16(raw16),Reallocated_Sector_Ct "
  //"-v 9,raw24(raw8),Power_On_Hours "
  //"-v 12,raw48,Power_Cycle_Count "
    "-v 170,raw48,Available_Reservd_Space "
    "-v 171,raw48,Program_Fail_Count "
    "-v 172,raw48,Erase_Fail_Count "
    "-v 174,raw48,Unsafe_Shutdown_Count "
    "-v 175,raw16(raw16),Power_Loss_Cap_Test "
    "-v 183,raw48,SATA_Downshift_Count "
  //"-v 184,raw48,End-to-End_Error "
  //"-v 187,raw48,Reported_Uncorrect "
    "-v 190,tempminmax,Temperature_Case "
    "-v 192,raw48,Unsafe_Shutdown_Count "
    "-v 194,tempminmax,Temperature_Internal "
  //"-v 197,raw48,Current_Pending_Sector "
    "-v 199,raw48,CRC_Error_Count "
    "-v 225,raw48,Host_Writes_32MiB "
    "-v 226,raw48,Workld_Media_Wear_Indic " // Timed Workload Media Wear Indicator (percent*1024)
    "-v 227,raw48,Workld_Host_Reads_Perc "  // Timed Workload Host Reads Percentage
    "-v 228,raw48,Workload_Minutes " // 226,227,228 can be reset by 'smartctl -t vendor,0x40'
  //"-v 232,raw48,Available_Reservd_Space "
  //"-v 233,raw48,Media_Wearout_Indicator "
    "-v 234,raw24/raw32:04321,Thermal_Throttle "
    "-v 241,raw48,Host_Writes_32MiB "
    "-v 242,raw48,Host_Reads_32MiB"
  },
  { "Kingston branded X25-V SSDs", // fixed firmware
    "KINGSTON SSDNow 40GB",
    "2CV102(J[89A-Z]|[K-Z].)", // >= "2CV102J8"
    "",
    "-v 192,raw48,Unsafe_Shutdown_Count "
    "-v 225,raw48,Host_Writes_32MiB "
    "-v 226,raw48,Workld_Media_Wear_Indic "
    "-v 227,raw48,Workld_Host_Reads_Perc "
    "-v 228,raw48,Workload_Minutes"
  },
  { "Kingston branded X25-V SSDs", // buggy or unknown firmware
    "KINGSTON SSDNow 40GB",
    "",
    "This drive may require a firmware update to\n"
    "fix possible drive hangs when reading SMART self-test log.\n"
    "To update Kingston branded drives, a modified Intel update\n"
    "tool must be used. Search for \"kingston 40gb firmware\".",
    "-v 192,raw48,Unsafe_Shutdown_Count "
    "-v 225,raw48,Host_Writes_32MiB "
    "-v 226,raw48,Workld_Media_Wear_Indic "
    "-v 227,raw48,Workld_Host_Reads_Perc "
    "-v 228,raw48,Workload_Minutes"
  },
  { "JMicron based SSDs", // JMicron JMF60x
    "Kingston SSDNow V Series [0-9]*GB|" // tested with Kingston SSDNow V Series 64GB/B090522a
    "TS(2|4|8|16|32|64|128|192)GSSD(18|25)[MS]?-[MS]", // Transcend IDE and SATA, tested with
      // TS32GSSD25-M/V090331, TS32GSSD18M-M/v090331
    "[BVv].*", // other Transcend SSD versions will be catched by subsequent entry
    "",
  //"-v 9,raw24(raw8),Power_On_Hours " // raw value always 0?
  //"-v 12,raw48,Power_Cycle_Count "
  //"-v 194,tempminmax,Temperature_Celsius " // raw value always 0?
    "-v 229,hex64:w012345r,Halt_System/Flash_ID " // Halt, Flash[7]
    "-v 232,hex64:w012345r,Firmware_Version_Info " // "YYMMDD", #Channels, #Banks
    "-v 233,hex48:w01234,ECC_Fail_Record " // Fail number, Row[3], Channel, Bank
    "-v 234,raw24/raw24:w01234,Avg/Max_Erase_Count "
    "-v 235,raw24/raw24:w01z23,Good/Sys_Block_Count"
  },
  { "JMicron based SSDs", // JMicron JMF61x, JMF661
    "ADATA S596 Turbo|"  // tested with ADATA S596 Turbo 256GB SATA SSD (JMicron JMF616)
    "ADATA SP600|"  // tested with ADATA SP600/2.4 (JMicron JMF661)
    "APPLE SSD TS.*|"  // Toshiba?, tested with APPLE SSD TS064C/CJAA0201
    "KINGSTON SNV425S2(64|128)GB|"  // SSDNow V Series (2. Generation, JMF618),
                                    // tested with KINGSTON SNV425S264GB/C091126a
    "KINGSTON SSDNOW 30GB|" // tested with KINGSTON SSDNOW 30GB/AJXA0202
    "KINGSTON SS100S2(8|16)G|"  // SSDNow S100 Series, tested with KINGSTON SS100S28G/D100309a
    "KINGSTON SVP?100S2B?(64|96|128|256|512)G|"  // SSDNow V100/V+100 Series,
      // tested with KINGSTON SVP100S296G/CJR10202, KINGSTON SV100S2256G/D110225a
    "KINGSTON SV200S3(64|128|256)G|" // SSDNow V200 Series, tested with KINGSTON SV200S3128G/E120506a
    "TOSHIBA THNS128GG4BBAA|"  // Toshiba / Super Talent UltraDrive DX,
                               // tested with Toshiba 128GB 2.5" SSD (built in MacBooks)
    "TOSHIBA THNSNC128GMLJ|" // tested with THNSNC128GMLJ/CJTA0202 (built in Toshiba Protege/Dynabook)
    "TS(8|16|32|64|128|192|256|512)GSSD25S?-(MD?|S)", // Transcend IDE and SATA (JMF612), tested with
      // TS256GSSD25S-M/101028, TS32GSSD25-M/20101227
    "", "",
  //"-v 1,raw48,Raw_Read_Error_Rate "
  //"-v 2,raw48,Throughput_Performance "
    "-v 3,raw48,Unknown_Attribute "
  //"-v 5,raw16(raw16),Reallocated_Sector_Ct "
    "-v 7,raw48,Unknown_Attribute "
    "-v 8,raw48,Unknown_Attribute "
  //"-v 9,raw24(raw8),Power_On_Hours "
    "-v 10,raw48,Unknown_Attribute "
  //"-v 12,raw48,Power_Cycle_Count "
  //"-v 167,raw48,Unknown_Attribute "
    "-v 168,raw48,SATA_Phy_Error_Count "
  //"-v 169,raw48,Unknown_Attribute "
    "-v 170,raw16,Bad_Block_Count "
    "-v 173,raw16,Erase_Count " // JMF661: different?
    "-v 175,raw48,Bad_Cluster_Table_Count "
    "-v 192,raw48,Unexpect_Power_Loss_Ct "
  //"-v 194,tempminmax,Temperature_Celsius "
  //"-v 197,raw48,Current_Pending_Sector "
    "-v 240,raw48,Unknown_Attribute"
  },
  { "Plextor M3/M5 (Pro) Series SSDs", // Marvell 88SS9174 (M3, M5S), 88SS9187 (M5Pro), tested with
      // PLEXTOR PX-128M3/1.01, PX-128M3P/1.04, PX-256M3/1.05, PX-128M5S/1.02, PX-256M5S/1.03,
      // PX-128M5M/1.05, PX-128M5S/1.05, PX-128M5Pro/1.05, PX-512M5Pro/1.06
      // (1.04/5 Firmware self-test log lifetime unit is bogus, possibly 1/256 hours)
    "PLEXTOR PX-(64|128|256|512)M(3P?|5[MS]|5Pro)",
    "", "",
  //"-v 1,raw48,Raw_Read_Error_Rate "
  //"-v 5,raw16(raw16),Reallocated_Sector_Ct "
  //"-v 9,raw24(raw8),Power_On_Hours "
  //"-v 12,raw48,Power_Cycle_Count "
  //"-v 177,raw48,Wear_Leveling_Count "
  //"-v 178,raw48,Used_Rsvd_Blk_Cnt_Chip "
  //"-v 181,raw48,Program_Fail_Cnt_Total "
  //"-v 182,raw48,Erase_Fail_Count_Total "
  //"-v 187,raw48,Reported_Uncorrect "
  //"-v 192,raw48,Power-Off_Retract_Count "
  //"-v 196,raw16(raw16),Reallocated_Event_Count "
  //"-v 198,raw48,Offline_Uncorrectable "
  //"-v 199,raw48,UDMA_CRC_Error_Count "
  //"-v 232,raw48,Available_Reservd_Space "
    "-v 241,raw48,Host_Writes_32MiB "
    "-v 242,raw48,Host_Reads_32MiB"
  },
  { "Samsung based SSDs",
    "SAMSUNG SSD PM800 .*GB|"  // SAMSUNG PM800 SSDs, tested with SAMSUNG SSD PM800 TH 64GB/VBM25D1Q
    "SAMSUNG SSD PM810 .*GB|"  // SAMSUNG PM810 (470 series) SSDs, tested with SAMSUNG SSD PM810 2.5" 128GB/AXM06D1Q
    "SAMSUNG 470 Series SSD|"  // tested with SAMSUNG 470 Series SSD 64GB/AXM09B1Q
    "SAMSUNG SSD 830 Series|"  // tested with SAMSUNG SSD 830 Series 64GB/CXM03B1Q
    "Samsung SSD 840 (PRO )?Series|" // tested with Samsung SSD 840 PRO Series 128GB/DXM04B0Q,
      // Samsung SSD 840 Series/DXT06B0Q
    "Samsung SSD 840 EVO ([0-9]*G|1T)B( mSATA)?|"  // tested with Samsung SSD 840 EVO (120|250|500)GB/EXT0AB0Q,
      // Samsung SSD 840 EVO (120|250)GB/EXT0BB6Q, 1TB/EXT0BB0Q, 120GB mSATA/EXT41B6Q
    "SAMSUNG MZ7WD((120|240)HAFV|480HAGM|960HAGP)-00003", // SM843T Series, tested with
      // SAMSUNG MZ7WD120HAFV-00003/DXM85W3Q
    "", "",
  //"-v 5,raw16(raw16),Reallocated_Sector_Ct "
  //"-v 9,raw24(raw8),Power_On_Hours "
  //"-v 12,raw48,Power_Cycle_Count "
  //"-v 175,raw48,Program_Fail_Count_Chip "
  //"-v 176,raw48,Erase_Fail_Count_Chip "
  //"-v 177,raw48,Wear_Leveling_Count "
  //"-v 178,raw48,Used_Rsvd_Blk_Cnt_Chip "
  //"-v 179,raw48,Used_Rsvd_Blk_Cnt_Tot "
  //"-v 180,raw48,Unused_Rsvd_Blk_Cnt_Tot "
  //"-v 181,raw48,Program_Fail_Cnt_Total "
  //"-v 182,raw48,Erase_Fail_Count_Total "
  //"-v 183,raw48,Runtime_Bad_Block "
  //"-v 184,raw48,End-to-End_Error " // SM843T Series
    "-v 187,raw48,Uncorrectable_Error_Cnt "
  //"-v 190,tempminmax,Airflow_Temperature_Cel "  // seems to be some sort of temperature value for 470 Series?
  //"-v 194,tempminmax,Temperature_Celsius "
    "-v 195,raw48,ECC_Error_Rate "
  //"-v 198,raw48,Offline_Uncorrectable "
    "-v 199,raw48,CRC_Error_Count "
    "-v 201,raw48,Supercap_Status "
    "-v 202,raw48,Exception_Mode_Status "
    "-v 235,raw48,POR_Recovery_Count " // 830/840 Series
  //"-v 241,raw48,Total_LBAs_Written"
  },
  { "Marvell based SanDisk SSDs",
    "SanDisk SD5SG2[0-9]*G1052E|" // X100 (88SS9174), tested with SanDisk SD5SG2256G1052E/10.04.01
    "SanDisk SD6SB1M[0-9]*G1022I|" // X110 (88SS9175), tested with SanDisk SD6SB1M(064|256)G1022I/X231600
    "SanDisk SDSSDHP[0-9]*G|" // Ultra Plus (88SS9175), tested with SanDisk SDSSDHP128G/X23[01]6RL
    "SanDisk SDSSDXP[0-9]*G", // Extreme II (88SS9187), tested with SanDisk SDSSDXP480G/R1311
    "", "",
  //"-v 5,raw16(raw16),Reallocated_Sector_Ct "
  //"-v 9,raw24(raw8),Power_On_Hours "
  //"-v 12,raw48,Power_Cycle_Count "
    "-v 166,raw48,Min_W/E_Cycle "
    "-v 167,raw48,Min_Bad_Block/Die "
    "-v 168,raw48,Maximum_Erase_Cycle "
    "-v 169,raw48,Total_Bad_Block "
    "-v 171,raw48,Program_Fail_Count "
    "-v 172,raw48,Erase_Fail_Count "
    "-v 173,raw48,Avg_Write_Erase_Ct "
    "-v 174,raw48,Unexpect_Power_Loss_Ct "
  //"-v 187,raw48,Reported_Uncorrect "
  //"-v 194,tempminmax,Temperature_Celsius "
    "-v 212,raw48,SATA_PHY_Error "
    "-v 230,raw48,Perc_Write_Erase_Count "
    "-v 232,raw48,Perc_Avail_Resrvd_Space "
    "-v 233,raw48,Total_NAND_Writes_GiB "
    "-v 241,raw48,Total_Writes_GiB "
    "-v 242,raw48,Total_Reads_GiB "
  //"-v 243,raw48,Unknown_Attribute "
  },
  { "SanDisk based SSDs",
    "SanDisk iSSD P4 [0-9]*GB|" // tested with SanDisk iSSD P4 16GB/SSD 9.14
    "SanDisk SDSSDP[0-9]*G|" // tested with SanDisk SDSSDP064G/1.0.0, SDSSDP128G/2.0.0
    "SanDisk SSD i100 [0-9]*GB|" // tested with SanDisk SSD i100 8GB/11.56.04, 24GB/11.56.04
    "SanDisk SSD U100 ([0-9]*GB|SMG2)", // tested with SanDisk SSD U100 8GB/10.56.00, 256GB/10.01.02, SMG2/10.56.04
    "", "",
  //"-v 5,raw16(raw16),Reallocated_Sector_Ct "
  //"-v 9,raw24(raw8),Power_On_Hours "
  //"-v 12,raw48,Power_Cycle_Count "
    "-v 171,raw48,Program_Fail_Count "
    "-v 172,raw48,Erase_Fail_Count "
    "-v 173,raw48,Avg_Write_Erase_Ct "
    "-v 174,raw48,Unexpect_Power_Loss_Ct "
  //"-v 187,raw48,Reported_Uncorrect "
    "-v 230,raw48,Perc_Write_Erase_Count "
    "-v 232,raw48,Perc_Avail_Resrvd_Space "
    "-v 234,raw48,Perc_Write_Erase_Ct_BC "
  //"-v 241,raw48,Total_LBAs_Written "
  //"-v 242,raw48,Total_LBAs_Read "
  },
  { "Smart Storage Systems Xcel-10 SSDs",  // based on http://www.smartm.com/files/salesLiterature/storage/xcel10.pdf
    "SMART A25FD-(32|64|128)GI32N", // tested with SMART A25FD-128GI32N/B9F23D4K
    "",
    "", // attributes info from http://www.adtron.com/pdf/SMART_Attributes_Xcel-10_810800014_RevB.pdf
    "-v 1,raw48,Not_Supported "
    "-v 2,raw48,Not_Supported "
  //"-v 9,raw24(raw8),Power_On_Hours "
  //"-v 12,raw48,Power_Cycle_Count "
    "-v 191,raw48,Not_Supported "
  //"-v 192,raw48,Power-Off_Retract_Count "
    "-v 197,raw48,ECC_Error_Count "
  //"-v 198,raw48,Offline_Uncorrectable "
  //"-v 199,raw48,UDMA_CRC_Error_Count "
    "-v 251,raw48,Min_Spares_Remain_Perc " // percentage of the total number of spare blocks available
    "-v 252,raw48,Added_Bad_Flash_Blk_Ct " // number of bad flash blocks
    "-v 254,raw48,Total_Erase_Blocks_Ct" // number of times the drive has erased any erase block
  },
  { "Smart Storage Systems XceedSecure2 SSDs",
    "(SMART|Adtron) ([AIS]25FBS|S35FCS).*",
    "", "",
    "-v 9,sec2hour,Power_On_Hours "
    "-v 194,hex64,Proprietary_194"
  },
  { "Smart Storage Systems XceedUltraX/Adtron A25FBX SSDs",
    "(SMART|Adtron) (A|I)25FBX.*",
    "", "",
    "-v 9,hex64,Proprietary_9 "
    "-v 194,hex48,Proprietary_194"
  },
  { "Smart Storage Systems Adtron A25FB 2xN SSDs",
    "(SMART|Adtron) A25FB.*2.N",
    "", "",
    "-v 110,hex64,Proprietary_HWC "
    "-v 111,hex64,Proprietary_MP "
    "-v 112,hex64,Proprietary_RtR "
    "-v 113,hex64,Proprietary_RR "
    "-v 120,hex64,Proprietary_HFAll "
    "-v 121,hex64,Proprietary_HF1st "
    "-v 122,hex64,Proprietary_HF2nd "
    "-v 123,hex64,Proprietary_HF3rd "
    "-v 125,hex64,Proprietary_SFAll "
    "-v 126,hex64,Proprietary_SF1st "
    "-v 127,hex64,Proprietary_SF2nd "
    "-v 128,hex64,Proprietary_SF3rd "
    "-v 194,raw24/raw32:zvzzzw,Fractional_Temperature"
  },
  { "Smart Storage Systems Adtron A25FB 3xN SSDs",
    "(SMART|Adtron) A25FB-.*3.N",
    "", "",
    "-v 9,sec2hour,Power_On_Hours "
    "-v 113,hex48,Proprietary_RR "
    "-v 130,raw48:54321,Minimum_Spares_All_Zs"
  //"-v 194,tempminmax,Temperature_Celsius"
  },
  { "STEC Mach2 CompactFlash Cards", // tested with STEC M2P CF 1.0.0/K1385MS
    "STEC M2P CF 1.0.0",
    "", "",
    "-v 100,raw48,Erase_Program_Cycles "
    "-v 103,raw48,Remaining_Energy_Storg "
    "-v 170,raw48,Reserved_Block_Count "
    "-v 171,raw48,Program_Fail_Count "
    "-v 172,raw48,Erase_Fail_Count "
    "-v 173,raw48,Wear_Leveling_Count "
    "-v 174,raw48,Unexpect_Power_Loss_Ct "
    "-v 211,raw48,Unknown_Attribute " // ] Missing in specification
    "-v 212,raw48,Unknown_Attribute"  // ] from September 2012
  },
  { "Transcend CompactFlash Cards", // tested with TRANSCEND/20080820,
      // TS4GCF133/20100709, TS16GCF133/20100709, TS16GCF150/20110407
    "TRANSCEND|TS(4|8|16)GCF(133|150)",
    "", "",
    "-v 7,raw48,Unknown_Attribute "
    "-v 8,raw48,Unknown_Attribute"
  },
  { "Marvell SSD SD88SA024BA0 (SUN branded)",
    "MARVELL SD88SA024BA0 SUN24G 0902M0054V",
    "", "", ""
  },
  { "HP 1TB SATA disk GB1000EAFJL",
    "GB1000EAFJL",
    "", "", ""
  },
  { "HP 500GB SATA disk MM0500EANCR",
    "MM0500EANCR",
    "", "", ""
  },
  { "HP 250GB SATA disk VB0250EAVER",
    "VB0250EAVER",
    "", "", ""
  },
  { "IBM Deskstar 60GXP",  // ER60A46A firmware
    "(IBM-|Hitachi )?IC35L0[12346]0AVER07.*",
    "ER60A46A",
    "", ""
  },
  { "IBM Deskstar 60GXP",  // All other firmware
    "(IBM-|Hitachi )?IC35L0[12346]0AVER07.*",
    "",
    "IBM Deskstar 60GXP drives may need upgraded SMART firmware.\n"
    "Please see http://haque.net/dtla_update/",
    ""
  },
  { "IBM Deskstar 40GV & 75GXP (A5AA/A6AA firmware)",
    "(IBM-)?DTLA-30[57]0[123467][05].*",
    "T[WX][123468AG][OF]A[56]AA",
    "", ""
  },
  { "IBM Deskstar 40GV & 75GXP (all other firmware)",
    "(IBM-)?DTLA-30[57]0[123467][05].*",
    "",
    "IBM Deskstar 40GV and 75GXP drives may need upgraded SMART firmware.\n"
    "Please see http://haque.net/dtla_update/",
    ""
  },
  { "", // ExcelStor J240, J340, J360, J680, J880 and J8160
    "ExcelStor Technology J(24|34|36|68|88|816)0",
    "", "", ""
  },
  { "", // Fujitsu M1623TAU
    "FUJITSU M1623TAU",
    "",
    "",
    "-v 9,seconds"
  },
  { "Fujitsu MHG",
    "FUJITSU MHG2...ATU?.*",
    "",
    "",
    "-v 9,seconds"
  },
  { "Fujitsu MHH",
    "FUJITSU MHH2...ATU?.*",
    "",
    "",
    "-v 9,seconds"
  },
  { "Fujitsu MHJ",
    "FUJITSU MHJ2...ATU?.*",
    "",
    "",
    "-v 9,seconds"
  },
  { "Fujitsu MHK",
    "FUJITSU MHK2...ATU?.*",
    "",
    "",
    "-v 9,seconds"
  },
  { "",  // Fujitsu MHL2300AT
    "FUJITSU MHL2300AT",
    "",
    "This drive's firmware has a harmless Drive Identity Structure\n"
      "checksum error bug.",
    "-v 9,seconds"
  },
  { "",  // MHM2200AT, MHM2150AT, MHM2100AT, MHM2060AT
    "FUJITSU MHM2(20|15|10|06)0AT",
    "",
    "This drive's firmware has a harmless Drive Identity Structure\n"
      "checksum error bug.",
    "-v 9,seconds"
  },
  { "Fujitsu MHN",
    "FUJITSU MHN2...AT",
    "",
    "",
    "-v 9,seconds"
  },
  { "", // Fujitsu MHR2020AT
    "FUJITSU MHR2020AT",
    "",
    "",
    "-v 9,seconds"
  },
  { "", // Fujitsu MHR2040AT
    "FUJITSU MHR2040AT",
    "",    // Tested on 40BA
    "",
    "-v 9,seconds -v 192,emergencyretractcyclect "
    "-v 198,offlinescanuncsectorct -v 200,writeerrorcount"
  },
  { "Fujitsu MHS AT",
    "FUJITSU MHS20[6432]0AT(  .)?",
    "",
    "",
    "-v 9,seconds -v 192,emergencyretractcyclect "
    "-v 198,offlinescanuncsectorct -v 200,writeerrorcount "
    "-v 201,detectedtacount"
  },
  { "Fujitsu MHT", // tested with FUJITSU MHT2030AC/909B
    "FUJITSU MHT2...(AC|AH|AS|AT|BH)U?.*",
    "",
    "",
    "-v 9,seconds"
  },
  { "Fujitsu MHU",
    "FUJITSU MHU2...ATU?.*",
    "",
    "",
    "-v 9,seconds"
  },
  { "Fujitsu MHV",
    "FUJITSU MHV2...(AH|AS|AT|BH|BS|BT).*",
    "",
    "",
    "-v 9,seconds"
  },
  { "Fujitsu MPA..MPG",
    "FUJITSU MP[A-G]3...A[HTEV]U?.*",
    "",
    "",
    "-v 9,seconds"
  },
  { "Fujitsu MHY BH",
    "FUJITSU MHY2(04|06|08|10|12|16|20|25)0BH.*",
    "", "",
    "-v 240,raw48,Transfer_Error_Rate"
  },
  { "Fujitsu MHW AC", // tested with FUJITSU MHW2060AC/00900004
    "FUJITSU MHW20(40|60)AC",
    "", "", ""
  },
  { "Fujitsu MHW BH",
    "FUJITSU MHW2(04|06|08|10|12|16)0BH.*",
    "", "", ""
  },
  { "Fujitsu MHW BJ",
    "FUJITSU MHW2(08|12|16)0BJ.*",
    "", "", ""
  },
  { "Fujitsu MHZ BH",
    "FUJITSU MHZ2(04|08|12|16|20|25|32)0BH.*",
    "", "", ""
  },
  { "Fujitsu MHZ BJ",
    "FUJITSU MHZ2(08|12|16|20|25|32)0BJ.*",
    "",
    "",
    "-v 9,minutes"
  },
  { "Fujitsu MHZ BS",
    "FUJITSU MHZ2(12|25)0BS.*",
    "", "", ""
  },
  { "Fujitsu MHZ BK",
    "FUJITSU MHZ2(08|12|16|25)0BK.*",
    "", "", ""
  },
  { "Fujitsu MJA BH",
    "FUJITSU MJA2(08|12|16|25|32|40|50)0BH.*",
    "", "", ""
  },
  { "", // Samsung SV4012H (known firmware)
    "SAMSUNG SV4012H",
    "RM100-08",
    "",
    "-v 9,halfminutes -F samsung"
  },
  { "", // Samsung SV4012H (all other firmware)
    "SAMSUNG SV4012H",
    "",
    "May need -F samsung disabled; see manual for details.",
    "-v 9,halfminutes -F samsung"
  },
  { "", // Samsung SV0412H (known firmware)
    "SAMSUNG SV0412H",
    "SK100-01",
    "",
    "-v 9,halfminutes -v 194,10xCelsius -F samsung"
  },
  { "", // Samsung SV0412H (all other firmware)
    "SAMSUNG SV0412H",
    "",
    "May need -F samsung disabled; see manual for details.",
    "-v 9,halfminutes -v 194,10xCelsius -F samsung"
  },
  { "", // Samsung SV1204H (known firmware)
    "SAMSUNG SV1204H",
    "RK100-1[3-5]",
    "",
    "-v 9,halfminutes -v 194,10xCelsius -F samsung"
  },
  { "", // Samsung SV1204H (all other firmware)
    "SAMSUNG SV1204H",
    "",
    "May need -F samsung disabled; see manual for details.",
    "-v 9,halfminutes -v 194,10xCelsius -F samsung"
  },
  { "", // SAMSUNG SV0322A tested with FW JK200-35
    "SAMSUNG SV0322A",
    "", "", ""
  },
  { "SAMSUNG SpinPoint V80", // tested with SV1604N/TR100-23
    "SAMSUNG SV(0211|0401|0612|0802|1203|1604)N",
    "",
    "",
    "-v 9,halfminutes -F samsung2"
  },
  { "", // SAMSUNG SP40A2H with RR100-07 firmware
    "SAMSUNG SP40A2H",
    "RR100-07",
    "",
    "-v 9,halfminutes -F samsung"
  },
  { "", // SAMSUNG SP80A4H with RT100-06 firmware
    "SAMSUNG SP80A4H",
    "RT100-06",
    "",
    "-v 9,halfminutes -F samsung"
  },
  { "", // SAMSUNG SP8004H with QW100-61 firmware
    "SAMSUNG SP8004H",
    "QW100-61",
    "",
    "-v 9,halfminutes -F samsung"
  },
  { "SAMSUNG SpinPoint F1 DT", // tested with HD103UJ/1AA01113
    "SAMSUNG HD(083G|16[12]G|25[12]H|32[12]H|50[12]I|642J|75[23]L|10[23]U)J",
    "", "", ""
  },
  { "SAMSUNG SpinPoint F1 EG", // tested with HD103UI/1AA01113
    "SAMSUNG HD(252H|322H|502I|642J|753L|103U)I",
    "", "", ""
  },
  { "SAMSUNG SpinPoint F1 RE", // tested with HE103UJ/1AA01113
    "SAMSUNG HE(252H|322H|502I|642J|753L|103U)J",
    "", "", ""
  },
  { "SAMSUNG SpinPoint F2 EG", // tested with HD154UI/1AG01118
    "SAMSUNG HD(502H|10[23]S|15[34]U)I",
    "", "", ""
  },
  { "SAMSUNG SpinPoint F3", // tested with HD502HJ/1AJ100E4
    "SAMSUNG HD(502H|754J|103S)J",
    "", "", ""
  },
  { "Seagate Barracuda SpinPoint F3", // tested with ST1000DM005 HD103SJ/1AJ100E5
    "ST[0-9DM]* HD(502H|754J|103S)J",
    "", "", ""
  },
  { "SAMSUNG SpinPoint F3 EG", // tested with HD503HI/1AJ100E4, HD153WI/1AN10002
    "SAMSUNG HD(253G|(324|503)H|754J|105S|(153|203)W)I",
    "", "", ""
  },
  { "SAMSUNG SpinPoint F3 RE", // tested with HE103SJ/1AJ30001
    "SAMSUNG HE(502H|754J|103S)J",
    "", "", ""
  },
  { "Seagate Samsung Spinpoint F4", // tested with ST250DM001 HD256GJ/1AR10001
    "ST(250|320)DM001 HD(256G|322G|323H)J",
    "", "", ""
  },
  { "SAMSUNG SpinPoint F4 EG (AF)",// tested with HD204UI/1AQ10001(buggy|fixed)
    "SAMSUNG HD(155|204)UI",
    "", // 1AQ10001
    "Using smartmontools or hdparm with this\n"
    "drive may result in data loss due to a firmware bug.\n"
    "****** THIS DRIVE MAY OR MAY NOT BE AFFECTED! ******\n"
    "Buggy and fixed firmware report same version number!\n"
    "See the following web pages for details:\n"
    "http://knowledge.seagate.com/articles/en_US/FAQ/223571en\n"
    "http://www.smartmontools.org/wiki/SamsungF4EGBadBlocks",
    ""
  },
  { "SAMSUNG SpinPoint S250", // tested with HD200HJ/KF100-06
    "SAMSUNG HD(162|200|250)HJ",
    "", "", ""
  },
  { "SAMSUNG SpinPoint T133", // tested with HD300LJ/ZT100-12, HD400LJ/ZZ100-14, HD401LJ/ZZ100-15
    "SAMSUNG HD(250KD|(30[01]|320|40[01])L[DJ])",
    "", "", ""
  },
  { "SAMSUNG SpinPoint T166", // tested with HD501LJ/CR100-1[01]
    "SAMSUNG HD(080G|160H|32[01]K|403L|50[01]L)J",
    "", "",
    "-v 197,increasing" // at least HD501LJ/CR100-11
  },
  { "SAMSUNG SpinPoint P120", // VF100-37 firmware, tested with SP2514N/VF100-37
    "SAMSUNG SP(16[01]3|2[05][01]4)[CN]",
    "VF100-37",
    "",
    "-F samsung3"
  },
  { "SAMSUNG SpinPoint P120", // other firmware, tested with SP2504C/VT100-33
    "SAMSUNG SP(16[01]3|2[05][01]4)[CN]",
    "",
    "May need -F samsung3 enabled; see manual for details.",
    ""
  },
  { "SAMSUNG SpinPoint P80 SD", // tested with HD160JJ/ZM100-33
    "SAMSUNG HD(080H|120I|160J)J",
    "", "", ""
  },
  { "SAMSUNG SpinPoint P80", // BH100-35 firmware, tested with SP0842N/BH100-35
    "SAMSUNG SP(0451|08[0124]2|12[0145]3|16[0145]4)[CN]",
    "BH100-35",
    "",
    "-F samsung3"
  },
  { "SAMSUNG SpinPoint P80", // firmware *-35 or later
    "SAMSUNG SP(0451|08[0124]2|12[0145]3|16[0145]4)[CN]",
    ".*-3[5-9]",
    "May need -F samsung3 enabled; see manual for details.",
    ""
  },
  { "SAMSUNG SpinPoint P80", // firmware *-25...34, tested with
      // SP0401N/TJ100-30, SP1614C/SW100-25 and -34
    "SAMSUNG SP(04[05]1|08[0124]2|12[0145]3|16[0145]4)[CN]",
    ".*-(2[5-9]|3[0-4])",
    "",
    "-v 9,halfminutes -v 198,increasing"
  },
  { "SAMSUNG SpinPoint P80", // firmware *-23...24, tested with
    // SP0802N/TK100-23,
    // SP1213N/TL100-23,
    // SP1604N/TM100-23 and -24
    "SAMSUNG SP(0451|08[0124]2|12[0145]3|16[0145]4)[CN]",
    ".*-2[34]",
    "",
    "-v 9,halfminutes -F samsung2"
  },
  { "SAMSUNG SpinPoint P80", // unknown firmware
    "SAMSUNG SP(0451|08[0124]2|12[0145]3|16[0145]4)[CN]",
    "",
    "May need -F samsung2 or -F samsung3 enabled; see manual for details.",
    ""
  },
  { "SAMSUNG SpinPoint M40/60/80", // tested with HM120IC/AN100-16, HM160JI/AD100-16
    "SAMSUNG HM(0[468]0H|120I|1[026]0J)[CI]",
    "",
    "",
    "-v 9,halfminutes"
  },
  { "SAMSUNG SpinPoint M5", // tested with HM160HI/HH100-12
    "SAMSUNG HM(((061|080)G|(121|160)H|250J)I|160HC)",
    "", "", ""
  },
  { "SAMSUNG SpinPoint M6", // tested with HM320JI/2SS00_01 M6
    "SAMSUNG HM(251J|320[HJ]|[45]00L)I",
    "", "", ""
  },
  { "SAMSUNG SpinPoint M7", // tested with HM500JI/2AC101C4
    "SAMSUNG HM(250H|320I|[45]00J)I",
    "", "", ""
  },
  { "SAMSUNG SpinPoint M7E (AF)", // tested with HM321HI/2AJ10001, HM641JI/2AJ10001
    "SAMSUNG HM(161G|(251|321)H|501I|641J)I",
    "", "", ""
  },
  { "SAMSUNG SpinPoint M7U (USB)", // tested with HM252HX/2AC101C4
    "SAMSUNG HM(162H|252H|322I|502J)X",
    "", "", ""
  },
  { "SAMSUNG SpinPoint M8 (AF)", // tested with HN-M101MBB/2AR10001
    "SAMSUNG HN-M(250|320|500|640|750|101)MBB",
    "", "", ""
  },
  { "Seagate Momentus SpinPoint M8 (AF)", // tested with
      // ST750LM022 HN-M750MBB/2AR10001, ST320LM001 HN-M320MBB/2AR10002
    "ST(250|320|500|640|750|1000)LM0[012][124] HN-M[0-9]*MBB",
    "", "", ""
  },
  { "SAMSUNG SpinPoint M8U (USB)", // tested with HN-M500XBB/2AR10001
    "SAMSUNG HN-M(320|500|750|101)XBB",
    "", "", ""
  },
  { "Seagate Samsung SpinPoint M8U (USB)", // tested with ST1000LM025 HN-M101ABB/2AR10001
    "ST(250|320|500|640|750|1000)LM0[012][3459] HN-M[0-9]*ABB",
    "", "", ""
  },
  { "SAMSUNG SpinPoint MP5", // tested with HM250HJ/2AK10001
    "SAMSUNG HM(250H|320H|500J|640J)J",
    "", "", ""
  },
  { "SAMSUNG SpinPoint MT2", // tested with HM100UI/2AM10001
    "SAMSUNG HM100UI",
    "", "", ""
  },
  { "SAMSUNG HM100UX (S2 Portable)", // tested with HM100UX/2AM10001
    "SAMSUNG HM100UX",
    "", "", ""
  },
  { "SAMSUNG SpinPoint M", // tested with MP0402H/UC100-11
    "SAMSUNG MP0(302|402|603|804)H",
    "",
    "",
    "-v 9,halfminutes"
  },
  { "SAMSUNG SpinPoint N3U-3 (USB, 4KiB LLS)", // tested with HS25YJZ/3AU10-01
    "SAMSUNG HS(122H|2[05]YJ)Z",
    "", "", ""
  },
  { "Maxtor Fireball 541DX",
    "Maxtor 2B0(0[468]|1[05]|20)H1",
    "",
    "",
    "-v 9,minutes -v 194,unknown"
  },
  { "Maxtor Fireball 3",
    "Maxtor 2F0[234]0[JL]0",
    "",
    "",
    "-v 9,minutes"
  },
  { "Maxtor DiamondMax 1280 ATA",  // no self-test log, ATA2-Fast
    "Maxtor 8(1280A2|2160A4|2560A4|3840A6|4000A6|5120A8)",
    "",
    "",
    "-v 9,minutes"
  },
  { "Maxtor DiamondMax 2160 Ultra ATA",
    "Maxtor 8(2160D2|3228D3|3240D3|4320D4|6480D6|8400D8|8455D8)",
    "",
    "",
    "-v 9,minutes"
  },
  { "Maxtor DiamondMax 2880 Ultra ATA",
    "Maxtor 9(0510D4|0576D4|0648D5|0720D5|0840D6|0845D6|0864D6|1008D7|1080D8|1152D8)",
    "",
    "",
    "-v 9,minutes"
  },
  { "Maxtor DiamondMax 3400 Ultra ATA",
    "Maxtor 9(1(360|350|202)D8|1190D7|10[12]0D6|0840D5|06[48]0D4|0510D3|1(350|202)E8|1010E6|0840E5|0640E4)",
    "",
    "",
    "-v 9,minutes"
  },
  { "Maxtor DiamondMax D540X-4G",
    "Maxtor 4G(120J6|160J[68])",
    "",
    "",
    "-v 9,minutes -v 194,unknown"
  },
  { "Maxtor DiamondMax D540X-4K",
    "MAXTOR 4K(020H1|040H2|060H3|080H4)",
    "", "", ""
  },
  { "Maxtor DiamondMax Plus D740X",
    "MAXTOR 6L0(20[JL]1|40[JL]2|60[JL]3|80[JL]4)",
    "", "", ""
  },
  { "Maxtor DiamondMax Plus 5120 Ultra ATA 33",
    "Maxtor 9(0512D2|0680D3|0750D3|0913D4|1024D4|1360D6|1536D6|1792D7|2048D8)",
    "",
    "",
    "-v 9,minutes"
  },
  { "Maxtor DiamondMax Plus 6800 Ultra ATA 66",
    "Maxtor 9(2732U8|2390U7|204[09]U6|1707U5|1366U4|1024U3|0845U3|0683U2)",
    "",
    "",
    "-v 9,minutes"
  },
  { "Maxtor DiamondMax D540X-4D",
    "Maxtor 4D0(20H1|40H2|60H3|80H4)",
    "",
    "",
    "-v 9,minutes -v 194,unknown"
  },
  { "Maxtor DiamondMax 16",
    "Maxtor 4(R0[68]0[JL]0|R1[26]0L0|A160J0|R120L4)",
    "",
    "",
    "-v 9,minutes"
  },
  { "Maxtor DiamondMax 4320 Ultra ATA",
    "Maxtor (91728D8|91512D7|91303D6|91080D5|90845D4|90645D3|90648D[34]|90432D2)",
    "",
    "",
    "-v 9,minutes"
  },
  { "Maxtor DiamondMax 17 VL",
    "Maxtor 9(0431U1|0641U2|0871U2|1301U3|1741U4)",
    "",
    "",
    "-v 9,minutes"
  },
  { "Maxtor DiamondMax 20 VL",
    "Maxtor (94091U8|93071U6|92561U5|92041U4|91731U4|91531U3|91361U3|91021U2|90841U2|90651U2)",
    "",
    "",
    "-v 9,minutes"
  },
  { "Maxtor DiamondMax VL 30",  // U: ATA66, H: ATA100
    "Maxtor (33073U4|32049U3|31536U2|30768U1|33073H4|32305H3|31536H2|30768H1)",
    "",
    "",
    "-v 9,minutes"
  },
  { "Maxtor DiamondMax 36",
    "Maxtor (93652U8|92739U6|91826U4|91369U3|90913U2|90845U2|90435U1)",
    "",
    "",
    "-v 9,minutes"
  },
  { "Maxtor DiamondMax 40 ATA 66",
    "Maxtor 9(0684U2|1024U2|1362U3|1536U3|2049U4|2562U5|3073U6|4098U8)",
    "",
    "",
    "-v 9,minutes"
  },
  { "Maxtor DiamondMax Plus 40 (Ultra ATA 66 and Ultra ATA 100)",
    "Maxtor (54098[UH]8|53073[UH]6|52732[UH]6|52049[UH]4|51536[UH]3|51369[UH]3|51024[UH]2)",
    "",
    "",
    "-v 9,minutes"
  },
  { "Maxtor DiamondMax 40 VL Ultra ATA 100",
    "Maxtor 3(1024H1|1535H2|2049H2|3073H3|4098H4)( B)?",
    "",
    "",
    "-v 9,minutes"
  },
  { "Maxtor DiamondMax Plus 45 Ulta ATA 100",
    "Maxtor 5(4610H6|4098H6|3073H4|2049H3|1536H2|1369H2|1023H2)",
    "",
    "",
    "-v 9,minutes"
  },
  { "Maxtor DiamondMax 60 ATA 66",
    "Maxtor 9(1023U2|1536U2|2049U3|2305U3|3073U4|4610U6|6147U8)",
    "",
    "",
    "-v 9,minutes"
  },
  { "Maxtor DiamondMax 60 ATA 100",
    "Maxtor 9(1023H2|1536H2|2049H3|2305H3|3073H4|4098H6|4610H6|6147H8)",
    "",
    "",
    "-v 9,minutes"
  },
  { "Maxtor DiamondMax Plus 60",
    "Maxtor 5T0(60H6|40H4|30H3|20H2|10H1)",
    "",
    "",
    "-v 9,minutes"
  },
  { "Maxtor DiamondMax 80",
    "Maxtor (98196H8|96147H6)",
    "",
    "",
    "-v 9,minutes"
  },
  { "Maxtor DiamondMax 536DX",
    "Maxtor 4W(100H6|080H6|060H4|040H3|030H2)",
    "",
    "",
    "-v 9,minutes"
  },
  { "Maxtor DiamondMax Plus 8",
    "Maxtor 6(E0[234]|K04)0L0",
    "",
    "",
    "-v 9,minutes"
  },
  { "Maxtor DiamondMax 10 (ATA/133 and SATA/150)",
    "Maxtor 6(B(30|25|20|16|12|10|08)0[MPRS]|L(080[MLP]|(100|120)[MP]|160[MP]|200[MPRS]|250[RS]|300[RS]))0",
    "",
    "",
    "-v 9,minutes"
  },
  { "Maxtor DiamondMax 10 (SATA/300)",
    "Maxtor 6V(080E|160E|200E|250F|300F|320F)0",
    "", "", ""
  },
  { "Maxtor DiamondMax Plus 9",
    "Maxtor 6Y((060|080|120|160)L0|(060|080|120|160|200|250)P0|(060|080|120|160|200|250)M0)",
    "",
    "",
    "-v 9,minutes"
  },
  { "Maxtor DiamondMax 11",
    "Maxtor 6H[45]00[FR]0",
    "", "", ""
  },
  { "Maxtor DiamondMax 17",
    "Maxtor 6G(080L|160[PE])0",
    "", "", ""
  },
  { "Seagate Maxtor DiamondMax 20",
    "MAXTOR STM3(40|80|160)[28]1[12]0?AS?",
    "", "", ""
  },
  { "Seagate Maxtor DiamondMax 21", // tested with MAXTOR STM3250310AS/3.AAF
    "MAXTOR STM3(80[28]15|160215|250310|(250|320)820|320620|500630)AS?",
    "", "", ""
  },
  { "Seagate Maxtor DiamondMax 22", // fixed firmware
    "(MAXTOR )?STM3(500320|750330|1000340)AS?",
    "MX1A", // http://knowledge.seagate.com/articles/en_US/FAQ/207969en
    "", ""
  },
  { "Seagate Maxtor DiamondMax 22", // fixed firmware
    "(MAXTOR )?STM3(160813|320614|640323|1000334)AS?",
    "MX1B", // http://knowledge.seagate.com/articles/en_US/FAQ/207975en
    "", ""
  },
  { "Seagate Maxtor DiamondMax 22", // buggy firmware
    "(MAXTOR )?STM3(500320|750330|1000340)AS?",
    "MX15",
    "There are known problems with these drives,\n"
    "AND THIS FIRMWARE VERSION IS AFFECTED,\n"
    "see the following Seagate web pages:\n"
    "http://knowledge.seagate.com/articles/en_US/FAQ/207931en\n"
    "http://knowledge.seagate.com/articles/en_US/FAQ/207969en",
    ""
  },
  { "Seagate Maxtor DiamondMax 22", // unknown firmware
    "(MAXTOR )?STM3(160813|32061[34]|500320|640323|750330|10003(34|40))AS?",
    "",
    "There are known problems with these drives,\n"
    "see the following Seagate web pages:\n"
    "http://knowledge.seagate.com/articles/en_US/FAQ/207931en\n"
    "http://knowledge.seagate.com/articles/en_US/FAQ/207969en\n"
    "http://knowledge.seagate.com/articles/en_US/FAQ/207975en",
    ""
  },
  { "Seagate Maxtor DiamondMax 23", // new firmware
    "STM3((160|250)31|(320|500)41|(750|1000)52)8AS?",
    "CC3[D-Z]",
    "", ""
  },
  { "Seagate Maxtor DiamondMax 23", // unknown firmware
    "STM3((160|250)31|(320|500)41|(750|1000)52)8AS?",
    "",
    "A firmware update for this drive may be available,\n"
    "see the following Seagate web pages:\n"
    "http://knowledge.seagate.com/articles/en_US/FAQ/207931en\n"
    "http://knowledge.seagate.com/articles/en_US/FAQ/213911en",
    ""
  },
  { "Maxtor MaXLine Plus II",
    "Maxtor 7Y250[PM]0",
    "",
    "",
    "-v 9,minutes"
  },
  { "Maxtor MaXLine II",
    "Maxtor [45]A(25|30|32)0[JN]0",
    "",
    "",
    "-v 9,minutes"
  },
  { "Maxtor MaXLine III (ATA/133 and SATA/150)",
    "Maxtor 7L(25|30)0[SR]0",
    "",
    "",
    "-v 9,minutes"
  },
  { "Maxtor MaXLine III (SATA/300)",
    "Maxtor 7V(25|30)0F0",
    "", "", ""
  },
  { "Maxtor MaXLine Pro 500",  // There is also a 7H500R0 model, but I
    "Maxtor 7H500F0",               // haven't added it because I suspect
    "",                               // it might need vendoropts_9_minutes
    "", ""                            // and nobody has submitted a report yet
  },
  { "", // HITACHI_DK14FA-20B
    "HITACHI_DK14FA-20B",
    "",
    "",
    "-v 9,minutes -v 193,loadunload"
  },
  { "HITACHI Travelstar DK23XX/DK23XXB",
    "HITACHI_DK23..-..B?",
    "",
    "",
    "-v 9,minutes -v 193,loadunload"
  },
  { "Hitachi Endurastar J4K20/N4K20 (formerly DK23FA-20J)",
    "(HITACHI_DK23FA-20J|HTA422020F9AT[JN]0)",
    "",
    "",
    "-v 9,minutes -v 193,loadunload"
  },
  { "Hitachi Endurastar J4K30/N4K30",
    "HE[JN]4230[23]0F9AT00",
    "",
    "",
    "-v 9,minutes -v 193,loadunload"
  },
  { "Hitachi Travelstar C4K60",  // 1.8" slim drive
    "HTC4260[23]0G5CE00|HTC4260[56]0G8CE00",
    "",
    "",
    "-v 9,minutes -v 193,loadunload"
  },
  { "IBM Travelstar 4GT",
    "IBM-DTCA-2(324|409)0",
    "", "", ""
  },
  { "IBM Travelstar 6GN",
    "IBM-DBCA-20(324|486|648)0",
    "", "", ""
  },
  { "IBM Travelstar 25GS, 18GT, and 12GN",
    "IBM-DARA-2(25|18|15|12|09|06)000",
    "", "", ""
  },
  { "IBM Travelstar 14GS",
    "IBM-DCYA-214000",
    "", "", ""
  },
  { "IBM Travelstar 4LP",
    "IBM-DTNA-2(180|216)0",
    "", "", ""
  },
  { "IBM Travelstar 48GH, 30GN, and 15GN",
    "(IBM-|Hitachi )?IC25(T048ATDA05|N0(30|20|15|12|10|07|06|05)ATDA04)-.",
    "", "", ""
  },
  { "IBM Travelstar 32GH, 30GT, and 20GN",
    "IBM-DJSA-2(32|30|20|10|05)",
    "", "", ""
  },
  { "IBM Travelstar 4GN",
    "IBM-DKLA-2(216|324|432)0",
    "", "", ""
  },
  { "IBM/Hitachi Travelstar 60GH and 40GN",
    "(IBM-|Hitachi )?IC25(T060ATC[SX]05|N0[4321]0ATC[SX]04)-.",
    "", "", ""
  },
  { "IBM/Hitachi Travelstar 40GNX",
    "(IBM-|Hitachi )?IC25N0[42]0ATC[SX]05-.",
    "", "", ""
  },
  { "Hitachi Travelstar 80GN",
    "(Hitachi )?IC25N0[23468]0ATMR04-.",
    "", "", ""
  },
  { "Hitachi Travelstar 4K40",
    "(Hitachi )?HTS4240[234]0M9AT00",
    "", "", ""
  },
  { "Hitachi Travelstar 4K120",
    "(Hitachi )?(HTS4212(60|80|10|12)H9AT00|HTS421260G9AT00)",
    "", "", ""
  },
  { "Hitachi Travelstar 5K80",
    "(Hitachi )?HTS5480[8642]0M9AT00",
    "", "", ""
  },
  { "Hitachi Travelstar 5K100",
    "(Hitachi )?HTS5410[1864]0G9(AT|SA)00",
    "", "", ""
  },
  { "Hitachi Travelstar E5K100",
    "(Hitachi )?HTE541040G9(AT|SA)00",
    "", "", ""
  },
  { "Hitachi Travelstar 5K120",
    "(Hitachi )?HTS5412(60|80|10|12)H9(AT|SA)00",
    "", "", ""
  },
  { "Hitachi Travelstar 5K160",
    "(Hitachi |HITACHI )?HTS5416([468]0|1[26])J9(AT|SA)00",
    "", "", ""
  },
  { "Hitachi Travelstar E5K160",
    "(Hitachi )?HTE5416(12|16|60|80)J9(AT|SA)00",
    "", "", ""
  },
  { "Hitachi Travelstar 5K250",
    "(Hitachi |HITACHI )?HTS5425(80|12|16|20|25)K9(A3|SA)00",
    "", "", ""
  },
  { "Hitachi Travelstar 5K320", // tested with HITACHI HTS543232L9SA00/FB4ZC4EC,
    // Hitachi HTS543212L9SA02/FBBAC52F
    "(Hitachi |HITACHI )?HT(S|E)5432(80|12|16|25|32)L9(A3(00)?|SA0[012])",
    "", "", ""
  },
  { "Hitachi Travelstar 5K500.B",
    "(Hitachi )?HT[ES]5450(12|16|25|32|40|50)B9A30[01]",
    "", "", ""
  },
  { "Hitachi/HGST Travelstar Z5K500", // tested with HGST HTS545050A7E380/GG2OAC90
    "HGST HT[ES]5450(25|32|50)A7E38[01]",
    "", "", ""
  },
  { "Hitachi/HGST Travelstar 5K750", // tested with Hitachi HTS547575A9E384/JE4OA60A,
       // APPLE HDD HTS547550A9E384/JE3AD70F
    "(Hitachi|APPLE HDD) HT[ES]5475(50|64|75)A9E38[14]",
    "", "", ""
  },
  { "Hitachi Travelstar 7K60",
    "(Hitachi )?HTS726060M9AT00",
    "", "", ""
  },
  { "Hitachi Travelstar E7K60",
    "(Hitachi )?HTE7260[46]0M9AT00",
    "", "", ""
  },
  { "Hitachi Travelstar 7K100",
    "(Hitachi )?HTS7210[168]0G9(AT|SA)00",
    "", "", ""
  },
  { "Hitachi Travelstar E7K100",
    "(Hitachi )?HTE7210[168]0G9(AT|SA)00",
    "", "", ""
  },
  { "Hitachi Travelstar 7K200", // tested with HITACHI HTS722016K9SA00/DCDZC75A
    "(Hitachi |HITACHI )?HTS7220(80|10|12|16|20)K9(A3|SA)00",
    "", "", ""
  },
  { "Hitachi Travelstar 7K320", // tested with
    // HTS723225L9A360/FCDOC30F, HTS723216L9A362/FC2OC39F
    "(Hitachi )?HT[ES]7232(80|12|16|25|32)L9(A300|A36[02]|SA61)",
    "", "", ""
  },
  { "Hitachi Travelstar Z7K320", // tested with HITACHI HTS723232A7A364/EC2ZB70B
    "(HITACHI )?HT[ES]7232(16|25|32)A7A36[145]",
    "", "", ""
  },
  { "Hitachi Travelstar 7K500",
    "(Hitachi )?HT[ES]7250(12|16|25|32|50)A9A36[2-5]",
    "", "", ""
  },
  { "Hitachi/HGST Travelstar Z7K500", // tested with HITACHI HTS725050A7E630/GH2ZB390,
      // HGST HTS725050A7E630/GH2OA420
    "(HITACHI|HGST) HT[ES]7250(25|32|50)A7E63[015]",
    "", "", ""
  },
  { "Hitachi/HGST Travelstar 7K750", // tested with Hitachi HTS727550A9E364/JF3OA0E0,
      // Hitachi HTS727575A9E364/JF4OA0D0
    "(Hitachi|HGST) HT[ES]7275(50|64|75)A9E36[14]",
    "", "", ""
  },
  { "HGST Travelstar 7K1000", // tested with HGST HTS721010A9E630/JB0OA3B0
    "HGST HTS721010A9E630",
    "", "", ""
  },
  { "IBM Deskstar 14GXP and 16GP",
    "IBM-DTTA-3(7101|7129|7144|5032|5043|5064|5084|5101|5129|5168)0",
    "", "", ""
  },
  { "IBM Deskstar 25GP and 22GXP",
    "IBM-DJNA-3(5(101|152|203|250)|7(091|135|180|220))0",
    "", "", ""
  },
  { "IBM Deskstar 37GP and 34GXP",
    "IBM-DPTA-3(5(375|300|225|150)|7(342|273|205|136))0",
    "", "", ""
  },
  { "IBM/Hitachi Deskstar 120GXP",
    "(IBM-)?IC35L((020|040|060|080|120)AVVA|0[24]0AVVN)07-[01]",
    "", "", ""
  },
  { "IBM/Hitachi Deskstar GXP-180",
    "(IBM-)?IC35L(030|060|090|120|180)AVV207-[01]",
    "", "", ""
  },
  { "Hitachi Deskstar 5K3000", // tested with HDS5C3030ALA630/MEAOA5C0,
       // Hitachi HDS5C3020BLE630/MZ4OAAB0 (OEM, Toshiba Canvio Desktop)
    "(Hitachi )?HDS5C30(15|20|30)(ALA|BLE)63[02].*",
    "", "", ""
  },
  { "Hitachi Deskstar 5K4000", // tested with HDS5C4040ALE630/MPAOA250
    "(Hitachi )?HDS5C40(30|40)ALE63[01].*",
    "", "", ""
  },
  { "Hitachi Deskstar 7K80",
    "(Hitachi )?HDS7280([48]0PLAT20|(40)?PLA320|80PLA380).*",
    "", "", ""
  },
  { "Hitachi Deskstar 7K160",
    "(Hitachi )?HDS7216(80|16)PLA[3T]80.*",
    "", "", ""
  },
  { "Hitachi Deskstar 7K250",
    "(Hitachi )?HDS7225((40|80|12|16)VLAT20|(12|16|25)VLAT80|(80|12|16|25)VLSA80)",
    "", "", ""
  },
  { "Hitachi Deskstar 7K250 (SUN branded)",
    "HITACHI HDS7225SBSUN250G.*",
    "", "", ""
  },
  { "Hitachi Deskstar T7K250",
    "(Hitachi )?HDT7225((25|20|16)DLA(T80|380))",
    "", "", ""
  },
  { "Hitachi Deskstar 7K400",
    "(Hitachi )?HDS724040KL(AT|SA)80",
    "", "", ""
  },
  { "Hitachi Deskstar 7K500",
    "(Hitachi )?HDS725050KLA(360|T80)",
    "", "", ""
  },
  { "Hitachi Deskstar P7K500",
    "(Hitachi )?HDP7250(16|25|32|40|50)GLA(36|38|T8)0",
    "", "", ""
  },
  { "Hitachi Deskstar T7K500",
    "(Hitachi )?HDT7250(25|32|40|50)VLA(360|380|T80)",
    "", "", ""
  },
  { "Hitachi Deskstar 7K1000",
    "(Hitachi )?HDS7210(50|75|10)KLA330",
    "", "", ""
  },
  { "Hitachi Deskstar 7K1000.B",
    "(Hitachi )?HDT7210((16|25)SLA380|(32|50|64|75|10)SLA360)",
    "", "", ""
  },
  { "Hitachi Deskstar 7K1000.C", // tested with Hitachi HDS721010CLA330/JP4OA3MA
    "(Hitachi )?HDS7210((16|25)CLA382|(32|50)CLA362|(64|75|10)CLA33[02])",
    "", "", ""
  },
  { "Hitachi Deskstar 7K1000.D", // tested with HDS721010DLE630/MS2OA5Q0
    "Hitachi HDS7210(25|32|50|75|10)DLE630",
    "", "", ""
  },
  { "Hitachi Deskstar E7K1000", // tested with HDE721010SLA330/ST6OA31B
    "Hitachi HDE7210(50|75|10)SLA330",
    "", "", ""
  },
  { "Hitachi Deskstar 7K2000",
    "Hitachi HDS722020ALA330",
    "", "", ""
  },
  { "Hitachi Deskstar 7K3000", // tested with HDS723030ALA640/MKAOA3B0
    "Hitachi HDS7230((15|20)BLA642|30ALA640)",
    "", "", ""
  },
  { "Hitachi/HGST Deskstar 7K4000", // tested with Hitachi HDS724040ALE640/MJAOA250
    "Hitachi HDS724040ALE640",
    "", "", ""
  },
  { "Hitachi Ultrastar A7K1000", // tested with
    // HUA721010KLA330      44X2459 42C0424IBM/GKAOAB4A
    "(Hitachi )?HUA7210(50|75|10)KLA330.*",
    "", "", ""
  },
  { "Hitachi Ultrastar A7K2000", // tested with
    // HUA722010CLA330      43W7629 42C0401IBM
    "(Hitachi )?HUA7220(50|10|20)[AC]LA33[01].*",
    "", "", ""
  },
  { "Hitachi Ultrastar 7K3000", // tested with HUA723030ALA640/MKAOA580
    "Hitachi HUA7230(20|30)ALA640",
    "", "", ""
  },
  { "Hitachi Ultrastar 7K4000", // tested with Hitachi HUS724040ALE640/MJAOA3B0
    "Hitachi HUS7240(20|30|40)ALE640",
    "", "", ""
  },
  { "Toshiba 2.5\" HDD (10-20 GB)",
    "TOSHIBA MK(101[67]GAP|15[67]GAP|20(1[678]GAP|(18|23)GAS))",
    "", "", ""
  },
  { "Toshiba 2.5\" HDD (30-60 GB)",
    "TOSHIBA MK((6034|4032)GSX|(6034|4032)GAX|(6026|4026|4019|3019)GAXB?|(6025|6021|4025|4021|4018|3025|3021|3018)GAS|(4036|3029)GACE?|(4018|3017)GAP)",
    "", "", ""
  },
  { "Toshiba 2.5\" HDD (80 GB and above)",
    "TOSHIBA MK(80(25GAS|26GAX|32GAX|32GSX)|10(31GAS|32GAX)|12(33GAS|34G[AS]X)|2035GSS)",
    "", "", ""
  },
  { "Toshiba 2.5\" HDD MK..37GSX", // tested with TOSHIBA MK1637GSX/DL032C
    "TOSHIBA MK(12|16)37GSX",
    "", "", ""
  },
  { "Toshiba 2.5\" HDD MK..46GSX", // tested with TOSHIBA MK1246GSX/LB213M
    "TOSHIBA MK(80|12|16|25)46GSX",
    "", "", ""
  },
  { "Toshiba 2.5\" HDD MK..50GACY", // tested with TOSHIBA MK8050GACY/TF105A
    "TOSHIBA MK8050GACY",
    "", "", ""
  },
  { "Toshiba 2.5\" HDD MK..52GSX",
    "TOSHIBA MK(80|12|16|25|32)52GSX",
    "", "", ""
  },
  { "Toshiba 2.5\" HDD MK..55GSX", // tested with TOSHIBA MK5055GSX/FG001A, MK3255GSXF/FH115B
    "TOSHIBA MK(12|16|25|32|40|50)55GSXF?",
    "", "", ""
  },
  { "Toshiba 2.5\" HDD MK..56GSY", // tested with TOSHIBA MK2556GSYF/LJ001D
    "TOSHIBA MK(16|25|32|50)56GSYF?",
    "",
    "",
    "-v 9,minutes"
  },
  { "Toshiba 2.5\" HDD MK..59GSXP (AF)",
    "TOSHIBA MK(32|50|64|75)59GSXP?",
    "", "", ""
  },
  { "Toshiba 2.5\" HDD MK..59GSM (AF)",
    "TOSHIBA MK(75|10)59GSM",
    "", "", ""
  },
  { "Toshiba 2.5\" HDD MK..61GSY[N]", // tested with TOSHIBA MK5061GSY/MC102E, MK5061GSYN/MH000A
    "TOSHIBA MK(16|25|32|50|64)61GSYN?",
    "", "", ""
  },
  { "Toshiba 2.5\" HDD MK..65GSX", // tested with TOSHIBA MK5065GSX/GJ003A, MK3265GSXN/GH012H,
      // MK5065GSXF/GP006B, MK2565GSX H/GJ003A
    "TOSHIBA MK(16|25|32|50|64)65GSX[FN]?( H)?", // "... H" = USB ?
    "", "", ""
  },
  { "Toshiba 2.5\" HDD MK..76GSX", // tested with TOSHIBA MK3276GSX/GS002D
    "TOSHIBA MK(16|25|32|50|64)76GSX",
    "",
    "",
    "-v 9,minutes"
  },
  { "Toshiba 2.5\" HDD MQ01ABD...", // tested with TOSHIBA MQ01ABD100/AX001U
    "TOSHIBA MQ01ABD(025|032|050|064|075|100)",
    "", "", ""
  },
  { "Toshiba 2.5\" HDD MQ01UBD... (USB 3.0)", // tested with TOSHIBA MQ01ABD100/AX001U
    "TOSHIBA MQ01UBD(050|075|100)",
    "", "", ""
  },
  { "Toshiba 3.5\" HDD MK.002TSKB", // tested with TOSHIBA MK1002TSKB/MT1A
    "TOSHIBA MK(10|20)02TSKB",
    "", "", ""
  },
  { "Toshiba 3.5\" MG03ACAxxx(Y) Enterprise HDD", // tested with TOSHIBA MG03ACA100/FL1A
    "TOSHIBA MG03ACA[1234]00Y?",
    "", "", ""
  },
  { "Toshiba 3.5\" HDD DT01ACA...", // tested with TOSHIBA DT01ACA100/MS2OA750,
      // TOSHIBA DT01ACA200/MX4OABB0, TOSHIBA DT01ACA300/MX6OABB0
    "TOSHIBA DT01ACA(025|032|050|075|100|150|200|300)",
    "", "", ""
  },
  { "Toshiba 1.8\" HDD",
    "TOSHIBA MK[23468]00[4-9]GA[HL]",
    "", "", ""
  },
  { "Toshiba 1.8\" HDD MK..29GSG",
    "TOSHIBA MK(12|16|25)29GSG",
    "", "", ""
  },
  { "", // TOSHIBA MK6022GAX
    "TOSHIBA MK6022GAX",
    "", "", ""
  },
  { "", // TOSHIBA MK6409MAV
    "TOSHIBA MK6409MAV",
    "", "", ""
  },
  { "Toshiba MKx019GAXB (SUN branded)",
    "TOS MK[34]019GAXB SUN[34]0G",
    "", "", ""
  },
  { "Seagate Momentus",
    "ST9(20|28|40|48)11A",
    "", "", ""
  },
  { "Seagate Momentus 42",
    "ST9(2014|3015|4019)A",
    "", "", ""
  },
  { "Seagate Momentus 4200.2", // tested with ST960812A/3.05
    "ST9(100822|808210|60812|50212|402113|30219)A",
    "", "", ""
  },
  { "Seagate Momentus 5400.2",
    "ST9(808211|6082[12]|408114|308110|120821|10082[34]|8823|6812|4813|3811)AS?",
    "", "", ""
  },
  { "Seagate Momentus 5400.3",
    "ST9(4081[45]|6081[35]|8081[15]|100828|120822|160821)AS?",
    "", "", ""
  },
  { "Seagate Momentus 5400.3 ED",
    "ST9(4081[45]|6081[35]|8081[15]|100828|120822|160821)AB",
    "", "", ""
  },
  { "Seagate Momentus 5400.4",
    "ST9(120817|(160|200|250)827)AS",
    "", "", ""
  },
  { "Seagate Momentus 5400.5",
    "ST9((80|120|160)310|(250|320)320)AS",
    "", "", ""
  },
  { "Seagate Momentus 5400.6",
    "ST9(80313|160(301|314)|(12|25)0315|250317|(320|500)325|500327|640320)ASG?",
    "", "", ""
  },
  { "Seagate Momentus 5400.7",
    "ST9(160316|(250|320)310|(500|640)320)AS",
    "", "", ""
  },
  { "Seagate Momentus 5400.7 (AF)", // tested with ST9640322AS/0001BSM2
      // (device reports 4KiB LPS with 1 sector offset)
    "ST9(320312|400321|640322|750423)AS",
    "", "", ""
  },
  { "Seagate Momentus 5400 PSD", // Hybrid drives
    "ST9(808212|(120|160)8220)AS",
    "", "", ""
  },
  { "Seagate Momentus 7200.1",
    "ST9(10021|80825|6023|4015)AS?",
    "", "", ""
  },
  { "Seagate Momentus 7200.2",
    "ST9(80813|100821|120823|160823|200420)ASG?",
    "", "", ""
  },
  { "Seagate Momentus 7200.3",
    "ST9((80|120|160)411|(250|320)421)ASG?",
    "", "", ""
  },
  { "Seagate Momentus 7200.4",
    "ST9(160412|250410|320423|500420)ASG?",
    "", "", ""
  },
  { "Seagate Momentus 7200 FDE.2",
    "ST9((160413|25041[12]|320426|50042[12])AS|(16041[489]|2504[16]4|32042[67]|500426)ASG)",
    "", "", ""
  },
  { "Seagate Momentus 7200.5", // tested with ST9750420AS/0001SDM5, ST9750420AS/0002SDM1
    "ST9(50042[34]|64042[012]|75042[02])ASG?",
    "", "", ""
  },
  { "Seagate Momentus XT", // fixed firmware
    "ST9(2505610|3205620|5005620)AS",
    "SD2[68]", // http://knowledge.seagate.com/articles/en_US/FAQ/215451en
    "", ""
  },
  { "Seagate Momentus XT", // buggy firmware, tested with ST92505610AS/SD24
    "ST9(2505610|3205620|5005620)AS",
    "SD2[45]",
    "These drives may corrupt large files,\n"
    "AND THIS FIRMWARE VERSION IS AFFECTED,\n"
    "see the following web pages for details:\n"
    "http://knowledge.seagate.com/articles/en_US/FAQ/215451en\n"
    "http://forums.seagate.com/t5/Momentus-XT-Momentus-Momentus/Momentus-XT-corrupting-large-files-Linux/td-p/109008\n"
    "http://superuser.com/questions/313447/seagate-momentus-xt-corrupting-files-linux-and-mac",
    ""
  },
  { "Seagate Momentus XT", // unknown firmware
    "ST9(2505610|3205620|5005620)AS",
    "",
    "These drives may corrupt large files,\n"
    "see the following web pages for details:\n"
    "http://knowledge.seagate.com/articles/en_US/FAQ/215451en\n"
    "http://forums.seagate.com/t5/Momentus-XT-Momentus-Momentus/Momentus-XT-corrupting-large-files-Linux/td-p/109008\n"
    "http://superuser.com/questions/313447/seagate-momentus-xt-corrupting-files-linux-and-mac",
    ""
  },
  { "Seagate Momentus XT (AF)", // tested with ST750LX003-1AC154/SM12
    "ST750LX003-.*",
    "", "", ""
  },
  { "Seagate Momentus Thin", // tested with ST320LT007-9ZV142/0004LVM1
    "ST(160|250|320)LT0(07|09|11|14)-.*",
    "", "", ""
  },
  { "Seagate Laptop Thin HDD", // tested with ST500LT012-9WS142/0001SDM1
    "ST(250|320|500)LT0(12|15|25)-.*",
    "", "", ""
  },
  { "Seagate Laptop SSHD", // tested with ST500LM000-1EJ162/SM11
    "ST(500|1000)LM0(00|14)-.*",
    "", "", ""
  },
  { "Seagate Medalist 1010, 1720, 1721, 2120, 3230 and 4340",  // ATA2, with -t permissive
    "ST3(1010|1720|1721|2120|3230|4340)A",
    "", "", ""
  },
  { "Seagate Medalist 2110, 3221, 4321, 6531, and 8641",
    "ST3(2110|3221|4321|6531|8641)A",
    "", "", ""
  },
  { "Seagate U4",
    "ST3(2112|4311|6421|8421)A",
    "", "", ""
  },
  { "Seagate U5",
    "ST3(40823|30621|20413|15311|10211)A",
    "", "", ""
  },
  { "Seagate U6",
    "ST3(8002|6002|4081|3061|2041)0A",
    "", "", ""
  },
  { "Seagate U7",
    "ST3(30012|40012|60012|80022|120020)A",
    "", "", ""
  },
  { "Seagate U8",
    "ST3(4313|6811|8410|4313|13021|17221)A",
    "", "", ""
  },
  { "Seagate U9", // tested with ST3160022ACE/9.51
    "ST3(80012|120025|160022)A(CE)?",
    "", "", ""
  },
  { "Seagate U10",
    "ST3(20423|15323|10212)A",
    "", "", ""
  },
  { "Seagate UX",
    "ST3(10014A(CE)?|20014A)",
    "", "", ""
  },
  { "Seagate Barracuda ATA",
    "ST3(2804|2724|2043|1362|1022|681)0A",
    "", "", ""
  },
  { "Seagate Barracuda ATA II",
    "ST3(3063|2042|1532|1021)0A",
    "", "", ""
  },
  { "Seagate Barracuda ATA III",
    "ST3(40824|30620|20414|15310|10215)A",
    "", "", ""
  },
  { "Seagate Barracuda ATA IV",
    "ST3(20011|30011|40016|60021|80021)A",
    "", "", ""
  },
  { "Seagate Barracuda ATA V",
    "ST3(12002(3A|4A|9A|3AS)|800(23A|15A|23AS)|60(015A|210A)|40017A)",
    "", "", ""
  },
  { "Seagate Barracuda 5400.1",
    "ST340015A",
    "", "", ""
  },
  { "Seagate Barracuda 7200.7 and 7200.7 Plus", // tested with "ST380819AS          39M3701 39M0171 IBM"/3.03
    "ST3(200021A|200822AS?|16002[13]AS?|12002[26]AS?|1[26]082[78]AS|8001[13]AS?|8081[79]AS|60014A|40111AS|40014AS?)( .* IBM)?",
    "", "", ""
  },
  { "Seagate Barracuda 7200.8",
    "ST3(400[68]32|300[68]31|250[68]23|200826)AS?",
    "", "", ""
  },
  { "Seagate Barracuda 7200.9",
    "ST3(402111?|80[28]110?|120[28]1[0134]|160[28]1[012]|200827|250[68]24|300[68]22|(320|400)[68]33|500[68](32|41))AS?.*",
    "", "", ""
  },
  { "Seagate Barracuda 7200.10",
    "ST3((80|160)[28]15|200820|250[34]10|(250|300|320|400)[68]20|360320|500[68]30|750[68]40)AS?",
    "", "", ""
  },
  { "Seagate Barracuda 7200.11", // unaffected firmware
    "ST3(160813|320[68]13|500[368]20|640[36]23|640[35]30|750[36]30|1000(333|[36]40)|1500341)AS?",
    "CC.?.?", // http://knowledge.seagate.com/articles/en_US/FAQ/207957en
    "", ""
  },
  { "Seagate Barracuda 7200.11", // fixed firmware
    "ST3(500[368]20|750[36]30|1000340)AS?",
    "SD1A", // http://knowledge.seagate.com/articles/en_US/FAQ/207951en
    "", ""
  },
  { "Seagate Barracuda 7200.11", // fixed firmware
    "ST3(160813|320[68]13|640[36]23|1000333|1500341)AS?",
    "SD[12]B", // http://knowledge.seagate.com/articles/en_US/FAQ/207957en
    "", ""
  },
  { "Seagate Barracuda 7200.11", // buggy or fixed firmware
    "ST3(500[368]20|640[35]30|750[36]30|1000340)AS?",
    "(AD14|SD1[5-9]|SD81)",
    "There are known problems with these drives,\n"
    "THIS DRIVE MAY OR MAY NOT BE AFFECTED,\n"
    "see the following web pages for details:\n"
    "http://knowledge.seagate.com/articles/en_US/FAQ/207931en\n"
    "http://knowledge.seagate.com/articles/en_US/FAQ/207951en\n"
    "http://bugs.debian.org/cgi-bin/bugreport.cgi?bug=632758",
    ""
  },
  { "Seagate Barracuda 7200.11", // unknown firmware
    "ST3(160813|320[68]13|500[368]20|640[36]23|640[35]30|750[36]30|1000(333|[36]40)|1500341)AS?",
    "",
    "There are known problems with these drives,\n"
    "see the following Seagate web pages:\n"
    "http://knowledge.seagate.com/articles/en_US/FAQ/207931en\n"
    "http://knowledge.seagate.com/articles/en_US/FAQ/207951en\n"
    "http://knowledge.seagate.com/articles/en_US/FAQ/207957en",
    ""
  },
  { "Seagate Barracuda 7200.12", // new firmware
    "ST3(160318|250318|320418|50041[08]|750528|1000528)AS",
    "CC4[9A-Z]",
    "", ""
  },
  { "Seagate Barracuda 7200.12", // unknown firmware
    "ST3(160318|250318|320418|50041[08]|750528|1000528)AS",
    "",
    "A firmware update for this drive may be available,\n"
    "see the following Seagate web pages:\n"
    "http://knowledge.seagate.com/articles/en_US/FAQ/207931en\n"
    "http://knowledge.seagate.com/articles/en_US/FAQ/213891en",
    ""
  },
  { "Seagate Barracuda 7200.12", // tested with ST3250312AS/JC45, ST31000524AS/JC45,
      // ST3500413AS/JC4B, ST3750525AS/JC4B
    "ST3(160318|25031[128]|320418|50041[038]|750(518|52[358])|100052[348])AS",
    "", "", ""
  },
  { "Seagate Barracuda XT", // tested with ST32000641AS/CC13,
      // ST4000DX000-1C5160/CC42
    "ST(3(2000641|3000651)AS|4000DX000-.*)",
    "", "", ""
  },
  { "Seagate Barracuda 7200.14 (AF)", // new firmware, tested with
      // ST3000DM001-9YN166/CC4H, ST3000DM001-9YN166/CC9E
    "ST(1000|1500|2000|2500|3000)DM00[1-3]-9YN16.",
    "CC(4[H-Z]|[5-9A-Z]..*)", // >= "CC4H"
    "",
    "-v 188,raw16 -v 240,msec24hour32" // tested with ST3000DM001-9YN166/CC4H
  },
  { "Seagate Barracuda 7200.14 (AF)", // old firmware, tested with
      // ST1000DM003-9YN162/CC46
    "ST(1000|1500|2000|2500|3000)DM00[1-3]-9YN16.",
    "CC4[679CG]",
    "A firmware update for this drive is available,\n"
    "see the following Seagate web pages:\n"
    "http://knowledge.seagate.com/articles/en_US/FAQ/207931en\n"
    "http://knowledge.seagate.com/articles/en_US/FAQ/223651en",
    "-v 188,raw16 -v 240,msec24hour32"
  },
  { "Seagate Barracuda 7200.14 (AF)", // unknown firmware
    "ST(1000|1500|2000|2500|3000)DM00[1-3]-9YN16.",
    "",
    "A firmware update for this drive may be available,\n"
    "see the following Seagate web pages:\n"
    "http://knowledge.seagate.com/articles/en_US/FAQ/207931en\n"
    "http://knowledge.seagate.com/articles/en_US/FAQ/223651en",
    "-v 188,raw16 -v 240,msec24hour32"
  },
  { "Seagate Barracuda 7200.14 (AF)", // different part number, tested with
      // ST1000DM003-1CH162/CC47, ST1000DM003-1CH162/CC49, ST2000DM001-1CH164/CC24,
      // ST1000DM000-9TS15E/CC92
    "ST(1000|1500|2000|2500|3000)DM00[0-3]-.*",
    "", "",
    "-v 188,raw16 -v 240,msec24hour32"
  },
  { "Seagate Barracuda 7200.14 (AF)", // < 1TB, tested with ST250DM000-1BC141
    "ST(250|320|500|750)DM00[0-3]-.*",
    "", "",
    "-v 188,raw16 -v 240,msec24hour32"
  },
  { "Seagate Desktop HDD.15", // tested with ST4000DM000-1CD168/CC43
    "ST4000DM000-.*",
    "", "",
    "-v 188,raw16 -v 240,msec24hour32"
  },
  { "Seagate Desktop SSHD", // tested with ST2000DX001-1CM164/CC43
    "ST(1000|2000|4000)DX001-.*",
    "", "",
    "-v 188,raw16 -v 240,msec24hour32"
  },
  { "Seagate Barracuda LP", // new firmware
    "ST3(500412|1000520|1500541|2000542)AS",
    "CC3[5-9A-Z]",
    "", ""
  },
  { "Seagate Barracuda LP", // unknown firmware
    "ST3(500412|1000520|1500541|2000542)AS",
    "",
    "A firmware update for this drive may be available,\n"
    "see the following Seagate web pages:\n"
    "http://knowledge.seagate.com/articles/en_US/FAQ/207931en\n"
    "http://knowledge.seagate.com/articles/en_US/FAQ/213915en",
    ""
  },
  { "Seagate Barracuda Green (AF)", // new firmware
    "ST((10|15|20)00DL00[123])-.*",
    "CC(3[2-9A-Z]|[4-9A-Z]..*)", // >= "CC32"
    "", ""
  },
  { "Seagate Barracuda Green (AF)", // unknown firmware
    "ST((10|15|20)00DL00[123])-.*",
    "",
    "A firmware update for this drive may be available,\n"
    "see the following Seagate web pages:\n"
    "http://knowledge.seagate.com/articles/en_US/FAQ/207931en\n"
    "http://knowledge.seagate.com/articles/en_US/FAQ/218171en",
    ""
  },
  { "Seagate Barracuda ES",
    "ST3(250[68]2|32062|40062|50063|75064)0NS",
    "", "", ""
  },
  { "Seagate Barracuda ES.2", // fixed firmware
    "ST3(25031|50032|75033|100034)0NS",
    "SN[01]6|"         // http://knowledge.seagate.com/articles/en_US/FAQ/207963en
    "MA(0[^7]|[^0].)", // http://dellfirmware.seagate.com/dell_firmware/DellFirmwareRequest.jsp
    "", ""
  },
  { "Seagate Barracuda ES.2", // buggy firmware (Dell)
    "ST3(25031|50032|75033|100034)0NS",
    "MA07",
    "There are known problems with these drives,\n"
    "AND THIS FIRMWARE VERSION IS AFFECTED,\n"
    "see the following Seagate web page:\n"
    "http://dellfirmware.seagate.com/dell_firmware/DellFirmwareRequest.jsp",
    ""
  },
  { "Seagate Barracuda ES.2", // unknown firmware
    "ST3(25031|50032|75033|100034)0NS",
    "",
    "There are known problems with these drives,\n"
    "see the following Seagate web pages:\n"
    "http://knowledge.seagate.com/articles/en_US/FAQ/207931en\n"
    "http://knowledge.seagate.com/articles/en_US/FAQ/207963en",
    ""
  },
  { "Seagate Constellation (SATA)", // tested with ST9500530NS/SN03
    "ST9(160511|500530)NS",
    "", "", ""
  },
  { "Seagate Constellation ES (SATA)", // tested with ST31000524NS/SN11
    "ST3(50051|100052|200064)4NS",
    "", "", ""
  },
  { "Seagate Constellation ES (SATA 6Gb/s)", // tested with ST1000NM0011/SN02
    "ST(5|10|20)00NM0011",
    "", "", ""
  },
  { "Seagate Constellation ES.2 (SATA 6Gb/s)", // tested with ST32000645NS/0004, ST33000650NS
    "ST3(2000645|300065[012])NS",
    "", "", ""
  },
  { "Seagate Constellation ES.3", // tested with ST1000NM0033-9ZM173/0001, ST4000NM0033-9ZM170/SN03
    "ST[1234]000NM00[35]3-.*",
    "", "", ""
  },
  { "Seagate Constellation CS", // tested with ST3000NC000/CE02, ST3000NC002-1DY166/CN02
    "ST(1000|2000|3000)NC00[0-3](-.*)?",
    "", "", ""
  },
  { "Seagate Constellation.2 (SATA)", // 2.5", tested with ST91000640NS/SN02
    "ST9(25061|50062|100064)[012]NS", // *SS = SAS
    "", "", ""
  },
  { "Seagate NAS HDD", // tested with ST2000VN000-1H3164/SC42, ST3000VN000-1H4167/SC43
    "ST[234]000VN000-.*",
    "", "", ""
  },
  { "Seagate Pipeline HD 5900.1",
    "ST3(160310|320[34]10|500(321|422))CS",
    "", "", ""
  },
  { "Seagate Pipeline HD 5900.2", // tested with ST31000322CS/SC13
    "ST3(160316|250[34]12|320(311|413)|500(312|414)|1000(322|424))CS",
    "", "", ""
  },
  { "Seagate Video 3.5 HDD", // tested with ST4000VM000-1F3168/SC23, SC25
    "ST(10|15|20|30|40)00VM00[023]-.*",
    "", "", ""
  },
  { "Seagate Medalist 17240, 13030, 10231, 8420, and 4310",
    "ST3(17240|13030|10231|8420|4310)A",
    "", "", ""
  },
  { "Seagate Medalist 17242, 13032, 10232, 8422, and 4312",
    "ST3(1724|1303|1023|842|431)2A",
    "", "", ""
  },
  { "Seagate NL35",
    "ST3(250623|250823|400632|400832|250824|250624|400633|400833|500641|500841)NS",
    "", "", ""
  },
  { "Seagate SV35.2",
    "ST3(160815|250820|320620|500630|750640)[AS]V",
    "", "", ""
  },
  { "Seagate SV35.5", // tested with ST31000525SV/CV12
    "ST3(250311|500410|1000525)SV",
    "", "", ""
  },
  { "Seagate SV35", // tested with ST2000VX000-9YW164/CV12
    "ST([123]000VX00[20]|31000526SV|3500411SV)(-.*)?",
    "", "", ""
  },
  { "Seagate DB35", // tested with ST3250823ACE/3.03
    "ST3(200826|250823|300831|400832)ACE",
    "", "", ""
  },
  { "Seagate DB35.2", // tested with ST3160212SCE/3.ACB
    "ST3(802110|120213|160212|200827|250824|300822|400833|500841)[AS]CE",
    "", "", ""
  },
  { "Seagate DB35.3",
    "ST3(750640SCE|((80|160)215|(250|320|400)820|500830|750840)[AS]CE)",
    "", "", ""
  },
  { "Seagate LD25.2", // tested with ST940210AS/3.ALC
    "ST9(40|80)210AS?",
    "", "", ""
  },
  { "Seagate ST1.2 CompactFlash", // tested with ST68022CF/3.01
    "ST6[468]022CF",
    "", "", ""
  },
  { "Western Digital Protege",
  /* Western Digital drives with this comment all appear to use Attribute 9 in
   * a  non-standard manner.  These entries may need to be updated when it
   * is understood exactly how Attribute 9 should be interpreted.
   * UPDATE: this is probably explained by the WD firmware bug described in the
   * smartmontools FAQ */
    "WDC WD([2468]00E|1[26]00A)B-.*",
    "", "", ""
  },
  { "Western Digital Caviar",
  /* Western Digital drives with this comment all appear to use Attribute 9 in
   * a  non-standard manner.  These entries may need to be updated when it
   * is understood exactly how Attribute 9 should be interpreted.
   * UPDATE: this is probably explained by the WD firmware bug described in the
   * smartmontools FAQ */
    "WDC WD(2|3|4|6|8|10|12|16|18|20|25)00BB-.*",
    "", "", ""
  },
  { "Western Digital Caviar WDxxxAB",
  /* Western Digital drives with this comment all appear to use Attribute 9 in
   * a  non-standard manner.  These entries may need to be updated when it
   * is understood exactly how Attribute 9 should be interpreted.
   * UPDATE: this is probably explained by the WD firmware bug described in the
   * smartmontools FAQ */
    "WDC WD(3|4|6|8|25)00AB-.*",
    "", "", ""
  },
  { "Western Digital Caviar WDxxxAA",
  /* Western Digital drives with this comment all appear to use Attribute 9 in
   * a  non-standard manner.  These entries may need to be updated when it
   * is understood exactly how Attribute 9 should be interpreted.
   * UPDATE: this is probably explained by the WD firmware bug described in the
   * smartmontools FAQ */
    "WDC WD...?AA(-.*)?",
    "", "", ""
  },
  { "Western Digital Caviar WDxxxBA",
  /* Western Digital drives with this comment all appear to use Attribute 9 in
   * a  non-standard manner.  These entries may need to be updated when it
   * is understood exactly how Attribute 9 should be interpreted.
   * UPDATE: this is probably explained by the WD firmware bug described in the
   * smartmontools FAQ */
    "WDC WD...BA",
    "", "", ""
  },
  { "Western Digital Caviar AC", // add only 5400rpm/7200rpm (ata33 and faster)
    "WDC AC((116|121|125|225|132|232)|([1-4][4-9][0-9])|([1-4][0-9][0-9][0-9]))00[A-Z]?.*",
    "", "", ""
  },
  { "Western Digital Caviar SE",
  /* Western Digital drives with this comment all appear to use Attribute 9 in
   * a  non-standard manner.  These entries may need to be updated when it
   * is understood exactly how Attribute 9 should be interpreted.
   * UPDATE: this is probably explained by the WD firmware bug described in the
   * smartmontools FAQ
   * UPDATE 2: this does not apply to more recent models, at least WD3200AAJB */
    "WDC WD(4|6|8|10|12|16|18|20|25|30|32|40|50)00(JB|PB)-.*",
    "", "", ""
  },
  { "Western Digital Caviar Blue EIDE",  // WD Caviar SE EIDE
    /* not completely accurate: at least also WD800JB, WD(4|8|20|25)00BB sold as Caviar Blue */
    "WDC WD(16|25|32|40|50)00AAJB-.*",
    "", "", ""
  },
  { "Western Digital Caviar Blue EIDE",  // WD Caviar SE16 EIDE
    "WDC WD(25|32|40|50)00AAKB-.*",
    "", "", ""
  },
  { "Western Digital RE EIDE",
    "WDC WD(12|16|25|32)00SB-.*",
    "", "", ""
  },
  { "Western Digital Caviar Serial ATA",
    "WDC WD(4|8|20|32)00BD-.*",
    "", "", ""
  },
  { "Western Digital Caviar SE Serial ATA", // tested with WDC WD3000JD-98KLB0/08.05J08
    "WDC WD(4|8|12|16|20|25|30|32|40)00(JD|KD|PD)-.*",
    "", "", ""
  },
  { "Western Digital Caviar SE Serial ATA",
    "WDC WD(8|12|16|20|25|30|32|40|50)00JS-.*",
    "", "", ""
  },
  { "Western Digital Caviar SE16 Serial ATA",
    "WDC WD(16|20|25|32|40|50|75)00KS-.*",
    "", "", ""
  },
  { "Western Digital Caviar Blue Serial ATA",  // WD Caviar SE Serial ATA
    /* not completely accurate: at least also WD800BD, (4|8)00JD sold as Caviar Blue */
    "WDC WD((8|12|16|25|32)00AABS|(8|12|16|25|32|40|50)00AAJS)-.*",
    "", "", ""
  },
  { "Western Digital Caviar Blue (SATA)",  // WD Caviar SE16 Serial ATA
      // tested with WD1602ABKS-18N8A0/DELL/02.03B04
    "WDC WD((16|20|25|32|40|50|64|75)00AAKS|1602ABKS|10EALS)-.*",
    "", "", ""
  },
  { "Western Digital Caviar Blue (SATA 6Gb/s)", // tested with WDC WD10EZEX-00RKKA0/80.00A80
    "WDC WD((25|32|50)00AAKX|7500AALX|10EALX|10EZEX)-.*",
    "", "", ""
  },
  { "Western Digital RE Serial ATA",
    "WDC WD(12|16|25|32)00(SD|YD|YS)-.*",
    "", "", ""
  },
  { "Western Digital RE2 Serial ATA",
    "WDC WD((40|50|75)00(YR|YS|AYYS)|(16|32|40|50)0[01]ABYS)-.*",
    "", "", ""
  },
  { "Western Digital RE2-GP",
    "WDC WD(5000AB|7500AY|1000FY)PS-.*",
    "", "", ""
  },
  { "Western Digital RE3 Serial ATA", // tested with WDC WD7502ABYS-02A6B0/03.00C06
    "WDC WD((25|32|50|75)02A|(75|10)02F)BYS-.*",
    "", "", ""
  },
  { "Western Digital RE4", // tested with WDC WD2003FYYS-18W0B0/01.01D02
    "WDC WD((((25|50)03A|1003F)BYX)|((15|20)03FYYS))-.*",
    "", "", ""
  },
  { "Western Digital RE4-GP", // tested with WDC WD2002FYPS-02W3B0/04.01G01
    "WDC WD2002FYPS-.*",
    "", "", ""
  },
  { "Western Digital RE4 (SATA 6Gb/s)", // tested with WDC WD2000FYYZ-01UL1B0/01.01K01,
      // WD2000FYYX/00.0D1K2
    "WDC WD(20|30|40)00FYYZ-.*|WD2000FYYX",
    "", "", ""
  },
  { "Western Digital Se", // tested with WDC WD2000F9YZ-09N20L0/01.01A01
    "WDC WD(1002|2000|3000|4000)F9YZ-.*",
    "", "", ""
  },
  { "Western Digital Caviar Green",
    "WDC WD((50|64|75)00AA(C|V)S|(50|64|75)00AADS|10EA(C|V)S|(10|15|20)EADS)-.*",
    "", "", ""
  },
  { "Western Digital Caviar Green (AF)",
    "WDC WD(((64|75|80)00AA|(10|15|20)EA|(25|30)EZ)R|20EAC)S-.*",
    "", "", ""
  },
  { "Western Digital Caviar Green (AF, SATA 6Gb/s)", // tested with
      // WDC WD10EZRX-00A8LB0/01.01A01, WDC WD20EZRX-00DC0B0/80.00A80,
      // WDC WD30EZRX-00MMMB0/80.00A80, WDC WD40EZRX-00SPEB0/80.00A80
    "WDC WD(7500AA|(10|15|20)EA|(10|20|25|30|40)EZ)RX-.*",
    "", "", ""
  },
  { "Western Digital Caviar Black",
    "WDC WD((500|640|750)1AAL|1001FA[EL]|2001FAS)S-.*",
    "", "", ""
  },
  { "Western Digital Black", // tested with
      // WDC WD5003AZEX-00RKKA0/80.00A80, WDC WD1003FZEX-00MK2A0/01.01A01,
      // WDC WD3001FAEX-00MJRA0/01.01L01, WDC WD4001FAEX-00MJRA0/01.01L01
    "WDC WD(5002AAL|5003AZE|(64|75)02AAE|((10|15|20)0[23]|[34]001)F[AZ]E)X-.*",
    "", "", ""
  },
  { "Western Digital AV ATA", // tested with WDC WD3200AVJB-63J5A0/01.03E01
    "WDC WD(8|16|25|32|50)00AV[BJ]B-.*",
    "", "", ""
  },
  { "Western Digital AV SATA",
    "WDC WD(16|25|32)00AVJS-.*",
    "", "", ""
  },
  { "Western Digital AV-GP",
    "WDC WD((16|25|32|50|64|75)00AV[CDV]S|(10|15|20)EV[CDV]S)-.*",
    "", "", ""
  },
  { "Western Digital AV-GP (AF)", // tested with WDC WD10EURS-630AB1/80.00A80, WDC WD10EUCX-63YZ1Y0/51.0AB52
    "WDC WD(7500AURS|10EU[CR]X|(10|15|20|25|30)EURS)-.*",
    "", "", ""
  },
  { "Western Digital AV-25",
    "WDC WD((16|25|32|50)00BUD|5000BUC)T-.*",
    "", "", ""
  },
  { "Western Digital Raptor",
    "WDC WD((360|740|800)GD|(360|740|800|1500)ADF[DS])-.*",
    "", "", ""
  },
  { "Western Digital Raptor X",
    "WDC WD1500AHFD-.*",
    "", "", ""
  },
  { "Western Digital VelociRaptor", // tested with WDC WD1500HLHX-01JJPV0/04.05G04
    "WDC WD(((800H|(1500|3000)[BH]|1600H|3000G)LFS)|((1500|3000|4500|6000)[BH]LHX))-.*",
    "", "", ""
  },
  { "Western Digital VelociRaptor (AF)", // tested with WDC WD1000DHTZ-04N21V0/04.06A00
    "WDC WD(2500H|5000H|1000D)HTZ-.*",
    "", "", ""
  },
  { "Western Digital Scorpio EIDE",
    "WDC WD(4|6|8|10|12|16)00(UE|VE)-.*",
    "", "", ""
  },
  { "Western Digital Scorpio Blue EIDE", // tested with WDC WD3200BEVE-00A0HT0/11.01A11
    "WDC WD(4|6|8|10|12|16|25|32)00BEVE-.*",
    "", "", ""
  },
  { "Western Digital Scorpio Serial ATA",
    "WDC WD(4|6|8|10|12|16|25)00BEAS-.*",
    "", "", ""
  },
  { "Western Digital Scorpio Blue Serial ATA",
    "WDC WD((4|6|8|10|12|16|25)00BEVS|(8|12|16|25|32|40|50|64)00BEVT|7500KEVT|10TEVT)-.*",
    "", "", ""
  },
  { "Western Digital Scorpio Blue Serial ATA (AF)", // tested with
      // WDC WD10JPVT-00A1YT0/01.01A01
    "WDC WD((16|25|32|50|64|75)00BPVT|10[JT]PVT)-.*",
    "", "", ""
  },
  { "Western Digital Scorpio Black", // tested with WDC WD5000BEKT-00KA9T0/01.01A01
    "WDC WD(8|12|16|25|32|50)00B[EJ]KT-.*",
    "", "", ""
  },
  { "Western Digital Scorpio Black (AF)",
    "WDC WD(50|75)00BPKT-.*",
    "", "", ""
  },
  { "Western Digital Red (AF)", // tested with WDC WD10EFRX-68JCSN0/01.01A01,
      // WDC WD10JFCX-68N6GN0/01.01A01, WDC WD40EFRX-68WT0N0/80.00A80
    "WDC WD(10|20|30|40)[EJ]F[CR]X-.*",
    "", "", ""
  },
  { "Western Digital Blue Mobile", // tested with WDC WD5000LPVX-08V0TT2/03.01A03
    "WDC WD((25|32|50|75)00[BLM]|10[JS])P[CV][TX]-.*",
    "", "", ""
  },
  { "Western Digital Green Mobile", // tested with WDC WD20NPVX-00EA4T0/01.01A01
    "WDC WD(15|20)NPV[TX]-.*",
    "", "", ""
  },
  { "Western Digital Elements / My Passport (USB)", // tested with WDC WD5000BMVW-11AMCS0/01.01A01
    "WDC WD(25|32|40|50)00BMV[UVW]-.*",  // *W-* = USB 3.0
    "", "", ""
  },
  { "Western Digital Elements / My Passport (USB, AF)", // tested with
      // WDC WD5000KMVV-11TK7S1/01.01A01, WDC WD10TMVW-11ZSMS5/01.01A01,
      // WDC WD10JMVW-11S5XS1/01.01A01, WDC WD20NMVW-11W68S0/01.01A01
    "WDC WD(5000[LK]|7500K|10[JT]|20N)MV[VW]-.*", // *W-* = USB 3.0
    "", "", ""
  },
  { "Quantum Bigfoot", // tested with TS10.0A/A21.0G00, TS12.7A/A21.0F00
    "QUANTUM BIGFOOT TS(10\\.0|12\\.7)A",
    "", "", ""
  },
  { "Quantum Fireball lct15",
    "QUANTUM FIREBALLlct15 ([123]0|22)",
    "", "", ""
  },
  { "Quantum Fireball lct20",
    "QUANTUM FIREBALLlct20 [1234]0",
    "", "", ""
  },
  { "Quantum Fireball CX",
    "QUANTUM FIREBALL CX10.2A",
    "", "", ""
  },
  { "Quantum Fireball CR",
    "QUANTUM FIREBALL CR(4.3|6.4|8.4|13.0)A",
    "", "", ""
  },
  { "Quantum Fireball EX", // tested with QUANTUM FIREBALL EX10.2A/A0A.0D00
    "QUANTUM FIREBALL EX(3\\.2|6\\.4|10\\.2)A",
    "", "", ""
  },
  { "Quantum Fireball ST",
    "QUANTUM FIREBALL ST(3.2|4.3|4300)A",
    "", "", ""
  },
  { "Quantum Fireball SE",
    "QUANTUM FIREBALL SE4.3A",
    "", "", ""
  },
  { "Quantum Fireball Plus LM",
    "QUANTUM FIREBALLP LM(10.2|15|20.[45]|30)",
    "", "", ""
  },
  { "Quantum Fireball Plus AS",
    "QUANTUM FIREBALLP AS(10.2|20.5|30.0|40.0|60.0)",
    "", "", ""
  },
  { "Quantum Fireball Plus KX",
    "QUANTUM FIREBALLP KX27.3",
    "", "", ""
  },
  { "Quantum Fireball Plus KA",
    "QUANTUM FIREBALLP KA(9|10).1",
    "", "", ""
  },

  ////////////////////////////////////////////////////
  // USB ID entries
  ////////////////////////////////////////////////////

  // Hewlett-Packard
  { "USB: HP Desktop HD BD07; ", // 2TB
    "0x03f0:0xbd07",
    "",
    "",
    "-d sat"
  },
  // ALi
  { "USB: ; ALi M5621", // USB->PATA
    "0x0402:0x5621",
    "",
    "",
    "" // unsupported
  },
  // VIA
  { "USB: Connectland BE-USB2-35BP-LCM; VIA VT6204",
    "0x040d:0x6204",
    "",
    "",
    "" // unsupported
  },
  // Buffalo / Melco
  { "USB: Buffalo JustStore Portable HD-PVU2; ",
    "0x0411:0x0181",
    "",
    "",
    "-d sat"
  },
  { "USB: Buffalo MiniStation Stealth HD-PCTU2; ",
    "0x0411:0x01d9",
    "", // 0x0108
    "",
    "-d sat"
  },
  { "USB: Buffalo MiniStationHD-PCFU3; ",
    "0x0411:0x0240",
    "",
    "",
    "-d sat"
  },
  // LG Electronics
  { "USB: LG Mini HXD5; JMicron",
    "0x043e:0x70f1",
    "", // 0x0100
    "",
    "-d usbjmicron"
  },
  // Philips
  { "USB: Philips; ", // SDE3273FC/97 2.5" SATA HDD enclosure
    "0x0471:0x2021",
    "", // 0x0103
    "",
    "-d sat"
  },
  // Toshiba
  { "USB: Toshiba Stor.E Slim USB 3.0; ", // 1TB, MQ01UBD100
    "0x0480:0x0100",
    "", // 0x0000
    "",
    "-d sat"
  },
  { "USB: Toshiba Canvio 500GB; SunPlus",
    "0x0480:0xa004",
    "",
    "",
    "-d usbsunplus"
  },
  { "USB: Toshiba Canvio Basics; ",
    "0x0480:0xa006",
    "", // 0x0001
    "",
    "-d sat"
  },
  { "USB: Toshiba Canvio 3.0 Portable Hard Drive; ", // 1TB
    "0x0480:0xa007",
    "", // 0x0001
    "",
    "-d sat"
  },
  { "USB: Toshiba Stor.E Basics; ", // 1TB
    "0x0480:0xa009",
    "",
    "",
    "-d sat"
  },
  { "USB: Toshiba Stor.E Plus", // 2TB
    "0x0480:0xa00a",
    "",
    "",
    "-d sat"
  },
  { "USB: Toshiba Canvio Desktop; ", // 2TB
    "0x0480:0xd010",
    "",
    "",
    "-d sat"
  },
  // Cypress
  { "USB: ; Cypress CY7C68300A (AT2)",
    "0x04b4:0x6830",
    "0x0001",
    "",
    "" // unsupported
  },
  { "USB: ; Cypress CY7C68300B/C (AT2LP)",
    "0x04b4:0x6830",
    "0x0240",
    "",
    "-d usbcypress"
  },
  // Fujitsu
  { "USB: Fujitsu/Zalman ZM-VE300; ", // USB 3.0
    "0x04c5:0x2028",
    "", // 0x0001
    "",
    "-d sat"
  },
  // Fujitsu chip on DeLock 42475 
  { "USB: Fujitsu  SATA-to-USB3.0 bridge chip", // USB 3.0
    "0x04c5:0x201d",
    "", // 0x0001
    "",
    "-d sat"
  },
  // Myson Century
  { "USB: ; Myson Century CS8818",
    "0x04cf:0x8818",
    "", // 0xb007
    "",
    "" // unsupported
  },
  // Samsung
  { "USB: Samsung S2 Portable; JMicron",
    "0x04e8:0x1f0[568]",
    "",
    "",
    "-d usbjmicron"
  },
  { "USB: Samsung S1 Portable; JMicron",
    "0x04e8:0x2f03",
    "",
    "",
    "-d usbjmicron"
  },
  { "USB: Samsung Story Station; ",
    "0x04e8:0x5f0[56]",
    "",
    "",
    "-d sat"
  },
  { "USB: Samsung G2 Portable; JMicron",
    "0x04e8:0x6032",
    "",
    "",
    "-d usbjmicron"
  },
  { "USB: Samsung Story Station 3.0; ",
    "0x04e8:0x6052",
    "",
    "",
    "-d sat"
  },
  { "USB: Samsung Story Station 3.0; ",
    "0x04e8:0x6054",
    "",
    "",
    "-d sat"
  },
  { "USB: Samsung M2 Portable 3.0; ",
    "0x04e8:0x60c5",
    "",
    "",
    "-d sat"
  },
  { "USB: Samsung D3 Station; ", // 3TB
    "0x04e8:0x6124",
    "", // 0x200
    "",
    "-d sat"
  },
  { "USB: Samsung M3 Portable USB 3.0; ",
    "0x04e8:0x61b[456]", // 4=2TB, 5=1.5TB, 6=1TB
    "", // 0x0e00
    "",
    "-d sat"
  },
  // Sunplus
  { "USB: ; SunPlus",
    "0x04fc:0x0c05",
    "",
    "",
    "-d usbsunplus"
  },
  { "USB: ; SunPlus SPDIF215",
    "0x04fc:0x0c15",
    "", // 0xf615
    "",
    "-d usbsunplus"
  },
  { "USB: ; SunPlus SPDIF225", // USB+SATA->SATA
    "0x04fc:0x0c25",
    "", // 0x0103
    "",
    "-d usbsunplus"
  },
  // Iomega
  { "USB: Iomega Prestige Desktop USB 3.0; ",
    "0x059b:0x0070",
    "", // 0x0004
    "",
    "-d sat" // ATA output registers missing
  },
  { "USB: Iomega LPHD080-0; ",
    "0x059b:0x0272",
    "",
    "",
    "-d usbcypress"
  },
  { "USB: Iomega MDHD500-U; ",
    "0x059b:0x0275",
    "", // 0x0001
    "",
    "" // unsupported
  },
  { "USB: Iomega MDHD-UE; ",
    "0x059b:0x0277",
    "",
    "",
    "-d usbjmicron"
  },
  { "USB: Iomega LDHD-UP; Sunplus",
    "0x059b:0x0370",
    "",
    "",
    "-d usbsunplus"
  },
  { "USB: Iomega GDHDU2; JMicron",
    "0x059b:0x0475",
    "", // 0x0100
    "",
    "-d usbjmicron"
  },
  { "USB: Iomega; JMicron",
    "0x059b:0x047a",
    "", // 0x0100
    "",
    "-d sat" // works also with "-d usbjmicron"
  },
  // LaCie
  { "USB: LaCie hard disk (FA Porsche design);",
    "0x059f:0x0651",
    "",
    "",
    "" // unsupported
  },
  { "USB: LaCie hard disk; JMicron",
    "0x059f:0x0951",
    "",
    "",
    "-d usbjmicron"
  },
  { "USB: LaCie hard disk (Neil Poulton design);",
    "0x059f:0x1018",
    "",
    "",
    "-d sat"
  },
  { "USB: LaCie Desktop Hard Drive; JMicron",
    "0x059f:0x1019",
    "",
    "",
    "-d usbjmicron"
  },
  { "USB: LaCie Rugged Hard Drive; JMicron",
    "0x059f:0x101d",
    "", // 0x0001
    "",
    "-d usbjmicron,x"
  },
  { "USB: LaCie Little Disk USB2; JMicron",
    "0x059f:0x1021",
    "",
    "",
    "-d usbjmicron"
  },
  { "USB: LaCie hard disk; ",
    "0x059f:0x1029",
    "", // 0x0100
    "",
    "-d sat"
  },
  { "USB: Lacie rikiki; JMicron",
    "0x059f:0x102a",
    "",
    "",
    "-d usbjmicron,x"
  },
  { "USB: LaCie rikiki USB 3.0; ",
    "0x059f:0x10(49|57)",
    "",
    "",
    "-d sat"
  },
  { "USB: LaCie minimus USB 3.0; ",
    "0x059f:0x104a",
    "",
    "",
    "-d sat"
  },
  { "USB: LaCie Rugged Mini USB 3.0; ",
    "0x059f:0x1051",
    "", // 0x0000
    "",
    "-d sat"
  },
  // In-System Design
  { "USB: ; In-System/Cypress ISD-300A1",
    "0x05ab:0x0060",
    "", // 0x1101
    "",
    "-d usbcypress"
  },
  // Genesys Logic
  { "USB: ; Genesys Logic GL881E",
    "0x05e3:0x0702",
    "",
    "",
    "" // unsupported
  },
  { "USB: ; Genesys Logic", // TODO: requires '-T permissive'
    "0x05e3:0x0718",
    "", // 0x0041
    "",
    "-d sat"
  },
  // Micron
  { "USB: Micron USB SSD; ",
    "0x0634:0x0655",
    "",
    "",
    "" // unsupported
  },
  // Prolific
  { "USB: ; Prolific PL2507", // USB->PATA
    "0x067b:0x2507",
    "",
    "",
    "-d usbjmicron,0" // Port number is required
  },
  { "USB: ; Prolific PL3507", // USB+IEE1394->PATA
    "0x067b:0x3507",
    "", // 0x0001
    "",
    "" // smartmontools >= r3741: -d usbjmicron,p
  },
  // Imation
  { "USB: Imation ; ", // Imation Odyssey external USB dock
    "0x0718:0x1000",
    "", // 0x5104
    "",
    "-d sat"
  },
  // Freecom
  { "USB: Freecom Mobile Drive XXS; JMicron",
    "0x07ab:0xfc88",
    "", // 0x0101
    "",
    "-d usbjmicron,x"
  },
  { "USB: Freecom Hard Drive XS; Sunplus",
    "0x07ab:0xfc8e",
    "", // 0x010f
    "",
    "-d usbsunplus"
  },
  { "USB: Freecom; ", // Intel labeled
    "0x07ab:0xfc8f",
    "", // 0x0000
    "",
    "-d sat"
  },
  { "USB: Freecom Classic HD 120GB; ",
    "0x07ab:0xfccd",
    "",
    "",
    "" // unsupported
  },
  { "USB: Freecom HD 500GB; JMicron",
    "0x07ab:0xfcda",
    "",
    "",
    "-d usbjmicron"
  },
  // Oxford Semiconductor, Ltd
  { "USB: ; Oxford",
    "0x0928:0x0000",
    "",
    "",
    "" // unsupported
  },
  { "USB: ; Oxford OXU921DS",
    "0x0928:0x0002",
    "",
    "",
    "" // unsupported
  },
  { "USB: ; Oxford", // Zalman ZM-VE200
    "0x0928:0x0010",
    "", // 0x0304
    "",
    "-d sat"
  },
  // Toshiba
  { "USB: Toshiba PX1270E-1G16; Sunplus",
    "0x0930:0x0b03",
    "",
    "",
    "-d usbsunplus"
  },
  { "USB: Toshiba PX1396E-3T01; Sunplus", // similar to Dura Micro 501
    "0x0930:0x0b09",
    "",
    "",
    "-d usbsunplus"
  },
  { "USB: Toshiba Stor.E Steel; Sunplus",
    "0x0930:0x0b11",
    "",
    "",
    "-d usbsunplus"
  },
  { "USB: Toshiba Stor.E; ",
    "0x0930:0x0b1[9ab]",
    "", // 0x0001
    "",
    "-d sat"
  },
  // Lumberg, Inc.
  { "USB: Toshiba Stor.E; Sunplus",
    "0x0939:0x0b1[56]",
    "",
    "",
    "-d usbsunplus"
  },
  // Seagate
  { "USB: Seagate External Drive; Cypress",
    "0x0bc2:0x0503",
    "", // 0x0240
    "",
    "-d usbcypress"
  },
  { "USB: Seagate FreeAgent Go; ",
    "0x0bc2:0x2(000|100|101)",
    "",
    "",
    "-d sat"
  },
  { "USB: Seagate FreeAgent Go FW; ",
    "0x0bc2:0x2200",
    "",
    "",
    "-d sat"
  },
  { "USB: Seagate Expansion Portable; ",
    "0x0bc2:0x23(00|12)",
    "",
    "",
    "-d sat"
  },
  { "USB: Seagate FreeAgent Desktop; ",
    "0x0bc2:0x3000",
    "",
    "",
    "-d sat"
  },
  { "USB: Seagate FreeAgent Desk; ",
    "0x0bc2:0x3001",
    "",
    "",
    "-d sat"
  },
  { "USB: Seagate FreeAgent Desk; ", // 1TB
    "0x0bc2:0x3008",
    "",
    "",
    "-d sat,12"
  },
  { "USB: Seagate Expansion External; ", // 2TB, 3TB
    "0x0bc2:0x33(00|12|20|32)",
    "",
    "",
    "-d sat"
  },
  { "USB: Seagate FreeAgent GoFlex USB 2.0; ",
    "0x0bc2:0x502[01]",
    "",
    "",
    "-d sat"
  },
  { "USB: Seagate FreeAgent GoFlex USB 3.0; ",
    "0x0bc2:0x5031",
    "",
    "",
    "-d sat,12"
  },
  { "USB: Seagate FreeAgent; ",
    "0x0bc2:0x5040",
    "",
    "",
    "-d sat"
  },
  { "USB: Seagate FreeAgent GoFlex USB 3.0; ", // 2TB
    "0x0bc2:0x5071",
    "",
    "",
    "-d sat"
  },
  { "USB: Seagate FreeAgent GoFlex Desk USB 3.0; ", // 3TB
    "0x0bc2:0x50a1",
    "",
    "",
    "-d sat,12" // "-d sat" does not work (ticket #151)
  },
  { "USB: Seagate FreeAgent GoFlex Desk USB 3.0; ", // 4TB
    "0x0bc2:0x50a5",
    "", // 0x0100
    "",
    "-d sat"
  },
  { "USB: Seagate Backup Plus USB 3.0; ", // 1TB
    "0x0bc2:0xa013",
    "", // 0x0100
    "",
    "-d sat"
  },
  { "USB: Seagate Backup Plus Desktop USB 3.0; ", // 4TB, 3TB (8 LBA/1 PBA offset)
    "0x0bc2:0xa0a[14]",
    "",
    "",
    "-d sat"
  },
  // Dura Micro
  { "USB: Dura Micro; Cypress",
    "0x0c0b:0xb001",
    "", // 0x1110
    "",
    "-d usbcypress"
  },
  { "USB: Dura Micro 509; Sunplus",
    "0x0c0b:0xb159",
    "", // 0x0103
    "",
    "-d usbsunplus"
  },
  // Maxtor
  { "USB: Maxtor OneTouch 200GB; ",
    "0x0d49:0x7010",
    "",
    "",
    "" // unsupported
  },
  { "USB: Maxtor OneTouch; ",
    "0x0d49:0x7300",
    "", // 0x0121
    "",
    "-d sat"
  },
  { "USB: Maxtor OneTouch 4; ",
    "0x0d49:0x7310",
    "", // 0x0125
    "",
    "-d sat"
  },
  { "USB: Maxtor OneTouch 4 Mini; ",
    "0x0d49:0x7350",
    "", // 0x0125
    "",
    "-d sat"
  },
  { "USB: Maxtor BlackArmor Portable; ",
    "0x0d49:0x7550",
    "",
    "",
    "-d sat"
  },
  { "USB: Maxtor Basics Desktop; ",
    "0x0d49:0x7410",
    "", // 0x0122
    "",
    "-d sat"
  },
  { "USB: Maxtor Basics Portable; ",
    "0x0d49:0x7450",
    "", // 0x0122
    "",
    "-d sat"
  },
  // Oyen Digital
  { "USB: Oyen Digital MiniPro USB 3.0; ",
    "0x0dc4:0x020a",
    "",
    "",
    "-d sat"
  },
  // Cowon Systems, Inc.
  { "USB: Cowon iAudio X5; ",
    "0x0e21:0x0510",
    "",
    "",
    "-d usbcypress"
  },
  // iRiver
  { "USB: iRiver iHP-120/140 MP3 Player; Cypress",
    "0x1006:0x3002",
    "", // 0x0100
    "",
    "-d usbcypress"
  },
  // Western Digital
  { "USB: WD My Passport (IDE); Cypress",
    "0x1058:0x0701",
    "", // 0x0240
    "",
    "-d usbcypress"
  },
  { "USB: WD My Passport; ",
    "0x1058:0x07(0[245a]|30)",
    "",
    "",
    "-d sat"
  },
  { "USB: WD My Passport USB 3.0; ",
    "0x1058:0x0(74[0128a]|7a8|820)",
    "",
    "",
    "-d sat"
  },
  { "USB: WD My Book ES; ",
    "0x1058:0x0906",
    "", // 0x0012
    "",
    "-d sat"
  },
  { "USB: WD My Book Essential; ",
    "0x1058:0x0910",
    "", // 0x0106
    "",
    "-d sat"
  },
  { "USB: WD Elements Desktop; ",
    "0x1058:0x1001",
    "", // 0x0104
    "",
    "-d sat"
  },
  { "USB: WD Elements Desktop WDE1UBK...; ",
    "0x1058:0x1003",
    "", // 0x0175
    "",
    "-d sat"
  },
  { "USB: WD Elements; ",
    "0x1058:0x10(10|48|a2)",
    "", // 0x0105
    "",
    "-d sat"
  },
  { "USB: WD Elements Desktop; ", // 2TB
    "0x1058:0x1021",
    "", // 0x2002
    "",
    "-d sat"
  },
  { "USB: WD Elements SE; ", // 1TB
    "0x1058:0x1023",
    "",
    "",
    "-d sat"
  },
  { "USB: WD Elements SE USB 3.0; ",
    "0x1058:0x1042",
    "",
    "",
    "-d sat"
  },
  { "USB: WD Elements; ",
    "0x1058:0x10[ab]8", // a=1TB, b=2TB
    "", // a=0x1042, b=0x1007
    "",
    "-d sat"
  },
  { "USB: WD My Book Essential; ",
    "0x1058:0x1100",
    "", // 0x0165
    "",
    "-d sat"
  },
  { "USB: WD My Book Office Edition; ", // 1TB
    "0x1058:0x1101",
    "", // 0x0165
    "",
    "-d sat"
  },
  { "USB: WD My Book; ",
    "0x1058:0x1102",
    "", // 0x1028
    "",
    "-d sat"
  },
  { "USB: WD My Book Studio II; ", // 2x1TB
    "0x1058:0x1105",
    "",
    "",
    "-d sat"
  },
  { "USB: WD My Book Essential; ",
    "0x1058:0x1110",
    "", // 0x1030
    "",
    "-d sat"
  },
  { "USB: WD My Book Essential USB 3.0; ", // 3TB
    "0x1058:0x11[34]0",
    "", // 0x1012/0x1003
    "",
    "-d sat"
  },
  // Atech Flash Technology
  { "USB: ; Atech", // Enclosure from Kingston SSDNow notebook upgrade kit
    "0x11b0:0x6298",
    "", // 0x0108
    "",
    "-d sat"
  },
  // ADATA
  { "USB: ADATA; ",
    "0x125f:0xa[13]1a", // 1=Classic CH11 1TB, 3=DashDrive HV620 2TB
    "", // 0x0100
    "",
    "-d sat"
  },
  { "USB: A-DATA SH93; Cypress",
    "0x125f:0xa93a",
    "", // 0x0150
    "",
    "-d usbcypress"
  },
  { "USB: A-DATA DashDrive; Cypress",
    "0x125f:0xa94a",
    "",
    "",
    "-d usbcypress"
  },
  // Initio
  { "USB: ; Initio 316000",
    "0x13fd:0x0540",
    "",
    "",
    "" // unsupported
  },
  { "USB: ; Initio", // Thermaltake BlacX
    "0x13fd:0x0840",
    "",
    "",
    "-d sat"
  },
  { "USB: ; Initio", // USB->SATA+PATA, Chieftec CEB-25I
    "0x13fd:0x1040",
    "", // 0x0106
    "",
    "" // unsupported
  },
  { "USB: ; Initio 6Y120L0", // CoolerMaster XCraft RX-3HU
    "0x13fd:0x1150",
    "",
    "",
    "" // unsupported
  },
  { "USB: ; Initio", // USB->SATA
    "0x13fd:0x1240",
    "", // 0x0104
    "",
    "-d sat"
  },
  { "USB: ; Initio", // USB+SATA->SATA
    "0x13fd:0x1340",
    "", // 0x0208
    "",
    "-d sat"
  },
  { "USB: ; Initio",
    "0x13fd:0x1640",
    "", // 0x0864
    "",
    "-d sat,12" // some SMART commands fail, see ticket #295
  },
  { "USB: Intenso Memory Station 2,5\"; Initio",
    "0x13fd:0x1840",
    "",
    "",
    "-d sat"
  },
  { "USB: ; Initio", // NexStar CX USB enclosure
    "0x13fd:0x1e40",
    "",
    "",
    "-d sat"
  },
  // Super Top
  { "USB: Super Top generic enclosure; Cypress",
    "0x14cd:0x6116",
    "", // 0x0160 also reported as unsupported
    "",
    "-d usbcypress"
  },
  // JMicron
  { "USB: ; JMicron JMS539", // USB2/3->SATA (old firmware)
    "0x152d:0x0539",
    "0x0100",  //  1.00
    "",
    "-d usbjmicron"
  },
  { "USB: ; JMicron JMS539", // USB2/3->SATA (new firmware)
    "0x152d:0x0539",
    "0x0205|"  //  2.05, ticket #338
    "0x2812",  // 28.12, Mediasonic ProBox H82-SU3S2 (port multiplier)
    "",
    "-d sat"
  },
  { "USB: ; JMicron ", // USB->SATA->4xSATA (port multiplier)
    "0x152d:0x0551",
    "", // 0x0100
    "",
    "-d usbjmicron,x"
  },
  { "USB: OCZ THROTTLE OCZESATATHR8G; JMicron JMF601",
    "0x152d:0x0602",
    "",
    "",
    "" // unsupported
  },
  { "USB: ; JMicron JM20329", // USB->SATA
    "0x152d:0x2329",
    "", // 0x0100
    "",
    "-d usbjmicron"
  },
  { "USB: ; JMicron JM20336", // USB+SATA->SATA, USB->2xSATA
    "0x152d:0x2336",
    "", // 0x0100
    "",
    "-d usbjmicron,x"
  },
  { "USB: Generic JMicron adapter; JMicron",
    "0x152d:0x2337",
    "",
    "",
    "-d usbjmicron"
  },
  { "USB: ; JMicron JM20337/8", // USB->SATA+PATA, USB+SATA->PATA
    "0x152d:0x2338",
    "", // 0x0100
    "",
    "-d usbjmicron"
  },
  { "USB: ; JMicron JM20339", // USB->SATA
    "0x152d:0x2339",
    "", // 0x0100
    "",
    "-d usbjmicron,x"
  },
  { "USB: ; JMicron", // USB+SATA->SATA
    "0x152d:0x2351",  // e.g. Verbatim Portable Hard Drive 500Gb
    "", // 0x0100
    "",
    "-d sat"
  },
  { "USB: ; JMicron", // USB->SATA
    "0x152d:0x2352",
    "", // 0x0100
    "",
    "-d usbjmicron,x"
  },
  { "USB: ; JMicron", // USB->SATA
    "0x152d:0x2509",
    "", // 0x0100
    "",
    "-d usbjmicron,x"
  },
  // ASMedia
  { "USB: ; ASMedia ASM1051",
    "0x174c:0x5106", // 0x174c:0x55aa after firmware update
    "",
    "",
    "-d sat"
  },
  { "USB: ; ASMedia USB 3.0", // MEDION HDDrive-n-GO, LaCie Rikiki USB 3.0,
      // Silicon Power Armor A80 (ticket #237)
      // reported as unsupported: BYTECC T-200U3, Kingwin USB 3.0 docking station
    "0x174c:0x55aa",
    "", // 0x0100
    "",
    "-d sat"
  },
  { "USB: ; ASMedia AS2105", // Icy Box IB-AC603A-U3
    "0x174c:0x5136",
    "", // 0x0001
    "",
    "-d sat"
  },
  // LucidPort
  { "USB: ; LucidPORT USB300", // RaidSonic ICY BOX IB-110StU3-B, Sharkoon SATA QuickPort H3
    "0x1759:0x500[02]", // 0x5000: USB 2.0, 0x5002: USB 3.0
    "",
    "",
    "-d sat"
  },
  { "USB: ; LucidPort", // Fuj:tech SATA-USB3 dock
    "0x1759:0x5100",
    "", // 0x2580
    "",
    "-d sat"
  },
  // Verbatim
  { "USB: Verbatim Portable Hard Drive; Sunplus",
    "0x18a5:0x0214",
    "", // 0x0112
    "",
    "-d usbsunplus"
  },
  { "USB: Verbatim FW/USB160; Oxford OXUF934SSA-LQAG", // USB+IEE1394->SATA
    "0x18a5:0x0215",
    "", // 0x0001
    "",
    "-d sat"
  },
  { "USB: Verbatim External Hard Drive 47519; Sunplus", // USB->SATA
    "0x18a5:0x0216",
    "",
    "",
    "-d usbsunplus"
  },
  { "USB: Verbatim Pocket Hard Drive; JMicron", // SAMSUNG SpinPoint N3U-3 (USB, 4KiB LLS)
    "0x18a5:0x0227",
    "",
    "",
    "-d usbjmicron" // "-d usbjmicron,x" does not work
  },
  { "USB: Verbatim External Hard Drive; JMicron", // 2TB
    "0x18a5:0x022a",
    "",
    "",
    "-d usbjmicron"
  },
  { "USB: Verbatim Store'n'Go; JMicron", // USB->SATA
    "0x18a5:0x022b",
    "", // 0x0100
    "",
    "-d usbjmicron"
  },
  // Silicon Image
  { "USB: Vantec NST-400MX-SR; Silicon Image 5744",
    "0x1a4a:0x1670",
    "",
    "",
    "" // unsupported
  },
  // SunplusIT
  { "USB: ; SunplusIT",
    "0x1bcf:0x0c31",
    "",
    "",
    "-d usbsunplus"
  },
  // TrekStor
  { "USB: TrekStor DataStation; ", // DataStation maxi light (USB 3.0)
    "0x1e68:0x0050",
    "", // 0x0100
    "",
    "-d sat"
  },
  // Innostor
  { "USB: ; Innostor IS888", // Sharkoon SATA QuickDeck Pro USB 3.0
    "0x1f75:0x0888",
    "", // 0x0034
    "",
    "" // unsupported
  },
  // Power Quotient International
  { "USB: PQI H560; ",
    "0x3538:0x0902",
    "", // 0x0000
    "",
    "-d sat"
  },
  // Hitachi/SimpleTech
  { "USB: Hitachi Touro Desk; JMicron", // 3TB
    "0x4971:0x1011",
    "",
    "",
    "-d usbjmicron"
  },
  { "USB: Hitachi Touro Desk 3.0; ", // 2TB
    "0x4971:0x1015",
    "", // 0x0000
    "",
    "-d sat" // ATA output registers missing
  },
  { "USB: Hitachi/SimpleTech; JMicron", // 1TB
    "0x4971:0xce17",
    "",
    "",
    "-d usbjmicron,x"
  },
  // OnSpec
  { "USB: ; OnSpec", // USB->PATA
    "0x55aa:0x2b00",
    "", // 0x0100
    "",
    "" // unsupported
  },
  // 0x6795 (?)
  { "USB: Sharkoon 2-Bay RAID Box; ", // USB 3.0
    "0x6795:0x2756",
    "", // 0x0100
    "",
    "-d sat"
  },
/*
}; // builtin_knowndrives[]
 */<|MERGE_RESOLUTION|>--- conflicted
+++ resolved
@@ -75,11 +75,7 @@
 /*
 const drive_settings builtin_knowndrives[] = {
  */
-<<<<<<< HEAD
-  { "$Id: drivedb.h 3953 2014-07-16 21:37:05Z chrfranke $",
-=======
-  { "$Id: drivedb.h 3954 2014-07-17 20:08:20Z chrfranke $",
->>>>>>> f707e35d
+  { "$Id: drivedb.h 3955 2014-07-17 20:14:44Z chrfranke $",
     "-", "-",
     "This is a dummy entry to hold the SVN-Id of drivedb.h",
     ""
