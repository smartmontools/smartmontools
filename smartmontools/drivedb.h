--- conflicted
+++ resolved
@@ -68,11 +68,7 @@
 /*
 const drive_settings builtin_knowndrives[] = {
  */
-<<<<<<< HEAD
-  { "VERSION: 7.2/5163 2021-01-10 15:52:20 $Id: drivedb.h 5164 2021-01-10 16:24:36Z chrfranke $",
-=======
-  { "VERSION: 7.3 $Id: drivedb.h 5170 2021-01-17 16:11:20Z chrfranke $",
->>>>>>> 15a59981
+  { "VERSION: 7.2/5170 2021-01-17 16:11:20 $Id: drivedb.h 5171 2021-01-17 17:17:19Z chrfranke $",
     "-", "-",
     "Version information",
     ""
@@ -5896,7 +5892,7 @@
     "0x174c:0x2362",
     "",
     "",
-    "-d sntasmedia"
+    "" // smartmontools >= r5168: -d sntasmedia
   },
   { "USB: ; ASMedia",
     "0x174c:0x....",
