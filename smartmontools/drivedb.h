/*
 * drivedb.h - smartmontools drive database file
 *
 * Home page of code is: http://www.smartmontools.org
 *
 * Copyright (C) 2003-11 Philip Williams, Bruce Allen
 * Copyright (C) 2008-18 Christian Franke
 *
 * SPDX-License-Identifier: GPL-2.0-or-later
 */

/*
 * Structure used to store drive database entries:
 *
 * struct drive_settings {
 *   const char * modelfamily;
 *   const char * modelregexp;
 *   const char * firmwareregexp;
 *   const char * warningmsg;
 *   const char * presets;
 * };
 *
 * The elements are used in the following ways:
 *
 *  modelfamily     Informal string about the model family/series of a
 *                  device. Set to "" if no info (apart from device id)
 *                  known.  The entry is ignored if this string starts with
 *                  a dollar sign.  Must not start with "USB:", see below.
 *  modelregexp     POSIX extended regular expression to match the model of
 *                  a device.  This should never be "".
 *  firmwareregexp  POSIX extended regular expression to match a devices's
 *                  firmware.  This is optional and should be "" if it is not
 *                  to be used.  If it is nonempty then it will be used to
 *                  narrow the set of devices matched by modelregexp.
 *  warningmsg      A message that may be displayed for matching drives.  For
 *                  example, to inform the user that they may need to apply a
 *                  firmware patch.
 *  presets         String with vendor-specific attribute ('-v') and firmware
 *                  bug fix ('-F') options.  Same syntax as in smartctl command
 *                  line.  The user's own settings override these.
 *
 * The regular expressions for drive model and firmware must match the full
 * string.  The effect of "^FULLSTRING$" is identical to "FULLSTRING".
 * The form ".*SUBSTRING.*" can be used if substring match is desired.
 *
 * The table will be searched from the start to end or until the first match,
 * so the order in the table is important for distinct entries that could match
 * the same drive.
 *
 *
 * Format for USB ID entries:
 *
 *  modelfamily     String with format "USB: DEVICE; BRIDGE" where
 *                  DEVICE is the name of the device and BRIDGE is
 *                  the name of the USB bridge.  Both may be empty
 *                  if no info known.
 *  modelregexp     POSIX extended regular expression to match the USB
 *                  vendor:product ID in hex notation ("0x1234:0xabcd").
 *                  This should never be "".
 *  firmwareregexp  POSIX extended regular expression to match the USB
 *                  bcdDevice info.  Only compared during search if other
 *                  entries with same USB vendor:product ID exist.
 *  warningmsg      Not used yet.
 *  presets         String with one device type ('-d') option.
 *
 */

/*
const drive_settings builtin_knowndrives[] = {
 */
<<<<<<< HEAD
  { "$Id: drivedb.h 4846 2018-12-02 18:34:36Z chrfranke $",
=======
  { "$Id: drivedb.h 4850 2018-12-05 20:14:40Z chrfranke $",
>>>>>>> 28773f21
    "-", "-",
    "This is a dummy entry to hold the SVN-Id of drivedb.h",
    ""
  },
  { "DEFAULT",
    "-", "-",
    "Default settings",
    "-v 1,raw48,Raw_Read_Error_Rate "
    "-v 2,raw48,Throughput_Performance "
    "-v 3,raw16(avg16),Spin_Up_Time "
    "-v 4,raw48,Start_Stop_Count "
    "-v 5,raw16(raw16),Reallocated_Sector_Ct "
    "-v 6,raw48,Read_Channel_Margin,HDD "
    "-v 7,raw48,Seek_Error_Rate,HDD "
    "-v 8,raw48,Seek_Time_Performance,HDD "
    "-v 9,raw24(raw8),Power_On_Hours "
    "-v 10,raw48,Spin_Retry_Count,HDD "
    "-v 11,raw48,Calibration_Retry_Count,HDD "
    "-v 12,raw48,Power_Cycle_Count "
    "-v 13,raw48,Read_Soft_Error_Rate "
    //  14-174 Unknown_Attribute
    "-v 175,raw48,Program_Fail_Count_Chip,SSD "
    "-v 176,raw48,Erase_Fail_Count_Chip,SSD "
    "-v 177,raw48,Wear_Leveling_Count,SSD "
    "-v 178,raw48,Used_Rsvd_Blk_Cnt_Chip,SSD "
    "-v 179,raw48,Used_Rsvd_Blk_Cnt_Tot,SSD "
    "-v 180,raw48,Unused_Rsvd_Blk_Cnt_Tot,SSD "
    "-v 181,raw48,Program_Fail_Cnt_Total "
    "-v 182,raw48,Erase_Fail_Count_Total,SSD "
    "-v 183,raw48,Runtime_Bad_Block "
    "-v 184,raw48,End-to-End_Error "
    //  185-186 Unknown_Attribute
    "-v 187,raw48,Reported_Uncorrect "
    "-v 188,raw48,Command_Timeout "
    "-v 189,raw48,High_Fly_Writes,HDD "
    "-v 190,tempminmax,Airflow_Temperature_Cel "
    "-v 191,raw48,G-Sense_Error_Rate,HDD "
    "-v 192,raw48,Power-Off_Retract_Count "
    "-v 193,raw48,Load_Cycle_Count,HDD "
    "-v 194,tempminmax,Temperature_Celsius "
    "-v 195,raw48,Hardware_ECC_Recovered "
    "-v 196,raw16(raw16),Reallocated_Event_Count "
    "-v 197,raw48,Current_Pending_Sector "
    "-v 198,raw48,Offline_Uncorrectable "
    "-v 199,raw48,UDMA_CRC_Error_Count "
    "-v 200,raw48,Multi_Zone_Error_Rate,HDD "
    "-v 201,raw48,Soft_Read_Error_Rate,HDD "
    "-v 202,raw48,Data_Address_Mark_Errs,HDD "
    "-v 203,raw48,Run_Out_Cancel "
    "-v 204,raw48,Soft_ECC_Correction "
    "-v 205,raw48,Thermal_Asperity_Rate "
    "-v 206,raw48,Flying_Height,HDD "
    "-v 207,raw48,Spin_High_Current,HDD "
    "-v 208,raw48,Spin_Buzz,HDD "
    "-v 209,raw48,Offline_Seek_Performnce,HDD "
    //  210-219 Unknown_Attribute
    "-v 220,raw48,Disk_Shift,HDD "
    "-v 221,raw48,G-Sense_Error_Rate,HDD "
    "-v 222,raw48,Loaded_Hours,HDD "
    "-v 223,raw48,Load_Retry_Count,HDD "
    "-v 224,raw48,Load_Friction,HDD "
    "-v 225,raw48,Load_Cycle_Count,HDD "
    "-v 226,raw48,Load-in_Time,HDD "
    "-v 227,raw48,Torq-amp_Count,HDD "
    "-v 228,raw48,Power-off_Retract_Count "
    //  229 Unknown_Attribute
    "-v 230,raw48,Head_Amplitude,HDD "
    "-v 231,raw48,Temperature_Celsius "
    "-v 232,raw48,Available_Reservd_Space "
    "-v 233,raw48,Media_Wearout_Indicator,SSD "
    //  234-239 Unknown_Attribute
    "-v 240,raw24(raw8),Head_Flying_Hours,HDD "
    "-v 241,raw48,Total_LBAs_Written "
    "-v 242,raw48,Total_LBAs_Read "
    //  243-249 Unknown_Attribute
    "-v 250,raw48,Read_Error_Retry_Rate "
    //  251-253 Unknown_Attribute
    "-v 254,raw48,Free_Fall_Sensor,HDD"
  },
  { "Swissbit C440 Industrial CompactFlash Card",
    // spec v1.23 found at http://www.farnell.com/datasheets/1821167.pdf
    // tested with SFCF4096H2BU4TO-I-MS-527-STD
    "SFCF(2048|4096|8192|16GB|32GB|64GB)H[0-9]BU[24]TO-(C|I)-(MS|QT|NU)-5[0-9]7-STD",
    "", "",
    "-v 196,raw24/raw24,Spare_Blocks "
    "-v 213,raw24/raw24,Spare_Blocks_Worst_Chip "
    "-v 229,raw48,Erase_Count "
    "-v 203,raw48,Total_ECC_Errors "
    "-v 232,raw48,Total_Number_of_Reads "
    "-v 214,raw48,Reserved_Attribute " // Spec says "to be determined"
    "-v 215,raw48,Current_TRIM_Percent "
  },
  { "Apacer SSD",
    "(2|4|8|16|32)GB SATA Flash Drive", // tested with APSDM002G15AN-CT/SFDDA01C and SFI2101D, APSDM004G13AN-AT/SFDE001A
    "SF(DDA01C|I2101D|DE001A)", "", // spec found at http://wfcache.advantech.com/www/certified-peripherals/documents/96fmcff-04g-cs-ap_Datasheet.pdf
    "-v 160,raw48,Initial_Bad_Block_Count "
    "-v 161,raw48,Bad_Block_Count "
    "-v 162,raw48,Spare_Block_Count "
    "-v 163,raw48,Max_Erase_Count "
    "-v 164,raw48,Average_Erase_Count "
    "-v 165,raw48,Average_Erase_Count " // could be wrong
    "-v 166,raw48,Later_Bad_Block_Count "
    "-v 167,raw48,SSD_Protect_Mode "
    "-v 168,raw48,SATA_PHY_Err_Ct "
  },
  { "Apple MacBook Air SSD", // probably Toshiba
    "APPLE SSD TS(064|128)E", // tested with APPLE SSD TS064E/TQAABBF0
    "", "",
    "-v 173,raw48,Wear_Leveling_Count " //  ]
    "-v 241,raw48,Host_Writes_GiB "     //  ]  guessed (ticket #655)
    "-v 242,raw48,Host_Reades_GiB "     //  ]
  },
  { "Apple SD/SM/TS...E/F/G SSDs", // SanDisk/Samsung/Toshiba?
    "APPLE SSD (S[DM]|TS)0?(128|256|512|768|1024)[EFG]", // tested with APPLE SSD SD256E/1021AP, SD0128F/A223321
     // APPLE SSD SM768E/CXM90A1Q, SM0512F/UXM2JA1Q, TS0256F/109L0704, SM0512G/BXW1SA0Q, SM1024G/BXW1SA0Q
    "", "",
  //"-v 1,raw48,Raw_Read_Error_Rate "
  //"-v 5,raw16(raw16),Reallocated_Sector_Ct "
  //"-v 9,raw24(raw8),Power_On_Hours "
  //"-v 12,raw48,Power_Cycle_Count "
    "-v 169,raw48,Unknown_Apple_Attrib "
    "-v 173,raw48,Wear_Leveling_Count " // ]
    "-v 174,raw48,Host_Reads_MiB "      // ] guessed (ticket #342), S[DM]*F only
    "-v 175,raw48,Host_Writes_MiB "     // ]
  //"-v 192,raw48,Power-Off_Retract_Count "
  //"-v 194,tempminmax,Temperature_Celsius "
  //"-v 197,raw48,Current_Pending_Sector "
  //"-v 199,raw48,UDMA_CRC_Error_Count "
  //"-v 240,raw48,Unknown_SSD_Attribute "
  },
  { "Crucial/Micron RealSSD C300/P300", // Marvell 88SS9174
    "C300-CTFDDA[AC](064|128|256)MAG|" // tested with C300-CTFDDAC128MAG/0002,
      // C300-CTFDDAC064MAG/0006
    "P300-MTFDDAC(050|100|200)SAL", // tested with P300-MTFDDAC100SAL/0003
    "", "",
  //"-v 1,raw48,Raw_Read_Error_Rate "
  //"-v 5,raw16(raw16),Reallocated_Sector_Ct "
  //"-v 9,raw24(raw8),Power_On_Hours "
  //"-v 12,raw48,Power_Cycle_Count "
    "-v 170,raw48,Grown_Failing_Block_Ct "
    "-v 171,raw48,Program_Fail_Count "
    "-v 172,raw48,Erase_Fail_Count "
    "-v 173,raw48,Wear_Leveling_Count "
    "-v 174,raw48,Unexpect_Power_Loss_Ct "
    "-v 181,raw16,Non4k_Aligned_Access "
    "-v 183,raw48,SATA_Iface_Downshift "
  //"-v 184,raw48,End-to-End_Error "
  //"-v 187,raw48,Reported_Uncorrect "
  //"-v 188,raw48,Command_Timeout "
    "-v 189,raw48,Factory_Bad_Block_Ct "
  //"-v 194,tempminmax,Temperature_Celsius "
  //"-v 195,raw48,Hardware_ECC_Recovered "
  //"-v 196,raw16(raw16),Reallocated_Event_Count "
  //"-v 197,raw48,Current_Pending_Sector "
  //"-v 198,raw48,Offline_Uncorrectable "
  //"-v 199,raw48,UDMA_CRC_Error_Count "
    "-v 202,raw48,Percent_Lifetime_Used "
    "-v 206,raw48,Write_Error_Rate "
  },
  { "Crucial/Micron RealSSD m4/C400/P400", // Marvell 9176, fixed firmware
    "C400-MTFDDA[ACK](064|128|256|512)MAM|"
    // M4-CT032M4SSD3/04MH
    "M4-CT(032|064|128|256|512)M4SSD[123]|" // tested with M4-CT512M4SSD2/0309
    "MTFDDA[AK](064|128|256|512|050|100|200|400)MA[MNR]-1[JKS]1.*", // tested with
       // MTFDDAK256MAR-1K1AA/MA52, MTFDDAK256MAM-1K12/08TH,
       // MTFDDAA064MAR-1J1AB  49Y5835 49Y5838IBM/MA49 (P400e)
    "030[9-Z]|03[1-Z].|0[4-Z]..|[1-Z]....*", // >= "0309"
    "",
  //"-v 1,raw48,Raw_Read_Error_Rate "
  //"-v 5,raw16(raw16),Reallocated_Sector_Ct "
  //"-v 9,raw24(raw8),Power_On_Hours "
  //"-v 12,raw48,Power_Cycle_Count "
    "-v 170,raw48,Grown_Failing_Block_Ct "
    "-v 171,raw48,Program_Fail_Count "
    "-v 172,raw48,Erase_Fail_Count "
    "-v 173,raw48,Wear_Leveling_Count "
    "-v 174,raw48,Unexpect_Power_Loss_Ct "
    "-v 181,raw16,Non4k_Aligned_Access "
    "-v 183,raw48,SATA_Iface_Downshift "
  //"-v 184,raw48,End-to-End_Error "
  //"-v 187,raw48,Reported_Uncorrect "
  //"-v 188,raw48,Command_Timeout "
    "-v 189,raw48,Factory_Bad_Block_Ct "
  //"-v 194,tempminmax,Temperature_Celsius "
  //"-v 195,raw48,Hardware_ECC_Recovered "
  //"-v 196,raw16(raw16),Reallocated_Event_Count "
  //"-v 197,raw48,Current_Pending_Sector "
  //"-v 198,raw48,Offline_Uncorrectable "
  //"-v 199,raw48,UDMA_CRC_Error_Count "
    "-v 202,raw48,Perc_Rated_Life_Used "
    "-v 206,raw48,Write_Error_Rate "
    "-v 225,raw48,Unknown_Marvell_Attr " // P400e
    "-v 231,raw48,Unknown_Marvell_Attr " // P400e
    "-v 242,raw48,Host_Reads" // P400e: 2MiB?
  },
  { "Crucial/Micron RealSSD m4/C400", // Marvell 9176, buggy or unknown firmware
    "C400-MTFDDA[ACK](064|128|256|512)MAM|" // tested with C400-MTFDDAC256MAM/0002
    "M4-CT(032|064|128|256|512)M4SSD[123]", // tested with M4-CT064M4SSD2/0002,
      // M4-CT064M4SSD2/0009, M4-CT256M4SSD3/000F
    "",
    "This drive may hang after 5184 hours of power-on time:\n"
    "https://www.tomshardware.com/news/Crucial-m4-Firmware-BSOD,14544.html\n"
    "See the following web page for firmware updates:\n"
    "http://www.crucial.com/usa/en/support-ssd",
    "-v 170,raw48,Grown_Failing_Block_Ct "
    "-v 171,raw48,Program_Fail_Count "
    "-v 172,raw48,Erase_Fail_Count "
    "-v 173,raw48,Wear_Leveling_Count "
    "-v 174,raw48,Unexpect_Power_Loss_Ct "
    "-v 181,raw16,Non4k_Aligned_Access "
    "-v 183,raw48,SATA_Iface_Downshift "
    "-v 189,raw48,Factory_Bad_Block_Ct "
    "-v 202,raw48,Perc_Rated_Life_Used "
    "-v 206,raw48,Write_Error_Rate"
  },
  { "Crucial/Micron BX/MX1/2/3/500, M5/600, 1100 SSDs",
    "Crucial_CT(128|256|512)MX100SSD1|"// Marvell 88SS9189, tested with Crucial_CT256MX100SSD1/MU01
    "Crucial_CT(200|250|256|500|512|1000|1024)MX200SSD[1346]|" // Marvell 88SS9189, tested with
      // Crucial_CT500MX200SSD1/MU01, Crucial_CT1024MX200SSD1/MU01, Crucial_CT250MX200SSD3/MU01,
      // Crucial_CT250MX200SSD1/MU03
    "Crucial_CT(275|525|750|1050|2050)MX300SSD[14]|" // Marvell 88SS1074, tested with
      // Crucial_CT275MX300SSD1/M0CR040, Crucial_CT525MX300SSD1/M0CR021, Crucial_CT750MX300SSD1/M0CR011,
      // Crucial_CT2050MX300SSD1/M0CR031
    "Crucial_CT(120|240|480|960)M500SSD[134]|" // Marvell 88SS9187, tested with
      // Crucial_CT120M500SSD1/MU02, Crucial_CT120M500SSD3/MU02, Crucial_CT240M500SSD1/MU03,
      // Crucial_CT480M500SSD1/MU03, Crucial_CT960M500SSD1/MU03, Crucial_CT240M500SSD4/MU05
    "Crucial_CT(128|256|512|1024)M550SSD[134]|" // tested with Crucial_CT512M550SSD3/MU01,
      // Crucial_CT1024M550SSD1/MU01, Crucial_CT128M550SSD4/MU02
    "CT(120|240|480)BX300SSD1|" // Silicon Motion SM2258, same attributes as Marvell-based Crucial SSDs,
      // tested with CT240BX300SSD1/M2CR010
    "CT(120|240|480|960)BX500SSD1|" // Silicon Motion SM2258XT, tested with CT120BX500SSD1/M6CR013
    "CT(250|500|1000|2000)MX500SSD[14]|" // Silicon Motion SM2258, tested with CT250MX500SSD1/M3CR010
      // CT500MX500SSD1/M3CR010, CT1000MX500SSD1/M3CR010, CT2000MX500SSD1/M3CR010, CT250MX500SSD4/M3CR022
    "Micron_M500_MTFDDA[KTV](120|240|480|960)MAV|"// tested with Micron_M500_MTFDDAK960MAV/MU05
    "Micron_M500DC_(EE|MT)FDDA[AK](120|240|480|800)MBB|" // tested with Micron_M500DC_EEFDDAA120MBB/129,
      // Micron_M500DC_MTFDDAK800MBB/0129
    "(Micron[_ ])?M500IT[_ ]MTFDDA[KTY](032|050|060|064|120|128|240|256)[MS]BD|" // tested with M500IT_MTFDDAK240MBD/MG02
    "(Micron_)?M510[_-]MTFDDA[KTV](128|256)MAZ|" // tested with M510-MTFDDAK256MAZ/MU01
    "MICRON_M510DC_(EE|MT)FDDAK(120|240|480|800|960)MBP|" // tested with Micron_M510DC_MTFDDAK240MBP/0005
    "(Micron_)?M550[_-]MTFDDA[KTV](064|128|256|512|1T0)MAY|" // tested with M550-MTFDDAK256MAY/MU01
    "Micron_M600_(EE|MT)FDDA[KTV](128|256|512|1T0)MBF[25Z]?|" // tested with Micron_M600_MTFDDAK1T0MBF/MU01
    "(Micron_1100_)?MTFDDA[KV](256|512|1T0|2T0)TBN|" // Marvell 88SS1074, tested with
      // Micron_1100_MTFDDAK256TBN/M0MU020, MTFDDAK256TBN/M0MA020 (OEM)
    "Micron 1100 SATA (256G|512G|1T|2T)B", // tested with Micron 1100 SATA 256GB/M0DL022
    "", "",
  //"-v 1,raw48,Raw_Read_Error_Rate "
    "-v 5,raw48,Reallocate_NAND_Blk_Cnt "
  //"-v 9,raw24(raw8),Power_On_Hours "
  //"-v 12,raw48,Power_Cycle_Count "
    "-v 170,raw48,Reserved_Block_Count "
    "-v 171,raw48,Program_Fail_Count "
    "-v 172,raw48,Erase_Fail_Count "
    "-v 173,raw48,Ave_Block-Erase_Count "
    "-v 174,raw48,Unexpect_Power_Loss_Ct "
    "-v 180,raw48,Unused_Reserve_NAND_Blk "
    "-v 183,raw48,SATA_Interfac_Downshift "
    "-v 184,raw48,Error_Correction_Count "
  //"-v 187,raw48,Reported_Uncorrect "
  //"-v 194,tempminmax,Temperature_Celsius "
    "-v 195,raw48,Cumulativ_Corrected_ECC "
  //"-v 196,raw16(raw16),Reallocated_Event_Count "
  //"-v 197,raw48,Current_Pending_Sector "
  //"-v 198,raw48,Offline_Uncorrectable "
  //"-v 199,raw48,UDMA_CRC_Error_Count "
    "-v 202,raw48,Percent_Lifetime_Remain "
    "-v 206,raw48,Write_Error_Rate "
    "-v 210,raw48,Success_RAIN_Recov_Cnt "
    "-v 246,raw48,Total_Host_Sector_Write "
    "-v 247,raw48,Host_Program_Page_Count "
    "-v 248,raw48,FTL_Program_Page_Count"
  },
  // Reference: https://www.micron.com/resource-details/feec878a-265e-49a7-8086-15137c5f9011
  // TN-FD-34: 5100 SSD SMART Implementation
  {
    "Micron 5100 Pro / 5200 SSDs",
    "(Micron_5100_)?(EE|MT)FDDA[KV](240|480|960|1T9|3T8|7T6)T(BY|CB|CC)|" // Matches both stock and Dell OEM
      // tested with Micron_5100_MTFDDAK3T8TCB/D0MU410, MTFDDAK3T8TCB/D0MU410
    "(Micron_5200_)?MTFDDAK(480|960|1T9|3T8|7T6)TD(C|D|N)", // tested with Micron_5200_MTFDDAK3T8TDD/D1MU505
    "", "",
  //"-v 1,raw48,Raw_Read_Error_Rate "
  //"-v 5,raw48,Reallocated_Block_Count "
  //"-v 9,raw24(raw8),Power_On_Hours "  // raw24(raw8)??
  //"-v 12,raw48,Power_Cycle_Count "
    "-v 170,raw48,Reserved_Block_Pct " // Percentage of remaining reserved blocks available
    "-v 171,raw48,Program_Fail_Count "
    "-v 172,raw48,Erase_Fail_Count "
    "-v 173,raw48,Avg_Block-Erase_Count "
    "-v 174,raw48,Unexpect_Power_Loss_Ct "
  //"-v 180,raw48,Reserved_Block_Count " // absolute count of remaining reserved blocks available
    "-v 183,raw48,SATA_Int_Downshift_Ct " // SATA speed downshift count
  //"-v 184,raw48,Error_Correction_Count "
  //"-v 187,raw48,Reported_Uncorrect " // Number of UECC correction failures
  //"-v 188,raw48,Command_Timeouts "
  //"-v 194,tempminmax,Temperature_Celsius " // 100 - degrees C, wraps: 101 reported as 255
  //"-v 195,raw48,Cumulativ_Corrected_ECC "
  //"-v 196,raw48,Reallocation_Event_Ct "
  //"-v 197,raw48,Current_Pending_Sector " // Use the raw value
  //"-v 198,raw48,Offline_Uncorrectable "  // Use the raw value
  //"-v 199,raw48,UDMA_CRC_Error_Count "   // Use the raw value
    "-v 202,raw48,Percent_Lifetime_Remain " // Remaining endurance, trips at 10%
    "-v 206,raw48,Write_Error_Rate "
    "-v 210,raw48,RAIN_Success_Recovered "  // Total number of NAND pages recovered by RAIN
    "-v 247,raw48,Host_Program_Page_Count "
    "-v 248,raw48,Bckgnd_Program_Page_Cnt"
  },
  { "Micron M500DC/M510DC Enterprise SSDs",
    "Micron_M500DC_(EE|MT)FDDA[AK](120|240|480|800)MBB|" // tested with
      // Micron_M500DC_EEFDDAA120MBB/129, Micron_M500DC_MTFDDAK800MBB/0129
    "MICRON_M510DC_(EE|MT)FDDAK(120|240|480|800|960)MBP", // tested with
      // Micron_M510DC_MTFDDAK240MBP/0005
    "", "",
  //"-v 1,raw48,Raw_Read_Error_Rate "
    "-v 5,raw48,Reallocated_Block_Count "
  //"-v 9,raw24(raw8),Power_On_Hours "
  //"-v 12,raw48,Power_Cycle_Count "
    "-v 170,raw48,Reserved_Block_Count "
    "-v 171,raw48,Program_Fail_Count "
    "-v 172,raw48,Erase_Fail_Count "
    "-v 173,raw48,Ave_Block-Erase_Count "
    "-v 174,raw48,Unexpect_Power_Loss_Ct "
    "-v 184,raw48,Error_Correction_Count "
  //"-v 187,raw48,Reported_Uncorrect "
    "-v 188,raw48,Command_Timeouts "
  //"-v 194,tempminmax,Temperature_Celsius "
    "-v 195,raw48,Cumulativ_Corrected_ECC "
  //"-v 197,raw48,Current_Pending_Sector "
  //"-v 198,raw48,Offline_Uncorrectable "
  //"-v 199,raw48,UDMA_CRC_Error_Count "
    "-v 202,raw48,Percent_Lifetime_Remain "
    "-v 206,raw48,Write_Error_Rate "
    "-v 247,raw48,Host_Program_Page_Count "
    "-v 248,raw48,Bckgnd_Program_Page_Cnt"
  },
  { "SandForce Driven SSDs", // Corsair Force LS with buggy firmware only
    "Corsair Force LS SSD", // tested with Corsair Force LS SSD/S9FM01.8
    "S9FM01\\.8",
    "A firmware update is available for this drive.\n"
    "It is HIGHLY RECOMMENDED for drives with specific serial numbers.\n"
    "See the following web pages for details:\n"
    "https://www.corsair.com/en-us/force-series-ls-60gb-sata-3-6gb-s-ssd\n"
    "https://www.smartmontools.org/ticket/628",
    "-v 1,raw24/raw32,Raw_Read_Error_Rate "
    "-v 5,raw48,Retired_Block_Count "
    "-v 9,msec24hour32,Power_On_Hours_and_Msec "
  //"-v 12,raw48,Power_Cycle_Count "
    "-v 162,raw48,Unknown_SandForce_Attr "
    "-v 170,raw48,Reserve_Block_Count "
    "-v 172,raw48,Erase_Fail_Count "
    "-v 173,raw48,Unknown_SandForce_Attr "
    "-v 174,raw48,Unexpect_Power_Loss_Ct "
    "-v 181,raw48,Program_Fail_Count "
  //"-v 187,raw48,Reported_Uncorrect "
  //"-v 192,raw48,Power-Off_Retract_Count "
  //"-v 194,tempminmax,Temperature_Celsius "
  //"-v 196,raw16(raw16),Reallocated_Event_Count "
    "-v 218,raw48,Unknown_SandForce_Attr "
    "-v 231,raw48,SSD_Life_Left "
    "-v 241,raw48,Lifetime_Writes_GiB "
    "-v 242,raw48,Lifetime_Reads_GiB"
  },
  { "SandForce Driven SSDs",
    "SandForce 1st Ed\\.|" // Demo Drive, tested with firmware 320A13F0
    "ADATA SSD S(396|510|599) .?..GB|" // tested with ADATA SSD S510 60GB/320ABBF0,
      // ADATA SSD S599 256GB/3.1.0, 64GB/3.4.6
    "ADATA SP[389]00|" // tested with ADATA SP300/5.0.2d, SP800/5.0.6c,
      // ADATA SP900/5.0.6 (Premier Pro, SF-2281)
    "ADATA SSD S[PX]900 (64|128|256|512)GB-DL2|" // tested with ADATA SSD SP900 256GB-DL2/5.0.6,
      // ADATA SSD SX900 512GB-DL2/5.8.2
    "ADATA XM11 (128|256)GB|" // tested with ADATA XM11 128GB/5.0.1
    "ATP Velocity MIV (60|120|240|480)GB|" // tested with ATP Velocity MIV 480GB/110719
    "Comay BladeDrive E28 (800|1600|3200)GB|" // LSI SF-2581, tested with Comay BladeDrive E28 800GB/2.71
    "Corsair CSSD-F(40|60|80|115|120|160|240)GBP?2.*|" // Corsair Force, tested with
      // Corsair CSSD-F40GB2/1.1, Corsair CSSD-F115GB2-A/2.1a
    "Corsair Voyager GTX|" // Corsair Voyager GTX/S9FM02J6
    "Corsair Force ((3 |LS )?SSD|GS|GT)|" // SF-2281, tested with
      // Corsair Force SSD/5.05, 3 SSD/1.3.2, GT/1.3.3, GS/5.03,
      // Corsair Force LS SSD/S8FM06.5, S9FM01.8, S9FM02.0
    "FM-25S2S-(60|120|240)GBP2|" // G.SKILL Phoenix Pro, SF-1200, tested with
      // FM-25S2S-240GBP2/4.2
    "FTM(06|12|24|48)CT25H|" // Supertalent TeraDrive CT, tested with
      // FTM24CT25H/STTMP2P1
    "KINGSTON SE50S3(100|240|480)G|" // tested with SE50S3100G/KE1ABBF0
    "KINGSTON SH10[03]S3(90|120|240|480)G|" // HyperX (3K), SF-2281, tested with
      // SH100S3240G/320ABBF0, SH103S3120G/505ABBF0
    "KINGSTON SKC(300S37A|380S3)(60|120|180|240|480)G|" // KC300, SF-2281, tested with
      // SKC300S37A120G/KC4ABBF0, SKC380S3120G/507ABBF0
    "KINGSTON SVP200S3(7A)?(60|90|120|240|480)G|" // V+ 200, SF-2281, tested with
      // SVP200S37A480G/502ABBF0, SVP200S390G/332ABBF0
    "KINGSTON SMS200S3(30|60|120)G|" // mSATA, SF-2241, tested with SMS200S3120G/KC3ABBF0
    "KINGSTON SMS450S3(32|64|128)G|" // mSATA, SF-2281, tested with SMS450S3128G/503ABBF0
    "KINGSTON (SV300|SKC100|SE100)S3.*G|" // other SF-2281
    "KINGSTON SNS4151S316GD|" // KINGSTON SNS4151S316GD/S9FM01.6
    "MKNSSDCR(45|60|90|120|180|240|360|480)GB(-(7|DX7?|MX|G2))?|" // Mushkin Chronos (7mm/Deluxe/MX/G2),
      // SF-2281, tested with MKNSSDCR120GB, MKNSSDCR120GB-MX/560ABBF0, MKNSSDCR480GB-DX7/603ABBF0
    "MKNSSDEC(60|120|240|480|512)GB|" // Mushkin Enhanced ECO2, tested with MKNSSDEC120GB/604ABBF0
    "MKNSSDAT(30|40|60|120|180|240|480)GB(-(DX|V))?|" // Mushkin Atlas (Deluxe/Value), mSATA, SF-2281,
      // tested with MKNSSDAT120GB-V/540ABBF0
    "Mushkin MKNSSDCL(40|60|80|90|115|120|180|240|480)GB-DX2?|" // Mushkin Callisto deluxe,
      // SF-1200/1222, Mushkin MKNSSDCL60GB-DX/361A13F0
    "MXSSD3MDSF-(60|120)G|" // MX-DS FUSION, tested with MXSSD3MDSF-60G/2.32
    "OCZ[ -](AGILITY2([ -]EX)?|COLOSSUS2|ONYX2|VERTEX(2|-LE))( [123]\\..*)?|" // SF-1200,
      // tested with OCZ-VERTEX2/1.11, OCZ-VERTEX2 3.5/1.11
    "OCZ-NOCTI|" // mSATA, SF-2100, tested with OCZ-NOCTI/2.15
    "OCZ-REVODRIVE3?( X2)?|" // PCIe, SF-1200/2281, tested with
      // OCZ-REVODRIVE( X2)?/1.20, OCZ-REVODRIVE3 X2/2.11
    "OCZ-REVODRIVE350|"
    "OCZ[ -](VELO|VERTEX2[ -](EX|PRO))( [123]\\..*)?|" // SF-1500, tested with
      // OCZ VERTEX2-PRO/1.10 (Bogus thresholds for attribute 232 and 235)
    "D2[CR]STK251...-....(\\.C)?|" // OCZ Deneva 2 C/R, SF-22xx/25xx,
      // tested with D2CSTK251M11-0240/2.08, D2CSTK251A10-0240/2.15, D2RSTK251M11-0100.C/3.22
    "OCZ-(AGILITY3|SOLID3|VERTEX3( LT| MI)?)|"  // SF-2200, tested with OCZ-VERTEX3/2.02,
      // OCZ-AGILITY3/2.11, OCZ-SOLID3/2.15, OCZ-VERTEX3 MI/2.15, OCZ-VERTEX3 LT/2.22
    "OCZ Z-DRIVE R4 [CR]M8[48]|" // PCIe, SF-2282/2582, tested with OCZ Z-DRIVE R4 CM84/2.13
      // (Bogus attributes under Linux)
    "OCZ Z-DRIVE 4500|"
    "OCZ-VELO DRIVE|" // VeloDrive R, PCIe, tested with OCZ-VELO DRIVE/1.33
    "TALOS2|" // OCZ Talos 2 C/R, SAS (works with -d sat), 2*SF-2282, tested with TALOS2/3.20E
    "(APOC|DENC|DENEVA|FTNC|GFGC|MANG|MMOC|NIMC|TMSC).*|" // other OCZ SF-1200,
      // tested with DENCSTE251M11-0120/1.33, DENEVA PCI-E/1.33
    "(DENR|DRSAK|EC188|NIMR|PSIR|TRSAK).*|" // other OCZ SF-1500
    "OWC Aura Pro( 6G SSD)?|" // tested with OWC Aura Pro 6G SSD/507ABBF0, OWC Aura Pro/603ABBF0
    "OWC Mercury Electra (Pro )?[36]G SSD|" // tested with
      // OWC Mercury Electra 6G SSD/502ABBF0, OWC Mercury Electra Pro 3G SSD/541ABBF0
    "OWC Mercury E(xtreme|XTREME) Pro (6G |RE )?SSD|" // tested with
      // OWC Mercury Extreme Pro SSD/360A13F0, OWC Mercury EXTREME Pro 6G SSD/507ABBF0
    "Patriot Pyro|" // tested with Patriot Pyro/332ABBF0
    "SanDisk SDSSDX(60|120|240|480)GG25|" // SanDisk Extreme, SF-2281, tested with
      // SDSSDX240GG25/R201
    "SanDisk SDSSDA(120|240|480)G|" // SanDisk SSD Plus, tested with SanDisk SDSSDA240G/U21010RL
    "SuperSSpeed S301 [0-9]*GB|" // SF-2281, tested with SuperSSpeed S301 128GB/503
    "SG9XCS2D(0?50|100|200|400)GESLT|" // Smart Storage Systems XceedIOPS2, tested with
      // SG9XCS2D200GESLT/SA03L370
    "SSD9SC(120|240|480)GED[EA]|" // PNY Prevail Elite, tested with SSD9SC120GEDA/334ABBF0
    "(TX32|TX31C1|VN0.?..GCNMK).*|" // Smart Storage Systems XceedSTOR
    "(TX22D1|TX21B1).*|" // Smart Storage Systems XceedIOPS2
    "TX52D1.*|" // Smart Storage Systems Xcel-200
    "TS(64|128|256|512)GSSD[37]20|" // Transcend SSD320/720, SF-2281, tested with
      // TS128GSSD320, TS256GSSD720/5.2.0
    "UGB(88P|99S)GC...H[BF].|" // Unigen, tested with
      // UGB88PGC100HF2/MP Rev2, UGB99SGC100HB3/RC Rev3
    "SG9XCS(1F|2D)(50|100|200|400)GE01|" // XceedIOPS, tested with SG9XCS2D50GE01/SA03F34V
    "VisionTek GoDrive (60|120|240|480)GB", // tested with VisionTek GoDrive 480GB/506ABBF0
    "", "",
    "-v 1,raw24/raw32,Raw_Read_Error_Rate "
    "-v 5,raw48,Retired_Block_Count "
    "-v 9,msec24hour32,Power_On_Hours_and_Msec "
  //"-v 12,raw48,Power_Cycle_Count "
    "-v 13,raw24/raw32,Soft_Read_Error_Rate "
    "-v 100,raw48,Gigabytes_Erased "
    "-v 162,raw48,Unknown_SandForce_Attr " // Corsair Force LS SSD/S9FM01.8, *2.0
    "-v 170,raw48,Reserve_Block_Count "
    "-v 171,raw48,Program_Fail_Count "
    "-v 172,raw48,Erase_Fail_Count "
    "-v 173,raw48,Unknown_SandForce_Attr " // Corsair Force LS SSD/S9FM01.8, *2.0
    "-v 174,raw48,Unexpect_Power_Loss_Ct "
    "-v 177,raw48,Wear_Range_Delta "
    "-v 181,raw48,Program_Fail_Count "
    "-v 182,raw48,Erase_Fail_Count "
    "-v 184,raw48,IO_Error_Detect_Code_Ct "
  //"-v 187,raw48,Reported_Uncorrect "
    "-v 189,tempminmax,Airflow_Temperature_Cel "
  //"-v 192,raw48,Power-Off_Retract_Count "
  //"-v 194,tempminmax,Temperature_Celsius "
    "-v 195,raw24/raw32,ECC_Uncorr_Error_Count "
  //"-v 196,raw16(raw16),Reallocated_Event_Count "
    "-v 198,raw24/raw32:210zr54,Uncorrectable_Sector_Ct " // KINGSTON SE100S3100G/510ABBF0
    "-v 199,raw48,SATA_CRC_Error_Count "
    "-v 201,raw24/raw32,Unc_Soft_Read_Err_Rate "
    "-v 204,raw24/raw32,Soft_ECC_Correct_Rate "
    "-v 218,raw48,Unknown_SandForce_Attr " // Corsair Force LS SSD/S9FM01.8, *2.0
    "-v 230,raw48,Life_Curve_Status "
    "-v 231,raw48,SSD_Life_Left "
  //"-v 232,raw48,Available_Reservd_Space "
    "-v 233,raw48,SandForce_Internal "
    "-v 234,raw48,SandForce_Internal "
    "-v 235,raw48,SuperCap_Health "
    "-v 241,raw48,Lifetime_Writes_GiB "
    "-v 242,raw48,Lifetime_Reads_GiB"
  },
  {
    "StorFly CFast SATA 6Gbps SSDs",
    // http://datasheet.octopart.com/VSFCS2CC060G-100-Virtium-datasheet-82287733.pdf
    // tested with StorFly VSFCS2CC060G-100/0409-000
    "StorFly VSFCS2C[CI](016|030|060|120|240)G-...",
    // C - commercial, I industrial
    "", "",
    "-v 192,raw48,Unsafe_Shutdown_Count "
    "-v 160,raw48,Uncorrectable_Error_Cnt "
    // 0729 - remaining in block life. In 0828  remaining is normalized to 100% then decreases
    "-v 161,raw48,Spares_Remaining " 
    "-v 241,raw48,Host_Writes_32MiB "
    "-v 242,raw48,Host_Reads_32MiB "
    "-v 169,raw48,Lifetime_Remaining% "
    "-v 248,raw48,Lifetime_Remaining% " //  later then 0409 FW.
    "-v 249,raw48,Spares_Remaining_Perc " //  later then 0409 FW.
  },
  { "Phison Driven SSDs", // see MKP_521_Phison_SMART_attribute.pdf
    "KINGSTON SEDC400S37(400|480|800|960|1600|1800)G|" // DC400, tested with
      // KINGSTON SEDC400S37480G/SAFM02.[GH], KINGSTON SEDC400S37960G/SAFM32.I
    "KINGSTON SUV300S37A(120|240|480)G|" // UV300 SSD, tested with KINGSTON SUV300S37A120G/SAFM11.K
    "KINGSTON SKC310S3B?7A960G|" // SSDNow KC310, KINGSTON SKC310S37A960G/SAFM00.r
    "KINGSTON SKC400S37(128G|256G|512G|1T)|" // SSDNow KC400, KINGSTON SKC400S37128G
    "KINGSTON SV310S3(7A|D7|N7A|B7A)960G|" // SSDNow V310
    "PNY CS1311 (120|240|480|960)GB SSD|" // tested with PNY CS1311 120GB SSD/CS131122
    "SSD Smartbuy (60|120|240)GB|" // SSD Smartbuy 240GB/SBFM91.1
    "KINGSTON SHSS3B?7A(120|240|480|960)G|" // HyperX Savage
    "KINGSTON  ?SA400S37(120|240|480|960)G", // Kingston A400 SSD, Phison S11 or
      // Silicon Motion controller (see ticket #801), tested with
      // KINGSTON SA400S37240G/SBFK10D7, KINGSTON SA400S37120G/SBFK71E0, */SBFKB1D1
      // KINGSTON  SA400S37480G/SBFK10D7 (two spaces)
    "", "",
  //"-v 1,raw48,Raw_Read_Error_Rate "
    "-v 2,raw48,Not_In_Use "
    "-v 3,raw48,Not_In_Use "
    "-v 5,raw48,Not_In_Use "
    "-v 7,raw48,Not_In_Use "
    "-v 8,raw48,Not_In_Use "
  //"-v 9,raw24(raw8),Power_On_Hours "
    "-v 5,raw48,Retired_Block_Count "
  //"-v 9,raw24(raw8),Power_On_Hours "
    "-v 10,raw48,Not_In_Use "
  //"-v 12,raw48,Power_Cycle_Count "
    "-v 168,raw48,SATA_Phy_Error_Count "
    "-v 170,raw24/raw24:z54z10,Bad_Blk_Ct_Erl/Lat " // Early bad block/Later bad block
    "-v 173,raw16(avg16),MaxAvgErase_Ct "
    "-v 175,raw48,Not_In_Use "
    "-v 183,raw48,Unknown_Attribute "
  //"-v 187,raw48,Reported_Uncorrect "
    "-v 192,raw48,Unsafe_Shutdown_Count "
  //"-v 194,tempminmax,Temperature_Celsius "
    "-v 196,raw48,Not_In_Use "
    "-v 197,raw48,Not_In_Use "
    "-v 199,raw48,CRC_Error_Count "
    "-v 218,raw48,CRC_Error_Count "
    "-v 231,raw48,SSD_Life_Left "
    "-v 233,raw48,Flash_Writes_GiB "
    "-v 240,raw48,Not_In_Use "
    "-v 241,raw48,Lifetime_Writes_GiB "
    "-v 242,raw48,Lifetime_Reads_GiB "
    "-v 244,raw48,Average_Erase_Count "
    "-v 245,raw48,Max_Erase_Count "
    "-v 246,raw48,Total_Erase_Count "
  },
  // this is a copy of the Phison bases record for the OEM drives with a very
  // weak information in the model. Detection is based on Firmware.
  { "Phison Driven OEM SSDs", // see MKP_521_Phison_SMART_attribute.pdf
    "GOODRAM|" // tested with GOODRAM CX200 (GOODRAM/SAFM12.2)
    "INTENSO|" // tested with Intenso SSD SATA III Top (INTENSO/S9FM02.6, .../SAFM01.6)
    "SATA SSD", // tested with Supermicro SSD-DM032-PHI (SATA SSD/S9FM02.1),
      // PC Engines msata16d (SATA SSD/S9FM02.3), FoxLine flssd240x4s(SATA SSD/SBFM10.5)
    "S9FM02\\.[136]|SAFM01\\.6|SAFM12\\.2|SBFM10\\.5|SBFM91\\.2",
    "",
  //"-v 1,raw48,Raw_Read_Error_Rate "
    "-v 2,raw48,Not_In_Use "
    "-v 3,raw48,Not_In_Use "
    "-v 5,raw48,Not_In_Use "
    "-v 7,raw48,Not_In_Use "
    "-v 8,raw48,Not_In_Use "
  //"-v 9,raw24(raw8),Power_On_Hours "
    "-v 5,raw48,Retired_Block_Count "
  //"-v 9,raw24(raw8),Power_On_Hours "
    "-v 10,raw48,Not_In_Use "
  //"-v 12,raw48,Power_Cycle_Count "
    "-v 168,raw48,SATA_Phy_Error_Count "
    "-v 170,raw24/raw24:z54z10,Bad_Blk_Ct_Erl/Lat " // Early bad block/Later bad block
    "-v 173,raw16(avg16),MaxAvgErase_Ct "
    "-v 175,raw48,Not_In_Use "
    "-v 183,raw48,Unknown_Attribute "
  //"-v 187,raw48,Reported_Uncorrect "
    "-v 192,raw48,Unsafe_Shutdown_Count "
  //"-v 194,tempminmax,Temperature_Celsius "
    "-v 196,raw48,Not_In_Use "
    "-v 197,raw48,Not_In_Use "
    "-v 199,raw48,CRC_Error_Count "
    "-v 218,raw48,CRC_Error_Count "
    "-v 231,raw48,SSD_Life_Left "
    "-v 233,raw48,Flash_Writes_GiB "
    "-v 240,raw48,Not_In_Use "
    "-v 241,raw48,Lifetime_Writes_GiB "
    "-v 242,raw48,Lifetime_Reads_GiB "
    "-v 244,raw48,Average_Erase_Count "
    "-v 245,raw48,Max_Erase_Count "
    "-v 246,raw48,Total_Erase_Count "
  },
  { "Indilinx Barefoot based SSDs",
    "Corsair CSSD-V(32|60|64|128|256)GB2|" // Corsair Nova, tested with Corsair CSSD-V32GB2/2.2
    "Corsair CMFSSD-(32|64|128|256)D1|" // Corsair Extreme, tested with Corsair CMFSSD-128D1/1.0
    "CRUCIAL_CT(64|128|256)M225|" // tested with CRUCIAL_CT64M225/1571
    "G.SKILL FALCON (64|128|256)GB SSD|" // tested with G.SKILL FALCON 128GB SSD/2030
    "OCZ[ -](AGILITY|ONYX|VERTEX( 1199|-TURBO| v1\\.10)?)|" // tested with
      // OCZ-ONYX/1.6, OCZ-VERTEX 1199/00.P97, OCZ-VERTEX/1.30, OCZ VERTEX-TURBO/1.5, OCZ-VERTEX v1.10/1370
    "Patriot[ -]Torqx.*|"
    "RENICE Z2|" // tested with RENICE Z2/2030
    "STT_FT[MD](28|32|56|64)GX25H|" // Super Talent Ultradrive GX, tested with STT_FTM64GX25H/1916
    "TS(18|25)M(64|128)MLC(16|32|64|128|256|512)GSSD|" // ASAX Leopard Hunt II, tested with TS25M64MLC64GSSD/0.1
    "FM-25S2I-(64|128)GBFII|" // G.Skill FALCON II, tested with FM-25S2I-64GBFII
    "TS(60|120)GSSD25D-M", // Transcend Ultra SSD (SATA II), see also Ticket #80
    "", "",
    "-v 1,raw64 " // Raw_Read_Error_Rate
    "-v 9,raw64 " // Power_On_Hours
    "-v 12,raw64 " // Power_Cycle_Count
    "-v 184,raw64,Initial_Bad_Block_Count "
    "-v 195,raw64,Program_Failure_Blk_Ct "
    "-v 196,raw64,Erase_Failure_Blk_Ct "
    "-v 197,raw64,Read_Failure_Blk_Ct "
    "-v 198,raw64,Read_Sectors_Tot_Ct "
    "-v 199,raw64,Write_Sectors_Tot_Ct "
    "-v 200,raw64,Read_Commands_Tot_Ct "
    "-v 201,raw64,Write_Commands_Tot_Ct "
    "-v 202,raw64,Error_Bits_Flash_Tot_Ct "
    "-v 203,raw64,Corr_Read_Errors_Tot_Ct "
    "-v 204,raw64,Bad_Block_Full_Flag "
    "-v 205,raw64,Max_PE_Count_Spec "
    "-v 206,raw64,Min_Erase_Count "
    "-v 207,raw64,Max_Erase_Count "
    "-v 208,raw64,Average_Erase_Count "
    "-v 209,raw64,Remaining_Lifetime_Perc "
    "-v 210,raw64,Indilinx_Internal "
    "-v 211,raw64,SATA_Error_Ct_CRC "
    "-v 212,raw64,SATA_Error_Ct_Handshake "
    "-v 213,raw64,Indilinx_Internal"
  },
  { "Indilinx Barefoot_2/Everest/Martini based SSDs",
    "OCZ VERTEX[ -]PLUS|" // tested with OCZ VERTEX-PLUS/3.55, OCZ VERTEX PLUS/3.55
    "OCZ-VERTEX PLUS R2|" // Barefoot 2, tested with OCZ-VERTEX PLUS R2/1.2
    "OCZ-PETROL|" // Everest 1, tested with OCZ-PETROL/3.12
    "OCZ-AGILITY4|" // Everest 2, tested with OCZ-AGILITY4/1.5.2
    "OCZ-VERTEX4", // Everest 2, tested with OCZ-VERTEX4/1.5
    "", "",
  //"-v 1,raw48,Raw_Read_Error_Rate "
  //"-v 3,raw16(avg16),Spin_Up_Time "
  //"-v 4,raw48,Start_Stop_Count "
  //"-v 5,raw16(raw16),Reallocated_Sector_Ct "
  //"-v 9,raw24(raw8),Power_On_Hours "
  //"-v 12,raw48,Power_Cycle_Count "
    "-v 232,raw48,Lifetime_Writes " // LBA?
  //"-v 233,raw48,Media_Wearout_Indicator"
  },
  { "Indilinx Barefoot 3 based SSDs",
    "OCZ-VECTOR(1[58]0)?|" // tested with OCZ-VECTOR/1.03, OCZ-VECTOR150/1.2, OCZ-VECTOR180
    "OCZ-VERTEX4[56]0A?|" // Barefoot 3 M10, tested with OCZ-VERTEX450/1.0, OCZ-VERTEX460/1.0, VERTEX460A
    "OCZ-SABER1000|"
    "OCZ-ARC100|"
    "Radeon R7", // Barefoot 3 M00, tested with Radeon R7/1.00
    "", "",
    "-v 5,raw48,Runtime_Bad_Block "
  //"-v 9,raw24(raw8),Power_On_Hours "
  //"-v 12,raw48,Power_Cycle_Count "
    "-v 171,raw48,Avail_OP_Block_Count "
    "-v 174,raw48,Pwr_Cycle_Ct_Unplanned "
    "-v 187,raw48,Total_Unc_NAND_Reads "
    "-v 195,raw48,Total_Prog_Failures "
    "-v 196,raw48,Total_Erase_Failures "
    "-v 197,raw48,Total_Unc_Read_Failures "
    "-v 198,raw48,Host_Reads_GiB "
    "-v 199,raw48,Host_Writes_GiB "
    "-v 205,raw48,Max_Rated_PE_Count "
    "-v 206,raw48,Min_Erase_Count "
    "-v 207,raw48,Max_Erase_Count "
    "-v 208,raw48,Average_Erase_Count "
    "-v 210,raw48,SATA_CRC_Error_Count "
    "-v 212,raw48,Pages_Requiring_Rd_Rtry "
    "-v 213,raw48,Snmple_Retry_Attempts "
    "-v 214,raw48,Adaptive_Retry_Attempts "
    "-v 222,raw48,RAID_Recovery_Count "
    "-v 224,raw48,In_Warranty "
    "-v 225,raw48,DAS_Polarity "
    "-v 226,raw48,Partial_Pfail "
    "-v 230,raw48,Write_Throttling "
    "-v 233,raw48,Remaining_Lifetime_Perc "
    "-v 241,raw48,Host_Writes_GiB " // M00/M10
    "-v 242,raw48,Host_Reads_GiB "  // M00/M10
    "-v 249,raw48,Total_NAND_Prog_Ct_GiB "
    "-v 251,raw48,Total_NAND_Read_Ct_GiB"
  },
  { "OCZ Intrepid 3000 SSDs", // tested with OCZ INTREPID 3600/1.4.3.6, 3800/1.4.3.0, 3700/1.5.0.4
    "OCZ INTREPID 3[678]00",
    "", "",
    "-v 5,raw48,Runtime_Bad_Block "
  //"-v 9,raw24(raw8),Power_On_Hours "
  //"-v 12,raw48,Power_Cycle_Count "
    "-v 100,raw48,Total_Blocks_Erased "
    "-v 171,raw48,Avail_OP_Block_Count "
    "-v 174,raw48,Pwr_Cycle_Ct_Unplanned "
    "-v 184,raw48,Factory_Bad_Block_Count "
    "-v 187,raw48,Total_Unc_NAND_Reads "
    "-v 190,tempminmax,Temperature_Celsius "
    "-v 195,raw48,Total_Prog_Failures "
    "-v 196,raw48,Total_Erase_Failures "
    "-v 197,raw48,Total_Unc_Read_Failures "
    "-v 198,raw48,Host_Reads_GiB "
    "-v 199,raw48,Host_Writes_GiB "
    "-v 202,raw48,Total_Read_Bits_Corr_Ct "
    "-v 205,raw48,Max_Rated_PE_Count "
    "-v 206,raw48,Min_Erase_Count "
    "-v 207,raw48,Max_Erase_Count "
    "-v 208,raw48,Average_Erase_Count "
    "-v 210,raw48,SATA_CRC_Error_Count "
    "-v 211,raw48,SATA_UNC_Count "
    "-v 212,raw48,NAND_Reads_with_Retry "
    "-v 213,raw48,Simple_Rd_Rtry_Attempts "
    "-v 214,raw48,Adaptv_Rd_Rtry_Attempts "
    "-v 221,raw48,Int_Data_Path_Prot_Unc "
    "-v 222,raw48,RAID_Recovery_Count "
    "-v 230,raw48,SuperCap_Charge_Status " // 0=not charged, 1=fully charged, 2=unknown
    "-v 233,raw48,Remaining_Lifetime_Perc "
    "-v 249,raw48,Total_NAND_Prog_Ct_GiB "
    "-v 251,raw48,Total_NAND_Read_Ct_GiB"
  },
  {
    "OCZ/Toshiba Trion SSDs",
    "OCZ-TRION1[05]0|" // tested with OCZ-TRION100/SAFM11.2A, TRION150/SAFZ72.2
    "TOSHIBA-TR150|" // tested with TOSHIBA-TR150/SAFZ12.3
    "TOSHIBA Q300( Pro\\.)?", // tested with TOSHIBA Q300 Pro./JYRA0101
    "", "",
  //"-v 9,raw24(raw8),Power_On_Hours "
  //"-v 12,raw48,Power_Cycle_Count "
    "-v 167,raw48,SSD_Protect_Mode "
    "-v 168,raw48,SATA_PHY_Error_Count "
    "-v 169,raw48,Bad_Block_Count "
    "-v 173,raw48,Erase_Count "
    "-v 192,raw48,Unexpect_Power_Loss_Ct "
  //"-v 194,tempminmax,Temperature_Celsius "
    "-v 241,raw48,Host_Writes"
  },
  { "InnoDisk InnoLite SATADOM D150QV SSDs", // tested with InnoLite SATADOM D150QV-L/120319
                                             // InnoLite SATADOM D150QV/120319
    "InnoLite SATADOM D150QV.*",
    "", "",
  //"-v 1,raw48,Raw_Read_Error_Rate "
  //"-v 2,raw48,Throughput_Performance "
  //"-v 3,raw16(avg16),Spin_Up_Time "
  //"-v 5,raw16(raw16),Reallocated_Sector_Ct "
  //"-v 7,raw48,Seek_Error_Rate " // from InnoDisk iSMART Linux tool, useless for SSD
  //"-v 8,raw48,Seek_Time_Performance "
  //"-v 9,raw48,Power_On_Hours "
  //"-v 10,raw48,Spin_Retry_Count "
  //"-v 12,raw48,Power_Cycle_Count "
    "-v 168,raw48,SATA_PHY_Error_Count "
    "-v 170,raw16,Bad_Block_Count_New/Tot "
    "-v 173,raw16,Erase_Count_Max/Avg "
    "-v 175,raw48,Bad_Cluster_Table_Count "
    "-v 192,raw48,Unexpect_Power_Loss_Ct "
  //"-v 194,tempminmax,Temperature_Celsius "
  //"-v 197,raw48,Current_Pending_Sector "
    "-v 229,hex48,Flash_ID "
    "-v 235,raw16,Lat_Bad_Blk_Era/Wri/Rea "
    "-v 236,raw48,Unstable_Power_Count "
    "-v 240,raw48,Write_Head"
  },
  { "Innodisk 1ME3/3ME/3SE SSDs", // tested with 2.5" SATA SSD 3ME/S140714,
      // Mini PCIeDOM 1ME3/S15604, InnoDisk Corp. - mSATA 3SE/S130710
    "((1\\.8|2\\.5)\"? SATA SSD|InnoDisk Corp\\. - mSATA|Mini PCIeDOM|SATA Slim) (1ME3|3[MS]E)",
    "", "",
  //"-v 1,raw48,Raw_Read_Error_Rate "
  //"-v 2,raw48,Throughput_Performance "
  //"-v 3,raw16(avg16),Spin_Up_Time "
  //"-v 5,raw48,Reallocated_Sector_Count "
    "-v 7,raw48,Seek_Error_Rate "       // ?
    "-v 8,raw48,Seek_Time_Performance " // ?
  //"-v 9,raw24(raw8),Power_On_Hours "
    "-v 10,raw48,Spin_Retry_Count "     // ?
  //"-v 12,raw48,Power_Cycle_Count "
    "-v 168,raw48,SATA_PHY_Error_Count "
    "-v 169,hex48,Unknown_Innodisk_Attr "
    "-v 170,raw16,Bad_Block_Count "
    "-v 173,raw16,Erase_Count "
    "-v 175,raw48,Bad_Cluster_Table_Count "
    "-v 176,raw48,Uncorr_RECORD_Count "
  //"-v 192,raw48,Power-Off_Retract_Count "
  //"-v 194,tempminmax,Temperature_Celsius " // ] only in spec
  //"-v 197,raw48,Current_Pending_Sector "
    "-v 225,raw48,Unknown_Innodisk_Attr "
    "-v 229,hex48,Flash_ID "
    "-v 235,raw48,Later_Bad_Block "
    "-v 236,raw48,Unstable_Power_Count "
    "-v 240,raw48,Write_Head"
  },
  { "Innodisk 3IE2/3ME2/3MG2/3SE2 SSDs", // tested with 2.5" SATA SSD 3MG2-P/M140402,
      // 1.8 SATA SSD 3IE2-P/M150821, 2.5" SATA SSD 3IE2-P/M150821,
      // SATA Slim 3MG2-P/M141114, M.2 (S80) 3MG2-P/M141114, M.2 (S42) 3SE2-P/M150821,
      // M.2 (S42) 3ME2/M151013
    "((1\\.8|2\\.5)\"? SATA SSD|SATA Slim|M\\.2 \\(S(42|80)\\)) 3(IE|ME|MG|SE)2(-P)?",
    "", "",
  //"-v 1,raw48,Raw_Read_Error_Rate "
  //"-v 2,raw48,Throughput_Performance "
  //"-v 9,raw24(raw8),Power_On_Hours "
  //"-v 12,raw48,Power_Cycle_Count "
    "-v 160,raw48,Uncorrectable_Error_Cnt "
    "-v 161,raw48,Number_of_Pure_Spare "
    "-v 163,raw48,Initial_Bad_Block_Count "
    "-v 164,raw48,Total_Erase_Count "
    "-v 165,raw48,Max_Erase_Count "
    "-v 166,raw48,Min_Erase_Count "
    "-v 167,raw48,Average_Erase_Count "
    "-v 168,raw48,Max_Erase_Count_of_Spec "
    "-v 169,raw48,Remaining_Lifetime_Perc "
  //"-v 175,raw48,Program_Fail_Count_Chip "
  //"-v 176,raw48,Erase_Fail_Count_Chip "
  //"-v 177,raw48,Wear_Leveling_Count "
    "-v 178,raw48,Runtime_Invalid_Blk_Cnt "
  //"-v 181,raw48,Program_Fail_Cnt_Total "
  //"-v 182,raw48,Erase_Fail_Count_Total "
  //"-v 187,raw48,Reported_Uncorrect " // ] only in spec
  //"-v 192,raw48,Power-Off_Retract_Count "
  //"-v 194,tempminmax,Temperature_Celsius "
  //"-v 195,raw48,Hardware_ECC_Recovered "
  //"-v 196,raw16(raw16),Reallocated_Event_Count "
  //"-v 197,raw48,Current_Pending_Sector "
  //"-v 198,raw48,Offline_Uncorrectable "
  //"-v 199,raw48,UDMA_CRC_Error_Count "
    "-v 225,raw48,Host_Writes_32MiB "  // ]
  //"-v 232,raw48,Available_Reservd_Space "
    "-v 233,raw48,Flash_Writes_32MiB " // ]
    "-v 234,raw48,Flash_Reads_32MiB "  // ]
    "-v 241,raw48,Host_Writes_32MiB "
    "-v 242,raw48,Host_Reads_32MiB "
    "-v 245,raw48,Flash_Writes_32MiB"
  },
  { "Innodisk 3IE3/3ME3/3ME4 SSDs", // tested with 2.5" SATA SSD 3ME3/S15A19, CFast 3ME3/S15A19
      // InnoDisk Corp. - mSATA 3ME3/S15A19, mSATA mini 3ME3/S15A19, M.2 (S42) 3ME3,
      // SATA Slim 3ME3/S15A19, SATADOM-MH 3ME3/S15A19, SATADOM-ML 3ME3/S15A19,
      // SATADOM-MV 3ME3/S15A19, SATADOM-SL 3ME3/S15A19, SATADOM-SV 3ME3/S15A19,
      // SATADOM-SL 3IE3/S151019N, 2.5" SATA SSD 3IE3/S15C14i, CFast 3IE3/S15C14i,
      // InnoDisk Corp. - mSATA 3IE3/S15C14i, Mini PCIeDOM 1IE3/S15C14i,
      // mSATA mini 3IE3/S15C14i, M.2 (S42) 3IE3/S15C14i, SATA Slim 3IE3/S15C14i,
      // SATADOM-SH 3IE3 V2/S15C14i, SATADOM-SL 3IE3 V2/S15A19i, SATADOM-SV 3IE3 V2/S15C14i
      // mSATA 3ME4/L16711, M.2 (S42) 3ME4/L16711, SATADOM-MH 3ME4/L16B01,
      // SATADOM-SH 3ME4/L16B01, SATADOM-SH Type C 3ME4/L16B01, SATADOM-SH Type D 3ME4/L16B01
    "(2.5\" SATA SSD|CFast|InnoDisk Corp\\. - mSATA|Mini PCIeDOM|mSATA( mini)?|"
    "M\\.2 \\(S42\\)|SATA Slim|SATADOM-[MS][HLV]( Type [CD])?) 3([IM]E3|ME4)( V2)?",
    "", "",
  //"-v 1,raw48,Raw_Read_Error_Rate "
  //"-v 2,raw48,Throughput_Performance "
  //"-v 3,raw16(avg16),Spin_Up_Time "
    "-v 5,raw48,Later_Bad_Block "
    "-v 7,raw48,Seek_Error_Rate "       // ?
    "-v 8,raw48,Seek_Time_Performance " // ?
  //"-v 9,raw24(raw8),Power_On_Hours "
    "-v 10,raw48,Spin_Retry_Count "     // ?
  //"-v 12,raw48,Power_Cycle_Count "
    "-v 163,raw48,Total_Bad_Block_Count "
    "-v 165,raw48,Max_Erase_Count "
    "-v 167,raw48,Average_Erase_Count "
    "-v 168,raw48,SATA_PHY_Error_Count "
    "-v 169,raw48,Remaining_Lifetime_Perc "
    "-v 170,raw48,Spare_Block_Count "
    "-v 171,raw48,Program_Fail_Count "
    "-v 172,raw48,Erase_Fail_Count "
    "-v 175,raw48,Bad_Cluster_Table_Count "
    "-v 176,raw48,RANGE_RECORD_Count "
  //"-v 187,raw48,Reported_Uncorrect "
  //"-v 192,raw48,Power-Off_Retract_Count "
  //"-v 194,tempminmax,Temperature_Celsius "
  //"-v 197,raw48,Current_Pending_Sector "
    "-v 225,raw48,Data_Log_Write_Count "
    "-v 229,hex48,Flash_ID "
    "-v 232,raw48,Spares_Remaining_Perc "
    "-v 235,raw16,Later_Bad_Blk_Inf_R/W/E " // Read/Write/Erase
    "-v 240,raw48,Write_Head "
    "-v 241,raw48,Host_Writes_32MiB "
    "-v 242,raw48,Host_Reads_32MiB"
  },
  { "InnoDisk iCF 9000 CompactFlash Cards", // tested with InnoDisk Corp. - iCF9000 1GB/140808,
       // ..., InnoDisk Corp. - iCF9000 64GB/140808
    "InnoDisk Corp\\. - iCF9000 (1|2|4|8|16|32|64)GB",
    "", "",
  //"-v 1,raw48,Raw_Read_Error_Rate "
  //"-v 5,raw16(raw16),Reallocated_Sector_Ct "
  //"-v 12,raw48,Power_Cycle_Count "
    "-v 160,raw48,Uncorrectable_Error_Cnt "
    "-v 161,raw48,Valid_Spare_Block_Cnt "
    "-v 162,raw48,Child_Pair_Count "
    "-v 163,raw48,Initial_Bad_Block_Count "
    "-v 164,raw48,Total_Erase_Count "
    "-v 165,raw48,Max_Erase_Count "
    "-v 166,raw48,Min_Erase_Count "
    "-v 167,raw48,Average_Erase_Count "
  //"-v 192,raw48,Power-Off_Retract_Count "
  //"-v 194,tempminmax,Temperature_Celsius "
  //"-v 195,raw48,Hardware_ECC_Recovered "
  //"-v 196,raw16(raw16),Reallocated_Event_Count "
  //"-v 198,raw48,Offline_Uncorrectable "
  //"-v 199,raw48,UDMA_CRC_Error_Count "
  //"-v 229,raw48,Flash_ID " // only in spec
    "-v 241,raw48,Host_Writes_32MiB "
    "-v 242,raw48,Host_Reads_32MiB"
  },
  { "Intel X25-E SSDs",
    "SSDSA2SH(032|064)G1.* INTEL",  // G1 = first generation
    "", "",
  //"-v 3,raw16(avg16),Spin_Up_Time "
  //"-v 4,raw48,Start_Stop_Count "
  //"-v 5,raw16(raw16),Reallocated_Sector_Ct "
  //"-v 9,raw24(raw8),Power_On_Hours "
  //"-v 12,raw48,Power_Cycle_Count "
    "-v 192,raw48,Unsafe_Shutdown_Count "
    "-v 225,raw48,Host_Writes_32MiB "
    "-v 226,raw48,Intel_Internal "
    "-v 227,raw48,Intel_Internal "
    "-v 228,raw48,Intel_Internal "
  //"-v 232,raw48,Available_Reservd_Space "
  //"-v 233,raw48,Media_Wearout_Indicator"
  },
  { "Intel X18-M/X25-M G1 SSDs",
    "INTEL SSDSA[12]MH(080|160)G1.*",  // G1 = first generation, 50nm
    "", "",
  //"-v 3,raw16(avg16),Spin_Up_Time "
  //"-v 4,raw48,Start_Stop_Count "
  //"-v 5,raw16(raw16),Reallocated_Sector_Ct "
  //"-v 9,raw24(raw8),Power_On_Hours "
  //"-v 12,raw48,Power_Cycle_Count "
    "-v 192,raw48,Unsafe_Shutdown_Count "
    "-v 225,raw48,Host_Writes_32MiB "
    "-v 226,raw48,Intel_Internal "
    "-v 227,raw48,Intel_Internal "
    "-v 228,raw48,Intel_Internal "
  //"-v 232,raw48,Available_Reservd_Space "
  //"-v 233,raw48,Media_Wearout_Indicator"
  },
  { "Intel X18-M/X25-M/X25-V G2 SSDs", // fixed firmware
      // tested with INTEL SSDSA2M(080|160)G2GC/2CV102J8 (X25-M)
    "INTEL SSDSA[12]M(040|080|120|160)G2.*",  // G2 = second generation, 34nm
    "2CV102(J[89A-Z]|[K-Z].)", // >= "2CV102J8"
    "",
  //"-v 3,raw16(avg16),Spin_Up_Time "
  //"-v 4,raw48,Start_Stop_Count "
  //"-v 5,raw16(raw16),Reallocated_Sector_Ct "
  //"-v 9,raw24(raw8),Power_On_Hours "
  //"-v 12,raw48,Power_Cycle_Count "
  //"-v 184,raw48,End-to-End_Error " // G2 only
    "-v 192,raw48,Unsafe_Shutdown_Count "
    "-v 225,raw48,Host_Writes_32MiB "
    "-v 226,raw48,Workld_Media_Wear_Indic " // Timed Workload Media Wear Indicator (percent*1024)
    "-v 227,raw48,Workld_Host_Reads_Perc "  // Timed Workload Host Reads Percentage
    "-v 228,raw48,Workload_Minutes " // 226,227,228 can be reset by 'smartctl -t vendor,0x40'
  //"-v 232,raw48,Available_Reservd_Space "
  //"-v 233,raw48,Media_Wearout_Indicator"
  },
  { "Intel X18-M/X25-M/X25-V G2 SSDs", // buggy or unknown firmware
      // tested with INTEL SSDSA2M040G2GC/2CV102HD (X25-V)
    "INTEL SSDSA[12]M(040|080|120|160)G2.*",
    "",
    "This drive may require a firmware update to\n"
    "fix possible drive hangs when reading SMART self-test log:\n"
    "https://downloadcenter.intel.com/download/26491",
    "-v 192,raw48,Unsafe_Shutdown_Count "
    "-v 225,raw48,Host_Writes_32MiB "
    "-v 226,raw48,Workld_Media_Wear_Indic "
    "-v 227,raw48,Workld_Host_Reads_Perc "
    "-v 228,raw48,Workload_Minutes"
  },
  { "Intel 311/313 Series SSDs", // tested with INTEL SSDSA2VP020G2/2CV102M5,
      // INTEL SSDSA2VP020G3/9CV10379, INTEL SSDMAEXC024G3H/9CV10379
    "INTEL SSD(SA2VP|MAEXC)(020|024)G[23]H?",
      // SA2VP = 2.5", MAEXC = mSATA, G2 = 311, G3 = 313
    "", "",
  //"-v 3,raw16(avg16),Spin_Up_Time "
  //"-v 4,raw48,Start_Stop_Count "
  //"-v 5,raw16(raw16),Reallocated_Sector_Ct "
  //"-v 9,raw24(raw8),Power_On_Hours "
  //"-v 12,raw48,Power_Cycle_Count "
    "-v 170,raw48,Reserve_Block_Count "
    "-v 171,raw48,Program_Fail_Count "
    "-v 172,raw48,Erase_Fail_Count "
    "-v 183,raw48,SATA_Downshift_Count "
  //"-v 184,raw48,End-to-End_Error "
  //"-v 187,raw48,Reported_Uncorrect "
    "-v 192,raw48,Unsafe_Shutdown_Count "
    "-v 225,raw48,Host_Writes_32MiB "
    "-v 226,raw48,Workld_Media_Wear_Indic " // Timed Workload Media Wear Indicator (percent*1024)
    "-v 227,raw48,Workld_Host_Reads_Perc "  // Timed Workload Host Reads Percentage
    "-v 228,raw48,Workload_Minutes " // 226,227,228 can be reset by 'smartctl -t vendor,0x40'
  //"-v 232,raw48,Available_Reservd_Space "
  //"-v 233,raw48,Media_Wearout_Indicator "
    "-v 241,raw48,Host_Writes_32MiB "
    "-v 242,raw48,Host_Reads_32MiB"
  },
  { "Intel 320 Series SSDs", // tested with INTEL SSDSA2CT040G3/4PC10362,
      // INTEL SSDSA2CW160G3/4PC10362, SSDSA2BT040G3/4PC10362, SSDSA2BW120G3A/4PC10362,
      // INTEL SSDSA2BW300G3D/4PC10362, SSDSA2BW160G3L/4PC1LE04, SSDSA1NW160G3/4PC10362
    "INTEL SSDSA[12][BCN][WT](040|080|120|160|300|600)G3[ADL]?",
      // 2B = 2.5" 7mm, 2C = 2.5" 9.5mm, 1N = 1.8" microSATA
    "", "",
    "-F nologdir "
  //"-v 3,raw16(avg16),Spin_Up_Time "
  //"-v 4,raw48,Start_Stop_Count "
  //"-v 5,raw16(raw16),Reallocated_Sector_Ct "
  //"-v 9,raw24(raw8),Power_On_Hours "
  //"-v 12,raw48,Power_Cycle_Count "
    "-v 170,raw48,Reserve_Block_Count "
    "-v 171,raw48,Program_Fail_Count "
    "-v 172,raw48,Erase_Fail_Count "
    "-v 183,raw48,SATA_Downshift_Count " // FW >= 4Px10362
  //"-v 184,raw48,End-to-End_Error "
  //"-v 187,raw48,Reported_Uncorrect "
    "-v 199,raw48,CRC_Error_Count "      // FW >= 4Px10362
    "-v 192,raw48,Unsafe_Shutdown_Count "
    "-v 225,raw48,Host_Writes_32MiB "
    "-v 226,raw48,Workld_Media_Wear_Indic " // Timed Workload Media Wear Indicator (percent*1024)
    "-v 227,raw48,Workld_Host_Reads_Perc "  // Timed Workload Host Reads Percentage
    "-v 228,raw48,Workload_Minutes " // 226,227,228 can be reset by 'smartctl -t vendor,0x40'
  //"-v 232,raw48,Available_Reservd_Space "
  //"-v 233,raw48,Media_Wearout_Indicator "
    "-v 241,raw48,Host_Writes_32MiB "
    "-v 242,raw48,Host_Reads_32MiB"
  },
  { "Intel 710 Series SSDs", // tested with INTEL SSDSA2BZ[12]00G3/6PB10362
    "INTEL SSDSA2BZ(100|200|300)G3",
    "", "",
    "-F nologdir "
  //"-v 3,raw16(avg16),Spin_Up_Time "
  //"-v 4,raw48,Start_Stop_Count "
  //"-v 5,raw16(raw16),Reallocated_Sector_Ct "
  //"-v 9,raw24(raw8),Power_On_Hours "
  //"-v 12,raw48,Power_Cycle_Count "
    "-v 170,raw48,Reserve_Block_Count "
    "-v 171,raw48,Program_Fail_Count "
    "-v 172,raw48,Erase_Fail_Count "
    "-v 174,raw48,Unexpect_Power_Loss_Ct " // Missing in 710 specification from September 2011
    "-v 183,raw48,SATA_Downshift_Count "
  //"-v 184,raw48,End-to-End_Error "
  //"-v 187,raw48,Reported_Uncorrect "
  //"-v 190,tempminmax,Airflow_Temperature_Cel "
    "-v 192,raw48,Unsafe_Shutdown_Count "
    "-v 225,raw48,Host_Writes_32MiB "
    "-v 226,raw48,Workld_Media_Wear_Indic " // Timed Workload Media Wear Indicator (percent*1024)
    "-v 227,raw48,Workld_Host_Reads_Perc "  // Timed Workload Host Reads Percentage
    "-v 228,raw48,Workload_Minutes " // 226,227,228 can be reset by 'smartctl -t vendor,0x40'
  //"-v 232,raw48,Available_Reservd_Space "
  //"-v 233,raw48,Media_Wearout_Indicator "
    "-v 241,raw48,Host_Writes_32MiB "
    "-v 242,raw48,Host_Reads_32MiB"
  },
  { "Intel 510 Series SSDs",
    "INTEL SSDSC2MH(120|250)A2",
    "", "",
  //"-v 3,raw16(avg16),Spin_Up_Time "
  //"-v 4,raw48,Start_Stop_Count "
  //"-v 5,raw16(raw16),Reallocated_Sector_Ct "
  //"-v 9,raw24(raw8),Power_On_Hours "
  //"-v 12,raw48,Power_Cycle_Count "
    "-v 192,raw48,Unsafe_Shutdown_Count "
    "-v 225,raw48,Host_Writes_32MiB "
  //"-v 232,raw48,Available_Reservd_Space "
  //"-v 233,raw48,Media_Wearout_Indicator"
  },
  { "Intel 520 Series SSDs", // tested with INTEL SSDSC2CW120A3/400i, SSDSC2BW480A3F/400i,
      // INTEL SSDSC2BW180A3L/LB3i
    "INTEL SSDSC2[BC]W(060|120|180|240|480)A3[FL]?",
    "", "",
  //"-v 5,raw16(raw16),Reallocated_Sector_Ct "
    "-v 9,msec24hour32,Power_On_Hours_and_Msec "
  //"-v 12,raw48,Power_Cycle_Count "
    "-v 170,raw48,Available_Reservd_Space "
    "-v 171,raw48,Program_Fail_Count "
    "-v 172,raw48,Erase_Fail_Count "
    "-v 174,raw48,Unexpect_Power_Loss_Ct "
  //"-v 184,raw48,End-to-End_Error "
    "-v 187,raw48,Uncorrectable_Error_Cnt "
  //"-v 192,raw48,Power-Off_Retract_Count "
    "-v 225,raw48,Host_Writes_32MiB "
    "-v 226,raw48,Workld_Media_Wear_Indic "
    "-v 227,raw48,Workld_Host_Reads_Perc "
    "-v 228,raw48,Workload_Minutes "
  //"-v 232,raw48,Available_Reservd_Space "
  //"-v 233,raw48,Media_Wearout_Indicator "
    "-v 241,raw48,Host_Writes_32MiB "
    "-v 242,raw48,Host_Reads_32MiB "
    "-v 249,raw48,NAND_Writes_1GiB"
  },
  { "Intel 525 Series SSDs", // mSATA, tested with SSDMCEAC120B3/LLLi
    "INTEL SSDMCEAC(030|060|090|120|180|240)B3",
    "", "",
  //"-v 5,raw16(raw16),Reallocated_Sector_Ct "
    "-v 9,msec24hour32,Power_On_Hours_and_Msec "
  //"-v 12,raw48,Power_Cycle_Count "
    "-v 170,raw48,Available_Reservd_Space "
    "-v 171,raw48,Program_Fail_Count "
    "-v 172,raw48,Erase_Fail_Count "
    "-v 174,raw48,Unexpect_Power_Loss_Ct "
    "-v 183,raw48,SATA_Downshift_Count "
  //"-v 184,raw48,End-to-End_Error "
    "-v 187,raw48,Uncorrectable_Error_Cnt "
  //"-v 190,tempminmax,Airflow_Temperature_Cel "
  //"-v 192,raw48,Power-Off_Retract_Count "
  //"-v 199,raw48,UDMA_CRC_Error_Count "
    "-v 225,raw48,Host_Writes_32MiB "
    "-v 226,raw48,Workld_Media_Wear_Indic "
    "-v 227,raw48,Workld_Host_Reads_Perc "
    "-v 228,raw48,Workload_Minutes "
  //"-v 232,raw48,Available_Reservd_Space "
  //"-v 233,raw48,Media_Wearout_Indicator "
    "-v 241,raw48,Host_Writes_32MiB "
    "-v 242,raw48,Host_Reads_32MiB "
    "-v 249,raw48,NAND_Writes_1GiB"
  },
  { "Intel 53x and Pro 2500 Series SSDs", // SandForce SF-2281, tested with
      // INTEL SSDSC2BW180A4/DC12, SSDSC2BW240A4/DC12, SSDMCEAW120A4/DC33
      // INTEL SSDMCEAW240A4/DC33, SSDSC2BF480A5/TG26, SSDSC2BW240H6/RG21
    "INTEL SSD(MCEA|SC2B|SCKJ)[WF](056|080|120|180|240|360|480)(A4|A5|H6)",
      // SC2B = 2.5", MCEA = mSATA, SCKJ = M.2; A4 = 530, A5 = Pro 2500, H6 = 535
    "", "",
  //"-v 5,raw16(raw16),Reallocated_Sector_Ct "
    "-v 9,msec24hour32,Power_On_Hours_and_Msec "
  //"-v 12,raw48,Power_Cycle_Count "
    "-v 170,raw48,Available_Reservd_Space "
    "-v 171,raw48,Program_Fail_Count "
    "-v 172,raw48,Erase_Fail_Count "
    "-v 174,raw48,Unexpect_Power_Loss_Ct "
    "-v 183,raw48,SATA_Downshift_Count "
  //"-v 184,raw48,End-to-End_Error "
    "-v 187,raw48,Uncorrectable_Error_Cnt "
  //"-v 190,tempminmax,Airflow_Temperature_Cel "
  //"-v 192,raw48,Power-Off_Retract_Count "
  //"-v 199,raw48,UDMA_CRC_Error_Count "
    "-v 225,raw48,Host_Writes_32MiB "
    "-v 226,raw48,Workld_Media_Wear_Indic "
    "-v 227,raw48,Workld_Host_Reads_Perc "
    "-v 228,raw48,Workload_Minutes "
  //"-v 232,raw48,Available_Reservd_Space "
  //"-v 233,raw48,Media_Wearout_Indicator "
    "-v 241,raw48,Host_Writes_32MiB "
    "-v 242,raw48,Host_Reads_32MiB "
    "-v 249,raw48,NAND_Writes_1GiB"
  },
  { "Intel 330/335 Series SSDs", // tested with INTEL SSDSC2CT180A3/300i, SSDSC2CT240A3/300i,
      // INTEL SSDSC2CT240A4/335t
    "INTEL SSDSC2CT(060|120|180|240)A[34]", // A4 = 335 Series
    "", "",
  //"-v 5,raw16(raw16),Reallocated_Sector_Ct "
    "-v 9,msec24hour32,Power_On_Hours_and_Msec "
  //"-v 12,raw48,Power_Cycle_Count "
  //"-v 181,raw48,Program_Fail_Cnt_Total " // ] Missing in 330 specification from April 2012
  //"-v 182,raw48,Erase_Fail_Count_Total " // ]
  //"-v 192,raw48,Power-Off_Retract_Count "
    "-v 225,raw48,Host_Writes_32MiB "
  //"-v 232,raw48,Available_Reservd_Space "
  //"-v 233,raw48,Media_Wearout_Indicator "
    "-v 241,raw48,Host_Writes_32MiB "
    "-v 242,raw48,Host_Reads_32MiB "
    "-v 249,raw48,NAND_Writes_1GiB"
  },
  // https://www.intel.com/content/www/us/en/solid-state-drives/ssd-540s-series-spec.html
  // https://www.intel.com/content/www/us/en/solid-state-drives/ssd-540s-series-m2-spec.html
  { "Intel 540 Series SSDs", // INTEL SSDSC2KW120H6/LSF036C, INTEL SSDSC2KW480H6/LSF036C
    "INTEL SSDSC[K2]KW(120H|180H|240H|360H|480H|010X)6", 
    "", "",
    "-v 9,msec24hour32,Power_On_Hours_and_Msec "
    "-v 170,raw48,Available_Reservd_Space "
    "-v 171,raw48,Program_Fail_Count "
    "-v 172,raw48,Erase_Fail_Count "
    "-v 174,raw48,Unexpect_Power_Loss_Ct "
    "-v 183,raw48,SATA_Downshift_Count "
    "-v 187,raw48,Uncorrectable_Error_Cnt "
    "-v 225,raw48,Host_Writes_32MiB "
    "-v 226,raw48,Workld_Media_Wear_Indic "
    "-v 227,raw48,Workld_Host_Reads_Perc "
    "-v 228,raw48,Workload_Minutes "
    "-v 249,raw48,NAND_Writes_1GiB"
  },
  { "Intel 730 and DC S35x0/3610/3700 Series SSDs", // tested with INTEL SSDSC2BP480G4, SSDSC2BB120G4/D2010355,
      // INTEL SSDSC2BB800G4T, SSDSC2BA200G3/5DV10250, SSDSC2BB080G6/G2010130,  SSDSC2BX200G4/G2010110,
      // INTEL SSDSC2BB016T6/G2010140, SSDSC2BX016T4/G2010140, SSDSC2BB150G7/N2010101
    "INTEL SSDSC(1N|2B)[ABPX]((080|100|120|150|160|200|240|300|400|480|600|800)G[3467][RT]?|(012|016)T[46])",
      // A = S3700, B*4 = S3500, B*6 = S3510, P = 730, X = S3610
      // Dell ships drives with model of the form SSDSC2BB120G4R
    "", "",
  //"-v 3,raw16(avg16),Spin_Up_Time "
  //"-v 4,raw48,Start_Stop_Count "
  //"-v 5,raw16(raw16),Reallocated_Sector_Ct "
  //"-v 9,raw24(raw8),Power_On_Hours "
  //"-v 12,raw48,Power_Cycle_Count "
    "-v 170,raw48,Available_Reservd_Space "
    "-v 171,raw48,Program_Fail_Count "
    "-v 172,raw48,Erase_Fail_Count "
    "-v 174,raw48,Unsafe_Shutdown_Count "
    "-v 175,raw16(raw16),Power_Loss_Cap_Test "
    "-v 183,raw48,SATA_Downshift_Count "
  //"-v 184,raw48,End-to-End_Error "
  //"-v 187,raw48,Reported_Uncorrect "
    "-v 190,tempminmax,Temperature_Case "
    "-v 192,raw48,Unsafe_Shutdown_Count "
    "-v 194,tempminmax,Temperature_Internal "
  //"-v 197,raw48,Current_Pending_Sector "
    "-v 199,raw48,CRC_Error_Count "
    "-v 225,raw48,Host_Writes_32MiB "
    "-v 226,raw48,Workld_Media_Wear_Indic " // Timed Workload Media Wear Indicator (percent*1024)
    "-v 227,raw48,Workld_Host_Reads_Perc "  // Timed Workload Host Reads Percentage
    "-v 228,raw48,Workload_Minutes " // 226,227,228 can be reset by 'smartctl -t vendor,0x40'
  //"-v 232,raw48,Available_Reservd_Space "
  //"-v 233,raw48,Media_Wearout_Indicator "
    "-v 234,raw24/raw32:04321,Thermal_Throttle "
    "-v 241,raw48,Host_Writes_32MiB "
    "-v 242,raw48,Host_Reads_32MiB "
    "-v 243,raw48,NAND_Writes_32MiB " // S3510/3610
    "-F xerrorlba" // tested with SSDSC2BB600G4/D2010355
  },
  // https://www.intel.com/content/www/us/en/solid-state-drives/ssd-pro-5400s-series-spec.html
  // https://www.intel.com/content/www/us/en/solid-state-drives/ssd-pro-5400s-series-m2-spec.html
  { "Intel SSD Pro 5400s Series", // Tested with SSDSC2KF480H6/LSF036P
    "INTEL SSDSC[2K]KF(120H|180H|240H|360H|480H|010X)6",
    "", "",
    "-v 170,raw48,Available_Reservd_Space "
    "-v 171,raw48,Program_Fail_Count "
    "-v 172,raw48,Erase_Fail_Count "
    "-v 174,raw48,Unexpect_Power_Loss_Ct "
    "-v 183,raw48,SATA_Downshift_Count "
    "-v 187,raw48,Uncorrectable_Error_Cnt "
    "-v 225,raw48,Host_Writes_32MiB "
    "-v 226,raw48,Workld_Media_Wear_Indic "
    "-v 227,raw48,Workld_Host_Reads_Perc "
    "-v 228,raw48,Workload_Minutes "
    "-v 249,raw48,NAND_Writes_1GiB "
  },
  { "Intel 3710 Series SSDs", // INTEL SSDSC2BA200G4R/G201DL2B (dell)
    "INTEL SSDSC2BA(200G|400G|800G|012T)4.?",
    "", "",
    "-v 9,msec24hour32,Power_On_Hours_and_Msec "
    "-v 170,raw48,Available_Reservd_Space "
    "-v 171,raw48,Program_Fail_Count "
    "-v 172,raw48,Erase_Fail_Count "
    "-v 174,raw48,Unexpect_Power_Loss_Ct "
    "-v 183,raw48,SATA_Downshift_Count "
    "-v 187,raw48,Uncorrectable_Error_Cnt "
    "-v 225,raw48,Host_Writes_32MiB "
    "-v 226,raw48,Workld_Media_Wear_Indic "
    "-v 227,raw48,Workld_Host_Reads_Perc "
    "-v 228,raw48,Workload_Minutes "
    "-v 234,raw24/raw32:04321,Thermal_Throttle "
    "-v 243,raw48,NAND_Writes_32MiB "
  },
  { "Intel S3520 Series SSDs", // INTEL SSDSC2BB960G7/N2010112, INTEL SSDSC2BB016T7/N2010112
    "INTEL SSDSC(2|K)(J|B)B(240G|480G|960G|150G|760G|800G|012T|016T)7.?",
    "", "",
  //"-v 5,raw16(raw16),Reallocated_Sector_Ct "
  //"-v 9,raw24(raw8),Power_On_Hours "
  //"-v 12,raw48,Power_Cycle_Count "
    "-v 170,raw48,Available_Reservd_Space "
    "-v 171,raw48,Program_Fail_Count "
    "-v 172,raw48,Erase_Fail_Count "
    "-v 174,raw48,Unsafe_Shutdown_Count "
    "-v 175,raw16(raw16),Power_Loss_Cap_Test "
    "-v 183,raw48,SATA_Downshift_Count "
    "-v 184,raw48,End-to-End_Error_Count "
    "-v 187,raw48,Uncorrectable_Error_Cnt "
    "-v 190,tempminmax,Case_Temperature "
    "-v 192,raw48,Unsafe_Shutdown_Count "
    "-v 194,tempminmax,Drive_Temperature "
    "-v 197,raw48,Pending_Sector_Count "
    "-v 199,raw48,CRC_Error_Count "
    "-v 225,raw48,Host_Writes_32MiB "
    "-v 226,raw48,Workld_Media_Wear_Indic " // Timed Workload Media Wear Indicator (percent*1024)
    "-v 227,raw48,Workld_Host_Reads_Perc "  // Timed Workload Host Reads Percentage
    "-v 228,raw48,Workload_Minutes " // 226,227,228 can be reset by 'smartctl -t vendor,0x40'
  //"-v 232,raw48,Available_Reservd_Space "
  //"-v 233,raw48,Media_Wearout_Indicator "
    "-v 234,raw24/raw32:04321,Thermal_Throttle_Status "
    "-v 241,raw48,Host_Writes_32MiB "
    "-v 242,raw48,Host_Reads_32MiB "
    "-v 243,raw48,NAND_Writes_32MiB"
  },
  { "Intel S4510/S4610/S4500/S4600 Series SSDs", // INTEL SSDSC2KB480G7/SCV10100,
      // INTEL SSDSC2KB960G7/SCV10100, INTEL SSDSC2KB038T7/SCV10100,
      // INTEL SSDSC2KB038T7/SCV10121, INTEL SSDSC2KG240G7/SCV10100
    "INTEL SSDSC(2K|KK)(B|G)(240G|480G|960G|019T|038T)(7|8).?",
    "", "",
  //"-v 5,raw16(raw16),Reallocated_Sector_Ct "
  //"-v 9,raw24(raw8),Power_On_Hours "
  //"-v 12,raw48,Power_Cycle_Count "
    "-v 170,raw48,Available_Reservd_Space "
    "-v 171,raw48,Program_Fail_Count "
    "-v 172,raw48,Erase_Fail_Count "
    "-v 174,raw48,Unsafe_Shutdown_Count "
    "-v 175,raw16(raw16),Power_Loss_Cap_Test "
    "-v 183,raw48,SATA_Downshift_Count "
    "-v 184,raw48,End-to-End_Error_Count "
    "-v 187,raw48,Uncorrectable_Error_Cnt "
    "-v 190,tempminmax,Drive_Temperature "
    "-v 192,raw48,Unsafe_Shutdown_Count "
    "-v 197,raw48,Pending_Sector_Count "
    "-v 199,raw48,CRC_Error_Count "
    "-v 225,raw48,Host_Writes_32MiB "
    "-v 226,raw48,Workld_Media_Wear_Indic " // Timed Workload Media Wear Indicator (percent*1024)
    "-v 227,raw48,Workld_Host_Reads_Perc "  // Timed Workload Host Reads Percentage
    "-v 228,raw48,Workload_Minutes " // 226,227,228 can be reset by 'smartctl -t vendor,0x40'
  //"-v 232,raw48,Available_Reservd_Space "
  //"-v 233,raw48,Media_Wearout_Indicator "
    "-v 234,raw24/raw32:04321,Thermal_Throttle_Status "
    "-v 235,raw16(raw16),Power_Loss_Cap_Test "
    "-v 241,raw48,Host_Writes_32MiB "
    "-v 242,raw48,Host_Reads_32MiB "
    "-v 243,raw48,NAND_Writes_32MiB"
  },
  { "Kingston branded X25-V SSDs", // fixed firmware
    "KINGSTON SSDNow 40GB",
    "2CV102(J[89A-Z]|[K-Z].)", // >= "2CV102J8"
    "",
    "-v 192,raw48,Unsafe_Shutdown_Count "
    "-v 225,raw48,Host_Writes_32MiB "
    "-v 226,raw48,Workld_Media_Wear_Indic "
    "-v 227,raw48,Workld_Host_Reads_Perc "
    "-v 228,raw48,Workload_Minutes"
  },
  { "Kingston branded X25-V SSDs", // buggy or unknown firmware
    "KINGSTON SSDNow 40GB",
    "",
    "This drive may require a firmware update to\n"
    "fix possible drive hangs when reading SMART self-test log.\n"
    "To update Kingston branded drives, a modified Intel update\n"
    "tool must be used. Search for \"kingston 40gb firmware\".",
    "-v 192,raw48,Unsafe_Shutdown_Count "
    "-v 225,raw48,Host_Writes_32MiB "
    "-v 226,raw48,Workld_Media_Wear_Indic "
    "-v 227,raw48,Workld_Host_Reads_Perc "
    "-v 228,raw48,Workload_Minutes"
  },
  { "JMicron based SSDs", // JMicron JMF60x
    "Kingston SSDNow V Series [0-9]*GB|" // tested with Kingston SSDNow V Series 64GB/B090522a
    "TS(2|4|8|16|32|64|128|192)GSSD(18|25)[MS]?-[MS]", // Transcend IDE and SATA, tested with
      // TS32GSSD25-M/V090331, TS32GSSD18M-M/v090331
    "[BVv].*", // other Transcend SSD versions will be caught by subsequent entry
    "",
  //"-v 9,raw24(raw8),Power_On_Hours " // raw value always 0?
  //"-v 12,raw48,Power_Cycle_Count "
  //"-v 194,tempminmax,Temperature_Celsius " // raw value always 0?
    "-v 229,hex64:w012345r,Halt_System/Flash_ID " // Halt, Flash[7]
    "-v 232,hex64:w012345r,Firmware_Version_Info " // "YYMMDD", #Channels, #Banks
    "-v 233,hex48:w01234,ECC_Fail_Record " // Fail number, Row[3], Channel, Bank
    "-v 234,raw24/raw24:w01234,Avg/Max_Erase_Count "
    "-v 235,raw24/raw24:w01z23,Good/Sys_Block_Count"
  },
  { "JMicron based SSDs", // JMicron JMF61x, JMF66x, JMF670
    "ADATA S596 Turbo|"  // tested with ADATA S596 Turbo 256GB SATA SSD (JMicron JMF616)
    "ADATA SP600|"  // tested with ADATA SP600/2.4 (JMicron JMF661)
    "ADATA SP310|"  // Premier Pro SP310 mSATA, JMF667, tested with ADATA SP310/3.04
    "APPLE SSD TS(064|128|256|512)C|"  // Toshiba?, tested with APPLE SSD TS064C/CJAA0201
    "KINGSTON SNV425S2(64|128)GB|"  // SSDNow V Series (2. Generation, JMF618),
                                    // tested with KINGSTON SNV425S264GB/C091126a
    "KINGSTON SSDNOW 30GB|" // tested with KINGSTON SSDNOW 30GB/AJXA0202
    "KINGSTON SS100S2(8|16)G|"  // SSDNow S100 Series, tested with KINGSTON SS100S28G/D100309a
    "KINGSTON SNVP325S2(64|128|256|512)GB|" // SSDNow V+ Series, tested with KINGSTON SNVP325S2128GB/AGYA0201
    "KINGSTON SVP?100S2B?(64|96|128|256|512)G|"  // SSDNow V100/V+100 Series,
      // tested with KINGSTON SVP100S296G/CJR10202, KINGSTON SV100S2256G/D110225a
    "KINGSTON SV200S3(64|128|256)G|" // SSDNow V200 Series, tested with KINGSTON SV200S3128G/E120506a
    "TOSHIBA THNS128GG4BBAA|"  // Toshiba / Super Talent UltraDrive DX,
                               // tested with Toshiba 128GB 2.5" SSD (built in MacBooks)
    "TOSHIBA THNSNC128GMLJ|" // tested with THNSNC128GMLJ/CJTA0202 (built in Toshiba Protege/Dynabook)
    "TS(8|16|32|64|128|192|256|512)GSSD25S?-(MD?|S)|" // Transcend IDE and SATA, JMF612, tested with
      // TS256GSSD25S-M/101028, TS32GSSD25-M/20101227
    "TS(32|64|128|256)G(SSD|MSA)340", // Transcend SSD340 SATA/mSATA, JMF667/670, tested with
      // TS256GSSD340/SVN263, TS256GSSD340/SVN423b, TS256GMSA340/SVN263
    "", "",
  //"-v 1,raw48,Raw_Read_Error_Rate "
  //"-v 2,raw48,Throughput_Performance "
    "-v 3,raw48,Unknown_JMF_Attribute "
  //"-v 5,raw16(raw16),Reallocated_Sector_Ct "
    "-v 7,raw48,Unknown_JMF_Attribute "
    "-v 8,raw48,Unknown_JMF_Attribute "
  //"-v 9,raw24(raw8),Power_On_Hours "
    "-v 10,raw48,Unknown_JMF_Attribute "
  //"-v 12,raw48,Power_Cycle_Count "
    "-v 167,raw48,Unknown_JMF_Attribute "
    "-v 168,raw48,SATA_Phy_Error_Count "
    "-v 169,raw48,Unknown_JMF_Attribute "
    "-v 170,raw16,Bad_Block_Count "
    "-v 173,raw16,Erase_Count " // JMF661: different?
    "-v 175,raw48,Bad_Cluster_Table_Count "
    "-v 192,raw48,Unexpect_Power_Loss_Ct "
  //"-v 194,tempminmax,Temperature_Celsius "
  //"-v 197,raw48,Current_Pending_Sector "
    "-v 233,raw48,Unknown_JMF_Attribute " // FW SVN423b
    "-v 234,raw48,Unknown_JMF_Attribute " // FW SVN423b
    "-v 240,raw48,Unknown_JMF_Attribute "
  //"-v 241,raw48,Total_LBAs_Written "    // FW SVN423b
  //"-v 242,raw48,Total_LBAs_Read "       // FW SVN423b
  },
  { "Plextor M3/M5/M6 Series SSDs", // Marvell 88SS9174 (M3, M5S), 88SS9187 (M5P, M5Pro), 88SS9188 (M6M/S),
      // tested with PLEXTOR PX-128M3/1.01, PX-128M3P/1.04, PX-256M3/1.05, PX-128M5S/1.02, PX-256M5S/1.03,
      // PX-128M5M/1.05, PX-128M5S/1.05, PX-128M5Pro/1.05, PX-512M5Pro/1.06, PX-256M5P/1.01, PX-128M6S/1.03
      // (1.04/5 Firmware self-test log lifetime unit is bogus, possibly 1/256 hours)
      // PLEXTOR PX-256M6S+/1.00
    "PLEXTOR PX-(64|128|256|512|768)M(3P?|5[MPS]|5Pro|6[MS])\\+?",
    "", "",
  //"-v 1,raw48,Raw_Read_Error_Rate "
  //"-v 5,raw16(raw16),Reallocated_Sector_Ct "
  //"-v 9,raw24(raw8),Power_On_Hours "
  //"-v 12,raw48,Power_Cycle_Count "
    "-v 170,raw48,Unknown_Plextor_Attrib "  // M6S/1.03
    "-v 171,raw48,Unknown_Plextor_Attrib "  // M6S/1.03
    "-v 172,raw48,Unknown_Plextor_Attrib "  // M6S/1.03
    "-v 173,raw48,Unknown_Plextor_Attrib "  // M6S/1.03
    "-v 174,raw48,Unknown_Plextor_Attrib "  // M6S/1.03
  //"-v 175,raw48,Program_Fail_Count_Chip " // M6S/1.03
  //"-v 176,raw48,Erase_Fail_Count_Chip "   // M6S/1.03
  //"-v 177,raw48,Wear_Leveling_Count "
  //"-v 178,raw48,Used_Rsvd_Blk_Cnt_Chip "
  //"-v 179,raw48,Used_Rsvd_Blk_Cnt_Tot "   // M6S/1.03
  //"-v 180,raw48,Unused_Rsvd_Blk_Cnt_Tot " // M6S/1.03
  //"-v 181,raw48,Program_Fail_Cnt_Total "
  //"-v 182,raw48,Erase_Fail_Count_Total "
  //"-v 183,raw48,Runtime_Bad_Block "       // M6S/1.03
  //"-v 184,raw48,End-to-End_Error "        // M6S/1.03
  //"-v 187,raw48,Reported_Uncorrect "
  //"-v 188,raw48,Command_Timeout "         // M6S/1.03
  //"-v 192,raw48,Power-Off_Retract_Count "
  //"-v 195,raw48,Hardware_ECC_Recovered "  // MS6/1.03
  //"-v 196,raw16(raw16),Reallocated_Event_Count "
  //"-v 198,raw48,Offline_Uncorrectable "
  //"-v 199,raw48,UDMA_CRC_Error_Count "
  //"-v 232,raw48,Available_Reservd_Space "
  //"-v 233,raw48,Media_Wearout_Indicator " // MS6/1.03
    "-v 241,raw48,Host_Writes_32MiB "
    "-v 242,raw48,Host_Reads_32MiB"
  },
  { "Samsung based SSDs",
    "SAMSUNG SSD PM800 .*GB|"  // SAMSUNG PM800 SSDs, tested with SAMSUNG SSD PM800 TH 64GB/VBM25D1Q
    "SAMSUNG SSD PM810 .*GB|"  // SAMSUNG PM810 (470 series) SSDs, tested with
      // SAMSUNG SSD PM810 2.5" 128GB/AXM06D1Q
    "SAMSUNG SSD SM841N? (2\\.5\"? 7mm |mSATA )?(128|256|512)GB( SED)?|" // tested with
      // SAMSUNG SSD SM841 2.5" 7mm 256GB/DXM02D0Q, SAMSUNG SSD SM841 mSATA 512GB/DXM44D0Q,
      // SAMSUNG SSD SM841N 2.5 7mm 128GB/DXM03D0Q, SAMSUNG SSD SM841N mSATA 256GB SED/DXM45D6Q
    "SAMSUNG SSD PM851 (mSATA |M\\.2 )?(2280 )?(128|256|512)GB|" // tested with SAMSUNG SSD PM851 mSATA 128GB,
      // SAMSUNG SSD PM851 M.2 2280 256GB/EXT25D0Q
    "SAMSUNG 470 Series SSD|"  // tested with SAMSUNG 470 Series SSD 64GB/AXM09B1Q
    "Samsung SSD 750 EVO (120|250|500)GB|" // tested with Samsung SSD 750 EVO 250GB/MAT01B6Q
    "SAMSUNG SSD 830 Series|"  // tested with SAMSUNG SSD 830 Series 64GB/CXM03B1Q
    "SAMSUNG SSD PM830 .*|" // SAMSUNG SSD PM830 2.5" 7mm 128GB/CXM03D1Q
    "MZ7PC(512|256|128|064)HA(GH|FU|DR)-000.*|" // probably PM830, tested with SAMSUNG MZ7PC128HAFU-000L1/CXM04L1Q
    "Samsung SSD 840 (PRO )?Series|" // tested with Samsung SSD 840 PRO Series 128GB/DXM04B0Q,
      // Samsung SSD 840 Series/DXT06B0Q
    "Samsung SSD 8[456]0 EVO (mSATA |M\\.2 )?((120|250|500|750)G|[12]T)B|" // tested with
      // Samsung SSD 840 EVO (120|250|500|750)GB/EXT0AB0Q,
      // Samsung SSD 840 EVO (120|250)GB/EXT0BB6Q, 1TB/EXT0BB0Q, 120GB mSATA/EXT41B6Q,
      // Samsung SSD 850 EVO 250GB/EMT01B6Q, Samsung SSD 850 EVO M.2 250GB/EMT21B6Q,
      // Samsung SSD 850 EVO mSATA 120GB/EMT41B6Q, Samsung SSD 850 EVO 2TB/EMT02B6Q,
      // Samsung SSD 860 EVO 250GB/RVT01B6Q, Samsung SSD 860 EVO mSATA 250GB/RVT41B6Q,
      // Samsung SSD 860 EVO 500GB/RVT01B6Q, Samsung SSD 860 EVO mSATA 500GB/RVT41B6Q,
      // Samsung SSD 860 EVO mSATA 1TB/RVT41B6Q, Samsung SSD 860 EVO 2TB/RVT01B6Q
    "Samsung SSD 8[56]0 PRO ((128|256|512)G|1T)B|" // tested with Samsung SSD 850 PRO 128GB/EXM01B6Q,
      // Samsung SSD 850 PRO 1TB/EXM01B6Q, Samsung SSD 860 PRO 256GB/RVM01B6Q,
      // Samsung SSD 860 PRO 512GB/RVM01B6Q, Samsung SSD 860 PRO 1TB/RVM01B6Q
    "SAMSUNG MZ7PA256HMDR-.*|" // PM810 (470 Series), tested with SAMSUNG MZ7PA256HMDR-010H1/AXM07H1Q
    "Samsung SSD 845DC EVO .*|" // Samsung SSD 845DC EVO 960GB/EXT03X3Q
    "SAMSUNG MZ[7M]PC(032|064|128|256|512)HBCD-.*|" // PM830, tested with SAMSUNG MZMPC032HBCD-000L1/CXM12L1Q
    "SAMSUNG MZ7TD(128|256)HAFV-.*|" // 840 Series, tested with SAMSUNG MZ7TD256HAFV-000L7/DXT06L6Q
    "SAMSUNG MZMTD(128|256|512)HAGL-.*|" // PM841, tested with SAMSUNG MZMTD512HAGL-00000/DXT4200Q
    "SAMSUNG MZ7WD((120|240)H[AC]FV|480HAGM|960HAGP)-00003|" // SM843T Series, tested with
      // SAMSUNG MZ7WD120HAFV-00003/DXM85W3Q, SAMSUNG MZ7WD120HCFV-00003/DXM9203Q
    "SAMSUNG MZ[7N]TE(128|256|512)HMHP-.*|" // PM851, tested with SAMSUNG MZ7TE256HMHP-000L7/EXT09L6Q,
      // SAMSUNG MZNTE256HMHP-000H1/EXT22H0Q
    "SAMSUNG MZMPF(032|064)HCFV-.*|" // CM851 mSATA, tested with SAMSUNG MZMPF032HCFV-000H1/FXM42H2Q
    "SAMSUNG MZ7GE(240HMGR|(480|960)HMHP)-00003|" // SM853T Series, tested with
      // SAMSUNG MZ7GE240HMGR-00003/EXT0303Q
    "SAMSUNG MZ7LM(120|240|480|960|1T9|3T8)HC(JM|HP|GR|FD)-.*|" // PM863 Series, tested with
      // SAMSUNG MZ7LM960HCHP-0E003/GXT3003Q
    "SAMSUNG MZ7LM(240|480|960|1T9|3T8)HM(JP|HQ|LP)-.*|" // PM863a Series, tested with
      // SAMSUNG MZ7LM3T8HMLP-00005/GXT5104Q
    "SAMSUNG MZ7KM(120|240|480|960|1T9)H[AM](FD|GR|HP|HQ|JM)-.*|" // SM863(a), tested with
      // SAMSUNG MZ7KM480HAHP-0E005/GXM1003Q, SAMSUNG MZ7KM480HMHQ-00005/GXM5104Q
    "SAMSUNG MZ7LH(240|480|960|1T9|3T8|7T6)H[AM](HQ|JR|LT|LA)-.*|" //PM883, tested with SAMSUNG MZ7LH960HAJR-00005
    "SAMSUNG MZ7KH(240|480|960|1T9|3T8)HA(HQ|JR|LS)-.*|" //SM883
    "SAMSUNG MZN(LF|TY)(128|256)H[CD]HP-.*|" // CM871/871a, tested with SAMSUNG MZNLF128HCHP-000H1/FXT21H1Q,
      // SAMSUNG MZNTY256HDHP-000/MAT21K0Q
    "SAMSUNG MZ[7N]LN(128|256|512|1T0)H[ACM](GR|HP|HQ|J[HPQ]|LR)-.*|" // PM871/871a/b, tested with
      // SAMSUNG MZ7LN128HCHP-00000/EMT0100Q, SAMSUNG MZ7LN256HAHQ-000H1/MVT03H6Q,
      // SAMSUNG MZNLN256HMHQ-000H1/MAV21H3Q
    "SAMSUNG SSD PM871 .*|" // SAMSUNG SSD PM871 2.5 7mm 256GB/EMT02D0Q
      // SAMSUNG MZ7LN256HMJP-00000/MAV0100Q, SAMSUNG MZ7LN512HMJP-00000/MAV0100Q
    "SAMSUNG MZHPV(128|256|512)HDG(L|M)-.*|" // SM951, tested with SAMSUNG MZHPV512HDGL-00000/BXW2500Q,
      // SAMSUNG MZHPV128HDGM-00000 (BXW2500Q)
    "Samsung Portable SSD T5", // tested with Samsung Portable SSD T5 (0x04e8:0x61f5)
    "", "",
  //"-v 5,raw16(raw16),Reallocated_Sector_Ct "
  //"-v 9,raw24(raw8),Power_On_Hours "
  //"-v 12,raw48,Power_Cycle_Count "
    "-v 170,raw48,Unused_Rsvd_Blk_Ct_Chip " // CM871
    "-v 171,raw48,Program_Fail_Count_Chip " // CM871
    "-v 172,raw48,Erase_Fail_Count_Chip " // CM871
    "-v 173,raw48,Wear_Leveling_Count " // CM871
    "-v 174,raw48,Unexpect_Power_Loss_Ct " // CM871
  //"-v 175,raw48,Program_Fail_Count_Chip "
  //"-v 176,raw48,Erase_Fail_Count_Chip "
  //"-v 177,raw48,Wear_Leveling_Count "
  //"-v 178,raw48,Used_Rsvd_Blk_Cnt_Chip "
  //"-v 179,raw48,Used_Rsvd_Blk_Cnt_Tot "
  //"-v 180,raw48,Unused_Rsvd_Blk_Cnt_Tot "
  //"-v 181,raw48,Program_Fail_Cnt_Total "
  //"-v 182,raw48,Erase_Fail_Count_Total "
  //"-v 183,raw48,Runtime_Bad_Block "
  //"-v 184,raw48,End-to-End_Error " // SM843T Series
    "-v 187,raw48,Uncorrectable_Error_Cnt "
  //"-v 190,tempminmax,Airflow_Temperature_Cel "  // seems to be some sort of temperature value for 470 Series?
    "-v 191,raw48,Unknown_Samsung_Attr " // PM810
  //"-v 194,tempminmax,Temperature_Celsius "
    "-v 195,raw48,ECC_Error_Rate "
  //"-v 196,raw16(raw16),Reallocated_Event_Count "
  //"-v 198,raw48,Offline_Uncorrectable "
    "-v 199,raw48,CRC_Error_Count "
    "-v 201,raw48,Supercap_Status "
    "-v 202,raw48,Exception_Mode_Status "
  //"-v 233,raw48,Media_Wearout_Indicator // PM851, 840
    "-v 234,raw48,Unknown_Samsung_Attr " // PM851, 840
    "-v 235,raw48,POR_Recovery_Count " // PM851, 830/840/850
    "-v 236,raw48,Unknown_Samsung_Attr " // PM851, 840
    "-v 237,raw48,Unknown_Samsung_Attr " // PM851, 840
    "-v 238,raw48,Unknown_Samsung_Attr " // PM851, 840
  //"-v 241,raw48,Total_LBAs_Written "
  //"-v 242,raw48,Total_LBAs_Read " // PM851, SM841N
    "-v 243,raw48,SATA_Downshift_Ct " // PM863
    "-v 244,raw48,Thermal_Throttle_St " // PM863
    "-v 245,raw48,Timed_Workld_Media_Wear " // PM863
    "-v 246,raw48,Timed_Workld_RdWr_Ratio " // PM863
    "-v 247,raw48,Timed_Workld_Timer " // PM863
    "-v 249,raw48,Unknown_Samsung_Attr " // CM871a
    "-v 250,raw48,SATA_Iface_Downshift " // from the spec
    "-v 251,raw48,NAND_Writes" // PM863
  },
  { "Marvell based SanDisk SSDs",
    "SanDisk SD5SG2[0-9]*G1052E|" // X100 (88SS9174), tested with SanDisk SD5SG2256G1052E/10.04.01
    "SanDisk SD6S[BF][12]M[0-9]*G(1022I?)?|" // X110/X210 (88SS9175/187?), tested with SanDisk SD6SB1M064G1022I/X231600,
      // SanDisk SD6SB1M256G1022I/X231600, SanDisk SD6SF1M128G1022/X231200, SanDisk SD6SB2M512G1022I/X210400
    "SanDisk SD7S[BN]6S-?(128|256|512)G(1122|-1006)|" // X300 (88SS9189?), tested with
      // SanDisk SD7SB6S128G1122/X3310000, SanDisk SD7SN6S-512G-1006/X3511006
    "SanDisk SD8S[BN]8U-?((128|256|512)G|1T00)(1122|-1006)|" // X400 (88SS1074), tested with SanDisk SD8SB8U128G1122/X4120000
    "SanDisk SDSSDHP[0-9]*G|" // Ultra Plus (88SS9175), tested with SanDisk SDSSDHP128G/X23[01]6RL
    "SanDisk (SDSSDHII|Ultra II )[0-9]*GB?|" // Ultra II (88SS9190/88SS9189), tested with
      // SanDisk SDSSDHII120G/X31200RL, SanDisk Ultra II 960GB/X41100RL
    "SanDisk SDSSDH2(128|256)G|" // SanDisk SDSSDH2128G/X211200
    "SanDisk SDSSDXPS?[0-9]*G|" // Extreme II/Pro (88SS9187), tested with SanDisk SDSSDXP480G/R1311,
      // SanDisk SDSSDXPS480G/X21200RL
    "SSD SATAIII 16GB", // SSD SATAIII 16GB/i221100 (see #923)
    "", "",
  //"-v 5,raw16(raw16),Reallocated_Sector_Ct "
  //"-v 9,raw24(raw8),Power_On_Hours "
  //"-v 12,raw48,Power_Cycle_Count "
    "-v 165,raw48,Total_Write/Erase_Count "
    "-v 166,raw48,Min_W/E_Cycle "
    "-v 167,raw48,Min_Bad_Block/Die "
    "-v 168,raw48,Maximum_Erase_Cycle "
    "-v 169,raw48,Total_Bad_Block "
    "-v 171,raw48,Program_Fail_Count "
    "-v 172,raw48,Erase_Fail_Count "
    "-v 173,raw48,Avg_Write/Erase_Count "
    "-v 174,raw48,Unexpect_Power_Loss_Ct "
  //"-v 184,raw48,End-to-End_Error "
  //"-v 187,raw48,Reported_Uncorrect "
  //"-v 188,raw48,Command_Timeout "
  //"-v 194,tempminmax,Temperature_Celsius "
    "-v 199,raw48,SATA_CRC_Error "
    "-v 201,raw48,Lifetime_Remaining% "
    "-v 212,raw48,SATA_PHY_Error "
    "-v 230,raw48,Perc_Write/Erase_Count "
    "-v 232,raw48,Perc_Avail_Resrvd_Space "
    "-v 233,raw48,Total_NAND_Writes_GiB "
    "-v 234,raw48,Perc_Write/Erase_Ct_BC "
    "-v 241,raw48,Total_Writes_GiB "
    "-v 242,raw48,Total_Reads_GiB "
  //"-v 243,raw48,Unknown_Attribute "
    "-v 244,raw48,Thermal_Throttle "
    "-v 249,raw48,TLC_NAND_GB_Writes"
  },
  { "SanDisk based SSDs", // see also #463 for the vendor attribute description
    "SanDisk iSSD P4 [0-9]*GB|" // tested with SanDisk iSSD P4 16GB/SSD 9.14
    "SanDisk pSSD|" // tested with SandDisk pSSD/3 (62.7 GB, SanDisk Extreme USB3.0 SDCZ80-064G-J57, 0x0781:0x5580)
    "SanDisk SDSSDP[0-9]*G|" // tested with SanDisk SDSSDP064G/1.0.0, SDSSDP128G/2.0.0
    "SanDisk SDSSDRC032G|" // tested with SanDisk SanDisk SDSSDRC032G/3.1.0
    "SanDisk SSD i100 [0-9]*GB|" // tested with SanDisk SSD i100 8GB/11.56.04, 24GB/11.56.04
    "SanDisk SSD U100 ([0-9]*GB|SMG2)|" // tested with SanDisk SSD U100 8GB/10.56.00, 256GB/10.01.02, SMG2/10.56.04
    "SanDisk SSD U110 (8|16|24|32|64|128)GB|" // tested with SanDisk SSD U110 32GB/U221000
    "SanDisk SDSA6MM-.*|" // tested with SanDisk SDSA6MM-016G-1006/U221006
    "SanDisk SD7[SU]B[23]Q(064|128|256|512)G.*", // tested with SD7SB3Q064G1122/SD7UB3Q256G1122/SD7SB3Q128G/SD7UB2Q512G1122
    "", "",
  //"-v 5,raw16(raw16),Reallocated_Sector_Ct "
  //"-v 9,raw24(raw8),Power_On_Hours "
  //"-v 12,raw48,Power_Cycle_Count "
    "-v 165,raw48,Total_Write/Erase_Count "
    "-v 171,raw48,Program_Fail_Count "
    "-v 172,raw48,Erase_Fail_Count "
    "-v 173,raw48,Avg_Write/Erase_Count "
    "-v 174,raw48,Unexpect_Power_Loss_Ct "
  //"-v 187,raw48,Reported_Uncorrect "
    "-v 212,raw48,SATA_PHY_Error "
    "-v 230,raw48,Perc_Write/Erase_Count "
    "-v 232,raw48,Perc_Avail_Resrvd_Space "
    "-v 234,raw48,Perc_Write/Erase_Ct_BC "
  //"-v 241,raw48,Total_LBAs_Written "
  //"-v 242,raw48,Total_LBAs_Read "
    "-v 244,raw48,Thermal_Throttle "
  },
  //  SDLF1DAR-480G-1HAW/ZR07RE41
  // SDLF1DAR-480G-1JA1/RP41ZH06
  { "Sandisk SATA Cloudspeed Max and GEN2 ESS SSDs",
   "SD[A-Z0-9]{2}[1-3][A-Z]{3}-?[0-9]{3}[GT]-?1[A-Z0-9]{3}",
   "","",
   "-v 13,raw48,Lifetime_UECC_Ct "
   "-v 32,raw48,Lifetime_Write_AmpFctr "
   "-v 33,raw48,Write_AmpFctr "
   "-v 170,raw48,Reserve_Erase_BlkCt "
   "-v 171,raw48,Program_Fail_Ct "
   "-v 172,raw48,Erase_Fail_Ct "
   "-v 173,raw48,Percent_Life_Used "
   "-v 174,raw48,Unexpect_Power_Loss "
   "-v 175,raw48,Lifetime_Die_Failure_Ct "
   "-v 177,raw48,Lifetime_Remaining% "
   "-v 178,raw48,SSD_LifeLeft(0.01%) "
   "-v 180,raw48,Undetected_Data_Err_Ct "
   "-v 183,raw48,LT_Link_Rate_DwnGrd_Ct "
   "-v 191,raw48,Clean_Shutdown_Ct "
   "-v 192,raw48,Unclean_Shutdown_Ct "
   "-v 196,raw48,Lifetime_Retried_Blk_Ct "
   "-v 204,raw48,Average_Block-Erase_Ct "
   "-v 205,raw48,Read_Retry_Enable_Ct "
   "-v 206,raw48,Successful_RaidRecov_Ct "
   "-v 207,raw48,Trimmed_Sector_Ct "
   "-v 211,raw48,Read_Disturb_ReallocEvt "
   "-v 233,raw48,Lifetime_Nand_Writes "
   "-v 235,raw48,Capacitor_Health "
   "-v 244,raw48,Therm_Throt_Activation "
   "-v 245,raw48,Drive_Life_Remaining% "
   "-v 253,raw48,SPI_Test_Remaining "
 },
 { "Sandisk SATA CS1K GEN1 ESS SSDs",
   "SD[A-Z0-9]{2}[NO][A-Z0-9]{3}-?[0-9]{3}[GT]-?1[A-Z0-9]{3}",
   "","",
   "-v 1,raw48,UECC_Ct "
   "-v 2,raw48,Internal_File_Check "
   "-v 5,raw16(raw16),Retried_Blk_Ct "
   "-v 32,raw48,Write_Ampflication "
   "-v 170,raw48,Reserve_Blk_Remaining "
   "-v 171,raw48,Program_Fail_Ct "
   "-v 172,raw48,Erase_Fail_Ct "
   "-v 173,raw48,Drive_Life_Used% "
   "-v 174,raw48,Unexpect_PwrLoss_Ct "
   "-v 175,raw48,PwrLoss_ProtectionFail "
   "-v 177,raw48,DriveLife_Remaining% "
   "-v 178,raw48,SSD_Life_Left "
   "-v 180,raw48,End_to_End_Err_Detect "
   "-v 190,raw48,Drive_Temp_Warning "
   "-v 195,raw48,Uncorrectable_Err_Ct "
   "-v 202,raw48,Exception_Mode_Status "
   "-v 233,raw48,Number_Of_Write_Ct "
   "-v 245,raw48,DriveLife_Used% "
 },
  { "SiliconMotion based SSDs", // SM2246EN (Transcend TS6500)
    "R3SL(120|240|480|960)G|" // AMD Radeon Solid State Drives,
    "CT(120|250|500|1000)BX100SSD1|" // Crucial BX100, tested with CT250BX100SSD1/MU02,
      // CT500BX100SSD1/MU02, CT1000BX100SSD1/MU02
    "CT(240|480|960)BX200SSD1|" // Crucial BX200 Solid State Drive, tested with CT480BX200SSD1/MU02.6
    "KingDian S400 (120|240|480)GB|" // SM2256EN, tested with KingDian S400 120GB/Q0607A
    "TS((16|32|64|128|256|512)G|1T)(SSD|MSA)(370S?|420[IK]?)|" // Transcend SSD370/420 SATA/mSATA, TS6500,
      // tested with TS32GMSA370/20140402, TS16GMSA370/20140516, TS64GSSD370/20140516,
      // TS256GSSD370/N0815B, TS256GSSD370S/N1114H, TS512GSSD370S/N1114H, TS32GSSD420I/N1114H,
      // TS32GSSD420K/P1225CE
    "TS(16|32|64|128|512|256)GMTS400S?|" // TS256GMTS400
    "TS(120|240)GMTS420|" // Transcend MTS420
    "TS(128G|256G|512G|1T)SSD230S|" // TS128GSSD230S/P1025F8
    "TS(120|240|480|960)GSSD220S|" // TS480GSSD220S/P0520AA
    "TS(16G|32G|64G|128G|256G|512G|1T)MTS800S?|" // MTS800, tested with TS1TMTS800/O1225H1
    "TS(16|32|64)GMSA630|" // MSA630 mSATA SSD, tested with TS32GMSA630/N0113E1
    "TS(32|64|128)GPSD330|" // Transcend PSD SSD, tested with TS64GPSD330/20140121
    "TS(16|32|64|96|128|256)GSSD630|" // Transcend 630, tested with TS16GSSD630/N0113E1
    "MKNSSDRE(1TB|2TB|512GB|500GB|256GB|250GB)|" // MKNSSDRE256GB/N1007C
    "MKNSSDTR(240|500|250|120|480|240)GB(-LT)?|" // MKNSSDTR500GB/O1126A
    "LITEON LMH-(128|256|512)V2M-.*|" // LITEON LMH-256V2M-11 MSATA 256GB/FM8110C
    "ADATA SP550", // ADATA SP550/O0803B5a
    "", "",
  //"-v 1,raw48,Raw_Read_Error_Rate "
  //"-v 2,raw48,Throughput_Performance "
  //"-v 9,raw24(raw8),Power_On_Hours "
  //"-v 12,raw48,Power_Cycle_Count "
    "-v 148,raw48,Total_SLC_Erase_Ct "
    "-v 149,raw48,Max_SLC_Erase_Ct "
    "-v 150,raw48,Min_SLC_Erase_Ct "
    "-v 151,raw48,Average_SLC_Erase_Ct "
    "-v 160,raw48,Uncorrectable_Error_Cnt "
    "-v 161,raw48,Valid_Spare_Block_Cnt "
    "-v 163,raw48,Initial_Bad_Block_Count "
    "-v 164,raw48,Total_Erase_Count "
    "-v 165,raw48,Max_Erase_Count "
    "-v 166,raw48,Min_Erase_Count "
    "-v 167,raw48,Average_Erase_Count "
    "-v 168,raw48,Max_Erase_Count_of_Spec "
    "-v 169,raw48,Remaining_Lifetime_Perc "
  //"-v 175,raw48,Program_Fail_Count_Chip "
  //"-v 176,raw48,Erase_Fail_Count_Chip "
  //"-v 177,raw48,Wear_Leveling_Count "
    "-v 178,raw48,Runtime_Invalid_Blk_Cnt "
  //"-v 181,raw48,Program_Fail_Cnt_Total "
  //"-v 182,raw48,Erase_Fail_Count_Total "
  //"-v 187,raw48,Reported_Uncorrect "
  //"-v 192,raw48,Power-Off_Retract_Count "
  //"-v 194,tempminmax,Temperature_Celsius "
  //"-v 195,raw48,Hardware_ECC_Recovered "
  //"-v 196,raw16(raw16),Reallocated_Event_Count "
  //"-v 197,raw48,Current_Pending_Sector "
  //"-v 198,raw48,Offline_Uncorrectable "
  //"-v 199,raw48,UDMA_CRC_Error_Count "
    "-v 225,raw48,Host_Writes_32MiB " // FW 20140402
  //"-v 232,raw48,Available_Reservd_Space "
    "-v 241,raw48,Host_Writes_32MiB "
    "-v 242,raw48,Host_Reads_32MiB "
    "-v 245,raw48,TLC_Writes_32MiB " // FW N0815B, N1114H
    "-v 246,raw48,SLC_Writes_32MiB "
    "-v 247,raw48,Raid_Recoverty_Ct"
  },
  { "SMART Modular Technologies mSATA XL+ SLC SSDs", // tested with SH9MST6D16GJSI01
    "SH9MST6D[0-9]*GJSI?[0-9]*", // based on http://www.smartm.com/salesLiterature/embedded/mSATA_overview.pdf
    "", "", // attributes info from http://www.mouser.com/ds/2/723/smartmodular_09302015_SH9MST6DxxxGJSxxx_rA[1]-770719.pdf
    "-v 1,raw48,Uncorrectable_ECC_Cnt "
  //"-v 5,raw16(raw16),Reallocated_Sector_Ct "
    "-v 9,raw48,Power_On_Hours " // override default raw24(raw8) format
  //"-v 12,raw48,Power_Cycle_Count "
    "-v 14,raw48,Device_Capacity_LBAs "
    "-v 15,raw48,User_Capacity_LBAs " // spec DecID is wrong, HexID is right
    "-v 16,raw48,Init_Spare_Blocks_Avail " // spec DecID is wrong, HexID is right
    "-v 17,raw48,Spare_Blocks_Remaining " // spec DecID is wrong, HexID is right
    "-v 100,raw48,Total_Erase_Count "
    "-v 168,raw48,SATA_PHY_Err_Ct "
    "-v 170,raw48,Initial_Bad_Block_Count "
    "-v 172,raw48,Erase_Fail_Count "
    "-v 173,raw48,Max_Erase_Count "
    "-v 174,raw48,Unexpect_Power_Loss_Ct "
    "-v 175,raw48,Average_Erase_Count "
  //"-v 181,raw48,Program_Fail_Cnt_Total "
  //"-v 187,raw48,Reported_Uncorrect "
  //"-v 194,tempminmax,Temperature_Celsius "
    "-v 197,raw48,Not_In_Use "
    "-v 198,raw48,Not_In_Use "
    "-v 199,raw48,SATA_CRC_Error_Count "
    "-v 202,raw48,Perc_Rated_Life_Used "
    "-v 231,raw48,Perc_Rated_Life_Remain "
    "-v 232,raw48,Read_Fail_Count "
    "-v 234,raw48,Flash_Reads_LBAs "
    "-v 235,raw48,Flash_Writes_LBAs "
    "-v 241,raw48,Host_Writes_LBAs "
    "-v 242,raw48,Host_Reads_LBAs"
    //  247-248 Missing in specification from April 2015
  },
  { "Smart Storage Systems Xcel-10 SSDs",  // based on http://www.smartm.com/files/salesLiterature/storage/xcel10.pdf
    "SMART A25FD-(32|64|128)GI32N", // tested with SMART A25FD-128GI32N/B9F23D4K
    "",
    "", // attributes info from http://www.adtron.com/pdf/SMART_Attributes_Xcel-10_810800014_RevB.pdf
    "-v 1,raw48,Not_Supported "
    "-v 2,raw48,Not_Supported "
  //"-v 9,raw24(raw8),Power_On_Hours "
  //"-v 12,raw48,Power_Cycle_Count "
    "-v 191,raw48,Not_Supported "
  //"-v 192,raw48,Power-Off_Retract_Count "
    "-v 197,raw48,ECC_Error_Count "
  //"-v 198,raw48,Offline_Uncorrectable "
  //"-v 199,raw48,UDMA_CRC_Error_Count "
    "-v 251,raw48,Min_Spares_Remain_Perc " // percentage of the total number of spare blocks available
    "-v 252,raw48,Added_Bad_Flash_Blk_Ct " // number of bad flash blocks
    "-v 254,raw48,Total_Erase_Blocks_Ct" // number of times the drive has erased any erase block
  },
  { "Smart Storage Systems XceedSecure2 SSDs",
    "(SMART|Adtron) ([AIS]25FBS|S35FCS).*",
    "", "",
    "-v 9,sec2hour,Power_On_Hours "
    "-v 194,hex64,Proprietary_194"
  },
  { "Smart Storage Systems XceedUltraX/Adtron A25FBX SSDs",
    "(SMART|Adtron) (A|I)25FBX.*",
    "", "",
    "-v 9,hex64,Proprietary_9 "
    "-v 194,hex48,Proprietary_194"
  },
  { "Smart Storage Systems Adtron A25FB 2xN SSDs",
    "(SMART|Adtron) A25FB.*2.N",
    "", "",
    "-v 110,hex64,Proprietary_HWC "
    "-v 111,hex64,Proprietary_MP "
    "-v 112,hex64,Proprietary_RtR "
    "-v 113,hex64,Proprietary_RR "
    "-v 120,hex64,Proprietary_HFAll "
    "-v 121,hex64,Proprietary_HF1st "
    "-v 122,hex64,Proprietary_HF2nd "
    "-v 123,hex64,Proprietary_HF3rd "
    "-v 125,hex64,Proprietary_SFAll "
    "-v 126,hex64,Proprietary_SF1st "
    "-v 127,hex64,Proprietary_SF2nd "
    "-v 128,hex64,Proprietary_SF3rd "
    "-v 194,raw24/raw32:zvzzzw,Fractional_Temperature"
  },
  { "Smart Storage Systems Adtron A25FB 3xN SSDs",
    "(SMART|Adtron) A25FB-.*3.N",
    "", "",
    "-v 9,sec2hour,Power_On_Hours "
    "-v 113,hex48,Proprietary_RR "
    "-v 130,raw48:54321,Minimum_Spares_All_Zs"
  //"-v 194,tempminmax,Temperature_Celsius"
  },
  { "STEC Mach2 CompactFlash Cards", // tested with STEC M2P CF 1.0.0/K1385MS
    "STEC M2P CF 1.0.0",
    "", "",
    "-v 100,raw48,Erase_Program_Cycles "
    "-v 103,raw48,Remaining_Energy_Storg "
    "-v 170,raw48,Reserved_Block_Count "
    "-v 171,raw48,Program_Fail_Count "
    "-v 172,raw48,Erase_Fail_Count "
    "-v 173,raw48,Wear_Leveling_Count "
    "-v 174,raw48,Unexpect_Power_Loss_Ct "
    "-v 211,raw48,Unknown_Attribute " // ] Missing in specification
    "-v 212,raw48,Unknown_Attribute"  // ] from September 2012
  },
  { "Transcend CompactFlash Cards", // tested with TRANSCEND/20080820,
      // TS4GCF133/20100709, TS16GCF133/20100709, TS16GCF150/20110407
    "TRANSCEND|TS(4|8|16)GCF(133|150)",
    "", "",
    "-v 7,raw48,Unknown_Attribute "
    "-v 8,raw48,Unknown_Attribute"
  },
  { "Marvell SSD SD88SA024BA0 (SUN branded)",
    "MARVELL SD88SA024BA0 SUN24G 0902M0054V",
    "", "", ""
  },
  { "HP 1TB SATA disk GB1000EAFJL",
    "GB1000EAFJL",
    "", "", ""
  },
  { "HP 500GB SATA disk MM0500EANCR",
    "MM0500EANCR",
    "", "", ""
  },
  { "HP 250GB SATA disk VB0250EAVER",
    "VB0250EAVER",
    "", "", ""
  },
  { "IBM Deskstar 60GXP",  // ER60A46A firmware
    "(IBM-|Hitachi )?IC35L0[12346]0AVER07.*",
    "ER60A46A",
    "", ""
  },
  { "IBM Deskstar 60GXP",  // All other firmware
    "(IBM-|Hitachi )?IC35L0[12346]0AVER07.*",
    "",
    "IBM Deskstar 60GXP drives may need upgraded SMART firmware.\n"
    "Please see http://haque.net/dtla_update/",
    ""
  },
  { "IBM Deskstar 40GV & 75GXP (A5AA/A6AA firmware)",
    "(IBM-)?DTLA-30[57]0[123467][05].*",
    "T[WX][123468AG][OF]A[56]AA",
    "", ""
  },
  { "IBM Deskstar 40GV & 75GXP (all other firmware)",
    "(IBM-)?DTLA-30[57]0[123467][05].*",
    "",
    "IBM Deskstar 40GV and 75GXP drives may need upgraded SMART firmware.\n"
    "Please see http://haque.net/dtla_update/",
    ""
  },
  { "", // ExcelStor J240, J340, J360, J680, J880 and J8160
    "ExcelStor Technology J(24|34|36|68|88|816)0",
    "", "", ""
  },
  { "", // Fujitsu M1623TAU
    "FUJITSU M1623TAU",
    "",
    "",
    "-v 9,seconds"
  },
  { "Fujitsu MHG",
    "FUJITSU MHG2...ATU?.*",
    "",
    "",
    "-v 9,seconds"
  },
  { "Fujitsu MHH",
    "FUJITSU MHH2...ATU?.*",
    "",
    "",
    "-v 9,seconds"
  },
  { "Fujitsu MHJ",
    "FUJITSU MHJ2...ATU?.*",
    "",
    "",
    "-v 9,seconds"
  },
  { "Fujitsu MHK",
    "FUJITSU MHK2...ATU?.*",
    "",
    "",
    "-v 9,seconds"
  },
  { "",  // Fujitsu MHL2300AT
    "FUJITSU MHL2300AT",
    "",
    "This drive's firmware has a harmless Drive Identity Structure\n"
      "checksum error bug.",
    "-v 9,seconds"
  },
  { "",  // MHM2200AT, MHM2150AT, MHM2100AT, MHM2060AT
    "FUJITSU MHM2(20|15|10|06)0AT",
    "",
    "This drive's firmware has a harmless Drive Identity Structure\n"
      "checksum error bug.",
    "-v 9,seconds"
  },
  { "Fujitsu MHN",
    "FUJITSU MHN2...AT",
    "",
    "",
    "-v 9,seconds"
  },
  { "", // Fujitsu MHR2020AT
    "FUJITSU MHR2020AT",
    "",
    "",
    "-v 9,seconds"
  },
  { "", // Fujitsu MHR2040AT
    "FUJITSU MHR2040AT",
    "",    // Tested on 40BA
    "",
    "-v 9,seconds -v 192,emergencyretractcyclect "
    "-v 198,offlinescanuncsectorct -v 200,writeerrorcount"
  },
  { "Fujitsu MHS AT",
    "FUJITSU MHS20[6432]0AT(  .)?",
    "",
    "",
    "-v 9,seconds -v 192,emergencyretractcyclect "
    "-v 198,offlinescanuncsectorct -v 200,writeerrorcount "
    "-v 201,detectedtacount"
  },
  { "Fujitsu MHT", // tested with FUJITSU MHT2030AC/909B
    "FUJITSU MHT2...(AC|AH|AS|AT|BH)U?.*",
    "",
    "",
    "-v 9,seconds"
  },
  { "Fujitsu MHU",
    "FUJITSU MHU2...ATU?.*",
    "",
    "",
    "-v 9,seconds"
  },
  { "Fujitsu MHV",
    "FUJITSU MHV2...(AH|AS|AT|BH|BS|BT).*",
    "",
    "",
    "-v 9,seconds"
  },
  { "Fujitsu MPA..MPG",
    "FUJITSU MP[A-G]3...A[HTEV]U?.*",
    "",
    "",
    "-v 9,seconds"
  },
  { "Fujitsu MHY BH",
    "FUJITSU MHY2(04|06|08|10|12|16|20|25)0BH.*",
    "", "",
    "-v 240,raw48,Transfer_Error_Rate"
  },
  { "Fujitsu MHW AC", // tested with FUJITSU MHW2060AC/00900004
    "FUJITSU MHW20(40|60)AC",
    "", "", ""
  },
  { "Fujitsu MHW BH",
    "FUJITSU MHW2(04|06|08|10|12|16)0BH.*",
    "", "", ""
  },
  { "Fujitsu MHW BJ",
    "FUJITSU MHW2(08|12|16)0BJ.*",
    "", "", ""
  },
  { "Fujitsu MHZ BH",
    "FUJITSU MHZ2(04|08|12|16|20|25|32)0BH.*",
    "", "", ""
  },
  { "Fujitsu MHZ BJ",
    "FUJITSU MHZ2(08|12|16|20|25|32)0BJ.*",
    "",
    "",
    "-v 9,minutes"
  },
  { "Fujitsu MHZ BS",
    "FUJITSU MHZ2(12|25)0BS.*",
    "", "", ""
  },
  { "Fujitsu MHZ BK",
    "FUJITSU MHZ2(08|12|16|25)0BK.*",
    "", "", ""
  },
  { "Fujitsu MJA BH",
    "FUJITSU MJA2(08|12|16|25|32|40|50)0BH.*",
    "", "", ""
  },
  { "", // Samsung SV4012H (known firmware)
    "SAMSUNG SV4012H",
    "RM100-08",
    "",
    "-v 9,halfminutes -F samsung"
  },
  { "", // Samsung SV4012H (all other firmware)
    "SAMSUNG SV4012H",
    "",
    "May need -F samsung disabled; see manual for details.",
    "-v 9,halfminutes -F samsung"
  },
  { "", // Samsung SV0412H (known firmware)
    "SAMSUNG SV0412H",
    "SK100-01",
    "",
    "-v 9,halfminutes -v 194,10xCelsius -F samsung"
  },
  { "", // Samsung SV0412H (all other firmware)
    "SAMSUNG SV0412H",
    "",
    "May need -F samsung disabled; see manual for details.",
    "-v 9,halfminutes -v 194,10xCelsius -F samsung"
  },
  { "", // Samsung SV1204H (known firmware)
    "SAMSUNG SV1204H",
    "RK100-1[3-5]",
    "",
    "-v 9,halfminutes -v 194,10xCelsius -F samsung"
  },
  { "", // Samsung SV1204H (all other firmware)
    "SAMSUNG SV1204H",
    "",
    "May need -F samsung disabled; see manual for details.",
    "-v 9,halfminutes -v 194,10xCelsius -F samsung"
  },
  { "", // SAMSUNG SV0322A tested with FW JK200-35
    "SAMSUNG SV0322A",
    "", "", ""
  },
  { "SAMSUNG SpinPoint V80", // tested with SV1604N/TR100-23
    "SAMSUNG SV(0211|0401|0612|0802|1203|1604)N",
    "",
    "",
    "-v 9,halfminutes -F samsung2"
  },
  { "", // SAMSUNG SP40A2H with RR100-07 firmware
    "SAMSUNG SP40A2H",
    "RR100-07",
    "",
    "-v 9,halfminutes -F samsung"
  },
  { "", // SAMSUNG SP80A4H with RT100-06 firmware
    "SAMSUNG SP80A4H",
    "RT100-06",
    "",
    "-v 9,halfminutes -F samsung"
  },
  { "", // SAMSUNG SP8004H with QW100-61 firmware
    "SAMSUNG SP8004H",
    "QW100-61",
    "",
    "-v 9,halfminutes -F samsung"
  },
  { "SAMSUNG SpinPoint F1 DT", // tested with HD103UJ/1AA01113
    "SAMSUNG HD(083G|16[12]G|25[12]H|32[12]H|50[12]I|642J|75[23]L|10[23]U)J",
    "", "", ""
  },
  { "SAMSUNG SpinPoint F1 EG", // tested with HD103UI/1AA01113
    "SAMSUNG HD(252H|322H|502I|642J|753L|103U)I",
    "", "", ""
  },
  { "SAMSUNG SpinPoint F1 RE", // tested with HE103UJ/1AA01113
    "SAMSUNG HE(252H|322H|502I|642J|753L|103U)J",
    "", "", ""
  },
  { "SAMSUNG SpinPoint F2 EG", // tested with HD154UI/1AG01118
    "SAMSUNG HD(502H|10[23]S|15[34]U)I",
    "", "", ""
  },
  { "SAMSUNG SpinPoint F3", // tested with HD502HJ/1AJ100E4
    "SAMSUNG HD(502H|754J|103S)J",
    "", "", ""
  },
  { "Seagate Barracuda SpinPoint F3", // tested with ST1000DM005 HD103SJ/1AJ100E5
    "ST[0-9DM]* HD(502H|754J|103S)J",
    "", "", ""
  },
  { "SAMSUNG SpinPoint F3 EG", // tested with HD503HI/1AJ100E4, HD153WI/1AN10002
    "SAMSUNG HD(253G|(324|503)H|754J|105S|(153|203)W)I",
    "", "", ""
  },
  { "SAMSUNG SpinPoint F3 RE", // tested with HE103SJ/1AJ30001
    "SAMSUNG HE(502H|754J|103S)J",
    "", "", ""
  },
  { "Seagate Samsung Spinpoint F4", // tested with ST250DM001 HD256GJ/1AR10001
    "ST(250|320)DM001 HD(256G|322G|323H)J",
    "", "", ""
  },
  { "SAMSUNG SpinPoint F4 EG (AF)",// tested with HD204UI/1AQ10001(buggy|fixed)
    "SAMSUNG HD(155|204)UI",
    "", // 1AQ10001
    "Using smartmontools or hdparm with this\n"
    "drive may result in data loss due to a firmware bug.\n"
    "****** THIS DRIVE MAY OR MAY NOT BE AFFECTED! ******\n"
    "Buggy and fixed firmware report same version number!\n"
    "See the following web pages for details:\n"
    "http://knowledge.seagate.com/articles/en_US/FAQ/223571en\n"
    "https://www.smartmontools.org/wiki/SamsungF4EGBadBlocks",
    ""
  },
  { "Seagate Samsung SpinPoint F4 EG (AF)", // later sold as Barracuda Green,
       // tested with ST2000DL004 HD204UI/1AQ10001
    "ST2000DL004 HD204UI",
    "", "", ""
  },
  { "SAMSUNG SpinPoint S250", // tested with HD200HJ/KF100-06
    "SAMSUNG HD(162|200|250)HJ",
    "", "", ""
  },
  { "SAMSUNG SpinPoint T133", // tested with HD300LJ/ZT100-12, HD400LJ/ZZ100-14, HD401LJ/ZZ100-15
    "SAMSUNG HD(250KD|(30[01]|320|40[01])L[DJ])",
    "", "", ""
  },
  { "SAMSUNG SpinPoint T166", // tested with HD252KJ/CM100-11, HD501LJ/CR100-1[01]
    "SAMSUNG HD(080G|160H|252K|32[01]K|403L|50[01]L)J",
    "", "",
    "-v 197,increasing" // at least HD501LJ/CR100-11
  },
  { "SAMSUNG SpinPoint P120", // VF100-37 firmware, tested with SP2514N/VF100-37
    "SAMSUNG SP(16[01]3|2[05][01]4)[CN]",
    "VF100-37",
    "",
    "-F samsung3"
  },
  { "SAMSUNG SpinPoint P120", // other firmware, tested with SP2504C/VT100-33
    "SAMSUNG SP(16[01]3|2[05][01]4)[CN]",
    "",
    "May need -F samsung3 enabled; see manual for details.",
    ""
  },
  { "SAMSUNG SpinPoint P80 SD", // tested with HD160JJ/ZM100-33, SAMSUNG HD080HJ/P/ZH100-34
    "SAMSUNG HD(080H|120I|160J)J(/P)?",
    "", "", ""
  },
  { "SAMSUNG SpinPoint P80", // BH100-35 firmware, tested with SP0842N/BH100-35
    "SAMSUNG SP(0451|08[0124]2|12[0145]3|16[0145]4)[CN]",
    "BH100-35",
    "",
    "-F samsung3"
  },
  { "SAMSUNG SpinPoint P80", // firmware *-35 or later
    "SAMSUNG SP(0451|08[0124]2|12[0145]3|16[0145]4)[CN]",
    ".*-3[5-9]",
    "May need -F samsung3 enabled; see manual for details.",
    ""
  },
  { "SAMSUNG SpinPoint P80", // firmware *-25...34, tested with
      // SP0401N/TJ100-30, SP1614C/SW100-25 and -34
    "SAMSUNG SP(04[05]1|08[0124]2|12[0145]3|16[0145]4)[CN]",
    ".*-(2[5-9]|3[0-4])",
    "",
    "-v 9,halfminutes -v 198,increasing"
  },
  { "SAMSUNG SpinPoint P80", // firmware *-23...24, tested with
    // SP0802N/TK100-23,
    // SP1213N/TL100-23,
    // SP1604N/TM100-23 and -24
    "SAMSUNG SP(0451|08[0124]2|12[0145]3|16[0145]4)[CN]",
    ".*-2[34]",
    "",
    "-v 9,halfminutes -F samsung2"
  },
  { "SAMSUNG SpinPoint P80", // unknown firmware
    "SAMSUNG SP(0451|08[0124]2|12[0145]3|16[0145]4)[CN]",
    "",
    "May need -F samsung2 or -F samsung3 enabled; see manual for details.",
    ""
  },
  { "SAMSUNG SpinPoint M40/60/80", // tested with HM120IC/AN100-16, HM160JI/AD100-16
    "SAMSUNG HM(0[468]0H|120I|1[026]0J)[CI]",
    "",
    "",
    "-v 9,halfminutes"
  },
  { "SAMSUNG SpinPoint M5", // tested with HM160HI/HH100-12
    "SAMSUNG HM(((061|080)G|(121|160)H|250J)I|160HC)",
    "", "", ""
  },
  { "SAMSUNG SpinPoint M6", // tested with HM320JI/2SS00_01 M6
    "SAMSUNG HM(251J|320[HJ]|[45]00L)I",
    "", "", ""
  },
  { "SAMSUNG SpinPoint M7", // tested with HM500JI/2AC101C4
    "SAMSUNG HM(250H|320I|[45]00J)I",
    "", "", ""
  },
  { "SAMSUNG SpinPoint M7E (AF)", // tested with HM321HI/2AJ10001, HM641JI/2AJ10001
    "SAMSUNG HM(161G|(251|321)H|501I|641J)I",
    "", "", ""
  },
  { "Seagate Samsung SpinPoint M7E", // tested with ST640LM000 HM641JI/2AJ10001
    "ST(160|250|320|500|640)LM00[01] HM[0-9]*[GHIJ]I",
    "", "", ""
  },
  { "SAMSUNG SpinPoint M7U (USB)", // tested with HM252HX/2AC101C4
    "SAMSUNG HM(162H|252H|322I|502J)X",
    "", "", ""
  },
  { "SAMSUNG SpinPoint M8 (AF)", // tested with HN-M101MBB/2AR10001
    "SAMSUNG HN-M(250|320|500|640|750|101)MBB",
    "", "", ""
  },
  { "Seagate Samsung SpinPoint M8 (AF)", // tested with
      // ST750LM022 HN-M750MBB/2AR10001, ST320LM001 HN-M320MBB/2AR10002,
      // APPLE HDD ST500LM012/2BA30003
    "ST(250|320|500|640|750|1000)LM0[012][124] HN-M[0-9]*MBB|"
    "APPLE HDD ST500LM012",
    "", "", ""
  },
  { "SAMSUNG SpinPoint M8U (USB)", // tested with HN-M500XBB/2AR10001
    "SAMSUNG HN-M(320|500|750|101)XBB",
    "", "", ""
  },
  { "Seagate Samsung SpinPoint M8U (USB)", // tested with ST1000LM025 HN-M101ABB/2AR10001,
      // ST1000LM025 HN-M101ABB/2BA30003 (0x04e8:0x61b6)
    "ST(250|320|500|640|750|1000)LM0[012][3459] HN-M[0-9]*ABB",
    "", "", ""
  },
  { "Seagate Samsung SpinPoint M9T", // tested with ST2000LM003 HN-M201RAD/2BC10003
      // (Seagate Expansion Portable)
    "ST(1500|2000)LM0(03|04|06|07|10) HN-M[0-9]*RAD",
    "", "", ""
  },
  // Flash accelerated, no SMART info in the specs
  // ST1000LX015-1U7172/SDM1
  { "Seagate FireCuda 2.5", // 
    "ST(500|1000|2000)LX0(01|15|25)-.*",
    "", "", "-v 240,msec24hour32 "
  },
  // ST1000DX002/CC41
  { "Seagate FireCuda 3.5", // ST2000DX002-2DV164/CC41
    "ST[12]000DX002-.*",
    "", "", "-v 240,msec24hour32 "
  },
  { "Seagate Samsung SpinPoint M9TU (USB)", // tested with ST1500LM008 HN-M151AAD/2BC10001
       // (0x04e8:0x61b5), ST2000LM005 HN-M201AAD2BC10001 (0x04e8:0x61b4)
    "ST(1500|2000)LM00[58] HN-M[0-9]*AAD",
    "", "", ""
  },
  { "SAMSUNG SpinPoint MP5", // tested with HM250HJ/2AK10001
    "SAMSUNG HM(250H|320H|500J|640J)J",
    "", "", ""
  },
  { "SAMSUNG SpinPoint MT2", // tested with HM100UI/2AM10001
    "SAMSUNG HM100UI",
    "", "", ""
  },
  { "SAMSUNG HM100UX (S2 Portable)", // tested with HM100UX/2AM10001
    "SAMSUNG HM100UX",
    "", "", ""
  },
  { "SAMSUNG SpinPoint M", // tested with MP0402H/UC100-11
    "SAMSUNG MP0(302|402|603|804)H",
    "",
    "",
    "-v 9,halfminutes"
  },
  { "SAMSUNG SpinPoint N3U-3 (USB, 4KiB LLS)", // tested with HS25YJZ/3AU10-01
    "SAMSUNG HS(122H|2[05]YJ)Z",
    "", "", ""
  },
  { "SK hynix SATA SSDs",
    "SK ?hynix SC(210|300|308|313).*|" // tested with
      // SK hynix SC210 mSATA 256GB/20002L00,
      // SKhynix SC300 HFS256G32MND-3210A/20131P00,
      // SK hynix SC308 SATA 128GB/30001P10,
      // SK hynix SC313 HFS256G32TNF-N3A0A/70000P10
    "HFS(128|256|512)G32MND-(2200|3210)A|" // HFS128G32MND-2200A/20200L00,
      // HFS512G32MND-3210A/20100P00
    "HFS(120|250|500)G32TND-N1A2A", // HFS500G32TND-N1A2A/30000P10
    "", "",
    "-v 5,raw48,Retired_Block_Count "
    "-v 100,raw48,Total_Erase_Count "
    "-v 168,raw48,Min_Erase_Count "
    "-v 169,raw48,Max_Erase_Count "
    "-v 171,raw48,Program_Fail_Count "
    "-v 172,raw48,Erase_Fail_Count "
    "-v 173,raw48,Wear_Leveling_Count "
    "-v 174,raw48,Unexpect_Power_Loss_Ct "
    "-v 176,raw48,Unused_Rsvd_Blk_Cnt_Tot "
    "-v 180,raw48,Erase_Fail_Count "
    "-v 181,raw48,Non4k_Aligned_Access "
    "-v 183,raw48,SATA_Downshift_Count "
    "-v 201,raw48,Percent_Lifetime_Remain "
    "-v 212,raw48,Phy_Error_Count "
    "-v 231,raw48,SSD_Life_Left "
    "-v 241,raw48,Total_Writes_GiB "
    "-v 242,raw48,Total_Reads_GiB "
    "-v 243,raw48,Total_Media_Writes "
    "-v 250,raw48,Read_Retry_Count "
  },
  { "Maxtor Fireball 541DX",
    "Maxtor 2B0(0[468]|1[05]|20)H1",
    "",
    "",
    "-v 9,minutes -v 194,unknown"
  },
  { "Maxtor Fireball 3",
    "Maxtor 2F0[234]0[JL]0",
    "",
    "",
    "-v 9,minutes"
  },
  { "Maxtor DiamondMax 1280 ATA",  // no self-test log, ATA2-Fast
    "Maxtor 8(1280A2|2160A4|2560A4|3840A6|4000A6|5120A8)",
    "",
    "",
    "-v 9,minutes"
  },
  { "Maxtor DiamondMax 2160 Ultra ATA",
    "Maxtor 8(2160D2|3228D3|3240D3|4320D4|6480D6|8400D8|8455D8)",
    "",
    "",
    "-v 9,minutes"
  },
  { "Maxtor DiamondMax 2880 Ultra ATA",
    "Maxtor 9(0510D4|0576D4|0648D5|0720D5|0840D6|0845D6|0864D6|1008D7|1080D8|1152D8)",
    "",
    "",
    "-v 9,minutes"
  },
  { "Maxtor DiamondMax 3400 Ultra ATA",
    "Maxtor 9(1(360|350|202)D8|1190D7|10[12]0D6|0840D5|06[48]0D4|0510D3|1(350|202)E8|1010E6|0840E5|0640E4)",
    "",
    "",
    "-v 9,minutes"
  },
  { "Maxtor DiamondMax D540X-4G",
    "Maxtor 4G(120J6|160J[68])",
    "",
    "",
    "-v 9,minutes -v 194,unknown"
  },
  { "Maxtor DiamondMax D540X-4K",
    "MAXTOR 4K(020H1|040H2|060H3|080H4)",
    "", "", ""
  },
  { "Maxtor DiamondMax Plus D740X",
    "MAXTOR 6L0(20[JL]1|40[JL]2|60[JL]3|80[JL]4)",
    "", "", ""
  },
  { "Maxtor DiamondMax Plus 5120 Ultra ATA 33",
    "Maxtor 9(0512D2|0680D3|0750D3|0913D4|1024D4|1360D6|1536D6|1792D7|2048D8)",
    "",
    "",
    "-v 9,minutes"
  },
  { "Maxtor DiamondMax Plus 6800 Ultra ATA 66",
    "Maxtor 9(2732U8|2390U7|204[09]U6|1707U5|1366U4|1024U3|0845U3|0683U2)",
    "",
    "",
    "-v 9,minutes"
  },
  { "Maxtor DiamondMax D540X-4D",
    "Maxtor 4D0(20H1|40H2|60H3|80H4)",
    "",
    "",
    "-v 9,minutes -v 194,unknown"
  },
  { "Maxtor DiamondMax 16",
    "Maxtor 4(R0[68]0[JL]0|R1[26]0L0|A160J0|R120L4)",
    "",
    "",
    "-v 9,minutes"
  },
  { "Maxtor DiamondMax 4320 Ultra ATA",
    "Maxtor (91728D8|91512D7|91303D6|91080D5|90845D4|90645D3|90648D[34]|90432D2)",
    "",
    "",
    "-v 9,minutes"
  },
  { "Maxtor DiamondMax 17 VL",
    "Maxtor 9(0431U1|0641U2|0871U2|1301U3|1741U4)",
    "",
    "",
    "-v 9,minutes"
  },
  { "Maxtor DiamondMax 20 VL",
    "Maxtor (94091U8|93071U6|92561U5|92041U4|91731U4|91531U3|91361U3|91021U2|90841U2|90651U2)",
    "",
    "",
    "-v 9,minutes"
  },
  { "Maxtor DiamondMax VL 30",  // U: ATA66, H: ATA100
    "Maxtor (33073U4|32049U3|31536U2|30768U1|33073H4|32305H3|31536H2|30768H1)",
    "",
    "",
    "-v 9,minutes"
  },
  { "Maxtor DiamondMax 36",
    "Maxtor (93652U8|92739U6|91826U4|91369U3|90913U2|90845U2|90435U1)",
    "",
    "",
    "-v 9,minutes"
  },
  { "Maxtor DiamondMax 40 ATA 66",
    "Maxtor 9(0684U2|1024U2|1362U3|1536U3|2049U4|2562U5|3073U6|4098U8)",
    "",
    "",
    "-v 9,minutes"
  },
  { "Maxtor DiamondMax Plus 40 (Ultra ATA 66 and Ultra ATA 100)",
    "Maxtor (54098[UH]8|53073[UH]6|52732[UH]6|52049[UH]4|51536[UH]3|51369[UH]3|51024[UH]2)",
    "",
    "",
    "-v 9,minutes"
  },
  { "Maxtor DiamondMax 40 VL Ultra ATA 100",
    "Maxtor 3(1024H1|1535H2|2049H2|3073H3|4098H4)( B)?",
    "",
    "",
    "-v 9,minutes"
  },
  { "Maxtor DiamondMax Plus 45 Ulta ATA 100",
    "Maxtor 5(4610H6|4098H6|3073H4|2049H3|1536H2|1369H2|1023H2)",
    "",
    "",
    "-v 9,minutes"
  },
  { "Maxtor DiamondMax 60 ATA 66",
    "Maxtor 9(1023U2|1536U2|2049U3|2305U3|3073U4|4610U6|6147U8)",
    "",
    "",
    "-v 9,minutes"
  },
  { "Maxtor DiamondMax 60 ATA 100",
    "Maxtor 9(1023H2|1536H2|2049H3|2305H3|3073H4|4098H6|4610H6|6147H8)",
    "",
    "",
    "-v 9,minutes"
  },
  { "Maxtor DiamondMax Plus 60",
    "Maxtor 5T0(60H6|40H4|30H3|20H2|10H1)",
    "",
    "",
    "-v 9,minutes"
  },
  { "Maxtor DiamondMax 80",
    "Maxtor (98196H8|96147H6)",
    "",
    "",
    "-v 9,minutes"
  },
  { "Maxtor DiamondMax 536DX",
    "Maxtor 4W(100H6|080H6|060H4|040H3|030H2)",
    "",
    "",
    "-v 9,minutes"
  },
  { "Maxtor DiamondMax Plus 8",
    "Maxtor 6(E0[234]|K04)0L0",
    "",
    "",
    "-v 9,minutes"
  },
  { "Maxtor DiamondMax 10 (ATA/133 and SATA/150)",
    "Maxtor 6(B(30|25|20|16|12|10|08)0[MPRS]|L(080[MLP]|(100|120)[MP]|160[MP]|200[MPRS]|250[RS]|300[RS]))0",
    "",
    "",
    "-v 9,minutes"
  },
  { "Maxtor DiamondMax 10 (SATA/300)",
    "Maxtor 6V(080E|160E|200E|250F|300F|320F)0",
    "", "", ""
  },
  { "Maxtor DiamondMax Plus 9",
    "Maxtor 6Y((060|080|120|160)L0|(060|080|120|160|200|250)P0|(060|080|120|160|200|250)M0)",
    "",
    "",
    "-v 9,minutes"
  },
  { "Maxtor DiamondMax 11",
    "Maxtor 6H[45]00[FR]0",
    "", "", ""
  },
  { "Maxtor DiamondMax 17",
    "Maxtor 6G(080L|160[PE])0",
    "", "", ""
  },
  { "Seagate Maxtor DiamondMax 20",
    "MAXTOR STM3(40|80|160)[28]1[12]0?AS?",
    "", "", ""
  },
  { "Seagate Maxtor DiamondMax 21", // tested with MAXTOR STM3250310AS/3.AAF
    "MAXTOR STM3(80[28]15|160215|250310|(250|320)820|320620|500630)AS?",
    "", "", ""
  },
  { "Seagate Maxtor DiamondMax 22", // fixed firmware
    "(MAXTOR )?STM3(500320|750330|1000340)AS?",
    "MX1A", // http://knowledge.seagate.com/articles/en_US/FAQ/207969en
    "", ""
  },
  { "Seagate Maxtor DiamondMax 22", // fixed firmware
    "(MAXTOR )?STM3(160813|320614|640323|1000334)AS?",
    "MX1B", // http://knowledge.seagate.com/articles/en_US/FAQ/207975en
    "", ""
  },
  { "Seagate Maxtor DiamondMax 22", // buggy firmware
    "(MAXTOR )?STM3(500320|750330|1000340)AS?",
    "MX15",
    "There are known problems with these drives,\n"
    "AND THIS FIRMWARE VERSION IS AFFECTED,\n"
    "see the following Seagate web pages:\n"
    "http://knowledge.seagate.com/articles/en_US/FAQ/207931en\n"
    "http://knowledge.seagate.com/articles/en_US/FAQ/207969en",
    ""
  },
  { "Seagate Maxtor DiamondMax 22", // unknown firmware
    "(MAXTOR )?STM3(160813|32061[34]|500320|640323|750330|10003(34|40))AS?",
    "",
    "There are known problems with these drives,\n"
    "see the following Seagate web pages:\n"
    "http://knowledge.seagate.com/articles/en_US/FAQ/207931en\n"
    "http://knowledge.seagate.com/articles/en_US/FAQ/207969en\n"
    "http://knowledge.seagate.com/articles/en_US/FAQ/207975en",
    ""
  },
  { "Seagate Maxtor DiamondMax 23", // new firmware
    "STM3((160|250)31|(320|500)41|(750|1000)52)8AS?",
    "CC3[D-Z]",
    "", ""
  },
  { "Seagate Maxtor DiamondMax 23", // unknown firmware
    "STM3((160|250)31|(320|500)41|(750|1000)52)8AS?",
    "",
    "A firmware update for this drive may be available,\n"
    "see the following Seagate web pages:\n"
    "http://knowledge.seagate.com/articles/en_US/FAQ/207931en\n"
    "http://knowledge.seagate.com/articles/en_US/FAQ/213911en",
    ""
  },
  { "Maxtor MaXLine Plus II",
    "Maxtor 7Y250[PM]0",
    "",
    "",
    "-v 9,minutes"
  },
  { "Maxtor MaXLine II",
    "Maxtor [45]A(25|30|32)0[JN]0",
    "",
    "",
    "-v 9,minutes"
  },
  { "Maxtor MaXLine III (ATA/133 and SATA/150)",
    "Maxtor 7L(25|30)0[SR]0",
    "",
    "",
    "-v 9,minutes"
  },
  { "Maxtor MaXLine III (SATA/300)",
    "Maxtor 7V(25|30)0F0",
    "", "", ""
  },
  { "Maxtor MaXLine Pro 500",  // There is also a 7H500R0 model, but I
    "Maxtor 7H500F0",               // haven't added it because I suspect
    "",                               // it might need vendoropts_9_minutes
    "", ""                            // and nobody has submitted a report yet
  },
  { "", // HITACHI_DK14FA-20B
    "HITACHI_DK14FA-20B",
    "",
    "",
    "-v 9,minutes -v 193,loadunload"
  },
  { "HITACHI Travelstar DK23XX/DK23XXB",
    "HITACHI_DK23..-..B?",
    "",
    "",
    "-v 9,minutes -v 193,loadunload"
  },
  { "Hitachi Endurastar J4K20/N4K20 (formerly DK23FA-20J)",
    "(HITACHI_DK23FA-20J|HTA422020F9AT[JN]0)",
    "",
    "",
    "-v 9,minutes -v 193,loadunload"
  },
  { "Hitachi Endurastar J4K30/N4K30",
    "HE[JN]4230[23]0F9AT00",
    "",
    "",
    "-v 9,minutes -v 193,loadunload"
  },
  { "Hitachi Travelstar C4K60",  // 1.8" slim drive
    "HTC4260[23]0G5CE00|HTC4260[56]0G8CE00",
    "",
    "",
    "-v 9,minutes -v 193,loadunload"
  },
  { "IBM Travelstar 4GT",
    "IBM-DTCA-2(324|409)0",
    "", "", ""
  },
  { "IBM Travelstar 6GN",
    "IBM-DBCA-20(324|486|648)0",
    "", "", ""
  },
  { "IBM Travelstar 25GS, 18GT, and 12GN",
    "IBM-DARA-2(25|18|15|12|09|06)000",
    "", "", ""
  },
  { "IBM Travelstar 14GS",
    "IBM-DCYA-214000",
    "", "", ""
  },
  { "IBM Travelstar 4LP",
    "IBM-DTNA-2(180|216)0",
    "", "", ""
  },
  { "IBM Travelstar 48GH, 30GN, and 15GN",
    "(IBM-|Hitachi )?IC25(T048ATDA05|N0(30|20|15|12|10|07|06|05)ATDA04)-.",
    "", "", ""
  },
  { "IBM Travelstar 32GH, 30GT, and 20GN",
    "IBM-DJSA-2(32|30|20|10|05)",
    "", "", ""
  },
  { "IBM Travelstar 4GN",
    "IBM-DKLA-2(216|324|432)0",
    "", "", ""
  },
  { "IBM/Hitachi Travelstar 60GH and 40GN",
    "(IBM-|Hitachi )?IC25(T060ATC[SX]05|N0[4321]0ATC[SX]04)-.",
    "", "", ""
  },
  { "IBM/Hitachi Travelstar 40GNX",
    "(IBM-|Hitachi )?IC25N0[42]0ATC[SX]05-.",
    "", "", ""
  },
  { "Hitachi Travelstar 80GN",
    "(Hitachi )?IC25N0[23468]0ATMR04-.",
    "", "", ""
  },
  { "Hitachi Travelstar 4K40",
    "(Hitachi )?HTS4240[234]0M9AT00",
    "", "", ""
  },
  { "Hitachi Travelstar 4K120",
    "(Hitachi )?(HTS4212(60|80|10|12)H9AT00|HTS421260G9AT00)",
    "", "", ""
  },
  { "Hitachi Travelstar 5K80",
    "(Hitachi )?HTS5480[8642]0M9AT00",
    "", "", ""
  },
  { "Hitachi Travelstar 5K100",
    "(Hitachi )?HTS5410[1864]0G9(AT|SA)00",
    "", "", ""
  },
  { "Hitachi Travelstar E5K100",
    "(Hitachi )?HTE541040G9(AT|SA)00",
    "", "", ""
  },
  { "Hitachi Travelstar 5K120",
    "(Hitachi )?HTS5412(60|80|10|12)H9(AT|SA)00",
    "", "", ""
  },
  { "Hitachi Travelstar 5K160",
    "(Hitachi |HITACHI )?HTS5416([468]0|1[26])J9(AT|SA)00",
    "", "", ""
  },
  { "Hitachi Travelstar E5K160",
    "(Hitachi )?HTE5416(12|16|60|80)J9(AT|SA)00",
    "", "", ""
  },
  { "Hitachi Travelstar 5K250",
    "(Hitachi |HITACHI )?HTS5425(80|12|16|20|25)K9(A3|SA)00",
    "", "", ""
  },
  { "Hitachi Travelstar 5K320", // tested with HITACHI HTS543232L9SA00/FB4ZC4EC,
    // Hitachi HTS543212L9SA02/FBBAC52F
    "(Hitachi |HITACHI )?HT(S|E)5432(80|12|16|25|32)L9(A3(00)?|SA0[012])",
    "", "", ""
  },
  { "Hitachi/HGST Travelstar Z5K320", // tested with Hitachi HTS543232A7A384/ES2OA70K
    "(Hitachi|HGST) HT[ES]5432(16|25|32)A7A38[145]",
    "", "", ""
  },
  { "Hitachi Travelstar 5K500.B", // tested with Hitachi HTS545050B9SA00/PB4OC60X
    "(Hitachi )?HT[ES]5450(12|16|25|32|40|50)B9(A30[01]|SA00)",
    "", "", ""
  },
  { "Hitachi/HGST Travelstar Z5K500", // tested with HGST HTS545050A7E380/GG2OAC90,
      // Hitachi HTS545032A7E380/GGBOA7A0, HGST HTS545050A7E680/GR2OA230,
      // APPLE HDD HTS545050A7E362/GG2AB990
    "(Hitachi|HGST|APPLE HDD) HT[ES]5450(25|32|50)A7E(362|38[01]|680)",
    "", "", ""
  },
  { "Hitachi/HGST Travelstar 5K750", // tested with Hitachi HTS547575A9E384/JE4OA60A,
       // APPLE HDD HTS547550A9E384/JE3AD70F
    "(Hitachi|APPLE HDD) HT[ES]5475(50|64|75)A9E38[14]",
    "", "", ""
  },
  { "HGST Travelstar 5K1000", // tested with HGST HTS541010A9E680/JA0OA560,
      // HGST HTS541075A9E680/JA2OA560
    "HGST HT[ES]5410(64|75|10)A9E68[01]",
    "", "", ""
  },
  { "HGST Travelstar Z5K1000", // tested with HGST HTS541010A7E630/SE0OA4A0
    "HGST HTS5410(75|10)A7E63[015]",
    "", "", ""
  },
  { "HGST Travelstar 5K1500", // tested with HGST HTS541515A9E630/KA0OA500
    "HGST HT[ES]541515A9E63[015]",
    "", "", ""
  },
  { "Hitachi Travelstar 7K60",
    "(Hitachi )?HTS726060M9AT00",
    "", "", ""
  },
  { "Hitachi Travelstar E7K60",
    "(Hitachi )?HTE7260[46]0M9AT00",
    "", "", ""
  },
  { "Hitachi Travelstar 7K100",
    "(Hitachi )?HTS7210[168]0G9(AT|SA)00",
    "", "", ""
  },
  { "Hitachi Travelstar E7K100",
    "(Hitachi )?HTE7210[168]0G9(AT|SA)00",
    "", "", ""
  },
  { "Hitachi Travelstar 7K200", // tested with HITACHI HTS722016K9SA00/DCDZC75A
    "(Hitachi |HITACHI )?HTS7220(80|10|12|16|20)K9(A3|SA)00",
    "", "", ""
  },
  { "Hitachi Travelstar 7K320", // tested with
    // HTS723225L9A360/FCDOC30F, HTS723216L9A362/FC2OC39F
    "(Hitachi )?HT[ES]7232(80|12|16|25|32)L9(A300|A36[02]|SA61)",
    "", "", ""
  },
  { "Hitachi Travelstar Z7K320", // tested with HITACHI HTS723232A7A364/EC2ZB70B
    "(HITACHI )?HT[ES]7232(16|25|32)A7A36[145]",
    "", "", ""
  },
  { "Hitachi Travelstar 7K500", // tested with Hitachi HTS725050A9A360/PC4OC70D,
    // HITACHI HTS725032A9A364/PC3ZC70F
    "(Hitachi |HITACHI )?HT[ES]7250(12|16|25|32|50)A9A36[02-5]",
    "", "", ""
  },
  { "Hitachi/HGST Travelstar Z7K500", // tested with HITACHI HTS725050A7E630/GH2ZB390,
      // HGST HTS725050A7E630/GH2OA420, HGST HTS725050A7E630/GH2OA530
    "(HITACHI|HGST) HT[ES]7250(25|32|50)A7E63[015]",
    "", "", ""
  },
  { "Hitachi/HGST Travelstar 7K750", // tested with Hitachi HTS727550A9E364/JF3OA0E0,
      // Hitachi HTS727575A9E364/JF4OA0D0
    "(Hitachi|HGST) HT[ES]7275(50|64|75)A9E36[14]",
    "", "", ""
  },
  { "HGST Travelstar 7K1000", // tested with HGST HTS721010A9E630/JB0OA3B0
    // HGST HTS721075A9E630/JB2OA3J0
    "HGST HT[ES]7210(10|75)A9E63[01]",
    "", "", ""
  },
  { "IBM Deskstar 14GXP and 16GP",
    "IBM-DTTA-3(7101|7129|7144|5032|5043|5064|5084|5101|5129|5168)0",
    "", "", ""
  },
  { "IBM Deskstar 25GP and 22GXP",
    "IBM-DJNA-3(5(101|152|203|250)|7(091|135|180|220))0",
    "", "", ""
  },
  { "IBM Deskstar 37GP and 34GXP",
    "IBM-DPTA-3(5(375|300|225|150)|7(342|273|205|136))0",
    "", "", ""
  },
  { "IBM/Hitachi Deskstar 120GXP",
    "(IBM-)?IC35L((020|040|060|080|120)AVVA|0[24]0AVVN)07-[01]",
    "", "", ""
  },
  { "IBM/Hitachi Deskstar GXP-180",
    "(IBM-)?IC35L(030|060|090|120|180)AVV207-[01]",
    "", "", ""
  },
  { "Hitachi CinemaStar 5K320", // tested with Hitachi HCS5C3225SLA380/STBOA37H
    "Hitachi HCS5C32(25|32)SLA380",
    "", "", ""
  },
  { "Hitachi CinemaStar 5K1000", // Hitachi HCS5C1010CLA382/JC4OA3EA
    "Hitachi HCS5C10(10|75|50|32|25|16)CLA382",
    "", "", ""
  },
  { "Hitachi Deskstar 5K3000", // tested with HDS5C3030ALA630/MEAOA5C0,
       // Hitachi HDS5C3020BLE630/MZ4OAAB0 (OEM, Toshiba Canvio Desktop)
    "(Hitachi )?HDS5C30(15|20|30)(ALA|BLE)63[02].*",
    "", "", ""
  },
  { "Hitachi Deskstar 5K4000", // tested with HDS5C4040ALE630/MPAOA250
    "(Hitachi )?HDS5C40(30|40)ALE63[01].*",
    "", "", ""
  },
  { "Hitachi Deskstar 7K80",
    "(Hitachi )?HDS7280([48]0PLAT20|(40)?PLA320|80PLA380).*",
    "", "", ""
  },
  { "Hitachi Deskstar 7K160",
    "(Hitachi )?HDS7216(80|16)PLA[3T]80.*",
    "", "", ""
  },
  { "Hitachi Deskstar 7K250",
    "(Hitachi )?HDS7225((40|80|12|16)VLAT20|(12|16|25)VLAT80|(80|12|16|25)VLSA80)",
    "", "", ""
  },
  { "Hitachi Deskstar 7K250 (SUN branded)",
    "HITACHI HDS7225SBSUN250G.*",
    "", "", ""
  },
  { "Hitachi Deskstar T7K250",
    "(Hitachi )?HDT7225((25|20|16)DLA(T80|380))",
    "", "", ""
  },
  { "Hitachi Deskstar 7K400",
    "(Hitachi )?HDS724040KL(AT|SA)80",
    "", "", ""
  },
  { "Hitachi Deskstar 7K500",
    "(Hitachi )?HDS725050KLA(360|T80)",
    "", "", ""
  },
  { "Hitachi Deskstar P7K500",
    "(Hitachi )?HDP7250(16|25|32|40|50)GLA(36|38|T8)0",
    "", "", ""
  },
  { "Hitachi Deskstar T7K500",
    "(Hitachi )?HDT7250(25|32|40|50)VLA(360|380|T80)",
    "", "", ""
  },
  { "Hitachi Deskstar 7K1000",
    "(Hitachi )?HDS7210(50|75|10)KLA330",
    "", "", ""
  },
  { "Hitachi Deskstar 7K1000.B",
    "(Hitachi )?HDT7210((16|25)SLA380|(32|50|64|75|10)SLA360)",
    "", "", ""
  },
  { "Hitachi Deskstar 7K1000.C", // tested with Hitachi HDS721010CLA330/JP4OA3MA,
      // Hitachi HDS721025CLA682/JP1OA41A
    "(Hitachi )?HDS7210((16|25)CLA[36]82|(32|50)CLA[36]62|(64|75|10)CLA[36]3[02])",
    "", "", ""
  },
  { "Hitachi Deskstar 7K1000.D", // tested with HDS721010DLE630/MS2OA5Q0
    "Hitachi HDS7210(25|32|50|75|10)DLE630",
    "", "", ""
  },
  { "Hitachi Deskstar E7K1000", // tested with HDE721010SLA330/ST6OA31B
    "Hitachi HDE7210(50|75|10)SLA330",
    "", "", ""
  },
  { "Hitachi Deskstar 7K2000",
    "Hitachi HDS722020ALA330",
    "", "", ""
  },
  { "Hitachi Deskstar 7K3000", // tested with Hitachi HDS723030ALA640/MKAOA3B0,
      // Hitachi HDS723030BLE640/MX6OAAB0
    "Hitachi HDS7230((15|20)BLA642|30ALA640|30BLE640)",
    "", "", ""
  },
  { "Hitachi/HGST Deskstar 7K4000", // tested with Hitachi HDS724040ALE640/MJAOA250,
      // HGST HDS724040ALE640/MJAOA580
    "(Hitachi|HGST) HDS724040ALE640",
    "", "", ""
  },
  { "HGST Deskstar NAS", // tested with HGST HDN724040ALE640/MJAOA5E0,
       // HGST HDN726050ALE610/APGNT517, HGST HDN726060ALE610/APGNT517
       // HGST HDN726040ALE614/APGNW7JH, HGST HDN726060ALE614/K1HE594D
    "HGST HDN72(4030|4040|6040|6050|6060)ALE6(10|14|40|04)",
    "", "", ""
  },
  { "Hitachi Ultrastar A7K1000", // tested with
    // HUA721010KLA330      44X2459 42C0424IBM/GKAOAB4A
    "(Hitachi )?HUA7210(50|75|10)KLA330.*",
    "", "", ""
  },
  { "Hitachi Ultrastar A7K2000", // tested with
    // HUA722010CLA330      43W7629 42C0401IBM
    "(Hitachi )?HUA7220(50|10|20)[AC]LA33[01].*",
    "", "", ""
  },
  { "Hitachi Ultrastar 7K3000", // tested with Hitachi HUA723030ALA640/MKAOA580,
      // Hitachi HUA723020ALA641/MK7OA840
    "Hitachi HUA7230(20|30)ALA64[01]",
    "", "", ""
  },
  { "Hitachi/HGST Ultrastar 7K4000", // tested with Hitachi HUS724040ALE640/MJAOA3B0,
      // HGST HUS724040ALE640/MJAOA580, HGST HUS724020ALA640/MF6OAA70
    "(Hitachi|HGST) HUS7240(20|30|40)AL[AE]64[01]",
    "", "", ""
  },
  { "Hitachi/HGST Ultrastar 7K2", //
    "(Hitachi|HGST) HUS722T[12]TALA604",
    "", "",
    "-v 16,raw48,Gas_Gauge"
  },
  { "HGST Ultrastar 7K6000", // tested with HGST HUS726060ALE614/APGNW517
    "HGST HUS7260[2456]0AL[AEN]61[014]",
    "", "", ""
  },
  { "HGST Ultrastar He6", // tested with HGST HUS726060ALA640/AHGNT1E2
    "HGST HUS726060ALA64[01]",
    "", "",
    "-v 22,raw48,Helium_Level"
  },
  { "HGST Ultrastar He8", // tested with HGST HUH728060ALE600/GR2OA230
    "HGST HUH7280(60|80)AL[EN]60[014]",
    "", "",
    "-v 22,raw48,Helium_Level"
  },
  { "HGST Ultrastar He10", // tested with HGST HUH7210100ALE600/0F27452
    "HGST HUH7210(08|10)AL[EN]60[014]",
    "", "",
    "-v 22,raw48,Helium_Level"
  },
  { "HGST Ultrastar DC HC520 (He12)", // tested with HGST HUH721212ALE600/LEGNT3D0
    "HGST HUH721212AL[EN]60[014]",
    "", "",
    "-v 22,raw48,Helium_Level"
  },
  { "HGST MegaScale 4000", // tested with HGST HMS5C4040ALE640/MPAOA580
    "HGST HMS5C4040[AB]LE64[01]", // B = DC 4000.B
    "", "", ""
  },
  { "Toshiba 2.5\" HDD (10-20 GB)",
    "TOSHIBA MK(101[67]GAP|15[67]GAP|20(1[678]GAP|(18|23)GAS))",
    "", "", ""
  },
  { "Toshiba 2.5\" HDD (30-60 GB)",
    "TOSHIBA MK((6034|4032)GSX|(6034|4032)GAX|(6026|4026|4019|3019)GAXB?|(6025|6021|4025|4021|4018|3025|3021|3018)GAS|(4036|3029)GACE?|(4018|3017)GAP)",
    "", "", ""
  },
  { "Toshiba 2.5\" HDD (80 GB and above)",
    "TOSHIBA MK(80(25GAS|26GAX|32GAX|32GSX)|10(31GAS|32GAX)|12(33GAS|34G[AS]X)|2035GSS)",
    "", "", ""
  },
  { "Toshiba 2.5\" HDD MK..37GSX", // tested with TOSHIBA MK1637GSX/DL032C
    "TOSHIBA MK(12|16)37GSX",
    "", "", ""
  },
  { "Toshiba 2.5\" HDD MK..46GSX", // tested with TOSHIBA MK1246GSX/LB213M
    "TOSHIBA MK(80|12|16|25)46GSX",
    "", "", ""
  },
  { "Toshiba 2.5\" HDD MK..50GACY", // tested with TOSHIBA MK8050GACY/TF105A
    "TOSHIBA MK8050GACY",
    "", "", ""
  },
  { "Toshiba 2.5\" HDD MK..34GSX", // tested with TOSHIBA MK8034GSX/AH301E
    "TOSHIBA MK(80|12|10)34GSX",
    "", "", ""
  },
  //
  { "Toshiba 2.5\" HDD MK..32GSX", // tested with TOSHIBA MK1032GSX/AS021G
    "TOSHIBA MK(10|80|60|40)32GSX",
    "", "", ""
  },
  { "Toshiba 2.5\" HDD MK..51GSY", // tested with TOSHIBA MK1251GSY/LD101D
    "TOSHIBA MK(80|12|16|25)51GSY",
    "",
    "",
    "-v 9,minutes"
  },
  { "Toshiba 2.5\" HDD MK..52GSX",
    "TOSHIBA MK(80|12|16|25|32)52GSX",
    "", "", ""
  },
  { "Toshiba 2.5\" HDD MK..55GSX", // tested with TOSHIBA MK5055GSX/FG001A, MK3255GSXF/FH115B
    "TOSHIBA MK(12|16|25|32|40|50)55GSXF?",
    "", "", ""
  },
  { "Toshiba 2.5\" HDD MK..56GSY", // tested with TOSHIBA MK2556GSYF/LJ001D
    "TOSHIBA MK(16|25|32|50)56GSYF?",
    "",
    "",
    "-v 9,minutes"
  },
  { "Toshiba 2.5\" HDD MK..59GSXP (AF)",
    "TOSHIBA MK(32|50|64|75)59GSXP?",
    "", "", ""
  },
  { "Toshiba 2.5\" HDD MK..59GSM (AF)",
    "TOSHIBA MK(75|10)59GSM",
    "", "", ""
  },
  { "Toshiba 2.5\" HDD MK..61GSY[N]", // tested with TOSHIBA MK5061GSY/MC102E, MK5061GSYN/MH000A,
      // TOSHIBA MK2561GSYN/MH000D
    "TOSHIBA MK(16|25|32|50|64)61GSYN?",
    "",
    "",
    "-v 9,minutes" // TOSHIBA MK2561GSYN/MH000D
  },
  { "Toshiba 2.5\" HDD MK..61GSYB", // tested with TOSHIBA MK5061GSYB/ME0A
    "TOSHIBA MK(16|25|32|50|64)61GSYB",
    "", "", ""
  },
  { "Toshiba 2.5\" HDD MK..65GSX", // tested with TOSHIBA MK5065GSX/GJ003A, MK3265GSXN/GH012H,
      // MK5065GSXF/GP006B, MK2565GSX H/GJ003A
    "TOSHIBA MK(16|25|32|50|64)65GSX[FN]?( H)?", // "... H" = USB ?
    "", "", ""
  },
  { "Toshiba 2.5\" HDD MK..75GSX", // tested with TOSHIBA MK7575GSX/GT001C
    "TOSHIBA MK(32|50|64|75)75GSX",
    "", "", ""
  },
  { "Toshiba 2.5\" HDD MK..76GSX", // tested with TOSHIBA MK3276GSX/GS002D
    "TOSHIBA MK(16|25|32|50|64)76GSX",
    "",
    "",
    "-v 9,minutes"
  },
  { "Toshiba 2.5\" HDD MQ01ABB...", // tested with TOSHIBA MQ01ABB200/AY000U
    "TOSHIBA MQ01ABB(100|150|200)",
    "", "", ""
  },
  { "Toshiba 2.5\" HDD MQ01ABC...", // tested with TOSHIBA MQ01ABC150/AQ001U
    "TOSHIBA MQ01ABC(100|150|200)",
    "", "", ""
  },
  { "Toshiba 2.5\" HDD MQ01ABD...", // tested with TOSHIBA MQ01ABD100/AX001U,
      // TOSHIBA MQ01ABD100V/AX001Q
    "TOSHIBA MQ01ABD(025|032|050|064|075|100)V?",
    "", "", ""
  },
  { "Toshiba 2.5\" HDD MQ01ABF...", // tested with TOSHIBA MQ01ABF050/AM001J
    "TOSHIBA MQ01ABF(050|075|100)",
    "", "", ""
  },
  { "Toshiba 2.5\" HDD MQ01UBB... (USB 3.0)", // tested with TOSHIBA MQ01UBB200/AY000U (0x0480:0xa100),
      // TOSHIBA MQ01UBB200/34MATMZ5T (0x05ac:0x8406)
    "TOSHIBA MQ01UBB200",
    "", "", ""
  },
  { "Toshiba 2.5\" HDD MQ01UBD... (USB 3.0)", // tested with TOSHIBA MQ01UBD050/AX001U (0x0480:0xa007),
      // TOSHIBA MQ01UBD100/AX001U (0x0480:0x0201, 0x0480:0xa200),
      // TOSHIBA MQ01UBD050/AX101U (0x0480:0xa202)
    "TOSHIBA MQ01UBD(050|075|100)",
    "", "", ""
  },
  { "Toshiba 2.5\" HDD MQ03ABB...", // tested with TOSHIBA MQ03ABB300
    "TOSHIBA MQ03ABB[23]00",
    "", "", ""
  },
  { "Toshiba 2.5\" HDD MQ03UBB...", // tested with TOSHIBA MQ03UBB200/37I7T0NJT
    "TOSHIBA MQ03UBB(300|200|250)",
    "", "", ""
  },
  { "Toshiba 3.5\" HDD MK.002TSKB", // tested with TOSHIBA MK1002TSKB/MT1A
    "TOSHIBA MK(10|20)02TSKB",
    "", "", ""
  },
  { "Toshiba 3.5\" MG03ACAxxx(Y) Enterprise HDD", // tested with TOSHIBA MG03ACA100/FL1A
    "TOSHIBA MG03ACA[1234]00Y?",
    "", "", ""
  },
  { "Toshiba 3.5\" MD04ACA... Enterprise HDD", // tested with TOSHIBA MD04ACA500/FP1A
    "TOSHIBA MD04ACA[2345]00",
    "", "", ""
  },
  { "Toshiba 3.5\" MG04ACA... Enterprise HDD", // tested with TOSHIBA MG04ACA600A/FS2B
    "TOSHIBA MG04ACA[23456]00[AE].?",
    "", "", ""
  },
  { "Toshiba 3.5\" DT01ABA... Desktop HDD", // tested with TOSHIBA DT01ABA300/MZ6OABB0
    "TOSHIBA DT01ABA(100|150|200|300)",
    "", "", ""
  },
  { "Toshiba 3.5\" DT01ACA... Desktop HDD", // tested with TOSHIBA DT01ACA100/MS2OA750,
      // TOSHIBA DT01ACA200/MX4OABB0, TOSHIBA DT01ACA300/MX6OABB0
    "TOSHIBA DT01ACA(025|032|050|075|100|150|200|300)",
    "", "", ""
  },
  { "Toshiba X300", // tested with TOSHIBA HDWE160/FS2A
    "TOSHIBA HDWE1[456]0",
    "", "", ""
  },
  { "Toshiba P300", // tested with TOSHIBA HDWD120/MX4OACF0
    "TOSHIBA HDWD1(30|20|10|05)",
    "", "", ""
  },
  { "Toshiba 1.8\" HDD",
    "TOSHIBA MK[23468]00[4-9]GA[HL]",
    "", "", ""
  },
  { "Toshiba 1.8\" HDD MK..29GSG",
    "TOSHIBA MK(12|16|25)29GSG",
    "", "", ""
  },
  { "", // TOSHIBA MK6022GAX
    "TOSHIBA MK6022GAX",
    "", "", ""
  },
  { "Toshiba HK4R Series SSD", // TOSHIBA THNSN8960PCSE/8EET6101
    "TOSHIBA THNSN8(120P|240P|480P|960P|1Q92)CSE",
    "", "", 
    "-v 167,raw48,SSD_Protect_Mode "
    "-v 168,raw48,SATA_PHY_Error_Count "
    "-v 169,raw48,Bad_Block_Count "
    "-v 173,raw48,Erase_Count "
  },
  { "Toshiba HG6 Series SSD", // TOSHIBA THNSNJ512GCST/JTRA0102
    // http://www.farnell.com/datasheets/1852757.pdf
    // TOSHIBA THNSFJ256GCSU/JULA1102
    // TOSHIBA THNSFJ256GDNU A/JYLA1102
    "TOSHIBA THNS[NF]J(060|128|256|512)G[BCAM8VD][SCN][TU].*",
    "", "", 
    "-v 167,raw48,SSD_Protect_Mode "
    "-v 168,raw48,SATA_PHY_Error_Count "
    "-v 169,raw48,Bad_Block_Count "
    "-v 173,raw48,Erase_Count "
  },
  { "", // TOSHIBA MK6409MAV
    "TOSHIBA MK6409MAV",
    "", "", ""
  },
  { "Toshiba MKx019GAXB (SUN branded)",
    "TOS MK[34]019GAXB SUN[34]0G",
    "", "", ""
  },
  { "Seagate Momentus",
    "ST9(20|28|40|48)11A",
    "", "", ""
  },
  { "Seagate Momentus 42",
    "ST9(2014|3015|4019)A",
    "", "", ""
  },
  { "Seagate Momentus 4200.2", // tested with ST960812A/3.05
    "ST9(100822|808210|60812|50212|402113|30219)A",
    "", "", ""
  },
  { "Seagate Momentus 5400.2",
    "ST9(808211|6082[12]|408114|308110|120821|10082[34]|8823|6812|4813|3811)AS?",
    "", "", ""
  },
  { "Seagate Momentus 5400.3",
    "ST9(4081[45]|6081[35]|8081[15]|100828|120822|160821)AS?",
    "", "", ""
  },
  { "Seagate Momentus 5400.3 ED",
    "ST9(4081[45]|6081[35]|8081[15]|100828|120822|160821)AB",
    "", "", ""
  },
  { "Seagate Momentus 5400.4",
    "ST9(120817|(160|200|250)827)AS",
    "", "", ""
  },
  { "Seagate Momentus 5400.5",
    "ST9((80|120|160)310|(250|320)320)AS",
    "", "", ""
  },
  { "Seagate Momentus 5400.6",
    "ST9(80313|160(301|314)|(12|25)0315|250317|(320|500)325|500327|640320)ASG?",
    "", "",
    "-F xerrorlba" // ST9500325AS/0002SDM1 (ticket #1094)
  },
  { "Seagate Momentus 5400.7",
    "ST9(160316|(250|320)310|(500|640)320)AS",
    "", "", ""
  },
  { "Seagate Momentus 5400.7 (AF)", // tested with ST9640322AS/0001BSM2
      // (device reports 4KiB LPS with 1 sector offset)
    "ST9(320312|400321|640322|750423)AS",
    "", "", ""
  },
  { "Seagate Momentus 5400 PSD", // Hybrid drives
    "ST9(808212|(120|160)8220)AS",
    "", "", ""
  },
  { "Seagate Momentus 7200.1",
    "ST9(10021|80825|6023|4015)AS?",
    "", "", ""
  },
  { "Seagate Momentus 7200.2",
    "ST9(80813|100821|120823|160823|200420)ASG?",
    "", "", ""
  },
  { "Seagate Momentus 7200.3",
    "ST9((80|120|160)411|(250|320)421)ASG?",
    "", "", ""
  },
  { "Seagate Momentus 7200.4",
    "ST9(160412|250410|320423|500420)ASG?",
    "", "", ""
  },
  { "Seagate Momentus 7200 FDE.2",
    "ST9((160413|25041[12]|320426|50042[12])AS|(16041[489]|2504[16]4|32042[67]|500426)ASG)",
    "", "", ""
  },
  { "Seagate Momentus 7200.5", // tested with ST9750420AS/0001SDM5, ST9750420AS/0002SDM1
    "ST9(50042[34]|64042[012]|75042[02])ASG?",
    "", "", ""
  },
  { "Seagate Momentus XT", // fixed firmware
    "ST9(2505610|3205620|5005620)AS",
    "SD2[68]", // http://knowledge.seagate.com/articles/en_US/FAQ/215451en
    "", ""
  },
  { "Seagate Momentus XT", // buggy firmware, tested with ST92505610AS/SD24
    "ST9(2505610|3205620|5005620)AS",
    "SD2[45]",
    "These drives may corrupt large files,\n"
    "AND THIS FIRMWARE VERSION IS AFFECTED,\n"
    "see the following web pages for details:\n"
    "http://knowledge.seagate.com/articles/en_US/FAQ/215451en\n"
    "https://superuser.com/questions/313447/seagate-momentus-xt-corrupting-files-linux-and-mac",
    ""
  },
  { "Seagate Momentus XT", // unknown firmware
    "ST9(2505610|3205620|5005620)AS",
    "",
    "These drives may corrupt large files,\n"
    "see the following web pages for details:\n"
    "http://knowledge.seagate.com/articles/en_US/FAQ/215451en\n"
    "https://superuser.com/questions/313447/seagate-momentus-xt-corrupting-files-linux-and-mac",
    ""
  },
  { "Seagate Momentus XT (AF)", // tested with ST750LX003-1AC154/SM12
    "ST750LX003-.*",
    "", "", ""
  },
  { "Seagate Momentus Thin", // tested with ST320LT007-9ZV142/0004LVM1
    "ST(160|250|320)LT0(07|09|11|14)-.*",
    "", "", ""
  },
  { "Seagate Laptop HDD", // tested with ST500LT012-9WS142/0001SDM1,
      // ST500LM021-1KJ152/0002LIM1, ST4000LM016-1N2170/0003
    "ST((25|32|50)0LT0(12|15|25)|(32|50)0LM0(10|21)|[34]000LM016)-.*",
    "", "", ""
  },
  { "Seagate Laptop SSHD", // tested with ST500LM000-1EJ162/SM11
    "ST(500|1000)LM0(00|14)-.*",
    "", "", ""
  },
  { "Seagate Medalist 1010, 1720, 1721, 2120, 3230 and 4340",  // ATA2, with -t permissive
    "ST3(1010|1720|1721|2120|3230|4340)A",
    "", "", ""
  },
  { "Seagate Medalist 2110, 3221, 4321, 6531, and 8641",
    "ST3(2110|3221|4321|6531|8641)A",
    "", "", ""
  },
  { "Seagate U4",
    "ST3(2112|4311|6421|8421)A",
    "", "", ""
  },
  { "Seagate U5",
    "ST3(40823|30621|20413|15311|10211)A",
    "", "", ""
  },
  { "Seagate U6",
    "ST3(8002|6002|4081|3061|2041)0A",
    "", "", ""
  },
  { "Seagate U7",
    "ST3(30012|40012|60012|80022|120020)A",
    "", "", ""
  },
  { "Seagate U8",
    "ST3(4313|6811|8410|4313|13021|17221)A",
    "", "", ""
  },
  { "Seagate U9", // tested with ST3160022ACE/9.51
    "ST3(80012|120025|160022)A(CE)?",
    "", "", ""
  },
  { "Seagate U10",
    "ST3(20423|15323|10212)A",
    "", "", ""
  },
  { "Seagate UX",
    "ST3(10014A(CE)?|20014A)",
    "", "", ""
  },
  { "Seagate Barracuda ATA",
    "ST3(2804|2724|2043|1362|1022|681)0A",
    "", "", ""
  },
  { "Seagate Barracuda ATA II",
    "ST3(3063|2042|1532|1021)0A",
    "", "", ""
  },
  { "Seagate Barracuda ATA III",
    "ST3(40824|30620|20414|15310|10215)A",
    "", "", ""
  },
  { "Seagate Barracuda ATA IV",
    "ST3(20011|30011|40016|60021|80021)A",
    "", "", ""
  },
  { "Seagate Barracuda ATA V",
    "ST3(12002(3A|4A|9A|3AS)|800(23A|15A|23AS)|60(015A|210A)|40017A)",
    "", "", ""
  },
  { "Seagate Barracuda 5400.1",
    "ST340015A",
    "", "", ""
  },
  { "Seagate Barracuda 7200.7 and 7200.7 Plus", // tested with "ST380819AS          39M3701 39M0171 IBM"/3.03
    "ST3(200021A|200822AS?|16002[13]AS?|12002[26]AS?|1[26]082[78]AS|8001[13]AS?|8081[79]AS|60014A|40111AS|40014AS?)( .* IBM)?",
    "", "", ""
  },
  { "Seagate Barracuda 7200.8",
    "ST3(400[68]32|300[68]31|250[68]23|200826)AS?",
    "", "", ""
  },
  { "Seagate Barracuda 7200.9",
    "ST3(402111?|80[28]110?|120[28]1[0134]|160[28]1[012]|200827|250[68]24|300[68]22|(320|400)[68]33|500[68](32|41))AS?.*",
    "", "", ""
  },
  { "Seagate Barracuda 7200.10",
    "ST3((80|160)[28]15|200820|250[34]10|(250|300|320|400)[68]20|360320|500[68]30|750[68]40)AS?",
    "", "", ""
  },
  { "Seagate Barracuda 7200.11", // unaffected firmware
    "ST3(160813|320[68]13|500[368]20|640[36]23|640[35]30|750[36]30|1000(333|[36]40)|1500341)AS?",
    "CC.?.?", // http://knowledge.seagate.com/articles/en_US/FAQ/207957en
    "", ""
  },
  { "Seagate Barracuda 7200.11", // fixed firmware
    "ST3(500[368]20|750[36]30|1000340)AS?",
    "SD1A", // http://knowledge.seagate.com/articles/en_US/FAQ/207951en
    "", ""
  },
  { "Seagate Barracuda 7200.11", // fixed firmware
    "ST3(160813|320[68]13|640[36]23|1000333|1500341)AS?",
    "SD[12]B", // http://knowledge.seagate.com/articles/en_US/FAQ/207957en
    "", ""
  },
  { "Seagate Barracuda 7200.11", // buggy or fixed firmware
    "ST3(500[368]20|640[35]30|750[36]30|1000340)AS?",
    "(AD14|SD1[5-9]|SD81)",
    "There are known problems with these drives,\n"
    "THIS DRIVE MAY OR MAY NOT BE AFFECTED,\n"
    "see the following web pages for details:\n"
    "http://knowledge.seagate.com/articles/en_US/FAQ/207931en\n"
    "http://knowledge.seagate.com/articles/en_US/FAQ/207951en\n"
    "https://bugs.debian.org/cgi-bin/bugreport.cgi?bug=632758",
    ""
  },
  { "Seagate Barracuda 7200.11", // unknown firmware
    "ST3(160813|320[68]13|500[368]20|640[36]23|640[35]30|750[36]30|1000(333|[36]40)|1500341)AS?",
    "",
    "There are known problems with these drives,\n"
    "see the following Seagate web pages:\n"
    "http://knowledge.seagate.com/articles/en_US/FAQ/207931en\n"
    "http://knowledge.seagate.com/articles/en_US/FAQ/207951en\n"
    "http://knowledge.seagate.com/articles/en_US/FAQ/207957en",
    ""
  },
  { "Seagate Barracuda 7200.12", // new firmware
    "ST3(160318|250318|320418|50041[08]|750528|1000528)AS",
    "CC4[9A-Z]",
    "", ""
  },
  { "Seagate Barracuda 7200.12", // unknown firmware
    "ST3(160318|250318|320418|50041[08]|750528|1000528)AS",
    "",
    "A firmware update for this drive may be available,\n"
    "see the following Seagate web pages:\n"
    "http://knowledge.seagate.com/articles/en_US/FAQ/207931en\n"
    "http://knowledge.seagate.com/articles/en_US/FAQ/213891en",
    ""
  },
  { "Seagate Barracuda 7200.12", // tested with ST3250312AS/JC45, ST31000524AS/JC45,
      // ST3500413AS/JC4B, ST3750525AS/JC4B
      // ST3160316AS/JC45
      // Possible options: ST31000524AS, ST3500413AS, ST3250312AS ,
      // ST3750525AS, ST3320413AS, ST3160316AS
    "ST3(160318|25031[128]|320418|50041[038]|750(518|52[358])|100052[348]|320413|160316)AS",
    "", "", ""
  },
  { "Seagate Barracuda XT", // tested with ST32000641AS/CC13,
      // ST4000DX000-1C5160/CC42
    "ST(3(2000641|3000651)AS|4000DX000-.*)",
    "", "", ""
  },
  { "Seagate Barracuda 7200.14 (AF)", // new firmware, tested with
      // ST3000DM001-9YN166/CC4H, ST3000DM001-9YN166/CC9E
    "ST(1000|1500|2000|2500|3000)DM00[1-3]-9YN16.",
    "CC(4[H-Z]|[5-9A-Z]..*)", // >= "CC4H"
    "",
    "-v 188,raw16 -v 240,msec24hour32" // tested with ST3000DM001-9YN166/CC4H
  },
  { "Seagate Barracuda 7200.14 (AF)", // old firmware, tested with
      // ST1000DM003-9YN162/CC46
    "ST(1000|1500|2000|2500|3000)DM00[1-3]-9YN16.",
    "CC4[679CG]",
    "A firmware update for this drive is available,\n"
    "see the following Seagate web pages:\n"
    "http://knowledge.seagate.com/articles/en_US/FAQ/207931en\n"
    "http://knowledge.seagate.com/articles/en_US/FAQ/223651en",
    "-v 188,raw16 -v 240,msec24hour32"
  },
  { "Seagate Barracuda 7200.14 (AF)", // unknown firmware
    "ST(1000|1500|2000|2500|3000)DM00[1-3]-9YN16.",
    "",
    "A firmware update for this drive may be available,\n"
    "see the following Seagate web pages:\n"
    "http://knowledge.seagate.com/articles/en_US/FAQ/207931en\n"
    "http://knowledge.seagate.com/articles/en_US/FAQ/223651en",
    "-v 188,raw16 -v 240,msec24hour32"
  },
  { "Seagate Barracuda 7200.14 (AF)", // different part number, tested with
      // ST1000DM003-1CH162/CC47, ST1000DM003-1CH162/CC49, ST2000DM001-1CH164/CC24,
      // ST1000DM000-9TS15E/CC92, APPLE HDD ST3000DM001/AP15 (no attr 240)
    "ST(1000|1500|2000|2500|3000)DM00[0-3]-.*|"
    "APPLE HDD ST3000DM001",
    "", "",
    "-v 188,raw16 -v 240,msec24hour32"
  },
  // should be ST4000DM005, ST3000DM008,ST3000DM009,ST2000DM006,ST2000DM007
  // ST1000DM010, ST500DM009
  // tested: ST3000DM008-2DM166/CC26
  { "Seagate Barracuda 3.5", // tested on ST1000DM010-2EP102/Z9ACZM97
    "ST(4000DM00[45]|3000DM008|3000DM009|2000DM006|2000DM007|1000DM010|500DM009)-.*",
    "", "",
    "-v 188,raw16 -v 240,msec24hour32"
  },
  // ST8000DM004, ST6000DM003, ST4000DM004, ST3000DM007, ST2000DM005
  { "Seagate Barracuda Compute", // tested on ST8000DM004-2CX188/0001
    "ST(8000DM004|6000DM003|4000DM004|3000DM007|2000DM005)-.*",
    "", "",
    ""
  },
  { "Seagate Barracuda Pro", // tested on ST8000DM004-2CX188/0001
    "ST(8000DM005|6000DM004|4000DM006|2000DM009)-.*",
    "", "",
    "-v 188,raw16 -v 240,msec24hour32"
  },
  { "Seagate Barracuda 7200.14 (AF)", // < 1TB, tested with ST250DM000-1BC141
    "ST(250|320|500|750)DM00[0-3]-.*",
    "", "",
    "-v 188,raw16 -v 240,msec24hour32"
  },
  { "Seagate Desktop HDD.15", // tested with ST4000DM000-1CD168/CC43, ST5000DM000-1FK178/CC44,
      // ST6000DM001-1XY17Z/CC48
    "ST[4568]000DM00[012]-.*",
    "", "",
    "-v 188,raw16 -v 240,msec24hour32"
  },
  { "Seagate Desktop SSHD", // tested with ST2000DX001-1CM164/CC43
    "ST[124]000DX001-.*",
    "", "",
    "-v 188,raw16 -v 240,msec24hour32"
  },
  { "Seagate Barracuda LP", // new firmware
    "ST3(500412|1000520|1500541|2000542)AS",
    "CC3[5-9A-Z]",
    "",
    "" // -F xerrorlba ?
  },
  { "Seagate Barracuda LP", // unknown firmware
    "ST3(500412|1000520|1500541|2000542)AS",
    "",
    "A firmware update for this drive may be available,\n"
    "see the following Seagate web pages:\n"
    "http://knowledge.seagate.com/articles/en_US/FAQ/207931en\n"
    "http://knowledge.seagate.com/articles/en_US/FAQ/213915en",
    "-F xerrorlba" // tested with ST31000520AS/CC32
  },
  { "Seagate Barracuda Green (AF)", // new firmware
    "ST((10|15|20)00DL00[123])-.*",
    "CC(3[2-9A-Z]|[4-9A-Z]..*)", // >= "CC32"
    "", ""
  },
  { "Seagate Barracuda Green (AF)", // unknown firmware
    "ST((10|15|20)00DL00[123])-.*",
    "",
    "A firmware update for this drive may be available,\n"
    "see the following Seagate web pages:\n"
    "http://knowledge.seagate.com/articles/en_US/FAQ/207931en\n"
    "http://knowledge.seagate.com/articles/en_US/FAQ/218171en",
    ""
  },
  { "Seagate Barracuda ES",
    "ST3(250[68]2|32062|40062|50063|75064)0NS",
    "", "", ""
  },
  // ST5000LM000, ST4000LM024, ST3000LM024, ST2000LM015, ST1000LM048, ST500LM030
  { "Seagate Barracuda 2.5 5400", // ST2000LM015-2E8174/SDM1, ST4000LM024-2AN17V/0001
    "ST(5000LM000|[34]000LM024|2000LM015|1000LM048|500LM030)-.*",
    "",
    "",
    "-v 183,raw48,SATA_Downshift_Count "
  },
  { "Seagate Barracuda ES.2", // fixed firmware
    "ST3(25031|50032|75033|100034)0NS",
    "SN[01]6|"         // http://knowledge.seagate.com/articles/en_US/FAQ/207963en
    "MA(0[^7]|[^0].)", // http://dellfirmware.seagate.com/dell_firmware/DellFirmwareRequest.jsp
    "",                //        ^^^^^^^^^^^^ down (no DNS A record)
    "-F xerrorlba" // tested with ST31000340NS/SN06
  },
  { "Seagate Barracuda ES.2", // buggy firmware (Dell)
    "ST3(25031|50032|75033|100034)0NS",
    "MA07",
    "There are known problems with these drives,\n"
    "AND THIS FIRMWARE VERSION IS AFFECTED,\n"
    "contact Dell support for a firmware update.",
    ""
  },
  { "Seagate Barracuda ES.2", // unknown firmware
    "ST3(25031|50032|75033|100034)0NS",
    "",
    "There are known problems with these drives,\n"
    "see the following Seagate web pages:\n"
    "http://knowledge.seagate.com/articles/en_US/FAQ/207931en\n"
    "http://knowledge.seagate.com/articles/en_US/FAQ/207963en",
    ""
  },
  { "Seagate Constellation (SATA)", // tested with ST9500530NS/SN03
    "ST9(160511|500530)NS",
    "", "", ""
  },
  { "Seagate Constellation ES (SATA)", // tested with ST31000524NS/SN11,
      // MB0500EAMZD/HPG1
    "ST3(50051|100052|200064)4NS|"
    "MB0500EAMZD", // HP OEM
    "", "", ""
  },
  { "Seagate Constellation ES (SATA 6Gb/s)", // tested with ST1000NM0011/SN02,
      // MB1000GCEEK/HPG1
    "ST(5|10|20)00NM0011|"
    "MB1000GCEEK", // HP OEM
    "", "", ""
  },
  { "Seagate Constellation ES.2 (SATA 6Gb/s)", // tested with ST32000645NS/0004, ST33000650NS,
      // MB3000EBKAB/HPG6
    "ST3(2000645|300065[012])NS|"
    "MB3000EBKAB", // HP OEM
    "", "", ""
  },
  { "Seagate Constellation ES.3", // tested with ST1000NM0033-9ZM173/0001,
      // ST4000NM0033-9ZM170/SN03, MB1000GCWCV/HPGC
    "ST[1234]000NM00[35]3-.*|"
    "MB1000GCWCV", // HP OEM
    "", "", ""
  },
  { "Seagate Constellation CS", // tested with ST3000NC000/CE02, ST3000NC002-1DY166/CN02
    "ST(1000|2000|3000)NC00[0-3](-.*)?",
    "", "", ""
  },
  { "Seagate Constellation.2 (SATA)", // 2.5", tested with ST91000640NS/SN02, MM1000GBKAL/HPGB
    "ST9(25061|50062|100064)[012]NS|" // *SS = SAS
    "MM1000GBKAL", // HP OEM
    "", "", ""
  },
  // ST6000NM0004, ST6000NM0024, ST6000NM0044, ST6000NM0084, ST5000NM0024,
  // ST5000NM0044, ST4000NM0024, ST4000NM0044, ST2000NM0024, ST2000NM0044
  // ST4000NM0035, ST3000NM0005, ST2000NM0055, ST1000NM0055, ST4000NM0045,
  // ST3000NM0015, ST2000NM0065, ST1000NM0065, ST4000NM0105, ST3000NM0055
  { "Seagate Enterprise Capacity 3.5 HDD", // tested with ST6000NM0024-1HT17Z/SN02,
      // ST10000NM0016-1TT101/SNB0
      // ST4000NM0085-1YY107/ZC11SXPH
      // ST8000NM0045-1RL112/NN02
      // ST6000NM0004-1FT17Z/NN01
      // ST4000NM0035-1V4107/TNC3
      // ST1000NM0055-1V410C/TN02
      // ST8000NM0055-1RM112/SN04
    "ST([1234568]|10)000NM0[01][0-68][456]-.*", // *[069]4 = 4Kn
    "", "", 
    "-v 188,raw16 -v 240,msec24hour32"
  },
  { "Seagate Enterprise Capacity 3.5 HDD", // V5.1, ms in attribute 9
    "ST[12]000NM0008-.*", // tested with ST1000NM0008-2F2100/SN01
    "", "",
    "-v 9,msec24hour32 -v 188,raw16 -v 240,msec24hour32"
  },
  { "Seagate Exos X12 HDD", // tested with ST12000NM0007-2A1101/SN02
    "ST12000NM00[01]7-.*", // *17 = SED
    "", "",
    "-v 240,msec24hour32"
  },
  // new models: ST8000VN0002, ST6000VN0021, ST4000VN000
  //             ST8000VN0012, ST6000VN0031, ST4000VN003
  // tested with ST8000VN0002-1Z8112/ZA13YGNF
  { "Seagate NAS HDD", // tested with ST2000VN000-1H3164/SC42, ST3000VN000-1H4167/SC43
    "ST([234]000VN000|[468]000VN00(02|21|12|31|3))-.*",
    "", "", ""
  },
  // ST8000NE0001, ST8000NE0011, ST6000VN0001, ST6000VN0011, ST5000VN0001,
  // ST5000VN0011, ST4000VN0001, ST4000VN0011, ST3000VN0001, ST3000VN0011,
  // ST2000VN0001, ST2000VN0011
  // tested with ST8000NE0001-1WN112/PNA2
  { "Seagate Enterprise NAS HDD",
    "ST(8000NE|[65432]000VN)00[01]1-.*",
    "", "", ""
  },
  // ST10000VN0004, ST8000VN0022, ST6000VN0041, ST4000VN008, ST3000VN007,
  // ST2000VN004, ST1000VN002
  { "Seagate IronWolf", // tested with ST6000VN0041-2EL11C/SC61,
      // ST12000VN0007-2GS116/SC60
    "ST(12|10|8|6|4|3|2|1)000VN00(04|07|22|41|8|7|2|4)-.*",
    "", "", ""
  },  
  { "Seagate Archive HDD", // tested with ST8000AS0002-1NA17Z/AR13
    "ST[568]000AS00[01][12]-.*",
    "", "", ""
  },
  { "Seagate Pipeline HD 5900.1",
    "ST3(160310|320[34]10|500(321|422))CS",
    "", "", ""
  },
  { "Seagate Pipeline HD 5900.2", // tested with ST31000322CS/SC13
    "ST3(160316|250[34]12|320(311|413)|500(312|414)|1000(322|424))CS",
    "", "", ""
  },
  { "Seagate Video 3.5 HDD", // tested with ST4000VM000-1F3168/SC23, SC25
    "ST(10|15|20|30|40)00VM00[023]-.*",
    "", "", ""
  },
  { "Seagate Medalist 17240, 13030, 10231, 8420, and 4310",
    "ST3(17240|13030|10231|8420|4310)A",
    "", "", ""
  },
  { "Seagate Medalist 17242, 13032, 10232, 8422, and 4312",
    "ST3(1724|1303|1023|842|431)2A",
    "", "", ""
  },
  { "Seagate NL35",
    "ST3(250623|250823|400632|400832|250824|250624|400633|400833|500641|500841)NS",
    "", "", ""
  },
  { "Seagate SV35.2",
    "ST3(160815|250820|320620|500630|750640)[AS]V",
    "", "", ""
  },
  { "Seagate SV35.3", // tested with ST3500320SV/SV16
    "ST3(500320|750330|1000340)SV",
    "", "", ""
  },
  { "Seagate SV35.5", // tested with ST31000525SV/CV12
    "ST3(250311|500410|1000525)SV",
    "", "", ""
  },
  // ST6000VX0001,ST6000VX0011,ST5000VX0001,ST5000VX0011,ST4000VX000
  // ST4000VX002, ST3000VX002, ST2000VX003, ST1000VX001, ST1000VX002
  // ST3000VX000, ST3000VX004, ST2000VX000, ST2000VX004, ST1000VX000
  { "Seagate Surveillance", // tested with ST1000VX001-1HH162/CV11, ST2000VX000-9YW164/CV12,
      // ST4000VX000-1F4168/CV14, ST2000VX003-1HH164/CV12
    "ST([1-6]000VX00[01234]1?|31000526SV|3500411SV)(-.*)?",
    "", "", ""
  },
  { "Seagate DB35", // tested with ST3250823ACE/3.03, ST3300831SCE/3.03
    "ST3(200826|250823|300831|400832)[AS]CE",
    "", "", ""
  },
  { "Seagate DB35.2", // tested with ST3160212SCE/3.ACB
    "ST3(802110|120213|160212|200827|250824|300822|400833|500841)[AS]CE",
    "", "", ""
  },
  { "Seagate DB35.3",
    "ST3(750640SCE|((80|160)215|(250|320|400)820|500830|750840)[AS]CE)",
    "", "", ""
  },
  { "Seagate LD25.2", // tested with ST940210AS/3.ALC
    "ST9(40|80)210AS?",
    "", "", ""
  },
  { "Seagate ST1.2 CompactFlash", // tested with ST68022CF/3.01
    "ST6[468]022CF",
    "", "", ""
  },
  { "Seagate Nytro XF1230 SATA SSD", // tested with XF1230-1A0480/ST200354
    "XF1230-1A(0240|0480|0960|1920)",
    "", "", 
    "-v 174,raw48,Unexpect_Power_Loss_Ct "
    "-v 180,raw48,End_to_End_Err_Detect "
    "-v 183,raw48,SATA_Downshift_Count "
    "-v 189,raw48,SSD_Health_Flags "
    "-v 190,raw48,SATA_Error_Ct "
    "-v 201,raw48,Read_Error_Rate "
    "-v 231,raw48,SSD_Life_Left_Perc "
    "-v 234,raw48,Lifetime_Nand_Gb "
    "-v 241,raw48,Total_Writes_GiB "
    "-v 242,raw48,Total_Reads_GiB "
    "-v 245,raw48,Read_Error_Rate "
  },
  { "WD Blue PC SSD", // tested with WDC WDS100T1B0A-00H9H0
    "WDC WDS...[TG]1B0[AB].*",
    "", "",
  //"-v 5,raw48,Reallocated_Sector_Ct " // Reassigned Block Count
  //"-v 9,raw48,Power_On_Hours "
  //"-v 12,raw48,Power_Cycle_Count "
    "-v 165,raw48,Block_Erase_Count "
    "-v 166,raw48,Minimum_PE_Cycles_TLC "
    "-v 167,raw48,Max_Bad_Blocks_per_Die "
    "-v 168,raw48,Maximum_PE_Cycles_TLC "
    "-v 169,raw48,Total_Bad_Blocks "
    "-v 170,raw48,Grown_Bad_Blocks "
    "-v 171,raw48,Program_Fail_Count "
    "-v 172,raw48,Erase_Fail_Count "
    "-v 173,raw48,Average_PE_Cycles_TLC "
    "-v 174,raw48,Unexpected_Power_Loss "
  //"-v 184,raw48,End-to-end_Error " // Detection/Correction Count
  //"-v 187,raw48,Reported_Uncorrect " // Uncorrectable Errors
  //"-v 188,raw48,Command_Timeout
  //"-v 194,tempminmax,Temperature_Celsius " 
  //"-v 199,raw48,UDMA_CRC_Error_Count  // SATA CRC Errors 
    "-v 230,hex48,Media_Wearout_Indicator " // Maybe hex16
  //"-v 232,raw48,Available_Reserve_Space"
    "-v 233,raw48,NAND_GB_Written_TLC "
    "-v 234,raw48,NAND_GB_Written_SLC "
    "-v 241,raw48,Total_Host_GB_Written "
    "-v 242,raw48,Total_Host_GB_Read "
    "-v 244,raw48,Temp_Throttle_Status "
  },
  { "Western Digital Protege",
  /* Western Digital drives with this comment all appear to use Attribute 9 in
   * a  non-standard manner.  These entries may need to be updated when it
   * is understood exactly how Attribute 9 should be interpreted.
   * UPDATE: this is probably explained by the WD firmware bug described in the
   * smartmontools FAQ */
    "WDC WD([2468]00E|1[26]00A)B-.*",
    "", "", ""
  },
  { "Western Digital Caviar",
  /* Western Digital drives with this comment all appear to use Attribute 9 in
   * a  non-standard manner.  These entries may need to be updated when it
   * is understood exactly how Attribute 9 should be interpreted.
   * UPDATE: this is probably explained by the WD firmware bug described in the
   * smartmontools FAQ */
    "WDC WD(2|3|4|6|8|10|12|16|18|20|25)00BB-.*",
    "", "", ""
  },
  { "Western Digital Caviar WDxxxAB",
  /* Western Digital drives with this comment all appear to use Attribute 9 in
   * a  non-standard manner.  These entries may need to be updated when it
   * is understood exactly how Attribute 9 should be interpreted.
   * UPDATE: this is probably explained by the WD firmware bug described in the
   * smartmontools FAQ */
    "WDC WD(3|4|6|8|25)00AB-.*",
    "", "", ""
  },
  { "Western Digital Caviar WDxxxAA",
  /* Western Digital drives with this comment all appear to use Attribute 9 in
   * a  non-standard manner.  These entries may need to be updated when it
   * is understood exactly how Attribute 9 should be interpreted.
   * UPDATE: this is probably explained by the WD firmware bug described in the
   * smartmontools FAQ */
    "WDC WD...?AA(-.*)?",
    "", "", ""
  },
  { "Western Digital Caviar WDxxxBA",
  /* Western Digital drives with this comment all appear to use Attribute 9 in
   * a  non-standard manner.  These entries may need to be updated when it
   * is understood exactly how Attribute 9 should be interpreted.
   * UPDATE: this is probably explained by the WD firmware bug described in the
   * smartmontools FAQ */
    "WDC WD...BA",
    "", "", ""
  },
  { "Western Digital Caviar AC", // add only 5400rpm/7200rpm (ata33 and faster)
    "WDC AC((116|121|125|225|132|232)|([1-4][4-9][0-9])|([1-4][0-9][0-9][0-9]))00[A-Z]?.*",
    "", "", ""
  },
  { "Western Digital Caviar SE",
  /* Western Digital drives with this comment all appear to use Attribute 9 in
   * a  non-standard manner.  These entries may need to be updated when it
   * is understood exactly how Attribute 9 should be interpreted.
   * UPDATE: this is probably explained by the WD firmware bug described in the
   * smartmontools FAQ
   * UPDATE 2: this does not apply to more recent models, at least WD3200AAJB */
    "WDC WD(4|6|8|10|12|16|18|20|25|30|32|40|50)00(JB|PB)-.*",
    "", "", ""
  },
  { "Western Digital Caviar Blue EIDE",  // WD Caviar SE EIDE
    /* not completely accurate: at least also WD800JB, WD(4|8|20|25)00BB sold as Caviar Blue */
    "WDC WD(16|25|32|40|50)00AAJB-.*",
    "", "", ""
  },
  { "Western Digital Caviar Blue EIDE",  // WD Caviar SE16 EIDE
    "WDC WD(25|32|40|50)00AAKB-.*",
    "", "", ""
  },
  { "Western Digital RE EIDE",
    "WDC WD(12|16|25|32)00SB-.*",
    "", "", ""
  },
  { "Western Digital Caviar Serial ATA",
    "WDC WD(4|8|20|32)00BD-.*",
    "", "", ""
  },
  { "Western Digital Caviar SE Serial ATA", // tested with WDC WD3000JD-98KLB0/08.05J08
    "WDC WD(4|8|12|16|20|25|30|32|40)00(JD|KD|PD)-.*",
    "", "", ""
  },
  { "Western Digital Caviar SE Serial ATA",
    "WDC WD(8|12|16|20|25|30|32|40|50)00JS-.*",
    "", "", ""
  },
  { "Western Digital Caviar SE16 Serial ATA",
    "WDC WD(16|20|25|32|40|50|75)00KS-.*",
    "", "", ""
  },
  { "Western Digital Caviar Blue Serial ATA",  // WD Caviar SE Serial ATA
    /* not completely accurate: at least also WD800BD, (4|8)00JD sold as Caviar Blue */
    "WDC WD((8|12|16|25|32)00AABS|(8|12|16|25|32|40|50)00AAJS)-.*",
    "", "", ""
  },
  { "Western Digital Caviar Blue (SATA)",  // WD Caviar SE16 Serial ATA
      // tested with WD1602ABKS-18N8A0/DELL/02.03B04
    "WDC WD((16|20|25|32|40|50|64|75)00AAKS|1602ABKS|10EALS)-.*",
    "", "", ""
  },
  { "Western Digital Blue", // tested with WDC WD5000AZLX-00K4KA0/80.00A80,
      // WDC WD10EZEX-00RKKA0/80.00A80, WDC WD10EZEX-75M2NA0/01.01A01, WDC WD40EZRZ-00WN9B0/80.00A80
    "WDC WD((25|32|50)00AAKX|5000AZ(LX|RZ)|7500A(AL|ZE)X|10E(AL|ZE)X|[1-6]0EZRZ)-.*",
    "", "", ""
  },
  { "Western Digital RE Serial ATA",
    "WDC WD(12|16|25|32)00(SD|YD|YS)-.*",
    "", "", ""
  },
  { "Western Digital RE2 Serial ATA",
    "WDC WD((40|50|75)00(YR|YS|AYYS)|(16|32|40|50)0[01]ABYS)-.*",
    "", "", ""
  },
  { "Western Digital RE2-GP",
    "WDC WD(5000AB|7500AY|1000FY)PS-.*",
    "", "", ""
  },
  { "Western Digital RE3 Serial ATA", // tested with WDC WD7502ABYS-02A6B0/03.00C06
    "WDC WD((25|32|50|75)02A|(75|10)02F)BYS-.*",
    "", "", ""
  },
  { "Western Digital RE4", // tested with WDC WD2003FYYS-18W0B0/01.01D02,
      // WDC WD1003FBYZ-010FB0/01.01V03
      // WDC WD5003ABYZ-011FA0/01.01S03
    "WDC WD((25|50)03ABY[XZ]|1003FBY[XZ]|(15|20)03FYYS)-.*",
    "", "", ""
  },
  { "Western Digital RE4-GP", // tested with WDC WD2002FYPS-02W3B0/04.01G01,
      // WD2003FYPS-27W9B0/01.01D02
    "(WDC )?WD200[23]FYPS-.*",
    "", "", ""
  },
  { "Western Digital Re", // tested with WDC WD1004FBYZ-01YCBB0/RR02,
      // WDC WD2000FYYZ-01UL1B0/01.01K01, WDC WD2000FYYZ-01UL1B1/01.01K02,
      // WDC WD4000FYYZ-01UL1B2/01.01K03, WD2000FYYX/00.0D1K2,
      // WDC WD1004FBYZ-01YCBB1/RR04
      // WD4000FYYZ, WD4000FDYZ, WD3000FYYZ, WD3000FDYZ, WD2000FYYZ, WD2000FDYZ
      // WD2004FBYZ, WD1004FBYZ
    "WDC WD((1004|2004)FBYZ|([234]000)FDYZ|[234]000FYYZ|2000FYYX)-.*",
    "", "",
    "-v 16,raw48,Total_LBAs_Read" // WDC WD1004FBYZ-01YCBB1/RR04
  },
  { "Western Digital Se", // tested with WDC WD2000F9YZ-09N20L0/01.01A01
    // WD6001F9YZ, WD5001F9YZ, WD4000F9YZ, WD3000F9YZ, WD2000F9YZ, WD1002F9YZ
    "WDC WD(1002|2000|3000|4000|5001|6001)F9YZ-.*",
    "", "", ""
  },
  { "Western Digital Caviar Green", // tested with WDC WD7500AADS-00M2B0/01.00A01,
       // WDC WD10EADX/77.04D77
    "WDC WD((50|64|75)00AA[CV]S|(50|64|75)00AADS|10EA[CV]S|(10|15|20)EAD[SX])-.*",
    "",
    "",
    "-F xerrorlba" // tested with WDC WD7500AADS-00M2B0/01.00A01
  },
  { "Western Digital Caviar Green (AF)",
    "WDC WD(((64|75|80)00AA|(10|15|20)EA|(25|30)EZ)R|20EAC)S-.*",
    "", "", ""
  },
  { "Western Digital Green", // tested with
      // WDC WD10EZRX-00A8LB0/01.01A01, WDC WD20EZRX-00DC0B0/80.00A80,
      // WDC WD30EZRX-00MMMB0/80.00A80, WDC WD40EZRX-00SPEB0/80.00A80,
      // WDC WD60EZRX-00MVLB1/80.00A80
    "WDC WD(7500AA|(10|15|20)EA|(10|20|25|30|40|50|60)EZ)RX-.*",
    "", "", ""
  },
  { "Western Digital Caviar Black", // tested with WDC WD7501AAES/06.01D06
    "WDC WD((500|640)1AAL|7501AA[EL]|1001FA[EL]|2001FAS)S-.*|"
    "WDC WD(2002|7502|1502|5003|1002|5002)(FAE|AAE|AZE|AAL)X-.*", // could be
    // WD2002FAEX, WD7502AAEX, WD1502FAEX, WD5003AZEX, WD1002FAEX, WD5002AALX
    "", "", ""
  },
  { "Western Digital Black", // tested with
      // WDC WD1003FZEX-00MK2A0/01.01A01, WDC WD3001FAEX-00MJRA0/01.01L01,
      // WDC WD3003FZEX-00Z4SA0/01.01A01, WDC WD4001FAEX-00MJRA0/01.01L01
      // WDC WD4003FZEX-00Z4SA0/01.01A01, WDC WD5003AZEX-00RKKA0/80.00A80,
      // WDC WD4004FZWX-00GBGB0/81.H0A81
    "WDC WD(6001|2003|5001|1003|4003|4004|5003|3003|3001)(FZW|FZE|AZE)X-.*|" // could be
    // new series  WD6001FZWX WD2003FZEX WD5001FZWX WD1003FZEX
    //             WD4003FZEX WD5003AZEX WD3003FZEX WD4004FZWX
    "WDC WD(4001|3001|2002|1002|5003|7500|5000|3200|2500|1600)(FAE|AZE)X-.*",
    // old series: WD4001FAEX WD3001FAEX WD2002FAEX WD1002FAEX  WD5003AZEX
    "", "", ""
  },
  { "Western Digital AV ATA", // tested with WDC WD3200AVJB-63J5A0/01.03E01
    "WDC WD(8|16|25|32|50)00AV[BJ]B-.*",
    "", "", ""
  },
  { "Western Digital AV SATA",
    "WDC WD(16|25|32)00AVJS-.*",
    "", "", ""
  },
  { "Western Digital AV-GP",
    "WDC WD((16|25|32|50|64|75)00AV[CDV]S|(10|15|20)EV[CDV]S)-.*",
    "", "", ""
  },
  { "Western Digital AV-GP (AF)", // tested with WDC WD10EURS-630AB1/80.00A80,
      // WDC WD10EUCX-63YZ1Y0/51.0AB52, WDC WD20EURX-64HYZY0/80.00A80
    "WDC WD(5000AUDX|7500AURS|10EUCX|(10|15|20|25|30)EUR[SX])-.*",
    "", "", ""
  },
  { "Western Digital AV", // tested with DC WD10JUCT-63CYNY0/01.01A01
    "WDC WD((16|25|32|50)00BU[CD]|5000LUC|10JUC)T-.*",
    "", "", ""
  },
  { "Western Digital Raptor",
    "WDC WD((360|740|800)GD|(360|740|800|1500)ADF[DS])-.*",
    "", "", ""
  },
  { "Western Digital Raptor X",
    "WDC WD1500AHFD-.*",
    "", "", ""
  },
  { "Western Digital VelociRaptor", // tested with WDC WD1500HLHX-01JJPV0/04.05G04
    "WDC WD(((800H|(1500|3000)[BH]|1600H|3000G)LFS)|((1500|3000|4500|6000)[BH]LHX))-.*",
    "", "", ""
  },
  { "Western Digital VelociRaptor (AF)", // tested with WDC WD1000DHTZ-04N21V0/04.06A00
    "WDC WD(2500H|5000B|5000H|1000D)HTZ-.*",
    "", "", ""
  },
  { "Western Digital Scorpio EIDE",
    "WDC WD(4|6|8|10|12|16)00(UE|VE)-.*",
    "", "", ""
  },
  { "Western Digital Scorpio Blue EIDE", // tested with WDC WD3200BEVE-00A0HT0/11.01A11
    "WDC WD(4|6|8|10|12|16|25|32)00BEVE-.*",
    "", "", ""
  },
  { "Western Digital Scorpio Serial ATA",
    "WDC WD(4|6|8|10|12|16|25)00BEAS-.*",
    "", "", ""
  },
  { "Western Digital Scorpio Blue Serial ATA",
    "WDC WD((4|6|8|10|12|16|25)00BEVS|(8|12|16|25|32|40|50|64)00BEVT|7500KEVT|10TEVT)-.*",
    "", "", ""
  },
  { "Western Digital Scorpio Blue Serial ATA (AF)", // tested with
      // WDC WD10JPVT-00A1YT0/01.01A01
    "WDC WD((16|25|32|50|64|75)00BPVT|10[JT]PVT)-.*",
    "", "", ""
  },
  { "Western Digital Scorpio Black", // tested with WDC WD5000BEKT-00KA9T0/01.01A01
    "WDC WD(8|12|16|25|32|50)00B[EJ]KT-.*",
    "", "", ""
  },
  { "Western Digital Scorpio Black (AF)",
    "WDC WD(50|75)00BPKT-.*",
    "", "", ""
  },
  { "Western Digital Red", // tested with WDC WD10EFRX-68JCSN0/01.01A01,
      // WDC WD10JFCX-68N6GN0/01.01A01, WDC WD30EFRX-68EUZN0/82.00A82,
      // WDC WD40EFRX-68WT0N0/80.00A80, WDC WD60EFRX-68MYMN1/82.00A82,
      // WDC WD80EFAX-68LHPN0/83.H0A83, WDC WD80EFZX-68UW8N0/83.H0A83,
      // WDC WD80EZZX-11CSGA0/83.H0A03 (My Book 0x1058:0x25ee)
    "WDC WD(7500BFC|10JFC|[1-6]0EFR|80E[FZ][AZ])X-.*",
    "", "",
    "-v 22,raw48,Helium_Level" // WD80EFZX
  },
  { "Western Digital Red Pro", // tested with WDC WD2001FFSX-68JNUN0/81.00A81,
      // WDC WD6002FFWX-68TZ4N0/83.H0A83
    "WDC WD([2-68]00[12])FF[SW]X-.*",
    "", "", ""
  },
  { "Western Digital Purple", // tested with WDC WD40PURX-64GVNY0/80.00A80
    "WDC WD[123456]0PURX-.*",
    "", "", ""
  },
  { "Western Digital Gold", // tested with WDC WD1005FBYZ-01YCBB2/RR07,
      // WDC WD2005FBYZ-01YCBB2/RR07, WDC WD4002FYYZ-01B7CB0/01.01M02,
      // WDC WD8003FRYZ-01JPDB1/01.01H02, WDC WD121KRYZ-01W0RB0/01.01H01
    "WDC WD([12]005FB|4002FY|6002FR|800[23]FR|1[02]1KR)YZ-.*",
    "", "",
    "-v 22,raw48,Helium_Level" // WD121KRYZ
  },
  { "Western Digital Blue Mobile", // tested with WDC WD5000LPVX-08V0TT2/03.01A03,
      // WDC WD20NPVZ-00WFZT0/01.01A01
    "WDC WD((25|32|50|75)00[BLM]|10[JS]|20N)P[CV][TXZ]-.*",
    "", "", ""
  },
  { "Western Digital Green Mobile", // tested with WDC WD20NPVX-00EA4T0/01.01A01
    "WDC WD(15|20)NPV[TX]-.*",
    "", "", ""
  },
  { "Western Digital Black Mobile", // tested with WDC WD7500BPKX-22HPJT0/01.01A01,
      // WDC WD10JPLX-00MBPT0/01.01H01
    "WDC WD((16|25|32)00BEK[TX]|(25|32|50|75)00(BPK|LPL)X|10JPLX)-.*",
    "", "", ""
  },
  { "Western Digital Elements / My Passport (USB)", // tested with WDC WD5000BMVW-11AMCS0/01.01A01
    "WDC WD(25|32|40|50)00BMV[UVW]-.*",  // *W-* = USB 3.0
    "", "", ""
  },
  { "Western Digital Elements / My Passport (USB, AF)", // tested with
      // WDC WD5000KMVV-11TK7S1/01.01A01,
      // WDC WD5000LMVW-11CKRS0/01.01A01 (0x1058:0x07ae),
      // WDC WD5000LMVW-11VEDS0/01.01A01 (0x1058:0x0816),
      // WDC WD7500BMVW-11AJGS2/01.01A01,
      // WDC WD10JMVW-11AJGS2/01.01A01 (0x1058:0x10b8),
      // WDC WD10JMVW-11AJGS4/01.01A01 (0x1058:0x25a0/25a2),
      // WDC WD10JMVW-11S5XS1/01.01A01,
      // WDC WD10TMVW-11ZSMS5/01.01A01,
      // WDC WD20NMVW-11AV3S2/01.01A01 (0x1058:0x0822),
      // WDC WD20NMVW-11AV3S3/01.01A01 (0x1058:0x0837),
      // WDC WD20NMVW-11EDZS6/01.01A01 (0x1058-0x259f),
      // WDC WD20NMVW-11EDZS7/01.01A01 (0x1058:0x259d/25a1),
      // WDC WD20NMVW-11W68S0/01.01A01,
      // WDC WD20NMVW-59AV3S3/01.01A01 (0x1058:0x107d),
      // WDC WD30NMVW-11C3NS4/01.01A01,
      // WDC WD40NMZW-11GX6S1/01.01A01 (0x1058:0x2599/25e2/25fa)
    "WDC WD(5000[LK]|7500[BK]|10[JT]|[234]0N)M[VZ][VW]-.*", // *W-* = USB 3.0
    "", "", ""
  },
  { "Quantum Bigfoot", // tested with TS10.0A/A21.0G00, TS12.7A/A21.0F00
    "QUANTUM BIGFOOT TS(10\\.0|12\\.7)A",
    "", "", ""
  },
  { "Quantum Fireball lct15",
    "QUANTUM FIREBALLlct15 ([123]0|22)",
    "", "", ""
  },
  { "Quantum Fireball lct20",
    "QUANTUM FIREBALLlct20 [1234]0",
    "", "", ""
  },
  { "Quantum Fireball CX",
    "QUANTUM FIREBALL CX10.2A",
    "", "", ""
  },
  { "Quantum Fireball CR",
    "QUANTUM FIREBALL CR(4.3|6.4|8.4|13.0)A",
    "", "", ""
  },
  { "Quantum Fireball EX", // tested with QUANTUM FIREBALL EX10.2A/A0A.0D00
    "QUANTUM FIREBALL EX(3\\.2|6\\.4|10\\.2)A",
    "", "", ""
  },
  { "Quantum Fireball ST",
    "QUANTUM FIREBALL ST(3.2|4.3|4300)A",
    "", "", ""
  },
  { "Quantum Fireball SE",
    "QUANTUM FIREBALL SE4.3A",
    "", "", ""
  },
  { "Quantum Fireball Plus LM",
    "QUANTUM FIREBALLP LM(10.2|15|20.[45]|30)",
    "", "", ""
  },
  { "Quantum Fireball Plus AS",
    "QUANTUM FIREBALLP AS(10.2|20.5|30.0|40.0|60.0)",
    "", "", ""
  },
  { "Quantum Fireball Plus KX",
    "QUANTUM FIREBALLP KX27.3",
    "", "", ""
  },
  { "Quantum Fireball Plus KA",
    "QUANTUM FIREBALLP KA(9|10).1",
    "", "", ""
  },

  ////////////////////////////////////////////////////
  // USB ID entries
  ////////////////////////////////////////////////////

  // 0x0350 (?)
  { "USB: ViPowER USB3.0 Storage; ",
    "0x0350:0x0038",
    "", // 0x1905
    "",
    "-d sat,12" // ATA output registers missing
  },
  // Hewlett-Packard
  { "USB: HP Desktop HD BD07; ", // 2TB
    "0x03f0:0xbd07",
    "",
    "",
    "-d sat"
  },
  // ALi
  { "USB: ; ALi M5621", // USB->PATA
    "0x0402:0x5621",
    "",
    "",
    "" // unsupported
  },
  // VIA
  { "USB: Connectland BE-USB2-35BP-LCM; VIA VT6204",
    "0x040d:0x6204",
    "",
    "",
    "" // unsupported
  },
  // Buffalo / Melco
  { "USB: Buffalo JustStore Portable HD-PVU2; ",
    "0x0411:0x0181",
    "",
    "",
    "-d sat"
  },
  { "USB: Buffalo Drivestation Duo; ",
    "0x0411:0x01ce",
    "",
    "",
    "-d sat"
  },
  { "USB: Buffalo DriveStation HD-LBU2 ; Medialogic MLDU11",
    "0x0411:0x01ea",
    "",
    "",
    "-d sat"
  },
  { "USB: Buffalo; ",
    "0x0411:0x0(1[df]9|1e7|240|251|27e)", // 0x01d9: HD-PCTU2 (0x0108), 0x01e7: HD-PNTU3,
      // 0x01f9: HD-PZU3 (0x0100), 0x0240: HD-PCFU3, 0x0251: HD-PNFU3, 0x027e: HD-LC3
    "",
    "",
    "-d sat"
  },
  // LG Electronics
  { "USB: LG Mini HXD5; JMicron",
    "0x043e:0x70f1",
    "", // 0x0100
    "",
    "-d usbjmicron"
  },
  // Hitachi (?)
  { "USB: ; Renesas uPD720231A", // USB2/3->SATA
    // 0x0229: Pi-102 Raspberry Pi USB to mSATA Converter Board
    // 0x022a: DeLock 62652 converter SATA 6GB/s > USB 3.0
    "0x045b:0x022[9a]",
    "",
    "",
    "-d sat"
  },
  // Philips
  { "USB: Philips; ", // SDE3273FC/97 2.5" SATA HDD enclosure
    "0x0471:0x2021",
    "", // 0x0103
    "",
    "-d sat"
  },
  // Toshiba
  { "USB: Toshiba Canvio 500GB; SunPlus",
    "0x0480:0xa004",
    "",
    "",
    "-d usbsunplus"
  },
  { "USB: Toshiba; ",
    "0x0480:0x....",
    "",
    "",
    "-d sat"
  },
  // Cypress
  { "USB: ; Cypress CY7C68300A (AT2)",
    "0x04b4:0x6830",
    "0x0001",
    "",
    "" // unsupported
  },
  { "USB: ; Cypress CY7C68300B/C (AT2LP)",
    "0x04b4:0x6830",
    "0x0240",
    "",
    "-d usbcypress"
  },
  // Fujitsu
  { "USB: Fujitsu/Zalman ZM-VE300; ", // USB 3.0
    "0x04c5:0x2028",
    "", // 0x0001
    "",
    "-d sat"
  },
  { "USB: ; Fujitsu", // DeLock 42475, USB 3.0
    "0x04c5:0x201d",
    "", // 0x0001
    "",
    "-d sat"
  },
  // Myson Century
  { "USB: ; Myson Century CS8818",
    "0x04cf:0x8818",
    "", // 0xb007
    "",
    "" // unsupported
  },
  // Samsung
  { "USB: Samsung S2 Portable; JMicron",
    "0x04e8:0x1f0[568a]", // 0x1f0a: SAMSUNG HN-M101XBB
    "",
    "",
    "-d usbjmicron" // 0x1f0a: works also with "-d sat"
  },
  { "USB: Samsung S1 Portable; JMicron",
    "0x04e8:0x2f03",
    "",
    "",
    "-d usbjmicron"
  },
  { "USB: Samsung Story Station; ",
    "0x04e8:0x5f0[56]",
    "",
    "",
    "-d sat"
  },
  { "USB: Samsung G2 Portable; JMicron",
    "0x04e8:0x6032",
    "0x0000",
    "",
    "-d usbjmicron" // ticket #132
  },
  { "USB: Samsung G2 Portable; ",
    "0x04e8:0x6032",
    "0x...[1-9]", // >= 0x0001
    "",
    "-d sat"
  },
  { "USB: Samsung Story Station 3.0; ",
    "0x04e8:0x6052",
    "",
    "",
    "-d sat"
  },
  { "USB: Samsung Story Station 3.0; ",
    "0x04e8:0x6054",
    "",
    "",
    "-d sat"
  },
  { "USB: Samsung M2 Portable 3.0; ",
    "0x04e8:0x60c5",
    "",
    "",
    "-d sat"
  },
  { "USB: Samsung D3 Station; ",
    "0x04e8:0x612[45]", // 3TB, 4TB
    "", // 0x200, 0x202
    "",
    "-d sat"
  },
  { "USB: Samsung M3 Portable USB 3.0; ", // 1.5/2TB: SpinPoint M9TU
    "0x04e8:0x61b[3456]", // 500MB, 2TB, 1.5TB, 1TB
    "", // 0x0e00
    "",
    "-d sat"
  },
  { "USB: Samsung S3 Portable; ",
    "0x04e8:0x61c8", // ST1000LM025 HN-M101ABB
    "", // 0x1301
    "",
    "-d sat"
  },
  { "USB: Samsung Portable SSD T5; ",
    "0x04e8:0x61f5",
    "", // 0x0100
    "",
    "-d sat"
  },
  // Sunplus
  { "USB: ; SunPlus",
    "0x04fc:0x0c05",
    "",
    "",
    "-d usbsunplus"
  },
  { "USB: ; SunPlus SPDIF215",
    "0x04fc:0x0c15",
    "", // 0xf615
    "",
    "-d usbsunplus"
  },
  { "USB: ; SunPlus SPDIF225", // USB+SATA->SATA
    "0x04fc:0x0c25",
    "", // 0x0103
    "",
    "-d usbsunplus"
  },
  // Iomega
  { "USB: Iomega Prestige Desktop USB 3.0; ",
    "0x059b:0x0070",
    "", // 0x0004
    "",
    "-d sat" // ATA output registers missing
  },
  { "USB: Iomega LPHD080-0; ",
    "0x059b:0x0272",
    "",
    "",
    "-d usbcypress"
  },
  { "USB: Iomega MDHD500-U; JMicron",
    "0x059b:0x0274",
    "", // 0x0000
    "",
    "-d usbjmicron,0"
  },
  { "USB: Iomega MDHD500-U; ",
    "0x059b:0x0275",
    "", // 0x0001
    "",
    "" // unsupported
  },
  { "USB: Iomega; JMicron",
    "0x059b:0x027[78]",  // 0x0277: MDHD-UE, 0x0278: LDHD-UPS
    "", // 0x0000
    "",
    "-d usbjmicron"
  },
  { "USB: Iomega LDHD-UP; Sunplus",
    "0x059b:0x0370",
    "",
    "",
    "-d usbsunplus"
  },
  { "USB: Iomega; JMicron",
    "0x059b:0x0(47[05]|57[15])", // 0x0470: LPHD-UP, 0x0475: GDHDU2 (0x0100),
      // 0x0575: LDHD-UP
    "",
    "",
    "-d usbjmicron"
  },
  { "USB: Iomega; JMicron",
    "0x059b:0x047a",
    "", // 0x0100
    "",
    "-d sat" // works also with "-d usbjmicron"
  },
  // LaCie
  { "USB: LaCie hard disk (FA Porsche design);",
    "0x059f:0x0651",
    "",
    "",
    "" // unsupported
  },
  { "USB: LaCie d2 Quadra; Oxford OXUF934SSA-LQAG ", // USB+IEEE1394+eSATA->SATA
    "0x059f:0x0828",
    "",
    "",
    "-d sat"
  },
  { "USB: LaCie hard disk; JMicron",
    "0x059f:0x0951",
    "",
    "",
    "-d usbjmicron"
  },
  { "USB: LaCie Rugged Triple Interface; ",
    "0x059f:0x100c",
    "", // 0x0001
    "",
    "-d sat"
  },
  { "USB: LaCie Desktop Hard Drive;",
    "0x059f:0x1010",
    "",
    "",
    "-d usbsunplus"
  },
  { "USB: LaCie Desktop Hard Drive; ",
    "0x059f:0x101[68]", // 0x1016: SAMSUNG HD103UJ
    "", // 0x0001
    "",
    "-d sat"
  },
  { "USB: LaCie Desktop Hard Drive; JMicron",
    "0x059f:0x1019",
    "",
    "",
    "-d usbjmicron"
  },
  { "USB: LaCie Rugged Hard Drive; JMicron",
    "0x059f:0x101d",
    "", // 0x0001
    "",
    "-d usbjmicron,x"
  },
  { "USB: LaCie Little Disk USB2; JMicron",
    "0x059f:0x1021",
    "",
    "",
    "-d usbjmicron"
  },
  { "USB: LaCie hard disk; ",
    "0x059f:0x1029",
    "", // 0x0100
    "",
    "-d sat"
  },
  { "USB: Lacie rikiki; JMicron",
    "0x059f:0x102a",
    "",
    "",
    "-d usbjmicron,x"
  },
  { "USB: LaCie D2 USB3; LucidPort USB300 ",
    "0x059f:0x103d",
    "",
    "",
    "-d sat"
  },
  { "USB: LaCie rikiki USB 3.0; ",
    "0x059f:0x10(49|57)",
    "",
    "",
    "-d sat"
  },
  { "USB: LaCie minimus USB 3.0; ",
    "0x059f:0x104a",
    "",
    "",
    "-d sat"
  },
  { "USB: LaCie Rugged Mini USB 3.0; ",
    "0x059f:0x1051",
    "", // 0x0000
    "",
    "-d sat"
  },
  { "USB: LaCie Rugged Mini HDD; ",
    "0x059f:0x106b",
    "",
    "",
    "-d sat"
  },
  { "USB: LaCie; ", // 0x1070: ASMedia 1053 ?
    "0x059f:0x10(6f|7[05])",
    "", // 6f/70=0x0001, 75=0x0000
    "",
    "-d sat"
  },
  // In-System Design
  { "USB: ; In-System/Cypress ISD-300A1",
    "0x05ab:0x0060",
    "", // 0x1101
    "",
    "-d usbcypress"
  },
  // Apple
  { "USB: Apple; ",
    "0x05ac:0x8406", // TOSHIBA MQ01UBB200
    "",
    "",
    "-d sat"
  },
  // Genesys Logic
  { "USB: ; Genesys Logic GL881E",
    "0x05e3:0x0702",
    "",
    "",
    "" // unsupported
  },
  { "USB: ; Genesys Logic", // TODO: requires '-T permissive'
    "0x05e3:0x0718",
    "", // 0x0041
    "",
    "-d sat"
  },
  { "USB: ; Genesys Logic GL3310",
    "0x05e3:0x0731", // Chieftec USB 3.0 2.5" case
    "",
    "",
    "-d sat"
  },
  { "USB: ; Genesys Logic",
    "0x05e3:0x0735",
    "", // 0x1003
    "",
    "-d sat"
  },
  // Micron
  { "USB: Micron USB SSD; ",
    "0x0634:0x0655",
    "",
    "",
    "" // unsupported
  },
  // Prolific
  { "USB: ; Prolific PL2507", // USB->PATA
    "0x067b:0x2507",
    "",
    "",
    "-d usbjmicron,0" // Port number is required
  },
  { "USB: ; Prolific PL2571/2771/2773/2775", // USB->SATA, USB3->SATA,
    "0x067b:0x(2571|277[135])",              // USB3+eSATA->SATA, USB3->2xSATA
    "",
    "",
    "-d usbprolific"
  },
  { "USB: ; Prolific PL3507", // USB+IEEE1394->PATA
    "0x067b:0x3507",
    "", // 0x0001
    "",
    "-d usbjmicron,p"
  },
  // Imation
  { "USB: Imation ; ", // Imation Odyssey external USB dock
    "0x0718:0x1000",
    "", // 0x5104
    "",
    "-d sat"
  },
  // SanDisk
  { "USB: SanDisk SDCZ80 Flash Drive; Fujitsu", // ATA ID: SanDisk pSSD
    "0x0781:0x558[08]",
    "",
    "",
    "-d sat"
  },
  // Freecom
  { "USB: ; Innostor IS631", // No Name USB3->SATA Enclosure
    "0x07ab:0x0621",
    "",
    "",
    "-d sat"
  },
  { "USB: Freecom; ",
    "0x07ab:0xfc17",
    "", // 0x0100
    "",
    "-d sat"
  },
  { "USB: Freecom Quattro 3.0; ", // USB3.0+IEEE1394+eSATA->SATA
    "0x07ab:0xfc77",
    "",
    "",
    "-d sat"
  },
  { "USB: Freecom Mobile Drive XXS; JMicron",
    "0x07ab:0xfc88",
    "", // 0x0101
    "",
    "-d usbjmicron,x"
  },
  { "USB: Freecom Hard Drive XS; Sunplus",
    "0x07ab:0xfc8e",
    "", // 0x010f
    "",
    "-d usbsunplus"
  },
  { "USB: Freecom; ", // Intel labeled
    "0x07ab:0xfc8f",
    "", // 0x0000
    "",
    "-d sat"
  },
  { "USB: Freecom Classic HD 120GB; ",
    "0x07ab:0xfccd",
    "",
    "",
    "" // unsupported
  },
  { "USB: Freecom HD; JMicron", // 500GB
    "0x07ab:0xfcd[6a]",
    "",
    "",
    "-d usbjmicron"
  },
  // Oxford Semiconductor, Ltd
  { "USB: ; Oxford",
    "0x0928:0x0000",
    "",
    "",
    "" // unsupported
  },
  { "USB: ; Oxford OXU921DS",
    "0x0928:0x0002",
    "",
    "",
    "" // unsupported
  },
  { "USB: ; Oxford", // Zalman ZM-VE200
    "0x0928:0x0010",
    "", // 0x0304
    "",
    "-d sat"
  },
  // Toshiba
  { "USB: Toshiba PX1270E-1G16; Sunplus",
    "0x0930:0x0b03",
    "",
    "",
    "-d usbsunplus"
  },
  { "USB: Toshiba PX1396E-3T01; Sunplus", // similar to Dura Micro 501
    "0x0930:0x0b09",
    "",
    "",
    "-d usbsunplus"
  },
  { "USB: Toshiba Stor.E Steel; Sunplus",
    "0x0930:0x0b11",
    "",
    "",
    "-d usbsunplus"
  },
  { "USB: Toshiba Stor.E; ",
    "0x0930:0x0b1[9ab]",
    "", // 0x0001
    "",
    "-d sat"
  },
  // Lumberg, Inc.
  { "USB: Toshiba Stor.E; Sunplus",
    "0x0939:0x0b1[56]",
    "",
    "",
    "-d usbsunplus"
  },
  // Apricorn
  { "USB: Apricorn SATA Wire; ",
    "0x0984:0x0040",
    "",
    "",
    "-d sat"
  },
  // Neodio Technologies
  { "USB: Neodio; Initio INIC-1810PL",
    "0x0aec:0x3050",
    "", // 0x0100
    "",
    "-d sat"
  },
  // Seagate
  { "USB: Seagate External Drive; Cypress",
    "0x0bc2:0x0503",
    "", // 0x0240
    "",
    "-d usbcypress"
  },
  { "USB: Seagate FreeAgent; ",
    "0x0bc2:0x(3008|50(31|a1))",
    "",
    "",
    "-d sat,12" // 0x50a1: "-d sat" does not work (ticket #151)
  },
  { "USB: Seagate; ",
    "0x0bc2:0x....",
    "",
    "",
    "-d sat"
  },
  // Addonics
  { "USB: Addonics HDMU3; ", // (ticket #609)
    "0x0bf6:0x1001",
    "", // 0x0100
    "",
    ""
  },
  // Dura Micro
  { "USB: Dura Micro; Cypress",
    "0x0c0b:0xb001",
    "", // 0x1110
    "",
    "-d usbcypress"
  },
  { "USB: Dura Micro; Initio",
    "0x0c0b:0xb136",
    "", // 0x0108
    "",
    "-d sat"
  },
  { "USB: Dura Micro 509; Sunplus",
    "0x0c0b:0xb159",
    "", // 0x0103
    "",
    "-d usbsunplus"
  },
  // Maxtor
  { "USB: Maxtor OneTouch 200GB; ",
    "0x0d49:0x7010",
    "",
    "",
    "" // unsupported
  },
  { "USB: Maxtor OneTouch; ",
    "0x0d49:0x7300",
    "", // 0x0121
    "",
    "-d sat"
  },
  { "USB: Maxtor OneTouch 4; ",
    "0x0d49:0x7310",
    "", // 0x0125
    "",
    "-d sat"
  },
  { "USB: Maxtor OneTouch 4 Mini; ",
    "0x0d49:0x7350",
    "", // 0x0125
    "",
    "-d sat"
  },
  { "USB: Maxtor BlackArmor Portable; ",
    "0x0d49:0x7550",
    "",
    "",
    "-d sat"
  },
  { "USB: Maxtor Basics Desktop; ",
    "0x0d49:0x7410",
    "", // 0x0122
    "",
    "-d sat"
  },
  { "USB: Maxtor Basics Portable; ",
    "0x0d49:0x7450",
    "", // 0x0122
    "",
    "-d sat"
  },
  // Jess-Link International
  { "USB: ; Cypress", // Medion HDDrive2Go
    "0x0dbf:0x9001",
    "", // 0x0240
    "",
    "-d usbcypress"
  },
  // Oyen Digital
  { "USB: Oyen Digital MiniPro USB 3.0; ",
    "0x0dc4:0x020a",
    "",
    "",
    "-d sat"
  },
  // Cowon Systems, Inc.
  { "USB: Cowon iAudio X5; ",
    "0x0e21:0x0510",
    "",
    "",
    "-d usbcypress"
  },
  // iRiver
  { "USB: iRiver iHP-120/140 MP3 Player; Cypress",
    "0x1006:0x3002",
    "", // 0x0100
    "",
    "-d usbcypress"
  },
  // Western Digital
  { "USB: WD My Passport (IDE); Cypress",
    "0x1058:0x0701",
    "", // 0x0240
    "",
    "-d usbcypress"
  },
  { "USB: Western Digital; ",
    "0x1058:0x....",
    "",
    "",
    "-d sat"
  },
  // Atech Flash Technology
  { "USB: ; Atech", // Enclosure from Kingston SSDNow notebook upgrade kit
    "0x11b0:0x6298",
    "", // 0x0108
    "",
    "-d sat"
  },
  // ADATA
  { "USB: ADATA; ",
    "0x125f:0xa(11|13|15|31|35|75)a", // 0xa11a: Classic CH11 1TB, 0xa13a: NH13 1TB,
    "", // 0xa15a: HD710 1TB, 0xa31a: HV620 2TB (0x0100), 0xa35a: HD650 2TB (0x6503),
    "", // 0xa75a: HD710P 4TB
    "-d sat"
  },
  { "USB: ADATA; Cypress",
    "0x125f:0xa9[34]a", // 0xa93a: SH93 (0x0150)
    "",
    "",
    "-d usbcypress"
  },
  // Initio
  { "USB: ; Initio",
    "0x13fd:0x(054|1(04|15))0", // 0x0540: Initio 316000
    "", // 0x1040 (0x0106): USB->SATA+PATA, Chieftec CEB-25I
    "", // 0x1150: Initio 6Y120L0, CoolerMaster XCraft RX-3HU
    "" // unsupported
  },
  { "USB: ; Initio",
    "0x13fd:0x16[45]0",
    "", // 0x1640: 0x0864, 0x1650: 0x0436
    "",
    "-d sat,12" // some SMART commands fail, see ticket #295
  },
  { "USB: ; Initio",
    "0x13fd:0x....",
    "",
    "",
    "-d sat"
  },
  // Super Top
  { "USB: Super Top generic enclosure; ",
    "0x14cd:0x6116",
    "", // 0x0150, older report suggests -d usbcypress
    "", // 0x0160 also reported as unsupported
    "-d sat"
  },
  // JMicron
  { "USB: ; JMicron JMS539", // USB2/3->SATA (old firmware)
    "0x152d:0x0539",
    "0x0100",      // 1.00, various devices support -d usbjmicron
    "",            // 1.00, SSI SI-1359RUS3 supports -d sat,
    ""             //       -d usbjmicron may disconnect drive (ticket #552)
  },
  { "USB: ; JMicron JMS539", // USB2/3->SATA (new firmware)
    "0x152d:0x0539",
    "0x020[56]|"   //  2.05, ZTC USB 3.0 enclosure (ticket #338)
    "0x28(01|03|12)", // 28.01, DATOptic U3eSATA (USB3.0 bridge with port multiplier)
    "",               // 28.03, Mediasonic ProBox HF2-SU3S2 Rev 2 (port multiplier, ticket #504)
    "-d sat"          // 28.12, Mediasonic ProBox H82-SU3S2 (port multiplier)
  },
  { "USB: ; JMicron ", // USB->SATA->4xSATA (port multiplier)
    "0x152d:0x0551",   // JMS539? (old firmware may use 0x152d:0x0539, ticket #552)
    "", // 0x0100
    "",
    "-d usbjmicron,x"
  },
  { "USB: ; JMicron",
    "0x152d:0x0561",
    "", // 0x0003, ODROID CloudShell 2
    "",
    "-d sat"
  },
  { "USB: ; JMicron JM562", // USB2/3+eSATA->2xSATA, USB2/3->3xSATA (RAID0/1)
    "0x152d:0x0562",
    "", // 0x0106, Fantec QB-X2US3R (ticket #966)
    "", // only ATA IDENTIFY works, SMART commands don't work
    "-d sat"
  },
  { "USB: ; JMicron", // USB2/3->2xSATA
    "0x152d:0x0565",
    "", // 0x9114, Akasa DuoDock X (ticket #607)
    "",
    "-d sat"
  },
  { "USB: ; JMicron JMS567", // USB2/3->SATA
    "0x152d:0x0567",
    "", // 0x0114
    "", // 0x0205, 2.05, Mediasonic ProBox HF2-SU3S2 Rev 3 (port multiplier, ticket #504)
    "-d sat"
  },
  { "USB: ; JMicron JMS578", // USB->SATA
    "0x152d:0x0578",
    "", // 0x0100
    "",
    "-d sat"
  },
  { "USB: ; JMicron",
    "0x152d:0x0579", // Intenso External
    "", // 0x0100
    "",
    "-d sat"
  },
  { "USB: ; JMicron JMS583", // USB->PCIe (NVMe)
    "0x152d:0x0583",
    "",
    "",
    "-d sntjmicron#please_try" // TODO: Remove '#please_try' when no longer EXPERIMENTAL
  },
  { "USB: OCZ THROTTLE OCZESATATHR8G; JMicron JMF601",
    "0x152d:0x0602",
    "",
    "",
    "" // unsupported
  },
  { "USB: ; JMicron JMS561", // USB2/3->2xSATA
    "0x152d:0x[19]561", // 0x1561(0x0106), Sabrent USB 3.0 Dual Bay SATA Dock
    "",  // 0x9561(0x0105), Orico 6629US3-C USB 3.0 Dual Bay SATA Dock
    "",
    "-d sat"
  },
  { "USB: ; JMicron JM20329", // USB->SATA
    "0x152d:0x2329",
    "", // 0x0100
    "",
    "-d usbjmicron"
  },
  { "USB: ; JMicron JM20336", // USB+SATA->SATA, USB->2xSATA
    "0x152d:0x2336",
    "", // 0x0100
    "",
    "-d usbjmicron,x"
  },
  { "USB: Generic JMicron adapter; JMicron",
    "0x152d:0x2337",
    "",
    "",
    "-d usbjmicron"
  },
  { "USB: ; JMicron JM20337/8", // USB->SATA+PATA, USB+SATA->PATA
    "0x152d:0x2338",
    "", // 0x0100
    "",
    "-d usbjmicron"
  },
  { "USB: ; JMicron JM20339", // USB->SATA
    "0x152d:0x2339",
    "", // 0x0100
    "",
    "-d usbjmicron,x"
  },
  { "USB: ; JMicron", // USB+SATA->SATA
    "0x152d:0x2351",  // e.g. Verbatim Portable Hard Drive 500Gb
    "", // 0x0100
    "",
    "-d sat"
  },
  { "USB: ; JMicron", // USB->SATA
    "0x152d:0x2352",
    "", // 0x0100
    "",
    "-d usbjmicron,x"
  },
  { "USB: ; JMicron", // USB->SATA
    "0x152d:0x2509",
    "", // 0x0100
    "",
    "-d usbjmicron,x"
  },
  { "USB: ; JMicron JMS566", // USB3->SATA
    "0x152d:0x2566", // e.g. Chieftec CEB-7035S
    "", // 0x0114
    "",
    "-d usbjmicron,x"
  },
  { "USB: ; JMicron JMS567", // USB3->SATA
    "0x152d:0x2567",
    "", // 0x0117, Chieftec CEB-7053S
    "",
    "-d sat"
  },
  { "USB: ; JMicron",
    "0x152d:0x2590",
    "", // 0x0x8105 (ticket #550)
    "",
    "-d sat"
  },
  { "USB: ; JMicron JMS567", // USB2/3->SATA
    "0x152d:0x3562",
    "", // 0x0310, StarTech S358BU33ERM (port multiplier, ticket #508)
    "",
    "-d sat"
  },
  { "USB: ; JMicron", // USB3->SATA
    "0x152d:0x3569",
    "", // 0x0203
    "",
    "-d sat"
  },
  { "USB: ; JMicron",
    "0x152d:0x578e",
    "", // 0x1402, Intenso Memory Center
    "",
    "-d sat"
  },
  { "USB: ; JMicron JMS561U", // USB3->2xSATA
    "0x152d:0x8561",
    "", // 0x0107
    "",
    "-d sat"
  },
  // ASMedia
  { "USB: ; ASMedia",
    "0x174c:0x....",
    "",
    "",
    "-d sat"
  },
  // LucidPort
  { "USB: ; LucidPORT USB300", // RaidSonic ICY BOX IB-110StU3-B, Sharkoon SATA QuickPort H3
    "0x1759:0x500[02]", // 0x5000: USB 2.0, 0x5002: USB 3.0
    "",
    "",
    "-d sat"
  },
  { "USB: ; LucidPort", // Fuj:tech SATA-USB3 dock
    "0x1759:0x5100",
    "", // 0x2580
    "",
    "-d sat"
  },
  // Verbatim
  { "USB: Verbatim Portable Hard Drive; Sunplus",
    "0x18a5:0x0214",
    "", // 0x0112
    "",
    "-d usbsunplus"
  },
  { "USB: Verbatim FW/USB160; Oxford OXUF934SSA-LQAG", // USB+IEEE1394->SATA
    "0x18a5:0x0215",
    "", // 0x0001
    "",
    "-d sat"
  },
  { "USB: Verbatim External Hard Drive 47519; Sunplus", // USB->SATA
    "0x18a5:0x0216",
    "",
    "",
    "-d usbsunplus"
  },
  { "USB: Verbatim Pocket Hard Drive; JMicron", // SAMSUNG SpinPoint N3U-3 (USB, 4KiB LLS)
    "0x18a5:0x0227",
    "",
    "",
    "-d usbjmicron" // "-d usbjmicron,x" does not work
  },
  { "USB: Verbatim External Hard Drive; JMicron", // 2TB
    "0x18a5:0x022a",
    "",
    "",
    "-d usbjmicron"
  },
  { "USB: Verbatim Store'n'Go; JMicron", // USB->SATA
    "0x18a5:0x022b",
    "", // 0x0100
    "",
    "-d usbjmicron"
  },
  { "USB: Verbatim Pocket Hard Drive; ", // 1TB USB 3.0
    "0x18a5:0x0237",
    "",
    "",
    "-d sat,12"
  },
  { "USB: Verbatim External Hard Drive; ", // USB 3.0
    "0x18a5:0x040[08]", // 0=3TB, 8=1TB
    "",
    "",
    "-d sat"
  },
  // Silicon Image
  { "USB: Vantec NST-400MX-SR; Silicon Image 5744",
    "0x1a4a:0x1670",
    "",
    "",
    "" // unsupported
  },
  // Corsair
  { "USB: Voyager GTX; ",
    "0x1b1c:0x1a0e",
    "",
    "",
    "-d sat"
  },
  // SunplusIT
  { "USB: ; SunplusIT",
    "0x1bcf:0x0c31",
    "",
    "",
    "-d usbsunplus"
  },
  // TrekStor
  { "USB: TrekStor DataStation; ", // DataStation maxi light (USB 3.0)
    "0x1e68:0x0050",
    "", // 0x0100
    "",
    "-d sat"
  },
  // Innostor
  { "USB: ; Innostor IS611", // USB3->SATA+PATA
    "0x1f75:0x0611", // SMART access via PATA does not work
    "",
    "",
    "-d sat"
  },
  { "USB: ; Innostor IS621", // USB3->SATA
    "0x1f75:0x0621", // Dynex 2.5" USB 3.0 Exclosure DX-HD302513
    "",
    "",
    "-d sat"
  },
  { "USB: ; Innostor IS888", // USB3->SATA
    "0x1f75:0x0888",
    "", // 0x0034, Sharkoon SATA QuickDeck Pro USB 3.0 (unsupported)
    "", // 0x0036, works with -d sat (ticket #827)
    "-d sat"
  },
  // VIA Labs
  { "USB: ; VIA VL701", // USB2/3->SATA
    "0x2109:0x0701", // Intenso 2,5" 1TB USB3
    "", // 0x0107
    "",
    "-d sat" // ATA output registers missing
  },
  { "USB: ; VIA VL711", // USB2/3->SATA
    "0x2109:0x0711",
    "", // 0x0114, Mediasonic ProBox K32-SU3 (ticket #594)
    "", // 0x0507, Intenso 2,5" Memory Case 2TB USB3
    "-d sat"
  },
  { "USB: ; VIA VL715", // USB2/3->SATA
    "0x2109:0x0715",
    "", // 0x0336
    "",
    "-d sat"
  },
  // 0x2537 (?)
  { "USB: ; ", // USB 3.0
    "0x2537:0x106[68]", // 0x1066: Orico 2599US3, 0x1068: Fantec ER-35U3
    "", // 0x0100
    "",
    "-d sat"
  },
  // Power Quotient International
  { "USB: PQI H560; ",
    "0x3538:0x0902",
    "", // 0x0000
    "",
    "-d sat"
  },
  // Power Quotient International
  { "USB: PQI bridge; ",
    "0x3538:0x0064",
    "",
    "",
    "-d usbsunplus"
  },
  // Sharkoon
  { "USB: Sharkoon QuickPort XT USB 3.0; ",
     "0x357d:0x7788",
     "",
     "",
     "-d sat"
  },
  // Hitachi/SimpleTech
  { "USB: Hitachi Touro Desk; JMicron", // 3TB
    "0x4971:0x1011",
    "",
    "",
    "-d usbjmicron"
  },
  { "USB: Hitachi Touro; ",
    "0x4971:0x101[45]", // 14=1TB, 15=2TB
    "", // 0x0000
    "",
    "-d sat" // ATA output registers missing
  },
  { "USB: Hitachi Touro Mobile; ", // 1TB
    "0x4971:0x102[034]",
    "", // 0x0100
    "",
    "-d sat"
  },
  { "USB: SimpleTech;", // USB 3.0 HDD BOX Agestar,  Rock External HDD 3,5" UASP
    "0x4971:0x8017",
    "",
    "",
    "-d sat"
  },
  { "USB: Hitachi/SimpleTech; JMicron", // 1TB
    "0x4971:0xce17",
    "",
    "",
    "-d usbjmicron,x"
  },
  // OnSpec
  { "USB: ; OnSpec", // USB->PATA
    "0x55aa:0x2b00",
    "", // 0x0100
    "",
    "" // unsupported
  },
  // 0x6795 (?)
  { "USB: Sharkoon 2-Bay RAID Box; ", // USB 3.0
    "0x6795:0x2756",
    "", // 0x0100
    "",
    "-d sat"
  },
  // JMicron II
  { "USB: ; JMicron JMS566",
    "0xa152:0xb566",
    "", // 0x0223
    "",
    "-d sat"
  },
  // 0xabcd (?)
  { "USB: ; ",
    "0xabcd:0x610[34]", // 0x6103: LogiLink AU0028A V1.0 USB 3.0 to IDE & SATA Adapter
      // 0x6104: LogiLink PCCloneEX Lite
    "",
    "",
    "-d sat"
  },
/*
}; // builtin_knowndrives[]
 */<|MERGE_RESOLUTION|>--- conflicted
+++ resolved
@@ -68,11 +68,7 @@
 /*
 const drive_settings builtin_knowndrives[] = {
  */
-<<<<<<< HEAD
-  { "$Id: drivedb.h 4846 2018-12-02 18:34:36Z chrfranke $",
-=======
-  { "$Id: drivedb.h 4850 2018-12-05 20:14:40Z chrfranke $",
->>>>>>> 28773f21
+  { "$Id: drivedb.h 4851 2018-12-05 20:36:52Z chrfranke $",
     "-", "-",
     "This is a dummy entry to hold the SVN-Id of drivedb.h",
     ""
@@ -4939,7 +4935,7 @@
     "0x152d:0x0583",
     "",
     "",
-    "-d sntjmicron#please_try" // TODO: Remove '#please_try' when no longer EXPERIMENTAL
+    "" // smartmontools >= r4850: -d sntjmicron#please_try
   },
   { "USB: OCZ THROTTLE OCZESATATHR8G; JMicron JMF601",
     "0x152d:0x0602",
