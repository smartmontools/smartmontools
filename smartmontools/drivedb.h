--- conflicted
+++ resolved
@@ -75,11 +75,7 @@
 /*
 const drive_settings builtin_knowndrives[] = {
  */
-<<<<<<< HEAD
-  { "$Id: drivedb.h 4025 2014-12-08 21:26:28Z chrfranke $",
-=======
-  { "$Id: drivedb.h 4026 2014-12-10 21:52:50Z chrfranke $",
->>>>>>> 2f2a1287
+  { "$Id: drivedb.h 4027 2014-12-10 21:59:05Z chrfranke $",
     "-", "-",
     "This is a dummy entry to hold the SVN-Id of drivedb.h",
     ""
