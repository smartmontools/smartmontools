/*
 * drivedb.h - smartmontools 6.0 drive database file
 *
 * Home page of code is: https://www.smartmontools.org
 *
 * Copyright (C) 2003-11 Philip Williams, Bruce Allen
 * Copyright (C) 2008-19 Christian Franke
 *
 * SPDX-License-Identifier: GPL-2.0-or-later
 */

/*
 * Structure used to store drive database entries:
 *
 * struct drive_settings {
 *   const char * modelfamily;
 *   const char * modelregexp;
 *   const char * firmwareregexp;
 *   const char * warningmsg;
 *   const char * presets;
 * };
 *
 * The elements are used in the following ways:
 *
 *  modelfamily     Informal string about the model family/series of a
 *                  device. Set to "" if no info (apart from device id)
 *                  known.  The entry is ignored if this string starts with
 *                  a dollar sign.  Must not start with "USB:", see below.
 *  modelregexp     POSIX extended regular expression to match the model of
 *                  a device.  This should never be "".
 *  firmwareregexp  POSIX extended regular expression to match a devices's
 *                  firmware.  This is optional and should be "" if it is not
 *                  to be used.  If it is nonempty then it will be used to
 *                  narrow the set of devices matched by modelregexp.
 *  warningmsg      A message that may be displayed for matching drives.  For
 *                  example, to inform the user that they may need to apply a
 *                  firmware patch.
 *  presets         String with vendor-specific attribute ('-v') and firmware
 *                  bug fix ('-F') options.  Same syntax as in smartctl command
 *                  line.  The user's own settings override these.
 *
 * The regular expressions for drive model and firmware must match the full
 * string.  The effect of "^FULLSTRING$" is identical to "FULLSTRING".
 * The form ".*SUBSTRING.*" can be used if substring match is desired.
 *
 * The table will be searched from the start to end or until the first match,
 * so the order in the table is important for distinct entries that could match
 * the same drive.
 *
 *
 * Format for USB ID entries:
 *
 *  modelfamily     String with format "USB: DEVICE; BRIDGE" where
 *                  DEVICE is the name of the device and BRIDGE is
 *                  the name of the USB bridge.  Both may be empty
 *                  if no info known.
 *  modelregexp     POSIX extended regular expression to match the USB
 *                  vendor:product ID in hex notation ("0x1234:0xabcd").
 *                  This should never be "".
 *  firmwareregexp  POSIX extended regular expression to match the USB
 *                  bcdDevice info.  Only compared during search if other
 *                  entries with same USB vendor:product ID exist.
 *  warningmsg      Not used yet.
 *  presets         String with one device type ('-d') option.
 *
 */

/*
const drive_settings builtin_knowndrives[] = {
 */
<<<<<<< HEAD
  { "$Id: drivedb.h 4950 2019-08-20 20:05:58Z chrfranke $",
=======
  { "$Id: drivedb.h 4952 2019-09-27 14:41:25Z chrfranke $",
>>>>>>> 101fe3e5
    "-", "-",
    "This is a dummy entry to hold the SVN-Id of drivedb.h",
    ""
  /* Default settings:
    "-v 1,raw48,Raw_Read_Error_Rate "
    "-v 2,raw48,Throughput_Performance "
    "-v 3,raw16(avg16),Spin_Up_Time "
    "-v 4,raw48,Start_Stop_Count "
    "-v 5,raw16(raw16),Reallocated_Sector_Ct "
    "-v 6,raw48,Read_Channel_Margin "             // HDD only
    "-v 7,raw48,Seek_Error_Rate "                 // HDD only
    "-v 8,raw48,Seek_Time_Performance "           // HDD only
    "-v 9,raw24(raw8),Power_On_Hours "
    "-v 10,raw48,Spin_Retry_Count "               // HDD only
    "-v 11,raw48,Calibration_Retry_Count "        // HDD only
    "-v 12,raw48,Power_Cycle_Count "
    "-v 13,raw48,Read_Soft_Error_Rate "
    //  14-174 Unknown_Attribute
    "-v 175,raw48,Program_Fail_Count_Chip "       // SSD only
    "-v 176,raw48,Erase_Fail_Count_Chip "         // SSD only
    "-v 177,raw48,Wear_Leveling_Count "           // SSD only
    "-v 178,raw48,Used_Rsvd_Blk_Cnt_Chip "        // SSD only
    "-v 179,raw48,Used_Rsvd_Blk_Cnt_Tot "         // SSD only
    "-v 180,raw48,Unused_Rsvd_Blk_Cnt_Tot "       // SSD only
    "-v 181,raw48,Program_Fail_Cnt_Total "
    "-v 182,raw48,Erase_Fail_Count_Total "        // SSD only
    "-v 183,raw48,Runtime_Bad_Block "
    "-v 184,raw48,End-to-End_Error "
    //  185-186 Unknown_Attribute
    "-v 187,raw48,Reported_Uncorrect "
    "-v 188,raw48,Command_Timeout "
    "-v 189,raw48,High_Fly_Writes "               // HDD only
    "-v 190,tempminmax,Airflow_Temperature_Cel "
    "-v 191,raw48,G-Sense_Error_Rate "            // HDD only
    "-v 192,raw48,Power-Off_Retract_Count "
    "-v 193,raw48,Load_Cycle_Count "              // HDD only
    "-v 194,tempminmax,Temperature_Celsius "
    "-v 195,raw48,Hardware_ECC_Recovered "
    "-v 196,raw16(raw16),Reallocated_Event_Count "
    "-v 197,raw48,Current_Pending_Sector "
    "-v 198,raw48,Offline_Uncorrectable "
    "-v 199,raw48,UDMA_CRC_Error_Count "
    "-v 200,raw48,Multi_Zone_Error_Rate "         // HDD only
    "-v 201,raw48,Soft_Read_Error_Rate "          // HDD only
    "-v 202,raw48,Data_Address_Mark_Errs "        // HDD only
    "-v 203,raw48,Run_Out_Cancel "
    "-v 204,raw48,Soft_ECC_Correction "
    "-v 205,raw48,Thermal_Asperity_Rate "
    "-v 206,raw48,Flying_Height "                 // HDD only
    "-v 207,raw48,Spin_High_Current "             // HDD only
    "-v 208,raw48,Spin_Buzz "                     // HDD only
    "-v 209,raw48,Offline_Seek_Performnce "       // HDD only
    //  210-219 Unknown_Attribute
    "-v 220,raw48,Disk_Shift "                    // HDD only
    "-v 221,raw48,G-Sense_Error_Rate "            // HDD only
    "-v 222,raw48,Loaded_Hours "                  // HDD only
    "-v 223,raw48,Load_Retry_Count "              // HDD only
    "-v 224,raw48,Load_Friction "                 // HDD only
    "-v 225,raw48,Load_Cycle_Count "              // HDD only
    "-v 226,raw48,Load-in_Time "                  // HDD only
    "-v 227,raw48,Torq-amp_Count "                // HDD only
    "-v 228,raw48,Power-off_Retract_Count "
    //  229 Unknown_Attribute
    "-v 230,raw48,Head_Amplitude "                // HDD only
    "-v 231,raw48,Temperature_Celsius "
    "-v 232,raw48,Available_Reservd_Space "
    "-v 233,raw48,Media_Wearout_Indicator "       // SSD only
    //  234-239 Unknown_Attribute
    "-v 240,raw48,Head_Flying_Hours "             // HDD only
    "-v 241,raw48,Total_LBAs_Written "
    "-v 242,raw48,Total_LBAs_Read "
    //  243-249 Unknown_Attribute
    "-v 250,raw48,Read_Error_Retry_Rate "
    //  251-253 Unknown_Attribute
    "-v 254,raw48,Free_Fall_Sensor "              // HDD only
  */
  },
  { "Swissbit C440 Industrial CompactFlash Card",
    // spec v1.23 found at http://www.farnell.com/datasheets/1821167.pdf
    // tested with SFCF4096H2BU4TO-I-MS-527-STD
    "SFCF(2048|4096|8192|16GB|32GB|64GB)H[0-9]BU[24]TO-(C|I)-(MS|QT|NU)-5[0-9]7-STD",
    "", "",
    "-v 196,raw24/raw24,Spare_Blocks "
    "-v 213,raw24/raw24,Spare_Blocks_Worst_Chip "
    "-v 229,raw48,Erase_Count "
    "-v 203,raw48,Total_ECC_Errors "
    "-v 232,raw48,Total_Number_of_Reads "
    "-v 214,raw48,Reserved_Attribute " // Spec says "to be determined"
    "-v 215,raw48,Current_TRIM_Percent "
  },
  { "Swissbit X-600m Series Industrial mSATA SSD",
    // spec v1.06 found at https://www.mouser.com/pdfdocs/Swissbit_X-600m_Datasheet.pdf
    // tested with SFSA016GU1AA2TO-I-DB-216-STD
    "SFSA(008|016|032|064|128)GU[0-9]AA[124]TO-(C|I)-(DB|QC|NC)-2[0-9]6-STD",
    "", "",
  //"-v 1,raw48,Raw_Read_Error_Rate "
  //"-v 5,raw16(raw16),Reallocated_Sector_Ct "
  //"-v 9,raw24(raw8),Power_On_Hours "
  //"-v 12,raw48,Power_Cycle_Count "
    "-v 160,raw48,Uncorrectable_Error_Cnt "
    "-v 161,raw48,Spare_Blocks_Remaining "
    "-v 163,raw48,Initial_Bad_Block_Count "
    "-v 164,raw48,Total_Erase_Count "
    "-v 165,raw48,Max_Erase_Count "
    "-v 166,raw48,Min_Erase_Count "
    "-v 167,raw48,Average_Erase_Count "
    "-v 168,raw48,Max_Erase_Count_of_Spec "
    "-v 169,raw48,Power_On_Uncorr_Err_Cnt "
    "-v 192,raw48,Init_Spare_Blocks_Avail "
    "-v 193,raw48,Dynamic_Remaps "
  //"-v 194,tempminmax,Temperature_Celsius "
  //"-v 195,raw48,Hardware_ECC_Recovered "
  //"-v 196,raw16(raw16),Reallocated_Event_Count "
  //"-v 198,raw48,Offline_Uncorrectable "
    "-v 199,raw48,SATA_CRC_Error_Count "
    "-v 215,raw48,TRIM_Count "
    "-v 235,hex56,Flash_Writes_LBAs_Low "
    "-v 237,hex48,Flash_Writes_LBAs_High "
    "-v 241,hex56,Total_LBAs_Written_Low "
    "-v 242,hex56,Total_LBAs_Read_Low "
    "-v 243,hex48,Total_LBAs_Written_High "
    "-v 244,hex48,Total_LBAs_Read_High "
    "-v 248,raw48,Perc_Rated_Life_Remain "
    "-v 249,raw48,Spares_Remaining_Perc "
  },
  { "Apacer SDM4 Series SSD Module",
    "(2|4|8|16|32|64)GB SATA Flash Drive", // tested with APSDM002G15AN-CT/SFDDA01C and SFI2101D
    "SF(DDA01C|I2101D)",
    "",
    "-v 160,raw48,Initial_Bad_Block_Count "
    "-v 161,raw48,Bad_Block_Count "
    "-v 162,raw48,Spare_Block_Count "
    "-v 163,raw48,Max_Erase_Count "
    "-v 164,raw48,Average_Erase_Count "
    "-v 165,raw48,Average_Erase_Count " // could be wrong
  },
  { "Apacer SDM5/5A/5A-M Series SSD Module",
    "(1|2|4|8|16|32|64)GB SATA Flash Drive", // tested with APSDM016GA2AN-PTM1/SFDK004A,
      // APSDM016GA3AN-ATM/SFDE001A, APSDM004G13AN-AT/SFDE001A
    "SF(DK004A|DE001A)",
    "",
  //"-v 9,raw24(raw8),Power_On_Hours "
  //"-v 12,raw48,Power_Cycle_Count "
    "-v 163,raw48,Max_Erase_Count "
    "-v 164,raw48,Average_Erase_Count "
    "-v 166,raw48,Grown_Bad_Block_Count "
    "-v 167,raw48,SSD_Write_Protect_Mode "
    "-v 168,raw48,SATA_PHY_Err_Ct "
    "-v 175,raw48,Bad_Cluster_Table_Count "
    "-v 192,raw48,Unexpect_Power_Loss_Ct "
  //"-v 194,tempminmax,Temperature_Celsius "
  //"-v 241,raw48,Total_LBAs_Written "
  },
  { "Apacer AS340 SSDs",
    "Apacer AS340 (120|240|480|960)GB", // tested with Apacer AS340 120GB/AP612PE0
    "", "",
  //"-v 9,raw24(raw8),Power_On_Hours "
  //"-v 12,raw48,Power_Cycle_Count "
    "-v 163,raw48,Max_Erase_Count "
    "-v 164,raw48,Average_Erase_Count "
    "-v 166,raw48,Later_Bad_Block_Count "
    "-v 167,raw48,SSD_Protect_Mode "
    "-v 168,raw48,SATA_PHY_Error_Count "
    "-v 171,raw48,Program_Fail_Count "
    "-v 172,raw48,Erase_Fail_Count "
    "-v 175,raw48,Bad_Cluster_Table_Count "
    "-v 192,raw48,Unexpect_Power_Loss_Ct "
  //"-v 194,tempminmax,Temperature_Celsius "
    "-v 231,raw48,Lifetime_Left "
  //"-v 241,raw48,Total_LBAs_Written "
  },
  { "Apple MacBook Air SSD", // probably Toshiba
    "APPLE SSD TS(064|128)E", // tested with APPLE SSD TS064E/TQAABBF0
    "", "",
    "-v 173,raw48,Wear_Leveling_Count " //  ]
    "-v 241,raw48,Host_Writes_GiB "     //  ]  guessed (ticket #655)
    "-v 242,raw48,Host_Reades_GiB "     //  ]
  },
  { "Apple SD/SM/TS...E/F/G SSDs", // SanDisk/Samsung/Toshiba?
    "APPLE SSD (S[DM]|TS)0?(128|256|512|768|1024)[EFG]", // tested with APPLE SSD SD256E/1021AP, SD0128F/A223321
     // APPLE SSD SM768E/CXM90A1Q, SM0512F/UXM2JA1Q, TS0256F/109L0704, SM0512G/BXW1SA0Q, SM1024G/BXW1SA0Q
    "", "",
  //"-v 1,raw48,Raw_Read_Error_Rate "
  //"-v 5,raw16(raw16),Reallocated_Sector_Ct "
  //"-v 9,raw24(raw8),Power_On_Hours "
  //"-v 12,raw48,Power_Cycle_Count "
    "-v 169,raw48,Unknown_Apple_Attrib "
    "-v 173,raw48,Wear_Leveling_Count " // ]
    "-v 174,raw48,Host_Reads_MiB "      // ] guessed (ticket #342), S[DM]*F only
    "-v 175,raw48,Host_Writes_MiB "     // ]
  //"-v 192,raw48,Power-Off_Retract_Count "
  //"-v 194,tempminmax,Temperature_Celsius "
  //"-v 197,raw48,Current_Pending_Sector "
  //"-v 199,raw48,UDMA_CRC_Error_Count "
  //"-v 240,raw48,Unknown_SSD_Attribute "
  },
  { "Crucial/Micron RealSSD C300/P300", // Marvell 88SS9174
    "C300-CTFDDA[AC](064|128|256)MAG|" // tested with C300-CTFDDAC128MAG/0002,
      // C300-CTFDDAC064MAG/0006
    "P300-MTFDDAC(050|100|200)SAL", // tested with P300-MTFDDAC100SAL/0003
    "", "",
  //"-v 1,raw48,Raw_Read_Error_Rate "
  //"-v 5,raw16(raw16),Reallocated_Sector_Ct "
  //"-v 9,raw24(raw8),Power_On_Hours "
  //"-v 12,raw48,Power_Cycle_Count "
    "-v 170,raw48,Grown_Failing_Block_Ct "
    "-v 171,raw48,Program_Fail_Count "
    "-v 172,raw48,Erase_Fail_Count "
    "-v 173,raw48,Wear_Leveling_Count "
    "-v 174,raw48,Unexpect_Power_Loss_Ct "
    "-v 181,raw16,Non4k_Aligned_Access "
    "-v 183,raw48,SATA_Iface_Downshift "
  //"-v 184,raw48,End-to-End_Error "
  //"-v 187,raw48,Reported_Uncorrect "
  //"-v 188,raw48,Command_Timeout "
    "-v 189,raw48,Factory_Bad_Block_Ct "
  //"-v 194,tempminmax,Temperature_Celsius "
  //"-v 195,raw48,Hardware_ECC_Recovered "
  //"-v 196,raw16(raw16),Reallocated_Event_Count "
  //"-v 197,raw48,Current_Pending_Sector "
  //"-v 198,raw48,Offline_Uncorrectable "
  //"-v 199,raw48,UDMA_CRC_Error_Count "
    "-v 202,raw48,Percent_Lifetime_Used "
    "-v 206,raw48,Write_Error_Rate "
  },
  { "Crucial/Micron RealSSD m4/C400/P400", // Marvell 9176, fixed firmware
    "C400-MTFDDA[ACK](064|128|256|512)MAM|"
    // M4-CT032M4SSD3/04MH
    "M4-CT(032|064|128|256|512)M4SSD[123]|" // tested with M4-CT512M4SSD2/0309
    "MTFDDA[AK](064|128|256|512|050|100|200|400)MA[MNR]-1[JKS]1.*", // tested with
       // MTFDDAK256MAR-1K1AA/MA52, MTFDDAK256MAM-1K12/08TH,
       // MTFDDAA064MAR-1J1AB  49Y5835 49Y5838IBM/MA49 (P400e)
    "030[9-Z]|03[1-Z].|0[4-Z]..|[1-Z]....*", // >= "0309"
    "",
  //"-v 1,raw48,Raw_Read_Error_Rate "
  //"-v 5,raw16(raw16),Reallocated_Sector_Ct "
  //"-v 9,raw24(raw8),Power_On_Hours "
  //"-v 12,raw48,Power_Cycle_Count "
    "-v 170,raw48,Grown_Failing_Block_Ct "
    "-v 171,raw48,Program_Fail_Count "
    "-v 172,raw48,Erase_Fail_Count "
    "-v 173,raw48,Wear_Leveling_Count "
    "-v 174,raw48,Unexpect_Power_Loss_Ct "
    "-v 181,raw16,Non4k_Aligned_Access "
    "-v 183,raw48,SATA_Iface_Downshift "
  //"-v 184,raw48,End-to-End_Error "
  //"-v 187,raw48,Reported_Uncorrect "
  //"-v 188,raw48,Command_Timeout "
    "-v 189,raw48,Factory_Bad_Block_Ct "
  //"-v 194,tempminmax,Temperature_Celsius "
  //"-v 195,raw48,Hardware_ECC_Recovered "
  //"-v 196,raw16(raw16),Reallocated_Event_Count "
  //"-v 197,raw48,Current_Pending_Sector "
  //"-v 198,raw48,Offline_Uncorrectable "
  //"-v 199,raw48,UDMA_CRC_Error_Count "
    "-v 202,raw48,Perc_Rated_Life_Used "
    "-v 206,raw48,Write_Error_Rate "
    "-v 225,raw48,Unknown_Marvell_Attr " // P400e
    "-v 231,raw48,Unknown_Marvell_Attr " // P400e
    "-v 242,raw48,Host_Reads" // P400e: 2MiB?
  },
  { "Crucial/Micron RealSSD m4/C400", // Marvell 9176, buggy or unknown firmware
    "C400-MTFDDA[ACK](064|128|256|512)MAM|" // tested with C400-MTFDDAC256MAM/0002
    "M4-CT(032|064|128|256|512)M4SSD[123]", // tested with M4-CT064M4SSD2/0002,
      // M4-CT064M4SSD2/0009, M4-CT256M4SSD3/000F
    "",
    "This drive may hang after 5184 hours of power-on time:\n"
    "https://www.tomshardware.com/news/Crucial-m4-Firmware-BSOD,14544.html\n"
    "See the following web page for firmware updates:\n"
    "http://www.crucial.com/usa/en/support-ssd",
    "-v 170,raw48,Grown_Failing_Block_Ct "
    "-v 171,raw48,Program_Fail_Count "
    "-v 172,raw48,Erase_Fail_Count "
    "-v 173,raw48,Wear_Leveling_Count "
    "-v 174,raw48,Unexpect_Power_Loss_Ct "
    "-v 181,raw16,Non4k_Aligned_Access "
    "-v 183,raw48,SATA_Iface_Downshift "
    "-v 189,raw48,Factory_Bad_Block_Ct "
    "-v 202,raw48,Perc_Rated_Life_Used "
    "-v 206,raw48,Write_Error_Rate"
  },
  { "Crucial/Micron BX/MX1/2/3/500, M5/600, 1100 SSDs",
    "Crucial_CT(128|256|512)MX100SSD1|"// Marvell 88SS9189, tested with Crucial_CT256MX100SSD1/MU01
    "Crucial_CT(200|250|256|500|512|1000|1024)MX200SSD[1346]|" // Marvell 88SS9189, tested with
      // Crucial_CT500MX200SSD1/MU01, Crucial_CT1024MX200SSD1/MU01, Crucial_CT250MX200SSD3/MU01,
      // Crucial_CT250MX200SSD1/MU03
    "Crucial_CT(275|525|750|1050|2050)MX300SSD[14]|" // Marvell 88SS1074, tested with
      // Crucial_CT275MX300SSD1/M0CR040, Crucial_CT525MX300SSD1/M0CR021, Crucial_CT750MX300SSD1/M0CR011,
      // Crucial_CT2050MX300SSD1/M0CR031
    "Crucial_CT(120|240|480|960)M500SSD[134]|" // Marvell 88SS9187, tested with
      // Crucial_CT120M500SSD1/MU02, Crucial_CT120M500SSD3/MU02, Crucial_CT240M500SSD1/MU03,
      // Crucial_CT480M500SSD1/MU03, Crucial_CT960M500SSD1/MU03, Crucial_CT240M500SSD4/MU05
    "Crucial_CT(128|256|512|1024)M550SSD[134]|" // tested with Crucial_CT512M550SSD3/MU01,
      // Crucial_CT1024M550SSD1/MU01, Crucial_CT128M550SSD4/MU02
    "CT(120|240|480)BX300SSD1|" // Silicon Motion SM2258, same attributes as Marvell-based Crucial SSDs,
      // tested with CT240BX300SSD1/M2CR010
    "CT(120|240|480|960)BX500SSD1|" // Silicon Motion SM2258XT, tested with CT120BX500SSD1/M6CR013
    "CT(250|500|1000|2000)MX500SSD[14]|" // Silicon Motion SM2258, tested with CT250MX500SSD1/M3CR010
      // CT500MX500SSD1/M3CR010, CT1000MX500SSD1/M3CR010, CT2000MX500SSD1/M3CR010, CT250MX500SSD4/M3CR022
    "Micron_M500_MTFDDA[KTV](120|240|480|960)MAV|"// tested with Micron_M500_MTFDDAK960MAV/MU05
    "Micron_M500DC_(EE|MT)FDDA[AK](120|240|480|800)MBB|" // tested with Micron_M500DC_EEFDDAA120MBB/129,
      // Micron_M500DC_MTFDDAK800MBB/0129
    "(Micron[_ ])?M500IT[_ ]MTFDDA[KTY](032|050|060|064|120|128|240|256)[MS]BD|" // tested with M500IT_MTFDDAK240MBD/MG02
    "(Micron_)?M510[_-]MTFDDA[KTV](128|256)MAZ|" // tested with M510-MTFDDAK256MAZ/MU01
    "MICRON_M510DC_(EE|MT)FDDAK(120|240|480|800|960)MBP|" // tested with Micron_M510DC_MTFDDAK240MBP/0005
    "(Micron_)?M550[_-]MTFDDA[KTV](064|128|256|512|1T0)MAY|" // tested with M550-MTFDDAK256MAY/MU01
    "Micron_M600_(EE|MT)FDDA[KTV](128|256|512|1T0)MBF[25Z]?|" // tested with Micron_M600_MTFDDAK1T0MBF/MU01
    "(Micron_1100_)?MTFDDA[KV](256|512|1T0|2T0)TBN|" // Marvell 88SS1074, tested with
      // Micron_1100_MTFDDAK256TBN/M0MU020, MTFDDAK256TBN/M0MA020 (OEM)
    "Micron 1100 SATA (256G|512G|1T|2T)B", // tested with Micron 1100 SATA 256GB/M0DL022
    "", "",
  //"-v 1,raw48,Raw_Read_Error_Rate "
    "-v 5,raw48,Reallocate_NAND_Blk_Cnt "
  //"-v 9,raw24(raw8),Power_On_Hours "
  //"-v 12,raw48,Power_Cycle_Count "
    "-v 170,raw48,Reserved_Block_Count "
    "-v 171,raw48,Program_Fail_Count "
    "-v 172,raw48,Erase_Fail_Count "
    "-v 173,raw48,Ave_Block-Erase_Count "
    "-v 174,raw48,Unexpect_Power_Loss_Ct "
    "-v 180,raw48,Unused_Reserve_NAND_Blk "
    "-v 183,raw48,SATA_Interfac_Downshift "
    "-v 184,raw48,Error_Correction_Count "
  //"-v 187,raw48,Reported_Uncorrect "
  //"-v 194,tempminmax,Temperature_Celsius "
    "-v 195,raw48,Cumulativ_Corrected_ECC "
  //"-v 196,raw16(raw16),Reallocated_Event_Count "
  //"-v 197,raw48,Current_Pending_Sector "
  //"-v 198,raw48,Offline_Uncorrectable "
  //"-v 199,raw48,UDMA_CRC_Error_Count "
    "-v 202,raw48,Percent_Lifetime_Remain "
    "-v 206,raw48,Write_Error_Rate "
    "-v 210,raw48,Success_RAIN_Recov_Cnt "
    "-v 246,raw48,Total_LBAs_Written "
    "-v 247,raw48,Host_Program_Page_Count "
    "-v 248,raw48,FTL_Program_Page_Count"
  },
  // Reference: https://www.micron.com/resource-details/feec878a-265e-49a7-8086-15137c5f9011
  // TN-FD-34: 5100 SSD SMART Implementation
  {
    "Micron 5100 Pro / 5200 SSDs",
    "(Micron_5100_)?(EE|MT)FDDA[KV](240|480|960|1T9|3T8|7T6)T(BY|CB|CC)|" // Matches both stock and Dell OEM
      // tested with Micron_5100_MTFDDAK3T8TCB/D0MU410, MTFDDAK3T8TCB/D0MU410
    "(Micron_5200_)?MTFDDAK(480|960|1T9|3T8|7T6)TD(C|D|N)", // tested with Micron_5200_MTFDDAK3T8TDD/D1MU505
    "", "",
  //"-v 1,raw48,Raw_Read_Error_Rate "
  //"-v 5,raw48,Reallocated_Block_Count "
  //"-v 9,raw24(raw8),Power_On_Hours "  // raw24(raw8)??
  //"-v 12,raw48,Power_Cycle_Count "
    "-v 170,raw48,Reserved_Block_Pct " // Percentage of remaining reserved blocks available
    "-v 171,raw48,Program_Fail_Count "
    "-v 172,raw48,Erase_Fail_Count "
    "-v 173,raw48,Avg_Block-Erase_Count "
    "-v 174,raw48,Unexpect_Power_Loss_Ct "
  //"-v 180,raw48,Reserved_Block_Count " // absolute count of remaining reserved blocks available
    "-v 183,raw48,SATA_Int_Downshift_Ct " // SATA speed downshift count
  //"-v 184,raw48,Error_Correction_Count "
  //"-v 187,raw48,Reported_Uncorrect " // Number of UECC correction failures
  //"-v 188,raw48,Command_Timeouts "
  //"-v 194,tempminmax,Temperature_Celsius " // 100 - degrees C, wraps: 101 reported as 255
  //"-v 195,raw48,Cumulativ_Corrected_ECC "
  //"-v 196,raw48,Reallocation_Event_Ct "
  //"-v 197,raw48,Current_Pending_Sector " // Use the raw value
  //"-v 198,raw48,Offline_Uncorrectable "  // Use the raw value
  //"-v 199,raw48,UDMA_CRC_Error_Count "   // Use the raw value
    "-v 202,raw48,Percent_Lifetime_Remain " // Remaining endurance, trips at 10%
    "-v 206,raw48,Write_Error_Rate "
    "-v 210,raw48,RAIN_Success_Recovered "  // Total number of NAND pages recovered by RAIN
    "-v 247,raw48,Host_Program_Page_Count "
    "-v 248,raw48,Bckgnd_Program_Page_Cnt"
  },
  { "Micron M500DC/M510DC Enterprise SSDs",
    "Micron_M500DC_(EE|MT)FDDA[AK](120|240|480|800)MBB|" // tested with
      // Micron_M500DC_EEFDDAA120MBB/129, Micron_M500DC_MTFDDAK800MBB/0129
    "MICRON_M510DC_(EE|MT)FDDAK(120|240|480|800|960)MBP", // tested with
      // Micron_M510DC_MTFDDAK240MBP/0005
    "", "",
  //"-v 1,raw48,Raw_Read_Error_Rate "
    "-v 5,raw48,Reallocated_Block_Count "
  //"-v 9,raw24(raw8),Power_On_Hours "
  //"-v 12,raw48,Power_Cycle_Count "
    "-v 170,raw48,Reserved_Block_Count "
    "-v 171,raw48,Program_Fail_Count "
    "-v 172,raw48,Erase_Fail_Count "
    "-v 173,raw48,Ave_Block-Erase_Count "
    "-v 174,raw48,Unexpect_Power_Loss_Ct "
    "-v 184,raw48,Error_Correction_Count "
  //"-v 187,raw48,Reported_Uncorrect "
    "-v 188,raw48,Command_Timeouts "
  //"-v 194,tempminmax,Temperature_Celsius "
    "-v 195,raw48,Cumulativ_Corrected_ECC "
  //"-v 197,raw48,Current_Pending_Sector "
  //"-v 198,raw48,Offline_Uncorrectable "
  //"-v 199,raw48,UDMA_CRC_Error_Count "
    "-v 202,raw48,Percent_Lifetime_Remain "
    "-v 206,raw48,Write_Error_Rate "
    "-v 247,raw48,Host_Program_Page_Count "
    "-v 248,raw48,Bckgnd_Program_Page_Cnt"
  },
  { "SandForce Driven SSDs", // Corsair Force LS with buggy firmware only
    "Corsair Force LS SSD", // tested with Corsair Force LS SSD/S9FM01.8
    "S9FM01\\.8",
    "A firmware update is available for this drive.\n"
    "It is HIGHLY RECOMMENDED for drives with specific serial numbers.\n"
    "See the following web pages for details:\n"
    "https://www.corsair.com/en-us/force-series-ls-60gb-sata-3-6gb-s-ssd\n"
    "https://www.smartmontools.org/ticket/628",
    "-v 1,raw24/raw32,Raw_Read_Error_Rate "
    "-v 5,raw48,Retired_Block_Count "
    "-v 9,msec24hour32,Power_On_Hours_and_Msec "
  //"-v 12,raw48,Power_Cycle_Count "
    "-v 162,raw48,Unknown_SandForce_Attr "
    "-v 170,raw48,Reserve_Block_Count "
    "-v 172,raw48,Erase_Fail_Count "
    "-v 173,raw48,Unknown_SandForce_Attr "
    "-v 174,raw48,Unexpect_Power_Loss_Ct "
    "-v 181,raw48,Program_Fail_Count "
  //"-v 187,raw48,Reported_Uncorrect "
  //"-v 192,raw48,Power-Off_Retract_Count "
  //"-v 194,tempminmax,Temperature_Celsius "
  //"-v 196,raw16(raw16),Reallocated_Event_Count "
    "-v 218,raw48,Unknown_SandForce_Attr "
    "-v 231,raw48,SSD_Life_Left "
    "-v 241,raw48,Lifetime_Writes_GiB "
    "-v 242,raw48,Lifetime_Reads_GiB"
  },
  { "SandForce Driven SSDs",
    "SandForce 1st Ed\\.|" // Demo Drive, tested with firmware 320A13F0
    "ADATA SSD S(396|510|599) .?..GB|" // tested with ADATA SSD S510 60GB/320ABBF0,
      // ADATA SSD S599 256GB/3.1.0, 64GB/3.4.6
    "ADATA SP[389]00|" // tested with ADATA SP300/5.0.2d, SP800/5.0.6c,
      // ADATA SP900/5.0.6 (Premier Pro, SF-2281)
    "ADATA SSD S[PX]900 (64|128|256|512)GB-DL2|" // tested with ADATA SSD SP900 256GB-DL2/5.0.6,
      // ADATA SSD SX900 512GB-DL2/5.8.2
    "ADATA XM11 (128|256)GB|" // tested with ADATA XM11 128GB/5.0.1
    "ATP Velocity MIV (60|120|240|480)GB|" // tested with ATP Velocity MIV 480GB/110719
    "Comay BladeDrive E28 (800|1600|3200)GB|" // LSI SF-2581, tested with Comay BladeDrive E28 800GB/2.71
    "Corsair CSSD-F(40|60|80|115|120|160|240)GBP?2.*|" // Corsair Force, tested with
      // Corsair CSSD-F40GB2/1.1, Corsair CSSD-F115GB2-A/2.1a
    "Corsair Voyager GTX|" // Corsair Voyager GTX/S9FM02J6
    "Corsair Force ((3 |LS )?SSD|GS|GT)|" // SF-2281, tested with
      // Corsair Force SSD/5.05, 3 SSD/1.3.2, GT/1.3.3, GS/5.03,
      // Corsair Force LS SSD/S8FM06.5, S9FM01.8, S9FM02.0
    "FM-25S2S-(60|120|240)GBP2|" // G.SKILL Phoenix Pro, SF-1200, tested with
      // FM-25S2S-240GBP2/4.2
    "FTM(06|12|24|48)CT25H|" // Supertalent TeraDrive CT, tested with
      // FTM24CT25H/STTMP2P1
    "KINGSTON SE50S37?(100|240|480)G|" // tested with KINGSTON SE50S3100G/KE1ABBF0,
      // KINGSTON SE50S37100G/61AABBF0 (E50)
    "KINGSTON SH10[03]S3(90|120|240|480)G|" // HyperX (3K), SF-2281, tested with
      // SH100S3240G/320ABBF0, SH103S3120G/505ABBF0
    "KINGSTON SKC(300S37A|380S3)(60|120|180|240|480)G|" // KC300, SF-2281, tested with
      // SKC300S37A120G/KC4ABBF0, SKC380S3120G/507ABBF0
    "KINGSTON SVP200S3(7A)?(60|90|120|240|480)G|" // V+ 200, SF-2281, tested with
      // SVP200S37A480G/502ABBF0, SVP200S390G/332ABBF0
    "KINGSTON SMS200S3(30|60|120)G|" // mSATA, SF-2241, tested with SMS200S3120G/KC3ABBF0
    "KINGSTON SMS450S3(32|64|128)G|" // mSATA, SF-2281, tested with SMS450S3128G/503ABBF0
    "KINGSTON (SV300|SKC100|SE100)S3.*G|" // other SF-2281
    "KINGSTON SHFS37A(120|240|480)G|" // HyperX Fury, SF-2281, tested with KINGSTON SHFS37A240G/608ABBF0
    "KINGSTON SNS4151S316GD|" // KINGSTON SNS4151S316GD/S9FM01.6
    "MKNSSDCR(45|60|90|120|180|240|360|480)GB(-(7|DX7?|MX|G2))?|" // Mushkin Chronos (7mm/Deluxe/MX/G2),
      // SF-2281, tested with MKNSSDCR120GB, MKNSSDCR120GB-MX/560ABBF0, MKNSSDCR480GB-DX7/603ABBF0
    "MKNSSDEC(60|120|240|480|512)GB|" // Mushkin Enhanced ECO2, tested with MKNSSDEC120GB/604ABBF0
    "MKNSSDAT(30|40|60|120|180|240|480)GB(-(DX|V))?|" // Mushkin Atlas (Deluxe/Value), mSATA, SF-2281,
      // tested with MKNSSDAT120GB-V/540ABBF0
    "Mushkin MKNSSDCL(40|60|80|90|115|120|180|240|480)GB-DX2?|" // Mushkin Callisto deluxe,
      // SF-1200/1222, Mushkin MKNSSDCL60GB-DX/361A13F0
    "MXSSD3MDSF-(60|120)G|" // MX-DS FUSION, tested with MXSSD3MDSF-60G/2.32
    "OCZ[ -](AGILITY2([ -]EX)?|COLOSSUS2|ONYX2|VERTEX(2|-LE))( [123]\\..*)?|" // SF-1200,
      // tested with OCZ-VERTEX2/1.11, OCZ-VERTEX2 3.5/1.11
    "OCZ-NOCTI|" // mSATA, SF-2100, tested with OCZ-NOCTI/2.15
    "OCZ-REVODRIVE3?( X2)?|" // PCIe, SF-1200/2281, tested with
      // OCZ-REVODRIVE( X2)?/1.20, OCZ-REVODRIVE3 X2/2.11
    "OCZ-REVODRIVE350|"
    "OCZ[ -](VELO|VERTEX2[ -](EX|PRO))( [123]\\..*)?|" // SF-1500, tested with
      // OCZ VERTEX2-PRO/1.10 (Bogus thresholds for attribute 232 and 235)
    "D2[CR]STK251...-....(\\.C)?|" // OCZ Deneva 2 C/R, SF-22xx/25xx,
      // tested with D2CSTK251M11-0240/2.08, D2CSTK251A10-0240/2.15, D2RSTK251M11-0100.C/3.22
    "OCZ-(AGILITY3|SOLID3|VERTEX3( LT| MI)?)|"  // SF-2200, tested with OCZ-VERTEX3/2.02,
      // OCZ-AGILITY3/2.11, OCZ-SOLID3/2.15, OCZ-VERTEX3 MI/2.15, OCZ-VERTEX3 LT/2.22
    "OCZ Z-DRIVE R4 [CR]M8[48]|" // PCIe, SF-2282/2582, tested with OCZ Z-DRIVE R4 CM84/2.13
      // (Bogus attributes under Linux)
    "OCZ Z-DRIVE 4500|"
    "OCZ-VELO DRIVE|" // VeloDrive R, PCIe, tested with OCZ-VELO DRIVE/1.33
    "TALOS2|" // OCZ Talos 2 C/R, SAS (works with -d sat), 2*SF-2282, tested with TALOS2/3.20E
    "(APOC|DENC|DENEVA|FTNC|GFGC|MANG|MMOC|NIMC|TMSC).*|" // other OCZ SF-1200,
      // tested with DENCSTE251M11-0120/1.33, DENEVA PCI-E/1.33
    "(DENR|DRSAK|EC188|NIMR|PSIR|TRSAK).*|" // other OCZ SF-1500
    "OWC Aura Pro( 6G SSD)?|" // tested with OWC Aura Pro 6G SSD/507ABBF0, OWC Aura Pro/603ABBF0
    "OWC Mercury Electra (Pro )?[36]G SSD|" // tested with
      // OWC Mercury Electra 6G SSD/502ABBF0, OWC Mercury Electra Pro 3G SSD/541ABBF0
    "OWC Mercury E(xtreme|XTREME) Pro (6G |RE )?SSD|" // tested with
      // OWC Mercury Extreme Pro SSD/360A13F0, OWC Mercury EXTREME Pro 6G SSD/507ABBF0
    "Patriot Pyro|" // tested with Patriot Pyro/332ABBF0
    "SanDisk SDSSDX(60|120|240|480)GG25|" // SanDisk Extreme, SF-2281, tested with
      // SDSSDX240GG25/R201
    "SanDisk SDSSDA(120|240|480)G|" // SanDisk SSD Plus, tested with SanDisk SDSSDA240G/U21010RL
    "SuperSSpeed S301 [0-9]*GB|" // SF-2281, tested with SuperSSpeed S301 128GB/503
    "SG9XCS2D(0?50|100|200|400)GESLT|" // Smart Storage Systems XceedIOPS2, tested with
      // SG9XCS2D200GESLT/SA03L370
    "SSD9SC(120|240|480)GED[EA]|" // PNY Prevail Elite, tested with SSD9SC120GEDA/334ABBF0
    "(TX32|TX31C1|VN0.?..GCNMK).*|" // Smart Storage Systems XceedSTOR
    "(TX22D1|TX21B1).*|" // Smart Storage Systems XceedIOPS2
    "TX52D1.*|" // Smart Storage Systems Xcel-200
    "TS(64|128|256|512)GSSD[37]20|" // Transcend SSD320/720, SF-2281, tested with
      // TS128GSSD320, TS256GSSD720/5.2.0
    "UGB(88P|99S)GC...H[BF].|" // Unigen, tested with
      // UGB88PGC100HF2/MP Rev2, UGB99SGC100HB3/RC Rev3
    "SG9XCS(1F|2D)(50|100|200|400)GE01|" // XceedIOPS, tested with SG9XCS2D50GE01/SA03F34V
    "VisionTek GoDrive (60|120|240|480)GB", // tested with VisionTek GoDrive 480GB/506ABBF0
    "", "",
    "-v 1,raw24/raw32,Raw_Read_Error_Rate "
    "-v 5,raw48,Retired_Block_Count "
    "-v 9,msec24hour32,Power_On_Hours_and_Msec "
  //"-v 12,raw48,Power_Cycle_Count "
    "-v 13,raw24/raw32,Soft_Read_Error_Rate "
    "-v 100,raw48,Gigabytes_Erased "
    "-v 162,raw48,Unknown_SandForce_Attr " // Corsair Force LS SSD/S9FM01.8, *2.0
    "-v 170,raw48,Reserve_Block_Count "
    "-v 171,raw48,Program_Fail_Count "
    "-v 172,raw48,Erase_Fail_Count "
    "-v 173,raw48,Unknown_SandForce_Attr " // Corsair Force LS SSD/S9FM01.8, *2.0
    "-v 174,raw48,Unexpect_Power_Loss_Ct "
    "-v 177,raw48,Wear_Range_Delta "
    "-v 181,raw48,Program_Fail_Count "
    "-v 182,raw48,Erase_Fail_Count "
    "-v 184,raw48,IO_Error_Detect_Code_Ct "
  //"-v 187,raw48,Reported_Uncorrect "
    "-v 189,tempminmax,Airflow_Temperature_Cel "
  //"-v 192,raw48,Power-Off_Retract_Count "
  //"-v 194,tempminmax,Temperature_Celsius "
    "-v 195,raw24/raw32,ECC_Uncorr_Error_Count "
  //"-v 196,raw16(raw16),Reallocated_Event_Count "
    "-v 198,raw24/raw32:210zr54,Uncorrectable_Sector_Ct " // KINGSTON SE100S3100G/510ABBF0
    "-v 199,raw48,SATA_CRC_Error_Count "
    "-v 201,raw24/raw32,Unc_Soft_Read_Err_Rate "
    "-v 204,raw24/raw32,Soft_ECC_Correct_Rate "
    "-v 218,raw48,Unknown_SandForce_Attr " // Corsair Force LS SSD/S9FM01.8, *2.0
    "-v 230,raw48,Life_Curve_Status "
    "-v 231,raw48,SSD_Life_Left "
  //"-v 232,raw48,Available_Reservd_Space "
    "-v 233,raw48,SandForce_Internal "
    "-v 234,raw48,SandForce_Internal "
    "-v 235,raw48,SuperCap_Health "
    "-v 241,raw48,Lifetime_Writes_GiB "
    "-v 242,raw48,Lifetime_Reads_GiB"
  },
  {
    "StorFly CFast SATA 6Gbps SSDs",
    // http://datasheet.octopart.com/VSFCS2CC060G-100-Virtium-datasheet-82287733.pdf
    // tested with StorFly VSFCS2CC060G-100/0409-000
    "StorFly VSFCS2C[CI](016|030|060|120|240)G-...",
    // C - commercial, I industrial
    "", "",
    "-v 192,raw48,Unsafe_Shutdown_Count "
    "-v 160,raw48,Uncorrectable_Error_Cnt "
    // 0729 - remaining in block life. In 0828  remaining is normalized to 100% then decreases
    "-v 161,raw48,Spares_Remaining " 
    "-v 241,raw48,Host_Writes_32MiB "
    "-v 242,raw48,Host_Reads_32MiB "
    "-v 169,raw48,Lifetime_Remaining% "
    "-v 248,raw48,Lifetime_Remaining% " //  later then 0409 FW.
    "-v 249,raw48,Spares_Remaining_Perc " //  later then 0409 FW.
  },
  { "Phison Driven SSDs", // see MKP_521_Phison_SMART_attribute.pdf
    "KINGSTON SEDC400S37(400|480|800|960|1600|1800)G|" // DC400, tested with
      // KINGSTON SEDC400S37480G/SAFM02.[GH], KINGSTON SEDC400S37960G/SAFM32.I
    "KINGSTON SEDC500[MR](480|960|1920|3840)G|" // DC500M/R, tested with
      // KINGSTON SEDC500M1920G/SCEKJ2.3, KINGSTON SEDC500R480G/SCEKJ2.3
    "KINGSTON SUV300S37A(120|240|480)G|" // UV300 SSD, tested with KINGSTON SUV300S37A120G/SAFM11.K
    "KINGSTON SKC310S3B?7A960G|" // SSDNow KC310, KINGSTON SKC310S37A960G/SAFM00.r
    "KINGSTON SKC400S37(128G|256G|512G|1T)|" // SSDNow KC400, KINGSTON SKC400S37128G
    "KINGSTON SV310S3(7A|D7|N7A|B7A)960G|" // SSDNow V310
    "PNY CS(13|22)11 (120|240|480|960)GB SSD|" // tested with PNY CS1311 120GB SSD/CS131122,
      // PNY CS2211 240GB SSD/CS221016
    "SSD Smartbuy (60|120|240)GB|" // SSD Smartbuy 240GB/SBFM91.1
    "KINGSTON SHSS3B?7A(120|240|480|960)G|" // HyperX Savage
    "KINGSTON  ?SA400S37(120|240|480|960)G", // Kingston A400 SSD, Phison S11 or
      // Silicon Motion controller (see ticket #801), tested with
      // KINGSTON SA400S37240G/SBFK10D7, KINGSTON SA400S37120G/SBFK71E0, */SBFKB1D1
      // KINGSTON  SA400S37480G/SBFK10D7 (two spaces)
    "", "",
  //"-v 1,raw48,Raw_Read_Error_Rate "
    "-v 2,raw48,Not_In_Use "
    "-v 3,raw48,Not_In_Use "
    "-v 5,raw48,Not_In_Use "
    "-v 7,raw48,Not_In_Use "
    "-v 8,raw48,Not_In_Use "
  //"-v 9,raw24(raw8),Power_On_Hours "
    "-v 5,raw48,Retired_Block_Count "
  //"-v 9,raw24(raw8),Power_On_Hours "
    "-v 10,raw48,Not_In_Use "
  //"-v 12,raw48,Power_Cycle_Count "
    "-v 167,raw48,Write_Protect_Mode " // DC500
    "-v 168,raw48,SATA_Phy_Error_Count "
    "-v 169,raw48,Bad_Block_Rate " // DC500
    "-v 170,raw24/raw24:z54z10,Bad_Blk_Ct_Erl/Lat " // Early bad block/Later bad block
    "-v 172,raw48,Erase_Fail_Count " // DC500
    "-v 173,raw16(avg16),MaxAvgErase_Ct "
    "-v 175,raw48,Not_In_Use "
    "-v 181,raw48,Program_Fail_Count " // DC500
    "-v 182,raw48,Erase_Fail_Count " // DC500
    "-v 183,raw48,Unknown_Phison_Attr "
  //"-v 187,raw48,Reported_Uncorrect "
    "-v 192,raw48,Unsafe_Shutdown_Count "
    "-v 193,raw48,Power_Fail_Uncompl_Cnt "
  //"-v 194,tempminmax,Temperature_Celsius "
    "-v 195,raw48,Power_Fail_Health "
  //"-v 196,raw16(raw16),Reallocated_Event_Count "
    "-v 197,raw48,Not_In_Use "
    "-v 199,raw48,SATA_CRC_Error_Count "
    "-v 207,raw48,Thermal_Throttling_Cnt "
    "-v 218,raw48,CRC_Error_Count "
    "-v 231,raw48,SSD_Life_Left "
    "-v 232,raw48,Read_Fail_Count "
    "-v 233,raw48,Flash_Writes_GiB "
    "-v 240,raw48,Not_In_Use "
    "-v 241,raw48,Lifetime_Writes_GiB "
    "-v 242,raw48,Lifetime_Reads_GiB "
    "-v 244,raw48,Average_Erase_Count "
    "-v 245,raw48,Max_Erase_Count "
    "-v 246,raw48,Total_Erase_Count "
  },
  // this is a copy of the Phison bases record for the OEM drives with a very
  // weak information in the model. Detection is based on Firmware.
  { "Phison Driven OEM SSDs", // see MKP_521_Phison_SMART_attribute.pdf
    "GOODRAM|" // tested with GOODRAM CX200 (GOODRAM/SAFM12.2)
    "Hoodisk SSD|" // tested with Hoodisk SSD/SBFM01.3
    "INTENSO|" // tested with Intenso SSD SATA III Top (INTENSO/S9FM02.6, .../SAFM01.6)
    "SATA SSD", // tested with Supermicro SSD-DM032-PHI (SATA SSD/S9FM02.1),
      // PC Engines msata16d (SATA SSD/S9FM02.3), FoxLine flssd240x4s(SATA SSD/SBFM10.5)
    "S9FM02\\.[136]|SAFM01\\.6|SAFM12\\.2|SBFM01\\.3|SBFM10\\.5|SBFM91\\.2",
    "",
  //"-v 1,raw48,Raw_Read_Error_Rate "
    "-v 2,raw48,Not_In_Use "
    "-v 3,raw48,Not_In_Use "
    "-v 5,raw48,Not_In_Use "
    "-v 7,raw48,Not_In_Use "
    "-v 8,raw48,Not_In_Use "
  //"-v 9,raw24(raw8),Power_On_Hours "
    "-v 5,raw48,Retired_Block_Count "
  //"-v 9,raw24(raw8),Power_On_Hours "
    "-v 10,raw48,Not_In_Use "
  //"-v 12,raw48,Power_Cycle_Count "
    "-v 168,raw48,SATA_Phy_Error_Count "
    "-v 170,raw24/raw24:z54z10,Bad_Blk_Ct_Erl/Lat " // Early bad block/Later bad block
    "-v 173,raw16(avg16),MaxAvgErase_Ct "
    "-v 175,raw48,Not_In_Use "
    "-v 183,raw48,Unknown_Attribute "
  //"-v 187,raw48,Reported_Uncorrect "
    "-v 192,raw48,Unsafe_Shutdown_Count "
  //"-v 194,tempminmax,Temperature_Celsius "
    "-v 196,raw48,Not_In_Use "
    "-v 197,raw48,Not_In_Use "
    "-v 199,raw48,CRC_Error_Count "
    "-v 218,raw48,CRC_Error_Count "
    "-v 231,raw48,SSD_Life_Left "
    "-v 233,raw48,Flash_Writes_GiB "
    "-v 240,raw48,Not_In_Use "
    "-v 241,raw48,Lifetime_Writes_GiB "
    "-v 242,raw48,Lifetime_Reads_GiB "
    "-v 244,raw48,Average_Erase_Count "
    "-v 245,raw48,Max_Erase_Count "
    "-v 246,raw48,Total_Erase_Count "
  },
  { "Indilinx Barefoot based SSDs",
    "Corsair CSSD-V(32|60|64|128|256)GB2|" // Corsair Nova, tested with Corsair CSSD-V32GB2/2.2
    "Corsair CMFSSD-(32|64|128|256)D1|" // Corsair Extreme, tested with Corsair CMFSSD-128D1/1.0
    "CRUCIAL_CT(64|128|256)M225|" // tested with CRUCIAL_CT64M225/1571
    "G.SKILL FALCON (64|128|256)GB SSD|" // tested with G.SKILL FALCON 128GB SSD/2030
    "OCZ[ -](AGILITY|ONYX|VERTEX( 1199|-TURBO| v1\\.10)?)|" // tested with
      // OCZ-ONYX/1.6, OCZ-VERTEX 1199/00.P97, OCZ-VERTEX/1.30, OCZ VERTEX-TURBO/1.5, OCZ-VERTEX v1.10/1370
    "Patriot[ -]Torqx.*|"
    "RENICE Z2|" // tested with RENICE Z2/2030
    "STT_FT[MD](28|32|56|64)GX25H|" // Super Talent Ultradrive GX, tested with STT_FTM64GX25H/1916
    "TS(18|25)M(64|128)MLC(16|32|64|128|256|512)GSSD|" // ASAX Leopard Hunt II, tested with TS25M64MLC64GSSD/0.1
    "FM-25S2I-(64|128)GBFII|" // G.Skill FALCON II, tested with FM-25S2I-64GBFII
    "TS(60|120)GSSD25D-M", // Transcend Ultra SSD (SATA II), see also Ticket #80
    "", "",
    "-v 1,raw64 " // Raw_Read_Error_Rate
    "-v 9,raw64 " // Power_On_Hours
    "-v 12,raw64 " // Power_Cycle_Count
    "-v 184,raw64,Initial_Bad_Block_Count "
    "-v 195,raw64,Program_Failure_Blk_Ct "
    "-v 196,raw64,Erase_Failure_Blk_Ct "
    "-v 197,raw64,Read_Failure_Blk_Ct "
    "-v 198,raw64,Read_Sectors_Tot_Ct "
    "-v 199,raw64,Write_Sectors_Tot_Ct "
    "-v 200,raw64,Read_Commands_Tot_Ct "
    "-v 201,raw64,Write_Commands_Tot_Ct "
    "-v 202,raw64,Error_Bits_Flash_Tot_Ct "
    "-v 203,raw64,Corr_Read_Errors_Tot_Ct "
    "-v 204,raw64,Bad_Block_Full_Flag "
    "-v 205,raw64,Max_PE_Count_Spec "
    "-v 206,raw64,Min_Erase_Count "
    "-v 207,raw64,Max_Erase_Count "
    "-v 208,raw64,Average_Erase_Count "
    "-v 209,raw64,Remaining_Lifetime_Perc "
    "-v 210,raw64,Indilinx_Internal "
    "-v 211,raw64,SATA_Error_Ct_CRC "
    "-v 212,raw64,SATA_Error_Ct_Handshake "
    "-v 213,raw64,Indilinx_Internal"
  },
  { "Indilinx Barefoot_2/Everest/Martini based SSDs",
    "OCZ VERTEX[ -]PLUS|" // tested with OCZ VERTEX-PLUS/3.55, OCZ VERTEX PLUS/3.55
    "OCZ-VERTEX PLUS R2|" // Barefoot 2, tested with OCZ-VERTEX PLUS R2/1.2
    "OCZ-PETROL|" // Everest 1, tested with OCZ-PETROL/3.12
    "OCZ-AGILITY4|" // Everest 2, tested with OCZ-AGILITY4/1.5.2
    "OCZ-VERTEX4", // Everest 2, tested with OCZ-VERTEX4/1.5
    "", "",
  //"-v 1,raw48,Raw_Read_Error_Rate "
  //"-v 3,raw16(avg16),Spin_Up_Time "
  //"-v 4,raw48,Start_Stop_Count "
  //"-v 5,raw16(raw16),Reallocated_Sector_Ct "
  //"-v 9,raw24(raw8),Power_On_Hours "
  //"-v 12,raw48,Power_Cycle_Count "
    "-v 232,raw48,Lifetime_Writes " // LBA?
  //"-v 233,raw48,Media_Wearout_Indicator"
  },
  { "Indilinx Barefoot 3 based SSDs",
    "OCZ-VECTOR(1[58]0)?|" // tested with OCZ-VECTOR/1.03, OCZ-VECTOR150/1.2, OCZ-VECTOR180
    "OCZ-VERTEX4[56]0A?|" // Barefoot 3 M10, tested with OCZ-VERTEX450/1.0, OCZ-VERTEX460/1.0, VERTEX460A
    "OCZ-SABER1000|"
    "OCZ-ARC100|"
    "Radeon R7", // Barefoot 3 M00, tested with Radeon R7/1.00
    "", "",
    "-v 5,raw48,Runtime_Bad_Block "
  //"-v 9,raw24(raw8),Power_On_Hours "
  //"-v 12,raw48,Power_Cycle_Count "
    "-v 171,raw48,Avail_OP_Block_Count "
    "-v 174,raw48,Pwr_Cycle_Ct_Unplanned "
    "-v 187,raw48,Total_Unc_NAND_Reads "
    "-v 195,raw48,Total_Prog_Failures "
    "-v 196,raw48,Total_Erase_Failures "
    "-v 197,raw48,Total_Unc_Read_Failures "
    "-v 198,raw48,Host_Reads_GiB "
    "-v 199,raw48,Host_Writes_GiB "
    "-v 205,raw48,Max_Rated_PE_Count "
    "-v 206,raw48,Min_Erase_Count "
    "-v 207,raw48,Max_Erase_Count "
    "-v 208,raw48,Average_Erase_Count "
    "-v 210,raw48,SATA_CRC_Error_Count "
    "-v 212,raw48,Pages_Requiring_Rd_Rtry "
    "-v 213,raw48,Snmple_Retry_Attempts "
    "-v 214,raw48,Adaptive_Retry_Attempts "
    "-v 222,raw48,RAID_Recovery_Count "
    "-v 224,raw48,In_Warranty "
    "-v 225,raw48,DAS_Polarity "
    "-v 226,raw48,Partial_Pfail "
    "-v 230,raw48,Write_Throttling "
    "-v 233,raw48,Remaining_Lifetime_Perc "
    "-v 241,raw48,Host_Writes_GiB " // M00/M10
    "-v 242,raw48,Host_Reads_GiB "  // M00/M10
    "-v 249,raw48,Total_NAND_Prog_Ct_GiB "
    "-v 251,raw48,Total_NAND_Read_Ct_GiB"
  },
  { "OCZ Intrepid 3000 SSDs", // tested with OCZ INTREPID 3600/1.4.3.6, 3800/1.4.3.0, 3700/1.5.0.4
    "OCZ INTREPID 3[678]00",
    "", "",
    "-v 5,raw48,Runtime_Bad_Block "
  //"-v 9,raw24(raw8),Power_On_Hours "
  //"-v 12,raw48,Power_Cycle_Count "
    "-v 100,raw48,Total_Blocks_Erased "
    "-v 171,raw48,Avail_OP_Block_Count "
    "-v 174,raw48,Pwr_Cycle_Ct_Unplanned "
    "-v 184,raw48,Factory_Bad_Block_Count "
    "-v 187,raw48,Total_Unc_NAND_Reads "
    "-v 190,tempminmax,Temperature_Celsius "
    "-v 195,raw48,Total_Prog_Failures "
    "-v 196,raw48,Total_Erase_Failures "
    "-v 197,raw48,Total_Unc_Read_Failures "
    "-v 198,raw48,Host_Reads_GiB "
    "-v 199,raw48,Host_Writes_GiB "
    "-v 202,raw48,Total_Read_Bits_Corr_Ct "
    "-v 205,raw48,Max_Rated_PE_Count "
    "-v 206,raw48,Min_Erase_Count "
    "-v 207,raw48,Max_Erase_Count "
    "-v 208,raw48,Average_Erase_Count "
    "-v 210,raw48,SATA_CRC_Error_Count "
    "-v 211,raw48,SATA_UNC_Count "
    "-v 212,raw48,NAND_Reads_with_Retry "
    "-v 213,raw48,Simple_Rd_Rtry_Attempts "
    "-v 214,raw48,Adaptv_Rd_Rtry_Attempts "
    "-v 221,raw48,Int_Data_Path_Prot_Unc "
    "-v 222,raw48,RAID_Recovery_Count "
    "-v 230,raw48,SuperCap_Charge_Status " // 0=not charged, 1=fully charged, 2=unknown
    "-v 233,raw48,Remaining_Lifetime_Perc "
    "-v 249,raw48,Total_NAND_Prog_Ct_GiB "
    "-v 251,raw48,Total_NAND_Read_Ct_GiB"
  },
  {
    "OCZ/Toshiba Trion SSDs",
    "OCZ-TRION1[05]0|" // tested with OCZ-TRION100/SAFM11.2A, TRION150/SAFZ72.2
    "TOSHIBA-TR150|" // tested with TOSHIBA-TR150/SAFZ12.3
    "TOSHIBA Q300( Pro\\.)?", // tested with TOSHIBA Q300 Pro./JYRA0101
    "", "",
  //"-v 9,raw24(raw8),Power_On_Hours "
  //"-v 12,raw48,Power_Cycle_Count "
    "-v 167,raw48,SSD_Protect_Mode "
    "-v 168,raw48,SATA_PHY_Error_Count "
    "-v 169,raw48,Bad_Block_Count "
    "-v 173,raw48,Erase_Count "
    "-v 192,raw48,Unexpect_Power_Loss_Ct "
  //"-v 194,tempminmax,Temperature_Celsius "
    "-v 241,raw48,Host_Writes"
  },
  { "InnoDisk InnoLite SATADOM D150QV SSDs", // tested with InnoLite SATADOM D150QV-L/120319
                                             // InnoLite SATADOM D150QV/120319
    "InnoLite SATADOM D150QV.*",
    "", "",
  //"-v 1,raw48,Raw_Read_Error_Rate "
  //"-v 2,raw48,Throughput_Performance "
  //"-v 3,raw16(avg16),Spin_Up_Time "
  //"-v 5,raw16(raw16),Reallocated_Sector_Ct "
  //"-v 7,raw48,Seek_Error_Rate " // from InnoDisk iSMART Linux tool, useless for SSD
  //"-v 8,raw48,Seek_Time_Performance "
  //"-v 9,raw48,Power_On_Hours "
  //"-v 10,raw48,Spin_Retry_Count "
  //"-v 12,raw48,Power_Cycle_Count "
    "-v 168,raw48,SATA_PHY_Error_Count "
    "-v 170,raw16,Bad_Block_Count_New/Tot "
    "-v 173,raw16,Erase_Count_Max/Avg "
    "-v 175,raw48,Bad_Cluster_Table_Count "
    "-v 192,raw48,Unexpect_Power_Loss_Ct "
  //"-v 194,tempminmax,Temperature_Celsius "
  //"-v 197,raw48,Current_Pending_Sector "
    "-v 229,hex48,Flash_ID "
    "-v 235,raw16,Lat_Bad_Blk_Era/Wri/Rea "
    "-v 236,raw48,Unstable_Power_Count "
    "-v 240,raw48,Write_Head"
  },
  { "Innodisk 1ME3/3ME/3SE SSDs", // tested with 2.5" SATA SSD 3ME/S140714,
      // Mini PCIeDOM 1ME3/S15604, InnoDisk Corp. - mSATA 3SE/S130710
    "((1\\.8|2\\.5)\"? SATA SSD|InnoDisk Corp\\. - mSATA|Mini PCIeDOM|SATA Slim) (1ME3|3[MS]E)",
    "", "",
  //"-v 1,raw48,Raw_Read_Error_Rate "
  //"-v 2,raw48,Throughput_Performance "
  //"-v 3,raw16(avg16),Spin_Up_Time "
  //"-v 5,raw48,Reallocated_Sector_Count "
    "-v 7,raw48,Seek_Error_Rate "       // ?
    "-v 8,raw48,Seek_Time_Performance " // ?
  //"-v 9,raw24(raw8),Power_On_Hours "
    "-v 10,raw48,Spin_Retry_Count "     // ?
  //"-v 12,raw48,Power_Cycle_Count "
    "-v 168,raw48,SATA_PHY_Error_Count "
    "-v 169,hex48,Unknown_Innodisk_Attr "
    "-v 170,raw16,Bad_Block_Count "
    "-v 173,raw16,Erase_Count "
    "-v 175,raw48,Bad_Cluster_Table_Count "
    "-v 176,raw48,Uncorr_RECORD_Count "
  //"-v 192,raw48,Power-Off_Retract_Count "
  //"-v 194,tempminmax,Temperature_Celsius " // ] only in spec
  //"-v 197,raw48,Current_Pending_Sector "
    "-v 225,raw48,Unknown_Innodisk_Attr "
    "-v 229,hex48,Flash_ID "
    "-v 235,raw48,Later_Bad_Block "
    "-v 236,raw48,Unstable_Power_Count "
    "-v 240,raw48,Write_Head"
  },
  { "Innodisk 3IE2/3ME2/3MG2/3SE2/3TG6 SSDs", // tested with 2.5" SATA SSD 3MG2-P/M140402,
      // 1.8 SATA SSD 3IE2-P/M150821, 2.5" SATA SSD 3IE2-P/M150821,
      // SATA Slim 3MG2-P/M141114, M.2 (S80) 3MG2-P/M141114, M.2 (S42) 3SE2-P/M150821,
      // M.2 (S42) 3ME2/M151013, SATA Slim 3TG6-P/A19926J
    "((1\\.8|2\\.5)\"? SATA SSD|SATA Slim|M\\.2 \\(S(42|80)\\)) 3(IE2|ME2|MG2|SE2|TG6)(-P)?",
    "", "",
  //"-v 1,raw48,Raw_Read_Error_Rate "
  //"-v 2,raw48,Throughput_Performance "
  //"-v 9,raw24(raw8),Power_On_Hours "
  //"-v 12,raw48,Power_Cycle_Count "
    "-v 160,raw48,Uncorrectable_Error_Cnt "
    "-v 161,raw48,Number_of_Pure_Spare "
    "-v 163,raw48,Initial_Bad_Block_Count "
    "-v 164,raw48,Total_Erase_Count "
    "-v 165,raw48,Max_Erase_Count "
    "-v 166,raw48,Min_Erase_Count "
    "-v 167,raw48,Average_Erase_Count "
    "-v 168,raw48,Max_Erase_Count_of_Spec "
    "-v 169,raw48,Remaining_Lifetime_Perc "
  //"-v 175,raw48,Program_Fail_Count_Chip "
  //"-v 176,raw48,Erase_Fail_Count_Chip "
  //"-v 177,raw48,Wear_Leveling_Count "
    "-v 178,raw48,Runtime_Invalid_Blk_Cnt "
  //"-v 181,raw48,Program_Fail_Cnt_Total "
  //"-v 182,raw48,Erase_Fail_Count_Total "
  //"-v 187,raw48,Reported_Uncorrect " // ] only in spec
  //"-v 192,raw48,Power-Off_Retract_Count "
  //"-v 194,tempminmax,Temperature_Celsius "
  //"-v 195,raw48,Hardware_ECC_Recovered "
  //"-v 196,raw16(raw16),Reallocated_Event_Count "
  //"-v 197,raw48,Current_Pending_Sector "
  //"-v 198,raw48,Offline_Uncorrectable "
  //"-v 199,raw48,UDMA_CRC_Error_Count "
    "-v 225,raw48,Host_Writes_32MiB "  // ]
  //"-v 232,raw48,Available_Reservd_Space "
    "-v 233,raw48,Flash_Writes_32MiB " // ]
    "-v 234,raw48,Flash_Reads_32MiB "  // ]
    "-v 241,raw48,Host_Writes_32MiB "
    "-v 242,raw48,Host_Reads_32MiB "
    "-v 245,raw48,Flash_Writes_32MiB "
    "-v 248,raw48,Remaining_Life "
    "-v 249,raw48,Spare_Blocks_Remaining"
  },
  { "Innodisk 3IE3/3ME3/3ME4 SSDs", // tested with 2.5" SATA SSD 3ME3/S15A19, CFast 3ME3/S15A19
      // InnoDisk Corp. - mSATA 3ME3/S15A19, mSATA mini 3ME3/S15A19, M.2 (S42) 3ME3,
      // SATA Slim 3ME3/S15A19, SATADOM-MH 3ME3/S15A19, SATADOM-ML 3ME3/S15A19,
      // SATADOM-MV 3ME3/S15A19, SATADOM-SL 3ME3/S15A19, SATADOM-SV 3ME3/S15A19,
      // SATADOM-SL 3IE3/S151019N, 2.5" SATA SSD 3IE3/S15C14i, CFast 3IE3/S15C14i,
      // InnoDisk Corp. - mSATA 3IE3/S15C14i, Mini PCIeDOM 1IE3/S15C14i,
      // mSATA mini 3IE3/S15C14i, M.2 (S42) 3IE3/S15C14i, SATA Slim 3IE3/S15C14i,
      // SATADOM-SH 3IE3 V2/S15C14i, SATADOM-SL 3IE3 V2/S15A19i, SATADOM-SV 3IE3 V2/S15C14i
      // mSATA 3ME4/L16711, M.2 (S42) 3ME4/L16711, SATADOM-MH 3ME4/L16B01,
      // SATADOM-SH 3ME4/L16B01, SATADOM-SH Type C 3ME4/L16B01, SATADOM-SH Type D 3ME4/L16B01
    "(2.5\" SATA SSD|CFast|InnoDisk Corp\\. - mSATA|Mini PCIeDOM|mSATA( mini)?|"
    "M\\.2 \\(S42\\)|SATA Slim|SATADOM-[MS][HLV]( Type [CD])?) 3([IM]E3|ME4)( V2)?",
    "", "",
  //"-v 1,raw48,Raw_Read_Error_Rate "
  //"-v 2,raw48,Throughput_Performance "
  //"-v 3,raw16(avg16),Spin_Up_Time "
    "-v 5,raw48,Later_Bad_Block "
    "-v 7,raw48,Seek_Error_Rate "       // ?
    "-v 8,raw48,Seek_Time_Performance " // ?
  //"-v 9,raw24(raw8),Power_On_Hours "
    "-v 10,raw48,Spin_Retry_Count "     // ?
  //"-v 12,raw48,Power_Cycle_Count "
    "-v 163,raw48,Total_Bad_Block_Count "
    "-v 165,raw48,Max_Erase_Count "
    "-v 167,raw48,Average_Erase_Count "
    "-v 168,raw48,SATA_PHY_Error_Count "
    "-v 169,raw48,Remaining_Lifetime_Perc "
    "-v 170,raw48,Spare_Block_Count "
    "-v 171,raw48,Program_Fail_Count "
    "-v 172,raw48,Erase_Fail_Count "
    "-v 175,raw48,Bad_Cluster_Table_Count "
    "-v 176,raw48,RANGE_RECORD_Count "
  //"-v 187,raw48,Reported_Uncorrect "
  //"-v 192,raw48,Power-Off_Retract_Count "
  //"-v 194,tempminmax,Temperature_Celsius "
  //"-v 197,raw48,Current_Pending_Sector "
    "-v 225,raw48,Data_Log_Write_Count "
    "-v 229,hex48,Flash_ID "
    "-v 232,raw48,Spares_Remaining_Perc "
    "-v 235,raw16,Later_Bad_Blk_Inf_R/W/E " // Read/Write/Erase
    "-v 240,raw48,Write_Head "
    "-v 241,raw48,Host_Writes_32MiB "
    "-v 242,raw48,Host_Reads_32MiB"
  },
  { "InnoDisk iCF 9000 CompactFlash Cards", // tested with InnoDisk Corp. - iCF9000 1GB/140808,
       // ..., InnoDisk Corp. - iCF9000 64GB/140808
    "InnoDisk Corp\\. - iCF9000 (1|2|4|8|16|32|64)GB",
    "", "",
  //"-v 1,raw48,Raw_Read_Error_Rate "
  //"-v 5,raw16(raw16),Reallocated_Sector_Ct "
  //"-v 12,raw48,Power_Cycle_Count "
    "-v 160,raw48,Uncorrectable_Error_Cnt "
    "-v 161,raw48,Valid_Spare_Block_Cnt "
    "-v 162,raw48,Child_Pair_Count "
    "-v 163,raw48,Initial_Bad_Block_Count "
    "-v 164,raw48,Total_Erase_Count "
    "-v 165,raw48,Max_Erase_Count "
    "-v 166,raw48,Min_Erase_Count "
    "-v 167,raw48,Average_Erase_Count "
  //"-v 192,raw48,Power-Off_Retract_Count "
  //"-v 194,tempminmax,Temperature_Celsius "
  //"-v 195,raw48,Hardware_ECC_Recovered "
  //"-v 196,raw16(raw16),Reallocated_Event_Count "
  //"-v 198,raw48,Offline_Uncorrectable "
  //"-v 199,raw48,UDMA_CRC_Error_Count "
  //"-v 229,raw48,Flash_ID " // only in spec
    "-v 241,raw48,Host_Writes_32MiB "
    "-v 242,raw48,Host_Reads_32MiB"
  },
  { "Intel X25-E SSDs",
    "SSDSA2SH(032|064)G1.* INTEL",  // G1 = first generation
    "", "",
  //"-v 3,raw16(avg16),Spin_Up_Time "
  //"-v 4,raw48,Start_Stop_Count "
  //"-v 5,raw16(raw16),Reallocated_Sector_Ct "
  //"-v 9,raw24(raw8),Power_On_Hours "
  //"-v 12,raw48,Power_Cycle_Count "
    "-v 192,raw48,Unsafe_Shutdown_Count "
    "-v 225,raw48,Host_Writes_32MiB "
    "-v 226,raw48,Intel_Internal "
    "-v 227,raw48,Intel_Internal "
    "-v 228,raw48,Intel_Internal "
  //"-v 232,raw48,Available_Reservd_Space "
  //"-v 233,raw48,Media_Wearout_Indicator"
  },
  { "Intel X18-M/X25-M G1 SSDs",
    "INTEL SSDSA[12]MH(080|160)G1.*",  // G1 = first generation, 50nm
    "", "",
  //"-v 3,raw16(avg16),Spin_Up_Time "
  //"-v 4,raw48,Start_Stop_Count "
  //"-v 5,raw16(raw16),Reallocated_Sector_Ct "
  //"-v 9,raw24(raw8),Power_On_Hours "
  //"-v 12,raw48,Power_Cycle_Count "
    "-v 192,raw48,Unsafe_Shutdown_Count "
    "-v 225,raw48,Host_Writes_32MiB "
    "-v 226,raw48,Intel_Internal "
    "-v 227,raw48,Intel_Internal "
    "-v 228,raw48,Intel_Internal "
  //"-v 232,raw48,Available_Reservd_Space "
  //"-v 233,raw48,Media_Wearout_Indicator"
  },
  { "Intel X18-M/X25-M/X25-V G2 SSDs", // fixed firmware
      // tested with INTEL SSDSA2M(080|160)G2GC/2CV102J8 (X25-M)
    "INTEL SSDSA[12]M(040|080|120|160)G2.*",  // G2 = second generation, 34nm
    "2CV102(J[89A-Z]|[K-Z].)", // >= "2CV102J8"
    "",
  //"-v 3,raw16(avg16),Spin_Up_Time "
  //"-v 4,raw48,Start_Stop_Count "
  //"-v 5,raw16(raw16),Reallocated_Sector_Ct "
  //"-v 9,raw24(raw8),Power_On_Hours "
  //"-v 12,raw48,Power_Cycle_Count "
  //"-v 184,raw48,End-to-End_Error " // G2 only
    "-v 192,raw48,Unsafe_Shutdown_Count "
    "-v 225,raw48,Host_Writes_32MiB "
    "-v 226,raw48,Workld_Media_Wear_Indic " // Timed Workload Media Wear Indicator (percent*1024)
    "-v 227,raw48,Workld_Host_Reads_Perc "  // Timed Workload Host Reads Percentage
    "-v 228,raw48,Workload_Minutes " // 226,227,228 can be reset by 'smartctl -t vendor,0x40'
  //"-v 232,raw48,Available_Reservd_Space "
  //"-v 233,raw48,Media_Wearout_Indicator"
  },
  { "Intel X18-M/X25-M/X25-V G2 SSDs", // buggy or unknown firmware
      // tested with INTEL SSDSA2M040G2GC/2CV102HD (X25-V)
    "INTEL SSDSA[12]M(040|080|120|160)G2.*",
    "",
    "This drive may require a firmware update to\n"
    "fix possible drive hangs when reading SMART self-test log:\n"
    "https://downloadcenter.intel.com/download/26491",
    "-v 192,raw48,Unsafe_Shutdown_Count "
    "-v 225,raw48,Host_Writes_32MiB "
    "-v 226,raw48,Workld_Media_Wear_Indic "
    "-v 227,raw48,Workld_Host_Reads_Perc "
    "-v 228,raw48,Workload_Minutes"
  },
  { "Intel 311/313 Series SSDs", // tested with INTEL SSDSA2VP020G2/2CV102M5,
      // INTEL SSDSA2VP020G3/9CV10379, INTEL SSDMAEXC024G3H/9CV10379
    "INTEL SSD(SA2VP|MAEXC)(020|024)G[23]H?",
      // SA2VP = 2.5", MAEXC = mSATA, G2 = 311, G3 = 313
    "", "",
  //"-v 3,raw16(avg16),Spin_Up_Time "
  //"-v 4,raw48,Start_Stop_Count "
  //"-v 5,raw16(raw16),Reallocated_Sector_Ct "
  //"-v 9,raw24(raw8),Power_On_Hours "
  //"-v 12,raw48,Power_Cycle_Count "
    "-v 170,raw48,Reserve_Block_Count "
    "-v 171,raw48,Program_Fail_Count "
    "-v 172,raw48,Erase_Fail_Count "
    "-v 183,raw48,SATA_Downshift_Count "
  //"-v 184,raw48,End-to-End_Error "
  //"-v 187,raw48,Reported_Uncorrect "
    "-v 192,raw48,Unsafe_Shutdown_Count "
    "-v 225,raw48,Host_Writes_32MiB "
    "-v 226,raw48,Workld_Media_Wear_Indic " // Timed Workload Media Wear Indicator (percent*1024)
    "-v 227,raw48,Workld_Host_Reads_Perc "  // Timed Workload Host Reads Percentage
    "-v 228,raw48,Workload_Minutes " // 226,227,228 can be reset by 'smartctl -t vendor,0x40'
  //"-v 232,raw48,Available_Reservd_Space "
  //"-v 233,raw48,Media_Wearout_Indicator "
    "-v 241,raw48,Host_Writes_32MiB "
    "-v 242,raw48,Host_Reads_32MiB"
  },
  { "Intel 320 Series SSDs", // tested with INTEL SSDSA2CT040G3/4PC10362,
      // INTEL SSDSA2CW160G3/4PC10362, SSDSA2BT040G3/4PC10362, SSDSA2BW120G3A/4PC10362,
      // INTEL SSDSA2BW300G3D/4PC10362, SSDSA2BW160G3L/4PC1LE04, SSDSA1NW160G3/4PC10362
    "INTEL SSDSA[12][BCN][WT](040|080|120|160|300|600)G3[ADL]?",
      // 2B = 2.5" 7mm, 2C = 2.5" 9.5mm, 1N = 1.8" microSATA
    "", "",
    "-F nologdir "
  //"-v 3,raw16(avg16),Spin_Up_Time "
  //"-v 4,raw48,Start_Stop_Count "
  //"-v 5,raw16(raw16),Reallocated_Sector_Ct "
  //"-v 9,raw24(raw8),Power_On_Hours "
  //"-v 12,raw48,Power_Cycle_Count "
    "-v 170,raw48,Reserve_Block_Count "
    "-v 171,raw48,Program_Fail_Count "
    "-v 172,raw48,Erase_Fail_Count "
    "-v 183,raw48,SATA_Downshift_Count " // FW >= 4Px10362
  //"-v 184,raw48,End-to-End_Error "
  //"-v 187,raw48,Reported_Uncorrect "
    "-v 199,raw48,CRC_Error_Count "      // FW >= 4Px10362
    "-v 192,raw48,Unsafe_Shutdown_Count "
    "-v 225,raw48,Host_Writes_32MiB "
    "-v 226,raw48,Workld_Media_Wear_Indic " // Timed Workload Media Wear Indicator (percent*1024)
    "-v 227,raw48,Workld_Host_Reads_Perc "  // Timed Workload Host Reads Percentage
    "-v 228,raw48,Workload_Minutes " // 226,227,228 can be reset by 'smartctl -t vendor,0x40'
  //"-v 232,raw48,Available_Reservd_Space "
  //"-v 233,raw48,Media_Wearout_Indicator "
    "-v 241,raw48,Host_Writes_32MiB "
    "-v 242,raw48,Host_Reads_32MiB"
  },
  { "Intel 710 Series SSDs", // tested with INTEL SSDSA2BZ[12]00G3/6PB10362
    "INTEL SSDSA2BZ(100|200|300)G3",
    "", "",
    "-F nologdir "
  //"-v 3,raw16(avg16),Spin_Up_Time "
  //"-v 4,raw48,Start_Stop_Count "
  //"-v 5,raw16(raw16),Reallocated_Sector_Ct "
  //"-v 9,raw24(raw8),Power_On_Hours "
  //"-v 12,raw48,Power_Cycle_Count "
    "-v 170,raw48,Reserve_Block_Count "
    "-v 171,raw48,Program_Fail_Count "
    "-v 172,raw48,Erase_Fail_Count "
    "-v 174,raw48,Unexpect_Power_Loss_Ct " // Missing in 710 specification from September 2011
    "-v 183,raw48,SATA_Downshift_Count "
  //"-v 184,raw48,End-to-End_Error "
  //"-v 187,raw48,Reported_Uncorrect "
  //"-v 190,tempminmax,Airflow_Temperature_Cel "
    "-v 192,raw48,Unsafe_Shutdown_Count "
    "-v 225,raw48,Host_Writes_32MiB "
    "-v 226,raw48,Workld_Media_Wear_Indic " // Timed Workload Media Wear Indicator (percent*1024)
    "-v 227,raw48,Workld_Host_Reads_Perc "  // Timed Workload Host Reads Percentage
    "-v 228,raw48,Workload_Minutes " // 226,227,228 can be reset by 'smartctl -t vendor,0x40'
  //"-v 232,raw48,Available_Reservd_Space "
  //"-v 233,raw48,Media_Wearout_Indicator "
    "-v 241,raw48,Host_Writes_32MiB "
    "-v 242,raw48,Host_Reads_32MiB"
  },
  { "Intel 510 Series SSDs",
    "INTEL SSDSC2MH(120|250)A2",
    "", "",
  //"-v 3,raw16(avg16),Spin_Up_Time "
  //"-v 4,raw48,Start_Stop_Count "
  //"-v 5,raw16(raw16),Reallocated_Sector_Ct "
  //"-v 9,raw24(raw8),Power_On_Hours "
  //"-v 12,raw48,Power_Cycle_Count "
    "-v 192,raw48,Unsafe_Shutdown_Count "
    "-v 225,raw48,Host_Writes_32MiB "
  //"-v 232,raw48,Available_Reservd_Space "
  //"-v 233,raw48,Media_Wearout_Indicator"
  },
  { "Intel 520 Series SSDs", // tested with INTEL SSDSC2CW120A3/400i, SSDSC2BW480A3F/400i,
      // INTEL SSDSC2BW180A3L/LB3i
    "INTEL SSDSC2[BC]W(060|120|180|240|480)A3[FL]?",
    "", "",
  //"-v 5,raw16(raw16),Reallocated_Sector_Ct "
    "-v 9,msec24hour32,Power_On_Hours_and_Msec "
  //"-v 12,raw48,Power_Cycle_Count "
    "-v 170,raw48,Available_Reservd_Space "
    "-v 171,raw48,Program_Fail_Count "
    "-v 172,raw48,Erase_Fail_Count "
    "-v 174,raw48,Unexpect_Power_Loss_Ct "
  //"-v 184,raw48,End-to-End_Error "
    "-v 187,raw48,Uncorrectable_Error_Cnt "
  //"-v 192,raw48,Power-Off_Retract_Count "
    "-v 225,raw48,Host_Writes_32MiB "
    "-v 226,raw48,Workld_Media_Wear_Indic "
    "-v 227,raw48,Workld_Host_Reads_Perc "
    "-v 228,raw48,Workload_Minutes "
  //"-v 232,raw48,Available_Reservd_Space "
  //"-v 233,raw48,Media_Wearout_Indicator "
    "-v 241,raw48,Host_Writes_32MiB "
    "-v 242,raw48,Host_Reads_32MiB "
    "-v 249,raw48,NAND_Writes_1GiB"
  },
  { "Intel 525 Series SSDs", // mSATA, tested with SSDMCEAC120B3/LLLi
    "INTEL SSDMCEAC(030|060|090|120|180|240)B3",
    "", "",
  //"-v 5,raw16(raw16),Reallocated_Sector_Ct "
    "-v 9,msec24hour32,Power_On_Hours_and_Msec "
  //"-v 12,raw48,Power_Cycle_Count "
    "-v 170,raw48,Available_Reservd_Space "
    "-v 171,raw48,Program_Fail_Count "
    "-v 172,raw48,Erase_Fail_Count "
    "-v 174,raw48,Unexpect_Power_Loss_Ct "
    "-v 183,raw48,SATA_Downshift_Count "
  //"-v 184,raw48,End-to-End_Error "
    "-v 187,raw48,Uncorrectable_Error_Cnt "
  //"-v 190,tempminmax,Airflow_Temperature_Cel "
  //"-v 192,raw48,Power-Off_Retract_Count "
  //"-v 199,raw48,UDMA_CRC_Error_Count "
    "-v 225,raw48,Host_Writes_32MiB "
    "-v 226,raw48,Workld_Media_Wear_Indic "
    "-v 227,raw48,Workld_Host_Reads_Perc "
    "-v 228,raw48,Workload_Minutes "
  //"-v 232,raw48,Available_Reservd_Space "
  //"-v 233,raw48,Media_Wearout_Indicator "
    "-v 241,raw48,Host_Writes_32MiB "
    "-v 242,raw48,Host_Reads_32MiB "
    "-v 249,raw48,NAND_Writes_1GiB"
  },
  { "Intel 53x and Pro 1500/2500 Series SSDs", // SandForce SF-2281, tested with
      // INTEL SSDSC2BW180A4/DC12, SSDSC2BW240A4/DC12, SSDMCEAW120A4/DC33
      // INTEL SSDMCEAW240A4/DC33, SSDSC2BF480A5/TG26, SSDSC2BW240H6/RG21
      // INTEL SSDSC2BF180A4H/LH6i
    "INTEL SSD(MCEA|SC2B|SCKJ)[WF](056|080|120|180|240|360|480)(A4H?|A5|H6)",
      // SC2B = 2.5", MCEA = mSATA, SCKJ = M.2; A4 = 530/Pro 1500, A5 = Pro 2500, H6 = 535
    "", "",
  //"-v 5,raw16(raw16),Reallocated_Sector_Ct "
    "-v 9,msec24hour32,Power_On_Hours_and_Msec "
  //"-v 12,raw48,Power_Cycle_Count "
    "-v 170,raw48,Available_Reservd_Space "
    "-v 171,raw48,Program_Fail_Count "
    "-v 172,raw48,Erase_Fail_Count "
    "-v 174,raw48,Unexpect_Power_Loss_Ct "
    "-v 183,raw48,SATA_Downshift_Count "
  //"-v 184,raw48,End-to-End_Error "
    "-v 187,raw48,Uncorrectable_Error_Cnt "
  //"-v 190,tempminmax,Airflow_Temperature_Cel "
  //"-v 192,raw48,Power-Off_Retract_Count "
  //"-v 199,raw48,UDMA_CRC_Error_Count "
    "-v 225,raw48,Host_Writes_32MiB "
    "-v 226,raw48,Workld_Media_Wear_Indic "
    "-v 227,raw48,Workld_Host_Reads_Perc "
    "-v 228,raw48,Workload_Minutes "
  //"-v 232,raw48,Available_Reservd_Space "
  //"-v 233,raw48,Media_Wearout_Indicator "
    "-v 241,raw48,Host_Writes_32MiB "
    "-v 242,raw48,Host_Reads_32MiB "
    "-v 249,raw48,NAND_Writes_1GiB"
  },
  { "Intel 330/335 Series SSDs", // tested with INTEL SSDSC2CT180A3/300i, SSDSC2CT240A3/300i,
      // INTEL SSDSC2CT240A4/335t
    "INTEL SSDSC2CT(060|120|180|240)A[34]", // A4 = 335 Series
    "", "",
  //"-v 5,raw16(raw16),Reallocated_Sector_Ct "
    "-v 9,msec24hour32,Power_On_Hours_and_Msec "
  //"-v 12,raw48,Power_Cycle_Count "
  //"-v 181,raw48,Program_Fail_Cnt_Total " // ] Missing in 330 specification from April 2012
  //"-v 182,raw48,Erase_Fail_Count_Total " // ]
  //"-v 192,raw48,Power-Off_Retract_Count "
    "-v 225,raw48,Host_Writes_32MiB "
  //"-v 232,raw48,Available_Reservd_Space "
  //"-v 233,raw48,Media_Wearout_Indicator "
    "-v 241,raw48,Host_Writes_32MiB "
    "-v 242,raw48,Host_Reads_32MiB "
    "-v 249,raw48,NAND_Writes_1GiB"
  },
  // https://www.intel.com/content/www/us/en/solid-state-drives/ssd-540s-series-spec.html
  // https://www.intel.com/content/www/us/en/solid-state-drives/ssd-540s-series-m2-spec.html
  { "Intel 540 Series SSDs", // INTEL SSDSC2KW120H6/LSF036C, INTEL SSDSC2KW480H6/LSF036C
    "INTEL SSDSC[K2]KW(120H|180H|240H|360H|480H|010X)6", 
    "", "",
    "-v 9,msec24hour32,Power_On_Hours_and_Msec "
    "-v 170,raw48,Available_Reservd_Space "
    "-v 171,raw48,Program_Fail_Count "
    "-v 172,raw48,Erase_Fail_Count "
    "-v 174,raw48,Unexpect_Power_Loss_Ct "
    "-v 183,raw48,SATA_Downshift_Count "
    "-v 187,raw48,Uncorrectable_Error_Cnt "
    "-v 225,raw48,Host_Writes_32MiB "
    "-v 226,raw48,Workld_Media_Wear_Indic "
    "-v 227,raw48,Workld_Host_Reads_Perc "
    "-v 228,raw48,Workload_Minutes "
    "-v 249,raw48,NAND_Writes_1GiB"
  },
  { "Intel 545s Series SSDs", // tested with INTEL SSDSCKKW512G8, INTEL SSDSC2KW512G8/LHF002C
      // SSDSCKKW128G8X1, SSDSCKKW256G8X1, SSDSCKKW512G8X1, SSDSCKKW010T8X1
    "INTEL SSDSC[2K]KW(128G|256G|512G|010T)8.*",
    "", "",
  //"-v 5,raw16(raw16),Reallocated_Sector_Ct "
  //"-v 9,raw24(raw8),Power_On_Hours "
  //"-v 12,raw48,Power_Cycle_Count "
  //"-v 170,raw48,Available_Reservd_Space "
    "-v 171,raw48,Program_Fail_Count "
    "-v 172,raw48,Erase_Fail_Count "
  //"-v 173 is missing in official Intel doc"
    "-v 174,raw48,Unexpect_Power_Loss_Ct "
    "-v 183,raw48,SATA_Downshift_Count "
  //"-v 184,raw48,End-to-End_Error "
  //"-v 187,raw48,Reported_Uncorrect "
    "-v 190,tempminmax,Temperature_Case "
    "-v 192,raw48,Unsafe_Shutdown_Count "
    "-v 199,raw48,CRC_Error_Count "
    "-v 225,raw48,Host_Writes_32MiB "
    "-v 226,raw48,Workld_Media_Wear_Indic " // Timed Workload Media Wear Indicator (percent*1024)
    "-v 227,raw48,Workld_Host_Reads_Perc "  // Timed Workload Host Reads Percentage
    "-v 228,raw48,Workload_Minutes " // 226,227,228 can be reset by 'smartctl -t vendor,0x40'
  //"-v 232,raw48,Available_Reservd_Space "
  //"-v 233,raw48,Media_Wearout_Indicator "
  //"-v 236 is missing in official Intel doc"
    "-v 241,raw48,Host_Writes_32MiB "
    "-v 242,raw48,Host_Reads_32MiB "
    "-v 249,raw48,NAND_Writes_1GiB "
  //"-v 252 is missing in official intel doc"
  },
  { "Intel 730 and DC S35x0/3610/3700 Series SSDs", // tested with INTEL SSDSC2BP480G4, SSDSC2BB120G4/D2010355,
      // INTEL SSDSC2BB800G4T, SSDSC2BA200G3/5DV10250, SSDSC2BB080G6/G2010130,  SSDSC2BX200G4/G2010110,
      // INTEL SSDSC2BB016T6/G2010140, SSDSC2BX016T4/G2010140, SSDSC2BB150G7/N2010101
    "INTEL SSDSC(1N|2B)[ABPX]((080|100|120|150|160|200|240|300|400|480|600|800)G[3467][RT]?|(012|016)T[46])",
      // A = S3700, B*4 = S3500, B*6 = S3510, P = 730, X = S3610
      // Dell ships drives with model of the form SSDSC2BB120G4R
    "", "",
  //"-v 3,raw16(avg16),Spin_Up_Time "
  //"-v 4,raw48,Start_Stop_Count "
  //"-v 5,raw16(raw16),Reallocated_Sector_Ct "
  //"-v 9,raw24(raw8),Power_On_Hours "
  //"-v 12,raw48,Power_Cycle_Count "
    "-v 170,raw48,Available_Reservd_Space "
    "-v 171,raw48,Program_Fail_Count "
    "-v 172,raw48,Erase_Fail_Count "
    "-v 174,raw48,Unsafe_Shutdown_Count "
    "-v 175,raw16(raw16),Power_Loss_Cap_Test "
    "-v 183,raw48,SATA_Downshift_Count "
  //"-v 184,raw48,End-to-End_Error "
  //"-v 187,raw48,Reported_Uncorrect "
    "-v 190,tempminmax,Temperature_Case "
    "-v 192,raw48,Unsafe_Shutdown_Count "
    "-v 194,tempminmax,Temperature_Internal "
  //"-v 197,raw48,Current_Pending_Sector "
    "-v 199,raw48,CRC_Error_Count "
    "-v 225,raw48,Host_Writes_32MiB "
    "-v 226,raw48,Workld_Media_Wear_Indic " // Timed Workload Media Wear Indicator (percent*1024)
    "-v 227,raw48,Workld_Host_Reads_Perc "  // Timed Workload Host Reads Percentage
    "-v 228,raw48,Workload_Minutes " // 226,227,228 can be reset by 'smartctl -t vendor,0x40'
  //"-v 232,raw48,Available_Reservd_Space "
  //"-v 233,raw48,Media_Wearout_Indicator "
    "-v 234,raw24/raw32:04321,Thermal_Throttle "
    "-v 241,raw48,Host_Writes_32MiB "
    "-v 242,raw48,Host_Reads_32MiB "
    "-v 243,raw48,NAND_Writes_32MiB " // S3510/3610
    "-F xerrorlba" // tested with SSDSC2BB600G4/D2010355
  },
  // https://www.intel.com/content/www/us/en/solid-state-drives/ssd-pro-5400s-series-spec.html
  // https://www.intel.com/content/www/us/en/solid-state-drives/ssd-pro-5400s-series-m2-spec.html
  { "Intel SSD Pro 5400s Series", // Tested with SSDSC2KF480H6/LSF036P
    "INTEL SSDSC[2K]KF(120H|180H|240H|360H|480H|010X)6",
    "", "",
    "-v 170,raw48,Available_Reservd_Space "
    "-v 171,raw48,Program_Fail_Count "
    "-v 172,raw48,Erase_Fail_Count "
    "-v 174,raw48,Unexpect_Power_Loss_Ct "
    "-v 183,raw48,SATA_Downshift_Count "
    "-v 187,raw48,Uncorrectable_Error_Cnt "
    "-v 225,raw48,Host_Writes_32MiB "
    "-v 226,raw48,Workld_Media_Wear_Indic "
    "-v 227,raw48,Workld_Host_Reads_Perc "
    "-v 228,raw48,Workload_Minutes "
    "-v 249,raw48,NAND_Writes_1GiB "
  },
  { "Intel DC S3110 Series SSDs", // Tested with INTEL SSDSCKKI256G8
    "INTEL SSDSCKKI(128|256|512)G8",
    "", "",
    //"-v 5,raw16(raw16),Reallocated_Sector_Ct "
    //"-v 9,raw24(raw8),Power_On_Hours "
    //"-v 12,raw48,Power_Cycle_Count "
    "-v 170,raw48,Available_Reservd_Space "
    "-v 171,raw48,Program_Fail_Count "
    "-v 172,raw48,Erase_Fail_Count "
    //"-v 173 is missing in official Intel doc"
    "-v 174,raw48,Unexpect_Power_Loss_Ct "
    "-v 183,raw48,SATA_Downshift_Count "
    //"-v 184,raw48,End-to-End_Error_Count "
    "-v 187,raw48,Uncorrectable_Error_Cnt "
    //"-v 190,tempminmax,Airflow_Temperature_Cel "
    //"-v 192,raw48,Power-Off_Retract_Count "
    //"-v 199,raw48,UDMA_CRC_Error_Count "
    "-v 225,raw48,Host_Writes_32MiB "
    "-v 226,raw48,Workld_Media_Wear_Indic "
    "-v 227,raw48,Workld_Host_Reads_Perc "
    "-v 228,raw48,Workload_Minutes "
    //"-v 232,raw48,Available_Reservd_Space "
    //"-v 233,raw48,Media_Wearout_Indicator "
    //"-v 236 is missing in official Intel doc"
    "-v 241,raw48,Host_Writes_32MiB "
    "-v 242,raw48,Host_Reads_32MiB "
    "-v 249,raw48,NAND_Writes_1GiB "
    //"-v 252 is missing in official Intel doc"
  },
  { "Intel 3710 Series SSDs", // INTEL SSDSC2BA200G4R/G201DL2B (dell)
    "INTEL SSDSC2BA(200G|400G|800G|012T)4.?",
    "", "",
    "-v 9,msec24hour32,Power_On_Hours_and_Msec "
    "-v 170,raw48,Available_Reservd_Space "
    "-v 171,raw48,Program_Fail_Count "
    "-v 172,raw48,Erase_Fail_Count "
    "-v 174,raw48,Unexpect_Power_Loss_Ct "
    "-v 183,raw48,SATA_Downshift_Count "
    "-v 187,raw48,Uncorrectable_Error_Cnt "
    "-v 225,raw48,Host_Writes_32MiB "
    "-v 226,raw48,Workld_Media_Wear_Indic "
    "-v 227,raw48,Workld_Host_Reads_Perc "
    "-v 228,raw48,Workload_Minutes "
    "-v 234,raw24/raw32:04321,Thermal_Throttle "
    "-v 243,raw48,NAND_Writes_32MiB "
  },
  { "Intel S3520 Series SSDs", // INTEL SSDSC2BB960G7/N2010112, INTEL SSDSC2BB016T7/N2010112
    "INTEL SSDSC(2|K)(J|B)B(240G|480G|960G|150G|760G|800G|012T|016T)7.?",
    "", "",
  //"-v 5,raw16(raw16),Reallocated_Sector_Ct "
  //"-v 9,raw24(raw8),Power_On_Hours "
  //"-v 12,raw48,Power_Cycle_Count "
    "-v 170,raw48,Available_Reservd_Space "
    "-v 171,raw48,Program_Fail_Count "
    "-v 172,raw48,Erase_Fail_Count "
    "-v 174,raw48,Unsafe_Shutdown_Count "
    "-v 175,raw16(raw16),Power_Loss_Cap_Test "
    "-v 183,raw48,SATA_Downshift_Count "
    "-v 184,raw48,End-to-End_Error_Count "
    "-v 187,raw48,Uncorrectable_Error_Cnt "
    "-v 190,tempminmax,Case_Temperature "
    "-v 192,raw48,Unsafe_Shutdown_Count "
    "-v 194,tempminmax,Drive_Temperature "
    "-v 197,raw48,Pending_Sector_Count "
    "-v 199,raw48,CRC_Error_Count "
    "-v 225,raw48,Host_Writes_32MiB "
    "-v 226,raw48,Workld_Media_Wear_Indic " // Timed Workload Media Wear Indicator (percent*1024)
    "-v 227,raw48,Workld_Host_Reads_Perc "  // Timed Workload Host Reads Percentage
    "-v 228,raw48,Workload_Minutes " // 226,227,228 can be reset by 'smartctl -t vendor,0x40'
  //"-v 232,raw48,Available_Reservd_Space "
  //"-v 233,raw48,Media_Wearout_Indicator "
    "-v 234,raw24/raw32:04321,Thermal_Throttle_Status "
    "-v 241,raw48,Host_Writes_32MiB "
    "-v 242,raw48,Host_Reads_32MiB "
    "-v 243,raw48,NAND_Writes_32MiB"
  },
  { "Dell Certified Intel S3520 Series SSDs",
    "SSDSC(2|K)(J|B)B(240G|480G|960G|120G|760G|800G|012T|016T)7R.?",
    "", "",
    "-v 170,raw48,Available_Reservd_Space "
    "-v 174,raw48,Unsafe_Shutdown_Count "
    "-v 195,raw48,Uncorrectable_Error_Cnt "
    "-v 199,raw48,CRC_Error_Count "
    "-v 201,raw16(raw16),Power_Loss_Cap_Test "
    "-v 202,raw48,End_of_Life "
    "-v 225,raw48,Host_Writes_32MiB "
    "-v 226,raw48,Workld_Media_Wear_Indic " // Timed Workload Media Wear Indicator (percent*1024)
    "-v 227,raw48,Workld_Host_Reads_Perc "  // Timed Workload Host Reads Percentage
    "-v 228,raw48,Workload_Minutes " // 226,227,228 can be reset by 'smartctl -t vendor,0x40'
    "-v 233,raw48,Total_LBAs_Written "
    "-v 234,raw24/raw32:04321,Thermal_Throttle_Status "
    "-v 245,raw48,Percent_Life_Remaining"
  },
  { "Intel S4510/S4610/S4500/S4600 Series SSDs", // INTEL SSDSC2KB480G7/SCV10100,
      // INTEL SSDSC2KB960G7/SCV10100, INTEL SSDSC2KB038T7/SCV10100,
      // INTEL SSDSC2KB038T7/SCV10121, INTEL SSDSC2KG240G7/SCV10100
    "INTEL SSDSC(2K|KK)(B|G)(240G|480G|960G|019T|038T)(7|8).?",
    "", "",
  //"-v 5,raw16(raw16),Reallocated_Sector_Ct "
  //"-v 9,raw24(raw8),Power_On_Hours "
  //"-v 12,raw48,Power_Cycle_Count "
    "-v 170,raw48,Available_Reservd_Space "
    "-v 171,raw48,Program_Fail_Count "
    "-v 172,raw48,Erase_Fail_Count "
    "-v 174,raw48,Unsafe_Shutdown_Count "
    "-v 175,raw16(raw16),Power_Loss_Cap_Test "
    "-v 183,raw48,SATA_Downshift_Count "
    "-v 184,raw48,End-to-End_Error_Count "
    "-v 187,raw48,Uncorrectable_Error_Cnt "
    "-v 190,tempminmax,Drive_Temperature "
    "-v 192,raw48,Unsafe_Shutdown_Count "
    "-v 197,raw48,Pending_Sector_Count "
    "-v 199,raw48,CRC_Error_Count "
    "-v 225,raw48,Host_Writes_32MiB "
    "-v 226,raw48,Workld_Media_Wear_Indic " // Timed Workload Media Wear Indicator (percent*1024)
    "-v 227,raw48,Workld_Host_Reads_Perc "  // Timed Workload Host Reads Percentage
    "-v 228,raw48,Workload_Minutes " // 226,227,228 can be reset by 'smartctl -t vendor,0x40'
  //"-v 232,raw48,Available_Reservd_Space "
  //"-v 233,raw48,Media_Wearout_Indicator "
    "-v 234,raw24/raw32:04321,Thermal_Throttle_Status "
    "-v 235,raw16(raw16),Power_Loss_Cap_Test "
    "-v 241,raw48,Host_Writes_32MiB "
    "-v 242,raw48,Host_Reads_32MiB "
    "-v 243,raw48,NAND_Writes_32MiB"
  },
  { "Dell Certified Intel S4x00/D3-S4x10 Series SSDs", // INTEL SSDSC2KB480G7R/SCV1DL58,
      // INTEL SSDSC2KB960G7R/SCV1DL58, INTEL SSDSC2KB038T7R/SCV1DL58,
      // INTEL SSDSC2KB038T7R/SCV1DL58, INTEL SSDSC2KG240G7R/SCV1DL58
    "SSDSC(2K|KK)(B|G)(240G|480G|960G|019T|038T)(7R|8R).?",
    "", "",
    "-v 170,raw48,Available_Reservd_Space "
    "-v 174,raw48,Unsafe_Shutdown_Count "
    "-v 195,raw48,Uncorrectable_Error_Cnt "
    "-v 199,raw48,CRC_Error_Count "
    "-v 201,raw16(raw16),Power_Loss_Cap_Test "
    "-v 202,raw48,End_of_Life "
    "-v 225,raw48,Host_Writes_32MiB "
    "-v 226,raw48,Workld_Media_Wear_Indic " // Timed Workload Media Wear Indicator (percent*1024)
    "-v 227,raw48,Workld_Host_Reads_Perc "  // Timed Workload Host Reads Percentage
    "-v 228,raw48,Workload_Minutes " // 226,227,228 can be reset by 'smartctl -t vendor,0x40'
    "-v 233,raw48,Total_LBAs_Written "
    "-v 234,raw24/raw32:04321,Thermal_Throttle_Status "
    "-v 245,raw48,Percent_Life_Remaining"
  },
  { "Kingston branded X25-V SSDs", // fixed firmware
    "KINGSTON SSDNow 40GB",
    "2CV102(J[89A-Z]|[K-Z].)", // >= "2CV102J8"
    "",
    "-v 192,raw48,Unsafe_Shutdown_Count "
    "-v 225,raw48,Host_Writes_32MiB "
    "-v 226,raw48,Workld_Media_Wear_Indic "
    "-v 227,raw48,Workld_Host_Reads_Perc "
    "-v 228,raw48,Workload_Minutes"
  },
  { "Kingston branded X25-V SSDs", // buggy or unknown firmware
    "KINGSTON SSDNow 40GB",
    "",
    "This drive may require a firmware update to\n"
    "fix possible drive hangs when reading SMART self-test log.\n"
    "To update Kingston branded drives, a modified Intel update\n"
    "tool must be used. Search for \"kingston 40gb firmware\".",
    "-v 192,raw48,Unsafe_Shutdown_Count "
    "-v 225,raw48,Host_Writes_32MiB "
    "-v 226,raw48,Workld_Media_Wear_Indic "
    "-v 227,raw48,Workld_Host_Reads_Perc "
    "-v 228,raw48,Workload_Minutes"
  },
  { "JMicron based SSDs", // JMicron JMF60x
    "Kingston SSDNow V Series [0-9]*GB|" // tested with Kingston SSDNow V Series 64GB/B090522a
    "TS(2|4|8|16|32|64|128|192)GSSD(18|25)[MS]?-[MS]", // Transcend IDE and SATA, tested with
      // TS32GSSD25-M/V090331, TS32GSSD18M-M/v090331
    "[BVv].*", // other Transcend SSD versions will be caught by subsequent entry
    "",
  //"-v 9,raw24(raw8),Power_On_Hours " // raw value always 0?
  //"-v 12,raw48,Power_Cycle_Count "
  //"-v 194,tempminmax,Temperature_Celsius " // raw value always 0?
    "-v 229,hex64:w012345r,Halt_System/Flash_ID " // Halt, Flash[7]
    "-v 232,hex64:w012345r,Firmware_Version_Info " // "YYMMDD", #Channels, #Banks
    "-v 233,hex48:w01234,ECC_Fail_Record " // Fail number, Row[3], Channel, Bank
    "-v 234,raw24/raw24:w01234,Avg/Max_Erase_Count "
    "-v 235,raw24/raw24:w01z23,Good/Sys_Block_Count"
  },
  { "JMicron based SSDs", // JMicron JMF61x, JMF66x, JMF670
    "ADATA S596 Turbo|"  // tested with ADATA S596 Turbo 256GB SATA SSD (JMicron JMF616)
    "ADATA SP600|"  // tested with ADATA SP600/2.4 (JMicron JMF661)
    "ADATA SP310|"  // Premier Pro SP310 mSATA, JMF667, tested with ADATA SP310/3.04
    "ADATA SX930|"  // tested with ADATA SX930/6.8SE
    "APPLE SSD TS(064|128|256|512)C|"  // Toshiba?, tested with APPLE SSD TS064C/CJAA0201
    "KingSpec KDM-SA\\.51-008GMJ|" // tested with KingSpec KDM-SA.51-008GMJ/1.092.37 (JMF605?)
    "KINGSTON SNV425S2(64|128)GB|"  // SSDNow V Series (2. Generation, JMF618),
                                    // tested with KINGSTON SNV425S264GB/C091126a
    "KINGSTON SSDNOW 30GB|" // tested with KINGSTON SSDNOW 30GB/AJXA0202
    "KINGSTON SS100S2(8|16)G|"  // SSDNow S100 Series, tested with KINGSTON SS100S28G/D100309a
    "KINGSTON SNVP325S2(64|128|256|512)GB|" // SSDNow V+ Series, tested with KINGSTON SNVP325S2128GB/AGYA0201
    "KINGSTON SVP?100S2B?(64|96|128|256|512)G|"  // SSDNow V100/V+100 Series,
      // tested with KINGSTON SVP100S296G/CJR10202, KINGSTON SV100S2256G/D110225a
    "KINGSTON SV200S3(64|128|256)G|" // SSDNow V200 Series, tested with KINGSTON SV200S3128G/E120506a
    "TOSHIBA THNS128GG4BBAA|"  // Toshiba / Super Talent UltraDrive DX,
                               // tested with Toshiba 128GB 2.5" SSD (built in MacBooks)
    "TOSHIBA THNSNC128GMLJ|" // tested with THNSNC128GMLJ/CJTA0202 (built in Toshiba Protege/Dynabook)
    "TS(8|16|32|64|128|192|256|512)GSSD25S?-(MD?|S)|" // Transcend IDE and SATA, JMF612, tested with
      // TS256GSSD25S-M/101028, TS32GSSD25-M/20101227
    "TS(32|64|128|256)G(SSD|MSA)[37]40K?", // Transcend SSD340/340K/740 SATA/mSATA, JMF667/670, tested with
      // TS256GSSD340/SVN263, TS256GSSD340/SVN423b, TS256GMSA340/SVN263,
      // TS128GSSD340K/SVN216,TS64GSSD740/SVN167d
    "", "",
  //"-v 1,raw48,Raw_Read_Error_Rate "
  //"-v 2,raw48,Throughput_Performance "
    "-v 3,raw48,Unknown_JMF_Attribute "
  //"-v 5,raw16(raw16),Reallocated_Sector_Ct "
    "-v 7,raw48,Unknown_JMF_Attribute "
    "-v 8,raw48,Unknown_JMF_Attribute "
  //"-v 9,raw24(raw8),Power_On_Hours "
    "-v 10,raw48,Unknown_JMF_Attribute "
  //"-v 12,raw48,Power_Cycle_Count "
    "-v 167,raw48,Unknown_JMF_Attribute "
    "-v 168,raw48,SATA_Phy_Error_Count "
    "-v 169,raw48,Unknown_JMF_Attribute "
    "-v 170,raw16,Bad_Block_Count "
    "-v 173,raw16,Erase_Count " // JMF661: different?
    "-v 175,raw48,Bad_Cluster_Table_Count "
    "-v 180,raw48,Unknown_JMF_Attribute "
    "-v 187,raw48,Unknown_JMF_Attribute "
    "-v 192,raw48,Unexpect_Power_Loss_Ct "
  //"-v 194,tempminmax,Temperature_Celsius "
  //"-v 197,raw48,Current_Pending_Sector "
    "-v 231,raw48,Unknown_JMF_Attribute "
    "-v 233,raw48,Unknown_JMF_Attribute " // FW SVN423b
    "-v 234,raw48,Unknown_JMF_Attribute " // FW SVN423b
    "-v 240,raw48,Unknown_JMF_Attribute "
  //"-v 241,raw48,Total_LBAs_Written "    // FW SVN423b
  //"-v 242,raw48,Total_LBAs_Read "       // FW SVN423b
  },
  { "Plextor M3/M5/M6 Series SSDs", // Marvell 88SS9174 (M3, M5S), 88SS9187 (M5P, M5Pro), 88SS9188 (M6M/S),
      // tested with PLEXTOR PX-128M3/1.01, PX-128M3P/1.04, PX-256M3/1.05, PX-128M5S/1.02, PX-256M5S/1.03,
      // PX-128M5M/1.05, PX-128M5S/1.05, PX-128M5Pro/1.05, PX-512M5Pro/1.06, PX-256M5P/1.01, PX-128M6S/1.03
      // (1.04/5 Firmware self-test log lifetime unit is bogus, possibly 1/256 hours)
      // PLEXTOR PX-256M6S+/1.00
    "PLEXTOR PX-(64|128|256|512|768)M(3P?|5[MPS]|5Pro|6[MS])\\+?",
    "", "",
  //"-v 1,raw48,Raw_Read_Error_Rate "
  //"-v 5,raw16(raw16),Reallocated_Sector_Ct "
  //"-v 9,raw24(raw8),Power_On_Hours "
  //"-v 12,raw48,Power_Cycle_Count "
    "-v 170,raw48,Unknown_Plextor_Attrib "  // M6S/1.03
    "-v 171,raw48,Unknown_Plextor_Attrib "  // M6S/1.03
    "-v 172,raw48,Unknown_Plextor_Attrib "  // M6S/1.03
    "-v 173,raw48,Unknown_Plextor_Attrib "  // M6S/1.03
    "-v 174,raw48,Unknown_Plextor_Attrib "  // M6S/1.03
  //"-v 175,raw48,Program_Fail_Count_Chip " // M6S/1.03
  //"-v 176,raw48,Erase_Fail_Count_Chip "   // M6S/1.03
  //"-v 177,raw48,Wear_Leveling_Count "
  //"-v 178,raw48,Used_Rsvd_Blk_Cnt_Chip "
  //"-v 179,raw48,Used_Rsvd_Blk_Cnt_Tot "   // M6S/1.03
  //"-v 180,raw48,Unused_Rsvd_Blk_Cnt_Tot " // M6S/1.03
  //"-v 181,raw48,Program_Fail_Cnt_Total "
  //"-v 182,raw48,Erase_Fail_Count_Total "
  //"-v 183,raw48,Runtime_Bad_Block "       // M6S/1.03
  //"-v 184,raw48,End-to-End_Error "        // M6S/1.03
  //"-v 187,raw48,Reported_Uncorrect "
  //"-v 188,raw48,Command_Timeout "         // M6S/1.03
  //"-v 192,raw48,Power-Off_Retract_Count "
  //"-v 195,raw48,Hardware_ECC_Recovered "  // MS6/1.03
  //"-v 196,raw16(raw16),Reallocated_Event_Count "
  //"-v 198,raw48,Offline_Uncorrectable "
  //"-v 199,raw48,UDMA_CRC_Error_Count "
  //"-v 232,raw48,Available_Reservd_Space "
  //"-v 233,raw48,Media_Wearout_Indicator " // MS6/1.03
    "-v 241,raw48,Host_Writes_32MiB "
    "-v 242,raw48,Host_Reads_32MiB"
  },
  { "Samsung based SSDs",
    "SAMSUNG SSD PM800 .*GB|"  // SAMSUNG PM800 SSDs, tested with SAMSUNG SSD PM800 TH 64GB/VBM25D1Q
    "SAMSUNG SSD PM810 .*GB|"  // SAMSUNG PM810 (470 series) SSDs, tested with
      // SAMSUNG SSD PM810 2.5" 128GB/AXM06D1Q
    "SAMSUNG SSD SM841N? (2\\.5\"? 7mm |mSATA )?(128|256|512)GB( SED)?|" // tested with
      // SAMSUNG SSD SM841 2.5" 7mm 256GB/DXM02D0Q, SAMSUNG SSD SM841 mSATA 512GB/DXM44D0Q,
      // SAMSUNG SSD SM841N 2.5 7mm 128GB/DXM03D0Q, SAMSUNG SSD SM841N mSATA 256GB SED/DXM45D6Q
    "SAMSUNG SSD PM851 (mSATA |M\\.2 )?(2280 )?(128|256|512)GB|" // tested with SAMSUNG SSD PM851 mSATA 128GB,
      // SAMSUNG SSD PM851 M.2 2280 256GB/EXT25D0Q
    "SAMSUNG 470 Series SSD|"  // tested with SAMSUNG 470 Series SSD 64GB/AXM09B1Q
    "Samsung SSD 750 EVO (120|250|500)GB|" // tested with Samsung SSD 750 EVO 250GB/MAT01B6Q
    "SAMSUNG SSD 830 Series|"  // tested with SAMSUNG SSD 830 Series 64GB/CXM03B1Q
    "SAMSUNG SSD PM830 .*|" // SAMSUNG SSD PM830 2.5" 7mm 128GB/CXM03D1Q
    "MZ7PC(512|256|128|064)HA(GH|FU|DR)-000.*|" // probably PM830, tested with SAMSUNG MZ7PC128HAFU-000L1/CXM04L1Q
    "Samsung SSD 840 (PRO )?Series|" // tested with Samsung SSD 840 PRO Series 128GB/DXM04B0Q,
      // Samsung SSD 840 Series/DXT06B0Q
    "Samsung SSD 8[456]0 EVO (mSATA |M\\.2 )?((120|250|500|750)G|[12]T)B|" // tested with
      // Samsung SSD 840 EVO (120|250|500|750)GB/EXT0AB0Q,
      // Samsung SSD 840 EVO (120|250)GB/EXT0BB6Q, 1TB/EXT0BB0Q, 120GB mSATA/EXT41B6Q,
      // Samsung SSD 850 EVO 250GB/EMT01B6Q, Samsung SSD 850 EVO M.2 250GB/EMT21B6Q,
      // Samsung SSD 850 EVO mSATA 120GB/EMT41B6Q, Samsung SSD 850 EVO 2TB/EMT02B6Q,
      // Samsung SSD 860 EVO 250GB/RVT01B6Q, Samsung SSD 860 EVO mSATA 250GB/RVT41B6Q,
      // Samsung SSD 860 EVO 500GB/RVT01B6Q, Samsung SSD 860 EVO mSATA 500GB/RVT41B6Q,
      // Samsung SSD 860 EVO mSATA 1TB/RVT41B6Q, Samsung SSD 860 EVO 2TB/RVT01B6Q
    "Samsung SSD 8[56]0 PRO ((128|256|512)G|1T)B|" // tested with Samsung SSD 850 PRO 128GB/EXM01B6Q,
      // Samsung SSD 850 PRO 1TB/EXM01B6Q, Samsung SSD 860 PRO 256GB/RVM01B6Q,
      // Samsung SSD 860 PRO 512GB/RVM01B6Q, Samsung SSD 860 PRO 1TB/RVM01B6Q
    "SAMSUNG MZ7PA256HMDR-.*|" // PM810 (470 Series), tested with SAMSUNG MZ7PA256HMDR-010H1/AXM07H1Q
    "Samsung SSD 845DC EVO .*|" // Samsung SSD 845DC EVO 960GB/EXT03X3Q
    "SAMSUNG MZ[7M]PC(032|064|128|256|512)HBCD-.*|" // PM830, tested with SAMSUNG MZMPC032HBCD-000L1/CXM12L1Q
    "SAMSUNG MZ7TD(128|256)HAFV-.*|" // 840 Series, tested with SAMSUNG MZ7TD256HAFV-000L7/DXT06L6Q
    "SAMSUNG MZMTD(128|256|512)HAGL-.*|" // PM841, tested with SAMSUNG MZMTD512HAGL-00000/DXT4200Q
    "SAMSUNG MZ7WD((120|240)H[AC]FV|480HAGM|960HAGP)-00003|" // SM843T Series, tested with
      // SAMSUNG MZ7WD120HAFV-00003/DXM85W3Q, SAMSUNG MZ7WD120HCFV-00003/DXM9203Q
    "SAMSUNG MZ[7N]TE(128|256|512)HMHP-.*|" // PM851, tested with SAMSUNG MZ7TE256HMHP-000L7/EXT09L6Q,
      // SAMSUNG MZNTE256HMHP-000H1/EXT22H0Q
    "SAMSUNG MZMPF(032|064)HCFV-.*|" // CM851 mSATA, tested with SAMSUNG MZMPF032HCFV-000H1/FXM42H2Q
    "SAMSUNG MZ7GE(240HMGR|(480|960)HMHP)-00003|" // SM853T Series, tested with
      // SAMSUNG MZ7GE240HMGR-00003/EXT0303Q
    "SAMSUNG MZ7LM(120|240|480|960|1T9|3T8)HC(JM|HP|GR|FD)-.*|" // PM863 Series, tested with
      // SAMSUNG MZ7LM960HCHP-0E003/GXT3003Q
    "(SAMSUNG )?MZ7LM(240|480|960|1T9|3T8)HM(JP|HQ|LP)(-.*|0D3)|" // PM863a Series, tested with
      // SAMSUNG MZ7LM3T8HMLP-00005/GXT5104Q, MZ7LM240HMHQ0D3/GC5B (Dell)
    "(SAMSUNG )?MZ7KM(120|240|480|960|1T9)H[AM](FD|GR|H[PQ]|J[MP])(-.*|0D3)|" // SM863(a), tested with
      // SAMSUNG MZ7KM480HAHP-0E005/GXM1003Q, SAMSUNG MZ7KM480HMHQ-00005/GXM5104Q,
      // SAMSUNG MZ7KM960HMJP-00005/GXM5304Q, MZ7KM960HMJP0D3/GD53 (Dell)
    "SAMSUNG MZ7LH(240|480|960|1T9|3T8|7T6)H[AM](HQ|JR|LT|LA)-.*|" //PM883, tested with SAMSUNG MZ7LH960HAJR-00005
    "SAMSUNG MZ7KH(240|480|960|1T9|3T8)HA(HQ|JR|LS)-.*|" //SM883
    "SAMSUNG MZN(LF|TY)(128|256)H[CD]HP-.*|" // CM871/871a, tested with SAMSUNG MZNLF128HCHP-000H1/FXT21H1Q,
      // SAMSUNG MZNTY256HDHP-000/MAT21K0Q
    "SAMSUNG MZ[7N]LN(128|256|512|1T0)H[ACM](GR|HP|HQ|J[HPQ]|LR)-.*|" // PM871/871a/b, tested with
      // SAMSUNG MZ7LN128HCHP-00000/EMT0100Q, SAMSUNG MZ7LN256HAHQ-000H1/MVT03H6Q,
      // SAMSUNG MZNLN256HMHQ-000H1/MAV21H3Q
    "SAMSUNG SSD PM871 .*|" // SAMSUNG SSD PM871 2.5 7mm 256GB/EMT02D0Q
      // SAMSUNG MZ7LN256HMJP-00000/MAV0100Q, SAMSUNG MZ7LN512HMJP-00000/MAV0100Q
    "SAMSUNG MZHPV(128|256|512)HDG(L|M)-.*|" // SM951, tested with SAMSUNG MZHPV512HDGL-00000/BXW2500Q,
      // SAMSUNG MZHPV128HDGM-00000 (BXW2500Q)
    "Samsung Portable SSD T5", // tested with Samsung Portable SSD T5 (0x04e8:0x61f5)
    "", "",
  //"-v 5,raw16(raw16),Reallocated_Sector_Ct "
  //"-v 9,raw24(raw8),Power_On_Hours "
  //"-v 12,raw48,Power_Cycle_Count "
    "-v 170,raw48,Unused_Rsvd_Blk_Ct_Chip " // CM871
    "-v 171,raw48,Program_Fail_Count_Chip " // CM871
    "-v 172,raw48,Erase_Fail_Count_Chip " // CM871
    "-v 173,raw48,Wear_Leveling_Count " // CM871
    "-v 174,raw48,Unexpect_Power_Loss_Ct " // CM871
  //"-v 175,raw48,Program_Fail_Count_Chip "
  //"-v 176,raw48,Erase_Fail_Count_Chip "
  //"-v 177,raw48,Wear_Leveling_Count "
  //"-v 178,raw48,Used_Rsvd_Blk_Cnt_Chip "
  //"-v 179,raw48,Used_Rsvd_Blk_Cnt_Tot "
  //"-v 180,raw48,Unused_Rsvd_Blk_Cnt_Tot "
  //"-v 181,raw48,Program_Fail_Cnt_Total "
  //"-v 182,raw48,Erase_Fail_Count_Total "
  //"-v 183,raw48,Runtime_Bad_Block "
  //"-v 184,raw48,End-to-End_Error " // SM843T Series
    "-v 187,raw48,Uncorrectable_Error_Cnt "
  //"-v 190,tempminmax,Airflow_Temperature_Cel "  // seems to be some sort of temperature value for 470 Series?
    "-v 191,raw48,Unknown_Samsung_Attr " // PM810
  //"-v 194,tempminmax,Temperature_Celsius "
    "-v 195,raw48,ECC_Error_Rate "
  //"-v 196,raw16(raw16),Reallocated_Event_Count "
  //"-v 198,raw48,Offline_Uncorrectable "
    "-v 199,raw48,CRC_Error_Count "
    "-v 201,raw48,Supercap_Status "
    "-v 202,raw48,Exception_Mode_Status "
  //"-v 233,raw48,Media_Wearout_Indicator // PM851, 840
    "-v 234,raw48,Unknown_Samsung_Attr " // PM851, 840
    "-v 235,raw48,POR_Recovery_Count " // PM851, 830/840/850
    "-v 236,raw48,Unknown_Samsung_Attr " // PM851, 840
    "-v 237,raw48,Unknown_Samsung_Attr " // PM851, 840
    "-v 238,raw48,Unknown_Samsung_Attr " // PM851, 840
  //"-v 241,raw48,Total_LBAs_Written "
  //"-v 242,raw48,Total_LBAs_Read " // PM851, SM841N
    "-v 243,raw48,SATA_Downshift_Ct " // PM863
    "-v 244,raw48,Thermal_Throttle_St " // PM863
    "-v 245,raw48,Timed_Workld_Media_Wear " // PM863
    "-v 246,raw48,Timed_Workld_RdWr_Ratio " // PM863
    "-v 247,raw48,Timed_Workld_Timer " // PM863
    "-v 249,raw48,Unknown_Samsung_Attr " // CM871a
    "-v 250,raw48,SATA_Iface_Downshift " // from the spec
    "-v 251,raw48,NAND_Writes" // PM863
  },
  { "Marvell based SanDisk SSDs",
    "SanDisk SD5SG2[0-9]*G1052E|" // X100 (88SS9174), tested with SanDisk SD5SG2256G1052E/10.04.01
    "SanDisk SD6S[BF][12]M[0-9]*G(1022I?)?|" // X110/X210 (88SS9175/187?), tested with SanDisk SD6SB1M064G1022I/X231600,
      // SanDisk SD6SB1M256G1022I/X231600, SanDisk SD6SF1M128G1022/X231200, SanDisk SD6SB2M512G1022I/X210400
    "SanDisk SD7S[BN]6S-?(128|256|512)G(1122|-1006)|" // X300 (88SS9189?), tested with
      // SanDisk SD7SB6S128G1122/X3310000, SanDisk SD7SN6S-512G-1006/X3511006
    "SanDisk SD8S[BN]8U-?((128|256|512)G|1T00)(1122|-1006)|" // X400 (88SS1074), tested with SanDisk SD8SB8U128G1122/X4120000
    "SanDisk SD9S[BN]8W-?((128|256|512)G|[12]T00)1122|" // X600, tested with SanDisk SD9SB8W128G1122/X6107000
    "SanDisk SDSSDHP[0-9]*G|" // Ultra Plus (88SS9175), tested with SanDisk SDSSDHP128G/X23[01]6RL
    "SanDisk (SDSSDHII|Ultra II )[0-9]*GB?|" // Ultra II (88SS9190/88SS9189), tested with
      // SanDisk SDSSDHII120G/X31200RL, SanDisk Ultra II 960GB/X41100RL
    "SanDisk SDSSDH2(128|256)G|" // SanDisk SDSSDH2128G/X211200
    "SanDisk SDSSDH3(250|500|1000|1024|2000)G|" // Ultra 3D, tested with SanDisk SDSSDH3250G/X61170RL,
      // SanDisk SDSSDH3500G/X61110RL, SanDisk SDSSDH31024G/X6107000
    "SanDisk SDSSDXPS?[0-9]*G|" // Extreme II/Pro (88SS9187), tested with SanDisk SDSSDXP480G/R1311,
      // SanDisk SDSSDXPS480G/X21200RL
    "SanDisk SSD PLUS (120|240|480|1000) GB|" // Plus (88SS1074), tested with SanDisk SSD PLUS 120 GB/UE3000RL,
      // SanDisk SSD PLUS 120 GB/UE4500RL, SanDisk SSD PLUS 1000GB/UH4400RL
    "SSD SATAIII 16GB", // SSD SATAIII 16GB/i221100 (see #923)
    "", "",
  //"-v 5,raw16(raw16),Reallocated_Sector_Ct "
  //"-v 9,raw24(raw8),Power_On_Hours "
  //"-v 12,raw48,Power_Cycle_Count "
    "-v 165,raw48,Total_Write/Erase_Count "
    "-v 166,raw48,Min_W/E_Cycle "
    "-v 167,raw48,Min_Bad_Block/Die "
    "-v 168,raw48,Maximum_Erase_Cycle "
    "-v 169,raw48,Total_Bad_Block "
    "-v 171,raw48,Program_Fail_Count "
    "-v 172,raw48,Erase_Fail_Count "
    "-v 173,raw48,Avg_Write/Erase_Count "
    "-v 174,raw48,Unexpect_Power_Loss_Ct "
  //"-v 184,raw48,End-to-End_Error "
  //"-v 187,raw48,Reported_Uncorrect "
  //"-v 188,raw48,Command_Timeout "
  //"-v 194,tempminmax,Temperature_Celsius "
    "-v 199,raw48,SATA_CRC_Error "
    "-v 201,raw48,Lifetime_Remaining% "
    "-v 212,raw48,SATA_PHY_Error "
    "-v 230,raw16,Perc_Write/Erase_Count "
    "-v 232,raw48,Perc_Avail_Resrvd_Space "
    "-v 233,raw48,Total_NAND_Writes_GiB "
    "-v 234,raw48,Perc_Write/Erase_Ct_BC "
    "-v 241,raw48,Total_Writes_GiB "
    "-v 242,raw48,Total_Reads_GiB "
  //"-v 243,raw48,Unknown_Attribute "
    "-v 244,raw48,Thermal_Throttle "
    "-v 249,raw48,TLC_NAND_GB_Writes"
  },
  { "SanDisk based SSDs", // see also #463 for the vendor attribute description
    "SanDisk iSSD P4 [0-9]*GB|" // tested with SanDisk iSSD P4 16GB/SSD 9.14
    "SanDisk pSSD|" // tested with SandDisk pSSD/3 (62.7 GB, SanDisk Extreme USB3.0 SDCZ80-064G-J57, 0x0781:0x5580)
    "SanDisk SDSSDP[0-9]*G|" // tested with SanDisk SDSSDP064G/1.0.0, SDSSDP128G/2.0.0
    "SanDisk SDSSDRC032G|" // tested with SanDisk SanDisk SDSSDRC032G/3.1.0
    "SanDisk SSD i100 [0-9]*GB|" // tested with SanDisk SSD i100 8GB/11.56.04, 24GB/11.56.04
    "SanDisk SSD U100 ([0-9]*GB|SMG2)|" // tested with SanDisk SSD U100 8GB/10.56.00, 256GB/10.01.02, SMG2/10.56.04
    "SanDisk SSD U110 (8|16|24|32|64|128)GB|" // tested with SanDisk SSD U110 32GB/U221000
    "SanDisk SDSA6MM-.*|" // tested with SanDisk SDSA6MM-016G-1006/U221006
    "SanDisk SD7[SU]B[23]Q(064|128|256|512)G.*", // tested with SD7SB3Q064G1122/SD7UB3Q256G1122/SD7SB3Q128G/SD7UB2Q512G1122
    "", "",
  //"-v 5,raw16(raw16),Reallocated_Sector_Ct "
  //"-v 9,raw24(raw8),Power_On_Hours "
  //"-v 12,raw48,Power_Cycle_Count "
    "-v 165,raw48,Total_Write/Erase_Count "
    "-v 171,raw48,Program_Fail_Count "
    "-v 172,raw48,Erase_Fail_Count "
    "-v 173,raw48,Avg_Write/Erase_Count "
    "-v 174,raw48,Unexpect_Power_Loss_Ct "
  //"-v 187,raw48,Reported_Uncorrect "
    "-v 212,raw48,SATA_PHY_Error "
    "-v 230,raw48,Perc_Write/Erase_Count "
    "-v 232,raw48,Perc_Avail_Resrvd_Space "
    "-v 234,raw48,Perc_Write/Erase_Ct_BC "
  //"-v 241,raw48,Total_LBAs_Written "
  //"-v 242,raw48,Total_LBAs_Read "
    "-v 244,raw48,Thermal_Throttle "
  },
  //  SDLF1DAR-480G-1HAW/ZR07RE41
  // SDLF1DAR-480G-1JA1/RP41ZH06
  { "Sandisk SATA Cloudspeed Max and GEN2 ESS SSDs",
   "SD[A-Z0-9]{2}[1-3][A-Z]{3}-?[0-9]{3}[GT]-?1[A-Z0-9]{3}",
   "","",
   "-v 13,raw48,Lifetime_UECC_Ct "
   "-v 32,raw48,Lifetime_Write_AmpFctr "
   "-v 33,raw48,Write_AmpFctr "
   "-v 170,raw48,Reserve_Erase_BlkCt "
   "-v 171,raw48,Program_Fail_Ct "
   "-v 172,raw48,Erase_Fail_Ct "
   "-v 173,raw48,Percent_Life_Used "
   "-v 174,raw48,Unexpect_Power_Loss "
   "-v 175,raw48,Lifetime_Die_Failure_Ct "
   "-v 177,raw48,Lifetime_Remaining% "
   "-v 178,raw48,SSD_LifeLeft(0.01%) "
   "-v 180,raw48,Undetected_Data_Err_Ct "
   "-v 183,raw48,LT_Link_Rate_DwnGrd_Ct "
   "-v 191,raw48,Clean_Shutdown_Ct "
   "-v 192,raw48,Unclean_Shutdown_Ct "
   "-v 196,raw48,Lifetime_Retried_Blk_Ct "
   "-v 204,raw48,Average_Block-Erase_Ct "
   "-v 205,raw48,Read_Retry_Enable_Ct "
   "-v 206,raw48,Successful_RaidRecov_Ct "
   "-v 207,raw48,Trimmed_Sector_Ct "
   "-v 211,raw48,Read_Disturb_ReallocEvt "
   "-v 233,raw48,Lifetime_Nand_Writes "
   "-v 235,raw48,Capacitor_Health "
   "-v 244,raw48,Therm_Throt_Activation "
   "-v 245,raw48,Drive_Life_Remaining% "
   "-v 253,raw48,SPI_Test_Remaining "
 },
 { "Sandisk SATA CS1K GEN1 ESS SSDs",
   "SD[A-Z0-9]{2}[NO][A-Z0-9]{3}-?[0-9]{3}[GT]-?1[A-Z0-9]{3}",
   "","",
   "-v 1,raw48,UECC_Ct "
   "-v 2,raw48,Internal_File_Check "
   "-v 5,raw16(raw16),Retried_Blk_Ct "
   "-v 32,raw48,Write_Ampflication "
   "-v 170,raw48,Reserve_Blk_Remaining "
   "-v 171,raw48,Program_Fail_Ct "
   "-v 172,raw48,Erase_Fail_Ct "
   "-v 173,raw48,Drive_Life_Used% "
   "-v 174,raw48,Unexpect_PwrLoss_Ct "
   "-v 175,raw48,PwrLoss_ProtectionFail "
   "-v 177,raw48,DriveLife_Remaining% "
   "-v 178,raw48,SSD_Life_Left "
   "-v 180,raw48,End_to_End_Err_Detect "
   "-v 190,raw48,Drive_Temp_Warning "
   "-v 195,raw48,Uncorrectable_Err_Ct "
   "-v 202,raw48,Exception_Mode_Status "
   "-v 233,raw48,Number_Of_Write_Ct "
   "-v 245,raw48,DriveLife_Used% "
 },
  { "SiliconMotion based SSDs", // SM2246EN (Transcend TS6500)
    "ADATA (SP550|SU[89]00)|" // tested with ADATA SP550/O0803B5a, ADATA SU800/Q0913A, ADATA SU800/R0427A,
      // ADATA SU800/R0918B, ADATA SU900/Q0125A, ADATA SU900/Q0710B
    "R3SL(120|240|480|960)G|" // AMD Radeon Solid State Drives,
    "CT(120|250|500|1000)BX100SSD1|" // Crucial BX100, tested with CT250BX100SSD1/MU02,
      // CT500BX100SSD1/MU02, CT1000BX100SSD1/MU02
    "CT(240|480|960)BX200SSD1|" // Crucial BX200 Solid State Drive, tested with CT480BX200SSD1/MU02.6
    "KingDian S400 (120|240|480)GB|" // SM2256EN, tested with KingDian S400 120GB/Q0607A
    "KingSpec KSD-[PS]A25\\.[1-9]-(016|032|064|128)(MS|SJ)|" // tested with KingSpec KSD-PA25.6-064MS/20140803
    "T60|" // KingSpec T60, tested with T60/20151120
    "TEAML5Lite3D(120G|240G|480G|1T)|" // Team Group L5Lite 3D, tested with TEAML5Lite3D240G/R0302A0
    "TS((16|32|64|128|256|512)G|1T)(SSD|MSA)(370S?|420[IK]?)|" // Transcend SSD370/420 SATA/mSATA, TS6500,
      // tested with TS32GMSA370/20140402, TS16GMSA370/20140516, TS64GSSD370/20140516,
      // TS256GSSD370/N0815B, TS256GSSD370S/N1114H, TS512GSSD370S/N1114H, TS32GSSD420I/N1114H,
      // TS32GSSD420K/P1225CE
    "TS(16|32|64|128|512|256)GMTS4[03]0S?|" // TS256GMTS400, TS256GMTS430S/S0423A
    "TS(120|240)GMTS420|" // Transcend MTS420
    "TS(128G|256G|512G|1T)SSD230S|" // TS128GSSD230S/P1025F8
    "TS(120|240|480|960)GSSD220S|" // TS480GSSD220S/P0520AA
    "TS(16G|32G|64G|128G|256G|512G|1T)MTS800S?|" // MTS800, tested with TS1TMTS800/O1225H1
    "TS(16|32|64)GMSA630|" // MSA630 mSATA SSD, tested with TS32GMSA630/N0113E1
    "TS(32|64|128)GPSD330|" // Transcend PSD SSD, tested with TS64GPSD330/20140121
    "TS(16|32|64|96|128|256)GSSD630|" // Transcend 630, tested with TS16GSSD630/N0113E1
    "TS(128G|256G|512G|1T)ESD400K|" // Transcend ESD400 Portable, tested with
      // TS256GESD400K/R0605AS (0x2174:0x2000)
    "MKNSSDRE(1TB|2TB|512GB|500GB|256GB|250GB)|" // MKNSSDRE256GB/N1007C
    "MKNSSDTR(240|500|250|120|480|240)GB(-LT)?|" // MKNSSDTR500GB/O1126A
    "LITEON LMH-(128|256|512)V2M-.*", // LITEON LMH-256V2M-11 MSATA 256GB/FM8110C
    "", "",
  //"-v 1,raw48,Raw_Read_Error_Rate "
  //"-v 2,raw48,Throughput_Performance "
  //"-v 9,raw24(raw8),Power_On_Hours "
  //"-v 12,raw48,Power_Cycle_Count "
    "-v 148,raw48,Total_SLC_Erase_Ct "
    "-v 149,raw48,Max_SLC_Erase_Ct "
    "-v 150,raw48,Min_SLC_Erase_Ct "
    "-v 151,raw48,Average_SLC_Erase_Ct "
    "-v 159,raw48,Unkn_SiliconMotion_Attr " // SU800/R0427A, SU900/Q0710B, TS256GMTS430S/S0423A
    "-v 160,raw48,Uncorrectable_Error_Cnt "
    "-v 161,raw48,Valid_Spare_Block_Cnt "
    "-v 163,raw48,Initial_Bad_Block_Count "
    "-v 164,raw48,Total_Erase_Count "
    "-v 165,raw48,Max_Erase_Count "
    "-v 166,raw48,Min_Erase_Count "
    "-v 167,raw48,Average_Erase_Count "
    "-v 168,raw48,Max_Erase_Count_of_Spec "
    "-v 169,raw48,Remaining_Lifetime_Perc "
  //"-v 175,raw48,Program_Fail_Count_Chip "
  //"-v 176,raw48,Erase_Fail_Count_Chip "
  //"-v 177,raw48,Wear_Leveling_Count "
    "-v 178,raw48,Runtime_Invalid_Blk_Cnt "
  //"-v 181,raw48,Program_Fail_Cnt_Total "
  //"-v 182,raw48,Erase_Fail_Count_Total "
  //"-v 187,raw48,Reported_Uncorrect "
  //"-v 192,raw48,Power-Off_Retract_Count "
  //"-v 194,tempminmax,Temperature_Celsius "
  //"-v 195,raw48,Hardware_ECC_Recovered "
  //"-v 196,raw16(raw16),Reallocated_Event_Count "
  //"-v 197,raw48,Current_Pending_Sector "
  //"-v 198,raw48,Offline_Uncorrectable "
  //"-v 199,raw48,UDMA_CRC_Error_Count "
    "-v 225,raw48,Host_Writes_32MiB " // FW 20140402
  //"-v 232,raw48,Available_Reservd_Space "
    "-v 241,raw48,Host_Writes_32MiB "
    "-v 242,raw48,Host_Reads_32MiB "
    "-v 245,raw48,TLC_Writes_32MiB " // FW N0815B, N1114H
    "-v 246,raw48,SLC_Writes_32MiB "
    "-v 247,raw48,Raid_Recoverty_Ct "
    "-v 248,raw48,Unkn_SiliconMotion_Attr " // ADATA SU900/Q0125A
  //"-v 250,raw48,Read_Error_Retry_Rate " // ADATA SU800/Q0913A
    "-v 251,raw48,Unkn_SiliconMotion_Attr" // ADATA SU800/Q0913A
  },
  { "SMART Modular Technologies mSATA XL+ SLC SSDs", // tested with SH9MST6D16GJSI01
    "SH9MST6D[0-9]*GJSI?[0-9]*", // based on http://www.smartm.com/salesLiterature/embedded/mSATA_overview.pdf
    "", "", // attributes info from http://www.mouser.com/ds/2/723/smartmodular_09302015_SH9MST6DxxxGJSxxx_rA[1]-770719.pdf
    "-v 1,raw48,Uncorrectable_ECC_Cnt "
  //"-v 5,raw16(raw16),Reallocated_Sector_Ct "
    "-v 9,raw48,Power_On_Hours " // override default raw24(raw8) format
  //"-v 12,raw48,Power_Cycle_Count "
    "-v 14,raw48,Device_Capacity_LBAs "
    "-v 15,raw48,User_Capacity_LBAs " // spec DecID is wrong, HexID is right
    "-v 16,raw48,Init_Spare_Blocks_Avail " // spec DecID is wrong, HexID is right
    "-v 17,raw48,Spare_Blocks_Remaining " // spec DecID is wrong, HexID is right
    "-v 100,raw48,Total_Erase_Count "
    "-v 168,raw48,SATA_PHY_Err_Ct "
    "-v 170,raw48,Initial_Bad_Block_Count "
    "-v 172,raw48,Erase_Fail_Count "
    "-v 173,raw48,Max_Erase_Count "
    "-v 174,raw48,Unexpect_Power_Loss_Ct "
    "-v 175,raw48,Average_Erase_Count "
  //"-v 181,raw48,Program_Fail_Cnt_Total "
  //"-v 187,raw48,Reported_Uncorrect "
  //"-v 194,tempminmax,Temperature_Celsius "
    "-v 197,raw48,Not_In_Use "
    "-v 198,raw48,Not_In_Use "
    "-v 199,raw48,SATA_CRC_Error_Count "
    "-v 202,raw48,Perc_Rated_Life_Used "
    "-v 231,raw48,Perc_Rated_Life_Remain "
    "-v 232,raw48,Read_Fail_Count "
    "-v 234,raw48,Flash_Reads_LBAs "
    "-v 235,raw48,Flash_Writes_LBAs "
  //"-v 241,raw48,Total_LBAs_Written "
  //"-v 242,raw48,Total_LBAs_Read "
    //  247-248 Missing in specification from April 2015
  },
  { "Smart Storage Systems Xcel-10 SSDs",  // based on http://www.smartm.com/files/salesLiterature/storage/xcel10.pdf
    "SMART A25FD-(32|64|128)GI32N", // tested with SMART A25FD-128GI32N/B9F23D4K
    "",
    "", // attributes info from http://www.adtron.com/pdf/SMART_Attributes_Xcel-10_810800014_RevB.pdf
    "-v 1,raw48,Not_Supported "
    "-v 2,raw48,Not_Supported "
  //"-v 9,raw24(raw8),Power_On_Hours "
  //"-v 12,raw48,Power_Cycle_Count "
    "-v 191,raw48,Not_Supported "
  //"-v 192,raw48,Power-Off_Retract_Count "
    "-v 197,raw48,ECC_Error_Count "
  //"-v 198,raw48,Offline_Uncorrectable "
  //"-v 199,raw48,UDMA_CRC_Error_Count "
    "-v 251,raw48,Min_Spares_Remain_Perc " // percentage of the total number of spare blocks available
    "-v 252,raw48,Added_Bad_Flash_Blk_Ct " // number of bad flash blocks
    "-v 254,raw48,Total_Erase_Blocks_Ct" // number of times the drive has erased any erase block
  },
  { "Smart Storage Systems XceedSecure2 SSDs",
    "(SMART|Adtron) ([AIS]25FBS|S35FCS).*",
    "", "",
    "-v 9,sec2hour,Power_On_Hours "
    "-v 194,hex64,Proprietary_194"
  },
  { "Smart Storage Systems XceedUltraX/Adtron A25FBX SSDs",
    "(SMART|Adtron) (A|I)25FBX.*",
    "", "",
    "-v 9,hex64,Proprietary_9 "
    "-v 194,hex48,Proprietary_194"
  },
  { "Smart Storage Systems Adtron A25FB 2xN SSDs",
    "(SMART|Adtron) A25FB.*2.N",
    "", "",
    "-v 110,hex64,Proprietary_HWC "
    "-v 111,hex64,Proprietary_MP "
    "-v 112,hex64,Proprietary_RtR "
    "-v 113,hex64,Proprietary_RR "
    "-v 120,hex64,Proprietary_HFAll "
    "-v 121,hex64,Proprietary_HF1st "
    "-v 122,hex64,Proprietary_HF2nd "
    "-v 123,hex64,Proprietary_HF3rd "
    "-v 125,hex64,Proprietary_SFAll "
    "-v 126,hex64,Proprietary_SF1st "
    "-v 127,hex64,Proprietary_SF2nd "
    "-v 128,hex64,Proprietary_SF3rd "
    "-v 194,raw24/raw32:zvzzzw,Fractional_Temperature"
  },
  { "Smart Storage Systems Adtron A25FB 3xN SSDs",
    "(SMART|Adtron) A25FB-.*3.N",
    "", "",
    "-v 9,sec2hour,Power_On_Hours "
    "-v 113,hex48,Proprietary_RR "
    "-v 130,raw48:54321,Minimum_Spares_All_Zs"
  //"-v 194,tempminmax,Temperature_Celsius"
  },
  { "STEC Mach2 CompactFlash Cards", // tested with STEC M2P CF 1.0.0/K1385MS
    "STEC M2P CF 1.0.0",
    "", "",
    "-v 100,raw48,Erase_Program_Cycles "
    "-v 103,raw48,Remaining_Energy_Storg "
    "-v 170,raw48,Reserved_Block_Count "
    "-v 171,raw48,Program_Fail_Count "
    "-v 172,raw48,Erase_Fail_Count "
    "-v 173,raw48,Wear_Leveling_Count "
    "-v 174,raw48,Unexpect_Power_Loss_Ct "
    "-v 211,raw48,Unknown_Attribute " // ] Missing in specification
    "-v 212,raw48,Unknown_Attribute"  // ] from September 2012
  },
  { "Transcend CompactFlash Cards", // tested with TRANSCEND/20080820,
      // TS4GCF133/20100709, TS16GCF133/20100709, TS16GCF150/20110407
    "TRANSCEND|TS(4|8|16)GCF(133|150)",
    "", "",
    "-v 7,raw48,Unknown_Attribute "
    "-v 8,raw48,Unknown_Attribute"
  },
  { "Marvell SSD SD88SA024BA0 (SUN branded)",
    "MARVELL SD88SA024BA0 SUN24G 0902M0054V",
    "", "", ""
  },
  { "HP 1TB SATA disk GB1000EAFJL",
    "GB1000EAFJL",
    "", "", ""
  },
  { "HP 500GB SATA disk MM0500EANCR",
    "MM0500EANCR",
    "", "", ""
  },
  { "HP 250GB SATA disk VB0250EAVER",
    "VB0250EAVER",
    "", "", ""
  },
  { "IBM Deskstar 60GXP",  // ER60A46A firmware
    "(IBM-|Hitachi )?IC35L0[12346]0AVER07.*",
    "ER60A46A",
    "", ""
  },
  { "IBM Deskstar 60GXP",  // All other firmware
    "(IBM-|Hitachi )?IC35L0[12346]0AVER07.*",
    "",
    "IBM Deskstar 60GXP drives may need upgraded SMART firmware.\n"
    "Please see http://haque.net/dtla_update/",
    ""
  },
  { "IBM Deskstar 40GV & 75GXP (A5AA/A6AA firmware)",
    "(IBM-)?DTLA-30[57]0[123467][05].*",
    "T[WX][123468AG][OF]A[56]AA",
    "", ""
  },
  { "IBM Deskstar 40GV & 75GXP (all other firmware)",
    "(IBM-)?DTLA-30[57]0[123467][05].*",
    "",
    "IBM Deskstar 40GV and 75GXP drives may need upgraded SMART firmware.\n"
    "Please see http://haque.net/dtla_update/",
    ""
  },
  { "", // ExcelStor J240, J340, J360, J680, J880 and J8160
    "ExcelStor Technology J(24|34|36|68|88|816)0",
    "", "", ""
  },
  { "", // Fujitsu M1623TAU
    "FUJITSU M1623TAU",
    "",
    "",
    "-v 9,seconds"
  },
  { "Fujitsu MHG",
    "FUJITSU MHG2...ATU?.*",
    "",
    "",
    "-v 9,seconds"
  },
  { "Fujitsu MHH",
    "FUJITSU MHH2...ATU?.*",
    "",
    "",
    "-v 9,seconds"
  },
  { "Fujitsu MHJ",
    "FUJITSU MHJ2...ATU?.*",
    "",
    "",
    "-v 9,seconds"
  },
  { "Fujitsu MHK",
    "FUJITSU MHK2...ATU?.*",
    "",
    "",
    "-v 9,seconds"
  },
  { "",  // Fujitsu MHL2300AT
    "FUJITSU MHL2300AT",
    "",
    "This drive's firmware has a harmless Drive Identity Structure\n"
      "checksum error bug.",
    "-v 9,seconds"
  },
  { "",  // MHM2200AT, MHM2150AT, MHM2100AT, MHM2060AT
    "FUJITSU MHM2(20|15|10|06)0AT",
    "",
    "This drive's firmware has a harmless Drive Identity Structure\n"
      "checksum error bug.",
    "-v 9,seconds"
  },
  { "Fujitsu MHN",
    "FUJITSU MHN2...AT",
    "",
    "",
    "-v 9,seconds"
  },
  { "", // Fujitsu MHR2020AT
    "FUJITSU MHR2020AT",
    "",
    "",
    "-v 9,seconds"
  },
  { "", // Fujitsu MHR2040AT
    "FUJITSU MHR2040AT",
    "",    // Tested on 40BA
    "",
    "-v 9,seconds -v 192,emergencyretractcyclect "
    "-v 198,offlinescanuncsectorct -v 200,writeerrorcount"
  },
  { "Fujitsu MHS AT",
    "FUJITSU MHS20[6432]0AT(  .)?",
    "",
    "",
    "-v 9,seconds -v 192,emergencyretractcyclect "
    "-v 198,offlinescanuncsectorct -v 200,writeerrorcount "
    "-v 201,detectedtacount"
  },
  { "Fujitsu MHT", // tested with FUJITSU MHT2030AC/909B
    "FUJITSU MHT2...(AC|AH|AS|AT|BH)U?.*",
    "",
    "",
    "-v 9,seconds"
  },
  { "Fujitsu MHU",
    "FUJITSU MHU2...ATU?.*",
    "",
    "",
    "-v 9,seconds"
  },
  { "Fujitsu MHV",
    "FUJITSU MHV2...(AH|AS|AT|BH|BS|BT).*",
    "",
    "",
    "-v 9,seconds"
  },
  { "Fujitsu MPA..MPG",
    "FUJITSU MP[A-G]3...A[HTEV]U?.*",
    "",
    "",
    "-v 9,seconds"
  },
  { "Fujitsu MHY BH",
    "FUJITSU MHY2(04|06|08|10|12|16|20|25)0BH.*",
    "", "",
    "-v 240,raw48,Transfer_Error_Rate"
  },
  { "Fujitsu MHW AC", // tested with FUJITSU MHW2060AC/00900004
    "FUJITSU MHW20(40|60)AC",
    "", "", ""
  },
  { "Fujitsu MHW BH",
    "FUJITSU MHW2(04|06|08|10|12|16)0BH.*",
    "", "", ""
  },
  { "Fujitsu MHW BJ",
    "FUJITSU MHW2(08|12|16)0BJ.*",
    "", "", ""
  },
  { "Fujitsu MHZ BH",
    "FUJITSU MHZ2(04|08|12|16|20|25|32)0BH.*",
    "", "", ""
  },
  { "Fujitsu MHZ BJ",
    "FUJITSU MHZ2(08|12|16|20|25|32)0BJ.*",
    "",
    "",
    "-v 9,minutes"
  },
  { "Fujitsu MHZ BS",
    "FUJITSU MHZ2(12|25)0BS.*",
    "", "", ""
  },
  { "Fujitsu MHZ BK",
    "FUJITSU MHZ2(08|12|16|25)0BK.*",
    "", "", ""
  },
  { "Fujitsu MJA BH",
    "FUJITSU MJA2(08|12|16|25|32|40|50)0BH.*",
    "", "", ""
  },
  { "", // Samsung SV4012H (known firmware)
    "SAMSUNG SV4012H",
    "RM100-08",
    "",
    "-v 9,halfminutes -F samsung"
  },
  { "", // Samsung SV4012H (all other firmware)
    "SAMSUNG SV4012H",
    "",
    "May need -F samsung disabled; see manual for details.",
    "-v 9,halfminutes -F samsung"
  },
  { "", // Samsung SV0412H (known firmware)
    "SAMSUNG SV0412H",
    "SK100-01",
    "",
    "-v 9,halfminutes -v 194,10xCelsius -F samsung"
  },
  { "", // Samsung SV0412H (all other firmware)
    "SAMSUNG SV0412H",
    "",
    "May need -F samsung disabled; see manual for details.",
    "-v 9,halfminutes -v 194,10xCelsius -F samsung"
  },
  { "", // Samsung SV1204H (known firmware)
    "SAMSUNG SV1204H",
    "RK100-1[3-5]",
    "",
    "-v 9,halfminutes -v 194,10xCelsius -F samsung"
  },
  { "", // Samsung SV1204H (all other firmware)
    "SAMSUNG SV1204H",
    "",
    "May need -F samsung disabled; see manual for details.",
    "-v 9,halfminutes -v 194,10xCelsius -F samsung"
  },
  { "", // SAMSUNG SV0322A tested with FW JK200-35
    "SAMSUNG SV0322A",
    "", "", ""
  },
  { "SAMSUNG SpinPoint V80", // tested with SV1604N/TR100-23
    "SAMSUNG SV(0211|0401|0612|0802|1203|1604)N",
    "",
    "",
    "-v 9,halfminutes -F samsung2"
  },
  { "", // SAMSUNG SP40A2H with RR100-07 firmware
    "SAMSUNG SP40A2H",
    "RR100-07",
    "",
    "-v 9,halfminutes -F samsung"
  },
  { "", // SAMSUNG SP80A4H with RT100-06 firmware
    "SAMSUNG SP80A4H",
    "RT100-06",
    "",
    "-v 9,halfminutes -F samsung"
  },
  { "", // SAMSUNG SP8004H with QW100-61 firmware
    "SAMSUNG SP8004H",
    "QW100-61",
    "",
    "-v 9,halfminutes -F samsung"
  },
  { "SAMSUNG SpinPoint F1 DT", // tested with HD103UJ/1AA01113
    "SAMSUNG HD(083G|16[12]G|25[12]H|32[12]H|50[12]I|642J|75[23]L|10[23]U)J",
    "", "", ""
  },
  { "SAMSUNG SpinPoint F1 EG", // tested with HD103UI/1AA01113
    "SAMSUNG HD(252H|322H|502I|642J|753L|103U)I",
    "", "", ""
  },
  { "SAMSUNG SpinPoint F1 RE", // tested with HE103UJ/1AA01113
    "SAMSUNG HE(252H|322H|502I|642J|753L|103U)J",
    "", "", ""
  },
  { "SAMSUNG SpinPoint F2 EG", // tested with HD154UI/1AG01118
    "SAMSUNG HD(502H|10[23]S|15[34]U)I",
    "", "", ""
  },
  { "SAMSUNG SpinPoint F3", // tested with HD502HJ/1AJ100E4
    "SAMSUNG HD(502H|754J|103S)J",
    "", "", ""
  },
  { "Seagate Barracuda SpinPoint F3", // tested with ST1000DM005 HD103SJ/1AJ100E5
    "ST[0-9DM]* HD(502H|754J|103S)J",
    "", "", ""
  },
  { "SAMSUNG SpinPoint F3 EG", // tested with HD503HI/1AJ100E4, HD153WI/1AN10002
    "SAMSUNG HD(253G|(324|503)H|754J|105S|(153|203)W)I",
    "", "", ""
  },
  { "SAMSUNG SpinPoint F3 RE", // tested with HE103SJ/1AJ30001
    "SAMSUNG HE(502H|754J|103S)J",
    "", "", ""
  },
  { "Seagate Samsung Spinpoint F4", // tested with ST250DM001 HD256GJ/1AR10001
    "ST(250|320)DM001 HD(256G|322G|323H)J",
    "", "", ""
  },
  { "SAMSUNG SpinPoint F4 EG (AF)",// tested with HD204UI/1AQ10001(buggy|fixed)
    "SAMSUNG HD(155|204)UI",
    "", // 1AQ10001
    "Using smartmontools or hdparm with this\n"
    "drive may result in data loss due to a firmware bug.\n"
    "****** THIS DRIVE MAY OR MAY NOT BE AFFECTED! ******\n"
    "Buggy and fixed firmware report same version number!\n"
    "See the following web pages for details:\n"
    "http://knowledge.seagate.com/articles/en_US/FAQ/223571en\n"
    "https://www.smartmontools.org/wiki/SamsungF4EGBadBlocks",
    ""
  },
  { "Seagate Samsung SpinPoint F4 EG (AF)", // later sold as Barracuda Green,
       // tested with ST2000DL004 HD204UI/1AQ10001
    "ST2000DL004 HD204UI",
    "", "", ""
  },
  { "SAMSUNG SpinPoint S250", // tested with HD200HJ/KF100-06
    "SAMSUNG HD(162|200|250)HJ",
    "", "", ""
  },
  { "SAMSUNG SpinPoint T133", // tested with HD300LJ/ZT100-12, HD400LJ/ZZ100-14, HD401LJ/ZZ100-15
    "SAMSUNG HD(250KD|(30[01]|320|40[01])L[DJ])",
    "", "", ""
  },
  { "SAMSUNG SpinPoint T166", // tested with HD252KJ/CM100-11, HD501LJ/CR100-1[01]
    "SAMSUNG HD(080G|160H|252K|32[01]K|403L|50[01]L)J",
    "", "",
    "-v 197,increasing" // at least HD501LJ/CR100-11
  },
  { "SAMSUNG SpinPoint P120", // VF100-37 firmware, tested with SP2514N/VF100-37
    "SAMSUNG SP(16[01]3|2[05][01]4)[CN]",
    "VF100-37",
    "",
    "-F samsung3"
  },
  { "SAMSUNG SpinPoint P120", // other firmware, tested with SP2504C/VT100-33
    "SAMSUNG SP(16[01]3|2[05][01]4)[CN]",
    "",
    "May need -F samsung3 enabled; see manual for details.",
    ""
  },
  { "SAMSUNG SpinPoint P80 SD", // tested with HD160JJ/ZM100-33, SAMSUNG HD080HJ/P/ZH100-34
    "SAMSUNG HD(080H|120I|160J)J(/P)?",
    "", "", ""
  },
  { "SAMSUNG SpinPoint P80", // BH100-35 firmware, tested with SP0842N/BH100-35
    "SAMSUNG SP(0451|08[0124]2|12[0145]3|16[0145]4)[CN]",
    "BH100-35",
    "",
    "-F samsung3"
  },
  { "SAMSUNG SpinPoint P80", // firmware *-35 or later
    "SAMSUNG SP(0451|08[0124]2|12[0145]3|16[0145]4)[CN]",
    ".*-3[5-9]",
    "May need -F samsung3 enabled; see manual for details.",
    ""
  },
  { "SAMSUNG SpinPoint P80", // firmware *-25...34, tested with
      // SP0401N/TJ100-30, SP1614C/SW100-25 and -34
    "SAMSUNG SP(04[05]1|08[0124]2|12[0145]3|16[0145]4)[CN]",
    ".*-(2[5-9]|3[0-4])",
    "",
    "-v 9,halfminutes -v 198,increasing"
  },
  { "SAMSUNG SpinPoint P80", // firmware *-23...24, tested with
    // SP0802N/TK100-23,
    // SP1213N/TL100-23,
    // SP1604N/TM100-23 and -24
    "SAMSUNG SP(0451|08[0124]2|12[0145]3|16[0145]4)[CN]",
    ".*-2[34]",
    "",
    "-v 9,halfminutes -F samsung2"
  },
  { "SAMSUNG SpinPoint P80", // unknown firmware
    "SAMSUNG SP(0451|08[0124]2|12[0145]3|16[0145]4)[CN]",
    "",
    "May need -F samsung2 or -F samsung3 enabled; see manual for details.",
    ""
  },
  { "SAMSUNG SpinPoint M40/60/80", // tested with HM120IC/AN100-16, HM160JI/AD100-16
    "SAMSUNG HM(0[468]0H|120I|1[026]0J)[CI]",
    "",
    "",
    "-v 9,halfminutes"
  },
  { "SAMSUNG SpinPoint M5", // tested with HM160HI/HH100-12
    "SAMSUNG HM(((061|080)G|(121|160)H|250J)I|160HC)",
    "", "", ""
  },
  { "SAMSUNG SpinPoint M6", // tested with HM320JI/2SS00_01 M6
    "SAMSUNG HM(251J|320[HJ]|[45]00L)I",
    "", "", ""
  },
  { "SAMSUNG SpinPoint M7", // tested with HM500JI/2AC101C4
    "SAMSUNG HM(250H|320I|[45]00J)I",
    "", "", ""
  },
  { "SAMSUNG SpinPoint M7E (AF)", // tested with HM321HI/2AJ10001, HM641JI/2AJ10001
    "SAMSUNG HM(161G|(251|321)H|501I|641J)I",
    "", "", ""
  },
  { "Seagate Samsung SpinPoint M7E", // tested with ST640LM000 HM641JI/2AJ10001
    "ST(160|250|320|500|640)LM00[01] HM[0-9]*[GHIJ]I",
    "", "", ""
  },
  { "SAMSUNG SpinPoint M7U (USB)", // tested with HM252HX/2AC101C4
    "SAMSUNG HM(162H|252H|322I|502J)X",
    "", "", ""
  },
  { "SAMSUNG SpinPoint M8 (AF)", // tested with HN-M101MBB/2AR10001
    "SAMSUNG HN-M(250|320|500|640|750|101)MBB",
    "", "", ""
  },
  { "Seagate Samsung SpinPoint M8 (AF)", // tested with
      // ST750LM022 HN-M750MBB/2AR10001, ST320LM001 HN-M320MBB/2AR10002,
      // APPLE HDD ST500LM012/2BA30003
    "ST(250|320|500|640|750|1000)LM0[012][124] HN-M[0-9]*MBB|"
    "APPLE HDD ST500LM012",
    "", "", ""
  },
  { "SAMSUNG SpinPoint M8U (USB)", // tested with HN-M500XBB/2AR10001
    "SAMSUNG HN-M(320|500|750|101)XBB",
    "", "", ""
  },
  { "Seagate Samsung SpinPoint M8U (USB)", // tested with ST1000LM025 HN-M101ABB/2AR10001,
      // ST1000LM025 HN-M101ABB/2BA30003 (0x04e8:0x61b6)
    "ST(250|320|500|640|750|1000)LM0[012][3459] HN-M[0-9]*ABB",
    "", "", ""
  },
  { "Seagate Samsung SpinPoint M9T", // tested with ST2000LM003 HN-M201RAD/2BC10003
      // (Seagate Expansion Portable)
    "ST(1500|2000)LM0(03|04|06|07|10) HN-M[0-9]*RAD",
    "", "", ""
  },
  // Flash accelerated, no SMART info in the specs
  // ST1000LX015-1U7172/SDM1
  { "Seagate FireCuda 2.5", // 
    "ST(500|1000|2000)LX0(01|15|25)-.*",
    "", "", "-v 240,msec24hour32 "
  },
  // ST1000DX002/CC41
  { "Seagate FireCuda 3.5", // ST2000DX002-2DV164/CC41
    "ST[12]000DX002-.*",
    "", "", "-v 240,msec24hour32 "
  },
  { "Seagate Samsung SpinPoint M9TU (USB)", // tested with ST1500LM008 HN-M151AAD/2BC10001
       // (0x04e8:0x61b5), ST2000LM005 HN-M201AAD2BC10001 (0x04e8:0x61b4)
    "ST(1500|2000)LM00[58] HN-M[0-9]*AAD",
    "", "", ""
  },
  { "SAMSUNG SpinPoint MP5", // tested with HM250HJ/2AK10001
    "SAMSUNG HM(250H|320H|500J|640J)J",
    "", "", ""
  },
  { "SAMSUNG SpinPoint MT2", // tested with HM100UI/2AM10001
    "SAMSUNG HM100UI",
    "", "", ""
  },
  { "SAMSUNG HM100UX (S2 Portable)", // tested with HM100UX/2AM10001
    "SAMSUNG HM100UX",
    "", "", ""
  },
  { "SAMSUNG SpinPoint M", // tested with MP0402H/UC100-11
    "SAMSUNG MP0(302|402|603|804)H",
    "",
    "",
    "-v 9,halfminutes"
  },
  { "SAMSUNG SpinPoint N3U-3 (USB, 4KiB LLS)", // tested with HS25YJZ/3AU10-01
    "SAMSUNG HS(122H|2[05]YJ)Z",
    "", "", ""
  },
  { "SK hynix SATA SSDs",
    "SK ?hynix SC(210|300|308|313).*|" // tested with
      // SK hynix SC210 mSATA 256GB/20002L00,
      // SKhynix SC300 HFS256G32MND-3210A/20131P00,
      // SK hynix SC308 SATA 128GB/30001P10,
      // SK hynix SC313 HFS256G32TNF-N3A0A/70000P10
    "HFS(128|256|512)G3[29]MND-(2200|3[23]10)A|" // HFS128G32MND-2200A/20200L00,
      // HFS512G32MND-3210A/20100P00, HFS512G39MND-3310A/20002P00
    "HFS(120|250|500)G32TND-N1A2A|" // SL308, tested with HFS500G32TND-N1A2A/30000P10
    "HFS(128|256|512)G39TND-N210A", // SC308, tested with HFS128G39TND-N210A/30001P10
    "", "",
  //"-v 1,raw48,Raw_Read_Error_Rate "
    "-v 5,raw48,Retired_Block_Count "
  //"-v 9,raw24(raw8),Power_On_Hours "
  //"-v 12,raw48,Power_Cycle_Count "
    "-v 100,raw48,Total_Erase_Count "
    "-v 168,raw48,Min_Erase_Count "
    "-v 169,raw48,Max_Erase_Count "
    "-v 171,raw48,Program_Fail_Count "
    "-v 172,raw48,Erase_Fail_Count "
    "-v 173,raw48,Wear_Leveling_Count "
    "-v 174,raw48,Unexpect_Power_Loss_Ct "
  //"-v 175,raw48,Program_Fail_Count_Chip "
    "-v 176,raw48,Unused_Rsvd_Blk_Cnt_Tot "
  //"-v 177,raw48,Wear_Leveling_Count "
  //"-v 178,raw48,Used_Rsvd_Blk_Cnt_Chip "
  //"-v 179,raw48,Used_Rsvd_Blk_Cnt_Tot "
    "-v 180,raw48,Erase_Fail_Count "
    "-v 181,raw48,Non4k_Aligned_Access "
    "-v 183,raw48,SATA_Downshift_Count "
  //"-v 184,raw48,End-to-End_Error "
  //"-v 187,raw48,Reported_Uncorrect "
  //"-v 188,raw48,Command_Timeout "
  //"-v 194,tempminmax,Temperature_Celsius "
  //"-v 195,raw48,Hardware_ECC_Recovered "
  //"-v 196,raw16(raw16),Reallocated_Event_Count "
  //"-v 198,raw48,Offline_Uncorrectable "
  //"-v 199,raw48,UDMA_CRC_Error_Count "
    "-v 201,raw48,Percent_Lifetime_Remain "
  //"-v 204,raw48,Soft_ECC_Correction "
    "-v 212,raw48,Phy_Error_Count "
    "-v 231,raw48,SSD_Life_Left "
    "-v 234,raw48,Unknown_SK_hynix_Attrib "
    "-v 241,raw48,Total_Writes_GiB "
    "-v 242,raw48,Total_Reads_GiB "
    "-v 243,raw48,Total_Media_Writes "
    "-v 250,raw48,Read_Retry_Count "
  },
  { "SK hynix SATA SSDs",
    "HFS(480|960|1T9|3T8)G3[2E]FEH-7[4A]10A", // tested with HFS480G32FEH-7410A/90037Q00
    "", "",
  //"-v 1,raw48,Raw_Read_Error_Rate "
    "-v 5,raw48,Retired_Block_Count "
  //"-v 9,raw24(raw8),Power_On_Hours "
    "-v 12,raw48,Device_Power_Cycle_Cnt "
    "-v 171,raw48,Program_Fail_Cnt "
    "-v 172,raw48,Erase_Fail_Cnt "
    "-v 174,raw48,Unexpected_Pwr_Loss_Cnt "
    "-v 175,raw48,Program_Fail_Cnt "
    "-v 176,raw48,Erase_Fail_Cnt "
    "-v 177,raw48,Endurance_Limit_Met "
    "-v 178,raw48,Used_Rsrvd_Blk_Cnt_Wrst "
    "-v 179,raw48,Used_Rsrvd_Blk_Cnt_Tot "
    "-v 180,raw48,E2E_Error_Det_Corr_Rate "
    "-v 181,raw48,Program_Fail_Cnt "
    "-v 182,raw48,Erase_Fail_Cnt "
    "-v 183,raw48,SATA_Downshift_Cnt "
  //"-v 184,raw48,End-to-End_Error "
  //"-v 187,raw48,Reported_Uncorrect "
  //"-v 188,raw48,Command_Timeout "
  //"-v 194,tempminmax,Temperature_Celsius "
    "-v 195,raw48,ECC_on_the_Fly_Rate "
  //"-v 199,raw48,UDMA_CRC_Error_Count "
    "-v 201,raw48,Uncorr_Soft_Read_Err_Rt "
    "-v 204,raw48,Soft_ECC_Correction_Rt "
    "-v 231,raw48,SSD_Life_Left "
    "-v 234,raw48,Lifetime_NAND_Prg_GiB "
    "-v 241,raw48,Lifetime_Writes_GiB "
    "-v 242,raw48,Lifetime_Reads_GiB "
    "-v 245,raw48,SSD_Life_Left "
    "-v 250,raw48,Read_Retry_Count "
  },
  { "Maxtor Fireball 541DX",
    "Maxtor 2B0(0[468]|1[05]|20)H1",
    "",
    "",
    "-v 9,minutes -v 194,unknown"
  },
  { "Maxtor Fireball 3",
    "Maxtor 2F0[234]0[JL]0",
    "",
    "",
    "-v 9,minutes"
  },
  { "Maxtor DiamondMax 1280 ATA",  // no self-test log, ATA2-Fast
    "Maxtor 8(1280A2|2160A4|2560A4|3840A6|4000A6|5120A8)",
    "",
    "",
    "-v 9,minutes"
  },
  { "Maxtor DiamondMax 2160 Ultra ATA",
    "Maxtor 8(2160D2|3228D3|3240D3|4320D4|6480D6|8400D8|8455D8)",
    "",
    "",
    "-v 9,minutes"
  },
  { "Maxtor DiamondMax 2880 Ultra ATA",
    "Maxtor 9(0510D4|0576D4|0648D5|0720D5|0840D6|0845D6|0864D6|1008D7|1080D8|1152D8)",
    "",
    "",
    "-v 9,minutes"
  },
  { "Maxtor DiamondMax 3400 Ultra ATA",
    "Maxtor 9(1(360|350|202)D8|1190D7|10[12]0D6|0840D5|06[48]0D4|0510D3|1(350|202)E8|1010E6|0840E5|0640E4)",
    "",
    "",
    "-v 9,minutes"
  },
  { "Maxtor DiamondMax D540X-4G",
    "Maxtor 4G(120J6|160J[68])",
    "",
    "",
    "-v 9,minutes -v 194,unknown"
  },
  { "Maxtor DiamondMax D540X-4K",
    "MAXTOR 4K(020H1|040H2|060H3|080H4)",
    "", "", ""
  },
  { "Maxtor DiamondMax Plus D740X",
    "MAXTOR 6L0(20[JL]1|40[JL]2|60[JL]3|80[JL]4)",
    "", "", ""
  },
  { "Maxtor DiamondMax Plus 5120 Ultra ATA 33",
    "Maxtor 9(0512D2|0680D3|0750D3|0913D4|1024D4|1360D6|1536D6|1792D7|2048D8)",
    "",
    "",
    "-v 9,minutes"
  },
  { "Maxtor DiamondMax Plus 6800 Ultra ATA 66",
    "Maxtor 9(2732U8|2390U7|204[09]U6|1707U5|1366U4|1024U3|0845U3|0683U2)",
    "",
    "",
    "-v 9,minutes"
  },
  { "Maxtor DiamondMax D540X-4D",
    "Maxtor 4D0(20H1|40H2|60H3|80H4)",
    "",
    "",
    "-v 9,minutes -v 194,unknown"
  },
  { "Maxtor DiamondMax 16",
    "Maxtor 4(R0[68]0[JL]0|R1[26]0L0|A160J0|R120L4)",
    "",
    "",
    "-v 9,minutes"
  },
  { "Maxtor DiamondMax 4320 Ultra ATA",
    "Maxtor (91728D8|91512D7|91303D6|91080D5|90845D4|90645D3|90648D[34]|90432D2)",
    "",
    "",
    "-v 9,minutes"
  },
  { "Maxtor DiamondMax 17 VL",
    "Maxtor 9(0431U1|0641U2|0871U2|1301U3|1741U4)",
    "",
    "",
    "-v 9,minutes"
  },
  { "Maxtor DiamondMax 20 VL",
    "Maxtor (94091U8|93071U6|92561U5|92041U4|91731U4|91531U3|91361U3|91021U2|90841U2|90651U2)",
    "",
    "",
    "-v 9,minutes"
  },
  { "Maxtor DiamondMax VL 30",  // U: ATA66, H: ATA100
    "Maxtor (33073U4|32049U3|31536U2|30768U1|33073H4|32305H3|31536H2|30768H1)",
    "",
    "",
    "-v 9,minutes"
  },
  { "Maxtor DiamondMax 36",
    "Maxtor (93652U8|92739U6|91826U4|91369U3|90913U2|90845U2|90435U1)",
    "",
    "",
    "-v 9,minutes"
  },
  { "Maxtor DiamondMax 40 ATA 66",
    "Maxtor 9(0684U2|1024U2|1362U3|1536U3|2049U4|2562U5|3073U6|4098U8)",
    "",
    "",
    "-v 9,minutes"
  },
  { "Maxtor DiamondMax Plus 40 (Ultra ATA 66 and Ultra ATA 100)",
    "Maxtor (54098[UH]8|53073[UH]6|52732[UH]6|52049[UH]4|51536[UH]3|51369[UH]3|51024[UH]2)",
    "",
    "",
    "-v 9,minutes"
  },
  { "Maxtor DiamondMax 40 VL Ultra ATA 100",
    "Maxtor 3(1024H1|1535H2|2049H2|3073H3|4098H4)( B)?",
    "",
    "",
    "-v 9,minutes"
  },
  { "Maxtor DiamondMax Plus 45 Ulta ATA 100",
    "Maxtor 5(4610H6|4098H6|3073H4|2049H3|1536H2|1369H2|1023H2)",
    "",
    "",
    "-v 9,minutes"
  },
  { "Maxtor DiamondMax 60 ATA 66",
    "Maxtor 9(1023U2|1536U2|2049U3|2305U3|3073U4|4610U6|6147U8)",
    "",
    "",
    "-v 9,minutes"
  },
  { "Maxtor DiamondMax 60 ATA 100",
    "Maxtor 9(1023H2|1536H2|2049H3|2305H3|3073H4|4098H6|4610H6|6147H8)",
    "",
    "",
    "-v 9,minutes"
  },
  { "Maxtor DiamondMax Plus 60",
    "Maxtor 5T0(60H6|40H4|30H3|20H2|10H1)",
    "",
    "",
    "-v 9,minutes"
  },
  { "Maxtor DiamondMax 80",
    "Maxtor (98196H8|96147H6)",
    "",
    "",
    "-v 9,minutes"
  },
  { "Maxtor DiamondMax 536DX",
    "Maxtor 4W(100H6|080H6|060H4|040H3|030H2)",
    "",
    "",
    "-v 9,minutes"
  },
  { "Maxtor DiamondMax Plus 8",
    "Maxtor 6(E0[234]|K04)0L0",
    "",
    "",
    "-v 9,minutes"
  },
  { "Maxtor DiamondMax 10 (ATA/133 and SATA/150)",
    "Maxtor 6(B(30|25|20|16|12|10|08)0[MPRS]|L(080[MLP]|(100|120)[MP]|160[MP]|200[MPRS]|250[RS]|300[RS]))0",
    "",
    "",
    "-v 9,minutes"
  },
  { "Maxtor DiamondMax 10 (SATA/300)",
    "Maxtor 6V(080E|160E|200E|250F|300F|320F)0",
    "", "", ""
  },
  { "Maxtor DiamondMax Plus 9",
    "Maxtor 6Y((060|080|120|160)L0|(060|080|120|160|200|250)P0|(060|080|120|160|200|250)M0)",
    "",
    "",
    "-v 9,minutes"
  },
  { "Maxtor DiamondMax 11",
    "Maxtor 6H[45]00[FR]0",
    "", "", ""
  },
  { "Maxtor DiamondMax 17",
    "Maxtor 6G(080L|160[PE])0",
    "", "", ""
  },
  { "Seagate Maxtor DiamondMax 20",
    "MAXTOR STM3(40|80|160)[28]1[12]0?AS?",
    "", "", ""
  },
  { "Seagate Maxtor DiamondMax 21", // tested with MAXTOR STM3250310AS/3.AAF
    "MAXTOR STM3(80[28]15|160215|250310|(250|320)820|320620|500630)AS?",
    "", "", ""
  },
  { "Seagate Maxtor DiamondMax 22", // fixed firmware
    "(MAXTOR )?STM3(500320|750330|1000340)AS?",
    "MX1A", // http://knowledge.seagate.com/articles/en_US/FAQ/207969en
    "", ""
  },
  { "Seagate Maxtor DiamondMax 22", // fixed firmware
    "(MAXTOR )?STM3(160813|320614|640323|1000334)AS?",
    "MX1B", // http://knowledge.seagate.com/articles/en_US/FAQ/207975en
    "", ""
  },
  { "Seagate Maxtor DiamondMax 22", // buggy firmware
    "(MAXTOR )?STM3(500320|750330|1000340)AS?",
    "MX15",
    "There are known problems with these drives,\n"
    "AND THIS FIRMWARE VERSION IS AFFECTED,\n"
    "see the following Seagate web pages:\n"
    "http://knowledge.seagate.com/articles/en_US/FAQ/207931en\n"
    "http://knowledge.seagate.com/articles/en_US/FAQ/207969en",
    ""
  },
  { "Seagate Maxtor DiamondMax 22", // unknown firmware
    "(MAXTOR )?STM3(160813|32061[34]|500320|640323|750330|10003(34|40))AS?",
    "",
    "There are known problems with these drives,\n"
    "see the following Seagate web pages:\n"
    "http://knowledge.seagate.com/articles/en_US/FAQ/207931en\n"
    "http://knowledge.seagate.com/articles/en_US/FAQ/207969en\n"
    "http://knowledge.seagate.com/articles/en_US/FAQ/207975en",
    ""
  },
  { "Seagate Maxtor DiamondMax 23", // new firmware
    "STM3((160|250)31|(320|500)41|(750|1000)52)8AS?",
    "CC3[D-Z]",
    "", ""
  },
  { "Seagate Maxtor DiamondMax 23", // unknown firmware
    "STM3((160|250)31|(320|500)41|(750|1000)52)8AS?",
    "",
    "A firmware update for this drive may be available,\n"
    "see the following Seagate web pages:\n"
    "http://knowledge.seagate.com/articles/en_US/FAQ/207931en\n"
    "http://knowledge.seagate.com/articles/en_US/FAQ/213911en",
    ""
  },
  { "Maxtor MaXLine Plus II",
    "Maxtor 7Y250[PM]0",
    "",
    "",
    "-v 9,minutes"
  },
  { "Maxtor MaXLine II",
    "Maxtor [45]A(25|30|32)0[JN]0",
    "",
    "",
    "-v 9,minutes"
  },
  { "Maxtor MaXLine III (ATA/133 and SATA/150)",
    "Maxtor 7L(25|30)0[SR]0",
    "",
    "",
    "-v 9,minutes"
  },
  { "Maxtor MaXLine III (SATA/300)",
    "Maxtor 7V(25|30)0F0",
    "", "", ""
  },
  { "Maxtor MaXLine Pro 500",  // There is also a 7H500R0 model, but I
    "Maxtor 7H500F0",               // haven't added it because I suspect
    "",                               // it might need vendoropts_9_minutes
    "", ""                            // and nobody has submitted a report yet
  },
  { "", // HITACHI_DK14FA-20B
    "HITACHI_DK14FA-20B",
    "",
    "",
    "-v 9,minutes -v 193,loadunload"
  },
  { "HITACHI Travelstar DK23XX/DK23XXB",
    "HITACHI_DK23..-..B?",
    "",
    "",
    "-v 9,minutes -v 193,loadunload"
  },
  { "Hitachi Endurastar J4K20/N4K20 (formerly DK23FA-20J)",
    "(HITACHI_DK23FA-20J|HTA422020F9AT[JN]0)",
    "",
    "",
    "-v 9,minutes -v 193,loadunload"
  },
  { "Hitachi Endurastar J4K30/N4K30",
    "HE[JN]4230[23]0F9AT00",
    "",
    "",
    "-v 9,minutes -v 193,loadunload"
  },
  { "Hitachi Travelstar C4K60",  // 1.8" slim drive
    "HTC4260[23]0G5CE00|HTC4260[56]0G8CE00",
    "",
    "",
    "-v 9,minutes -v 193,loadunload"
  },
  { "IBM Travelstar 4GT",
    "IBM-DTCA-2(324|409)0",
    "", "", ""
  },
  { "IBM Travelstar 6GN",
    "IBM-DBCA-20(324|486|648)0",
    "", "", ""
  },
  { "IBM Travelstar 25GS, 18GT, and 12GN",
    "IBM-DARA-2(25|18|15|12|09|06)000",
    "", "", ""
  },
  { "IBM Travelstar 14GS",
    "IBM-DCYA-214000",
    "", "", ""
  },
  { "IBM Travelstar 4LP",
    "IBM-DTNA-2(180|216)0",
    "", "", ""
  },
  { "IBM Travelstar 48GH, 30GN, and 15GN",
    "(IBM-|Hitachi )?IC25(T048ATDA05|N0(30|20|15|12|10|07|06|05)ATDA04)-.",
    "", "", ""
  },
  { "IBM Travelstar 32GH, 30GT, and 20GN",
    "IBM-DJSA-2(32|30|20|10|05)",
    "", "", ""
  },
  { "IBM Travelstar 4GN",
    "IBM-DKLA-2(216|324|432)0",
    "", "", ""
  },
  { "IBM/Hitachi Travelstar 60GH and 40GN",
    "(IBM-|Hitachi )?IC25(T060ATC[SX]05|N0[4321]0ATC[SX]04)-.",
    "", "", ""
  },
  { "IBM/Hitachi Travelstar 40GNX",
    "(IBM-|Hitachi )?IC25N0[42]0ATC[SX]05-.",
    "", "", ""
  },
  { "Hitachi Travelstar 80GN",
    "(Hitachi )?IC25N0[23468]0ATMR04-.",
    "", "", ""
  },
  { "Hitachi Travelstar 4K40",
    "(Hitachi )?HTS4240[234]0M9AT00",
    "", "", ""
  },
  { "Hitachi Travelstar 4K120",
    "(Hitachi )?(HTS4212(60|80|10|12)H9AT00|HTS421260G9AT00)",
    "", "", ""
  },
  { "Hitachi Travelstar 5K80",
    "(Hitachi )?HTS5480[8642]0M9AT00",
    "", "", ""
  },
  { "Hitachi Travelstar 5K100",
    "(Hitachi )?HTS5410[1864]0G9(AT|SA)00",
    "", "", ""
  },
  { "Hitachi Travelstar E5K100",
    "(Hitachi )?HTE541040G9(AT|SA)00",
    "", "", ""
  },
  { "Hitachi Travelstar 5K120",
    "(Hitachi )?HTS5412(60|80|10|12)H9(AT|SA)00",
    "", "", ""
  },
  { "Hitachi Travelstar 5K160",
    "(Hitachi |HITACHI )?HTS5416([468]0|1[26])J9(AT|SA)00",
    "", "", ""
  },
  { "Hitachi Travelstar E5K160",
    "(Hitachi )?HTE5416(12|16|60|80)J9(AT|SA)00",
    "", "", ""
  },
  { "Hitachi Travelstar 5K250",
    "(Hitachi |HITACHI )?HTS5425(80|12|16|20|25)K9(A3|SA)00",
    "", "", ""
  },
  { "Hitachi Travelstar 5K320", // tested with HITACHI HTS543232L9SA00/FB4ZC4EC,
    // Hitachi HTS543212L9SA02/FBBAC52F
    "(Hitachi |HITACHI )?HT(S|E)5432(80|12|16|25|32)L9(A3(00)?|SA0[012])",
    "", "", ""
  },
  { "Hitachi/HGST Travelstar Z5K320", // tested with Hitachi HTS543232A7A384/ES2OA70K
    "(Hitachi|HGST) HT[ES]5432(16|25|32)A7A38[145]",
    "", "", ""
  },
  { "Hitachi Travelstar 5K500.B", // tested with Hitachi HTS545050B9SA00/PB4OC60X
    "(Hitachi )?HT[ES]5450(12|16|25|32|40|50)B9(A30[01]|SA00)",
    "", "", ""
  },
  { "Hitachi/HGST Travelstar Z5K500", // tested with HGST HTS545050A7E380/GG2OAC90,
      // Hitachi HTS545032A7E380/GGBOA7A0, HGST HTS545050A7E680/GR2OA230,
      // APPLE HDD HTS545050A7E362/GG2AB990
    "(Hitachi|HGST|APPLE HDD) HT[ES]5450(25|32|50)A7E(362|38[01]|680)",
    "", "", ""
  },
  { "Hitachi/HGST Travelstar 5K750", // tested with Hitachi HTS547575A9E384/JE4OA60A,
       // APPLE HDD HTS547550A9E384/JE3AD70F
    "(Hitachi|APPLE HDD) HT[ES]5475(50|64|75)A9E38[14]",
    "", "", ""
  },
  { "HGST Travelstar 5K1000", // tested with HGST HTS541010A9E680/JA0OA560,
      // HGST HTS541075A9E680/JA2OA560
    "HGST HT[ES]5410(64|75|10)A9E68[01]",
    "", "", ""
  },
  { "HGST Travelstar Z5K1000", // tested with HGST HTS541010A7E630/SE0OA4A0
    "HGST HTS5410(75|10)A7E63[015]",
    "", "", ""
  },
  { "HGST Travelstar 5K1500", // tested with HGST HTS541515A9E630/KA0OA500
    "HGST HT[ES]541515A9E63[015]",
    "", "", ""
  },
  { "Hitachi Travelstar 7K60",
    "(Hitachi )?HTS726060M9AT00",
    "", "", ""
  },
  { "Hitachi Travelstar E7K60",
    "(Hitachi )?HTE7260[46]0M9AT00",
    "", "", ""
  },
  { "Hitachi Travelstar 7K100",
    "(Hitachi )?HTS7210[168]0G9(AT|SA)00",
    "", "", ""
  },
  { "Hitachi Travelstar E7K100",
    "(Hitachi )?HTE7210[168]0G9(AT|SA)00",
    "", "", ""
  },
  { "Hitachi Travelstar 7K200", // tested with HITACHI HTS722016K9SA00/DCDZC75A
    "(Hitachi |HITACHI )?HTS7220(80|10|12|16|20)K9(A3|SA)00",
    "", "", ""
  },
  { "Hitachi Travelstar 7K320", // tested with
    // HTS723225L9A360/FCDOC30F, HTS723216L9A362/FC2OC39F
    "(Hitachi )?HT[ES]7232(80|12|16|25|32)L9(A300|A36[02]|SA61)",
    "", "", ""
  },
  { "Hitachi Travelstar Z7K320", // tested with HITACHI HTS723232A7A364/EC2ZB70B
    "(HITACHI )?HT[ES]7232(16|25|32)A7A36[145]",
    "", "", ""
  },
  { "Hitachi Travelstar 7K500", // tested with Hitachi HTS725050A9A360/PC4OC70D,
    // HITACHI HTS725032A9A364/PC3ZC70F
    "(Hitachi |HITACHI )?HT[ES]7250(12|16|25|32|50)A9A36[02-5]",
    "", "", ""
  },
  { "Hitachi/HGST Travelstar Z7K500", // tested with HITACHI HTS725050A7E630/GH2ZB390,
      // HGST HTS725050A7E630/GH2OA420, HGST HTS725050A7E630/GH2OA530
    "(HITACHI|HGST) HT[ES]7250(25|32|50)A7E63[015]",
    "", "", ""
  },
  { "Hitachi/HGST Travelstar 7K750", // tested with Hitachi HTS727550A9E364/JF3OA0E0,
      // Hitachi HTS727575A9E364/JF4OA0D0
    "(Hitachi|HGST) HT[ES]7275(50|64|75)A9E36[14]",
    "", "", ""
  },
  { "HGST Travelstar 7K1000", // tested with HGST HTS721010A9E630/JB0OA3B0
    // HGST HTS721075A9E630/JB2OA3J0
    "HGST HT[ES]7210(10|75)A9E63[01]",
    "", "", ""
  },
  { "IBM Deskstar 14GXP and 16GP",
    "IBM-DTTA-3(7101|7129|7144|5032|5043|5064|5084|5101|5129|5168)0",
    "", "", ""
  },
  { "IBM Deskstar 25GP and 22GXP",
    "IBM-DJNA-3(5(101|152|203|250)|7(091|135|180|220))0",
    "", "", ""
  },
  { "IBM Deskstar 37GP and 34GXP",
    "IBM-DPTA-3(5(375|300|225|150)|7(342|273|205|136))0",
    "", "", ""
  },
  { "IBM/Hitachi Deskstar 120GXP",
    "(IBM-)?IC35L((020|040|060|080|120)AVVA|0[24]0AVVN)07-[01]",
    "", "", ""
  },
  { "IBM/Hitachi Deskstar GXP-180",
    "(IBM-)?IC35L(030|060|090|120|180)AVV207-[01]",
    "", "", ""
  },
  { "Hitachi CinemaStar 5K320", // tested with Hitachi HCS5C3225SLA380/STBOA37H
    "Hitachi HCS5C32(25|32)SLA380",
    "", "", ""
  },
  { "Hitachi CinemaStar 5K1000", // Hitachi HCS5C1010CLA382/JC4OA3EA
    "Hitachi HCS5C10(10|75|50|32|25|16)CLA382",
    "", "", ""
  },
  { "Hitachi Deskstar 5K3000", // tested with HDS5C3030ALA630/MEAOA5C0,
       // Hitachi HDS5C3020BLE630/MZ4OAAB0 (OEM, Toshiba Canvio Desktop)
    "(Hitachi )?HDS5C30(15|20|30)(ALA|BLE)63[02].*",
    "", "", ""
  },
  { "Hitachi Deskstar 5K4000", // tested with HDS5C4040ALE630/MPAOA250
    "(Hitachi )?HDS5C40(30|40)ALE63[01].*",
    "", "", ""
  },
  { "Hitachi Deskstar 7K80",
    "(Hitachi )?HDS7280([48]0PLAT20|(40)?PLA320|80PLA380).*",
    "", "", ""
  },
  { "Hitachi Deskstar 7K160",
    "(Hitachi )?HDS7216(80|16)PLA[3T]80.*",
    "", "", ""
  },
  { "Hitachi Deskstar 7K250",
    "(Hitachi )?HDS7225((40|80|12|16)VLAT20|(12|16|25)VLAT80|(80|12|16|25)VLSA80)",
    "", "", ""
  },
  { "Hitachi Deskstar 7K250 (SUN branded)",
    "HITACHI HDS7225SBSUN250G.*",
    "", "", ""
  },
  { "Hitachi Deskstar T7K250",
    "(Hitachi )?HDT7225((25|20|16)DLA(T80|380))",
    "", "", ""
  },
  { "Hitachi Deskstar 7K400",
    "(Hitachi )?HDS724040KL(AT|SA)80",
    "", "", ""
  },
  { "Hitachi Deskstar 7K500",
    "(Hitachi )?HDS725050KLA(360|T80)",
    "", "", ""
  },
  { "Hitachi Deskstar P7K500",
    "(Hitachi )?HDP7250(16|25|32|40|50)GLA(36|38|T8)0",
    "", "", ""
  },
  { "Hitachi Deskstar T7K500",
    "(Hitachi )?HDT7250(25|32|40|50)VLA(360|380|T80)",
    "", "", ""
  },
  { "Hitachi Deskstar 7K1000",
    "(Hitachi )?HDS7210(50|75|10)KLA330",
    "", "", ""
  },
  { "Hitachi Deskstar 7K1000.B",
    "(Hitachi )?HDT7210((16|25)SLA380|(32|50|64|75|10)SLA360)",
    "", "", ""
  },
  { "Hitachi Deskstar 7K1000.C", // tested with Hitachi HDS721010CLA330/JP4OA3MA,
      // Hitachi HDS721025CLA682/JP1OA41A
    "(Hitachi )?HDS7210((16|25)CLA[36]82|(32|50)CLA[36]62|(64|75|10)CLA[36]3[02])",
    "", "", ""
  },
  { "Hitachi Deskstar 7K1000.D", // tested with HDS721010DLE630/MS2OA5Q0
    "Hitachi HDS7210(25|32|50|75|10)DLE630",
    "", "", ""
  },
  { "Hitachi Deskstar E7K1000", // tested with HDE721010SLA330/ST6OA31B
    "Hitachi HDE7210(50|75|10)SLA330",
    "", "", ""
  },
  { "Hitachi Deskstar 7K2000",
    "Hitachi HDS722020ALA330",
    "", "", ""
  },
  { "Hitachi Deskstar 7K3000", // tested with Hitachi HDS723030ALA640/MKAOA3B0,
      // Hitachi HDS723030BLE640/MX6OAAB0
    "Hitachi HDS7230((15|20)BLA642|30ALA640|30BLE640)",
    "", "", ""
  },
  { "Hitachi/HGST Deskstar 7K4000", // tested with Hitachi HDS724040ALE640/MJAOA250,
      // HGST HDS724040ALE640/MJAOA580
    "(Hitachi|HGST) HDS724040ALE640",
    "", "", ""
  },
  { "HGST Deskstar NAS", // tested with HGST HDN724040ALE640/MJAOA5E0,
       // HGST HDN726050ALE610/APGNT517, HGST HDN726060ALE610/APGNT517
       // HGST HDN726040ALE614/APGNW7JH, HGST HDN726060ALE614/K1HE594D
    "HGST HDN72(4030|4040|6040|6050|6060)ALE6(10|14|40|04)",
    "", "", ""
  },
  { "Hitachi Ultrastar A7K1000", // tested with
    // HUA721010KLA330      44X2459 42C0424IBM/GKAOAB4A
    "(Hitachi )?HUA7210(50|75|10)KLA330.*",
    "", "", ""
  },
  { "Hitachi Ultrastar A7K2000", // tested with
    // HUA722010CLA330      43W7629 42C0401IBM
    "(Hitachi )?HUA7220(50|10|20)[AC]LA33[01].*",
    "", "", ""
  },
  { "Hitachi Ultrastar 7K3000", // tested with Hitachi HUA723030ALA640/MKAOA580,
      // Hitachi HUA723020ALA641/MK7OA840
    "Hitachi HUA7230(20|30)ALA64[01]",
    "", "", ""
  },
  { "Hitachi/HGST Ultrastar 7K4000", // tested with Hitachi HUS724040ALE640/MJAOA3B0,
      // HGST HUS724040ALE640/MJAOA580, HGST HUS724020ALA640/MF6OAA70
    "(Hitachi|HGST) HUS7240(20|30|40)AL[AE]64[01]",
    "", "", ""
  },
  { "Hitachi/HGST Ultrastar 7K2", //
    "(Hitachi|HGST) HUS722T[12]TALA604",
    "", "",
    "-v 16,raw48,Gas_Gauge"
  },
  { "HGST Ultrastar 7K6000", // tested with HGST HUS726060ALE614/APGNW517
    "HGST HUS7260[2456]0AL[AEN]61[014]",
    "", "", ""
  },
  { "HGST Ultrastar He6", // tested with HGST HUS726060ALA640/AHGNT1E2
    "HGST HUS726060ALA64[01]",
    "", "",
    "-v 22,raw48,Helium_Level"
  },
  { "HGST Ultrastar He8", // tested with HGST HUH728060ALE600/GR2OA230
    "HGST HUH7280(60|80)AL[EN]60[014]",
    "", "",
    "-v 22,raw48,Helium_Level"
  },
  { "HGST Ultrastar He10", // tested with HGST HUH7210100ALE600/0F27452
    "HGST HUH7210(08|10)AL[EN]60[014]",
    "", "",
    "-v 22,raw48,Helium_Level"
  },
  { "WDC HGST Ultrastar He10", // WD white label, tested with
      // WDC WD80EMAZ-00WJTA0/83.H0A83, WDC WD80EZAZ-11TDBA0/83.H0A83,
      // WDC WD100EMAZ-00WJTA0/83.H0A83, WDC WD100EZAZ-11TDBA0/83.H0A83
    "WDC WD(80|100)E[MZ]AZ-.*",
    "", "",
    "-v 22,raw48,Helium_Level"
  },
  { "HGST Ultrastar DC HC520 (He12)", // tested with HGST HUH721212ALE600/LEGNT3D0
    "HGST HUH721212AL[EN]60[014]",
    "", "",
    "-v 22,raw48,Helium_Level"
  },
  { "HGST MegaScale 4000", // tested with HGST HMS5C4040ALE640/MPAOA580
    "HGST HMS5C4040[AB]LE64[01]", // B = DC 4000.B
    "", "", ""
  },
  { "Toshiba 2.5\" HDD (10-20 GB)",
    "TOSHIBA MK(101[67]GAP|15[67]GAP|20(1[678]GAP|(18|23)GAS))",
    "", "", ""
  },
  { "Toshiba 2.5\" HDD (30-60 GB)",
    "TOSHIBA MK((6034|4032)GSX|(6034|4032)GAX|(6026|4026|4019|3019)GAXB?|(6025|6021|4025|4021|4018|3025|3021|3018)GAS|(4036|3029)GACE?|(4018|3017)GAP)",
    "", "", ""
  },
  { "Toshiba 2.5\" HDD (80 GB and above)",
    "TOSHIBA MK(80(25GAS|26GAX|32GAX|32GSX)|10(31GAS|32GAX)|12(33GAS|34G[AS]X)|2035GSS)",
    "", "", ""
  },
  { "Toshiba 2.5\" HDD MK..37GSX", // tested with TOSHIBA MK1637GSX/DL032C
    "TOSHIBA MK(12|16)37GSX",
    "", "", ""
  },
  { "Toshiba 2.5\" HDD MK..46GSX", // tested with TOSHIBA MK1246GSX/LB213M
    "TOSHIBA MK(80|12|16|25)46GSX",
    "", "", ""
  },
  { "Toshiba 2.5\" HDD MK..50GACY", // tested with TOSHIBA MK8050GACY/TF105A
    "TOSHIBA MK8050GACY",
    "", "", ""
  },
  { "Toshiba 2.5\" HDD MK..34GSX", // tested with TOSHIBA MK8034GSX/AH301E
    "TOSHIBA MK(80|12|10)34GSX",
    "", "", ""
  },
  //
  { "Toshiba 2.5\" HDD MK..32GSX", // tested with TOSHIBA MK1032GSX/AS021G
    "TOSHIBA MK(10|80|60|40)32GSX",
    "", "", ""
  },
  { "Toshiba 2.5\" HDD MK..51GSY", // tested with TOSHIBA MK1251GSY/LD101D
    "TOSHIBA MK(80|12|16|25)51GSY",
    "",
    "",
    "-v 9,minutes"
  },
  { "Toshiba 2.5\" HDD MK..52GSX",
    "TOSHIBA MK(80|12|16|25|32)52GSX",
    "", "", ""
  },
  { "Toshiba 2.5\" HDD MK..55GSX", // tested with TOSHIBA MK5055GSX/FG001A, MK3255GSXF/FH115B
    "TOSHIBA MK(12|16|25|32|40|50)55GSXF?",
    "", "", ""
  },
  { "Toshiba 2.5\" HDD MK..56GSY", // tested with TOSHIBA MK2556GSYF/LJ001D
    "TOSHIBA MK(16|25|32|50)56GSYF?",
    "",
    "",
    "-v 9,minutes"
  },
  { "Toshiba 2.5\" HDD MK..59GSXP (AF)",
    "TOSHIBA MK(32|50|64|75)59GSXP?",
    "", "", ""
  },
  { "Toshiba 2.5\" HDD MK..59GSM (AF)",
    "TOSHIBA MK(75|10)59GSM",
    "", "", ""
  },
  { "Toshiba 2.5\" HDD MK..61GSY[N]", // tested with TOSHIBA MK5061GSY/MC102E, MK5061GSYN/MH000A,
      // TOSHIBA MK2561GSYN/MH000D
    "TOSHIBA MK(16|25|32|50|64)61GSYN?",
    "",
    "",
    "-v 9,minutes" // TOSHIBA MK2561GSYN/MH000D
  },
  { "Toshiba 2.5\" HDD MK..61GSYB", // tested with TOSHIBA MK5061GSYB/ME0A
    "TOSHIBA MK(16|25|32|50|64)61GSYB",
    "", "", ""
  },
  { "Toshiba 2.5\" HDD MK..65GSX", // tested with TOSHIBA MK5065GSX/GJ003A, MK3265GSXN/GH012H,
      // MK5065GSXF/GP006B, MK2565GSX H/GJ003A
    "TOSHIBA MK(16|25|32|50|64)65GSX[FN]?( H)?", // "... H" = USB ?
    "", "", ""
  },
  { "Toshiba 2.5\" HDD MK..75GSX", // tested with TOSHIBA MK7575GSX/GT001C
    "TOSHIBA MK(32|50|64|75)75GSX",
    "", "", ""
  },
  { "Toshiba 2.5\" HDD MK..76GSX", // tested with TOSHIBA MK3276GSX/GS002D
    "TOSHIBA MK(16|25|32|50|64)76GSX",
    "",
    "",
    "-v 9,minutes"
  },
  { "Toshiba 2.5\" HDD MQ01ABB...", // tested with TOSHIBA MQ01ABB200/AY000U
    "TOSHIBA MQ01ABB(100|150|200)",
    "", "", ""
  },
  { "Toshiba 2.5\" HDD MQ01ABC...", // tested with TOSHIBA MQ01ABC150/AQ001U
    "TOSHIBA MQ01ABC(100|150|200)",
    "", "", ""
  },
  { "Toshiba 2.5\" HDD MQ01ABD...", // tested with TOSHIBA MQ01ABD100/AX001U,
      // TOSHIBA MQ01ABD100V/AX001Q
    "TOSHIBA MQ01ABD(025|032|050|064|075|100)V?",
    "", "", ""
  },
  { "Toshiba 2.5\" HDD MQ01ABF...", // tested with TOSHIBA MQ01ABF050/AM001J
    "TOSHIBA MQ01ABF(050|075|100)",
    "", "", ""
  },
  { "Toshiba 2.5\" HDD MQ01UBB... (USB 3.0)", // tested with TOSHIBA MQ01UBB200/AY000U (0x0480:0xa100),
      // TOSHIBA MQ01UBB200/34MATMZ5T (0x05ac:0x8406)
    "TOSHIBA MQ01UBB200",
    "", "", ""
  },
  { "Toshiba 2.5\" HDD MQ01UBD... (USB 3.0)", // tested with TOSHIBA MQ01UBD050/AX001U (0x0480:0xa007),
      // TOSHIBA MQ01UBD100/AX001U (0x0480:0x0201, 0x0480:0xa200),
      // TOSHIBA MQ01UBD050/AX101U (0x0480:0xa202)
    "TOSHIBA MQ01UBD(050|075|100)",
    "", "", ""
  },
  { "Toshiba 2.5\" HDD MQ04UBF... (USB 3.0)", // tested with TOSHIBA MQ04UBF100/JU000U (0x0480:0xa202)
    "TOSHIBA MQ04UBF100",
    "", "", ""
  },
  { "Toshiba 2.5\" HDD MQ03ABB...", // tested with TOSHIBA MQ03ABB300
    "TOSHIBA MQ03ABB[23]00",
    "", "", ""
  },
  { "Toshiba 2.5\" HDD MQ03UBB...", // tested with TOSHIBA MQ03UBB200/37I7T0NJT
    "TOSHIBA MQ03UBB(300|200|250)",
    "", "", ""
  },
  { "Toshiba 3.5\" HDD MK.002TSKB", // tested with TOSHIBA MK1002TSKB/MT1A
    "TOSHIBA MK(10|20)02TSKB",
    "", "", ""
  },
  { "Toshiba 3.5\" MG03ACAxxx(Y) Enterprise HDD", // tested with TOSHIBA MG03ACA100/FL1A
    "TOSHIBA MG03ACA[1234]00Y?",
    "", "", ""
  },
  { "Toshiba 3.5\" MD04ACA... Enterprise HDD", // tested with TOSHIBA MD04ACA500/FP1A
    "TOSHIBA MD04ACA[2345]00",
    "", "", ""
  },
  { "Toshiba 3.5\" MG04ACA... Enterprise HDD", // tested with TOSHIBA MG04ACA600A/FS2B
    "TOSHIBA MG04ACA[23456]00[AE].?",
    "", "", ""
  },
  { "Toshiba MG06ACA... Enterprise Capacity HDD", // tested with TOSHIBA MG06ACA800E/4303,
      // TOSHIBA MG06ACA10TE/0103
    "TOSHIBA MG06ACA([68]00|10T)[AE]Y?",
    "", "", ""
  },
  { "Toshiba MG07ACA... Enterprise Capacity HDD", // tested with TOSHIBA MG07ACA14TE/0101
    "TOSHIBA MG07ACA1[24]T[AE]Y?",
    "", "",
    "-v 23,raw48,Helium_Condition_Lower "
    "-v 24,raw48,Helium_Condition_Upper"
  },
  { "Toshiba 3.5\" DT01ABA... Desktop HDD", // tested with TOSHIBA DT01ABA300/MZ6OABB0
    "TOSHIBA DT01ABA(100|150|200|300)",
    "", "", ""
  },
  { "Toshiba 3.5\" DT01ACA... Desktop HDD", // tested with TOSHIBA DT01ACA100/MS2OA750,
      // TOSHIBA DT01ACA200/MX4OABB0, TOSHIBA DT01ACA300/MX6OABB0
    "TOSHIBA DT01ACA(025|032|050|075|100|150|200|300)",
    "", "", ""
  },
  { "Toshiba X300", // tested with TOSHIBA HDWE160/FS2A
    "TOSHIBA HDWE1[456]0",
    "", "", ""
  },
  { "Toshiba P300", // tested with TOSHIBA HDWD120/MX4OACF0
    "TOSHIBA HDWD1(30|20|10|05)",
    "", "", ""
  },
  { "Toshiba 1.8\" HDD",
    "TOSHIBA MK[23468]00[4-9]GA[HL]",
    "", "", ""
  },
  { "Toshiba 1.8\" HDD MK..29GSG",
    "TOSHIBA MK(12|16|25)29GSG",
    "", "", ""
  },
  { "", // TOSHIBA MK6022GAX
    "TOSHIBA MK6022GAX",
    "", "", ""
  },
  { "Toshiba HK4R Series SSD", // TOSHIBA THNSN8960PCSE/8EET6101
    "TOSHIBA THNSN8(120P|240P|480P|960P|1Q92)CSE",
    "", "", 
    "-v 167,raw48,SSD_Protect_Mode "
    "-v 168,raw48,SATA_PHY_Error_Count "
    "-v 169,raw48,Bad_Block_Count "
    "-v 173,raw48,Erase_Count "
  },
  { "Toshiba HG6 Series SSD", // TOSHIBA THNSNJ512GCST/JTRA0102
    // http://www.farnell.com/datasheets/1852757.pdf
    // TOSHIBA THNSFJ256GCSU/JULA1102
    // TOSHIBA THNSFJ256GDNU A/JYLA1102
    "TOSHIBA THNS[NF]J(060|128|256|512)G[BCAM8VD][SCN][TU].*",
    "", "", 
    "-v 167,raw48,SSD_Protect_Mode "
    "-v 168,raw48,SATA_PHY_Error_Count "
    "-v 169,raw48,Bad_Block_Count "
    "-v 173,raw48,Erase_Count "
  },
  { "", // TOSHIBA MK6409MAV
    "TOSHIBA MK6409MAV",
    "", "", ""
  },
  { "Toshiba MKx019GAXB (SUN branded)",
    "TOS MK[34]019GAXB SUN[34]0G",
    "", "", ""
  },
  { "Seagate Momentus",
    "ST9(20|28|40|48)11A",
    "", "", ""
  },
  { "Seagate Momentus 42",
    "ST9(2014|3015|4019)A",
    "", "", ""
  },
  { "Seagate Momentus 4200.2", // tested with ST960812A/3.05
    "ST9(100822|808210|60812|50212|402113|30219)A",
    "", "", ""
  },
  { "Seagate Momentus 5400.2",
    "ST9(808211|6082[12]|408114|308110|120821|10082[34]|8823|6812|4813|3811)AS?",
    "", "", ""
  },
  { "Seagate Momentus 5400.3",
    "ST9(4081[45]|6081[35]|8081[15]|100828|120822|160821)AS?",
    "", "", ""
  },
  { "Seagate Momentus 5400.3 ED",
    "ST9(4081[45]|6081[35]|8081[15]|100828|120822|160821)AB",
    "", "", ""
  },
  { "Seagate Momentus 5400.4",
    "ST9(120817|(160|200|250)827)AS",
    "", "", ""
  },
  { "Seagate Momentus 5400.5",
    "ST9((80|120|160)310|(250|320)320)AS",
    "", "", ""
  },
  { "Seagate Momentus 5400.6",
    "ST9(80313|160(301|314)|(12|25)0315|250317|(320|500)325|500327|640320)ASG?",
    "", "",
    "-F xerrorlba" // ST9500325AS/0002SDM1 (ticket #1094)
  },
  { "Seagate Momentus 5400.7",
    "ST9(160316|(250|320)310|(500|640)320)AS",
    "", "", ""
  },
  { "Seagate Momentus 5400.7 (AF)", // tested with ST9640322AS/0001BSM2
      // (device reports 4KiB LPS with 1 sector offset)
    "ST9(320312|400321|640322|750423)AS",
    "", "", ""
  },
  { "Seagate Momentus 5400 PSD", // Hybrid drives
    "ST9(808212|(120|160)8220)AS",
    "", "", ""
  },
  { "Seagate Momentus 7200.1",
    "ST9(10021|80825|6023|4015)AS?",
    "", "", ""
  },
  { "Seagate Momentus 7200.2",
    "ST9(80813|100821|120823|160823|200420)ASG?",
    "", "", ""
  },
  { "Seagate Momentus 7200.3",
    "ST9((80|120|160)411|(250|320)421)ASG?",
    "", "", ""
  },
  { "Seagate Momentus 7200.4",
    "ST9(160412|250410|320423|500420)ASG?",
    "", "", ""
  },
  { "Seagate Momentus 7200 FDE.2",
    "ST9((160413|25041[12]|320426|50042[12])AS|(16041[489]|2504[16]4|32042[67]|500426)ASG)",
    "", "", ""
  },
  { "Seagate Momentus 7200.5", // tested with ST9750420AS/0001SDM5, ST9750420AS/0002SDM1
    "ST9(50042[34]|64042[012]|75042[02])ASG?",
    "", "", ""
  },
  { "Seagate Momentus XT", // fixed firmware
    "ST9(2505610|3205620|5005620)AS",
    "SD2[68]", // http://knowledge.seagate.com/articles/en_US/FAQ/215451en
    "", ""
  },
  { "Seagate Momentus XT", // buggy firmware, tested with ST92505610AS/SD24
    "ST9(2505610|3205620|5005620)AS",
    "SD2[45]",
    "These drives may corrupt large files,\n"
    "AND THIS FIRMWARE VERSION IS AFFECTED,\n"
    "see the following web pages for details:\n"
    "http://knowledge.seagate.com/articles/en_US/FAQ/215451en\n"
    "https://superuser.com/questions/313447/seagate-momentus-xt-corrupting-files-linux-and-mac",
    ""
  },
  { "Seagate Momentus XT", // unknown firmware
    "ST9(2505610|3205620|5005620)AS",
    "",
    "These drives may corrupt large files,\n"
    "see the following web pages for details:\n"
    "http://knowledge.seagate.com/articles/en_US/FAQ/215451en\n"
    "https://superuser.com/questions/313447/seagate-momentus-xt-corrupting-files-linux-and-mac",
    ""
  },
  { "Seagate Momentus XT (AF)", // tested with ST750LX003-1AC154/SM12
    "ST750LX003-.*",
    "", "", ""
  },
  { "Seagate Momentus Thin", // tested with ST320LT007-9ZV142/0004LVM1
    "ST(160|250|320)LT0(07|09|11|14)-.*",
    "", "", ""
  },
  { "Seagate Laptop HDD", // tested with ST500LT012-9WS142/0001SDM1,
      // ST500LM021-1KJ152/0002LIM1, ST4000LM016-1N2170/0003
    "ST((25|32|50)0LT0(12|15|25)|(32|50)0LM0(10|21)|[34]000LM016)-.*",
    "", "", ""
  },
  { "Seagate Laptop SSHD", // tested with ST500LM000-1EJ162/SM11
    "ST(500|1000)LM0(00|14)-.*",
    "", "", ""
  },
  { "Seagate Medalist 1010, 1720, 1721, 2120, 3230 and 4340",  // ATA2, with -t permissive
    "ST3(1010|1720|1721|2120|3230|4340)A",
    "", "", ""
  },
  { "Seagate Medalist 2110, 3221, 4321, 6531, and 8641",
    "ST3(2110|3221|4321|6531|8641)A",
    "", "", ""
  },
  { "Seagate U4",
    "ST3(2112|4311|6421|8421)A",
    "", "", ""
  },
  { "Seagate U5",
    "ST3(40823|30621|20413|15311|10211)A",
    "", "", ""
  },
  { "Seagate U6",
    "ST3(8002|6002|4081|3061|2041)0A",
    "", "", ""
  },
  { "Seagate U7",
    "ST3(30012|40012|60012|80022|120020)A",
    "", "", ""
  },
  { "Seagate U8",
    "ST3(4313|6811|8410|4313|13021|17221)A",
    "", "", ""
  },
  { "Seagate U9", // tested with ST3160022ACE/9.51
    "ST3(80012|120025|160022)A(CE)?",
    "", "", ""
  },
  { "Seagate U10",
    "ST3(20423|15323|10212)A",
    "", "", ""
  },
  { "Seagate UX",
    "ST3(10014A(CE)?|20014A)",
    "", "", ""
  },
  { "Seagate Barracuda ATA",
    "ST3(2804|2724|2043|1362|1022|681)0A",
    "", "", ""
  },
  { "Seagate Barracuda ATA II",
    "ST3(3063|2042|1532|1021)0A",
    "", "", ""
  },
  { "Seagate Barracuda ATA III",
    "ST3(40824|30620|20414|15310|10215)A",
    "", "", ""
  },
  { "Seagate Barracuda ATA IV",
    "ST3(20011|30011|40016|60021|80021)A",
    "", "", ""
  },
  { "Seagate Barracuda ATA V",
    "ST3(12002(3A|4A|9A|3AS)|800(23A|15A|23AS)|60(015A|210A)|40017A)",
    "", "", ""
  },
  { "Seagate Barracuda 5400.1",
    "ST340015A",
    "", "", ""
  },
  { "Seagate Barracuda 7200.7 and 7200.7 Plus", // tested with "ST380819AS          39M3701 39M0171 IBM"/3.03
    "ST3(200021A|200822AS?|16002[13]AS?|12002[26]AS?|1[26]082[78]AS|8001[13]AS?|8081[79]AS|60014A|40111AS|40014AS?)( .* IBM)?",
    "", "", ""
  },
  { "Seagate Barracuda 7200.8",
    "ST3(400[68]32|300[68]31|250[68]23|200826)AS?",
    "", "", ""
  },
  { "Seagate Barracuda 7200.9",
    "ST3(402111?|80[28]110?|120[28]1[0134]|160[28]1[012]|200827|250[68]24|300[68]22|(320|400)[68]33|500[68](32|41))AS?.*",
    "", "", ""
  },
  { "Seagate Barracuda 7200.10", // tested with GB0160EAFJE/HPG0
    "ST3((80|160)[28]15|200820|250[34]10|(250|300|320|400)[68]20|360320|500[68]30|750[68]40)AS?|"
    "GB0160EAFJE", // HP OEM
    "", "", ""
  },
  { "Seagate Barracuda 7200.11", // unaffected firmware
    "ST3(160813|320[68]13|500[368]20|640[36]23|640[35]30|750[36]30|1000(333|[36]40)|1500341)AS?",
    "CC.?.?", // http://knowledge.seagate.com/articles/en_US/FAQ/207957en
    "", ""
  },
  { "Seagate Barracuda 7200.11", // fixed firmware
    "ST3(500[368]20|750[36]30|1000340)AS?",
    "SD1A", // http://knowledge.seagate.com/articles/en_US/FAQ/207951en
    "", ""
  },
  { "Seagate Barracuda 7200.11", // fixed firmware
    "ST3(160813|320[68]13|640[36]23|1000333|1500341)AS?",
    "SD[12]B", // http://knowledge.seagate.com/articles/en_US/FAQ/207957en
    "", ""
  },
  { "Seagate Barracuda 7200.11", // buggy or fixed firmware
    "ST3(500[368]20|640[35]30|750[36]30|1000340)AS?",
    "(AD14|SD1[5-9]|SD81)",
    "There are known problems with these drives,\n"
    "THIS DRIVE MAY OR MAY NOT BE AFFECTED,\n"
    "see the following web pages for details:\n"
    "http://knowledge.seagate.com/articles/en_US/FAQ/207931en\n"
    "http://knowledge.seagate.com/articles/en_US/FAQ/207951en\n"
    "https://bugs.debian.org/cgi-bin/bugreport.cgi?bug=632758",
    ""
  },
  { "Seagate Barracuda 7200.11", // unknown firmware
    "ST3(160813|320[68]13|500[368]20|640[36]23|640[35]30|750[36]30|1000(333|[36]40)|1500341)AS?",
    "",
    "There are known problems with these drives,\n"
    "see the following Seagate web pages:\n"
    "http://knowledge.seagate.com/articles/en_US/FAQ/207931en\n"
    "http://knowledge.seagate.com/articles/en_US/FAQ/207951en\n"
    "http://knowledge.seagate.com/articles/en_US/FAQ/207957en",
    ""
  },
  { "Seagate Barracuda 7200.12", // new firmware
    "ST3(160318|250318|320418|50041[08]|750528|1000528)AS",
    "CC4[9A-Z]",
    "", ""
  },
  { "Seagate Barracuda 7200.12", // unknown firmware
    "ST3(160318|250318|320418|50041[08]|750528|1000528)AS",
    "",
    "A firmware update for this drive may be available,\n"
    "see the following Seagate web pages:\n"
    "http://knowledge.seagate.com/articles/en_US/FAQ/207931en\n"
    "http://knowledge.seagate.com/articles/en_US/FAQ/213891en",
    ""
  },
  { "Seagate Barracuda 7200.12", // tested with ST3250312AS/JC45, ST31000524AS/JC45,
      // ST3500413AS/JC4B, ST3750525AS/JC4B
      // ST3160316AS/JC45
      // Possible options: ST31000524AS, ST3500413AS, ST3250312AS ,
      // ST3750525AS, ST3320413AS, ST3160316AS
    "ST3(160318|25031[128]|320418|50041[038]|750(518|52[358])|100052[348]|320413|160316)AS",
    "", "", ""
  },
  { "Seagate Barracuda XT", // tested with ST32000641AS/CC13,
      // ST4000DX000-1C5160/CC42
    "ST(3(2000641|3000651)AS|4000DX000-.*)",
    "", "", ""
  },
  { "Seagate Barracuda 7200.14 (AF)", // new firmware, tested with
      // ST3000DM001-9YN166/CC4H, ST3000DM001-9YN166/CC9E
    "ST(1000|1500|2000|2500|3000)DM00[1-3]-9YN16.",
    "CC(4[H-Z]|[5-9A-Z]..*)", // >= "CC4H"
    "",
    "-v 188,raw16 -v 240,msec24hour32" // tested with ST3000DM001-9YN166/CC4H
  },
  { "Seagate Barracuda 7200.14 (AF)", // old firmware, tested with
      // ST1000DM003-9YN162/CC46
    "ST(1000|1500|2000|2500|3000)DM00[1-3]-9YN16.",
    "CC4[679CG]",
    "A firmware update for this drive is available,\n"
    "see the following Seagate web pages:\n"
    "http://knowledge.seagate.com/articles/en_US/FAQ/207931en\n"
    "http://knowledge.seagate.com/articles/en_US/FAQ/223651en",
    "-v 188,raw16 -v 240,msec24hour32"
  },
  { "Seagate Barracuda 7200.14 (AF)", // unknown firmware
    "ST(1000|1500|2000|2500|3000)DM00[1-3]-9YN16.",
    "",
    "A firmware update for this drive may be available,\n"
    "see the following Seagate web pages:\n"
    "http://knowledge.seagate.com/articles/en_US/FAQ/207931en\n"
    "http://knowledge.seagate.com/articles/en_US/FAQ/223651en",
    "-v 188,raw16 -v 240,msec24hour32"
  },
  { "Seagate Barracuda 7200.14 (AF)", // different part number, tested with
      // ST1000DM003-1CH162/CC47, ST1000DM003-1CH162/CC49, ST2000DM001-1CH164/CC24,
      // ST1000DM000-9TS15E/CC92, APPLE HDD ST3000DM001/AP15 (no attr 240)
    "ST(1000|1500|2000|2500|3000)DM00[0-3]-.*|"
    "APPLE HDD ST3000DM001",
    "", "",
    "-v 188,raw16 -v 240,msec24hour32"
  },
  // should be ST4000DM005, ST3000DM008,ST3000DM009,ST2000DM006,ST2000DM007
  // ST1000DM010, ST500DM009
  // tested: ST3000DM008-2DM166/CC26
  { "Seagate Barracuda 3.5", // tested on ST1000DM010-2EP102/Z9ACZM97
    "ST(4000DM00[45]|3000DM008|3000DM009|2000DM006|2000DM007|1000DM010|500DM009)-.*",
    "", "",
    "-v 188,raw16 -v 240,msec24hour32"
  },
  // ST8000DM004, ST6000DM003, ST4000DM004, ST3000DM007, ST2000DM005
  { "Seagate Barracuda Compute", // tested on ST8000DM004-2CX188/0001
    "ST(8000DM004|6000DM003|4000DM004|3000DM007|2000DM005)-.*",
    "", "",
    ""
  },
  { "Seagate Barracuda Pro", // tested on ST8000DM004-2CX188/0001
    "ST(8000DM005|6000DM004|4000DM006|2000DM009)-.*",
    "", "",
    "-v 188,raw16 -v 240,msec24hour32"
  },
  { "Seagate Barracuda 7200.14 (AF)", // < 1TB, tested with ST250DM000-1BC141
    "ST(250|320|500|750)DM00[0-3]-.*",
    "", "",
    "-v 188,raw16 -v 240,msec24hour32"
  },
  { "Seagate Desktop HDD.15", // tested with ST4000DM000-1CD168/CC43, ST5000DM000-1FK178/CC44,
      // ST6000DM001-1XY17Z/CC48
    "ST[4568]000DM00[012]-.*",
    "", "",
    "-v 188,raw16 -v 240,msec24hour32"
  },
  { "Seagate Desktop SSHD", // tested with ST2000DX001-1CM164/CC43
    "ST[124]000DX001-.*",
    "", "",
    "-v 188,raw16 -v 240,msec24hour32"
  },
  { "Seagate Barracuda LP", // new firmware
    "ST3(500412|1000520|1500541|2000542)AS",
    "CC3[5-9A-Z]",
    "",
    "" // -F xerrorlba ?
  },
  { "Seagate Barracuda LP", // unknown firmware
    "ST3(500412|1000520|1500541|2000542)AS",
    "",
    "A firmware update for this drive may be available,\n"
    "see the following Seagate web pages:\n"
    "http://knowledge.seagate.com/articles/en_US/FAQ/207931en\n"
    "http://knowledge.seagate.com/articles/en_US/FAQ/213915en",
    "-F xerrorlba" // tested with ST31000520AS/CC32
  },
  { "Seagate Barracuda Green (AF)", // new firmware
    "ST((10|15|20)00DL00[123])-.*",
    "CC(3[2-9A-Z]|[4-9A-Z]..*)", // >= "CC32"
    "", ""
  },
  { "Seagate Barracuda Green (AF)", // unknown firmware
    "ST((10|15|20)00DL00[123])-.*",
    "",
    "A firmware update for this drive may be available,\n"
    "see the following Seagate web pages:\n"
    "http://knowledge.seagate.com/articles/en_US/FAQ/207931en\n"
    "http://knowledge.seagate.com/articles/en_US/FAQ/218171en",
    ""
  },
  { "Seagate Barracuda ES",
    "ST3(250[68]2|32062|40062|50063|75064)0NS",
    "", "", ""
  },
  // ST5000LM000, ST4000LM024, ST3000LM024, ST2000LM015, ST1000LM048, ST500LM030
  { "Seagate Barracuda 2.5 5400", // ST2000LM015-2E8174/SDM1, ST4000LM024-2AN17V/0001
    "ST(5000LM000|[34]000LM024|2000LM015|1000LM048|500LM030)-.*",
    "",
    "",
    "-v 183,raw48,SATA_Downshift_Count "
  },
  { "Seagate Barracuda ES.2", // fixed firmware
    "ST3(25031|50032|75033|100034)0NS",
    "SN[01]6|"         // http://knowledge.seagate.com/articles/en_US/FAQ/207963en
    "MA(0[^7]|[^0].)", // http://dellfirmware.seagate.com/dell_firmware/DellFirmwareRequest.jsp
    "",                //        ^^^^^^^^^^^^ down (no DNS A record)
    "-F xerrorlba" // tested with ST31000340NS/SN06
  },
  { "Seagate Barracuda ES.2", // buggy firmware (Dell)
    "ST3(25031|50032|75033|100034)0NS",
    "MA07",
    "There are known problems with these drives,\n"
    "AND THIS FIRMWARE VERSION IS AFFECTED,\n"
    "contact Dell support for a firmware update.",
    ""
  },
  { "Seagate Barracuda ES.2", // unknown firmware
    "ST3(25031|50032|75033|100034)0NS",
    "",
    "There are known problems with these drives,\n"
    "see the following Seagate web pages:\n"
    "http://knowledge.seagate.com/articles/en_US/FAQ/207931en\n"
    "http://knowledge.seagate.com/articles/en_US/FAQ/207963en",
    ""
  },
  { "Seagate Constellation (SATA)", // tested with ST9500530NS/SN03
    "ST9(160511|500530)NS",
    "", "", ""
  },
  { "Seagate Constellation ES (SATA)", // tested with ST31000524NS/SN11,
      // MB0500EAMZD/HPG1
    "ST3(50051|100052|200064)4NS|"
    "MB0500EAMZD", // HP OEM
    "", "", ""
  },
  { "Seagate Constellation ES (SATA 6Gb/s)", // tested with ST1000NM0011/SN02,
      // MB1000GCEEK/HPG1
    "ST(5|10|20)00NM0011|"
    "MB1000GCEEK", // HP OEM
    "", "", ""
  },
  { "Seagate Constellation ES.2 (SATA 6Gb/s)", // tested with ST32000645NS/0004, ST33000650NS,
      // MB3000EBKAB/HPG6
    "ST3(2000645|300065[012])NS|"
    "MB3000EBKAB", // HP OEM
    "", "", ""
  },
  { "Seagate Constellation ES.3", // tested with ST1000NM0033-9ZM173/0001,
      // ST4000NM0033-9ZM170/SN03, MB1000GCWCV/HPGC, MB4000GCWDC/HPGE
    "ST[1234]000NM00[35]3-.*|"
    "MB[14]000GCW(CV|DC)", // HP OEM
    "", "", ""
  },
  { "Seagate Constellation CS", // tested with ST3000NC000/CE02, ST3000NC002-1DY166/CN02
    "ST(1000|2000|3000)NC00[0-3](-.*)?",
    "", "", ""
  },
  { "Seagate Constellation.2 (SATA)", // 2.5", tested with ST91000640NS/SN02, MM1000GBKAL/HPGB
    "ST9(25061|50062|100064)[012]NS|" // *SS = SAS
    "MM1000GBKAL", // HP OEM
    "", "", ""
  },
  // ST6000NM0004, ST6000NM0024, ST6000NM0044, ST6000NM0084, ST5000NM0024,
  // ST5000NM0044, ST4000NM0024, ST4000NM0044, ST2000NM0024, ST2000NM0044
  // ST4000NM0035, ST3000NM0005, ST2000NM0055, ST1000NM0055, ST4000NM0045,
  // ST3000NM0015, ST2000NM0065, ST1000NM0065, ST4000NM0105, ST3000NM0055
  { "Seagate Enterprise Capacity 3.5 HDD", // tested with ST6000NM0024-1HT17Z/SN02,
      // ST10000NM0016-1TT101/SNB0
      // ST4000NM0085-1YY107/ZC11SXPH
      // ST8000NM0045-1RL112/NN02
      // ST6000NM0004-1FT17Z/NN01
      // ST4000NM0035-1V4107/TNC3
      // ST1000NM0055-1V410C/TN02
      // ST8000NM0055-1RM112/SN04
    "ST([1234568]|10)000NM0[01][0-68][456]-.*", // *[069]4 = 4Kn
    "", "", 
    "-v 188,raw16 -v 240,msec24hour32"
  },
  { "Seagate Enterprise Capacity 3.5 HDD", // V5.1, ms in attribute 9
    "ST[12]000NM0008-.*", // tested with ST1000NM0008-2F2100/SN01
    "", "",
    "-v 9,msec24hour32 -v 188,raw16 -v 240,msec24hour32"
  },
  { "Seagate Exos 5E8", // tested with ST8000AS0003-2HH188/0003
    "ST8000AS0003-.*",
    "", "",
    "-v 9,msec24hour32 -v 240,msec24hour32"
  },
  { "Seagate Exos X12", // tested with ST12000NM0007-2A1101/SN02
    "ST12000NM00[01]7-.*", // *17 = SED
    "", "",
    "-v 240,msec24hour32"
  },
  // new models: ST8000VN0002, ST6000VN0021, ST4000VN000
  //             ST8000VN0012, ST6000VN0031, ST4000VN003
  // tested with ST8000VN0002-1Z8112/ZA13YGNF
  { "Seagate NAS HDD", // tested with ST2000VN000-1H3164/SC42, ST3000VN000-1H4167/SC43
    "ST([234]000VN000|[468]000VN00(02|21|12|31|3))-.*",
    "", "", ""
  },
  // ST8000NE0001, ST8000NE0011, ST6000VN0001, ST6000VN0011, ST5000VN0001,
  // ST5000VN0011, ST4000VN0001, ST4000VN0011, ST3000VN0001, ST3000VN0011,
  // ST2000VN0001, ST2000VN0011
  // tested with ST8000NE0001-1WN112/PNA2
  { "Seagate Enterprise NAS HDD",
    "ST(8000NE|[65432]000VN)00[01]1-.*",
    "", "", ""
  },
  // ST10000VN0004, ST8000VN0022, ST6000VN0041, ST4000VN008, ST3000VN007,
  // ST2000VN004, ST1000VN002
  { "Seagate IronWolf", // tested with ST6000VN0041-2EL11C/SC61,
      // ST12000VN0007-2GS116/SC60
    "ST(12|10|8|6|4|3|2|1)000VN00(04|07|22|41|8|7|2|4)-.*",
    "", "", ""
  },
  { "Seagate IronWolf Pro", // tested with ST4000NE0025-2EW107/EN02,
      // ST8000NE0004-1ZF11G/EN01, ST8000NE0021-2EN112/EN02
    "ST([24]000NE0025|6000NE0023|8000NE00(04|08|21)|(10|12|14)000NE000[478])-.*",
    "", "", ""
  },
  { "Seagate Archive HDD", // tested with ST8000AS0002-1NA17Z/AR13
    "ST[568]000AS00[01][12]-.*",
    "", "", ""
  },
  { "Seagate Pipeline HD 5900.1",
    "ST3(160310|320[34]10|500(321|422))CS",
    "", "", ""
  },
  { "Seagate Pipeline HD 5900.2", // tested with ST31000322CS/SC13
    "ST3(160316|250[34]12|320(311|413)|500(312|414)|1000(322|424))CS",
    "", "", ""
  },
  { "Seagate Video 3.5 HDD", // tested with ST4000VM000-1F3168/SC23, SC25
    "ST(10|15|20|30|40)00VM00[023]-.*",
    "", "", ""
  },
  { "Seagate Medalist 17240, 13030, 10231, 8420, and 4310",
    "ST3(17240|13030|10231|8420|4310)A",
    "", "", ""
  },
  { "Seagate Medalist 17242, 13032, 10232, 8422, and 4312",
    "ST3(1724|1303|1023|842|431)2A",
    "", "", ""
  },
  { "Seagate NL35",
    "ST3(250623|250823|400632|400832|250824|250624|400633|400833|500641|500841)NS",
    "", "", ""
  },
  { "Seagate SV35.2",
    "ST3(160815|250820|320620|500630|750640)[AS]V",
    "", "", ""
  },
  { "Seagate SV35.3", // tested with ST3500320SV/SV16
    "ST3(500320|750330|1000340)SV",
    "", "", ""
  },
  { "Seagate SV35.5", // tested with ST31000525SV/CV12
    "ST3(250311|500410|1000525)SV",
    "", "", ""
  },
  // ST6000VX0001,ST6000VX0011,ST5000VX0001,ST5000VX0011,ST4000VX000
  // ST4000VX002, ST3000VX002, ST2000VX003, ST1000VX001, ST1000VX002
  // ST3000VX000, ST3000VX004, ST2000VX000, ST2000VX004, ST1000VX000
  { "Seagate Surveillance", // tested with ST1000VX001-1HH162/CV11, ST2000VX000-9YW164/CV12,
      // ST4000VX000-1F4168/CV14, ST2000VX003-1HH164/CV12
    "ST([1-6]000VX00[01234]1?|31000526SV|3500411SV)(-.*)?",
    "", "", ""
  },
  { "Seagate DB35", // tested with ST3250823ACE/3.03, ST3300831SCE/3.03
    "ST3(200826|250823|300831|400832)[AS]CE",
    "", "", ""
  },
  { "Seagate DB35.2", // tested with ST3160212SCE/3.ACB
    "ST3(802110|120213|160212|200827|250824|300822|400833|500841)[AS]CE",
    "", "", ""
  },
  { "Seagate DB35.3",
    "ST3(750640SCE|((80|160)215|(250|320|400)820|500830|750840)[AS]CE)",
    "", "", ""
  },
  { "Seagate LD25.2", // tested with ST940210AS/3.ALC
    "ST9(40|80)210AS?",
    "", "", ""
  },
  { "Seagate ST1.2 CompactFlash", // tested with ST68022CF/3.01
    "ST6[468]022CF",
    "", "", ""
  },
  { "Seagate Nytro XF1230 SATA SSD", // tested with XF1230-1A0480/ST200354
    "XF1230-1A(0240|0480|0960|1920)",
    "", "", 
    "-v 174,raw48,Unexpect_Power_Loss_Ct "
    "-v 180,raw48,End_to_End_Err_Detect "
    "-v 183,raw48,SATA_Downshift_Count "
    "-v 189,raw48,SSD_Health_Flags "
    "-v 190,raw48,SATA_Error_Ct "
    "-v 201,raw48,Read_Error_Rate "
    "-v 231,raw48,SSD_Life_Left_Perc "
    "-v 234,raw48,Lifetime_Nand_Gb "
    "-v 241,raw48,Total_Writes_GiB "
    "-v 242,raw48,Total_Reads_GiB "
    "-v 245,raw48,Read_Error_Rate "
  },
  { "Seagate IronWolf 110 SATA SSD", //Written to Seagate documentation
    "ZA(240|480|960|1920|3840)NM10001",
    "", "",
    //"-v 1,raw48,Raw_Read_Error_Rate "
    //"-v 5,raw48,Reallocated_Sector_Ct "
    //"-v 9,raw48,Power_On_Hours "
    //"-v 12,raw48,Drive_Power_Cycle_Ct "
    "-v 100,raw48,Flash_GB_Erased "
    "-v 102,raw48,Lifetime_PS4_Entry_Ct "
    "-v 103,raw48,Lifetime_PS3_Exit_Ct "
    "-v 170,raw48,Grown_Bad_Block_Ct "
    "-v 171,raw48,Program_Fail_Count "
    "-v 172,raw48,Erase_Fail_Count "
    "-v 173,raw48,Avg_Program/Erase_Ct "
    "-v 174,raw48,Unexpected_Pwr_Loss_Ct "
    "-v 177,raw16,Wear_Range_Delta "
    "-v 183,hex56,SATA_Downshift_Count "
    "-v 187,raw48,Uncorrectable_ECC_Ct "
    //"-v 194,tempminmax,Primary_Temperature "
    "-v 195,raw16(raw16),RAISE_ECC_Cor_Ct "
    "-v 198,raw48,Uncor_Read_Error_Ct "
    //"-v 199,raw48,SATA_R-Err_(CRC)_Err_Ct "
    "-v 230,raw56,Drv_Life_Protect_Status "
    "-v 231,hex56,SSD_Life_Left "
    //"-v 232,raw48,Available_Rsrvd_Space "
    "-v 233,raw48,Lifetime_Wts_To_Flsh_GB "
    "-v 241,raw48,Lifetime_Wts_Frm_Hst_GB "
    "-v 242,raw48,Lifetime_Rds_Frm_Hst_GB "
    "-v 243,hex56,Free_Space "
  },
  { "Seagate Nytro SATA SSD", //Written to Seagate documentation
    // tested with XA960LE10063, XA960LE10063
    "XA(240|480|960|1920|3840)[LM]E10(00|02|04|06|08|10)3",
    "", "",
    //"-v 1,raw48,Raw_Read_Error_Rate "
    //"-v 5,raw48,Reallocated_Sector_Ct "
    //"-v 9,raw48,Power_On_Hours "
    //"-v 12,raw48,Drive_Power_Cycle_Ct "
    "-v 100,raw48,Flash_GB_Erased "
    "-v 102,raw48,Lifetime_PS4_Entry_Ct "
    "-v 103,raw48,Lifetime_PS3_Exit_Ct "
    "-v 170,raw48,Grown_Bad_Block_Ct "
    "-v 171,raw48,Program_Fail_Count "
    "-v 172,raw48,Erase_Fail_Count "
    "-v 173,raw48,Avg_Program/Erase_Ct "
    "-v 174,raw48,Unexpected_Pwr_Loss_Ct "
    "-v 177,raw16,Wear_Range_Delta "
    "-v 183,hex56,SATA_Downshift_Count "
    "-v 187,raw48,Uncorrectable_ECC_Ct "
    //"-v 194,tempminmax,Primary_Temperature "
    "-v 195,raw16(raw16),RAISE_ECC_Cor_Ct "
    "-v 198,raw48,Uncor_Read_Error_Ct "
    //"-v 199,raw48,SATA_R-Err_(CRC)_Err_Ct "
    "-v 230,raw56,Drv_Life_Protect_Status "
    "-v 231,hex56,SSD_Life_Left "
    //"-v 232,raw48,Available_Rsrvd_Space "
    "-v 233,raw48,Lifetime_Wts_To_Flsh_GB "
    "-v 241,raw48,Lifetime_Wts_Frm_Hst_GB "
    "-v 242,raw48,Lifetime_Rds_Frm_Hst_GB "
    "-v 243,hex56,Free_Space "
  },
  { "WD Blue and Green SSDs", // tested with WDC WDS250G1B0A-00H9H0/X41000WD,
      // WDC WDS250G1B0A-00H9H0/X41100WD, WDC WDS100T1B0A-00H9H0,
      // WDC WDS120G2G0A-00JH30/UE360000, WDC WDS240G2G0A-00JH30/UF300000,
      // WDC WDS500G2B0A-00SM50/X61130WD, WDC WDS200T2B0A-00SM50/X61130WD,
      // WDC WDS200T2B0A/X61190WD
    "WDC WDS((120|240|250|480|500)G|[12]00T)(1B|2B|2G)0[AB](-.*)?", // *1B* = Blue, *2G* = Green, *2B* = Blue 3D NAND
    "", "",
  //"-v 5,raw48,Reallocated_Sector_Ct " // Reassigned Block Count
  //"-v 9,raw48,Power_On_Hours "
  //"-v 12,raw48,Power_Cycle_Count "
    "-v 165,raw48,Block_Erase_Count "
    "-v 166,raw48,Minimum_PE_Cycles_TLC "
    "-v 167,raw48,Max_Bad_Blocks_per_Die "
    "-v 168,raw48,Maximum_PE_Cycles_TLC "
    "-v 169,raw48,Total_Bad_Blocks "
    "-v 170,raw48,Grown_Bad_Blocks "
    "-v 171,raw48,Program_Fail_Count "
    "-v 172,raw48,Erase_Fail_Count "
    "-v 173,raw48,Average_PE_Cycles_TLC "
    "-v 174,raw48,Unexpected_Power_Loss "
  //"-v 184,raw48,End-to-end_Error " // Detection/Correction Count
  //"-v 187,raw48,Reported_Uncorrect " // Uncorrectable Errors
  //"-v 188,raw48,Command_Timeout
  //"-v 194,tempminmax,Temperature_Celsius " 
  //"-v 199,raw48,UDMA_CRC_Error_Count  // SATA CRC Errors 
    "-v 230,hex48,Media_Wearout_Indicator " // Maybe hex16
  //"-v 232,raw48,Available_Reserve_Space"
    "-v 233,raw48,NAND_GB_Written_TLC "
    "-v 234,raw48,NAND_GB_Written_SLC "
    "-v 241,raw48,Host_Writes_GiB "
    "-v 242,raw48,Host_Reads_GiB "
    "-v 244,raw48,Temp_Throttle_Status "
  },
  { "Western Digital Protege",
  /* Western Digital drives with this comment all appear to use Attribute 9 in
   * a  non-standard manner.  These entries may need to be updated when it
   * is understood exactly how Attribute 9 should be interpreted.
   * UPDATE: this is probably explained by the WD firmware bug described in the
   * smartmontools FAQ */
    "WDC WD([2468]00E|1[26]00A)B-.*",
    "", "", ""
  },
  { "Western Digital Caviar",
  /* Western Digital drives with this comment all appear to use Attribute 9 in
   * a  non-standard manner.  These entries may need to be updated when it
   * is understood exactly how Attribute 9 should be interpreted.
   * UPDATE: this is probably explained by the WD firmware bug described in the
   * smartmontools FAQ */
    "WDC WD(2|3|4|6|8|10|12|16|18|20|25)00BB-.*",
    "", "", ""
  },
  { "Western Digital Caviar WDxxxAB",
  /* Western Digital drives with this comment all appear to use Attribute 9 in
   * a  non-standard manner.  These entries may need to be updated when it
   * is understood exactly how Attribute 9 should be interpreted.
   * UPDATE: this is probably explained by the WD firmware bug described in the
   * smartmontools FAQ */
    "WDC WD(3|4|6|8|25)00AB-.*",
    "", "", ""
  },
  { "Western Digital Caviar WDxxxAA",
  /* Western Digital drives with this comment all appear to use Attribute 9 in
   * a  non-standard manner.  These entries may need to be updated when it
   * is understood exactly how Attribute 9 should be interpreted.
   * UPDATE: this is probably explained by the WD firmware bug described in the
   * smartmontools FAQ */
    "WDC WD...?AA(-.*)?",
    "", "", ""
  },
  { "Western Digital Caviar WDxxxBA",
  /* Western Digital drives with this comment all appear to use Attribute 9 in
   * a  non-standard manner.  These entries may need to be updated when it
   * is understood exactly how Attribute 9 should be interpreted.
   * UPDATE: this is probably explained by the WD firmware bug described in the
   * smartmontools FAQ */
    "WDC WD...BA",
    "", "", ""
  },
  { "Western Digital Caviar AC", // add only 5400rpm/7200rpm (ata33 and faster)
    "WDC AC((116|121|125|225|132|232)|([1-4][4-9][0-9])|([1-4][0-9][0-9][0-9]))00[A-Z]?.*",
    "", "", ""
  },
  { "Western Digital Caviar SE",
  /* Western Digital drives with this comment all appear to use Attribute 9 in
   * a  non-standard manner.  These entries may need to be updated when it
   * is understood exactly how Attribute 9 should be interpreted.
   * UPDATE: this is probably explained by the WD firmware bug described in the
   * smartmontools FAQ
   * UPDATE 2: this does not apply to more recent models, at least WD3200AAJB */
    "WDC WD(4|6|8|10|12|16|18|20|25|30|32|40|50)00(JB|PB)-.*",
    "", "", ""
  },
  { "Western Digital Caviar Blue EIDE",  // WD Caviar SE EIDE
    /* not completely accurate: at least also WD800JB, WD(4|8|20|25)00BB sold as Caviar Blue */
    "WDC WD(16|25|32|40|50)00AAJB-.*",
    "", "", ""
  },
  { "Western Digital Caviar Blue EIDE",  // WD Caviar SE16 EIDE
    "WDC WD(25|32|40|50)00AAKB-.*",
    "", "", ""
  },
  { "Western Digital RE EIDE",
    "WDC WD(12|16|25|32)00SB-.*",
    "", "", ""
  },
  { "Western Digital Caviar Serial ATA",
    "WDC WD(4|8|20|32)00BD-.*",
    "", "", ""
  },
  { "Western Digital Caviar SE Serial ATA", // tested with WDC WD3000JD-98KLB0/08.05J08
    "WDC WD(4|8|12|16|20|25|30|32|40)00(JD|KD|PD)-.*",
    "", "", ""
  },
  { "Western Digital Caviar SE Serial ATA",
    "WDC WD(8|12|16|20|25|30|32|40|50)00JS-.*",
    "", "", ""
  },
  { "Western Digital Caviar SE16 Serial ATA",
    "WDC WD(16|20|25|32|40|50|75)00KS-.*",
    "", "", ""
  },
  { "Western Digital Caviar Blue Serial ATA",  // WD Caviar SE Serial ATA
    /* not completely accurate: at least also WD800BD, (4|8)00JD sold as Caviar Blue */
    "WDC WD((8|12|16|25|32)00AABS|(8|12|16|25|32|40|50)00AAJS)-.*",
    "", "", ""
  },
  { "Western Digital Caviar Blue (SATA)",  // WD Caviar SE16 Serial ATA
      // tested with WD1602ABKS-18N8A0/DELL/02.03B04
    "WDC WD((16|20|25|32|40|50|64|75)00AAKS|1602ABKS|10EALS)-.*",
    "", "", ""
  },
  { "Western Digital Blue", // tested with WDC WD5000AZLX-00K4KA0/80.00A80,
      // WDC WD10EZEX-00RKKA0/80.00A80, WDC WD10EZEX-75M2NA0/01.01A01, WDC WD40EZRZ-00WN9B0/80.00A80
    "WDC WD((25|32|50)00AAKX|5000AZ(LX|RZ)|7500A(AL|ZE)X|10E(AL|ZE)X|[1-6]0EZRZ)-.*",
    "", "", ""
  },
  { "Western Digital RE Serial ATA",
    "WDC WD(12|16|25|32)00(SD|YD|YS)-.*",
    "", "", ""
  },
  { "Western Digital RE2 Serial ATA",
    "WDC WD((40|50|75)00(YR|YS|AYYS)|(16|32|40|50)0[01]ABYS)-.*",
    "", "", ""
  },
  { "Western Digital RE2-GP",
    "WDC WD(5000AB|7500AY|1000FY)PS-.*",
    "", "", ""
  },
  { "Western Digital RE3 Serial ATA", // tested with WDC WD7502ABYS-02A6B0/03.00C06
    "WDC WD((25|32|50|75)02A|(75|10)02F)BYS-.*",
    "", "", ""
  },
  { "Western Digital RE4", // tested with WDC WD2003FYYS-18W0B0/01.01D02,
      // WDC WD1003FBYZ-010FB0/01.01V03
      // WDC WD5003ABYZ-011FA0/01.01S03
    "WDC WD((25|50)03ABY[XZ]|1003FBY[XZ]|(15|20)03FYYS)-.*",
    "", "", ""
  },
  { "Western Digital RE4-GP", // tested with WDC WD2002FYPS-02W3B0/04.01G01,
      // WD2003FYPS-27W9B0/01.01D02
    "(WDC )?WD200[23]FYPS-.*",
    "", "", ""
  },
  { "Western Digital Re", // tested with WDC WD1004FBYZ-01YCBB0/RR02,
      // WDC WD2000FYYZ-01UL1B0/01.01K01, WDC WD2000FYYZ-01UL1B1/01.01K02,
      // WDC WD4000FYYZ-01UL1B2/01.01K03, WD2000FYYX/00.0D1K2,
      // WDC WD1004FBYZ-01YCBB1/RR04
      // WD4000FYYZ, WD4000FDYZ, WD3000FYYZ, WD3000FDYZ, WD2000FYYZ, WD2000FDYZ
      // WD2004FBYZ, WD1004FBYZ
    "WDC WD((1004|2004)FBYZ|([234]000)FDYZ|[234]000FYYZ|2000FYYX)-.*",
    "", "",
    "-v 16,raw48,Total_LBAs_Read" // WDC WD1004FBYZ-01YCBB1/RR04
  },
  { "Western Digital Se", // tested with WDC WD2000F9YZ-09N20L0/01.01A01
    // WD6001F9YZ, WD5001F9YZ, WD4000F9YZ, WD3000F9YZ, WD2000F9YZ, WD1002F9YZ
    "WDC WD(1002|2000|3000|4000|5001|6001)F9YZ-.*",
    "", "", ""
  },
  { "Western Digital Caviar Green", // tested with WDC WD7500AADS-00M2B0/01.00A01,
       // WDC WD10EADX/77.04D77
    "WDC WD((50|64|75)00AA[CV]S|(50|64|75)00AADS|10EA[CV]S|(10|15|20)EAD[SX])-.*",
    "",
    "",
    "-F xerrorlba" // tested with WDC WD7500AADS-00M2B0/01.00A01
  },
  { "Western Digital Caviar Green (AF)",
    "WDC WD(((64|75|80)00AA|(10|15|20)EA|(25|30)EZ)R|20EAC)S-.*",
    "", "", ""
  },
  { "Western Digital Green", // tested with
      // WDC WD10EZRX-00A8LB0/01.01A01, WDC WD20EZRX-00DC0B0/80.00A80,
      // WDC WD30EZRX-00MMMB0/80.00A80, WDC WD40EZRX-00SPEB0/80.00A80,
      // WDC WD60EZRX-00MVLB1/80.00A80
    "WDC WD(7500AA|(10|15|20)EA|(10|20|25|30|40|50|60)EZ)RX-.*",
    "", "", ""
  },
  { "Western Digital Caviar Black", // tested with WDC WD7501AAES/06.01D06
    "WDC WD((500|640)1AAL|7501AA[EL]|1001FA[EL]|2001FAS)S-.*|"
    "WDC WD(2002|7502|1502|5003|1002|5002)(FAE|AAE|AZE|AAL)X-.*", // could be
    // WD2002FAEX, WD7502AAEX, WD1502FAEX, WD5003AZEX, WD1002FAEX, WD5002AALX
    "", "", ""
  },
  { "Western Digital Black", // tested with
      // WDC WD1003FZEX-00MK2A0/01.01A01, WDC WD3001FAEX-00MJRA0/01.01L01,
      // WDC WD3003FZEX-00Z4SA0/01.01A01, WDC WD4001FAEX-00MJRA0/01.01L01
      // WDC WD4003FZEX-00Z4SA0/01.01A01, WDC WD5003AZEX-00RKKA0/80.00A80,
      // WDC WD4004FZWX-00GBGB0/81.H0A81
    "WDC WD(6001|2003|5001|1003|4003|4004|5003|3003|3001)(FZW|FZE|AZE)X-.*|" // could be
    // new series  WD6001FZWX WD2003FZEX WD5001FZWX WD1003FZEX
    //             WD4003FZEX WD5003AZEX WD3003FZEX WD4004FZWX
    "WDC WD(4001|3001|2002|1002|5003|7500|5000|3200|2500|1600)(FAE|AZE)X-.*",
    // old series: WD4001FAEX WD3001FAEX WD2002FAEX WD1002FAEX  WD5003AZEX
    "", "", ""
  },
  { "Western Digital AV ATA", // tested with WDC WD3200AVJB-63J5A0/01.03E01
    "WDC WD(8|16|25|32|50)00AV[BJ]B-.*",
    "", "", ""
  },
  { "Western Digital AV SATA",
    "WDC WD(16|25|32)00AVJS-.*",
    "", "", ""
  },
  { "Western Digital AV-GP",
    "WDC WD((16|25|32|50|64|75)00AV[CDV]S|(10|15|20)EV[CDV]S)-.*",
    "", "", ""
  },
  { "Western Digital AV-GP (AF)", // tested with WDC WD10EURS-630AB1/80.00A80,
      // WDC WD10EUCX-63YZ1Y0/51.0AB52, WDC WD20EURX-64HYZY0/80.00A80
    "WDC WD(5000AUDX|7500AURS|10EUCX|(10|15|20|25|30)EUR[SX])-.*",
    "", "", ""
  },
  { "Western Digital AV", // tested with DC WD10JUCT-63CYNY0/01.01A01
    "WDC WD((16|25|32|50)00BU[CD]|5000LUC|10JUC)T-.*",
    "", "", ""
  },
  { "Western Digital Raptor",
    "WDC WD((360|740|800)GD|(360|740|800|1500)ADF[DS])-.*",
    "", "", ""
  },
  { "Western Digital Raptor X",
    "WDC WD1500AHFD-.*",
    "", "", ""
  },
  { "Western Digital VelociRaptor", // tested with WDC WD1500HLHX-01JJPV0/04.05G04
    "WDC WD(((800H|(1500|3000)[BH]|1600H|3000G)LFS)|((1500|3000|4500|6000)[BH]LHX))-.*",
    "", "", ""
  },
  { "Western Digital VelociRaptor (AF)", // tested with WDC WD1000DHTZ-04N21V0/04.06A00
    "WDC WD(2500H|5000B|5000H|1000D)HTZ-.*",
    "", "", ""
  },
  { "Western Digital Scorpio EIDE",
    "WDC WD(4|6|8|10|12|16)00(UE|VE)-.*",
    "", "", ""
  },
  { "Western Digital Scorpio Blue EIDE", // tested with WDC WD3200BEVE-00A0HT0/11.01A11
    "WDC WD(4|6|8|10|12|16|25|32)00BEVE-.*",
    "", "", ""
  },
  { "Western Digital Scorpio Serial ATA",
    "WDC WD(4|6|8|10|12|16|25)00BEAS-.*",
    "", "", ""
  },
  { "Western Digital Scorpio Blue Serial ATA",
    "WDC WD((4|6|8|10|12|16|25)00BEVS|(8|12|16|25|32|40|50|64)00BEVT|7500KEVT|10TEVT)-.*",
    "", "", ""
  },
  { "Western Digital Scorpio Blue Serial ATA (AF)", // tested with
      // WDC WD10JPVT-00A1YT0/01.01A01
    "WDC WD((16|25|32|50|64|75)00BPVT|10[JT]PVT)-.*",
    "", "", ""
  },
  { "Western Digital Scorpio Black", // tested with WDC WD5000BEKT-00KA9T0/01.01A01
    "WDC WD(8|12|16|25|32|50)00B[EJ]KT-.*",
    "", "", ""
  },
  { "Western Digital Scorpio Black (AF)",
    "WDC WD(50|75)00BPKT-.*",
    "", "", ""
  },
  { "Western Digital Red", // tested with WDC WD10EFRX-68JCSN0/01.01A01,
      // WDC WD10JFCX-68N6GN0/01.01A01, WDC WD30EFRX-68EUZN0/82.00A82,
      // WDC WD40EFRX-68WT0N0/80.00A80, WDC WD60EFRX-68MYMN1/82.00A82,
      // WDC WD80EFAX-68LHPN0/83.H0A83, WDC WD80EFZX-68UW8N0/83.H0A83,
      // WDC WD80EZZX-11CSGA0/83.H0A03 (My Book 0x1058:0x25ee),
      // WDC WD100EFAX-68LHPN0/83.H0A83
    "WDC WD(7500BFC|10JFC|[1-6]0EFR|80E[FZ][AZ]|100EFA)X-.*",
    "", "",
    "-v 22,raw48,Helium_Level" // WD80EFZX, WD100EFAX
  },
  { "Western Digital Red Pro", // tested with WDC WD2001FFSX-68JNUN0/81.00A81,
      // WDC WD6002FFWX-68TZ4N0/83.H0A83, WDC WD101KFBX-68R56N0/83.H0A03
    "WDC WD([2-68]00[123]FF[BSW]|101KFB)X-.*",
    "", "",
    "-v 22,raw48,Helium_Level" // WD101KFBX
  },
  { "Western Digital Purple", // tested with WDC WD40PURX-64GVNY0/80.00A80
    "WDC WD[123456]0PURX-.*",
    "", "", ""
  },
  { "Western Digital Gold", // tested with WDC WD1005FBYZ-01YCBB2/RR07,
      // WDC WD2005FBYZ-01YCBB2/RR07, WDC WD4002FYYZ-01B7CB0/01.01M02,
      // WDC WD8003FRYZ-01JPDB1/01.01H02, WDC WD121KRYZ-01W0RB0/01.01H01
    "WDC WD([12]005FB|4002FY|6002FR|800[23]FR|1[02]1KR)YZ-.*",
    "", "",
    "-v 22,raw48,Helium_Level" // WD121KRYZ
  },
  { "Western Digital Blue Mobile", // tested with WDC WD5000LPVX-08V0TT2/03.01A03,
      // WDC WD20NPVZ-00WFZT0/01.01A01
    "WDC WD((25|32|50|75)00[BLM]|10[JS]|20N)P[CV][TXZ]-.*",
    "", "", ""
  },
  { "Western Digital Green Mobile", // tested with WDC WD20NPVX-00EA4T0/01.01A01
    "WDC WD(15|20)NPV[TX]-.*",
    "", "", ""
  },
  { "Western Digital Black Mobile", // tested with WDC WD7500BPKX-22HPJT0/01.01A01,
      // WDC WD10JPLX-00MBPT0/01.01H01
    "WDC WD((16|25|32)00BEK[TX]|(25|32|50|75)00(BPK|LPL)X|10JPLX)-.*",
    "", "", ""
  },
  { "Western Digital Elements / My Passport (USB)", // tested with WDC WD5000BMVW-11AMCS0/01.01A01
    "WDC WD(25|32|40|50)00BMV[UVW]-.*",  // *W-* = USB 3.0
    "", "", ""
  },
  { "Western Digital Elements / My Passport (USB, AF)", // tested with
      // WDC WD5000KMVV-11TK7S1/01.01A01,
      // WDC WD5000LMVW-11CKRS0/01.01A01 (0x1058:0x07ae),
      // WDC WD5000LMVW-11VEDS0/01.01A01 (0x1058:0x0816),
      // WDC WD7500BMVW-11AJGS2/01.01A01,
      // WDC WD10JMVW-11AJGS2/01.01A01 (0x1058:0x10b8),
      // WDC WD10JMVW-11AJGS4/01.01A01 (0x1058:0x25a0/25a2),
      // WDC WD10JMVW-11S5XS1/01.01A01,
      // WDC WD10TMVW-11ZSMS5/01.01A01,
      // WDC WD20NMVW-11AV3S2/01.01A01 (0x1058:0x0822),
      // WDC WD20NMVW-11AV3S3/01.01A01 (0x1058:0x0837),
      // WDC WD20NMVW-11EDZS6/01.01A01 (0x1058-0x259f),
      // WDC WD20NMVW-11EDZS7/01.01A01 (0x1058:0x259d/25a1),
      // WDC WD20NMVW-11W68S0/01.01A01,
      // WDC WD20NMVW-59AV3S3/01.01A01 (0x1058:0x107d),
      // WDC WD30NMVW-11C3NS4/01.01A01,
      // WDC WD40NMZW-11GX6S1/01.01A01 (0x1058:0x2599/25e2/25fa)
    "WDC WD(5000[LK]|7500[BK]|10[JT]|[234]0N)M[VZ][VW]-.*", // *W-* = USB 3.0
    "", "", ""
  },
  { "Quantum Bigfoot", // tested with TS10.0A/A21.0G00, TS12.7A/A21.0F00
    "QUANTUM BIGFOOT TS(10\\.0|12\\.7)A",
    "", "", ""
  },
  { "Quantum Fireball lct15",
    "QUANTUM FIREBALLlct15 ([123]0|22)",
    "", "", ""
  },
  { "Quantum Fireball lct20",
    "QUANTUM FIREBALLlct20 [1234]0",
    "", "", ""
  },
  { "Quantum Fireball CX",
    "QUANTUM FIREBALL CX10.2A",
    "", "", ""
  },
  { "Quantum Fireball CR",
    "QUANTUM FIREBALL CR(4.3|6.4|8.4|13.0)A",
    "", "", ""
  },
  { "Quantum Fireball EX", // tested with QUANTUM FIREBALL EX10.2A/A0A.0D00
    "QUANTUM FIREBALL EX(3\\.2|6\\.4|10\\.2)A",
    "", "", ""
  },
  { "Quantum Fireball ST",
    "QUANTUM FIREBALL ST(3.2|4.3|4300)A",
    "", "", ""
  },
  { "Quantum Fireball SE",
    "QUANTUM FIREBALL SE4.3A",
    "", "", ""
  },
  { "Quantum Fireball Plus LM",
    "QUANTUM FIREBALLP LM(10.2|15|20.[45]|30)",
    "", "", ""
  },
  { "Quantum Fireball Plus AS",
    "QUANTUM FIREBALLP AS(10.2|20.5|30.0|40.0|60.0)",
    "", "", ""
  },
  { "Quantum Fireball Plus KX",
    "QUANTUM FIREBALLP KX27.3",
    "", "", ""
  },
  { "Quantum Fireball Plus KA",
    "QUANTUM FIREBALLP KA(9|10).1",
    "", "", ""
  },

  ////////////////////////////////////////////////////
  // USB ID entries
  ////////////////////////////////////////////////////

  // 0x0080 (JMicron/Toshiba ?)
  { "USB: ; JMicron JMS578",
    "0x0080:0x0578",
    "", // 0x0104
    "",
    "-d sat"
  },
  { "USB: ; ",
    "0x0080:0xa001",
    "", // ORICO 2588US3: 0x0101, 0x0203
    "",
    "-d sat"
  },
  // 0x0350 (?)
  { "USB: ViPowER USB3.0 Storage; ",
    "0x0350:0x0038",
    "", // 0x1905
    "",
    "-d sat,12" // ATA output registers missing
  },
  // Hewlett-Packard
  { "USB: HP Desktop HD BD07; ", // 2TB
    "0x03f0:0xbd07",
    "",
    "",
    "-d sat"
  },
  // ALi
  { "USB: ; ALi M5621", // USB->PATA
    "0x0402:0x5621",
    "",
    "",
    "" // unsupported
  },
  // VIA
  { "USB: Connectland BE-USB2-35BP-LCM; VIA VT6204",
    "0x040d:0x6204",
    "",
    "",
    "" // unsupported
  },
  // Buffalo / Melco
  { "USB: Buffalo JustStore Portable HD-PVU2; ",
    "0x0411:0x0181",
    "",
    "",
    "-d sat"
  },
  { "USB: Buffalo Drivestation Duo; ",
    "0x0411:0x01ce",
    "",
    "",
    "-d sat"
  },
  { "USB: Buffalo DriveStation HD-LBU2 ; Medialogic MLDU11",
    "0x0411:0x01ea",
    "",
    "",
    "-d sat"
  },
  { "USB: Buffalo; ",
    "0x0411:0x0(1[df]9|1e7|240|251|27e)", // 0x01d9: HD-PCTU2 (0x0108), 0x01e7: HD-PNTU3,
      // 0x01f9: HD-PZU3 (0x0100), 0x0240: HD-PCFU3, 0x0251: HD-PNFU3, 0x027e: HD-LC3
    "",
    "",
    "-d sat"
  },
  // LG Electronics
  { "USB: LG Mini HXD5; JMicron",
    "0x043e:0x70f1",
    "", // 0x0100
    "",
    "-d usbjmicron"
  },
  // Hitachi (?)
  { "USB: ; Renesas uPD720231A", // USB2/3->SATA
    // 0x0229: Pi-102 Raspberry Pi USB to mSATA Converter Board
    // 0x022a: DeLock 62652 converter SATA 6GB/s > USB 3.0
    "0x045b:0x022[9a]",
    "",
    "",
    "-d sat"
  },
  // Philips
  { "USB: Philips; ", // SDE3273FC/97 2.5" SATA HDD enclosure
    "0x0471:0x2021",
    "", // 0x0103
    "",
    "-d sat"
  },
  // Toshiba
  { "USB: Toshiba Canvio 500GB; SunPlus",
    "0x0480:0xa004",
    "",
    "",
    "-d usbsunplus"
  },
  { "USB: Toshiba; ",
    "0x0480:0x....",
    "",
    "",
    "-d sat"
  },
  // Cypress
  { "USB: ; Cypress CY7C68300A (AT2)",
    "0x04b4:0x6830",
    "0x0001",
    "",
    "" // unsupported
  },
  { "USB: ; Cypress CY7C68300B/C (AT2LP)",
    "0x04b4:0x6830",
    "0x0240",
    "",
    "-d usbcypress"
  },
  // Fujitsu
  { "USB: Fujitsu/Zalman ZM-VE300; ", // USB 3.0
    "0x04c5:0x2028",
    "", // 0x0001
    "",
    "-d sat"
  },
  { "USB: ; Fujitsu", // DeLock 42475, USB 3.0
    "0x04c5:0x201d",
    "", // 0x0001
    "",
    "-d sat"
  },
  // Myson Century
  { "USB: ; Myson Century CS8818",
    "0x04cf:0x8818",
    "", // 0xb007
    "",
    "" // unsupported
  },
  // Samsung
  { "USB: Samsung S2 Portable; JMicron",
    "0x04e8:0x1f0[568a]", // 0x1f0a: SAMSUNG HN-M101XBB
    "",
    "",
    "-d usbjmicron" // 0x1f0a: works also with "-d sat"
  },
  { "USB: Samsung S1 Portable; JMicron",
    "0x04e8:0x2f03",
    "",
    "",
    "-d usbjmicron"
  },
  { "USB: Samsung Story Station; ",
    "0x04e8:0x5f0[56]",
    "",
    "",
    "-d sat"
  },
  { "USB: Samsung G2 Portable; JMicron",
    "0x04e8:0x6032",
    "0x0000",
    "",
    "-d usbjmicron" // ticket #132
  },
  { "USB: Samsung G2 Portable; ",
    "0x04e8:0x6032",
    "0x...[1-9]", // >= 0x0001
    "",
    "-d sat"
  },
  { "USB: Samsung Story Station 3.0; ",
    "0x04e8:0x6052",
    "",
    "",
    "-d sat"
  },
  { "USB: Samsung Story Station 3.0; ",
    "0x04e8:0x6054",
    "",
    "",
    "-d sat"
  },
  { "USB: Samsung M2 Portable 3.0; ",
    "0x04e8:0x60c5",
    "",
    "",
    "-d sat"
  },
  { "USB: Samsung D3 Station; ",
    "0x04e8:0x612[45]", // 3TB, 4TB
    "", // 0x200, 0x202
    "",
    "-d sat"
  },
  { "USB: Samsung M3 Portable USB 3.0; ", // 1.5/2TB: SpinPoint M9TU
    "0x04e8:0x61b[3456]", // 500MB, 2TB, 1.5TB, 1TB
    "", // 0x0e00
    "",
    "-d sat"
  },
  { "USB: Samsung S3 Portable; ",
    "0x04e8:0x61c8", // ST1000LM025 HN-M101ABB
    "", // 0x1301
    "",
    "-d sat"
  },
  { "USB: Samsung Portable SSD T5; ",
    "0x04e8:0x61f5",
    "", // 0x0100
    "",
    "-d sat"
  },
  // Sunplus
  { "USB: ; SunPlus",
    "0x04fc:0x0c05",
    "",
    "",
    "-d usbsunplus"
  },
  { "USB: ; SunPlus SPDIF215",
    "0x04fc:0x0c15",
    "", // 0xf615
    "",
    "-d usbsunplus"
  },
  { "USB: ; SunPlus SPDIF225", // USB+SATA->SATA
    "0x04fc:0x0c25",
    "", // 0x0103
    "",
    "-d usbsunplus"
  },
  // Iomega
  { "USB: Iomega Prestige Desktop USB 3.0; ",
    "0x059b:0x0070",
    "", // 0x0004
    "",
    "-d sat" // ATA output registers missing
  },
  { "USB: Iomega LPHD080-0; ",
    "0x059b:0x0272",
    "",
    "",
    "-d usbcypress"
  },
  { "USB: Iomega MDHD500-U; JMicron",
    "0x059b:0x0274",
    "", // 0x0000
    "",
    "-d usbjmicron,0"
  },
  { "USB: Iomega MDHD500-U; ",
    "0x059b:0x0275",
    "", // 0x0001
    "",
    "" // unsupported
  },
  { "USB: Iomega; JMicron",
    "0x059b:0x027[78]",  // 0x0277: MDHD-UE, 0x0278: LDHD-UPS
    "", // 0x0000
    "",
    "-d usbjmicron"
  },
  { "USB: Iomega LDHD-UP; Sunplus",
    "0x059b:0x0370",
    "",
    "",
    "-d usbsunplus"
  },
  { "USB: Iomega; JMicron",
    "0x059b:0x0(47[05]|57[15])", // 0x0470: LPHD-UP, 0x0475: GDHDU2 (0x0100),
      // 0x0575: LDHD-UP
    "",
    "",
    "-d usbjmicron"
  },
  { "USB: Iomega; JMicron",
    "0x059b:0x047a",
    "", // 0x0100
    "",
    "-d sat" // works also with "-d usbjmicron"
  },
  // LaCie
  { "USB: LaCie hard disk (FA Porsche design);",
    "0x059f:0x0651",
    "",
    "",
    "" // unsupported
  },
  { "USB: LaCie d2 Quadra; Oxford OXUF934SSA-LQAG ", // USB+IEEE1394+eSATA->SATA
    "0x059f:0x0828",
    "",
    "",
    "-d sat"
  },
  { "USB: LaCie hard disk; JMicron",
    "0x059f:0x0951",
    "",
    "",
    "-d usbjmicron"
  },
  { "USB: LaCie Rugged Triple Interface; ",
    "0x059f:0x100c",
    "", // 0x0001
    "",
    "-d sat"
  },
  { "USB: LaCie Desktop Hard Drive;",
    "0x059f:0x1010",
    "",
    "",
    "-d usbsunplus"
  },
  { "USB: LaCie Desktop Hard Drive; ",
    "0x059f:0x101[68]", // 0x1016: SAMSUNG HD103UJ
    "", // 0x0001
    "",
    "-d sat"
  },
  { "USB: LaCie Desktop Hard Drive; JMicron",
    "0x059f:0x1019",
    "",
    "",
    "-d usbjmicron"
  },
  { "USB: LaCie Rugged Hard Drive; JMicron",
    "0x059f:0x101d",
    "", // 0x0001
    "",
    "-d usbjmicron,x"
  },
  { "USB: LaCie Little Disk USB2; JMicron",
    "0x059f:0x1021",
    "",
    "",
    "-d usbjmicron"
  },
  { "USB: LaCie hard disk; ",
    "0x059f:0x1029",
    "", // 0x0100
    "",
    "-d sat"
  },
  { "USB: Lacie rikiki; JMicron",
    "0x059f:0x102a",
    "",
    "",
    "-d usbjmicron,x"
  },
  { "USB: LaCie D2 USB3; LucidPort USB300 ",
    "0x059f:0x103d",
    "",
    "",
    "-d sat"
  },
  { "USB: LaCie rikiki USB 3.0; ",
    "0x059f:0x10(49|57)",
    "",
    "",
    "-d sat"
  },
  { "USB: LaCie minimus USB 3.0; ",
    "0x059f:0x104a",
    "",
    "",
    "-d sat"
  },
  { "USB: LaCie Rugged Mini USB 3.0; ",
    "0x059f:0x1051",
    "", // 0x0000
    "",
    "-d sat"
  },
  { "USB: LaCie P9230 (LAC302002); ",
    "0x059f:0x1053",
    "", // 0x0000
    "",
    "-d sat"
  },
  { "USB: LaCie Rugged Mini HDD; ",
    "0x059f:0x106b",
    "",
    "",
    "-d sat"
  },
  { "USB: LaCie; ", // 0x1070: ASMedia 1053 ?
    "0x059f:0x10(6f|7[05])",
    "", // 6f/70=0x0001, 75=0x0000
    "",
    "-d sat"
  },
  // In-System Design
  { "USB: ; In-System/Cypress ISD-300A1",
    "0x05ab:0x0060",
    "", // 0x1101
    "",
    "-d usbcypress"
  },
  // Apple
  { "USB: Apple; ",
    "0x05ac:0x8406", // TOSHIBA MQ01UBB200
    "",
    "",
    "-d sat"
  },
  // Genesys Logic
  { "USB: ; Genesys Logic GL881E",
    "0x05e3:0x0702",
    "",
    "",
    "" // unsupported
  },
  { "USB: ; Genesys Logic", // TODO: requires '-T permissive'
    "0x05e3:0x0718",
    "", // 0x0041
    "",
    "-d sat"
  },
  { "USB: ; Genesys Logic GL3310",
    "0x05e3:0x0731", // Chieftec USB 3.0 2.5" case
    "",
    "",
    "-d sat"
  },
  { "USB: ; Genesys Logic",
    "0x05e3:0x0735",
    "", // 0x1003
    "",
    "-d sat"
  },
  // Micron
  { "USB: Micron USB SSD; ",
    "0x0634:0x0655",
    "",
    "",
    "" // unsupported
  },
  // Prolific
  { "USB: ; Prolific PL2507", // USB->PATA
    "0x067b:0x2507",
    "",
    "",
    "-d usbjmicron,0" // Port number is required
  },
  { "USB: ; Prolific PL2571/2771/2773/2775", // USB->SATA, USB3->SATA,
    "0x067b:0x(2571|277[135])",              // USB3+eSATA->SATA, USB3->2xSATA
    "",
    "",
    "" // smartmontools >= r4004: -d usbprolific
  },
  { "USB: ; Prolific PL3507", // USB+IEEE1394->PATA
    "0x067b:0x3507",
    "", // 0x0001
    "",
    "" // smartmontools >= r3741: -d usbjmicron,p
  },
  // Imation
  { "USB: Imation ; ", // Imation Odyssey external USB dock
    "0x0718:0x1000",
    "", // 0x5104
    "",
    "-d sat"
  },
  // SanDisk
  { "USB: SanDisk SDCZ80 Flash Drive; Fujitsu", // ATA ID: SanDisk pSSD
    "0x0781:0x558[08]",
    "",
    "",
    "-d sat"
  },
  // Freecom
  { "USB: ; Innostor IS631", // No Name USB3->SATA Enclosure
    "0x07ab:0x0621",
    "",
    "",
    "-d sat"
  },
  { "USB: Freecom; ",
    "0x07ab:0xfc17",
    "", // 0x0100
    "",
    "-d sat"
  },
  { "USB: Freecom Quattro 3.0; ", // USB3.0+IEEE1394+eSATA->SATA
    "0x07ab:0xfc77",
    "",
    "",
    "-d sat"
  },
  { "USB: Freecom Mobile Drive XXS; JMicron",
    "0x07ab:0xfc88",
    "", // 0x0101
    "",
    "-d usbjmicron,x"
  },
  { "USB: Freecom Hard Drive XS; Sunplus",
    "0x07ab:0xfc8e",
    "", // 0x010f
    "",
    "-d usbsunplus"
  },
  { "USB: Freecom; ", // Intel labeled
    "0x07ab:0xfc8f",
    "", // 0x0000
    "",
    "-d sat"
  },
  { "USB: Freecom Classic HD 120GB; ",
    "0x07ab:0xfccd",
    "",
    "",
    "" // unsupported
  },
  { "USB: Freecom HD; JMicron", // 500GB
    "0x07ab:0xfcd[6a]",
    "",
    "",
    "-d usbjmicron"
  },
  // Fast Point Technologies (?)
  { "USB: ; ",
    "0x0850:0x0003",
    "", // 0x0100
    "",
    "-d sat"
  },
  // Oxford Semiconductor, Ltd
  { "USB: ; Oxford",
    "0x0928:0x0000",
    "",
    "",
    "" // unsupported
  },
  { "USB: ; Oxford OXU921DS",
    "0x0928:0x0002",
    "",
    "",
    "" // unsupported
  },
  { "USB: ; Oxford", // Zalman ZM-VE200
    "0x0928:0x0010",
    "", // 0x0304
    "",
    "-d sat"
  },
  // Toshiba
  { "USB: Toshiba PX1270E-1G16; Sunplus",
    "0x0930:0x0b03",
    "",
    "",
    "-d usbsunplus"
  },
  { "USB: Toshiba PX1396E-3T01; Sunplus", // similar to Dura Micro 501
    "0x0930:0x0b09",
    "",
    "",
    "-d usbsunplus"
  },
  { "USB: Toshiba Stor.E Steel; Sunplus",
    "0x0930:0x0b11",
    "",
    "",
    "-d usbsunplus"
  },
  { "USB: Toshiba Stor.E; ",
    "0x0930:0x0b1[9ab]",
    "", // 0x0001
    "",
    "-d sat"
  },
  // Lumberg, Inc.
  { "USB: Toshiba Stor.E; Sunplus",
    "0x0939:0x0b1[56]",
    "",
    "",
    "-d usbsunplus"
  },
  { "USB: Toshiba Stor.E D10; Initio INIC-1610PL",
    "0x0939:0x0b13",
    "",
    "",
    "-d sat,12"
  },
  // Apricorn
  { "USB: Apricorn SATA Wire; ",
    "0x0984:0x0040",
    "",
    "",
    "-d sat"
  },
  // Neodio Technologies
  { "USB: Neodio; Initio INIC-1810PL",
    "0x0aec:0x3050",
    "", // 0x0100
    "",
    "-d sat"
  },
  // Seagate
  { "USB: Seagate External Drive; Cypress",
    "0x0bc2:0x0503",
    "", // 0x0240
    "",
    "-d usbcypress"
  },
  { "USB: Seagate FreeAgent; ",
    "0x0bc2:0x(3008|50(31|a1))",
    "",
    "",
    "-d sat,12" // 0x50a1: "-d sat" does not work (ticket #151)
  },
  { "USB: Seagate; ",
    "0x0bc2:0x....",
    "",
    "",
    "-d sat"
  },
  // Addonics
  { "USB: Addonics HDMU3; ", // (ticket #609)
    "0x0bf6:0x1001",
    "", // 0x0100
    "",
    ""
  },
  // Dura Micro
  { "USB: Dura Micro; Cypress",
    "0x0c0b:0xb001",
    "", // 0x1110
    "",
    "-d usbcypress"
  },
  { "USB: Dura Micro; Initio",
    "0x0c0b:0xb136",
    "", // 0x0108
    "",
    "-d sat"
  },
  { "USB: Dura Micro 509; Sunplus",
    "0x0c0b:0xb159",
    "", // 0x0103
    "",
    "-d usbsunplus"
  },
  // Maxtor
  { "USB: Maxtor OneTouch 200GB; ",
    "0x0d49:0x7010",
    "",
    "",
    "" // unsupported
  },
  { "USB: Maxtor OneTouch; ",
    "0x0d49:0x7300",
    "", // 0x0121
    "",
    "-d sat"
  },
  { "USB: Maxtor OneTouch 4; ",
    "0x0d49:0x7310",
    "", // 0x0125
    "",
    "-d sat"
  },
  { "USB: Maxtor OneTouch 4 Mini; ",
    "0x0d49:0x7350",
    "", // 0x0125
    "",
    "-d sat"
  },
  { "USB: Maxtor BlackArmor Portable; ",
    "0x0d49:0x7550",
    "",
    "",
    "-d sat"
  },
  { "USB: Maxtor Basics Desktop; ",
    "0x0d49:0x7410",
    "", // 0x0122
    "",
    "-d sat"
  },
  { "USB: Maxtor Basics Portable; ",
    "0x0d49:0x7450",
    "", // 0x0122
    "",
    "-d sat"
  },
  // Jess-Link International
  { "USB: ; Cypress", // Medion HDDrive2Go
    "0x0dbf:0x9001",
    "", // 0x0240
    "",
    "-d usbcypress"
  },
  // Oyen Digital
  { "USB: Oyen Digital MiniPro USB 3.0; ",
    "0x0dc4:0x020a",
    "",
    "",
    "-d sat"
  },
  // Cowon Systems, Inc.
  { "USB: Cowon iAudio X5; ",
    "0x0e21:0x0510",
    "",
    "",
    "-d usbcypress"
  },
  // iRiver
  { "USB: iRiver iHP-120/140 MP3 Player; Cypress",
    "0x1006:0x3002",
    "", // 0x0100
    "",
    "-d usbcypress"
  },
  // Western Digital
  { "USB: WD My Passport (IDE); Cypress",
    "0x1058:0x0701",
    "", // 0x0240
    "",
    "-d usbcypress"
  },
  { "USB: Western Digital; ",
    "0x1058:0x....",
    "",
    "",
    "-d sat"
  },
  // Atech Flash Technology
  { "USB: ; Atech", // Enclosure from Kingston SSDNow notebook upgrade kit
    "0x11b0:0x6298",
    "", // 0x0108
    "",
    "-d sat"
  },
  // Brain Actuated Technologies
  { "USB: ; Atech", // ICY BOX 2x Raid enclosure IB-RD2253-U31
    "0x1234:0x5678",
    "", // 0x0100
    "",
    "-d sat"
  },
  // ADATA
  { "USB: ADATA; ",
    "0x125f:0xa(11|13|15|31|35|75)a", // 0xa11a: Classic CH11 1TB, 0xa13a: NH13 1TB,
    "", // 0xa15a: HD710 1TB, 0xa31a: HV620 2TB (0x0100), 0xa35a: HD650 2TB (0x6503),
    "", // 0xa75a: HD710P 4TB
    "-d sat"
  },
  { "USB: ADATA; Cypress",
    "0x125f:0xa9[34]a", // 0xa93a: SH93 (0x0150)
    "",
    "",
    "-d usbcypress"
  },
  // Initio
  { "USB: ; Initio",
    "0x13fd:0x(054|1(04|15))0", // 0x0540: Initio 316000
    "", // 0x1040 (0x0106): USB->SATA+PATA, Chieftec CEB-25I
    "", // 0x1150: Initio 6Y120L0, CoolerMaster XCraft RX-3HU
    "" // unsupported
  },
  { "USB: ; Initio",
    "0x13fd:0x16[45]0",
    "", // 0x1640: 0x0864, 0x1650: 0x0436
    "",
    "-d sat,12" // some SMART commands fail, see ticket #295
  },
  { "USB: ; Initio",
    "0x13fd:0x....",
    "",
    "",
    "-d sat"
  },
  // Super Top
  { "USB: Super Top generic enclosure; ",
    "0x14cd:0x6116",
    "", // 0x0150, older report suggests -d usbcypress
    "", // 0x0160 also reported as unsupported
    "-d sat"
  },
  // JMicron
  { "USB: ; JMicron JMS539", // USB2/3->SATA (old firmware)
    "0x152d:0x0539",
    "0x0100",      // 1.00, various devices support -d usbjmicron
    "",            // 1.00, SSI SI-1359RUS3 supports -d sat,
    ""             //       -d usbjmicron may disconnect drive (ticket #552)
  },
  { "USB: ; JMicron JMS539", // USB2/3->SATA (new firmware)
    "0x152d:0x0539",
    "0x020[56]|"   //  2.05, ZTC USB 3.0 enclosure (ticket #338)
    "0x28(01|03|12)", // 28.01, DATOptic U3eSATA (USB3.0 bridge with port multiplier)
    "",               // 28.03, Mediasonic ProBox HF2-SU3S2 Rev 2 (port multiplier, ticket #504)
    "-d sat"          // 28.12, Mediasonic ProBox H82-SU3S2 (port multiplier)
  },
  { "USB: ; JMicron ", // USB->SATA->4xSATA (port multiplier)
    "0x152d:0x0551",   // JMS539? (old firmware may use 0x152d:0x0539, ticket #552)
    "", // 0x0100
    "",
    "-d usbjmicron,x"
  },
  { "USB: ; JMicron",
    "0x152d:0x0561",
    "", // 0x0003, ODROID CloudShell 2
    "",
    "-d sat"
  },
  { "USB: ; JMicron JM562", // USB2/3+eSATA->2xSATA, USB2/3->3xSATA (RAID0/1)
    "0x152d:0x0562",
    "", // 0x0106, Fantec QB-X2US3R (ticket #966)
    "", // only ATA IDENTIFY works, SMART commands don't work
    "-d sat"
  },
  { "USB: ; JMicron", // USB2/3->2xSATA
    "0x152d:0x0565",
    "", // 0x9114, Akasa DuoDock X (ticket #607)
    "",
    "-d sat"
  },
  { "USB: ; JMicron JMS567", // USB2/3->SATA
    "0x152d:0x0567",
    "", // 0x0114
    "", // 0x0205, 2.05, Mediasonic ProBox HF2-SU3S2 Rev 3 (port multiplier, ticket #504)
    "-d sat"
  },
  { "USB: ; JMicron JMS578", // USB->SATA
    "0x152d:0x0578",
    "", // 0x0100
    "",
    "-d sat"
  },
  { "USB: ; JMicron",
    "0x152d:0x0579", // Intenso External
    "", // 0x0100
    "",
    "-d sat"
  },
  { "USB: ; JMicron JMS583", // USB->PCIe (NVMe)
    "0x152d:0x0583",
    "",
    "",
    "" // smartmontools >= r4850: -d sntjmicron[#please_try]
  },
  { "USB: OCZ THROTTLE OCZESATATHR8G; JMicron JMF601",
    "0x152d:0x0602",
    "",
    "",
    "" // unsupported
  },
  { "USB: ; JMicron JMS561", // USB2/3->2xSATA
    "0x152d:0x[19]561", // 0x1561(0x0106), Sabrent USB 3.0 Dual Bay SATA Dock
    "",  // 0x9561(0x0105), Orico 6629US3-C USB 3.0 Dual Bay SATA Dock
    "",
    "-d sat"
  },
  { "USB: ; JMicron JMS576", // USB3.1->SATA
    "0x152d:0x1576",
    "", // 0x0204, ICY BOX IB-223U3a-B
    "",
    "-d sat"
  },
  { "USB: ; JMicron JM20329", // USB->SATA
    "0x152d:0x2329",
    "", // 0x0100
    "",
    "-d usbjmicron"
  },
  { "USB: ; JMicron JM20336", // USB+SATA->SATA, USB->2xSATA
    "0x152d:0x2336",
    "", // 0x0100
    "",
    "-d usbjmicron,x"
  },
  { "USB: Generic JMicron adapter; JMicron",
    "0x152d:0x2337",
    "",
    "",
    "-d usbjmicron"
  },
  { "USB: ; JMicron JM20337/8", // USB->SATA+PATA, USB+SATA->PATA
    "0x152d:0x2338",
    "", // 0x0100
    "",
    "-d usbjmicron"
  },
  { "USB: ; JMicron JM20339", // USB->SATA
    "0x152d:0x2339",
    "", // 0x0100
    "",
    "-d usbjmicron,x"
  },
  { "USB: ; JMicron", // USB+SATA->SATA
    "0x152d:0x2351",  // e.g. Verbatim Portable Hard Drive 500Gb
    "", // 0x0100
    "",
    "-d sat"
  },
  { "USB: ; JMicron", // USB->SATA
    "0x152d:0x2352",
    "", // 0x0100
    "",
    "-d usbjmicron,x"
  },
  { "USB: ; JMicron", // USB->SATA
    "0x152d:0x2509",
    "", // 0x0100
    "",
    "-d usbjmicron,x"
  },
  { "USB: ; JMicron JMS566", // USB3->SATA
    "0x152d:0x2566", // e.g. Chieftec CEB-7035S
    "", // 0x0114
    "",
    "-d usbjmicron,x"
  },
  { "USB: ; JMicron JMS567", // USB3->SATA
    "0x152d:0x2567",
    "", // 0x0117, Chieftec CEB-7053S
    "",
    "-d sat"
  },
  { "USB: ; JMicron",
    "0x152d:0x2590",
    "", // 0x0x8105 (ticket #550)
    "",
    "-d sat"
  },
  { "USB: ; JMicron JMS567", // USB2/3->SATA
    "0x152d:0x3562",
    "", // 0x0310, StarTech S358BU33ERM (port multiplier, ticket #508)
    "",
    "-d sat"
  },
  { "USB: ; JMicron", // USB3->SATA
    "0x152d:0x3569",
    "", // 0x0203
    "",
    "-d sat"
  },
  { "USB: ; JMicron",
    "0x152d:0x578e",
    "", // 0x1402, Intenso Memory Center
    "",
    "-d sat"
  },
  { "USB: ; JMicron JMS561U", // USB3->2xSATA
    "0x152d:0x8561",
    "", // 0x0107
    "",
    "-d sat"
  },
  // PNY
  { "USB: ; PNY",
    "0x154b:0x5678",
    "", // 0x5408
    "",
    "-d sat"
  },
  // ASMedia
  { "USB: ; ASMedia",
    "0x174c:0x....",
    "",
    "",
    "-d sat"
  },
  // LucidPort
  { "USB: ; LucidPORT USB300", // RaidSonic ICY BOX IB-110StU3-B, Sharkoon SATA QuickPort H3
    "0x1759:0x500[02]", // 0x5000: USB 2.0, 0x5002: USB 3.0
    "",
    "",
    "-d sat"
  },
  { "USB: ; LucidPort", // Fuj:tech SATA-USB3 dock
    "0x1759:0x5100",
    "", // 0x2580
    "",
    "-d sat"
  },
  // Verbatim
  { "USB: Verbatim Portable Hard Drive; Sunplus",
    "0x18a5:0x0214",
    "", // 0x0112
    "",
    "-d usbsunplus"
  },
  { "USB: Verbatim FW/USB160; Oxford OXUF934SSA-LQAG", // USB+IEEE1394->SATA
    "0x18a5:0x0215",
    "", // 0x0001
    "",
    "-d sat"
  },
  { "USB: Verbatim External Hard Drive 47519; Sunplus", // USB->SATA
    "0x18a5:0x0216",
    "",
    "",
    "-d usbsunplus"
  },
  { "USB: Verbatim Pocket Hard Drive; JMicron", // SAMSUNG SpinPoint N3U-3 (USB, 4KiB LLS)
    "0x18a5:0x0227",
    "",
    "",
    "-d usbjmicron" // "-d usbjmicron,x" does not work
  },
  { "USB: Verbatim External Hard Drive; JMicron", // 2TB
    "0x18a5:0x022a",
    "",
    "",
    "-d usbjmicron"
  },
  { "USB: Verbatim Store'n'Go; JMicron", // USB->SATA
    "0x18a5:0x022b",
    "", // 0x0100
    "",
    "-d usbjmicron"
  },
  { "USB: Verbatim Pocket Hard Drive; ", // 1TB USB 3.0
    "0x18a5:0x0237",
    "",
    "",
    "-d sat,12"
  },
  { "USB: Verbatim External Hard Drive; ", // USB 3.0
    "0x18a5:0x040[08]", // 0=3TB, 8=1TB
    "",
    "",
    "-d sat"
  },
  // Silicon Image
  { "USB: Vantec NST-400MX-SR; Silicon Image 5744",
    "0x1a4a:0x1670",
    "",
    "",
    "" // unsupported
  },
  // Corsair
  { "USB: Voyager GTX; ",
    "0x1b1c:0x1a0e",
    "",
    "",
    "-d sat"
  },
  // SunplusIT
  { "USB: ; SunplusIT",
    "0x1bcf:0x0c31",
    "",
    "",
    "-d usbsunplus"
  },
  // TrekStor
  { "USB: TrekStor DataStation; ", // DataStation maxi light (USB 3.0)
    "0x1e68:0x0050",
    "", // 0x0100
    "",
    "-d sat"
  },
  // Innostor
  { "USB: ; Innostor IS611", // USB3->SATA+PATA
    "0x1f75:0x0611", // SMART access via PATA does not work
    "",
    "",
    "-d sat"
  },
  { "USB: ; Innostor IS621", // USB3->SATA
    "0x1f75:0x0621", // Dynex 2.5" USB 3.0 Exclosure DX-HD302513
    "",
    "",
    "-d sat"
  },
  { "USB: ; Innostor IS888", // USB3->SATA
    "0x1f75:0x0888",
    "", // 0x0034, Sharkoon SATA QuickDeck Pro USB 3.0 (unsupported)
    "", // 0x0036, works with -d sat (ticket #827)
    "-d sat"
  },
  // VIA Labs
  { "USB: ; VIA VL701", // USB2/3->SATA
    "0x2109:0x0701", // Intenso 2,5" 1TB USB3
    "", // 0x0107
    "",
    "-d sat" // ATA output registers missing
  },
  { "USB: ; VIA VL711", // USB2/3->SATA
    "0x2109:0x0711",
    "", // 0x0114, Mediasonic ProBox K32-SU3 (ticket #594)
    "", // 0x0507, Intenso 2,5" Memory Case 2TB USB3
    "-d sat"
  },
  { "USB: ; VIA VL715/6", // USB2/3->SATA, USB-C->SATA
    "0x2109:0x071[56]",
    "", // 0x0336/0x0000
    "",
    "-d sat"
  },
  // Transcend (?)
  { "USB: Transcend ESD400; ",
    "0x2174:0x2000", // TS256GESD400K
    "", // 0x1000
    "",
    "-d sat"
  },
  // 0x2537 (?)
  { "USB: ; ", // USB 3.0
    "0x2537:0x106[68]", // 0x1066: Orico 2599US3, 0x1068: Fantec ER-35U3
    "", // 0x0100
    "",
    "-d sat"
  },
  // Power Quotient International
  { "USB: PQI H560; ",
    "0x3538:0x0902",
    "", // 0x0000
    "",
    "-d sat"
  },
  // Power Quotient International
  { "USB: PQI bridge; ",
    "0x3538:0x0064",
    "",
    "",
    "-d usbsunplus"
  },
  // Sharkoon
  { "USB: Sharkoon QuickPort XT USB 3.0; ",
     "0x357d:0x7788",
     "",
     "",
     "-d sat"
  },
  // Hitachi/SimpleTech
  { "USB: Hitachi Touro Desk; JMicron", // 3TB
    "0x4971:0x1011",
    "",
    "",
    "-d usbjmicron"
  },
  { "USB: Hitachi Touro; ",
    "0x4971:0x101[45]", // 14=1TB, 15=2TB
    "", // 0x0000
    "",
    "-d sat" // ATA output registers missing
  },
  { "USB: Hitachi Touro Mobile; ", // 1TB
    "0x4971:0x102[034]",
    "", // 0x0100
    "",
    "-d sat"
  },
  { "USB: SimpleTech;", // USB 3.0 HDD BOX Agestar,  Rock External HDD 3,5" UASP
    "0x4971:0x8017",
    "",
    "",
    "-d sat"
  },
  { "USB: Hitachi/SimpleTech; JMicron", // 1TB
    "0x4971:0xce17",
    "",
    "",
    "-d usbjmicron,x"
  },
  // OnSpec
  { "USB: ; OnSpec", // USB->PATA
    "0x55aa:0x2b00",
    "", // 0x0100
    "",
    "" // unsupported
  },
  // 0x6795 (?)
  { "USB: Sharkoon 2-Bay RAID Box; ", // USB 3.0
    "0x6795:0x2756",
    "", // 0x0100
    "",
    "-d sat"
  },
  // Transcend
  { "USB: ; ",
    "0x8564:0x7000",
    "", // 0x8000
    "",
    "-d sat"
  },
  // JMicron II
  { "USB: ; JMicron JMS566",
    "0xa152:0xb566",
    "", // 0x0223
    "",
    "-d sat"
  },
  // 0xabcd (?)
  { "USB: ; ",
    "0xabcd:0x610[34]", // 0x6103: LogiLink AU0028A V1.0 USB 3.0 to IDE & SATA Adapter
      // 0x6104: LogiLink PCCloneEX Lite
    "",
    "",
    "-d sat"
  },
/*
}; // builtin_knowndrives[]
 */<|MERGE_RESOLUTION|>--- conflicted
+++ resolved
@@ -68,11 +68,7 @@
 /*
 const drive_settings builtin_knowndrives[] = {
  */
-<<<<<<< HEAD
-  { "$Id: drivedb.h 4950 2019-08-20 20:05:58Z chrfranke $",
-=======
-  { "$Id: drivedb.h 4952 2019-09-27 14:41:25Z chrfranke $",
->>>>>>> 101fe3e5
+  { "$Id: drivedb.h 4953 2019-09-27 14:45:18Z chrfranke $",
     "-", "-",
     "This is a dummy entry to hold the SVN-Id of drivedb.h",
     ""
