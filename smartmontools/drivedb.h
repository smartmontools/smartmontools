/*
 * drivedb.h - smartmontools drive database file
 *
 * Home page of code is: http://smartmontools.sourceforge.net
 *
 * Copyright (C) 2003-11 Philip Williams, Bruce Allen
 * Copyright (C) 2008-13 Christian Franke <smartmontools-support@lists.sourceforge.net>
 *
 * This program is free software; you can redistribute it and/or modify
 * it under the terms of the GNU General Public License as published by
 * the Free Software Foundation; either version 2, or (at your option)
 * any later version.
 *
 * You should have received a copy of the GNU General Public License
 * (for example COPYING); If not, see <http://www.gnu.org/licenses/>.
 *
 */

/*
 * Structure used to store drive database entries:
 *
 * struct drive_settings {
 *   const char * modelfamily;
 *   const char * modelregexp;
 *   const char * firmwareregexp;
 *   const char * warningmsg;
 *   const char * presets;
 * };
 *
 * The elements are used in the following ways:
 *
 *  modelfamily     Informal string about the model family/series of a
 *                  device. Set to "" if no info (apart from device id)
 *                  known.  The entry is ignored if this string starts with
 *                  a dollar sign.  Must not start with "USB:", see below.
 *  modelregexp     POSIX extended regular expression to match the model of
 *                  a device.  This should never be "".
 *  firmwareregexp  POSIX extended regular expression to match a devices's
 *                  firmware.  This is optional and should be "" if it is not
 *                  to be used.  If it is nonempty then it will be used to
 *                  narrow the set of devices matched by modelregexp.
 *  warningmsg      A message that may be displayed for matching drives.  For
 *                  example, to inform the user that they may need to apply a
 *                  firmware patch.
 *  presets         String with vendor-specific attribute ('-v') and firmware
 *                  bug fix ('-F') options.  Same syntax as in smartctl command
 *                  line.  The user's own settings override these.
 *
 * The regular expressions for drive model and firmware must match the full
 * string.  The effect of "^FULLSTRING$" is identical to "FULLSTRING".
 * The form ".*SUBSTRING.*" can be used if substring match is desired.
 *
 * The table will be searched from the start to end or until the first match,
 * so the order in the table is important for distinct entries that could match
 * the same drive.
 *
 *
 * Format for USB ID entries:
 *
 *  modelfamily     String with format "USB: DEVICE; BRIDGE" where
 *                  DEVICE is the name of the device and BRIDGE is
 *                  the name of the USB bridge.  Both may be empty
 *                  if no info known.
 *  modelregexp     POSIX extended regular expression to match the USB
 *                  vendor:product ID in hex notation ("0x1234:0xabcd").
 *                  This should never be "".
 *  firmwareregexp  POSIX extended regular expression to match the USB
 *                  bcdDevice info.  Only compared during search if other
 *                  entries with same USB vendor:product ID exist.
 *  warningmsg      Not used yet.
 *  presets         String with one device type ('-d') option.
 *
 */

/*
const drive_settings builtin_knowndrives[] = {
 */
<<<<<<< HEAD
  { "$Id: drivedb.h 3850 2013-08-17 17:55:06Z chrfranke $",
=======
  { "$Id: drivedb.h 3862 2013-12-08 17:54:50Z chrfranke $",
>>>>>>> 22dfedf0
    "-", "-",
    "This is a dummy entry to hold the SVN-Id of drivedb.h",
    ""
  /* Default settings:
    "-v 1,raw48,Raw_Read_Error_Rate "
    "-v 2,raw48,Throughput_Performance "
    "-v 3,raw16(avg16),Spin_Up_Time "
    "-v 4,raw48,Start_Stop_Count "
    "-v 5,raw16(raw16),Reallocated_Sector_Ct "
    "-v 6,raw48,Read_Channel_Margin "             // HDD only
    "-v 7,raw48,Seek_Error_Rate "                 // HDD only
    "-v 8,raw48,Seek_Time_Performance "           // HDD only
    "-v 9,raw24(raw8),Power_On_Hours "
    "-v 10,raw48,Spin_Retry_Count "               // HDD only
    "-v 11,raw48,Calibration_Retry_Count "        // HDD only
    "-v 12,raw48,Power_Cycle_Count "
    "-v 13,raw48,Read_Soft_Error_Rate "
    //  14-174 Unknown_Attribute
    "-v 175,raw48,Program_Fail_Count_Chip "       // SSD only
    "-v 176,raw48,Erase_Fail_Count_Chip "         // SSD only
    "-v 177,raw48,Wear_Leveling_Count "           // SSD only
    "-v 178,raw48,Used_Rsvd_Blk_Cnt_Chip "        // SSD only
    "-v 179,raw48,Used_Rsvd_Blk_Cnt_Tot "         // SSD only
    "-v 180,raw48,Unused_Rsvd_Blk_Cnt_Tot "       // SSD only
    "-v 181,raw48,Program_Fail_Cnt_Total "
    "-v 182,raw48,Erase_Fail_Count_Total "        // SSD only
    "-v 183,raw48,Runtime_Bad_Block "
    "-v 184,raw48,End-to-End_Error "
    //  185-186 Unknown_Attribute
    "-v 187,raw48,Reported_Uncorrect "
    "-v 188,raw48,Command_Timeout "
    "-v 189,raw48,High_Fly_Writes "               // HDD only
    "-v 190,tempminmax,Airflow_Temperature_Cel "
    "-v 191,raw48,G-Sense_Error_Rate "            // HDD only
    "-v 192,raw48,Power-Off_Retract_Count "
    "-v 193,raw48,Load_Cycle_Count "              // HDD only
    "-v 194,tempminmax,Temperature_Celsius "
    "-v 195,raw48,Hardware_ECC_Recovered "
    "-v 196,raw16(raw16),Reallocated_Event_Count "
    "-v 197,raw48,Current_Pending_Sector "
    "-v 198,raw48,Offline_Uncorrectable "
    "-v 199,raw48,UDMA_CRC_Error_Count "
    "-v 200,raw48,Multi_Zone_Error_Rate "         // HDD only
    "-v 201,raw48,Soft_Read_Error_Rate "          // HDD only
    "-v 202,raw48,Data_Address_Mark_Errs "        // HDD only
    "-v 203,raw48,Run_Out_Cancel "
    "-v 204,raw48,Soft_ECC_Correction "
    "-v 205,raw48,Thermal_Asperity_Rate "
    "-v 206,raw48,Flying_Height "                 // HDD only
    "-v 207,raw48,Spin_High_Current "             // HDD only
    "-v 208,raw48,Spin_Buzz "                     // HDD only
    "-v 209,raw48,Offline_Seek_Performnce "       // HDD only
    //  210-219 Unknown_Attribute
    "-v 220,raw48,Disk_Shift "                    // HDD only
    "-v 221,raw48,G-Sense_Error_Rate "            // HDD only
    "-v 222,raw48,Loaded_Hours "                  // HDD only
    "-v 223,raw48,Load_Retry_Count "              // HDD only
    "-v 224,raw48,Load_Friction "                 // HDD only
    "-v 225,raw48,Load_Cycle_Count "              // HDD only
    "-v 226,raw48,Load-in_Time "                  // HDD only
    "-v 227,raw48,Torq-amp_Count "                // HDD only
    "-v 228,raw48,Power-off_Retract_Count "
    //  229 Unknown_Attribute
    "-v 230,raw48,Head_Amplitude "                // HDD only
    "-v 231,raw48,Temperature_Celsius "
    "-v 232,raw48,Available_Reservd_Space "
    "-v 233,raw48,Media_Wearout_Indicator "       // SSD only
    //  234-239 Unknown_Attribute
    "-v 240,raw48,Head_Flying_Hours "             // HDD only
    "-v 241,raw48,Total_LBAs_Written "
    "-v 242,raw48,Total_LBAs_Read "
    //  243-249 Unknown_Attribute
    "-v 250,raw48,Read_Error_Retry_Rate "
    //  251-253 Unknown_Attribute
    "-v 254,raw48,Free_Fall_Sensor "              // HDD only
  */
  },
  { "Apple SSD SM128", // Samsung?
    "APPLE SSD SM128",
    "", "", ""
  },
  { "Apacer SDM4",
    "2GB SATA Flash Drive", // tested with APSDM002G15AN-CT/SFDDA01C and SFI2101D
    "SF(DDA01C|I2101D)", "",
    "-v 160,raw48,Initial_Bad_Block_Count "
    "-v 161,raw48,Bad_Block_Count "
    "-v 162,raw48,Spare_Block_Count "
    "-v 163,raw48,Max_Erase_Count "
    "-v 164,raw48,Min_Erase_Count " // could be wrong
    "-v 165,raw48,Average_Erase_Count " // could be wrong
  },
  { "Asus-Phison SSD",
    "ASUS-PHISON SSD",
    "", "", ""
  },
  { "Crucial/Micron RealSSD C300/M500", // Marvell 88SS91xx
    "C300-CTFDDA[AC](064|128|256)MAG|" // Marvell 88SS9174 BJP2, tested with C300-CTFDDAC128MAG/0002,
      // C300-CTFDDAC064MAG/0006
    "Crucial_CT(120|240|480)M500SSD3", // Marvell 88SS9187 BLD2, tested with Crucial_CT120M500SSD3/MU02
    "", "",
  //"-v 1,raw48,Raw_Read_Error_Rate "
  //"-v 5,raw16(raw16),Reallocated_Sector_Ct "
  //"-v 9,raw24(raw8),Power_On_Hours "
  //"-v 12,raw48,Power_Cycle_Count "
    "-v 170,raw48,Grown_Failing_Block_Ct "
    "-v 171,raw48,Program_Fail_Count "
    "-v 172,raw48,Erase_Fail_Count "
    "-v 173,raw48,Wear_Leveling_Count "
    "-v 174,raw48,Unexpect_Power_Loss_Ct "
    "-v 181,raw16,Non4k_Aligned_Access "
    "-v 183,raw48,SATA_Iface_Downshift "
  //"-v 184,raw48,End-to-End_Error "
  //"-v 187,raw48,Reported_Uncorrect "
  //"-v 188,raw48,Command_Timeout "
    "-v 189,raw48,Factory_Bad_Block_Ct "
  //"-v 194,tempminmax,Temperature_Celsius "
  //"-v 195,raw48,Hardware_ECC_Recovered "
  //"-v 196,raw16(raw16),Reallocated_Event_Count "
  //"-v 197,raw48,Current_Pending_Sector "
  //"-v 198,raw48,Offline_Uncorrectable "
  //"-v 199,raw48,UDMA_CRC_Error_Count "
    "-v 202,raw48,Perc_Rated_Life_Used "
    "-v 206,raw48,Write_Error_Rate"
  },
  { "Crucial/Micron RealSSD m4/C400/P400", // Marvell 9176, fixed firmware
    "C400-MTFDDA[ACK](064|128|256|512)MAM|"
    "M4-CT(064|128|256|512)M4SSD[123]|" // tested with M4-CT512M4SSD2/0309
    "MTFDDAK(064|128|256|512|050|100|200|400)MA[RN]-1[JKS]1AA.*", // tested with
                                             // MTFDDAK256MAR-1K1AA/MA52
    "030[9-Z]|03[1-Z].|0[4-Z]..|[1-Z]....*", // >= "0309"
    "",
  //"-v 1,raw48,Raw_Read_Error_Rate "
  //"-v 5,raw16(raw16),Reallocated_Sector_Ct "
  //"-v 9,raw24(raw8),Power_On_Hours "
  //"-v 12,raw48,Power_Cycle_Count "
    "-v 170,raw48,Grown_Failing_Block_Ct "
    "-v 171,raw48,Program_Fail_Count "
    "-v 172,raw48,Erase_Fail_Count "
    "-v 173,raw48,Wear_Leveling_Count "
    "-v 174,raw48,Unexpect_Power_Loss_Ct "
    "-v 181,raw16,Non4k_Aligned_Access "
    "-v 183,raw48,SATA_Iface_Downshift "
  //"-v 184,raw48,End-to-End_Error "
  //"-v 187,raw48,Reported_Uncorrect "
  //"-v 188,raw48,Command_Timeout "
    "-v 189,raw48,Factory_Bad_Block_Ct "
  //"-v 194,tempminmax,Temperature_Celsius "
  //"-v 195,raw48,Hardware_ECC_Recovered "
  //"-v 196,raw16(raw16),Reallocated_Event_Count "
  //"-v 197,raw48,Current_Pending_Sector "
  //"-v 198,raw48,Offline_Uncorrectable "
  //"-v 199,raw48,UDMA_CRC_Error_Count "
    "-v 202,raw48,Perc_Rated_Life_Used "
    "-v 206,raw48,Write_Error_Rate"
  },
  { "Crucial/Micron RealSSD m4/C400", // Marvell 9176, buggy or unknown firmware
    "C400-MTFDDA[ACK](064|128|256|512)MAM|" // tested with C400-MTFDDAC256MAM/0002
    "M4-CT(064|128|256|512)M4SSD[123]", // tested with M4-CT064M4SSD2/0002,
      // M4-CT064M4SSD2/0009, M4-CT256M4SSD3/000F
    "",
    "This drive may hang after 5184 hours of power-on time:\n"
    "http://www.tomshardware.com/news/Crucial-m4-Firmware-BSOD,14544.html\n"
    "See the following web pages for firmware updates:\n"
    "http://www.crucial.com/support/firmware.aspx\n"
    "http://www.micron.com/products/solid-state-storage/client-ssd#software",
    "-v 170,raw48,Grown_Failing_Block_Ct "
    "-v 171,raw48,Program_Fail_Count "
    "-v 172,raw48,Erase_Fail_Count "
    "-v 173,raw48,Wear_Leveling_Count "
    "-v 174,raw48,Unexpect_Power_Loss_Ct "
    "-v 181,raw16,Non4k_Aligned_Access "
    "-v 183,raw48,SATA_Iface_Downshift "
    "-v 189,raw48,Factory_Bad_Block_Ct "
    "-v 202,raw48,Perc_Rated_Life_Used "
    "-v 206,raw48,Write_Error_Rate"
  },
  { "SandForce Driven SSDs",
    "SandForce 1st Ed\\.|" // Demo Drive, tested with firmware 320A13F0
    "ADATA SSD S(396|510|599) .?..GB|" // tested with ADATA SSD S510 60GB/320ABBF0,
      // ADATA SSD S599 256GB/3.1.0, 64GB/3.4.6
    "ADATA SP900|" // Premier Pro, SF-2281, tested with ADATA SP900/5.0.6
    "Corsair CSSD-F(40|60|80|115|120|160|240)GBP?2.*|" // Corsair Force, tested with
      // Corsair CSSD-F40GB2/1.1, Corsair CSSD-F115GB2-A/2.1a
    "Corsair Force (3 SSD|GS|GT)|" // SF-2281, tested with
      // Corsair Force 3 SSD/1.3.2, GT/1.3.3, GS/5.03
    "FM-25S2S-(60|120|240)GBP2|" // G.SKILL Phoenix Pro, SF-1200, tested with
      // FM-25S2S-240GBP2/4.2
    "FTM(06|12|24|48)CT25H|" // Supertalent TeraDrive CT, tested with
      // FTM24CT25H/STTMP2P1
    "KINGSTON SH10[03]S3(90|120|240|480)G|" // HyperX (3K), SF-2281, tested with
      // SH100S3240G/320ABBF0, SH103S3120G/505ABBF0
    "KINGSTON SKC300S37A(60|120|240|480)G|" // SF-2281, tested with SKC300S37A120G/KC4ABBF0
    "KINGSTON SVP200S3(7A)?(60|90|120|240|480)G|" // V+ 200, SF-2281, tested with
      // SVP200S37A480G/502ABBF0, SVP200S390G/332ABBF0
    "KINGSTON SMS200S3(30|60|120)G|" // mSATA, SF-2241, tested with SMS200S3120G/KC3ABBF0
    "KINGSTON SMS450S3(32|64|128)G|" // mSATA, SF-2281, tested with SMS450S3128G/503ABBF0
    "KINGSTON (SV300|SKC100|SE100)S3.*G|" // other SF-2281
    "MKNSSDCR(45|60|90|120|180|240|480)GB(-DX)?|" // Mushkin Chronos (deluxe), SF-2281,
      // tested with MKNSSDCR120GB
    "Mushkin MKNSSDCL(40|60|80|90|115|120|180|240|480)GB-DX2?|" // Mushkin Callisto deluxe,
      // SF-1200/1222, Mushkin MKNSSDCL60GB-DX/361A13F0
    "OCZ[ -](AGILITY2([ -]EX)?|COLOSSUS2|ONYX2|VERTEX(2|-LE))( [123]\\..*)?|" // SF-1200,
      // tested with OCZ-VERTEX2/1.11, OCZ-VERTEX2 3.5/1.11
    "OCZ-NOCTI|" // mSATA, SF-2100, tested with OCZ-NOCTI/2.15
    "OCZ-REVODRIVE3?( X2)?|" // PCIe, SF-1200/2281, tested with
      // OCZ-REVODRIVE( X2)?/1.20, OCZ-REVODRIVE3 X2/2.11
    "OCZ[ -](VELO|VERTEX2[ -](EX|PRO))( [123]\\..*)?|" // SF-1500, tested with
      // OCZ VERTEX2-PRO/1.10 (Bogus thresholds for attribute 232 and 235)
    "D2[CR]STK251...-....|" // OCZ Deneva 2 C/R, SF-22xx/25xx,
      // tested with D2CSTK251M11-0240/2.08, D2CSTK251A10-0240/2.15
    "OCZ-(AGILITY3|SOLID3|VERTEX3( MI)?)|"  // SF-2200, tested with OCZ-VERTEX3/2.02,
      // OCZ-AGILITY3/2.11, OCZ-SOLID3/2.15, OCZ-VERTEX3 MI/2.15
    "OCZ Z-DRIVE R4 [CR]M8[48]|" // PCIe, SF-2282/2582, tested with OCZ Z-DRIVE R4 CM84/2.13
      // (Bogus attributes under Linux)
    "TALOS2|" // OCZ Talos 2 C/R, SAS (works with -d sat), 2*SF-2282, tested with TALOS2/3.20E
    "(APOC|DENC|DENEVA|FTNC|GFGC|MANG|MMOC|NIMC|TMSC).*|" // other OCZ SF-1200,
      // tested with DENCSTE251M11-0120/1.33, DENEVA PCI-E/1.33
    "(DENR|DRSAK|EC188|NIMR|PSIR|TRSAK).*|" // other OCZ SF-1500
    "OWC Mercury Electra [36]G SSD|" // tested with
      // OWC Mercury Electra 6G SSD/502ABBF0
    "OWC Mercury Extreme Pro (RE )?SSD|" // tested with
      // OWC Mercury Extreme Pro SSD/360A13F0
    "OWC Mercury EXTREME Pro 6G SSD|" // tested with
      // OWC Mercury EXTREME Pro 6G SSD/507ABBF0
    "Patriot Pyro|" // tested with Patriot Pyro/332ABBF0
    "SanDisk SDSSDX(60|120|240|480)GG25|" // SanDisk Extreme, SF-2281, tested with
      // SDSSDX240GG25/R201
    "SuperSSpeed S301 [0-9]*GB|" // SF-2281, tested with SuperSSpeed S301 128GB/503
    "(TX32|TX31C1|VN0.?..GCNMK).*|" // Smart Storage Systems XceedSTOR
    "(TX22D1|TX21B1).*|" // Smart Storage Systems XceedIOPS2
    "TX52D1.*|" // Smart Storage Systems Xcel-200
    "TS(64|128|256|512)GSSD320|" // Transcend SSD320, SF-2281, tested with TS128GSSD320
    "UGB(88P|99S)GC...H[BF].", // Unigen, tested with
      // UGB88PGC100HF2/MP Rev2, UGB99SGC100HB3/RC Rev3
    "", "",
    "-v 1,raw24/raw32,Raw_Read_Error_Rate "
    "-v 5,raw48,Retired_Block_Count "
    "-v 9,msec24hour32,Power_On_Hours_and_Msec "
  //"-v 12,raw48,Power_Cycle_Count "
    "-v 13,raw24/raw32,Soft_Read_Error_Rate "
    "-v 100,raw48,Gigabytes_Erased "
    "-v 170,raw48,Reserve_Block_Count "
    "-v 171,raw48,Program_Fail_Count "
    "-v 172,raw48,Erase_Fail_Count "
    "-v 174,raw48,Unexpect_Power_Loss_Ct "
    "-v 177,raw48,Wear_Range_Delta "
    "-v 181,raw48,Program_Fail_Count "
    "-v 182,raw48,Erase_Fail_Count "
    "-v 184,raw48,IO_Error_Detect_Code_Ct "
  //"-v 187,raw48,Reported_Uncorrect "
    "-v 189,tempminmax,Airflow_Temperature_Cel "
  //"-v 194,tempminmax,Temperature_Celsius "
    "-v 195,raw24/raw32,ECC_Uncorr_Error_Count "
  //"-v 196,raw16(raw16),Reallocated_Event_Count "
    "-v 198,raw24/raw32:210zr54,Uncorrectable_Sector_Ct " // KINGSTON SE100S3100G/510ABBF0
    "-v 199,raw48,SATA_CRC_Error_Count "
    "-v 201,raw24/raw32,Unc_Soft_Read_Err_Rate "
    "-v 204,raw24/raw32,Soft_ECC_Correct_Rate "
    "-v 230,raw48,Life_Curve_Status "
    "-v 231,raw48,SSD_Life_Left "
  //"-v 232,raw48,Available_Reservd_Space "
    "-v 233,raw48,SandForce_Internal "
    "-v 234,raw48,SandForce_Internal "
    "-v 235,raw48,SuperCap_Health "
    "-v 241,raw48,Lifetime_Writes_GiB "
    "-v 242,raw48,Lifetime_Reads_GiB"
  },
  { "Indilinx Barefoot based SSDs",
    "Corsair CSSD-V(32|60|64|128|256)GB2|" // Corsair Nova, tested with Corsair CSSD-V32GB2/2.2
    "CRUCIAL_CT(64|128|256)M225|" // tested with CRUCIAL_CT64M225/1571
    "G.SKILL FALCON (64|128|256)GB SSD|" // tested with G.SKILL FALCON 128GB SSD/2030
    "OCZ[ -](AGILITY|ONYX|VERTEX( 1199|-TURBO)?)|" // tested with
      // OCZ-ONYX/1.6, OCZ-VERTEX 1199/00.P97, OCZ-VERTEX/1.30, OCZ VERTEX-TURBO/1.5
    "Patriot[ -]Torqx.*|"
    "RENICE Z2|" // tested with RENICE Z2/2030
    "STT_FT[MD](28|32|56|64)GX25H|" // Super Talent Ultradrive GX, tested with STT_FTM64GX25H/1916
    "TS(18|25)M(64|128)MLC(16|32|64|128|256|512)GSSD|" // ASAX Leopard Hunt II, tested with TS25M64MLC64GSSD/0.1
    "FM-25S2I-(64|128)GBFII|" // G.Skill FALCON II, tested with FM-25S2I-64GBFII
    "TS(60|120)GSSD25D-M", // Transcend Ultra SSD (SATA II), see also Ticket #80
    "", "",
    "-v 1,raw64 " // Raw_Read_Error_Rate
    "-v 9,raw64 " // Power_On_Hours
    "-v 12,raw64 " // Power_Cycle_Count
    "-v 184,raw64,Initial_Bad_Block_Count "
    "-v 195,raw64,Program_Failure_Blk_Ct "
    "-v 196,raw64,Erase_Failure_Blk_Ct "
    "-v 197,raw64,Read_Failure_Blk_Ct "
    "-v 198,raw64,Read_Sectors_Tot_Ct "
    "-v 199,raw64,Write_Sectors_Tot_Ct "
    "-v 200,raw64,Read_Commands_Tot_Ct "
    "-v 201,raw64,Write_Commands_Tot_Ct "
    "-v 202,raw64,Error_Bits_Flash_Tot_Ct "
    "-v 203,raw64,Corr_Read_Errors_Tot_Ct "
    "-v 204,raw64,Bad_Block_Full_Flag "
    "-v 205,raw64,Max_PE_Count_Spec "
    "-v 206,raw64,Min_Erase_Count "
    "-v 207,raw64,Max_Erase_Count "
    "-v 208,raw64,Average_Erase_Count "
    "-v 209,raw64,Remaining_Lifetime_Perc "
    "-v 210,raw64,Indilinx_Internal "
    "-v 211,raw64,SATA_Error_Ct_CRC "
    "-v 212,raw64,SATA_Error_Ct_Handshake "
    "-v 213,raw64,Indilinx_Internal"
  },
  { "Indilinx Barefoot_2/Everest/Martini based SSDs",
    "OCZ VERTEX[ -]PLUS|" // tested with OCZ VERTEX-PLUS/3.55, OCZ VERTEX PLUS/3.55
    "OCZ-VERTEX PLUS R2|" // Barefoot 2, tested with OCZ-VERTEX PLUS R2/1.2
    "OCZ-PETROL|" // Everest 1, tested with OCZ-PETROL/3.12
    "OCZ-AGILITY4|" // Everest 2, tested with OCZ-AGILITY4/1.5.2
    "OCZ-VERTEX4", // Everest 2, tested with OCZ-VERTEX4/1.5
    "", "", ""
  //"-v 1,raw48,Raw_Read_Error_Rate "
  //"-v 3,raw16(avg16),Spin_Up_Time "
  //"-v 4,raw48,Start_Stop_Count "
  //"-v 5,raw16(raw16),Reallocated_Sector_Ct "
  //"-v 9,raw24(raw8),Power_On_Hours "
  //"-v 12,raw48,Power_Cycle_Count "
    "-v 232,raw48,Lifetime_Writes " // LBA?
  //"-v 233,raw48,Media_Wearout_Indicator"
  },
  { "Indilinx Barefoot 3 based SSDs",
    "OCZ-VECTOR", // tested with OCZ-VECTOR/1.03
    "", "", ""
    "-v 5,raw48,Runtime_Bad_Block "
  //"-v 9,raw24(raw8),Power_On_Hours "
  //"-v 12,raw48,Power_Cycle_Count "
    "-v 171,raw48,Avail_OP_Block_Count "
    "-v 174,raw48,Pwr_Cycle_Ct_Unplanned "
    "-v 187,raw48,Total_Unc_NAND_Reads "
    "-v 195,raw48,Total_Prog_Failures "
    "-v 196,raw48,Total_Erase_Failures "
    "-v 197,raw48,Total_Unc_Read_Failures "
    "-v 198,raw48,Host_Reads_GiB "
    "-v 199,raw48,Host_Writes_GiB "
    "-v 208,raw48,Average_Erase_Count "
    "-v 210,raw48,SATA_CRC_Error_Count "
    "-v 233,raw48,Remaining_Lifetime_Perc "
    "-v 249,raw48,Total_NAND_Prog_Ct_GiB"
  },
  { "InnoDisk InnoLite SATADOM D150QV-L SSDs", // tested with InnoLite SATADOM D150QV-L/120319
    "InnoLite SATADOM D150QV-L",
    "", "",
  //"-v 1,raw48,Raw_Read_Error_Rate "
  //"-v 2,raw48,Throughput_Performance "
  //"-v 3,raw16(avg16),Spin_Up_Time "
  //"-v 5,raw16(raw16),Reallocated_Sector_Ct "
  //"-v 7,raw48,Seek_Error_Rate " // from InnoDisk iSMART Linux tool, useless for SSD
  //"-v 8,raw48,Seek_Time_Performance "
  //"-v 9,raw24(raw8),Power_On_Hours "
  //"-v 10,raw48,Spin_Retry_Count "
  //"-v 12,raw48,Power_Cycle_Count "
    "-v 168,raw48,SATA_PHY_Error_Count "
    "-v 170,raw48,Bad_Block_Count "
    "-v 173,raw48,Erase_Count "
    "-v 175,raw48,Bad_Cluster_Table_Count "
    "-v 192,raw48,Unexpect_Power_Loss_Ct "
  //"-v 194,tempminmax,Temperature_Celsius "
  //"-v 197,raw48,Current_Pending_Sector "
    "-v 229,hex48,Flash_ID "
    "-v 235,raw48,Later_Bad_Block "
    "-v 236,raw48,Unstable_Power_Count "
    "-v 240,raw48,Write_Head"
  },
  { "Intel X25-E SSDs",
    "SSDSA2SH(032|064)G1.* INTEL",  // G1 = first generation
    "", "",
  //"-v 3,raw16(avg16),Spin_Up_Time "
  //"-v 4,raw48,Start_Stop_Count "
  //"-v 5,raw16(raw16),Reallocated_Sector_Ct "
  //"-v 9,raw24(raw8),Power_On_Hours "
  //"-v 12,raw48,Power_Cycle_Count "
    "-v 192,raw48,Unsafe_Shutdown_Count "
    "-v 225,raw48,Host_Writes_32MiB "
    "-v 226,raw48,Intel_Internal "
    "-v 227,raw48,Intel_Internal "
    "-v 228,raw48,Intel_Internal "
  //"-v 232,raw48,Available_Reservd_Space "
  //"-v 233,raw48,Media_Wearout_Indicator"
  },
  { "Intel X18-M/X25-M G1 SSDs",
    "INTEL SSDSA[12]MH(080|160)G1.*",  // G1 = first generation, 50nm
    "", "",
  //"-v 3,raw16(avg16),Spin_Up_Time "
  //"-v 4,raw48,Start_Stop_Count "
  //"-v 5,raw16(raw16),Reallocated_Sector_Ct "
  //"-v 9,raw24(raw8),Power_On_Hours "
  //"-v 12,raw48,Power_Cycle_Count "
    "-v 192,raw48,Unsafe_Shutdown_Count "
    "-v 225,raw48,Host_Writes_32MiB "
    "-v 226,raw48,Intel_Internal "
    "-v 227,raw48,Intel_Internal "
    "-v 228,raw48,Intel_Internal "
  //"-v 232,raw48,Available_Reservd_Space "
  //"-v 233,raw48,Media_Wearout_Indicator"
  },
  { "Intel X18-M/X25-M/X25-V G2 SSDs", // fixed firmware
      // tested with INTEL SSDSA2M(080|160)G2GC/2CV102J8 (X25-M)
    "INTEL SSDSA[12]M(040|080|120|160)G2.*",  // G2 = second generation, 34nm
    "2CV102(J[89A-Z]|[K-Z].)", // >= "2CV102J8"
    "",
  //"-v 3,raw16(avg16),Spin_Up_Time "
  //"-v 4,raw48,Start_Stop_Count "
  //"-v 5,raw16(raw16),Reallocated_Sector_Ct "
  //"-v 9,raw24(raw8),Power_On_Hours "
  //"-v 12,raw48,Power_Cycle_Count "
  //"-v 184,raw48,End-to-End_Error " // G2 only
    "-v 192,raw48,Unsafe_Shutdown_Count "
    "-v 225,raw48,Host_Writes_32MiB "
    "-v 226,raw48,Workld_Media_Wear_Indic " // Timed Workload Media Wear Indicator (percent*1024)
    "-v 227,raw48,Workld_Host_Reads_Perc "  // Timed Workload Host Reads Percentage
    "-v 228,raw48,Workload_Minutes " // 226,227,228 can be reset by 'smartctl -t vendor,0x40'
  //"-v 232,raw48,Available_Reservd_Space "
  //"-v 233,raw48,Media_Wearout_Indicator"
  },
  { "Intel X18-M/X25-M/X25-V G2 SSDs", // buggy or unknown firmware
      // tested with INTEL SSDSA2M040G2GC/2CV102HD (X25-V)
    "INTEL SSDSA[12]M(040|080|120|160)G2.*",
    "",
    "This drive may require a firmware update to\n"
    "fix possible drive hangs when reading SMART self-test log:\n"
    "http://downloadcenter.intel.com/Detail_Desc.aspx?DwnldID=18363",
    "-v 192,raw48,Unsafe_Shutdown_Count "
    "-v 225,raw48,Host_Writes_32MiB "
    "-v 226,raw48,Workld_Media_Wear_Indic "
    "-v 227,raw48,Workld_Host_Reads_Perc "
    "-v 228,raw48,Workload_Minutes"
  },
  { "Intel 313 Series SSDs", // tested with INTEL SSDSA2VP020G3/9CV10379
    "INTEL SSDSA2VP(020|024)G3",
    "", "",
  //"-v 3,raw16(avg16),Spin_Up_Time "
  //"-v 4,raw48,Start_Stop_Count "
  //"-v 5,raw16(raw16),Reallocated_Sector_Ct "
  //"-v 9,raw24(raw8),Power_On_Hours "
  //"-v 12,raw48,Power_Cycle_Count "
    "-v 170,raw48,Reserve_Block_Count "
    "-v 171,raw48,Program_Fail_Count "
    "-v 172,raw48,Erase_Fail_Count "
    "-v 183,raw48,SATA_Downshift_Count "
  //"-v 184,raw48,End-to-End_Error "
  //"-v 187,raw48,Reported_Uncorrect "
    "-v 192,raw48,Unsafe_Shutdown_Count "
    "-v 225,raw48,Host_Writes_32MiB "
    "-v 226,raw48,Workld_Media_Wear_Indic " // Timed Workload Media Wear Indicator (percent*1024)
    "-v 227,raw48,Workld_Host_Reads_Perc "  // Timed Workload Host Reads Percentage
    "-v 228,raw48,Workload_Minutes " // 226,227,228 can be reset by 'smartctl -t vendor,0x40'
  //"-v 232,raw48,Available_Reservd_Space "
  //"-v 233,raw48,Media_Wearout_Indicator "
    "-v 241,raw48,Host_Writes_32MiB "
    "-v 242,raw48,Host_Reads_32MiB"
  },
  { "Intel 320 Series SSDs", // tested with INTEL SSDSA2CT040G3/4PC10362,
      // INTEL SSDSA2CW160G3/4PC10362, INTEL SSDSA2BT040G3/4PC10362, INTEL SSDSA2BW120G3A/4PC10362
    "INTEL SSDSA[12][BC][WT](040|080|120|160|300|600)G3A?",
    "", "",
    "-F nologdir "
  //"-v 3,raw16(avg16),Spin_Up_Time "
  //"-v 4,raw48,Start_Stop_Count "
  //"-v 5,raw16(raw16),Reallocated_Sector_Ct "
  //"-v 9,raw24(raw8),Power_On_Hours "
  //"-v 12,raw48,Power_Cycle_Count "
    "-v 170,raw48,Reserve_Block_Count "
    "-v 171,raw48,Program_Fail_Count "
    "-v 172,raw48,Erase_Fail_Count "
    "-v 183,raw48,SATA_Downshift_Count " // FW >= 4Px10362
  //"-v 184,raw48,End-to-End_Error "
  //"-v 187,raw48,Reported_Uncorrect "
    "-v 199,raw48,CRC_Error_Count "      // FW >= 4Px10362
    "-v 192,raw48,Unsafe_Shutdown_Count "
    "-v 225,raw48,Host_Writes_32MiB "
    "-v 226,raw48,Workld_Media_Wear_Indic " // Timed Workload Media Wear Indicator (percent*1024)
    "-v 227,raw48,Workld_Host_Reads_Perc "  // Timed Workload Host Reads Percentage
    "-v 228,raw48,Workload_Minutes " // 226,227,228 can be reset by 'smartctl -t vendor,0x40'
  //"-v 232,raw48,Available_Reservd_Space "
  //"-v 233,raw48,Media_Wearout_Indicator "
    "-v 241,raw48,Host_Writes_32MiB "
    "-v 242,raw48,Host_Reads_32MiB"
  },
  { "Intel 710 Series SSDs", // tested with INTEL SSDSA2BZ[12]00G3/6PB10362
    "INTEL SSDSA2BZ(100|200|300)G3",
    "", "",
    "-F nologdir "
  //"-v 3,raw16(avg16),Spin_Up_Time "
  //"-v 4,raw48,Start_Stop_Count "
  //"-v 5,raw16(raw16),Reallocated_Sector_Ct "
  //"-v 9,raw24(raw8),Power_On_Hours "
  //"-v 12,raw48,Power_Cycle_Count "
    "-v 170,raw48,Reserve_Block_Count "
    "-v 171,raw48,Program_Fail_Count "
    "-v 172,raw48,Erase_Fail_Count "
    "-v 174,raw48,Unexpect_Power_Loss_Ct " // Missing in 710 specification from September 2011
    "-v 183,raw48,SATA_Downshift_Count "
  //"-v 184,raw48,End-to-End_Error "
  //"-v 187,raw48,Reported_Uncorrect "
  //"-v 190,tempminmax,Airflow_Temperature_Cel "
    "-v 192,raw48,Unsafe_Shutdown_Count "
    "-v 225,raw48,Host_Writes_32MiB "
    "-v 226,raw48,Workld_Media_Wear_Indic " // Timed Workload Media Wear Indicator (percent*1024)
    "-v 227,raw48,Workld_Host_Reads_Perc "  // Timed Workload Host Reads Percentage
    "-v 228,raw48,Workload_Minutes " // 226,227,228 can be reset by 'smartctl -t vendor,0x40'
  //"-v 232,raw48,Available_Reservd_Space "
  //"-v 233,raw48,Media_Wearout_Indicator "
    "-v 241,raw48,Host_Writes_32MiB "
    "-v 242,raw48,Host_Reads_32MiB"
  },
  { "Intel 510 Series SSDs",
    "INTEL SSDSC2MH(120|250)A2",
    "", "",
  //"-v 3,raw16(avg16),Spin_Up_Time "
  //"-v 4,raw48,Start_Stop_Count "
  //"-v 5,raw16(raw16),Reallocated_Sector_Ct "
  //"-v 9,raw24(raw8),Power_On_Hours "
  //"-v 12,raw48,Power_Cycle_Count "
    "-v 192,raw48,Unsafe_Shutdown_Count "
    "-v 225,raw48,Host_Writes_32MiB "
  //"-v 232,raw48,Available_Reservd_Space "
  //"-v 233,raw48,Media_Wearout_Indicator"
  },
  { "Intel 520 Series SSDs", // tested with INTEL SSDSC2CW120A3/400i, SSDSC2BW480A3F/400i
    "INTEL SSDSC2[BC]W(060|120|180|240|480)A3F?",
    "", "",
  //"-v 5,raw16(raw16),Reallocated_Sector_Ct "
    "-v 9,msec24hour32,Power_On_Hours_and_Msec "
  //"-v 12,raw48,Power_Cycle_Count "
    "-v 170,raw48,Available_Reservd_Space "
    "-v 171,raw48,Program_Fail_Count "
    "-v 172,raw48,Erase_Fail_Count "
    "-v 174,raw48,Unexpect_Power_Loss_Ct "
  //"-v 184,raw48,End-to-End_Error "
    "-v 187,raw48,Uncorrectable_Error_Cnt "
  //"-v 192,raw48,Power-Off_Retract_Count "
    "-v 225,raw48,Host_Writes_32MiB "
    "-v 226,raw48,Workld_Media_Wear_Indic "
    "-v 227,raw48,Workld_Host_Reads_Perc "
    "-v 228,raw48,Workload_Minutes "
  //"-v 232,raw48,Available_Reservd_Space "
  //"-v 233,raw48,Media_Wearout_Indicator "
    "-v 241,raw48,Host_Writes_32MiB "
    "-v 242,raw48,Host_Reads_32MiB "
    "-v 249,raw48,NAND_Writes_1GiB"
  },
  { "Intel 330/335 Series SSDs", // tested with INTEL SSDSC2CT180A3/300i, SSDSC2CT240A3/300i,
      // INTEL SSDSC2CT240A4/335t
    "INTEL SSDSC2CT(060|120|180|240)A[34]", // A4 = 335 Series
    "", "",
  //"-v 5,raw16(raw16),Reallocated_Sector_Ct "
    "-v 9,msec24hour32,Power_On_Hours_and_Msec "
  //"-v 12,raw48,Power_Cycle_Count "
  //"-v 181,raw48,Program_Fail_Cnt_Total " // ] Missing in 330 specification from April 2012
  //"-v 182,raw48,Erase_Fail_Count_Total " // ]
  //"-v 192,raw48,Power-Off_Retract_Count "
    "-v 225,raw48,Host_Writes_32MiB "
  //"-v 232,raw48,Available_Reservd_Space "
  //"-v 233,raw48,Media_Wearout_Indicator "
    "-v 241,raw48,Host_Writes_32MiB "
    "-v 242,raw48,Host_Reads_32MiB "
    "-v 249,raw48,NAND_Writes_1GiB"
  },
  { "Intel DC S3500 Series SSDs", // tested with INTEL SSDSC2BB120G4/D2010355
    "INTEL SSDSC(1N|2B)B(080|120|160|240|300|400|480|600|800)G.",
    "", "",
  //"-v 3,raw16(avg16),Spin_Up_Time "
  //"-v 4,raw48,Start_Stop_Count "
  //"-v 5,raw16(raw16),Reallocated_Sector_Ct "
  //"-v 9,raw24(raw8),Power_On_Hours "
  //"-v 12,raw48,Power_Cycle_Count "
    "-v 170,raw48,Available_Reservd_Space "
    "-v 171,raw48,Program_Fail_Count "
    "-v 172,raw48,Erase_Fail_Count "
    "-v 174,raw48,Unsafe_Shutdown_Count "
    "-v 175,raw16(raw16),Power_Loss_Cap_Test "
    "-v 183,raw48,SATA_Downshift_Count "
  //"-v 184,raw48,End-to-End_Error "
  //"-v 187,raw48,Reported_Uncorrect "
    "-v 190,tempminmax,Temperature_Case "
    "-v 192,raw48,Unsafe_Shutdown_Count "
    "-v 194,tempminmax,Temperature_Internal "
  //"-v 197,raw48,Current_Pending_Sector "
    "-v 199,raw48,CRC_Error_Count "
    "-v 225,raw48,Host_Writes_32MiB "
    "-v 226,raw48,Workld_Media_Wear_Indic " // Timed Workload Media Wear Indicator (percent*1024)
    "-v 227,raw48,Workld_Host_Reads_Perc "  // Timed Workload Host Reads Percentage
    "-v 228,raw48,Workload_Minutes " // 226,227,228 can be reset by 'smartctl -t vendor,0x40'
  //"-v 232,raw48,Available_Reservd_Space "
  //"-v 233,raw48,Media_Wearout_Indicator "
    "-v 234,raw24/raw32:04321,Thermal_Throttle "
    "-v 241,raw48,Host_Writes_32MiB "
    "-v 242,raw48,Host_Reads_32MiB "
    "-F xerrorlba" // tested with SSDSC2BB600G4/D2010355
  },
  { "Intel DC S3700 Series SSDs", // tested with INTEL SSDSC2BA200G3/5DV10250
    "INTEL SSDSC(1N|2B)A(100|200|400|800)G3",
    "", "",
  //"-v 3,raw16(avg16),Spin_Up_Time "
  //"-v 4,raw48,Start_Stop_Count "
  //"-v 5,raw16(raw16),Reallocated_Sector_Ct "
  //"-v 9,raw24(raw8),Power_On_Hours "
  //"-v 12,raw48,Power_Cycle_Count "
    "-v 170,raw48,Available_Reservd_Space "
    "-v 171,raw48,Program_Fail_Count "
    "-v 172,raw48,Erase_Fail_Count "
    "-v 174,raw48,Unsafe_Shutdown_Count "
    "-v 175,raw48,Power_Loss_Cap_Test "
    "-v 183,raw48,SATA_Downshift_Count "
  //"-v 184,raw48,End-to-End_Error "
  //"-v 187,raw48,Reported_Uncorrect "
    "-v 190,tempminmax,Temperature_Case "
    "-v 192,raw48,Unsafe_Shutdown_Count "
    "-v 194,tempminmax,Temperature_Internal "
  //"-v 197,raw48,Current_Pending_Sector "
    "-v 199,raw48,CRC_Error_Count "
    "-v 225,raw48,Host_Writes_32MiB "
    "-v 226,raw48,Workld_Media_Wear_Indic " // Timed Workload Media Wear Indicator (percent*1024)
    "-v 227,raw48,Workld_Host_Reads_Perc "  // Timed Workload Host Reads Percentage
    "-v 228,raw48,Workload_Minutes " // 226,227,228 can be reset by 'smartctl -t vendor,0x40'
  //"-v 232,raw48,Available_Reservd_Space "
  //"-v 233,raw48,Media_Wearout_Indicator "
    "-v 234,raw24/raw32:04321,Thermal_Throttle "
    "-v 241,raw48,Host_Writes_32MiB "
    "-v 242,raw48,Host_Reads_32MiB"
  },
  { "Kingston branded X25-V SSDs", // fixed firmware
    "KINGSTON SSDNow 40GB",
    "2CV102(J[89A-Z]|[K-Z].)", // >= "2CV102J8"
    "",
    "-v 192,raw48,Unsafe_Shutdown_Count "
    "-v 225,raw48,Host_Writes_32MiB "
    "-v 226,raw48,Workld_Media_Wear_Indic "
    "-v 227,raw48,Workld_Host_Reads_Perc "
    "-v 228,raw48,Workload_Minutes"
  },
  { "Kingston branded X25-V SSDs", // buggy or unknown firmware
    "KINGSTON SSDNow 40GB",
    "",
    "This drive may require a firmware update to\n"
    "fix possible drive hangs when reading SMART self-test log.\n"
    "To update Kingston branded drives, a modified Intel update\n"
    "tool must be used. Search for \"kingston 40gb firmware\".",
    "-v 192,raw48,Unsafe_Shutdown_Count "
    "-v 225,raw48,Host_Writes_32MiB "
    "-v 226,raw48,Workld_Media_Wear_Indic "
    "-v 227,raw48,Workld_Host_Reads_Perc "
    "-v 228,raw48,Workload_Minutes"
  },
  { "JMicron based SSDs", // JMicron JMF60x
    "Kingston SSDNow V Series [0-9]*GB|" // tested with Kingston SSDNow V Series 64GB/B090522a
    "TS(2|4|8|16|32|64|128|192)GSSD25S?-(M|S)", // Transcend IDE and SATA, tested with TS32GSSD25-M/V090331
    "[BV].*", // other Transcend SSD versions will be catched by subsequent entry
    "",
  //"-v 9,raw24(raw8),Power_On_Hours " // raw value always 0?
  //"-v 12,raw48,Power_Cycle_Count "
  //"-v 194,tempminmax,Temperature_Celsius " // raw value always 0?
    "-v 229,hex64:w012345r,Halt_System/Flash_ID " // Halt, Flash[7]
    "-v 232,hex64:w012345r,Firmware_Version_Info " // "YYMMDD", #Channels, #Banks
    "-v 233,hex48:w01234,ECC_Fail_Record " // Fail number, Row[3], Channel, Bank
    "-v 234,raw24/raw24:w01234,Avg/Max_Erase_Count "
    "-v 235,raw24/raw24:w01z23,Good/Sys_Block_Count"
  },
  { "JMicron based SSDs", // JMicron JMF61x
    "ADATA S596 Turbo|"  // tested with ADATA S596 Turbo 256GB SATA SSD (JMicron JMF616)
    "APPLE SSD TS.*|"  // Toshiba?, tested with APPLE SSD TS064C/CJAA0201
    "KINGSTON SNV425S2(64|128)GB|"  // SSDNow V Series (2. Generation, JMF618),
                                    // tested with KINGSTON SNV425S264GB/C091126a
    "KINGSTON SSDNOW 30GB|" // tested with KINGSTON SSDNOW 30GB/AJXA0202
    "KINGSTON SS100S2(8|16)G|"  // SSDNow S100 Series, tested with KINGSTON SS100S28G/D100309a
    "KINGSTON SVP?100S2B?(64|96|128|256|512)G|"  // SSDNow V100/V+100 Series,
      // tested with KINGSTON SVP100S296G/CJR10202, KINGSTON SV100S2256G/D110225a
    "KINGSTON SV200S3(64|128|256)G|" // SSDNow V200 Series, tested with KINGSTON SV200S3128G/E120506a
    "TOSHIBA THNS128GG4BBAA|"  // Toshiba / Super Talent UltraDrive DX,
                               // tested with Toshiba 128GB 2.5" SSD (built in MacBooks)
    "TOSHIBA THNSNC128GMLJ|" // tested with THNSNC128GMLJ/CJTA0202 (built in Toshiba Protege/Dynabook)
    "TS(8|16|32|64|128|192|256|512)GSSD25S?-(MD?|S)", // Transcend IDE and SATA (JMF612), tested with
      // TS256GSSD25S-M/101028, TS32GSSD25-M/20101227
    "", "",
  //"-v 1,raw48,Raw_Read_Error_Rate "
  //"-v 2,raw48,Throughput_Performance "
    "-v 3,raw48,Unknown_Attribute "
  //"-v 5,raw16(raw16),Reallocated_Sector_Ct "
    "-v 7,raw48,Unknown_Attribute "
    "-v 8,raw48,Unknown_Attribute "
  //"-v 9,raw24(raw8),Power_On_Hours "
    "-v 10,raw48,Unknown_Attribute "
  //"-v 12,raw48,Power_Cycle_Count "
  //"-v 167,raw48,Unknown_Attribute "
    "-v 168,raw48,SATA_Phy_Error_Count "
  //"-v 169,raw48,Unknown_Attribute "
    "-v 170,raw16,Bad_Block_Count "
    "-v 173,raw16,Erase_Count "
    "-v 175,raw48,Bad_Cluster_Table_Count "
    "-v 192,raw48,Unexpect_Power_Loss_Ct "
  //"-v 194,tempminmax,Temperature_Celsius "
  //"-v 197,raw48,Current_Pending_Sector "
    "-v 240,raw48,Unknown_Attribute"
  },
  { "Plextor M3 (Pro) Series SSDs", // Marvell 9174, tested with PLEXTOR PX-128M3/1.01,
      // PLEXTOR PX-128M3P/1.04, PLEXTOR PX-256M3/1.05
      // (1.04/5 Firmware self-test log lifetime unit is bogus, possibly 1/256 hours)
    "PLEXTOR PX-(64|128|256|512)M3P?",
    "", "",
  //"-v 1,raw48,Raw_Read_Error_Rate "
  //"-v 5,raw16(raw16),Reallocated_Sector_Ct "
  //"-v 9,raw24(raw8),Power_On_Hours "
  //"-v 12,raw48,Power_Cycle_Count "
  //"-v 177,raw48,Wear_Leveling_Count "
  //"-v 178,raw48,Used_Rsvd_Blk_Cnt_Chip "
  //"-v 181,raw48,Program_Fail_Cnt_Total "
  //"-v 182,raw48,Erase_Fail_Count_Total "
  //"-v 187,raw48,Reported_Uncorrect "
  //"-v 192,raw48,Power-Off_Retract_Count "
  //"-v 196,raw16(raw16),Reallocated_Event_Count "
  //"-v 198,raw48,Offline_Uncorrectable "
  //"-v 199,raw48,UDMA_CRC_Error_Count "
  //"-v 232,raw48,Available_Reservd_Space "
    ""
  },
  { "Samsung based SSDs",
    "SAMSUNG SSD PM800 .*GB|"  // SAMSUNG PM800 SSDs, tested with SAMSUNG SSD PM800 TH 64GB/VBM25D1Q
    "SAMSUNG SSD PM810 .*GB|"  // SAMSUNG PM810 (470 series) SSDs, tested with SAMSUNG SSD PM810 2.5" 128GB/AXM06D1Q
    "SAMSUNG 470 Series SSD|"  // tested with SAMSUNG 470 Series SSD 64GB/AXM09B1Q
    "SAMSUNG SSD 830 Series|"  // tested with SAMSUNG SSD 830 Series 64GB/CXM03B1Q
    "Samsung SSD 840 (PRO )?Series|" // tested with Samsung SSD 840 PRO Series 128GB/DXM04B0Q,
      // Samsung SSD 840 Series/DXT06B0Q
    "SAMSUNG MZ7WD((120|240)HAFV|480HAGM|960HAGP)-00003", // SM843T Series, tested with
      // SAMSUNG MZ7WD120HAFV-00003/DXM85W3Q
    "", "",
  //"-v 5,raw16(raw16),Reallocated_Sector_Ct "
  //"-v 9,raw24(raw8),Power_On_Hours "
  //"-v 12,raw48,Power_Cycle_Count "
  //"-v 175,raw48,Program_Fail_Count_Chip "
  //"-v 176,raw48,Erase_Fail_Count_Chip "
  //"-v 177,raw48,Wear_Leveling_Count "
  //"-v 178,raw48,Used_Rsvd_Blk_Cnt_Chip "
  //"-v 179,raw48,Used_Rsvd_Blk_Cnt_Tot "
  //"-v 180,raw48,Unused_Rsvd_Blk_Cnt_Tot "
  //"-v 181,raw48,Program_Fail_Cnt_Total "
  //"-v 182,raw48,Erase_Fail_Count_Total "
  //"-v 183,raw48,Runtime_Bad_Block "
  //"-v 184,raw48,End-to-End_Error " // SM843T Series
    "-v 187,raw48,Uncorrectable_Error_Cnt "
  //"-v 190,tempminmax,Airflow_Temperature_Cel "  // seems to be some sort of temperature value for 470 Series?
  //"-v 194,tempminmax,Temperature_Celsius "
    "-v 195,raw48,ECC_Error_Rate "
  //"-v 198,raw48,Offline_Uncorrectable "
    "-v 199,raw48,CRC_Error_Count "
    "-v 201,raw48,Supercap_Status "
    "-v 202,raw48,Exception_Mode_Status "
    "-v 235,raw48,POR_Recovery_Count " // 830/840 Series
  //"-v 241,raw48,Total_LBAs_Written"
  },
  { "Smart Storage Systems Xcel-10 SSDs",  // based on http://www.smartm.com/files/salesLiterature/storage/xcel10.pdf
    "SMART A25FD-(32|64|128)GI32N", // tested with SMART A25FD-128GI32N/B9F23D4K
    "",
    "", // attributes info from http://www.adtron.com/pdf/SMART_Attributes_Xcel-10_810800014_RevB.pdf
    "-v 1,raw48,Not_Supported "
    "-v 2,raw48,Not_Supported "
  //"-v 9,raw24(raw8),Power_On_Hours "
  //"-v 12,raw48,Power_Cycle_Count "
    "-v 191,raw48,Not_Supported "
  //"-v 192,raw48,Power-Off_Retract_Count "
    "-v 197,raw48,ECC_Error_Count "
  //"-v 198,raw48,Offline_Uncorrectable "
  //"-v 199,raw48,UDMA_CRC_Error_Count "
    "-v 251,raw48,Min_Spares_Remain_Perc " // percentage of the total number of spare blocks available
    "-v 252,raw48,Added_Bad_Flash_Blk_Ct " // number of bad flash blocks
    "-v 254,raw48,Total_Erase_Blocks_Ct" // number of times the drive has erased any erase block
  },
  { "Smart Storage Systems XceedSecure2 SSDs",
    "(SMART|Adtron) ([AIS]25FBS|S35FCS).*",
    "", "",
    "-v 9,sec2hour,Power_On_Hours "
    "-v 194,hex64,Proprietary_194"
  },
  { "Smart Storage Systems XceedUltraX/Adtron A25FBX SSDs",
    "(SMART|Adtron) (A|I)25FBX.*",
    "", "",
    "-v 9,hex64,Proprietary_9 "
    "-v 194,hex48,Proprietary_194"
  },
  { "Smart Storage Systems Adtron A25FB 2xN SSDs",
    "(SMART|Adtron) A25FB.*2.N",
    "", "",
    "-v 110,hex64,Proprietary_HWC "
    "-v 111,hex64,Proprietary_MP "
    "-v 112,hex64,Proprietary_RtR "
    "-v 113,hex64,Proprietary_RR "
    "-v 120,hex64,Proprietary_HFAll "
    "-v 121,hex64,Proprietary_HF1st "
    "-v 122,hex64,Proprietary_HF2nd "
    "-v 123,hex64,Proprietary_HF3rd "
    "-v 125,hex64,Proprietary_SFAll "
    "-v 126,hex64,Proprietary_SF1st "
    "-v 127,hex64,Proprietary_SF2nd "
    "-v 128,hex64,Proprietary_SF3rd "
    "-v 194,raw24/raw32:zvzzzw,Fractional_Temperature"
  },
  { "Smart Storage Systems Adtron A25FB 3xN SSDs",
    "(SMART|Adtron) A25FB-.*3.N",
    "", "",
    "-v 9,sec2hour,Power_On_Hours "
    "-v 113,hex48,Proprietary_RR "
    "-v 130,raw48:54321,Minimum_Spares_All_Zs"
  //"-v 194,tempminmax,Temperature_Celsius"
  },
  { "STEC Mach2 CompactFlash Cards", // tested with STEC M2P CF 1.0.0/K1385MS
    "STEC M2P CF 1.0.0",
    "", "",
    "-v 100,raw48,Erase_Program_Cycles "
    "-v 103,raw48,Remaining_Energy_Storg "
    "-v 170,raw48,Reserved_Block_Count "
    "-v 171,raw48,Program_Fail_Count "
    "-v 172,raw48,Erase_Fail_Count "
    "-v 173,raw48,Wear_Leveling_Count "
    "-v 174,raw48,Unexpect_Power_Loss_Ct "
    "-v 211,raw48,Unknown_Attribute " // ] Missing in specification
    "-v 212,raw48,Unknown_Attribute"  // ] from September 2012
  },
  { "Transcend CompactFlash Cards", // tested with TRANSCEND/20080820,
      // TS4GCF133/20100709, TS16GCF133/20100709, TS16GCF150/20110407
    "TRANSCEND|TS(4|8|16)GCF(133|150)",
    "", "",
    "-v 7,raw48,Unknown_Attribute "
    "-v 8,raw48,Unknown_Attribute"
  },
  { "Marvell SSD SD88SA024BA0 (SUN branded)",
    "MARVELL SD88SA024BA0 SUN24G 0902M0054V",
    "", "", ""
  },
  { "HP 1TB SATA disk GB1000EAFJL",
    "GB1000EAFJL",
    "", "", ""
  },
  { "HP 500GB SATA disk MM0500EANCR",
    "MM0500EANCR",
    "", "", ""
  },
  { "HP 250GB SATA disk VB0250EAVER",
    "VB0250EAVER",
    "", "", ""
  },
  { "IBM Deskstar 60GXP",  // ER60A46A firmware
    "(IBM-|Hitachi )?IC35L0[12346]0AVER07.*",
    "ER60A46A",
    "", ""
  },
  { "IBM Deskstar 60GXP",  // All other firmware
    "(IBM-|Hitachi )?IC35L0[12346]0AVER07.*",
    "",
    "IBM Deskstar 60GXP drives may need upgraded SMART firmware.\n"
    "Please see http://haque.net/dtla_update/",
    ""
  },
  { "IBM Deskstar 40GV & 75GXP (A5AA/A6AA firmware)",
    "(IBM-)?DTLA-30[57]0[123467][05].*",
    "T[WX][123468AG][OF]A[56]AA",
    "", ""
  },
  { "IBM Deskstar 40GV & 75GXP (all other firmware)",
    "(IBM-)?DTLA-30[57]0[123467][05].*",
    "",
    "IBM Deskstar 40GV and 75GXP drives may need upgraded SMART firmware.\n"
    "Please see http://haque.net/dtla_update/",
    ""
  },
  { "", // ExcelStor J240, J340, J360, J680, J880 and J8160
    "ExcelStor Technology J(24|34|36|68|88|816)0",
    "", "", ""
  },
  { "", // Fujitsu M1623TAU
    "FUJITSU M1623TAU",
    "",
    "",
    "-v 9,seconds"
  },
  { "Fujitsu MHG",
    "FUJITSU MHG2...ATU?.*",
    "",
    "",
    "-v 9,seconds"
  },
  { "Fujitsu MHH",
    "FUJITSU MHH2...ATU?.*",
    "",
    "",
    "-v 9,seconds"
  },
  { "Fujitsu MHJ",
    "FUJITSU MHJ2...ATU?.*",
    "",
    "",
    "-v 9,seconds"
  },
  { "Fujitsu MHK",
    "FUJITSU MHK2...ATU?.*",
    "",
    "",
    "-v 9,seconds"
  },
  { "",  // Fujitsu MHL2300AT
    "FUJITSU MHL2300AT",
    "",
    "This drive's firmware has a harmless Drive Identity Structure\n"
      "checksum error bug.",
    "-v 9,seconds"
  },
  { "",  // MHM2200AT, MHM2150AT, MHM2100AT, MHM2060AT
    "FUJITSU MHM2(20|15|10|06)0AT",
    "",
    "This drive's firmware has a harmless Drive Identity Structure\n"
      "checksum error bug.",
    "-v 9,seconds"
  },
  { "Fujitsu MHN",
    "FUJITSU MHN2...AT",
    "",
    "",
    "-v 9,seconds"
  },
  { "", // Fujitsu MHR2020AT
    "FUJITSU MHR2020AT",
    "",
    "",
    "-v 9,seconds"
  },
  { "", // Fujitsu MHR2040AT
    "FUJITSU MHR2040AT",
    "",    // Tested on 40BA
    "",
    "-v 9,seconds -v 192,emergencyretractcyclect "
    "-v 198,offlinescanuncsectorct -v 200,writeerrorcount"
  },
  { "Fujitsu MHS AT",
    "FUJITSU MHS20[6432]0AT(  .)?",
    "",
    "",
    "-v 9,seconds -v 192,emergencyretractcyclect "
    "-v 198,offlinescanuncsectorct -v 200,writeerrorcount "
    "-v 201,detectedtacount"
  },
  { "Fujitsu MHT", // tested with FUJITSU MHT2030AC/909B
    "FUJITSU MHT2...(AC|AH|AS|AT|BH)U?.*",
    "",
    "",
    "-v 9,seconds"
  },
  { "Fujitsu MHU",
    "FUJITSU MHU2...ATU?.*",
    "",
    "",
    "-v 9,seconds"
  },
  { "Fujitsu MHV",
    "FUJITSU MHV2...(AH|AS|AT|BH|BS|BT).*",
    "",
    "",
    "-v 9,seconds"
  },
  { "Fujitsu MPA..MPG",
    "FUJITSU MP[A-G]3...A[HTEV]U?.*",
    "",
    "",
    "-v 9,seconds"
  },
  { "Fujitsu MHY BH",
    "FUJITSU MHY2(04|06|08|10|12|16|20|25)0BH.*",
    "", "",
    "-v 240,raw48,Transfer_Error_Rate"
  },
  { "Fujitsu MHW AC", // tested with FUJITSU MHW2060AC/00900004
    "FUJITSU MHW20(40|60)AC",
    "", "", ""
  },
  { "Fujitsu MHW BH",
    "FUJITSU MHW2(04|06|08|10|12|16)0BH.*",
    "", "", ""
  },
  { "Fujitsu MHW BJ",
    "FUJITSU MHW2(08|12|16)0BJ.*",
    "", "", ""
  },
  { "Fujitsu MHZ BH",
    "FUJITSU MHZ2(04|08|12|16|20|25|32)0BH.*",
    "", "", ""
  },
  { "Fujitsu MHZ BJ",
    "FUJITSU MHZ2(08|12|16|20|25|32)0BJ.*",
    "",
    "",
    "-v 9,minutes"
  },
  { "Fujitsu MHZ BS",
    "FUJITSU MHZ2(12|25)0BS.*",
    "", "", ""
  },
  { "Fujitsu MHZ BK",
    "FUJITSU MHZ2(08|12|16|25)0BK.*",
    "", "", ""
  },
  { "Fujitsu MJA BH",
    "FUJITSU MJA2(08|12|16|25|32|40|50)0BH.*",
    "", "", ""
  },
  { "", // Samsung SV4012H (known firmware)
    "SAMSUNG SV4012H",
    "RM100-08",
    "",
    "-v 9,halfminutes -F samsung"
  },
  { "", // Samsung SV4012H (all other firmware)
    "SAMSUNG SV4012H",
    "",
    "May need -F samsung disabled; see manual for details.",
    "-v 9,halfminutes -F samsung"
  },
  { "", // Samsung SV0412H (known firmware)
    "SAMSUNG SV0412H",
    "SK100-01",
    "",
    "-v 9,halfminutes -v 194,10xCelsius -F samsung"
  },
  { "", // Samsung SV0412H (all other firmware)
    "SAMSUNG SV0412H",
    "",
    "May need -F samsung disabled; see manual for details.",
    "-v 9,halfminutes -v 194,10xCelsius -F samsung"
  },
  { "", // Samsung SV1204H (known firmware)
    "SAMSUNG SV1204H",
    "RK100-1[3-5]",
    "",
    "-v 9,halfminutes -v 194,10xCelsius -F samsung"
  },
  { "", // Samsung SV1204H (all other firmware)
    "SAMSUNG SV1204H",
    "",
    "May need -F samsung disabled; see manual for details.",
    "-v 9,halfminutes -v 194,10xCelsius -F samsung"
  },
  { "", // SAMSUNG SV0322A tested with FW JK200-35
    "SAMSUNG SV0322A",
    "", "", ""
  },
  { "SAMSUNG SpinPoint V80", // tested with SV1604N/TR100-23
    "SAMSUNG SV(0211|0401|0612|0802|1203|1604)N",
    "",
    "",
    "-v 9,halfminutes -F samsung2"
  },
  { "", // SAMSUNG SP40A2H with RR100-07 firmware
    "SAMSUNG SP40A2H",
    "RR100-07",
    "",
    "-v 9,halfminutes -F samsung"
  },
  { "", // SAMSUNG SP80A4H with RT100-06 firmware
    "SAMSUNG SP80A4H",
    "RT100-06",
    "",
    "-v 9,halfminutes -F samsung"
  },
  { "", // SAMSUNG SP8004H with QW100-61 firmware
    "SAMSUNG SP8004H",
    "QW100-61",
    "",
    "-v 9,halfminutes -F samsung"
  },
  { "SAMSUNG SpinPoint F1 DT", // tested with HD103UJ/1AA01113
    "SAMSUNG HD(083G|16[12]G|25[12]H|32[12]H|50[12]I|642J|75[23]L|10[23]U)J",
    "", "", ""
  },
  { "SAMSUNG SpinPoint F1 EG", // tested with HD103UI/1AA01113
    "SAMSUNG HD(252H|322H|502I|642J|753L|103U)I",
    "", "", ""
  },
  { "SAMSUNG SpinPoint F1 RE", // tested with HE103UJ/1AA01113
    "SAMSUNG HE(252H|322H|502I|642J|753L|103U)J",
    "", "", ""
  },
  { "SAMSUNG SpinPoint F2 EG", // tested with HD154UI/1AG01118
    "SAMSUNG HD(502H|10[23]S|15[34]U)I",
    "", "", ""
  },
  { "SAMSUNG SpinPoint F3", // tested with HD502HJ/1AJ100E4
    "SAMSUNG HD(502H|754J|103S)J",
    "", "", ""
  },
  { "Seagate Barracuda SpinPoint F3", // tested with ST1000DM005 HD103SJ/1AJ100E5
    "ST[0-9DM]* HD(502H|754J|103S)J",
    "", "", ""
  },
  { "SAMSUNG SpinPoint F3 EG", // tested with HD503HI/1AJ100E4, HD153WI/1AN10002
    "SAMSUNG HD(253G|(324|503)H|754J|105S|(153|203)W)I",
    "", "", ""
  },
  { "SAMSUNG SpinPoint F3 RE", // tested with HE103SJ/1AJ30001
    "SAMSUNG HE(502H|754J|103S)J",
    "", "", ""
  },
  { "SAMSUNG SpinPoint F4 EG (AF)",// tested with HD204UI/1AQ10001(buggy|fixed)
    "SAMSUNG HD(155|204)UI",
    "", // 1AQ10001
    "Using smartmontools or hdparm with this\n"
    "drive may result in data loss due to a firmware bug.\n"
    "****** THIS DRIVE MAY OR MAY NOT BE AFFECTED! ******\n"
    "Buggy and fixed firmware report same version number!\n"
    "See the following web pages for details:\n"
    "http://knowledge.seagate.com/articles/en_US/FAQ/223571en\n"
    "http://sourceforge.net/apps/trac/smartmontools/wiki/SamsungF4EGBadBlocks",
    ""
  },
  { "SAMSUNG SpinPoint S250", // tested with HD200HJ/KF100-06
    "SAMSUNG HD(162|200|250)HJ",
    "", "", ""
  },
  { "SAMSUNG SpinPoint T133", // tested with HD300LJ/ZT100-12, HD400LJ/ZZ100-14, HD401LJ/ZZ100-15
    "SAMSUNG HD(250KD|(30[01]|320|40[01])L[DJ])",
    "", "", ""
  },
  { "SAMSUNG SpinPoint T166", // tested with HD501LJ/CR100-1[01]
    "SAMSUNG HD(080G|160H|32[01]K|403L|50[01]L)J",
    "", "",
    "-v 197,increasing" // at least HD501LJ/CR100-11
  },
  { "SAMSUNG SpinPoint P120", // VF100-37 firmware, tested with SP2514N/VF100-37
    "SAMSUNG SP(16[01]3|2[05][01]4)[CN]",
    "VF100-37",
    "",
    "-F samsung3"
  },
  { "SAMSUNG SpinPoint P120", // other firmware, tested with SP2504C/VT100-33
    "SAMSUNG SP(16[01]3|2[05][01]4)[CN]",
    "",
    "May need -F samsung3 enabled; see manual for details.",
    ""
  },
  { "SAMSUNG SpinPoint P80 SD", // tested with HD160JJ/ZM100-33
    "SAMSUNG HD(080H|120I|160J)J",
    "", "", ""
  },
  { "SAMSUNG SpinPoint P80", // BH100-35 firmware, tested with SP0842N/BH100-35
    "SAMSUNG SP(0451|08[0124]2|12[0145]3|16[0145]4)[CN]",
    "BH100-35",
    "",
    "-F samsung3"
  },
  { "SAMSUNG SpinPoint P80", // firmware *-35 or later
    "SAMSUNG SP(0451|08[0124]2|12[0145]3|16[0145]4)[CN]",
    ".*-3[5-9]",
    "May need -F samsung3 enabled; see manual for details.",
    ""
  },
  { "SAMSUNG SpinPoint P80", // firmware *-25...34, tested with
      // SP0401N/TJ100-30, SP1614C/SW100-25 and -34
    "SAMSUNG SP(04[05]1|08[0124]2|12[0145]3|16[0145]4)[CN]",
    ".*-(2[5-9]|3[0-4])",
    "",
    "-v 9,halfminutes -v 198,increasing"
  },
  { "SAMSUNG SpinPoint P80", // firmware *-23...24, tested with
    // SP0802N/TK100-23,
    // SP1213N/TL100-23,
    // SP1604N/TM100-23 and -24
    "SAMSUNG SP(0451|08[0124]2|12[0145]3|16[0145]4)[CN]",
    ".*-2[34]",
    "",
    "-v 9,halfminutes -F samsung2"
  },
  { "SAMSUNG SpinPoint P80", // unknown firmware
    "SAMSUNG SP(0451|08[0124]2|12[0145]3|16[0145]4)[CN]",
    "",
    "May need -F samsung2 or -F samsung3 enabled; see manual for details.",
    ""
  },
  { "SAMSUNG SpinPoint M40/60/80", // tested with HM120IC/AN100-16, HM160JI/AD100-16
    "SAMSUNG HM(0[468]0H|120I|1[026]0J)[CI]",
    "",
    "",
    "-v 9,halfminutes"
  },
  { "SAMSUNG SpinPoint M5", // tested with HM160HI/HH100-12
    "SAMSUNG HM(((061|080)G|(121|160)H|250J)I|160HC)",
    "", "", ""
  },
  { "SAMSUNG SpinPoint M6", // tested with HM320JI/2SS00_01 M6
    "SAMSUNG HM(251J|320[HJ]|[45]00L)I",
    "", "", ""
  },
  { "SAMSUNG SpinPoint M7", // tested with HM500JI/2AC101C4
    "SAMSUNG HM(250H|320I|[45]00J)I",
    "", "", ""
  },
  { "SAMSUNG SpinPoint M7E (AF)", // tested with HM321HI/2AJ10001, HM641JI/2AJ10001
    "SAMSUNG HM(161G|(251|321)H|501I|641J)I",
    "", "", ""
  },
  { "SAMSUNG SpinPoint M7U (USB)", // tested with HM252HX/2AC101C4
    "SAMSUNG HM(162H|252H|322I|502J)X",
    "", "", ""
  },
  { "SAMSUNG SpinPoint M8 (AF)", // tested with HN-M101MBB/2AR10001
    "SAMSUNG HN-M(250|320|500|640|750|101)MBB",
    "", "", ""
  },
  { "Seagate Momentus SpinPoint M8 (AF)", // tested with
      // ST750LM022 HN-M750MBB/2AR10001, ST320LM001 HN-M320MBB/2AR10002
    "ST(250|320|500|640|750|1000)LM0[012][124] HN-M[0-9]*MBB",
    "", "", ""
  },
  { "SAMSUNG SpinPoint M8U (USB)", // tested with HN-M500XBB/2AR10001
    "SAMSUNG HN-M(320|500|750|101)XBB",
    "", "", ""
  },
  { "Seagate Samsung SpinPoint M8U (USB)", // tested with ST1000LM025 HN-M101ABB/2AR10001
    "ST(250|320|500|640|750|1000)LM0[012][3459] HN-M[0-9]*ABB",
    "", "", ""
  },
  { "SAMSUNG SpinPoint MP5", // tested with HM250HJ/2AK10001
    "SAMSUNG HM(250H|320H|500J|640J)J",
    "", "", ""
  },
  { "SAMSUNG SpinPoint MT2", // tested with HM100UI/2AM10001
    "SAMSUNG HM100UI",
    "", "", ""
  },
  { "SAMSUNG HM100UX (S2 Portable)", // tested with HM100UX/2AM10001
    "SAMSUNG HM100UX",
    "", "", ""
  },
  { "SAMSUNG SpinPoint M", // tested with MP0402H/UC100-11
    "SAMSUNG MP0(302|402|603|804)H",
    "",
    "",
    "-v 9,halfminutes"
  },
  { "SAMSUNG SpinPoint N3U-3 (USB, 4KiB LLS)", // tested with HS25YJZ/3AU10-01
    "SAMSUNG HS(122H|2[05]YJ)Z",
    "", "", ""
  },
  { "Maxtor Fireball 541DX",
    "Maxtor 2B0(0[468]|1[05]|20)H1",
    "",
    "",
    "-v 9,minutes -v 194,unknown"
  },
  { "Maxtor Fireball 3",
    "Maxtor 2F0[234]0[JL]0",
    "",
    "",
    "-v 9,minutes"
  },
  { "Maxtor DiamondMax 1280 ATA",  // no self-test log, ATA2-Fast
    "Maxtor 8(1280A2|2160A4|2560A4|3840A6|4000A6|5120A8)",
    "",
    "",
    "-v 9,minutes"
  },
  { "Maxtor DiamondMax 2160 Ultra ATA",
    "Maxtor 8(2160D2|3228D3|3240D3|4320D4|6480D6|8400D8|8455D8)",
    "",
    "",
    "-v 9,minutes"
  },
  { "Maxtor DiamondMax 2880 Ultra ATA",
    "Maxtor 9(0510D4|0576D4|0648D5|0720D5|0840D6|0845D6|0864D6|1008D7|1080D8|1152D8)",
    "",
    "",
    "-v 9,minutes"
  },
  { "Maxtor DiamondMax 3400 Ultra ATA",
    "Maxtor 9(1(360|350|202)D8|1190D7|10[12]0D6|0840D5|06[48]0D4|0510D3|1(350|202)E8|1010E6|0840E5|0640E4)",
    "",
    "",
    "-v 9,minutes"
  },
  { "Maxtor DiamondMax D540X-4G",
    "Maxtor 4G(120J6|160J[68])",
    "",
    "",
    "-v 9,minutes -v 194,unknown"
  },
  { "Maxtor DiamondMax D540X-4K",
    "MAXTOR 4K(020H1|040H2|060H3|080H4)",
    "", "", ""
  },
  { "Maxtor DiamondMax Plus D740X",
    "MAXTOR 6L0(20[JL]1|40[JL]2|60[JL]3|80[JL]4)",
    "", "", ""
  },
  { "Maxtor DiamondMax Plus 5120 Ultra ATA 33",
    "Maxtor 9(0512D2|0680D3|0750D3|0913D4|1024D4|1360D6|1536D6|1792D7|2048D8)",
    "",
    "",
    "-v 9,minutes"
  },
  { "Maxtor DiamondMax Plus 6800 Ultra ATA 66",
    "Maxtor 9(2732U8|2390U7|204[09]U6|1707U5|1366U4|1024U3|0845U3|0683U2)",
    "",
    "",
    "-v 9,minutes"
  },
  { "Maxtor DiamondMax D540X-4D",
    "Maxtor 4D0(20H1|40H2|60H3|80H4)",
    "",
    "",
    "-v 9,minutes -v 194,unknown"
  },
  { "Maxtor DiamondMax 16",
    "Maxtor 4(R0[68]0[JL]0|R1[26]0L0|A160J0|R120L4)",
    "",
    "",
    "-v 9,minutes"
  },
  { "Maxtor DiamondMax 4320 Ultra ATA",
    "Maxtor (91728D8|91512D7|91303D6|91080D5|90845D4|90645D3|90648D[34]|90432D2)",
    "",
    "",
    "-v 9,minutes"
  },
  { "Maxtor DiamondMax 17 VL",
    "Maxtor 9(0431U1|0641U2|0871U2|1301U3|1741U4)",
    "",
    "",
    "-v 9,minutes"
  },
  { "Maxtor DiamondMax 20 VL",
    "Maxtor (94091U8|93071U6|92561U5|92041U4|91731U4|91531U3|91361U3|91021U2|90841U2|90651U2)",
    "",
    "",
    "-v 9,minutes"
  },
  { "Maxtor DiamondMax VL 30",  // U: ATA66, H: ATA100
    "Maxtor (33073U4|32049U3|31536U2|30768U1|33073H4|32305H3|31536H2|30768H1)",
    "",
    "",
    "-v 9,minutes"
  },
  { "Maxtor DiamondMax 36",
    "Maxtor (93652U8|92739U6|91826U4|91369U3|90913U2|90845U2|90435U1)",
    "",
    "",
    "-v 9,minutes"
  },
  { "Maxtor DiamondMax 40 ATA 66",
    "Maxtor 9(0684U2|1024U2|1362U3|1536U3|2049U4|2562U5|3073U6|4098U8)",
    "",
    "",
    "-v 9,minutes"
  },
  { "Maxtor DiamondMax Plus 40 (Ultra ATA 66 and Ultra ATA 100)",
    "Maxtor (54098[UH]8|53073[UH]6|52732[UH]6|52049[UH]4|51536[UH]3|51369[UH]3|51024[UH]2)",
    "",
    "",
    "-v 9,minutes"
  },
  { "Maxtor DiamondMax 40 VL Ultra ATA 100",
    "Maxtor 3(1024H1|1535H2|2049H2|3073H3|4098H4)( B)?",
    "",
    "",
    "-v 9,minutes"
  },
  { "Maxtor DiamondMax Plus 45 Ulta ATA 100",
    "Maxtor 5(4610H6|4098H6|3073H4|2049H3|1536H2|1369H2|1023H2)",
    "",
    "",
    "-v 9,minutes"
  },
  { "Maxtor DiamondMax 60 ATA 66",
    "Maxtor 9(1023U2|1536U2|2049U3|2305U3|3073U4|4610U6|6147U8)",
    "",
    "",
    "-v 9,minutes"
  },
  { "Maxtor DiamondMax 60 ATA 100",
    "Maxtor 9(1023H2|1536H2|2049H3|2305H3|3073H4|4098H6|4610H6|6147H8)",
    "",
    "",
    "-v 9,minutes"
  },
  { "Maxtor DiamondMax Plus 60",
    "Maxtor 5T0(60H6|40H4|30H3|20H2|10H1)",
    "",
    "",
    "-v 9,minutes"
  },
  { "Maxtor DiamondMax 80",
    "Maxtor (98196H8|96147H6)",
    "",
    "",
    "-v 9,minutes"
  },
  { "Maxtor DiamondMax 536DX",
    "Maxtor 4W(100H6|080H6|060H4|040H3|030H2)",
    "",
    "",
    "-v 9,minutes"
  },
  { "Maxtor DiamondMax Plus 8",
    "Maxtor 6(E0[234]|K04)0L0",
    "",
    "",
    "-v 9,minutes"
  },
  { "Maxtor DiamondMax 10 (ATA/133 and SATA/150)",
    "Maxtor 6(B(30|25|20|16|12|10|08)0[MPRS]|L(080[MLP]|(100|120)[MP]|160[MP]|200[MPRS]|250[RS]|300[RS]))0",
    "",
    "",
    "-v 9,minutes"
  },
  { "Maxtor DiamondMax 10 (SATA/300)",
    "Maxtor 6V(080E|160E|200E|250F|300F|320F)0",
    "", "", ""
  },
  { "Maxtor DiamondMax Plus 9",
    "Maxtor 6Y((060|080|120|160)L0|(060|080|120|160|200|250)P0|(060|080|120|160|200|250)M0)",
    "",
    "",
    "-v 9,minutes"
  },
  { "Maxtor DiamondMax 11",
    "Maxtor 6H[45]00[FR]0",
    "", "", ""
  },
  { "Maxtor DiamondMax 17",
    "Maxtor 6G(080L|160[PE])0",
    "", "", ""
  },
  { "Seagate Maxtor DiamondMax 20",
    "MAXTOR STM3(40|80|160)[28]1[12]0?AS?",
    "", "", ""
  },
  { "Seagate Maxtor DiamondMax 21", // tested with MAXTOR STM3250310AS/3.AAF
    "MAXTOR STM3(80[28]15|160215|250310|(250|320)820|320620|500630)AS?",
    "", "", ""
  },
  { "Seagate Maxtor DiamondMax 22", // fixed firmware
    "(MAXTOR )?STM3(500320|750330|1000340)AS?",
    "MX1A", // http://knowledge.seagate.com/articles/en_US/FAQ/207969en
    "", ""
  },
  { "Seagate Maxtor DiamondMax 22", // fixed firmware
    "(MAXTOR )?STM3(160813|320614|640323|1000334)AS?",
    "MX1B", // http://knowledge.seagate.com/articles/en_US/FAQ/207975en
    "", ""
  },
  { "Seagate Maxtor DiamondMax 22", // buggy firmware
    "(MAXTOR )?STM3(500320|750330|1000340)AS?",
    "MX15",
    "There are known problems with these drives,\n"
    "AND THIS FIRMWARE VERSION IS AFFECTED,\n"
    "see the following Seagate web pages:\n"
    "http://knowledge.seagate.com/articles/en_US/FAQ/207931en\n"
    "http://knowledge.seagate.com/articles/en_US/FAQ/207969en",
    ""
  },
  { "Seagate Maxtor DiamondMax 22", // unknown firmware
    "(MAXTOR )?STM3(160813|32061[34]|500320|640323|750330|10003(34|40))AS?",
    "",
    "There are known problems with these drives,\n"
    "see the following Seagate web pages:\n"
    "http://knowledge.seagate.com/articles/en_US/FAQ/207931en\n"
    "http://knowledge.seagate.com/articles/en_US/FAQ/207969en\n"
    "http://knowledge.seagate.com/articles/en_US/FAQ/207975en",
    ""
  },
  { "Seagate Maxtor DiamondMax 23", // new firmware
    "STM3((160|250)31|(320|500)41|(750|1000)52)8AS?",
    "CC3[D-Z]",
    "", ""
  },
  { "Seagate Maxtor DiamondMax 23", // unknown firmware
    "STM3((160|250)31|(320|500)41|(750|1000)52)8AS?",
    "",
    "A firmware update for this drive may be available,\n"
    "see the following Seagate web pages:\n"
    "http://knowledge.seagate.com/articles/en_US/FAQ/207931en\n"
    "http://knowledge.seagate.com/articles/en_US/FAQ/213911en",
    ""
  },
  { "Maxtor MaXLine Plus II",
    "Maxtor 7Y250[PM]0",
    "",
    "",
    "-v 9,minutes"
  },
  { "Maxtor MaXLine II",
    "Maxtor [45]A(25|30|32)0[JN]0",
    "",
    "",
    "-v 9,minutes"
  },
  { "Maxtor MaXLine III (ATA/133 and SATA/150)",
    "Maxtor 7L(25|30)0[SR]0",
    "",
    "",
    "-v 9,minutes"
  },
  { "Maxtor MaXLine III (SATA/300)",
    "Maxtor 7V(25|30)0F0",
    "", "", ""
  },
  { "Maxtor MaXLine Pro 500",  // There is also a 7H500R0 model, but I
    "Maxtor 7H500F0",               // haven't added it because I suspect
    "",                               // it might need vendoropts_9_minutes
    "", ""                            // and nobody has submitted a report yet
  },
  { "", // HITACHI_DK14FA-20B
    "HITACHI_DK14FA-20B",
    "",
    "",
    "-v 9,minutes -v 193,loadunload"
  },
  { "HITACHI Travelstar DK23XX/DK23XXB",
    "HITACHI_DK23..-..B?",
    "",
    "",
    "-v 9,minutes -v 193,loadunload"
  },
  { "Hitachi Endurastar J4K20/N4K20 (formerly DK23FA-20J)",
    "(HITACHI_DK23FA-20J|HTA422020F9AT[JN]0)",
    "",
    "",
    "-v 9,minutes -v 193,loadunload"
  },
  { "Hitachi Endurastar J4K30/N4K30",
    "HE[JN]4230[23]0F9AT00",
    "",
    "",
    "-v 9,minutes -v 193,loadunload"
  },
  { "Hitachi Travelstar C4K60",  // 1.8" slim drive
    "HTC4260[23]0G5CE00|HTC4260[56]0G8CE00",
    "",
    "",
    "-v 9,minutes -v 193,loadunload"
  },
  { "IBM Travelstar 4GT",
    "IBM-DTCA-2(324|409)0",
    "", "", ""
  },
  { "IBM Travelstar 6GN",
    "IBM-DBCA-20(324|486|648)0",
    "", "", ""
  },
  { "IBM Travelstar 25GS, 18GT, and 12GN",
    "IBM-DARA-2(25|18|15|12|09|06)000",
    "", "", ""
  },
  { "IBM Travelstar 14GS",
    "IBM-DCYA-214000",
    "", "", ""
  },
  { "IBM Travelstar 4LP",
    "IBM-DTNA-2(180|216)0",
    "", "", ""
  },
  { "IBM Travelstar 48GH, 30GN, and 15GN",
    "(IBM-|Hitachi )?IC25(T048ATDA05|N0(30|20|15|12|10|07|06|05)ATDA04)-.",
    "", "", ""
  },
  { "IBM Travelstar 32GH, 30GT, and 20GN",
    "IBM-DJSA-2(32|30|20|10|05)",
    "", "", ""
  },
  { "IBM Travelstar 4GN",
    "IBM-DKLA-2(216|324|432)0",
    "", "", ""
  },
  { "IBM/Hitachi Travelstar 60GH and 40GN",
    "(IBM-|Hitachi )?IC25(T060ATC[SX]05|N0[4321]0ATC[SX]04)-.",
    "", "", ""
  },
  { "IBM/Hitachi Travelstar 40GNX",
    "(IBM-|Hitachi )?IC25N0[42]0ATC[SX]05-.",
    "", "", ""
  },
  { "Hitachi Travelstar 80GN",
    "(Hitachi )?IC25N0[23468]0ATMR04-.",
    "", "", ""
  },
  { "Hitachi Travelstar 4K40",
    "(Hitachi )?HTS4240[234]0M9AT00",
    "", "", ""
  },
  { "Hitachi Travelstar 4K120",
    "(Hitachi )?(HTS4212(60|80|10|12)H9AT00|HTS421260G9AT00)",
    "", "", ""
  },
  { "Hitachi Travelstar 5K80",
    "(Hitachi )?HTS5480[8642]0M9AT00",
    "", "", ""
  },
  { "Hitachi Travelstar 5K100",
    "(Hitachi )?HTS5410[1864]0G9(AT|SA)00",
    "", "", ""
  },
  { "Hitachi Travelstar E5K100",
    "(Hitachi )?HTE541040G9(AT|SA)00",
    "", "", ""
  },
  { "Hitachi Travelstar 5K120",
    "(Hitachi )?HTS5412(60|80|10|12)H9(AT|SA)00",
    "", "", ""
  },
  { "Hitachi Travelstar 5K160",
    "(Hitachi |HITACHI )?HTS5416([468]0|1[26])J9(AT|SA)00",
    "", "", ""
  },
  { "Hitachi Travelstar E5K160",
    "(Hitachi )?HTE5416(12|16|60|80)J9(AT|SA)00",
    "", "", ""
  },
  { "Hitachi Travelstar 5K250",
    "(Hitachi |HITACHI )?HTS5425(80|12|16|20|25)K9(A3|SA)00",
    "", "", ""
  },
  { "Hitachi Travelstar 5K320", // tested with HITACHI HTS543232L9SA00/FB4ZC4EC,
    // Hitachi HTS543212L9SA02/FBBAC52F
    "(Hitachi |HITACHI )?HT(S|E)5432(80|12|16|25|32)L9(A3(00)?|SA0[012])",
    "", "", ""
  },
  { "Hitachi Travelstar 5K500.B",
    "(Hitachi )?HT[ES]5450(12|16|25|32|40|50)B9A30[01]",
    "", "", ""
  },
  { "Hitachi/HGST Travelstar Z5K500", // tested with HGST HTS545050A7E380/GG2OAC90
    "HGST HT[ES]5450(25|32|50)A7E38[01]",
    "", "", ""
  },
  { "Hitachi/HGST Travelstar 5K750", // tested with Hitachi HTS547575A9E384/JE4OA60A,
       // APPLE HDD HTS547550A9E384/JE3AD70F
    "(Hitachi|APPLE HDD) HT[ES]5475(50|64|75)A9E38[14]",
    "", "", ""
  },
  { "Hitachi Travelstar 7K60",
    "(Hitachi )?HTS726060M9AT00",
    "", "", ""
  },
  { "Hitachi Travelstar E7K60",
    "(Hitachi )?HTE7260[46]0M9AT00",
    "", "", ""
  },
  { "Hitachi Travelstar 7K100",
    "(Hitachi )?HTS7210[168]0G9(AT|SA)00",
    "", "", ""
  },
  { "Hitachi Travelstar E7K100",
    "(Hitachi )?HTE7210[168]0G9(AT|SA)00",
    "", "", ""
  },
  { "Hitachi Travelstar 7K200", // tested with HITACHI HTS722016K9SA00/DCDZC75A
    "(Hitachi |HITACHI )?HTS7220(80|10|12|16|20)K9(A3|SA)00",
    "", "", ""
  },
  { "Hitachi Travelstar 7K320", // tested with
    // HTS723225L9A360/FCDOC30F, HTS723216L9A362/FC2OC39F
    "(Hitachi )?HT[ES]7232(80|12|16|25|32)L9(A300|A36[02]|SA61)",
    "", "", ""
  },
  { "Hitachi Travelstar Z7K320", // tested with HITACHI HTS723232A7A364/EC2ZB70B
    "(HITACHI )?HT[ES]7232(16|25|32)A7A36[145]",
    "", "", ""
  },
  { "Hitachi Travelstar 7K500",
    "(Hitachi )?HT[ES]7250(12|16|25|32|50)A9A36[2-5]",
    "", "", ""
  },
  { "Hitachi/HGST Travelstar Z7K500", // tested with HITACHI HTS725050A7E630/GH2ZB390,
      // HGST HTS725050A7E630/GH2OA420
    "(HITACHI|HGST) HT[ES]7250(25|32|50)A7E63[015]",
    "", "", ""
  },
  { "Hitachi/HGST Travelstar 7K750", // tested with Hitachi HTS727550A9E364/JF3OA0E0,
      // Hitachi HTS727575A9E364/JF4OA0D0
    "(Hitachi|HGST) HT[ES]7275(50|64|75)A9E36[14]",
    "", "", ""
  },
  { "HGST Travelstar 7K1000", // tested with HGST HTS721010A9E630/JB0OA3B0
    "HGST HTS721010A9E630",
    "", "", ""
  },
  { "IBM Deskstar 14GXP and 16GP",
    "IBM-DTTA-3(7101|7129|7144|5032|5043|5064|5084|5101|5129|5168)0",
    "", "", ""
  },
  { "IBM Deskstar 25GP and 22GXP",
    "IBM-DJNA-3(5(101|152|203|250)|7(091|135|180|220))0",
    "", "", ""
  },
  { "IBM Deskstar 37GP and 34GXP",
    "IBM-DPTA-3(5(375|300|225|150)|7(342|273|205|136))0",
    "", "", ""
  },
  { "IBM/Hitachi Deskstar 120GXP",
    "(IBM-)?IC35L((020|040|060|080|120)AVVA|0[24]0AVVN)07-[01]",
    "", "", ""
  },
  { "IBM/Hitachi Deskstar GXP-180",
    "(IBM-)?IC35L(030|060|090|120|180)AVV207-[01]",
    "", "", ""
  },
  { "Hitachi Deskstar 5K3000", // tested with HDS5C3030ALA630/MEAOA5C0,
       // Hitachi HDS5C3020BLE630/MZ4OAAB0 (OEM, Toshiba Canvio Desktop)
    "(Hitachi )?HDS5C30(15|20|30)(ALA|BLE)63[02].*",
    "", "", ""
  },
  { "Hitachi Deskstar 5K4000", // tested with HDS5C4040ALE630/MPAOA250
    "(Hitachi )?HDS5C40(30|40)ALE63[01].*",
    "", "", ""
  },
  { "Hitachi Deskstar 7K80",
    "(Hitachi )?HDS7280([48]0PLAT20|(40)?PLA320|80PLA380).*",
    "", "", ""
  },
  { "Hitachi Deskstar 7K160",
    "(Hitachi )?HDS7216(80|16)PLA[3T]80.*",
    "", "", ""
  },
  { "Hitachi Deskstar 7K250",
    "(Hitachi )?HDS7225((40|80|12|16)VLAT20|(12|16|25)VLAT80|(80|12|16|25)VLSA80)",
    "", "", ""
  },
  { "Hitachi Deskstar 7K250 (SUN branded)",
    "HITACHI HDS7225SBSUN250G.*",
    "", "", ""
  },
  { "Hitachi Deskstar T7K250",
    "(Hitachi )?HDT7225((25|20|16)DLA(T80|380))",
    "", "", ""
  },
  { "Hitachi Deskstar 7K400",
    "(Hitachi )?HDS724040KL(AT|SA)80",
    "", "", ""
  },
  { "Hitachi Deskstar 7K500",
    "(Hitachi )?HDS725050KLA(360|T80)",
    "", "", ""
  },
  { "Hitachi Deskstar P7K500",
    "(Hitachi )?HDP7250(16|25|32|40|50)GLA(36|38|T8)0",
    "", "", ""
  },
  { "Hitachi Deskstar T7K500",
    "(Hitachi )?HDT7250(25|32|40|50)VLA(360|380|T80)",
    "", "", ""
  },
  { "Hitachi Deskstar 7K1000",
    "(Hitachi )?HDS7210(50|75|10)KLA330",
    "", "", ""
  },
  { "Hitachi Deskstar 7K1000.B",
    "(Hitachi )?HDT7210((16|25)SLA380|(32|50|64|75|10)SLA360)",
    "", "", ""
  },
  { "Hitachi Deskstar 7K1000.C", // tested with Hitachi HDS721010CLA330/JP4OA3MA
    "(Hitachi )?HDS7210((16|25)CLA382|(32|50)CLA362|(64|75|10)CLA33[02])",
    "", "", ""
  },
  { "Hitachi Deskstar 7K1000.D", // tested with HDS721010DLE630/MS2OA5Q0
    "Hitachi HDS7210(25|32|50|75|10)DLE630",
    "", "", ""
  },
  { "Hitachi Deskstar E7K1000", // tested with HDE721010SLA330/ST6OA31B
    "Hitachi HDE7210(50|75|10)SLA330",
    "", "", ""
  },
  { "Hitachi Deskstar 7K2000",
    "Hitachi HDS722020ALA330",
    "", "", ""
  },
  { "Hitachi Deskstar 7K3000", // tested with HDS723030ALA640/MKAOA3B0
    "Hitachi HDS7230((15|20)BLA642|30ALA640)",
    "", "", ""
  },
  { "Hitachi/HGST Deskstar 7K4000", // tested with Hitachi HDS724040ALE640/MJAOA250
    "Hitachi HDS724040ALE640",
    "", "", ""
  },
  { "Hitachi Ultrastar A7K1000", // tested with
    // HUA721010KLA330      44X2459 42C0424IBM/GKAOAB4A
    "(Hitachi )?HUA7210(50|75|10)KLA330.*",
    "", "", ""
  },
  { "Hitachi Ultrastar A7K2000", // tested with
    // HUA722010CLA330      43W7629 42C0401IBM
    "(Hitachi )?HUA7220(50|10|20)[AC]LA33[01].*",
    "", "", ""
  },
  { "Hitachi Ultrastar 7K3000", // tested with HUA723030ALA640/MKAOA580
    "Hitachi HUA7230(20|30)ALA640",
    "", "", ""
  },
  { "Hitachi Ultrastar 7K4000", // tested with Hitachi HUS724040ALE640/MJAOA3B0
    "Hitachi HUS7240(20|30|40)ALE640",
    "", "", ""
  },
  { "Toshiba 2.5\" HDD (10-20 GB)",
    "TOSHIBA MK(101[67]GAP|15[67]GAP|20(1[678]GAP|(18|23)GAS))",
    "", "", ""
  },
  { "Toshiba 2.5\" HDD (30-60 GB)",
    "TOSHIBA MK((6034|4032)GSX|(6034|4032)GAX|(6026|4026|4019|3019)GAXB?|(6025|6021|4025|4021|4018|3025|3021|3018)GAS|(4036|3029)GACE?|(4018|3017)GAP)",
    "", "", ""
  },
  { "Toshiba 2.5\" HDD (80 GB and above)",
    "TOSHIBA MK(80(25GAS|26GAX|32GAX|32GSX)|10(31GAS|32GAX)|12(33GAS|34G[AS]X)|2035GSS)",
    "", "", ""
  },
  { "Toshiba 2.5\" HDD MK..37GSX", // tested with TOSHIBA MK1637GSX/DL032C
    "TOSHIBA MK(12|16)37GSX",
    "", "", ""
  },
  { "Toshiba 2.5\" HDD MK..46GSX", // tested with TOSHIBA MK1246GSX/LB213M
    "TOSHIBA MK(80|12|16|25)46GSX",
    "", "", ""
  },
  { "Toshiba 2.5\" HDD MK..50GACY", // tested with TOSHIBA MK8050GACY/TF105A
    "TOSHIBA MK8050GACY",
    "", "", ""
  },
  { "Toshiba 2.5\" HDD MK..52GSX",
    "TOSHIBA MK(80|12|16|25|32)52GSX",
    "", "", ""
  },
  { "Toshiba 2.5\" HDD MK..55GSX", // tested with TOSHIBA MK5055GSX/FG001A, MK3255GSXF/FH115B
    "TOSHIBA MK(12|16|25|32|40|50)55GSXF?",
    "", "", ""
  },
  { "Toshiba 2.5\" HDD MK..56GSY", // tested with TOSHIBA MK2556GSYF/LJ001D
    "TOSHIBA MK(16|25|32|50)56GSYF?",
    "",
    "",
    "-v 9,minutes"
  },
  { "Toshiba 2.5\" HDD MK..59GSXP (AF)",
    "TOSHIBA MK(32|50|64|75)59GSXP?",
    "", "", ""
  },
  { "Toshiba 2.5\" HDD MK..59GSM (AF)",
    "TOSHIBA MK(75|10)59GSM",
    "", "", ""
  },
  { "Toshiba 2.5\" HDD MK..61GSY[N]", // tested with TOSHIBA MK5061GSY/MC102E, MK5061GSYN/MH000A
    "TOSHIBA MK(16|25|32|50|64)61GSYN?",
    "", "", ""
  },
  { "Toshiba 2.5\" HDD MK..65GSX", // tested with TOSHIBA MK5065GSX/GJ003A, MK3265GSXN/GH012H,
      // MK5065GSXF/GP006B
    "TOSHIBA MK(16|25|32|50|64)65GSX[FN]?",
    "", "", ""
  },
  { "Toshiba 2.5\" HDD MK..76GSX", // tested with TOSHIBA MK3276GSX/GS002D
    "TOSHIBA MK(16|25|32|50|64)76GSX",
    "",
    "",
    "-v 9,minutes"
  },
  { "Toshiba 2.5\" HDD MQ01ABD...", // tested with TOSHIBA MQ01ABD100/AX001U
    "TOSHIBA MQ01ABD(025|032|050|064|075|100)",
    "", "", ""
  },
  { "Toshiba 3.5\" HDD MK.002TSKB", // tested with TOSHIBA MK1002TSKB/MT1A
    "TOSHIBA MK(10|20)02TSKB",
    "", "", ""
  },
  { "Toshiba 3.5\" HDD DT01ACA...", // tested with TOSHIBA DT01ACA100/MS2OA750,
      // TOSHIBA DT01ACA200/MX4OABB0, TOSHIBA DT01ACA300/MX6OABB0
    "TOSHIBA DT01ACA(025|032|050|075|100|150|200|300)",
    "", "", ""
  },
  { "Toshiba 1.8\" HDD",
    "TOSHIBA MK[23468]00[4-9]GA[HL]",
    "", "", ""
  },
  { "Toshiba 1.8\" HDD MK..29GSG",
    "TOSHIBA MK(12|16|25)29GSG",
    "", "", ""
  },
  { "", // TOSHIBA MK6022GAX
    "TOSHIBA MK6022GAX",
    "", "", ""
  },
  { "", // TOSHIBA MK6409MAV
    "TOSHIBA MK6409MAV",
    "", "", ""
  },
  { "Toshiba MKx019GAXB (SUN branded)",
    "TOS MK[34]019GAXB SUN[34]0G",
    "", "", ""
  },
  { "Seagate Momentus",
    "ST9(20|28|40|48)11A",
    "", "", ""
  },
  { "Seagate Momentus 42",
    "ST9(2014|3015|4019)A",
    "", "", ""
  },
  { "Seagate Momentus 4200.2", // tested with ST960812A/3.05
    "ST9(100822|808210|60812|50212|402113|30219)A",
    "", "", ""
  },
  { "Seagate Momentus 5400.2",
    "ST9(808211|6082[12]|408114|308110|120821|10082[34]|8823|6812|4813|3811)AS?",
    "", "", ""
  },
  { "Seagate Momentus 5400.3",
    "ST9(4081[45]|6081[35]|8081[15]|100828|120822|160821)AS?",
    "", "", ""
  },
  { "Seagate Momentus 5400.3 ED",
    "ST9(4081[45]|6081[35]|8081[15]|100828|120822|160821)AB",
    "", "", ""
  },
  { "Seagate Momentus 5400.4",
    "ST9(120817|(160|200|250)827)AS",
    "", "", ""
  },
  { "Seagate Momentus 5400.5",
    "ST9((80|120|160)310|(250|320)320)AS",
    "", "", ""
  },
  { "Seagate Momentus 5400.6",
    "ST9(80313|160(301|314)|(12|25)0315|250317|(320|500)325|500327|640320)ASG?",
    "", "", ""
  },
  { "Seagate Momentus 5400.7",
    "ST9(160316|(250|320)310|(500|640)320)AS",
    "", "", ""
  },
  { "Seagate Momentus 5400.7 (AF)", // tested with ST9640322AS/0001BSM2
      // (device reports 4KiB LPS with 1 sector offset)
    "ST9(320312|400321|640322|750423)AS",
    "", "", ""
  },
  { "Seagate Momentus 5400 PSD", // Hybrid drives
    "ST9(808212|(120|160)8220)AS",
    "", "", ""
  },
  { "Seagate Momentus 7200.1",
    "ST9(10021|80825|6023|4015)AS?",
    "", "", ""
  },
  { "Seagate Momentus 7200.2",
    "ST9(80813|100821|120823|160823|200420)ASG?",
    "", "", ""
  },
  { "Seagate Momentus 7200.3",
    "ST9((80|120|160)411|(250|320)421)ASG?",
    "", "", ""
  },
  { "Seagate Momentus 7200.4",
    "ST9(160412|250410|320423|500420)ASG?",
    "", "", ""
  },
  { "Seagate Momentus 7200 FDE.2",
    "ST9((160413|25041[12]|320426|50042[12])AS|(16041[489]|2504[16]4|32042[67]|500426)ASG)",
    "", "", ""
  },
  { "Seagate Momentus 7200.5", // tested with ST9750420AS/0001SDM5, ST9750420AS/0002SDM1
    "ST9(50042[34]|64042[012]|75042[02])ASG?",
    "", "", ""
  },
  { "Seagate Momentus XT", // fixed firmware
    "ST9(2505610|3205620|5005620)AS",
    "SD2[68]", // http://knowledge.seagate.com/articles/en_US/FAQ/215451en
    "", ""
  },
  { "Seagate Momentus XT", // buggy firmware, tested with ST92505610AS/SD24
    "ST9(2505610|3205620|5005620)AS",
    "SD2[45]",
    "These drives may corrupt large files,\n"
    "AND THIS FIRMWARE VERSION IS AFFECTED,\n"
    "see the following web pages for details:\n"
    "http://knowledge.seagate.com/articles/en_US/FAQ/215451en\n"
    "http://forums.seagate.com/t5/Momentus-XT-Momentus-Momentus/Momentus-XT-corrupting-large-files-Linux/td-p/109008\n"
    "http://superuser.com/questions/313447/seagate-momentus-xt-corrupting-files-linux-and-mac",
    ""
  },
  { "Seagate Momentus XT", // unknown firmware
    "ST9(2505610|3205620|5005620)AS",
    "",
    "These drives may corrupt large files,\n"
    "see the following web pages for details:\n"
    "http://knowledge.seagate.com/articles/en_US/FAQ/215451en\n"
    "http://forums.seagate.com/t5/Momentus-XT-Momentus-Momentus/Momentus-XT-corrupting-large-files-Linux/td-p/109008\n"
    "http://superuser.com/questions/313447/seagate-momentus-xt-corrupting-files-linux-and-mac",
    ""
  },
  { "Seagate Momentus XT (AF)", // tested with ST750LX003-1AC154/SM12
    "ST750LX003-.*",
    "", "", ""
  },
  { "Seagate Momentus Thin", // tested with ST320LT007-9ZV142/0004LVM1
    "ST(160|250|320)LT0(07|09|11|14)-.*",
    "", "", ""
  },
  { "Seagate Laptop SSHD", // tested with ST500LM000-1EJ162/SM11
    "ST(500|1000)LM0(00|14)-.*",
    "", "", ""
  },
  { "Seagate Medalist 1010, 1720, 1721, 2120, 3230 and 4340",  // ATA2, with -t permissive
    "ST3(1010|1720|1721|2120|3230|4340)A",
    "", "", ""
  },
  { "Seagate Medalist 2110, 3221, 4321, 6531, and 8641",
    "ST3(2110|3221|4321|6531|8641)A",
    "", "", ""
  },
  { "Seagate U4",
    "ST3(2112|4311|6421|8421)A",
    "", "", ""
  },
  { "Seagate U5",
    "ST3(40823|30621|20413|15311|10211)A",
    "", "", ""
  },
  { "Seagate U6",
    "ST3(8002|6002|4081|3061|2041)0A",
    "", "", ""
  },
  { "Seagate U7",
    "ST3(30012|40012|60012|80022|120020)A",
    "", "", ""
  },
  { "Seagate U8",
    "ST3(4313|6811|8410|4313|13021|17221)A",
    "", "", ""
  },
  { "Seagate U9", // tested with ST3160022ACE/9.51
    "ST3(80012|120025|160022)A(CE)?",
    "", "", ""
  },
  { "Seagate U10",
    "ST3(20423|15323|10212)A",
    "", "", ""
  },
  { "Seagate UX",
    "ST3(10014A(CE)?|20014A)",
    "", "", ""
  },
  { "Seagate Barracuda ATA",
    "ST3(2804|2724|2043|1362|1022|681)0A",
    "", "", ""
  },
  { "Seagate Barracuda ATA II",
    "ST3(3063|2042|1532|1021)0A",
    "", "", ""
  },
  { "Seagate Barracuda ATA III",
    "ST3(40824|30620|20414|15310|10215)A",
    "", "", ""
  },
  { "Seagate Barracuda ATA IV",
    "ST3(20011|30011|40016|60021|80021)A",
    "", "", ""
  },
  { "Seagate Barracuda ATA V",
    "ST3(12002(3A|4A|9A|3AS)|800(23A|15A|23AS)|60(015A|210A)|40017A)",
    "", "", ""
  },
  { "Seagate Barracuda 5400.1",
    "ST340015A",
    "", "", ""
  },
  { "Seagate Barracuda 7200.7 and 7200.7 Plus", // tested with "ST380819AS          39M3701 39M0171 IBM"/3.03
    "ST3(200021A|200822AS?|16002[13]AS?|12002[26]AS?|1[26]082[78]AS|8001[13]AS?|8081[79]AS|60014A|40111AS|40014AS?)( .* IBM)?",
    "", "", ""
  },
  { "Seagate Barracuda 7200.8",
    "ST3(400[68]32|300[68]31|250[68]23|200826)AS?",
    "", "", ""
  },
  { "Seagate Barracuda 7200.9",
    "ST3(402111?|80[28]110?|120[28]1[0134]|160[28]1[012]|200827|250[68]24|300[68]22|(320|400)[68]33|500[68](32|41))AS?.*",
    "", "", ""
  },
  { "Seagate Barracuda 7200.10",
    "ST3((80|160)[28]15|200820|250[34]10|(250|300|320|400)[68]20|360320|500[68]30|750[68]40)AS?",
    "", "", ""
  },
  { "Seagate Barracuda 7200.11", // unaffected firmware
    "ST3(160813|320[68]13|500[368]20|640[36]23|640[35]30|750[36]30|1000(333|[36]40)|1500341)AS?",
    "CC.?.?", // http://knowledge.seagate.com/articles/en_US/FAQ/207957en
    "", ""
  },
  { "Seagate Barracuda 7200.11", // fixed firmware
    "ST3(500[368]20|750[36]30|1000340)AS?",
    "SD1A", // http://knowledge.seagate.com/articles/en_US/FAQ/207951en
    "", ""
  },
  { "Seagate Barracuda 7200.11", // fixed firmware
    "ST3(160813|320[68]13|640[36]23|1000333|1500341)AS?",
    "SD[12]B", // http://knowledge.seagate.com/articles/en_US/FAQ/207957en
    "", ""
  },
  { "Seagate Barracuda 7200.11", // buggy or fixed firmware
    "ST3(500[368]20|640[35]30|750[36]30|1000340)AS?",
    "(AD14|SD1[5-9]|SD81)",
    "There are known problems with these drives,\n"
    "THIS DRIVE MAY OR MAY NOT BE AFFECTED,\n"
    "see the following web pages for details:\n"
    "http://knowledge.seagate.com/articles/en_US/FAQ/207931en\n"
    "http://knowledge.seagate.com/articles/en_US/FAQ/207951en\n"
    "http://bugs.debian.org/cgi-bin/bugreport.cgi?bug=632758",
    ""
  },
  { "Seagate Barracuda 7200.11", // unknown firmware
    "ST3(160813|320[68]13|500[368]20|640[36]23|640[35]30|750[36]30|1000(333|[36]40)|1500341)AS?",
    "",
    "There are known problems with these drives,\n"
    "see the following Seagate web pages:\n"
    "http://knowledge.seagate.com/articles/en_US/FAQ/207931en\n"
    "http://knowledge.seagate.com/articles/en_US/FAQ/207951en\n"
    "http://knowledge.seagate.com/articles/en_US/FAQ/207957en",
    ""
  },
  { "Seagate Barracuda 7200.12", // new firmware
    "ST3(160318|250318|320418|50041[08]|750528|1000528)AS",
    "CC4[9A-Z]",
    "", ""
  },
  { "Seagate Barracuda 7200.12", // unknown firmware
    "ST3(160318|250318|320418|50041[08]|750528|1000528)AS",
    "",
    "A firmware update for this drive may be available,\n"
    "see the following Seagate web pages:\n"
    "http://knowledge.seagate.com/articles/en_US/FAQ/207931en\n"
    "http://knowledge.seagate.com/articles/en_US/FAQ/213891en",
    ""
  },
  { "Seagate Barracuda 7200.12", // tested with ST3250312AS/JC45, ST31000524AS/JC45,
      // ST3500413AS/JC4B, ST3750525AS/JC4B
    "ST3(160318|25031[128]|320418|50041[038]|750(518|52[358])|100052[348])AS",
    "", "", ""
  },
  { "Seagate Barracuda XT", // tested with ST32000641AS/CC13,
      // ST4000DX000-1C5160/CC42
    "ST(3(2000641|3000651)AS|4000DX000-.*)",
    "", "", ""
  },
  { "Seagate Barracuda 7200.14 (AF)", // new firmware, tested with
      // ST3000DM001-9YN166/CC4H, ST3000DM001-9YN166/CC9E
    "ST(1000|1500|2000|2500|3000)DM00[1-3]-9YN16.",
    "CC(4[H-Z]|[5-9A-Z]..*)", // >= "CC4H"
    "",
    "-v 188,raw16 -v 240,msec24hour32" // tested with ST3000DM001-9YN166/CC4H
  },
  { "Seagate Barracuda 7200.14 (AF)", // old firmware, tested with
      // ST1000DM003-9YN162/CC46
    "ST(1000|1500|2000|2500|3000)DM00[1-3]-9YN16.",
    "CC4[679CG]",
    "A firmware update for this drive is available,\n"
    "see the following Seagate web pages:\n"
    "http://knowledge.seagate.com/articles/en_US/FAQ/207931en\n"
    "http://knowledge.seagate.com/articles/en_US/FAQ/223651en",
    "-v 188,raw16 -v 240,msec24hour32"
  },
  { "Seagate Barracuda 7200.14 (AF)", // unknown firmware
    "ST(1000|1500|2000|2500|3000)DM00[1-3]-9YN16.",
    "",
    "A firmware update for this drive may be available,\n"
    "see the following Seagate web pages:\n"
    "http://knowledge.seagate.com/articles/en_US/FAQ/207931en\n"
    "http://knowledge.seagate.com/articles/en_US/FAQ/223651en",
    "-v 188,raw16 -v 240,msec24hour32"
  },
  { "Seagate Barracuda 7200.14 (AF)", // different part number, tested with
      // ST2000DM001-1CH164/CC24
    "ST(1000|1500|2000|2500|3000)DM00[1-3]-.*",
    "", "",
    "-v 188,raw16 -v 240,msec24hour32"
  },
  { "Seagate Barracuda 7200.14 (AF)", // < 1TB, tested with ST250DM000-1BC141
    "ST(250|320|500|750)DM00[0-3]-.*",
    "", "",
    "-v 188,raw16 -v 240,msec24hour32"
  },
  { "Seagate Desktop HDD.15", // tested with ST4000DM000-1CD168/CC43
    "ST4000DM000-.*",
    "", "",
    "-v 188,raw16 -v 240,msec24hour32"
  },
  { "Seagate Barracuda LP", // new firmware
    "ST3(500412|1000520|1500541|2000542)AS",
    "CC3[5-9A-Z]",
    "",
    "" // -F xerrorlba ?
  },
  { "Seagate Barracuda LP", // unknown firmware
    "ST3(500412|1000520|1500541|2000542)AS",
    "",
    "A firmware update for this drive may be available,\n"
    "see the following Seagate web pages:\n"
    "http://knowledge.seagate.com/articles/en_US/FAQ/207931en\n"
    "http://knowledge.seagate.com/articles/en_US/FAQ/213915en",
    "-F xerrorlba" // tested with ST31000520AS/CC32
  },
  { "Seagate Barracuda Green (AF)", // new firmware
    "ST((10|15|20)00DL00[123])-.*",
    "CC3[2-9A-Z]",
    "", ""
  },
  { "Seagate Barracuda Green (AF)", // unknown firmware
    "ST((10|15|20)00DL00[123])-.*",
    "",
    "A firmware update for this drive may be available,\n"
    "see the following Seagate web pages:\n"
    "http://knowledge.seagate.com/articles/en_US/FAQ/207931en\n"
    "http://knowledge.seagate.com/articles/en_US/FAQ/218171en",
    ""
  },
  { "Seagate Barracuda ES",
    "ST3(250[68]2|32062|40062|50063|75064)0NS",
    "", "", ""
  },
  { "Seagate Barracuda ES.2", // fixed firmware
    "ST3(25031|50032|75033|100034)0NS",
    "SN[01]6|"         // http://knowledge.seagate.com/articles/en_US/FAQ/207963en
    "MA(0[^7]|[^0].)", // http://dellfirmware.seagate.com/dell_firmware/DellFirmwareRequest.jsp
    "",
    "-F xerrorlba" // tested with ST31000340NS/SN06
  },
  { "Seagate Barracuda ES.2", // buggy firmware (Dell)
    "ST3(25031|50032|75033|100034)0NS",
    "MA07",
    "There are known problems with these drives,\n"
    "AND THIS FIRMWARE VERSION IS AFFECTED,\n"
    "see the following Seagate web page:\n"
    "http://dellfirmware.seagate.com/dell_firmware/DellFirmwareRequest.jsp",
    ""
  },
  { "Seagate Barracuda ES.2", // unknown firmware
    "ST3(25031|50032|75033|100034)0NS",
    "",
    "There are known problems with these drives,\n"
    "see the following Seagate web pages:\n"
    "http://knowledge.seagate.com/articles/en_US/FAQ/207931en\n"
    "http://knowledge.seagate.com/articles/en_US/FAQ/207963en",
    ""
  },
  { "Seagate Constellation (SATA)", // tested with ST9500530NS/SN03
    "ST9(160511|500530)NS",
    "", "", ""
  },
  { "Seagate Constellation ES (SATA)", // tested with ST31000524NS/SN11
    "ST3(50051|100052|200064)4NS",
    "", "", ""
  },
  { "Seagate Constellation ES (SATA 6Gb/s)", // tested with ST1000NM0011/SN02
    "ST(5|10|20)00NM0011",
    "", "", ""
  },
  { "Seagate Constellation ES.2 (SATA 6Gb/s)", // tested with ST32000645NS/0004, ST33000650NS
    "ST3(2000645|300065[012])NS",
    "", "", ""
  },
  { "Seagate Constellation ES.3", // tested with ST1000NM0033-9ZM173/0001, ST4000NM0033-9ZM170/SN03
    "ST[1234]000NM00[35]3-.*",
    "", "", ""
  },
  { "Seagate Pipeline HD 5900.1",
    "ST3(160310|320[34]10|500(321|422))CS",
    "", "", ""
  },
  { "Seagate Pipeline HD 5900.2", // tested with ST31000322CS/SC13
    "ST3(160316|250[34]12|320(311|413)|500(312|414)|1000(322|424))CS",
    "", "", ""
  },
  { "Seagate Medalist 17240, 13030, 10231, 8420, and 4310",
    "ST3(17240|13030|10231|8420|4310)A",
    "", "", ""
  },
  { "Seagate Medalist 17242, 13032, 10232, 8422, and 4312",
    "ST3(1724|1303|1023|842|431)2A",
    "", "", ""
  },
  { "Seagate NL35",
    "ST3(250623|250823|400632|400832|250824|250624|400633|400833|500641|500841)NS",
    "", "", ""
  },
  { "Seagate SV35.2",
    "ST3(160815|250820|320620|500630|750640)[AS]V",
    "", "", ""
  },
  { "Seagate SV35.5", // tested with ST31000525SV/CV12
    "ST3(250311|500410|1000525)SV",
    "", "", ""
  },
  { "Seagate SV35", // tested with ST2000VX000-9YW164/CV12
    "ST([123]000VX00[20]|31000526SV|3500411SV)(-.*)?",
    "", "", ""
  },
  { "Seagate DB35", // tested with ST3250823ACE/3.03
    "ST3(200826|250823|300831|400832)ACE",
    "", "", ""
  },
  { "Seagate DB35.2", // tested with ST3160212SCE/3.ACB
    "ST3(802110|120213|160212|200827|250824|300822|400833|500841)[AS]CE",
    "", "", ""
  },
  { "Seagate DB35.3",
    "ST3(750640SCE|((80|160)215|(250|320|400)820|500830|750840)[AS]CE)",
    "", "", ""
  },
  { "Seagate LD25.2", // tested with ST940210AS/3.ALC
    "ST9(40|80)210AS?",
    "", "", ""
  },
  { "Seagate ST1.2 CompactFlash", // tested with ST68022CF/3.01
    "ST6[468]022CF",
    "", "", ""
  },
  { "Western Digital Protege",
  /* Western Digital drives with this comment all appear to use Attribute 9 in
   * a  non-standard manner.  These entries may need to be updated when it
   * is understood exactly how Attribute 9 should be interpreted.
   * UPDATE: this is probably explained by the WD firmware bug described in the
   * smartmontools FAQ */
    "WDC WD([2468]00E|1[26]00A)B-.*",
    "", "", ""
  },
  { "Western Digital Caviar",
  /* Western Digital drives with this comment all appear to use Attribute 9 in
   * a  non-standard manner.  These entries may need to be updated when it
   * is understood exactly how Attribute 9 should be interpreted.
   * UPDATE: this is probably explained by the WD firmware bug described in the
   * smartmontools FAQ */
    "WDC WD(2|3|4|6|8|10|12|16|18|20|25)00BB-.*",
    "", "", ""
  },
  { "Western Digital Caviar WDxxxAB",
  /* Western Digital drives with this comment all appear to use Attribute 9 in
   * a  non-standard manner.  These entries may need to be updated when it
   * is understood exactly how Attribute 9 should be interpreted.
   * UPDATE: this is probably explained by the WD firmware bug described in the
   * smartmontools FAQ */
    "WDC WD(3|4|6|8|25)00AB-.*",
    "", "", ""
  },
  { "Western Digital Caviar WDxxxAA",
  /* Western Digital drives with this comment all appear to use Attribute 9 in
   * a  non-standard manner.  These entries may need to be updated when it
   * is understood exactly how Attribute 9 should be interpreted.
   * UPDATE: this is probably explained by the WD firmware bug described in the
   * smartmontools FAQ */
    "WDC WD...?AA(-.*)?",
    "", "", ""
  },
  { "Western Digital Caviar WDxxxBA",
  /* Western Digital drives with this comment all appear to use Attribute 9 in
   * a  non-standard manner.  These entries may need to be updated when it
   * is understood exactly how Attribute 9 should be interpreted.
   * UPDATE: this is probably explained by the WD firmware bug described in the
   * smartmontools FAQ */
    "WDC WD...BA",
    "", "", ""
  },
  { "Western Digital Caviar AC", // add only 5400rpm/7200rpm (ata33 and faster)
    "WDC AC((116|121|125|225|132|232)|([1-4][4-9][0-9])|([1-4][0-9][0-9][0-9]))00[A-Z]?.*",
    "", "", ""
  },
  { "Western Digital Caviar SE",
  /* Western Digital drives with this comment all appear to use Attribute 9 in
   * a  non-standard manner.  These entries may need to be updated when it
   * is understood exactly how Attribute 9 should be interpreted.
   * UPDATE: this is probably explained by the WD firmware bug described in the
   * smartmontools FAQ
   * UPDATE 2: this does not apply to more recent models, at least WD3200AAJB */
    "WDC WD(4|6|8|10|12|16|18|20|25|30|32|40|50)00(JB|PB)-.*",
    "", "", ""
  },
  { "Western Digital Caviar Blue EIDE",  // WD Caviar SE EIDE
    /* not completely accurate: at least also WD800JB, WD(4|8|20|25)00BB sold as Caviar Blue */
    "WDC WD(16|25|32|40|50)00AAJB-.*",
    "", "", ""
  },
  { "Western Digital Caviar Blue EIDE",  // WD Caviar SE16 EIDE
    "WDC WD(25|32|40|50)00AAKB-.*",
    "", "", ""
  },
  { "Western Digital RE EIDE",
    "WDC WD(12|16|25|32)00SB-.*",
    "", "", ""
  },
  { "Western Digital Caviar Serial ATA",
    "WDC WD(4|8|20|32)00BD-.*",
    "", "", ""
  },
  { "Western Digital Caviar SE Serial ATA", // tested with WDC WD3000JD-98KLB0/08.05J08
    "WDC WD(4|8|12|16|20|25|30|32|40)00(JD|KD|PD)-.*",
    "", "", ""
  },
  { "Western Digital Caviar SE Serial ATA",
    "WDC WD(8|12|16|20|25|30|32|40|50)00JS-.*",
    "", "", ""
  },
  { "Western Digital Caviar SE16 Serial ATA",
    "WDC WD(16|20|25|32|40|50|75)00KS-.*",
    "", "", ""
  },
  { "Western Digital Caviar Blue Serial ATA",  // WD Caviar SE Serial ATA
    /* not completely accurate: at least also WD800BD, (4|8)00JD sold as Caviar Blue */
    "WDC WD((8|12|16|25|32)00AABS|(8|12|16|25|32|40|50)00AAJS)-.*",
    "", "", ""
  },
  { "Western Digital Caviar Blue (SATA)",  // WD Caviar SE16 Serial ATA
      // tested with WD1602ABKS-18N8A0/DELL/02.03B04
    "WDC WD((16|20|25|32|40|50|64|75)00AAKS|1602ABKS|10EALS)-.*",
    "", "", ""
  },
  { "Western Digital Caviar Blue (SATA 6Gb/s)", // tested with WDC WD10EZEX-00RKKA0/80.00A80
    "WDC WD((25|32|50)00AAKX|7500AALX|10EALX|10EZEX)-.*",
    "", "", ""
  },
  { "Western Digital RE Serial ATA",
    "WDC WD(12|16|25|32)00(SD|YD|YS)-.*",
    "", "", ""
  },
  { "Western Digital RE2 Serial ATA",
    "WDC WD((40|50|75)00(YR|YS|AYYS)|(16|32|40|50)0[01]ABYS)-.*",
    "", "", ""
  },
  { "Western Digital RE2-GP",
    "WDC WD(5000AB|7500AY|1000FY)PS-.*",
    "", "", ""
  },
  { "Western Digital RE3 Serial ATA", // tested with WDC WD7502ABYS-02A6B0/03.00C06
    "WDC WD((25|32|50|75)02A|(75|10)02F)BYS-.*",
    "", "", ""
  },
  { "Western Digital RE4", // tested with WDC WD2003FYYS-18W0B0/01.01D02
    "WDC WD((((25|50)03A|1003F)BYX)|((15|20)03FYYS))-.*",
    "", "", ""
  },
  { "Western Digital RE4-GP", // tested with WDC WD2002FYPS-02W3B0/04.01G01
    "WDC WD2002FYPS-.*",
    "", "", ""
  },
  { "Western Digital RE4 (SATA 6Gb/s)", // tested with WDC WD2000FYYZ-01UL1B0/01.01K01
    "WDC WD(20|30|40)00FYYZ-.*",
    "", "", ""
  },
  { "Western Digital Caviar Green",
    "WDC WD((50|64|75)00AA(C|V)S|(50|64|75)00AADS|10EA(C|V)S|(10|15|20)EADS)-.*",
    "",
    "",
    "-F xerrorlba" // tested with WDC WD7500AADS-00M2B0/01.00A01
  },
  { "Western Digital Caviar Green (AF)",
    "WDC WD(((64|75|80)00AA|(10|15|20)EA|(25|30)EZ)R|20EAC)S-.*",
    "", "", ""
  },
  { "Western Digital Caviar Green (AF, SATA 6Gb/s)", // tested with
      // WDC WD10EZRX-00A8LB0/01.01A01, WDC WD20EZRX-00DC0B0/80.00A80,
      // WDC WD30EZRX-00MMMB0/80.00A80
    "WDC WD(7500AA|(10|15|20)EA|(10|20|25|30)EZ)RX-.*",
    "", "", ""
  },
  { "Western Digital Caviar Black",
    "WDC WD((500|640|750)1AAL|1001FA[EL]|2001FAS)S-.*",
    "", "", ""
  },
  { "Western Digital Caviar Black",  // SATA 6 Gb/s variants, tested with
      //  WDC WD4001FAEX-00MJRA0/01.01L01
    "WDC WD(5002AAL|(64|75)02AAE|((10|15|20)02|4001)FAE)X-.*",
    "", "", ""
  },
  { "Western Digital Caviar Black (AF)", // tested with WDC WD5003AZEX-00RKKA0/80.00A80
    "WDC WD(5003AZE)X-.*",
    "", "", ""
  },
  { "Western Digital AV ATA", // tested with WDC WD3200AVJB-63J5A0/01.03E01
    "WDC WD(8|16|25|32|50)00AV[BJ]B-.*",
    "", "", ""
  },
  { "Western Digital AV SATA",
    "WDC WD(16|25|32)00AVJS-.*",
    "", "", ""
  },
  { "Western Digital AV-GP",
    "WDC WD((16|25|32|50|64|75)00AV[CDV]S|(10|15|20)EV[CDV]S)-.*",
    "", "", ""
  },
  { "Western Digital AV-GP (AF)", // tested with WDC WD10EURS-630AB1/80.00A80, WDC WD10EUCX-63YZ1Y0/51.0AB52
    "WDC WD(7500AURS|10EU[CR]X|(10|15|20|25|30)EURS)-.*",
    "", "", ""
  },
  { "Western Digital AV-25",
    "WDC WD((16|25|32|50)00BUD|5000BUC)T-.*",
    "", "", ""
  },
  { "Western Digital Raptor",
    "WDC WD((360|740|800)GD|(360|740|800|1500)ADF[DS])-.*",
    "", "", ""
  },
  { "Western Digital Raptor X",
    "WDC WD1500AHFD-.*",
    "", "", ""
  },
  { "Western Digital VelociRaptor", // tested with WDC WD1500HLHX-01JJPV0/04.05G04
    "WDC WD(((800H|(1500|3000)[BH]|1600H|3000G)LFS)|((1500|3000|4500|6000)[BH]LHX))-.*",
    "", "", ""
  },
  { "Western Digital VelociRaptor (AF)", // tested with WDC WD1000DHTZ-04N21V0/04.06A00
    "WDC WD(2500H|5000H|1000D)HTZ-.*",
    "", "", ""
  },
  { "Western Digital Scorpio EIDE",
    "WDC WD(4|6|8|10|12|16)00(UE|VE)-.*",
    "", "", ""
  },
  { "Western Digital Scorpio Blue EIDE", // tested with WDC WD3200BEVE-00A0HT0/11.01A11
    "WDC WD(4|6|8|10|12|16|25|32)00BEVE-.*",
    "", "", ""
  },
  { "Western Digital Scorpio Serial ATA",
    "WDC WD(4|6|8|10|12|16|25)00BEAS-.*",
    "", "", ""
  },
  { "Western Digital Scorpio Blue Serial ATA",
    "WDC WD((4|6|8|10|12|16|25)00BEVS|(8|12|16|25|32|40|50|64)00BEVT|7500KEVT|10TEVT)-.*",
    "", "", ""
  },
  { "Western Digital Scorpio Blue Serial ATA (AF)", // tested with
      // WDC WD10JPVT-00A1YT0/01.01A01
    "WDC WD((16|25|32|50|64|75)00BPVT|10[JT]PVT)-.*",
    "", "", ""
  },
  { "Western Digital Scorpio Black", // tested with WDC WD5000BEKT-00KA9T0/01.01A01
    "WDC WD(8|12|16|25|32|50)00B[EJ]KT-.*",
    "", "", ""
  },
  { "Western Digital Scorpio Black (AF)",
    "WDC WD(50|75)00BPKT-.*",
    "", "", ""
  },
  { "Western Digital Red (AF)", // tested with WDC WD10EFRX-68JCSN0/01.01A01
    "WDC WD(10|20|30)EFRX-.*",
    "", "", ""
  },
  { "Western Digital My Passport (USB)", // tested with WDC WD5000BMVW-11AMCS0/01.01A01
    "WDC WD(25|32|40|50)00BMV[UVW]-.*",  // *W-* = USB 3.0
    "", "", ""
  },
  { "Western Digital My Passport (USB, AF)", // tested with
      // WDC WD5000KMVV-11TK7S1/01.01A01, WDC WD10TMVW-11ZSMS5/01.01A01,
      // WDC WD10JMVW-11S5XS1/01.01A01, WDC WD20NMVW-11W68S0/01.01A01
    "WDC WD(5000[LK]|7500K|10[JT]|20N)MV[VW]-.*", // *W-* = USB 3.0
    "", "", ""
  },
  { "Quantum Bigfoot", // tested with TS10.0A/A21.0G00, TS12.7A/A21.0F00
    "QUANTUM BIGFOOT TS(10\\.0|12\\.7)A",
    "", "", ""
  },
  { "Quantum Fireball lct15",
    "QUANTUM FIREBALLlct15 ([123]0|22)",
    "", "", ""
  },
  { "Quantum Fireball lct20",
    "QUANTUM FIREBALLlct20 [1234]0",
    "", "", ""
  },
  { "Quantum Fireball CX",
    "QUANTUM FIREBALL CX10.2A",
    "", "", ""
  },
  { "Quantum Fireball CR",
    "QUANTUM FIREBALL CR(4.3|6.4|8.4|13.0)A",
    "", "", ""
  },
  { "Quantum Fireball EX", // tested with QUANTUM FIREBALL EX10.2A/A0A.0D00
    "QUANTUM FIREBALL EX(3\\.2|6\\.4|10\\.2)A",
    "", "", ""
  },
  { "Quantum Fireball ST",
    "QUANTUM FIREBALL ST(3.2|4.3|4300)A",
    "", "", ""
  },
  { "Quantum Fireball SE",
    "QUANTUM FIREBALL SE4.3A",
    "", "", ""
  },
  { "Quantum Fireball Plus LM",
    "QUANTUM FIREBALLP LM(10.2|15|20.[45]|30)",
    "", "", ""
  },
  { "Quantum Fireball Plus AS",
    "QUANTUM FIREBALLP AS(10.2|20.5|30.0|40.0|60.0)",
    "", "", ""
  },
  { "Quantum Fireball Plus KX",
    "QUANTUM FIREBALLP KX27.3",
    "", "", ""
  },
  { "Quantum Fireball Plus KA",
    "QUANTUM FIREBALLP KA(9|10).1",
    "", "", ""
  },

  ////////////////////////////////////////////////////
  // USB ID entries
  ////////////////////////////////////////////////////

  // Hewlett-Packard
  { "USB: HP Desktop HD BD07; ", // 2TB
    "0x03f0:0xbd07",
    "",
    "",
    "-d sat"
  },
  // ALi
  { "USB: ; ALi M5621", // USB->PATA
    "0x0402:0x5621",
    "",
    "",
    "" // unsupported
  },
  // VIA
  { "USB: Connectland BE-USB2-35BP-LCM; VIA VT6204",
    "0x040d:0x6204",
    "",
    "",
    "" // unsupported
  },
  // Buffalo / Melco
  { "USB: Buffalo JustStore Portable HD-PVU2; ",
    "0x0411:0x0181",
    "",
    "",
    "-d sat"
  },
  { "USB: Buffalo MiniStation Stealth HD-PCTU2; ",
    "0x0411:0x01d9",
    "", // 0x0108
    "",
    "-d sat"
  },
  // LG Electronics
  { "USB: LG Mini HXD5; JMicron",
    "0x043e:0x70f1",
    "", // 0x0100
    "",
    "-d usbjmicron"
  },
  // Philips
  { "USB: Philips; ", // SDE3273FC/97 2.5" SATA HDD enclosure
    "0x0471:0x2021",
    "", // 0x0103
    "",
    "-d sat"
  },
  // Toshiba
  { "USB: Toshiba Canvio 500GB; SunPlus",
    "0x0480:0xa004",
    "",
    "",
    "-d usbsunplus"
  },
  { "USB: Toshiba Canvio Basics; ",
    "0x0480:0xa006",
    "", // 0x0001
    "",
    "-d sat"
  },
  { "USB: Toshiba Canvio 3.0 Portable Hard Drive; ", // 1TB
    "0x0480:0xa007",
    "", // 0x0001
    "",
    "-d sat"
  },
  { "USB: Toshiba Canvio Desktop; ", // 2TB
    "0x0480:0xd010",
    "",
    "",
    "-d sat"
  },
  // Cypress
  { "USB: ; Cypress CY7C68300A (AT2)",
    "0x04b4:0x6830",
    "0x0001",
    "",
    "" // unsupported
  },
  { "USB: ; Cypress CY7C68300B/C (AT2LP)",
    "0x04b4:0x6830",
    "0x0240",
    "",
    "-d usbcypress"
  },
  // Fujitsu
  { "USB: Fujitsu/Zalman ZM-VE300; ", // USB 3.0
    "0x04c5:0x2028",
    "", // 0x0001
    "",
    "-d sat"
  },
  // Fujitsu chip on DeLock 42475 
  { "USB: Fujitsu  SATA-to-USB3.0 bridge chip", // USB 3.0
    "0x04c5:0x201d",
    "", // 0x0001
    "",
    "-d sat"
  },
  // Myson Century
  { "USB: ; Myson Century CS8818",
    "0x04cf:0x8818",
    "", // 0xb007
    "",
    "" // unsupported
  },
  // Samsung
  { "USB: Samsung S2 Portable; JMicron",
    "0x04e8:0x1f0[568]",
    "",
    "",
    "-d usbjmicron"
  },
  { "USB: Samsung S1 Portable; JMicron",
    "0x04e8:0x2f03",
    "",
    "",
    "-d usbjmicron"
  },
  { "USB: Samsung Story Station; ",
    "0x04e8:0x5f0[56]",
    "",
    "",
    "-d sat"
  },
  { "USB: Samsung G2 Portable; JMicron",
    "0x04e8:0x6032",
    "",
    "",
    "-d usbjmicron"
  },
  { "USB: Samsung Story Station 3.0; ",
    "0x04e8:0x6052",
    "",
    "",
    "-d sat"
  },
  { "USB: Samsung Story Station 3.0; ",
    "0x04e8:0x6054",
    "",
    "",
    "-d sat"
  },
  { "USB: Samsung M2 Portable 3.0; ",
    "0x04e8:0x60c5",
    "",
    "",
    "-d sat"
  },
  { "USB: Samsung M3 Portable USB 3.0; ", // 1TB
    "0x04e8:0x61b6",
    "", // 0x0e00
    "",
    "-d sat"
  },
  // Sunplus
  { "USB: ; SunPlus",
    "0x04fc:0x0c05",
    "",
    "",
    "-d usbsunplus"
  },
  { "USB: ; SunPlus SPDIF215",
    "0x04fc:0x0c15",
    "", // 0xf615
    "",
    "-d usbsunplus"
  },
  { "USB: ; SunPlus SPDIF225", // USB+SATA->SATA
    "0x04fc:0x0c25",
    "", // 0x0103
    "",
    "-d usbsunplus"
  },
  // Iomega
  { "USB: Iomega Prestige Desktop USB 3.0; ",
    "0x059b:0x0070",
    "", // 0x0004
    "",
    "-d sat" // ATA output registers missing
  },
  { "USB: Iomega LPHD080-0; ",
    "0x059b:0x0272",
    "",
    "",
    "-d usbcypress"
  },
  { "USB: Iomega MDHD500-U; ",
    "0x059b:0x0275",
    "", // 0x0001
    "",
    "" // unsupported
  },
  { "USB: Iomega MDHD-UE; ",
    "0x059b:0x0277",
    "",
    "",
    "-d usbjmicron"
  },
  { "USB: Iomega LDHD-UP; Sunplus",
    "0x059b:0x0370",
    "",
    "",
    "-d usbsunplus"
  },
  { "USB: Iomega GDHDU2; JMicron",
    "0x059b:0x0475",
    "", // 0x0100
    "",
    "-d usbjmicron"
  },
  // LaCie
  { "USB: LaCie hard disk (FA Porsche design);",
    "0x059f:0x0651",
    "",
    "",
    "" // unsupported
  },
  { "USB: LaCie hard disk; JMicron",
    "0x059f:0x0951",
    "",
    "",
    "-d usbjmicron"
  },
  { "USB: LaCie hard disk (Neil Poulton design);",
    "0x059f:0x1018",
    "",
    "",
    "-d sat"
  },
  { "USB: LaCie Desktop Hard Drive; JMicron",
    "0x059f:0x1019",
    "",
    "",
    "-d usbjmicron"
  },
  { "USB: LaCie Rugged Hard Drive; JMicron",
    "0x059f:0x101d",
    "", // 0x0001
    "",
    "-d usbjmicron,x"
  },
  { "USB: LaCie Little Disk USB2; JMicron",
    "0x059f:0x1021",
    "",
    "",
    "-d usbjmicron"
  },
  { "USB: LaCie hard disk; ",
    "0x059f:0x1029",
    "", // 0x0100
    "",
    "-d sat"
  },
  { "USB: Lacie rikiki; JMicron",
    "0x059f:0x102a",
    "",
    "",
    "-d usbjmicron,x"
  },
  { "USB: LaCie rikiki USB 3.0; ",
    "0x059f:0x10(49|57)",
    "",
    "",
    "-d sat"
  },
  { "USB: LaCie minimus USB 3.0; ",
    "0x059f:0x104a",
    "",
    "",
    "-d sat"
  },
  { "USB: LaCie Rugged Mini USB 3.0; ",
    "0x059f:0x1051",
    "", // 0x0000
    "",
    "-d sat"
  },
  // In-System Design
  { "USB: ; In-System/Cypress ISD-300A1",
    "0x05ab:0x0060",
    "", // 0x1101
    "",
    "-d usbcypress"
  },
  // Genesys Logic
  { "USB: ; Genesys Logic GL881E",
    "0x05e3:0x0702",
    "",
    "",
    "" // unsupported
  },
  { "USB: ; Genesys Logic", // TODO: requires '-T permissive'
    "0x05e3:0x0718",
    "", // 0x0041
    "",
    "-d sat"
  },
  // Micron
  { "USB: Micron USB SSD; ",
    "0x0634:0x0655",
    "",
    "",
    "" // unsupported
  },
  // Prolific
  { "USB: ; Prolific PL2507", // USB->PATA
    "0x067b:0x2507",
    "",
    "",
    "-d usbjmicron,0" // Port number is required
  },
  { "USB: ; Prolific PL3507", // USB+IEE1394->PATA
    "0x067b:0x3507",
    "", // 0x0001
    "",
    "" // smartmontools >= r3741: -d usbjmicron,p
  },
  // Imation
  { "USB: Imation ; ", // Imation Odyssey external USB dock
    "0x0718:0x1000",
    "", // 0x5104
    "",
    "-d sat"
  },
  // Freecom
  { "USB: Freecom Mobile Drive XXS; JMicron",
    "0x07ab:0xfc88",
    "", // 0x0101
    "",
    "-d usbjmicron,x"
  },
  { "USB: Freecom Hard Drive XS; Sunplus",
    "0x07ab:0xfc8e",
    "", // 0x010f
    "",
    "-d usbsunplus"
  },
  { "USB: Freecom; ", // Intel labeled
    "0x07ab:0xfc8f",
    "", // 0x0000
    "",
    "-d sat"
  },
  { "USB: Freecom Classic HD 120GB; ",
    "0x07ab:0xfccd",
    "",
    "",
    "" // unsupported
  },
  { "USB: Freecom HD 500GB; JMicron",
    "0x07ab:0xfcda",
    "",
    "",
    "-d usbjmicron"
  },
  // Oxford Semiconductor, Ltd
  { "USB: ; Oxford",
    "0x0928:0x0000",
    "",
    "",
    "" // unsupported
  },
  { "USB: ; Oxford OXU921DS",
    "0x0928:0x0002",
    "",
    "",
    "" // unsupported
  },
  { "USB: ; Oxford", // Zalman ZM-VE200
    "0x0928:0x0010",
    "", // 0x0304
    "",
    "-d sat"
  },
  // Toshiba
  { "USB: Toshiba PX1270E-1G16; Sunplus",
    "0x0930:0x0b03",
    "",
    "",
    "-d usbsunplus"
  },
  { "USB: Toshiba PX1396E-3T01; Sunplus", // similar to Dura Micro 501
    "0x0930:0x0b09",
    "",
    "",
    "-d usbsunplus"
  },
  { "USB: Toshiba Stor.E Steel; Sunplus",
    "0x0930:0x0b11",
    "",
    "",
    "-d usbsunplus"
  },
  { "USB: Toshiba Stor.E; ",
    "0x0930:0x0b1[9ab]",
    "", // 0x0001
    "",
    "-d sat"
  },
  // Lumberg, Inc.
  { "USB: Toshiba Stor.E; Sunplus",
    "0x0939:0x0b16",
    "",
    "",
    "-d usbsunplus"
  },
  // Seagate
  { "USB: Seagate External Drive; Cypress",
    "0x0bc2:0x0503",
    "", // 0x0240
    "",
    "-d usbcypress"
  },
  { "USB: Seagate FreeAgent Go; ",
    "0x0bc2:0x2(000|100|101)",
    "",
    "",
    "-d sat"
  },
  { "USB: Seagate FreeAgent Go FW; ",
    "0x0bc2:0x2200",
    "",
    "",
    "-d sat"
  },
  { "USB: Seagate Expansion Portable; ",
    "0x0bc2:0x2300",
    "",
    "",
    "-d sat"
  },
  { "USB: Seagate FreeAgent Desktop; ",
    "0x0bc2:0x3000",
    "",
    "",
    "-d sat"
  },
  { "USB: Seagate FreeAgent Desk; ",
    "0x0bc2:0x3001",
    "",
    "",
    "-d sat"
  },
  { "USB: Seagate FreeAgent Desk; ", // 1TB
    "0x0bc2:0x3008",
    "",
    "",
    "-d sat,12"
  },
  { "USB: Seagate Expansion External; ", // 2TB, 3TB
    "0x0bc2:0x33(00|20|32)",
    "",
    "",
    "-d sat"
  },
  { "USB: Seagate FreeAgent GoFlex USB 2.0; ",
    "0x0bc2:0x5021",
    "",
    "",
    "-d sat"
  },
  { "USB: Seagate FreeAgent GoFlex USB 3.0; ",
    "0x0bc2:0x5031",
    "",
    "",
    "-d sat,12"
  },
  { "USB: Seagate FreeAgent; ",
    "0x0bc2:0x5040",
    "",
    "",
    "-d sat"
  },
  { "USB: Seagate FreeAgent GoFlex USB 3.0; ", // 2TB
    "0x0bc2:0x5071",
    "",
    "",
    "-d sat"
  },
  { "USB: Seagate FreeAgent GoFlex Desk USB 3.0; ", // 3TB
    "0x0bc2:0x50a1",
    "",
    "",
    "-d sat,12" // "-d sat" does not work (ticket #151)
  },
  { "USB: Seagate FreeAgent GoFlex Desk USB 3.0; ", // 4TB
    "0x0bc2:0x50a5",
    "", // 0x0100
    "",
    "-d sat"
  },
  { "USB: Seagate Backup Plus USB 3.0; ", // 1TB
    "0x0bc2:0xa013",
    "", // 0x0100
    "",
    "-d sat"
  },
  { "USB: Seagate Backup Plus Desktop USB 3.0; ", // 4TB, 3TB (8 LBA/1 PBA offset)
    "0x0bc2:0xa0a[14]",
    "",
    "",
    "-d sat"
  },
  // Dura Micro
  { "USB: Dura Micro; Cypress",
    "0x0c0b:0xb001",
    "", // 0x1110
    "",
    "-d usbcypress"
  },
  { "USB: Dura Micro 509; Sunplus",
    "0x0c0b:0xb159",
    "", // 0x0103
    "",
    "-d usbsunplus"
  },
  // Maxtor
  { "USB: Maxtor OneTouch 200GB; ",
    "0x0d49:0x7010",
    "",
    "",
    "" // unsupported
  },
  { "USB: Maxtor OneTouch; ",
    "0x0d49:0x7300",
    "", // 0x0121
    "",
    "-d sat"
  },
  { "USB: Maxtor OneTouch 4; ",
    "0x0d49:0x7310",
    "", // 0x0125
    "",
    "-d sat"
  },
  { "USB: Maxtor OneTouch 4 Mini; ",
    "0x0d49:0x7350",
    "", // 0x0125
    "",
    "-d sat"
  },
  { "USB: Maxtor BlackArmor Portable; ",
    "0x0d49:0x7550",
    "",
    "",
    "-d sat"
  },
  { "USB: Maxtor Basics Desktop; ",
    "0x0d49:0x7410",
    "", // 0x0122
    "",
    "-d sat"
  },
  { "USB: Maxtor Basics Portable; ",
    "0x0d49:0x7450",
    "", // 0x0122
    "",
    "-d sat"
  },
  // Oyen Digital
  { "USB: Oyen Digital MiniPro USB 3.0; ",
    "0x0dc4:0x020a",
    "",
    "",
    "-d sat"
  },
  // Cowon Systems, Inc.
  { "USB: Cowon iAudio X5; ",
    "0x0e21:0x0510",
    "",
    "",
    "-d usbcypress"
  },
  // iRiver
  { "USB: iRiver iHP-120/140 MP3 Player; Cypress",
    "0x1006:0x3002",
    "", // 0x0100
    "",
    "-d usbcypress"
  },
  // Western Digital
  { "USB: WD My Passport (IDE); Cypress",
    "0x1058:0x0701",
    "", // 0x0240
    "",
    "-d usbcypress"
  },
  { "USB: WD My Passport Portable; ",
    "0x1058:0x0702",
    "", // 0x0102
    "",
    "-d sat"
  },
  { "USB: WD My Passport Essential; ",
    "0x1058:0x0704",
    "", // 0x0175
    "",
    "-d sat"
  },
  { "USB: WD My Passport Elite; ",
    "0x1058:0x0705",
    "", // 0x0175
    "",
    "-d sat"
  },
  { "USB: WD My Passport 070A; ",
    "0x1058:0x070a",
    "", // 0x1028
    "",
    "-d sat"
  },
  { "USB: WD My Passport 0730; ",
    "0x1058:0x0730",
    "", // 0x1008
    "",
    "-d sat"
  },
  { "USB: WD My Passport Essential SE USB 3.0; ",
    "0x1058:0x074[02]",
    "",
    "",
    "-d sat"
  },
  { "USB: WD My Passport USB 3.0; ",
    "0x1058:0x07[4a]8",
    "",
    "",
    "-d sat"
  },
  { "USB: WD My Book ES; ",
    "0x1058:0x0906",
    "", // 0x0012
    "",
    "-d sat"
  },
  { "USB: WD My Book Essential; ",
    "0x1058:0x0910",
    "", // 0x0106
    "",
    "-d sat"
  },
  { "USB: WD Elements Desktop; ",
    "0x1058:0x1001",
    "", // 0x0104
    "",
    "-d sat"
  },
  { "USB: WD Elements Desktop WDE1UBK...; ",
    "0x1058:0x1003",
    "", // 0x0175
    "",
    "-d sat"
  },
  { "USB: WD Elements; ",
    "0x1058:0x10(10|a2)",
    "", // 0x0105
    "",
    "-d sat"
  },
  { "USB: WD Elements Desktop; ", // 2TB
    "0x1058:0x1021",
    "", // 0x2002
    "",
    "-d sat"
  },
  { "USB: WD Elements SE; ", // 1TB
    "0x1058:0x1023",
    "",
    "",
    "-d sat"
  },
  { "USB: WD Elements SE USB 3.0; ",
    "0x1058:0x1042",
    "",
    "",
    "-d sat"
  },
  { "USB: WD My Book Essential; ",
    "0x1058:0x1100",
    "", // 0x0165
    "",
    "-d sat"
  },
  { "USB: WD My Book Office Edition; ", // 1TB
    "0x1058:0x1101",
    "", // 0x0165
    "",
    "-d sat"
  },
  { "USB: WD My Book; ",
    "0x1058:0x1102",
    "", // 0x1028
    "",
    "-d sat"
  },
  { "USB: WD My Book Studio II; ", // 2x1TB
    "0x1058:0x1105",
    "",
    "",
    "-d sat"
  },
  { "USB: WD My Book Essential; ",
    "0x1058:0x1110",
    "", // 0x1030
    "",
    "-d sat"
  },
  { "USB: WD My Book Essential USB 3.0; ", // 3TB
    "0x1058:0x11[34]0",
    "", // 0x1012/0x1003
    "",
    "-d sat"
  },
  // Atech Flash Technology
  { "USB: ; Atech", // Enclosure from Kingston SSDNow notebook upgrade kit
    "0x11b0:0x6298",
    "", // 0x0108
    "",
    "-d sat"
  },
  // A-DATA
  { "USB: A-DATA SH93; Cypress",
    "0x125f:0xa93a",
    "", // 0x0150
    "",
    "-d usbcypress"
  },
  { "USB: A-DATA DashDrive; Cypress",
    "0x125f:0xa94a",
    "",
    "",
    "-d usbcypress"
  },
  // Initio
  { "USB: ; Initio 316000",
    "0x13fd:0x0540",
    "",
    "",
    "" // unsupported
  },
  { "USB: ; Initio", // Thermaltake BlacX
    "0x13fd:0x0840",
    "",
    "",
    "-d sat"
  },
  { "USB: ; Initio", // USB->SATA+PATA, Chieftec CEB-25I
    "0x13fd:0x1040",
    "", // 0x0106
    "",
    "" // unsupported
  },
  { "USB: ; Initio 6Y120L0", // CoolerMaster XCraft RX-3HU
    "0x13fd:0x1150",
    "",
    "",
    "" // unsupported
  },
  { "USB: ; Initio", // USB->SATA
    "0x13fd:0x1240",
    "", // 0x0104
    "",
    "-d sat"
  },
  { "USB: ; Initio", // USB+SATA->SATA
    "0x13fd:0x1340",
    "", // 0x0208
    "",
    "-d sat"
  },
  { "USB: Intenso Memory Station 2,5\"; Initio",
    "0x13fd:0x1840",
    "",
    "",
    "-d sat"
  },
  { "USB: ; Initio", // NexStar CX USB enclosure
    "0x13fd:0x1e40",
    "",
    "",
    "-d sat"
  },
  // Super Top
  { "USB: Super Top generic enclosure; Cypress",
    "0x14cd:0x6116",
    "", // 0x0160 also reported as unsupported
    "",
    "-d usbcypress"
  },
  // JMicron
  { "USB: ; JMicron USB 3.0",
    "0x152d:0x0539",
    "", // 0x0100
    "",
    "-d usbjmicron"
  },
  { "USB: ; JMicron ", // USB->SATA->4xSATA (port multiplier)
    "0x152d:0x0551",
    "", // 0x0100
    "",
    "-d usbjmicron,x"
  },
  { "USB: OCZ THROTTLE OCZESATATHR8G; JMicron JMF601",
    "0x152d:0x0602",
    "",
    "",
    "" // unsupported
  },
  { "USB: ; JMicron JM20329", // USB->SATA
    "0x152d:0x2329",
    "", // 0x0100
    "",
    "-d usbjmicron"
  },
  { "USB: ; JMicron JM20336", // USB+SATA->SATA, USB->2xSATA
    "0x152d:0x2336",
    "", // 0x0100
    "",
    "-d usbjmicron,x"
  },
  { "USB: Generic JMicron adapter; JMicron",
    "0x152d:0x2337",
    "",
    "",
    "-d usbjmicron"
  },
  { "USB: ; JMicron JM20337/8", // USB->SATA+PATA, USB+SATA->PATA
    "0x152d:0x2338",
    "", // 0x0100
    "",
    "-d usbjmicron"
  },
  { "USB: ; JMicron JM20339", // USB->SATA
    "0x152d:0x2339",
    "", // 0x0100
    "",
    "-d usbjmicron,x"
  },
  { "USB: ; JMicron", // USB+SATA->SATA
    "0x152d:0x2351",  // e.g. Verbatim Portable Hard Drive 500Gb
    "", // 0x0100
    "",
    "-d sat"
  },
  { "USB: ; JMicron", // USB->SATA
    "0x152d:0x2352",
    "", // 0x0100
    "",
    "-d usbjmicron,x"
  },
  { "USB: ; JMicron", // USB->SATA
    "0x152d:0x2509",
    "", // 0x0100
    "",
    "-d usbjmicron,x"
  },
  // ASMedia
  { "USB: ; ASMedia ASM1051",
    "0x174c:0x5106", // 0x174c:0x55aa after firmware update
    "",
    "",
    "-d sat"
  },
  { "USB: ; ASMedia USB 3.0", // MEDION HDDrive-n-GO, LaCie Rikiki USB 3.0,
      // Silicon Power Armor A80 (ticket #237)
      // reported as unsupported: BYTECC T-200U3, Kingwin USB 3.0 docking station
    "0x174c:0x55aa",
    "", // 0x0100
    "",
    "-d sat"
  },
  // LucidPort
  { "USB: ; LucidPORT USB300", // RaidSonic ICY BOX IB-110StU3-B, Sharkoon SATA QuickPort H3
    "0x1759:0x500[02]", // 0x5000: USB 2.0, 0x5002: USB 3.0
    "",
    "",
    "-d sat"
  },
  // Verbatim
  { "USB: Verbatim Portable Hard Drive; Sunplus",
    "0x18a5:0x0214",
    "", // 0x0112
    "",
    "-d usbsunplus"
  },
  { "USB: Verbatim FW/USB160; Oxford OXUF934SSA-LQAG", // USB+IEE1394->SATA
    "0x18a5:0x0215",
    "", // 0x0001
    "",
    "-d sat"
  },
  { "USB: Verbatim External Hard Drive 47519; Sunplus", // USB->SATA
    "0x18a5:0x0216",
    "",
    "",
    "-d usbsunplus"
  },
  { "USB: Verbatim Pocket Hard Drive; JMicron", // SAMSUNG SpinPoint N3U-3 (USB, 4KiB LLS)
    "0x18a5:0x0227",
    "",
    "",
    "-d usbjmicron" // "-d usbjmicron,x" does not work
  },
  { "USB: Verbatim External Hard Drive; JMicron", // 2TB
    "0x18a5:0x022a",
    "",
    "",
    "-d usbjmicron"
  },
  { "USB: Verbatim Store'n'Go; JMicron", // USB->SATA
    "0x18a5:0x022b",
    "", // 0x0100
    "",
    "-d usbjmicron"
  },
  // Silicon Image
  { "USB: Vantec NST-400MX-SR; Silicon Image 5744",
    "0x1a4a:0x1670",
    "",
    "",
    "" // unsupported
  },
  // SunplusIT
  { "USB: ; SunplusIT",
    "0x1bcf:0x0c31",
    "",
    "",
    "-d usbsunplus"
  },
  // Innostor
  { "USB: ; Innostor IS888", // Sharkoon SATA QuickDeck Pro USB 3.0
    "0x1f75:0x0888",
    "", // 0x0034
    "",
    "" // unsupported
  },
  // Power Quotient International
  { "USB: PQI H560; ",
    "0x3538:0x0902",
    "", // 0x0000
    "",
    "-d sat"
  },
  // Hitachi/SimpleTech
  { "USB: Hitachi Touro Desk; JMicron", // 3TB
    "0x4971:0x1011",
    "",
    "",
    "-d usbjmicron"
  },
  { "USB: Hitachi Touro Desk 3.0; ", // 2TB
    "0x4971:0x1015",
    "", // 0x0000
    "",
    "-d sat" // ATA output registers missing
  },
  { "USB: Hitachi/SimpleTech; JMicron", // 1TB
    "0x4971:0xce17",
    "",
    "",
    "-d usbjmicron,x"
  },
  // OnSpec
  { "USB: ; OnSpec", // USB->PATA
    "0x55aa:0x2b00",
    "", // 0x0100
    "",
    "" // unsupported
  },
  // 0x6795 (?)
  { "USB: Sharkoon 2-Bay RAID Box; ", // USB 3.0
    "0x6795:0x2756",
    "", // 0x0100
    "",
    "-d sat"
  },
/*
}; // builtin_knowndrives[]
 */<|MERGE_RESOLUTION|>--- conflicted
+++ resolved
@@ -75,11 +75,7 @@
 /*
 const drive_settings builtin_knowndrives[] = {
  */
-<<<<<<< HEAD
-  { "$Id: drivedb.h 3850 2013-08-17 17:55:06Z chrfranke $",
-=======
-  { "$Id: drivedb.h 3862 2013-12-08 17:54:50Z chrfranke $",
->>>>>>> 22dfedf0
+  { "$Id: drivedb.h 3863 2013-12-08 20:23:22Z chrfranke $",
     "-", "-",
     "This is a dummy entry to hold the SVN-Id of drivedb.h",
     ""
@@ -162,8 +158,8 @@
     "", "", ""
   },
   { "Apacer SDM4",
-    "2GB SATA Flash Drive", // tested with APSDM002G15AN-CT/SFDDA01C and SFI2101D
-    "SF(DDA01C|I2101D)", "",
+    "2GB SATA Flash Drive", // tested with APSDM002G15AN-CT/SFI2101D
+    "SFI2101D", "",
     "-v 160,raw48,Initial_Bad_Block_Count "
     "-v 161,raw48,Bad_Block_Count "
     "-v 162,raw48,Spare_Block_Count "
@@ -206,7 +202,7 @@
   },
   { "Crucial/Micron RealSSD m4/C400/P400", // Marvell 9176, fixed firmware
     "C400-MTFDDA[ACK](064|128|256|512)MAM|"
-    "M4-CT(064|128|256|512)M4SSD[123]|" // tested with M4-CT512M4SSD2/0309
+    "M4-CT(064|128|256|512)M4SSD[23]|" // tested with M4-CT512M4SSD2/0309
     "MTFDDAK(064|128|256|512|050|100|200|400)MA[RN]-1[JKS]1AA.*", // tested with
                                              // MTFDDAK256MAR-1K1AA/MA52
     "030[9-Z]|03[1-Z].|0[4-Z]..|[1-Z]....*", // >= "0309"
@@ -237,7 +233,7 @@
   },
   { "Crucial/Micron RealSSD m4/C400", // Marvell 9176, buggy or unknown firmware
     "C400-MTFDDA[ACK](064|128|256|512)MAM|" // tested with C400-MTFDDAC256MAM/0002
-    "M4-CT(064|128|256|512)M4SSD[123]", // tested with M4-CT064M4SSD2/0002,
+    "M4-CT(064|128|256|512)M4SSD[23]", // tested with M4-CT064M4SSD2/0002,
       // M4-CT064M4SSD2/0009, M4-CT256M4SSD3/000F
     "",
     "This drive may hang after 5184 hours of power-on time:\n"
@@ -2221,14 +2217,14 @@
   },
   { "Seagate Barracuda 7200.14 (AF)", // new firmware, tested with
       // ST3000DM001-9YN166/CC4H, ST3000DM001-9YN166/CC9E
-    "ST(1000|1500|2000|2500|3000)DM00[1-3]-9YN16.",
+    "ST(1000|1500|2000|2500|3000)DM00[1-3]-.*",
     "CC(4[H-Z]|[5-9A-Z]..*)", // >= "CC4H"
     "",
     "-v 188,raw16 -v 240,msec24hour32" // tested with ST3000DM001-9YN166/CC4H
   },
   { "Seagate Barracuda 7200.14 (AF)", // old firmware, tested with
       // ST1000DM003-9YN162/CC46
-    "ST(1000|1500|2000|2500|3000)DM00[1-3]-9YN16.",
+    "ST(1000|1500|2000|2500|3000)DM00[1-3]-.*",
     "CC4[679CG]",
     "A firmware update for this drive is available,\n"
     "see the following Seagate web pages:\n"
@@ -2237,18 +2233,12 @@
     "-v 188,raw16 -v 240,msec24hour32"
   },
   { "Seagate Barracuda 7200.14 (AF)", // unknown firmware
-    "ST(1000|1500|2000|2500|3000)DM00[1-3]-9YN16.",
+    "ST(1000|1500|2000|2500|3000)DM00[1-3]-.*",
     "",
     "A firmware update for this drive may be available,\n"
     "see the following Seagate web pages:\n"
     "http://knowledge.seagate.com/articles/en_US/FAQ/207931en\n"
     "http://knowledge.seagate.com/articles/en_US/FAQ/223651en",
-    "-v 188,raw16 -v 240,msec24hour32"
-  },
-  { "Seagate Barracuda 7200.14 (AF)", // different part number, tested with
-      // ST2000DM001-1CH164/CC24
-    "ST(1000|1500|2000|2500|3000)DM00[1-3]-.*",
-    "", "",
     "-v 188,raw16 -v 240,msec24hour32"
   },
   { "Seagate Barracuda 7200.14 (AF)", // < 1TB, tested with ST250DM000-1BC141
