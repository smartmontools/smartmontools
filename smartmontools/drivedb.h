/*
 * drivedb.h - smartmontools drive database file
 *
 * Home page of code is: http://smartmontools.sourceforge.net
 *
 * Copyright (C) 2003-11 Philip Williams, Bruce Allen
 * Copyright (C) 2008-14 Christian Franke <smartmontools-support@lists.sourceforge.net>
 *
 * This program is free software; you can redistribute it and/or modify
 * it under the terms of the GNU General Public License as published by
 * the Free Software Foundation; either version 2, or (at your option)
 * any later version.
 *
 * You should have received a copy of the GNU General Public License
 * (for example COPYING); If not, see <http://www.gnu.org/licenses/>.
 *
 */

/*
 * Structure used to store drive database entries:
 *
 * struct drive_settings {
 *   const char * modelfamily;
 *   const char * modelregexp;
 *   const char * firmwareregexp;
 *   const char * warningmsg;
 *   const char * presets;
 * };
 *
 * The elements are used in the following ways:
 *
 *  modelfamily     Informal string about the model family/series of a
 *                  device. Set to "" if no info (apart from device id)
 *                  known.  The entry is ignored if this string starts with
 *                  a dollar sign.  Must not start with "USB:", see below.
 *  modelregexp     POSIX extended regular expression to match the model of
 *                  a device.  This should never be "".
 *  firmwareregexp  POSIX extended regular expression to match a devices's
 *                  firmware.  This is optional and should be "" if it is not
 *                  to be used.  If it is nonempty then it will be used to
 *                  narrow the set of devices matched by modelregexp.
 *  warningmsg      A message that may be displayed for matching drives.  For
 *                  example, to inform the user that they may need to apply a
 *                  firmware patch.
 *  presets         String with vendor-specific attribute ('-v') and firmware
 *                  bug fix ('-F') options.  Same syntax as in smartctl command
 *                  line.  The user's own settings override these.
 *
 * The regular expressions for drive model and firmware must match the full
 * string.  The effect of "^FULLSTRING$" is identical to "FULLSTRING".
 * The form ".*SUBSTRING.*" can be used if substring match is desired.
 *
 * The table will be searched from the start to end or until the first match,
 * so the order in the table is important for distinct entries that could match
 * the same drive.
 *
 *
 * Format for USB ID entries:
 *
 *  modelfamily     String with format "USB: DEVICE; BRIDGE" where
 *                  DEVICE is the name of the device and BRIDGE is
 *                  the name of the USB bridge.  Both may be empty
 *                  if no info known.
 *  modelregexp     POSIX extended regular expression to match the USB
 *                  vendor:product ID in hex notation ("0x1234:0xabcd").
 *                  This should never be "".
 *  firmwareregexp  POSIX extended regular expression to match the USB
 *                  bcdDevice info.  Only compared during search if other
 *                  entries with same USB vendor:product ID exist.
 *  warningmsg      Not used yet.
 *  presets         String with one device type ('-d') option.
 *
 */

/*
const drive_settings builtin_knowndrives[] = {
 */
<<<<<<< HEAD
  { "$Id: drivedb.h 4030 2014-12-13 21:35:00Z chrfranke $",
=======
  { "$Id: drivedb.h 4034 2015-01-25 17:51:02Z chrfranke $",
>>>>>>> d63a8aec
    "-", "-",
    "This is a dummy entry to hold the SVN-Id of drivedb.h",
    ""
  /* Default settings:
    "-v 1,raw48,Raw_Read_Error_Rate "
    "-v 2,raw48,Throughput_Performance "
    "-v 3,raw16(avg16),Spin_Up_Time "
    "-v 4,raw48,Start_Stop_Count "
    "-v 5,raw16(raw16),Reallocated_Sector_Ct "
    "-v 6,raw48,Read_Channel_Margin "
    "-v 7,raw48,Seek_Error_Rate "
    "-v 8,raw48,Seek_Time_Performance "
    "-v 9,raw24(raw8),Power_On_Hours " // smartmontools <= r3527: raw48
    "-v 10,raw48,Spin_Retry_Count "
    "-v 11,raw48,Calibration_Retry_Count "
    "-v 12,raw48,Power_Cycle_Count "
    "-v 13,raw48,Read_Soft_Error_Rate "
    //  14-174 Unknown_Attribute
    "-v 175,raw48,Program_Fail_Count_Chip "
    "-v 176,raw48,Erase_Fail_Count_Chip "
    "-v 177,raw48,Wear_Leveling_Count "
    "-v 178,raw48,Used_Rsvd_Blk_Cnt_Chip "
    "-v 179,raw48,Used_Rsvd_Blk_Cnt_Tot "
    "-v 180,raw48,Unused_Rsvd_Blk_Cnt_Tot "
    "-v 181,raw48,Program_Fail_Cnt_Total "
    "-v 182,raw48,Erase_Fail_Count_Total "
    "-v 183,raw48,Runtime_Bad_Block "
    "-v 184,raw48,End-to-End_Error "
    //  185-186 Unknown_Attribute
    "-v 187,raw48,Reported_Uncorrect "
    "-v 188,raw48,Command_Timeout "
    "-v 189,raw48,High_Fly_Writes "
    "-v 190,tempminmax,Airflow_Temperature_Cel "
    "-v 191,raw48,G-Sense_Error_Rate "
    "-v 192,raw48,Power-Off_Retract_Count "
    "-v 193,raw48,Load_Cycle_Count "
    "-v 194,tempminmax,Temperature_Celsius "
    "-v 195,raw48,Hardware_ECC_Recovered "
    "-v 196,raw16(raw16),Reallocated_Event_Count "
    "-v 197,raw48,Current_Pending_Sector "
    "-v 198,raw48,Offline_Uncorrectable "
    "-v 199,raw48,UDMA_CRC_Error_Count "
    "-v 200,raw48,Multi_Zone_Error_Rate "
    "-v 201,raw48,Soft_Read_Error_Rate "
    "-v 202,raw48,Data_Address_Mark_Errs "
    "-v 203,raw48,Run_Out_Cancel "
    "-v 204,raw48,Soft_ECC_Correction "
    "-v 205,raw48,Thermal_Asperity_Rate "
    "-v 206,raw48,Flying_Height "
    "-v 207,raw48,Spin_High_Current "
    "-v 208,raw48,Spin_Buzz "
    "-v 209,raw48,Offline_Seek_Performnce "
    //  210-219 Unknown_Attribute
    "-v 220,raw48,Disk_Shift "
    "-v 221,raw48,G-Sense_Error_Rate "
    "-v 222,raw48,Loaded_Hours "
    "-v 223,raw48,Load_Retry_Count "
    "-v 224,raw48,Load_Friction "
    "-v 225,raw48,Load_Cycle_Count "
    "-v 226,raw48,Load-in_Time "
    "-v 227,raw48,Torq-amp_Count "
    "-v 228,raw48,Power-off_Retract_Count "
    //  229 Unknown_Attribute
    "-v 230,raw48,Head_Amplitude "
    "-v 231,raw48,Temperature_Celsius "
    "-v 232,raw48,Available_Reservd_Space "
    "-v 233,raw48,Media_Wearout_Indicator "
    //  234-239 Unknown_Attribute
    "-v 240,raw48,Head_Flying_Hours "
    "-v 241,raw48,Total_LBAs_Written "
    "-v 242,raw48,Total_LBAs_Read "
    //  243-249 Unknown_Attribute
    "-v 250,raw48,Read_Error_Retry_Rate "
    //  251-253 Unknown_Attribute
    "-v 254,raw48,Free_Fall_Sensor "
  */
  },
  { "Apacer SSD",
    "(2|4|8|16|32)GB SATA Flash Drive", // tested with APSDM002G15AN-CT/SFDDA01C and SFI2101D, APSDM004G13AN-AT/SFDE001A
    "SF(DDA01C|I2101D|DE001A)", "", // spec found at http://wfcache.advantech.com/www/certified-peripherals/documents/96fmcff-04g-cs-ap_Datasheet.pdf
    "-v 160,raw48,Initial_Bad_Block_Count "
    "-v 161,raw48,Bad_Block_Count "
    "-v 162,raw48,Spare_Block_Count "
    "-v 163,raw48,Max_Erase_Count "
    "-v 164,raw48,Average_Erase_Count "
    "-v 165,raw48,Average_Erase_Count " // could be wrong
    "-v 166,raw48,Later_Bad_Block_Count "
    "-v 167,raw48,SSD_Protect_Mode "
    "-v 168,raw48,SATA_PHY_Err_Ct "
  },
  { "Apple SD/SM/TS...E/F SSDs", // SanDisk/Samsung/Toshiba?
    "APPLE SSD (S[DM]|TS)0?(128|256|512|768)[EF]", // tested with APPLE SSD SD256E/1021AP, SD0128F/A223321
     // APPLE SSD SM768E/CXM90A1Q, SM0512F/UXM2JA1Q, TS0256F/109L0704
    "", "",
  //"-v 1,raw48,Raw_Read_Error_Rate "
  //"-v 5,raw16(raw16),Reallocated_Sector_Ct "
  //"-v 9,raw24(raw8),Power_On_Hours "
  //"-v 12,raw48,Power_Cycle_Count "
  //"-v 169,raw48,Unknown_Attribute "
    "-v 173,raw48,Wear_Leveling_Count " // ]
    "-v 174,raw48,Host_Reads_MiB "      // ] guessed (ticket #342), S[DM]*F only
    "-v 175,raw48,Host_Writes_MiB "     // ]
  //"-v 192,raw48,Power-Off_Retract_Count "
  //"-v 194,tempminmax,Temperature_Celsius "
  //"-v 197,raw48,Current_Pending_Sector "
  //"-v 199,raw48,UDMA_CRC_Error_Count "
  //"-v 240,raw48,Unknown_SSD_Attribute "
  },
  { "Crucial/Micron RealSSD C300/M500", // Marvell 88SS91xx
    "C300-CTFDDA[AC](064|128|256)MAG|" // Marvell 88SS9174 BJP2, tested with C300-CTFDDAC128MAG/0002,
      // C300-CTFDDAC064MAG/0006
    "Crucial_CT(120|240|480)M500SSD[13]", // Marvell 88SS9187 BLD2, tested with Crucial_CT120M500SSD3/MU02,
      // Crucial_CT120M500SSD1/MU02, Crucial_CT240M500SSD1/MU03, Crucial_CT480M500SSD1/MU03
    "", "",
  //"-v 1,raw48,Raw_Read_Error_Rate "
  //"-v 5,raw16(raw16),Reallocated_Sector_Ct "
  //"-v 9,raw24(raw8),Power_On_Hours "
  //"-v 12,raw48,Power_Cycle_Count "
    "-v 170,raw48,Grown_Failing_Block_Ct "
    "-v 171,raw48,Program_Fail_Count "
    "-v 172,raw48,Erase_Fail_Count "
    "-v 173,raw48,Wear_Leveling_Count "
    "-v 174,raw48,Unexpect_Power_Loss_Ct "
    "-v 181,raw16,Non4k_Aligned_Access "
    "-v 183,raw48,SATA_Iface_Downshift "
  //"-v 184,raw48,End-to-End_Error "
  //"-v 187,raw48,Reported_Uncorrect "
  //"-v 188,raw48,Command_Timeout "
    "-v 189,raw48,Factory_Bad_Block_Ct "
  //"-v 194,tempminmax,Temperature_Celsius "
  //"-v 195,raw48,Hardware_ECC_Recovered "
  //"-v 196,raw16(raw16),Reallocated_Event_Count "
  //"-v 197,raw48,Current_Pending_Sector "
  //"-v 198,raw48,Offline_Uncorrectable "
  //"-v 199,raw48,UDMA_CRC_Error_Count "
    "-v 202,raw48,Percent_Lifetime_Used "
    "-v 206,raw48,Write_Error_Rate "
    "-v 210,raw48,Success_RAIN_Recov_Cnt "
    "-v 246,raw48,Total_Host_Sector_Write "
    "-v 247,raw48,Host_Program_Page_Count "
    "-v 248,raw48,Bckgnd_Program_Page_Cnt"
  },
  { "Crucial/Micron RealSSD m4/C400/P400", // Marvell 9176, fixed firmware
    "C400-MTFDDA[ACK](064|128|256|512)MAM|"
    "M4-CT(064|128|256|512)M4SSD[123]|" // tested with M4-CT512M4SSD2/0309
    "MTFDDAK(064|128|256|512|050|100|200|400)MA[MNR]-1[JKS]1.*", // tested with
       // MTFDDAK256MAR-1K1AA/MA52, MTFDDAK256MAM-1K12/08TH
    "030[9-Z]|03[1-Z].|0[4-Z]..|[1-Z]....*", // >= "0309"
    "",
  //"-v 1,raw48,Raw_Read_Error_Rate "
  //"-v 5,raw16(raw16),Reallocated_Sector_Ct "
  //"-v 9,raw24(raw8),Power_On_Hours "
  //"-v 12,raw48,Power_Cycle_Count "
    "-v 170,raw48,Grown_Failing_Block_Ct "
    "-v 171,raw48,Program_Fail_Count "
    "-v 172,raw48,Erase_Fail_Count "
    "-v 173,raw48,Wear_Leveling_Count "
    "-v 174,raw48,Unexpect_Power_Loss_Ct "
    "-v 181,raw16,Non4k_Aligned_Access "
    "-v 183,raw48,SATA_Iface_Downshift "
  //"-v 184,raw48,End-to-End_Error "
  //"-v 187,raw48,Reported_Uncorrect "
  //"-v 188,raw48,Command_Timeout "
    "-v 189,raw48,Factory_Bad_Block_Ct "
  //"-v 194,tempminmax,Temperature_Celsius "
  //"-v 195,raw48,Hardware_ECC_Recovered "
  //"-v 196,raw16(raw16),Reallocated_Event_Count "
  //"-v 197,raw48,Current_Pending_Sector "
  //"-v 198,raw48,Offline_Uncorrectable "
  //"-v 199,raw48,UDMA_CRC_Error_Count "
    "-v 202,raw48,Perc_Rated_Life_Used "
    "-v 206,raw48,Write_Error_Rate"
  },
  { "Crucial/Micron RealSSD m4/C400", // Marvell 9176, buggy or unknown firmware
    "C400-MTFDDA[ACK](064|128|256|512)MAM|" // tested with C400-MTFDDAC256MAM/0002
    "M4-CT(064|128|256|512)M4SSD[123]", // tested with M4-CT064M4SSD2/0002,
      // M4-CT064M4SSD2/0009, M4-CT256M4SSD3/000F
    "",
    "This drive may hang after 5184 hours of power-on time:\n"
    "http://www.tomshardware.com/news/Crucial-m4-Firmware-BSOD,14544.html\n"
    "See the following web pages for firmware updates:\n"
    "http://www.crucial.com/support/firmware.aspx\n"
    "http://www.micron.com/products/solid-state-storage/client-ssd#software",
    "-v 170,raw48,Grown_Failing_Block_Ct "
    "-v 171,raw48,Program_Fail_Count "
    "-v 172,raw48,Erase_Fail_Count "
    "-v 173,raw48,Wear_Leveling_Count "
    "-v 174,raw48,Unexpect_Power_Loss_Ct "
    "-v 181,raw16,Non4k_Aligned_Access "
    "-v 183,raw48,SATA_Iface_Downshift "
    "-v 189,raw48,Factory_Bad_Block_Ct "
    "-v 202,raw48,Perc_Rated_Life_Used "
    "-v 206,raw48,Write_Error_Rate"
  },
  { "Crucial/Micron MX100/M500/M510/M550/M600 Client SSDs",
    "Crucial_CT(128|256|512)MX100SSD1|"// tested with Crucial_CT256MX100SSD1/MU01
    "Crucial_CT(120|240|480|960)M500SSD1|" // tested with Crucial_CT960M500SSD1/MU03
    "Crucial_CT(128|256|512|1024)M550SSD[13]|" // tested with Crucial_CT512M550SSD3/MU01, Crucial_CT1024M550SSD1/MU01
    "Micron_M500_MTFDDA[KTV](120|240|480|960)MAV|"// tested with Micron_M500_MTFDDAK960MAV/MU05
    "(Micron_)?M510[_-]MTFDDA[KTV](128|256)MAZ|" // tested with M510-MTFDDAK256MAZ/MU01
    "(Micron_)?M550[_-]MTFDDA[KTV](064|128|256|512|1T0)MAY|" // tested with M550-MTFDDAK256MAY/MU01
    "Micron_M600_(EE|MT)FDDA[KTV](128|256|512|1T0)MBF[25Z]?", // tested with Micron_M600_MTFDDAK1T0MBF/MU01
    "", "",
  //"-v 1,raw48,Raw_Read_Error_Rate "
    "-v 5,raw48,Reallocate_NAND_Blk_Cnt "
  //"-v 9,raw24(raw8),Power_On_Hours "
  //"-v 12,raw48,Power_Cycle_Count "
    "-v 171,raw48,Program_Fail_Count "
    "-v 172,raw48,Erase_Fail_Count "
    "-v 173,raw48,Ave_Block-Erase_Count "
    "-v 174,raw48,Unexpect_Power_Loss_Ct "
    "-v 180,raw48,Unused_Reserve_NAND_Blk "
    "-v 183,raw48,SATA_Interfac_Downshift "
    "-v 184,raw48,Error_Correction_Count "
  //"-v 187,raw48,Reported_Uncorrect "
  //"-v 194,tempminmax,Temperature_Celsius "
  //"-v 196,raw16(raw16),Reallocated_Event_Count "
  //"-v 197,raw48,Current_Pending_Sector "
  //"-v 198,raw48,Offline_Uncorrectable "
  //"-v 199,raw48,UDMA_CRC_Error_Count "
    "-v 202,raw48,Percent_Lifetime_Used "
    "-v 206,raw48,Write_Error_Rate "
    "-v 210,raw48,Success_RAIN_Recov_Cnt "
    "-v 246,raw48,Total_Host_Sector_Write "
    "-v 247,raw48,Host_Program_Page_Count "
    "-v 248,raw48,Bckgnd_Program_Page_Cnt"
  },
  { "Micron M500DC Enterprise SSDs",
    "Micron_M500DC_(EE|MT)FDDA[AK](120|240|480|800)MBB", // tested with
      // Micron_M500DC_EEFDDAA120MBB/129, Micron_M500DC_MTFDDAK800MBB/0129
    "", "",
  //"-v 1,raw48,Raw_Read_Error_Rate "
    "-v 5,raw48,Reallocated_Block_Count "
  //"-v 9,raw24(raw8),Power_On_Hours "
  //"-v 12,raw48,Power_Cycle_Count "
    "-v 170,raw48,Reserved_Block_Count "
    "-v 171,raw48,Program_Fail_Count "
    "-v 172,raw48,Erase_Fail_Count "
    "-v 173,raw48,Ave_Block-Erase_Count "
    "-v 174,raw48,Unexpect_Power_Loss_Ct "
    "-v 184,raw48,Error_Correction_Count "
  //"-v 187,raw48,Reported_Uncorrect "
    "-v 188,raw48,Command_Timeouts "
  //"-v 194,tempminmax,Temperature_Celsius "
    "-v 195,raw48,Cumulativ_Corrected_ECC "
  //"-v 197,raw48,Current_Pending_Sector "
  //"-v 198,raw48,Offline_Uncorrectable "
  //"-v 199,raw48,UDMA_CRC_Error_Count "
    "-v 202,raw48,Percent_Lifetime_Remain "
    "-v 206,raw48,Write_Error_Rate "
    "-v 247,raw48,Host_Program_Page_Count "
    "-v 248,raw48,Bckgnd_Program_Page_Cnt"
  },
  { "SandForce Driven SSDs",
    "SandForce 1st Ed\\.|" // Demo Drive, tested with firmware 320A13F0
    "ADATA SSD S(396|510|599) .?..GB|" // tested with ADATA SSD S510 60GB/320ABBF0,
      // ADATA SSD S599 256GB/3.1.0, 64GB/3.4.6
    "ADATA SP[389]00|" // tested with ADATA SP300/5.0.2d, SP800/5.0.6c,
      // ADATA SP900/5.0.6 (Premier Pro, SF-2281)
    "ADATA SSD S[PX]900 (64|128|256|512)GB-DL2|" // tested with ADATA SSD SP900 256GB-DL2/5.0.6,
      // ADATA SSD SX900 512GB-DL2/5.8.2
    "ADATA XM11 (128|256)GB|" // tested with ADATA XM11 128GB/5.0.1
    "Corsair CSSD-F(40|60|80|115|120|160|240)GBP?2.*|" // Corsair Force, tested with
      // Corsair CSSD-F40GB2/1.1, Corsair CSSD-F115GB2-A/2.1a
    "Corsair Force ((3 |LS )?SSD|GS|GT)|" // SF-2281, tested with
      // Corsair Force SSD/5.05, 3 SSD/1.3.2, GT/1.3.3, GS/5.03, LS SSD/S8FM06.5
    "FM-25S2S-(60|120|240)GBP2|" // G.SKILL Phoenix Pro, SF-1200, tested with
      // FM-25S2S-240GBP2/4.2
    "FTM(06|12|24|48)CT25H|" // Supertalent TeraDrive CT, tested with
      // FTM24CT25H/STTMP2P1
    "KINGSTON SE50S3(100|240|480)G|" // tested with SE50S3100G/KE1ABBF0
    "KINGSTON SH10[03]S3(90|120|240|480)G|" // HyperX (3K), SF-2281, tested with
      // SH100S3240G/320ABBF0, SH103S3120G/505ABBF0
    "KINGSTON SKC(300S37A|380S3)(60|120|180|240|480)G|" // KC300, SF-2281, tested with
      // SKC300S37A120G/KC4ABBF0, SKC380S3120G/507ABBF0
    "KINGSTON SVP200S3(7A)?(60|90|120|240|480)G|" // V+ 200, SF-2281, tested with
      // SVP200S37A480G/502ABBF0, SVP200S390G/332ABBF0
    "KINGSTON SMS200S3(30|60|120)G|" // mSATA, SF-2241, tested with SMS200S3120G/KC3ABBF0
    "KINGSTON SMS450S3(32|64|128)G|" // mSATA, SF-2281, tested with SMS450S3128G/503ABBF0
    "KINGSTON (SV300|SKC100|SE100)S3.*G|" // other SF-2281
    "MKNSSDCR(45|60|90|120|180|240|480)GB(-DX)?|" // Mushkin Chronos (deluxe), SF-2281,
      // tested with MKNSSDCR120GB
    "MKNSSDAT(30|40|60|120|180|240|480)GB(-(DX|V))?|" // Mushkin Atlas (Deluxe/Value), mSATA, SF-2281,
      // tested with MKNSSDAT120GB-V/540ABBF0
    "Mushkin MKNSSDCL(40|60|80|90|115|120|180|240|480)GB-DX2?|" // Mushkin Callisto deluxe,
      // SF-1200/1222, Mushkin MKNSSDCL60GB-DX/361A13F0
    "OCZ[ -](AGILITY2([ -]EX)?|COLOSSUS2|ONYX2|VERTEX(2|-LE))( [123]\\..*)?|" // SF-1200,
      // tested with OCZ-VERTEX2/1.11, OCZ-VERTEX2 3.5/1.11
    "OCZ-NOCTI|" // mSATA, SF-2100, tested with OCZ-NOCTI/2.15
    "OCZ-REVODRIVE3?( X2)?|" // PCIe, SF-1200/2281, tested with
      // OCZ-REVODRIVE( X2)?/1.20, OCZ-REVODRIVE3 X2/2.11
    "OCZ[ -](VELO|VERTEX2[ -](EX|PRO))( [123]\\..*)?|" // SF-1500, tested with
      // OCZ VERTEX2-PRO/1.10 (Bogus thresholds for attribute 232 and 235)
    "D2[CR]STK251...-....|" // OCZ Deneva 2 C/R, SF-22xx/25xx,
      // tested with D2CSTK251M11-0240/2.08, D2CSTK251A10-0240/2.15
    "OCZ-(AGILITY3|SOLID3|VERTEX3( MI)?)|"  // SF-2200, tested with OCZ-VERTEX3/2.02,
      // OCZ-AGILITY3/2.11, OCZ-SOLID3/2.15, OCZ-VERTEX3 MI/2.15
    "OCZ Z-DRIVE R4 [CR]M8[48]|" // PCIe, SF-2282/2582, tested with OCZ Z-DRIVE R4 CM84/2.13
      // (Bogus attributes under Linux)
    "TALOS2|" // OCZ Talos 2 C/R, SAS (works with -d sat), 2*SF-2282, tested with TALOS2/3.20E
    "(APOC|DENC|DENEVA|FTNC|GFGC|MANG|MMOC|NIMC|TMSC).*|" // other OCZ SF-1200,
      // tested with DENCSTE251M11-0120/1.33, DENEVA PCI-E/1.33
    "(DENR|DRSAK|EC188|NIMR|PSIR|TRSAK).*|" // other OCZ SF-1500
    "OWC Aura Pro 6G SSD|" // tested with OWC Aura Pro 6G SSD/507ABBF0
    "OWC Mercury Electra (Pro )?[36]G SSD|" // tested with
      // OWC Mercury Electra 6G SSD/502ABBF0, OWC Mercury Electra Pro 3G SSD/541ABBF0
    "OWC Mercury E(xtreme|XTREME) Pro (6G |RE )?SSD|" // tested with
      // OWC Mercury Extreme Pro SSD/360A13F0, OWC Mercury EXTREME Pro 6G SSD/507ABBF0
    "Patriot Pyro|" // tested with Patriot Pyro/332ABBF0
    "SanDisk SDSSDX(60|120|240|480)GG25|" // SanDisk Extreme, SF-2281, tested with
      // SDSSDX240GG25/R201
    "SuperSSpeed S301 [0-9]*GB|" // SF-2281, tested with SuperSSpeed S301 128GB/503
    "SG9XCS2D(0?50|100|200|400)GESLT|" // Smart Storage Systems XceedIOPS2, tested with
      // SG9XCS2D200GESLT/SA03L370
    "SSD9SC(120|240|480)GED[EA]|" // PNY Prevail Elite, tested with SSD9SC120GEDA/334ABBF0
    "(TX32|TX31C1|VN0.?..GCNMK).*|" // Smart Storage Systems XceedSTOR
    "(TX22D1|TX21B1).*|" // Smart Storage Systems XceedIOPS2
    "TX52D1.*|" // Smart Storage Systems Xcel-200
    "TS(64|128|256|512)GSSD[37]20|" // Transcend SSD320/720, SF-2281, tested with
      // TS128GSSD320, TS256GSSD720/5.2.0
    "UGB(88P|99S)GC...H[BF].|" // Unigen, tested with
      // UGB88PGC100HF2/MP Rev2, UGB99SGC100HB3/RC Rev3
    "VisionTek GoDrive (60|120|240|480)GB", // tested with VisionTek GoDrive 480GB/506ABBF0
    "", "",
    "-v 1,raw24/raw32,Raw_Read_Error_Rate "
    "-v 5,raw48,Retired_Block_Count "
    "-v 9,msec24hour32,Power_On_Hours_and_Msec "
  //"-v 12,raw48,Power_Cycle_Count "
    "-v 13,raw24/raw32,Soft_Read_Error_Rate "
    "-v 100,raw48,Gigabytes_Erased "
    "-v 170,raw48,Reserve_Block_Count "
    "-v 171,raw48,Program_Fail_Count "
    "-v 172,raw48,Erase_Fail_Count "
    "-v 174,raw48,Unexpect_Power_Loss_Ct "
    "-v 177,raw48,Wear_Range_Delta "
    "-v 181,raw48,Program_Fail_Count "
    "-v 182,raw48,Erase_Fail_Count "
    "-v 184,raw48,IO_Error_Detect_Code_Ct "
  //"-v 187,raw48,Reported_Uncorrect "
    "-v 189,tempminmax,Airflow_Temperature_Cel "
  //"-v 194,tempminmax,Temperature_Celsius "
    "-v 195,raw24/raw32,ECC_Uncorr_Error_Count "
  //"-v 196,raw16(raw16),Reallocated_Event_Count "
    "-v 198,raw24/raw32:210zr54,Uncorrectable_Sector_Ct " // KINGSTON SE100S3100G/510ABBF0
    "-v 199,raw48,SATA_CRC_Error_Count "
    "-v 201,raw24/raw32,Unc_Soft_Read_Err_Rate "
    "-v 204,raw24/raw32,Soft_ECC_Correct_Rate "
    "-v 230,raw48,Life_Curve_Status "
    "-v 231,raw48,SSD_Life_Left "
  //"-v 232,raw48,Available_Reservd_Space "
    "-v 233,raw48,SandForce_Internal "
    "-v 234,raw48,SandForce_Internal "
    "-v 235,raw48,SuperCap_Health "
    "-v 241,raw48,Lifetime_Writes_GiB "
    "-v 242,raw48,Lifetime_Reads_GiB"
  },
  { "Indilinx Barefoot based SSDs",
    "Corsair CSSD-V(32|60|64|128|256)GB2|" // Corsair Nova, tested with Corsair CSSD-V32GB2/2.2
    "CRUCIAL_CT(64|128|256)M225|" // tested with CRUCIAL_CT64M225/1571
    "G.SKILL FALCON (64|128|256)GB SSD|" // tested with G.SKILL FALCON 128GB SSD/2030
    "OCZ[ -](AGILITY|ONYX|VERTEX( 1199|-TURBO| v1\\.10)?)|" // tested with
      // OCZ-ONYX/1.6, OCZ-VERTEX 1199/00.P97, OCZ-VERTEX/1.30, OCZ VERTEX-TURBO/1.5, OCZ-VERTEX v1.10/1370
    "Patriot[ -]Torqx.*|"
    "RENICE Z2|" // tested with RENICE Z2/2030
    "STT_FT[MD](28|32|56|64)GX25H|" // Super Talent Ultradrive GX, tested with STT_FTM64GX25H/1916
    "TS(18|25)M(64|128)MLC(16|32|64|128|256|512)GSSD|" // ASAX Leopard Hunt II, tested with TS25M64MLC64GSSD/0.1
    "FM-25S2I-(64|128)GBFII|" // G.Skill FALCON II, tested with FM-25S2I-64GBFII
    "TS(60|120)GSSD25D-M", // Transcend Ultra SSD (SATA II), see also Ticket #80
    "", "",
    "-v 1,raw64 " // Raw_Read_Error_Rate
    "-v 9,raw64 " // Power_On_Hours
    "-v 12,raw64 " // Power_Cycle_Count
    "-v 184,raw64,Initial_Bad_Block_Count "
    "-v 195,raw64,Program_Failure_Blk_Ct "
    "-v 196,raw64,Erase_Failure_Blk_Ct "
    "-v 197,raw64,Read_Failure_Blk_Ct "
    "-v 198,raw64,Read_Sectors_Tot_Ct "
    "-v 199,raw64,Write_Sectors_Tot_Ct "
    "-v 200,raw64,Read_Commands_Tot_Ct "
    "-v 201,raw64,Write_Commands_Tot_Ct "
    "-v 202,raw64,Error_Bits_Flash_Tot_Ct "
    "-v 203,raw64,Corr_Read_Errors_Tot_Ct "
    "-v 204,raw64,Bad_Block_Full_Flag "
    "-v 205,raw64,Max_PE_Count_Spec "
    "-v 206,raw64,Min_Erase_Count "
    "-v 207,raw64,Max_Erase_Count "
    "-v 208,raw64,Average_Erase_Count "
    "-v 209,raw64,Remaining_Lifetime_Perc "
    "-v 210,raw64,Indilinx_Internal "
    "-v 211,raw64,SATA_Error_Ct_CRC "
    "-v 212,raw64,SATA_Error_Ct_Handshake "
    "-v 213,raw64,Indilinx_Internal"
  },
  { "Indilinx Barefoot_2/Everest/Martini based SSDs",
    "OCZ VERTEX[ -]PLUS|" // tested with OCZ VERTEX-PLUS/3.55, OCZ VERTEX PLUS/3.55
    "OCZ-VERTEX PLUS R2|" // Barefoot 2, tested with OCZ-VERTEX PLUS R2/1.2
    "OCZ-PETROL|" // Everest 1, tested with OCZ-PETROL/3.12
    "OCZ-AGILITY4|" // Everest 2, tested with OCZ-AGILITY4/1.5.2
    "OCZ-VERTEX4", // Everest 2, tested with OCZ-VERTEX4/1.5
    "", "", ""
  //"-v 1,raw48,Raw_Read_Error_Rate "
  //"-v 3,raw16(avg16),Spin_Up_Time "
  //"-v 4,raw48,Start_Stop_Count "
  //"-v 5,raw16(raw16),Reallocated_Sector_Ct "
  //"-v 9,raw24(raw8),Power_On_Hours "
  //"-v 12,raw48,Power_Cycle_Count "
    "-v 232,raw48,Lifetime_Writes " // LBA?
  //"-v 233,raw48,Media_Wearout_Indicator"
  },
  { "Indilinx Barefoot 3 based SSDs",
    "OCZ-VECTOR|" // tested with OCZ-VECTOR/1.03
    "OCZ-VECTOR150|" // tested with OCZ-VECTOR150/1.2
    "OCZ-VERTEX450", // tested with OCZ-VERTEX450/1.0 (Barefoot 3 M10)
    "", "", ""
    "-v 5,raw48,Runtime_Bad_Block "
  //"-v 9,raw24(raw8),Power_On_Hours "
  //"-v 12,raw48,Power_Cycle_Count "
    "-v 171,raw48,Avail_OP_Block_Count "
    "-v 174,raw48,Pwr_Cycle_Ct_Unplanned "
    "-v 187,raw48,Total_Unc_NAND_Reads "
    "-v 195,raw48,Total_Prog_Failures "
    "-v 196,raw48,Total_Erase_Failures "
    "-v 197,raw48,Total_Unc_Read_Failures "
    "-v 198,raw48,Host_Reads_GiB "
    "-v 199,raw48,Host_Writes_GiB "
    "-v 208,raw48,Average_Erase_Count "
    "-v 210,raw48,SATA_CRC_Error_Count "
    "-v 233,raw48,Remaining_Lifetime_Perc "
    "-v 241,raw48,Host_Writes_GiB " // M10
    "-v 242,raw48,Host_Reads_GiB "  // M10
    "-v 249,raw48,Total_NAND_Prog_Ct_GiB"
  },
  { "OCZ Intrepid 3000 SSDs", // tested with OCZ INTREPID 3600/1.4.3.6, 3800/1.4.3.0
    "OCZ INTREPID 3[68]00",
    "", "", ""
    "-v 5,raw48,Runtime_Bad_Block "
  //"-v 9,raw24(raw8),Power_On_Hours "
  //"-v 12,raw48,Power_Cycle_Count "
    "-v 100,raw48,Total_Blocks_Erased "
    "-v 171,raw48,Avail_OP_Block_Count "
    "-v 174,raw48,Pwr_Cycle_Ct_Unplanned "
    "-v 184,raw48,Factory_Bad_Block_Count "
    "-v 187,raw48,Total_Unc_NAND_Reads "
    "-v 190,tempminmax,Temperature_Celsius "
    "-v 195,raw48,Total_Prog_Failures "
    "-v 196,raw48,Total_Erase_Failures "
    "-v 197,raw48,Total_Unc_Read_Failures "
    "-v 198,raw48,Host_Reads_GiB "
    "-v 199,raw48,Host_Writes_GiB "
    "-v 202,raw48,Total_Read_Bits_Corr_Ct "
    "-v 205,raw48,Max_Rated_PE_Count "
    "-v 206,raw48,Min_Erase_Count "
    "-v 207,raw48,Max_Erase_Count "
    "-v 208,raw48,Average_Erase_Count "
    "-v 210,raw48,SATA_CRC_Error_Count "
    "-v 211,raw48,SATA_UNC_Count "
    "-v 212,raw48,NAND_Reads_with_Retry "
    "-v 213,raw48,Simple_Rd_Rtry_Attempts "
    "-v 214,raw48,Adaptv_Rd_Rtry_Attempts "
    "-v 221,raw48,Int_Data_Path_Prot_Unc "
    "-v 222,raw48,RAID_Recovery_Count "
    "-v 230,raw48,SuperCap_Charge_Status " // 0=not charged, 1=fully charged, 2=unknown
    "-v 233,raw48,Remaining_Lifetime_Perc "
    "-v 249,raw48,Total_NAND_Prog_Ct_GiB "
    "-v 251,raw48,Total_NAND_Read_Ct_GiB"
  },
  { "InnoDisk InnoLite SATADOM D150QV-L SSDs", // tested with InnoLite SATADOM D150QV-L/120319
    "InnoLite SATADOM D150QV-L",
    "", "",
  //"-v 1,raw48,Raw_Read_Error_Rate "
  //"-v 2,raw48,Throughput_Performance "
  //"-v 3,raw16(avg16),Spin_Up_Time "
  //"-v 5,raw16(raw16),Reallocated_Sector_Ct "
  //"-v 7,raw48,Seek_Error_Rate " // from InnoDisk iSMART Linux tool, useless for SSD
  //"-v 8,raw48,Seek_Time_Performance "
  //"-v 9,raw24(raw8),Power_On_Hours "
  //"-v 10,raw48,Spin_Retry_Count "
  //"-v 12,raw48,Power_Cycle_Count "
    "-v 168,raw48,SATA_PHY_Error_Count "
    "-v 170,raw48,Bad_Block_Count "
    "-v 173,raw48,Erase_Count "
    "-v 175,raw48,Bad_Cluster_Table_Count "
    "-v 192,raw48,Unexpect_Power_Loss_Ct "
  //"-v 194,tempminmax,Temperature_Celsius "
  //"-v 197,raw48,Current_Pending_Sector "
    "-v 229,hex48,Flash_ID "
    "-v 235,raw48,Later_Bad_Block "
    "-v 236,raw48,Unstable_Power_Count "
    "-v 240,raw48,Write_Head"
  },
  { "Intel X25-E SSDs",
    "SSDSA2SH(032|064)G1.* INTEL",  // G1 = first generation
    "", "",
  //"-v 3,raw16(avg16),Spin_Up_Time "
  //"-v 4,raw48,Start_Stop_Count "
  //"-v 5,raw16(raw16),Reallocated_Sector_Ct "
  //"-v 9,raw24(raw8),Power_On_Hours "
  //"-v 12,raw48,Power_Cycle_Count "
    "-v 192,raw48,Unsafe_Shutdown_Count "
    "-v 225,raw48,Host_Writes_32MiB "
    "-v 226,raw48,Intel_Internal "
    "-v 227,raw48,Intel_Internal "
    "-v 228,raw48,Intel_Internal "
  //"-v 232,raw48,Available_Reservd_Space "
  //"-v 233,raw48,Media_Wearout_Indicator"
  },
  { "Intel X18-M/X25-M G1 SSDs",
    "INTEL SSDSA[12]MH(080|160)G1.*",  // G1 = first generation, 50nm
    "", "",
  //"-v 3,raw16(avg16),Spin_Up_Time "
  //"-v 4,raw48,Start_Stop_Count "
  //"-v 5,raw16(raw16),Reallocated_Sector_Ct "
  //"-v 9,raw24(raw8),Power_On_Hours "
  //"-v 12,raw48,Power_Cycle_Count "
    "-v 192,raw48,Unsafe_Shutdown_Count "
    "-v 225,raw48,Host_Writes_32MiB "
    "-v 226,raw48,Intel_Internal "
    "-v 227,raw48,Intel_Internal "
    "-v 228,raw48,Intel_Internal "
  //"-v 232,raw48,Available_Reservd_Space "
  //"-v 233,raw48,Media_Wearout_Indicator"
  },
  { "Intel X18-M/X25-M/X25-V G2 SSDs", // fixed firmware
      // tested with INTEL SSDSA2M(080|160)G2GC/2CV102J8 (X25-M)
    "INTEL SSDSA[12]M(040|080|120|160)G2.*",  // G2 = second generation, 34nm
    "2CV102(J[89A-Z]|[K-Z].)", // >= "2CV102J8"
    "",
  //"-v 3,raw16(avg16),Spin_Up_Time "
  //"-v 4,raw48,Start_Stop_Count "
  //"-v 5,raw16(raw16),Reallocated_Sector_Ct "
  //"-v 9,raw24(raw8),Power_On_Hours "
  //"-v 12,raw48,Power_Cycle_Count "
  //"-v 184,raw48,End-to-End_Error " // G2 only
    "-v 192,raw48,Unsafe_Shutdown_Count "
    "-v 225,raw48,Host_Writes_32MiB "
    "-v 226,raw48,Workld_Media_Wear_Indic " // Timed Workload Media Wear Indicator (percent*1024)
    "-v 227,raw48,Workld_Host_Reads_Perc "  // Timed Workload Host Reads Percentage
    "-v 228,raw48,Workload_Minutes " // 226,227,228 can be reset by 'smartctl -t vendor,0x40'
  //"-v 232,raw48,Available_Reservd_Space "
  //"-v 233,raw48,Media_Wearout_Indicator"
  },
  { "Intel X18-M/X25-M/X25-V G2 SSDs", // buggy or unknown firmware
      // tested with INTEL SSDSA2M040G2GC/2CV102HD (X25-V)
    "INTEL SSDSA[12]M(040|080|120|160)G2.*",
    "",
    "This drive may require a firmware update to\n"
    "fix possible drive hangs when reading SMART self-test log:\n"
    "http://downloadcenter.intel.com/Detail_Desc.aspx?DwnldID=18363",
    "-v 192,raw48,Unsafe_Shutdown_Count "
    "-v 225,raw48,Host_Writes_32MiB "
    "-v 226,raw48,Workld_Media_Wear_Indic "
    "-v 227,raw48,Workld_Host_Reads_Perc "
    "-v 228,raw48,Workload_Minutes"
  },
  { "Intel 311/313 Series SSDs", // tested with INTEL SSDSA2VP020G2/2CV102M5,
      // INTEL SSDSA2VP020G3/9CV10379,
    "INTEL SSDSA2VP(020|024)G[23]", // G3 = 313 Series
    "", "",
  //"-v 3,raw16(avg16),Spin_Up_Time "
  //"-v 4,raw48,Start_Stop_Count "
  //"-v 5,raw16(raw16),Reallocated_Sector_Ct "
  //"-v 9,raw24(raw8),Power_On_Hours "
  //"-v 12,raw48,Power_Cycle_Count "
    "-v 170,raw48,Reserve_Block_Count "
    "-v 171,raw48,Program_Fail_Count "
    "-v 172,raw48,Erase_Fail_Count "
    "-v 183,raw48,SATA_Downshift_Count "
  //"-v 184,raw48,End-to-End_Error "
  //"-v 187,raw48,Reported_Uncorrect "
    "-v 192,raw48,Unsafe_Shutdown_Count "
    "-v 225,raw48,Host_Writes_32MiB "
    "-v 226,raw48,Workld_Media_Wear_Indic " // Timed Workload Media Wear Indicator (percent*1024)
    "-v 227,raw48,Workld_Host_Reads_Perc "  // Timed Workload Host Reads Percentage
    "-v 228,raw48,Workload_Minutes " // 226,227,228 can be reset by 'smartctl -t vendor,0x40'
  //"-v 232,raw48,Available_Reservd_Space "
  //"-v 233,raw48,Media_Wearout_Indicator "
    "-v 241,raw48,Host_Writes_32MiB "
    "-v 242,raw48,Host_Reads_32MiB"
  },
  { "Intel 320 Series SSDs", // tested with INTEL SSDSA2CT040G3/4PC10362,
      // INTEL SSDSA2CW160G3/4PC10362, INTEL SSDSA2BT040G3/4PC10362, INTEL SSDSA2BW120G3A/4PC10362,
      // INTEL SSDSA2BW300G3D/4PC10362, INTEL SSDSA2BW160G3L/4PC1LE04
    "INTEL SSDSA[12][BC][WT](040|080|120|160|300|600)G3[ADL]?",
    "", "",
  //"-v 3,raw16(avg16),Spin_Up_Time "
  //"-v 4,raw48,Start_Stop_Count "
  //"-v 5,raw16(raw16),Reallocated_Sector_Ct "
  //"-v 9,raw24(raw8),Power_On_Hours "
  //"-v 12,raw48,Power_Cycle_Count "
    "-v 170,raw48,Reserve_Block_Count "
    "-v 171,raw48,Program_Fail_Count "
    "-v 172,raw48,Erase_Fail_Count "
    "-v 183,raw48,SATA_Downshift_Count " // FW >= 4Px10362
  //"-v 184,raw48,End-to-End_Error "
  //"-v 187,raw48,Reported_Uncorrect "
    "-v 199,raw48,CRC_Error_Count "      // FW >= 4Px10362
    "-v 192,raw48,Unsafe_Shutdown_Count "
    "-v 225,raw48,Host_Writes_32MiB "
    "-v 226,raw48,Workld_Media_Wear_Indic " // Timed Workload Media Wear Indicator (percent*1024)
    "-v 227,raw48,Workld_Host_Reads_Perc "  // Timed Workload Host Reads Percentage
    "-v 228,raw48,Workload_Minutes " // 226,227,228 can be reset by 'smartctl -t vendor,0x40'
  //"-v 232,raw48,Available_Reservd_Space "
  //"-v 233,raw48,Media_Wearout_Indicator "
    "-v 241,raw48,Host_Writes_32MiB "
    "-v 242,raw48,Host_Reads_32MiB"
  },
  { "Intel 710 Series SSDs", // tested with INTEL SSDSA2BZ100G3/6PB10362
    "INTEL SSDSA2BZ(100|200|300)G3",
    "", "",
  //"-v 3,raw16(avg16),Spin_Up_Time "
  //"-v 4,raw48,Start_Stop_Count "
  //"-v 5,raw16(raw16),Reallocated_Sector_Ct "
  //"-v 9,raw24(raw8),Power_On_Hours "
  //"-v 12,raw48,Power_Cycle_Count "
    "-v 170,raw48,Reserve_Block_Count "
    "-v 171,raw48,Program_Fail_Count "
    "-v 172,raw48,Erase_Fail_Count "
    "-v 174,raw48,Unexpect_Power_Loss_Ct " // Missing in 710 specification from September 2011
    "-v 183,raw48,SATA_Downshift_Count "
  //"-v 184,raw48,End-to-End_Error "
  //"-v 187,raw48,Reported_Uncorrect "
  //"-v 190,tempminmax,Airflow_Temperature_Cel "
    "-v 192,raw48,Unsafe_Shutdown_Count "
    "-v 225,raw48,Host_Writes_32MiB "
    "-v 226,raw48,Workld_Media_Wear_Indic " // Timed Workload Media Wear Indicator (percent*1024)
    "-v 227,raw48,Workld_Host_Reads_Perc "  // Timed Workload Host Reads Percentage
    "-v 228,raw48,Workload_Minutes " // 226,227,228 can be reset by 'smartctl -t vendor,0x40'
  //"-v 232,raw48,Available_Reservd_Space "
  //"-v 233,raw48,Media_Wearout_Indicator "
    "-v 241,raw48,Host_Writes_32MiB "
    "-v 242,raw48,Host_Reads_32MiB"
  },
  { "Intel 510 Series SSDs",
    "INTEL SSDSC2MH(120|250)A2",
    "", "",
  //"-v 3,raw16(avg16),Spin_Up_Time "
  //"-v 4,raw48,Start_Stop_Count "
  //"-v 5,raw16(raw16),Reallocated_Sector_Ct "
  //"-v 9,raw24(raw8),Power_On_Hours "
  //"-v 12,raw48,Power_Cycle_Count "
    "-v 192,raw48,Unsafe_Shutdown_Count "
    "-v 225,raw48,Host_Writes_32MiB "
  //"-v 232,raw48,Available_Reservd_Space "
  //"-v 233,raw48,Media_Wearout_Indicator"
  },
  { "Intel 520 Series SSDs", // tested with INTEL SSDSC2CW120A3/400i, SSDSC2BW480A3F/400i
    "INTEL SSDSC2[BC]W(060|120|180|240|480)A3F?",
    "", "",
  //"-v 5,raw16(raw16),Reallocated_Sector_Ct "
    "-v 9,msec24hour32,Power_On_Hours_and_Msec "
  //"-v 12,raw48,Power_Cycle_Count "
    "-v 170,raw48,Available_Reservd_Space "
    "-v 171,raw48,Program_Fail_Count "
    "-v 172,raw48,Erase_Fail_Count "
    "-v 174,raw48,Unexpect_Power_Loss_Ct "
  //"-v 184,raw48,End-to-End_Error "
    "-v 187,raw48,Uncorrectable_Error_Cnt "
  //"-v 192,raw48,Power-Off_Retract_Count "
    "-v 225,raw48,Host_Writes_32MiB "
    "-v 226,raw48,Workld_Media_Wear_Indic "
    "-v 227,raw48,Workld_Host_Reads_Perc "
    "-v 228,raw48,Workload_Minutes "
  //"-v 232,raw48,Available_Reservd_Space "
  //"-v 233,raw48,Media_Wearout_Indicator "
    "-v 241,raw48,Host_Writes_32MiB "
    "-v 242,raw48,Host_Reads_32MiB "
    "-v 249,raw48,NAND_Writes_1GiB"
  },
  { "Intel 525 Series SSDs", // mSATA, tested with SSDMCEAC120B3/LLLi
    "INTEL SSDMCEAC(030|060|090|120|180|240)B3",
    "", "",
  //"-v 5,raw16(raw16),Reallocated_Sector_Ct "
    "-v 9,msec24hour32,Power_On_Hours_and_Msec "
  //"-v 12,raw48,Power_Cycle_Count "
    "-v 170,raw48,Available_Reservd_Space "
    "-v 171,raw48,Program_Fail_Count "
    "-v 172,raw48,Erase_Fail_Count "
    "-v 174,raw48,Unexpect_Power_Loss_Ct "
    "-v 183,raw48,SATA_Downshift_Count "
  //"-v 184,raw48,End-to-End_Error "
    "-v 187,raw48,Uncorrectable_Error_Cnt "
  //"-v 190,tempminmax,Airflow_Temperature_Cel "
  //"-v 192,raw48,Power-Off_Retract_Count "
  //"-v 199,raw48,UDMA_CRC_Error_Count "
    "-v 225,raw48,Host_Writes_32MiB "
    "-v 226,raw48,Workld_Media_Wear_Indic "
    "-v 227,raw48,Workld_Host_Reads_Perc "
    "-v 228,raw48,Workload_Minutes "
  //"-v 232,raw48,Available_Reservd_Space "
  //"-v 233,raw48,Media_Wearout_Indicator "
    "-v 241,raw48,Host_Writes_32MiB "
    "-v 242,raw48,Host_Reads_32MiB "
    "-v 249,raw48,NAND_Writes_1GiB"
  },
  { "Intel 530 Series SSDs", // tested with INTEL SSDSC2BW180A4/DC12, SSDSC2BW240A4/DC12
    "INTEL SSDSC2BW(080|120|180|240|360|480)A4",
    "", "",
  //"-v 5,raw16(raw16),Reallocated_Sector_Ct "
    "-v 9,msec24hour32,Power_On_Hours_and_Msec "
  //"-v 12,raw48,Power_Cycle_Count "
    "-v 170,raw48,Available_Reservd_Space "
    "-v 171,raw48,Program_Fail_Count "
    "-v 172,raw48,Erase_Fail_Count "
    "-v 174,raw48,Unexpect_Power_Loss_Ct "
    "-v 183,raw48,SATA_Downshift_Count "
  //"-v 184,raw48,End-to-End_Error "
    "-v 187,raw48,Uncorrectable_Error_Cnt "
  //"-v 190,tempminmax,Airflow_Temperature_Cel "
  //"-v 192,raw48,Power-Off_Retract_Count "
  //"-v 199,raw48,UDMA_CRC_Error_Count "
    "-v 225,raw48,Host_Writes_32MiB "
    "-v 226,raw48,Workld_Media_Wear_Indic "
    "-v 227,raw48,Workld_Host_Reads_Perc "
    "-v 228,raw48,Workload_Minutes "
  //"-v 232,raw48,Available_Reservd_Space "
  //"-v 233,raw48,Media_Wearout_Indicator "
    "-v 241,raw48,Host_Writes_32MiB "
    "-v 242,raw48,Host_Reads_32MiB "
    "-v 249,raw48,NAND_Writes_1GiB"
  },
  { "Intel 330/335 Series SSDs", // tested with INTEL SSDSC2CT180A3/300i, SSDSC2CT240A3/300i,
      // INTEL SSDSC2CT240A4/335t
    "INTEL SSDSC2CT(060|120|180|240)A[34]", // A4 = 335 Series
    "", "",
  //"-v 5,raw16(raw16),Reallocated_Sector_Ct "
    "-v 9,msec24hour32,Power_On_Hours_and_Msec "
  //"-v 12,raw48,Power_Cycle_Count "
  //"-v 181,raw48,Program_Fail_Cnt_Total " // ] Missing in 330 specification from April 2012
  //"-v 182,raw48,Erase_Fail_Count_Total " // ]
  //"-v 192,raw48,Power-Off_Retract_Count "
    "-v 225,raw48,Host_Writes_32MiB "
  //"-v 232,raw48,Available_Reservd_Space "
  //"-v 233,raw48,Media_Wearout_Indicator "
    "-v 241,raw48,Host_Writes_32MiB "
    "-v 242,raw48,Host_Reads_32MiB "
    "-v 249,raw48,NAND_Writes_1GiB"
  },
  { "Intel 730 and DC S3500/S3700 Series SSDs", // tested with INTEL SSDSC2BP480G4, SSDSC2BB120G4/D2010355,
      // INTEL SSDSC2BB800G4T, SSDSC2BA200G3/5DV10250
    "INTEL SSDSC(1N|2B)[ABP](080|100|120|160|200|240|300|400|480|600|800)G[34]T?", // A=S3700, B=S3500, P=730
    "", "",
  //"-v 3,raw16(avg16),Spin_Up_Time "
  //"-v 4,raw48,Start_Stop_Count "
  //"-v 5,raw16(raw16),Reallocated_Sector_Ct "
  //"-v 9,raw24(raw8),Power_On_Hours "
  //"-v 12,raw48,Power_Cycle_Count "
    "-v 170,raw48,Available_Reservd_Space "
    "-v 171,raw48,Program_Fail_Count "
    "-v 172,raw48,Erase_Fail_Count "
    "-v 174,raw48,Unsafe_Shutdown_Count "
    "-v 175,raw16(raw16),Power_Loss_Cap_Test "
    "-v 183,raw48,SATA_Downshift_Count "
  //"-v 184,raw48,End-to-End_Error "
  //"-v 187,raw48,Reported_Uncorrect "
    "-v 190,tempminmax,Temperature_Case "
    "-v 192,raw48,Unsafe_Shutdown_Count "
    "-v 194,tempminmax,Temperature_Internal "
  //"-v 197,raw48,Current_Pending_Sector "
    "-v 199,raw48,CRC_Error_Count "
    "-v 225,raw48,Host_Writes_32MiB "
    "-v 226,raw48,Workld_Media_Wear_Indic " // Timed Workload Media Wear Indicator (percent*1024)
    "-v 227,raw48,Workld_Host_Reads_Perc "  // Timed Workload Host Reads Percentage
    "-v 228,raw48,Workload_Minutes " // 226,227,228 can be reset by 'smartctl -t vendor,0x40'
  //"-v 232,raw48,Available_Reservd_Space "
  //"-v 233,raw48,Media_Wearout_Indicator "
    "-v 234,raw24/raw32:04321,Thermal_Throttle "
    "-v 241,raw48,Host_Writes_32MiB "
    "-v 242,raw48,Host_Reads_32MiB"
  },
  { "Kingston branded X25-V SSDs", // fixed firmware
    "KINGSTON SSDNow 40GB",
    "2CV102(J[89A-Z]|[K-Z].)", // >= "2CV102J8"
    "",
    "-v 192,raw48,Unsafe_Shutdown_Count "
    "-v 225,raw48,Host_Writes_32MiB "
    "-v 226,raw48,Workld_Media_Wear_Indic "
    "-v 227,raw48,Workld_Host_Reads_Perc "
    "-v 228,raw48,Workload_Minutes"
  },
  { "Kingston branded X25-V SSDs", // buggy or unknown firmware
    "KINGSTON SSDNow 40GB",
    "",
    "This drive may require a firmware update to\n"
    "fix possible drive hangs when reading SMART self-test log.\n"
    "To update Kingston branded drives, a modified Intel update\n"
    "tool must be used. Search for \"kingston 40gb firmware\".",
    "-v 192,raw48,Unsafe_Shutdown_Count "
    "-v 225,raw48,Host_Writes_32MiB "
    "-v 226,raw48,Workld_Media_Wear_Indic "
    "-v 227,raw48,Workld_Host_Reads_Perc "
    "-v 228,raw48,Workload_Minutes"
  },
  { "JMicron based SSDs", // JMicron JMF60x
    "Kingston SSDNow V Series [0-9]*GB|" // tested with Kingston SSDNow V Series 64GB/B090522a
    "TS(2|4|8|16|32|64|128|192)GSSD(18|25)[MS]?-[MS]", // Transcend IDE and SATA, tested with
      // TS32GSSD25-M/V090331, TS32GSSD18M-M/v090331
    "[BVv].*", // other Transcend SSD versions will be catched by subsequent entry
    "",
  //"-v 9,raw24(raw8),Power_On_Hours " // raw value always 0?
  //"-v 12,raw48,Power_Cycle_Count "
  //"-v 194,tempminmax,Temperature_Celsius " // raw value always 0?
    "-v 229,hex64:w012345r,Halt_System/Flash_ID " // Halt, Flash[7]
    "-v 232,hex64:w012345r,Firmware_Version_Info " // "YYMMDD", #Channels, #Banks
    "-v 233,hex48:w01234,ECC_Fail_Record " // Fail number, Row[3], Channel, Bank
    "-v 234,raw24/raw24:w01234,Avg/Max_Erase_Count "
    "-v 235,raw24/raw24:w01z23,Good/Sys_Block_Count"
  },
  { "JMicron based SSDs", // JMicron JMF61x, JMF66x, JMF670
    "ADATA S596 Turbo|"  // tested with ADATA S596 Turbo 256GB SATA SSD (JMicron JMF616)
    "ADATA SP600|"  // tested with ADATA SP600/2.4 (JMicron JMF661)
    "APPLE SSD TS(064|128|256|512)C|"  // Toshiba?, tested with APPLE SSD TS064C/CJAA0201
    "KINGSTON SNV425S2(64|128)GB|"  // SSDNow V Series (2. Generation, JMF618),
                                    // tested with KINGSTON SNV425S264GB/C091126a
    "KINGSTON SSDNOW 30GB|" // tested with KINGSTON SSDNOW 30GB/AJXA0202
    "KINGSTON SS100S2(8|16)G|"  // SSDNow S100 Series, tested with KINGSTON SS100S28G/D100309a
    "KINGSTON SNVP325S2(64|128|256|512)GB|" // SSDNow V+ Series, tested with KINGSTON SNVP325S2128GB/AGYA0201
    "KINGSTON SVP?100S2B?(64|96|128|256|512)G|"  // SSDNow V100/V+100 Series,
      // tested with KINGSTON SVP100S296G/CJR10202, KINGSTON SV100S2256G/D110225a
    "KINGSTON SV200S3(64|128|256)G|" // SSDNow V200 Series, tested with KINGSTON SV200S3128G/E120506a
    "TOSHIBA THNS128GG4BBAA|"  // Toshiba / Super Talent UltraDrive DX,
                               // tested with Toshiba 128GB 2.5" SSD (built in MacBooks)
    "TOSHIBA THNSNC128GMLJ|" // tested with THNSNC128GMLJ/CJTA0202 (built in Toshiba Protege/Dynabook)
    "TS(8|16|32|64|128|192|256|512)GSSD25S?-(MD?|S)|" // Transcend IDE and SATA, JMF612, tested with
      // TS256GSSD25S-M/101028, TS32GSSD25-M/20101227
    "TS(32|64|128|256)G(SSD|MSA)340", // Transcend SSD340 SATA/mSATA, JMF667/670, tested with
      // TS256GSSD340/SVN263, TS256GSSD340/SVN423b, TS256GMSA340/SVN263
    "", "",
  //"-v 1,raw48,Raw_Read_Error_Rate "
  //"-v 2,raw48,Throughput_Performance "
    "-v 3,raw48,Unknown_JMF_Attribute "
  //"-v 5,raw16(raw16),Reallocated_Sector_Ct "
    "-v 7,raw48,Unknown_JMF_Attribute "
    "-v 8,raw48,Unknown_JMF_Attribute "
  //"-v 9,raw24(raw8),Power_On_Hours "
    "-v 10,raw48,Unknown_JMF_Attribute "
  //"-v 12,raw48,Power_Cycle_Count "
    "-v 167,raw48,Unknown_JMF_Attribute "
    "-v 168,raw48,SATA_Phy_Error_Count "
    "-v 169,raw48,Unknown_JMF_Attribute "
    "-v 170,raw16,Bad_Block_Count "
    "-v 173,raw16,Erase_Count " // JMF661: different?
    "-v 175,raw48,Bad_Cluster_Table_Count "
    "-v 192,raw48,Unexpect_Power_Loss_Ct "
  //"-v 194,tempminmax,Temperature_Celsius "
  //"-v 197,raw48,Current_Pending_Sector "
    "-v 233,raw48,Unknown_JMF_Attribute " // FW SVN423b
    "-v 234,raw48,Unknown_JMF_Attribute " // FW SVN423b
    "-v 240,raw48,Unknown_JMF_Attribute "
  //"-v 241,raw48,Total_LBAs_Written "    // FW SVN423b
  //"-v 242,raw48,Total_LBAs_Read "       // FW SVN423b
  },
  { "Plextor M3/M5 (Pro) Series SSDs", // Marvell 88SS9174 (M3, M5S), 88SS9187 (M5P, M5Pro), tested with
      // PLEXTOR PX-128M3/1.01, PX-128M3P/1.04, PX-256M3/1.05, PX-128M5S/1.02, PX-256M5S/1.03,
      // PX-128M5M/1.05, PX-128M5S/1.05, PX-128M5Pro/1.05, PX-512M5Pro/1.06, PX-256M5P/1.01
      // (1.04/5 Firmware self-test log lifetime unit is bogus, possibly 1/256 hours)
    "PLEXTOR PX-(64|128|256|512)M(3P?|5[MPS]|5Pro)",
    "", "",
  //"-v 1,raw48,Raw_Read_Error_Rate "
  //"-v 5,raw16(raw16),Reallocated_Sector_Ct "
  //"-v 9,raw24(raw8),Power_On_Hours "
  //"-v 12,raw48,Power_Cycle_Count "
  //"-v 177,raw48,Wear_Leveling_Count "
  //"-v 178,raw48,Used_Rsvd_Blk_Cnt_Chip "
  //"-v 181,raw48,Program_Fail_Cnt_Total "
  //"-v 182,raw48,Erase_Fail_Count_Total "
  //"-v 187,raw48,Reported_Uncorrect "
  //"-v 192,raw48,Power-Off_Retract_Count "
  //"-v 196,raw16(raw16),Reallocated_Event_Count "
  //"-v 198,raw48,Offline_Uncorrectable "
  //"-v 199,raw48,UDMA_CRC_Error_Count "
  //"-v 232,raw48,Available_Reservd_Space "
    "-v 241,raw48,Host_Writes_32MiB "
    "-v 242,raw48,Host_Reads_32MiB"
  },
  { "Samsung based SSDs",
    "SAMSUNG SSD PM800 .*GB|"  // SAMSUNG PM800 SSDs, tested with SAMSUNG SSD PM800 TH 64GB/VBM25D1Q
    "SAMSUNG SSD PM810 .*GB|"  // SAMSUNG PM810 (470 series) SSDs, tested with SAMSUNG SSD PM810 2.5" 128GB/AXM06D1Q
    "SAMSUNG 470 Series SSD|"  // tested with SAMSUNG 470 Series SSD 64GB/AXM09B1Q
    "SAMSUNG SSD 830 Series|"  // tested with SAMSUNG SSD 830 Series 64GB/CXM03B1Q
    "Samsung SSD 840 (PRO )?Series|" // tested with Samsung SSD 840 PRO Series 128GB/DXM04B0Q,
      // Samsung SSD 840 Series/DXT06B0Q
    "Samsung SSD 840 EVO ((120|250|500)G|1T)B( mSATA)?|" // tested with Samsung SSD 840 EVO (120|250|500)GB/EXT0AB0Q,
      // Samsung SSD 840 EVO (120|250)GB/EXT0BB6Q, 1TB/EXT0BB0Q, 120GB mSATA/EXT41B6Q
    "Samsung SSD 850 PRO ((128|256|512)G|1T)B|" // tested with Samsung SSD 850 PRO 128GB/EXM01B6Q,
      // Samsung SSD 850 PRO 1TB/EXM01B6Q
    "SAMSUNG MZ7WD((120|240)HAFV|480HAGM|960HAGP)-00003|" // SM843T Series, tested with
      // SAMSUNG MZ7WD120HAFV-00003/DXM85W3Q
    "SAMSUNG MZ7GE(240HMGR|(480|960)HMHP)-00003", // SM853T Series, tested with
      // SAMSUNG MZ7GE240HMGR-00003/EXT0303Q
    "", "",
  //"-v 5,raw16(raw16),Reallocated_Sector_Ct "
  //"-v 9,raw24(raw8),Power_On_Hours "
  //"-v 12,raw48,Power_Cycle_Count "
  //"-v 175,raw48,Program_Fail_Count_Chip "
  //"-v 176,raw48,Erase_Fail_Count_Chip "
  //"-v 177,raw48,Wear_Leveling_Count "
  //"-v 178,raw48,Used_Rsvd_Blk_Cnt_Chip "
  //"-v 179,raw48,Used_Rsvd_Blk_Cnt_Tot "
  //"-v 180,raw48,Unused_Rsvd_Blk_Cnt_Tot "
  //"-v 181,raw48,Program_Fail_Cnt_Total "
  //"-v 182,raw48,Erase_Fail_Count_Total "
  //"-v 183,raw48,Runtime_Bad_Block "
  //"-v 184,raw48,End-to-End_Error " // SM843T Series
    "-v 187,raw48,Uncorrectable_Error_Cnt "
  //"-v 190,tempminmax,Airflow_Temperature_Cel "  // seems to be some sort of temperature value for 470 Series?
  //"-v 194,tempminmax,Temperature_Celsius "
    "-v 195,raw48,ECC_Error_Rate "
  //"-v 198,raw48,Offline_Uncorrectable "
    "-v 199,raw48,CRC_Error_Count "
    "-v 201,raw48,Supercap_Status "
    "-v 202,raw48,Exception_Mode_Status "
    "-v 235,raw48,POR_Recovery_Count " // 830/840 Series
  //"-v 241,raw48,Total_LBAs_Written"
  },
  { "Marvell based SanDisk SSDs",
    "SanDisk SD5SG2[0-9]*G1052E|" // X100 (88SS9174), tested with SanDisk SD5SG2256G1052E/10.04.01
    "SanDisk SD6SB[12]M[0-9]*G(1022I)?|" // X110/X210 (88SS9175), tested with SanDisk SD6SB1M064G1022I/X231600,
      // SanDisk SD6SB1M256G1022I/X231600, SanDisk SD6SB2M512G1022I/X210400
    "SanDisk SDSSDHP[0-9]*G|" // Ultra Plus (88SS9175), tested with SanDisk SDSSDHP128G/X23[01]6RL
    "SanDisk SDSSDXP[0-9]*G", // Extreme II (88SS9187), tested with SanDisk SDSSDXP480G/R1311
    "", "",
  //"-v 5,raw16(raw16),Reallocated_Sector_Ct "
  //"-v 9,raw24(raw8),Power_On_Hours "
  //"-v 12,raw48,Power_Cycle_Count "
    "-v 166,raw48,Min_W/E_Cycle "
    "-v 167,raw48,Min_Bad_Block/Die "
    "-v 168,raw48,Maximum_Erase_Cycle "
    "-v 169,raw48,Total_Bad_Block "
    "-v 171,raw48,Program_Fail_Count "
    "-v 172,raw48,Erase_Fail_Count "
    "-v 173,raw48,Avg_Write_Erase_Ct "
    "-v 174,raw48,Unexpect_Power_Loss_Ct "
  //"-v 187,raw48,Reported_Uncorrect "
  //"-v 194,tempminmax,Temperature_Celsius "
    "-v 212,raw48,SATA_PHY_Error "
    "-v 230,raw48,Perc_Write_Erase_Count "
    "-v 232,raw48,Perc_Avail_Resrvd_Space "
    "-v 233,raw48,Total_NAND_Writes_GiB "
    "-v 241,raw48,Total_Writes_GiB "
    "-v 242,raw48,Total_Reads_GiB "
  //"-v 243,raw48,Unknown_Attribute "
  },
  { "SanDisk based SSDs", // see also #463 for the vendor attribute description
    "SanDisk iSSD P4 [0-9]*GB|" // tested with SanDisk iSSD P4 16GB/SSD 9.14
    "SanDisk SDSSDP[0-9]*G|" // tested with SanDisk SDSSDP064G/1.0.0, SDSSDP128G/2.0.0
    "SanDisk SSD i100 [0-9]*GB|" // tested with SanDisk SSD i100 8GB/11.56.04, 24GB/11.56.04
    "SanDisk SSD U100 ([0-9]*GB|SMG2)|" // tested with SanDisk SSD U100 8GB/10.56.00, 256GB/10.01.02, SMG2/10.56.04
    "SanDisk SD7[SU]B[23]Q(064|128|256|512)G.*", // tested with SD7SB3Q064G1122/SD7UB3Q256G1122/SD7SB3Q128G/SD7UB2Q512G1122
    "", "",
  //"-v 5,raw16(raw16),Reallocated_Sector_Ct "
  //"-v 9,raw24(raw8),Power_On_Hours "
  //"-v 12,raw48,Power_Cycle_Count "
    "-v 171,raw48,Program_Fail_Count "
    "-v 172,raw48,Erase_Fail_Count "
    "-v 173,raw48,Avg_Write_Erase_Ct "
    "-v 174,raw48,Unexpect_Power_Loss_Ct "
  //"-v 187,raw48,Reported_Uncorrect "
    "-v 212,raw48,SATA_PHY_Error "
    "-v 230,raw48,Perc_Write_Erase_Count "
    "-v 232,raw48,Perc_Avail_Resrvd_Space "
    "-v 234,raw48,Perc_Write_Erase_Ct_BC "
  //"-v 241,raw48,Total_LBAs_Written "
  //"-v 242,raw48,Total_LBAs_Read "
    "-v 244,raw48,Thermal_Throttle "
  },
  { "SiliconMotion based SSDs", // SM2246EN (Transcend TS6500)
    "TS((16|32|64|128|256|512)G|1T)(SSD|MSA)370", // Transcend SSD370 SATA/mSATA, TS6500, tested with
      // TS32GMSA370/20140402, TS16GMSA370/20140516, TS64GSSD370/20140516, TS256GSSD370/N0815B
    "", "",
  //"-v 1,raw48,Raw_Read_Error_Rate "
  //"-v 2,raw48,Throughput_Performance "
  //"-v 9,raw24(raw8),Power_On_Hours "
  //"-v 12,raw48,Power_Cycle_Count "
    "-v 160,raw48,Uncorrectable_Error_Cnt "
    "-v 161,raw48,Valid_Spare_Block_Cnt "
    "-v 163,raw48,Initial_Bad_Block_Count "
    "-v 164,raw48,Total_Erase_Count "
    "-v 165,raw48,Max_Erase_Count "
    "-v 166,raw48,Min_Erase_Count "
    "-v 167,raw48,Average_Erase_Count "
    "-v 168,raw48,Max_Erase_Count_of_Spec "
    "-v 169,raw48,Remaining_Lifetime_Perc "
  //"-v 175,raw48,Program_Fail_Count_Chip "
  //"-v 176,raw48,Erase_Fail_Count_Chip "
  //"-v 177,raw48,Wear_Leveling_Count "
    "-v 178,raw48,Runtime_Invalid_Blk_Cnt "
  //"-v 181,raw48,Program_Fail_Cnt_Total "
  //"-v 182,raw48,Erase_Fail_Count_Total "
  //"-v 187,raw48,Reported_Uncorrect "
  //"-v 192,raw48,Power-Off_Retract_Count "
  //"-v 194,tempminmax,Temperature_Celsius "
  //"-v 195,raw48,Hardware_ECC_Recovered "
  //"-v 196,raw16(raw16),Reallocated_Event_Count "
  //"-v 197,raw48,Current_Pending_Sector "
  //"-v 198,raw48,Offline_Uncorrectable "
  //"-v 199,raw48,UDMA_CRC_Error_Count "
    "-v 225,raw48,Host_Writes_32MiB " // FW 20140402
  //"-v 232,raw48,Available_Reservd_Space "
    "-v 241,raw48,Host_Writes_32MiB "
    "-v 242,raw48,Host_Reads_32MiB "
    "-v 245,raw48,Unkn_SiliconMotion_Attr" // FW N0815B
  },
  { "Smart Storage Systems Xcel-10 SSDs",  // based on http://www.smartm.com/files/salesLiterature/storage/xcel10.pdf
    "SMART A25FD-(32|64|128)GI32N", // tested with SMART A25FD-128GI32N/B9F23D4K
    "",
    "", // attributes info from http://www.adtron.com/pdf/SMART_Attributes_Xcel-10_810800014_RevB.pdf
    "-v 1,raw48,Not_Supported "
    "-v 2,raw48,Not_Supported "
  //"-v 9,raw24(raw8),Power_On_Hours "
  //"-v 12,raw48,Power_Cycle_Count "
    "-v 191,raw48,Not_Supported "
  //"-v 192,raw48,Power-Off_Retract_Count "
    "-v 197,raw48,ECC_Error_Count "
  //"-v 198,raw48,Offline_Uncorrectable "
  //"-v 199,raw48,UDMA_CRC_Error_Count "
    "-v 251,raw48,Min_Spares_Remain_Perc " // percentage of the total number of spare blocks available
    "-v 252,raw48,Added_Bad_Flash_Blk_Ct " // number of bad flash blocks
    "-v 254,raw48,Total_Erase_Blocks_Ct" // number of times the drive has erased any erase block
  },
  { "Smart Storage Systems XceedSecure2 SSDs",
    "(SMART|Adtron) ([AIS]25FBS|S35FCS).*",
    "", "",
    "-v 9,sec2hour,Power_On_Hours "
    "-v 194,hex64,Proprietary_194"
  },
  { "Smart Storage Systems XceedUltraX/Adtron A25FBX SSDs",
    "(SMART|Adtron) (A|I)25FBX.*",
    "", "",
    "-v 9,hex64,Proprietary_9 "
    "-v 194,hex48,Proprietary_194"
  },
  { "Smart Storage Systems Adtron A25FB 2xN SSDs",
    "(SMART|Adtron) A25FB.*2.N",
    "", "",
    "-v 110,hex64,Proprietary_HWC "
    "-v 111,hex64,Proprietary_MP "
    "-v 112,hex64,Proprietary_RtR "
    "-v 113,hex64,Proprietary_RR "
    "-v 120,hex64,Proprietary_HFAll "
    "-v 121,hex64,Proprietary_HF1st "
    "-v 122,hex64,Proprietary_HF2nd "
    "-v 123,hex64,Proprietary_HF3rd "
    "-v 125,hex64,Proprietary_SFAll "
    "-v 126,hex64,Proprietary_SF1st "
    "-v 127,hex64,Proprietary_SF2nd "
    "-v 128,hex64,Proprietary_SF3rd "
    "-v 194,raw24/raw32:zvzzzw,Fractional_Temperature"
  },
  { "Smart Storage Systems Adtron A25FB 3xN SSDs",
    "(SMART|Adtron) A25FB-.*3.N",
    "", "",
    "-v 9,sec2hour,Power_On_Hours "
    "-v 113,hex48,Proprietary_RR "
    "-v 130,raw48:54321,Minimum_Spares_All_Zs"
  //"-v 194,tempminmax,Temperature_Celsius"
  },
  { "STEC Mach2 CompactFlash Cards", // tested with STEC M2P CF 1.0.0/K1385MS
    "STEC M2P CF 1.0.0",
    "", "",
    "-v 100,raw48,Erase_Program_Cycles "
    "-v 103,raw48,Remaining_Energy_Storg "
    "-v 170,raw48,Reserved_Block_Count "
    "-v 171,raw48,Program_Fail_Count "
    "-v 172,raw48,Erase_Fail_Count "
    "-v 173,raw48,Wear_Leveling_Count "
    "-v 174,raw48,Unexpect_Power_Loss_Ct "
    "-v 211,raw48,Unknown_Attribute " // ] Missing in specification
    "-v 212,raw48,Unknown_Attribute"  // ] from September 2012
  },
  { "Transcend CompactFlash Cards", // tested with TRANSCEND/20080820,
      // TS4GCF133/20100709, TS16GCF133/20100709, TS16GCF150/20110407
    "TRANSCEND|TS(4|8|16)GCF(133|150)",
    "", "",
    "-v 7,raw48,Unknown_Attribute "
    "-v 8,raw48,Unknown_Attribute"
  },
  { "Marvell SSD SD88SA024BA0 (SUN branded)",
    "MARVELL SD88SA024BA0 SUN24G 0902M0054V",
    "", "", ""
  },
  { "HP 1TB SATA disk GB1000EAFJL",
    "GB1000EAFJL",
    "", "", ""
  },
  { "HP 500GB SATA disk MM0500EANCR",
    "MM0500EANCR",
    "", "", ""
  },
  { "HP 250GB SATA disk VB0250EAVER",
    "VB0250EAVER",
    "", "", ""
  },
  { "IBM Deskstar 60GXP",  // ER60A46A firmware
    "(IBM-|Hitachi )?IC35L0[12346]0AVER07.*",
    "ER60A46A",
    "", ""
  },
  { "IBM Deskstar 60GXP",  // All other firmware
    "(IBM-|Hitachi )?IC35L0[12346]0AVER07.*",
    "",
    "IBM Deskstar 60GXP drives may need upgraded SMART firmware.\n"
    "Please see http://haque.net/dtla_update/",
    ""
  },
  { "IBM Deskstar 40GV & 75GXP (A5AA/A6AA firmware)",
    "(IBM-)?DTLA-30[57]0[123467][05].*",
    "T[WX][123468AG][OF]A[56]AA",
    "", ""
  },
  { "IBM Deskstar 40GV & 75GXP (all other firmware)",
    "(IBM-)?DTLA-30[57]0[123467][05].*",
    "",
    "IBM Deskstar 40GV and 75GXP drives may need upgraded SMART firmware.\n"
    "Please see http://haque.net/dtla_update/",
    ""
  },
  { "", // ExcelStor J240, J340, J360, J680, J880 and J8160
    "ExcelStor Technology J(24|34|36|68|88|816)0",
    "", "", ""
  },
  { "", // Fujitsu M1623TAU
    "FUJITSU M1623TAU",
    "",
    "",
    "-v 9,seconds"
  },
  { "Fujitsu MHG",
    "FUJITSU MHG2...ATU?.*",
    "",
    "",
    "-v 9,seconds"
  },
  { "Fujitsu MHH",
    "FUJITSU MHH2...ATU?.*",
    "",
    "",
    "-v 9,seconds"
  },
  { "Fujitsu MHJ",
    "FUJITSU MHJ2...ATU?.*",
    "",
    "",
    "-v 9,seconds"
  },
  { "Fujitsu MHK",
    "FUJITSU MHK2...ATU?.*",
    "",
    "",
    "-v 9,seconds"
  },
  { "",  // Fujitsu MHL2300AT
    "FUJITSU MHL2300AT",
    "",
    "This drive's firmware has a harmless Drive Identity Structure\n"
      "checksum error bug.",
    "-v 9,seconds"
  },
  { "",  // MHM2200AT, MHM2150AT, MHM2100AT, MHM2060AT
    "FUJITSU MHM2(20|15|10|06)0AT",
    "",
    "This drive's firmware has a harmless Drive Identity Structure\n"
      "checksum error bug.",
    "-v 9,seconds"
  },
  { "Fujitsu MHN",
    "FUJITSU MHN2...AT",
    "",
    "",
    "-v 9,seconds"
  },
  { "", // Fujitsu MHR2020AT
    "FUJITSU MHR2020AT",
    "",
    "",
    "-v 9,seconds"
  },
  { "", // Fujitsu MHR2040AT
    "FUJITSU MHR2040AT",
    "",    // Tested on 40BA
    "",
    "-v 9,seconds -v 192,emergencyretractcyclect "
    "-v 198,offlinescanuncsectorct -v 200,writeerrorcount"
  },
  { "Fujitsu MHS AT",
    "FUJITSU MHS20[6432]0AT(  .)?",
    "",
    "",
    "-v 9,seconds -v 192,emergencyretractcyclect "
    "-v 198,offlinescanuncsectorct -v 200,writeerrorcount "
    "-v 201,detectedtacount"
  },
  { "Fujitsu MHT", // tested with FUJITSU MHT2030AC/909B
    "FUJITSU MHT2...(AC|AH|AS|AT|BH)U?.*",
    "",
    "",
    "-v 9,seconds"
  },
  { "Fujitsu MHU",
    "FUJITSU MHU2...ATU?.*",
    "",
    "",
    "-v 9,seconds"
  },
  { "Fujitsu MHV",
    "FUJITSU MHV2...(AH|AS|AT|BH|BS|BT).*",
    "",
    "",
    "-v 9,seconds"
  },
  { "Fujitsu MPA..MPG",
    "FUJITSU MP[A-G]3...A[HTEV]U?.*",
    "",
    "",
    "-v 9,seconds"
  },
  { "Fujitsu MHY BH",
    "FUJITSU MHY2(04|06|08|10|12|16|20|25)0BH.*",
    "", "",
    "-v 240,raw48,Transfer_Error_Rate"
  },
  { "Fujitsu MHW AC", // tested with FUJITSU MHW2060AC/00900004
    "FUJITSU MHW20(40|60)AC",
    "", "", ""
  },
  { "Fujitsu MHW BH",
    "FUJITSU MHW2(04|06|08|10|12|16)0BH.*",
    "", "", ""
  },
  { "Fujitsu MHW BJ",
    "FUJITSU MHW2(08|12|16)0BJ.*",
    "", "", ""
  },
  { "Fujitsu MHZ BH",
    "FUJITSU MHZ2(04|08|12|16|20|25|32)0BH.*",
    "", "", ""
  },
  { "Fujitsu MHZ BJ",
    "FUJITSU MHZ2(08|12|16|20|25|32)0BJ.*",
    "",
    "",
    "-v 9,minutes"
  },
  { "Fujitsu MHZ BS",
    "FUJITSU MHZ2(12|25)0BS.*",
    "", "", ""
  },
  { "Fujitsu MHZ BK",
    "FUJITSU MHZ2(08|12|16|25)0BK.*",
    "", "", ""
  },
  { "Fujitsu MJA BH",
    "FUJITSU MJA2(08|12|16|25|32|40|50)0BH.*",
    "", "", ""
  },
  { "", // Samsung SV4012H (known firmware)
    "SAMSUNG SV4012H",
    "RM100-08",
    "",
    "-v 9,halfminutes -F samsung"
  },
  { "", // Samsung SV4012H (all other firmware)
    "SAMSUNG SV4012H",
    "",
    "May need -F samsung disabled; see manual for details.",
    "-v 9,halfminutes -F samsung"
  },
  { "", // Samsung SV0412H (known firmware)
    "SAMSUNG SV0412H",
    "SK100-01",
    "",
    "-v 9,halfminutes -v 194,10xCelsius -F samsung"
  },
  { "", // Samsung SV0412H (all other firmware)
    "SAMSUNG SV0412H",
    "",
    "May need -F samsung disabled; see manual for details.",
    "-v 9,halfminutes -v 194,10xCelsius -F samsung"
  },
  { "", // Samsung SV1204H (known firmware)
    "SAMSUNG SV1204H",
    "RK100-1[3-5]",
    "",
    "-v 9,halfminutes -v 194,10xCelsius -F samsung"
  },
  { "", // Samsung SV1204H (all other firmware)
    "SAMSUNG SV1204H",
    "",
    "May need -F samsung disabled; see manual for details.",
    "-v 9,halfminutes -v 194,10xCelsius -F samsung"
  },
  { "", // SAMSUNG SV0322A tested with FW JK200-35
    "SAMSUNG SV0322A",
    "", "", ""
  },
  { "SAMSUNG SpinPoint V80", // tested with SV1604N/TR100-23
    "SAMSUNG SV(0211|0401|0612|0802|1203|1604)N",
    "",
    "",
    "-v 9,halfminutes -F samsung2"
  },
  { "", // SAMSUNG SP40A2H with RR100-07 firmware
    "SAMSUNG SP40A2H",
    "RR100-07",
    "",
    "-v 9,halfminutes -F samsung"
  },
  { "", // SAMSUNG SP80A4H with RT100-06 firmware
    "SAMSUNG SP80A4H",
    "RT100-06",
    "",
    "-v 9,halfminutes -F samsung"
  },
  { "", // SAMSUNG SP8004H with QW100-61 firmware
    "SAMSUNG SP8004H",
    "QW100-61",
    "",
    "-v 9,halfminutes -F samsung"
  },
  { "SAMSUNG SpinPoint F1 DT", // tested with HD103UJ/1AA01113
    "SAMSUNG HD(083G|16[12]G|25[12]H|32[12]H|50[12]I|642J|75[23]L|10[23]U)J",
    "", "", ""
  },
  { "SAMSUNG SpinPoint F1 EG", // tested with HD103UI/1AA01113
    "SAMSUNG HD(252H|322H|502I|642J|753L|103U)I",
    "", "", ""
  },
  { "SAMSUNG SpinPoint F1 RE", // tested with HE103UJ/1AA01113
    "SAMSUNG HE(252H|322H|502I|642J|753L|103U)J",
    "", "", ""
  },
  { "SAMSUNG SpinPoint F2 EG", // tested with HD154UI/1AG01118
    "SAMSUNG HD(502H|10[23]S|15[34]U)I",
    "", "", ""
  },
  { "SAMSUNG SpinPoint F3", // tested with HD502HJ/1AJ100E4
    "SAMSUNG HD(502H|754J|103S)J",
    "", "", ""
  },
  { "Seagate Barracuda SpinPoint F3", // tested with ST1000DM005 HD103SJ/1AJ100E5
    "ST[0-9DM]* HD(502H|754J|103S)J",
    "", "", ""
  },
  { "SAMSUNG SpinPoint F3 EG", // tested with HD503HI/1AJ100E4, HD153WI/1AN10002
    "SAMSUNG HD(253G|(324|503)H|754J|105S|(153|203)W)I",
    "", "", ""
  },
  { "SAMSUNG SpinPoint F3 RE", // tested with HE103SJ/1AJ30001
    "SAMSUNG HE(502H|754J|103S)J",
    "", "", ""
  },
  { "Seagate Samsung Spinpoint F4", // tested with ST250DM001 HD256GJ/1AR10001
    "ST(250|320)DM001 HD(256G|322G|323H)J",
    "", "", ""
  },
  { "SAMSUNG SpinPoint F4 EG (AF)",// tested with HD204UI/1AQ10001(buggy|fixed)
    "SAMSUNG HD(155|204)UI",
    "", // 1AQ10001
    "Using smartmontools or hdparm with this\n"
    "drive may result in data loss due to a firmware bug.\n"
    "****** THIS DRIVE MAY OR MAY NOT BE AFFECTED! ******\n"
    "Buggy and fixed firmware report same version number!\n"
    "See the following web pages for details:\n"
    "http://knowledge.seagate.com/articles/en_US/FAQ/223571en\n"
    "http://www.smartmontools.org/wiki/SamsungF4EGBadBlocks",
    ""
  },
  { "SAMSUNG SpinPoint S250", // tested with HD200HJ/KF100-06
    "SAMSUNG HD(162|200|250)HJ",
    "", "", ""
  },
  { "SAMSUNG SpinPoint T133", // tested with HD300LJ/ZT100-12, HD400LJ/ZZ100-14, HD401LJ/ZZ100-15
    "SAMSUNG HD(250KD|(30[01]|320|40[01])L[DJ])",
    "", "", ""
  },
  { "SAMSUNG SpinPoint T166", // tested with HD501LJ/CR100-1[01]
    "SAMSUNG HD(080G|160H|32[01]K|403L|50[01]L)J",
    "", "",
    "-v 197,increasing" // at least HD501LJ/CR100-11
  },
  { "SAMSUNG SpinPoint P120", // VF100-37 firmware, tested with SP2514N/VF100-37
    "SAMSUNG SP(16[01]3|2[05][01]4)[CN]",
    "VF100-37",
    "",
    "-F samsung3"
  },
  { "SAMSUNG SpinPoint P120", // other firmware, tested with SP2504C/VT100-33
    "SAMSUNG SP(16[01]3|2[05][01]4)[CN]",
    "",
    "May need -F samsung3 enabled; see manual for details.",
    ""
  },
  { "SAMSUNG SpinPoint P80 SD", // tested with HD160JJ/ZM100-33
    "SAMSUNG HD(080H|120I|160J)J",
    "", "", ""
  },
  { "SAMSUNG SpinPoint P80", // BH100-35 firmware, tested with SP0842N/BH100-35
    "SAMSUNG SP(0451|08[0124]2|12[0145]3|16[0145]4)[CN]",
    "BH100-35",
    "",
    "-F samsung3"
  },
  { "SAMSUNG SpinPoint P80", // firmware *-35 or later
    "SAMSUNG SP(0451|08[0124]2|12[0145]3|16[0145]4)[CN]",
    ".*-3[5-9]",
    "May need -F samsung3 enabled; see manual for details.",
    ""
  },
  { "SAMSUNG SpinPoint P80", // firmware *-25...34, tested with
      // SP0401N/TJ100-30, SP1614C/SW100-25 and -34
    "SAMSUNG SP(04[05]1|08[0124]2|12[0145]3|16[0145]4)[CN]",
    ".*-(2[5-9]|3[0-4])",
    "",
    "-v 9,halfminutes -v 198,increasing"
  },
  { "SAMSUNG SpinPoint P80", // firmware *-23...24, tested with
    // SP0802N/TK100-23,
    // SP1213N/TL100-23,
    // SP1604N/TM100-23 and -24
    "SAMSUNG SP(0451|08[0124]2|12[0145]3|16[0145]4)[CN]",
    ".*-2[34]",
    "",
    "-v 9,halfminutes -F samsung2"
  },
  { "SAMSUNG SpinPoint P80", // unknown firmware
    "SAMSUNG SP(0451|08[0124]2|12[0145]3|16[0145]4)[CN]",
    "",
    "May need -F samsung2 or -F samsung3 enabled; see manual for details.",
    ""
  },
  { "SAMSUNG SpinPoint M40/60/80", // tested with HM120IC/AN100-16, HM160JI/AD100-16
    "SAMSUNG HM(0[468]0H|120I|1[026]0J)[CI]",
    "",
    "",
    "-v 9,halfminutes"
  },
  { "SAMSUNG SpinPoint M5", // tested with HM160HI/HH100-12
    "SAMSUNG HM(((061|080)G|(121|160)H|250J)I|160HC)",
    "", "", ""
  },
  { "SAMSUNG SpinPoint M6", // tested with HM320JI/2SS00_01 M6
    "SAMSUNG HM(251J|320[HJ]|[45]00L)I",
    "", "", ""
  },
  { "SAMSUNG SpinPoint M7", // tested with HM500JI/2AC101C4
    "SAMSUNG HM(250H|320I|[45]00J)I",
    "", "", ""
  },
  { "SAMSUNG SpinPoint M7E (AF)", // tested with HM321HI/2AJ10001, HM641JI/2AJ10001
    "SAMSUNG HM(161G|(251|321)H|501I|641J)I",
    "", "", ""
  },
  { "SAMSUNG SpinPoint M7U (USB)", // tested with HM252HX/2AC101C4
    "SAMSUNG HM(162H|252H|322I|502J)X",
    "", "", ""
  },
  { "SAMSUNG SpinPoint M8 (AF)", // tested with HN-M101MBB/2AR10001
    "SAMSUNG HN-M(250|320|500|640|750|101)MBB",
    "", "", ""
  },
  { "Seagate Momentus SpinPoint M8 (AF)", // tested with
      // ST750LM022 HN-M750MBB/2AR10001, ST320LM001 HN-M320MBB/2AR10002
    "ST(250|320|500|640|750|1000)LM0[012][124] HN-M[0-9]*MBB",
    "", "", ""
  },
  { "SAMSUNG SpinPoint M8U (USB)", // tested with HN-M500XBB/2AR10001
    "SAMSUNG HN-M(320|500|750|101)XBB",
    "", "", ""
  },
  { "Seagate Samsung SpinPoint M8U (USB)", // tested with ST1000LM025 HN-M101ABB/2AR10001
    "ST(250|320|500|640|750|1000)LM0[012][3459] HN-M[0-9]*ABB",
    "", "", ""
  },
  { "SAMSUNG SpinPoint MP5", // tested with HM250HJ/2AK10001
    "SAMSUNG HM(250H|320H|500J|640J)J",
    "", "", ""
  },
  { "SAMSUNG SpinPoint MT2", // tested with HM100UI/2AM10001
    "SAMSUNG HM100UI",
    "", "", ""
  },
  { "SAMSUNG HM100UX (S2 Portable)", // tested with HM100UX/2AM10001
    "SAMSUNG HM100UX",
    "", "", ""
  },
  { "SAMSUNG SpinPoint M", // tested with MP0402H/UC100-11
    "SAMSUNG MP0(302|402|603|804)H",
    "",
    "",
    "-v 9,halfminutes"
  },
  { "SAMSUNG SpinPoint N3U-3 (USB, 4KiB LLS)", // tested with HS25YJZ/3AU10-01
    "SAMSUNG HS(122H|2[05]YJ)Z",
    "", "", ""
  },
  { "Maxtor Fireball 541DX",
    "Maxtor 2B0(0[468]|1[05]|20)H1",
    "",
    "",
    "-v 9,minutes -v 194,unknown"
  },
  { "Maxtor Fireball 3",
    "Maxtor 2F0[234]0[JL]0",
    "",
    "",
    "-v 9,minutes"
  },
  { "Maxtor DiamondMax 1280 ATA",  // no self-test log, ATA2-Fast
    "Maxtor 8(1280A2|2160A4|2560A4|3840A6|4000A6|5120A8)",
    "",
    "",
    "-v 9,minutes"
  },
  { "Maxtor DiamondMax 2160 Ultra ATA",
    "Maxtor 8(2160D2|3228D3|3240D3|4320D4|6480D6|8400D8|8455D8)",
    "",
    "",
    "-v 9,minutes"
  },
  { "Maxtor DiamondMax 2880 Ultra ATA",
    "Maxtor 9(0510D4|0576D4|0648D5|0720D5|0840D6|0845D6|0864D6|1008D7|1080D8|1152D8)",
    "",
    "",
    "-v 9,minutes"
  },
  { "Maxtor DiamondMax 3400 Ultra ATA",
    "Maxtor 9(1(360|350|202)D8|1190D7|10[12]0D6|0840D5|06[48]0D4|0510D3|1(350|202)E8|1010E6|0840E5|0640E4)",
    "",
    "",
    "-v 9,minutes"
  },
  { "Maxtor DiamondMax D540X-4G",
    "Maxtor 4G(120J6|160J[68])",
    "",
    "",
    "-v 9,minutes -v 194,unknown"
  },
  { "Maxtor DiamondMax D540X-4K",
    "MAXTOR 4K(020H1|040H2|060H3|080H4)",
    "", "", ""
  },
  { "Maxtor DiamondMax Plus D740X",
    "MAXTOR 6L0(20[JL]1|40[JL]2|60[JL]3|80[JL]4)",
    "", "", ""
  },
  { "Maxtor DiamondMax Plus 5120 Ultra ATA 33",
    "Maxtor 9(0512D2|0680D3|0750D3|0913D4|1024D4|1360D6|1536D6|1792D7|2048D8)",
    "",
    "",
    "-v 9,minutes"
  },
  { "Maxtor DiamondMax Plus 6800 Ultra ATA 66",
    "Maxtor 9(2732U8|2390U7|204[09]U6|1707U5|1366U4|1024U3|0845U3|0683U2)",
    "",
    "",
    "-v 9,minutes"
  },
  { "Maxtor DiamondMax D540X-4D",
    "Maxtor 4D0(20H1|40H2|60H3|80H4)",
    "",
    "",
    "-v 9,minutes -v 194,unknown"
  },
  { "Maxtor DiamondMax 16",
    "Maxtor 4(R0[68]0[JL]0|R1[26]0L0|A160J0|R120L4)",
    "",
    "",
    "-v 9,minutes"
  },
  { "Maxtor DiamondMax 4320 Ultra ATA",
    "Maxtor (91728D8|91512D7|91303D6|91080D5|90845D4|90645D3|90648D[34]|90432D2)",
    "",
    "",
    "-v 9,minutes"
  },
  { "Maxtor DiamondMax 17 VL",
    "Maxtor 9(0431U1|0641U2|0871U2|1301U3|1741U4)",
    "",
    "",
    "-v 9,minutes"
  },
  { "Maxtor DiamondMax 20 VL",
    "Maxtor (94091U8|93071U6|92561U5|92041U4|91731U4|91531U3|91361U3|91021U2|90841U2|90651U2)",
    "",
    "",
    "-v 9,minutes"
  },
  { "Maxtor DiamondMax VL 30",  // U: ATA66, H: ATA100
    "Maxtor (33073U4|32049U3|31536U2|30768U1|33073H4|32305H3|31536H2|30768H1)",
    "",
    "",
    "-v 9,minutes"
  },
  { "Maxtor DiamondMax 36",
    "Maxtor (93652U8|92739U6|91826U4|91369U3|90913U2|90845U2|90435U1)",
    "",
    "",
    "-v 9,minutes"
  },
  { "Maxtor DiamondMax 40 ATA 66",
    "Maxtor 9(0684U2|1024U2|1362U3|1536U3|2049U4|2562U5|3073U6|4098U8)",
    "",
    "",
    "-v 9,minutes"
  },
  { "Maxtor DiamondMax Plus 40 (Ultra ATA 66 and Ultra ATA 100)",
    "Maxtor (54098[UH]8|53073[UH]6|52732[UH]6|52049[UH]4|51536[UH]3|51369[UH]3|51024[UH]2)",
    "",
    "",
    "-v 9,minutes"
  },
  { "Maxtor DiamondMax 40 VL Ultra ATA 100",
    "Maxtor 3(1024H1|1535H2|2049H2|3073H3|4098H4)( B)?",
    "",
    "",
    "-v 9,minutes"
  },
  { "Maxtor DiamondMax Plus 45 Ulta ATA 100",
    "Maxtor 5(4610H6|4098H6|3073H4|2049H3|1536H2|1369H2|1023H2)",
    "",
    "",
    "-v 9,minutes"
  },
  { "Maxtor DiamondMax 60 ATA 66",
    "Maxtor 9(1023U2|1536U2|2049U3|2305U3|3073U4|4610U6|6147U8)",
    "",
    "",
    "-v 9,minutes"
  },
  { "Maxtor DiamondMax 60 ATA 100",
    "Maxtor 9(1023H2|1536H2|2049H3|2305H3|3073H4|4098H6|4610H6|6147H8)",
    "",
    "",
    "-v 9,minutes"
  },
  { "Maxtor DiamondMax Plus 60",
    "Maxtor 5T0(60H6|40H4|30H3|20H2|10H1)",
    "",
    "",
    "-v 9,minutes"
  },
  { "Maxtor DiamondMax 80",
    "Maxtor (98196H8|96147H6)",
    "",
    "",
    "-v 9,minutes"
  },
  { "Maxtor DiamondMax 536DX",
    "Maxtor 4W(100H6|080H6|060H4|040H3|030H2)",
    "",
    "",
    "-v 9,minutes"
  },
  { "Maxtor DiamondMax Plus 8",
    "Maxtor 6(E0[234]|K04)0L0",
    "",
    "",
    "-v 9,minutes"
  },
  { "Maxtor DiamondMax 10 (ATA/133 and SATA/150)",
    "Maxtor 6(B(30|25|20|16|12|10|08)0[MPRS]|L(080[MLP]|(100|120)[MP]|160[MP]|200[MPRS]|250[RS]|300[RS]))0",
    "",
    "",
    "-v 9,minutes"
  },
  { "Maxtor DiamondMax 10 (SATA/300)",
    "Maxtor 6V(080E|160E|200E|250F|300F|320F)0",
    "", "", ""
  },
  { "Maxtor DiamondMax Plus 9",
    "Maxtor 6Y((060|080|120|160)L0|(060|080|120|160|200|250)P0|(060|080|120|160|200|250)M0)",
    "",
    "",
    "-v 9,minutes"
  },
  { "Maxtor DiamondMax 11",
    "Maxtor 6H[45]00[FR]0",
    "", "", ""
  },
  { "Maxtor DiamondMax 17",
    "Maxtor 6G(080L|160[PE])0",
    "", "", ""
  },
  { "Seagate Maxtor DiamondMax 20",
    "MAXTOR STM3(40|80|160)[28]1[12]0?AS?",
    "", "", ""
  },
  { "Seagate Maxtor DiamondMax 21", // tested with MAXTOR STM3250310AS/3.AAF
    "MAXTOR STM3(80[28]15|160215|250310|(250|320)820|320620|500630)AS?",
    "", "", ""
  },
  { "Seagate Maxtor DiamondMax 22", // fixed firmware
    "(MAXTOR )?STM3(500320|750330|1000340)AS?",
    "MX1A", // http://knowledge.seagate.com/articles/en_US/FAQ/207969en
    "", ""
  },
  { "Seagate Maxtor DiamondMax 22", // fixed firmware
    "(MAXTOR )?STM3(160813|320614|640323|1000334)AS?",
    "MX1B", // http://knowledge.seagate.com/articles/en_US/FAQ/207975en
    "", ""
  },
  { "Seagate Maxtor DiamondMax 22", // buggy firmware
    "(MAXTOR )?STM3(500320|750330|1000340)AS?",
    "MX15",
    "There are known problems with these drives,\n"
    "AND THIS FIRMWARE VERSION IS AFFECTED,\n"
    "see the following Seagate web pages:\n"
    "http://knowledge.seagate.com/articles/en_US/FAQ/207931en\n"
    "http://knowledge.seagate.com/articles/en_US/FAQ/207969en",
    ""
  },
  { "Seagate Maxtor DiamondMax 22", // unknown firmware
    "(MAXTOR )?STM3(160813|32061[34]|500320|640323|750330|10003(34|40))AS?",
    "",
    "There are known problems with these drives,\n"
    "see the following Seagate web pages:\n"
    "http://knowledge.seagate.com/articles/en_US/FAQ/207931en\n"
    "http://knowledge.seagate.com/articles/en_US/FAQ/207969en\n"
    "http://knowledge.seagate.com/articles/en_US/FAQ/207975en",
    ""
  },
  { "Seagate Maxtor DiamondMax 23", // new firmware
    "STM3((160|250)31|(320|500)41|(750|1000)52)8AS?",
    "CC3[D-Z]",
    "", ""
  },
  { "Seagate Maxtor DiamondMax 23", // unknown firmware
    "STM3((160|250)31|(320|500)41|(750|1000)52)8AS?",
    "",
    "A firmware update for this drive may be available,\n"
    "see the following Seagate web pages:\n"
    "http://knowledge.seagate.com/articles/en_US/FAQ/207931en\n"
    "http://knowledge.seagate.com/articles/en_US/FAQ/213911en",
    ""
  },
  { "Maxtor MaXLine Plus II",
    "Maxtor 7Y250[PM]0",
    "",
    "",
    "-v 9,minutes"
  },
  { "Maxtor MaXLine II",
    "Maxtor [45]A(25|30|32)0[JN]0",
    "",
    "",
    "-v 9,minutes"
  },
  { "Maxtor MaXLine III (ATA/133 and SATA/150)",
    "Maxtor 7L(25|30)0[SR]0",
    "",
    "",
    "-v 9,minutes"
  },
  { "Maxtor MaXLine III (SATA/300)",
    "Maxtor 7V(25|30)0F0",
    "", "", ""
  },
  { "Maxtor MaXLine Pro 500",  // There is also a 7H500R0 model, but I
    "Maxtor 7H500F0",               // haven't added it because I suspect
    "",                               // it might need vendoropts_9_minutes
    "", ""                            // and nobody has submitted a report yet
  },
  { "", // HITACHI_DK14FA-20B
    "HITACHI_DK14FA-20B",
    "",
    "",
    "-v 9,minutes -v 193,loadunload"
  },
  { "HITACHI Travelstar DK23XX/DK23XXB",
    "HITACHI_DK23..-..B?",
    "",
    "",
    "-v 9,minutes -v 193,loadunload"
  },
  { "Hitachi Endurastar J4K20/N4K20 (formerly DK23FA-20J)",
    "(HITACHI_DK23FA-20J|HTA422020F9AT[JN]0)",
    "",
    "",
    "-v 9,minutes -v 193,loadunload"
  },
  { "Hitachi Endurastar J4K30/N4K30",
    "HE[JN]4230[23]0F9AT00",
    "",
    "",
    "-v 9,minutes -v 193,loadunload"
  },
  { "Hitachi Travelstar C4K60",  // 1.8" slim drive
    "HTC4260[23]0G5CE00|HTC4260[56]0G8CE00",
    "",
    "",
    "-v 9,minutes -v 193,loadunload"
  },
  { "IBM Travelstar 4GT",
    "IBM-DTCA-2(324|409)0",
    "", "", ""
  },
  { "IBM Travelstar 6GN",
    "IBM-DBCA-20(324|486|648)0",
    "", "", ""
  },
  { "IBM Travelstar 25GS, 18GT, and 12GN",
    "IBM-DARA-2(25|18|15|12|09|06)000",
    "", "", ""
  },
  { "IBM Travelstar 14GS",
    "IBM-DCYA-214000",
    "", "", ""
  },
  { "IBM Travelstar 4LP",
    "IBM-DTNA-2(180|216)0",
    "", "", ""
  },
  { "IBM Travelstar 48GH, 30GN, and 15GN",
    "(IBM-|Hitachi )?IC25(T048ATDA05|N0(30|20|15|12|10|07|06|05)ATDA04)-.",
    "", "", ""
  },
  { "IBM Travelstar 32GH, 30GT, and 20GN",
    "IBM-DJSA-2(32|30|20|10|05)",
    "", "", ""
  },
  { "IBM Travelstar 4GN",
    "IBM-DKLA-2(216|324|432)0",
    "", "", ""
  },
  { "IBM/Hitachi Travelstar 60GH and 40GN",
    "(IBM-|Hitachi )?IC25(T060ATC[SX]05|N0[4321]0ATC[SX]04)-.",
    "", "", ""
  },
  { "IBM/Hitachi Travelstar 40GNX",
    "(IBM-|Hitachi )?IC25N0[42]0ATC[SX]05-.",
    "", "", ""
  },
  { "Hitachi Travelstar 80GN",
    "(Hitachi )?IC25N0[23468]0ATMR04-.",
    "", "", ""
  },
  { "Hitachi Travelstar 4K40",
    "(Hitachi )?HTS4240[234]0M9AT00",
    "", "", ""
  },
  { "Hitachi Travelstar 4K120",
    "(Hitachi )?(HTS4212(60|80|10|12)H9AT00|HTS421260G9AT00)",
    "", "", ""
  },
  { "Hitachi Travelstar 5K80",
    "(Hitachi )?HTS5480[8642]0M9AT00",
    "", "", ""
  },
  { "Hitachi Travelstar 5K100",
    "(Hitachi )?HTS5410[1864]0G9(AT|SA)00",
    "", "", ""
  },
  { "Hitachi Travelstar E5K100",
    "(Hitachi )?HTE541040G9(AT|SA)00",
    "", "", ""
  },
  { "Hitachi Travelstar 5K120",
    "(Hitachi )?HTS5412(60|80|10|12)H9(AT|SA)00",
    "", "", ""
  },
  { "Hitachi Travelstar 5K160",
    "(Hitachi |HITACHI )?HTS5416([468]0|1[26])J9(AT|SA)00",
    "", "", ""
  },
  { "Hitachi Travelstar E5K160",
    "(Hitachi )?HTE5416(12|16|60|80)J9(AT|SA)00",
    "", "", ""
  },
  { "Hitachi Travelstar 5K250",
    "(Hitachi |HITACHI )?HTS5425(80|12|16|20|25)K9(A3|SA)00",
    "", "", ""
  },
  { "Hitachi Travelstar 5K320", // tested with HITACHI HTS543232L9SA00/FB4ZC4EC,
    // Hitachi HTS543212L9SA02/FBBAC52F
    "(Hitachi |HITACHI )?HT(S|E)5432(80|12|16|25|32)L9(A3(00)?|SA0[012])",
    "", "", ""
  },
  { "Hitachi Travelstar 5K500.B", // tested with Hitachi HTS545050B9SA00/PB4OC60X
    "(Hitachi )?HT[ES]5450(12|16|25|32|40|50)B9(A30[01]|SA00)",
    "", "", ""
  },
  { "Hitachi/HGST Travelstar Z5K500", // tested with HGST HTS545050A7E380/GG2OAC90,
      // Hitachi HTS545032A7E380/GGBOA7A0, APPLE HDD HTS545050A7E362/GG2AB990
    "(Hitachi|HGST|APPLE HDD) HT[ES]5450(25|32|50)A7E3(62|8[01])",
    "", "", ""
  },
  { "Hitachi/HGST Travelstar 5K750", // tested with Hitachi HTS547575A9E384/JE4OA60A,
       // APPLE HDD HTS547550A9E384/JE3AD70F
    "(Hitachi|APPLE HDD) HT[ES]5475(50|64|75)A9E38[14]",
    "", "", ""
  },
  { "HGST Travelstar 5K1000", // tested with HGST HTS541010A9E680/JA0OA560,
      // HGST HTS541075A9E680/JA2OA560
    "HGST HT[ES]5410(64|75|10)A9E68[01]",
    "", "", ""
  },
  { "HGST Travelstar 5K1500", // tested with HGST HTS541515A9E630/KA0OA500
    "HGST HT[ES]541515A9E63[015]",
    "", "", ""
  },
  { "Hitachi Travelstar 7K60",
    "(Hitachi )?HTS726060M9AT00",
    "", "", ""
  },
  { "Hitachi Travelstar E7K60",
    "(Hitachi )?HTE7260[46]0M9AT00",
    "", "", ""
  },
  { "Hitachi Travelstar 7K100",
    "(Hitachi )?HTS7210[168]0G9(AT|SA)00",
    "", "", ""
  },
  { "Hitachi Travelstar E7K100",
    "(Hitachi )?HTE7210[168]0G9(AT|SA)00",
    "", "", ""
  },
  { "Hitachi Travelstar 7K200", // tested with HITACHI HTS722016K9SA00/DCDZC75A
    "(Hitachi |HITACHI )?HTS7220(80|10|12|16|20)K9(A3|SA)00",
    "", "", ""
  },
  { "Hitachi Travelstar 7K320", // tested with
    // HTS723225L9A360/FCDOC30F, HTS723216L9A362/FC2OC39F
    "(Hitachi )?HT[ES]7232(80|12|16|25|32)L9(A300|A36[02]|SA61)",
    "", "", ""
  },
  { "Hitachi Travelstar Z7K320", // tested with HITACHI HTS723232A7A364/EC2ZB70B
    "(HITACHI )?HT[ES]7232(16|25|32)A7A36[145]",
    "", "", ""
  },
  { "Hitachi Travelstar 7K500", // tested with Hitachi HTS725050A9A360/PC4OC70D
    "(Hitachi )?HT[ES]7250(12|16|25|32|50)A9A36[02-5]",
    "", "", ""
  },
  { "Hitachi/HGST Travelstar Z7K500", // tested with HITACHI HTS725050A7E630/GH2ZB390,
      // HGST HTS725050A7E630/GH2OA420
    "(HITACHI|HGST) HT[ES]7250(25|32|50)A7E63[015]",
    "", "", ""
  },
  { "Hitachi/HGST Travelstar 7K750", // tested with Hitachi HTS727550A9E364/JF3OA0E0,
      // Hitachi HTS727575A9E364/JF4OA0D0
    "(Hitachi|HGST) HT[ES]7275(50|64|75)A9E36[14]",
    "", "", ""
  },
  { "HGST Travelstar 7K1000", // tested with HGST HTS721010A9E630/JB0OA3B0
    "HGST HTS721010A9E630",
    "", "", ""
  },
  { "IBM Deskstar 14GXP and 16GP",
    "IBM-DTTA-3(7101|7129|7144|5032|5043|5064|5084|5101|5129|5168)0",
    "", "", ""
  },
  { "IBM Deskstar 25GP and 22GXP",
    "IBM-DJNA-3(5(101|152|203|250)|7(091|135|180|220))0",
    "", "", ""
  },
  { "IBM Deskstar 37GP and 34GXP",
    "IBM-DPTA-3(5(375|300|225|150)|7(342|273|205|136))0",
    "", "", ""
  },
  { "IBM/Hitachi Deskstar 120GXP",
    "(IBM-)?IC35L((020|040|060|080|120)AVVA|0[24]0AVVN)07-[01]",
    "", "", ""
  },
  { "IBM/Hitachi Deskstar GXP-180",
    "(IBM-)?IC35L(030|060|090|120|180)AVV207-[01]",
    "", "", ""
  },
  { "Hitachi CinemaStar 5K320", // tested with Hitachi HCS5C3225SLA380/STBOA37H
    "Hitachi HCS5C32(25|32)SLA380",
    "", "", ""
  },
  { "Hitachi Deskstar 5K3000", // tested with HDS5C3030ALA630/MEAOA5C0,
       // Hitachi HDS5C3020BLE630/MZ4OAAB0 (OEM, Toshiba Canvio Desktop)
    "(Hitachi )?HDS5C30(15|20|30)(ALA|BLE)63[02].*",
    "", "", ""
  },
  { "Hitachi Deskstar 5K4000", // tested with HDS5C4040ALE630/MPAOA250
    "(Hitachi )?HDS5C40(30|40)ALE63[01].*",
    "", "", ""
  },
  { "Hitachi Deskstar 7K80",
    "(Hitachi )?HDS7280([48]0PLAT20|(40)?PLA320|80PLA380).*",
    "", "", ""
  },
  { "Hitachi Deskstar 7K160",
    "(Hitachi )?HDS7216(80|16)PLA[3T]80.*",
    "", "", ""
  },
  { "Hitachi Deskstar 7K250",
    "(Hitachi )?HDS7225((40|80|12|16)VLAT20|(12|16|25)VLAT80|(80|12|16|25)VLSA80)",
    "", "", ""
  },
  { "Hitachi Deskstar 7K250 (SUN branded)",
    "HITACHI HDS7225SBSUN250G.*",
    "", "", ""
  },
  { "Hitachi Deskstar T7K250",
    "(Hitachi )?HDT7225((25|20|16)DLA(T80|380))",
    "", "", ""
  },
  { "Hitachi Deskstar 7K400",
    "(Hitachi )?HDS724040KL(AT|SA)80",
    "", "", ""
  },
  { "Hitachi Deskstar 7K500",
    "(Hitachi )?HDS725050KLA(360|T80)",
    "", "", ""
  },
  { "Hitachi Deskstar P7K500",
    "(Hitachi )?HDP7250(16|25|32|40|50)GLA(36|38|T8)0",
    "", "", ""
  },
  { "Hitachi Deskstar T7K500",
    "(Hitachi )?HDT7250(25|32|40|50)VLA(360|380|T80)",
    "", "", ""
  },
  { "Hitachi Deskstar 7K1000",
    "(Hitachi )?HDS7210(50|75|10)KLA330",
    "", "", ""
  },
  { "Hitachi Deskstar 7K1000.B",
    "(Hitachi )?HDT7210((16|25)SLA380|(32|50|64|75|10)SLA360)",
    "", "", ""
  },
  { "Hitachi Deskstar 7K1000.C", // tested with Hitachi HDS721010CLA330/JP4OA3MA,
      // Hitachi HDS721025CLA682/JP1OA41A
    "(Hitachi )?HDS7210((16|25)CLA[36]82|(32|50)CLA[36]62|(64|75|10)CLA[36]3[02])",
    "", "", ""
  },
  { "Hitachi Deskstar 7K1000.D", // tested with HDS721010DLE630/MS2OA5Q0
    "Hitachi HDS7210(25|32|50|75|10)DLE630",
    "", "", ""
  },
  { "Hitachi Deskstar E7K1000", // tested with HDE721010SLA330/ST6OA31B
    "Hitachi HDE7210(50|75|10)SLA330",
    "", "", ""
  },
  { "Hitachi Deskstar 7K2000",
    "Hitachi HDS722020ALA330",
    "", "", ""
  },
  { "Hitachi Deskstar 7K3000", // tested with HDS723030ALA640/MKAOA3B0
    "Hitachi HDS7230((15|20)BLA642|30ALA640)",
    "", "", ""
  },
  { "Hitachi/HGST Deskstar 7K4000", // tested with Hitachi HDS724040ALE640/MJAOA250
    "Hitachi HDS724040ALE640",
    "", "", ""
  },
  { "HGST Deskstar NAS", // tested with HGST HDN724040ALE640/MJAOA5E0
    "HGST HDN72(4030|4040|6050|6060)ALE640",
    "", "", ""
  },
  { "Hitachi Ultrastar A7K1000", // tested with
    // HUA721010KLA330      44X2459 42C0424IBM/GKAOAB4A
    "(Hitachi )?HUA7210(50|75|10)KLA330.*",
    "", "", ""
  },
  { "Hitachi Ultrastar A7K2000", // tested with
    // HUA722010CLA330      43W7629 42C0401IBM
    "(Hitachi )?HUA7220(50|10|20)[AC]LA33[01].*",
    "", "", ""
  },
  { "Hitachi Ultrastar 7K3000", // tested with HUA723030ALA640/MKAOA580
    "Hitachi HUA7230(20|30)ALA640",
    "", "", ""
  },
  { "Hitachi/HGST Ultrastar 7K4000", // tested with Hitachi HUS724040ALE640/MJAOA3B0,
      // HGST HUS724040ALE640/MJAOA580, HGST HUS724020ALA640/MF6OAA70
    "(Hitachi|HGST) HUS7240(20|30|40)AL[AE]64[01]",
    "", "", ""
  },
  { "HGST MegaScale 4000", // tested with HGST HMS5C4040ALE640/MPAOA580
    "HGST HMS5C4040[AB]LE64[01]", // B = DC 4000.B
    "", "", ""
  },
  { "Toshiba 2.5\" HDD (10-20 GB)",
    "TOSHIBA MK(101[67]GAP|15[67]GAP|20(1[678]GAP|(18|23)GAS))",
    "", "", ""
  },
  { "Toshiba 2.5\" HDD (30-60 GB)",
    "TOSHIBA MK((6034|4032)GSX|(6034|4032)GAX|(6026|4026|4019|3019)GAXB?|(6025|6021|4025|4021|4018|3025|3021|3018)GAS|(4036|3029)GACE?|(4018|3017)GAP)",
    "", "", ""
  },
  { "Toshiba 2.5\" HDD (80 GB and above)",
    "TOSHIBA MK(80(25GAS|26GAX|32GAX|32GSX)|10(31GAS|32GAX)|12(33GAS|34G[AS]X)|2035GSS)",
    "", "", ""
  },
  { "Toshiba 2.5\" HDD MK..37GSX", // tested with TOSHIBA MK1637GSX/DL032C
    "TOSHIBA MK(12|16)37GSX",
    "", "", ""
  },
  { "Toshiba 2.5\" HDD MK..46GSX", // tested with TOSHIBA MK1246GSX/LB213M
    "TOSHIBA MK(80|12|16|25)46GSX",
    "", "", ""
  },
  { "Toshiba 2.5\" HDD MK..50GACY", // tested with TOSHIBA MK8050GACY/TF105A
    "TOSHIBA MK8050GACY",
    "", "", ""
  },
  { "Toshiba 2.5\" HDD MK..52GSX",
    "TOSHIBA MK(80|12|16|25|32)52GSX",
    "", "", ""
  },
  { "Toshiba 2.5\" HDD MK..55GSX", // tested with TOSHIBA MK5055GSX/FG001A, MK3255GSXF/FH115B
    "TOSHIBA MK(12|16|25|32|40|50)55GSXF?",
    "", "", ""
  },
  { "Toshiba 2.5\" HDD MK..56GSY", // tested with TOSHIBA MK2556GSYF/LJ001D
    "TOSHIBA MK(16|25|32|50)56GSYF?",
    "",
    "",
    "-v 9,minutes"
  },
  { "Toshiba 2.5\" HDD MK..59GSXP (AF)",
    "TOSHIBA MK(32|50|64|75)59GSXP?",
    "", "", ""
  },
  { "Toshiba 2.5\" HDD MK..59GSM (AF)",
    "TOSHIBA MK(75|10)59GSM",
    "", "", ""
  },
  { "Toshiba 2.5\" HDD MK..61GSY[N]", // tested with TOSHIBA MK5061GSY/MC102E, MK5061GSYN/MH000A
    "TOSHIBA MK(16|25|32|50|64)61GSYN?",
    "", "", ""
  },
  { "Toshiba 2.5\" HDD MK..65GSX", // tested with TOSHIBA MK5065GSX/GJ003A, MK3265GSXN/GH012H,
      // MK5065GSXF/GP006B, MK2565GSX H/GJ003A
    "TOSHIBA MK(16|25|32|50|64)65GSX[FN]?( H)?", // "... H" = USB ?
    "", "", ""
  },
  { "Toshiba 2.5\" HDD MK..76GSX", // tested with TOSHIBA MK3276GSX/GS002D
    "TOSHIBA MK(16|25|32|50|64)76GSX",
    "",
    "",
    "-v 9,minutes"
  },
  { "Toshiba 2.5\" HDD MQ01ABD...", // tested with TOSHIBA MQ01ABD100/AX001U
    "TOSHIBA MQ01ABD(025|032|050|064|075|100)",
    "", "", ""
  },
  { "Toshiba 2.5\" HDD MQ01UBD... (USB 3.0)", // tested with TOSHIBA MQ01ABD100/AX001U
    "TOSHIBA MQ01UBD(050|075|100)",
    "", "", ""
  },
  { "Toshiba 3.5\" HDD MK.002TSKB", // tested with TOSHIBA MK1002TSKB/MT1A
    "TOSHIBA MK(10|20)02TSKB",
    "", "", ""
  },
  { "Toshiba 3.5\" MG03ACAxxx(Y) Enterprise HDD", // tested with TOSHIBA MG03ACA100/FL1A
    "TOSHIBA MG03ACA[1234]00Y?",
    "", "", ""
  },
  { "Toshiba 3.5\" HDD DT01ACA...", // tested with TOSHIBA DT01ACA100/MS2OA750,
      // TOSHIBA DT01ACA200/MX4OABB0, TOSHIBA DT01ACA300/MX6OABB0
    "TOSHIBA DT01ACA(025|032|050|075|100|150|200|300)",
    "", "", ""
  },
  { "Toshiba 1.8\" HDD",
    "TOSHIBA MK[23468]00[4-9]GA[HL]",
    "", "", ""
  },
  { "Toshiba 1.8\" HDD MK..29GSG",
    "TOSHIBA MK(12|16|25)29GSG",
    "", "", ""
  },
  { "", // TOSHIBA MK6022GAX
    "TOSHIBA MK6022GAX",
    "", "", ""
  },
  { "", // TOSHIBA MK6409MAV
    "TOSHIBA MK6409MAV",
    "", "", ""
  },
  { "Toshiba MKx019GAXB (SUN branded)",
    "TOS MK[34]019GAXB SUN[34]0G",
    "", "", ""
  },
  { "Seagate Momentus",
    "ST9(20|28|40|48)11A",
    "", "", ""
  },
  { "Seagate Momentus 42",
    "ST9(2014|3015|4019)A",
    "", "", ""
  },
  { "Seagate Momentus 4200.2", // tested with ST960812A/3.05
    "ST9(100822|808210|60812|50212|402113|30219)A",
    "", "", ""
  },
  { "Seagate Momentus 5400.2",
    "ST9(808211|6082[12]|408114|308110|120821|10082[34]|8823|6812|4813|3811)AS?",
    "", "", ""
  },
  { "Seagate Momentus 5400.3",
    "ST9(4081[45]|6081[35]|8081[15]|100828|120822|160821)AS?",
    "", "", ""
  },
  { "Seagate Momentus 5400.3 ED",
    "ST9(4081[45]|6081[35]|8081[15]|100828|120822|160821)AB",
    "", "", ""
  },
  { "Seagate Momentus 5400.4",
    "ST9(120817|(160|200|250)827)AS",
    "", "", ""
  },
  { "Seagate Momentus 5400.5",
    "ST9((80|120|160)310|(250|320)320)AS",
    "", "", ""
  },
  { "Seagate Momentus 5400.6",
    "ST9(80313|160(301|314)|(12|25)0315|250317|(320|500)325|500327|640320)ASG?",
    "", "", ""
  },
  { "Seagate Momentus 5400.7",
    "ST9(160316|(250|320)310|(500|640)320)AS",
    "", "", ""
  },
  { "Seagate Momentus 5400.7 (AF)", // tested with ST9640322AS/0001BSM2
      // (device reports 4KiB LPS with 1 sector offset)
    "ST9(320312|400321|640322|750423)AS",
    "", "", ""
  },
  { "Seagate Momentus 5400 PSD", // Hybrid drives
    "ST9(808212|(120|160)8220)AS",
    "", "", ""
  },
  { "Seagate Momentus 7200.1",
    "ST9(10021|80825|6023|4015)AS?",
    "", "", ""
  },
  { "Seagate Momentus 7200.2",
    "ST9(80813|100821|120823|160823|200420)ASG?",
    "", "", ""
  },
  { "Seagate Momentus 7200.3",
    "ST9((80|120|160)411|(250|320)421)ASG?",
    "", "", ""
  },
  { "Seagate Momentus 7200.4",
    "ST9(160412|250410|320423|500420)ASG?",
    "", "", ""
  },
  { "Seagate Momentus 7200 FDE.2",
    "ST9((160413|25041[12]|320426|50042[12])AS|(16041[489]|2504[16]4|32042[67]|500426)ASG)",
    "", "", ""
  },
  { "Seagate Momentus 7200.5", // tested with ST9750420AS/0001SDM5, ST9750420AS/0002SDM1
    "ST9(50042[34]|64042[012]|75042[02])ASG?",
    "", "", ""
  },
  { "Seagate Momentus XT", // fixed firmware
    "ST9(2505610|3205620|5005620)AS",
    "SD2[68]", // http://knowledge.seagate.com/articles/en_US/FAQ/215451en
    "", ""
  },
  { "Seagate Momentus XT", // buggy firmware, tested with ST92505610AS/SD24
    "ST9(2505610|3205620|5005620)AS",
    "SD2[45]",
    "These drives may corrupt large files,\n"
    "AND THIS FIRMWARE VERSION IS AFFECTED,\n"
    "see the following web pages for details:\n"
    "http://knowledge.seagate.com/articles/en_US/FAQ/215451en\n"
    "http://forums.seagate.com/t5/Momentus-XT-Momentus-Momentus/Momentus-XT-corrupting-large-files-Linux/td-p/109008\n"
    "http://superuser.com/questions/313447/seagate-momentus-xt-corrupting-files-linux-and-mac",
    ""
  },
  { "Seagate Momentus XT", // unknown firmware
    "ST9(2505610|3205620|5005620)AS",
    "",
    "These drives may corrupt large files,\n"
    "see the following web pages for details:\n"
    "http://knowledge.seagate.com/articles/en_US/FAQ/215451en\n"
    "http://forums.seagate.com/t5/Momentus-XT-Momentus-Momentus/Momentus-XT-corrupting-large-files-Linux/td-p/109008\n"
    "http://superuser.com/questions/313447/seagate-momentus-xt-corrupting-files-linux-and-mac",
    ""
  },
  { "Seagate Momentus XT (AF)", // tested with ST750LX003-1AC154/SM12
    "ST750LX003-.*",
    "", "", ""
  },
  { "Seagate Momentus Thin", // tested with ST320LT007-9ZV142/0004LVM1
    "ST(160|250|320)LT0(07|09|11|14)-.*",
    "", "", ""
  },
  { "Seagate Laptop Thin HDD", // tested with ST500LT012-9WS142/0001SDM1
    "ST(250|320|500)LT0(12|15|25)-.*",
    "", "", ""
  },
  { "Seagate Laptop SSHD", // tested with ST500LM000-1EJ162/SM11
    "ST(500|1000)LM0(00|14)-.*",
    "", "", ""
  },
  { "Seagate Medalist 1010, 1720, 1721, 2120, 3230 and 4340",  // ATA2, with -t permissive
    "ST3(1010|1720|1721|2120|3230|4340)A",
    "", "", ""
  },
  { "Seagate Medalist 2110, 3221, 4321, 6531, and 8641",
    "ST3(2110|3221|4321|6531|8641)A",
    "", "", ""
  },
  { "Seagate U4",
    "ST3(2112|4311|6421|8421)A",
    "", "", ""
  },
  { "Seagate U5",
    "ST3(40823|30621|20413|15311|10211)A",
    "", "", ""
  },
  { "Seagate U6",
    "ST3(8002|6002|4081|3061|2041)0A",
    "", "", ""
  },
  { "Seagate U7",
    "ST3(30012|40012|60012|80022|120020)A",
    "", "", ""
  },
  { "Seagate U8",
    "ST3(4313|6811|8410|4313|13021|17221)A",
    "", "", ""
  },
  { "Seagate U9", // tested with ST3160022ACE/9.51
    "ST3(80012|120025|160022)A(CE)?",
    "", "", ""
  },
  { "Seagate U10",
    "ST3(20423|15323|10212)A",
    "", "", ""
  },
  { "Seagate UX",
    "ST3(10014A(CE)?|20014A)",
    "", "", ""
  },
  { "Seagate Barracuda ATA",
    "ST3(2804|2724|2043|1362|1022|681)0A",
    "", "", ""
  },
  { "Seagate Barracuda ATA II",
    "ST3(3063|2042|1532|1021)0A",
    "", "", ""
  },
  { "Seagate Barracuda ATA III",
    "ST3(40824|30620|20414|15310|10215)A",
    "", "", ""
  },
  { "Seagate Barracuda ATA IV",
    "ST3(20011|30011|40016|60021|80021)A",
    "", "", ""
  },
  { "Seagate Barracuda ATA V",
    "ST3(12002(3A|4A|9A|3AS)|800(23A|15A|23AS)|60(015A|210A)|40017A)",
    "", "", ""
  },
  { "Seagate Barracuda 5400.1",
    "ST340015A",
    "", "", ""
  },
  { "Seagate Barracuda 7200.7 and 7200.7 Plus", // tested with "ST380819AS          39M3701 39M0171 IBM"/3.03
    "ST3(200021A|200822AS?|16002[13]AS?|12002[26]AS?|1[26]082[78]AS|8001[13]AS?|8081[79]AS|60014A|40111AS|40014AS?)( .* IBM)?",
    "", "", ""
  },
  { "Seagate Barracuda 7200.8",
    "ST3(400[68]32|300[68]31|250[68]23|200826)AS?",
    "", "", ""
  },
  { "Seagate Barracuda 7200.9",
    "ST3(402111?|80[28]110?|120[28]1[0134]|160[28]1[012]|200827|250[68]24|300[68]22|(320|400)[68]33|500[68](32|41))AS?.*",
    "", "", ""
  },
  { "Seagate Barracuda 7200.10",
    "ST3((80|160)[28]15|200820|250[34]10|(250|300|320|400)[68]20|360320|500[68]30|750[68]40)AS?",
    "", "", ""
  },
  { "Seagate Barracuda 7200.11", // unaffected firmware
    "ST3(160813|320[68]13|500[368]20|640[36]23|640[35]30|750[36]30|1000(333|[36]40)|1500341)AS?",
    "CC.?.?", // http://knowledge.seagate.com/articles/en_US/FAQ/207957en
    "", ""
  },
  { "Seagate Barracuda 7200.11", // fixed firmware
    "ST3(500[368]20|750[36]30|1000340)AS?",
    "SD1A", // http://knowledge.seagate.com/articles/en_US/FAQ/207951en
    "", ""
  },
  { "Seagate Barracuda 7200.11", // fixed firmware
    "ST3(160813|320[68]13|640[36]23|1000333|1500341)AS?",
    "SD[12]B", // http://knowledge.seagate.com/articles/en_US/FAQ/207957en
    "", ""
  },
  { "Seagate Barracuda 7200.11", // buggy or fixed firmware
    "ST3(500[368]20|640[35]30|750[36]30|1000340)AS?",
    "(AD14|SD1[5-9]|SD81)",
    "There are known problems with these drives,\n"
    "THIS DRIVE MAY OR MAY NOT BE AFFECTED,\n"
    "see the following web pages for details:\n"
    "http://knowledge.seagate.com/articles/en_US/FAQ/207931en\n"
    "http://knowledge.seagate.com/articles/en_US/FAQ/207951en\n"
    "http://bugs.debian.org/cgi-bin/bugreport.cgi?bug=632758",
    ""
  },
  { "Seagate Barracuda 7200.11", // unknown firmware
    "ST3(160813|320[68]13|500[368]20|640[36]23|640[35]30|750[36]30|1000(333|[36]40)|1500341)AS?",
    "",
    "There are known problems with these drives,\n"
    "see the following Seagate web pages:\n"
    "http://knowledge.seagate.com/articles/en_US/FAQ/207931en\n"
    "http://knowledge.seagate.com/articles/en_US/FAQ/207951en\n"
    "http://knowledge.seagate.com/articles/en_US/FAQ/207957en",
    ""
  },
  { "Seagate Barracuda 7200.12", // new firmware
    "ST3(160318|250318|320418|50041[08]|750528|1000528)AS",
    "CC4[9A-Z]",
    "", ""
  },
  { "Seagate Barracuda 7200.12", // unknown firmware
    "ST3(160318|250318|320418|50041[08]|750528|1000528)AS",
    "",
    "A firmware update for this drive may be available,\n"
    "see the following Seagate web pages:\n"
    "http://knowledge.seagate.com/articles/en_US/FAQ/207931en\n"
    "http://knowledge.seagate.com/articles/en_US/FAQ/213891en",
    ""
  },
  { "Seagate Barracuda 7200.12", // tested with ST3250312AS/JC45, ST31000524AS/JC45,
      // ST3500413AS/JC4B, ST3750525AS/JC4B
    "ST3(160318|25031[128]|320418|50041[038]|750(518|52[358])|100052[348])AS",
    "", "", ""
  },
  { "Seagate Barracuda XT", // tested with ST32000641AS/CC13,
      // ST4000DX000-1C5160/CC42
    "ST(3(2000641|3000651)AS|4000DX000-.*)",
    "", "", ""
  },
  { "Seagate Barracuda 7200.14 (AF)", // new firmware, tested with
      // ST3000DM001-9YN166/CC4H, ST3000DM001-9YN166/CC9E
    "ST(1000|1500|2000|2500|3000)DM00[1-3]-9YN16.",
    "CC(4[H-Z]|[5-9A-Z]..*)", // >= "CC4H"
    "",
    "-v 188,raw16 -v 240,msec24hour32" // tested with ST3000DM001-9YN166/CC4H
  },
  { "Seagate Barracuda 7200.14 (AF)", // old firmware, tested with
      // ST1000DM003-9YN162/CC46
    "ST(1000|1500|2000|2500|3000)DM00[1-3]-9YN16.",
    "CC4[679CG]",
    "A firmware update for this drive is available,\n"
    "see the following Seagate web pages:\n"
    "http://knowledge.seagate.com/articles/en_US/FAQ/207931en\n"
    "http://knowledge.seagate.com/articles/en_US/FAQ/223651en",
    "-v 188,raw16 -v 240,msec24hour32"
  },
  { "Seagate Barracuda 7200.14 (AF)", // unknown firmware
    "ST(1000|1500|2000|2500|3000)DM00[1-3]-9YN16.",
    "",
    "A firmware update for this drive may be available,\n"
    "see the following Seagate web pages:\n"
    "http://knowledge.seagate.com/articles/en_US/FAQ/207931en\n"
    "http://knowledge.seagate.com/articles/en_US/FAQ/223651en",
    "-v 188,raw16 -v 240,msec24hour32"
  },
  { "Seagate Barracuda 7200.14 (AF)", // different part number, tested with
      // ST1000DM003-1CH162/CC47, ST1000DM003-1CH162/CC49, ST2000DM001-1CH164/CC24,
      // ST1000DM000-9TS15E/CC92
    "ST(1000|1500|2000|2500|3000)DM00[0-3]-.*",
    "", "",
    "-v 188,raw16 -v 240,msec24hour32"
  },
  { "Seagate Barracuda 7200.14 (AF)", // < 1TB, tested with ST250DM000-1BC141
    "ST(250|320|500|750)DM00[0-3]-.*",
    "", "",
    "-v 188,raw16 -v 240,msec24hour32"
  },
  { "Seagate Desktop HDD.15", // tested with ST4000DM000-1CD168/CC43
    "ST4000DM000-.*",
    "", "",
    "-v 188,raw16 -v 240,msec24hour32"
  },
  { "Seagate Desktop SSHD", // tested with ST2000DX001-1CM164/CC43
    "ST(1000|2000|4000)DX001-.*",
    "", "",
    "-v 188,raw16 -v 240,msec24hour32"
  },
  { "Seagate Barracuda LP", // new firmware
    "ST3(500412|1000520|1500541|2000542)AS",
    "CC3[5-9A-Z]",
    "", ""
  },
  { "Seagate Barracuda LP", // unknown firmware
    "ST3(500412|1000520|1500541|2000542)AS",
    "",
    "A firmware update for this drive may be available,\n"
    "see the following Seagate web pages:\n"
    "http://knowledge.seagate.com/articles/en_US/FAQ/207931en\n"
    "http://knowledge.seagate.com/articles/en_US/FAQ/213915en",
    ""
  },
  { "Seagate Barracuda Green (AF)", // new firmware
    "ST((10|15|20)00DL00[123])-.*",
    "CC(3[2-9A-Z]|[4-9A-Z]..*)", // >= "CC32"
    "", ""
  },
  { "Seagate Barracuda Green (AF)", // unknown firmware
    "ST((10|15|20)00DL00[123])-.*",
    "",
    "A firmware update for this drive may be available,\n"
    "see the following Seagate web pages:\n"
    "http://knowledge.seagate.com/articles/en_US/FAQ/207931en\n"
    "http://knowledge.seagate.com/articles/en_US/FAQ/218171en",
    ""
  },
  { "Seagate Barracuda ES",
    "ST3(250[68]2|32062|40062|50063|75064)0NS",
    "", "", ""
  },
  { "Seagate Barracuda ES.2", // fixed firmware
    "ST3(25031|50032|75033|100034)0NS",
    "SN[01]6|"         // http://knowledge.seagate.com/articles/en_US/FAQ/207963en
    "MA(0[^7]|[^0].)", // http://dellfirmware.seagate.com/dell_firmware/DellFirmwareRequest.jsp
    "", ""
  },
  { "Seagate Barracuda ES.2", // buggy firmware (Dell)
    "ST3(25031|50032|75033|100034)0NS",
    "MA07",
    "There are known problems with these drives,\n"
    "AND THIS FIRMWARE VERSION IS AFFECTED,\n"
    "see the following Seagate web page:\n"
    "http://dellfirmware.seagate.com/dell_firmware/DellFirmwareRequest.jsp",
    ""
  },
  { "Seagate Barracuda ES.2", // unknown firmware
    "ST3(25031|50032|75033|100034)0NS",
    "",
    "There are known problems with these drives,\n"
    "see the following Seagate web pages:\n"
    "http://knowledge.seagate.com/articles/en_US/FAQ/207931en\n"
    "http://knowledge.seagate.com/articles/en_US/FAQ/207963en",
    ""
  },
  { "Seagate Constellation (SATA)", // tested with ST9500530NS/SN03
    "ST9(160511|500530)NS",
    "", "", ""
  },
  { "Seagate Constellation ES (SATA)", // tested with ST31000524NS/SN11
    "ST3(50051|100052|200064)4NS",
    "", "", ""
  },
  { "Seagate Constellation ES (SATA 6Gb/s)", // tested with ST1000NM0011/SN02
    "ST(5|10|20)00NM0011",
    "", "", ""
  },
  { "Seagate Constellation ES.2 (SATA 6Gb/s)", // tested with ST32000645NS/0004, ST33000650NS
    "ST3(2000645|300065[012])NS",
    "", "", ""
  },
  { "Seagate Constellation ES.3", // tested with ST1000NM0033-9ZM173/0001, ST4000NM0033-9ZM170/SN03
    "ST[1234]000NM00[35]3-.*",
    "", "", ""
  },
  { "Seagate Constellation CS", // tested with ST3000NC000/CE02, ST3000NC002-1DY166/CN02
    "ST(1000|2000|3000)NC00[0-3](-.*)?",
    "", "", ""
  },
  { "Seagate Constellation.2 (SATA)", // 2.5", tested with ST91000640NS/SN02
    "ST9(25061|50062|100064)[012]NS", // *SS = SAS
    "", "", ""
  },
  { "Seagate NAS HDD", // tested with ST2000VN000-1H3164/SC42, ST3000VN000-1H4167/SC43
    "ST[234]000VN000-.*",
    "", "", ""
  },
  { "Seagate Pipeline HD 5900.1",
    "ST3(160310|320[34]10|500(321|422))CS",
    "", "", ""
  },
  { "Seagate Pipeline HD 5900.2", // tested with ST31000322CS/SC13
    "ST3(160316|250[34]12|320(311|413)|500(312|414)|1000(322|424))CS",
    "", "", ""
  },
  { "Seagate Video 3.5 HDD", // tested with ST4000VM000-1F3168/SC23, SC25
    "ST(10|15|20|30|40)00VM00[023]-.*",
    "", "", ""
  },
  { "Seagate Medalist 17240, 13030, 10231, 8420, and 4310",
    "ST3(17240|13030|10231|8420|4310)A",
    "", "", ""
  },
  { "Seagate Medalist 17242, 13032, 10232, 8422, and 4312",
    "ST3(1724|1303|1023|842|431)2A",
    "", "", ""
  },
  { "Seagate NL35",
    "ST3(250623|250823|400632|400832|250824|250624|400633|400833|500641|500841)NS",
    "", "", ""
  },
  { "Seagate SV35.2",
    "ST3(160815|250820|320620|500630|750640)[AS]V",
    "", "", ""
  },
  { "Seagate SV35.5", // tested with ST31000525SV/CV12
    "ST3(250311|500410|1000525)SV",
    "", "", ""
  },
  { "Seagate SV35", // tested with ST2000VX000-9YW164/CV12
    "ST([123]000VX00[20]|31000526SV|3500411SV)(-.*)?",
    "", "", ""
  },
  { "Seagate DB35", // tested with ST3250823ACE/3.03
    "ST3(200826|250823|300831|400832)ACE",
    "", "", ""
  },
  { "Seagate DB35.2", // tested with ST3160212SCE/3.ACB
    "ST3(802110|120213|160212|200827|250824|300822|400833|500841)[AS]CE",
    "", "", ""
  },
  { "Seagate DB35.3",
    "ST3(750640SCE|((80|160)215|(250|320|400)820|500830|750840)[AS]CE)",
    "", "", ""
  },
  { "Seagate LD25.2", // tested with ST940210AS/3.ALC
    "ST9(40|80)210AS?",
    "", "", ""
  },
  { "Seagate ST1.2 CompactFlash", // tested with ST68022CF/3.01
    "ST6[468]022CF",
    "", "", ""
  },
  { "Western Digital Protege",
  /* Western Digital drives with this comment all appear to use Attribute 9 in
   * a  non-standard manner.  These entries may need to be updated when it
   * is understood exactly how Attribute 9 should be interpreted.
   * UPDATE: this is probably explained by the WD firmware bug described in the
   * smartmontools FAQ */
    "WDC WD([2468]00E|1[26]00A)B-.*",
    "", "", ""
  },
  { "Western Digital Caviar",
  /* Western Digital drives with this comment all appear to use Attribute 9 in
   * a  non-standard manner.  These entries may need to be updated when it
   * is understood exactly how Attribute 9 should be interpreted.
   * UPDATE: this is probably explained by the WD firmware bug described in the
   * smartmontools FAQ */
    "WDC WD(2|3|4|6|8|10|12|16|18|20|25)00BB-.*",
    "", "", ""
  },
  { "Western Digital Caviar WDxxxAB",
  /* Western Digital drives with this comment all appear to use Attribute 9 in
   * a  non-standard manner.  These entries may need to be updated when it
   * is understood exactly how Attribute 9 should be interpreted.
   * UPDATE: this is probably explained by the WD firmware bug described in the
   * smartmontools FAQ */
    "WDC WD(3|4|6|8|25)00AB-.*",
    "", "", ""
  },
  { "Western Digital Caviar WDxxxAA",
  /* Western Digital drives with this comment all appear to use Attribute 9 in
   * a  non-standard manner.  These entries may need to be updated when it
   * is understood exactly how Attribute 9 should be interpreted.
   * UPDATE: this is probably explained by the WD firmware bug described in the
   * smartmontools FAQ */
    "WDC WD...?AA(-.*)?",
    "", "", ""
  },
  { "Western Digital Caviar WDxxxBA",
  /* Western Digital drives with this comment all appear to use Attribute 9 in
   * a  non-standard manner.  These entries may need to be updated when it
   * is understood exactly how Attribute 9 should be interpreted.
   * UPDATE: this is probably explained by the WD firmware bug described in the
   * smartmontools FAQ */
    "WDC WD...BA",
    "", "", ""
  },
  { "Western Digital Caviar AC", // add only 5400rpm/7200rpm (ata33 and faster)
    "WDC AC((116|121|125|225|132|232)|([1-4][4-9][0-9])|([1-4][0-9][0-9][0-9]))00[A-Z]?.*",
    "", "", ""
  },
  { "Western Digital Caviar SE",
  /* Western Digital drives with this comment all appear to use Attribute 9 in
   * a  non-standard manner.  These entries may need to be updated when it
   * is understood exactly how Attribute 9 should be interpreted.
   * UPDATE: this is probably explained by the WD firmware bug described in the
   * smartmontools FAQ
   * UPDATE 2: this does not apply to more recent models, at least WD3200AAJB */
    "WDC WD(4|6|8|10|12|16|18|20|25|30|32|40|50)00(JB|PB)-.*",
    "", "", ""
  },
  { "Western Digital Caviar Blue EIDE",  // WD Caviar SE EIDE
    /* not completely accurate: at least also WD800JB, WD(4|8|20|25)00BB sold as Caviar Blue */
    "WDC WD(16|25|32|40|50)00AAJB-.*",
    "", "", ""
  },
  { "Western Digital Caviar Blue EIDE",  // WD Caviar SE16 EIDE
    "WDC WD(25|32|40|50)00AAKB-.*",
    "", "", ""
  },
  { "Western Digital RE EIDE",
    "WDC WD(12|16|25|32)00SB-.*",
    "", "", ""
  },
  { "Western Digital Caviar Serial ATA",
    "WDC WD(4|8|20|32)00BD-.*",
    "", "", ""
  },
  { "Western Digital Caviar SE Serial ATA", // tested with WDC WD3000JD-98KLB0/08.05J08
    "WDC WD(4|8|12|16|20|25|30|32|40)00(JD|KD|PD)-.*",
    "", "", ""
  },
  { "Western Digital Caviar SE Serial ATA",
    "WDC WD(8|12|16|20|25|30|32|40|50)00JS-.*",
    "", "", ""
  },
  { "Western Digital Caviar SE16 Serial ATA",
    "WDC WD(16|20|25|32|40|50|75)00KS-.*",
    "", "", ""
  },
  { "Western Digital Caviar Blue Serial ATA",  // WD Caviar SE Serial ATA
    /* not completely accurate: at least also WD800BD, (4|8)00JD sold as Caviar Blue */
    "WDC WD((8|12|16|25|32)00AABS|(8|12|16|25|32|40|50)00AAJS)-.*",
    "", "", ""
  },
  { "Western Digital Caviar Blue (SATA)",  // WD Caviar SE16 Serial ATA
      // tested with WD1602ABKS-18N8A0/DELL/02.03B04
    "WDC WD((16|20|25|32|40|50|64|75)00AAKS|1602ABKS|10EALS)-.*",
    "", "", ""
  },
  { "Western Digital Blue", // tested with WDC WD5000AZLX-00K4KA0/80.00A80,
      // WDC WD10EZEX-00RKKA0/80.00A80,
    "WDC WD((25|32|50)00AAK|5000AZL|7500AAL|10EAL|10EZE)X-.*",
    "", "", ""
  },
  { "Western Digital RE Serial ATA",
    "WDC WD(12|16|25|32)00(SD|YD|YS)-.*",
    "", "", ""
  },
  { "Western Digital RE2 Serial ATA",
    "WDC WD((40|50|75)00(YR|YS|AYYS)|(16|32|40|50)0[01]ABYS)-.*",
    "", "", ""
  },
  { "Western Digital RE2-GP",
    "WDC WD(5000AB|7500AY|1000FY)PS-.*",
    "", "", ""
  },
  { "Western Digital RE3 Serial ATA", // tested with WDC WD7502ABYS-02A6B0/03.00C06
    "WDC WD((25|32|50|75)02A|(75|10)02F)BYS-.*",
    "", "", ""
  },
  { "Western Digital RE4", // tested with WDC WD2003FYYS-18W0B0/01.01D02,
      // WDC WD1003FBYZ-010FB0/01.01V03
    "WDC WD((25|50)03ABYX|1003FBY[XZ]|(15|20)03FYYS)-.*",
    "", "", ""
  },
  { "Western Digital RE4-GP", // tested with WDC WD2002FYPS-02W3B0/04.01G01
    "WDC WD2002FYPS-.*",
    "", "", ""
  },
  { "Western Digital RE4 (SATA 6Gb/s)", // tested with WDC WD2000FYYZ-01UL1B0/01.01K01,
      // WD2000FYYX/00.0D1K2
    "WDC WD(20|30|40)00FYYZ-.*|WD2000FYYX",
    "", "", ""
  },
  { "Western Digital Se", // tested with WDC WD2000F9YZ-09N20L0/01.01A01
    "WDC WD(1002|2000|3000|4000)F9YZ-.*",
    "", "", ""
  },
  { "Western Digital Caviar Green",
    "WDC WD((50|64|75)00AA(C|V)S|(50|64|75)00AADS|10EA(C|V)S|(10|15|20)EADS)-.*",
    "", "", ""
  },
  { "Western Digital Caviar Green (AF)",
    "WDC WD(((64|75|80)00AA|(10|15|20)EA|(25|30)EZ)R|20EAC)S-.*",
    "", "", ""
  },
  { "Western Digital Green", // tested with
      // WDC WD10EZRX-00A8LB0/01.01A01, WDC WD20EZRX-00DC0B0/80.00A80,
      // WDC WD30EZRX-00MMMB0/80.00A80, WDC WD40EZRX-00SPEB0/80.00A80,
      // WDC WD60EZRX-00MVLB1/80.00A80
    "WDC WD(7500AA|(10|15|20)EA|(10|20|25|30|40|50|60)EZ)RX-.*",
    "", "", ""
  },
  { "Western Digital Caviar Black",
    "WDC WD((500|640|750)1AAL|1001FA[EL]|2001FAS)S-.*",
    "", "", ""
  },
  { "Western Digital Black", // tested with
      // WDC WD5003AZEX-00RKKA0/80.00A80, WDC WD1003FZEX-00MK2A0/01.01A01,
      // WDC WD3001FAEX-00MJRA0/01.01L01, WDC WD4001FAEX-00MJRA0/01.01L01
    "WDC WD(5002AAL|5003AZE|(64|75)02AAE|((10|15|20)0[23]|[34]001)F[AZ]E)X-.*",
    "", "", ""
  },
  { "Western Digital AV ATA", // tested with WDC WD3200AVJB-63J5A0/01.03E01
    "WDC WD(8|16|25|32|50)00AV[BJ]B-.*",
    "", "", ""
  },
  { "Western Digital AV SATA",
    "WDC WD(16|25|32)00AVJS-.*",
    "", "", ""
  },
  { "Western Digital AV-GP",
    "WDC WD((16|25|32|50|64|75)00AV[CDV]S|(10|15|20)EV[CDV]S)-.*",
    "", "", ""
  },
  { "Western Digital AV-GP (AF)", // tested with WDC WD10EURS-630AB1/80.00A80, WDC WD10EUCX-63YZ1Y0/51.0AB52
    "WDC WD(7500AURS|10EU[CR]X|(10|15|20|25|30)EURS)-.*",
    "", "", ""
  },
  { "Western Digital AV", // tested with DC WD10JUCT-63CYNY0/01.01A01
    "WDC WD((16|25|32|50)00BU[CD]|5000LUC|10JUC)T-.*",
    "", "", ""
  },
  { "Western Digital Raptor",
    "WDC WD((360|740|800)GD|(360|740|800|1500)ADF[DS])-.*",
    "", "", ""
  },
  { "Western Digital Raptor X",
    "WDC WD1500AHFD-.*",
    "", "", ""
  },
  { "Western Digital VelociRaptor", // tested with WDC WD1500HLHX-01JJPV0/04.05G04
    "WDC WD(((800H|(1500|3000)[BH]|1600H|3000G)LFS)|((1500|3000|4500|6000)[BH]LHX))-.*",
    "", "", ""
  },
  { "Western Digital VelociRaptor (AF)", // tested with WDC WD1000DHTZ-04N21V0/04.06A00
    "WDC WD(2500H|5000H|1000D)HTZ-.*",
    "", "", ""
  },
  { "Western Digital Scorpio EIDE",
    "WDC WD(4|6|8|10|12|16)00(UE|VE)-.*",
    "", "", ""
  },
  { "Western Digital Scorpio Blue EIDE", // tested with WDC WD3200BEVE-00A0HT0/11.01A11
    "WDC WD(4|6|8|10|12|16|25|32)00BEVE-.*",
    "", "", ""
  },
  { "Western Digital Scorpio Serial ATA",
    "WDC WD(4|6|8|10|12|16|25)00BEAS-.*",
    "", "", ""
  },
  { "Western Digital Scorpio Blue Serial ATA",
    "WDC WD((4|6|8|10|12|16|25)00BEVS|(8|12|16|25|32|40|50|64)00BEVT|7500KEVT|10TEVT)-.*",
    "", "", ""
  },
  { "Western Digital Scorpio Blue Serial ATA (AF)", // tested with
      // WDC WD10JPVT-00A1YT0/01.01A01
    "WDC WD((16|25|32|50|64|75)00BPVT|10[JT]PVT)-.*",
    "", "", ""
  },
  { "Western Digital Scorpio Black", // tested with WDC WD5000BEKT-00KA9T0/01.01A01
    "WDC WD(8|12|16|25|32|50)00B[EJ]KT-.*",
    "", "", ""
  },
  { "Western Digital Scorpio Black (AF)",
    "WDC WD(50|75)00BPKT-.*",
    "", "", ""
  },
  { "Western Digital Red", // tested with WDC WD10EFRX-68JCSN0/01.01A01,
      // WDC WD10JFCX-68N6GN0/01.01A01, WDC WD40EFRX-68WT0N0/80.00A80,
      // WDC WD60EFRX-68MYMN1/82.00A82
    "WDC WD(7500BFC|10JFC|(10|20|30|40|50|60)EFR)X-.*",
    "", "", ""
  },
  { "Western Digital Blue Mobile", // tested with WDC WD5000LPVX-08V0TT2/03.01A03
    "WDC WD((25|32|50|75)00[BLM]|10[JS])P[CV][TX]-.*",
    "", "", ""
  },
  { "Western Digital Green Mobile", // tested with WDC WD20NPVX-00EA4T0/01.01A01
    "WDC WD(15|20)NPV[TX]-.*",
    "", "", ""
  },
  { "Western Digital Black Mobile", // tested with WDC WD7500BPKX-22HPJT0/01.01A01
    "WDC WD((16|25|32)00BE|(50|75)00BP)KX-.*",
    "", "", ""
  },
  { "Western Digital Elements / My Passport (USB)", // tested with WDC WD5000BMVW-11AMCS0/01.01A01
    "WDC WD(25|32|40|50)00BMV[UVW]-.*",  // *W-* = USB 3.0
    "", "", ""
  },
  { "Western Digital Elements / My Passport (USB, AF)", // tested with
      // WDC WD5000KMVV-11TK7S1/01.01A01, WDC WD10TMVW-11ZSMS5/01.01A01,
      // WDC WD10JMVW-11S5XS1/01.01A01, WDC WD20NMVW-11W68S0/01.01A01
    "WDC WD(5000[LK]|7500K|10[JT]|20N)MV[VW]-.*", // *W-* = USB 3.0
    "", "", ""
  },
  { "Quantum Bigfoot", // tested with TS10.0A/A21.0G00, TS12.7A/A21.0F00
    "QUANTUM BIGFOOT TS(10\\.0|12\\.7)A",
    "", "", ""
  },
  { "Quantum Fireball lct15",
    "QUANTUM FIREBALLlct15 ([123]0|22)",
    "", "", ""
  },
  { "Quantum Fireball lct20",
    "QUANTUM FIREBALLlct20 [1234]0",
    "", "", ""
  },
  { "Quantum Fireball CX",
    "QUANTUM FIREBALL CX10.2A",
    "", "", ""
  },
  { "Quantum Fireball CR",
    "QUANTUM FIREBALL CR(4.3|6.4|8.4|13.0)A",
    "", "", ""
  },
  { "Quantum Fireball EX", // tested with QUANTUM FIREBALL EX10.2A/A0A.0D00
    "QUANTUM FIREBALL EX(3\\.2|6\\.4|10\\.2)A",
    "", "", ""
  },
  { "Quantum Fireball ST",
    "QUANTUM FIREBALL ST(3.2|4.3|4300)A",
    "", "", ""
  },
  { "Quantum Fireball SE",
    "QUANTUM FIREBALL SE4.3A",
    "", "", ""
  },
  { "Quantum Fireball Plus LM",
    "QUANTUM FIREBALLP LM(10.2|15|20.[45]|30)",
    "", "", ""
  },
  { "Quantum Fireball Plus AS",
    "QUANTUM FIREBALLP AS(10.2|20.5|30.0|40.0|60.0)",
    "", "", ""
  },
  { "Quantum Fireball Plus KX",
    "QUANTUM FIREBALLP KX27.3",
    "", "", ""
  },
  { "Quantum Fireball Plus KA",
    "QUANTUM FIREBALLP KA(9|10).1",
    "", "", ""
  },

  ////////////////////////////////////////////////////
  // USB ID entries
  ////////////////////////////////////////////////////

  // Hewlett-Packard
  { "USB: HP Desktop HD BD07; ", // 2TB
    "0x03f0:0xbd07",
    "",
    "",
    "-d sat"
  },
  // ALi
  { "USB: ; ALi M5621", // USB->PATA
    "0x0402:0x5621",
    "",
    "",
    "" // unsupported
  },
  // VIA
  { "USB: Connectland BE-USB2-35BP-LCM; VIA VT6204",
    "0x040d:0x6204",
    "",
    "",
    "" // unsupported
  },
  // Buffalo / Melco
  { "USB: Buffalo JustStore Portable HD-PVU2; ",
    "0x0411:0x0181",
    "",
    "",
    "-d sat"
  },
  { "USB: Buffalo MiniStation Stealth HD-PCTU2; ",
    "0x0411:0x01d9",
    "", // 0x0108
    "",
    "-d sat"
  },
  { "USB: Buffalo MiniStationHD-PCFU3; ",
    "0x0411:0x0240",
    "",
    "",
    "-d sat"
  },
  // LG Electronics
  { "USB: LG Mini HXD5; JMicron",
    "0x043e:0x70f1",
    "", // 0x0100
    "",
    "-d usbjmicron"
  },
  // Philips
  { "USB: Philips; ", // SDE3273FC/97 2.5" SATA HDD enclosure
    "0x0471:0x2021",
    "", // 0x0103
    "",
    "-d sat"
  },
  // Toshiba
  { "USB: Toshiba Stor.E Slim USB 3.0; ", // 1TB, MQ01UBD100
    "0x0480:0x0100",
    "", // 0x0000
    "",
    "-d sat"
  },
  { "USB: Toshiba Canvio 500GB; SunPlus",
    "0x0480:0xa004",
    "",
    "",
    "-d usbsunplus"
  },
  { "USB: Toshiba Canvio Basics; ",
    "0x0480:0xa006",
    "", // 0x0001
    "",
    "-d sat"
  },
  { "USB: Toshiba Canvio 3.0 Portable Hard Drive; ", // 1TB
    "0x0480:0xa007",
    "", // 0x0001
    "",
    "-d sat"
  },
  { "USB: Toshiba Stor.E Basics; ", // 1TB
    "0x0480:0xa009",
    "",
    "",
    "-d sat"
  },
  { "USB: Toshiba Stor.E Plus", // 2TB
    "0x0480:0xa00a",
    "",
    "",
    "-d sat"
  },
  { "USB: Toshiba Canvio Desktop; ", // 2TB
    "0x0480:0xd010",
    "",
    "",
    "-d sat"
  },
  // Cypress
  { "USB: ; Cypress CY7C68300A (AT2)",
    "0x04b4:0x6830",
    "0x0001",
    "",
    "" // unsupported
  },
  { "USB: ; Cypress CY7C68300B/C (AT2LP)",
    "0x04b4:0x6830",
    "0x0240",
    "",
    "-d usbcypress"
  },
  // Fujitsu
  { "USB: Fujitsu/Zalman ZM-VE300; ", // USB 3.0
    "0x04c5:0x2028",
    "", // 0x0001
    "",
    "-d sat"
  },
  // Fujitsu chip on DeLock 42475 
  { "USB: Fujitsu  SATA-to-USB3.0 bridge chip", // USB 3.0
    "0x04c5:0x201d",
    "", // 0x0001
    "",
    "-d sat"
  },
  // Myson Century
  { "USB: ; Myson Century CS8818",
    "0x04cf:0x8818",
    "", // 0xb007
    "",
    "" // unsupported
  },
  // Samsung
  { "USB: Samsung S2 Portable; JMicron",
    "0x04e8:0x1f0[568]",
    "",
    "",
    "-d usbjmicron"
  },
  { "USB: Samsung S1 Portable; JMicron",
    "0x04e8:0x2f03",
    "",
    "",
    "-d usbjmicron"
  },
  { "USB: Samsung Story Station; ",
    "0x04e8:0x5f0[56]",
    "",
    "",
    "-d sat"
  },
  { "USB: Samsung G2 Portable; JMicron",
    "0x04e8:0x6032",
    "",
    "",
    "-d usbjmicron"
  },
  { "USB: Samsung Story Station 3.0; ",
    "0x04e8:0x6052",
    "",
    "",
    "-d sat"
  },
  { "USB: Samsung Story Station 3.0; ",
    "0x04e8:0x6054",
    "",
    "",
    "-d sat"
  },
  { "USB: Samsung M2 Portable 3.0; ",
    "0x04e8:0x60c5",
    "",
    "",
    "-d sat"
  },
  { "USB: Samsung D3 Station; ", // 3TB
    "0x04e8:0x6124",
    "", // 0x200
    "",
    "-d sat"
  },
  { "USB: Samsung M3 Portable USB 3.0; ",
    "0x04e8:0x61b[456]", // 4=2TB, 5=1.5TB, 6=1TB
    "", // 0x0e00
    "",
    "-d sat"
  },
  // Sunplus
  { "USB: ; SunPlus",
    "0x04fc:0x0c05",
    "",
    "",
    "-d usbsunplus"
  },
  { "USB: ; SunPlus SPDIF215",
    "0x04fc:0x0c15",
    "", // 0xf615
    "",
    "-d usbsunplus"
  },
  { "USB: ; SunPlus SPDIF225", // USB+SATA->SATA
    "0x04fc:0x0c25",
    "", // 0x0103
    "",
    "-d usbsunplus"
  },
  // Iomega
  { "USB: Iomega Prestige Desktop USB 3.0; ",
    "0x059b:0x0070",
    "", // 0x0004
    "",
    "-d sat" // ATA output registers missing
  },
  { "USB: Iomega LPHD080-0; ",
    "0x059b:0x0272",
    "",
    "",
    "-d usbcypress"
  },
  { "USB: Iomega MDHD500-U; ",
    "0x059b:0x0275",
    "", // 0x0001
    "",
    "" // unsupported
  },
  { "USB: Iomega MDHD-UE; ",
    "0x059b:0x0277",
    "",
    "",
    "-d usbjmicron"
  },
  { "USB: Iomega LDHD-UP; Sunplus",
    "0x059b:0x0370",
    "",
    "",
    "-d usbsunplus"
  },
  { "USB: Iomega GDHDU2; JMicron",
    "0x059b:0x0475",
    "", // 0x0100
    "",
    "-d usbjmicron"
  },
  { "USB: Iomega; JMicron",
    "0x059b:0x047a",
    "", // 0x0100
    "",
    "-d sat" // works also with "-d usbjmicron"
  },
  // LaCie
  { "USB: LaCie hard disk (FA Porsche design);",
    "0x059f:0x0651",
    "",
    "",
    "" // unsupported
  },
  { "USB: LaCie hard disk; JMicron",
    "0x059f:0x0951",
    "",
    "",
    "-d usbjmicron"
  },
  { "USB: LaCie hard disk (Neil Poulton design);",
    "0x059f:0x1018",
    "",
    "",
    "-d sat"
  },
  { "USB: LaCie Desktop Hard Drive; JMicron",
    "0x059f:0x1019",
    "",
    "",
    "-d usbjmicron"
  },
  { "USB: LaCie Rugged Hard Drive; JMicron",
    "0x059f:0x101d",
    "", // 0x0001
    "",
    "-d usbjmicron,x"
  },
  { "USB: LaCie Little Disk USB2; JMicron",
    "0x059f:0x1021",
    "",
    "",
    "-d usbjmicron"
  },
  { "USB: LaCie hard disk; ",
    "0x059f:0x1029",
    "", // 0x0100
    "",
    "-d sat"
  },
  { "USB: Lacie rikiki; JMicron",
    "0x059f:0x102a",
    "",
    "",
    "-d usbjmicron,x"
  },
  { "USB: LaCie rikiki USB 3.0; ",
    "0x059f:0x10(49|57)",
    "",
    "",
    "-d sat"
  },
  { "USB: LaCie minimus USB 3.0; ",
    "0x059f:0x104a",
    "",
    "",
    "-d sat"
  },
  { "USB: LaCie Rugged Mini USB 3.0; ",
    "0x059f:0x1051",
    "", // 0x0000
    "",
    "-d sat"
  },
  // In-System Design
  { "USB: ; In-System/Cypress ISD-300A1",
    "0x05ab:0x0060",
    "", // 0x1101
    "",
    "-d usbcypress"
  },
  // Genesys Logic
  { "USB: ; Genesys Logic GL881E",
    "0x05e3:0x0702",
    "",
    "",
    "" // unsupported
  },
  { "USB: ; Genesys Logic", // TODO: requires '-T permissive'
    "0x05e3:0x0718",
    "", // 0x0041
    "",
    "-d sat"
  },
  // Micron
  { "USB: Micron USB SSD; ",
    "0x0634:0x0655",
    "",
    "",
    "" // unsupported
  },
  // Prolific
  { "USB: ; Prolific PL2507", // USB->PATA
    "0x067b:0x2507",
    "",
    "",
    "-d usbjmicron,0" // Port number is required
  },
  { "USB: ; Prolific PL2571/2771/2773/2775", // USB->SATA, USB3->SATA,
    "0x067b:0x(2571|277[135])",              // USB3+eSATA->SATA, USB3->2xSATA
    "",
    "",
    "" // smartmontools >= r4004: -d usbprolific
  },
  { "USB: ; Prolific PL3507", // USB+IEE1394->PATA
    "0x067b:0x3507",
    "", // 0x0001
    "",
    "" // smartmontools >= r3741: -d usbjmicron,p
  },
  // Imation
  { "USB: Imation ; ", // Imation Odyssey external USB dock
    "0x0718:0x1000",
    "", // 0x5104
    "",
    "-d sat"
  },
  // SanDisk
  { "USB: SanDisk SDCZ80 Flash Drive; Fujitsu",
    "0x0781:0x5580",
    "",
    "",
    "-d sat"
  },
  // Freecom
  { "USB: Freecom Mobile Drive XXS; JMicron",
    "0x07ab:0xfc88",
    "", // 0x0101
    "",
    "-d usbjmicron,x"
  },
  { "USB: Freecom Hard Drive XS; Sunplus",
    "0x07ab:0xfc8e",
    "", // 0x010f
    "",
    "-d usbsunplus"
  },
  { "USB: Freecom; ", // Intel labeled
    "0x07ab:0xfc8f",
    "", // 0x0000
    "",
    "-d sat"
  },
  { "USB: Freecom Classic HD 120GB; ",
    "0x07ab:0xfccd",
    "",
    "",
    "" // unsupported
  },
  { "USB: Freecom HD 500GB; JMicron",
    "0x07ab:0xfcda",
    "",
    "",
    "-d usbjmicron"
  },
  // Oxford Semiconductor, Ltd
  { "USB: ; Oxford",
    "0x0928:0x0000",
    "",
    "",
    "" // unsupported
  },
  { "USB: ; Oxford OXU921DS",
    "0x0928:0x0002",
    "",
    "",
    "" // unsupported
  },
  { "USB: ; Oxford", // Zalman ZM-VE200
    "0x0928:0x0010",
    "", // 0x0304
    "",
    "-d sat"
  },
  // Toshiba
  { "USB: Toshiba PX1270E-1G16; Sunplus",
    "0x0930:0x0b03",
    "",
    "",
    "-d usbsunplus"
  },
  { "USB: Toshiba PX1396E-3T01; Sunplus", // similar to Dura Micro 501
    "0x0930:0x0b09",
    "",
    "",
    "-d usbsunplus"
  },
  { "USB: Toshiba Stor.E Steel; Sunplus",
    "0x0930:0x0b11",
    "",
    "",
    "-d usbsunplus"
  },
  { "USB: Toshiba Stor.E; ",
    "0x0930:0x0b1[9ab]",
    "", // 0x0001
    "",
    "-d sat"
  },
  // Lumberg, Inc.
  { "USB: Toshiba Stor.E; Sunplus",
    "0x0939:0x0b1[56]",
    "",
    "",
    "-d usbsunplus"
  },
  // Seagate
  { "USB: Seagate External Drive; Cypress",
    "0x0bc2:0x0503",
    "", // 0x0240
    "",
    "-d usbcypress"
  },
  { "USB: Seagate FreeAgent Go; ",
    "0x0bc2:0x2(000|100|101)",
    "",
    "",
    "-d sat"
  },
  { "USB: Seagate FreeAgent Go FW; ",
    "0x0bc2:0x2200",
    "",
    "",
    "-d sat"
  },
  { "USB: Seagate Expansion Portable; ",
    "0x0bc2:0x23(00|12)",
    "",
    "",
    "-d sat"
  },
  { "USB: Seagate FreeAgent Desktop; ",
    "0x0bc2:0x3000",
    "",
    "",
    "-d sat"
  },
  { "USB: Seagate FreeAgent Desk; ",
    "0x0bc2:0x3001",
    "",
    "",
    "-d sat"
  },
  { "USB: Seagate FreeAgent Desk; ", // 1TB
    "0x0bc2:0x3008",
    "",
    "",
    "-d sat,12"
  },
  { "USB: Seagate Expansion External; ", // 2TB, 3TB
    "0x0bc2:0x33(00|12|20|32)",
    "",
    "",
    "-d sat"
  },
  { "USB: Seagate FreeAgent GoFlex USB 2.0; ",
    "0x0bc2:0x502[01]",
    "",
    "",
    "-d sat"
  },
  { "USB: Seagate FreeAgent GoFlex USB 3.0; ",
    "0x0bc2:0x5031",
    "",
    "",
    "-d sat,12"
  },
  { "USB: Seagate FreeAgent; ",
    "0x0bc2:0x5040",
    "",
    "",
    "-d sat"
  },
  { "USB: Seagate FreeAgent GoFlex USB 3.0; ", // 2TB
    "0x0bc2:0x5071",
    "",
    "",
    "-d sat"
  },
  { "USB: Seagate FreeAgent GoFlex Desk USB 3.0; ", // 3TB
    "0x0bc2:0x50a1",
    "",
    "",
    "-d sat,12" // "-d sat" does not work (ticket #151)
  },
  { "USB: Seagate FreeAgent GoFlex Desk USB 3.0; ", // 4TB
    "0x0bc2:0x50a5",
    "", // 0x0100
    "",
    "-d sat"
  },
  { "USB: Seagate Backup Plus USB 3.0; ", // 1TB
    "0x0bc2:0xa013",
    "", // 0x0100
    "",
    "-d sat"
  },
  { "USB: Seagate Backup Plus Desktop USB 3.0; ", // 4TB, 3TB (8 LBA/1 PBA offset)
    "0x0bc2:0xa0a[14]",
    "",
    "",
    "-d sat"
  },
  { "USB: Seagate Backup Plus Slim USB 3.0; ", // (ticket #443)
    "0x0bc2:0xab24",
    "", // 0x0100
    "",
    "-d sat"
  },
  // Dura Micro
  { "USB: Dura Micro; Cypress",
    "0x0c0b:0xb001",
    "", // 0x1110
    "",
    "-d usbcypress"
  },
  { "USB: Dura Micro 509; Sunplus",
    "0x0c0b:0xb159",
    "", // 0x0103
    "",
    "-d usbsunplus"
  },
  // Maxtor
  { "USB: Maxtor OneTouch 200GB; ",
    "0x0d49:0x7010",
    "",
    "",
    "" // unsupported
  },
  { "USB: Maxtor OneTouch; ",
    "0x0d49:0x7300",
    "", // 0x0121
    "",
    "-d sat"
  },
  { "USB: Maxtor OneTouch 4; ",
    "0x0d49:0x7310",
    "", // 0x0125
    "",
    "-d sat"
  },
  { "USB: Maxtor OneTouch 4 Mini; ",
    "0x0d49:0x7350",
    "", // 0x0125
    "",
    "-d sat"
  },
  { "USB: Maxtor BlackArmor Portable; ",
    "0x0d49:0x7550",
    "",
    "",
    "-d sat"
  },
  { "USB: Maxtor Basics Desktop; ",
    "0x0d49:0x7410",
    "", // 0x0122
    "",
    "-d sat"
  },
  { "USB: Maxtor Basics Portable; ",
    "0x0d49:0x7450",
    "", // 0x0122
    "",
    "-d sat"
  },
  // Oyen Digital
  { "USB: Oyen Digital MiniPro USB 3.0; ",
    "0x0dc4:0x020a",
    "",
    "",
    "-d sat"
  },
  // Cowon Systems, Inc.
  { "USB: Cowon iAudio X5; ",
    "0x0e21:0x0510",
    "",
    "",
    "-d usbcypress"
  },
  // iRiver
  { "USB: iRiver iHP-120/140 MP3 Player; Cypress",
    "0x1006:0x3002",
    "", // 0x0100
    "",
    "-d usbcypress"
  },
  // Western Digital
  { "USB: WD My Passport (IDE); Cypress",
    "0x1058:0x0701",
    "", // 0x0240
    "",
    "-d usbcypress"
  },
  { "USB: WD My Passport; ",
    "0x1058:0x0(70[245a]|730|74[0128a]|7a8|8[12]0)",
    "",
    "",
    "-d sat"
  },
  { "USB: WD My Book ES; ",
    "0x1058:0x0906",
    "", // 0x0012
    "",
    "-d sat"
  },
  { "USB: WD My Book Essential; ",
    "0x1058:0x0910",
    "", // 0x0106
    "",
    "-d sat"
  },
  { "USB: WD Elements Desktop; ",
    "0x1058:0x10(01|03|21|7c)",
    "", // 01=0x0104, 03=0x0175, 21=0x2002, 7c=0x1065
    "",
    "-d sat"
  },
  { "USB: WD Elements; ",
    "0x1058:0x10(10|23|42|48|a2|a8|b8)",
    "", // 10=0x0105, a8=0x1042, b8=0x1007
    "",
    "-d sat"
  },
  { "USB: WD My Book Essential; ",
    "0x1058:0x1100",
    "", // 0x0165
    "",
    "-d sat"
  },
  { "USB: WD My Book Office Edition; ", // 1TB
    "0x1058:0x1101",
    "", // 0x0165
    "",
    "-d sat"
  },
  { "USB: WD My Book; ",
    "0x1058:0x1102",
    "", // 0x1028
    "",
    "-d sat"
  },
  { "USB: WD My Book Studio II; ", // 2x1TB
    "0x1058:0x1105",
    "",
    "",
    "-d sat"
  },
  { "USB: WD My Book Essential; ",
    "0x1058:0x1110",
    "", // 0x1030
    "",
    "-d sat"
  },
  { "USB: WD My Book Essential USB 3.0; ", // 3TB
    "0x1058:0x11[34]0",
    "", // 0x1012/0x1003
    "",
    "-d sat"
  },
  // Atech Flash Technology
  { "USB: ; Atech", // Enclosure from Kingston SSDNow notebook upgrade kit
    "0x11b0:0x6298",
    "", // 0x0108
    "",
    "-d sat"
  },
  // ADATA
  { "USB: ADATA; ",
    "0x125f:0xa[13]1a", // 1=Classic CH11 1TB, 3=DashDrive HV620 2TB
    "", // 0x0100
    "",
    "-d sat"
  },
  { "USB: A-DATA SH93; Cypress",
    "0x125f:0xa93a",
    "", // 0x0150
    "",
    "-d usbcypress"
  },
  { "USB: A-DATA DashDrive; Cypress",
    "0x125f:0xa94a",
    "",
    "",
    "-d usbcypress"
  },
  // Initio
  { "USB: ; Initio 316000",
    "0x13fd:0x0540",
    "",
    "",
    "" // unsupported
  },
  { "USB: ; Initio", // Thermaltake BlacX
    "0x13fd:0x0840",
    "",
    "",
    "-d sat"
  },
  { "USB: ; Initio", // USB->SATA+PATA, Chieftec CEB-25I
    "0x13fd:0x1040",
    "", // 0x0106
    "",
    "" // unsupported
  },
  { "USB: ; Initio 6Y120L0", // CoolerMaster XCraft RX-3HU
    "0x13fd:0x1150",
    "",
    "",
    "" // unsupported
  },
  { "USB: ; Initio", // USB->SATA
    "0x13fd:0x1240",
    "", // 0x0104
    "",
    "-d sat"
  },
  { "USB: ; Initio", // USB+SATA->SATA
    "0x13fd:0x1340",
    "", // 0x0208
    "",
    "-d sat"
  },
  { "USB: ; Initio",
    "0x13fd:0x1640",
    "", // 0x0864
    "",
    "-d sat,12" // some SMART commands fail, see ticket #295
  },
  { "USB: Intenso Memory Station 2,5\"; Initio",
    "0x13fd:0x1840",
    "",
    "",
    "-d sat"
  },
  { "USB: ; Initio", // NexStar CX USB enclosure
    "0x13fd:0x1e40",
    "",
    "",
    "-d sat"
  },
  // Super Top
  { "USB: Super Top generic enclosure; Cypress",
    "0x14cd:0x6116",
    "", // 0x0160 also reported as unsupported
    "",
    "-d usbcypress"
  },
  // JMicron
  { "USB: ; JMicron JMS539", // USB2/3->SATA (old firmware)
    "0x152d:0x0539",
    "0x0100",  //  1.00
    "",
    "-d usbjmicron"
  },
  { "USB: ; JMicron JMS539", // USB2/3->SATA (new firmware)
    "0x152d:0x0539",
    "0x020[56]|"   //  2.05, ticket #338
    "0x28(03|12)", // 28.03, Mediasonic ProBox HF2-SU3S2 Rev 2 (port multiplier, ticket #504)
    "",            // 28.12, Mediasonic ProBox H82-SU3S2 (port multiplier)
    "-d sat"
  },
  { "USB: ; JMicron ", // USB->SATA->4xSATA (port multiplier)
    "0x152d:0x0551",
    "", // 0x0100
    "",
    "-d usbjmicron,x"
  },
  { "USB: ; JMicron JMS567", // USB2/3->SATA
    "0x152d:0x0567",
    "", // 0x0114
    "", // 0x0205, 2.05, Mediasonic ProBox HF2-SU3S2 Rev 3 (port multiplier, ticket #504)
    "-d sat"
  },
  { "USB: OCZ THROTTLE OCZESATATHR8G; JMicron JMF601",
    "0x152d:0x0602",
    "",
    "",
    "" // unsupported
  },
  { "USB: ; JMicron JM20329", // USB->SATA
    "0x152d:0x2329",
    "", // 0x0100
    "",
    "-d usbjmicron"
  },
  { "USB: ; JMicron JM20336", // USB+SATA->SATA, USB->2xSATA
    "0x152d:0x2336",
    "", // 0x0100
    "",
    "-d usbjmicron,x"
  },
  { "USB: Generic JMicron adapter; JMicron",
    "0x152d:0x2337",
    "",
    "",
    "-d usbjmicron"
  },
  { "USB: ; JMicron JM20337/8", // USB->SATA+PATA, USB+SATA->PATA
    "0x152d:0x2338",
    "", // 0x0100
    "",
    "-d usbjmicron"
  },
  { "USB: ; JMicron JM20339", // USB->SATA
    "0x152d:0x2339",
    "", // 0x0100
    "",
    "-d usbjmicron,x"
  },
  { "USB: ; JMicron", // USB+SATA->SATA
    "0x152d:0x2351",  // e.g. Verbatim Portable Hard Drive 500Gb
    "", // 0x0100
    "",
    "-d sat"
  },
  { "USB: ; JMicron", // USB->SATA
    "0x152d:0x2352",
    "", // 0x0100
    "",
    "-d usbjmicron,x"
  },
  { "USB: ; JMicron", // USB->SATA
    "0x152d:0x2509",
    "", // 0x0100
    "",
    "-d usbjmicron,x"
  },
  { "USB: ; JMicron JMS566", // USB3->SATA
    "0x152d:0x2566", // e.g. Chieftec CEB-7035S
    "", // 0x0114
    "",
    "-d usbjmicron,x"
  },
  // ASMedia
  { "USB: ; ASMedia ASM1051",
    "0x174c:0x5106", // 0x174c:0x55aa after firmware update
    "",
    "",
    "-d sat"
  },
  { "USB: ; ASMedia USB 3.0", // MEDION HDDrive-n-GO, LaCie Rikiki USB 3.0,
      // Silicon Power Armor A80 (ticket #237)
      // reported as unsupported: BYTECC T-200U3, Kingwin USB 3.0 docking station
    "0x174c:0x55aa",
    "", // 0x0100
    "",
    "-d sat"
  },
  { "USB: ; ASMedia AS2105", // Icy Box IB-AC603A-U3
    "0x174c:0x5136",
    "", // 0x0001
    "",
    "-d sat"
  },
  // LucidPort
  { "USB: ; LucidPORT USB300", // RaidSonic ICY BOX IB-110StU3-B, Sharkoon SATA QuickPort H3
    "0x1759:0x500[02]", // 0x5000: USB 2.0, 0x5002: USB 3.0
    "",
    "",
    "-d sat"
  },
  { "USB: ; LucidPort", // Fuj:tech SATA-USB3 dock
    "0x1759:0x5100",
    "", // 0x2580
    "",
    "-d sat"
  },
  // Verbatim
  { "USB: Verbatim Portable Hard Drive; Sunplus",
    "0x18a5:0x0214",
    "", // 0x0112
    "",
    "-d usbsunplus"
  },
  { "USB: Verbatim FW/USB160; Oxford OXUF934SSA-LQAG", // USB+IEE1394->SATA
    "0x18a5:0x0215",
    "", // 0x0001
    "",
    "-d sat"
  },
  { "USB: Verbatim External Hard Drive 47519; Sunplus", // USB->SATA
    "0x18a5:0x0216",
    "",
    "",
    "-d usbsunplus"
  },
  { "USB: Verbatim Pocket Hard Drive; JMicron", // SAMSUNG SpinPoint N3U-3 (USB, 4KiB LLS)
    "0x18a5:0x0227",
    "",
    "",
    "-d usbjmicron" // "-d usbjmicron,x" does not work
  },
  { "USB: Verbatim External Hard Drive; JMicron", // 2TB
    "0x18a5:0x022a",
    "",
    "",
    "-d usbjmicron"
  },
  { "USB: Verbatim Store'n'Go; JMicron", // USB->SATA
    "0x18a5:0x022b",
    "", // 0x0100
    "",
    "-d usbjmicron"
  },
  // Silicon Image
  { "USB: Vantec NST-400MX-SR; Silicon Image 5744",
    "0x1a4a:0x1670",
    "",
    "",
    "" // unsupported
  },
  // SunplusIT
  { "USB: ; SunplusIT",
    "0x1bcf:0x0c31",
    "",
    "",
    "-d usbsunplus"
  },
  // TrekStor
  { "USB: TrekStor DataStation; ", // DataStation maxi light (USB 3.0)
    "0x1e68:0x0050",
    "", // 0x0100
    "",
    "-d sat"
  },
  // Innostor
  { "USB: ; Innostor IS888", // Sharkoon SATA QuickDeck Pro USB 3.0
    "0x1f75:0x0888",
    "", // 0x0034
    "",
    "" // unsupported
  },
  // Power Quotient International
  { "USB: PQI H560; ",
    "0x3538:0x0902",
    "", // 0x0000
    "",
    "-d sat"
  },
  // Hitachi/SimpleTech
  { "USB: Hitachi Touro Desk; JMicron", // 3TB
    "0x4971:0x1011",
    "",
    "",
    "-d usbjmicron"
  },
  { "USB: Hitachi Touro; ",
    "0x4971:0x101[45]", // 14=1TB, 15=2TB
    "", // 0x0000
    "",
    "-d sat" // ATA output registers missing
  },
  { "USB: Hitachi/SimpleTech; JMicron", // 1TB
    "0x4971:0xce17",
    "",
    "",
    "-d usbjmicron,x"
  },
  // OnSpec
  { "USB: ; OnSpec", // USB->PATA
    "0x55aa:0x2b00",
    "", // 0x0100
    "",
    "" // unsupported
  },
  // 0x6795 (?)
  { "USB: Sharkoon 2-Bay RAID Box; ", // USB 3.0
    "0x6795:0x2756",
    "", // 0x0100
    "",
    "-d sat"
  },
/*
}; // builtin_knowndrives[]
 */<|MERGE_RESOLUTION|>--- conflicted
+++ resolved
@@ -75,11 +75,7 @@
 /*
 const drive_settings builtin_knowndrives[] = {
  */
-<<<<<<< HEAD
-  { "$Id: drivedb.h 4030 2014-12-13 21:35:00Z chrfranke $",
-=======
-  { "$Id: drivedb.h 4034 2015-01-25 17:51:02Z chrfranke $",
->>>>>>> d63a8aec
+  { "$Id: drivedb.h 4035 2015-01-25 17:58:29Z chrfranke $",
     "-", "-",
     "This is a dummy entry to hold the SVN-Id of drivedb.h",
     ""
