/*
 * drivedb.h - smartmontools drive database file
 *
 * Home page of code is: http://smartmontools.sourceforge.net
 *
 * Copyright (C) 2003-11 Philip Williams, Bruce Allen
 * Copyright (C) 2008-14 Christian Franke <smartmontools-support@lists.sourceforge.net>
 *
 * This program is free software; you can redistribute it and/or modify
 * it under the terms of the GNU General Public License as published by
 * the Free Software Foundation; either version 2, or (at your option)
 * any later version.
 *
 * You should have received a copy of the GNU General Public License
 * (for example COPYING); If not, see <http://www.gnu.org/licenses/>.
 *
 */

/*
 * Structure used to store drive database entries:
 *
 * struct drive_settings {
 *   const char * modelfamily;
 *   const char * modelregexp;
 *   const char * firmwareregexp;
 *   const char * warningmsg;
 *   const char * presets;
 * };
 *
 * The elements are used in the following ways:
 *
 *  modelfamily     Informal string about the model family/series of a
 *                  device. Set to "" if no info (apart from device id)
 *                  known.  The entry is ignored if this string starts with
 *                  a dollar sign.  Must not start with "USB:", see below.
 *  modelregexp     POSIX extended regular expression to match the model of
 *                  a device.  This should never be "".
 *  firmwareregexp  POSIX extended regular expression to match a devices's
 *                  firmware.  This is optional and should be "" if it is not
 *                  to be used.  If it is nonempty then it will be used to
 *                  narrow the set of devices matched by modelregexp.
 *  warningmsg      A message that may be displayed for matching drives.  For
 *                  example, to inform the user that they may need to apply a
 *                  firmware patch.
 *  presets         String with vendor-specific attribute ('-v') and firmware
 *                  bug fix ('-F') options.  Same syntax as in smartctl command
 *                  line.  The user's own settings override these.
 *
 * The regular expressions for drive model and firmware must match the full
 * string.  The effect of "^FULLSTRING$" is identical to "FULLSTRING".
 * The form ".*SUBSTRING.*" can be used if substring match is desired.
 *
 * The table will be searched from the start to end or until the first match,
 * so the order in the table is important for distinct entries that could match
 * the same drive.
 *
 *
 * Format for USB ID entries:
 *
 *  modelfamily     String with format "USB: DEVICE; BRIDGE" where
 *                  DEVICE is the name of the device and BRIDGE is
 *                  the name of the USB bridge.  Both may be empty
 *                  if no info known.
 *  modelregexp     POSIX extended regular expression to match the USB
 *                  vendor:product ID in hex notation ("0x1234:0xabcd").
 *                  This should never be "".
 *  firmwareregexp  POSIX extended regular expression to match the USB
 *                  bcdDevice info.  Only compared during search if other
 *                  entries with same USB vendor:product ID exist.
 *  warningmsg      Not used yet.
 *  presets         String with one device type ('-d') option.
 *
 */

/*
const drive_settings builtin_knowndrives[] = {
 */
<<<<<<< HEAD
  { "$Id: drivedb.h 4022 2014-12-07 16:32:40Z chrfranke $",
=======
  { "$Id: drivedb.h 4024 2014-12-08 21:18:37Z chrfranke $",
>>>>>>> 5882a768
    "-", "-",
    "This is a dummy entry to hold the SVN-Id of drivedb.h",
    ""
  /* Default settings:
    "-v 1,raw48,Raw_Read_Error_Rate "
    "-v 2,raw48,Throughput_Performance "
    "-v 3,raw16(avg16),Spin_Up_Time "
    "-v 4,raw48,Start_Stop_Count "
    "-v 5,raw16(raw16),Reallocated_Sector_Ct "
    "-v 6,raw48,Read_Channel_Margin "
    "-v 7,raw48,Seek_Error_Rate "
    "-v 8,raw48,Seek_Time_Performance "
    "-v 9,raw24(raw8),Power_On_Hours " // smartmontools <= r3527: raw48
    "-v 10,raw48,Spin_Retry_Count "
    "-v 11,raw48,Calibration_Retry_Count "
    "-v 12,raw48,Power_Cycle_Count "
    "-v 13,raw48,Read_Soft_Error_Rate "
    //  14-174 Unknown_Attribute
    "-v 175,raw48,Program_Fail_Count_Chip "
    "-v 176,raw48,Erase_Fail_Count_Chip "
    "-v 177,raw48,Wear_Leveling_Count "
    "-v 178,raw48,Used_Rsvd_Blk_Cnt_Chip "
    "-v 179,raw48,Used_Rsvd_Blk_Cnt_Tot "
    "-v 180,raw48,Unused_Rsvd_Blk_Cnt_Tot "
    "-v 181,raw48,Program_Fail_Cnt_Total "
    "-v 182,raw48,Erase_Fail_Count_Total "
    "-v 183,raw48,Runtime_Bad_Block "
    "-v 184,raw48,End-to-End_Error "
    //  185-186 Unknown_Attribute
    "-v 187,raw48,Reported_Uncorrect "
    "-v 188,raw48,Command_Timeout "
    "-v 189,raw48,High_Fly_Writes "
    "-v 190,tempminmax,Airflow_Temperature_Cel "
    "-v 191,raw48,G-Sense_Error_Rate "
    "-v 192,raw48,Power-Off_Retract_Count "
    "-v 193,raw48,Load_Cycle_Count "
    "-v 194,tempminmax,Temperature_Celsius "
    "-v 195,raw48,Hardware_ECC_Recovered "
    "-v 196,raw16(raw16),Reallocated_Event_Count "
    "-v 197,raw48,Current_Pending_Sector "
    "-v 198,raw48,Offline_Uncorrectable "
    "-v 199,raw48,UDMA_CRC_Error_Count "
    "-v 200,raw48,Multi_Zone_Error_Rate "
    "-v 201,raw48,Soft_Read_Error_Rate "
    "-v 202,raw48,Data_Address_Mark_Errs "
    "-v 203,raw48,Run_Out_Cancel "
    "-v 204,raw48,Soft_ECC_Correction "
    "-v 205,raw48,Thermal_Asperity_Rate "
    "-v 206,raw48,Flying_Height "
    "-v 207,raw48,Spin_High_Current "
    "-v 208,raw48,Spin_Buzz "
    "-v 209,raw48,Offline_Seek_Performnce "
    //  210-219 Unknown_Attribute
    "-v 220,raw48,Disk_Shift "
    "-v 221,raw48,G-Sense_Error_Rate "
    "-v 222,raw48,Loaded_Hours "
    "-v 223,raw48,Load_Retry_Count "
    "-v 224,raw48,Load_Friction "
    "-v 225,raw48,Load_Cycle_Count "
    "-v 226,raw48,Load-in_Time "
    "-v 227,raw48,Torq-amp_Count "
    "-v 228,raw48,Power-off_Retract_Count "
    //  229 Unknown_Attribute
    "-v 230,raw48,Head_Amplitude "
    "-v 231,raw48,Temperature_Celsius "
    "-v 232,raw48,Available_Reservd_Space "
    "-v 233,raw48,Media_Wearout_Indicator "
    //  234-239 Unknown_Attribute
    "-v 240,raw48,Head_Flying_Hours "
    "-v 241,raw48,Total_LBAs_Written "
    "-v 242,raw48,Total_LBAs_Read "
    //  243-249 Unknown_Attribute
    "-v 250,raw48,Read_Error_Retry_Rate "
    //  251-253 Unknown_Attribute
    "-v 254,raw48,Free_Fall_Sensor "
  */
  },
  { "Apacer SSD",
    "(2|4|8|16|32)GB SATA Flash Drive", // tested with APSDM002G15AN-CT/SFDDA01C and SFI2101D, APSDM004G13AN-AT/SFDE001A
    "SF(DDA01C|I2101D|DE001A)", "", // spec found at http://wfcache.advantech.com/www/certified-peripherals/documents/96fmcff-04g-cs-ap_Datasheet.pdf
    "-v 160,raw48,Initial_Bad_Block_Count "
    "-v 161,raw48,Bad_Block_Count "
    "-v 162,raw48,Spare_Block_Count "
    "-v 163,raw48,Max_Erase_Count "
    "-v 164,raw48,Average_Erase_Count "
    "-v 165,raw48,Average_Erase_Count " // could be wrong
    "-v 166,raw48,Later_Bad_Block_Count "
    "-v 167,raw48,SSD_Protect_Mode "
    "-v 168,raw48,SATA_PHY_Err_Ct "
  },
  { "Apple SD/SM/TS...E/F SSDs", // SanDisk/Samsung/Toshiba?
    "APPLE SSD (S[DM]|TS)0?(128|256|512|768)[EF]", // tested with APPLE SSD SD256E/1021AP, SD0128F/A223321
     // APPLE SSD SM768E/CXM90A1Q, SM0512F/UXM2JA1Q, TS0256F/109L0704
    "", "",
  //"-v 1,raw48,Raw_Read_Error_Rate "
  //"-v 5,raw16(raw16),Reallocated_Sector_Ct "
  //"-v 9,raw24(raw8),Power_On_Hours "
  //"-v 12,raw48,Power_Cycle_Count "
  //"-v 169,raw48,Unknown_Attribute "
    "-v 173,raw48,Wear_Leveling_Count " // ]
    "-v 174,raw48,Host_Reads_MiB "      // ] guessed (ticket #342), S[DM]*F only
    "-v 175,raw48,Host_Writes_MiB "     // ]
  //"-v 192,raw48,Power-Off_Retract_Count "
  //"-v 194,tempminmax,Temperature_Celsius "
  //"-v 197,raw48,Current_Pending_Sector "
  //"-v 199,raw48,UDMA_CRC_Error_Count "
  //"-v 240,raw48,Unknown_SSD_Attribute "
  },
  { "Crucial/Micron RealSSD C300/M500", // Marvell 88SS91xx
    "C300-CTFDDA[AC](064|128|256)MAG|" // Marvell 88SS9174 BJP2, tested with C300-CTFDDAC128MAG/0002,
      // C300-CTFDDAC064MAG/0006
    "Crucial_CT(120|240|480)M500SSD[13]", // Marvell 88SS9187 BLD2, tested with Crucial_CT120M500SSD3/MU02,
      // Crucial_CT120M500SSD1/MU02, Crucial_CT240M500SSD1/MU03, Crucial_CT480M500SSD1/MU03
    "", "",
  //"-v 1,raw48,Raw_Read_Error_Rate "
  //"-v 5,raw16(raw16),Reallocated_Sector_Ct "
  //"-v 9,raw24(raw8),Power_On_Hours "
  //"-v 12,raw48,Power_Cycle_Count "
    "-v 170,raw48,Grown_Failing_Block_Ct "
    "-v 171,raw48,Program_Fail_Count "
    "-v 172,raw48,Erase_Fail_Count "
    "-v 173,raw48,Wear_Leveling_Count "
    "-v 174,raw48,Unexpect_Power_Loss_Ct "
    "-v 181,raw16,Non4k_Aligned_Access "
    "-v 183,raw48,SATA_Iface_Downshift "
  //"-v 184,raw48,End-to-End_Error "
  //"-v 187,raw48,Reported_Uncorrect "
  //"-v 188,raw48,Command_Timeout "
    "-v 189,raw48,Factory_Bad_Block_Ct "
  //"-v 194,tempminmax,Temperature_Celsius "
  //"-v 195,raw48,Hardware_ECC_Recovered "
  //"-v 196,raw16(raw16),Reallocated_Event_Count "
  //"-v 197,raw48,Current_Pending_Sector "
  //"-v 198,raw48,Offline_Uncorrectable "
  //"-v 199,raw48,UDMA_CRC_Error_Count "
    "-v 202,raw48,Percent_Lifetime_Used "
    "-v 206,raw48,Write_Error_Rate "
    "-v 210,raw48,Success_RAIN_Recov_Cnt "
    "-v 246,raw48,Total_Host_Sector_Write "
    "-v 247,raw48,Host_Program_Page_Count "
    "-v 248,raw48,Bckgnd_Program_Page_Cnt"
  },
  { "Crucial/Micron RealSSD m4/C400/P400", // Marvell 9176, fixed firmware
    "C400-MTFDDA[ACK](064|128|256|512)MAM|"
    "M4-CT(064|128|256|512)M4SSD[123]|" // tested with M4-CT512M4SSD2/0309
    "MTFDDAK(064|128|256|512|050|100|200|400)MA[MNR]-1[JKS]1.*", // tested with
       // MTFDDAK256MAR-1K1AA/MA52, MTFDDAK256MAM-1K12/08TH
    "030[9-Z]|03[1-Z].|0[4-Z]..|[1-Z]....*", // >= "0309"
    "",
  //"-v 1,raw48,Raw_Read_Error_Rate "
  //"-v 5,raw16(raw16),Reallocated_Sector_Ct "
  //"-v 9,raw24(raw8),Power_On_Hours "
  //"-v 12,raw48,Power_Cycle_Count "
    "-v 170,raw48,Grown_Failing_Block_Ct "
    "-v 171,raw48,Program_Fail_Count "
    "-v 172,raw48,Erase_Fail_Count "
    "-v 173,raw48,Wear_Leveling_Count "
    "-v 174,raw48,Unexpect_Power_Loss_Ct "
    "-v 181,raw16,Non4k_Aligned_Access "
    "-v 183,raw48,SATA_Iface_Downshift "
  //"-v 184,raw48,End-to-End_Error "
  //"-v 187,raw48,Reported_Uncorrect "
  //"-v 188,raw48,Command_Timeout "
    "-v 189,raw48,Factory_Bad_Block_Ct "
  //"-v 194,tempminmax,Temperature_Celsius "
  //"-v 195,raw48,Hardware_ECC_Recovered "
  //"-v 196,raw16(raw16),Reallocated_Event_Count "
  //"-v 197,raw48,Current_Pending_Sector "
  //"-v 198,raw48,Offline_Uncorrectable "
  //"-v 199,raw48,UDMA_CRC_Error_Count "
    "-v 202,raw48,Perc_Rated_Life_Used "
    "-v 206,raw48,Write_Error_Rate"
  },
  { "Crucial/Micron RealSSD m4/C400", // Marvell 9176, buggy or unknown firmware
    "C400-MTFDDA[ACK](064|128|256|512)MAM|" // tested with C400-MTFDDAC256MAM/0002
    "M4-CT(064|128|256|512)M4SSD[123]", // tested with M4-CT064M4SSD2/0002,
      // M4-CT064M4SSD2/0009, M4-CT256M4SSD3/000F
    "",
    "This drive may hang after 5184 hours of power-on time:\n"
    "http://www.tomshardware.com/news/Crucial-m4-Firmware-BSOD,14544.html\n"
    "See the following web pages for firmware updates:\n"
    "http://www.crucial.com/support/firmware.aspx\n"
    "http://www.micron.com/products/solid-state-storage/client-ssd#software",
    "-v 170,raw48,Grown_Failing_Block_Ct "
    "-v 171,raw48,Program_Fail_Count "
    "-v 172,raw48,Erase_Fail_Count "
    "-v 173,raw48,Wear_Leveling_Count "
    "-v 174,raw48,Unexpect_Power_Loss_Ct "
    "-v 181,raw16,Non4k_Aligned_Access "
    "-v 183,raw48,SATA_Iface_Downshift "
    "-v 189,raw48,Factory_Bad_Block_Ct "
    "-v 202,raw48,Perc_Rated_Life_Used "
    "-v 206,raw48,Write_Error_Rate"
  },
  { "Crucial/Micron MX100/M500/M510/M550/M600 Client SSDs",
    "Crucial_CT(128|256|512)MX100SSD1|"// tested with Crucial_CT256MX100SSD1/MU01
    "Crucial_CT(120|240|480|960)M500SSD1|" // tested with Crucial_CT960M500SSD1/MU03
    "Crucial_CT(128|256|512|1024)M550SSD[13]|" // tested with Crucial_CT512M550SSD3/MU01, Crucial_CT1024M550SSD1/MU01
    "Micron_M500_MTFDDA[KTV](120|240|480|960)MAV|"// tested with Micron_M500_MTFDDAK960MAV/MU05
    "(Micron_)?M510[_-]MTFDDA[KTV](128|256)MAZ|" // tested with M510-MTFDDAK256MAZ/MU01
    "(Micron_)?M550[_-]MTFDDA[KTV](064|128|256|512|1T0)MAY|" // tested with M550-MTFDDAK256MAY/MU01
    "Micron_M600_(EE|MT)FDDA[KTV](128|256|512|1T0)MBF[25Z]?", // tested with Micron_M600_MTFDDAK1T0MBF/MU01
    "", "",
  //"-v 1,raw48,Raw_Read_Error_Rate "
    "-v 5,raw48,Reallocate_NAND_Blk_Cnt "
  //"-v 9,raw24(raw8),Power_On_Hours "
  //"-v 12,raw48,Power_Cycle_Count "
    "-v 171,raw48,Program_Fail_Count "
    "-v 172,raw48,Erase_Fail_Count "
    "-v 173,raw48,Ave_Block-Erase_Count "
    "-v 174,raw48,Unexpect_Power_Loss_Ct "
    "-v 180,raw48,Unused_Reserve_NAND_Blk "
    "-v 183,raw48,SATA_Interfac_Downshift "
    "-v 184,raw48,Error_Correction_Count "
  //"-v 187,raw48,Reported_Uncorrect "
  //"-v 194,tempminmax,Temperature_Celsius "
  //"-v 196,raw16(raw16),Reallocated_Event_Count "
  //"-v 197,raw48,Current_Pending_Sector "
  //"-v 198,raw48,Offline_Uncorrectable "
  //"-v 199,raw48,UDMA_CRC_Error_Count "
    "-v 202,raw48,Percent_Lifetime_Used "
    "-v 206,raw48,Write_Error_Rate "
    "-v 210,raw48,Success_RAIN_Recov_Cnt "
    "-v 246,raw48,Total_Host_Sector_Write "
    "-v 247,raw48,Host_Program_Page_Count "
    "-v 248,raw48,Bckgnd_Program_Page_Cnt"
  },
  { "Micron M500DC Enterprise SSDs",
    "Micron_M500DC_(EE|MT)FDDA[AK](120|240|480|800)MBB", // tested with
      // Micron_M500DC_EEFDDAA120MBB/129, Micron_M500DC_MTFDDAK800MBB/0129
    "", "",
  //"-v 1,raw48,Raw_Read_Error_Rate "
    "-v 5,raw48,Reallocated_Block_Count "
  //"-v 9,raw24(raw8),Power_On_Hours "
  //"-v 12,raw48,Power_Cycle_Count "
    "-v 170,raw48,Reserved_Block_Count "
    "-v 171,raw48,Program_Fail_Count "
    "-v 172,raw48,Erase_Fail_Count "
    "-v 173,raw48,Ave_Block-Erase_Count "
    "-v 174,raw48,Unexpect_Power_Loss_Ct "
    "-v 184,raw48,Error_Correction_Count "
  //"-v 187,raw48,Reported_Uncorrect "
    "-v 188,raw48,Command_Timeouts "
  //"-v 194,tempminmax,Temperature_Celsius "
    "-v 195,raw48,Cumulativ_Corrected_ECC "
  //"-v 197,raw48,Current_Pending_Sector "
  //"-v 198,raw48,Offline_Uncorrectable "
  //"-v 199,raw48,UDMA_CRC_Error_Count "
    "-v 202,raw48,Percent_Lifetime_Remain "
    "-v 206,raw48,Write_Error_Rate "
    "-v 247,raw48,Host_Program_Page_Count "
    "-v 248,raw48,Bckgnd_Program_Page_Cnt"
  },
  { "SandForce Driven SSDs",
    "SandForce 1st Ed\\.|" // Demo Drive, tested with firmware 320A13F0
    "ADATA SSD S(396|510|599) .?..GB|" // tested with ADATA SSD S510 60GB/320ABBF0,
      // ADATA SSD S599 256GB/3.1.0, 64GB/3.4.6
    "ADATA SP[389]00|" // tested with ADATA SP300/5.0.2d, SP800/5.0.6c,
      // ADATA SP900/5.0.6 (Premier Pro, SF-2281)
    "ADATA SSD S[PX]900 (64|128|256|512)GB-DL2|" // tested with ADATA SSD SP900 256GB-DL2/5.0.6,
      // ADATA SSD SX900 512GB-DL2/5.8.2
    "ADATA XM11 (128|256)GB|" // tested with ADATA XM11 128GB/5.0.1
    "Corsair CSSD-F(40|60|80|115|120|160|240)GBP?2.*|" // Corsair Force, tested with
      // Corsair CSSD-F40GB2/1.1, Corsair CSSD-F115GB2-A/2.1a
    "Corsair Force ((3 |LS )?SSD|GS|GT)|" // SF-2281, tested with
      // Corsair Force SSD/5.05, 3 SSD/1.3.2, GT/1.3.3, GS/5.03, LS SSD/S8FM06.5
    "FM-25S2S-(60|120|240)GBP2|" // G.SKILL Phoenix Pro, SF-1200, tested with
      // FM-25S2S-240GBP2/4.2
    "FTM(06|12|24|48)CT25H|" // Supertalent TeraDrive CT, tested with
      // FTM24CT25H/STTMP2P1
    "KINGSTON SE50S3(100|240|480)G|" // tested with SE50S3100G/KE1ABBF0
    "KINGSTON SH10[03]S3(90|120|240|480)G|" // HyperX (3K), SF-2281, tested with
      // SH100S3240G/320ABBF0, SH103S3120G/505ABBF0
    "KINGSTON SKC(300S37A|380S3)(60|120|180|240|480)G|" // KC300, SF-2281, tested with
      // SKC300S37A120G/KC4ABBF0, SKC380S3120G/507ABBF0
    "KINGSTON SVP200S3(7A)?(60|90|120|240|480)G|" // V+ 200, SF-2281, tested with
      // SVP200S37A480G/502ABBF0, SVP200S390G/332ABBF0
    "KINGSTON SMS200S3(30|60|120)G|" // mSATA, SF-2241, tested with SMS200S3120G/KC3ABBF0
    "KINGSTON SMS450S3(32|64|128)G|" // mSATA, SF-2281, tested with SMS450S3128G/503ABBF0
    "KINGSTON (SV300|SKC100|SE100)S3.*G|" // other SF-2281
    "MKNSSDCR(45|60|90|120|180|240|480)GB(-DX)?|" // Mushkin Chronos (deluxe), SF-2281,
      // tested with MKNSSDCR120GB
    "MKNSSDAT(30|40|60|120|180|240|480)GB(-(DX|V))?|" // Mushkin Atlas (Deluxe/Value), mSATA, SF-2281,
      // tested with MKNSSDAT120GB-V/540ABBF0
    "Mushkin MKNSSDCL(40|60|80|90|115|120|180|240|480)GB-DX2?|" // Mushkin Callisto deluxe,
      // SF-1200/1222, Mushkin MKNSSDCL60GB-DX/361A13F0
    "OCZ[ -](AGILITY2([ -]EX)?|COLOSSUS2|ONYX2|VERTEX(2|-LE))( [123]\\..*)?|" // SF-1200,
      // tested with OCZ-VERTEX2/1.11, OCZ-VERTEX2 3.5/1.11
    "OCZ-NOCTI|" // mSATA, SF-2100, tested with OCZ-NOCTI/2.15
    "OCZ-REVODRIVE3?( X2)?|" // PCIe, SF-1200/2281, tested with
      // OCZ-REVODRIVE( X2)?/1.20, OCZ-REVODRIVE3 X2/2.11
    "OCZ[ -](VELO|VERTEX2[ -](EX|PRO))( [123]\\..*)?|" // SF-1500, tested with
      // OCZ VERTEX2-PRO/1.10 (Bogus thresholds for attribute 232 and 235)
    "D2[CR]STK251...-....|" // OCZ Deneva 2 C/R, SF-22xx/25xx,
      // tested with D2CSTK251M11-0240/2.08, D2CSTK251A10-0240/2.15
    "OCZ-(AGILITY3|SOLID3|VERTEX3( MI)?)|"  // SF-2200, tested with OCZ-VERTEX3/2.02,
      // OCZ-AGILITY3/2.11, OCZ-SOLID3/2.15, OCZ-VERTEX3 MI/2.15
    "OCZ Z-DRIVE R4 [CR]M8[48]|" // PCIe, SF-2282/2582, tested with OCZ Z-DRIVE R4 CM84/2.13
      // (Bogus attributes under Linux)
    "TALOS2|" // OCZ Talos 2 C/R, SAS (works with -d sat), 2*SF-2282, tested with TALOS2/3.20E
    "(APOC|DENC|DENEVA|FTNC|GFGC|MANG|MMOC|NIMC|TMSC).*|" // other OCZ SF-1200,
      // tested with DENCSTE251M11-0120/1.33, DENEVA PCI-E/1.33
    "(DENR|DRSAK|EC188|NIMR|PSIR|TRSAK).*|" // other OCZ SF-1500
    "OWC Aura Pro 6G SSD|" // tested with OWC Aura Pro 6G SSD/507ABBF0
    "OWC Mercury Electra (Pro )?[36]G SSD|" // tested with
      // OWC Mercury Electra 6G SSD/502ABBF0, OWC Mercury Electra Pro 3G SSD/541ABBF0
    "OWC Mercury E(xtreme|XTREME) Pro (6G |RE )?SSD|" // tested with
      // OWC Mercury Extreme Pro SSD/360A13F0, OWC Mercury EXTREME Pro 6G SSD/507ABBF0
    "Patriot Pyro|" // tested with Patriot Pyro/332ABBF0
    "SanDisk SDSSDX(60|120|240|480)GG25|" // SanDisk Extreme, SF-2281, tested with
      // SDSSDX240GG25/R201
    "SuperSSpeed S301 [0-9]*GB|" // SF-2281, tested with SuperSSpeed S301 128GB/503
    "SG9XCS2D(0?50|100|200|400)GESLT|" // Smart Storage Systems XceedIOPS2, tested with
      // SG9XCS2D200GESLT/SA03L370
    "SSD9SC(120|240|480)GED[EA]|" // PNY Prevail Elite, tested with SSD9SC120GEDA/334ABBF0
    "(TX32|TX31C1|VN0.?..GCNMK).*|" // Smart Storage Systems XceedSTOR
    "(TX22D1|TX21B1).*|" // Smart Storage Systems XceedIOPS2
    "TX52D1.*|" // Smart Storage Systems Xcel-200
    "TS(64|128|256|512)GSSD[37]20|" // Transcend SSD320/720, SF-2281, tested with
      // TS128GSSD320, TS256GSSD720/5.2.0
    "UGB(88P|99S)GC...H[BF].|" // Unigen, tested with
      // UGB88PGC100HF2/MP Rev2, UGB99SGC100HB3/RC Rev3
    "VisionTek GoDrive (60|120|240|480)GB", // tested with VisionTek GoDrive 480GB/506ABBF0
    "", "",
    "-v 1,raw24/raw32,Raw_Read_Error_Rate "
    "-v 5,raw48,Retired_Block_Count "
    "-v 9,msec24hour32,Power_On_Hours_and_Msec "
  //"-v 12,raw48,Power_Cycle_Count "
    "-v 13,raw24/raw32,Soft_Read_Error_Rate "
    "-v 100,raw48,Gigabytes_Erased "
    "-v 170,raw48,Reserve_Block_Count "
    "-v 171,raw48,Program_Fail_Count "
    "-v 172,raw48,Erase_Fail_Count "
    "-v 174,raw48,Unexpect_Power_Loss_Ct "
    "-v 177,raw48,Wear_Range_Delta "
    "-v 181,raw48,Program_Fail_Count "
    "-v 182,raw48,Erase_Fail_Count "
    "-v 184,raw48,IO_Error_Detect_Code_Ct "
  //"-v 187,raw48,Reported_Uncorrect "
    "-v 189,tempminmax,Airflow_Temperature_Cel "
  //"-v 194,tempminmax,Temperature_Celsius "
    "-v 195,raw24/raw32,ECC_Uncorr_Error_Count "
  //"-v 196,raw16(raw16),Reallocated_Event_Count "
    "-v 198,raw24/raw32:210zr54,Uncorrectable_Sector_Ct " // KINGSTON SE100S3100G/510ABBF0
    "-v 199,raw48,SATA_CRC_Error_Count "
    "-v 201,raw24/raw32,Unc_Soft_Read_Err_Rate "
    "-v 204,raw24/raw32,Soft_ECC_Correct_Rate "
    "-v 230,raw48,Life_Curve_Status "
    "-v 231,raw48,SSD_Life_Left "
  //"-v 232,raw48,Available_Reservd_Space "
    "-v 233,raw48,SandForce_Internal "
    "-v 234,raw48,SandForce_Internal "
    "-v 235,raw48,SuperCap_Health "
    "-v 241,raw48,Lifetime_Writes_GiB "
    "-v 242,raw48,Lifetime_Reads_GiB"
  },
  { "Indilinx Barefoot based SSDs",
    "Corsair CSSD-V(32|60|64|128|256)GB2|" // Corsair Nova, tested with Corsair CSSD-V32GB2/2.2
    "CRUCIAL_CT(64|128|256)M225|" // tested with CRUCIAL_CT64M225/1571
    "G.SKILL FALCON (64|128|256)GB SSD|" // tested with G.SKILL FALCON 128GB SSD/2030
    "OCZ[ -](AGILITY|ONYX|VERTEX( 1199|-TURBO| v1\\.10)?)|" // tested with
      // OCZ-ONYX/1.6, OCZ-VERTEX 1199/00.P97, OCZ-VERTEX/1.30, OCZ VERTEX-TURBO/1.5, OCZ-VERTEX v1.10/1370
    "Patriot[ -]Torqx.*|"
    "RENICE Z2|" // tested with RENICE Z2/2030
    "STT_FT[MD](28|32|56|64)GX25H|" // Super Talent Ultradrive GX, tested with STT_FTM64GX25H/1916
    "TS(18|25)M(64|128)MLC(16|32|64|128|256|512)GSSD|" // ASAX Leopard Hunt II, tested with TS25M64MLC64GSSD/0.1
    "FM-25S2I-(64|128)GBFII|" // G.Skill FALCON II, tested with FM-25S2I-64GBFII
    "TS(60|120)GSSD25D-M", // Transcend Ultra SSD (SATA II), see also Ticket #80
    "", "",
    "-v 1,raw64 " // Raw_Read_Error_Rate
    "-v 9,raw64 " // Power_On_Hours
    "-v 12,raw64 " // Power_Cycle_Count
    "-v 184,raw64,Initial_Bad_Block_Count "
    "-v 195,raw64,Program_Failure_Blk_Ct "
    "-v 196,raw64,Erase_Failure_Blk_Ct "
    "-v 197,raw64,Read_Failure_Blk_Ct "
    "-v 198,raw64,Read_Sectors_Tot_Ct "
    "-v 199,raw64,Write_Sectors_Tot_Ct "
    "-v 200,raw64,Read_Commands_Tot_Ct "
    "-v 201,raw64,Write_Commands_Tot_Ct "
    "-v 202,raw64,Error_Bits_Flash_Tot_Ct "
    "-v 203,raw64,Corr_Read_Errors_Tot_Ct "
    "-v 204,raw64,Bad_Block_Full_Flag "
    "-v 205,raw64,Max_PE_Count_Spec "
    "-v 206,raw64,Min_Erase_Count "
    "-v 207,raw64,Max_Erase_Count "
    "-v 208,raw64,Average_Erase_Count "
    "-v 209,raw64,Remaining_Lifetime_Perc "
    "-v 210,raw64,Indilinx_Internal "
    "-v 211,raw64,SATA_Error_Ct_CRC "
    "-v 212,raw64,SATA_Error_Ct_Handshake "
    "-v 213,raw64,Indilinx_Internal"
  },
  { "Indilinx Barefoot_2/Everest/Martini based SSDs",
    "OCZ VERTEX[ -]PLUS|" // tested with OCZ VERTEX-PLUS/3.55, OCZ VERTEX PLUS/3.55
    "OCZ-VERTEX PLUS R2|" // Barefoot 2, tested with OCZ-VERTEX PLUS R2/1.2
    "OCZ-PETROL|" // Everest 1, tested with OCZ-PETROL/3.12
    "OCZ-AGILITY4|" // Everest 2, tested with OCZ-AGILITY4/1.5.2
    "OCZ-VERTEX4", // Everest 2, tested with OCZ-VERTEX4/1.5
    "", "", ""
  //"-v 1,raw48,Raw_Read_Error_Rate "
  //"-v 3,raw16(avg16),Spin_Up_Time "
  //"-v 4,raw48,Start_Stop_Count "
  //"-v 5,raw16(raw16),Reallocated_Sector_Ct "
  //"-v 9,raw24(raw8),Power_On_Hours "
  //"-v 12,raw48,Power_Cycle_Count "
    "-v 232,raw48,Lifetime_Writes " // LBA?
  //"-v 233,raw48,Media_Wearout_Indicator"
  },
  { "Indilinx Barefoot 3 based SSDs",
    "OCZ-VECTOR|" // tested with OCZ-VECTOR/1.03
    "OCZ-VECTOR150|" // tested with OCZ-VECTOR150/1.2
    "OCZ-VERTEX450", // tested with OCZ-VERTEX450/1.0 (Barefoot 3 M10)
    "", "", ""
    "-v 5,raw48,Runtime_Bad_Block "
  //"-v 9,raw24(raw8),Power_On_Hours "
  //"-v 12,raw48,Power_Cycle_Count "
    "-v 171,raw48,Avail_OP_Block_Count "
    "-v 174,raw48,Pwr_Cycle_Ct_Unplanned "
    "-v 187,raw48,Total_Unc_NAND_Reads "
    "-v 195,raw48,Total_Prog_Failures "
    "-v 196,raw48,Total_Erase_Failures "
    "-v 197,raw48,Total_Unc_Read_Failures "
    "-v 198,raw48,Host_Reads_GiB "
    "-v 199,raw48,Host_Writes_GiB "
    "-v 208,raw48,Average_Erase_Count "
    "-v 210,raw48,SATA_CRC_Error_Count "
    "-v 233,raw48,Remaining_Lifetime_Perc "
    "-v 241,raw48,Host_Writes_GiB " // M10
    "-v 242,raw48,Host_Reads_GiB "  // M10
    "-v 249,raw48,Total_NAND_Prog_Ct_GiB"
  },
  { "OCZ Intrepid 3000 SSDs", // tested with OCZ INTREPID 3600/1.4.3.6, 3800/1.4.3.0
    "OCZ INTREPID 3[68]00",
    "", "", ""
    "-v 5,raw48,Runtime_Bad_Block "
  //"-v 9,raw24(raw8),Power_On_Hours "
  //"-v 12,raw48,Power_Cycle_Count "
    "-v 100,raw48,Total_Blocks_Erased "
    "-v 171,raw48,Avail_OP_Block_Count "
    "-v 174,raw48,Pwr_Cycle_Ct_Unplanned "
    "-v 184,raw48,Factory_Bad_Block_Count "
    "-v 187,raw48,Total_Unc_NAND_Reads "
    "-v 190,tempminmax,Temperature_Celsius "
    "-v 195,raw48,Total_Prog_Failures "
    "-v 196,raw48,Total_Erase_Failures "
    "-v 197,raw48,Total_Unc_Read_Failures "
    "-v 198,raw48,Host_Reads_GiB "
    "-v 199,raw48,Host_Writes_GiB "
    "-v 202,raw48,Total_Read_Bits_Corr_Ct "
    "-v 205,raw48,Max_Rated_PE_Count "
    "-v 206,raw48,Min_Erase_Count "
    "-v 207,raw48,Max_Erase_Count "
    "-v 208,raw48,Average_Erase_Count "
    "-v 210,raw48,SATA_CRC_Error_Count "
    "-v 211,raw48,SATA_UNC_Count "
    "-v 212,raw48,NAND_Reads_with_Retry "
    "-v 213,raw48,Simple_Rd_Rtry_Attempts "
    "-v 214,raw48,Adaptv_Rd_Rtry_Attempts "
    "-v 221,raw48,Int_Data_Path_Prot_Unc "
    "-v 222,raw48,RAID_Recovery_Count "
    "-v 230,raw48,SuperCap_Charge_Status " // 0=not charged, 1=fully charged, 2=unknown
    "-v 233,raw48,Remaining_Lifetime_Perc "
    "-v 249,raw48,Total_NAND_Prog_Ct_GiB "
    "-v 251,raw48,Total_NAND_Read_Ct_GiB"
  },
  { "InnoDisk InnoLite SATADOM D150QV-L SSDs", // tested with InnoLite SATADOM D150QV-L/120319
    "InnoLite SATADOM D150QV-L",
    "", "",
  //"-v 1,raw48,Raw_Read_Error_Rate "
  //"-v 2,raw48,Throughput_Performance "
  //"-v 3,raw16(avg16),Spin_Up_Time "
  //"-v 5,raw16(raw16),Reallocated_Sector_Ct "
  //"-v 7,raw48,Seek_Error_Rate " // from InnoDisk iSMART Linux tool, useless for SSD
  //"-v 8,raw48,Seek_Time_Performance "
  //"-v 9,raw24(raw8),Power_On_Hours "
  //"-v 10,raw48,Spin_Retry_Count "
  //"-v 12,raw48,Power_Cycle_Count "
    "-v 168,raw48,SATA_PHY_Error_Count "
    "-v 170,raw48,Bad_Block_Count "
    "-v 173,raw48,Erase_Count "
    "-v 175,raw48,Bad_Cluster_Table_Count "
    "-v 192,raw48,Unexpect_Power_Loss_Ct "
  //"-v 194,tempminmax,Temperature_Celsius "
  //"-v 197,raw48,Current_Pending_Sector "
    "-v 229,hex48,Flash_ID "
    "-v 235,raw48,Later_Bad_Block "
    "-v 236,raw48,Unstable_Power_Count "
    "-v 240,raw48,Write_Head"
  },
  { "Intel X25-E SSDs",
    "SSDSA2SH(032|064)G1.* INTEL",  // G1 = first generation
    "", "",
  //"-v 3,raw16(avg16),Spin_Up_Time "
  //"-v 4,raw48,Start_Stop_Count "
  //"-v 5,raw16(raw16),Reallocated_Sector_Ct "
  //"-v 9,raw24(raw8),Power_On_Hours "
  //"-v 12,raw48,Power_Cycle_Count "
    "-v 192,raw48,Unsafe_Shutdown_Count "
    "-v 225,raw48,Host_Writes_32MiB "
    "-v 226,raw48,Intel_Internal "
    "-v 227,raw48,Intel_Internal "
    "-v 228,raw48,Intel_Internal "
  //"-v 232,raw48,Available_Reservd_Space "
  //"-v 233,raw48,Media_Wearout_Indicator"
  },
  { "Intel X18-M/X25-M G1 SSDs",
    "INTEL SSDSA[12]MH(080|160)G1.*",  // G1 = first generation, 50nm
    "", "",
  //"-v 3,raw16(avg16),Spin_Up_Time "
  //"-v 4,raw48,Start_Stop_Count "
  //"-v 5,raw16(raw16),Reallocated_Sector_Ct "
  //"-v 9,raw24(raw8),Power_On_Hours "
  //"-v 12,raw48,Power_Cycle_Count "
    "-v 192,raw48,Unsafe_Shutdown_Count "
    "-v 225,raw48,Host_Writes_32MiB "
    "-v 226,raw48,Intel_Internal "
    "-v 227,raw48,Intel_Internal "
    "-v 228,raw48,Intel_Internal "
  //"-v 232,raw48,Available_Reservd_Space "
  //"-v 233,raw48,Media_Wearout_Indicator"
  },
  { "Intel X18-M/X25-M/X25-V G2 SSDs", // fixed firmware
      // tested with INTEL SSDSA2M(080|160)G2GC/2CV102J8 (X25-M)
    "INTEL SSDSA[12]M(040|080|120|160)G2.*",  // G2 = second generation, 34nm
    "2CV102(J[89A-Z]|[K-Z].)", // >= "2CV102J8"
    "",
  //"-v 3,raw16(avg16),Spin_Up_Time "
  //"-v 4,raw48,Start_Stop_Count "
  //"-v 5,raw16(raw16),Reallocated_Sector_Ct "
  //"-v 9,raw24(raw8),Power_On_Hours "
  //"-v 12,raw48,Power_Cycle_Count "
  //"-v 184,raw48,End-to-End_Error " // G2 only
    "-v 192,raw48,Unsafe_Shutdown_Count "
    "-v 225,raw48,Host_Writes_32MiB "
    "-v 226,raw48,Workld_Media_Wear_Indic " // Timed Workload Media Wear Indicator (percent*1024)
    "-v 227,raw48,Workld_Host_Reads_Perc "  // Timed Workload Host Reads Percentage
    "-v 228,raw48,Workload_Minutes " // 226,227,228 can be reset by 'smartctl -t vendor,0x40'
  //"-v 232,raw48,Available_Reservd_Space "
  //"-v 233,raw48,Media_Wearout_Indicator"
  },
  { "Intel X18-M/X25-M/X25-V G2 SSDs", // buggy or unknown firmware
      // tested with INTEL SSDSA2M040G2GC/2CV102HD (X25-V)
    "INTEL SSDSA[12]M(040|080|120|160)G2.*",
    "",
    "This drive may require a firmware update to\n"
    "fix possible drive hangs when reading SMART self-test log:\n"
    "http://downloadcenter.intel.com/Detail_Desc.aspx?DwnldID=18363",
    "-v 192,raw48,Unsafe_Shutdown_Count "
    "-v 225,raw48,Host_Writes_32MiB "
    "-v 226,raw48,Workld_Media_Wear_Indic "
    "-v 227,raw48,Workld_Host_Reads_Perc "
    "-v 228,raw48,Workload_Minutes"
  },
  { "Intel 311/313 Series SSDs", // tested with INTEL SSDSA2VP020G2/2CV102M5,
      // INTEL SSDSA2VP020G3/9CV10379,
    "INTEL SSDSA2VP(020|024)G[23]", // G3 = 313 Series
    "", "",
  //"-v 3,raw16(avg16),Spin_Up_Time "
  //"-v 4,raw48,Start_Stop_Count "
  //"-v 5,raw16(raw16),Reallocated_Sector_Ct "
  //"-v 9,raw24(raw8),Power_On_Hours "
  //"-v 12,raw48,Power_Cycle_Count "
    "-v 170,raw48,Reserve_Block_Count "
    "-v 171,raw48,Program_Fail_Count "
    "-v 172,raw48,Erase_Fail_Count "
    "-v 183,raw48,SATA_Downshift_Count "
  //"-v 184,raw48,End-to-End_Error "
  //"-v 187,raw48,Reported_Uncorrect "
    "-v 192,raw48,Unsafe_Shutdown_Count "
    "-v 225,raw48,Host_Writes_32MiB "
    "-v 226,raw48,Workld_Media_Wear_Indic " // Timed Workload Media Wear Indicator (percent*1024)
    "-v 227,raw48,Workld_Host_Reads_Perc "  // Timed Workload Host Reads Percentage
    "-v 228,raw48,Workload_Minutes " // 226,227,228 can be reset by 'smartctl -t vendor,0x40'
  //"-v 232,raw48,Available_Reservd_Space "
  //"-v 233,raw48,Media_Wearout_Indicator "
    "-v 241,raw48,Host_Writes_32MiB "
    "-v 242,raw48,Host_Reads_32MiB"
  },
  { "Intel 320 Series SSDs", // tested with INTEL SSDSA2CT040G3/4PC10362,
      // INTEL SSDSA2CW160G3/4PC10362, INTEL SSDSA2BT040G3/4PC10362, INTEL SSDSA2BW120G3A/4PC10362,
      // INTEL SSDSA2BW300G3D/4PC10362, INTEL SSDSA2BW160G3L/4PC1LE04
    "INTEL SSDSA[12][BC][WT](040|080|120|160|300|600)G3[ADL]?",
    "", "",
  //"-v 3,raw16(avg16),Spin_Up_Time "
  //"-v 4,raw48,Start_Stop_Count "
  //"-v 5,raw16(raw16),Reallocated_Sector_Ct "
  //"-v 9,raw24(raw8),Power_On_Hours "
  //"-v 12,raw48,Power_Cycle_Count "
    "-v 170,raw48,Reserve_Block_Count "
    "-v 171,raw48,Program_Fail_Count "
    "-v 172,raw48,Erase_Fail_Count "
    "-v 183,raw48,SATA_Downshift_Count " // FW >= 4Px10362
  //"-v 184,raw48,End-to-End_Error "
  //"-v 187,raw48,Reported_Uncorrect "
    "-v 199,raw48,CRC_Error_Count "      // FW >= 4Px10362
    "-v 192,raw48,Unsafe_Shutdown_Count "
    "-v 225,raw48,Host_Writes_32MiB "
    "-v 226,raw48,Workld_Media_Wear_Indic " // Timed Workload Media Wear Indicator (percent*1024)
    "-v 227,raw48,Workld_Host_Reads_Perc "  // Timed Workload Host Reads Percentage
    "-v 228,raw48,Workload_Minutes " // 226,227,228 can be reset by 'smartctl -t vendor,0x40'
  //"-v 232,raw48,Available_Reservd_Space "
  //"-v 233,raw48,Media_Wearout_Indicator "
    "-v 241,raw48,Host_Writes_32MiB "
    "-v 242,raw48,Host_Reads_32MiB"
  },
  { "Intel 710 Series SSDs", // tested with INTEL SSDSA2BZ100G3/6PB10362
    "INTEL SSDSA2BZ(100|200|300)G3",
    "", "",
  //"-v 3,raw16(avg16),Spin_Up_Time "
  //"-v 4,raw48,Start_Stop_Count "
  //"-v 5,raw16(raw16),Reallocated_Sector_Ct "
  //"-v 9,raw24(raw8),Power_On_Hours "
  //"-v 12,raw48,Power_Cycle_Count "
    "-v 170,raw48,Reserve_Block_Count "
    "-v 171,raw48,Program_Fail_Count "
    "-v 172,raw48,Erase_Fail_Count "
    "-v 174,raw48,Unexpect_Power_Loss_Ct " // Missing in 710 specification from September 2011
    "-v 183,raw48,SATA_Downshift_Count "
  //"-v 184,raw48,End-to-End_Error "
  //"-v 187,raw48,Reported_Uncorrect "
  //"-v 190,tempminmax,Airflow_Temperature_Cel "
    "-v 192,raw48,Unsafe_Shutdown_Count "
    "-v 225,raw48,Host_Writes_32MiB "
    "-v 226,raw48,Workld_Media_Wear_Indic " // Timed Workload Media Wear Indicator (percent*1024)
    "-v 227,raw48,Workld_Host_Reads_Perc "  // Timed Workload Host Reads Percentage
    "-v 228,raw48,Workload_Minutes " // 226,227,228 can be reset by 'smartctl -t vendor,0x40'
  //"-v 232,raw48,Available_Reservd_Space "
  //"-v 233,raw48,Media_Wearout_Indicator "
    "-v 241,raw48,Host_Writes_32MiB "
    "-v 242,raw48,Host_Reads_32MiB"
  },
  { "Intel 510 Series SSDs",
    "INTEL SSDSC2MH(120|250)A2",
    "", "",
  //"-v 3,raw16(avg16),Spin_Up_Time "
  //"-v 4,raw48,Start_Stop_Count "
  //"-v 5,raw16(raw16),Reallocated_Sector_Ct "
  //"-v 9,raw24(raw8),Power_On_Hours "
  //"-v 12,raw48,Power_Cycle_Count "
    "-v 192,raw48,Unsafe_Shutdown_Count "
    "-v 225,raw48,Host_Writes_32MiB "
  //"-v 232,raw48,Available_Reservd_Space "
  //"-v 233,raw48,Media_Wearout_Indicator"
  },
  { "Intel 520 Series SSDs", // tested with INTEL SSDSC2CW120A3/400i, SSDSC2BW480A3F/400i
    "INTEL SSDSC2[BC]W(060|120|180|240|480)A3F?",
    "", "",
  //"-v 5,raw16(raw16),Reallocated_Sector_Ct "
    "-v 9,msec24hour32,Power_On_Hours_and_Msec "
  //"-v 12,raw48,Power_Cycle_Count "
    "-v 170,raw48,Available_Reservd_Space "
    "-v 171,raw48,Program_Fail_Count "
    "-v 172,raw48,Erase_Fail_Count "
    "-v 174,raw48,Unexpect_Power_Loss_Ct "
  //"-v 184,raw48,End-to-End_Error "
    "-v 187,raw48,Uncorrectable_Error_Cnt "
  //"-v 192,raw48,Power-Off_Retract_Count "
    "-v 225,raw48,Host_Writes_32MiB "
    "-v 226,raw48,Workld_Media_Wear_Indic "
    "-v 227,raw48,Workld_Host_Reads_Perc "
    "-v 228,raw48,Workload_Minutes "
  //"-v 232,raw48,Available_Reservd_Space "
  //"-v 233,raw48,Media_Wearout_Indicator "
    "-v 241,raw48,Host_Writes_32MiB "
    "-v 242,raw48,Host_Reads_32MiB "
    "-v 249,raw48,NAND_Writes_1GiB"
  },
  { "Intel 525 Series SSDs", // mSATA, tested with SSDMCEAC120B3/LLLi
    "INTEL SSDMCEAC(030|060|090|120|180|240)B3",
    "", "",
  //"-v 5,raw16(raw16),Reallocated_Sector_Ct "
    "-v 9,msec24hour32,Power_On_Hours_and_Msec "
  //"-v 12,raw48,Power_Cycle_Count "
    "-v 170,raw48,Available_Reservd_Space "
    "-v 171,raw48,Program_Fail_Count "
    "-v 172,raw48,Erase_Fail_Count "
    "-v 174,raw48,Unexpect_Power_Loss_Ct "
    "-v 183,raw48,SATA_Downshift_Count "
  //"-v 184,raw48,End-to-End_Error "
    "-v 187,raw48,Uncorrectable_Error_Cnt "
  //"-v 190,tempminmax,Airflow_Temperature_Cel "
  //"-v 192,raw48,Power-Off_Retract_Count "
  //"-v 199,raw48,UDMA_CRC_Error_Count "
    "-v 225,raw48,Host_Writes_32MiB "
    "-v 226,raw48,Workld_Media_Wear_Indic "
    "-v 227,raw48,Workld_Host_Reads_Perc "
    "-v 228,raw48,Workload_Minutes "
  //"-v 232,raw48,Available_Reservd_Space "
  //"-v 233,raw48,Media_Wearout_Indicator "
    "-v 241,raw48,Host_Writes_32MiB "
    "-v 242,raw48,Host_Reads_32MiB "
    "-v 249,raw48,NAND_Writes_1GiB"
  },
  { "Intel 530 Series SSDs", // tested with INTEL SSDSC2BW180A4/DC12, SSDSC2BW240A4/DC12
    "INTEL SSDSC2BW(080|120|180|240|360|480)A4",
    "", "",
  //"-v 5,raw16(raw16),Reallocated_Sector_Ct "
    "-v 9,msec24hour32,Power_On_Hours_and_Msec "
  //"-v 12,raw48,Power_Cycle_Count "
    "-v 170,raw48,Available_Reservd_Space "
    "-v 171,raw48,Program_Fail_Count "
    "-v 172,raw48,Erase_Fail_Count "
    "-v 174,raw48,Unexpect_Power_Loss_Ct "
    "-v 183,raw48,SATA_Downshift_Count "
  //"-v 184,raw48,End-to-End_Error "
    "-v 187,raw48,Uncorrectable_Error_Cnt "
  //"-v 190,tempminmax,Airflow_Temperature_Cel "
  //"-v 192,raw48,Power-Off_Retract_Count "
  //"-v 199,raw48,UDMA_CRC_Error_Count "
    "-v 225,raw48,Host_Writes_32MiB "
    "-v 226,raw48,Workld_Media_Wear_Indic "
    "-v 227,raw48,Workld_Host_Reads_Perc "
    "-v 228,raw48,Workload_Minutes "
  //"-v 232,raw48,Available_Reservd_Space "
  //"-v 233,raw48,Media_Wearout_Indicator "
    "-v 241,raw48,Host_Writes_32MiB "
    "-v 242,raw48,Host_Reads_32MiB "
    "-v 249,raw48,NAND_Writes_1GiB"
  },
  { "Intel 330/335 Series SSDs", // tested with INTEL SSDSC2CT180A3/300i, SSDSC2CT240A3/300i,
      // INTEL SSDSC2CT240A4/335t
    "INTEL SSDSC2CT(060|120|180|240)A[34]", // A4 = 335 Series
    "", "",
  //"-v 5,raw16(raw16),Reallocated_Sector_Ct "
    "-v 9,msec24hour32,Power_On_Hours_and_Msec "
  //"-v 12,raw48,Power_Cycle_Count "
  //"-v 181,raw48,Program_Fail_Cnt_Total " // ] Missing in 330 specification from April 2012
  //"-v 182,raw48,Erase_Fail_Count_Total " // ]
  //"-v 192,raw48,Power-Off_Retract_Count "
    "-v 225,raw48,Host_Writes_32MiB "
  //"-v 232,raw48,Available_Reservd_Space "
  //"-v 233,raw48,Media_Wearout_Indicator "
    "-v 241,raw48,Host_Writes_32MiB "
    "-v 242,raw48,Host_Reads_32MiB "
    "-v 249,raw48,NAND_Writes_1GiB"
  },
  { "Intel 730 and DC S3500/S3700 Series SSDs", // tested with INTEL SSDSC2BP480G4, SSDSC2BB120G4/D2010355,
      // INTEL SSDSC2BB800G4T, SSDSC2BA200G3/5DV10250
    "INTEL SSDSC(1N|2B)[ABP](080|100|120|160|200|240|300|400|480|600|800)G[34]T?", // A=S3700, B=S3500, P=730
    "", "",
  //"-v 3,raw16(avg16),Spin_Up_Time "
  //"-v 4,raw48,Start_Stop_Count "
  //"-v 5,raw16(raw16),Reallocated_Sector_Ct "
  //"-v 9,raw24(raw8),Power_On_Hours "
  //"-v 12,raw48,Power_Cycle_Count "
    "-v 170,raw48,Available_Reservd_Space "
    "-v 171,raw48,Program_Fail_Count "
    "-v 172,raw48,Erase_Fail_Count "
    "-v 174,raw48,Unsafe_Shutdown_Count "
    "-v 175,raw16(raw16),Power_Loss_Cap_Test "
    "-v 183,raw48,SATA_Downshift_Count "
  //"-v 184,raw48,End-to-End_Error "
  //"-v 187,raw48,Reported_Uncorrect "
    "-v 190,tempminmax,Temperature_Case "
    "-v 192,raw48,Unsafe_Shutdown_Count "
    "-v 194,tempminmax,Temperature_Internal "
  //"-v 197,raw48,Current_Pending_Sector "
    "-v 199,raw48,CRC_Error_Count "
    "-v 225,raw48,Host_Writes_32MiB "
    "-v 226,raw48,Workld_Media_Wear_Indic " // Timed Workload Media Wear Indicator (percent*1024)
    "-v 227,raw48,Workld_Host_Reads_Perc "  // Timed Workload Host Reads Percentage
    "-v 228,raw48,Workload_Minutes " // 226,227,228 can be reset by 'smartctl -t vendor,0x40'
  //"-v 232,raw48,Available_Reservd_Space "
  //"-v 233,raw48,Media_Wearout_Indicator "
    "-v 234,raw24/raw32:04321,Thermal_Throttle "
    "-v 241,raw48,Host_Writes_32MiB "
    "-v 242,raw48,Host_Reads_32MiB"
  },
  { "Kingston branded X25-V SSDs", // fixed firmware
    "KINGSTON SSDNow 40GB",
    "2CV102(J[89A-Z]|[K-Z].)", // >= "2CV102J8"
    "",
    "-v 192,raw48,Unsafe_Shutdown_Count "
    "-v 225,raw48,Host_Writes_32MiB "
    "-v 226,raw48,Workld_Media_Wear_Indic "
    "-v 227,raw48,Workld_Host_Reads_Perc "
    "-v 228,raw48,Workload_Minutes"
  },
  { "Kingston branded X25-V SSDs", // buggy or unknown firmware
    "KINGSTON SSDNow 40GB",
    "",
    "This drive may require a firmware update to\n"
    "fix possible drive hangs when reading SMART self-test log.\n"
    "To update Kingston branded drives, a modified Intel update\n"
    "tool must be used. Search for \"kingston 40gb firmware\".",
    "-v 192,raw48,Unsafe_Shutdown_Count "
    "-v 225,raw48,Host_Writes_32MiB "
    "-v 226,raw48,Workld_Media_Wear_Indic "
    "-v 227,raw48,Workld_Host_Reads_Perc "
    "-v 228,raw48,Workload_Minutes"
  },
  { "JMicron based SSDs", // JMicron JMF60x
    "Kingston SSDNow V Series [0-9]*GB|" // tested with Kingston SSDNow V Series 64GB/B090522a
    "TS(2|4|8|16|32|64|128|192)GSSD(18|25)[MS]?-[MS]", // Transcend IDE and SATA, tested with
      // TS32GSSD25-M/V090331, TS32GSSD18M-M/v090331
    "[BVv].*", // other Transcend SSD versions will be catched by subsequent entry
    "",
  //"-v 9,raw24(raw8),Power_On_Hours " // raw value always 0?
  //"-v 12,raw48,Power_Cycle_Count "
  //"-v 194,tempminmax,Temperature_Celsius " // raw value always 0?
    "-v 229,hex64:w012345r,Halt_System/Flash_ID " // Halt, Flash[7]
    "-v 232,hex64:w012345r,Firmware_Version_Info " // "YYMMDD", #Channels, #Banks
    "-v 233,hex48:w01234,ECC_Fail_Record " // Fail number, Row[3], Channel, Bank
    "-v 234,raw24/raw24:w01234,Avg/Max_Erase_Count "
    "-v 235,raw24/raw24:w01z23,Good/Sys_Block_Count"
  },
  { "JMicron based SSDs", // JMicron JMF61x, JMF661
    "ADATA S596 Turbo|"  // tested with ADATA S596 Turbo 256GB SATA SSD (JMicron JMF616)
    "ADATA SP600|"  // tested with ADATA SP600/2.4 (JMicron JMF661)
    "APPLE SSD TS(064|128|256|512)C|"  // Toshiba?, tested with APPLE SSD TS064C/CJAA0201
    "KINGSTON SNV425S2(64|128)GB|"  // SSDNow V Series (2. Generation, JMF618),
                                    // tested with KINGSTON SNV425S264GB/C091126a
    "KINGSTON SSDNOW 30GB|" // tested with KINGSTON SSDNOW 30GB/AJXA0202
    "KINGSTON SS100S2(8|16)G|"  // SSDNow S100 Series, tested with KINGSTON SS100S28G/D100309a
    "KINGSTON SNVP325S2(64|128|256|512)GB|" // SSDNow V+ Series, tested with KINGSTON SNVP325S2128GB/AGYA0201
    "KINGSTON SVP?100S2B?(64|96|128|256|512)G|"  // SSDNow V100/V+100 Series,
      // tested with KINGSTON SVP100S296G/CJR10202, KINGSTON SV100S2256G/D110225a
    "KINGSTON SV200S3(64|128|256)G|" // SSDNow V200 Series, tested with KINGSTON SV200S3128G/E120506a
    "TOSHIBA THNS128GG4BBAA|"  // Toshiba / Super Talent UltraDrive DX,
                               // tested with Toshiba 128GB 2.5" SSD (built in MacBooks)
    "TOSHIBA THNSNC128GMLJ|" // tested with THNSNC128GMLJ/CJTA0202 (built in Toshiba Protege/Dynabook)
    "TS(8|16|32|64|128|192|256|512)GSSD25S?-(MD?|S)", // Transcend IDE and SATA (JMF612), tested with
      // TS256GSSD25S-M/101028, TS32GSSD25-M/20101227
    "", "",
  //"-v 1,raw48,Raw_Read_Error_Rate "
  //"-v 2,raw48,Throughput_Performance "
    "-v 3,raw48,Unknown_Attribute "
  //"-v 5,raw16(raw16),Reallocated_Sector_Ct "
    "-v 7,raw48,Unknown_Attribute "
    "-v 8,raw48,Unknown_Attribute "
  //"-v 9,raw24(raw8),Power_On_Hours "
    "-v 10,raw48,Unknown_Attribute "
  //"-v 12,raw48,Power_Cycle_Count "
  //"-v 167,raw48,Unknown_Attribute "
    "-v 168,raw48,SATA_Phy_Error_Count "
  //"-v 169,raw48,Unknown_Attribute "
    "-v 170,raw16,Bad_Block_Count "
    "-v 173,raw16,Erase_Count " // JMF661: different?
    "-v 175,raw48,Bad_Cluster_Table_Count "
    "-v 192,raw48,Unexpect_Power_Loss_Ct "
  //"-v 194,tempminmax,Temperature_Celsius "
  //"-v 197,raw48,Current_Pending_Sector "
    "-v 240,raw48,Unknown_Attribute"
  },
  { "Plextor M3/M5 (Pro) Series SSDs", // Marvell 88SS9174 (M3, M5S), 88SS9187 (M5P, M5Pro), tested with
      // PLEXTOR PX-128M3/1.01, PX-128M3P/1.04, PX-256M3/1.05, PX-128M5S/1.02, PX-256M5S/1.03,
      // PX-128M5M/1.05, PX-128M5S/1.05, PX-128M5Pro/1.05, PX-512M5Pro/1.06, PX-256M5P/1.01
      // (1.04/5 Firmware self-test log lifetime unit is bogus, possibly 1/256 hours)
    "PLEXTOR PX-(64|128|256|512)M(3P?|5[MPS]|5Pro)",
    "", "",
  //"-v 1,raw48,Raw_Read_Error_Rate "
  //"-v 5,raw16(raw16),Reallocated_Sector_Ct "
  //"-v 9,raw24(raw8),Power_On_Hours "
  //"-v 12,raw48,Power_Cycle_Count "
  //"-v 177,raw48,Wear_Leveling_Count "
  //"-v 178,raw48,Used_Rsvd_Blk_Cnt_Chip "
  //"-v 181,raw48,Program_Fail_Cnt_Total "
  //"-v 182,raw48,Erase_Fail_Count_Total "
  //"-v 187,raw48,Reported_Uncorrect "
  //"-v 192,raw48,Power-Off_Retract_Count "
  //"-v 196,raw16(raw16),Reallocated_Event_Count "
  //"-v 198,raw48,Offline_Uncorrectable "
  //"-v 199,raw48,UDMA_CRC_Error_Count "
  //"-v 232,raw48,Available_Reservd_Space "
    "-v 241,raw48,Host_Writes_32MiB "
    "-v 242,raw48,Host_Reads_32MiB"
  },
  { "Samsung based SSDs",
    "SAMSUNG SSD PM800 .*GB|"  // SAMSUNG PM800 SSDs, tested with SAMSUNG SSD PM800 TH 64GB/VBM25D1Q
    "SAMSUNG SSD PM810 .*GB|"  // SAMSUNG PM810 (470 series) SSDs, tested with SAMSUNG SSD PM810 2.5" 128GB/AXM06D1Q
    "SAMSUNG 470 Series SSD|"  // tested with SAMSUNG 470 Series SSD 64GB/AXM09B1Q
    "SAMSUNG SSD 830 Series|"  // tested with SAMSUNG SSD 830 Series 64GB/CXM03B1Q
    "Samsung SSD 840 (PRO )?Series|" // tested with Samsung SSD 840 PRO Series 128GB/DXM04B0Q,
      // Samsung SSD 840 Series/DXT06B0Q
    "Samsung SSD 840 EVO ((120|250|500)G|1T)B( mSATA)?|" // tested with Samsung SSD 840 EVO (120|250|500)GB/EXT0AB0Q,
      // Samsung SSD 840 EVO (120|250)GB/EXT0BB6Q, 1TB/EXT0BB0Q, 120GB mSATA/EXT41B6Q
    "Samsung SSD 850 PRO ((128|256|512)G|1T)B|" // tested with Samsung SSD 850 PRO 128GB/EXM01B6Q,
      // Samsung SSD 850 PRO 1TB/EXM01B6Q
    "SAMSUNG MZ7WD((120|240)HAFV|480HAGM|960HAGP)-00003|" // SM843T Series, tested with
      // SAMSUNG MZ7WD120HAFV-00003/DXM85W3Q
    "SAMSUNG MZ7GE(240HMGR|(480|960)HMHP)-00003", // SM853T Series, tested with
      // SAMSUNG MZ7GE240HMGR-00003/EXT0303Q
    "", "",
  //"-v 5,raw16(raw16),Reallocated_Sector_Ct "
  //"-v 9,raw24(raw8),Power_On_Hours "
  //"-v 12,raw48,Power_Cycle_Count "
  //"-v 175,raw48,Program_Fail_Count_Chip "
  //"-v 176,raw48,Erase_Fail_Count_Chip "
  //"-v 177,raw48,Wear_Leveling_Count "
  //"-v 178,raw48,Used_Rsvd_Blk_Cnt_Chip "
  //"-v 179,raw48,Used_Rsvd_Blk_Cnt_Tot "
  //"-v 180,raw48,Unused_Rsvd_Blk_Cnt_Tot "
  //"-v 181,raw48,Program_Fail_Cnt_Total "
  //"-v 182,raw48,Erase_Fail_Count_Total "
  //"-v 183,raw48,Runtime_Bad_Block "
  //"-v 184,raw48,End-to-End_Error " // SM843T Series
    "-v 187,raw48,Uncorrectable_Error_Cnt "
  //"-v 190,tempminmax,Airflow_Temperature_Cel "  // seems to be some sort of temperature value for 470 Series?
  //"-v 194,tempminmax,Temperature_Celsius "
    "-v 195,raw48,ECC_Error_Rate "
  //"-v 198,raw48,Offline_Uncorrectable "
    "-v 199,raw48,CRC_Error_Count "
    "-v 201,raw48,Supercap_Status "
    "-v 202,raw48,Exception_Mode_Status "
    "-v 235,raw48,POR_Recovery_Count " // 830/840 Series
  //"-v 241,raw48,Total_LBAs_Written"
  },
  { "Marvell based SanDisk SSDs",
    "SanDisk SD5SG2[0-9]*G1052E|" // X100 (88SS9174), tested with SanDisk SD5SG2256G1052E/10.04.01
    "SanDisk SD6SB[12]M[0-9]*G(1022I)?|" // X110/X210 (88SS9175), tested with SanDisk SD6SB1M064G1022I/X231600,
      // SanDisk SD6SB1M256G1022I/X231600, SanDisk SD6SB2M512G1022I/X210400
    "SanDisk SDSSDHP[0-9]*G|" // Ultra Plus (88SS9175), tested with SanDisk SDSSDHP128G/X23[01]6RL
    "SanDisk SDSSDXP[0-9]*G", // Extreme II (88SS9187), tested with SanDisk SDSSDXP480G/R1311
    "", "",
  //"-v 5,raw16(raw16),Reallocated_Sector_Ct "
  //"-v 9,raw24(raw8),Power_On_Hours "
  //"-v 12,raw48,Power_Cycle_Count "
    "-v 166,raw48,Min_W/E_Cycle "
    "-v 167,raw48,Min_Bad_Block/Die "
    "-v 168,raw48,Maximum_Erase_Cycle "
    "-v 169,raw48,Total_Bad_Block "
    "-v 171,raw48,Program_Fail_Count "
    "-v 172,raw48,Erase_Fail_Count "
    "-v 173,raw48,Avg_Write_Erase_Ct "
    "-v 174,raw48,Unexpect_Power_Loss_Ct "
  //"-v 187,raw48,Reported_Uncorrect "
  //"-v 194,tempminmax,Temperature_Celsius "
    "-v 212,raw48,SATA_PHY_Error "
    "-v 230,raw48,Perc_Write_Erase_Count "
    "-v 232,raw48,Perc_Avail_Resrvd_Space "
    "-v 233,raw48,Total_NAND_Writes_GiB "
    "-v 241,raw48,Total_Writes_GiB "
    "-v 242,raw48,Total_Reads_GiB "
  //"-v 243,raw48,Unknown_Attribute "
  },
  { "SanDisk based SSDs", // see also #463 for the vendor attribute description
    "SanDisk iSSD P4 [0-9]*GB|" // tested with SanDisk iSSD P4 16GB/SSD 9.14
    "SanDisk SDSSDP[0-9]*G|" // tested with SanDisk SDSSDP064G/1.0.0, SDSSDP128G/2.0.0
    "SanDisk SSD i100 [0-9]*GB|" // tested with SanDisk SSD i100 8GB/11.56.04, 24GB/11.56.04
    "SanDisk SSD U100 ([0-9]*GB|SMG2)|" // tested with SanDisk SSD U100 8GB/10.56.00, 256GB/10.01.02, SMG2/10.56.04
    "SanDisk SD7[SU]B[23]Q(064|128|256|512)G.*", // tested with SD7SB3Q064G1122/SD7UB3Q256G1122/SD7SB3Q128G/SD7UB2Q512G1122
    "", "",
  //"-v 5,raw16(raw16),Reallocated_Sector_Ct "
  //"-v 9,raw24(raw8),Power_On_Hours "
  //"-v 12,raw48,Power_Cycle_Count "
    "-v 171,raw48,Program_Fail_Count "
    "-v 172,raw48,Erase_Fail_Count "
    "-v 173,raw48,Avg_Write_Erase_Ct "
    "-v 174,raw48,Unexpect_Power_Loss_Ct "
  //"-v 187,raw48,Reported_Uncorrect "
    "-v 212,raw48,SATA_PHY_Error "
    "-v 230,raw48,Perc_Write_Erase_Count "
    "-v 232,raw48,Perc_Avail_Resrvd_Space "
    "-v 234,raw48,Perc_Write_Erase_Ct_BC "
  //"-v 241,raw48,Total_LBAs_Written "
  //"-v 242,raw48,Total_LBAs_Read "
    "-v 244,raw48,Thermal_Throttle "
  },
  { "Smart Storage Systems Xcel-10 SSDs",  // based on http://www.smartm.com/files/salesLiterature/storage/xcel10.pdf
    "SMART A25FD-(32|64|128)GI32N", // tested with SMART A25FD-128GI32N/B9F23D4K
    "",
    "", // attributes info from http://www.adtron.com/pdf/SMART_Attributes_Xcel-10_810800014_RevB.pdf
    "-v 1,raw48,Not_Supported "
    "-v 2,raw48,Not_Supported "
  //"-v 9,raw24(raw8),Power_On_Hours "
  //"-v 12,raw48,Power_Cycle_Count "
    "-v 191,raw48,Not_Supported "
  //"-v 192,raw48,Power-Off_Retract_Count "
    "-v 197,raw48,ECC_Error_Count "
  //"-v 198,raw48,Offline_Uncorrectable "
  //"-v 199,raw48,UDMA_CRC_Error_Count "
    "-v 251,raw48,Min_Spares_Remain_Perc " // percentage of the total number of spare blocks available
    "-v 252,raw48,Added_Bad_Flash_Blk_Ct " // number of bad flash blocks
    "-v 254,raw48,Total_Erase_Blocks_Ct" // number of times the drive has erased any erase block
  },
  { "Smart Storage Systems XceedSecure2 SSDs",
    "(SMART|Adtron) ([AIS]25FBS|S35FCS).*",
    "", "",
    "-v 9,sec2hour,Power_On_Hours "
    "-v 194,hex64,Proprietary_194"
  },
  { "Smart Storage Systems XceedUltraX/Adtron A25FBX SSDs",
    "(SMART|Adtron) (A|I)25FBX.*",
    "", "",
    "-v 9,hex64,Proprietary_9 "
    "-v 194,hex48,Proprietary_194"
  },
  { "Smart Storage Systems Adtron A25FB 2xN SSDs",
    "(SMART|Adtron) A25FB.*2.N",
    "", "",
    "-v 110,hex64,Proprietary_HWC "
    "-v 111,hex64,Proprietary_MP "
    "-v 112,hex64,Proprietary_RtR "
    "-v 113,hex64,Proprietary_RR "
    "-v 120,hex64,Proprietary_HFAll "
    "-v 121,hex64,Proprietary_HF1st "
    "-v 122,hex64,Proprietary_HF2nd "
    "-v 123,hex64,Proprietary_HF3rd "
    "-v 125,hex64,Proprietary_SFAll "
    "-v 126,hex64,Proprietary_SF1st "
    "-v 127,hex64,Proprietary_SF2nd "
    "-v 128,hex64,Proprietary_SF3rd "
    "-v 194,raw24/raw32:zvzzzw,Fractional_Temperature"
  },
  { "Smart Storage Systems Adtron A25FB 3xN SSDs",
    "(SMART|Adtron) A25FB-.*3.N",
    "", "",
    "-v 9,sec2hour,Power_On_Hours "
    "-v 113,hex48,Proprietary_RR "
    "-v 130,raw48:54321,Minimum_Spares_All_Zs"
  //"-v 194,tempminmax,Temperature_Celsius"
  },
  { "STEC Mach2 CompactFlash Cards", // tested with STEC M2P CF 1.0.0/K1385MS
    "STEC M2P CF 1.0.0",
    "", "",
    "-v 100,raw48,Erase_Program_Cycles "
    "-v 103,raw48,Remaining_Energy_Storg "
    "-v 170,raw48,Reserved_Block_Count "
    "-v 171,raw48,Program_Fail_Count "
    "-v 172,raw48,Erase_Fail_Count "
    "-v 173,raw48,Wear_Leveling_Count "
    "-v 174,raw48,Unexpect_Power_Loss_Ct "
    "-v 211,raw48,Unknown_Attribute " // ] Missing in specification
    "-v 212,raw48,Unknown_Attribute"  // ] from September 2012
  },
  { "Transcend CompactFlash Cards", // tested with TRANSCEND/20080820,
      // TS4GCF133/20100709, TS16GCF133/20100709, TS16GCF150/20110407
    "TRANSCEND|TS(4|8|16)GCF(133|150)",
    "", "",
    "-v 7,raw48,Unknown_Attribute "
    "-v 8,raw48,Unknown_Attribute"
  },
  { "Marvell SSD SD88SA024BA0 (SUN branded)",
    "MARVELL SD88SA024BA0 SUN24G 0902M0054V",
    "", "", ""
  },
  { "HP 1TB SATA disk GB1000EAFJL",
    "GB1000EAFJL",
    "", "", ""
  },
  { "HP 500GB SATA disk MM0500EANCR",
    "MM0500EANCR",
    "", "", ""
  },
  { "HP 250GB SATA disk VB0250EAVER",
    "VB0250EAVER",
    "", "", ""
  },
  { "IBM Deskstar 60GXP",  // ER60A46A firmware
    "(IBM-|Hitachi )?IC35L0[12346]0AVER07.*",
    "ER60A46A",
    "", ""
  },
  { "IBM Deskstar 60GXP",  // All other firmware
    "(IBM-|Hitachi )?IC35L0[12346]0AVER07.*",
    "",
    "IBM Deskstar 60GXP drives may need upgraded SMART firmware.\n"
    "Please see http://haque.net/dtla_update/",
    ""
  },
  { "IBM Deskstar 40GV & 75GXP (A5AA/A6AA firmware)",
    "(IBM-)?DTLA-30[57]0[123467][05].*",
    "T[WX][123468AG][OF]A[56]AA",
    "", ""
  },
  { "IBM Deskstar 40GV & 75GXP (all other firmware)",
    "(IBM-)?DTLA-30[57]0[123467][05].*",
    "",
    "IBM Deskstar 40GV and 75GXP drives may need upgraded SMART firmware.\n"
    "Please see http://haque.net/dtla_update/",
    ""
  },
  { "", // ExcelStor J240, J340, J360, J680, J880 and J8160
    "ExcelStor Technology J(24|34|36|68|88|816)0",
    "", "", ""
  },
  { "", // Fujitsu M1623TAU
    "FUJITSU M1623TAU",
    "",
    "",
    "-v 9,seconds"
  },
  { "Fujitsu MHG",
    "FUJITSU MHG2...ATU?.*",
    "",
    "",
    "-v 9,seconds"
  },
  { "Fujitsu MHH",
    "FUJITSU MHH2...ATU?.*",
    "",
    "",
    "-v 9,seconds"
  },
  { "Fujitsu MHJ",
    "FUJITSU MHJ2...ATU?.*",
    "",
    "",
    "-v 9,seconds"
  },
  { "Fujitsu MHK",
    "FUJITSU MHK2...ATU?.*",
    "",
    "",
    "-v 9,seconds"
  },
  { "",  // Fujitsu MHL2300AT
    "FUJITSU MHL2300AT",
    "",
    "This drive's firmware has a harmless Drive Identity Structure\n"
      "checksum error bug.",
    "-v 9,seconds"
  },
  { "",  // MHM2200AT, MHM2150AT, MHM2100AT, MHM2060AT
    "FUJITSU MHM2(20|15|10|06)0AT",
    "",
    "This drive's firmware has a harmless Drive Identity Structure\n"
      "checksum error bug.",
    "-v 9,seconds"
  },
  { "Fujitsu MHN",
    "FUJITSU MHN2...AT",
    "",
    "",
    "-v 9,seconds"
  },
  { "", // Fujitsu MHR2020AT
    "FUJITSU MHR2020AT",
    "",
    "",
    "-v 9,seconds"
  },
  { "", // Fujitsu MHR2040AT
    "FUJITSU MHR2040AT",
    "",    // Tested on 40BA
    "",
    "-v 9,seconds -v 192,emergencyretractcyclect "
    "-v 198,offlinescanuncsectorct -v 200,writeerrorcount"
  },
  { "Fujitsu MHS AT",
    "FUJITSU MHS20[6432]0AT(  .)?",
    "",
    "",
    "-v 9,seconds -v 192,emergencyretractcyclect "
    "-v 198,offlinescanuncsectorct -v 200,writeerrorcount "
    "-v 201,detectedtacount"
  },
  { "Fujitsu MHT", // tested with FUJITSU MHT2030AC/909B
    "FUJITSU MHT2...(AC|AH|AS|AT|BH)U?.*",
    "",
    "",
    "-v 9,seconds"
  },
  { "Fujitsu MHU",
    "FUJITSU MHU2...ATU?.*",
    "",
    "",
    "-v 9,seconds"
  },
  { "Fujitsu MHV",
    "FUJITSU MHV2...(AH|AS|AT|BH|BS|BT).*",
    "",
    "",
    "-v 9,seconds"
  },
  { "Fujitsu MPA..MPG",
    "FUJITSU MP[A-G]3...A[HTEV]U?.*",
    "",
    "",
    "-v 9,seconds"
  },
  { "Fujitsu MHY BH",
    "FUJITSU MHY2(04|06|08|10|12|16|20|25)0BH.*",
    "", "",
    "-v 240,raw48,Transfer_Error_Rate"
  },
  { "Fujitsu MHW AC", // tested with FUJITSU MHW2060AC/00900004
    "FUJITSU MHW20(40|60)AC",
    "", "", ""
  },
  { "Fujitsu MHW BH",
    "FUJITSU MHW2(04|06|08|10|12|16)0BH.*",
    "", "", ""
  },
  { "Fujitsu MHW BJ",
    "FUJITSU MHW2(08|12|16)0BJ.*",
    "", "", ""
  },
  { "Fujitsu MHZ BH",
    "FUJITSU MHZ2(04|08|12|16|20|25|32)0BH.*",
    "", "", ""
  },
  { "Fujitsu MHZ BJ",
    "FUJITSU MHZ2(08|12|16|20|25|32)0BJ.*",
    "",
    "",
    "-v 9,minutes"
  },
  { "Fujitsu MHZ BS",
    "FUJITSU MHZ2(12|25)0BS.*",
    "", "", ""
  },
  { "Fujitsu MHZ BK",
    "FUJITSU MHZ2(08|12|16|25)0BK.*",
    "", "", ""
  },
  { "Fujitsu MJA BH",
    "FUJITSU MJA2(08|12|16|25|32|40|50)0BH.*",
    "", "", ""
  },
  { "", // Samsung SV4012H (known firmware)
    "SAMSUNG SV4012H",
    "RM100-08",
    "",
    "-v 9,halfminutes -F samsung"
  },
  { "", // Samsung SV4012H (all other firmware)
    "SAMSUNG SV4012H",
    "",
    "May need -F samsung disabled; see manual for details.",
    "-v 9,halfminutes -F samsung"
  },
  { "", // Samsung SV0412H (known firmware)
    "SAMSUNG SV0412H",
    "SK100-01",
    "",
    "-v 9,halfminutes -v 194,10xCelsius -F samsung"
  },
  { "", // Samsung SV0412H (all other firmware)
    "SAMSUNG SV0412H",
    "",
    "May need -F samsung disabled; see manual for details.",
    "-v 9,halfminutes -v 194,10xCelsius -F samsung"
  },
  { "", // Samsung SV1204H (known firmware)
    "SAMSUNG SV1204H",
    "RK100-1[3-5]",
    "",
    "-v 9,halfminutes -v 194,10xCelsius -F samsung"
  },
  { "", // Samsung SV1204H (all other firmware)
    "SAMSUNG SV1204H",
    "",
    "May need -F samsung disabled; see manual for details.",
    "-v 9,halfminutes -v 194,10xCelsius -F samsung"
  },
  { "", // SAMSUNG SV0322A tested with FW JK200-35
    "SAMSUNG SV0322A",
    "", "", ""
  },
  { "SAMSUNG SpinPoint V80", // tested with SV1604N/TR100-23
    "SAMSUNG SV(0211|0401|0612|0802|1203|1604)N",
    "",
    "",
    "-v 9,halfminutes -F samsung2"
  },
  { "", // SAMSUNG SP40A2H with RR100-07 firmware
    "SAMSUNG SP40A2H",
    "RR100-07",
    "",
    "-v 9,halfminutes -F samsung"
  },
  { "", // SAMSUNG SP80A4H with RT100-06 firmware
    "SAMSUNG SP80A4H",
    "RT100-06",
    "",
    "-v 9,halfminutes -F samsung"
  },
  { "", // SAMSUNG SP8004H with QW100-61 firmware
    "SAMSUNG SP8004H",
    "QW100-61",
    "",
    "-v 9,halfminutes -F samsung"
  },
  { "SAMSUNG SpinPoint F1 DT", // tested with HD103UJ/1AA01113
    "SAMSUNG HD(083G|16[12]G|25[12]H|32[12]H|50[12]I|642J|75[23]L|10[23]U)J",
    "", "", ""
  },
  { "SAMSUNG SpinPoint F1 EG", // tested with HD103UI/1AA01113
    "SAMSUNG HD(252H|322H|502I|642J|753L|103U)I",
    "", "", ""
  },
  { "SAMSUNG SpinPoint F1 RE", // tested with HE103UJ/1AA01113
    "SAMSUNG HE(252H|322H|502I|642J|753L|103U)J",
    "", "", ""
  },
  { "SAMSUNG SpinPoint F2 EG", // tested with HD154UI/1AG01118
    "SAMSUNG HD(502H|10[23]S|15[34]U)I",
    "", "", ""
  },
  { "SAMSUNG SpinPoint F3", // tested with HD502HJ/1AJ100E4
    "SAMSUNG HD(502H|754J|103S)J",
    "", "", ""
  },
  { "Seagate Barracuda SpinPoint F3", // tested with ST1000DM005 HD103SJ/1AJ100E5
    "ST[0-9DM]* HD(502H|754J|103S)J",
    "", "", ""
  },
  { "SAMSUNG SpinPoint F3 EG", // tested with HD503HI/1AJ100E4, HD153WI/1AN10002
    "SAMSUNG HD(253G|(324|503)H|754J|105S|(153|203)W)I",
    "", "", ""
  },
  { "SAMSUNG SpinPoint F3 RE", // tested with HE103SJ/1AJ30001
    "SAMSUNG HE(502H|754J|103S)J",
    "", "", ""
  },
  { "Seagate Samsung Spinpoint F4", // tested with ST250DM001 HD256GJ/1AR10001
    "ST(250|320)DM001 HD(256G|322G|323H)J",
    "", "", ""
  },
  { "SAMSUNG SpinPoint F4 EG (AF)",// tested with HD204UI/1AQ10001(buggy|fixed)
    "SAMSUNG HD(155|204)UI",
    "", // 1AQ10001
    "Using smartmontools or hdparm with this\n"
    "drive may result in data loss due to a firmware bug.\n"
    "****** THIS DRIVE MAY OR MAY NOT BE AFFECTED! ******\n"
    "Buggy and fixed firmware report same version number!\n"
    "See the following web pages for details:\n"
    "http://knowledge.seagate.com/articles/en_US/FAQ/223571en\n"
    "http://www.smartmontools.org/wiki/SamsungF4EGBadBlocks",
    ""
  },
  { "SAMSUNG SpinPoint S250", // tested with HD200HJ/KF100-06
    "SAMSUNG HD(162|200|250)HJ",
    "", "", ""
  },
  { "SAMSUNG SpinPoint T133", // tested with HD300LJ/ZT100-12, HD400LJ/ZZ100-14, HD401LJ/ZZ100-15
    "SAMSUNG HD(250KD|(30[01]|320|40[01])L[DJ])",
    "", "", ""
  },
  { "SAMSUNG SpinPoint T166", // tested with HD501LJ/CR100-1[01]
    "SAMSUNG HD(080G|160H|32[01]K|403L|50[01]L)J",
    "", "",
    "-v 197,increasing" // at least HD501LJ/CR100-11
  },
  { "SAMSUNG SpinPoint P120", // VF100-37 firmware, tested with SP2514N/VF100-37
    "SAMSUNG SP(16[01]3|2[05][01]4)[CN]",
    "VF100-37",
    "",
    "-F samsung3"
  },
  { "SAMSUNG SpinPoint P120", // other firmware, tested with SP2504C/VT100-33
    "SAMSUNG SP(16[01]3|2[05][01]4)[CN]",
    "",
    "May need -F samsung3 enabled; see manual for details.",
    ""
  },
  { "SAMSUNG SpinPoint P80 SD", // tested with HD160JJ/ZM100-33
    "SAMSUNG HD(080H|120I|160J)J",
    "", "", ""
  },
  { "SAMSUNG SpinPoint P80", // BH100-35 firmware, tested with SP0842N/BH100-35
    "SAMSUNG SP(0451|08[0124]2|12[0145]3|16[0145]4)[CN]",
    "BH100-35",
    "",
    "-F samsung3"
  },
  { "SAMSUNG SpinPoint P80", // firmware *-35 or later
    "SAMSUNG SP(0451|08[0124]2|12[0145]3|16[0145]4)[CN]",
    ".*-3[5-9]",
    "May need -F samsung3 enabled; see manual for details.",
    ""
  },
  { "SAMSUNG SpinPoint P80", // firmware *-25...34, tested with
      // SP0401N/TJ100-30, SP1614C/SW100-25 and -34
    "SAMSUNG SP(04[05]1|08[0124]2|12[0145]3|16[0145]4)[CN]",
    ".*-(2[5-9]|3[0-4])",
    "",
    "-v 9,halfminutes -v 198,increasing"
  },
  { "SAMSUNG SpinPoint P80", // firmware *-23...24, tested with
    // SP0802N/TK100-23,
    // SP1213N/TL100-23,
    // SP1604N/TM100-23 and -24
    "SAMSUNG SP(0451|08[0124]2|12[0145]3|16[0145]4)[CN]",
    ".*-2[34]",
    "",
    "-v 9,halfminutes -F samsung2"
  },
  { "SAMSUNG SpinPoint P80", // unknown firmware
    "SAMSUNG SP(0451|08[0124]2|12[0145]3|16[0145]4)[CN]",
    "",
    "May need -F samsung2 or -F samsung3 enabled; see manual for details.",
    ""
  },
  { "SAMSUNG SpinPoint M40/60/80", // tested with HM120IC/AN100-16, HM160JI/AD100-16
    "SAMSUNG HM(0[468]0H|120I|1[026]0J)[CI]",
    "",
    "",
    "-v 9,halfminutes"
  },
  { "SAMSUNG SpinPoint M5", // tested with HM160HI/HH100-12
    "SAMSUNG HM(((061|080)G|(121|160)H|250J)I|160HC)",
    "", "", ""
  },
  { "SAMSUNG SpinPoint M6", // tested with HM320JI/2SS00_01 M6
    "SAMSUNG HM(251J|320[HJ]|[45]00L)I",
    "", "", ""
  },
  { "SAMSUNG SpinPoint M7", // tested with HM500JI/2AC101C4
    "SAMSUNG HM(250H|320I|[45]00J)I",
    "", "", ""
  },
  { "SAMSUNG SpinPoint M7E (AF)", // tested with HM321HI/2AJ10001, HM641JI/2AJ10001
    "SAMSUNG HM(161G|(251|321)H|501I|641J)I",
    "", "", ""
  },
  { "SAMSUNG SpinPoint M7U (USB)", // tested with HM252HX/2AC101C4
    "SAMSUNG HM(162H|252H|322I|502J)X",
    "", "", ""
  },
  { "SAMSUNG SpinPoint M8 (AF)", // tested with HN-M101MBB/2AR10001
    "SAMSUNG HN-M(250|320|500|640|750|101)MBB",
    "", "", ""
  },
  { "Seagate Momentus SpinPoint M8 (AF)", // tested with
      // ST750LM022 HN-M750MBB/2AR10001, ST320LM001 HN-M320MBB/2AR10002
    "ST(250|320|500|640|750|1000)LM0[012][124] HN-M[0-9]*MBB",
    "", "", ""
  },
  { "SAMSUNG SpinPoint M8U (USB)", // tested with HN-M500XBB/2AR10001
    "SAMSUNG HN-M(320|500|750|101)XBB",
    "", "", ""
  },
  { "Seagate Samsung SpinPoint M8U (USB)", // tested with ST1000LM025 HN-M101ABB/2AR10001
    "ST(250|320|500|640|750|1000)LM0[012][3459] HN-M[0-9]*ABB",
    "", "", ""
  },
  { "SAMSUNG SpinPoint MP5", // tested with HM250HJ/2AK10001
    "SAMSUNG HM(250H|320H|500J|640J)J",
    "", "", ""
  },
  { "SAMSUNG SpinPoint MT2", // tested with HM100UI/2AM10001
    "SAMSUNG HM100UI",
    "", "", ""
  },
  { "SAMSUNG HM100UX (S2 Portable)", // tested with HM100UX/2AM10001
    "SAMSUNG HM100UX",
    "", "", ""
  },
  { "SAMSUNG SpinPoint M", // tested with MP0402H/UC100-11
    "SAMSUNG MP0(302|402|603|804)H",
    "",
    "",
    "-v 9,halfminutes"
  },
  { "SAMSUNG SpinPoint N3U-3 (USB, 4KiB LLS)", // tested with HS25YJZ/3AU10-01
    "SAMSUNG HS(122H|2[05]YJ)Z",
    "", "", ""
  },
  { "Maxtor Fireball 541DX",
    "Maxtor 2B0(0[468]|1[05]|20)H1",
    "",
    "",
    "-v 9,minutes -v 194,unknown"
  },
  { "Maxtor Fireball 3",
    "Maxtor 2F0[234]0[JL]0",
    "",
    "",
    "-v 9,minutes"
  },
  { "Maxtor DiamondMax 1280 ATA",  // no self-test log, ATA2-Fast
    "Maxtor 8(1280A2|2160A4|2560A4|3840A6|4000A6|5120A8)",
    "",
    "",
    "-v 9,minutes"
  },
  { "Maxtor DiamondMax 2160 Ultra ATA",
    "Maxtor 8(2160D2|3228D3|3240D3|4320D4|6480D6|8400D8|8455D8)",
    "",
    "",
    "-v 9,minutes"
  },
  { "Maxtor DiamondMax 2880 Ultra ATA",
    "Maxtor 9(0510D4|0576D4|0648D5|0720D5|0840D6|0845D6|0864D6|1008D7|1080D8|1152D8)",
    "",
    "",
    "-v 9,minutes"
  },
  { "Maxtor DiamondMax 3400 Ultra ATA",
    "Maxtor 9(1(360|350|202)D8|1190D7|10[12]0D6|0840D5|06[48]0D4|0510D3|1(350|202)E8|1010E6|0840E5|0640E4)",
    "",
    "",
    "-v 9,minutes"
  },
  { "Maxtor DiamondMax D540X-4G",
    "Maxtor 4G(120J6|160J[68])",
    "",
    "",
    "-v 9,minutes -v 194,unknown"
  },
  { "Maxtor DiamondMax D540X-4K",
    "MAXTOR 4K(020H1|040H2|060H3|080H4)",
    "", "", ""
  },
  { "Maxtor DiamondMax Plus D740X",
    "MAXTOR 6L0(20[JL]1|40[JL]2|60[JL]3|80[JL]4)",
    "", "", ""
  },
  { "Maxtor DiamondMax Plus 5120 Ultra ATA 33",
    "Maxtor 9(0512D2|0680D3|0750D3|0913D4|1024D4|1360D6|1536D6|1792D7|2048D8)",
    "",
    "",
    "-v 9,minutes"
  },
  { "Maxtor DiamondMax Plus 6800 Ultra ATA 66",
    "Maxtor 9(2732U8|2390U7|204[09]U6|1707U5|1366U4|1024U3|0845U3|0683U2)",
    "",
    "",
    "-v 9,minutes"
  },
  { "Maxtor DiamondMax D540X-4D",
    "Maxtor 4D0(20H1|40H2|60H3|80H4)",
    "",
    "",
    "-v 9,minutes -v 194,unknown"
  },
  { "Maxtor DiamondMax 16",
    "Maxtor 4(R0[68]0[JL]0|R1[26]0L0|A160J0|R120L4)",
    "",
    "",
    "-v 9,minutes"
  },
  { "Maxtor DiamondMax 4320 Ultra ATA",
    "Maxtor (91728D8|91512D7|91303D6|91080D5|90845D4|90645D3|90648D[34]|90432D2)",
    "",
    "",
    "-v 9,minutes"
  },
  { "Maxtor DiamondMax 17 VL",
    "Maxtor 9(0431U1|0641U2|0871U2|1301U3|1741U4)",
    "",
    "",
    "-v 9,minutes"
  },
  { "Maxtor DiamondMax 20 VL",
    "Maxtor (94091U8|93071U6|92561U5|92041U4|91731U4|91531U3|91361U3|91021U2|90841U2|90651U2)",
    "",
    "",
    "-v 9,minutes"
  },
  { "Maxtor DiamondMax VL 30",  // U: ATA66, H: ATA100
    "Maxtor (33073U4|32049U3|31536U2|30768U1|33073H4|32305H3|31536H2|30768H1)",
    "",
    "",
    "-v 9,minutes"
  },
  { "Maxtor DiamondMax 36",
    "Maxtor (93652U8|92739U6|91826U4|91369U3|90913U2|90845U2|90435U1)",
    "",
    "",
    "-v 9,minutes"
  },
  { "Maxtor DiamondMax 40 ATA 66",
    "Maxtor 9(0684U2|1024U2|1362U3|1536U3|2049U4|2562U5|3073U6|4098U8)",
    "",
    "",
    "-v 9,minutes"
  },
  { "Maxtor DiamondMax Plus 40 (Ultra ATA 66 and Ultra ATA 100)",
    "Maxtor (54098[UH]8|53073[UH]6|52732[UH]6|52049[UH]4|51536[UH]3|51369[UH]3|51024[UH]2)",
    "",
    "",
    "-v 9,minutes"
  },
  { "Maxtor DiamondMax 40 VL Ultra ATA 100",
    "Maxtor 3(1024H1|1535H2|2049H2|3073H3|4098H4)( B)?",
    "",
    "",
    "-v 9,minutes"
  },
  { "Maxtor DiamondMax Plus 45 Ulta ATA 100",
    "Maxtor 5(4610H6|4098H6|3073H4|2049H3|1536H2|1369H2|1023H2)",
    "",
    "",
    "-v 9,minutes"
  },
  { "Maxtor DiamondMax 60 ATA 66",
    "Maxtor 9(1023U2|1536U2|2049U3|2305U3|3073U4|4610U6|6147U8)",
    "",
    "",
    "-v 9,minutes"
  },
  { "Maxtor DiamondMax 60 ATA 100",
    "Maxtor 9(1023H2|1536H2|2049H3|2305H3|3073H4|4098H6|4610H6|6147H8)",
    "",
    "",
    "-v 9,minutes"
  },
  { "Maxtor DiamondMax Plus 60",
    "Maxtor 5T0(60H6|40H4|30H3|20H2|10H1)",
    "",
    "",
    "-v 9,minutes"
  },
  { "Maxtor DiamondMax 80",
    "Maxtor (98196H8|96147H6)",
    "",
    "",
    "-v 9,minutes"
  },
  { "Maxtor DiamondMax 536DX",
    "Maxtor 4W(100H6|080H6|060H4|040H3|030H2)",
    "",
    "",
    "-v 9,minutes"
  },
  { "Maxtor DiamondMax Plus 8",
    "Maxtor 6(E0[234]|K04)0L0",
    "",
    "",
    "-v 9,minutes"
  },
  { "Maxtor DiamondMax 10 (ATA/133 and SATA/150)",
    "Maxtor 6(B(30|25|20|16|12|10|08)0[MPRS]|L(080[MLP]|(100|120)[MP]|160[MP]|200[MPRS]|250[RS]|300[RS]))0",
    "",
    "",
    "-v 9,minutes"
  },
  { "Maxtor DiamondMax 10 (SATA/300)",
    "Maxtor 6V(080E|160E|200E|250F|300F|320F)0",
    "", "", ""
  },
  { "Maxtor DiamondMax Plus 9",
    "Maxtor 6Y((060|080|120|160)L0|(060|080|120|160|200|250)P0|(060|080|120|160|200|250)M0)",
    "",
    "",
    "-v 9,minutes"
  },
  { "Maxtor DiamondMax 11",
    "Maxtor 6H[45]00[FR]0",
    "", "", ""
  },
  { "Maxtor DiamondMax 17",
    "Maxtor 6G(080L|160[PE])0",
    "", "", ""
  },
  { "Seagate Maxtor DiamondMax 20",
    "MAXTOR STM3(40|80|160)[28]1[12]0?AS?",
    "", "", ""
  },
  { "Seagate Maxtor DiamondMax 21", // tested with MAXTOR STM3250310AS/3.AAF
    "MAXTOR STM3(80[28]15|160215|250310|(250|320)820|320620|500630)AS?",
    "", "", ""
  },
  { "Seagate Maxtor DiamondMax 22", // fixed firmware
    "(MAXTOR )?STM3(500320|750330|1000340)AS?",
    "MX1A", // http://knowledge.seagate.com/articles/en_US/FAQ/207969en
    "", ""
  },
  { "Seagate Maxtor DiamondMax 22", // fixed firmware
    "(MAXTOR )?STM3(160813|320614|640323|1000334)AS?",
    "MX1B", // http://knowledge.seagate.com/articles/en_US/FAQ/207975en
    "", ""
  },
  { "Seagate Maxtor DiamondMax 22", // buggy firmware
    "(MAXTOR )?STM3(500320|750330|1000340)AS?",
    "MX15",
    "There are known problems with these drives,\n"
    "AND THIS FIRMWARE VERSION IS AFFECTED,\n"
    "see the following Seagate web pages:\n"
    "http://knowledge.seagate.com/articles/en_US/FAQ/207931en\n"
    "http://knowledge.seagate.com/articles/en_US/FAQ/207969en",
    ""
  },
  { "Seagate Maxtor DiamondMax 22", // unknown firmware
    "(MAXTOR )?STM3(160813|32061[34]|500320|640323|750330|10003(34|40))AS?",
    "",
    "There are known problems with these drives,\n"
    "see the following Seagate web pages:\n"
    "http://knowledge.seagate.com/articles/en_US/FAQ/207931en\n"
    "http://knowledge.seagate.com/articles/en_US/FAQ/207969en\n"
    "http://knowledge.seagate.com/articles/en_US/FAQ/207975en",
    ""
  },
  { "Seagate Maxtor DiamondMax 23", // new firmware
    "STM3((160|250)31|(320|500)41|(750|1000)52)8AS?",
    "CC3[D-Z]",
    "", ""
  },
  { "Seagate Maxtor DiamondMax 23", // unknown firmware
    "STM3((160|250)31|(320|500)41|(750|1000)52)8AS?",
    "",
    "A firmware update for this drive may be available,\n"
    "see the following Seagate web pages:\n"
    "http://knowledge.seagate.com/articles/en_US/FAQ/207931en\n"
    "http://knowledge.seagate.com/articles/en_US/FAQ/213911en",
    ""
  },
  { "Maxtor MaXLine Plus II",
    "Maxtor 7Y250[PM]0",
    "",
    "",
    "-v 9,minutes"
  },
  { "Maxtor MaXLine II",
    "Maxtor [45]A(25|30|32)0[JN]0",
    "",
    "",
    "-v 9,minutes"
  },
  { "Maxtor MaXLine III (ATA/133 and SATA/150)",
    "Maxtor 7L(25|30)0[SR]0",
    "",
    "",
    "-v 9,minutes"
  },
  { "Maxtor MaXLine III (SATA/300)",
    "Maxtor 7V(25|30)0F0",
    "", "", ""
  },
  { "Maxtor MaXLine Pro 500",  // There is also a 7H500R0 model, but I
    "Maxtor 7H500F0",               // haven't added it because I suspect
    "",                               // it might need vendoropts_9_minutes
    "", ""                            // and nobody has submitted a report yet
  },
  { "", // HITACHI_DK14FA-20B
    "HITACHI_DK14FA-20B",
    "",
    "",
    "-v 9,minutes -v 193,loadunload"
  },
  { "HITACHI Travelstar DK23XX/DK23XXB",
    "HITACHI_DK23..-..B?",
    "",
    "",
    "-v 9,minutes -v 193,loadunload"
  },
  { "Hitachi Endurastar J4K20/N4K20 (formerly DK23FA-20J)",
    "(HITACHI_DK23FA-20J|HTA422020F9AT[JN]0)",
    "",
    "",
    "-v 9,minutes -v 193,loadunload"
  },
  { "Hitachi Endurastar J4K30/N4K30",
    "HE[JN]4230[23]0F9AT00",
    "",
    "",
    "-v 9,minutes -v 193,loadunload"
  },
  { "Hitachi Travelstar C4K60",  // 1.8" slim drive
    "HTC4260[23]0G5CE00|HTC4260[56]0G8CE00",
    "",
    "",
    "-v 9,minutes -v 193,loadunload"
  },
  { "IBM Travelstar 4GT",
    "IBM-DTCA-2(324|409)0",
    "", "", ""
  },
  { "IBM Travelstar 6GN",
    "IBM-DBCA-20(324|486|648)0",
    "", "", ""
  },
  { "IBM Travelstar 25GS, 18GT, and 12GN",
    "IBM-DARA-2(25|18|15|12|09|06)000",
    "", "", ""
  },
  { "IBM Travelstar 14GS",
    "IBM-DCYA-214000",
    "", "", ""
  },
  { "IBM Travelstar 4LP",
    "IBM-DTNA-2(180|216)0",
    "", "", ""
  },
  { "IBM Travelstar 48GH, 30GN, and 15GN",
    "(IBM-|Hitachi )?IC25(T048ATDA05|N0(30|20|15|12|10|07|06|05)ATDA04)-.",
    "", "", ""
  },
  { "IBM Travelstar 32GH, 30GT, and 20GN",
    "IBM-DJSA-2(32|30|20|10|05)",
    "", "", ""
  },
  { "IBM Travelstar 4GN",
    "IBM-DKLA-2(216|324|432)0",
    "", "", ""
  },
  { "IBM/Hitachi Travelstar 60GH and 40GN",
    "(IBM-|Hitachi )?IC25(T060ATC[SX]05|N0[4321]0ATC[SX]04)-.",
    "", "", ""
  },
  { "IBM/Hitachi Travelstar 40GNX",
    "(IBM-|Hitachi )?IC25N0[42]0ATC[SX]05-.",
    "", "", ""
  },
  { "Hitachi Travelstar 80GN",
    "(Hitachi )?IC25N0[23468]0ATMR04-.",
    "", "", ""
  },
  { "Hitachi Travelstar 4K40",
    "(Hitachi )?HTS4240[234]0M9AT00",
    "", "", ""
  },
  { "Hitachi Travelstar 4K120",
    "(Hitachi )?(HTS4212(60|80|10|12)H9AT00|HTS421260G9AT00)",
    "", "", ""
  },
  { "Hitachi Travelstar 5K80",
    "(Hitachi )?HTS5480[8642]0M9AT00",
    "", "", ""
  },
  { "Hitachi Travelstar 5K100",
    "(Hitachi )?HTS5410[1864]0G9(AT|SA)00",
    "", "", ""
  },
  { "Hitachi Travelstar E5K100",
    "(Hitachi )?HTE541040G9(AT|SA)00",
    "", "", ""
  },
  { "Hitachi Travelstar 5K120",
    "(Hitachi )?HTS5412(60|80|10|12)H9(AT|SA)00",
    "", "", ""
  },
  { "Hitachi Travelstar 5K160",
    "(Hitachi |HITACHI )?HTS5416([468]0|1[26])J9(AT|SA)00",
    "", "", ""
  },
  { "Hitachi Travelstar E5K160",
    "(Hitachi )?HTE5416(12|16|60|80)J9(AT|SA)00",
    "", "", ""
  },
  { "Hitachi Travelstar 5K250",
    "(Hitachi |HITACHI )?HTS5425(80|12|16|20|25)K9(A3|SA)00",
    "", "", ""
  },
  { "Hitachi Travelstar 5K320", // tested with HITACHI HTS543232L9SA00/FB4ZC4EC,
    // Hitachi HTS543212L9SA02/FBBAC52F
    "(Hitachi |HITACHI )?HT(S|E)5432(80|12|16|25|32)L9(A3(00)?|SA0[012])",
    "", "", ""
  },
  { "Hitachi Travelstar 5K500.B", // tested with Hitachi HTS545050B9SA00/PB4OC60X
    "(Hitachi )?HT[ES]5450(12|16|25|32|40|50)B9(A30[01]|SA00)",
    "", "", ""
  },
  { "Hitachi/HGST Travelstar Z5K500", // tested with HGST HTS545050A7E380/GG2OAC90,
      // Hitachi HTS545032A7E380/GGBOA7A0, APPLE HDD HTS545050A7E362/GG2AB990
    "(Hitachi|HGST|APPLE HDD) HT[ES]5450(25|32|50)A7E3(62|8[01])",
    "", "", ""
  },
  { "Hitachi/HGST Travelstar 5K750", // tested with Hitachi HTS547575A9E384/JE4OA60A,
       // APPLE HDD HTS547550A9E384/JE3AD70F
    "(Hitachi|APPLE HDD) HT[ES]5475(50|64|75)A9E38[14]",
    "", "", ""
  },
  { "HGST Travelstar 5K1000", // tested with HGST HTS541010A9E680/JA0OA560,
      // HGST HTS541075A9E680/JA2OA560
    "HGST HT[ES]5410(64|75|10)A9E68[01]",
    "", "", ""
  },
  { "HGST Travelstar 5K1500", // tested with HGST HTS541515A9E630/KA0OA500
    "HGST HT[ES]541515A9E63[015]",
    "", "", ""
  },
  { "Hitachi Travelstar 7K60",
    "(Hitachi )?HTS726060M9AT00",
    "", "", ""
  },
  { "Hitachi Travelstar E7K60",
    "(Hitachi )?HTE7260[46]0M9AT00",
    "", "", ""
  },
  { "Hitachi Travelstar 7K100",
    "(Hitachi )?HTS7210[168]0G9(AT|SA)00",
    "", "", ""
  },
  { "Hitachi Travelstar E7K100",
    "(Hitachi )?HTE7210[168]0G9(AT|SA)00",
    "", "", ""
  },
  { "Hitachi Travelstar 7K200", // tested with HITACHI HTS722016K9SA00/DCDZC75A
    "(Hitachi |HITACHI )?HTS7220(80|10|12|16|20)K9(A3|SA)00",
    "", "", ""
  },
  { "Hitachi Travelstar 7K320", // tested with
    // HTS723225L9A360/FCDOC30F, HTS723216L9A362/FC2OC39F
    "(Hitachi )?HT[ES]7232(80|12|16|25|32)L9(A300|A36[02]|SA61)",
    "", "", ""
  },
  { "Hitachi Travelstar Z7K320", // tested with HITACHI HTS723232A7A364/EC2ZB70B
    "(HITACHI )?HT[ES]7232(16|25|32)A7A36[145]",
    "", "", ""
  },
  { "Hitachi Travelstar 7K500", // tested with Hitachi HTS725050A9A360/PC4OC70D
    "(Hitachi )?HT[ES]7250(12|16|25|32|50)A9A36[02-5]",
    "", "", ""
  },
  { "Hitachi/HGST Travelstar Z7K500", // tested with HITACHI HTS725050A7E630/GH2ZB390,
      // HGST HTS725050A7E630/GH2OA420
    "(HITACHI|HGST) HT[ES]7250(25|32|50)A7E63[015]",
    "", "", ""
  },
  { "Hitachi/HGST Travelstar 7K750", // tested with Hitachi HTS727550A9E364/JF3OA0E0,
      // Hitachi HTS727575A9E364/JF4OA0D0
    "(Hitachi|HGST) HT[ES]7275(50|64|75)A9E36[14]",
    "", "", ""
  },
  { "HGST Travelstar 7K1000", // tested with HGST HTS721010A9E630/JB0OA3B0
    "HGST HTS721010A9E630",
    "", "", ""
  },
  { "IBM Deskstar 14GXP and 16GP",
    "IBM-DTTA-3(7101|7129|7144|5032|5043|5064|5084|5101|5129|5168)0",
    "", "", ""
  },
  { "IBM Deskstar 25GP and 22GXP",
    "IBM-DJNA-3(5(101|152|203|250)|7(091|135|180|220))0",
    "", "", ""
  },
  { "IBM Deskstar 37GP and 34GXP",
    "IBM-DPTA-3(5(375|300|225|150)|7(342|273|205|136))0",
    "", "", ""
  },
  { "IBM/Hitachi Deskstar 120GXP",
    "(IBM-)?IC35L((020|040|060|080|120)AVVA|0[24]0AVVN)07-[01]",
    "", "", ""
  },
  { "IBM/Hitachi Deskstar GXP-180",
    "(IBM-)?IC35L(030|060|090|120|180)AVV207-[01]",
    "", "", ""
  },
  { "Hitachi CinemaStar 5K320", // tested with Hitachi HCS5C3225SLA380/STBOA37H
    "Hitachi HCS5C32(25|32)SLA380",
    "", "", ""
  },
  { "Hitachi Deskstar 5K3000", // tested with HDS5C3030ALA630/MEAOA5C0,
       // Hitachi HDS5C3020BLE630/MZ4OAAB0 (OEM, Toshiba Canvio Desktop)
    "(Hitachi )?HDS5C30(15|20|30)(ALA|BLE)63[02].*",
    "", "", ""
  },
  { "Hitachi Deskstar 5K4000", // tested with HDS5C4040ALE630/MPAOA250
    "(Hitachi )?HDS5C40(30|40)ALE63[01].*",
    "", "", ""
  },
  { "Hitachi Deskstar 7K80",
    "(Hitachi )?HDS7280([48]0PLAT20|(40)?PLA320|80PLA380).*",
    "", "", ""
  },
  { "Hitachi Deskstar 7K160",
    "(Hitachi )?HDS7216(80|16)PLA[3T]80.*",
    "", "", ""
  },
  { "Hitachi Deskstar 7K250",
    "(Hitachi )?HDS7225((40|80|12|16)VLAT20|(12|16|25)VLAT80|(80|12|16|25)VLSA80)",
    "", "", ""
  },
  { "Hitachi Deskstar 7K250 (SUN branded)",
    "HITACHI HDS7225SBSUN250G.*",
    "", "", ""
  },
  { "Hitachi Deskstar T7K250",
    "(Hitachi )?HDT7225((25|20|16)DLA(T80|380))",
    "", "", ""
  },
  { "Hitachi Deskstar 7K400",
    "(Hitachi )?HDS724040KL(AT|SA)80",
    "", "", ""
  },
  { "Hitachi Deskstar 7K500",
    "(Hitachi )?HDS725050KLA(360|T80)",
    "", "", ""
  },
  { "Hitachi Deskstar P7K500",
    "(Hitachi )?HDP7250(16|25|32|40|50)GLA(36|38|T8)0",
    "", "", ""
  },
  { "Hitachi Deskstar T7K500",
    "(Hitachi )?HDT7250(25|32|40|50)VLA(360|380|T80)",
    "", "", ""
  },
  { "Hitachi Deskstar 7K1000",
    "(Hitachi )?HDS7210(50|75|10)KLA330",
    "", "", ""
  },
  { "Hitachi Deskstar 7K1000.B",
    "(Hitachi )?HDT7210((16|25)SLA380|(32|50|64|75|10)SLA360)",
    "", "", ""
  },
  { "Hitachi Deskstar 7K1000.C", // tested with Hitachi HDS721010CLA330/JP4OA3MA,
      // Hitachi HDS721025CLA682/JP1OA41A
    "(Hitachi )?HDS7210((16|25)CLA[36]82|(32|50)CLA[36]62|(64|75|10)CLA[36]3[02])",
    "", "", ""
  },
  { "Hitachi Deskstar 7K1000.D", // tested with HDS721010DLE630/MS2OA5Q0
    "Hitachi HDS7210(25|32|50|75|10)DLE630",
    "", "", ""
  },
  { "Hitachi Deskstar E7K1000", // tested with HDE721010SLA330/ST6OA31B
    "Hitachi HDE7210(50|75|10)SLA330",
    "", "", ""
  },
  { "Hitachi Deskstar 7K2000",
    "Hitachi HDS722020ALA330",
    "", "", ""
  },
  { "Hitachi Deskstar 7K3000", // tested with HDS723030ALA640/MKAOA3B0
    "Hitachi HDS7230((15|20)BLA642|30ALA640)",
    "", "", ""
  },
  { "Hitachi/HGST Deskstar 7K4000", // tested with Hitachi HDS724040ALE640/MJAOA250
    "Hitachi HDS724040ALE640",
    "", "", ""
  },
  { "HGST Deskstar NAS", // tested with HGST HDN724040ALE640/MJAOA5E0
    "HGST HDN72(4030|4040|6050|6060)ALE640",
    "", "", ""
  },
  { "Hitachi Ultrastar A7K1000", // tested with
    // HUA721010KLA330      44X2459 42C0424IBM/GKAOAB4A
    "(Hitachi )?HUA7210(50|75|10)KLA330.*",
    "", "", ""
  },
  { "Hitachi Ultrastar A7K2000", // tested with
    // HUA722010CLA330      43W7629 42C0401IBM
    "(Hitachi )?HUA7220(50|10|20)[AC]LA33[01].*",
    "", "", ""
  },
  { "Hitachi Ultrastar 7K3000", // tested with HUA723030ALA640/MKAOA580
    "Hitachi HUA7230(20|30)ALA640",
    "", "", ""
  },
  { "Hitachi/HGST Ultrastar 7K4000", // tested with Hitachi HUS724040ALE640/MJAOA3B0,
      // HGST HUS724040ALE640/MJAOA580, HGST HUS724020ALA640/MF6OAA70
    "(Hitachi|HGST) HUS7240(20|30|40)AL[AE]64[01]",
    "", "", ""
  },
  { "HGST MegaScale 4000", // tested with HGST HMS5C4040ALE640/MPAOA580
    "HGST HMS5C4040[AB]LE64[01]", // B = DC 4000.B
    "", "", ""
  },
  { "Toshiba 2.5\" HDD (10-20 GB)",
    "TOSHIBA MK(101[67]GAP|15[67]GAP|20(1[678]GAP|(18|23)GAS))",
    "", "", ""
  },
  { "Toshiba 2.5\" HDD (30-60 GB)",
    "TOSHIBA MK((6034|4032)GSX|(6034|4032)GAX|(6026|4026|4019|3019)GAXB?|(6025|6021|4025|4021|4018|3025|3021|3018)GAS|(4036|3029)GACE?|(4018|3017)GAP)",
    "", "", ""
  },
  { "Toshiba 2.5\" HDD (80 GB and above)",
    "TOSHIBA MK(80(25GAS|26GAX|32GAX|32GSX)|10(31GAS|32GAX)|12(33GAS|34G[AS]X)|2035GSS)",
    "", "", ""
  },
  { "Toshiba 2.5\" HDD MK..37GSX", // tested with TOSHIBA MK1637GSX/DL032C
    "TOSHIBA MK(12|16)37GSX",
    "", "", ""
  },
  { "Toshiba 2.5\" HDD MK..46GSX", // tested with TOSHIBA MK1246GSX/LB213M
    "TOSHIBA MK(80|12|16|25)46GSX",
    "", "", ""
  },
  { "Toshiba 2.5\" HDD MK..50GACY", // tested with TOSHIBA MK8050GACY/TF105A
    "TOSHIBA MK8050GACY",
    "", "", ""
  },
  { "Toshiba 2.5\" HDD MK..52GSX",
    "TOSHIBA MK(80|12|16|25|32)52GSX",
    "", "", ""
  },
  { "Toshiba 2.5\" HDD MK..55GSX", // tested with TOSHIBA MK5055GSX/FG001A, MK3255GSXF/FH115B
    "TOSHIBA MK(12|16|25|32|40|50)55GSXF?",
    "", "", ""
  },
  { "Toshiba 2.5\" HDD MK..56GSY", // tested with TOSHIBA MK2556GSYF/LJ001D
    "TOSHIBA MK(16|25|32|50)56GSYF?",
    "",
    "",
    "-v 9,minutes"
  },
  { "Toshiba 2.5\" HDD MK..59GSXP (AF)",
    "TOSHIBA MK(32|50|64|75)59GSXP?",
    "", "", ""
  },
  { "Toshiba 2.5\" HDD MK..59GSM (AF)",
    "TOSHIBA MK(75|10)59GSM",
    "", "", ""
  },
  { "Toshiba 2.5\" HDD MK..61GSY[N]", // tested with TOSHIBA MK5061GSY/MC102E, MK5061GSYN/MH000A
    "TOSHIBA MK(16|25|32|50|64)61GSYN?",
    "", "", ""
  },
  { "Toshiba 2.5\" HDD MK..65GSX", // tested with TOSHIBA MK5065GSX/GJ003A, MK3265GSXN/GH012H,
      // MK5065GSXF/GP006B, MK2565GSX H/GJ003A
    "TOSHIBA MK(16|25|32|50|64)65GSX[FN]?( H)?", // "... H" = USB ?
    "", "", ""
  },
  { "Toshiba 2.5\" HDD MK..76GSX", // tested with TOSHIBA MK3276GSX/GS002D
    "TOSHIBA MK(16|25|32|50|64)76GSX",
    "",
    "",
    "-v 9,minutes"
  },
  { "Toshiba 2.5\" HDD MQ01ABD...", // tested with TOSHIBA MQ01ABD100/AX001U
    "TOSHIBA MQ01ABD(025|032|050|064|075|100)",
    "", "", ""
  },
  { "Toshiba 2.5\" HDD MQ01UBD... (USB 3.0)", // tested with TOSHIBA MQ01ABD100/AX001U
    "TOSHIBA MQ01UBD(050|075|100)",
    "", "", ""
  },
  { "Toshiba 3.5\" HDD MK.002TSKB", // tested with TOSHIBA MK1002TSKB/MT1A
    "TOSHIBA MK(10|20)02TSKB",
    "", "", ""
  },
  { "Toshiba 3.5\" MG03ACAxxx(Y) Enterprise HDD", // tested with TOSHIBA MG03ACA100/FL1A
    "TOSHIBA MG03ACA[1234]00Y?",
    "", "", ""
  },
  { "Toshiba 3.5\" HDD DT01ACA...", // tested with TOSHIBA DT01ACA100/MS2OA750,
      // TOSHIBA DT01ACA200/MX4OABB0, TOSHIBA DT01ACA300/MX6OABB0
    "TOSHIBA DT01ACA(025|032|050|075|100|150|200|300)",
    "", "", ""
  },
  { "Toshiba 1.8\" HDD",
    "TOSHIBA MK[23468]00[4-9]GA[HL]",
    "", "", ""
  },
  { "Toshiba 1.8\" HDD MK..29GSG",
    "TOSHIBA MK(12|16|25)29GSG",
    "", "", ""
  },
  { "", // TOSHIBA MK6022GAX
    "TOSHIBA MK6022GAX",
    "", "", ""
  },
  { "", // TOSHIBA MK6409MAV
    "TOSHIBA MK6409MAV",
    "", "", ""
  },
  { "Toshiba MKx019GAXB (SUN branded)",
    "TOS MK[34]019GAXB SUN[34]0G",
    "", "", ""
  },
  { "Seagate Momentus",
    "ST9(20|28|40|48)11A",
    "", "", ""
  },
  { "Seagate Momentus 42",
    "ST9(2014|3015|4019)A",
    "", "", ""
  },
  { "Seagate Momentus 4200.2", // tested with ST960812A/3.05
    "ST9(100822|808210|60812|50212|402113|30219)A",
    "", "", ""
  },
  { "Seagate Momentus 5400.2",
    "ST9(808211|6082[12]|408114|308110|120821|10082[34]|8823|6812|4813|3811)AS?",
    "", "", ""
  },
  { "Seagate Momentus 5400.3",
    "ST9(4081[45]|6081[35]|8081[15]|100828|120822|160821)AS?",
    "", "", ""
  },
  { "Seagate Momentus 5400.3 ED",
    "ST9(4081[45]|6081[35]|8081[15]|100828|120822|160821)AB",
    "", "", ""
  },
  { "Seagate Momentus 5400.4",
    "ST9(120817|(160|200|250)827)AS",
    "", "", ""
  },
  { "Seagate Momentus 5400.5",
    "ST9((80|120|160)310|(250|320)320)AS",
    "", "", ""
  },
  { "Seagate Momentus 5400.6",
    "ST9(80313|160(301|314)|(12|25)0315|250317|(320|500)325|500327|640320)ASG?",
    "", "", ""
  },
  { "Seagate Momentus 5400.7",
    "ST9(160316|(250|320)310|(500|640)320)AS",
    "", "", ""
  },
  { "Seagate Momentus 5400.7 (AF)", // tested with ST9640322AS/0001BSM2
      // (device reports 4KiB LPS with 1 sector offset)
    "ST9(320312|400321|640322|750423)AS",
    "", "", ""
  },
  { "Seagate Momentus 5400 PSD", // Hybrid drives
    "ST9(808212|(120|160)8220)AS",
    "", "", ""
  },
  { "Seagate Momentus 7200.1",
    "ST9(10021|80825|6023|4015)AS?",
    "", "", ""
  },
  { "Seagate Momentus 7200.2",
    "ST9(80813|100821|120823|160823|200420)ASG?",
    "", "", ""
  },
  { "Seagate Momentus 7200.3",
    "ST9((80|120|160)411|(250|320)421)ASG?",
    "", "", ""
  },
  { "Seagate Momentus 7200.4",
    "ST9(160412|250410|320423|500420)ASG?",
    "", "", ""
  },
  { "Seagate Momentus 7200 FDE.2",
    "ST9((160413|25041[12]|320426|50042[12])AS|(16041[489]|2504[16]4|32042[67]|500426)ASG)",
    "", "", ""
  },
  { "Seagate Momentus 7200.5", // tested with ST9750420AS/0001SDM5, ST9750420AS/0002SDM1
    "ST9(50042[34]|64042[012]|75042[02])ASG?",
    "", "", ""
  },
  { "Seagate Momentus XT", // fixed firmware
    "ST9(2505610|3205620|5005620)AS",
    "SD2[68]", // http://knowledge.seagate.com/articles/en_US/FAQ/215451en
    "", ""
  },
  { "Seagate Momentus XT", // buggy firmware, tested with ST92505610AS/SD24
    "ST9(2505610|3205620|5005620)AS",
    "SD2[45]",
    "These drives may corrupt large files,\n"
    "AND THIS FIRMWARE VERSION IS AFFECTED,\n"
    "see the following web pages for details:\n"
    "http://knowledge.seagate.com/articles/en_US/FAQ/215451en\n"
    "http://forums.seagate.com/t5/Momentus-XT-Momentus-Momentus/Momentus-XT-corrupting-large-files-Linux/td-p/109008\n"
    "http://superuser.com/questions/313447/seagate-momentus-xt-corrupting-files-linux-and-mac",
    ""
  },
  { "Seagate Momentus XT", // unknown firmware
    "ST9(2505610|3205620|5005620)AS",
    "",
    "These drives may corrupt large files,\n"
    "see the following web pages for details:\n"
    "http://knowledge.seagate.com/articles/en_US/FAQ/215451en\n"
    "http://forums.seagate.com/t5/Momentus-XT-Momentus-Momentus/Momentus-XT-corrupting-large-files-Linux/td-p/109008\n"
    "http://superuser.com/questions/313447/seagate-momentus-xt-corrupting-files-linux-and-mac",
    ""
  },
  { "Seagate Momentus XT (AF)", // tested with ST750LX003-1AC154/SM12
    "ST750LX003-.*",
    "", "", ""
  },
  { "Seagate Momentus Thin", // tested with ST320LT007-9ZV142/0004LVM1
    "ST(160|250|320)LT0(07|09|11|14)-.*",
    "", "", ""
  },
  { "Seagate Laptop Thin HDD", // tested with ST500LT012-9WS142/0001SDM1
    "ST(250|320|500)LT0(12|15|25)-.*",
    "", "", ""
  },
  { "Seagate Laptop SSHD", // tested with ST500LM000-1EJ162/SM11
    "ST(500|1000)LM0(00|14)-.*",
    "", "", ""
  },
  { "Seagate Medalist 1010, 1720, 1721, 2120, 3230 and 4340",  // ATA2, with -t permissive
    "ST3(1010|1720|1721|2120|3230|4340)A",
    "", "", ""
  },
  { "Seagate Medalist 2110, 3221, 4321, 6531, and 8641",
    "ST3(2110|3221|4321|6531|8641)A",
    "", "", ""
  },
  { "Seagate U4",
    "ST3(2112|4311|6421|8421)A",
    "", "", ""
  },
  { "Seagate U5",
    "ST3(40823|30621|20413|15311|10211)A",
    "", "", ""
  },
  { "Seagate U6",
    "ST3(8002|6002|4081|3061|2041)0A",
    "", "", ""
  },
  { "Seagate U7",
    "ST3(30012|40012|60012|80022|120020)A",
    "", "", ""
  },
  { "Seagate U8",
    "ST3(4313|6811|8410|4313|13021|17221)A",
    "", "", ""
  },
  { "Seagate U9", // tested with ST3160022ACE/9.51
    "ST3(80012|120025|160022)A(CE)?",
    "", "", ""
  },
  { "Seagate U10",
    "ST3(20423|15323|10212)A",
    "", "", ""
  },
  { "Seagate UX",
    "ST3(10014A(CE)?|20014A)",
    "", "", ""
  },
  { "Seagate Barracuda ATA",
    "ST3(2804|2724|2043|1362|1022|681)0A",
    "", "", ""
  },
  { "Seagate Barracuda ATA II",
    "ST3(3063|2042|1532|1021)0A",
    "", "", ""
  },
  { "Seagate Barracuda ATA III",
    "ST3(40824|30620|20414|15310|10215)A",
    "", "", ""
  },
  { "Seagate Barracuda ATA IV",
    "ST3(20011|30011|40016|60021|80021)A",
    "", "", ""
  },
  { "Seagate Barracuda ATA V",
    "ST3(12002(3A|4A|9A|3AS)|800(23A|15A|23AS)|60(015A|210A)|40017A)",
    "", "", ""
  },
  { "Seagate Barracuda 5400.1",
    "ST340015A",
    "", "", ""
  },
  { "Seagate Barracuda 7200.7 and 7200.7 Plus", // tested with "ST380819AS          39M3701 39M0171 IBM"/3.03
    "ST3(200021A|200822AS?|16002[13]AS?|12002[26]AS?|1[26]082[78]AS|8001[13]AS?|8081[79]AS|60014A|40111AS|40014AS?)( .* IBM)?",
    "", "", ""
  },
  { "Seagate Barracuda 7200.8",
    "ST3(400[68]32|300[68]31|250[68]23|200826)AS?",
    "", "", ""
  },
  { "Seagate Barracuda 7200.9",
    "ST3(402111?|80[28]110?|120[28]1[0134]|160[28]1[012]|200827|250[68]24|300[68]22|(320|400)[68]33|500[68](32|41))AS?.*",
    "", "", ""
  },
  { "Seagate Barracuda 7200.10",
    "ST3((80|160)[28]15|200820|250[34]10|(250|300|320|400)[68]20|360320|500[68]30|750[68]40)AS?",
    "", "", ""
  },
  { "Seagate Barracuda 7200.11", // unaffected firmware
    "ST3(160813|320[68]13|500[368]20|640[36]23|640[35]30|750[36]30|1000(333|[36]40)|1500341)AS?",
    "CC.?.?", // http://knowledge.seagate.com/articles/en_US/FAQ/207957en
    "", ""
  },
  { "Seagate Barracuda 7200.11", // fixed firmware
    "ST3(500[368]20|750[36]30|1000340)AS?",
    "SD1A", // http://knowledge.seagate.com/articles/en_US/FAQ/207951en
    "", ""
  },
  { "Seagate Barracuda 7200.11", // fixed firmware
    "ST3(160813|320[68]13|640[36]23|1000333|1500341)AS?",
    "SD[12]B", // http://knowledge.seagate.com/articles/en_US/FAQ/207957en
    "", ""
  },
  { "Seagate Barracuda 7200.11", // buggy or fixed firmware
    "ST3(500[368]20|640[35]30|750[36]30|1000340)AS?",
    "(AD14|SD1[5-9]|SD81)",
    "There are known problems with these drives,\n"
    "THIS DRIVE MAY OR MAY NOT BE AFFECTED,\n"
    "see the following web pages for details:\n"
    "http://knowledge.seagate.com/articles/en_US/FAQ/207931en\n"
    "http://knowledge.seagate.com/articles/en_US/FAQ/207951en\n"
    "http://bugs.debian.org/cgi-bin/bugreport.cgi?bug=632758",
    ""
  },
  { "Seagate Barracuda 7200.11", // unknown firmware
    "ST3(160813|320[68]13|500[368]20|640[36]23|640[35]30|750[36]30|1000(333|[36]40)|1500341)AS?",
    "",
    "There are known problems with these drives,\n"
    "see the following Seagate web pages:\n"
    "http://knowledge.seagate.com/articles/en_US/FAQ/207931en\n"
    "http://knowledge.seagate.com/articles/en_US/FAQ/207951en\n"
    "http://knowledge.seagate.com/articles/en_US/FAQ/207957en",
    ""
  },
  { "Seagate Barracuda 7200.12", // new firmware
    "ST3(160318|250318|320418|50041[08]|750528|1000528)AS",
    "CC4[9A-Z]",
    "", ""
  },
  { "Seagate Barracuda 7200.12", // unknown firmware
    "ST3(160318|250318|320418|50041[08]|750528|1000528)AS",
    "",
    "A firmware update for this drive may be available,\n"
    "see the following Seagate web pages:\n"
    "http://knowledge.seagate.com/articles/en_US/FAQ/207931en\n"
    "http://knowledge.seagate.com/articles/en_US/FAQ/213891en",
    ""
  },
  { "Seagate Barracuda 7200.12", // tested with ST3250312AS/JC45, ST31000524AS/JC45,
      // ST3500413AS/JC4B, ST3750525AS/JC4B
    "ST3(160318|25031[128]|320418|50041[038]|750(518|52[358])|100052[348])AS",
    "", "", ""
  },
  { "Seagate Barracuda XT", // tested with ST32000641AS/CC13,
      // ST4000DX000-1C5160/CC42
    "ST(3(2000641|3000651)AS|4000DX000-.*)",
    "", "", ""
  },
  { "Seagate Barracuda 7200.14 (AF)", // new firmware, tested with
      // ST3000DM001-9YN166/CC4H, ST3000DM001-9YN166/CC9E
    "ST(1000|1500|2000|2500|3000)DM00[1-3]-9YN16.",
    "CC(4[H-Z]|[5-9A-Z]..*)", // >= "CC4H"
    "",
    "-v 188,raw16 -v 240,msec24hour32" // tested with ST3000DM001-9YN166/CC4H
  },
  { "Seagate Barracuda 7200.14 (AF)", // old firmware, tested with
      // ST1000DM003-9YN162/CC46
    "ST(1000|1500|2000|2500|3000)DM00[1-3]-9YN16.",
    "CC4[679CG]",
    "A firmware update for this drive is available,\n"
    "see the following Seagate web pages:\n"
    "http://knowledge.seagate.com/articles/en_US/FAQ/207931en\n"
    "http://knowledge.seagate.com/articles/en_US/FAQ/223651en",
    "-v 188,raw16 -v 240,msec24hour32"
  },
  { "Seagate Barracuda 7200.14 (AF)", // unknown firmware
    "ST(1000|1500|2000|2500|3000)DM00[1-3]-9YN16.",
    "",
    "A firmware update for this drive may be available,\n"
    "see the following Seagate web pages:\n"
    "http://knowledge.seagate.com/articles/en_US/FAQ/207931en\n"
    "http://knowledge.seagate.com/articles/en_US/FAQ/223651en",
    "-v 188,raw16 -v 240,msec24hour32"
  },
  { "Seagate Barracuda 7200.14 (AF)", // different part number, tested with
      // ST1000DM003-1CH162/CC47, ST1000DM003-1CH162/CC49, ST2000DM001-1CH164/CC24,
      // ST1000DM000-9TS15E/CC92
    "ST(1000|1500|2000|2500|3000)DM00[0-3]-.*",
    "", "",
    "-v 188,raw16 -v 240,msec24hour32"
  },
  { "Seagate Barracuda 7200.14 (AF)", // < 1TB, tested with ST250DM000-1BC141
    "ST(250|320|500|750)DM00[0-3]-.*",
    "", "",
    "-v 188,raw16 -v 240,msec24hour32"
  },
  { "Seagate Desktop HDD.15", // tested with ST4000DM000-1CD168/CC43
    "ST4000DM000-.*",
    "", "",
    "-v 188,raw16 -v 240,msec24hour32"
  },
  { "Seagate Desktop SSHD", // tested with ST2000DX001-1CM164/CC43
    "ST(1000|2000|4000)DX001-.*",
    "", "",
    "-v 188,raw16 -v 240,msec24hour32"
  },
  { "Seagate Barracuda LP", // new firmware
    "ST3(500412|1000520|1500541|2000542)AS",
    "CC3[5-9A-Z]",
    "", ""
  },
  { "Seagate Barracuda LP", // unknown firmware
    "ST3(500412|1000520|1500541|2000542)AS",
    "",
    "A firmware update for this drive may be available,\n"
    "see the following Seagate web pages:\n"
    "http://knowledge.seagate.com/articles/en_US/FAQ/207931en\n"
    "http://knowledge.seagate.com/articles/en_US/FAQ/213915en",
    ""
  },
  { "Seagate Barracuda Green (AF)", // new firmware
    "ST((10|15|20)00DL00[123])-.*",
    "CC(3[2-9A-Z]|[4-9A-Z]..*)", // >= "CC32"
    "", ""
  },
  { "Seagate Barracuda Green (AF)", // unknown firmware
    "ST((10|15|20)00DL00[123])-.*",
    "",
    "A firmware update for this drive may be available,\n"
    "see the following Seagate web pages:\n"
    "http://knowledge.seagate.com/articles/en_US/FAQ/207931en\n"
    "http://knowledge.seagate.com/articles/en_US/FAQ/218171en",
    ""
  },
  { "Seagate Barracuda ES",
    "ST3(250[68]2|32062|40062|50063|75064)0NS",
    "", "", ""
  },
  { "Seagate Barracuda ES.2", // fixed firmware
    "ST3(25031|50032|75033|100034)0NS",
    "SN[01]6|"         // http://knowledge.seagate.com/articles/en_US/FAQ/207963en
    "MA(0[^7]|[^0].)", // http://dellfirmware.seagate.com/dell_firmware/DellFirmwareRequest.jsp
    "", ""
  },
  { "Seagate Barracuda ES.2", // buggy firmware (Dell)
    "ST3(25031|50032|75033|100034)0NS",
    "MA07",
    "There are known problems with these drives,\n"
    "AND THIS FIRMWARE VERSION IS AFFECTED,\n"
    "see the following Seagate web page:\n"
    "http://dellfirmware.seagate.com/dell_firmware/DellFirmwareRequest.jsp",
    ""
  },
  { "Seagate Barracuda ES.2", // unknown firmware
    "ST3(25031|50032|75033|100034)0NS",
    "",
    "There are known problems with these drives,\n"
    "see the following Seagate web pages:\n"
    "http://knowledge.seagate.com/articles/en_US/FAQ/207931en\n"
    "http://knowledge.seagate.com/articles/en_US/FAQ/207963en",
    ""
  },
  { "Seagate Constellation (SATA)", // tested with ST9500530NS/SN03
    "ST9(160511|500530)NS",
    "", "", ""
  },
  { "Seagate Constellation ES (SATA)", // tested with ST31000524NS/SN11
    "ST3(50051|100052|200064)4NS",
    "", "", ""
  },
  { "Seagate Constellation ES (SATA 6Gb/s)", // tested with ST1000NM0011/SN02
    "ST(5|10|20)00NM0011",
    "", "", ""
  },
  { "Seagate Constellation ES.2 (SATA 6Gb/s)", // tested with ST32000645NS/0004, ST33000650NS
    "ST3(2000645|300065[012])NS",
    "", "", ""
  },
  { "Seagate Constellation ES.3", // tested with ST1000NM0033-9ZM173/0001, ST4000NM0033-9ZM170/SN03
    "ST[1234]000NM00[35]3-.*",
    "", "", ""
  },
  { "Seagate Constellation CS", // tested with ST3000NC000/CE02, ST3000NC002-1DY166/CN02
    "ST(1000|2000|3000)NC00[0-3](-.*)?",
    "", "", ""
  },
  { "Seagate Constellation.2 (SATA)", // 2.5", tested with ST91000640NS/SN02
    "ST9(25061|50062|100064)[012]NS", // *SS = SAS
    "", "", ""
  },
  { "Seagate NAS HDD", // tested with ST2000VN000-1H3164/SC42, ST3000VN000-1H4167/SC43
    "ST[234]000VN000-.*",
    "", "", ""
  },
  { "Seagate Pipeline HD 5900.1",
    "ST3(160310|320[34]10|500(321|422))CS",
    "", "", ""
  },
  { "Seagate Pipeline HD 5900.2", // tested with ST31000322CS/SC13
    "ST3(160316|250[34]12|320(311|413)|500(312|414)|1000(322|424))CS",
    "", "", ""
  },
  { "Seagate Video 3.5 HDD", // tested with ST4000VM000-1F3168/SC23, SC25
    "ST(10|15|20|30|40)00VM00[023]-.*",
    "", "", ""
  },
  { "Seagate Medalist 17240, 13030, 10231, 8420, and 4310",
    "ST3(17240|13030|10231|8420|4310)A",
    "", "", ""
  },
  { "Seagate Medalist 17242, 13032, 10232, 8422, and 4312",
    "ST3(1724|1303|1023|842|431)2A",
    "", "", ""
  },
  { "Seagate NL35",
    "ST3(250623|250823|400632|400832|250824|250624|400633|400833|500641|500841)NS",
    "", "", ""
  },
  { "Seagate SV35.2",
    "ST3(160815|250820|320620|500630|750640)[AS]V",
    "", "", ""
  },
  { "Seagate SV35.5", // tested with ST31000525SV/CV12
    "ST3(250311|500410|1000525)SV",
    "", "", ""
  },
  { "Seagate SV35", // tested with ST2000VX000-9YW164/CV12
    "ST([123]000VX00[20]|31000526SV|3500411SV)(-.*)?",
    "", "", ""
  },
  { "Seagate DB35", // tested with ST3250823ACE/3.03
    "ST3(200826|250823|300831|400832)ACE",
    "", "", ""
  },
  { "Seagate DB35.2", // tested with ST3160212SCE/3.ACB
    "ST3(802110|120213|160212|200827|250824|300822|400833|500841)[AS]CE",
    "", "", ""
  },
  { "Seagate DB35.3",
    "ST3(750640SCE|((80|160)215|(250|320|400)820|500830|750840)[AS]CE)",
    "", "", ""
  },
  { "Seagate LD25.2", // tested with ST940210AS/3.ALC
    "ST9(40|80)210AS?",
    "", "", ""
  },
  { "Seagate ST1.2 CompactFlash", // tested with ST68022CF/3.01
    "ST6[468]022CF",
    "", "", ""
  },
  { "Western Digital Protege",
  /* Western Digital drives with this comment all appear to use Attribute 9 in
   * a  non-standard manner.  These entries may need to be updated when it
   * is understood exactly how Attribute 9 should be interpreted.
   * UPDATE: this is probably explained by the WD firmware bug described in the
   * smartmontools FAQ */
    "WDC WD([2468]00E|1[26]00A)B-.*",
    "", "", ""
  },
  { "Western Digital Caviar",
  /* Western Digital drives with this comment all appear to use Attribute 9 in
   * a  non-standard manner.  These entries may need to be updated when it
   * is understood exactly how Attribute 9 should be interpreted.
   * UPDATE: this is probably explained by the WD firmware bug described in the
   * smartmontools FAQ */
    "WDC WD(2|3|4|6|8|10|12|16|18|20|25)00BB-.*",
    "", "", ""
  },
  { "Western Digital Caviar WDxxxAB",
  /* Western Digital drives with this comment all appear to use Attribute 9 in
   * a  non-standard manner.  These entries may need to be updated when it
   * is understood exactly how Attribute 9 should be interpreted.
   * UPDATE: this is probably explained by the WD firmware bug described in the
   * smartmontools FAQ */
    "WDC WD(3|4|6|8|25)00AB-.*",
    "", "", ""
  },
  { "Western Digital Caviar WDxxxAA",
  /* Western Digital drives with this comment all appear to use Attribute 9 in
   * a  non-standard manner.  These entries may need to be updated when it
   * is understood exactly how Attribute 9 should be interpreted.
   * UPDATE: this is probably explained by the WD firmware bug described in the
   * smartmontools FAQ */
    "WDC WD...?AA(-.*)?",
    "", "", ""
  },
  { "Western Digital Caviar WDxxxBA",
  /* Western Digital drives with this comment all appear to use Attribute 9 in
   * a  non-standard manner.  These entries may need to be updated when it
   * is understood exactly how Attribute 9 should be interpreted.
   * UPDATE: this is probably explained by the WD firmware bug described in the
   * smartmontools FAQ */
    "WDC WD...BA",
    "", "", ""
  },
  { "Western Digital Caviar AC", // add only 5400rpm/7200rpm (ata33 and faster)
    "WDC AC((116|121|125|225|132|232)|([1-4][4-9][0-9])|([1-4][0-9][0-9][0-9]))00[A-Z]?.*",
    "", "", ""
  },
  { "Western Digital Caviar SE",
  /* Western Digital drives with this comment all appear to use Attribute 9 in
   * a  non-standard manner.  These entries may need to be updated when it
   * is understood exactly how Attribute 9 should be interpreted.
   * UPDATE: this is probably explained by the WD firmware bug described in the
   * smartmontools FAQ
   * UPDATE 2: this does not apply to more recent models, at least WD3200AAJB */
    "WDC WD(4|6|8|10|12|16|18|20|25|30|32|40|50)00(JB|PB)-.*",
    "", "", ""
  },
  { "Western Digital Caviar Blue EIDE",  // WD Caviar SE EIDE
    /* not completely accurate: at least also WD800JB, WD(4|8|20|25)00BB sold as Caviar Blue */
    "WDC WD(16|25|32|40|50)00AAJB-.*",
    "", "", ""
  },
  { "Western Digital Caviar Blue EIDE",  // WD Caviar SE16 EIDE
    "WDC WD(25|32|40|50)00AAKB-.*",
    "", "", ""
  },
  { "Western Digital RE EIDE",
    "WDC WD(12|16|25|32)00SB-.*",
    "", "", ""
  },
  { "Western Digital Caviar Serial ATA",
    "WDC WD(4|8|20|32)00BD-.*",
    "", "", ""
  },
  { "Western Digital Caviar SE Serial ATA", // tested with WDC WD3000JD-98KLB0/08.05J08
    "WDC WD(4|8|12|16|20|25|30|32|40)00(JD|KD|PD)-.*",
    "", "", ""
  },
  { "Western Digital Caviar SE Serial ATA",
    "WDC WD(8|12|16|20|25|30|32|40|50)00JS-.*",
    "", "", ""
  },
  { "Western Digital Caviar SE16 Serial ATA",
    "WDC WD(16|20|25|32|40|50|75)00KS-.*",
    "", "", ""
  },
  { "Western Digital Caviar Blue Serial ATA",  // WD Caviar SE Serial ATA
    /* not completely accurate: at least also WD800BD, (4|8)00JD sold as Caviar Blue */
    "WDC WD((8|12|16|25|32)00AABS|(8|12|16|25|32|40|50)00AAJS)-.*",
    "", "", ""
  },
  { "Western Digital Caviar Blue (SATA)",  // WD Caviar SE16 Serial ATA
      // tested with WD1602ABKS-18N8A0/DELL/02.03B04
    "WDC WD((16|20|25|32|40|50|64|75)00AAKS|1602ABKS|10EALS)-.*",
    "", "", ""
  },
  { "Western Digital Caviar Blue (SATA 6Gb/s)", // tested with WDC WD10EZEX-00RKKA0/80.00A80
    "WDC WD((25|32|50)00AAKX|7500AALX|10EALX|10EZEX)-.*",
    "", "", ""
  },
  { "Western Digital RE Serial ATA",
    "WDC WD(12|16|25|32)00(SD|YD|YS)-.*",
    "", "", ""
  },
  { "Western Digital RE2 Serial ATA",
    "WDC WD((40|50|75)00(YR|YS|AYYS)|(16|32|40|50)0[01]ABYS)-.*",
    "", "", ""
  },
  { "Western Digital RE2-GP",
    "WDC WD(5000AB|7500AY|1000FY)PS-.*",
    "", "", ""
  },
  { "Western Digital RE3 Serial ATA", // tested with WDC WD7502ABYS-02A6B0/03.00C06
    "WDC WD((25|32|50|75)02A|(75|10)02F)BYS-.*",
    "", "", ""
  },
  { "Western Digital RE4", // tested with WDC WD2003FYYS-18W0B0/01.01D02
    "WDC WD((((25|50)03A|1003F)BYX)|((15|20)03FYYS))-.*",
    "", "", ""
  },
  { "Western Digital RE4-GP", // tested with WDC WD2002FYPS-02W3B0/04.01G01
    "WDC WD2002FYPS-.*",
    "", "", ""
  },
  { "Western Digital RE4 (SATA 6Gb/s)", // tested with WDC WD2000FYYZ-01UL1B0/01.01K01,
      // WD2000FYYX/00.0D1K2
    "WDC WD(20|30|40)00FYYZ-.*|WD2000FYYX",
    "", "", ""
  },
  { "Western Digital Se", // tested with WDC WD2000F9YZ-09N20L0/01.01A01
    "WDC WD(1002|2000|3000|4000)F9YZ-.*",
    "", "", ""
  },
  { "Western Digital Caviar Green",
    "WDC WD((50|64|75)00AA(C|V)S|(50|64|75)00AADS|10EA(C|V)S|(10|15|20)EADS)-.*",
    "", "", ""
  },
  { "Western Digital Caviar Green (AF)",
    "WDC WD(((64|75|80)00AA|(10|15|20)EA|(25|30)EZ)R|20EAC)S-.*",
    "", "", ""
  },
  { "Western Digital Caviar Green (AF, SATA 6Gb/s)", // tested with
      // WDC WD10EZRX-00A8LB0/01.01A01, WDC WD20EZRX-00DC0B0/80.00A80,
      // WDC WD30EZRX-00MMMB0/80.00A80, WDC WD40EZRX-00SPEB0/80.00A80
    "WDC WD(7500AA|(10|15|20)EA|(10|20|25|30|40)EZ)RX-.*",
    "", "", ""
  },
  { "Western Digital Caviar Black",
    "WDC WD((500|640|750)1AAL|1001FA[EL]|2001FAS)S-.*",
    "", "", ""
  },
  { "Western Digital Black", // tested with
      // WDC WD5003AZEX-00RKKA0/80.00A80, WDC WD1003FZEX-00MK2A0/01.01A01,
      // WDC WD3001FAEX-00MJRA0/01.01L01, WDC WD4001FAEX-00MJRA0/01.01L01
    "WDC WD(5002AAL|5003AZE|(64|75)02AAE|((10|15|20)0[23]|[34]001)F[AZ]E)X-.*",
    "", "", ""
  },
  { "Western Digital AV ATA", // tested with WDC WD3200AVJB-63J5A0/01.03E01
    "WDC WD(8|16|25|32|50)00AV[BJ]B-.*",
    "", "", ""
  },
  { "Western Digital AV SATA",
    "WDC WD(16|25|32)00AVJS-.*",
    "", "", ""
  },
  { "Western Digital AV-GP",
    "WDC WD((16|25|32|50|64|75)00AV[CDV]S|(10|15|20)EV[CDV]S)-.*",
    "", "", ""
  },
  { "Western Digital AV-GP (AF)", // tested with WDC WD10EURS-630AB1/80.00A80, WDC WD10EUCX-63YZ1Y0/51.0AB52
    "WDC WD(7500AURS|10EU[CR]X|(10|15|20|25|30)EURS)-.*",
    "", "", ""
  },
  { "Western Digital AV-25",
    "WDC WD((16|25|32|50)00BUD|5000BUC)T-.*",
    "", "", ""
  },
  { "Western Digital Raptor",
    "WDC WD((360|740|800)GD|(360|740|800|1500)ADF[DS])-.*",
    "", "", ""
  },
  { "Western Digital Raptor X",
    "WDC WD1500AHFD-.*",
    "", "", ""
  },
  { "Western Digital VelociRaptor", // tested with WDC WD1500HLHX-01JJPV0/04.05G04
    "WDC WD(((800H|(1500|3000)[BH]|1600H|3000G)LFS)|((1500|3000|4500|6000)[BH]LHX))-.*",
    "", "", ""
  },
  { "Western Digital VelociRaptor (AF)", // tested with WDC WD1000DHTZ-04N21V0/04.06A00
    "WDC WD(2500H|5000H|1000D)HTZ-.*",
    "", "", ""
  },
  { "Western Digital Scorpio EIDE",
    "WDC WD(4|6|8|10|12|16)00(UE|VE)-.*",
    "", "", ""
  },
  { "Western Digital Scorpio Blue EIDE", // tested with WDC WD3200BEVE-00A0HT0/11.01A11
    "WDC WD(4|6|8|10|12|16|25|32)00BEVE-.*",
    "", "", ""
  },
  { "Western Digital Scorpio Serial ATA",
    "WDC WD(4|6|8|10|12|16|25)00BEAS-.*",
    "", "", ""
  },
  { "Western Digital Scorpio Blue Serial ATA",
    "WDC WD((4|6|8|10|12|16|25)00BEVS|(8|12|16|25|32|40|50|64)00BEVT|7500KEVT|10TEVT)-.*",
    "", "", ""
  },
  { "Western Digital Scorpio Blue Serial ATA (AF)", // tested with
      // WDC WD10JPVT-00A1YT0/01.01A01
    "WDC WD((16|25|32|50|64|75)00BPVT|10[JT]PVT)-.*",
    "", "", ""
  },
  { "Western Digital Scorpio Black", // tested with WDC WD5000BEKT-00KA9T0/01.01A01
    "WDC WD(8|12|16|25|32|50)00B[EJ]KT-.*",
    "", "", ""
  },
  { "Western Digital Scorpio Black (AF)",
    "WDC WD(50|75)00BPKT-.*",
    "", "", ""
  },
  { "Western Digital Red (AF)", // tested with WDC WD10EFRX-68JCSN0/01.01A01,
      // WDC WD10JFCX-68N6GN0/01.01A01, WDC WD40EFRX-68WT0N0/80.00A80
    "WDC WD(10|20|30|40)[EJ]F[CR]X-.*",
    "", "", ""
  },
  { "Western Digital Blue Mobile", // tested with WDC WD5000LPVX-08V0TT2/03.01A03
    "WDC WD((25|32|50|75)00[BLM]|10[JS])P[CV][TX]-.*",
    "", "", ""
  },
  { "Western Digital Green Mobile", // tested with WDC WD20NPVX-00EA4T0/01.01A01
    "WDC WD(15|20)NPV[TX]-.*",
    "", "", ""
  },
  { "Western Digital Elements / My Passport (USB)", // tested with WDC WD5000BMVW-11AMCS0/01.01A01
    "WDC WD(25|32|40|50)00BMV[UVW]-.*",  // *W-* = USB 3.0
    "", "", ""
  },
  { "Western Digital Elements / My Passport (USB, AF)", // tested with
      // WDC WD5000KMVV-11TK7S1/01.01A01, WDC WD10TMVW-11ZSMS5/01.01A01,
      // WDC WD10JMVW-11S5XS1/01.01A01, WDC WD20NMVW-11W68S0/01.01A01
    "WDC WD(5000[LK]|7500K|10[JT]|20N)MV[VW]-.*", // *W-* = USB 3.0
    "", "", ""
  },
  { "Quantum Bigfoot", // tested with TS10.0A/A21.0G00, TS12.7A/A21.0F00
    "QUANTUM BIGFOOT TS(10\\.0|12\\.7)A",
    "", "", ""
  },
  { "Quantum Fireball lct15",
    "QUANTUM FIREBALLlct15 ([123]0|22)",
    "", "", ""
  },
  { "Quantum Fireball lct20",
    "QUANTUM FIREBALLlct20 [1234]0",
    "", "", ""
  },
  { "Quantum Fireball CX",
    "QUANTUM FIREBALL CX10.2A",
    "", "", ""
  },
  { "Quantum Fireball CR",
    "QUANTUM FIREBALL CR(4.3|6.4|8.4|13.0)A",
    "", "", ""
  },
  { "Quantum Fireball EX", // tested with QUANTUM FIREBALL EX10.2A/A0A.0D00
    "QUANTUM FIREBALL EX(3\\.2|6\\.4|10\\.2)A",
    "", "", ""
  },
  { "Quantum Fireball ST",
    "QUANTUM FIREBALL ST(3.2|4.3|4300)A",
    "", "", ""
  },
  { "Quantum Fireball SE",
    "QUANTUM FIREBALL SE4.3A",
    "", "", ""
  },
  { "Quantum Fireball Plus LM",
    "QUANTUM FIREBALLP LM(10.2|15|20.[45]|30)",
    "", "", ""
  },
  { "Quantum Fireball Plus AS",
    "QUANTUM FIREBALLP AS(10.2|20.5|30.0|40.0|60.0)",
    "", "", ""
  },
  { "Quantum Fireball Plus KX",
    "QUANTUM FIREBALLP KX27.3",
    "", "", ""
  },
  { "Quantum Fireball Plus KA",
    "QUANTUM FIREBALLP KA(9|10).1",
    "", "", ""
  },

  ////////////////////////////////////////////////////
  // USB ID entries
  ////////////////////////////////////////////////////

  // Hewlett-Packard
  { "USB: HP Desktop HD BD07; ", // 2TB
    "0x03f0:0xbd07",
    "",
    "",
    "-d sat"
  },
  // ALi
  { "USB: ; ALi M5621", // USB->PATA
    "0x0402:0x5621",
    "",
    "",
    "" // unsupported
  },
  // VIA
  { "USB: Connectland BE-USB2-35BP-LCM; VIA VT6204",
    "0x040d:0x6204",
    "",
    "",
    "" // unsupported
  },
  // Buffalo / Melco
  { "USB: Buffalo JustStore Portable HD-PVU2; ",
    "0x0411:0x0181",
    "",
    "",
    "-d sat"
  },
  { "USB: Buffalo MiniStation Stealth HD-PCTU2; ",
    "0x0411:0x01d9",
    "", // 0x0108
    "",
    "-d sat"
  },
  { "USB: Buffalo MiniStationHD-PCFU3; ",
    "0x0411:0x0240",
    "",
    "",
    "-d sat"
  },
  // LG Electronics
  { "USB: LG Mini HXD5; JMicron",
    "0x043e:0x70f1",
    "", // 0x0100
    "",
    "-d usbjmicron"
  },
  // Philips
  { "USB: Philips; ", // SDE3273FC/97 2.5" SATA HDD enclosure
    "0x0471:0x2021",
    "", // 0x0103
    "",
    "-d sat"
  },
  // Toshiba
  { "USB: Toshiba Stor.E Slim USB 3.0; ", // 1TB, MQ01UBD100
    "0x0480:0x0100",
    "", // 0x0000
    "",
    "-d sat"
  },
  { "USB: Toshiba Canvio 500GB; SunPlus",
    "0x0480:0xa004",
    "",
    "",
    "-d usbsunplus"
  },
  { "USB: Toshiba Canvio Basics; ",
    "0x0480:0xa006",
    "", // 0x0001
    "",
    "-d sat"
  },
  { "USB: Toshiba Canvio 3.0 Portable Hard Drive; ", // 1TB
    "0x0480:0xa007",
    "", // 0x0001
    "",
    "-d sat"
  },
  { "USB: Toshiba Stor.E Basics; ", // 1TB
    "0x0480:0xa009",
    "",
    "",
    "-d sat"
  },
  { "USB: Toshiba Stor.E Plus", // 2TB
    "0x0480:0xa00a",
    "",
    "",
    "-d sat"
  },
  { "USB: Toshiba Canvio Desktop; ", // 2TB
    "0x0480:0xd010",
    "",
    "",
    "-d sat"
  },
  // Cypress
  { "USB: ; Cypress CY7C68300A (AT2)",
    "0x04b4:0x6830",
    "0x0001",
    "",
    "" // unsupported
  },
  { "USB: ; Cypress CY7C68300B/C (AT2LP)",
    "0x04b4:0x6830",
    "0x0240",
    "",
    "-d usbcypress"
  },
  // Fujitsu
  { "USB: Fujitsu/Zalman ZM-VE300; ", // USB 3.0
    "0x04c5:0x2028",
    "", // 0x0001
    "",
    "-d sat"
  },
  // Fujitsu chip on DeLock 42475 
  { "USB: Fujitsu  SATA-to-USB3.0 bridge chip", // USB 3.0
    "0x04c5:0x201d",
    "", // 0x0001
    "",
    "-d sat"
  },
  // Myson Century
  { "USB: ; Myson Century CS8818",
    "0x04cf:0x8818",
    "", // 0xb007
    "",
    "" // unsupported
  },
  // Samsung
  { "USB: Samsung S2 Portable; JMicron",
    "0x04e8:0x1f0[568]",
    "",
    "",
    "-d usbjmicron"
  },
  { "USB: Samsung S1 Portable; JMicron",
    "0x04e8:0x2f03",
    "",
    "",
    "-d usbjmicron"
  },
  { "USB: Samsung Story Station; ",
    "0x04e8:0x5f0[56]",
    "",
    "",
    "-d sat"
  },
  { "USB: Samsung G2 Portable; JMicron",
    "0x04e8:0x6032",
    "",
    "",
    "-d usbjmicron"
  },
  { "USB: Samsung Story Station 3.0; ",
    "0x04e8:0x6052",
    "",
    "",
    "-d sat"
  },
  { "USB: Samsung Story Station 3.0; ",
    "0x04e8:0x6054",
    "",
    "",
    "-d sat"
  },
  { "USB: Samsung M2 Portable 3.0; ",
    "0x04e8:0x60c5",
    "",
    "",
    "-d sat"
  },
  { "USB: Samsung D3 Station; ", // 3TB
    "0x04e8:0x6124",
    "", // 0x200
    "",
    "-d sat"
  },
  { "USB: Samsung M3 Portable USB 3.0; ",
    "0x04e8:0x61b[456]", // 4=2TB, 5=1.5TB, 6=1TB
    "", // 0x0e00
    "",
    "-d sat"
  },
  // Sunplus
  { "USB: ; SunPlus",
    "0x04fc:0x0c05",
    "",
    "",
    "-d usbsunplus"
  },
  { "USB: ; SunPlus SPDIF215",
    "0x04fc:0x0c15",
    "", // 0xf615
    "",
    "-d usbsunplus"
  },
  { "USB: ; SunPlus SPDIF225", // USB+SATA->SATA
    "0x04fc:0x0c25",
    "", // 0x0103
    "",
    "-d usbsunplus"
  },
  // Iomega
  { "USB: Iomega Prestige Desktop USB 3.0; ",
    "0x059b:0x0070",
    "", // 0x0004
    "",
    "-d sat" // ATA output registers missing
  },
  { "USB: Iomega LPHD080-0; ",
    "0x059b:0x0272",
    "",
    "",
    "-d usbcypress"
  },
  { "USB: Iomega MDHD500-U; ",
    "0x059b:0x0275",
    "", // 0x0001
    "",
    "" // unsupported
  },
  { "USB: Iomega MDHD-UE; ",
    "0x059b:0x0277",
    "",
    "",
    "-d usbjmicron"
  },
  { "USB: Iomega LDHD-UP; Sunplus",
    "0x059b:0x0370",
    "",
    "",
    "-d usbsunplus"
  },
  { "USB: Iomega GDHDU2; JMicron",
    "0x059b:0x0475",
    "", // 0x0100
    "",
    "-d usbjmicron"
  },
  { "USB: Iomega; JMicron",
    "0x059b:0x047a",
    "", // 0x0100
    "",
    "-d sat" // works also with "-d usbjmicron"
  },
  // LaCie
  { "USB: LaCie hard disk (FA Porsche design);",
    "0x059f:0x0651",
    "",
    "",
    "" // unsupported
  },
  { "USB: LaCie hard disk; JMicron",
    "0x059f:0x0951",
    "",
    "",
    "-d usbjmicron"
  },
  { "USB: LaCie hard disk (Neil Poulton design);",
    "0x059f:0x1018",
    "",
    "",
    "-d sat"
  },
  { "USB: LaCie Desktop Hard Drive; JMicron",
    "0x059f:0x1019",
    "",
    "",
    "-d usbjmicron"
  },
  { "USB: LaCie Rugged Hard Drive; JMicron",
    "0x059f:0x101d",
    "", // 0x0001
    "",
    "-d usbjmicron,x"
  },
  { "USB: LaCie Little Disk USB2; JMicron",
    "0x059f:0x1021",
    "",
    "",
    "-d usbjmicron"
  },
  { "USB: LaCie hard disk; ",
    "0x059f:0x1029",
    "", // 0x0100
    "",
    "-d sat"
  },
  { "USB: Lacie rikiki; JMicron",
    "0x059f:0x102a",
    "",
    "",
    "-d usbjmicron,x"
  },
  { "USB: LaCie rikiki USB 3.0; ",
    "0x059f:0x10(49|57)",
    "",
    "",
    "-d sat"
  },
  { "USB: LaCie minimus USB 3.0; ",
    "0x059f:0x104a",
    "",
    "",
    "-d sat"
  },
  { "USB: LaCie Rugged Mini USB 3.0; ",
    "0x059f:0x1051",
    "", // 0x0000
    "",
    "-d sat"
  },
  // In-System Design
  { "USB: ; In-System/Cypress ISD-300A1",
    "0x05ab:0x0060",
    "", // 0x1101
    "",
    "-d usbcypress"
  },
  // Genesys Logic
  { "USB: ; Genesys Logic GL881E",
    "0x05e3:0x0702",
    "",
    "",
    "" // unsupported
  },
  { "USB: ; Genesys Logic", // TODO: requires '-T permissive'
    "0x05e3:0x0718",
    "", // 0x0041
    "",
    "-d sat"
  },
  // Micron
  { "USB: Micron USB SSD; ",
    "0x0634:0x0655",
    "",
    "",
    "" // unsupported
  },
  // Prolific
  { "USB: ; Prolific PL2507", // USB->PATA
    "0x067b:0x2507",
    "",
    "",
    "-d usbjmicron,0" // Port number is required
  },
  { "USB: ; Prolific PL2571/2771/2773/2775", // USB->SATA, USB3->SATA,
    "0x067b:0x(2571|277[135])",              // USB3+eSATA->SATA, USB3->2xSATA
    "",
    "",
    "" // smartmontools >= r4004: -d usbprolific
  },
  { "USB: ; Prolific PL3507", // USB+IEE1394->PATA
    "0x067b:0x3507",
    "", // 0x0001
    "",
    "" // smartmontools >= r3741: -d usbjmicron,p
  },
  // Imation
  { "USB: Imation ; ", // Imation Odyssey external USB dock
    "0x0718:0x1000",
    "", // 0x5104
    "",
    "-d sat"
  },
  // Freecom
  { "USB: Freecom Mobile Drive XXS; JMicron",
    "0x07ab:0xfc88",
    "", // 0x0101
    "",
    "-d usbjmicron,x"
  },
  { "USB: Freecom Hard Drive XS; Sunplus",
    "0x07ab:0xfc8e",
    "", // 0x010f
    "",
    "-d usbsunplus"
  },
  { "USB: Freecom; ", // Intel labeled
    "0x07ab:0xfc8f",
    "", // 0x0000
    "",
    "-d sat"
  },
  { "USB: Freecom Classic HD 120GB; ",
    "0x07ab:0xfccd",
    "",
    "",
    "" // unsupported
  },
  { "USB: Freecom HD 500GB; JMicron",
    "0x07ab:0xfcda",
    "",
    "",
    "-d usbjmicron"
  },
  // Oxford Semiconductor, Ltd
  { "USB: ; Oxford",
    "0x0928:0x0000",
    "",
    "",
    "" // unsupported
  },
  { "USB: ; Oxford OXU921DS",
    "0x0928:0x0002",
    "",
    "",
    "" // unsupported
  },
  { "USB: ; Oxford", // Zalman ZM-VE200
    "0x0928:0x0010",
    "", // 0x0304
    "",
    "-d sat"
  },
  // Toshiba
  { "USB: Toshiba PX1270E-1G16; Sunplus",
    "0x0930:0x0b03",
    "",
    "",
    "-d usbsunplus"
  },
  { "USB: Toshiba PX1396E-3T01; Sunplus", // similar to Dura Micro 501
    "0x0930:0x0b09",
    "",
    "",
    "-d usbsunplus"
  },
  { "USB: Toshiba Stor.E Steel; Sunplus",
    "0x0930:0x0b11",
    "",
    "",
    "-d usbsunplus"
  },
  { "USB: Toshiba Stor.E; ",
    "0x0930:0x0b1[9ab]",
    "", // 0x0001
    "",
    "-d sat"
  },
  // Lumberg, Inc.
  { "USB: Toshiba Stor.E; Sunplus",
    "0x0939:0x0b1[56]",
    "",
    "",
    "-d usbsunplus"
  },
  // Seagate
  { "USB: Seagate External Drive; Cypress",
    "0x0bc2:0x0503",
    "", // 0x0240
    "",
    "-d usbcypress"
  },
  { "USB: Seagate FreeAgent Go; ",
    "0x0bc2:0x2(000|100|101)",
    "",
    "",
    "-d sat"
  },
  { "USB: Seagate FreeAgent Go FW; ",
    "0x0bc2:0x2200",
    "",
    "",
    "-d sat"
  },
  { "USB: Seagate Expansion Portable; ",
    "0x0bc2:0x23(00|12)",
    "",
    "",
    "-d sat"
  },
  { "USB: Seagate FreeAgent Desktop; ",
    "0x0bc2:0x3000",
    "",
    "",
    "-d sat"
  },
  { "USB: Seagate FreeAgent Desk; ",
    "0x0bc2:0x3001",
    "",
    "",
    "-d sat"
  },
  { "USB: Seagate FreeAgent Desk; ", // 1TB
    "0x0bc2:0x3008",
    "",
    "",
    "-d sat,12"
  },
  { "USB: Seagate Expansion External; ", // 2TB, 3TB
    "0x0bc2:0x33(00|12|20|32)",
    "",
    "",
    "-d sat"
  },
  { "USB: Seagate FreeAgent GoFlex USB 2.0; ",
    "0x0bc2:0x502[01]",
    "",
    "",
    "-d sat"
  },
  { "USB: Seagate FreeAgent GoFlex USB 3.0; ",
    "0x0bc2:0x5031",
    "",
    "",
    "-d sat,12"
  },
  { "USB: Seagate FreeAgent; ",
    "0x0bc2:0x5040",
    "",
    "",
    "-d sat"
  },
  { "USB: Seagate FreeAgent GoFlex USB 3.0; ", // 2TB
    "0x0bc2:0x5071",
    "",
    "",
    "-d sat"
  },
  { "USB: Seagate FreeAgent GoFlex Desk USB 3.0; ", // 3TB
    "0x0bc2:0x50a1",
    "",
    "",
    "-d sat,12" // "-d sat" does not work (ticket #151)
  },
  { "USB: Seagate FreeAgent GoFlex Desk USB 3.0; ", // 4TB
    "0x0bc2:0x50a5",
    "", // 0x0100
    "",
    "-d sat"
  },
  { "USB: Seagate Backup Plus USB 3.0; ", // 1TB
    "0x0bc2:0xa013",
    "", // 0x0100
    "",
    "-d sat"
  },
  { "USB: Seagate Backup Plus Desktop USB 3.0; ", // 4TB, 3TB (8 LBA/1 PBA offset)
    "0x0bc2:0xa0a[14]",
    "",
    "",
    "-d sat"
  },
  { "USB: Seagate Backup Plus Slim USB 3.0; ", // (ticket #443)
    "0x0bc2:0xab24",
    "", // 0x0100
    "",
    "-d sat"
  },
  // Dura Micro
  { "USB: Dura Micro; Cypress",
    "0x0c0b:0xb001",
    "", // 0x1110
    "",
    "-d usbcypress"
  },
  { "USB: Dura Micro 509; Sunplus",
    "0x0c0b:0xb159",
    "", // 0x0103
    "",
    "-d usbsunplus"
  },
  // Maxtor
  { "USB: Maxtor OneTouch 200GB; ",
    "0x0d49:0x7010",
    "",
    "",
    "" // unsupported
  },
  { "USB: Maxtor OneTouch; ",
    "0x0d49:0x7300",
    "", // 0x0121
    "",
    "-d sat"
  },
  { "USB: Maxtor OneTouch 4; ",
    "0x0d49:0x7310",
    "", // 0x0125
    "",
    "-d sat"
  },
  { "USB: Maxtor OneTouch 4 Mini; ",
    "0x0d49:0x7350",
    "", // 0x0125
    "",
    "-d sat"
  },
  { "USB: Maxtor BlackArmor Portable; ",
    "0x0d49:0x7550",
    "",
    "",
    "-d sat"
  },
  { "USB: Maxtor Basics Desktop; ",
    "0x0d49:0x7410",
    "", // 0x0122
    "",
    "-d sat"
  },
  { "USB: Maxtor Basics Portable; ",
    "0x0d49:0x7450",
    "", // 0x0122
    "",
    "-d sat"
  },
  // Oyen Digital
  { "USB: Oyen Digital MiniPro USB 3.0; ",
    "0x0dc4:0x020a",
    "",
    "",
    "-d sat"
  },
  // Cowon Systems, Inc.
  { "USB: Cowon iAudio X5; ",
    "0x0e21:0x0510",
    "",
    "",
    "-d usbcypress"
  },
  // iRiver
  { "USB: iRiver iHP-120/140 MP3 Player; Cypress",
    "0x1006:0x3002",
    "", // 0x0100
    "",
    "-d usbcypress"
  },
  // Western Digital
  { "USB: WD My Passport (IDE); Cypress",
    "0x1058:0x0701",
    "", // 0x0240
    "",
    "-d usbcypress"
  },
  { "USB: WD My Passport; ",
    "0x1058:0x07(0[245a]|30)",
    "",
    "",
    "-d sat"
  },
  { "USB: WD My Passport USB 3.0; ",
    "0x1058:0x0(74[0128a]|7a8|820)",
    "",
    "",
    "-d sat"
  },
  { "USB: WD My Book ES; ",
    "0x1058:0x0906",
    "", // 0x0012
    "",
    "-d sat"
  },
  { "USB: WD My Book Essential; ",
    "0x1058:0x0910",
    "", // 0x0106
    "",
    "-d sat"
  },
  { "USB: WD Elements Desktop; ",
    "0x1058:0x1001",
    "", // 0x0104
    "",
    "-d sat"
  },
  { "USB: WD Elements Desktop WDE1UBK...; ",
    "0x1058:0x1003",
    "", // 0x0175
    "",
    "-d sat"
  },
  { "USB: WD Elements; ",
    "0x1058:0x10(10|48|a2)",
    "", // 0x0105
    "",
    "-d sat"
  },
  { "USB: WD Elements Desktop; ", // 2TB
    "0x1058:0x1021",
    "", // 0x2002
    "",
    "-d sat"
  },
  { "USB: WD Elements SE; ", // 1TB
    "0x1058:0x1023",
    "",
    "",
    "-d sat"
  },
  { "USB: WD Elements SE USB 3.0; ",
    "0x1058:0x1042",
    "",
    "",
    "-d sat"
  },
  { "USB: WD Elements; ",
    "0x1058:0x10[ab]8", // a=1TB, b=2TB
    "", // a=0x1042, b=0x1007
    "",
    "-d sat"
  },
  { "USB: WD My Book Essential; ",
    "0x1058:0x1100",
    "", // 0x0165
    "",
    "-d sat"
  },
  { "USB: WD My Book Office Edition; ", // 1TB
    "0x1058:0x1101",
    "", // 0x0165
    "",
    "-d sat"
  },
  { "USB: WD My Book; ",
    "0x1058:0x1102",
    "", // 0x1028
    "",
    "-d sat"
  },
  { "USB: WD My Book Studio II; ", // 2x1TB
    "0x1058:0x1105",
    "",
    "",
    "-d sat"
  },
  { "USB: WD My Book Essential; ",
    "0x1058:0x1110",
    "", // 0x1030
    "",
    "-d sat"
  },
  { "USB: WD My Book Essential USB 3.0; ", // 3TB
    "0x1058:0x11[34]0",
    "", // 0x1012/0x1003
    "",
    "-d sat"
  },
  // Atech Flash Technology
  { "USB: ; Atech", // Enclosure from Kingston SSDNow notebook upgrade kit
    "0x11b0:0x6298",
    "", // 0x0108
    "",
    "-d sat"
  },
  // ADATA
  { "USB: ADATA; ",
    "0x125f:0xa[13]1a", // 1=Classic CH11 1TB, 3=DashDrive HV620 2TB
    "", // 0x0100
    "",
    "-d sat"
  },
  { "USB: A-DATA SH93; Cypress",
    "0x125f:0xa93a",
    "", // 0x0150
    "",
    "-d usbcypress"
  },
  { "USB: A-DATA DashDrive; Cypress",
    "0x125f:0xa94a",
    "",
    "",
    "-d usbcypress"
  },
  // Initio
  { "USB: ; Initio 316000",
    "0x13fd:0x0540",
    "",
    "",
    "" // unsupported
  },
  { "USB: ; Initio", // Thermaltake BlacX
    "0x13fd:0x0840",
    "",
    "",
    "-d sat"
  },
  { "USB: ; Initio", // USB->SATA+PATA, Chieftec CEB-25I
    "0x13fd:0x1040",
    "", // 0x0106
    "",
    "" // unsupported
  },
  { "USB: ; Initio 6Y120L0", // CoolerMaster XCraft RX-3HU
    "0x13fd:0x1150",
    "",
    "",
    "" // unsupported
  },
  { "USB: ; Initio", // USB->SATA
    "0x13fd:0x1240",
    "", // 0x0104
    "",
    "-d sat"
  },
  { "USB: ; Initio", // USB+SATA->SATA
    "0x13fd:0x1340",
    "", // 0x0208
    "",
    "-d sat"
  },
  { "USB: ; Initio",
    "0x13fd:0x1640",
    "", // 0x0864
    "",
    "-d sat,12" // some SMART commands fail, see ticket #295
  },
  { "USB: Intenso Memory Station 2,5\"; Initio",
    "0x13fd:0x1840",
    "",
    "",
    "-d sat"
  },
  { "USB: ; Initio", // NexStar CX USB enclosure
    "0x13fd:0x1e40",
    "",
    "",
    "-d sat"
  },
  // Super Top
  { "USB: Super Top generic enclosure; Cypress",
    "0x14cd:0x6116",
    "", // 0x0160 also reported as unsupported
    "",
    "-d usbcypress"
  },
  // JMicron
  { "USB: ; JMicron JMS539", // USB2/3->SATA (old firmware)
    "0x152d:0x0539",
    "0x0100",  //  1.00
    "",
    "-d usbjmicron"
  },
  { "USB: ; JMicron JMS539", // USB2/3->SATA (new firmware)
    "0x152d:0x0539",
    "0x0205|"  //  2.05, ticket #338
    "0x2812",  // 28.12, Mediasonic ProBox H82-SU3S2 (port multiplier)
    "",
    "-d sat"
  },
  { "USB: ; JMicron ", // USB->SATA->4xSATA (port multiplier)
    "0x152d:0x0551",
    "", // 0x0100
    "",
    "-d usbjmicron,x"
  },
  { "USB: OCZ THROTTLE OCZESATATHR8G; JMicron JMF601",
    "0x152d:0x0602",
    "",
    "",
    "" // unsupported
  },
  { "USB: ; JMicron JM20329", // USB->SATA
    "0x152d:0x2329",
    "", // 0x0100
    "",
    "-d usbjmicron"
  },
  { "USB: ; JMicron JM20336", // USB+SATA->SATA, USB->2xSATA
    "0x152d:0x2336",
    "", // 0x0100
    "",
    "-d usbjmicron,x"
  },
  { "USB: Generic JMicron adapter; JMicron",
    "0x152d:0x2337",
    "",
    "",
    "-d usbjmicron"
  },
  { "USB: ; JMicron JM20337/8", // USB->SATA+PATA, USB+SATA->PATA
    "0x152d:0x2338",
    "", // 0x0100
    "",
    "-d usbjmicron"
  },
  { "USB: ; JMicron JM20339", // USB->SATA
    "0x152d:0x2339",
    "", // 0x0100
    "",
    "-d usbjmicron,x"
  },
  { "USB: ; JMicron", // USB+SATA->SATA
    "0x152d:0x2351",  // e.g. Verbatim Portable Hard Drive 500Gb
    "", // 0x0100
    "",
    "-d sat"
  },
  { "USB: ; JMicron", // USB->SATA
    "0x152d:0x2352",
    "", // 0x0100
    "",
    "-d usbjmicron,x"
  },
  { "USB: ; JMicron", // USB->SATA
    "0x152d:0x2509",
    "", // 0x0100
    "",
    "-d usbjmicron,x"
  },
  // ASMedia
  { "USB: ; ASMedia ASM1051",
    "0x174c:0x5106", // 0x174c:0x55aa after firmware update
    "",
    "",
    "-d sat"
  },
  { "USB: ; ASMedia USB 3.0", // MEDION HDDrive-n-GO, LaCie Rikiki USB 3.0,
      // Silicon Power Armor A80 (ticket #237)
      // reported as unsupported: BYTECC T-200U3, Kingwin USB 3.0 docking station
    "0x174c:0x55aa",
    "", // 0x0100
    "",
    "-d sat"
  },
  { "USB: ; ASMedia AS2105", // Icy Box IB-AC603A-U3
    "0x174c:0x5136",
    "", // 0x0001
    "",
    "-d sat"
  },
  // LucidPort
  { "USB: ; LucidPORT USB300", // RaidSonic ICY BOX IB-110StU3-B, Sharkoon SATA QuickPort H3
    "0x1759:0x500[02]", // 0x5000: USB 2.0, 0x5002: USB 3.0
    "",
    "",
    "-d sat"
  },
  { "USB: ; LucidPort", // Fuj:tech SATA-USB3 dock
    "0x1759:0x5100",
    "", // 0x2580
    "",
    "-d sat"
  },
  // Verbatim
  { "USB: Verbatim Portable Hard Drive; Sunplus",
    "0x18a5:0x0214",
    "", // 0x0112
    "",
    "-d usbsunplus"
  },
  { "USB: Verbatim FW/USB160; Oxford OXUF934SSA-LQAG", // USB+IEE1394->SATA
    "0x18a5:0x0215",
    "", // 0x0001
    "",
    "-d sat"
  },
  { "USB: Verbatim External Hard Drive 47519; Sunplus", // USB->SATA
    "0x18a5:0x0216",
    "",
    "",
    "-d usbsunplus"
  },
  { "USB: Verbatim Pocket Hard Drive; JMicron", // SAMSUNG SpinPoint N3U-3 (USB, 4KiB LLS)
    "0x18a5:0x0227",
    "",
    "",
    "-d usbjmicron" // "-d usbjmicron,x" does not work
  },
  { "USB: Verbatim External Hard Drive; JMicron", // 2TB
    "0x18a5:0x022a",
    "",
    "",
    "-d usbjmicron"
  },
  { "USB: Verbatim Store'n'Go; JMicron", // USB->SATA
    "0x18a5:0x022b",
    "", // 0x0100
    "",
    "-d usbjmicron"
  },
  // Silicon Image
  { "USB: Vantec NST-400MX-SR; Silicon Image 5744",
    "0x1a4a:0x1670",
    "",
    "",
    "" // unsupported
  },
  // SunplusIT
  { "USB: ; SunplusIT",
    "0x1bcf:0x0c31",
    "",
    "",
    "-d usbsunplus"
  },
  // TrekStor
  { "USB: TrekStor DataStation; ", // DataStation maxi light (USB 3.0)
    "0x1e68:0x0050",
    "", // 0x0100
    "",
    "-d sat"
  },
  // Innostor
  { "USB: ; Innostor IS888", // Sharkoon SATA QuickDeck Pro USB 3.0
    "0x1f75:0x0888",
    "", // 0x0034
    "",
    "" // unsupported
  },
  // Power Quotient International
  { "USB: PQI H560; ",
    "0x3538:0x0902",
    "", // 0x0000
    "",
    "-d sat"
  },
  // Hitachi/SimpleTech
  { "USB: Hitachi Touro Desk; JMicron", // 3TB
    "0x4971:0x1011",
    "",
    "",
    "-d usbjmicron"
  },
  { "USB: Hitachi Touro Desk 3.0; ", // 2TB
    "0x4971:0x1015",
    "", // 0x0000
    "",
    "-d sat" // ATA output registers missing
  },
  { "USB: Hitachi/SimpleTech; JMicron", // 1TB
    "0x4971:0xce17",
    "",
    "",
    "-d usbjmicron,x"
  },
  // OnSpec
  { "USB: ; OnSpec", // USB->PATA
    "0x55aa:0x2b00",
    "", // 0x0100
    "",
    "" // unsupported
  },
  // 0x6795 (?)
  { "USB: Sharkoon 2-Bay RAID Box; ", // USB 3.0
    "0x6795:0x2756",
    "", // 0x0100
    "",
    "-d sat"
  },
/*
}; // builtin_knowndrives[]
 */<|MERGE_RESOLUTION|>--- conflicted
+++ resolved
@@ -75,11 +75,7 @@
 /*
 const drive_settings builtin_knowndrives[] = {
  */
-<<<<<<< HEAD
-  { "$Id: drivedb.h 4022 2014-12-07 16:32:40Z chrfranke $",
-=======
-  { "$Id: drivedb.h 4024 2014-12-08 21:18:37Z chrfranke $",
->>>>>>> 5882a768
+  { "$Id: drivedb.h 4025 2014-12-08 21:26:28Z chrfranke $",
     "-", "-",
     "This is a dummy entry to hold the SVN-Id of drivedb.h",
     ""
