--- conflicted
+++ resolved
@@ -68,11 +68,7 @@
 /*
 const drive_settings builtin_knowndrives[] = {
  */
-<<<<<<< HEAD
-  { "$Id: drivedb.h 4917 2019-05-21 20:14:34Z chrfranke $",
-=======
-  { "$Id: drivedb.h 4923 2019-06-19 18:49:42Z chrfranke $",
->>>>>>> 1607a7ab
+  { "$Id: drivedb.h 4924 2019-06-19 19:39:36Z chrfranke $",
     "-", "-",
     "This is a dummy entry to hold the SVN-Id of drivedb.h",
     ""
@@ -5256,11 +5252,7 @@
     "0x152d:0x0583",
     "",
     "",
-<<<<<<< HEAD
-    "" // smartmontools >= r4850: -d sntjmicron#please_try
-=======
-    "-d sntjmicron"
->>>>>>> 1607a7ab
+    "" // smartmontools >= r4850: -d sntjmicron[#please_try]
   },
   { "USB: OCZ THROTTLE OCZESATATHR8G; JMicron JMF601",
     "0x152d:0x0602",
