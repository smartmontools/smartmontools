--- conflicted
+++ resolved
@@ -75,11 +75,7 @@
 /*
 const drive_settings builtin_knowndrives[] = {
  */
-<<<<<<< HEAD
-  { "$Id: drivedb.h 3907 2014-06-17 05:26:15Z chrfranke $",
-=======
-  { "$Id: drivedb.h 3908 2014-06-18 05:22:38Z chrfranke $",
->>>>>>> f9f55935
+  { "$Id: drivedb.h 3909 2014-06-18 05:27:59Z chrfranke $",
     "-", "-",
     "This is a dummy entry to hold the SVN-Id of drivedb.h",
     ""
