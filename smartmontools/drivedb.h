--- conflicted
+++ resolved
@@ -75,11 +75,7 @@
 /*
 const drive_settings builtin_knowndrives[] = {
  */
-<<<<<<< HEAD
-  { "$Id: drivedb.h 3798 2013-03-14 17:57:10Z chrfranke $",
-=======
-  { "$Id: drivedb.h 3812 2013-04-20 18:59:19Z chrfranke $",
->>>>>>> fe946d06
+  { "$Id: drivedb.h 3813 2013-04-20 20:44:58Z chrfranke $",
     "-", "-",
     "This is a dummy entry to hold the SVN-Id of drivedb.h",
     ""
