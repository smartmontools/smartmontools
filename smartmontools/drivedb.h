/*
 * drivedb.h - smartmontools drive database file
 *
 * Home page of code is: https://www.smartmontools.org
 *
 * Copyright (C) 2003-11 Philip Williams, Bruce Allen
 * Copyright (C) 2008-25 Christian Franke
 *
 * SPDX-License-Identifier: GPL-2.0-or-later
 */

/*
 * Structure used to store drive database entries:
 *
 * struct drive_settings {
 *   const char * modelfamily;
 *   const char * modelregexp;
 *   const char * firmwareregexp;
 *   const char * warningmsg;
 *   const char * presets;
 * };
 *
 * The elements are used in the following ways:
 *
 *  modelfamily     Informal string about the model family/series of a
 *                  device. Set to "" if no info (apart from device id)
 *                  known.  The entry is ignored if this string starts with
 *                  a dollar sign.  Must not start with "USB:", see below.
 *  modelregexp     POSIX extended regular expression to match the model of
 *                  a device.  This should never be "".
 *  firmwareregexp  POSIX extended regular expression to match a devices's
 *                  firmware.  This is optional and should be "" if it is not
 *                  to be used.  If it is nonempty then it will be used to
 *                  narrow the set of devices matched by modelregexp.
 *  warningmsg      A message that may be displayed for matching drives.  For
 *                  example, to inform the user that they may need to apply a
 *                  firmware patch.
 *  presets         String with vendor-specific attribute ('-v') and firmware
 *                  bug fix ('-F') options.  Same syntax as in smartctl command
 *                  line.  The user's own settings override these.
 *
 * The regular expressions for drive model and firmware must match the full
 * string.  The effect of "^FULLSTRING$" is identical to "FULLSTRING".
 * The form ".*SUBSTRING.*" can be used if substring match is desired.
 *
 * The table will be searched from the start to end or until the first match,
 * so the order in the table is important for distinct entries that could match
 * the same drive.
 *
 *
 * Format for USB ID entries:
 *
 *  modelfamily     String with format "USB: DEVICE; BRIDGE" where
 *                  DEVICE is the name of the device and BRIDGE is
 *                  the name of the USB bridge.  Both may be empty
 *                  if no info known.
 *  modelregexp     POSIX extended regular expression to match the USB
 *                  vendor:product ID in hex notation ("0x1234:0xabcd").
 *                  This should never be "".
 *  firmwareregexp  POSIX extended regular expression to match the USB
 *                  bcdDevice info.  Only compared during search if other
 *                  entries with same USB vendor:product ID exist.
 *  warningmsg      Not used yet.
 *  presets         String with one device type ('-d') option.
 *
 */

/*
const drive_settings builtin_knowndrives[] = {
 */
<<<<<<< HEAD
  { "VERSION: 7.5/5701 2025-04-25 16:06:23 $Id: drivedb.h 5702 2025-04-25 16:54:23Z chrfranke $",
=======
  { "VERSION: 7.5 $Id: drivedb.h 5704 2025-04-26 10:12:20Z chrfranke $",
>>>>>>> 6422f081
    "-", "-",
    "Version information",
    ""
  },
  { "DEFAULT",
    "-", "-",
    "Default settings",
    "-v 1,raw48,Raw_Read_Error_Rate "
    "-v 2,raw48,Throughput_Performance "
    "-v 3,raw16(avg16),Spin_Up_Time "
    "-v 4,raw48,Start_Stop_Count "
    "-v 5,raw16(raw16),Reallocated_Sector_Ct "
    "-v 6,raw48,Read_Channel_Margin,HDD "
    "-v 7,raw48,Seek_Error_Rate,HDD "
    "-v 8,raw48,Seek_Time_Performance,HDD "
    "-v 9,raw24(raw8),Power_On_Hours "
    "-v 10,raw48,Spin_Retry_Count,HDD "
    "-v 11,raw48,Calibration_Retry_Count,HDD "
    "-v 12,raw48,Power_Cycle_Count "
    "-v 13,raw48,Read_Soft_Error_Rate "
    //  14-21 Unknown_Attribute
    "-v 22,raw48,Helium_Level,HDD " // WDC (HGST)
    "-v 23,raw48,Helium_Condition_Lower,HDD " // ] Toshiba
    "-v 24,raw48,Helium_Condition_Upper,HDD " // ]
    //  25-174 Unknown_Attribute
    "-v 175,raw48,Program_Fail_Count_Chip,SSD "
    "-v 176,raw48,Erase_Fail_Count_Chip,SSD "
    "-v 177,raw48,Wear_Leveling_Count,SSD "
    "-v 178,raw48,Used_Rsvd_Blk_Cnt_Chip,SSD "
    "-v 179,raw48,Used_Rsvd_Blk_Cnt_Tot,SSD "
    "-v 180,raw48,Unused_Rsvd_Blk_Cnt_Tot,SSD "
    "-v 181,raw48,Program_Fail_Cnt_Total "
    "-v 182,raw48,Erase_Fail_Count_Total,SSD "
    "-v 183,raw48,Runtime_Bad_Block "
    "-v 184,raw48,End-to-End_Error "
    //  185-186 Unknown_Attribute
    "-v 187,raw48,Reported_Uncorrect "
    "-v 188,raw48,Command_Timeout "
    "-v 189,raw48,High_Fly_Writes,HDD "
    "-v 190,tempminmax,Airflow_Temperature_Cel "
    "-v 191,raw48,G-Sense_Error_Rate,HDD "
    "-v 192,raw48,Power-Off_Retract_Count "
    "-v 193,raw48,Load_Cycle_Count,HDD "
    "-v 194,tempminmax,Temperature_Celsius "
    "-v 195,raw48,Hardware_ECC_Recovered "
    "-v 196,raw16(raw16),Reallocated_Event_Count "
    "-v 197,raw48,Current_Pending_Sector "
    "-v 198,raw48,Offline_Uncorrectable "
    "-v 199,raw48,UDMA_CRC_Error_Count "
    "-v 200,raw48,Multi_Zone_Error_Rate,HDD " // Seagate Helium HDDs: "Pressure_Limit"
    "-v 201,raw48,Soft_Read_Error_Rate,HDD "
    "-v 202,raw48,Data_Address_Mark_Errs,HDD "
    "-v 203,raw48,Run_Out_Cancel "
    "-v 204,raw48,Soft_ECC_Correction "
    "-v 205,raw48,Thermal_Asperity_Rate "
    "-v 206,raw48,Flying_Height,HDD "
    "-v 207,raw48,Spin_High_Current,HDD "
    "-v 208,raw48,Spin_Buzz,HDD "
    "-v 209,raw48,Offline_Seek_Performnce,HDD "
    //  210-219 Unknown_Attribute
    "-v 220,raw48,Disk_Shift,HDD "
    "-v 221,raw48,G-Sense_Error_Rate,HDD "
    "-v 222,raw48,Loaded_Hours,HDD "
    "-v 223,raw48,Load_Retry_Count,HDD "
    "-v 224,raw48,Load_Friction,HDD "
    "-v 225,raw48,Load_Cycle_Count,HDD "
    "-v 226,raw48,Load-in_Time,HDD "
    "-v 227,raw48,Torq-amp_Count,HDD "
    "-v 228,raw48,Power-off_Retract_Count "
    //  229 Unknown_Attribute
    "-v 230,raw48,Head_Amplitude,HDD "
    "-v 231,raw48,Temperature_Celsius,HDD "
    "-v 232,raw48,Available_Reservd_Space "
    "-v 233,raw48,Media_Wearout_Indicator,SSD "
    //  234-239 Unknown_Attribute
    "-v 240,raw24(raw8),Head_Flying_Hours,HDD "
    "-v 241,raw48,Total_LBAs_Written "
    "-v 242,raw48,Total_LBAs_Read "
    //  243-249 Unknown_Attribute
    "-v 250,raw48,Read_Error_Retry_Rate "
    //  251-253 Unknown_Attribute
    "-v 254,raw48,Free_Fall_Sensor,HDD"
  },
  { "Swissbit C440 Industrial CompactFlash Card",
    // spec v1.23 found at http://www.farnell.com/datasheets/1821167.pdf
    // tested with SFCF4096H2BU4TO-I-MS-527-STD
    "SFCF(2048|4096|8192|16GB|32GB|64GB)H[0-9]BU[24]TO-(C|I)-(MS|QT|NU)-5[0-9]7-STD",
    "", "",
    "-v 196,raw24/raw24,Spare_Blocks "
    "-v 213,raw24/raw24,Spare_Blocks_Worst_Chip "
    "-v 229,raw48,Erase_Count "
    "-v 203,raw48,Total_ECC_Errors "
    "-v 232,raw48,Total_Number_of_Reads "
    "-v 214,raw48,Reserved_Attribute " // Spec says "to be determined"
    "-v 215,raw48,Current_TRIM_Percent "
  },
  { "Swissbit X-600m Series Industrial mSATA SSD",
    // spec v1.06 found at https://www.mouser.com/pdfdocs/Swissbit_X-600m_Datasheet.pdf
    // tested with SFSA016GU1AA2TO-I-DB-216-STD
    "SFSA(008|016|032|064|128)GU[0-9]AA[124]TO-(C|I)-(DB|QC|NC)-2[0-9]6-STD",
    "", "",
  //"-v 1,raw48,Raw_Read_Error_Rate "
  //"-v 5,raw16(raw16),Reallocated_Sector_Ct "
  //"-v 9,raw24(raw8),Power_On_Hours "
  //"-v 12,raw48,Power_Cycle_Count "
    "-v 160,raw48,Uncorrectable_Error_Cnt "
    "-v 161,raw48,Spare_Blocks_Remaining "
    "-v 163,raw48,Initial_Bad_Block_Count "
    "-v 164,raw48,Total_Erase_Count "
    "-v 165,raw48,Max_Erase_Count "
    "-v 166,raw48,Min_Erase_Count "
    "-v 167,raw48,Average_Erase_Count "
    "-v 168,raw48,Max_Erase_Count_of_Spec "
    "-v 169,raw48,Power_On_Uncorr_Err_Cnt "
    "-v 192,raw48,Init_Spare_Blocks_Avail "
    "-v 193,raw48,Dynamic_Remaps "
  //"-v 194,tempminmax,Temperature_Celsius "
  //"-v 195,raw48,Hardware_ECC_Recovered "
  //"-v 196,raw16(raw16),Reallocated_Event_Count "
  //"-v 198,raw48,Offline_Uncorrectable "
    "-v 199,raw48,SATA_CRC_Error_Count "
    "-v 215,raw48,TRIM_Count "
    "-v 235,hex56,Flash_Writes_LBAs_Low "
    "-v 237,hex48,Flash_Writes_LBAs_High "
    "-v 241,hex56,Total_LBAs_Written_Low "
    "-v 242,hex56,Total_LBAs_Read_Low "
    "-v 243,hex48,Total_LBAs_Written_High "
    "-v 244,hex48,Total_LBAs_Read_High "
    "-v 248,raw48,Perc_Rated_Life_Remain "
    "-v 249,raw48,Spares_Remaining_Perc "
  },
  { "Swissbit X-7x Family SATA SSD", // tested with
      // SFSA060GM2AK1TO-C-6B-536-STD/SBR11007, SFSA020GU2AK1TO-I-6B-22P-STD/SBR15004,
      // SFSA160GM2AK1TA-I-8C-11P-STD/SBR15103, SFSA320GM2AK2TA-I-8C-21P-STD/SBR15103
    "SFSA....[MQSUV].AK.T[ABO].............",
    "", "",
  //"-v 1,raw48,Raw_Read_Error_Rate "
  //"-v 5,raw16(raw16),Reallocated_Sector_Ct "
  //"-v 9,raw24(raw8),Power_On_Hours "
  //"-v 12,raw48,Power_Cycle_Count "
    "-v 16,raw48,Avg_Erase_Count_pSLC "
    "-v 17,raw48,Rated_Erase_Count_pSLC "
    "-v 160,raw48,UECC_Sector_Count "
    "-v 161,raw48,Spare_Block_Count "
    "-v 163,raw48,Initial_Bad_Block_Count "
    "-v 164,raw48,Total_Erase_Count "
    "-v 165,raw48,Maximum_Erase_Count "
    "-v 166,raw48,Minimum_Erase_Count "
    "-v 167,raw48,Average_Erase_Count "
    "-v 168,raw48,Rated_Erase_Count "
    "-v 169,raw48,Power_On_UECC_Err_Cnt "
    "-v 193,raw48,Dynamic_Remaps "
  //"-v 194,tempminmax,Temperature_Celsius "
  //"-v 195,raw48,Hardware_ECC_Recovered "
  //"-v 196,raw16(raw16),Reallocated_Event_Count "
  //"-v 198,raw48,Offline_Uncorrectable "
  //"-v 199,raw48,UDMA_CRC_Error_Count "
    "-v 215,raw48,Number_of_TRIM_Commands  "
    "-v 231,raw48,Life_Remaining_Percent "
    "-v 235,raw48,Flash_LBAs_Written "
    "-v 237,raw48,Flash_LBAs_Written_Exp "
  //"-v 241,raw48,Total_LBAs_Written "
  //"-v 242,raw48,Total_LBAs_Read "
    "-v 243,raw48,Host_LBA_Write_Exp "
    "-v 244,raw48,Host_LBA_Read_Exp "
    "-v 248,raw48,SSD_Remaining_Life_Perc "
  },
  { "Swissbit X-8x Family SATA SSD", // tested with
    // SFSA080GM1AO1TO-C-8C-11P-STD/AOR20008, SFSA020GM1AO1TO-I-6B-11P-STD/AOR20008
    "SFSA....M.AO.TO.............",
    "", "",
  //"-v 9,raw24(raw8),Power_On_Hours "
  //"-v 12,raw48,Power_Cycle_Count "
    "-v 165,raw48,Maximum_Erase_Count "
    "-v 167,raw48,Average_Erase_Count "
    "-v 168,raw48,Rated_Erase_Count "
    "-v 169,raw48,Power_On_Data_Repairs "
  //"-v 184,raw48,End-to-End_Error "
    "-v 185,raw48,E2E_ErrCnt_SATA-Flash "
  //"-v 194,tempminmax,Temperature_Celsius "
  //"-v 195,raw48,Hardware_ECC_Recovered "
    "-v 196,raw48,Total_Spare_Block_Cnt "
  //"-v 198,raw48,Offline_Uncorrectable "
  //"-v 199,raw48,UDMA_CRC_Error_Count "
    "-v 200,raw48,SATA_COM_Reset "
    "-v 213,raw48,Spare_Block_Cnt_Worst "
    "-v 215,raw48,Trim_Status "
    "-v 229,raw48,Total_Flash_Blk_Erases "
    "-v 232,raw48,Total_Read_Cnt "
    "-v 241,raw48,Total_Host_LBA_Written "
    "-v 242,raw48,Total_Host_LBA_Read "
    "-v 248,raw48,Remaining_Life "
  },
  { "Apacer SDM4 Series SSD Module",
    "(2|4|8|16|32|64)GB SATA Flash Drive", // tested with APSDM002G15AN-CT/SFDDA01C and SFI2101D
    "SF(DDA01C|I2101D)",
    "",
    "-v 160,raw48,Initial_Bad_Block_Count "
    "-v 161,raw48,Bad_Block_Count "
    "-v 162,raw48,Spare_Block_Count "
    "-v 163,raw48,Max_Erase_Count "
    "-v 164,raw48,Average_Erase_Count "
    "-v 165,raw48,Average_Erase_Count " // could be wrong
  },
  { "Apacer SDM5/5A/5A-M Series SSD Module",
    "(1|2|4|8|16|32|64)GB SATA Flash Drive", // tested with APSDM016GA2AN-PTM1/SFDK004A,
      // APSDM016GA3AN-ATM/SFDE001A, APSDM004G13AN-AT/SFDE001A
    "SF(DK004A|DE001A)",
    "",
  //"-v 9,raw24(raw8),Power_On_Hours "
  //"-v 12,raw48,Power_Cycle_Count "
    "-v 163,raw48,Max_Erase_Count "
    "-v 164,raw48,Average_Erase_Count "
    "-v 166,raw48,Grown_Bad_Block_Count "
    "-v 167,raw48,SSD_Write_Protect_Mode "
    "-v 168,raw48,SATA_PHY_Err_Ct "
    "-v 175,raw48,Bad_Cluster_Table_Count "
    "-v 192,raw48,Unexpect_Power_Loss_Ct "
  //"-v 194,tempminmax,Temperature_Celsius "
  //"-v 241,raw48,Total_LBAs_Written "
  },
  { "Apacer AS340/350 SSDs",
    "Apacer AS3[45]0 ((12[08]|240|256|480|512|960)G|1T)B", // tested with
      // Apacer AS340 120GB/AP612PE0, Apacer AS350 1TB/AP613PE0
    "", "",
  //"-v 9,raw24(raw8),Power_On_Hours "
  //"-v 12,raw48,Power_Cycle_Count "
    "-v 163,raw48,Max_Erase_Count "
    "-v 164,raw48,Average_Erase_Count "
    "-v 166,raw48,Later_Bad_Block_Count "
    "-v 167,raw48,SSD_Protect_Mode "
    "-v 168,raw48,SATA_PHY_Error_Count "
    "-v 171,raw48,Program_Fail_Count "
    "-v 172,raw48,Erase_Fail_Count "
    "-v 175,raw48,Bad_Cluster_Table_Count "
    "-v 192,raw48,Unexpect_Power_Loss_Ct "
  //"-v 194,tempminmax,Temperature_Celsius "
    "-v 231,raw48,Lifetime_Left "
  //"-v 241,raw48,Total_LBAs_Written "
  },
  { "Apacer SSDs",
    "([1248]|1[056]|20|3[02]|40|60|64|80|12[08]|160|240|256|320|480|512|640|960|1024|1280|1920|2048|3840|4096)(GB|TB) SATA Flash Drive|"
    "1TB SATA SSD|" // tested with 1TB SATA SSD/AP613PE0 (AP1TPPSS25-R)
    "S[GHTV]250-(M2[48][02]|25) ([1248]|1[056]|20|3[02]|40|60|64|80|12[08]|160|240|256|320|480|512|640|960|1024|1280|1920|2048|3840|4096)(GB|TB) SSD",
      // tested with 120GB SATA Flash Drive/SFMB6130, SH250-M242 128GB SSD/SFMB8120, ST250-M280 256GB SSD/SFMD6110
    "AP613PE0|SFM[BCDEGHJ][0-9A-Z][0-9A-Z][1-9A-Z][0-9A-Z]",
    "",
  //"-v 9,raw24(raw8),Power_On_Hours "
  //"-v 12,raw48,Power_Cycle_Count "
    "-v 163,raw48,Maximum_Erase_Count "
    "-v 164,raw48,Average_Erase_Count "
    "-v 166,raw48,Total_Later_Bad_Blk_Ct "
    "-v 167,raw48,SSD_Protect_Mode "
    "-v 168,raw48,SATA_PHY_Error_Count "
    "-v 171,raw48,Program_Fail_Count "
    "-v 172,raw48,Erase_Fail_Count "
    "-v 175,raw48,Bad_Cluster_Table_Ct "
    "-v 192,raw48,Unexpect_Power_Loss_Ct "
  //"-v 194,tempminmax,Temperature_Celsius "
    "-v 231,raw48,Lifetime_Left "
  //"-v 241,raw48,Total_LBAs_Written "
  },
  { "Apple MacBook Air SSD", // probably Toshiba
    "APPLE SSD TS(064|128)E", // tested with APPLE SSD TS064E/TQAABBF0
    "", "",
    "-v 173,raw48,Wear_Leveling_Count " //  ]
    "-v 241,raw48,Host_Writes_GiB "     //  ]  guessed (ticket #655)
    "-v 242,raw48,Host_Reades_GiB "     //  ]
  },
  { "Apple SD/SM/TS...E/F/G SSDs", // SanDisk/Samsung/Toshiba?
    "APPLE SSD (S[DM]|TS)0?(128|256|512|768|1024)[EFG]", // tested with APPLE SSD SD256E/1021AP, SD0128F/A223321
      // APPLE SSD SM768E/CXM90A1Q, SM0512F/UXM2JA1Q, TS0256F/109L0704, SM0512G/BXW1SA0Q, SM1024G/BXW1SA0Q
    "", "",
  //"-v 1,raw48,Raw_Read_Error_Rate "
  //"-v 5,raw16(raw16),Reallocated_Sector_Ct "
  //"-v 9,raw24(raw8),Power_On_Hours "
  //"-v 12,raw48,Power_Cycle_Count "
    "-v 169,raw48,Unknown_Apple_Attrib "
    "-v 173,raw48,Wear_Leveling_Count " // ]
    "-v 174,raw48,Host_Reads_MiB "      // ] guessed (ticket #342), S[DM]*F only
    "-v 175,raw48,Host_Writes_MiB "     // ]
  //"-v 192,raw48,Power-Off_Retract_Count "
  //"-v 194,tempminmax,Temperature_Celsius "
  //"-v 197,raw48,Current_Pending_Sector "
  //"-v 199,raw48,UDMA_CRC_Error_Count "
  //"-v 240,raw48,Unknown_SSD_Attribute "
  },
  { "ATP SATA III Value Line SSDs",
    "ATP SATA III (M.2 (2242|2280)|mSATA|mSATA SSD|2.5 inch)",
      // tested M.2 2280 with firmware version SBFMBB.3 (Value Line),
      // ATP SATA III M.2 2280/SBFMBB.3
    "SBFMB1.1|SBFMBB.3|SBFMT1.3",
    "",
    "-v 1,raw48,Raw_Read_Error_Count "
  //"-v 9,raw24(raw8),Power_On_Hours "
  //"-v 12,raw48,Power_Cycle_Count "
    "-v 168,raw48,SATA_PHY_Error_Count "
    "-v 170,raw16,Bad_Bl_Ct_LATER_0_EARLY " // Raw value: Byte [5~4] Later bad block count
                                            //            Byte [3~2] 0
                                            //            Byte [1~0] Early bad block count (meaning see ticket #1642)
    "-v 173,raw16,Erase_Count_0_AVG_MAX "   // Raw value: Byte [5~4] 0
                                            //            Byte [3~2] Average erase count
                                            //            Byte [1~0] Max erase count
    "-v 192,raw48,Unexpected_Power_Loss "
  //"-v 194,tempminmax,Device_Temperature "
    "-v 218,raw48,CRC_Errors "
    "-v 231,raw48,Percent_Lifetime_Remain "
    "-v 241,raw48,Host_Writes_GiB "
  },
  { "ATP SATA III Superior Line SSDs",
    "ATP (SATA III|SATAIII|I-Temp. SATA III|I-Temp. SATAIII) (M.2 (2242|2280)|mSATA|2.5 inch) SSD",
      // tested M.2 2242 & 2280 with firmware version T0205B (Superior Line with PLP),
      // ATP SATA III M.2 2280 SSD/T0205B
    "T0205B|U0316B",
    "",
    "-v 1,raw48,Raw_Read_Error_Count "
    "-v 5,raw16(raw16),Realloc_Flash_Blocks_Ct "
  //"-v 9,raw24(raw8),Power_On_Hours "
  //"-v 12,raw48,Power_Cycle_Count "
    "-v 14,raw48,Device_Raw_Capacity "
    "-v 15,raw48,Device_User_Capacity "
    "-v 16,raw48,Initial_Spare_Blocks "
    "-v 17,raw48,Remaining_Spare_Blocks "
    "-v 100,raw48,Total_Erease_Count "
    "-v 160,raw48,Uncorrectable_Sectors "
    "-v 172,raw48,Block_Erase_Failures "
    "-v 173,raw48,Maximum_Erase_Count "
    "-v 174,raw48,Unexpected_Power_Loss "
    "-v 175,raw48,Average_Erase_Count "
    "-v 181,raw48,Block_Program_Failures "
    "-v 187,raw48,Reported_Uncorr_Errors "
  //"-v 194,tempminmax,Device_Temperature "
  //"-v 195,raw48,Hardware_ECC_Recovered "
    "-v 197,raw48,Current_Pending_ECC_Cnt " // Like Crucial MX500: May flip 0 <> 1 (ticket #1227)
    "-v 198,raw48,Offline_UErr_Media_Scan "
    "-v 199,raw48,SATA_FIS_CRC_Errors "
    "-v 202,raw48,Percent_Lifetime_Used "
    "-v 205,raw48,Thermal_Asperity_Rate "
    "-v 231,tempminmax,Controller_Temperature "
    "-v 234,raw48,Sectors_Read_from_NAND "
    "-v 235,raw48,Sectors_Written_to_SSD "
    "-v 241,raw48,Sectors_Written_to_NAND "
    "-v 242,raw48,Sectors_Read_from_SSD "
    "-v 248,raw48,Percent_Lifetime_Remain "
    "-v 249,raw48,Spare_Blocks_Remaining " // same as ID 17 (Remaining_Spare_Blocks)
  },
  { "ATP SATA III aMLC M.2 2242/80 Embedded SSDs",
    "ATP I-Temp M\\.2 22(42|80)", // tested with ATP I-Temp M.2 2242/R0822A,
      // ATP I-Temp M.2 2280/R0822A
    "","",
    "-v 1,raw48,Raw_Read_Error_Count "
  //"-v 5,raw16(raw16),Reallocated_Sector_Ct "
  //"-v 9,raw24(raw8),Power_On_Hours "
  //"-v 12,raw48,Power_Cycle_Count "
    "-v 14,raw48,Device_Raw_Capacity "
    "-v 15,raw48,Device_User_Capacity "
    "-v 16,raw48,Initial_Spare_Blocks "
    "-v 17,raw48,Remaining_Spare_Blocks "
    "-v 100,raw48,Total_Erease_Count "
    "-v 160,raw48,Uncorrectable_Sectors "
    "-v 172,raw48,Block_Erase_Failure "
    "-v 173,raw48,Max_Erase_Count "
    "-v 174,raw48,Unexpected_Power_Cycle "
    "-v 175,raw48,Average_Erase_Count "
    "-v 181,raw48,Program_Fail_Blocks "
    "-v 187,raw48,Reported_UE_Counts "
    "-v 194,raw48,Device_Temperature "
  //"-v 195,raw48,Hardware_ECC_Recovered "
  //"-v 197,raw48,Current_Pending_Sector "
  //"-v 198,raw48,Offline_Uncorrectable "
    "-v 199,raw48,SATA_CRC_Error_Count "
    "-v 202,raw48,Percent_Lifetime_Used "
    "-v 205,raw48,Thermal_Asperity_Rate "
    "-v 231,raw48,Controller_Temperature "
    "-v 234,raw48,Nand_Sectors_Read "
    "-v 235,raw48,Device_Sectors_Written "
    "-v 241,raw48,Nand_Sectors_Written "
    "-v 242,raw48,Device_Bytes_Read "
    "-v 248,raw48,PCT_Life_Remaining "
    "-v 249,raw48,Spare_Block_Remaining "
  },
  { "Crucial/Micron RealSSD C300/P300", // Marvell 88SS9174
    "C300-CTFDDA[AC](064|128|256)MAG|" // tested with C300-CTFDDAC128MAG/0002,
      // C300-CTFDDAC064MAG/0006
    "(C300-)?MTFDBAK(064|128|256)MAG(-1G1)?|" // tested with
      // C300-MTFDBAK128MAG/0006 (attr 9 only), MTFDBAK256MAG-1G1/0007
    "P300-MTFDDAC(050|100|200)SAL", // tested with P300-MTFDDAC100SAL/0003
    "", "",
  //"-v 1,raw48,Raw_Read_Error_Rate "
  //"-v 5,raw16(raw16),Reallocated_Sector_Ct "
  //"-v 9,raw24(raw8),Power_On_Hours "
  //"-v 12,raw48,Power_Cycle_Count "
    "-v 170,raw48,Grown_Failing_Block_Ct "
    "-v 171,raw48,Program_Fail_Count "
    "-v 172,raw48,Erase_Fail_Count "
    "-v 173,raw48,Wear_Leveling_Count "
    "-v 174,raw48,Unexpect_Power_Loss_Ct "
    "-v 181,raw16,Non4k_Aligned_Access "
    "-v 183,raw48,SATA_Iface_Downshift "
  //"-v 184,raw48,End-to-End_Error "
  //"-v 187,raw48,Reported_Uncorrect "
  //"-v 188,raw48,Command_Timeout "
    "-v 189,raw48,Factory_Bad_Block_Ct "
  //"-v 194,tempminmax,Temperature_Celsius "
  //"-v 195,raw48,Hardware_ECC_Recovered "
  //"-v 196,raw16(raw16),Reallocated_Event_Count "
  //"-v 197,raw48,Current_Pending_Sector "
  //"-v 198,raw48,Offline_Uncorrectable "
  //"-v 199,raw48,UDMA_CRC_Error_Count "
    "-v 202,raw48,Percent_Lifetime_Used "
    "-v 206,raw48,Write_Error_Rate "
  },
  { "Crucial/Micron RealSSD m4/C400/P400", // Marvell 9176, fixed firmware
    "C400-MTFDDA[ACK](064|128|256|512)MAM|"
      // M4-CT032M4SSD3/04MH
    "M4-CT(032|064|128|256|512)M4SSD[123]|" // tested with M4-CT512M4SSD2/0309
    "MTFDDA[AK](064|128|256|512|050|100|200|400)MA[MNR]-1[JKS]1.*", // tested with
      // MTFDDAK256MAR-1K1AA/MA52, MTFDDAK256MAM-1K12/08TH,
      // MTFDDAA064MAR-1J1AB  49Y5835 49Y5838IBM/MA49 (P400e)
    "030[9-Z]|03[1-Z].|0[4-Z]..|[1-Z]....*", // >= "0309"
    "",
  //"-v 1,raw48,Raw_Read_Error_Rate "
  //"-v 5,raw16(raw16),Reallocated_Sector_Ct "
  //"-v 9,raw24(raw8),Power_On_Hours "
  //"-v 12,raw48,Power_Cycle_Count "
    "-v 170,raw48,Grown_Failing_Block_Ct "
    "-v 171,raw48,Program_Fail_Count "
    "-v 172,raw48,Erase_Fail_Count "
    "-v 173,raw48,Wear_Leveling_Count "
    "-v 174,raw48,Unexpect_Power_Loss_Ct "
    "-v 181,raw16,Non4k_Aligned_Access "
    "-v 183,raw48,SATA_Iface_Downshift "
  //"-v 184,raw48,End-to-End_Error "
  //"-v 187,raw48,Reported_Uncorrect "
  //"-v 188,raw48,Command_Timeout "
    "-v 189,raw48,Factory_Bad_Block_Ct "
  //"-v 194,tempminmax,Temperature_Celsius "
  //"-v 195,raw48,Hardware_ECC_Recovered "
  //"-v 196,raw16(raw16),Reallocated_Event_Count "
  //"-v 197,raw48,Current_Pending_Sector "
  //"-v 198,raw48,Offline_Uncorrectable "
  //"-v 199,raw48,UDMA_CRC_Error_Count "
    "-v 202,raw48,Perc_Rated_Life_Used "
    "-v 206,raw48,Write_Error_Rate "
    "-v 225,raw48,Unknown_Marvell_Attr " // P400e
    "-v 231,raw48,Unknown_Marvell_Attr " // P400e
    "-v 242,raw48,Host_Reads" // P400e: 2MiB?
  },
  { "Crucial/Micron RealSSD m4/C400", // Marvell 9176, buggy or unknown firmware
    "C400-MTFDDA[ACK](064|128|256|512)MAM|" // tested with C400-MTFDDAC256MAM/0002
    "M4-CT(032|064|128|256|512)M4SSD[123]", // tested with M4-CT064M4SSD2/0002,
      // M4-CT064M4SSD2/0009, M4-CT256M4SSD3/000F
    "",
    "This drive may hang after 5184 hours of power-on time:\n"
    "https://www.tomshardware.com/news/Crucial-m4-Firmware-BSOD,14544.html\n"
    "See the following web page for firmware updates:\n"
    "http://www.crucial.com/usa/en/support-ssd",
    "-v 170,raw48,Grown_Failing_Block_Ct "
    "-v 171,raw48,Program_Fail_Count "
    "-v 172,raw48,Erase_Fail_Count "
    "-v 173,raw48,Wear_Leveling_Count "
    "-v 174,raw48,Unexpect_Power_Loss_Ct "
    "-v 181,raw16,Non4k_Aligned_Access "
    "-v 183,raw48,SATA_Iface_Downshift "
    "-v 189,raw48,Factory_Bad_Block_Ct "
    "-v 202,raw48,Perc_Rated_Life_Used "
    "-v 206,raw48,Write_Error_Rate"
  },
  { "Crucial/Micron Client SSDs", // MX100, MX200, BX300, MX300, BX500, MX500, M500, M600, 1100, 1300
      // See also tnfd22_client_ssd_smart_attributes.pdf Rev. E from 2018-09-28
      // (covers M500 FW>=MU03, M510, M550, MX100, M600, MX200, 1100, MX300, 1300)
    "Crucial_CT(128|256|512)MX100SSD1|"// Marvell 88SS9189, tested with Crucial_CT256MX100SSD1/MU01
    "Crucial_CT(200|250|256|500|512|1000|1024)MX200SSD[1346]|" // Marvell 88SS9189, tested with
      // Crucial_CT500MX200SSD1/MU01, Crucial_CT1024MX200SSD1/MU01, Crucial_CT250MX200SSD3/MU01,
      // Crucial_CT250MX200SSD1/MU03
    "Crucial_CT(275|525|750|1050|2050)MX300SSD[14]|" // Marvell 88SS1074, tested with
      // Crucial_CT275MX300SSD1/M0CR040, Crucial_CT525MX300SSD1/M0CR021, Crucial_CT750MX300SSD1/M0CR011,
      // Crucial_CT2050MX300SSD1/M0CR031
    "Crucial_CT(120|240|480|960)M500SSD[134]|" // Marvell 88SS9187, tested with
      // Crucial_CT120M500SSD1/MU02, Crucial_CT120M500SSD3/MU02, Crucial_CT240M500SSD1/MU03,
      // Crucial_CT480M500SSD1/MU03, Crucial_CT960M500SSD1/MU03, Crucial_CT240M500SSD4/MU05
    "Crucial_CT(128|256|512|1024)M550SSD[134]|" // tested with Crucial_CT512M550SSD3/MU01,
      // Crucial_CT1024M550SSD1/MU01, Crucial_CT128M550SSD4/MU02
    "CT(120|240|480)BX300SSD1|" // Silicon Motion SM2258, same attributes as Marvell-based Crucial SSDs,
      // tested with CT240BX300SSD1/M2CR010
    "CT(120|240|480|960|[12]000)BX500SSD1|" // Silicon Motion SM2258XT, tested with CT120BX500SSD1/M6CR013,
      // CT1000BX500SSD1/M6CR030, CT2000BX500SSD1/M6CR030
    "CT(250|500|[124]000)MX500SSD[14]|" // Silicon Motion SM2258, tested with CT250MX500SSD1/M3CR010
      // CT500MX500SSD1/M3CR010, CT1000MX500SSD1/M3CR010, CT2000MX500SSD1/M3CR010,
      // CT500MX500SSD1/M3CR020, CT250MX500SSD4/M3CR022, CT500MX500SSD1/M3CR022,
      // CT500MX500SSD1/M3CR023, CT1000MX500SSD1/M3CR032, CT4000MX500SSD1/M3CR044
    "Micron_M500_MTFDDA[KTV](120|240|480|960)MAV|"// tested with Micron_M500_MTFDDAK960MAV/MU05
    "Micron_M500DC_(EE|MT)FDDA[AK](120|240|480|800)MBB|" // tested with Micron_M500DC_EEFDDAA120MBB/129,
      // Micron_M500DC_MTFDDAK800MBB/0129
    "(Micron[_ ])?M500IT[_ ]MTFDDA[KTY](032|050|060|064|120|128|240|256)[MS]BD|" // tested with M500IT_MTFDDAK240MBD/MG02
    "(Micron_)?M510[_-]MTFDDA[KTV](128|256)MAZ|" // tested with M510-MTFDDAK256MAZ/MU01
    "MICRON_M510DC_(EE|MT)FDDAK(120|240|480|800|960)MBP|" // tested with Micron_M510DC_MTFDDAK240MBP/0005
    "(Micron_)?M550[_-]MTFDDA[KTV](064|128|256|512|1T0)MAY|" // tested with M550-MTFDDAK256MAY/MU01
    "(Micron_M600_)?(EE|MT)FDDA[KTV](128|256|512|1T0)MBF[25Z]?(-.*)?|" // tested with Micron_M600_MTFDDAK1T0MBF/MU01,
      // MTFDDAK256MBF-1AN1ZABHA/M603
    "(Micron_1100_)?MTFDDA[KV](256|512|1T0|2T0)TBN(-.*)?|" // Marvell 88SS1074, tested with
      // Micron_1100_MTFDDAK256TBN/M0MU020, MTFDDAK256TBN/M0MA020 (OEM), MTFDDAV256TBN-1AR15ABHA/HPC0T14
    "Micron 1100 SATA (256G|512G|1T|2T)B|" // tested with Micron 1100 SATA 256GB/M0DL022
    "(Micron_1300_)?(EE|MT)FDDA[KV](256|512|1T0|2T0)TDL(-.*)?", // tested with Micron_1300_MTFDDAK256TDL/M5MU000,
      // Micron_1300_MTFDDAK1T0TDL/M5MU000, MTFDDAK2T0TDL/M5MU030, MTFDDAK256TDL-1AW1ZABFA/M5MA030
    "", "",
  //"-v 1,raw48,Raw_Read_Error_Rate "
    "-v 5,raw48,Reallocate_NAND_Blk_Cnt "
  //"-v 9,raw24(raw8),Power_On_Hours "
  //"-v 12,raw48,Power_Cycle_Count "
    "-v 170,raw48,Reserved_Block_Count "
    "-v 171,raw48,Program_Fail_Count "
    "-v 172,raw48,Erase_Fail_Count "
    "-v 173,raw48,Ave_Block-Erase_Count "
    "-v 174,raw48,Unexpect_Power_Loss_Ct "
    "-v 180,raw48,Unused_Reserve_NAND_Blk "
    "-v 183,raw48,SATA_Interfac_Downshift "
    "-v 184,raw48,Error_Correction_Count "
  //"-v 187,raw48,Reported_Uncorrect "
  //"-v 194,tempminmax,Temperature_Celsius "
    "-v 195,raw48,Cumulativ_Corrected_ECC "
  //"-v 196,raw16(raw16),Reallocated_Event_Count "
    "-v 197,raw48,Current_Pending_ECC_Cnt " // MX500: May flip 0 <> 1 (ticket #1227)
  //"-v 198,raw48,Offline_Uncorrectable "
  //"-v 199,raw48,UDMA_CRC_Error_Count "
    "-v 202,raw48,Percent_Lifetime_Remain " // norm = max(100-raw,0); raw = percent_lifetime_used
    "-v 206,raw48,Write_Error_Rate "
    "-v 210,raw48,Success_RAIN_Recov_Cnt "
    "-v 223,raw48,Unkn_CrucialMicron_Attr " // M6CR030
    "-v 246,raw48,Total_LBAs_Written "
    "-v 247,raw48,Host_Program_Page_Count "
    "-v 248,raw48,FTL_Program_Page_Count "
    "-v 249,raw48,Unkn_CrucialMicron_Attr " // M6CR030
  //"-v 250,raw48,Read_Error_Retry_Rate "   // M6CR030
    "-v 251,raw48,Unkn_CrucialMicron_Attr " // M6CR030
    "-v 252,raw48,Unkn_CrucialMicron_Attr " // M6CR030
    "-v 253,raw48,Unkn_CrucialMicron_Attr " // M6CR030
    "-v 254,raw48,Unkn_CrucialMicron_Attr"  // M6CR030
  },
  { "Lexar 128GB SSD", // for other Lexar drives see ticket #1529
    "Lexar 128GB SSD", // Lexar 128GB SSD/H190117D
    "", "",
    "-v 5,raw48,New_Bad_Blk_Cnt "
  //"-v 9,raw24(raw8),Power_On_Hours "
  //"-v 12,raw48,Power_Cycle_Count "
    "-v 167,raw48,SSD_Protect_mode "
    "-v 168,raw48,SATA_PHY_Error_Cnt "
    "-v 169,raw48,Bad_Block_Cnt "
    "-v 171,raw48,Program_Fail_Cnt "
    "-v 172,raw48,Erase_Fail_Cnt "
    "-v 173,raw48,Erase_Cnt "
    "-v 175,raw48,Bad_Cluster_Cnt "
    "-v 177,raw48,Read_Retry_Cnt "
    "-v 180,raw48,Spare_Blk_Cnt_Left "
  //"-v 187,raw48,Reported_Uncorrect "
  //"-v 192,raw48,Power-Off_Retract_Count "
  //"-v 194,tempminmax,Temperature_Celsius "
  //"-v 199,raw48,UDMA_CRC_Error_Count "
    "-v 206,raw48,Min_Erase_Cnt "
    "-v 207,raw48,Max_Erase_Cnt "
    "-v 208,raw48,Avg_Erase_Cnt "
    "-v 209,raw48,SLC_Min_Erase_Cnt "
    "-v 210,raw48,SLC_Max_Erase_Cnt "
    "-v 211,raw48,SLC_Avg_Erase_Cnt "
    "-v 231,raw48,SSD_Life_Left "
  //"-v 241,raw48,Total_LBAs_Written "
  //"-v 242,raw48,Total_LBAs_Read "
    "-v 245,raw48,Bit_Error_Cnt "
  },
  // Reference: https://www.micron.com/resource-details/feec878a-265e-49a7-8086-15137c5f9011
  // TN-FD-34: 5100 SSD SMART Implementation
  { "Micron 5100 / 52x0 / 5300 / 5400 SSDs",
    "(Micron_5100_)?(EE|MT)FDDA[KV](240|480|960|1T9|3T8|7T6)T(BY|CB|CC)|" // Matches both stock and Dell OEM
      // tested with Micron_5100_MTFDDAK3T8TCB/D0MU410, MTFDDAK3T8TCB/D0MU410
    "(Micron_5200_)?MTFDDAK(240|480|960|1T9|3T8|7T6)TD(C|D|N)|" // tested with Micron_5200_MTFDDAK240TDN/D1MU005,
      // Micron_5200_MTFDDAK3T8TDD/D1MU505
    "Micron_5210_MTFDDAK(480|960|1T9|3T8|7T6)QDE|" // tested with Micron_5210_MTFDDAK7T6QDE/D2MU804
    "(Micron_5300(HC)?_)?MTFDDA[KV](240|480|960|1T9|3T8|7T6)TD[STU]|" // tested with Micron_5300_MTFDDAK1T9TDS/D3MU001
      // Micron_5300HC_MTFDDAK960TDS/D3MN010, MTFDDAK1T9TDT/D3MU001
    "(Micron_5400_)?(EE|MT)FDDA[KV](240|480|960|1T9|3T8|7T6)TG[ABC](_SED)?", // tested with
      // Micron_5400_MTFDDAK1T9TGB/D4MU001, Micron_5400_MTFDDAK960TGA_SED/D4CS001
    "", "",
  //"-v 1,raw48,Raw_Read_Error_Rate "
  //"-v 5,raw16(raw16),Reallocated_Sector_Ct "
  //"-v 9,raw24(raw8),Power_On_Hours "  // raw24(raw8)??
  //"-v 12,raw48,Power_Cycle_Count "
    "-v 170,raw48,Reserved_Block_Pct " // Percentage of remaining reserved blocks available
    "-v 171,raw48,Program_Fail_Count "
    "-v 172,raw48,Erase_Fail_Count "
    "-v 173,raw48,Avg_Block-Erase_Count "
    "-v 174,raw48,Unexpect_Power_Loss_Ct "
  //"-v 180,raw48,Unused_Rsvd_Blk_Cnt_Tot " // absolute count of remaining reserved blocks available
    "-v 183,raw48,SATA_Int_Downshift_Ct " // SATA speed downshift count
  //"-v 184,raw48,End-to-End_Error "
  //"-v 187,raw48,Reported_Uncorrect " // Number of UECC correction failures
  //"-v 188,raw48,Command_Timeout "
  //"-v 194,tempminmax,Temperature_Celsius " // 100 - degrees C, wraps: 101 reported as 255
  //"-v 195,raw48,Hardware_ECC_Recovered "
  //"-v 196,raw16(raw16),Reallocated_Event_Count "
  //"-v 197,raw48,Current_Pending_Sector " // Use the raw value
  //"-v 198,raw48,Offline_Uncorrectable "  // Use the raw value
  //"-v 199,raw48,UDMA_CRC_Error_Count "   // Use the raw value
    "-v 202,raw48,Percent_Lifetime_Remain " // Remaining endurance, trips at 10%
    "-v 206,raw48,Write_Error_Rate "
    "-v 210,raw48,RAIN_Success_Recovered "  // Total number of NAND pages recovered by RAIN
    "-v 211,raw48,Integ_Scan_Complete_Cnt "  // Number of periodic data integrity scans completed
    "-v 212,raw48,Integ_Scan_Folding_Cnt "   // Number of blocks reallocated by integrity scans
    "-v 213,raw48,Integ_Scan_Progress "      // Current is percentage, raw is absolute number of superblocks scanned by the current integrity scan
    "-v 246,raw48,Total_LBAs_Written "
    "-v 247,raw48,Host_Program_Page_Count "
    "-v 248,raw48,Bckgnd_Program_Page_Cnt"
  },
  { "Micron M500DC/M510DC Enterprise SSDs",
    "Micron_M500DC_(EE|MT)FDDA[AK](120|240|480|800)MBB|" // tested with
      // Micron_M500DC_EEFDDAA120MBB/129, Micron_M500DC_MTFDDAK800MBB/0129
    "MICRON_M510DC_(EE|MT)FDDAK(120|240|480|800|960)MBP", // tested with
      // Micron_M510DC_MTFDDAK240MBP/0005
    "", "",
  //"-v 1,raw48,Raw_Read_Error_Rate "
    "-v 5,raw48,Reallocated_Block_Count "
  //"-v 9,raw24(raw8),Power_On_Hours "
  //"-v 12,raw48,Power_Cycle_Count "
    "-v 170,raw48,Reserved_Block_Count "
    "-v 171,raw48,Program_Fail_Count "
    "-v 172,raw48,Erase_Fail_Count "
    "-v 173,raw48,Ave_Block-Erase_Count "
    "-v 174,raw48,Unexpect_Power_Loss_Ct "
    "-v 184,raw48,Error_Correction_Count "
  //"-v 187,raw48,Reported_Uncorrect "
    "-v 188,raw48,Command_Timeouts "
  //"-v 194,tempminmax,Temperature_Celsius "
    "-v 195,raw48,Cumulativ_Corrected_ECC "
  //"-v 197,raw48,Current_Pending_Sector "
  //"-v 198,raw48,Offline_Uncorrectable "
  //"-v 199,raw48,UDMA_CRC_Error_Count "
    "-v 202,raw48,Percent_Lifetime_Remain "
    "-v 206,raw48,Write_Error_Rate "
    "-v 247,raw48,Host_Program_Page_Count "
    "-v 248,raw48,Bckgnd_Program_Page_Cnt"
  },
  { "SandForce Driven SSDs", // Corsair Force LS with buggy firmware only
    "Corsair Force LS SSD", // tested with Corsair Force LS SSD/S9FM01.8
    "S9FM01\\.8",
    "A firmware update is available for this drive.\n"
    "It is HIGHLY RECOMMENDED for drives with specific serial numbers.\n"
    "See the following web pages for details:\n"
    "https://www.corsair.com/en-us/force-series-ls-60gb-sata-3-6gb-s-ssd\n"
    "https://www.smartmontools.org/ticket/628",
    "-v 1,raw24/raw32,Raw_Read_Error_Rate "
    "-v 5,raw48,Retired_Block_Count "
    "-v 9,msec24hour32,Power_On_Hours_and_Msec "
  //"-v 12,raw48,Power_Cycle_Count "
    "-v 162,raw48,Unknown_SandForce_Attr "
    "-v 170,raw48,Reserve_Block_Count "
    "-v 172,raw48,Erase_Fail_Count "
    "-v 173,raw48,Unknown_SandForce_Attr "
    "-v 174,raw48,Unexpect_Power_Loss_Ct "
    "-v 181,raw48,Program_Fail_Count "
  //"-v 187,raw48,Reported_Uncorrect "
  //"-v 192,raw48,Power-Off_Retract_Count "
  //"-v 194,tempminmax,Temperature_Celsius "
  //"-v 196,raw16(raw16),Reallocated_Event_Count "
    "-v 218,raw48,Unknown_SandForce_Attr "
    "-v 231,raw48,SSD_Life_Left "
    "-v 241,raw48,Lifetime_Writes_GiB "
    "-v 242,raw48,Lifetime_Reads_GiB"
  },
  { "SandForce Driven SSDs",
    "SanDisk SDSSDA(120|240|480)G|" // SanDisk SSD Plus, tested with SanDisk SDSSDA240G/U21010RL
    "SanDisk SD8S[BFN]AT128G1(00|12)2", // SanDisk Z400s, tested with 
      // SanDisk SD8SFAT128G1122/Z2333000, SanDisk SD8SNAT128G1002/Z2317002
      // SanDisk SD8SBAT128G1002/Z2317002
    "", "",
    "-v 5,raw48,Retired_Block_Count "
  //"-v 9,raw24(raw8),Power_On_Hours "
  //"-v 12,raw48,Power_Cycle_Count "
    "-v 166,raw48,Min_PE_Cycles "
    "-v 167,raw48,Max_Bad_Blocks_Per_Die "
    "-v 168,raw48,Max_PE_Cycles "
    "-v 169,raw48,Total_Bad_Blocks "
    "-v 170,raw48,Grown_Bad_Blocks "
    "-v 171,raw48,Program_Fail_Count "
    "-v 172,raw48,Erase_Fail_Count "
    "-v 173,raw48,Average_PE_Cycles "
    "-v 174,raw48,Unexpect_Power_Loss_Ct "
  //"-v 187,raw48,Reported_Uncorrect "
  //"-v 194,tempminmax,Temperature_Celsius "
  //"-v 199,raw48,UDMA_CRC_Error_Count "
    "-v 230,raw48,Media_Wearout_Indicator "
  //"-v 232,raw48,Available_Reservd_Space "
    "-v 233,raw48,NAND_GiB_Written "
    "-v 241,raw48,Lifetime_Writes_GiB "
    "-v 242,raw48,Lifetime_Reads_GiB"
  },
  { "SandForce Driven SSDs",
    "SandForce 1st Ed\\.|" // Demo Drive, tested with firmware 320A13F0
    "ADATA SSD S(396|510|599) .?..GB|" // tested with ADATA SSD S510 60GB/320ABBF0,
      // ADATA SSD S599 256GB/3.1.0, 64GB/3.4.6
    "ADATA SP[389]00|" // tested with ADATA SP300/5.0.2d, SP800/5.0.6c,
      // ADATA SP900/5.0.6 (Premier Pro, SF-2281)
    "ADATA SSD S[PX]900 (64|128|256|512)GB-DL2|" // tested with ADATA SSD SP900 256GB-DL2/5.0.6,
      // ADATA SSD SX900 512GB-DL2/5.8.2
    "ADATA XM11 (128|256)GB|" // tested with ADATA XM11 128GB/5.0.1
    "ATP Velocity MIV (60|120|240|480)GB|" // tested with ATP Velocity MIV 480GB/110719
    "Comay BladeDrive E28 (800|1600|3200)GB|" // LSI SF-2581, tested with Comay BladeDrive E28 800GB/2.71
    "Corsair CSSD-F(40|60|80|115|120|160|240)GBP?2.*|" // Corsair Force, tested with
      // Corsair CSSD-F40GB2/1.1, Corsair CSSD-F115GB2-A/2.1a
    "Corsair Voyager GTX|" // Corsair Voyager GTX/S9FM02J6
    "Corsair Force ((3 |LS )?SSD|GS|GT)|" // SF-2281, tested with
      // Corsair Force SSD/5.05, 3 SSD/1.3.2, GT/1.3.3, GS/5.03,
      // Corsair Force LS SSD/S8FM06.5, S9FM01.8, S9FM02.0
    "FM-25S2S-(60|120|240)GBP2|" // G.SKILL Phoenix Pro, SF-1200, tested with
      // FM-25S2S-240GBP2/4.2
    "FTM(06|12|24|48)CT25H|" // Supertalent TeraDrive CT, tested with
      // FTM24CT25H/STTMP2P1
    "KINGSTON SE50S37?(100|240|480)G|" // tested with KINGSTON SE50S3100G/KE1ABBF0,
      // KINGSTON SE50S37100G/61AABBF0 (E50)
    "KINGSTON SH10[03]S3(90|120|240|480)G|" // HyperX (3K), SF-2281, tested with
      // SH100S3240G/320ABBF0, SH103S3120G/505ABBF0
    "KINGSTON SKC(300S37A|380S3)(60|120|180|240|480)G|" // KC300, SF-2281, tested with
      // SKC300S37A120G/KC4ABBF0, SKC380S3120G/507ABBF0
    "KINGSTON SVP200S3(7A)?(60|90|120|240|480)G|" // V+ 200, SF-2281, tested with
      // SVP200S37A480G/502ABBF0, SVP200S390G/332ABBF0
    "KINGSTON SMS200S3(30|60|120)G|" // mSATA, SF-2241, tested with SMS200S3120G/KC3ABBF0
    "KINGSTON SMS450S3(32|64|128)G|" // mSATA, SF-2281, tested with SMS450S3128G/503ABBF0
    "KINGSTON (SV300|SKC100|SE100)S3.*G|" // other SF-2281
    "KINGSTON SHFS37A(120|240|480)G|" // HyperX Fury, SF-2281, tested with KINGSTON SHFS37A240G/608ABBF0
    "KINGSTON SNS4151S316GD|" // KINGSTON SNS4151S316GD/S9FM01.6
    "MKNSSDCR(45|60|90|120|180|240|360|480)GB(-(7|DX7?|MX|G2))?|" // Mushkin Chronos (7mm/Deluxe/MX/G2),
      // SF-2281, tested with MKNSSDCR120GB, MKNSSDCR120GB-MX/560ABBF0, MKNSSDCR480GB-DX7/603ABBF0
    "MKNSSDEC(60|120|240|480|512)GB|" // Mushkin Enhanced ECO2, tested with MKNSSDEC120GB/604ABBF0
    "MKNSSDAT(30|40|60|120|180|240|480)GB(-(DX|V))?|" // Mushkin Atlas (Deluxe/Value), mSATA, SF-2281,
      // tested with MKNSSDAT120GB-V/540ABBF0
    "Mushkin MKNSSDCL(40|60|80|90|115|120|180|240|480)GB-DX2?|" // Mushkin Callisto deluxe,
      // SF-1200/1222, Mushkin MKNSSDCL60GB-DX/361A13F0
    "MXSSD3MDSF-(60|120)G|" // MX-DS FUSION, tested with MXSSD3MDSF-60G/2.32
    "OCZ[ -](AGILITY2([ -]EX)?|COLOSSUS2|ONYX2|VERTEX(2|-LE))( [123]\\..*)?|" // SF-1200,
      // tested with OCZ-VERTEX2/1.11, OCZ-VERTEX2 3.5/1.11
    "OCZ-NOCTI|" // mSATA, SF-2100, tested with OCZ-NOCTI/2.15
    "OCZ-REVODRIVE3?( X2)?|" // PCIe, SF-1200/2281, tested with
      // OCZ-REVODRIVE( X2)?/1.20, OCZ-REVODRIVE3 X2/2.11
    "OCZ-REVODRIVE350|"
    "OCZ[ -](VELO|VERTEX2[ -](EX|PRO))( [123]\\..*)?|" // SF-1500, tested with
      // OCZ VERTEX2-PRO/1.10 (Bogus thresholds for attribute 232 and 235)
    "D2[CR]STK251...-....(\\.C)?|" // OCZ Deneva 2 C/R, SF-22xx/25xx,
      // tested with D2CSTK251M11-0240/2.08, D2CSTK251A10-0240/2.15, D2RSTK251M11-0100.C/3.22
    "OCZ-(AGILITY3|SOLID3|VERTEX3(\\.20| LT| MI)?)|" // SF-2200, tested with OCZ-VERTEX3/2.02,
      // OCZ-AGILITY3/2.11, OCZ-SOLID3/2.15, OCZ-VERTEX3 MI/2.15, OCZ-VERTEX3 LT/2.22, OCZ-VERTEX3.20/2.60
    "OCZ Z-DRIVE R4 [CR]M8[48]|" // PCIe, SF-2282/2582, tested with OCZ Z-DRIVE R4 CM84/2.13
      // (Bogus attributes under Linux)
    "OCZ Z-DRIVE 4500|"
    "OCZ-VELO DRIVE|" // VeloDrive R, PCIe, tested with OCZ-VELO DRIVE/1.33
    "TALOS2|" // OCZ Talos 2 C/R, SAS (works with -d sat), 2*SF-2282, tested with TALOS2/3.20E
    "(APOC|DENC|DENEVA|FTNC|GFGC|MANG|MMOC|NIMC|TMSC).*|" // other OCZ SF-1200,
      // tested with DENCSTE251M11-0120/1.33, DENEVA PCI-E/1.33
    "(DENR|DRSAK|EC188|NIMR|PSIR|TRSAK).*|" // other OCZ SF-1500
    "OWC Aura Pro( 6G SSD)?|" // tested with OWC Aura Pro 6G SSD/507ABBF0, OWC Aura Pro/603ABBF0
    "OWC Mercury Electra (Pro )?[36]G SSD|" // tested with
      // OWC Mercury Electra 6G SSD/502ABBF0, OWC Mercury Electra Pro 3G SSD/541ABBF0
    "OWC Mercury E(xtreme|XTREME) Pro (6G |RE )?SSD|" // tested with
      // OWC Mercury Extreme Pro SSD/360A13F0, OWC Mercury EXTREME Pro 6G SSD/507ABBF0
    "Patriot Pyro|" // tested with Patriot Pyro/332ABBF0
    "SanDisk SDSSDX(60|120|240|480)GG25|" // SanDisk Extreme, SF-2281, tested with
      // SDSSDX240GG25/R201
    "SuperSSpeed S301 [0-9]*GB|" // SF-2281, tested with SuperSSpeed S301 128GB/503
    "SG9XCS2D(0?50|100|200|400)GESLT|" // Smart Storage Systems XceedIOPS2, tested with
      // SG9XCS2D200GESLT/SA03L370
    "SSD9SC(120|240|480)GED[EA]|" // PNY Prevail Elite, tested with SSD9SC120GEDA/334ABBF0
    "(TX32|TX31C1|VN0.?..GCNMK).*|" // Smart Storage Systems XceedSTOR
    "(TX22D1|TX21B1).*|" // Smart Storage Systems XceedIOPS2
    "TX52D1.*|" // Smart Storage Systems Xcel-200
    "TS(64|128|256|512)GSSD[37]20|" // Transcend SSD320/720, SF-2281, tested with
      // TS128GSSD320, TS256GSSD720/5.2.0
    "UGB(88P|99S)GC...H[BF].|" // Unigen, tested with
      // UGB88PGC100HF2/MP Rev2, UGB99SGC100HB3/RC Rev3
    "SG9XCS(1F|2D)(50|100|200|400)GE01|" // XceedIOPS, tested with SG9XCS2D50GE01/SA03F34V
    "VisionTek GoDrive (60|120|240|480)GB", // tested with VisionTek GoDrive 480GB/506ABBF0
    "", "",
    "-v 1,raw24/raw32,Raw_Read_Error_Rate "
    "-v 5,raw48,Retired_Block_Count "
    "-v 9,msec24hour32,Power_On_Hours_and_Msec "
  //"-v 12,raw48,Power_Cycle_Count "
    "-v 13,raw24/raw32,Soft_Read_Error_Rate "
    "-v 100,raw48,Gigabytes_Erased "
    "-v 162,raw48,Unknown_SandForce_Attr " // Corsair Force LS SSD/S9FM01.8, *2.0
    "-v 170,raw48,Reserve_Block_Count "
    "-v 171,raw48,Program_Fail_Count "
    "-v 172,raw48,Erase_Fail_Count "
    "-v 173,raw48,Unknown_SandForce_Attr " // Corsair Force LS SSD/S9FM01.8, *2.0
    "-v 174,raw48,Unexpect_Power_Loss_Ct "
    "-v 177,raw48,Wear_Range_Delta "
    "-v 181,raw48,Program_Fail_Count "
    "-v 182,raw48,Erase_Fail_Count "
    "-v 184,raw48,IO_Error_Detect_Code_Ct "
  //"-v 187,raw48,Reported_Uncorrect "
    "-v 189,tempminmax,Airflow_Temperature_Cel "
  //"-v 192,raw48,Power-Off_Retract_Count "
  //"-v 194,tempminmax,Temperature_Celsius "
    "-v 195,raw24/raw32,ECC_Uncorr_Error_Count "
  //"-v 196,raw16(raw16),Reallocated_Event_Count "
    "-v 198,raw24/raw32:210zr54,Uncorrectable_Sector_Ct " // KINGSTON SE100S3100G/510ABBF0
    "-v 199,raw48,SATA_CRC_Error_Count "
    "-v 201,raw24/raw32,Unc_Soft_Read_Err_Rate "
    "-v 204,raw24/raw32,Soft_ECC_Correct_Rate "
    "-v 218,raw48,Unknown_SandForce_Attr " // Corsair Force LS SSD/S9FM01.8, *2.0
    "-v 230,raw48,Life_Curve_Status "
    "-v 231,raw48,SSD_Life_Left "
  //"-v 232,raw48,Available_Reservd_Space "
    "-v 233,raw48,SandForce_Internal "
    "-v 234,raw48,SandForce_Internal "
    "-v 235,raw48,SuperCap_Health "
    "-v 241,raw48,Lifetime_Writes_GiB "
    "-v 242,raw48,Lifetime_Reads_GiB"
  },
  { "StorFly CFast SATA 6Gbps SSDs",
    // http://datasheet.octopart.com/VSFCS2CC060G-100-Virtium-datasheet-82287733.pdf
    // tested with StorFly VSFCS2CC060G-100/0409-000
    "StorFly VSFCS2C[CI](016|030|060|120|240)G-...",
    // C - commercial, I industrial
    "", "",
    "-v 192,raw48,Unsafe_Shutdown_Count "
    "-v 160,raw48,Uncorrectable_Error_Cnt "
    // 0729 - remaining in block life. In 0828  remaining is normalized to 100% then decreases
    "-v 161,raw48,Spares_Remaining "
    "-v 241,raw48,Host_Writes_32MiB "
    "-v 242,raw48,Host_Reads_32MiB "
    "-v 169,raw48,Lifetime_Remaining% "
    "-v 248,raw48,Lifetime_Remaining% " //  later then 0409 FW.
    "-v 249,raw48,Spares_Remaining_Perc " //  later then 0409 FW.
  },
  { "Phison Driven SSDs", // see MKP_521_Phison_SMART_attribute.pdf
    "BP4 mSATA SSD|" // MyDigital BP4, tested with BP4 mSATA SSD/S8FM06.9
    "Corsair Force LE(200)? SSD|" // tested with Corsair Force LE SSD/SAFC11.0,
      // Corsair Force LE200 SSD/SBFM10, .../SBFM60.9
    "DGSR2(128|256|512)GP13T|"  // tested with DGSR2512GP13T/SBFM61.5
    "GIGABYTE GP-GSTFS31((120|240|256|480)G|100T)NTD|" // tested with GIGABYTE GP-GSTFS31120GNTD/SBFM61.3
    "GOODRAM IRIDIUM PRO|" // tested with GOODRAM IRIDIUM PRO/SAFM01.5
    "IRP?-SSDPR-S25[AC]-(120|240|256|480|512|960|0[12]T)|" // Goodram IRIDM (PRO), tested with
      // IR-SSDPR-S25A-120/SBFM91.3, IR-SSDPR-S25A-240/SBFM91.2, IRP-SSDPR-S25C-512/SCFM13.3,
      // IRP-SSDPR-S25C-02T/SCFM13.2
    "KINGSTON O(C|M[48S])P0S3(64|128|256|512)B-[0A]0|" // tested with KINGSTON OCP0S364B-A0/SBFK62A3,
      // KINGSTON OM4P0S3256B-A0/SBFK62A3, KINGSTON OM8P0S364B-A0/SBFK62A3,
      // KINGSTON OMSP0S3128B-00/SBFK62A3
    "KINGSTON RBUSNS(4|8)180S3(32|64|128|256|512)GJ|" // RBU-SNSx180S3, tested with
      // KINGSTON RBUSNS4180S3256GJ/SBFK61D1, KINGSTON RBUSNS8180S3512GJ/SBFK61D1
    "KINGSTON SEDC400S37(400|480|800|960|1600|1800)G|" // DC400, tested with
      // KINGSTON SEDC400S37480G/SAFM02.[GH], KINGSTON SEDC400S37960G/SAFM32.I
    "KINGSTON SEDC(450R|500[MR]|600M)(480|960|1920|3840|7680)G|" // DC450R, DC500M/R, DC600M, tested with
      // KINGSTON SEDC450R480G/SCEKH3. KINGSTON SEDC500M1920G/SCEKJ2.3,
      // KINGSTON SEDC500R480G/SCEKJ2.3, KINGSTON SEDC450R7680G/SCEKH3.4,
      // KINGSTON SEDC600M7680G/SCEKH5.1
    "KINGSTON SM2280S3G2(120)G|" // KINGSTON SM2280S3G2120G/SAFM01.R
    "KINGSTON SUV300S37A(120|240|480)G|" // UV300 SSD, tested with KINGSTON SUV300S37A120G/SAFM11.K
    "KINGSTON SKC310S3B?7A960G|" // SSDNow KC310, KINGSTON SKC310S37A960G/SAFM00.r
    "KINGSTON SKC400S37(128G|256G|512G|1T)|" // SSDNow KC400, KINGSTON SKC400S37128G
    "KINGSTON SV310S3(7A|D7|N7A|B7A)960G|" // SSDNow V310
    "KINGSTON SHSS3B?7A(120|240|480|960)G|" // HyperX Savage
    "KINGSTON SS200S330G|" // SSDNow S200, tested with KINGSTON SS200S330G/S8FM06.A
    "KINGSTON  ?SA400(M8|S37)(120|240|480|960)G|" // Kingston A400 SSD, Phison S11 or
      // Silicon Motion controller (see ticket #801), tested with
      // KINGSTON SA400S37240G/SBFK10D7, KINGSTON SA400S37120G/SBFK71E0, */SBFKB1D1
      // KINGSTON  SA400S37480G/SBFK10D7 (two spaces), KINGSTON SA400M8240G/SBFK61E1
    "Patriot (Blast|Blaze|Flare|Ignite)|" // tested with Patriot Blast/SAFM11.3,
      // Patriot Blaze/S9FM02, Patriot Flare/SBFM91.2, Patriot Ignite/SAFM01.7
    "Patriot Burst( (120|240|480|960)GB)?|" // tested with Patriot Burst/SBFM11.2,
      // Patriot Burst 480GB/SBFMLA.5
    "PNY CS(900|1311|2211) (120|240|480|500|960)GB SSD|" // tested with PNY CS900 120GB SSD/CS900612,
      // PNY CS900 240GB SSD/CS900613, PNY CS900 500GB SSD/CS900Y13, PNY CS1311 120GB SSD/CS131122,
      // PNY CS2211 240GB SSD/CS221016 (CS900 1TB has different attribute set)
    "PNY ELITE PSSD|" // tested with PNY ELITE PSSD/CS105P13 (240G)
    "S11-(128|256|512)G-PHISON-SSD-B27|" // tested with: S11-512G-PHISON-SSD-B27/SBFMJ1.3
    "SSD Smartbuy (60|64|120|128|240|256|480|512|960|1024|2000)GB|" // PS3111-S11, tested with
      // SSD Smartbuy 240GB/SBFM91.1, SSD Smartbuy 64GB/SBFM21.1
    "SSD PHISON (128|256)GB PS3110-S10C|" // tested with SSD PHISON 128GB PS3110-S10C/SAFM12.2,
      // SSD PHISON 256GB PS3110-S10C/SAFM12.2
    "SSDPR-CX400-(128|256|512|1024)|" // Goodram CX400, tested with SSDPR-CX400-512/SBFM61.3
    "TEAM L3 EVO SSD (120|240|480|960)GB|" // TEAM L3 EVO SSD 120GB/SBFM11.0
    "SSM28(128|256|512)GPTCB3B-S11[24]61[123]|" // tested with SSM28256GPTCB3B-S112612/SBFM61.2
    "SVM2S46(128|256|512)GNPI51UF", // tested with SVM2S46128GNPI51UF/SBFMH1.2
    "", "",
  //"-v 1,raw48,Raw_Read_Error_Rate "
    "-v 2,raw48,Not_In_Use "
    "-v 3,raw48,Not_In_Use "
    "-v 5,raw48,Retired_Block_Count "
    "-v 7,raw48,Not_In_Use "
    "-v 8,raw48,Not_In_Use "
  //"-v 9,raw24(raw8),Power_On_Hours "
    "-v 10,raw48,Not_In_Use "
  //"-v 12,raw48,Power_Cycle_Count "
    "-v 167,raw48,Write_Protect_Mode " // DC500
    "-v 168,raw48,SATA_Phy_Error_Count "
    "-v 169,raw48,Bad_Block_Rate " // DC500
    "-v 170,raw24/raw24:z54z10,Bad_Blk_Ct_Lat/Erl " // Later bad block/Early bad block (see #1642)
    "-v 172,raw48,Erase_Fail_Count " // DC500
    "-v 173,raw16(avg16),MaxAvgErase_Ct "
    "-v 175,raw48,Not_In_Use "
    "-v 181,raw48,Program_Fail_Count " // DC500
    "-v 182,raw48,Erase_Fail_Count " // DC500
    "-v 183,raw48,Unknown_Phison_Attr "
  //"-v 187,raw48,Reported_Uncorrect "
    "-v 192,raw48,Unsafe_Shutdown_Count "
    "-v 193,raw48,Power_Fail_Uncompl_Cnt "
  //"-v 194,tempminmax,Temperature_Celsius "
    "-v 195,raw48,Power_Fail_Health "
  //"-v 196,raw16(raw16),Reallocated_Event_Count "
    "-v 197,raw48,Not_In_Use "
    "-v 199,raw48,SATA_CRC_Error_Count "
    "-v 207,raw48,Thermal_Throttling_Cnt "
    "-v 218,raw48,CRC_Error_Count "
    "-v 231,raw48,SSD_Life_Left "
    "-v 232,raw48,Read_Fail_Count "
    "-v 233,raw48,Flash_Writes_GiB "
    "-v 240,raw48,Not_In_Use "
    "-v 241,raw48,Lifetime_Writes_GiB "
    "-v 242,raw48,Lifetime_Reads_GiB "
    "-v 244,raw48,Average_Erase_Count "
    "-v 245,raw48,Max_Erase_Count "
    "-v 246,raw48,Total_Erase_Count "
  },
  // this is a copy of the Phison bases record for the OEM drives with a very
  // weak information in the model. Detection is based on Firmware.
  { "Phison Driven OEM SSDs", // see MKP_521_Phison_SMART_attribute.pdf
    "Gigastone SSD|" // tested with GSTB512G (Gigastone SSD/SHFM20.2)
    "GOODRAM|" // tested with GOODRAM CX200 (GOODRAM/SAFM12.2)
    "Hoodisk SSD|" // tested with Hoodisk SSD/SBFM01.3, Hoodisk SSD/SBFMJ1.3
    "INTENSO|" // tested with Intenso SSD SATA III Top (INTENSO/S9FM02.6, .../SAFM01.6)
    "INTENSO SATA III SSD|" // tested with INTENSO SATA III SSD/SBFM11.2, .../SBFM81.3
    "Kingmax SATA SSD (120|240|480|960)GB|" // tested with Kingmax SATA SSD 240GB/SBFMY1.3
    "SATA SSD|" // tested with Supermicro SSD-DM032-PHI (SATA SSD/S9FM02.1),
      // PC Engines msata16d (SATA SSD/S9FM02.3), FoxLine flssd240x4s(SATA SSD/SBFM10.5)
    "SPCC Solid State Disk|" // Silicon Power, tested with SPCC Solid State Disk/SBFD00.3,
      // SPCC Solid State Disk/SBFM61.2, SPCC Solid State Disk/SBFMT1.3
    "SSDPR-CX400-(128|256|512|1024|2028)-G2", // Goodram CX400 G2, tested with
      // SSDPR-CX400-512-G2/SBFMLA.5 (SSDPR-CX400-128-G2/SN07373 differs, see ticket #1689)
    "S[89ABH]F[DM][0-9JLTY][0-9A]\\.[0-9]",
    "",
  //"-v 1,raw48,Raw_Read_Error_Rate "
    "-v 2,raw48,Not_In_Use "
    "-v 3,raw48,Not_In_Use "
    "-v 5,raw48,Retired_Block_Count "
    "-v 7,raw48,Not_In_Use "
    "-v 8,raw48,Not_In_Use "
  //"-v 9,raw24(raw8),Power_On_Hours "
    "-v 10,raw48,Not_In_Use "
  //"-v 12,raw48,Power_Cycle_Count "
    "-v 168,raw48,SATA_Phy_Error_Count "
    "-v 170,raw24/raw24:z54z10,Bad_Blk_Ct_Lat/Erl " // Later bad block/Early bad block (see #1642)
    "-v 173,raw16(avg16),MaxAvgErase_Ct "
    "-v 175,raw48,Not_In_Use "
    "-v 183,raw48,Unknown_Attribute "
  //"-v 187,raw48,Reported_Uncorrect "
    "-v 192,raw48,Unsafe_Shutdown_Count "
  //"-v 194,tempminmax,Temperature_Celsius "
    "-v 196,raw48,Not_In_Use "
    "-v 197,raw48,Not_In_Use "
    "-v 199,raw48,CRC_Error_Count "
    "-v 218,raw48,CRC_Error_Count "
    "-v 231,raw48,SSD_Life_Left "
    "-v 233,raw48,Flash_Writes_GiB "
    "-v 240,raw48,Not_In_Use "
    "-v 241,raw48,Lifetime_Writes_GiB "
    "-v 242,raw48,Lifetime_Reads_GiB "
    "-v 244,raw48,Average_Erase_Count "
    "-v 245,raw48,Max_Erase_Count "
    "-v 246,raw48,Total_Erase_Count "
  },
  { "Indilinx Barefoot based SSDs",
    "Corsair CSSD-V(32|60|64|128|256)GB2|" // Corsair Nova, tested with Corsair CSSD-V32GB2/2.2
    "Corsair CMFSSD-(32|64|128|256)D1|" // Corsair Extreme, tested with Corsair CMFSSD-128D1/1.0
    "CRUCIAL_CT(64|128|256)M225|" // tested with CRUCIAL_CT64M225/1571
    "G.SKILL FALCON (64|128|256)GB SSD|" // tested with G.SKILL FALCON 128GB SSD/2030
    "OCZ[ -](AGILITY|ONYX|VERTEX( 1199|-TURBO| v1\\.10)?)|" // tested with
      // OCZ-ONYX/1.6, OCZ-VERTEX 1199/00.P97, OCZ-VERTEX/1.30, OCZ VERTEX-TURBO/1.5, OCZ-VERTEX v1.10/1370
    "Patriot[ -]Torqx.*|"
    "RENICE Z2|" // tested with RENICE Z2/2030
    "STT_FT[MD](28|32|56|64)GX25H|" // Super Talent Ultradrive GX, tested with STT_FTM64GX25H/1916
    "TS(18|25)M(64|128)MLC(16|32|64|128|256|512)GSSD|" // ASAX Leopard Hunt II, tested with TS25M64MLC64GSSD/0.1
    "FM-25S2I-(64|128)GBFII|" // G.Skill FALCON II, tested with FM-25S2I-64GBFII
    "TS(60|120)GSSD25D-M", // Transcend Ultra SSD (SATA II), see also Ticket #80
    "", "",
    "-v 1,raw64 " // Raw_Read_Error_Rate
    "-v 9,raw64 " // Power_On_Hours
    "-v 12,raw64 " // Power_Cycle_Count
    "-v 184,raw64,Initial_Bad_Block_Count "
    "-v 195,raw64,Program_Failure_Blk_Ct "
    "-v 196,raw64,Erase_Failure_Blk_Ct "
    "-v 197,raw64,Read_Failure_Blk_Ct "
    "-v 198,raw64,Read_Sectors_Tot_Ct "
    "-v 199,raw64,Write_Sectors_Tot_Ct "
    "-v 200,raw64,Read_Commands_Tot_Ct "
    "-v 201,raw64,Write_Commands_Tot_Ct "
    "-v 202,raw64,Error_Bits_Flash_Tot_Ct "
    "-v 203,raw64,Corr_Read_Errors_Tot_Ct "
    "-v 204,raw64,Bad_Block_Full_Flag "
    "-v 205,raw64,Max_PE_Count_Spec "
    "-v 206,raw64,Min_Erase_Count "
    "-v 207,raw64,Max_Erase_Count "
    "-v 208,raw64,Average_Erase_Count "
    "-v 209,raw64,Remaining_Lifetime_Perc "
    "-v 210,raw64,Indilinx_Internal "
    "-v 211,raw64,SATA_Error_Ct_CRC "
    "-v 212,raw64,SATA_Error_Ct_Handshake "
    "-v 213,raw64,Indilinx_Internal"
  },
  { "Indilinx Barefoot_2/Everest/Martini based SSDs",
    "OCZ VERTEX[ -]PLUS|" // tested with OCZ VERTEX-PLUS/3.55, OCZ VERTEX PLUS/3.55
    "OCZ-VERTEX PLUS R2|" // Barefoot 2, tested with OCZ-VERTEX PLUS R2/1.2
    "OCZ-OCTANE|" // Everest 1, tested with OCZ-OCTANE/1.13
    "OCZ-PETROL|" // Everest 1, tested with OCZ-PETROL/3.12
    "OCZ-AGILITY4|" // Everest 2, tested with OCZ-AGILITY4/1.5.2
    "OCZ-VERTEX4", // Everest 2, tested with OCZ-VERTEX4/1.5
    "", "",
  //"-v 1,raw48,Raw_Read_Error_Rate "
  //"-v 3,raw16(avg16),Spin_Up_Time "
  //"-v 4,raw48,Start_Stop_Count "
  //"-v 5,raw16(raw16),Reallocated_Sector_Ct "
  //"-v 9,raw24(raw8),Power_On_Hours "
  //"-v 12,raw48,Power_Cycle_Count "
    "-v 232,raw48,Lifetime_Writes " // LBA?
  //"-v 233,raw48,Media_Wearout_Indicator"
  },
  { "Indilinx Barefoot 3 based SSDs",
    "OCZ-VECTOR(1[58]0)?|" // tested with OCZ-VECTOR/1.03, OCZ-VECTOR150/1.2, OCZ-VECTOR180
    "OCZ-VERTEX4[56]0A?|" // Barefoot 3 M10, tested with OCZ-VERTEX450/1.0, OCZ-VERTEX460/1.0, VERTEX460A
    "OCZ-SABER1000|"
    "OCZ-ARC100|"
    "Radeon R7", // Barefoot 3 M00, tested with Radeon R7/1.00
    "", "",
    "-v 5,raw48,Runtime_Bad_Block "
  //"-v 9,raw24(raw8),Power_On_Hours "
  //"-v 12,raw48,Power_Cycle_Count "
    "-v 171,raw48,Avail_OP_Block_Count "
    "-v 174,raw48,Pwr_Cycle_Ct_Unplanned "
    "-v 187,raw48,Total_Unc_NAND_Reads "
    "-v 195,raw48,Total_Prog_Failures "
    "-v 196,raw48,Total_Erase_Failures "
    "-v 197,raw48,Total_Unc_Read_Failures "
    "-v 198,raw48,Host_Reads_GiB "
    "-v 199,raw48,Host_Writes_GiB "
    "-v 205,raw48,Max_Rated_PE_Count "
    "-v 206,raw48,Min_Erase_Count "
    "-v 207,raw48,Max_Erase_Count "
    "-v 208,raw48,Average_Erase_Count "
    "-v 210,raw48,SATA_CRC_Error_Count "
    "-v 212,raw48,Pages_Requiring_Rd_Rtry "
    "-v 213,raw48,Snmple_Retry_Attempts "
    "-v 214,raw48,Adaptive_Retry_Attempts "
    "-v 222,raw48,RAID_Recovery_Count "
    "-v 224,raw48,In_Warranty "
    "-v 225,raw48,DAS_Polarity "
    "-v 226,raw48,Partial_Pfail "
    "-v 230,raw48,Write_Throttling "
    "-v 233,raw48,Remaining_Lifetime_Perc "
    "-v 241,raw48,Host_Writes_GiB " // M00/M10
    "-v 242,raw48,Host_Reads_GiB "  // M00/M10
    "-v 249,raw48,Total_NAND_Prog_Ct_GiB "
    "-v 251,raw48,Total_NAND_Read_Ct_GiB"
  },
  { "OCZ Intrepid 3000 SSDs", // tested with OCZ INTREPID 3600/1.4.3.6, 3800/1.4.3.0, 3700/1.5.0.4
    "OCZ INTREPID 3[678]00",
    "", "",
    "-v 5,raw48,Runtime_Bad_Block "
  //"-v 9,raw24(raw8),Power_On_Hours "
  //"-v 12,raw48,Power_Cycle_Count "
    "-v 100,raw48,Total_Blocks_Erased "
    "-v 171,raw48,Avail_OP_Block_Count "
    "-v 174,raw48,Pwr_Cycle_Ct_Unplanned "
    "-v 184,raw48,Factory_Bad_Block_Count "
    "-v 187,raw48,Total_Unc_NAND_Reads "
    "-v 190,tempminmax,Temperature_Celsius "
    "-v 195,raw48,Total_Prog_Failures "
    "-v 196,raw48,Total_Erase_Failures "
    "-v 197,raw48,Total_Unc_Read_Failures "
    "-v 198,raw48,Host_Reads_GiB "
    "-v 199,raw48,Host_Writes_GiB "
    "-v 202,raw48,Total_Read_Bits_Corr_Ct "
    "-v 205,raw48,Max_Rated_PE_Count "
    "-v 206,raw48,Min_Erase_Count "
    "-v 207,raw48,Max_Erase_Count "
    "-v 208,raw48,Average_Erase_Count "
    "-v 210,raw48,SATA_CRC_Error_Count "
    "-v 211,raw48,SATA_UNC_Count "
    "-v 212,raw48,NAND_Reads_with_Retry "
    "-v 213,raw48,Simple_Rd_Rtry_Attempts "
    "-v 214,raw48,Adaptv_Rd_Rtry_Attempts "
    "-v 221,raw48,Int_Data_Path_Prot_Unc "
    "-v 222,raw48,RAID_Recovery_Count "
    "-v 230,raw48,SuperCap_Charge_Status " // 0=not charged, 1=fully charged, 2=unknown
    "-v 233,raw48,Remaining_Lifetime_Perc "
    "-v 249,raw48,Total_NAND_Prog_Ct_GiB "
    "-v 251,raw48,Total_NAND_Read_Ct_GiB"
  },
  { "OCZ/Toshiba Trion SSDs",
    "OCZ-TRION1[05]0|" // tested with OCZ-TRION100/SAFM11.2A, TRION150/SAFZ72.2
    "TOSHIBA-TR150|" // tested with TOSHIBA-TR150/SAFZ12.3
    "TOSHIBA Q300( Pro\\.)?", // tested with TOSHIBA Q300 Pro./JYRA0101
    "", "",
  //"-v 9,raw24(raw8),Power_On_Hours "
  //"-v 12,raw48,Power_Cycle_Count "
    "-v 167,raw48,SSD_Protect_Mode "
    "-v 168,raw48,SATA_PHY_Error_Count "
    "-v 169,raw48,Bad_Block_Count "
    "-v 173,raw48,Erase_Count "
    "-v 192,raw48,Unexpect_Power_Loss_Ct "
  //"-v 194,tempminmax,Temperature_Celsius "
    "-v 241,raw48,Host_Writes"
  },
  { "InnoDisk InnoLite SATADOM D150QV SSDs", // tested with InnoLite SATADOM D150QV-L/120319
                                             // InnoLite SATADOM D150QV/120319
    "InnoLite SATADOM D150QV.*",
    "", "",
  //"-v 1,raw48,Raw_Read_Error_Rate "
  //"-v 2,raw48,Throughput_Performance "
  //"-v 3,raw16(avg16),Spin_Up_Time "
  //"-v 5,raw16(raw16),Reallocated_Sector_Ct "
  //"-v 7,raw48,Seek_Error_Rate " // from InnoDisk iSMART Linux tool, useless for SSD
  //"-v 8,raw48,Seek_Time_Performance "
  //"-v 9,raw24(raw8),Power_On_Hours "
  //"-v 10,raw48,Spin_Retry_Count "
  //"-v 12,raw48,Power_Cycle_Count "
    "-v 168,raw48,SATA_PHY_Error_Count "
    "-v 170,raw16,Bad_Block_Count_New/Tot "
    "-v 173,raw16,Erase_Count_Max/Avg "
    "-v 175,raw48,Bad_Cluster_Table_Count "
    "-v 192,raw48,Unexpect_Power_Loss_Ct "
  //"-v 194,tempminmax,Temperature_Celsius "
  //"-v 197,raw48,Current_Pending_Sector "
    "-v 229,hex48,Flash_ID "
    "-v 235,raw16,Lat_Bad_Blk_Era/Wri/Rea "
    "-v 236,raw48,Unstable_Power_Count "
    "-v 240,raw48,Write_Head"
  },
  { "Innodisk 1ME3/3ME/3SE SSDs", // tested with 2.5" SATA SSD 3ME/S140714,
      // Mini PCIeDOM 1ME3/S15604, InnoDisk Corp. - mSATA 3SE/S130710
    "((1\\.8|2\\.5)\"? SATA SSD|InnoDisk Corp\\. - mSATA|Mini PCIeDOM|SATA Slim) (1ME3|3[MS]E)",
    "", "",
  //"-v 1,raw48,Raw_Read_Error_Rate "
  //"-v 2,raw48,Throughput_Performance "
  //"-v 3,raw16(avg16),Spin_Up_Time "
  //"-v 5,raw16(raw16),Reallocated_Sector_Ct "
    "-v 7,raw48,Seek_Error_Rate "       // ?
    "-v 8,raw48,Seek_Time_Performance " // ?
  //"-v 9,raw24(raw8),Power_On_Hours "
    "-v 10,raw48,Spin_Retry_Count "     // ?
  //"-v 12,raw48,Power_Cycle_Count "
    "-v 168,raw48,SATA_PHY_Error_Count "
    "-v 169,hex48,Unknown_Innodisk_Attr "
    "-v 170,raw16,Bad_Block_Count "
    "-v 173,raw16,Erase_Count "
    "-v 175,raw48,Bad_Cluster_Table_Count "
    "-v 176,raw48,Uncorr_RECORD_Count "
  //"-v 192,raw48,Power-Off_Retract_Count "
  //"-v 194,tempminmax,Temperature_Celsius " // ] only in spec
  //"-v 197,raw48,Current_Pending_Sector "
    "-v 225,raw48,Unknown_Innodisk_Attr "
    "-v 229,hex48,Flash_ID "
    "-v 235,raw48,Later_Bad_Block "
    "-v 236,raw48,Unstable_Power_Count "
    "-v 240,raw48,Write_Head"
  },
  { "Innodisk 3IE2/3ME2/3MG2/3SE2/3TG6 SSDs", // tested with 2.5" SATA SSD 3MG2-P/M140402,
      // 1.8 SATA SSD 3IE2-P/M150821, 2.5" SATA SSD 3IE2-P/M150821,
      // SATA Slim 3MG2-P/M141114, M.2 (S80) 3MG2-P/M141114, M.2 (S42) 3SE2-P/M150821,
      // M.2 (S42) 3ME2/M151013, SATA Slim 3TG6-P/A19926J
    "((1\\.8|2\\.5)\"? SATA SSD|SATA Slim|M\\.2 \\(S(42|80)\\)) 3(IE2|ME2|MG2|SE2|TG6)(-P)?",
    "", "",
  //"-v 1,raw48,Raw_Read_Error_Rate "
  //"-v 2,raw48,Throughput_Performance "
  //"-v 9,raw24(raw8),Power_On_Hours "
  //"-v 12,raw48,Power_Cycle_Count "
    "-v 160,raw48,Uncorrectable_Error_Cnt "
    "-v 161,raw48,Number_of_Pure_Spare "
    "-v 163,raw48,Total_Bad_Block_Count "
    "-v 164,raw48,Total_Erase_Count "
    "-v 165,raw48,Max_Erase_Count "
    "-v 166,raw48,Min_Erase_Count "
    "-v 167,raw48,Average_Erase_Count "
    "-v 168,raw48,Max_Erase_Count_of_Spec "
    "-v 169,raw48,Remaining_Lifetime_Perc "
    "-v 170,raw48,Spare_Block_Count "
    "-v 171,raw48,Program_Fail_Count "
    "-v 172,raw48,Erase_Fail_Count "
  //"-v 175,raw48,Program_Fail_Count_Chip "
  //"-v 176,raw48,Erase_Fail_Count_Chip "
  //"-v 177,raw48,Wear_Leveling_Count "
    "-v 178,raw48,Runtime_Invalid_Blk_Cnt "
  //"-v 181,raw48,Program_Fail_Cnt_Total "
  //"-v 182,raw48,Erase_Fail_Count_Total "
  //"-v 187,raw48,Reported_Uncorrect " // ] only in spec
  //"-v 192,raw48,Power-Off_Retract_Count "
  //"-v 194,tempminmax,Temperature_Celsius "
  //"-v 195,raw48,Hardware_ECC_Recovered "
  //"-v 196,raw16(raw16),Reallocated_Event_Count "
  //"-v 197,raw48,Current_Pending_Sector "
  //"-v 198,raw48,Offline_Uncorrectable "
  //"-v 199,raw48,UDMA_CRC_Error_Count "
    "-v 225,raw48,Host_Writes_32MiB "  // ]
    "-v 229,raw48,Flash_ID "  // ]
  //"-v 232,raw48,Available_Reservd_Space "
    "-v 233,raw48,Flash_Writes_32MiB " // ]
    "-v 234,raw48,Flash_Reads_32MiB "  // ]
    "-v 235,raw48,Later_Bad_Block_Info "  // ]
    "-v 241,raw48,Host_Writes_32MiB "
    "-v 242,raw48,Host_Reads_32MiB "
    "-v 245,raw48,Flash_Writes_32MiB "
    "-v 248,raw48,Remaining_Life "
    "-v 249,raw48,Spare_Blocks_Remaining"
  },
  { "Innodisk 1IE3/3IE3/3ME3/3IE4/3ME4 SSDs", // tested with 2.5" SATA SSD 3ME3/S15A19,
      // InnoDisk Corp. - mSATA 3ME3/S15A19, mSATA mini 3ME3/S15A19, M.2 (S42) 3ME3,
      // SATA Slim 3ME3/S15A19, SATADOM-MH 3ME3/S15A19, SATADOM-ML 3ME3/S15A19,
      // SATADOM-MV 3ME3/S15A19, SATADOM-SL 3ME3/S15A19, SATADOM-SV 3ME3/S15A19,
      // SATADOM-SL 3IE3/S151019N, 2.5" SATA SSD 3IE3/S15C14i, CFast 3IE3/S15C14i,
      // InnoDisk Corp. - mSATA 3IE3/S15C14i, Mini PCIeDOM 1IE3/S15C14i, CFast 3ME3/S15A19
      // mSATA mini 3IE3/S15C14i, M.2 (S42) 3IE3/S15C14i, SATA Slim 3IE3/S15C14i,
      // SATADOM-SH 3IE3 V2/S15C14i, SATADOM-SL 3IE3 V2/S15A19i, SATADOM-SV 3IE3 V2/S15C14i
      // mSATA 3ME4/L16711, M.2 (S42) 3ME4/L16711, SATADOM-MH 3ME4/L16B01,
      // SATADOM-SH 3ME4/L16B01, SATADOM-SH Type C 3ME4/L16B01, SATADOM-SH Type D 3ME4/L16B01,
      // mSATA 3IE4/L16B01Hi
    "(2.5\" SATA SSD|CFast|Mini PCIeDOM|(InnoDisk Corp\\. - )?mSATA( mini)?) (1IE3|3[IM]E[34])( V2)?|"
    "(M\\.2 \\(S42\\)|SATA Slim|SATADOM-[MS][HLV]( Type [CD])?) (1IE3|3[IM]E[34])( V2)?",
    "", "",
  //"-v 1,raw48,Raw_Read_Error_Rate "
  //"-v 2,raw48,Throughput_Performance "
  //"-v 3,raw16(avg16),Spin_Up_Time "
    "-v 5,raw48,Later_Bad_Block "
    "-v 7,raw48,Seek_Error_Rate "       // ?
    "-v 8,raw48,Seek_Time_Performance " // ?
  //"-v 9,raw24(raw8),Power_On_Hours "
    "-v 10,raw48,Spin_Retry_Count "     // ?
  //"-v 12,raw48,Power_Cycle_Count "
    "-v 163,raw48,Total_Bad_Block_Count "
    "-v 165,raw48,Max_Erase_Count "
    "-v 167,raw48,Average_Erase_Count "
    "-v 168,raw48,SATA_PHY_Error_Count "
    "-v 169,raw48,Remaining_Lifetime_Perc "
    "-v 170,raw48,Spare_Block_Count "
    "-v 171,raw48,Program_Fail_Count "
    "-v 172,raw48,Erase_Fail_Count "
    "-v 175,raw48,Bad_Cluster_Table_Count "
    "-v 176,raw48,RANGE_RECORD_Count "
  //"-v 187,raw48,Reported_Uncorrect "
  //"-v 192,raw48,Power-Off_Retract_Count "
  //"-v 194,tempminmax,Temperature_Celsius "
  //"-v 197,raw48,Current_Pending_Sector "
    "-v 225,raw48,Data_Log_Write_Count "
    "-v 229,hex48,Flash_ID "
    "-v 232,raw48,Spares_Remaining_Perc "
    "-v 235,raw16,Later_Bad_Blk_Inf_R/W/E " // Read/Write/Erase
    "-v 240,raw48,Write_Head "
    "-v 241,raw48,Host_Writes_32MiB "
    "-v 242,raw48,Host_Reads_32MiB"
  },
  { "InnoDisk iCF 9000 / 1SE2 Cards", // tested with InnoDisk Corp. - iCF9000 1GB/140808,
      // InnoDisk Corp. - iCF9000 64GB/140808, InnoDisk Corp. - EDC 1SE2 H 64GB/131216
    "InnoDisk Corp\\. - (iCF9000|EDC 1SE2 H) (1|2|4|8|16|32|64)GB",
    "", "",
  //"-v 1,raw48,Raw_Read_Error_Rate "
  //"-v 5,raw16(raw16),Reallocated_Sector_Ct "
  //"-v 12,raw48,Power_Cycle_Count "
    "-v 160,raw48,Uncorrectable_Error_Cnt "
    "-v 161,raw48,Valid_Spare_Block_Cnt "
    "-v 162,raw48,Child_Pair_Count "
    "-v 163,raw48,Initial_Bad_Block_Count "
    "-v 164,raw48,Total_Erase_Count "
    "-v 165,raw48,Max_Erase_Count "
    "-v 166,raw48,Min_Erase_Count "
    "-v 167,raw48,Average_Erase_Count "
  //"-v 192,raw48,Power-Off_Retract_Count "
  //"-v 194,tempminmax,Temperature_Celsius "
  //"-v 195,raw48,Hardware_ECC_Recovered "
  //"-v 196,raw16(raw16),Reallocated_Event_Count "
  //"-v 198,raw48,Offline_Uncorrectable "
  //"-v 199,raw48,UDMA_CRC_Error_Count "
  //"-v 229,raw48,Flash_ID " // only in spec
    "-v 241,raw48,Host_Writes_32MiB "
    "-v 242,raw48,Host_Reads_32MiB"
  },
  { "Intel X25-E SSDs", // tested with
      // INTELSSDSA2SH064G1IB 43W7659 44E9163IBM/447C8860
    "(INTEL)?SSDSA2SH(032|064)G1.* (.*IBM|INTEL)", // G1 = first generation
    "", "",
  //"-v 3,raw16(avg16),Spin_Up_Time "
  //"-v 4,raw48,Start_Stop_Count "
  //"-v 5,raw16(raw16),Reallocated_Sector_Ct "
  //"-v 9,raw24(raw8),Power_On_Hours "
  //"-v 12,raw48,Power_Cycle_Count "
    "-v 192,raw48,Unsafe_Shutdown_Count "
    "-v 225,raw48,Host_Writes_32MiB "
    "-v 226,raw48,Intel_Internal "
    "-v 227,raw48,Intel_Internal "
    "-v 228,raw48,Intel_Internal "
  //"-v 232,raw48,Available_Reservd_Space "
  //"-v 233,raw48,Media_Wearout_Indicator"
  },
  { "Intel X18-M/X25-M G1 SSDs",
    "INTEL SSDSA[12]MH(080|160)G1.*",  // G1 = first generation, 50nm
    "", "",
  //"-v 3,raw16(avg16),Spin_Up_Time "
  //"-v 4,raw48,Start_Stop_Count "
  //"-v 5,raw16(raw16),Reallocated_Sector_Ct "
  //"-v 9,raw24(raw8),Power_On_Hours "
  //"-v 12,raw48,Power_Cycle_Count "
    "-v 192,raw48,Unsafe_Shutdown_Count "
    "-v 225,raw48,Host_Writes_32MiB "
    "-v 226,raw48,Intel_Internal "
    "-v 227,raw48,Intel_Internal "
    "-v 228,raw48,Intel_Internal "
  //"-v 232,raw48,Available_Reservd_Space "
  //"-v 233,raw48,Media_Wearout_Indicator"
  },
  { "Intel X18-M/X25-M/X25-V G2 SSDs", // fixed firmware
      // tested with INTEL SSDSA2M(080|160)G2GC/2CV102J8 (X25-M)
    "INTEL SSDSA[12]M(040|080|120|160)G2.*",  // G2 = second generation, 34nm
    "2CV102(J[89A-Z]|[K-Z].)", // >= "2CV102J8"
    "",
  //"-v 3,raw16(avg16),Spin_Up_Time "
  //"-v 4,raw48,Start_Stop_Count "
  //"-v 5,raw16(raw16),Reallocated_Sector_Ct "
  //"-v 9,raw24(raw8),Power_On_Hours "
  //"-v 12,raw48,Power_Cycle_Count "
  //"-v 184,raw48,End-to-End_Error " // G2 only
    "-v 192,raw48,Unsafe_Shutdown_Count "
    "-v 225,raw48,Host_Writes_32MiB "
    "-v 226,raw48,Workld_Media_Wear_Indic " // Timed Workload Media Wear Indicator (percent*1024)
    "-v 227,raw48,Workld_Host_Reads_Perc "  // Timed Workload Host Reads Percentage
    "-v 228,raw48,Workload_Minutes " // 226,227,228 can be reset by 'smartctl -t vendor,0x40'
  //"-v 232,raw48,Available_Reservd_Space "
  //"-v 233,raw48,Media_Wearout_Indicator"
  },
  { "Intel X18-M/X25-M/X25-V G2 SSDs", // buggy or unknown firmware
      // tested with INTEL SSDSA2M040G2GC/2CV102HD (X25-V)
    "INTEL SSDSA[12]M(040|080|120|160)G2.*",
    "",
    "This drive may require a firmware update to\n"
    "fix possible drive hangs when reading SMART self-test log:\n"
    "https://downloadcenter.intel.com/download/26491",
    "-v 192,raw48,Unsafe_Shutdown_Count "
    "-v 225,raw48,Host_Writes_32MiB "
    "-v 226,raw48,Workld_Media_Wear_Indic "
    "-v 227,raw48,Workld_Host_Reads_Perc "
    "-v 228,raw48,Workload_Minutes"
  },
  { "Intel 311/313 Series SSDs", // tested with INTEL SSDSA2VP020G2/2CV102M5,
      // INTEL SSDSA2VP020G3/9CV10379, INTEL SSDMAEXC024G3H/9CV10379
    "INTEL SSD(SA2VP|MAEXC)(020|024)G[23]H?",
      // SA2VP = 2.5", MAEXC = mSATA, G2 = 311, G3 = 313
    "", "",
  //"-v 3,raw16(avg16),Spin_Up_Time "
  //"-v 4,raw48,Start_Stop_Count "
  //"-v 5,raw16(raw16),Reallocated_Sector_Ct "
  //"-v 9,raw24(raw8),Power_On_Hours "
  //"-v 12,raw48,Power_Cycle_Count "
    "-v 170,raw48,Reserve_Block_Count "
    "-v 171,raw48,Program_Fail_Count "
    "-v 172,raw48,Erase_Fail_Count "
    "-v 183,raw48,SATA_Downshift_Count "
  //"-v 184,raw48,End-to-End_Error "
  //"-v 187,raw48,Reported_Uncorrect "
    "-v 192,raw48,Unsafe_Shutdown_Count "
    "-v 225,raw48,Host_Writes_32MiB "
    "-v 226,raw48,Workld_Media_Wear_Indic " // Timed Workload Media Wear Indicator (percent*1024)
    "-v 227,raw48,Workld_Host_Reads_Perc "  // Timed Workload Host Reads Percentage
    "-v 228,raw48,Workload_Minutes " // 226,227,228 can be reset by 'smartctl -t vendor,0x40'
  //"-v 232,raw48,Available_Reservd_Space "
  //"-v 233,raw48,Media_Wearout_Indicator "
    "-v 241,raw48,Host_Writes_32MiB "
    "-v 242,raw48,Host_Reads_32MiB"
  },
  { "Intel 320 Series SSDs", // tested with INTEL SSDSA2CT040G3/4PC10362,
      // INTEL SSDSA2CW160G3/4PC10362, SSDSA2BT040G3/4PC10362, SSDSA2BW120G3A/4PC10362,
      // INTEL SSDSA2BW300G3D/4PC10362, SSDSA2BW160G3L/4PC1LE04, SSDSA1NW160G3/4PC10362,
      // INTEL SSDSA2BW160G3H/4PC10365
    "INTEL SSDSA[12][BCN][WT](040|080|120|160|300|600)G3[ADHL]?",
      // 2B = 2.5" 7mm, 2C = 2.5" 9.5mm, 1N = 1.8" microSATA, *H = HP OEM
    "", "",
    "-F nologdir "
  //"-v 3,raw16(avg16),Spin_Up_Time "
  //"-v 4,raw48,Start_Stop_Count "
  //"-v 5,raw16(raw16),Reallocated_Sector_Ct "
  //"-v 9,raw24(raw8),Power_On_Hours "
  //"-v 12,raw48,Power_Cycle_Count "
    "-v 170,raw48,Reserve_Block_Count "
    "-v 171,raw48,Program_Fail_Count "
    "-v 172,raw48,Erase_Fail_Count "
    "-v 183,raw48,SATA_Downshift_Count " // FW >= 4Px10362
  //"-v 184,raw48,End-to-End_Error "
  //"-v 187,raw48,Reported_Uncorrect "
    "-v 199,raw48,CRC_Error_Count "      // FW >= 4Px10362
    "-v 192,raw48,Unsafe_Shutdown_Count "
    "-v 225,raw48,Host_Writes_32MiB "
    "-v 226,raw48,Workld_Media_Wear_Indic " // Timed Workload Media Wear Indicator (percent*1024)
    "-v 227,raw48,Workld_Host_Reads_Perc "  // Timed Workload Host Reads Percentage
    "-v 228,raw48,Workload_Minutes " // 226,227,228 can be reset by 'smartctl -t vendor,0x40'
  //"-v 232,raw48,Available_Reservd_Space "
  //"-v 233,raw48,Media_Wearout_Indicator "
    "-v 241,raw48,Host_Writes_32MiB "
    "-v 242,raw48,Host_Reads_32MiB"
  },
  { "Intel 710 Series SSDs", // tested with INTEL SSDSA2BZ[12]00G3/6PB10362
    "INTEL SSDSA2BZ(100|200|300)G3",
    "", "",
    "-F nologdir "
  //"-v 3,raw16(avg16),Spin_Up_Time "
  //"-v 4,raw48,Start_Stop_Count "
  //"-v 5,raw16(raw16),Reallocated_Sector_Ct "
  //"-v 9,raw24(raw8),Power_On_Hours "
  //"-v 12,raw48,Power_Cycle_Count "
    "-v 170,raw48,Reserve_Block_Count "
    "-v 171,raw48,Program_Fail_Count "
    "-v 172,raw48,Erase_Fail_Count "
    "-v 174,raw48,Unexpect_Power_Loss_Ct " // Missing in 710 specification from September 2011
    "-v 183,raw48,SATA_Downshift_Count "
  //"-v 184,raw48,End-to-End_Error "
  //"-v 187,raw48,Reported_Uncorrect "
  //"-v 190,tempminmax,Airflow_Temperature_Cel "
    "-v 192,raw48,Unsafe_Shutdown_Count "
    "-v 225,raw48,Host_Writes_32MiB "
    "-v 226,raw48,Workld_Media_Wear_Indic " // Timed Workload Media Wear Indicator (percent*1024)
    "-v 227,raw48,Workld_Host_Reads_Perc "  // Timed Workload Host Reads Percentage
    "-v 228,raw48,Workload_Minutes " // 226,227,228 can be reset by 'smartctl -t vendor,0x40'
  //"-v 232,raw48,Available_Reservd_Space "
  //"-v 233,raw48,Media_Wearout_Indicator "
    "-v 241,raw48,Host_Writes_32MiB "
    "-v 242,raw48,Host_Reads_32MiB"
  },
  { "Intel 510 Series SSDs",
    "INTEL SSDSC2MH(120|250)A2",
    "", "",
  //"-v 3,raw16(avg16),Spin_Up_Time "
  //"-v 4,raw48,Start_Stop_Count "
  //"-v 5,raw16(raw16),Reallocated_Sector_Ct "
  //"-v 9,raw24(raw8),Power_On_Hours "
  //"-v 12,raw48,Power_Cycle_Count "
    "-v 192,raw48,Unsafe_Shutdown_Count "
    "-v 225,raw48,Host_Writes_32MiB "
  //"-v 232,raw48,Available_Reservd_Space "
  //"-v 233,raw48,Media_Wearout_Indicator"
  },
  { "Intel 520 Series SSDs", // tested with INTEL SSDSC2CW120A3/400i, SSDSC2BW480A3F/400i,
      // INTEL SSDSC2BW180A3L/LB3i
    "INTEL SSDSC2[BC]W(060|120|180|240|480)A3[FL]?",
    "", "",
  //"-v 5,raw16(raw16),Reallocated_Sector_Ct "
    "-v 9,msec24hour32,Power_On_Hours_and_Msec "
  //"-v 12,raw48,Power_Cycle_Count "
    "-v 170,raw48,Available_Reservd_Space "
    "-v 171,raw48,Program_Fail_Count "
    "-v 172,raw48,Erase_Fail_Count "
    "-v 174,raw48,Unexpect_Power_Loss_Ct "
  //"-v 184,raw48,End-to-End_Error "
    "-v 187,raw48,Uncorrectable_Error_Cnt "
  //"-v 192,raw48,Power-Off_Retract_Count "
    "-v 225,raw48,Host_Writes_32MiB "
    "-v 226,raw48,Workld_Media_Wear_Indic "
    "-v 227,raw48,Workld_Host_Reads_Perc "
    "-v 228,raw48,Workload_Minutes "
  //"-v 232,raw48,Available_Reservd_Space "
  //"-v 233,raw48,Media_Wearout_Indicator "
    "-v 241,raw48,Host_Writes_32MiB "
    "-v 242,raw48,Host_Reads_32MiB "
    "-v 249,raw48,NAND_Writes_1GiB"
  },
  { "Intel 525 Series SSDs", // mSATA, tested with SSDMCEAC120B3/LLLi
    "INTEL SSDMCEAC(030|060|090|120|180|240)B3",
    "", "",
  //"-v 5,raw16(raw16),Reallocated_Sector_Ct "
    "-v 9,msec24hour32,Power_On_Hours_and_Msec "
  //"-v 12,raw48,Power_Cycle_Count "
    "-v 170,raw48,Available_Reservd_Space "
    "-v 171,raw48,Program_Fail_Count "
    "-v 172,raw48,Erase_Fail_Count "
    "-v 174,raw48,Unexpect_Power_Loss_Ct "
    "-v 183,raw48,SATA_Downshift_Count "
  //"-v 184,raw48,End-to-End_Error "
    "-v 187,raw48,Uncorrectable_Error_Cnt "
  //"-v 190,tempminmax,Airflow_Temperature_Cel "
  //"-v 192,raw48,Power-Off_Retract_Count "
  //"-v 199,raw48,UDMA_CRC_Error_Count "
    "-v 225,raw48,Host_Writes_32MiB "
    "-v 226,raw48,Workld_Media_Wear_Indic "
    "-v 227,raw48,Workld_Host_Reads_Perc "
    "-v 228,raw48,Workload_Minutes "
  //"-v 232,raw48,Available_Reservd_Space "
  //"-v 233,raw48,Media_Wearout_Indicator "
    "-v 241,raw48,Host_Writes_32MiB "
    "-v 242,raw48,Host_Reads_32MiB "
    "-v 249,raw48,NAND_Writes_1GiB"
  },
  { "Intel 53x and Pro 1500/2500 Series SSDs", // SandForce SF-2281, tested with
      // INTEL SSDSC2BW180A4/DC12, INTEL SSDSC2BW240A4/DC12, INTEL SSDMCEAW120A4/DC33,
      // INTEL SSDMCEAW240A4/DC33, INTEL SSDSC2BF180A4H/LH6i, INTEL SSDSC2BF480A5/TG26,
      // INTEL SSDSC2BF240A5L/LT2i, INTEL SSDSC2BW240H6/RG21
    "INTEL SSD(MCEA|SC2B|SCKJ)[WF](056|080|120|180|240|360|480)(A4H?|A5L?|H6)",
      // SC2B = 2.5", MCEA = mSATA, SCKJ = M.2; A4 = 530/Pro 1500, A5 = Pro 2500, H6 = 535
    "", "",
  //"-v 5,raw16(raw16),Reallocated_Sector_Ct "
    "-v 9,msec24hour32,Power_On_Hours_and_Msec "
  //"-v 12,raw48,Power_Cycle_Count "
    "-v 170,raw48,Available_Reservd_Space "
    "-v 171,raw48,Program_Fail_Count "
    "-v 172,raw48,Erase_Fail_Count "
    "-v 174,raw48,Unexpect_Power_Loss_Ct "
    "-v 183,raw48,SATA_Downshift_Count "
  //"-v 184,raw48,End-to-End_Error "
    "-v 187,raw48,Uncorrectable_Error_Cnt "
  //"-v 190,tempminmax,Airflow_Temperature_Cel "
  //"-v 192,raw48,Power-Off_Retract_Count "
  //"-v 199,raw48,UDMA_CRC_Error_Count "
    "-v 225,raw48,Host_Writes_32MiB "
    "-v 226,raw48,Workld_Media_Wear_Indic "
    "-v 227,raw48,Workld_Host_Reads_Perc "
    "-v 228,raw48,Workload_Minutes "
  //"-v 232,raw48,Available_Reservd_Space "
  //"-v 233,raw48,Media_Wearout_Indicator "
    "-v 241,raw48,Host_Writes_32MiB "
    "-v 242,raw48,Host_Reads_32MiB "
    "-v 249,raw48,NAND_Writes_1GiB"
  },
  { "Intel 330/335 Series SSDs", // tested with INTEL SSDSC2CT180A3/300i, SSDSC2CT240A3/300i,
      // INTEL SSDSC2CT240A4/335t
    "INTEL SSDSC2CT(060|120|180|240)A[34]", // A4 = 335 Series
    "", "",
  //"-v 5,raw16(raw16),Reallocated_Sector_Ct "
    "-v 9,msec24hour32,Power_On_Hours_and_Msec "
  //"-v 12,raw48,Power_Cycle_Count "
  //"-v 181,raw48,Program_Fail_Cnt_Total " // ] Missing in 330 specification from April 2012
  //"-v 182,raw48,Erase_Fail_Count_Total " // ]
  //"-v 192,raw48,Power-Off_Retract_Count "
    "-v 225,raw48,Host_Writes_32MiB "
  //"-v 232,raw48,Available_Reservd_Space "
  //"-v 233,raw48,Media_Wearout_Indicator "
    "-v 241,raw48,Host_Writes_32MiB "
    "-v 242,raw48,Host_Reads_32MiB "
    "-v 249,raw48,NAND_Writes_1GiB"
  },
  // https://www.intel.com/content/www/us/en/solid-state-drives/ssd-540s-series-spec.html
  // https://www.intel.com/content/www/us/en/solid-state-drives/ssd-540s-series-m2-spec.html
  { "Intel 540 Series SSDs", // INTEL SSDSC2KW120H6/LSF036C, INTEL SSDSC2KW480H6/LSF036C
    "INTEL SSDSC[K2]KW(120H|180H|240H|360H|480H|010X)6",
    "", "",
    "-v 9,msec24hour32,Power_On_Hours_and_Msec "
    "-v 170,raw48,Available_Reservd_Space "
    "-v 171,raw48,Program_Fail_Count "
    "-v 172,raw48,Erase_Fail_Count "
    "-v 174,raw48,Unexpect_Power_Loss_Ct "
    "-v 183,raw48,SATA_Downshift_Count "
    "-v 187,raw48,Uncorrectable_Error_Cnt "
    "-v 225,raw48,Host_Writes_32MiB "
    "-v 226,raw48,Workld_Media_Wear_Indic "
    "-v 227,raw48,Workld_Host_Reads_Perc "
    "-v 228,raw48,Workload_Minutes "
    "-v 249,raw48,NAND_Writes_1GiB"
  },
  { "Intel 545s Series SSDs", // tested with INTEL SSDSCKKW512G8, INTEL SSDSC2KW512G8/LHF002C
      // SSDSCKKW128G8X1, SSDSCKKW256G8X1, SSDSCKKW512G8X1, SSDSCKKW010T8X1
      // INTEL SSDSCKKF512G8 SATA 512GB/LHFD05N
    "INTEL SSDSC[2K]K[WF](128G|256G|512G|010T)8.*",
    "", "",
  //"-v 5,raw16(raw16),Reallocated_Sector_Ct "
  //"-v 9,raw24(raw8),Power_On_Hours "
  //"-v 12,raw48,Power_Cycle_Count "
  //"-v 170,raw48,Available_Reservd_Space "
    "-v 171,raw48,Program_Fail_Count "
    "-v 172,raw48,Erase_Fail_Count "
  //"-v 173 is missing in official Intel doc"
    "-v 174,raw48,Unexpect_Power_Loss_Ct "
    "-v 183,raw48,SATA_Downshift_Count "
  //"-v 184,raw48,End-to-End_Error "
  //"-v 187,raw48,Reported_Uncorrect "
    "-v 190,tempminmax,Temperature_Case "
    "-v 192,raw48,Unsafe_Shutdown_Count "
    "-v 199,raw48,CRC_Error_Count "
    "-v 225,raw48,Host_Writes_32MiB "
    "-v 226,raw48,Workld_Media_Wear_Indic " // Timed Workload Media Wear Indicator (percent*1024)
    "-v 227,raw48,Workld_Host_Reads_Perc "  // Timed Workload Host Reads Percentage
    "-v 228,raw48,Workload_Minutes " // 226,227,228 can be reset by 'smartctl -t vendor,0x40'
  //"-v 232,raw48,Available_Reservd_Space "
  //"-v 233,raw48,Media_Wearout_Indicator "
  //"-v 236 is missing in official Intel doc"
    "-v 241,raw48,Host_Writes_32MiB "
    "-v 242,raw48,Host_Reads_32MiB "
    "-v 249,raw48,NAND_Writes_1GiB "
  //"-v 252 is missing in official intel doc"
  },
  { "Intel 730 and DC S35x0/3610/3700 Series SSDs", // tested with INTEL SSDSC2BP480G4, SSDSC2BB120G4/D2010355,
      // INTEL SSDSC2BB800G4T, SSDSC2BA200G3/5DV10250, SSDSC2BB080G6/G2010130,  SSDSC2BX200G4/G2010110,
      // INTEL SSDSC2BB016T6/G2010140, SSDSC2BX016T4/G2010140, SSDSC2BB150G7/N2010101,
      // INTEL SSDSC2BB480H4/D2010380, INTEL SSDSC2BB240G4C/D201FJ14, INTEL SSDSC2BA800G3E/5DV10250
    "INTEL SSDSC(1N|2B)[ABPX]((080|100|120|150|160|200|240|300|400|480|600|800)[GH][3467][CERT]?|(012|016)T[46])|"
      // A = S3700, B*4 = S3500, B*6 = S3510, P = 730, X = S3610
      // Dell ships drives with model of the form SSDSC2BB120G4R
    "VK000(120|240|480)GWSXF", // tested with VK000480GWSXF/HPG2 (HPE INTEL SSDSC2BB480G4)
    "", "",
  //"-v 3,raw16(avg16),Spin_Up_Time "
  //"-v 4,raw48,Start_Stop_Count "
  //"-v 5,raw16(raw16),Reallocated_Sector_Ct "
  //"-v 9,raw24(raw8),Power_On_Hours "
    "-v 11,raw48,Unknown_Intel_Attribute " // VK000480GWSXF
  //"-v 12,raw48,Power_Cycle_Count "
    "-v 170,raw48,Available_Reservd_Space "
    "-v 171,raw48,Program_Fail_Count "
    "-v 172,raw48,Erase_Fail_Count "
    "-v 173,raw48,Unknown_Intel_Attribute " // VK000480GWSXF
    "-v 174,raw48,Unsafe_Shutdown_Count "
    "-v 175,raw16(raw16),Power_Loss_Cap_Test "
    "-v 183,raw48,SATA_Downshift_Count "
  //"-v 184,raw48,End-to-End_Error "
  //"-v 187,raw48,Reported_Uncorrect "
    "-v 190,tempminmax,Temperature_Case "
    "-v 192,raw48,Unsafe_Shutdown_Count "
    "-v 194,tempminmax,Temperature_Internal "
  //"-v 197,raw48,Current_Pending_Sector "
    "-v 199,raw48,CRC_Error_Count "
    "-v 225,raw48,Host_Writes_32MiB "
    "-v 226,raw48,Workld_Media_Wear_Indic " // Timed Workload Media Wear Indicator (percent*1024)
    "-v 227,raw48,Workld_Host_Reads_Perc "  // Timed Workload Host Reads Percentage
    "-v 228,raw48,Workload_Minutes " // 226,227,228 can be reset by 'smartctl -t vendor,0x40'
  //"-v 232,raw48,Available_Reservd_Space "
  //"-v 233,raw48,Media_Wearout_Indicator "
    "-v 234,raw24/raw32:04321,Thermal_Throttle "
    "-v 241,raw48,Host_Writes_32MiB "
    "-v 242,raw48,Host_Reads_32MiB "
    "-v 243,raw48,NAND_Writes_32MiB " // S3510/3610
    "-F xerrorlba" // tested with SSDSC2BB600G4/D2010355
  },
  // https://www.intel.com/content/www/us/en/solid-state-drives/ssd-pro-5400s-series-spec.html
  // https://www.intel.com/content/www/us/en/solid-state-drives/ssd-pro-5400s-series-m2-spec.html
  { "Intel SSD Pro 5400s Series", // Tested with SSDSC2KF480H6/LSF036P
    "INTEL SSDSC[2K]KF(120H|180H|240H|360H|480H|010X)6",
    "", "",
    "-v 170,raw48,Available_Reservd_Space "
    "-v 171,raw48,Program_Fail_Count "
    "-v 172,raw48,Erase_Fail_Count "
    "-v 174,raw48,Unexpect_Power_Loss_Ct "
    "-v 183,raw48,SATA_Downshift_Count "
    "-v 187,raw48,Uncorrectable_Error_Cnt "
    "-v 225,raw48,Host_Writes_32MiB "
    "-v 226,raw48,Workld_Media_Wear_Indic "
    "-v 227,raw48,Workld_Host_Reads_Perc "
    "-v 228,raw48,Workload_Minutes "
    "-v 249,raw48,NAND_Writes_1GiB "
  },
  { "Intel DC S3110 Series SSDs", // Tested with INTEL SSDSCKKI256G8
    "INTEL SSDSCKKI(128|256|512)G8",
    "", "",
  //"-v 5,raw16(raw16),Reallocated_Sector_Ct "
  //"-v 9,raw24(raw8),Power_On_Hours "
  //"-v 12,raw48,Power_Cycle_Count "
    "-v 170,raw48,Available_Reservd_Space "
    "-v 171,raw48,Program_Fail_Count "
    "-v 172,raw48,Erase_Fail_Count "
  //"-v 173 is missing in official Intel doc"
    "-v 174,raw48,Unexpect_Power_Loss_Ct "
    "-v 183,raw48,SATA_Downshift_Count "
  //"-v 184,raw48,End-to-End_Error "
    "-v 187,raw48,Uncorrectable_Error_Cnt "
  //"-v 190,tempminmax,Airflow_Temperature_Cel "
  //"-v 192,raw48,Power-Off_Retract_Count "
  //"-v 199,raw48,UDMA_CRC_Error_Count "
    "-v 225,raw48,Host_Writes_32MiB "
    "-v 226,raw48,Workld_Media_Wear_Indic "
    "-v 227,raw48,Workld_Host_Reads_Perc "
    "-v 228,raw48,Workload_Minutes "
  //"-v 232,raw48,Available_Reservd_Space "
  //"-v 233,raw48,Media_Wearout_Indicator "
  //"-v 236 is missing in official Intel doc"
    "-v 241,raw48,Host_Writes_32MiB "
    "-v 242,raw48,Host_Reads_32MiB "
    "-v 249,raw48,NAND_Writes_1GiB "
  //"-v 252 is missing in official Intel doc"
  },
  { "Intel 3710 Series SSDs", // INTEL SSDSC2BA200G4R/G201DL2B (dell)
    "INTEL SSDSC2BA(200G|400G|800G|012T)4.?",
    "", "",
    "-v 9,msec24hour32,Power_On_Hours_and_Msec "
    "-v 170,raw48,Available_Reservd_Space "
    "-v 171,raw48,Program_Fail_Count "
    "-v 172,raw48,Erase_Fail_Count "
    "-v 174,raw48,Unexpect_Power_Loss_Ct "
    "-v 183,raw48,SATA_Downshift_Count "
    "-v 187,raw48,Uncorrectable_Error_Cnt "
    "-v 225,raw48,Host_Writes_32MiB "
    "-v 226,raw48,Workld_Media_Wear_Indic "
    "-v 227,raw48,Workld_Host_Reads_Perc "
    "-v 228,raw48,Workload_Minutes "
    "-v 234,raw24/raw32:04321,Thermal_Throttle "
    "-v 243,raw48,NAND_Writes_32MiB "
  },
  { "Intel S3520 Series SSDs", // INTEL SSDSC2BB960G7/N2010112, INTEL SSDSC2BB016T7/N2010112
    "INTEL SSDSC(2|K)(J|B)B(240G|480G|960G|150G|760G|800G|012T|016T)7.?",
    "", "",
  //"-v 5,raw16(raw16),Reallocated_Sector_Ct "
  //"-v 9,raw24(raw8),Power_On_Hours "
  //"-v 12,raw48,Power_Cycle_Count "
    "-v 170,raw48,Available_Reservd_Space "
    "-v 171,raw48,Program_Fail_Count "
    "-v 172,raw48,Erase_Fail_Count "
    "-v 174,raw48,Unsafe_Shutdown_Count "
    "-v 175,raw16(raw16),Power_Loss_Cap_Test "
    "-v 183,raw48,SATA_Downshift_Count "
    "-v 184,raw48,End-to-End_Error_Count "
    "-v 187,raw48,Uncorrectable_Error_Cnt "
    "-v 190,tempminmax,Case_Temperature "
    "-v 192,raw48,Unsafe_Shutdown_Count "
    "-v 194,tempminmax,Drive_Temperature "
    "-v 197,raw48,Pending_Sector_Count "
    "-v 199,raw48,CRC_Error_Count "
    "-v 225,raw48,Host_Writes_32MiB "
    "-v 226,raw48,Workld_Media_Wear_Indic " // Timed Workload Media Wear Indicator (percent*1024)
    "-v 227,raw48,Workld_Host_Reads_Perc "  // Timed Workload Host Reads Percentage
    "-v 228,raw48,Workload_Minutes " // 226,227,228 can be reset by 'smartctl -t vendor,0x40'
  //"-v 232,raw48,Available_Reservd_Space "
  //"-v 233,raw48,Media_Wearout_Indicator "
    "-v 234,raw24/raw32:04321,Thermal_Throttle_Status "
    "-v 241,raw48,Host_Writes_32MiB "
    "-v 242,raw48,Host_Reads_32MiB "
    "-v 243,raw48,NAND_Writes_32MiB"
  },
  { "Dell Certified Intel S3520 Series SSDs",
    "SSDSC(2|K)(J|B)B(240G|480G|960G|120G|760G|800G|012T|016T)7R.?",
    "", "",
    "-v 170,raw48,Available_Reservd_Space "
    "-v 174,raw48,Unsafe_Shutdown_Count "
    "-v 195,raw48,Uncorrectable_Error_Cnt "
    "-v 199,raw48,CRC_Error_Count "
    "-v 201,raw16(raw16),Power_Loss_Cap_Test "
    "-v 202,raw48,End_of_Life "
    "-v 225,raw48,Host_Writes_32MiB "
    "-v 226,raw48,Workld_Media_Wear_Indic " // Timed Workload Media Wear Indicator (percent*1024)
    "-v 227,raw48,Workld_Host_Reads_Perc "  // Timed Workload Host Reads Percentage
    "-v 228,raw48,Workload_Minutes " // 226,227,228 can be reset by 'smartctl -t vendor,0x40'
    "-v 233,raw48,Total_LBAs_Written "
    "-v 234,raw24/raw32:04321,Thermal_Throttle_Status "
    "-v 245,raw48,Percent_Life_Remaining"
  },
  { "Intel/Solidigm S46x0/S45x0 Series SSDs", // INTEL SSDSC2KB480G7/SCV10100,
      // INTEL SSDSC2KB960G7/SCV10100, INTEL SSDSC2KB038T7/SCV10100,
      // INTEL SSDSC2KB038T7/SCV10121, INTEL SSDSC2KG240G7/SCV10100,
      // INTEL SSDSC2KB480GZ/7CV10100, INTEL SSDSC2KB076T8/XCV10132,
      // SOLIDIGM SSDSC2KB960GZ/7CV10130
    "(INTEL|SOLIDIGM) SSDSC(2K|KK)(B|G)(240G|480G|960G|019T|038T|076T)[78Z].?",
    "", "",
  //"-v 5,raw16(raw16),Reallocated_Sector_Ct "
  //"-v 9,raw24(raw8),Power_On_Hours "
  //"-v 12,raw48,Power_Cycle_Count "
    "-v 170,raw48,Available_Reservd_Space "
    "-v 171,raw48,Program_Fail_Count "
    "-v 172,raw48,Erase_Fail_Count "
    "-v 174,raw48,Unsafe_Shutdown_Count "
    "-v 175,raw16(raw16),Power_Loss_Cap_Test "
    "-v 183,raw48,SATA_Downshift_Count "
    "-v 184,raw48,End-to-End_Error_Count "
    "-v 187,raw48,Uncorrectable_Error_Cnt "
    "-v 190,tempminmax,Drive_Temperature "
    "-v 192,raw48,Unsafe_Shutdown_Count "
    "-v 197,raw48,Pending_Sector_Count "
    "-v 199,raw48,CRC_Error_Count "
    "-v 225,raw48,Host_Writes_32MiB "
    "-v 226,raw48,Workld_Media_Wear_Indic " // Timed Workload Media Wear Indicator (percent*1024)
    "-v 227,raw48,Workld_Host_Reads_Perc "  // Timed Workload Host Reads Percentage
    "-v 228,raw48,Workload_Minutes " // 226,227,228 can be reset by 'smartctl -t vendor,0x40'
  //"-v 232,raw48,Available_Reservd_Space "
  //"-v 233,raw48,Media_Wearout_Indicator "
    "-v 234,raw24/raw32:04321,Thermal_Throttle_Status "
    "-v 235,raw16(raw16),Power_Loss_Cap_Test "
    "-v 241,raw48,Host_Writes_32MiB "
    "-v 242,raw48,Host_Reads_32MiB "
    "-v 243,raw48,NAND_Writes_32MiB"
  },
  { "Dell Certified Intel S4x00/D3-S4x10 Series SSDs", // INTEL SSDSC2KB480G7R/SCV1DL58,
      // INTEL SSDSC2KB960G7R/SCV1DL58, INTEL SSDSC2KB038T7R/SCV1DL58,
      // INTEL SSDSC2KB038T7R/SCV1DL58, INTEL SSDSC2KG240G7R/SCV1DL58
    "SSDSC(2K|KK)(B|G)(240G|480G|960G|019T|038T)(7R|8R).?",
    "", "",
    "-v 170,raw48,Available_Reservd_Space "
    "-v 174,raw48,Unsafe_Shutdown_Count "
    "-v 195,raw48,Uncorrectable_Error_Cnt "
    "-v 199,raw48,CRC_Error_Count "
    "-v 201,raw16(raw16),Power_Loss_Cap_Test "
    "-v 202,raw48,End_of_Life "
    "-v 225,raw48,Host_Writes_32MiB "
    "-v 226,raw48,Workld_Media_Wear_Indic " // Timed Workload Media Wear Indicator (percent*1024)
    "-v 227,raw48,Workld_Host_Reads_Perc "  // Timed Workload Host Reads Percentage
    "-v 228,raw48,Workload_Minutes " // 226,227,228 can be reset by 'smartctl -t vendor,0x40'
    "-v 233,raw48,Total_LBAs_Written "
    "-v 234,raw24/raw32:04321,Thermal_Throttle_Status "
    "-v 245,raw48,Percent_Life_Remaining"
  },
  { "Kingston branded X25-V SSDs", // fixed firmware
    "KINGSTON SSDNow 40GB",
    "2CV102(J[89A-Z]|[K-Z].)", // >= "2CV102J8"
    "",
    "-v 192,raw48,Unsafe_Shutdown_Count "
    "-v 225,raw48,Host_Writes_32MiB "
    "-v 226,raw48,Workld_Media_Wear_Indic "
    "-v 227,raw48,Workld_Host_Reads_Perc "
    "-v 228,raw48,Workload_Minutes"
  },
  { "Kingston branded X25-V SSDs", // buggy or unknown firmware
    "KINGSTON SSDNow 40GB",
    "",
    "This drive may require a firmware update to\n"
    "fix possible drive hangs when reading SMART self-test log.\n"
    "To update Kingston branded drives, a modified Intel update\n"
    "tool must be used. Search for \"kingston 40gb firmware\".",
    "-v 192,raw48,Unsafe_Shutdown_Count "
    "-v 225,raw48,Host_Writes_32MiB "
    "-v 226,raw48,Workld_Media_Wear_Indic "
    "-v 227,raw48,Workld_Host_Reads_Perc "
    "-v 228,raw48,Workload_Minutes"
  },
  { "Kingston SSDNow UV400/500",
    "KINGSTON SUV400S37A?(120|240|480|960)G|" // tested with KINGSTON SUV400S37120G/0C3J96R9,
      // KINGSTON SUV400S37240G/0C3J96R9, KINGSTON SUV400S37240G/0C3K87RA,
      // KINGSTON SUV400S37120G/0C3K87RA
    "KINGSTON SUV500(M[8S])?(120|240|480|960)G", // tested with KINGSTON SUV500120G/003056R6,
      // KINGSTON SUV500240G/003056R6, KINGSTON SUV500480G/003056RI,
      // KINGSTON SUV500MS120G/003056RA, KINGSTON SUV500MS120G/003056RI,
      // KINGSTON SUV500M8120G/003056RI
    "", "",
  //"-v 1,raw48,Raw_Read_Error_Rate "
  //"-v 5,raw16(raw16),Reallocated_Sector_Ct "
  //"-v 9,raw24(raw8),Power_On_Hours "
  //"-v 12,raw48,Power_Cycle_Count "
    "-v 100,raw48,Unknown_Kingston_Attr "
    "-v 101,raw48,Unknown_Kingston_Attr "
    "-v 170,raw48,Reserved_Block_Count "
    "-v 171,raw48,Program_Fail_Count "
    "-v 172,raw48,Erase_Fail_Count "
    "-v 174,raw48,Unexpect_Power_Loss_Ct "
  //"-v 175,raw48,Program_Fail_Count_Chip "
  //"-v 176,raw48,Erase_Fail_Count_Chip "
  //"-v 177,raw48,Wear_Leveling_Count "
  //"-v 178,raw48,Used_Rsvd_Blk_Cnt_Chip "
  //"-v 180,raw48,Unused_Rsvd_Blk_Cnt_Tot "
  //"-v 183,raw48,Runtime_Bad_Block "
  //"-v 187,raw48,Reported_Uncorrect "
  //"-v 194,tempminmax,Temperature_Celsius "
  //"-v 195,raw48,Hardware_ECC_Recovered "
  //"-v 196,raw16(raw16),Reallocated_Event_Count "
  //"-v 197,raw48,Current_Pending_Sector "
  //"-v 199,raw48,UDMA_CRC_Error_Count "
    "-v 201,raw48,Unc_Read_Error_Rate "
  //"-v 204,raw48,Soft_ECC_Correction "
    "-v 231,raw48,SSD_Life_Left "
    "-v 241,raw48,Host_Writes_GiB "
    "-v 242,raw48,Host_Reads_GiB "
    "-v 250,raw48,Read_Retry_Count"
  },
  { "JMicron based SSDs", // JMicron JMF60x
    "Kingston SSDNow V Series [0-9]*GB|" // tested with Kingston SSDNow V Series 64GB/B090522a
    "TS(2|4|8|16|32|64|128|192)GSSD(18|25)[MS]?-[MS]", // Transcend IDE and SATA, tested with
      // TS32GSSD25-M/V090331, TS32GSSD18M-M/v090331
    "[BVv].*", // other Transcend SSD versions will be caught by subsequent entry
    "",
  //"-v 9,raw24(raw8),Power_On_Hours " // raw value always 0?
  //"-v 12,raw48,Power_Cycle_Count "
  //"-v 194,tempminmax,Temperature_Celsius " // raw value always 0?
    "-v 229,hex64:w012345r,Halt_System/Flash_ID " // Halt, Flash[7]
    "-v 232,hex64:w012345r,Firmware_Version_Info " // "YYMMDD", #Channels, #Banks
    "-v 233,hex48:w01234,ECC_Fail_Record " // Fail number, Row[3], Channel, Bank
    "-v 234,raw24/raw24:w01234,Avg/Max_Erase_Count "
    "-v 235,raw24/raw24:w01z23,Good/Sys_Block_Count"
  },
  { "JMicron/Maxiotek based SSDs", // JMicron JMF61x, JMF66x, JMF670
    "ADATA S596 Turbo|"  // tested with ADATA S596 Turbo 256GB SATA SSD (JMicron JMF616)
    "ADATA SP310|"  // Premier Pro SP310 mSATA, JMF667, tested with ADATA SP310/3.04
    "ADATA SP600(NS34)?|" // tested with ADATA SP600/2.4 (JMicron JMF661)
    "ADATA SX930|"  // tested with ADATA SX930/6.8SE
    "APPLE SSD TS(064|128|256|512)C|"  // Toshiba?, tested with APPLE SSD TS064C/CJAA0201
    "IM2S3138E-(128|256)GM-B|" // ADATA OEM, tested with IM2S3138E-128GM-B/DA002
    "KingSpec KDM-SA\\.51-008GMJ|" // tested with KingSpec KDM-SA.51-008GMJ/1.092.37 (JMF605?)
    "KINGSTON SNV425S2(64|128)GB|"  // SSDNow V Series (2. Generation, JMF618),
                                    // tested with KINGSTON SNV425S264GB/C091126a
    "KINGSTON SSDNOW 30GB|" // tested with KINGSTON SSDNOW 30GB/AJXA0202
    "KINGSTON SS100S2(8|16)G|"  // SSDNow S100 Series, tested with KINGSTON SS100S28G/D100309a
    "KINGSTON SNVP325S2(64|128|256|512)GB|" // SSDNow V+ Series, tested with KINGSTON SNVP325S2128GB/AGYA0201
    "KINGSTON SVP?100S2B?(64|96|128|256|512)G|"  // SSDNow V100/V+100 Series,
      // tested with KINGSTON SVP100S296G/CJR10202, KINGSTON SV100S2256G/D110225a
    "KINGSTON SV200S3(64|128|256)G|" // SSDNow V200 Series, tested with KINGSTON SV200S3128G/E120506a
    "NT-(64|128|256|512|[12]T)|" // KingSpec NT, MAS0902A-B2C or CS1802A-B2C, tested with NT-512/T191212
    "TOSHIBA THNS128GG4BBAA|"  // Toshiba / Super Talent UltraDrive DX,
                               // tested with Toshiba 128GB 2.5" SSD (built in MacBooks)
    "TOSHIBA THNSNC128GMLJ|" // tested with THNSNC128GMLJ/CJTA0202 (built in Toshiba Protege/Dynabook)
    "TS(8|16|32|64|128|192|256|512)GSSD25S?-(MD?|S)|" // Transcend IDE and SATA, JMF612, tested with
      // TS256GSSD25S-M/101028, TS32GSSD25-M/20101227
    "TS(32|64|128|256)G(SSD|MSA)[37]40K?", // Transcend SSD340/340K/740 SATA/mSATA, JMF667/670, tested with
      // TS256GSSD340/SVN263, TS256GSSD340/SVN423b, TS256GMSA340/SVN263,
      // TS128GSSD340K/SVN216,TS64GSSD740/SVN167d
    "", "",
  //"-v 1,raw48,Raw_Read_Error_Rate "
  //"-v 2,raw48,Throughput_Performance "
    "-v 3,raw48,Unknown_JMF_Attribute "
  //"-v 5,raw16(raw16),Reallocated_Sector_Ct "
    "-v 7,raw48,Unknown_JMF_Attribute "
    "-v 8,raw48,Unknown_JMF_Attribute "
  //"-v 9,raw24(raw8),Power_On_Hours "
    "-v 10,raw48,Unknown_JMF_Attribute "
  //"-v 12,raw48,Power_Cycle_Count "
    "-v 167,raw48,Unknown_JMF_Attribute "
    "-v 168,raw48,SATA_Phy_Error_Count "
    "-v 169,raw48,Unknown_JMF_Attribute "
    "-v 170,raw16,Bad_Block_Count "
    "-v 173,raw16,Erase_Count " // JMF661: different?
    "-v 175,raw48,Bad_Cluster_Table_Count "
    "-v 180,raw48,Unknown_JMF_Attribute "
    "-v 187,raw48,Unknown_JMF_Attribute "
    "-v 192,raw48,Unexpect_Power_Loss_Ct "
  //"-v 194,tempminmax,Temperature_Celsius "
  //"-v 197,raw48,Current_Pending_Sector "
    "-v 231,raw48,Unknown_JMF_Attribute "
    "-v 233,raw48,Unknown_JMF_Attribute " // FW SVN423b
    "-v 234,raw48,Unknown_JMF_Attribute " // FW SVN423b
    "-v 240,raw48,Unknown_JMF_Attribute "
  //"-v 241,raw48,Total_LBAs_Written "    // FW SVN423b
  //"-v 242,raw48,Total_LBAs_Read "       // FW SVN423b
  },
  { "Plextor M3/M5/M6/M7 Series SSDs", // Marvell 88SS9174 (M3, M5S), 88SS9187 (M5P, M5Pro), 88SS9188 (M6M/S),
      // tested with PLEXTOR PX-128M3/1.01, PX-128M3P/1.04, PX-256M3/1.05, PX-128M5S/1.02, PX-256M5S/1.03,
      // PX-128M5M/1.05, PX-128M5S/1.05, PX-128M5Pro/1.05, PX-512M5Pro/1.06, PX-256M5P/1.01, PX-128M6S/1.03
      // (1.04/5 Firmware self-test log lifetime unit is bogus, possibly 1/256 hours)
      // PLEXTOR PX-256M6S+/1.00, PLEXTOR  PX-128M3/1.00, PLEXTOR PX-128M3/1.07, PLEXTOR PX-128M6V/1.04,
      // PLEXTOR PX-128M6G-2242/1.01, PLEXTOR PX-512M7VC/1.05, PLEXTOR PX-512M8VC +/1.00
    "PLEXTOR  ?PX-(64|128|256|512|768)M(3P?|5[MPS]|5Pro|6[GMSV]|[78]VC)(\\+|-.*| )?",
    "", "",
  //"-v 1,raw48,Raw_Read_Error_Rate "
  //"-v 5,raw16(raw16),Reallocated_Sector_Ct "
  //"-v 9,raw24(raw8),Power_On_Hours "
  //"-v 12,raw48,Power_Cycle_Count "
    "-v 170,raw48,Unknown_Plextor_Attrib "  // M6S/1.03
    "-v 171,raw48,Unknown_Plextor_Attrib "  // M6S/1.03
    "-v 172,raw48,Unknown_Plextor_Attrib "  // M6S/1.03
    "-v 173,raw48,Unknown_Plextor_Attrib "  // M6S/1.03
    "-v 174,raw48,Unknown_Plextor_Attrib "  // M6S/1.03
  //"-v 175,raw48,Program_Fail_Count_Chip " // M6S/1.03
  //"-v 176,raw48,Erase_Fail_Count_Chip "   // M6S/1.03
  //"-v 177,raw48,Wear_Leveling_Count "
  //"-v 178,raw48,Used_Rsvd_Blk_Cnt_Chip "
  //"-v 179,raw48,Used_Rsvd_Blk_Cnt_Tot "   // M6S/1.03
  //"-v 180,raw48,Unused_Rsvd_Blk_Cnt_Tot " // M6S/1.03
  //"-v 181,raw48,Program_Fail_Cnt_Total "
  //"-v 182,raw48,Erase_Fail_Count_Total "
  //"-v 183,raw48,Runtime_Bad_Block "       // M6S/1.03
  //"-v 184,raw48,End-to-End_Error "        // M6S/1.03
  //"-v 187,raw48,Reported_Uncorrect "
  //"-v 188,raw48,Command_Timeout "         // M6S/1.03
  //"-v 192,raw48,Power-Off_Retract_Count "
  //"-v 195,raw48,Hardware_ECC_Recovered "  // MS6/1.03
  //"-v 196,raw16(raw16),Reallocated_Event_Count "
  //"-v 198,raw48,Offline_Uncorrectable "
  //"-v 199,raw48,UDMA_CRC_Error_Count "
  //"-v 232,raw48,Available_Reservd_Space "
  //"-v 233,raw48,Media_Wearout_Indicator " // MS6/1.03
    "-v 241,raw48,Host_Writes_32MiB "
    "-v 242,raw48,Host_Reads_32MiB"
  },
  { "Samsung based SSDs",
    "SAMSUNG SSD PM800 .*GB|"  // SAMSUNG PM800 SSDs, tested with SAMSUNG SSD PM800 TH 64GB/VBM25D1Q
    "SAMSUNG SSD PM810 .*GB|"  // SAMSUNG PM810 (470 series) SSDs, tested with
      // SAMSUNG SSD PM810 2.5" 128GB/AXM06D1Q
    "SAMSUNG SSD SM841N? (2\\.5\"? 7mm |mSATA )?(128|256|512)GB( SED)?|" // tested with
      // SAMSUNG SSD SM841 2.5" 7mm 256GB/DXM02D0Q, SAMSUNG SSD SM841 mSATA 512GB/DXM44D0Q,
      // SAMSUNG SSD SM841N 2.5 7mm 128GB/DXM03D0Q, SAMSUNG SSD SM841N mSATA 256GB SED/DXM45D6Q
    "SAMSUNG SSD PM851 (mSATA |M\\.2 )?(2280 )?(128|256|512)GB|" // tested with SAMSUNG SSD PM851 mSATA 128GB,
      // SAMSUNG SSD PM851 M.2 2280 256GB/EXT25D0Q
    "SAMSUNG 470 Series SSD|"  // tested with SAMSUNG 470 Series SSD 64GB/AXM09B1Q
    "Samsung SSD 750 EVO (120|250|500)GB|" // tested with Samsung SSD 750 EVO 250GB/MAT01B6Q
    "SAMSUNG SSD 830 Series|"  // tested with SAMSUNG SSD 830 Series 64GB/CXM03B1Q
    "SAMSUNG SSD PM830 .*|" // SAMSUNG SSD PM830 2.5" 7mm 128GB/CXM03D1Q
    "MZ7PC(512|256|128|064)HA(GH|FU|DR)-000.*|" // probably PM830, tested with SAMSUNG MZ7PC128HAFU-000L1/CXM04L1Q
    "Samsung SSD 840 (PRO )?Series|" // tested with Samsung SSD 840 PRO Series 128GB/DXM04B0Q,
      // Samsung SSD 840 Series/DXT06B0Q
    "Samsung SSD 8[4-7]0 EVO (mSATA |M\\.2 )?((120|250|500|750)G|[124]T)B|" // tested with
      // Samsung SSD 840 EVO (120|250|500|750)GB/EXT0AB0Q,
      // Samsung SSD 840 EVO (120|250)GB/EXT0BB6Q, 1TB/EXT0BB0Q, 120GB mSATA/EXT41B6Q,
      // Samsung SSD 850 EVO 250GB/EMT01B6Q, Samsung SSD 850 EVO M.2 250GB/EMT21B6Q,
      // Samsung SSD 850 EVO mSATA 120GB/EMT41B6Q, Samsung SSD 850 EVO 2TB/EMT02B6Q,
      // Samsung SSD 860 EVO 250GB/RVT01B6Q, Samsung SSD 860 EVO mSATA 250GB/RVT41B6Q,
      // Samsung SSD 860 EVO 500GB/RVT01B6Q, Samsung SSD 860 EVO mSATA 500GB/RVT41B6Q,
      // Samsung SSD 860 EVO mSATA 1TB/RVT41B6Q, Samsung SSD 860 EVO 2TB/RVT01B6Q,
      // Samsung SSD 860 EVO 4TB/RVT04B6Q, Samsung SSD 870 EVO 1TB/SVT01B6Q,
      // Samsung SSD 870 EVO 4TB/SVT02B6Q
    "Samsung SSD 8[56]0 PRO ((128|256|512)G|[124]T)B|" // tested with Samsung SSD 850 PRO 128GB/EXM01B6Q,
      // Samsung SSD 850 PRO 1TB/EXM01B6Q, Samsung SSD 850 PRO 2TB/EXM02B6Q,
      // Samsung SSD 860 PRO 256GB/RVM01B6Q, Samsung SSD 860 PRO 512GB/RVM01B6Q,
      // Samsung SSD 860 PRO 1TB/RVM01B6Q
    "Samsung SSD 8[67]0 QVO [1248]TB|" // tested with Samsung SSD 860 QVO 1TB/RVQ02B6Q,
      // Samsung SSD 860 QVO 2TB/RVQ01B6Q, Samsung SSD 870 QVO 4TB/SVQ01B6Q
    "Samsung SSD 883 DCT ((240|480|960)G|(1\\.92|3\\.84)T)B|" // tested with
      // Samsung SSD 883 DCT 480GB/HXT7404Q, Samsung SSD 883 DCT 3.84TB/HXT7404Q
    "Samsung SSD 845DC EVO .*|" // Samsung SSD 845DC EVO 960GB/EXT03X3Q
    "SAMSUNG MZ7PA256HMDR-.*|" // PM810 (470 Series), tested with SAMSUNG MZ7PA256HMDR-010H1/AXM07H1Q
    "SAMSUNG MZ[7M]PC(032|064|128|256|512)HBCD-.*|" // PM830, tested with SAMSUNG MZMPC032HBCD-000L1/CXM12L1Q
    "SAMSUNG MZ7TD(128|256)HAFV-.*|" // 840 Series, tested with SAMSUNG MZ7TD256HAFV-000L7/DXT06L6Q
    "SAMSUNG MZ[7M]TD(128|256|512)HA[GF][LMV]-.*|" // PM841, tested with SAMSUNG MZMTD512HAGL-00000/DXT4200Q,
      // SAMSUNG MZ7TD512HAGM-000L1/DXT06L0Q, SAMSUNG MZMTD128HAFV-000L1/DXT43L0Q
    "SAMSUNG MZ7WD((120|240)H[AC]FV|480H[AC]GM|960H[AC]GP)-.*|" // SM843T(N?) Series, tested with
      // SAMSUNG MZ7WD120HAFV-00003/DXM85W3Q, SAMSUNG MZ7WD120HCFV-00003/DXM9203Q,
      // SAMSUNG MZ7WD960HCGP-000PU/DXM9BW4Q (SM843TN?)
    "SAMSUNG MZ[7N]TE(128|256|512)HM(HP|JH)-.*|" // PM851, tested with SAMSUNG MZ7TE256HMHP-000L7/EXT09L6Q,
      // SAMSUNG MZNTE256HMHP-000H1/EXT22H0Q, SAMSUNG MZNTE512HMJH-000L2/EXT26L0Q
    "SAMSUNG MZMPF(032|064)HCFV-.*|" // CM851 mSATA, tested with SAMSUNG MZMPF032HCFV-000H1/FXM42H2Q
    "SAMSUNG MZ7GE(240HMGR|(480|960)HMHP)-00003|" // SM853T Series, tested with
      // SAMSUNG MZ7GE240HMGR-00003/EXT0303Q
    "SAMSUNG MZ7LM(120|240|480|960|1T9|3T8)HC(JM|HP|GR|FD)-.*|" // PM863 Series, tested with
      // SAMSUNG MZ7LM960HCHP-0E003/GXT3003Q
    "(SAMSUNG )?MZ7LM(240|480|960|1T9|3T8)HM(JP|HQ|LP)(-.*|0D3)|" // PM863a Series, tested with
      // SAMSUNG MZ7LM3T8HMLP-00005/GXT5104Q, MZ7LM240HMHQ0D3/GC5B (Dell)
    "(SAMSUNG )?MZ7KM(120|240|480|960|1T9)H[AM](FD|GR|H[PQ]|J[MP])(-.*|0D3)|" // SM863(a), tested with
      // SAMSUNG MZ7KM480HAHP-0E005/GXM1003Q, SAMSUNG MZ7KM480HMHQ-00005/GXM5104Q,
      // SAMSUNG MZ7KM960HMJP-00005/GXM5304Q, MZ7KM960HMJP0D3/GD53 (Dell)
    "SAMSUNG MZ[7N]LH(128|256|512|1T0)H[AB](JD|HQ|L[BU])-.*|" // PM881, tested with
      // SAMSUNG MZ7LH512HALU-00000/RVT0200Q
    "SAMSUNG MZ7LH(240|480|960|1T9|3T8|7T6)H[AM](HQ|JR|LT|LA)-.*|" //PM883, tested with SAMSUNG MZ7LH960HAJR-00005
    "SAMSUNG MZ7L3(240|480|960|1T9|3T8|7T6)H(B[LN][AT]|CHQ|CJR)-.*|" // PM893/897, tested with
      // SAMSUNG MZ7L3240HCHQ-00A07/JXTC104Q, SAMSUNG MZ7L3480HCHQ-00A07/JXTC104Q,
      // SAMSUNG MZ7L3480HBLT-00A07/JXTE004Q, SAMSUNG MZ7L33T8HBLT-00A07/JXTC104Q
    "MK000(240|480|960)GZXR[AB]|" // MK000960GZXRB/HPG0 (HPE MZ7L3960HBLT-00AH3)
      // MK000480GZXRA/HPG0 (HPE P18432-B21)
    "SAMSUNG MZ7KH(240|480|960|1T9|3T8)HA(HQ|JR|LS)-.*|" //SM883
    "SAMSUNG MZ[7N](LF|TY)(128|192|256)H[CD](GS|HP)-.*|" // CM871/871a, tested with SAMSUNG MZNLF128HCHP-000H1/FXT21H1Q,
      // SAMSUNG MZNTY256HDHP-000/MAT21K0Q, SAMSUNG MZ7LF192HCGS-000L1/FXT03L1Q
    "SAMSUNG MZ[7NY]LN(128|256|512|1T0)H[ACM](GR|HP|HQ|J[HPQ]|LR)-.*|" // PM871/871a/b, tested with
      // SAMSUNG MZ7LN128HCHP-00000/EMT0100Q, SAMSUNG MZ7LN256HAHQ-000H1/MVT03H6Q,
      // SAMSUNG MZNLN256HMHQ-000H1/MAV21H3Q, SAMSUNG MZYLN256HCHP-000L2/EMT63L0Q
    "SAMSUNG SSD PM871 .*|" // SAMSUNG SSD PM871 2.5 7mm 256GB/EMT02D0Q
      // SAMSUNG MZ7LN256HMJP-00000/MAV0100Q, SAMSUNG MZ7LN512HMJP-00000/MAV0100Q
    "SAMSUNG MZHPV(128|256|512)HDG(L|M)-.*|" // SM951, tested with SAMSUNG MZHPV512HDGL-00000/BXW2500Q,
      // SAMSUNG MZHPV128HDGM-00000 (BXW2500Q)
    "Samsung Portable SSD T5", // tested with Samsung Portable SSD T5 (0x04e8:0x61f5)
    "", "",
  //"-v 5,raw16(raw16),Reallocated_Sector_Ct "
  //"-v 9,raw24(raw8),Power_On_Hours "
  //"-v 12,raw48,Power_Cycle_Count "
    "-v 170,raw48,Unused_Rsvd_Blk_Ct_Chip " // CM871
    "-v 171,raw48,Program_Fail_Count_Chip " // CM871
    "-v 172,raw48,Erase_Fail_Count_Chip " // CM871
    "-v 173,raw48,Wear_Leveling_Count " // CM871
    "-v 174,raw48,Unexpect_Power_Loss_Ct " // CM871
  //"-v 175,raw48,Program_Fail_Count_Chip "
  //"-v 176,raw48,Erase_Fail_Count_Chip "
  //"-v 177,raw48,Wear_Leveling_Count "
  //"-v 178,raw48,Used_Rsvd_Blk_Cnt_Chip "
  //"-v 179,raw48,Used_Rsvd_Blk_Cnt_Tot "
  //"-v 180,raw48,Unused_Rsvd_Blk_Cnt_Tot "
  //"-v 181,raw48,Program_Fail_Cnt_Total "
  //"-v 182,raw48,Erase_Fail_Count_Total "
  //"-v 183,raw48,Runtime_Bad_Block "
  //"-v 184,raw48,End-to-End_Error " // SM843T Series
    "-v 187,raw48,Uncorrectable_Error_Cnt "
  //"-v 190,tempminmax,Airflow_Temperature_Cel "  // seems to be some sort of temperature value for 470 Series?
    "-v 191,raw48,Unknown_Samsung_Attr " // PM810
  //"-v 194,tempminmax,Temperature_Celsius "
    "-v 195,raw48,ECC_Error_Rate "
  //"-v 196,raw16(raw16),Reallocated_Event_Count "
  //"-v 197,raw48,Current_Pending_Sector " // PM893
  //"-v 198,raw48,Offline_Uncorrectable "
    "-v 199,raw48,CRC_Error_Count "
    "-v 201,raw48,Supercap_Status "
    "-v 202,raw48,Exception_Mode_Status " // PM893
  //"-v 233,raw48,Media_Wearout_Indicator " // PM851, 840
    "-v 234,raw48,Unknown_Samsung_Attr " // PM851, 840
    "-v 235,raw48,POR_Recovery_Count " // PM851, 830/840/850, PM893
    "-v 236,raw48,Unknown_Samsung_Attr " // PM851, 840
    "-v 237,raw48,Unknown_Samsung_Attr " // PM851, 840
    "-v 238,raw48,Unknown_Samsung_Attr " // PM851, 840
  //"-v 241,raw48,Total_LBAs_Written "
  //"-v 242,raw48,Total_LBAs_Read " // PM851, SM841N
    "-v 243,raw48,SATA_Downshift_Ct " // PM863, PM893
    "-v 244,raw48,Thermal_Throttle_St " // PM863, PM893
    "-v 245,raw48,Timed_Workld_Media_Wear " // PM863, PM893
    "-v 246,raw48,Timed_Workld_RdWr_Ratio " // PM863, PM893
    "-v 247,raw48,Timed_Workld_Timer " // PM863, PM893
    "-v 249,raw48,NAND_Writes_1GiB " // CM871a, PM871
    "-v 250,raw48,SATA_Iface_Downshift " // from the spec
    "-v 251,raw48,NAND_Writes " // PM863, PM893
    "-v 252,raw48,Added_Bad_Flash_Blk_Ct" // 870 EVO FW SVT02B6Q
  },
  { "Marvell based SanDisk SSDs",
    "SanDisk SD5SG2[0-9]*G1052E|" // X100 (88SS9174), tested with SanDisk SD5SG2256G1052E/10.04.01
    "SanDisk SD6S[BFP][12]M[0-9]*G(1022I?|1102)?|" // X110/X210 (88SS9175/187?), tested with SanDisk SD6SB1M064G1022I/X231600,
      // SanDisk SD6SB1M256G1022I/X231600, SanDisk SD6SF1M128G1022/X231200, SanDisk SD6SB2M512G1022I/X210400
      // SanDisk SD6SP1M128G1102/X231302
    "SanDisk SD7S[BN][67]S-?(128|256|512|960)G(1122|-1006)?|" // X300 (88SS9189?), tested with
      // SanDisk SD7SB6S128G1122/X3310000, SanDisk SD7SN6S-512G-1006/X3511006, SanDisk SD7SB7S960G/X36310DC
    "SanDisk SD8[ST][BN]8U-?((128|256|512)G|1T00)(1122|-10[01]6)|" // X400 (88SS1074), tested with SanDisk SD8SB8U128G1122/X4120000
      // SanDisk SD8TB8U-512G-1016/X4163116
    "SanDisk SD9S[BN]8W-?((128|256|512)G|[12]T00)(1122|-1006|1020)|" // X600, tested with SanDisk SD9SB8W128G1122/X6107000, SD9SB8W-512G-1006/X6103006
      // SanDisk SD9SB8W1T001122/X6107000, SD9SB8W256G1122/X6107000, SanDisk SD9SN8W128G1020/X6101020
    "SanDisk SDSSDA-((120|240|480)G|[12]T00)|" // Plus, tested with SanDisk SDSSDA-2T00/411040RL
    "SanDisk SDSSDHP[0-9]*G|" // Ultra Plus (88SS9175), tested with SanDisk SDSSDHP128G/X23[01]6RL
    "SanDisk (SDSSDHII|Ultra II )[0-9]*GB?|" // Ultra II (88SS9190/88SS9189), tested with
      // SanDisk SDSSDHII120G/X31200RL, SanDisk Ultra II 960GB/X41100RL
    "SanDisk SDSSDH2(128|256)G|" // SanDisk SDSSDH2128G/X211200
    "SanDisk SDSSDH3 ?((250|500|512|1000|1024|2000)G|[124]T00)|" // Ultra 3D, tested with SanDisk SDSSDH3250G/X61170RL,
      // SanDisk SDSSDH3 250G/401120RL, SanDisk SDSSDH3500G/X61110RL, SanDisk SDSSDH3 512G/40101000,
      // SanDisk SDSSDH31024G/X6107000, SanDisk SDSSDH3 1T00/415020RL, SanDisk SDSSDH3 2T00/411040RL,
      // SanDisk SDSSDH3 4T00/411040RL
    "SanDisk SDSSDXPS?[0-9]*G|" // Extreme II/Pro (88SS9187), tested with SanDisk SDSSDXP480G/R1311,
      // SanDisk SDSSDXPS480G/X21200RL
    "SanDisk SSD G5 BICS4|" // WD Blue SSD WDS100T2B0A (#1378), tested with SanDisk SSD G5 BICS4/415000WD
    "SanDisk SSD PLUS (120|240|480|[12]000) ?GB|" // Plus (88SS1074), tested with SanDisk SSD PLUS 120 GB/UE3000RL,
      // SanDisk SSD PLUS 120 GB/UE4500RL, SanDisk SSD PLUS 1000GB/UH4400RL
      // SanDisk SSD PLUS 2000GB/UP4504RL
    "SSD SATAIII 16GB", // SSD SATAIII 16GB/i221100 (see #923)
    "", "",
  //"-v 5,raw16(raw16),Reallocated_Sector_Ct "
  //"-v 9,raw24(raw8),Power_On_Hours "
  //"-v 12,raw48,Power_Cycle_Count "
    "-v 165,raw48,Total_Write/Erase_Count "
    "-v 166,raw48,Min_W/E_Cycle "
    "-v 167,raw48,Min_Bad_Block/Die "
    "-v 168,raw48,Maximum_Erase_Cycle "
    "-v 169,raw48,Total_Bad_Block "
    "-v 170,raw48,Unknown_Marvell_Attr " // SDSSDH3 4T00
    "-v 171,raw48,Program_Fail_Count "
    "-v 172,raw48,Erase_Fail_Count "
    "-v 173,raw48,Avg_Write/Erase_Count "
    "-v 174,raw48,Unexpect_Power_Loss_Ct "
  //"-v 184,raw48,End-to-End_Error "
  //"-v 187,raw48,Reported_Uncorrect "
  //"-v 188,raw48,Command_Timeout "
  //"-v 194,tempminmax,Temperature_Celsius "
    "-v 199,raw48,SATA_CRC_Error "
    "-v 201,raw48,Lifetime_Remaining% "
    "-v 212,raw48,SATA_PHY_Error "
    "-v 230,raw16,Perc_Write/Erase_Count "
    "-v 232,raw48,Perc_Avail_Resrvd_Space "
    "-v 233,raw48,Total_NAND_Writes_GiB "
    "-v 234,raw48,Perc_Write/Erase_Ct_BC "
    "-v 241,raw48,Total_Writes_GiB "
    "-v 242,raw48,Total_Reads_GiB "
    "-v 243,raw48,Unknown_Marvell_Attr "
    "-v 244,raw48,Thermal_Throttle "
    "-v 249,raw48,TLC_NAND_GB_Writes"
  },
  { "SanDisk based SSDs", // see also #463 for the vendor attribute description
    "SanDisk iSSD P4 [0-9]*GB|" // tested with SanDisk iSSD P4 16GB/SSD 9.14
    "SanDisk pSSD|" // tested with SandDisk pSSD/3 (62.7 GB, SanDisk Extreme USB3.0 SDCZ80-064G-J57, 0x0781:0x5580)
    "SanDisk SDSSDP[0-9]*G|" // tested with SanDisk SDSSDP064G/1.0.0, SDSSDP128G/2.0.0
    "SanDisk SDSSDRC032G|" // tested with SanDisk SanDisk SDSSDRC032G/3.1.0
    "SanDisk SSD i100 [0-9]*GB|" // tested with SanDisk SSD i100 8GB/11.56.04, 24GB/11.56.04
    "SanDisk SSD U100 ([0-9]*GB|SMG2)|" // tested with SanDisk SSD U100 8GB/10.56.00, 256GB/10.01.02, SMG2/10.56.04
    "SanDisk SSD U110 (8|16|24|32|64|128)GB|" // tested with SanDisk SSD U110 32GB/U221000
    "SanDisk SDSA6[DGM]M-[0-9]*G-.*|" // tested with SanDisk SDSA6GM-016G-1006/U221006, SanDisk SDSA6MM-016G-1006/U221006,
      // SanDisk SDSA6GM-016G-1006/U221006
    "SanDisk SD7[SU]B[23]Q(064|128|256|512)G.*", // tested with SD7SB3Q064G1122/SD7UB3Q256G1122/SD7SB3Q128G/SD7UB2Q512G1122
    "", "",
  //"-v 5,raw16(raw16),Reallocated_Sector_Ct "
  //"-v 9,raw24(raw8),Power_On_Hours "
  //"-v 12,raw48,Power_Cycle_Count "
    "-v 165,raw48,Total_Write/Erase_Count "
    "-v 171,raw48,Program_Fail_Count "
    "-v 172,raw48,Erase_Fail_Count "
    "-v 173,raw48,Avg_Write/Erase_Count "
    "-v 174,raw48,Unexpect_Power_Loss_Ct "
  //"-v 187,raw48,Reported_Uncorrect "
    "-v 212,raw48,SATA_PHY_Error "
    "-v 230,raw48,Perc_Write/Erase_Count "
    "-v 232,raw48,Perc_Avail_Resrvd_Space "
    "-v 234,raw48,Perc_Write/Erase_Ct_BC "
  //"-v 241,raw48,Total_LBAs_Written "
  //"-v 242,raw48,Total_LBAs_Read "
    "-v 244,raw48,Thermal_Throttle "
  },
  // SDLF1DAR-480G-1HAW/ZR07RE41
  // SDLF1DAR-480G-1JA1/RP41ZH06
  { "Sandisk SATA Cloudspeed Max and GEN2 ESS SSDs",
    "SD[A-Z0-9]{2}[1-3][A-Z]{3}-?[0-9]{3}[GT]-?1[A-Z0-9]{3}",
    "","",
    "-v 13,raw48,Lifetime_UECC_Ct "
    "-v 32,raw48,Lifetime_Write_AmpFctr "
    "-v 33,raw48,Write_AmpFctr "
    "-v 170,raw48,Reserve_Erase_BlkCt "
    "-v 171,raw48,Program_Fail_Ct "
    "-v 172,raw48,Erase_Fail_Ct "
    "-v 173,raw48,Percent_Life_Used "
    "-v 174,raw48,Unexpect_Power_Loss "
    "-v 175,raw48,Lifetime_Die_Failure_Ct "
    "-v 177,raw48,Lifetime_Remaining% "
    "-v 178,raw48,SSD_LifeLeft(0.01%) "
    "-v 180,raw48,Undetected_Data_Err_Ct "
    "-v 183,raw48,LT_Link_Rate_DwnGrd_Ct "
    "-v 191,raw48,Clean_Shutdown_Ct "
    "-v 192,raw48,Unclean_Shutdown_Ct "
    "-v 196,raw48,Lifetime_Retried_Blk_Ct "
    "-v 204,raw48,Average_Block-Erase_Ct "
    "-v 205,raw48,Read_Retry_Enable_Ct "
    "-v 206,raw48,Successful_RaidRecov_Ct "
    "-v 207,raw48,Trimmed_Sector_Ct "
    "-v 211,raw48,Read_Disturb_ReallocEvt "
    "-v 233,raw48,Lifetime_Nand_Writes "
    "-v 235,raw48,Capacitor_Health "
    "-v 244,raw48,Therm_Throt_Activation "
    "-v 245,raw48,Drive_Life_Remaining% "
    "-v 253,raw48,SPI_Test_Remaining "
  },
  { "Sandisk SATA CS1K GEN1 ESS SSDs",
    "SD[A-Z0-9]{2}[NO][A-Z0-9]{3}-?[0-9]{3}[GT]-?1[A-Z0-9]{3}",
    "","",
    "-v 1,raw48,UECC_Ct "
    "-v 2,raw48,Internal_File_Check "
    "-v 5,raw16(raw16),Retried_Blk_Ct "
    "-v 32,raw48,Write_Ampflication "
    "-v 170,raw48,Reserve_Blk_Remaining "
    "-v 171,raw48,Program_Fail_Ct "
    "-v 172,raw48,Erase_Fail_Ct "
    "-v 173,raw48,Drive_Life_Used% "
    "-v 174,raw48,Unexpect_PwrLoss_Ct "
    "-v 175,raw48,PwrLoss_ProtectionFail "
    "-v 177,raw48,DriveLife_Remaining% "
    "-v 178,raw48,SSD_Life_Left "
    "-v 180,raw48,End_to_End_Err_Detect "
    "-v 190,raw48,Drive_Temp_Warning "
    "-v 195,raw48,Uncorrectable_Err_Ct "
    "-v 202,raw48,Exception_Mode_Status "
    "-v 233,raw48,Number_Of_Write_Ct "
    "-v 245,raw48,DriveLife_Used% "
  },
  { "Silicon Motion based SSDs",
    "ADATA_IMSS332-((008|016|032|064|128|256|512)G|001T)[AEMT]P?|" // tested with ADATA_IMSS332-128GTP/Q0810B
    "ADATA (SP550|SU(630|650(NS38)?|655|[89]00))|" // tested with ADATA SP550/O0803B5a, ADATA SU630/S1127B0,
      // ADATA SU650/S0212B0, ADATA SU650/V8X01c45, ADATA SU650/V8X21c64, ADATA SU650NS38/P191202a,
      // ADATA SU655/V8X01c55, ADATA SU800/Q0913A, ADATA SU800/R0427A, ADATA SU800/R0918B, ADATA SU900/Q0125A,
      // ADATA SU900/Q0710B
    "AMD R5SL512G|"// tested with AMD R5SL512G/V0929A0
    "CORSAIR FORCE LX SSD|" // tested with CORSAIR FORCE LX SSD/N0307A
    "CHN mSATAM3 (128|256|512)|" // Zheino M3, tested with CHN mSATAM3 128/Q1124A0
    "CIS 2S M305 (16|32|64|128|256)GB|" // Ceroz M305, tested with CIS 2S M305 64GB/P0316B
    "CT(120|250|500|1000)BX100SSD1|" // Crucial BX100, tested with CT250BX100SSD1/MU02,
      // CT500BX100SSD1/MU02, CT1000BX100SSD1/MU02
    "CT(240|480|960)BX200SSD1|" // Crucial BX200 Solid State Drive, tested with CT480BX200SSD1/MU02.6
    "DREVO X1 SSD|" // tested with DREVO X1 SSD/Q0111A
    "Drevo X1 pro (64|128|256)G|" // tested with Drevo X1 pro 64G/Q0303B
    "DEXP SSD C100 (128|256|512)Gb|" // tested with DEXP SSD C100 256Gb/V0218A0
    "JAJS[56]00M((12[08]|240|256|480|512|960)C|1TB)(-1)?|" // J&A LEVEN JS500/600 (Intenso TOP), tested with
      // JAJS500M120C-1/P0614D, JAJS600M1TB/T0529A0, JAJS600M256C/U0803A0
    "KingDian S100 (32|64)GB|" // SM2244LT, tested with KingDian S100 32GB/0311A
    "KingDian S(200|280|400) ((60|120|240|480)GB|1TB)|" // SM2256EN, tested with KingDian S200 60GB/R0724A0
      // KingDian S280 120GB/Q0526A, KingDian S280 1TB/S0509A0, KingDian S400 120GB/Q0607A
    "KingSpec KSD-[PS]A25\\.[1-9]-(016|032|064|128)(MS|SJ)|" // tested with KingSpec KSD-PA25.6-064MS/20140803
    "KINGSTON SKC600(MS)?(256|512|1024|2048)G|" // KC600 MS=mSATA, tested with KINGSTON SKC600256G/S4500105,
      // KINGSTON SKC600MS256G/S4500107
    "LITEON L[CM]H-(128|256|512)V2[MS](-.*)?|" // tested with LITEON LCH-256V2S-HP/2C02,
      // LITEON LCH-256V2S/3C87901, LITEON LMH-256V2M-11 MSATA 256GB/FM8110C
    "MKNSSDRE((25[06]|500|512)G|[12]T)B(-LT)?|" // Mushkin, tested with MKNSSDRE256GB/N1007C,
      // MKNSSDRE250GB-LT/O1026A
    "MKNSSD(S2|TR)(12[08]|2[45]0|480|500)GB(-(3DL|LT))?|" // Mushkin, tested with MKNSSDS2500GB/T0818A0,
      // MKNSSDTR500GB/O1126A, MKNSSDTR128GB-3DL/Q0616B0
    "NFN025SA31T-.*|" // Neo Forza (?), from HP Laptop, tested with NFN025SA31T-6000000/S0628A0
    "NFORCE (256|512)25 - SSZS13|" // Nextron NForce, tested with NFORCE 25625 - SSZS13/V0915A0
    "ONDA S-12 64GB|" // tested with ONDA S-12 64GB/U0401A0
    "OWC Envoy Pro|" // tested with OWC Envoy Pro/R0522A0 (0x1e91:0xa2a5)
    "Patriot P2[01]0 ((128|256|512)GB|[12]TB)|" // tested with Patriot P200 256GB/S1022A0,
      // Patriot P210 256GB/HPS2227P
    "R3SL(120|240|480|960)G|" // AMD Radeon SSDs, tested with R3SL240G/P0422C
    "Ramsta SSD S800 (120|240|480)GB|" // SM2258G, tested with Ramsta SSD S800 480GB/RS81V0
    "SED2QII-LP SATA SSD ((64|128|256|512)GB|[12]TB)|" // ACPI SED2QII-LP, tested with
      // SED2QII-LP SATA SSD 64GB/S0410A
    "T60|" // KingSpec T60, tested with T60/20151120
    "TCSUNBOW [MX]3 (60|120|240|480)GB|" // TC-Sunbow M3/X3, tested with TCSUNBOW M3 240GB/R0327B0,
      // TCSUNBOW X3 120GB/R1211A0, TCSUNBOW X3 480GB/S0509A0
    "TEAM( T253(TD|X6)|L5Lite3D)((120|240|256|480|512)G|[12]T)|" // TEAMGROUP, tested with
      // TEAML5Lite3D240G/R0302A0 (L5Lite 3D), TEAM T253TD480G/Q0410A, TEAM T253X6256G/U1014A0 (CX2)
    "TS((16|32|64|128|256|512)G|1T)(SSD|MS[AM])(230S?|3[67]0[SI]?|420[IK]?)|" // Transcend SSD230/360/370/420
      // SATA/mSATA, TS6500, tested with TS128GMSA230S/02J0S86A, TS32GMSA370/20140402,
      // mSATA MSM360 mini SSD, tested with TS32GMSM360/Q0407A
      // TS128GMSA370I/P1225CH1
      // TS16GMSA370/20140516, TS64GSSD370/20140516, TS256GSSD370/N0815B, TS256GSSD370S/N1114H,
      // TS512GSSD370S/N1114H, TS32GSSD420I/N1114H, TS32GSSD420K/P1225CE
    "TS(16|32|64|128|512|256)GMTS4[03]0S?|" // TS256GMTS400, TS256GMTS430S/S0423A
    "TS(120|240)GMTS420S?|" // Transcend MTS420, tested with TS120GMTS420S/R0510A0
    "TS(128G|256G|512G|1T|2T|4T)SSD230S|" // TS128GSSD230S/P1025F8, TS2TSSD230S/22Z4W14J
    "TS(120|240|480|960)GSSD220S|" // TS480GSSD220S/P0520AA
    "TS((64|128|256|512)G|[12]T)SSD452K|"// Transcend 452K, tested with TS128GSSD452K/02J0S86A
    "TS(16G|32G|64G|128G|256G|512G|1T)MTS800S?|" // MTS800, tested with TS1TMTS800/O1225H1
    "TS(16|32|64)GMSA630|" // MSA630 mSATA SSD, tested with TS32GMSA630/N0113E1
    "TS(32|64|128)GPSD330|" // Transcend PSD SSD, tested with TS64GPSD330/20140121
    "TS(16|32|64|96|128|256)GSSD(630|360S)|" // Transcend 630/360S, tested with TS16GSSD630/N0113E1,
      // TS256GSSD360S/R0123A0
    "TS(128G|256G|512G|1T)ESD400K|" // Transcend ESD400 Portable, tested with
      // TS256GESD400K/R0605AS (0x2174:0x2000)
    "TS(128G|256G|512G|1T)MTS830S|" // Transcend 830S, tested with TS256GMTS830S/02J0T3HB
    "TSG(16|32|64|128|256|512)MTS400ISI|" // Transcend MTS400I, tested with TSG64MTS400ISI/S0903D
    "UMAX 2242 (128|256|512)GB", // tested with UMAX 2242 256GB/U0330A0
    "", "",
  //"-v 1,raw48,Raw_Read_Error_Rate "
  //"-v 2,raw48,Throughput_Performance "
  //"-v 5,raw16(raw16),Reallocated_Sector_Ct "
  //"-v 9,raw24(raw8),Power_On_Hours "
  //"-v 12,raw48,Power_Cycle_Count "
    "-v 148,raw48,Total_SLC_Erase_Ct "
    "-v 149,raw48,Max_SLC_Erase_Ct "
    "-v 150,raw48,Min_SLC_Erase_Ct "
    "-v 151,raw48,Average_SLC_Erase_Ct "
    "-v 159,raw48,DRAM_1_Bit_Error_Count " // KINGSTON SKC600256G/S4500105
    "-v 160,raw48,Uncorrectable_Error_Cnt "
    "-v 161,raw48,Valid_Spare_Block_Cnt "
    "-v 162,raw48,Cache_Block_Count " // Transcend MSM360 
    "-v 163,raw48,Initial_Bad_Block_Count "
    "-v 164,raw48,Total_Erase_Count "
    "-v 165,raw48,Max_Erase_Count "
    "-v 166,raw48,Min_Erase_Count "
    "-v 167,raw48,Average_Erase_Count "
    "-v 168,raw48,Max_Erase_Count_of_Spec "
    "-v 169,raw48,Remaining_Lifetime_Perc "
  //"-v 175,raw48,Program_Fail_Count_Chip "
  //"-v 176,raw48,Erase_Fail_Count_Chip "
  //"-v 177,raw48,Wear_Leveling_Count "
    "-v 178,raw48,Runtime_Invalid_Blk_Cnt "
  //"-v 181,raw48,Program_Fail_Cnt_Total "
  //"-v 182,raw48,Erase_Fail_Count_Total "
  //"-v 187,raw48,Reported_Uncorrect "
  //"-v 192,raw48,Power-Off_Retract_Count "
  //"-v 194,tempminmax,Temperature_Celsius "
  //"-v 195,raw48,Hardware_ECC_Recovered "
  //"-v 196,raw16(raw16),Reallocated_Event_Count "
  //"-v 197,raw48,Current_Pending_Sector "
  //"-v 198,raw48,Offline_Uncorrectable "
  //"-v 199,raw48,UDMA_CRC_Error_Count "
    "-v 225,raw48,Host_Writes_32MiB " // FW 20140402
    "-v 231,raw48,SSD_Life_Left " // KINGSTON SKC600256G/S4500105
  //"-v 232,raw48,Available_Reservd_Space "
    "-v 241,raw48,Host_Writes_32MiB "
    "-v 242,raw48,Host_Reads_32MiB "
    "-v 245,raw48,TLC_Writes_32MiB " // FW N0815B, N1114H // TS128GMSA370I: Flash Write Sector Count
    "-v 246,raw48,SLC_Writes_32MiB "
    "-v 247,raw48,Raid_Recoverty_Ct "
    "-v 248,raw48,Unkn_SiliconMotion_Attr " // ADATA SU900/Q0125A
    "-v 249,raw48,Unkn_SiliconMotion_Attr " // ADATA SU650/V8X01c45
  //"-v 250,raw48,Read_Error_Retry_Rate " // ADATA SU800/Q0913A
    "-v 251,raw48,Unkn_SiliconMotion_Attr" // ADATA SU800/Q0913A
  },
  // Supermicro SSD-DM032-SMCMVN1, tested with SuperMicro SSD/SOB20R, see (#1380)
  { "Supermicro SATA DOM (SuperDOM)",
    "SuperMicro SSD",
    "", "",
    "-v 1,raw48,Raw_Read_Error_Rate "
    "-v 15,raw48,User_Cpcty_Sector_Cnt "
    "-v 160,raw48,Not_In_Use "
    "-v 161,raw48,Not_In_Use "
    "-v 163,raw48,Not_In_Use "
    "-v 164,raw48,Not_In_Use "
    "-v 165,raw48,Not_In_Use "
    "-v 166,raw48,Minimum_PE_Cycles_TLC "
    "-v 167,raw48,Not_In_Use "
    "-v 168,raw48,Maximum_PE_Cycles_TLC "
    "-v 231,raw48,SSD_Life_Left "
    "-v 233,raw48,NAND_Writes_1GiB "
    "-v 241,raw48,Lifetime_Writes_GiB "
    "-v 242,raw48,Lifetime_Reads_GiB "
  },
  { "Silicon Motion based OEM SSDs", // Like 'Silicon Motion based SSDs' but with FW detection
    "240GB|" // from Lenovo T430 Thinkpad, tested with 240GB/P0510E
    "Dogfish SSD (128|256|512)GB|" // tested with Dogfish SSD 128GB/S1211A0
    "GIM(16|32|64|128|256|512)|"// GUDGA GIM, tested with GIM128/U0401A0
    "INTENSO( SSD)?|" // tested with INTENSO/S1211A0 (Portable SSD 256GB premium edition),
      // INTENSO/V0609A0, INTENSO SSD/V0823A0, INTENSO/V0718B0, INTENSO SSD/W0413A0, INTENSO SSD/W0714A0,
    "Intenso  ?SSD( S(ata|ATA) ?III)?|" // tested with Intenso SSD/Q1107A0, Intenso  SSD Sata III/P0510E,
      // Intenso SSD Sata III/R0817B0, Intenso SSD Sata III/S0222A0, Intenso SSD Sata III/V0303B0,
      // Intenso SSD SATAIII/W0825A0,
    "KingFast|" // tested with KingFast/P0725A (F6M), KingFast/S0424A0 (120GB), KingFast/S1128B0 (512GB)
    "KSM512|" // KingSpec, tested with KSM512/S0509A0
    "LDLC|" // tested with LDLC/KFS03005
    "Netac MobileDataStar|" // tested with Netac MobileDataStar/HPS2227I (0x0dd8:0x0562)
    "ORTIAL SSD|" // tested with ORTIAL SSD/U0202A0 (128GB)
    "RX7 (240|256|512)G|" // tested with RX7 240G/T0910A0
    "SATA3 ((12[08]|240|256|480)G|[12]T)B SSD|" // TCSUNBOW X3, tested with SATA3 240GB SSD/S0618A0,
      // SATA3 1TB SSD/S1230A0,
      // KingDian S370, tested with SATA3 128GB SSD/T0311A0, SATA3 256GB SSD/S1127B0
      // KingDian S280, tested with SATA3 240GB SSD/T0519A0
    "SPCC M\\.2 SSD|" // Silicon Power A/M55, tested with SPCC M.2 SSD/Q0627A0, SPCC M.2 SSD/U0506A0,
      // SPCC M.2 SSD/U1209A0
    "SSD 120GB|" // Intenso M.2 SSD High, tested with SSD 120GB/R0529A
    "T-FORCE (128|256|512)GB|" // tested with T-FORCE 512GB/T0910A0
    "Verbatim Vi550 S3|" // tested with Verbatim Vi550 S3/U1124A0 (128GB),
       // may also exist with different controllers (tickets #1626, #1629, #1774, #1930, GH issues/185),
    "Vi550 S3", // another variant (ticket #1899), tested with Vi550 S3/HP3418C5
    "HP(3418C5|S2227I)|KFS03005|P0510E|P0725A|Q(0627|1107)A0|R(0529A|0817B0)|"
    "S(0222|0424|0509|0618|1211|1230)A0|S112[78]B0|T0(311|519|910)A0|"
    "U(0202|0401|0506|1124|1209)A0|V0((609|823)A|(303|718)B)0|V1027A0|"
    "W(0413|0714|0825)A0",
    "",
    "-v 148,raw48,Total_SLC_Erase_Ct "
    "-v 149,raw48,Max_SLC_Erase_Ct "
    "-v 150,raw48,Min_SLC_Erase_Ct "
    "-v 151,raw48,Average_SLC_Erase_Ct "
    "-v 159,raw48,Unkn_SiliconMotion_Attr "
    "-v 160,raw48,Uncorrectable_Error_Cnt "
    "-v 161,raw48,Valid_Spare_Block_Cnt "
    "-v 163,raw48,Initial_Bad_Block_Count "
    "-v 164,raw48,Total_Erase_Count "
    "-v 165,raw48,Max_Erase_Count "
    "-v 166,raw48,Min_Erase_Count "
    "-v 167,raw48,Average_Erase_Count "
    "-v 168,raw48,Max_Erase_Count_of_Spec "
    "-v 169,raw48,Remaining_Lifetime_Perc "
    "-v 178,raw48,Runtime_Invalid_Blk_Cnt "
    "-v 225,raw48,Host_Writes_32MiB "
    "-v 241,raw48,Host_Writes_32MiB "
    "-v 242,raw48,Host_Reads_32MiB "
    "-v 245,raw48,TLC_Writes_32MiB "
    "-v 246,raw48,SLC_Writes_32MiB "
    "-v 247,raw48,Raid_Recoverty_Ct "
    "-v 248,raw48,Unkn_SiliconMotion_Attr "
    "-v 251,raw48,Unkn_SiliconMotion_Attr"
  },
  { "SMART Modular Technologies mSATA XL+ SLC SSDs", // tested with SH9MST6D16GJSI01
    "SH9MST6D[0-9]*GJSI?[0-9]*", // based on http://www.smartm.com/salesLiterature/embedded/mSATA_overview.pdf
    "", "", // attributes info from http://www.mouser.com/ds/2/723/smartmodular_09302015_SH9MST6DxxxGJSxxx_rA[1]-770719.pdf
    "-v 1,raw48,Uncorrectable_ECC_Cnt "
  //"-v 5,raw16(raw16),Reallocated_Sector_Ct "
    "-v 9,raw48,Power_On_Hours " // override default raw24(raw8) format
  //"-v 12,raw48,Power_Cycle_Count "
    "-v 14,raw48,Device_Capacity_LBAs "
    "-v 15,raw48,User_Capacity_LBAs " // spec DecID is wrong, HexID is right
    "-v 16,raw48,Init_Spare_Blocks_Avail " // spec DecID is wrong, HexID is right
    "-v 17,raw48,Spare_Blocks_Remaining " // spec DecID is wrong, HexID is right
    "-v 100,raw48,Total_Erase_Count "
    "-v 168,raw48,SATA_PHY_Err_Ct "
    "-v 170,raw48,Initial_Bad_Block_Count "
    "-v 172,raw48,Erase_Fail_Count "
    "-v 173,raw48,Max_Erase_Count "
    "-v 174,raw48,Unexpect_Power_Loss_Ct "
    "-v 175,raw48,Average_Erase_Count "
  //"-v 181,raw48,Program_Fail_Cnt_Total "
  //"-v 187,raw48,Reported_Uncorrect "
  //"-v 194,tempminmax,Temperature_Celsius "
    "-v 197,raw48,Not_In_Use "
    "-v 198,raw48,Not_In_Use "
    "-v 199,raw48,SATA_CRC_Error_Count "
    "-v 202,raw48,Perc_Rated_Life_Used "
    "-v 231,raw48,Perc_Rated_Life_Remain "
    "-v 232,raw48,Read_Fail_Count "
    "-v 234,raw48,Flash_Reads_LBAs "
    "-v 235,raw48,Flash_Writes_LBAs "
  //"-v 241,raw48,Total_LBAs_Written "
  //"-v 242,raw48,Total_LBAs_Read "
    //  247-248 Missing in specification from April 2015
  },
  { "Smart Storage Systems Xcel-10 SSDs",  // based on http://www.smartm.com/files/salesLiterature/storage/xcel10.pdf
    "SMART A25FD-(32|64|128)GI32N", // tested with SMART A25FD-128GI32N/B9F23D4K
    "",
    "", // attributes info from http://www.adtron.com/pdf/SMART_Attributes_Xcel-10_810800014_RevB.pdf
    "-v 1,raw48,Not_Supported "
    "-v 2,raw48,Not_Supported "
  //"-v 9,raw24(raw8),Power_On_Hours "
  //"-v 12,raw48,Power_Cycle_Count "
    "-v 191,raw48,Not_Supported "
  //"-v 192,raw48,Power-Off_Retract_Count "
    "-v 197,raw48,ECC_Error_Count "
  //"-v 198,raw48,Offline_Uncorrectable "
  //"-v 199,raw48,UDMA_CRC_Error_Count "
    "-v 251,raw48,Min_Spares_Remain_Perc " // percentage of the total number of spare blocks available
    "-v 252,raw48,Added_Bad_Flash_Blk_Ct " // number of bad flash blocks
    "-v 254,raw48,Total_Erase_Blocks_Ct" // number of times the drive has erased any erase block
  },
  { "Smart Storage Systems XceedSecure2 SSDs",
    "(SMART|Adtron) ([AIS]25FBS|S35FCS).*",
    "", "",
    "-v 9,sec2hour,Power_On_Hours "
    "-v 194,hex64,Proprietary_194"
  },
  { "Smart Storage Systems XceedUltraX/Adtron A25FBX SSDs",
    "(SMART|Adtron) (A|I)25FBX.*",
    "", "",
    "-v 9,hex64,Proprietary_9 "
    "-v 194,hex48,Proprietary_194"
  },
  { "Smart Storage Systems Adtron A25FB 2xN SSDs",
    "(SMART|Adtron) A25FB.*2.N",
    "", "",
    "-v 110,hex64,Proprietary_HWC "
    "-v 111,hex64,Proprietary_MP "
    "-v 112,hex64,Proprietary_RtR "
    "-v 113,hex64,Proprietary_RR "
    "-v 120,hex64,Proprietary_HFAll "
    "-v 121,hex64,Proprietary_HF1st "
    "-v 122,hex64,Proprietary_HF2nd "
    "-v 123,hex64,Proprietary_HF3rd "
    "-v 125,hex64,Proprietary_SFAll "
    "-v 126,hex64,Proprietary_SF1st "
    "-v 127,hex64,Proprietary_SF2nd "
    "-v 128,hex64,Proprietary_SF3rd "
    "-v 194,raw24/raw32:zvzzzw,Fractional_Temperature"
  },
  { "Smart Storage Systems Adtron A25FB 3xN SSDs",
    "(SMART|Adtron) A25FB-.*3.N",
    "", "",
    "-v 9,sec2hour,Power_On_Hours "
    "-v 113,hex48,Proprietary_RR "
    "-v 130,raw48:54321,Minimum_Spares_All_Zs"
  //"-v 194,tempminmax,Temperature_Celsius"
  },
  { "SSSTC ERX GD/CD Series SSDs", // Marvel DEAN 2.1
    "(SSSTC|SATA) ER[2-9]-[CG]D(240|480|960|1920|3840|7680|15360)A?|" // tested with
      // SSSTC ER3-GD240/F2MRD0F, SSSTC ER2-GD480/E4N23021, SSSTC ER3-CD960A/F3MRD0Y,
      // SSSTC ER2-CD1920A/E5MN401, SSSTC ER4-CD7680A/G62RD14
    "AF[2-9]MA31DT[ED]LT(240|480|960|1920|3840|7680|15360)A?", // tested with
      // AF2MA31DTDLT240A/F2M96T0, AF3MA31DTELT240A/F2M9601
    "","",
  //"-v 1,raw48,Raw_Read_Error_Rate "
  //"-v 5,raw16(raw16),Reallocated_Sector_Ct "
  //"-v 9,raw24(raw8),Power_On_Hours "
  //"-v 12,raw48,Power_Cycle_Count "
    "-v 100,raw48,Max_Min_EC_Count "
    "-v 170,raw48,Available_Reservd_Space "
    "-v 171,raw48,Program_Fail_Count "
    "-v 172,raw48,Erase_Fail_Count "
    "-v 173,raw48,Average_PE_Count "
    "-v 174,raw48,Unexpect_Power_Loss_Ct "
    "-v 175,raw48,PLP_Failure "
  //"-v 176,raw48,Erase_Fail_Count_Chip "
  //"-v 177,raw48,Wear_Leveling_Count "
  //"-v 178,raw48,Used_Rsvd_Blk_Cnt_Chip "
  //"-v 179,raw48,Used_Rsvd_Blk_Cnt_Tot "
    "-v 180,raw48,Over-Provisioning_Rate "
    "-v 181,raw48,Sys_Percent_Life_Remain "
    "-v 182,raw48,Heavy_GC_Log "
    "-v 183,raw48,SATA_Iface_Downshift "
  //"-v 184,raw48,End-to-End_Error "
  //"-v 187,raw48,Reported_Uncorrect "
  //"-v 188,raw48,Command_Timeout "
    "-v 189,raw48,Maximum_Erase_Count "
  //"-v 190,tempminmax,Airflow_Temperature_Cel "
    "-v 191,raw48,Mininum_Erase_Count "
  //"-v 194,tempminmax,Temperature_Celsius "
  //"-v 195,raw48,Hardware_ECC_Recovered "
  //"-v 198,raw48,Offline_Uncorrectable "
  //"-v 199,raw48,UDMA_CRC_Error_Count "
    "-v 202,raw48,Percent_Lifetime_Remain "
    "-v 210,raw48,Raid_Success_Recover_Ct "
    "-v 229,raw48,PLP_Failure "
    "-v 231,raw48,Percent_Lifetime_Remain "
  //"-v 232,raw48,Available_Reservd_Space "
    "-v 233,raw48,Percent_Lifetime_Remain "
    "-v 234,raw48,Thermal_Throttle_Status "
  //"-v 241,raw48,Total_LBAs_Written "
  //"-v 242,raw48,Total_LBAs_Read "
    "-v 243,raw48,Total_NAND_Written " // GiB?
    "-v 244,raw48,SoC_Data_Path_Prot_Det "
    "-v 245,raw48,Thermal_Sensor_Health "
    "-v 246,raw48,Heavy_Read_Retry_count "
    "-v 247,raw48,NOR_Health "
    "-v 248,raw48,Cross_Temp_Duration "
    "-v 249,raw48,SSD_Health"
  },
  { "STEC Mach2 CompactFlash Cards", // tested with STEC M2P CF 1.0.0/K1385MS
    "STEC M2P CF 1.0.0",
    "", "",
    "-v 100,raw48,Erase_Program_Cycles "
    "-v 103,raw48,Remaining_Energy_Storg "
    "-v 170,raw48,Reserved_Block_Count "
    "-v 171,raw48,Program_Fail_Count "
    "-v 172,raw48,Erase_Fail_Count "
    "-v 173,raw48,Wear_Leveling_Count "
    "-v 174,raw48,Unexpect_Power_Loss_Ct "
    "-v 211,raw48,Unknown_Attribute " // ] Missing in specification
    "-v 212,raw48,Unknown_Attribute"  // ] from September 2012
  },
  { "Transcend CompactFlash Cards", // tested with TRANSCEND/20080820,
      // TS4GCF133/20100709, TS16GCF133/20100709, TS16GCF150/20110407
    "TRANSCEND|TS(4|8|16)GCF(133|150)",
    "", "",
    "-v 7,raw48,Unknown_Attribute "
    "-v 8,raw48,Unknown_Attribute"
  },
  { "Xmore Industrial SATA SSDs", // tested with M2CA032GXAIMS-003Z/XP01.1GB
    "(CFAST|M2[AC]A|MSATA|SSD)[0-9]{3}[GT]XA[CEI][MT][MST]-[0-9]{3}[TZ]",
    "", "",
  //"-v 1,raw48,Raw_Read_Error_Rate "
  //"-v 9,raw24(raw8),Power_On_Hours "
  //"-v 12,raw48,Power_Cycle_Count "
    "-v 168,raw48,SATA_Phy_Error_Count "
    "-v 169,raw48,Bad_Block_Rate "
    "-v 170,raw24/raw24:z54z10,Bad_Blk_Ct_Lat/Erl " // Later bad block/Early bad block
    "-v 173,raw16(avg16),MaxAvgErase_Ct "
    "-v 192,raw48,Unexpect_Power_Loss_Ct "
  //"-v 194,tempminmax,Temperature_Celsius " // optional
    "-v 218,raw48,SATA_CRC_Error_Count "
    "-v 231,raw48,Percent_Lifetime_Remain "
    "-v 241,raw48,Host_Writes_GiB"
  },
  { "Marvell SSD SD88SA024BA0 (SUN branded)",
    "MARVELL SD88SA024BA0 SUN24G 0902M0054V",
    "", "", ""
  },
  { "HP 1TB SATA disk GB1000EAFJL",
    "GB1000EAFJL",
    "", "", ""
  },
  { "HP 500GB SATA disk MM0500EANCR",
    "MM0500EANCR",
    "", "", ""
  },
  { "HP 250GB SATA disk VB0250EAVER",
    "VB0250EAVER",
    "", "", ""
  },
  { "IBM Deskstar 60GXP",  // ER60A46A firmware
    "(IBM-|Hitachi )?IC35L0[12346]0AVER07.*",
    "ER60A46A",
    "", ""
  },
  { "IBM Deskstar 60GXP",  // All other firmware
    "(IBM-|Hitachi )?IC35L0[12346]0AVER07.*",
    "",
    "IBM Deskstar 60GXP drives may need upgraded SMART firmware.\n"
    "Please see http://haque.net/dtla_update/",
    ""
  },
  { "IBM Deskstar 40GV & 75GXP (A5AA/A6AA firmware)",
    "(IBM-)?DTLA-30[57]0[123467][05].*",
    "T[WX][123468AG][OF]A[56]AA",
    "", ""
  },
  { "IBM Deskstar 40GV & 75GXP (all other firmware)",
    "(IBM-)?DTLA-30[57]0[123467][05].*",
    "",
    "IBM Deskstar 40GV and 75GXP drives may need upgraded SMART firmware.\n"
    "Please see http://haque.net/dtla_update/",
    ""
  },
  { "", // ExcelStor J240, J340, J360, J680, J880 and J8160
    "ExcelStor Technology J(24|34|36|68|88|816)0",
    "", "", ""
  },
  { "", // Fujitsu M1623TAU
    "FUJITSU M1623TAU",
    "",
    "",
    "-v 9,seconds"
  },
  { "Fujitsu MHG",
    "FUJITSU MHG2...ATU?.*",
    "",
    "",
    "-v 9,seconds"
  },
  { "Fujitsu MHH",
    "FUJITSU MHH2...ATU?.*",
    "",
    "",
    "-v 9,seconds"
  },
  { "Fujitsu MHJ",
    "FUJITSU MHJ2...ATU?.*",
    "",
    "",
    "-v 9,seconds"
  },
  { "Fujitsu MHK",
    "FUJITSU MHK2...ATU?.*",
    "",
    "",
    "-v 9,seconds"
  },
  { "",  // Fujitsu MHL2300AT
    "FUJITSU MHL2300AT",
    "",
    "This drive's firmware has a harmless Drive Identity Structure\n"
    "checksum error bug.",
    "-v 9,seconds"
  },
  { "",  // MHM2200AT, MHM2150AT, MHM2100AT, MHM2060AT
    "FUJITSU MHM2(20|15|10|06)0AT",
    "",
    "This drive's firmware has a harmless Drive Identity Structure\n"
    "checksum error bug.",
    "-v 9,seconds"
  },
  { "Fujitsu MHN",
    "FUJITSU MHN2...AT",
    "",
    "",
    "-v 9,seconds"
  },
  { "", // Fujitsu MHR2020AT
    "FUJITSU MHR2020AT",
    "",
    "",
    "-v 9,seconds"
  },
  { "", // Fujitsu MHR2040AT
    "FUJITSU MHR2040AT",
    "",    // Tested on 40BA
    "",
    "-v 9,seconds -v 192,emergencyretractcyclect "
    "-v 198,offlinescanuncsectorct -v 200,writeerrorcount"
  },
  { "Fujitsu MHS AT",
    "FUJITSU MHS20[6432]0AT(  .)?",
    "",
    "",
    "-v 9,seconds -v 192,emergencyretractcyclect "
    "-v 198,offlinescanuncsectorct -v 200,writeerrorcount "
    "-v 201,detectedtacount"
  },
  { "Fujitsu MHT", // tested with FUJITSU MHT2030AC/909B
    "FUJITSU MHT2...(AC|AH|AS|AT|BH)U?.*",
    "",
    "",
    "-v 9,seconds"
  },
  { "Fujitsu MHU",
    "FUJITSU MHU2...ATU?.*",
    "",
    "",
    "-v 9,seconds"
  },
  { "Fujitsu MHV",
    "FUJITSU MHV2...(AH|AS|AT|BH|BS|BT).*",
    "",
    "",
    "-v 9,seconds"
  },
  { "Fujitsu MPA..MPG",
    "FUJITSU MP[A-G]3...A[HTEV]U?.*",
    "",
    "",
    "-v 9,seconds"
  },
  { "Fujitsu MHY BH",
    "FUJITSU MHY2(04|06|08|10|12|16|20|25)0BH.*",
    "", "",
    "-v 240,raw48,Transfer_Error_Rate"
  },
  { "Fujitsu MHW AC", // tested with FUJITSU MHW2060AC/00900004
    "FUJITSU MHW20(40|60)AC",
    "", "", ""
  },
  { "Fujitsu MHW BH",
    "FUJITSU MHW2(04|06|08|10|12|16)0BH.*",
    "", "", ""
  },
  { "Fujitsu MHW BJ",
    "FUJITSU MHW2(08|12|16)0BJ.*",
    "", "", ""
  },
  { "Fujitsu MHZ BH",
    "FUJITSU MHZ2(04|08|12|16|20|25|32)0BH.*",
    "", "", ""
  },
  { "Fujitsu MHZ BJ",
    "FUJITSU MHZ2(08|12|16|20|25|32)0BJ.*",
    "",
    "",
    "-v 9,minutes"
  },
  { "Fujitsu MHZ BS",
    "FUJITSU MHZ2(12|25)0BS.*",
    "", "", ""
  },
  { "Fujitsu MHZ BK",
    "FUJITSU MHZ2(08|12|16|25)0BK.*",
    "", "", ""
  },
  { "Fujitsu MJA BH",
    "FUJITSU MJA2(08|12|16|25|32|40|50)0BH.*",
    "", "", ""
  },
  { "", // Samsung SV4012H (known firmware)
    "SAMSUNG SV4012H",
    "RM100-08",
    "",
    "-v 9,halfminutes -F samsung"
  },
  { "", // Samsung SV4012H (all other firmware)
    "SAMSUNG SV4012H",
    "",
    "May need -F samsung disabled; see manual for details.",
    "-v 9,halfminutes -F samsung"
  },
  { "", // Samsung SV0412H (known firmware)
    "SAMSUNG SV0412H",
    "SK100-01",
    "",
    "-v 9,halfminutes -v 194,10xCelsius -F samsung"
  },
  { "", // Samsung SV0412H (all other firmware)
    "SAMSUNG SV0412H",
    "",
    "May need -F samsung disabled; see manual for details.",
    "-v 9,halfminutes -v 194,10xCelsius -F samsung"
  },
  { "", // Samsung SV1204H (known firmware)
    "SAMSUNG SV1204H",
    "RK100-1[3-5]",
    "",
    "-v 9,halfminutes -v 194,10xCelsius -F samsung"
  },
  { "", // Samsung SV1204H (all other firmware)
    "SAMSUNG SV1204H",
    "",
    "May need -F samsung disabled; see manual for details.",
    "-v 9,halfminutes -v 194,10xCelsius -F samsung"
  },
  { "", // SAMSUNG SV0322A tested with FW JK200-35
    "SAMSUNG SV0322A",
    "", "", ""
  },
  { "SAMSUNG SpinPoint V80", // tested with SV1604N/TR100-23
    "SAMSUNG SV(0211|0401|0612|0802|1203|1604)N",
    "",
    "",
    "-v 9,halfminutes -F samsung2"
  },
  { "", // SAMSUNG SP40A2H with RR100-07 firmware
    "SAMSUNG SP40A2H",
    "RR100-07",
    "",
    "-v 9,halfminutes -F samsung"
  },
  { "", // SAMSUNG SP80A4H with RT100-06 firmware
    "SAMSUNG SP80A4H",
    "RT100-06",
    "",
    "-v 9,halfminutes -F samsung"
  },
  { "", // SAMSUNG SP8004H with QW100-61 firmware
    "SAMSUNG SP8004H",
    "QW100-61",
    "",
    "-v 9,halfminutes -F samsung"
  },
  { "SAMSUNG SpinPoint F1 DT", // tested with HD103UJ/1AA01113
    "SAMSUNG HD(083G|16[12]G|25[12]H|32[12]H|50[12]I|642J|75[23]L|10[23]U)J",
    "", "", ""
  },
  { "SAMSUNG SpinPoint F1 EG", // tested with HD103UI/1AA01113
    "SAMSUNG HD(252H|322H|502I|642J|753L|103U)I",
    "", "", ""
  },
  { "SAMSUNG SpinPoint F1 RE", // tested with HE103UJ/1AA01113
    "SAMSUNG HE(252H|322H|502I|642J|753L|103U)J",
    "", "", ""
  },
  { "SAMSUNG SpinPoint F2 EG", // tested with HD154UI/1AG01118
    "SAMSUNG HD(502H|10[23]S|15[34]U)I",
    "", "", ""
  },
  { "SAMSUNG SpinPoint F3", // tested with HD502HJ/1AJ100E4
    "SAMSUNG HD(502H|754J|103S)J",
    "", "", ""
  },
  { "Seagate Barracuda SpinPoint F3", // tested with ST1000DM005 HD103SJ/1AJ100E5
    "ST[0-9DM]* HD(502H|754J|103S)J",
    "", "", ""
  },
  { "SAMSUNG SpinPoint F3 EG", // tested with HD503HI/1AJ100E4, HD153WI/1AN10002
    "SAMSUNG HD(253G|(324|503)H|754J|105S|(153|203)W)I",
    "", "", ""
  },
  { "SAMSUNG SpinPoint F3 RE", // tested with HE103SJ/1AJ30001
    "SAMSUNG HE(502H|754J|103S)J",
    "", "", ""
  },
  { "Seagate Samsung Spinpoint F4", // tested with ST250DM001 HD256GJ/1AR10001
    "ST(250|320)DM001 HD(256G|322G|323H)J",
    "", "", ""
  },
  { "SAMSUNG SpinPoint F4 EG (AF)",// tested with HD204UI/1AQ10001(buggy|fixed)
    "SAMSUNG HD(155|204)UI",
    "", // 1AQ10001
    "Using smartmontools or hdparm with this\n"
    "drive may result in data loss due to a firmware bug.\n"
    "****** THIS DRIVE MAY OR MAY NOT BE AFFECTED! ******\n"
    "Buggy and fixed firmware report same version number!\n"
    "See the following web pages for details:\n"
    "http://knowledge.seagate.com/articles/en_US/FAQ/223571en\n"
    "https://www.smartmontools.org/wiki/SamsungF4EGBadBlocks",
    ""
  },
  { "Seagate Samsung SpinPoint F4 EG (AF)", // later sold as Barracuda Green,
      // tested with ST2000DL004 HD204UI/1AQ10001
    "ST2000DL004 HD204UI",
    "", "", ""
  },
  { "SAMSUNG SpinPoint S250", // tested with HD200HJ/KF100-06
    "SAMSUNG HD(162|200|250)HJ",
    "", "", ""
  },
  { "SAMSUNG SpinPoint T133", // tested with HD300LJ/ZT100-12, HD400LJ/ZZ100-14, HD401LJ/ZZ100-15
    "SAMSUNG HD(250KD|(30[01]|320|40[01])L[DJ])",
    "", "", ""
  },
  { "SAMSUNG SpinPoint T166", // tested with HD252KJ/CM100-11, HD501LJ/CR100-1[01]
    "SAMSUNG HD(080G|160H|252K|32[01]K|403L|50[01]L)J",
    "", "",
    "-v 197,increasing" // at least HD501LJ/CR100-11
  },
  { "SAMSUNG SpinPoint P120", // VF100-37 firmware, tested with SP2514N/VF100-37
    "SAMSUNG SP(16[01]3|2[05][01]4)[CN]",
    "VF100-37",
    "",
    "-F samsung3"
  },
  { "SAMSUNG SpinPoint P120", // other firmware, tested with SP2504C/VT100-33
    "SAMSUNG SP(16[01]3|2[05][01]4)[CN]",
    "",
    "May need -F samsung3 enabled; see manual for details.",
    ""
  },
  { "SAMSUNG SpinPoint P80 SD", // tested with HD160JJ/ZM100-33, SAMSUNG HD080HJ/P/ZH100-34
    "SAMSUNG HD(080H|120I|160J)J(/P)?",
    "", "", ""
  },
  { "SAMSUNG SpinPoint P80", // BH100-35 firmware, tested with SP0842N/BH100-35
    "SAMSUNG SP(0451|08[0124]2|12[0145]3|16[0145]4)[CN]",
    "BH100-35",
    "",
    "-F samsung3"
  },
  { "SAMSUNG SpinPoint P80", // firmware *-35 or later
    "SAMSUNG SP(0451|08[0124]2|12[0145]3|16[0145]4)[CN]",
    ".*-3[5-9]",
    "May need -F samsung3 enabled; see manual for details.",
    ""
  },
  { "SAMSUNG SpinPoint P80", // firmware *-25...34, tested with
      // SP0401N/TJ100-30, SP1614C/SW100-25 and -34
    "SAMSUNG SP(04[05]1|08[0124]2|12[0145]3|16[0145]4)[CN]",
    ".*-(2[5-9]|3[0-4])",
    "",
    "-v 9,halfminutes -v 198,increasing"
  },
  { "SAMSUNG SpinPoint P80", // firmware *-23...24, tested with
    // SP0802N/TK100-23,
    // SP1213N/TL100-23,
    // SP1604N/TM100-23 and -24
    "SAMSUNG SP(0451|08[0124]2|12[0145]3|16[0145]4)[CN]",
    ".*-2[34]",
    "",
    "-v 9,halfminutes -F samsung2"
  },
  { "SAMSUNG SpinPoint P80", // unknown firmware
    "SAMSUNG SP(0451|08[0124]2|12[0145]3|16[0145]4)[CN]",
    "",
    "May need -F samsung2 or -F samsung3 enabled; see manual for details.",
    ""
  },
  { "SAMSUNG SpinPoint M40/60/80", // tested with HM120IC/AN100-16, HM160JI/AD100-16
    "SAMSUNG HM(0[468]0H|120I|1[026]0J)[CI]",
    "",
    "",
    "-v 9,halfminutes"
  },
  { "SAMSUNG SpinPoint M5", // tested with HM160HI/HH100-12
    "SAMSUNG HM(((061|080)G|(121|160)H|250J)I|160HC)",
    "", "", ""
  },
  { "SAMSUNG SpinPoint M6", // tested with HM320JI/2SS00_01 M6
    "SAMSUNG HM(251J|320[HJ]|[45]00L)I",
    "", "", ""
  },
  { "SAMSUNG SpinPoint M7", // tested with HM500JI/2AC101C4
    "SAMSUNG HM(250H|320I|[45]00J)I",
    "", "", ""
  },
  { "SAMSUNG SpinPoint M7E (AF)", // tested with HM321HI/2AJ10001, HM641JI/2AJ10001
    "SAMSUNG HM(161G|(251|321)H|501I|641J)I",
    "", "", ""
  },
  { "Seagate Samsung SpinPoint M7E", // tested with ST640LM000 HM641JI/2AJ10001
    "ST(160|250|320|500|640)LM00[01] HM[0-9]*[GHIJ]I",
    "", "", ""
  },
  { "SAMSUNG SpinPoint M7U (USB)", // tested with HM252HX/2AC101C4
    "SAMSUNG HM(162H|252H|322I|502J)X",
    "", "", ""
  },
  { "SAMSUNG SpinPoint M8 (AF)", // tested with HN-M101MBB/2AR10001
    "SAMSUNG HN-M(250|320|500|640|750|101)MBB",
    "", "", ""
  },
  { "Seagate Samsung SpinPoint M8 (AF)", // tested with
      // ST750LM022 HN-M750MBB/2AR10001, ST320LM001 HN-M320MBB/2AR10002,
      // APPLE HDD ST500LM012/2BA30003
    "ST(250|320|500|640|750|1000)LM0[012][124] HN-M[0-9]*MBB|"
    "APPLE HDD ST500LM012",
    "", "", ""
  },
  { "SAMSUNG SpinPoint M8U (USB)", // tested with HN-M500XBB/2AR10001
    "SAMSUNG HN-M(320|500|750|101)XBB",
    "", "", ""
  },
  { "Seagate Samsung SpinPoint M8U (USB)", // tested with ST1000LM025 HN-M101ABB/2AR10001,
      // ST1000LM025 HN-M101ABB/2BA30003 (0x04e8:0x61b6)
    "ST(250|320|500|640|750|1000)LM0[012][3459] HN-M[0-9]*ABB",
    "", "", ""
  },
  { "Seagate Barracuda Pro Compute", // tested with ST1000LM049-2GH172/SDM1
    "ST(1000LM049|500LM034)-.*",
    "", "", ""
  },
  { "Seagate Samsung SpinPoint M9T", // tested with ST2000LM003 HN-M201RAD/2BC10003
      // (Seagate Expansion Portable)
    "ST(1500|2000)LM0(03|04|06|07|10) HN-M[0-9]*RAD",
    "", "", ""
  },
  { "Seagate Mobile HDD", // tested with ST1000LM035-1RK172/ACM1,
     // ST1000LM035-1RK172/ACM2, ST1000LM035-1RK172/EB01 (0x1005:0xc004),
     // ST2000LM007-1R8174/SBK2
    "ST(2000LM0(07|09|10)|1000LM03[578])-.*",
    "", "", ""
  },
  // Flash accelerated, no SMART info in the specs
  // ST1000LX015-1U7172/SDM1
  { "Seagate FireCuda 2.5",
    "ST(500|1000|2000)LX0(01|15|25)-.*",
    "", "", "-v 240,msec24hour32 "
  },
  { "Seagate FireCuda 3.5", // ST2000DX002-2DV164/CC41
    "ST[12]000DX002-.*",
    "", "", "-v 240,msec24hour32 "
  },
  { "Seagate Samsung SpinPoint M9TU (USB)", // tested with ST1500LM008 HN-M151AAD/2BC10001
      // (0x04e8:0x61b5), ST2000LM005 HN-M201AAD2BC10001 (0x04e8:0x61b4)
    "ST(1500|2000)LM00[58] HN-M[0-9]*AAD",
    "", "", ""
  },
  { "Seagate FreePlay", // tested with ST1500LM003-9YH148/CC94
    // from FreeAgent GoFlex Enclosure.
    "ST(1500LM003|1000LM010|1000LM002)-.*",
    "", "", ""
  },
  { "SAMSUNG SpinPoint MP5", // tested with HM250HJ/2AK10001
    "SAMSUNG HM(250H|320H|500J|640J)J",
    "", "", ""
  },
  { "SAMSUNG SpinPoint MT2", // tested with HM100UI/2AM10001
    "SAMSUNG HM100UI",
    "", "", ""
  },
  { "SAMSUNG HM100UX (S2 Portable)", // tested with HM100UX/2AM10001
    "SAMSUNG HM100UX",
    "", "", ""
  },
  { "SAMSUNG SpinPoint M", // tested with MP0402H/UC100-11
    "SAMSUNG MP0(302|402|603|804)H",
    "",
    "",
    "-v 9,halfminutes"
  },
  { "SAMSUNG SpinPoint N3U-3 (USB)", // tested with
      // SAMSUNG HS25YJZ/3AU10-01 (0x18a5:0x0227, reports 4KiB LPS/LLS. ticket #159),
      // SAMSUNG HS20YJZ/3AU10-01 (0x04e8:0x2f06, reports 512B sectors, Debian Bug 964032)
    "SAMSUNG HS(122H|2[05]YJ)Z",
    "", "", ""
  },
  { "SK hynix SATA SSDs",
    "SK ?hynix (SC(210|300|308|311|313|401)|SH920) .*|" // tested with
      // SK hynix SC210 mSATA 256GB/20002L00,
      // SKhynix SC300 HFS256G32MND-3210A/20131P00,
      // SK hynix SC308 SATA 256GB/30000P10,
      // SK hynix SC308 SATA 128GB/30001P10,
      // SK hynix SC311 SATA 512GB/70000P10,
      // SK hynix SC313 HFS256G32TNF-N3A0A/70000P10,
      // SK hynix SC401 SATA 512GB/90000121,
      // SK hynix SH920 mSATA 256GB/1010BL00
    "HFS(128|256|512)G3[29A]MN[BD]-(2200|3[23]10)A|" // SC210, tested with
      // HFS128G32MND-2200A/20200L00, HFS512G32MND-3210A/20100P00,
      // HFS512G39MND-3310A/20002P00, HFS256G3AMNB-2200A/1010BL00
    "HFS(128|256|512)G3[29]MND-3(312|510)A|" // SC300, tested with HFS256G32MND-3312A/20001P00,
      // HFS512G39MND-3510A/20400P00
    "HFS(128|256|512)G39TND-N210A|" // SC308, tested with HFS128G39TND-N210A/30001P10
    "HFS(120|250|500)G32TND-N1A2A|" // SL308, tested with HFS500G32TND-N1A2A/30000P10
    "HFS(128|256|512)G32TNF-N3A0A|" // SC313, tested with HFS256G32TNF-N3A0A/70000P10
    // HFS480G32FEH-BA10A/DD02 (Dell)
    "SHGS31-(250|500|1000)GS-2", // S31, tested with SHGS31-1000GS-2/90000Q00
    "", "",
  //"-v 1,raw48,Raw_Read_Error_Rate "
    "-v 5,raw48,Retired_Block_Count "
  //"-v 9,raw24(raw8),Power_On_Hours "
  //"-v 12,raw48,Power_Cycle_Count "
    "-v 100,raw48,Total_Erase_Count "
    "-v 168,raw48,Min_Erase_Count "
    "-v 169,raw48,Max_Erase_Count "
    "-v 170,raw48,Unknown_SK_hynix_Attrib "
    "-v 171,raw48,Program_Fail_Count "
    "-v 172,raw48,Erase_Fail_Count "
    "-v 173,raw48,Wear_Leveling_Count "
    "-v 174,raw48,Unexpect_Power_Loss_Ct "
  //"-v 175,raw48,Program_Fail_Count_Chip "
    "-v 176,raw48,Unused_Rsvd_Blk_Cnt_Tot "
  //"-v 177,raw48,Wear_Leveling_Count "
  //"-v 178,raw48,Used_Rsvd_Blk_Cnt_Chip "
  //"-v 179,raw48,Used_Rsvd_Blk_Cnt_Tot "
    "-v 180,raw48,Erase_Fail_Count "
    "-v 181,raw48,Non4k_Aligned_Access "
    "-v 183,raw48,SATA_Downshift_Count "
  //"-v 184,raw48,End-to-End_Error "
  //"-v 187,raw48,Reported_Uncorrect "
  //"-v 188,raw48,Command_Timeout "
    "-v 191,raw48,Unknown_SK_hynix_Attrib " // SC210
  //"-v 194,tempminmax,Temperature_Celsius "
  //"-v 195,raw48,Hardware_ECC_Recovered "
  //"-v 196,raw16(raw16),Reallocated_Event_Count "
  //"-v 198,raw48,Offline_Uncorrectable "
  //"-v 199,raw48,UDMA_CRC_Error_Count "
    "-v 201,raw48,Percent_Lifetime_Remain "
  //"-v 204,raw48,Soft_ECC_Correction "
    "-v 212,raw48,Phy_Error_Count "
    "-v 231,raw48,SSD_Life_Left "
    "-v 234,raw48,Unknown_SK_hynix_Attrib "
    "-v 236,raw48,Unknown_SK_hynix_Attrib " // SC311, SC313
    "-v 238,raw48,Unknown_SK_hynix_Attrib " // SC401
    "-v 241,raw48,Total_Writes_GB " // SC31: ~GB, not GiB (#1517)
    "-v 242,raw48,Total_Reads_GB "
    "-v 243,raw48,Total_Media_Writes "
    "-v 249,raw48,NAND_Writes_GiB " // SC311, SC313
    "-v 250,raw48,Read_Retry_Count "
  },
  { "SK hynix SATA SSDs",
    "HFS(480|960|1T9|3T8)G3[2E]FEH-[7B][4A]10A|" // tested with HFS480G32FEH-7410A/90037Q00,
      // HFS480G32FEH-BA10A/DD02 (Dell), HFS1T9G32FEH-BA10A/DD02 (Dell)
    "HFS(480|960|1T9|3T8)G3H2X069N|" // tested with HFS480G3H2X069N/DZ00 (Dell)
    "SK HYNIX SE5110 (480|960|1920|3840)GB ZIRCON LITE 3DTLC", // tested with
      // SK HYNIX SE5110 480GB ZIRCON LITE 3DTLC/410A5Z00
      // SK HYNIX SE5110 960GB ZIRCON LITE 3DTLC/410A5Z00
      // SK HYNIX SE5110 1920GB ZIRCON LITE 3DTLC/410A5Z00
      // SK HYNIX SE5110 3840GB ZIRCON LITE 3DTLC/410A5Z00
    "", "",
  //"-v 1,raw48,Raw_Read_Error_Rate "
    "-v 5,raw48,Retired_Block_Count "
  //"-v 9,raw24(raw8),Power_On_Hours "
  //"-v 12,raw48,Power_Cycle_Count "
  //"-v 13,raw48,Read_Soft_Error_Rate "
    "-v 171,raw48,Program_Fail_Count "
    "-v 172,raw48,Erase_Fail_Count "
    "-v 173,raw48,Max_Erase_Count "
    "-v 174,raw48,Unexpected_Pwr_Loss_Cnt "
    "-v 175,raw48,Program_Fail_Count "
    "-v 176,raw48,Erase_Fail_Count "
    "-v 177,raw48,Endurance_Limit_Met "
    "-v 178,raw48,Used_Rsrvd_Blk_Cnt_Wrst "
    "-v 179,raw48,Used_Rsrvd_Blk_Cnt_Tot "
    "-v 180,raw48,E2E_Error_Det_Corr_Rate "
    "-v 181,raw48,Program_Fail_Count "
    "-v 182,raw48,Erase_Fail_Count "
    "-v 183,raw48,SATA_Downshift_Count "
  //"-v 184,raw48,End-to-End_Error "
  //"-v 187,raw48,Reported_Uncorrect "
  //"-v 188,raw48,Command_Timeout "
  //"-v 194,tempminmax,Temperature_Celsius "
    "-v 195,raw48,ECC_on_the_Fly_Rate "
  //"-v 199,raw48,UDMA_CRC_Error_Count "
    "-v 201,raw48,Uncorr_Soft_Read_Err_Rt "
    "-v 202,raw48,Exception_Mode_Status "
    "-v 204,raw48,Soft_ECC_Correction_Rt "
    "-v 231,raw48,SSD_Life_Left "
    "-v 234,raw48,Lifetime_NAND_Prg_GiB " // ?
    "-v 235,raw48,Lifetime_Writes_GiB "
    "-v 241,raw48,Lifetime_NAND_Prg_GiB "
    "-v 242,raw48,Lifetime_Reads_GiB "
    "-v 245,raw48,SSD_Life_Left "
    "-v 250,raw48,Read_Retry_Count "
  },
  { "Maxtor Fireball 541DX",
    "Maxtor 2B0(0[468]|1[05]|20)H1",
    "",
    "",
    "-v 9,minutes -v 194,unknown"
  },
  { "Maxtor Fireball 3",
    "Maxtor 2F0[234]0[JL]0",
    "",
    "",
    "-v 9,minutes"
  },
  { "Maxtor DiamondMax 1280 ATA",  // no self-test log, ATA2-Fast
    "Maxtor 8(1280A2|2160A4|2560A4|3840A6|4000A6|5120A8)",
    "",
    "",
    "-v 9,minutes"
  },
  { "Maxtor DiamondMax 2160 Ultra ATA",
    "Maxtor 8(2160D2|3228D3|3240D3|4320D4|6480D6|8400D8|8455D8)",
    "",
    "",
    "-v 9,minutes"
  },
  { "Maxtor DiamondMax 2880 Ultra ATA",
    "Maxtor 9(0510D4|0576D4|0648D5|0720D5|0840D6|0845D6|0864D6|1008D7|1080D8|1152D8)",
    "",
    "",
    "-v 9,minutes"
  },
  { "Maxtor DiamondMax 3400 Ultra ATA",
    "Maxtor 9(1(360|350|202)D8|1190D7|10[12]0D6|0840D5|06[48]0D4|0510D3|1(350|202)E8|1010E6|0840E5|0640E4)",
    "",
    "",
    "-v 9,minutes"
  },
  { "Maxtor DiamondMax D540X-4G",
    "Maxtor 4G(120J6|160J[68])",
    "",
    "",
    "-v 9,minutes -v 194,unknown"
  },
  { "Maxtor DiamondMax D540X-4K",
    "MAXTOR 4K(020H1|040H2|060H3|080H4)",
    "", "", ""
  },
  { "Maxtor DiamondMax Plus D740X",
    "MAXTOR 6L0(20[JL]1|40[JL]2|60[JL]3|80[JL]4)",
    "", "", ""
  },
  { "Maxtor DiamondMax Plus 5120 Ultra ATA 33",
    "Maxtor 9(0512D2|0680D3|0750D3|0913D4|1024D4|1360D6|1536D6|1792D7|2048D8)",
    "",
    "",
    "-v 9,minutes"
  },
  { "Maxtor DiamondMax Plus 6800 Ultra ATA 66",
    "Maxtor 9(2732U8|2390U7|204[09]U6|1707U5|1366U4|1024U3|0845U3|0683U2)",
    "",
    "",
    "-v 9,minutes"
  },
  { "Maxtor DiamondMax D540X-4D",
    "Maxtor 4D0(20H1|40H2|60H3|80H4)",
    "",
    "",
    "-v 9,minutes -v 194,unknown"
  },
  { "Maxtor DiamondMax 16",
    "Maxtor 4(R0[68]0[JL]0|R1[26]0L0|A160J0|R120L4)",
    "",
    "",
    "-v 9,minutes"
  },
  { "Maxtor DiamondMax 4320 Ultra ATA",
    "Maxtor (91728D8|91512D7|91303D6|91080D5|90845D4|90645D3|90648D[34]|90432D2)",
    "",
    "",
    "-v 9,minutes"
  },
  { "Maxtor DiamondMax 17 VL",
    "Maxtor 9(0431U1|0641U2|0871U2|1301U3|1741U4)",
    "",
    "",
    "-v 9,minutes"
  },
  { "Maxtor DiamondMax 20 VL",
    "Maxtor (94091U8|93071U6|92561U5|92041U4|91731U4|91531U3|91361U3|91021U2|90841U2|90651U2)",
    "",
    "",
    "-v 9,minutes"
  },
  { "Maxtor DiamondMax VL 30",  // U: ATA66, H: ATA100
    "Maxtor (33073U4|32049U3|31536U2|30768U1|33073H4|32305H3|31536H2|30768H1)",
    "",
    "",
    "-v 9,minutes"
  },
  { "Maxtor DiamondMax 36",
    "Maxtor (93652U8|92739U6|91826U4|91369U3|90913U2|90845U2|90435U1)",
    "",
    "",
    "-v 9,minutes"
  },
  { "Maxtor DiamondMax 40 ATA 66",
    "Maxtor 9(0684U2|1024U2|1362U3|1536U3|2049U4|2562U5|3073U6|4098U8)",
    "",
    "",
    "-v 9,minutes"
  },
  { "Maxtor DiamondMax Plus 40 (Ultra ATA 66 and Ultra ATA 100)",
    "Maxtor (54098[UH]8|53073[UH]6|52732[UH]6|52049[UH]4|51536[UH]3|51369[UH]3|51024[UH]2)",
    "",
    "",
    "-v 9,minutes"
  },
  { "Maxtor DiamondMax 40 VL Ultra ATA 100",
    "Maxtor 3(1024H1|1535H2|2049H2|3073H3|4098H4)( B)?",
    "",
    "",
    "-v 9,minutes"
  },
  { "Maxtor DiamondMax Plus 45 Ulta ATA 100",
    "Maxtor 5(4610H6|4098H6|3073H4|2049H3|1536H2|1369H2|1023H2)",
    "",
    "",
    "-v 9,minutes"
  },
  { "Maxtor DiamondMax 60 ATA 66",
    "Maxtor 9(1023U2|1536U2|2049U3|2305U3|3073U4|4610U6|6147U8)",
    "",
    "",
    "-v 9,minutes"
  },
  { "Maxtor DiamondMax 60 ATA 100",
    "Maxtor 9(1023H2|1536H2|2049H3|2305H3|3073H4|4098H6|4610H6|6147H8)",
    "",
    "",
    "-v 9,minutes"
  },
  { "Maxtor DiamondMax Plus 60",
    "Maxtor 5T0(60H6|40H4|30H3|20H2|10H1)",
    "",
    "",
    "-v 9,minutes"
  },
  { "Maxtor DiamondMax 80",
    "Maxtor (98196H8|96147H6)",
    "",
    "",
    "-v 9,minutes"
  },
  { "Maxtor DiamondMax 536DX",
    "Maxtor 4W(100H6|080H6|060H4|040H3|030H2)",
    "",
    "",
    "-v 9,minutes"
  },
  { "Maxtor DiamondMax Plus 8",
    "Maxtor 6(E0[234]|K04)0L0",
    "",
    "",
    "-v 9,minutes"
  },
  { "Maxtor DiamondMax 10 (ATA/133 and SATA/150)",
    "Maxtor 6(B(30|25|20|16|12|10|08)0[MPRS]|L(080[MLP]|(100|120)[MP]|160[MP]|200[MPRS]|250[RS]|300[RS]))0",
    "",
    "",
    "-v 9,minutes"
  },
  { "Maxtor DiamondMax 10 (SATA/300)",
    "Maxtor 6V(080E|160E|200E|250F|300F|320F)0",
    "", "", ""
  },
  { "Maxtor DiamondMax Plus 9",
    "Maxtor 6Y((060|080|120|160)L0|(060|080|120|160|200|250)P0|(060|080|120|160|200|250)M0)",
    "",
    "",
    "-v 9,minutes"
  },
  { "Maxtor DiamondMax 11",
    "Maxtor 6H[45]00[FR]0",
    "", "", ""
  },
  { "Maxtor DiamondMax 17",
    "Maxtor 6G(080L|160[PE])0",
    "", "", ""
  },
  { "Seagate Maxtor DiamondMax 20",
    "MAXTOR STM3(40|80|160)[28]1[12]0?AS?",
    "", "", ""
  },
  { "Seagate Maxtor DiamondMax 21", // tested with MAXTOR STM3250310AS/3.AAF
    "MAXTOR STM3(80[28]15|160215|250310|(250|320)820|320620|500630)AS?",
    "", "", ""
  },
  { "Seagate Maxtor DiamondMax 22", // fixed firmware
    "(MAXTOR )?STM3(500320|750330|1000340)AS?",
    "MX1A", // http://knowledge.seagate.com/articles/en_US/FAQ/207969en
    "", ""
  },
  { "Seagate Maxtor DiamondMax 22", // fixed firmware
    "(MAXTOR )?STM3(160813|320614|640323|1000334)AS?",
    "MX1B", // http://knowledge.seagate.com/articles/en_US/FAQ/207975en
    "", ""
  },
  { "Seagate Maxtor DiamondMax 22", // buggy firmware
    "(MAXTOR )?STM3(500320|750330|1000340)AS?",
    "MX15",
    "There are known problems with these drives,\n"
    "AND THIS FIRMWARE VERSION IS AFFECTED,\n"
    "see the following Seagate web pages:\n"
    "http://knowledge.seagate.com/articles/en_US/FAQ/207931en\n"
    "http://knowledge.seagate.com/articles/en_US/FAQ/207969en",
    ""
  },
  { "Seagate Maxtor DiamondMax 22", // unknown firmware
    "(MAXTOR )?STM3(160813|32061[34]|500320|640323|750330|10003(34|40))AS?",
    "",
    "There are known problems with these drives,\n"
    "see the following Seagate web pages:\n"
    "http://knowledge.seagate.com/articles/en_US/FAQ/207931en\n"
    "http://knowledge.seagate.com/articles/en_US/FAQ/207969en\n"
    "http://knowledge.seagate.com/articles/en_US/FAQ/207975en",
    ""
  },
  { "Seagate Maxtor DiamondMax 23", // new firmware
    "STM3((160|250)31|(320|500)41|(750|1000)52)8AS?",
    "CC3[D-Z]",
    "", ""
  },
  { "Seagate Maxtor DiamondMax 23", // unknown firmware
    "STM3((160|250)31|(320|500)41|(750|1000)52)8AS?",
    "",
    "A firmware update for this drive may be available,\n"
    "see the following Seagate web pages:\n"
    "http://knowledge.seagate.com/articles/en_US/FAQ/207931en\n"
    "http://knowledge.seagate.com/articles/en_US/FAQ/213911en",
    ""
  },
  { "Maxtor MaXLine Plus II",
    "Maxtor 7Y250[PM]0",
    "",
    "",
    "-v 9,minutes"
  },
  { "Maxtor MaXLine II",
    "Maxtor [45]A(25|30|32)0[JN]0",
    "",
    "",
    "-v 9,minutes"
  },
  { "Maxtor MaXLine III (ATA/133 and SATA/150)",
    "Maxtor 7L(25|30)0[SR]0",
    "",
    "",
    "-v 9,minutes"
  },
  { "Maxtor MaXLine III (SATA/300)",
    "Maxtor 7V(25|30)0F0",
    "", "", ""
  },
  { "Maxtor MaXLine Pro 500",  // There is also a 7H500R0 model, but I
    "Maxtor 7H500F0",               // haven't added it because I suspect
    "",                               // it might need vendoropts_9_minutes
    "", ""                            // and nobody has submitted a report yet
  },
  { "", // HITACHI_DK14FA-20B
    "HITACHI_DK14FA-20B",
    "",
    "",
    "-v 9,minutes -v 193,loadunload"
  },
  { "HITACHI Travelstar DK23XX/DK23XXB",
    "HITACHI_DK23..-..B?",
    "",
    "",
    "-v 9,minutes -v 193,loadunload"
  },
  { "Hitachi Endurastar J4K20/N4K20 (formerly DK23FA-20J)",
    "(HITACHI_DK23FA-20J|HTA422020F9AT[JN]0)",
    "",
    "",
    "-v 9,minutes -v 193,loadunload"
  },
  { "Hitachi Endurastar J4K30/N4K30",
    "HE[JN]4230[23]0F9AT00",
    "",
    "",
    "-v 9,minutes -v 193,loadunload"
  },
  { "Hitachi Travelstar C4K60",  // 1.8" slim drive
    "HTC4260[23]0G5CE00|HTC4260[56]0G8CE00",
    "",
    "",
    "-v 9,minutes -v 193,loadunload"
  },
  { "IBM Travelstar 4GT",
    "IBM-DTCA-2(324|409)0",
    "", "", ""
  },
  { "IBM Travelstar 6GN",
    "IBM-DBCA-20(324|486|648)0",
    "", "", ""
  },
  { "IBM Travelstar 25GS, 18GT, and 12GN",
    "IBM-DARA-2(25|18|15|12|09|06)000",
    "", "", ""
  },
  { "IBM Travelstar 14GS",
    "IBM-DCYA-214000",
    "", "", ""
  },
  { "IBM Travelstar 4LP",
    "IBM-DTNA-2(180|216)0",
    "", "", ""
  },
  { "IBM Travelstar 48GH, 30GN, and 15GN",
    "(IBM-|Hitachi )?IC25(T048ATDA05|N0(30|20|15|12|10|07|06|05)ATDA04)-.",
    "", "", ""
  },
  { "IBM Travelstar 32GH, 30GT, and 20GN",
    "IBM-DJSA-2(32|30|20|10|05)",
    "", "", ""
  },
  { "IBM Travelstar 4GN",
    "IBM-DKLA-2(216|324|432)0",
    "", "", ""
  },
  { "IBM/Hitachi Travelstar 60GH and 40GN",
    "(IBM-|Hitachi )?IC25(T060ATC[SX]05|N0[4321]0ATC[SX]04)-.",
    "", "", ""
  },
  { "IBM/Hitachi Travelstar 40GNX",
    "(IBM-|Hitachi )?IC25N0[42]0ATC[SX]05-.",
    "", "", ""
  },
  { "Hitachi Travelstar 80GN",
    "(Hitachi )?IC25N0[23468]0ATMR04-.",
    "", "", ""
  },
  { "Hitachi Travelstar 4K40",
    "(Hitachi )?HTS4240[234]0M9AT00",
    "", "", ""
  },
  { "Hitachi Travelstar 4K120",
    "(Hitachi )?(HTS4212(60|80|10|12)H9AT00|HTS421260G9AT00)",
    "", "", ""
  },
  { "Hitachi Travelstar 5K80",
    "(Hitachi )?HTS5480[8642]0M9AT00",
    "", "", ""
  },
  { "Hitachi Travelstar 5K100",
    "(Hitachi )?HTS5410[1864]0G9(AT|SA)00",
    "", "", ""
  },
  { "Hitachi Travelstar E5K100",
    "(Hitachi )?HTE541040G9(AT|SA)00",
    "", "", ""
  },
  { "Hitachi Travelstar 5K120",
    "(Hitachi )?HTS5412(60|80|10|12)H9(AT|SA)00",
    "", "", ""
  },
  { "Hitachi Travelstar 5K160",
    "(Hitachi |HITACHI )?HTS5416([468]0|1[26])J9(AT|SA)00",
    "", "", ""
  },
  { "Hitachi Travelstar E5K160",
    "(Hitachi )?HTE5416(12|16|60|80)J9(AT|SA)00",
    "", "", ""
  },
  { "Hitachi Travelstar 5K250",
    "(Hitachi |HITACHI )?HTS5425(80|12|16|20|25)K9(A3|SA)00",
    "", "", ""
  },
  { "Hitachi Travelstar 5K320", // tested with HITACHI HTS543232L9SA00/FB4ZC4EC,
    // Hitachi HTS543212L9SA02/FBBAC52F
    "(Hitachi |HITACHI )?HT(S|E)5432(80|12|16|25|32)L9(A3(00)?|SA0[012])",
    "", "", ""
  },
  { "Hitachi/HGST Travelstar Z5K320", // tested with Hitachi HTS543232A7A384/ES2OA70K
    "(Hitachi|HGST) HT[ES]5432(16|25|32)A7A38[145]",
    "", "", ""
  },
  { "Hitachi Travelstar 5K500.B", // tested with Hitachi HTS545050B9SA00/PB4OC60X,
      // Hitachi HTS545025B9SA02/PB2AC60W
    "(Hitachi )?HT[ES]5450(12|16|25|32|40|50)B9(A30[01]|SA0[02])",
    "", "", ""
  },
  { "Hitachi/HGST Travelstar Z5K500", // tested with HGST HTS545050A7E380/GG2OAC90,
      // Hitachi HTS545032A7E380/GGBOA7A0, HGST HTS545050A7E680/GR2OA230,
      // APPLE HDD HTS545050A7E362/GG2AB990
    "(Hitachi|HGST|APPLE HDD) HT[ES]5450(25|32|50)A7E(362|38[01]|680)",
    "", "", ""
  },
  { "Hitachi/HGST Travelstar 5K750", // tested with Hitachi HTS547575A9E384/JE4OA60A,
      // APPLE HDD HTS547550A9E384/JE3AD70F
    "(Hitachi|APPLE HDD) HT[ES]5475(50|64|75)A9E38[14]",
    "", "", ""
  },
  { "HGST Travelstar 5K1000", // tested with HGST HTS541010A9E680/JA0OA560,
      // HGST HTS541075A9E680/JA2OA560
    "HGST HT[ES]5410(64|75|10)A9E68[01]",
    "", "", ""
  },
  { "HGST Travelstar Z5K1000", // tested with HGST HTS541010A7E630/SE0OA4A0,
      // HGST HTS541010B7E610/01.01A01
    "HGST HTS5410(75|10)[AB]7E6(10|3[015])",
    "", "", ""
  },
  { "HGST Travelstar 5K1500", // tested with HGST HTS541515A9E630/KA0OA500
    "HGST HT[ES]541515A9E63[015]",
    "", "", ""
  },
  { "Hitachi Travelstar 7K60",
    "(Hitachi )?HTS726060M9AT00",
    "", "", ""
  },
  { "Hitachi Travelstar E7K60",
    "(Hitachi )?HTE7260[46]0M9AT00",
    "", "", ""
  },
  { "Hitachi Travelstar 7K100",
    "(Hitachi )?HTS7210[168]0G9(AT|SA)00",
    "", "", ""
  },
  { "Hitachi Travelstar E7K100",
    "(Hitachi )?HTE7210[168]0G9(AT|SA)00",
    "", "", ""
  },
  { "Hitachi Travelstar 7K200", // tested with HITACHI HTS722016K9SA00/DCDZC75A
    "(Hitachi |HITACHI )?HTS7220(80|10|12|16|20)K9(A3|SA)00",
    "", "", ""
  },
  { "Hitachi Travelstar 7K320", // tested with HITACHI HTS723216L9SA60/FC2ZC50B,
    // HTS723225L9A360/FCDOC30F, HTS723216L9A362/FC2OC39F
    "(Hitachi |HITACHI )?HT[ES]7232(80|12|16|25|32)L9(A300|A36[02]|SA6[01])",
    "", "", ""
  },
  { "Hitachi Travelstar Z7K320", // tested with HITACHI HTS723232A7A364/EC2ZB70B
    "(HITACHI )?HT[ES]7232(16|25|32)A7A36[145]",
    "", "", ""
  },
  { "Hitachi Travelstar 7K500", // tested with Hitachi HTS725050A9A360/PC4OC70D,
    // HITACHI HTS725032A9A364/PC3ZC70F
    "(Hitachi |HITACHI )?HT[ES]7250(12|16|25|32|50)A9A36[02-5]",
    "", "", ""
  },
  { "Hitachi/HGST Travelstar Z7K500", // tested with HITACHI HTS725050A7E630/GH2ZB390,
      // HGST HTS725050A7E630/GH2OA420, HGST HTS725050A7E630/GH2OA530
    "(HITACHI|HGST) HT[ES]7250(25|32|50)A7E63[015]",
    "", "", ""
  },
  { "Hitachi/HGST Travelstar 7K750", // tested with Hitachi HTS727550A9E364/JF3OA0E0,
      // Hitachi HTS727575A9E364/JF4OA0D0
    "(Hitachi|HGST) HT[ES]7275(50|64|75)A9E36[14]",
    "", "", ""
  },
  { "HGST Travelstar 7K1000", // tested with HGST HTS721010A9E630/JB0OA3B0
    // HGST HTS721075A9E630/JB2OA3J0
    "HGST HT[ES]7210(10|75)A9E63[01]",
    "", "", ""
  },
  { "IBM Deskstar 14GXP and 16GP",
    "IBM-DTTA-3(7101|7129|7144|5032|5043|5064|5084|5101|5129|5168)0",
    "", "", ""
  },
  { "IBM Deskstar 25GP and 22GXP",
    "IBM-DJNA-3(5(101|152|203|250)|7(091|135|180|220))0",
    "", "", ""
  },
  { "IBM Deskstar 37GP and 34GXP",
    "IBM-DPTA-3(5(375|300|225|150)|7(342|273|205|136))0",
    "", "", ""
  },
  { "IBM/Hitachi Deskstar 120GXP",
    "(IBM-)?IC35L((020|040|060|080|120)AVVA|0[24]0AVVN)07-[01]",
    "", "", ""
  },
  { "IBM/Hitachi Deskstar GXP-180",
    "(IBM-)?IC35L(030|060|090|120|180)AVV207-[01]",
    "", "", ""
  },
  { "Hitachi CinemaStar 5K320", // tested with Hitachi HCS5C3225SLA380/STBOA37H
    "Hitachi HCS5C32(25|32)SLA380",
    "", "", ""
  },
  { "Hitachi CinemaStar 5K1000", // Hitachi HCS5C1010CLA382/JC4OA3EA
    "Hitachi HCS5C10(10|75|50|32|25|16)CLA382",
    "", "", ""
  },
  { "Hitachi Deskstar 5K3000", // tested with HDS5C3030ALA630/MEAOA5C0,
      // Hitachi HDS5C3020BLE630/MZ4OAAB0 (OEM, Toshiba Canvio Desktop)
    "(Hitachi )?HDS5C30(15|20|30)(ALA|BLE)63[02].*",
    "", "", ""
  },
  { "Hitachi/HGST Deskstar 5K4000", // tested with HDS5C4040ALE630/MPAOA250
      // HGST HDS5C4040ALE630/MPAOA580
    "(Hitachi |HGST )?HDS5C40(30|40)ALE63[01].*",
    "", "", ""
  },
  { "Hitachi Deskstar 7K80",
    "(Hitachi )?HDS7280([48]0PLAT20|(40)?PLA320|80PLA380).*",
    "", "", ""
  },
  { "Hitachi Deskstar 7K160",
    "(Hitachi )?HDS7216(80|16)PLA[3T]80.*",
    "", "", ""
  },
  { "Hitachi Deskstar 7K250",
    "(Hitachi )?HDS7225((40|80|12|16)VLAT20|(12|16|25)VLAT80|(80|12|16|25)VLSA80)",
    "", "", ""
  },
  { "Hitachi Deskstar 7K250 (SUN branded)",
    "HITACHI HDS7225SBSUN250G.*",
    "", "", ""
  },
  { "Hitachi Deskstar T7K250",
    "(Hitachi )?HDT7225((25|20|16)DLA(T80|380))",
    "", "", ""
  },
  { "Hitachi Deskstar 7K400",
    "(Hitachi )?HDS724040KL(AT|SA)80",
    "", "", ""
  },
  { "Hitachi Deskstar 7K500",
    "(Hitachi )?HDS725050KLA(360|T80)",
    "", "", ""
  },
  { "Hitachi Deskstar P7K500",
    "(Hitachi )?HDP7250(16|25|32|40|50)GLA(36|38|T8)0",
    "", "", ""
  },
  { "Hitachi Deskstar T7K500",
    "(Hitachi )?HDT7250(25|32|40|50)VLA(360|380|T80)",
    "", "", ""
  },
  { "Hitachi Deskstar 7K1000",
    "(Hitachi )?HDS7210(50|75|10)KLA330",
    "", "", ""
  },
  { "Hitachi Deskstar 7K1000.B",
    "(Hitachi )?HDT7210((16|25)SLA380|(32|50|64|75|10)SLA360)",
    "", "", ""
  },
  { "Hitachi Deskstar 7K1000.C", // tested with Hitachi HDS721010CLA330/JP4OA3MA,
      // Hitachi HDS721025CLA682/JP1OA41A
    "(Hitachi )?HDS7210((16|25)CLA[36]82|(32|50)CLA[36]62|(64|75|10)CLA[36]3[02])",
    "", "", ""
  },
  { "Hitachi Deskstar 7K1000.D", // tested with HDS721010DLE630/MS2OA5Q0
    "Hitachi HDS7210(25|32|50|75|10)DLE630",
    "", "", ""
  },
  { "Hitachi Deskstar E7K1000", // tested with HDE721010SLA330/ST6OA31B
    "Hitachi HDE7210(50|75|10)SLA330",
    "", "", ""
  },
  { "Hitachi Deskstar 7K2000",
    "Hitachi HDS722020ALA330",
    "", "", ""
  },
  { "Hitachi Deskstar 7K3000", // tested with Hitachi HDS723030ALA640/MKAOA3B0,
      // Hitachi HDS723030BLE640/MX6OAAB0
    "Hitachi HDS7230((15|20)BLA642|30ALA640|30BLE640)",
    "", "", ""
  },
  { "Hitachi/HGST Deskstar 7K4000", // tested with Hitachi HDS724040ALE640/MJAOA250,
      // HGST HDS724040ALE640/MJAOA580
    "(Hitachi|HGST) HDS724040ALE640",
    "", "", ""
  },
  { "HGST Deskstar NAS", // tested with HGST HDN724040ALE640/MJAOA5E0,
      // HGST HDN726050ALE610/APGNT517, HGST HDN726060ALE610/APGNT517
      // HGST HDN726040ALE614/APGNW7JH, HGST HDN726060ALE614/K1HE594D
      // HGST HDN728080ALE604/A4GNW91X
    "HGST HDN72(40[34]|60[456]|808)0ALE6(04|1[04]|40)",
    "", "", ""
  //"-v 22,raw48,Helium_Level" // HDN728080ALE604
  },
  { "Hitachi/HGST Ultrastar 5K3000", // tested with Hitachi HUA5C3030ALA640/MEAOA800
    "(Hitachi |HGST )?HUA5C30(20|30)ALA64[01]",
    "", "", ""
  },
  { "Hitachi Ultrastar A7K1000", // tested with
    // HUA721010KLA330      44X2459 42C0424IBM/GKAOAB4A,,
    // Hitachi HUA721075KLA330/GK8OA70M,
    // HITACHI HUA721075KLA330/GK8OA90A
    "(Hitachi |HITACHI )?HUA7210(50|75|10)KLA330.*",
    "", "", ""
  },
  { "Hitachi Ultrastar A7K2000", // tested with
    // HUA722010CLA330      43W7629 42C0401IBM
    "(Hitachi )?HUA7220(50|10|20)[AC]LA33[01].*",
    "", "", ""
  },
  { "Hitachi Ultrastar 7K3000", // tested with Hitachi HUA723030ALA640/MKAOA580,
      // Hitachi HUA723020ALA641/MK7OA840, HUA723020ALA640/MK7OAAA0
    "(Hitachi )?HUA7230(20|30)ALA64[01]",
    "", "", ""
  },
  { "Hitachi/HGST Ultrastar 7K4000", // tested with Hitachi HUS724040ALE640/MJAOA3B0,
      // HGST HUS724040ALE640/MJAOA580, HGST HUS724020ALA640/MF6OAA70,
      // HUS724030ALA640/MF8OAAZ0
    "(Hitachi |HGST )?HUS7240(20|30|40)AL[AE]64[01]",
    "", "", ""
  },
  { "Hitachi/HGST Ultrastar 7K2",
    "(Hitachi|HGST) HUS722T[12]TALA604",
    "", "",
    "-v 16,raw48,Gas_Gauge"
  },
  { "HGST Ultrastar 7K6000", // tested with HGST HUS726060ALE614/APGNW517
    "HGST HUS7260[2456]0AL[AEN]61[014]",
    "", "", ""
  },
  { "HGST Ultrastar HC310/320", // tested with HGST HUS726T6TALE6L4/VKGNW40H,
      // HGST HUS728T8TALE6L4/V8GNW460, HGST HUS726T4TALA6L1/VLGNX41C
    "HGST HUS72(6T[46]|8T8)TAL[AE]6L[14]",
    "", "", ""
  },
  { "HGST Ultrastar He6", // tested with HGST HUS726060ALA640/AHGNT1E2
    "HGST HUS726060ALA64[01]",
    "", "", ""
  //"-v 22,raw48,Helium_Level"
  },
  { "HGST Ultrastar He8", // tested with HGST HUH728060ALE600/GR2OA230
    "HGST HUH7280(60|80)AL[EN]60[014]",
    "", "", ""
  //"-v 22,raw48,Helium_Level"
  },
  { "HGST Ultrastar He10", // tested with HGST HUH7210100ALE600/0F27452
    "HGST HUH7210(08|10)AL[EN]60[014]",
    "", "", ""
  //"-v 22,raw48,Helium_Level"
  },
  { "Western Digital Ultrastar (He10/12)", // WD white label, tested with
      // WDC WD80EMAZ-00WJTA0/83.H0A83 (Easystore 0x1058:0x25fb),
      // WDC WD80EZAZ-11TDBA0/83.H0A83, WDC WD100EMAZ-00WJTA0/83.H0A83,
      // WDC WD100EZAZ-11TDBA0/83.H0A83, WDC WD120EMAZ-11BLFA0/81.00A81
      // WDC WD140EDFZ-11A0VA0/81.00A81 (Easystore 0x1058:0x25fb)
      // WDC WD140EDGZ-11B2DA2/85.00A85, WDC WD140EDGZ-11B1PA0/85.00A85
      // WDC WD120EDAZ-11F3RA0/81.00A81, WDC WD80EDAZ-11TA3A0/81.00A81
      // WDC WD40EDAZ-11SLVB0/80.00A80
    "WDC WD(40EDA|(80|100|120|140)E([MZ]A|DA|DF|DG))Z-.*",
    "", "", ""
  //"-v 22,raw48,Helium_Level" // not: WD80EDAZ, WD40EDAZ
  },
  { "HGST Ultrastar DC HC520 (He12)", // tested with HGST HUH721212ALE600/LEGNT3D0
    "HGST HUH721212AL[EN]60[014]",
    "", "", ""
  //"-v 22,raw48,Helium_Level"
  },
  { "Western Digital Ultrastar DC HC530", // tested with
      // WDC  WUH721414ALE604/LDAZW110, WDC  WUH721414ALE6L4/LDGNW07G
    "WDC  ?WUH721414ALE6[0L]4",
    "", "",
  //"-v 22,raw48,Helium_Level "
    "-v 188,raw16 "
  },
  { "Western Digital Ultrastar DC HC550", // tested with WDC  WUH721818ALE6L4/PCGNW110,
      // WUH721818ALE6L4/PCGAW232, WDC  WUH721818ALN6L4/PCGNW088
    "(WDC  ?)?WUH72181[68]AL[EN]6[0L][0146]",
    "", "", ""
  //"-v 22,raw48,Helium_Level"
  },
  { "Western Digital Ultrastar DC HC560", // tested with WDC  WUH722020ALN604/PQGNW108
    // WDC WUH722020BLE6L4
    "(WDC  ?)?WUH722020[AB]L[EN]6[0L][014]",
    "", "",
    "-v 22,raw48,Helium_Level "
    "-v 82,raw16,Head_Health_Score "
    "-v 90,hex48,NAND_Master"
  },
  { "Western Digital Ultrastar DC HC570", // tested with WUH722222ALE604
    "(WDC  ?)?WUH722222[AB]L[EN]6[0L]4",
    "", "",
    "-v 22,raw48,Helium_Level "
    "-v 71,raw16,Milli_Micro_Actuator "
    "-v 82,raw16,Head_Health_Score "
    "-v 90,hex48,NAND_Master"
  },
  { "Western Digital Ultrastar DC HC650", // tested with WDC  WSH722020ALE6L0/PCGMT421
    "(WDC  ?)?WSH7220(20|VC)AL[EN]6[0L][0146]",
    "", "", ""
  //"-v 22,raw48,Helium_Level"
  },
  { "Western Digital Ultrastar DC HC670", // WSH722626ALE604
    "(WDC  ?)?WSH722222[AB]L[EN]6[0L]4",
    "", "",
    "-v 22,raw48,Helium_Level "
    "-v 71,raw16,Milli_Micro_Actuator "
    "-v 82,raw16,Head_Health_Score "
    "-v 90,hex48,NAND_Master"
  },
  { "HGST MegaScale 4000", // tested with HGST HMS5C4040ALE640/MPAOA580
    "HGST HMS5C4040[AB]LE64[01]", // B = DC 4000.B
    "", "", ""
  },
  { "Toshiba 2.5\" HDD (10-20 GB)",
    "TOSHIBA MK(101[67]GAP|15[67]GAP|20(1[678]GAP|(18|23)GAS))",
    "", "", ""
  },
  { "Toshiba 2.5\" HDD (30-60 GB)",
    "TOSHIBA MK((6034|4032)GSX|(6034|4032)GAX|(6026|4026|4019|3019)GAXB?|(6025|6021|4025|4021|4018|3025|3021|3018)GAS|(4036|3029)GACE?|(4018|3017)GAP)",
    "", "", ""
  },
  { "Toshiba 2.5\" HDD (80 GB and above)",
    "TOSHIBA MK(80(25GAS|26GAX|32GAX|32GSX)|10(31GAS|32GAX)|12(33GAS|34G[AS]X)|2035GSS)",
    "", "", ""
  },
  { "Toshiba 2.5\" HDD MK..37GSX", // tested with TOSHIBA MK1637GSX/DL032C
    "TOSHIBA MK(12|16)37GSX",
    "", "", ""
  },
  { "Toshiba 2.5\" HDD MK..46GSX", // tested with TOSHIBA MK1246GSX/LB213M
    "TOSHIBA MK(80|12|16|25)46GSX",
    "", "", ""
  },
  { "Toshiba 2.5\" HDD MK..50GACY", // tested with TOSHIBA MK8050GACY/TF105A
    "TOSHIBA MK8050GACY",
    "", "", ""
  },
  { "Toshiba 2.5\" HDD MK..34GSX", // tested with TOSHIBA MK8034GSX/AH301E
    "TOSHIBA MK(80|12|10)34GSX",
    "", "", ""
  },
  { "Toshiba 2.5\" HDD MK..32GSX", // tested with TOSHIBA MK1032GSX/AS021G
    "TOSHIBA MK(10|80|60|40)32GSX",
    "", "", ""
  },
  { "Toshiba 2.5\" HDD MK..51GSY", // tested with TOSHIBA MK1251GSY/LD101D
    "TOSHIBA MK(80|12|16|25)51GSY",
    "",
    "",
    "-v 9,minutes"
  },
  { "Toshiba 2.5\" HDD MK..52GSX", // tested with TOSHIBA MK3252GSX/LV010A
    "TOSHIBA MK(80|12|16|25|32)52GSX",
    "", "", ""
  },
  { "Toshiba 2.5\" HDD MK..55GSX", // tested with TOSHIBA MK5055GSX/FG001A, MK3255GSXF/FH115B
    "TOSHIBA MK(12|16|25|32|40|50)55GSXF?",
    "", "", ""
  },
  { "Toshiba 2.5\" HDD MK..56GSY", // tested with TOSHIBA MK2556GSYF/LJ001D
    "TOSHIBA MK(16|25|32|50)56GSYF?",
    "",
    "",
    "-v 9,minutes"
  },
  { "Toshiba 2.5\" HDD MK..59GSXP (AF)",
    "TOSHIBA MK(32|50|64|75)59GSXP?",
    "", "", ""
  },
  { "Toshiba 2.5\" HDD MK..59GSM (AF)",
    "TOSHIBA MK(75|10)59GSM",
    "", "", ""
  },
  { "Toshiba 2.5\" HDD MK..61GSY[N]", // tested with TOSHIBA MK5061GSY/MC102E, MK5061GSYN/MH000A,
      // TOSHIBA MK2561GSYN/MH000D
    "TOSHIBA MK(16|25|32|50|64)61GSYN?",
    "",
    "",
    "-v 9,minutes" // TOSHIBA MK2561GSYN/MH000D
  },
  { "Toshiba 2.5\" HDD MK..61GSYB", // tested with TOSHIBA MK5061GSYB/ME0A
    "TOSHIBA MK(16|25|32|50|64)61GSYB",
    "", "", ""
  },
  { "Toshiba 2.5\" HDD MK..65GSX", // tested with TOSHIBA MK5065GSX/GJ003A, MK3265GSXN/GH012H,
      // MK5065GSXF/GP006B, MK2565GSX H/GJ003A
    "TOSHIBA MK(16|25|32|50|64)65GSX[FN]?( H)?", // "... H" = USB ?
    "", "", ""
  },
  { "Toshiba 2.5\" HDD MK..75GSX", // tested with TOSHIBA MK7575GSX/GT001C
    "TOSHIBA MK(32|50|64|75)75GSX",
    "", "", ""
  },
  { "Toshiba 2.5\" HDD MK..76GSX/GS001A", // tested with TOSHIBA MK2576GSX/GS001A
    "TOSHIBA MK(16|25|32|50|64)76GSX",
    "GS001A",
    "", ""
  },
  { "Toshiba 2.5\" HDD MK..76GSX", // tested with TOSHIBA MK3276GSX/GS002D
    "TOSHIBA MK(16|25|32|50|64)76GSX",
    "",
    "",
    "-v 9,minutes"
  },
  { "Toshiba 2.5\" HDD MQ01ABB...", // tested with TOSHIBA MQ01ABB200/AY000U
    "TOSHIBA MQ01ABB(100|150|200)",
    "", "", ""
  },
  { "Toshiba 2.5\" HDD MQ01ABC...", // tested with TOSHIBA MQ01ABC150/AQ001U
    "TOSHIBA MQ01ABC(100|150|200)",
    "", "", ""
  },
  { "Toshiba 2.5\" HDD MQ01ABD...", // tested with TOSHIBA MQ01ABD100/AX001U,
      // TOSHIBA MQ01ABD100/AX1R4C, TOSHIBA MQ01ABD100V/AX001Q
    "TOSHIBA MQ01ABD(025|032|050|064|075|100)V?",
    "", "", ""
  },
  { "Toshiba 2.5\" HDD MQ01ABF...", // tested with TOSHIBA MQ01ABF050/AM001J,
      // TOSHIBA MQ01ABF032/AM001J 
    "TOSHIBA MQ01ABF(032|050|075|100)",
    "", "", ""
  },
  { "Toshiba 2.5\" HDD MQ01UBB... (USB 3.0)", // tested with TOSHIBA MQ01UBB200/AY000U (0x0480:0xa100),
      // TOSHIBA MQ01UBB200/34MATMZ5T (0x05ac:0x8406)
    "TOSHIBA MQ01UBB200",
    "", "", ""
  },
  { "Toshiba 2.5\" HDD MQ01UBD... (USB 3.0)", // tested with TOSHIBA MQ01UBD050/AX001U (0x0480:0xa007),
      // TOSHIBA MQ01UBD100/AX001U (0x0480:0x0201, 0x0480:0xa200),
      // TOSHIBA MQ01UBD050/AX101U (0x0480:0xa202)
    "TOSHIBA MQ01UBD(050|075|100)",
    "", "", ""
  },
  { "Toshiba 2.5\" HDD MQ04UBF... (USB 3.0)", // tested with TOSHIBA MQ04UBF100/JU000U (0x0480:0xa202)
    "TOSHIBA MQ04UBF100",
    "", "", ""
  },
  { "Toshiba 2.5\" HDD MQ04UBD...", // tested with TOSHIBA MQ04UBD200/68U2T2VWT
    "TOSHIBA MQ04UBD200",
    "", "", ""
  },
  { "Toshiba 2.5\" HDD MQ03ABB...", // tested with TOSHIBA MQ03ABB300
    "TOSHIBA MQ03ABB[23]00",
    "", "", ""
  },
  { "Toshiba 2.5\" HDD MQ03UBB...", // tested with TOSHIBA MQ03UBB200/37I7T0NJT
    "TOSHIBA MQ03UBB(300|200|250)",
    "", "", ""
  },
  { "Toshiba 2.5\" HDD MQ04UBB... (USB, SMR)", // tested with TOSHIBA MQ04UBB400/JS000U,
      // TOSHIBA MQ04UBB400/JS0B0U (0x0480:0xa301) ('Device managed zones', no TRIM support)
    "TOSHIBA MQ04UBB[24]00",
    "", "", ""
  },
  { "Toshiba 3.5\" HDD MK.002TSKB", // tested with TOSHIBA MK1002TSKB/MT1A
    "TOSHIBA MK(10|20)02TSKB",
    "", "", ""
  },
  { "Toshiba 3.5\" MG03ACAxxx(Y) Enterprise HDD", // tested with TOSHIBA MG03ACA100/FL1A
    "TOSHIBA MG03ACA[1234]00Y?",
    "", "", ""
  },
  { "Toshiba MD04ACA... Enterprise HDD", // tested with TOSHIBA MD04ACA500/FP1A
    "TOSHIBA MD04ACA[2-6]00N?",
    "", "", ""
  },
  { "Toshiba MG04ACA... Enterprise HDD", // tested with TOSHIBA MG04ACA600A/FS2B,
      // TOSHIBA MG04ACA400NY/FK5D (Dell)
    "TOSHIBA MG04ACA[1-6]00[AEN]Y?",
    "", "", ""
  },
  { "Toshiba MG05ACA... Enterprise Capacity HDD", // tested with TOSHIBA MG05ACA800E/GX2A
    "TOSHIBA MG05ACA800[AE]",
    "", "", ""
  },
  { "Toshiba MG06ACA... Enterprise Capacity HDD", // tested with TOSHIBA MG06ACA800E/0109,
      // TOSHIBA MG06ACA800E/4303, TOSHIBA MG06ACA10TE/0103,
    "TOSHIBA MG06ACA([68]00|10T)[AE]Y?",
    "", "", ""
  },
  { "Toshiba MG07ACA... Enterprise Capacity HDD", // tested with TOSHIBA MG07ACA14TE/0101
    "TOSHIBA MG07ACA1[24]T[AE]Y?",
    "", "", ""
  //"-v 23,raw48,Helium_Condition_Lower "
  //"-v 24,raw48,Helium_Condition_Upper"
  },
  { "Toshiba MG08ACA... Enterprise Capacity HDD", // tested with TOSHIBA MG08ACA14TE/0102,
      // TOSHIBA MG08ACA16TE/0102
    "TOSHIBA MG08ACA1[46]T[AE]Y?",
    "", "", ""
  //"-v 23,raw48,Helium_Condition_Lower "
  //"-v 24,raw48,Helium_Condition_Upper"
  },
  { "Toshiba MG08ADA... Enterprise Capacity HDD", // tested with TOSHIBA MG08ADA800E/0101,
      // TOSHIBA MG08ADA800E/4303, TOSHIBA MG08ADA800E/4304
    "TOSHIBA MG08ADA[468]00[AEN]Y?",
    "", "", ""
  },
  { "Toshiba MG09ACA... Enterprise Capacity HDD", // tested with TOSHIBA MG09ACA18TE/0102,
      // "MG09ACA12TE          01GV181D7A01906LEN/BB3A"
    "(TOSHIBA )?MG09ACA1[02468]T[AE]Y?( .*LEN)?",
    "", "",
  //"-v 23,raw48,Helium_Condition_Lower "
  //"-v 24,raw48,Helium_Condition_Upper "
    "-v 27,raw48,MAMR_Health_Monitor"
  },
  { "Toshiba MG10ACA... Enterprise Capacity HDD", // tested with TOSHIBA MG10ACA20TE/0102
    "TOSHIBA MG10ACA20T[AE]Y?",
    "", "",
  //"-v 23,raw48,Helium_Condition_Lower "
  //"-v 24,raw48,Helium_Condition_Upper "
    "-v 27,raw48,MAMR_Health_Monitor"
  },
  { "Toshiba MG10ADA... Enterprise Capacity HDD", // tested with TOSHIBA MG10ADA10TE/0101
    "TOSHIBA MG10ADA([12468]00|10T)[EN]",
    "", "",
  //"-v 23,raw48,Helium_Condition_Lower "
  //"-v 24,raw48,Helium_Condition_Upper "
    "-v 27,raw48,MAMR_Health_Monitor"
  },
  { "Toshiba MG10AFA... Enterprise Capacity HDD", // tested with TOSHIBA MG10AFA22TE/0102
    "TOSHIBA MG10AFA22T[AE]Y?",
    "", "",
  //"-v 23,raw48,Helium_Condition_Lower "
  //"-v 24,raw48,Helium_Condition_Upper "
    "-v 27,raw48,MAMR_Health_Monitor"
  },
  { "Toshiba MG11 Cloud-scale Capacity HDD", // tested with TOSHIBA MG11ACA24TE/0102
    "TOSHIBA MG11AC[AP](1[468]|2[024])TEY?", // ACP = self-encrypting device (SED)
    "", "",                                  // TEY = sanitize instant erase (SIE)
  //"-v 23,raw48,Helium_Condition_Lower "
  //"-v 24,raw48,Helium_Condition_Upper "
    "-v 27,raw48,MAMR_Health_Monitor"
  },
  { "Toshiba 3.5\" DT01ABA... Desktop HDD", // tested with TOSHIBA DT01ABA300/MZ6OABB0
    "TOSHIBA DT01ABA(100|150|200|300)",
    "", "", ""
  },
  { "Toshiba 3.5\" DT01ACA... Desktop HDD", // tested with TOSHIBA DT01ACA100/MS2OA750,
      // TOSHIBA DT01ACA200/MX4OABB0, TOSHIBA DT01ACA300/MX6OABB0
    "TOSHIBA DT01ACA(025|032|050|075|100|150|200|300)",
    "", "", ""
  },
  { "Toshiba N300/MN NAS HDD", // tested with TOSHIBA HDWQ140/FJ1M, TOSHIBA HDWN160/FS1M,
      // TOSHIBA HDWN180/GX2M, TOSHIBA HDWG440/0601 (4TB), TOSHIBA HDWG480/0601 (8TB),
      // TOSHIBA HDWG11A/0603 (10TB), TOSHIBA HDWG21C/0601 (12TB), TOSHIBA HDWG21E/0601 (14TB), 
      // TOSHIBA MN07ACA12T/0601, TOSHIBA MN08ACA14T/0601, TOSHIBA HDWG51J/0104 (18TB)
    "TOSHIBA HDW([GNQ]1[468]0|G(440|480|11A|21[CE]|31[EG]|51[EJ]))|" // 31G: 16TB
    "TOSHIBA MN0(4ACA400|6ACA([68]00|10T)|7ACA1[24]T|8ACA1[46]T)",
    "", "",
  //"-v 23,raw48,Helium_Condition_Lower " // ] >= 12TB
  //"-v 24,raw48,Helium_Condition_Upper " // ]
    "-v 27,raw48,MAMR_Health_Monitor" // HDWG51J/0104
  },
  { "Toshiba P300 (CMR)", // tested with TOSHIBA HDWD120/MX4OACF0
    "TOSHIBA HDWD1(05|10|20|30)",
    "", "", ""
  },
  { "Toshiba P300 (SMR)", // tested with TOSHIBA HDWD240/KQ000A
    "TOSHIBA HDWD2[246]0",
    "", "", ""
  },
  { "Toshiba S300 (SMR)", // tested with TOSHIBA HDWT860/KQ0H1L
    "TOSHIBA HDWT(7[24]|8[46])0",
    "", "", ""
  },
  { "Toshiba X300", // tested with TOSHIBA HDWE160/FS2A, TOSHIBA HDWF180/GX0B
      // TOSHIBA HDWR480/0601
    "TOSHIBA HDW(E1[456]0|[FR]180|R(4[468]0|11A|21[CE]|31[EG]|51J))", // 4n0:nTB, 11A:10TB,
      // 21C:12TB, 21E:14TB, 31E:14TB, 31G:16TB, 51J:18TB
    "", "", ""
  //"-v 23,raw48,Helium_Condition_Lower " // ] >= 12TB
  //"-v 24,raw48,Helium_Condition_Upper"  // ]
  },
  { "Toshiba L200 (CMR)",
    "TOSHIBA HDW[JK]1(05|10)",
    "", "", ""
  },
  { "Toshiba L200 (SMR)", // tested with TOSHIBA HDWL110/JU000A. TOSHIBA HDWL120/JT000A
    "TOSHIBA HDWL1[12]0",
    "", "", ""
  },
  { "Toshiba 1.8\" HDD",
    "TOSHIBA MK[23468]00[4-9]GA[HL]",
    "", "", ""
  },
  { "Toshiba 1.8\" HDD MK..29GSG",
    "TOSHIBA MK(12|16|25)29GSG",
    "", "", ""
  },
  { "", // TOSHIBA MK6022GAX
    "TOSHIBA MK6022GAX",
    "", "", ""
  },
  { "Toshiba HK4R Series SSD", // TOSHIBA THNSN8960PCSE/8EET6101
    "TOSHIBA THNSN8(120P|240P|480P|960P|1Q92)CSE",
    "", "",
    "-v 167,raw48,SSD_Protect_Mode "
    "-v 168,raw48,SATA_PHY_Error_Count "
    "-v 169,raw48,Bad_Block_Count "
    "-v 173,raw48,Erase_Count "
  },
  { "Toshiba HG6 Series SSD", // TOSHIBA THNSNJ512GCST/JTRA0102
    // http://www.farnell.com/datasheets/1852757.pdf
    // TOSHIBA THNSFJ256GCSU/JULA1102
    // TOSHIBA THNSFJ256GDNU A/JYLA1102
    "TOSHIBA THNS[NF]J(060|128|256|512)G[BCAM8VD][SCN][TU].*",
    "", "",
    "-v 167,raw48,SSD_Protect_Mode "
    "-v 168,raw48,SATA_PHY_Error_Count "
    "-v 169,raw48,Bad_Block_Count "
    "-v 173,raw48,Erase_Count "
  },
  { "", // TOSHIBA MK6409MAV
    "TOSHIBA MK6409MAV",
    "", "", ""
  },
  { "Toshiba MKx019GAXB (SUN branded)",
    "TOS MK[34]019GAXB SUN[34]0G",
    "", "", ""
  },
  { "Seagate Momentus",
    "ST9(20|28|40|48)11A",
    "", "", ""
  },
  { "Seagate Momentus 42",
    "ST9(2014|3015|4019)A",
    "", "", ""
  },
  { "Seagate Momentus 4200.2", // tested with ST960812A/3.05
    "ST9(100822|808210|60812|50212|402113|30219)A",
    "", "", ""
  },
  { "Seagate Momentus 5400.2",
    "ST9(808211|6082[12]|408114|308110|120821|10082[34]|8823|6812|4813|3811)AS?",
    "", "", ""
  },
  { "Seagate Momentus 5400.3",
    "ST9(4081[45]|6081[35]|8081[15]|100828|120822|160821)AS?",
    "", "", ""
  },
  { "Seagate Momentus 5400.3 ED",
    "ST9(4081[45]|6081[35]|8081[15]|100828|120822|160821)AB",
    "", "", ""
  },
  { "Seagate Momentus 5400.4",
    "ST9(120817|(160|200|250)827)AS",
    "", "", ""
  },
  { "Seagate Momentus 5400.5",
    "ST9((80|120|160)310|(250|320)320)AS",
    "", "", ""
  },
  { "Seagate Momentus 5400.6",
    "ST9(80313|160(301|314)|(12|25)0315|250317|(320|500)325|500327|640320)ASG?",
    "", "",
    "-F xerrorlba" // ST9500325AS/0002SDM1 (ticket #1094)
  },
  { "Seagate Momentus 5400.7",
    "ST9(160316|(250|320)310|(500|640)320)AS",
    "", "", ""
  },
  { "Seagate Momentus 5400.7 (AF)", // tested with ST9640322AS/0001BSM2
      // (device reports 4KiB LPS with 1 sector offset)
    "ST9(320312|400321|640322|750423)AS",
    "", "", ""
  },
  { "Seagate Momentus 5400 PSD", // Hybrid drives
    "ST9(808212|(120|160)8220)AS",
    "", "", ""
  },
  { "Seagate Momentus 7200.1",
    "ST9(10021|80825|6023|4015)AS?",
    "", "", ""
  },
  { "Seagate Momentus 7200.2",
    "ST9(80813|100821|120823|160823|200420)ASG?",
    "", "", ""
  },
  { "Seagate Momentus 7200.3",
    "ST9((80|120|160)411|(250|320)421)ASG?",
    "", "", ""
  },
  { "Seagate Momentus 7200.4",
    "ST9(160412|250410|320423|500420)ASG?",
    "", "", ""
  },
  { "Seagate Momentus 7200 FDE.2",
    "ST9((160413|25041[12]|320426|50042[12])AS|(16041[489]|2504[16]4|32042[67]|500426)ASG)",
    "", "", ""
  },
  { "Seagate Momentus 7200.5", // tested with ST9750420AS/0001SDM5, ST9750420AS/0002SDM1
    "ST9(50042[34]|64042[012]|75042[02])ASG?",
    "", "", ""
  },
  { "Seagate Momentus XT", // fixed firmware
    "ST9(2505610|3205620|5005620)AS",
    "SD2[68]", // http://knowledge.seagate.com/articles/en_US/FAQ/215451en
    "", ""
  },
  { "Seagate Momentus XT", // buggy firmware, tested with ST92505610AS/SD24
    "ST9(2505610|3205620|5005620)AS",
    "SD2[45]",
    "These drives may corrupt large files,\n"
    "AND THIS FIRMWARE VERSION IS AFFECTED,\n"
    "see the following web pages for details:\n"
    "http://knowledge.seagate.com/articles/en_US/FAQ/215451en\n"
    "https://superuser.com/questions/313447/seagate-momentus-xt-corrupting-files-linux-and-mac",
    ""
  },
  { "Seagate Momentus XT", // unknown firmware
    "ST9(2505610|3205620|5005620)AS",
    "",
    "These drives may corrupt large files,\n"
    "see the following web pages for details:\n"
    "http://knowledge.seagate.com/articles/en_US/FAQ/215451en\n"
    "https://superuser.com/questions/313447/seagate-momentus-xt-corrupting-files-linux-and-mac",
    ""
  },
  { "Seagate Momentus XT (AF)", // tested with ST750LX003-1AC154/SM12
    "ST750LX003-.*",
    "", "", ""
  },
  { "Seagate Momentus Thin", // tested with ST320LT007-9ZV142/0004LVM1
    "ST(160|250|320)LT0(07|09|11|14)-.*",
    "", "", ""
  },
  { "Seagate Laptop HDD", // tested with ST500LT012-9WS142/0001SDM1,
      // ST500LM021-1KJ152/0002LIM1, ST4000LM016-1N2170/0003
    "ST((25|32|50)0LT0(12|15|25)|(32|50)0LM0(10|21)|[34]000LM016)-.*",
    "", "", ""
  },
  { "Seagate Laptop SSHD", // tested with ST500LM000-1EJ162/SM11
    "ST(500|1000)LM0(00|14)-.*",
    "", "", ""
  },
  { "Seagate Medalist 1010, 1720, 1721, 2120, 3230 and 4340",  // ATA2, with -t permissive
    "ST3(1010|1720|1721|2120|3230|4340)A",
    "", "", ""
  },
  { "Seagate Medalist 2110, 3221, 4321, 6531, and 8641",
    "ST3(2110|3221|4321|6531|8641)A",
    "", "", ""
  },
  { "Seagate U4",
    "ST3(2112|4311|6421|8421)A",
    "", "", ""
  },
  { "Seagate U5",
    "ST3(40823|30621|20413|15311|10211)A",
    "", "", ""
  },
  { "Seagate U6",
    "ST3(8002|6002|4081|3061|2041)0A",
    "", "", ""
  },
  { "Seagate U7",
    "ST3(30012|40012|60012|80022|120020)A",
    "", "", ""
  },
  { "Seagate U8",
    "ST3(4313|6811|8410|4313|13021|17221)A",
    "", "", ""
  },
  { "Seagate U9", // tested with ST3160022ACE/9.51
    "ST3(80012|120025|160022)A(CE)?",
    "", "", ""
  },
  { "Seagate U10",
    "ST3(20423|15323|10212)A",
    "", "", ""
  },
  { "Seagate UX",
    "ST3(10014A(CE)?|20014A)",
    "", "", ""
  },
  { "Seagate Barracuda ATA",
    "ST3(2804|2724|2043|1362|1022|681)0A",
    "", "", ""
  },
  { "Seagate Barracuda ATA II",
    "ST3(3063|2042|1532|1021)0A",
    "", "", ""
  },
  { "Seagate Barracuda ATA III",
    "ST3(40824|30620|20414|15310|10215)A",
    "", "", ""
  },
  { "Seagate Barracuda ATA IV",
    "ST3(20011|30011|40016|60021|80021)A",
    "", "", ""
  },
  { "Seagate Barracuda ATA V",
    "ST3(12002(3A|4A|9A|3AS)|800(23A|15A|23AS)|60(015A|210A)|40017A)",
    "", "", ""
  },
  { "Seagate Barracuda 5400.1",
    "ST340015A",
    "", "", ""
  },
  { "Seagate Barracuda 7200.7 and 7200.7 Plus", // tested with "ST380819AS          39M3701 39M0171 IBM"/3.03
    "ST3(200021A|200822AS?|16002[13]AS?|12002[26]AS?|1[26]082[78]AS|8001[13]AS?|8081[79]AS|60014A|40111AS|40014AS?)( .* IBM)?",
    "", "", ""
  },
  { "Seagate Barracuda 7200.8",
    "ST3(400[68]32|300[68]31|250[68]23|200826)AS?",
    "", "", ""
  },
  { "Seagate Barracuda 7200.9",
    "ST3(402111?|80[28]110?|120[28]1[0134]|160[28]1[012]|200827|250[68]24|300[68]22|(320|400)[68]33|500[68](32|41))AS?.*",
    "", "", ""
  },
  { "Seagate Barracuda 7200.10", // tested with GB0160EAFJE/HPG0
    "ST3((80|160)[28]15|200820|250[34]10|(250|300|320|400)[68]20|360320|500[68]30|750[68]40)AS?|"
    "GB0160EAFJE", // HP OEM
    "", "", ""
  },
  { "Seagate Barracuda 7200.11", // unaffected firmware
    "ST3(160813|320[68]13|500[368]20|640[36]23|640[35]30|750[36]30|1000(333|[36]40)|1500341)AS?",
    "CC.?.?", // http://knowledge.seagate.com/articles/en_US/FAQ/207957en
    "", ""
  },
  { "Seagate Barracuda 7200.11", // fixed firmware
    "ST3(500[368]20|750[36]30|1000340)AS?",
    "SD1A", // http://knowledge.seagate.com/articles/en_US/FAQ/207951en
    "", ""
  },
  { "Seagate Barracuda 7200.11", // fixed firmware
    "ST3(160813|320[68]13|640[36]23|1000333|1500341)AS?",
    "SD[12]B", // http://knowledge.seagate.com/articles/en_US/FAQ/207957en
    "", ""
  },
  { "Seagate Barracuda 7200.11", // buggy or fixed firmware
    "ST3(500[368]20|640[35]30|750[36]30|1000340)AS?",
    "(AD14|SD1[5-9]|SD81)",
    "There are known problems with these drives,\n"
    "THIS DRIVE MAY OR MAY NOT BE AFFECTED,\n"
    "see the following web pages for details:\n"
    "http://knowledge.seagate.com/articles/en_US/FAQ/207931en\n"
    "http://knowledge.seagate.com/articles/en_US/FAQ/207951en\n"
    "https://bugs.debian.org/cgi-bin/bugreport.cgi?bug=632758",
    ""
  },
  { "Seagate Barracuda 7200.11", // unknown firmware
    "ST3(160813|320[68]13|500[368]20|640[36]23|640[35]30|750[36]30|1000(333|[36]40)|1500341)AS?",
    "",
    "There are known problems with these drives,\n"
    "see the following Seagate web pages:\n"
    "http://knowledge.seagate.com/articles/en_US/FAQ/207931en\n"
    "http://knowledge.seagate.com/articles/en_US/FAQ/207951en\n"
    "http://knowledge.seagate.com/articles/en_US/FAQ/207957en",
    ""
  },
  { "Seagate Barracuda 7200.12", // new firmware, tested with ST3500418AS/HP34
    "ST3(160318|250318|320418|50041[08]|750528|1000528)AS",
    "CC4[9A-Z]|HP34", // HP34: 180 Unknown_HDD_Attribute
    "", ""
  },
  { "Seagate Barracuda 7200.12", // unknown firmware
    "ST3(160318|250318|320418|50041[08]|750528|1000528)AS",
    "",
    "A firmware update for this drive may be available,\n"
    "see the following Seagate web pages:\n"
    "http://knowledge.seagate.com/articles/en_US/FAQ/207931en\n"
    "http://knowledge.seagate.com/articles/en_US/FAQ/213891en",
    ""
  },
  { "Seagate Barracuda 7200.12", // tested with ST3160316AS/JC45, ST3250312AS/JC45,
      // ST3500413AS/JC47, ST3500413AS/JC4B, ST3750525AS/JC4B, ST31000524AS/JC45,
      // ST31000524AS/JC4B
    "ST3(160318|25031[128]|320418|50041[038]|750(518|52[358])|100052[348]|320413|160316)AS",
    "", "", ""
    "-v 188,raw16 -v 240,msec24hour32"
  },
  { "Seagate Barracuda XT", // tested with ST32000641AS/CC13,
      // ST4000DX000-1C5160/CC42
    "ST(3(2000641|3000651)AS|4000DX000-.*)",
    "", "", ""
  },
  { "Seagate Barracuda 7200.14 (AF)", // new firmware, tested with
      // ST3000DM001-9YN166/CC4H, ST3000DM001-9YN166/CC9E
    "ST(1000|1500|2000|2500|3000)DM00[1-3]-9YN16.",
    "CC(4[H-Z]|[5-9A-Z]..*)", // >= "CC4H"
    "",
    "-v 188,raw16 -v 240,msec24hour32" // tested with ST3000DM001-9YN166/CC4H
  },
  { "Seagate Barracuda 7200.14 (AF)", // old firmware, tested with
      // ST1000DM003-9YN162/CC46
    "ST(1000|1500|2000|2500|3000)DM00[1-3]-9YN16.",
    "CC4[679CG]",
    "A firmware update for this drive is available,\n"
    "see the following Seagate web pages:\n"
    "http://knowledge.seagate.com/articles/en_US/FAQ/207931en\n"
    "http://knowledge.seagate.com/articles/en_US/FAQ/223651en",
    "-v 188,raw16 -v 240,msec24hour32"
  },
  { "Seagate Barracuda 7200.14 (AF)", // unknown firmware
    "ST(1000|1500|2000|2500|3000)DM00[1-3]-9YN16.",
    "",
    "A firmware update for this drive may be available,\n"
    "see the following Seagate web pages:\n"
    "http://knowledge.seagate.com/articles/en_US/FAQ/207931en\n"
    "http://knowledge.seagate.com/articles/en_US/FAQ/223651en",
    "-v 188,raw16 -v 240,msec24hour32"
  },
  { "Seagate Barracuda 7200.14 (AF)", // different part number, tested with
      // ST1000DM003-1CH162/CC47, ST1000DM003-1CH162/CC49, ST2000DM001-1CH164/CC24,
      // ST1000DM000-9TS15E/CC92, APPLE HDD ST3000DM001/AP15 (no attr 240)
    "ST(1000|1500|2000|2500|3000)DM00[0-3]-.*|"
    "APPLE HDD ST3000DM001",
    "", "",
    "-v 188,raw16 -v 240,msec24hour32"
  },
  { "Seagate Barracuda 7200.14 (AF)", // < 1TB, tested with ST250DM000-1BC141
    "ST(250|320|500|750)DM00[0-3]-.*",
    "", "",
    "-v 188,raw16 -v 240,msec24hour32"
  },
  { "Seagate BarraCuda 3.5 (CMR)", // tested with ST1000DM010-2EP102/CC43,
      // ST3000DM008-2DM166/CC26, ST4000DM006-2G5107/DN02, ST10000DM0004-1ZC101/DN01,
      // ST12000DM0007-2GR116/DN01
    "ST(500DM009|1000DM010|2000DM00[67]|3000DM00[89]|4000DM006|6000DM004|8000DM005|10000DM0004|12000DM0007)-.*",
    "", "",
    "-v 200,raw48,Pressure_Limit "
    "-v 188,raw16 -v 240,msec24hour32"
  },
  { "Seagate BarraCuda 3.5 (SMR)", // tested with ST2000DM008-2FR102/0001,
      // ST4000DM004-2CV104/0001 (TRIM: no), ST4000DM005-2DP166/0001, ST8000DM004-2CX188/0001
    "ST(2000DM00[589]|3000DM007|4000DM00[45]|6000DM003|8000DM004)-.*",
    "", "",
    "-v 9,msec24hour32 " // ST4000DM004-2CV104/0001
    "-v 200,raw48,Pressure_Limit "
    "-v 188,raw16 -v 240,msec24hour32"
  },
  { "Seagate Desktop HDD.15", // tested with ST4000DM000-1CD168/CC43, ST5000DM000-1FK178/CC44,
      // ST6000DM001-1XY17Z/CC48
    "ST[4568]000DM00[012]-.*",
    "", "",
    "-v 188,raw16 -v 240,msec24hour32"
  },
  { "Seagate Desktop SSHD", // tested with ST2000DX001-1CM164/CC43
    "ST[124]000DX001-.*",
    "", "",
    "-v 188,raw16 -v 240,msec24hour32"
  },
  { "Seagate Barracuda LP", // new firmware
    "ST3(500412|1000520|1500541|2000542)AS",
    "CC3[5-9A-Z]",
    "",
    "" // -F xerrorlba ?
  },
  { "Seagate Barracuda LP", // unknown firmware
    "ST3(500412|1000520|1500541|2000542)AS",
    "",
    "A firmware update for this drive may be available,\n"
    "see the following Seagate web pages:\n"
    "http://knowledge.seagate.com/articles/en_US/FAQ/207931en\n"
    "http://knowledge.seagate.com/articles/en_US/FAQ/213915en",
    "-F xerrorlba" // tested with ST31000520AS/CC32
  },
  { "Seagate Barracuda Green (AF)", // new firmware
    "ST((10|15|20)00DL00[123])-.*",
    "CC(3[2-9A-Z]|[4-9A-Z]..*)", // >= "CC32"
    "", ""
  },
  { "Seagate Barracuda Green (AF)", // unknown firmware
    "ST((10|15|20)00DL00[123])-.*",
    "",
    "A firmware update for this drive may be available,\n"
    "see the following Seagate web pages:\n"
    "http://knowledge.seagate.com/articles/en_US/FAQ/207931en\n"
    "http://knowledge.seagate.com/articles/en_US/FAQ/218171en",
    ""
  },
  { "Seagate Barracuda ES",
    "ST3(250[68]2|32062|40062|50063|75064)0NS",
    "", "", ""
  },
  // ST5000LM000, ST4000LM024, ST3000LM024, ST2000LM015, ST1000LM048, ST500LM030
  { "Seagate Barracuda 2.5 5400", // ST2000LM015-2E8174/SDM1, ST4000LM024-2AN17V/0001
    "ST(5000LM000|[34]000LM024|2000LM015|1000LM048|500LM030)-.*",
    "",
    "",
    "-v 183,raw48,SATA_Downshift_Count "
  },
  { "Seagate Barracuda ES.2", // fixed firmware
    "ST3(25031|50032|75033|100034)0NS",
    "SN[01]6|"         // http://knowledge.seagate.com/articles/en_US/FAQ/207963en
    "MA(0[^7]|[^0].)", // http://dellfirmware.seagate.com/dell_firmware/DellFirmwareRequest.jsp
    "",                //        ^^^^^^^^^^^^ down (no DNS A record)
    "-F xerrorlba" // tested with ST31000340NS/SN06
  },
  { "Seagate Barracuda ES.2", // buggy firmware (Dell)
    "ST3(25031|50032|75033|100034)0NS",
    "MA07",
    "There are known problems with these drives,\n"
    "AND THIS FIRMWARE VERSION IS AFFECTED,\n"
    "contact Dell support for a firmware update.",
    ""
  },
  { "Seagate Barracuda ES.2", // unknown firmware
    "ST3(25031|50032|75033|100034)0NS",
    "",
    "There are known problems with these drives,\n"
    "see the following Seagate web pages:\n"
    "http://knowledge.seagate.com/articles/en_US/FAQ/207931en\n"
    "http://knowledge.seagate.com/articles/en_US/FAQ/207963en",
    ""
  },
  { "Seagate Constellation (SATA)", // tested with ST9500530NS/SN03
    "ST9(160511|500530)NS",
    "", "", ""
  },
  { "Seagate Constellation ES (SATA)", // tested with ST31000524NS/SN11,
      // MB0500EAMZD/HPG1
    "ST3(50051|100052|200064)4NS|"
    "MB0500EAMZD", // HP OEM
    "", "", ""
  },
  { "Seagate Constellation ES (SATA 6Gb/s)", // tested with ST1000NM0011/SN02,
      // MB1000GCEEK/HPG1
    "ST(5|10|20)00NM0011|"
    "MB1000GCEEK", // HP OEM
    "", "", ""
  },
  { "Seagate Constellation ES.2 (SATA 6Gb/s)", // tested with ST32000645NS/0004, ST33000650NS,
      // "ST33000650NS         81Y9799 81Y3865IBM/BB3A", MB3000EBKAB/HPG6,
    "ST3(2000645|300065[012])NS( .*IBM)?|"
    "MB3000EBKAB", // HP OEM
    "", "", ""
  },
  { "Seagate Constellation ES.3", // tested with ST1000NM0033-9ZM173/0001,
      // ST4000NM0033-9ZM170/SN03, MB1000GCWCV/HPGC, MB4000GCWDC/HPGE
    "ST[1234]000NM00[35]3-.*|"
    "MB[14]000GCW(CV|DC)", // HP OEM
    "", "", ""
  },
  { "Seagate Constellation CS", // tested with ST3000NC000/CE02, ST3000NC002-1DY166/CN02
    "ST(1000|2000|3000)NC00[0-3](-.*)?",
    "", "", ""
  },
  { "Seagate Constellation.2 (SATA)", // 2.5", tested with ST91000640NS/SN02, MM1000GBKAL/HPGB
    "ST9(25061|50062|100064)[012]NS|" // *SS = SAS
    "MM1000GBKAL", // HP OEM
    "", "", ""
  },
  // ST6000NM0004, ST6000NM0024, ST6000NM0044, ST6000NM0084, ST5000NM0024,
  // ST5000NM0044, ST4000NM0024, ST4000NM0044, ST2000NM0024, ST2000NM0044
  // ST4000NM0035, ST3000NM0005, ST2000NM0055, ST1000NM0055, ST4000NM0045,
  // ST3000NM0015, ST2000NM0065, ST1000NM0065, ST4000NM0105, ST3000NM0055
  { "Seagate Enterprise Capacity 3.5 HDD", // tested with ST6000NM0024-1HT17Z/SN02,
      // ST10000NM0016-1TT101/SNB0
      // ST4000NM0085-1YY107/ZC11SXPH
      // ST8000NM0045-1RL112/NN02
      // ST6000NM0004-1FT17Z/NN01
      // ST4000NM0035-1V4107/TNC3
      // ST1000NM0055-1V410C/TN02
      // ST8000NM0055-1RM112/SN04
      // ST10000NM0156-2AA111/SS05, ST4000NM0245-1Z2107/SS05
    "ST([1234568]|10)000NM0[012][0-68][456]-.*", // *[069]4 = 4Kn
    "", "",
    "-v 200,raw48,Pressure_Limit "
    "-v 188,raw16 -v 240,msec24hour32"
  },
  { "Seagate Enterprise Capacity 3.5 HDD", // V5.1, ms in attribute 9
    "ST[12]000NM0008-.*", // tested with ST1000NM0008-2F2100/SN01
    "", "",
    "-v 9,msec24hour32 -v 188,raw16 -v 240,msec24hour32"
  },
  { "Seagate Enterprise Capacity 3.5 HDD v7 SED", // tested with ST12000NM0127/G005
    "ST12000NM01[12]7",
    "", "",
    "-v 1,raw24/raw32 -v 7,raw24/raw32 "
    "-v 195,raw24/raw32,Hardware_ECC_Recovered "
  },
  { "Seagate Exos 5E8", // tested with ST8000AS0003-2HH188/0003
    "ST8000AS0003-.*",
    "", "",
    "-v 9,msec24hour32 -v 240,msec24hour32"
  },
  // ST1000NM000A, ST1000NM002A, ST2000NM000A, ST2000NM001A, ST2000NM002A,
  // ST3000NM000A, ST3000NM004A, ST4000NM000A, ST4000NM001A, ST4000NM002A,
  // ST4000NM006A, ST4000NM010A, ST4000NM012A, ST4000NM013A, ST6000NM002A,
  // ST6000NM021A, ST6000NM022A, ST6000NM025A, ST6000NM026A, ST8000NM000A,
  // ST8000NM002A, ST8000NM004A, ST8000NM008A, ST8000NM009A, ST8000NM016A
  { "Seagate Exos 7E8", // tested with ST4000NM000A-2HZ100/TN03, ST6000NM021A-2R7101/SN02,
      // ST8000NM000A-2KE101/SN02, OOS6000G/OOS1
    "ST[123468]000NM0(0[01234689]|1[0236]|2[1256])A-.*|"
    "OOS6000G", // 6TB refurbished and rebranded
    "", "",
    "-v 18,raw48,Head_Health "
    "-v 188,raw16 "
    "-v 240,msec24hour32"
  },
  { "Seagate Exos X12", // tested with ST12000NM0007-2A1101/SN02
    "ST12000NM00[01]7-.*", // *17 = SED
    "", "",
    "-v 200,raw48,Pressure_Limit "
    "-v 240,msec24hour32"
  },
  { "Seagate Exos X14", // tested with ST12000NM0008-2H3101/SN02,
      // ST12000NM0538-2K2101/CMA2 (OEM?)
    "ST(14000NM04[24]8|14000NM0(01|25)8|12000NM0(00|24|53)8|10000NM0(47|56)8)-.*",
    "", "",
    "-v 18,raw48,Head_Health "
    "-v 200,raw48,Pressure_Limit "
    "-v 240,msec24hour32"
  },
  { "Seagate Exos X16", // tested with ST10000NM001G-2MW103/SN02
      // ST14000NM001G-2KJ103/SN02, ST14000NM001G-2KJ1037/SN04, ST16000NM001G-2KK103/SN02,
      // ST16000NM001G-2KK103/SN03
    "ST1[0246]000NM00[13]G-.*",
    "", "",
    "-v 1,raw24/raw32 -v 7,raw24/raw32 "
    "-v 18,raw48,Head_Health "
    "-v 188,raw16 "
    "-v 200,raw48,Pressure_Limit "
    "-v 240,msec24hour32"
  },
  { "Seagate Exos X18", // tested with ST12000NM000J-2TY103/SN02,
      // ST16000NM000J-2TW103/SC02, ST18000NM000J-2TV103/SN01, .../SN02,
      // ST18000NM002J-2TV133/PAL7 (Dell)
    "ST1(0000NM0(18|20)G|[2468]000NM00[012]J)-.*",
    "", "",
    "-v 1,raw24/raw32 -v 7,raw24/raw32 "
    "-v 18,raw48,Head_Health "
    "-v 188,raw16 "
    "-v 200,raw48,Pressure_Limit "
    "-v 240,msec24hour32"
  },
  { "Seagate Exos X20", // tested with ST20000NM007D-3DJ103/SN01, .../SN03,
      // OOS20000G/OOS1
    "ST(18|20)000NM00[0347]D-.*|"
    "OOS20000G", // 20TB refurbished and rebranded
    "", "",
    "-v 1,raw24/raw32 -v 7,raw24/raw32 "
    "-v 18,raw48,Head_Health "
    "-v 188,raw16 "
    "-v 200,raw48,Pressure_Limit "
    "-v 240,msec24hour32"
  },
  { "Seagate Exos X24", // tested with ST24000NM002H-3KS133/SE03,
      // ST24000NM000C-3WD103/SN02 (30TB HAMR recertified to 24TB CMR ?)
    "ST((12|16|20|24)000NM002H|24000NM000C)-.*",
    "", "",
    "-v 1,raw24/raw32 -v 7,raw24/raw32 "
    "-v 18,raw48,Head_Health "
    "-v 188,raw16 "
    "-v 200,raw48,Pressure_Limit "
    "-v 240,msec24hour32"
  },
  // new models: ST8000VN0002, ST6000VN0021, ST4000VN000
  //             ST8000VN0012, ST6000VN0031, ST4000VN003
  // tested with ST8000VN0002-1Z8112/ZA13YGNF
  { "Seagate NAS HDD", // tested with ST2000VN000-1H3164/SC42, ST3000VN000-1H4167/SC43
    "ST([234]000VN000|[468]000VN00(02|21|12|31|3))-.*",
    "", "", ""
  },
  // ST8000NE0001, ST8000NE0011, ST6000VN0001, ST6000VN0011, ST5000VN0001,
  // ST5000VN0011, ST4000VN0001, ST4000VN0011, ST3000VN0001, ST3000VN0011,
  // ST2000VN0001, ST2000VN0011
  // tested with ST8000NE0001-1WN112/PNA2
  { "Seagate Enterprise NAS HDD",
    "ST(8000NE|[65432]000VN)00[01]1-.*",
    "", "", ""
  },
  { "Seagate IronWolf", // tested with ST3000VN007-2E4166/SC60, ST4000VN008-2DR166/SC60,
      // ST6000VN001-2BB186/SC60, ST6000VN0033-2EE110/SC60, ST6000VN0041-2EL11C/SC61,
      // ST8000VN0022-2EL112/SC61, ST10000VN0004-1ZD101/SC60,
      // ST12000VN0007-2GS116/SC60, ST12000VN0008-2JH101/SC60
    "ST(1|2|3|4|6|8|10|12)000VN00(0?[2478]|1|22|33|41)-.*",
    "", "",
    "-v 18,raw48,Head_Health "
    "-v 200,raw48,Pressure_Limit "
    "-v 240,msec24hour32"
  },
  { "Seagate IronWolf Pro", // tested with ST4000NE0025-2EW107/EN02,
      // ST8000NE0004-1ZF11G/EN01, ST8000NE0021-2EN112/EN02, ST12000NT001-3LX101/EN01, ST16000NE000-2RW103/EN02
    "ST([24]000NE0025|4000NE001|6000NE0023|8000NE00(04|08|21)|(10|12|14|22)000(NE|NT)(000[478]|001)|16000NE000)-.*",
    "", "",
    "-v 18,raw48,Head_Health " // ST16000NE000
    "-v 188,raw16 "
    "-v 200,raw48,Pressure_Limit "
    "-v 240,msec24hour32"
  },
  { "Seagate Archive HDD (SMR)", // tested with ST8000AS0002-1NA17Z/AR13
    "ST[568]000AS00[01][12]-.*",
    "", "", ""
  },
  { "Seagate Pipeline HD 5900.1",
    "ST3(160310|320[34]10|500(321|422))CS",
    "", "", ""
  },
  { "Seagate Pipeline HD 5900.2", // tested with ST31000322CS/SC13
    "ST3(160316|250[34]12|320(311|413)|500(312|414)|1000(322|424))CS",
    "", "", ""
  },
  { "Seagate Video 3.5 HDD", // tested with ST4000VM000-1F3168/SC23, SC25
    "ST(10|15|20|30|40)00VM00[023]-.*",
    "", "", ""
  },
  { "Seagate Medalist 17240, 13030, 10231, 8420, and 4310",
    "ST3(17240|13030|10231|8420|4310)A",
    "", "", ""
  },
  { "Seagate Medalist 17242, 13032, 10232, 8422, and 4312",
    "ST3(1724|1303|1023|842|431)2A",
    "", "", ""
  },
  { "Seagate NL35",
    "ST3(250623|250823|400632|400832|250824|250624|400633|400833|500641|500841)NS",
    "", "", ""
  },
  { "Seagate SV35.2",
    "ST3(160815|250820|320620|500630|750640)[AS]V",
    "", "", ""
  },
  { "Seagate SV35.3", // tested with ST3500320SV/SV16
    "ST3(500320|750330|1000340)SV",
    "", "", ""
  },
  { "Seagate SV35.5", // tested with ST31000525SV/CV12
    "ST3(250311|500410|1000525)SV",
    "", "", ""
  },
  // ST6000VX0001,ST6000VX0011,ST5000VX0001,ST5000VX0011,ST4000VX000
  // ST4000VX002, ST3000VX002, ST2000VX003, ST1000VX001, ST1000VX002
  // ST3000VX000, ST3000VX004, ST2000VX000, ST2000VX004, ST1000VX000
  { "Seagate Surveillance", // tested with ST1000VX001-1HH162/CV11, ST2000VX000-9YW164/CV12,
      // ST4000VX000-1F4168/CV14, ST2000VX003-1HH164/CV12
    "ST([1-5]000VX00[01234]1?|31000526SV|3500411SV)(-.*)?",
    "", "", ""
  },
  { "Seagate Skyhawk", // tested with ST3000VX010-2H916L/CV11, ST6000VX0023-2EF110/SC60
    "ST(1000VX005|2000VX008|3000VX0(09|10)|4000VX007|6000VX00(1|23)|8000VX00(4|22))-.*",
    "", "",
    "-v 9,msec24hour32 " // CV* Firmware only?
    "-v 240,msec24hour32"
  },
  { "Seagate DB35", // tested with ST3250823ACE/3.03, ST3300831SCE/3.03
    "ST3(200826|250823|300831|400832)[AS]CE",
    "", "", ""
  },
  { "Seagate DB35.2", // tested with ST3160212SCE/3.ACB
    "ST3(802110|120213|160212|200827|250824|300822|400833|500841)[AS]CE",
    "", "", ""
  },
  { "Seagate DB35.3",
    "ST3(750640SCE|((80|160)215|(250|320|400)820|500830|750840)[AS]CE)",
    "", "", ""
  },
  { "Seagate LD25.2", // tested with ST940210AS/3.ALC
    "ST9(40|80)210AS?",
    "", "", ""
  },
  { "Seagate ST1.2 CompactFlash", // tested with ST68022CF/3.01
    "ST6[468]022CF",
    "", "", ""
  },
  { "Seagate Nytro XF1230 SATA SSD", // tested with XF1230-1A0480/ST200354
    "XF1230-1A(0240|0480|0960|1920)",
    "", "",
    "-v 174,raw48,Unexpect_Power_Loss_Ct "
    "-v 180,raw48,End_to_End_Err_Detect "
    "-v 183,raw48,SATA_Downshift_Count "
    "-v 189,raw48,SSD_Health_Flags "
    "-v 190,raw48,SATA_Error_Ct "
    "-v 201,raw48,Read_Error_Rate "
    "-v 231,raw48,SSD_Life_Left_Perc "
    "-v 234,raw48,Lifetime_Nand_Gb "
    "-v 241,raw48,Total_Writes_GiB "
    "-v 242,raw48,Total_Reads_GiB "
    "-v 245,raw48,Read_Error_Rate "
  },
  { "Seagate IronWolf 110 SATA SSD", //Written to Seagate documentation
    "ZA(240|480|960|1920|3840)NM10001",
    "", "",
  //"-v 1,raw48,Raw_Read_Error_Rate "
  //"-v 5,raw16(raw16),Reallocated_Sector_Ct "
  //"-v 9,raw24(raw8),Power_On_Hours "
  //"-v 12,raw48,Power_Cycle_Count "
    "-v 100,raw48,Flash_GB_Erased "
    "-v 102,raw48,Lifetime_PS4_Entry_Ct "
    "-v 103,raw48,Lifetime_PS3_Exit_Ct "
    "-v 170,raw48,Grown_Bad_Block_Ct "
    "-v 171,raw48,Program_Fail_Count "
    "-v 172,raw48,Erase_Fail_Count "
    "-v 173,raw48,Avg_Program/Erase_Ct "
    "-v 174,raw48,Unexpected_Pwr_Loss_Ct "
    "-v 177,raw16,Wear_Range_Delta "
    "-v 183,hex56,SATA_Downshift_Count "
    "-v 187,raw48,Uncorrectable_ECC_Ct "
  //"-v 194,tempminmax,Temperature_Celsius "
    "-v 195,raw16(raw16),RAISE_ECC_Cor_Ct "
    "-v 198,raw48,Uncor_Read_Error_Ct "
  //"-v 199,raw48,UDMA_CRC_Error_Count "
    "-v 230,raw56,Drv_Life_Protect_Status "
    "-v 231,hex56,SSD_Life_Left "
  //"-v 232,raw48,Available_Reservd_Space "
    "-v 233,raw48,Lifetime_Wts_To_Flsh_GB "
    "-v 241,raw48,Lifetime_Wts_Frm_Hst_GB "
    "-v 242,raw48,Lifetime_Rds_Frm_Hst_GB "
    "-v 243,hex56,Free_Space "
  },
  { "Seagate IronWolf (Pro) 125 SSDs", // IronWolf_Pro_125_SSD_Product_Manual_100866982_A.pdf 
				       // IronWolf_125_SSD_Product_Manual_100866980_C.pdf
    "Seagate IronWolf ZA(250|500|1000|2000|4000)NM10002-.*|" // tested with
      // Seagate IronWolf ZA500NM10002-2ZG101/SU3SC013
    "Seagate IronWolfPro ZA(240|480|960|1920|3840)NX10001-.*", // tested with
      // Seagate IronWolfPro ZA3840NX10001-2ZH104/SU4SC01B
    "", "",
  //"-v 1,raw48,Raw_Read_Error_Rate "
  //"-v 9,raw24(raw8),Power_On_Hours "
  //"-v 12,raw48,Power_Cycle_Count "
    "-v 16,raw48,Spare_Blocks_Available "
    "-v 17,raw48,Spare_Blocks_Remaining "
    "-v 168,raw48,SATA_PHY_Error_Count "
    "-v 170,raw16,Early/Later_Bad_Blck_Ct "
    "-v 173,raw16,Max/Avg/Min_Erase_Ct "
    "-v 174,raw48,Unexpect_Power_Loss_Ct "
    "-v 177,raw16,Wear_Range_Delta "
  //"-v 192,raw48,Power-Off_Retract_Count "
  //"-v 194,tempminmax,Temperature_Celsius "
    "-v 218,raw48,SATA_CRC_Error_Count "
    "-v 231,raw48,SSD_Life_Left "
    "-v 232,hex48,Read_Failure_Blk_Ct "
    "-v 233,raw48,Flash_Writes_GiB "
    "-v 234,raw48,NAND_Reads_Sectors "
    "-v 235,raw48,Flash_Writes_Sectors "
    "-v 241,raw48,Host_Writes_GiB "
    "-v 242,raw48,Host_Reads_GiB "
    "-v 246,hex64,Write_Protect_Detail " // prevents interpretation of bogus threshold 255 (ticket #1396)
    "-v 247,raw48,Health_Check_Timer "
  },
  { "Seagate Nytro SATA SSD", //Written to Seagate documentation
    // tested with XA960LE10063, XA960LE10063
    "XA(240|480|960|1920|3840)[LM]E10(00|02|04|06|08|10)3",
    "", "",
  //"-v 1,raw48,Raw_Read_Error_Rate "
  //"-v 5,raw16(raw16),Reallocated_Sector_Ct "
  //"-v 9,raw24(raw8),Power_On_Hours "
  //"-v 12,raw48,Power_Cycle_Count "
    "-v 100,raw48,Flash_GB_Erased "
    "-v 102,raw48,Lifetime_PS4_Entry_Ct "
    "-v 103,raw48,Lifetime_PS3_Exit_Ct "
    "-v 170,raw48,Grown_Bad_Block_Ct "
    "-v 171,raw48,Program_Fail_Count "
    "-v 172,raw48,Erase_Fail_Count "
    "-v 173,raw48,Avg_Program/Erase_Ct "
    "-v 174,raw48,Unexpected_Pwr_Loss_Ct "
    "-v 177,raw16,Wear_Range_Delta "
    "-v 183,hex56,SATA_Downshift_Count "
    "-v 187,raw48,Uncorrectable_ECC_Ct "
  //"-v 194,tempminmax,Temperature_Celsius "
    "-v 195,raw16(raw16),RAISE_ECC_Cor_Ct "
    "-v 198,raw48,Uncor_Read_Error_Ct "
  //"-v 199,raw48,UDMA_CRC_Error_Count "
    "-v 230,raw56,Drv_Life_Protect_Status "
    "-v 231,hex56,SSD_Life_Left "
  //"-v 232,raw48,Available_Reservd_Space "
    "-v 233,raw48,Lifetime_Wts_To_Flsh_GB "
    "-v 241,raw48,Lifetime_Wts_Frm_Hst_GB "
    "-v 242,raw48,Lifetime_Rds_Frm_Hst_GB "
    "-v 243,hex56,Free_Space "
  },
  { "WD Blue / Red / Green SSDs", // tested with WDC WDS250G1B0A-00H9H0/X41000WD,
      // WDC WDS250G1B0A-00H9H0/X41100WD, WDC WDS100T1B0A-00H9H0,
      // WDC WDS120G2G0A-00JH30/UE360000, WDC WDS240G2G0A-00JH30/UF300000,
      // WDC WDS500G2B0A-00SM50/X61130WD, WDC WDS200T2B0A-00SM50/X61130WD,
      // WDC WDS200T2B0A/X61190WD, WDC WDS120G1G0A-00SS50/Z3311000
      // WDC  WDS500G2B0A-00SM50/401000WD,
      // WDC WDBNCE2500PNC/X61130WD, WDC WDBNCE0010PNC-WRSN/X41110WD,
      // WDC  WDS200T1R0A-68A4W0/411000WR, WDC  WDS400T1R0A-68A4W0/411000WR
    "WDC WDBNCE(250|500|00[124])0PNC(-.*)?|" // Blue 3D
    "WDC  ?WDS((120|240|250|480|500)G|[124]00T)(1B|2B|1G|2G|1R)0[AB](-.*)?|"
      // *B* = Blue, *G* = Green, *2B* = Blue 3D NAND, *1R* = Red SA500
    "WD Blue SA510 2.5 1000GB|" // tested with WD Blue SA510 2.5 1000GB/52008100
    "SanDisk Portable SSD", // tested with SanDisk Portable SSD/UM5004RL
                            // (Sandisk SDSSDE30-2T00, 0x0781:0x55b0)
    "", "",
  //"-v 5,raw16(raw16),Reallocated_Sector_Ct " // Reassigned Block Count
  //"-v 9,raw24(raw8),Power_On_Hours "
  //"-v 12,raw48,Power_Cycle_Count "
    "-v 165,raw48,Block_Erase_Count "
    "-v 166,raw48,Minimum_PE_Cycles_TLC "
    "-v 167,raw48,Max_Bad_Blocks_per_Die "
    "-v 168,raw48,Maximum_PE_Cycles_TLC "
    "-v 169,raw48,Total_Bad_Blocks "
    "-v 170,raw48,Grown_Bad_Blocks "
    "-v 171,raw48,Program_Fail_Count "
    "-v 172,raw48,Erase_Fail_Count "
    "-v 173,raw48,Average_PE_Cycles_TLC "
    "-v 174,raw48,Unexpected_Power_Loss "
  //"-v 184,raw48,End-to-End_Error " // Detection/Correction Count
  //"-v 187,raw48,Reported_Uncorrect " // Uncorrectable Errors
  //"-v 188,raw48,Command_Timeout "
  //"-v 194,tempminmax,Temperature_Celsius "
  //"-v 199,raw48,UDMA_CRC_Error_Count " // SATA CRC Errors
    "-v 230,hex48,Media_Wearout_Indicator " // Maybe hex16
  //"-v 232,raw48,Available_Reservd_Space"
    "-v 233,raw48,NAND_GB_Written_TLC "
    "-v 234,raw48,NAND_GB_Written_SLC "
    "-v 241,raw48,Host_Writes_GiB "
    "-v 242,raw48,Host_Reads_GiB "
    "-v 244,raw48,Temp_Throttle_Status "
  },
  { "Western Digital Protege",
  /* Western Digital drives with this comment all appear to use Attribute 9 in
   * a  non-standard manner.  These entries may need to be updated when it
   * is understood exactly how Attribute 9 should be interpreted.
   * UPDATE: this is probably explained by the WD firmware bug described in the
   * smartmontools FAQ */
    "WDC WD([2468]00E|1[26]00A)B-.*",
    "", "", ""
  },
  { "Western Digital Caviar",
  /* Western Digital drives with this comment all appear to use Attribute 9 in
   * a  non-standard manner.  These entries may need to be updated when it
   * is understood exactly how Attribute 9 should be interpreted.
   * UPDATE: this is probably explained by the WD firmware bug described in the
   * smartmontools FAQ */
    "WDC WD(2|3|4|6|8|10|12|16|18|20|25)00BB-.*",
    "", "", ""
  },
  { "Western Digital Caviar WDxxxAB",
  /* Western Digital drives with this comment all appear to use Attribute 9 in
   * a  non-standard manner.  These entries may need to be updated when it
   * is understood exactly how Attribute 9 should be interpreted.
   * UPDATE: this is probably explained by the WD firmware bug described in the
   * smartmontools FAQ */
    "WDC WD(3|4|6|8|25)00AB-.*",
    "", "", ""
  },
  { "Western Digital Caviar WDxxxAA",
  /* Western Digital drives with this comment all appear to use Attribute 9 in
   * a  non-standard manner.  These entries may need to be updated when it
   * is understood exactly how Attribute 9 should be interpreted.
   * UPDATE: this is probably explained by the WD firmware bug described in the
   * smartmontools FAQ */
    "WDC WD...?AA(-.*)?",
    "", "", ""
  },
  { "Western Digital Caviar WDxxxBA",
  /* Western Digital drives with this comment all appear to use Attribute 9 in
   * a  non-standard manner.  These entries may need to be updated when it
   * is understood exactly how Attribute 9 should be interpreted.
   * UPDATE: this is probably explained by the WD firmware bug described in the
   * smartmontools FAQ */
    "WDC WD...BA",
    "", "", ""
  },
  { "Western Digital Caviar AC", // add only 5400rpm/7200rpm (ata33 and faster)
    "WDC AC((116|121|125|225|132|232)|([1-4][4-9][0-9])|([1-4][0-9][0-9][0-9]))00[A-Z]?.*",
    "", "", ""
  },
  { "Western Digital Caviar SE",
  /* Western Digital drives with this comment all appear to use Attribute 9 in
   * a  non-standard manner.  These entries may need to be updated when it
   * is understood exactly how Attribute 9 should be interpreted.
   * UPDATE: this is probably explained by the WD firmware bug described in the
   * smartmontools FAQ
   * UPDATE 2: this does not apply to more recent models, at least WD3200AAJB */
    "WDC WD(4|6|8|10|12|16|18|20|25|30|32|40|50)00(JB|PB)-.*",
    "", "", ""
  },
  { "Western Digital Caviar Blue EIDE",  // WD Caviar SE EIDE
    /* not completely accurate: at least also WD800JB, WD(4|8|20|25)00BB sold as Caviar Blue */
    "WDC WD(16|25|32|40|50)00AAJB-.*",
    "", "", ""
  },
  { "Western Digital Caviar Blue EIDE",  // WD Caviar SE16 EIDE
    "WDC WD(25|32|40|50)00AAKB-.*",
    "", "", ""
  },
  { "Western Digital RE EIDE",
    "WDC WD(12|16|25|32)00SB-.*",
    "", "", ""
  },
  { "Western Digital PiDrive Foundation Edition", // WDC WD3750LMCW-11D9GS3
    "WDC WD(3750|2500)LMCW-.*",
    "", "", ""
  },
  { "Western Digital Caviar Serial ATA",
    "WDC WD(4|8|20|32)00BD-.*",
    "", "", ""
  },
  { "Western Digital Caviar SE Serial ATA", // tested with WDC WD3000JD-98KLB0/08.05J08
    "WDC WD(4|8|12|16|20|25|30|32|40)00(JD|KD|PD)-.*",
    "", "", ""
  },
  { "Western Digital Caviar SE Serial ATA",
    "WDC WD(8|12|16|20|25|30|32|40|50)00JS-.*",
    "", "", ""
  },
  { "Western Digital Caviar SE16 Serial ATA",
    "WDC WD(16|20|25|32|40|50|75)00KS-.*",
    "", "", ""
  },
  { "Western Digital Caviar Blue Serial ATA",  // WD Caviar SE Serial ATA
    /* not completely accurate: at least also WD800BD, (4|8)00JD sold as Caviar Blue */
    "WDC WD((8|12|16|25|32)00AABS|(8|12|16|25|32|40|50)00AAJS)-.*",
    "", "", ""
  },
  { "Western Digital Caviar Blue (SATA)",  // WD Caviar SE16 Serial ATA
      // tested with WD1602ABKS-18N8A0/DELL/02.03B04
    "WDC WD((16|20|25|32|40|50|64|75)00AAKS|1602ABKS|10EALS)-.*",
    "", "", ""
  },
  { "Western Digital Blue (CMR)", // tested with WDC WD5000AZLX-00K4KA0/80.00A80,
      // WDC WD10EZEX-00RKKA0/80.00A80, WDC WD10EZEX-75M2NA0/01.01A01,
      // WDC WD40EZRZ-00WN9B0/80.00A80, WDC WD80EAZZ-00BKLB0/80.00A80,
      // APPLE HDD WDC WD10EALX-408EA0/07.01D03
    "(APPLE HDD )?WDC WD((25|32|50)00AAKX|5000AZ(LX|RZ)|7500A(AL|ZE)X|[123468]0E(ALX|A[ARZ]Z|Z[AE]X|ZRZ))-.*",
    "", "", ""
  },
  { "Western Digital Blue (SMR)", // tested with WDC WD40EZAZ-00SF3B0/80.00A80 (TRIM: zeroed)
    "WDC WD[2346]0EZ(AZ|BX)-.*",
    "", "", ""
  },
  { "Western Digital RE Serial ATA",
    "WDC WD(12|16|25|32)00(SD|YD|YS)-.*",
    "", "", ""
  },
  { "Western Digital RE2 Serial ATA",
    "WDC WD((40|50|75)00(YR|YS|AYYS)|(16|32|40|50)0[01]ABYS)-.*",
    "", "", ""
  },
  { "Western Digital RE2-GP",
    "WDC WD(5000AB|7500AY|1000FY)PS-.*",
    "", "", ""
  },
  { "Western Digital RE3 Serial ATA", // tested with WDC WD7502ABYS-02A6B0/03.00C06,
      // WD1002FBYS-12/03.M0300
    "(WDC )?WD((25|32|50|75)02A|(75|10)02F)BYS-.*",
    "", "", ""
  },
  { "Western Digital RE4", // tested with WDC WD2003FYYS-18W0B0/01.01D02,
      // WDC WD1003FBYZ-010FB0/01.01V03
      // WDC WD5003ABYZ-011FA0/01.01S03
    "WDC WD((25|50)03ABY[XZ]|1003FBY[XZ]|(15|20)03FYYS)-.*",
    "", "", ""
  },
  { "Western Digital RE4-GP", // tested with WDC WD2002FYPS-02W3B0/04.01G01,
      // WD2003FYPS-27W9B0/01.01D02
    "(WDC )?WD200[23]FYPS-.*",
    "", "", ""
  },
  { "Western Digital Re", // tested with WDC WD1004FBYZ-01YCBB0/RR02,
      // WDC WD2000FYYZ-01UL1B0/01.01K01, WDC WD2000FYYZ-01UL1B1/01.01K02,
      // WDC WD4000FYYZ-01UL1B2/01.01K03, WD2000FYYX/00.0D1K2,
      // WDC WD1004FBYZ-01YCBB1/RR04
      // WD4000FYYZ, WD4000FDYZ, WD3000FYYZ, WD3000FDYZ, WD2000FYYZ, WD2000FDYZ
      // WD2004FBYZ, WD1004FBYZ
    "WDC WD((1004|2004)FBYZ|([234]000)FDYZ|[234]000FYYZ|2000FYYX)-.*",
    "", "",
    "-v 16,raw48,Total_LBAs_Read" // WDC WD1004FBYZ-01YCBB1/RR04
  },
  { "Western Digital Se", // tested with WDC WD2000F9YZ-09N20L0/01.01A01
    // WD6001F9YZ, WD5001F9YZ, WD4000F9YZ, WD3000F9YZ, WD2000F9YZ, WD1002F9YZ
    "WDC WD(1002|2000|3000|4000|5001|6001)F9YZ-.*",
    "", "", ""
  },
  { "Western Digital Caviar Green", // tested with WDC WD7500AADS-00M2B0/01.00A01,
      // WDC WD10EADX/77.04D77
    "WDC WD((50|64|75)00AA[CV]S|(50|64|75)00AADS|10EA[CV]S|(10|15|20)EAD[SX])-.*",
    "",
    "",
    "-F xerrorlba" // tested with WDC WD7500AADS-00M2B0/01.00A01
  },
  { "Western Digital Caviar Green (AF)",
    "WDC WD(((64|75|80)00AA|(10|15|20)EA|(25|30)EZ)R|20EAC)S-.*",
    "", "", ""
  },
  { "Western Digital Green", // tested with
      // WDC WD10EZRX-00A8LB0/01.01A01, WDC WD20EZRX-00DC0B0/80.00A80,
      // WDC WD30EZRX-00MMMB0/80.00A80, WDC WD40EZRX-00SPEB0/80.00A80,
      // WDC WD60EZRX-00MVLB1/80.00A80, WDC WD5000AZRX-00A8LB0/01.01A01
    "WDC WD(5000AZ|7500AA|(10|15|20)EA|(10|20|25|30|40|50|60)EZ)RX-.*",
    "", "", ""
  },
  { "Western Digital Caviar Black", // tested with WDC WD7501AAES/06.01D06
    "WDC WD((500|640)1AAL|7501AA[EL]|1001FA[EL]|2001FAS)S-.*|"
    "WDC WD(2002|7502|1502|5003|1002|5002)(FAE|AAE|AZE|AAL)X-.*", // could be
    // WD2002FAEX, WD7502AAEX, WD1502FAEX, WD5003AZEX, WD1002FAEX, WD5002AALX
    "", "", "-F xerrorlba" // WDC WD6401AALS-00L3B2/01.03B01 (ticket #1558)
  },
  { "Western Digital Black", // tested with
      // WDC WD1003FZEX-00MK2A0/01.01A01, WDC WD3001FAEX-00MJRA0/01.01L01,
      // WDC WD3003FZEX-00Z4SA0/01.01A01, WDC WD4001FAEX-00MJRA0/01.01L01
      // WDC WD4003FZEX-00Z4SA0/01.01A01, WDC WD5003AZEX-00RKKA0/80.00A80,
      // WDC WD4004FZWX-00GBGB0/81.H0A81, WDC WD4005FZBX-00K5WB0/01.01A01
    "WDC WD(6001|2003|5001|1003|4003|4004|4005|5003|3003|3001)(FZW|FZE|FZB|AZE)X-.*|" // could be
    // new series  WD6001FZWX WD2003FZEX WD5001FZWX WD1003FZEX
    //             WD4003FZEX WD5003AZEX WD3003FZEX WD4004FZWX
    "WDC WD(4001|3001|2002|1002|5003|7500|5000|3200|2500|1600)(FAE|AZE)X-.*",
    // old series: WD4001FAEX WD3001FAEX WD2002FAEX WD1002FAEX  WD5003AZEX
    "", "", ""
  },
  { "Western Digital Black (SMR)", // ticket #1313
    "WDC WD10SPSX-.*",
    "", "", ""
  },
  { "Western Digital AV ATA", // tested with WDC WD3200AVJB-63J5A0/01.03E01
    "WDC WD(8|16|25|32|50)00AV[BJ]B-.*",
    "", "", ""
  },
  { "Western Digital AV SATA",
    "WDC WD(16|25|32)00AVJS-.*",
    "", "", ""
  },
  { "Western Digital AV-GP",
    "WDC WD((16|25|32|50|64|75)00AV[CDV]S|(10|15|20)EV[CDV]S)-.*",
    "", "", ""
  },
  { "Western Digital AV-GP (AF)", // tested with WDC WD10EURS-630AB1/80.00A80,
      // WDC WD10EUCX-63YZ1Y0/51.0AB52, WDC WD20EURX-64HYZY0/80.00A80
    "WDC WD(5000AUDX|7500AURS|10EUCX|(10|15|20|25|30)EUR[SX])-.*",
    "", "", ""
  },
  { "Western Digital AV", // tested with DC WD10JUCT-63CYNY0/01.01A01
    "WDC WD((16|25|32|50)00BU[CD]|5000LUC|10JUC)T-.*",
    "", "", ""
  },
  { "Western Digital Raptor",
    "WDC WD((360|740|800)GD|(360|740|800|1500)ADF[DS])-.*",
    "", "", ""
  },
  { "Western Digital Raptor X",
    "WDC WD1500AHFD-.*",
    "", "", ""
  },
  { "Western Digital VelociRaptor", // tested with WDC WD1500HLHX-01JJPV0/04.05G04
    "WDC WD(((800H|(1500|3000)[BH]|1600H|3000G)LFS)|((1500|3000|4500|6000)[BH]LHX))-.*",
    "", "", ""
  },
  { "Western Digital VelociRaptor (AF)", // tested with WDC WD1000DHTZ-04N21V0/04.06A00
    "WDC WD(2500H|5000B|5000H|1000D)HTZ-.*",
    "", "", ""
  },
  { "Western Digital Scorpio EIDE",
    "WDC WD(4|6|8|10|12|16)00(UE|VE)-.*",
    "", "", ""
  },
  { "Western Digital Scorpio Blue EIDE", // tested with WDC WD3200BEVE-00A0HT0/11.01A11
    "WDC WD(4|6|8|10|12|16|25|32)00BEVE-.*",
    "", "", ""
  },
  { "Western Digital Scorpio Serial ATA",
    "WDC WD(4|6|8|10|12|16|25)00BEAS-.*",
    "", "", ""
  },
  { "Western Digital Scorpio Blue Serial ATA", // tested with WDC WD3200BEVS-08VAT2/14.01A14
    "WDC WD((4|6|8|10|12|16|25|32)00BEVS|(8|12|16|25|32|40|50|64)00BEVT|7500KEVT|10TEVT)-.*",
    "", "", ""
  },
  { "Western Digital Scorpio Blue Serial ATA (AF)", // tested with
      // WDC WD10JPVT-00A1YT0/01.01A01
    "WDC WD((16|25|32|50|64|75)00BPVT|10[JT]PVT)-.*",
    "", "", ""
  },
  { "Western Digital Scorpio Black", // tested with WDC WD5000BEKT-00KA9T0/01.01A01
    "WDC WD(8|12|16|25|32|50)00B[EJ]KT-.*",
    "", "", ""
  },
  { "Western Digital Scorpio Black (AF)",
    "WDC WD(50|75)00BPKT-.*",
    "", "", ""
  },
  { "Western Digital Red (CMR)", // tested with WDC WD10EFRX-68JCSN0/01.01A01,
      // WDC WD10JFCX-68N6GN0/01.01A01, WDC WD20EFZX-68AWUN0/81.00B81,
      // WDC WD30EFRX-68EUZN0/82.00A82, WDC WD30EFZX-68AWUN0/81.00B81,
      // WDC WD40EFPX-68C6CN0/81.00A81, WDC WD40EFRX-68WT0N0/80.00A80,
      // WDC WD40EFZX-68AWUN0/81.00B81,
      // WDC WD60EFRX-68MYMN1/82.00A82, WDC WD60EFPX-68C5ZN0/81.00A81,
      // WDC WD80EFZX-68UW8N0/83.H0A83,
      // WDC WD80EZZX-11CSGA0/83.H0A03 (My Book 0x1058:0x25ee),
      // WDC WD120EMFZ-11A6JA0/81.00A81 (Easystore 0x1058:0x25fb)
      // WDC WD160EMFZ-11AFXA0/81.00A81,
    "WDC WD(7500BFCX|10JFCX|[1-6]0EFRX|[2-8]0EFPX|[23468]0E[FZ]ZX|80EFZZ|1[26]0EMFZ)-.*",
    "", "", ""
  //"-v 22,raw48,Helium_Level" // WD80EFAX, WD80EFZX, WD100EFAX, WD120EMFZ, WD160EMFZ
  },
  { "Western Digital Red (SMR)", // ticket #1313, tested with WDC WD60EFAX-68SHWN0/82.00A82
    "WDC WD[2346]0EFAX-.*",
    "", "", ""
  },
  { "Western Digital Red Plus", // tested with WDC WD80EFAX-68LHPN0/83.H0A83.
      // WDC WD80EFBX-68AZZN0/85.00A85, WDC WD101EFAX-68LDBN0/81.00A81,
      // WDC WD101EFBX-68B0AN0/85.00A85, WDC WD100EFAX-68LHPN0/83.H0A83,
      // WDC WD120EFAX-68UNTN0/81.00A81, WDC WD120EFBX-68B0EN0/85.00A85,
      // WDC WD140EFFX-68VBXN0/81.00A81
    "WDC WD(80|10[01]|1[24]0|1[68]1)(JFC|EF[ABFR])X-.*",
    "", "", ""
  //"-v 22,raw48,Helium_Level" // >= 12TB
  },
  { "Western Digital Red Pro", // tested with WDC WD2001FFSX-68JNUN0/81.00A81,
      // WDC WD6002FFWX-68TZ4N0/83.H0A83, WDC WD101KFBX-68R56N0/83.H0A03,
      // WDC WD102KFBX-68M95N0/83.00A83, WDC WD121KFBX-68EF5N0/83.00A83,
      // WDC WD141KFGX-68FH9N0/83.00A83, WDC WD142KFGX-68AFPN0/83.00A83,
      // WDC WD161KFGX-68AFPN0/83.00A83, WDC WD181KFGX-68AFPN0/83.00A83,
      // WDC WD201KFGX-68BKJN0/83.00A83
    "WDC WD([2-68]00[123]FF[BSW]|1[02][12]KFB|(1[468]|20)[12]KFG)X-.*",
    "", "",
  //"-v 22,raw48,Helium_Level " // not WD102KFBX
    "-v 90,hex48,NAND_Master" // WD201KFGX
  },
  { "Western Digital Purple (Pro)", // tested with WDC WD40PURX-64GVNY0/80.00A80,
      // WDC WD40PURZ-85TTDY0/80.00A80
      // WDC WD80PUZX-64NEAY0/80.H0A80
      // WDC WD121PURP-85B5SY0/82.00A82
    "WDC WD[1234568](0|[0248]1)PU[RZ][PXZ]-.*",
    "", "", ""
  //"-v 22,raw48,Helium_Level" // WD121PURP-85B5SY0, WD80PUZX-64NEAY0
  },
  { "Western Digital Gold", // tested with WDC WD1005FBYZ-01YCBB2/RR07,
      // WDC WD1005VBYZ-02RRWB2/RR07, WDC WD2005VBYZ-02RRWB2/RR07
      // WDC WD2005FBYZ-01YCBB2/RR07, WDC WD4002FYYZ-01B7CB0/01.01M02,
      // WDC WD4003FRYZ-01F0DB0/01.01H01, WDC WD6003FRYZ-01F0DB0/01.01H01,
      // WDC WD8003FRYZ-01JPDB1/01.01H02, WDC WD8004FRYZ-01VAEB0/01.01H01,
      // WDC WD102KRYZ-01A5AB0/01.01H01, WDC WD121KRYZ-01W0RB0/01.01H01,
      // WDC WD141KRYZ-01C66B0/01.01H01, WDC WD161KRYZ-01AGBB0/01.01H01
    "WDC WD([12]005[FV]B|4002FY|4003FR|600[23]FR|800[234]FR|([12][02468]1|102)KR)YZ-.*",
    "", "", ""
  //"-v 22,raw48,Helium_Level" // WD121KRYZ, WD141KRYZ
  },
  { "Western Digital Blue Mobile", // tested with WDC WD5000LPVX-08V0TT2/03.01A03,
      // WDC WD10JPVX-75JC3T0/0301A03,  WDC WD10JPVX-22JC3T0/01.01A01,
      // WDC WD20NPVZ-00WFZT0/01.01A01
    "WDC WD(3200LPCX|5000[BL]P[CV]X|7500BPVX|10JP[VZ]X|(15|20)NPVZ)-.*",
    "", "", ""
  },
  { "Western Digital Blue Mobile (SMR)", // ticket #1313, tested with
      // WDC WD10SPZX-22Z10T0/01.01A01, WDC WD10SPZX-21Z10T0/02.01A02,
      // WDC WD20SPZX-22CRAT0/01.01A01, WDC WD20SPZX-22UA7T0/01.01A01
    "WDC WD[12]0SPZX-.*",
    "", "", ""
  },
  { "Western Digital Green Mobile", // tested with WDC WD20NPVX-00EA4T0/01.01A01
    "WDC WD(15|20)NPV[TX]-.*",
    "", "", ""
  },
  { "Western Digital Black Mobile", // tested with WDC WD7500BPKX-22HPJT0/01.01A01,
      // WDC WD10JPLX-00MBPT0/01.01H01
    "WDC WD((16|25|32)00BEK[TX]|(25|32|50|75)00(BPK|LPL)X|10JPLX)-.*",
    "", "", ""
  },
  { "Western Digital Elements / My Passport (USB)", // tested with WDC WD5000BMVW-11AMCS0/01.01A01
    "WDC WD(25|32|40|50)00BMV[UVW]-.*",  // *W-* = USB 3.0
    "", "", ""
  },
  { "Western Digital Elements / My Passport (USB, AF)", // tested with
      // WDC WD5000KMVV-11TK7S1/01.01A01,
      // WDC WD5000LMVW-11CKRS0/01.01A01 (0x1058:0x07ae),
      // WDC WD5000LMVW-11VEDS0/01.01A01 (0x1058:0x0816),
      // WDC WD7500BMVW-11AJGS2/01.01A01,
      // WDC WD10JMVW-11AJGS2/01.01A01 (0x1058:0x10b8),
      // WDC WD10JMVW-11AJGS4/01.01A01 (0x1058:0x25a0/25a2),
      // WDC WD10JMVW-11S5XS1/01.01A01,
      // WDC WD10SMZW-11Y0TS0/01.01A01,
      // WDC WD10TMVW-11ZSMS5/01.01A01,
      // WDC WD20NMVW-11AV3S2/01.01A01 (0x1058:0x0822),
      // WDC WD20NMVW-11AV3S3/01.01A01 (0x1058:0x0837),
      // WDC WD20NMVW-11EDZS6/01.01A01 (0x1058-0x259f),
      // WDC WD20NMVW-11EDZS7/01.01A01 (0x1058:0x259d/25a1),
      // WDC WD20NMVW-11W68S0/01.01A01,
      // WDC WD20NMVW-59AV3S3/01.01A01 (0x1058:0x107d),
      // WDC WD30NMVW-11C3NS4/01.01A01,
      // WDC WD40NMZW-11GX6S1/01.01A01 (0x1058:0x2599/25e2/25fa)
      // WDC WD50NDZW-11A8JS1/01.01A01 (0x1058:0x2627)
      // WDC WD50NDZW-11MR8S1/02.01A02
      // WDC WD40NDZM-59A8KS1/01.01A01
    "WDC WD((5000[LK]|7500[BK]|10[JST]|[234]0N)M|50ND|40ND)[VZ][VWM]-.*", // *W-* = USB 3.0
    // Model numbers with "M" suffix denote the use of USB-C receptacles instead of Micro-B.
    "", "", ""
  },
  { "Quantum Bigfoot", // tested with TS10.0A/A21.0G00, TS12.7A/A21.0F00
    "QUANTUM BIGFOOT TS(10\\.0|12\\.7)A",
    "", "", ""
  },
  { "Quantum Fireball lct15",
    "QUANTUM FIREBALLlct15 ([123]0|22)",
    "", "", ""
  },
  { "Quantum Fireball lct20",
    "QUANTUM FIREBALLlct20 [1234]0",
    "", "", ""
  },
  { "Quantum Fireball CX",
    "QUANTUM FIREBALL CX10.2A",
    "", "", ""
  },
  { "Quantum Fireball CR",
    "QUANTUM FIREBALL CR(4.3|6.4|8.4|13.0)A",
    "", "", ""
  },
  { "Quantum Fireball EX", // tested with QUANTUM FIREBALL EX10.2A/A0A.0D00
    "QUANTUM FIREBALL EX(3\\.2|6\\.4|10\\.2)A",
    "", "", ""
  },
  { "Quantum Fireball ST",
    "QUANTUM FIREBALL ST(3.2|4.3|4300)A",
    "", "", ""
  },
  { "Quantum Fireball SE",
    "QUANTUM FIREBALL SE4.3A",
    "", "", ""
  },
  { "Quantum Fireball Plus LM",
    "QUANTUM FIREBALLP LM(10.2|15|20.[45]|30)",
    "", "", ""
  },
  { "Quantum Fireball Plus AS",
    "QUANTUM FIREBALLP AS(10.2|20.5|30.0|40.0|60.0)",
    "", "", ""
  },
  { "Quantum Fireball Plus KX",
    "QUANTUM FIREBALLP KX27.3",
    "", "", ""
  },
  { "Quantum Fireball Plus KA",
    "QUANTUM FIREBALLP KA(9|10).1",
    "", "", ""
  },

  ////////////////////////////////////////////////////
  // USB ID entries
  ////////////////////////////////////////////////////

  // 0x0080 (JMicron/Toshiba ?)
  { "USB: ; JMicron JMS578",
    "0x0080:0x0578",
    "", // 0x0104
    "",
    "-d sat"
  },
  { "USB: ; ",
    "0x0080:0xa001",
    "", // ORICO 2588US3: 0x0101, 0x0203
    "",
    "-d sat"
  },
  // 0x0350 (?)
  { "USB: ViPowER USB3.0 Storage; ",
    "0x0350:0x0038",
    "", // 0x1905
    "",
    "-d sat,12" // ATA output registers missing
  },
  // Hewlett-Packard
  { "USB: HP Personal Media Drive; ",
    "0x03f0:0x070c",
    "",
    "",
    "-d usbsunplus"
  },
  { "USB: HP x911w; ",
    "0x03f0:0x0c5c",
    "",
    "",
     "-d sat"
  },
  { "USB: HP Desktop HD BD07; ", // 2TB
    "0x03f0:0xbd07",
    "",
    "",
    "-d sat"
  },
  // ALi
  { "USB: ; ALi M5621", // USB->PATA
    "0x0402:0x5621",
    "",
    "",
    "" // unsupported
  },
  // VIA
  { "USB: Connectland BE-USB2-35BP-LCM; VIA VT6204",
    "0x040d:0x6204",
    "",
    "",
    "" // unsupported
  },
  // Buffalo / Melco
  { "USB: Buffalo; ",
    "0x0411:0x0(157|181|1ce|1[df]9|1e[7a]|240|251|27e)", // 0x0157: HD-PEU2, 0x0181: HD-PVU2,
      // 0x01ce: Duo, 0x01d9: HD-PCTU2 (0x0108), 0x01e7: HD-PNTU3, 0x01ea: HD-LBU2,
      // 0x01f9: HD-PZU3 (0x0100), 0x0240: HD-PCFU3, 0x0251: HD-PNFU3, 0x027e: HD-LC3
    "",
    "",
    "-d sat"
  },
  { "USB: Buffalo SSD-PSTA/N; ASMedia",
    "0x0411:0x039d",
    "",
    "",
    "-d sntasmedia"
  },
  // LG Electronics
  { "USB: LG Mini HXD5; JMicron",
    "0x043e:0x70f1",
    "", // 0x0100
    "",
    "-d usbjmicron"
  },
  // Hitachi / Renesas
  { "USB: ; Renesas uPD720231A", // USB2/3->SATA
    // 0x0229: Pi-102 Raspberry Pi USB to mSATA Converter Board
    // 0x022a: DeLock 62652 converter SATA 6GB/s > USB 3.0
    "0x045b:0x022[9a]",
    "",
    "",
    "-d sat"
  },
  // Philips
  { "USB: Philips; ", // SDE3273FC/97 2.5" SATA HDD enclosure
    "0x0471:0x2021",
    "", // 0x0103
    "",
    "-d sat"
  },
  // Toshiba
  { "USB: Toshiba Canvio 500GB; SunPlus",
    "0x0480:0xa004",
    "",
    "",
    "-d usbsunplus"
  },
  { "USB: Toshiba; ",
    "0x0480:0x....",
    "",
    "",
    "-d sat"
  },
  // Cypress
  { "USB: ; Cypress CY7C68300A (AT2)",
    "0x04b4:0x6830",
    "0x0001",
    "",
    "" // unsupported
  },
  { "USB: ; Cypress CY7C68300B/C (AT2LP)",
    "0x04b4:0x6830",
    "0x0240",
    "",
    "-d usbcypress"
  },
  // Fujitsu
  { "USB: Fujitsu/Zalman ZM-VE300; ", // USB 3.0
    "0x04c5:0x2028",
    "", // 0x0001
    "",
    "-d sat"
  },
  { "USB: ; Fujitsu", // DeLock 42475, USB 3.0
    "0x04c5:0x201d",
    "", // 0x0001
    "",
    "-d sat"
  },
  // Myson Century
  { "USB: ; Myson Century CS8818",
    "0x04cf:0x8818",
    "", // 0xb007
    "",
    "" // unsupported
  },
  // Samsung
  { "USB: Samsung S2 Portable; JMicron",
    "0x04e8:0x1f0[568a]", // 0x1f0a: SAMSUNG HN-M101XBB
    "",
    "",
    "-d usbjmicron" // 0x1f0a: works also with "-d sat"
  },
  { "USB: Samsung S1; JMicron",
    "0x04e8:0x2f0[36]", // 0x2f03: S1 Portable, 0x2f06: S1 Mini (SAMSUNG HS20YJZ/3AU10-01)
    "",
    "",
    "-d usbjmicron"
  },
  { "USB: Samsung Portable SSD T7; ASMedia ASM2362",
    "0x04e8:0x(4001|61fb)", // 0x61fb: T7 Shield
    "", // 0x0100
    "",
    "-d sntasmedia"
  },
  { "USB: Samsung Story Station; ",
    "0x04e8:0x5f0[56]",
    "",
    "",
    "-d sat"
  },
  { "USB: Samsung G2 Portable; JMicron",
    "0x04e8:0x6032",
    "0x0000",
    "",
    "-d usbjmicron" // ticket #132
  },
  { "USB: Samsung G2 Portable; ",
    "0x04e8:0x6032",
    "0x...[1-9]", // >= 0x0001
    "",
    "-d sat"
  },
  { "USB: Samsung Story Station 3.0; ",
    "0x04e8:0x6052",
    "",
    "",
    "-d sat"
  },
  { "USB: Samsung Story Station 3.0; ",
    "0x04e8:0x6054",
    "",
    "",
    "-d sat"
  },
  { "USB: Samsung M2 Portable 3.0; ",
    "0x04e8:0x60c5",
    "",
    "",
    "-d sat"
  },
  { "USB: Samsung D3 Station; ",
    "0x04e8:0x612[45]", // 3TB, 4TB
    "", // 0x200, 0x202
    "",
    "-d sat"
  },
  { "USB: Samsung M3 Portable USB 3.0; ", // 1.5/2TB: SpinPoint M9TU
    "0x04e8:0x61b[3456]", // 500MB, 2TB, 1.5TB, 1TB
    "", // 0x0e00
    "",
    "-d sat"
  },
  { "USB: Samsung S3 Portable; ",
    "0x04e8:0x61c8", // ST1000LM025 HN-M101ABB
    "", // 0x1301
    "",
    "-d sat"
  },
  { "USB: Samsung Portable SSD T5; ",
    "0x04e8:0x61f5",
    "", // 0x0100
    "",
    "-d sat"
  },
  { "USB: Samsung Portable SSD T9; ASMedia ASM2362",
    "0x04e8:0x61fd",
    "", // 0x0100
    "",
    "-d sntasmedia"
  },
  { "USB: Samsung; ",
    "0x04e8:0x8003", // USB3 Adapter from SSD EVO 850 Starter Kit
    "", // 0x0100
    "",
    "-d sat"
  },
  // Sony
  { "USB: Sony HD-E1; ",
    "0x054c:0x05bf", //  Sony HD-E1B - 1TB USB3.0
    "", // 0x6610
    "",
    "-d sat"
  },
  // Sunplus
  { "USB: ; SunPlus",
    "0x04fc:0x0c05",
    "",
    "",
    "-d usbsunplus"
  },
  { "USB: ; SunPlus SPDIF215",
    "0x04fc:0x0c15",
    "", // 0xf615
    "",
    "-d usbsunplus"
  },
  { "USB: ; SunPlus SPDIF225", // USB+SATA->SATA
    "0x04fc:0x0c25",
    "", // 0x0103
    "",
    "-d usbsunplus"
  },
  // Intrinsix
  { "USB: ; Intrinsix",
    "0x0578:0x0578",
    "", // 0x0202
    "",
    "-d sat" // ATA output registers missing
  },
  // Iomega
  { "USB: Iomega Prestige Desktop USB 3.0; ",
    "0x059b:0x0070",
    "", // 0x0004
    "",
    "-d sat" // ATA output registers missing
  },
  { "USB: Iomega LPHD080-0; ",
    "0x059b:0x0272",
    "",
    "",
    "-d usbcypress"
  },
  { "USB: Iomega MDHD500-U; JMicron",
    "0x059b:0x0274",
    "", // 0x0000
    "",
    "-d usbjmicron,0"
  },
  { "USB: Iomega MDHD500-U; ",
    "0x059b:0x0275",
    "", // 0x0001
    "",
    "" // unsupported
  },
  { "USB: Iomega; JMicron",
    "0x059b:0x027[78]",  // 0x0277: MDHD-UE, 0x0278: LDHD-UPS
    "", // 0x0000
    "",
    "-d usbjmicron"
  },
  { "USB: Iomega LDHD-UP; Sunplus",
    "0x059b:0x0370",
    "",
    "",
    "-d usbsunplus"
  },
  { "USB: Iomega; JMicron",
    "0x059b:0x0(47[05]|57[15])", // 0x0470: LPHD-UP, 0x0475: GDHDU2 (0x0100),
      // 0x0575: LDHD-UP
    "",
    "",
    "-d usbjmicron"
  },
  { "USB: Iomega; JMicron",
    "0x059b:0x047a",
    "", // 0x0100
    "",
    "-d sat" // works also with "-d usbjmicron"
  },
  // LaCie
  { "USB: LaCie hard disk (FA Porsche design);",
    "0x059f:0x0651",
    "",
    "",
    "" // unsupported
  },
  { "USB: LaCie d2 Quadra; Oxford OXUF934SSA-LQAG ", // USB+IEEE1394+eSATA->SATA
    "0x059f:0x0828",
    "",
    "",
    "-d sat"
  },
  { "USB: LaCie hard disk; JMicron",
    "0x059f:0x0951",
    "",
    "",
    "-d usbjmicron"
  },
  { "USB: LaCie Rugged Triple Interface; ",
    "0x059f:0x100c",
    "", // 0x0001
    "",
    "-d sat"
  },
  { "USB: LaCie Desktop Hard Drive;",
    "0x059f:0x1010",
    "",
    "",
    "-d usbsunplus"
  },
  { "USB: LaCie Desktop Hard Drive; ",
    "0x059f:0x101[68]", // 0x1016: SAMSUNG HD103UJ
    "", // 0x0001
    "",
    "-d sat"
  },
  { "USB: LaCie Desktop Hard Drive; JMicron",
    "0x059f:0x1019",
    "",
    "",
    "-d usbjmicron"
  },
  { "USB: LaCie Rugged Hard Drive; JMicron",
    "0x059f:0x101d",
    "", // 0x0001
    "",
    "-d usbjmicron,x"
  },
  { "USB: LaCie Little Disk USB2; JMicron",
    "0x059f:0x1021",
    "",
    "",
    "-d usbjmicron"
  },
  { "USB: LaCie hard disk; ",
    "0x059f:0x1029",
    "", // 0x0100
    "",
    "-d sat"
  },
  { "USB: Lacie rikiki; JMicron",
    "0x059f:0x102a",
    "",
    "",
    "-d usbjmicron,x"
  },
  { "USB: LaCie D2 USB3; LucidPort USB300 ",
    "0x059f:0x103d",
    "",
    "",
    "-d sat"
  },
  { "USB: LaCie rikiki USB 3.0; ",
    "0x059f:0x10(49|57)",
    "",
    "",
    "-d sat"
  },
  { "USB: LaCie minimus USB 3.0; ",
    "0x059f:0x104a",
    "",
    "",
    "-d sat"
  },
  { "USB: LaCie Rugged Mini USB 3.0; ",
    "0x059f:0x1051",
    "", // 0x0000
    "",
    "-d sat"
  },
  { "USB: LaCie P9230 (LAC302002); ",
    "0x059f:0x1053",
    "", // 0x0000
    "",
    "-d sat"
  },
  { "USB: LaCie Rugged Mini HDD; ",
    "0x059f:0x106b",
    "",
    "",
    "-d sat"
  },
  { "USB: LaCie; ", // 0x1070: ASMedia 1053 ?
    "0x059f:0x10(6f|7[05]|b8)", // 0x0x10b8: d2 PROFESSIONAL
    "", // 6f/70/b8=0x0001, 75=0x0000
    "",
    "-d sat"
  },
  // In-System Design
  { "USB: ; In-System/Cypress ISD-300A1",
    "0x05ab:0x0060",
    "", // 0x1101
    "",
    "-d usbcypress"
  },
  // Apple
  { "USB: Apple; ",
    "0x05ac:0x8406", // TOSHIBA MQ01UBB200
    "",
    "",
    "-d sat"
  },
  // Genesys Logic
  { "USB: ; Genesys Logic GL881E",
    "0x05e3:0x0702",
    "",
    "",
    "" // unsupported
  },
  { "USB: ; Genesys Logic",
    "0x05e3:0x(07(18|3[15]|61)|2013)", // 0x0718(0x0041): Requires '-T permissive',
    "", // 0x0731: Genesys Logic GL3310, Chieftec USB 3.0 2.5" case, 0x0735(0x1003): ?,
    "", // 0x0761(0x2402): Other World Computing SATA Adapter PA023U3,
        // 0x2013(0x0100): Sharkoon QuickPort Duo Clone USB 3.1 Type-C
    "-d sat"
  },
  // Micron
  { "USB: Micron USB SSD; ",
    "0x0634:0x0655",
    "",
    "",
    "" // unsupported
  },
  // Prolific
  { "USB: ; Prolific PL2507", // USB->PATA
    "0x067b:0x2507",
    "",
    "",
    "-d usbjmicron,0" // Port number is required
  },
  { "USB: ; Prolific PL2571/2771/2773/2775", // USB->SATA, USB3->SATA,
    "0x067b:0x(2571|277[135])",              // USB3+eSATA->SATA, USB3->2xSATA
    "",
    "",
    "-d usbprolific"
  },
  { "USB: ; Prolific PL3507", // USB+IEEE1394->PATA
    "0x067b:0x3507",
    "", // 0x0001
    "",
    "-d usbjmicron,p"
  },
  // Imation
  { "USB: Imation ; ", // Imation Odyssey external USB dock
    "0x0718:0x1000",
    "", // 0x5104
    "",
    "-d sat"
  },
  // Jess-Link
  { "USB: Packard Bell Carbon; SunPlus",
    "0x0766:0x0017",
    "", // 0x0108
    "",
    "-d usbsunplus"
  },
  // Logitec
  { "USB: Logitec LGB-4BNHUC; ",
    "0x0789:0x0296",
    "",
    "",
    "-d sat"
  },
  // SanDisk
  { "USB: SanDisk; ",
    "0x0781:0x55(8[08]|b0)", // 0x5580: SanDisk SDCZ80 (SanDisk pSSD)
    "", // 0x55b0: Sandisk SDSSDE30-2T00 (SanDisk Portable SSD)
    "",
    "-d sat"
  },
  { "USB: SanDisk Extreme; ASMedia ASM2362",
    "0x0781:0x55ae", // SanDisk Extreme (Western Digital SN580E 1TB)
    "", // 0x3008
    "",
    "-d sntasmedia"
  },
  // Freecom
  { "USB: ; Innostor IS631", // No Name USB3->SATA Enclosure
    "0x07ab:0x0621",
    "",
    "",
    "-d sat"
  },
  { "USB: Freecom; ",
    "0x07ab:0xfc17",
    "", // 0x0100
    "",
    "-d sat"
  },
  { "USB: Freecom Quattro 3.0; ", // USB3.0+IEEE1394+eSATA->SATA
    "0x07ab:0xfc77",
    "",
    "",
    "-d sat"
  },
  { "USB: Freecom Mobile Drive XXS; JMicron",
    "0x07ab:0xfc88",
    "", // 0x0101
    "",
    "-d usbjmicron,x"
  },
  { "USB: Freecom Hard Drive XS; Sunplus",
    "0x07ab:0xfc8e",
    "", // 0x010f
    "",
    "-d usbsunplus"
  },
  { "USB: Freecom; ", // Intel labeled
    "0x07ab:0xfc8f",
    "", // 0x0000
    "",
    "-d sat"
  },
  { "USB: Freecom Classic HD 120GB; ",
    "0x07ab:0xfccd",
    "",
    "",
    "" // unsupported
  },
  { "USB: Freecom; JMicron", // 0xfc85: Freecom FHD-2 Pro / JMicron JM20316
    "0x07ab:0xfc(85|d[6a])",
    "",
    "",
    "-d usbjmicron"
  },
  // Fast Point Technologies
  { "USB: ; ",
    "0x0850:0x00(03|31)",
    "", // 0x0100
    "",
    "-d sat"
  },
  // 0x0860 (?)
  { "USB: ; ",
    "0x0860:0x0001",
    "", // 0x0100
    "",
    "-d sat"
  },
  // Oxford Semiconductor, Ltd
  { "USB: ; Oxford",
    "0x0928:0x0000",
    "",
    "",
    "" // unsupported
  },
  { "USB: ; Oxford OXU921DS",
    "0x0928:0x0002",
    "",
    "",
    "" // unsupported
  },
  { "USB: ; Oxford", // Zalman ZM-VE200
    "0x0928:0x0010",
    "", // 0x0304
    "",
    "-d sat"
  },
  // Toshiba
  { "USB: Toshiba PX1270E-1G16; Sunplus",
    "0x0930:0x0b03",
    "",
    "",
    "-d usbsunplus"
  },
  { "USB: Toshiba PX1396E-3T01; Sunplus", // similar to Dura Micro 501
    "0x0930:0x0b09",
    "",
    "",
    "-d usbsunplus"
  },
  { "USB: Toshiba Stor.E Steel; Sunplus",
    "0x0930:0x0b11",
    "",
    "",
    "-d usbsunplus"
  },
  { "USB: Toshiba Stor.E; ",
    "0x0930:0x0b1[9ab]",
    "", // 0x0001
    "",
    "-d sat"
  },
  { "USB: Toshiba; Sunplus",
    "0x0930:0xa002",
    "", // 0x0103
    "",
    "-d usbsunplus"
  },
  // Lumberg, Inc.
  { "USB: Toshiba Stor.E; Sunplus",
    "0x0939:0x0b1[56]",
    "",
    "",
    "-d usbsunplus"
  },
  { "USB: Toshiba Stor.E D10; Initio INIC-1610PL",
    "0x0939:0x0b13",
    "",
    "",
    "-d sat,12"
  },
  // Kingston
  { "USB: Kingston DataTraveller; ",
    "0x0951:0x177f",
    "",
    "",
    "-d sat,12"
  },
  { "USB: Kingston; ",
    "0x0951:0x1780", // XS1000
    "", // 0x100
    "",
    "-d sat"
  },
  // Apricorn
  { "USB: Apricorn; ",
    "0x0984:0x0(040|301|320)", // 0x0040: Apricorn SATA Wire
    "", // 0x0301 (0x0201): Corsair SSD & HDD Cloning Kit
    "", // 0x0320 (0x0133): Apricorn EZ-UP3 (Initio INIC-3607)
    "-d sat"
  },
  // Neodio Technologies
  { "USB: Neodio; Initio INIC-1810PL",
    "0x0aec:0x3050",
    "", // 0x0100
    "",
    "-d sat"
  },
  // Asus (?)
  { "USB: ; ",
    "0x0b05:0x17f8", // ASUSTek T100TA
    "", // 0x0100
    "",
    "-d sat"
  },
  { "USB: ; ASMedia ASM236x",
    "0x0b05:0x1932", // Asus ROG Strix Arion enclosure
    "", // 0x0100
    "",
    "-d sntasmedia"
  },
  // Seagate
  { "USB: Seagate External Drive; Cypress",
    "0x0bc2:0x0503",
    "", // 0x0240
    "",
    "-d usbcypress"
  },
  { "USB: Seagate FreeAgent; ",
    "0x0bc2:0x(3008|50(31|a1))",
    "",
    "",
    "-d sat,12" // 0x50a1: "-d sat" does not work (ticket #151)
  },
  { "USB: Seagate FireCuda Gaming SSD; ASMedia ASM2364",
    "0x0bc2:0xaa1a",
    "", // 0x100
    "",
    "-d sntasmedia"
  },
  { "USB: Seagate; ",
    "0x0bc2:0x....",
    "",
    "",
    "-d sat"
  },
  // Realtek
  { "USB: ; Realtek RTL9201", // USB->SATA
    "0x0bda:0x9201",
    "", // 0xf200
    "",
    "-d sat"
  },
  { "USB: ; Realtek RTL9210", // USB->PCIe (NVMe)
    "0x0bda:0x9210",
    "", // 0x2100
    "",
    "-d sntrealtek"
  },
  { "USB: ; Realtek RTL9211", // USB->PCIe (NVMe) or SATA
    "0x(0bda|2eb9):0x9211", // 0x0bda: guessed, 0x2eb9: Sabrent EC-WPTF
    ".*", // fall through to next entry and report ambiguous result
    "",
    "-d sntrealtek" // NVMe or ...
  },
  { "USB: ; Realtek RTL9211",
    "0x(0bda|2eb9):0x9211",
    "",
    "",
    "" // ... SATA (unsupported)
  },
  { "USB: ; Realtek RTL9220", // USB->PCIe (NVMe) or SATA
    "0x0bda:0x9220",
    "",
    "",
    "-d sntrealtek" // ... SATA (requires `-d sat`)
  },
  // Addonics
  { "USB: Addonics HDMU3; ", // (ticket #609)
    "0x0bf6:0x1001",
    "", // 0x0100
    "",
    ""
  },
  // Dura Micro
  { "USB: Dura Micro; Cypress",
    "0x0c0b:0xb001",
    "", // 0x1110
    "",
    "-d usbcypress"
  },
  { "USB: Dura Micro; Initio",
    "0x0c0b:0xb136",
    "", // 0x0108
    "",
    "-d sat"
  },
  { "USB: Dura Micro 509; Sunplus",
    "0x0c0b:0xb159",
    "", // 0x0103
    "",
    "-d usbsunplus"
  },
  // Maxtor
  { "USB: Maxtor OneTouch 200GB; ",
    "0x0d49:0x7010",
    "",
    "",
    "" // unsupported
  },
  { "USB: Maxtor OneTouch; ",
    "0x0d49:0x7300",
    "", // 0x0121
    "",
    "-d sat"
  },
  { "USB: Maxtor OneTouch 4; ",
    "0x0d49:0x7310",
    "", // 0x0125
    "",
    "-d sat"
  },
  { "USB: Maxtor OneTouch 4 Mini; ",
    "0x0d49:0x7350",
    "", // 0x0125
    "",
    "-d sat"
  },
  { "USB: Maxtor BlackArmor Portable; ",
    "0x0d49:0x7550",
    "",
    "",
    "-d sat"
  },
  { "USB: Maxtor Basics Desktop; ",
    "0x0d49:0x7410",
    "", // 0x0122
    "",
    "-d sat"
  },
  { "USB: Maxtor Basics Portable; ",
    "0x0d49:0x7450",
    "", // 0x0122
    "",
    "-d sat"
  },
  // Jess-Link International
  { "USB: ; Cypress", // Medion HDDrive2Go
    "0x0dbf:0x9001",
    "", // 0x0240
    "",
    "-d usbcypress"
  },
  // Oyen Digital
  { "USB: Oyen Digital MiniPro USB 3.0; ",
    "0x0dc4:0x020a",
    "",
    "",
    "-d sat"
  },
  // Netac Technology
  { "USB: Netac Z Slim; ",
    "0x0dd8:0x0562",
    "", // 0x1101
    "",
    "-d sat"
  },
  // Cowon Systems, Inc.
  { "USB: Cowon iAudio X5; ",
    "0x0e21:0x0510",
    "",
    "",
    "-d usbcypress"
  },
  // TerraMaster (?)
  { "USB: ; ",
    "0x1000:0x1352", // TerraMaster D5-300C 5-Bay Box
    "",
    "",
    "-d sat"
  },
  // Apacer
  { "USB: Apacer; ",
    "0x1005:0xc004", // Apacer AC633
    "",
    "",
    "-d sat"
  },
  // iRiver
  { "USB: iRiver iHP-120/140 MP3 Player; Cypress",
    "0x1006:0x3002",
    "", // 0x0100
    "",
    "-d usbcypress"
  },
  // Western Digital
  { "USB: WD My Passport (IDE); Cypress",
    "0x1058:0x0701",
    "", // 0x0240
    "",
    "-d usbcypress"
  },
  { "USB: Western Digital; ASMedia ASM236x",
    "0x1058:0x266e", // WD Elements SE SSD
    "",
    "",
    "-d sntasmedia"
  },
  { "USB: Western Digital; ",
    "0x1058:0x....",
    "",
    "",
    "-d sat"
  },
  // Atech Flash Technology
  { "USB: ; Atech", // Kingston
    "0x11b0:0x6(298|388)",
    "", // 0x0108, 0x5408
    "",
    "-d sat"
  },
  // Brain Actuated Technologies
  { "USB: ; Atech", // ICY BOX 2x Raid enclosure IB-RD2253-U31
    "0x1234:0x5678",
    "", // 0x0100
    "",
    "-d sat"
  },
  // ADATA
  { "USB: ADATA; ",
    "0x125f:0xa(1[135]|21|31|3[57]|68|7[56]|83)a", // 0xa11a: Classic CH11 1TB, 0xa13a: NH13 1TB,
    "", // 0xa15a: HD710 1TB, 0xa21a: HV610 (0x4504), 0xa31a: HV620 2TB (0x0100),
    "", // 0xa35a: HD650 2TB (0x6503), 0xa37a: Silverstone MS10 M.2 (0x3103), 0xa75a: HD710P 4TB,
        // 0xa68a: SD600, 0xa76a: ED600 (0x0204), 0xa83a: HD330 (0x0100)
    "-d sat"
  },
  { "USB: ADATA; Cypress",
    "0x125f:0xa9[34]a", // 0xa93a: SH93 (0x0150)
    "",
    "",
    "-d usbcypress"
  },
  // 0x1352 (?)
  { "USB: ; ",
    "0x1352:0xa006", // TerraMaster D2-320
    "", // 0x0100
    "",
    "-d sat"
  },
  // Initio
  { "USB: ; Initio",
    "0x13fd:0x(054|1(04|15))0", // 0x0540: Initio 316000
    "", // 0x1040 (0x0106): USB->SATA+PATA, Chieftec CEB-25I
    "", // 0x1150: Initio 6Y120L0, CoolerMaster XCraft RX-3HU
    "" // unsupported
  },
  { "USB: ; Initio",
    "0x13fd:0x16[45]0",
    "", // 0x1640: 0x0864, 0x1650: 0x0436
    "",
    "-d sat,12" // some SMART commands fail, see ticket #295
  },
  { "USB: ; Initio",
    "0x13fd:0x....",
    "",
    "",
    "-d sat"
  },
  // Phison
  { "USB: ; ",
    "0x13fe:0x6500", // TeamGroup C212 USB flash drive
    "", // 0x0110
    "",
    "-d sntasmedia" // limited info only
  },
  // Super Top
  { "USB: Super Top generic enclosure; ",
    "0x14cd:0x6116",
    "", // 0x0150, older report suggests -d usbcypress
    "", // 0x0160 also reported as unsupported
    "-d sat"
  },
  // JMicron
  { "USB: ; JMicron JMS539", // USB2/3->SATA (old firmware)
    "0x152d:0x0539",
    "0x0100",      // 1.00, various devices support -d usbjmicron
    "",            // 1.00, SSI SI-1359RUS3 supports -d sat,
    ""             //       -d usbjmicron may disconnect drive (ticket #552)
  },
  { "USB: ; JMicron JMS539", // USB2/3->SATA (new firmware)
    "0x152d:0x0539",
    "0x020[56]|"   //  2.05, ZTC USB 3.0 enclosure (ticket #338)
    "0x28(01|03|12)", // 28.01, DATOptic U3eSATA (USB3.0 bridge with port multiplier)
    "",               // 28.03, Mediasonic ProBox HF2-SU3S2 Rev 2 (port multiplier, ticket #504)
    "-d sat"          // 28.12, Mediasonic ProBox H82-SU3S2 (port multiplier)
  },
  { "USB: ; JMicron ", // USB->SATA->4xSATA (port multiplier)
    "0x152d:0x0551",   // JMS539? (old firmware may use 0x152d:0x0539, ticket #552)
    "", // 0x0100
    "",
    "-d usbjmicron,x"
  },
  { "USB: ; JMicron",
    "0x152d:0x0561",
    "", // 0x0003, ODROID CloudShell 2
    "",
    "-d sat"
  },
  { "USB: ; JMicron JMS562", // USB2/3+eSATA->2xSATA, USB2/3->3xSATA (RAID0/1)
    "0x152d:0x0562",
    "", // 0x0106, Fantec QB-X2US3R (ticket #966)
    "", // only ATA IDENTIFY works, SMART commands don't work
    "-d sat"
  },
  { "USB: ; JMicron", // USB2/3->2xSATA
    "0x152d:0x0565",
    "", // 0x9114, Akasa DuoDock X (ticket #607)
    "",
    "-d sat"
  },
  { "USB: ; JMicron JMS567", // USB2/3->SATA
    "0x152d:0x0567",
    "", // 0x0114
    "", // 0x0205, 2.05, Mediasonic ProBox HF2-SU3S2 Rev 3 (port multiplier, ticket #504)
    "-d sat"
  },
  { "USB: ; JMicron JMS578", // USB->SATA
    "0x152d:0x0578",
    "", // 0x0100, 0x0204
    "",
    "-d sat"
  },
  { "USB: ; JMicron",
    "0x152d:0x05(79|80)", // 0x0579(0x0100): Intenso External
    "", // 0x0100, 0x0201
    "",
    "-d sat"
  },
  { "USB: ; JMicron JMS583", // USB->PCIe (NVMe)
    "0x152d:0x[0a]583",
    "", // 0x214
    "",
    "-d sntjmicron"
  },
  { "USB: OCZ THROTTLE OCZESATATHR8G; JMicron JMF601",
    "0x152d:0x0602",
    "",
    "",
    "" // unsupported
  },
  { "USB: ; JMicron",
    "0x152d:0x1337",
    "", // 0x0508, Digitus DA-71106
    "",
    "-d sat"
  },
  { "USB: ; JMicron JMS561", // USB2/3->2xSATA
    "0x152d:0x[19]561", // 0x1561(0x0106), Sabrent USB 3.0 Dual Bay SATA Dock
    "",  // 0x9561(0x0105), Orico 6629US3-C USB 3.0 Dual Bay SATA Dock
    "",
    "-d sat"
  },
  { "USB: ; JMicron JMS576", // USB3.1->SATA
    "0x152d:0x[01]576",
    "", // 0x0204, ICY BOX IB-223U3a-B
    "",
    "-d sat"
  },
  { "USB: ; JMicron JM20329", // USB->SATA
    "0x152d:0x2329",
    "", // 0x0100
    "",
    "-d usbjmicron"
  },
  { "USB: ; JMicron JM20336", // USB+SATA->SATA, USB->2xSATA
    "0x152d:0x2336",
    "", // 0x0100
    "",
    "-d usbjmicron,x"
  },
  { "USB: Generic JMicron adapter; JMicron",
    "0x152d:0x2337",
    "",
    "",
    "-d usbjmicron"
  },
  { "USB: ; JMicron JM20337/8", // USB->SATA+PATA, USB+SATA->PATA
    "0x152d:0x2338",
    "", // 0x0100
    "",
    "-d usbjmicron"
  },
  { "USB: ; JMicron JM20339", // USB->SATA
    "0x152d:0x2339",
    "", // 0x0100
    "",
    "-d usbjmicron,x"
  },
  { "USB: ; JMicron", // USB+SATA->SATA
    "0x152d:0x2351",  // e.g. Verbatim Portable Hard Drive 500Gb
    "", // 0x0100
    "",
    "-d sat"
  },
  { "USB: ; JMicron", // USB->SATA
    "0x152d:0x2352",
    "", // 0x0100
    "",
    "-d usbjmicron,x"
  },
  { "USB: ; JMicron", // USB->SATA
    "0x152d:0x2509",
    "0x0100", // old firmware
    "",
    "-d usbjmicron,x"
  },
  { "USB: ; JMicron", // USB->SATA
    "0x152d:0x2509",
    "0x0107", // newer firmware supports SAT
    "",
    "-d sat"
  },
  { "USB: ; JMicron JMS566", // USB3->SATA
    "0x152d:0x2566", // e.g. Chieftec CEB-7035S
    "", // 0x0114
    "",
    "-d usbjmicron,x"
  },
  { "USB: ; JMicron JMS567", // USB3->SATA
    "0x152d:0x2567",
    "", // 0x0117, Chieftec CEB-7053S
    "",
    "-d sat"
  },
  { "USB: ; JMicron",
    "0x152d:0x2590",
    "", // 0x0x8105 (ticket #550)
    "",
    "-d sat"
  },
  { "USB: ; JMicron JMS567", // USB2/3->SATA
    "0x152d:0x3562",
    "", // 0x0310, StarTech S358BU33ERM (port multiplier, ticket #508)
    "",
    "-d sat"
  },
  { "USB: ; JMicron", // USB3->SATA
    "0x152d:0x3569",
    "", // 0x0203
    "",
    "-d sat"
  },
  { "USB: ; JMicron",
    "0x152d:0x(578e|a5(78|80)|b567)",
    "", // 0x578e(0x1402): Intenso Memory Center, 0xa578: Sabrent EC-DFLT,
    "", // 0xa580(0x003): CENMATE 2 Bay RAID Enclosure, 0xb567: Fantec AD-U3S
    "-d sat"
  },
  { "USB: ; JMicron JMS561", // USB3->2xSATA
    "0x152d:0x[8a]561",
    "", // 0x8561: 0x0107
    "",
    "-d sat"
  },
  { "USB: ; JMicron JMS581", // USB3.2->SATA+PCIe (NVMe)
    "0x152d:0xb581",
    "", // 0x4403: Unitek M.2 NVMe/SATA USB adapter
    "",
    "-d sntjmicron/sat"
  },
  // PNY
  { "USB: ; PNY",
    "0x154b:0x(5678|8001|f009)",
    "", // 0x5678: 0x5408
    "",
    "-d sat"
  },
  // Pinas
  { "USB: ; Pinas",
    "0x1741:0x1156", // Argon EON, device #2
    "", // 0x0100
    "",
    "-d sat"
  },
  // ASMedia
  { "USB: ; ASMedia ASM236x", // USB->PCIe (NVMe)
    "0x174c:0x236[24]",
    "",
    "",
    "-d sntasmedia"
  },
  { "USB: ; ASMedia",
    "0x174c:0x....",
    "",
    "",
    "-d sat"
  },
  // ASMedia
  { "USB: ; ASMedia ASM1352-PM", // USB3->2xSATA
    "0x174d:0x1352",
    "", // 0x0100
    "",
    "-d sat"
  },
  // Pinas
  { "USB: ; Pinas",
    "0x174e:0x1155", // Argon EON, device #1
    "", // 0x0100
    "",
    "-d sat"
  },
  // LucidPort
  { "USB: ; LucidPORT USB300", // RaidSonic ICY BOX IB-110StU3-B, Sharkoon SATA QuickPort H3
    "0x1759:0x500[02]", // 0x5000: USB 2.0, 0x5002: USB 3.0
    "",
    "",
    "-d sat"
  },
  { "USB: ; LucidPort", // Fuj:tech SATA-USB3 dock
    "0x1759:0x5100",
    "", // 0x2580
    "",
    "-d sat"
  },
  // Verbatim
  { "USB: Verbatim Portable Hard Drive; Sunplus",
    "0x18a5:0x0214",
    "", // 0x0112
    "",
    "-d usbsunplus"
  },
  { "USB: Verbatim FW/USB160; Oxford OXUF934SSA-LQAG", // USB+IEEE1394->SATA
    "0x18a5:0x0215",
    "", // 0x0001
    "",
    "-d sat"
  },
  { "USB: Verbatim External Hard Drive 47519; Sunplus", // USB->SATA
    "0x18a5:0x0216",
    "",
    "",
    "-d usbsunplus"
  },
  { "USB: Verbatim Pocket Hard Drive; JMicron", // SAMSUNG HS25YJZ/3AU10-01
    "0x18a5:0x0227",
    "",
    "",
    "-d usbjmicron" // "-d usbjmicron,x" does not work
  },
  { "USB: Verbatim External Hard Drive; JMicron", // 2TB
    "0x18a5:0x022a",
    "",
    "",
    "-d usbjmicron"
  },
  { "USB: Verbatim Store'n'Go; JMicron", // USB->SATA
    "0x18a5:0x022b",
    "", // 0x0100
    "",
    "-d usbjmicron"
  },
  { "USB: Verbatim Pocket Hard Drive; ", // 1TB USB 3.0
    "0x18a5:0x0237",
    "",
    "",
    "-d sat,12"
  },
  { "USB: Verbatim External Hard Drive; ", // USB 3.0
    "0x18a5:0x04(0[08]|46)", // 00=3TB, 08=1TB, 46=500MB Mobile
    "",
    "",
    "-d sat"
  },
  // Silicon Image
  { "USB: Vantec NST-400MX-SR; Silicon Image 5744",
    "0x1a4a:0x1670",
    "",
    "",
    "" // unsupported
  },
  // Corsair
  { "USB: Voyager GTX; ",
    "0x1b1c:0x1a0e",
    "",
    "",
    "-d sat"
  },
  // SunplusIT
  { "USB: ; SunplusIT",
    "0x1bcf:0x0c31",
    "",
    "",
    "-d usbsunplus"
  },
  // Actions Microelectronics
  { "USB: ; Actions AM8180", // rebranded Realtek RTL9210
    "0x1de1:0xe101",
    "", // 0x2001
    "",
    "-d sntrealtek"
  },
  // Kanguru Solutions
  { "USB: ; ", // ICY BOX IB-256WP
    "0x1e1d:0x20a0",
    "", // 0x3203
    "",
    "-d sat" // ATA output registers missing
  },
  // TrekStor
  { "USB: TrekStor DataStation; ", // DataStation maxi light (USB 3.0)
    "0x1e68:0x0050",
    "", // 0x0100
    "",
    "-d sat"
  },
  // Other World Computing
  { "USB: OWC Envoy Pro; ",
    "0x1e91:0xa2a5",
    "", // 0x0100
    "",
    "-d sat"
  },
  { "USB: OWC Mercury Elite Pro Quad; ",
    "0x1e91:0xa4a7",
    "", // 0x0100
    "",
    "-d sat"
  },
  // Innostor
  { "USB: ; Innostor IS611", // USB3->SATA+PATA
    "0x1f75:0x0611", // SMART access via PATA does not work
    "",
    "",
    "-d sat"
  },
  { "USB: ; Innostor IS621", // USB3->SATA
    "0x1f75:0x0621", // Dynex 2.5" USB 3.0 Exclosure DX-HD302513
    "",
    "",
    "-d sat"
  },
  { "USB: ; Innostor IS888", // USB3->SATA
    "0x1f75:0x0888",
    "", // 0x0034, Sharkoon SATA QuickDeck Pro USB 3.0 (unsupported)
    "", // 0x0036, works with -d sat (ticket #827)
    "-d sat"
  },
  // VIA Labs
  { "USB: ; VIA VL700", // USB2/3->SATA
    "0x2109:0x0700", // Diginote 2.5" USB-3.0 HDD enclosure 80000894
    "", // 0x0005
    "",
    "-d sat,12" // ATA output registers missing
  },
  { "USB: ; VIA VL701", // USB2/3->SATA
    "0x2109:0x0701", // Intenso 2,5" 1TB USB3
    "", // 0x0107
    "",
    "-d sat" // ATA output registers missing
  },
  { "USB: ; VIA VL711", // USB2/3->SATA
    "0x2109:0x0711",
    "", // 0x0114, Mediasonic ProBox K32-SU3 (ticket #594)
    "", // 0x0507, Intenso 2,5" Memory Case 2TB USB3
    "-d sat"
  },
  { "USB: ; VIA VL715/6/7", // USB2/3->SATA, USB-C->SATA
    "0x2109:0x071[567]",
    "", // 0x0336/0x0000
    "",
    "-d sat"
  },
  // Transcend (?)
  { "USB: Transcend ESD310/400; ",
    "0x2174:0x2[01]00", // 0x2000: TS256GESD400K. 0x2100: TS512GESD310C
    "", // 0x1000, 0x0100
    "",
    "-d sat"
  },
  // 0x235c (?)
  { "USB: ; ",
    "0x235c:0xa006", // Terramaster D4-320 (see also 0x5432:0x235c)
    "", // 0x0100
    "",
    "-d sat"
  },
  // Norelsys
  { "USB: ; ", // USB 3.0
    "0x2537:0x106[68]", // 0x1066: Orico 2599US3, 0x1068: Fantec ER-35U3
    "", // 0x0100
    "",
    "-d sat"
  },
  // 0x2bdf (?)
  { "USB: ; ",
    "0x2bdf:0x0580", // HIKSEMI
    "", // 0x1601
    "",
    "-d sat"
  },
  // InX8 / AKiTiO
  { "USB: AkiTio NT2 U3.1C; ",
    "0x2ce5:0x0014",
    "", // 0x0100
    "",
    "-d sat"
  },
  // 0x2eb9 (?): See Realtek (0x0bda) above
  // KIOXIA (?)
  { "USB: ; ", // KIOXIA EXCERIA PLUS
    "0x30de:0x1000",
    "",
    "",
    "-d sntjmicron"
  },
  // 0x31db (?)
  { "USB: ; ",
    "0x31db:0x0716", // DockCase 10s PLP 2.5" Enclosure
    "", // 0x0148
    "",
    "-d sat"
  },
  // Power Quotient International
  { "USB: PQI bridge; ",
    "0x3538:0x0064",
    "",
    "",
    "-d usbsunplus"
  },
  { "USB: PQI H560; ",
    "0x3538:0x0902",
    "", // 0x0000
    "",
    "-d sat"
  },
  // Sharkoon
  { "USB: Sharkoon QuickPort XT USB 3.0; ",
    "0x357d:0x7788",
    "",
    "",
    "-d sat"
  },
  // Hitachi/SimpleTech
  { "USB: Hitachi Touro Desk; JMicron", // 3TB
    "0x4971:0x1011",
    "",
    "",
    "-d usbjmicron"
  },
  { "USB: Hitachi Touro; ",
    "0x4971:0x101[345]", // 14=1TB, 15=2TB, 13=Touro Desk Pro 3TB
    "", // 0x0000
    "",
    "-d sat" // ATA output registers missing
  },
  { "USB: Hitachi Touro Mobile; ", // 1TB
    "0x4971:0x102[034]",
    "", // 0x0100
    "",
    "-d sat"
  },
  { "USB: SimpleTech;", // USB 3.0 HDD BOX Agestar,  Rock External HDD 3,5" UASP
    "0x4971:0x8017",
    "",
    "",
    "-d sat"
  },
  { "USB: Hitachi/SimpleTech; JMicron", // 1TB
    "0x4971:0xce17",
    "",
    "",
    "-d usbjmicron,x"
  },
  // 0x5432 (?)
  { "USB: ; ",
    "0x5432:0x235c", // TerraMaster D4-320 (see also 0x235c:0xa006)
    "", // 0x0100
    "",
    "-d sat"
  },
  // OnSpec
  { "USB: ; OnSpec", // USB->PATA
    "0x55aa:0x2b00",
    "", // 0x0100
    "",
    "" // unsupported
  },
  // 0x5910 (?)
  { "USB: ; ",
    "0x5910:0x13fd", // Sabrent EC-SSHD
    "", // 0x0153
    "",
    "-d sat"
  },
  // 0x6795 (?)
  { "USB: Sharkoon 2-Bay RAID Box; ", // USB 3.0
    "0x6795:0x2756",
    "", // 0x0100
    "",
    "-d sat"
  },
  // Transcend
  { "USB: ; ",
    "0x8564:0x7000",
    "", // 0x8000
    "",
    "-d sat"
  },
  // Other World Computing
  { "USB: USB3 to SATA; ",
    "0x7825:0xa2a4",
    "", // 0x4101
    "",
    "-d sat"
  },
  // JMicron II
  { "USB: ; JMicron JMS566",
    "0xa152:0xb566",
    "", // 0x0223
    "",
    "-d sat"
  },
  // 0xab12 (?)
  { "USB: ; JMicron JMS578",
    "0xab12:0x34cd",
    "", // 0x0405
    "",
    "-d sat"
  },
  // Logilink
  { "USB: ; ",
    "0xabcd:0x610[34]", // 0x6103: LogiLink AU0028A V1.0 USB 3.0 to IDE & SATA Adapter
      // 0x6104: LogiLink PCCloneEX Lite
    "",
    "",
    "-d sat"
  },
/*
}; // builtin_knowndrives[]
 */<|MERGE_RESOLUTION|>--- conflicted
+++ resolved
@@ -68,11 +68,7 @@
 /*
 const drive_settings builtin_knowndrives[] = {
  */
-<<<<<<< HEAD
-  { "VERSION: 7.5/5701 2025-04-25 16:06:23 $Id: drivedb.h 5702 2025-04-25 16:54:23Z chrfranke $",
-=======
-  { "VERSION: 7.5 $Id: drivedb.h 5704 2025-04-26 10:12:20Z chrfranke $",
->>>>>>> 6422f081
+  { "VERSION: 7.5/5704 2025-04-26 10:12:20 $Id: drivedb.h 5705 2025-04-26 10:28:37Z chrfranke $",
     "-", "-",
     "Version information",
     ""
