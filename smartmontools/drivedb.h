/*
 * drivedb.h - smartmontools drive database file
 *
 * Home page of code is: http://smartmontools.sourceforge.net
 *
 * Copyright (C) 2003-11 Philip Williams, Bruce Allen
 * Copyright (C) 2008-14 Christian Franke <smartmontools-support@lists.sourceforge.net>
 *
 * This program is free software; you can redistribute it and/or modify
 * it under the terms of the GNU General Public License as published by
 * the Free Software Foundation; either version 2, or (at your option)
 * any later version.
 *
 * You should have received a copy of the GNU General Public License
 * (for example COPYING); If not, see <http://www.gnu.org/licenses/>.
 *
 */

/*
 * Structure used to store drive database entries:
 *
 * struct drive_settings {
 *   const char * modelfamily;
 *   const char * modelregexp;
 *   const char * firmwareregexp;
 *   const char * warningmsg;
 *   const char * presets;
 * };
 *
 * The elements are used in the following ways:
 *
 *  modelfamily     Informal string about the model family/series of a
 *                  device. Set to "" if no info (apart from device id)
 *                  known.  The entry is ignored if this string starts with
 *                  a dollar sign.  Must not start with "USB:", see below.
 *  modelregexp     POSIX extended regular expression to match the model of
 *                  a device.  This should never be "".
 *  firmwareregexp  POSIX extended regular expression to match a devices's
 *                  firmware.  This is optional and should be "" if it is not
 *                  to be used.  If it is nonempty then it will be used to
 *                  narrow the set of devices matched by modelregexp.
 *  warningmsg      A message that may be displayed for matching drives.  For
 *                  example, to inform the user that they may need to apply a
 *                  firmware patch.
 *  presets         String with vendor-specific attribute ('-v') and firmware
 *                  bug fix ('-F') options.  Same syntax as in smartctl command
 *                  line.  The user's own settings override these.
 *
 * The regular expressions for drive model and firmware must match the full
 * string.  The effect of "^FULLSTRING$" is identical to "FULLSTRING".
 * The form ".*SUBSTRING.*" can be used if substring match is desired.
 *
 * The table will be searched from the start to end or until the first match,
 * so the order in the table is important for distinct entries that could match
 * the same drive.
 *
 *
 * Format for USB ID entries:
 *
 *  modelfamily     String with format "USB: DEVICE; BRIDGE" where
 *                  DEVICE is the name of the device and BRIDGE is
 *                  the name of the USB bridge.  Both may be empty
 *                  if no info known.
 *  modelregexp     POSIX extended regular expression to match the USB
 *                  vendor:product ID in hex notation ("0x1234:0xabcd").
 *                  This should never be "".
 *  firmwareregexp  POSIX extended regular expression to match the USB
 *                  bcdDevice info.  Only compared during search if other
 *                  entries with same USB vendor:product ID exist.
 *  warningmsg      Not used yet.
 *  presets         String with one device type ('-d') option.
 *
 */

/*
const drive_settings builtin_knowndrives[] = {
 */
<<<<<<< HEAD
  { "$Id: drivedb.h 3885 2014-03-14 18:51:39Z chrfranke $",
=======
  { "$Id: drivedb.h 3889 2014-04-17 20:31:37Z chrfranke $",
>>>>>>> 1929a4c8
    "-", "-",
    "This is a dummy entry to hold the SVN-Id of drivedb.h",
    ""
  /* Default settings:
    "-v 1,raw48,Raw_Read_Error_Rate "
    "-v 2,raw48,Throughput_Performance "
    "-v 3,raw16(avg16),Spin_Up_Time "
    "-v 4,raw48,Start_Stop_Count "
    "-v 5,raw16(raw16),Reallocated_Sector_Ct "
    "-v 6,raw48,Read_Channel_Margin "
    "-v 7,raw48,Seek_Error_Rate "
    "-v 8,raw48,Seek_Time_Performance "
    "-v 9,raw24(raw8),Power_On_Hours " // smartmontools <= r3527: raw48
    "-v 10,raw48,Spin_Retry_Count "
    "-v 11,raw48,Calibration_Retry_Count "
    "-v 12,raw48,Power_Cycle_Count "
    "-v 13,raw48,Read_Soft_Error_Rate "
    //  14-174 Unknown_Attribute
    "-v 175,raw48,Program_Fail_Count_Chip "
    "-v 176,raw48,Erase_Fail_Count_Chip "
    "-v 177,raw48,Wear_Leveling_Count "
    "-v 178,raw48,Used_Rsvd_Blk_Cnt_Chip "
    "-v 179,raw48,Used_Rsvd_Blk_Cnt_Tot "
    "-v 180,raw48,Unused_Rsvd_Blk_Cnt_Tot "
    "-v 181,raw48,Program_Fail_Cnt_Total "
    "-v 182,raw48,Erase_Fail_Count_Total "
    "-v 183,raw48,Runtime_Bad_Block "
    "-v 184,raw48,End-to-End_Error "
    //  185-186 Unknown_Attribute
    "-v 187,raw48,Reported_Uncorrect "
    "-v 188,raw48,Command_Timeout "
    "-v 189,raw48,High_Fly_Writes "
    "-v 190,tempminmax,Airflow_Temperature_Cel "
    "-v 191,raw48,G-Sense_Error_Rate "
    "-v 192,raw48,Power-Off_Retract_Count "
    "-v 193,raw48,Load_Cycle_Count "
    "-v 194,tempminmax,Temperature_Celsius "
    "-v 195,raw48,Hardware_ECC_Recovered "
    "-v 196,raw16(raw16),Reallocated_Event_Count "
    "-v 197,raw48,Current_Pending_Sector "
    "-v 198,raw48,Offline_Uncorrectable "
    "-v 199,raw48,UDMA_CRC_Error_Count "
    "-v 200,raw48,Multi_Zone_Error_Rate "
    "-v 201,raw48,Soft_Read_Error_Rate "
    "-v 202,raw48,Data_Address_Mark_Errs "
    "-v 203,raw48,Run_Out_Cancel "
    "-v 204,raw48,Soft_ECC_Correction "
    "-v 205,raw48,Thermal_Asperity_Rate "
    "-v 206,raw48,Flying_Height "
    "-v 207,raw48,Spin_High_Current "
    "-v 208,raw48,Spin_Buzz "
    "-v 209,raw48,Offline_Seek_Performnce "
    //  210-219 Unknown_Attribute
    "-v 220,raw48,Disk_Shift "
    "-v 221,raw48,G-Sense_Error_Rate "
    "-v 222,raw48,Loaded_Hours "
    "-v 223,raw48,Load_Retry_Count "
    "-v 224,raw48,Load_Friction "
    "-v 225,raw48,Load_Cycle_Count "
    "-v 226,raw48,Load-in_Time "
    "-v 227,raw48,Torq-amp_Count "
    "-v 228,raw48,Power-off_Retract_Count "
    //  229 Unknown_Attribute
    "-v 230,raw48,Head_Amplitude "
    "-v 231,raw48,Temperature_Celsius "
    "-v 232,raw48,Available_Reservd_Space "
    "-v 233,raw48,Media_Wearout_Indicator "
    //  234-239 Unknown_Attribute
    "-v 240,raw48,Head_Flying_Hours "
    "-v 241,raw48,Total_LBAs_Written "
    "-v 242,raw48,Total_LBAs_Read "
    //  243-249 Unknown_Attribute
    "-v 250,raw48,Read_Error_Retry_Rate "
    //  251-253 Unknown_Attribute
    "-v 254,raw48,Free_Fall_Sensor "
  */
  },
  { "Apple SSD SM128", // Samsung?
    "APPLE SSD SM128",
    "", "", ""
  },
  { "Apacer SDM4",
    "2GB SATA Flash Drive", // tested with APSDM002G15AN-CT/SFDDA01C and SFI2101D
    "SF(DDA01C|I2101D)", "",
    "-v 160,raw48,Initial_Bad_Block_Count "
    "-v 161,raw48,Bad_Block_Count "
    "-v 162,raw48,Spare_Block_Count "
    "-v 163,raw48,Max_Erase_Count "
    "-v 164,raw48,Min_Erase_Count " // could be wrong
    "-v 165,raw48,Average_Erase_Count " // could be wrong
  },
  { "Asus-Phison SSD",
    "ASUS-PHISON SSD",
    "", "", ""
  },
  { "Crucial/Micron RealSSD C300/M500", // Marvell 88SS91xx
    "C300-CTFDDA[AC](064|128|256)MAG|" // Marvell 88SS9174 BJP2, tested with C300-CTFDDAC128MAG/0002,
      // C300-CTFDDAC064MAG/0006
    "Crucial_CT(120|240|480)M500SSD[13]", // Marvell 88SS9187 BLD2, tested with Crucial_CT120M500SSD3/MU02,
      // Crucial_CT120M500SSD1/MU02, Crucial_CT240M500SSD1/MU03
    "", "",
  //"-v 1,raw48,Raw_Read_Error_Rate "
  //"-v 5,raw16(raw16),Reallocated_Sector_Ct "
  //"-v 9,raw24(raw8),Power_On_Hours "
  //"-v 12,raw48,Power_Cycle_Count "
    "-v 170,raw48,Grown_Failing_Block_Ct "
    "-v 171,raw48,Program_Fail_Count "
    "-v 172,raw48,Erase_Fail_Count "
    "-v 173,raw48,Wear_Leveling_Count "
    "-v 174,raw48,Unexpect_Power_Loss_Ct "
    "-v 181,raw16,Non4k_Aligned_Access "
    "-v 183,raw48,SATA_Iface_Downshift "
  //"-v 184,raw48,End-to-End_Error "
  //"-v 187,raw48,Reported_Uncorrect "
  //"-v 188,raw48,Command_Timeout "
    "-v 189,raw48,Factory_Bad_Block_Ct "
  //"-v 194,tempminmax,Temperature_Celsius "
  //"-v 195,raw48,Hardware_ECC_Recovered "
  //"-v 196,raw16(raw16),Reallocated_Event_Count "
  //"-v 197,raw48,Current_Pending_Sector "
  //"-v 198,raw48,Offline_Uncorrectable "
  //"-v 199,raw48,UDMA_CRC_Error_Count "
    "-v 202,raw48,Perc_Rated_Life_Used "
    "-v 206,raw48,Write_Error_Rate"
  },
  { "Crucial/Micron RealSSD m4/C400/P400", // Marvell 9176, fixed firmware
    "C400-MTFDDA[ACK](064|128|256|512)MAM|"
    "M4-CT(064|128|256|512)M4SSD[123]|" // tested with M4-CT512M4SSD2/0309
    "MTFDDAK(064|128|256|512|050|100|200|400)MA[RN]-1[JKS]1AA.*", // tested with
                                             // MTFDDAK256MAR-1K1AA/MA52
    "030[9-Z]|03[1-Z].|0[4-Z]..|[1-Z]....*", // >= "0309"
    "",
  //"-v 1,raw48,Raw_Read_Error_Rate "
  //"-v 5,raw16(raw16),Reallocated_Sector_Ct "
  //"-v 9,raw24(raw8),Power_On_Hours "
  //"-v 12,raw48,Power_Cycle_Count "
    "-v 170,raw48,Grown_Failing_Block_Ct "
    "-v 171,raw48,Program_Fail_Count "
    "-v 172,raw48,Erase_Fail_Count "
    "-v 173,raw48,Wear_Leveling_Count "
    "-v 174,raw48,Unexpect_Power_Loss_Ct "
    "-v 181,raw16,Non4k_Aligned_Access "
    "-v 183,raw48,SATA_Iface_Downshift "
  //"-v 184,raw48,End-to-End_Error "
  //"-v 187,raw48,Reported_Uncorrect "
  //"-v 188,raw48,Command_Timeout "
    "-v 189,raw48,Factory_Bad_Block_Ct "
  //"-v 194,tempminmax,Temperature_Celsius "
  //"-v 195,raw48,Hardware_ECC_Recovered "
  //"-v 196,raw16(raw16),Reallocated_Event_Count "
  //"-v 197,raw48,Current_Pending_Sector "
  //"-v 198,raw48,Offline_Uncorrectable "
  //"-v 199,raw48,UDMA_CRC_Error_Count "
    "-v 202,raw48,Perc_Rated_Life_Used "
    "-v 206,raw48,Write_Error_Rate"
  },
  { "Crucial/Micron RealSSD m4/C400", // Marvell 9176, buggy or unknown firmware
    "C400-MTFDDA[ACK](064|128|256|512)MAM|" // tested with C400-MTFDDAC256MAM/0002
    "M4-CT(064|128|256|512)M4SSD[123]", // tested with M4-CT064M4SSD2/0002,
      // M4-CT064M4SSD2/0009, M4-CT256M4SSD3/000F
    "",
    "This drive may hang after 5184 hours of power-on time:\n"
    "http://www.tomshardware.com/news/Crucial-m4-Firmware-BSOD,14544.html\n"
    "See the following web pages for firmware updates:\n"
    "http://www.crucial.com/support/firmware.aspx\n"
    "http://www.micron.com/products/solid-state-storage/client-ssd#software",
    "-v 170,raw48,Grown_Failing_Block_Ct "
    "-v 171,raw48,Program_Fail_Count "
    "-v 172,raw48,Erase_Fail_Count "
    "-v 173,raw48,Wear_Leveling_Count "
    "-v 174,raw48,Unexpect_Power_Loss_Ct "
    "-v 181,raw16,Non4k_Aligned_Access "
    "-v 183,raw48,SATA_Iface_Downshift "
    "-v 189,raw48,Factory_Bad_Block_Ct "
    "-v 202,raw48,Perc_Rated_Life_Used "
    "-v 206,raw48,Write_Error_Rate"
  },
  { "SandForce Driven SSDs",
    "SandForce 1st Ed\\.|" // Demo Drive, tested with firmware 320A13F0
    "ADATA SSD S(396|510|599) .?..GB|" // tested with ADATA SSD S510 60GB/320ABBF0,
      // ADATA SSD S599 256GB/3.1.0, 64GB/3.4.6
    "ADATA SP[389]00|" // tested with ADATA SP300/5.0.2d, SP800/5.0.6c,
      // ADATA SP900/5.0.6 (Premier Pro, SF-2281)
    "ADATA SSD SP900 (64|128|256)GB-DL2|" // tested with ADATA SSD SP900 256GB-DL2/5.0.6
    "Corsair CSSD-F(40|60|80|115|120|160|240)GBP?2.*|" // Corsair Force, tested with
      // Corsair CSSD-F40GB2/1.1, Corsair CSSD-F115GB2-A/2.1a
    "Corsair Force (SSD|3 SSD|GS|GT)|" // SF-2281, tested with
      // Corsair Force SSD/5.05, 3 SSD/1.3.2, GT/1.3.3, GS/5.03
    "FM-25S2S-(60|120|240)GBP2|" // G.SKILL Phoenix Pro, SF-1200, tested with
      // FM-25S2S-240GBP2/4.2
    "FTM(06|12|24|48)CT25H|" // Supertalent TeraDrive CT, tested with
      // FTM24CT25H/STTMP2P1
    "KINGSTON SE50S3(100|240|480)G|" // tested with SE50S3100G/KE1ABBF0
    "KINGSTON SH10[03]S3(90|120|240|480)G|" // HyperX (3K), SF-2281, tested with
      // SH100S3240G/320ABBF0, SH103S3120G/505ABBF0
    "KINGSTON SKC(300S37A|380S3)(60|120|240|480)G|" // SF-2281, tested with SKC300S37A120G/KC4ABBF0,
      // SKC380S3120G/507ABBF0
    "KINGSTON SVP200S3(7A)?(60|90|120|240|480)G|" // V+ 200, SF-2281, tested with
      // SVP200S37A480G/502ABBF0, SVP200S390G/332ABBF0
    "KINGSTON SMS200S3(30|60|120)G|" // mSATA, SF-2241, tested with SMS200S3120G/KC3ABBF0
    "KINGSTON SMS450S3(32|64|128)G|" // mSATA, SF-2281, tested with SMS450S3128G/503ABBF0
    "KINGSTON (SV300|SKC100|SE100)S3.*G|" // other SF-2281
    "MKNSSDCR(45|60|90|120|180|240|480)GB(-DX)?|" // Mushkin Chronos (deluxe), SF-2281,
      // tested with MKNSSDCR120GB
    "Mushkin MKNSSDCL(40|60|80|90|115|120|180|240|480)GB-DX2?|" // Mushkin Callisto deluxe,
      // SF-1200/1222, Mushkin MKNSSDCL60GB-DX/361A13F0
    "OCZ[ -](AGILITY2([ -]EX)?|COLOSSUS2|ONYX2|VERTEX(2|-LE))( [123]\\..*)?|" // SF-1200,
      // tested with OCZ-VERTEX2/1.11, OCZ-VERTEX2 3.5/1.11
    "OCZ-NOCTI|" // mSATA, SF-2100, tested with OCZ-NOCTI/2.15
    "OCZ-REVODRIVE3?( X2)?|" // PCIe, SF-1200/2281, tested with
      // OCZ-REVODRIVE( X2)?/1.20, OCZ-REVODRIVE3 X2/2.11
    "OCZ[ -](VELO|VERTEX2[ -](EX|PRO))( [123]\\..*)?|" // SF-1500, tested with
      // OCZ VERTEX2-PRO/1.10 (Bogus thresholds for attribute 232 and 235)
    "D2[CR]STK251...-....|" // OCZ Deneva 2 C/R, SF-22xx/25xx,
      // tested with D2CSTK251M11-0240/2.08, D2CSTK251A10-0240/2.15
    "OCZ-(AGILITY3|SOLID3|VERTEX3( MI)?)|"  // SF-2200, tested with OCZ-VERTEX3/2.02,
      // OCZ-AGILITY3/2.11, OCZ-SOLID3/2.15, OCZ-VERTEX3 MI/2.15
    "OCZ Z-DRIVE R4 [CR]M8[48]|" // PCIe, SF-2282/2582, tested with OCZ Z-DRIVE R4 CM84/2.13
      // (Bogus attributes under Linux)
    "TALOS2|" // OCZ Talos 2 C/R, SAS (works with -d sat), 2*SF-2282, tested with TALOS2/3.20E
    "(APOC|DENC|DENEVA|FTNC|GFGC|MANG|MMOC|NIMC|TMSC).*|" // other OCZ SF-1200,
      // tested with DENCSTE251M11-0120/1.33, DENEVA PCI-E/1.33
    "(DENR|DRSAK|EC188|NIMR|PSIR|TRSAK).*|" // other OCZ SF-1500
    "OWC Mercury Electra [36]G SSD|" // tested with
      // OWC Mercury Electra 6G SSD/502ABBF0
    "OWC Mercury Extreme Pro (RE )?SSD|" // tested with
      // OWC Mercury Extreme Pro SSD/360A13F0
    "OWC Mercury EXTREME Pro 6G SSD|" // tested with
      // OWC Mercury EXTREME Pro 6G SSD/507ABBF0
    "Patriot Pyro|" // tested with Patriot Pyro/332ABBF0
    "SanDisk SDSSDX(60|120|240|480)GG25|" // SanDisk Extreme, SF-2281, tested with
      // SDSSDX240GG25/R201
    "SuperSSpeed S301 [0-9]*GB|" // SF-2281, tested with SuperSSpeed S301 128GB/503
    "SG9XCS2D(0?50|100|200|400)GESLT|" // Smart Storage Systems XceedIOPS2, tested with
      // SG9XCS2D200GESLT/SA03L370
    "(TX32|TX31C1|VN0.?..GCNMK).*|" // Smart Storage Systems XceedSTOR
    "(TX22D1|TX21B1).*|" // Smart Storage Systems XceedIOPS2
    "TX52D1.*|" // Smart Storage Systems Xcel-200
    "TS(64|128|256|512)GSSD320|" // Transcend SSD320, SF-2281, tested with TS128GSSD320
    "UGB(88P|99S)GC...H[BF].|" // Unigen, tested with
      // UGB88PGC100HF2/MP Rev2, UGB99SGC100HB3/RC Rev3
    "VisionTek GoDrive (60|120|240|480)GB", // tested with VisionTek GoDrive 480GB/506ABBF0
    "", "",
    "-v 1,raw24/raw32,Raw_Read_Error_Rate "
    "-v 5,raw48,Retired_Block_Count "
    "-v 9,msec24hour32,Power_On_Hours_and_Msec "
  //"-v 12,raw48,Power_Cycle_Count "
    "-v 13,raw24/raw32,Soft_Read_Error_Rate "
    "-v 100,raw48,Gigabytes_Erased "
    "-v 170,raw48,Reserve_Block_Count "
    "-v 171,raw48,Program_Fail_Count "
    "-v 172,raw48,Erase_Fail_Count "
    "-v 174,raw48,Unexpect_Power_Loss_Ct "
    "-v 177,raw48,Wear_Range_Delta "
    "-v 181,raw48,Program_Fail_Count "
    "-v 182,raw48,Erase_Fail_Count "
    "-v 184,raw48,IO_Error_Detect_Code_Ct "
  //"-v 187,raw48,Reported_Uncorrect "
    "-v 189,tempminmax,Airflow_Temperature_Cel "
  //"-v 194,tempminmax,Temperature_Celsius "
    "-v 195,raw24/raw32,ECC_Uncorr_Error_Count "
  //"-v 196,raw16(raw16),Reallocated_Event_Count "
    "-v 198,raw24/raw32:210zr54,Uncorrectable_Sector_Ct " // KINGSTON SE100S3100G/510ABBF0
    "-v 199,raw48,SATA_CRC_Error_Count "
    "-v 201,raw24/raw32,Unc_Soft_Read_Err_Rate "
    "-v 204,raw24/raw32,Soft_ECC_Correct_Rate "
    "-v 230,raw48,Life_Curve_Status "
    "-v 231,raw48,SSD_Life_Left "
  //"-v 232,raw48,Available_Reservd_Space "
    "-v 233,raw48,SandForce_Internal "
    "-v 234,raw48,SandForce_Internal "
    "-v 235,raw48,SuperCap_Health "
    "-v 241,raw48,Lifetime_Writes_GiB "
    "-v 242,raw48,Lifetime_Reads_GiB"
  },
  { "Indilinx Barefoot based SSDs",
    "Corsair CSSD-V(32|60|64|128|256)GB2|" // Corsair Nova, tested with Corsair CSSD-V32GB2/2.2
    "CRUCIAL_CT(64|128|256)M225|" // tested with CRUCIAL_CT64M225/1571
    "G.SKILL FALCON (64|128|256)GB SSD|" // tested with G.SKILL FALCON 128GB SSD/2030
    "OCZ[ -](AGILITY|ONYX|VERTEX( 1199|-TURBO)?)|" // tested with
      // OCZ-ONYX/1.6, OCZ-VERTEX 1199/00.P97, OCZ-VERTEX/1.30, OCZ VERTEX-TURBO/1.5
    "Patriot[ -]Torqx.*|"
    "RENICE Z2|" // tested with RENICE Z2/2030
    "STT_FT[MD](28|32|56|64)GX25H|" // Super Talent Ultradrive GX, tested with STT_FTM64GX25H/1916
    "TS(18|25)M(64|128)MLC(16|32|64|128|256|512)GSSD|" // ASAX Leopard Hunt II, tested with TS25M64MLC64GSSD/0.1
    "FM-25S2I-(64|128)GBFII|" // G.Skill FALCON II, tested with FM-25S2I-64GBFII
    "TS(60|120)GSSD25D-M", // Transcend Ultra SSD (SATA II), see also Ticket #80
    "", "",
    "-v 1,raw64 " // Raw_Read_Error_Rate
    "-v 9,raw64 " // Power_On_Hours
    "-v 12,raw64 " // Power_Cycle_Count
    "-v 184,raw64,Initial_Bad_Block_Count "
    "-v 195,raw64,Program_Failure_Blk_Ct "
    "-v 196,raw64,Erase_Failure_Blk_Ct "
    "-v 197,raw64,Read_Failure_Blk_Ct "
    "-v 198,raw64,Read_Sectors_Tot_Ct "
    "-v 199,raw64,Write_Sectors_Tot_Ct "
    "-v 200,raw64,Read_Commands_Tot_Ct "
    "-v 201,raw64,Write_Commands_Tot_Ct "
    "-v 202,raw64,Error_Bits_Flash_Tot_Ct "
    "-v 203,raw64,Corr_Read_Errors_Tot_Ct "
    "-v 204,raw64,Bad_Block_Full_Flag "
    "-v 205,raw64,Max_PE_Count_Spec "
    "-v 206,raw64,Min_Erase_Count "
    "-v 207,raw64,Max_Erase_Count "
    "-v 208,raw64,Average_Erase_Count "
    "-v 209,raw64,Remaining_Lifetime_Perc "
    "-v 210,raw64,Indilinx_Internal "
    "-v 211,raw64,SATA_Error_Ct_CRC "
    "-v 212,raw64,SATA_Error_Ct_Handshake "
    "-v 213,raw64,Indilinx_Internal"
  },
  { "Indilinx Barefoot_2/Everest/Martini based SSDs",
    "OCZ VERTEX[ -]PLUS|" // tested with OCZ VERTEX-PLUS/3.55, OCZ VERTEX PLUS/3.55
    "OCZ-VERTEX PLUS R2|" // Barefoot 2, tested with OCZ-VERTEX PLUS R2/1.2
    "OCZ-PETROL|" // Everest 1, tested with OCZ-PETROL/3.12
    "OCZ-AGILITY4|" // Everest 2, tested with OCZ-AGILITY4/1.5.2
    "OCZ-VERTEX4", // Everest 2, tested with OCZ-VERTEX4/1.5
    "", "", ""
  //"-v 1,raw48,Raw_Read_Error_Rate "
  //"-v 3,raw16(avg16),Spin_Up_Time "
  //"-v 4,raw48,Start_Stop_Count "
  //"-v 5,raw16(raw16),Reallocated_Sector_Ct "
  //"-v 9,raw24(raw8),Power_On_Hours "
  //"-v 12,raw48,Power_Cycle_Count "
    "-v 232,raw48,Lifetime_Writes " // LBA?
  //"-v 233,raw48,Media_Wearout_Indicator"
  },
  { "Indilinx Barefoot 3 based SSDs",
    "OCZ-VECTOR|" // tested with OCZ-VECTOR/1.03
    "OCZ-VERTEX450", // tested with OCZ-VERTEX450/1.0 (Barefoot 3 M10)
    "", "", ""
    "-v 5,raw48,Runtime_Bad_Block "
  //"-v 9,raw24(raw8),Power_On_Hours "
  //"-v 12,raw48,Power_Cycle_Count "
    "-v 171,raw48,Avail_OP_Block_Count "
    "-v 174,raw48,Pwr_Cycle_Ct_Unplanned "
    "-v 187,raw48,Total_Unc_NAND_Reads "
    "-v 195,raw48,Total_Prog_Failures "
    "-v 196,raw48,Total_Erase_Failures "
    "-v 197,raw48,Total_Unc_Read_Failures "
    "-v 198,raw48,Host_Reads_GiB "
    "-v 199,raw48,Host_Writes_GiB "
    "-v 208,raw48,Average_Erase_Count "
    "-v 210,raw48,SATA_CRC_Error_Count "
    "-v 233,raw48,Remaining_Lifetime_Perc "
    "-v 241,raw48,Host_Writes_GiB " // M10
    "-v 242,raw48,Host_Reads_GiB "  // M10
    "-v 249,raw48,Total_NAND_Prog_Ct_GiB"
  },
  { "OCZ Intrepid 3000 SSDs", // tested with OCZ INTREPID 3600/1.4.3.6, 3800/1.4.3.0
    "OCZ INTREPID 3[68]00",
    "", "", ""
    "-v 5,raw48,Runtime_Bad_Block "
  //"-v 9,raw24(raw8),Power_On_Hours "
  //"-v 12,raw48,Power_Cycle_Count "
    "-v 100,raw48,Total_Blocks_Erased "
    "-v 171,raw48,Avail_OP_Block_Count "
    "-v 174,raw48,Pwr_Cycle_Ct_Unplanned "
    "-v 184,raw48,Factory_Bad_Block_Count "
    "-v 187,raw48,Total_Unc_NAND_Reads "
    "-v 190,tempminmax,Temperature_Celsius "
    "-v 195,raw48,Total_Prog_Failures "
    "-v 196,raw48,Total_Erase_Failures "
    "-v 197,raw48,Total_Unc_Read_Failures "
    "-v 198,raw48,Host_Reads_GiB "
    "-v 199,raw48,Host_Writes_GiB "
    "-v 202,raw48,Total_Read_Bits_Corr_Ct "
    "-v 205,raw48,Max_Rated_PE_Count "
    "-v 206,raw48,Min_Erase_Count "
    "-v 207,raw48,Max_Erase_Count "
    "-v 208,raw48,Average_Erase_Count "
    "-v 210,raw48,SATA_CRC_Error_Count "
    "-v 211,raw48,SATA_UNC_Count "
    "-v 212,raw48,NAND_Reads_with_Retry "
    "-v 213,raw48,Simple_Rd_Rtry_Attempts "
    "-v 214,raw48,Adaptv_Rd_Rtry_Attempts "
    "-v 221,raw48,Int_Data_Path_Prot_Unc "
    "-v 222,raw48,RAID_Recovery_Count "
    "-v 230,raw48,SuperCap_Charge_Status " // 0=not charged, 1=fully charged, 2=unknown
    "-v 233,raw48,Remaining_Lifetime_Perc "
    "-v 249,raw48,Total_NAND_Prog_Ct_GiB "
    "-v 251,raw48,Total_NAND_Read_Ct_GiB"
  },
  { "InnoDisk InnoLite SATADOM D150QV-L SSDs", // tested with InnoLite SATADOM D150QV-L/120319
    "InnoLite SATADOM D150QV-L",
    "", "",
  //"-v 1,raw48,Raw_Read_Error_Rate "
  //"-v 2,raw48,Throughput_Performance "
  //"-v 3,raw16(avg16),Spin_Up_Time "
  //"-v 5,raw16(raw16),Reallocated_Sector_Ct "
  //"-v 7,raw48,Seek_Error_Rate " // from InnoDisk iSMART Linux tool, useless for SSD
  //"-v 8,raw48,Seek_Time_Performance "
  //"-v 9,raw24(raw8),Power_On_Hours "
  //"-v 10,raw48,Spin_Retry_Count "
  //"-v 12,raw48,Power_Cycle_Count "
    "-v 168,raw48,SATA_PHY_Error_Count "
    "-v 170,raw48,Bad_Block_Count "
    "-v 173,raw48,Erase_Count "
    "-v 175,raw48,Bad_Cluster_Table_Count "
    "-v 192,raw48,Unexpect_Power_Loss_Ct "
  //"-v 194,tempminmax,Temperature_Celsius "
  //"-v 197,raw48,Current_Pending_Sector "
    "-v 229,hex48,Flash_ID "
    "-v 235,raw48,Later_Bad_Block "
    "-v 236,raw48,Unstable_Power_Count "
    "-v 240,raw48,Write_Head"
  },
  { "Intel X25-E SSDs",
    "SSDSA2SH(032|064)G1.* INTEL",  // G1 = first generation
    "", "",
  //"-v 3,raw16(avg16),Spin_Up_Time "
  //"-v 4,raw48,Start_Stop_Count "
  //"-v 5,raw16(raw16),Reallocated_Sector_Ct "
  //"-v 9,raw24(raw8),Power_On_Hours "
  //"-v 12,raw48,Power_Cycle_Count "
    "-v 192,raw48,Unsafe_Shutdown_Count "
    "-v 225,raw48,Host_Writes_32MiB "
    "-v 226,raw48,Intel_Internal "
    "-v 227,raw48,Intel_Internal "
    "-v 228,raw48,Intel_Internal "
  //"-v 232,raw48,Available_Reservd_Space "
  //"-v 233,raw48,Media_Wearout_Indicator"
  },
  { "Intel X18-M/X25-M G1 SSDs",
    "INTEL SSDSA[12]MH(080|160)G1.*",  // G1 = first generation, 50nm
    "", "",
  //"-v 3,raw16(avg16),Spin_Up_Time "
  //"-v 4,raw48,Start_Stop_Count "
  //"-v 5,raw16(raw16),Reallocated_Sector_Ct "
  //"-v 9,raw24(raw8),Power_On_Hours "
  //"-v 12,raw48,Power_Cycle_Count "
    "-v 192,raw48,Unsafe_Shutdown_Count "
    "-v 225,raw48,Host_Writes_32MiB "
    "-v 226,raw48,Intel_Internal "
    "-v 227,raw48,Intel_Internal "
    "-v 228,raw48,Intel_Internal "
  //"-v 232,raw48,Available_Reservd_Space "
  //"-v 233,raw48,Media_Wearout_Indicator"
  },
  { "Intel X18-M/X25-M/X25-V G2 SSDs", // fixed firmware
      // tested with INTEL SSDSA2M(080|160)G2GC/2CV102J8 (X25-M)
    "INTEL SSDSA[12]M(040|080|120|160)G2.*",  // G2 = second generation, 34nm
    "2CV102(J[89A-Z]|[K-Z].)", // >= "2CV102J8"
    "",
  //"-v 3,raw16(avg16),Spin_Up_Time "
  //"-v 4,raw48,Start_Stop_Count "
  //"-v 5,raw16(raw16),Reallocated_Sector_Ct "
  //"-v 9,raw24(raw8),Power_On_Hours "
  //"-v 12,raw48,Power_Cycle_Count "
  //"-v 184,raw48,End-to-End_Error " // G2 only
    "-v 192,raw48,Unsafe_Shutdown_Count "
    "-v 225,raw48,Host_Writes_32MiB "
    "-v 226,raw48,Workld_Media_Wear_Indic " // Timed Workload Media Wear Indicator (percent*1024)
    "-v 227,raw48,Workld_Host_Reads_Perc "  // Timed Workload Host Reads Percentage
    "-v 228,raw48,Workload_Minutes " // 226,227,228 can be reset by 'smartctl -t vendor,0x40'
  //"-v 232,raw48,Available_Reservd_Space "
  //"-v 233,raw48,Media_Wearout_Indicator"
  },
  { "Intel X18-M/X25-M/X25-V G2 SSDs", // buggy or unknown firmware
      // tested with INTEL SSDSA2M040G2GC/2CV102HD (X25-V)
    "INTEL SSDSA[12]M(040|080|120|160)G2.*",
    "",
    "This drive may require a firmware update to\n"
    "fix possible drive hangs when reading SMART self-test log:\n"
    "http://downloadcenter.intel.com/Detail_Desc.aspx?DwnldID=18363",
    "-v 192,raw48,Unsafe_Shutdown_Count "
    "-v 225,raw48,Host_Writes_32MiB "
    "-v 226,raw48,Workld_Media_Wear_Indic "
    "-v 227,raw48,Workld_Host_Reads_Perc "
    "-v 228,raw48,Workload_Minutes"
  },
  { "Intel 313 Series SSDs", // tested with INTEL SSDSA2VP020G3/9CV10379
    "INTEL SSDSA2VP(020|024)G3",
    "", "",
  //"-v 3,raw16(avg16),Spin_Up_Time "
  //"-v 4,raw48,Start_Stop_Count "
  //"-v 5,raw16(raw16),Reallocated_Sector_Ct "
  //"-v 9,raw24(raw8),Power_On_Hours "
  //"-v 12,raw48,Power_Cycle_Count "
    "-v 170,raw48,Reserve_Block_Count "
    "-v 171,raw48,Program_Fail_Count "
    "-v 172,raw48,Erase_Fail_Count "
    "-v 183,raw48,SATA_Downshift_Count "
  //"-v 184,raw48,End-to-End_Error "
  //"-v 187,raw48,Reported_Uncorrect "
    "-v 192,raw48,Unsafe_Shutdown_Count "
    "-v 225,raw48,Host_Writes_32MiB "
    "-v 226,raw48,Workld_Media_Wear_Indic " // Timed Workload Media Wear Indicator (percent*1024)
    "-v 227,raw48,Workld_Host_Reads_Perc "  // Timed Workload Host Reads Percentage
    "-v 228,raw48,Workload_Minutes " // 226,227,228 can be reset by 'smartctl -t vendor,0x40'
  //"-v 232,raw48,Available_Reservd_Space "
  //"-v 233,raw48,Media_Wearout_Indicator "
    "-v 241,raw48,Host_Writes_32MiB "
    "-v 242,raw48,Host_Reads_32MiB"
  },
  { "Intel 320 Series SSDs", // tested with INTEL SSDSA2CT040G3/4PC10362,
      // INTEL SSDSA2CW160G3/4PC10362, INTEL SSDSA2BT040G3/4PC10362, INTEL SSDSA2BW120G3A/4PC10362,
      // INTEL SSDSA2BW300G3D/4PC10362
    "INTEL SSDSA[12][BC][WT](040|080|120|160|300|600)G3[AD]?",
    "", "",
  //"-v 3,raw16(avg16),Spin_Up_Time "
  //"-v 4,raw48,Start_Stop_Count "
  //"-v 5,raw16(raw16),Reallocated_Sector_Ct "
  //"-v 9,raw24(raw8),Power_On_Hours "
  //"-v 12,raw48,Power_Cycle_Count "
    "-v 170,raw48,Reserve_Block_Count "
    "-v 171,raw48,Program_Fail_Count "
    "-v 172,raw48,Erase_Fail_Count "
    "-v 183,raw48,SATA_Downshift_Count " // FW >= 4Px10362
  //"-v 184,raw48,End-to-End_Error "
  //"-v 187,raw48,Reported_Uncorrect "
    "-v 199,raw48,CRC_Error_Count "      // FW >= 4Px10362
    "-v 192,raw48,Unsafe_Shutdown_Count "
    "-v 225,raw48,Host_Writes_32MiB "
    "-v 226,raw48,Workld_Media_Wear_Indic " // Timed Workload Media Wear Indicator (percent*1024)
    "-v 227,raw48,Workld_Host_Reads_Perc "  // Timed Workload Host Reads Percentage
    "-v 228,raw48,Workload_Minutes " // 226,227,228 can be reset by 'smartctl -t vendor,0x40'
  //"-v 232,raw48,Available_Reservd_Space "
  //"-v 233,raw48,Media_Wearout_Indicator "
    "-v 241,raw48,Host_Writes_32MiB "
    "-v 242,raw48,Host_Reads_32MiB"
  },
  { "Intel 710 Series SSDs", // tested with INTEL SSDSA2BZ100G3/6PB10362
    "INTEL SSDSA2BZ(100|200|300)G3",
    "", "",
  //"-v 3,raw16(avg16),Spin_Up_Time "
  //"-v 4,raw48,Start_Stop_Count "
  //"-v 5,raw16(raw16),Reallocated_Sector_Ct "
  //"-v 9,raw24(raw8),Power_On_Hours "
  //"-v 12,raw48,Power_Cycle_Count "
    "-v 170,raw48,Reserve_Block_Count "
    "-v 171,raw48,Program_Fail_Count "
    "-v 172,raw48,Erase_Fail_Count "
    "-v 174,raw48,Unexpect_Power_Loss_Ct " // Missing in 710 specification from September 2011
    "-v 183,raw48,SATA_Downshift_Count "
  //"-v 184,raw48,End-to-End_Error "
  //"-v 187,raw48,Reported_Uncorrect "
  //"-v 190,tempminmax,Airflow_Temperature_Cel "
    "-v 192,raw48,Unsafe_Shutdown_Count "
    "-v 225,raw48,Host_Writes_32MiB "
    "-v 226,raw48,Workld_Media_Wear_Indic " // Timed Workload Media Wear Indicator (percent*1024)
    "-v 227,raw48,Workld_Host_Reads_Perc "  // Timed Workload Host Reads Percentage
    "-v 228,raw48,Workload_Minutes " // 226,227,228 can be reset by 'smartctl -t vendor,0x40'
  //"-v 232,raw48,Available_Reservd_Space "
  //"-v 233,raw48,Media_Wearout_Indicator "
    "-v 241,raw48,Host_Writes_32MiB "
    "-v 242,raw48,Host_Reads_32MiB"
  },
  { "Intel 510 Series SSDs",
    "INTEL SSDSC2MH(120|250)A2",
    "", "",
  //"-v 3,raw16(avg16),Spin_Up_Time "
  //"-v 4,raw48,Start_Stop_Count "
  //"-v 5,raw16(raw16),Reallocated_Sector_Ct "
  //"-v 9,raw24(raw8),Power_On_Hours "
  //"-v 12,raw48,Power_Cycle_Count "
    "-v 192,raw48,Unsafe_Shutdown_Count "
    "-v 225,raw48,Host_Writes_32MiB "
  //"-v 232,raw48,Available_Reservd_Space "
  //"-v 233,raw48,Media_Wearout_Indicator"
  },
  { "Intel 520 Series SSDs", // tested with INTEL SSDSC2CW120A3/400i, SSDSC2BW480A3F/400i
    "INTEL SSDSC2[BC]W(060|120|180|240|480)A3F?",
    "", "",
  //"-v 5,raw16(raw16),Reallocated_Sector_Ct "
    "-v 9,msec24hour32,Power_On_Hours_and_Msec "
  //"-v 12,raw48,Power_Cycle_Count "
    "-v 170,raw48,Available_Reservd_Space "
    "-v 171,raw48,Program_Fail_Count "
    "-v 172,raw48,Erase_Fail_Count "
    "-v 174,raw48,Unexpect_Power_Loss_Ct "
  //"-v 184,raw48,End-to-End_Error "
    "-v 187,raw48,Uncorrectable_Error_Cnt "
  //"-v 192,raw48,Power-Off_Retract_Count "
    "-v 225,raw48,Host_Writes_32MiB "
    "-v 226,raw48,Workld_Media_Wear_Indic "
    "-v 227,raw48,Workld_Host_Reads_Perc "
    "-v 228,raw48,Workload_Minutes "
  //"-v 232,raw48,Available_Reservd_Space "
  //"-v 233,raw48,Media_Wearout_Indicator "
    "-v 241,raw48,Host_Writes_32MiB "
    "-v 242,raw48,Host_Reads_32MiB "
    "-v 249,raw48,NAND_Writes_1GiB"
  },
  { "Intel 525 Series SSDs", // mSATA, tested with SSDMCEAC120B3/LLLi
    "INTEL SSDMCEAC(030|060|090|120|180|240)B3",
    "", "",
  //"-v 5,raw16(raw16),Reallocated_Sector_Ct "
    "-v 9,msec24hour32,Power_On_Hours_and_Msec "
  //"-v 12,raw48,Power_Cycle_Count "
    "-v 170,raw48,Available_Reservd_Space "
    "-v 171,raw48,Program_Fail_Count "
    "-v 172,raw48,Erase_Fail_Count "
    "-v 174,raw48,Unexpect_Power_Loss_Ct "
    "-v 183,raw48,SATA_Downshift_Count "
  //"-v 184,raw48,End-to-End_Error "
    "-v 187,raw48,Uncorrectable_Error_Cnt "
  //"-v 190,tempminmax,Airflow_Temperature_Cel "
  //"-v 192,raw48,Power-Off_Retract_Count "
  //"-v 199,raw48,UDMA_CRC_Error_Count "
    "-v 225,raw48,Host_Writes_32MiB "
    "-v 226,raw48,Workld_Media_Wear_Indic "
    "-v 227,raw48,Workld_Host_Reads_Perc "
    "-v 228,raw48,Workload_Minutes "
  //"-v 232,raw48,Available_Reservd_Space "
  //"-v 233,raw48,Media_Wearout_Indicator "
    "-v 241,raw48,Host_Writes_32MiB "
    "-v 242,raw48,Host_Reads_32MiB "
    "-v 249,raw48,NAND_Writes_1GiB"
  },
  { "Intel 530 Series SSDs", // tested with INTEL SSDSC2BW180A4/DC12, SSDSC2BW240A4/DC12
    "INTEL SSDSC2BW(080|120|180|240|360|480)A4",
    "", "",
  //"-v 5,raw16(raw16),Reallocated_Sector_Ct "
    "-v 9,msec24hour32,Power_On_Hours_and_Msec "
  //"-v 12,raw48,Power_Cycle_Count "
    "-v 170,raw48,Available_Reservd_Space "
    "-v 171,raw48,Program_Fail_Count "
    "-v 172,raw48,Erase_Fail_Count "
    "-v 174,raw48,Unexpect_Power_Loss_Ct "
    "-v 183,raw48,SATA_Downshift_Count "
  //"-v 184,raw48,End-to-End_Error "
    "-v 187,raw48,Uncorrectable_Error_Cnt "
  //"-v 190,tempminmax,Airflow_Temperature_Cel "
  //"-v 192,raw48,Power-Off_Retract_Count "
  //"-v 199,raw48,UDMA_CRC_Error_Count "
    "-v 225,raw48,Host_Writes_32MiB "
    "-v 226,raw48,Workld_Media_Wear_Indic "
    "-v 227,raw48,Workld_Host_Reads_Perc "
    "-v 228,raw48,Workload_Minutes "
  //"-v 232,raw48,Available_Reservd_Space "
  //"-v 233,raw48,Media_Wearout_Indicator "
    "-v 241,raw48,Host_Writes_32MiB "
    "-v 242,raw48,Host_Reads_32MiB "
    "-v 249,raw48,NAND_Writes_1GiB"
  },
  { "Intel 330/335 Series SSDs", // tested with INTEL SSDSC2CT180A3/300i, SSDSC2CT240A3/300i,
      // INTEL SSDSC2CT240A4/335t
    "INTEL SSDSC2CT(060|120|180|240)A[34]", // A4 = 335 Series
    "", "",
  //"-v 5,raw16(raw16),Reallocated_Sector_Ct "
    "-v 9,msec24hour32,Power_On_Hours_and_Msec "
  //"-v 12,raw48,Power_Cycle_Count "
  //"-v 181,raw48,Program_Fail_Cnt_Total " // ] Missing in 330 specification from April 2012
  //"-v 182,raw48,Erase_Fail_Count_Total " // ]
  //"-v 192,raw48,Power-Off_Retract_Count "
    "-v 225,raw48,Host_Writes_32MiB "
  //"-v 232,raw48,Available_Reservd_Space "
  //"-v 233,raw48,Media_Wearout_Indicator "
    "-v 241,raw48,Host_Writes_32MiB "
    "-v 242,raw48,Host_Reads_32MiB "
    "-v 249,raw48,NAND_Writes_1GiB"
  },
  { "Intel DC S3500 Series SSDs", // tested with INTEL SSDSC2BB120G4/D2010355, INTEL SSDSC2BB800G4T
    "INTEL SSDSC(1N|2B)B(080|120|160|240|300|400|480|600|800)G.T?",
    "", "",
  //"-v 3,raw16(avg16),Spin_Up_Time "
  //"-v 4,raw48,Start_Stop_Count "
  //"-v 5,raw16(raw16),Reallocated_Sector_Ct "
  //"-v 9,raw24(raw8),Power_On_Hours "
  //"-v 12,raw48,Power_Cycle_Count "
    "-v 170,raw48,Available_Reservd_Space "
    "-v 171,raw48,Program_Fail_Count "
    "-v 172,raw48,Erase_Fail_Count "
    "-v 174,raw48,Unsafe_Shutdown_Count "
    "-v 175,raw16(raw16),Power_Loss_Cap_Test "
    "-v 183,raw48,SATA_Downshift_Count "
  //"-v 184,raw48,End-to-End_Error "
  //"-v 187,raw48,Reported_Uncorrect "
    "-v 190,tempminmax,Temperature_Case "
    "-v 192,raw48,Unsafe_Shutdown_Count "
    "-v 194,tempminmax,Temperature_Internal "
  //"-v 197,raw48,Current_Pending_Sector "
    "-v 199,raw48,CRC_Error_Count "
    "-v 225,raw48,Host_Writes_32MiB "
    "-v 226,raw48,Workld_Media_Wear_Indic " // Timed Workload Media Wear Indicator (percent*1024)
    "-v 227,raw48,Workld_Host_Reads_Perc "  // Timed Workload Host Reads Percentage
    "-v 228,raw48,Workload_Minutes " // 226,227,228 can be reset by 'smartctl -t vendor,0x40'
  //"-v 232,raw48,Available_Reservd_Space "
  //"-v 233,raw48,Media_Wearout_Indicator "
    "-v 234,raw24/raw32:04321,Thermal_Throttle "
    "-v 241,raw48,Host_Writes_32MiB "
    "-v 242,raw48,Host_Reads_32MiB"
  },
  { "Intel DC S3700 Series SSDs", // tested with INTEL SSDSC2BA200G3/5DV10250
    "INTEL SSDSC(1N|2B)A(100|200|400|800)G3",
    "", "",
  //"-v 3,raw16(avg16),Spin_Up_Time "
  //"-v 4,raw48,Start_Stop_Count "
  //"-v 5,raw16(raw16),Reallocated_Sector_Ct "
  //"-v 9,raw24(raw8),Power_On_Hours "
  //"-v 12,raw48,Power_Cycle_Count "
    "-v 170,raw48,Available_Reservd_Space "
    "-v 171,raw48,Program_Fail_Count "
    "-v 172,raw48,Erase_Fail_Count "
    "-v 174,raw48,Unsafe_Shutdown_Count "
    "-v 175,raw48,Power_Loss_Cap_Test "
    "-v 183,raw48,SATA_Downshift_Count "
  //"-v 184,raw48,End-to-End_Error "
  //"-v 187,raw48,Reported_Uncorrect "
    "-v 190,tempminmax,Temperature_Case "
    "-v 192,raw48,Unsafe_Shutdown_Count "
    "-v 194,tempminmax,Temperature_Internal "
  //"-v 197,raw48,Current_Pending_Sector "
    "-v 199,raw48,CRC_Error_Count "
    "-v 225,raw48,Host_Writes_32MiB "
    "-v 226,raw48,Workld_Media_Wear_Indic " // Timed Workload Media Wear Indicator (percent*1024)
    "-v 227,raw48,Workld_Host_Reads_Perc "  // Timed Workload Host Reads Percentage
    "-v 228,raw48,Workload_Minutes " // 226,227,228 can be reset by 'smartctl -t vendor,0x40'
  //"-v 232,raw48,Available_Reservd_Space "
  //"-v 233,raw48,Media_Wearout_Indicator "
    "-v 234,raw24/raw32:04321,Thermal_Throttle "
    "-v 241,raw48,Host_Writes_32MiB "
    "-v 242,raw48,Host_Reads_32MiB"
  },
  { "Kingston branded X25-V SSDs", // fixed firmware
    "KINGSTON SSDNow 40GB",
    "2CV102(J[89A-Z]|[K-Z].)", // >= "2CV102J8"
    "",
    "-v 192,raw48,Unsafe_Shutdown_Count "
    "-v 225,raw48,Host_Writes_32MiB "
    "-v 226,raw48,Workld_Media_Wear_Indic "
    "-v 227,raw48,Workld_Host_Reads_Perc "
    "-v 228,raw48,Workload_Minutes"
  },
  { "Kingston branded X25-V SSDs", // buggy or unknown firmware
    "KINGSTON SSDNow 40GB",
    "",
    "This drive may require a firmware update to\n"
    "fix possible drive hangs when reading SMART self-test log.\n"
    "To update Kingston branded drives, a modified Intel update\n"
    "tool must be used. Search for \"kingston 40gb firmware\".",
    "-v 192,raw48,Unsafe_Shutdown_Count "
    "-v 225,raw48,Host_Writes_32MiB "
    "-v 226,raw48,Workld_Media_Wear_Indic "
    "-v 227,raw48,Workld_Host_Reads_Perc "
    "-v 228,raw48,Workload_Minutes"
  },
  { "JMicron based SSDs", // JMicron JMF60x
    "Kingston SSDNow V Series [0-9]*GB|" // tested with Kingston SSDNow V Series 64GB/B090522a
    "TS(2|4|8|16|32|64|128|192)GSSD25S?-(M|S)", // Transcend IDE and SATA, tested with TS32GSSD25-M/V090331
    "[BV].*", // other Transcend SSD versions will be catched by subsequent entry
    "",
  //"-v 9,raw24(raw8),Power_On_Hours " // raw value always 0?
  //"-v 12,raw48,Power_Cycle_Count "
  //"-v 194,tempminmax,Temperature_Celsius " // raw value always 0?
    "-v 229,hex64:w012345r,Halt_System/Flash_ID " // Halt, Flash[7]
    "-v 232,hex64:w012345r,Firmware_Version_Info " // "YYMMDD", #Channels, #Banks
    "-v 233,hex48:w01234,ECC_Fail_Record " // Fail number, Row[3], Channel, Bank
    "-v 234,raw24/raw24:w01234,Avg/Max_Erase_Count "
    "-v 235,raw24/raw24:w01z23,Good/Sys_Block_Count"
  },
  { "JMicron based SSDs", // JMicron JMF61x, JMF661
    "ADATA S596 Turbo|"  // tested with ADATA S596 Turbo 256GB SATA SSD (JMicron JMF616)
    "ADATA SP600|"  // tested with ADATA SP600/2.4 (JMicron JMF661)
    "APPLE SSD TS.*|"  // Toshiba?, tested with APPLE SSD TS064C/CJAA0201
    "KINGSTON SNV425S2(64|128)GB|"  // SSDNow V Series (2. Generation, JMF618),
                                    // tested with KINGSTON SNV425S264GB/C091126a
    "KINGSTON SSDNOW 30GB|" // tested with KINGSTON SSDNOW 30GB/AJXA0202
    "KINGSTON SS100S2(8|16)G|"  // SSDNow S100 Series, tested with KINGSTON SS100S28G/D100309a
    "KINGSTON SVP?100S2B?(64|96|128|256|512)G|"  // SSDNow V100/V+100 Series,
      // tested with KINGSTON SVP100S296G/CJR10202, KINGSTON SV100S2256G/D110225a
    "KINGSTON SV200S3(64|128|256)G|" // SSDNow V200 Series, tested with KINGSTON SV200S3128G/E120506a
    "TOSHIBA THNS128GG4BBAA|"  // Toshiba / Super Talent UltraDrive DX,
                               // tested with Toshiba 128GB 2.5" SSD (built in MacBooks)
    "TOSHIBA THNSNC128GMLJ|" // tested with THNSNC128GMLJ/CJTA0202 (built in Toshiba Protege/Dynabook)
    "TS(8|16|32|64|128|192|256|512)GSSD25S?-(MD?|S)", // Transcend IDE and SATA (JMF612), tested with
      // TS256GSSD25S-M/101028, TS32GSSD25-M/20101227
    "", "",
  //"-v 1,raw48,Raw_Read_Error_Rate "
  //"-v 2,raw48,Throughput_Performance "
    "-v 3,raw48,Unknown_Attribute "
  //"-v 5,raw16(raw16),Reallocated_Sector_Ct "
    "-v 7,raw48,Unknown_Attribute "
    "-v 8,raw48,Unknown_Attribute "
  //"-v 9,raw24(raw8),Power_On_Hours "
    "-v 10,raw48,Unknown_Attribute "
  //"-v 12,raw48,Power_Cycle_Count "
  //"-v 167,raw48,Unknown_Attribute "
    "-v 168,raw48,SATA_Phy_Error_Count "
  //"-v 169,raw48,Unknown_Attribute "
    "-v 170,raw16,Bad_Block_Count "
    "-v 173,raw16,Erase_Count " // JMF661: different?
    "-v 175,raw48,Bad_Cluster_Table_Count "
    "-v 192,raw48,Unexpect_Power_Loss_Ct "
  //"-v 194,tempminmax,Temperature_Celsius "
  //"-v 197,raw48,Current_Pending_Sector "
    "-v 240,raw48,Unknown_Attribute"
  },
  { "Plextor M3/M5 (Pro) Series SSDs", // Marvell 88SS9174 (M3, M5S), 88SS9187 (M5Pro), tested with
      // PLEXTOR PX-128M3/1.01, PX-128M3P/1.04, PX-256M3/1.05, PX-128M5S/1.02, PX-256M5S/1.03,
      // PX-128M5S/1.05, PX-128M5Pro/1.05, PX-512M5Pro/1.06
      // (1.04/5 Firmware self-test log lifetime unit is bogus, possibly 1/256 hours)
    "PLEXTOR PX-(64|128|256|512)M(3P?|5S|5Pro)",
    "", "",
  //"-v 1,raw48,Raw_Read_Error_Rate "
  //"-v 5,raw16(raw16),Reallocated_Sector_Ct "
  //"-v 9,raw24(raw8),Power_On_Hours "
  //"-v 12,raw48,Power_Cycle_Count "
  //"-v 177,raw48,Wear_Leveling_Count "
  //"-v 178,raw48,Used_Rsvd_Blk_Cnt_Chip "
  //"-v 181,raw48,Program_Fail_Cnt_Total "
  //"-v 182,raw48,Erase_Fail_Count_Total "
  //"-v 187,raw48,Reported_Uncorrect "
  //"-v 192,raw48,Power-Off_Retract_Count "
  //"-v 196,raw16(raw16),Reallocated_Event_Count "
  //"-v 198,raw48,Offline_Uncorrectable "
  //"-v 199,raw48,UDMA_CRC_Error_Count "
  //"-v 232,raw48,Available_Reservd_Space "
    "-v 241,raw48,Host_Writes_32MiB "
    "-v 242,raw48,Host_Reads_32MiB"
  },
  { "Samsung based SSDs",
    "SAMSUNG SSD PM800 .*GB|"  // SAMSUNG PM800 SSDs, tested with SAMSUNG SSD PM800 TH 64GB/VBM25D1Q
    "SAMSUNG SSD PM810 .*GB|"  // SAMSUNG PM810 (470 series) SSDs, tested with SAMSUNG SSD PM810 2.5" 128GB/AXM06D1Q
    "SAMSUNG 470 Series SSD|"  // tested with SAMSUNG 470 Series SSD 64GB/AXM09B1Q
    "SAMSUNG SSD 830 Series|"  // tested with SAMSUNG SSD 830 Series 64GB/CXM03B1Q
    "Samsung SSD 840 (PRO )?Series|" // tested with Samsung SSD 840 PRO Series 128GB/DXM04B0Q,
      // Samsung SSD 840 Series/DXT06B0Q
    "SAMSUNG MZ7WD((120|240)HAFV|480HAGM|960HAGP)-00003", // SM843T Series, tested with
      // SAMSUNG MZ7WD120HAFV-00003/DXM85W3Q
    "", "",
  //"-v 5,raw16(raw16),Reallocated_Sector_Ct "
  //"-v 9,raw24(raw8),Power_On_Hours "
  //"-v 12,raw48,Power_Cycle_Count "
  //"-v 175,raw48,Program_Fail_Count_Chip "
  //"-v 176,raw48,Erase_Fail_Count_Chip "
  //"-v 177,raw48,Wear_Leveling_Count "
  //"-v 178,raw48,Used_Rsvd_Blk_Cnt_Chip "
  //"-v 179,raw48,Used_Rsvd_Blk_Cnt_Tot "
  //"-v 180,raw48,Unused_Rsvd_Blk_Cnt_Tot "
  //"-v 181,raw48,Program_Fail_Cnt_Total "
  //"-v 182,raw48,Erase_Fail_Count_Total "
  //"-v 183,raw48,Runtime_Bad_Block "
  //"-v 184,raw48,End-to-End_Error " // SM843T Series
    "-v 187,raw48,Uncorrectable_Error_Cnt "
  //"-v 190,tempminmax,Airflow_Temperature_Cel "  // seems to be some sort of temperature value for 470 Series?
  //"-v 194,tempminmax,Temperature_Celsius "
    "-v 195,raw48,ECC_Error_Rate "
  //"-v 198,raw48,Offline_Uncorrectable "
    "-v 199,raw48,CRC_Error_Count "
    "-v 201,raw48,Supercap_Status "
    "-v 202,raw48,Exception_Mode_Status "
    "-v 235,raw48,POR_Recovery_Count " // 830/840 Series
  //"-v 241,raw48,Total_LBAs_Written"
  },
  { "Smart Storage Systems Xcel-10 SSDs",  // based on http://www.smartm.com/files/salesLiterature/storage/xcel10.pdf
    "SMART A25FD-(32|64|128)GI32N", // tested with SMART A25FD-128GI32N/B9F23D4K
    "",
    "", // attributes info from http://www.adtron.com/pdf/SMART_Attributes_Xcel-10_810800014_RevB.pdf
    "-v 1,raw48,Not_Supported "
    "-v 2,raw48,Not_Supported "
  //"-v 9,raw24(raw8),Power_On_Hours "
  //"-v 12,raw48,Power_Cycle_Count "
    "-v 191,raw48,Not_Supported "
  //"-v 192,raw48,Power-Off_Retract_Count "
    "-v 197,raw48,ECC_Error_Count "
  //"-v 198,raw48,Offline_Uncorrectable "
  //"-v 199,raw48,UDMA_CRC_Error_Count "
    "-v 251,raw48,Min_Spares_Remain_Perc " // percentage of the total number of spare blocks available
    "-v 252,raw48,Added_Bad_Flash_Blk_Ct " // number of bad flash blocks
    "-v 254,raw48,Total_Erase_Blocks_Ct" // number of times the drive has erased any erase block
  },
  { "Smart Storage Systems XceedSecure2 SSDs",
    "(SMART|Adtron) ([AIS]25FBS|S35FCS).*",
    "", "",
    "-v 9,sec2hour,Power_On_Hours "
    "-v 194,hex64,Proprietary_194"
  },
  { "Smart Storage Systems XceedUltraX/Adtron A25FBX SSDs",
    "(SMART|Adtron) (A|I)25FBX.*",
    "", "",
    "-v 9,hex64,Proprietary_9 "
    "-v 194,hex48,Proprietary_194"
  },
  { "Smart Storage Systems Adtron A25FB 2xN SSDs",
    "(SMART|Adtron) A25FB.*2.N",
    "", "",
    "-v 110,hex64,Proprietary_HWC "
    "-v 111,hex64,Proprietary_MP "
    "-v 112,hex64,Proprietary_RtR "
    "-v 113,hex64,Proprietary_RR "
    "-v 120,hex64,Proprietary_HFAll "
    "-v 121,hex64,Proprietary_HF1st "
    "-v 122,hex64,Proprietary_HF2nd "
    "-v 123,hex64,Proprietary_HF3rd "
    "-v 125,hex64,Proprietary_SFAll "
    "-v 126,hex64,Proprietary_SF1st "
    "-v 127,hex64,Proprietary_SF2nd "
    "-v 128,hex64,Proprietary_SF3rd "
    "-v 194,raw24/raw32:zvzzzw,Fractional_Temperature"
  },
  { "Smart Storage Systems Adtron A25FB 3xN SSDs",
    "(SMART|Adtron) A25FB-.*3.N",
    "", "",
    "-v 9,sec2hour,Power_On_Hours "
    "-v 113,hex48,Proprietary_RR "
    "-v 130,raw48:54321,Minimum_Spares_All_Zs"
  //"-v 194,tempminmax,Temperature_Celsius"
  },
  { "STEC Mach2 CompactFlash Cards", // tested with STEC M2P CF 1.0.0/K1385MS
    "STEC M2P CF 1.0.0",
    "", "",
    "-v 100,raw48,Erase_Program_Cycles "
    "-v 103,raw48,Remaining_Energy_Storg "
    "-v 170,raw48,Reserved_Block_Count "
    "-v 171,raw48,Program_Fail_Count "
    "-v 172,raw48,Erase_Fail_Count "
    "-v 173,raw48,Wear_Leveling_Count "
    "-v 174,raw48,Unexpect_Power_Loss_Ct "
    "-v 211,raw48,Unknown_Attribute " // ] Missing in specification
    "-v 212,raw48,Unknown_Attribute"  // ] from September 2012
  },
  { "Transcend CompactFlash Cards", // tested with TRANSCEND/20080820,
      // TS4GCF133/20100709, TS16GCF133/20100709, TS16GCF150/20110407
    "TRANSCEND|TS(4|8|16)GCF(133|150)",
    "", "",
    "-v 7,raw48,Unknown_Attribute "
    "-v 8,raw48,Unknown_Attribute"
  },
  { "Marvell SSD SD88SA024BA0 (SUN branded)",
    "MARVELL SD88SA024BA0 SUN24G 0902M0054V",
    "", "", ""
  },
  { "HP 1TB SATA disk GB1000EAFJL",
    "GB1000EAFJL",
    "", "", ""
  },
  { "HP 500GB SATA disk MM0500EANCR",
    "MM0500EANCR",
    "", "", ""
  },
  { "HP 250GB SATA disk VB0250EAVER",
    "VB0250EAVER",
    "", "", ""
  },
  { "IBM Deskstar 60GXP",  // ER60A46A firmware
    "(IBM-|Hitachi )?IC35L0[12346]0AVER07.*",
    "ER60A46A",
    "", ""
  },
  { "IBM Deskstar 60GXP",  // All other firmware
    "(IBM-|Hitachi )?IC35L0[12346]0AVER07.*",
    "",
    "IBM Deskstar 60GXP drives may need upgraded SMART firmware.\n"
    "Please see http://haque.net/dtla_update/",
    ""
  },
  { "IBM Deskstar 40GV & 75GXP (A5AA/A6AA firmware)",
    "(IBM-)?DTLA-30[57]0[123467][05].*",
    "T[WX][123468AG][OF]A[56]AA",
    "", ""
  },
  { "IBM Deskstar 40GV & 75GXP (all other firmware)",
    "(IBM-)?DTLA-30[57]0[123467][05].*",
    "",
    "IBM Deskstar 40GV and 75GXP drives may need upgraded SMART firmware.\n"
    "Please see http://haque.net/dtla_update/",
    ""
  },
  { "", // ExcelStor J240, J340, J360, J680, J880 and J8160
    "ExcelStor Technology J(24|34|36|68|88|816)0",
    "", "", ""
  },
  { "", // Fujitsu M1623TAU
    "FUJITSU M1623TAU",
    "",
    "",
    "-v 9,seconds"
  },
  { "Fujitsu MHG",
    "FUJITSU MHG2...ATU?.*",
    "",
    "",
    "-v 9,seconds"
  },
  { "Fujitsu MHH",
    "FUJITSU MHH2...ATU?.*",
    "",
    "",
    "-v 9,seconds"
  },
  { "Fujitsu MHJ",
    "FUJITSU MHJ2...ATU?.*",
    "",
    "",
    "-v 9,seconds"
  },
  { "Fujitsu MHK",
    "FUJITSU MHK2...ATU?.*",
    "",
    "",
    "-v 9,seconds"
  },
  { "",  // Fujitsu MHL2300AT
    "FUJITSU MHL2300AT",
    "",
    "This drive's firmware has a harmless Drive Identity Structure\n"
      "checksum error bug.",
    "-v 9,seconds"
  },
  { "",  // MHM2200AT, MHM2150AT, MHM2100AT, MHM2060AT
    "FUJITSU MHM2(20|15|10|06)0AT",
    "",
    "This drive's firmware has a harmless Drive Identity Structure\n"
      "checksum error bug.",
    "-v 9,seconds"
  },
  { "Fujitsu MHN",
    "FUJITSU MHN2...AT",
    "",
    "",
    "-v 9,seconds"
  },
  { "", // Fujitsu MHR2020AT
    "FUJITSU MHR2020AT",
    "",
    "",
    "-v 9,seconds"
  },
  { "", // Fujitsu MHR2040AT
    "FUJITSU MHR2040AT",
    "",    // Tested on 40BA
    "",
    "-v 9,seconds -v 192,emergencyretractcyclect "
    "-v 198,offlinescanuncsectorct -v 200,writeerrorcount"
  },
  { "Fujitsu MHS AT",
    "FUJITSU MHS20[6432]0AT(  .)?",
    "",
    "",
    "-v 9,seconds -v 192,emergencyretractcyclect "
    "-v 198,offlinescanuncsectorct -v 200,writeerrorcount "
    "-v 201,detectedtacount"
  },
  { "Fujitsu MHT", // tested with FUJITSU MHT2030AC/909B
    "FUJITSU MHT2...(AC|AH|AS|AT|BH)U?.*",
    "",
    "",
    "-v 9,seconds"
  },
  { "Fujitsu MHU",
    "FUJITSU MHU2...ATU?.*",
    "",
    "",
    "-v 9,seconds"
  },
  { "Fujitsu MHV",
    "FUJITSU MHV2...(AH|AS|AT|BH|BS|BT).*",
    "",
    "",
    "-v 9,seconds"
  },
  { "Fujitsu MPA..MPG",
    "FUJITSU MP[A-G]3...A[HTEV]U?.*",
    "",
    "",
    "-v 9,seconds"
  },
  { "Fujitsu MHY BH",
    "FUJITSU MHY2(04|06|08|10|12|16|20|25)0BH.*",
    "", "",
    "-v 240,raw48,Transfer_Error_Rate"
  },
  { "Fujitsu MHW AC", // tested with FUJITSU MHW2060AC/00900004
    "FUJITSU MHW20(40|60)AC",
    "", "", ""
  },
  { "Fujitsu MHW BH",
    "FUJITSU MHW2(04|06|08|10|12|16)0BH.*",
    "", "", ""
  },
  { "Fujitsu MHW BJ",
    "FUJITSU MHW2(08|12|16)0BJ.*",
    "", "", ""
  },
  { "Fujitsu MHZ BH",
    "FUJITSU MHZ2(04|08|12|16|20|25|32)0BH.*",
    "", "", ""
  },
  { "Fujitsu MHZ BJ",
    "FUJITSU MHZ2(08|12|16|20|25|32)0BJ.*",
    "",
    "",
    "-v 9,minutes"
  },
  { "Fujitsu MHZ BS",
    "FUJITSU MHZ2(12|25)0BS.*",
    "", "", ""
  },
  { "Fujitsu MHZ BK",
    "FUJITSU MHZ2(08|12|16|25)0BK.*",
    "", "", ""
  },
  { "Fujitsu MJA BH",
    "FUJITSU MJA2(08|12|16|25|32|40|50)0BH.*",
    "", "", ""
  },
  { "", // Samsung SV4012H (known firmware)
    "SAMSUNG SV4012H",
    "RM100-08",
    "",
    "-v 9,halfminutes -F samsung"
  },
  { "", // Samsung SV4012H (all other firmware)
    "SAMSUNG SV4012H",
    "",
    "May need -F samsung disabled; see manual for details.",
    "-v 9,halfminutes -F samsung"
  },
  { "", // Samsung SV0412H (known firmware)
    "SAMSUNG SV0412H",
    "SK100-01",
    "",
    "-v 9,halfminutes -v 194,10xCelsius -F samsung"
  },
  { "", // Samsung SV0412H (all other firmware)
    "SAMSUNG SV0412H",
    "",
    "May need -F samsung disabled; see manual for details.",
    "-v 9,halfminutes -v 194,10xCelsius -F samsung"
  },
  { "", // Samsung SV1204H (known firmware)
    "SAMSUNG SV1204H",
    "RK100-1[3-5]",
    "",
    "-v 9,halfminutes -v 194,10xCelsius -F samsung"
  },
  { "", // Samsung SV1204H (all other firmware)
    "SAMSUNG SV1204H",
    "",
    "May need -F samsung disabled; see manual for details.",
    "-v 9,halfminutes -v 194,10xCelsius -F samsung"
  },
  { "", // SAMSUNG SV0322A tested with FW JK200-35
    "SAMSUNG SV0322A",
    "", "", ""
  },
  { "SAMSUNG SpinPoint V80", // tested with SV1604N/TR100-23
    "SAMSUNG SV(0211|0401|0612|0802|1203|1604)N",
    "",
    "",
    "-v 9,halfminutes -F samsung2"
  },
  { "", // SAMSUNG SP40A2H with RR100-07 firmware
    "SAMSUNG SP40A2H",
    "RR100-07",
    "",
    "-v 9,halfminutes -F samsung"
  },
  { "", // SAMSUNG SP80A4H with RT100-06 firmware
    "SAMSUNG SP80A4H",
    "RT100-06",
    "",
    "-v 9,halfminutes -F samsung"
  },
  { "", // SAMSUNG SP8004H with QW100-61 firmware
    "SAMSUNG SP8004H",
    "QW100-61",
    "",
    "-v 9,halfminutes -F samsung"
  },
  { "SAMSUNG SpinPoint F1 DT", // tested with HD103UJ/1AA01113
    "SAMSUNG HD(083G|16[12]G|25[12]H|32[12]H|50[12]I|642J|75[23]L|10[23]U)J",
    "", "", ""
  },
  { "SAMSUNG SpinPoint F1 EG", // tested with HD103UI/1AA01113
    "SAMSUNG HD(252H|322H|502I|642J|753L|103U)I",
    "", "", ""
  },
  { "SAMSUNG SpinPoint F1 RE", // tested with HE103UJ/1AA01113
    "SAMSUNG HE(252H|322H|502I|642J|753L|103U)J",
    "", "", ""
  },
  { "SAMSUNG SpinPoint F2 EG", // tested with HD154UI/1AG01118
    "SAMSUNG HD(502H|10[23]S|15[34]U)I",
    "", "", ""
  },
  { "SAMSUNG SpinPoint F3", // tested with HD502HJ/1AJ100E4
    "SAMSUNG HD(502H|754J|103S)J",
    "", "", ""
  },
  { "Seagate Barracuda SpinPoint F3", // tested with ST1000DM005 HD103SJ/1AJ100E5
    "ST[0-9DM]* HD(502H|754J|103S)J",
    "", "", ""
  },
  { "SAMSUNG SpinPoint F3 EG", // tested with HD503HI/1AJ100E4, HD153WI/1AN10002
    "SAMSUNG HD(253G|(324|503)H|754J|105S|(153|203)W)I",
    "", "", ""
  },
  { "SAMSUNG SpinPoint F3 RE", // tested with HE103SJ/1AJ30001
    "SAMSUNG HE(502H|754J|103S)J",
    "", "", ""
  },
  { "Seagate Samsung Spinpoint F4", // tested with ST250DM001 HD256GJ/1AR10001
    "ST(250|320)DM001 HD(256G|322G|323H)J",
    "", "", ""
  },
  { "SAMSUNG SpinPoint F4 EG (AF)",// tested with HD204UI/1AQ10001(buggy|fixed)
    "SAMSUNG HD(155|204)UI",
    "", // 1AQ10001
    "Using smartmontools or hdparm with this\n"
    "drive may result in data loss due to a firmware bug.\n"
    "****** THIS DRIVE MAY OR MAY NOT BE AFFECTED! ******\n"
    "Buggy and fixed firmware report same version number!\n"
    "See the following web pages for details:\n"
    "http://knowledge.seagate.com/articles/en_US/FAQ/223571en\n"
    "http://sourceforge.net/apps/trac/smartmontools/wiki/SamsungF4EGBadBlocks",
    ""
  },
  { "SAMSUNG SpinPoint S250", // tested with HD200HJ/KF100-06
    "SAMSUNG HD(162|200|250)HJ",
    "", "", ""
  },
  { "SAMSUNG SpinPoint T133", // tested with HD300LJ/ZT100-12, HD400LJ/ZZ100-14, HD401LJ/ZZ100-15
    "SAMSUNG HD(250KD|(30[01]|320|40[01])L[DJ])",
    "", "", ""
  },
  { "SAMSUNG SpinPoint T166", // tested with HD501LJ/CR100-1[01]
    "SAMSUNG HD(080G|160H|32[01]K|403L|50[01]L)J",
    "", "",
    "-v 197,increasing" // at least HD501LJ/CR100-11
  },
  { "SAMSUNG SpinPoint P120", // VF100-37 firmware, tested with SP2514N/VF100-37
    "SAMSUNG SP(16[01]3|2[05][01]4)[CN]",
    "VF100-37",
    "",
    "-F samsung3"
  },
  { "SAMSUNG SpinPoint P120", // other firmware, tested with SP2504C/VT100-33
    "SAMSUNG SP(16[01]3|2[05][01]4)[CN]",
    "",
    "May need -F samsung3 enabled; see manual for details.",
    ""
  },
  { "SAMSUNG SpinPoint P80 SD", // tested with HD160JJ/ZM100-33
    "SAMSUNG HD(080H|120I|160J)J",
    "", "", ""
  },
  { "SAMSUNG SpinPoint P80", // BH100-35 firmware, tested with SP0842N/BH100-35
    "SAMSUNG SP(0451|08[0124]2|12[0145]3|16[0145]4)[CN]",
    "BH100-35",
    "",
    "-F samsung3"
  },
  { "SAMSUNG SpinPoint P80", // firmware *-35 or later
    "SAMSUNG SP(0451|08[0124]2|12[0145]3|16[0145]4)[CN]",
    ".*-3[5-9]",
    "May need -F samsung3 enabled; see manual for details.",
    ""
  },
  { "SAMSUNG SpinPoint P80", // firmware *-25...34, tested with
      // SP0401N/TJ100-30, SP1614C/SW100-25 and -34
    "SAMSUNG SP(04[05]1|08[0124]2|12[0145]3|16[0145]4)[CN]",
    ".*-(2[5-9]|3[0-4])",
    "",
    "-v 9,halfminutes -v 198,increasing"
  },
  { "SAMSUNG SpinPoint P80", // firmware *-23...24, tested with
    // SP0802N/TK100-23,
    // SP1213N/TL100-23,
    // SP1604N/TM100-23 and -24
    "SAMSUNG SP(0451|08[0124]2|12[0145]3|16[0145]4)[CN]",
    ".*-2[34]",
    "",
    "-v 9,halfminutes -F samsung2"
  },
  { "SAMSUNG SpinPoint P80", // unknown firmware
    "SAMSUNG SP(0451|08[0124]2|12[0145]3|16[0145]4)[CN]",
    "",
    "May need -F samsung2 or -F samsung3 enabled; see manual for details.",
    ""
  },
  { "SAMSUNG SpinPoint M40/60/80", // tested with HM120IC/AN100-16, HM160JI/AD100-16
    "SAMSUNG HM(0[468]0H|120I|1[026]0J)[CI]",
    "",
    "",
    "-v 9,halfminutes"
  },
  { "SAMSUNG SpinPoint M5", // tested with HM160HI/HH100-12
    "SAMSUNG HM(((061|080)G|(121|160)H|250J)I|160HC)",
    "", "", ""
  },
  { "SAMSUNG SpinPoint M6", // tested with HM320JI/2SS00_01 M6
    "SAMSUNG HM(251J|320[HJ]|[45]00L)I",
    "", "", ""
  },
  { "SAMSUNG SpinPoint M7", // tested with HM500JI/2AC101C4
    "SAMSUNG HM(250H|320I|[45]00J)I",
    "", "", ""
  },
  { "SAMSUNG SpinPoint M7E (AF)", // tested with HM321HI/2AJ10001, HM641JI/2AJ10001
    "SAMSUNG HM(161G|(251|321)H|501I|641J)I",
    "", "", ""
  },
  { "SAMSUNG SpinPoint M7U (USB)", // tested with HM252HX/2AC101C4
    "SAMSUNG HM(162H|252H|322I|502J)X",
    "", "", ""
  },
  { "SAMSUNG SpinPoint M8 (AF)", // tested with HN-M101MBB/2AR10001
    "SAMSUNG HN-M(250|320|500|640|750|101)MBB",
    "", "", ""
  },
  { "Seagate Momentus SpinPoint M8 (AF)", // tested with
      // ST750LM022 HN-M750MBB/2AR10001, ST320LM001 HN-M320MBB/2AR10002
    "ST(250|320|500|640|750|1000)LM0[012][124] HN-M[0-9]*MBB",
    "", "", ""
  },
  { "SAMSUNG SpinPoint M8U (USB)", // tested with HN-M500XBB/2AR10001
    "SAMSUNG HN-M(320|500|750|101)XBB",
    "", "", ""
  },
  { "Seagate Samsung SpinPoint M8U (USB)", // tested with ST1000LM025 HN-M101ABB/2AR10001
    "ST(250|320|500|640|750|1000)LM0[012][3459] HN-M[0-9]*ABB",
    "", "", ""
  },
  { "SAMSUNG SpinPoint MP5", // tested with HM250HJ/2AK10001
    "SAMSUNG HM(250H|320H|500J|640J)J",
    "", "", ""
  },
  { "SAMSUNG SpinPoint MT2", // tested with HM100UI/2AM10001
    "SAMSUNG HM100UI",
    "", "", ""
  },
  { "SAMSUNG HM100UX (S2 Portable)", // tested with HM100UX/2AM10001
    "SAMSUNG HM100UX",
    "", "", ""
  },
  { "SAMSUNG SpinPoint M", // tested with MP0402H/UC100-11
    "SAMSUNG MP0(302|402|603|804)H",
    "",
    "",
    "-v 9,halfminutes"
  },
  { "SAMSUNG SpinPoint N3U-3 (USB, 4KiB LLS)", // tested with HS25YJZ/3AU10-01
    "SAMSUNG HS(122H|2[05]YJ)Z",
    "", "", ""
  },
  { "Maxtor Fireball 541DX",
    "Maxtor 2B0(0[468]|1[05]|20)H1",
    "",
    "",
    "-v 9,minutes -v 194,unknown"
  },
  { "Maxtor Fireball 3",
    "Maxtor 2F0[234]0[JL]0",
    "",
    "",
    "-v 9,minutes"
  },
  { "Maxtor DiamondMax 1280 ATA",  // no self-test log, ATA2-Fast
    "Maxtor 8(1280A2|2160A4|2560A4|3840A6|4000A6|5120A8)",
    "",
    "",
    "-v 9,minutes"
  },
  { "Maxtor DiamondMax 2160 Ultra ATA",
    "Maxtor 8(2160D2|3228D3|3240D3|4320D4|6480D6|8400D8|8455D8)",
    "",
    "",
    "-v 9,minutes"
  },
  { "Maxtor DiamondMax 2880 Ultra ATA",
    "Maxtor 9(0510D4|0576D4|0648D5|0720D5|0840D6|0845D6|0864D6|1008D7|1080D8|1152D8)",
    "",
    "",
    "-v 9,minutes"
  },
  { "Maxtor DiamondMax 3400 Ultra ATA",
    "Maxtor 9(1(360|350|202)D8|1190D7|10[12]0D6|0840D5|06[48]0D4|0510D3|1(350|202)E8|1010E6|0840E5|0640E4)",
    "",
    "",
    "-v 9,minutes"
  },
  { "Maxtor DiamondMax D540X-4G",
    "Maxtor 4G(120J6|160J[68])",
    "",
    "",
    "-v 9,minutes -v 194,unknown"
  },
  { "Maxtor DiamondMax D540X-4K",
    "MAXTOR 4K(020H1|040H2|060H3|080H4)",
    "", "", ""
  },
  { "Maxtor DiamondMax Plus D740X",
    "MAXTOR 6L0(20[JL]1|40[JL]2|60[JL]3|80[JL]4)",
    "", "", ""
  },
  { "Maxtor DiamondMax Plus 5120 Ultra ATA 33",
    "Maxtor 9(0512D2|0680D3|0750D3|0913D4|1024D4|1360D6|1536D6|1792D7|2048D8)",
    "",
    "",
    "-v 9,minutes"
  },
  { "Maxtor DiamondMax Plus 6800 Ultra ATA 66",
    "Maxtor 9(2732U8|2390U7|204[09]U6|1707U5|1366U4|1024U3|0845U3|0683U2)",
    "",
    "",
    "-v 9,minutes"
  },
  { "Maxtor DiamondMax D540X-4D",
    "Maxtor 4D0(20H1|40H2|60H3|80H4)",
    "",
    "",
    "-v 9,minutes -v 194,unknown"
  },
  { "Maxtor DiamondMax 16",
    "Maxtor 4(R0[68]0[JL]0|R1[26]0L0|A160J0|R120L4)",
    "",
    "",
    "-v 9,minutes"
  },
  { "Maxtor DiamondMax 4320 Ultra ATA",
    "Maxtor (91728D8|91512D7|91303D6|91080D5|90845D4|90645D3|90648D[34]|90432D2)",
    "",
    "",
    "-v 9,minutes"
  },
  { "Maxtor DiamondMax 17 VL",
    "Maxtor 9(0431U1|0641U2|0871U2|1301U3|1741U4)",
    "",
    "",
    "-v 9,minutes"
  },
  { "Maxtor DiamondMax 20 VL",
    "Maxtor (94091U8|93071U6|92561U5|92041U4|91731U4|91531U3|91361U3|91021U2|90841U2|90651U2)",
    "",
    "",
    "-v 9,minutes"
  },
  { "Maxtor DiamondMax VL 30",  // U: ATA66, H: ATA100
    "Maxtor (33073U4|32049U3|31536U2|30768U1|33073H4|32305H3|31536H2|30768H1)",
    "",
    "",
    "-v 9,minutes"
  },
  { "Maxtor DiamondMax 36",
    "Maxtor (93652U8|92739U6|91826U4|91369U3|90913U2|90845U2|90435U1)",
    "",
    "",
    "-v 9,minutes"
  },
  { "Maxtor DiamondMax 40 ATA 66",
    "Maxtor 9(0684U2|1024U2|1362U3|1536U3|2049U4|2562U5|3073U6|4098U8)",
    "",
    "",
    "-v 9,minutes"
  },
  { "Maxtor DiamondMax Plus 40 (Ultra ATA 66 and Ultra ATA 100)",
    "Maxtor (54098[UH]8|53073[UH]6|52732[UH]6|52049[UH]4|51536[UH]3|51369[UH]3|51024[UH]2)",
    "",
    "",
    "-v 9,minutes"
  },
  { "Maxtor DiamondMax 40 VL Ultra ATA 100",
    "Maxtor 3(1024H1|1535H2|2049H2|3073H3|4098H4)( B)?",
    "",
    "",
    "-v 9,minutes"
  },
  { "Maxtor DiamondMax Plus 45 Ulta ATA 100",
    "Maxtor 5(4610H6|4098H6|3073H4|2049H3|1536H2|1369H2|1023H2)",
    "",
    "",
    "-v 9,minutes"
  },
  { "Maxtor DiamondMax 60 ATA 66",
    "Maxtor 9(1023U2|1536U2|2049U3|2305U3|3073U4|4610U6|6147U8)",
    "",
    "",
    "-v 9,minutes"
  },
  { "Maxtor DiamondMax 60 ATA 100",
    "Maxtor 9(1023H2|1536H2|2049H3|2305H3|3073H4|4098H6|4610H6|6147H8)",
    "",
    "",
    "-v 9,minutes"
  },
  { "Maxtor DiamondMax Plus 60",
    "Maxtor 5T0(60H6|40H4|30H3|20H2|10H1)",
    "",
    "",
    "-v 9,minutes"
  },
  { "Maxtor DiamondMax 80",
    "Maxtor (98196H8|96147H6)",
    "",
    "",
    "-v 9,minutes"
  },
  { "Maxtor DiamondMax 536DX",
    "Maxtor 4W(100H6|080H6|060H4|040H3|030H2)",
    "",
    "",
    "-v 9,minutes"
  },
  { "Maxtor DiamondMax Plus 8",
    "Maxtor 6(E0[234]|K04)0L0",
    "",
    "",
    "-v 9,minutes"
  },
  { "Maxtor DiamondMax 10 (ATA/133 and SATA/150)",
    "Maxtor 6(B(30|25|20|16|12|10|08)0[MPRS]|L(080[MLP]|(100|120)[MP]|160[MP]|200[MPRS]|250[RS]|300[RS]))0",
    "",
    "",
    "-v 9,minutes"
  },
  { "Maxtor DiamondMax 10 (SATA/300)",
    "Maxtor 6V(080E|160E|200E|250F|300F|320F)0",
    "", "", ""
  },
  { "Maxtor DiamondMax Plus 9",
    "Maxtor 6Y((060|080|120|160)L0|(060|080|120|160|200|250)P0|(060|080|120|160|200|250)M0)",
    "",
    "",
    "-v 9,minutes"
  },
  { "Maxtor DiamondMax 11",
    "Maxtor 6H[45]00[FR]0",
    "", "", ""
  },
  { "Maxtor DiamondMax 17",
    "Maxtor 6G(080L|160[PE])0",
    "", "", ""
  },
  { "Seagate Maxtor DiamondMax 20",
    "MAXTOR STM3(40|80|160)[28]1[12]0?AS?",
    "", "", ""
  },
  { "Seagate Maxtor DiamondMax 21", // tested with MAXTOR STM3250310AS/3.AAF
    "MAXTOR STM3(80[28]15|160215|250310|(250|320)820|320620|500630)AS?",
    "", "", ""
  },
  { "Seagate Maxtor DiamondMax 22", // fixed firmware
    "(MAXTOR )?STM3(500320|750330|1000340)AS?",
    "MX1A", // http://knowledge.seagate.com/articles/en_US/FAQ/207969en
    "", ""
  },
  { "Seagate Maxtor DiamondMax 22", // fixed firmware
    "(MAXTOR )?STM3(160813|320614|640323|1000334)AS?",
    "MX1B", // http://knowledge.seagate.com/articles/en_US/FAQ/207975en
    "", ""
  },
  { "Seagate Maxtor DiamondMax 22", // buggy firmware
    "(MAXTOR )?STM3(500320|750330|1000340)AS?",
    "MX15",
    "There are known problems with these drives,\n"
    "AND THIS FIRMWARE VERSION IS AFFECTED,\n"
    "see the following Seagate web pages:\n"
    "http://knowledge.seagate.com/articles/en_US/FAQ/207931en\n"
    "http://knowledge.seagate.com/articles/en_US/FAQ/207969en",
    ""
  },
  { "Seagate Maxtor DiamondMax 22", // unknown firmware
    "(MAXTOR )?STM3(160813|32061[34]|500320|640323|750330|10003(34|40))AS?",
    "",
    "There are known problems with these drives,\n"
    "see the following Seagate web pages:\n"
    "http://knowledge.seagate.com/articles/en_US/FAQ/207931en\n"
    "http://knowledge.seagate.com/articles/en_US/FAQ/207969en\n"
    "http://knowledge.seagate.com/articles/en_US/FAQ/207975en",
    ""
  },
  { "Seagate Maxtor DiamondMax 23", // new firmware
    "STM3((160|250)31|(320|500)41|(750|1000)52)8AS?",
    "CC3[D-Z]",
    "", ""
  },
  { "Seagate Maxtor DiamondMax 23", // unknown firmware
    "STM3((160|250)31|(320|500)41|(750|1000)52)8AS?",
    "",
    "A firmware update for this drive may be available,\n"
    "see the following Seagate web pages:\n"
    "http://knowledge.seagate.com/articles/en_US/FAQ/207931en\n"
    "http://knowledge.seagate.com/articles/en_US/FAQ/213911en",
    ""
  },
  { "Maxtor MaXLine Plus II",
    "Maxtor 7Y250[PM]0",
    "",
    "",
    "-v 9,minutes"
  },
  { "Maxtor MaXLine II",
    "Maxtor [45]A(25|30|32)0[JN]0",
    "",
    "",
    "-v 9,minutes"
  },
  { "Maxtor MaXLine III (ATA/133 and SATA/150)",
    "Maxtor 7L(25|30)0[SR]0",
    "",
    "",
    "-v 9,minutes"
  },
  { "Maxtor MaXLine III (SATA/300)",
    "Maxtor 7V(25|30)0F0",
    "", "", ""
  },
  { "Maxtor MaXLine Pro 500",  // There is also a 7H500R0 model, but I
    "Maxtor 7H500F0",               // haven't added it because I suspect
    "",                               // it might need vendoropts_9_minutes
    "", ""                            // and nobody has submitted a report yet
  },
  { "", // HITACHI_DK14FA-20B
    "HITACHI_DK14FA-20B",
    "",
    "",
    "-v 9,minutes -v 193,loadunload"
  },
  { "HITACHI Travelstar DK23XX/DK23XXB",
    "HITACHI_DK23..-..B?",
    "",
    "",
    "-v 9,minutes -v 193,loadunload"
  },
  { "Hitachi Endurastar J4K20/N4K20 (formerly DK23FA-20J)",
    "(HITACHI_DK23FA-20J|HTA422020F9AT[JN]0)",
    "",
    "",
    "-v 9,minutes -v 193,loadunload"
  },
  { "Hitachi Endurastar J4K30/N4K30",
    "HE[JN]4230[23]0F9AT00",
    "",
    "",
    "-v 9,minutes -v 193,loadunload"
  },
  { "Hitachi Travelstar C4K60",  // 1.8" slim drive
    "HTC4260[23]0G5CE00|HTC4260[56]0G8CE00",
    "",
    "",
    "-v 9,minutes -v 193,loadunload"
  },
  { "IBM Travelstar 4GT",
    "IBM-DTCA-2(324|409)0",
    "", "", ""
  },
  { "IBM Travelstar 6GN",
    "IBM-DBCA-20(324|486|648)0",
    "", "", ""
  },
  { "IBM Travelstar 25GS, 18GT, and 12GN",
    "IBM-DARA-2(25|18|15|12|09|06)000",
    "", "", ""
  },
  { "IBM Travelstar 14GS",
    "IBM-DCYA-214000",
    "", "", ""
  },
  { "IBM Travelstar 4LP",
    "IBM-DTNA-2(180|216)0",
    "", "", ""
  },
  { "IBM Travelstar 48GH, 30GN, and 15GN",
    "(IBM-|Hitachi )?IC25(T048ATDA05|N0(30|20|15|12|10|07|06|05)ATDA04)-.",
    "", "", ""
  },
  { "IBM Travelstar 32GH, 30GT, and 20GN",
    "IBM-DJSA-2(32|30|20|10|05)",
    "", "", ""
  },
  { "IBM Travelstar 4GN",
    "IBM-DKLA-2(216|324|432)0",
    "", "", ""
  },
  { "IBM/Hitachi Travelstar 60GH and 40GN",
    "(IBM-|Hitachi )?IC25(T060ATC[SX]05|N0[4321]0ATC[SX]04)-.",
    "", "", ""
  },
  { "IBM/Hitachi Travelstar 40GNX",
    "(IBM-|Hitachi )?IC25N0[42]0ATC[SX]05-.",
    "", "", ""
  },
  { "Hitachi Travelstar 80GN",
    "(Hitachi )?IC25N0[23468]0ATMR04-.",
    "", "", ""
  },
  { "Hitachi Travelstar 4K40",
    "(Hitachi )?HTS4240[234]0M9AT00",
    "", "", ""
  },
  { "Hitachi Travelstar 4K120",
    "(Hitachi )?(HTS4212(60|80|10|12)H9AT00|HTS421260G9AT00)",
    "", "", ""
  },
  { "Hitachi Travelstar 5K80",
    "(Hitachi )?HTS5480[8642]0M9AT00",
    "", "", ""
  },
  { "Hitachi Travelstar 5K100",
    "(Hitachi )?HTS5410[1864]0G9(AT|SA)00",
    "", "", ""
  },
  { "Hitachi Travelstar E5K100",
    "(Hitachi )?HTE541040G9(AT|SA)00",
    "", "", ""
  },
  { "Hitachi Travelstar 5K120",
    "(Hitachi )?HTS5412(60|80|10|12)H9(AT|SA)00",
    "", "", ""
  },
  { "Hitachi Travelstar 5K160",
    "(Hitachi |HITACHI )?HTS5416([468]0|1[26])J9(AT|SA)00",
    "", "", ""
  },
  { "Hitachi Travelstar E5K160",
    "(Hitachi )?HTE5416(12|16|60|80)J9(AT|SA)00",
    "", "", ""
  },
  { "Hitachi Travelstar 5K250",
    "(Hitachi |HITACHI )?HTS5425(80|12|16|20|25)K9(A3|SA)00",
    "", "", ""
  },
  { "Hitachi Travelstar 5K320", // tested with HITACHI HTS543232L9SA00/FB4ZC4EC,
    // Hitachi HTS543212L9SA02/FBBAC52F
    "(Hitachi |HITACHI )?HT(S|E)5432(80|12|16|25|32)L9(A3(00)?|SA0[012])",
    "", "", ""
  },
  { "Hitachi Travelstar 5K500.B",
    "(Hitachi )?HT[ES]5450(12|16|25|32|40|50)B9A30[01]",
    "", "", ""
  },
  { "Hitachi/HGST Travelstar Z5K500", // tested with HGST HTS545050A7E380/GG2OAC90
    "HGST HT[ES]5450(25|32|50)A7E38[01]",
    "", "", ""
  },
  { "Hitachi/HGST Travelstar 5K750", // tested with Hitachi HTS547575A9E384/JE4OA60A,
       // APPLE HDD HTS547550A9E384/JE3AD70F
    "(Hitachi|APPLE HDD) HT[ES]5475(50|64|75)A9E38[14]",
    "", "", ""
  },
  { "Hitachi Travelstar 7K60",
    "(Hitachi )?HTS726060M9AT00",
    "", "", ""
  },
  { "Hitachi Travelstar E7K60",
    "(Hitachi )?HTE7260[46]0M9AT00",
    "", "", ""
  },
  { "Hitachi Travelstar 7K100",
    "(Hitachi )?HTS7210[168]0G9(AT|SA)00",
    "", "", ""
  },
  { "Hitachi Travelstar E7K100",
    "(Hitachi )?HTE7210[168]0G9(AT|SA)00",
    "", "", ""
  },
  { "Hitachi Travelstar 7K200", // tested with HITACHI HTS722016K9SA00/DCDZC75A
    "(Hitachi |HITACHI )?HTS7220(80|10|12|16|20)K9(A3|SA)00",
    "", "", ""
  },
  { "Hitachi Travelstar 7K320", // tested with
    // HTS723225L9A360/FCDOC30F, HTS723216L9A362/FC2OC39F
    "(Hitachi )?HT[ES]7232(80|12|16|25|32)L9(A300|A36[02]|SA61)",
    "", "", ""
  },
  { "Hitachi Travelstar Z7K320", // tested with HITACHI HTS723232A7A364/EC2ZB70B
    "(HITACHI )?HT[ES]7232(16|25|32)A7A36[145]",
    "", "", ""
  },
  { "Hitachi Travelstar 7K500",
    "(Hitachi )?HT[ES]7250(12|16|25|32|50)A9A36[2-5]",
    "", "", ""
  },
  { "Hitachi/HGST Travelstar Z7K500", // tested with HITACHI HTS725050A7E630/GH2ZB390,
      // HGST HTS725050A7E630/GH2OA420
    "(HITACHI|HGST) HT[ES]7250(25|32|50)A7E63[015]",
    "", "", ""
  },
  { "Hitachi/HGST Travelstar 7K750", // tested with Hitachi HTS727550A9E364/JF3OA0E0,
      // Hitachi HTS727575A9E364/JF4OA0D0
    "(Hitachi|HGST) HT[ES]7275(50|64|75)A9E36[14]",
    "", "", ""
  },
  { "HGST Travelstar 7K1000", // tested with HGST HTS721010A9E630/JB0OA3B0
    "HGST HTS721010A9E630",
    "", "", ""
  },
  { "IBM Deskstar 14GXP and 16GP",
    "IBM-DTTA-3(7101|7129|7144|5032|5043|5064|5084|5101|5129|5168)0",
    "", "", ""
  },
  { "IBM Deskstar 25GP and 22GXP",
    "IBM-DJNA-3(5(101|152|203|250)|7(091|135|180|220))0",
    "", "", ""
  },
  { "IBM Deskstar 37GP and 34GXP",
    "IBM-DPTA-3(5(375|300|225|150)|7(342|273|205|136))0",
    "", "", ""
  },
  { "IBM/Hitachi Deskstar 120GXP",
    "(IBM-)?IC35L((020|040|060|080|120)AVVA|0[24]0AVVN)07-[01]",
    "", "", ""
  },
  { "IBM/Hitachi Deskstar GXP-180",
    "(IBM-)?IC35L(030|060|090|120|180)AVV207-[01]",
    "", "", ""
  },
  { "Hitachi Deskstar 5K3000", // tested with HDS5C3030ALA630/MEAOA5C0,
       // Hitachi HDS5C3020BLE630/MZ4OAAB0 (OEM, Toshiba Canvio Desktop)
    "(Hitachi )?HDS5C30(15|20|30)(ALA|BLE)63[02].*",
    "", "", ""
  },
  { "Hitachi Deskstar 5K4000", // tested with HDS5C4040ALE630/MPAOA250
    "(Hitachi )?HDS5C40(30|40)ALE63[01].*",
    "", "", ""
  },
  { "Hitachi Deskstar 7K80",
    "(Hitachi )?HDS7280([48]0PLAT20|(40)?PLA320|80PLA380).*",
    "", "", ""
  },
  { "Hitachi Deskstar 7K160",
    "(Hitachi )?HDS7216(80|16)PLA[3T]80.*",
    "", "", ""
  },
  { "Hitachi Deskstar 7K250",
    "(Hitachi )?HDS7225((40|80|12|16)VLAT20|(12|16|25)VLAT80|(80|12|16|25)VLSA80)",
    "", "", ""
  },
  { "Hitachi Deskstar 7K250 (SUN branded)",
    "HITACHI HDS7225SBSUN250G.*",
    "", "", ""
  },
  { "Hitachi Deskstar T7K250",
    "(Hitachi )?HDT7225((25|20|16)DLA(T80|380))",
    "", "", ""
  },
  { "Hitachi Deskstar 7K400",
    "(Hitachi )?HDS724040KL(AT|SA)80",
    "", "", ""
  },
  { "Hitachi Deskstar 7K500",
    "(Hitachi )?HDS725050KLA(360|T80)",
    "", "", ""
  },
  { "Hitachi Deskstar P7K500",
    "(Hitachi )?HDP7250(16|25|32|40|50)GLA(36|38|T8)0",
    "", "", ""
  },
  { "Hitachi Deskstar T7K500",
    "(Hitachi )?HDT7250(25|32|40|50)VLA(360|380|T80)",
    "", "", ""
  },
  { "Hitachi Deskstar 7K1000",
    "(Hitachi )?HDS7210(50|75|10)KLA330",
    "", "", ""
  },
  { "Hitachi Deskstar 7K1000.B",
    "(Hitachi )?HDT7210((16|25)SLA380|(32|50|64|75|10)SLA360)",
    "", "", ""
  },
  { "Hitachi Deskstar 7K1000.C", // tested with Hitachi HDS721010CLA330/JP4OA3MA
    "(Hitachi )?HDS7210((16|25)CLA382|(32|50)CLA362|(64|75|10)CLA33[02])",
    "", "", ""
  },
  { "Hitachi Deskstar 7K1000.D", // tested with HDS721010DLE630/MS2OA5Q0
    "Hitachi HDS7210(25|32|50|75|10)DLE630",
    "", "", ""
  },
  { "Hitachi Deskstar E7K1000", // tested with HDE721010SLA330/ST6OA31B
    "Hitachi HDE7210(50|75|10)SLA330",
    "", "", ""
  },
  { "Hitachi Deskstar 7K2000",
    "Hitachi HDS722020ALA330",
    "", "", ""
  },
  { "Hitachi Deskstar 7K3000", // tested with HDS723030ALA640/MKAOA3B0
    "Hitachi HDS7230((15|20)BLA642|30ALA640)",
    "", "", ""
  },
  { "Hitachi/HGST Deskstar 7K4000", // tested with Hitachi HDS724040ALE640/MJAOA250
    "Hitachi HDS724040ALE640",
    "", "", ""
  },
  { "Hitachi Ultrastar A7K1000", // tested with
    // HUA721010KLA330      44X2459 42C0424IBM/GKAOAB4A
    "(Hitachi )?HUA7210(50|75|10)KLA330.*",
    "", "", ""
  },
  { "Hitachi Ultrastar A7K2000", // tested with
    // HUA722010CLA330      43W7629 42C0401IBM
    "(Hitachi )?HUA7220(50|10|20)[AC]LA33[01].*",
    "", "", ""
  },
  { "Hitachi Ultrastar 7K3000", // tested with HUA723030ALA640/MKAOA580
    "Hitachi HUA7230(20|30)ALA640",
    "", "", ""
  },
  { "Hitachi Ultrastar 7K4000", // tested with Hitachi HUS724040ALE640/MJAOA3B0
    "Hitachi HUS7240(20|30|40)ALE640",
    "", "", ""
  },
  { "Toshiba 2.5\" HDD (10-20 GB)",
    "TOSHIBA MK(101[67]GAP|15[67]GAP|20(1[678]GAP|(18|23)GAS))",
    "", "", ""
  },
  { "Toshiba 2.5\" HDD (30-60 GB)",
    "TOSHIBA MK((6034|4032)GSX|(6034|4032)GAX|(6026|4026|4019|3019)GAXB?|(6025|6021|4025|4021|4018|3025|3021|3018)GAS|(4036|3029)GACE?|(4018|3017)GAP)",
    "", "", ""
  },
  { "Toshiba 2.5\" HDD (80 GB and above)",
    "TOSHIBA MK(80(25GAS|26GAX|32GAX|32GSX)|10(31GAS|32GAX)|12(33GAS|34G[AS]X)|2035GSS)",
    "", "", ""
  },
  { "Toshiba 2.5\" HDD MK..37GSX", // tested with TOSHIBA MK1637GSX/DL032C
    "TOSHIBA MK(12|16)37GSX",
    "", "", ""
  },
  { "Toshiba 2.5\" HDD MK..46GSX", // tested with TOSHIBA MK1246GSX/LB213M
    "TOSHIBA MK(80|12|16|25)46GSX",
    "", "", ""
  },
  { "Toshiba 2.5\" HDD MK..50GACY", // tested with TOSHIBA MK8050GACY/TF105A
    "TOSHIBA MK8050GACY",
    "", "", ""
  },
  { "Toshiba 2.5\" HDD MK..52GSX",
    "TOSHIBA MK(80|12|16|25|32)52GSX",
    "", "", ""
  },
  { "Toshiba 2.5\" HDD MK..55GSX", // tested with TOSHIBA MK5055GSX/FG001A, MK3255GSXF/FH115B
    "TOSHIBA MK(12|16|25|32|40|50)55GSXF?",
    "", "", ""
  },
  { "Toshiba 2.5\" HDD MK..56GSY", // tested with TOSHIBA MK2556GSYF/LJ001D
    "TOSHIBA MK(16|25|32|50)56GSYF?",
    "",
    "",
    "-v 9,minutes"
  },
  { "Toshiba 2.5\" HDD MK..59GSXP (AF)",
    "TOSHIBA MK(32|50|64|75)59GSXP?",
    "", "", ""
  },
  { "Toshiba 2.5\" HDD MK..59GSM (AF)",
    "TOSHIBA MK(75|10)59GSM",
    "", "", ""
  },
  { "Toshiba 2.5\" HDD MK..61GSY[N]", // tested with TOSHIBA MK5061GSY/MC102E, MK5061GSYN/MH000A
    "TOSHIBA MK(16|25|32|50|64)61GSYN?",
    "", "", ""
  },
  { "Toshiba 2.5\" HDD MK..65GSX", // tested with TOSHIBA MK5065GSX/GJ003A, MK3265GSXN/GH012H,
      // MK5065GSXF/GP006B, MK2565GSX H/GJ003A
    "TOSHIBA MK(16|25|32|50|64)65GSX[FN]?( H)?", // "... H" = USB ?
    "", "", ""
  },
  { "Toshiba 2.5\" HDD MK..76GSX", // tested with TOSHIBA MK3276GSX/GS002D
    "TOSHIBA MK(16|25|32|50|64)76GSX",
    "",
    "",
    "-v 9,minutes"
  },
  { "Toshiba 2.5\" HDD MQ01ABD...", // tested with TOSHIBA MQ01ABD100/AX001U
    "TOSHIBA MQ01ABD(025|032|050|064|075|100)",
    "", "", ""
  },
  { "Toshiba 2.5\" HDD MQ01UBD... (USB 3.0)", // tested with TOSHIBA MQ01ABD100/AX001U
    "TOSHIBA MQ01UBD(050|075|100)",
    "", "", ""
  },
  { "Toshiba 3.5\" HDD MK.002TSKB", // tested with TOSHIBA MK1002TSKB/MT1A
    "TOSHIBA MK(10|20)02TSKB",
    "", "", ""
  },
  { "Toshiba 3.5\" HDD DT01ACA...", // tested with TOSHIBA DT01ACA100/MS2OA750,
      // TOSHIBA DT01ACA200/MX4OABB0, TOSHIBA DT01ACA300/MX6OABB0
    "TOSHIBA DT01ACA(025|032|050|075|100|150|200|300)",
    "", "", ""
  },
  { "Toshiba 1.8\" HDD",
    "TOSHIBA MK[23468]00[4-9]GA[HL]",
    "", "", ""
  },
  { "Toshiba 1.8\" HDD MK..29GSG",
    "TOSHIBA MK(12|16|25)29GSG",
    "", "", ""
  },
  { "", // TOSHIBA MK6022GAX
    "TOSHIBA MK6022GAX",
    "", "", ""
  },
  { "", // TOSHIBA MK6409MAV
    "TOSHIBA MK6409MAV",
    "", "", ""
  },
  { "Toshiba MKx019GAXB (SUN branded)",
    "TOS MK[34]019GAXB SUN[34]0G",
    "", "", ""
  },
  { "Seagate Momentus",
    "ST9(20|28|40|48)11A",
    "", "", ""
  },
  { "Seagate Momentus 42",
    "ST9(2014|3015|4019)A",
    "", "", ""
  },
  { "Seagate Momentus 4200.2", // tested with ST960812A/3.05
    "ST9(100822|808210|60812|50212|402113|30219)A",
    "", "", ""
  },
  { "Seagate Momentus 5400.2",
    "ST9(808211|6082[12]|408114|308110|120821|10082[34]|8823|6812|4813|3811)AS?",
    "", "", ""
  },
  { "Seagate Momentus 5400.3",
    "ST9(4081[45]|6081[35]|8081[15]|100828|120822|160821)AS?",
    "", "", ""
  },
  { "Seagate Momentus 5400.3 ED",
    "ST9(4081[45]|6081[35]|8081[15]|100828|120822|160821)AB",
    "", "", ""
  },
  { "Seagate Momentus 5400.4",
    "ST9(120817|(160|200|250)827)AS",
    "", "", ""
  },
  { "Seagate Momentus 5400.5",
    "ST9((80|120|160)310|(250|320)320)AS",
    "", "", ""
  },
  { "Seagate Momentus 5400.6",
    "ST9(80313|160(301|314)|(12|25)0315|250317|(320|500)325|500327|640320)ASG?",
    "", "", ""
  },
  { "Seagate Momentus 5400.7",
    "ST9(160316|(250|320)310|(500|640)320)AS",
    "", "", ""
  },
  { "Seagate Momentus 5400.7 (AF)", // tested with ST9640322AS/0001BSM2
      // (device reports 4KiB LPS with 1 sector offset)
    "ST9(320312|400321|640322|750423)AS",
    "", "", ""
  },
  { "Seagate Momentus 5400 PSD", // Hybrid drives
    "ST9(808212|(120|160)8220)AS",
    "", "", ""
  },
  { "Seagate Momentus 7200.1",
    "ST9(10021|80825|6023|4015)AS?",
    "", "", ""
  },
  { "Seagate Momentus 7200.2",
    "ST9(80813|100821|120823|160823|200420)ASG?",
    "", "", ""
  },
  { "Seagate Momentus 7200.3",
    "ST9((80|120|160)411|(250|320)421)ASG?",
    "", "", ""
  },
  { "Seagate Momentus 7200.4",
    "ST9(160412|250410|320423|500420)ASG?",
    "", "", ""
  },
  { "Seagate Momentus 7200 FDE.2",
    "ST9((160413|25041[12]|320426|50042[12])AS|(16041[489]|2504[16]4|32042[67]|500426)ASG)",
    "", "", ""
  },
  { "Seagate Momentus 7200.5", // tested with ST9750420AS/0001SDM5, ST9750420AS/0002SDM1
    "ST9(50042[34]|64042[012]|75042[02])ASG?",
    "", "", ""
  },
  { "Seagate Momentus XT", // fixed firmware
    "ST9(2505610|3205620|5005620)AS",
    "SD2[68]", // http://knowledge.seagate.com/articles/en_US/FAQ/215451en
    "", ""
  },
  { "Seagate Momentus XT", // buggy firmware, tested with ST92505610AS/SD24
    "ST9(2505610|3205620|5005620)AS",
    "SD2[45]",
    "These drives may corrupt large files,\n"
    "AND THIS FIRMWARE VERSION IS AFFECTED,\n"
    "see the following web pages for details:\n"
    "http://knowledge.seagate.com/articles/en_US/FAQ/215451en\n"
    "http://forums.seagate.com/t5/Momentus-XT-Momentus-Momentus/Momentus-XT-corrupting-large-files-Linux/td-p/109008\n"
    "http://superuser.com/questions/313447/seagate-momentus-xt-corrupting-files-linux-and-mac",
    ""
  },
  { "Seagate Momentus XT", // unknown firmware
    "ST9(2505610|3205620|5005620)AS",
    "",
    "These drives may corrupt large files,\n"
    "see the following web pages for details:\n"
    "http://knowledge.seagate.com/articles/en_US/FAQ/215451en\n"
    "http://forums.seagate.com/t5/Momentus-XT-Momentus-Momentus/Momentus-XT-corrupting-large-files-Linux/td-p/109008\n"
    "http://superuser.com/questions/313447/seagate-momentus-xt-corrupting-files-linux-and-mac",
    ""
  },
  { "Seagate Momentus XT (AF)", // tested with ST750LX003-1AC154/SM12
    "ST750LX003-.*",
    "", "", ""
  },
  { "Seagate Momentus Thin", // tested with ST320LT007-9ZV142/0004LVM1
    "ST(160|250|320)LT0(07|09|11|14)-.*",
    "", "", ""
  },
  { "Seagate Laptop SSHD", // tested with ST500LM000-1EJ162/SM11
    "ST(500|1000)LM0(00|14)-.*",
    "", "", ""
  },
  { "Seagate Medalist 1010, 1720, 1721, 2120, 3230 and 4340",  // ATA2, with -t permissive
    "ST3(1010|1720|1721|2120|3230|4340)A",
    "", "", ""
  },
  { "Seagate Medalist 2110, 3221, 4321, 6531, and 8641",
    "ST3(2110|3221|4321|6531|8641)A",
    "", "", ""
  },
  { "Seagate U4",
    "ST3(2112|4311|6421|8421)A",
    "", "", ""
  },
  { "Seagate U5",
    "ST3(40823|30621|20413|15311|10211)A",
    "", "", ""
  },
  { "Seagate U6",
    "ST3(8002|6002|4081|3061|2041)0A",
    "", "", ""
  },
  { "Seagate U7",
    "ST3(30012|40012|60012|80022|120020)A",
    "", "", ""
  },
  { "Seagate U8",
    "ST3(4313|6811|8410|4313|13021|17221)A",
    "", "", ""
  },
  { "Seagate U9", // tested with ST3160022ACE/9.51
    "ST3(80012|120025|160022)A(CE)?",
    "", "", ""
  },
  { "Seagate U10",
    "ST3(20423|15323|10212)A",
    "", "", ""
  },
  { "Seagate UX",
    "ST3(10014A(CE)?|20014A)",
    "", "", ""
  },
  { "Seagate Barracuda ATA",
    "ST3(2804|2724|2043|1362|1022|681)0A",
    "", "", ""
  },
  { "Seagate Barracuda ATA II",
    "ST3(3063|2042|1532|1021)0A",
    "", "", ""
  },
  { "Seagate Barracuda ATA III",
    "ST3(40824|30620|20414|15310|10215)A",
    "", "", ""
  },
  { "Seagate Barracuda ATA IV",
    "ST3(20011|30011|40016|60021|80021)A",
    "", "", ""
  },
  { "Seagate Barracuda ATA V",
    "ST3(12002(3A|4A|9A|3AS)|800(23A|15A|23AS)|60(015A|210A)|40017A)",
    "", "", ""
  },
  { "Seagate Barracuda 5400.1",
    "ST340015A",
    "", "", ""
  },
  { "Seagate Barracuda 7200.7 and 7200.7 Plus", // tested with "ST380819AS          39M3701 39M0171 IBM"/3.03
    "ST3(200021A|200822AS?|16002[13]AS?|12002[26]AS?|1[26]082[78]AS|8001[13]AS?|8081[79]AS|60014A|40111AS|40014AS?)( .* IBM)?",
    "", "", ""
  },
  { "Seagate Barracuda 7200.8",
    "ST3(400[68]32|300[68]31|250[68]23|200826)AS?",
    "", "", ""
  },
  { "Seagate Barracuda 7200.9",
    "ST3(402111?|80[28]110?|120[28]1[0134]|160[28]1[012]|200827|250[68]24|300[68]22|(320|400)[68]33|500[68](32|41))AS?.*",
    "", "", ""
  },
  { "Seagate Barracuda 7200.10",
    "ST3((80|160)[28]15|200820|250[34]10|(250|300|320|400)[68]20|360320|500[68]30|750[68]40)AS?",
    "", "", ""
  },
  { "Seagate Barracuda 7200.11", // unaffected firmware
    "ST3(160813|320[68]13|500[368]20|640[36]23|640[35]30|750[36]30|1000(333|[36]40)|1500341)AS?",
    "CC.?.?", // http://knowledge.seagate.com/articles/en_US/FAQ/207957en
    "", ""
  },
  { "Seagate Barracuda 7200.11", // fixed firmware
    "ST3(500[368]20|750[36]30|1000340)AS?",
    "SD1A", // http://knowledge.seagate.com/articles/en_US/FAQ/207951en
    "", ""
  },
  { "Seagate Barracuda 7200.11", // fixed firmware
    "ST3(160813|320[68]13|640[36]23|1000333|1500341)AS?",
    "SD[12]B", // http://knowledge.seagate.com/articles/en_US/FAQ/207957en
    "", ""
  },
  { "Seagate Barracuda 7200.11", // buggy or fixed firmware
    "ST3(500[368]20|640[35]30|750[36]30|1000340)AS?",
    "(AD14|SD1[5-9]|SD81)",
    "There are known problems with these drives,\n"
    "THIS DRIVE MAY OR MAY NOT BE AFFECTED,\n"
    "see the following web pages for details:\n"
    "http://knowledge.seagate.com/articles/en_US/FAQ/207931en\n"
    "http://knowledge.seagate.com/articles/en_US/FAQ/207951en\n"
    "http://bugs.debian.org/cgi-bin/bugreport.cgi?bug=632758",
    ""
  },
  { "Seagate Barracuda 7200.11", // unknown firmware
    "ST3(160813|320[68]13|500[368]20|640[36]23|640[35]30|750[36]30|1000(333|[36]40)|1500341)AS?",
    "",
    "There are known problems with these drives,\n"
    "see the following Seagate web pages:\n"
    "http://knowledge.seagate.com/articles/en_US/FAQ/207931en\n"
    "http://knowledge.seagate.com/articles/en_US/FAQ/207951en\n"
    "http://knowledge.seagate.com/articles/en_US/FAQ/207957en",
    ""
  },
  { "Seagate Barracuda 7200.12", // new firmware
    "ST3(160318|250318|320418|50041[08]|750528|1000528)AS",
    "CC4[9A-Z]",
    "", ""
  },
  { "Seagate Barracuda 7200.12", // unknown firmware
    "ST3(160318|250318|320418|50041[08]|750528|1000528)AS",
    "",
    "A firmware update for this drive may be available,\n"
    "see the following Seagate web pages:\n"
    "http://knowledge.seagate.com/articles/en_US/FAQ/207931en\n"
    "http://knowledge.seagate.com/articles/en_US/FAQ/213891en",
    ""
  },
  { "Seagate Barracuda 7200.12", // tested with ST3250312AS/JC45, ST31000524AS/JC45,
      // ST3500413AS/JC4B, ST3750525AS/JC4B
    "ST3(160318|25031[128]|320418|50041[038]|750(518|52[358])|100052[348])AS",
    "", "", ""
  },
  { "Seagate Barracuda XT", // tested with ST32000641AS/CC13,
      // ST4000DX000-1C5160/CC42
    "ST(3(2000641|3000651)AS|4000DX000-.*)",
    "", "", ""
  },
  { "Seagate Barracuda 7200.14 (AF)", // new firmware, tested with
      // ST3000DM001-9YN166/CC4H, ST3000DM001-9YN166/CC9E
    "ST(1000|1500|2000|2500|3000)DM00[1-3]-9YN16.",
    "CC(4[H-Z]|[5-9A-Z]..*)", // >= "CC4H"
    "",
    "-v 188,raw16 -v 240,msec24hour32" // tested with ST3000DM001-9YN166/CC4H
  },
  { "Seagate Barracuda 7200.14 (AF)", // old firmware, tested with
      // ST1000DM003-9YN162/CC46
    "ST(1000|1500|2000|2500|3000)DM00[1-3]-9YN16.",
    "CC4[679CG]",
    "A firmware update for this drive is available,\n"
    "see the following Seagate web pages:\n"
    "http://knowledge.seagate.com/articles/en_US/FAQ/207931en\n"
    "http://knowledge.seagate.com/articles/en_US/FAQ/223651en",
    "-v 188,raw16 -v 240,msec24hour32"
  },
  { "Seagate Barracuda 7200.14 (AF)", // unknown firmware
    "ST(1000|1500|2000|2500|3000)DM00[1-3]-9YN16.",
    "",
    "A firmware update for this drive may be available,\n"
    "see the following Seagate web pages:\n"
    "http://knowledge.seagate.com/articles/en_US/FAQ/207931en\n"
    "http://knowledge.seagate.com/articles/en_US/FAQ/223651en",
    "-v 188,raw16 -v 240,msec24hour32"
  },
  { "Seagate Barracuda 7200.14 (AF)", // different part number, tested with
      // ST2000DM001-1CH164/CC24
    "ST(1000|1500|2000|2500|3000)DM00[1-3]-.*",
    "", "",
    "-v 188,raw16 -v 240,msec24hour32"
  },
  { "Seagate Barracuda 7200.14 (AF)", // < 1TB, tested with ST250DM000-1BC141
    "ST(250|320|500|750)DM00[0-3]-.*",
    "", "",
    "-v 188,raw16 -v 240,msec24hour32"
  },
  { "Seagate Desktop HDD.15", // tested with ST4000DM000-1CD168/CC43
    "ST4000DM000-.*",
    "", "",
    "-v 188,raw16 -v 240,msec24hour32"
  },
  { "Seagate Desktop SSHD", // tested with ST2000DX001-1CM164/CC43
    "ST(1000|2000|4000)DX001-.*",
    "", "",
    "-v 188,raw16 -v 240,msec24hour32"
  },
  { "Seagate Barracuda LP", // new firmware
    "ST3(500412|1000520|1500541|2000542)AS",
    "CC3[5-9A-Z]",
    "", ""
  },
  { "Seagate Barracuda LP", // unknown firmware
    "ST3(500412|1000520|1500541|2000542)AS",
    "",
    "A firmware update for this drive may be available,\n"
    "see the following Seagate web pages:\n"
    "http://knowledge.seagate.com/articles/en_US/FAQ/207931en\n"
    "http://knowledge.seagate.com/articles/en_US/FAQ/213915en",
    ""
  },
  { "Seagate Barracuda Green (AF)", // new firmware
    "ST((10|15|20)00DL00[123])-.*",
    "CC3[2-9A-Z]",
    "", ""
  },
  { "Seagate Barracuda Green (AF)", // unknown firmware
    "ST((10|15|20)00DL00[123])-.*",
    "",
    "A firmware update for this drive may be available,\n"
    "see the following Seagate web pages:\n"
    "http://knowledge.seagate.com/articles/en_US/FAQ/207931en\n"
    "http://knowledge.seagate.com/articles/en_US/FAQ/218171en",
    ""
  },
  { "Seagate Barracuda ES",
    "ST3(250[68]2|32062|40062|50063|75064)0NS",
    "", "", ""
  },
  { "Seagate Barracuda ES.2", // fixed firmware
    "ST3(25031|50032|75033|100034)0NS",
    "SN[01]6|"         // http://knowledge.seagate.com/articles/en_US/FAQ/207963en
    "MA(0[^7]|[^0].)", // http://dellfirmware.seagate.com/dell_firmware/DellFirmwareRequest.jsp
    "", ""
  },
  { "Seagate Barracuda ES.2", // buggy firmware (Dell)
    "ST3(25031|50032|75033|100034)0NS",
    "MA07",
    "There are known problems with these drives,\n"
    "AND THIS FIRMWARE VERSION IS AFFECTED,\n"
    "see the following Seagate web page:\n"
    "http://dellfirmware.seagate.com/dell_firmware/DellFirmwareRequest.jsp",
    ""
  },
  { "Seagate Barracuda ES.2", // unknown firmware
    "ST3(25031|50032|75033|100034)0NS",
    "",
    "There are known problems with these drives,\n"
    "see the following Seagate web pages:\n"
    "http://knowledge.seagate.com/articles/en_US/FAQ/207931en\n"
    "http://knowledge.seagate.com/articles/en_US/FAQ/207963en",
    ""
  },
  { "Seagate Constellation (SATA)", // tested with ST9500530NS/SN03
    "ST9(160511|500530)NS",
    "", "", ""
  },
  { "Seagate Constellation ES (SATA)", // tested with ST31000524NS/SN11
    "ST3(50051|100052|200064)4NS",
    "", "", ""
  },
  { "Seagate Constellation ES (SATA 6Gb/s)", // tested with ST1000NM0011/SN02
    "ST(5|10|20)00NM0011",
    "", "", ""
  },
  { "Seagate Constellation ES.2 (SATA 6Gb/s)", // tested with ST32000645NS/0004, ST33000650NS
    "ST3(2000645|300065[012])NS",
    "", "", ""
  },
  { "Seagate Constellation ES.3", // tested with ST1000NM0033-9ZM173/0001, ST4000NM0033-9ZM170/SN03
    "ST[1234]000NM00[35]3-.*",
    "", "", ""
  },
  { "Seagate Constellation CS", // tested with ST3000NC000/CE02, ST3000NC002-1DY166/CN02
    "ST(1000|2000|3000)NC00[0-3](-.*)?",
    "", "", ""
  },
  { "Seagate Pipeline HD 5900.1",
    "ST3(160310|320[34]10|500(321|422))CS",
    "", "", ""
  },
  { "Seagate Pipeline HD 5900.2", // tested with ST31000322CS/SC13
    "ST3(160316|250[34]12|320(311|413)|500(312|414)|1000(322|424))CS",
    "", "", ""
  },
  { "Seagate Medalist 17240, 13030, 10231, 8420, and 4310",
    "ST3(17240|13030|10231|8420|4310)A",
    "", "", ""
  },
  { "Seagate Medalist 17242, 13032, 10232, 8422, and 4312",
    "ST3(1724|1303|1023|842|431)2A",
    "", "", ""
  },
  { "Seagate NL35",
    "ST3(250623|250823|400632|400832|250824|250624|400633|400833|500641|500841)NS",
    "", "", ""
  },
  { "Seagate SV35.2",
    "ST3(160815|250820|320620|500630|750640)[AS]V",
    "", "", ""
  },
  { "Seagate SV35.5", // tested with ST31000525SV/CV12
    "ST3(250311|500410|1000525)SV",
    "", "", ""
  },
  { "Seagate SV35", // tested with ST2000VX000-9YW164/CV12
    "ST([123]000VX00[20]|31000526SV|3500411SV)(-.*)?",
    "", "", ""
  },
  { "Seagate DB35", // tested with ST3250823ACE/3.03
    "ST3(200826|250823|300831|400832)ACE",
    "", "", ""
  },
  { "Seagate DB35.2", // tested with ST3160212SCE/3.ACB
    "ST3(802110|120213|160212|200827|250824|300822|400833|500841)[AS]CE",
    "", "", ""
  },
  { "Seagate DB35.3",
    "ST3(750640SCE|((80|160)215|(250|320|400)820|500830|750840)[AS]CE)",
    "", "", ""
  },
  { "Seagate LD25.2", // tested with ST940210AS/3.ALC
    "ST9(40|80)210AS?",
    "", "", ""
  },
  { "Seagate ST1.2 CompactFlash", // tested with ST68022CF/3.01
    "ST6[468]022CF",
    "", "", ""
  },
  { "Western Digital Protege",
  /* Western Digital drives with this comment all appear to use Attribute 9 in
   * a  non-standard manner.  These entries may need to be updated when it
   * is understood exactly how Attribute 9 should be interpreted.
   * UPDATE: this is probably explained by the WD firmware bug described in the
   * smartmontools FAQ */
    "WDC WD([2468]00E|1[26]00A)B-.*",
    "", "", ""
  },
  { "Western Digital Caviar",
  /* Western Digital drives with this comment all appear to use Attribute 9 in
   * a  non-standard manner.  These entries may need to be updated when it
   * is understood exactly how Attribute 9 should be interpreted.
   * UPDATE: this is probably explained by the WD firmware bug described in the
   * smartmontools FAQ */
    "WDC WD(2|3|4|6|8|10|12|16|18|20|25)00BB-.*",
    "", "", ""
  },
  { "Western Digital Caviar WDxxxAB",
  /* Western Digital drives with this comment all appear to use Attribute 9 in
   * a  non-standard manner.  These entries may need to be updated when it
   * is understood exactly how Attribute 9 should be interpreted.
   * UPDATE: this is probably explained by the WD firmware bug described in the
   * smartmontools FAQ */
    "WDC WD(3|4|6|8|25)00AB-.*",
    "", "", ""
  },
  { "Western Digital Caviar WDxxxAA",
  /* Western Digital drives with this comment all appear to use Attribute 9 in
   * a  non-standard manner.  These entries may need to be updated when it
   * is understood exactly how Attribute 9 should be interpreted.
   * UPDATE: this is probably explained by the WD firmware bug described in the
   * smartmontools FAQ */
    "WDC WD...?AA(-.*)?",
    "", "", ""
  },
  { "Western Digital Caviar WDxxxBA",
  /* Western Digital drives with this comment all appear to use Attribute 9 in
   * a  non-standard manner.  These entries may need to be updated when it
   * is understood exactly how Attribute 9 should be interpreted.
   * UPDATE: this is probably explained by the WD firmware bug described in the
   * smartmontools FAQ */
    "WDC WD...BA",
    "", "", ""
  },
  { "Western Digital Caviar AC", // add only 5400rpm/7200rpm (ata33 and faster)
    "WDC AC((116|121|125|225|132|232)|([1-4][4-9][0-9])|([1-4][0-9][0-9][0-9]))00[A-Z]?.*",
    "", "", ""
  },
  { "Western Digital Caviar SE",
  /* Western Digital drives with this comment all appear to use Attribute 9 in
   * a  non-standard manner.  These entries may need to be updated when it
   * is understood exactly how Attribute 9 should be interpreted.
   * UPDATE: this is probably explained by the WD firmware bug described in the
   * smartmontools FAQ
   * UPDATE 2: this does not apply to more recent models, at least WD3200AAJB */
    "WDC WD(4|6|8|10|12|16|18|20|25|30|32|40|50)00(JB|PB)-.*",
    "", "", ""
  },
  { "Western Digital Caviar Blue EIDE",  // WD Caviar SE EIDE
    /* not completely accurate: at least also WD800JB, WD(4|8|20|25)00BB sold as Caviar Blue */
    "WDC WD(16|25|32|40|50)00AAJB-.*",
    "", "", ""
  },
  { "Western Digital Caviar Blue EIDE",  // WD Caviar SE16 EIDE
    "WDC WD(25|32|40|50)00AAKB-.*",
    "", "", ""
  },
  { "Western Digital RE EIDE",
    "WDC WD(12|16|25|32)00SB-.*",
    "", "", ""
  },
  { "Western Digital Caviar Serial ATA",
    "WDC WD(4|8|20|32)00BD-.*",
    "", "", ""
  },
  { "Western Digital Caviar SE Serial ATA", // tested with WDC WD3000JD-98KLB0/08.05J08
    "WDC WD(4|8|12|16|20|25|30|32|40)00(JD|KD|PD)-.*",
    "", "", ""
  },
  { "Western Digital Caviar SE Serial ATA",
    "WDC WD(8|12|16|20|25|30|32|40|50)00JS-.*",
    "", "", ""
  },
  { "Western Digital Caviar SE16 Serial ATA",
    "WDC WD(16|20|25|32|40|50|75)00KS-.*",
    "", "", ""
  },
  { "Western Digital Caviar Blue Serial ATA",  // WD Caviar SE Serial ATA
    /* not completely accurate: at least also WD800BD, (4|8)00JD sold as Caviar Blue */
    "WDC WD((8|12|16|25|32)00AABS|(8|12|16|25|32|40|50)00AAJS)-.*",
    "", "", ""
  },
  { "Western Digital Caviar Blue (SATA)",  // WD Caviar SE16 Serial ATA
      // tested with WD1602ABKS-18N8A0/DELL/02.03B04
    "WDC WD((16|20|25|32|40|50|64|75)00AAKS|1602ABKS|10EALS)-.*",
    "", "", ""
  },
  { "Western Digital Caviar Blue (SATA 6Gb/s)", // tested with WDC WD10EZEX-00RKKA0/80.00A80
    "WDC WD((25|32|50)00AAKX|7500AALX|10EALX|10EZEX)-.*",
    "", "", ""
  },
  { "Western Digital RE Serial ATA",
    "WDC WD(12|16|25|32)00(SD|YD|YS)-.*",
    "", "", ""
  },
  { "Western Digital RE2 Serial ATA",
    "WDC WD((40|50|75)00(YR|YS|AYYS)|(16|32|40|50)0[01]ABYS)-.*",
    "", "", ""
  },
  { "Western Digital RE2-GP",
    "WDC WD(5000AB|7500AY|1000FY)PS-.*",
    "", "", ""
  },
  { "Western Digital RE3 Serial ATA", // tested with WDC WD7502ABYS-02A6B0/03.00C06
    "WDC WD((25|32|50|75)02A|(75|10)02F)BYS-.*",
    "", "", ""
  },
  { "Western Digital RE4", // tested with WDC WD2003FYYS-18W0B0/01.01D02
    "WDC WD((((25|50)03A|1003F)BYX)|((15|20)03FYYS))-.*",
    "", "", ""
  },
  { "Western Digital RE4-GP", // tested with WDC WD2002FYPS-02W3B0/04.01G01
    "WDC WD2002FYPS-.*",
    "", "", ""
  },
  { "Western Digital RE4 (SATA 6Gb/s)", // tested with WDC WD2000FYYZ-01UL1B0/01.01K01,
      // WD2000FYYX/00.0D1K2
    "WDC WD(20|30|40)00FYYZ-.*|WD2000FYYX",
    "", "", ""
  },
  { "Western Digital Se", // tested with WDC WD2000F9YZ-09N20L0/01.01A01
    "WDC WD(1002|2000|3000|4000)F9YZ-.*",
    "", "", ""
  },
  { "Western Digital Caviar Green",
    "WDC WD((50|64|75)00AA(C|V)S|(50|64|75)00AADS|10EA(C|V)S|(10|15|20)EADS)-.*",
    "", "", ""
  },
  { "Western Digital Caviar Green (AF)",
    "WDC WD(((64|75|80)00AA|(10|15|20)EA|(25|30)EZ)R|20EAC)S-.*",
    "", "", ""
  },
  { "Western Digital Caviar Green (AF, SATA 6Gb/s)", // tested with
      // WDC WD10EZRX-00A8LB0/01.01A01, WDC WD20EZRX-00DC0B0/80.00A80,
      // WDC WD30EZRX-00MMMB0/80.00A80, WDC WD40EZRX-00SPEB0/80.00A80
    "WDC WD(7500AA|(10|15|20)EA|(10|20|25|30|40)EZ)RX-.*",
    "", "", ""
  },
  { "Western Digital Caviar Black",
    "WDC WD((500|640|750)1AAL|1001FA[EL]|2001FAS)S-.*",
    "", "", ""
  },
  { "Western Digital Black", // tested with
      // WDC WD5003AZEX-00RKKA0/80.00A80, WDC WD1003FZEX-00MK2A0/01.01A01,
      // WDC WD3001FAEX-00MJRA0/01.01L01, WDC WD4001FAEX-00MJRA0/01.01L01
    "WDC WD(5002AAL|5003AZE|(64|75)02AAE|((10|15|20)0[23]|[34]001)F[AZ]E)X-.*",
    "", "", ""
  },
  { "Western Digital AV ATA", // tested with WDC WD3200AVJB-63J5A0/01.03E01
    "WDC WD(8|16|25|32|50)00AV[BJ]B-.*",
    "", "", ""
  },
  { "Western Digital AV SATA",
    "WDC WD(16|25|32)00AVJS-.*",
    "", "", ""
  },
  { "Western Digital AV-GP",
    "WDC WD((16|25|32|50|64|75)00AV[CDV]S|(10|15|20)EV[CDV]S)-.*",
    "", "", ""
  },
  { "Western Digital AV-GP (AF)", // tested with WDC WD10EURS-630AB1/80.00A80, WDC WD10EUCX-63YZ1Y0/51.0AB52
    "WDC WD(7500AURS|10EU[CR]X|(10|15|20|25|30)EURS)-.*",
    "", "", ""
  },
  { "Western Digital AV-25",
    "WDC WD((16|25|32|50)00BUD|5000BUC)T-.*",
    "", "", ""
  },
  { "Western Digital Raptor",
    "WDC WD((360|740|800)GD|(360|740|800|1500)ADF[DS])-.*",
    "", "", ""
  },
  { "Western Digital Raptor X",
    "WDC WD1500AHFD-.*",
    "", "", ""
  },
  { "Western Digital VelociRaptor", // tested with WDC WD1500HLHX-01JJPV0/04.05G04
    "WDC WD(((800H|(1500|3000)[BH]|1600H|3000G)LFS)|((1500|3000|4500|6000)[BH]LHX))-.*",
    "", "", ""
  },
  { "Western Digital VelociRaptor (AF)", // tested with WDC WD1000DHTZ-04N21V0/04.06A00
    "WDC WD(2500H|5000H|1000D)HTZ-.*",
    "", "", ""
  },
  { "Western Digital Scorpio EIDE",
    "WDC WD(4|6|8|10|12|16)00(UE|VE)-.*",
    "", "", ""
  },
  { "Western Digital Scorpio Blue EIDE", // tested with WDC WD3200BEVE-00A0HT0/11.01A11
    "WDC WD(4|6|8|10|12|16|25|32)00BEVE-.*",
    "", "", ""
  },
  { "Western Digital Scorpio Serial ATA",
    "WDC WD(4|6|8|10|12|16|25)00BEAS-.*",
    "", "", ""
  },
  { "Western Digital Scorpio Blue Serial ATA",
    "WDC WD((4|6|8|10|12|16|25)00BEVS|(8|12|16|25|32|40|50|64)00BEVT|7500KEVT|10TEVT)-.*",
    "", "", ""
  },
  { "Western Digital Scorpio Blue Serial ATA (AF)", // tested with
      // WDC WD10JPVT-00A1YT0/01.01A01
    "WDC WD((16|25|32|50|64|75)00BPVT|10[JT]PVT)-.*",
    "", "", ""
  },
  { "Western Digital Scorpio Black", // tested with WDC WD5000BEKT-00KA9T0/01.01A01
    "WDC WD(8|12|16|25|32|50)00B[EJ]KT-.*",
    "", "", ""
  },
  { "Western Digital Scorpio Black (AF)",
    "WDC WD(50|75)00BPKT-.*",
    "", "", ""
  },
  { "Western Digital Red (AF)", // tested with WDC WD10EFRX-68JCSN0/01.01A01,
      // WDC WD10JFCX-68N6GN0/01.01A01, WDC WD40EFRX-68WT0N0/80.00A80
    "WDC WD(10|20|30|40)[EJ]F[CR]X-.*",
    "", "", ""
  },
  { "Western Digital Blue Mobile", // tested with WDC WD5000LPVX-08V0TT2/03.01A03
    "WDC WD((25|32|50|75)00[BLM]|10[JS])P[CV][TX]-.*",
    "", "", ""
  },
  { "Western Digital Green Mobile", // tested with WDC WD20NPVX-00EA4T0/01.01A01
    "WDC WD(15|20)NPV[TX]-.*",
    "", "", ""
  },
  { "Western Digital Elements / My Passport (USB)", // tested with WDC WD5000BMVW-11AMCS0/01.01A01
    "WDC WD(25|32|40|50)00BMV[UVW]-.*",  // *W-* = USB 3.0
    "", "", ""
  },
  { "Western Digital Elements / My Passport (USB, AF)", // tested with
      // WDC WD5000KMVV-11TK7S1/01.01A01, WDC WD10TMVW-11ZSMS5/01.01A01,
      // WDC WD10JMVW-11S5XS1/01.01A01, WDC WD20NMVW-11W68S0/01.01A01
    "WDC WD(5000[LK]|7500K|10[JT]|20N)MV[VW]-.*", // *W-* = USB 3.0
    "", "", ""
  },
  { "Quantum Bigfoot", // tested with TS10.0A/A21.0G00, TS12.7A/A21.0F00
    "QUANTUM BIGFOOT TS(10\\.0|12\\.7)A",
    "", "", ""
  },
  { "Quantum Fireball lct15",
    "QUANTUM FIREBALLlct15 ([123]0|22)",
    "", "", ""
  },
  { "Quantum Fireball lct20",
    "QUANTUM FIREBALLlct20 [1234]0",
    "", "", ""
  },
  { "Quantum Fireball CX",
    "QUANTUM FIREBALL CX10.2A",
    "", "", ""
  },
  { "Quantum Fireball CR",
    "QUANTUM FIREBALL CR(4.3|6.4|8.4|13.0)A",
    "", "", ""
  },
  { "Quantum Fireball EX", // tested with QUANTUM FIREBALL EX10.2A/A0A.0D00
    "QUANTUM FIREBALL EX(3\\.2|6\\.4|10\\.2)A",
    "", "", ""
  },
  { "Quantum Fireball ST",
    "QUANTUM FIREBALL ST(3.2|4.3|4300)A",
    "", "", ""
  },
  { "Quantum Fireball SE",
    "QUANTUM FIREBALL SE4.3A",
    "", "", ""
  },
  { "Quantum Fireball Plus LM",
    "QUANTUM FIREBALLP LM(10.2|15|20.[45]|30)",
    "", "", ""
  },
  { "Quantum Fireball Plus AS",
    "QUANTUM FIREBALLP AS(10.2|20.5|30.0|40.0|60.0)",
    "", "", ""
  },
  { "Quantum Fireball Plus KX",
    "QUANTUM FIREBALLP KX27.3",
    "", "", ""
  },
  { "Quantum Fireball Plus KA",
    "QUANTUM FIREBALLP KA(9|10).1",
    "", "", ""
  },

  ////////////////////////////////////////////////////
  // USB ID entries
  ////////////////////////////////////////////////////

  // Hewlett-Packard
  { "USB: HP Desktop HD BD07; ", // 2TB
    "0x03f0:0xbd07",
    "",
    "",
    "-d sat"
  },
  // ALi
  { "USB: ; ALi M5621", // USB->PATA
    "0x0402:0x5621",
    "",
    "",
    "" // unsupported
  },
  // VIA
  { "USB: Connectland BE-USB2-35BP-LCM; VIA VT6204",
    "0x040d:0x6204",
    "",
    "",
    "" // unsupported
  },
  // Buffalo / Melco
  { "USB: Buffalo JustStore Portable HD-PVU2; ",
    "0x0411:0x0181",
    "",
    "",
    "-d sat"
  },
  { "USB: Buffalo MiniStation Stealth HD-PCTU2; ",
    "0x0411:0x01d9",
    "", // 0x0108
    "",
    "-d sat"
  },
  // LG Electronics
  { "USB: LG Mini HXD5; JMicron",
    "0x043e:0x70f1",
    "", // 0x0100
    "",
    "-d usbjmicron"
  },
  // Philips
  { "USB: Philips; ", // SDE3273FC/97 2.5" SATA HDD enclosure
    "0x0471:0x2021",
    "", // 0x0103
    "",
    "-d sat"
  },
  // Toshiba
  { "USB: Toshiba Stor.E Slim USB 3.0; ", // 1TB, MQ01UBD100
    "0x0480:0x0100",
    "", // 0x0000
    "",
    "-d sat"
  },
  { "USB: Toshiba Canvio 500GB; SunPlus",
    "0x0480:0xa004",
    "",
    "",
    "-d usbsunplus"
  },
  { "USB: Toshiba Canvio Basics; ",
    "0x0480:0xa006",
    "", // 0x0001
    "",
    "-d sat"
  },
  { "USB: Toshiba Canvio 3.0 Portable Hard Drive; ", // 1TB
    "0x0480:0xa007",
    "", // 0x0001
    "",
    "-d sat"
  },
  { "USB: Toshiba Stor.E Basics; ", // 1TB
    "0x0480:0xa009",
    "",
    "",
    "-d sat"
  },
  { "USB: Toshiba Canvio Desktop; ", // 2TB
    "0x0480:0xd010",
    "",
    "",
    "-d sat"
  },
  // Cypress
  { "USB: ; Cypress CY7C68300A (AT2)",
    "0x04b4:0x6830",
    "0x0001",
    "",
    "" // unsupported
  },
  { "USB: ; Cypress CY7C68300B/C (AT2LP)",
    "0x04b4:0x6830",
    "0x0240",
    "",
    "-d usbcypress"
  },
  // Fujitsu
  { "USB: Fujitsu/Zalman ZM-VE300; ", // USB 3.0
    "0x04c5:0x2028",
    "", // 0x0001
    "",
    "-d sat"
  },
  // Fujitsu chip on DeLock 42475 
  { "USB: Fujitsu  SATA-to-USB3.0 bridge chip", // USB 3.0
    "0x04c5:0x201d",
    "", // 0x0001
    "",
    "-d sat"
  },
  // Myson Century
  { "USB: ; Myson Century CS8818",
    "0x04cf:0x8818",
    "", // 0xb007
    "",
    "" // unsupported
  },
  // Samsung
  { "USB: Samsung S2 Portable; JMicron",
    "0x04e8:0x1f0[568]",
    "",
    "",
    "-d usbjmicron"
  },
  { "USB: Samsung S1 Portable; JMicron",
    "0x04e8:0x2f03",
    "",
    "",
    "-d usbjmicron"
  },
  { "USB: Samsung Story Station; ",
    "0x04e8:0x5f0[56]",
    "",
    "",
    "-d sat"
  },
  { "USB: Samsung G2 Portable; JMicron",
    "0x04e8:0x6032",
    "",
    "",
    "-d usbjmicron"
  },
  { "USB: Samsung Story Station 3.0; ",
    "0x04e8:0x6052",
    "",
    "",
    "-d sat"
  },
  { "USB: Samsung Story Station 3.0; ",
    "0x04e8:0x6054",
    "",
    "",
    "-d sat"
  },
  { "USB: Samsung M2 Portable 3.0; ",
    "0x04e8:0x60c5",
    "",
    "",
    "-d sat"
  },
  { "USB: Samsung M3 Portable USB 3.0; ", // 1TB
    "0x04e8:0x61b6",
    "", // 0x0e00
    "",
    "-d sat"
  },
  // Sunplus
  { "USB: ; SunPlus",
    "0x04fc:0x0c05",
    "",
    "",
    "-d usbsunplus"
  },
  { "USB: ; SunPlus SPDIF215",
    "0x04fc:0x0c15",
    "", // 0xf615
    "",
    "-d usbsunplus"
  },
  { "USB: ; SunPlus SPDIF225", // USB+SATA->SATA
    "0x04fc:0x0c25",
    "", // 0x0103
    "",
    "-d usbsunplus"
  },
  // Iomega
  { "USB: Iomega Prestige Desktop USB 3.0; ",
    "0x059b:0x0070",
    "", // 0x0004
    "",
    "-d sat" // ATA output registers missing
  },
  { "USB: Iomega LPHD080-0; ",
    "0x059b:0x0272",
    "",
    "",
    "-d usbcypress"
  },
  { "USB: Iomega MDHD500-U; ",
    "0x059b:0x0275",
    "", // 0x0001
    "",
    "" // unsupported
  },
  { "USB: Iomega MDHD-UE; ",
    "0x059b:0x0277",
    "",
    "",
    "-d usbjmicron"
  },
  { "USB: Iomega LDHD-UP; Sunplus",
    "0x059b:0x0370",
    "",
    "",
    "-d usbsunplus"
  },
  { "USB: Iomega GDHDU2; JMicron",
    "0x059b:0x0475",
    "", // 0x0100
    "",
    "-d usbjmicron"
  },
  // LaCie
  { "USB: LaCie hard disk (FA Porsche design);",
    "0x059f:0x0651",
    "",
    "",
    "" // unsupported
  },
  { "USB: LaCie hard disk; JMicron",
    "0x059f:0x0951",
    "",
    "",
    "-d usbjmicron"
  },
  { "USB: LaCie hard disk (Neil Poulton design);",
    "0x059f:0x1018",
    "",
    "",
    "-d sat"
  },
  { "USB: LaCie Desktop Hard Drive; JMicron",
    "0x059f:0x1019",
    "",
    "",
    "-d usbjmicron"
  },
  { "USB: LaCie Rugged Hard Drive; JMicron",
    "0x059f:0x101d",
    "", // 0x0001
    "",
    "-d usbjmicron,x"
  },
  { "USB: LaCie Little Disk USB2; JMicron",
    "0x059f:0x1021",
    "",
    "",
    "-d usbjmicron"
  },
  { "USB: LaCie hard disk; ",
    "0x059f:0x1029",
    "", // 0x0100
    "",
    "-d sat"
  },
  { "USB: Lacie rikiki; JMicron",
    "0x059f:0x102a",
    "",
    "",
    "-d usbjmicron,x"
  },
  { "USB: LaCie rikiki USB 3.0; ",
    "0x059f:0x10(49|57)",
    "",
    "",
    "-d sat"
  },
  { "USB: LaCie minimus USB 3.0; ",
    "0x059f:0x104a",
    "",
    "",
    "-d sat"
  },
  { "USB: LaCie Rugged Mini USB 3.0; ",
    "0x059f:0x1051",
    "", // 0x0000
    "",
    "-d sat"
  },
  // In-System Design
  { "USB: ; In-System/Cypress ISD-300A1",
    "0x05ab:0x0060",
    "", // 0x1101
    "",
    "-d usbcypress"
  },
  // Genesys Logic
  { "USB: ; Genesys Logic GL881E",
    "0x05e3:0x0702",
    "",
    "",
    "" // unsupported
  },
  { "USB: ; Genesys Logic", // TODO: requires '-T permissive'
    "0x05e3:0x0718",
    "", // 0x0041
    "",
    "-d sat"
  },
  // Micron
  { "USB: Micron USB SSD; ",
    "0x0634:0x0655",
    "",
    "",
    "" // unsupported
  },
  // Prolific
  { "USB: ; Prolific PL2507", // USB->PATA
    "0x067b:0x2507",
    "",
    "",
    "-d usbjmicron,0" // Port number is required
  },
  { "USB: ; Prolific PL3507", // USB+IEE1394->PATA
    "0x067b:0x3507",
    "", // 0x0001
    "",
    "" // smartmontools >= r3741: -d usbjmicron,p
  },
  // Imation
  { "USB: Imation ; ", // Imation Odyssey external USB dock
    "0x0718:0x1000",
    "", // 0x5104
    "",
    "-d sat"
  },
  // Freecom
  { "USB: Freecom Mobile Drive XXS; JMicron",
    "0x07ab:0xfc88",
    "", // 0x0101
    "",
    "-d usbjmicron,x"
  },
  { "USB: Freecom Hard Drive XS; Sunplus",
    "0x07ab:0xfc8e",
    "", // 0x010f
    "",
    "-d usbsunplus"
  },
  { "USB: Freecom; ", // Intel labeled
    "0x07ab:0xfc8f",
    "", // 0x0000
    "",
    "-d sat"
  },
  { "USB: Freecom Classic HD 120GB; ",
    "0x07ab:0xfccd",
    "",
    "",
    "" // unsupported
  },
  { "USB: Freecom HD 500GB; JMicron",
    "0x07ab:0xfcda",
    "",
    "",
    "-d usbjmicron"
  },
  // Oxford Semiconductor, Ltd
  { "USB: ; Oxford",
    "0x0928:0x0000",
    "",
    "",
    "" // unsupported
  },
  { "USB: ; Oxford OXU921DS",
    "0x0928:0x0002",
    "",
    "",
    "" // unsupported
  },
  { "USB: ; Oxford", // Zalman ZM-VE200
    "0x0928:0x0010",
    "", // 0x0304
    "",
    "-d sat"
  },
  // Toshiba
  { "USB: Toshiba PX1270E-1G16; Sunplus",
    "0x0930:0x0b03",
    "",
    "",
    "-d usbsunplus"
  },
  { "USB: Toshiba PX1396E-3T01; Sunplus", // similar to Dura Micro 501
    "0x0930:0x0b09",
    "",
    "",
    "-d usbsunplus"
  },
  { "USB: Toshiba Stor.E Steel; Sunplus",
    "0x0930:0x0b11",
    "",
    "",
    "-d usbsunplus"
  },
  { "USB: Toshiba Stor.E; ",
    "0x0930:0x0b1[9ab]",
    "", // 0x0001
    "",
    "-d sat"
  },
  // Lumberg, Inc.
  { "USB: Toshiba Stor.E; Sunplus",
    "0x0939:0x0b1[56]",
    "",
    "",
    "-d usbsunplus"
  },
  // Seagate
  { "USB: Seagate External Drive; Cypress",
    "0x0bc2:0x0503",
    "", // 0x0240
    "",
    "-d usbcypress"
  },
  { "USB: Seagate FreeAgent Go; ",
    "0x0bc2:0x2(000|100|101)",
    "",
    "",
    "-d sat"
  },
  { "USB: Seagate FreeAgent Go FW; ",
    "0x0bc2:0x2200",
    "",
    "",
    "-d sat"
  },
  { "USB: Seagate Expansion Portable; ",
    "0x0bc2:0x2300",
    "",
    "",
    "-d sat"
  },
  { "USB: Seagate FreeAgent Desktop; ",
    "0x0bc2:0x3000",
    "",
    "",
    "-d sat"
  },
  { "USB: Seagate FreeAgent Desk; ",
    "0x0bc2:0x3001",
    "",
    "",
    "-d sat"
  },
  { "USB: Seagate FreeAgent Desk; ", // 1TB
    "0x0bc2:0x3008",
    "",
    "",
    "-d sat,12"
  },
  { "USB: Seagate Expansion External; ", // 2TB, 3TB
    "0x0bc2:0x33(00|20|32)",
    "",
    "",
    "-d sat"
  },
  { "USB: Seagate FreeAgent GoFlex USB 2.0; ",
    "0x0bc2:0x502[01]",
    "",
    "",
    "-d sat"
  },
  { "USB: Seagate FreeAgent GoFlex USB 3.0; ",
    "0x0bc2:0x5031",
    "",
    "",
    "-d sat,12"
  },
  { "USB: Seagate FreeAgent; ",
    "0x0bc2:0x5040",
    "",
    "",
    "-d sat"
  },
  { "USB: Seagate FreeAgent GoFlex USB 3.0; ", // 2TB
    "0x0bc2:0x5071",
    "",
    "",
    "-d sat"
  },
  { "USB: Seagate FreeAgent GoFlex Desk USB 3.0; ", // 3TB
    "0x0bc2:0x50a1",
    "",
    "",
    "-d sat,12" // "-d sat" does not work (ticket #151)
  },
  { "USB: Seagate FreeAgent GoFlex Desk USB 3.0; ", // 4TB
    "0x0bc2:0x50a5",
    "", // 0x0100
    "",
    "-d sat"
  },
  { "USB: Seagate Backup Plus USB 3.0; ", // 1TB
    "0x0bc2:0xa013",
    "", // 0x0100
    "",
    "-d sat"
  },
  { "USB: Seagate Backup Plus Desktop USB 3.0; ", // 4TB, 3TB (8 LBA/1 PBA offset)
    "0x0bc2:0xa0a[14]",
    "",
    "",
    "-d sat"
  },
  // Dura Micro
  { "USB: Dura Micro; Cypress",
    "0x0c0b:0xb001",
    "", // 0x1110
    "",
    "-d usbcypress"
  },
  { "USB: Dura Micro 509; Sunplus",
    "0x0c0b:0xb159",
    "", // 0x0103
    "",
    "-d usbsunplus"
  },
  // Maxtor
  { "USB: Maxtor OneTouch 200GB; ",
    "0x0d49:0x7010",
    "",
    "",
    "" // unsupported
  },
  { "USB: Maxtor OneTouch; ",
    "0x0d49:0x7300",
    "", // 0x0121
    "",
    "-d sat"
  },
  { "USB: Maxtor OneTouch 4; ",
    "0x0d49:0x7310",
    "", // 0x0125
    "",
    "-d sat"
  },
  { "USB: Maxtor OneTouch 4 Mini; ",
    "0x0d49:0x7350",
    "", // 0x0125
    "",
    "-d sat"
  },
  { "USB: Maxtor BlackArmor Portable; ",
    "0x0d49:0x7550",
    "",
    "",
    "-d sat"
  },
  { "USB: Maxtor Basics Desktop; ",
    "0x0d49:0x7410",
    "", // 0x0122
    "",
    "-d sat"
  },
  { "USB: Maxtor Basics Portable; ",
    "0x0d49:0x7450",
    "", // 0x0122
    "",
    "-d sat"
  },
  // Oyen Digital
  { "USB: Oyen Digital MiniPro USB 3.0; ",
    "0x0dc4:0x020a",
    "",
    "",
    "-d sat"
  },
  // Cowon Systems, Inc.
  { "USB: Cowon iAudio X5; ",
    "0x0e21:0x0510",
    "",
    "",
    "-d usbcypress"
  },
  // iRiver
  { "USB: iRiver iHP-120/140 MP3 Player; Cypress",
    "0x1006:0x3002",
    "", // 0x0100
    "",
    "-d usbcypress"
  },
  // Western Digital
  { "USB: WD My Passport (IDE); Cypress",
    "0x1058:0x0701",
    "", // 0x0240
    "",
    "-d usbcypress"
  },
  { "USB: WD My Passport Portable; ",
    "0x1058:0x0702",
    "", // 0x0102
    "",
    "-d sat"
  },
  { "USB: WD My Passport Essential; ",
    "0x1058:0x0704",
    "", // 0x0175
    "",
    "-d sat"
  },
  { "USB: WD My Passport Elite; ",
    "0x1058:0x0705",
    "", // 0x0175
    "",
    "-d sat"
  },
  { "USB: WD My Passport 070A; ",
    "0x1058:0x070a",
    "", // 0x1028
    "",
    "-d sat"
  },
  { "USB: WD My Passport 0730; ",
    "0x1058:0x0730",
    "", // 0x1008
    "",
    "-d sat"
  },
  { "USB: WD My Passport Essential SE USB 3.0; ",
    "0x1058:0x074[02]",
    "",
    "",
    "-d sat"
  },
  { "USB: WD My Passport Ultra; ",
    "0x1058:0x0741",
    "",
    "",
    "-d sat"
  },
  { "USB: WD My Passport USB 3.0; ",
    "0x1058:0x07[4a]8",
    "",
    "",
    "-d sat"
  },
  { "USB: WD My Book ES; ",
    "0x1058:0x0906",
    "", // 0x0012
    "",
    "-d sat"
  },
  { "USB: WD My Book Essential; ",
    "0x1058:0x0910",
    "", // 0x0106
    "",
    "-d sat"
  },
  { "USB: WD Elements Desktop; ",
    "0x1058:0x1001",
    "", // 0x0104
    "",
    "-d sat"
  },
  { "USB: WD Elements Desktop WDE1UBK...; ",
    "0x1058:0x1003",
    "", // 0x0175
    "",
    "-d sat"
  },
  { "USB: WD Elements; ",
    "0x1058:0x10(10|48|a2)",
    "", // 0x0105
    "",
    "-d sat"
  },
  { "USB: WD Elements Desktop; ", // 2TB
    "0x1058:0x1021",
    "", // 0x2002
    "",
    "-d sat"
  },
  { "USB: WD Elements SE; ", // 1TB
    "0x1058:0x1023",
    "",
    "",
    "-d sat"
  },
  { "USB: WD Elements SE USB 3.0; ",
    "0x1058:0x1042",
    "",
    "",
    "-d sat"
  },
  { "USB: WD My Book Essential; ",
    "0x1058:0x1100",
    "", // 0x0165
    "",
    "-d sat"
  },
  { "USB: WD My Book Office Edition; ", // 1TB
    "0x1058:0x1101",
    "", // 0x0165
    "",
    "-d sat"
  },
  { "USB: WD My Book; ",
    "0x1058:0x1102",
    "", // 0x1028
    "",
    "-d sat"
  },
  { "USB: WD My Book Studio II; ", // 2x1TB
    "0x1058:0x1105",
    "",
    "",
    "-d sat"
  },
  { "USB: WD My Book Essential; ",
    "0x1058:0x1110",
    "", // 0x1030
    "",
    "-d sat"
  },
  { "USB: WD My Book Essential USB 3.0; ", // 3TB
    "0x1058:0x11[34]0",
    "", // 0x1012/0x1003
    "",
    "-d sat"
  },
  // Atech Flash Technology
  { "USB: ; Atech", // Enclosure from Kingston SSDNow notebook upgrade kit
    "0x11b0:0x6298",
    "", // 0x0108
    "",
    "-d sat"
  },
  // A-DATA
  { "USB: A-DATA SH93; Cypress",
    "0x125f:0xa93a",
    "", // 0x0150
    "",
    "-d usbcypress"
  },
  { "USB: A-DATA DashDrive; Cypress",
    "0x125f:0xa94a",
    "",
    "",
    "-d usbcypress"
  },
  // Initio
  { "USB: ; Initio 316000",
    "0x13fd:0x0540",
    "",
    "",
    "" // unsupported
  },
  { "USB: ; Initio", // Thermaltake BlacX
    "0x13fd:0x0840",
    "",
    "",
    "-d sat"
  },
  { "USB: ; Initio", // USB->SATA+PATA, Chieftec CEB-25I
    "0x13fd:0x1040",
    "", // 0x0106
    "",
    "" // unsupported
  },
  { "USB: ; Initio 6Y120L0", // CoolerMaster XCraft RX-3HU
    "0x13fd:0x1150",
    "",
    "",
    "" // unsupported
  },
  { "USB: ; Initio", // USB->SATA
    "0x13fd:0x1240",
    "", // 0x0104
    "",
    "-d sat"
  },
  { "USB: ; Initio", // USB+SATA->SATA
    "0x13fd:0x1340",
    "", // 0x0208
    "",
    "-d sat"
  },
  { "USB: ; Initio",
    "0x13fd:0x1640",
    "", // 0x0864
    "",
    "-d sat,12" // some SMART commands fail, see ticket #295
  },
  { "USB: Intenso Memory Station 2,5\"; Initio",
    "0x13fd:0x1840",
    "",
    "",
    "-d sat"
  },
  { "USB: ; Initio", // NexStar CX USB enclosure
    "0x13fd:0x1e40",
    "",
    "",
    "-d sat"
  },
  // Super Top
  { "USB: Super Top generic enclosure; Cypress",
    "0x14cd:0x6116",
    "", // 0x0160 also reported as unsupported
    "",
    "-d usbcypress"
  },
  // JMicron
  { "USB: ; JMicron USB 3.0",
    "0x152d:0x0539",
    "", // 0x0100
    "",
    "-d usbjmicron"
  },
  { "USB: ; JMicron ", // USB->SATA->4xSATA (port multiplier)
    "0x152d:0x0551",
    "", // 0x0100
    "",
    "-d usbjmicron,x"
  },
  { "USB: OCZ THROTTLE OCZESATATHR8G; JMicron JMF601",
    "0x152d:0x0602",
    "",
    "",
    "" // unsupported
  },
  { "USB: ; JMicron JM20329", // USB->SATA
    "0x152d:0x2329",
    "", // 0x0100
    "",
    "-d usbjmicron"
  },
  { "USB: ; JMicron JM20336", // USB+SATA->SATA, USB->2xSATA
    "0x152d:0x2336",
    "", // 0x0100
    "",
    "-d usbjmicron,x"
  },
  { "USB: Generic JMicron adapter; JMicron",
    "0x152d:0x2337",
    "",
    "",
    "-d usbjmicron"
  },
  { "USB: ; JMicron JM20337/8", // USB->SATA+PATA, USB+SATA->PATA
    "0x152d:0x2338",
    "", // 0x0100
    "",
    "-d usbjmicron"
  },
  { "USB: ; JMicron JM20339", // USB->SATA
    "0x152d:0x2339",
    "", // 0x0100
    "",
    "-d usbjmicron,x"
  },
  { "USB: ; JMicron", // USB+SATA->SATA
    "0x152d:0x2351",  // e.g. Verbatim Portable Hard Drive 500Gb
    "", // 0x0100
    "",
    "-d sat"
  },
  { "USB: ; JMicron", // USB->SATA
    "0x152d:0x2352",
    "", // 0x0100
    "",
    "-d usbjmicron,x"
  },
  { "USB: ; JMicron", // USB->SATA
    "0x152d:0x2509",
    "", // 0x0100
    "",
    "-d usbjmicron,x"
  },
  // ASMedia
  { "USB: ; ASMedia ASM1051",
    "0x174c:0x5106", // 0x174c:0x55aa after firmware update
    "",
    "",
    "-d sat"
  },
  { "USB: ; ASMedia USB 3.0", // MEDION HDDrive-n-GO, LaCie Rikiki USB 3.0,
      // Silicon Power Armor A80 (ticket #237)
      // reported as unsupported: BYTECC T-200U3, Kingwin USB 3.0 docking station
    "0x174c:0x55aa",
    "", // 0x0100
    "",
    "-d sat"
  },
  // LucidPort
  { "USB: ; LucidPORT USB300", // RaidSonic ICY BOX IB-110StU3-B, Sharkoon SATA QuickPort H3
    "0x1759:0x500[02]", // 0x5000: USB 2.0, 0x5002: USB 3.0
    "",
    "",
    "-d sat"
  },
  { "USB: ; LucidPort", // Fuj:tech SATA-USB3 dock
    "0x1759:0x5100",
    "", // 0x2580
    "",
    "-d sat"
  },
  // Verbatim
  { "USB: Verbatim Portable Hard Drive; Sunplus",
    "0x18a5:0x0214",
    "", // 0x0112
    "",
    "-d usbsunplus"
  },
  { "USB: Verbatim FW/USB160; Oxford OXUF934SSA-LQAG", // USB+IEE1394->SATA
    "0x18a5:0x0215",
    "", // 0x0001
    "",
    "-d sat"
  },
  { "USB: Verbatim External Hard Drive 47519; Sunplus", // USB->SATA
    "0x18a5:0x0216",
    "",
    "",
    "-d usbsunplus"
  },
  { "USB: Verbatim Pocket Hard Drive; JMicron", // SAMSUNG SpinPoint N3U-3 (USB, 4KiB LLS)
    "0x18a5:0x0227",
    "",
    "",
    "-d usbjmicron" // "-d usbjmicron,x" does not work
  },
  { "USB: Verbatim External Hard Drive; JMicron", // 2TB
    "0x18a5:0x022a",
    "",
    "",
    "-d usbjmicron"
  },
  { "USB: Verbatim Store'n'Go; JMicron", // USB->SATA
    "0x18a5:0x022b",
    "", // 0x0100
    "",
    "-d usbjmicron"
  },
  // Silicon Image
  { "USB: Vantec NST-400MX-SR; Silicon Image 5744",
    "0x1a4a:0x1670",
    "",
    "",
    "" // unsupported
  },
  // SunplusIT
  { "USB: ; SunplusIT",
    "0x1bcf:0x0c31",
    "",
    "",
    "-d usbsunplus"
  },
  // Innostor
  { "USB: ; Innostor IS888", // Sharkoon SATA QuickDeck Pro USB 3.0
    "0x1f75:0x0888",
    "", // 0x0034
    "",
    "" // unsupported
  },
  // Power Quotient International
  { "USB: PQI H560; ",
    "0x3538:0x0902",
    "", // 0x0000
    "",
    "-d sat"
  },
  // Hitachi/SimpleTech
  { "USB: Hitachi Touro Desk; JMicron", // 3TB
    "0x4971:0x1011",
    "",
    "",
    "-d usbjmicron"
  },
  { "USB: Hitachi Touro Desk 3.0; ", // 2TB
    "0x4971:0x1015",
    "", // 0x0000
    "",
    "-d sat" // ATA output registers missing
  },
  { "USB: Hitachi/SimpleTech; JMicron", // 1TB
    "0x4971:0xce17",
    "",
    "",
    "-d usbjmicron,x"
  },
  // OnSpec
  { "USB: ; OnSpec", // USB->PATA
    "0x55aa:0x2b00",
    "", // 0x0100
    "",
    "" // unsupported
  },
  // 0x6795 (?)
  { "USB: Sharkoon 2-Bay RAID Box; ", // USB 3.0
    "0x6795:0x2756",
    "", // 0x0100
    "",
    "-d sat"
  },
/*
}; // builtin_knowndrives[]
 */<|MERGE_RESOLUTION|>--- conflicted
+++ resolved
@@ -75,11 +75,7 @@
 /*
 const drive_settings builtin_knowndrives[] = {
  */
-<<<<<<< HEAD
-  { "$Id: drivedb.h 3885 2014-03-14 18:51:39Z chrfranke $",
-=======
-  { "$Id: drivedb.h 3889 2014-04-17 20:31:37Z chrfranke $",
->>>>>>> 1929a4c8
+  { "$Id: drivedb.h 3891 2014-04-17 20:46:27Z chrfranke $",
     "-", "-",
     "This is a dummy entry to hold the SVN-Id of drivedb.h",
     ""
