/*
 * drivedb.h - smartmontools drive database file
 *
 * Home page of code is: http://smartmontools.sourceforge.net
 *
 * Copyright (C) 2003-11 Philip Williams, Bruce Allen
 * Copyright (C) 2008-14 Christian Franke <smartmontools-support@lists.sourceforge.net>
 *
 * This program is free software; you can redistribute it and/or modify
 * it under the terms of the GNU General Public License as published by
 * the Free Software Foundation; either version 2, or (at your option)
 * any later version.
 *
 * You should have received a copy of the GNU General Public License
 * (for example COPYING); If not, see <http://www.gnu.org/licenses/>.
 *
 */

/*
 * Structure used to store drive database entries:
 *
 * struct drive_settings {
 *   const char * modelfamily;
 *   const char * modelregexp;
 *   const char * firmwareregexp;
 *   const char * warningmsg;
 *   const char * presets;
 * };
 *
 * The elements are used in the following ways:
 *
 *  modelfamily     Informal string about the model family/series of a
 *                  device. Set to "" if no info (apart from device id)
 *                  known.  The entry is ignored if this string starts with
 *                  a dollar sign.  Must not start with "USB:", see below.
 *  modelregexp     POSIX extended regular expression to match the model of
 *                  a device.  This should never be "".
 *  firmwareregexp  POSIX extended regular expression to match a devices's
 *                  firmware.  This is optional and should be "" if it is not
 *                  to be used.  If it is nonempty then it will be used to
 *                  narrow the set of devices matched by modelregexp.
 *  warningmsg      A message that may be displayed for matching drives.  For
 *                  example, to inform the user that they may need to apply a
 *                  firmware patch.
 *  presets         String with vendor-specific attribute ('-v') and firmware
 *                  bug fix ('-F') options.  Same syntax as in smartctl command
 *                  line.  The user's own settings override these.
 *
 * The regular expressions for drive model and firmware must match the full
 * string.  The effect of "^FULLSTRING$" is identical to "FULLSTRING".
 * The form ".*SUBSTRING.*" can be used if substring match is desired.
 *
 * The table will be searched from the start to end or until the first match,
 * so the order in the table is important for distinct entries that could match
 * the same drive.
 *
 *
 * Format for USB ID entries:
 *
 *  modelfamily     String with format "USB: DEVICE; BRIDGE" where
 *                  DEVICE is the name of the device and BRIDGE is
 *                  the name of the USB bridge.  Both may be empty
 *                  if no info known.
 *  modelregexp     POSIX extended regular expression to match the USB
 *                  vendor:product ID in hex notation ("0x1234:0xabcd").
 *                  This should never be "".
 *  firmwareregexp  POSIX extended regular expression to match the USB
 *                  bcdDevice info.  Only compared during search if other
 *                  entries with same USB vendor:product ID exist.
 *  warningmsg      Not used yet.
 *  presets         String with one device type ('-d') option.
 *
 */

/*
const drive_settings builtin_knowndrives[] = {
 */
<<<<<<< HEAD
  { "$Id: drivedb.h 3970 2014-07-22 20:36:03Z chrfranke $",
=======
  { "$Id: drivedb.h 3974 2014-07-25 18:54:47Z chrfranke $",
>>>>>>> 2389bce8
    "-", "-",
    "This is a dummy entry to hold the SVN-Id of drivedb.h",
    ""
  /* Default settings:
    "-v 1,raw48,Raw_Read_Error_Rate "
    "-v 2,raw48,Throughput_Performance "
    "-v 3,raw16(avg16),Spin_Up_Time "
    "-v 4,raw48,Start_Stop_Count "
    "-v 5,raw16(raw16),Reallocated_Sector_Ct "
    "-v 6,raw48,Read_Channel_Margin "
    "-v 7,raw48,Seek_Error_Rate "
    "-v 8,raw48,Seek_Time_Performance "
    "-v 9,raw24(raw8),Power_On_Hours " // smartmontools <= r3527: raw48
    "-v 10,raw48,Spin_Retry_Count "
    "-v 11,raw48,Calibration_Retry_Count "
    "-v 12,raw48,Power_Cycle_Count "
    "-v 13,raw48,Read_Soft_Error_Rate "
    //  14-174 Unknown_Attribute
    "-v 175,raw48,Program_Fail_Count_Chip "
    "-v 176,raw48,Erase_Fail_Count_Chip "
    "-v 177,raw48,Wear_Leveling_Count "
    "-v 178,raw48,Used_Rsvd_Blk_Cnt_Chip "
    "-v 179,raw48,Used_Rsvd_Blk_Cnt_Tot "
    "-v 180,raw48,Unused_Rsvd_Blk_Cnt_Tot "
    "-v 181,raw48,Program_Fail_Cnt_Total "
    "-v 182,raw48,Erase_Fail_Count_Total "
    "-v 183,raw48,Runtime_Bad_Block "
    "-v 184,raw48,End-to-End_Error "
    //  185-186 Unknown_Attribute
    "-v 187,raw48,Reported_Uncorrect "
    "-v 188,raw48,Command_Timeout "
    "-v 189,raw48,High_Fly_Writes "
    "-v 190,tempminmax,Airflow_Temperature_Cel "
    "-v 191,raw48,G-Sense_Error_Rate "
    "-v 192,raw48,Power-Off_Retract_Count "
    "-v 193,raw48,Load_Cycle_Count "
    "-v 194,tempminmax,Temperature_Celsius "
    "-v 195,raw48,Hardware_ECC_Recovered "
    "-v 196,raw16(raw16),Reallocated_Event_Count "
    "-v 197,raw48,Current_Pending_Sector "
    "-v 198,raw48,Offline_Uncorrectable "
    "-v 199,raw48,UDMA_CRC_Error_Count "
    "-v 200,raw48,Multi_Zone_Error_Rate "
    "-v 201,raw48,Soft_Read_Error_Rate "
    "-v 202,raw48,Data_Address_Mark_Errs "
    "-v 203,raw48,Run_Out_Cancel "
    "-v 204,raw48,Soft_ECC_Correction "
    "-v 205,raw48,Thermal_Asperity_Rate "
    "-v 206,raw48,Flying_Height "
    "-v 207,raw48,Spin_High_Current "
    "-v 208,raw48,Spin_Buzz "
    "-v 209,raw48,Offline_Seek_Performnce "
    //  210-219 Unknown_Attribute
    "-v 220,raw48,Disk_Shift "
    "-v 221,raw48,G-Sense_Error_Rate "
    "-v 222,raw48,Loaded_Hours "
    "-v 223,raw48,Load_Retry_Count "
    "-v 224,raw48,Load_Friction "
    "-v 225,raw48,Load_Cycle_Count "
    "-v 226,raw48,Load-in_Time "
    "-v 227,raw48,Torq-amp_Count "
    "-v 228,raw48,Power-off_Retract_Count "
    //  229 Unknown_Attribute
    "-v 230,raw48,Head_Amplitude "
    "-v 231,raw48,Temperature_Celsius "
    "-v 232,raw48,Available_Reservd_Space "
    "-v 233,raw48,Media_Wearout_Indicator "
    //  234-239 Unknown_Attribute
    "-v 240,raw48,Head_Flying_Hours "
    "-v 241,raw48,Total_LBAs_Written "
    "-v 242,raw48,Total_LBAs_Read "
    //  243-249 Unknown_Attribute
    "-v 250,raw48,Read_Error_Retry_Rate "
    //  251-253 Unknown_Attribute
    "-v 254,raw48,Free_Fall_Sensor "
  */
  },
  { "Apacer SDM4",
    "2GB SATA Flash Drive", // tested with APSDM002G15AN-CT/SFDDA01C and SFI2101D
    "SF(DDA01C|I2101D)", "",
    "-v 160,raw48,Initial_Bad_Block_Count "
    "-v 161,raw48,Bad_Block_Count "
    "-v 162,raw48,Spare_Block_Count "
    "-v 163,raw48,Max_Erase_Count "
    "-v 164,raw48,Min_Erase_Count " // could be wrong
    "-v 165,raw48,Average_Erase_Count " // could be wrong
  },
  { "Apple SD/SM/TS...E/F SSDs", // SanDisk/Samsung/Toshiba?
    "APPLE SSD (S[DM]|TS)0?(128|256|512|768)[EF]", // tested with APPLE SSD SD256E/1021AP, SD0128F/A223321
     // APPLE SSD SM768E/CXM90A1Q, SM0512F/UXM2JA1Q, TS0256F/109L0704
    "", "",
  //"-v 1,raw48,Raw_Read_Error_Rate "
  //"-v 5,raw16(raw16),Reallocated_Sector_Ct "
  //"-v 9,raw24(raw8),Power_On_Hours "
  //"-v 12,raw48,Power_Cycle_Count "
  //"-v 169,raw48,Unknown_Attribute "
    "-v 173,raw48,Wear_Leveling_Count " // ]
    "-v 174,raw48,Host_Reads_MiB "      // ] guessed (ticket #342), S[DM]*F only
    "-v 175,raw48,Host_Writes_MiB "     // ]
  //"-v 192,raw48,Power-Off_Retract_Count "
  //"-v 194,tempminmax,Temperature_Celsius "
  //"-v 197,raw48,Current_Pending_Sector "
  //"-v 199,raw48,UDMA_CRC_Error_Count "
  //"-v 240,raw48,Unknown_SSD_Attribute "
  },
  { "Crucial/Micron RealSSD C300/M500", // Marvell 88SS91xx
    "C300-CTFDDA[AC](064|128|256)MAG|" // Marvell 88SS9174 BJP2, tested with C300-CTFDDAC128MAG/0002,
      // C300-CTFDDAC064MAG/0006
    "Crucial_CT(120|240|480)M500SSD[13]", // Marvell 88SS9187 BLD2, tested with Crucial_CT120M500SSD3/MU02,
      // Crucial_CT120M500SSD1/MU02, Crucial_CT240M500SSD1/MU03, Crucial_CT480M500SSD1/MU03
    "", "",
  //"-v 1,raw48,Raw_Read_Error_Rate "
  //"-v 5,raw16(raw16),Reallocated_Sector_Ct "
  //"-v 9,raw24(raw8),Power_On_Hours "
  //"-v 12,raw48,Power_Cycle_Count "
    "-v 170,raw48,Grown_Failing_Block_Ct "
    "-v 171,raw48,Program_Fail_Count "
    "-v 172,raw48,Erase_Fail_Count "
    "-v 173,raw48,Wear_Leveling_Count "
    "-v 174,raw48,Unexpect_Power_Loss_Ct "
    "-v 181,raw16,Non4k_Aligned_Access "
    "-v 183,raw48,SATA_Iface_Downshift "
  //"-v 184,raw48,End-to-End_Error "
  //"-v 187,raw48,Reported_Uncorrect "
  //"-v 188,raw48,Command_Timeout "
    "-v 189,raw48,Factory_Bad_Block_Ct "
  //"-v 194,tempminmax,Temperature_Celsius "
  //"-v 195,raw48,Hardware_ECC_Recovered "
  //"-v 196,raw16(raw16),Reallocated_Event_Count "
  //"-v 197,raw48,Current_Pending_Sector "
  //"-v 198,raw48,Offline_Uncorrectable "
  //"-v 199,raw48,UDMA_CRC_Error_Count "
    "-v 202,raw48,Percent_Lifetime_Used "
    "-v 206,raw48,Write_Error_Rate "
    "-v 210,raw48,Success_RAIN_Recov_Cnt "
    "-v 246,raw48,Total_Host_Sector_Write "
    "-v 247,raw48,Host_Program_Page_Count "
    "-v 248,raw48,Bckgnd_Program_Page_Cnt"
  },
  { "Crucial/Micron RealSSD m4/C400/P400", // Marvell 9176, fixed firmware
    "C400-MTFDDA[ACK](064|128|256|512)MAM|"
    "M4-CT(064|128|256|512)M4SSD[123]|" // tested with M4-CT512M4SSD2/0309
    "MTFDDAK(064|128|256|512|050|100|200|400)MA[RN]-1[JKS]1AA.*", // tested with
                                             // MTFDDAK256MAR-1K1AA/MA52
    "030[9-Z]|03[1-Z].|0[4-Z]..|[1-Z]....*", // >= "0309"
    "",
  //"-v 1,raw48,Raw_Read_Error_Rate "
  //"-v 5,raw16(raw16),Reallocated_Sector_Ct "
  //"-v 9,raw24(raw8),Power_On_Hours "
  //"-v 12,raw48,Power_Cycle_Count "
    "-v 170,raw48,Grown_Failing_Block_Ct "
    "-v 171,raw48,Program_Fail_Count "
    "-v 172,raw48,Erase_Fail_Count "
    "-v 173,raw48,Wear_Leveling_Count "
    "-v 174,raw48,Unexpect_Power_Loss_Ct "
    "-v 181,raw16,Non4k_Aligned_Access "
    "-v 183,raw48,SATA_Iface_Downshift "
  //"-v 184,raw48,End-to-End_Error "
  //"-v 187,raw48,Reported_Uncorrect "
  //"-v 188,raw48,Command_Timeout "
    "-v 189,raw48,Factory_Bad_Block_Ct "
  //"-v 194,tempminmax,Temperature_Celsius "
  //"-v 195,raw48,Hardware_ECC_Recovered "
  //"-v 196,raw16(raw16),Reallocated_Event_Count "
  //"-v 197,raw48,Current_Pending_Sector "
  //"-v 198,raw48,Offline_Uncorrectable "
  //"-v 199,raw48,UDMA_CRC_Error_Count "
    "-v 202,raw48,Perc_Rated_Life_Used "
    "-v 206,raw48,Write_Error_Rate"
  },
  { "Crucial/Micron RealSSD m4/C400", // Marvell 9176, buggy or unknown firmware
    "C400-MTFDDA[ACK](064|128|256|512)MAM|" // tested with C400-MTFDDAC256MAM/0002
    "M4-CT(064|128|256|512)M4SSD[123]", // tested with M4-CT064M4SSD2/0002,
      // M4-CT064M4SSD2/0009, M4-CT256M4SSD3/000F
    "",
    "This drive may hang after 5184 hours of power-on time:\n"
    "http://www.tomshardware.com/news/Crucial-m4-Firmware-BSOD,14544.html\n"
    "See the following web pages for firmware updates:\n"
    "http://www.crucial.com/support/firmware.aspx\n"
    "http://www.micron.com/products/solid-state-storage/client-ssd#software",
    "-v 170,raw48,Grown_Failing_Block_Ct "
    "-v 171,raw48,Program_Fail_Count "
    "-v 172,raw48,Erase_Fail_Count "
    "-v 173,raw48,Wear_Leveling_Count "
    "-v 174,raw48,Unexpect_Power_Loss_Ct "
    "-v 181,raw16,Non4k_Aligned_Access "
    "-v 183,raw48,SATA_Iface_Downshift "
    "-v 189,raw48,Factory_Bad_Block_Ct "
    "-v 202,raw48,Perc_Rated_Life_Used "
    "-v 206,raw48,Write_Error_Rate"
  },
  { "Crucial/Micron MX100/M500/M510/M550 Client SSDs",
    "Crucial_CT(128|256|512)MX100SSD1|"// tested with Crucial_CT256MX100SSD1/MU01
    "Micron_M500_MTFDDA[KTV](120|240|480|960)MAV|"// tested with Micron_M500_MTFDDAK960MAV/MU05
    "(Micron_)?M510[_-]MTFDDA[KTV](128|256)MAZ|" // tested with M510-MTFDDAK256MAZ/MU01
    "(Micron_)?M550[_-]MTFDDA[KTV](064|128|256|512|1T0)MAY", // tested with M550-MTFDDAK256MAY/MU01
    "", "",
  //"-v 1,raw48,Raw_Read_Error_Rate "
    "-v 5,raw48,Reallocate_NAND_Blk_Cnt "
  //"-v 9,raw24(raw8),Power_On_Hours "
  //"-v 12,raw48,Power_Cycle_Count "
    "-v 171,raw48,Program_Fail_Count "
    "-v 172,raw48,Erase_Fail_Count "
    "-v 173,raw48,Ave_Block-Erase_Count "
    "-v 174,raw48,Unexpect_Power_Loss_Ct "
    "-v 180,raw48,Unused_Reserve_NAND_Blk "
    "-v 183,raw48,SATA_Interfac_Downshift "
    "-v 184,raw48,Error_Correction_Count "
  //"-v 187,raw48,Reported_Uncorrect "
  //"-v 194,tempminmax,Temperature_Celsius "
  //"-v 196,raw16(raw16),Reallocated_Event_Count "
  //"-v 197,raw48,Current_Pending_Sector "
  //"-v 198,raw48,Offline_Uncorrectable "
  //"-v 199,raw48,UDMA_CRC_Error_Count "
    "-v 202,raw48,Percent_Lifetime_Used "
    "-v 206,raw48,Write_Error_Rate "
    "-v 210,raw48,Success_RAIN_Recov_Cnt "
    "-v 246,raw48,Total_Host_Sector_Write "
    "-v 247,raw48,Host_Program_Page_Count "
    "-v 248,raw48,Bckgnd_Program_Page_Cnt"
  },
  { "Micron M500DC Enterprise SSDs",
    "Micron_M500DC_(EE|MT)FDDA[AK](120|240|480|800)MBB", // tested with
      // Micron_M500DC_EEFDDAA120MBB/129, Micron_M500DC_MTFDDAK800MBB/0129
    "", "",
  //"-v 1,raw48,Raw_Read_Error_Rate "
    "-v 5,raw48,Reallocated_Block_Count "
  //"-v 9,raw24(raw8),Power_On_Hours "
  //"-v 12,raw48,Power_Cycle_Count "
    "-v 170,raw48,Reserved_Block_Count "
    "-v 171,raw48,Program_Fail_Count "
    "-v 172,raw48,Erase_Fail_Count "
    "-v 173,raw48,Ave_Block-Erase_Count "
    "-v 174,raw48,Unexpect_Power_Loss_Ct "
    "-v 184,raw48,Error_Correction_Count "
  //"-v 187,raw48,Reported_Uncorrect "
    "-v 188,raw48,Command_Timeouts "
  //"-v 194,tempminmax,Temperature_Celsius "
    "-v 195,raw48,Cumulativ_Corrected_ECC "
  //"-v 197,raw48,Current_Pending_Sector "
  //"-v 198,raw48,Offline_Uncorrectable "
  //"-v 199,raw48,UDMA_CRC_Error_Count "
    "-v 202,raw48,Percent_Lifetime_Remain "
    "-v 206,raw48,Write_Error_Rate "
    "-v 247,raw48,Host_Program_Page_Count "
    "-v 248,raw48,Bckgnd_Program_Page_Cnt"
  },
  { "SandForce Driven SSDs",
    "SandForce 1st Ed\\.|" // Demo Drive, tested with firmware 320A13F0
    "ADATA SSD S(396|510|599) .?..GB|" // tested with ADATA SSD S510 60GB/320ABBF0,
      // ADATA SSD S599 256GB/3.1.0, 64GB/3.4.6
    "ADATA SP[389]00|" // tested with ADATA SP300/5.0.2d, SP800/5.0.6c,
      // ADATA SP900/5.0.6 (Premier Pro, SF-2281)
    "ADATA SSD SP900 (64|128|256)GB-DL2|" // tested with ADATA SSD SP900 256GB-DL2/5.0.6
    "ADATA XM11 (128|256)GB|" // tested with ADATA XM11 128GB/5.0.1
    "Corsair CSSD-F(40|60|80|115|120|160|240)GBP?2.*|" // Corsair Force, tested with
      // Corsair CSSD-F40GB2/1.1, Corsair CSSD-F115GB2-A/2.1a
    "Corsair Force ((3 |LS )?SSD|GS|GT)|" // SF-2281, tested with
      // Corsair Force SSD/5.05, 3 SSD/1.3.2, GT/1.3.3, GS/5.03, LS SSD/S8FM06.5
    "FM-25S2S-(60|120|240)GBP2|" // G.SKILL Phoenix Pro, SF-1200, tested with
      // FM-25S2S-240GBP2/4.2
    "FTM(06|12|24|48)CT25H|" // Supertalent TeraDrive CT, tested with
      // FTM24CT25H/STTMP2P1
    "KINGSTON SE50S3(100|240|480)G|" // tested with SE50S3100G/KE1ABBF0
    "KINGSTON SH10[03]S3(90|120|240|480)G|" // HyperX (3K), SF-2281, tested with
      // SH100S3240G/320ABBF0, SH103S3120G/505ABBF0
    "KINGSTON SKC(300S37A|380S3)(60|120|240|480)G|" // SF-2281, tested with SKC300S37A120G/KC4ABBF0,
      // SKC380S3120G/507ABBF0
    "KINGSTON SVP200S3(7A)?(60|90|120|240|480)G|" // V+ 200, SF-2281, tested with
      // SVP200S37A480G/502ABBF0, SVP200S390G/332ABBF0
    "KINGSTON SMS200S3(30|60|120)G|" // mSATA, SF-2241, tested with SMS200S3120G/KC3ABBF0
    "KINGSTON SMS450S3(32|64|128)G|" // mSATA, SF-2281, tested with SMS450S3128G/503ABBF0
    "KINGSTON (SV300|SKC100|SE100)S3.*G|" // other SF-2281
    "MKNSSDCR(45|60|90|120|180|240|480)GB(-DX)?|" // Mushkin Chronos (deluxe), SF-2281,
      // tested with MKNSSDCR120GB
    "Mushkin MKNSSDCL(40|60|80|90|115|120|180|240|480)GB-DX2?|" // Mushkin Callisto deluxe,
      // SF-1200/1222, Mushkin MKNSSDCL60GB-DX/361A13F0
    "OCZ[ -](AGILITY2([ -]EX)?|COLOSSUS2|ONYX2|VERTEX(2|-LE))( [123]\\..*)?|" // SF-1200,
      // tested with OCZ-VERTEX2/1.11, OCZ-VERTEX2 3.5/1.11
    "OCZ-NOCTI|" // mSATA, SF-2100, tested with OCZ-NOCTI/2.15
    "OCZ-REVODRIVE3?( X2)?|" // PCIe, SF-1200/2281, tested with
      // OCZ-REVODRIVE( X2)?/1.20, OCZ-REVODRIVE3 X2/2.11
    "OCZ[ -](VELO|VERTEX2[ -](EX|PRO))( [123]\\..*)?|" // SF-1500, tested with
      // OCZ VERTEX2-PRO/1.10 (Bogus thresholds for attribute 232 and 235)
    "D2[CR]STK251...-....|" // OCZ Deneva 2 C/R, SF-22xx/25xx,
      // tested with D2CSTK251M11-0240/2.08, D2CSTK251A10-0240/2.15
    "OCZ-(AGILITY3|SOLID3|VERTEX3( MI)?)|"  // SF-2200, tested with OCZ-VERTEX3/2.02,
      // OCZ-AGILITY3/2.11, OCZ-SOLID3/2.15, OCZ-VERTEX3 MI/2.15
    "OCZ Z-DRIVE R4 [CR]M8[48]|" // PCIe, SF-2282/2582, tested with OCZ Z-DRIVE R4 CM84/2.13
      // (Bogus attributes under Linux)
    "TALOS2|" // OCZ Talos 2 C/R, SAS (works with -d sat), 2*SF-2282, tested with TALOS2/3.20E
    "(APOC|DENC|DENEVA|FTNC|GFGC|MANG|MMOC|NIMC|TMSC).*|" // other OCZ SF-1200,
      // tested with DENCSTE251M11-0120/1.33, DENEVA PCI-E/1.33
    "(DENR|DRSAK|EC188|NIMR|PSIR|TRSAK).*|" // other OCZ SF-1500
    "OWC Aura Pro 6G SSD|" // tested with OWC Aura Pro 6G SSD/507ABBF0
    "OWC Mercury Electra (Pro )?[36]G SSD|" // tested with
      // OWC Mercury Electra 6G SSD/502ABBF0, OWC Mercury Electra Pro 3G SSD/541ABBF0
    "OWC Mercury E(xtreme|XTREME) Pro (6G |RE )?SSD|" // tested with
      // OWC Mercury Extreme Pro SSD/360A13F0, OWC Mercury EXTREME Pro 6G SSD/507ABBF0
    "Patriot Pyro|" // tested with Patriot Pyro/332ABBF0
    "SanDisk SDSSDX(60|120|240|480)GG25|" // SanDisk Extreme, SF-2281, tested with
      // SDSSDX240GG25/R201
    "SuperSSpeed S301 [0-9]*GB|" // SF-2281, tested with SuperSSpeed S301 128GB/503
    "SG9XCS2D(0?50|100|200|400)GESLT|" // Smart Storage Systems XceedIOPS2, tested with
      // SG9XCS2D200GESLT/SA03L370
    "SSD9SC(120|240|480)GED[EA]|" // PNY Prevail Elite, tested with SSD9SC120GEDA/334ABBF0
    "(TX32|TX31C1|VN0.?..GCNMK).*|" // Smart Storage Systems XceedSTOR
    "(TX22D1|TX21B1).*|" // Smart Storage Systems XceedIOPS2
    "TX52D1.*|" // Smart Storage Systems Xcel-200
    "TS(64|128|256|512)GSSD[37]20|" // Transcend SSD320/720, SF-2281, tested with
      // TS128GSSD320, TS256GSSD720/5.2.0
    "UGB(88P|99S)GC...H[BF].|" // Unigen, tested with
      // UGB88PGC100HF2/MP Rev2, UGB99SGC100HB3/RC Rev3
    "VisionTek GoDrive (60|120|240|480)GB", // tested with VisionTek GoDrive 480GB/506ABBF0
    "", "",
    "-v 1,raw24/raw32,Raw_Read_Error_Rate "
    "-v 5,raw48,Retired_Block_Count "
    "-v 9,msec24hour32,Power_On_Hours_and_Msec "
  //"-v 12,raw48,Power_Cycle_Count "
    "-v 13,raw24/raw32,Soft_Read_Error_Rate "
    "-v 100,raw48,Gigabytes_Erased "
    "-v 170,raw48,Reserve_Block_Count "
    "-v 171,raw48,Program_Fail_Count "
    "-v 172,raw48,Erase_Fail_Count "
    "-v 174,raw48,Unexpect_Power_Loss_Ct "
    "-v 177,raw48,Wear_Range_Delta "
    "-v 181,raw48,Program_Fail_Count "
    "-v 182,raw48,Erase_Fail_Count "
    "-v 184,raw48,IO_Error_Detect_Code_Ct "
  //"-v 187,raw48,Reported_Uncorrect "
    "-v 189,tempminmax,Airflow_Temperature_Cel "
  //"-v 194,tempminmax,Temperature_Celsius "
    "-v 195,raw24/raw32,ECC_Uncorr_Error_Count "
  //"-v 196,raw16(raw16),Reallocated_Event_Count "
    "-v 198,raw24/raw32:210zr54,Uncorrectable_Sector_Ct " // KINGSTON SE100S3100G/510ABBF0
    "-v 199,raw48,SATA_CRC_Error_Count "
    "-v 201,raw24/raw32,Unc_Soft_Read_Err_Rate "
    "-v 204,raw24/raw32,Soft_ECC_Correct_Rate "
    "-v 230,raw48,Life_Curve_Status "
    "-v 231,raw48,SSD_Life_Left "
  //"-v 232,raw48,Available_Reservd_Space "
    "-v 233,raw48,SandForce_Internal "
    "-v 234,raw48,SandForce_Internal "
    "-v 235,raw48,SuperCap_Health "
    "-v 241,raw48,Lifetime_Writes_GiB "
    "-v 242,raw48,Lifetime_Reads_GiB"
  },
  { "Indilinx Barefoot based SSDs",
    "Corsair CSSD-V(32|60|64|128|256)GB2|" // Corsair Nova, tested with Corsair CSSD-V32GB2/2.2
    "CRUCIAL_CT(64|128|256)M225|" // tested with CRUCIAL_CT64M225/1571
    "G.SKILL FALCON (64|128|256)GB SSD|" // tested with G.SKILL FALCON 128GB SSD/2030
    "OCZ[ -](AGILITY|ONYX|VERTEX( 1199|-TURBO| v1\\.10)?)|" // tested with
      // OCZ-ONYX/1.6, OCZ-VERTEX 1199/00.P97, OCZ-VERTEX/1.30, OCZ VERTEX-TURBO/1.5, OCZ-VERTEX v1.10/1370
    "Patriot[ -]Torqx.*|"
    "RENICE Z2|" // tested with RENICE Z2/2030
    "STT_FT[MD](28|32|56|64)GX25H|" // Super Talent Ultradrive GX, tested with STT_FTM64GX25H/1916
    "TS(18|25)M(64|128)MLC(16|32|64|128|256|512)GSSD|" // ASAX Leopard Hunt II, tested with TS25M64MLC64GSSD/0.1
    "FM-25S2I-(64|128)GBFII|" // G.Skill FALCON II, tested with FM-25S2I-64GBFII
    "TS(60|120)GSSD25D-M", // Transcend Ultra SSD (SATA II), see also Ticket #80
    "", "",
    "-v 1,raw64 " // Raw_Read_Error_Rate
    "-v 9,raw64 " // Power_On_Hours
    "-v 12,raw64 " // Power_Cycle_Count
    "-v 184,raw64,Initial_Bad_Block_Count "
    "-v 195,raw64,Program_Failure_Blk_Ct "
    "-v 196,raw64,Erase_Failure_Blk_Ct "
    "-v 197,raw64,Read_Failure_Blk_Ct "
    "-v 198,raw64,Read_Sectors_Tot_Ct "
    "-v 199,raw64,Write_Sectors_Tot_Ct "
    "-v 200,raw64,Read_Commands_Tot_Ct "
    "-v 201,raw64,Write_Commands_Tot_Ct "
    "-v 202,raw64,Error_Bits_Flash_Tot_Ct "
    "-v 203,raw64,Corr_Read_Errors_Tot_Ct "
    "-v 204,raw64,Bad_Block_Full_Flag "
    "-v 205,raw64,Max_PE_Count_Spec "
    "-v 206,raw64,Min_Erase_Count "
    "-v 207,raw64,Max_Erase_Count "
    "-v 208,raw64,Average_Erase_Count "
    "-v 209,raw64,Remaining_Lifetime_Perc "
    "-v 210,raw64,Indilinx_Internal "
    "-v 211,raw64,SATA_Error_Ct_CRC "
    "-v 212,raw64,SATA_Error_Ct_Handshake "
    "-v 213,raw64,Indilinx_Internal"
  },
  { "Indilinx Barefoot_2/Everest/Martini based SSDs",
    "OCZ VERTEX[ -]PLUS|" // tested with OCZ VERTEX-PLUS/3.55, OCZ VERTEX PLUS/3.55
    "OCZ-VERTEX PLUS R2|" // Barefoot 2, tested with OCZ-VERTEX PLUS R2/1.2
    "OCZ-PETROL|" // Everest 1, tested with OCZ-PETROL/3.12
    "OCZ-AGILITY4|" // Everest 2, tested with OCZ-AGILITY4/1.5.2
    "OCZ-VERTEX4", // Everest 2, tested with OCZ-VERTEX4/1.5
    "", "", ""
  //"-v 1,raw48,Raw_Read_Error_Rate "
  //"-v 3,raw16(avg16),Spin_Up_Time "
  //"-v 4,raw48,Start_Stop_Count "
  //"-v 5,raw16(raw16),Reallocated_Sector_Ct "
  //"-v 9,raw24(raw8),Power_On_Hours "
  //"-v 12,raw48,Power_Cycle_Count "
    "-v 232,raw48,Lifetime_Writes " // LBA?
  //"-v 233,raw48,Media_Wearout_Indicator"
  },
  { "Indilinx Barefoot 3 based SSDs",
    "OCZ-VECTOR|" // tested with OCZ-VECTOR/1.03
    "OCZ-VERTEX450", // tested with OCZ-VERTEX450/1.0 (Barefoot 3 M10)
    "", "", ""
    "-v 5,raw48,Runtime_Bad_Block "
  //"-v 9,raw24(raw8),Power_On_Hours "
  //"-v 12,raw48,Power_Cycle_Count "
    "-v 171,raw48,Avail_OP_Block_Count "
    "-v 174,raw48,Pwr_Cycle_Ct_Unplanned "
    "-v 187,raw48,Total_Unc_NAND_Reads "
    "-v 195,raw48,Total_Prog_Failures "
    "-v 196,raw48,Total_Erase_Failures "
    "-v 197,raw48,Total_Unc_Read_Failures "
    "-v 198,raw48,Host_Reads_GiB "
    "-v 199,raw48,Host_Writes_GiB "
    "-v 208,raw48,Average_Erase_Count "
    "-v 210,raw48,SATA_CRC_Error_Count "
    "-v 233,raw48,Remaining_Lifetime_Perc "
    "-v 241,raw48,Host_Writes_GiB " // M10
    "-v 242,raw48,Host_Reads_GiB "  // M10
    "-v 249,raw48,Total_NAND_Prog_Ct_GiB"
  },
  { "OCZ Intrepid 3000 SSDs", // tested with OCZ INTREPID 3600/1.4.3.6, 3800/1.4.3.0
    "OCZ INTREPID 3[68]00",
    "", "", ""
    "-v 5,raw48,Runtime_Bad_Block "
  //"-v 9,raw24(raw8),Power_On_Hours "
  //"-v 12,raw48,Power_Cycle_Count "
    "-v 100,raw48,Total_Blocks_Erased "
    "-v 171,raw48,Avail_OP_Block_Count "
    "-v 174,raw48,Pwr_Cycle_Ct_Unplanned "
    "-v 184,raw48,Factory_Bad_Block_Count "
    "-v 187,raw48,Total_Unc_NAND_Reads "
    "-v 190,tempminmax,Temperature_Celsius "
    "-v 195,raw48,Total_Prog_Failures "
    "-v 196,raw48,Total_Erase_Failures "
    "-v 197,raw48,Total_Unc_Read_Failures "
    "-v 198,raw48,Host_Reads_GiB "
    "-v 199,raw48,Host_Writes_GiB "
    "-v 202,raw48,Total_Read_Bits_Corr_Ct "
    "-v 205,raw48,Max_Rated_PE_Count "
    "-v 206,raw48,Min_Erase_Count "
    "-v 207,raw48,Max_Erase_Count "
    "-v 208,raw48,Average_Erase_Count "
    "-v 210,raw48,SATA_CRC_Error_Count "
    "-v 211,raw48,SATA_UNC_Count "
    "-v 212,raw48,NAND_Reads_with_Retry "
    "-v 213,raw48,Simple_Rd_Rtry_Attempts "
    "-v 214,raw48,Adaptv_Rd_Rtry_Attempts "
    "-v 221,raw48,Int_Data_Path_Prot_Unc "
    "-v 222,raw48,RAID_Recovery_Count "
    "-v 230,raw48,SuperCap_Charge_Status " // 0=not charged, 1=fully charged, 2=unknown
    "-v 233,raw48,Remaining_Lifetime_Perc "
    "-v 249,raw48,Total_NAND_Prog_Ct_GiB "
    "-v 251,raw48,Total_NAND_Read_Ct_GiB"
  },
  { "InnoDisk InnoLite SATADOM D150QV-L SSDs", // tested with InnoLite SATADOM D150QV-L/120319
    "InnoLite SATADOM D150QV-L",
    "", "",
  //"-v 1,raw48,Raw_Read_Error_Rate "
  //"-v 2,raw48,Throughput_Performance "
  //"-v 3,raw16(avg16),Spin_Up_Time "
  //"-v 5,raw16(raw16),Reallocated_Sector_Ct "
  //"-v 7,raw48,Seek_Error_Rate " // from InnoDisk iSMART Linux tool, useless for SSD
  //"-v 8,raw48,Seek_Time_Performance "
  //"-v 9,raw24(raw8),Power_On_Hours "
  //"-v 10,raw48,Spin_Retry_Count "
  //"-v 12,raw48,Power_Cycle_Count "
    "-v 168,raw48,SATA_PHY_Error_Count "
    "-v 170,raw48,Bad_Block_Count "
    "-v 173,raw48,Erase_Count "
    "-v 175,raw48,Bad_Cluster_Table_Count "
    "-v 192,raw48,Unexpect_Power_Loss_Ct "
  //"-v 194,tempminmax,Temperature_Celsius "
  //"-v 197,raw48,Current_Pending_Sector "
    "-v 229,hex48,Flash_ID "
    "-v 235,raw48,Later_Bad_Block "
    "-v 236,raw48,Unstable_Power_Count "
    "-v 240,raw48,Write_Head"
  },
  { "Intel X25-E SSDs",
    "SSDSA2SH(032|064)G1.* INTEL",  // G1 = first generation
    "", "",
  //"-v 3,raw16(avg16),Spin_Up_Time "
  //"-v 4,raw48,Start_Stop_Count "
  //"-v 5,raw16(raw16),Reallocated_Sector_Ct "
  //"-v 9,raw24(raw8),Power_On_Hours "
  //"-v 12,raw48,Power_Cycle_Count "
    "-v 192,raw48,Unsafe_Shutdown_Count "
    "-v 225,raw48,Host_Writes_32MiB "
    "-v 226,raw48,Intel_Internal "
    "-v 227,raw48,Intel_Internal "
    "-v 228,raw48,Intel_Internal "
  //"-v 232,raw48,Available_Reservd_Space "
  //"-v 233,raw48,Media_Wearout_Indicator"
  },
  { "Intel X18-M/X25-M G1 SSDs",
    "INTEL SSDSA[12]MH(080|160)G1.*",  // G1 = first generation, 50nm
    "", "",
  //"-v 3,raw16(avg16),Spin_Up_Time "
  //"-v 4,raw48,Start_Stop_Count "
  //"-v 5,raw16(raw16),Reallocated_Sector_Ct "
  //"-v 9,raw24(raw8),Power_On_Hours "
  //"-v 12,raw48,Power_Cycle_Count "
    "-v 192,raw48,Unsafe_Shutdown_Count "
    "-v 225,raw48,Host_Writes_32MiB "
    "-v 226,raw48,Intel_Internal "
    "-v 227,raw48,Intel_Internal "
    "-v 228,raw48,Intel_Internal "
  //"-v 232,raw48,Available_Reservd_Space "
  //"-v 233,raw48,Media_Wearout_Indicator"
  },
  { "Intel X18-M/X25-M/X25-V G2 SSDs", // fixed firmware
      // tested with INTEL SSDSA2M(080|160)G2GC/2CV102J8 (X25-M)
    "INTEL SSDSA[12]M(040|080|120|160)G2.*",  // G2 = second generation, 34nm
    "2CV102(J[89A-Z]|[K-Z].)", // >= "2CV102J8"
    "",
  //"-v 3,raw16(avg16),Spin_Up_Time "
  //"-v 4,raw48,Start_Stop_Count "
  //"-v 5,raw16(raw16),Reallocated_Sector_Ct "
  //"-v 9,raw24(raw8),Power_On_Hours "
  //"-v 12,raw48,Power_Cycle_Count "
  //"-v 184,raw48,End-to-End_Error " // G2 only
    "-v 192,raw48,Unsafe_Shutdown_Count "
    "-v 225,raw48,Host_Writes_32MiB "
    "-v 226,raw48,Workld_Media_Wear_Indic " // Timed Workload Media Wear Indicator (percent*1024)
    "-v 227,raw48,Workld_Host_Reads_Perc "  // Timed Workload Host Reads Percentage
    "-v 228,raw48,Workload_Minutes " // 226,227,228 can be reset by 'smartctl -t vendor,0x40'
  //"-v 232,raw48,Available_Reservd_Space "
  //"-v 233,raw48,Media_Wearout_Indicator"
  },
  { "Intel X18-M/X25-M/X25-V G2 SSDs", // buggy or unknown firmware
      // tested with INTEL SSDSA2M040G2GC/2CV102HD (X25-V)
    "INTEL SSDSA[12]M(040|080|120|160)G2.*",
    "",
    "This drive may require a firmware update to\n"
    "fix possible drive hangs when reading SMART self-test log:\n"
    "http://downloadcenter.intel.com/Detail_Desc.aspx?DwnldID=18363",
    "-v 192,raw48,Unsafe_Shutdown_Count "
    "-v 225,raw48,Host_Writes_32MiB "
    "-v 226,raw48,Workld_Media_Wear_Indic "
    "-v 227,raw48,Workld_Host_Reads_Perc "
    "-v 228,raw48,Workload_Minutes"
  },
  { "Intel 313 Series SSDs", // tested with INTEL SSDSA2VP020G3/9CV10379
    "INTEL SSDSA2VP(020|024)G3",
    "", "",
  //"-v 3,raw16(avg16),Spin_Up_Time "
  //"-v 4,raw48,Start_Stop_Count "
  //"-v 5,raw16(raw16),Reallocated_Sector_Ct "
  //"-v 9,raw24(raw8),Power_On_Hours "
  //"-v 12,raw48,Power_Cycle_Count "
    "-v 170,raw48,Reserve_Block_Count "
    "-v 171,raw48,Program_Fail_Count "
    "-v 172,raw48,Erase_Fail_Count "
    "-v 183,raw48,SATA_Downshift_Count "
  //"-v 184,raw48,End-to-End_Error "
  //"-v 187,raw48,Reported_Uncorrect "
    "-v 192,raw48,Unsafe_Shutdown_Count "
    "-v 225,raw48,Host_Writes_32MiB "
    "-v 226,raw48,Workld_Media_Wear_Indic " // Timed Workload Media Wear Indicator (percent*1024)
    "-v 227,raw48,Workld_Host_Reads_Perc "  // Timed Workload Host Reads Percentage
    "-v 228,raw48,Workload_Minutes " // 226,227,228 can be reset by 'smartctl -t vendor,0x40'
  //"-v 232,raw48,Available_Reservd_Space "
  //"-v 233,raw48,Media_Wearout_Indicator "
    "-v 241,raw48,Host_Writes_32MiB "
    "-v 242,raw48,Host_Reads_32MiB"
  },
  { "Intel 320 Series SSDs", // tested with INTEL SSDSA2CT040G3/4PC10362,
      // INTEL SSDSA2CW160G3/4PC10362, INTEL SSDSA2BT040G3/4PC10362, INTEL SSDSA2BW120G3A/4PC10362,
      // INTEL SSDSA2BW300G3D/4PC10362, INTEL SSDSA2BW160G3L/4PC1LE04
    "INTEL SSDSA[12][BC][WT](040|080|120|160|300|600)G3[ADL]?",
    "", "",
  //"-v 3,raw16(avg16),Spin_Up_Time "
  //"-v 4,raw48,Start_Stop_Count "
  //"-v 5,raw16(raw16),Reallocated_Sector_Ct "
  //"-v 9,raw24(raw8),Power_On_Hours "
  //"-v 12,raw48,Power_Cycle_Count "
    "-v 170,raw48,Reserve_Block_Count "
    "-v 171,raw48,Program_Fail_Count "
    "-v 172,raw48,Erase_Fail_Count "
    "-v 183,raw48,SATA_Downshift_Count " // FW >= 4Px10362
  //"-v 184,raw48,End-to-End_Error "
  //"-v 187,raw48,Reported_Uncorrect "
    "-v 199,raw48,CRC_Error_Count "      // FW >= 4Px10362
    "-v 192,raw48,Unsafe_Shutdown_Count "
    "-v 225,raw48,Host_Writes_32MiB "
    "-v 226,raw48,Workld_Media_Wear_Indic " // Timed Workload Media Wear Indicator (percent*1024)
    "-v 227,raw48,Workld_Host_Reads_Perc "  // Timed Workload Host Reads Percentage
    "-v 228,raw48,Workload_Minutes " // 226,227,228 can be reset by 'smartctl -t vendor,0x40'
  //"-v 232,raw48,Available_Reservd_Space "
  //"-v 233,raw48,Media_Wearout_Indicator "
    "-v 241,raw48,Host_Writes_32MiB "
    "-v 242,raw48,Host_Reads_32MiB"
  },
  { "Intel 710 Series SSDs", // tested with INTEL SSDSA2BZ100G3/6PB10362
    "INTEL SSDSA2BZ(100|200|300)G3",
    "", "",
  //"-v 3,raw16(avg16),Spin_Up_Time "
  //"-v 4,raw48,Start_Stop_Count "
  //"-v 5,raw16(raw16),Reallocated_Sector_Ct "
  //"-v 9,raw24(raw8),Power_On_Hours "
  //"-v 12,raw48,Power_Cycle_Count "
    "-v 170,raw48,Reserve_Block_Count "
    "-v 171,raw48,Program_Fail_Count "
    "-v 172,raw48,Erase_Fail_Count "
    "-v 174,raw48,Unexpect_Power_Loss_Ct " // Missing in 710 specification from September 2011
    "-v 183,raw48,SATA_Downshift_Count "
  //"-v 184,raw48,End-to-End_Error "
  //"-v 187,raw48,Reported_Uncorrect "
  //"-v 190,tempminmax,Airflow_Temperature_Cel "
    "-v 192,raw48,Unsafe_Shutdown_Count "
    "-v 225,raw48,Host_Writes_32MiB "
    "-v 226,raw48,Workld_Media_Wear_Indic " // Timed Workload Media Wear Indicator (percent*1024)
    "-v 227,raw48,Workld_Host_Reads_Perc "  // Timed Workload Host Reads Percentage
    "-v 228,raw48,Workload_Minutes " // 226,227,228 can be reset by 'smartctl -t vendor,0x40'
  //"-v 232,raw48,Available_Reservd_Space "
  //"-v 233,raw48,Media_Wearout_Indicator "
    "-v 241,raw48,Host_Writes_32MiB "
    "-v 242,raw48,Host_Reads_32MiB"
  },
  { "Intel 510 Series SSDs",
    "INTEL SSDSC2MH(120|250)A2",
    "", "",
  //"-v 3,raw16(avg16),Spin_Up_Time "
  //"-v 4,raw48,Start_Stop_Count "
  //"-v 5,raw16(raw16),Reallocated_Sector_Ct "
  //"-v 9,raw24(raw8),Power_On_Hours "
  //"-v 12,raw48,Power_Cycle_Count "
    "-v 192,raw48,Unsafe_Shutdown_Count "
    "-v 225,raw48,Host_Writes_32MiB "
  //"-v 232,raw48,Available_Reservd_Space "
  //"-v 233,raw48,Media_Wearout_Indicator"
  },
  { "Intel 520 Series SSDs", // tested with INTEL SSDSC2CW120A3/400i, SSDSC2BW480A3F/400i
    "INTEL SSDSC2[BC]W(060|120|180|240|480)A3F?",
    "", "",
  //"-v 5,raw16(raw16),Reallocated_Sector_Ct "
    "-v 9,msec24hour32,Power_On_Hours_and_Msec "
  //"-v 12,raw48,Power_Cycle_Count "
    "-v 170,raw48,Available_Reservd_Space "
    "-v 171,raw48,Program_Fail_Count "
    "-v 172,raw48,Erase_Fail_Count "
    "-v 174,raw48,Unexpect_Power_Loss_Ct "
  //"-v 184,raw48,End-to-End_Error "
    "-v 187,raw48,Uncorrectable_Error_Cnt "
  //"-v 192,raw48,Power-Off_Retract_Count "
    "-v 225,raw48,Host_Writes_32MiB "
    "-v 226,raw48,Workld_Media_Wear_Indic "
    "-v 227,raw48,Workld_Host_Reads_Perc "
    "-v 228,raw48,Workload_Minutes "
  //"-v 232,raw48,Available_Reservd_Space "
  //"-v 233,raw48,Media_Wearout_Indicator "
    "-v 241,raw48,Host_Writes_32MiB "
    "-v 242,raw48,Host_Reads_32MiB "
    "-v 249,raw48,NAND_Writes_1GiB"
  },
  { "Intel 525 Series SSDs", // mSATA, tested with SSDMCEAC120B3/LLLi
    "INTEL SSDMCEAC(030|060|090|120|180|240)B3",
    "", "",
  //"-v 5,raw16(raw16),Reallocated_Sector_Ct "
    "-v 9,msec24hour32,Power_On_Hours_and_Msec "
  //"-v 12,raw48,Power_Cycle_Count "
    "-v 170,raw48,Available_Reservd_Space "
    "-v 171,raw48,Program_Fail_Count "
    "-v 172,raw48,Erase_Fail_Count "
    "-v 174,raw48,Unexpect_Power_Loss_Ct "
    "-v 183,raw48,SATA_Downshift_Count "
  //"-v 184,raw48,End-to-End_Error "
    "-v 187,raw48,Uncorrectable_Error_Cnt "
  //"-v 190,tempminmax,Airflow_Temperature_Cel "
  //"-v 192,raw48,Power-Off_Retract_Count "
  //"-v 199,raw48,UDMA_CRC_Error_Count "
    "-v 225,raw48,Host_Writes_32MiB "
    "-v 226,raw48,Workld_Media_Wear_Indic "
    "-v 227,raw48,Workld_Host_Reads_Perc "
    "-v 228,raw48,Workload_Minutes "
  //"-v 232,raw48,Available_Reservd_Space "
  //"-v 233,raw48,Media_Wearout_Indicator "
    "-v 241,raw48,Host_Writes_32MiB "
    "-v 242,raw48,Host_Reads_32MiB "
    "-v 249,raw48,NAND_Writes_1GiB"
  },
  { "Intel 530 Series SSDs", // tested with INTEL SSDSC2BW180A4/DC12, SSDSC2BW240A4/DC12
    "INTEL SSDSC2BW(080|120|180|240|360|480)A4",
    "", "",
  //"-v 5,raw16(raw16),Reallocated_Sector_Ct "
    "-v 9,msec24hour32,Power_On_Hours_and_Msec "
  //"-v 12,raw48,Power_Cycle_Count "
    "-v 170,raw48,Available_Reservd_Space "
    "-v 171,raw48,Program_Fail_Count "
    "-v 172,raw48,Erase_Fail_Count "
    "-v 174,raw48,Unexpect_Power_Loss_Ct "
    "-v 183,raw48,SATA_Downshift_Count "
  //"-v 184,raw48,End-to-End_Error "
    "-v 187,raw48,Uncorrectable_Error_Cnt "
  //"-v 190,tempminmax,Airflow_Temperature_Cel "
  //"-v 192,raw48,Power-Off_Retract_Count "
  //"-v 199,raw48,UDMA_CRC_Error_Count "
    "-v 225,raw48,Host_Writes_32MiB "
    "-v 226,raw48,Workld_Media_Wear_Indic "
    "-v 227,raw48,Workld_Host_Reads_Perc "
    "-v 228,raw48,Workload_Minutes "
  //"-v 232,raw48,Available_Reservd_Space "
  //"-v 233,raw48,Media_Wearout_Indicator "
    "-v 241,raw48,Host_Writes_32MiB "
    "-v 242,raw48,Host_Reads_32MiB "
    "-v 249,raw48,NAND_Writes_1GiB"
  },
  { "Intel 330/335 Series SSDs", // tested with INTEL SSDSC2CT180A3/300i, SSDSC2CT240A3/300i,
      // INTEL SSDSC2CT240A4/335t
    "INTEL SSDSC2CT(060|120|180|240)A[34]", // A4 = 335 Series
    "", "",
  //"-v 5,raw16(raw16),Reallocated_Sector_Ct "
    "-v 9,msec24hour32,Power_On_Hours_and_Msec "
  //"-v 12,raw48,Power_Cycle_Count "
  //"-v 181,raw48,Program_Fail_Cnt_Total " // ] Missing in 330 specification from April 2012
  //"-v 182,raw48,Erase_Fail_Count_Total " // ]
  //"-v 192,raw48,Power-Off_Retract_Count "
    "-v 225,raw48,Host_Writes_32MiB "
  //"-v 232,raw48,Available_Reservd_Space "
  //"-v 233,raw48,Media_Wearout_Indicator "
    "-v 241,raw48,Host_Writes_32MiB "
    "-v 242,raw48,Host_Reads_32MiB "
    "-v 249,raw48,NAND_Writes_1GiB"
  },
  { "Intel 730 and DC S3500/S3700 Series SSDs", // tested with INTEL SSDSC2BP480G4, SSDSC2BB120G4/D2010355,
      // INTEL SSDSC2BB800G4T, SSDSC2BA200G3/5DV10250
    "INTEL SSDSC(1N|2B)[ABP](080|100|120|160|200|240|300|400|480|600|800)G[34]T?", // A=S3700, B=S3500, P=730
    "", "",
  //"-v 3,raw16(avg16),Spin_Up_Time "
  //"-v 4,raw48,Start_Stop_Count "
  //"-v 5,raw16(raw16),Reallocated_Sector_Ct "
  //"-v 9,raw24(raw8),Power_On_Hours "
  //"-v 12,raw48,Power_Cycle_Count "
    "-v 170,raw48,Available_Reservd_Space "
    "-v 171,raw48,Program_Fail_Count "
    "-v 172,raw48,Erase_Fail_Count "
    "-v 174,raw48,Unsafe_Shutdown_Count "
    "-v 175,raw16(raw16),Power_Loss_Cap_Test "
    "-v 183,raw48,SATA_Downshift_Count "
  //"-v 184,raw48,End-to-End_Error "
  //"-v 187,raw48,Reported_Uncorrect "
    "-v 190,tempminmax,Temperature_Case "
    "-v 192,raw48,Unsafe_Shutdown_Count "
    "-v 194,tempminmax,Temperature_Internal "
  //"-v 197,raw48,Current_Pending_Sector "
    "-v 199,raw48,CRC_Error_Count "
    "-v 225,raw48,Host_Writes_32MiB "
    "-v 226,raw48,Workld_Media_Wear_Indic " // Timed Workload Media Wear Indicator (percent*1024)
    "-v 227,raw48,Workld_Host_Reads_Perc "  // Timed Workload Host Reads Percentage
    "-v 228,raw48,Workload_Minutes " // 226,227,228 can be reset by 'smartctl -t vendor,0x40'
  //"-v 232,raw48,Available_Reservd_Space "
  //"-v 233,raw48,Media_Wearout_Indicator "
    "-v 234,raw24/raw32:04321,Thermal_Throttle "
    "-v 241,raw48,Host_Writes_32MiB "
    "-v 242,raw48,Host_Reads_32MiB"
  },
  { "Kingston branded X25-V SSDs", // fixed firmware
    "KINGSTON SSDNow 40GB",
    "2CV102(J[89A-Z]|[K-Z].)", // >= "2CV102J8"
    "",
    "-v 192,raw48,Unsafe_Shutdown_Count "
    "-v 225,raw48,Host_Writes_32MiB "
    "-v 226,raw48,Workld_Media_Wear_Indic "
    "-v 227,raw48,Workld_Host_Reads_Perc "
    "-v 228,raw48,Workload_Minutes"
  },
  { "Kingston branded X25-V SSDs", // buggy or unknown firmware
    "KINGSTON SSDNow 40GB",
    "",
    "This drive may require a firmware update to\n"
    "fix possible drive hangs when reading SMART self-test log.\n"
    "To update Kingston branded drives, a modified Intel update\n"
    "tool must be used. Search for \"kingston 40gb firmware\".",
    "-v 192,raw48,Unsafe_Shutdown_Count "
    "-v 225,raw48,Host_Writes_32MiB "
    "-v 226,raw48,Workld_Media_Wear_Indic "
    "-v 227,raw48,Workld_Host_Reads_Perc "
    "-v 228,raw48,Workload_Minutes"
  },
  { "JMicron based SSDs", // JMicron JMF60x
    "Kingston SSDNow V Series [0-9]*GB|" // tested with Kingston SSDNow V Series 64GB/B090522a
    "TS(2|4|8|16|32|64|128|192)GSSD(18|25)[MS]?-[MS]", // Transcend IDE and SATA, tested with
      // TS32GSSD25-M/V090331, TS32GSSD18M-M/v090331
    "[BVv].*", // other Transcend SSD versions will be catched by subsequent entry
    "",
  //"-v 9,raw24(raw8),Power_On_Hours " // raw value always 0?
  //"-v 12,raw48,Power_Cycle_Count "
  //"-v 194,tempminmax,Temperature_Celsius " // raw value always 0?
    "-v 229,hex64:w012345r,Halt_System/Flash_ID " // Halt, Flash[7]
    "-v 232,hex64:w012345r,Firmware_Version_Info " // "YYMMDD", #Channels, #Banks
    "-v 233,hex48:w01234,ECC_Fail_Record " // Fail number, Row[3], Channel, Bank
    "-v 234,raw24/raw24:w01234,Avg/Max_Erase_Count "
    "-v 235,raw24/raw24:w01z23,Good/Sys_Block_Count"
  },
  { "JMicron based SSDs", // JMicron JMF61x, JMF661
    "ADATA S596 Turbo|"  // tested with ADATA S596 Turbo 256GB SATA SSD (JMicron JMF616)
    "ADATA SP600|"  // tested with ADATA SP600/2.4 (JMicron JMF661)
    "APPLE SSD TS(064|128|256|512)C|"  // Toshiba?, tested with APPLE SSD TS064C/CJAA0201
    "KINGSTON SNV425S2(64|128)GB|"  // SSDNow V Series (2. Generation, JMF618),
                                    // tested with KINGSTON SNV425S264GB/C091126a
    "KINGSTON SSDNOW 30GB|" // tested with KINGSTON SSDNOW 30GB/AJXA0202
    "KINGSTON SS100S2(8|16)G|"  // SSDNow S100 Series, tested with KINGSTON SS100S28G/D100309a
    "KINGSTON SVP?100S2B?(64|96|128|256|512)G|"  // SSDNow V100/V+100 Series,
      // tested with KINGSTON SVP100S296G/CJR10202, KINGSTON SV100S2256G/D110225a
    "KINGSTON SV200S3(64|128|256)G|" // SSDNow V200 Series, tested with KINGSTON SV200S3128G/E120506a
    "TOSHIBA THNS128GG4BBAA|"  // Toshiba / Super Talent UltraDrive DX,
                               // tested with Toshiba 128GB 2.5" SSD (built in MacBooks)
    "TOSHIBA THNSNC128GMLJ|" // tested with THNSNC128GMLJ/CJTA0202 (built in Toshiba Protege/Dynabook)
    "TS(8|16|32|64|128|192|256|512)GSSD25S?-(MD?|S)", // Transcend IDE and SATA (JMF612), tested with
      // TS256GSSD25S-M/101028, TS32GSSD25-M/20101227
    "", "",
  //"-v 1,raw48,Raw_Read_Error_Rate "
  //"-v 2,raw48,Throughput_Performance "
    "-v 3,raw48,Unknown_Attribute "
  //"-v 5,raw16(raw16),Reallocated_Sector_Ct "
    "-v 7,raw48,Unknown_Attribute "
    "-v 8,raw48,Unknown_Attribute "
  //"-v 9,raw24(raw8),Power_On_Hours "
    "-v 10,raw48,Unknown_Attribute "
  //"-v 12,raw48,Power_Cycle_Count "
  //"-v 167,raw48,Unknown_Attribute "
    "-v 168,raw48,SATA_Phy_Error_Count "
  //"-v 169,raw48,Unknown_Attribute "
    "-v 170,raw16,Bad_Block_Count "
    "-v 173,raw16,Erase_Count " // JMF661: different?
    "-v 175,raw48,Bad_Cluster_Table_Count "
    "-v 192,raw48,Unexpect_Power_Loss_Ct "
  //"-v 194,tempminmax,Temperature_Celsius "
  //"-v 197,raw48,Current_Pending_Sector "
    "-v 240,raw48,Unknown_Attribute"
  },
  { "Plextor M3/M5 (Pro) Series SSDs", // Marvell 88SS9174 (M3, M5S), 88SS9187 (M5Pro), tested with
      // PLEXTOR PX-128M3/1.01, PX-128M3P/1.04, PX-256M3/1.05, PX-128M5S/1.02, PX-256M5S/1.03,
      // PX-128M5M/1.05, PX-128M5S/1.05, PX-128M5Pro/1.05, PX-512M5Pro/1.06
      // (1.04/5 Firmware self-test log lifetime unit is bogus, possibly 1/256 hours)
    "PLEXTOR PX-(64|128|256|512)M(3P?|5[MS]|5Pro)",
    "", "",
  //"-v 1,raw48,Raw_Read_Error_Rate "
  //"-v 5,raw16(raw16),Reallocated_Sector_Ct "
  //"-v 9,raw24(raw8),Power_On_Hours "
  //"-v 12,raw48,Power_Cycle_Count "
  //"-v 177,raw48,Wear_Leveling_Count "
  //"-v 178,raw48,Used_Rsvd_Blk_Cnt_Chip "
  //"-v 181,raw48,Program_Fail_Cnt_Total "
  //"-v 182,raw48,Erase_Fail_Count_Total "
  //"-v 187,raw48,Reported_Uncorrect "
  //"-v 192,raw48,Power-Off_Retract_Count "
  //"-v 196,raw16(raw16),Reallocated_Event_Count "
  //"-v 198,raw48,Offline_Uncorrectable "
  //"-v 199,raw48,UDMA_CRC_Error_Count "
  //"-v 232,raw48,Available_Reservd_Space "
    "-v 241,raw48,Host_Writes_32MiB "
    "-v 242,raw48,Host_Reads_32MiB"
  },
  { "Samsung based SSDs",
    "SAMSUNG SSD PM800 .*GB|"  // SAMSUNG PM800 SSDs, tested with SAMSUNG SSD PM800 TH 64GB/VBM25D1Q
    "SAMSUNG SSD PM810 .*GB|"  // SAMSUNG PM810 (470 series) SSDs, tested with SAMSUNG SSD PM810 2.5" 128GB/AXM06D1Q
    "SAMSUNG 470 Series SSD|"  // tested with SAMSUNG 470 Series SSD 64GB/AXM09B1Q
    "SAMSUNG SSD 830 Series|"  // tested with SAMSUNG SSD 830 Series 64GB/CXM03B1Q
    "Samsung SSD 840 (PRO )?Series|" // tested with Samsung SSD 840 PRO Series 128GB/DXM04B0Q,
      // Samsung SSD 840 Series/DXT06B0Q
    "Samsung SSD 840 EVO ([0-9]*G|1T)B( mSATA)?|"  // tested with Samsung SSD 840 EVO (120|250|500)GB/EXT0AB0Q,
      // Samsung SSD 840 EVO (120|250)GB/EXT0BB6Q, 1TB/EXT0BB0Q, 120GB mSATA/EXT41B6Q
    "SAMSUNG MZ7WD((120|240)HAFV|480HAGM|960HAGP)-00003", // SM843T Series, tested with
      // SAMSUNG MZ7WD120HAFV-00003/DXM85W3Q
    "", "",
  //"-v 5,raw16(raw16),Reallocated_Sector_Ct "
  //"-v 9,raw24(raw8),Power_On_Hours "
  //"-v 12,raw48,Power_Cycle_Count "
  //"-v 175,raw48,Program_Fail_Count_Chip "
  //"-v 176,raw48,Erase_Fail_Count_Chip "
  //"-v 177,raw48,Wear_Leveling_Count "
  //"-v 178,raw48,Used_Rsvd_Blk_Cnt_Chip "
  //"-v 179,raw48,Used_Rsvd_Blk_Cnt_Tot "
  //"-v 180,raw48,Unused_Rsvd_Blk_Cnt_Tot "
  //"-v 181,raw48,Program_Fail_Cnt_Total "
  //"-v 182,raw48,Erase_Fail_Count_Total "
  //"-v 183,raw48,Runtime_Bad_Block "
  //"-v 184,raw48,End-to-End_Error " // SM843T Series
    "-v 187,raw48,Uncorrectable_Error_Cnt "
  //"-v 190,tempminmax,Airflow_Temperature_Cel "  // seems to be some sort of temperature value for 470 Series?
  //"-v 194,tempminmax,Temperature_Celsius "
    "-v 195,raw48,ECC_Error_Rate "
  //"-v 198,raw48,Offline_Uncorrectable "
    "-v 199,raw48,CRC_Error_Count "
    "-v 201,raw48,Supercap_Status "
    "-v 202,raw48,Exception_Mode_Status "
    "-v 235,raw48,POR_Recovery_Count " // 830/840 Series
  //"-v 241,raw48,Total_LBAs_Written"
  },
  { "Marvell based SanDisk SSDs",
    "SanDisk SD5SG2[0-9]*G1052E|" // X100 (88SS9174), tested with SanDisk SD5SG2256G1052E/10.04.01
    "SanDisk SD6SB[12]M[0-9]*G1022I|" // X110/X210 (88SS9175), tested with SanDisk SD6SB1M064G1022I/X231600,
      // SanDisk SD6SB1M256G1022I/X231600, SanDisk SD6SB2M512G1022I/X210400
    "SanDisk SDSSDHP[0-9]*G|" // Ultra Plus (88SS9175), tested with SanDisk SDSSDHP128G/X23[01]6RL
    "SanDisk SDSSDXP[0-9]*G", // Extreme II (88SS9187), tested with SanDisk SDSSDXP480G/R1311
    "", "",
  //"-v 5,raw16(raw16),Reallocated_Sector_Ct "
  //"-v 9,raw24(raw8),Power_On_Hours "
  //"-v 12,raw48,Power_Cycle_Count "
    "-v 166,raw48,Min_W/E_Cycle "
    "-v 167,raw48,Min_Bad_Block/Die "
    "-v 168,raw48,Maximum_Erase_Cycle "
    "-v 169,raw48,Total_Bad_Block "
    "-v 171,raw48,Program_Fail_Count "
    "-v 172,raw48,Erase_Fail_Count "
    "-v 173,raw48,Avg_Write_Erase_Ct "
    "-v 174,raw48,Unexpect_Power_Loss_Ct "
  //"-v 187,raw48,Reported_Uncorrect "
  //"-v 194,tempminmax,Temperature_Celsius "
    "-v 212,raw48,SATA_PHY_Error "
    "-v 230,raw48,Perc_Write_Erase_Count "
    "-v 232,raw48,Perc_Avail_Resrvd_Space "
    "-v 233,raw48,Total_NAND_Writes_GiB "
    "-v 241,raw48,Total_Writes_GiB "
    "-v 242,raw48,Total_Reads_GiB "
  //"-v 243,raw48,Unknown_Attribute "
  },
  { "SanDisk based SSDs",
    "SanDisk iSSD P4 [0-9]*GB|" // tested with SanDisk iSSD P4 16GB/SSD 9.14
    "SanDisk SDSSDP[0-9]*G|" // tested with SanDisk SDSSDP064G/1.0.0, SDSSDP128G/2.0.0
    "SanDisk SSD i100 [0-9]*GB|" // tested with SanDisk SSD i100 8GB/11.56.04, 24GB/11.56.04
    "SanDisk SSD U100 ([0-9]*GB|SMG2)", // tested with SanDisk SSD U100 8GB/10.56.00, 256GB/10.01.02, SMG2/10.56.04
    "", "",
  //"-v 5,raw16(raw16),Reallocated_Sector_Ct "
  //"-v 9,raw24(raw8),Power_On_Hours "
  //"-v 12,raw48,Power_Cycle_Count "
    "-v 171,raw48,Program_Fail_Count "
    "-v 172,raw48,Erase_Fail_Count "
    "-v 173,raw48,Avg_Write_Erase_Ct "
    "-v 174,raw48,Unexpect_Power_Loss_Ct "
  //"-v 187,raw48,Reported_Uncorrect "
    "-v 230,raw48,Perc_Write_Erase_Count "
    "-v 232,raw48,Perc_Avail_Resrvd_Space "
    "-v 234,raw48,Perc_Write_Erase_Ct_BC "
  //"-v 241,raw48,Total_LBAs_Written "
  //"-v 242,raw48,Total_LBAs_Read "
  },
  { "Smart Storage Systems Xcel-10 SSDs",  // based on http://www.smartm.com/files/salesLiterature/storage/xcel10.pdf
    "SMART A25FD-(32|64|128)GI32N", // tested with SMART A25FD-128GI32N/B9F23D4K
    "",
    "", // attributes info from http://www.adtron.com/pdf/SMART_Attributes_Xcel-10_810800014_RevB.pdf
    "-v 1,raw48,Not_Supported "
    "-v 2,raw48,Not_Supported "
  //"-v 9,raw24(raw8),Power_On_Hours "
  //"-v 12,raw48,Power_Cycle_Count "
    "-v 191,raw48,Not_Supported "
  //"-v 192,raw48,Power-Off_Retract_Count "
    "-v 197,raw48,ECC_Error_Count "
  //"-v 198,raw48,Offline_Uncorrectable "
  //"-v 199,raw48,UDMA_CRC_Error_Count "
    "-v 251,raw48,Min_Spares_Remain_Perc " // percentage of the total number of spare blocks available
    "-v 252,raw48,Added_Bad_Flash_Blk_Ct " // number of bad flash blocks
    "-v 254,raw48,Total_Erase_Blocks_Ct" // number of times the drive has erased any erase block
  },
  { "Smart Storage Systems XceedSecure2 SSDs",
    "(SMART|Adtron) ([AIS]25FBS|S35FCS).*",
    "", "",
    "-v 9,sec2hour,Power_On_Hours "
    "-v 194,hex64,Proprietary_194"
  },
  { "Smart Storage Systems XceedUltraX/Adtron A25FBX SSDs",
    "(SMART|Adtron) (A|I)25FBX.*",
    "", "",
    "-v 9,hex64,Proprietary_9 "
    "-v 194,hex48,Proprietary_194"
  },
  { "Smart Storage Systems Adtron A25FB 2xN SSDs",
    "(SMART|Adtron) A25FB.*2.N",
    "", "",
    "-v 110,hex64,Proprietary_HWC "
    "-v 111,hex64,Proprietary_MP "
    "-v 112,hex64,Proprietary_RtR "
    "-v 113,hex64,Proprietary_RR "
    "-v 120,hex64,Proprietary_HFAll "
    "-v 121,hex64,Proprietary_HF1st "
    "-v 122,hex64,Proprietary_HF2nd "
    "-v 123,hex64,Proprietary_HF3rd "
    "-v 125,hex64,Proprietary_SFAll "
    "-v 126,hex64,Proprietary_SF1st "
    "-v 127,hex64,Proprietary_SF2nd "
    "-v 128,hex64,Proprietary_SF3rd "
    "-v 194,raw24/raw32:zvzzzw,Fractional_Temperature"
  },
  { "Smart Storage Systems Adtron A25FB 3xN SSDs",
    "(SMART|Adtron) A25FB-.*3.N",
    "", "",
    "-v 9,sec2hour,Power_On_Hours "
    "-v 113,hex48,Proprietary_RR "
    "-v 130,raw48:54321,Minimum_Spares_All_Zs"
  //"-v 194,tempminmax,Temperature_Celsius"
  },
  { "STEC Mach2 CompactFlash Cards", // tested with STEC M2P CF 1.0.0/K1385MS
    "STEC M2P CF 1.0.0",
    "", "",
    "-v 100,raw48,Erase_Program_Cycles "
    "-v 103,raw48,Remaining_Energy_Storg "
    "-v 170,raw48,Reserved_Block_Count "
    "-v 171,raw48,Program_Fail_Count "
    "-v 172,raw48,Erase_Fail_Count "
    "-v 173,raw48,Wear_Leveling_Count "
    "-v 174,raw48,Unexpect_Power_Loss_Ct "
    "-v 211,raw48,Unknown_Attribute " // ] Missing in specification
    "-v 212,raw48,Unknown_Attribute"  // ] from September 2012
  },
  { "Transcend CompactFlash Cards", // tested with TRANSCEND/20080820,
      // TS4GCF133/20100709, TS16GCF133/20100709, TS16GCF150/20110407
    "TRANSCEND|TS(4|8|16)GCF(133|150)",
    "", "",
    "-v 7,raw48,Unknown_Attribute "
    "-v 8,raw48,Unknown_Attribute"
  },
  { "Marvell SSD SD88SA024BA0 (SUN branded)",
    "MARVELL SD88SA024BA0 SUN24G 0902M0054V",
    "", "", ""
  },
  { "HP 1TB SATA disk GB1000EAFJL",
    "GB1000EAFJL",
    "", "", ""
  },
  { "HP 500GB SATA disk MM0500EANCR",
    "MM0500EANCR",
    "", "", ""
  },
  { "HP 250GB SATA disk VB0250EAVER",
    "VB0250EAVER",
    "", "", ""
  },
  { "IBM Deskstar 60GXP",  // ER60A46A firmware
    "(IBM-|Hitachi )?IC35L0[12346]0AVER07.*",
    "ER60A46A",
    "", ""
  },
  { "IBM Deskstar 60GXP",  // All other firmware
    "(IBM-|Hitachi )?IC35L0[12346]0AVER07.*",
    "",
    "IBM Deskstar 60GXP drives may need upgraded SMART firmware.\n"
    "Please see http://haque.net/dtla_update/",
    ""
  },
  { "IBM Deskstar 40GV & 75GXP (A5AA/A6AA firmware)",
    "(IBM-)?DTLA-30[57]0[123467][05].*",
    "T[WX][123468AG][OF]A[56]AA",
    "", ""
  },
  { "IBM Deskstar 40GV & 75GXP (all other firmware)",
    "(IBM-)?DTLA-30[57]0[123467][05].*",
    "",
    "IBM Deskstar 40GV and 75GXP drives may need upgraded SMART firmware.\n"
    "Please see http://haque.net/dtla_update/",
    ""
  },
  { "", // ExcelStor J240, J340, J360, J680, J880 and J8160
    "ExcelStor Technology J(24|34|36|68|88|816)0",
    "", "", ""
  },
  { "", // Fujitsu M1623TAU
    "FUJITSU M1623TAU",
    "",
    "",
    "-v 9,seconds"
  },
  { "Fujitsu MHG",
    "FUJITSU MHG2...ATU?.*",
    "",
    "",
    "-v 9,seconds"
  },
  { "Fujitsu MHH",
    "FUJITSU MHH2...ATU?.*",
    "",
    "",
    "-v 9,seconds"
  },
  { "Fujitsu MHJ",
    "FUJITSU MHJ2...ATU?.*",
    "",
    "",
    "-v 9,seconds"
  },
  { "Fujitsu MHK",
    "FUJITSU MHK2...ATU?.*",
    "",
    "",
    "-v 9,seconds"
  },
  { "",  // Fujitsu MHL2300AT
    "FUJITSU MHL2300AT",
    "",
    "This drive's firmware has a harmless Drive Identity Structure\n"
      "checksum error bug.",
    "-v 9,seconds"
  },
  { "",  // MHM2200AT, MHM2150AT, MHM2100AT, MHM2060AT
    "FUJITSU MHM2(20|15|10|06)0AT",
    "",
    "This drive's firmware has a harmless Drive Identity Structure\n"
      "checksum error bug.",
    "-v 9,seconds"
  },
  { "Fujitsu MHN",
    "FUJITSU MHN2...AT",
    "",
    "",
    "-v 9,seconds"
  },
  { "", // Fujitsu MHR2020AT
    "FUJITSU MHR2020AT",
    "",
    "",
    "-v 9,seconds"
  },
  { "", // Fujitsu MHR2040AT
    "FUJITSU MHR2040AT",
    "",    // Tested on 40BA
    "",
    "-v 9,seconds -v 192,emergencyretractcyclect "
    "-v 198,offlinescanuncsectorct -v 200,writeerrorcount"
  },
  { "Fujitsu MHS AT",
    "FUJITSU MHS20[6432]0AT(  .)?",
    "",
    "",
    "-v 9,seconds -v 192,emergencyretractcyclect "
    "-v 198,offlinescanuncsectorct -v 200,writeerrorcount "
    "-v 201,detectedtacount"
  },
  { "Fujitsu MHT", // tested with FUJITSU MHT2030AC/909B
    "FUJITSU MHT2...(AC|AH|AS|AT|BH)U?.*",
    "",
    "",
    "-v 9,seconds"
  },
  { "Fujitsu MHU",
    "FUJITSU MHU2...ATU?.*",
    "",
    "",
    "-v 9,seconds"
  },
  { "Fujitsu MHV",
    "FUJITSU MHV2...(AH|AS|AT|BH|BS|BT).*",
    "",
    "",
    "-v 9,seconds"
  },
  { "Fujitsu MPA..MPG",
    "FUJITSU MP[A-G]3...A[HTEV]U?.*",
    "",
    "",
    "-v 9,seconds"
  },
  { "Fujitsu MHY BH",
    "FUJITSU MHY2(04|06|08|10|12|16|20|25)0BH.*",
    "", "",
    "-v 240,raw48,Transfer_Error_Rate"
  },
  { "Fujitsu MHW AC", // tested with FUJITSU MHW2060AC/00900004
    "FUJITSU MHW20(40|60)AC",
    "", "", ""
  },
  { "Fujitsu MHW BH",
    "FUJITSU MHW2(04|06|08|10|12|16)0BH.*",
    "", "", ""
  },
  { "Fujitsu MHW BJ",
    "FUJITSU MHW2(08|12|16)0BJ.*",
    "", "", ""
  },
  { "Fujitsu MHZ BH",
    "FUJITSU MHZ2(04|08|12|16|20|25|32)0BH.*",
    "", "", ""
  },
  { "Fujitsu MHZ BJ",
    "FUJITSU MHZ2(08|12|16|20|25|32)0BJ.*",
    "",
    "",
    "-v 9,minutes"
  },
  { "Fujitsu MHZ BS",
    "FUJITSU MHZ2(12|25)0BS.*",
    "", "", ""
  },
  { "Fujitsu MHZ BK",
    "FUJITSU MHZ2(08|12|16|25)0BK.*",
    "", "", ""
  },
  { "Fujitsu MJA BH",
    "FUJITSU MJA2(08|12|16|25|32|40|50)0BH.*",
    "", "", ""
  },
  { "", // Samsung SV4012H (known firmware)
    "SAMSUNG SV4012H",
    "RM100-08",
    "",
    "-v 9,halfminutes -F samsung"
  },
  { "", // Samsung SV4012H (all other firmware)
    "SAMSUNG SV4012H",
    "",
    "May need -F samsung disabled; see manual for details.",
    "-v 9,halfminutes -F samsung"
  },
  { "", // Samsung SV0412H (known firmware)
    "SAMSUNG SV0412H",
    "SK100-01",
    "",
    "-v 9,halfminutes -v 194,10xCelsius -F samsung"
  },
  { "", // Samsung SV0412H (all other firmware)
    "SAMSUNG SV0412H",
    "",
    "May need -F samsung disabled; see manual for details.",
    "-v 9,halfminutes -v 194,10xCelsius -F samsung"
  },
  { "", // Samsung SV1204H (known firmware)
    "SAMSUNG SV1204H",
    "RK100-1[3-5]",
    "",
    "-v 9,halfminutes -v 194,10xCelsius -F samsung"
  },
  { "", // Samsung SV1204H (all other firmware)
    "SAMSUNG SV1204H",
    "",
    "May need -F samsung disabled; see manual for details.",
    "-v 9,halfminutes -v 194,10xCelsius -F samsung"
  },
  { "", // SAMSUNG SV0322A tested with FW JK200-35
    "SAMSUNG SV0322A",
    "", "", ""
  },
  { "SAMSUNG SpinPoint V80", // tested with SV1604N/TR100-23
    "SAMSUNG SV(0211|0401|0612|0802|1203|1604)N",
    "",
    "",
    "-v 9,halfminutes -F samsung2"
  },
  { "", // SAMSUNG SP40A2H with RR100-07 firmware
    "SAMSUNG SP40A2H",
    "RR100-07",
    "",
    "-v 9,halfminutes -F samsung"
  },
  { "", // SAMSUNG SP80A4H with RT100-06 firmware
    "SAMSUNG SP80A4H",
    "RT100-06",
    "",
    "-v 9,halfminutes -F samsung"
  },
  { "", // SAMSUNG SP8004H with QW100-61 firmware
    "SAMSUNG SP8004H",
    "QW100-61",
    "",
    "-v 9,halfminutes -F samsung"
  },
  { "SAMSUNG SpinPoint F1 DT", // tested with HD103UJ/1AA01113
    "SAMSUNG HD(083G|16[12]G|25[12]H|32[12]H|50[12]I|642J|75[23]L|10[23]U)J",
    "", "", ""
  },
  { "SAMSUNG SpinPoint F1 EG", // tested with HD103UI/1AA01113
    "SAMSUNG HD(252H|322H|502I|642J|753L|103U)I",
    "", "", ""
  },
  { "SAMSUNG SpinPoint F1 RE", // tested with HE103UJ/1AA01113
    "SAMSUNG HE(252H|322H|502I|642J|753L|103U)J",
    "", "", ""
  },
  { "SAMSUNG SpinPoint F2 EG", // tested with HD154UI/1AG01118
    "SAMSUNG HD(502H|10[23]S|15[34]U)I",
    "", "", ""
  },
  { "SAMSUNG SpinPoint F3", // tested with HD502HJ/1AJ100E4
    "SAMSUNG HD(502H|754J|103S)J",
    "", "", ""
  },
  { "Seagate Barracuda SpinPoint F3", // tested with ST1000DM005 HD103SJ/1AJ100E5
    "ST[0-9DM]* HD(502H|754J|103S)J",
    "", "", ""
  },
  { "SAMSUNG SpinPoint F3 EG", // tested with HD503HI/1AJ100E4, HD153WI/1AN10002
    "SAMSUNG HD(253G|(324|503)H|754J|105S|(153|203)W)I",
    "", "", ""
  },
  { "SAMSUNG SpinPoint F3 RE", // tested with HE103SJ/1AJ30001
    "SAMSUNG HE(502H|754J|103S)J",
    "", "", ""
  },
  { "Seagate Samsung Spinpoint F4", // tested with ST250DM001 HD256GJ/1AR10001
    "ST(250|320)DM001 HD(256G|322G|323H)J",
    "", "", ""
  },
  { "SAMSUNG SpinPoint F4 EG (AF)",// tested with HD204UI/1AQ10001(buggy|fixed)
    "SAMSUNG HD(155|204)UI",
    "", // 1AQ10001
    "Using smartmontools or hdparm with this\n"
    "drive may result in data loss due to a firmware bug.\n"
    "****** THIS DRIVE MAY OR MAY NOT BE AFFECTED! ******\n"
    "Buggy and fixed firmware report same version number!\n"
    "See the following web pages for details:\n"
    "http://knowledge.seagate.com/articles/en_US/FAQ/223571en\n"
    "http://www.smartmontools.org/wiki/SamsungF4EGBadBlocks",
    ""
  },
  { "SAMSUNG SpinPoint S250", // tested with HD200HJ/KF100-06
    "SAMSUNG HD(162|200|250)HJ",
    "", "", ""
  },
  { "SAMSUNG SpinPoint T133", // tested with HD300LJ/ZT100-12, HD400LJ/ZZ100-14, HD401LJ/ZZ100-15
    "SAMSUNG HD(250KD|(30[01]|320|40[01])L[DJ])",
    "", "", ""
  },
  { "SAMSUNG SpinPoint T166", // tested with HD501LJ/CR100-1[01]
    "SAMSUNG HD(080G|160H|32[01]K|403L|50[01]L)J",
    "", "",
    "-v 197,increasing" // at least HD501LJ/CR100-11
  },
  { "SAMSUNG SpinPoint P120", // VF100-37 firmware, tested with SP2514N/VF100-37
    "SAMSUNG SP(16[01]3|2[05][01]4)[CN]",
    "VF100-37",
    "",
    "-F samsung3"
  },
  { "SAMSUNG SpinPoint P120", // other firmware, tested with SP2504C/VT100-33
    "SAMSUNG SP(16[01]3|2[05][01]4)[CN]",
    "",
    "May need -F samsung3 enabled; see manual for details.",
    ""
  },
  { "SAMSUNG SpinPoint P80 SD", // tested with HD160JJ/ZM100-33
    "SAMSUNG HD(080H|120I|160J)J",
    "", "", ""
  },
  { "SAMSUNG SpinPoint P80", // BH100-35 firmware, tested with SP0842N/BH100-35
    "SAMSUNG SP(0451|08[0124]2|12[0145]3|16[0145]4)[CN]",
    "BH100-35",
    "",
    "-F samsung3"
  },
  { "SAMSUNG SpinPoint P80", // firmware *-35 or later
    "SAMSUNG SP(0451|08[0124]2|12[0145]3|16[0145]4)[CN]",
    ".*-3[5-9]",
    "May need -F samsung3 enabled; see manual for details.",
    ""
  },
  { "SAMSUNG SpinPoint P80", // firmware *-25...34, tested with
      // SP0401N/TJ100-30, SP1614C/SW100-25 and -34
    "SAMSUNG SP(04[05]1|08[0124]2|12[0145]3|16[0145]4)[CN]",
    ".*-(2[5-9]|3[0-4])",
    "",
    "-v 9,halfminutes -v 198,increasing"
  },
  { "SAMSUNG SpinPoint P80", // firmware *-23...24, tested with
    // SP0802N/TK100-23,
    // SP1213N/TL100-23,
    // SP1604N/TM100-23 and -24
    "SAMSUNG SP(0451|08[0124]2|12[0145]3|16[0145]4)[CN]",
    ".*-2[34]",
    "",
    "-v 9,halfminutes -F samsung2"
  },
  { "SAMSUNG SpinPoint P80", // unknown firmware
    "SAMSUNG SP(0451|08[0124]2|12[0145]3|16[0145]4)[CN]",
    "",
    "May need -F samsung2 or -F samsung3 enabled; see manual for details.",
    ""
  },
  { "SAMSUNG SpinPoint M40/60/80", // tested with HM120IC/AN100-16, HM160JI/AD100-16
    "SAMSUNG HM(0[468]0H|120I|1[026]0J)[CI]",
    "",
    "",
    "-v 9,halfminutes"
  },
  { "SAMSUNG SpinPoint M5", // tested with HM160HI/HH100-12
    "SAMSUNG HM(((061|080)G|(121|160)H|250J)I|160HC)",
    "", "", ""
  },
  { "SAMSUNG SpinPoint M6", // tested with HM320JI/2SS00_01 M6
    "SAMSUNG HM(251J|320[HJ]|[45]00L)I",
    "", "", ""
  },
  { "SAMSUNG SpinPoint M7", // tested with HM500JI/2AC101C4
    "SAMSUNG HM(250H|320I|[45]00J)I",
    "", "", ""
  },
  { "SAMSUNG SpinPoint M7E (AF)", // tested with HM321HI/2AJ10001, HM641JI/2AJ10001
    "SAMSUNG HM(161G|(251|321)H|501I|641J)I",
    "", "", ""
  },
  { "SAMSUNG SpinPoint M7U (USB)", // tested with HM252HX/2AC101C4
    "SAMSUNG HM(162H|252H|322I|502J)X",
    "", "", ""
  },
  { "SAMSUNG SpinPoint M8 (AF)", // tested with HN-M101MBB/2AR10001
    "SAMSUNG HN-M(250|320|500|640|750|101)MBB",
    "", "", ""
  },
  { "Seagate Momentus SpinPoint M8 (AF)", // tested with
      // ST750LM022 HN-M750MBB/2AR10001, ST320LM001 HN-M320MBB/2AR10002
    "ST(250|320|500|640|750|1000)LM0[012][124] HN-M[0-9]*MBB",
    "", "", ""
  },
  { "SAMSUNG SpinPoint M8U (USB)", // tested with HN-M500XBB/2AR10001
    "SAMSUNG HN-M(320|500|750|101)XBB",
    "", "", ""
  },
  { "Seagate Samsung SpinPoint M8U (USB)", // tested with ST1000LM025 HN-M101ABB/2AR10001
    "ST(250|320|500|640|750|1000)LM0[012][3459] HN-M[0-9]*ABB",
    "", "", ""
  },
  { "SAMSUNG SpinPoint MP5", // tested with HM250HJ/2AK10001
    "SAMSUNG HM(250H|320H|500J|640J)J",
    "", "", ""
  },
  { "SAMSUNG SpinPoint MT2", // tested with HM100UI/2AM10001
    "SAMSUNG HM100UI",
    "", "", ""
  },
  { "SAMSUNG HM100UX (S2 Portable)", // tested with HM100UX/2AM10001
    "SAMSUNG HM100UX",
    "", "", ""
  },
  { "SAMSUNG SpinPoint M", // tested with MP0402H/UC100-11
    "SAMSUNG MP0(302|402|603|804)H",
    "",
    "",
    "-v 9,halfminutes"
  },
  { "SAMSUNG SpinPoint N3U-3 (USB, 4KiB LLS)", // tested with HS25YJZ/3AU10-01
    "SAMSUNG HS(122H|2[05]YJ)Z",
    "", "", ""
  },
  { "Maxtor Fireball 541DX",
    "Maxtor 2B0(0[468]|1[05]|20)H1",
    "",
    "",
    "-v 9,minutes -v 194,unknown"
  },
  { "Maxtor Fireball 3",
    "Maxtor 2F0[234]0[JL]0",
    "",
    "",
    "-v 9,minutes"
  },
  { "Maxtor DiamondMax 1280 ATA",  // no self-test log, ATA2-Fast
    "Maxtor 8(1280A2|2160A4|2560A4|3840A6|4000A6|5120A8)",
    "",
    "",
    "-v 9,minutes"
  },
  { "Maxtor DiamondMax 2160 Ultra ATA",
    "Maxtor 8(2160D2|3228D3|3240D3|4320D4|6480D6|8400D8|8455D8)",
    "",
    "",
    "-v 9,minutes"
  },
  { "Maxtor DiamondMax 2880 Ultra ATA",
    "Maxtor 9(0510D4|0576D4|0648D5|0720D5|0840D6|0845D6|0864D6|1008D7|1080D8|1152D8)",
    "",
    "",
    "-v 9,minutes"
  },
  { "Maxtor DiamondMax 3400 Ultra ATA",
    "Maxtor 9(1(360|350|202)D8|1190D7|10[12]0D6|0840D5|06[48]0D4|0510D3|1(350|202)E8|1010E6|0840E5|0640E4)",
    "",
    "",
    "-v 9,minutes"
  },
  { "Maxtor DiamondMax D540X-4G",
    "Maxtor 4G(120J6|160J[68])",
    "",
    "",
    "-v 9,minutes -v 194,unknown"
  },
  { "Maxtor DiamondMax D540X-4K",
    "MAXTOR 4K(020H1|040H2|060H3|080H4)",
    "", "", ""
  },
  { "Maxtor DiamondMax Plus D740X",
    "MAXTOR 6L0(20[JL]1|40[JL]2|60[JL]3|80[JL]4)",
    "", "", ""
  },
  { "Maxtor DiamondMax Plus 5120 Ultra ATA 33",
    "Maxtor 9(0512D2|0680D3|0750D3|0913D4|1024D4|1360D6|1536D6|1792D7|2048D8)",
    "",
    "",
    "-v 9,minutes"
  },
  { "Maxtor DiamondMax Plus 6800 Ultra ATA 66",
    "Maxtor 9(2732U8|2390U7|204[09]U6|1707U5|1366U4|1024U3|0845U3|0683U2)",
    "",
    "",
    "-v 9,minutes"
  },
  { "Maxtor DiamondMax D540X-4D",
    "Maxtor 4D0(20H1|40H2|60H3|80H4)",
    "",
    "",
    "-v 9,minutes -v 194,unknown"
  },
  { "Maxtor DiamondMax 16",
    "Maxtor 4(R0[68]0[JL]0|R1[26]0L0|A160J0|R120L4)",
    "",
    "",
    "-v 9,minutes"
  },
  { "Maxtor DiamondMax 4320 Ultra ATA",
    "Maxtor (91728D8|91512D7|91303D6|91080D5|90845D4|90645D3|90648D[34]|90432D2)",
    "",
    "",
    "-v 9,minutes"
  },
  { "Maxtor DiamondMax 17 VL",
    "Maxtor 9(0431U1|0641U2|0871U2|1301U3|1741U4)",
    "",
    "",
    "-v 9,minutes"
  },
  { "Maxtor DiamondMax 20 VL",
    "Maxtor (94091U8|93071U6|92561U5|92041U4|91731U4|91531U3|91361U3|91021U2|90841U2|90651U2)",
    "",
    "",
    "-v 9,minutes"
  },
  { "Maxtor DiamondMax VL 30",  // U: ATA66, H: ATA100
    "Maxtor (33073U4|32049U3|31536U2|30768U1|33073H4|32305H3|31536H2|30768H1)",
    "",
    "",
    "-v 9,minutes"
  },
  { "Maxtor DiamondMax 36",
    "Maxtor (93652U8|92739U6|91826U4|91369U3|90913U2|90845U2|90435U1)",
    "",
    "",
    "-v 9,minutes"
  },
  { "Maxtor DiamondMax 40 ATA 66",
    "Maxtor 9(0684U2|1024U2|1362U3|1536U3|2049U4|2562U5|3073U6|4098U8)",
    "",
    "",
    "-v 9,minutes"
  },
  { "Maxtor DiamondMax Plus 40 (Ultra ATA 66 and Ultra ATA 100)",
    "Maxtor (54098[UH]8|53073[UH]6|52732[UH]6|52049[UH]4|51536[UH]3|51369[UH]3|51024[UH]2)",
    "",
    "",
    "-v 9,minutes"
  },
  { "Maxtor DiamondMax 40 VL Ultra ATA 100",
    "Maxtor 3(1024H1|1535H2|2049H2|3073H3|4098H4)( B)?",
    "",
    "",
    "-v 9,minutes"
  },
  { "Maxtor DiamondMax Plus 45 Ulta ATA 100",
    "Maxtor 5(4610H6|4098H6|3073H4|2049H3|1536H2|1369H2|1023H2)",
    "",
    "",
    "-v 9,minutes"
  },
  { "Maxtor DiamondMax 60 ATA 66",
    "Maxtor 9(1023U2|1536U2|2049U3|2305U3|3073U4|4610U6|6147U8)",
    "",
    "",
    "-v 9,minutes"
  },
  { "Maxtor DiamondMax 60 ATA 100",
    "Maxtor 9(1023H2|1536H2|2049H3|2305H3|3073H4|4098H6|4610H6|6147H8)",
    "",
    "",
    "-v 9,minutes"
  },
  { "Maxtor DiamondMax Plus 60",
    "Maxtor 5T0(60H6|40H4|30H3|20H2|10H1)",
    "",
    "",
    "-v 9,minutes"
  },
  { "Maxtor DiamondMax 80",
    "Maxtor (98196H8|96147H6)",
    "",
    "",
    "-v 9,minutes"
  },
  { "Maxtor DiamondMax 536DX",
    "Maxtor 4W(100H6|080H6|060H4|040H3|030H2)",
    "",
    "",
    "-v 9,minutes"
  },
  { "Maxtor DiamondMax Plus 8",
    "Maxtor 6(E0[234]|K04)0L0",
    "",
    "",
    "-v 9,minutes"
  },
  { "Maxtor DiamondMax 10 (ATA/133 and SATA/150)",
    "Maxtor 6(B(30|25|20|16|12|10|08)0[MPRS]|L(080[MLP]|(100|120)[MP]|160[MP]|200[MPRS]|250[RS]|300[RS]))0",
    "",
    "",
    "-v 9,minutes"
  },
  { "Maxtor DiamondMax 10 (SATA/300)",
    "Maxtor 6V(080E|160E|200E|250F|300F|320F)0",
    "", "", ""
  },
  { "Maxtor DiamondMax Plus 9",
    "Maxtor 6Y((060|080|120|160)L0|(060|080|120|160|200|250)P0|(060|080|120|160|200|250)M0)",
    "",
    "",
    "-v 9,minutes"
  },
  { "Maxtor DiamondMax 11",
    "Maxtor 6H[45]00[FR]0",
    "", "", ""
  },
  { "Maxtor DiamondMax 17",
    "Maxtor 6G(080L|160[PE])0",
    "", "", ""
  },
  { "Seagate Maxtor DiamondMax 20",
    "MAXTOR STM3(40|80|160)[28]1[12]0?AS?",
    "", "", ""
  },
  { "Seagate Maxtor DiamondMax 21", // tested with MAXTOR STM3250310AS/3.AAF
    "MAXTOR STM3(80[28]15|160215|250310|(250|320)820|320620|500630)AS?",
    "", "", ""
  },
  { "Seagate Maxtor DiamondMax 22", // fixed firmware
    "(MAXTOR )?STM3(500320|750330|1000340)AS?",
    "MX1A", // http://knowledge.seagate.com/articles/en_US/FAQ/207969en
    "", ""
  },
  { "Seagate Maxtor DiamondMax 22", // fixed firmware
    "(MAXTOR )?STM3(160813|320614|640323|1000334)AS?",
    "MX1B", // http://knowledge.seagate.com/articles/en_US/FAQ/207975en
    "", ""
  },
  { "Seagate Maxtor DiamondMax 22", // buggy firmware
    "(MAXTOR )?STM3(500320|750330|1000340)AS?",
    "MX15",
    "There are known problems with these drives,\n"
    "AND THIS FIRMWARE VERSION IS AFFECTED,\n"
    "see the following Seagate web pages:\n"
    "http://knowledge.seagate.com/articles/en_US/FAQ/207931en\n"
    "http://knowledge.seagate.com/articles/en_US/FAQ/207969en",
    ""
  },
  { "Seagate Maxtor DiamondMax 22", // unknown firmware
    "(MAXTOR )?STM3(160813|32061[34]|500320|640323|750330|10003(34|40))AS?",
    "",
    "There are known problems with these drives,\n"
    "see the following Seagate web pages:\n"
    "http://knowledge.seagate.com/articles/en_US/FAQ/207931en\n"
    "http://knowledge.seagate.com/articles/en_US/FAQ/207969en\n"
    "http://knowledge.seagate.com/articles/en_US/FAQ/207975en",
    ""
  },
  { "Seagate Maxtor DiamondMax 23", // new firmware
    "STM3((160|250)31|(320|500)41|(750|1000)52)8AS?",
    "CC3[D-Z]",
    "", ""
  },
  { "Seagate Maxtor DiamondMax 23", // unknown firmware
    "STM3((160|250)31|(320|500)41|(750|1000)52)8AS?",
    "",
    "A firmware update for this drive may be available,\n"
    "see the following Seagate web pages:\n"
    "http://knowledge.seagate.com/articles/en_US/FAQ/207931en\n"
    "http://knowledge.seagate.com/articles/en_US/FAQ/213911en",
    ""
  },
  { "Maxtor MaXLine Plus II",
    "Maxtor 7Y250[PM]0",
    "",
    "",
    "-v 9,minutes"
  },
  { "Maxtor MaXLine II",
    "Maxtor [45]A(25|30|32)0[JN]0",
    "",
    "",
    "-v 9,minutes"
  },
  { "Maxtor MaXLine III (ATA/133 and SATA/150)",
    "Maxtor 7L(25|30)0[SR]0",
    "",
    "",
    "-v 9,minutes"
  },
  { "Maxtor MaXLine III (SATA/300)",
    "Maxtor 7V(25|30)0F0",
    "", "", ""
  },
  { "Maxtor MaXLine Pro 500",  // There is also a 7H500R0 model, but I
    "Maxtor 7H500F0",               // haven't added it because I suspect
    "",                               // it might need vendoropts_9_minutes
    "", ""                            // and nobody has submitted a report yet
  },
  { "", // HITACHI_DK14FA-20B
    "HITACHI_DK14FA-20B",
    "",
    "",
    "-v 9,minutes -v 193,loadunload"
  },
  { "HITACHI Travelstar DK23XX/DK23XXB",
    "HITACHI_DK23..-..B?",
    "",
    "",
    "-v 9,minutes -v 193,loadunload"
  },
  { "Hitachi Endurastar J4K20/N4K20 (formerly DK23FA-20J)",
    "(HITACHI_DK23FA-20J|HTA422020F9AT[JN]0)",
    "",
    "",
    "-v 9,minutes -v 193,loadunload"
  },
  { "Hitachi Endurastar J4K30/N4K30",
    "HE[JN]4230[23]0F9AT00",
    "",
    "",
    "-v 9,minutes -v 193,loadunload"
  },
  { "Hitachi Travelstar C4K60",  // 1.8" slim drive
    "HTC4260[23]0G5CE00|HTC4260[56]0G8CE00",
    "",
    "",
    "-v 9,minutes -v 193,loadunload"
  },
  { "IBM Travelstar 4GT",
    "IBM-DTCA-2(324|409)0",
    "", "", ""
  },
  { "IBM Travelstar 6GN",
    "IBM-DBCA-20(324|486|648)0",
    "", "", ""
  },
  { "IBM Travelstar 25GS, 18GT, and 12GN",
    "IBM-DARA-2(25|18|15|12|09|06)000",
    "", "", ""
  },
  { "IBM Travelstar 14GS",
    "IBM-DCYA-214000",
    "", "", ""
  },
  { "IBM Travelstar 4LP",
    "IBM-DTNA-2(180|216)0",
    "", "", ""
  },
  { "IBM Travelstar 48GH, 30GN, and 15GN",
    "(IBM-|Hitachi )?IC25(T048ATDA05|N0(30|20|15|12|10|07|06|05)ATDA04)-.",
    "", "", ""
  },
  { "IBM Travelstar 32GH, 30GT, and 20GN",
    "IBM-DJSA-2(32|30|20|10|05)",
    "", "", ""
  },
  { "IBM Travelstar 4GN",
    "IBM-DKLA-2(216|324|432)0",
    "", "", ""
  },
  { "IBM/Hitachi Travelstar 60GH and 40GN",
    "(IBM-|Hitachi )?IC25(T060ATC[SX]05|N0[4321]0ATC[SX]04)-.",
    "", "", ""
  },
  { "IBM/Hitachi Travelstar 40GNX",
    "(IBM-|Hitachi )?IC25N0[42]0ATC[SX]05-.",
    "", "", ""
  },
  { "Hitachi Travelstar 80GN",
    "(Hitachi )?IC25N0[23468]0ATMR04-.",
    "", "", ""
  },
  { "Hitachi Travelstar 4K40",
    "(Hitachi )?HTS4240[234]0M9AT00",
    "", "", ""
  },
  { "Hitachi Travelstar 4K120",
    "(Hitachi )?(HTS4212(60|80|10|12)H9AT00|HTS421260G9AT00)",
    "", "", ""
  },
  { "Hitachi Travelstar 5K80",
    "(Hitachi )?HTS5480[8642]0M9AT00",
    "", "", ""
  },
  { "Hitachi Travelstar 5K100",
    "(Hitachi )?HTS5410[1864]0G9(AT|SA)00",
    "", "", ""
  },
  { "Hitachi Travelstar E5K100",
    "(Hitachi )?HTE541040G9(AT|SA)00",
    "", "", ""
  },
  { "Hitachi Travelstar 5K120",
    "(Hitachi )?HTS5412(60|80|10|12)H9(AT|SA)00",
    "", "", ""
  },
  { "Hitachi Travelstar 5K160",
    "(Hitachi |HITACHI )?HTS5416([468]0|1[26])J9(AT|SA)00",
    "", "", ""
  },
  { "Hitachi Travelstar E5K160",
    "(Hitachi )?HTE5416(12|16|60|80)J9(AT|SA)00",
    "", "", ""
  },
  { "Hitachi Travelstar 5K250",
    "(Hitachi |HITACHI )?HTS5425(80|12|16|20|25)K9(A3|SA)00",
    "", "", ""
  },
  { "Hitachi Travelstar 5K320", // tested with HITACHI HTS543232L9SA00/FB4ZC4EC,
    // Hitachi HTS543212L9SA02/FBBAC52F
    "(Hitachi |HITACHI )?HT(S|E)5432(80|12|16|25|32)L9(A3(00)?|SA0[012])",
    "", "", ""
  },
  { "Hitachi Travelstar 5K500.B",
    "(Hitachi )?HT[ES]5450(12|16|25|32|40|50)B9A30[01]",
    "", "", ""
  },
  { "Hitachi/HGST Travelstar Z5K500", // tested with HGST HTS545050A7E380/GG2OAC90
    "HGST HT[ES]5450(25|32|50)A7E38[01]",
    "", "", ""
  },
  { "Hitachi/HGST Travelstar 5K750", // tested with Hitachi HTS547575A9E384/JE4OA60A,
       // APPLE HDD HTS547550A9E384/JE3AD70F
    "(Hitachi|APPLE HDD) HT[ES]5475(50|64|75)A9E38[14]",
    "", "", ""
  },
  { "Hitachi Travelstar 7K60",
    "(Hitachi )?HTS726060M9AT00",
    "", "", ""
  },
  { "Hitachi Travelstar E7K60",
    "(Hitachi )?HTE7260[46]0M9AT00",
    "", "", ""
  },
  { "Hitachi Travelstar 7K100",
    "(Hitachi )?HTS7210[168]0G9(AT|SA)00",
    "", "", ""
  },
  { "Hitachi Travelstar E7K100",
    "(Hitachi )?HTE7210[168]0G9(AT|SA)00",
    "", "", ""
  },
  { "Hitachi Travelstar 7K200", // tested with HITACHI HTS722016K9SA00/DCDZC75A
    "(Hitachi |HITACHI )?HTS7220(80|10|12|16|20)K9(A3|SA)00",
    "", "", ""
  },
  { "Hitachi Travelstar 7K320", // tested with
    // HTS723225L9A360/FCDOC30F, HTS723216L9A362/FC2OC39F
    "(Hitachi )?HT[ES]7232(80|12|16|25|32)L9(A300|A36[02]|SA61)",
    "", "", ""
  },
  { "Hitachi Travelstar Z7K320", // tested with HITACHI HTS723232A7A364/EC2ZB70B
    "(HITACHI )?HT[ES]7232(16|25|32)A7A36[145]",
    "", "", ""
  },
  { "Hitachi Travelstar 7K500",
    "(Hitachi )?HT[ES]7250(12|16|25|32|50)A9A36[2-5]",
    "", "", ""
  },
  { "Hitachi/HGST Travelstar Z7K500", // tested with HITACHI HTS725050A7E630/GH2ZB390,
      // HGST HTS725050A7E630/GH2OA420
    "(HITACHI|HGST) HT[ES]7250(25|32|50)A7E63[015]",
    "", "", ""
  },
  { "Hitachi/HGST Travelstar 7K750", // tested with Hitachi HTS727550A9E364/JF3OA0E0,
      // Hitachi HTS727575A9E364/JF4OA0D0
    "(Hitachi|HGST) HT[ES]7275(50|64|75)A9E36[14]",
    "", "", ""
  },
  { "HGST Travelstar 7K1000", // tested with HGST HTS721010A9E630/JB0OA3B0
    "HGST HTS721010A9E630",
    "", "", ""
  },
  { "IBM Deskstar 14GXP and 16GP",
    "IBM-DTTA-3(7101|7129|7144|5032|5043|5064|5084|5101|5129|5168)0",
    "", "", ""
  },
  { "IBM Deskstar 25GP and 22GXP",
    "IBM-DJNA-3(5(101|152|203|250)|7(091|135|180|220))0",
    "", "", ""
  },
  { "IBM Deskstar 37GP and 34GXP",
    "IBM-DPTA-3(5(375|300|225|150)|7(342|273|205|136))0",
    "", "", ""
  },
  { "IBM/Hitachi Deskstar 120GXP",
    "(IBM-)?IC35L((020|040|060|080|120)AVVA|0[24]0AVVN)07-[01]",
    "", "", ""
  },
  { "IBM/Hitachi Deskstar GXP-180",
    "(IBM-)?IC35L(030|060|090|120|180)AVV207-[01]",
    "", "", ""
  },
  { "Hitachi Deskstar 5K3000", // tested with HDS5C3030ALA630/MEAOA5C0,
       // Hitachi HDS5C3020BLE630/MZ4OAAB0 (OEM, Toshiba Canvio Desktop)
    "(Hitachi )?HDS5C30(15|20|30)(ALA|BLE)63[02].*",
    "", "", ""
  },
  { "Hitachi Deskstar 5K4000", // tested with HDS5C4040ALE630/MPAOA250
    "(Hitachi )?HDS5C40(30|40)ALE63[01].*",
    "", "", ""
  },
  { "Hitachi Deskstar 7K80",
    "(Hitachi )?HDS7280([48]0PLAT20|(40)?PLA320|80PLA380).*",
    "", "", ""
  },
  { "Hitachi Deskstar 7K160",
    "(Hitachi )?HDS7216(80|16)PLA[3T]80.*",
    "", "", ""
  },
  { "Hitachi Deskstar 7K250",
    "(Hitachi )?HDS7225((40|80|12|16)VLAT20|(12|16|25)VLAT80|(80|12|16|25)VLSA80)",
    "", "", ""
  },
  { "Hitachi Deskstar 7K250 (SUN branded)",
    "HITACHI HDS7225SBSUN250G.*",
    "", "", ""
  },
  { "Hitachi Deskstar T7K250",
    "(Hitachi )?HDT7225((25|20|16)DLA(T80|380))",
    "", "", ""
  },
  { "Hitachi Deskstar 7K400",
    "(Hitachi )?HDS724040KL(AT|SA)80",
    "", "", ""
  },
  { "Hitachi Deskstar 7K500",
    "(Hitachi )?HDS725050KLA(360|T80)",
    "", "", ""
  },
  { "Hitachi Deskstar P7K500",
    "(Hitachi )?HDP7250(16|25|32|40|50)GLA(36|38|T8)0",
    "", "", ""
  },
  { "Hitachi Deskstar T7K500",
    "(Hitachi )?HDT7250(25|32|40|50)VLA(360|380|T80)",
    "", "", ""
  },
  { "Hitachi Deskstar 7K1000",
    "(Hitachi )?HDS7210(50|75|10)KLA330",
    "", "", ""
  },
  { "Hitachi Deskstar 7K1000.B",
    "(Hitachi )?HDT7210((16|25)SLA380|(32|50|64|75|10)SLA360)",
    "", "", ""
  },
  { "Hitachi Deskstar 7K1000.C", // tested with Hitachi HDS721010CLA330/JP4OA3MA
    "(Hitachi )?HDS7210((16|25)CLA382|(32|50)CLA362|(64|75|10)CLA33[02])",
    "", "", ""
  },
  { "Hitachi Deskstar 7K1000.D", // tested with HDS721010DLE630/MS2OA5Q0
    "Hitachi HDS7210(25|32|50|75|10)DLE630",
    "", "", ""
  },
  { "Hitachi Deskstar E7K1000", // tested with HDE721010SLA330/ST6OA31B
    "Hitachi HDE7210(50|75|10)SLA330",
    "", "", ""
  },
  { "Hitachi Deskstar 7K2000",
    "Hitachi HDS722020ALA330",
    "", "", ""
  },
  { "Hitachi Deskstar 7K3000", // tested with HDS723030ALA640/MKAOA3B0
    "Hitachi HDS7230((15|20)BLA642|30ALA640)",
    "", "", ""
  },
  { "Hitachi/HGST Deskstar 7K4000", // tested with Hitachi HDS724040ALE640/MJAOA250
    "Hitachi HDS724040ALE640",
    "", "", ""
  },
  { "Hitachi Ultrastar A7K1000", // tested with
    // HUA721010KLA330      44X2459 42C0424IBM/GKAOAB4A
    "(Hitachi )?HUA7210(50|75|10)KLA330.*",
    "", "", ""
  },
  { "Hitachi Ultrastar A7K2000", // tested with
    // HUA722010CLA330      43W7629 42C0401IBM
    "(Hitachi )?HUA7220(50|10|20)[AC]LA33[01].*",
    "", "", ""
  },
  { "Hitachi Ultrastar 7K3000", // tested with HUA723030ALA640/MKAOA580
    "Hitachi HUA7230(20|30)ALA640",
    "", "", ""
  },
  { "Hitachi Ultrastar 7K4000", // tested with Hitachi HUS724040ALE640/MJAOA3B0
    "Hitachi HUS7240(20|30|40)ALE640",
    "", "", ""
  },
  { "Toshiba 2.5\" HDD (10-20 GB)",
    "TOSHIBA MK(101[67]GAP|15[67]GAP|20(1[678]GAP|(18|23)GAS))",
    "", "", ""
  },
  { "Toshiba 2.5\" HDD (30-60 GB)",
    "TOSHIBA MK((6034|4032)GSX|(6034|4032)GAX|(6026|4026|4019|3019)GAXB?|(6025|6021|4025|4021|4018|3025|3021|3018)GAS|(4036|3029)GACE?|(4018|3017)GAP)",
    "", "", ""
  },
  { "Toshiba 2.5\" HDD (80 GB and above)",
    "TOSHIBA MK(80(25GAS|26GAX|32GAX|32GSX)|10(31GAS|32GAX)|12(33GAS|34G[AS]X)|2035GSS)",
    "", "", ""
  },
  { "Toshiba 2.5\" HDD MK..37GSX", // tested with TOSHIBA MK1637GSX/DL032C
    "TOSHIBA MK(12|16)37GSX",
    "", "", ""
  },
  { "Toshiba 2.5\" HDD MK..46GSX", // tested with TOSHIBA MK1246GSX/LB213M
    "TOSHIBA MK(80|12|16|25)46GSX",
    "", "", ""
  },
  { "Toshiba 2.5\" HDD MK..50GACY", // tested with TOSHIBA MK8050GACY/TF105A
    "TOSHIBA MK8050GACY",
    "", "", ""
  },
  { "Toshiba 2.5\" HDD MK..52GSX",
    "TOSHIBA MK(80|12|16|25|32)52GSX",
    "", "", ""
  },
  { "Toshiba 2.5\" HDD MK..55GSX", // tested with TOSHIBA MK5055GSX/FG001A, MK3255GSXF/FH115B
    "TOSHIBA MK(12|16|25|32|40|50)55GSXF?",
    "", "", ""
  },
  { "Toshiba 2.5\" HDD MK..56GSY", // tested with TOSHIBA MK2556GSYF/LJ001D
    "TOSHIBA MK(16|25|32|50)56GSYF?",
    "",
    "",
    "-v 9,minutes"
  },
  { "Toshiba 2.5\" HDD MK..59GSXP (AF)",
    "TOSHIBA MK(32|50|64|75)59GSXP?",
    "", "", ""
  },
  { "Toshiba 2.5\" HDD MK..59GSM (AF)",
    "TOSHIBA MK(75|10)59GSM",
    "", "", ""
  },
  { "Toshiba 2.5\" HDD MK..61GSY[N]", // tested with TOSHIBA MK5061GSY/MC102E, MK5061GSYN/MH000A
    "TOSHIBA MK(16|25|32|50|64)61GSYN?",
    "", "", ""
  },
  { "Toshiba 2.5\" HDD MK..65GSX", // tested with TOSHIBA MK5065GSX/GJ003A, MK3265GSXN/GH012H,
      // MK5065GSXF/GP006B, MK2565GSX H/GJ003A
    "TOSHIBA MK(16|25|32|50|64)65GSX[FN]?( H)?", // "... H" = USB ?
    "", "", ""
  },
  { "Toshiba 2.5\" HDD MK..76GSX", // tested with TOSHIBA MK3276GSX/GS002D
    "TOSHIBA MK(16|25|32|50|64)76GSX",
    "",
    "",
    "-v 9,minutes"
  },
  { "Toshiba 2.5\" HDD MQ01ABD...", // tested with TOSHIBA MQ01ABD100/AX001U
    "TOSHIBA MQ01ABD(025|032|050|064|075|100)",
    "", "", ""
  },
  { "Toshiba 2.5\" HDD MQ01UBD... (USB 3.0)", // tested with TOSHIBA MQ01ABD100/AX001U
    "TOSHIBA MQ01UBD(050|075|100)",
    "", "", ""
  },
  { "Toshiba 3.5\" HDD MK.002TSKB", // tested with TOSHIBA MK1002TSKB/MT1A
    "TOSHIBA MK(10|20)02TSKB",
    "", "", ""
  },
  { "Toshiba 3.5\" MG03ACAxxx(Y) Enterprise HDD", // tested with TOSHIBA MG03ACA100/FL1A
    "TOSHIBA MG03ACA[1234]00Y?",
    "", "", ""
  },
  { "Toshiba 3.5\" HDD DT01ACA...", // tested with TOSHIBA DT01ACA100/MS2OA750,
      // TOSHIBA DT01ACA200/MX4OABB0, TOSHIBA DT01ACA300/MX6OABB0
    "TOSHIBA DT01ACA(025|032|050|075|100|150|200|300)",
    "", "", ""
  },
  { "Toshiba 1.8\" HDD",
    "TOSHIBA MK[23468]00[4-9]GA[HL]",
    "", "", ""
  },
  { "Toshiba 1.8\" HDD MK..29GSG",
    "TOSHIBA MK(12|16|25)29GSG",
    "", "", ""
  },
  { "", // TOSHIBA MK6022GAX
    "TOSHIBA MK6022GAX",
    "", "", ""
  },
  { "", // TOSHIBA MK6409MAV
    "TOSHIBA MK6409MAV",
    "", "", ""
  },
  { "Toshiba MKx019GAXB (SUN branded)",
    "TOS MK[34]019GAXB SUN[34]0G",
    "", "", ""
  },
  { "Seagate Momentus",
    "ST9(20|28|40|48)11A",
    "", "", ""
  },
  { "Seagate Momentus 42",
    "ST9(2014|3015|4019)A",
    "", "", ""
  },
  { "Seagate Momentus 4200.2", // tested with ST960812A/3.05
    "ST9(100822|808210|60812|50212|402113|30219)A",
    "", "", ""
  },
  { "Seagate Momentus 5400.2",
    "ST9(808211|6082[12]|408114|308110|120821|10082[34]|8823|6812|4813|3811)AS?",
    "", "", ""
  },
  { "Seagate Momentus 5400.3",
    "ST9(4081[45]|6081[35]|8081[15]|100828|120822|160821)AS?",
    "", "", ""
  },
  { "Seagate Momentus 5400.3 ED",
    "ST9(4081[45]|6081[35]|8081[15]|100828|120822|160821)AB",
    "", "", ""
  },
  { "Seagate Momentus 5400.4",
    "ST9(120817|(160|200|250)827)AS",
    "", "", ""
  },
  { "Seagate Momentus 5400.5",
    "ST9((80|120|160)310|(250|320)320)AS",
    "", "", ""
  },
  { "Seagate Momentus 5400.6",
    "ST9(80313|160(301|314)|(12|25)0315|250317|(320|500)325|500327|640320)ASG?",
    "", "", ""
  },
  { "Seagate Momentus 5400.7",
    "ST9(160316|(250|320)310|(500|640)320)AS",
    "", "", ""
  },
  { "Seagate Momentus 5400.7 (AF)", // tested with ST9640322AS/0001BSM2
      // (device reports 4KiB LPS with 1 sector offset)
    "ST9(320312|400321|640322|750423)AS",
    "", "", ""
  },
  { "Seagate Momentus 5400 PSD", // Hybrid drives
    "ST9(808212|(120|160)8220)AS",
    "", "", ""
  },
  { "Seagate Momentus 7200.1",
    "ST9(10021|80825|6023|4015)AS?",
    "", "", ""
  },
  { "Seagate Momentus 7200.2",
    "ST9(80813|100821|120823|160823|200420)ASG?",
    "", "", ""
  },
  { "Seagate Momentus 7200.3",
    "ST9((80|120|160)411|(250|320)421)ASG?",
    "", "", ""
  },
  { "Seagate Momentus 7200.4",
    "ST9(160412|250410|320423|500420)ASG?",
    "", "", ""
  },
  { "Seagate Momentus 7200 FDE.2",
    "ST9((160413|25041[12]|320426|50042[12])AS|(16041[489]|2504[16]4|32042[67]|500426)ASG)",
    "", "", ""
  },
  { "Seagate Momentus 7200.5", // tested with ST9750420AS/0001SDM5, ST9750420AS/0002SDM1
    "ST9(50042[34]|64042[012]|75042[02])ASG?",
    "", "", ""
  },
  { "Seagate Momentus XT", // fixed firmware
    "ST9(2505610|3205620|5005620)AS",
    "SD2[68]", // http://knowledge.seagate.com/articles/en_US/FAQ/215451en
    "", ""
  },
  { "Seagate Momentus XT", // buggy firmware, tested with ST92505610AS/SD24
    "ST9(2505610|3205620|5005620)AS",
    "SD2[45]",
    "These drives may corrupt large files,\n"
    "AND THIS FIRMWARE VERSION IS AFFECTED,\n"
    "see the following web pages for details:\n"
    "http://knowledge.seagate.com/articles/en_US/FAQ/215451en\n"
    "http://forums.seagate.com/t5/Momentus-XT-Momentus-Momentus/Momentus-XT-corrupting-large-files-Linux/td-p/109008\n"
    "http://superuser.com/questions/313447/seagate-momentus-xt-corrupting-files-linux-and-mac",
    ""
  },
  { "Seagate Momentus XT", // unknown firmware
    "ST9(2505610|3205620|5005620)AS",
    "",
    "These drives may corrupt large files,\n"
    "see the following web pages for details:\n"
    "http://knowledge.seagate.com/articles/en_US/FAQ/215451en\n"
    "http://forums.seagate.com/t5/Momentus-XT-Momentus-Momentus/Momentus-XT-corrupting-large-files-Linux/td-p/109008\n"
    "http://superuser.com/questions/313447/seagate-momentus-xt-corrupting-files-linux-and-mac",
    ""
  },
  { "Seagate Momentus XT (AF)", // tested with ST750LX003-1AC154/SM12
    "ST750LX003-.*",
    "", "", ""
  },
  { "Seagate Momentus Thin", // tested with ST320LT007-9ZV142/0004LVM1
    "ST(160|250|320)LT0(07|09|11|14)-.*",
    "", "", ""
  },
  { "Seagate Laptop Thin HDD", // tested with ST500LT012-9WS142/0001SDM1
    "ST(250|320|500)LT0(12|15|25)-.*",
    "", "", ""
  },
  { "Seagate Laptop SSHD", // tested with ST500LM000-1EJ162/SM11
    "ST(500|1000)LM0(00|14)-.*",
    "", "", ""
  },
  { "Seagate Medalist 1010, 1720, 1721, 2120, 3230 and 4340",  // ATA2, with -t permissive
    "ST3(1010|1720|1721|2120|3230|4340)A",
    "", "", ""
  },
  { "Seagate Medalist 2110, 3221, 4321, 6531, and 8641",
    "ST3(2110|3221|4321|6531|8641)A",
    "", "", ""
  },
  { "Seagate U4",
    "ST3(2112|4311|6421|8421)A",
    "", "", ""
  },
  { "Seagate U5",
    "ST3(40823|30621|20413|15311|10211)A",
    "", "", ""
  },
  { "Seagate U6",
    "ST3(8002|6002|4081|3061|2041)0A",
    "", "", ""
  },
  { "Seagate U7",
    "ST3(30012|40012|60012|80022|120020)A",
    "", "", ""
  },
  { "Seagate U8",
    "ST3(4313|6811|8410|4313|13021|17221)A",
    "", "", ""
  },
  { "Seagate U9", // tested with ST3160022ACE/9.51
    "ST3(80012|120025|160022)A(CE)?",
    "", "", ""
  },
  { "Seagate U10",
    "ST3(20423|15323|10212)A",
    "", "", ""
  },
  { "Seagate UX",
    "ST3(10014A(CE)?|20014A)",
    "", "", ""
  },
  { "Seagate Barracuda ATA",
    "ST3(2804|2724|2043|1362|1022|681)0A",
    "", "", ""
  },
  { "Seagate Barracuda ATA II",
    "ST3(3063|2042|1532|1021)0A",
    "", "", ""
  },
  { "Seagate Barracuda ATA III",
    "ST3(40824|30620|20414|15310|10215)A",
    "", "", ""
  },
  { "Seagate Barracuda ATA IV",
    "ST3(20011|30011|40016|60021|80021)A",
    "", "", ""
  },
  { "Seagate Barracuda ATA V",
    "ST3(12002(3A|4A|9A|3AS)|800(23A|15A|23AS)|60(015A|210A)|40017A)",
    "", "", ""
  },
  { "Seagate Barracuda 5400.1",
    "ST340015A",
    "", "", ""
  },
  { "Seagate Barracuda 7200.7 and 7200.7 Plus", // tested with "ST380819AS          39M3701 39M0171 IBM"/3.03
    "ST3(200021A|200822AS?|16002[13]AS?|12002[26]AS?|1[26]082[78]AS|8001[13]AS?|8081[79]AS|60014A|40111AS|40014AS?)( .* IBM)?",
    "", "", ""
  },
  { "Seagate Barracuda 7200.8",
    "ST3(400[68]32|300[68]31|250[68]23|200826)AS?",
    "", "", ""
  },
  { "Seagate Barracuda 7200.9",
    "ST3(402111?|80[28]110?|120[28]1[0134]|160[28]1[012]|200827|250[68]24|300[68]22|(320|400)[68]33|500[68](32|41))AS?.*",
    "", "", ""
  },
  { "Seagate Barracuda 7200.10",
    "ST3((80|160)[28]15|200820|250[34]10|(250|300|320|400)[68]20|360320|500[68]30|750[68]40)AS?",
    "", "", ""
  },
  { "Seagate Barracuda 7200.11", // unaffected firmware
    "ST3(160813|320[68]13|500[368]20|640[36]23|640[35]30|750[36]30|1000(333|[36]40)|1500341)AS?",
    "CC.?.?", // http://knowledge.seagate.com/articles/en_US/FAQ/207957en
    "", ""
  },
  { "Seagate Barracuda 7200.11", // fixed firmware
    "ST3(500[368]20|750[36]30|1000340)AS?",
    "SD1A", // http://knowledge.seagate.com/articles/en_US/FAQ/207951en
    "", ""
  },
  { "Seagate Barracuda 7200.11", // fixed firmware
    "ST3(160813|320[68]13|640[36]23|1000333|1500341)AS?",
    "SD[12]B", // http://knowledge.seagate.com/articles/en_US/FAQ/207957en
    "", ""
  },
  { "Seagate Barracuda 7200.11", // buggy or fixed firmware
    "ST3(500[368]20|640[35]30|750[36]30|1000340)AS?",
    "(AD14|SD1[5-9]|SD81)",
    "There are known problems with these drives,\n"
    "THIS DRIVE MAY OR MAY NOT BE AFFECTED,\n"
    "see the following web pages for details:\n"
    "http://knowledge.seagate.com/articles/en_US/FAQ/207931en\n"
    "http://knowledge.seagate.com/articles/en_US/FAQ/207951en\n"
    "http://bugs.debian.org/cgi-bin/bugreport.cgi?bug=632758",
    ""
  },
  { "Seagate Barracuda 7200.11", // unknown firmware
    "ST3(160813|320[68]13|500[368]20|640[36]23|640[35]30|750[36]30|1000(333|[36]40)|1500341)AS?",
    "",
    "There are known problems with these drives,\n"
    "see the following Seagate web pages:\n"
    "http://knowledge.seagate.com/articles/en_US/FAQ/207931en\n"
    "http://knowledge.seagate.com/articles/en_US/FAQ/207951en\n"
    "http://knowledge.seagate.com/articles/en_US/FAQ/207957en",
    ""
  },
  { "Seagate Barracuda 7200.12", // new firmware
    "ST3(160318|250318|320418|50041[08]|750528|1000528)AS",
    "CC4[9A-Z]",
    "", ""
  },
  { "Seagate Barracuda 7200.12", // unknown firmware
    "ST3(160318|250318|320418|50041[08]|750528|1000528)AS",
    "",
    "A firmware update for this drive may be available,\n"
    "see the following Seagate web pages:\n"
    "http://knowledge.seagate.com/articles/en_US/FAQ/207931en\n"
    "http://knowledge.seagate.com/articles/en_US/FAQ/213891en",
    ""
  },
  { "Seagate Barracuda 7200.12", // tested with ST3250312AS/JC45, ST31000524AS/JC45,
      // ST3500413AS/JC4B, ST3750525AS/JC4B
    "ST3(160318|25031[128]|320418|50041[038]|750(518|52[358])|100052[348])AS",
    "", "", ""
  },
  { "Seagate Barracuda XT", // tested with ST32000641AS/CC13,
      // ST4000DX000-1C5160/CC42
    "ST(3(2000641|3000651)AS|4000DX000-.*)",
    "", "", ""
  },
  { "Seagate Barracuda 7200.14 (AF)", // new firmware, tested with
      // ST3000DM001-9YN166/CC4H, ST3000DM001-9YN166/CC9E
    "ST(1000|1500|2000|2500|3000)DM00[1-3]-9YN16.",
    "CC(4[H-Z]|[5-9A-Z]..*)", // >= "CC4H"
    "",
    "-v 188,raw16 -v 240,msec24hour32" // tested with ST3000DM001-9YN166/CC4H
  },
  { "Seagate Barracuda 7200.14 (AF)", // old firmware, tested with
      // ST1000DM003-9YN162/CC46
    "ST(1000|1500|2000|2500|3000)DM00[1-3]-9YN16.",
    "CC4[679CG]",
    "A firmware update for this drive is available,\n"
    "see the following Seagate web pages:\n"
    "http://knowledge.seagate.com/articles/en_US/FAQ/207931en\n"
    "http://knowledge.seagate.com/articles/en_US/FAQ/223651en",
    "-v 188,raw16 -v 240,msec24hour32"
  },
  { "Seagate Barracuda 7200.14 (AF)", // unknown firmware
    "ST(1000|1500|2000|2500|3000)DM00[1-3]-9YN16.",
    "",
    "A firmware update for this drive may be available,\n"
    "see the following Seagate web pages:\n"
    "http://knowledge.seagate.com/articles/en_US/FAQ/207931en\n"
    "http://knowledge.seagate.com/articles/en_US/FAQ/223651en",
    "-v 188,raw16 -v 240,msec24hour32"
  },
  { "Seagate Barracuda 7200.14 (AF)", // different part number, tested with
      // ST1000DM003-1CH162/CC47, ST1000DM003-1CH162/CC49, ST2000DM001-1CH164/CC24,
      // ST1000DM000-9TS15E/CC92
    "ST(1000|1500|2000|2500|3000)DM00[0-3]-.*",
    "", "",
    "-v 188,raw16 -v 240,msec24hour32"
  },
  { "Seagate Barracuda 7200.14 (AF)", // < 1TB, tested with ST250DM000-1BC141
    "ST(250|320|500|750)DM00[0-3]-.*",
    "", "",
    "-v 188,raw16 -v 240,msec24hour32"
  },
  { "Seagate Desktop HDD.15", // tested with ST4000DM000-1CD168/CC43
    "ST4000DM000-.*",
    "", "",
    "-v 188,raw16 -v 240,msec24hour32"
  },
  { "Seagate Desktop SSHD", // tested with ST2000DX001-1CM164/CC43
    "ST(1000|2000|4000)DX001-.*",
    "", "",
    "-v 188,raw16 -v 240,msec24hour32"
  },
  { "Seagate Barracuda LP", // new firmware
    "ST3(500412|1000520|1500541|2000542)AS",
    "CC3[5-9A-Z]",
    "", ""
  },
  { "Seagate Barracuda LP", // unknown firmware
    "ST3(500412|1000520|1500541|2000542)AS",
    "",
    "A firmware update for this drive may be available,\n"
    "see the following Seagate web pages:\n"
    "http://knowledge.seagate.com/articles/en_US/FAQ/207931en\n"
    "http://knowledge.seagate.com/articles/en_US/FAQ/213915en",
    ""
  },
  { "Seagate Barracuda Green (AF)", // new firmware
    "ST((10|15|20)00DL00[123])-.*",
    "CC(3[2-9A-Z]|[4-9A-Z]..*)", // >= "CC32"
    "", ""
  },
  { "Seagate Barracuda Green (AF)", // unknown firmware
    "ST((10|15|20)00DL00[123])-.*",
    "",
    "A firmware update for this drive may be available,\n"
    "see the following Seagate web pages:\n"
    "http://knowledge.seagate.com/articles/en_US/FAQ/207931en\n"
    "http://knowledge.seagate.com/articles/en_US/FAQ/218171en",
    ""
  },
  { "Seagate Barracuda ES",
    "ST3(250[68]2|32062|40062|50063|75064)0NS",
    "", "", ""
  },
  { "Seagate Barracuda ES.2", // fixed firmware
    "ST3(25031|50032|75033|100034)0NS",
    "SN[01]6|"         // http://knowledge.seagate.com/articles/en_US/FAQ/207963en
    "MA(0[^7]|[^0].)", // http://dellfirmware.seagate.com/dell_firmware/DellFirmwareRequest.jsp
    "", ""
  },
  { "Seagate Barracuda ES.2", // buggy firmware (Dell)
    "ST3(25031|50032|75033|100034)0NS",
    "MA07",
    "There are known problems with these drives,\n"
    "AND THIS FIRMWARE VERSION IS AFFECTED,\n"
    "see the following Seagate web page:\n"
    "http://dellfirmware.seagate.com/dell_firmware/DellFirmwareRequest.jsp",
    ""
  },
  { "Seagate Barracuda ES.2", // unknown firmware
    "ST3(25031|50032|75033|100034)0NS",
    "",
    "There are known problems with these drives,\n"
    "see the following Seagate web pages:\n"
    "http://knowledge.seagate.com/articles/en_US/FAQ/207931en\n"
    "http://knowledge.seagate.com/articles/en_US/FAQ/207963en",
    ""
  },
  { "Seagate Constellation (SATA)", // tested with ST9500530NS/SN03
    "ST9(160511|500530)NS",
    "", "", ""
  },
  { "Seagate Constellation ES (SATA)", // tested with ST31000524NS/SN11
    "ST3(50051|100052|200064)4NS",
    "", "", ""
  },
  { "Seagate Constellation ES (SATA 6Gb/s)", // tested with ST1000NM0011/SN02
    "ST(5|10|20)00NM0011",
    "", "", ""
  },
  { "Seagate Constellation ES.2 (SATA 6Gb/s)", // tested with ST32000645NS/0004, ST33000650NS
    "ST3(2000645|300065[012])NS",
    "", "", ""
  },
  { "Seagate Constellation ES.3", // tested with ST1000NM0033-9ZM173/0001, ST4000NM0033-9ZM170/SN03
    "ST[1234]000NM00[35]3-.*",
    "", "", ""
  },
  { "Seagate Constellation CS", // tested with ST3000NC000/CE02, ST3000NC002-1DY166/CN02
    "ST(1000|2000|3000)NC00[0-3](-.*)?",
    "", "", ""
  },
  { "Seagate Constellation.2 (SATA)", // 2.5", tested with ST91000640NS/SN02
    "ST9(25061|50062|100064)[012]NS", // *SS = SAS
    "", "", ""
  },
  { "Seagate NAS HDD", // tested with ST2000VN000-1H3164/SC42, ST3000VN000-1H4167/SC43
    "ST[234]000VN000-.*",
    "", "", ""
  },
  { "Seagate Pipeline HD 5900.1",
    "ST3(160310|320[34]10|500(321|422))CS",
    "", "", ""
  },
  { "Seagate Pipeline HD 5900.2", // tested with ST31000322CS/SC13
    "ST3(160316|250[34]12|320(311|413)|500(312|414)|1000(322|424))CS",
    "", "", ""
  },
  { "Seagate Video 3.5 HDD", // tested with ST4000VM000-1F3168/SC23, SC25
    "ST(10|15|20|30|40)00VM00[023]-.*",
    "", "", ""
  },
  { "Seagate Medalist 17240, 13030, 10231, 8420, and 4310",
    "ST3(17240|13030|10231|8420|4310)A",
    "", "", ""
  },
  { "Seagate Medalist 17242, 13032, 10232, 8422, and 4312",
    "ST3(1724|1303|1023|842|431)2A",
    "", "", ""
  },
  { "Seagate NL35",
    "ST3(250623|250823|400632|400832|250824|250624|400633|400833|500641|500841)NS",
    "", "", ""
  },
  { "Seagate SV35.2",
    "ST3(160815|250820|320620|500630|750640)[AS]V",
    "", "", ""
  },
  { "Seagate SV35.5", // tested with ST31000525SV/CV12
    "ST3(250311|500410|1000525)SV",
    "", "", ""
  },
  { "Seagate SV35", // tested with ST2000VX000-9YW164/CV12
    "ST([123]000VX00[20]|31000526SV|3500411SV)(-.*)?",
    "", "", ""
  },
  { "Seagate DB35", // tested with ST3250823ACE/3.03
    "ST3(200826|250823|300831|400832)ACE",
    "", "", ""
  },
  { "Seagate DB35.2", // tested with ST3160212SCE/3.ACB
    "ST3(802110|120213|160212|200827|250824|300822|400833|500841)[AS]CE",
    "", "", ""
  },
  { "Seagate DB35.3",
    "ST3(750640SCE|((80|160)215|(250|320|400)820|500830|750840)[AS]CE)",
    "", "", ""
  },
  { "Seagate LD25.2", // tested with ST940210AS/3.ALC
    "ST9(40|80)210AS?",
    "", "", ""
  },
  { "Seagate ST1.2 CompactFlash", // tested with ST68022CF/3.01
    "ST6[468]022CF",
    "", "", ""
  },
  { "Western Digital Protege",
  /* Western Digital drives with this comment all appear to use Attribute 9 in
   * a  non-standard manner.  These entries may need to be updated when it
   * is understood exactly how Attribute 9 should be interpreted.
   * UPDATE: this is probably explained by the WD firmware bug described in the
   * smartmontools FAQ */
    "WDC WD([2468]00E|1[26]00A)B-.*",
    "", "", ""
  },
  { "Western Digital Caviar",
  /* Western Digital drives with this comment all appear to use Attribute 9 in
   * a  non-standard manner.  These entries may need to be updated when it
   * is understood exactly how Attribute 9 should be interpreted.
   * UPDATE: this is probably explained by the WD firmware bug described in the
   * smartmontools FAQ */
    "WDC WD(2|3|4|6|8|10|12|16|18|20|25)00BB-.*",
    "", "", ""
  },
  { "Western Digital Caviar WDxxxAB",
  /* Western Digital drives with this comment all appear to use Attribute 9 in
   * a  non-standard manner.  These entries may need to be updated when it
   * is understood exactly how Attribute 9 should be interpreted.
   * UPDATE: this is probably explained by the WD firmware bug described in the
   * smartmontools FAQ */
    "WDC WD(3|4|6|8|25)00AB-.*",
    "", "", ""
  },
  { "Western Digital Caviar WDxxxAA",
  /* Western Digital drives with this comment all appear to use Attribute 9 in
   * a  non-standard manner.  These entries may need to be updated when it
   * is understood exactly how Attribute 9 should be interpreted.
   * UPDATE: this is probably explained by the WD firmware bug described in the
   * smartmontools FAQ */
    "WDC WD...?AA(-.*)?",
    "", "", ""
  },
  { "Western Digital Caviar WDxxxBA",
  /* Western Digital drives with this comment all appear to use Attribute 9 in
   * a  non-standard manner.  These entries may need to be updated when it
   * is understood exactly how Attribute 9 should be interpreted.
   * UPDATE: this is probably explained by the WD firmware bug described in the
   * smartmontools FAQ */
    "WDC WD...BA",
    "", "", ""
  },
  { "Western Digital Caviar AC", // add only 5400rpm/7200rpm (ata33 and faster)
    "WDC AC((116|121|125|225|132|232)|([1-4][4-9][0-9])|([1-4][0-9][0-9][0-9]))00[A-Z]?.*",
    "", "", ""
  },
  { "Western Digital Caviar SE",
  /* Western Digital drives with this comment all appear to use Attribute 9 in
   * a  non-standard manner.  These entries may need to be updated when it
   * is understood exactly how Attribute 9 should be interpreted.
   * UPDATE: this is probably explained by the WD firmware bug described in the
   * smartmontools FAQ
   * UPDATE 2: this does not apply to more recent models, at least WD3200AAJB */
    "WDC WD(4|6|8|10|12|16|18|20|25|30|32|40|50)00(JB|PB)-.*",
    "", "", ""
  },
  { "Western Digital Caviar Blue EIDE",  // WD Caviar SE EIDE
    /* not completely accurate: at least also WD800JB, WD(4|8|20|25)00BB sold as Caviar Blue */
    "WDC WD(16|25|32|40|50)00AAJB-.*",
    "", "", ""
  },
  { "Western Digital Caviar Blue EIDE",  // WD Caviar SE16 EIDE
    "WDC WD(25|32|40|50)00AAKB-.*",
    "", "", ""
  },
  { "Western Digital RE EIDE",
    "WDC WD(12|16|25|32)00SB-.*",
    "", "", ""
  },
  { "Western Digital Caviar Serial ATA",
    "WDC WD(4|8|20|32)00BD-.*",
    "", "", ""
  },
  { "Western Digital Caviar SE Serial ATA", // tested with WDC WD3000JD-98KLB0/08.05J08
    "WDC WD(4|8|12|16|20|25|30|32|40)00(JD|KD|PD)-.*",
    "", "", ""
  },
  { "Western Digital Caviar SE Serial ATA",
    "WDC WD(8|12|16|20|25|30|32|40|50)00JS-.*",
    "", "", ""
  },
  { "Western Digital Caviar SE16 Serial ATA",
    "WDC WD(16|20|25|32|40|50|75)00KS-.*",
    "", "", ""
  },
  { "Western Digital Caviar Blue Serial ATA",  // WD Caviar SE Serial ATA
    /* not completely accurate: at least also WD800BD, (4|8)00JD sold as Caviar Blue */
    "WDC WD((8|12|16|25|32)00AABS|(8|12|16|25|32|40|50)00AAJS)-.*",
    "", "", ""
  },
  { "Western Digital Caviar Blue (SATA)",  // WD Caviar SE16 Serial ATA
      // tested with WD1602ABKS-18N8A0/DELL/02.03B04
    "WDC WD((16|20|25|32|40|50|64|75)00AAKS|1602ABKS|10EALS)-.*",
    "", "", ""
  },
  { "Western Digital Caviar Blue (SATA 6Gb/s)", // tested with WDC WD10EZEX-00RKKA0/80.00A80
    "WDC WD((25|32|50)00AAKX|7500AALX|10EALX|10EZEX)-.*",
    "", "", ""
  },
  { "Western Digital RE Serial ATA",
    "WDC WD(12|16|25|32)00(SD|YD|YS)-.*",
    "", "", ""
  },
  { "Western Digital RE2 Serial ATA",
    "WDC WD((40|50|75)00(YR|YS|AYYS)|(16|32|40|50)0[01]ABYS)-.*",
    "", "", ""
  },
  { "Western Digital RE2-GP",
    "WDC WD(5000AB|7500AY|1000FY)PS-.*",
    "", "", ""
  },
  { "Western Digital RE3 Serial ATA", // tested with WDC WD7502ABYS-02A6B0/03.00C06
    "WDC WD((25|32|50|75)02A|(75|10)02F)BYS-.*",
    "", "", ""
  },
  { "Western Digital RE4", // tested with WDC WD2003FYYS-18W0B0/01.01D02
    "WDC WD((((25|50)03A|1003F)BYX)|((15|20)03FYYS))-.*",
    "", "", ""
  },
  { "Western Digital RE4-GP", // tested with WDC WD2002FYPS-02W3B0/04.01G01
    "WDC WD2002FYPS-.*",
    "", "", ""
  },
  { "Western Digital RE4 (SATA 6Gb/s)", // tested with WDC WD2000FYYZ-01UL1B0/01.01K01,
      // WD2000FYYX/00.0D1K2
    "WDC WD(20|30|40)00FYYZ-.*|WD2000FYYX",
    "", "", ""
  },
  { "Western Digital Se", // tested with WDC WD2000F9YZ-09N20L0/01.01A01
    "WDC WD(1002|2000|3000|4000)F9YZ-.*",
    "", "", ""
  },
  { "Western Digital Caviar Green",
    "WDC WD((50|64|75)00AA(C|V)S|(50|64|75)00AADS|10EA(C|V)S|(10|15|20)EADS)-.*",
    "", "", ""
  },
  { "Western Digital Caviar Green (AF)",
    "WDC WD(((64|75|80)00AA|(10|15|20)EA|(25|30)EZ)R|20EAC)S-.*",
    "", "", ""
  },
  { "Western Digital Caviar Green (AF, SATA 6Gb/s)", // tested with
      // WDC WD10EZRX-00A8LB0/01.01A01, WDC WD20EZRX-00DC0B0/80.00A80,
      // WDC WD30EZRX-00MMMB0/80.00A80, WDC WD40EZRX-00SPEB0/80.00A80
    "WDC WD(7500AA|(10|15|20)EA|(10|20|25|30|40)EZ)RX-.*",
    "", "", ""
  },
  { "Western Digital Caviar Black",
    "WDC WD((500|640|750)1AAL|1001FA[EL]|2001FAS)S-.*",
    "", "", ""
  },
  { "Western Digital Black", // tested with
      // WDC WD5003AZEX-00RKKA0/80.00A80, WDC WD1003FZEX-00MK2A0/01.01A01,
      // WDC WD3001FAEX-00MJRA0/01.01L01, WDC WD4001FAEX-00MJRA0/01.01L01
    "WDC WD(5002AAL|5003AZE|(64|75)02AAE|((10|15|20)0[23]|[34]001)F[AZ]E)X-.*",
    "", "", ""
  },
  { "Western Digital AV ATA", // tested with WDC WD3200AVJB-63J5A0/01.03E01
    "WDC WD(8|16|25|32|50)00AV[BJ]B-.*",
    "", "", ""
  },
  { "Western Digital AV SATA",
    "WDC WD(16|25|32)00AVJS-.*",
    "", "", ""
  },
  { "Western Digital AV-GP",
    "WDC WD((16|25|32|50|64|75)00AV[CDV]S|(10|15|20)EV[CDV]S)-.*",
    "", "", ""
  },
  { "Western Digital AV-GP (AF)", // tested with WDC WD10EURS-630AB1/80.00A80, WDC WD10EUCX-63YZ1Y0/51.0AB52
    "WDC WD(7500AURS|10EU[CR]X|(10|15|20|25|30)EURS)-.*",
    "", "", ""
  },
  { "Western Digital AV-25",
    "WDC WD((16|25|32|50)00BUD|5000BUC)T-.*",
    "", "", ""
  },
  { "Western Digital Raptor",
    "WDC WD((360|740|800)GD|(360|740|800|1500)ADF[DS])-.*",
    "", "", ""
  },
  { "Western Digital Raptor X",
    "WDC WD1500AHFD-.*",
    "", "", ""
  },
  { "Western Digital VelociRaptor", // tested with WDC WD1500HLHX-01JJPV0/04.05G04
    "WDC WD(((800H|(1500|3000)[BH]|1600H|3000G)LFS)|((1500|3000|4500|6000)[BH]LHX))-.*",
    "", "", ""
  },
  { "Western Digital VelociRaptor (AF)", // tested with WDC WD1000DHTZ-04N21V0/04.06A00
    "WDC WD(2500H|5000H|1000D)HTZ-.*",
    "", "", ""
  },
  { "Western Digital Scorpio EIDE",
    "WDC WD(4|6|8|10|12|16)00(UE|VE)-.*",
    "", "", ""
  },
  { "Western Digital Scorpio Blue EIDE", // tested with WDC WD3200BEVE-00A0HT0/11.01A11
    "WDC WD(4|6|8|10|12|16|25|32)00BEVE-.*",
    "", "", ""
  },
  { "Western Digital Scorpio Serial ATA",
    "WDC WD(4|6|8|10|12|16|25)00BEAS-.*",
    "", "", ""
  },
  { "Western Digital Scorpio Blue Serial ATA",
    "WDC WD((4|6|8|10|12|16|25)00BEVS|(8|12|16|25|32|40|50|64)00BEVT|7500KEVT|10TEVT)-.*",
    "", "", ""
  },
  { "Western Digital Scorpio Blue Serial ATA (AF)", // tested with
      // WDC WD10JPVT-00A1YT0/01.01A01
    "WDC WD((16|25|32|50|64|75)00BPVT|10[JT]PVT)-.*",
    "", "", ""
  },
  { "Western Digital Scorpio Black", // tested with WDC WD5000BEKT-00KA9T0/01.01A01
    "WDC WD(8|12|16|25|32|50)00B[EJ]KT-.*",
    "", "", ""
  },
  { "Western Digital Scorpio Black (AF)",
    "WDC WD(50|75)00BPKT-.*",
    "", "", ""
  },
  { "Western Digital Red (AF)", // tested with WDC WD10EFRX-68JCSN0/01.01A01,
      // WDC WD10JFCX-68N6GN0/01.01A01, WDC WD40EFRX-68WT0N0/80.00A80
    "WDC WD(10|20|30|40)[EJ]F[CR]X-.*",
    "", "", ""
  },
  { "Western Digital Blue Mobile", // tested with WDC WD5000LPVX-08V0TT2/03.01A03
    "WDC WD((25|32|50|75)00[BLM]|10[JS])P[CV][TX]-.*",
    "", "", ""
  },
  { "Western Digital Green Mobile", // tested with WDC WD20NPVX-00EA4T0/01.01A01
    "WDC WD(15|20)NPV[TX]-.*",
    "", "", ""
  },
  { "Western Digital Elements / My Passport (USB)", // tested with WDC WD5000BMVW-11AMCS0/01.01A01
    "WDC WD(25|32|40|50)00BMV[UVW]-.*",  // *W-* = USB 3.0
    "", "", ""
  },
  { "Western Digital Elements / My Passport (USB, AF)", // tested with
      // WDC WD5000KMVV-11TK7S1/01.01A01, WDC WD10TMVW-11ZSMS5/01.01A01,
      // WDC WD10JMVW-11S5XS1/01.01A01, WDC WD20NMVW-11W68S0/01.01A01
    "WDC WD(5000[LK]|7500K|10[JT]|20N)MV[VW]-.*", // *W-* = USB 3.0
    "", "", ""
  },
  { "Quantum Bigfoot", // tested with TS10.0A/A21.0G00, TS12.7A/A21.0F00
    "QUANTUM BIGFOOT TS(10\\.0|12\\.7)A",
    "", "", ""
  },
  { "Quantum Fireball lct15",
    "QUANTUM FIREBALLlct15 ([123]0|22)",
    "", "", ""
  },
  { "Quantum Fireball lct20",
    "QUANTUM FIREBALLlct20 [1234]0",
    "", "", ""
  },
  { "Quantum Fireball CX",
    "QUANTUM FIREBALL CX10.2A",
    "", "", ""
  },
  { "Quantum Fireball CR",
    "QUANTUM FIREBALL CR(4.3|6.4|8.4|13.0)A",
    "", "", ""
  },
  { "Quantum Fireball EX", // tested with QUANTUM FIREBALL EX10.2A/A0A.0D00
    "QUANTUM FIREBALL EX(3\\.2|6\\.4|10\\.2)A",
    "", "", ""
  },
  { "Quantum Fireball ST",
    "QUANTUM FIREBALL ST(3.2|4.3|4300)A",
    "", "", ""
  },
  { "Quantum Fireball SE",
    "QUANTUM FIREBALL SE4.3A",
    "", "", ""
  },
  { "Quantum Fireball Plus LM",
    "QUANTUM FIREBALLP LM(10.2|15|20.[45]|30)",
    "", "", ""
  },
  { "Quantum Fireball Plus AS",
    "QUANTUM FIREBALLP AS(10.2|20.5|30.0|40.0|60.0)",
    "", "", ""
  },
  { "Quantum Fireball Plus KX",
    "QUANTUM FIREBALLP KX27.3",
    "", "", ""
  },
  { "Quantum Fireball Plus KA",
    "QUANTUM FIREBALLP KA(9|10).1",
    "", "", ""
  },

  ////////////////////////////////////////////////////
  // USB ID entries
  ////////////////////////////////////////////////////

  // Hewlett-Packard
  { "USB: HP Desktop HD BD07; ", // 2TB
    "0x03f0:0xbd07",
    "",
    "",
    "-d sat"
  },
  // ALi
  { "USB: ; ALi M5621", // USB->PATA
    "0x0402:0x5621",
    "",
    "",
    "" // unsupported
  },
  // VIA
  { "USB: Connectland BE-USB2-35BP-LCM; VIA VT6204",
    "0x040d:0x6204",
    "",
    "",
    "" // unsupported
  },
  // Buffalo / Melco
  { "USB: Buffalo JustStore Portable HD-PVU2; ",
    "0x0411:0x0181",
    "",
    "",
    "-d sat"
  },
  { "USB: Buffalo MiniStation Stealth HD-PCTU2; ",
    "0x0411:0x01d9",
    "", // 0x0108
    "",
    "-d sat"
  },
  { "USB: Buffalo MiniStationHD-PCFU3; ",
    "0x0411:0x0240",
    "",
    "",
    "-d sat"
  },
  // LG Electronics
  { "USB: LG Mini HXD5; JMicron",
    "0x043e:0x70f1",
    "", // 0x0100
    "",
    "-d usbjmicron"
  },
  // Philips
  { "USB: Philips; ", // SDE3273FC/97 2.5" SATA HDD enclosure
    "0x0471:0x2021",
    "", // 0x0103
    "",
    "-d sat"
  },
  // Toshiba
  { "USB: Toshiba Stor.E Slim USB 3.0; ", // 1TB, MQ01UBD100
    "0x0480:0x0100",
    "", // 0x0000
    "",
    "-d sat"
  },
  { "USB: Toshiba Canvio 500GB; SunPlus",
    "0x0480:0xa004",
    "",
    "",
    "-d usbsunplus"
  },
  { "USB: Toshiba Canvio Basics; ",
    "0x0480:0xa006",
    "", // 0x0001
    "",
    "-d sat"
  },
  { "USB: Toshiba Canvio 3.0 Portable Hard Drive; ", // 1TB
    "0x0480:0xa007",
    "", // 0x0001
    "",
    "-d sat"
  },
  { "USB: Toshiba Stor.E Basics; ", // 1TB
    "0x0480:0xa009",
    "",
    "",
    "-d sat"
  },
  { "USB: Toshiba Stor.E Plus", // 2TB
    "0x0480:0xa00a",
    "",
    "",
    "-d sat"
  },
  { "USB: Toshiba Canvio Desktop; ", // 2TB
    "0x0480:0xd010",
    "",
    "",
    "-d sat"
  },
  // Cypress
  { "USB: ; Cypress CY7C68300A (AT2)",
    "0x04b4:0x6830",
    "0x0001",
    "",
    "" // unsupported
  },
  { "USB: ; Cypress CY7C68300B/C (AT2LP)",
    "0x04b4:0x6830",
    "0x0240",
    "",
    "-d usbcypress"
  },
  // Fujitsu
  { "USB: Fujitsu/Zalman ZM-VE300; ", // USB 3.0
    "0x04c5:0x2028",
    "", // 0x0001
    "",
    "-d sat"
  },
  // Fujitsu chip on DeLock 42475 
  { "USB: Fujitsu  SATA-to-USB3.0 bridge chip", // USB 3.0
    "0x04c5:0x201d",
    "", // 0x0001
    "",
    "-d sat"
  },
  // Myson Century
  { "USB: ; Myson Century CS8818",
    "0x04cf:0x8818",
    "", // 0xb007
    "",
    "" // unsupported
  },
  // Samsung
  { "USB: Samsung S2 Portable; JMicron",
    "0x04e8:0x1f0[568]",
    "",
    "",
    "-d usbjmicron"
  },
  { "USB: Samsung S1 Portable; JMicron",
    "0x04e8:0x2f03",
    "",
    "",
    "-d usbjmicron"
  },
  { "USB: Samsung Story Station; ",
    "0x04e8:0x5f0[56]",
    "",
    "",
    "-d sat"
  },
  { "USB: Samsung G2 Portable; JMicron",
    "0x04e8:0x6032",
    "",
    "",
    "-d usbjmicron"
  },
  { "USB: Samsung Story Station 3.0; ",
    "0x04e8:0x6052",
    "",
    "",
    "-d sat"
  },
  { "USB: Samsung Story Station 3.0; ",
    "0x04e8:0x6054",
    "",
    "",
    "-d sat"
  },
  { "USB: Samsung M2 Portable 3.0; ",
    "0x04e8:0x60c5",
    "",
    "",
    "-d sat"
  },
  { "USB: Samsung D3 Station; ", // 3TB
    "0x04e8:0x6124",
    "", // 0x200
    "",
    "-d sat"
  },
  { "USB: Samsung M3 Portable USB 3.0; ",
    "0x04e8:0x61b[456]", // 4=2TB, 5=1.5TB, 6=1TB
    "", // 0x0e00
    "",
    "-d sat"
  },
  // Sunplus
  { "USB: ; SunPlus",
    "0x04fc:0x0c05",
    "",
    "",
    "-d usbsunplus"
  },
  { "USB: ; SunPlus SPDIF215",
    "0x04fc:0x0c15",
    "", // 0xf615
    "",
    "-d usbsunplus"
  },
  { "USB: ; SunPlus SPDIF225", // USB+SATA->SATA
    "0x04fc:0x0c25",
    "", // 0x0103
    "",
    "-d usbsunplus"
  },
  // Iomega
  { "USB: Iomega Prestige Desktop USB 3.0; ",
    "0x059b:0x0070",
    "", // 0x0004
    "",
    "-d sat" // ATA output registers missing
  },
  { "USB: Iomega LPHD080-0; ",
    "0x059b:0x0272",
    "",
    "",
    "-d usbcypress"
  },
  { "USB: Iomega MDHD500-U; ",
    "0x059b:0x0275",
    "", // 0x0001
    "",
    "" // unsupported
  },
  { "USB: Iomega MDHD-UE; ",
    "0x059b:0x0277",
    "",
    "",
    "-d usbjmicron"
  },
  { "USB: Iomega LDHD-UP; Sunplus",
    "0x059b:0x0370",
    "",
    "",
    "-d usbsunplus"
  },
  { "USB: Iomega GDHDU2; JMicron",
    "0x059b:0x0475",
    "", // 0x0100
    "",
    "-d usbjmicron"
  },
  { "USB: Iomega; JMicron",
    "0x059b:0x047a",
    "", // 0x0100
    "",
    "-d sat" // works also with "-d usbjmicron"
  },
  // LaCie
  { "USB: LaCie hard disk (FA Porsche design);",
    "0x059f:0x0651",
    "",
    "",
    "" // unsupported
  },
  { "USB: LaCie hard disk; JMicron",
    "0x059f:0x0951",
    "",
    "",
    "-d usbjmicron"
  },
  { "USB: LaCie hard disk (Neil Poulton design);",
    "0x059f:0x1018",
    "",
    "",
    "-d sat"
  },
  { "USB: LaCie Desktop Hard Drive; JMicron",
    "0x059f:0x1019",
    "",
    "",
    "-d usbjmicron"
  },
  { "USB: LaCie Rugged Hard Drive; JMicron",
    "0x059f:0x101d",
    "", // 0x0001
    "",
    "-d usbjmicron,x"
  },
  { "USB: LaCie Little Disk USB2; JMicron",
    "0x059f:0x1021",
    "",
    "",
    "-d usbjmicron"
  },
  { "USB: LaCie hard disk; ",
    "0x059f:0x1029",
    "", // 0x0100
    "",
    "-d sat"
  },
  { "USB: Lacie rikiki; JMicron",
    "0x059f:0x102a",
    "",
    "",
    "-d usbjmicron,x"
  },
  { "USB: LaCie rikiki USB 3.0; ",
    "0x059f:0x10(49|57)",
    "",
    "",
    "-d sat"
  },
  { "USB: LaCie minimus USB 3.0; ",
    "0x059f:0x104a",
    "",
    "",
    "-d sat"
  },
  { "USB: LaCie Rugged Mini USB 3.0; ",
    "0x059f:0x1051",
    "", // 0x0000
    "",
    "-d sat"
  },
  // In-System Design
  { "USB: ; In-System/Cypress ISD-300A1",
    "0x05ab:0x0060",
    "", // 0x1101
    "",
    "-d usbcypress"
  },
  // Genesys Logic
  { "USB: ; Genesys Logic GL881E",
    "0x05e3:0x0702",
    "",
    "",
    "" // unsupported
  },
  { "USB: ; Genesys Logic", // TODO: requires '-T permissive'
    "0x05e3:0x0718",
    "", // 0x0041
    "",
    "-d sat"
  },
  // Micron
  { "USB: Micron USB SSD; ",
    "0x0634:0x0655",
    "",
    "",
    "" // unsupported
  },
  // Prolific
  { "USB: ; Prolific PL2507", // USB->PATA
    "0x067b:0x2507",
    "",
    "",
    "-d usbjmicron,0" // Port number is required
  },
  { "USB: ; Prolific PL3507", // USB+IEE1394->PATA
    "0x067b:0x3507",
    "", // 0x0001
    "",
    "" // smartmontools >= r3741: -d usbjmicron,p
  },
  // Imation
  { "USB: Imation ; ", // Imation Odyssey external USB dock
    "0x0718:0x1000",
    "", // 0x5104
    "",
    "-d sat"
  },
  // Freecom
  { "USB: Freecom Mobile Drive XXS; JMicron",
    "0x07ab:0xfc88",
    "", // 0x0101
    "",
    "-d usbjmicron,x"
  },
  { "USB: Freecom Hard Drive XS; Sunplus",
    "0x07ab:0xfc8e",
    "", // 0x010f
    "",
    "-d usbsunplus"
  },
  { "USB: Freecom; ", // Intel labeled
    "0x07ab:0xfc8f",
    "", // 0x0000
    "",
    "-d sat"
  },
  { "USB: Freecom Classic HD 120GB; ",
    "0x07ab:0xfccd",
    "",
    "",
    "" // unsupported
  },
  { "USB: Freecom HD 500GB; JMicron",
    "0x07ab:0xfcda",
    "",
    "",
    "-d usbjmicron"
  },
  // Oxford Semiconductor, Ltd
  { "USB: ; Oxford",
    "0x0928:0x0000",
    "",
    "",
    "" // unsupported
  },
  { "USB: ; Oxford OXU921DS",
    "0x0928:0x0002",
    "",
    "",
    "" // unsupported
  },
  { "USB: ; Oxford", // Zalman ZM-VE200
    "0x0928:0x0010",
    "", // 0x0304
    "",
    "-d sat"
  },
  // Toshiba
  { "USB: Toshiba PX1270E-1G16; Sunplus",
    "0x0930:0x0b03",
    "",
    "",
    "-d usbsunplus"
  },
  { "USB: Toshiba PX1396E-3T01; Sunplus", // similar to Dura Micro 501
    "0x0930:0x0b09",
    "",
    "",
    "-d usbsunplus"
  },
  { "USB: Toshiba Stor.E Steel; Sunplus",
    "0x0930:0x0b11",
    "",
    "",
    "-d usbsunplus"
  },
  { "USB: Toshiba Stor.E; ",
    "0x0930:0x0b1[9ab]",
    "", // 0x0001
    "",
    "-d sat"
  },
  // Lumberg, Inc.
  { "USB: Toshiba Stor.E; Sunplus",
    "0x0939:0x0b1[56]",
    "",
    "",
    "-d usbsunplus"
  },
  // Seagate
  { "USB: Seagate External Drive; Cypress",
    "0x0bc2:0x0503",
    "", // 0x0240
    "",
    "-d usbcypress"
  },
  { "USB: Seagate FreeAgent Go; ",
    "0x0bc2:0x2(000|100|101)",
    "",
    "",
    "-d sat"
  },
  { "USB: Seagate FreeAgent Go FW; ",
    "0x0bc2:0x2200",
    "",
    "",
    "-d sat"
  },
  { "USB: Seagate Expansion Portable; ",
    "0x0bc2:0x23(00|12)",
    "",
    "",
    "-d sat"
  },
  { "USB: Seagate FreeAgent Desktop; ",
    "0x0bc2:0x3000",
    "",
    "",
    "-d sat"
  },
  { "USB: Seagate FreeAgent Desk; ",
    "0x0bc2:0x3001",
    "",
    "",
    "-d sat"
  },
  { "USB: Seagate FreeAgent Desk; ", // 1TB
    "0x0bc2:0x3008",
    "",
    "",
    "-d sat,12"
  },
  { "USB: Seagate Expansion External; ", // 2TB, 3TB
    "0x0bc2:0x33(00|12|20|32)",
    "",
    "",
    "-d sat"
  },
  { "USB: Seagate FreeAgent GoFlex USB 2.0; ",
    "0x0bc2:0x502[01]",
    "",
    "",
    "-d sat"
  },
  { "USB: Seagate FreeAgent GoFlex USB 3.0; ",
    "0x0bc2:0x5031",
    "",
    "",
    "-d sat,12"
  },
  { "USB: Seagate FreeAgent; ",
    "0x0bc2:0x5040",
    "",
    "",
    "-d sat"
  },
  { "USB: Seagate FreeAgent GoFlex USB 3.0; ", // 2TB
    "0x0bc2:0x5071",
    "",
    "",
    "-d sat"
  },
  { "USB: Seagate FreeAgent GoFlex Desk USB 3.0; ", // 3TB
    "0x0bc2:0x50a1",
    "",
    "",
    "-d sat,12" // "-d sat" does not work (ticket #151)
  },
  { "USB: Seagate FreeAgent GoFlex Desk USB 3.0; ", // 4TB
    "0x0bc2:0x50a5",
    "", // 0x0100
    "",
    "-d sat"
  },
  { "USB: Seagate Backup Plus USB 3.0; ", // 1TB
    "0x0bc2:0xa013",
    "", // 0x0100
    "",
    "-d sat"
  },
  { "USB: Seagate Backup Plus Desktop USB 3.0; ", // 4TB, 3TB (8 LBA/1 PBA offset)
    "0x0bc2:0xa0a[14]",
    "",
    "",
    "-d sat"
  },
  // Dura Micro
  { "USB: Dura Micro; Cypress",
    "0x0c0b:0xb001",
    "", // 0x1110
    "",
    "-d usbcypress"
  },
  { "USB: Dura Micro 509; Sunplus",
    "0x0c0b:0xb159",
    "", // 0x0103
    "",
    "-d usbsunplus"
  },
  // Maxtor
  { "USB: Maxtor OneTouch 200GB; ",
    "0x0d49:0x7010",
    "",
    "",
    "" // unsupported
  },
  { "USB: Maxtor OneTouch; ",
    "0x0d49:0x7300",
    "", // 0x0121
    "",
    "-d sat"
  },
  { "USB: Maxtor OneTouch 4; ",
    "0x0d49:0x7310",
    "", // 0x0125
    "",
    "-d sat"
  },
  { "USB: Maxtor OneTouch 4 Mini; ",
    "0x0d49:0x7350",
    "", // 0x0125
    "",
    "-d sat"
  },
  { "USB: Maxtor BlackArmor Portable; ",
    "0x0d49:0x7550",
    "",
    "",
    "-d sat"
  },
  { "USB: Maxtor Basics Desktop; ",
    "0x0d49:0x7410",
    "", // 0x0122
    "",
    "-d sat"
  },
  { "USB: Maxtor Basics Portable; ",
    "0x0d49:0x7450",
    "", // 0x0122
    "",
    "-d sat"
  },
  // Oyen Digital
  { "USB: Oyen Digital MiniPro USB 3.0; ",
    "0x0dc4:0x020a",
    "",
    "",
    "-d sat"
  },
  // Cowon Systems, Inc.
  { "USB: Cowon iAudio X5; ",
    "0x0e21:0x0510",
    "",
    "",
    "-d usbcypress"
  },
  // iRiver
  { "USB: iRiver iHP-120/140 MP3 Player; Cypress",
    "0x1006:0x3002",
    "", // 0x0100
    "",
    "-d usbcypress"
  },
  // Western Digital
  { "USB: WD My Passport (IDE); Cypress",
    "0x1058:0x0701",
    "", // 0x0240
    "",
    "-d usbcypress"
  },
  { "USB: WD My Passport; ",
    "0x1058:0x07(0[245a]|30)",
    "",
    "",
    "-d sat"
  },
  { "USB: WD My Passport USB 3.0; ",
    "0x1058:0x0(74[0128a]|7a8|820)",
    "",
    "",
    "-d sat"
  },
  { "USB: WD My Book ES; ",
    "0x1058:0x0906",
    "", // 0x0012
    "",
    "-d sat"
  },
  { "USB: WD My Book Essential; ",
    "0x1058:0x0910",
    "", // 0x0106
    "",
    "-d sat"
  },
  { "USB: WD Elements Desktop; ",
    "0x1058:0x1001",
    "", // 0x0104
    "",
    "-d sat"
  },
  { "USB: WD Elements Desktop WDE1UBK...; ",
    "0x1058:0x1003",
    "", // 0x0175
    "",
    "-d sat"
  },
  { "USB: WD Elements; ",
    "0x1058:0x10(10|48|a2)",
    "", // 0x0105
    "",
    "-d sat"
  },
  { "USB: WD Elements Desktop; ", // 2TB
    "0x1058:0x1021",
    "", // 0x2002
    "",
    "-d sat"
  },
  { "USB: WD Elements SE; ", // 1TB
    "0x1058:0x1023",
    "",
    "",
    "-d sat"
  },
  { "USB: WD Elements SE USB 3.0; ",
    "0x1058:0x1042",
    "",
    "",
    "-d sat"
  },
  { "USB: WD Elements; ",
    "0x1058:0x10[ab]8", // a=1TB, b=2TB
    "", // a=0x1042, b=0x1007
    "",
    "-d sat"
  },
  { "USB: WD My Book Essential; ",
    "0x1058:0x1100",
    "", // 0x0165
    "",
    "-d sat"
  },
  { "USB: WD My Book Office Edition; ", // 1TB
    "0x1058:0x1101",
    "", // 0x0165
    "",
    "-d sat"
  },
  { "USB: WD My Book; ",
    "0x1058:0x1102",
    "", // 0x1028
    "",
    "-d sat"
  },
  { "USB: WD My Book Studio II; ", // 2x1TB
    "0x1058:0x1105",
    "",
    "",
    "-d sat"
  },
  { "USB: WD My Book Essential; ",
    "0x1058:0x1110",
    "", // 0x1030
    "",
    "-d sat"
  },
  { "USB: WD My Book Essential USB 3.0; ", // 3TB
    "0x1058:0x11[34]0",
    "", // 0x1012/0x1003
    "",
    "-d sat"
  },
  // Atech Flash Technology
  { "USB: ; Atech", // Enclosure from Kingston SSDNow notebook upgrade kit
    "0x11b0:0x6298",
    "", // 0x0108
    "",
    "-d sat"
  },
  // ADATA
  { "USB: ADATA; ",
    "0x125f:0xa[13]1a", // 1=Classic CH11 1TB, 3=DashDrive HV620 2TB
    "", // 0x0100
    "",
    "-d sat"
  },
  { "USB: A-DATA SH93; Cypress",
    "0x125f:0xa93a",
    "", // 0x0150
    "",
    "-d usbcypress"
  },
  { "USB: A-DATA DashDrive; Cypress",
    "0x125f:0xa94a",
    "",
    "",
    "-d usbcypress"
  },
  // Initio
  { "USB: ; Initio 316000",
    "0x13fd:0x0540",
    "",
    "",
    "" // unsupported
  },
  { "USB: ; Initio", // Thermaltake BlacX
    "0x13fd:0x0840",
    "",
    "",
    "-d sat"
  },
  { "USB: ; Initio", // USB->SATA+PATA, Chieftec CEB-25I
    "0x13fd:0x1040",
    "", // 0x0106
    "",
    "" // unsupported
  },
  { "USB: ; Initio 6Y120L0", // CoolerMaster XCraft RX-3HU
    "0x13fd:0x1150",
    "",
    "",
    "" // unsupported
  },
  { "USB: ; Initio", // USB->SATA
    "0x13fd:0x1240",
    "", // 0x0104
    "",
    "-d sat"
  },
  { "USB: ; Initio", // USB+SATA->SATA
    "0x13fd:0x1340",
    "", // 0x0208
    "",
    "-d sat"
  },
  { "USB: ; Initio",
    "0x13fd:0x1640",
    "", // 0x0864
    "",
    "-d sat,12" // some SMART commands fail, see ticket #295
  },
  { "USB: Intenso Memory Station 2,5\"; Initio",
    "0x13fd:0x1840",
    "",
    "",
    "-d sat"
  },
  { "USB: ; Initio", // NexStar CX USB enclosure
    "0x13fd:0x1e40",
    "",
    "",
    "-d sat"
  },
  // Super Top
  { "USB: Super Top generic enclosure; Cypress",
    "0x14cd:0x6116",
    "", // 0x0160 also reported as unsupported
    "",
    "-d usbcypress"
  },
  // JMicron
  { "USB: ; JMicron JMS539", // USB2/3->SATA (old firmware)
    "0x152d:0x0539",
    "0x0100",  //  1.00
    "",
    "-d usbjmicron"
  },
  { "USB: ; JMicron JMS539", // USB2/3->SATA (new firmware)
    "0x152d:0x0539",
    "0x0205|"  //  2.05, ticket #338
    "0x2812",  // 28.12, Mediasonic ProBox H82-SU3S2 (port multiplier)
    "",
    "-d sat"
  },
  { "USB: ; JMicron ", // USB->SATA->4xSATA (port multiplier)
    "0x152d:0x0551",
    "", // 0x0100
    "",
    "-d usbjmicron,x"
  },
  { "USB: OCZ THROTTLE OCZESATATHR8G; JMicron JMF601",
    "0x152d:0x0602",
    "",
    "",
    "" // unsupported
  },
  { "USB: ; JMicron JM20329", // USB->SATA
    "0x152d:0x2329",
    "", // 0x0100
    "",
    "-d usbjmicron"
  },
  { "USB: ; JMicron JM20336", // USB+SATA->SATA, USB->2xSATA
    "0x152d:0x2336",
    "", // 0x0100
    "",
    "-d usbjmicron,x"
  },
  { "USB: Generic JMicron adapter; JMicron",
    "0x152d:0x2337",
    "",
    "",
    "-d usbjmicron"
  },
  { "USB: ; JMicron JM20337/8", // USB->SATA+PATA, USB+SATA->PATA
    "0x152d:0x2338",
    "", // 0x0100
    "",
    "-d usbjmicron"
  },
  { "USB: ; JMicron JM20339", // USB->SATA
    "0x152d:0x2339",
    "", // 0x0100
    "",
    "-d usbjmicron,x"
  },
  { "USB: ; JMicron", // USB+SATA->SATA
    "0x152d:0x2351",  // e.g. Verbatim Portable Hard Drive 500Gb
    "", // 0x0100
    "",
    "-d sat"
  },
  { "USB: ; JMicron", // USB->SATA
    "0x152d:0x2352",
    "", // 0x0100
    "",
    "-d usbjmicron,x"
  },
  { "USB: ; JMicron", // USB->SATA
    "0x152d:0x2509",
    "", // 0x0100
    "",
    "-d usbjmicron,x"
  },
  // ASMedia
  { "USB: ; ASMedia ASM1051",
    "0x174c:0x5106", // 0x174c:0x55aa after firmware update
    "",
    "",
    "-d sat"
  },
  { "USB: ; ASMedia USB 3.0", // MEDION HDDrive-n-GO, LaCie Rikiki USB 3.0,
      // Silicon Power Armor A80 (ticket #237)
      // reported as unsupported: BYTECC T-200U3, Kingwin USB 3.0 docking station
    "0x174c:0x55aa",
    "", // 0x0100
    "",
    "-d sat"
  },
  { "USB: ; ASMedia AS2105", // Icy Box IB-AC603A-U3
    "0x174c:0x5136",
    "", // 0x0001
    "",
    "-d sat"
  },
  // LucidPort
  { "USB: ; LucidPORT USB300", // RaidSonic ICY BOX IB-110StU3-B, Sharkoon SATA QuickPort H3
    "0x1759:0x500[02]", // 0x5000: USB 2.0, 0x5002: USB 3.0
    "",
    "",
    "-d sat"
  },
  { "USB: ; LucidPort", // Fuj:tech SATA-USB3 dock
    "0x1759:0x5100",
    "", // 0x2580
    "",
    "-d sat"
  },
  // Verbatim
  { "USB: Verbatim Portable Hard Drive; Sunplus",
    "0x18a5:0x0214",
    "", // 0x0112
    "",
    "-d usbsunplus"
  },
  { "USB: Verbatim FW/USB160; Oxford OXUF934SSA-LQAG", // USB+IEE1394->SATA
    "0x18a5:0x0215",
    "", // 0x0001
    "",
    "-d sat"
  },
  { "USB: Verbatim External Hard Drive 47519; Sunplus", // USB->SATA
    "0x18a5:0x0216",
    "",
    "",
    "-d usbsunplus"
  },
  { "USB: Verbatim Pocket Hard Drive; JMicron", // SAMSUNG SpinPoint N3U-3 (USB, 4KiB LLS)
    "0x18a5:0x0227",
    "",
    "",
    "-d usbjmicron" // "-d usbjmicron,x" does not work
  },
  { "USB: Verbatim External Hard Drive; JMicron", // 2TB
    "0x18a5:0x022a",
    "",
    "",
    "-d usbjmicron"
  },
  { "USB: Verbatim Store'n'Go; JMicron", // USB->SATA
    "0x18a5:0x022b",
    "", // 0x0100
    "",
    "-d usbjmicron"
  },
  // Silicon Image
  { "USB: Vantec NST-400MX-SR; Silicon Image 5744",
    "0x1a4a:0x1670",
    "",
    "",
    "" // unsupported
  },
  // SunplusIT
  { "USB: ; SunplusIT",
    "0x1bcf:0x0c31",
    "",
    "",
    "-d usbsunplus"
  },
  // TrekStor
  { "USB: TrekStor DataStation; ", // DataStation maxi light (USB 3.0)
    "0x1e68:0x0050",
    "", // 0x0100
    "",
    "-d sat"
  },
  // Innostor
  { "USB: ; Innostor IS888", // Sharkoon SATA QuickDeck Pro USB 3.0
    "0x1f75:0x0888",
    "", // 0x0034
    "",
    "" // unsupported
  },
  // Power Quotient International
  { "USB: PQI H560; ",
    "0x3538:0x0902",
    "", // 0x0000
    "",
    "-d sat"
  },
  // Hitachi/SimpleTech
  { "USB: Hitachi Touro Desk; JMicron", // 3TB
    "0x4971:0x1011",
    "",
    "",
    "-d usbjmicron"
  },
  { "USB: Hitachi Touro Desk 3.0; ", // 2TB
    "0x4971:0x1015",
    "", // 0x0000
    "",
    "-d sat" // ATA output registers missing
  },
  { "USB: Hitachi/SimpleTech; JMicron", // 1TB
    "0x4971:0xce17",
    "",
    "",
    "-d usbjmicron,x"
  },
  // OnSpec
  { "USB: ; OnSpec", // USB->PATA
    "0x55aa:0x2b00",
    "", // 0x0100
    "",
    "" // unsupported
  },
  // 0x6795 (?)
  { "USB: Sharkoon 2-Bay RAID Box; ", // USB 3.0
    "0x6795:0x2756",
    "", // 0x0100
    "",
    "-d sat"
  },
/*
}; // builtin_knowndrives[]
 */<|MERGE_RESOLUTION|>--- conflicted
+++ resolved
@@ -75,11 +75,7 @@
 /*
 const drive_settings builtin_knowndrives[] = {
  */
-<<<<<<< HEAD
-  { "$Id: drivedb.h 3970 2014-07-22 20:36:03Z chrfranke $",
-=======
-  { "$Id: drivedb.h 3974 2014-07-25 18:54:47Z chrfranke $",
->>>>>>> 2389bce8
+  { "$Id: drivedb.h 3975 2014-07-25 19:11:53Z chrfranke $",
     "-", "-",
     "This is a dummy entry to hold the SVN-Id of drivedb.h",
     ""
