--- conflicted
+++ resolved
@@ -75,11 +75,7 @@
 /*
 const drive_settings builtin_knowndrives[] = {
  */
-<<<<<<< HEAD
-  { "$Id: drivedb.h 3745 2013-01-12 18:46:19Z chrfranke $",
-=======
-  { "$Id: drivedb.h 3752 2013-01-23 20:19:46Z chrfranke $",
->>>>>>> 7d8f34cc
+  { "$Id: drivedb.h 3753 2013-01-23 20:25:28Z chrfranke $",
     "-", "-",
     "This is a dummy entry to hold the SVN-Id of drivedb.h",
     ""
