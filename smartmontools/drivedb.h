/*
 * drivedb.h - smartmontools 6.1-6.3 drive database file
 *
 * Home page of code is: http://www.smartmontools.org
 *
 * Copyright (C) 2003-11 Philip Williams, Bruce Allen
 * Copyright (C) 2008-18 Christian Franke
 *
 * This program is free software; you can redistribute it and/or modify
 * it under the terms of the GNU General Public License as published by
 * the Free Software Foundation; either version 2, or (at your option)
 * any later version.
 *
 * You should have received a copy of the GNU General Public License
 * (for example COPYING); If not, see <http://www.gnu.org/licenses/>.
 *
 */

/*
 * Structure used to store drive database entries:
 *
 * struct drive_settings {
 *   const char * modelfamily;
 *   const char * modelregexp;
 *   const char * firmwareregexp;
 *   const char * warningmsg;
 *   const char * presets;
 * };
 *
 * The elements are used in the following ways:
 *
 *  modelfamily     Informal string about the model family/series of a
 *                  device. Set to "" if no info (apart from device id)
 *                  known.  The entry is ignored if this string starts with
 *                  a dollar sign.  Must not start with "USB:", see below.
 *  modelregexp     POSIX extended regular expression to match the model of
 *                  a device.  This should never be "".
 *  firmwareregexp  POSIX extended regular expression to match a devices's
 *                  firmware.  This is optional and should be "" if it is not
 *                  to be used.  If it is nonempty then it will be used to
 *                  narrow the set of devices matched by modelregexp.
 *  warningmsg      A message that may be displayed for matching drives.  For
 *                  example, to inform the user that they may need to apply a
 *                  firmware patch.
 *  presets         String with vendor-specific attribute ('-v') and firmware
 *                  bug fix ('-F') options.  Same syntax as in smartctl command
 *                  line.  The user's own settings override these.
 *
 * The regular expressions for drive model and firmware must match the full
 * string.  The effect of "^FULLSTRING$" is identical to "FULLSTRING".
 * The form ".*SUBSTRING.*" can be used if substring match is desired.
 *
 * The table will be searched from the start to end or until the first match,
 * so the order in the table is important for distinct entries that could match
 * the same drive.
 *
 *
 * Format for USB ID entries:
 *
 *  modelfamily     String with format "USB: DEVICE; BRIDGE" where
 *                  DEVICE is the name of the device and BRIDGE is
 *                  the name of the USB bridge.  Both may be empty
 *                  if no info known.
 *  modelregexp     POSIX extended regular expression to match the USB
 *                  vendor:product ID in hex notation ("0x1234:0xabcd").
 *                  This should never be "".
 *  firmwareregexp  POSIX extended regular expression to match the USB
 *                  bcdDevice info.  Only compared during search if other
 *                  entries with same USB vendor:product ID exist.
 *  warningmsg      Not used yet.
 *  presets         String with one device type ('-d') option.
 *
 */

/*
const drive_settings builtin_knowndrives[] = {
 */
<<<<<<< HEAD
  { "$Id: drivedb.h 4692 2018-02-16 21:16:04Z chrfranke $",
=======
  { "$Id: drivedb.h 4717 2018-03-06 22:15:25Z samm2 $",
>>>>>>> 1bbbfaec
    "-", "-",
    "This is a dummy entry to hold the SVN-Id of drivedb.h",
    ""
  /* Default settings:
    "-v 1,raw48,Raw_Read_Error_Rate "
    "-v 2,raw48,Throughput_Performance "
    "-v 3,raw16(avg16),Spin_Up_Time "
    "-v 4,raw48,Start_Stop_Count "
    "-v 5,raw16(raw16),Reallocated_Sector_Ct "
    "-v 6,raw48,Read_Channel_Margin "             // HDD only
    "-v 7,raw48,Seek_Error_Rate "                 // HDD only
    "-v 8,raw48,Seek_Time_Performance "           // HDD only
    "-v 9,raw24(raw8),Power_On_Hours "
    "-v 10,raw48,Spin_Retry_Count "               // HDD only
    "-v 11,raw48,Calibration_Retry_Count "        // HDD only
    "-v 12,raw48,Power_Cycle_Count "
    "-v 13,raw48,Read_Soft_Error_Rate "
    //  14-174 Unknown_Attribute
    "-v 175,raw48,Program_Fail_Count_Chip "       // SSD only
    "-v 176,raw48,Erase_Fail_Count_Chip "         // SSD only
    "-v 177,raw48,Wear_Leveling_Count "           // SSD only
    "-v 178,raw48,Used_Rsvd_Blk_Cnt_Chip "        // SSD only
    "-v 179,raw48,Used_Rsvd_Blk_Cnt_Tot "         // SSD only
    "-v 180,raw48,Unused_Rsvd_Blk_Cnt_Tot "       // SSD only
    "-v 181,raw48,Program_Fail_Cnt_Total "
    "-v 182,raw48,Erase_Fail_Count_Total "        // SSD only
    "-v 183,raw48,Runtime_Bad_Block "
    "-v 184,raw48,End-to-End_Error "
    //  185-186 Unknown_Attribute
    "-v 187,raw48,Reported_Uncorrect "
    "-v 188,raw48,Command_Timeout "
    "-v 189,raw48,High_Fly_Writes "               // HDD only
    "-v 190,tempminmax,Airflow_Temperature_Cel "
    "-v 191,raw48,G-Sense_Error_Rate "            // HDD only
    "-v 192,raw48,Power-Off_Retract_Count "
    "-v 193,raw48,Load_Cycle_Count "              // HDD only
    "-v 194,tempminmax,Temperature_Celsius "
    "-v 195,raw48,Hardware_ECC_Recovered "
    "-v 196,raw16(raw16),Reallocated_Event_Count "
    "-v 197,raw48,Current_Pending_Sector "
    "-v 198,raw48,Offline_Uncorrectable "
    "-v 199,raw48,UDMA_CRC_Error_Count "
    "-v 200,raw48,Multi_Zone_Error_Rate "         // HDD only
    "-v 201,raw48,Soft_Read_Error_Rate "          // HDD only
    "-v 202,raw48,Data_Address_Mark_Errs "        // HDD only
    "-v 203,raw48,Run_Out_Cancel "
    "-v 204,raw48,Soft_ECC_Correction "
    "-v 205,raw48,Thermal_Asperity_Rate "
    "-v 206,raw48,Flying_Height "                 // HDD only
    "-v 207,raw48,Spin_High_Current "             // HDD only
    "-v 208,raw48,Spin_Buzz "                     // HDD only
    "-v 209,raw48,Offline_Seek_Performnce "       // HDD only
    //  210-219 Unknown_Attribute
    "-v 220,raw48,Disk_Shift "                    // HDD only
    "-v 221,raw48,G-Sense_Error_Rate "            // HDD only
    "-v 222,raw48,Loaded_Hours "                  // HDD only
    "-v 223,raw48,Load_Retry_Count "              // HDD only
    "-v 224,raw48,Load_Friction "                 // HDD only
    "-v 225,raw48,Load_Cycle_Count "              // HDD only
    "-v 226,raw48,Load-in_Time "                  // HDD only
    "-v 227,raw48,Torq-amp_Count "                // HDD only
    "-v 228,raw48,Power-off_Retract_Count "
    //  229 Unknown_Attribute
    "-v 230,raw48,Head_Amplitude "                // HDD only
    "-v 231,raw48,Temperature_Celsius "
    "-v 232,raw48,Available_Reservd_Space "
    "-v 233,raw48,Media_Wearout_Indicator "       // SSD only
    //  234-239 Unknown_Attribute
    "-v 240,raw24(raw8),Head_Flying_Hours "       // HDD only, smartmontools <= r3966: raw48
    "-v 241,raw48,Total_LBAs_Written "
    "-v 242,raw48,Total_LBAs_Read "
    //  243-249 Unknown_Attribute
    "-v 250,raw48,Read_Error_Retry_Rate "
    //  251-253 Unknown_Attribute
    "-v 254,raw48,Free_Fall_Sensor "              // HDD only
  */
  },
  { "Swissbit C440 Industrial CompactFlash Card",
    // spec v1.23 found at http://www.farnell.com/datasheets/1821167.pdf
    // tested with SFCF4096H2BU4TO-I-MS-527-STD
    "SFCF(2048|4096|8192|16GB|32GB|64GB)H[0-9]BU[24]TO-(C|I)-(MS|QT|NU)-5[0-9]7-STD",
    "", "",
    "-v 196,raw24/raw24,Spare_Blocks "
    "-v 213,raw24/raw24,Spare_Blocks_Worst_Chip "
    "-v 229,raw48,Erase_Count "
    "-v 203,raw48,Total_ECC_Errors "
    "-v 232,raw48,Total_Number_of_Reads "
    "-v 214,raw48,Reserved_Attribute " // Spec says "to be determined"
    "-v 215,raw48,Current_TRIM_Percent "
  },
  { "Apacer SSD",
    "(2|4|8|16|32)GB SATA Flash Drive", // tested with APSDM002G15AN-CT/SFDDA01C and SFI2101D, APSDM004G13AN-AT/SFDE001A
    "SF(DDA01C|I2101D|DE001A)", "", // spec found at http://wfcache.advantech.com/www/certified-peripherals/documents/96fmcff-04g-cs-ap_Datasheet.pdf
    "-v 160,raw48,Initial_Bad_Block_Count "
    "-v 161,raw48,Bad_Block_Count "
    "-v 162,raw48,Spare_Block_Count "
    "-v 163,raw48,Max_Erase_Count "
    "-v 164,raw48,Average_Erase_Count "
    "-v 165,raw48,Average_Erase_Count " // could be wrong
    "-v 166,raw48,Later_Bad_Block_Count "
    "-v 167,raw48,SSD_Protect_Mode "
    "-v 168,raw48,SATA_PHY_Err_Ct "
  },
  { "Apple MacBook Air SSD", // probably Toshiba
    "APPLE SSD TS(064|128)E", // tested with APPLE SSD TS064E/TQAABBF0
    "", "",
    "-v 173,raw48,Wear_Leveling_Count " //  ]
    "-v 241,raw48,Host_Writes_GiB "     //  ]  guessed (ticket #655)
    "-v 242,raw48,Host_Reades_GiB "     //  ]
  },
  { "Apple SD/SM/TS...E/F/G SSDs", // SanDisk/Samsung/Toshiba?
    "APPLE SSD (S[DM]|TS)0?(128|256|512|768|1024)[EFG]", // tested with APPLE SSD SD256E/1021AP, SD0128F/A223321
     // APPLE SSD SM768E/CXM90A1Q, SM0512F/UXM2JA1Q, TS0256F/109L0704, SM0512G/BXW1SA0Q, SM1024G/BXW1SA0Q
    "", "",
  //"-v 1,raw48,Raw_Read_Error_Rate "
  //"-v 5,raw16(raw16),Reallocated_Sector_Ct "
  //"-v 9,raw24(raw8),Power_On_Hours "
  //"-v 12,raw48,Power_Cycle_Count "
    "-v 169,raw48,Unknown_Apple_Attrib "
    "-v 173,raw48,Wear_Leveling_Count " // ]
    "-v 174,raw48,Host_Reads_MiB "      // ] guessed (ticket #342), S[DM]*F only
    "-v 175,raw48,Host_Writes_MiB "     // ]
  //"-v 192,raw48,Power-Off_Retract_Count "
  //"-v 194,tempminmax,Temperature_Celsius "
  //"-v 197,raw48,Current_Pending_Sector "
  //"-v 199,raw48,UDMA_CRC_Error_Count "
  //"-v 240,raw48,Unknown_SSD_Attribute "
  },
  { "Crucial/Micron RealSSD C300/P300", // Marvell 88SS9174
    "C300-CTFDDA[AC](064|128|256)MAG|" // tested with C300-CTFDDAC128MAG/0002,
      // C300-CTFDDAC064MAG/0006
    "P300-MTFDDAC(050|100|200)SAL", // tested with P300-MTFDDAC100SAL/0003
    "", "",
  //"-v 1,raw48,Raw_Read_Error_Rate "
  //"-v 5,raw16(raw16),Reallocated_Sector_Ct "
  //"-v 9,raw24(raw8),Power_On_Hours "
  //"-v 12,raw48,Power_Cycle_Count "
    "-v 170,raw48,Grown_Failing_Block_Ct "
    "-v 171,raw48,Program_Fail_Count "
    "-v 172,raw48,Erase_Fail_Count "
    "-v 173,raw48,Wear_Leveling_Count "
    "-v 174,raw48,Unexpect_Power_Loss_Ct "
    "-v 181,raw16,Non4k_Aligned_Access "
    "-v 183,raw48,SATA_Iface_Downshift "
  //"-v 184,raw48,End-to-End_Error "
  //"-v 187,raw48,Reported_Uncorrect "
  //"-v 188,raw48,Command_Timeout "
    "-v 189,raw48,Factory_Bad_Block_Ct "
  //"-v 194,tempminmax,Temperature_Celsius "
  //"-v 195,raw48,Hardware_ECC_Recovered "
  //"-v 196,raw16(raw16),Reallocated_Event_Count "
  //"-v 197,raw48,Current_Pending_Sector "
  //"-v 198,raw48,Offline_Uncorrectable "
  //"-v 199,raw48,UDMA_CRC_Error_Count "
    "-v 202,raw48,Percent_Lifetime_Used "
    "-v 206,raw48,Write_Error_Rate "
  },
  { "Crucial/Micron RealSSD m4/C400/P400", // Marvell 9176, fixed firmware
    "C400-MTFDDA[ACK](064|128|256|512)MAM|"
    // M4-CT032M4SSD3/04MH
    "M4-CT(032|064|128|256|512)M4SSD[123]|" // tested with M4-CT512M4SSD2/0309
    "MTFDDA[AK](064|128|256|512|050|100|200|400)MA[MNR]-1[JKS]1.*", // tested with
       // MTFDDAK256MAR-1K1AA/MA52, MTFDDAK256MAM-1K12/08TH,
       // MTFDDAA064MAR-1J1AB  49Y5835 49Y5838IBM/MA49 (P400e)
    "030[9-Z]|03[1-Z].|0[4-Z]..|[1-Z]....*", // >= "0309"
    "",
  //"-v 1,raw48,Raw_Read_Error_Rate "
  //"-v 5,raw16(raw16),Reallocated_Sector_Ct "
  //"-v 9,raw24(raw8),Power_On_Hours "
  //"-v 12,raw48,Power_Cycle_Count "
    "-v 170,raw48,Grown_Failing_Block_Ct "
    "-v 171,raw48,Program_Fail_Count "
    "-v 172,raw48,Erase_Fail_Count "
    "-v 173,raw48,Wear_Leveling_Count "
    "-v 174,raw48,Unexpect_Power_Loss_Ct "
    "-v 181,raw16,Non4k_Aligned_Access "
    "-v 183,raw48,SATA_Iface_Downshift "
  //"-v 184,raw48,End-to-End_Error "
  //"-v 187,raw48,Reported_Uncorrect "
  //"-v 188,raw48,Command_Timeout "
    "-v 189,raw48,Factory_Bad_Block_Ct "
  //"-v 194,tempminmax,Temperature_Celsius "
  //"-v 195,raw48,Hardware_ECC_Recovered "
  //"-v 196,raw16(raw16),Reallocated_Event_Count "
  //"-v 197,raw48,Current_Pending_Sector "
  //"-v 198,raw48,Offline_Uncorrectable "
  //"-v 199,raw48,UDMA_CRC_Error_Count "
    "-v 202,raw48,Perc_Rated_Life_Used "
    "-v 206,raw48,Write_Error_Rate "
    "-v 225,raw48,Unknown_Marvell_Attr " // P400e
    "-v 231,raw48,Unknown_Marvell_Attr " // P400e
    "-v 242,raw48,Host_Reads" // P400e: 2MiB?
  },
  { "Crucial/Micron RealSSD m4/C400", // Marvell 9176, buggy or unknown firmware
    "C400-MTFDDA[ACK](064|128|256|512)MAM|" // tested with C400-MTFDDAC256MAM/0002
    "M4-CT(032|064|128|256|512)M4SSD[123]", // tested with M4-CT064M4SSD2/0002,
      // M4-CT064M4SSD2/0009, M4-CT256M4SSD3/000F
    "",
    "This drive may hang after 5184 hours of power-on time:\n"
    "http://www.tomshardware.com/news/Crucial-m4-Firmware-BSOD,14544.html\n"
    "See the following web pages for firmware updates:\n"
    "http://www.crucial.com/support/firmware.aspx\n"
    "http://www.micron.com/products/solid-state-storage/client-ssd#software",
    "-v 170,raw48,Grown_Failing_Block_Ct "
    "-v 171,raw48,Program_Fail_Count "
    "-v 172,raw48,Erase_Fail_Count "
    "-v 173,raw48,Wear_Leveling_Count "
    "-v 174,raw48,Unexpect_Power_Loss_Ct "
    "-v 181,raw16,Non4k_Aligned_Access "
    "-v 183,raw48,SATA_Iface_Downshift "
    "-v 189,raw48,Factory_Bad_Block_Ct "
    "-v 202,raw48,Perc_Rated_Life_Used "
    "-v 206,raw48,Write_Error_Rate"
  },
  { "Crucial/Micron MX1/2/300, M5/600, 1100 Client SSDs",
    "Crucial_CT(128|256|512)MX100SSD1|"// Marvell 88SS9189, tested with Crucial_CT256MX100SSD1/MU01
    "Crucial_CT(200|250|256|500|512|1000|1024)MX200SSD[1346]|" // Marvell 88SS9189, tested with
      // Crucial_CT500MX200SSD1/MU01, Crucial_CT1024MX200SSD1/MU01, Crucial_CT250MX200SSD3/MU01,
      // Crucial_CT250MX200SSD1/MU03
    "Crucial_CT(275|525|1050|2050)MX300SSD[14]|" // Marvell 88SS1074, tested with
      // Crucial_CT525MX300SSD1/M0CR021, Crucial_CT2050MX300SSD1/M0CR031, Crucial_CT275MX300SSD1/M0CR040
    "Crucial_CT(120|240|480|960)M500SSD[134]|" // Marvell 88SS9187, tested with
      // Crucial_CT120M500SSD1/MU02, Crucial_CT120M500SSD3/MU02, Crucial_CT240M500SSD1/MU03,
      // Crucial_CT480M500SSD1/MU03, Crucial_CT960M500SSD1/MU03, Crucial_CT240M500SSD4/MU05
    "Crucial_CT(128|256|512|1024)M550SSD[134]|" // tested with Crucial_CT512M550SSD3/MU01,
      // Crucial_CT1024M550SSD1/MU01, Crucial_CT128M550SSD4/MU02
    "Micron_M500_MTFDDA[KTV](120|240|480|960)MAV|"// tested with Micron_M500_MTFDDAK960MAV/MU05
    "(Micron_)?M510[_-]MTFDDA[KTV](128|256)MAZ|" // tested with M510-MTFDDAK256MAZ/MU01
    "(Micron_)?M550[_-]MTFDDA[KTV](064|128|256|512|1T0)MAY|" // tested with M550-MTFDDAK256MAY/MU01
    "Micron_M600_(EE|MT)FDDA[KTV](128|256|512|1T0)MBF[25Z]?|" // tested with Micron_M600_MTFDDAK1T0MBF/MU01
    "Micron_M500DC_(EE|MT)FDDA[AK](120|240|480|800)MBB|" // tested with Micron_M500DC_EEFDDAA120MBB/129, Micron_M500DC_MTFDDAK800MBB/0129
    "Micron_1100_MTFDDA[KV](256|512|1T0|2T0)TBN|" // Marvell 88SS1074, tested Micron_1100_MTFDDAK256TBN/M0MU020
    "MICRON_M510DC_(EE|MT)FDDAK(120|240|480|800|960)MBP|" // Micron_M510DC_MTFDDAK240MBP/0005
    "Micron_5100_(EE|MT)FDDA[KV](240|480|960|1T9|3T8|7T6)T(BY|CB|CC)", // tested with Micron_5100_MTFDDAK1T9TBY
    "", "",
  //"-v 1,raw48,Raw_Read_Error_Rate "
    "-v 5,raw48,Reallocate_NAND_Blk_Cnt "
  //"-v 9,raw24(raw8),Power_On_Hours "
  //"-v 12,raw48,Power_Cycle_Count "
    "-v 170,raw48,Reserved_Block_Count "
    "-v 171,raw48,Program_Fail_Count "
    "-v 172,raw48,Erase_Fail_Count "
    "-v 173,raw48,Ave_Block-Erase_Count "
    "-v 174,raw48,Unexpect_Power_Loss_Ct "
    "-v 180,raw48,Unused_Reserve_NAND_Blk "
    "-v 183,raw48,SATA_Interfac_Downshift "
    "-v 184,raw48,Error_Correction_Count "
    "-v 195,raw48,Cumulativ_Corrected_ECC "
  //"-v 187,raw48,Reported_Uncorrect "
  //"-v 194,tempminmax,Temperature_Celsius "
  //"-v 196,raw16(raw16),Reallocated_Event_Count "
  //"-v 197,raw48,Current_Pending_Sector "
  //"-v 198,raw48,Offline_Uncorrectable "
  //"-v 199,raw48,UDMA_CRC_Error_Count "
    "-v 202,raw48,Percent_Lifetime_Used "
    "-v 206,raw48,Write_Error_Rate "
    "-v 210,raw48,Success_RAIN_Recov_Cnt "
    "-v 246,raw48,Total_Host_Sector_Write "
    "-v 247,raw48,Host_Program_Page_Count "
    "-v 248,raw48,Bckgnd_Program_Page_Cnt"
  },
  { "Micron M500DC/M510DC Enterprise SSDs",
    "Micron_M500DC_(EE|MT)FDDA[AK](120|240|480|800)MBB|" // tested with
      // Micron_M500DC_EEFDDAA120MBB/129, Micron_M500DC_MTFDDAK800MBB/0129
    "MICRON_M510DC_(EE|MT)FDDAK(120|240|480|800|960)MBP", // tested with
      // Micron_M510DC_MTFDDAK240MBP/0005
    "", "",
  //"-v 1,raw48,Raw_Read_Error_Rate "
    "-v 5,raw48,Reallocated_Block_Count "
  //"-v 9,raw24(raw8),Power_On_Hours "
  //"-v 12,raw48,Power_Cycle_Count "
    "-v 170,raw48,Reserved_Block_Count "
    "-v 171,raw48,Program_Fail_Count "
    "-v 172,raw48,Erase_Fail_Count "
    "-v 173,raw48,Ave_Block-Erase_Count "
    "-v 174,raw48,Unexpect_Power_Loss_Ct "
    "-v 184,raw48,Error_Correction_Count "
  //"-v 187,raw48,Reported_Uncorrect "
    "-v 188,raw48,Command_Timeouts "
  //"-v 194,tempminmax,Temperature_Celsius "
    "-v 195,raw48,Cumulativ_Corrected_ECC "
  //"-v 197,raw48,Current_Pending_Sector "
  //"-v 198,raw48,Offline_Uncorrectable "
  //"-v 199,raw48,UDMA_CRC_Error_Count "
    "-v 202,raw48,Percent_Lifetime_Remain "
    "-v 206,raw48,Write_Error_Rate "
    "-v 247,raw48,Host_Program_Page_Count "
    "-v 248,raw48,Bckgnd_Program_Page_Cnt"
  },
  { "SandForce Driven SSDs", // Corsair Force LS with buggy firmware only
    "Corsair Force LS SSD", // tested with Corsair Force LS SSD/S9FM01.8
    "S9FM01\\.8",
    "A firmware update is available for this drive.\n"
    "It is HIGHLY RECOMMENDED for drives with specific serial numbers.\n"
    "See the following web pages for details:\n"
    "http://www.corsair.com/en-us/force-series-ls-60gb-sata-3-6gb-s-ssd\n"
    "https://www.smartmontools.org/ticket/628",
    "-v 1,raw24/raw32,Raw_Read_Error_Rate "
    "-v 5,raw48,Retired_Block_Count "
    "-v 9,msec24hour32,Power_On_Hours_and_Msec "
  //"-v 12,raw48,Power_Cycle_Count "
    "-v 162,raw48,Unknown_SandForce_Attr "
    "-v 170,raw48,Reserve_Block_Count "
    "-v 172,raw48,Erase_Fail_Count "
    "-v 173,raw48,Unknown_SandForce_Attr "
    "-v 174,raw48,Unexpect_Power_Loss_Ct "
    "-v 181,raw48,Program_Fail_Count "
  //"-v 187,raw48,Reported_Uncorrect "
  //"-v 192,raw48,Power-Off_Retract_Count "
  //"-v 194,tempminmax,Temperature_Celsius "
  //"-v 196,raw16(raw16),Reallocated_Event_Count "
    "-v 218,raw48,Unknown_SandForce_Attr "
    "-v 231,raw48,SSD_Life_Left "
    "-v 241,raw48,Lifetime_Writes_GiB "
    "-v 242,raw48,Lifetime_Reads_GiB"
  },
  { "SandForce Driven SSDs",
    "SandForce 1st Ed\\.|" // Demo Drive, tested with firmware 320A13F0
    "ADATA SSD S(396|510|599) .?..GB|" // tested with ADATA SSD S510 60GB/320ABBF0,
      // ADATA SSD S599 256GB/3.1.0, 64GB/3.4.6
    "ADATA SP[389]00|" // tested with ADATA SP300/5.0.2d, SP800/5.0.6c,
      // ADATA SP900/5.0.6 (Premier Pro, SF-2281)
    "ADATA SSD S[PX]900 (64|128|256|512)GB-DL2|" // tested with ADATA SSD SP900 256GB-DL2/5.0.6,
      // ADATA SSD SX900 512GB-DL2/5.8.2
    "ADATA XM11 (128|256)GB|" // tested with ADATA XM11 128GB/5.0.1
    "ATP Velocity MIV (60|120|240|480)GB|" // tested with ATP Velocity MIV 480GB/110719
    "Corsair CSSD-F(40|60|80|115|120|160|240)GBP?2.*|" // Corsair Force, tested with
      // Corsair CSSD-F40GB2/1.1, Corsair CSSD-F115GB2-A/2.1a
    "Corsair Voyager GTX|" // Corsair Voyager GTX/S9FM02J6
    "Corsair Force ((3 |LS )?SSD|GS|GT)|" // SF-2281, tested with
      // Corsair Force SSD/5.05, 3 SSD/1.3.2, GT/1.3.3, GS/5.03,
      // Corsair Force LS SSD/S8FM06.5, S9FM01.8, S9FM02.0
    "FM-25S2S-(60|120|240)GBP2|" // G.SKILL Phoenix Pro, SF-1200, tested with
      // FM-25S2S-240GBP2/4.2
    "FTM(06|12|24|48)CT25H|" // Supertalent TeraDrive CT, tested with
      // FTM24CT25H/STTMP2P1
    "KINGSTON SE50S3(100|240|480)G|" // tested with SE50S3100G/KE1ABBF0
    "KINGSTON SH10[03]S3(90|120|240|480)G|" // HyperX (3K), SF-2281, tested with
      // SH100S3240G/320ABBF0, SH103S3120G/505ABBF0
    "KINGSTON SKC(300S37A|380S3)(60|120|180|240|480)G|" // KC300, SF-2281, tested with
      // SKC300S37A120G/KC4ABBF0, SKC380S3120G/507ABBF0
    "KINGSTON SVP200S3(7A)?(60|90|120|240|480)G|" // V+ 200, SF-2281, tested with
      // SVP200S37A480G/502ABBF0, SVP200S390G/332ABBF0
    "KINGSTON SMS200S3(30|60|120)G|" // mSATA, SF-2241, tested with SMS200S3120G/KC3ABBF0
    "KINGSTON SMS450S3(32|64|128)G|" // mSATA, SF-2281, tested with SMS450S3128G/503ABBF0
    "KINGSTON (SV300|SKC100|SE100)S3.*G|" // other SF-2281
    "KINGSTON SNS4151S316GD|" // KINGSTON SNS4151S316GD/S9FM01.6
    "MKNSSDCR(45|60|90|120|180|240|360|480)GB(-(7|DX7?|MX|G2))?|" // Mushkin Chronos (7mm/Deluxe/MX/G2),
      // SF-2281, tested with MKNSSDCR120GB, MKNSSDCR120GB-MX/560ABBF0, MKNSSDCR480GB-DX7/603ABBF0
    "MKNSSDEC(60|120|240|480|512)GB|" // Mushkin Enhanced ECO2, tested with MKNSSDEC120GB/604ABBF0
    "MKNSSDAT(30|40|60|120|180|240|480)GB(-(DX|V))?|" // Mushkin Atlas (Deluxe/Value), mSATA, SF-2281,
      // tested with MKNSSDAT120GB-V/540ABBF0
    "Mushkin MKNSSDCL(40|60|80|90|115|120|180|240|480)GB-DX2?|" // Mushkin Callisto deluxe,
      // SF-1200/1222, Mushkin MKNSSDCL60GB-DX/361A13F0
    "OCZ[ -](AGILITY2([ -]EX)?|COLOSSUS2|ONYX2|VERTEX(2|-LE))( [123]\\..*)?|" // SF-1200,
      // tested with OCZ-VERTEX2/1.11, OCZ-VERTEX2 3.5/1.11
    "OCZ-NOCTI|" // mSATA, SF-2100, tested with OCZ-NOCTI/2.15
    "OCZ-REVODRIVE3?( X2)?|" // PCIe, SF-1200/2281, tested with
      // OCZ-REVODRIVE( X2)?/1.20, OCZ-REVODRIVE3 X2/2.11
    "OCZ-REVODRIVE350|"
    "OCZ[ -](VELO|VERTEX2[ -](EX|PRO))( [123]\\..*)?|" // SF-1500, tested with
      // OCZ VERTEX2-PRO/1.10 (Bogus thresholds for attribute 232 and 235)
    "D2[CR]STK251...-....|" // OCZ Deneva 2 C/R, SF-22xx/25xx,
      // tested with D2CSTK251M11-0240/2.08, D2CSTK251A10-0240/2.15
    "OCZ-(AGILITY3|SOLID3|VERTEX3( MI)?)|"  // SF-2200, tested with OCZ-VERTEX3/2.02,
      // OCZ-AGILITY3/2.11, OCZ-SOLID3/2.15, OCZ-VERTEX3 MI/2.15
    "OCZ Z-DRIVE R4 [CR]M8[48]|" // PCIe, SF-2282/2582, tested with OCZ Z-DRIVE R4 CM84/2.13
      // (Bogus attributes under Linux)
    "OCZ Z-DRIVE 4500|"
    "OCZ-VELO DRIVE|" // VeloDrive R, PCIe, tested with OCZ-VELO DRIVE/1.33
    "TALOS2|" // OCZ Talos 2 C/R, SAS (works with -d sat), 2*SF-2282, tested with TALOS2/3.20E
    "(APOC|DENC|DENEVA|FTNC|GFGC|MANG|MMOC|NIMC|TMSC).*|" // other OCZ SF-1200,
      // tested with DENCSTE251M11-0120/1.33, DENEVA PCI-E/1.33
    "(DENR|DRSAK|EC188|NIMR|PSIR|TRSAK).*|" // other OCZ SF-1500
    "OWC Aura Pro( 6G SSD)?|" // tested with OWC Aura Pro 6G SSD/507ABBF0, OWC Aura Pro/603ABBF0
    "OWC Mercury Electra (Pro )?[36]G SSD|" // tested with
      // OWC Mercury Electra 6G SSD/502ABBF0, OWC Mercury Electra Pro 3G SSD/541ABBF0
    "OWC Mercury E(xtreme|XTREME) Pro (6G |RE )?SSD|" // tested with
      // OWC Mercury Extreme Pro SSD/360A13F0, OWC Mercury EXTREME Pro 6G SSD/507ABBF0
    "Patriot Pyro|" // tested with Patriot Pyro/332ABBF0
    "SanDisk SDSSDX(60|120|240|480)GG25|" // SanDisk Extreme, SF-2281, tested with
      // SDSSDX240GG25/R201
    "SanDisk SDSSDA(120|240|480)G|" // SanDisk SSD Plus, tested with SanDisk SDSSDA240G/U21010RL
    "SuperSSpeed S301 [0-9]*GB|" // SF-2281, tested with SuperSSpeed S301 128GB/503
    "SG9XCS2D(0?50|100|200|400)GESLT|" // Smart Storage Systems XceedIOPS2, tested with
      // SG9XCS2D200GESLT/SA03L370
    "SSD9SC(120|240|480)GED[EA]|" // PNY Prevail Elite, tested with SSD9SC120GEDA/334ABBF0
    "(TX32|TX31C1|VN0.?..GCNMK).*|" // Smart Storage Systems XceedSTOR
    "(TX22D1|TX21B1).*|" // Smart Storage Systems XceedIOPS2
    "TX52D1.*|" // Smart Storage Systems Xcel-200
    "TS(64|128|256|512)GSSD[37]20|" // Transcend SSD320/720, SF-2281, tested with
      // TS128GSSD320, TS256GSSD720/5.2.0
    "UGB(88P|99S)GC...H[BF].|" // Unigen, tested with
      // UGB88PGC100HF2/MP Rev2, UGB99SGC100HB3/RC Rev3
    "SG9XCS(1F|2D)(50|100|200|400)GE01|" // XceedIOPS, tested with SG9XCS2D50GE01/SA03F34V
    "VisionTek GoDrive (60|120|240|480)GB", // tested with VisionTek GoDrive 480GB/506ABBF0
    "", "",
    "-v 1,raw24/raw32,Raw_Read_Error_Rate "
    "-v 5,raw48,Retired_Block_Count "
    "-v 9,msec24hour32,Power_On_Hours_and_Msec "
  //"-v 12,raw48,Power_Cycle_Count "
    "-v 13,raw24/raw32,Soft_Read_Error_Rate "
    "-v 100,raw48,Gigabytes_Erased "
    "-v 162,raw48,Unknown_SandForce_Attr " // Corsair Force LS SSD/S9FM01.8, *2.0
    "-v 170,raw48,Reserve_Block_Count "
    "-v 171,raw48,Program_Fail_Count "
    "-v 172,raw48,Erase_Fail_Count "
    "-v 173,raw48,Unknown_SandForce_Attr " // Corsair Force LS SSD/S9FM01.8, *2.0
    "-v 174,raw48,Unexpect_Power_Loss_Ct "
    "-v 177,raw48,Wear_Range_Delta "
    "-v 181,raw48,Program_Fail_Count "
    "-v 182,raw48,Erase_Fail_Count "
    "-v 184,raw48,IO_Error_Detect_Code_Ct "
  //"-v 187,raw48,Reported_Uncorrect "
    "-v 189,tempminmax,Airflow_Temperature_Cel "
  //"-v 192,raw48,Power-Off_Retract_Count "
  //"-v 194,tempminmax,Temperature_Celsius "
    "-v 195,raw24/raw32,ECC_Uncorr_Error_Count "
  //"-v 196,raw16(raw16),Reallocated_Event_Count "
    "-v 198,raw24/raw32:210zr54,Uncorrectable_Sector_Ct " // KINGSTON SE100S3100G/510ABBF0
    "-v 199,raw48,SATA_CRC_Error_Count "
    "-v 201,raw24/raw32,Unc_Soft_Read_Err_Rate "
    "-v 204,raw24/raw32,Soft_ECC_Correct_Rate "
    "-v 218,raw48,Unknown_SandForce_Attr " // Corsair Force LS SSD/S9FM01.8, *2.0
    "-v 230,raw48,Life_Curve_Status "
    "-v 231,raw48,SSD_Life_Left "
  //"-v 232,raw48,Available_Reservd_Space "
    "-v 233,raw48,SandForce_Internal "
    "-v 234,raw48,SandForce_Internal "
    "-v 235,raw48,SuperCap_Health "
    "-v 241,raw48,Lifetime_Writes_GiB "
    "-v 242,raw48,Lifetime_Reads_GiB"
  },
  {
    "StorFly CFast SATA 6Gbps SSDs",
    // http://datasheet.octopart.com/VSFCS2CC060G-100-Virtium-datasheet-82287733.pdf
    // tested with StorFly VSFCS2CC060G-100/0409-000
    "StorFly VSFCS2C[CI](016|030|060|120|240)G-...",
    // C - commercial, I industrial
    "", "",
    "-v 192,raw48,Unsafe_Shutdown_Count "
    "-v 160,raw48,Uncorrectable_Error_Cnt "
    // 0729 - remaining in block life. In 0828  remaining is normalized to 100% then decreases
    "-v 161,raw48,Spares_Remaining " 
    "-v 241,raw48,Host_Writes_32MiB "
    "-v 242,raw48,Host_Reads_32MiB "
    "-v 169,raw48,Lifetime_Remaining% "
    "-v 248,raw48,Lifetime_Remaining% " //  later then 0409 FW.
    "-v 249,raw48,Spares_Remaining_Perc " //  later then 0409 FW.
  },
  { "Phison Driven SSDs", // see MKP_521_Phison_SMART_attribute.pdf
    "KINGSTON SUV300S37A(120|240|480)G|" // UV300 SSD, tested with KINGSTON SUV300S37A120G/SAFM11.K
    "KINGSTON SKC310S3B?7A960G|" // SSDNow KC310, KINGSTON SKC310S37A960G/SAFM00.r
    "KINGSTON SKC400S37(128G|256G|512G|1T)|" // SSDNow KC400, KINGSTON SKC400S37128G
    "KINGSTON SV310S3(7A|D7|N7A|B7A)960G|" // SSDNow V310
    "GOODRAM|" // GOODRAM/SAFM12.2 (CX200), model name is missing in the SMART!
    "PNY CS1311 (120|240|480|960)GB SSD|" // tested with PNY CS1311 120GB SSD/CS131122
    "SSD Smartbuy (60|120|240)GB|" // SSD Smartbuy 240GB/SBFM91.1
    "KINGSTON SHSS3B?7A(120|240|480|960)G", // HyperX Savage
    "", "",
  //"-v 1,raw48,Raw_Read_Error_Rate "
    "-v 2,raw48,Not_In_Use "
    "-v 3,raw48,Not_In_Use "
    "-v 5,raw48,Not_In_Use "
    "-v 7,raw48,Not_In_Use "
    "-v 8,raw48,Not_In_Use "
  //"-v 9,raw24(raw8),Power_On_Hours "
    "-v 5,raw48,Retired_Block_Count "
  //"-v 9,raw24(raw8),Power_On_Hours "
    "-v 10,raw48,Not_In_Use "
  //"-v 12,raw48,Power_Cycle_Count "
    "-v 168,raw48,SATA_Phy_Error_Count "
    "-v 170,raw24/raw24:z54z10,Bad_Blk_Ct_Erl/Lat " // Early bad block/Later bad block
    "-v 173,raw16(avg16),MaxAvgErase_Ct "
    "-v 175,raw48,Not_In_Use "
    "-v 183,raw48,Unknown_Attribute "
  //"-v 187,raw48,Reported_Uncorrect "
    "-v 192,raw48,Unsafe_Shutdown_Count "
  //"-v 194,tempminmax,Temperature_Celsius "
    "-v 196,raw48,Not_In_Use "
    "-v 197,raw48,Not_In_Use "
    "-v 199,raw48,CRC_Error_Count "
    "-v 218,raw48,CRC_Error_Count "
    "-v 231,raw48,SSD_Life_Left "
    "-v 233,raw48,Flash_Writes_GiB "
    "-v 240,raw48,Not_In_Use "
    "-v 241,raw48,Lifetime_Writes_GiB "
    "-v 242,raw48,Lifetime_Reads_GiB "
    "-v 244,raw48,Average_Erase_Count "
    "-v 245,raw48,Max_Erase_Count "
    "-v 246,raw48,Total_Erase_Count "
  },
  // this is a copy of the Phison bases record for the OEM drives with a very
  // weak information in the model. Detection is based on Firmware.
  // Tested with FoxLine flssd240x4se (SATA SSD/SBFM10.5) and Supermicro 
  // SSD-DM032-PHI (SATA SSD/S9FM02.1)
  { "Phison Driven OEM SSDs", // see MKP_521_Phison_SMART_attribute.pdf
    "SATA SSD",
    "(S9FM02\\.1|SBFM10\\.5)",
    "",
  //"-v 1,raw48,Raw_Read_Error_Rate "
    "-v 2,raw48,Not_In_Use "
    "-v 3,raw48,Not_In_Use "
    "-v 5,raw48,Not_In_Use "
    "-v 7,raw48,Not_In_Use "
    "-v 8,raw48,Not_In_Use "
  //"-v 9,raw24(raw8),Power_On_Hours "
    "-v 5,raw48,Retired_Block_Count "
  //"-v 9,raw24(raw8),Power_On_Hours "
    "-v 10,raw48,Not_In_Use "
  //"-v 12,raw48,Power_Cycle_Count "
    "-v 168,raw48,SATA_Phy_Error_Count "
    "-v 170,raw24/raw24:z54z10,Bad_Blk_Ct_Erl/Lat " // Early bad block/Later bad block
    "-v 173,raw16(avg16),MaxAvgErase_Ct "
    "-v 175,raw48,Not_In_Use "
    "-v 183,raw48,Unknown_Attribute "
  //"-v 187,raw48,Reported_Uncorrect "
    "-v 192,raw48,Unsafe_Shutdown_Count "
  //"-v 194,tempminmax,Temperature_Celsius "
    "-v 196,raw48,Not_In_Use "
    "-v 197,raw48,Not_In_Use "
    "-v 199,raw48,CRC_Error_Count "
    "-v 218,raw48,CRC_Error_Count "
    "-v 231,raw48,SSD_Life_Left "
    "-v 233,raw48,Flash_Writes_GiB "
    "-v 240,raw48,Not_In_Use "
    "-v 241,raw48,Lifetime_Writes_GiB "
    "-v 242,raw48,Lifetime_Reads_GiB "
    "-v 244,raw48,Average_Erase_Count "
    "-v 245,raw48,Max_Erase_Count "
    "-v 246,raw48,Total_Erase_Count "
  },
  { "Indilinx Barefoot based SSDs",
    "Corsair CSSD-V(32|60|64|128|256)GB2|" // Corsair Nova, tested with Corsair CSSD-V32GB2/2.2
    "Corsair CMFSSD-(32|64|128|256)D1|" // Corsair Extreme, tested with Corsair CMFSSD-128D1/1.0
    "CRUCIAL_CT(64|128|256)M225|" // tested with CRUCIAL_CT64M225/1571
    "G.SKILL FALCON (64|128|256)GB SSD|" // tested with G.SKILL FALCON 128GB SSD/2030
    "OCZ[ -](AGILITY|ONYX|VERTEX( 1199|-TURBO| v1\\.10)?)|" // tested with
      // OCZ-ONYX/1.6, OCZ-VERTEX 1199/00.P97, OCZ-VERTEX/1.30, OCZ VERTEX-TURBO/1.5, OCZ-VERTEX v1.10/1370
    "Patriot[ -]Torqx.*|"
    "RENICE Z2|" // tested with RENICE Z2/2030
    "STT_FT[MD](28|32|56|64)GX25H|" // Super Talent Ultradrive GX, tested with STT_FTM64GX25H/1916
    "TS(18|25)M(64|128)MLC(16|32|64|128|256|512)GSSD|" // ASAX Leopard Hunt II, tested with TS25M64MLC64GSSD/0.1
    "FM-25S2I-(64|128)GBFII|" // G.Skill FALCON II, tested with FM-25S2I-64GBFII
    "TS(60|120)GSSD25D-M", // Transcend Ultra SSD (SATA II), see also Ticket #80
    "", "",
    "-v 1,raw64 " // Raw_Read_Error_Rate
    "-v 9,raw64 " // Power_On_Hours
    "-v 12,raw64 " // Power_Cycle_Count
    "-v 184,raw64,Initial_Bad_Block_Count "
    "-v 195,raw64,Program_Failure_Blk_Ct "
    "-v 196,raw64,Erase_Failure_Blk_Ct "
    "-v 197,raw64,Read_Failure_Blk_Ct "
    "-v 198,raw64,Read_Sectors_Tot_Ct "
    "-v 199,raw64,Write_Sectors_Tot_Ct "
    "-v 200,raw64,Read_Commands_Tot_Ct "
    "-v 201,raw64,Write_Commands_Tot_Ct "
    "-v 202,raw64,Error_Bits_Flash_Tot_Ct "
    "-v 203,raw64,Corr_Read_Errors_Tot_Ct "
    "-v 204,raw64,Bad_Block_Full_Flag "
    "-v 205,raw64,Max_PE_Count_Spec "
    "-v 206,raw64,Min_Erase_Count "
    "-v 207,raw64,Max_Erase_Count "
    "-v 208,raw64,Average_Erase_Count "
    "-v 209,raw64,Remaining_Lifetime_Perc "
    "-v 210,raw64,Indilinx_Internal "
    "-v 211,raw64,SATA_Error_Ct_CRC "
    "-v 212,raw64,SATA_Error_Ct_Handshake "
    "-v 213,raw64,Indilinx_Internal"
  },
  { "Indilinx Barefoot_2/Everest/Martini based SSDs",
    "OCZ VERTEX[ -]PLUS|" // tested with OCZ VERTEX-PLUS/3.55, OCZ VERTEX PLUS/3.55
    "OCZ-VERTEX PLUS R2|" // Barefoot 2, tested with OCZ-VERTEX PLUS R2/1.2
    "OCZ-PETROL|" // Everest 1, tested with OCZ-PETROL/3.12
    "OCZ-AGILITY4|" // Everest 2, tested with OCZ-AGILITY4/1.5.2
    "OCZ-VERTEX4", // Everest 2, tested with OCZ-VERTEX4/1.5
    "", "",
  //"-v 1,raw48,Raw_Read_Error_Rate "
  //"-v 3,raw16(avg16),Spin_Up_Time "
  //"-v 4,raw48,Start_Stop_Count "
  //"-v 5,raw16(raw16),Reallocated_Sector_Ct "
  //"-v 9,raw24(raw8),Power_On_Hours "
  //"-v 12,raw48,Power_Cycle_Count "
    "-v 232,raw48,Lifetime_Writes " // LBA?
  //"-v 233,raw48,Media_Wearout_Indicator"
  },
  { "Indilinx Barefoot 3 based SSDs",
    "OCZ-VECTOR(1[58]0)?|" // tested with OCZ-VECTOR/1.03, OCZ-VECTOR150/1.2, OCZ-VECTOR180
    "OCZ-VERTEX4[56]0A?|" // Barefoot 3 M10, tested with OCZ-VERTEX450/1.0, OCZ-VERTEX460/1.0, VERTEX460A
    "OCZ-SABER1000|"
    "OCZ-ARC100|"
    "Radeon R7", // Barefoot 3 M00, tested with Radeon R7/1.00
    "", "",
    "-v 5,raw48,Runtime_Bad_Block "
  //"-v 9,raw24(raw8),Power_On_Hours "
  //"-v 12,raw48,Power_Cycle_Count "
    "-v 171,raw48,Avail_OP_Block_Count "
    "-v 174,raw48,Pwr_Cycle_Ct_Unplanned "
    "-v 187,raw48,Total_Unc_NAND_Reads "
    "-v 195,raw48,Total_Prog_Failures "
    "-v 196,raw48,Total_Erase_Failures "
    "-v 197,raw48,Total_Unc_Read_Failures "
    "-v 198,raw48,Host_Reads_GiB "
    "-v 199,raw48,Host_Writes_GiB "
    "-v 205,raw48,Max_Rated_PE_Count "
    "-v 206,raw48,Min_Erase_Count "
    "-v 207,raw48,Max_Erase_Count "
    "-v 208,raw48,Average_Erase_Count "
    "-v 210,raw48,SATA_CRC_Error_Count "
    "-v 212,raw48,Pages_Requiring_Rd_Rtry "
    "-v 213,raw48,Snmple_Retry_Attempts "
    "-v 214,raw48,Adaptive_Retry_Attempts "
    "-v 222,raw48,RAID_Recovery_Count "
    "-v 224,raw48,In_Warranty "
    "-v 225,raw48,DAS_Polarity "
    "-v 226,raw48,Partial_Pfail "
    "-v 230,raw48,Write_Throttling "
    "-v 233,raw48,Remaining_Lifetime_Perc "
    "-v 241,raw48,Host_Writes_GiB " // M00/M10
    "-v 242,raw48,Host_Reads_GiB "  // M00/M10
    "-v 249,raw48,Total_NAND_Prog_Ct_GiB "
    "-v 251,raw48,Total_NAND_Read_Ct_GiB"
  },
  { "OCZ Intrepid 3000 SSDs", // tested with OCZ INTREPID 3600/1.4.3.6, 3800/1.4.3.0, 3700/1.5.0.4
    "OCZ INTREPID 3[678]00",
    "", "",
    "-v 5,raw48,Runtime_Bad_Block "
  //"-v 9,raw24(raw8),Power_On_Hours "
  //"-v 12,raw48,Power_Cycle_Count "
    "-v 100,raw48,Total_Blocks_Erased "
    "-v 171,raw48,Avail_OP_Block_Count "
    "-v 174,raw48,Pwr_Cycle_Ct_Unplanned "
    "-v 184,raw48,Factory_Bad_Block_Count "
    "-v 187,raw48,Total_Unc_NAND_Reads "
    "-v 190,tempminmax,Temperature_Celsius "
    "-v 195,raw48,Total_Prog_Failures "
    "-v 196,raw48,Total_Erase_Failures "
    "-v 197,raw48,Total_Unc_Read_Failures "
    "-v 198,raw48,Host_Reads_GiB "
    "-v 199,raw48,Host_Writes_GiB "
    "-v 202,raw48,Total_Read_Bits_Corr_Ct "
    "-v 205,raw48,Max_Rated_PE_Count "
    "-v 206,raw48,Min_Erase_Count "
    "-v 207,raw48,Max_Erase_Count "
    "-v 208,raw48,Average_Erase_Count "
    "-v 210,raw48,SATA_CRC_Error_Count "
    "-v 211,raw48,SATA_UNC_Count "
    "-v 212,raw48,NAND_Reads_with_Retry "
    "-v 213,raw48,Simple_Rd_Rtry_Attempts "
    "-v 214,raw48,Adaptv_Rd_Rtry_Attempts "
    "-v 221,raw48,Int_Data_Path_Prot_Unc "
    "-v 222,raw48,RAID_Recovery_Count "
    "-v 230,raw48,SuperCap_Charge_Status " // 0=not charged, 1=fully charged, 2=unknown
    "-v 233,raw48,Remaining_Lifetime_Perc "
    "-v 249,raw48,Total_NAND_Prog_Ct_GiB "
    "-v 251,raw48,Total_NAND_Read_Ct_GiB"
  },
  {
    "OCZ/Toshiba Trion SSDs",
    "OCZ-TRION1[05]0|" // tested with OCZ-TRION100/SAFM11.2A, TRION150/SAFZ72.2
    "TOSHIBA-TR150|" // tested with TOSHIBA-TR150/SAFZ12.3
    "TOSHIBA Q300( Pro\\.)?", // tested with TOSHIBA Q300 Pro./JYRA0101
    "", "",
  //"-v 9,raw24(raw8),Power_On_Hours "
  //"-v 12,raw48,Power_Cycle_Count "
    "-v 167,raw48,SSD_Protect_Mode "
    "-v 168,raw48,SATA_PHY_Error_Count "
    "-v 169,raw48,Bad_Block_Count "
    "-v 173,raw48,Erase_Count "
    "-v 192,raw48,Unexpect_Power_Loss_Ct "
  //"-v 194,tempminmax,Temperature_Celsius "
    "-v 241,raw48,Host_Writes"
  },
  { "InnoDisk InnoLite SATADOM D150QV SSDs", // tested with InnoLite SATADOM D150QV-L/120319
                                             // InnoLite SATADOM D150QV/120319
    "InnoLite SATADOM D150QV.*",
    "", "",
  //"-v 1,raw48,Raw_Read_Error_Rate "
  //"-v 2,raw48,Throughput_Performance "
  //"-v 3,raw16(avg16),Spin_Up_Time "
  //"-v 5,raw16(raw16),Reallocated_Sector_Ct "
  //"-v 7,raw48,Seek_Error_Rate " // from InnoDisk iSMART Linux tool, useless for SSD
  //"-v 8,raw48,Seek_Time_Performance "
  //"-v 9,raw48,Power_On_Hours "
  //"-v 10,raw48,Spin_Retry_Count "
  //"-v 12,raw48,Power_Cycle_Count "
    "-v 168,raw48,SATA_PHY_Error_Count "
    "-v 170,raw16,Bad_Block_Count_New/Tot "
    "-v 173,raw16,Erase_Count_Max/Avg "
    "-v 175,raw48,Bad_Cluster_Table_Count "
    "-v 192,raw48,Unexpect_Power_Loss_Ct "
  //"-v 194,tempminmax,Temperature_Celsius "
  //"-v 197,raw48,Current_Pending_Sector "
    "-v 229,hex48,Flash_ID "
    "-v 235,raw16,Lat_Bad_Blk_Era/Wri/Rea "
    "-v 236,raw48,Unstable_Power_Count "
    "-v 240,raw48,Write_Head"
  },
  { "Innodisk 1ME3/3ME/3SE SSDs", // tested with 2.5" SATA SSD 3ME/S140714,
      // Mini PCIeDOM 1ME3/S15604, InnoDisk Corp. - mSATA 3SE/S130710
    "((1\\.8|2\\.5)\"? SATA SSD|InnoDisk Corp\\. - mSATA|Mini PCIeDOM|SATA Slim) (1ME3|3[MS]E)",
    "", "",
  //"-v 1,raw48,Raw_Read_Error_Rate "
  //"-v 2,raw48,Throughput_Performance "
  //"-v 3,raw16(avg16),Spin_Up_Time "
  //"-v 5,raw48,Reallocated_Sector_Count "
    "-v 7,raw48,Seek_Error_Rate "       // ?
    "-v 8,raw48,Seek_Time_Performance " // ?
  //"-v 9,raw24(raw8),Power_On_Hours "
    "-v 10,raw48,Spin_Retry_Count "     // ?
  //"-v 12,raw48,Power_Cycle_Count "
    "-v 168,raw48,SATA_PHY_Error_Count "
    "-v 169,hex48,Unknown_Innodisk_Attr "
    "-v 170,raw16,Bad_Block_Count "
    "-v 173,raw16,Erase_Count "
    "-v 175,raw48,Bad_Cluster_Table_Count "
    "-v 176,raw48,Uncorr_RECORD_Count "
  //"-v 192,raw48,Power-Off_Retract_Count "
  //"-v 194,tempminmax,Temperature_Celsius " // ] only in spec
  //"-v 197,raw48,Current_Pending_Sector "
    "-v 225,raw48,Unknown_Innodisk_Attr "
    "-v 229,hex48,Flash_ID "
    "-v 235,raw48,Later_Bad_Block "
    "-v 236,raw48,Unstable_Power_Count "
    "-v 240,raw48,Write_Head"
  },
  { "Innodisk 3IE2/3ME2/3MG2/3SE2 SSDs", // tested with 2.5" SATA SSD 3MG2-P/M140402,
      // 1.8 SATA SSD 3IE2-P/M150821, 2.5" SATA SSD 3IE2-P/M150821,
      // SATA Slim 3MG2-P/M141114, M.2 (S80) 3MG2-P/M141114, M.2 (S42) 3SE2-P/M150821,
      // M.2 (S42) 3ME2/M151013
    "((1\\.8|2\\.5)\"? SATA SSD|SATA Slim|M\\.2 \\(S(42|80)\\)) 3(IE|ME|MG|SE)2(-P)?",
    "", "",
  //"-v 1,raw48,Raw_Read_Error_Rate "
  //"-v 2,raw48,Throughput_Performance "
  //"-v 9,raw24(raw8),Power_On_Hours "
  //"-v 12,raw48,Power_Cycle_Count "
    "-v 160,raw48,Uncorrectable_Error_Cnt "
    "-v 161,raw48,Number_of_Pure_Spare "
    "-v 163,raw48,Initial_Bad_Block_Count "
    "-v 164,raw48,Total_Erase_Count "
    "-v 165,raw48,Max_Erase_Count "
    "-v 166,raw48,Min_Erase_Count "
    "-v 167,raw48,Average_Erase_Count "
    "-v 168,raw48,Max_Erase_Count_of_Spec "
    "-v 169,raw48,Remaining_Lifetime_Perc "
  //"-v 175,raw48,Program_Fail_Count_Chip "
  //"-v 176,raw48,Erase_Fail_Count_Chip "
  //"-v 177,raw48,Wear_Leveling_Count "
    "-v 178,raw48,Runtime_Invalid_Blk_Cnt "
  //"-v 181,raw48,Program_Fail_Cnt_Total "
  //"-v 182,raw48,Erase_Fail_Count_Total "
  //"-v 187,raw48,Reported_Uncorrect " // ] only in spec
  //"-v 192,raw48,Power-Off_Retract_Count "
  //"-v 194,tempminmax,Temperature_Celsius "
  //"-v 195,raw48,Hardware_ECC_Recovered "
  //"-v 196,raw16(raw16),Reallocated_Event_Count "
  //"-v 197,raw48,Current_Pending_Sector "
  //"-v 198,raw48,Offline_Uncorrectable "
  //"-v 199,raw48,UDMA_CRC_Error_Count "
    "-v 225,raw48,Host_Writes_32MiB "  // ]
  //"-v 232,raw48,Available_Reservd_Space "
    "-v 233,raw48,Flash_Writes_32MiB " // ]
    "-v 234,raw48,Flash_Reads_32MiB "  // ]
    "-v 241,raw48,Host_Writes_32MiB "
    "-v 242,raw48,Host_Reads_32MiB "
    "-v 245,raw48,Flash_Writes_32MiB"
  },
  { "Innodisk 3IE3/3ME3/3ME4 SSDs", // tested with 2.5" SATA SSD 3ME3/S15A19, CFast 3ME3/S15A19
      // InnoDisk Corp. - mSATA 3ME3/S15A19, mSATA mini 3ME3/S15A19, M.2 (S42) 3ME3,
      // SATA Slim 3ME3/S15A19, SATADOM-MH 3ME3/S15A19, SATADOM-ML 3ME3/S15A19,
      // SATADOM-MV 3ME3/S15A19, SATADOM-SL 3ME3/S15A19, SATADOM-SV 3ME3/S15A19,
      // SATADOM-SL 3IE3/S151019N, 2.5" SATA SSD 3IE3/S15C14i, CFast 3IE3/S15C14i,
      // InnoDisk Corp. - mSATA 3IE3/S15C14i, Mini PCIeDOM 1IE3/S15C14i,
      // mSATA mini 3IE3/S15C14i, M.2 (S42) 3IE3/S15C14i, SATA Slim 3IE3/S15C14i,
      // SATADOM-SH 3IE3 V2/S15C14i, SATADOM-SL 3IE3 V2/S15A19i, SATADOM-SV 3IE3 V2/S15C14i
      // mSATA 3ME4/L16711, M.2 (S42) 3ME4/L16711, SATADOM-MH 3ME4/L16B01,
      // SATADOM-SH 3ME4/L16B01, SATADOM-SH Type C 3ME4/L16B01, SATADOM-SH Type D 3ME4/L16B01
    "(2.5\" SATA SSD|CFast|InnoDisk Corp\\. - mSATA|Mini PCIeDOM|mSATA( mini)?|"
    "M\\.2 \\(S42\\)|SATA Slim|SATADOM-[MS][HLV]( Type [CD])?) 3([IM]E3|ME4)( V2)?",
    "", "",
  //"-v 1,raw48,Raw_Read_Error_Rate "
  //"-v 2,raw48,Throughput_Performance "
  //"-v 3,raw16(avg16),Spin_Up_Time "
    "-v 5,raw48,Later_Bad_Block "
    "-v 7,raw48,Seek_Error_Rate "       // ?
    "-v 8,raw48,Seek_Time_Performance " // ?
  //"-v 9,raw24(raw8),Power_On_Hours "
    "-v 10,raw48,Spin_Retry_Count "     // ?
  //"-v 12,raw48,Power_Cycle_Count "
    "-v 163,raw48,Total_Bad_Block_Count "
    "-v 165,raw48,Max_Erase_Count "
    "-v 167,raw48,Average_Erase_Count "
    "-v 168,raw48,SATA_PHY_Error_Count "
    "-v 169,raw48,Remaining_Lifetime_Perc "
    "-v 170,raw48,Spare_Block_Count "
    "-v 171,raw48,Program_Fail_Count "
    "-v 172,raw48,Erase_Fail_Count "
    "-v 175,raw48,Bad_Cluster_Table_Count "
    "-v 176,raw48,RANGE_RECORD_Count "
  //"-v 187,raw48,Reported_Uncorrect "
  //"-v 192,raw48,Power-Off_Retract_Count "
  //"-v 194,tempminmax,Temperature_Celsius "
  //"-v 197,raw48,Current_Pending_Sector "
    "-v 225,raw48,Data_Log_Write_Count "
    "-v 229,hex48,Flash_ID "
    "-v 232,raw48,Spares_Remaining_Perc "
    "-v 235,raw16,Later_Bad_Blk_Inf_R/W/E " // Read/Write/Erase
    "-v 240,raw48,Write_Head "
    "-v 241,raw48,Host_Writes_32MiB "
    "-v 242,raw48,Host_Reads_32MiB"
  },
  { "InnoDisk iCF 9000 CompactFlash Cards", // tested with InnoDisk Corp. - iCF9000 1GB/140808,
       // ..., InnoDisk Corp. - iCF9000 64GB/140808
    "InnoDisk Corp\\. - iCF9000 (1|2|4|8|16|32|64)GB",
    "", "",
  //"-v 1,raw48,Raw_Read_Error_Rate "
  //"-v 5,raw16(raw16),Reallocated_Sector_Ct "
  //"-v 12,raw48,Power_Cycle_Count "
    "-v 160,raw48,Uncorrectable_Error_Cnt "
    "-v 161,raw48,Valid_Spare_Block_Cnt "
    "-v 162,raw48,Child_Pair_Count "
    "-v 163,raw48,Initial_Bad_Block_Count "
    "-v 164,raw48,Total_Erase_Count "
    "-v 165,raw48,Max_Erase_Count "
    "-v 166,raw48,Min_Erase_Count "
    "-v 167,raw48,Average_Erase_Count "
  //"-v 192,raw48,Power-Off_Retract_Count "
  //"-v 194,tempminmax,Temperature_Celsius "
  //"-v 195,raw48,Hardware_ECC_Recovered "
  //"-v 196,raw16(raw16),Reallocated_Event_Count "
  //"-v 198,raw48,Offline_Uncorrectable "
  //"-v 199,raw48,UDMA_CRC_Error_Count "
  //"-v 229,raw48,Flash_ID " // only in spec
    "-v 241,raw48,Host_Writes_32MiB "
    "-v 242,raw48,Host_Reads_32MiB"
  },
  { "Intel X25-E SSDs",
    "SSDSA2SH(032|064)G1.* INTEL",  // G1 = first generation
    "", "",
  //"-v 3,raw16(avg16),Spin_Up_Time "
  //"-v 4,raw48,Start_Stop_Count "
  //"-v 5,raw16(raw16),Reallocated_Sector_Ct "
  //"-v 9,raw24(raw8),Power_On_Hours "
  //"-v 12,raw48,Power_Cycle_Count "
    "-v 192,raw48,Unsafe_Shutdown_Count "
    "-v 225,raw48,Host_Writes_32MiB "
    "-v 226,raw48,Intel_Internal "
    "-v 227,raw48,Intel_Internal "
    "-v 228,raw48,Intel_Internal "
  //"-v 232,raw48,Available_Reservd_Space "
  //"-v 233,raw48,Media_Wearout_Indicator"
  },
  { "Intel X18-M/X25-M G1 SSDs",
    "INTEL SSDSA[12]MH(080|160)G1.*",  // G1 = first generation, 50nm
    "", "",
  //"-v 3,raw16(avg16),Spin_Up_Time "
  //"-v 4,raw48,Start_Stop_Count "
  //"-v 5,raw16(raw16),Reallocated_Sector_Ct "
  //"-v 9,raw24(raw8),Power_On_Hours "
  //"-v 12,raw48,Power_Cycle_Count "
    "-v 192,raw48,Unsafe_Shutdown_Count "
    "-v 225,raw48,Host_Writes_32MiB "
    "-v 226,raw48,Intel_Internal "
    "-v 227,raw48,Intel_Internal "
    "-v 228,raw48,Intel_Internal "
  //"-v 232,raw48,Available_Reservd_Space "
  //"-v 233,raw48,Media_Wearout_Indicator"
  },
  { "Intel X18-M/X25-M/X25-V G2 SSDs", // fixed firmware
      // tested with INTEL SSDSA2M(080|160)G2GC/2CV102J8 (X25-M)
    "INTEL SSDSA[12]M(040|080|120|160)G2.*",  // G2 = second generation, 34nm
    "2CV102(J[89A-Z]|[K-Z].)", // >= "2CV102J8"
    "",
  //"-v 3,raw16(avg16),Spin_Up_Time "
  //"-v 4,raw48,Start_Stop_Count "
  //"-v 5,raw16(raw16),Reallocated_Sector_Ct "
  //"-v 9,raw24(raw8),Power_On_Hours "
  //"-v 12,raw48,Power_Cycle_Count "
  //"-v 184,raw48,End-to-End_Error " // G2 only
    "-v 192,raw48,Unsafe_Shutdown_Count "
    "-v 225,raw48,Host_Writes_32MiB "
    "-v 226,raw48,Workld_Media_Wear_Indic " // Timed Workload Media Wear Indicator (percent*1024)
    "-v 227,raw48,Workld_Host_Reads_Perc "  // Timed Workload Host Reads Percentage
    "-v 228,raw48,Workload_Minutes " // 226,227,228 can be reset by 'smartctl -t vendor,0x40'
  //"-v 232,raw48,Available_Reservd_Space "
  //"-v 233,raw48,Media_Wearout_Indicator"
  },
  { "Intel X18-M/X25-M/X25-V G2 SSDs", // buggy or unknown firmware
      // tested with INTEL SSDSA2M040G2GC/2CV102HD (X25-V)
    "INTEL SSDSA[12]M(040|080|120|160)G2.*",
    "",
    "This drive may require a firmware update to\n"
    "fix possible drive hangs when reading SMART self-test log:\n"
    "http://downloadcenter.intel.com/Detail_Desc.aspx?DwnldID=18363",
    "-v 192,raw48,Unsafe_Shutdown_Count "
    "-v 225,raw48,Host_Writes_32MiB "
    "-v 226,raw48,Workld_Media_Wear_Indic "
    "-v 227,raw48,Workld_Host_Reads_Perc "
    "-v 228,raw48,Workload_Minutes"
  },
  { "Intel 311/313 Series SSDs", // tested with INTEL SSDSA2VP020G2/2CV102M5,
      // INTEL SSDSA2VP020G3/9CV10379, INTEL SSDMAEXC024G3H/9CV10379
    "INTEL SSD(SA2VP|MAEXC)(020|024)G[23]H?",
      // SA2VP = 2.5", MAEXC = mSATA, G2 = 311, G3 = 313
    "", "",
  //"-v 3,raw16(avg16),Spin_Up_Time "
  //"-v 4,raw48,Start_Stop_Count "
  //"-v 5,raw16(raw16),Reallocated_Sector_Ct "
  //"-v 9,raw24(raw8),Power_On_Hours "
  //"-v 12,raw48,Power_Cycle_Count "
    "-v 170,raw48,Reserve_Block_Count "
    "-v 171,raw48,Program_Fail_Count "
    "-v 172,raw48,Erase_Fail_Count "
    "-v 183,raw48,SATA_Downshift_Count "
  //"-v 184,raw48,End-to-End_Error "
  //"-v 187,raw48,Reported_Uncorrect "
    "-v 192,raw48,Unsafe_Shutdown_Count "
    "-v 225,raw48,Host_Writes_32MiB "
    "-v 226,raw48,Workld_Media_Wear_Indic " // Timed Workload Media Wear Indicator (percent*1024)
    "-v 227,raw48,Workld_Host_Reads_Perc "  // Timed Workload Host Reads Percentage
    "-v 228,raw48,Workload_Minutes " // 226,227,228 can be reset by 'smartctl -t vendor,0x40'
  //"-v 232,raw48,Available_Reservd_Space "
  //"-v 233,raw48,Media_Wearout_Indicator "
    "-v 241,raw48,Host_Writes_32MiB "
    "-v 242,raw48,Host_Reads_32MiB"
  },
  { "Intel 320 Series SSDs", // tested with INTEL SSDSA2CT040G3/4PC10362,
      // INTEL SSDSA2CW160G3/4PC10362, SSDSA2BT040G3/4PC10362, SSDSA2BW120G3A/4PC10362,
      // INTEL SSDSA2BW300G3D/4PC10362, SSDSA2BW160G3L/4PC1LE04, SSDSA1NW160G3/4PC10362
    "INTEL SSDSA[12][BCN][WT](040|080|120|160|300|600)G3[ADL]?",
      // 2B = 2.5" 7mm, 2C = 2.5" 9.5mm, 1N = 1.8" microSATA
    "", "",
    "-F nologdir "
  //"-v 3,raw16(avg16),Spin_Up_Time "
  //"-v 4,raw48,Start_Stop_Count "
  //"-v 5,raw16(raw16),Reallocated_Sector_Ct "
  //"-v 9,raw24(raw8),Power_On_Hours "
  //"-v 12,raw48,Power_Cycle_Count "
    "-v 170,raw48,Reserve_Block_Count "
    "-v 171,raw48,Program_Fail_Count "
    "-v 172,raw48,Erase_Fail_Count "
    "-v 183,raw48,SATA_Downshift_Count " // FW >= 4Px10362
  //"-v 184,raw48,End-to-End_Error "
  //"-v 187,raw48,Reported_Uncorrect "
    "-v 199,raw48,CRC_Error_Count "      // FW >= 4Px10362
    "-v 192,raw48,Unsafe_Shutdown_Count "
    "-v 225,raw48,Host_Writes_32MiB "
    "-v 226,raw48,Workld_Media_Wear_Indic " // Timed Workload Media Wear Indicator (percent*1024)
    "-v 227,raw48,Workld_Host_Reads_Perc "  // Timed Workload Host Reads Percentage
    "-v 228,raw48,Workload_Minutes " // 226,227,228 can be reset by 'smartctl -t vendor,0x40'
  //"-v 232,raw48,Available_Reservd_Space "
  //"-v 233,raw48,Media_Wearout_Indicator "
    "-v 241,raw48,Host_Writes_32MiB "
    "-v 242,raw48,Host_Reads_32MiB"
  },
  { "Intel 710 Series SSDs", // tested with INTEL SSDSA2BZ[12]00G3/6PB10362
    "INTEL SSDSA2BZ(100|200|300)G3",
    "", "",
    "-F nologdir "
  //"-v 3,raw16(avg16),Spin_Up_Time "
  //"-v 4,raw48,Start_Stop_Count "
  //"-v 5,raw16(raw16),Reallocated_Sector_Ct "
  //"-v 9,raw24(raw8),Power_On_Hours "
  //"-v 12,raw48,Power_Cycle_Count "
    "-v 170,raw48,Reserve_Block_Count "
    "-v 171,raw48,Program_Fail_Count "
    "-v 172,raw48,Erase_Fail_Count "
    "-v 174,raw48,Unexpect_Power_Loss_Ct " // Missing in 710 specification from September 2011
    "-v 183,raw48,SATA_Downshift_Count "
  //"-v 184,raw48,End-to-End_Error "
  //"-v 187,raw48,Reported_Uncorrect "
  //"-v 190,tempminmax,Airflow_Temperature_Cel "
    "-v 192,raw48,Unsafe_Shutdown_Count "
    "-v 225,raw48,Host_Writes_32MiB "
    "-v 226,raw48,Workld_Media_Wear_Indic " // Timed Workload Media Wear Indicator (percent*1024)
    "-v 227,raw48,Workld_Host_Reads_Perc "  // Timed Workload Host Reads Percentage
    "-v 228,raw48,Workload_Minutes " // 226,227,228 can be reset by 'smartctl -t vendor,0x40'
  //"-v 232,raw48,Available_Reservd_Space "
  //"-v 233,raw48,Media_Wearout_Indicator "
    "-v 241,raw48,Host_Writes_32MiB "
    "-v 242,raw48,Host_Reads_32MiB"
  },
  { "Intel 510 Series SSDs",
    "INTEL SSDSC2MH(120|250)A2",
    "", "",
  //"-v 3,raw16(avg16),Spin_Up_Time "
  //"-v 4,raw48,Start_Stop_Count "
  //"-v 5,raw16(raw16),Reallocated_Sector_Ct "
  //"-v 9,raw24(raw8),Power_On_Hours "
  //"-v 12,raw48,Power_Cycle_Count "
    "-v 192,raw48,Unsafe_Shutdown_Count "
    "-v 225,raw48,Host_Writes_32MiB "
  //"-v 232,raw48,Available_Reservd_Space "
  //"-v 233,raw48,Media_Wearout_Indicator"
  },
  { "Intel 520 Series SSDs", // tested with INTEL SSDSC2CW120A3/400i, SSDSC2BW480A3F/400i,
      // INTEL SSDSC2BW180A3L/LB3i
    "INTEL SSDSC2[BC]W(060|120|180|240|480)A3[FL]?",
    "", "",
  //"-v 5,raw16(raw16),Reallocated_Sector_Ct "
    "-v 9,msec24hour32,Power_On_Hours_and_Msec "
  //"-v 12,raw48,Power_Cycle_Count "
    "-v 170,raw48,Available_Reservd_Space "
    "-v 171,raw48,Program_Fail_Count "
    "-v 172,raw48,Erase_Fail_Count "
    "-v 174,raw48,Unexpect_Power_Loss_Ct "
  //"-v 184,raw48,End-to-End_Error "
    "-v 187,raw48,Uncorrectable_Error_Cnt "
  //"-v 192,raw48,Power-Off_Retract_Count "
    "-v 225,raw48,Host_Writes_32MiB "
    "-v 226,raw48,Workld_Media_Wear_Indic "
    "-v 227,raw48,Workld_Host_Reads_Perc "
    "-v 228,raw48,Workload_Minutes "
  //"-v 232,raw48,Available_Reservd_Space "
  //"-v 233,raw48,Media_Wearout_Indicator "
    "-v 241,raw48,Host_Writes_32MiB "
    "-v 242,raw48,Host_Reads_32MiB "
    "-v 249,raw48,NAND_Writes_1GiB"
  },
  { "Intel 525 Series SSDs", // mSATA, tested with SSDMCEAC120B3/LLLi
    "INTEL SSDMCEAC(030|060|090|120|180|240)B3",
    "", "",
  //"-v 5,raw16(raw16),Reallocated_Sector_Ct "
    "-v 9,msec24hour32,Power_On_Hours_and_Msec "
  //"-v 12,raw48,Power_Cycle_Count "
    "-v 170,raw48,Available_Reservd_Space "
    "-v 171,raw48,Program_Fail_Count "
    "-v 172,raw48,Erase_Fail_Count "
    "-v 174,raw48,Unexpect_Power_Loss_Ct "
    "-v 183,raw48,SATA_Downshift_Count "
  //"-v 184,raw48,End-to-End_Error "
    "-v 187,raw48,Uncorrectable_Error_Cnt "
  //"-v 190,tempminmax,Airflow_Temperature_Cel "
  //"-v 192,raw48,Power-Off_Retract_Count "
  //"-v 199,raw48,UDMA_CRC_Error_Count "
    "-v 225,raw48,Host_Writes_32MiB "
    "-v 226,raw48,Workld_Media_Wear_Indic "
    "-v 227,raw48,Workld_Host_Reads_Perc "
    "-v 228,raw48,Workload_Minutes "
  //"-v 232,raw48,Available_Reservd_Space "
  //"-v 233,raw48,Media_Wearout_Indicator "
    "-v 241,raw48,Host_Writes_32MiB "
    "-v 242,raw48,Host_Reads_32MiB "
    "-v 249,raw48,NAND_Writes_1GiB"
  },
  { "Intel 53x and Pro 2500 Series SSDs", // SandForce SF-2281, tested with
      // INTEL SSDSC2BW180A4/DC12, SSDSC2BW240A4/DC12, SSDMCEAW120A4/DC33
      // INTEL SSDMCEAW240A4/DC33, SSDSC2BF480A5/TG26, SSDSC2BW240H6/RG21
    "INTEL SSD(MCEA|SC2B|SCKJ)[WF](056|080|120|180|240|360|480)(A4|A5|H6)",
      // SC2B = 2.5", MCEA = mSATA, SCKJ = M.2; A4 = 530, A5 = Pro 2500, H6 = 535
    "", "",
  //"-v 5,raw16(raw16),Reallocated_Sector_Ct "
    "-v 9,msec24hour32,Power_On_Hours_and_Msec "
  //"-v 12,raw48,Power_Cycle_Count "
    "-v 170,raw48,Available_Reservd_Space "
    "-v 171,raw48,Program_Fail_Count "
    "-v 172,raw48,Erase_Fail_Count "
    "-v 174,raw48,Unexpect_Power_Loss_Ct "
    "-v 183,raw48,SATA_Downshift_Count "
  //"-v 184,raw48,End-to-End_Error "
    "-v 187,raw48,Uncorrectable_Error_Cnt "
  //"-v 190,tempminmax,Airflow_Temperature_Cel "
  //"-v 192,raw48,Power-Off_Retract_Count "
  //"-v 199,raw48,UDMA_CRC_Error_Count "
    "-v 225,raw48,Host_Writes_32MiB "
    "-v 226,raw48,Workld_Media_Wear_Indic "
    "-v 227,raw48,Workld_Host_Reads_Perc "
    "-v 228,raw48,Workload_Minutes "
  //"-v 232,raw48,Available_Reservd_Space "
  //"-v 233,raw48,Media_Wearout_Indicator "
    "-v 241,raw48,Host_Writes_32MiB "
    "-v 242,raw48,Host_Reads_32MiB "
    "-v 249,raw48,NAND_Writes_1GiB"
  },
  { "Intel 330/335 Series SSDs", // tested with INTEL SSDSC2CT180A3/300i, SSDSC2CT240A3/300i,
      // INTEL SSDSC2CT240A4/335t
    "INTEL SSDSC2CT(060|120|180|240)A[34]", // A4 = 335 Series
    "", "",
  //"-v 5,raw16(raw16),Reallocated_Sector_Ct "
    "-v 9,msec24hour32,Power_On_Hours_and_Msec "
  //"-v 12,raw48,Power_Cycle_Count "
  //"-v 181,raw48,Program_Fail_Cnt_Total " // ] Missing in 330 specification from April 2012
  //"-v 182,raw48,Erase_Fail_Count_Total " // ]
  //"-v 192,raw48,Power-Off_Retract_Count "
    "-v 225,raw48,Host_Writes_32MiB "
  //"-v 232,raw48,Available_Reservd_Space "
  //"-v 233,raw48,Media_Wearout_Indicator "
    "-v 241,raw48,Host_Writes_32MiB "
    "-v 242,raw48,Host_Reads_32MiB "
    "-v 249,raw48,NAND_Writes_1GiB"
  },
  // https://www.intel.com/content/www/us/en/solid-state-drives/ssd-540s-series-spec.html
  // https://www.intel.com/content/www/us/en/solid-state-drives/ssd-540s-series-m2-spec.html
  { "Intel 540 Series SSDs", // INTEL SSDSC2KW120H6/LSF036C, INTEL SSDSC2KW480H6/LSF036C
    "INTEL SSDSC[K2]KW(120H|180H|240H|360H|480H|010X)6", 
    "", "",
    "-v 9,msec24hour32,Power_On_Hours_and_Msec "
    "-v 170,raw48,Available_Reservd_Space "
    "-v 171,raw48,Program_Fail_Count "
    "-v 172,raw48,Erase_Fail_Count "
    "-v 174,raw48,Unexpect_Power_Loss_Ct "
    "-v 183,raw48,SATA_Downshift_Count "
    "-v 187,raw48,Uncorrectable_Error_Cnt "
    "-v 225,raw48,Host_Writes_32MiB "
    "-v 226,raw48,Workld_Media_Wear_Indic "
    "-v 227,raw48,Workld_Host_Reads_Perc "
    "-v 228,raw48,Workload_Minutes "
    "-v 249,raw48,NAND_Writes_1GiB"
  },
  { "Intel 730 and DC S35x0/3610/3700 Series SSDs", // tested with INTEL SSDSC2BP480G4, SSDSC2BB120G4/D2010355,
      // INTEL SSDSC2BB800G4T, SSDSC2BA200G3/5DV10250, SSDSC2BB080G6/G2010130,  SSDSC2BX200G4/G2010110,
      // INTEL SSDSC2BB016T6/G2010140, SSDSC2BX016T4/G2010140, SSDSC2BB150G7/N2010101
    "INTEL SSDSC(1N|2B)[ABPX]((080|100|120|150|160|200|240|300|400|480|600|800)G[3467]T?|(012|016)T[46])",
      // A = S3700, B*4 = S3500, B*6 = S3510, P = 730, X = S3610
    "", "",
  //"-v 3,raw16(avg16),Spin_Up_Time "
  //"-v 4,raw48,Start_Stop_Count "
  //"-v 5,raw16(raw16),Reallocated_Sector_Ct "
  //"-v 9,raw24(raw8),Power_On_Hours "
  //"-v 12,raw48,Power_Cycle_Count "
    "-v 170,raw48,Available_Reservd_Space "
    "-v 171,raw48,Program_Fail_Count "
    "-v 172,raw48,Erase_Fail_Count "
    "-v 174,raw48,Unsafe_Shutdown_Count "
    "-v 175,raw16(raw16),Power_Loss_Cap_Test "
    "-v 183,raw48,SATA_Downshift_Count "
  //"-v 184,raw48,End-to-End_Error "
  //"-v 187,raw48,Reported_Uncorrect "
    "-v 190,tempminmax,Temperature_Case "
    "-v 192,raw48,Unsafe_Shutdown_Count "
    "-v 194,tempminmax,Temperature_Internal "
  //"-v 197,raw48,Current_Pending_Sector "
    "-v 199,raw48,CRC_Error_Count "
    "-v 225,raw48,Host_Writes_32MiB "
    "-v 226,raw48,Workld_Media_Wear_Indic " // Timed Workload Media Wear Indicator (percent*1024)
    "-v 227,raw48,Workld_Host_Reads_Perc "  // Timed Workload Host Reads Percentage
    "-v 228,raw48,Workload_Minutes " // 226,227,228 can be reset by 'smartctl -t vendor,0x40'
  //"-v 232,raw48,Available_Reservd_Space "
  //"-v 233,raw48,Media_Wearout_Indicator "
    "-v 234,raw24/raw32:04321,Thermal_Throttle "
    "-v 241,raw48,Host_Writes_32MiB "
    "-v 242,raw48,Host_Reads_32MiB "
    "-v 243,raw48,NAND_Writes_32MiB " // S3510/3610
    "-F xerrorlba" // tested with SSDSC2BB600G4/D2010355
  },
  // https://www.intel.com/content/www/us/en/solid-state-drives/ssd-pro-5400s-series-spec.html
  // https://www.intel.com/content/www/us/en/solid-state-drives/ssd-pro-5400s-series-m2-spec.html
  { "Intel SSD Pro 5400s Series", // Tested with SSDSC2KF480H6/LSF036P
    "INTEL SSDSC[2K]KF(120H|180H|240H|360H|480H|010X)6",
    "", "",
    "-v 170,raw48,Available_Reservd_Space "
    "-v 171,raw48,Program_Fail_Count "
    "-v 172,raw48,Erase_Fail_Count "
    "-v 174,raw48,Unexpect_Power_Loss_Ct "
    "-v 183,raw48,SATA_Downshift_Count "
    "-v 187,raw48,Uncorrectable_Error_Cnt "
    "-v 225,raw48,Host_Writes_32MiB "
    "-v 226,raw48,Workld_Media_Wear_Indic "
    "-v 227,raw48,Workld_Host_Reads_Perc "
    "-v 228,raw48,Workload_Minutes "
    "-v 249,raw48,NAND_Writes_1GiB "
  },
  { "Intel 3710 Series SSDs", // INTEL SSDSC2BA200G4R/G201DL2B (dell)
    "INTEL SSDSC2BA(200G|400G|800G|012T)4.?",
    "", "",
    "-v 9,msec24hour32,Power_On_Hours_and_Msec "
    "-v 170,raw48,Available_Reservd_Space "
    "-v 171,raw48,Program_Fail_Count "
    "-v 172,raw48,Erase_Fail_Count "
    "-v 174,raw48,Unexpect_Power_Loss_Ct "
    "-v 183,raw48,SATA_Downshift_Count "
    "-v 187,raw48,Uncorrectable_Error_Cnt "
    "-v 225,raw48,Host_Writes_32MiB "
    "-v 226,raw48,Workld_Media_Wear_Indic "
    "-v 227,raw48,Workld_Host_Reads_Perc "
    "-v 228,raw48,Workload_Minutes "
    "-v 234,raw24/raw32:04321,Thermal_Throttle "
    "-v 243,raw48,NAND_Writes_32MiB "
  },
  { "Kingston branded X25-V SSDs", // fixed firmware
    "KINGSTON SSDNow 40GB",
    "2CV102(J[89A-Z]|[K-Z].)", // >= "2CV102J8"
    "",
    "-v 192,raw48,Unsafe_Shutdown_Count "
    "-v 225,raw48,Host_Writes_32MiB "
    "-v 226,raw48,Workld_Media_Wear_Indic "
    "-v 227,raw48,Workld_Host_Reads_Perc "
    "-v 228,raw48,Workload_Minutes"
  },
  { "Kingston branded X25-V SSDs", // buggy or unknown firmware
    "KINGSTON SSDNow 40GB",
    "",
    "This drive may require a firmware update to\n"
    "fix possible drive hangs when reading SMART self-test log.\n"
    "To update Kingston branded drives, a modified Intel update\n"
    "tool must be used. Search for \"kingston 40gb firmware\".",
    "-v 192,raw48,Unsafe_Shutdown_Count "
    "-v 225,raw48,Host_Writes_32MiB "
    "-v 226,raw48,Workld_Media_Wear_Indic "
    "-v 227,raw48,Workld_Host_Reads_Perc "
    "-v 228,raw48,Workload_Minutes"
  },
  { "JMicron based SSDs", // JMicron JMF60x
    "Kingston SSDNow V Series [0-9]*GB|" // tested with Kingston SSDNow V Series 64GB/B090522a
    "TS(2|4|8|16|32|64|128|192)GSSD(18|25)[MS]?-[MS]", // Transcend IDE and SATA, tested with
      // TS32GSSD25-M/V090331, TS32GSSD18M-M/v090331
    "[BVv].*", // other Transcend SSD versions will be catched by subsequent entry
    "",
  //"-v 9,raw24(raw8),Power_On_Hours " // raw value always 0?
  //"-v 12,raw48,Power_Cycle_Count "
  //"-v 194,tempminmax,Temperature_Celsius " // raw value always 0?
    "-v 229,hex64:w012345r,Halt_System/Flash_ID " // Halt, Flash[7]
    "-v 232,hex64:w012345r,Firmware_Version_Info " // "YYMMDD", #Channels, #Banks
    "-v 233,hex48:w01234,ECC_Fail_Record " // Fail number, Row[3], Channel, Bank
    "-v 234,raw24/raw24:w01234,Avg/Max_Erase_Count "
    "-v 235,raw24/raw24:w01z23,Good/Sys_Block_Count"
  },
  { "JMicron based SSDs", // JMicron JMF61x, JMF66x, JMF670
    "ADATA S596 Turbo|"  // tested with ADATA S596 Turbo 256GB SATA SSD (JMicron JMF616)
    "ADATA SP600|"  // tested with ADATA SP600/2.4 (JMicron JMF661)
    "ADATA SP310|"  // Premier Pro SP310 mSATA, JMF667, tested with ADATA SP310/3.04
    "APPLE SSD TS(064|128|256|512)C|"  // Toshiba?, tested with APPLE SSD TS064C/CJAA0201
    "KINGSTON SNV425S2(64|128)GB|"  // SSDNow V Series (2. Generation, JMF618),
                                    // tested with KINGSTON SNV425S264GB/C091126a
    "KINGSTON SSDNOW 30GB|" // tested with KINGSTON SSDNOW 30GB/AJXA0202
    "KINGSTON SS100S2(8|16)G|"  // SSDNow S100 Series, tested with KINGSTON SS100S28G/D100309a
    "KINGSTON SNVP325S2(64|128|256|512)GB|" // SSDNow V+ Series, tested with KINGSTON SNVP325S2128GB/AGYA0201
    "KINGSTON SVP?100S2B?(64|96|128|256|512)G|"  // SSDNow V100/V+100 Series,
      // tested with KINGSTON SVP100S296G/CJR10202, KINGSTON SV100S2256G/D110225a
    "KINGSTON SV200S3(64|128|256)G|" // SSDNow V200 Series, tested with KINGSTON SV200S3128G/E120506a
    "TOSHIBA THNS128GG4BBAA|"  // Toshiba / Super Talent UltraDrive DX,
                               // tested with Toshiba 128GB 2.5" SSD (built in MacBooks)
    "TOSHIBA THNSNC128GMLJ|" // tested with THNSNC128GMLJ/CJTA0202 (built in Toshiba Protege/Dynabook)
    "TS(8|16|32|64|128|192|256|512)GSSD25S?-(MD?|S)|" // Transcend IDE and SATA, JMF612, tested with
      // TS256GSSD25S-M/101028, TS32GSSD25-M/20101227
    "TS(32|64|128|256)G(SSD|MSA)340", // Transcend SSD340 SATA/mSATA, JMF667/670, tested with
      // TS256GSSD340/SVN263, TS256GSSD340/SVN423b, TS256GMSA340/SVN263
    "", "",
  //"-v 1,raw48,Raw_Read_Error_Rate "
  //"-v 2,raw48,Throughput_Performance "
    "-v 3,raw48,Unknown_JMF_Attribute "
  //"-v 5,raw16(raw16),Reallocated_Sector_Ct "
    "-v 7,raw48,Unknown_JMF_Attribute "
    "-v 8,raw48,Unknown_JMF_Attribute "
  //"-v 9,raw24(raw8),Power_On_Hours "
    "-v 10,raw48,Unknown_JMF_Attribute "
  //"-v 12,raw48,Power_Cycle_Count "
    "-v 167,raw48,Unknown_JMF_Attribute "
    "-v 168,raw48,SATA_Phy_Error_Count "
    "-v 169,raw48,Unknown_JMF_Attribute "
    "-v 170,raw16,Bad_Block_Count "
    "-v 173,raw16,Erase_Count " // JMF661: different?
    "-v 175,raw48,Bad_Cluster_Table_Count "
    "-v 192,raw48,Unexpect_Power_Loss_Ct "
  //"-v 194,tempminmax,Temperature_Celsius "
  //"-v 197,raw48,Current_Pending_Sector "
    "-v 233,raw48,Unknown_JMF_Attribute " // FW SVN423b
    "-v 234,raw48,Unknown_JMF_Attribute " // FW SVN423b
    "-v 240,raw48,Unknown_JMF_Attribute "
  //"-v 241,raw48,Total_LBAs_Written "    // FW SVN423b
  //"-v 242,raw48,Total_LBAs_Read "       // FW SVN423b
  },
  { "Plextor M3/M5/M6 Series SSDs", // Marvell 88SS9174 (M3, M5S), 88SS9187 (M5P, M5Pro), 88SS9188 (M6M/S),
      // tested with PLEXTOR PX-128M3/1.01, PX-128M3P/1.04, PX-256M3/1.05, PX-128M5S/1.02, PX-256M5S/1.03,
      // PX-128M5M/1.05, PX-128M5S/1.05, PX-128M5Pro/1.05, PX-512M5Pro/1.06, PX-256M5P/1.01, PX-128M6S/1.03
      // (1.04/5 Firmware self-test log lifetime unit is bogus, possibly 1/256 hours)
      // PLEXTOR PX-256M6S+/1.00
    "PLEXTOR PX-(64|128|256|512|768)M(3P?|5[MPS]|5Pro|6[MS])\\+?",
    "", "",
  //"-v 1,raw48,Raw_Read_Error_Rate "
  //"-v 5,raw16(raw16),Reallocated_Sector_Ct "
  //"-v 9,raw24(raw8),Power_On_Hours "
  //"-v 12,raw48,Power_Cycle_Count "
    "-v 170,raw48,Unknown_Plextor_Attrib "  // M6S/1.03
    "-v 171,raw48,Unknown_Plextor_Attrib "  // M6S/1.03
    "-v 172,raw48,Unknown_Plextor_Attrib "  // M6S/1.03
    "-v 173,raw48,Unknown_Plextor_Attrib "  // M6S/1.03
    "-v 174,raw48,Unknown_Plextor_Attrib "  // M6S/1.03
  //"-v 175,raw48,Program_Fail_Count_Chip " // M6S/1.03
  //"-v 176,raw48,Erase_Fail_Count_Chip "   // M6S/1.03
  //"-v 177,raw48,Wear_Leveling_Count "
  //"-v 178,raw48,Used_Rsvd_Blk_Cnt_Chip "
  //"-v 179,raw48,Used_Rsvd_Blk_Cnt_Tot "   // M6S/1.03
  //"-v 180,raw48,Unused_Rsvd_Blk_Cnt_Tot " // M6S/1.03
  //"-v 181,raw48,Program_Fail_Cnt_Total "
  //"-v 182,raw48,Erase_Fail_Count_Total "
  //"-v 183,raw48,Runtime_Bad_Block "       // M6S/1.03
  //"-v 184,raw48,End-to-End_Error "        // M6S/1.03
  //"-v 187,raw48,Reported_Uncorrect "
  //"-v 188,raw48,Command_Timeout "         // M6S/1.03
  //"-v 192,raw48,Power-Off_Retract_Count "
  //"-v 195,raw48,Hardware_ECC_Recovered "  // MS6/1.03
  //"-v 196,raw16(raw16),Reallocated_Event_Count "
  //"-v 198,raw48,Offline_Uncorrectable "
  //"-v 199,raw48,UDMA_CRC_Error_Count "
  //"-v 232,raw48,Available_Reservd_Space "
  //"-v 233,raw48,Media_Wearout_Indicator " // MS6/1.03
    "-v 241,raw48,Host_Writes_32MiB "
    "-v 242,raw48,Host_Reads_32MiB"
  },
  { "Samsung based SSDs",
    "SAMSUNG SSD PM800 .*GB|"  // SAMSUNG PM800 SSDs, tested with SAMSUNG SSD PM800 TH 64GB/VBM25D1Q
    "SAMSUNG SSD PM810 .*GB|"  // SAMSUNG PM810 (470 series) SSDs, tested with SAMSUNG SSD PM810 2.5" 128GB/AXM06D1Q
    "SAMSUNG SSD PM851 (mSATA |M\\.2 )?(2280 )?(128|256|512)GB|" // tested with SAMSUNG SSD PM851 mSATA 128GB,
      // SAMSUNG SSD PM851 M.2 2280 256GB/EXT25D0Q
    "SAMSUNG SSD SM841N (mSATA )?(128|256|512)GB|" // tested with SAMSUNG SSD SM841N mSATA 256GB
    "SAMSUNG 470 Series SSD|"  // tested with SAMSUNG 470 Series SSD 64GB/AXM09B1Q
    "Samsung SSD 750 EVO (120|250|500)GB|" // tested with Samsung SSD 750 EVO 250GB/MAT01B6Q
    "SAMSUNG SSD 830 Series|"  // tested with SAMSUNG SSD 830 Series 64GB/CXM03B1Q
    "SAMSUNG SSD PM830 .*|" // SAMSUNG SSD PM830 2.5" 7mm 128GB/CXM03D1Q
    "MZ7PC(512|256|128|064)HA(GH|FU|DR)-000.*|" // probably PM830, tested with SAMSUNG MZ7PC128HAFU-000L1/CXM04L1Q
    "Samsung SSD 840 (PRO )?Series|" // tested with Samsung SSD 840 PRO Series 128GB/DXM04B0Q,
      // Samsung SSD 840 Series/DXT06B0Q
    "Samsung SSD 8[45]0 EVO .*|" // tested with
      // Samsung SSD 840 EVO (120|250|500|750)GB/EXT0AB0Q,
      // Samsung SSD 840 EVO (120|250)GB/EXT0BB6Q, 1TB/EXT0BB0Q, 120GB mSATA/EXT41B6Q,
      // Samsung SSD 850 EVO 250GB/EMT01B6Q
      // Samsung SSD 850 EVO M.2 250GB/EMT21B6Q
      // Samsung SSD 850 EVO mSATA 120GB/EMT41B6Q
      // Samsung SSD 850 EVO 2TB/EMT02B6Q
    "Samsung SSD 850 PRO ((128|256|512)G|1T)B|" // tested with Samsung SSD 850 PRO 128GB/EXM01B6Q,
      // Samsung SSD 850 PRO 1TB/EXM01B6Q
    "SAMSUNG MZ7PA256HMDR-.*|" // PM810 (470 Series), tested with SAMSUNG MZ7PA256HMDR-010H1/AXM07H1Q
    "Samsung SSD 845DC EVO .*|" // Samsung SSD 845DC EVO 960GB/EXT03X3Q
    "SAMSUNG MZ[7M]PC(032|064|128|256|512)HBCD-.*|" // PM830, tested with SAMSUNG MZMPC032HBCD-000L1/CXM12L1Q
    "SAMSUNG MZ7TD(128|256)HAFV-.*|" // 840 Series, tested with SAMSUNG MZ7TD256HAFV-000L7/DXT06L6Q
    "SAMSUNG MZ7WD((120|240)H[AC]FV|480HAGM|960HAGP)-00003|" // SM843T Series, tested with
      // SAMSUNG MZ7WD120HAFV-00003/DXM85W3Q, SAMSUNG MZ7WD120HCFV-00003/DXM9203Q
    "SAMSUNG MZ[7N]TE(128|256|512)HMHP-.*|" // PM851, tested with SAMSUNG MZ7TE256HMHP-000L7/EXT09L6Q,
      // SAMSUNG MZNTE256HMHP-000H1/EXT22H0Q
    "SAMSUNG MZ7GE(240HMGR|(480|960)HMHP)-00003|" // SM853T Series, tested with
      // SAMSUNG MZ7GE240HMGR-00003/EXT0303Q
    "SAMSUNG MZ7LM(120|240|480|960|1T9|3T8)HC(JM|HP|GR|FD)-.*|" // PM863 Series, tested with
      // SAMSUNG MZ7LM960HCHP-0E003/GXT3003Q
    "SAMSUNG MZ7KM(120|240|480|960|1T9)HA(JM|HP|GR|FD|JM)-.*|" // SM863, tested with MZ7KM480HAHP-0E005/GXM1003Q
    "SAMSUNG MZN(LF|TY)(128|256)H[CD]HP-.*|" // CM871/871a, tested with SAMSUNG MZNLF128HCHP-000H1/FXT21H1Q,
      // SAMSUNG MZNTY256HDHP-000/MAT21K0Q
    "SAMSUNG MZ[7N]LN(128|256|512|1T0)H[ACM](GR|HP|HQ|J[HPQ]|LR)-.*|" // PM871/871a/b, tested with
      // SAMSUNG MZ7LN128HCHP-00000/EMT0100Q, SAMSUNG MZ7LN256HAHQ-000H1/MVT03H6Q,
      // SAMSUNG MZNLN256HMHQ-000H1/MAV21H3Q
    "SAMSUNG SSD PM871 .*|" // SAMSUNG SSD PM871 2.5 7mm 256GB/EMT02D0Q
      // SAMSUNG MZ7LN256HMJP-00000/MAV0100Q, SAMSUNG MZ7LN512HMJP-00000/MAV0100Q
    "SAMSUNG MZHPV(128|256|512)HDGL-.*", // SM951, tested with SAMSUNG MZHPV512HDGL-00000/BXW2500Q
    "", "",
  //"-v 5,raw16(raw16),Reallocated_Sector_Ct "
  //"-v 9,raw24(raw8),Power_On_Hours "
  //"-v 12,raw48,Power_Cycle_Count "
    "-v 170,raw48,Unused_Rsvd_Blk_Ct_Chip " // CM871
    "-v 171,raw48,Program_Fail_Count_Chip " // CM871
    "-v 172,raw48,Erase_Fail_Count_Chip " // CM871
    "-v 173,raw48,Wear_Leveling_Count " // CM871
    "-v 174,raw48,Unexpect_Power_Loss_Ct " // CM871
  //"-v 175,raw48,Program_Fail_Count_Chip "
  //"-v 176,raw48,Erase_Fail_Count_Chip "
  //"-v 177,raw48,Wear_Leveling_Count "
  //"-v 178,raw48,Used_Rsvd_Blk_Cnt_Chip "
  //"-v 179,raw48,Used_Rsvd_Blk_Cnt_Tot "
  //"-v 180,raw48,Unused_Rsvd_Blk_Cnt_Tot "
  //"-v 181,raw48,Program_Fail_Cnt_Total "
  //"-v 182,raw48,Erase_Fail_Count_Total "
  //"-v 183,raw48,Runtime_Bad_Block "
  //"-v 184,raw48,End-to-End_Error " // SM843T Series
    "-v 187,raw48,Uncorrectable_Error_Cnt "
  //"-v 190,tempminmax,Airflow_Temperature_Cel "  // seems to be some sort of temperature value for 470 Series?
    "-v 191,raw48,Unknown_Samsung_Attr " // PM810
  //"-v 194,tempminmax,Temperature_Celsius "
    "-v 195,raw48,ECC_Error_Rate "
  //"-v 196,raw16(raw16),Reallocated_Event_Count "
  //"-v 198,raw48,Offline_Uncorrectable "
    "-v 199,raw48,CRC_Error_Count "
    "-v 201,raw48,Supercap_Status "
    "-v 202,raw48,Exception_Mode_Status "
  //"-v 233,raw48,Media_Wearout_Indicator // PM851, 840
    "-v 234,raw48,Unknown_Samsung_Attr " // PM851, 840
    "-v 235,raw48,POR_Recovery_Count " // PM851, 830/840/850
    "-v 236,raw48,Unknown_Samsung_Attr " // PM851, 840
    "-v 237,raw48,Unknown_Samsung_Attr " // PM851, 840
    "-v 238,raw48,Unknown_Samsung_Attr " // PM851, 840
  //"-v 241,raw48,Total_LBAs_Written "
  //"-v 242,raw48,Total_LBAs_Read " // PM851, SM841N
    "-v 243,raw48,SATA_Downshift_Ct " // PM863
    "-v 244,raw48,Thermal_Throttle_St " // PM863
    "-v 245,raw48,Timed_Workld_Media_Wear " // PM863
    "-v 246,raw48,Timed_Workld_RdWr_Ratio " // PM863
    "-v 247,raw48,Timed_Workld_Timer " // PM863
    "-v 249,raw48,Unknown_Samsung_Attr " // CM871a
    "-v 250,raw48,SATA_Iface_Downshift " // from the spec
    "-v 251,raw48,NAND_Writes" // PM863
  },
  { "Marvell based SanDisk SSDs",
    "SanDisk SD5SG2[0-9]*G1052E|" // X100 (88SS9174), tested with SanDisk SD5SG2256G1052E/10.04.01
    "SanDisk SD6S[BF][12]M[0-9]*G(1022I?)?|" // X110/X210 (88SS9175/187?), tested with SanDisk SD6SB1M064G1022I/X231600,
      // SanDisk SD6SB1M256G1022I/X231600, SanDisk SD6SF1M128G1022/X231200, SanDisk SD6SB2M512G1022I/X210400
    "SanDisk SD7S[BN]6S-?(128|256|512)G(1122|-1006)|" // X300 (88SS9189?), tested with
      // SanDisk SD7SB6S128G1122/X3310000, SanDisk SD7SN6S-512G-1006/X3511006
    "SanDisk SD8S[BN]8U-?((128|256|512)G|1T00)(1122|-1006)|" // X400 (88SS1074), tested with SanDisk SD8SB8U128G1122/X4120000
    "SanDisk SDSSDHP[0-9]*G|" // Ultra Plus (88SS9175), tested with SanDisk SDSSDHP128G/X23[01]6RL
    "SanDisk (SDSSDHII|Ultra II )[0-9]*GB?|" // Ultra II (88SS9190/88SS9189), tested with
      // SanDisk SDSSDHII120G/X31200RL, SanDisk Ultra II 960GB/X41100RL
    "SanDisk SDSSDH2(128|256)G|" // SanDisk SDSSDH2128G/X211200
    "SanDisk SDSSDXPS?[0-9]*G|" // Extreme II/Pro (88SS9187), tested with SanDisk SDSSDXP480G/R1311,
      // SanDisk SDSSDXPS480G/X21200RL
    "SSD SATAIII 16GB", // SSD SATAIII 16GB/i221100 (see #923)
    "", "",
  //"-v 5,raw16(raw16),Reallocated_Sector_Ct "
  //"-v 9,raw24(raw8),Power_On_Hours "
  //"-v 12,raw48,Power_Cycle_Count "
    "-v 165,raw48,Total_Write/Erase_Count "
    "-v 166,raw48,Min_W/E_Cycle "
    "-v 167,raw48,Min_Bad_Block/Die "
    "-v 168,raw48,Maximum_Erase_Cycle "
    "-v 169,raw48,Total_Bad_Block "
    "-v 171,raw48,Program_Fail_Count "
    "-v 172,raw48,Erase_Fail_Count "
    "-v 173,raw48,Avg_Write/Erase_Count "
    "-v 174,raw48,Unexpect_Power_Loss_Ct "
  //"-v 184,raw48,End-to-End_Error "
  //"-v 187,raw48,Reported_Uncorrect "
  //"-v 188,raw48,Command_Timeout "
  //"-v 194,tempminmax,Temperature_Celsius "
    "-v 199,raw48,SATA_CRC_Error "
    "-v 201,raw48,Lifetime_Remaining% "
    "-v 212,raw48,SATA_PHY_Error "
    "-v 230,raw48,Perc_Write/Erase_Count "
    "-v 232,raw48,Perc_Avail_Resrvd_Space "
    "-v 233,raw48,Total_NAND_Writes_GiB "
    "-v 234,raw48,Perc_Write/Erase_Ct_BC "
    "-v 241,raw48,Total_Writes_GiB "
    "-v 242,raw48,Total_Reads_GiB "
  //"-v 243,raw48,Unknown_Attribute "
    "-v 244,raw48,Thermal_Throttle "
    "-v 249,raw48,TLC_NAND_GB_Writes"
  },
  { "SanDisk based SSDs", // see also #463 for the vendor attribute description
    "SanDisk iSSD P4 [0-9]*GB|" // tested with SanDisk iSSD P4 16GB/SSD 9.14
    "SanDisk pSSD|" // tested with SandDisk pSSD/3 (62.7 GB, SanDisk Extreme USB3.0 SDCZ80-064G-J57, 0x0781:0x5580)
    "SanDisk SDSSDP[0-9]*G|" // tested with SanDisk SDSSDP064G/1.0.0, SDSSDP128G/2.0.0
    "SanDisk SDSSDRC032G|" // tested with SanDisk SanDisk SDSSDRC032G/3.1.0
    "SanDisk SSD i100 [0-9]*GB|" // tested with SanDisk SSD i100 8GB/11.56.04, 24GB/11.56.04
    "SanDisk SSD U100 ([0-9]*GB|SMG2)|" // tested with SanDisk SSD U100 8GB/10.56.00, 256GB/10.01.02, SMG2/10.56.04
    "SanDisk SSD U110 (8|16|24|32|64|128)GB|" // tested with SanDisk SSD U110 32GB/U221000
    "SanDisk SDSA6MM-.*|" // tested with SanDisk SDSA6MM-016G-1006/U221006
    "SanDisk SD7[SU]B[23]Q(064|128|256|512)G.*", // tested with SD7SB3Q064G1122/SD7UB3Q256G1122/SD7SB3Q128G/SD7UB2Q512G1122
    "", "",
  //"-v 5,raw16(raw16),Reallocated_Sector_Ct "
  //"-v 9,raw24(raw8),Power_On_Hours "
  //"-v 12,raw48,Power_Cycle_Count "
    "-v 165,raw48,Total_Write/Erase_Count "
    "-v 171,raw48,Program_Fail_Count "
    "-v 172,raw48,Erase_Fail_Count "
    "-v 173,raw48,Avg_Write/Erase_Count "
    "-v 174,raw48,Unexpect_Power_Loss_Ct "
  //"-v 187,raw48,Reported_Uncorrect "
    "-v 212,raw48,SATA_PHY_Error "
    "-v 230,raw48,Perc_Write/Erase_Count "
    "-v 232,raw48,Perc_Avail_Resrvd_Space "
    "-v 234,raw48,Perc_Write/Erase_Ct_BC "
  //"-v 241,raw48,Total_LBAs_Written "
  //"-v 242,raw48,Total_LBAs_Read "
    "-v 244,raw48,Thermal_Throttle "
  },
  //  SDLF1DAR-480G-1HAW/ZR07RE41
  // SDLF1DAR-480G-1JA1/RP41ZH06
  { "Sandisk SATA Cloudspeed Max and GEN2 ESS SSDs",
   "SD[A-Z0-9]{2}[1-3][A-Z]{3}-?[0-9]{3}[GT]-?1[A-Z0-9]{3}",
   "","",
   "-v 13,raw48,Lifetime_UECC_Ct "
   "-v 32,raw48,Lifetime_Write_AmpFctr "
   "-v 33,raw48,Write_AmpFctr "
   "-v 170,raw48,Reserve_Erase_BlkCt "
   "-v 171,raw48,Program_Fail_Ct "
   "-v 172,raw48,Erase_Fail_Ct "
   "-v 173,raw48,Percent_Life_Used "
   "-v 174,raw48,Unexpect_Power_Loss "
   "-v 175,raw48,Lifetime_Die_Failure_Ct "
   "-v 177,raw48,Lifetime_Remaining% "
   "-v 178,raw48,SSD_LifeLeft(0.01%) "
   "-v 180,raw48,Undetected_Data_Err_Ct "
   "-v 183,raw48,LT_Link_Rate_DwnGrd_Ct "
   "-v 191,raw48,Clean_Shutdown_Ct "
   "-v 192,raw48,Unclean_Shutdown_Ct "
   "-v 196,raw48,Lifetime_Retried_Blk_Ct "
   "-v 204,raw48,Average_Block-Erase_Ct "
   "-v 205,raw48,Read_Retry_Enable_Ct "
   "-v 206,raw48,Successful_RaidRecov_Ct "
   "-v 207,raw48,Trimmed_Sector_Ct "
   "-v 211,raw48,Read_Disturb_ReallocEvt "
   "-v 233,raw48,Lifetime_Nand_Writes "
   "-v 235,raw48,Capacitor_Health "
   "-v 244,raw48,Therm_Throt_Activation "
   "-v 245,raw48,Drive_Life_Remaining% "
   "-v 253,raw48,SPI_Test_Remaining "
 },
 { "Sandisk SATA CS1K GEN1 ESS SSDs",
   "SD[A-Z0-9]{2}[NO][A-Z0-9]{3}-?[0-9]{3}[GT]-?1[A-Z0-9]{3}",
   "","",
   "-v 1,raw48,UECC_Ct "
   "-v 2,raw48,Internal_File_Check "
   "-v 5,raw16(raw16),Retried_Blk_Ct "
   "-v 32,raw48,Write_Ampflication "
   "-v 170,raw48,Reserve_Blk_Remaining "
   "-v 171,raw48,Program_Fail_Ct "
   "-v 172,raw48,Erase_Fail_Ct "
   "-v 173,raw48,Drive_Life_Used% "
   "-v 174,raw48,Unexpect_PwrLoss_Ct "
   "-v 175,raw48,PwrLoss_ProtectionFail "
   "-v 177,raw48,DriveLife_Remaining% "
   "-v 178,raw48,SSD_Life_Left "
   "-v 180,raw48,End_to_End_Err_Detect "
   "-v 190,raw48,Drive_Temp_Warning "
   "-v 195,raw48,Uncorrectable_Err_Ct "
   "-v 202,raw48,Exception_Mode_Status "
   "-v 233,raw48,Number_Of_Write_Ct "
   "-v 245,raw48,DriveLife_Used% "
 },
  { "SiliconMotion based SSDs", // SM2246EN (Transcend TS6500)
    "R3SL(120|240|480|960)G|" // AMD Radeon Solid State Drives,
    "CT(120|250|500|1000)BX100SSD1|" // Crucial BX100, tested with CT250BX100SSD1/MU02,
      // CT500BX100SSD1/MU02, CT1000BX100SSD1/MU02
    "CT(240|480|960)BX200SSD1|" // Crucial BX200 Solid State Drive, tested with CT480BX200SSD1/MU02.6
    "TS((16|32|64|128|256|512)G|1T)(SSD|MSA)(370S?|420I?)|" // Transcend SSD370/420 SATA/mSATA, TS6500,
      // tested with TS32GMSA370/20140402, TS16GMSA370/20140516, TS64GSSD370/20140516,
      // TS256GSSD370/N0815B, TS256GSSD370S/N1114H, TS512GSSD370S/N1114H, TS32GSSD420I/N1114H
      // TS256GMTS400
    "TS(16|32|64|128|512|256)GMTS400S?|"
    "TS(120|240)GMTS420|" // Transcend MTS420, TS(120|240)GMTS420
    "TS(128G|256G|512G|1T)SSD230S|" // TS128GSSD230S/P1025F8
    "TS(120|240|480|960)GSSD220S|" // TS480GSSD220S/P0520AA
    "TS(16G|32G|64G|128G|256G|512G|1T)MTS800S?|" // MTS800, tested with TS1TMTS800/O1225H1
    "TS(16|32|64)GMSA630|" // MSA630 mSATA SSD, tested with TS32GMSA630/N0113E1
    "TS(32|64|128)GPSD330|" // Transcend PSD SSD, tested with TS64GPSD330/20140121
    "MKNSSDRE(1TB|2TB|512GB|500GB|256GB|250GB)|" // MKNSSDRE256GB/N1007C
    "MKNSSDTR(240|500|250|120|480|240)GB(-LT)?|" // MKNSSDTR500GB/O1126A
    "LITEON LMH-(128|256|512)V2M-.*|" // LITEON LMH-256V2M-11 MSATA 256GB/FM8110C
    "ADATA SP550", // ADATA SP550/O0803B5a
    "", "",
  //"-v 1,raw48,Raw_Read_Error_Rate "
  //"-v 2,raw48,Throughput_Performance "
  //"-v 9,raw24(raw8),Power_On_Hours "
  //"-v 12,raw48,Power_Cycle_Count "
    "-v 148,raw48,Total_SLC_Erase_Ct "
    "-v 149,raw48,Max_SLC_Erase_Ct "
    "-v 150,raw48,Min_SLC_Erase_Ct "
    "-v 151,raw48,Average_SLC_Erase_Ct "
    "-v 160,raw48,Uncorrectable_Error_Cnt "
    "-v 161,raw48,Valid_Spare_Block_Cnt "
    "-v 163,raw48,Initial_Bad_Block_Count "
    "-v 164,raw48,Total_Erase_Count "
    "-v 165,raw48,Max_Erase_Count "
    "-v 166,raw48,Min_Erase_Count "
    "-v 167,raw48,Average_Erase_Count "
    "-v 168,raw48,Max_Erase_Count_of_Spec "
    "-v 169,raw48,Remaining_Lifetime_Perc "
  //"-v 175,raw48,Program_Fail_Count_Chip "
  //"-v 176,raw48,Erase_Fail_Count_Chip "
  //"-v 177,raw48,Wear_Leveling_Count "
    "-v 178,raw48,Runtime_Invalid_Blk_Cnt "
  //"-v 181,raw48,Program_Fail_Cnt_Total "
  //"-v 182,raw48,Erase_Fail_Count_Total "
  //"-v 187,raw48,Reported_Uncorrect "
  //"-v 192,raw48,Power-Off_Retract_Count "
  //"-v 194,tempminmax,Temperature_Celsius "
  //"-v 195,raw48,Hardware_ECC_Recovered "
  //"-v 196,raw16(raw16),Reallocated_Event_Count "
  //"-v 197,raw48,Current_Pending_Sector "
  //"-v 198,raw48,Offline_Uncorrectable "
  //"-v 199,raw48,UDMA_CRC_Error_Count "
    "-v 225,raw48,Host_Writes_32MiB " // FW 20140402
  //"-v 232,raw48,Available_Reservd_Space "
    "-v 241,raw48,Host_Writes_32MiB "
    "-v 242,raw48,Host_Reads_32MiB "
    "-v 245,raw48,TLC_Writes_32MiB " // FW N0815B, N1114H
    "-v 246,raw48,SLC_Writes_32MiB "
    "-v 247,raw48,Raid_Recoverty_Ct"
  },
  { "SMART Modular Technologies mSATA XL+ SLC SSDs", // tested with SH9MST6D16GJSI01
    "SH9MST6D[0-9]*GJSI?[0-9]*", // based on http://www.smartm.com/salesLiterature/embedded/mSATA_overview.pdf
    "", "", // attributes info from http://www.mouser.com/ds/2/723/smartmodular_09302015_SH9MST6DxxxGJSxxx_rA[1]-770719.pdf
    "-v 1,raw48,Uncorrectable_ECC_Cnt "
  //"-v 5,raw16(raw16),Reallocated_Sector_Ct "
    "-v 9,raw48,Power_On_Hours " // override default raw24(raw8) format
  //"-v 12,raw48,Power_Cycle_Count "
    "-v 14,raw48,Device_Capacity_LBAs "
    "-v 15,raw48,User_Capacity_LBAs " // spec DecID is wrong, HexID is right
    "-v 16,raw48,Init_Spare_Blocks_Avail " // spec DecID is wrong, HexID is right
    "-v 17,raw48,Spare_Blocks_Remaining " // spec DecID is wrong, HexID is right
    "-v 100,raw48,Total_Erase_Count "
    "-v 168,raw48,SATA_PHY_Err_Ct "
    "-v 170,raw48,Initial_Bad_Block_Count "
    "-v 172,raw48,Erase_Fail_Count "
    "-v 173,raw48,Max_Erase_Count "
    "-v 174,raw48,Unexpect_Power_Loss_Ct "
    "-v 175,raw48,Average_Erase_Count "
  //"-v 181,raw48,Program_Fail_Cnt_Total "
  //"-v 187,raw48,Reported_Uncorrect "
  //"-v 194,tempminmax,Temperature_Celsius "
    "-v 197,raw48,Not_In_Use "
    "-v 198,raw48,Not_In_Use "
    "-v 199,raw48,SATA_CRC_Error_Count "
    "-v 202,raw48,Perc_Rated_Life_Used "
    "-v 231,raw48,Perc_Rated_Life_Remain "
    "-v 232,raw48,Read_Fail_Count "
    "-v 234,raw48,Flash_Reads_LBAs "
    "-v 235,raw48,Flash_Writes_LBAs "
    "-v 241,raw48,Host_Writes_LBAs "
    "-v 242,raw48,Host_Reads_LBAs"
    //  247-248 Missing in specification from April 2015
  },
  { "Smart Storage Systems Xcel-10 SSDs",  // based on http://www.smartm.com/files/salesLiterature/storage/xcel10.pdf
    "SMART A25FD-(32|64|128)GI32N", // tested with SMART A25FD-128GI32N/B9F23D4K
    "",
    "", // attributes info from http://www.adtron.com/pdf/SMART_Attributes_Xcel-10_810800014_RevB.pdf
    "-v 1,raw48,Not_Supported "
    "-v 2,raw48,Not_Supported "
  //"-v 9,raw24(raw8),Power_On_Hours "
  //"-v 12,raw48,Power_Cycle_Count "
    "-v 191,raw48,Not_Supported "
  //"-v 192,raw48,Power-Off_Retract_Count "
    "-v 197,raw48,ECC_Error_Count "
  //"-v 198,raw48,Offline_Uncorrectable "
  //"-v 199,raw48,UDMA_CRC_Error_Count "
    "-v 251,raw48,Min_Spares_Remain_Perc " // percentage of the total number of spare blocks available
    "-v 252,raw48,Added_Bad_Flash_Blk_Ct " // number of bad flash blocks
    "-v 254,raw48,Total_Erase_Blocks_Ct" // number of times the drive has erased any erase block
  },
  { "Smart Storage Systems XceedSecure2 SSDs",
    "(SMART|Adtron) ([AIS]25FBS|S35FCS).*",
    "", "",
    "-v 9,sec2hour,Power_On_Hours "
    "-v 194,hex64,Proprietary_194"
  },
  { "Smart Storage Systems XceedUltraX/Adtron A25FBX SSDs",
    "(SMART|Adtron) (A|I)25FBX.*",
    "", "",
    "-v 9,hex64,Proprietary_9 "
    "-v 194,hex48,Proprietary_194"
  },
  { "Smart Storage Systems Adtron A25FB 2xN SSDs",
    "(SMART|Adtron) A25FB.*2.N",
    "", "",
    "-v 110,hex64,Proprietary_HWC "
    "-v 111,hex64,Proprietary_MP "
    "-v 112,hex64,Proprietary_RtR "
    "-v 113,hex64,Proprietary_RR "
    "-v 120,hex64,Proprietary_HFAll "
    "-v 121,hex64,Proprietary_HF1st "
    "-v 122,hex64,Proprietary_HF2nd "
    "-v 123,hex64,Proprietary_HF3rd "
    "-v 125,hex64,Proprietary_SFAll "
    "-v 126,hex64,Proprietary_SF1st "
    "-v 127,hex64,Proprietary_SF2nd "
    "-v 128,hex64,Proprietary_SF3rd "
    "-v 194,raw24/raw32:zvzzzw,Fractional_Temperature"
  },
  { "Smart Storage Systems Adtron A25FB 3xN SSDs",
    "(SMART|Adtron) A25FB-.*3.N",
    "", "",
    "-v 9,sec2hour,Power_On_Hours "
    "-v 113,hex48,Proprietary_RR "
    "-v 130,raw48:54321,Minimum_Spares_All_Zs"
  //"-v 194,tempminmax,Temperature_Celsius"
  },
  { "STEC Mach2 CompactFlash Cards", // tested with STEC M2P CF 1.0.0/K1385MS
    "STEC M2P CF 1.0.0",
    "", "",
    "-v 100,raw48,Erase_Program_Cycles "
    "-v 103,raw48,Remaining_Energy_Storg "
    "-v 170,raw48,Reserved_Block_Count "
    "-v 171,raw48,Program_Fail_Count "
    "-v 172,raw48,Erase_Fail_Count "
    "-v 173,raw48,Wear_Leveling_Count "
    "-v 174,raw48,Unexpect_Power_Loss_Ct "
    "-v 211,raw48,Unknown_Attribute " // ] Missing in specification
    "-v 212,raw48,Unknown_Attribute"  // ] from September 2012
  },
  { "Transcend CompactFlash Cards", // tested with TRANSCEND/20080820,
      // TS4GCF133/20100709, TS16GCF133/20100709, TS16GCF150/20110407
    "TRANSCEND|TS(4|8|16)GCF(133|150)",
    "", "",
    "-v 7,raw48,Unknown_Attribute "
    "-v 8,raw48,Unknown_Attribute"
  },
  { "Marvell SSD SD88SA024BA0 (SUN branded)",
    "MARVELL SD88SA024BA0 SUN24G 0902M0054V",
    "", "", ""
  },
  { "HP 1TB SATA disk GB1000EAFJL",
    "GB1000EAFJL",
    "", "", ""
  },
  { "HP 500GB SATA disk MM0500EANCR",
    "MM0500EANCR",
    "", "", ""
  },
  { "HP 250GB SATA disk VB0250EAVER",
    "VB0250EAVER",
    "", "", ""
  },
  { "IBM Deskstar 60GXP",  // ER60A46A firmware
    "(IBM-|Hitachi )?IC35L0[12346]0AVER07.*",
    "ER60A46A",
    "", ""
  },
  { "IBM Deskstar 60GXP",  // All other firmware
    "(IBM-|Hitachi )?IC35L0[12346]0AVER07.*",
    "",
    "IBM Deskstar 60GXP drives may need upgraded SMART firmware.\n"
    "Please see http://haque.net/dtla_update/",
    ""
  },
  { "IBM Deskstar 40GV & 75GXP (A5AA/A6AA firmware)",
    "(IBM-)?DTLA-30[57]0[123467][05].*",
    "T[WX][123468AG][OF]A[56]AA",
    "", ""
  },
  { "IBM Deskstar 40GV & 75GXP (all other firmware)",
    "(IBM-)?DTLA-30[57]0[123467][05].*",
    "",
    "IBM Deskstar 40GV and 75GXP drives may need upgraded SMART firmware.\n"
    "Please see http://haque.net/dtla_update/",
    ""
  },
  { "", // ExcelStor J240, J340, J360, J680, J880 and J8160
    "ExcelStor Technology J(24|34|36|68|88|816)0",
    "", "", ""
  },
  { "", // Fujitsu M1623TAU
    "FUJITSU M1623TAU",
    "",
    "",
    "-v 9,seconds"
  },
  { "Fujitsu MHG",
    "FUJITSU MHG2...ATU?.*",
    "",
    "",
    "-v 9,seconds"
  },
  { "Fujitsu MHH",
    "FUJITSU MHH2...ATU?.*",
    "",
    "",
    "-v 9,seconds"
  },
  { "Fujitsu MHJ",
    "FUJITSU MHJ2...ATU?.*",
    "",
    "",
    "-v 9,seconds"
  },
  { "Fujitsu MHK",
    "FUJITSU MHK2...ATU?.*",
    "",
    "",
    "-v 9,seconds"
  },
  { "",  // Fujitsu MHL2300AT
    "FUJITSU MHL2300AT",
    "",
    "This drive's firmware has a harmless Drive Identity Structure\n"
      "checksum error bug.",
    "-v 9,seconds"
  },
  { "",  // MHM2200AT, MHM2150AT, MHM2100AT, MHM2060AT
    "FUJITSU MHM2(20|15|10|06)0AT",
    "",
    "This drive's firmware has a harmless Drive Identity Structure\n"
      "checksum error bug.",
    "-v 9,seconds"
  },
  { "Fujitsu MHN",
    "FUJITSU MHN2...AT",
    "",
    "",
    "-v 9,seconds"
  },
  { "", // Fujitsu MHR2020AT
    "FUJITSU MHR2020AT",
    "",
    "",
    "-v 9,seconds"
  },
  { "", // Fujitsu MHR2040AT
    "FUJITSU MHR2040AT",
    "",    // Tested on 40BA
    "",
    "-v 9,seconds -v 192,emergencyretractcyclect "
    "-v 198,offlinescanuncsectorct -v 200,writeerrorcount"
  },
  { "Fujitsu MHS AT",
    "FUJITSU MHS20[6432]0AT(  .)?",
    "",
    "",
    "-v 9,seconds -v 192,emergencyretractcyclect "
    "-v 198,offlinescanuncsectorct -v 200,writeerrorcount "
    "-v 201,detectedtacount"
  },
  { "Fujitsu MHT", // tested with FUJITSU MHT2030AC/909B
    "FUJITSU MHT2...(AC|AH|AS|AT|BH)U?.*",
    "",
    "",
    "-v 9,seconds"
  },
  { "Fujitsu MHU",
    "FUJITSU MHU2...ATU?.*",
    "",
    "",
    "-v 9,seconds"
  },
  { "Fujitsu MHV",
    "FUJITSU MHV2...(AH|AS|AT|BH|BS|BT).*",
    "",
    "",
    "-v 9,seconds"
  },
  { "Fujitsu MPA..MPG",
    "FUJITSU MP[A-G]3...A[HTEV]U?.*",
    "",
    "",
    "-v 9,seconds"
  },
  { "Fujitsu MHY BH",
    "FUJITSU MHY2(04|06|08|10|12|16|20|25)0BH.*",
    "", "",
    "-v 240,raw48,Transfer_Error_Rate"
  },
  { "Fujitsu MHW AC", // tested with FUJITSU MHW2060AC/00900004
    "FUJITSU MHW20(40|60)AC",
    "", "", ""
  },
  { "Fujitsu MHW BH",
    "FUJITSU MHW2(04|06|08|10|12|16)0BH.*",
    "", "", ""
  },
  { "Fujitsu MHW BJ",
    "FUJITSU MHW2(08|12|16)0BJ.*",
    "", "", ""
  },
  { "Fujitsu MHZ BH",
    "FUJITSU MHZ2(04|08|12|16|20|25|32)0BH.*",
    "", "", ""
  },
  { "Fujitsu MHZ BJ",
    "FUJITSU MHZ2(08|12|16|20|25|32)0BJ.*",
    "",
    "",
    "-v 9,minutes"
  },
  { "Fujitsu MHZ BS",
    "FUJITSU MHZ2(12|25)0BS.*",
    "", "", ""
  },
  { "Fujitsu MHZ BK",
    "FUJITSU MHZ2(08|12|16|25)0BK.*",
    "", "", ""
  },
  { "Fujitsu MJA BH",
    "FUJITSU MJA2(08|12|16|25|32|40|50)0BH.*",
    "", "", ""
  },
  { "", // Samsung SV4012H (known firmware)
    "SAMSUNG SV4012H",
    "RM100-08",
    "",
    "-v 9,halfminutes -F samsung"
  },
  { "", // Samsung SV4012H (all other firmware)
    "SAMSUNG SV4012H",
    "",
    "May need -F samsung disabled; see manual for details.",
    "-v 9,halfminutes -F samsung"
  },
  { "", // Samsung SV0412H (known firmware)
    "SAMSUNG SV0412H",
    "SK100-01",
    "",
    "-v 9,halfminutes -v 194,10xCelsius -F samsung"
  },
  { "", // Samsung SV0412H (all other firmware)
    "SAMSUNG SV0412H",
    "",
    "May need -F samsung disabled; see manual for details.",
    "-v 9,halfminutes -v 194,10xCelsius -F samsung"
  },
  { "", // Samsung SV1204H (known firmware)
    "SAMSUNG SV1204H",
    "RK100-1[3-5]",
    "",
    "-v 9,halfminutes -v 194,10xCelsius -F samsung"
  },
  { "", // Samsung SV1204H (all other firmware)
    "SAMSUNG SV1204H",
    "",
    "May need -F samsung disabled; see manual for details.",
    "-v 9,halfminutes -v 194,10xCelsius -F samsung"
  },
  { "", // SAMSUNG SV0322A tested with FW JK200-35
    "SAMSUNG SV0322A",
    "", "", ""
  },
  { "SAMSUNG SpinPoint V80", // tested with SV1604N/TR100-23
    "SAMSUNG SV(0211|0401|0612|0802|1203|1604)N",
    "",
    "",
    "-v 9,halfminutes -F samsung2"
  },
  { "", // SAMSUNG SP40A2H with RR100-07 firmware
    "SAMSUNG SP40A2H",
    "RR100-07",
    "",
    "-v 9,halfminutes -F samsung"
  },
  { "", // SAMSUNG SP80A4H with RT100-06 firmware
    "SAMSUNG SP80A4H",
    "RT100-06",
    "",
    "-v 9,halfminutes -F samsung"
  },
  { "", // SAMSUNG SP8004H with QW100-61 firmware
    "SAMSUNG SP8004H",
    "QW100-61",
    "",
    "-v 9,halfminutes -F samsung"
  },
  { "SAMSUNG SpinPoint F1 DT", // tested with HD103UJ/1AA01113
    "SAMSUNG HD(083G|16[12]G|25[12]H|32[12]H|50[12]I|642J|75[23]L|10[23]U)J",
    "", "", ""
  },
  { "SAMSUNG SpinPoint F1 EG", // tested with HD103UI/1AA01113
    "SAMSUNG HD(252H|322H|502I|642J|753L|103U)I",
    "", "", ""
  },
  { "SAMSUNG SpinPoint F1 RE", // tested with HE103UJ/1AA01113
    "SAMSUNG HE(252H|322H|502I|642J|753L|103U)J",
    "", "", ""
  },
  { "SAMSUNG SpinPoint F2 EG", // tested with HD154UI/1AG01118
    "SAMSUNG HD(502H|10[23]S|15[34]U)I",
    "", "", ""
  },
  { "SAMSUNG SpinPoint F3", // tested with HD502HJ/1AJ100E4
    "SAMSUNG HD(502H|754J|103S)J",
    "", "", ""
  },
  { "Seagate Barracuda SpinPoint F3", // tested with ST1000DM005 HD103SJ/1AJ100E5
    "ST[0-9DM]* HD(502H|754J|103S)J",
    "", "", ""
  },
  { "SAMSUNG SpinPoint F3 EG", // tested with HD503HI/1AJ100E4, HD153WI/1AN10002
    "SAMSUNG HD(253G|(324|503)H|754J|105S|(153|203)W)I",
    "", "", ""
  },
  { "SAMSUNG SpinPoint F3 RE", // tested with HE103SJ/1AJ30001
    "SAMSUNG HE(502H|754J|103S)J",
    "", "", ""
  },
  { "Seagate Samsung Spinpoint F4", // tested with ST250DM001 HD256GJ/1AR10001
    "ST(250|320)DM001 HD(256G|322G|323H)J",
    "", "", ""
  },
  { "SAMSUNG SpinPoint F4 EG (AF)",// tested with HD204UI/1AQ10001(buggy|fixed)
    "SAMSUNG HD(155|204)UI",
    "", // 1AQ10001
    "Using smartmontools or hdparm with this\n"
    "drive may result in data loss due to a firmware bug.\n"
    "****** THIS DRIVE MAY OR MAY NOT BE AFFECTED! ******\n"
    "Buggy and fixed firmware report same version number!\n"
    "See the following web pages for details:\n"
    "http://knowledge.seagate.com/articles/en_US/FAQ/223571en\n"
    "http://www.smartmontools.org/wiki/SamsungF4EGBadBlocks",
    ""
  },
  { "SAMSUNG SpinPoint S250", // tested with HD200HJ/KF100-06
    "SAMSUNG HD(162|200|250)HJ",
    "", "", ""
  },
  { "SAMSUNG SpinPoint T133", // tested with HD300LJ/ZT100-12, HD400LJ/ZZ100-14, HD401LJ/ZZ100-15
    "SAMSUNG HD(250KD|(30[01]|320|40[01])L[DJ])",
    "", "", ""
  },
  { "SAMSUNG SpinPoint T166", // tested with HD252KJ/CM100-11, HD501LJ/CR100-1[01]
    "SAMSUNG HD(080G|160H|252K|32[01]K|403L|50[01]L)J",
    "", "",
    "-v 197,increasing" // at least HD501LJ/CR100-11
  },
  { "SAMSUNG SpinPoint P120", // VF100-37 firmware, tested with SP2514N/VF100-37
    "SAMSUNG SP(16[01]3|2[05][01]4)[CN]",
    "VF100-37",
    "",
    "-F samsung3"
  },
  { "SAMSUNG SpinPoint P120", // other firmware, tested with SP2504C/VT100-33
    "SAMSUNG SP(16[01]3|2[05][01]4)[CN]",
    "",
    "May need -F samsung3 enabled; see manual for details.",
    ""
  },
  { "SAMSUNG SpinPoint P80 SD", // tested with HD160JJ/ZM100-33, SAMSUNG HD080HJ/P/ZH100-34
    "SAMSUNG HD(080H|120I|160J)J(/P)?",
    "", "", ""
  },
  { "SAMSUNG SpinPoint P80", // BH100-35 firmware, tested with SP0842N/BH100-35
    "SAMSUNG SP(0451|08[0124]2|12[0145]3|16[0145]4)[CN]",
    "BH100-35",
    "",
    "-F samsung3"
  },
  { "SAMSUNG SpinPoint P80", // firmware *-35 or later
    "SAMSUNG SP(0451|08[0124]2|12[0145]3|16[0145]4)[CN]",
    ".*-3[5-9]",
    "May need -F samsung3 enabled; see manual for details.",
    ""
  },
  { "SAMSUNG SpinPoint P80", // firmware *-25...34, tested with
      // SP0401N/TJ100-30, SP1614C/SW100-25 and -34
    "SAMSUNG SP(04[05]1|08[0124]2|12[0145]3|16[0145]4)[CN]",
    ".*-(2[5-9]|3[0-4])",
    "",
    "-v 9,halfminutes -v 198,increasing"
  },
  { "SAMSUNG SpinPoint P80", // firmware *-23...24, tested with
    // SP0802N/TK100-23,
    // SP1213N/TL100-23,
    // SP1604N/TM100-23 and -24
    "SAMSUNG SP(0451|08[0124]2|12[0145]3|16[0145]4)[CN]",
    ".*-2[34]",
    "",
    "-v 9,halfminutes -F samsung2"
  },
  { "SAMSUNG SpinPoint P80", // unknown firmware
    "SAMSUNG SP(0451|08[0124]2|12[0145]3|16[0145]4)[CN]",
    "",
    "May need -F samsung2 or -F samsung3 enabled; see manual for details.",
    ""
  },
  { "SAMSUNG SpinPoint M40/60/80", // tested with HM120IC/AN100-16, HM160JI/AD100-16
    "SAMSUNG HM(0[468]0H|120I|1[026]0J)[CI]",
    "",
    "",
    "-v 9,halfminutes"
  },
  { "SAMSUNG SpinPoint M5", // tested with HM160HI/HH100-12
    "SAMSUNG HM(((061|080)G|(121|160)H|250J)I|160HC)",
    "", "", ""
  },
  { "SAMSUNG SpinPoint M6", // tested with HM320JI/2SS00_01 M6
    "SAMSUNG HM(251J|320[HJ]|[45]00L)I",
    "", "", ""
  },
  { "SAMSUNG SpinPoint M7", // tested with HM500JI/2AC101C4
    "SAMSUNG HM(250H|320I|[45]00J)I",
    "", "", ""
  },
  { "SAMSUNG SpinPoint M7E (AF)", // tested with HM321HI/2AJ10001, HM641JI/2AJ10001
    "SAMSUNG HM(161G|(251|321)H|501I|641J)I",
    "", "", ""
  },
  { "Seagate Samsung SpinPoint M7E", // tested with ST640LM000 HM641JI/2AJ10001
    "ST(160|250|320|500|640)LM00[01] HM[0-9]*[GHIJ]I",
    "", "", ""
  },
  { "SAMSUNG SpinPoint M7U (USB)", // tested with HM252HX/2AC101C4
    "SAMSUNG HM(162H|252H|322I|502J)X",
    "", "", ""
  },
  { "SAMSUNG SpinPoint M8 (AF)", // tested with HN-M101MBB/2AR10001
    "SAMSUNG HN-M(250|320|500|640|750|101)MBB",
    "", "", ""
  },
  { "Seagate Samsung SpinPoint M8 (AF)", // tested with
      // ST750LM022 HN-M750MBB/2AR10001, ST320LM001 HN-M320MBB/2AR10002,
      // APPLE HDD ST500LM012/2BA30003
    "ST(250|320|500|640|750|1000)LM0[012][124] HN-M[0-9]*MBB|"
    "APPLE HDD ST500LM012",
    "", "", ""
  },
  { "SAMSUNG SpinPoint M8U (USB)", // tested with HN-M500XBB/2AR10001
    "SAMSUNG HN-M(320|500|750|101)XBB",
    "", "", ""
  },
  { "Seagate Samsung SpinPoint M8U (USB)", // tested with ST1000LM025 HN-M101ABB/2AR10001,
      // ST1000LM025 HN-M101ABB/2BA30003 (0x04e8:0x61b6)
    "ST(250|320|500|640|750|1000)LM0[012][3459] HN-M[0-9]*ABB",
    "", "", ""
  },
  { "Seagate Samsung SpinPoint M9T", // tested with ST2000LM003 HN-M201RAD/2BC10003
      // (Seagate Expansion Portable)
    "ST(1500|2000)LM0(03|04|06|07|10) HN-M[0-9]*RAD",
    "", "", ""
  },
  // Flash accelerated, no SMART info in the specs
  // ST1000LX015-1U7172/SDM1
  { "Seagate FireCuda 2.5", // 
    "ST(500|1000|2000)LX0(01|15|25)-.*",
    "", "", "-v 240,msec24hour32 "
  },
  // ST1000DX002/CC41
  { "Seagate FireCuda 3.5", // ST2000DX002-2DV164/CC41
    "ST[12]000DX002-.*",
    "", "", "-v 240,msec24hour32 "
  },
  { "Seagate Samsung SpinPoint M9TU (USB)", // tested with ST1500LM008 HN-M151AAD/2BC10001
       // (0x04e8:0x61b5), ST2000LM005 HN-M201AAD2BC10001 (0x04e8:0x61b4)
    "ST(1500|2000)LM00[58] HN-M[0-9]*AAD",
    "", "", ""
  },
  { "SAMSUNG SpinPoint MP5", // tested with HM250HJ/2AK10001
    "SAMSUNG HM(250H|320H|500J|640J)J",
    "", "", ""
  },
  { "SAMSUNG SpinPoint MT2", // tested with HM100UI/2AM10001
    "SAMSUNG HM100UI",
    "", "", ""
  },
  { "SAMSUNG HM100UX (S2 Portable)", // tested with HM100UX/2AM10001
    "SAMSUNG HM100UX",
    "", "", ""
  },
  { "SAMSUNG SpinPoint M", // tested with MP0402H/UC100-11
    "SAMSUNG MP0(302|402|603|804)H",
    "",
    "",
    "-v 9,halfminutes"
  },
  { "SAMSUNG SpinPoint N3U-3 (USB, 4KiB LLS)", // tested with HS25YJZ/3AU10-01
    "SAMSUNG HS(122H|2[05]YJ)Z",
    "", "", ""
  },
  { "SK hynix SATA SSDs",
    "SK ?hynix SC(210|300|308|313).*|" // tested with
      // SK hynix SC210 mSATA 256GB/20002L00,
      // SKhynix SC300 HFS256G32MND-3210A/20131P00,
      // SK hynix SC308 SATA 128GB/30001P10,
      // SK hynix SC313 HFS256G32TNF-N3A0A/70000P10
    "HFS(128|256|512)G32MND-(2200|3210)A|" // HFS128G32MND-2200A/20200L00,
      // HFS512G32MND-3210A/20100P00
    "HFS(120|250|500)G32TND-N1A2A", // HFS500G32TND-N1A2A/30000P10
    "", "",
    "-v 5,raw48,Retired_Block_Count "
    "-v 100,raw48,Total_Erase_Count "
    "-v 168,raw48,Min_Erase_Count "
    "-v 169,raw48,Max_Erase_Count "
    "-v 171,raw48,Program_Fail_Count "
    "-v 172,raw48,Erase_Fail_Count "
    "-v 173,raw48,Wear_Leveling_Count "
    "-v 174,raw48,Unexpect_Power_Loss_Ct "
    "-v 176,raw48,Unused_Rsvd_Blk_Cnt_Tot "
    "-v 180,raw48,Erase_Fail_Count "
    "-v 181,raw48,Non4k_Aligned_Access "
    "-v 183,raw48,SATA_Downshift_Count "
    "-v 201,raw48,Percent_Lifetime_Remain "
    "-v 212,raw48,Phy_Error_Count "
    "-v 231,raw48,SSD_Life_Left "
    "-v 241,raw48,Total_Writes_GiB "
    "-v 242,raw48,Total_Reads_GiB "
    "-v 243,raw48,Total_Media_Writes "
    "-v 250,raw48,Read_Retry_Count "
  },
  { "Maxtor Fireball 541DX",
    "Maxtor 2B0(0[468]|1[05]|20)H1",
    "",
    "",
    "-v 9,minutes -v 194,unknown"
  },
  { "Maxtor Fireball 3",
    "Maxtor 2F0[234]0[JL]0",
    "",
    "",
    "-v 9,minutes"
  },
  { "Maxtor DiamondMax 1280 ATA",  // no self-test log, ATA2-Fast
    "Maxtor 8(1280A2|2160A4|2560A4|3840A6|4000A6|5120A8)",
    "",
    "",
    "-v 9,minutes"
  },
  { "Maxtor DiamondMax 2160 Ultra ATA",
    "Maxtor 8(2160D2|3228D3|3240D3|4320D4|6480D6|8400D8|8455D8)",
    "",
    "",
    "-v 9,minutes"
  },
  { "Maxtor DiamondMax 2880 Ultra ATA",
    "Maxtor 9(0510D4|0576D4|0648D5|0720D5|0840D6|0845D6|0864D6|1008D7|1080D8|1152D8)",
    "",
    "",
    "-v 9,minutes"
  },
  { "Maxtor DiamondMax 3400 Ultra ATA",
    "Maxtor 9(1(360|350|202)D8|1190D7|10[12]0D6|0840D5|06[48]0D4|0510D3|1(350|202)E8|1010E6|0840E5|0640E4)",
    "",
    "",
    "-v 9,minutes"
  },
  { "Maxtor DiamondMax D540X-4G",
    "Maxtor 4G(120J6|160J[68])",
    "",
    "",
    "-v 9,minutes -v 194,unknown"
  },
  { "Maxtor DiamondMax D540X-4K",
    "MAXTOR 4K(020H1|040H2|060H3|080H4)",
    "", "", ""
  },
  { "Maxtor DiamondMax Plus D740X",
    "MAXTOR 6L0(20[JL]1|40[JL]2|60[JL]3|80[JL]4)",
    "", "", ""
  },
  { "Maxtor DiamondMax Plus 5120 Ultra ATA 33",
    "Maxtor 9(0512D2|0680D3|0750D3|0913D4|1024D4|1360D6|1536D6|1792D7|2048D8)",
    "",
    "",
    "-v 9,minutes"
  },
  { "Maxtor DiamondMax Plus 6800 Ultra ATA 66",
    "Maxtor 9(2732U8|2390U7|204[09]U6|1707U5|1366U4|1024U3|0845U3|0683U2)",
    "",
    "",
    "-v 9,minutes"
  },
  { "Maxtor DiamondMax D540X-4D",
    "Maxtor 4D0(20H1|40H2|60H3|80H4)",
    "",
    "",
    "-v 9,minutes -v 194,unknown"
  },
  { "Maxtor DiamondMax 16",
    "Maxtor 4(R0[68]0[JL]0|R1[26]0L0|A160J0|R120L4)",
    "",
    "",
    "-v 9,minutes"
  },
  { "Maxtor DiamondMax 4320 Ultra ATA",
    "Maxtor (91728D8|91512D7|91303D6|91080D5|90845D4|90645D3|90648D[34]|90432D2)",
    "",
    "",
    "-v 9,minutes"
  },
  { "Maxtor DiamondMax 17 VL",
    "Maxtor 9(0431U1|0641U2|0871U2|1301U3|1741U4)",
    "",
    "",
    "-v 9,minutes"
  },
  { "Maxtor DiamondMax 20 VL",
    "Maxtor (94091U8|93071U6|92561U5|92041U4|91731U4|91531U3|91361U3|91021U2|90841U2|90651U2)",
    "",
    "",
    "-v 9,minutes"
  },
  { "Maxtor DiamondMax VL 30",  // U: ATA66, H: ATA100
    "Maxtor (33073U4|32049U3|31536U2|30768U1|33073H4|32305H3|31536H2|30768H1)",
    "",
    "",
    "-v 9,minutes"
  },
  { "Maxtor DiamondMax 36",
    "Maxtor (93652U8|92739U6|91826U4|91369U3|90913U2|90845U2|90435U1)",
    "",
    "",
    "-v 9,minutes"
  },
  { "Maxtor DiamondMax 40 ATA 66",
    "Maxtor 9(0684U2|1024U2|1362U3|1536U3|2049U4|2562U5|3073U6|4098U8)",
    "",
    "",
    "-v 9,minutes"
  },
  { "Maxtor DiamondMax Plus 40 (Ultra ATA 66 and Ultra ATA 100)",
    "Maxtor (54098[UH]8|53073[UH]6|52732[UH]6|52049[UH]4|51536[UH]3|51369[UH]3|51024[UH]2)",
    "",
    "",
    "-v 9,minutes"
  },
  { "Maxtor DiamondMax 40 VL Ultra ATA 100",
    "Maxtor 3(1024H1|1535H2|2049H2|3073H3|4098H4)( B)?",
    "",
    "",
    "-v 9,minutes"
  },
  { "Maxtor DiamondMax Plus 45 Ulta ATA 100",
    "Maxtor 5(4610H6|4098H6|3073H4|2049H3|1536H2|1369H2|1023H2)",
    "",
    "",
    "-v 9,minutes"
  },
  { "Maxtor DiamondMax 60 ATA 66",
    "Maxtor 9(1023U2|1536U2|2049U3|2305U3|3073U4|4610U6|6147U8)",
    "",
    "",
    "-v 9,minutes"
  },
  { "Maxtor DiamondMax 60 ATA 100",
    "Maxtor 9(1023H2|1536H2|2049H3|2305H3|3073H4|4098H6|4610H6|6147H8)",
    "",
    "",
    "-v 9,minutes"
  },
  { "Maxtor DiamondMax Plus 60",
    "Maxtor 5T0(60H6|40H4|30H3|20H2|10H1)",
    "",
    "",
    "-v 9,minutes"
  },
  { "Maxtor DiamondMax 80",
    "Maxtor (98196H8|96147H6)",
    "",
    "",
    "-v 9,minutes"
  },
  { "Maxtor DiamondMax 536DX",
    "Maxtor 4W(100H6|080H6|060H4|040H3|030H2)",
    "",
    "",
    "-v 9,minutes"
  },
  { "Maxtor DiamondMax Plus 8",
    "Maxtor 6(E0[234]|K04)0L0",
    "",
    "",
    "-v 9,minutes"
  },
  { "Maxtor DiamondMax 10 (ATA/133 and SATA/150)",
    "Maxtor 6(B(30|25|20|16|12|10|08)0[MPRS]|L(080[MLP]|(100|120)[MP]|160[MP]|200[MPRS]|250[RS]|300[RS]))0",
    "",
    "",
    "-v 9,minutes"
  },
  { "Maxtor DiamondMax 10 (SATA/300)",
    "Maxtor 6V(080E|160E|200E|250F|300F|320F)0",
    "", "", ""
  },
  { "Maxtor DiamondMax Plus 9",
    "Maxtor 6Y((060|080|120|160)L0|(060|080|120|160|200|250)P0|(060|080|120|160|200|250)M0)",
    "",
    "",
    "-v 9,minutes"
  },
  { "Maxtor DiamondMax 11",
    "Maxtor 6H[45]00[FR]0",
    "", "", ""
  },
  { "Maxtor DiamondMax 17",
    "Maxtor 6G(080L|160[PE])0",
    "", "", ""
  },
  { "Seagate Maxtor DiamondMax 20",
    "MAXTOR STM3(40|80|160)[28]1[12]0?AS?",
    "", "", ""
  },
  { "Seagate Maxtor DiamondMax 21", // tested with MAXTOR STM3250310AS/3.AAF
    "MAXTOR STM3(80[28]15|160215|250310|(250|320)820|320620|500630)AS?",
    "", "", ""
  },
  { "Seagate Maxtor DiamondMax 22", // fixed firmware
    "(MAXTOR )?STM3(500320|750330|1000340)AS?",
    "MX1A", // http://knowledge.seagate.com/articles/en_US/FAQ/207969en
    "", ""
  },
  { "Seagate Maxtor DiamondMax 22", // fixed firmware
    "(MAXTOR )?STM3(160813|320614|640323|1000334)AS?",
    "MX1B", // http://knowledge.seagate.com/articles/en_US/FAQ/207975en
    "", ""
  },
  { "Seagate Maxtor DiamondMax 22", // buggy firmware
    "(MAXTOR )?STM3(500320|750330|1000340)AS?",
    "MX15",
    "There are known problems with these drives,\n"
    "AND THIS FIRMWARE VERSION IS AFFECTED,\n"
    "see the following Seagate web pages:\n"
    "http://knowledge.seagate.com/articles/en_US/FAQ/207931en\n"
    "http://knowledge.seagate.com/articles/en_US/FAQ/207969en",
    ""
  },
  { "Seagate Maxtor DiamondMax 22", // unknown firmware
    "(MAXTOR )?STM3(160813|32061[34]|500320|640323|750330|10003(34|40))AS?",
    "",
    "There are known problems with these drives,\n"
    "see the following Seagate web pages:\n"
    "http://knowledge.seagate.com/articles/en_US/FAQ/207931en\n"
    "http://knowledge.seagate.com/articles/en_US/FAQ/207969en\n"
    "http://knowledge.seagate.com/articles/en_US/FAQ/207975en",
    ""
  },
  { "Seagate Maxtor DiamondMax 23", // new firmware
    "STM3((160|250)31|(320|500)41|(750|1000)52)8AS?",
    "CC3[D-Z]",
    "", ""
  },
  { "Seagate Maxtor DiamondMax 23", // unknown firmware
    "STM3((160|250)31|(320|500)41|(750|1000)52)8AS?",
    "",
    "A firmware update for this drive may be available,\n"
    "see the following Seagate web pages:\n"
    "http://knowledge.seagate.com/articles/en_US/FAQ/207931en\n"
    "http://knowledge.seagate.com/articles/en_US/FAQ/213911en",
    ""
  },
  { "Maxtor MaXLine Plus II",
    "Maxtor 7Y250[PM]0",
    "",
    "",
    "-v 9,minutes"
  },
  { "Maxtor MaXLine II",
    "Maxtor [45]A(25|30|32)0[JN]0",
    "",
    "",
    "-v 9,minutes"
  },
  { "Maxtor MaXLine III (ATA/133 and SATA/150)",
    "Maxtor 7L(25|30)0[SR]0",
    "",
    "",
    "-v 9,minutes"
  },
  { "Maxtor MaXLine III (SATA/300)",
    "Maxtor 7V(25|30)0F0",
    "", "", ""
  },
  { "Maxtor MaXLine Pro 500",  // There is also a 7H500R0 model, but I
    "Maxtor 7H500F0",               // haven't added it because I suspect
    "",                               // it might need vendoropts_9_minutes
    "", ""                            // and nobody has submitted a report yet
  },
  { "", // HITACHI_DK14FA-20B
    "HITACHI_DK14FA-20B",
    "",
    "",
    "-v 9,minutes -v 193,loadunload"
  },
  { "HITACHI Travelstar DK23XX/DK23XXB",
    "HITACHI_DK23..-..B?",
    "",
    "",
    "-v 9,minutes -v 193,loadunload"
  },
  { "Hitachi Endurastar J4K20/N4K20 (formerly DK23FA-20J)",
    "(HITACHI_DK23FA-20J|HTA422020F9AT[JN]0)",
    "",
    "",
    "-v 9,minutes -v 193,loadunload"
  },
  { "Hitachi Endurastar J4K30/N4K30",
    "HE[JN]4230[23]0F9AT00",
    "",
    "",
    "-v 9,minutes -v 193,loadunload"
  },
  { "Hitachi Travelstar C4K60",  // 1.8" slim drive
    "HTC4260[23]0G5CE00|HTC4260[56]0G8CE00",
    "",
    "",
    "-v 9,minutes -v 193,loadunload"
  },
  { "IBM Travelstar 4GT",
    "IBM-DTCA-2(324|409)0",
    "", "", ""
  },
  { "IBM Travelstar 6GN",
    "IBM-DBCA-20(324|486|648)0",
    "", "", ""
  },
  { "IBM Travelstar 25GS, 18GT, and 12GN",
    "IBM-DARA-2(25|18|15|12|09|06)000",
    "", "", ""
  },
  { "IBM Travelstar 14GS",
    "IBM-DCYA-214000",
    "", "", ""
  },
  { "IBM Travelstar 4LP",
    "IBM-DTNA-2(180|216)0",
    "", "", ""
  },
  { "IBM Travelstar 48GH, 30GN, and 15GN",
    "(IBM-|Hitachi )?IC25(T048ATDA05|N0(30|20|15|12|10|07|06|05)ATDA04)-.",
    "", "", ""
  },
  { "IBM Travelstar 32GH, 30GT, and 20GN",
    "IBM-DJSA-2(32|30|20|10|05)",
    "", "", ""
  },
  { "IBM Travelstar 4GN",
    "IBM-DKLA-2(216|324|432)0",
    "", "", ""
  },
  { "IBM/Hitachi Travelstar 60GH and 40GN",
    "(IBM-|Hitachi )?IC25(T060ATC[SX]05|N0[4321]0ATC[SX]04)-.",
    "", "", ""
  },
  { "IBM/Hitachi Travelstar 40GNX",
    "(IBM-|Hitachi )?IC25N0[42]0ATC[SX]05-.",
    "", "", ""
  },
  { "Hitachi Travelstar 80GN",
    "(Hitachi )?IC25N0[23468]0ATMR04-.",
    "", "", ""
  },
  { "Hitachi Travelstar 4K40",
    "(Hitachi )?HTS4240[234]0M9AT00",
    "", "", ""
  },
  { "Hitachi Travelstar 4K120",
    "(Hitachi )?(HTS4212(60|80|10|12)H9AT00|HTS421260G9AT00)",
    "", "", ""
  },
  { "Hitachi Travelstar 5K80",
    "(Hitachi )?HTS5480[8642]0M9AT00",
    "", "", ""
  },
  { "Hitachi Travelstar 5K100",
    "(Hitachi )?HTS5410[1864]0G9(AT|SA)00",
    "", "", ""
  },
  { "Hitachi Travelstar E5K100",
    "(Hitachi )?HTE541040G9(AT|SA)00",
    "", "", ""
  },
  { "Hitachi Travelstar 5K120",
    "(Hitachi )?HTS5412(60|80|10|12)H9(AT|SA)00",
    "", "", ""
  },
  { "Hitachi Travelstar 5K160",
    "(Hitachi |HITACHI )?HTS5416([468]0|1[26])J9(AT|SA)00",
    "", "", ""
  },
  { "Hitachi Travelstar E5K160",
    "(Hitachi )?HTE5416(12|16|60|80)J9(AT|SA)00",
    "", "", ""
  },
  { "Hitachi Travelstar 5K250",
    "(Hitachi |HITACHI )?HTS5425(80|12|16|20|25)K9(A3|SA)00",
    "", "", ""
  },
  { "Hitachi Travelstar 5K320", // tested with HITACHI HTS543232L9SA00/FB4ZC4EC,
    // Hitachi HTS543212L9SA02/FBBAC52F
    "(Hitachi |HITACHI )?HT(S|E)5432(80|12|16|25|32)L9(A3(00)?|SA0[012])",
    "", "", ""
  },
  { "Hitachi/HGST Travelstar Z5K320", // tested with Hitachi HTS543232A7A384/ES2OA70K
    "(Hitachi|HGST) HT[ES]5432(16|25|32)A7A38[145]",
    "", "", ""
  },
  { "Hitachi Travelstar 5K500.B", // tested with Hitachi HTS545050B9SA00/PB4OC60X
    "(Hitachi )?HT[ES]5450(12|16|25|32|40|50)B9(A30[01]|SA00)",
    "", "", ""
  },
  { "Hitachi/HGST Travelstar Z5K500", // tested with HGST HTS545050A7E380/GG2OAC90,
      // Hitachi HTS545032A7E380/GGBOA7A0, HGST HTS545050A7E680/GR2OA230,
      // APPLE HDD HTS545050A7E362/GG2AB990
    "(Hitachi|HGST|APPLE HDD) HT[ES]5450(25|32|50)A7E(362|38[01]|680)",
    "", "", ""
  },
  { "Hitachi/HGST Travelstar 5K750", // tested with Hitachi HTS547575A9E384/JE4OA60A,
       // APPLE HDD HTS547550A9E384/JE3AD70F
    "(Hitachi|APPLE HDD) HT[ES]5475(50|64|75)A9E38[14]",
    "", "", ""
  },
  { "HGST Travelstar 5K1000", // tested with HGST HTS541010A9E680/JA0OA560,
      // HGST HTS541075A9E680/JA2OA560
    "HGST HT[ES]5410(64|75|10)A9E68[01]",
    "", "", ""
  },
  { "HGST Travelstar Z5K1000", // tested with HGST HTS541010A7E630/SE0OA4A0
    "HGST HTS5410(75|10)A7E63[015]",
    "", "", ""
  },
  { "HGST Travelstar 5K1500", // tested with HGST HTS541515A9E630/KA0OA500
    "HGST HT[ES]541515A9E63[015]",
    "", "", ""
  },
  { "Hitachi Travelstar 7K60",
    "(Hitachi )?HTS726060M9AT00",
    "", "", ""
  },
  { "Hitachi Travelstar E7K60",
    "(Hitachi )?HTE7260[46]0M9AT00",
    "", "", ""
  },
  { "Hitachi Travelstar 7K100",
    "(Hitachi )?HTS7210[168]0G9(AT|SA)00",
    "", "", ""
  },
  { "Hitachi Travelstar E7K100",
    "(Hitachi )?HTE7210[168]0G9(AT|SA)00",
    "", "", ""
  },
  { "Hitachi Travelstar 7K200", // tested with HITACHI HTS722016K9SA00/DCDZC75A
    "(Hitachi |HITACHI )?HTS7220(80|10|12|16|20)K9(A3|SA)00",
    "", "", ""
  },
  { "Hitachi Travelstar 7K320", // tested with
    // HTS723225L9A360/FCDOC30F, HTS723216L9A362/FC2OC39F
    "(Hitachi )?HT[ES]7232(80|12|16|25|32)L9(A300|A36[02]|SA61)",
    "", "", ""
  },
  { "Hitachi Travelstar Z7K320", // tested with HITACHI HTS723232A7A364/EC2ZB70B
    "(HITACHI )?HT[ES]7232(16|25|32)A7A36[145]",
    "", "", ""
  },
  { "Hitachi Travelstar 7K500", // tested with Hitachi HTS725050A9A360/PC4OC70D,
    // HITACHI HTS725032A9A364/PC3ZC70F
    "(Hitachi |HITACHI )?HT[ES]7250(12|16|25|32|50)A9A36[02-5]",
    "", "", ""
  },
  { "Hitachi/HGST Travelstar Z7K500", // tested with HITACHI HTS725050A7E630/GH2ZB390,
      // HGST HTS725050A7E630/GH2OA420, HGST HTS725050A7E630/GH2OA530
    "(HITACHI|HGST) HT[ES]7250(25|32|50)A7E63[015]",
    "", "", ""
  },
  { "Hitachi/HGST Travelstar 7K750", // tested with Hitachi HTS727550A9E364/JF3OA0E0,
      // Hitachi HTS727575A9E364/JF4OA0D0
    "(Hitachi|HGST) HT[ES]7275(50|64|75)A9E36[14]",
    "", "", ""
  },
  { "HGST Travelstar 7K1000", // tested with HGST HTS721010A9E630/JB0OA3B0
    // HGST HTS721075A9E630/JB2OA3J0
    "HGST HT[ES]7210(10|75)A9E63[01]",
    "", "", ""
  },
  { "IBM Deskstar 14GXP and 16GP",
    "IBM-DTTA-3(7101|7129|7144|5032|5043|5064|5084|5101|5129|5168)0",
    "", "", ""
  },
  { "IBM Deskstar 25GP and 22GXP",
    "IBM-DJNA-3(5(101|152|203|250)|7(091|135|180|220))0",
    "", "", ""
  },
  { "IBM Deskstar 37GP and 34GXP",
    "IBM-DPTA-3(5(375|300|225|150)|7(342|273|205|136))0",
    "", "", ""
  },
  { "IBM/Hitachi Deskstar 120GXP",
    "(IBM-)?IC35L((020|040|060|080|120)AVVA|0[24]0AVVN)07-[01]",
    "", "", ""
  },
  { "IBM/Hitachi Deskstar GXP-180",
    "(IBM-)?IC35L(030|060|090|120|180)AVV207-[01]",
    "", "", ""
  },
  { "Hitachi CinemaStar 5K320", // tested with Hitachi HCS5C3225SLA380/STBOA37H
    "Hitachi HCS5C32(25|32)SLA380",
    "", "", ""
  },
  { "Hitachi CinemaStar 5K1000", // Hitachi HCS5C1010CLA382/JC4OA3EA
    "Hitachi HCS5C10(10|75|50|32|25|16)CLA382",
    "", "", ""
  },
  { "Hitachi Deskstar 5K3000", // tested with HDS5C3030ALA630/MEAOA5C0,
       // Hitachi HDS5C3020BLE630/MZ4OAAB0 (OEM, Toshiba Canvio Desktop)
    "(Hitachi )?HDS5C30(15|20|30)(ALA|BLE)63[02].*",
    "", "", ""
  },
  { "Hitachi Deskstar 5K4000", // tested with HDS5C4040ALE630/MPAOA250
    "(Hitachi )?HDS5C40(30|40)ALE63[01].*",
    "", "", ""
  },
  { "Hitachi Deskstar 7K80",
    "(Hitachi )?HDS7280([48]0PLAT20|(40)?PLA320|80PLA380).*",
    "", "", ""
  },
  { "Hitachi Deskstar 7K160",
    "(Hitachi )?HDS7216(80|16)PLA[3T]80.*",
    "", "", ""
  },
  { "Hitachi Deskstar 7K250",
    "(Hitachi )?HDS7225((40|80|12|16)VLAT20|(12|16|25)VLAT80|(80|12|16|25)VLSA80)",
    "", "", ""
  },
  { "Hitachi Deskstar 7K250 (SUN branded)",
    "HITACHI HDS7225SBSUN250G.*",
    "", "", ""
  },
  { "Hitachi Deskstar T7K250",
    "(Hitachi )?HDT7225((25|20|16)DLA(T80|380))",
    "", "", ""
  },
  { "Hitachi Deskstar 7K400",
    "(Hitachi )?HDS724040KL(AT|SA)80",
    "", "", ""
  },
  { "Hitachi Deskstar 7K500",
    "(Hitachi )?HDS725050KLA(360|T80)",
    "", "", ""
  },
  { "Hitachi Deskstar P7K500",
    "(Hitachi )?HDP7250(16|25|32|40|50)GLA(36|38|T8)0",
    "", "", ""
  },
  { "Hitachi Deskstar T7K500",
    "(Hitachi )?HDT7250(25|32|40|50)VLA(360|380|T80)",
    "", "", ""
  },
  { "Hitachi Deskstar 7K1000",
    "(Hitachi )?HDS7210(50|75|10)KLA330",
    "", "", ""
  },
  { "Hitachi Deskstar 7K1000.B",
    "(Hitachi )?HDT7210((16|25)SLA380|(32|50|64|75|10)SLA360)",
    "", "", ""
  },
  { "Hitachi Deskstar 7K1000.C", // tested with Hitachi HDS721010CLA330/JP4OA3MA,
      // Hitachi HDS721025CLA682/JP1OA41A
    "(Hitachi )?HDS7210((16|25)CLA[36]82|(32|50)CLA[36]62|(64|75|10)CLA[36]3[02])",
    "", "", ""
  },
  { "Hitachi Deskstar 7K1000.D", // tested with HDS721010DLE630/MS2OA5Q0
    "Hitachi HDS7210(25|32|50|75|10)DLE630",
    "", "", ""
  },
  { "Hitachi Deskstar E7K1000", // tested with HDE721010SLA330/ST6OA31B
    "Hitachi HDE7210(50|75|10)SLA330",
    "", "", ""
  },
  { "Hitachi Deskstar 7K2000",
    "Hitachi HDS722020ALA330",
    "", "", ""
  },
  { "Hitachi Deskstar 7K3000", // tested with Hitachi HDS723030ALA640/MKAOA3B0,
      // Hitachi HDS723030BLE640/MX6OAAB0
    "Hitachi HDS7230((15|20)BLA642|30ALA640|30BLE640)",
    "", "", ""
  },
  { "Hitachi/HGST Deskstar 7K4000", // tested with Hitachi HDS724040ALE640/MJAOA250,
      // HGST HDS724040ALE640/MJAOA580
    "(Hitachi|HGST) HDS724040ALE640",
    "", "", ""
  },
  { "HGST Deskstar NAS", // tested with HGST HDN724040ALE640/MJAOA5E0,
       // HGST HDN726050ALE610/APGNT517, HGST HDN726060ALE610/APGNT517
       // HGST HDN726060ALE614/K1HE594D
    "HGST HDN72(4030|4040|6050|6060)ALE6(10|14|40|04)",
    "", "", ""
  },
  { "Hitachi Ultrastar A7K1000", // tested with
    // HUA721010KLA330      44X2459 42C0424IBM/GKAOAB4A
    "(Hitachi )?HUA7210(50|75|10)KLA330.*",
    "", "", ""
  },
  { "Hitachi Ultrastar A7K2000", // tested with
    // HUA722010CLA330      43W7629 42C0401IBM
    "(Hitachi )?HUA7220(50|10|20)[AC]LA33[01].*",
    "", "", ""
  },
  { "Hitachi Ultrastar 7K3000", // tested with Hitachi HUA723030ALA640/MKAOA580,
      // Hitachi HUA723020ALA641/MK7OA840
    "Hitachi HUA7230(20|30)ALA64[01]",
    "", "", ""
  },
  { "Hitachi/HGST Ultrastar 7K4000", // tested with Hitachi HUS724040ALE640/MJAOA3B0,
      // HGST HUS724040ALE640/MJAOA580, HGST HUS724020ALA640/MF6OAA70
    "(Hitachi|HGST) HUS7240(20|30|40)AL[AE]64[01]",
    "", "", ""
  },
  { "Hitachi/HGST Ultrastar 7K2", //
    "(Hitachi|HGST) HUS722T[12]TALA604",
    "", "",
    "-v 16,raw48,Gas_Gauge"
  },
  { "HGST Ultrastar 7K6000", // tested with HGST HUS726060ALE614/APGNW517
    "HGST HUS7260[2456]0AL[AEN]61[014]",
    "", "", ""
  },
  { "HGST Ultrastar He6", // tested with HGST HUS726060ALA640/AHGNT1E2
    "HGST HUS726060ALA64[01]",
    "", "",
    "-v 22,raw48,Helium_Level"
  },
  { "HGST Ultrastar He8", // tested with HGST HUH728060ALE600/GR2OA230
    "HGST HUH7280(60|80)AL[EN]60[014]",
    "", "",
    "-v 22,raw48,Helium_Level"
  },
  { "HGST Ultrastar He10", // tested with HGST HUH7210100ALE600/0F27452
    "HGST HUH7210(08|10)AL[EN]60[014]",
    "", "",
    "-v 22,raw48,Helium_Level"
  },
  { "HGST MegaScale 4000", // tested with HGST HMS5C4040ALE640/MPAOA580
    "HGST HMS5C4040[AB]LE64[01]", // B = DC 4000.B
    "", "", ""
  },
  { "Toshiba 2.5\" HDD (10-20 GB)",
    "TOSHIBA MK(101[67]GAP|15[67]GAP|20(1[678]GAP|(18|23)GAS))",
    "", "", ""
  },
  { "Toshiba 2.5\" HDD (30-60 GB)",
    "TOSHIBA MK((6034|4032)GSX|(6034|4032)GAX|(6026|4026|4019|3019)GAXB?|(6025|6021|4025|4021|4018|3025|3021|3018)GAS|(4036|3029)GACE?|(4018|3017)GAP)",
    "", "", ""
  },
  { "Toshiba 2.5\" HDD (80 GB and above)",
    "TOSHIBA MK(80(25GAS|26GAX|32GAX|32GSX)|10(31GAS|32GAX)|12(33GAS|34G[AS]X)|2035GSS)",
    "", "", ""
  },
  { "Toshiba 2.5\" HDD MK..37GSX", // tested with TOSHIBA MK1637GSX/DL032C
    "TOSHIBA MK(12|16)37GSX",
    "", "", ""
  },
  { "Toshiba 2.5\" HDD MK..46GSX", // tested with TOSHIBA MK1246GSX/LB213M
    "TOSHIBA MK(80|12|16|25)46GSX",
    "", "", ""
  },
  { "Toshiba 2.5\" HDD MK..50GACY", // tested with TOSHIBA MK8050GACY/TF105A
    "TOSHIBA MK8050GACY",
    "", "", ""
  },
  { "Toshiba 2.5\" HDD MK..34GSX", // tested with TOSHIBA MK8034GSX/AH301E
    "TOSHIBA MK(80|12|10)34GSX",
    "", "", ""
  },
  //
  { "Toshiba 2.5\" HDD MK..32GSX", // tested with TOSHIBA MK1032GSX/AS021G
    "TOSHIBA MK(10|80|60|40)32GSX",
    "", "", ""
  },
  { "Toshiba 2.5\" HDD MK..51GSY", // tested with TOSHIBA MK1251GSY/LD101D
    "TOSHIBA MK(80|12|16|25)51GSY",
    "",
    "",
    "-v 9,minutes"
  },
  { "Toshiba 2.5\" HDD MK..52GSX",
    "TOSHIBA MK(80|12|16|25|32)52GSX",
    "", "", ""
  },
  { "Toshiba 2.5\" HDD MK..55GSX", // tested with TOSHIBA MK5055GSX/FG001A, MK3255GSXF/FH115B
    "TOSHIBA MK(12|16|25|32|40|50)55GSXF?",
    "", "", ""
  },
  { "Toshiba 2.5\" HDD MK..56GSY", // tested with TOSHIBA MK2556GSYF/LJ001D
    "TOSHIBA MK(16|25|32|50)56GSYF?",
    "",
    "",
    "-v 9,minutes"
  },
  { "Toshiba 2.5\" HDD MK..59GSXP (AF)",
    "TOSHIBA MK(32|50|64|75)59GSXP?",
    "", "", ""
  },
  { "Toshiba 2.5\" HDD MK..59GSM (AF)",
    "TOSHIBA MK(75|10)59GSM",
    "", "", ""
  },
  { "Toshiba 2.5\" HDD MK..61GSY[N]", // tested with TOSHIBA MK5061GSY/MC102E, MK5061GSYN/MH000A,
      // TOSHIBA MK2561GSYN/MH000D
    "TOSHIBA MK(16|25|32|50|64)61GSYN?",
    "",
    "",
    "-v 9,minutes" // TOSHIBA MK2561GSYN/MH000D
  },
  { "Toshiba 2.5\" HDD MK..61GSYB", // tested with TOSHIBA MK5061GSYB/ME0A
    "TOSHIBA MK(16|25|32|50|64)61GSYB",
    "", "", ""
  },
  { "Toshiba 2.5\" HDD MK..65GSX", // tested with TOSHIBA MK5065GSX/GJ003A, MK3265GSXN/GH012H,
      // MK5065GSXF/GP006B, MK2565GSX H/GJ003A
    "TOSHIBA MK(16|25|32|50|64)65GSX[FN]?( H)?", // "... H" = USB ?
    "", "", ""
  },
  { "Toshiba 2.5\" HDD MK..75GSX", // tested with TOSHIBA MK7575GSX/GT001C
    "TOSHIBA MK(32|50|64|75)75GSX",
    "", "", ""
  },
  { "Toshiba 2.5\" HDD MK..76GSX", // tested with TOSHIBA MK3276GSX/GS002D
    "TOSHIBA MK(16|25|32|50|64)76GSX",
    "",
    "",
    "-v 9,minutes"
  },
  { "Toshiba 2.5\" HDD MQ01ABB...", // tested with TOSHIBA MQ01ABB200/AY000U
    "TOSHIBA MQ01ABB(100|150|200)",
    "", "", ""
  },
  { "Toshiba 2.5\" HDD MQ01ABC...", // tested with TOSHIBA MQ01ABC150/AQ001U
    "TOSHIBA MQ01ABC(100|150|200)",
    "", "", ""
  },
  { "Toshiba 2.5\" HDD MQ01ABD...", // tested with TOSHIBA MQ01ABD100/AX001U,
      // TOSHIBA MQ01ABD100V/AX001Q
    "TOSHIBA MQ01ABD(025|032|050|064|075|100)V?",
    "", "", ""
  },
  { "Toshiba 2.5\" HDD MQ01ABF...", // tested with TOSHIBA MQ01ABF050/AM001J
    "TOSHIBA MQ01ABF(050|075|100)",
    "", "", ""
  },
  { "Toshiba 2.5\" HDD MQ01UBB... (USB 3.0)", // tested with TOSHIBA MQ01UBB200/AY000U (0x0480:0xa100),
      // TOSHIBA MQ01UBB200/34MATMZ5T (0x05ac:0x8406)
    "TOSHIBA MQ01UBB200",
    "", "", ""
  },
  { "Toshiba 2.5\" HDD MQ01UBD... (USB 3.0)", // tested with TOSHIBA MQ01UBD050/AX001U (0x0480:0xa007),
      // TOSHIBA MQ01UBD100/AX001U (0x0480:0x0201, 0x0480:0xa200),
      // TOSHIBA MQ01UBD050/AX101U (0x0480:0xa202)
    "TOSHIBA MQ01UBD(050|075|100)",
    "", "", ""
  },
  { "Toshiba 2.5\" HDD MQ03ABB...", // tested with TOSHIBA MQ03ABB300
    "TOSHIBA MQ03ABB[23]00",
    "", "", ""
  },
  { "Toshiba 2.5\" HDD MQ03UBB...", // tested with TOSHIBA MQ03UBB200/37I7T0NJT
    "TOSHIBA MQ03UBB(300|200|250)",
    "", "", ""
  },
  { "Toshiba 3.5\" HDD MK.002TSKB", // tested with TOSHIBA MK1002TSKB/MT1A
    "TOSHIBA MK(10|20)02TSKB",
    "", "", ""
  },
  { "Toshiba 3.5\" MG03ACAxxx(Y) Enterprise HDD", // tested with TOSHIBA MG03ACA100/FL1A
    "TOSHIBA MG03ACA[1234]00Y?",
    "", "", ""
  },
  { "Toshiba 3.5\" MD04ACA... Enterprise HDD", // tested with TOSHIBA MD04ACA500/FP1A
    "TOSHIBA MD04ACA[2345]00",
    "", "", ""
  },
  { "Toshiba 3.5\" MG04ACA... Enterprise HDD", // tested with TOSHIBA MG04ACA600A/FS2B
    "TOSHIBA MG04ACA[23456]00[AE].?",
    "", "", ""
  },
  { "Toshiba 3.5\" DT01ABA... Desktop HDD", // tested with TOSHIBA DT01ABA300/MZ6OABB0
    "TOSHIBA DT01ABA(100|150|200|300)",
    "", "", ""
  },
  { "Toshiba 3.5\" DT01ACA... Desktop HDD", // tested with TOSHIBA DT01ACA100/MS2OA750,
      // TOSHIBA DT01ACA200/MX4OABB0, TOSHIBA DT01ACA300/MX6OABB0
    "TOSHIBA DT01ACA(025|032|050|075|100|150|200|300)",
    "", "", ""
  },
  { "Toshiba X300", // tested with TOSHIBA HDWE160/FS2A
    "TOSHIBA HDWE1[456]0",
    "", "", ""
  },
  { "Toshiba P300", // tested with TOSHIBA HDWD120/MX4OACF0
    "TOSHIBA HDWD1(30|20|10|05)",
    "", "", ""
  },
  { "Toshiba 1.8\" HDD",
    "TOSHIBA MK[23468]00[4-9]GA[HL]",
    "", "", ""
  },
  { "Toshiba 1.8\" HDD MK..29GSG",
    "TOSHIBA MK(12|16|25)29GSG",
    "", "", ""
  },
  { "", // TOSHIBA MK6022GAX
    "TOSHIBA MK6022GAX",
    "", "", ""
  },
  { "Toshiba HK4R Series SSD", // TOSHIBA THNSN8960PCSE/8EET6101
    "TOSHIBA THNSN8(120P|240P|480P|960P|1Q92)CSE",
    "", "", 
    "-v 167,raw48,SSD_Protect_Mode "
    "-v 168,raw48,SATA_PHY_Error_Count "
    "-v 169,raw48,Bad_Block_Count "
    "-v 173,raw48,Erase_Count "
  },
  { "Toshiba HG6 Series SSD", // TOSHIBA THNSNJ512GCST/JTRA0102
    // http://www.farnell.com/datasheets/1852757.pdf
    // TOSHIBA THNSFJ256GCSU/JULA1102
    // TOSHIBA THNSFJ256GDNU A/JYLA1102
    "TOSHIBA THNS[NF]J(060|128|256|512)G[BCAM8VD][SCN][TU].*",
    "", "", 
    "-v 167,raw48,SSD_Protect_Mode "
    "-v 168,raw48,SATA_PHY_Error_Count "
    "-v 169,raw48,Bad_Block_Count "
    "-v 173,raw48,Erase_Count "
  },
  { "", // TOSHIBA MK6409MAV
    "TOSHIBA MK6409MAV",
    "", "", ""
  },
  { "Toshiba MKx019GAXB (SUN branded)",
    "TOS MK[34]019GAXB SUN[34]0G",
    "", "", ""
  },
  { "Seagate Momentus",
    "ST9(20|28|40|48)11A",
    "", "", ""
  },
  { "Seagate Momentus 42",
    "ST9(2014|3015|4019)A",
    "", "", ""
  },
  { "Seagate Momentus 4200.2", // tested with ST960812A/3.05
    "ST9(100822|808210|60812|50212|402113|30219)A",
    "", "", ""
  },
  { "Seagate Momentus 5400.2",
    "ST9(808211|6082[12]|408114|308110|120821|10082[34]|8823|6812|4813|3811)AS?",
    "", "", ""
  },
  { "Seagate Momentus 5400.3",
    "ST9(4081[45]|6081[35]|8081[15]|100828|120822|160821)AS?",
    "", "", ""
  },
  { "Seagate Momentus 5400.3 ED",
    "ST9(4081[45]|6081[35]|8081[15]|100828|120822|160821)AB",
    "", "", ""
  },
  { "Seagate Momentus 5400.4",
    "ST9(120817|(160|200|250)827)AS",
    "", "", ""
  },
  { "Seagate Momentus 5400.5",
    "ST9((80|120|160)310|(250|320)320)AS",
    "", "", ""
  },
  { "Seagate Momentus 5400.6",
    "ST9(80313|160(301|314)|(12|25)0315|250317|(320|500)325|500327|640320)ASG?",
    "", "", ""
  },
  { "Seagate Momentus 5400.7",
    "ST9(160316|(250|320)310|(500|640)320)AS",
    "", "", ""
  },
  { "Seagate Momentus 5400.7 (AF)", // tested with ST9640322AS/0001BSM2
      // (device reports 4KiB LPS with 1 sector offset)
    "ST9(320312|400321|640322|750423)AS",
    "", "", ""
  },
  { "Seagate Momentus 5400 PSD", // Hybrid drives
    "ST9(808212|(120|160)8220)AS",
    "", "", ""
  },
  { "Seagate Momentus 7200.1",
    "ST9(10021|80825|6023|4015)AS?",
    "", "", ""
  },
  { "Seagate Momentus 7200.2",
    "ST9(80813|100821|120823|160823|200420)ASG?",
    "", "", ""
  },
  { "Seagate Momentus 7200.3",
    "ST9((80|120|160)411|(250|320)421)ASG?",
    "", "", ""
  },
  { "Seagate Momentus 7200.4",
    "ST9(160412|250410|320423|500420)ASG?",
    "", "", ""
  },
  { "Seagate Momentus 7200 FDE.2",
    "ST9((160413|25041[12]|320426|50042[12])AS|(16041[489]|2504[16]4|32042[67]|500426)ASG)",
    "", "", ""
  },
  { "Seagate Momentus 7200.5", // tested with ST9750420AS/0001SDM5, ST9750420AS/0002SDM1
    "ST9(50042[34]|64042[012]|75042[02])ASG?",
    "", "", ""
  },
  { "Seagate Momentus XT", // fixed firmware
    "ST9(2505610|3205620|5005620)AS",
    "SD2[68]", // http://knowledge.seagate.com/articles/en_US/FAQ/215451en
    "", ""
  },
  { "Seagate Momentus XT", // buggy firmware, tested with ST92505610AS/SD24
    "ST9(2505610|3205620|5005620)AS",
    "SD2[45]",
    "These drives may corrupt large files,\n"
    "AND THIS FIRMWARE VERSION IS AFFECTED,\n"
    "see the following web pages for details:\n"
    "http://knowledge.seagate.com/articles/en_US/FAQ/215451en\n"
    "http://forums.seagate.com/t5/Momentus-XT-Momentus-Momentus/Momentus-XT-corrupting-large-files-Linux/td-p/109008\n"
    "http://superuser.com/questions/313447/seagate-momentus-xt-corrupting-files-linux-and-mac",
    ""
  },
  { "Seagate Momentus XT", // unknown firmware
    "ST9(2505610|3205620|5005620)AS",
    "",
    "These drives may corrupt large files,\n"
    "see the following web pages for details:\n"
    "http://knowledge.seagate.com/articles/en_US/FAQ/215451en\n"
    "http://forums.seagate.com/t5/Momentus-XT-Momentus-Momentus/Momentus-XT-corrupting-large-files-Linux/td-p/109008\n"
    "http://superuser.com/questions/313447/seagate-momentus-xt-corrupting-files-linux-and-mac",
    ""
  },
  { "Seagate Momentus XT (AF)", // tested with ST750LX003-1AC154/SM12
    "ST750LX003-.*",
    "", "", ""
  },
  { "Seagate Momentus Thin", // tested with ST320LT007-9ZV142/0004LVM1
    "ST(160|250|320)LT0(07|09|11|14)-.*",
    "", "", ""
  },
  { "Seagate Laptop HDD", // tested with ST500LT012-9WS142/0001SDM1,
      // ST500LM021-1KJ152/0002LIM1, ST4000LM016-1N2170/0003
    "ST((25|32|50)0LT0(12|15|25)|(32|50)0LM0(10|21)|[34]000LM016)-.*",
    "", "", ""
  },
  { "Seagate Laptop SSHD", // tested with ST500LM000-1EJ162/SM11
    "ST(500|1000)LM0(00|14)-.*",
    "", "", ""
  },
  { "Seagate Medalist 1010, 1720, 1721, 2120, 3230 and 4340",  // ATA2, with -t permissive
    "ST3(1010|1720|1721|2120|3230|4340)A",
    "", "", ""
  },
  { "Seagate Medalist 2110, 3221, 4321, 6531, and 8641",
    "ST3(2110|3221|4321|6531|8641)A",
    "", "", ""
  },
  { "Seagate U4",
    "ST3(2112|4311|6421|8421)A",
    "", "", ""
  },
  { "Seagate U5",
    "ST3(40823|30621|20413|15311|10211)A",
    "", "", ""
  },
  { "Seagate U6",
    "ST3(8002|6002|4081|3061|2041)0A",
    "", "", ""
  },
  { "Seagate U7",
    "ST3(30012|40012|60012|80022|120020)A",
    "", "", ""
  },
  { "Seagate U8",
    "ST3(4313|6811|8410|4313|13021|17221)A",
    "", "", ""
  },
  { "Seagate U9", // tested with ST3160022ACE/9.51
    "ST3(80012|120025|160022)A(CE)?",
    "", "", ""
  },
  { "Seagate U10",
    "ST3(20423|15323|10212)A",
    "", "", ""
  },
  { "Seagate UX",
    "ST3(10014A(CE)?|20014A)",
    "", "", ""
  },
  { "Seagate Barracuda ATA",
    "ST3(2804|2724|2043|1362|1022|681)0A",
    "", "", ""
  },
  { "Seagate Barracuda ATA II",
    "ST3(3063|2042|1532|1021)0A",
    "", "", ""
  },
  { "Seagate Barracuda ATA III",
    "ST3(40824|30620|20414|15310|10215)A",
    "", "", ""
  },
  { "Seagate Barracuda ATA IV",
    "ST3(20011|30011|40016|60021|80021)A",
    "", "", ""
  },
  { "Seagate Barracuda ATA V",
    "ST3(12002(3A|4A|9A|3AS)|800(23A|15A|23AS)|60(015A|210A)|40017A)",
    "", "", ""
  },
  { "Seagate Barracuda 5400.1",
    "ST340015A",
    "", "", ""
  },
  { "Seagate Barracuda 7200.7 and 7200.7 Plus", // tested with "ST380819AS          39M3701 39M0171 IBM"/3.03
    "ST3(200021A|200822AS?|16002[13]AS?|12002[26]AS?|1[26]082[78]AS|8001[13]AS?|8081[79]AS|60014A|40111AS|40014AS?)( .* IBM)?",
    "", "", ""
  },
  { "Seagate Barracuda 7200.8",
    "ST3(400[68]32|300[68]31|250[68]23|200826)AS?",
    "", "", ""
  },
  { "Seagate Barracuda 7200.9",
    "ST3(402111?|80[28]110?|120[28]1[0134]|160[28]1[012]|200827|250[68]24|300[68]22|(320|400)[68]33|500[68](32|41))AS?.*",
    "", "", ""
  },
  { "Seagate Barracuda 7200.10",
    "ST3((80|160)[28]15|200820|250[34]10|(250|300|320|400)[68]20|360320|500[68]30|750[68]40)AS?",
    "", "", ""
  },
  { "Seagate Barracuda 7200.11", // unaffected firmware
    "ST3(160813|320[68]13|500[368]20|640[36]23|640[35]30|750[36]30|1000(333|[36]40)|1500341)AS?",
    "CC.?.?", // http://knowledge.seagate.com/articles/en_US/FAQ/207957en
    "", ""
  },
  { "Seagate Barracuda 7200.11", // fixed firmware
    "ST3(500[368]20|750[36]30|1000340)AS?",
    "SD1A", // http://knowledge.seagate.com/articles/en_US/FAQ/207951en
    "", ""
  },
  { "Seagate Barracuda 7200.11", // fixed firmware
    "ST3(160813|320[68]13|640[36]23|1000333|1500341)AS?",
    "SD[12]B", // http://knowledge.seagate.com/articles/en_US/FAQ/207957en
    "", ""
  },
  { "Seagate Barracuda 7200.11", // buggy or fixed firmware
    "ST3(500[368]20|640[35]30|750[36]30|1000340)AS?",
    "(AD14|SD1[5-9]|SD81)",
    "There are known problems with these drives,\n"
    "THIS DRIVE MAY OR MAY NOT BE AFFECTED,\n"
    "see the following web pages for details:\n"
    "http://knowledge.seagate.com/articles/en_US/FAQ/207931en\n"
    "http://knowledge.seagate.com/articles/en_US/FAQ/207951en\n"
    "http://bugs.debian.org/cgi-bin/bugreport.cgi?bug=632758",
    ""
  },
  { "Seagate Barracuda 7200.11", // unknown firmware
    "ST3(160813|320[68]13|500[368]20|640[36]23|640[35]30|750[36]30|1000(333|[36]40)|1500341)AS?",
    "",
    "There are known problems with these drives,\n"
    "see the following Seagate web pages:\n"
    "http://knowledge.seagate.com/articles/en_US/FAQ/207931en\n"
    "http://knowledge.seagate.com/articles/en_US/FAQ/207951en\n"
    "http://knowledge.seagate.com/articles/en_US/FAQ/207957en",
    ""
  },
  { "Seagate Barracuda 7200.12", // new firmware
    "ST3(160318|250318|320418|50041[08]|750528|1000528)AS",
    "CC4[9A-Z]",
    "", ""
  },
  { "Seagate Barracuda 7200.12", // unknown firmware
    "ST3(160318|250318|320418|50041[08]|750528|1000528)AS",
    "",
    "A firmware update for this drive may be available,\n"
    "see the following Seagate web pages:\n"
    "http://knowledge.seagate.com/articles/en_US/FAQ/207931en\n"
    "http://knowledge.seagate.com/articles/en_US/FAQ/213891en",
    ""
  },
  { "Seagate Barracuda 7200.12", // tested with ST3250312AS/JC45, ST31000524AS/JC45,
      // ST3500413AS/JC4B, ST3750525AS/JC4B
      // ST3160316AS/JC45
      // Possible options: ST31000524AS, ST3500413AS, ST3250312AS ,
      // ST3750525AS, ST3320413AS, ST3160316AS
    "ST3(160318|25031[128]|320418|50041[038]|750(518|52[358])|100052[348]|320413|160316)AS",
    "", "", ""
  },
  { "Seagate Barracuda XT", // tested with ST32000641AS/CC13,
      // ST4000DX000-1C5160/CC42
    "ST(3(2000641|3000651)AS|4000DX000-.*)",
    "", "", ""
  },
  { "Seagate Barracuda 7200.14 (AF)", // new firmware, tested with
      // ST3000DM001-9YN166/CC4H, ST3000DM001-9YN166/CC9E
    "ST(1000|1500|2000|2500|3000)DM00[1-3]-9YN16.",
    "CC(4[H-Z]|[5-9A-Z]..*)", // >= "CC4H"
    "",
    "-v 188,raw16 -v 240,msec24hour32" // tested with ST3000DM001-9YN166/CC4H
  },
  { "Seagate Barracuda 7200.14 (AF)", // old firmware, tested with
      // ST1000DM003-9YN162/CC46
    "ST(1000|1500|2000|2500|3000)DM00[1-3]-9YN16.",
    "CC4[679CG]",
    "A firmware update for this drive is available,\n"
    "see the following Seagate web pages:\n"
    "http://knowledge.seagate.com/articles/en_US/FAQ/207931en\n"
    "http://knowledge.seagate.com/articles/en_US/FAQ/223651en",
    "-v 188,raw16 -v 240,msec24hour32"
  },
  { "Seagate Barracuda 7200.14 (AF)", // unknown firmware
    "ST(1000|1500|2000|2500|3000)DM00[1-3]-9YN16.",
    "",
    "A firmware update for this drive may be available,\n"
    "see the following Seagate web pages:\n"
    "http://knowledge.seagate.com/articles/en_US/FAQ/207931en\n"
    "http://knowledge.seagate.com/articles/en_US/FAQ/223651en",
    "-v 188,raw16 -v 240,msec24hour32"
  },
  { "Seagate Barracuda 7200.14 (AF)", // different part number, tested with
      // ST1000DM003-1CH162/CC47, ST1000DM003-1CH162/CC49, ST2000DM001-1CH164/CC24,
      // ST1000DM000-9TS15E/CC92, APPLE HDD ST3000DM001/AP15 (no attr 240)
    "ST(1000|1500|2000|2500|3000)DM00[0-3]-.*|"
    "APPLE HDD ST3000DM001",
    "", "",
    "-v 188,raw16 -v 240,msec24hour32"
  },
  // should be ST4000DM005, ST3000DM008,ST3000DM009,ST2000DM006,ST2000DM007
  // ST1000DM010, ST500DM009
  // tested: ST3000DM008-2DM166/CC26
  { "Seagate Barracuda 3.5", // tested on ST1000DM010-2EP102/Z9ACZM97
    "ST(4000DM00[45]|3000DM008|3000DM009|2000DM006|2000DM007|1000DM010|500DM009)-.*",
    "", "",
    "-v 188,raw16 -v 240,msec24hour32"
  },
  // ST8000DM004, ST6000DM003, ST4000DM004, ST3000DM007, ST2000DM005
  { "Seagate Barracuda Compute", // tested on ST8000DM004-2CX188/0001
    "ST(8000DM004|6000DM003|4000DM004|3000DM007|2000DM005)-.*",
    "", "",
    ""
  },
  { "Seagate Barracuda Pro", // tested on ST8000DM004-2CX188/0001
    "ST(8000DM005|6000DM004|4000DM006|2000DM009)-.*",
    "", "",
    "-v 188,raw16 -v 240,msec24hour32"
  },
  { "Seagate Barracuda 7200.14 (AF)", // < 1TB, tested with ST250DM000-1BC141
    "ST(250|320|500|750)DM00[0-3]-.*",
    "", "",
    "-v 188,raw16 -v 240,msec24hour32"
  },
  { "Seagate Desktop HDD.15", // tested with ST4000DM000-1CD168/CC43, ST5000DM000-1FK178/CC44,
      // ST6000DM001-1XY17Z/CC48
    "ST[4568]000DM00[012]-.*",
    "", "",
    "-v 188,raw16 -v 240,msec24hour32"
  },
  { "Seagate Desktop SSHD", // tested with ST2000DX001-1CM164/CC43
    "ST[124]000DX001-.*",
    "", "",
    "-v 188,raw16 -v 240,msec24hour32"
  },
  { "Seagate Barracuda LP", // new firmware
    "ST3(500412|1000520|1500541|2000542)AS",
    "CC3[5-9A-Z]",
    "",
    "" // -F xerrorlba ?
  },
  { "Seagate Barracuda LP", // unknown firmware
    "ST3(500412|1000520|1500541|2000542)AS",
    "",
    "A firmware update for this drive may be available,\n"
    "see the following Seagate web pages:\n"
    "http://knowledge.seagate.com/articles/en_US/FAQ/207931en\n"
    "http://knowledge.seagate.com/articles/en_US/FAQ/213915en",
    "-F xerrorlba" // tested with ST31000520AS/CC32
  },
  { "Seagate Barracuda Green (AF)", // new firmware
    "ST((10|15|20)00DL00[123])-.*",
    "CC(3[2-9A-Z]|[4-9A-Z]..*)", // >= "CC32"
    "", ""
  },
  { "Seagate Barracuda Green (AF)", // unknown firmware
    "ST((10|15|20)00DL00[123])-.*",
    "",
    "A firmware update for this drive may be available,\n"
    "see the following Seagate web pages:\n"
    "http://knowledge.seagate.com/articles/en_US/FAQ/207931en\n"
    "http://knowledge.seagate.com/articles/en_US/FAQ/218171en",
    ""
  },
  { "Seagate Barracuda ES",
    "ST3(250[68]2|32062|40062|50063|75064)0NS",
    "", "", ""
  },
  // ST5000LM000, ST4000LM024, ST3000LM024, ST2000LM015, ST1000LM048, ST500LM030
  { "Seagate Barracuda 2.5 5400", // ST2000LM015-2E8174/SDM1, ST4000LM024-2AN17V/0001
    "ST(5000LM000|[34]000LM024|2000LM015|1000LM048|500LM030)-.*",
    "",
    "",
    "-v 183,raw48,SATA_Downshift_Count "
  },
  { "Seagate Barracuda ES.2", // fixed firmware
    "ST3(25031|50032|75033|100034)0NS",
    "SN[01]6|"         // http://knowledge.seagate.com/articles/en_US/FAQ/207963en
    "MA(0[^7]|[^0].)", // http://dellfirmware.seagate.com/dell_firmware/DellFirmwareRequest.jsp
    "",
    "-F xerrorlba" // tested with ST31000340NS/SN06
  },
  { "Seagate Barracuda ES.2", // buggy firmware (Dell)
    "ST3(25031|50032|75033|100034)0NS",
    "MA07",
    "There are known problems with these drives,\n"
    "AND THIS FIRMWARE VERSION IS AFFECTED,\n"
    "see the following Seagate web page:\n"
    "http://dellfirmware.seagate.com/dell_firmware/DellFirmwareRequest.jsp",
    ""
  },
  { "Seagate Barracuda ES.2", // unknown firmware
    "ST3(25031|50032|75033|100034)0NS",
    "",
    "There are known problems with these drives,\n"
    "see the following Seagate web pages:\n"
    "http://knowledge.seagate.com/articles/en_US/FAQ/207931en\n"
    "http://knowledge.seagate.com/articles/en_US/FAQ/207963en",
    ""
  },
  { "Seagate Constellation (SATA)", // tested with ST9500530NS/SN03
    "ST9(160511|500530)NS",
    "", "", ""
  },
  { "Seagate Constellation ES (SATA)", // tested with ST31000524NS/SN11,
      // MB0500EAMZD/HPG1
    "ST3(50051|100052|200064)4NS|"
    "MB0500EAMZD", // HP OEM
    "", "", ""
  },
  { "Seagate Constellation ES (SATA 6Gb/s)", // tested with ST1000NM0011/SN02,
      // MB1000GCEEK/HPG1
    "ST(5|10|20)00NM0011|"
    "MB1000GCEEK", // HP OEM
    "", "", ""
  },
  { "Seagate Constellation ES.2 (SATA 6Gb/s)", // tested with ST32000645NS/0004, ST33000650NS,
      // MB3000EBKAB/HPG6
    "ST3(2000645|300065[012])NS|"
    "MB3000EBKAB", // HP OEM
    "", "", ""
  },
  { "Seagate Constellation ES.3", // tested with ST1000NM0033-9ZM173/0001,
      // ST4000NM0033-9ZM170/SN03, MB1000GCWCV/HPGC
    "ST[1234]000NM00[35]3-.*|"
    "MB1000GCWCV", // HP OEM
    "", "", ""
  },
  { "Seagate Constellation CS", // tested with ST3000NC000/CE02, ST3000NC002-1DY166/CN02
    "ST(1000|2000|3000)NC00[0-3](-.*)?",
    "", "", ""
  },
  { "Seagate Constellation.2 (SATA)", // 2.5", tested with ST91000640NS/SN02, MM1000GBKAL/HPGB
    "ST9(25061|50062|100064)[012]NS|" // *SS = SAS
    "MM1000GBKAL", // HP OEM
    "", "", ""
  },
  // ST6000NM0004, ST6000NM0024, ST6000NM0044, ST6000NM0084, ST5000NM0024,
  // ST5000NM0044, ST4000NM0024, ST4000NM0044, ST2000NM0024, ST2000NM0044
  // ST4000NM0035, ST3000NM0005, ST2000NM0055, ST1000NM0055, ST4000NM0045,
  // ST3000NM0015, ST2000NM0065, ST1000NM0065, ST4000NM0105, ST3000NM0055
  { "Seagate Enterprise Capacity 3.5 HDD", // tested with ST6000NM0024-1HT17Z/SN02,
      // ST10000NM0016-1TT101/SNB0
      // ST4000NM0085-1YY107/ZC11SXPH
      // ST8000NM0045-1RL112/NN02
      // ST6000NM0004-1FT17Z/NN01
      // ST4000NM0035-1V4107/TNC3
      // ST1000NM0055-1V410C/TN02
    "ST([1234568]|10)000NM0[01][0-68][456]-.*", // *[069]4 = 4Kn
    "", "", 
    "-v 188,raw16 -v 240,msec24hour32"
  },
  // new models: ST8000VN0002, ST6000VN0021, ST4000VN000
  //             ST8000VN0012, ST6000VN0031, ST4000VN003
  // tested with ST8000VN0002-1Z8112/ZA13YGNF
  { "Seagate NAS HDD", // tested with ST2000VN000-1H3164/SC42, ST3000VN000-1H4167/SC43
    "ST([234]000VN000|[468]000VN00(02|21|12|31|3))-.*",
    "", "", ""
  },
  // ST8000NE0001, ST8000NE0011, ST6000VN0001, ST6000VN0011, ST5000VN0001,
  // ST5000VN0011, ST4000VN0001, ST4000VN0011, ST3000VN0001, ST3000VN0011,
  // ST2000VN0001, ST2000VN0011
  // tested with ST8000NE0001-1WN112/PNA2
  { "Seagate Enterprise NAS HDD",
    "ST(8000NE|[65432]000VN)00[01]1-.*",
    "", "", ""
  },
  // ST10000VN0004, ST8000VN0022, ST6000VN0041, ST4000VN008, ST3000VN007,
  // ST2000VN004, ST1000VN002
  { "Seagate IronWolf", // tested with ST6000VN0041-2EL11C/SC61,
      // ST12000VN0007-2GS116/SC60
    "ST(12|10|8|6|4|3|2|1)000VN00(04|07|22|41|8|7|2|4)-.*",
    "", "", ""
  },  
  { "Seagate Archive HDD", // tested with ST8000AS0002-1NA17Z/AR13
    "ST[568]000AS00[01][12]-.*",
    "", "", ""
  },
  { "Seagate Pipeline HD 5900.1",
    "ST3(160310|320[34]10|500(321|422))CS",
    "", "", ""
  },
  { "Seagate Pipeline HD 5900.2", // tested with ST31000322CS/SC13
    "ST3(160316|250[34]12|320(311|413)|500(312|414)|1000(322|424))CS",
    "", "", ""
  },
  { "Seagate Video 3.5 HDD", // tested with ST4000VM000-1F3168/SC23, SC25
    "ST(10|15|20|30|40)00VM00[023]-.*",
    "", "", ""
  },
  { "Seagate Medalist 17240, 13030, 10231, 8420, and 4310",
    "ST3(17240|13030|10231|8420|4310)A",
    "", "", ""
  },
  { "Seagate Medalist 17242, 13032, 10232, 8422, and 4312",
    "ST3(1724|1303|1023|842|431)2A",
    "", "", ""
  },
  { "Seagate NL35",
    "ST3(250623|250823|400632|400832|250824|250624|400633|400833|500641|500841)NS",
    "", "", ""
  },
  { "Seagate SV35.2",
    "ST3(160815|250820|320620|500630|750640)[AS]V",
    "", "", ""
  },
  { "Seagate SV35.3", // tested with ST3500320SV/SV16
    "ST3(500320|750330|1000340)SV",
    "", "", ""
  },
  { "Seagate SV35.5", // tested with ST31000525SV/CV12
    "ST3(250311|500410|1000525)SV",
    "", "", ""
  },
  // ST6000VX0001,ST6000VX0011,ST5000VX0001,ST5000VX0011,ST4000VX000
  // ST4000VX002, ST3000VX002, ST2000VX003, ST1000VX001, ST1000VX002
  // ST3000VX000, ST3000VX004, ST2000VX000, ST2000VX004, ST1000VX000
  { "Seagate Surveillance", // tested with ST1000VX001-1HH162/CV11, ST2000VX000-9YW164/CV12,
      // ST4000VX000-1F4168/CV14, ST2000VX003-1HH164/CV12
    "ST([1-6]000VX00[01234]1?|31000526SV|3500411SV)(-.*)?",
    "", "", ""
  },
  { "Seagate DB35", // tested with ST3250823ACE/3.03, ST3300831SCE/3.03
    "ST3(200826|250823|300831|400832)[AS]CE",
    "", "", ""
  },
  { "Seagate DB35.2", // tested with ST3160212SCE/3.ACB
    "ST3(802110|120213|160212|200827|250824|300822|400833|500841)[AS]CE",
    "", "", ""
  },
  { "Seagate DB35.3",
    "ST3(750640SCE|((80|160)215|(250|320|400)820|500830|750840)[AS]CE)",
    "", "", ""
  },
  { "Seagate LD25.2", // tested with ST940210AS/3.ALC
    "ST9(40|80)210AS?",
    "", "", ""
  },
  { "Seagate ST1.2 CompactFlash", // tested with ST68022CF/3.01
    "ST6[468]022CF",
    "", "", ""
  },
  { "Seagate Nytro XF1230 SATA SSD", // tested with XF1230-1A0480/ST200354
    "XF1230-1A(0240|0480|0960|1920)",
    "", "", 
    "-v 174,raw48,Unexpect_Power_Loss_Ct "
    "-v 180,raw48,End_to_End_Err_Detect "
    "-v 183,raw48,SATA_Downshift_Count "
    "-v 189,raw48,SSD_Health_Flags "
    "-v 190,raw48,SATA_Error_Ct "
    "-v 201,raw48,Read_Error_Rate "
    "-v 231,raw48,SSD_Life_Left_Perc "
    "-v 234,raw48,Lifetime_Nand_Gb "
    "-v 241,raw48,Total_Writes_GiB "
    "-v 242,raw48,Total_Reads_GiB "
    "-v 245,raw48,Read_Error_Rate "
  },
  { "WD Blue PC SSD", // tested with WDC WDS100T1B0A-00H9H0
    "WDC WDS...[TG]1B0[AB].*",
    "", "",
  //"-v 5,raw48,Reallocated_Sector_Ct " // Reassigned Block Count
  //"-v 9,raw48,Power_On_Hours "
  //"-v 12,raw48,Power_Cycle_Count "
    "-v 165,raw48,Block_Erase_Count "
    "-v 166,raw48,Minimum_PE_Cycles_TLC "
    "-v 167,raw48,Max_Bad_Blocks_per_Die "
    "-v 168,raw48,Maximum_PE_Cycles_TLC "
    "-v 169,raw48,Total_Bad_Blocks "
    "-v 170,raw48,Grown_Bad_Blocks "
    "-v 171,raw48,Program_Fail_Count "
    "-v 172,raw48,Erase_Fail_Count "
    "-v 173,raw48,Average_PE_Cycles_TLC "
    "-v 174,raw48,Unexpected_Power_Loss "
  //"-v 184,raw48,End-to-end_Error " // Detection/Correction Count
  //"-v 187,raw48,Reported_Uncorrect " // Uncorrectable Errors
  //"-v 188,raw48,Command_Timeout
  //"-v 194,tempminmax,Temperature_Celsius " 
  //"-v 199,raw48,UDMA_CRC_Error_Count  // SATA CRC Errors 
    "-v 230,hex48,Media_Wearout_Indicator " // Maybe hex16
  //"-v 232,raw48,Available_Reserve_Space"
    "-v 233,raw48,NAND_GB_Written_TLC "
    "-v 234,raw48,NAND_GB_Written_SLC "
    "-v 241,raw48,Total_Host_GB_Written "
    "-v 242,raw48,Total_Host_GB_Read "
    "-v 244,raw48,Temp_Throttle_Status "
  },
  { "Western Digital Protege",
  /* Western Digital drives with this comment all appear to use Attribute 9 in
   * a  non-standard manner.  These entries may need to be updated when it
   * is understood exactly how Attribute 9 should be interpreted.
   * UPDATE: this is probably explained by the WD firmware bug described in the
   * smartmontools FAQ */
    "WDC WD([2468]00E|1[26]00A)B-.*",
    "", "", ""
  },
  { "Western Digital Caviar",
  /* Western Digital drives with this comment all appear to use Attribute 9 in
   * a  non-standard manner.  These entries may need to be updated when it
   * is understood exactly how Attribute 9 should be interpreted.
   * UPDATE: this is probably explained by the WD firmware bug described in the
   * smartmontools FAQ */
    "WDC WD(2|3|4|6|8|10|12|16|18|20|25)00BB-.*",
    "", "", ""
  },
  { "Western Digital Caviar WDxxxAB",
  /* Western Digital drives with this comment all appear to use Attribute 9 in
   * a  non-standard manner.  These entries may need to be updated when it
   * is understood exactly how Attribute 9 should be interpreted.
   * UPDATE: this is probably explained by the WD firmware bug described in the
   * smartmontools FAQ */
    "WDC WD(3|4|6|8|25)00AB-.*",
    "", "", ""
  },
  { "Western Digital Caviar WDxxxAA",
  /* Western Digital drives with this comment all appear to use Attribute 9 in
   * a  non-standard manner.  These entries may need to be updated when it
   * is understood exactly how Attribute 9 should be interpreted.
   * UPDATE: this is probably explained by the WD firmware bug described in the
   * smartmontools FAQ */
    "WDC WD...?AA(-.*)?",
    "", "", ""
  },
  { "Western Digital Caviar WDxxxBA",
  /* Western Digital drives with this comment all appear to use Attribute 9 in
   * a  non-standard manner.  These entries may need to be updated when it
   * is understood exactly how Attribute 9 should be interpreted.
   * UPDATE: this is probably explained by the WD firmware bug described in the
   * smartmontools FAQ */
    "WDC WD...BA",
    "", "", ""
  },
  { "Western Digital Caviar AC", // add only 5400rpm/7200rpm (ata33 and faster)
    "WDC AC((116|121|125|225|132|232)|([1-4][4-9][0-9])|([1-4][0-9][0-9][0-9]))00[A-Z]?.*",
    "", "", ""
  },
  { "Western Digital Caviar SE",
  /* Western Digital drives with this comment all appear to use Attribute 9 in
   * a  non-standard manner.  These entries may need to be updated when it
   * is understood exactly how Attribute 9 should be interpreted.
   * UPDATE: this is probably explained by the WD firmware bug described in the
   * smartmontools FAQ
   * UPDATE 2: this does not apply to more recent models, at least WD3200AAJB */
    "WDC WD(4|6|8|10|12|16|18|20|25|30|32|40|50)00(JB|PB)-.*",
    "", "", ""
  },
  { "Western Digital Caviar Blue EIDE",  // WD Caviar SE EIDE
    /* not completely accurate: at least also WD800JB, WD(4|8|20|25)00BB sold as Caviar Blue */
    "WDC WD(16|25|32|40|50)00AAJB-.*",
    "", "", ""
  },
  { "Western Digital Caviar Blue EIDE",  // WD Caviar SE16 EIDE
    "WDC WD(25|32|40|50)00AAKB-.*",
    "", "", ""
  },
  { "Western Digital RE EIDE",
    "WDC WD(12|16|25|32)00SB-.*",
    "", "", ""
  },
  { "Western Digital Caviar Serial ATA",
    "WDC WD(4|8|20|32)00BD-.*",
    "", "", ""
  },
  { "Western Digital Caviar SE Serial ATA", // tested with WDC WD3000JD-98KLB0/08.05J08
    "WDC WD(4|8|12|16|20|25|30|32|40)00(JD|KD|PD)-.*",
    "", "", ""
  },
  { "Western Digital Caviar SE Serial ATA",
    "WDC WD(8|12|16|20|25|30|32|40|50)00JS-.*",
    "", "", ""
  },
  { "Western Digital Caviar SE16 Serial ATA",
    "WDC WD(16|20|25|32|40|50|75)00KS-.*",
    "", "", ""
  },
  { "Western Digital Caviar Blue Serial ATA",  // WD Caviar SE Serial ATA
    /* not completely accurate: at least also WD800BD, (4|8)00JD sold as Caviar Blue */
    "WDC WD((8|12|16|25|32)00AABS|(8|12|16|25|32|40|50)00AAJS)-.*",
    "", "", ""
  },
  { "Western Digital Caviar Blue (SATA)",  // WD Caviar SE16 Serial ATA
      // tested with WD1602ABKS-18N8A0/DELL/02.03B04
    "WDC WD((16|20|25|32|40|50|64|75)00AAKS|1602ABKS|10EALS)-.*",
    "", "", ""
  },
  { "Western Digital Blue", // tested with WDC WD5000AZLX-00K4KA0/80.00A80,
      // WDC WD10EZEX-00RKKA0/80.00A80, WDC WD10EZEX-75M2NA0/01.01A01, WDC WD40EZRZ-00WN9B0/80.00A80
    "WDC WD((25|32|50)00AAKX|5000AZ(LX|RZ)|7500A(AL|ZE)X|10E(AL|ZE)X|[1-6]0EZRZ)-.*",
    "", "", ""
  },
  { "Western Digital RE Serial ATA",
    "WDC WD(12|16|25|32)00(SD|YD|YS)-.*",
    "", "", ""
  },
  { "Western Digital RE2 Serial ATA",
    "WDC WD((40|50|75)00(YR|YS|AYYS)|(16|32|40|50)0[01]ABYS)-.*",
    "", "", ""
  },
  { "Western Digital RE2-GP",
    "WDC WD(5000AB|7500AY|1000FY)PS-.*",
    "", "", ""
  },
  { "Western Digital RE3 Serial ATA", // tested with WDC WD7502ABYS-02A6B0/03.00C06
    "WDC WD((25|32|50|75)02A|(75|10)02F)BYS-.*",
    "", "", ""
  },
  { "Western Digital RE4", // tested with WDC WD2003FYYS-18W0B0/01.01D02,
      // WDC WD1003FBYZ-010FB0/01.01V03
      // WDC WD5003ABYZ-011FA0/01.01S03
    "WDC WD((25|50)03ABY[XZ]|1003FBY[XZ]|(15|20)03FYYS)-.*",
    "", "", ""
  },
  { "Western Digital RE4-GP", // tested with WDC WD2002FYPS-02W3B0/04.01G01,
      // WD2003FYPS-27W9B0/01.01D02
    "(WDC )?WD200[23]FYPS-.*",
    "", "", ""
  },
  { "Western Digital Re", // tested with WDC WD1004FBYZ-01YCBB0/RR02,
      // WDC WD2000FYYZ-01UL1B0/01.01K01, WDC WD2000FYYZ-01UL1B1/01.01K02,
      // WDC WD4000FYYZ-01UL1B2/01.01K03, WD2000FYYX/00.0D1K2,
      // WDC WD1004FBYZ-01YCBB1/RR04
      // WD4000FYYZ, WD4000FDYZ, WD3000FYYZ, WD3000FDYZ, WD2000FYYZ, WD2000FDYZ
      // WD2004FBYZ, WD1004FBYZ
    "WDC WD((1004|2004)FBYZ|([234]000)FDYZ|[234]000FYYZ|2000FYYX)-.*",
    "", "",
    "-v 16,raw48,Total_LBAs_Read" // WDC WD1004FBYZ-01YCBB1/RR04
  },
  { "Western Digital Se", // tested with WDC WD2000F9YZ-09N20L0/01.01A01
    // WD6001F9YZ, WD5001F9YZ, WD4000F9YZ, WD3000F9YZ, WD2000F9YZ, WD1002F9YZ
    "WDC WD(1002|2000|3000|4000|5001|6001)F9YZ-.*",
    "", "", ""
  },
  { "Western Digital Caviar Green", // tested with WDC WD7500AADS-00M2B0/01.00A01,
       // WDC WD10EADX/77.04D77
    "WDC WD((50|64|75)00AA[CV]S|(50|64|75)00AADS|10EA[CV]S|(10|15|20)EAD[SX])-.*",
    "",
    "",
    "-F xerrorlba" // tested with WDC WD7500AADS-00M2B0/01.00A01
  },
  { "Western Digital Caviar Green (AF)",
    "WDC WD(((64|75|80)00AA|(10|15|20)EA|(25|30)EZ)R|20EAC)S-.*",
    "", "", ""
  },
  { "Western Digital Green", // tested with
      // WDC WD10EZRX-00A8LB0/01.01A01, WDC WD20EZRX-00DC0B0/80.00A80,
      // WDC WD30EZRX-00MMMB0/80.00A80, WDC WD40EZRX-00SPEB0/80.00A80,
      // WDC WD60EZRX-00MVLB1/80.00A80
    "WDC WD(7500AA|(10|15|20)EA|(10|20|25|30|40|50|60)EZ)RX-.*",
    "", "", ""
  },
  { "Western Digital Caviar Black", // tested with WDC WD7501AAES/06.01D06
    "WDC WD((500|640)1AAL|7501AA[EL]|1001FA[EL]|2001FAS)S-.*|"
    "WDC WD(2002|7502|1502|5003|1002|5002)(FAE|AAE|AZE|AAL)X-.*", // could be
    // WD2002FAEX, WD7502AAEX, WD1502FAEX, WD5003AZEX, WD1002FAEX, WD5002AALX
    "", "", ""
  },
  { "Western Digital Black", // tested with
      // WDC WD1003FZEX-00MK2A0/01.01A01, WDC WD3001FAEX-00MJRA0/01.01L01,
      // WDC WD3003FZEX-00Z4SA0/01.01A01, WDC WD4001FAEX-00MJRA0/01.01L01
      // WDC WD4003FZEX-00Z4SA0/01.01A01, WDC WD5003AZEX-00RKKA0/80.00A80,
      // WDC WD4004FZWX-00GBGB0/81.H0A81
    "WDC WD(6001|2003|5001|1003|4003|4004|5003|3003|3001)(FZW|FZE|AZE)X-.*|" // could be
    // new series  WD6001FZWX WD2003FZEX WD5001FZWX WD1003FZEX
    //             WD4003FZEX WD5003AZEX WD3003FZEX WD4004FZWX
    "WDC WD(4001|3001|2002|1002|5003|7500|5000|3200|2500|1600)(FAE|AZE)X-.*",
    // old series: WD4001FAEX WD3001FAEX WD2002FAEX WD1002FAEX  WD5003AZEX
    "", "", ""
  },
  { "Western Digital AV ATA", // tested with WDC WD3200AVJB-63J5A0/01.03E01
    "WDC WD(8|16|25|32|50)00AV[BJ]B-.*",
    "", "", ""
  },
  { "Western Digital AV SATA",
    "WDC WD(16|25|32)00AVJS-.*",
    "", "", ""
  },
  { "Western Digital AV-GP",
    "WDC WD((16|25|32|50|64|75)00AV[CDV]S|(10|15|20)EV[CDV]S)-.*",
    "", "", ""
  },
  { "Western Digital AV-GP (AF)", // tested with WDC WD10EURS-630AB1/80.00A80,
      // WDC WD10EUCX-63YZ1Y0/51.0AB52, WDC WD20EURX-64HYZY0/80.00A80
    "WDC WD(5000AUDX|7500AURS|10EUCX|(10|15|20|25|30)EUR[SX])-.*",
    "", "", ""
  },
  { "Western Digital AV", // tested with DC WD10JUCT-63CYNY0/01.01A01
    "WDC WD((16|25|32|50)00BU[CD]|5000LUC|10JUC)T-.*",
    "", "", ""
  },
  { "Western Digital Raptor",
    "WDC WD((360|740|800)GD|(360|740|800|1500)ADF[DS])-.*",
    "", "", ""
  },
  { "Western Digital Raptor X",
    "WDC WD1500AHFD-.*",
    "", "", ""
  },
  { "Western Digital VelociRaptor", // tested with WDC WD1500HLHX-01JJPV0/04.05G04
    "WDC WD(((800H|(1500|3000)[BH]|1600H|3000G)LFS)|((1500|3000|4500|6000)[BH]LHX))-.*",
    "", "", ""
  },
  { "Western Digital VelociRaptor (AF)", // tested with WDC WD1000DHTZ-04N21V0/04.06A00
    "WDC WD(2500H|5000H|1000D)HTZ-.*",
    "", "", ""
  },
  { "Western Digital Scorpio EIDE",
    "WDC WD(4|6|8|10|12|16)00(UE|VE)-.*",
    "", "", ""
  },
  { "Western Digital Scorpio Blue EIDE", // tested with WDC WD3200BEVE-00A0HT0/11.01A11
    "WDC WD(4|6|8|10|12|16|25|32)00BEVE-.*",
    "", "", ""
  },
  { "Western Digital Scorpio Serial ATA",
    "WDC WD(4|6|8|10|12|16|25)00BEAS-.*",
    "", "", ""
  },
  { "Western Digital Scorpio Blue Serial ATA",
    "WDC WD((4|6|8|10|12|16|25)00BEVS|(8|12|16|25|32|40|50|64)00BEVT|7500KEVT|10TEVT)-.*",
    "", "", ""
  },
  { "Western Digital Scorpio Blue Serial ATA (AF)", // tested with
      // WDC WD10JPVT-00A1YT0/01.01A01
    "WDC WD((16|25|32|50|64|75)00BPVT|10[JT]PVT)-.*",
    "", "", ""
  },
  { "Western Digital Scorpio Black", // tested with WDC WD5000BEKT-00KA9T0/01.01A01
    "WDC WD(8|12|16|25|32|50)00B[EJ]KT-.*",
    "", "", ""
  },
  { "Western Digital Scorpio Black (AF)",
    "WDC WD(50|75)00BPKT-.*",
    "", "", ""
  },
  { "Western Digital Red", // tested with WDC WD10EFRX-68JCSN0/01.01A01,
      // WDC WD10JFCX-68N6GN0/01.01A01, WDC WD40EFRX-68WT0N0/80.00A80,
      // WDC WD60EFRX-68MYMN1/82.00A82, WDC WD80EFAX-68LHPN0/83.H0A83,
      // WDC WD80EFZX-68UW8N0/83.H0A83
      // WDC WD80EZZX-11CSGA0/83.H0A03 (My Book 0x1058:0x25ee)
    "WDC WD(7500BFC|10JFC|[1-6]0EFR|80E[FZ][AZ])X-.*",
    "", "",
    "-v 22,raw48,Helium_Level" // WD80EFZX
  },
  { "Western Digital Red Pro", // tested with WDC WD2001FFSX-68JNUN0/81.00A81,
      // WDC WD6002FFWX-68TZ4N0/83.H0A83
    "WDC WD([2-68]00[12])FF[SW]X-.*",
    "", "", ""
  },
  { "Western Digital Purple", // tested with WDC WD40PURX-64GVNY0/80.00A80
    "WDC WD[123456]0PURX-.*",
    "", "", ""
  },
  { "Western Digital Gold", // tested with WDC WD4002FYYZ-01B7CB0/01.01M02
    "WDC WD(101KR|[68]002FR|4002FY)YZ-.*",
    "", "", ""
  },
  { "Western Digital Blue Mobile", // tested with WDC WD5000LPVX-08V0TT2/03.01A03,
      // WDC WD20NPVZ-00WFZT0/01.01A01
    "WDC WD((25|32|50|75)00[BLM]|10[JS]|20N)P[CV][TXZ]-.*",
    "", "", ""
  },
  { "Western Digital Green Mobile", // tested with WDC WD20NPVX-00EA4T0/01.01A01
    "WDC WD(15|20)NPV[TX]-.*",
    "", "", ""
  },
  { "Western Digital Black Mobile", // tested with WDC WD7500BPKX-22HPJT0/01.01A01,
      // WDC WD10JPLX-00MBPT0/01.01H01
    "WDC WD((16|25|32)00BEK[TX]|(25|32|50|75)00(BPK|LPL)X|10JPLX)-.*",
    "", "", ""
  },
  { "Western Digital Elements / My Passport (USB)", // tested with WDC WD5000BMVW-11AMCS0/01.01A01
    "WDC WD(25|32|40|50)00BMV[UVW]-.*",  // *W-* = USB 3.0
    "", "", ""
  },
  { "Western Digital Elements / My Passport (USB, AF)", // tested with
      // WDC WD5000KMVV-11TK7S1/01.01A01,
      // WDC WD5000LMVW-11CKRS0/01.01A01 (0x1058:0x07ae),
      // WDC WD5000LMVW-11VEDS0/01.01A01 (0x1058:0x0816),
      // WDC WD7500BMVW-11AJGS2/01.01A01,
      // WDC WD10JMVW-11AJGS2/01.01A01 (0x1058:0x10b8),
      // WDC WD10JMVW-11AJGS4/01.01A01 (0x1058:0x25a2),
      // WDC WD10JMVW-11S5XS1/01.01A01,
      // WDC WD10TMVW-11ZSMS5/01.01A01,
      // WDC WD20NMVW-11AV3S2/01.01A01 (0x1058:0x0822),
      // WDC WD20NMVW-11AV3S3/01.01A01 (0x1058:0x0837),
      // WDC WD20NMVW-11EDZS6/01.01A01 (0x1058-0x259f),
      // WDC WD20NMVW-11EDZS7/01.01A01 (0x1058:0x259d/25a1),
      // WDC WD20NMVW-11W68S0/01.01A01,
      // WDC WD20NMVW-59AV3S3/01.01A01 (0x1058:0x107d),
      // WDC WD30NMVW-11C3NS4/01.01A01,
      // WDC WD40NMZW-11GX6S1/01.01A01 (0x1058:0x2599/25e2/25fa)
    "WDC WD(5000[LK]|7500[BK]|10[JT]|[234]0N)M[VZ][VW]-.*", // *W-* = USB 3.0
    "", "", ""
  },
  { "Quantum Bigfoot", // tested with TS10.0A/A21.0G00, TS12.7A/A21.0F00
    "QUANTUM BIGFOOT TS(10\\.0|12\\.7)A",
    "", "", ""
  },
  { "Quantum Fireball lct15",
    "QUANTUM FIREBALLlct15 ([123]0|22)",
    "", "", ""
  },
  { "Quantum Fireball lct20",
    "QUANTUM FIREBALLlct20 [1234]0",
    "", "", ""
  },
  { "Quantum Fireball CX",
    "QUANTUM FIREBALL CX10.2A",
    "", "", ""
  },
  { "Quantum Fireball CR",
    "QUANTUM FIREBALL CR(4.3|6.4|8.4|13.0)A",
    "", "", ""
  },
  { "Quantum Fireball EX", // tested with QUANTUM FIREBALL EX10.2A/A0A.0D00
    "QUANTUM FIREBALL EX(3\\.2|6\\.4|10\\.2)A",
    "", "", ""
  },
  { "Quantum Fireball ST",
    "QUANTUM FIREBALL ST(3.2|4.3|4300)A",
    "", "", ""
  },
  { "Quantum Fireball SE",
    "QUANTUM FIREBALL SE4.3A",
    "", "", ""
  },
  { "Quantum Fireball Plus LM",
    "QUANTUM FIREBALLP LM(10.2|15|20.[45]|30)",
    "", "", ""
  },
  { "Quantum Fireball Plus AS",
    "QUANTUM FIREBALLP AS(10.2|20.5|30.0|40.0|60.0)",
    "", "", ""
  },
  { "Quantum Fireball Plus KX",
    "QUANTUM FIREBALLP KX27.3",
    "", "", ""
  },
  { "Quantum Fireball Plus KA",
    "QUANTUM FIREBALLP KA(9|10).1",
    "", "", ""
  },

  ////////////////////////////////////////////////////
  // USB ID entries
  ////////////////////////////////////////////////////

  // 0x0350 (?)
  { "USB: ViPowER USB3.0 Storage; ",
    "0x0350:0x0038",
    "", // 0x1905
    "",
    "-d sat,12" // ATA output registers missing
  },
  // Hewlett-Packard
  { "USB: HP Desktop HD BD07; ", // 2TB
    "0x03f0:0xbd07",
    "",
    "",
    "-d sat"
  },
  // ALi
  { "USB: ; ALi M5621", // USB->PATA
    "0x0402:0x5621",
    "",
    "",
    "" // unsupported
  },
  // VIA
  { "USB: Connectland BE-USB2-35BP-LCM; VIA VT6204",
    "0x040d:0x6204",
    "",
    "",
    "" // unsupported
  },
  // Buffalo / Melco
  { "USB: Buffalo JustStore Portable HD-PVU2; ",
    "0x0411:0x0181",
    "",
    "",
    "-d sat"
  },
  { "USB: Buffalo Drivestation Duo; ",
    "0x0411:0x01ce",
    "",
    "",
    "-d sat"
  },
  { "USB: Buffalo DriveStation HD-LBU2 ; Medialogic MLDU11",
    "0x0411:0x01ea",
    "",
    "",
    "-d sat"
  },
  { "USB: Buffalo MiniStation; ",
    "0x0411:0x0(1[df]9|240|251)", // 0x01d9: HD-PCTU2 (0x0108),
      // 0x01f9: HD-PZU3 (0x0100), 0x0240: HD-PCFU3, 0x0251: HD-PNFU3
    "",
    "",
    "-d sat"
  },
  // LG Electronics
  { "USB: LG Mini HXD5; JMicron",
    "0x043e:0x70f1",
    "", // 0x0100
    "",
    "-d usbjmicron"
  },
  // Hitachi (?)
  { "USB: ; Renesas uPD720231A", // USB2/3->SATA
    // 0x0229: Pi-102 Raspberry Pi USB to mSATA Converter Board
    // 0x022a: DeLock 62652 converter SATA 6GB/s > USB 3.0
    "0x045b:0x022[9a]",
    "",
    "",
    "-d sat"
  },
  // Philips
  { "USB: Philips; ", // SDE3273FC/97 2.5" SATA HDD enclosure
    "0x0471:0x2021",
    "", // 0x0103
    "",
    "-d sat"
  },
  // Toshiba
  { "USB: Toshiba Canvio 500GB; SunPlus",
    "0x0480:0xa004",
    "",
    "",
    "-d usbsunplus"
  },
  { "USB: Toshiba; ",
    "0x0480:0x....",
    "",
    "",
    "-d sat"
  },
  // Cypress
  { "USB: ; Cypress CY7C68300A (AT2)",
    "0x04b4:0x6830",
    "0x0001",
    "",
    "" // unsupported
  },
  { "USB: ; Cypress CY7C68300B/C (AT2LP)",
    "0x04b4:0x6830",
    "0x0240",
    "",
    "-d usbcypress"
  },
  // Fujitsu
  { "USB: Fujitsu/Zalman ZM-VE300; ", // USB 3.0
    "0x04c5:0x2028",
    "", // 0x0001
    "",
    "-d sat"
  },
  { "USB: ; Fujitsu", // DeLock 42475, USB 3.0
    "0x04c5:0x201d",
    "", // 0x0001
    "",
    "-d sat"
  },
  // Myson Century
  { "USB: ; Myson Century CS8818",
    "0x04cf:0x8818",
    "", // 0xb007
    "",
    "" // unsupported
  },
  // Samsung
  { "USB: Samsung S2 Portable; JMicron",
    "0x04e8:0x1f0[568a]", // 0x1f0a: SAMSUNG HN-M101XBB
    "",
    "",
    "-d usbjmicron" // 0x1f0a: works also with "-d sat"
  },
  { "USB: Samsung S1 Portable; JMicron",
    "0x04e8:0x2f03",
    "",
    "",
    "-d usbjmicron"
  },
  { "USB: Samsung Story Station; ",
    "0x04e8:0x5f0[56]",
    "",
    "",
    "-d sat"
  },
  { "USB: Samsung G2 Portable; JMicron",
    "0x04e8:0x6032",
    "0x0000",
    "",
    "-d usbjmicron" // ticket #132
  },
  { "USB: Samsung G2 Portable; ",
    "0x04e8:0x6032",
    "0x...[1-9]", // >= 0x0001
    "",
    "-d sat"
  },
  { "USB: Samsung Story Station 3.0; ",
    "0x04e8:0x6052",
    "",
    "",
    "-d sat"
  },
  { "USB: Samsung Story Station 3.0; ",
    "0x04e8:0x6054",
    "",
    "",
    "-d sat"
  },
  { "USB: Samsung M2 Portable 3.0; ",
    "0x04e8:0x60c5",
    "",
    "",
    "-d sat"
  },
  { "USB: Samsung D3 Station; ",
    "0x04e8:0x612[45]", // 3TB, 4TB
    "", // 0x200, 0x202
    "",
    "-d sat"
  },
  { "USB: Samsung M3 Portable USB 3.0; ", // 1.5/2TB: SpinPoint M9TU
    "0x04e8:0x61b[3456]", // 500MB, 2TB, 1.5TB, 1TB
    "", // 0x0e00
    "",
    "-d sat"
  },
  { "USB: Samsung S3 Portable; ",
    "0x04e8:0x61c8", // ST1000LM025 HN-M101ABB
    "", // 0x1301
    "",
    "-d sat"
  },
  // Sunplus
  { "USB: ; SunPlus",
    "0x04fc:0x0c05",
    "",
    "",
    "-d usbsunplus"
  },
  { "USB: ; SunPlus SPDIF215",
    "0x04fc:0x0c15",
    "", // 0xf615
    "",
    "-d usbsunplus"
  },
  { "USB: ; SunPlus SPDIF225", // USB+SATA->SATA
    "0x04fc:0x0c25",
    "", // 0x0103
    "",
    "-d usbsunplus"
  },
  // Iomega
  { "USB: Iomega Prestige Desktop USB 3.0; ",
    "0x059b:0x0070",
    "", // 0x0004
    "",
    "-d sat" // ATA output registers missing
  },
  { "USB: Iomega LPHD080-0; ",
    "0x059b:0x0272",
    "",
    "",
    "-d usbcypress"
  },
  { "USB: Iomega MDHD500-U; ",
    "0x059b:0x0275",
    "", // 0x0001
    "",
    "" // unsupported
  },
  { "USB: Iomega; JMicron",
    "0x059b:0x027[78]",  // 0x0277: MDHD-UE, 0x0278: LDHD-UPS
    "", // 0x0000
    "",
    "-d usbjmicron"
  },
  { "USB: Iomega LDHD-UP; Sunplus",
    "0x059b:0x0370",
    "",
    "",
    "-d usbsunplus"
  },
  { "USB: Iomega; JMicron",
    "0x059b:0x0(47[05]|57[15])", // 0x0470: LPHD-UP, 0x0475: GDHDU2 (0x0100),
      // 0x0575: LDHD-UP
    "",
    "",
    "-d usbjmicron"
  },
  { "USB: Iomega; JMicron",
    "0x059b:0x047a",
    "", // 0x0100
    "",
    "-d sat" // works also with "-d usbjmicron"
  },
  // LaCie
  { "USB: LaCie hard disk (FA Porsche design);",
    "0x059f:0x0651",
    "",
    "",
    "" // unsupported
  },
  { "USB: LaCie d2 Quadra; Oxford OXUF934SSA-LQAG ", // USB+IEEE1394+eSATA->SATA
    "0x059f:0x0828",
    "",
    "",
    "-d sat"
  },
  { "USB: LaCie hard disk; JMicron",
    "0x059f:0x0951",
    "",
    "",
    "-d usbjmicron"
  },
  { "USB: LaCie Rugged Triple Interface; ",
    "0x059f:0x100c",
    "", // 0x0001
    "",
    "-d sat"
  },
  { "USB: LaCie Desktop Hard Drive;",
    "0x059f:0x1010",
    "",
    "",
    "-d usbsunplus"
  },
  { "USB: LaCie Desktop Hard Drive; ",
    "0x059f:0x101[68]", // 0x1016: SAMSUNG HD103UJ
    "", // 0x0001
    "",
    "-d sat"
  },
  { "USB: LaCie Desktop Hard Drive; JMicron",
    "0x059f:0x1019",
    "",
    "",
    "-d usbjmicron"
  },
  { "USB: LaCie Rugged Hard Drive; JMicron",
    "0x059f:0x101d",
    "", // 0x0001
    "",
    "-d usbjmicron,x"
  },
  { "USB: LaCie Little Disk USB2; JMicron",
    "0x059f:0x1021",
    "",
    "",
    "-d usbjmicron"
  },
  { "USB: LaCie hard disk; ",
    "0x059f:0x1029",
    "", // 0x0100
    "",
    "-d sat"
  },
  { "USB: Lacie rikiki; JMicron",
    "0x059f:0x102a",
    "",
    "",
    "-d usbjmicron,x"
  },
  { "USB: LaCie D2 USB3; LucidPort USB300 ",
    "0x059f:0x103d",
    "",
    "",
    "-d sat"
  },
  { "USB: LaCie rikiki USB 3.0; ",
    "0x059f:0x10(49|57)",
    "",
    "",
    "-d sat"
  },
  { "USB: LaCie minimus USB 3.0; ",
    "0x059f:0x104a",
    "",
    "",
    "-d sat"
  },
  { "USB: LaCie Rugged Mini USB 3.0; ",
    "0x059f:0x1051",
    "", // 0x0000
    "",
    "-d sat"
  },
  { "USB: LaCie; ", // 0x1070: ASMedia 1053 ?
    "0x059f:0x10(6f|7[05])",
    "", // 6f/70=0x0001, 75=0x0000
    "",
    "-d sat"
  },
  // In-System Design
  { "USB: ; In-System/Cypress ISD-300A1",
    "0x05ab:0x0060",
    "", // 0x1101
    "",
    "-d usbcypress"
  },
  // Apple
  { "USB: Apple; ",
    "0x05ac:0x8406", // TOSHIBA MQ01UBB200
    "",
    "",
    "-d sat"
  },
  // Genesys Logic
  { "USB: ; Genesys Logic GL881E",
    "0x05e3:0x0702",
    "",
    "",
    "" // unsupported
  },
  { "USB: ; Genesys Logic", // TODO: requires '-T permissive'
    "0x05e3:0x0718",
    "", // 0x0041
    "",
    "-d sat"
  },
  { "USB: ; Genesys Logic GL3310",
    "0x05e3:0x0731", // Chieftec USB 3.0 2.5" case
    "",
    "",
    "-d sat"
  },
  { "USB: ; Genesys Logic",
    "0x05e3:0x0735",
    "", // 0x1003
    "",
    "-d sat"
  },
  // Micron
  { "USB: Micron USB SSD; ",
    "0x0634:0x0655",
    "",
    "",
    "" // unsupported
  },
  // Prolific
  { "USB: ; Prolific PL2507", // USB->PATA
    "0x067b:0x2507",
    "",
    "",
    "-d usbjmicron,0" // Port number is required
  },
  { "USB: ; Prolific PL2571/2771/2773/2775", // USB->SATA, USB3->SATA,
    "0x067b:0x(2571|277[135])",              // USB3+eSATA->SATA, USB3->2xSATA
    "",
    "",
    "" // smartmontools >= r4004: -d usbprolific
  },
  { "USB: ; Prolific PL3507", // USB+IEEE1394->PATA
    "0x067b:0x3507",
    "", // 0x0001
    "",
    "-d usbjmicron,p"
  },
  // Imation
  { "USB: Imation ; ", // Imation Odyssey external USB dock
    "0x0718:0x1000",
    "", // 0x5104
    "",
    "-d sat"
  },
  // SanDisk
  { "USB: SanDisk SDCZ80 Flash Drive; Fujitsu", // ATA ID: SanDisk pSSD
    "0x0781:0x558[08]",
    "",
    "",
    "-d sat"
  },
  // Freecom
  { "USB: ; Innostor IS631", // No Name USB3->SATA Enclosure
    "0x07ab:0x0621",
    "",
    "",
    "-d sat"
  },
  { "USB: Freecom Quattro 3.0; ", // USB3.0+IEEE1394+eSATA->SATA
    "0x07ab:0xfc77",
    "",
    "",
    "-d sat"
  },
  { "USB: Freecom Mobile Drive XXS; JMicron",
    "0x07ab:0xfc88",
    "", // 0x0101
    "",
    "-d usbjmicron,x"
  },
  { "USB: Freecom Hard Drive XS; Sunplus",
    "0x07ab:0xfc8e",
    "", // 0x010f
    "",
    "-d usbsunplus"
  },
  { "USB: Freecom; ", // Intel labeled
    "0x07ab:0xfc8f",
    "", // 0x0000
    "",
    "-d sat"
  },
  { "USB: Freecom Classic HD 120GB; ",
    "0x07ab:0xfccd",
    "",
    "",
    "" // unsupported
  },
  { "USB: Freecom HD; JMicron", // 500GB
    "0x07ab:0xfcd[6a]",
    "",
    "",
    "-d usbjmicron"
  },
  // Oxford Semiconductor, Ltd
  { "USB: ; Oxford",
    "0x0928:0x0000",
    "",
    "",
    "" // unsupported
  },
  { "USB: ; Oxford OXU921DS",
    "0x0928:0x0002",
    "",
    "",
    "" // unsupported
  },
  { "USB: ; Oxford", // Zalman ZM-VE200
    "0x0928:0x0010",
    "", // 0x0304
    "",
    "-d sat"
  },
  // Toshiba
  { "USB: Toshiba PX1270E-1G16; Sunplus",
    "0x0930:0x0b03",
    "",
    "",
    "-d usbsunplus"
  },
  { "USB: Toshiba PX1396E-3T01; Sunplus", // similar to Dura Micro 501
    "0x0930:0x0b09",
    "",
    "",
    "-d usbsunplus"
  },
  { "USB: Toshiba Stor.E Steel; Sunplus",
    "0x0930:0x0b11",
    "",
    "",
    "-d usbsunplus"
  },
  { "USB: Toshiba Stor.E; ",
    "0x0930:0x0b1[9ab]",
    "", // 0x0001
    "",
    "-d sat"
  },
  // Lumberg, Inc.
  { "USB: Toshiba Stor.E; Sunplus",
    "0x0939:0x0b1[56]",
    "",
    "",
    "-d usbsunplus"
  },
  // Apricorn
  { "USB: Apricorn SATA Wire; ",
    "0x0984:0x0040",
    "",
    "",
    "-d sat"
  },
  // Neodio Technologies
  { "USB: Neodio; Initio INIC-1810PL",
    "0x0aec:0x3050",
    "", // 0x0100
    "",
    "-d sat"
  },
  // Seagate
  { "USB: Seagate External Drive; Cypress",
    "0x0bc2:0x0503",
    "", // 0x0240
    "",
    "-d usbcypress"
  },
  { "USB: Seagate FreeAgent; ",
    "0x0bc2:0x(3008|50(31|a1))",
    "",
    "",
    "-d sat,12" // 0x50a1: "-d sat" does not work (ticket #151)
  },
  { "USB: Seagate; ",
    "0x0bc2:0x....",
    "",
    "",
    "-d sat"
  },
  // Addonics
  { "USB: Addonics HDMU3; ", // (ticket #609)
    "0x0bf6:0x1001",
    "", // 0x0100
    "",
    ""
  },
  // Dura Micro
  { "USB: Dura Micro; Cypress",
    "0x0c0b:0xb001",
    "", // 0x1110
    "",
    "-d usbcypress"
  },
  { "USB: Dura Micro; Initio",
    "0x0c0b:0xb136",
    "", // 0x0108
    "",
    "-d sat"
  },
  { "USB: Dura Micro 509; Sunplus",
    "0x0c0b:0xb159",
    "", // 0x0103
    "",
    "-d usbsunplus"
  },
  // Maxtor
  { "USB: Maxtor OneTouch 200GB; ",
    "0x0d49:0x7010",
    "",
    "",
    "" // unsupported
  },
  { "USB: Maxtor OneTouch; ",
    "0x0d49:0x7300",
    "", // 0x0121
    "",
    "-d sat"
  },
  { "USB: Maxtor OneTouch 4; ",
    "0x0d49:0x7310",
    "", // 0x0125
    "",
    "-d sat"
  },
  { "USB: Maxtor OneTouch 4 Mini; ",
    "0x0d49:0x7350",
    "", // 0x0125
    "",
    "-d sat"
  },
  { "USB: Maxtor BlackArmor Portable; ",
    "0x0d49:0x7550",
    "",
    "",
    "-d sat"
  },
  { "USB: Maxtor Basics Desktop; ",
    "0x0d49:0x7410",
    "", // 0x0122
    "",
    "-d sat"
  },
  { "USB: Maxtor Basics Portable; ",
    "0x0d49:0x7450",
    "", // 0x0122
    "",
    "-d sat"
  },
  // Jess-Link International
  { "USB: ; Cypress", // Medion HDDrive2Go
    "0x0dbf:0x9001",
    "", // 0x0240
    "",
    "-d usbcypress"
  },
  // Oyen Digital
  { "USB: Oyen Digital MiniPro USB 3.0; ",
    "0x0dc4:0x020a",
    "",
    "",
    "-d sat"
  },
  // Cowon Systems, Inc.
  { "USB: Cowon iAudio X5; ",
    "0x0e21:0x0510",
    "",
    "",
    "-d usbcypress"
  },
  // iRiver
  { "USB: iRiver iHP-120/140 MP3 Player; Cypress",
    "0x1006:0x3002",
    "", // 0x0100
    "",
    "-d usbcypress"
  },
  // Western Digital
  { "USB: WD My Passport (IDE); Cypress",
    "0x1058:0x0701",
    "", // 0x0240
    "",
    "-d usbcypress"
  },
  { "USB: Western Digital; ",
    "0x1058:0x....",
    "",
    "",
    "-d sat"
  },
  // Atech Flash Technology
  { "USB: ; Atech", // Enclosure from Kingston SSDNow notebook upgrade kit
    "0x11b0:0x6298",
    "", // 0x0108
    "",
    "-d sat"
  },
  // ADATA
  { "USB: ADATA; ",
    "0x125f:0xa(11|31|35|15)a", // 0xa11a: Classic CH11 1TB, 0xa31a: HV620 2TB (0x0100)
    "", // 0xa35a: HD650 2TB (0x6503), 0xa15a: HD710 1TB
    "",
    "-d sat"
  },
  { "USB: ADATA; Cypress",
    "0x125f:0xa9[34]a", // 0xa93a: SH93 (0x0150)
    "",
    "",
    "-d usbcypress"
  },
  // Initio
  { "USB: ; Initio",
    "0x13fd:0x(054|1(04|15))0", // 0x0540: Initio 316000
    "", // 0x1040 (0x0106): USB->SATA+PATA, Chieftec CEB-25I
    "", // 0x1150: Initio 6Y120L0, CoolerMaster XCraft RX-3HU
    "" // unsupported
  },
  { "USB: ; Initio",
    "0x13fd:0x16[45]0",
    "", // 0x1640: 0x0864, 0x1650: 0x0436
    "",
    "-d sat,12" // some SMART commands fail, see ticket #295
  },
  { "USB: ; Initio",
    "0x13fd:0x....",
    "",
    "",
    "-d sat"
  },
  // Super Top
  { "USB: Super Top generic enclosure; ",
    "0x14cd:0x6116",
    "", // 0x0150, older report suggests -d usbcypress
    "", // 0x0160 also reported as unsupported
    "-d sat"
  },
  // JMicron
  { "USB: ; JMicron JMS539", // USB2/3->SATA (old firmware)
    "0x152d:0x0539",
    "0x0100",      // 1.00, various devices support -d usbjmicron
    "",            // 1.00, SSI SI-1359RUS3 supports -d sat,
    ""             //       -d usbjmicron may disconnect drive (ticket #552)
  },
  { "USB: ; JMicron JMS539", // USB2/3->SATA (new firmware)
    "0x152d:0x0539",
    "0x020[56]|"   //  2.05, ZTC USB 3.0 enclosure (ticket #338)
    "0x28(03|12)", // 28.03, Mediasonic ProBox HF2-SU3S2 Rev 2 (port multiplier, ticket #504)
    "",            // 28.12, Mediasonic ProBox H82-SU3S2 (port multiplier)
    "-d sat"
  },
  { "USB: ; JMicron ", // USB->SATA->4xSATA (port multiplier)
    "0x152d:0x0551",   // JMS539? (old firmware may use 0x152d:0x0539, ticket #552)
    "", // 0x0100
    "",
    "-d usbjmicron,x"
  },
  { "USB: ; JMicron", // USB2/3->2xSATA
    "0x152d:0x0565",
    "", // 0x9114, Akasa DuoDock X (ticket #607)
    "",
    "-d sat"
  },
  { "USB: ; JMicron JMS567", // USB2/3->SATA
    "0x152d:0x0567",
    "", // 0x0114
    "", // 0x0205, 2.05, Mediasonic ProBox HF2-SU3S2 Rev 3 (port multiplier, ticket #504)
    "-d sat"
  },
  { "USB: ; JMicron JMS578", // USB->SATA
    "0x152d:0x0578",
    "", // 0x0100
    "",
    "-d sat"
  },
  { "USB: ; JMicron",
    "0x152d:0x0579", // Intenso External
    "", // 0x0100
    "",
    "-d sat"
  },
  { "USB: OCZ THROTTLE OCZESATATHR8G; JMicron JMF601",
    "0x152d:0x0602",
    "",
    "",
    "" // unsupported
  },
  { "USB: ; JMicron JMS561", // USB2/3->2xSATA
    "0x152d:0x[19]561", // 0x1561(0x0106), Sabrent USB 3.0 Dual Bay SATA Dock
    "",  // 0x9561(0x0105), Orico 6629US3-C USB 3.0 Dual Bay SATA Dock
    "",
    "-d sat"
  },
  { "USB: ; JMicron JM20329", // USB->SATA
    "0x152d:0x2329",
    "", // 0x0100
    "",
    "-d usbjmicron"
  },
  { "USB: ; JMicron JM20336", // USB+SATA->SATA, USB->2xSATA
    "0x152d:0x2336",
    "", // 0x0100
    "",
    "-d usbjmicron,x"
  },
  { "USB: Generic JMicron adapter; JMicron",
    "0x152d:0x2337",
    "",
    "",
    "-d usbjmicron"
  },
  { "USB: ; JMicron JM20337/8", // USB->SATA+PATA, USB+SATA->PATA
    "0x152d:0x2338",
    "", // 0x0100
    "",
    "-d usbjmicron"
  },
  { "USB: ; JMicron JM20339", // USB->SATA
    "0x152d:0x2339",
    "", // 0x0100
    "",
    "-d usbjmicron,x"
  },
  { "USB: ; JMicron", // USB+SATA->SATA
    "0x152d:0x2351",  // e.g. Verbatim Portable Hard Drive 500Gb
    "", // 0x0100
    "",
    "-d sat"
  },
  { "USB: ; JMicron", // USB->SATA
    "0x152d:0x2352",
    "", // 0x0100
    "",
    "-d usbjmicron,x"
  },
  { "USB: ; JMicron", // USB->SATA
    "0x152d:0x2509",
    "", // 0x0100
    "",
    "-d usbjmicron,x"
  },
  { "USB: ; JMicron JMS566", // USB3->SATA
    "0x152d:0x2566", // e.g. Chieftec CEB-7035S
    "", // 0x0114
    "",
    "-d usbjmicron,x"
  },
  { "USB: ; JMicron",
    "0x152d:0x2590",
    "", // 0x0x8105 (ticket #550)
    "",
    "-d sat"
  },
  { "USB: ; JMicron JMS567", // USB2/3->SATA
    "0x152d:0x3562",
    "", // 0x0310, StarTech S358BU33ERM (port multiplier, ticket #508)
    "",
    "-d sat"
  },
  { "USB: ; JMicron", // USB3->SATA
    "0x152d:0x3569",
    "", // 0x0203
    "",
    "-d sat"
  },
  { "USB: ; JMicron JMS561U", // USB3->2xSATA
    "0x152d:0x8561",
    "", // 0x0107
    "",
    "-d sat"
  },
  // ASMedia
  { "USB: ; ASMedia",
    "0x174c:0x....",
    "",
    "",
    "-d sat"
  },
  // LucidPort
  { "USB: ; LucidPORT USB300", // RaidSonic ICY BOX IB-110StU3-B, Sharkoon SATA QuickPort H3
    "0x1759:0x500[02]", // 0x5000: USB 2.0, 0x5002: USB 3.0
    "",
    "",
    "-d sat"
  },
  { "USB: ; LucidPort", // Fuj:tech SATA-USB3 dock
    "0x1759:0x5100",
    "", // 0x2580
    "",
    "-d sat"
  },
  // Verbatim
  { "USB: Verbatim Portable Hard Drive; Sunplus",
    "0x18a5:0x0214",
    "", // 0x0112
    "",
    "-d usbsunplus"
  },
  { "USB: Verbatim FW/USB160; Oxford OXUF934SSA-LQAG", // USB+IEEE1394->SATA
    "0x18a5:0x0215",
    "", // 0x0001
    "",
    "-d sat"
  },
  { "USB: Verbatim External Hard Drive 47519; Sunplus", // USB->SATA
    "0x18a5:0x0216",
    "",
    "",
    "-d usbsunplus"
  },
  { "USB: Verbatim Pocket Hard Drive; JMicron", // SAMSUNG SpinPoint N3U-3 (USB, 4KiB LLS)
    "0x18a5:0x0227",
    "",
    "",
    "-d usbjmicron" // "-d usbjmicron,x" does not work
  },
  { "USB: Verbatim External Hard Drive; JMicron", // 2TB
    "0x18a5:0x022a",
    "",
    "",
    "-d usbjmicron"
  },
  { "USB: Verbatim Store'n'Go; JMicron", // USB->SATA
    "0x18a5:0x022b",
    "", // 0x0100
    "",
    "-d usbjmicron"
  },
  { "USB: Verbatim Pocket Hard Drive; ", // 1TB USB 3.0
    "0x18a5:0x0237",
    "",
    "",
    "-d sat,12"
  },
  { "USB: Verbatim External Hard Drive; ", // 3TB USB 3.0
    "0x18a5:0x0400",
    "",
    "",
    "-d sat"
  },
  // Silicon Image
  { "USB: Vantec NST-400MX-SR; Silicon Image 5744",
    "0x1a4a:0x1670",
    "",
    "",
    "" // unsupported
  },
  // Corsair
  { "USB: Voyager GTX; ",
    "0x1b1c:0x1a0e",
    "",
    "",
    "-d sat"
  },
  // SunplusIT
  { "USB: ; SunplusIT",
    "0x1bcf:0x0c31",
    "",
    "",
    "-d usbsunplus"
  },
  // TrekStor
  { "USB: TrekStor DataStation; ", // DataStation maxi light (USB 3.0)
    "0x1e68:0x0050",
    "", // 0x0100
    "",
    "-d sat"
  },
  // Innostor
  { "USB: ; Innostor IS611", // USB3->SATA+PATA
    "0x1f75:0x0611", // SMART access via PATA does not work
    "",
    "",
    "-d sat"
  },
  { "USB: ; Innostor IS621", // USB3->SATA
    "0x1f75:0x0621", // Dynex 2.5" USB 3.0 Exclosure DX-HD302513
    "",
    "",
    "-d sat"
  },
  { "USB: ; Innostor IS888", // USB3->SATA
    "0x1f75:0x0888",
    "", // 0x0034, Sharkoon SATA QuickDeck Pro USB 3.0 (unsupported)
    "", // 0x0036, works with -d sat (ticket #827)
    "-d sat"
  },
  // VIA Labs
  { "USB: ; VIA VL701", // USB2/3->SATA
    "0x2109:0x0701", // Intenso 2,5" 1TB USB3
    "", // 0x0107
    "",
    "-d sat" // ATA output registers missing
  },
  { "USB: ; VIA VL711", // USB2/3->SATA
    "0x2109:0x0711",
    "", // 0x0114, Mediasonic ProBox K32-SU3 (ticket #594)
    "", // 0x0507, Intenso 2,5" Memory Case 2TB USB3
    "-d sat"
  },
  // 0x2537 (?)
  { "USB: ; ", // USB 3.0
    "0x2537:0x106[68]", // 0x1066: Orico 2599US3, 0x1068: Fantec ER-35U3
    "", // 0x0100
    "",
    "-d sat"
  },
  // Power Quotient International
  { "USB: PQI H560; ",
    "0x3538:0x0902",
    "", // 0x0000
    "",
    "-d sat"
  },
  // Power Quotient International
  { "USB: PQI bridge; ",
    "0x3538:0x0064",
    "",
    "",
    "-d usbsunplus"
  },
  // Sharkoon
  { "USB: Sharkoon QuickPort XT USB 3.0; ",
     "0x357d:0x7788",
     "",
     "",
     "-d sat"
  },
  // Hitachi/SimpleTech
  { "USB: Hitachi Touro Desk; JMicron", // 3TB
    "0x4971:0x1011",
    "",
    "",
    "-d usbjmicron"
  },
  { "USB: Hitachi Touro; ",
    "0x4971:0x101[45]", // 14=1TB, 15=2TB
    "", // 0x0000
    "",
    "-d sat" // ATA output registers missing
  },
  { "USB: Hitachi Touro Mobile; ", // 1TB
    "0x4971:0x102[034]",
    "", // 0x0100
    "",
    "-d sat"
  },
  { "USB: SimpleTech;", // USB 3.0 HDD BOX Agestar,  Rock External HDD 3,5" UASP
    "0x4971:0x8017",
    "",
    "",
    "-d sat"
  },
  { "USB: Hitachi/SimpleTech; JMicron", // 1TB
    "0x4971:0xce17",
    "",
    "",
    "-d usbjmicron,x"
  },
  // OnSpec
  { "USB: ; OnSpec", // USB->PATA
    "0x55aa:0x2b00",
    "", // 0x0100
    "",
    "" // unsupported
  },
  // 0x6795 (?)
  { "USB: Sharkoon 2-Bay RAID Box; ", // USB 3.0
    "0x6795:0x2756",
    "", // 0x0100
    "",
    "-d sat"
  },
  // JMicron II
  { "USB: ; JMicron JMS566",
    "0xa152:0xb566",
    "", // 0x0223
    "",
    "-d sat"
  },
  // 0xabcd (?)
  { "USB: ; ",
    "0xabcd:0x610[34]", // 0x6103: LogiLink AU0028A V1.0 USB 3.0 to IDE & SATA Adapter
      // 0x6104: LogiLink PCCloneEX Lite
    "",
    "",
    "-d sat"
  },
/*
}; // builtin_knowndrives[]
 */<|MERGE_RESOLUTION|>--- conflicted
+++ resolved
@@ -75,11 +75,7 @@
 /*
 const drive_settings builtin_knowndrives[] = {
  */
-<<<<<<< HEAD
-  { "$Id: drivedb.h 4692 2018-02-16 21:16:04Z chrfranke $",
-=======
-  { "$Id: drivedb.h 4717 2018-03-06 22:15:25Z samm2 $",
->>>>>>> 1bbbfaec
+  { "$Id: drivedb.h 4719 2018-03-10 13:24:39Z chrfranke $",
     "-", "-",
     "This is a dummy entry to hold the SVN-Id of drivedb.h",
     ""
