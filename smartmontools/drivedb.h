--- conflicted
+++ resolved
@@ -75,11 +75,7 @@
 /*
 const drive_settings builtin_knowndrives[] = {
  */
-<<<<<<< HEAD
-  { "$Id: drivedb.h 3782 2013-03-01 20:27:15Z chrfranke $",
-=======
-  { "$Id: drivedb.h 3789 2013-03-13 20:00:51Z chrfranke $",
->>>>>>> 321179a0
+  { "$Id: drivedb.h 3790 2013-03-13 20:15:31Z chrfranke $",
     "-", "-",
     "This is a dummy entry to hold the SVN-Id of drivedb.h",
     ""
@@ -315,7 +311,7 @@
   //"-v 194,tempminmax,Temperature_Celsius "
     "-v 195,raw24/raw32,ECC_Uncorr_Error_Count "
   //"-v 196,raw16(raw16),Reallocated_Event_Count "
-    "-v 198,raw24/raw32:210zr54,Uncorrectable_Sector_Ct " // KINGSTON SE100S3100G/510ABBF0
+    "-v 198,hex48,Uncorrectable_Sector_Ct "
     "-v 199,raw48,SATA_CRC_Error_Count "
     "-v 201,raw24/raw32,Unc_Soft_Read_Err_Rate "
     "-v 204,raw24/raw32,Soft_ECC_Correct_Rate "
