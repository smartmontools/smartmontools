/*
 * drivedb.h - smartmontools 6.5-6.6 drive database file
 *
 * Home page of code is: https://www.smartmontools.org
 *
 * Copyright (C) 2003-11 Philip Williams, Bruce Allen
 * Copyright (C) 2008-20 Christian Franke
 *
 * SPDX-License-Identifier: GPL-2.0-or-later
 */

/*
 * Structure used to store drive database entries:
 *
 * struct drive_settings {
 *   const char * modelfamily;
 *   const char * modelregexp;
 *   const char * firmwareregexp;
 *   const char * warningmsg;
 *   const char * presets;
 * };
 *
 * The elements are used in the following ways:
 *
 *  modelfamily     Informal string about the model family/series of a
 *                  device. Set to "" if no info (apart from device id)
 *                  known.  The entry is ignored if this string starts with
 *                  a dollar sign.  Must not start with "USB:", see below.
 *  modelregexp     POSIX extended regular expression to match the model of
 *                  a device.  This should never be "".
 *  firmwareregexp  POSIX extended regular expression to match a devices's
 *                  firmware.  This is optional and should be "" if it is not
 *                  to be used.  If it is nonempty then it will be used to
 *                  narrow the set of devices matched by modelregexp.
 *  warningmsg      A message that may be displayed for matching drives.  For
 *                  example, to inform the user that they may need to apply a
 *                  firmware patch.
 *  presets         String with vendor-specific attribute ('-v') and firmware
 *                  bug fix ('-F') options.  Same syntax as in smartctl command
 *                  line.  The user's own settings override these.
 *
 * The regular expressions for drive model and firmware must match the full
 * string.  The effect of "^FULLSTRING$" is identical to "FULLSTRING".
 * The form ".*SUBSTRING.*" can be used if substring match is desired.
 *
 * The table will be searched from the start to end or until the first match,
 * so the order in the table is important for distinct entries that could match
 * the same drive.
 *
 *
 * Format for USB ID entries:
 *
 *  modelfamily     String with format "USB: DEVICE; BRIDGE" where
 *                  DEVICE is the name of the device and BRIDGE is
 *                  the name of the USB bridge.  Both may be empty
 *                  if no info known.
 *  modelregexp     POSIX extended regular expression to match the USB
 *                  vendor:product ID in hex notation ("0x1234:0xabcd").
 *                  This should never be "".
 *  firmwareregexp  POSIX extended regular expression to match the USB
 *                  bcdDevice info.  Only compared during search if other
 *                  entries with same USB vendor:product ID exist.
 *  warningmsg      Not used yet.
 *  presets         String with one device type ('-d') option.
 *
 */

/*
const drive_settings builtin_knowndrives[] = {
 */
<<<<<<< HEAD
  { "$Id: drivedb.h 5111 2020-11-01 16:10:47Z chrfranke $",
=======
  { "$Id: drivedb.h 5136 2020-12-20 15:43:03Z chrfranke $",
>>>>>>> 97ebd1bb
    "-", "-",
    "This is a dummy entry to hold the SVN-Id of drivedb.h",
    ""
  },
  { "DEFAULT",
    "-", "-",
    "Default settings",
    "-v 1,raw48,Raw_Read_Error_Rate "
    "-v 2,raw48,Throughput_Performance "
    "-v 3,raw16(avg16),Spin_Up_Time "
    "-v 4,raw48,Start_Stop_Count "
    "-v 5,raw16(raw16),Reallocated_Sector_Ct "
    "-v 6,raw48,Read_Channel_Margin,HDD "
    "-v 7,raw48,Seek_Error_Rate,HDD "
    "-v 8,raw48,Seek_Time_Performance,HDD "
    "-v 9,raw24(raw8),Power_On_Hours "
    "-v 10,raw48,Spin_Retry_Count,HDD "
    "-v 11,raw48,Calibration_Retry_Count,HDD "
    "-v 12,raw48,Power_Cycle_Count "
    "-v 13,raw48,Read_Soft_Error_Rate "
    //  14-174 Unknown_Attribute
    "-v 175,raw48,Program_Fail_Count_Chip,SSD "
    "-v 176,raw48,Erase_Fail_Count_Chip,SSD "
    "-v 177,raw48,Wear_Leveling_Count,SSD "
    "-v 178,raw48,Used_Rsvd_Blk_Cnt_Chip,SSD "
    "-v 179,raw48,Used_Rsvd_Blk_Cnt_Tot,SSD "
    "-v 180,raw48,Unused_Rsvd_Blk_Cnt_Tot,SSD "
    "-v 181,raw48,Program_Fail_Cnt_Total "
    "-v 182,raw48,Erase_Fail_Count_Total,SSD "
    "-v 183,raw48,Runtime_Bad_Block "
    "-v 184,raw48,End-to-End_Error "
    //  185-186 Unknown_Attribute
    "-v 187,raw48,Reported_Uncorrect "
    "-v 188,raw48,Command_Timeout "
    "-v 189,raw48,High_Fly_Writes,HDD "
    "-v 190,tempminmax,Airflow_Temperature_Cel "
    "-v 191,raw48,G-Sense_Error_Rate,HDD "
    "-v 192,raw48,Power-Off_Retract_Count "
    "-v 193,raw48,Load_Cycle_Count,HDD "
    "-v 194,tempminmax,Temperature_Celsius "
    "-v 195,raw48,Hardware_ECC_Recovered "
    "-v 196,raw16(raw16),Reallocated_Event_Count "
    "-v 197,raw48,Current_Pending_Sector "
    "-v 198,raw48,Offline_Uncorrectable "
    "-v 199,raw48,UDMA_CRC_Error_Count "
    "-v 200,raw48,Multi_Zone_Error_Rate,HDD "
    "-v 201,raw48,Soft_Read_Error_Rate,HDD "
    "-v 202,raw48,Data_Address_Mark_Errs,HDD "
    "-v 203,raw48,Run_Out_Cancel "
    "-v 204,raw48,Soft_ECC_Correction "
    "-v 205,raw48,Thermal_Asperity_Rate "
    "-v 206,raw48,Flying_Height,HDD "
    "-v 207,raw48,Spin_High_Current,HDD "
    "-v 208,raw48,Spin_Buzz,HDD "
    "-v 209,raw48,Offline_Seek_Performnce,HDD "
    //  210-219 Unknown_Attribute
    "-v 220,raw48,Disk_Shift,HDD "
    "-v 221,raw48,G-Sense_Error_Rate,HDD "
    "-v 222,raw48,Loaded_Hours,HDD "
    "-v 223,raw48,Load_Retry_Count,HDD "
    "-v 224,raw48,Load_Friction,HDD "
    "-v 225,raw48,Load_Cycle_Count,HDD "
    "-v 226,raw48,Load-in_Time,HDD "
    "-v 227,raw48,Torq-amp_Count,HDD "
    "-v 228,raw48,Power-off_Retract_Count "
    //  229 Unknown_Attribute
    "-v 230,raw48,Head_Amplitude,HDD "
    "-v 231,raw48,Temperature_Celsius,HDD "
    "-v 232,raw48,Available_Reservd_Space "
    "-v 233,raw48,Media_Wearout_Indicator,SSD "
    //  234-239 Unknown_Attribute
    "-v 240,raw24(raw8),Head_Flying_Hours,HDD "
    "-v 241,raw48,Total_LBAs_Written "
    "-v 242,raw48,Total_LBAs_Read "
    //  243-249 Unknown_Attribute
    "-v 250,raw48,Read_Error_Retry_Rate "
    //  251-253 Unknown_Attribute
    "-v 254,raw48,Free_Fall_Sensor,HDD"
  },
  { "Swissbit C440 Industrial CompactFlash Card",
    // spec v1.23 found at http://www.farnell.com/datasheets/1821167.pdf
    // tested with SFCF4096H2BU4TO-I-MS-527-STD
    "SFCF(2048|4096|8192|16GB|32GB|64GB)H[0-9]BU[24]TO-(C|I)-(MS|QT|NU)-5[0-9]7-STD",
    "", "",
    "-v 196,raw24/raw24,Spare_Blocks "
    "-v 213,raw24/raw24,Spare_Blocks_Worst_Chip "
    "-v 229,raw48,Erase_Count "
    "-v 203,raw48,Total_ECC_Errors "
    "-v 232,raw48,Total_Number_of_Reads "
    "-v 214,raw48,Reserved_Attribute " // Spec says "to be determined"
    "-v 215,raw48,Current_TRIM_Percent "
  },
  { "Swissbit X-600m Series Industrial mSATA SSD",
    // spec v1.06 found at https://www.mouser.com/pdfdocs/Swissbit_X-600m_Datasheet.pdf
    // tested with SFSA016GU1AA2TO-I-DB-216-STD
    "SFSA(008|016|032|064|128)GU[0-9]AA[124]TO-(C|I)-(DB|QC|NC)-2[0-9]6-STD",
    "", "",
  //"-v 1,raw48,Raw_Read_Error_Rate "
  //"-v 5,raw16(raw16),Reallocated_Sector_Ct "
  //"-v 9,raw24(raw8),Power_On_Hours "
  //"-v 12,raw48,Power_Cycle_Count "
    "-v 160,raw48,Uncorrectable_Error_Cnt "
    "-v 161,raw48,Spare_Blocks_Remaining "
    "-v 163,raw48,Initial_Bad_Block_Count "
    "-v 164,raw48,Total_Erase_Count "
    "-v 165,raw48,Max_Erase_Count "
    "-v 166,raw48,Min_Erase_Count "
    "-v 167,raw48,Average_Erase_Count "
    "-v 168,raw48,Max_Erase_Count_of_Spec "
    "-v 169,raw48,Power_On_Uncorr_Err_Cnt "
    "-v 192,raw48,Init_Spare_Blocks_Avail "
    "-v 193,raw48,Dynamic_Remaps "
  //"-v 194,tempminmax,Temperature_Celsius "
  //"-v 195,raw48,Hardware_ECC_Recovered "
  //"-v 196,raw16(raw16),Reallocated_Event_Count "
  //"-v 198,raw48,Offline_Uncorrectable "
    "-v 199,raw48,SATA_CRC_Error_Count "
    "-v 215,raw48,TRIM_Count "
    "-v 235,hex56,Flash_Writes_LBAs_Low "
    "-v 237,hex48,Flash_Writes_LBAs_High "
    "-v 241,hex56,Total_LBAs_Written_Low "
    "-v 242,hex56,Total_LBAs_Read_Low "
    "-v 243,hex48,Total_LBAs_Written_High "
    "-v 244,hex48,Total_LBAs_Read_High "
    "-v 248,raw48,Perc_Rated_Life_Remain "
    "-v 249,raw48,Spares_Remaining_Perc "
  },
  { "Apacer SDM4 Series SSD Module",
    "(2|4|8|16|32|64)GB SATA Flash Drive", // tested with APSDM002G15AN-CT/SFDDA01C and SFI2101D
    "SF(DDA01C|I2101D)",
    "",
    "-v 160,raw48,Initial_Bad_Block_Count "
    "-v 161,raw48,Bad_Block_Count "
    "-v 162,raw48,Spare_Block_Count "
    "-v 163,raw48,Max_Erase_Count "
    "-v 164,raw48,Average_Erase_Count "
    "-v 165,raw48,Average_Erase_Count " // could be wrong
  },
  { "Apacer SDM5/5A/5A-M Series SSD Module",
    "(1|2|4|8|16|32|64)GB SATA Flash Drive", // tested with APSDM016GA2AN-PTM1/SFDK004A,
      // APSDM016GA3AN-ATM/SFDE001A, APSDM004G13AN-AT/SFDE001A
    "SF(DK004A|DE001A)",
    "",
  //"-v 9,raw24(raw8),Power_On_Hours "
  //"-v 12,raw48,Power_Cycle_Count "
    "-v 163,raw48,Max_Erase_Count "
    "-v 164,raw48,Average_Erase_Count "
    "-v 166,raw48,Grown_Bad_Block_Count "
    "-v 167,raw48,SSD_Write_Protect_Mode "
    "-v 168,raw48,SATA_PHY_Err_Ct "
    "-v 175,raw48,Bad_Cluster_Table_Count "
    "-v 192,raw48,Unexpect_Power_Loss_Ct "
  //"-v 194,tempminmax,Temperature_Celsius "
  //"-v 241,raw48,Total_LBAs_Written "
  },
  { "Apacer AS340 SSDs",
    "Apacer AS340 (120|240|480|960)GB", // tested with Apacer AS340 120GB/AP612PE0
    "", "",
  //"-v 9,raw24(raw8),Power_On_Hours "
  //"-v 12,raw48,Power_Cycle_Count "
    "-v 163,raw48,Max_Erase_Count "
    "-v 164,raw48,Average_Erase_Count "
    "-v 166,raw48,Later_Bad_Block_Count "
    "-v 167,raw48,SSD_Protect_Mode "
    "-v 168,raw48,SATA_PHY_Error_Count "
    "-v 171,raw48,Program_Fail_Count "
    "-v 172,raw48,Erase_Fail_Count "
    "-v 175,raw48,Bad_Cluster_Table_Count "
    "-v 192,raw48,Unexpect_Power_Loss_Ct "
  //"-v 194,tempminmax,Temperature_Celsius "
    "-v 231,raw48,Lifetime_Left "
  //"-v 241,raw48,Total_LBAs_Written "
  },
  { "Apacer SSDs",
    "([1248]|1[056]|20|3[02]|40|60|64|80|12[08]|160|240|256|320|480|512|640|960|1280|1920|3840)(GB|TB) SATA Flash Drive|"
    "S[GH]250-M2[48][02] 128GB SSD", // tested with 120GB SATA Flash Drive/SFMB6130, SH250-M242 128GB SSD/SFMB8120
    "SFM[BC][0-9A-Z][0-9A-Z][1-9A-Z][0-9A-Z]",
    "",
  //"-v 9,raw24(raw8),Power_On_Hours "
  //"-v 12,raw48,Power_Cycle_Count "
    "-v 163,raw48,Maximum_Erase_Count "
    "-v 164,raw48,Average_Erase_Count "
    "-v 166,raw48,Total_Later_Bad_Blk_Ct "
    "-v 167,raw48,SSD_Protect_Mode "
    "-v 168,raw48,SATA_PHY_Error_Count "
    "-v 171,raw48,Program_Fail_Count "
    "-v 172,raw48,Erase_Fail_Count "
    "-v 175,raw48,Bad_Cluster_Table_Ct "
    "-v 192,raw48,Unexpect_Power_Loss_Ct "
  //"-v 194,tempminmax,Temperature_Celsius "
    "-v 231,raw48,Lifetime_Left "
  //"-v 241,raw48,Total_LBAs_Written "
  },
  { "Apple MacBook Air SSD", // probably Toshiba
    "APPLE SSD TS(064|128)E", // tested with APPLE SSD TS064E/TQAABBF0
    "", "",
    "-v 173,raw48,Wear_Leveling_Count " //  ]
    "-v 241,raw48,Host_Writes_GiB "     //  ]  guessed (ticket #655)
    "-v 242,raw48,Host_Reades_GiB "     //  ]
  },
  { "Apple SD/SM/TS...E/F/G SSDs", // SanDisk/Samsung/Toshiba?
    "APPLE SSD (S[DM]|TS)0?(128|256|512|768|1024)[EFG]", // tested with APPLE SSD SD256E/1021AP, SD0128F/A223321
      // APPLE SSD SM768E/CXM90A1Q, SM0512F/UXM2JA1Q, TS0256F/109L0704, SM0512G/BXW1SA0Q, SM1024G/BXW1SA0Q
    "", "",
  //"-v 1,raw48,Raw_Read_Error_Rate "
  //"-v 5,raw16(raw16),Reallocated_Sector_Ct "
  //"-v 9,raw24(raw8),Power_On_Hours "
  //"-v 12,raw48,Power_Cycle_Count "
    "-v 169,raw48,Unknown_Apple_Attrib "
    "-v 173,raw48,Wear_Leveling_Count " // ]
    "-v 174,raw48,Host_Reads_MiB "      // ] guessed (ticket #342), S[DM]*F only
    "-v 175,raw48,Host_Writes_MiB "     // ]
  //"-v 192,raw48,Power-Off_Retract_Count "
  //"-v 194,tempminmax,Temperature_Celsius "
  //"-v 197,raw48,Current_Pending_Sector "
  //"-v 199,raw48,UDMA_CRC_Error_Count "
  //"-v 240,raw48,Unknown_SSD_Attribute "
  },
  { "ATP SATA III aMLC M.2 2242 Embedded SSD",
    "ATP I-Temp M\\.2 2242", // tested with ATP I-Temp M.2 2242/R0822A
    "","",
    "-v 1,raw48,Raw_Read_Error_Count "
  //"-v 5,raw16(raw16),Reallocated_Sector_Ct "
  //"-v 9,raw24(raw8),Power_On_Hours "
  //"-v 12,raw48,Power_Cycle_Count "
    "-v 14,raw48,Device_Raw_Capacity "
    "-v 15,raw48,Device_User_Capacity "
    "-v 16,raw48,Initial_Spare_Blocks "
    "-v 17,raw48,Remaining_Spare_Blocks "
    "-v 100,raw48,Total_Erease_Count "
    "-v 160,raw48,Uncorrectable_Sectors "
    "-v 172,raw48,Block_Erase_Failure "
    "-v 173,raw48,Max_Erase_Count "
    "-v 174,raw48,Unexpected_Power_Cycle "
    "-v 175,raw48,Average_Erase_Count "
    "-v 181,raw48,Program_Fail_Blocks "
    "-v 187,raw48,Reported_UE_Counts "
    "-v 194,raw48,Device_Temperature "
  //"-v 195,raw48,Hardware_ECC_Recovered "
  //"-v 197,raw48,Current_Pending_Sector "
  //"-v 198,raw48,Offline_Uncorrectable "
    "-v 199,raw48,SATA_CRC_Error_Count "
    "-v 202,raw48,Percent_Lifetime_Used "
    "-v 205,raw48,Thermal_Asperity_Rate "
    "-v 231,raw48,Controller_Temperature "
    "-v 234,raw48,Nand_Sectors_Read "
    "-v 235,raw48,Device_Sectors_Written "
    "-v 241,raw48,Nand_Sectors_Written "
    "-v 242,raw48,Device_Bytes_Read "
    "-v 248,raw48,PCT_Life_Remaining "
    "-v 249,raw48,Spare_Block_Remaining "
  },
  { "Crucial/Micron RealSSD C300/P300", // Marvell 88SS9174
    "C300-CTFDDA[AC](064|128|256)MAG|" // tested with C300-CTFDDAC128MAG/0002,
      // C300-CTFDDAC064MAG/0006
    "P300-MTFDDAC(050|100|200)SAL", // tested with P300-MTFDDAC100SAL/0003
    "", "",
  //"-v 1,raw48,Raw_Read_Error_Rate "
  //"-v 5,raw16(raw16),Reallocated_Sector_Ct "
  //"-v 9,raw24(raw8),Power_On_Hours "
  //"-v 12,raw48,Power_Cycle_Count "
    "-v 170,raw48,Grown_Failing_Block_Ct "
    "-v 171,raw48,Program_Fail_Count "
    "-v 172,raw48,Erase_Fail_Count "
    "-v 173,raw48,Wear_Leveling_Count "
    "-v 174,raw48,Unexpect_Power_Loss_Ct "
    "-v 181,raw16,Non4k_Aligned_Access "
    "-v 183,raw48,SATA_Iface_Downshift "
  //"-v 184,raw48,End-to-End_Error "
  //"-v 187,raw48,Reported_Uncorrect "
  //"-v 188,raw48,Command_Timeout "
    "-v 189,raw48,Factory_Bad_Block_Ct "
  //"-v 194,tempminmax,Temperature_Celsius "
  //"-v 195,raw48,Hardware_ECC_Recovered "
  //"-v 196,raw16(raw16),Reallocated_Event_Count "
  //"-v 197,raw48,Current_Pending_Sector "
  //"-v 198,raw48,Offline_Uncorrectable "
  //"-v 199,raw48,UDMA_CRC_Error_Count "
    "-v 202,raw48,Percent_Lifetime_Used "
    "-v 206,raw48,Write_Error_Rate "
  },
  { "Crucial/Micron RealSSD m4/C400/P400", // Marvell 9176, fixed firmware
    "C400-MTFDDA[ACK](064|128|256|512)MAM|"
      // M4-CT032M4SSD3/04MH
    "M4-CT(032|064|128|256|512)M4SSD[123]|" // tested with M4-CT512M4SSD2/0309
    "MTFDDA[AK](064|128|256|512|050|100|200|400)MA[MNR]-1[JKS]1.*", // tested with
      // MTFDDAK256MAR-1K1AA/MA52, MTFDDAK256MAM-1K12/08TH,
      // MTFDDAA064MAR-1J1AB  49Y5835 49Y5838IBM/MA49 (P400e)
    "030[9-Z]|03[1-Z].|0[4-Z]..|[1-Z]....*", // >= "0309"
    "",
  //"-v 1,raw48,Raw_Read_Error_Rate "
  //"-v 5,raw16(raw16),Reallocated_Sector_Ct "
  //"-v 9,raw24(raw8),Power_On_Hours "
  //"-v 12,raw48,Power_Cycle_Count "
    "-v 170,raw48,Grown_Failing_Block_Ct "
    "-v 171,raw48,Program_Fail_Count "
    "-v 172,raw48,Erase_Fail_Count "
    "-v 173,raw48,Wear_Leveling_Count "
    "-v 174,raw48,Unexpect_Power_Loss_Ct "
    "-v 181,raw16,Non4k_Aligned_Access "
    "-v 183,raw48,SATA_Iface_Downshift "
  //"-v 184,raw48,End-to-End_Error "
  //"-v 187,raw48,Reported_Uncorrect "
  //"-v 188,raw48,Command_Timeout "
    "-v 189,raw48,Factory_Bad_Block_Ct "
  //"-v 194,tempminmax,Temperature_Celsius "
  //"-v 195,raw48,Hardware_ECC_Recovered "
  //"-v 196,raw16(raw16),Reallocated_Event_Count "
  //"-v 197,raw48,Current_Pending_Sector "
  //"-v 198,raw48,Offline_Uncorrectable "
  //"-v 199,raw48,UDMA_CRC_Error_Count "
    "-v 202,raw48,Perc_Rated_Life_Used "
    "-v 206,raw48,Write_Error_Rate "
    "-v 225,raw48,Unknown_Marvell_Attr " // P400e
    "-v 231,raw48,Unknown_Marvell_Attr " // P400e
    "-v 242,raw48,Host_Reads" // P400e: 2MiB?
  },
  { "Crucial/Micron RealSSD m4/C400", // Marvell 9176, buggy or unknown firmware
    "C400-MTFDDA[ACK](064|128|256|512)MAM|" // tested with C400-MTFDDAC256MAM/0002
    "M4-CT(032|064|128|256|512)M4SSD[123]", // tested with M4-CT064M4SSD2/0002,
      // M4-CT064M4SSD2/0009, M4-CT256M4SSD3/000F
    "",
    "This drive may hang after 5184 hours of power-on time:\n"
    "https://www.tomshardware.com/news/Crucial-m4-Firmware-BSOD,14544.html\n"
    "See the following web page for firmware updates:\n"
    "http://www.crucial.com/usa/en/support-ssd",
    "-v 170,raw48,Grown_Failing_Block_Ct "
    "-v 171,raw48,Program_Fail_Count "
    "-v 172,raw48,Erase_Fail_Count "
    "-v 173,raw48,Wear_Leveling_Count "
    "-v 174,raw48,Unexpect_Power_Loss_Ct "
    "-v 181,raw16,Non4k_Aligned_Access "
    "-v 183,raw48,SATA_Iface_Downshift "
    "-v 189,raw48,Factory_Bad_Block_Ct "
    "-v 202,raw48,Perc_Rated_Life_Used "
    "-v 206,raw48,Write_Error_Rate"
  },
  { "Crucial/Micron Client SSDs", // MX100, MX200, BX300, MX300, BX500, MX500, M500, M600, 1100, 1300
      // See also tnfd22_client_ssd_smart_attributes.pdf Rev. E from 2018-09-28
      // (covers M500 FW>=MU03, M510, M550, MX100, M600, MX200, 1100, MX300, 1300)
    "Crucial_CT(128|256|512)MX100SSD1|"// Marvell 88SS9189, tested with Crucial_CT256MX100SSD1/MU01
    "Crucial_CT(200|250|256|500|512|1000|1024)MX200SSD[1346]|" // Marvell 88SS9189, tested with
      // Crucial_CT500MX200SSD1/MU01, Crucial_CT1024MX200SSD1/MU01, Crucial_CT250MX200SSD3/MU01,
      // Crucial_CT250MX200SSD1/MU03
    "Crucial_CT(275|525|750|1050|2050)MX300SSD[14]|" // Marvell 88SS1074, tested with
      // Crucial_CT275MX300SSD1/M0CR040, Crucial_CT525MX300SSD1/M0CR021, Crucial_CT750MX300SSD1/M0CR011,
      // Crucial_CT2050MX300SSD1/M0CR031
    "Crucial_CT(120|240|480|960)M500SSD[134]|" // Marvell 88SS9187, tested with
      // Crucial_CT120M500SSD1/MU02, Crucial_CT120M500SSD3/MU02, Crucial_CT240M500SSD1/MU03,
      // Crucial_CT480M500SSD1/MU03, Crucial_CT960M500SSD1/MU03, Crucial_CT240M500SSD4/MU05
    "Crucial_CT(128|256|512|1024)M550SSD[134]|" // tested with Crucial_CT512M550SSD3/MU01,
      // Crucial_CT1024M550SSD1/MU01, Crucial_CT128M550SSD4/MU02
    "CT(120|240|480)BX300SSD1|" // Silicon Motion SM2258, same attributes as Marvell-based Crucial SSDs,
      // tested with CT240BX300SSD1/M2CR010
    "CT(120|240|480|960|[12]000)BX500SSD1|" // Silicon Motion SM2258XT, tested with CT120BX500SSD1/M6CR013,
      // CT1000BX500SSD1/M6CR030, CT2000BX500SSD1/M6CR030
    "CT(250|500|1000|2000)MX500SSD[14]|" // Silicon Motion SM2258, tested with CT250MX500SSD1/M3CR010
      // CT500MX500SSD1/M3CR010, CT1000MX500SSD1/M3CR010, CT2000MX500SSD1/M3CR010,
      // CT500MX500SSD1/M3CR020, CT250MX500SSD4/M3CR022, CT500MX500SSD1/M3CR022,
      // CT500MX500SSD1/M3CR023, CT1000MX500SSD1/M3CR032
    "Micron_M500_MTFDDA[KTV](120|240|480|960)MAV|"// tested with Micron_M500_MTFDDAK960MAV/MU05
    "Micron_M500DC_(EE|MT)FDDA[AK](120|240|480|800)MBB|" // tested with Micron_M500DC_EEFDDAA120MBB/129,
      // Micron_M500DC_MTFDDAK800MBB/0129
    "(Micron[_ ])?M500IT[_ ]MTFDDA[KTY](032|050|060|064|120|128|240|256)[MS]BD|" // tested with M500IT_MTFDDAK240MBD/MG02
    "(Micron_)?M510[_-]MTFDDA[KTV](128|256)MAZ|" // tested with M510-MTFDDAK256MAZ/MU01
    "MICRON_M510DC_(EE|MT)FDDAK(120|240|480|800|960)MBP|" // tested with Micron_M510DC_MTFDDAK240MBP/0005
    "(Micron_)?M550[_-]MTFDDA[KTV](064|128|256|512|1T0)MAY|" // tested with M550-MTFDDAK256MAY/MU01
    "(Micron_M600_)?(EE|MT)FDDA[KTV](128|256|512|1T0)MBF[25Z]?(-.*)?|" // tested with Micron_M600_MTFDDAK1T0MBF/MU01,
      // MTFDDAK256MBF-1AN1ZABHA/M603
    "(Micron_1100_)?MTFDDA[KV](256|512|1T0|2T0)TBN(-.*)?|" // Marvell 88SS1074, tested with
      // Micron_1100_MTFDDAK256TBN/M0MU020, MTFDDAK256TBN/M0MA020 (OEM), MTFDDAV256TBN-1AR15ABHA/HPC0T14
    "Micron 1100 SATA (256G|512G|1T|2T)B|" // tested with Micron 1100 SATA 256GB/M0DL022
    "(Micron_1300_)?(EE|MT)FDDA[KV](256|512|1T0|2T0)TDL", // tested with Micron_1300_MTFDDAK256TDL/M5MU000,
      // Micron_1300_MTFDDAK1T0TDL/M5MU000, MTFDDAK2T0TDL/M5MU030
    "", "",
  //"-v 1,raw48,Raw_Read_Error_Rate "
    "-v 5,raw48,Reallocate_NAND_Blk_Cnt "
  //"-v 9,raw24(raw8),Power_On_Hours "
  //"-v 12,raw48,Power_Cycle_Count "
    "-v 170,raw48,Reserved_Block_Count "
    "-v 171,raw48,Program_Fail_Count "
    "-v 172,raw48,Erase_Fail_Count "
    "-v 173,raw48,Ave_Block-Erase_Count "
    "-v 174,raw48,Unexpect_Power_Loss_Ct "
    "-v 180,raw48,Unused_Reserve_NAND_Blk "
    "-v 183,raw48,SATA_Interfac_Downshift "
    "-v 184,raw48,Error_Correction_Count "
  //"-v 187,raw48,Reported_Uncorrect "
  //"-v 194,tempminmax,Temperature_Celsius "
    "-v 195,raw48,Cumulativ_Corrected_ECC "
  //"-v 196,raw16(raw16),Reallocated_Event_Count "
    "-v 197,raw48,Current_Pending_ECC_Cnt " // MX500: May flip 0 <> 1 (ticket #1227)
  //"-v 198,raw48,Offline_Uncorrectable "
  //"-v 199,raw48,UDMA_CRC_Error_Count "
    "-v 202,raw48,Percent_Lifetime_Remain " // norm = max(100-raw,0); raw = percent_lifetime_used
    "-v 206,raw48,Write_Error_Rate "
    "-v 210,raw48,Success_RAIN_Recov_Cnt "
    "-v 223,raw48,Unkn_CrucialMicron_Attr " // M6CR030
    "-v 246,raw48,Total_LBAs_Written "
    "-v 247,raw48,Host_Program_Page_Count "
    "-v 248,raw48,FTL_Program_Page_Count "
    "-v 249,raw48,Unkn_CrucialMicron_Attr " // M6CR030
  //"-v 250,raw48,Read_Error_Retry_Rate "   // M6CR030
    "-v 251,raw48,Unkn_CrucialMicron_Attr " // M6CR030
    "-v 252,raw48,Unkn_CrucialMicron_Attr " // M6CR030
    "-v 253,raw48,Unkn_CrucialMicron_Attr " // M6CR030
    "-v 254,raw48,Unkn_CrucialMicron_Attr"  // M6CR030
  },
  // Reference: https://www.micron.com/resource-details/feec878a-265e-49a7-8086-15137c5f9011
  // TN-FD-34: 5100 SSD SMART Implementation
  { "Micron 5100 Pro / 52x0 / 5300 SSDs",
    "(Micron_5100_)?(EE|MT)FDDA[KV](240|480|960|1T9|3T8|7T6)T(BY|CB|CC)|" // Matches both stock and Dell OEM
      // tested with Micron_5100_MTFDDAK3T8TCB/D0MU410, MTFDDAK3T8TCB/D0MU410
    "(Micron_5200_)?MTFDDAK(480|960|1T9|3T8|7T6)TD(C|D|N)|" // tested with Micron_5200_MTFDDAK3T8TDD/D1MU505
    "Micron_5210_MTFDDAK(480|960|1T9|3T8|7T6)QDE|" // tested with Micron_5210_MTFDDAK7T6QDE/D2MU804
    "Micron_5300_MTFDDA[KV](240|480|960|1T9|3T8|7T6)TD[ST]", // tested with Micron_5300_MTFDDAK1T9TDS/D3MU001
    "", "",
  //"-v 1,raw48,Raw_Read_Error_Rate "
  //"-v 5,raw48,Reallocated_Block_Count "
  //"-v 9,raw24(raw8),Power_On_Hours "  // raw24(raw8)??
  //"-v 12,raw48,Power_Cycle_Count "
    "-v 170,raw48,Reserved_Block_Pct " // Percentage of remaining reserved blocks available
    "-v 171,raw48,Program_Fail_Count "
    "-v 172,raw48,Erase_Fail_Count "
    "-v 173,raw48,Avg_Block-Erase_Count "
    "-v 174,raw48,Unexpect_Power_Loss_Ct "
  //"-v 180,raw48,Reserved_Block_Count " // absolute count of remaining reserved blocks available
    "-v 183,raw48,SATA_Int_Downshift_Ct " // SATA speed downshift count
  //"-v 184,raw48,Error_Correction_Count "
  //"-v 187,raw48,Reported_Uncorrect " // Number of UECC correction failures
  //"-v 188,raw48,Command_Timeouts "
  //"-v 194,tempminmax,Temperature_Celsius " // 100 - degrees C, wraps: 101 reported as 255
  //"-v 195,raw48,Cumulativ_Corrected_ECC "
  //"-v 196,raw48,Reallocation_Event_Ct "
  //"-v 197,raw48,Current_Pending_Sector " // Use the raw value
  //"-v 198,raw48,Offline_Uncorrectable "  // Use the raw value
  //"-v 199,raw48,UDMA_CRC_Error_Count "   // Use the raw value
    "-v 202,raw48,Percent_Lifetime_Remain " // Remaining endurance, trips at 10%
    "-v 206,raw48,Write_Error_Rate "
    "-v 210,raw48,RAIN_Success_Recovered "  // Total number of NAND pages recovered by RAIN
    "-v 211,raw48,Integ_Scan_Complete_Cnt "  // Number of periodic data integrity scans completed
    "-v 212,raw48,Integ_Scan_Folding_Cnt "   // Number of blocks reallocated by integrity scans
    "-v 213,raw48,Integ_Scan_Progress "      // Current is percentage, raw is absolute number of superblocks scanned by the current integrity scan
    "-v 246,raw48,Total_LBAs_Written "
    "-v 247,raw48,Host_Program_Page_Count "
    "-v 248,raw48,Bckgnd_Program_Page_Cnt"
  },
  { "Micron M500DC/M510DC Enterprise SSDs",
    "Micron_M500DC_(EE|MT)FDDA[AK](120|240|480|800)MBB|" // tested with
      // Micron_M500DC_EEFDDAA120MBB/129, Micron_M500DC_MTFDDAK800MBB/0129
    "MICRON_M510DC_(EE|MT)FDDAK(120|240|480|800|960)MBP", // tested with
      // Micron_M510DC_MTFDDAK240MBP/0005
    "", "",
  //"-v 1,raw48,Raw_Read_Error_Rate "
    "-v 5,raw48,Reallocated_Block_Count "
  //"-v 9,raw24(raw8),Power_On_Hours "
  //"-v 12,raw48,Power_Cycle_Count "
    "-v 170,raw48,Reserved_Block_Count "
    "-v 171,raw48,Program_Fail_Count "
    "-v 172,raw48,Erase_Fail_Count "
    "-v 173,raw48,Ave_Block-Erase_Count "
    "-v 174,raw48,Unexpect_Power_Loss_Ct "
    "-v 184,raw48,Error_Correction_Count "
  //"-v 187,raw48,Reported_Uncorrect "
    "-v 188,raw48,Command_Timeouts "
  //"-v 194,tempminmax,Temperature_Celsius "
    "-v 195,raw48,Cumulativ_Corrected_ECC "
  //"-v 197,raw48,Current_Pending_Sector "
  //"-v 198,raw48,Offline_Uncorrectable "
  //"-v 199,raw48,UDMA_CRC_Error_Count "
    "-v 202,raw48,Percent_Lifetime_Remain "
    "-v 206,raw48,Write_Error_Rate "
    "-v 247,raw48,Host_Program_Page_Count "
    "-v 248,raw48,Bckgnd_Program_Page_Cnt"
  },
  { "SandForce Driven SSDs", // Corsair Force LS with buggy firmware only
    "Corsair Force LS SSD", // tested with Corsair Force LS SSD/S9FM01.8
    "S9FM01\\.8",
    "A firmware update is available for this drive.\n"
    "It is HIGHLY RECOMMENDED for drives with specific serial numbers.\n"
    "See the following web pages for details:\n"
    "https://www.corsair.com/en-us/force-series-ls-60gb-sata-3-6gb-s-ssd\n"
    "https://www.smartmontools.org/ticket/628",
    "-v 1,raw24/raw32,Raw_Read_Error_Rate "
    "-v 5,raw48,Retired_Block_Count "
    "-v 9,msec24hour32,Power_On_Hours_and_Msec "
  //"-v 12,raw48,Power_Cycle_Count "
    "-v 162,raw48,Unknown_SandForce_Attr "
    "-v 170,raw48,Reserve_Block_Count "
    "-v 172,raw48,Erase_Fail_Count "
    "-v 173,raw48,Unknown_SandForce_Attr "
    "-v 174,raw48,Unexpect_Power_Loss_Ct "
    "-v 181,raw48,Program_Fail_Count "
  //"-v 187,raw48,Reported_Uncorrect "
  //"-v 192,raw48,Power-Off_Retract_Count "
  //"-v 194,tempminmax,Temperature_Celsius "
  //"-v 196,raw16(raw16),Reallocated_Event_Count "
    "-v 218,raw48,Unknown_SandForce_Attr "
    "-v 231,raw48,SSD_Life_Left "
    "-v 241,raw48,Lifetime_Writes_GiB "
    "-v 242,raw48,Lifetime_Reads_GiB"
  },
  { "SandForce Driven SSDs",
    "SandForce 1st Ed\\.|" // Demo Drive, tested with firmware 320A13F0
    "ADATA SSD S(396|510|599) .?..GB|" // tested with ADATA SSD S510 60GB/320ABBF0,
      // ADATA SSD S599 256GB/3.1.0, 64GB/3.4.6
    "ADATA SP[389]00|" // tested with ADATA SP300/5.0.2d, SP800/5.0.6c,
      // ADATA SP900/5.0.6 (Premier Pro, SF-2281)
    "ADATA SSD S[PX]900 (64|128|256|512)GB-DL2|" // tested with ADATA SSD SP900 256GB-DL2/5.0.6,
      // ADATA SSD SX900 512GB-DL2/5.8.2
    "ADATA XM11 (128|256)GB|" // tested with ADATA XM11 128GB/5.0.1
    "ATP Velocity MIV (60|120|240|480)GB|" // tested with ATP Velocity MIV 480GB/110719
    "Comay BladeDrive E28 (800|1600|3200)GB|" // LSI SF-2581, tested with Comay BladeDrive E28 800GB/2.71
    "Corsair CSSD-F(40|60|80|115|120|160|240)GBP?2.*|" // Corsair Force, tested with
      // Corsair CSSD-F40GB2/1.1, Corsair CSSD-F115GB2-A/2.1a
    "Corsair Voyager GTX|" // Corsair Voyager GTX/S9FM02J6
    "Corsair Force ((3 |LS )?SSD|GS|GT)|" // SF-2281, tested with
      // Corsair Force SSD/5.05, 3 SSD/1.3.2, GT/1.3.3, GS/5.03,
      // Corsair Force LS SSD/S8FM06.5, S9FM01.8, S9FM02.0
    "FM-25S2S-(60|120|240)GBP2|" // G.SKILL Phoenix Pro, SF-1200, tested with
      // FM-25S2S-240GBP2/4.2
    "FTM(06|12|24|48)CT25H|" // Supertalent TeraDrive CT, tested with
      // FTM24CT25H/STTMP2P1
    "KINGSTON SE50S37?(100|240|480)G|" // tested with KINGSTON SE50S3100G/KE1ABBF0,
      // KINGSTON SE50S37100G/61AABBF0 (E50)
    "KINGSTON SH10[03]S3(90|120|240|480)G|" // HyperX (3K), SF-2281, tested with
      // SH100S3240G/320ABBF0, SH103S3120G/505ABBF0
    "KINGSTON SKC(300S37A|380S3)(60|120|180|240|480)G|" // KC300, SF-2281, tested with
      // SKC300S37A120G/KC4ABBF0, SKC380S3120G/507ABBF0
    "KINGSTON SVP200S3(7A)?(60|90|120|240|480)G|" // V+ 200, SF-2281, tested with
      // SVP200S37A480G/502ABBF0, SVP200S390G/332ABBF0
    "KINGSTON SMS200S3(30|60|120)G|" // mSATA, SF-2241, tested with SMS200S3120G/KC3ABBF0
    "KINGSTON SMS450S3(32|64|128)G|" // mSATA, SF-2281, tested with SMS450S3128G/503ABBF0
    "KINGSTON (SV300|SKC100|SE100)S3.*G|" // other SF-2281
    "KINGSTON SHFS37A(120|240|480)G|" // HyperX Fury, SF-2281, tested with KINGSTON SHFS37A240G/608ABBF0
    "KINGSTON SNS4151S316GD|" // KINGSTON SNS4151S316GD/S9FM01.6
    "MKNSSDCR(45|60|90|120|180|240|360|480)GB(-(7|DX7?|MX|G2))?|" // Mushkin Chronos (7mm/Deluxe/MX/G2),
      // SF-2281, tested with MKNSSDCR120GB, MKNSSDCR120GB-MX/560ABBF0, MKNSSDCR480GB-DX7/603ABBF0
    "MKNSSDEC(60|120|240|480|512)GB|" // Mushkin Enhanced ECO2, tested with MKNSSDEC120GB/604ABBF0
    "MKNSSDAT(30|40|60|120|180|240|480)GB(-(DX|V))?|" // Mushkin Atlas (Deluxe/Value), mSATA, SF-2281,
      // tested with MKNSSDAT120GB-V/540ABBF0
    "Mushkin MKNSSDCL(40|60|80|90|115|120|180|240|480)GB-DX2?|" // Mushkin Callisto deluxe,
      // SF-1200/1222, Mushkin MKNSSDCL60GB-DX/361A13F0
    "MXSSD3MDSF-(60|120)G|" // MX-DS FUSION, tested with MXSSD3MDSF-60G/2.32
    "OCZ[ -](AGILITY2([ -]EX)?|COLOSSUS2|ONYX2|VERTEX(2|-LE))( [123]\\..*)?|" // SF-1200,
      // tested with OCZ-VERTEX2/1.11, OCZ-VERTEX2 3.5/1.11
    "OCZ-NOCTI|" // mSATA, SF-2100, tested with OCZ-NOCTI/2.15
    "OCZ-REVODRIVE3?( X2)?|" // PCIe, SF-1200/2281, tested with
      // OCZ-REVODRIVE( X2)?/1.20, OCZ-REVODRIVE3 X2/2.11
    "OCZ-REVODRIVE350|"
    "OCZ[ -](VELO|VERTEX2[ -](EX|PRO))( [123]\\..*)?|" // SF-1500, tested with
      // OCZ VERTEX2-PRO/1.10 (Bogus thresholds for attribute 232 and 235)
    "D2[CR]STK251...-....(\\.C)?|" // OCZ Deneva 2 C/R, SF-22xx/25xx,
      // tested with D2CSTK251M11-0240/2.08, D2CSTK251A10-0240/2.15, D2RSTK251M11-0100.C/3.22
    "OCZ-(AGILITY3|SOLID3|VERTEX3( LT| MI)?)|"  // SF-2200, tested with OCZ-VERTEX3/2.02,
      // OCZ-AGILITY3/2.11, OCZ-SOLID3/2.15, OCZ-VERTEX3 MI/2.15, OCZ-VERTEX3 LT/2.22
    "OCZ Z-DRIVE R4 [CR]M8[48]|" // PCIe, SF-2282/2582, tested with OCZ Z-DRIVE R4 CM84/2.13
      // (Bogus attributes under Linux)
    "OCZ Z-DRIVE 4500|"
    "OCZ-VELO DRIVE|" // VeloDrive R, PCIe, tested with OCZ-VELO DRIVE/1.33
    "TALOS2|" // OCZ Talos 2 C/R, SAS (works with -d sat), 2*SF-2282, tested with TALOS2/3.20E
    "(APOC|DENC|DENEVA|FTNC|GFGC|MANG|MMOC|NIMC|TMSC).*|" // other OCZ SF-1200,
      // tested with DENCSTE251M11-0120/1.33, DENEVA PCI-E/1.33
    "(DENR|DRSAK|EC188|NIMR|PSIR|TRSAK).*|" // other OCZ SF-1500
    "OWC Aura Pro( 6G SSD)?|" // tested with OWC Aura Pro 6G SSD/507ABBF0, OWC Aura Pro/603ABBF0
    "OWC Mercury Electra (Pro )?[36]G SSD|" // tested with
      // OWC Mercury Electra 6G SSD/502ABBF0, OWC Mercury Electra Pro 3G SSD/541ABBF0
    "OWC Mercury E(xtreme|XTREME) Pro (6G |RE )?SSD|" // tested with
      // OWC Mercury Extreme Pro SSD/360A13F0, OWC Mercury EXTREME Pro 6G SSD/507ABBF0
    "Patriot Pyro|" // tested with Patriot Pyro/332ABBF0
    "SanDisk SDSSDX(60|120|240|480)GG25|" // SanDisk Extreme, SF-2281, tested with
      // SDSSDX240GG25/R201
    "SanDisk SDSSDA(120|240|480)G|" // SanDisk SSD Plus, tested with SanDisk SDSSDA240G/U21010RL
    "SuperSSpeed S301 [0-9]*GB|" // SF-2281, tested with SuperSSpeed S301 128GB/503
    "SG9XCS2D(0?50|100|200|400)GESLT|" // Smart Storage Systems XceedIOPS2, tested with
      // SG9XCS2D200GESLT/SA03L370
    "SSD9SC(120|240|480)GED[EA]|" // PNY Prevail Elite, tested with SSD9SC120GEDA/334ABBF0
    "(TX32|TX31C1|VN0.?..GCNMK).*|" // Smart Storage Systems XceedSTOR
    "(TX22D1|TX21B1).*|" // Smart Storage Systems XceedIOPS2
    "TX52D1.*|" // Smart Storage Systems Xcel-200
    "TS(64|128|256|512)GSSD[37]20|" // Transcend SSD320/720, SF-2281, tested with
      // TS128GSSD320, TS256GSSD720/5.2.0
    "UGB(88P|99S)GC...H[BF].|" // Unigen, tested with
      // UGB88PGC100HF2/MP Rev2, UGB99SGC100HB3/RC Rev3
    "SG9XCS(1F|2D)(50|100|200|400)GE01|" // XceedIOPS, tested with SG9XCS2D50GE01/SA03F34V
    "VisionTek GoDrive (60|120|240|480)GB", // tested with VisionTek GoDrive 480GB/506ABBF0
    "", "",
    "-v 1,raw24/raw32,Raw_Read_Error_Rate "
    "-v 5,raw48,Retired_Block_Count "
    "-v 9,msec24hour32,Power_On_Hours_and_Msec "
  //"-v 12,raw48,Power_Cycle_Count "
    "-v 13,raw24/raw32,Soft_Read_Error_Rate "
    "-v 100,raw48,Gigabytes_Erased "
    "-v 162,raw48,Unknown_SandForce_Attr " // Corsair Force LS SSD/S9FM01.8, *2.0
    "-v 170,raw48,Reserve_Block_Count "
    "-v 171,raw48,Program_Fail_Count "
    "-v 172,raw48,Erase_Fail_Count "
    "-v 173,raw48,Unknown_SandForce_Attr " // Corsair Force LS SSD/S9FM01.8, *2.0
    "-v 174,raw48,Unexpect_Power_Loss_Ct "
    "-v 177,raw48,Wear_Range_Delta "
    "-v 181,raw48,Program_Fail_Count "
    "-v 182,raw48,Erase_Fail_Count "
    "-v 184,raw48,IO_Error_Detect_Code_Ct "
  //"-v 187,raw48,Reported_Uncorrect "
    "-v 189,tempminmax,Airflow_Temperature_Cel "
  //"-v 192,raw48,Power-Off_Retract_Count "
  //"-v 194,tempminmax,Temperature_Celsius "
    "-v 195,raw24/raw32,ECC_Uncorr_Error_Count "
  //"-v 196,raw16(raw16),Reallocated_Event_Count "
    "-v 198,raw24/raw32:210zr54,Uncorrectable_Sector_Ct " // KINGSTON SE100S3100G/510ABBF0
    "-v 199,raw48,SATA_CRC_Error_Count "
    "-v 201,raw24/raw32,Unc_Soft_Read_Err_Rate "
    "-v 204,raw24/raw32,Soft_ECC_Correct_Rate "
    "-v 218,raw48,Unknown_SandForce_Attr " // Corsair Force LS SSD/S9FM01.8, *2.0
    "-v 230,raw48,Life_Curve_Status "
    "-v 231,raw48,SSD_Life_Left "
  //"-v 232,raw48,Available_Reservd_Space "
    "-v 233,raw48,SandForce_Internal "
    "-v 234,raw48,SandForce_Internal "
    "-v 235,raw48,SuperCap_Health "
    "-v 241,raw48,Lifetime_Writes_GiB "
    "-v 242,raw48,Lifetime_Reads_GiB"
  },
  { "StorFly CFast SATA 6Gbps SSDs",
    // http://datasheet.octopart.com/VSFCS2CC060G-100-Virtium-datasheet-82287733.pdf
    // tested with StorFly VSFCS2CC060G-100/0409-000
    "StorFly VSFCS2C[CI](016|030|060|120|240)G-...",
    // C - commercial, I industrial
    "", "",
    "-v 192,raw48,Unsafe_Shutdown_Count "
    "-v 160,raw48,Uncorrectable_Error_Cnt "
    // 0729 - remaining in block life. In 0828  remaining is normalized to 100% then decreases
    "-v 161,raw48,Spares_Remaining " 
    "-v 241,raw48,Host_Writes_32MiB "
    "-v 242,raw48,Host_Reads_32MiB "
    "-v 169,raw48,Lifetime_Remaining% "
    "-v 248,raw48,Lifetime_Remaining% " //  later then 0409 FW.
    "-v 249,raw48,Spares_Remaining_Perc " //  later then 0409 FW.
  },
  { "Phison Driven SSDs", // see MKP_521_Phison_SMART_attribute.pdf
    "BP4 mSATA SSD|" // MyDigital BP4, tested with BP4 mSATA SSD/S8FM06.9
    "Corsair Force LE200 SSD|" // tested with Corsair Force LE200 SSD/SBFM10, .../SBFM60.9
    "GIGABYTE GP-GSTFS31((120|240|256|480)G|100T)NTD|" // tested with GIGABYTE GP-GSTFS31120GNTD/SBFM61.3
    "GOODRAM IRIDIUM PRO|" // tested with GOODRAM IRIDIUM PRO/SAFM01.5
    "IR-SSDPR-S25A-(120|240|480|960)|" // Goodram IRIDM, tested with IR-SSDPR-S25A-120/SBFM91.3,
      // IR-SSDPR-S25A-240/SBFM91.2
    "KINGSTON O(C|M[48S])P0S3(64|128|256|512)B-[0A]0|" // tested with KINGSTON OCP0S364B-A0/SBFK62A3,
      // KINGSTON OM4P0S3256B-A0/SBFK62A3, KINGSTON OM8P0S364B-A0/SBFK62A3,
      // KINGSTON OMSP0S3128B-00/SBFK62A3
    "KINGSTON SEDC400S37(400|480|800|960|1600|1800)G|" // DC400, tested with
      // KINGSTON SEDC400S37480G/SAFM02.[GH], KINGSTON SEDC400S37960G/SAFM32.I
    "KINGSTON SEDC(450R|500[MR])(480|960|1920|3840|7680)G|" // DC450R, DC500M/R, tested with
      // KINGSTON SEDC450R480G/SCEKH3. KINGSTON SEDC500M1920G/SCEKJ2.3,
      // KINGSTON SEDC500R480G/SCEKJ2.3, KINGSTON SEDC450R7680G/SCEKH3.4
    "KINGSTON SUV300S37A(120|240|480)G|" // UV300 SSD, tested with KINGSTON SUV300S37A120G/SAFM11.K
    "KINGSTON SKC310S3B?7A960G|" // SSDNow KC310, KINGSTON SKC310S37A960G/SAFM00.r
    "KINGSTON SKC400S37(128G|256G|512G|1T)|" // SSDNow KC400, KINGSTON SKC400S37128G
    "KINGSTON SV310S3(7A|D7|N7A|B7A)960G|" // SSDNow V310
    "KINGSTON SHSS3B?7A(120|240|480|960)G|" // HyperX Savage
    "KINGSTON  ?SA400(M8|S37)(120|240|480|960)G|" // Kingston A400 SSD, Phison S11 or
      // Silicon Motion controller (see ticket #801), tested with
      // KINGSTON SA400S37240G/SBFK10D7, KINGSTON SA400S37120G/SBFK71E0, */SBFKB1D1
      // KINGSTON  SA400S37480G/SBFK10D7 (two spaces), KINGSTON SA400M8240G/SBFK61E1
    "Patriot (Flare|Blast|Blaze|Burst)|" // tested with Patriot Flare/SBFM91.2,
      // Patriot Blast/SAFM11.3, Patriot Blaze/S9FM02, Patriot Burst/SBFM11.2
    "PNY CS(900|1311|2211) (120|240|480|960)GB SSD|" // tested with PNY CS900 120GB SSD/CS900612,
      // PNY CS900 240GB SSD/CS900613, PNY CS1311 120GB SSD/CS131122, PNY CS2211 240GB SSD/CS221016
    "SSD Smartbuy (60|64|120|128|240|256|480|512|960|1024|2000)GB|" // PS3111-S11, tested with
      // SSD Smartbuy 240GB/SBFM91.1, SSD Smartbuy 64GB/SBFM21.1
    "SSD PHISON 256GB PS3110-S10C|" // tested with SSD PHISON 256GB PS3110-S10C/SAFM12.2
    "SSDPR-CX400-(128|256|512|1024)|" // Goodram CX400, tested with SSDPR-CX400-512/SBFM61.3
    "SSM28(128|256|512)GPTCB3B-S11[24]61[123]", // tested with SSM28256GPTCB3B-S112612/SBFM61.2
    "", "",
  //"-v 1,raw48,Raw_Read_Error_Rate "
    "-v 2,raw48,Not_In_Use "
    "-v 3,raw48,Not_In_Use "
    "-v 5,raw48,Not_In_Use "
    "-v 7,raw48,Not_In_Use "
    "-v 8,raw48,Not_In_Use "
  //"-v 9,raw24(raw8),Power_On_Hours "
    "-v 5,raw48,Retired_Block_Count "
  //"-v 9,raw24(raw8),Power_On_Hours "
    "-v 10,raw48,Not_In_Use "
  //"-v 12,raw48,Power_Cycle_Count "
    "-v 167,raw48,Write_Protect_Mode " // DC500
    "-v 168,raw48,SATA_Phy_Error_Count "
    "-v 169,raw48,Bad_Block_Rate " // DC500
    "-v 170,raw24/raw24:z54z10,Bad_Blk_Ct_Erl/Lat " // Early bad block/Later bad block
    "-v 172,raw48,Erase_Fail_Count " // DC500
    "-v 173,raw16(avg16),MaxAvgErase_Ct "
    "-v 175,raw48,Not_In_Use "
    "-v 181,raw48,Program_Fail_Count " // DC500
    "-v 182,raw48,Erase_Fail_Count " // DC500
    "-v 183,raw48,Unknown_Phison_Attr "
  //"-v 187,raw48,Reported_Uncorrect "
    "-v 192,raw48,Unsafe_Shutdown_Count "
    "-v 193,raw48,Power_Fail_Uncompl_Cnt "
  //"-v 194,tempminmax,Temperature_Celsius "
    "-v 195,raw48,Power_Fail_Health "
  //"-v 196,raw16(raw16),Reallocated_Event_Count "
    "-v 197,raw48,Not_In_Use "
    "-v 199,raw48,SATA_CRC_Error_Count "
    "-v 207,raw48,Thermal_Throttling_Cnt "
    "-v 218,raw48,CRC_Error_Count "
    "-v 231,raw48,SSD_Life_Left "
    "-v 232,raw48,Read_Fail_Count "
    "-v 233,raw48,Flash_Writes_GiB "
    "-v 240,raw48,Not_In_Use "
    "-v 241,raw48,Lifetime_Writes_GiB "
    "-v 242,raw48,Lifetime_Reads_GiB "
    "-v 244,raw48,Average_Erase_Count "
    "-v 245,raw48,Max_Erase_Count "
    "-v 246,raw48,Total_Erase_Count "
  },
  // this is a copy of the Phison bases record for the OEM drives with a very
  // weak information in the model. Detection is based on Firmware.
  { "Phison Driven OEM SSDs", // see MKP_521_Phison_SMART_attribute.pdf
    "GOODRAM|" // tested with GOODRAM CX200 (GOODRAM/SAFM12.2)
    "Hoodisk SSD|" // tested with Hoodisk SSD/SBFM01.3
    "INTENSO|" // tested with Intenso SSD SATA III Top (INTENSO/S9FM02.6, .../SAFM01.6)
    "INTENSO SATA III SSD|" // tested with INTENSO SATA III SSD/SBFM11.2, .../SBFM81.3
    "SATA SSD|" // tested with Supermicro SSD-DM032-PHI (SATA SSD/S9FM02.1),
      // PC Engines msata16d (SATA SSD/S9FM02.3), FoxLine flssd240x4s(SATA SSD/SBFM10.5)
    "SPCC Solid State Disk", // Silicon Power A55, tested with SPCC Solid State Disk/SBFM61.2
    "S[89AB]FM[0-9][0-9]\\.[0-9]",
    "",
  //"-v 1,raw48,Raw_Read_Error_Rate "
    "-v 2,raw48,Not_In_Use "
    "-v 3,raw48,Not_In_Use "
    "-v 5,raw48,Not_In_Use "
    "-v 7,raw48,Not_In_Use "
    "-v 8,raw48,Not_In_Use "
  //"-v 9,raw24(raw8),Power_On_Hours "
    "-v 5,raw48,Retired_Block_Count "
  //"-v 9,raw24(raw8),Power_On_Hours "
    "-v 10,raw48,Not_In_Use "
  //"-v 12,raw48,Power_Cycle_Count "
    "-v 168,raw48,SATA_Phy_Error_Count "
    "-v 170,raw24/raw24:z54z10,Bad_Blk_Ct_Erl/Lat " // Early bad block/Later bad block
    "-v 173,raw16(avg16),MaxAvgErase_Ct "
    "-v 175,raw48,Not_In_Use "
    "-v 183,raw48,Unknown_Attribute "
  //"-v 187,raw48,Reported_Uncorrect "
    "-v 192,raw48,Unsafe_Shutdown_Count "
  //"-v 194,tempminmax,Temperature_Celsius "
    "-v 196,raw48,Not_In_Use "
    "-v 197,raw48,Not_In_Use "
    "-v 199,raw48,CRC_Error_Count "
    "-v 218,raw48,CRC_Error_Count "
    "-v 231,raw48,SSD_Life_Left "
    "-v 233,raw48,Flash_Writes_GiB "
    "-v 240,raw48,Not_In_Use "
    "-v 241,raw48,Lifetime_Writes_GiB "
    "-v 242,raw48,Lifetime_Reads_GiB "
    "-v 244,raw48,Average_Erase_Count "
    "-v 245,raw48,Max_Erase_Count "
    "-v 246,raw48,Total_Erase_Count "
  },
  { "Indilinx Barefoot based SSDs",
    "Corsair CSSD-V(32|60|64|128|256)GB2|" // Corsair Nova, tested with Corsair CSSD-V32GB2/2.2
    "Corsair CMFSSD-(32|64|128|256)D1|" // Corsair Extreme, tested with Corsair CMFSSD-128D1/1.0
    "CRUCIAL_CT(64|128|256)M225|" // tested with CRUCIAL_CT64M225/1571
    "G.SKILL FALCON (64|128|256)GB SSD|" // tested with G.SKILL FALCON 128GB SSD/2030
    "OCZ[ -](AGILITY|ONYX|VERTEX( 1199|-TURBO| v1\\.10)?)|" // tested with
      // OCZ-ONYX/1.6, OCZ-VERTEX 1199/00.P97, OCZ-VERTEX/1.30, OCZ VERTEX-TURBO/1.5, OCZ-VERTEX v1.10/1370
    "Patriot[ -]Torqx.*|"
    "RENICE Z2|" // tested with RENICE Z2/2030
    "STT_FT[MD](28|32|56|64)GX25H|" // Super Talent Ultradrive GX, tested with STT_FTM64GX25H/1916
    "TS(18|25)M(64|128)MLC(16|32|64|128|256|512)GSSD|" // ASAX Leopard Hunt II, tested with TS25M64MLC64GSSD/0.1
    "FM-25S2I-(64|128)GBFII|" // G.Skill FALCON II, tested with FM-25S2I-64GBFII
    "TS(60|120)GSSD25D-M", // Transcend Ultra SSD (SATA II), see also Ticket #80
    "", "",
    "-v 1,raw64 " // Raw_Read_Error_Rate
    "-v 9,raw64 " // Power_On_Hours
    "-v 12,raw64 " // Power_Cycle_Count
    "-v 184,raw64,Initial_Bad_Block_Count "
    "-v 195,raw64,Program_Failure_Blk_Ct "
    "-v 196,raw64,Erase_Failure_Blk_Ct "
    "-v 197,raw64,Read_Failure_Blk_Ct "
    "-v 198,raw64,Read_Sectors_Tot_Ct "
    "-v 199,raw64,Write_Sectors_Tot_Ct "
    "-v 200,raw64,Read_Commands_Tot_Ct "
    "-v 201,raw64,Write_Commands_Tot_Ct "
    "-v 202,raw64,Error_Bits_Flash_Tot_Ct "
    "-v 203,raw64,Corr_Read_Errors_Tot_Ct "
    "-v 204,raw64,Bad_Block_Full_Flag "
    "-v 205,raw64,Max_PE_Count_Spec "
    "-v 206,raw64,Min_Erase_Count "
    "-v 207,raw64,Max_Erase_Count "
    "-v 208,raw64,Average_Erase_Count "
    "-v 209,raw64,Remaining_Lifetime_Perc "
    "-v 210,raw64,Indilinx_Internal "
    "-v 211,raw64,SATA_Error_Ct_CRC "
    "-v 212,raw64,SATA_Error_Ct_Handshake "
    "-v 213,raw64,Indilinx_Internal"
  },
  { "Indilinx Barefoot_2/Everest/Martini based SSDs",
    "OCZ VERTEX[ -]PLUS|" // tested with OCZ VERTEX-PLUS/3.55, OCZ VERTEX PLUS/3.55
    "OCZ-VERTEX PLUS R2|" // Barefoot 2, tested with OCZ-VERTEX PLUS R2/1.2
    "OCZ-OCTANE|" // Everest 1, tested with OCZ-OCTANE/1.13
    "OCZ-PETROL|" // Everest 1, tested with OCZ-PETROL/3.12
    "OCZ-AGILITY4|" // Everest 2, tested with OCZ-AGILITY4/1.5.2
    "OCZ-VERTEX4", // Everest 2, tested with OCZ-VERTEX4/1.5
    "", "",
  //"-v 1,raw48,Raw_Read_Error_Rate "
  //"-v 3,raw16(avg16),Spin_Up_Time "
  //"-v 4,raw48,Start_Stop_Count "
  //"-v 5,raw16(raw16),Reallocated_Sector_Ct "
  //"-v 9,raw24(raw8),Power_On_Hours "
  //"-v 12,raw48,Power_Cycle_Count "
    "-v 232,raw48,Lifetime_Writes " // LBA?
  //"-v 233,raw48,Media_Wearout_Indicator"
  },
  { "Indilinx Barefoot 3 based SSDs",
    "OCZ-VECTOR(1[58]0)?|" // tested with OCZ-VECTOR/1.03, OCZ-VECTOR150/1.2, OCZ-VECTOR180
    "OCZ-VERTEX4[56]0A?|" // Barefoot 3 M10, tested with OCZ-VERTEX450/1.0, OCZ-VERTEX460/1.0, VERTEX460A
    "OCZ-SABER1000|"
    "OCZ-ARC100|"
    "Radeon R7", // Barefoot 3 M00, tested with Radeon R7/1.00
    "", "",
    "-v 5,raw48,Runtime_Bad_Block "
  //"-v 9,raw24(raw8),Power_On_Hours "
  //"-v 12,raw48,Power_Cycle_Count "
    "-v 171,raw48,Avail_OP_Block_Count "
    "-v 174,raw48,Pwr_Cycle_Ct_Unplanned "
    "-v 187,raw48,Total_Unc_NAND_Reads "
    "-v 195,raw48,Total_Prog_Failures "
    "-v 196,raw48,Total_Erase_Failures "
    "-v 197,raw48,Total_Unc_Read_Failures "
    "-v 198,raw48,Host_Reads_GiB "
    "-v 199,raw48,Host_Writes_GiB "
    "-v 205,raw48,Max_Rated_PE_Count "
    "-v 206,raw48,Min_Erase_Count "
    "-v 207,raw48,Max_Erase_Count "
    "-v 208,raw48,Average_Erase_Count "
    "-v 210,raw48,SATA_CRC_Error_Count "
    "-v 212,raw48,Pages_Requiring_Rd_Rtry "
    "-v 213,raw48,Snmple_Retry_Attempts "
    "-v 214,raw48,Adaptive_Retry_Attempts "
    "-v 222,raw48,RAID_Recovery_Count "
    "-v 224,raw48,In_Warranty "
    "-v 225,raw48,DAS_Polarity "
    "-v 226,raw48,Partial_Pfail "
    "-v 230,raw48,Write_Throttling "
    "-v 233,raw48,Remaining_Lifetime_Perc "
    "-v 241,raw48,Host_Writes_GiB " // M00/M10
    "-v 242,raw48,Host_Reads_GiB "  // M00/M10
    "-v 249,raw48,Total_NAND_Prog_Ct_GiB "
    "-v 251,raw48,Total_NAND_Read_Ct_GiB"
  },
  { "OCZ Intrepid 3000 SSDs", // tested with OCZ INTREPID 3600/1.4.3.6, 3800/1.4.3.0, 3700/1.5.0.4
    "OCZ INTREPID 3[678]00",
    "", "",
    "-v 5,raw48,Runtime_Bad_Block "
  //"-v 9,raw24(raw8),Power_On_Hours "
  //"-v 12,raw48,Power_Cycle_Count "
    "-v 100,raw48,Total_Blocks_Erased "
    "-v 171,raw48,Avail_OP_Block_Count "
    "-v 174,raw48,Pwr_Cycle_Ct_Unplanned "
    "-v 184,raw48,Factory_Bad_Block_Count "
    "-v 187,raw48,Total_Unc_NAND_Reads "
    "-v 190,tempminmax,Temperature_Celsius "
    "-v 195,raw48,Total_Prog_Failures "
    "-v 196,raw48,Total_Erase_Failures "
    "-v 197,raw48,Total_Unc_Read_Failures "
    "-v 198,raw48,Host_Reads_GiB "
    "-v 199,raw48,Host_Writes_GiB "
    "-v 202,raw48,Total_Read_Bits_Corr_Ct "
    "-v 205,raw48,Max_Rated_PE_Count "
    "-v 206,raw48,Min_Erase_Count "
    "-v 207,raw48,Max_Erase_Count "
    "-v 208,raw48,Average_Erase_Count "
    "-v 210,raw48,SATA_CRC_Error_Count "
    "-v 211,raw48,SATA_UNC_Count "
    "-v 212,raw48,NAND_Reads_with_Retry "
    "-v 213,raw48,Simple_Rd_Rtry_Attempts "
    "-v 214,raw48,Adaptv_Rd_Rtry_Attempts "
    "-v 221,raw48,Int_Data_Path_Prot_Unc "
    "-v 222,raw48,RAID_Recovery_Count "
    "-v 230,raw48,SuperCap_Charge_Status " // 0=not charged, 1=fully charged, 2=unknown
    "-v 233,raw48,Remaining_Lifetime_Perc "
    "-v 249,raw48,Total_NAND_Prog_Ct_GiB "
    "-v 251,raw48,Total_NAND_Read_Ct_GiB"
  },
  { "OCZ/Toshiba Trion SSDs",
    "OCZ-TRION1[05]0|" // tested with OCZ-TRION100/SAFM11.2A, TRION150/SAFZ72.2
    "TOSHIBA-TR150|" // tested with TOSHIBA-TR150/SAFZ12.3
    "TOSHIBA Q300( Pro\\.)?", // tested with TOSHIBA Q300 Pro./JYRA0101
    "", "",
  //"-v 9,raw24(raw8),Power_On_Hours "
  //"-v 12,raw48,Power_Cycle_Count "
    "-v 167,raw48,SSD_Protect_Mode "
    "-v 168,raw48,SATA_PHY_Error_Count "
    "-v 169,raw48,Bad_Block_Count "
    "-v 173,raw48,Erase_Count "
    "-v 192,raw48,Unexpect_Power_Loss_Ct "
  //"-v 194,tempminmax,Temperature_Celsius "
    "-v 241,raw48,Host_Writes"
  },
  { "InnoDisk InnoLite SATADOM D150QV SSDs", // tested with InnoLite SATADOM D150QV-L/120319
                                             // InnoLite SATADOM D150QV/120319
    "InnoLite SATADOM D150QV.*",
    "", "",
  //"-v 1,raw48,Raw_Read_Error_Rate "
  //"-v 2,raw48,Throughput_Performance "
  //"-v 3,raw16(avg16),Spin_Up_Time "
  //"-v 5,raw16(raw16),Reallocated_Sector_Ct "
  //"-v 7,raw48,Seek_Error_Rate " // from InnoDisk iSMART Linux tool, useless for SSD
  //"-v 8,raw48,Seek_Time_Performance "
  //"-v 9,raw48,Power_On_Hours "
  //"-v 10,raw48,Spin_Retry_Count "
  //"-v 12,raw48,Power_Cycle_Count "
    "-v 168,raw48,SATA_PHY_Error_Count "
    "-v 170,raw16,Bad_Block_Count_New/Tot "
    "-v 173,raw16,Erase_Count_Max/Avg "
    "-v 175,raw48,Bad_Cluster_Table_Count "
    "-v 192,raw48,Unexpect_Power_Loss_Ct "
  //"-v 194,tempminmax,Temperature_Celsius "
  //"-v 197,raw48,Current_Pending_Sector "
    "-v 229,hex48,Flash_ID "
    "-v 235,raw16,Lat_Bad_Blk_Era/Wri/Rea "
    "-v 236,raw48,Unstable_Power_Count "
    "-v 240,raw48,Write_Head"
  },
  { "Innodisk 1ME3/3ME/3SE SSDs", // tested with 2.5" SATA SSD 3ME/S140714,
      // Mini PCIeDOM 1ME3/S15604, InnoDisk Corp. - mSATA 3SE/S130710
    "((1\\.8|2\\.5)\"? SATA SSD|InnoDisk Corp\\. - mSATA|Mini PCIeDOM|SATA Slim) (1ME3|3[MS]E)",
    "", "",
  //"-v 1,raw48,Raw_Read_Error_Rate "
  //"-v 2,raw48,Throughput_Performance "
  //"-v 3,raw16(avg16),Spin_Up_Time "
  //"-v 5,raw48,Reallocated_Sector_Count "
    "-v 7,raw48,Seek_Error_Rate "       // ?
    "-v 8,raw48,Seek_Time_Performance " // ?
  //"-v 9,raw24(raw8),Power_On_Hours "
    "-v 10,raw48,Spin_Retry_Count "     // ?
  //"-v 12,raw48,Power_Cycle_Count "
    "-v 168,raw48,SATA_PHY_Error_Count "
    "-v 169,hex48,Unknown_Innodisk_Attr "
    "-v 170,raw16,Bad_Block_Count "
    "-v 173,raw16,Erase_Count "
    "-v 175,raw48,Bad_Cluster_Table_Count "
    "-v 176,raw48,Uncorr_RECORD_Count "
  //"-v 192,raw48,Power-Off_Retract_Count "
  //"-v 194,tempminmax,Temperature_Celsius " // ] only in spec
  //"-v 197,raw48,Current_Pending_Sector "
    "-v 225,raw48,Unknown_Innodisk_Attr "
    "-v 229,hex48,Flash_ID "
    "-v 235,raw48,Later_Bad_Block "
    "-v 236,raw48,Unstable_Power_Count "
    "-v 240,raw48,Write_Head"
  },
  { "Innodisk 3IE2/3ME2/3MG2/3SE2/3TG6 SSDs", // tested with 2.5" SATA SSD 3MG2-P/M140402,
      // 1.8 SATA SSD 3IE2-P/M150821, 2.5" SATA SSD 3IE2-P/M150821,
      // SATA Slim 3MG2-P/M141114, M.2 (S80) 3MG2-P/M141114, M.2 (S42) 3SE2-P/M150821,
      // M.2 (S42) 3ME2/M151013, SATA Slim 3TG6-P/A19926J
    "((1\\.8|2\\.5)\"? SATA SSD|SATA Slim|M\\.2 \\(S(42|80)\\)) 3(IE2|ME2|MG2|SE2|TG6)(-P)?",
    "", "",
  //"-v 1,raw48,Raw_Read_Error_Rate "
  //"-v 2,raw48,Throughput_Performance "
  //"-v 9,raw24(raw8),Power_On_Hours "
  //"-v 12,raw48,Power_Cycle_Count "
    "-v 160,raw48,Uncorrectable_Error_Cnt "
    "-v 161,raw48,Number_of_Pure_Spare "
    "-v 163,raw48,Total_Bad_Block_Count "
    "-v 164,raw48,Total_Erase_Count "
    "-v 165,raw48,Max_Erase_Count "
    "-v 166,raw48,Min_Erase_Count "
    "-v 167,raw48,Average_Erase_Count "
    "-v 168,raw48,Max_Erase_Count_of_Spec "
    "-v 169,raw48,Remaining_Lifetime_Perc "
    "-v 170,raw48,Spare_Block_Count "
    "-v 171,raw48,Program_Fail_Count "
    "-v 172,raw48,Erase_Fail_Count "
  //"-v 175,raw48,Program_Fail_Count_Chip "
  //"-v 176,raw48,Erase_Fail_Count_Chip "
  //"-v 177,raw48,Wear_Leveling_Count "
    "-v 178,raw48,Runtime_Invalid_Blk_Cnt "
  //"-v 181,raw48,Program_Fail_Cnt_Total "
  //"-v 182,raw48,Erase_Fail_Count_Total "
  //"-v 187,raw48,Reported_Uncorrect " // ] only in spec
  //"-v 192,raw48,Power-Off_Retract_Count "
  //"-v 194,tempminmax,Temperature_Celsius "
  //"-v 195,raw48,Hardware_ECC_Recovered "
  //"-v 196,raw16(raw16),Reallocated_Event_Count "
  //"-v 197,raw48,Current_Pending_Sector "
  //"-v 198,raw48,Offline_Uncorrectable "
  //"-v 199,raw48,UDMA_CRC_Error_Count "
    "-v 225,raw48,Host_Writes_32MiB "  // ]
    "-v 229,raw48,Flash_ID "  // ]
  //"-v 232,raw48,Available_Reservd_Space "
    "-v 233,raw48,Flash_Writes_32MiB " // ]
    "-v 234,raw48,Flash_Reads_32MiB "  // ]
    "-v 235,raw48,Later_Bad_Block_Info "  // ]
    "-v 241,raw48,Host_Writes_32MiB "
    "-v 242,raw48,Host_Reads_32MiB "
    "-v 245,raw48,Flash_Writes_32MiB "
    "-v 248,raw48,Remaining_Life "
    "-v 249,raw48,Spare_Blocks_Remaining"
  },
  { "Innodisk 3IE3/3ME3/3ME4 SSDs", // tested with 2.5" SATA SSD 3ME3/S15A19, CFast 3ME3/S15A19
      // InnoDisk Corp. - mSATA 3ME3/S15A19, mSATA mini 3ME3/S15A19, M.2 (S42) 3ME3,
      // SATA Slim 3ME3/S15A19, SATADOM-MH 3ME3/S15A19, SATADOM-ML 3ME3/S15A19,
      // SATADOM-MV 3ME3/S15A19, SATADOM-SL 3ME3/S15A19, SATADOM-SV 3ME3/S15A19,
      // SATADOM-SL 3IE3/S151019N, 2.5" SATA SSD 3IE3/S15C14i, CFast 3IE3/S15C14i,
      // InnoDisk Corp. - mSATA 3IE3/S15C14i, Mini PCIeDOM 1IE3/S15C14i,
      // mSATA mini 3IE3/S15C14i, M.2 (S42) 3IE3/S15C14i, SATA Slim 3IE3/S15C14i,
      // SATADOM-SH 3IE3 V2/S15C14i, SATADOM-SL 3IE3 V2/S15A19i, SATADOM-SV 3IE3 V2/S15C14i
      // mSATA 3ME4/L16711, M.2 (S42) 3ME4/L16711, SATADOM-MH 3ME4/L16B01,
      // SATADOM-SH 3ME4/L16B01, SATADOM-SH Type C 3ME4/L16B01, SATADOM-SH Type D 3ME4/L16B01
    "(2.5\" SATA SSD|CFast|InnoDisk Corp\\. - mSATA|Mini PCIeDOM|mSATA( mini)?|"
    "M\\.2 \\(S42\\)|SATA Slim|SATADOM-[MS][HLV]( Type [CD])?) 3([IM]E3|ME4)( V2)?",
    "", "",
  //"-v 1,raw48,Raw_Read_Error_Rate "
  //"-v 2,raw48,Throughput_Performance "
  //"-v 3,raw16(avg16),Spin_Up_Time "
    "-v 5,raw48,Later_Bad_Block "
    "-v 7,raw48,Seek_Error_Rate "       // ?
    "-v 8,raw48,Seek_Time_Performance " // ?
  //"-v 9,raw24(raw8),Power_On_Hours "
    "-v 10,raw48,Spin_Retry_Count "     // ?
  //"-v 12,raw48,Power_Cycle_Count "
    "-v 163,raw48,Total_Bad_Block_Count "
    "-v 165,raw48,Max_Erase_Count "
    "-v 167,raw48,Average_Erase_Count "
    "-v 168,raw48,SATA_PHY_Error_Count "
    "-v 169,raw48,Remaining_Lifetime_Perc "
    "-v 170,raw48,Spare_Block_Count "
    "-v 171,raw48,Program_Fail_Count "
    "-v 172,raw48,Erase_Fail_Count "
    "-v 175,raw48,Bad_Cluster_Table_Count "
    "-v 176,raw48,RANGE_RECORD_Count "
  //"-v 187,raw48,Reported_Uncorrect "
  //"-v 192,raw48,Power-Off_Retract_Count "
  //"-v 194,tempminmax,Temperature_Celsius "
  //"-v 197,raw48,Current_Pending_Sector "
    "-v 225,raw48,Data_Log_Write_Count "
    "-v 229,hex48,Flash_ID "
    "-v 232,raw48,Spares_Remaining_Perc "
    "-v 235,raw16,Later_Bad_Blk_Inf_R/W/E " // Read/Write/Erase
    "-v 240,raw48,Write_Head "
    "-v 241,raw48,Host_Writes_32MiB "
    "-v 242,raw48,Host_Reads_32MiB"
  },
  { "InnoDisk iCF 9000 / 1SE2 Cards", // tested with InnoDisk Corp. - iCF9000 1GB/140808,
      // InnoDisk Corp. - iCF9000 64GB/140808, InnoDisk Corp. - EDC 1SE2 H 64GB/131216
    "InnoDisk Corp\\. - (iCF9000|EDC 1SE2 H) (1|2|4|8|16|32|64)GB",
    "", "",
  //"-v 1,raw48,Raw_Read_Error_Rate "
  //"-v 5,raw16(raw16),Reallocated_Sector_Ct "
  //"-v 12,raw48,Power_Cycle_Count "
    "-v 160,raw48,Uncorrectable_Error_Cnt "
    "-v 161,raw48,Valid_Spare_Block_Cnt "
    "-v 162,raw48,Child_Pair_Count "
    "-v 163,raw48,Initial_Bad_Block_Count "
    "-v 164,raw48,Total_Erase_Count "
    "-v 165,raw48,Max_Erase_Count "
    "-v 166,raw48,Min_Erase_Count "
    "-v 167,raw48,Average_Erase_Count "
  //"-v 192,raw48,Power-Off_Retract_Count "
  //"-v 194,tempminmax,Temperature_Celsius "
  //"-v 195,raw48,Hardware_ECC_Recovered "
  //"-v 196,raw16(raw16),Reallocated_Event_Count "
  //"-v 198,raw48,Offline_Uncorrectable "
  //"-v 199,raw48,UDMA_CRC_Error_Count "
  //"-v 229,raw48,Flash_ID " // only in spec
    "-v 241,raw48,Host_Writes_32MiB "
    "-v 242,raw48,Host_Reads_32MiB"
  },
  { "Intel X25-E SSDs", // tested with
      // INTELSSDSA2SH064G1IB 43W7659 44E9163IBM/447C8860
    "(INTEL)?SSDSA2SH(032|064)G1.* (.*IBM|INTEL)", // G1 = first generation
    "", "",
  //"-v 3,raw16(avg16),Spin_Up_Time "
  //"-v 4,raw48,Start_Stop_Count "
  //"-v 5,raw16(raw16),Reallocated_Sector_Ct "
  //"-v 9,raw24(raw8),Power_On_Hours "
  //"-v 12,raw48,Power_Cycle_Count "
    "-v 192,raw48,Unsafe_Shutdown_Count "
    "-v 225,raw48,Host_Writes_32MiB "
    "-v 226,raw48,Intel_Internal "
    "-v 227,raw48,Intel_Internal "
    "-v 228,raw48,Intel_Internal "
  //"-v 232,raw48,Available_Reservd_Space "
  //"-v 233,raw48,Media_Wearout_Indicator"
  },
  { "Intel X18-M/X25-M G1 SSDs",
    "INTEL SSDSA[12]MH(080|160)G1.*",  // G1 = first generation, 50nm
    "", "",
  //"-v 3,raw16(avg16),Spin_Up_Time "
  //"-v 4,raw48,Start_Stop_Count "
  //"-v 5,raw16(raw16),Reallocated_Sector_Ct "
  //"-v 9,raw24(raw8),Power_On_Hours "
  //"-v 12,raw48,Power_Cycle_Count "
    "-v 192,raw48,Unsafe_Shutdown_Count "
    "-v 225,raw48,Host_Writes_32MiB "
    "-v 226,raw48,Intel_Internal "
    "-v 227,raw48,Intel_Internal "
    "-v 228,raw48,Intel_Internal "
  //"-v 232,raw48,Available_Reservd_Space "
  //"-v 233,raw48,Media_Wearout_Indicator"
  },
  { "Intel X18-M/X25-M/X25-V G2 SSDs", // fixed firmware
      // tested with INTEL SSDSA2M(080|160)G2GC/2CV102J8 (X25-M)
    "INTEL SSDSA[12]M(040|080|120|160)G2.*",  // G2 = second generation, 34nm
    "2CV102(J[89A-Z]|[K-Z].)", // >= "2CV102J8"
    "",
  //"-v 3,raw16(avg16),Spin_Up_Time "
  //"-v 4,raw48,Start_Stop_Count "
  //"-v 5,raw16(raw16),Reallocated_Sector_Ct "
  //"-v 9,raw24(raw8),Power_On_Hours "
  //"-v 12,raw48,Power_Cycle_Count "
  //"-v 184,raw48,End-to-End_Error " // G2 only
    "-v 192,raw48,Unsafe_Shutdown_Count "
    "-v 225,raw48,Host_Writes_32MiB "
    "-v 226,raw48,Workld_Media_Wear_Indic " // Timed Workload Media Wear Indicator (percent*1024)
    "-v 227,raw48,Workld_Host_Reads_Perc "  // Timed Workload Host Reads Percentage
    "-v 228,raw48,Workload_Minutes " // 226,227,228 can be reset by 'smartctl -t vendor,0x40'
  //"-v 232,raw48,Available_Reservd_Space "
  //"-v 233,raw48,Media_Wearout_Indicator"
  },
  { "Intel X18-M/X25-M/X25-V G2 SSDs", // buggy or unknown firmware
      // tested with INTEL SSDSA2M040G2GC/2CV102HD (X25-V)
    "INTEL SSDSA[12]M(040|080|120|160)G2.*",
    "",
    "This drive may require a firmware update to\n"
    "fix possible drive hangs when reading SMART self-test log:\n"
    "https://downloadcenter.intel.com/download/26491",
    "-v 192,raw48,Unsafe_Shutdown_Count "
    "-v 225,raw48,Host_Writes_32MiB "
    "-v 226,raw48,Workld_Media_Wear_Indic "
    "-v 227,raw48,Workld_Host_Reads_Perc "
    "-v 228,raw48,Workload_Minutes"
  },
  { "Intel 311/313 Series SSDs", // tested with INTEL SSDSA2VP020G2/2CV102M5,
      // INTEL SSDSA2VP020G3/9CV10379, INTEL SSDMAEXC024G3H/9CV10379
    "INTEL SSD(SA2VP|MAEXC)(020|024)G[23]H?",
      // SA2VP = 2.5", MAEXC = mSATA, G2 = 311, G3 = 313
    "", "",
  //"-v 3,raw16(avg16),Spin_Up_Time "
  //"-v 4,raw48,Start_Stop_Count "
  //"-v 5,raw16(raw16),Reallocated_Sector_Ct "
  //"-v 9,raw24(raw8),Power_On_Hours "
  //"-v 12,raw48,Power_Cycle_Count "
    "-v 170,raw48,Reserve_Block_Count "
    "-v 171,raw48,Program_Fail_Count "
    "-v 172,raw48,Erase_Fail_Count "
    "-v 183,raw48,SATA_Downshift_Count "
  //"-v 184,raw48,End-to-End_Error "
  //"-v 187,raw48,Reported_Uncorrect "
    "-v 192,raw48,Unsafe_Shutdown_Count "
    "-v 225,raw48,Host_Writes_32MiB "
    "-v 226,raw48,Workld_Media_Wear_Indic " // Timed Workload Media Wear Indicator (percent*1024)
    "-v 227,raw48,Workld_Host_Reads_Perc "  // Timed Workload Host Reads Percentage
    "-v 228,raw48,Workload_Minutes " // 226,227,228 can be reset by 'smartctl -t vendor,0x40'
  //"-v 232,raw48,Available_Reservd_Space "
  //"-v 233,raw48,Media_Wearout_Indicator "
    "-v 241,raw48,Host_Writes_32MiB "
    "-v 242,raw48,Host_Reads_32MiB"
  },
  { "Intel 320 Series SSDs", // tested with INTEL SSDSA2CT040G3/4PC10362,
      // INTEL SSDSA2CW160G3/4PC10362, SSDSA2BT040G3/4PC10362, SSDSA2BW120G3A/4PC10362,
      // INTEL SSDSA2BW300G3D/4PC10362, SSDSA2BW160G3L/4PC1LE04, SSDSA1NW160G3/4PC10362,
      // INTEL SSDSA2BW160G3H/4PC10365
    "INTEL SSDSA[12][BCN][WT](040|080|120|160|300|600)G3[ADHL]?",
      // 2B = 2.5" 7mm, 2C = 2.5" 9.5mm, 1N = 1.8" microSATA, *H = HP OEM
    "", "",
    "-F nologdir "
  //"-v 3,raw16(avg16),Spin_Up_Time "
  //"-v 4,raw48,Start_Stop_Count "
  //"-v 5,raw16(raw16),Reallocated_Sector_Ct "
  //"-v 9,raw24(raw8),Power_On_Hours "
  //"-v 12,raw48,Power_Cycle_Count "
    "-v 170,raw48,Reserve_Block_Count "
    "-v 171,raw48,Program_Fail_Count "
    "-v 172,raw48,Erase_Fail_Count "
    "-v 183,raw48,SATA_Downshift_Count " // FW >= 4Px10362
  //"-v 184,raw48,End-to-End_Error "
  //"-v 187,raw48,Reported_Uncorrect "
    "-v 199,raw48,CRC_Error_Count "      // FW >= 4Px10362
    "-v 192,raw48,Unsafe_Shutdown_Count "
    "-v 225,raw48,Host_Writes_32MiB "
    "-v 226,raw48,Workld_Media_Wear_Indic " // Timed Workload Media Wear Indicator (percent*1024)
    "-v 227,raw48,Workld_Host_Reads_Perc "  // Timed Workload Host Reads Percentage
    "-v 228,raw48,Workload_Minutes " // 226,227,228 can be reset by 'smartctl -t vendor,0x40'
  //"-v 232,raw48,Available_Reservd_Space "
  //"-v 233,raw48,Media_Wearout_Indicator "
    "-v 241,raw48,Host_Writes_32MiB "
    "-v 242,raw48,Host_Reads_32MiB"
  },
  { "Intel 710 Series SSDs", // tested with INTEL SSDSA2BZ[12]00G3/6PB10362
    "INTEL SSDSA2BZ(100|200|300)G3",
    "", "",
    "-F nologdir "
  //"-v 3,raw16(avg16),Spin_Up_Time "
  //"-v 4,raw48,Start_Stop_Count "
  //"-v 5,raw16(raw16),Reallocated_Sector_Ct "
  //"-v 9,raw24(raw8),Power_On_Hours "
  //"-v 12,raw48,Power_Cycle_Count "
    "-v 170,raw48,Reserve_Block_Count "
    "-v 171,raw48,Program_Fail_Count "
    "-v 172,raw48,Erase_Fail_Count "
    "-v 174,raw48,Unexpect_Power_Loss_Ct " // Missing in 710 specification from September 2011
    "-v 183,raw48,SATA_Downshift_Count "
  //"-v 184,raw48,End-to-End_Error "
  //"-v 187,raw48,Reported_Uncorrect "
  //"-v 190,tempminmax,Airflow_Temperature_Cel "
    "-v 192,raw48,Unsafe_Shutdown_Count "
    "-v 225,raw48,Host_Writes_32MiB "
    "-v 226,raw48,Workld_Media_Wear_Indic " // Timed Workload Media Wear Indicator (percent*1024)
    "-v 227,raw48,Workld_Host_Reads_Perc "  // Timed Workload Host Reads Percentage
    "-v 228,raw48,Workload_Minutes " // 226,227,228 can be reset by 'smartctl -t vendor,0x40'
  //"-v 232,raw48,Available_Reservd_Space "
  //"-v 233,raw48,Media_Wearout_Indicator "
    "-v 241,raw48,Host_Writes_32MiB "
    "-v 242,raw48,Host_Reads_32MiB"
  },
  { "Intel 510 Series SSDs",
    "INTEL SSDSC2MH(120|250)A2",
    "", "",
  //"-v 3,raw16(avg16),Spin_Up_Time "
  //"-v 4,raw48,Start_Stop_Count "
  //"-v 5,raw16(raw16),Reallocated_Sector_Ct "
  //"-v 9,raw24(raw8),Power_On_Hours "
  //"-v 12,raw48,Power_Cycle_Count "
    "-v 192,raw48,Unsafe_Shutdown_Count "
    "-v 225,raw48,Host_Writes_32MiB "
  //"-v 232,raw48,Available_Reservd_Space "
  //"-v 233,raw48,Media_Wearout_Indicator"
  },
  { "Intel 520 Series SSDs", // tested with INTEL SSDSC2CW120A3/400i, SSDSC2BW480A3F/400i,
      // INTEL SSDSC2BW180A3L/LB3i
    "INTEL SSDSC2[BC]W(060|120|180|240|480)A3[FL]?",
    "", "",
  //"-v 5,raw16(raw16),Reallocated_Sector_Ct "
    "-v 9,msec24hour32,Power_On_Hours_and_Msec "
  //"-v 12,raw48,Power_Cycle_Count "
    "-v 170,raw48,Available_Reservd_Space "
    "-v 171,raw48,Program_Fail_Count "
    "-v 172,raw48,Erase_Fail_Count "
    "-v 174,raw48,Unexpect_Power_Loss_Ct "
  //"-v 184,raw48,End-to-End_Error "
    "-v 187,raw48,Uncorrectable_Error_Cnt "
  //"-v 192,raw48,Power-Off_Retract_Count "
    "-v 225,raw48,Host_Writes_32MiB "
    "-v 226,raw48,Workld_Media_Wear_Indic "
    "-v 227,raw48,Workld_Host_Reads_Perc "
    "-v 228,raw48,Workload_Minutes "
  //"-v 232,raw48,Available_Reservd_Space "
  //"-v 233,raw48,Media_Wearout_Indicator "
    "-v 241,raw48,Host_Writes_32MiB "
    "-v 242,raw48,Host_Reads_32MiB "
    "-v 249,raw48,NAND_Writes_1GiB"
  },
  { "Intel 525 Series SSDs", // mSATA, tested with SSDMCEAC120B3/LLLi
    "INTEL SSDMCEAC(030|060|090|120|180|240)B3",
    "", "",
  //"-v 5,raw16(raw16),Reallocated_Sector_Ct "
    "-v 9,msec24hour32,Power_On_Hours_and_Msec "
  //"-v 12,raw48,Power_Cycle_Count "
    "-v 170,raw48,Available_Reservd_Space "
    "-v 171,raw48,Program_Fail_Count "
    "-v 172,raw48,Erase_Fail_Count "
    "-v 174,raw48,Unexpect_Power_Loss_Ct "
    "-v 183,raw48,SATA_Downshift_Count "
  //"-v 184,raw48,End-to-End_Error "
    "-v 187,raw48,Uncorrectable_Error_Cnt "
  //"-v 190,tempminmax,Airflow_Temperature_Cel "
  //"-v 192,raw48,Power-Off_Retract_Count "
  //"-v 199,raw48,UDMA_CRC_Error_Count "
    "-v 225,raw48,Host_Writes_32MiB "
    "-v 226,raw48,Workld_Media_Wear_Indic "
    "-v 227,raw48,Workld_Host_Reads_Perc "
    "-v 228,raw48,Workload_Minutes "
  //"-v 232,raw48,Available_Reservd_Space "
  //"-v 233,raw48,Media_Wearout_Indicator "
    "-v 241,raw48,Host_Writes_32MiB "
    "-v 242,raw48,Host_Reads_32MiB "
    "-v 249,raw48,NAND_Writes_1GiB"
  },
  { "Intel 53x and Pro 1500/2500 Series SSDs", // SandForce SF-2281, tested with
      // INTEL SSDSC2BW180A4/DC12, SSDSC2BW240A4/DC12, SSDMCEAW120A4/DC33
      // INTEL SSDMCEAW240A4/DC33, SSDSC2BF480A5/TG26, SSDSC2BW240H6/RG21
      // INTEL SSDSC2BF180A4H/LH6i
    "INTEL SSD(MCEA|SC2B|SCKJ)[WF](056|080|120|180|240|360|480)(A4H?|A5|H6)",
      // SC2B = 2.5", MCEA = mSATA, SCKJ = M.2; A4 = 530/Pro 1500, A5 = Pro 2500, H6 = 535
    "", "",
  //"-v 5,raw16(raw16),Reallocated_Sector_Ct "
    "-v 9,msec24hour32,Power_On_Hours_and_Msec "
  //"-v 12,raw48,Power_Cycle_Count "
    "-v 170,raw48,Available_Reservd_Space "
    "-v 171,raw48,Program_Fail_Count "
    "-v 172,raw48,Erase_Fail_Count "
    "-v 174,raw48,Unexpect_Power_Loss_Ct "
    "-v 183,raw48,SATA_Downshift_Count "
  //"-v 184,raw48,End-to-End_Error "
    "-v 187,raw48,Uncorrectable_Error_Cnt "
  //"-v 190,tempminmax,Airflow_Temperature_Cel "
  //"-v 192,raw48,Power-Off_Retract_Count "
  //"-v 199,raw48,UDMA_CRC_Error_Count "
    "-v 225,raw48,Host_Writes_32MiB "
    "-v 226,raw48,Workld_Media_Wear_Indic "
    "-v 227,raw48,Workld_Host_Reads_Perc "
    "-v 228,raw48,Workload_Minutes "
  //"-v 232,raw48,Available_Reservd_Space "
  //"-v 233,raw48,Media_Wearout_Indicator "
    "-v 241,raw48,Host_Writes_32MiB "
    "-v 242,raw48,Host_Reads_32MiB "
    "-v 249,raw48,NAND_Writes_1GiB"
  },
  { "Intel 330/335 Series SSDs", // tested with INTEL SSDSC2CT180A3/300i, SSDSC2CT240A3/300i,
      // INTEL SSDSC2CT240A4/335t
    "INTEL SSDSC2CT(060|120|180|240)A[34]", // A4 = 335 Series
    "", "",
  //"-v 5,raw16(raw16),Reallocated_Sector_Ct "
    "-v 9,msec24hour32,Power_On_Hours_and_Msec "
  //"-v 12,raw48,Power_Cycle_Count "
  //"-v 181,raw48,Program_Fail_Cnt_Total " // ] Missing in 330 specification from April 2012
  //"-v 182,raw48,Erase_Fail_Count_Total " // ]
  //"-v 192,raw48,Power-Off_Retract_Count "
    "-v 225,raw48,Host_Writes_32MiB "
  //"-v 232,raw48,Available_Reservd_Space "
  //"-v 233,raw48,Media_Wearout_Indicator "
    "-v 241,raw48,Host_Writes_32MiB "
    "-v 242,raw48,Host_Reads_32MiB "
    "-v 249,raw48,NAND_Writes_1GiB"
  },
  // https://www.intel.com/content/www/us/en/solid-state-drives/ssd-540s-series-spec.html
  // https://www.intel.com/content/www/us/en/solid-state-drives/ssd-540s-series-m2-spec.html
  { "Intel 540 Series SSDs", // INTEL SSDSC2KW120H6/LSF036C, INTEL SSDSC2KW480H6/LSF036C
    "INTEL SSDSC[K2]KW(120H|180H|240H|360H|480H|010X)6", 
    "", "",
    "-v 9,msec24hour32,Power_On_Hours_and_Msec "
    "-v 170,raw48,Available_Reservd_Space "
    "-v 171,raw48,Program_Fail_Count "
    "-v 172,raw48,Erase_Fail_Count "
    "-v 174,raw48,Unexpect_Power_Loss_Ct "
    "-v 183,raw48,SATA_Downshift_Count "
    "-v 187,raw48,Uncorrectable_Error_Cnt "
    "-v 225,raw48,Host_Writes_32MiB "
    "-v 226,raw48,Workld_Media_Wear_Indic "
    "-v 227,raw48,Workld_Host_Reads_Perc "
    "-v 228,raw48,Workload_Minutes "
    "-v 249,raw48,NAND_Writes_1GiB"
  },
  { "Intel 545s Series SSDs", // tested with INTEL SSDSCKKW512G8, INTEL SSDSC2KW512G8/LHF002C
      // SSDSCKKW128G8X1, SSDSCKKW256G8X1, SSDSCKKW512G8X1, SSDSCKKW010T8X1
    "INTEL SSDSC[2K]KW(128G|256G|512G|010T)8.*",
    "", "",
  //"-v 5,raw16(raw16),Reallocated_Sector_Ct "
  //"-v 9,raw24(raw8),Power_On_Hours "
  //"-v 12,raw48,Power_Cycle_Count "
  //"-v 170,raw48,Available_Reservd_Space "
    "-v 171,raw48,Program_Fail_Count "
    "-v 172,raw48,Erase_Fail_Count "
  //"-v 173 is missing in official Intel doc"
    "-v 174,raw48,Unexpect_Power_Loss_Ct "
    "-v 183,raw48,SATA_Downshift_Count "
  //"-v 184,raw48,End-to-End_Error "
  //"-v 187,raw48,Reported_Uncorrect "
    "-v 190,tempminmax,Temperature_Case "
    "-v 192,raw48,Unsafe_Shutdown_Count "
    "-v 199,raw48,CRC_Error_Count "
    "-v 225,raw48,Host_Writes_32MiB "
    "-v 226,raw48,Workld_Media_Wear_Indic " // Timed Workload Media Wear Indicator (percent*1024)
    "-v 227,raw48,Workld_Host_Reads_Perc "  // Timed Workload Host Reads Percentage
    "-v 228,raw48,Workload_Minutes " // 226,227,228 can be reset by 'smartctl -t vendor,0x40'
  //"-v 232,raw48,Available_Reservd_Space "
  //"-v 233,raw48,Media_Wearout_Indicator "
  //"-v 236 is missing in official Intel doc"
    "-v 241,raw48,Host_Writes_32MiB "
    "-v 242,raw48,Host_Reads_32MiB "
    "-v 249,raw48,NAND_Writes_1GiB "
  //"-v 252 is missing in official intel doc"
  },
  { "Intel 730 and DC S35x0/3610/3700 Series SSDs", // tested with INTEL SSDSC2BP480G4, SSDSC2BB120G4/D2010355,
      // INTEL SSDSC2BB800G4T, SSDSC2BA200G3/5DV10250, SSDSC2BB080G6/G2010130,  SSDSC2BX200G4/G2010110,
      // INTEL SSDSC2BB016T6/G2010140, SSDSC2BX016T4/G2010140, SSDSC2BB150G7/N2010101,
      // INTEL SSDSC2BB480H4/D2010380
    "INTEL SSDSC(1N|2B)[ABPX]((080|100|120|150|160|200|240|300|400|480|600|800)[GH][3467][RT]?|(012|016)T[46])",
      // A = S3700, B*4 = S3500, B*6 = S3510, P = 730, X = S3610
      // Dell ships drives with model of the form SSDSC2BB120G4R
    "", "",
  //"-v 3,raw16(avg16),Spin_Up_Time "
  //"-v 4,raw48,Start_Stop_Count "
  //"-v 5,raw16(raw16),Reallocated_Sector_Ct "
  //"-v 9,raw24(raw8),Power_On_Hours "
  //"-v 12,raw48,Power_Cycle_Count "
    "-v 170,raw48,Available_Reservd_Space "
    "-v 171,raw48,Program_Fail_Count "
    "-v 172,raw48,Erase_Fail_Count "
    "-v 174,raw48,Unsafe_Shutdown_Count "
    "-v 175,raw16(raw16),Power_Loss_Cap_Test "
    "-v 183,raw48,SATA_Downshift_Count "
  //"-v 184,raw48,End-to-End_Error "
  //"-v 187,raw48,Reported_Uncorrect "
    "-v 190,tempminmax,Temperature_Case "
    "-v 192,raw48,Unsafe_Shutdown_Count "
    "-v 194,tempminmax,Temperature_Internal "
  //"-v 197,raw48,Current_Pending_Sector "
    "-v 199,raw48,CRC_Error_Count "
    "-v 225,raw48,Host_Writes_32MiB "
    "-v 226,raw48,Workld_Media_Wear_Indic " // Timed Workload Media Wear Indicator (percent*1024)
    "-v 227,raw48,Workld_Host_Reads_Perc "  // Timed Workload Host Reads Percentage
    "-v 228,raw48,Workload_Minutes " // 226,227,228 can be reset by 'smartctl -t vendor,0x40'
  //"-v 232,raw48,Available_Reservd_Space "
  //"-v 233,raw48,Media_Wearout_Indicator "
    "-v 234,raw24/raw32:04321,Thermal_Throttle "
    "-v 241,raw48,Host_Writes_32MiB "
    "-v 242,raw48,Host_Reads_32MiB "
    "-v 243,raw48,NAND_Writes_32MiB " // S3510/3610
    "-F xerrorlba" // tested with SSDSC2BB600G4/D2010355
  },
  // https://www.intel.com/content/www/us/en/solid-state-drives/ssd-pro-5400s-series-spec.html
  // https://www.intel.com/content/www/us/en/solid-state-drives/ssd-pro-5400s-series-m2-spec.html
  { "Intel SSD Pro 5400s Series", // Tested with SSDSC2KF480H6/LSF036P
    "INTEL SSDSC[2K]KF(120H|180H|240H|360H|480H|010X)6",
    "", "",
    "-v 170,raw48,Available_Reservd_Space "
    "-v 171,raw48,Program_Fail_Count "
    "-v 172,raw48,Erase_Fail_Count "
    "-v 174,raw48,Unexpect_Power_Loss_Ct "
    "-v 183,raw48,SATA_Downshift_Count "
    "-v 187,raw48,Uncorrectable_Error_Cnt "
    "-v 225,raw48,Host_Writes_32MiB "
    "-v 226,raw48,Workld_Media_Wear_Indic "
    "-v 227,raw48,Workld_Host_Reads_Perc "
    "-v 228,raw48,Workload_Minutes "
    "-v 249,raw48,NAND_Writes_1GiB "
  },
  { "Intel DC S3110 Series SSDs", // Tested with INTEL SSDSCKKI256G8
    "INTEL SSDSCKKI(128|256|512)G8",
    "", "",
  //"-v 5,raw16(raw16),Reallocated_Sector_Ct "
  //"-v 9,raw24(raw8),Power_On_Hours "
  //"-v 12,raw48,Power_Cycle_Count "
    "-v 170,raw48,Available_Reservd_Space "
    "-v 171,raw48,Program_Fail_Count "
    "-v 172,raw48,Erase_Fail_Count "
  //"-v 173 is missing in official Intel doc"
    "-v 174,raw48,Unexpect_Power_Loss_Ct "
    "-v 183,raw48,SATA_Downshift_Count "
  //"-v 184,raw48,End-to-End_Error_Count "
    "-v 187,raw48,Uncorrectable_Error_Cnt "
  //"-v 190,tempminmax,Airflow_Temperature_Cel "
  //"-v 192,raw48,Power-Off_Retract_Count "
  //"-v 199,raw48,UDMA_CRC_Error_Count "
    "-v 225,raw48,Host_Writes_32MiB "
    "-v 226,raw48,Workld_Media_Wear_Indic "
    "-v 227,raw48,Workld_Host_Reads_Perc "
    "-v 228,raw48,Workload_Minutes "
  //"-v 232,raw48,Available_Reservd_Space "
  //"-v 233,raw48,Media_Wearout_Indicator "
  //"-v 236 is missing in official Intel doc"
    "-v 241,raw48,Host_Writes_32MiB "
    "-v 242,raw48,Host_Reads_32MiB "
    "-v 249,raw48,NAND_Writes_1GiB "
  //"-v 252 is missing in official Intel doc"
  },
  { "Intel 3710 Series SSDs", // INTEL SSDSC2BA200G4R/G201DL2B (dell)
    "INTEL SSDSC2BA(200G|400G|800G|012T)4.?",
    "", "",
    "-v 9,msec24hour32,Power_On_Hours_and_Msec "
    "-v 170,raw48,Available_Reservd_Space "
    "-v 171,raw48,Program_Fail_Count "
    "-v 172,raw48,Erase_Fail_Count "
    "-v 174,raw48,Unexpect_Power_Loss_Ct "
    "-v 183,raw48,SATA_Downshift_Count "
    "-v 187,raw48,Uncorrectable_Error_Cnt "
    "-v 225,raw48,Host_Writes_32MiB "
    "-v 226,raw48,Workld_Media_Wear_Indic "
    "-v 227,raw48,Workld_Host_Reads_Perc "
    "-v 228,raw48,Workload_Minutes "
    "-v 234,raw24/raw32:04321,Thermal_Throttle "
    "-v 243,raw48,NAND_Writes_32MiB "
  },
  { "Intel S3520 Series SSDs", // INTEL SSDSC2BB960G7/N2010112, INTEL SSDSC2BB016T7/N2010112
    "INTEL SSDSC(2|K)(J|B)B(240G|480G|960G|150G|760G|800G|012T|016T)7.?",
    "", "",
  //"-v 5,raw16(raw16),Reallocated_Sector_Ct "
  //"-v 9,raw24(raw8),Power_On_Hours "
  //"-v 12,raw48,Power_Cycle_Count "
    "-v 170,raw48,Available_Reservd_Space "
    "-v 171,raw48,Program_Fail_Count "
    "-v 172,raw48,Erase_Fail_Count "
    "-v 174,raw48,Unsafe_Shutdown_Count "
    "-v 175,raw16(raw16),Power_Loss_Cap_Test "
    "-v 183,raw48,SATA_Downshift_Count "
    "-v 184,raw48,End-to-End_Error_Count "
    "-v 187,raw48,Uncorrectable_Error_Cnt "
    "-v 190,tempminmax,Case_Temperature "
    "-v 192,raw48,Unsafe_Shutdown_Count "
    "-v 194,tempminmax,Drive_Temperature "
    "-v 197,raw48,Pending_Sector_Count "
    "-v 199,raw48,CRC_Error_Count "
    "-v 225,raw48,Host_Writes_32MiB "
    "-v 226,raw48,Workld_Media_Wear_Indic " // Timed Workload Media Wear Indicator (percent*1024)
    "-v 227,raw48,Workld_Host_Reads_Perc "  // Timed Workload Host Reads Percentage
    "-v 228,raw48,Workload_Minutes " // 226,227,228 can be reset by 'smartctl -t vendor,0x40'
  //"-v 232,raw48,Available_Reservd_Space "
  //"-v 233,raw48,Media_Wearout_Indicator "
    "-v 234,raw24/raw32:04321,Thermal_Throttle_Status "
    "-v 241,raw48,Host_Writes_32MiB "
    "-v 242,raw48,Host_Reads_32MiB "
    "-v 243,raw48,NAND_Writes_32MiB"
  },
  { "Dell Certified Intel S3520 Series SSDs",
    "SSDSC(2|K)(J|B)B(240G|480G|960G|120G|760G|800G|012T|016T)7R.?",
    "", "",
    "-v 170,raw48,Available_Reservd_Space "
    "-v 174,raw48,Unsafe_Shutdown_Count "
    "-v 195,raw48,Uncorrectable_Error_Cnt "
    "-v 199,raw48,CRC_Error_Count "
    "-v 201,raw16(raw16),Power_Loss_Cap_Test "
    "-v 202,raw48,End_of_Life "
    "-v 225,raw48,Host_Writes_32MiB "
    "-v 226,raw48,Workld_Media_Wear_Indic " // Timed Workload Media Wear Indicator (percent*1024)
    "-v 227,raw48,Workld_Host_Reads_Perc "  // Timed Workload Host Reads Percentage
    "-v 228,raw48,Workload_Minutes " // 226,227,228 can be reset by 'smartctl -t vendor,0x40'
    "-v 233,raw48,Total_LBAs_Written "
    "-v 234,raw24/raw32:04321,Thermal_Throttle_Status "
    "-v 245,raw48,Percent_Life_Remaining"
  },
  { "Intel S4510/S4610/S4500/S4600 Series SSDs", // INTEL SSDSC2KB480G7/SCV10100,
      // INTEL SSDSC2KB960G7/SCV10100, INTEL SSDSC2KB038T7/SCV10100,
      // INTEL SSDSC2KB038T7/SCV10121, INTEL SSDSC2KG240G7/SCV10100
    "INTEL SSDSC(2K|KK)(B|G)(240G|480G|960G|019T|038T)(7|8).?",
    "", "",
  //"-v 5,raw16(raw16),Reallocated_Sector_Ct "
  //"-v 9,raw24(raw8),Power_On_Hours "
  //"-v 12,raw48,Power_Cycle_Count "
    "-v 170,raw48,Available_Reservd_Space "
    "-v 171,raw48,Program_Fail_Count "
    "-v 172,raw48,Erase_Fail_Count "
    "-v 174,raw48,Unsafe_Shutdown_Count "
    "-v 175,raw16(raw16),Power_Loss_Cap_Test "
    "-v 183,raw48,SATA_Downshift_Count "
    "-v 184,raw48,End-to-End_Error_Count "
    "-v 187,raw48,Uncorrectable_Error_Cnt "
    "-v 190,tempminmax,Drive_Temperature "
    "-v 192,raw48,Unsafe_Shutdown_Count "
    "-v 197,raw48,Pending_Sector_Count "
    "-v 199,raw48,CRC_Error_Count "
    "-v 225,raw48,Host_Writes_32MiB "
    "-v 226,raw48,Workld_Media_Wear_Indic " // Timed Workload Media Wear Indicator (percent*1024)
    "-v 227,raw48,Workld_Host_Reads_Perc "  // Timed Workload Host Reads Percentage
    "-v 228,raw48,Workload_Minutes " // 226,227,228 can be reset by 'smartctl -t vendor,0x40'
  //"-v 232,raw48,Available_Reservd_Space "
  //"-v 233,raw48,Media_Wearout_Indicator "
    "-v 234,raw24/raw32:04321,Thermal_Throttle_Status "
    "-v 235,raw16(raw16),Power_Loss_Cap_Test "
    "-v 241,raw48,Host_Writes_32MiB "
    "-v 242,raw48,Host_Reads_32MiB "
    "-v 243,raw48,NAND_Writes_32MiB"
  },
  { "Dell Certified Intel S4x00/D3-S4x10 Series SSDs", // INTEL SSDSC2KB480G7R/SCV1DL58,
      // INTEL SSDSC2KB960G7R/SCV1DL58, INTEL SSDSC2KB038T7R/SCV1DL58,
      // INTEL SSDSC2KB038T7R/SCV1DL58, INTEL SSDSC2KG240G7R/SCV1DL58
    "SSDSC(2K|KK)(B|G)(240G|480G|960G|019T|038T)(7R|8R).?",
    "", "",
    "-v 170,raw48,Available_Reservd_Space "
    "-v 174,raw48,Unsafe_Shutdown_Count "
    "-v 195,raw48,Uncorrectable_Error_Cnt "
    "-v 199,raw48,CRC_Error_Count "
    "-v 201,raw16(raw16),Power_Loss_Cap_Test "
    "-v 202,raw48,End_of_Life "
    "-v 225,raw48,Host_Writes_32MiB "
    "-v 226,raw48,Workld_Media_Wear_Indic " // Timed Workload Media Wear Indicator (percent*1024)
    "-v 227,raw48,Workld_Host_Reads_Perc "  // Timed Workload Host Reads Percentage
    "-v 228,raw48,Workload_Minutes " // 226,227,228 can be reset by 'smartctl -t vendor,0x40'
    "-v 233,raw48,Total_LBAs_Written "
    "-v 234,raw24/raw32:04321,Thermal_Throttle_Status "
    "-v 245,raw48,Percent_Life_Remaining"
  },
  { "Kingston branded X25-V SSDs", // fixed firmware
    "KINGSTON SSDNow 40GB",
    "2CV102(J[89A-Z]|[K-Z].)", // >= "2CV102J8"
    "",
    "-v 192,raw48,Unsafe_Shutdown_Count "
    "-v 225,raw48,Host_Writes_32MiB "
    "-v 226,raw48,Workld_Media_Wear_Indic "
    "-v 227,raw48,Workld_Host_Reads_Perc "
    "-v 228,raw48,Workload_Minutes"
  },
  { "Kingston branded X25-V SSDs", // buggy or unknown firmware
    "KINGSTON SSDNow 40GB",
    "",
    "This drive may require a firmware update to\n"
    "fix possible drive hangs when reading SMART self-test log.\n"
    "To update Kingston branded drives, a modified Intel update\n"
    "tool must be used. Search for \"kingston 40gb firmware\".",
    "-v 192,raw48,Unsafe_Shutdown_Count "
    "-v 225,raw48,Host_Writes_32MiB "
    "-v 226,raw48,Workld_Media_Wear_Indic "
    "-v 227,raw48,Workld_Host_Reads_Perc "
    "-v 228,raw48,Workload_Minutes"
  },
  { "Kingston SSDNow UV400/500",
    "KINGSTON SUV400S37A?(120|240|480|960)G|" // tested with KINGSTON SUV400S37120G/0C3J96R9,
      // KINGSTON SUV400S37240G/0C3J96R9, KINGSTON SUV400S37240G/0C3K87RA,
      // KINGSTON SUV400S37120G/0C3K87RA
    "KINGSTON SUV500(M[8S])?(120|240|480|960)G", // tested with KINGSTON SUV500120G/003056R6,
      // KINGSTON SUV500240G/003056R6, KINGSTON SUV500480G/003056RI,
      // KINGSTON SUV500MS120G/003056RA, KINGSTON SUV500MS120G/003056RI,
      // KINGSTON SUV500M8120G/003056RI
    "", "",
  //"-v 1,raw48,Raw_Read_Error_Rate "
  //"-v 5,raw16(raw16),Reallocated_Sector_Ct "
  //"-v 9,raw24(raw8),Power_On_Hours "
  //"-v 12,raw48,Power_Cycle_Count "
    "-v 100,raw48,Unknown_Kingston_Attr "
    "-v 101,raw48,Unknown_Kingston_Attr "
    "-v 170,raw48,Reserved_Block_Count "
    "-v 171,raw48,Program_Fail_Count "
    "-v 172,raw48,Erase_Fail_Count "
    "-v 174,raw48,Unexpect_Power_Loss_Ct "
  //"-v 175,raw48,Program_Fail_Count_Chip,SSD "
  //"-v 176,raw48,Erase_Fail_Count_Chip,SSD "
  //"-v 177,raw48,Wear_Leveling_Count,SSD "
  //"-v 178,raw48,Used_Rsvd_Blk_Cnt_Chip,SSD "
  //"-v 180,raw48,Unused_Rsvd_Blk_Cnt_Tot,SSD "
  //"-v 183,raw48,Runtime_Bad_Block "
  //"-v 187,raw48,Reported_Uncorrect "
  //"-v 194,tempminmax,Temperature_Celsius "
  //"-v 195,raw48,Hardware_ECC_Recovered "
  //"-v 196,raw16(raw16),Reallocated_Event_Count "
  //"-v 197,raw48,Current_Pending_Sector "
  //"-v 199,raw48,UDMA_CRC_Error_Count "
    "-v 201,raw48,Unc_Read_Error_Rate "
  //"-v 204,raw48,Soft_ECC_Correction "
    "-v 231,raw48,SSD_Life_Left "
    "-v 241,raw48,Host_Writes_GiB "
    "-v 242,raw48,Host_Reads_GiB "
    "-v 250,raw48,Read_Retry_Count"
  },
  { "JMicron based SSDs", // JMicron JMF60x
    "Kingston SSDNow V Series [0-9]*GB|" // tested with Kingston SSDNow V Series 64GB/B090522a
    "TS(2|4|8|16|32|64|128|192)GSSD(18|25)[MS]?-[MS]", // Transcend IDE and SATA, tested with
      // TS32GSSD25-M/V090331, TS32GSSD18M-M/v090331
    "[BVv].*", // other Transcend SSD versions will be caught by subsequent entry
    "",
  //"-v 9,raw24(raw8),Power_On_Hours " // raw value always 0?
  //"-v 12,raw48,Power_Cycle_Count "
  //"-v 194,tempminmax,Temperature_Celsius " // raw value always 0?
    "-v 229,hex64:w012345r,Halt_System/Flash_ID " // Halt, Flash[7]
    "-v 232,hex64:w012345r,Firmware_Version_Info " // "YYMMDD", #Channels, #Banks
    "-v 233,hex48:w01234,ECC_Fail_Record " // Fail number, Row[3], Channel, Bank
    "-v 234,raw24/raw24:w01234,Avg/Max_Erase_Count "
    "-v 235,raw24/raw24:w01z23,Good/Sys_Block_Count"
  },
  { "JMicron/Maxiotek based SSDs", // JMicron JMF61x, JMF66x, JMF670
    "ADATA S596 Turbo|"  // tested with ADATA S596 Turbo 256GB SATA SSD (JMicron JMF616)
    "ADATA SP310|"  // Premier Pro SP310 mSATA, JMF667, tested with ADATA SP310/3.04
    "ADATA SP600(NS34)?|" // tested with ADATA SP600/2.4 (JMicron JMF661)
    "ADATA SX930|"  // tested with ADATA SX930/6.8SE
    "APPLE SSD TS(064|128|256|512)C|"  // Toshiba?, tested with APPLE SSD TS064C/CJAA0201
    "IM2S3138E-(128|256)GM-B|" // ADATA OEM, tested with IM2S3138E-128GM-B/DA002
    "KingSpec KDM-SA\\.51-008GMJ|" // tested with KingSpec KDM-SA.51-008GMJ/1.092.37 (JMF605?)
    "KINGSTON SNV425S2(64|128)GB|"  // SSDNow V Series (2. Generation, JMF618),
                                    // tested with KINGSTON SNV425S264GB/C091126a
    "KINGSTON SSDNOW 30GB|" // tested with KINGSTON SSDNOW 30GB/AJXA0202
    "KINGSTON SS100S2(8|16)G|"  // SSDNow S100 Series, tested with KINGSTON SS100S28G/D100309a
    "KINGSTON SNVP325S2(64|128|256|512)GB|" // SSDNow V+ Series, tested with KINGSTON SNVP325S2128GB/AGYA0201
    "KINGSTON SVP?100S2B?(64|96|128|256|512)G|"  // SSDNow V100/V+100 Series,
      // tested with KINGSTON SVP100S296G/CJR10202, KINGSTON SV100S2256G/D110225a
    "KINGSTON SV200S3(64|128|256)G|" // SSDNow V200 Series, tested with KINGSTON SV200S3128G/E120506a
    "NT-(64|128|256|512|[12]T)|" // KingSpec NT, MAS0902A-B2C or CS1802A-B2C, tested with NT-512/T191212
    "TOSHIBA THNS128GG4BBAA|"  // Toshiba / Super Talent UltraDrive DX,
                               // tested with Toshiba 128GB 2.5" SSD (built in MacBooks)
    "TOSHIBA THNSNC128GMLJ|" // tested with THNSNC128GMLJ/CJTA0202 (built in Toshiba Protege/Dynabook)
    "TS(8|16|32|64|128|192|256|512)GSSD25S?-(MD?|S)|" // Transcend IDE and SATA, JMF612, tested with
      // TS256GSSD25S-M/101028, TS32GSSD25-M/20101227
    "TS(32|64|128|256)G(SSD|MSA)[37]40K?", // Transcend SSD340/340K/740 SATA/mSATA, JMF667/670, tested with
      // TS256GSSD340/SVN263, TS256GSSD340/SVN423b, TS256GMSA340/SVN263,
      // TS128GSSD340K/SVN216,TS64GSSD740/SVN167d
    "", "",
  //"-v 1,raw48,Raw_Read_Error_Rate "
  //"-v 2,raw48,Throughput_Performance "
    "-v 3,raw48,Unknown_JMF_Attribute "
  //"-v 5,raw16(raw16),Reallocated_Sector_Ct "
    "-v 7,raw48,Unknown_JMF_Attribute "
    "-v 8,raw48,Unknown_JMF_Attribute "
  //"-v 9,raw24(raw8),Power_On_Hours "
    "-v 10,raw48,Unknown_JMF_Attribute "
  //"-v 12,raw48,Power_Cycle_Count "
    "-v 167,raw48,Unknown_JMF_Attribute "
    "-v 168,raw48,SATA_Phy_Error_Count "
    "-v 169,raw48,Unknown_JMF_Attribute "
    "-v 170,raw16,Bad_Block_Count "
    "-v 173,raw16,Erase_Count " // JMF661: different?
    "-v 175,raw48,Bad_Cluster_Table_Count "
    "-v 180,raw48,Unknown_JMF_Attribute "
    "-v 187,raw48,Unknown_JMF_Attribute "
    "-v 192,raw48,Unexpect_Power_Loss_Ct "
  //"-v 194,tempminmax,Temperature_Celsius "
  //"-v 197,raw48,Current_Pending_Sector "
    "-v 231,raw48,Unknown_JMF_Attribute "
    "-v 233,raw48,Unknown_JMF_Attribute " // FW SVN423b
    "-v 234,raw48,Unknown_JMF_Attribute " // FW SVN423b
    "-v 240,raw48,Unknown_JMF_Attribute "
  //"-v 241,raw48,Total_LBAs_Written "    // FW SVN423b
  //"-v 242,raw48,Total_LBAs_Read "       // FW SVN423b
  },
  { "Plextor M3/M5/M6/M7 Series SSDs", // Marvell 88SS9174 (M3, M5S), 88SS9187 (M5P, M5Pro), 88SS9188 (M6M/S),
      // tested with PLEXTOR PX-128M3/1.01, PX-128M3P/1.04, PX-256M3/1.05, PX-128M5S/1.02, PX-256M5S/1.03,
      // PX-128M5M/1.05, PX-128M5S/1.05, PX-128M5Pro/1.05, PX-512M5Pro/1.06, PX-256M5P/1.01, PX-128M6S/1.03
      // (1.04/5 Firmware self-test log lifetime unit is bogus, possibly 1/256 hours)
      // PLEXTOR PX-256M6S+/1.00, PLEXTOR  PX-128M3/1.00, PLEXTOR PX-128M3/1.07, PLEXTOR PX-128M6V/1.04,
      // PLEXTOR PX-128M6G-2242/1.01, PLEXTOR PX-512M7VC/1.05
    "PLEXTOR  ?PX-(64|128|256|512|768)M(3P?|5[MPS]|5Pro|6[GMSV]|7VC)(\\+|-.*)?",
    "", "",
  //"-v 1,raw48,Raw_Read_Error_Rate "
  //"-v 5,raw16(raw16),Reallocated_Sector_Ct "
  //"-v 9,raw24(raw8),Power_On_Hours "
  //"-v 12,raw48,Power_Cycle_Count "
    "-v 170,raw48,Unknown_Plextor_Attrib "  // M6S/1.03
    "-v 171,raw48,Unknown_Plextor_Attrib "  // M6S/1.03
    "-v 172,raw48,Unknown_Plextor_Attrib "  // M6S/1.03
    "-v 173,raw48,Unknown_Plextor_Attrib "  // M6S/1.03
    "-v 174,raw48,Unknown_Plextor_Attrib "  // M6S/1.03
  //"-v 175,raw48,Program_Fail_Count_Chip " // M6S/1.03
  //"-v 176,raw48,Erase_Fail_Count_Chip "   // M6S/1.03
  //"-v 177,raw48,Wear_Leveling_Count "
  //"-v 178,raw48,Used_Rsvd_Blk_Cnt_Chip "
  //"-v 179,raw48,Used_Rsvd_Blk_Cnt_Tot "   // M6S/1.03
  //"-v 180,raw48,Unused_Rsvd_Blk_Cnt_Tot " // M6S/1.03
  //"-v 181,raw48,Program_Fail_Cnt_Total "
  //"-v 182,raw48,Erase_Fail_Count_Total "
  //"-v 183,raw48,Runtime_Bad_Block "       // M6S/1.03
  //"-v 184,raw48,End-to-End_Error "        // M6S/1.03
  //"-v 187,raw48,Reported_Uncorrect "
  //"-v 188,raw48,Command_Timeout "         // M6S/1.03
  //"-v 192,raw48,Power-Off_Retract_Count "
  //"-v 195,raw48,Hardware_ECC_Recovered "  // MS6/1.03
  //"-v 196,raw16(raw16),Reallocated_Event_Count "
  //"-v 198,raw48,Offline_Uncorrectable "
  //"-v 199,raw48,UDMA_CRC_Error_Count "
  //"-v 232,raw48,Available_Reservd_Space "
  //"-v 233,raw48,Media_Wearout_Indicator " // MS6/1.03
    "-v 241,raw48,Host_Writes_32MiB "
    "-v 242,raw48,Host_Reads_32MiB"
  },
  { "Samsung based SSDs",
    "SAMSUNG SSD PM800 .*GB|"  // SAMSUNG PM800 SSDs, tested with SAMSUNG SSD PM800 TH 64GB/VBM25D1Q
    "SAMSUNG SSD PM810 .*GB|"  // SAMSUNG PM810 (470 series) SSDs, tested with
      // SAMSUNG SSD PM810 2.5" 128GB/AXM06D1Q
    "SAMSUNG SSD SM841N? (2\\.5\"? 7mm |mSATA )?(128|256|512)GB( SED)?|" // tested with
      // SAMSUNG SSD SM841 2.5" 7mm 256GB/DXM02D0Q, SAMSUNG SSD SM841 mSATA 512GB/DXM44D0Q,
      // SAMSUNG SSD SM841N 2.5 7mm 128GB/DXM03D0Q, SAMSUNG SSD SM841N mSATA 256GB SED/DXM45D6Q
    "SAMSUNG SSD PM851 (mSATA |M\\.2 )?(2280 )?(128|256|512)GB|" // tested with SAMSUNG SSD PM851 mSATA 128GB,
      // SAMSUNG SSD PM851 M.2 2280 256GB/EXT25D0Q
    "SAMSUNG 470 Series SSD|"  // tested with SAMSUNG 470 Series SSD 64GB/AXM09B1Q
    "Samsung SSD 750 EVO (120|250|500)GB|" // tested with Samsung SSD 750 EVO 250GB/MAT01B6Q
    "SAMSUNG SSD 830 Series|"  // tested with SAMSUNG SSD 830 Series 64GB/CXM03B1Q
    "SAMSUNG SSD PM830 .*|" // SAMSUNG SSD PM830 2.5" 7mm 128GB/CXM03D1Q
    "MZ7PC(512|256|128|064)HA(GH|FU|DR)-000.*|" // probably PM830, tested with SAMSUNG MZ7PC128HAFU-000L1/CXM04L1Q
    "Samsung SSD 840 (PRO )?Series|" // tested with Samsung SSD 840 PRO Series 128GB/DXM04B0Q,
      // Samsung SSD 840 Series/DXT06B0Q
    "Samsung SSD 8[456]0 EVO (mSATA |M\\.2 )?((120|250|500|750)G|[124]T)B|" // tested with
      // Samsung SSD 840 EVO (120|250|500|750)GB/EXT0AB0Q,
      // Samsung SSD 840 EVO (120|250)GB/EXT0BB6Q, 1TB/EXT0BB0Q, 120GB mSATA/EXT41B6Q,
      // Samsung SSD 850 EVO 250GB/EMT01B6Q, Samsung SSD 850 EVO M.2 250GB/EMT21B6Q,
      // Samsung SSD 850 EVO mSATA 120GB/EMT41B6Q, Samsung SSD 850 EVO 2TB/EMT02B6Q,
      // Samsung SSD 860 EVO 250GB/RVT01B6Q, Samsung SSD 860 EVO mSATA 250GB/RVT41B6Q,
      // Samsung SSD 860 EVO 500GB/RVT01B6Q, Samsung SSD 860 EVO mSATA 500GB/RVT41B6Q,
      // Samsung SSD 860 EVO mSATA 1TB/RVT41B6Q, Samsung SSD 860 EVO 2TB/RVT01B6Q,
      // Samsung SSD 860 EVO 4TB/RVT04B6Q
    "Samsung SSD 8[56]0 PRO ((128|256|512)G|[124]T)B|" // tested with Samsung SSD 850 PRO 128GB/EXM01B6Q,
      // Samsung SSD 850 PRO 1TB/EXM01B6Q, Samsung SSD 850 PRO 2TB/EXM02B6Q,
      // Samsung SSD 860 PRO 256GB/RVM01B6Q, Samsung SSD 860 PRO 512GB/RVM01B6Q,
      // Samsung SSD 860 PRO 1TB/RVM01B6Q
    "Samsung SSD 883 DCT (240|480|960)GB|" // tested with Samsung SSD 883 DCT 480GB/HXT7404Q
    "SAMSUNG MZ7PA256HMDR-.*|" // PM810 (470 Series), tested with SAMSUNG MZ7PA256HMDR-010H1/AXM07H1Q
    "Samsung SSD 845DC EVO .*|" // Samsung SSD 845DC EVO 960GB/EXT03X3Q
    "SAMSUNG MZ[7M]PC(032|064|128|256|512)HBCD-.*|" // PM830, tested with SAMSUNG MZMPC032HBCD-000L1/CXM12L1Q
    "SAMSUNG MZ7TD(128|256)HAFV-.*|" // 840 Series, tested with SAMSUNG MZ7TD256HAFV-000L7/DXT06L6Q
    "SAMSUNG MZMTD(128|256|512)HAGL-.*|" // PM841, tested with SAMSUNG MZMTD512HAGL-00000/DXT4200Q
    "SAMSUNG MZ7TD512HAGM-.*|" // Another PM841, SAMSUNG MZ7TD512HAGM-000L1/DXT06L0Q
    "SAMSUNG MZ7WD((120|240)H[AC]FV|480HAGM|960HAGP)-00003|" // SM843T Series, tested with
      // SAMSUNG MZ7WD120HAFV-00003/DXM85W3Q, SAMSUNG MZ7WD120HCFV-00003/DXM9203Q
    "SAMSUNG MZ[7N]TE(128|256|512)HMHP-.*|" // PM851, tested with SAMSUNG MZ7TE256HMHP-000L7/EXT09L6Q,
      // SAMSUNG MZNTE256HMHP-000H1/EXT22H0Q
    "SAMSUNG MZMPF(032|064)HCFV-.*|" // CM851 mSATA, tested with SAMSUNG MZMPF032HCFV-000H1/FXM42H2Q
    "SAMSUNG MZ7GE(240HMGR|(480|960)HMHP)-00003|" // SM853T Series, tested with
      // SAMSUNG MZ7GE240HMGR-00003/EXT0303Q
    "SAMSUNG MZ7LM(120|240|480|960|1T9|3T8)HC(JM|HP|GR|FD)-.*|" // PM863 Series, tested with
      // SAMSUNG MZ7LM960HCHP-0E003/GXT3003Q
    "(SAMSUNG )?MZ7LM(240|480|960|1T9|3T8)HM(JP|HQ|LP)(-.*|0D3)|" // PM863a Series, tested with
      // SAMSUNG MZ7LM3T8HMLP-00005/GXT5104Q, MZ7LM240HMHQ0D3/GC5B (Dell)
    "(SAMSUNG )?MZ7KM(120|240|480|960|1T9)H[AM](FD|GR|H[PQ]|J[MP])(-.*|0D3)|" // SM863(a), tested with
      // SAMSUNG MZ7KM480HAHP-0E005/GXM1003Q, SAMSUNG MZ7KM480HMHQ-00005/GXM5104Q,
      // SAMSUNG MZ7KM960HMJP-00005/GXM5304Q, MZ7KM960HMJP0D3/GD53 (Dell)
    "SAMSUNG MZ7LH(240|480|960|1T9|3T8|7T6)H[AM](HQ|JR|LT|LA)-.*|" //PM883, tested with SAMSUNG MZ7LH960HAJR-00005
    "SAMSUNG MZ7KH(240|480|960|1T9|3T8)HA(HQ|JR|LS)-.*|" //SM883
    "SAMSUNG MZN(LF|TY)(128|256)H[CD]HP-.*|" // CM871/871a, tested with SAMSUNG MZNLF128HCHP-000H1/FXT21H1Q,
      // SAMSUNG MZNTY256HDHP-000/MAT21K0Q
    "SAMSUNG MZ[7N]LN(128|256|512|1T0)H[ACM](GR|HP|HQ|J[HPQ]|LR)-.*|" // PM871/871a/b, tested with
      // SAMSUNG MZ7LN128HCHP-00000/EMT0100Q, SAMSUNG MZ7LN256HAHQ-000H1/MVT03H6Q,
      // SAMSUNG MZNLN256HMHQ-000H1/MAV21H3Q
    "SAMSUNG SSD PM871 .*|" // SAMSUNG SSD PM871 2.5 7mm 256GB/EMT02D0Q
      // SAMSUNG MZ7LN256HMJP-00000/MAV0100Q, SAMSUNG MZ7LN512HMJP-00000/MAV0100Q
    "SAMSUNG MZHPV(128|256|512)HDG(L|M)-.*|" // SM951, tested with SAMSUNG MZHPV512HDGL-00000/BXW2500Q,
      // SAMSUNG MZHPV128HDGM-00000 (BXW2500Q)
    "Samsung Portable SSD T5", // tested with Samsung Portable SSD T5 (0x04e8:0x61f5)
    "", "",
  //"-v 5,raw16(raw16),Reallocated_Sector_Ct "
  //"-v 9,raw24(raw8),Power_On_Hours "
  //"-v 12,raw48,Power_Cycle_Count "
    "-v 170,raw48,Unused_Rsvd_Blk_Ct_Chip " // CM871
    "-v 171,raw48,Program_Fail_Count_Chip " // CM871
    "-v 172,raw48,Erase_Fail_Count_Chip " // CM871
    "-v 173,raw48,Wear_Leveling_Count " // CM871
    "-v 174,raw48,Unexpect_Power_Loss_Ct " // CM871
  //"-v 175,raw48,Program_Fail_Count_Chip "
  //"-v 176,raw48,Erase_Fail_Count_Chip "
  //"-v 177,raw48,Wear_Leveling_Count "
  //"-v 178,raw48,Used_Rsvd_Blk_Cnt_Chip "
  //"-v 179,raw48,Used_Rsvd_Blk_Cnt_Tot "
  //"-v 180,raw48,Unused_Rsvd_Blk_Cnt_Tot "
  //"-v 181,raw48,Program_Fail_Cnt_Total "
  //"-v 182,raw48,Erase_Fail_Count_Total "
  //"-v 183,raw48,Runtime_Bad_Block "
  //"-v 184,raw48,End-to-End_Error " // SM843T Series
    "-v 187,raw48,Uncorrectable_Error_Cnt "
  //"-v 190,tempminmax,Airflow_Temperature_Cel "  // seems to be some sort of temperature value for 470 Series?
    "-v 191,raw48,Unknown_Samsung_Attr " // PM810
  //"-v 194,tempminmax,Temperature_Celsius "
    "-v 195,raw48,ECC_Error_Rate "
  //"-v 196,raw16(raw16),Reallocated_Event_Count "
  //"-v 198,raw48,Offline_Uncorrectable "
    "-v 199,raw48,CRC_Error_Count "
    "-v 201,raw48,Supercap_Status "
    "-v 202,raw48,Exception_Mode_Status "
  //"-v 233,raw48,Media_Wearout_Indicator // PM851, 840
    "-v 234,raw48,Unknown_Samsung_Attr " // PM851, 840
    "-v 235,raw48,POR_Recovery_Count " // PM851, 830/840/850
    "-v 236,raw48,Unknown_Samsung_Attr " // PM851, 840
    "-v 237,raw48,Unknown_Samsung_Attr " // PM851, 840
    "-v 238,raw48,Unknown_Samsung_Attr " // PM851, 840
  //"-v 241,raw48,Total_LBAs_Written "
  //"-v 242,raw48,Total_LBAs_Read " // PM851, SM841N
    "-v 243,raw48,SATA_Downshift_Ct " // PM863
    "-v 244,raw48,Thermal_Throttle_St " // PM863
    "-v 245,raw48,Timed_Workld_Media_Wear " // PM863
    "-v 246,raw48,Timed_Workld_RdWr_Ratio " // PM863
    "-v 247,raw48,Timed_Workld_Timer " // PM863
    "-v 249,raw48,Unknown_Samsung_Attr " // CM871a
    "-v 250,raw48,SATA_Iface_Downshift " // from the spec
    "-v 251,raw48,NAND_Writes" // PM863
  },
  { "Marvell based SanDisk SSDs",
    "SanDisk SD5SG2[0-9]*G1052E|" // X100 (88SS9174), tested with SanDisk SD5SG2256G1052E/10.04.01
    "SanDisk SD6S[BF][12]M[0-9]*G(1022I?)?|" // X110/X210 (88SS9175/187?), tested with SanDisk SD6SB1M064G1022I/X231600,
      // SanDisk SD6SB1M256G1022I/X231600, SanDisk SD6SF1M128G1022/X231200, SanDisk SD6SB2M512G1022I/X210400
    "SanDisk SD7S[BN]6S-?(128|256|512)G(1122|-1006)|" // X300 (88SS9189?), tested with
      // SanDisk SD7SB6S128G1122/X3310000, SanDisk SD7SN6S-512G-1006/X3511006
    "SanDisk SD8S[BN]8U-?((128|256|512)G|1T00)(1122|-1006)|" // X400 (88SS1074), tested with SanDisk SD8SB8U128G1122/X4120000
    "SanDisk SD9S[BN]8W-?((128|256|512)G|[12]T00)1122|" // X600, tested with SanDisk SD9SB8W128G1122/X6107000
    "SanDisk SDSSDA-((120|240|480)G|[12]T00)|" // Plus, tested with SanDisk SDSSDA-2T00/411040RL
    "SanDisk SDSSDHP[0-9]*G|" // Ultra Plus (88SS9175), tested with SanDisk SDSSDHP128G/X23[01]6RL
    "SanDisk (SDSSDHII|Ultra II )[0-9]*GB?|" // Ultra II (88SS9190/88SS9189), tested with
      // SanDisk SDSSDHII120G/X31200RL, SanDisk Ultra II 960GB/X41100RL
    "SanDisk SDSSDH2(128|256)G|" // SanDisk SDSSDH2128G/X211200
    "SanDisk SDSSDH3((250|500|1000|1024|2000)G| [24]T00)|" // Ultra 3D, tested with SanDisk SDSSDH3250G/X61170RL,
      // SanDisk SDSSDH3500G/X61110RL, SanDisk SDSSDH31024G/X6107000, SanDisk SDSSDH3 2T00/411040RL,
      // SanDisk SDSSDH3 4T00/411040RL
    "SanDisk SDSSDXPS?[0-9]*G|" // Extreme II/Pro (88SS9187), tested with SanDisk SDSSDXP480G/R1311,
      // SanDisk SDSSDXPS480G/X21200RL
    "SanDisk SSD G5 BICS4|" // WD Blue SSD WDS100T2B0A (#1378), tested with SanDisk SSD G5 BICS4/415000WD
    "SanDisk SSD PLUS (120|240|480|1000) ?GB|" // Plus (88SS1074), tested with SanDisk SSD PLUS 120 GB/UE3000RL,
      // SanDisk SSD PLUS 120 GB/UE4500RL, SanDisk SSD PLUS 1000GB/UH4400RL
    "SSD SATAIII 16GB", // SSD SATAIII 16GB/i221100 (see #923)
    "", "",
  //"-v 5,raw16(raw16),Reallocated_Sector_Ct "
  //"-v 9,raw24(raw8),Power_On_Hours "
  //"-v 12,raw48,Power_Cycle_Count "
    "-v 165,raw48,Total_Write/Erase_Count "
    "-v 166,raw48,Min_W/E_Cycle "
    "-v 167,raw48,Min_Bad_Block/Die "
    "-v 168,raw48,Maximum_Erase_Cycle "
    "-v 169,raw48,Total_Bad_Block "
    "-v 170,raw48,Unknown_Marvell_Attr " // SDSSDH3 4T00
    "-v 171,raw48,Program_Fail_Count "
    "-v 172,raw48,Erase_Fail_Count "
    "-v 173,raw48,Avg_Write/Erase_Count "
    "-v 174,raw48,Unexpect_Power_Loss_Ct "
  //"-v 184,raw48,End-to-End_Error "
  //"-v 187,raw48,Reported_Uncorrect "
  //"-v 188,raw48,Command_Timeout "
  //"-v 194,tempminmax,Temperature_Celsius "
    "-v 199,raw48,SATA_CRC_Error "
    "-v 201,raw48,Lifetime_Remaining% "
    "-v 212,raw48,SATA_PHY_Error "
    "-v 230,raw16,Perc_Write/Erase_Count "
    "-v 232,raw48,Perc_Avail_Resrvd_Space "
    "-v 233,raw48,Total_NAND_Writes_GiB "
    "-v 234,raw48,Perc_Write/Erase_Ct_BC "
    "-v 241,raw48,Total_Writes_GiB "
    "-v 242,raw48,Total_Reads_GiB "
    "-v 243,raw48,Unknown_Marvell_Attr "
    "-v 244,raw48,Thermal_Throttle "
    "-v 249,raw48,TLC_NAND_GB_Writes"
  },
  { "SanDisk based SSDs", // see also #463 for the vendor attribute description
    "SanDisk iSSD P4 [0-9]*GB|" // tested with SanDisk iSSD P4 16GB/SSD 9.14
    "SanDisk pSSD|" // tested with SandDisk pSSD/3 (62.7 GB, SanDisk Extreme USB3.0 SDCZ80-064G-J57, 0x0781:0x5580)
    "SanDisk SDSSDP[0-9]*G|" // tested with SanDisk SDSSDP064G/1.0.0, SDSSDP128G/2.0.0
    "SanDisk SDSSDRC032G|" // tested with SanDisk SanDisk SDSSDRC032G/3.1.0
    "SanDisk SSD i100 [0-9]*GB|" // tested with SanDisk SSD i100 8GB/11.56.04, 24GB/11.56.04
    "SanDisk SSD U100 ([0-9]*GB|SMG2)|" // tested with SanDisk SSD U100 8GB/10.56.00, 256GB/10.01.02, SMG2/10.56.04
    "SanDisk SSD U110 (8|16|24|32|64|128)GB|" // tested with SanDisk SSD U110 32GB/U221000
    "SanDisk SDSA6[GM]M-[0-9]*G-.*|" // tested with SanDisk SDSA6GM-016G-1006/U221006, SanDisk SDSA6MM-016G-1006/U221006
    "SanDisk SD7[SU]B[23]Q(064|128|256|512)G.*", // tested with SD7SB3Q064G1122/SD7UB3Q256G1122/SD7SB3Q128G/SD7UB2Q512G1122
    "", "",
  //"-v 5,raw16(raw16),Reallocated_Sector_Ct "
  //"-v 9,raw24(raw8),Power_On_Hours "
  //"-v 12,raw48,Power_Cycle_Count "
    "-v 165,raw48,Total_Write/Erase_Count "
    "-v 171,raw48,Program_Fail_Count "
    "-v 172,raw48,Erase_Fail_Count "
    "-v 173,raw48,Avg_Write/Erase_Count "
    "-v 174,raw48,Unexpect_Power_Loss_Ct "
  //"-v 187,raw48,Reported_Uncorrect "
    "-v 212,raw48,SATA_PHY_Error "
    "-v 230,raw48,Perc_Write/Erase_Count "
    "-v 232,raw48,Perc_Avail_Resrvd_Space "
    "-v 234,raw48,Perc_Write/Erase_Ct_BC "
  //"-v 241,raw48,Total_LBAs_Written "
  //"-v 242,raw48,Total_LBAs_Read "
    "-v 244,raw48,Thermal_Throttle "
  },
  // SDLF1DAR-480G-1HAW/ZR07RE41
  // SDLF1DAR-480G-1JA1/RP41ZH06
  { "Sandisk SATA Cloudspeed Max and GEN2 ESS SSDs",
    "SD[A-Z0-9]{2}[1-3][A-Z]{3}-?[0-9]{3}[GT]-?1[A-Z0-9]{3}",
    "","",
    "-v 13,raw48,Lifetime_UECC_Ct "
    "-v 32,raw48,Lifetime_Write_AmpFctr "
    "-v 33,raw48,Write_AmpFctr "
    "-v 170,raw48,Reserve_Erase_BlkCt "
    "-v 171,raw48,Program_Fail_Ct "
    "-v 172,raw48,Erase_Fail_Ct "
    "-v 173,raw48,Percent_Life_Used "
    "-v 174,raw48,Unexpect_Power_Loss "
    "-v 175,raw48,Lifetime_Die_Failure_Ct "
    "-v 177,raw48,Lifetime_Remaining% "
    "-v 178,raw48,SSD_LifeLeft(0.01%) "
    "-v 180,raw48,Undetected_Data_Err_Ct "
    "-v 183,raw48,LT_Link_Rate_DwnGrd_Ct "
    "-v 191,raw48,Clean_Shutdown_Ct "
    "-v 192,raw48,Unclean_Shutdown_Ct "
    "-v 196,raw48,Lifetime_Retried_Blk_Ct "
    "-v 204,raw48,Average_Block-Erase_Ct "
    "-v 205,raw48,Read_Retry_Enable_Ct "
    "-v 206,raw48,Successful_RaidRecov_Ct "
    "-v 207,raw48,Trimmed_Sector_Ct "
    "-v 211,raw48,Read_Disturb_ReallocEvt "
    "-v 233,raw48,Lifetime_Nand_Writes "
    "-v 235,raw48,Capacitor_Health "
    "-v 244,raw48,Therm_Throt_Activation "
    "-v 245,raw48,Drive_Life_Remaining% "
    "-v 253,raw48,SPI_Test_Remaining "
  },
  { "Sandisk SATA CS1K GEN1 ESS SSDs",
    "SD[A-Z0-9]{2}[NO][A-Z0-9]{3}-?[0-9]{3}[GT]-?1[A-Z0-9]{3}",
    "","",
    "-v 1,raw48,UECC_Ct "
    "-v 2,raw48,Internal_File_Check "
    "-v 5,raw16(raw16),Retried_Blk_Ct "
    "-v 32,raw48,Write_Ampflication "
    "-v 170,raw48,Reserve_Blk_Remaining "
    "-v 171,raw48,Program_Fail_Ct "
    "-v 172,raw48,Erase_Fail_Ct "
    "-v 173,raw48,Drive_Life_Used% "
    "-v 174,raw48,Unexpect_PwrLoss_Ct "
    "-v 175,raw48,PwrLoss_ProtectionFail "
    "-v 177,raw48,DriveLife_Remaining% "
    "-v 178,raw48,SSD_Life_Left "
    "-v 180,raw48,End_to_End_Err_Detect "
    "-v 190,raw48,Drive_Temp_Warning "
    "-v 195,raw48,Uncorrectable_Err_Ct "
    "-v 202,raw48,Exception_Mode_Status "
    "-v 233,raw48,Number_Of_Write_Ct "
    "-v 245,raw48,DriveLife_Used% "
  },
  { "Silicon Motion based SSDs",
    "ADATA (SP550|SU(65[05]|[89]00))|" // tested with ADATA SP550/O0803B5a, ADATA SU650/S0212B0,
      // ADATA SU650/V8X01c45, ADATA SU650/V8X21c64, ADATA SU655/V8X01c55, ADATA SU800/Q0913A,
      // ADATA SU800/R0427A, ADATA SU800/R0918B, ADATA SU900/Q0125A, ADATA SU900/Q0710B
    "CORSAIR FORCE LX SSD|" // tested with CORSAIR FORCE LX SSD/N0307A
    "CHN mSATAM3 (128|256|512)|" // Zheino M3, tested with CHN mSATAM3 128/Q1124A0
    "CIS 2S M305 (16|32|64|128|256)GB|" // Ceroz M305, tested with CIS 2S M305 64GB/P0316B
    "CT(120|250|500|1000)BX100SSD1|" // Crucial BX100, tested with CT250BX100SSD1/MU02,
      // CT500BX100SSD1/MU02, CT1000BX100SSD1/MU02
    "CT(240|480|960)BX200SSD1|" // Crucial BX200 Solid State Drive, tested with CT480BX200SSD1/MU02.6
    "DREVO X1 SSD|" // tested with DREVO X1 SSD/Q0111A
    "Drevo X1 pro (64|128|256)G|" // tested with Drevo X1 pro 64G/Q0303B
    "JAJS500M(120|240|480|960)C-1|" // J&A LEVEN JS500, tested with JAJS500M120C-1/P0614D
    "KingDian S100 (32|64)GB|" // SM2244LT, tested with KingDian S100 32GB/0311A
    "KingDian S(200|280|400) ((60|120|240|480)GB|1TB)|" // SM2256EN, tested with KingDian S200 60GB/R0724A0
      // KingDian S280 120GB/Q0526A, KingDian S280 1TB/S0509A0, KingDian S400 120GB/Q0607A
    "KingSpec KSD-[PS]A25\\.[1-9]-(016|032|064|128)(MS|SJ)|" // tested with KingSpec KSD-PA25.6-064MS/20140803
    "KINGSTON SKC600(256|512|1024|2048)G|" // SM2259, tested with KINGSTON SKC600256G/S4500105
    "LITEON LMH-(128|256|512)V2M-.*|" // tested with LITEON LMH-256V2M-11 MSATA 256GB/FM8110C
    "LITEON LCH-(128|256V|512)2S-.*|" // tested with LITEON LCH-256V2S-HP/2C02
    "MKNSSDRE(1TB|2TB|512GB|500GB|256GB|250GB)|" // tested with MKNSSDRE256GB/N1007C
    "MKNSSDTR(240|500|250|120|480|240)GB(-LT)?|" // tested with MKNSSDTR500GB/O1126A
    "OWC Envoy Pro|" // tested with OWC Envoy Pro/R0522A0 (0x1e91:0xa2a5)
    "Patriot P200 ((128|256|512)GB|[12]TB)|" // tested with Patriot P200 256GB/S1022A0
    "R3SL(120|240|480|960)G|" // AMD Radeon SSDs, tested with R3SL240G/P0422C
    "Ramsta SSD S800 (120|240|480)GB|" // SM2258G, tested with Ramsta SSD S800 480GB/RS81V0
    "SED2QII-LP SATA SSD ((64|128|256|512)GB|[12]TB)|" // ACPI SED2QII-LP, tested with
      // SED2QII-LP SATA SSD 64GB/S0410A
    "T60|" // KingSpec T60, tested with T60/20151120
    "TCSUNBOW [MX]3 (60|120|240)GB|" // TC-Sunbow M3/X3, tested with TCSUNBOW M3 240GB/R0327B0,
      // TCSUNBOW X3 120GB/R1211A0
    "TEAM( T253T|L5Lite3)D(120G|240G|480G|1T)|" // Team Group L5Lite 3D, tested with
      // TEAML5Lite3D240G/R0302A0, TEAM T253TD480G/Q0410A
    "TS((16|32|64|128|256|512)G|1T)(SSD|MSA)(230S?|370S?|420[IK]?)|" // Transcend SSD230/370/420
      // SATA/mSATA, TS6500, tested with TS128GMSA230S/02J0S86A, TS32GMSA370/20140402,
      // TS16GMSA370/20140516, TS64GSSD370/20140516, TS256GSSD370/N0815B, TS256GSSD370S/N1114H,
      // TS512GSSD370S/N1114H, TS32GSSD420I/N1114H, TS32GSSD420K/P1225CE
    "TS(16|32|64|128|512|256)GMTS4[03]0S?|" // TS256GMTS400, TS256GMTS430S/S0423A
    "TS(120|240)GMTS420S?|" // Transcend MTS420, tested with TS120GMTS420S/R0510A0
    "TS(128G|256G|512G|1T)SSD230S|" // TS128GSSD230S/P1025F8
    "TS(120|240|480|960)GSSD220S|" // TS480GSSD220S/P0520AA
    "TS(16G|32G|64G|128G|256G|512G|1T)MTS800S?|" // MTS800, tested with TS1TMTS800/O1225H1
    "TS(16|32|64)GMSA630|" // MSA630 mSATA SSD, tested with TS32GMSA630/N0113E1
    "TS(32|64|128)GPSD330|" // Transcend PSD SSD, tested with TS64GPSD330/20140121
    "TS(16|32|64|96|128|256)GSSD(630|360S)|" // Transcend 630/360S, tested with TS16GSSD630/N0113E1,
      // TS256GSSD360S/R0123A0
    "TS(128G|256G|512G|1T)ESD400K", // Transcend ESD400 Portable, tested with
      // TS256GESD400K/R0605AS (0x2174:0x2000)
    "", "",
  //"-v 1,raw48,Raw_Read_Error_Rate "
  //"-v 2,raw48,Throughput_Performance "
  //"-v 9,raw24(raw8),Power_On_Hours "
  //"-v 12,raw48,Power_Cycle_Count "
    "-v 148,raw48,Total_SLC_Erase_Ct "
    "-v 149,raw48,Max_SLC_Erase_Ct "
    "-v 150,raw48,Min_SLC_Erase_Ct "
    "-v 151,raw48,Average_SLC_Erase_Ct "
    "-v 159,raw48,DRAM_1_Bit_Error_Count " // KINGSTON SKC600256G/S4500105
    "-v 160,raw48,Uncorrectable_Error_Cnt "
    "-v 161,raw48,Valid_Spare_Block_Cnt "
    "-v 163,raw48,Initial_Bad_Block_Count "
    "-v 164,raw48,Total_Erase_Count "
    "-v 165,raw48,Max_Erase_Count "
    "-v 166,raw48,Min_Erase_Count "
    "-v 167,raw48,Average_Erase_Count "
    "-v 168,raw48,Max_Erase_Count_of_Spec "
    "-v 169,raw48,Remaining_Lifetime_Perc "
  //"-v 175,raw48,Program_Fail_Count_Chip "
  //"-v 176,raw48,Erase_Fail_Count_Chip "
  //"-v 177,raw48,Wear_Leveling_Count "
    "-v 178,raw48,Runtime_Invalid_Blk_Cnt "
  //"-v 181,raw48,Program_Fail_Cnt_Total "
  //"-v 182,raw48,Erase_Fail_Count_Total "
  //"-v 187,raw48,Reported_Uncorrect "
  //"-v 192,raw48,Power-Off_Retract_Count "
  //"-v 194,tempminmax,Temperature_Celsius "
  //"-v 195,raw48,Hardware_ECC_Recovered "
  //"-v 196,raw16(raw16),Reallocated_Event_Count "
  //"-v 197,raw48,Current_Pending_Sector "
  //"-v 198,raw48,Offline_Uncorrectable "
  //"-v 199,raw48,UDMA_CRC_Error_Count "
    "-v 225,raw48,Host_Writes_32MiB " // FW 20140402
    "-v 231,raw48,SSD_Life_Left " // KINGSTON SKC600256G/S4500105
  //"-v 232,raw48,Available_Reservd_Space "
    "-v 241,raw48,Host_Writes_32MiB "
    "-v 242,raw48,Host_Reads_32MiB "
    "-v 245,raw48,TLC_Writes_32MiB " // FW N0815B, N1114H
    "-v 246,raw48,SLC_Writes_32MiB "
    "-v 247,raw48,Raid_Recoverty_Ct "
    "-v 248,raw48,Unkn_SiliconMotion_Attr " // ADATA SU900/Q0125A
    "-v 249,raw48,Unkn_SiliconMotion_Attr " // ADATA SU650/V8X01c45
  //"-v 250,raw48,Read_Error_Retry_Rate " // ADATA SU800/Q0913A
    "-v 251,raw48,Unkn_SiliconMotion_Attr" // ADATA SU800/Q0913A
  },
  { "Silicon Motion based OEM SSDs", // Like 'Silicon Motion based SSDs' but with FW detection
    "240GB|" // from Lenovo T430 Thinkpad, tested with 240GB/P0510E
    "Intenso SSD|" // tested with Intenso SSD/Q1107A0
    "Intenso  SSD Sata III|" // Sata III High, tested with Intenso  SSD Sata III/P0510E
    "KingFast|" // KingFast F6M, tested with KingFast/P0725A
    "LDLC|" // tested with LDLC/KFS03005
    "SATA3 ((12[08]|240|256|480)G|[12]T)B SSD|" // TCSUNBOW X3, tested with SATA3 240GB SSD/S0618A0,
      // SATA3 1TB SSD/S1230A0,
      // KingDian S370, tested with SATA3 128GB SSD/T0311A0, SATA3 256GB SSD/S1127B0
    "SPCC M\\.2 SSD|" // Silicon Power 2280 M55, tested with SPCC M.2 SSD/Q0627A0
    "SuperMicro SSD", // Supermicro SSD-DM032-SMCMVN1, tested with SuperMicro SSD/SOB20R
    "KFS03005|P0510E|P0725A|Q(0627|1107)A0|S(0618|1230)A0|S1127B0|SOB20R|T0311A0",
    "",
    "-v 148,raw48,Total_SLC_Erase_Ct "
    "-v 149,raw48,Max_SLC_Erase_Ct "
    "-v 150,raw48,Min_SLC_Erase_Ct "
    "-v 151,raw48,Average_SLC_Erase_Ct "
    "-v 159,raw48,Unkn_SiliconMotion_Attr "
    "-v 160,raw48,Uncorrectable_Error_Cnt "
    "-v 161,raw48,Valid_Spare_Block_Cnt "
    "-v 163,raw48,Initial_Bad_Block_Count "
    "-v 164,raw48,Total_Erase_Count "
    "-v 165,raw48,Max_Erase_Count "
    "-v 166,raw48,Min_Erase_Count "
    "-v 167,raw48,Average_Erase_Count "
    "-v 168,raw48,Max_Erase_Count_of_Spec "
    "-v 169,raw48,Remaining_Lifetime_Perc "
    "-v 178,raw48,Runtime_Invalid_Blk_Cnt "
    "-v 225,raw48,Host_Writes_32MiB "
    "-v 241,raw48,Host_Writes_32MiB "
    "-v 242,raw48,Host_Reads_32MiB "
    "-v 245,raw48,TLC_Writes_32MiB "
    "-v 246,raw48,SLC_Writes_32MiB "
    "-v 247,raw48,Raid_Recoverty_Ct "
    "-v 248,raw48,Unkn_SiliconMotion_Attr "
    "-v 251,raw48,Unkn_SiliconMotion_Attr"
  },
  { "SMART Modular Technologies mSATA XL+ SLC SSDs", // tested with SH9MST6D16GJSI01
    "SH9MST6D[0-9]*GJSI?[0-9]*", // based on http://www.smartm.com/salesLiterature/embedded/mSATA_overview.pdf
    "", "", // attributes info from http://www.mouser.com/ds/2/723/smartmodular_09302015_SH9MST6DxxxGJSxxx_rA[1]-770719.pdf
    "-v 1,raw48,Uncorrectable_ECC_Cnt "
  //"-v 5,raw16(raw16),Reallocated_Sector_Ct "
    "-v 9,raw48,Power_On_Hours " // override default raw24(raw8) format
  //"-v 12,raw48,Power_Cycle_Count "
    "-v 14,raw48,Device_Capacity_LBAs "
    "-v 15,raw48,User_Capacity_LBAs " // spec DecID is wrong, HexID is right
    "-v 16,raw48,Init_Spare_Blocks_Avail " // spec DecID is wrong, HexID is right
    "-v 17,raw48,Spare_Blocks_Remaining " // spec DecID is wrong, HexID is right
    "-v 100,raw48,Total_Erase_Count "
    "-v 168,raw48,SATA_PHY_Err_Ct "
    "-v 170,raw48,Initial_Bad_Block_Count "
    "-v 172,raw48,Erase_Fail_Count "
    "-v 173,raw48,Max_Erase_Count "
    "-v 174,raw48,Unexpect_Power_Loss_Ct "
    "-v 175,raw48,Average_Erase_Count "
  //"-v 181,raw48,Program_Fail_Cnt_Total "
  //"-v 187,raw48,Reported_Uncorrect "
  //"-v 194,tempminmax,Temperature_Celsius "
    "-v 197,raw48,Not_In_Use "
    "-v 198,raw48,Not_In_Use "
    "-v 199,raw48,SATA_CRC_Error_Count "
    "-v 202,raw48,Perc_Rated_Life_Used "
    "-v 231,raw48,Perc_Rated_Life_Remain "
    "-v 232,raw48,Read_Fail_Count "
    "-v 234,raw48,Flash_Reads_LBAs "
    "-v 235,raw48,Flash_Writes_LBAs "
  //"-v 241,raw48,Total_LBAs_Written "
  //"-v 242,raw48,Total_LBAs_Read "
    //  247-248 Missing in specification from April 2015
  },
  { "Smart Storage Systems Xcel-10 SSDs",  // based on http://www.smartm.com/files/salesLiterature/storage/xcel10.pdf
    "SMART A25FD-(32|64|128)GI32N", // tested with SMART A25FD-128GI32N/B9F23D4K
    "",
    "", // attributes info from http://www.adtron.com/pdf/SMART_Attributes_Xcel-10_810800014_RevB.pdf
    "-v 1,raw48,Not_Supported "
    "-v 2,raw48,Not_Supported "
  //"-v 9,raw24(raw8),Power_On_Hours "
  //"-v 12,raw48,Power_Cycle_Count "
    "-v 191,raw48,Not_Supported "
  //"-v 192,raw48,Power-Off_Retract_Count "
    "-v 197,raw48,ECC_Error_Count "
  //"-v 198,raw48,Offline_Uncorrectable "
  //"-v 199,raw48,UDMA_CRC_Error_Count "
    "-v 251,raw48,Min_Spares_Remain_Perc " // percentage of the total number of spare blocks available
    "-v 252,raw48,Added_Bad_Flash_Blk_Ct " // number of bad flash blocks
    "-v 254,raw48,Total_Erase_Blocks_Ct" // number of times the drive has erased any erase block
  },
  { "Smart Storage Systems XceedSecure2 SSDs",
    "(SMART|Adtron) ([AIS]25FBS|S35FCS).*",
    "", "",
    "-v 9,sec2hour,Power_On_Hours "
    "-v 194,hex64,Proprietary_194"
  },
  { "Smart Storage Systems XceedUltraX/Adtron A25FBX SSDs",
    "(SMART|Adtron) (A|I)25FBX.*",
    "", "",
    "-v 9,hex64,Proprietary_9 "
    "-v 194,hex48,Proprietary_194"
  },
  { "Smart Storage Systems Adtron A25FB 2xN SSDs",
    "(SMART|Adtron) A25FB.*2.N",
    "", "",
    "-v 110,hex64,Proprietary_HWC "
    "-v 111,hex64,Proprietary_MP "
    "-v 112,hex64,Proprietary_RtR "
    "-v 113,hex64,Proprietary_RR "
    "-v 120,hex64,Proprietary_HFAll "
    "-v 121,hex64,Proprietary_HF1st "
    "-v 122,hex64,Proprietary_HF2nd "
    "-v 123,hex64,Proprietary_HF3rd "
    "-v 125,hex64,Proprietary_SFAll "
    "-v 126,hex64,Proprietary_SF1st "
    "-v 127,hex64,Proprietary_SF2nd "
    "-v 128,hex64,Proprietary_SF3rd "
    "-v 194,raw24/raw32:zvzzzw,Fractional_Temperature"
  },
  { "Smart Storage Systems Adtron A25FB 3xN SSDs",
    "(SMART|Adtron) A25FB-.*3.N",
    "", "",
    "-v 9,sec2hour,Power_On_Hours "
    "-v 113,hex48,Proprietary_RR "
    "-v 130,raw48:54321,Minimum_Spares_All_Zs"
  //"-v 194,tempminmax,Temperature_Celsius"
  },
  { "SSSTC ER2 GD/CD Series SSDs", // Marvel DEAN 2.1
    "SSSTC ER2-[CG]D(240|480|960|1920)", // tested with SSSTC ER2-GD480/E4N2302
    "","",
  //"-v 5,raw16(raw16),Reallocated_Sector_Ct "
  //"-v 9,raw24(raw8),Power_On_Hours "
  //"-v 12,raw48,Power_Cycle_Count "
    "-v 170,raw48,Available_Reservd_Space "
    "-v 171,raw48,Program_Fail_Count "
    "-v 172,raw48,Erase_Fail_Count "
    "-v 173,raw48,Average_PE_Count "
    "-v 174,raw48,Unexpect_Power_Loss_Ct "
    "-v 175,raw48,PwrLoss_ProtectionFail "
    "-v 183,raw48,SATA_Iface_Downshift "
  //"-v 184,raw48,End-to-End_Error "
  //"-v 187,raw48,Reported_Uncorrect "
  //"-v 194,tempminmax,Temperature_Celsius "
  //"-v 198,raw48,Offline_Uncorrectable "
  //"-v 199,raw48,UDMA_CRC_Error_Count "
    "-v 202,raw48,Percent_Lifetime_Remain "
  //"-v 210,raw48,Raid_Success_Recover_Ct " // ] E4N2302: Missing
  //"-v 234,raw48,Thermal_Throttle_Status " // ]
  //"-v 241,raw48,Total_LBAs_Written "
  //"-v 242,raw48,Total_LBAs_Read "
    "-v 243,raw48,NAND_Writes_GiB "
  },
  { "STEC Mach2 CompactFlash Cards", // tested with STEC M2P CF 1.0.0/K1385MS
    "STEC M2P CF 1.0.0",
    "", "",
    "-v 100,raw48,Erase_Program_Cycles "
    "-v 103,raw48,Remaining_Energy_Storg "
    "-v 170,raw48,Reserved_Block_Count "
    "-v 171,raw48,Program_Fail_Count "
    "-v 172,raw48,Erase_Fail_Count "
    "-v 173,raw48,Wear_Leveling_Count "
    "-v 174,raw48,Unexpect_Power_Loss_Ct "
    "-v 211,raw48,Unknown_Attribute " // ] Missing in specification
    "-v 212,raw48,Unknown_Attribute"  // ] from September 2012
  },
  { "Transcend CompactFlash Cards", // tested with TRANSCEND/20080820,
      // TS4GCF133/20100709, TS16GCF133/20100709, TS16GCF150/20110407
    "TRANSCEND|TS(4|8|16)GCF(133|150)",
    "", "",
    "-v 7,raw48,Unknown_Attribute "
    "-v 8,raw48,Unknown_Attribute"
  },
  { "Marvell SSD SD88SA024BA0 (SUN branded)",
    "MARVELL SD88SA024BA0 SUN24G 0902M0054V",
    "", "", ""
  },
  { "HP 1TB SATA disk GB1000EAFJL",
    "GB1000EAFJL",
    "", "", ""
  },
  { "HP 500GB SATA disk MM0500EANCR",
    "MM0500EANCR",
    "", "", ""
  },
  { "HP 250GB SATA disk VB0250EAVER",
    "VB0250EAVER",
    "", "", ""
  },
  { "IBM Deskstar 60GXP",  // ER60A46A firmware
    "(IBM-|Hitachi )?IC35L0[12346]0AVER07.*",
    "ER60A46A",
    "", ""
  },
  { "IBM Deskstar 60GXP",  // All other firmware
    "(IBM-|Hitachi )?IC35L0[12346]0AVER07.*",
    "",
    "IBM Deskstar 60GXP drives may need upgraded SMART firmware.\n"
    "Please see http://haque.net/dtla_update/",
    ""
  },
  { "IBM Deskstar 40GV & 75GXP (A5AA/A6AA firmware)",
    "(IBM-)?DTLA-30[57]0[123467][05].*",
    "T[WX][123468AG][OF]A[56]AA",
    "", ""
  },
  { "IBM Deskstar 40GV & 75GXP (all other firmware)",
    "(IBM-)?DTLA-30[57]0[123467][05].*",
    "",
    "IBM Deskstar 40GV and 75GXP drives may need upgraded SMART firmware.\n"
    "Please see http://haque.net/dtla_update/",
    ""
  },
  { "", // ExcelStor J240, J340, J360, J680, J880 and J8160
    "ExcelStor Technology J(24|34|36|68|88|816)0",
    "", "", ""
  },
  { "", // Fujitsu M1623TAU
    "FUJITSU M1623TAU",
    "",
    "",
    "-v 9,seconds"
  },
  { "Fujitsu MHG",
    "FUJITSU MHG2...ATU?.*",
    "",
    "",
    "-v 9,seconds"
  },
  { "Fujitsu MHH",
    "FUJITSU MHH2...ATU?.*",
    "",
    "",
    "-v 9,seconds"
  },
  { "Fujitsu MHJ",
    "FUJITSU MHJ2...ATU?.*",
    "",
    "",
    "-v 9,seconds"
  },
  { "Fujitsu MHK",
    "FUJITSU MHK2...ATU?.*",
    "",
    "",
    "-v 9,seconds"
  },
  { "",  // Fujitsu MHL2300AT
    "FUJITSU MHL2300AT",
    "",
    "This drive's firmware has a harmless Drive Identity Structure\n"
    "checksum error bug.",
    "-v 9,seconds"
  },
  { "",  // MHM2200AT, MHM2150AT, MHM2100AT, MHM2060AT
    "FUJITSU MHM2(20|15|10|06)0AT",
    "",
    "This drive's firmware has a harmless Drive Identity Structure\n"
    "checksum error bug.",
    "-v 9,seconds"
  },
  { "Fujitsu MHN",
    "FUJITSU MHN2...AT",
    "",
    "",
    "-v 9,seconds"
  },
  { "", // Fujitsu MHR2020AT
    "FUJITSU MHR2020AT",
    "",
    "",
    "-v 9,seconds"
  },
  { "", // Fujitsu MHR2040AT
    "FUJITSU MHR2040AT",
    "",    // Tested on 40BA
    "",
    "-v 9,seconds -v 192,emergencyretractcyclect "
    "-v 198,offlinescanuncsectorct -v 200,writeerrorcount"
  },
  { "Fujitsu MHS AT",
    "FUJITSU MHS20[6432]0AT(  .)?",
    "",
    "",
    "-v 9,seconds -v 192,emergencyretractcyclect "
    "-v 198,offlinescanuncsectorct -v 200,writeerrorcount "
    "-v 201,detectedtacount"
  },
  { "Fujitsu MHT", // tested with FUJITSU MHT2030AC/909B
    "FUJITSU MHT2...(AC|AH|AS|AT|BH)U?.*",
    "",
    "",
    "-v 9,seconds"
  },
  { "Fujitsu MHU",
    "FUJITSU MHU2...ATU?.*",
    "",
    "",
    "-v 9,seconds"
  },
  { "Fujitsu MHV",
    "FUJITSU MHV2...(AH|AS|AT|BH|BS|BT).*",
    "",
    "",
    "-v 9,seconds"
  },
  { "Fujitsu MPA..MPG",
    "FUJITSU MP[A-G]3...A[HTEV]U?.*",
    "",
    "",
    "-v 9,seconds"
  },
  { "Fujitsu MHY BH",
    "FUJITSU MHY2(04|06|08|10|12|16|20|25)0BH.*",
    "", "",
    "-v 240,raw48,Transfer_Error_Rate"
  },
  { "Fujitsu MHW AC", // tested with FUJITSU MHW2060AC/00900004
    "FUJITSU MHW20(40|60)AC",
    "", "", ""
  },
  { "Fujitsu MHW BH",
    "FUJITSU MHW2(04|06|08|10|12|16)0BH.*",
    "", "", ""
  },
  { "Fujitsu MHW BJ",
    "FUJITSU MHW2(08|12|16)0BJ.*",
    "", "", ""
  },
  { "Fujitsu MHZ BH",
    "FUJITSU MHZ2(04|08|12|16|20|25|32)0BH.*",
    "", "", ""
  },
  { "Fujitsu MHZ BJ",
    "FUJITSU MHZ2(08|12|16|20|25|32)0BJ.*",
    "",
    "",
    "-v 9,minutes"
  },
  { "Fujitsu MHZ BS",
    "FUJITSU MHZ2(12|25)0BS.*",
    "", "", ""
  },
  { "Fujitsu MHZ BK",
    "FUJITSU MHZ2(08|12|16|25)0BK.*",
    "", "", ""
  },
  { "Fujitsu MJA BH",
    "FUJITSU MJA2(08|12|16|25|32|40|50)0BH.*",
    "", "", ""
  },
  { "", // Samsung SV4012H (known firmware)
    "SAMSUNG SV4012H",
    "RM100-08",
    "",
    "-v 9,halfminutes -F samsung"
  },
  { "", // Samsung SV4012H (all other firmware)
    "SAMSUNG SV4012H",
    "",
    "May need -F samsung disabled; see manual for details.",
    "-v 9,halfminutes -F samsung"
  },
  { "", // Samsung SV0412H (known firmware)
    "SAMSUNG SV0412H",
    "SK100-01",
    "",
    "-v 9,halfminutes -v 194,10xCelsius -F samsung"
  },
  { "", // Samsung SV0412H (all other firmware)
    "SAMSUNG SV0412H",
    "",
    "May need -F samsung disabled; see manual for details.",
    "-v 9,halfminutes -v 194,10xCelsius -F samsung"
  },
  { "", // Samsung SV1204H (known firmware)
    "SAMSUNG SV1204H",
    "RK100-1[3-5]",
    "",
    "-v 9,halfminutes -v 194,10xCelsius -F samsung"
  },
  { "", // Samsung SV1204H (all other firmware)
    "SAMSUNG SV1204H",
    "",
    "May need -F samsung disabled; see manual for details.",
    "-v 9,halfminutes -v 194,10xCelsius -F samsung"
  },
  { "", // SAMSUNG SV0322A tested with FW JK200-35
    "SAMSUNG SV0322A",
    "", "", ""
  },
  { "SAMSUNG SpinPoint V80", // tested with SV1604N/TR100-23
    "SAMSUNG SV(0211|0401|0612|0802|1203|1604)N",
    "",
    "",
    "-v 9,halfminutes -F samsung2"
  },
  { "", // SAMSUNG SP40A2H with RR100-07 firmware
    "SAMSUNG SP40A2H",
    "RR100-07",
    "",
    "-v 9,halfminutes -F samsung"
  },
  { "", // SAMSUNG SP80A4H with RT100-06 firmware
    "SAMSUNG SP80A4H",
    "RT100-06",
    "",
    "-v 9,halfminutes -F samsung"
  },
  { "", // SAMSUNG SP8004H with QW100-61 firmware
    "SAMSUNG SP8004H",
    "QW100-61",
    "",
    "-v 9,halfminutes -F samsung"
  },
  { "SAMSUNG SpinPoint F1 DT", // tested with HD103UJ/1AA01113
    "SAMSUNG HD(083G|16[12]G|25[12]H|32[12]H|50[12]I|642J|75[23]L|10[23]U)J",
    "", "", ""
  },
  { "SAMSUNG SpinPoint F1 EG", // tested with HD103UI/1AA01113
    "SAMSUNG HD(252H|322H|502I|642J|753L|103U)I",
    "", "", ""
  },
  { "SAMSUNG SpinPoint F1 RE", // tested with HE103UJ/1AA01113
    "SAMSUNG HE(252H|322H|502I|642J|753L|103U)J",
    "", "", ""
  },
  { "SAMSUNG SpinPoint F2 EG", // tested with HD154UI/1AG01118
    "SAMSUNG HD(502H|10[23]S|15[34]U)I",
    "", "", ""
  },
  { "SAMSUNG SpinPoint F3", // tested with HD502HJ/1AJ100E4
    "SAMSUNG HD(502H|754J|103S)J",
    "", "", ""
  },
  { "Seagate Barracuda SpinPoint F3", // tested with ST1000DM005 HD103SJ/1AJ100E5
    "ST[0-9DM]* HD(502H|754J|103S)J",
    "", "", ""
  },
  { "SAMSUNG SpinPoint F3 EG", // tested with HD503HI/1AJ100E4, HD153WI/1AN10002
    "SAMSUNG HD(253G|(324|503)H|754J|105S|(153|203)W)I",
    "", "", ""
  },
  { "SAMSUNG SpinPoint F3 RE", // tested with HE103SJ/1AJ30001
    "SAMSUNG HE(502H|754J|103S)J",
    "", "", ""
  },
  { "Seagate Samsung Spinpoint F4", // tested with ST250DM001 HD256GJ/1AR10001
    "ST(250|320)DM001 HD(256G|322G|323H)J",
    "", "", ""
  },
  { "SAMSUNG SpinPoint F4 EG (AF)",// tested with HD204UI/1AQ10001(buggy|fixed)
    "SAMSUNG HD(155|204)UI",
    "", // 1AQ10001
    "Using smartmontools or hdparm with this\n"
    "drive may result in data loss due to a firmware bug.\n"
    "****** THIS DRIVE MAY OR MAY NOT BE AFFECTED! ******\n"
    "Buggy and fixed firmware report same version number!\n"
    "See the following web pages for details:\n"
    "http://knowledge.seagate.com/articles/en_US/FAQ/223571en\n"
    "https://www.smartmontools.org/wiki/SamsungF4EGBadBlocks",
    ""
  },
  { "Seagate Samsung SpinPoint F4 EG (AF)", // later sold as Barracuda Green,
      // tested with ST2000DL004 HD204UI/1AQ10001
    "ST2000DL004 HD204UI",
    "", "", ""
  },
  { "SAMSUNG SpinPoint S250", // tested with HD200HJ/KF100-06
    "SAMSUNG HD(162|200|250)HJ",
    "", "", ""
  },
  { "SAMSUNG SpinPoint T133", // tested with HD300LJ/ZT100-12, HD400LJ/ZZ100-14, HD401LJ/ZZ100-15
    "SAMSUNG HD(250KD|(30[01]|320|40[01])L[DJ])",
    "", "", ""
  },
  { "SAMSUNG SpinPoint T166", // tested with HD252KJ/CM100-11, HD501LJ/CR100-1[01]
    "SAMSUNG HD(080G|160H|252K|32[01]K|403L|50[01]L)J",
    "", "",
    "-v 197,increasing" // at least HD501LJ/CR100-11
  },
  { "SAMSUNG SpinPoint P120", // VF100-37 firmware, tested with SP2514N/VF100-37
    "SAMSUNG SP(16[01]3|2[05][01]4)[CN]",
    "VF100-37",
    "",
    "-F samsung3"
  },
  { "SAMSUNG SpinPoint P120", // other firmware, tested with SP2504C/VT100-33
    "SAMSUNG SP(16[01]3|2[05][01]4)[CN]",
    "",
    "May need -F samsung3 enabled; see manual for details.",
    ""
  },
  { "SAMSUNG SpinPoint P80 SD", // tested with HD160JJ/ZM100-33, SAMSUNG HD080HJ/P/ZH100-34
    "SAMSUNG HD(080H|120I|160J)J(/P)?",
    "", "", ""
  },
  { "SAMSUNG SpinPoint P80", // BH100-35 firmware, tested with SP0842N/BH100-35
    "SAMSUNG SP(0451|08[0124]2|12[0145]3|16[0145]4)[CN]",
    "BH100-35",
    "",
    "-F samsung3"
  },
  { "SAMSUNG SpinPoint P80", // firmware *-35 or later
    "SAMSUNG SP(0451|08[0124]2|12[0145]3|16[0145]4)[CN]",
    ".*-3[5-9]",
    "May need -F samsung3 enabled; see manual for details.",
    ""
  },
  { "SAMSUNG SpinPoint P80", // firmware *-25...34, tested with
      // SP0401N/TJ100-30, SP1614C/SW100-25 and -34
    "SAMSUNG SP(04[05]1|08[0124]2|12[0145]3|16[0145]4)[CN]",
    ".*-(2[5-9]|3[0-4])",
    "",
    "-v 9,halfminutes -v 198,increasing"
  },
  { "SAMSUNG SpinPoint P80", // firmware *-23...24, tested with
    // SP0802N/TK100-23,
    // SP1213N/TL100-23,
    // SP1604N/TM100-23 and -24
    "SAMSUNG SP(0451|08[0124]2|12[0145]3|16[0145]4)[CN]",
    ".*-2[34]",
    "",
    "-v 9,halfminutes -F samsung2"
  },
  { "SAMSUNG SpinPoint P80", // unknown firmware
    "SAMSUNG SP(0451|08[0124]2|12[0145]3|16[0145]4)[CN]",
    "",
    "May need -F samsung2 or -F samsung3 enabled; see manual for details.",
    ""
  },
  { "SAMSUNG SpinPoint M40/60/80", // tested with HM120IC/AN100-16, HM160JI/AD100-16
    "SAMSUNG HM(0[468]0H|120I|1[026]0J)[CI]",
    "",
    "",
    "-v 9,halfminutes"
  },
  { "SAMSUNG SpinPoint M5", // tested with HM160HI/HH100-12
    "SAMSUNG HM(((061|080)G|(121|160)H|250J)I|160HC)",
    "", "", ""
  },
  { "SAMSUNG SpinPoint M6", // tested with HM320JI/2SS00_01 M6
    "SAMSUNG HM(251J|320[HJ]|[45]00L)I",
    "", "", ""
  },
  { "SAMSUNG SpinPoint M7", // tested with HM500JI/2AC101C4
    "SAMSUNG HM(250H|320I|[45]00J)I",
    "", "", ""
  },
  { "SAMSUNG SpinPoint M7E (AF)", // tested with HM321HI/2AJ10001, HM641JI/2AJ10001
    "SAMSUNG HM(161G|(251|321)H|501I|641J)I",
    "", "", ""
  },
  { "Seagate Samsung SpinPoint M7E", // tested with ST640LM000 HM641JI/2AJ10001
    "ST(160|250|320|500|640)LM00[01] HM[0-9]*[GHIJ]I",
    "", "", ""
  },
  { "SAMSUNG SpinPoint M7U (USB)", // tested with HM252HX/2AC101C4
    "SAMSUNG HM(162H|252H|322I|502J)X",
    "", "", ""
  },
  { "SAMSUNG SpinPoint M8 (AF)", // tested with HN-M101MBB/2AR10001
    "SAMSUNG HN-M(250|320|500|640|750|101)MBB",
    "", "", ""
  },
  { "Seagate Samsung SpinPoint M8 (AF)", // tested with
      // ST750LM022 HN-M750MBB/2AR10001, ST320LM001 HN-M320MBB/2AR10002,
      // APPLE HDD ST500LM012/2BA30003
    "ST(250|320|500|640|750|1000)LM0[012][124] HN-M[0-9]*MBB|"
    "APPLE HDD ST500LM012",
    "", "", ""
  },
  { "SAMSUNG SpinPoint M8U (USB)", // tested with HN-M500XBB/2AR10001
    "SAMSUNG HN-M(320|500|750|101)XBB",
    "", "", ""
  },
  { "Seagate Samsung SpinPoint M8U (USB)", // tested with ST1000LM025 HN-M101ABB/2AR10001,
      // ST1000LM025 HN-M101ABB/2BA30003 (0x04e8:0x61b6)
    "ST(250|320|500|640|750|1000)LM0[012][3459] HN-M[0-9]*ABB",
    "", "", ""
  },
  { "Seagate Barracuda Pro Compute", // tested with ST1000LM049-2GH172/SDM1
    "ST(1000LM049|500LM034)-.*",
    "", "", ""
  },
  { "Seagate Samsung SpinPoint M9T", // tested with ST2000LM003 HN-M201RAD/2BC10003
      // (Seagate Expansion Portable)
    "ST(1500|2000)LM0(03|04|06|07|10) HN-M[0-9]*RAD",
    "", "", ""
  },
  { "Seagate Mobile HDD", // tested with ST1000LM035-1RK172/ACM1,
     // ST1000LM035-1RK172/ACM2, ST2000LM007-1R8174/SBK2
    "ST(2000LM0(07|09|10)|1000LM03[578])-.*",
    "", "", ""
  },
  // Flash accelerated, no SMART info in the specs
  // ST1000LX015-1U7172/SDM1
  { "Seagate FireCuda 2.5", // 
    "ST(500|1000|2000)LX0(01|15|25)-.*",
    "", "", "-v 240,msec24hour32 "
  },
  { "Seagate FireCuda 3.5", // ST2000DX002-2DV164/CC41
    "ST[12]000DX002-.*",
    "", "", "-v 240,msec24hour32 "
  },
  { "Seagate Samsung SpinPoint M9TU (USB)", // tested with ST1500LM008 HN-M151AAD/2BC10001
      // (0x04e8:0x61b5), ST2000LM005 HN-M201AAD2BC10001 (0x04e8:0x61b4)
    "ST(1500|2000)LM00[58] HN-M[0-9]*AAD",
    "", "", ""
  },
  { "SAMSUNG SpinPoint MP5", // tested with HM250HJ/2AK10001
    "SAMSUNG HM(250H|320H|500J|640J)J",
    "", "", ""
  },
  { "SAMSUNG SpinPoint MT2", // tested with HM100UI/2AM10001
    "SAMSUNG HM100UI",
    "", "", ""
  },
  { "SAMSUNG HM100UX (S2 Portable)", // tested with HM100UX/2AM10001
    "SAMSUNG HM100UX",
    "", "", ""
  },
  { "SAMSUNG SpinPoint M", // tested with MP0402H/UC100-11
    "SAMSUNG MP0(302|402|603|804)H",
    "",
    "",
    "-v 9,halfminutes"
  },
  { "SAMSUNG SpinPoint N3U-3 (USB)", // tested with
      // SAMSUNG HS25YJZ/3AU10-01 (0x18a5:0x0227, reports 4KiB LPS/LLS. ticket #159),
      // SAMSUNG HS20YJZ/3AU10-01 (0x04e8:0x2f06, reports 512B sectors, Debian Bug 964032)
    "SAMSUNG HS(122H|2[05]YJ)Z",
    "", "", ""
  },
  { "SK hynix SATA SSDs",
    "SK ?hynix SC(210|300|308|311|313).*|" // tested with
      // SK hynix SC210 mSATA 256GB/20002L00,
      // SKhynix SC300 HFS256G32MND-3210A/20131P00,
      // SK hynix SC308 SATA 128GB/30001P10,
      // SK hynix SC311 SATA 512GB/70000P10,
      // SK hynix SC313 HFS256G32TNF-N3A0A/70000P10
    "HFS(128|256|512)G3[29]MND-(2200|3[23]10)A|" // HFS128G32MND-2200A/20200L00,
      // HFS512G32MND-3210A/20100P00, HFS512G39MND-3310A/20002P00
    "HFS(120|250|500)G32TND-N1A2A|" // SL308, tested with HFS500G32TND-N1A2A/30000P10
    "HFS(128|256|512)G39TND-N210A", // SC308, tested with HFS128G39TND-N210A/30001P10
    "", "",
  //"-v 1,raw48,Raw_Read_Error_Rate "
    "-v 5,raw48,Retired_Block_Count "
  //"-v 9,raw24(raw8),Power_On_Hours "
  //"-v 12,raw48,Power_Cycle_Count "
    "-v 100,raw48,Total_Erase_Count "
    "-v 168,raw48,Min_Erase_Count "
    "-v 169,raw48,Max_Erase_Count "
    "-v 171,raw48,Program_Fail_Count "
    "-v 172,raw48,Erase_Fail_Count "
    "-v 173,raw48,Wear_Leveling_Count "
    "-v 174,raw48,Unexpect_Power_Loss_Ct "
  //"-v 175,raw48,Program_Fail_Count_Chip "
    "-v 176,raw48,Unused_Rsvd_Blk_Cnt_Tot "
  //"-v 177,raw48,Wear_Leveling_Count "
  //"-v 178,raw48,Used_Rsvd_Blk_Cnt_Chip "
  //"-v 179,raw48,Used_Rsvd_Blk_Cnt_Tot "
    "-v 180,raw48,Erase_Fail_Count "
    "-v 181,raw48,Non4k_Aligned_Access "
    "-v 183,raw48,SATA_Downshift_Count "
  //"-v 184,raw48,End-to-End_Error "
  //"-v 187,raw48,Reported_Uncorrect "
  //"-v 188,raw48,Command_Timeout "
  //"-v 194,tempminmax,Temperature_Celsius "
  //"-v 195,raw48,Hardware_ECC_Recovered "
  //"-v 196,raw16(raw16),Reallocated_Event_Count "
  //"-v 198,raw48,Offline_Uncorrectable "
  //"-v 199,raw48,UDMA_CRC_Error_Count "
    "-v 201,raw48,Percent_Lifetime_Remain "
  //"-v 204,raw48,Soft_ECC_Correction "
    "-v 212,raw48,Phy_Error_Count "
    "-v 231,raw48,SSD_Life_Left "
    "-v 234,raw48,Unknown_SK_hynix_Attrib "
    "-v 241,raw48,Total_Writes_GiB "
    "-v 242,raw48,Total_Reads_GiB "
    "-v 243,raw48,Total_Media_Writes "
    "-v 250,raw48,Read_Retry_Count "
  },
  { "SK hynix SATA SSDs",
    "HFS(480|960|1T9|3T8)G3[2E]FEH-7[4A]10A", // tested with HFS480G32FEH-7410A/90037Q00
    "", "",
  //"-v 1,raw48,Raw_Read_Error_Rate "
    "-v 5,raw48,Retired_Block_Count "
  //"-v 9,raw24(raw8),Power_On_Hours "
    "-v 12,raw48,Device_Power_Cycle_Cnt "
    "-v 171,raw48,Program_Fail_Cnt "
    "-v 172,raw48,Erase_Fail_Cnt "
    "-v 174,raw48,Unexpected_Pwr_Loss_Cnt "
    "-v 175,raw48,Program_Fail_Cnt "
    "-v 176,raw48,Erase_Fail_Cnt "
    "-v 177,raw48,Endurance_Limit_Met "
    "-v 178,raw48,Used_Rsrvd_Blk_Cnt_Wrst "
    "-v 179,raw48,Used_Rsrvd_Blk_Cnt_Tot "
    "-v 180,raw48,E2E_Error_Det_Corr_Rate "
    "-v 181,raw48,Program_Fail_Cnt "
    "-v 182,raw48,Erase_Fail_Cnt "
    "-v 183,raw48,SATA_Downshift_Cnt "
  //"-v 184,raw48,End-to-End_Error "
  //"-v 187,raw48,Reported_Uncorrect "
  //"-v 188,raw48,Command_Timeout "
  //"-v 194,tempminmax,Temperature_Celsius "
    "-v 195,raw48,ECC_on_the_Fly_Rate "
  //"-v 199,raw48,UDMA_CRC_Error_Count "
    "-v 201,raw48,Uncorr_Soft_Read_Err_Rt "
    "-v 204,raw48,Soft_ECC_Correction_Rt "
    "-v 231,raw48,SSD_Life_Left "
    "-v 234,raw48,Lifetime_NAND_Prg_GiB "
    "-v 241,raw48,Lifetime_Writes_GiB "
    "-v 242,raw48,Lifetime_Reads_GiB "
    "-v 245,raw48,SSD_Life_Left "
    "-v 250,raw48,Read_Retry_Count "
  },
  { "Maxtor Fireball 541DX",
    "Maxtor 2B0(0[468]|1[05]|20)H1",
    "",
    "",
    "-v 9,minutes -v 194,unknown"
  },
  { "Maxtor Fireball 3",
    "Maxtor 2F0[234]0[JL]0",
    "",
    "",
    "-v 9,minutes"
  },
  { "Maxtor DiamondMax 1280 ATA",  // no self-test log, ATA2-Fast
    "Maxtor 8(1280A2|2160A4|2560A4|3840A6|4000A6|5120A8)",
    "",
    "",
    "-v 9,minutes"
  },
  { "Maxtor DiamondMax 2160 Ultra ATA",
    "Maxtor 8(2160D2|3228D3|3240D3|4320D4|6480D6|8400D8|8455D8)",
    "",
    "",
    "-v 9,minutes"
  },
  { "Maxtor DiamondMax 2880 Ultra ATA",
    "Maxtor 9(0510D4|0576D4|0648D5|0720D5|0840D6|0845D6|0864D6|1008D7|1080D8|1152D8)",
    "",
    "",
    "-v 9,minutes"
  },
  { "Maxtor DiamondMax 3400 Ultra ATA",
    "Maxtor 9(1(360|350|202)D8|1190D7|10[12]0D6|0840D5|06[48]0D4|0510D3|1(350|202)E8|1010E6|0840E5|0640E4)",
    "",
    "",
    "-v 9,minutes"
  },
  { "Maxtor DiamondMax D540X-4G",
    "Maxtor 4G(120J6|160J[68])",
    "",
    "",
    "-v 9,minutes -v 194,unknown"
  },
  { "Maxtor DiamondMax D540X-4K",
    "MAXTOR 4K(020H1|040H2|060H3|080H4)",
    "", "", ""
  },
  { "Maxtor DiamondMax Plus D740X",
    "MAXTOR 6L0(20[JL]1|40[JL]2|60[JL]3|80[JL]4)",
    "", "", ""
  },
  { "Maxtor DiamondMax Plus 5120 Ultra ATA 33",
    "Maxtor 9(0512D2|0680D3|0750D3|0913D4|1024D4|1360D6|1536D6|1792D7|2048D8)",
    "",
    "",
    "-v 9,minutes"
  },
  { "Maxtor DiamondMax Plus 6800 Ultra ATA 66",
    "Maxtor 9(2732U8|2390U7|204[09]U6|1707U5|1366U4|1024U3|0845U3|0683U2)",
    "",
    "",
    "-v 9,minutes"
  },
  { "Maxtor DiamondMax D540X-4D",
    "Maxtor 4D0(20H1|40H2|60H3|80H4)",
    "",
    "",
    "-v 9,minutes -v 194,unknown"
  },
  { "Maxtor DiamondMax 16",
    "Maxtor 4(R0[68]0[JL]0|R1[26]0L0|A160J0|R120L4)",
    "",
    "",
    "-v 9,minutes"
  },
  { "Maxtor DiamondMax 4320 Ultra ATA",
    "Maxtor (91728D8|91512D7|91303D6|91080D5|90845D4|90645D3|90648D[34]|90432D2)",
    "",
    "",
    "-v 9,minutes"
  },
  { "Maxtor DiamondMax 17 VL",
    "Maxtor 9(0431U1|0641U2|0871U2|1301U3|1741U4)",
    "",
    "",
    "-v 9,minutes"
  },
  { "Maxtor DiamondMax 20 VL",
    "Maxtor (94091U8|93071U6|92561U5|92041U4|91731U4|91531U3|91361U3|91021U2|90841U2|90651U2)",
    "",
    "",
    "-v 9,minutes"
  },
  { "Maxtor DiamondMax VL 30",  // U: ATA66, H: ATA100
    "Maxtor (33073U4|32049U3|31536U2|30768U1|33073H4|32305H3|31536H2|30768H1)",
    "",
    "",
    "-v 9,minutes"
  },
  { "Maxtor DiamondMax 36",
    "Maxtor (93652U8|92739U6|91826U4|91369U3|90913U2|90845U2|90435U1)",
    "",
    "",
    "-v 9,minutes"
  },
  { "Maxtor DiamondMax 40 ATA 66",
    "Maxtor 9(0684U2|1024U2|1362U3|1536U3|2049U4|2562U5|3073U6|4098U8)",
    "",
    "",
    "-v 9,minutes"
  },
  { "Maxtor DiamondMax Plus 40 (Ultra ATA 66 and Ultra ATA 100)",
    "Maxtor (54098[UH]8|53073[UH]6|52732[UH]6|52049[UH]4|51536[UH]3|51369[UH]3|51024[UH]2)",
    "",
    "",
    "-v 9,minutes"
  },
  { "Maxtor DiamondMax 40 VL Ultra ATA 100",
    "Maxtor 3(1024H1|1535H2|2049H2|3073H3|4098H4)( B)?",
    "",
    "",
    "-v 9,minutes"
  },
  { "Maxtor DiamondMax Plus 45 Ulta ATA 100",
    "Maxtor 5(4610H6|4098H6|3073H4|2049H3|1536H2|1369H2|1023H2)",
    "",
    "",
    "-v 9,minutes"
  },
  { "Maxtor DiamondMax 60 ATA 66",
    "Maxtor 9(1023U2|1536U2|2049U3|2305U3|3073U4|4610U6|6147U8)",
    "",
    "",
    "-v 9,minutes"
  },
  { "Maxtor DiamondMax 60 ATA 100",
    "Maxtor 9(1023H2|1536H2|2049H3|2305H3|3073H4|4098H6|4610H6|6147H8)",
    "",
    "",
    "-v 9,minutes"
  },
  { "Maxtor DiamondMax Plus 60",
    "Maxtor 5T0(60H6|40H4|30H3|20H2|10H1)",
    "",
    "",
    "-v 9,minutes"
  },
  { "Maxtor DiamondMax 80",
    "Maxtor (98196H8|96147H6)",
    "",
    "",
    "-v 9,minutes"
  },
  { "Maxtor DiamondMax 536DX",
    "Maxtor 4W(100H6|080H6|060H4|040H3|030H2)",
    "",
    "",
    "-v 9,minutes"
  },
  { "Maxtor DiamondMax Plus 8",
    "Maxtor 6(E0[234]|K04)0L0",
    "",
    "",
    "-v 9,minutes"
  },
  { "Maxtor DiamondMax 10 (ATA/133 and SATA/150)",
    "Maxtor 6(B(30|25|20|16|12|10|08)0[MPRS]|L(080[MLP]|(100|120)[MP]|160[MP]|200[MPRS]|250[RS]|300[RS]))0",
    "",
    "",
    "-v 9,minutes"
  },
  { "Maxtor DiamondMax 10 (SATA/300)",
    "Maxtor 6V(080E|160E|200E|250F|300F|320F)0",
    "", "", ""
  },
  { "Maxtor DiamondMax Plus 9",
    "Maxtor 6Y((060|080|120|160)L0|(060|080|120|160|200|250)P0|(060|080|120|160|200|250)M0)",
    "",
    "",
    "-v 9,minutes"
  },
  { "Maxtor DiamondMax 11",
    "Maxtor 6H[45]00[FR]0",
    "", "", ""
  },
  { "Maxtor DiamondMax 17",
    "Maxtor 6G(080L|160[PE])0",
    "", "", ""
  },
  { "Seagate Maxtor DiamondMax 20",
    "MAXTOR STM3(40|80|160)[28]1[12]0?AS?",
    "", "", ""
  },
  { "Seagate Maxtor DiamondMax 21", // tested with MAXTOR STM3250310AS/3.AAF
    "MAXTOR STM3(80[28]15|160215|250310|(250|320)820|320620|500630)AS?",
    "", "", ""
  },
  { "Seagate Maxtor DiamondMax 22", // fixed firmware
    "(MAXTOR )?STM3(500320|750330|1000340)AS?",
    "MX1A", // http://knowledge.seagate.com/articles/en_US/FAQ/207969en
    "", ""
  },
  { "Seagate Maxtor DiamondMax 22", // fixed firmware
    "(MAXTOR )?STM3(160813|320614|640323|1000334)AS?",
    "MX1B", // http://knowledge.seagate.com/articles/en_US/FAQ/207975en
    "", ""
  },
  { "Seagate Maxtor DiamondMax 22", // buggy firmware
    "(MAXTOR )?STM3(500320|750330|1000340)AS?",
    "MX15",
    "There are known problems with these drives,\n"
    "AND THIS FIRMWARE VERSION IS AFFECTED,\n"
    "see the following Seagate web pages:\n"
    "http://knowledge.seagate.com/articles/en_US/FAQ/207931en\n"
    "http://knowledge.seagate.com/articles/en_US/FAQ/207969en",
    ""
  },
  { "Seagate Maxtor DiamondMax 22", // unknown firmware
    "(MAXTOR )?STM3(160813|32061[34]|500320|640323|750330|10003(34|40))AS?",
    "",
    "There are known problems with these drives,\n"
    "see the following Seagate web pages:\n"
    "http://knowledge.seagate.com/articles/en_US/FAQ/207931en\n"
    "http://knowledge.seagate.com/articles/en_US/FAQ/207969en\n"
    "http://knowledge.seagate.com/articles/en_US/FAQ/207975en",
    ""
  },
  { "Seagate Maxtor DiamondMax 23", // new firmware
    "STM3((160|250)31|(320|500)41|(750|1000)52)8AS?",
    "CC3[D-Z]",
    "", ""
  },
  { "Seagate Maxtor DiamondMax 23", // unknown firmware
    "STM3((160|250)31|(320|500)41|(750|1000)52)8AS?",
    "",
    "A firmware update for this drive may be available,\n"
    "see the following Seagate web pages:\n"
    "http://knowledge.seagate.com/articles/en_US/FAQ/207931en\n"
    "http://knowledge.seagate.com/articles/en_US/FAQ/213911en",
    ""
  },
  { "Maxtor MaXLine Plus II",
    "Maxtor 7Y250[PM]0",
    "",
    "",
    "-v 9,minutes"
  },
  { "Maxtor MaXLine II",
    "Maxtor [45]A(25|30|32)0[JN]0",
    "",
    "",
    "-v 9,minutes"
  },
  { "Maxtor MaXLine III (ATA/133 and SATA/150)",
    "Maxtor 7L(25|30)0[SR]0",
    "",
    "",
    "-v 9,minutes"
  },
  { "Maxtor MaXLine III (SATA/300)",
    "Maxtor 7V(25|30)0F0",
    "", "", ""
  },
  { "Maxtor MaXLine Pro 500",  // There is also a 7H500R0 model, but I
    "Maxtor 7H500F0",               // haven't added it because I suspect
    "",                               // it might need vendoropts_9_minutes
    "", ""                            // and nobody has submitted a report yet
  },
  { "", // HITACHI_DK14FA-20B
    "HITACHI_DK14FA-20B",
    "",
    "",
    "-v 9,minutes -v 193,loadunload"
  },
  { "HITACHI Travelstar DK23XX/DK23XXB",
    "HITACHI_DK23..-..B?",
    "",
    "",
    "-v 9,minutes -v 193,loadunload"
  },
  { "Hitachi Endurastar J4K20/N4K20 (formerly DK23FA-20J)",
    "(HITACHI_DK23FA-20J|HTA422020F9AT[JN]0)",
    "",
    "",
    "-v 9,minutes -v 193,loadunload"
  },
  { "Hitachi Endurastar J4K30/N4K30",
    "HE[JN]4230[23]0F9AT00",
    "",
    "",
    "-v 9,minutes -v 193,loadunload"
  },
  { "Hitachi Travelstar C4K60",  // 1.8" slim drive
    "HTC4260[23]0G5CE00|HTC4260[56]0G8CE00",
    "",
    "",
    "-v 9,minutes -v 193,loadunload"
  },
  { "IBM Travelstar 4GT",
    "IBM-DTCA-2(324|409)0",
    "", "", ""
  },
  { "IBM Travelstar 6GN",
    "IBM-DBCA-20(324|486|648)0",
    "", "", ""
  },
  { "IBM Travelstar 25GS, 18GT, and 12GN",
    "IBM-DARA-2(25|18|15|12|09|06)000",
    "", "", ""
  },
  { "IBM Travelstar 14GS",
    "IBM-DCYA-214000",
    "", "", ""
  },
  { "IBM Travelstar 4LP",
    "IBM-DTNA-2(180|216)0",
    "", "", ""
  },
  { "IBM Travelstar 48GH, 30GN, and 15GN",
    "(IBM-|Hitachi )?IC25(T048ATDA05|N0(30|20|15|12|10|07|06|05)ATDA04)-.",
    "", "", ""
  },
  { "IBM Travelstar 32GH, 30GT, and 20GN",
    "IBM-DJSA-2(32|30|20|10|05)",
    "", "", ""
  },
  { "IBM Travelstar 4GN",
    "IBM-DKLA-2(216|324|432)0",
    "", "", ""
  },
  { "IBM/Hitachi Travelstar 60GH and 40GN",
    "(IBM-|Hitachi )?IC25(T060ATC[SX]05|N0[4321]0ATC[SX]04)-.",
    "", "", ""
  },
  { "IBM/Hitachi Travelstar 40GNX",
    "(IBM-|Hitachi )?IC25N0[42]0ATC[SX]05-.",
    "", "", ""
  },
  { "Hitachi Travelstar 80GN",
    "(Hitachi )?IC25N0[23468]0ATMR04-.",
    "", "", ""
  },
  { "Hitachi Travelstar 4K40",
    "(Hitachi )?HTS4240[234]0M9AT00",
    "", "", ""
  },
  { "Hitachi Travelstar 4K120",
    "(Hitachi )?(HTS4212(60|80|10|12)H9AT00|HTS421260G9AT00)",
    "", "", ""
  },
  { "Hitachi Travelstar 5K80",
    "(Hitachi )?HTS5480[8642]0M9AT00",
    "", "", ""
  },
  { "Hitachi Travelstar 5K100",
    "(Hitachi )?HTS5410[1864]0G9(AT|SA)00",
    "", "", ""
  },
  { "Hitachi Travelstar E5K100",
    "(Hitachi )?HTE541040G9(AT|SA)00",
    "", "", ""
  },
  { "Hitachi Travelstar 5K120",
    "(Hitachi )?HTS5412(60|80|10|12)H9(AT|SA)00",
    "", "", ""
  },
  { "Hitachi Travelstar 5K160",
    "(Hitachi |HITACHI )?HTS5416([468]0|1[26])J9(AT|SA)00",
    "", "", ""
  },
  { "Hitachi Travelstar E5K160",
    "(Hitachi )?HTE5416(12|16|60|80)J9(AT|SA)00",
    "", "", ""
  },
  { "Hitachi Travelstar 5K250",
    "(Hitachi |HITACHI )?HTS5425(80|12|16|20|25)K9(A3|SA)00",
    "", "", ""
  },
  { "Hitachi Travelstar 5K320", // tested with HITACHI HTS543232L9SA00/FB4ZC4EC,
    // Hitachi HTS543212L9SA02/FBBAC52F
    "(Hitachi |HITACHI )?HT(S|E)5432(80|12|16|25|32)L9(A3(00)?|SA0[012])",
    "", "", ""
  },
  { "Hitachi/HGST Travelstar Z5K320", // tested with Hitachi HTS543232A7A384/ES2OA70K
    "(Hitachi|HGST) HT[ES]5432(16|25|32)A7A38[145]",
    "", "", ""
  },
  { "Hitachi Travelstar 5K500.B", // tested with Hitachi HTS545050B9SA00/PB4OC60X
    "(Hitachi )?HT[ES]5450(12|16|25|32|40|50)B9(A30[01]|SA00)",
    "", "", ""
  },
  { "Hitachi/HGST Travelstar Z5K500", // tested with HGST HTS545050A7E380/GG2OAC90,
      // Hitachi HTS545032A7E380/GGBOA7A0, HGST HTS545050A7E680/GR2OA230,
      // APPLE HDD HTS545050A7E362/GG2AB990
    "(Hitachi|HGST|APPLE HDD) HT[ES]5450(25|32|50)A7E(362|38[01]|680)",
    "", "", ""
  },
  { "Hitachi/HGST Travelstar 5K750", // tested with Hitachi HTS547575A9E384/JE4OA60A,
      // APPLE HDD HTS547550A9E384/JE3AD70F
    "(Hitachi|APPLE HDD) HT[ES]5475(50|64|75)A9E38[14]",
    "", "", ""
  },
  { "HGST Travelstar 5K1000", // tested with HGST HTS541010A9E680/JA0OA560,
      // HGST HTS541075A9E680/JA2OA560
    "HGST HT[ES]5410(64|75|10)A9E68[01]",
    "", "", ""
  },
  { "HGST Travelstar Z5K1000", // tested with HGST HTS541010A7E630/SE0OA4A0,
      // HGST HTS541010B7E610/01.01A01
    "HGST HTS5410(75|10)[AB]7E6(10|3[015])",
    "", "", ""
  },
  { "HGST Travelstar 5K1500", // tested with HGST HTS541515A9E630/KA0OA500
    "HGST HT[ES]541515A9E63[015]",
    "", "", ""
  },
  { "Hitachi Travelstar 7K60",
    "(Hitachi )?HTS726060M9AT00",
    "", "", ""
  },
  { "Hitachi Travelstar E7K60",
    "(Hitachi )?HTE7260[46]0M9AT00",
    "", "", ""
  },
  { "Hitachi Travelstar 7K100",
    "(Hitachi )?HTS7210[168]0G9(AT|SA)00",
    "", "", ""
  },
  { "Hitachi Travelstar E7K100",
    "(Hitachi )?HTE7210[168]0G9(AT|SA)00",
    "", "", ""
  },
  { "Hitachi Travelstar 7K200", // tested with HITACHI HTS722016K9SA00/DCDZC75A
    "(Hitachi |HITACHI )?HTS7220(80|10|12|16|20)K9(A3|SA)00",
    "", "", ""
  },
  { "Hitachi Travelstar 7K320", // tested with HITACHI HTS723216L9SA60/FC2ZC50B,
    // HTS723225L9A360/FCDOC30F, HTS723216L9A362/FC2OC39F
    "(Hitachi |HITACHI )?HT[ES]7232(80|12|16|25|32)L9(A300|A36[02]|SA6[01])",
    "", "", ""
  },
  { "Hitachi Travelstar Z7K320", // tested with HITACHI HTS723232A7A364/EC2ZB70B
    "(HITACHI )?HT[ES]7232(16|25|32)A7A36[145]",
    "", "", ""
  },
  { "Hitachi Travelstar 7K500", // tested with Hitachi HTS725050A9A360/PC4OC70D,
    // HITACHI HTS725032A9A364/PC3ZC70F
    "(Hitachi |HITACHI )?HT[ES]7250(12|16|25|32|50)A9A36[02-5]",
    "", "", ""
  },
  { "Hitachi/HGST Travelstar Z7K500", // tested with HITACHI HTS725050A7E630/GH2ZB390,
      // HGST HTS725050A7E630/GH2OA420, HGST HTS725050A7E630/GH2OA530
    "(HITACHI|HGST) HT[ES]7250(25|32|50)A7E63[015]",
    "", "", ""
  },
  { "Hitachi/HGST Travelstar 7K750", // tested with Hitachi HTS727550A9E364/JF3OA0E0,
      // Hitachi HTS727575A9E364/JF4OA0D0
    "(Hitachi|HGST) HT[ES]7275(50|64|75)A9E36[14]",
    "", "", ""
  },
  { "HGST Travelstar 7K1000", // tested with HGST HTS721010A9E630/JB0OA3B0
    // HGST HTS721075A9E630/JB2OA3J0
    "HGST HT[ES]7210(10|75)A9E63[01]",
    "", "", ""
  },
  { "IBM Deskstar 14GXP and 16GP",
    "IBM-DTTA-3(7101|7129|7144|5032|5043|5064|5084|5101|5129|5168)0",
    "", "", ""
  },
  { "IBM Deskstar 25GP and 22GXP",
    "IBM-DJNA-3(5(101|152|203|250)|7(091|135|180|220))0",
    "", "", ""
  },
  { "IBM Deskstar 37GP and 34GXP",
    "IBM-DPTA-3(5(375|300|225|150)|7(342|273|205|136))0",
    "", "", ""
  },
  { "IBM/Hitachi Deskstar 120GXP",
    "(IBM-)?IC35L((020|040|060|080|120)AVVA|0[24]0AVVN)07-[01]",
    "", "", ""
  },
  { "IBM/Hitachi Deskstar GXP-180",
    "(IBM-)?IC35L(030|060|090|120|180)AVV207-[01]",
    "", "", ""
  },
  { "Hitachi CinemaStar 5K320", // tested with Hitachi HCS5C3225SLA380/STBOA37H
    "Hitachi HCS5C32(25|32)SLA380",
    "", "", ""
  },
  { "Hitachi CinemaStar 5K1000", // Hitachi HCS5C1010CLA382/JC4OA3EA
    "Hitachi HCS5C10(10|75|50|32|25|16)CLA382",
    "", "", ""
  },
  { "Hitachi Deskstar 5K3000", // tested with HDS5C3030ALA630/MEAOA5C0,
      // Hitachi HDS5C3020BLE630/MZ4OAAB0 (OEM, Toshiba Canvio Desktop)
    "(Hitachi )?HDS5C30(15|20|30)(ALA|BLE)63[02].*",
    "", "", ""
  },
  { "Hitachi/HGST Deskstar 5K4000", // tested with HDS5C4040ALE630/MPAOA250
      // HGST HDS5C4040ALE630/MPAOA580
    "(Hitachi |HGST )?HDS5C40(30|40)ALE63[01].*",
    "", "", ""
  },
  { "Hitachi Deskstar 7K80",
    "(Hitachi )?HDS7280([48]0PLAT20|(40)?PLA320|80PLA380).*",
    "", "", ""
  },
  { "Hitachi Deskstar 7K160",
    "(Hitachi )?HDS7216(80|16)PLA[3T]80.*",
    "", "", ""
  },
  { "Hitachi Deskstar 7K250",
    "(Hitachi )?HDS7225((40|80|12|16)VLAT20|(12|16|25)VLAT80|(80|12|16|25)VLSA80)",
    "", "", ""
  },
  { "Hitachi Deskstar 7K250 (SUN branded)",
    "HITACHI HDS7225SBSUN250G.*",
    "", "", ""
  },
  { "Hitachi Deskstar T7K250",
    "(Hitachi )?HDT7225((25|20|16)DLA(T80|380))",
    "", "", ""
  },
  { "Hitachi Deskstar 7K400",
    "(Hitachi )?HDS724040KL(AT|SA)80",
    "", "", ""
  },
  { "Hitachi Deskstar 7K500",
    "(Hitachi )?HDS725050KLA(360|T80)",
    "", "", ""
  },
  { "Hitachi Deskstar P7K500",
    "(Hitachi )?HDP7250(16|25|32|40|50)GLA(36|38|T8)0",
    "", "", ""
  },
  { "Hitachi Deskstar T7K500",
    "(Hitachi )?HDT7250(25|32|40|50)VLA(360|380|T80)",
    "", "", ""
  },
  { "Hitachi Deskstar 7K1000",
    "(Hitachi )?HDS7210(50|75|10)KLA330",
    "", "", ""
  },
  { "Hitachi Deskstar 7K1000.B",
    "(Hitachi )?HDT7210((16|25)SLA380|(32|50|64|75|10)SLA360)",
    "", "", ""
  },
  { "Hitachi Deskstar 7K1000.C", // tested with Hitachi HDS721010CLA330/JP4OA3MA,
      // Hitachi HDS721025CLA682/JP1OA41A
    "(Hitachi )?HDS7210((16|25)CLA[36]82|(32|50)CLA[36]62|(64|75|10)CLA[36]3[02])",
    "", "", ""
  },
  { "Hitachi Deskstar 7K1000.D", // tested with HDS721010DLE630/MS2OA5Q0
    "Hitachi HDS7210(25|32|50|75|10)DLE630",
    "", "", ""
  },
  { "Hitachi Deskstar E7K1000", // tested with HDE721010SLA330/ST6OA31B
    "Hitachi HDE7210(50|75|10)SLA330",
    "", "", ""
  },
  { "Hitachi Deskstar 7K2000",
    "Hitachi HDS722020ALA330",
    "", "", ""
  },
  { "Hitachi Deskstar 7K3000", // tested with Hitachi HDS723030ALA640/MKAOA3B0,
      // Hitachi HDS723030BLE640/MX6OAAB0
    "Hitachi HDS7230((15|20)BLA642|30ALA640|30BLE640)",
    "", "", ""
  },
  { "Hitachi/HGST Deskstar 7K4000", // tested with Hitachi HDS724040ALE640/MJAOA250,
      // HGST HDS724040ALE640/MJAOA580
    "(Hitachi|HGST) HDS724040ALE640",
    "", "", ""
  },
  { "HGST Deskstar NAS", // tested with HGST HDN724040ALE640/MJAOA5E0,
      // HGST HDN726050ALE610/APGNT517, HGST HDN726060ALE610/APGNT517
      // HGST HDN726040ALE614/APGNW7JH, HGST HDN726060ALE614/K1HE594D
      // HGST HDN728080ALE604/A4GNW91X
    "HGST HDN72(40[34]|60[456]|808)0ALE6(04|1[04]|40)",
    "", "",
    "-v 22,raw48,Helium_Level" // HDN728080ALE604
  },
  { "Hitachi/HGST Ultrastar 5K3000", // tested with Hitachi HUA5C3030ALA640/MEAOA800
    "(Hitachi |HGST )?HUA5C30(20|30)ALA64[01]",
    "", "", ""
  },
  { "Hitachi Ultrastar A7K1000", // tested with
    // HUA721010KLA330      44X2459 42C0424IBM/GKAOAB4A,,
    // Hitachi HUA721075KLA330/GK8OA70M,
    // HITACHI HUA721075KLA330/GK8OA90A
    "(Hitachi |HITACHI )?HUA7210(50|75|10)KLA330.*",
    "", "", ""
  },
  { "Hitachi Ultrastar A7K2000", // tested with
    // HUA722010CLA330      43W7629 42C0401IBM
    "(Hitachi )?HUA7220(50|10|20)[AC]LA33[01].*",
    "", "", ""
  },
  { "Hitachi Ultrastar 7K3000", // tested with Hitachi HUA723030ALA640/MKAOA580,
      // Hitachi HUA723020ALA641/MK7OA840, HUA723020ALA640/MK7OAAA0
    "(Hitachi )?HUA7230(20|30)ALA64[01]",
    "", "", ""
  },
  { "Hitachi/HGST Ultrastar 7K4000", // tested with Hitachi HUS724040ALE640/MJAOA3B0,
      // HGST HUS724040ALE640/MJAOA580, HGST HUS724020ALA640/MF6OAA70,
      // HUS724030ALA640/MF8OAAZ0
    "(Hitachi |HGST )?HUS7240(20|30|40)AL[AE]64[01]",
    "", "", ""
  },
  { "Hitachi/HGST Ultrastar 7K2", //
    "(Hitachi|HGST) HUS722T[12]TALA604",
    "", "",
    "-v 16,raw48,Gas_Gauge"
  },
  { "HGST Ultrastar 7K6000", // tested with HGST HUS726060ALE614/APGNW517
    "HGST HUS7260[2456]0AL[AEN]61[014]",
    "", "", ""
  },
  { "HGST Ultrastar HC310/320", // tested with HGST HUS726T6TALE6L4/VKGNW40H,
      // HGST HUS728T8TALE6L4/V8GNW460
    "HGST HUS72(6T[46]|8T8)TALE6L4",
    "", "", ""
  },
  { "HGST Ultrastar He6", // tested with HGST HUS726060ALA640/AHGNT1E2
    "HGST HUS726060ALA64[01]",
    "", "",
    "-v 22,raw48,Helium_Level"
  },
  { "HGST Ultrastar He8", // tested with HGST HUH728060ALE600/GR2OA230
    "HGST HUH7280(60|80)AL[EN]60[014]",
    "", "",
    "-v 22,raw48,Helium_Level"
  },
  { "HGST Ultrastar He10", // tested with HGST HUH7210100ALE600/0F27452
    "HGST HUH7210(08|10)AL[EN]60[014]",
    "", "",
    "-v 22,raw48,Helium_Level"
  },
  { "Western Digital Ultrastar He10/12", // WD white label, tested with
      // WDC WD80EMAZ-00WJTA0/83.H0A83 (Easystore 0x1058:0x25fb),
      // WDC WD80EZAZ-11TDBA0/83.H0A83, WDC WD100EMAZ-00WJTA0/83.H0A83,
      // WDC WD100EZAZ-11TDBA0/83.H0A83, WDC WD120EMAZ-11BLFA0/81.00A81
    "WDC WD(80|100|120)E[MZ]AZ-.*",
    "", "",
    "-v 22,raw48,Helium_Level"
  },
  { "HGST Ultrastar DC HC520 (He12)", // tested with HGST HUH721212ALE600/LEGNT3D0
    "HGST HUH721212AL[EN]60[014]",
    "", "",
    "-v 22,raw48,Helium_Level"
  },
  { "Western Digital Ultrastar DC HC530", // tested with WDC  WUH721414ALE6L4/LDGNW07G
    "WDC  ?WUH721414ALE6L4",
    "", "",
    "-v 22,raw48,Helium_Level"
  },
  { "HGST MegaScale 4000", // tested with HGST HMS5C4040ALE640/MPAOA580
    "HGST HMS5C4040[AB]LE64[01]", // B = DC 4000.B
    "", "", ""
  },
  { "Toshiba 2.5\" HDD (10-20 GB)",
    "TOSHIBA MK(101[67]GAP|15[67]GAP|20(1[678]GAP|(18|23)GAS))",
    "", "", ""
  },
  { "Toshiba 2.5\" HDD (30-60 GB)",
    "TOSHIBA MK((6034|4032)GSX|(6034|4032)GAX|(6026|4026|4019|3019)GAXB?|(6025|6021|4025|4021|4018|3025|3021|3018)GAS|(4036|3029)GACE?|(4018|3017)GAP)",
    "", "", ""
  },
  { "Toshiba 2.5\" HDD (80 GB and above)",
    "TOSHIBA MK(80(25GAS|26GAX|32GAX|32GSX)|10(31GAS|32GAX)|12(33GAS|34G[AS]X)|2035GSS)",
    "", "", ""
  },
  { "Toshiba 2.5\" HDD MK..37GSX", // tested with TOSHIBA MK1637GSX/DL032C
    "TOSHIBA MK(12|16)37GSX",
    "", "", ""
  },
  { "Toshiba 2.5\" HDD MK..46GSX", // tested with TOSHIBA MK1246GSX/LB213M
    "TOSHIBA MK(80|12|16|25)46GSX",
    "", "", ""
  },
  { "Toshiba 2.5\" HDD MK..50GACY", // tested with TOSHIBA MK8050GACY/TF105A
    "TOSHIBA MK8050GACY",
    "", "", ""
  },
  { "Toshiba 2.5\" HDD MK..34GSX", // tested with TOSHIBA MK8034GSX/AH301E
    "TOSHIBA MK(80|12|10)34GSX",
    "", "", ""
  },
  //
  { "Toshiba 2.5\" HDD MK..32GSX", // tested with TOSHIBA MK1032GSX/AS021G
    "TOSHIBA MK(10|80|60|40)32GSX",
    "", "", ""
  },
  { "Toshiba 2.5\" HDD MK..51GSY", // tested with TOSHIBA MK1251GSY/LD101D
    "TOSHIBA MK(80|12|16|25)51GSY",
    "",
    "",
    "-v 9,minutes"
  },
  { "Toshiba 2.5\" HDD MK..52GSX", // tested with TOSHIBA MK3252GSX/LV010A
    "TOSHIBA MK(80|12|16|25|32)52GSX",
    "", "", ""
  },
  { "Toshiba 2.5\" HDD MK..55GSX", // tested with TOSHIBA MK5055GSX/FG001A, MK3255GSXF/FH115B
    "TOSHIBA MK(12|16|25|32|40|50)55GSXF?",
    "", "", ""
  },
  { "Toshiba 2.5\" HDD MK..56GSY", // tested with TOSHIBA MK2556GSYF/LJ001D
    "TOSHIBA MK(16|25|32|50)56GSYF?",
    "",
    "",
    "-v 9,minutes"
  },
  { "Toshiba 2.5\" HDD MK..59GSXP (AF)",
    "TOSHIBA MK(32|50|64|75)59GSXP?",
    "", "", ""
  },
  { "Toshiba 2.5\" HDD MK..59GSM (AF)",
    "TOSHIBA MK(75|10)59GSM",
    "", "", ""
  },
  { "Toshiba 2.5\" HDD MK..61GSY[N]", // tested with TOSHIBA MK5061GSY/MC102E, MK5061GSYN/MH000A,
      // TOSHIBA MK2561GSYN/MH000D
    "TOSHIBA MK(16|25|32|50|64)61GSYN?",
    "",
    "",
    "-v 9,minutes" // TOSHIBA MK2561GSYN/MH000D
  },
  { "Toshiba 2.5\" HDD MK..61GSYB", // tested with TOSHIBA MK5061GSYB/ME0A
    "TOSHIBA MK(16|25|32|50|64)61GSYB",
    "", "", ""
  },
  { "Toshiba 2.5\" HDD MK..65GSX", // tested with TOSHIBA MK5065GSX/GJ003A, MK3265GSXN/GH012H,
      // MK5065GSXF/GP006B, MK2565GSX H/GJ003A
    "TOSHIBA MK(16|25|32|50|64)65GSX[FN]?( H)?", // "... H" = USB ?
    "", "", ""
  },
  { "Toshiba 2.5\" HDD MK..75GSX", // tested with TOSHIBA MK7575GSX/GT001C
    "TOSHIBA MK(32|50|64|75)75GSX",
    "", "", ""
  },
  { "Toshiba 2.5\" HDD MK..76GSX/GS001A", // tested with TOSHIBA MK2576GSX/GS001A
    "TOSHIBA MK(16|25|32|50|64)76GSX",
    "GS001A",
    "", ""
  },
  { "Toshiba 2.5\" HDD MK..76GSX", // tested with TOSHIBA MK3276GSX/GS002D
    "TOSHIBA MK(16|25|32|50|64)76GSX",
    "",
    "",
    "-v 9,minutes"
  },
  { "Toshiba 2.5\" HDD MQ01ABB...", // tested with TOSHIBA MQ01ABB200/AY000U
    "TOSHIBA MQ01ABB(100|150|200)",
    "", "", ""
  },
  { "Toshiba 2.5\" HDD MQ01ABC...", // tested with TOSHIBA MQ01ABC150/AQ001U
    "TOSHIBA MQ01ABC(100|150|200)",
    "", "", ""
  },
  { "Toshiba 2.5\" HDD MQ01ABD...", // tested with TOSHIBA MQ01ABD100/AX001U,
      // TOSHIBA MQ01ABD100V/AX001Q
    "TOSHIBA MQ01ABD(025|032|050|064|075|100)V?",
    "", "", ""
  },
  { "Toshiba 2.5\" HDD MQ01ABF...", // tested with TOSHIBA MQ01ABF050/AM001J
    "TOSHIBA MQ01ABF(050|075|100)",
    "", "", ""
  },
  { "Toshiba 2.5\" HDD MQ01UBB... (USB 3.0)", // tested with TOSHIBA MQ01UBB200/AY000U (0x0480:0xa100),
      // TOSHIBA MQ01UBB200/34MATMZ5T (0x05ac:0x8406)
    "TOSHIBA MQ01UBB200",
    "", "", ""
  },
  { "Toshiba 2.5\" HDD MQ01UBD... (USB 3.0)", // tested with TOSHIBA MQ01UBD050/AX001U (0x0480:0xa007),
      // TOSHIBA MQ01UBD100/AX001U (0x0480:0x0201, 0x0480:0xa200),
      // TOSHIBA MQ01UBD050/AX101U (0x0480:0xa202)
    "TOSHIBA MQ01UBD(050|075|100)",
    "", "", ""
  },
  { "Toshiba 2.5\" HDD MQ04UBF... (USB 3.0)", // tested with TOSHIBA MQ04UBF100/JU000U (0x0480:0xa202)
    "TOSHIBA MQ04UBF100",
    "", "", ""
  },
  { "Toshiba 2.5\" HDD MQ04UBD...", // tested with TOSHIBA MQ04UBD200/68U2T2VWT
    "TOSHIBA MQ04UBD200",
    "", "", ""
  },
  { "Toshiba 2.5\" HDD MQ03ABB...", // tested with TOSHIBA MQ03ABB300
    "TOSHIBA MQ03ABB[23]00",
    "", "", ""
  },
  { "Toshiba 2.5\" HDD MQ03UBB...", // tested with TOSHIBA MQ03UBB200/37I7T0NJT
    "TOSHIBA MQ03UBB(300|200|250)",
    "", "", ""
  },
  { "Toshiba 3.5\" HDD MK.002TSKB", // tested with TOSHIBA MK1002TSKB/MT1A
    "TOSHIBA MK(10|20)02TSKB",
    "", "", ""
  },
  { "Toshiba 3.5\" MG03ACAxxx(Y) Enterprise HDD", // tested with TOSHIBA MG03ACA100/FL1A
    "TOSHIBA MG03ACA[1234]00Y?",
    "", "", ""
  },
  { "Toshiba 3.5\" MD04ACA... Enterprise HDD", // tested with TOSHIBA MD04ACA500/FP1A
    "TOSHIBA MD04ACA[2345]00",
    "", "", ""
  },
  { "Toshiba 3.5\" MG04ACA... Enterprise HDD", // tested with TOSHIBA MG04ACA600A/FS2B
    "TOSHIBA MG04ACA[23456]00[AE].?",
    "", "", ""
  },
  { "Toshiba MG06ACA... Enterprise Capacity HDD", // tested with TOSHIBA MG06ACA800E/4303,
      // TOSHIBA MG06ACA10TE/0103
    "TOSHIBA MG06ACA([68]00|10T)[AE]Y?",
    "", "", ""
  },
  { "Toshiba MG07ACA... Enterprise Capacity HDD", // tested with TOSHIBA MG07ACA14TE/0101
    "TOSHIBA MG07ACA1[24]T[AE]Y?",
    "", "",
    "-v 23,raw48,Helium_Condition_Lower "
    "-v 24,raw48,Helium_Condition_Upper"
  },
  { "Toshiba 3.5\" DT01ABA... Desktop HDD", // tested with TOSHIBA DT01ABA300/MZ6OABB0
    "TOSHIBA DT01ABA(100|150|200|300)",
    "", "", ""
  },
  { "Toshiba 3.5\" DT01ACA... Desktop HDD", // tested with TOSHIBA DT01ACA100/MS2OA750,
      // TOSHIBA DT01ACA200/MX4OABB0, TOSHIBA DT01ACA300/MX6OABB0
    "TOSHIBA DT01ACA(025|032|050|075|100|150|200|300)",
    "", "", ""
  },
  { "Toshiba X300", // tested with TOSHIBA HDWE160/FS2A
    "TOSHIBA HDWE1[456]0",
    "", "", ""
  },
  { "Toshiba P300", // tested with TOSHIBA HDWD120/MX4OACF0
    "TOSHIBA HDWD1(30|20|10|05)",
    "", "", ""
  },
  { "Toshiba L200 (CMR)",
    "TOSHIBA HDW[JK]1(05|10)",
    "", "", ""
  },
  { "Toshiba L200 (SMR)", // tested with TOSHIBA HDWL110/JU000A. TOSHIBA HDWL120/JT000A
    "TOSHIBA HDWL1[12]0",
    "", "", ""
  },
  { "Toshiba 1.8\" HDD",
    "TOSHIBA MK[23468]00[4-9]GA[HL]",
    "", "", ""
  },
  { "Toshiba 1.8\" HDD MK..29GSG",
    "TOSHIBA MK(12|16|25)29GSG",
    "", "", ""
  },
  { "", // TOSHIBA MK6022GAX
    "TOSHIBA MK6022GAX",
    "", "", ""
  },
  { "Toshiba HK4R Series SSD", // TOSHIBA THNSN8960PCSE/8EET6101
    "TOSHIBA THNSN8(120P|240P|480P|960P|1Q92)CSE",
    "", "", 
    "-v 167,raw48,SSD_Protect_Mode "
    "-v 168,raw48,SATA_PHY_Error_Count "
    "-v 169,raw48,Bad_Block_Count "
    "-v 173,raw48,Erase_Count "
  },
  { "Toshiba HG6 Series SSD", // TOSHIBA THNSNJ512GCST/JTRA0102
    // http://www.farnell.com/datasheets/1852757.pdf
    // TOSHIBA THNSFJ256GCSU/JULA1102
    // TOSHIBA THNSFJ256GDNU A/JYLA1102
    "TOSHIBA THNS[NF]J(060|128|256|512)G[BCAM8VD][SCN][TU].*",
    "", "", 
    "-v 167,raw48,SSD_Protect_Mode "
    "-v 168,raw48,SATA_PHY_Error_Count "
    "-v 169,raw48,Bad_Block_Count "
    "-v 173,raw48,Erase_Count "
  },
  { "", // TOSHIBA MK6409MAV
    "TOSHIBA MK6409MAV",
    "", "", ""
  },
  { "Toshiba MKx019GAXB (SUN branded)",
    "TOS MK[34]019GAXB SUN[34]0G",
    "", "", ""
  },
  { "Seagate Momentus",
    "ST9(20|28|40|48)11A",
    "", "", ""
  },
  { "Seagate Momentus 42",
    "ST9(2014|3015|4019)A",
    "", "", ""
  },
  { "Seagate Momentus 4200.2", // tested with ST960812A/3.05
    "ST9(100822|808210|60812|50212|402113|30219)A",
    "", "", ""
  },
  { "Seagate Momentus 5400.2",
    "ST9(808211|6082[12]|408114|308110|120821|10082[34]|8823|6812|4813|3811)AS?",
    "", "", ""
  },
  { "Seagate Momentus 5400.3",
    "ST9(4081[45]|6081[35]|8081[15]|100828|120822|160821)AS?",
    "", "", ""
  },
  { "Seagate Momentus 5400.3 ED",
    "ST9(4081[45]|6081[35]|8081[15]|100828|120822|160821)AB",
    "", "", ""
  },
  { "Seagate Momentus 5400.4",
    "ST9(120817|(160|200|250)827)AS",
    "", "", ""
  },
  { "Seagate Momentus 5400.5",
    "ST9((80|120|160)310|(250|320)320)AS",
    "", "", ""
  },
  { "Seagate Momentus 5400.6",
    "ST9(80313|160(301|314)|(12|25)0315|250317|(320|500)325|500327|640320)ASG?",
    "", "",
    "-F xerrorlba" // ST9500325AS/0002SDM1 (ticket #1094)
  },
  { "Seagate Momentus 5400.7",
    "ST9(160316|(250|320)310|(500|640)320)AS",
    "", "", ""
  },
  { "Seagate Momentus 5400.7 (AF)", // tested with ST9640322AS/0001BSM2
      // (device reports 4KiB LPS with 1 sector offset)
    "ST9(320312|400321|640322|750423)AS",
    "", "", ""
  },
  { "Seagate Momentus 5400 PSD", // Hybrid drives
    "ST9(808212|(120|160)8220)AS",
    "", "", ""
  },
  { "Seagate Momentus 7200.1",
    "ST9(10021|80825|6023|4015)AS?",
    "", "", ""
  },
  { "Seagate Momentus 7200.2",
    "ST9(80813|100821|120823|160823|200420)ASG?",
    "", "", ""
  },
  { "Seagate Momentus 7200.3",
    "ST9((80|120|160)411|(250|320)421)ASG?",
    "", "", ""
  },
  { "Seagate Momentus 7200.4",
    "ST9(160412|250410|320423|500420)ASG?",
    "", "", ""
  },
  { "Seagate Momentus 7200 FDE.2",
    "ST9((160413|25041[12]|320426|50042[12])AS|(16041[489]|2504[16]4|32042[67]|500426)ASG)",
    "", "", ""
  },
  { "Seagate Momentus 7200.5", // tested with ST9750420AS/0001SDM5, ST9750420AS/0002SDM1
    "ST9(50042[34]|64042[012]|75042[02])ASG?",
    "", "", ""
  },
  { "Seagate Momentus XT", // fixed firmware
    "ST9(2505610|3205620|5005620)AS",
    "SD2[68]", // http://knowledge.seagate.com/articles/en_US/FAQ/215451en
    "", ""
  },
  { "Seagate Momentus XT", // buggy firmware, tested with ST92505610AS/SD24
    "ST9(2505610|3205620|5005620)AS",
    "SD2[45]",
    "These drives may corrupt large files,\n"
    "AND THIS FIRMWARE VERSION IS AFFECTED,\n"
    "see the following web pages for details:\n"
    "http://knowledge.seagate.com/articles/en_US/FAQ/215451en\n"
    "https://superuser.com/questions/313447/seagate-momentus-xt-corrupting-files-linux-and-mac",
    ""
  },
  { "Seagate Momentus XT", // unknown firmware
    "ST9(2505610|3205620|5005620)AS",
    "",
    "These drives may corrupt large files,\n"
    "see the following web pages for details:\n"
    "http://knowledge.seagate.com/articles/en_US/FAQ/215451en\n"
    "https://superuser.com/questions/313447/seagate-momentus-xt-corrupting-files-linux-and-mac",
    ""
  },
  { "Seagate Momentus XT (AF)", // tested with ST750LX003-1AC154/SM12
    "ST750LX003-.*",
    "", "", ""
  },
  { "Seagate Momentus Thin", // tested with ST320LT007-9ZV142/0004LVM1
    "ST(160|250|320)LT0(07|09|11|14)-.*",
    "", "", ""
  },
  { "Seagate Laptop HDD", // tested with ST500LT012-9WS142/0001SDM1,
      // ST500LM021-1KJ152/0002LIM1, ST4000LM016-1N2170/0003
    "ST((25|32|50)0LT0(12|15|25)|(32|50)0LM0(10|21)|[34]000LM016)-.*",
    "", "", ""
  },
  { "Seagate Laptop SSHD", // tested with ST500LM000-1EJ162/SM11
    "ST(500|1000)LM0(00|14)-.*",
    "", "", ""
  },
  { "Seagate Medalist 1010, 1720, 1721, 2120, 3230 and 4340",  // ATA2, with -t permissive
    "ST3(1010|1720|1721|2120|3230|4340)A",
    "", "", ""
  },
  { "Seagate Medalist 2110, 3221, 4321, 6531, and 8641",
    "ST3(2110|3221|4321|6531|8641)A",
    "", "", ""
  },
  { "Seagate U4",
    "ST3(2112|4311|6421|8421)A",
    "", "", ""
  },
  { "Seagate U5",
    "ST3(40823|30621|20413|15311|10211)A",
    "", "", ""
  },
  { "Seagate U6",
    "ST3(8002|6002|4081|3061|2041)0A",
    "", "", ""
  },
  { "Seagate U7",
    "ST3(30012|40012|60012|80022|120020)A",
    "", "", ""
  },
  { "Seagate U8",
    "ST3(4313|6811|8410|4313|13021|17221)A",
    "", "", ""
  },
  { "Seagate U9", // tested with ST3160022ACE/9.51
    "ST3(80012|120025|160022)A(CE)?",
    "", "", ""
  },
  { "Seagate U10",
    "ST3(20423|15323|10212)A",
    "", "", ""
  },
  { "Seagate UX",
    "ST3(10014A(CE)?|20014A)",
    "", "", ""
  },
  { "Seagate Barracuda ATA",
    "ST3(2804|2724|2043|1362|1022|681)0A",
    "", "", ""
  },
  { "Seagate Barracuda ATA II",
    "ST3(3063|2042|1532|1021)0A",
    "", "", ""
  },
  { "Seagate Barracuda ATA III",
    "ST3(40824|30620|20414|15310|10215)A",
    "", "", ""
  },
  { "Seagate Barracuda ATA IV",
    "ST3(20011|30011|40016|60021|80021)A",
    "", "", ""
  },
  { "Seagate Barracuda ATA V",
    "ST3(12002(3A|4A|9A|3AS)|800(23A|15A|23AS)|60(015A|210A)|40017A)",
    "", "", ""
  },
  { "Seagate Barracuda 5400.1",
    "ST340015A",
    "", "", ""
  },
  { "Seagate Barracuda 7200.7 and 7200.7 Plus", // tested with "ST380819AS          39M3701 39M0171 IBM"/3.03
    "ST3(200021A|200822AS?|16002[13]AS?|12002[26]AS?|1[26]082[78]AS|8001[13]AS?|8081[79]AS|60014A|40111AS|40014AS?)( .* IBM)?",
    "", "", ""
  },
  { "Seagate Barracuda 7200.8",
    "ST3(400[68]32|300[68]31|250[68]23|200826)AS?",
    "", "", ""
  },
  { "Seagate Barracuda 7200.9",
    "ST3(402111?|80[28]110?|120[28]1[0134]|160[28]1[012]|200827|250[68]24|300[68]22|(320|400)[68]33|500[68](32|41))AS?.*",
    "", "", ""
  },
  { "Seagate Barracuda 7200.10", // tested with GB0160EAFJE/HPG0
    "ST3((80|160)[28]15|200820|250[34]10|(250|300|320|400)[68]20|360320|500[68]30|750[68]40)AS?|"
    "GB0160EAFJE", // HP OEM
    "", "", ""
  },
  { "Seagate Barracuda 7200.11", // unaffected firmware
    "ST3(160813|320[68]13|500[368]20|640[36]23|640[35]30|750[36]30|1000(333|[36]40)|1500341)AS?",
    "CC.?.?", // http://knowledge.seagate.com/articles/en_US/FAQ/207957en
    "", ""
  },
  { "Seagate Barracuda 7200.11", // fixed firmware
    "ST3(500[368]20|750[36]30|1000340)AS?",
    "SD1A", // http://knowledge.seagate.com/articles/en_US/FAQ/207951en
    "", ""
  },
  { "Seagate Barracuda 7200.11", // fixed firmware
    "ST3(160813|320[68]13|640[36]23|1000333|1500341)AS?",
    "SD[12]B", // http://knowledge.seagate.com/articles/en_US/FAQ/207957en
    "", ""
  },
  { "Seagate Barracuda 7200.11", // buggy or fixed firmware
    "ST3(500[368]20|640[35]30|750[36]30|1000340)AS?",
    "(AD14|SD1[5-9]|SD81)",
    "There are known problems with these drives,\n"
    "THIS DRIVE MAY OR MAY NOT BE AFFECTED,\n"
    "see the following web pages for details:\n"
    "http://knowledge.seagate.com/articles/en_US/FAQ/207931en\n"
    "http://knowledge.seagate.com/articles/en_US/FAQ/207951en\n"
    "https://bugs.debian.org/cgi-bin/bugreport.cgi?bug=632758",
    ""
  },
  { "Seagate Barracuda 7200.11", // unknown firmware
    "ST3(160813|320[68]13|500[368]20|640[36]23|640[35]30|750[36]30|1000(333|[36]40)|1500341)AS?",
    "",
    "There are known problems with these drives,\n"
    "see the following Seagate web pages:\n"
    "http://knowledge.seagate.com/articles/en_US/FAQ/207931en\n"
    "http://knowledge.seagate.com/articles/en_US/FAQ/207951en\n"
    "http://knowledge.seagate.com/articles/en_US/FAQ/207957en",
    ""
  },
  { "Seagate Barracuda 7200.12", // new firmware
    "ST3(160318|250318|320418|50041[08]|750528|1000528)AS",
    "CC4[9A-Z]",
    "", ""
  },
  { "Seagate Barracuda 7200.12", // unknown firmware
    "ST3(160318|250318|320418|50041[08]|750528|1000528)AS",
    "",
    "A firmware update for this drive may be available,\n"
    "see the following Seagate web pages:\n"
    "http://knowledge.seagate.com/articles/en_US/FAQ/207931en\n"
    "http://knowledge.seagate.com/articles/en_US/FAQ/213891en",
    ""
  },
  { "Seagate Barracuda 7200.12", // tested with ST3250312AS/JC45, ST31000524AS/JC45,
      // ST3500413AS/JC4B, ST3750525AS/JC4B
      // ST3160316AS/JC45
      // Possible options: ST31000524AS, ST3500413AS, ST3250312AS ,
      // ST3750525AS, ST3320413AS, ST3160316AS
    "ST3(160318|25031[128]|320418|50041[038]|750(518|52[358])|100052[348]|320413|160316)AS",
    "", "", ""
  },
  { "Seagate Barracuda XT", // tested with ST32000641AS/CC13,
      // ST4000DX000-1C5160/CC42
    "ST(3(2000641|3000651)AS|4000DX000-.*)",
    "", "", ""
  },
  { "Seagate Barracuda 7200.14 (AF)", // new firmware, tested with
      // ST3000DM001-9YN166/CC4H, ST3000DM001-9YN166/CC9E
    "ST(1000|1500|2000|2500|3000)DM00[1-3]-9YN16.",
    "CC(4[H-Z]|[5-9A-Z]..*)", // >= "CC4H"
    "",
    "-v 188,raw16 -v 240,msec24hour32" // tested with ST3000DM001-9YN166/CC4H
  },
  { "Seagate Barracuda 7200.14 (AF)", // old firmware, tested with
      // ST1000DM003-9YN162/CC46
    "ST(1000|1500|2000|2500|3000)DM00[1-3]-9YN16.",
    "CC4[679CG]",
    "A firmware update for this drive is available,\n"
    "see the following Seagate web pages:\n"
    "http://knowledge.seagate.com/articles/en_US/FAQ/207931en\n"
    "http://knowledge.seagate.com/articles/en_US/FAQ/223651en",
    "-v 188,raw16 -v 240,msec24hour32"
  },
  { "Seagate Barracuda 7200.14 (AF)", // unknown firmware
    "ST(1000|1500|2000|2500|3000)DM00[1-3]-9YN16.",
    "",
    "A firmware update for this drive may be available,\n"
    "see the following Seagate web pages:\n"
    "http://knowledge.seagate.com/articles/en_US/FAQ/207931en\n"
    "http://knowledge.seagate.com/articles/en_US/FAQ/223651en",
    "-v 188,raw16 -v 240,msec24hour32"
  },
  { "Seagate Barracuda 7200.14 (AF)", // different part number, tested with
      // ST1000DM003-1CH162/CC47, ST1000DM003-1CH162/CC49, ST2000DM001-1CH164/CC24,
      // ST1000DM000-9TS15E/CC92, APPLE HDD ST3000DM001/AP15 (no attr 240)
    "ST(1000|1500|2000|2500|3000)DM00[0-3]-.*|"
    "APPLE HDD ST3000DM001",
    "", "",
    "-v 188,raw16 -v 240,msec24hour32"
  },
  { "Seagate Barracuda 7200.14 (AF)", // < 1TB, tested with ST250DM000-1BC141
    "ST(250|320|500|750)DM00[0-3]-.*",
    "", "",
    "-v 188,raw16 -v 240,msec24hour32"
  },
  { "Seagate BarraCuda 3.5", // tested with ST1000DM010-2EP102/Z9ACZM97,
      // ST2000DM008-2FR102/0001, ST3000DM008-2DM166/CC26, ST4000DM005-2DP166/0001,
      // ST4000DM006-2G5107/DN02, ST8000DM004-2CX188/0001, ST10000DM0004-1ZC101/DN01,
      // ST12000DM0007-2GR116/DN01
    "ST(500DM009|1000DM010|2000DM00[5-9]|3000DM00[789]|4000DM00[456]|6000DM00[34]|"
       "8000DM00[45]|10000DM0004|12000DM0007)-.*",
    "", "",
    "-v 200,raw48,Pressure_Limit "
    "-v 188,raw16 -v 240,msec24hour32"
  },
  { "Seagate Desktop HDD.15", // tested with ST4000DM000-1CD168/CC43, ST5000DM000-1FK178/CC44,
      // ST6000DM001-1XY17Z/CC48
    "ST[4568]000DM00[012]-.*",
    "", "",
    "-v 188,raw16 -v 240,msec24hour32"
  },
  { "Seagate Desktop SSHD", // tested with ST2000DX001-1CM164/CC43
    "ST[124]000DX001-.*",
    "", "",
    "-v 188,raw16 -v 240,msec24hour32"
  },
  { "Seagate Barracuda LP", // new firmware
    "ST3(500412|1000520|1500541|2000542)AS",
    "CC3[5-9A-Z]",
    "",
    "" // -F xerrorlba ?
  },
  { "Seagate Barracuda LP", // unknown firmware
    "ST3(500412|1000520|1500541|2000542)AS",
    "",
    "A firmware update for this drive may be available,\n"
    "see the following Seagate web pages:\n"
    "http://knowledge.seagate.com/articles/en_US/FAQ/207931en\n"
    "http://knowledge.seagate.com/articles/en_US/FAQ/213915en",
    "-F xerrorlba" // tested with ST31000520AS/CC32
  },
  { "Seagate Barracuda Green (AF)", // new firmware
    "ST((10|15|20)00DL00[123])-.*",
    "CC(3[2-9A-Z]|[4-9A-Z]..*)", // >= "CC32"
    "", ""
  },
  { "Seagate Barracuda Green (AF)", // unknown firmware
    "ST((10|15|20)00DL00[123])-.*",
    "",
    "A firmware update for this drive may be available,\n"
    "see the following Seagate web pages:\n"
    "http://knowledge.seagate.com/articles/en_US/FAQ/207931en\n"
    "http://knowledge.seagate.com/articles/en_US/FAQ/218171en",
    ""
  },
  { "Seagate Barracuda ES",
    "ST3(250[68]2|32062|40062|50063|75064)0NS",
    "", "", ""
  },
  // ST5000LM000, ST4000LM024, ST3000LM024, ST2000LM015, ST1000LM048, ST500LM030
  { "Seagate Barracuda 2.5 5400", // ST2000LM015-2E8174/SDM1, ST4000LM024-2AN17V/0001
    "ST(5000LM000|[34]000LM024|2000LM015|1000LM048|500LM030)-.*",
    "",
    "",
    "-v 183,raw48,SATA_Downshift_Count "
  },
  { "Seagate Barracuda ES.2", // fixed firmware
    "ST3(25031|50032|75033|100034)0NS",
    "SN[01]6|"         // http://knowledge.seagate.com/articles/en_US/FAQ/207963en
    "MA(0[^7]|[^0].)", // http://dellfirmware.seagate.com/dell_firmware/DellFirmwareRequest.jsp
    "",                //        ^^^^^^^^^^^^ down (no DNS A record)
    "-F xerrorlba" // tested with ST31000340NS/SN06
  },
  { "Seagate Barracuda ES.2", // buggy firmware (Dell)
    "ST3(25031|50032|75033|100034)0NS",
    "MA07",
    "There are known problems with these drives,\n"
    "AND THIS FIRMWARE VERSION IS AFFECTED,\n"
    "contact Dell support for a firmware update.",
    ""
  },
  { "Seagate Barracuda ES.2", // unknown firmware
    "ST3(25031|50032|75033|100034)0NS",
    "",
    "There are known problems with these drives,\n"
    "see the following Seagate web pages:\n"
    "http://knowledge.seagate.com/articles/en_US/FAQ/207931en\n"
    "http://knowledge.seagate.com/articles/en_US/FAQ/207963en",
    ""
  },
  { "Seagate Constellation (SATA)", // tested with ST9500530NS/SN03
    "ST9(160511|500530)NS",
    "", "", ""
  },
  { "Seagate Constellation ES (SATA)", // tested with ST31000524NS/SN11,
      // MB0500EAMZD/HPG1
    "ST3(50051|100052|200064)4NS|"
    "MB0500EAMZD", // HP OEM
    "", "", ""
  },
  { "Seagate Constellation ES (SATA 6Gb/s)", // tested with ST1000NM0011/SN02,
      // MB1000GCEEK/HPG1
    "ST(5|10|20)00NM0011|"
    "MB1000GCEEK", // HP OEM
    "", "", ""
  },
  { "Seagate Constellation ES.2 (SATA 6Gb/s)", // tested with ST32000645NS/0004, ST33000650NS,
      // MB3000EBKAB/HPG6
    "ST3(2000645|300065[012])NS|"
    "MB3000EBKAB", // HP OEM
    "", "", ""
  },
  { "Seagate Constellation ES.3", // tested with ST1000NM0033-9ZM173/0001,
      // ST4000NM0033-9ZM170/SN03, MB1000GCWCV/HPGC, MB4000GCWDC/HPGE
    "ST[1234]000NM00[35]3-.*|"
    "MB[14]000GCW(CV|DC)", // HP OEM
    "", "", ""
  },
  { "Seagate Constellation CS", // tested with ST3000NC000/CE02, ST3000NC002-1DY166/CN02
    "ST(1000|2000|3000)NC00[0-3](-.*)?",
    "", "", ""
  },
  { "Seagate Constellation.2 (SATA)", // 2.5", tested with ST91000640NS/SN02, MM1000GBKAL/HPGB
    "ST9(25061|50062|100064)[012]NS|" // *SS = SAS
    "MM1000GBKAL", // HP OEM
    "", "", ""
  },
  // ST6000NM0004, ST6000NM0024, ST6000NM0044, ST6000NM0084, ST5000NM0024,
  // ST5000NM0044, ST4000NM0024, ST4000NM0044, ST2000NM0024, ST2000NM0044
  // ST4000NM0035, ST3000NM0005, ST2000NM0055, ST1000NM0055, ST4000NM0045,
  // ST3000NM0015, ST2000NM0065, ST1000NM0065, ST4000NM0105, ST3000NM0055
  { "Seagate Enterprise Capacity 3.5 HDD", // tested with ST6000NM0024-1HT17Z/SN02,
      // ST10000NM0016-1TT101/SNB0
      // ST4000NM0085-1YY107/ZC11SXPH
      // ST8000NM0045-1RL112/NN02
      // ST6000NM0004-1FT17Z/NN01
      // ST4000NM0035-1V4107/TNC3
      // ST1000NM0055-1V410C/TN02
      // ST8000NM0055-1RM112/SN04
      // ST10000NM0156-2AA111/SS05
    "ST([1234568]|10)000NM0[01][0-68][456]-.*", // *[069]4 = 4Kn
    "", "", 
    "-v 200,raw48,Pressure_Limit "
    "-v 188,raw16 -v 240,msec24hour32"
  },
  { "Seagate Enterprise Capacity 3.5 HDD", // V5.1, ms in attribute 9
    "ST[12]000NM0008-.*", // tested with ST1000NM0008-2F2100/SN01
    "", "",
    "-v 9,msec24hour32 -v 188,raw16 -v 240,msec24hour32"
  },
  { "Seagate Exos 5E8", // tested with ST8000AS0003-2HH188/0003
    "ST8000AS0003-.*",
    "", "",
    "-v 9,msec24hour32 -v 240,msec24hour32"
  },
  { "Seagate Exos X12", // tested with ST12000NM0007-2A1101/SN02
    "ST12000NM00[01]7-.*", // *17 = SED
    "", "",
    "-v 200,raw48,Pressure_Limit "
    "-v 240,msec24hour32"
  },
  { "Seagate Exos X14", // tested with ST12000NM0008-2H3101/SN02,
      // ST12000NM0538-2K2101/CMA2 (OEM?)
    "ST(14000NM04[24]8|14000NM0(01|25)8|12000NM0(00|24|53)8|10000NM0(47|56)8)-.*",
    "", "",
    "-v 18,raw48,Head_Health "
    "-v 200,raw48,Pressure_Limit "
    "-v 240,msec24hour32"
  },
  { "Seagate Exos X16", // tested with ST10000NM001G-2MW103/SN02
      // ST14000NM001G-2KJ103/SN02, ST16000NM001G-2KK103/SN02, ST16000NM001G-2KK103/SN03
    "ST1[0246]000NM00[13]G-.*",
    "", "",
    "-v 18,raw48,Head_Health "
    "-v 200,raw48,Pressure_Limit "
    "-v 240,msec24hour32"
  },
  // new models: ST8000VN0002, ST6000VN0021, ST4000VN000
  //             ST8000VN0012, ST6000VN0031, ST4000VN003
  // tested with ST8000VN0002-1Z8112/ZA13YGNF
  { "Seagate NAS HDD", // tested with ST2000VN000-1H3164/SC42, ST3000VN000-1H4167/SC43
    "ST([234]000VN000|[468]000VN00(02|21|12|31|3))-.*",
    "", "", ""
  },
  // ST8000NE0001, ST8000NE0011, ST6000VN0001, ST6000VN0011, ST5000VN0001,
  // ST5000VN0011, ST4000VN0001, ST4000VN0011, ST3000VN0001, ST3000VN0011,
  // ST2000VN0001, ST2000VN0011
  // tested with ST8000NE0001-1WN112/PNA2
  { "Seagate Enterprise NAS HDD",
    "ST(8000NE|[65432]000VN)00[01]1-.*",
    "", "", ""
  },
  { "Seagate IronWolf", // tested with ST3000VN007-2E4166/SC60, ST4000VN008-2DR166/SC60,
      // ST6000VN0033-2EE110/SC60, ST6000VN0041-2EL11C/SC61, ST8000VN0022-2EL112/SC61,
      // ST10000VN0004-1ZD101/SC60, ST12000VN0007-2GS116/SC60, ST12000VN0008-2JH101/SC60
    "ST(1|2|3|4|6|8|10|12)000VN00(0?[2478]|1|22|33|41)-.*",
    "", "",
    "-v 18,raw48,Head_Health "
    "-v 200,raw48,Pressure_Limit"
  },
  { "Seagate IronWolf Pro", // tested with ST4000NE0025-2EW107/EN02,
      // ST8000NE0004-1ZF11G/EN01, ST8000NE0021-2EN112/EN02, ST16000NE000-2RW103/EN02
    "ST([24]000NE0025|4000NE001|6000NE0023|8000NE00(04|08|21)|(10|12|14)000NE000[478]|16000NE000)-.*",
    "", "",
    "-v 18,raw48,Head_Health " // ST16000NE000
    "-v 200,raw48,Pressure_Limit "
    "-v 240,msec24hour32"
  },
  { "Seagate Archive HDD (SMR)", // tested with ST8000AS0002-1NA17Z/AR13
    "ST[568]000AS00[01][12]-.*",
    "", "", ""
  },
  { "Seagate Pipeline HD 5900.1",
    "ST3(160310|320[34]10|500(321|422))CS",
    "", "", ""
  },
  { "Seagate Pipeline HD 5900.2", // tested with ST31000322CS/SC13
    "ST3(160316|250[34]12|320(311|413)|500(312|414)|1000(322|424))CS",
    "", "", ""
  },
  { "Seagate Video 3.5 HDD", // tested with ST4000VM000-1F3168/SC23, SC25
    "ST(10|15|20|30|40)00VM00[023]-.*",
    "", "", ""
  },
  { "Seagate Medalist 17240, 13030, 10231, 8420, and 4310",
    "ST3(17240|13030|10231|8420|4310)A",
    "", "", ""
  },
  { "Seagate Medalist 17242, 13032, 10232, 8422, and 4312",
    "ST3(1724|1303|1023|842|431)2A",
    "", "", ""
  },
  { "Seagate NL35",
    "ST3(250623|250823|400632|400832|250824|250624|400633|400833|500641|500841)NS",
    "", "", ""
  },
  { "Seagate SV35.2",
    "ST3(160815|250820|320620|500630|750640)[AS]V",
    "", "", ""
  },
  { "Seagate SV35.3", // tested with ST3500320SV/SV16
    "ST3(500320|750330|1000340)SV",
    "", "", ""
  },
  { "Seagate SV35.5", // tested with ST31000525SV/CV12
    "ST3(250311|500410|1000525)SV",
    "", "", ""
  },
  // ST6000VX0001,ST6000VX0011,ST5000VX0001,ST5000VX0011,ST4000VX000
  // ST4000VX002, ST3000VX002, ST2000VX003, ST1000VX001, ST1000VX002
  // ST3000VX000, ST3000VX004, ST2000VX000, ST2000VX004, ST1000VX000
  { "Seagate Surveillance", // tested with ST1000VX001-1HH162/CV11, ST2000VX000-9YW164/CV12,
      // ST4000VX000-1F4168/CV14, ST2000VX003-1HH164/CV12
    "ST([1-5]000VX00[01234]1?|31000526SV|3500411SV)(-.*)?",
    "", "", ""
  },
  { "Seagate Skyhawk", // tested with ST3000VX010-2H916L/CV11, ST6000VX0023-2EF110/SC60
    "ST(1000VX005|2000VX008|3000VX0(09|10)|4000VX007|6000VX00(1|23)|8000VX00(4|22))-.*",
    "", "",
    "-v 9,msec24hour32 " // CV* Firmware only?
    "-v 240,msec24hour32"
  },
  { "Seagate DB35", // tested with ST3250823ACE/3.03, ST3300831SCE/3.03
    "ST3(200826|250823|300831|400832)[AS]CE",
    "", "", ""
  },
  { "Seagate DB35.2", // tested with ST3160212SCE/3.ACB
    "ST3(802110|120213|160212|200827|250824|300822|400833|500841)[AS]CE",
    "", "", ""
  },
  { "Seagate DB35.3",
    "ST3(750640SCE|((80|160)215|(250|320|400)820|500830|750840)[AS]CE)",
    "", "", ""
  },
  { "Seagate LD25.2", // tested with ST940210AS/3.ALC
    "ST9(40|80)210AS?",
    "", "", ""
  },
  { "Seagate ST1.2 CompactFlash", // tested with ST68022CF/3.01
    "ST6[468]022CF",
    "", "", ""
  },
  { "Seagate Nytro XF1230 SATA SSD", // tested with XF1230-1A0480/ST200354
    "XF1230-1A(0240|0480|0960|1920)",
    "", "", 
    "-v 174,raw48,Unexpect_Power_Loss_Ct "
    "-v 180,raw48,End_to_End_Err_Detect "
    "-v 183,raw48,SATA_Downshift_Count "
    "-v 189,raw48,SSD_Health_Flags "
    "-v 190,raw48,SATA_Error_Ct "
    "-v 201,raw48,Read_Error_Rate "
    "-v 231,raw48,SSD_Life_Left_Perc "
    "-v 234,raw48,Lifetime_Nand_Gb "
    "-v 241,raw48,Total_Writes_GiB "
    "-v 242,raw48,Total_Reads_GiB "
    "-v 245,raw48,Read_Error_Rate "
  },
  { "Seagate IronWolf 110 SATA SSD", //Written to Seagate documentation
    "ZA(240|480|960|1920|3840)NM10001",
    "", "",
  //"-v 1,raw48,Raw_Read_Error_Rate "
  //"-v 5,raw48,Reallocated_Sector_Ct "
  //"-v 9,raw48,Power_On_Hours "
  //"-v 12,raw48,Drive_Power_Cycle_Ct "
    "-v 100,raw48,Flash_GB_Erased "
    "-v 102,raw48,Lifetime_PS4_Entry_Ct "
    "-v 103,raw48,Lifetime_PS3_Exit_Ct "
    "-v 170,raw48,Grown_Bad_Block_Ct "
    "-v 171,raw48,Program_Fail_Count "
    "-v 172,raw48,Erase_Fail_Count "
    "-v 173,raw48,Avg_Program/Erase_Ct "
    "-v 174,raw48,Unexpected_Pwr_Loss_Ct "
    "-v 177,raw16,Wear_Range_Delta "
    "-v 183,hex56,SATA_Downshift_Count "
    "-v 187,raw48,Uncorrectable_ECC_Ct "
  //"-v 194,tempminmax,Primary_Temperature "
    "-v 195,raw16(raw16),RAISE_ECC_Cor_Ct "
    "-v 198,raw48,Uncor_Read_Error_Ct "
  //"-v 199,raw48,SATA_R-Err_(CRC)_Err_Ct "
    "-v 230,raw56,Drv_Life_Protect_Status "
    "-v 231,hex56,SSD_Life_Left "
  //"-v 232,raw48,Available_Rsrvd_Space "
    "-v 233,raw48,Lifetime_Wts_To_Flsh_GB "
    "-v 241,raw48,Lifetime_Wts_Frm_Hst_GB "
    "-v 242,raw48,Lifetime_Rds_Frm_Hst_GB "
    "-v 243,hex56,Free_Space "
  },
  { "Seagate IronWolf Pro 125 SSDs", // IronWolf_Pro_125_SSD_Product_Manual_100866982_A.pdf
    "Seagate IronWolfPro ZA(240|480|960|1920|3840)NX10001-.*", // tested with
      // Seagate IronWolfPro ZA3840NX10001-2ZH104/SU4SC01B
    "", "",
  //"-v 1,raw48,Raw_Read_Error_Rate "
  //"-v 9,raw24(raw8),Power_On_Hours "
  //"-v 12,raw48,Power_Cycle_Count "
    "-v 16,raw48,Spare_Blocks_Available "
    "-v 17,raw48,Spare_Blocks_Remaining "
    "-v 168,raw48,SATA_PHY_Error_Count "
    "-v 170,raw16,Early/Later_Bad_Blck_Ct "
    "-v 173,raw16,Max/Avg/Min_Erase_Ct "
    "-v 174,raw48,Unexpect_Power_Loss_Ct "
    "-v 177,raw16,Wear_Range_Delta "
  //"-v 192,Power-Off_Retract_Count "
  //"-v 194,tempminmax,Temperature_Celsius "
    "-v 218,raw48,SATA_CRC_Error_Count "
    "-v 231,raw48,SSD_Life_Left "
    "-v 232,hex48,Read_Failure_Blk_Ct "
    "-v 233,raw48,Flash_Writes_GiB "
    "-v 234,raw48,NAND_Reads_Sectors "
    "-v 235,raw48,Flash_Writes_Sectors "
    "-v 241,raw48,Host_Writes_GiB "
    "-v 242,raw48,Host_Reads_GiB "
    "-v 246,hex64,Write_Protect_Detail " // prevents interpretation of bogus threshold 255 (ticket #1396)
    "-v 247,raw48,Health_Check_Timer "
  },
  { "Seagate Nytro SATA SSD", //Written to Seagate documentation
    // tested with XA960LE10063, XA960LE10063
    "XA(240|480|960|1920|3840)[LM]E10(00|02|04|06|08|10)3",
    "", "",
  //"-v 1,raw48,Raw_Read_Error_Rate "
  //"-v 5,raw48,Reallocated_Sector_Ct "
  //"-v 9,raw48,Power_On_Hours "
  //"-v 12,raw48,Drive_Power_Cycle_Ct "
    "-v 100,raw48,Flash_GB_Erased "
    "-v 102,raw48,Lifetime_PS4_Entry_Ct "
    "-v 103,raw48,Lifetime_PS3_Exit_Ct "
    "-v 170,raw48,Grown_Bad_Block_Ct "
    "-v 171,raw48,Program_Fail_Count "
    "-v 172,raw48,Erase_Fail_Count "
    "-v 173,raw48,Avg_Program/Erase_Ct "
    "-v 174,raw48,Unexpected_Pwr_Loss_Ct "
    "-v 177,raw16,Wear_Range_Delta "
    "-v 183,hex56,SATA_Downshift_Count "
    "-v 187,raw48,Uncorrectable_ECC_Ct "
  //"-v 194,tempminmax,Primary_Temperature "
    "-v 195,raw16(raw16),RAISE_ECC_Cor_Ct "
    "-v 198,raw48,Uncor_Read_Error_Ct "
  //"-v 199,raw48,SATA_R-Err_(CRC)_Err_Ct "
    "-v 230,raw56,Drv_Life_Protect_Status "
    "-v 231,hex56,SSD_Life_Left "
  //"-v 232,raw48,Available_Rsrvd_Space "
    "-v 233,raw48,Lifetime_Wts_To_Flsh_GB "
    "-v 241,raw48,Lifetime_Wts_Frm_Hst_GB "
    "-v 242,raw48,Lifetime_Rds_Frm_Hst_GB "
    "-v 243,hex56,Free_Space "
  },
  { "WD Blue / Red / Green SSDs", // tested with WDC WDS250G1B0A-00H9H0/X41000WD,
      // WDC WDS250G1B0A-00H9H0/X41100WD, WDC WDS100T1B0A-00H9H0,
      // WDC WDS120G2G0A-00JH30/UE360000, WDC WDS240G2G0A-00JH30/UF300000,
      // WDC WDS500G2B0A-00SM50/X61130WD, WDC WDS200T2B0A-00SM50/X61130WD,
      // WDC WDS200T2B0A/X61190WD, WDC WDS120G1G0A-00SS50/Z3311000
      // WDC  WDS500G2B0A-00SM50/401000WD,
      // WDC WDBNCE2500PNC/X61130WD, WDC WDBNCE0010PNC-WRSN/X41110WD,
      // WDC  WDS200T1R0A-68A4W0/411000WR
    "WDC WDBNCE(250|500|00[124])0PNC(-.*)?|" // Blue 3D
    "WDC  ?WDS((120|240|250|480|500)G|[12]00T)(1B|2B|1G|2G|1R)0[AB](-.*)?",
      // *B* = Blue, *G* = Green, *2B* = Blue 3D NAND, *1R* = Red SA500
    "", "",
  //"-v 5,raw48,Reallocated_Sector_Ct " // Reassigned Block Count
  //"-v 9,raw48,Power_On_Hours "
  //"-v 12,raw48,Power_Cycle_Count "
    "-v 165,raw48,Block_Erase_Count "
    "-v 166,raw48,Minimum_PE_Cycles_TLC "
    "-v 167,raw48,Max_Bad_Blocks_per_Die "
    "-v 168,raw48,Maximum_PE_Cycles_TLC "
    "-v 169,raw48,Total_Bad_Blocks "
    "-v 170,raw48,Grown_Bad_Blocks "
    "-v 171,raw48,Program_Fail_Count "
    "-v 172,raw48,Erase_Fail_Count "
    "-v 173,raw48,Average_PE_Cycles_TLC "
    "-v 174,raw48,Unexpected_Power_Loss "
  //"-v 184,raw48,End-to-end_Error " // Detection/Correction Count
  //"-v 187,raw48,Reported_Uncorrect " // Uncorrectable Errors
  //"-v 188,raw48,Command_Timeout
  //"-v 194,tempminmax,Temperature_Celsius " 
  //"-v 199,raw48,UDMA_CRC_Error_Count  // SATA CRC Errors 
    "-v 230,hex48,Media_Wearout_Indicator " // Maybe hex16
  //"-v 232,raw48,Available_Reserve_Space"
    "-v 233,raw48,NAND_GB_Written_TLC "
    "-v 234,raw48,NAND_GB_Written_SLC "
    "-v 241,raw48,Host_Writes_GiB "
    "-v 242,raw48,Host_Reads_GiB "
    "-v 244,raw48,Temp_Throttle_Status "
  },
  { "Western Digital Protege",
  /* Western Digital drives with this comment all appear to use Attribute 9 in
   * a  non-standard manner.  These entries may need to be updated when it
   * is understood exactly how Attribute 9 should be interpreted.
   * UPDATE: this is probably explained by the WD firmware bug described in the
   * smartmontools FAQ */
    "WDC WD([2468]00E|1[26]00A)B-.*",
    "", "", ""
  },
  { "Western Digital Caviar",
  /* Western Digital drives with this comment all appear to use Attribute 9 in
   * a  non-standard manner.  These entries may need to be updated when it
   * is understood exactly how Attribute 9 should be interpreted.
   * UPDATE: this is probably explained by the WD firmware bug described in the
   * smartmontools FAQ */
    "WDC WD(2|3|4|6|8|10|12|16|18|20|25)00BB-.*",
    "", "", ""
  },
  { "Western Digital Caviar WDxxxAB",
  /* Western Digital drives with this comment all appear to use Attribute 9 in
   * a  non-standard manner.  These entries may need to be updated when it
   * is understood exactly how Attribute 9 should be interpreted.
   * UPDATE: this is probably explained by the WD firmware bug described in the
   * smartmontools FAQ */
    "WDC WD(3|4|6|8|25)00AB-.*",
    "", "", ""
  },
  { "Western Digital Caviar WDxxxAA",
  /* Western Digital drives with this comment all appear to use Attribute 9 in
   * a  non-standard manner.  These entries may need to be updated when it
   * is understood exactly how Attribute 9 should be interpreted.
   * UPDATE: this is probably explained by the WD firmware bug described in the
   * smartmontools FAQ */
    "WDC WD...?AA(-.*)?",
    "", "", ""
  },
  { "Western Digital Caviar WDxxxBA",
  /* Western Digital drives with this comment all appear to use Attribute 9 in
   * a  non-standard manner.  These entries may need to be updated when it
   * is understood exactly how Attribute 9 should be interpreted.
   * UPDATE: this is probably explained by the WD firmware bug described in the
   * smartmontools FAQ */
    "WDC WD...BA",
    "", "", ""
  },
  { "Western Digital Caviar AC", // add only 5400rpm/7200rpm (ata33 and faster)
    "WDC AC((116|121|125|225|132|232)|([1-4][4-9][0-9])|([1-4][0-9][0-9][0-9]))00[A-Z]?.*",
    "", "", ""
  },
  { "Western Digital Caviar SE",
  /* Western Digital drives with this comment all appear to use Attribute 9 in
   * a  non-standard manner.  These entries may need to be updated when it
   * is understood exactly how Attribute 9 should be interpreted.
   * UPDATE: this is probably explained by the WD firmware bug described in the
   * smartmontools FAQ
   * UPDATE 2: this does not apply to more recent models, at least WD3200AAJB */
    "WDC WD(4|6|8|10|12|16|18|20|25|30|32|40|50)00(JB|PB)-.*",
    "", "", ""
  },
  { "Western Digital Caviar Blue EIDE",  // WD Caviar SE EIDE
    /* not completely accurate: at least also WD800JB, WD(4|8|20|25)00BB sold as Caviar Blue */
    "WDC WD(16|25|32|40|50)00AAJB-.*",
    "", "", ""
  },
  { "Western Digital Caviar Blue EIDE",  // WD Caviar SE16 EIDE
    "WDC WD(25|32|40|50)00AAKB-.*",
    "", "", ""
  },
  { "Western Digital RE EIDE",
    "WDC WD(12|16|25|32)00SB-.*",
    "", "", ""
  },
  { "Western Digital Caviar Serial ATA",
    "WDC WD(4|8|20|32)00BD-.*",
    "", "", ""
  },
  { "Western Digital Caviar SE Serial ATA", // tested with WDC WD3000JD-98KLB0/08.05J08
    "WDC WD(4|8|12|16|20|25|30|32|40)00(JD|KD|PD)-.*",
    "", "", ""
  },
  { "Western Digital Caviar SE Serial ATA",
    "WDC WD(8|12|16|20|25|30|32|40|50)00JS-.*",
    "", "", ""
  },
  { "Western Digital Caviar SE16 Serial ATA",
    "WDC WD(16|20|25|32|40|50|75)00KS-.*",
    "", "", ""
  },
  { "Western Digital Caviar Blue Serial ATA",  // WD Caviar SE Serial ATA
    /* not completely accurate: at least also WD800BD, (4|8)00JD sold as Caviar Blue */
    "WDC WD((8|12|16|25|32)00AABS|(8|12|16|25|32|40|50)00AAJS)-.*",
    "", "", ""
  },
  { "Western Digital Caviar Blue (SATA)",  // WD Caviar SE16 Serial ATA
      // tested with WD1602ABKS-18N8A0/DELL/02.03B04
    "WDC WD((16|20|25|32|40|50|64|75)00AAKS|1602ABKS|10EALS)-.*",
    "", "", ""
  },
  { "Western Digital Blue", // tested with WDC WD5000AZLX-00K4KA0/80.00A80,
      // WDC WD10EZEX-00RKKA0/80.00A80, WDC WD10EZEX-75M2NA0/01.01A01, WDC WD40EZRZ-00WN9B0/80.00A80,
      // APPLE HDD WDC WD10EALX-408EA0/07.01D03
    "(APPLE HDD )?WDC WD((25|32|50)00AAKX|5000AZ(LX|RZ)|7500A(AL|ZE)X|10E(AL|ZE)X|[1-6]0EZRZ)-.*",
    "", "", ""
  },
  { "Western Digital Blue (SMR)", // ticket #1313
    "WDC WD(20|60)EZAZ-.*",
    "", "", ""
  },
  { "Western Digital RE Serial ATA",
    "WDC WD(12|16|25|32)00(SD|YD|YS)-.*",
    "", "", ""
  },
  { "Western Digital RE2 Serial ATA",
    "WDC WD((40|50|75)00(YR|YS|AYYS)|(16|32|40|50)0[01]ABYS)-.*",
    "", "", ""
  },
  { "Western Digital RE2-GP",
    "WDC WD(5000AB|7500AY|1000FY)PS-.*",
    "", "", ""
  },
  { "Western Digital RE3 Serial ATA", // tested with WDC WD7502ABYS-02A6B0/03.00C06,
      // WD1002FBYS-12/03.M0300
    "(WDC )?WD((25|32|50|75)02A|(75|10)02F)BYS-.*",
    "", "", ""
  },
  { "Western Digital RE4", // tested with WDC WD2003FYYS-18W0B0/01.01D02,
      // WDC WD1003FBYZ-010FB0/01.01V03
      // WDC WD5003ABYZ-011FA0/01.01S03
    "WDC WD((25|50)03ABY[XZ]|1003FBY[XZ]|(15|20)03FYYS)-.*",
    "", "", ""
  },
  { "Western Digital RE4-GP", // tested with WDC WD2002FYPS-02W3B0/04.01G01,
      // WD2003FYPS-27W9B0/01.01D02
    "(WDC )?WD200[23]FYPS-.*",
    "", "", ""
  },
  { "Western Digital Re", // tested with WDC WD1004FBYZ-01YCBB0/RR02,
      // WDC WD2000FYYZ-01UL1B0/01.01K01, WDC WD2000FYYZ-01UL1B1/01.01K02,
      // WDC WD4000FYYZ-01UL1B2/01.01K03, WD2000FYYX/00.0D1K2,
      // WDC WD1004FBYZ-01YCBB1/RR04
      // WD4000FYYZ, WD4000FDYZ, WD3000FYYZ, WD3000FDYZ, WD2000FYYZ, WD2000FDYZ
      // WD2004FBYZ, WD1004FBYZ
    "WDC WD((1004|2004)FBYZ|([234]000)FDYZ|[234]000FYYZ|2000FYYX)-.*",
    "", "",
    "-v 16,raw48,Total_LBAs_Read" // WDC WD1004FBYZ-01YCBB1/RR04
  },
  { "Western Digital Se", // tested with WDC WD2000F9YZ-09N20L0/01.01A01
    // WD6001F9YZ, WD5001F9YZ, WD4000F9YZ, WD3000F9YZ, WD2000F9YZ, WD1002F9YZ
    "WDC WD(1002|2000|3000|4000|5001|6001)F9YZ-.*",
    "", "", ""
  },
  { "Western Digital Caviar Green", // tested with WDC WD7500AADS-00M2B0/01.00A01,
      // WDC WD10EADX/77.04D77
    "WDC WD((50|64|75)00AA[CV]S|(50|64|75)00AADS|10EA[CV]S|(10|15|20)EAD[SX])-.*",
    "",
    "",
    "-F xerrorlba" // tested with WDC WD7500AADS-00M2B0/01.00A01
  },
  { "Western Digital Caviar Green (AF)",
    "WDC WD(((64|75|80)00AA|(10|15|20)EA|(25|30)EZ)R|20EAC)S-.*",
    "", "", ""
  },
  { "Western Digital Green", // tested with
      // WDC WD10EZRX-00A8LB0/01.01A01, WDC WD20EZRX-00DC0B0/80.00A80,
      // WDC WD30EZRX-00MMMB0/80.00A80, WDC WD40EZRX-00SPEB0/80.00A80,
      // WDC WD60EZRX-00MVLB1/80.00A80, WDC WD5000AZRX-00A8LB0/01.01A01
    "WDC WD(5000AZ|7500AA|(10|15|20)EA|(10|20|25|30|40|50|60)EZ)RX-.*",
    "", "", ""
  },
  { "Western Digital Caviar Black", // tested with WDC WD7501AAES/06.01D06
    "WDC WD((500|640)1AAL|7501AA[EL]|1001FA[EL]|2001FAS)S-.*|"
    "WDC WD(2002|7502|1502|5003|1002|5002)(FAE|AAE|AZE|AAL)X-.*", // could be
    // WD2002FAEX, WD7502AAEX, WD1502FAEX, WD5003AZEX, WD1002FAEX, WD5002AALX
    "", "", ""
  },
  { "Western Digital Black", // tested with
      // WDC WD1003FZEX-00MK2A0/01.01A01, WDC WD3001FAEX-00MJRA0/01.01L01,
      // WDC WD3003FZEX-00Z4SA0/01.01A01, WDC WD4001FAEX-00MJRA0/01.01L01
      // WDC WD4003FZEX-00Z4SA0/01.01A01, WDC WD5003AZEX-00RKKA0/80.00A80,
      // WDC WD4004FZWX-00GBGB0/81.H0A81
    "WDC WD(6001|2003|5001|1003|4003|4004|5003|3003|3001)(FZW|FZE|AZE)X-.*|" // could be
    // new series  WD6001FZWX WD2003FZEX WD5001FZWX WD1003FZEX
    //             WD4003FZEX WD5003AZEX WD3003FZEX WD4004FZWX
    "WDC WD(4001|3001|2002|1002|5003|7500|5000|3200|2500|1600)(FAE|AZE)X-.*",
    // old series: WD4001FAEX WD3001FAEX WD2002FAEX WD1002FAEX  WD5003AZEX
    "", "", ""
  },
  { "Western Digital Black (SMR)", // ticket #1313
    "WDC WD10SPSX-.*",
    "", "", ""
  },
  { "Western Digital AV ATA", // tested with WDC WD3200AVJB-63J5A0/01.03E01
    "WDC WD(8|16|25|32|50)00AV[BJ]B-.*",
    "", "", ""
  },
  { "Western Digital AV SATA",
    "WDC WD(16|25|32)00AVJS-.*",
    "", "", ""
  },
  { "Western Digital AV-GP",
    "WDC WD((16|25|32|50|64|75)00AV[CDV]S|(10|15|20)EV[CDV]S)-.*",
    "", "", ""
  },
  { "Western Digital AV-GP (AF)", // tested with WDC WD10EURS-630AB1/80.00A80,
      // WDC WD10EUCX-63YZ1Y0/51.0AB52, WDC WD20EURX-64HYZY0/80.00A80
    "WDC WD(5000AUDX|7500AURS|10EUCX|(10|15|20|25|30)EUR[SX])-.*",
    "", "", ""
  },
  { "Western Digital AV", // tested with DC WD10JUCT-63CYNY0/01.01A01
    "WDC WD((16|25|32|50)00BU[CD]|5000LUC|10JUC)T-.*",
    "", "", ""
  },
  { "Western Digital Raptor",
    "WDC WD((360|740|800)GD|(360|740|800|1500)ADF[DS])-.*",
    "", "", ""
  },
  { "Western Digital Raptor X",
    "WDC WD1500AHFD-.*",
    "", "", ""
  },
  { "Western Digital VelociRaptor", // tested with WDC WD1500HLHX-01JJPV0/04.05G04
    "WDC WD(((800H|(1500|3000)[BH]|1600H|3000G)LFS)|((1500|3000|4500|6000)[BH]LHX))-.*",
    "", "", ""
  },
  { "Western Digital VelociRaptor (AF)", // tested with WDC WD1000DHTZ-04N21V0/04.06A00
    "WDC WD(2500H|5000B|5000H|1000D)HTZ-.*",
    "", "", ""
  },
  { "Western Digital Scorpio EIDE",
    "WDC WD(4|6|8|10|12|16)00(UE|VE)-.*",
    "", "", ""
  },
  { "Western Digital Scorpio Blue EIDE", // tested with WDC WD3200BEVE-00A0HT0/11.01A11
    "WDC WD(4|6|8|10|12|16|25|32)00BEVE-.*",
    "", "", ""
  },
  { "Western Digital Scorpio Serial ATA",
    "WDC WD(4|6|8|10|12|16|25)00BEAS-.*",
    "", "", ""
  },
  { "Western Digital Scorpio Blue Serial ATA", // tested with WDC WD3200BEVS-08VAT2/14.01A14
    "WDC WD((4|6|8|10|12|16|25|32)00BEVS|(8|12|16|25|32|40|50|64)00BEVT|7500KEVT|10TEVT)-.*",
    "", "", ""
  },
  { "Western Digital Scorpio Blue Serial ATA (AF)", // tested with
      // WDC WD10JPVT-00A1YT0/01.01A01
    "WDC WD((16|25|32|50|64|75)00BPVT|10[JT]PVT)-.*",
    "", "", ""
  },
  { "Western Digital Scorpio Black", // tested with WDC WD5000BEKT-00KA9T0/01.01A01
    "WDC WD(8|12|16|25|32|50)00B[EJ]KT-.*",
    "", "", ""
  },
  { "Western Digital Scorpio Black (AF)",
    "WDC WD(50|75)00BPKT-.*",
    "", "", ""
  },
  { "Western Digital Red", // tested with WDC WD10EFRX-68JCSN0/01.01A01,
      // WDC WD10JFCX-68N6GN0/01.01A01, WDC WD30EFRX-68EUZN0/82.00A82,
      // WDC WD40EFRX-68WT0N0/80.00A80, WDC WD60EFRX-68MYMN1/82.00A82,
      // WDC WD80EFAX-68LHPN0/83.H0A83, WDC WD80EFZX-68UW8N0/83.H0A83,
      // WDC WD80EZZX-11CSGA0/83.H0A03 (My Book 0x1058:0x25ee),
      // WDC WD100EFAX-68LHPN0/83.H0A83,
      // WDC WD120EMFZ-11A6JA0/81.00A81 (Easystore 0x1058:0x25fb)
    "WDC WD(7500BFCX|10JFCX|[1-6]0EFRX|[68]0E[FZ]ZX|(8|10)0EFAX|120EMFZ)-.*",
    "", "",
    "-v 22,raw48,Helium_Level" // WD80EFAX, WD80EFZX, WD100EFAX, WD120EMFZ
  },
  { "Western Digital Red (SMR)", // ticket #1313, tested with WDC WD60EFAX-68SHWN0/82.00A82
    "WDC WD[2346]0EFAX-.*",
    "", "", ""
  },
  { "Western Digital Red Pro", // tested with WDC WD2001FFSX-68JNUN0/81.00A81,
      // WDC WD6002FFWX-68TZ4N0/83.H0A83, WDC WD101KFBX-68R56N0/83.H0A03
    "WDC WD([2-68]00[123]FF[BSW]|101KFB)X-.*",
    "", "",
    "-v 22,raw48,Helium_Level" // WD101KFBX
  },
  { "Western Digital Purple", // tested with WDC WD40PURX-64GVNY0/80.00A80,
      // WDC WD40PURZ-85TTDY0/80.00A80
      // WDC WD80PUZX-64NEAY0/80.H0A80
    "WDC WD[1234568]0PU[RZ][XZ]-.*",
    "", "", ""
  },
  { "Western Digital Gold", // tested with WDC WD1005FBYZ-01YCBB2/RR07,
      // WDC WD2005FBYZ-01YCBB2/RR07, WDC WD4002FYYZ-01B7CB0/01.01M02,
      // WDC WD4003FRYZ-01F0DB0/01.01H01, WDC WD6003FRYZ-01F0DB0/01.01H01,
      // WDC WD8003FRYZ-01JPDB1/01.01H02, WDC WD8004FRYZ-01VAEB0/01.01H01,
      // WDC WD102KRYZ-01A5AB0/01.01H01, WDC WD121KRYZ-01W0RB0/01.01H01
    "WDC WD([12]005FB|4002FY|4003FR|600[23]FR|800[234]FR|(1[02]1|102)KR)YZ-.*",
    "", "",
    "-v 22,raw48,Helium_Level" // WD121KRYZ
  },
  { "Western Digital Blue Mobile", // tested with WDC WD5000LPVX-08V0TT2/03.01A03,
      // WDC WD10JPVX-75JC3T0/0301A03,  WDC WD10JPVX-22JC3T0/01.01A01,
      // WDC WD20NPVZ-00WFZT0/01.01A01
    "WDC WD(3200LPCX|5000[BL]P[CV]X|7500BPVX|10JP[VZ]X|(15|20)NPVZ)-.*",
    "", "", ""
  },
  { "Western Digital Blue Mobile (SMR)", // ticket #1313, tested with
      // WDC WD10SPZX-22Z10T0/01.01A01, WDC WD10SPZX-21Z10T0/02.01A02,
      // WDC WD20SPZX-22CRAT0/01.01A01, WDC WD20SPZX-22UA7T0/01.01A01
    "WDC WD[12]0SPZX-.*",
    "", "", ""
  },
  { "Western Digital Green Mobile", // tested with WDC WD20NPVX-00EA4T0/01.01A01
    "WDC WD(15|20)NPV[TX]-.*",
    "", "", ""
  },
  { "Western Digital Black Mobile", // tested with WDC WD7500BPKX-22HPJT0/01.01A01,
      // WDC WD10JPLX-00MBPT0/01.01H01
    "WDC WD((16|25|32)00BEK[TX]|(25|32|50|75)00(BPK|LPL)X|10JPLX)-.*",
    "", "", ""
  },
  { "Western Digital Elements / My Passport (USB)", // tested with WDC WD5000BMVW-11AMCS0/01.01A01
    "WDC WD(25|32|40|50)00BMV[UVW]-.*",  // *W-* = USB 3.0
    "", "", ""
  },
  { "Western Digital Elements / My Passport (USB, AF)", // tested with
      // WDC WD5000KMVV-11TK7S1/01.01A01,
      // WDC WD5000LMVW-11CKRS0/01.01A01 (0x1058:0x07ae),
      // WDC WD5000LMVW-11VEDS0/01.01A01 (0x1058:0x0816),
      // WDC WD7500BMVW-11AJGS2/01.01A01,
      // WDC WD10JMVW-11AJGS2/01.01A01 (0x1058:0x10b8),
      // WDC WD10JMVW-11AJGS4/01.01A01 (0x1058:0x25a0/25a2),
      // WDC WD10JMVW-11S5XS1/01.01A01,
      // WDC WD10SMZW-11Y0TS0/01.01A01,
      // WDC WD10TMVW-11ZSMS5/01.01A01,
      // WDC WD20NMVW-11AV3S2/01.01A01 (0x1058:0x0822),
      // WDC WD20NMVW-11AV3S3/01.01A01 (0x1058:0x0837),
      // WDC WD20NMVW-11EDZS6/01.01A01 (0x1058-0x259f),
      // WDC WD20NMVW-11EDZS7/01.01A01 (0x1058:0x259d/25a1),
      // WDC WD20NMVW-11W68S0/01.01A01,
      // WDC WD20NMVW-59AV3S3/01.01A01 (0x1058:0x107d),
      // WDC WD30NMVW-11C3NS4/01.01A01,
      // WDC WD40NMZW-11GX6S1/01.01A01 (0x1058:0x2599/25e2/25fa)
      // WDC WD50NDZW-11MR8S1/02.01A02
    "WDC WD((5000[LK]|7500[BK]|10[JST]|[234]0N)M|50ND)[VZ][VW]-.*", // *W-* = USB 3.0
    "", "", ""
  },
  { "Quantum Bigfoot", // tested with TS10.0A/A21.0G00, TS12.7A/A21.0F00
    "QUANTUM BIGFOOT TS(10\\.0|12\\.7)A",
    "", "", ""
  },
  { "Quantum Fireball lct15",
    "QUANTUM FIREBALLlct15 ([123]0|22)",
    "", "", ""
  },
  { "Quantum Fireball lct20",
    "QUANTUM FIREBALLlct20 [1234]0",
    "", "", ""
  },
  { "Quantum Fireball CX",
    "QUANTUM FIREBALL CX10.2A",
    "", "", ""
  },
  { "Quantum Fireball CR",
    "QUANTUM FIREBALL CR(4.3|6.4|8.4|13.0)A",
    "", "", ""
  },
  { "Quantum Fireball EX", // tested with QUANTUM FIREBALL EX10.2A/A0A.0D00
    "QUANTUM FIREBALL EX(3\\.2|6\\.4|10\\.2)A",
    "", "", ""
  },
  { "Quantum Fireball ST",
    "QUANTUM FIREBALL ST(3.2|4.3|4300)A",
    "", "", ""
  },
  { "Quantum Fireball SE",
    "QUANTUM FIREBALL SE4.3A",
    "", "", ""
  },
  { "Quantum Fireball Plus LM",
    "QUANTUM FIREBALLP LM(10.2|15|20.[45]|30)",
    "", "", ""
  },
  { "Quantum Fireball Plus AS",
    "QUANTUM FIREBALLP AS(10.2|20.5|30.0|40.0|60.0)",
    "", "", ""
  },
  { "Quantum Fireball Plus KX",
    "QUANTUM FIREBALLP KX27.3",
    "", "", ""
  },
  { "Quantum Fireball Plus KA",
    "QUANTUM FIREBALLP KA(9|10).1",
    "", "", ""
  },

  ////////////////////////////////////////////////////
  // USB ID entries
  ////////////////////////////////////////////////////

  // 0x0080 (JMicron/Toshiba ?)
  { "USB: ; JMicron JMS578",
    "0x0080:0x0578",
    "", // 0x0104
    "",
    "-d sat"
  },
  { "USB: ; ",
    "0x0080:0xa001",
    "", // ORICO 2588US3: 0x0101, 0x0203
    "",
    "-d sat"
  },
  // 0x0350 (?)
  { "USB: ViPowER USB3.0 Storage; ",
    "0x0350:0x0038",
    "", // 0x1905
    "",
    "-d sat,12" // ATA output registers missing
  },
  // Hewlett-Packard
  { "USB: HP Desktop HD BD07; ", // 2TB
    "0x03f0:0xbd07",
    "",
    "",
    "-d sat"
  },
  // ALi
  { "USB: ; ALi M5621", // USB->PATA
    "0x0402:0x5621",
    "",
    "",
    "" // unsupported
  },
  // VIA
  { "USB: Connectland BE-USB2-35BP-LCM; VIA VT6204",
    "0x040d:0x6204",
    "",
    "",
    "" // unsupported
  },
  // Buffalo / Melco
  { "USB: Buffalo JustStore Portable HD-PVU2; ",
    "0x0411:0x0181",
    "",
    "",
    "-d sat"
  },
  { "USB: Buffalo Drivestation Duo; ",
    "0x0411:0x01ce",
    "",
    "",
    "-d sat"
  },
  { "USB: Buffalo DriveStation HD-LBU2 ; Medialogic MLDU11",
    "0x0411:0x01ea",
    "",
    "",
    "-d sat"
  },
  { "USB: Buffalo; ",
    "0x0411:0x0(1[df]9|1e7|240|251|27e)", // 0x01d9: HD-PCTU2 (0x0108), 0x01e7: HD-PNTU3,
      // 0x01f9: HD-PZU3 (0x0100), 0x0240: HD-PCFU3, 0x0251: HD-PNFU3, 0x027e: HD-LC3
    "",
    "",
    "-d sat"
  },
  // LG Electronics
  { "USB: LG Mini HXD5; JMicron",
    "0x043e:0x70f1",
    "", // 0x0100
    "",
    "-d usbjmicron"
  },
  // Hitachi (?)
  { "USB: ; Renesas uPD720231A", // USB2/3->SATA
    // 0x0229: Pi-102 Raspberry Pi USB to mSATA Converter Board
    // 0x022a: DeLock 62652 converter SATA 6GB/s > USB 3.0
    "0x045b:0x022[9a]",
    "",
    "",
    "-d sat"
  },
  // Philips
  { "USB: Philips; ", // SDE3273FC/97 2.5" SATA HDD enclosure
    "0x0471:0x2021",
    "", // 0x0103
    "",
    "-d sat"
  },
  // Toshiba
  { "USB: Toshiba Canvio 500GB; SunPlus",
    "0x0480:0xa004",
    "",
    "",
    "-d usbsunplus"
  },
  { "USB: Toshiba; ",
    "0x0480:0x....",
    "",
    "",
    "-d sat"
  },
  // Cypress
  { "USB: ; Cypress CY7C68300A (AT2)",
    "0x04b4:0x6830",
    "0x0001",
    "",
    "" // unsupported
  },
  { "USB: ; Cypress CY7C68300B/C (AT2LP)",
    "0x04b4:0x6830",
    "0x0240",
    "",
    "-d usbcypress"
  },
  // Fujitsu
  { "USB: Fujitsu/Zalman ZM-VE300; ", // USB 3.0
    "0x04c5:0x2028",
    "", // 0x0001
    "",
    "-d sat"
  },
  { "USB: ; Fujitsu", // DeLock 42475, USB 3.0
    "0x04c5:0x201d",
    "", // 0x0001
    "",
    "-d sat"
  },
  // Myson Century
  { "USB: ; Myson Century CS8818",
    "0x04cf:0x8818",
    "", // 0xb007
    "",
    "" // unsupported
  },
  // Samsung
  { "USB: Samsung S2 Portable; JMicron",
    "0x04e8:0x1f0[568a]", // 0x1f0a: SAMSUNG HN-M101XBB
    "",
    "",
    "-d usbjmicron" // 0x1f0a: works also with "-d sat"
  },
  { "USB: Samsung S1; JMicron",
    "0x04e8:0x2f0[36]", // 0x2f03: S1 Portable, 0x2f06: S1 Mini (SAMSUNG HS20YJZ/3AU10-01)
    "",
    "",
    "-d usbjmicron"
  },
  { "USB: Samsung Story Station; ",
    "0x04e8:0x5f0[56]",
    "",
    "",
    "-d sat"
  },
  { "USB: Samsung G2 Portable; JMicron",
    "0x04e8:0x6032",
    "0x0000",
    "",
    "-d usbjmicron" // ticket #132
  },
  { "USB: Samsung G2 Portable; ",
    "0x04e8:0x6032",
    "0x...[1-9]", // >= 0x0001
    "",
    "-d sat"
  },
  { "USB: Samsung Story Station 3.0; ",
    "0x04e8:0x6052",
    "",
    "",
    "-d sat"
  },
  { "USB: Samsung Story Station 3.0; ",
    "0x04e8:0x6054",
    "",
    "",
    "-d sat"
  },
  { "USB: Samsung M2 Portable 3.0; ",
    "0x04e8:0x60c5",
    "",
    "",
    "-d sat"
  },
  { "USB: Samsung D3 Station; ",
    "0x04e8:0x612[45]", // 3TB, 4TB
    "", // 0x200, 0x202
    "",
    "-d sat"
  },
  { "USB: Samsung M3 Portable USB 3.0; ", // 1.5/2TB: SpinPoint M9TU
    "0x04e8:0x61b[3456]", // 500MB, 2TB, 1.5TB, 1TB
    "", // 0x0e00
    "",
    "-d sat"
  },
  { "USB: Samsung S3 Portable; ",
    "0x04e8:0x61c8", // ST1000LM025 HN-M101ABB
    "", // 0x1301
    "",
    "-d sat"
  },
  { "USB: Samsung Portable SSD T5; ",
    "0x04e8:0x61f5",
    "", // 0x0100
    "",
    "-d sat"
  },
  { "USB: Samsung; ",
    "0x04e8:0x8003", // USB3 Adapter from SSD EVO 850 Starter Kit
    "", // 0x0100
    "",
    "-d sat"
  },
  { "USB: Sony HD-E1; ",
    "0x054c:0x05bf", //  Sony HD-E1B - 1TB USB3.0
    "", // 0x6610
    "",
    "-d sat"
  },
  // Sunplus
  { "USB: ; SunPlus",
    "0x04fc:0x0c05",
    "",
    "",
    "-d usbsunplus"
  },
  { "USB: ; SunPlus SPDIF215",
    "0x04fc:0x0c15",
    "", // 0xf615
    "",
    "-d usbsunplus"
  },
  { "USB: ; SunPlus SPDIF225", // USB+SATA->SATA
    "0x04fc:0x0c25",
    "", // 0x0103
    "",
    "-d usbsunplus"
  },
  // Iomega
  { "USB: Iomega Prestige Desktop USB 3.0; ",
    "0x059b:0x0070",
    "", // 0x0004
    "",
    "-d sat" // ATA output registers missing
  },
  { "USB: Iomega LPHD080-0; ",
    "0x059b:0x0272",
    "",
    "",
    "-d usbcypress"
  },
  { "USB: Iomega MDHD500-U; JMicron",
    "0x059b:0x0274",
    "", // 0x0000
    "",
    "-d usbjmicron,0"
  },
  { "USB: Iomega MDHD500-U; ",
    "0x059b:0x0275",
    "", // 0x0001
    "",
    "" // unsupported
  },
  { "USB: Iomega; JMicron",
    "0x059b:0x027[78]",  // 0x0277: MDHD-UE, 0x0278: LDHD-UPS
    "", // 0x0000
    "",
    "-d usbjmicron"
  },
  { "USB: Iomega LDHD-UP; Sunplus",
    "0x059b:0x0370",
    "",
    "",
    "-d usbsunplus"
  },
  { "USB: Iomega; JMicron",
    "0x059b:0x0(47[05]|57[15])", // 0x0470: LPHD-UP, 0x0475: GDHDU2 (0x0100),
      // 0x0575: LDHD-UP
    "",
    "",
    "-d usbjmicron"
  },
  { "USB: Iomega; JMicron",
    "0x059b:0x047a",
    "", // 0x0100
    "",
    "-d sat" // works also with "-d usbjmicron"
  },
  // LaCie
  { "USB: LaCie hard disk (FA Porsche design);",
    "0x059f:0x0651",
    "",
    "",
    "" // unsupported
  },
  { "USB: LaCie d2 Quadra; Oxford OXUF934SSA-LQAG ", // USB+IEEE1394+eSATA->SATA
    "0x059f:0x0828",
    "",
    "",
    "-d sat"
  },
  { "USB: LaCie hard disk; JMicron",
    "0x059f:0x0951",
    "",
    "",
    "-d usbjmicron"
  },
  { "USB: LaCie Rugged Triple Interface; ",
    "0x059f:0x100c",
    "", // 0x0001
    "",
    "-d sat"
  },
  { "USB: LaCie Desktop Hard Drive;",
    "0x059f:0x1010",
    "",
    "",
    "-d usbsunplus"
  },
  { "USB: LaCie Desktop Hard Drive; ",
    "0x059f:0x101[68]", // 0x1016: SAMSUNG HD103UJ
    "", // 0x0001
    "",
    "-d sat"
  },
  { "USB: LaCie Desktop Hard Drive; JMicron",
    "0x059f:0x1019",
    "",
    "",
    "-d usbjmicron"
  },
  { "USB: LaCie Rugged Hard Drive; JMicron",
    "0x059f:0x101d",
    "", // 0x0001
    "",
    "-d usbjmicron,x"
  },
  { "USB: LaCie Little Disk USB2; JMicron",
    "0x059f:0x1021",
    "",
    "",
    "-d usbjmicron"
  },
  { "USB: LaCie hard disk; ",
    "0x059f:0x1029",
    "", // 0x0100
    "",
    "-d sat"
  },
  { "USB: Lacie rikiki; JMicron",
    "0x059f:0x102a",
    "",
    "",
    "-d usbjmicron,x"
  },
  { "USB: LaCie D2 USB3; LucidPort USB300 ",
    "0x059f:0x103d",
    "",
    "",
    "-d sat"
  },
  { "USB: LaCie rikiki USB 3.0; ",
    "0x059f:0x10(49|57)",
    "",
    "",
    "-d sat"
  },
  { "USB: LaCie minimus USB 3.0; ",
    "0x059f:0x104a",
    "",
    "",
    "-d sat"
  },
  { "USB: LaCie Rugged Mini USB 3.0; ",
    "0x059f:0x1051",
    "", // 0x0000
    "",
    "-d sat"
  },
  { "USB: LaCie P9230 (LAC302002); ",
    "0x059f:0x1053",
    "", // 0x0000
    "",
    "-d sat"
  },
  { "USB: LaCie Rugged Mini HDD; ",
    "0x059f:0x106b",
    "",
    "",
    "-d sat"
  },
  { "USB: LaCie; ", // 0x1070: ASMedia 1053 ?
    "0x059f:0x10(6f|7[05])",
    "", // 6f/70=0x0001, 75=0x0000
    "",
    "-d sat"
  },
  // In-System Design
  { "USB: ; In-System/Cypress ISD-300A1",
    "0x05ab:0x0060",
    "", // 0x1101
    "",
    "-d usbcypress"
  },
  // Apple
  { "USB: Apple; ",
    "0x05ac:0x8406", // TOSHIBA MQ01UBB200
    "",
    "",
    "-d sat"
  },
  // Genesys Logic
  { "USB: ; Genesys Logic GL881E",
    "0x05e3:0x0702",
    "",
    "",
    "" // unsupported
  },
  { "USB: ; Genesys Logic", // TODO: requires '-T permissive'
    "0x05e3:0x0718",
    "", // 0x0041
    "",
    "-d sat"
  },
  { "USB: ; Genesys Logic GL3310",
    "0x05e3:0x0731", // Chieftec USB 3.0 2.5" case
    "",
    "",
    "-d sat"
  },
  { "USB: ; Genesys Logic",
    "0x05e3:0x0735",
    "", // 0x1003
    "",
    "-d sat"
  },
  // Micron
  { "USB: Micron USB SSD; ",
    "0x0634:0x0655",
    "",
    "",
    "" // unsupported
  },
  // Prolific
  { "USB: ; Prolific PL2507", // USB->PATA
    "0x067b:0x2507",
    "",
    "",
    "-d usbjmicron,0" // Port number is required
  },
  { "USB: ; Prolific PL2571/2771/2773/2775", // USB->SATA, USB3->SATA,
    "0x067b:0x(2571|277[135])",              // USB3+eSATA->SATA, USB3->2xSATA
    "",
    "",
    "-d usbprolific"
  },
  { "USB: ; Prolific PL3507", // USB+IEEE1394->PATA
    "0x067b:0x3507",
    "", // 0x0001
    "",
    "-d usbjmicron,p"
  },
  // Imation
  { "USB: Imation ; ", // Imation Odyssey external USB dock
    "0x0718:0x1000",
    "", // 0x5104
    "",
    "-d sat"
  },
  // SanDisk
  { "USB: SanDisk SDCZ80 Flash Drive; Fujitsu", // ATA ID: SanDisk pSSD
    "0x0781:0x558[08]",
    "",
    "",
    "-d sat"
  },
  // Freecom
  { "USB: ; Innostor IS631", // No Name USB3->SATA Enclosure
    "0x07ab:0x0621",
    "",
    "",
    "-d sat"
  },
  { "USB: Freecom; ",
    "0x07ab:0xfc17",
    "", // 0x0100
    "",
    "-d sat"
  },
  { "USB: Freecom Quattro 3.0; ", // USB3.0+IEEE1394+eSATA->SATA
    "0x07ab:0xfc77",
    "",
    "",
    "-d sat"
  },
  { "USB: Freecom Mobile Drive XXS; JMicron",
    "0x07ab:0xfc88",
    "", // 0x0101
    "",
    "-d usbjmicron,x"
  },
  { "USB: Freecom Hard Drive XS; Sunplus",
    "0x07ab:0xfc8e",
    "", // 0x010f
    "",
    "-d usbsunplus"
  },
  { "USB: Freecom; ", // Intel labeled
    "0x07ab:0xfc8f",
    "", // 0x0000
    "",
    "-d sat"
  },
  { "USB: Freecom Classic HD 120GB; ",
    "0x07ab:0xfccd",
    "",
    "",
    "" // unsupported
  },
  { "USB: Freecom HD; JMicron", // 500GB
    "0x07ab:0xfcd[6a]",
    "",
    "",
    "-d usbjmicron"
  },
  // Fast Point Technologies (?)
  { "USB: ; ",
    "0x0850:0x00(03|31)",
    "", // 0x0100
    "",
    "-d sat"
  },
  // 0x0860 (?)
  { "USB: ; ",
    "0x0860:0x0001",
    "", // 0x0100
    "",
    "-d sat"
  },
  // Oxford Semiconductor, Ltd
  { "USB: ; Oxford",
    "0x0928:0x0000",
    "",
    "",
    "" // unsupported
  },
  { "USB: ; Oxford OXU921DS",
    "0x0928:0x0002",
    "",
    "",
    "" // unsupported
  },
  { "USB: ; Oxford", // Zalman ZM-VE200
    "0x0928:0x0010",
    "", // 0x0304
    "",
    "-d sat"
  },
  // Toshiba
  { "USB: Toshiba PX1270E-1G16; Sunplus",
    "0x0930:0x0b03",
    "",
    "",
    "-d usbsunplus"
  },
  { "USB: Toshiba PX1396E-3T01; Sunplus", // similar to Dura Micro 501
    "0x0930:0x0b09",
    "",
    "",
    "-d usbsunplus"
  },
  { "USB: Toshiba Stor.E Steel; Sunplus",
    "0x0930:0x0b11",
    "",
    "",
    "-d usbsunplus"
  },
  { "USB: Toshiba Stor.E; ",
    "0x0930:0x0b1[9ab]",
    "", // 0x0001
    "",
    "-d sat"
  },
  { "USB: Toshiba; Sunplus",
    "0x0930:0xa002",
    "", // 0x0103
    "",
    "-d usbsunplus"
  },
  // Lumberg, Inc.
  { "USB: Toshiba Stor.E; Sunplus",
    "0x0939:0x0b1[56]",
    "",
    "",
    "-d usbsunplus"
  },
  { "USB: Toshiba Stor.E D10; Initio INIC-1610PL",
    "0x0939:0x0b13",
    "",
    "",
    "-d sat,12"
  },
  // Apricorn
  { "USB: Apricorn SATA Wire; ",
    "0x0984:0x0(040|301)", // 0x0040: Apricorn SATA Wire
    "", // 0x0301 (0x0201): Corsair SSD & HDD Cloning Kit
    "",
    "-d sat"
  },
  // Neodio Technologies
  { "USB: Neodio; Initio INIC-1810PL",
    "0x0aec:0x3050",
    "", // 0x0100
    "",
    "-d sat"
  },
  // Seagate
  { "USB: Seagate External Drive; Cypress",
    "0x0bc2:0x0503",
    "", // 0x0240
    "",
    "-d usbcypress"
  },
  { "USB: Seagate FreeAgent; ",
    "0x0bc2:0x(3008|50(31|a1))",
    "",
    "",
    "-d sat,12" // 0x50a1: "-d sat" does not work (ticket #151)
  },
  { "USB: Seagate; ",
    "0x0bc2:0x....",
    "",
    "",
    "-d sat"
  },
  // Realtek
  { "USB: ; Realtek RTL9210", // USB->PCIe (NVMe)
    "0x0bda:0x9210",
    "", // 0x2100
    "",
    "" // smartmontools >= r5051: -d sntrealtek
  },
  // Addonics
  { "USB: Addonics HDMU3; ", // (ticket #609)
    "0x0bf6:0x1001",
    "", // 0x0100
    "",
    ""
  },
  // Dura Micro
  { "USB: Dura Micro; Cypress",
    "0x0c0b:0xb001",
    "", // 0x1110
    "",
    "-d usbcypress"
  },
  { "USB: Dura Micro; Initio",
    "0x0c0b:0xb136",
    "", // 0x0108
    "",
    "-d sat"
  },
  { "USB: Dura Micro 509; Sunplus",
    "0x0c0b:0xb159",
    "", // 0x0103
    "",
    "-d usbsunplus"
  },
  // Maxtor
  { "USB: Maxtor OneTouch 200GB; ",
    "0x0d49:0x7010",
    "",
    "",
    "" // unsupported
  },
  { "USB: Maxtor OneTouch; ",
    "0x0d49:0x7300",
    "", // 0x0121
    "",
    "-d sat"
  },
  { "USB: Maxtor OneTouch 4; ",
    "0x0d49:0x7310",
    "", // 0x0125
    "",
    "-d sat"
  },
  { "USB: Maxtor OneTouch 4 Mini; ",
    "0x0d49:0x7350",
    "", // 0x0125
    "",
    "-d sat"
  },
  { "USB: Maxtor BlackArmor Portable; ",
    "0x0d49:0x7550",
    "",
    "",
    "-d sat"
  },
  { "USB: Maxtor Basics Desktop; ",
    "0x0d49:0x7410",
    "", // 0x0122
    "",
    "-d sat"
  },
  { "USB: Maxtor Basics Portable; ",
    "0x0d49:0x7450",
    "", // 0x0122
    "",
    "-d sat"
  },
  // Jess-Link International
  { "USB: ; Cypress", // Medion HDDrive2Go
    "0x0dbf:0x9001",
    "", // 0x0240
    "",
    "-d usbcypress"
  },
  // Oyen Digital
  { "USB: Oyen Digital MiniPro USB 3.0; ",
    "0x0dc4:0x020a",
    "",
    "",
    "-d sat"
  },
  // Cowon Systems, Inc.
  { "USB: Cowon iAudio X5; ",
    "0x0e21:0x0510",
    "",
    "",
    "-d usbcypress"
  },
  // iRiver
  { "USB: iRiver iHP-120/140 MP3 Player; Cypress",
    "0x1006:0x3002",
    "", // 0x0100
    "",
    "-d usbcypress"
  },
  // Western Digital
  { "USB: WD My Passport (IDE); Cypress",
    "0x1058:0x0701",
    "", // 0x0240
    "",
    "-d usbcypress"
  },
  { "USB: Western Digital; ",
    "0x1058:0x....",
    "",
    "",
    "-d sat"
  },
  // Atech Flash Technology
  { "USB: ; Atech", // Enclosure from Kingston SSDNow notebook upgrade kit
    "0x11b0:0x6298",
    "", // 0x0108
    "",
    "-d sat"
  },
  // Brain Actuated Technologies
  { "USB: ; Atech", // ICY BOX 2x Raid enclosure IB-RD2253-U31
    "0x1234:0x5678",
    "", // 0x0100
    "",
    "-d sat"
  },
  // ADATA
  { "USB: ADATA; ",
    "0x125f:0xa(11|13|15|31|35|37|75|83)a", // 0xa11a: Classic CH11 1TB, 0xa13a: NH13 1TB,
    "", // 0xa15a: HD710 1TB, 0xa31a: HV620 2TB (0x0100), 0xa35a: HD650 2TB (0x6503),
    "", // 0xa37a: Silverstone MS10 M.2 (0x3103), 0xa75a: HD710P 4TB, 0xa83a: HD330 (0x0100)
    "-d sat"
  },
  { "USB: ADATA; Cypress",
    "0x125f:0xa9[34]a", // 0xa93a: SH93 (0x0150)
    "",
    "",
    "-d usbcypress"
  },
  // Initio
  { "USB: ; Initio",
    "0x13fd:0x(054|1(04|15))0", // 0x0540: Initio 316000
    "", // 0x1040 (0x0106): USB->SATA+PATA, Chieftec CEB-25I
    "", // 0x1150: Initio 6Y120L0, CoolerMaster XCraft RX-3HU
    "" // unsupported
  },
  { "USB: ; Initio",
    "0x13fd:0x16[45]0",
    "", // 0x1640: 0x0864, 0x1650: 0x0436
    "",
    "-d sat,12" // some SMART commands fail, see ticket #295
  },
  { "USB: ; Initio",
    "0x13fd:0x....",
    "",
    "",
    "-d sat"
  },
  // Super Top
  { "USB: Super Top generic enclosure; ",
    "0x14cd:0x6116",
    "", // 0x0150, older report suggests -d usbcypress
    "", // 0x0160 also reported as unsupported
    "-d sat"
  },
  // JMicron
  { "USB: ; JMicron JMS539", // USB2/3->SATA (old firmware)
    "0x152d:0x0539",
    "0x0100",      // 1.00, various devices support -d usbjmicron
    "",            // 1.00, SSI SI-1359RUS3 supports -d sat,
    ""             //       -d usbjmicron may disconnect drive (ticket #552)
  },
  { "USB: ; JMicron JMS539", // USB2/3->SATA (new firmware)
    "0x152d:0x0539",
    "0x020[56]|"   //  2.05, ZTC USB 3.0 enclosure (ticket #338)
    "0x28(01|03|12)", // 28.01, DATOptic U3eSATA (USB3.0 bridge with port multiplier)
    "",               // 28.03, Mediasonic ProBox HF2-SU3S2 Rev 2 (port multiplier, ticket #504)
    "-d sat"          // 28.12, Mediasonic ProBox H82-SU3S2 (port multiplier)
  },
  { "USB: ; JMicron ", // USB->SATA->4xSATA (port multiplier)
    "0x152d:0x0551",   // JMS539? (old firmware may use 0x152d:0x0539, ticket #552)
    "", // 0x0100
    "",
    "-d usbjmicron,x"
  },
  { "USB: ; JMicron",
    "0x152d:0x0561",
    "", // 0x0003, ODROID CloudShell 2
    "",
    "-d sat"
  },
  { "USB: ; JMicron JM562", // USB2/3+eSATA->2xSATA, USB2/3->3xSATA (RAID0/1)
    "0x152d:0x0562",
    "", // 0x0106, Fantec QB-X2US3R (ticket #966)
    "", // only ATA IDENTIFY works, SMART commands don't work
    "-d sat"
  },
  { "USB: ; JMicron", // USB2/3->2xSATA
    "0x152d:0x0565",
    "", // 0x9114, Akasa DuoDock X (ticket #607)
    "",
    "-d sat"
  },
  { "USB: ; JMicron JMS567", // USB2/3->SATA
    "0x152d:0x0567",
    "", // 0x0114
    "", // 0x0205, 2.05, Mediasonic ProBox HF2-SU3S2 Rev 3 (port multiplier, ticket #504)
    "-d sat"
  },
  { "USB: ; JMicron JMS578", // USB->SATA
    "0x152d:0x0578",
    "", // 0x0100
    "",
    "-d sat"
  },
  { "USB: ; JMicron",
    "0x152d:0x0579", // Intenso External
    "", // 0x0100
    "",
    "-d sat"
  },
  { "USB: ; JMicron JMS583", // USB->PCIe (NVMe)
    "0x152d:0x0583",
    "",
    "",
    "" // smartmontools >= r4850: -d sntjmicron[#please_try]
  },
  { "USB: OCZ THROTTLE OCZESATATHR8G; JMicron JMF601",
    "0x152d:0x0602",
    "",
    "",
    "" // unsupported
  },
  { "USB: ; JMicron",
    "0x152d:0x1337",
    "", // 0x0508, Digitus DA-71106
    "",
    "-d sat"
  },
  { "USB: ; JMicron JMS561", // USB2/3->2xSATA
    "0x152d:0x[19]561", // 0x1561(0x0106), Sabrent USB 3.0 Dual Bay SATA Dock
    "",  // 0x9561(0x0105), Orico 6629US3-C USB 3.0 Dual Bay SATA Dock
    "",
    "-d sat"
  },
  { "USB: ; JMicron JMS576", // USB3.1->SATA
    "0x152d:0x1576",
    "", // 0x0204, ICY BOX IB-223U3a-B
    "",
    "-d sat"
  },
  { "USB: ; JMicron JM20329", // USB->SATA
    "0x152d:0x2329",
    "", // 0x0100
    "",
    "-d usbjmicron"
  },
  { "USB: ; JMicron JM20336", // USB+SATA->SATA, USB->2xSATA
    "0x152d:0x2336",
    "", // 0x0100
    "",
    "-d usbjmicron,x"
  },
  { "USB: Generic JMicron adapter; JMicron",
    "0x152d:0x2337",
    "",
    "",
    "-d usbjmicron"
  },
  { "USB: ; JMicron JM20337/8", // USB->SATA+PATA, USB+SATA->PATA
    "0x152d:0x2338",
    "", // 0x0100
    "",
    "-d usbjmicron"
  },
  { "USB: ; JMicron JM20339", // USB->SATA
    "0x152d:0x2339",
    "", // 0x0100
    "",
    "-d usbjmicron,x"
  },
  { "USB: ; JMicron", // USB+SATA->SATA
    "0x152d:0x2351",  // e.g. Verbatim Portable Hard Drive 500Gb
    "", // 0x0100
    "",
    "-d sat"
  },
  { "USB: ; JMicron", // USB->SATA
    "0x152d:0x2352",
    "", // 0x0100
    "",
    "-d usbjmicron,x"
  },
  { "USB: ; JMicron", // USB->SATA
    "0x152d:0x2509",
    "", // 0x0100
    "",
    "-d usbjmicron,x"
  },
  { "USB: ; JMicron JMS566", // USB3->SATA
    "0x152d:0x2566", // e.g. Chieftec CEB-7035S
    "", // 0x0114
    "",
    "-d usbjmicron,x"
  },
  { "USB: ; JMicron JMS567", // USB3->SATA
    "0x152d:0x2567",
    "", // 0x0117, Chieftec CEB-7053S
    "",
    "-d sat"
  },
  { "USB: ; JMicron",
    "0x152d:0x2590",
    "", // 0x0x8105 (ticket #550)
    "",
    "-d sat"
  },
  { "USB: ; JMicron JMS567", // USB2/3->SATA
    "0x152d:0x3562",
    "", // 0x0310, StarTech S358BU33ERM (port multiplier, ticket #508)
    "",
    "-d sat"
  },
  { "USB: ; JMicron", // USB3->SATA
    "0x152d:0x3569",
    "", // 0x0203
    "",
    "-d sat"
  },
  { "USB: ; JMicron",
    "0x152d:0x578e",
    "", // 0x1402, Intenso Memory Center
    "",
    "-d sat"
  },
  { "USB: ; JMicron JMS561", // USB3->2xSATA
    "0x152d:0x[8a]561",
    "", // 0x8561: 0x0107
    "",
    "-d sat"
  },
  // PNY
  { "USB: ; PNY",
    "0x154b:0x5678",
    "", // 0x5408
    "",
    "-d sat"
  },
  // ASMedia
  { "USB: ; ASMedia",
    "0x174c:0x....",
    "",
    "",
    "-d sat"
  },
  // LucidPort
  { "USB: ; LucidPORT USB300", // RaidSonic ICY BOX IB-110StU3-B, Sharkoon SATA QuickPort H3
    "0x1759:0x500[02]", // 0x5000: USB 2.0, 0x5002: USB 3.0
    "",
    "",
    "-d sat"
  },
  { "USB: ; LucidPort", // Fuj:tech SATA-USB3 dock
    "0x1759:0x5100",
    "", // 0x2580
    "",
    "-d sat"
  },
  // Verbatim
  { "USB: Verbatim Portable Hard Drive; Sunplus",
    "0x18a5:0x0214",
    "", // 0x0112
    "",
    "-d usbsunplus"
  },
  { "USB: Verbatim FW/USB160; Oxford OXUF934SSA-LQAG", // USB+IEEE1394->SATA
    "0x18a5:0x0215",
    "", // 0x0001
    "",
    "-d sat"
  },
  { "USB: Verbatim External Hard Drive 47519; Sunplus", // USB->SATA
    "0x18a5:0x0216",
    "",
    "",
    "-d usbsunplus"
  },
  { "USB: Verbatim Pocket Hard Drive; JMicron", // SAMSUNG HS25YJZ/3AU10-01
    "0x18a5:0x0227",
    "",
    "",
    "-d usbjmicron" // "-d usbjmicron,x" does not work
  },
  { "USB: Verbatim External Hard Drive; JMicron", // 2TB
    "0x18a5:0x022a",
    "",
    "",
    "-d usbjmicron"
  },
  { "USB: Verbatim Store'n'Go; JMicron", // USB->SATA
    "0x18a5:0x022b",
    "", // 0x0100
    "",
    "-d usbjmicron"
  },
  { "USB: Verbatim Pocket Hard Drive; ", // 1TB USB 3.0
    "0x18a5:0x0237",
    "",
    "",
    "-d sat,12"
  },
  { "USB: Verbatim External Hard Drive; ", // USB 3.0
    "0x18a5:0x040[08]", // 0=3TB, 8=1TB
    "",
    "",
    "-d sat"
  },
  // Silicon Image
  { "USB: Vantec NST-400MX-SR; Silicon Image 5744",
    "0x1a4a:0x1670",
    "",
    "",
    "" // unsupported
  },
  // Corsair
  { "USB: Voyager GTX; ",
    "0x1b1c:0x1a0e",
    "",
    "",
    "-d sat"
  },
  // SunplusIT
  { "USB: ; SunplusIT",
    "0x1bcf:0x0c31",
    "",
    "",
    "-d usbsunplus"
  },
  // TrekStor
  { "USB: TrekStor DataStation; ", // DataStation maxi light (USB 3.0)
    "0x1e68:0x0050",
    "", // 0x0100
    "",
    "-d sat"
  },
  // 0x1e91 (?)
  { "USB: OWC Envoy Pro; ",
    "0x1e91:0xa2a5",
    "", // 0x0100
    "",
    "-d sat"
  },
  { "USB: OWC Mercury Elite Pro Quad; ",
    "0x1e91:0xa4a7",
    "", // 0x0100
    "",
    "-d sat"
  },
  // Innostor
  { "USB: ; Innostor IS611", // USB3->SATA+PATA
    "0x1f75:0x0611", // SMART access via PATA does not work
    "",
    "",
    "-d sat"
  },
  { "USB: ; Innostor IS621", // USB3->SATA
    "0x1f75:0x0621", // Dynex 2.5" USB 3.0 Exclosure DX-HD302513
    "",
    "",
    "-d sat"
  },
  { "USB: ; Innostor IS888", // USB3->SATA
    "0x1f75:0x0888",
    "", // 0x0034, Sharkoon SATA QuickDeck Pro USB 3.0 (unsupported)
    "", // 0x0036, works with -d sat (ticket #827)
    "-d sat"
  },
  // VIA Labs
  { "USB: ; VIA VL701", // USB2/3->SATA
    "0x2109:0x0701", // Intenso 2,5" 1TB USB3
    "", // 0x0107
    "",
    "-d sat" // ATA output registers missing
  },
  { "USB: ; VIA VL711", // USB2/3->SATA
    "0x2109:0x0711",
    "", // 0x0114, Mediasonic ProBox K32-SU3 (ticket #594)
    "", // 0x0507, Intenso 2,5" Memory Case 2TB USB3
    "-d sat"
  },
  { "USB: ; VIA VL715/6", // USB2/3->SATA, USB-C->SATA
    "0x2109:0x071[56]",
    "", // 0x0336/0x0000
    "",
    "-d sat"
  },
  // Transcend (?)
  { "USB: Transcend ESD400; ",
    "0x2174:0x2000", // TS256GESD400K
    "", // 0x1000
    "",
    "-d sat"
  },
  // 0x2537 (?)
  { "USB: ; ", // USB 3.0
    "0x2537:0x106[68]", // 0x1066: Orico 2599US3, 0x1068: Fantec ER-35U3
    "", // 0x0100
    "",
    "-d sat"
  },
  // AKiTiO (?)
  { "USB: AkiTio NT2 U3.1C; ",
    "0x2ce5:0x0014",
    "", // 0x0100
    "",
    "-d sat"
  },
  // Power Quotient International
  { "USB: PQI H560; ",
    "0x3538:0x0902",
    "", // 0x0000
    "",
    "-d sat"
  },
  // Power Quotient International
  { "USB: PQI bridge; ",
    "0x3538:0x0064",
    "",
    "",
    "-d usbsunplus"
  },
  // Sharkoon
  { "USB: Sharkoon QuickPort XT USB 3.0; ",
    "0x357d:0x7788",
    "",
    "",
    "-d sat"
  },
  // Hitachi/SimpleTech
  { "USB: Hitachi Touro Desk; JMicron", // 3TB
    "0x4971:0x1011",
    "",
    "",
    "-d usbjmicron"
  },
  { "USB: Hitachi Touro; ",
    "0x4971:0x101[45]", // 14=1TB, 15=2TB
    "", // 0x0000
    "",
    "-d sat" // ATA output registers missing
  },
  { "USB: Hitachi Touro Mobile; ", // 1TB
    "0x4971:0x102[034]",
    "", // 0x0100
    "",
    "-d sat"
  },
  { "USB: SimpleTech;", // USB 3.0 HDD BOX Agestar,  Rock External HDD 3,5" UASP
    "0x4971:0x8017",
    "",
    "",
    "-d sat"
  },
  { "USB: Hitachi/SimpleTech; JMicron", // 1TB
    "0x4971:0xce17",
    "",
    "",
    "-d usbjmicron,x"
  },
  // OnSpec
  { "USB: ; OnSpec", // USB->PATA
    "0x55aa:0x2b00",
    "", // 0x0100
    "",
    "" // unsupported
  },
  // 0x6795 (?)
  { "USB: Sharkoon 2-Bay RAID Box; ", // USB 3.0
    "0x6795:0x2756",
    "", // 0x0100
    "",
    "-d sat"
  },
  // Transcend
  { "USB: ; ",
    "0x8564:0x7000",
    "", // 0x8000
    "",
    "-d sat"
  },
  // JMicron II
  { "USB: ; JMicron JMS566",
    "0xa152:0xb566",
    "", // 0x0223
    "",
    "-d sat"
  },
  // 0xabcd (?)
  { "USB: ; ",
    "0xabcd:0x610[34]", // 0x6103: LogiLink AU0028A V1.0 USB 3.0 to IDE & SATA Adapter
      // 0x6104: LogiLink PCCloneEX Lite
    "",
    "",
    "-d sat"
  },
/*
}; // builtin_knowndrives[]
 */<|MERGE_RESOLUTION|>--- conflicted
+++ resolved
@@ -68,11 +68,7 @@
 /*
 const drive_settings builtin_knowndrives[] = {
  */
-<<<<<<< HEAD
-  { "$Id: drivedb.h 5111 2020-11-01 16:10:47Z chrfranke $",
-=======
-  { "$Id: drivedb.h 5136 2020-12-20 15:43:03Z chrfranke $",
->>>>>>> 97ebd1bb
+  { "$Id: drivedb.h 5137 2020-12-20 15:57:09Z chrfranke $",
     "-", "-",
     "This is a dummy entry to hold the SVN-Id of drivedb.h",
     ""
