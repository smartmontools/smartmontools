--- conflicted
+++ resolved
@@ -68,11 +68,7 @@
 /*
 const drive_settings builtin_knowndrives[] = {
  */
-<<<<<<< HEAD
-  { "VERSION: 6.4/5399 2022-08-06 14:47:15 $Id: drivedb.h 5400 2022-08-06 14:58:55Z chrfranke $",
-=======
-  { "VERSION: 7.3 $Id: drivedb.h 5405 2022-08-07 17:10:06Z chrfranke $",
->>>>>>> 20fe17f4
+  { "VERSION: 6.4/5405 2022-08-07 17:10:06 $Id: drivedb.h 5406 2022-08-07 17:22:31Z chrfranke $",
     "-", "-",
     "Version information",
     ""
