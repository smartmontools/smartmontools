/*
 * drivedb.h - smartmontools 5.41-5.43 drive database file
 *
 * Home page of code is: http://www.smartmontools.org
 *
 * Copyright (C) 2003-11 Philip Williams, Bruce Allen
 * Copyright (C) 2008-17 Christian Franke
 *
 * This program is free software; you can redistribute it and/or modify
 * it under the terms of the GNU General Public License as published by
 * the Free Software Foundation; either version 2, or (at your option)
 * any later version.
 *
 * You should have received a copy of the GNU General Public License
 * (for example COPYING); If not, see <http://www.gnu.org/licenses/>.
 *
 */

/*
 * Structure used to store drive database entries:
 *
 * struct drive_settings {
 *   const char * modelfamily;
 *   const char * modelregexp;
 *   const char * firmwareregexp;
 *   const char * warningmsg;
 *   const char * presets;
 * };
 *
 * The elements are used in the following ways:
 *
 *  modelfamily     Informal string about the model family/series of a
 *                  device. Set to "" if no info (apart from device id)
 *                  known.  The entry is ignored if this string starts with
 *                  a dollar sign.  Must not start with "USB:", see below.
 *  modelregexp     POSIX extended regular expression to match the model of
 *                  a device.  This should never be "".
 *  firmwareregexp  POSIX extended regular expression to match a devices's
 *                  firmware.  This is optional and should be "" if it is not
 *                  to be used.  If it is nonempty then it will be used to
 *                  narrow the set of devices matched by modelregexp.
 *  warningmsg      A message that may be displayed for matching drives.  For
 *                  example, to inform the user that they may need to apply a
 *                  firmware patch.
 *  presets         String with vendor-specific attribute ('-v') and firmware
 *                  bug fix ('-F') options.  Same syntax as in smartctl command
 *                  line.  The user's own settings override these.
 *
 * The regular expressions for drive model and firmware must match the full
 * string.  The effect of "^FULLSTRING$" is identical to "FULLSTRING".
 * The form ".*SUBSTRING.*" can be used if substring match is desired.
 *
 * The table will be searched from the start to end or until the first match,
 * so the order in the table is important for distinct entries that could match
 * the same drive.
 *
 *
 * Format for USB ID entries:
 *
 *  modelfamily     String with format "USB: DEVICE; BRIDGE" where
 *                  DEVICE is the name of the device and BRIDGE is
 *                  the name of the USB bridge.  Both may be empty
 *                  if no info known.
 *  modelregexp     POSIX extended regular expression to match the USB
 *                  vendor:product ID in hex notation ("0x1234:0xabcd").
 *                  This should never be "".
 *  firmwareregexp  POSIX extended regular expression to match the USB
 *                  bcdDevice info.  Only compared during search if other
 *                  entries with same USB vendor:product ID exist.
 *  warningmsg      Not used yet.
 *  presets         String with one device type ('-d') option.
 *
 */

/*
const drive_settings builtin_knowndrives[] = {
 */
<<<<<<< HEAD
  { "$Id: drivedb.h 4501 2017-10-01 16:38:19Z chrfranke $",
=======
  { "$Id: drivedb.h 4512 2017-10-05 20:02:08Z samm2 $",
>>>>>>> 1e80bdba
    "-", "-",
    "This is a dummy entry to hold the SVN-Id of drivedb.h",
    ""
  /* Default settings:
    "-v 1,raw48,Raw_Read_Error_Rate "
    "-v 2,raw48,Throughput_Performance "
    "-v 3,raw16(avg16),Spin_Up_Time "
    "-v 4,raw48,Start_Stop_Count "
    "-v 5,raw16(raw16),Reallocated_Sector_Ct "
    "-v 6,raw48,Read_Channel_Margin "
    "-v 7,raw48,Seek_Error_Rate "
    "-v 8,raw48,Seek_Time_Performance "
    "-v 9,raw24(raw8),Power_On_Hours " // smartmontools <= r3527: raw48
    "-v 10,raw48,Spin_Retry_Count "
    "-v 11,raw48,Calibration_Retry_Count "
    "-v 12,raw48,Power_Cycle_Count "
    "-v 13,raw48,Read_Soft_Error_Rate "
    //  14-174 Unknown_Attribute
    "-v 175,raw48,Program_Fail_Count_Chip "
    "-v 176,raw48,Erase_Fail_Count_Chip "
    "-v 177,raw48,Wear_Leveling_Count "
    "-v 178,raw48,Used_Rsvd_Blk_Cnt_Chip "
    "-v 179,raw48,Used_Rsvd_Blk_Cnt_Tot "
    "-v 180,raw48,Unused_Rsvd_Blk_Cnt_Tot "
    "-v 181,raw48,Program_Fail_Cnt_Total "
    "-v 182,raw48,Erase_Fail_Count_Total "
    "-v 183,raw48,Runtime_Bad_Block "
    "-v 184,raw48,End-to-End_Error "
    //  185-186 Unknown_Attribute
    "-v 187,raw48,Reported_Uncorrect "
    "-v 188,raw48,Command_Timeout "
    "-v 189,raw48,High_Fly_Writes "
    "-v 190,tempminmax,Airflow_Temperature_Cel "
    "-v 191,raw48,G-Sense_Error_Rate "
    "-v 192,raw48,Power-Off_Retract_Count "
    "-v 193,raw48,Load_Cycle_Count "
    "-v 194,tempminmax,Temperature_Celsius "
    "-v 195,raw48,Hardware_ECC_Recovered "
    "-v 196,raw16(raw16),Reallocated_Event_Count "
    "-v 197,raw48,Current_Pending_Sector "
    "-v 198,raw48,Offline_Uncorrectable "
    "-v 199,raw48,UDMA_CRC_Error_Count "
    "-v 200,raw48,Multi_Zone_Error_Rate "
    "-v 201,raw48,Soft_Read_Error_Rate "
    "-v 202,raw48,Data_Address_Mark_Errs "
    "-v 203,raw48,Run_Out_Cancel "
    "-v 204,raw48,Soft_ECC_Correction "
    "-v 205,raw48,Thermal_Asperity_Rate "
    "-v 206,raw48,Flying_Height "
    "-v 207,raw48,Spin_High_Current "
    "-v 208,raw48,Spin_Buzz "
    "-v 209,raw48,Offline_Seek_Performnce "
    //  210-219 Unknown_Attribute
    "-v 220,raw48,Disk_Shift "
    "-v 221,raw48,G-Sense_Error_Rate "
    "-v 222,raw48,Loaded_Hours "
    "-v 223,raw48,Load_Retry_Count "
    "-v 224,raw48,Load_Friction "
    "-v 225,raw48,Load_Cycle_Count "
    "-v 226,raw48,Load-in_Time "
    "-v 227,raw48,Torq-amp_Count "
    "-v 228,raw48,Power-off_Retract_Count "
    //  229 Unknown_Attribute
    "-v 230,raw48,Head_Amplitude "
    "-v 231,raw48,Temperature_Celsius "
    "-v 232,raw48,Available_Reservd_Space "
    "-v 233,raw48,Media_Wearout_Indicator "
    //  234-239 Unknown_Attribute
    "-v 240,raw48,Head_Flying_Hours "
    "-v 241,raw48,Total_LBAs_Written "
    "-v 242,raw48,Total_LBAs_Read "
    //  243-249 Unknown_Attribute
    "-v 250,raw48,Read_Error_Retry_Rate "
    //  251-253 Unknown_Attribute
    "-v 254,raw48,Free_Fall_Sensor "
  */
  },
  { "Apacer SSD",
    "(2|4|8|16|32)GB SATA Flash Drive", // tested with APSDM002G15AN-CT/SFDDA01C and SFI2101D, APSDM004G13AN-AT/SFDE001A
    "SF(DDA01C|I2101D|DE001A)", "", // spec found at http://wfcache.advantech.com/www/certified-peripherals/documents/96fmcff-04g-cs-ap_Datasheet.pdf
    "-v 160,raw48,Initial_Bad_Block_Count "
    "-v 161,raw48,Bad_Block_Count "
    "-v 162,raw48,Spare_Block_Count "
    "-v 163,raw48,Max_Erase_Count "
    "-v 164,raw48,Average_Erase_Count "
    "-v 165,raw48,Average_Erase_Count " // could be wrong
    "-v 166,raw48,Later_Bad_Block_Count "
    "-v 167,raw48,SSD_Protect_Mode "
    "-v 168,raw48,SATA_PHY_Err_Ct "
  },
  { "Apple MacBook Air SSD", // probably Toshiba
    "APPLE SSD TS(064|128)E", // tested with APPLE SSD TS064E/TQAABBF0
    "", "",
    "-v 173,raw48,Wear_Leveling_Count " //  ]
    "-v 241,raw48,Host_Writes_GiB "     //  ]  guessed (ticket #655)
    "-v 242,raw48,Host_Reades_GiB "     //  ]
  },
  { "Apple SD/SM/TS...E/F SSDs", // SanDisk/Samsung/Toshiba?
    "APPLE SSD (S[DM]|TS)0?(128|256|512|768)[EFG]", // tested with APPLE SSD SD256E/1021AP, SD0128F/A223321
     // APPLE SSD SM768E/CXM90A1Q, SM0512F/UXM2JA1Q, TS0256F/109L0704, SM0512G/BXW1SA0Q
    "", "",
  //"-v 1,raw48,Raw_Read_Error_Rate "
  //"-v 5,raw16(raw16),Reallocated_Sector_Ct "
  //"-v 9,raw24(raw8),Power_On_Hours "
  //"-v 12,raw48,Power_Cycle_Count "
  //"-v 169,raw48,Unknown_Attribute "
    "-v 173,raw48,Wear_Leveling_Count " // ]
    "-v 174,raw48,Host_Reads_MiB "      // ] guessed (ticket #342), S[DM]*F only
    "-v 175,raw48,Host_Writes_MiB "     // ]
  //"-v 192,raw48,Power-Off_Retract_Count "
  //"-v 194,tempminmax,Temperature_Celsius "
  //"-v 197,raw48,Current_Pending_Sector "
  //"-v 199,raw48,UDMA_CRC_Error_Count "
  //"-v 240,raw48,Unknown_SSD_Attribute "
  },
  { "Crucial/Micron RealSSD C300/P300", // Marvell 88SS9174
    "C300-CTFDDA[AC](064|128|256)MAG|" // tested with C300-CTFDDAC128MAG/0002,
      // C300-CTFDDAC064MAG/0006
    "P300-MTFDDAC(050|100|200)SAL", // tested with P300-MTFDDAC100SAL/0003
    "", "",
  //"-v 1,raw48,Raw_Read_Error_Rate "
  //"-v 5,raw16(raw16),Reallocated_Sector_Ct "
  //"-v 9,raw24(raw8),Power_On_Hours "
  //"-v 12,raw48,Power_Cycle_Count "
    "-v 170,raw48,Grown_Failing_Block_Ct "
    "-v 171,raw48,Program_Fail_Count "
    "-v 172,raw48,Erase_Fail_Count "
    "-v 173,raw48,Wear_Leveling_Count "
    "-v 174,raw48,Unexpect_Power_Loss_Ct "
    "-v 181,raw16,Non4k_Aligned_Access "
    "-v 183,raw48,SATA_Iface_Downshift "
  //"-v 184,raw48,End-to-End_Error "
  //"-v 187,raw48,Reported_Uncorrect "
  //"-v 188,raw48,Command_Timeout "
    "-v 189,raw48,Factory_Bad_Block_Ct "
  //"-v 194,tempminmax,Temperature_Celsius "
  //"-v 195,raw48,Hardware_ECC_Recovered "
  //"-v 196,raw16(raw16),Reallocated_Event_Count "
  //"-v 197,raw48,Current_Pending_Sector "
  //"-v 198,raw48,Offline_Uncorrectable "
  //"-v 199,raw48,UDMA_CRC_Error_Count "
    "-v 202,raw48,Percent_Lifetime_Used "
    "-v 206,raw48,Write_Error_Rate "
  },
  { "Crucial/Micron RealSSD m4/C400/P400", // Marvell 9176, fixed firmware
    "C400-MTFDDA[ACK](064|128|256|512)MAM|"
    // M4-CT032M4SSD3/04MH
    "M4-CT(032|064|128|256|512)M4SSD[123]|" // tested with M4-CT512M4SSD2/0309
    "MTFDDA[AK](064|128|256|512|050|100|200|400)MA[MNR]-1[JKS]1.*", // tested with
       // MTFDDAK256MAR-1K1AA/MA52, MTFDDAK256MAM-1K12/08TH,
       // MTFDDAA064MAR-1J1AB  49Y5835 49Y5838IBM/MA49 (P400e)
    "030[9-Z]|03[1-Z].|0[4-Z]..|[1-Z]....*", // >= "0309"
    "",
  //"-v 1,raw48,Raw_Read_Error_Rate "
  //"-v 5,raw16(raw16),Reallocated_Sector_Ct "
  //"-v 9,raw24(raw8),Power_On_Hours "
  //"-v 12,raw48,Power_Cycle_Count "
    "-v 170,raw48,Grown_Failing_Block_Ct "
    "-v 171,raw48,Program_Fail_Count "
    "-v 172,raw48,Erase_Fail_Count "
    "-v 173,raw48,Wear_Leveling_Count "
    "-v 174,raw48,Unexpect_Power_Loss_Ct "
    "-v 181,raw16,Non4k_Aligned_Access "
    "-v 183,raw48,SATA_Iface_Downshift "
  //"-v 184,raw48,End-to-End_Error "
  //"-v 187,raw48,Reported_Uncorrect "
  //"-v 188,raw48,Command_Timeout "
    "-v 189,raw48,Factory_Bad_Block_Ct "
  //"-v 194,tempminmax,Temperature_Celsius "
  //"-v 195,raw48,Hardware_ECC_Recovered "
  //"-v 196,raw16(raw16),Reallocated_Event_Count "
  //"-v 197,raw48,Current_Pending_Sector "
  //"-v 198,raw48,Offline_Uncorrectable "
  //"-v 199,raw48,UDMA_CRC_Error_Count "
    "-v 202,raw48,Perc_Rated_Life_Used "
    "-v 206,raw48,Write_Error_Rate "
    "-v 225,raw48,Unknown_Marvell_Attr " // P400e
    "-v 231,raw48,Unknown_Marvell_Attr " // P400e
    "-v 242,raw48,Host_Reads" // P400e: 2MiB?
  },
  { "Crucial/Micron RealSSD m4/C400", // Marvell 9176, buggy or unknown firmware
    "C400-MTFDDA[ACK](064|128|256|512)MAM|" // tested with C400-MTFDDAC256MAM/0002
    "M4-CT(032|064|128|256|512)M4SSD[123]", // tested with M4-CT064M4SSD2/0002,
      // M4-CT064M4SSD2/0009, M4-CT256M4SSD3/000F
    "",
    "This drive may hang after 5184 hours of power-on time:\n"
    "http://www.tomshardware.com/news/Crucial-m4-Firmware-BSOD,14544.html\n"
    "See the following web pages for firmware updates:\n"
    "http://www.crucial.com/support/firmware.aspx\n"
    "http://www.micron.com/products/solid-state-storage/client-ssd#software",
    "-v 170,raw48,Grown_Failing_Block_Ct "
    "-v 171,raw48,Program_Fail_Count "
    "-v 172,raw48,Erase_Fail_Count "
    "-v 173,raw48,Wear_Leveling_Count "
    "-v 174,raw48,Unexpect_Power_Loss_Ct "
    "-v 181,raw16,Non4k_Aligned_Access "
    "-v 183,raw48,SATA_Iface_Downshift "
    "-v 189,raw48,Factory_Bad_Block_Ct "
    "-v 202,raw48,Perc_Rated_Life_Used "
    "-v 206,raw48,Write_Error_Rate"
  },
  { "Crucial/Micron MX1/2/300, M5/600, 1100 Client SSDs",
    "Crucial_CT(128|256|512)MX100SSD1|"// Marvell 88SS9189, tested with Crucial_CT256MX100SSD1/MU01
    "Crucial_CT(200|250|256|500|512|1000|1024)MX200SSD[1346]|" // Marvell 88SS9189, tested with
      // Crucial_CT500MX200SSD1/MU01, Crucial_CT1024MX200SSD1/MU01, Crucial_CT250MX200SSD3/MU01,
      // Crucial_CT250MX200SSD1/MU03
    "Crucial_CT(275|525|1050|2050)MX300SSD[14]|" // Marvell 88SS1074, tested with
      // Crucial_CT525MX300SSD1/M0CR021, Crucial_CT2050MX300SSD1/M0CR031, Crucial_CT275MX300SSD1/M0CR040
    "Crucial_CT(120|240|480|960)M500SSD[134]|" // Marvell 88SS9187, tested with
      // Crucial_CT120M500SSD1/MU02, Crucial_CT120M500SSD3/MU02, Crucial_CT240M500SSD1/MU03,
      // Crucial_CT480M500SSD1/MU03, Crucial_CT960M500SSD1/MU03, Crucial_CT240M500SSD4/MU05
    "Crucial_CT(128|256|512|1024)M550SSD[134]|" // tested with Crucial_CT512M550SSD3/MU01,
      // Crucial_CT1024M550SSD1/MU01, Crucial_CT128M550SSD4/MU02
    "Micron_M500_MTFDDA[KTV](120|240|480|960)MAV|"// tested with Micron_M500_MTFDDAK960MAV/MU05
    "(Micron_)?M510[_-]MTFDDA[KTV](128|256)MAZ|" // tested with M510-MTFDDAK256MAZ/MU01
    "(Micron_)?M550[_-]MTFDDA[KTV](064|128|256|512|1T0)MAY|" // tested with M550-MTFDDAK256MAY/MU01
    "Micron_M600_(EE|MT)FDDA[KTV](128|256|512|1T0)MBF[25Z]?|" // tested with Micron_M600_MTFDDAK1T0MBF/MU01
    "Micron_M500DC_(EE|MT)FDDA[AK](120|240|480|800)MBB|" // tested with Micron_M500DC_EEFDDAA120MBB/129, Micron_M500DC_MTFDDAK800MBB/0129
    "Micron_1100_MTFDDA[KV](256|512|1T0|2T0)TBN|" // Marvell 88SS1074, tested Micron_1100_MTFDDAK256TBN/M0MU020
    "MICRON_M510DC_(EE|MT)FDDAK(120|240|480|800|960)MBP|" // Micron_M510DC_MTFDDAK240MBP/0005
    "Micron_5100_(EE|MT)FDDA[KV](240|480|960|1T9|3T8|7T6)T(BY|CB|CC)", // tested with Micron_5100_MTFDDAK1T9TBY
    "", "",
  //"-v 1,raw48,Raw_Read_Error_Rate "
    "-v 5,raw48,Reallocate_NAND_Blk_Cnt "
  //"-v 9,raw24(raw8),Power_On_Hours "
  //"-v 12,raw48,Power_Cycle_Count "
    "-v 170,raw48,Reserved_Block_Count "
    "-v 171,raw48,Program_Fail_Count "
    "-v 172,raw48,Erase_Fail_Count "
    "-v 173,raw48,Ave_Block-Erase_Count "
    "-v 174,raw48,Unexpect_Power_Loss_Ct "
    "-v 180,raw48,Unused_Reserve_NAND_Blk "
    "-v 183,raw48,SATA_Interfac_Downshift "
    "-v 184,raw48,Error_Correction_Count "
    "-v 195,raw48,Cumulativ_Corrected_ECC "
  //"-v 187,raw48,Reported_Uncorrect "
  //"-v 194,tempminmax,Temperature_Celsius "
  //"-v 196,raw16(raw16),Reallocated_Event_Count "
  //"-v 197,raw48,Current_Pending_Sector "
  //"-v 198,raw48,Offline_Uncorrectable "
  //"-v 199,raw48,UDMA_CRC_Error_Count "
    "-v 202,raw48,Percent_Lifetime_Used "
    "-v 206,raw48,Write_Error_Rate "
    "-v 210,raw48,Success_RAIN_Recov_Cnt "
    "-v 246,raw48,Total_Host_Sector_Write "
    "-v 247,raw48,Host_Program_Page_Count "
    "-v 248,raw48,Bckgnd_Program_Page_Cnt"
  },
  { "Micron M500DC/M510DC Enterprise SSDs",
    "Micron_M500DC_(EE|MT)FDDA[AK](120|240|480|800)MBB|" // tested with
      // Micron_M500DC_EEFDDAA120MBB/129, Micron_M500DC_MTFDDAK800MBB/0129
    "MICRON_M510DC_(EE|MT)FDDAK(120|240|480|800|960)MBP", // tested with
      // Micron_M510DC_MTFDDAK240MBP/0005
    "", "",
  //"-v 1,raw48,Raw_Read_Error_Rate "
    "-v 5,raw48,Reallocated_Block_Count "
  //"-v 9,raw24(raw8),Power_On_Hours "
  //"-v 12,raw48,Power_Cycle_Count "
    "-v 170,raw48,Reserved_Block_Count "
    "-v 171,raw48,Program_Fail_Count "
    "-v 172,raw48,Erase_Fail_Count "
    "-v 173,raw48,Ave_Block-Erase_Count "
    "-v 174,raw48,Unexpect_Power_Loss_Ct "
    "-v 184,raw48,Error_Correction_Count "
  //"-v 187,raw48,Reported_Uncorrect "
    "-v 188,raw48,Command_Timeouts "
  //"-v 194,tempminmax,Temperature_Celsius "
    "-v 195,raw48,Cumulativ_Corrected_ECC "
  //"-v 197,raw48,Current_Pending_Sector "
  //"-v 198,raw48,Offline_Uncorrectable "
  //"-v 199,raw48,UDMA_CRC_Error_Count "
    "-v 202,raw48,Percent_Lifetime_Remain "
    "-v 206,raw48,Write_Error_Rate "
    "-v 247,raw48,Host_Program_Page_Count "
    "-v 248,raw48,Bckgnd_Program_Page_Cnt"
  },
  { "SandForce Driven SSDs", // Corsair Force LS with buggy firmware only
    "Corsair Force LS SSD", // tested with Corsair Force LS SSD/S9FM01.8
    "S9FM01\\.8",
    "A firmware update is available for this drive.\n"
    "It is HIGHLY RECOMMENDED for drives with specific serial numbers.\n"
    "See the following web pages for details:\n"
    "http://www.corsair.com/en-us/force-series-ls-60gb-sata-3-6gb-s-ssd\n"
    "https://www.smartmontools.org/ticket/628",
    "-v 1,raw24/raw32,Raw_Read_Error_Rate "
    "-v 5,raw48,Retired_Block_Count "
    "-v 9,msec24hour32,Power_On_Hours_and_Msec "
  //"-v 12,raw48,Power_Cycle_Count "
    "-v 162,raw48,Unknown_SandForce_Attr "
    "-v 170,raw48,Reserve_Block_Count "
    "-v 172,raw48,Erase_Fail_Count "
    "-v 173,raw48,Unknown_SandForce_Attr "
    "-v 174,raw48,Unexpect_Power_Loss_Ct "
    "-v 181,raw48,Program_Fail_Count "
  //"-v 187,raw48,Reported_Uncorrect "
  //"-v 192,raw48,Power-Off_Retract_Count "
  //"-v 194,tempminmax,Temperature_Celsius "
  //"-v 196,raw16(raw16),Reallocated_Event_Count "
    "-v 218,raw48,Unknown_SandForce_Attr "
    "-v 231,raw48,SSD_Life_Left "
    "-v 241,raw48,Lifetime_Writes_GiB "
    "-v 242,raw48,Lifetime_Reads_GiB"
  },
  { "SandForce Driven SSDs",
    "SandForce 1st Ed\\.|" // Demo Drive, tested with firmware 320A13F0
    "ADATA SSD S(396|510|599) .?..GB|" // tested with ADATA SSD S510 60GB/320ABBF0,
      // ADATA SSD S599 256GB/3.1.0, 64GB/3.4.6
    "ADATA SP[389]00|" // tested with ADATA SP300/5.0.2d, SP800/5.0.6c,
      // ADATA SP900/5.0.6 (Premier Pro, SF-2281)
    "ADATA SSD S[PX]900 (64|128|256|512)GB-DL2|" // tested with ADATA SSD SP900 256GB-DL2/5.0.6,
      // ADATA SSD SX900 512GB-DL2/5.8.2
    "ADATA XM11 (128|256)GB|" // tested with ADATA XM11 128GB/5.0.1
    "ATP Velocity MIV (60|120|240|480)GB|" // tested with ATP Velocity MIV 480GB/110719
    "Corsair CSSD-F(40|60|80|115|120|160|240)GBP?2.*|" // Corsair Force, tested with
      // Corsair CSSD-F40GB2/1.1, Corsair CSSD-F115GB2-A/2.1a
    "Corsair Force ((3 |LS )?SSD|GS|GT)|" // SF-2281, tested with
      // Corsair Force SSD/5.05, 3 SSD/1.3.2, GT/1.3.3, GS/5.03,
      // Corsair Force LS SSD/S8FM06.5, S9FM01.8, S9FM02.0
    "FM-25S2S-(60|120|240)GBP2|" // G.SKILL Phoenix Pro, SF-1200, tested with
      // FM-25S2S-240GBP2/4.2
    "FTM(06|12|24|48)CT25H|" // Supertalent TeraDrive CT, tested with
      // FTM24CT25H/STTMP2P1
    "KINGSTON SE50S3(100|240|480)G|" // tested with SE50S3100G/KE1ABBF0
    "KINGSTON SH10[03]S3(90|120|240|480)G|" // HyperX (3K), SF-2281, tested with
      // SH100S3240G/320ABBF0, SH103S3120G/505ABBF0
    "KINGSTON SKC(300S37A|380S3)(60|120|180|240|480)G|" // KC300, SF-2281, tested with
      // SKC300S37A120G/KC4ABBF0, SKC380S3120G/507ABBF0
    "KINGSTON SVP200S3(7A)?(60|90|120|240|480)G|" // V+ 200, SF-2281, tested with
      // SVP200S37A480G/502ABBF0, SVP200S390G/332ABBF0
    "KINGSTON SMS200S3(30|60|120)G|" // mSATA, SF-2241, tested with SMS200S3120G/KC3ABBF0
    "KINGSTON SMS450S3(32|64|128)G|" // mSATA, SF-2281, tested with SMS450S3128G/503ABBF0
    "KINGSTON (SV300|SKC100|SE100)S3.*G|" // other SF-2281
    "MKNSSDCR(45|60|90|120|180|240|360|480)GB(-(7|DX7?|MX|G2))?|" // Mushkin Chronos (7mm/Deluxe/MX/G2),
      // SF-2281, tested with MKNSSDCR120GB, MKNSSDCR120GB-MX/560ABBF0, MKNSSDCR480GB-DX7/603ABBF0
    "MKNSSDEC(60|120|240|480|512)GB|" // Mushkin Enhanced ECO2, tested with MKNSSDEC120GB/604ABBF0
    "MKNSSDAT(30|40|60|120|180|240|480)GB(-(DX|V))?|" // Mushkin Atlas (Deluxe/Value), mSATA, SF-2281,
      // tested with MKNSSDAT120GB-V/540ABBF0
    "Mushkin MKNSSDCL(40|60|80|90|115|120|180|240|480)GB-DX2?|" // Mushkin Callisto deluxe,
      // SF-1200/1222, Mushkin MKNSSDCL60GB-DX/361A13F0
    "OCZ[ -](AGILITY2([ -]EX)?|COLOSSUS2|ONYX2|VERTEX(2|-LE))( [123]\\..*)?|" // SF-1200,
      // tested with OCZ-VERTEX2/1.11, OCZ-VERTEX2 3.5/1.11
    "OCZ-NOCTI|" // mSATA, SF-2100, tested with OCZ-NOCTI/2.15
    "OCZ-REVODRIVE3?( X2)?|" // PCIe, SF-1200/2281, tested with
      // OCZ-REVODRIVE( X2)?/1.20, OCZ-REVODRIVE3 X2/2.11
    "OCZ-REVODRIVE350|"
    "OCZ[ -](VELO|VERTEX2[ -](EX|PRO))( [123]\\..*)?|" // SF-1500, tested with
      // OCZ VERTEX2-PRO/1.10 (Bogus thresholds for attribute 232 and 235)
    "D2[CR]STK251...-....|" // OCZ Deneva 2 C/R, SF-22xx/25xx,
      // tested with D2CSTK251M11-0240/2.08, D2CSTK251A10-0240/2.15
    "OCZ-(AGILITY3|SOLID3|VERTEX3( MI)?)|"  // SF-2200, tested with OCZ-VERTEX3/2.02,
      // OCZ-AGILITY3/2.11, OCZ-SOLID3/2.15, OCZ-VERTEX3 MI/2.15
    "OCZ Z-DRIVE R4 [CR]M8[48]|" // PCIe, SF-2282/2582, tested with OCZ Z-DRIVE R4 CM84/2.13
      // (Bogus attributes under Linux)
    "OCZ Z-DRIVE 4500|"
    "OCZ-VELO DRIVE|" // VeloDrive R, PCIe, tested with OCZ-VELO DRIVE/1.33
    "TALOS2|" // OCZ Talos 2 C/R, SAS (works with -d sat), 2*SF-2282, tested with TALOS2/3.20E
    "(APOC|DENC|DENEVA|FTNC|GFGC|MANG|MMOC|NIMC|TMSC).*|" // other OCZ SF-1200,
      // tested with DENCSTE251M11-0120/1.33, DENEVA PCI-E/1.33
    "(DENR|DRSAK|EC188|NIMR|PSIR|TRSAK).*|" // other OCZ SF-1500
    "OWC Aura Pro( 6G SSD)?|" // tested with OWC Aura Pro 6G SSD/507ABBF0, OWC Aura Pro/603ABBF0
    "OWC Mercury Electra (Pro )?[36]G SSD|" // tested with
      // OWC Mercury Electra 6G SSD/502ABBF0, OWC Mercury Electra Pro 3G SSD/541ABBF0
    "OWC Mercury E(xtreme|XTREME) Pro (6G |RE )?SSD|" // tested with
      // OWC Mercury Extreme Pro SSD/360A13F0, OWC Mercury EXTREME Pro 6G SSD/507ABBF0
    "Patriot Pyro|" // tested with Patriot Pyro/332ABBF0
    "SanDisk SDSSDX(60|120|240|480)GG25|" // SanDisk Extreme, SF-2281, tested with
      // SDSSDX240GG25/R201
    "SanDisk SDSSDA(120|240|480)G|" // SanDisk SSD Plus, tested with SanDisk SDSSDA240G/U21010RL
    "SuperSSpeed S301 [0-9]*GB|" // SF-2281, tested with SuperSSpeed S301 128GB/503
    "SG9XCS2D(0?50|100|200|400)GESLT|" // Smart Storage Systems XceedIOPS2, tested with
      // SG9XCS2D200GESLT/SA03L370
    "SSD9SC(120|240|480)GED[EA]|" // PNY Prevail Elite, tested with SSD9SC120GEDA/334ABBF0
    "(TX32|TX31C1|VN0.?..GCNMK).*|" // Smart Storage Systems XceedSTOR
    "(TX22D1|TX21B1).*|" // Smart Storage Systems XceedIOPS2
    "TX52D1.*|" // Smart Storage Systems Xcel-200
    "TS(64|128|256|512)GSSD[37]20|" // Transcend SSD320/720, SF-2281, tested with
      // TS128GSSD320, TS256GSSD720/5.2.0
    "UGB(88P|99S)GC...H[BF].|" // Unigen, tested with
      // UGB88PGC100HF2/MP Rev2, UGB99SGC100HB3/RC Rev3
    "SG9XCS(1F|2D)(50|100|200|400)GE01|" // XceedIOPS, tested with SG9XCS2D50GE01/SA03F34V
    "VisionTek GoDrive (60|120|240|480)GB", // tested with VisionTek GoDrive 480GB/506ABBF0
    "", "",
    "-v 1,raw24/raw32,Raw_Read_Error_Rate "
    "-v 5,raw48,Retired_Block_Count "
    "-v 9,msec24hour32,Power_On_Hours_and_Msec "
  //"-v 12,raw48,Power_Cycle_Count "
    "-v 13,raw24/raw32,Soft_Read_Error_Rate "
    "-v 100,raw48,Gigabytes_Erased "
    "-v 162,raw48,Unknown_SandForce_Attr " // Corsair Force LS SSD/S9FM01.8, *2.0
    "-v 170,raw48,Reserve_Block_Count "
    "-v 171,raw48,Program_Fail_Count "
    "-v 172,raw48,Erase_Fail_Count "
    "-v 173,raw48,Unknown_SandForce_Attr " // Corsair Force LS SSD/S9FM01.8, *2.0
    "-v 174,raw48,Unexpect_Power_Loss_Ct "
    "-v 177,raw48,Wear_Range_Delta "
    "-v 181,raw48,Program_Fail_Count "
    "-v 182,raw48,Erase_Fail_Count "
    "-v 184,raw48,IO_Error_Detect_Code_Ct "
  //"-v 187,raw48,Reported_Uncorrect "
    "-v 189,tempminmax,Airflow_Temperature_Cel "
  //"-v 192,raw48,Power-Off_Retract_Count "
  //"-v 194,tempminmax,Temperature_Celsius "
    "-v 195,raw24/raw32,ECC_Uncorr_Error_Count "
  //"-v 196,raw16(raw16),Reallocated_Event_Count "
    "-v 198,raw24/raw32:210zr54,Uncorrectable_Sector_Ct " // KINGSTON SE100S3100G/510ABBF0
    "-v 199,raw48,SATA_CRC_Error_Count "
    "-v 201,raw24/raw32,Unc_Soft_Read_Err_Rate "
    "-v 204,raw24/raw32,Soft_ECC_Correct_Rate "
    "-v 218,raw48,Unknown_SandForce_Attr " // Corsair Force LS SSD/S9FM01.8, *2.0
    "-v 230,raw48,Life_Curve_Status "
    "-v 231,raw48,SSD_Life_Left "
  //"-v 232,raw48,Available_Reservd_Space "
    "-v 233,raw48,SandForce_Internal "
    "-v 234,raw48,SandForce_Internal "
    "-v 235,raw48,SuperCap_Health "
    "-v 241,raw48,Lifetime_Writes_GiB "
    "-v 242,raw48,Lifetime_Reads_GiB"
  },
  {
    "StorFly CFast SATA 6Gbps SSDs",
    // http://datasheet.octopart.com/VSFCS2CC060G-100-Virtium-datasheet-82287733.pdf
    // tested with StorFly VSFCS2CC060G-100/0409-000
    "StorFly VSFCS2C[CI](016|030|060|120|240)G-...",
    // C - commercial, I industrial
    "", "",
    "-v 192,raw48,Unsafe_Shutdown_Count "
    "-v 160,raw48,Uncorrectable_Error_Cnt "
    "-v 161,raw48,Spares_Remaining_Perc "
    "-v 241,raw48,Host_Writes_32MiB "
    "-v 242,raw48,Host_Reads_32MiB"
    "-v 169,raw48,Lifetime_Remaining% "
    "-v 248,raw48,Lifetime_Remaining% "
    "-v 161,raw48,Spares_Remaining_Perc "
  },
  { "Phison Driven SSDs", // see MKP_521_Phison_SMART_attribute.pdf
    "KINGSTON SUV300S37A(120|240|480)G|" // UV300 SSD, tested with KINGSTON SUV300S37A120G/SAFM11.K
    "KINGSTON SKC310S3B?7A960G|" // SSDNow KC310, KINGSTON SKC310S37A960G/SAFM00.r
    "KINGSTON SKC400S37(128G|256G|512G|1T)|" // SSDNow KC400, KINGSTON SKC400S37128G
    "KINGSTON SV310S3(7A|D7|N7A|B7A)960G|" // SSDNow V310
    "GOODRAM|" // GOODRAM/SAFM12.2 (CX200), model name is missing in the SMART!
    "PNY CS1311 (120|240|480|960)GB SSD|" // tested with PNY CS1311 120GB SSD/CS131122
    "KINGSTON SHSS3B?7A(120|240|480|960)G", // HyperX Savage
    "", "",
  //"-v 1,raw48,Raw_Read_Error_Rate "
    "-v 2,raw48,Not_In_Use "
    "-v 3,raw48,Not_In_Use "
    "-v 5,raw48,Not_In_Use "
    "-v 7,raw48,Not_In_Use "
    "-v 8,raw48,Not_In_Use "
  //"-v 9,raw24(raw8),Power_On_Hours "
    "-v 5,raw48,Retired_Block_Count "
  //"-v 9,raw24(raw8),Power_On_Hours "
    "-v 10,raw48,Not_In_Use "
  //"-v 12,raw48,Power_Cycle_Count "
    "-v 168,raw48,SATA_Phy_Error_Count "
    "-v 170,raw24/raw24:z54z10,Bad_Blk_Ct_Erl/Lat " // Early bad block/Later bad block
    "-v 173,raw16(avg16),MaxAvgErase_Ct "
    "-v 175,raw48,Not_In_Use "
    "-v 183,raw48,Unknown_Attribute "
  //"-v 187,raw48,Reported_Uncorrect "
    "-v 192,raw48,Unsafe_Shutdown_Count "
  //"-v 194,tempminmax,Temperature_Celsius "
    "-v 196,raw48,Not_In_Use "
    "-v 197,raw48,Not_In_Use "
    "-v 199,raw48,CRC_Error_Count "
    "-v 218,raw48,CRC_Error_Count "
    "-v 231,raw48,SSD_Life_Left "
    "-v 233,raw48,Flash_Writes_GiB "
    "-v 240,raw48,Not_In_Use "
    "-v 241,raw48,Lifetime_Writes_GiB "
    "-v 242,raw48,Lifetime_Reads_GiB "
    "-v 244,raw48,Average_Erase_Count "
    "-v 245,raw48,Max_Erase_Count "
    "-v 246,raw48,Total_Erase_Count "
  },
  { "Indilinx Barefoot based SSDs",
    "Corsair CSSD-V(32|60|64|128|256)GB2|" // Corsair Nova, tested with Corsair CSSD-V32GB2/2.2
    "Corsair CMFSSD-(32|64|128|256)D1|" // Corsair Extreme, tested with Corsair CMFSSD-128D1/1.0
    "CRUCIAL_CT(64|128|256)M225|" // tested with CRUCIAL_CT64M225/1571
    "G.SKILL FALCON (64|128|256)GB SSD|" // tested with G.SKILL FALCON 128GB SSD/2030
    "OCZ[ -](AGILITY|ONYX|VERTEX( 1199|-TURBO| v1\\.10)?)|" // tested with
      // OCZ-ONYX/1.6, OCZ-VERTEX 1199/00.P97, OCZ-VERTEX/1.30, OCZ VERTEX-TURBO/1.5, OCZ-VERTEX v1.10/1370
    "Patriot[ -]Torqx.*|"
    "RENICE Z2|" // tested with RENICE Z2/2030
    "STT_FT[MD](28|32|56|64)GX25H|" // Super Talent Ultradrive GX, tested with STT_FTM64GX25H/1916
    "TS(18|25)M(64|128)MLC(16|32|64|128|256|512)GSSD|" // ASAX Leopard Hunt II, tested with TS25M64MLC64GSSD/0.1
    "FM-25S2I-(64|128)GBFII|" // G.Skill FALCON II, tested with FM-25S2I-64GBFII
    "TS(60|120)GSSD25D-M", // Transcend Ultra SSD (SATA II), see also Ticket #80
    "", "",
    "-v 1,raw64 " // Raw_Read_Error_Rate
    "-v 9,raw64 " // Power_On_Hours
    "-v 12,raw64 " // Power_Cycle_Count
    "-v 184,raw64,Initial_Bad_Block_Count "
    "-v 195,raw64,Program_Failure_Blk_Ct "
    "-v 196,raw64,Erase_Failure_Blk_Ct "
    "-v 197,raw64,Read_Failure_Blk_Ct "
    "-v 198,raw64,Read_Sectors_Tot_Ct "
    "-v 199,raw64,Write_Sectors_Tot_Ct "
    "-v 200,raw64,Read_Commands_Tot_Ct "
    "-v 201,raw64,Write_Commands_Tot_Ct "
    "-v 202,raw64,Error_Bits_Flash_Tot_Ct "
    "-v 203,raw64,Corr_Read_Errors_Tot_Ct "
    "-v 204,raw64,Bad_Block_Full_Flag "
    "-v 205,raw64,Max_PE_Count_Spec "
    "-v 206,raw64,Min_Erase_Count "
    "-v 207,raw64,Max_Erase_Count "
    "-v 208,raw64,Average_Erase_Count "
    "-v 209,raw64,Remaining_Lifetime_Perc "
    "-v 210,raw64,Indilinx_Internal "
    "-v 211,raw64,SATA_Error_Ct_CRC "
    "-v 212,raw64,SATA_Error_Ct_Handshake "
    "-v 213,raw64,Indilinx_Internal"
  },
  { "Indilinx Barefoot_2/Everest/Martini based SSDs",
    "OCZ VERTEX[ -]PLUS|" // tested with OCZ VERTEX-PLUS/3.55, OCZ VERTEX PLUS/3.55
    "OCZ-VERTEX PLUS R2|" // Barefoot 2, tested with OCZ-VERTEX PLUS R2/1.2
    "OCZ-PETROL|" // Everest 1, tested with OCZ-PETROL/3.12
    "OCZ-AGILITY4|" // Everest 2, tested with OCZ-AGILITY4/1.5.2
    "OCZ-VERTEX4", // Everest 2, tested with OCZ-VERTEX4/1.5
    "", "",
  //"-v 1,raw48,Raw_Read_Error_Rate "
  //"-v 3,raw16(avg16),Spin_Up_Time "
  //"-v 4,raw48,Start_Stop_Count "
  //"-v 5,raw16(raw16),Reallocated_Sector_Ct "
  //"-v 9,raw24(raw8),Power_On_Hours "
  //"-v 12,raw48,Power_Cycle_Count "
    "-v 232,raw48,Lifetime_Writes " // LBA?
  //"-v 233,raw48,Media_Wearout_Indicator"
  },
  { "Indilinx Barefoot 3 based SSDs",
    "OCZ-VECTOR(1[58]0)?|" // tested with OCZ-VECTOR/1.03, OCZ-VECTOR150/1.2, OCZ-VECTOR180
    "OCZ-VERTEX4[56]0A?|" // Barefoot 3 M10, tested with OCZ-VERTEX450/1.0, OCZ-VERTEX460/1.0, VERTEX460A
    "OCZ-SABER1000|"
    "OCZ-ARC100|"
    "Radeon R7", // Barefoot 3 M00, tested with Radeon R7/1.00
    "", "",
    "-v 5,raw48,Runtime_Bad_Block "
  //"-v 9,raw24(raw8),Power_On_Hours "
  //"-v 12,raw48,Power_Cycle_Count "
    "-v 171,raw48,Avail_OP_Block_Count "
    "-v 174,raw48,Pwr_Cycle_Ct_Unplanned "
    "-v 187,raw48,Total_Unc_NAND_Reads "
    "-v 195,raw48,Total_Prog_Failures "
    "-v 196,raw48,Total_Erase_Failures "
    "-v 197,raw48,Total_Unc_Read_Failures "
    "-v 198,raw48,Host_Reads_GiB "
    "-v 199,raw48,Host_Writes_GiB "
    "-v 205,raw48,Max_Rated_PE_Count "
    "-v 206,raw48,Min_Erase_Count "
    "-v 207,raw48,Max_Erase_Count "
    "-v 208,raw48,Average_Erase_Count "
    "-v 210,raw48,SATA_CRC_Error_Count "
    "-v 212,raw48,Pages_Requiring_Rd_Rtry "
    "-v 213,raw48,Snmple_Retry_Attempts "
    "-v 214,raw48,Adaptive_Retry_Attempts "
    "-v 222,raw48,RAID_Recovery_Count "
    "-v 224,raw48,In_Warranty "
    "-v 225,raw48,DAS_Polarity "
    "-v 226,raw48,Partial_Pfail "
    "-v 230,raw48,Write_Throttling "
    "-v 233,raw48,Remaining_Lifetime_Perc "
    "-v 241,raw48,Host_Writes_GiB " // M00/M10
    "-v 242,raw48,Host_Reads_GiB "  // M00/M10
    "-v 249,raw48,Total_NAND_Prog_Ct_GiB "
    "-v 251,raw48,Total_NAND_Read_Ct_GiB"
  },
  { "OCZ Intrepid 3000 SSDs", // tested with OCZ INTREPID 3600/1.4.3.6, 3800/1.4.3.0, 3700/1.5.0.4
    "OCZ INTREPID 3[678]00",
    "", "",
    "-v 5,raw48,Runtime_Bad_Block "
  //"-v 9,raw24(raw8),Power_On_Hours "
  //"-v 12,raw48,Power_Cycle_Count "
    "-v 100,raw48,Total_Blocks_Erased "
    "-v 171,raw48,Avail_OP_Block_Count "
    "-v 174,raw48,Pwr_Cycle_Ct_Unplanned "
    "-v 184,raw48,Factory_Bad_Block_Count "
    "-v 187,raw48,Total_Unc_NAND_Reads "
    "-v 190,tempminmax,Temperature_Celsius "
    "-v 195,raw48,Total_Prog_Failures "
    "-v 196,raw48,Total_Erase_Failures "
    "-v 197,raw48,Total_Unc_Read_Failures "
    "-v 198,raw48,Host_Reads_GiB "
    "-v 199,raw48,Host_Writes_GiB "
    "-v 202,raw48,Total_Read_Bits_Corr_Ct "
    "-v 205,raw48,Max_Rated_PE_Count "
    "-v 206,raw48,Min_Erase_Count "
    "-v 207,raw48,Max_Erase_Count "
    "-v 208,raw48,Average_Erase_Count "
    "-v 210,raw48,SATA_CRC_Error_Count "
    "-v 211,raw48,SATA_UNC_Count "
    "-v 212,raw48,NAND_Reads_with_Retry "
    "-v 213,raw48,Simple_Rd_Rtry_Attempts "
    "-v 214,raw48,Adaptv_Rd_Rtry_Attempts "
    "-v 221,raw48,Int_Data_Path_Prot_Unc "
    "-v 222,raw48,RAID_Recovery_Count "
    "-v 230,raw48,SuperCap_Charge_Status " // 0=not charged, 1=fully charged, 2=unknown
    "-v 233,raw48,Remaining_Lifetime_Perc "
    "-v 249,raw48,Total_NAND_Prog_Ct_GiB "
    "-v 251,raw48,Total_NAND_Read_Ct_GiB"
  },
  {
    "OCZ/Toshiba Trion SSDs",
    "OCZ-TRION1[05]0|" // tested with OCZ-TRION100/SAFM11.2A, TRION150/SAFZ72.2
    "TOSHIBA-TR150", // tested with TOSHIBA-TR150/SAFZ12.3
    "", "",
  //"-v 9,raw24(raw8),Power_On_Hours "
  //"-v 12,raw48,Power_Cycle_Count "
    "-v 167,raw48,SSD_Protect_Mode "
    "-v 168,raw48,SATA_PHY_Error_Count "
    "-v 169,raw48,Bad_Block_Count "
    "-v 173,raw48,Erase_Count "
    "-v 192,raw48,Unexpect_Power_Loss_Ct "
  //"-v 194,tempminmax,Temperature_Celsius "
    "-v 241,raw48,Host_Writes"
  },
  { "InnoDisk InnoLite SATADOM D150QV-L SSDs", // tested with InnoLite SATADOM D150QV-L/120319
    "InnoLite SATADOM D150QV-L",
    "", "",
  //"-v 1,raw48,Raw_Read_Error_Rate "
  //"-v 2,raw48,Throughput_Performance "
  //"-v 3,raw16(avg16),Spin_Up_Time "
  //"-v 5,raw16(raw16),Reallocated_Sector_Ct "
  //"-v 7,raw48,Seek_Error_Rate " // from InnoDisk iSMART Linux tool, useless for SSD
  //"-v 8,raw48,Seek_Time_Performance "
  //"-v 9,raw24(raw8),Power_On_Hours "
  //"-v 10,raw48,Spin_Retry_Count "
  //"-v 12,raw48,Power_Cycle_Count "
    "-v 168,raw48,SATA_PHY_Error_Count "
    "-v 170,raw48,Bad_Block_Count "
    "-v 173,raw48,Erase_Count "
    "-v 175,raw48,Bad_Cluster_Table_Count "
    "-v 192,raw48,Unexpect_Power_Loss_Ct "
  //"-v 194,tempminmax,Temperature_Celsius "
  //"-v 197,raw48,Current_Pending_Sector "
    "-v 229,hex48,Flash_ID "
    "-v 235,raw48,Later_Bad_Block "
    "-v 236,raw48,Unstable_Power_Count "
    "-v 240,raw48,Write_Head"
  },
  { "Innodisk 1ME3/3ME/3SE SSDs", // tested with 2.5" SATA SSD 3ME/S140714,
      // Mini PCIeDOM 1ME3/S15604, InnoDisk Corp. - mSATA 3SE/S130710
    "((1\\.8|2\\.5)\"? SATA SSD|InnoDisk Corp\\. - mSATA|Mini PCIeDOM|SATA Slim) (1ME3|3[MS]E)",
    "", "",
  //"-v 1,raw48,Raw_Read_Error_Rate "
  //"-v 2,raw48,Throughput_Performance "
  //"-v 3,raw16(avg16),Spin_Up_Time "
  //"-v 5,raw48,Reallocated_Sector_Count "
    "-v 7,raw48,Seek_Error_Rate "       // ?
    "-v 8,raw48,Seek_Time_Performance " // ?
  //"-v 9,raw24(raw8),Power_On_Hours "
    "-v 10,raw48,Spin_Retry_Count "     // ?
  //"-v 12,raw48,Power_Cycle_Count "
    "-v 168,raw48,SATA_PHY_Error_Count "
    "-v 169,hex48,Unknown_Innodisk_Attr "
    "-v 170,raw16,Bad_Block_Count "
    "-v 173,raw16,Erase_Count "
    "-v 175,raw48,Bad_Cluster_Table_Count "
    "-v 176,raw48,Uncorr_RECORD_Count "
  //"-v 192,raw48,Power-Off_Retract_Count "
  //"-v 194,tempminmax,Temperature_Celsius " // ] only in spec
  //"-v 197,raw48,Current_Pending_Sector "
    "-v 225,raw48,Unknown_Innodisk_Attr "
    "-v 229,hex48,Flash_ID "
    "-v 235,raw48,Later_Bad_Block "
    "-v 236,raw48,Unstable_Power_Count "
    "-v 240,raw48,Write_Head"
  },
  { "Innodisk 3IE2/3ME2/3MG2/3SE2 SSDs", // tested with 2.5" SATA SSD 3MG2-P/M140402,
      // 1.8 SATA SSD 3IE2-P/M150821, 2.5" SATA SSD 3IE2-P/M150821,
      // SATA Slim 3MG2-P/M141114, M.2 (S80) 3MG2-P/M141114, M.2 (S42) 3SE2-P/M150821,
      // M.2 (S42) 3ME2/M151013
    "((1\\.8|2\\.5)\"? SATA SSD|SATA Slim|M\\.2 \\(S(42|80)\\)) 3(IE|ME|MG|SE)2(-P)?",
    "", "",
  //"-v 1,raw48,Raw_Read_Error_Rate "
  //"-v 2,raw48,Throughput_Performance "
  //"-v 9,raw24(raw8),Power_On_Hours "
  //"-v 12,raw48,Power_Cycle_Count "
    "-v 160,raw48,Uncorrectable_Error_Cnt "
    "-v 161,raw48,Number_of_Pure_Spare "
    "-v 163,raw48,Initial_Bad_Block_Count "
    "-v 164,raw48,Total_Erase_Count "
    "-v 165,raw48,Max_Erase_Count "
    "-v 166,raw48,Min_Erase_Count "
    "-v 167,raw48,Average_Erase_Count "
    "-v 168,raw48,Max_Erase_Count_of_Spec "
    "-v 169,raw48,Remaining_Lifetime_Perc "
  //"-v 175,raw48,Program_Fail_Count_Chip "
  //"-v 176,raw48,Erase_Fail_Count_Chip "
  //"-v 177,raw48,Wear_Leveling_Count "
    "-v 178,raw48,Runtime_Invalid_Blk_Cnt "
  //"-v 181,raw48,Program_Fail_Cnt_Total "
  //"-v 182,raw48,Erase_Fail_Count_Total "
  //"-v 187,raw48,Reported_Uncorrect " // ] only in spec
  //"-v 192,raw48,Power-Off_Retract_Count "
  //"-v 194,tempminmax,Temperature_Celsius "
  //"-v 195,raw48,Hardware_ECC_Recovered "
  //"-v 196,raw16(raw16),Reallocated_Event_Count "
  //"-v 197,raw48,Current_Pending_Sector "
  //"-v 198,raw48,Offline_Uncorrectable "
  //"-v 199,raw48,UDMA_CRC_Error_Count "
    "-v 225,raw48,Host_Writes_32MiB "  // ]
  //"-v 232,raw48,Available_Reservd_Space "
    "-v 233,raw48,Flash_Writes_32MiB " // ]
    "-v 234,raw48,Flash_Reads_32MiB "  // ]
    "-v 241,raw48,Host_Writes_32MiB "
    "-v 242,raw48,Host_Reads_32MiB "
    "-v 245,raw48,Flash_Writes_32MiB"
  },
  { "Innodisk 3IE3/3ME3 SSDs", // tested with 2.5" SATA SSD 3ME3/S15A19, CFast 3ME3/S15A19
      // InnoDisk Corp. - mSATA 3ME3/S15A19, mSATA mini 3ME3/S15A19, M.2 (S42) 3ME3,
      // SATA Slim 3ME3/S15A19, SATADOM-MH 3ME3/S15A19, SATADOM-ML 3ME3/S15A19,
      // SATADOM-MV 3ME3/S15A19, SATADOM-SL 3ME3/S15A19, SATADOM-SV 3ME3/S15A19,
      // SATADOM-SL 3IE3/S151019N, 2.5" SATA SSD 3IE3/S15C14i, CFast 3IE3/S15C14i,
      // InnoDisk Corp. - mSATA 3IE3/S15C14i, Mini PCIeDOM 1IE3/S15C14i,
      // mSATA mini 3IE3/S15C14i, M.2 (S42) 3IE3/S15C14i, SATA Slim 3IE3/S15C14i,
      // SATADOM-SH 3IE3 V2/S15C14i, SATADOM-SL 3IE3 V2/S15A19i, SATADOM-SV 3IE3 V2/S15C14i
    "(2.5\" SATA SSD|CFast|InnoDisk Corp\\. - mSATA|Mini PCIeDOM|mSATA mini|"
    "M\\.2 \\(S42\\)|SATA Slim|SATADOM-[MS][HLV]) 3[IM]E3( V2)?",
    "", "",
  //"-v 1,raw48,Raw_Read_Error_Rate "
  //"-v 2,raw48,Throughput_Performance "
  //"-v 3,raw16(avg16),Spin_Up_Time "
    "-v 5,raw48,Later_Bad_Block "
    "-v 7,raw48,Seek_Error_Rate "       // ?
    "-v 8,raw48,Seek_Time_Performance " // ?
  //"-v 9,raw24(raw8),Power_On_Hours "
    "-v 10,raw48,Spin_Retry_Count "     // ?
  //"-v 12,raw48,Power_Cycle_Count "
    "-v 163,raw48,Total_Bad_Block_Count "
    "-v 165,raw48,Max_Erase_Count "
    "-v 167,raw48,Average_Erase_Count "
    "-v 168,raw48,SATA_PHY_Error_Count "
    "-v 169,raw48,Remaining_Lifetime_Perc "
    "-v 170,raw48,Spare_Block_Count "
    "-v 171,raw48,Program_Fail_Count "
    "-v 172,raw48,Erase_Fail_Count "
    "-v 175,raw48,Bad_Cluster_Table_Count "
    "-v 176,raw48,RANGE_RECORD_Count "
  //"-v 187,raw48,Reported_Uncorrect "
  //"-v 192,raw48,Power-Off_Retract_Count "
  //"-v 194,tempminmax,Temperature_Celsius "
  //"-v 197,raw48,Current_Pending_Sector "
    "-v 225,raw48,Data_Log_Write_Count "
    "-v 229,hex48,Flash_ID "
    "-v 232,raw48,Spares_Remaining_Perc "
    "-v 235,raw16,Later_Bad_Blk_Inf_R/W/E " // Read/Write/Erase
    "-v 240,raw48,Write_Head "
    "-v 241,raw48,Host_Writes_32MiB "
    "-v 242,raw48,Host_Reads_32MiB"
  },
  { "InnoDisk iCF 9000 CompactFlash Cards", // tested with InnoDisk Corp. - iCF9000 1GB/140808,
       // ..., InnoDisk Corp. - iCF9000 64GB/140808
    "InnoDisk Corp\\. - iCF9000 (1|2|4|8|16|32|64)GB",
    "", "",
  //"-v 1,raw48,Raw_Read_Error_Rate "
  //"-v 5,raw16(raw16),Reallocated_Sector_Ct "
  //"-v 12,raw48,Power_Cycle_Count "
    "-v 160,raw48,Uncorrectable_Error_Cnt "
    "-v 161,raw48,Valid_Spare_Block_Cnt "
    "-v 162,raw48,Child_Pair_Count "
    "-v 163,raw48,Initial_Bad_Block_Count "
    "-v 164,raw48,Total_Erase_Count "
    "-v 165,raw48,Max_Erase_Count "
    "-v 166,raw48,Min_Erase_Count "
    "-v 167,raw48,Average_Erase_Count "
  //"-v 192,raw48,Power-Off_Retract_Count "
  //"-v 194,tempminmax,Temperature_Celsius "
  //"-v 195,raw48,Hardware_ECC_Recovered "
  //"-v 196,raw16(raw16),Reallocated_Event_Count "
  //"-v 198,raw48,Offline_Uncorrectable "
  //"-v 199,raw48,UDMA_CRC_Error_Count "
  //"-v 229,raw48,Flash_ID " // only in spec
    "-v 241,raw48,Host_Writes_32MiB "
    "-v 242,raw48,Host_Reads_32MiB"
  },
  { "Intel X25-E SSDs",
    "SSDSA2SH(032|064)G1.* INTEL",  // G1 = first generation
    "", "",
  //"-v 3,raw16(avg16),Spin_Up_Time "
  //"-v 4,raw48,Start_Stop_Count "
  //"-v 5,raw16(raw16),Reallocated_Sector_Ct "
  //"-v 9,raw24(raw8),Power_On_Hours "
  //"-v 12,raw48,Power_Cycle_Count "
    "-v 192,raw48,Unsafe_Shutdown_Count "
    "-v 225,raw48,Host_Writes_32MiB "
    "-v 226,raw48,Intel_Internal "
    "-v 227,raw48,Intel_Internal "
    "-v 228,raw48,Intel_Internal "
  //"-v 232,raw48,Available_Reservd_Space "
  //"-v 233,raw48,Media_Wearout_Indicator"
  },
  { "Intel X18-M/X25-M G1 SSDs",
    "INTEL SSDSA[12]MH(080|160)G1.*",  // G1 = first generation, 50nm
    "", "",
  //"-v 3,raw16(avg16),Spin_Up_Time "
  //"-v 4,raw48,Start_Stop_Count "
  //"-v 5,raw16(raw16),Reallocated_Sector_Ct "
  //"-v 9,raw24(raw8),Power_On_Hours "
  //"-v 12,raw48,Power_Cycle_Count "
    "-v 192,raw48,Unsafe_Shutdown_Count "
    "-v 225,raw48,Host_Writes_32MiB "
    "-v 226,raw48,Intel_Internal "
    "-v 227,raw48,Intel_Internal "
    "-v 228,raw48,Intel_Internal "
  //"-v 232,raw48,Available_Reservd_Space "
  //"-v 233,raw48,Media_Wearout_Indicator"
  },
  { "Intel X18-M/X25-M/X25-V G2 SSDs", // fixed firmware
      // tested with INTEL SSDSA2M(080|160)G2GC/2CV102J8 (X25-M)
    "INTEL SSDSA[12]M(040|080|120|160)G2.*",  // G2 = second generation, 34nm
    "2CV102(J[89A-Z]|[K-Z].)", // >= "2CV102J8"
    "",
  //"-v 3,raw16(avg16),Spin_Up_Time "
  //"-v 4,raw48,Start_Stop_Count "
  //"-v 5,raw16(raw16),Reallocated_Sector_Ct "
  //"-v 9,raw24(raw8),Power_On_Hours "
  //"-v 12,raw48,Power_Cycle_Count "
  //"-v 184,raw48,End-to-End_Error " // G2 only
    "-v 192,raw48,Unsafe_Shutdown_Count "
    "-v 225,raw48,Host_Writes_32MiB "
    "-v 226,raw48,Workld_Media_Wear_Indic " // Timed Workload Media Wear Indicator (percent*1024)
    "-v 227,raw48,Workld_Host_Reads_Perc "  // Timed Workload Host Reads Percentage
    "-v 228,raw48,Workload_Minutes " // 226,227,228 can be reset by 'smartctl -t vendor,0x40'
  //"-v 232,raw48,Available_Reservd_Space "
  //"-v 233,raw48,Media_Wearout_Indicator"
  },
  { "Intel X18-M/X25-M/X25-V G2 SSDs", // buggy or unknown firmware
      // tested with INTEL SSDSA2M040G2GC/2CV102HD (X25-V)
    "INTEL SSDSA[12]M(040|080|120|160)G2.*",
    "",
    "This drive may require a firmware update to\n"
    "fix possible drive hangs when reading SMART self-test log:\n"
    "http://downloadcenter.intel.com/Detail_Desc.aspx?DwnldID=18363",
    "-v 192,raw48,Unsafe_Shutdown_Count "
    "-v 225,raw48,Host_Writes_32MiB "
    "-v 226,raw48,Workld_Media_Wear_Indic "
    "-v 227,raw48,Workld_Host_Reads_Perc "
    "-v 228,raw48,Workload_Minutes"
  },
  { "Intel 311/313 Series SSDs", // tested with INTEL SSDSA2VP020G2/2CV102M5,
      // INTEL SSDSA2VP020G3/9CV10379, INTEL SSDMAEXC024G3H/9CV10379
    "INTEL SSD(SA2VP|MAEXC)(020|024)G[23]H?",
      // SA2VP = 2.5", MAEXC = mSATA, G2 = 311, G3 = 313
    "", "",
  //"-v 3,raw16(avg16),Spin_Up_Time "
  //"-v 4,raw48,Start_Stop_Count "
  //"-v 5,raw16(raw16),Reallocated_Sector_Ct "
  //"-v 9,raw24(raw8),Power_On_Hours "
  //"-v 12,raw48,Power_Cycle_Count "
    "-v 170,raw48,Reserve_Block_Count "
    "-v 171,raw48,Program_Fail_Count "
    "-v 172,raw48,Erase_Fail_Count "
    "-v 183,raw48,SATA_Downshift_Count "
  //"-v 184,raw48,End-to-End_Error "
  //"-v 187,raw48,Reported_Uncorrect "
    "-v 192,raw48,Unsafe_Shutdown_Count "
    "-v 225,raw48,Host_Writes_32MiB "
    "-v 226,raw48,Workld_Media_Wear_Indic " // Timed Workload Media Wear Indicator (percent*1024)
    "-v 227,raw48,Workld_Host_Reads_Perc "  // Timed Workload Host Reads Percentage
    "-v 228,raw48,Workload_Minutes " // 226,227,228 can be reset by 'smartctl -t vendor,0x40'
  //"-v 232,raw48,Available_Reservd_Space "
  //"-v 233,raw48,Media_Wearout_Indicator "
    "-v 241,raw48,Host_Writes_32MiB "
    "-v 242,raw48,Host_Reads_32MiB"
  },
  { "Intel 320 Series SSDs", // tested with INTEL SSDSA2CT040G3/4PC10362,
      // INTEL SSDSA2CW160G3/4PC10362, SSDSA2BT040G3/4PC10362, SSDSA2BW120G3A/4PC10362,
      // INTEL SSDSA2BW300G3D/4PC10362, SSDSA2BW160G3L/4PC1LE04, SSDSA1NW160G3/4PC10362
    "INTEL SSDSA[12][BCN][WT](040|080|120|160|300|600)G3[ADL]?",
      // 2B = 2.5" 7mm, 2C = 2.5" 9.5mm, 1N = 1.8" microSATA
    "", "",
  //"-v 3,raw16(avg16),Spin_Up_Time "
  //"-v 4,raw48,Start_Stop_Count "
  //"-v 5,raw16(raw16),Reallocated_Sector_Ct "
  //"-v 9,raw24(raw8),Power_On_Hours "
  //"-v 12,raw48,Power_Cycle_Count "
    "-v 170,raw48,Reserve_Block_Count "
    "-v 171,raw48,Program_Fail_Count "
    "-v 172,raw48,Erase_Fail_Count "
    "-v 183,raw48,SATA_Downshift_Count " // FW >= 4Px10362
  //"-v 184,raw48,End-to-End_Error "
  //"-v 187,raw48,Reported_Uncorrect "
    "-v 199,raw48,CRC_Error_Count "      // FW >= 4Px10362
    "-v 192,raw48,Unsafe_Shutdown_Count "
    "-v 225,raw48,Host_Writes_32MiB "
    "-v 226,raw48,Workld_Media_Wear_Indic " // Timed Workload Media Wear Indicator (percent*1024)
    "-v 227,raw48,Workld_Host_Reads_Perc "  // Timed Workload Host Reads Percentage
    "-v 228,raw48,Workload_Minutes " // 226,227,228 can be reset by 'smartctl -t vendor,0x40'
  //"-v 232,raw48,Available_Reservd_Space "
  //"-v 233,raw48,Media_Wearout_Indicator "
    "-v 241,raw48,Host_Writes_32MiB "
    "-v 242,raw48,Host_Reads_32MiB"
  },
  { "Intel 710 Series SSDs", // tested with INTEL SSDSA2BZ100G3/6PB10362
    "INTEL SSDSA2BZ(100|200|300)G3",
    "", "",
  //"-v 3,raw16(avg16),Spin_Up_Time "
  //"-v 4,raw48,Start_Stop_Count "
  //"-v 5,raw16(raw16),Reallocated_Sector_Ct "
  //"-v 9,raw24(raw8),Power_On_Hours "
  //"-v 12,raw48,Power_Cycle_Count "
    "-v 170,raw48,Reserve_Block_Count "
    "-v 171,raw48,Program_Fail_Count "
    "-v 172,raw48,Erase_Fail_Count "
    "-v 174,raw48,Unexpect_Power_Loss_Ct " // Missing in 710 specification from September 2011
    "-v 183,raw48,SATA_Downshift_Count "
  //"-v 184,raw48,End-to-End_Error "
  //"-v 187,raw48,Reported_Uncorrect "
  //"-v 190,tempminmax,Airflow_Temperature_Cel "
    "-v 192,raw48,Unsafe_Shutdown_Count "
    "-v 225,raw48,Host_Writes_32MiB "
    "-v 226,raw48,Workld_Media_Wear_Indic " // Timed Workload Media Wear Indicator (percent*1024)
    "-v 227,raw48,Workld_Host_Reads_Perc "  // Timed Workload Host Reads Percentage
    "-v 228,raw48,Workload_Minutes " // 226,227,228 can be reset by 'smartctl -t vendor,0x40'
  //"-v 232,raw48,Available_Reservd_Space "
  //"-v 233,raw48,Media_Wearout_Indicator "
    "-v 241,raw48,Host_Writes_32MiB "
    "-v 242,raw48,Host_Reads_32MiB"
  },
  { "Intel 510 Series SSDs",
    "INTEL SSDSC2MH(120|250)A2",
    "", "",
  //"-v 3,raw16(avg16),Spin_Up_Time "
  //"-v 4,raw48,Start_Stop_Count "
  //"-v 5,raw16(raw16),Reallocated_Sector_Ct "
  //"-v 9,raw24(raw8),Power_On_Hours "
  //"-v 12,raw48,Power_Cycle_Count "
    "-v 192,raw48,Unsafe_Shutdown_Count "
    "-v 225,raw48,Host_Writes_32MiB "
  //"-v 232,raw48,Available_Reservd_Space "
  //"-v 233,raw48,Media_Wearout_Indicator"
  },
  { "Intel 520 Series SSDs", // tested with INTEL SSDSC2CW120A3/400i, SSDSC2BW480A3F/400i,
      // INTEL SSDSC2BW180A3L/LB3i
    "INTEL SSDSC2[BC]W(060|120|180|240|480)A3[FL]?",
    "", "",
  //"-v 5,raw16(raw16),Reallocated_Sector_Ct "
    "-v 9,msec24hour32,Power_On_Hours_and_Msec "
  //"-v 12,raw48,Power_Cycle_Count "
    "-v 170,raw48,Available_Reservd_Space "
    "-v 171,raw48,Program_Fail_Count "
    "-v 172,raw48,Erase_Fail_Count "
    "-v 174,raw48,Unexpect_Power_Loss_Ct "
  //"-v 184,raw48,End-to-End_Error "
    "-v 187,raw48,Uncorrectable_Error_Cnt "
  //"-v 192,raw48,Power-Off_Retract_Count "
    "-v 225,raw48,Host_Writes_32MiB "
    "-v 226,raw48,Workld_Media_Wear_Indic "
    "-v 227,raw48,Workld_Host_Reads_Perc "
    "-v 228,raw48,Workload_Minutes "
  //"-v 232,raw48,Available_Reservd_Space "
  //"-v 233,raw48,Media_Wearout_Indicator "
    "-v 241,raw48,Host_Writes_32MiB "
    "-v 242,raw48,Host_Reads_32MiB "
    "-v 249,raw48,NAND_Writes_1GiB"
  },
  { "Intel 525 Series SSDs", // mSATA, tested with SSDMCEAC120B3/LLLi
    "INTEL SSDMCEAC(030|060|090|120|180|240)B3",
    "", "",
  //"-v 5,raw16(raw16),Reallocated_Sector_Ct "
    "-v 9,msec24hour32,Power_On_Hours_and_Msec "
  //"-v 12,raw48,Power_Cycle_Count "
    "-v 170,raw48,Available_Reservd_Space "
    "-v 171,raw48,Program_Fail_Count "
    "-v 172,raw48,Erase_Fail_Count "
    "-v 174,raw48,Unexpect_Power_Loss_Ct "
    "-v 183,raw48,SATA_Downshift_Count "
  //"-v 184,raw48,End-to-End_Error "
    "-v 187,raw48,Uncorrectable_Error_Cnt "
  //"-v 190,tempminmax,Airflow_Temperature_Cel "
  //"-v 192,raw48,Power-Off_Retract_Count "
  //"-v 199,raw48,UDMA_CRC_Error_Count "
    "-v 225,raw48,Host_Writes_32MiB "
    "-v 226,raw48,Workld_Media_Wear_Indic "
    "-v 227,raw48,Workld_Host_Reads_Perc "
    "-v 228,raw48,Workload_Minutes "
  //"-v 232,raw48,Available_Reservd_Space "
  //"-v 233,raw48,Media_Wearout_Indicator "
    "-v 241,raw48,Host_Writes_32MiB "
    "-v 242,raw48,Host_Reads_32MiB "
    "-v 249,raw48,NAND_Writes_1GiB"
  },
  { "Intel 53x and Pro 2500 Series SSDs", // SandForce SF-2281, tested with
      // INTEL SSDSC2BW180A4/DC12, SSDSC2BW240A4/DC12, SSDMCEAW120A4/DC33
      // INTEL SSDMCEAW240A4/DC33, SSDSC2BF480A5/TG26, SSDSC2BW240H6/RG21
    "INTEL SSD(MCEA|SC2B|SCKJ)[WF](056|080|120|180|240|360|480)(A4|A5|H6)",
      // SC2B = 2.5", MCEA = mSATA, SCKJ = M.2; A4 = 530, A5 = Pro 2500, H6 = 535
    "", "",
  //"-v 5,raw16(raw16),Reallocated_Sector_Ct "
    "-v 9,msec24hour32,Power_On_Hours_and_Msec "
  //"-v 12,raw48,Power_Cycle_Count "
    "-v 170,raw48,Available_Reservd_Space "
    "-v 171,raw48,Program_Fail_Count "
    "-v 172,raw48,Erase_Fail_Count "
    "-v 174,raw48,Unexpect_Power_Loss_Ct "
    "-v 183,raw48,SATA_Downshift_Count "
  //"-v 184,raw48,End-to-End_Error "
    "-v 187,raw48,Uncorrectable_Error_Cnt "
  //"-v 190,tempminmax,Airflow_Temperature_Cel "
  //"-v 192,raw48,Power-Off_Retract_Count "
  //"-v 199,raw48,UDMA_CRC_Error_Count "
    "-v 225,raw48,Host_Writes_32MiB "
    "-v 226,raw48,Workld_Media_Wear_Indic "
    "-v 227,raw48,Workld_Host_Reads_Perc "
    "-v 228,raw48,Workload_Minutes "
  //"-v 232,raw48,Available_Reservd_Space "
  //"-v 233,raw48,Media_Wearout_Indicator "
    "-v 241,raw48,Host_Writes_32MiB "
    "-v 242,raw48,Host_Reads_32MiB "
    "-v 249,raw48,NAND_Writes_1GiB"
  },
  { "Intel 330/335 Series SSDs", // tested with INTEL SSDSC2CT180A3/300i, SSDSC2CT240A3/300i,
      // INTEL SSDSC2CT240A4/335t
    "INTEL SSDSC2CT(060|120|180|240)A[34]", // A4 = 335 Series
    "", "",
  //"-v 5,raw16(raw16),Reallocated_Sector_Ct "
    "-v 9,msec24hour32,Power_On_Hours_and_Msec "
  //"-v 12,raw48,Power_Cycle_Count "
  //"-v 181,raw48,Program_Fail_Cnt_Total " // ] Missing in 330 specification from April 2012
  //"-v 182,raw48,Erase_Fail_Count_Total " // ]
  //"-v 192,raw48,Power-Off_Retract_Count "
    "-v 225,raw48,Host_Writes_32MiB "
  //"-v 232,raw48,Available_Reservd_Space "
  //"-v 233,raw48,Media_Wearout_Indicator "
    "-v 241,raw48,Host_Writes_32MiB "
    "-v 242,raw48,Host_Reads_32MiB "
    "-v 249,raw48,NAND_Writes_1GiB"
  },
  // https://www.intel.com/content/www/us/en/solid-state-drives/ssd-540s-series-spec.html
  // https://www.intel.com/content/www/us/en/solid-state-drives/ssd-540s-series-m2-spec.html
  { "Intel 540 Series SSDs", // INTEL SSDSC2KW120H6/LSF036C, INTEL SSDSC2KW480H6/LSF036C
    "INTEL SSDSC[K2]KW(120H|180H|240H|360H|480H|010X)6", 
    "", "",
    "-v 9,msec24hour32,Power_On_Hours_and_Msec "
    "-v 170,raw48,Available_Reservd_Space "
    "-v 171,raw48,Program_Fail_Count "
    "-v 172,raw48,Erase_Fail_Count "
    "-v 174,raw48,Unexpect_Power_Loss_Ct "
    "-v 183,raw48,SATA_Downshift_Count "
    "-v 187,raw48,Uncorrectable_Error_Cnt "
    "-v 225,raw48,Host_Writes_32MiB "
    "-v 226,raw48,Workld_Media_Wear_Indic "
    "-v 227,raw48,Workld_Host_Reads_Perc "
    "-v 228,raw48,Workload_Minutes "
    "-v 249,raw48,NAND_Writes_1GiB"
  },
  { "Intel 730 and DC S35x0/3610/3700 Series SSDs", // tested with INTEL SSDSC2BP480G4, SSDSC2BB120G4/D2010355,
      // INTEL SSDSC2BB800G4T, SSDSC2BA200G3/5DV10250, SSDSC2BB080G6/G2010130,  SSDSC2BX200G4/G2010110,
      // INTEL SSDSC2BB016T6/G2010140, SSDSC2BX016T4/G2010140
    "INTEL SSDSC(1N|2B)[ABPX]((080|100|120|160|200|240|300|400|480|600|800)G[346]T?|(012|016)T[46])",
      // A = S3700, B*4 = S3500, B*6 = S3510, P = 730, X = S3610
    "", "",
  //"-v 3,raw16(avg16),Spin_Up_Time "
  //"-v 4,raw48,Start_Stop_Count "
  //"-v 5,raw16(raw16),Reallocated_Sector_Ct "
  //"-v 9,raw24(raw8),Power_On_Hours "
  //"-v 12,raw48,Power_Cycle_Count "
    "-v 170,raw48,Available_Reservd_Space "
    "-v 171,raw48,Program_Fail_Count "
    "-v 172,raw48,Erase_Fail_Count "
    "-v 174,raw48,Unsafe_Shutdown_Count "
    "-v 175,raw16(raw16),Power_Loss_Cap_Test "
    "-v 183,raw48,SATA_Downshift_Count "
  //"-v 184,raw48,End-to-End_Error "
  //"-v 187,raw48,Reported_Uncorrect "
    "-v 190,tempminmax,Temperature_Case "
    "-v 192,raw48,Unsafe_Shutdown_Count "
    "-v 194,tempminmax,Temperature_Internal "
  //"-v 197,raw48,Current_Pending_Sector "
    "-v 199,raw48,CRC_Error_Count "
    "-v 225,raw48,Host_Writes_32MiB "
    "-v 226,raw48,Workld_Media_Wear_Indic " // Timed Workload Media Wear Indicator (percent*1024)
    "-v 227,raw48,Workld_Host_Reads_Perc "  // Timed Workload Host Reads Percentage
    "-v 228,raw48,Workload_Minutes " // 226,227,228 can be reset by 'smartctl -t vendor,0x40'
  //"-v 232,raw48,Available_Reservd_Space "
  //"-v 233,raw48,Media_Wearout_Indicator "
    "-v 234,raw24/raw32:04321,Thermal_Throttle "
    "-v 241,raw48,Host_Writes_32MiB "
    "-v 242,raw48,Host_Reads_32MiB "
    "-v 243,raw48,NAND_Writes_32MiB " // S3510/3610
  },
  { "Intel 3710 Series SSDs", // INTEL SSDSC2BA200G4R/G201DL2B (dell)
    "INTEL SSDSC2BA(200G|400G|800G|012T)4.?",
    "", "",
    "-v 9,msec24hour32,Power_On_Hours_and_Msec "
    "-v 170,raw48,Available_Reservd_Space "
    "-v 171,raw48,Program_Fail_Count "
    "-v 172,raw48,Erase_Fail_Count "
    "-v 174,raw48,Unexpect_Power_Loss_Ct "
    "-v 183,raw48,SATA_Downshift_Count "
    "-v 187,raw48,Uncorrectable_Error_Cnt "
    "-v 225,raw48,Host_Writes_32MiB "
    "-v 226,raw48,Workld_Media_Wear_Indic "
    "-v 227,raw48,Workld_Host_Reads_Perc "
    "-v 228,raw48,Workload_Minutes "
    "-v 234,raw24/raw32:04321,Thermal_Throttle "
    "-v 243,raw48,NAND_Writes_32MiB "
  },
  { "Kingston branded X25-V SSDs", // fixed firmware
    "KINGSTON SSDNow 40GB",
    "2CV102(J[89A-Z]|[K-Z].)", // >= "2CV102J8"
    "",
    "-v 192,raw48,Unsafe_Shutdown_Count "
    "-v 225,raw48,Host_Writes_32MiB "
    "-v 226,raw48,Workld_Media_Wear_Indic "
    "-v 227,raw48,Workld_Host_Reads_Perc "
    "-v 228,raw48,Workload_Minutes"
  },
  { "Kingston branded X25-V SSDs", // buggy or unknown firmware
    "KINGSTON SSDNow 40GB",
    "",
    "This drive may require a firmware update to\n"
    "fix possible drive hangs when reading SMART self-test log.\n"
    "To update Kingston branded drives, a modified Intel update\n"
    "tool must be used. Search for \"kingston 40gb firmware\".",
    "-v 192,raw48,Unsafe_Shutdown_Count "
    "-v 225,raw48,Host_Writes_32MiB "
    "-v 226,raw48,Workld_Media_Wear_Indic "
    "-v 227,raw48,Workld_Host_Reads_Perc "
    "-v 228,raw48,Workload_Minutes"
  },
  { "JMicron based SSDs", // JMicron JMF60x
    "Kingston SSDNow V Series [0-9]*GB|" // tested with Kingston SSDNow V Series 64GB/B090522a
    "TS(2|4|8|16|32|64|128|192)GSSD(18|25)[MS]?-[MS]", // Transcend IDE and SATA, tested with
      // TS32GSSD25-M/V090331, TS32GSSD18M-M/v090331
    "[BVv].*", // other Transcend SSD versions will be catched by subsequent entry
    "",
  //"-v 9,raw24(raw8),Power_On_Hours " // raw value always 0?
  //"-v 12,raw48,Power_Cycle_Count "
  //"-v 194,tempminmax,Temperature_Celsius " // raw value always 0?
    "-v 229,hex64:w012345r,Halt_System/Flash_ID " // Halt, Flash[7]
    "-v 232,hex64:w012345r,Firmware_Version_Info " // "YYMMDD", #Channels, #Banks
    "-v 233,hex48:w01234,ECC_Fail_Record " // Fail number, Row[3], Channel, Bank
    "-v 234,raw24/raw24:w01234,Avg/Max_Erase_Count "
    "-v 235,raw24/raw24:w01z23,Good/Sys_Block_Count"
  },
  { "JMicron based SSDs", // JMicron JMF61x, JMF66x, JMF670
    "ADATA S596 Turbo|"  // tested with ADATA S596 Turbo 256GB SATA SSD (JMicron JMF616)
    "ADATA SP600|"  // tested with ADATA SP600/2.4 (JMicron JMF661)
    "ADATA SP310|"  // Premier Pro SP310 mSATA, JMF667, tested with ADATA SP310/3.04
    "APPLE SSD TS(064|128|256|512)C|"  // Toshiba?, tested with APPLE SSD TS064C/CJAA0201
    "KINGSTON SNV425S2(64|128)GB|"  // SSDNow V Series (2. Generation, JMF618),
                                    // tested with KINGSTON SNV425S264GB/C091126a
    "KINGSTON SSDNOW 30GB|" // tested with KINGSTON SSDNOW 30GB/AJXA0202
    "KINGSTON SS100S2(8|16)G|"  // SSDNow S100 Series, tested with KINGSTON SS100S28G/D100309a
    "KINGSTON SNVP325S2(64|128|256|512)GB|" // SSDNow V+ Series, tested with KINGSTON SNVP325S2128GB/AGYA0201
    "KINGSTON SVP?100S2B?(64|96|128|256|512)G|"  // SSDNow V100/V+100 Series,
      // tested with KINGSTON SVP100S296G/CJR10202, KINGSTON SV100S2256G/D110225a
    "KINGSTON SV200S3(64|128|256)G|" // SSDNow V200 Series, tested with KINGSTON SV200S3128G/E120506a
    "TOSHIBA THNS128GG4BBAA|"  // Toshiba / Super Talent UltraDrive DX,
                               // tested with Toshiba 128GB 2.5" SSD (built in MacBooks)
    "TOSHIBA THNSNC128GMLJ|" // tested with THNSNC128GMLJ/CJTA0202 (built in Toshiba Protege/Dynabook)
    "TS(8|16|32|64|128|192|256|512)GSSD25S?-(MD?|S)|" // Transcend IDE and SATA, JMF612, tested with
      // TS256GSSD25S-M/101028, TS32GSSD25-M/20101227
    "TS(32|64|128|256)G(SSD|MSA)340", // Transcend SSD340 SATA/mSATA, JMF667/670, tested with
      // TS256GSSD340/SVN263, TS256GSSD340/SVN423b, TS256GMSA340/SVN263
    "", "",
  //"-v 1,raw48,Raw_Read_Error_Rate "
  //"-v 2,raw48,Throughput_Performance "
    "-v 3,raw48,Unknown_JMF_Attribute "
  //"-v 5,raw16(raw16),Reallocated_Sector_Ct "
    "-v 7,raw48,Unknown_JMF_Attribute "
    "-v 8,raw48,Unknown_JMF_Attribute "
  //"-v 9,raw24(raw8),Power_On_Hours "
    "-v 10,raw48,Unknown_JMF_Attribute "
  //"-v 12,raw48,Power_Cycle_Count "
    "-v 167,raw48,Unknown_JMF_Attribute "
    "-v 168,raw48,SATA_Phy_Error_Count "
    "-v 169,raw48,Unknown_JMF_Attribute "
    "-v 170,raw16,Bad_Block_Count "
    "-v 173,raw16,Erase_Count " // JMF661: different?
    "-v 175,raw48,Bad_Cluster_Table_Count "
    "-v 192,raw48,Unexpect_Power_Loss_Ct "
  //"-v 194,tempminmax,Temperature_Celsius "
  //"-v 197,raw48,Current_Pending_Sector "
    "-v 233,raw48,Unknown_JMF_Attribute " // FW SVN423b
    "-v 234,raw48,Unknown_JMF_Attribute " // FW SVN423b
    "-v 240,raw48,Unknown_JMF_Attribute "
  //"-v 241,raw48,Total_LBAs_Written "    // FW SVN423b
  //"-v 242,raw48,Total_LBAs_Read "       // FW SVN423b
  },
  { "Plextor M3/M5/M6 Series SSDs", // Marvell 88SS9174 (M3, M5S), 88SS9187 (M5P, M5Pro), 88SS9188 (M6M/S),
      // tested with PLEXTOR PX-128M3/1.01, PX-128M3P/1.04, PX-256M3/1.05, PX-128M5S/1.02, PX-256M5S/1.03,
      // PX-128M5M/1.05, PX-128M5S/1.05, PX-128M5Pro/1.05, PX-512M5Pro/1.06, PX-256M5P/1.01, PX-128M6S/1.03
      // (1.04/5 Firmware self-test log lifetime unit is bogus, possibly 1/256 hours)
    "PLEXTOR PX-(64|128|256|512|768)M(3P?|5[MPS]|5Pro|6[MS])",
    "", "",
  //"-v 1,raw48,Raw_Read_Error_Rate "
  //"-v 5,raw16(raw16),Reallocated_Sector_Ct "
  //"-v 9,raw24(raw8),Power_On_Hours "
  //"-v 12,raw48,Power_Cycle_Count "
    "-v 170,raw48,Unknown_Plextor_Attrib "  // M6S/1.03
    "-v 171,raw48,Unknown_Plextor_Attrib "  // M6S/1.03
    "-v 172,raw48,Unknown_Plextor_Attrib "  // M6S/1.03
    "-v 173,raw48,Unknown_Plextor_Attrib "  // M6S/1.03
    "-v 174,raw48,Unknown_Plextor_Attrib "  // M6S/1.03
  //"-v 175,raw48,Program_Fail_Count_Chip " // M6S/1.03
  //"-v 176,raw48,Erase_Fail_Count_Chip "   // M6S/1.03
  //"-v 177,raw48,Wear_Leveling_Count "
  //"-v 178,raw48,Used_Rsvd_Blk_Cnt_Chip "
  //"-v 179,raw48,Used_Rsvd_Blk_Cnt_Tot "   // M6S/1.03
  //"-v 180,raw48,Unused_Rsvd_Blk_Cnt_Tot " // M6S/1.03
  //"-v 181,raw48,Program_Fail_Cnt_Total "
  //"-v 182,raw48,Erase_Fail_Count_Total "
  //"-v 183,raw48,Runtime_Bad_Block "       // M6S/1.03
  //"-v 184,raw48,End-to-End_Error "        // M6S/1.03
  //"-v 187,raw48,Reported_Uncorrect "
  //"-v 188,raw48,Command_Timeout "         // M6S/1.03
  //"-v 192,raw48,Power-Off_Retract_Count "
  //"-v 195,raw48,Hardware_ECC_Recovered "  // MS6/1.03
  //"-v 196,raw16(raw16),Reallocated_Event_Count "
  //"-v 198,raw48,Offline_Uncorrectable "
  //"-v 199,raw48,UDMA_CRC_Error_Count "
  //"-v 232,raw48,Available_Reservd_Space "
  //"-v 233,raw48,Media_Wearout_Indicator " // MS6/1.03
    "-v 241,raw48,Host_Writes_32MiB "
    "-v 242,raw48,Host_Reads_32MiB"
  },
  { "Samsung based SSDs",
    "SAMSUNG SSD PM800 .*GB|"  // SAMSUNG PM800 SSDs, tested with SAMSUNG SSD PM800 TH 64GB/VBM25D1Q
    "SAMSUNG SSD PM810 .*GB|"  // SAMSUNG PM810 (470 series) SSDs, tested with SAMSUNG SSD PM810 2.5" 128GB/AXM06D1Q
    "SAMSUNG SSD PM851 (mSATA |M\\.2 )?(2280 )?(128|256|512)GB|" // tested with SAMSUNG SSD PM851 mSATA 128GB,
      // SAMSUNG SSD PM851 M.2 2280 256GB/EXT25D0Q
    "SAMSUNG SSD SM841N (mSATA )?(128|256|512)GB|" // tested with SAMSUNG SSD SM841N mSATA 256GB
    "SAMSUNG 470 Series SSD|"  // tested with SAMSUNG 470 Series SSD 64GB/AXM09B1Q
    "Samsung SSD 750 EVO (120|250|500)GB|" // tested with Samsung SSD 750 EVO 250GB/MAT01B6Q
    "SAMSUNG SSD 830 Series|"  // tested with SAMSUNG SSD 830 Series 64GB/CXM03B1Q
    "MZ7PC(512|256|128|064)HA(GH|FU|DR)-000.*|" // probably PM830, tested with SAMSUNG MZ7PC128HAFU-000L1/CXM04L1Q
    "Samsung SSD 840 (PRO )?Series|" // tested with Samsung SSD 840 PRO Series 128GB/DXM04B0Q,
      // Samsung SSD 840 Series/DXT06B0Q
    "Samsung SSD 8[45]0 EVO .*|" // tested with
      // Samsung SSD 840 EVO (120|250|500|750)GB/EXT0AB0Q,
      // Samsung SSD 840 EVO (120|250)GB/EXT0BB6Q, 1TB/EXT0BB0Q, 120GB mSATA/EXT41B6Q,
      // Samsung SSD 850 EVO 250GB/EMT01B6Q
      // Samsung SSD 850 EVO M.2 250GB/EMT21B6Q
      // Samsung SSD 850 EVO mSATA 120GB/EMT41B6Q
      // Samsung SSD 850 EVO 2TB/EMT02B6Q
    "Samsung SSD 850 PRO ((128|256|512)G|1T)B|" // tested with Samsung SSD 850 PRO 128GB/EXM01B6Q,
      // Samsung SSD 850 PRO 1TB/EXM01B6Q
    "SAMSUNG MZ7PA256HMDR-.*|" // PM810 (470 Series), tested with SAMSUNG MZ7PA256HMDR-010H1/AXM07H1Q
    "Samsung SSD 845DC EVO .*|" // Samsung SSD 845DC EVO 960GB/EXT03X3Q
    "SAMSUNG MZ[7M]PC(032|064|128|256|512)HBCD-.*|" // PM830, tested with SAMSUNG MZMPC032HBCD-000L1/CXM12L1Q
    "SAMSUNG MZ7TD(128|256)HAFV-.*|" // 840 Series, tested with SAMSUNG MZ7TD256HAFV-000L7/DXT06L6Q
    "SAMSUNG MZ7WD((120|240)H[AC]FV|480HAGM|960HAGP)-00003|" // SM843T Series, tested with
      // SAMSUNG MZ7WD120HAFV-00003/DXM85W3Q, SAMSUNG MZ7WD120HCFV-00003/DXM9203Q
    "SAMSUNG MZ[7N]TE(128|256|512)HMHP-.*|" // PM851, tested with SAMSUNG MZ7TE256HMHP-000L7/EXT09L6Q,
      // SAMSUNG MZNTE256HMHP-000H1/EXT22H0Q
    "SAMSUNG MZ7GE(240HMGR|(480|960)HMHP)-00003|" // SM853T Series, tested with
      // SAMSUNG MZ7GE240HMGR-00003/EXT0303Q
    "SAMSUNG MZ7LM(120|240|480|960|1T9|3T8)HC(JM|HP|GR|FD)-.*|" // PM863 Series, tested with
      // SAMSUNG MZ7LM960HCHP-0E003/GXT3003Q
    "SAMSUNG MZ7KM(120|240|480|960|1T9)HA(JM|HP|GR|FD|JM)-.*|" // SM863, tested with MZ7KM480HAHP-0E005/GXM1003Q
    "SAMSUNG MZN(LF|TY)(128|256)H[CD]HP-.*|" // CM871/871a, tested with SAMSUNG MZNLF128HCHP-000H1/FXT21H1Q,
      // SAMSUNG MZNTY256HDHP-000/MAT21K0Q
    "SAMSUNG MZ[7N]LN(128|256|512)H[CM](GR|HP|JH|JP)-.*|" // PM871/871a, tested with SAMSUNG MZ7LN128HCHP,
    "SAMSUNG SSD PM871 .*|" // SAMSUNG SSD PM871 2.5 7mm 256GB/EMT02D0Q
      // SAMSUNG MZ7LN256HMJP-00000/MAV0100Q, SAMSUNG MZ7LN512HMJP-00000/MAV0100Q
    "SAMSUNG MZHPV(128|256|512)HDGL-.*", // SM951, tested with SAMSUNG MZHPV512HDGL-00000/BXW2500Q
    "", "",
  //"-v 5,raw16(raw16),Reallocated_Sector_Ct "
  //"-v 9,raw24(raw8),Power_On_Hours "
  //"-v 12,raw48,Power_Cycle_Count "
    "-v 170,raw48,Unused_Rsvd_Blk_Ct_Chip " // CM871
    "-v 171,raw48,Program_Fail_Count_Chip " // CM871
    "-v 172,raw48,Erase_Fail_Count_Chip " // CM871
    "-v 173,raw48,Wear_Leveling_Count " // CM871
    "-v 174,raw48,Unexpect_Power_Loss_Ct " // CM871
  //"-v 175,raw48,Program_Fail_Count_Chip "
  //"-v 176,raw48,Erase_Fail_Count_Chip "
  //"-v 177,raw48,Wear_Leveling_Count "
  //"-v 178,raw48,Used_Rsvd_Blk_Cnt_Chip "
  //"-v 179,raw48,Used_Rsvd_Blk_Cnt_Tot "
  //"-v 180,raw48,Unused_Rsvd_Blk_Cnt_Tot "
  //"-v 181,raw48,Program_Fail_Cnt_Total "
  //"-v 182,raw48,Erase_Fail_Count_Total "
  //"-v 183,raw48,Runtime_Bad_Block "
  //"-v 184,raw48,End-to-End_Error " // SM843T Series
    "-v 187,raw48,Uncorrectable_Error_Cnt "
  //"-v 190,tempminmax,Airflow_Temperature_Cel "  // seems to be some sort of temperature value for 470 Series?
    "-v 191,raw48,Unknown_Samsung_Attr " // PM810
  //"-v 194,tempminmax,Temperature_Celsius "
    "-v 195,raw48,ECC_Error_Rate "
  //"-v 196,raw16(raw16),Reallocated_Event_Count "
  //"-v 198,raw48,Offline_Uncorrectable "
    "-v 199,raw48,CRC_Error_Count "
    "-v 201,raw48,Supercap_Status "
    "-v 202,raw48,Exception_Mode_Status "
  //"-v 233,raw48,Media_Wearout_Indicator // PM851, 840
    "-v 234,raw48,Unknown_Samsung_Attr " // PM851, 840
    "-v 235,raw48,POR_Recovery_Count " // PM851, 830/840/850
    "-v 236,raw48,Unknown_Samsung_Attr " // PM851, 840
    "-v 237,raw48,Unknown_Samsung_Attr " // PM851, 840
    "-v 238,raw48,Unknown_Samsung_Attr " // PM851, 840
  //"-v 241,raw48,Total_LBAs_Written "
  //"-v 242,raw48,Total_LBAs_Read " // PM851, SM841N
    "-v 243,raw48,SATA_Downshift_Ct " // PM863
    "-v 244,raw48,Thermal_Throttle_St " // PM863
    "-v 245,raw48,Timed_Workld_Media_Wear " // PM863
    "-v 246,raw48,Timed_Workld_RdWr_Ratio " // PM863
    "-v 247,raw48,Timed_Workld_Timer " // PM863
    "-v 249,raw48,Unknown_Samsung_Attr " // CM871a
    "-v 250,raw48,SATA_Iface_Downshift " // from the spec
    "-v 251,raw48,NAND_Writes" // PM863
  },
  { "Marvell based SanDisk SSDs",
    "SanDisk SD5SG2[0-9]*G1052E|" // X100 (88SS9174), tested with SanDisk SD5SG2256G1052E/10.04.01
    "SanDisk SD6S[BF][12]M[0-9]*G(1022I?)?|" // X110/X210 (88SS9175/187?), tested with SanDisk SD6SB1M064G1022I/X231600,
      // SanDisk SD6SB1M256G1022I/X231600, SanDisk SD6SF1M128G1022/X231200, SanDisk SD6SB2M512G1022I/X210400
    "SanDisk SD7S[BN]6S-?(128|256|512)G(1122|-1006)|" // X300 (88SS9189?), tested with
      // SanDisk SD7SB6S128G1122/X3310000, SanDisk SD7SN6S-512G-1006/X3511006
    "SanDisk SD8SB8U((128|256|512)G|1T00)1122|" // X400 (88SS1074), tested with SanDisk SD8SB8U128G1122/X4120000
    "SanDisk SDSSDHP[0-9]*G|" // Ultra Plus (88SS9175), tested with SanDisk SDSSDHP128G/X23[01]6RL
    "SanDisk (SDSSDHII|Ultra II )[0-9]*GB?|" // Ultra II (88SS9190/88SS9189), tested with
      // SanDisk SDSSDHII120G/X31200RL, SanDisk Ultra II 960GB/X41100RL
    "SanDisk SDSSDXPS?[0-9]*G", // Extreme II/Pro (88SS9187), tested with SanDisk SDSSDXP480G/R1311,
      // SanDisk SDSSDXPS480G/X21200RL
    "", "",
  //"-v 5,raw16(raw16),Reallocated_Sector_Ct "
  //"-v 9,raw24(raw8),Power_On_Hours "
  //"-v 12,raw48,Power_Cycle_Count "
    "-v 165,raw48,Total_Write/Erase_Count "
    "-v 166,raw48,Min_W/E_Cycle "
    "-v 167,raw48,Min_Bad_Block/Die "
    "-v 168,raw48,Maximum_Erase_Cycle "
    "-v 169,raw48,Total_Bad_Block "
    "-v 171,raw48,Program_Fail_Count "
    "-v 172,raw48,Erase_Fail_Count "
    "-v 173,raw48,Avg_Write/Erase_Count "
    "-v 174,raw48,Unexpect_Power_Loss_Ct "
  //"-v 184,raw48,End-to-End_Error "
  //"-v 187,raw48,Reported_Uncorrect "
  //"-v 188,raw48,Command_Timeout "
  //"-v 194,tempminmax,Temperature_Celsius "
    "-v 199,raw48,SATA_CRC_Error "
    "-v 212,raw48,SATA_PHY_Error "
    "-v 230,raw48,Perc_Write/Erase_Count "
    "-v 232,raw48,Perc_Avail_Resrvd_Space "
    "-v 233,raw48,Total_NAND_Writes_GiB "
    "-v 234,raw48,Perc_Write/Erase_Ct_BC "
    "-v 241,raw48,Total_Writes_GiB "
    "-v 242,raw48,Total_Reads_GiB "
  //"-v 243,raw48,Unknown_Attribute "
    "-v 244,raw48,Thermal_Throttle "
  },
  { "SanDisk based SSDs", // see also #463 for the vendor attribute description
    "SanDisk iSSD P4 [0-9]*GB|" // tested with SanDisk iSSD P4 16GB/SSD 9.14
    "SanDisk pSSD|" // tested with SandDisk pSSD/3 (62.7 GB, SanDisk Extreme USB3.0 SDCZ80-064G-J57, 0x0781:0x5580)
    "SanDisk SDSSDP[0-9]*G|" // tested with SanDisk SDSSDP064G/1.0.0, SDSSDP128G/2.0.0
    "SanDisk SDSSDRC032G|" // tested with SanDisk SanDisk SDSSDRC032G/3.1.0
    "SanDisk SSD i100 [0-9]*GB|" // tested with SanDisk SSD i100 8GB/11.56.04, 24GB/11.56.04
    "SanDisk SSD U100 ([0-9]*GB|SMG2)|" // tested with SanDisk SSD U100 8GB/10.56.00, 256GB/10.01.02, SMG2/10.56.04
    "SanDisk SSD U110 (8|16|24|32|64|128)GB|" // tested with SanDisk SSD U110 32GB/U221000
    "SanDisk SD7[SU]B[23]Q(064|128|256|512)G.*", // tested with SD7SB3Q064G1122/SD7UB3Q256G1122/SD7SB3Q128G/SD7UB2Q512G1122
    "", "",
  //"-v 5,raw16(raw16),Reallocated_Sector_Ct "
  //"-v 9,raw24(raw8),Power_On_Hours "
  //"-v 12,raw48,Power_Cycle_Count "
    "-v 165,raw48,Total_Write/Erase_Count "
    "-v 171,raw48,Program_Fail_Count "
    "-v 172,raw48,Erase_Fail_Count "
    "-v 173,raw48,Avg_Write/Erase_Count "
    "-v 174,raw48,Unexpect_Power_Loss_Ct "
  //"-v 187,raw48,Reported_Uncorrect "
    "-v 212,raw48,SATA_PHY_Error "
    "-v 230,raw48,Perc_Write/Erase_Count "
    "-v 232,raw48,Perc_Avail_Resrvd_Space "
    "-v 234,raw48,Perc_Write/Erase_Ct_BC "
  //"-v 241,raw48,Total_LBAs_Written "
  //"-v 242,raw48,Total_LBAs_Read "
    "-v 244,raw48,Thermal_Throttle "
  },
  //  SDLF1DAR-480G-1HAW/ZR07RE41
  // SDLF1DAR-480G-1JA1/RP41ZH06
  { "Sandisk SATA Cloudspeed Max and GEN2 ESS SSDs",
   "SD[A-Z0-9]{2}[1-3][A-Z]{3}-?[0-9]{3}[GT]-?1[A-Z0-9]{3}",
   "","",
   "-v 13,raw48,Lifetime_UECC_Ct "
   "-v 32,raw48,Lifetime_Write_AmpFctr "
   "-v 33,raw48,Write_AmpFctr "
   "-v 170,raw48,Reserve_Erase_BlkCt "
   "-v 171,raw48,Program_Fail_Ct "
   "-v 172,raw48,Erase_Fail_Ct "
   "-v 173,raw48,Percent_Life_Used "
   "-v 174,raw48,Unexpect_Power_Loss "
   "-v 175,raw48,Lifetime_Die_Failure_Ct "
   "-v 177,raw48,Lifetime_Remaining% "
   "-v 178,raw48,SSD_LifeLeft(0.01%) "
   "-v 180,raw48,Undetected_Data_Err_Ct "
   "-v 183,raw48,LT_Link_Rate_DwnGrd_Ct "
   "-v 191,raw48,Clean_Shutdown_Ct "
   "-v 192,raw48,Unclean_Shutdown_Ct "
   "-v 196,raw48,Lifetime_Retried_Blk_Ct "
   "-v 204,raw48,Average_Block-Erase_Ct "
   "-v 205,raw48,Read_Retry_Enable_Ct "
   "-v 206,raw48,Successful_RaidRecov_Ct "
   "-v 207,raw48,Trimmed_Sector_Ct "
   "-v 211,raw48,Read_Disturb_ReallocEvt "
   "-v 233,raw48,Lifetime_Nand_Writes "
   "-v 235,raw48,Capacitor_Health "
   "-v 244,raw48,Therm_Throt_Activation "
   "-v 245,raw48,Drive_Life_Remaining% "
   "-v 253,raw48,SPI_Test_Remaining "
 },
 { "Sandisk SATA CS1K GEN1 ESS SSDs",
   "SD[A-Z0-9]{2}[NO][A-Z0-9]{3}-?[0-9]{3}[GT]-?1[A-Z0-9]{3}",
   "","",
   "-v 1,raw48,UECC_Ct "
   "-v 2,raw48,Internal_File_Check "
   "-v 5,raw16(raw16),Retried_Blk_Ct "
   "-v 32,raw48,Write_Ampflication "
   "-v 170,raw48,Reserve_Blk_Remaining "
   "-v 171,raw48,Program_Fail_Ct "
   "-v 172,raw48,Erase_Fail_Ct "
   "-v 173,raw48,Drive_Life_Used% "
   "-v 174,raw48,Unexpect_PwrLoss_Ct "
   "-v 175,raw48,PwrLoss_ProtectionFail "
   "-v 177,raw48,DriveLife_Remaining% "
   "-v 178,raw48,SSD_Life_Left "
   "-v 180,raw48,End_to_End_Err_Detect "
   "-v 190,raw48,Drive_Temp_Warning "
   "-v 195,raw48,Uncorrectable_Err_Ct "
   "-v 202,raw48,Exception_Mode_Status "
   "-v 233,raw48,Number_Of_Write_Ct "
   "-v 245,raw48,DriveLife_Used% "
 },
  { "SiliconMotion based SSDs", // SM2246EN (Transcend TS6500)
    "R3SL(120|240|480|960)G|" // AMD Radeon Solid State Drives,
    "CT(120|250|500|1000)BX100SSD1|" // Crucial BX100, tested with CT250BX100SSD1/MU02,
      // CT500BX100SSD1/MU02, CT1000BX100SSD1/MU02
    "CT(240|480|960)BX200SSD1|" // Crucial BX200 Solid State Drive, tested with CT480BX200SSD1/MU02.6
    "TS((16|32|64|128|256|512)G|1T)(SSD|MSA)(370S?|420I?)|" // Transcend SSD370/420 SATA/mSATA, TS6500,
      // tested with TS32GMSA370/20140402, TS16GMSA370/20140516, TS64GSSD370/20140516,
      // TS256GSSD370/N0815B, TS256GSSD370S/N1114H, TS512GSSD370S/N1114H, TS32GSSD420I/N1114H
      // TS256GMTS400
    "TS(16|32|64|128|512|256)GMTS400S?|"
    "TS(120|240)GMTS420|" // Transcend MTS420, TS(120|240)GMTS420
    "TS(128G|256G|512G|1T)SSD230S|" // TS128GSSD230S/P1025F8
    "TS(120|240|480|960)GSSD220S|" // TS480GSSD220S/P0520AA
    "TS(16G|32G|64G|128G|256G|512G|1T)MTS800S?|" // MTS800, tested with TS1TMTS800/O1225H1
    "TS(16|32|64)GMSA630|" // MSA630 mSATA SSD, tested with TS32GMSA630/N0113E1
    "MKNSSDRE(1TB|2TB|512GB|500GB|256GB|250GB)|" // MKNSSDRE256GB/N1007C
    "ADATA SP550", // ADATA SP550/O0803B5a
    "", "",
  //"-v 1,raw48,Raw_Read_Error_Rate "
  //"-v 2,raw48,Throughput_Performance "
  //"-v 9,raw24(raw8),Power_On_Hours "
  //"-v 12,raw48,Power_Cycle_Count "
    "-v 148,raw48,Total_SLC_Erase_Ct "
    "-v 149,raw48,Max_SLC_Erase_Ct "
    "-v 150,raw48,Min_SLC_Erase_Ct "
    "-v 151,raw48,Average_SLC_Erase_Ct "
    "-v 160,raw48,Uncorrectable_Error_Cnt "
    "-v 161,raw48,Valid_Spare_Block_Cnt "
    "-v 163,raw48,Initial_Bad_Block_Count "
    "-v 164,raw48,Total_Erase_Count "
    "-v 165,raw48,Max_Erase_Count "
    "-v 166,raw48,Min_Erase_Count "
    "-v 167,raw48,Average_Erase_Count "
    "-v 168,raw48,Max_Erase_Count_of_Spec "
    "-v 169,raw48,Remaining_Lifetime_Perc "
  //"-v 175,raw48,Program_Fail_Count_Chip "
  //"-v 176,raw48,Erase_Fail_Count_Chip "
  //"-v 177,raw48,Wear_Leveling_Count "
    "-v 178,raw48,Runtime_Invalid_Blk_Cnt "
  //"-v 181,raw48,Program_Fail_Cnt_Total "
  //"-v 182,raw48,Erase_Fail_Count_Total "
  //"-v 187,raw48,Reported_Uncorrect "
  //"-v 192,raw48,Power-Off_Retract_Count "
  //"-v 194,tempminmax,Temperature_Celsius "
  //"-v 195,raw48,Hardware_ECC_Recovered "
  //"-v 196,raw16(raw16),Reallocated_Event_Count "
  //"-v 197,raw48,Current_Pending_Sector "
  //"-v 198,raw48,Offline_Uncorrectable "
  //"-v 199,raw48,UDMA_CRC_Error_Count "
    "-v 225,raw48,Host_Writes_32MiB " // FW 20140402
  //"-v 232,raw48,Available_Reservd_Space "
    "-v 241,raw48,Host_Writes_32MiB "
    "-v 242,raw48,Host_Reads_32MiB "
    "-v 245,raw48,TLC_Writes_32MiB " // FW N0815B, N1114H
    "-v 246,raw48,SLC_Writes_32MiB "
    "-v 247,raw48,Raid_Recoverty_Ct"
  },
  { "Smart Storage Systems Xcel-10 SSDs",  // based on http://www.smartm.com/files/salesLiterature/storage/xcel10.pdf
    "SMART A25FD-(32|64|128)GI32N", // tested with SMART A25FD-128GI32N/B9F23D4K
    "",
    "", // attributes info from http://www.adtron.com/pdf/SMART_Attributes_Xcel-10_810800014_RevB.pdf
    "-v 1,raw48,Not_Supported "
    "-v 2,raw48,Not_Supported "
  //"-v 9,raw24(raw8),Power_On_Hours "
  //"-v 12,raw48,Power_Cycle_Count "
    "-v 191,raw48,Not_Supported "
  //"-v 192,raw48,Power-Off_Retract_Count "
    "-v 197,raw48,ECC_Error_Count "
  //"-v 198,raw48,Offline_Uncorrectable "
  //"-v 199,raw48,UDMA_CRC_Error_Count "
    "-v 251,raw48,Min_Spares_Remain_Perc " // percentage of the total number of spare blocks available
    "-v 252,raw48,Added_Bad_Flash_Blk_Ct " // number of bad flash blocks
    "-v 254,raw48,Total_Erase_Blocks_Ct" // number of times the drive has erased any erase block
  },
  { "Smart Storage Systems XceedSecure2 SSDs",
    "(SMART|Adtron) ([AIS]25FBS|S35FCS).*",
    "", "",
    "-v 9,sec2hour,Power_On_Hours "
    "-v 194,hex64,Proprietary_194"
  },
  { "Smart Storage Systems XceedUltraX/Adtron A25FBX SSDs",
    "(SMART|Adtron) (A|I)25FBX.*",
    "", "",
    "-v 9,hex64,Proprietary_9 "
    "-v 194,hex48,Proprietary_194"
  },
  { "Smart Storage Systems Adtron A25FB 2xN SSDs",
    "(SMART|Adtron) A25FB.*2.N",
    "", "",
    "-v 110,hex64,Proprietary_HWC "
    "-v 111,hex64,Proprietary_MP "
    "-v 112,hex64,Proprietary_RtR "
    "-v 113,hex64,Proprietary_RR "
    "-v 120,hex64,Proprietary_HFAll "
    "-v 121,hex64,Proprietary_HF1st "
    "-v 122,hex64,Proprietary_HF2nd "
    "-v 123,hex64,Proprietary_HF3rd "
    "-v 125,hex64,Proprietary_SFAll "
    "-v 126,hex64,Proprietary_SF1st "
    "-v 127,hex64,Proprietary_SF2nd "
    "-v 128,hex64,Proprietary_SF3rd "
    "-v 194,raw24/raw32:zvzzzw,Fractional_Temperature"
  },
  { "Smart Storage Systems Adtron A25FB 3xN SSDs",
    "(SMART|Adtron) A25FB-.*3.N",
    "", "",
    "-v 9,sec2hour,Power_On_Hours "
    "-v 113,hex48,Proprietary_RR "
    "-v 130,raw48:54321,Minimum_Spares_All_Zs"
  //"-v 194,tempminmax,Temperature_Celsius"
  },
  { "STEC Mach2 CompactFlash Cards", // tested with STEC M2P CF 1.0.0/K1385MS
    "STEC M2P CF 1.0.0",
    "", "",
    "-v 100,raw48,Erase_Program_Cycles "
    "-v 103,raw48,Remaining_Energy_Storg "
    "-v 170,raw48,Reserved_Block_Count "
    "-v 171,raw48,Program_Fail_Count "
    "-v 172,raw48,Erase_Fail_Count "
    "-v 173,raw48,Wear_Leveling_Count "
    "-v 174,raw48,Unexpect_Power_Loss_Ct "
    "-v 211,raw48,Unknown_Attribute " // ] Missing in specification
    "-v 212,raw48,Unknown_Attribute"  // ] from September 2012
  },
  { "Transcend CompactFlash Cards", // tested with TRANSCEND/20080820,
      // TS4GCF133/20100709, TS16GCF133/20100709, TS16GCF150/20110407
    "TRANSCEND|TS(4|8|16)GCF(133|150)",
    "", "",
    "-v 7,raw48,Unknown_Attribute "
    "-v 8,raw48,Unknown_Attribute"
  },
  { "Marvell SSD SD88SA024BA0 (SUN branded)",
    "MARVELL SD88SA024BA0 SUN24G 0902M0054V",
    "", "", ""
  },
  { "HP 1TB SATA disk GB1000EAFJL",
    "GB1000EAFJL",
    "", "", ""
  },
  { "HP 500GB SATA disk MM0500EANCR",
    "MM0500EANCR",
    "", "", ""
  },
  { "HP 250GB SATA disk VB0250EAVER",
    "VB0250EAVER",
    "", "", ""
  },
  { "IBM Deskstar 60GXP",  // ER60A46A firmware
    "(IBM-|Hitachi )?IC35L0[12346]0AVER07.*",
    "ER60A46A",
    "", ""
  },
  { "IBM Deskstar 60GXP",  // All other firmware
    "(IBM-|Hitachi )?IC35L0[12346]0AVER07.*",
    "",
    "IBM Deskstar 60GXP drives may need upgraded SMART firmware.\n"
    "Please see http://haque.net/dtla_update/",
    ""
  },
  { "IBM Deskstar 40GV & 75GXP (A5AA/A6AA firmware)",
    "(IBM-)?DTLA-30[57]0[123467][05].*",
    "T[WX][123468AG][OF]A[56]AA",
    "", ""
  },
  { "IBM Deskstar 40GV & 75GXP (all other firmware)",
    "(IBM-)?DTLA-30[57]0[123467][05].*",
    "",
    "IBM Deskstar 40GV and 75GXP drives may need upgraded SMART firmware.\n"
    "Please see http://haque.net/dtla_update/",
    ""
  },
  { "", // ExcelStor J240, J340, J360, J680, J880 and J8160
    "ExcelStor Technology J(24|34|36|68|88|816)0",
    "", "", ""
  },
  { "", // Fujitsu M1623TAU
    "FUJITSU M1623TAU",
    "",
    "",
    "-v 9,seconds"
  },
  { "Fujitsu MHG",
    "FUJITSU MHG2...ATU?.*",
    "",
    "",
    "-v 9,seconds"
  },
  { "Fujitsu MHH",
    "FUJITSU MHH2...ATU?.*",
    "",
    "",
    "-v 9,seconds"
  },
  { "Fujitsu MHJ",
    "FUJITSU MHJ2...ATU?.*",
    "",
    "",
    "-v 9,seconds"
  },
  { "Fujitsu MHK",
    "FUJITSU MHK2...ATU?.*",
    "",
    "",
    "-v 9,seconds"
  },
  { "",  // Fujitsu MHL2300AT
    "FUJITSU MHL2300AT",
    "",
    "This drive's firmware has a harmless Drive Identity Structure\n"
      "checksum error bug.",
    "-v 9,seconds"
  },
  { "",  // MHM2200AT, MHM2150AT, MHM2100AT, MHM2060AT
    "FUJITSU MHM2(20|15|10|06)0AT",
    "",
    "This drive's firmware has a harmless Drive Identity Structure\n"
      "checksum error bug.",
    "-v 9,seconds"
  },
  { "Fujitsu MHN",
    "FUJITSU MHN2...AT",
    "",
    "",
    "-v 9,seconds"
  },
  { "", // Fujitsu MHR2020AT
    "FUJITSU MHR2020AT",
    "",
    "",
    "-v 9,seconds"
  },
  { "", // Fujitsu MHR2040AT
    "FUJITSU MHR2040AT",
    "",    // Tested on 40BA
    "",
    "-v 9,seconds -v 192,emergencyretractcyclect "
    "-v 198,offlinescanuncsectorct -v 200,writeerrorcount"
  },
  { "Fujitsu MHS AT",
    "FUJITSU MHS20[6432]0AT(  .)?",
    "",
    "",
    "-v 9,seconds -v 192,emergencyretractcyclect "
    "-v 198,offlinescanuncsectorct -v 200,writeerrorcount "
    "-v 201,detectedtacount"
  },
  { "Fujitsu MHT", // tested with FUJITSU MHT2030AC/909B
    "FUJITSU MHT2...(AC|AH|AS|AT|BH)U?.*",
    "",
    "",
    "-v 9,seconds"
  },
  { "Fujitsu MHU",
    "FUJITSU MHU2...ATU?.*",
    "",
    "",
    "-v 9,seconds"
  },
  { "Fujitsu MHV",
    "FUJITSU MHV2...(AH|AS|AT|BH|BS|BT).*",
    "",
    "",
    "-v 9,seconds"
  },
  { "Fujitsu MPA..MPG",
    "FUJITSU MP[A-G]3...A[HTEV]U?.*",
    "",
    "",
    "-v 9,seconds"
  },
  { "Fujitsu MHY BH",
    "FUJITSU MHY2(04|06|08|10|12|16|20|25)0BH.*",
    "", "",
    "-v 240,raw48,Transfer_Error_Rate"
  },
  { "Fujitsu MHW AC", // tested with FUJITSU MHW2060AC/00900004
    "FUJITSU MHW20(40|60)AC",
    "", "", ""
  },
  { "Fujitsu MHW BH",
    "FUJITSU MHW2(04|06|08|10|12|16)0BH.*",
    "", "", ""
  },
  { "Fujitsu MHW BJ",
    "FUJITSU MHW2(08|12|16)0BJ.*",
    "", "", ""
  },
  { "Fujitsu MHZ BH",
    "FUJITSU MHZ2(04|08|12|16|20|25|32)0BH.*",
    "", "", ""
  },
  { "Fujitsu MHZ BJ",
    "FUJITSU MHZ2(08|12|16|20|25|32)0BJ.*",
    "",
    "",
    "-v 9,minutes"
  },
  { "Fujitsu MHZ BS",
    "FUJITSU MHZ2(12|25)0BS.*",
    "", "", ""
  },
  { "Fujitsu MHZ BK",
    "FUJITSU MHZ2(08|12|16|25)0BK.*",
    "", "", ""
  },
  { "Fujitsu MJA BH",
    "FUJITSU MJA2(08|12|16|25|32|40|50)0BH.*",
    "", "", ""
  },
  { "", // Samsung SV4012H (known firmware)
    "SAMSUNG SV4012H",
    "RM100-08",
    "",
    "-v 9,halfminutes -F samsung"
  },
  { "", // Samsung SV4012H (all other firmware)
    "SAMSUNG SV4012H",
    "",
    "May need -F samsung disabled; see manual for details.",
    "-v 9,halfminutes -F samsung"
  },
  { "", // Samsung SV0412H (known firmware)
    "SAMSUNG SV0412H",
    "SK100-01",
    "",
    "-v 9,halfminutes -v 194,10xCelsius -F samsung"
  },
  { "", // Samsung SV0412H (all other firmware)
    "SAMSUNG SV0412H",
    "",
    "May need -F samsung disabled; see manual for details.",
    "-v 9,halfminutes -v 194,10xCelsius -F samsung"
  },
  { "", // Samsung SV1204H (known firmware)
    "SAMSUNG SV1204H",
    "RK100-1[3-5]",
    "",
    "-v 9,halfminutes -v 194,10xCelsius -F samsung"
  },
  { "", // Samsung SV1204H (all other firmware)
    "SAMSUNG SV1204H",
    "",
    "May need -F samsung disabled; see manual for details.",
    "-v 9,halfminutes -v 194,10xCelsius -F samsung"
  },
  { "", // SAMSUNG SV0322A tested with FW JK200-35
    "SAMSUNG SV0322A",
    "", "", ""
  },
  { "SAMSUNG SpinPoint V80", // tested with SV1604N/TR100-23
    "SAMSUNG SV(0211|0401|0612|0802|1203|1604)N",
    "",
    "",
    "-v 9,halfminutes -F samsung2"
  },
  { "", // SAMSUNG SP40A2H with RR100-07 firmware
    "SAMSUNG SP40A2H",
    "RR100-07",
    "",
    "-v 9,halfminutes -F samsung"
  },
  { "", // SAMSUNG SP80A4H with RT100-06 firmware
    "SAMSUNG SP80A4H",
    "RT100-06",
    "",
    "-v 9,halfminutes -F samsung"
  },
  { "", // SAMSUNG SP8004H with QW100-61 firmware
    "SAMSUNG SP8004H",
    "QW100-61",
    "",
    "-v 9,halfminutes -F samsung"
  },
  { "SAMSUNG SpinPoint F1 DT", // tested with HD103UJ/1AA01113
    "SAMSUNG HD(083G|16[12]G|25[12]H|32[12]H|50[12]I|642J|75[23]L|10[23]U)J",
    "", "", ""
  },
  { "SAMSUNG SpinPoint F1 EG", // tested with HD103UI/1AA01113
    "SAMSUNG HD(252H|322H|502I|642J|753L|103U)I",
    "", "", ""
  },
  { "SAMSUNG SpinPoint F1 RE", // tested with HE103UJ/1AA01113
    "SAMSUNG HE(252H|322H|502I|642J|753L|103U)J",
    "", "", ""
  },
  { "SAMSUNG SpinPoint F2 EG", // tested with HD154UI/1AG01118
    "SAMSUNG HD(502H|10[23]S|15[34]U)I",
    "", "", ""
  },
  { "SAMSUNG SpinPoint F3", // tested with HD502HJ/1AJ100E4
    "SAMSUNG HD(502H|754J|103S)J",
    "", "", ""
  },
  { "Seagate Barracuda SpinPoint F3", // tested with ST1000DM005 HD103SJ/1AJ100E5
    "ST[0-9DM]* HD(502H|754J|103S)J",
    "", "", ""
  },
  { "SAMSUNG SpinPoint F3 EG", // tested with HD503HI/1AJ100E4, HD153WI/1AN10002
    "SAMSUNG HD(253G|(324|503)H|754J|105S|(153|203)W)I",
    "", "", ""
  },
  { "SAMSUNG SpinPoint F3 RE", // tested with HE103SJ/1AJ30001
    "SAMSUNG HE(502H|754J|103S)J",
    "", "", ""
  },
  { "Seagate Samsung Spinpoint F4", // tested with ST250DM001 HD256GJ/1AR10001
    "ST(250|320)DM001 HD(256G|322G|323H)J",
    "", "", ""
  },
  { "SAMSUNG SpinPoint F4 EG (AF)",// tested with HD204UI/1AQ10001(buggy|fixed)
    "SAMSUNG HD(155|204)UI",
    "", // 1AQ10001
    "Using smartmontools or hdparm with this\n"
    "drive may result in data loss due to a firmware bug.\n"
    "****** THIS DRIVE MAY OR MAY NOT BE AFFECTED! ******\n"
    "Buggy and fixed firmware report same version number!\n"
    "See the following web pages for details:\n"
    "http://knowledge.seagate.com/articles/en_US/FAQ/223571en\n"
    "http://www.smartmontools.org/wiki/SamsungF4EGBadBlocks",
    ""
  },
  { "SAMSUNG SpinPoint S250", // tested with HD200HJ/KF100-06
    "SAMSUNG HD(162|200|250)HJ",
    "", "", ""
  },
  { "SAMSUNG SpinPoint T133", // tested with HD300LJ/ZT100-12, HD400LJ/ZZ100-14, HD401LJ/ZZ100-15
    "SAMSUNG HD(250KD|(30[01]|320|40[01])L[DJ])",
    "", "", ""
  },
  { "SAMSUNG SpinPoint T166", // tested with HD252KJ/CM100-11, HD501LJ/CR100-1[01]
    "SAMSUNG HD(080G|160H|252K|32[01]K|403L|50[01]L)J",
    "", "",
    "-v 197,increasing" // at least HD501LJ/CR100-11
  },
  { "SAMSUNG SpinPoint P120", // VF100-37 firmware, tested with SP2514N/VF100-37
    "SAMSUNG SP(16[01]3|2[05][01]4)[CN]",
    "VF100-37",
    "",
    "-F samsung3"
  },
  { "SAMSUNG SpinPoint P120", // other firmware, tested with SP2504C/VT100-33
    "SAMSUNG SP(16[01]3|2[05][01]4)[CN]",
    "",
    "May need -F samsung3 enabled; see manual for details.",
    ""
  },
  { "SAMSUNG SpinPoint P80 SD", // tested with HD160JJ/ZM100-33, SAMSUNG HD080HJ/P/ZH100-34
    "SAMSUNG HD(080H|120I|160J)J(/P)?",
    "", "", ""
  },
  { "SAMSUNG SpinPoint P80", // BH100-35 firmware, tested with SP0842N/BH100-35
    "SAMSUNG SP(0451|08[0124]2|12[0145]3|16[0145]4)[CN]",
    "BH100-35",
    "",
    "-F samsung3"
  },
  { "SAMSUNG SpinPoint P80", // firmware *-35 or later
    "SAMSUNG SP(0451|08[0124]2|12[0145]3|16[0145]4)[CN]",
    ".*-3[5-9]",
    "May need -F samsung3 enabled; see manual for details.",
    ""
  },
  { "SAMSUNG SpinPoint P80", // firmware *-25...34, tested with
      // SP0401N/TJ100-30, SP1614C/SW100-25 and -34
    "SAMSUNG SP(04[05]1|08[0124]2|12[0145]3|16[0145]4)[CN]",
    ".*-(2[5-9]|3[0-4])",
    "",
    "-v 9,halfminutes -v 198,increasing"
  },
  { "SAMSUNG SpinPoint P80", // firmware *-23...24, tested with
    // SP0802N/TK100-23,
    // SP1213N/TL100-23,
    // SP1604N/TM100-23 and -24
    "SAMSUNG SP(0451|08[0124]2|12[0145]3|16[0145]4)[CN]",
    ".*-2[34]",
    "",
    "-v 9,halfminutes -F samsung2"
  },
  { "SAMSUNG SpinPoint P80", // unknown firmware
    "SAMSUNG SP(0451|08[0124]2|12[0145]3|16[0145]4)[CN]",
    "",
    "May need -F samsung2 or -F samsung3 enabled; see manual for details.",
    ""
  },
  { "SAMSUNG SpinPoint M40/60/80", // tested with HM120IC/AN100-16, HM160JI/AD100-16
    "SAMSUNG HM(0[468]0H|120I|1[026]0J)[CI]",
    "",
    "",
    "-v 9,halfminutes"
  },
  { "SAMSUNG SpinPoint M5", // tested with HM160HI/HH100-12
    "SAMSUNG HM(((061|080)G|(121|160)H|250J)I|160HC)",
    "", "", ""
  },
  { "SAMSUNG SpinPoint M6", // tested with HM320JI/2SS00_01 M6
    "SAMSUNG HM(251J|320[HJ]|[45]00L)I",
    "", "", ""
  },
  { "SAMSUNG SpinPoint M7", // tested with HM500JI/2AC101C4
    "SAMSUNG HM(250H|320I|[45]00J)I",
    "", "", ""
  },
  { "SAMSUNG SpinPoint M7E (AF)", // tested with HM321HI/2AJ10001, HM641JI/2AJ10001
    "SAMSUNG HM(161G|(251|321)H|501I|641J)I",
    "", "", ""
  },
  { "Seagate Samsung SpinPoint M7E", // tested with ST640LM000 HM641JI/2AJ10001
    "ST(160|250|320|500|640)LM00[01] HM[0-9]*[GHIJ]I",
    "", "", ""
  },
  { "SAMSUNG SpinPoint M7U (USB)", // tested with HM252HX/2AC101C4
    "SAMSUNG HM(162H|252H|322I|502J)X",
    "", "", ""
  },
  { "SAMSUNG SpinPoint M8 (AF)", // tested with HN-M101MBB/2AR10001
    "SAMSUNG HN-M(250|320|500|640|750|101)MBB",
    "", "", ""
  },
  { "Seagate Samsung SpinPoint M8 (AF)", // tested with
      // ST750LM022 HN-M750MBB/2AR10001, ST320LM001 HN-M320MBB/2AR10002,
      // APPLE HDD ST500LM012/2BA30003
    "ST(250|320|500|640|750|1000)LM0[012][124] HN-M[0-9]*MBB|"
    "APPLE HDD ST500LM012",
    "", "", ""
  },
  { "SAMSUNG SpinPoint M8U (USB)", // tested with HN-M500XBB/2AR10001
    "SAMSUNG HN-M(320|500|750|101)XBB",
    "", "", ""
  },
  { "Seagate Samsung SpinPoint M8U (USB)", // tested with ST1000LM025 HN-M101ABB/2AR10001,
      // ST1000LM025 HN-M101ABB/2BA30003 (0x04e8:0x61b6)
    "ST(250|320|500|640|750|1000)LM0[012][3459] HN-M[0-9]*ABB",
    "", "", ""
  },
  { "Seagate Samsung SpinPoint M9T", // tested with ST2000LM003 HN-M201RAD/2BC10003
      // (Seagate Expansion Portable)
    "ST(1500|2000)LM0(03|04|06|07|10) HN-M[0-9]*RAD",
    "", "", ""
  },
  // Flash accelerated, no SMART info in the specs
  // ST1000LX015-1U7172/SDM1
  { "Seagate FireCuda 2.5", // 
    "ST(500|1000|2000)LX0(01|15|25)-.*",
    "", "", "-v 240,msec24hour32 "
  },
  // ST1000DX002/CC41
  { "Seagate FireCuda 3.5", // ST2000DX002-2DV164/CC41
    "ST[12]000DX002-.*",
    "", "", "-v 240,msec24hour32 "
  },
  { "Seagate Samsung SpinPoint M9TU (USB)", // tested with ST1500LM008 HN-M151AAD/2BC10001
       // (0x04e8:0x61b5), ST2000LM005 HN-M201AAD2BC10001 (0x04e8:0x61b4)
    "ST(1500|2000)LM00[58] HN-M[0-9]*AAD",
    "", "", ""
  },
  { "SAMSUNG SpinPoint MP5", // tested with HM250HJ/2AK10001
    "SAMSUNG HM(250H|320H|500J|640J)J",
    "", "", ""
  },
  { "SAMSUNG SpinPoint MT2", // tested with HM100UI/2AM10001
    "SAMSUNG HM100UI",
    "", "", ""
  },
  { "SAMSUNG HM100UX (S2 Portable)", // tested with HM100UX/2AM10001
    "SAMSUNG HM100UX",
    "", "", ""
  },
  { "SAMSUNG SpinPoint M", // tested with MP0402H/UC100-11
    "SAMSUNG MP0(302|402|603|804)H",
    "",
    "",
    "-v 9,halfminutes"
  },
  { "SAMSUNG SpinPoint N3U-3 (USB, 4KiB LLS)", // tested with HS25YJZ/3AU10-01
    "SAMSUNG HS(122H|2[05]YJ)Z",
    "", "", ""
  },
  { "SK hynix SATA SSDs",
    "SK ?hynix SC(210|300|308|313).*|" // tested with
      // SK hynix SC210 mSATA 256GB/20002L00,
      // SKhynix SC300 HFS256G32MND-3210A/20131P00,
      // SK hynix SC308 SATA 128GB/30001P10,
      // SK hynix SC313 HFS256G32TNF-N3A0A/70000P10
    "HFS(128|256|512)G32MND-(2200|3210)A|" // HFS128G32MND-2200A/20200L00,
      // HFS512G32MND-3210A/20100P00
    "HFS(120|250|500)G32TND-N1A2A", // HFS500G32TND-N1A2A/30000P10
    "", "",
    "-v 5,raw48,Retired_Block_Count "
    "-v 100,raw48,Total_Erase_Count "
    "-v 168,raw48,Min_Erase_Count "
    "-v 169,raw48,Max_Erase_Count "
    "-v 171,raw48,Program_Fail_Count "
    "-v 172,raw48,Erase_Fail_Count "
    "-v 173,raw48,Wear_Leveling_Count "
    "-v 174,raw48,Unexpect_Power_Loss_Ct "
    "-v 176,raw48,Unused_Rsvd_Blk_Cnt_Tot "
    "-v 180,raw48,Erase_Fail_Count "
    "-v 181,raw48,Non4k_Aligned_Access "
    "-v 183,raw48,SATA_Downshift_Count "
    "-v 201,raw48,Percent_Lifetime_Remain "
    "-v 212,raw48,Phy_Error_Count "
    "-v 231,raw48,SSD_Life_Left "
    "-v 241,raw48,Total_Writes_GiB "
    "-v 242,raw48,Total_Reads_GiB "
    "-v 243,raw48,Total_Media_Writes "
    "-v 250,raw48,Read_Retry_Count "
  },
  { "Maxtor Fireball 541DX",
    "Maxtor 2B0(0[468]|1[05]|20)H1",
    "",
    "",
    "-v 9,minutes -v 194,unknown"
  },
  { "Maxtor Fireball 3",
    "Maxtor 2F0[234]0[JL]0",
    "",
    "",
    "-v 9,minutes"
  },
  { "Maxtor DiamondMax 1280 ATA",  // no self-test log, ATA2-Fast
    "Maxtor 8(1280A2|2160A4|2560A4|3840A6|4000A6|5120A8)",
    "",
    "",
    "-v 9,minutes"
  },
  { "Maxtor DiamondMax 2160 Ultra ATA",
    "Maxtor 8(2160D2|3228D3|3240D3|4320D4|6480D6|8400D8|8455D8)",
    "",
    "",
    "-v 9,minutes"
  },
  { "Maxtor DiamondMax 2880 Ultra ATA",
    "Maxtor 9(0510D4|0576D4|0648D5|0720D5|0840D6|0845D6|0864D6|1008D7|1080D8|1152D8)",
    "",
    "",
    "-v 9,minutes"
  },
  { "Maxtor DiamondMax 3400 Ultra ATA",
    "Maxtor 9(1(360|350|202)D8|1190D7|10[12]0D6|0840D5|06[48]0D4|0510D3|1(350|202)E8|1010E6|0840E5|0640E4)",
    "",
    "",
    "-v 9,minutes"
  },
  { "Maxtor DiamondMax D540X-4G",
    "Maxtor 4G(120J6|160J[68])",
    "",
    "",
    "-v 9,minutes -v 194,unknown"
  },
  { "Maxtor DiamondMax D540X-4K",
    "MAXTOR 4K(020H1|040H2|060H3|080H4)",
    "", "", ""
  },
  { "Maxtor DiamondMax Plus D740X",
    "MAXTOR 6L0(20[JL]1|40[JL]2|60[JL]3|80[JL]4)",
    "", "", ""
  },
  { "Maxtor DiamondMax Plus 5120 Ultra ATA 33",
    "Maxtor 9(0512D2|0680D3|0750D3|0913D4|1024D4|1360D6|1536D6|1792D7|2048D8)",
    "",
    "",
    "-v 9,minutes"
  },
  { "Maxtor DiamondMax Plus 6800 Ultra ATA 66",
    "Maxtor 9(2732U8|2390U7|204[09]U6|1707U5|1366U4|1024U3|0845U3|0683U2)",
    "",
    "",
    "-v 9,minutes"
  },
  { "Maxtor DiamondMax D540X-4D",
    "Maxtor 4D0(20H1|40H2|60H3|80H4)",
    "",
    "",
    "-v 9,minutes -v 194,unknown"
  },
  { "Maxtor DiamondMax 16",
    "Maxtor 4(R0[68]0[JL]0|R1[26]0L0|A160J0|R120L4)",
    "",
    "",
    "-v 9,minutes"
  },
  { "Maxtor DiamondMax 4320 Ultra ATA",
    "Maxtor (91728D8|91512D7|91303D6|91080D5|90845D4|90645D3|90648D[34]|90432D2)",
    "",
    "",
    "-v 9,minutes"
  },
  { "Maxtor DiamondMax 17 VL",
    "Maxtor 9(0431U1|0641U2|0871U2|1301U3|1741U4)",
    "",
    "",
    "-v 9,minutes"
  },
  { "Maxtor DiamondMax 20 VL",
    "Maxtor (94091U8|93071U6|92561U5|92041U4|91731U4|91531U3|91361U3|91021U2|90841U2|90651U2)",
    "",
    "",
    "-v 9,minutes"
  },
  { "Maxtor DiamondMax VL 30",  // U: ATA66, H: ATA100
    "Maxtor (33073U4|32049U3|31536U2|30768U1|33073H4|32305H3|31536H2|30768H1)",
    "",
    "",
    "-v 9,minutes"
  },
  { "Maxtor DiamondMax 36",
    "Maxtor (93652U8|92739U6|91826U4|91369U3|90913U2|90845U2|90435U1)",
    "",
    "",
    "-v 9,minutes"
  },
  { "Maxtor DiamondMax 40 ATA 66",
    "Maxtor 9(0684U2|1024U2|1362U3|1536U3|2049U4|2562U5|3073U6|4098U8)",
    "",
    "",
    "-v 9,minutes"
  },
  { "Maxtor DiamondMax Plus 40 (Ultra ATA 66 and Ultra ATA 100)",
    "Maxtor (54098[UH]8|53073[UH]6|52732[UH]6|52049[UH]4|51536[UH]3|51369[UH]3|51024[UH]2)",
    "",
    "",
    "-v 9,minutes"
  },
  { "Maxtor DiamondMax 40 VL Ultra ATA 100",
    "Maxtor 3(1024H1|1535H2|2049H2|3073H3|4098H4)( B)?",
    "",
    "",
    "-v 9,minutes"
  },
  { "Maxtor DiamondMax Plus 45 Ulta ATA 100",
    "Maxtor 5(4610H6|4098H6|3073H4|2049H3|1536H2|1369H2|1023H2)",
    "",
    "",
    "-v 9,minutes"
  },
  { "Maxtor DiamondMax 60 ATA 66",
    "Maxtor 9(1023U2|1536U2|2049U3|2305U3|3073U4|4610U6|6147U8)",
    "",
    "",
    "-v 9,minutes"
  },
  { "Maxtor DiamondMax 60 ATA 100",
    "Maxtor 9(1023H2|1536H2|2049H3|2305H3|3073H4|4098H6|4610H6|6147H8)",
    "",
    "",
    "-v 9,minutes"
  },
  { "Maxtor DiamondMax Plus 60",
    "Maxtor 5T0(60H6|40H4|30H3|20H2|10H1)",
    "",
    "",
    "-v 9,minutes"
  },
  { "Maxtor DiamondMax 80",
    "Maxtor (98196H8|96147H6)",
    "",
    "",
    "-v 9,minutes"
  },
  { "Maxtor DiamondMax 536DX",
    "Maxtor 4W(100H6|080H6|060H4|040H3|030H2)",
    "",
    "",
    "-v 9,minutes"
  },
  { "Maxtor DiamondMax Plus 8",
    "Maxtor 6(E0[234]|K04)0L0",
    "",
    "",
    "-v 9,minutes"
  },
  { "Maxtor DiamondMax 10 (ATA/133 and SATA/150)",
    "Maxtor 6(B(30|25|20|16|12|10|08)0[MPRS]|L(080[MLP]|(100|120)[MP]|160[MP]|200[MPRS]|250[RS]|300[RS]))0",
    "",
    "",
    "-v 9,minutes"
  },
  { "Maxtor DiamondMax 10 (SATA/300)",
    "Maxtor 6V(080E|160E|200E|250F|300F|320F)0",
    "", "", ""
  },
  { "Maxtor DiamondMax Plus 9",
    "Maxtor 6Y((060|080|120|160)L0|(060|080|120|160|200|250)P0|(060|080|120|160|200|250)M0)",
    "",
    "",
    "-v 9,minutes"
  },
  { "Maxtor DiamondMax 11",
    "Maxtor 6H[45]00[FR]0",
    "", "", ""
  },
  { "Maxtor DiamondMax 17",
    "Maxtor 6G(080L|160[PE])0",
    "", "", ""
  },
  { "Seagate Maxtor DiamondMax 20",
    "MAXTOR STM3(40|80|160)[28]1[12]0?AS?",
    "", "", ""
  },
  { "Seagate Maxtor DiamondMax 21", // tested with MAXTOR STM3250310AS/3.AAF
    "MAXTOR STM3(80[28]15|160215|250310|(250|320)820|320620|500630)AS?",
    "", "", ""
  },
  { "Seagate Maxtor DiamondMax 22", // fixed firmware
    "(MAXTOR )?STM3(500320|750330|1000340)AS?",
    "MX1A", // http://knowledge.seagate.com/articles/en_US/FAQ/207969en
    "", ""
  },
  { "Seagate Maxtor DiamondMax 22", // fixed firmware
    "(MAXTOR )?STM3(160813|320614|640323|1000334)AS?",
    "MX1B", // http://knowledge.seagate.com/articles/en_US/FAQ/207975en
    "", ""
  },
  { "Seagate Maxtor DiamondMax 22", // buggy firmware
    "(MAXTOR )?STM3(500320|750330|1000340)AS?",
    "MX15",
    "There are known problems with these drives,\n"
    "AND THIS FIRMWARE VERSION IS AFFECTED,\n"
    "see the following Seagate web pages:\n"
    "http://knowledge.seagate.com/articles/en_US/FAQ/207931en\n"
    "http://knowledge.seagate.com/articles/en_US/FAQ/207969en",
    ""
  },
  { "Seagate Maxtor DiamondMax 22", // unknown firmware
    "(MAXTOR )?STM3(160813|32061[34]|500320|640323|750330|10003(34|40))AS?",
    "",
    "There are known problems with these drives,\n"
    "see the following Seagate web pages:\n"
    "http://knowledge.seagate.com/articles/en_US/FAQ/207931en\n"
    "http://knowledge.seagate.com/articles/en_US/FAQ/207969en\n"
    "http://knowledge.seagate.com/articles/en_US/FAQ/207975en",
    ""
  },
  { "Seagate Maxtor DiamondMax 23", // new firmware
    "STM3((160|250)31|(320|500)41|(750|1000)52)8AS?",
    "CC3[D-Z]",
    "", ""
  },
  { "Seagate Maxtor DiamondMax 23", // unknown firmware
    "STM3((160|250)31|(320|500)41|(750|1000)52)8AS?",
    "",
    "A firmware update for this drive may be available,\n"
    "see the following Seagate web pages:\n"
    "http://knowledge.seagate.com/articles/en_US/FAQ/207931en\n"
    "http://knowledge.seagate.com/articles/en_US/FAQ/213911en",
    ""
  },
  { "Maxtor MaXLine Plus II",
    "Maxtor 7Y250[PM]0",
    "",
    "",
    "-v 9,minutes"
  },
  { "Maxtor MaXLine II",
    "Maxtor [45]A(25|30|32)0[JN]0",
    "",
    "",
    "-v 9,minutes"
  },
  { "Maxtor MaXLine III (ATA/133 and SATA/150)",
    "Maxtor 7L(25|30)0[SR]0",
    "",
    "",
    "-v 9,minutes"
  },
  { "Maxtor MaXLine III (SATA/300)",
    "Maxtor 7V(25|30)0F0",
    "", "", ""
  },
  { "Maxtor MaXLine Pro 500",  // There is also a 7H500R0 model, but I
    "Maxtor 7H500F0",               // haven't added it because I suspect
    "",                               // it might need vendoropts_9_minutes
    "", ""                            // and nobody has submitted a report yet
  },
  { "", // HITACHI_DK14FA-20B
    "HITACHI_DK14FA-20B",
    "",
    "",
    "-v 9,minutes -v 193,loadunload"
  },
  { "HITACHI Travelstar DK23XX/DK23XXB",
    "HITACHI_DK23..-..B?",
    "",
    "",
    "-v 9,minutes -v 193,loadunload"
  },
  { "Hitachi Endurastar J4K20/N4K20 (formerly DK23FA-20J)",
    "(HITACHI_DK23FA-20J|HTA422020F9AT[JN]0)",
    "",
    "",
    "-v 9,minutes -v 193,loadunload"
  },
  { "Hitachi Endurastar J4K30/N4K30",
    "HE[JN]4230[23]0F9AT00",
    "",
    "",
    "-v 9,minutes -v 193,loadunload"
  },
  { "Hitachi Travelstar C4K60",  // 1.8" slim drive
    "HTC4260[23]0G5CE00|HTC4260[56]0G8CE00",
    "",
    "",
    "-v 9,minutes -v 193,loadunload"
  },
  { "IBM Travelstar 4GT",
    "IBM-DTCA-2(324|409)0",
    "", "", ""
  },
  { "IBM Travelstar 6GN",
    "IBM-DBCA-20(324|486|648)0",
    "", "", ""
  },
  { "IBM Travelstar 25GS, 18GT, and 12GN",
    "IBM-DARA-2(25|18|15|12|09|06)000",
    "", "", ""
  },
  { "IBM Travelstar 14GS",
    "IBM-DCYA-214000",
    "", "", ""
  },
  { "IBM Travelstar 4LP",
    "IBM-DTNA-2(180|216)0",
    "", "", ""
  },
  { "IBM Travelstar 48GH, 30GN, and 15GN",
    "(IBM-|Hitachi )?IC25(T048ATDA05|N0(30|20|15|12|10|07|06|05)ATDA04)-.",
    "", "", ""
  },
  { "IBM Travelstar 32GH, 30GT, and 20GN",
    "IBM-DJSA-2(32|30|20|10|05)",
    "", "", ""
  },
  { "IBM Travelstar 4GN",
    "IBM-DKLA-2(216|324|432)0",
    "", "", ""
  },
  { "IBM/Hitachi Travelstar 60GH and 40GN",
    "(IBM-|Hitachi )?IC25(T060ATC[SX]05|N0[4321]0ATC[SX]04)-.",
    "", "", ""
  },
  { "IBM/Hitachi Travelstar 40GNX",
    "(IBM-|Hitachi )?IC25N0[42]0ATC[SX]05-.",
    "", "", ""
  },
  { "Hitachi Travelstar 80GN",
    "(Hitachi )?IC25N0[23468]0ATMR04-.",
    "", "", ""
  },
  { "Hitachi Travelstar 4K40",
    "(Hitachi )?HTS4240[234]0M9AT00",
    "", "", ""
  },
  { "Hitachi Travelstar 4K120",
    "(Hitachi )?(HTS4212(60|80|10|12)H9AT00|HTS421260G9AT00)",
    "", "", ""
  },
  { "Hitachi Travelstar 5K80",
    "(Hitachi )?HTS5480[8642]0M9AT00",
    "", "", ""
  },
  { "Hitachi Travelstar 5K100",
    "(Hitachi )?HTS5410[1864]0G9(AT|SA)00",
    "", "", ""
  },
  { "Hitachi Travelstar E5K100",
    "(Hitachi )?HTE541040G9(AT|SA)00",
    "", "", ""
  },
  { "Hitachi Travelstar 5K120",
    "(Hitachi )?HTS5412(60|80|10|12)H9(AT|SA)00",
    "", "", ""
  },
  { "Hitachi Travelstar 5K160",
    "(Hitachi |HITACHI )?HTS5416([468]0|1[26])J9(AT|SA)00",
    "", "", ""
  },
  { "Hitachi Travelstar E5K160",
    "(Hitachi )?HTE5416(12|16|60|80)J9(AT|SA)00",
    "", "", ""
  },
  { "Hitachi Travelstar 5K250",
    "(Hitachi |HITACHI )?HTS5425(80|12|16|20|25)K9(A3|SA)00",
    "", "", ""
  },
  { "Hitachi Travelstar 5K320", // tested with HITACHI HTS543232L9SA00/FB4ZC4EC,
    // Hitachi HTS543212L9SA02/FBBAC52F
    "(Hitachi |HITACHI )?HT(S|E)5432(80|12|16|25|32)L9(A3(00)?|SA0[012])",
    "", "", ""
  },
  { "Hitachi/HGST Travelstar Z5K320", // tested with Hitachi HTS543232A7A384/ES2OA70K
    "(Hitachi|HGST) HT[ES]5432(16|25|32)A7A38[145]",
    "", "", ""
  },
  { "Hitachi Travelstar 5K500.B", // tested with Hitachi HTS545050B9SA00/PB4OC60X
    "(Hitachi )?HT[ES]5450(12|16|25|32|40|50)B9(A30[01]|SA00)",
    "", "", ""
  },
  { "Hitachi/HGST Travelstar Z5K500", // tested with HGST HTS545050A7E380/GG2OAC90,
      // Hitachi HTS545032A7E380/GGBOA7A0, HGST HTS545050A7E680/GR2OA230,
      // APPLE HDD HTS545050A7E362/GG2AB990
    "(Hitachi|HGST|APPLE HDD) HT[ES]5450(25|32|50)A7E(362|38[01]|680)",
    "", "", ""
  },
  { "Hitachi/HGST Travelstar 5K750", // tested with Hitachi HTS547575A9E384/JE4OA60A,
       // APPLE HDD HTS547550A9E384/JE3AD70F
    "(Hitachi|APPLE HDD) HT[ES]5475(50|64|75)A9E38[14]",
    "", "", ""
  },
  { "HGST Travelstar 5K1000", // tested with HGST HTS541010A9E680/JA0OA560,
      // HGST HTS541075A9E680/JA2OA560
    "HGST HT[ES]5410(64|75|10)A9E68[01]",
    "", "", ""
  },
  { "HGST Travelstar Z5K1000", // tested with HGST HTS541010A7E630/SE0OA4A0
    "HGST HTS5410(75|10)A7E63[015]",
    "", "", ""
  },
  { "HGST Travelstar 5K1500", // tested with HGST HTS541515A9E630/KA0OA500
    "HGST HT[ES]541515A9E63[015]",
    "", "", ""
  },
  { "Hitachi Travelstar 7K60",
    "(Hitachi )?HTS726060M9AT00",
    "", "", ""
  },
  { "Hitachi Travelstar E7K60",
    "(Hitachi )?HTE7260[46]0M9AT00",
    "", "", ""
  },
  { "Hitachi Travelstar 7K100",
    "(Hitachi )?HTS7210[168]0G9(AT|SA)00",
    "", "", ""
  },
  { "Hitachi Travelstar E7K100",
    "(Hitachi )?HTE7210[168]0G9(AT|SA)00",
    "", "", ""
  },
  { "Hitachi Travelstar 7K200", // tested with HITACHI HTS722016K9SA00/DCDZC75A
    "(Hitachi |HITACHI )?HTS7220(80|10|12|16|20)K9(A3|SA)00",
    "", "", ""
  },
  { "Hitachi Travelstar 7K320", // tested with
    // HTS723225L9A360/FCDOC30F, HTS723216L9A362/FC2OC39F
    "(Hitachi )?HT[ES]7232(80|12|16|25|32)L9(A300|A36[02]|SA61)",
    "", "", ""
  },
  { "Hitachi Travelstar Z7K320", // tested with HITACHI HTS723232A7A364/EC2ZB70B
    "(HITACHI )?HT[ES]7232(16|25|32)A7A36[145]",
    "", "", ""
  },
  { "Hitachi Travelstar 7K500", // tested with Hitachi HTS725050A9A360/PC4OC70D,
    // HITACHI HTS725032A9A364/PC3ZC70F
    "(Hitachi |HITACHI )?HT[ES]7250(12|16|25|32|50)A9A36[02-5]",
    "", "", ""
  },
  { "Hitachi/HGST Travelstar Z7K500", // tested with HITACHI HTS725050A7E630/GH2ZB390,
      // HGST HTS725050A7E630/GH2OA420, HGST HTS725050A7E630/GH2OA530
    "(HITACHI|HGST) HT[ES]7250(25|32|50)A7E63[015]",
    "", "", ""
  },
  { "Hitachi/HGST Travelstar 7K750", // tested with Hitachi HTS727550A9E364/JF3OA0E0,
      // Hitachi HTS727575A9E364/JF4OA0D0
    "(Hitachi|HGST) HT[ES]7275(50|64|75)A9E36[14]",
    "", "", ""
  },
  { "HGST Travelstar 7K1000", // tested with HGST HTS721010A9E630/JB0OA3B0
    // HGST HTS721075A9E630/JB2OA3J0
    "HGST HT[ES]7210(10|75)A9E63[01]",
    "", "", ""
  },
  { "IBM Deskstar 14GXP and 16GP",
    "IBM-DTTA-3(7101|7129|7144|5032|5043|5064|5084|5101|5129|5168)0",
    "", "", ""
  },
  { "IBM Deskstar 25GP and 22GXP",
    "IBM-DJNA-3(5(101|152|203|250)|7(091|135|180|220))0",
    "", "", ""
  },
  { "IBM Deskstar 37GP and 34GXP",
    "IBM-DPTA-3(5(375|300|225|150)|7(342|273|205|136))0",
    "", "", ""
  },
  { "IBM/Hitachi Deskstar 120GXP",
    "(IBM-)?IC35L((020|040|060|080|120)AVVA|0[24]0AVVN)07-[01]",
    "", "", ""
  },
  { "IBM/Hitachi Deskstar GXP-180",
    "(IBM-)?IC35L(030|060|090|120|180)AVV207-[01]",
    "", "", ""
  },
  { "Hitachi CinemaStar 5K320", // tested with Hitachi HCS5C3225SLA380/STBOA37H
    "Hitachi HCS5C32(25|32)SLA380",
    "", "", ""
  },
  { "Hitachi CinemaStar 5K1000", // Hitachi HCS5C1010CLA382/JC4OA3EA
    "Hitachi HCS5C10(10|75|50|32|25|16)CLA382",
    "", "", ""
  },
  { "Hitachi Deskstar 5K3000", // tested with HDS5C3030ALA630/MEAOA5C0,
       // Hitachi HDS5C3020BLE630/MZ4OAAB0 (OEM, Toshiba Canvio Desktop)
    "(Hitachi )?HDS5C30(15|20|30)(ALA|BLE)63[02].*",
    "", "", ""
  },
  { "Hitachi Deskstar 5K4000", // tested with HDS5C4040ALE630/MPAOA250
    "(Hitachi )?HDS5C40(30|40)ALE63[01].*",
    "", "", ""
  },
  { "Hitachi Deskstar 7K80",
    "(Hitachi )?HDS7280([48]0PLAT20|(40)?PLA320|80PLA380).*",
    "", "", ""
  },
  { "Hitachi Deskstar 7K160",
    "(Hitachi )?HDS7216(80|16)PLA[3T]80.*",
    "", "", ""
  },
  { "Hitachi Deskstar 7K250",
    "(Hitachi )?HDS7225((40|80|12|16)VLAT20|(12|16|25)VLAT80|(80|12|16|25)VLSA80)",
    "", "", ""
  },
  { "Hitachi Deskstar 7K250 (SUN branded)",
    "HITACHI HDS7225SBSUN250G.*",
    "", "", ""
  },
  { "Hitachi Deskstar T7K250",
    "(Hitachi )?HDT7225((25|20|16)DLA(T80|380))",
    "", "", ""
  },
  { "Hitachi Deskstar 7K400",
    "(Hitachi )?HDS724040KL(AT|SA)80",
    "", "", ""
  },
  { "Hitachi Deskstar 7K500",
    "(Hitachi )?HDS725050KLA(360|T80)",
    "", "", ""
  },
  { "Hitachi Deskstar P7K500",
    "(Hitachi )?HDP7250(16|25|32|40|50)GLA(36|38|T8)0",
    "", "", ""
  },
  { "Hitachi Deskstar T7K500",
    "(Hitachi )?HDT7250(25|32|40|50)VLA(360|380|T80)",
    "", "", ""
  },
  { "Hitachi Deskstar 7K1000",
    "(Hitachi )?HDS7210(50|75|10)KLA330",
    "", "", ""
  },
  { "Hitachi Deskstar 7K1000.B",
    "(Hitachi )?HDT7210((16|25)SLA380|(32|50|64|75|10)SLA360)",
    "", "", ""
  },
  { "Hitachi Deskstar 7K1000.C", // tested with Hitachi HDS721010CLA330/JP4OA3MA,
      // Hitachi HDS721025CLA682/JP1OA41A
    "(Hitachi )?HDS7210((16|25)CLA[36]82|(32|50)CLA[36]62|(64|75|10)CLA[36]3[02])",
    "", "", ""
  },
  { "Hitachi Deskstar 7K1000.D", // tested with HDS721010DLE630/MS2OA5Q0
    "Hitachi HDS7210(25|32|50|75|10)DLE630",
    "", "", ""
  },
  { "Hitachi Deskstar E7K1000", // tested with HDE721010SLA330/ST6OA31B
    "Hitachi HDE7210(50|75|10)SLA330",
    "", "", ""
  },
  { "Hitachi Deskstar 7K2000",
    "Hitachi HDS722020ALA330",
    "", "", ""
  },
  // Hitachi HDS723030BLE640
  { "Hitachi Deskstar 7K3000", // tested with HDS723030ALA640/MKAOA3B0
    "Hitachi HDS7230((15|20)BLA642|30ALA640|30BLE640)",
    "", "", ""
  },
  { "Hitachi/HGST Deskstar 7K4000", // tested with Hitachi HDS724040ALE640/MJAOA250
    "(Hitachi )?HDS724040ALE640",
    "", "", ""
  },
  { "HGST Deskstar NAS", // tested with HGST HDN724040ALE640/MJAOA5E0,
       // HGST HDN726050ALE610/APGNT517, HGST HDN726060ALE610/APGNT517
    "HGST HDN72(4030|4040|6050|6060)ALE6[14]0",
    "", "", ""
  },
  { "Hitachi Ultrastar A7K1000", // tested with
    // HUA721010KLA330      44X2459 42C0424IBM/GKAOAB4A
    "(Hitachi )?HUA7210(50|75|10)KLA330.*",
    "", "", ""
  },
  { "Hitachi Ultrastar A7K2000", // tested with
    // HUA722010CLA330      43W7629 42C0401IBM
    "(Hitachi )?HUA7220(50|10|20)[AC]LA33[01].*",
    "", "", ""
  },
  { "Hitachi Ultrastar 7K3000", // tested with Hitachi HUA723030ALA640/MKAOA580,
      // Hitachi HUA723020ALA641/MK7OA840
    "Hitachi HUA7230(20|30)ALA64[01]",
    "", "", ""
  },
  { "Hitachi/HGST Ultrastar 7K4000", // tested with Hitachi HUS724040ALE640/MJAOA3B0,
      // HGST HUS724040ALE640/MJAOA580, HGST HUS724020ALA640/MF6OAA70
    "(Hitachi|HGST) HUS7240(20|30|40)AL[AE]64[01]",
    "", "", ""
  },
  { "HGST Ultrastar 7K6000", // tested with HGST HUS726060ALE614/APGNW517
    "HGST HUS7260[2456]0AL[AEN]61[014]",
    "", "", ""
  },
  { "HGST Ultrastar He6", // tested with HGST HUS726060ALA640/AHGNT1E2
    "HGST HUS726060ALA64[01]",
    "", "",
    "-v 22,raw48,Helium_Level"
  },
  { "HGST Ultrastar He8", // tested with HGST HUH728060ALE600/GR2OA230
    "HGST HUH7280(60|80)AL[EN]60[014]",
    "", "",
    "-v 22,raw48,Helium_Level"
  },
  { "HGST Ultrastar He10", // tested with HGST HUH7210100ALE600/0F27452
    "HGST HUH7210(08|10)AL[EN]60[014]",
    "", "",
    "-v 22,raw48,Helium_Level"
  },
  { "HGST MegaScale 4000", // tested with HGST HMS5C4040ALE640/MPAOA580
    "HGST HMS5C4040[AB]LE64[01]", // B = DC 4000.B
    "", "", ""
  },
  { "Toshiba 2.5\" HDD (10-20 GB)",
    "TOSHIBA MK(101[67]GAP|15[67]GAP|20(1[678]GAP|(18|23)GAS))",
    "", "", ""
  },
  { "Toshiba 2.5\" HDD (30-60 GB)",
    "TOSHIBA MK((6034|4032)GSX|(6034|4032)GAX|(6026|4026|4019|3019)GAXB?|(6025|6021|4025|4021|4018|3025|3021|3018)GAS|(4036|3029)GACE?|(4018|3017)GAP)",
    "", "", ""
  },
  { "Toshiba 2.5\" HDD (80 GB and above)",
    "TOSHIBA MK(80(25GAS|26GAX|32GAX|32GSX)|10(31GAS|32GAX)|12(33GAS|34G[AS]X)|2035GSS)",
    "", "", ""
  },
  { "Toshiba 2.5\" HDD MK..37GSX", // tested with TOSHIBA MK1637GSX/DL032C
    "TOSHIBA MK(12|16)37GSX",
    "", "", ""
  },
  { "Toshiba 2.5\" HDD MK..46GSX", // tested with TOSHIBA MK1246GSX/LB213M
    "TOSHIBA MK(80|12|16|25)46GSX",
    "", "", ""
  },
  { "Toshiba 2.5\" HDD MK..50GACY", // tested with TOSHIBA MK8050GACY/TF105A
    "TOSHIBA MK8050GACY",
    "", "", ""
  },
  { "Toshiba 2.5\" HDD MK..34GSX", // tested with TOSHIBA MK8034GSX/AH301E
    "TOSHIBA MK(80|12|10)34GSX",
    "", "", ""
  },
  //
  { "Toshiba 2.5\" HDD MK..32GSX", // tested with TOSHIBA MK1032GSX/AS021G
    "TOSHIBA MK(10|80|60|40)32GSX",
    "", "", ""
  },
  { "Toshiba 2.5\" HDD MK..51GSY", // tested with TOSHIBA MK1251GSY/LD101D
    "TOSHIBA MK(80|12|16|25)51GSY",
    "",
    "",
    "-v 9,minutes"
  },
  { "Toshiba 2.5\" HDD MK..52GSX",
    "TOSHIBA MK(80|12|16|25|32)52GSX",
    "", "", ""
  },
  { "Toshiba 2.5\" HDD MK..55GSX", // tested with TOSHIBA MK5055GSX/FG001A, MK3255GSXF/FH115B
    "TOSHIBA MK(12|16|25|32|40|50)55GSXF?",
    "", "", ""
  },
  { "Toshiba 2.5\" HDD MK..56GSY", // tested with TOSHIBA MK2556GSYF/LJ001D
    "TOSHIBA MK(16|25|32|50)56GSYF?",
    "",
    "",
    "-v 9,minutes"
  },
  { "Toshiba 2.5\" HDD MK..59GSXP (AF)",
    "TOSHIBA MK(32|50|64|75)59GSXP?",
    "", "", ""
  },
  { "Toshiba 2.5\" HDD MK..59GSM (AF)",
    "TOSHIBA MK(75|10)59GSM",
    "", "", ""
  },
  { "Toshiba 2.5\" HDD MK..61GSY[N]", // tested with TOSHIBA MK5061GSY/MC102E, MK5061GSYN/MH000A,
      // TOSHIBA MK2561GSYN/MH000D
    "TOSHIBA MK(16|25|32|50|64)61GSYN?",
    "",
    "",
    "-v 9,minutes" // TOSHIBA MK2561GSYN/MH000D
  },
  { "Toshiba 2.5\" HDD MK..61GSYB", // tested with TOSHIBA MK5061GSYB/ME0A
    "TOSHIBA MK(16|25|32|50|64)61GSYB",
    "", "", ""
  },
  { "Toshiba 2.5\" HDD MK..65GSX", // tested with TOSHIBA MK5065GSX/GJ003A, MK3265GSXN/GH012H,
      // MK5065GSXF/GP006B, MK2565GSX H/GJ003A
    "TOSHIBA MK(16|25|32|50|64)65GSX[FN]?( H)?", // "... H" = USB ?
    "", "", ""
  },
  { "Toshiba 2.5\" HDD MK..75GSX", // tested with TOSHIBA MK7575GSX/GT001C
    "TOSHIBA MK(32|50|64|75)75GSX",
    "", "", ""
  },
  { "Toshiba 2.5\" HDD MK..76GSX", // tested with TOSHIBA MK3276GSX/GS002D
    "TOSHIBA MK(16|25|32|50|64)76GSX",
    "",
    "",
    "-v 9,minutes"
  },
  { "Toshiba 2.5\" HDD MQ01ABB...", // tested with TOSHIBA MQ01ABB200/AY000U
    "TOSHIBA MQ01ABB(100|150|200)",
    "", "", ""
  },
  { "Toshiba 2.5\" HDD MQ01ABC...", // tested with TOSHIBA MQ01ABC150/AQ001U
    "TOSHIBA MQ01ABC(100|150|200)",
    "", "", ""
  },
  { "Toshiba 2.5\" HDD MQ01ABD...", // tested with TOSHIBA MQ01ABD100/AX001U,
      // TOSHIBA MQ01ABD100V/AX001Q
    "TOSHIBA MQ01ABD(025|032|050|064|075|100)V?",
    "", "", ""
  },
  { "Toshiba 2.5\" HDD MQ01ABF...", // tested with TOSHIBA MQ01ABF050/AM001J
    "TOSHIBA MQ01ABF(050|075|100)",
    "", "", ""
  },
  { "Toshiba 2.5\" HDD MQ01UBB... (USB 3.0)", // tested with TOSHIBA MQ01UBB200/AY000U (0x0480:0xa100),
      // TOSHIBA MQ01UBB200/34MATMZ5T (0x05ac:0x8406)
    "TOSHIBA MQ01UBB200",
    "", "", ""
  },
  { "Toshiba 2.5\" HDD MQ01UBD... (USB 3.0)", // tested with TOSHIBA MQ01UBD050/AX001U (0x0480:0xa007),
      // TOSHIBA MQ01UBD100/AX001U (0x0480:0x0201, 0x0480:0xa200)
    "TOSHIBA MQ01UBD(050|075|100)",
    "", "", ""
  },
  { "Toshiba 2.5\" HDD MQ03ABB...", // tested with TOSHIBA MQ03ABB300
    "TOSHIBA MQ03ABB[23]00",
    "", "", ""
  },
  { "Toshiba 3.5\" HDD MK.002TSKB", // tested with TOSHIBA MK1002TSKB/MT1A
    "TOSHIBA MK(10|20)02TSKB",
    "", "", ""
  },
  { "Toshiba 3.5\" MG03ACAxxx(Y) Enterprise HDD", // tested with TOSHIBA MG03ACA100/FL1A
    "TOSHIBA MG03ACA[1234]00Y?",
    "", "", ""
  },
  { "Toshiba 3.5\" MD04ACA... Enterprise HDD", // tested with TOSHIBA MD04ACA500/FP1A
    "TOSHIBA MD04ACA[2345]00",
    "", "", ""
  },
  { "Toshiba 3.5\" MG04ACA... Enterprise HDD", // tested with TOSHIBA MG04ACA600A/FS2B
    "TOSHIBA MG04ACA[23456]00[AE].?",
    "", "", ""
  },
  { "Toshiba 3.5\" DT01ABA... Desktop HDD", // tested with TOSHIBA DT01ABA300/MZ6OABB0
    "TOSHIBA DT01ABA(100|150|200|300)",
    "", "", ""
  },
  { "Toshiba 3.5\" DT01ACA... Desktop HDD", // tested with TOSHIBA DT01ACA100/MS2OA750,
      // TOSHIBA DT01ACA200/MX4OABB0, TOSHIBA DT01ACA300/MX6OABB0
    "TOSHIBA DT01ACA(025|032|050|075|100|150|200|300)",
    "", "", ""
  },
  { "Toshiba X300", // tested with TOSHIBA HDWE160/FS2A
    "TOSHIBA HDWE1[456]0",
    "", "", ""
  },
  { "Toshiba P300", // tested with TOSHIBA HDWD120/MX4OACF0
    "TOSHIBA HDWD1(30|20|10|05)",
    "", "", ""
  },
  { "Toshiba 1.8\" HDD",
    "TOSHIBA MK[23468]00[4-9]GA[HL]",
    "", "", ""
  },
  { "Toshiba 1.8\" HDD MK..29GSG",
    "TOSHIBA MK(12|16|25)29GSG",
    "", "", ""
  },
  { "", // TOSHIBA MK6022GAX
    "TOSHIBA MK6022GAX",
    "", "", ""
  },
  { "Toshiba HG6 Series SSD", // TOSHIBA THNSNJ512GCST/JTRA0102
    // http://www.farnell.com/datasheets/1852757.pdf
    // TOSHIBA THNSFJ256GCSU/JULA1102
    "TOSHIBA THNS[NF]J(060|128|256|512)G[BCAM8VD][SCN][TU]",
    "", "", 
    "-v 167,raw48,SSD_Protect_Mode "
    "-v 168,raw48,SATA_PHY_Error_Count "
    "-v 169,raw48,Bad_Block_Count "
    "-v 173,raw48,Erase_Count "
  },
  { "", // TOSHIBA MK6409MAV
    "TOSHIBA MK6409MAV",
    "", "", ""
  },
  { "Toshiba MKx019GAXB (SUN branded)",
    "TOS MK[34]019GAXB SUN[34]0G",
    "", "", ""
  },
  { "Seagate Momentus",
    "ST9(20|28|40|48)11A",
    "", "", ""
  },
  { "Seagate Momentus 42",
    "ST9(2014|3015|4019)A",
    "", "", ""
  },
  { "Seagate Momentus 4200.2", // tested with ST960812A/3.05
    "ST9(100822|808210|60812|50212|402113|30219)A",
    "", "", ""
  },
  { "Seagate Momentus 5400.2",
    "ST9(808211|6082[12]|408114|308110|120821|10082[34]|8823|6812|4813|3811)AS?",
    "", "", ""
  },
  { "Seagate Momentus 5400.3",
    "ST9(4081[45]|6081[35]|8081[15]|100828|120822|160821)AS?",
    "", "", ""
  },
  { "Seagate Momentus 5400.3 ED",
    "ST9(4081[45]|6081[35]|8081[15]|100828|120822|160821)AB",
    "", "", ""
  },
  { "Seagate Momentus 5400.4",
    "ST9(120817|(160|200|250)827)AS",
    "", "", ""
  },
  { "Seagate Momentus 5400.5",
    "ST9((80|120|160)310|(250|320)320)AS",
    "", "", ""
  },
  { "Seagate Momentus 5400.6",
    "ST9(80313|160(301|314)|(12|25)0315|250317|(320|500)325|500327|640320)ASG?",
    "", "", ""
  },
  { "Seagate Momentus 5400.7",
    "ST9(160316|(250|320)310|(500|640)320)AS",
    "", "", ""
  },
  { "Seagate Momentus 5400.7 (AF)", // tested with ST9640322AS/0001BSM2
      // (device reports 4KiB LPS with 1 sector offset)
    "ST9(320312|400321|640322|750423)AS",
    "", "", ""
  },
  { "Seagate Momentus 5400 PSD", // Hybrid drives
    "ST9(808212|(120|160)8220)AS",
    "", "", ""
  },
  { "Seagate Momentus 7200.1",
    "ST9(10021|80825|6023|4015)AS?",
    "", "", ""
  },
  { "Seagate Momentus 7200.2",
    "ST9(80813|100821|120823|160823|200420)ASG?",
    "", "", ""
  },
  { "Seagate Momentus 7200.3",
    "ST9((80|120|160)411|(250|320)421)ASG?",
    "", "", ""
  },
  { "Seagate Momentus 7200.4",
    "ST9(160412|250410|320423|500420)ASG?",
    "", "", ""
  },
  { "Seagate Momentus 7200 FDE.2",
    "ST9((160413|25041[12]|320426|50042[12])AS|(16041[489]|2504[16]4|32042[67]|500426)ASG)",
    "", "", ""
  },
  { "Seagate Momentus 7200.5", // tested with ST9750420AS/0001SDM5, ST9750420AS/0002SDM1
    "ST9(50042[34]|64042[012]|75042[02])ASG?",
    "", "", ""
  },
  { "Seagate Momentus XT", // fixed firmware
    "ST9(2505610|3205620|5005620)AS",
    "SD2[68]", // http://knowledge.seagate.com/articles/en_US/FAQ/215451en
    "", ""
  },
  { "Seagate Momentus XT", // buggy firmware, tested with ST92505610AS/SD24
    "ST9(2505610|3205620|5005620)AS",
    "SD2[45]",
    "These drives may corrupt large files,\n"
    "AND THIS FIRMWARE VERSION IS AFFECTED,\n"
    "see the following web pages for details:\n"
    "http://knowledge.seagate.com/articles/en_US/FAQ/215451en\n"
    "http://forums.seagate.com/t5/Momentus-XT-Momentus-Momentus/Momentus-XT-corrupting-large-files-Linux/td-p/109008\n"
    "http://superuser.com/questions/313447/seagate-momentus-xt-corrupting-files-linux-and-mac",
    ""
  },
  { "Seagate Momentus XT", // unknown firmware
    "ST9(2505610|3205620|5005620)AS",
    "",
    "These drives may corrupt large files,\n"
    "see the following web pages for details:\n"
    "http://knowledge.seagate.com/articles/en_US/FAQ/215451en\n"
    "http://forums.seagate.com/t5/Momentus-XT-Momentus-Momentus/Momentus-XT-corrupting-large-files-Linux/td-p/109008\n"
    "http://superuser.com/questions/313447/seagate-momentus-xt-corrupting-files-linux-and-mac",
    ""
  },
  { "Seagate Momentus XT (AF)", // tested with ST750LX003-1AC154/SM12
    "ST750LX003-.*",
    "", "", ""
  },
  { "Seagate Momentus Thin", // tested with ST320LT007-9ZV142/0004LVM1
    "ST(160|250|320)LT0(07|09|11|14)-.*",
    "", "", ""
  },
  { "Seagate Laptop HDD", // tested with ST500LT012-9WS142/0001SDM1,
      // ST500LM021-1KJ152/0002LIM1, ST4000LM016-1N2170/0003
    "ST((25|32|50)0LT0(12|15|25)|(32|50)0LM0(10|21)|[34]00LM016)-.*",
    "", "", ""
  },
  { "Seagate Laptop SSHD", // tested with ST500LM000-1EJ162/SM11
    "ST(500|1000)LM0(00|14)-.*",
    "", "", ""
  },
  { "Seagate Medalist 1010, 1720, 1721, 2120, 3230 and 4340",  // ATA2, with -t permissive
    "ST3(1010|1720|1721|2120|3230|4340)A",
    "", "", ""
  },
  { "Seagate Medalist 2110, 3221, 4321, 6531, and 8641",
    "ST3(2110|3221|4321|6531|8641)A",
    "", "", ""
  },
  { "Seagate U4",
    "ST3(2112|4311|6421|8421)A",
    "", "", ""
  },
  { "Seagate U5",
    "ST3(40823|30621|20413|15311|10211)A",
    "", "", ""
  },
  { "Seagate U6",
    "ST3(8002|6002|4081|3061|2041)0A",
    "", "", ""
  },
  { "Seagate U7",
    "ST3(30012|40012|60012|80022|120020)A",
    "", "", ""
  },
  { "Seagate U8",
    "ST3(4313|6811|8410|4313|13021|17221)A",
    "", "", ""
  },
  { "Seagate U9", // tested with ST3160022ACE/9.51
    "ST3(80012|120025|160022)A(CE)?",
    "", "", ""
  },
  { "Seagate U10",
    "ST3(20423|15323|10212)A",
    "", "", ""
  },
  { "Seagate UX",
    "ST3(10014A(CE)?|20014A)",
    "", "", ""
  },
  { "Seagate Barracuda ATA",
    "ST3(2804|2724|2043|1362|1022|681)0A",
    "", "", ""
  },
  { "Seagate Barracuda ATA II",
    "ST3(3063|2042|1532|1021)0A",
    "", "", ""
  },
  { "Seagate Barracuda ATA III",
    "ST3(40824|30620|20414|15310|10215)A",
    "", "", ""
  },
  { "Seagate Barracuda ATA IV",
    "ST3(20011|30011|40016|60021|80021)A",
    "", "", ""
  },
  { "Seagate Barracuda ATA V",
    "ST3(12002(3A|4A|9A|3AS)|800(23A|15A|23AS)|60(015A|210A)|40017A)",
    "", "", ""
  },
  { "Seagate Barracuda 5400.1",
    "ST340015A",
    "", "", ""
  },
  { "Seagate Barracuda 7200.7 and 7200.7 Plus", // tested with "ST380819AS          39M3701 39M0171 IBM"/3.03
    "ST3(200021A|200822AS?|16002[13]AS?|12002[26]AS?|1[26]082[78]AS|8001[13]AS?|8081[79]AS|60014A|40111AS|40014AS?)( .* IBM)?",
    "", "", ""
  },
  { "Seagate Barracuda 7200.8",
    "ST3(400[68]32|300[68]31|250[68]23|200826)AS?",
    "", "", ""
  },
  { "Seagate Barracuda 7200.9",
    "ST3(402111?|80[28]110?|120[28]1[0134]|160[28]1[012]|200827|250[68]24|300[68]22|(320|400)[68]33|500[68](32|41))AS?.*",
    "", "", ""
  },
  { "Seagate Barracuda 7200.10",
    "ST3((80|160)[28]15|200820|250[34]10|(250|300|320|400)[68]20|360320|500[68]30|750[68]40)AS?",
    "", "", ""
  },
  { "Seagate Barracuda 7200.11", // unaffected firmware
    "ST3(160813|320[68]13|500[368]20|640[36]23|640[35]30|750[36]30|1000(333|[36]40)|1500341)AS?",
    "CC.?.?", // http://knowledge.seagate.com/articles/en_US/FAQ/207957en
    "", ""
  },
  { "Seagate Barracuda 7200.11", // fixed firmware
    "ST3(500[368]20|750[36]30|1000340)AS?",
    "SD1A", // http://knowledge.seagate.com/articles/en_US/FAQ/207951en
    "", ""
  },
  { "Seagate Barracuda 7200.11", // fixed firmware
    "ST3(160813|320[68]13|640[36]23|1000333|1500341)AS?",
    "SD[12]B", // http://knowledge.seagate.com/articles/en_US/FAQ/207957en
    "", ""
  },
  { "Seagate Barracuda 7200.11", // buggy or fixed firmware
    "ST3(500[368]20|640[35]30|750[36]30|1000340)AS?",
    "(AD14|SD1[5-9]|SD81)",
    "There are known problems with these drives,\n"
    "THIS DRIVE MAY OR MAY NOT BE AFFECTED,\n"
    "see the following web pages for details:\n"
    "http://knowledge.seagate.com/articles/en_US/FAQ/207931en\n"
    "http://knowledge.seagate.com/articles/en_US/FAQ/207951en\n"
    "http://bugs.debian.org/cgi-bin/bugreport.cgi?bug=632758",
    ""
  },
  { "Seagate Barracuda 7200.11", // unknown firmware
    "ST3(160813|320[68]13|500[368]20|640[36]23|640[35]30|750[36]30|1000(333|[36]40)|1500341)AS?",
    "",
    "There are known problems with these drives,\n"
    "see the following Seagate web pages:\n"
    "http://knowledge.seagate.com/articles/en_US/FAQ/207931en\n"
    "http://knowledge.seagate.com/articles/en_US/FAQ/207951en\n"
    "http://knowledge.seagate.com/articles/en_US/FAQ/207957en",
    ""
  },
  { "Seagate Barracuda 7200.12", // new firmware
    "ST3(160318|250318|320418|50041[08]|750528|1000528)AS",
    "CC4[9A-Z]",
    "", ""
  },
  { "Seagate Barracuda 7200.12", // unknown firmware
    "ST3(160318|250318|320418|50041[08]|750528|1000528)AS",
    "",
    "A firmware update for this drive may be available,\n"
    "see the following Seagate web pages:\n"
    "http://knowledge.seagate.com/articles/en_US/FAQ/207931en\n"
    "http://knowledge.seagate.com/articles/en_US/FAQ/213891en",
    ""
  },
  { "Seagate Barracuda 7200.12", // tested with ST3250312AS/JC45, ST31000524AS/JC45,
      // ST3500413AS/JC4B, ST3750525AS/JC4B
    "ST3(160318|25031[128]|320418|50041[038]|750(518|52[358])|100052[348])AS",
    "", "", ""
  },
  { "Seagate Barracuda XT", // tested with ST32000641AS/CC13,
      // ST4000DX000-1C5160/CC42
    "ST(3(2000641|3000651)AS|4000DX000-.*)",
    "", "", ""
  },
  { "Seagate Barracuda 7200.14 (AF)", // new firmware, tested with
      // ST3000DM001-9YN166/CC4H, ST3000DM001-9YN166/CC9E
    "ST(1000|1500|2000|2500|3000)DM00[1-3]-9YN16.",
    "CC(4[H-Z]|[5-9A-Z]..*)", // >= "CC4H"
    "",
    "-v 188,raw16 -v 240,msec24hour32" // tested with ST3000DM001-9YN166/CC4H
  },
  { "Seagate Barracuda 7200.14 (AF)", // old firmware, tested with
      // ST1000DM003-9YN162/CC46
    "ST(1000|1500|2000|2500|3000)DM00[1-3]-9YN16.",
    "CC4[679CG]",
    "A firmware update for this drive is available,\n"
    "see the following Seagate web pages:\n"
    "http://knowledge.seagate.com/articles/en_US/FAQ/207931en\n"
    "http://knowledge.seagate.com/articles/en_US/FAQ/223651en",
    "-v 188,raw16 -v 240,msec24hour32"
  },
  { "Seagate Barracuda 7200.14 (AF)", // unknown firmware
    "ST(1000|1500|2000|2500|3000)DM00[1-3]-9YN16.",
    "",
    "A firmware update for this drive may be available,\n"
    "see the following Seagate web pages:\n"
    "http://knowledge.seagate.com/articles/en_US/FAQ/207931en\n"
    "http://knowledge.seagate.com/articles/en_US/FAQ/223651en",
    "-v 188,raw16 -v 240,msec24hour32"
  },
  { "Seagate Barracuda 7200.14 (AF)", // different part number, tested with
      // ST1000DM003-1CH162/CC47, ST1000DM003-1CH162/CC49, ST2000DM001-1CH164/CC24,
      // ST1000DM000-9TS15E/CC92, APPLE HDD ST3000DM001/AP15 (no attr 240)
    "ST(1000|1500|2000|2500|3000)DM00[0-3]-.*|"
    "APPLE HDD ST3000DM001",
    "", "",
    "-v 188,raw16 -v 240,msec24hour32"
  },
  // should be ST4000DM005, ST3000DM008,ST3000DM009,ST2000DM006,ST2000DM007
  // ST1000DM010, ST500DM009
  { "Seagate Barracuda 3.5", // tested on ST1000DM010-2EP102/Z9ACZM97
    "ST(4000DM00[45]|3000DM008|3000DM009|2000DM006|2000DM007|1000DM010|500DM009)-.*",
    "", "",
    "-v 188,raw16 -v 240,msec24hour32"
  },
  { "Seagate Barracuda 7200.14 (AF)", // < 1TB, tested with ST250DM000-1BC141
    "ST(250|320|500|750)DM00[0-3]-.*",
    "", "",
    "-v 188,raw16 -v 240,msec24hour32"
  },
  { "Seagate Desktop HDD.15", // tested with ST4000DM000-1CD168/CC43, ST5000DM000-1FK178/CC44,
      // ST6000DM001-1XY17Z/CC48
    "ST[4568]000DM00[012]-.*",
    "", "",
    "-v 188,raw16 -v 240,msec24hour32"
  },
  { "Seagate Desktop SSHD", // tested with ST2000DX001-1CM164/CC43
    "ST[124]000DX001-.*",
    "", "",
    "-v 188,raw16 -v 240,msec24hour32"
  },
  { "Seagate Barracuda LP", // new firmware
    "ST3(500412|1000520|1500541|2000542)AS",
    "CC3[5-9A-Z]",
    "", ""
  },
  { "Seagate Barracuda LP", // unknown firmware
    "ST3(500412|1000520|1500541|2000542)AS",
    "",
    "A firmware update for this drive may be available,\n"
    "see the following Seagate web pages:\n"
    "http://knowledge.seagate.com/articles/en_US/FAQ/207931en\n"
    "http://knowledge.seagate.com/articles/en_US/FAQ/213915en",
    ""
  },
  { "Seagate Barracuda Green (AF)", // new firmware
    "ST((10|15|20)00DL00[123])-.*",
    "CC(3[2-9A-Z]|[4-9A-Z]..*)", // >= "CC32"
    "", ""
  },
  { "Seagate Barracuda Green (AF)", // unknown firmware
    "ST((10|15|20)00DL00[123])-.*",
    "",
    "A firmware update for this drive may be available,\n"
    "see the following Seagate web pages:\n"
    "http://knowledge.seagate.com/articles/en_US/FAQ/207931en\n"
    "http://knowledge.seagate.com/articles/en_US/FAQ/218171en",
    ""
  },
  { "Seagate Barracuda ES",
    "ST3(250[68]2|32062|40062|50063|75064)0NS",
    "", "", ""
  },
  { "Seagate Barracuda 2.5 5400", // ST2000LM015-2E8174/SDM1
    "ST(100|500|2000)LM0(15|48|30)",
    "", "", ""
  },
  { "Seagate Barracuda ES.2", // fixed firmware
    "ST3(25031|50032|75033|100034)0NS",
    "SN[01]6|"         // http://knowledge.seagate.com/articles/en_US/FAQ/207963en
    "MA(0[^7]|[^0].)", // http://dellfirmware.seagate.com/dell_firmware/DellFirmwareRequest.jsp
    "", ""
  },
  { "Seagate Barracuda ES.2", // buggy firmware (Dell)
    "ST3(25031|50032|75033|100034)0NS",
    "MA07",
    "There are known problems with these drives,\n"
    "AND THIS FIRMWARE VERSION IS AFFECTED,\n"
    "see the following Seagate web page:\n"
    "http://dellfirmware.seagate.com/dell_firmware/DellFirmwareRequest.jsp",
    ""
  },
  { "Seagate Barracuda ES.2", // unknown firmware
    "ST3(25031|50032|75033|100034)0NS",
    "",
    "There are known problems with these drives,\n"
    "see the following Seagate web pages:\n"
    "http://knowledge.seagate.com/articles/en_US/FAQ/207931en\n"
    "http://knowledge.seagate.com/articles/en_US/FAQ/207963en",
    ""
  },
  { "Seagate Constellation (SATA)", // tested with ST9500530NS/SN03
    "ST9(160511|500530)NS",
    "", "", ""
  },
  { "Seagate Constellation ES (SATA)", // tested with ST31000524NS/SN11,
      // MB0500EAMZD/HPG1
    "ST3(50051|100052|200064)4NS|"
    "MB0500EAMZD", // HP OEM
    "", "", ""
  },
  { "Seagate Constellation ES (SATA 6Gb/s)", // tested with ST1000NM0011/SN02,
      // MB1000GCEEK/HPG1
    "ST(5|10|20)00NM0011|"
    "MB1000GCEEK", // HP OEM
    "", "", ""
  },
  { "Seagate Constellation ES.2 (SATA 6Gb/s)", // tested with ST32000645NS/0004, ST33000650NS,
      // MB3000EBKAB/HPG6
    "ST3(2000645|300065[012])NS|"
    "MB3000EBKAB", // HP OEM
    "", "", ""
  },
  { "Seagate Constellation ES.3", // tested with ST1000NM0033-9ZM173/0001,
      // ST4000NM0033-9ZM170/SN03, MB1000GCWCV/HPGC
    "ST[1234]000NM00[35]3-.*|"
    "MB1000GCWCV", // HP OEM
    "", "", ""
  },
  { "Seagate Constellation CS", // tested with ST3000NC000/CE02, ST3000NC002-1DY166/CN02
    "ST(1000|2000|3000)NC00[0-3](-.*)?",
    "", "", ""
  },
  { "Seagate Constellation.2 (SATA)", // 2.5", tested with ST91000640NS/SN02, MM1000GBKAL/HPGB
    "ST9(25061|50062|100064)[012]NS|" // *SS = SAS
    "MM1000GBKAL", // HP OEM
    "", "", ""
  },
  { "Seagate Enterprise Capacity 3.5 HDD", // tested with ST6000NM0024-1HT17Z/SN02,
      // ST10000NM0016-1TT101/SNB0
      // ST4000NM0085-1YY107/ZC11SXPH
    "ST([24568]|10)000NM0[01][1248][456]-.*", // *[069]4 = 4Kn
    "", "", 
    "-v 188,raw16 -v 240,msec24hour32"
  },
  { "Seagate NAS HDD", // tested with ST2000VN000-1H3164/SC42, ST3000VN000-1H4167/SC43
    "ST[234]000VN000-.*",
    "", "", ""
  },
  { "Seagate Archive HDD", // tested with ST8000AS0002-1NA17Z/AR13
    "ST[568]000AS00[01][12]-.*",
    "", "", ""
  },
  { "Seagate Pipeline HD 5900.1",
    "ST3(160310|320[34]10|500(321|422))CS",
    "", "", ""
  },
  { "Seagate Pipeline HD 5900.2", // tested with ST31000322CS/SC13
    "ST3(160316|250[34]12|320(311|413)|500(312|414)|1000(322|424))CS",
    "", "", ""
  },
  { "Seagate Video 3.5 HDD", // tested with ST4000VM000-1F3168/SC23, SC25
    "ST(10|15|20|30|40)00VM00[023]-.*",
    "", "", ""
  },
  { "Seagate Medalist 17240, 13030, 10231, 8420, and 4310",
    "ST3(17240|13030|10231|8420|4310)A",
    "", "", ""
  },
  { "Seagate Medalist 17242, 13032, 10232, 8422, and 4312",
    "ST3(1724|1303|1023|842|431)2A",
    "", "", ""
  },
  { "Seagate NL35",
    "ST3(250623|250823|400632|400832|250824|250624|400633|400833|500641|500841)NS",
    "", "", ""
  },
  { "Seagate SV35.2",
    "ST3(160815|250820|320620|500630|750640)[AS]V",
    "", "", ""
  },
  { "Seagate SV35.3", // tested with ST3500320SV/SV16
    "ST3(500320|750330|1000340)SV",
    "", "", ""
  },
  { "Seagate SV35.5", // tested with ST31000525SV/CV12
    "ST3(250311|500410|1000525)SV",
    "", "", ""
  },
  { "Seagate SV35", // tested with ST1000VX001-1HH162/CV11, ST2000VX000-9YW164/CV12,
      // ST4000VX000-1F4168/CV14
    "ST([1-4]000VX00[012]|31000526SV|3500411SV)(-.*)?",
    "", "", ""
  },
  { "Seagate DB35", // tested with ST3250823ACE/3.03, ST3300831SCE/3.03
    "ST3(200826|250823|300831|400832)[AS]CE",
    "", "", ""
  },
  { "Seagate DB35.2", // tested with ST3160212SCE/3.ACB
    "ST3(802110|120213|160212|200827|250824|300822|400833|500841)[AS]CE",
    "", "", ""
  },
  { "Seagate DB35.3",
    "ST3(750640SCE|((80|160)215|(250|320|400)820|500830|750840)[AS]CE)",
    "", "", ""
  },
  { "Seagate LD25.2", // tested with ST940210AS/3.ALC
    "ST9(40|80)210AS?",
    "", "", ""
  },
  { "Seagate ST1.2 CompactFlash", // tested with ST68022CF/3.01
    "ST6[468]022CF",
    "", "", ""
  },
  { "WD Blue PC SSD", // tested with WDC WDS100T1B0A-00H9H0
    "WDC WDS...[TG]1B0[AB].*",
    "", "",
  //"-v 5,raw48,Reallocated_Sector_Ct " // Reassigned Block Count
  //"-v 9,raw48,Power_On_Hours "
  //"-v 12,raw48,Power_Cycle_Count "
    "-v 165,raw48,Block_Erase_Count "
    "-v 166,raw48,Minimum_PE_Cycles_TLC "
    "-v 167,raw48,Max_Bad_Blocks_per_Die "
    "-v 168,raw48,Maximum_PE_Cycles_TLC "
    "-v 169,raw48,Total_Bad_Blocks "
    "-v 170,raw48,Grown_Bad_Blocks "
    "-v 171,raw48,Program_Fail_Count "
    "-v 172,raw48,Erase_Fail_Count "
    "-v 173,raw48,Average_PE_Cycles_TLC "
    "-v 174,raw48,Unexpected_Power_Loss "
  //"-v 184,raw48,End-to-end_Error " // Detection/Correction Count
  //"-v 187,raw48,Reported_Uncorrect " // Uncorrectable Errors
  //"-v 188,raw48,Command_Timeout
  //"-v 194,tempminmax,Temperature_Celsius " 
  //"-v 199,raw48,UDMA_CRC_Error_Count  // SATA CRC Errors 
    "-v 230,hex48,Media_Wearout_Indicator " // Maybe hex16
  //"-v 232,raw48,Available_Reserve_Space"
    "-v 233,raw48,NAND_GB_Written_TLC "
    "-v 234,raw48,NAND_GB_Written_SLC "
    "-v 241,raw48,Total_Host_GB_Written "
    "-v 242,raw48,Total_Host_GB_Read "
    "-v 244,raw48,Temp_Throttle_Status "
  },
  { "Western Digital Protege",
  /* Western Digital drives with this comment all appear to use Attribute 9 in
   * a  non-standard manner.  These entries may need to be updated when it
   * is understood exactly how Attribute 9 should be interpreted.
   * UPDATE: this is probably explained by the WD firmware bug described in the
   * smartmontools FAQ */
    "WDC WD([2468]00E|1[26]00A)B-.*",
    "", "", ""
  },
  { "Western Digital Caviar",
  /* Western Digital drives with this comment all appear to use Attribute 9 in
   * a  non-standard manner.  These entries may need to be updated when it
   * is understood exactly how Attribute 9 should be interpreted.
   * UPDATE: this is probably explained by the WD firmware bug described in the
   * smartmontools FAQ */
    "WDC WD(2|3|4|6|8|10|12|16|18|20|25)00BB-.*",
    "", "", ""
  },
  { "Western Digital Caviar WDxxxAB",
  /* Western Digital drives with this comment all appear to use Attribute 9 in
   * a  non-standard manner.  These entries may need to be updated when it
   * is understood exactly how Attribute 9 should be interpreted.
   * UPDATE: this is probably explained by the WD firmware bug described in the
   * smartmontools FAQ */
    "WDC WD(3|4|6|8|25)00AB-.*",
    "", "", ""
  },
  { "Western Digital Caviar WDxxxAA",
  /* Western Digital drives with this comment all appear to use Attribute 9 in
   * a  non-standard manner.  These entries may need to be updated when it
   * is understood exactly how Attribute 9 should be interpreted.
   * UPDATE: this is probably explained by the WD firmware bug described in the
   * smartmontools FAQ */
    "WDC WD...?AA(-.*)?",
    "", "", ""
  },
  { "Western Digital Caviar WDxxxBA",
  /* Western Digital drives with this comment all appear to use Attribute 9 in
   * a  non-standard manner.  These entries may need to be updated when it
   * is understood exactly how Attribute 9 should be interpreted.
   * UPDATE: this is probably explained by the WD firmware bug described in the
   * smartmontools FAQ */
    "WDC WD...BA",
    "", "", ""
  },
  { "Western Digital Caviar AC", // add only 5400rpm/7200rpm (ata33 and faster)
    "WDC AC((116|121|125|225|132|232)|([1-4][4-9][0-9])|([1-4][0-9][0-9][0-9]))00[A-Z]?.*",
    "", "", ""
  },
  { "Western Digital Caviar SE",
  /* Western Digital drives with this comment all appear to use Attribute 9 in
   * a  non-standard manner.  These entries may need to be updated when it
   * is understood exactly how Attribute 9 should be interpreted.
   * UPDATE: this is probably explained by the WD firmware bug described in the
   * smartmontools FAQ
   * UPDATE 2: this does not apply to more recent models, at least WD3200AAJB */
    "WDC WD(4|6|8|10|12|16|18|20|25|30|32|40|50)00(JB|PB)-.*",
    "", "", ""
  },
  { "Western Digital Caviar Blue EIDE",  // WD Caviar SE EIDE
    /* not completely accurate: at least also WD800JB, WD(4|8|20|25)00BB sold as Caviar Blue */
    "WDC WD(16|25|32|40|50)00AAJB-.*",
    "", "", ""
  },
  { "Western Digital Caviar Blue EIDE",  // WD Caviar SE16 EIDE
    "WDC WD(25|32|40|50)00AAKB-.*",
    "", "", ""
  },
  { "Western Digital RE EIDE",
    "WDC WD(12|16|25|32)00SB-.*",
    "", "", ""
  },
  { "Western Digital Caviar Serial ATA",
    "WDC WD(4|8|20|32)00BD-.*",
    "", "", ""
  },
  { "Western Digital Caviar SE Serial ATA", // tested with WDC WD3000JD-98KLB0/08.05J08
    "WDC WD(4|8|12|16|20|25|30|32|40)00(JD|KD|PD)-.*",
    "", "", ""
  },
  { "Western Digital Caviar SE Serial ATA",
    "WDC WD(8|12|16|20|25|30|32|40|50)00JS-.*",
    "", "", ""
  },
  { "Western Digital Caviar SE16 Serial ATA",
    "WDC WD(16|20|25|32|40|50|75)00KS-.*",
    "", "", ""
  },
  { "Western Digital Caviar Blue Serial ATA",  // WD Caviar SE Serial ATA
    /* not completely accurate: at least also WD800BD, (4|8)00JD sold as Caviar Blue */
    "WDC WD((8|12|16|25|32)00AABS|(8|12|16|25|32|40|50)00AAJS)-.*",
    "", "", ""
  },
  { "Western Digital Caviar Blue (SATA)",  // WD Caviar SE16 Serial ATA
      // tested with WD1602ABKS-18N8A0/DELL/02.03B04
    "WDC WD((16|20|25|32|40|50|64|75)00AAKS|1602ABKS|10EALS)-.*",
    "", "", ""
  },
  { "Western Digital Blue", // tested with WDC WD5000AZLX-00K4KA0/80.00A80,
      // WDC WD10EZEX-00RKKA0/80.00A80, WDC WD10EZEX-75M2NA0/01.01A01, WDC WD40EZRZ-00WN9B0/80.00A80
    "WDC WD((25|32|50)00AAKX|5000AZ(LX|RZ)|7500A(AL|ZE)X|10E(AL|ZE)X|[1-6]0EZRZ)-.*",
    "", "", ""
  },
  { "Western Digital RE Serial ATA",
    "WDC WD(12|16|25|32)00(SD|YD|YS)-.*",
    "", "", ""
  },
  { "Western Digital RE2 Serial ATA",
    "WDC WD((40|50|75)00(YR|YS|AYYS)|(16|32|40|50)0[01]ABYS)-.*",
    "", "", ""
  },
  { "Western Digital RE2-GP",
    "WDC WD(5000AB|7500AY|1000FY)PS-.*",
    "", "", ""
  },
  { "Western Digital RE3 Serial ATA", // tested with WDC WD7502ABYS-02A6B0/03.00C06
    "WDC WD((25|32|50|75)02A|(75|10)02F)BYS-.*",
    "", "", ""
  },
  { "Western Digital RE4", // tested with WDC WD2003FYYS-18W0B0/01.01D02,
      // WDC WD1003FBYZ-010FB0/01.01V03
      // WDC WD5003ABYZ-011FA0/01.01S03
    "WDC WD((25|50)03ABY[XZ]|1003FBY[XZ]|(15|20)03FYYS)-.*",
    "", "", ""
  },
  { "Western Digital RE4-GP", // tested with WDC WD2002FYPS-02W3B0/04.01G01,
      // WD2003FYPS-27W9B0/01.01D02
    "(WDC )?WD200[23]FYPS-.*",
    "", "", ""
  },
  { "Western Digital Re", // tested with WDC WD1004FBYZ-01YCBB0/RR02,
      // WDC WD2000FYYZ-01UL1B0/01.01K01, WDC WD2000FYYZ-01UL1B1/01.01K02,
      // WDC WD4000FYYZ-01UL1B2/01.01K03, WD2000FYYX/00.0D1K2,
      // WDC WD1004FBYZ-01YCBB1/RR04
    "WDC WD([12]004FBYZ|[1-6]00[01M]F[SXY]YZ)-.*|WD2000FYYX",
    "", "",
    "-v 16,raw48,Total_LBAs_Read" // WDC WD1004FBYZ-01YCBB1/RR04
  },
  { "Western Digital Se", // tested with WDC WD2000F9YZ-09N20L0/01.01A01
    "WDC WD(1002|2000|3000|4000)F9YZ-.*",
    "", "", ""
  },
  { "Western Digital Caviar Green", // tested with WDC WD7500AADS-00M2B0/01.00A01,
       // WDC WD10EADX/77.04D77
    "WDC WD((50|64|75)00AA[CV]S|(50|64|75)00AADS|10EA[CV]S|(10|15|20)EAD[SX])-.*",
    "", "", ""
  },
  { "Western Digital Caviar Green (AF)",
    "WDC WD(((64|75|80)00AA|(10|15|20)EA|(25|30)EZ)R|20EAC)S-.*",
    "", "", ""
  },
  { "Western Digital Green", // tested with
      // WDC WD10EZRX-00A8LB0/01.01A01, WDC WD20EZRX-00DC0B0/80.00A80,
      // WDC WD30EZRX-00MMMB0/80.00A80, WDC WD40EZRX-00SPEB0/80.00A80,
      // WDC WD60EZRX-00MVLB1/80.00A80
    "WDC WD(7500AA|(10|15|20)EA|(10|20|25|30|40|50|60)EZ)RX-.*",
    "", "", ""
  },
  { "Western Digital Caviar Black", // tested with WDC WD7501AAES/06.01D06
    "WDC WD((500|640)1AAL|7501AA[EL]|1001FA[EL]|2001FAS)S-.*|"
    "WDC WD(2002|7502|1502|5003|1002|5002)(FAE|AAE|AZE|AAL)X-.*", // could be
    // WD2002FAEX, WD7502AAEX, WD1502FAEX, WD5003AZEX, WD1002FAEX, WD5002AALX
    "", "", ""
  },
  { "Western Digital Black", // tested with
      // WDC WD1003FZEX-00MK2A0/01.01A01, WDC WD3001FAEX-00MJRA0/01.01L01,
      // WDC WD3003FZEX-00Z4SA0/01.01A01, WDC WD4001FAEX-00MJRA0/01.01L01
      // WDC WD4003FZEX-00Z4SA0/01.01A01, WDC WD5003AZEX-00RKKA0/80.00A80,
      // WDC WD4004FZWX-00GBGB0/81.H0A81
    "WDC WD(6001|2003|5001|1003|4003|4004|5003|3003|3001)(FZW|FZE|AZE)X-.*|" // could be
    // new series  WD6001FZWX WD2003FZEX WD5001FZWX WD1003FZEX
    //             WD4003FZEX WD5003AZEX WD3003FZEX WD4004FZWX
    "WDC WD(4001|3001|2002|1002|5003|7500|5000|3200|2500|1600)(FAE|AZE)X-.*",
    // old series: WD4001FAEX WD3001FAEX WD2002FAEX WD1002FAEX  WD5003AZEX
    "", "", ""
  },
  { "Western Digital AV ATA", // tested with WDC WD3200AVJB-63J5A0/01.03E01
    "WDC WD(8|16|25|32|50)00AV[BJ]B-.*",
    "", "", ""
  },
  { "Western Digital AV SATA",
    "WDC WD(16|25|32)00AVJS-.*",
    "", "", ""
  },
  { "Western Digital AV-GP",
    "WDC WD((16|25|32|50|64|75)00AV[CDV]S|(10|15|20)EV[CDV]S)-.*",
    "", "", ""
  },
  { "Western Digital AV-GP (AF)", // tested with WDC WD10EURS-630AB1/80.00A80,
      // WDC WD10EUCX-63YZ1Y0/51.0AB52, WDC WD20EURX-64HYZY0/80.00A80
    "WDC WD(5000AUDX|7500AURS|10EUCX|(10|15|20|25|30)EUR[SX])-.*",
    "", "", ""
  },
  { "Western Digital AV", // tested with DC WD10JUCT-63CYNY0/01.01A01
    "WDC WD((16|25|32|50)00BU[CD]|5000LUC|10JUC)T-.*",
    "", "", ""
  },
  { "Western Digital Raptor",
    "WDC WD((360|740|800)GD|(360|740|800|1500)ADF[DS])-.*",
    "", "", ""
  },
  { "Western Digital Raptor X",
    "WDC WD1500AHFD-.*",
    "", "", ""
  },
  { "Western Digital VelociRaptor", // tested with WDC WD1500HLHX-01JJPV0/04.05G04
    "WDC WD(((800H|(1500|3000)[BH]|1600H|3000G)LFS)|((1500|3000|4500|6000)[BH]LHX))-.*",
    "", "", ""
  },
  { "Western Digital VelociRaptor (AF)", // tested with WDC WD1000DHTZ-04N21V0/04.06A00
    "WDC WD(2500H|5000H|1000D)HTZ-.*",
    "", "", ""
  },
  { "Western Digital Scorpio EIDE",
    "WDC WD(4|6|8|10|12|16)00(UE|VE)-.*",
    "", "", ""
  },
  { "Western Digital Scorpio Blue EIDE", // tested with WDC WD3200BEVE-00A0HT0/11.01A11
    "WDC WD(4|6|8|10|12|16|25|32)00BEVE-.*",
    "", "", ""
  },
  { "Western Digital Scorpio Serial ATA",
    "WDC WD(4|6|8|10|12|16|25)00BEAS-.*",
    "", "", ""
  },
  { "Western Digital Scorpio Blue Serial ATA",
    "WDC WD((4|6|8|10|12|16|25)00BEVS|(8|12|16|25|32|40|50|64)00BEVT|7500KEVT|10TEVT)-.*",
    "", "", ""
  },
  { "Western Digital Scorpio Blue Serial ATA (AF)", // tested with
      // WDC WD10JPVT-00A1YT0/01.01A01
    "WDC WD((16|25|32|50|64|75)00BPVT|10[JT]PVT)-.*",
    "", "", ""
  },
  { "Western Digital Scorpio Black", // tested with WDC WD5000BEKT-00KA9T0/01.01A01
    "WDC WD(8|12|16|25|32|50)00B[EJ]KT-.*",
    "", "", ""
  },
  { "Western Digital Scorpio Black (AF)",
    "WDC WD(50|75)00BPKT-.*",
    "", "", ""
  },
  { "Western Digital Red", // tested with WDC WD10EFRX-68JCSN0/01.01A01,
      // WDC WD10JFCX-68N6GN0/01.01A01, WDC WD40EFRX-68WT0N0/80.00A80,
      // WDC WD60EFRX-68MYMN1/82.00A82, WDC WD80EFAX-68LHPN0/83.H0A83,
      // WDC WD80EFZX-68UW8N0/83.H0A83
    "WDC WD(7500BFC|10JFC|[1-6]0EFR|80EF[AZ])X-.*",
    "", "",
    "-v 22,raw48,Helium_Level" // WD80EFZX
  },
  { "Western Digital Red Pro", // tested with WDC WD2001FFSX-68JNUN0/81.00A81
    "WDC WD[234]001FFSX-.*",
    "", "", ""
  },
  { "Western Digital Purple", // tested with WDC WD40PURX-64GVNY0/80.00A80
    "WDC WD[123456]0PURX-.*",
    "", "", ""
  },
  { "Western Digital Gold", // tested with WDC WD4002FYYZ-01B7CB0/01.01M02
    "WDC WD(101KR|[68]002FR|4002FY)YZ-.*",
    "", "", ""
  },
  { "Western Digital Blue Mobile", // tested with WDC WD5000LPVX-08V0TT2/03.01A03,
      // WDC WD20NPVZ-00WFZT0/01.01A01
    "WDC WD((25|32|50|75)00[BLM]|10[JS]|20N)P[CV][TXZ]-.*",
    "", "", ""
  },
  { "Western Digital Green Mobile", // tested with WDC WD20NPVX-00EA4T0/01.01A01
    "WDC WD(15|20)NPV[TX]-.*",
    "", "", ""
  },
  { "Western Digital Black Mobile", // tested with WDC WD7500BPKX-22HPJT0/01.01A01,
      // WDC WD10JPLX-00MBPT0/01.01H01
    "WDC WD((16|25|32)00BEK[TX]|(25|32|50|75)00(BPK|LPL)X|10JPLX)-.*",
    "", "", ""
  },
  { "Western Digital Elements / My Passport (USB)", // tested with WDC WD5000BMVW-11AMCS0/01.01A01
    "WDC WD(25|32|40|50)00BMV[UVW]-.*",  // *W-* = USB 3.0
    "", "", ""
  },
  { "Western Digital Elements / My Passport (USB, AF)", // tested with
      // WDC WD5000KMVV-11TK7S1/01.01A01,
      // WDC WD5000LMVW-11CKRS0/01.01A01 (0x1058:0x07ae),
      // WDC WD5000LMVW-11VEDS0/01.01A01 (0x1058:0x0816),
      // WDC WD7500BMVW-11AJGS2/01.01A01,
      // WDC WD10JMVW-11AJGS2/01.01A01 (0x1058:0x10b8),
      // WDC WD10JMVW-11AJGS4/01.01A01 (0x1058:0x25a2),
      // WDC WD10JMVW-11S5XS1/01.01A01,
      // WDC WD10TMVW-11ZSMS5/01.01A01,
      // WDC WD20NMVW-11AV3S2/01.01A01 (0x1058:0x0822),
      // WDC WD20NMVW-11AV3S3/01.01A01 (0x1058:0x0837),
      // WDC WD20NMVW-11EDZS6/01.01A01 (0x1058-0x259f),
      // WDC WD20NMVW-11EDZS7/01.01A01 (0x1058:0x259d/25a1),
      // WDC WD20NMVW-11W68S0/01.01A01,
      // WDC WD20NMVW-59AV3S3/01.01A01 (0x1058:0x107d),
      // WDC WD30NMVW-11C3NS4/01.01A01,
      // WDC WD40NMZW-11GX6S1/01.01A01 (0x1058:0x2599/25e2/25fa)
    "WDC WD(5000[LK]|7500[BK]|10[JT]|[234]0N)M[VZ][VW]-.*", // *W-* = USB 3.0
    "", "", ""
  },
  { "Quantum Bigfoot", // tested with TS10.0A/A21.0G00, TS12.7A/A21.0F00
    "QUANTUM BIGFOOT TS(10\\.0|12\\.7)A",
    "", "", ""
  },
  { "Quantum Fireball lct15",
    "QUANTUM FIREBALLlct15 ([123]0|22)",
    "", "", ""
  },
  { "Quantum Fireball lct20",
    "QUANTUM FIREBALLlct20 [1234]0",
    "", "", ""
  },
  { "Quantum Fireball CX",
    "QUANTUM FIREBALL CX10.2A",
    "", "", ""
  },
  { "Quantum Fireball CR",
    "QUANTUM FIREBALL CR(4.3|6.4|8.4|13.0)A",
    "", "", ""
  },
  { "Quantum Fireball EX", // tested with QUANTUM FIREBALL EX10.2A/A0A.0D00
    "QUANTUM FIREBALL EX(3\\.2|6\\.4|10\\.2)A",
    "", "", ""
  },
  { "Quantum Fireball ST",
    "QUANTUM FIREBALL ST(3.2|4.3|4300)A",
    "", "", ""
  },
  { "Quantum Fireball SE",
    "QUANTUM FIREBALL SE4.3A",
    "", "", ""
  },
  { "Quantum Fireball Plus LM",
    "QUANTUM FIREBALLP LM(10.2|15|20.[45]|30)",
    "", "", ""
  },
  { "Quantum Fireball Plus AS",
    "QUANTUM FIREBALLP AS(10.2|20.5|30.0|40.0|60.0)",
    "", "", ""
  },
  { "Quantum Fireball Plus KX",
    "QUANTUM FIREBALLP KX27.3",
    "", "", ""
  },
  { "Quantum Fireball Plus KA",
    "QUANTUM FIREBALLP KA(9|10).1",
    "", "", ""
  },

  ////////////////////////////////////////////////////
  // USB ID entries
  ////////////////////////////////////////////////////

  // 0x0350 (?)
  { "USB: ViPowER USB3.0 Storage; ",
    "0x0350:0x0038",
    "", // 0x1905
    "",
    "-d sat,12" // ATA output registers missing
  },
  // Hewlett-Packard
  { "USB: HP Desktop HD BD07; ", // 2TB
    "0x03f0:0xbd07",
    "",
    "",
    "-d sat"
  },
  // ALi
  { "USB: ; ALi M5621", // USB->PATA
    "0x0402:0x5621",
    "",
    "",
    "" // unsupported
  },
  // VIA
  { "USB: Connectland BE-USB2-35BP-LCM; VIA VT6204",
    "0x040d:0x6204",
    "",
    "",
    "" // unsupported
  },
  // Buffalo / Melco
  { "USB: Buffalo JustStore Portable HD-PVU2; ",
    "0x0411:0x0181",
    "",
    "",
    "-d sat"
  },
  { "USB: Buffalo Drivestation Duo; ",
    "0x0411:0x01ce",
    "",
    "",
    "-d sat"
  },
  { "USB: Buffalo DriveStation HD-LBU2 ; Medialogic MLDU11",
    "0x0411:0x01ea",
    "",
    "",
    "-d sat"
  },
  { "USB: Buffalo MiniStation; ",
    "0x0411:0x0(1[df]9|240|251)", // 0x01d9: HD-PCTU2 (0x0108),
      // 0x01f9: HD-PZU3 (0x0100), 0x0240: HD-PCFU3, 0x0251: HD-PNFU3
    "",
    "",
    "-d sat"
  },
  // LG Electronics
  { "USB: LG Mini HXD5; JMicron",
    "0x043e:0x70f1",
    "", // 0x0100
    "",
    "-d usbjmicron"
  },
  // Hitachi (?)
  { "USB: ; Renesas uPD720231A", // USB2/3->SATA
    // 0x0229: Pi-102 Raspberry Pi USB to mSATA Converter Board
    // 0x022a: DeLock 62652 converter SATA 6GB/s > USB 3.0
    "0x045b:0x022[9a]",
    "",
    "",
    "-d sat"
  },
  // Philips
  { "USB: Philips; ", // SDE3273FC/97 2.5" SATA HDD enclosure
    "0x0471:0x2021",
    "", // 0x0103
    "",
    "-d sat"
  },
  // Toshiba
  { "USB: Toshiba Stor.E Slim USB 3.0; ", // TOSHIBA MQ01UBD100
    "0x0480:0x0100",
    "", // 0x0000
    "",
    "-d sat"
  },
  { "USB: Toshiba Canvio; ", // 0x0210: TOSHIBA MQ03UBB300
    "0x0480:0x02(01|10)",
    "",
    "",
    "-d sat"
  },
  { "USB: Toshiba Canvio 500GB; SunPlus",
    "0x0480:0xa004",
    "",
    "",
    "-d usbsunplus"
  },
  { "USB: Toshiba Canvio Basics; ",
    "0x0480:0xa00[6d]",
    "", // 0x0001, 0x0407
    "",
    "-d sat"
  },
  { "USB: Toshiba Stor.E; ",
    "0x0480:0xa00[9ace]",
    "", // 0x0000 (0xa00e)
    "",
    "-d sat"
  },
  { "USB: Toshiba Canvio; ",
    "0x0480:0x(a(007|100|20[0c])|" // 0xa007 TOSHIBA MQ01UBD050,
              "b207)", // 0xa100: TOSHIBA MQ01UBB200, 0xa200: TOSHIBA MQ01UBD100,
        // 0xa20c: TOSHIBA MQ01ABB200, 0xb207: TOSHIBA MQ03UBB200
    "", // 0x0001 (0xa007)
    "",
    "-d sat"
  },
  { "USB: Toshiba Canvio Desktop; ",
    "0x0480:0xd0(00|10|11)",
    "", // 0x0316 (0xd011)
    "",
    "-d sat"
  },
  // Cypress
  { "USB: ; Cypress CY7C68300A (AT2)",
    "0x04b4:0x6830",
    "0x0001",
    "",
    "" // unsupported
  },
  { "USB: ; Cypress CY7C68300B/C (AT2LP)",
    "0x04b4:0x6830",
    "0x0240",
    "",
    "-d usbcypress"
  },
  // Fujitsu
  { "USB: Fujitsu/Zalman ZM-VE300; ", // USB 3.0
    "0x04c5:0x2028",
    "", // 0x0001
    "",
    "-d sat"
  },
  { "USB: ; Fujitsu", // DeLock 42475, USB 3.0
    "0x04c5:0x201d",
    "", // 0x0001
    "",
    "-d sat"
  },
  // Myson Century
  { "USB: ; Myson Century CS8818",
    "0x04cf:0x8818",
    "", // 0xb007
    "",
    "" // unsupported
  },
  // Samsung
  { "USB: Samsung S2 Portable; JMicron",
    "0x04e8:0x1f0[568a]", // 0x1f0a: SAMSUNG HN-M101XBB
    "",
    "",
    "-d usbjmicron" // 0x1f0a: works also with "-d sat"
  },
  { "USB: Samsung S1 Portable; JMicron",
    "0x04e8:0x2f03",
    "",
    "",
    "-d usbjmicron"
  },
  { "USB: Samsung Story Station; ",
    "0x04e8:0x5f0[56]",
    "",
    "",
    "-d sat"
  },
  { "USB: Samsung G2 Portable; JMicron",
    "0x04e8:0x6032",
    "0x0000",
    "",
    "-d usbjmicron" // ticket #132
  },
  { "USB: Samsung G2 Portable; ",
    "0x04e8:0x6032",
    "0x...[1-9]", // >= 0x0001
    "",
    "-d sat"
  },
  { "USB: Samsung Story Station 3.0; ",
    "0x04e8:0x6052",
    "",
    "",
    "-d sat"
  },
  { "USB: Samsung Story Station 3.0; ",
    "0x04e8:0x6054",
    "",
    "",
    "-d sat"
  },
  { "USB: Samsung M2 Portable 3.0; ",
    "0x04e8:0x60c5",
    "",
    "",
    "-d sat"
  },
  { "USB: Samsung D3 Station; ",
    "0x04e8:0x612[45]", // 3TB, 4TB
    "", // 0x200, 0x202
    "",
    "-d sat"
  },
  { "USB: Samsung M3 Portable USB 3.0; ", // 1.5/2TB: SpinPoint M9TU
    "0x04e8:0x61b[3456]", // 500MB, 2TB, 1.5TB, 1TB
    "", // 0x0e00
    "",
    "-d sat"
  },
  { "USB: Samsung S3 Portable; ",
    "0x04e8:0x61c8", // ST1000LM025 HN-M101ABB
    "", // 0x1301
    "",
    "-d sat"
  },
  // Sunplus
  { "USB: ; SunPlus",
    "0x04fc:0x0c05",
    "",
    "",
    "-d usbsunplus"
  },
  { "USB: ; SunPlus SPDIF215",
    "0x04fc:0x0c15",
    "", // 0xf615
    "",
    "-d usbsunplus"
  },
  { "USB: ; SunPlus SPDIF225", // USB+SATA->SATA
    "0x04fc:0x0c25",
    "", // 0x0103
    "",
    "-d usbsunplus"
  },
  // Iomega
  { "USB: Iomega Prestige Desktop USB 3.0; ",
    "0x059b:0x0070",
    "", // 0x0004
    "",
    "-d sat" // ATA output registers missing
  },
  { "USB: Iomega LPHD080-0; ",
    "0x059b:0x0272",
    "",
    "",
    "-d usbcypress"
  },
  { "USB: Iomega MDHD500-U; ",
    "0x059b:0x0275",
    "", // 0x0001
    "",
    "" // unsupported
  },
  { "USB: Iomega; JMicron",
    "0x059b:0x027[78]",  // 0x0277: MDHD-UE, 0x0278: LDHD-UPS
    "", // 0x0000
    "",
    "-d usbjmicron"
  },
  { "USB: Iomega LDHD-UP; Sunplus",
    "0x059b:0x0370",
    "",
    "",
    "-d usbsunplus"
  },
  { "USB: Iomega; JMicron",
    "0x059b:0x0(47[05]|57[15])", // 0x0470: LPHD-UP, 0x0475: GDHDU2 (0x0100),
      // 0x0575: LDHD-UP
    "",
    "",
    "-d usbjmicron"
  },
  { "USB: Iomega; JMicron",
    "0x059b:0x047a",
    "", // 0x0100
    "",
    "-d sat" // works also with "-d usbjmicron"
  },
  // LaCie
  { "USB: LaCie hard disk (FA Porsche design);",
    "0x059f:0x0651",
    "",
    "",
    "" // unsupported
  },
  { "USB: LaCie d2 Quadra; Oxford OXUF934SSA-LQAG ", // USB+IEEE1394+eSATA->SATA
    "0x059f:0x0828",
    "",
    "",
    "-d sat"
  },
  { "USB: LaCie hard disk; JMicron",
    "0x059f:0x0951",
    "",
    "",
    "-d usbjmicron"
  },
  { "USB: LaCie Rugged Triple Interface; ",
    "0x059f:0x100c",
    "", // 0x0001
    "",
    "-d sat"
  },
  { "USB: LaCie Desktop Hard Drive;",
    "0x059f:0x1010",
    "",
    "",
    "-d usbsunplus"
  },
  { "USB: LaCie Desktop Hard Drive; ",
    "0x059f:0x101[68]", // 0x1016: SAMSUNG HD103UJ
    "", // 0x0001
    "",
    "-d sat"
  },
  { "USB: LaCie Desktop Hard Drive; JMicron",
    "0x059f:0x1019",
    "",
    "",
    "-d usbjmicron"
  },
  { "USB: LaCie Rugged Hard Drive; JMicron",
    "0x059f:0x101d",
    "", // 0x0001
    "",
    "-d usbjmicron,x"
  },
  { "USB: LaCie Little Disk USB2; JMicron",
    "0x059f:0x1021",
    "",
    "",
    "-d usbjmicron"
  },
  { "USB: LaCie hard disk; ",
    "0x059f:0x1029",
    "", // 0x0100
    "",
    "-d sat"
  },
  { "USB: Lacie rikiki; JMicron",
    "0x059f:0x102a",
    "",
    "",
    "-d usbjmicron,x"
  },
  { "USB: LaCie D2 USB2; LucidPort USB300 ",
    "0x059f:0x103d",
    "",
    "",
    "-d sat"
  },
  { "USB: LaCie rikiki USB 3.0; ",
    "0x059f:0x10(49|57)",
    "",
    "",
    "-d sat"
  },
  { "USB: LaCie minimus USB 3.0; ",
    "0x059f:0x104a",
    "",
    "",
    "-d sat"
  },
  { "USB: LaCie Rugged Mini USB 3.0; ",
    "0x059f:0x1051",
    "", // 0x0000
    "",
    "-d sat"
  },
  { "USB: LaCie; ", // 0x1070: ASMedia 1053 ?
    "0x059f:0x10(6f|7[05])",
    "", // 6f/70=0x0001, 75=0x0000
    "",
    "-d sat"
  },
  // In-System Design
  { "USB: ; In-System/Cypress ISD-300A1",
    "0x05ab:0x0060",
    "", // 0x1101
    "",
    "-d usbcypress"
  },
  // Apple
  { "USB: Apple; ",
    "0x05ac:0x8406", // TOSHIBA MQ01UBB200
    "",
    "",
    "-d sat"
  },
  // Genesys Logic
  { "USB: ; Genesys Logic GL881E",
    "0x05e3:0x0702",
    "",
    "",
    "" // unsupported
  },
  { "USB: ; Genesys Logic", // TODO: requires '-T permissive'
    "0x05e3:0x0718",
    "", // 0x0041
    "",
    "-d sat"
  },
  { "USB: ; Genesys Logic GL3310",
    "0x05e3:0x0731", // Chieftec USB 3.0 2.5" case
    "",
    "",
    "-d sat"
  },
  { "USB: ; Genesys Logic",
    "0x05e3:0x0735",
    "", // 0x1003
    "",
    "-d sat"
  },
  // Micron
  { "USB: Micron USB SSD; ",
    "0x0634:0x0655",
    "",
    "",
    "" // unsupported
  },
  // Prolific
  { "USB: ; Prolific PL2507", // USB->PATA
    "0x067b:0x2507",
    "",
    "",
    "-d usbjmicron,0" // Port number is required
  },
  { "USB: ; Prolific PL2571/2771/2773/2775", // USB->SATA, USB3->SATA,
    "0x067b:0x(2571|277[135])",              // USB3+eSATA->SATA, USB3->2xSATA
    "",
    "",
    "" // smartmontools >= r4004: -d usbprolific
  },
  { "USB: ; Prolific PL3507", // USB+IEEE1394->PATA
    "0x067b:0x3507",
    "", // 0x0001
    "",
    "" // smartmontools >= r3741: -d usbjmicron,p
  },
  // Imation
  { "USB: Imation ; ", // Imation Odyssey external USB dock
    "0x0718:0x1000",
    "", // 0x5104
    "",
    "-d sat"
  },
  // SanDisk
  { "USB: SanDisk SDCZ80 Flash Drive; Fujitsu", // ATA ID: SanDisk pSSD
    "0x0781:0x558[08]",
    "",
    "",
    "-d sat"
  },
  // Freecom
  { "USB: ; Innostor IS631", // No Name USB3->SATA Enclosure
    "0x07ab:0x0621",
    "",
    "",
    "-d sat"
  },
  { "USB: Freecom Quattro 3.0; ", // USB3.0+IEEE1394+eSATA->SATA
    "0x07ab:0xfc77",
    "",
    "",
    "-d sat"
  },
  { "USB: Freecom Mobile Drive XXS; JMicron",
    "0x07ab:0xfc88",
    "", // 0x0101
    "",
    "-d usbjmicron,x"
  },
  { "USB: Freecom Hard Drive XS; Sunplus",
    "0x07ab:0xfc8e",
    "", // 0x010f
    "",
    "-d usbsunplus"
  },
  { "USB: Freecom; ", // Intel labeled
    "0x07ab:0xfc8f",
    "", // 0x0000
    "",
    "-d sat"
  },
  { "USB: Freecom Classic HD 120GB; ",
    "0x07ab:0xfccd",
    "",
    "",
    "" // unsupported
  },
  { "USB: Freecom HD; JMicron", // 500GB
    "0x07ab:0xfcd[6a]",
    "",
    "",
    "-d usbjmicron"
  },
  // Oxford Semiconductor, Ltd
  { "USB: ; Oxford",
    "0x0928:0x0000",
    "",
    "",
    "" // unsupported
  },
  { "USB: ; Oxford OXU921DS",
    "0x0928:0x0002",
    "",
    "",
    "" // unsupported
  },
  { "USB: ; Oxford", // Zalman ZM-VE200
    "0x0928:0x0010",
    "", // 0x0304
    "",
    "-d sat"
  },
  // Toshiba
  { "USB: Toshiba PX1270E-1G16; Sunplus",
    "0x0930:0x0b03",
    "",
    "",
    "-d usbsunplus"
  },
  { "USB: Toshiba PX1396E-3T01; Sunplus", // similar to Dura Micro 501
    "0x0930:0x0b09",
    "",
    "",
    "-d usbsunplus"
  },
  { "USB: Toshiba Stor.E Steel; Sunplus",
    "0x0930:0x0b11",
    "",
    "",
    "-d usbsunplus"
  },
  { "USB: Toshiba Stor.E; ",
    "0x0930:0x0b1[9ab]",
    "", // 0x0001
    "",
    "-d sat"
  },
  // Lumberg, Inc.
  { "USB: Toshiba Stor.E; Sunplus",
    "0x0939:0x0b1[56]",
    "",
    "",
    "-d usbsunplus"
  },
  // Apricorn
  { "USB: Apricorn SATA Wire; ",
    "0x0984:0x0040",
    "",
    "",
    "-d sat"
  },
  // Neodio Technologies
  { "USB: Neodio; Initio INIC-1810PL",
    "0x0aec:0x3050",
    "", // 0x0100
    "",
    "-d sat"
  },
  // Seagate
  { "USB: Seagate External Drive; Cypress",
    "0x0bc2:0x0503",
    "", // 0x0240
    "",
    "-d usbcypress"
  },
  { "USB: Seagate FreeAgent Go; ",
    "0x0bc2:0x2(000|100|101)",
    "",
    "",
    "-d sat"
  },
  { "USB: Seagate FreeAgent Go FW; ",
    "0x0bc2:0x2200",
    "",
    "",
    "-d sat"
  },
  { "USB: Seagate Expansion Portable; ",
    "0x0bc2:0x23(00|12|1a|20|21|22)",
    "", // 12=0x0219, 1a=0x0707, 22=0x0000
    "",
    "-d sat"
  },
  { "USB: Seagate FreeAgent Desktop; ",
    "0x0bc2:0x3000",
    "",
    "",
    "-d sat"
  },
  { "USB: Seagate FreeAgent Desk; ",
    "0x0bc2:0x3001",
    "",
    "",
    "-d sat"
  },
  { "USB: Seagate FreeAgent Desk; ", // 1TB
    "0x0bc2:0x3008",
    "",
    "",
    "-d sat,12"
  },
  { "USB: Seagate FreeAgent XTreme; ",
    "0x0bc2:0x3101",
    "",
    "",
    "-d sat"
  },
  { "USB: Seagate Expansion Desktop; ",
    "0x0bc2:0x33(00|1[2a]|2[012]|32)", // 1a=5TB, 21=4TB
    "", // 1a=0x0909
    "",
    "-d sat"
  },
  { "USB: Seagate FreeAgent GoFlex USB 2.0; ",
    "0x0bc2:0x502[01]",
    "",
    "",
    "-d sat"
  },
  { "USB: Seagate FreeAgent GoFlex USB 3.0; ",
    "0x0bc2:0x5030",
    "", // 0x0100
    "",
    "-d sat"
  },
  { "USB: Seagate FreeAgent GoFlex USB 3.0; ",
    "0x0bc2:0x5031",
    "",
    "",
    "-d sat,12"
  },
  { "USB: Seagate FreeAgent; ",
    "0x0bc2:0x5040",
    "",
    "",
    "-d sat"
  },
  { "USB: Seagate FreeAgent GoFlex USB 3.0; ", // 2TB
    "0x0bc2:0x507[01]",
    "",
    "",
    "-d sat"
  },
  { "USB: Seagate FreeAgent GoFlex Desk USB 3.0; ", // 3TB
    "0x0bc2:0x50a1",
    "",
    "",
    "-d sat,12" // "-d sat" does not work (ticket #151)
  },
  { "USB: Seagate FreeAgent GoFlex Desk USB 3.0; ", // 2TB, 4TB
    "0x0bc2:0x50a[57]",
    "", // 0x0100
    "",
    "-d sat"
  },
  { "USB: Seagate FreeAgent GoFlex; ",
    // 0x6121: Seagate FreeAgent GoFlex Pro for Mac (0x0148)
    // 0x6126: Maxtor D3 Station 5TB (0x0209)
    "0x0bc2:0x612[16]",
    "",
    "",
    "-d sat"
  },
  { "USB: Maxtor M3 Portable; ",
    "0x0bc2:0x61b7", // Maxtor M3 Portable 4TB (0x0000)
    "",
    "",
    "-d sat"
  },
  { "USB: Seagate Backup Plus USB 3.0; ", // 1TB
    "0x0bc2:0xa0[01]3",
    "", // 0x0100
    "",
    "-d sat"
  },
  { "USB: Seagate Backup Plus Desktop USB 3.0; ",
    "0x0bc2:0xa(0a[14]|b3[14])", // 4TB, 3TB (8 LBA/1 PBA offset), 5TB, ?
    "",
    "",
    "-d sat"
  },
  { "USB: Seagate Slim Portable Drive; ", // SRD00F1
    "0x0bc2:0xab00",
    "",
    "",
    "-d sat"
  },
  { "USB: Seagate Backup Plus USB 3.0; ",
    // 0xab24: Seagate Backup Plus Slim (0x0100) (ticket #443)
    // 0xab25: Seagate Backup Plus for Mac (0x0100)
    // 0xab38: Seagate Backup Plus 8TB (0x0100) (ticket #786)
    "0x0bc2:0xab(2[01458]|38)",
    "",
    "",
    "-d sat"
  },
  // Addonics
  { "USB: Addonics HDMU3; ", // (ticket #609)
    "0x0bf6:0x1001",
    "", // 0x0100
    "",
    ""
  },
  // Dura Micro
  { "USB: Dura Micro; Cypress",
    "0x0c0b:0xb001",
    "", // 0x1110
    "",
    "-d usbcypress"
  },
  { "USB: Dura Micro; Initio",
    "0x0c0b:0xb136",
    "", // 0x0108
    "",
    "-d sat"
  },
  { "USB: Dura Micro 509; Sunplus",
    "0x0c0b:0xb159",
    "", // 0x0103
    "",
    "-d usbsunplus"
  },
  // Maxtor
  { "USB: Maxtor OneTouch 200GB; ",
    "0x0d49:0x7010",
    "",
    "",
    "" // unsupported
  },
  { "USB: Maxtor OneTouch; ",
    "0x0d49:0x7300",
    "", // 0x0121
    "",
    "-d sat"
  },
  { "USB: Maxtor OneTouch 4; ",
    "0x0d49:0x7310",
    "", // 0x0125
    "",
    "-d sat"
  },
  { "USB: Maxtor OneTouch 4 Mini; ",
    "0x0d49:0x7350",
    "", // 0x0125
    "",
    "-d sat"
  },
  { "USB: Maxtor BlackArmor Portable; ",
    "0x0d49:0x7550",
    "",
    "",
    "-d sat"
  },
  { "USB: Maxtor Basics Desktop; ",
    "0x0d49:0x7410",
    "", // 0x0122
    "",
    "-d sat"
  },
  { "USB: Maxtor Basics Portable; ",
    "0x0d49:0x7450",
    "", // 0x0122
    "",
    "-d sat"
  },
  // Jess-Link International
  { "USB: ; Cypress", // Medion HDDrive2Go
    "0x0dbf:0x9001",
    "", // 0x0240
    "",
    "-d usbcypress"
  },
  // Oyen Digital
  { "USB: Oyen Digital MiniPro USB 3.0; ",
    "0x0dc4:0x020a",
    "",
    "",
    "-d sat"
  },
  // Cowon Systems, Inc.
  { "USB: Cowon iAudio X5; ",
    "0x0e21:0x0510",
    "",
    "",
    "-d usbcypress"
  },
  // iRiver
  { "USB: iRiver iHP-120/140 MP3 Player; Cypress",
    "0x1006:0x3002",
    "", // 0x0100
    "",
    "-d usbcypress"
  },
  // Western Digital
  { "USB: WD My Passport (IDE); Cypress",
    "0x1058:0x0701",
    "", // 0x0240
    "",
    "-d usbcypress"
  },
  { "USB: WD Elements Desktop; ",
    "0x1058:0x10(01|03|21|7c)",
    "", // 01=0x0104, 03=0x0175, 21=0x2002, 7c=0x1065
    "",
    "-d sat"
  },
  { "USB: WD Elements / My Passport; ", // 2.5" with integrated USB
    "0x1058:0x(07(0[245a]|1a|30|4[0128a]|a[8e])|"
              "08(1[06]|2[02]|3[37a])|"
              "10(10|23|4[28]|7d|a[28]|b8)|"
              "25(9[9df]|a[12]|e2|fa))",
    "", // 0x0822=0x1007, 37=0x1072
        // 0x1010=0x0105, 7d=0x1073, a8=0x1042, b8=0x1007
        // 0x2599=0x1012, 9d/a1=0x1005, 9f/a2=0x1004
    "",
    "-d sat"
  },
  { "USB: WD My Book / Easystore; ", // 3.5"
    "0x1058:0x(09(0[06]|10)|11(0[01245]|1[0d]|30|40)|1230|25(a3|fb))",
    "", // 0x0906=0x0012, 10=0x0106
        // 0x1100/01=0x0165, 02=0x1028, 10=0x1030, 1d=0x1020, 30=0x1012, 40=0x1003
        // 0x1230=0x1065, 0x25a3=0x1013, 0x25fb=0x3004
    "",
    "-d sat"
  },
  // Atech Flash Technology
  { "USB: ; Atech", // Enclosure from Kingston SSDNow notebook upgrade kit
    "0x11b0:0x6298",
    "", // 0x0108
    "",
    "-d sat"
  },
  // ADATA
  { "USB: ADATA; ",
    "0x125f:0xa(11|31|35|15)a", // 0xa11a: Classic CH11 1TB, 0xa31a: HV620 2TB (0x0100)
    "", // 0xa35a: HD650 2TB (0x6503), 0xa15a: HD710 1TB
    "",
    "-d sat"
  },
  { "USB: ADATA; Cypress",
    "0x125f:0xa9[34]a", // 0xa93a: SH93 (0x0150)
    "",
    "",
    "-d usbcypress"
  },
  // Initio
  { "USB: ; Initio 316000",
    "0x13fd:0x0540",
    "",
    "",
    "" // unsupported
  },
  { "USB: ; Initio", // Thermaltake BlacX
    "0x13fd:0x0840",
    "",
    "",
    "-d sat"
  },
  { "USB: ; Initio", // USB->SATA+PATA, Chieftec CEB-25I
    "0x13fd:0x1040",
    "", // 0x0106
    "",
    "" // unsupported
  },
  { "USB: ; Initio 6Y120L0", // CoolerMaster XCraft RX-3HU
    "0x13fd:0x1150",
    "",
    "",
    "" // unsupported
  },
  { "USB: ; Initio", // USB->SATA
    "0x13fd:0x1240",
    "", // 0x0104
    "",
    "-d sat"
  },
  { "USB: ; Initio", // USB+SATA->SATA
    "0x13fd:0x1340",
    "", // 0x0208
    "",
    "-d sat"
  },
  { "USB: ; Initio",
    "0x13fd:0x16[45]0",
    "", // 0x1640: 0x0864, 0x1650: 0x0436
    "",
    "-d sat,12" // some SMART commands fail, see ticket #295
  },
  { "USB: Intenso Memory Station 2,5\"; Initio",
    "0x13fd:0x1840",
    "",
    "",
    "-d sat"
  },
  { "USB: ; Initio", // NexStar CX USB enclosure
    "0x13fd:0x1e40",
    "",
    "",
    "-d sat"
  },
  { "USB: ; Initio",
    "0x13fd:0x39[124]0", // 0x3910: Seagate Expansion Portable SRD00F1 (0x0100)
    "", // 0x3920: ezDISK EZ370 (0x0205)
    "", // 0x3940: MS-TECH LU-275S (0x0306)
    "-d sat"
  },
  // Super Top
  { "USB: Super Top generic enclosure; ",
    "0x14cd:0x6116",
    "", // 0x0150, older report suggests -d usbcypress
    "", // 0x0160 also reported as unsupported
    "-d sat"
  },
  // JMicron
  { "USB: ; JMicron JMS539", // USB2/3->SATA (old firmware)
    "0x152d:0x0539",
    "0x0100",      // 1.00, various devices support -d usbjmicron
    "",            // 1.00, SSI SI-1359RUS3 supports -d sat,
    ""             //       -d usbjmicron may disconnect drive (ticket #552)
  },
  { "USB: ; JMicron JMS539", // USB2/3->SATA (new firmware)
    "0x152d:0x0539",
    "0x020[56]|"   //  2.05, ZTC USB 3.0 enclosure (ticket #338)
    "0x28(03|12)", // 28.03, Mediasonic ProBox HF2-SU3S2 Rev 2 (port multiplier, ticket #504)
    "",            // 28.12, Mediasonic ProBox H82-SU3S2 (port multiplier)
    "-d sat"
  },
  { "USB: ; JMicron ", // USB->SATA->4xSATA (port multiplier)
    "0x152d:0x0551",   // JMS539? (old firmware may use 0x152d:0x0539, ticket #552)
    "", // 0x0100
    "",
    "-d usbjmicron,x"
  },
  { "USB: ; JMicron", // USB2/3->2xSATA
    "0x152d:0x0565",
    "", // 0x9114, Akasa DuoDock X (ticket #607)
    "",
    "-d sat"
  },
  { "USB: ; JMicron JMS567", // USB2/3->SATA
    "0x152d:0x0567",
    "", // 0x0114
    "", // 0x0205, 2.05, Mediasonic ProBox HF2-SU3S2 Rev 3 (port multiplier, ticket #504)
    "-d sat"
  },
  { "USB: ; JMicron JMS578", // USB->SATA
    "0x152d:0x0578",
    "", // 0x0100
    "",
    "-d sat"
  },
  { "USB: OCZ THROTTLE OCZESATATHR8G; JMicron JMF601",
    "0x152d:0x0602",
    "",
    "",
    "" // unsupported
  },
  { "USB: ; JMicron JMS561", // USB2/3->2xSATA
    "0x152d:0x[19]561", // 0x1561(0x0106), Sabrent USB 3.0 Dual Bay SATA Dock
    "",  // 0x9561(0x0105), Orico 6629US3-C USB 3.0 Dual Bay SATA Dock
    "",
    "-d sat"
  },
  { "USB: ; JMicron JM20329", // USB->SATA
    "0x152d:0x2329",
    "", // 0x0100
    "",
    "-d usbjmicron"
  },
  { "USB: ; JMicron JM20336", // USB+SATA->SATA, USB->2xSATA
    "0x152d:0x2336",
    "", // 0x0100
    "",
    "-d usbjmicron,x"
  },
  { "USB: Generic JMicron adapter; JMicron",
    "0x152d:0x2337",
    "",
    "",
    "-d usbjmicron"
  },
  { "USB: ; JMicron JM20337/8", // USB->SATA+PATA, USB+SATA->PATA
    "0x152d:0x2338",
    "", // 0x0100
    "",
    "-d usbjmicron"
  },
  { "USB: ; JMicron JM20339", // USB->SATA
    "0x152d:0x2339",
    "", // 0x0100
    "",
    "-d usbjmicron,x"
  },
  { "USB: ; JMicron", // USB+SATA->SATA
    "0x152d:0x2351",  // e.g. Verbatim Portable Hard Drive 500Gb
    "", // 0x0100
    "",
    "-d sat"
  },
  { "USB: ; JMicron", // USB->SATA
    "0x152d:0x2352",
    "", // 0x0100
    "",
    "-d usbjmicron,x"
  },
  { "USB: ; JMicron", // USB->SATA
    "0x152d:0x2509",
    "", // 0x0100
    "",
    "-d usbjmicron,x"
  },
  { "USB: ; JMicron JMS566", // USB3->SATA
    "0x152d:0x2566", // e.g. Chieftec CEB-7035S
    "", // 0x0114
    "",
    "-d usbjmicron,x"
  },
  { "USB: ; JMicron",
    "0x152d:0x2590",
    "", // 0x0x8105 (ticket #550)
    "",
    "-d sat"
  },
  { "USB: ; JMicron JMS567", // USB2/3->SATA
    "0x152d:0x3562",
    "", // 0x0310, StarTech S358BU33ERM (port multiplier, ticket #508)
    "",
    "-d sat"
  },
  { "USB: ; JMicron", // USB3->SATA
    "0x152d:0x3569",
    "", // 0x0203
    "",
    "-d sat"
  },
  { "USB: ; JMicron JMS561U", // USB3->2xSATA
    "0x152d:0x8561",
    "", // 0x0107
    "",
    "-d sat"
  },
  // ASMedia
  { "USB: ; ASMedia ASM1053/1153/1351",
    "0x174c:0x1([01]53|351)",
    "",
    "",
    "-d sat"
  },
  { "USB: ; ASMedia ASM1051",
    "0x174c:0x5106", // 0x174c:0x55aa after firmware update
    "",
    "",
    "-d sat"
  },
  { "USB: ; ASMedia AS2105", // Icy Box IB-AC603A-U3
    "0x174c:0x5136",
    "", // 0x0001
    "",
    "-d sat"
  },
  { "USB: ; ASMedia", // Vantec NexStar USB 3.0 & SATA dual drive dock
    "0x174c:0x5516",
    "",
    "",
    "-d sat"
  },
  { "USB: ; ASMedia", // MEDION HDDrive-n-GO, LaCie Rikiki USB 3.0,
      // Silicon Power Armor A80 (ticket #237)
      // reported as unsupported: BYTECC T-200U3, Kingwin USB 3.0 docking station
    "0x174c:0x55aa",
    "", // 0x0100
    "",
    "-d sat"
  },
  // LucidPort
  { "USB: ; LucidPORT USB300", // RaidSonic ICY BOX IB-110StU3-B, Sharkoon SATA QuickPort H3
    "0x1759:0x500[02]", // 0x5000: USB 2.0, 0x5002: USB 3.0
    "",
    "",
    "-d sat"
  },
  { "USB: ; LucidPort", // Fuj:tech SATA-USB3 dock
    "0x1759:0x5100",
    "", // 0x2580
    "",
    "-d sat"
  },
  // Verbatim
  { "USB: Verbatim Portable Hard Drive; Sunplus",
    "0x18a5:0x0214",
    "", // 0x0112
    "",
    "-d usbsunplus"
  },
  { "USB: Verbatim FW/USB160; Oxford OXUF934SSA-LQAG", // USB+IEEE1394->SATA
    "0x18a5:0x0215",
    "", // 0x0001
    "",
    "-d sat"
  },
  { "USB: Verbatim External Hard Drive 47519; Sunplus", // USB->SATA
    "0x18a5:0x0216",
    "",
    "",
    "-d usbsunplus"
  },
  { "USB: Verbatim Pocket Hard Drive; JMicron", // SAMSUNG SpinPoint N3U-3 (USB, 4KiB LLS)
    "0x18a5:0x0227",
    "",
    "",
    "-d usbjmicron" // "-d usbjmicron,x" does not work
  },
  { "USB: Verbatim External Hard Drive; JMicron", // 2TB
    "0x18a5:0x022a",
    "",
    "",
    "-d usbjmicron"
  },
  { "USB: Verbatim Store'n'Go; JMicron", // USB->SATA
    "0x18a5:0x022b",
    "", // 0x0100
    "",
    "-d usbjmicron"
  },
  { "USB: Verbatim Pocket Hard Drive; ", // 1TB USB 3.0
    "0x18a5:0x0237",
    "",
    "",
    "-d sat,12"
  },
  { "USB: Verbatim External Hard Drive; ", // 3TB USB 3.0
    "0x18a5:0x0400",
    "",
    "",
    "-d sat"
  },
  // Silicon Image
  { "USB: Vantec NST-400MX-SR; Silicon Image 5744",
    "0x1a4a:0x1670",
    "",
    "",
    "" // unsupported
  },
  // SunplusIT
  { "USB: ; SunplusIT",
    "0x1bcf:0x0c31",
    "",
    "",
    "-d usbsunplus"
  },
  // TrekStor
  { "USB: TrekStor DataStation; ", // DataStation maxi light (USB 3.0)
    "0x1e68:0x0050",
    "", // 0x0100
    "",
    "-d sat"
  },
  // Innostor
  { "USB: ; Innostor IS611", // USB3->SATA+PATA
    "0x1f75:0x0611", // SMART access via PATA does not work
    "",
    "",
    "-d sat"
  },
  { "USB: ; Innostor IS621", // USB3->SATA
    "0x1f75:0x0621", // Dynex 2.5" USB 3.0 Exclosure DX-HD302513
    "",
    "",
    "-d sat"
  },
  { "USB: ; Innostor IS888", // USB3->SATA
    "0x1f75:0x0888",
    "", // 0x0034, Sharkoon SATA QuickDeck Pro USB 3.0 (unsupported)
    "", // 0x0036, works with -d sat (ticket #827)
    "-d sat"
  },
  // VIA Labs
  { "USB: ; VIA VL701", // USB2/3->SATA
    "0x2109:0x0701", // Intenso 2,5" 1TB USB3
    "", // 0x0107
    "",
    "-d sat" // ATA output registers missing
  },
  { "USB: ; VIA VL711", // USB2/3->SATA
    "0x2109:0x0711",
    "", // 0x0114, Mediasonic ProBox K32-SU3 (ticket #594)
    "", // 0x0507, Intenso 2,5" Memory Case 2TB USB3
    "-d sat"
  },
  // 0x2537 (?)
  { "USB: ; ", // USB 3.0
    "0x2537:0x106[68]", // 0x1066: Orico 2599US3, 0x1068: Fantec ER-35U3
    "", // 0x0100
    "",
    "-d sat"
  },
  // Power Quotient International
  { "USB: PQI H560; ",
    "0x3538:0x0902",
    "", // 0x0000
    "",
    "-d sat"
  },
  // Power Quotient International
  { "USB: PQI bridge; ",
    "0x3538:0x0064",
    "",
    "",
    "-d usbsunplus"
  },
  // Sharkoon
  { "USB: Sharkoon QuickPort XT USB 3.0; ",
     "0x357d:0x7788",
     "",
     "",
     "-d sat"
  },
  // Hitachi/SimpleTech
  { "USB: Hitachi Touro Desk; JMicron", // 3TB
    "0x4971:0x1011",
    "",
    "",
    "-d usbjmicron"
  },
  { "USB: Hitachi Touro; ",
    "0x4971:0x101[45]", // 14=1TB, 15=2TB
    "", // 0x0000
    "",
    "-d sat" // ATA output registers missing
  },
  { "USB: Hitachi Touro Mobile; ", // 1TB
    "0x4971:0x102[04]",
    "", // 0x0100
    "",
    "-d sat"
  },
  { "USB: SimpleTech;", // USB 3.0 HDD BOX Agestar,  Rock External HDD 3,5" UASP
    "0x4971:0x8017",
    "",
    "",
    "-d sat"
  },
  { "USB: Hitachi/SimpleTech; JMicron", // 1TB
    "0x4971:0xce17",
    "",
    "",
    "-d usbjmicron,x"
  },
  // OnSpec
  { "USB: ; OnSpec", // USB->PATA
    "0x55aa:0x2b00",
    "", // 0x0100
    "",
    "" // unsupported
  },
  // 0x6795 (?)
  { "USB: Sharkoon 2-Bay RAID Box; ", // USB 3.0
    "0x6795:0x2756",
    "", // 0x0100
    "",
    "-d sat"
  },
  // 0xabcd (?)
  { "USB: ; ",
    "0xabcd:0x6103", // LogiLink AU0028A V1.0 USB 3.0 to IDE & SATA Adapter
    "",
    "",
    "-d sat"
  },
/*
}; // builtin_knowndrives[]
 */<|MERGE_RESOLUTION|>--- conflicted
+++ resolved
@@ -75,11 +75,7 @@
 /*
 const drive_settings builtin_knowndrives[] = {
  */
-<<<<<<< HEAD
-  { "$Id: drivedb.h 4501 2017-10-01 16:38:19Z chrfranke $",
-=======
-  { "$Id: drivedb.h 4512 2017-10-05 20:02:08Z samm2 $",
->>>>>>> 1e80bdba
+  { "$Id: drivedb.h 4513 2017-10-05 20:27:57Z chrfranke $",
     "-", "-",
     "This is a dummy entry to hold the SVN-Id of drivedb.h",
     ""
@@ -498,22 +494,6 @@
     "-v 241,raw48,Lifetime_Writes_GiB "
     "-v 242,raw48,Lifetime_Reads_GiB"
   },
-  {
-    "StorFly CFast SATA 6Gbps SSDs",
-    // http://datasheet.octopart.com/VSFCS2CC060G-100-Virtium-datasheet-82287733.pdf
-    // tested with StorFly VSFCS2CC060G-100/0409-000
-    "StorFly VSFCS2C[CI](016|030|060|120|240)G-...",
-    // C - commercial, I industrial
-    "", "",
-    "-v 192,raw48,Unsafe_Shutdown_Count "
-    "-v 160,raw48,Uncorrectable_Error_Cnt "
-    "-v 161,raw48,Spares_Remaining_Perc "
-    "-v 241,raw48,Host_Writes_32MiB "
-    "-v 242,raw48,Host_Reads_32MiB"
-    "-v 169,raw48,Lifetime_Remaining% "
-    "-v 248,raw48,Lifetime_Remaining% "
-    "-v 161,raw48,Spares_Remaining_Perc "
-  },
   { "Phison Driven SSDs", // see MKP_521_Phison_SMART_attribute.pdf
     "KINGSTON SUV300S37A(120|240|480)G|" // UV300 SSD, tested with KINGSTON SUV300S37A120G/SAFM11.K
     "KINGSTON SKC310S3B?7A960G|" // SSDNow KC310, KINGSTON SKC310S37A960G/SAFM00.r
