/*
 * drivedb.h - smartmontools 6.4 drive database file
 *
 * Home page of code is: http://www.smartmontools.org
 *
 * Copyright (C) 2003-11 Philip Williams, Bruce Allen
 * Copyright (C) 2008-16 Christian Franke
 *
 * This program is free software; you can redistribute it and/or modify
 * it under the terms of the GNU General Public License as published by
 * the Free Software Foundation; either version 2, or (at your option)
 * any later version.
 *
 * You should have received a copy of the GNU General Public License
 * (for example COPYING); If not, see <http://www.gnu.org/licenses/>.
 *
 */

/*
 * Structure used to store drive database entries:
 *
 * struct drive_settings {
 *   const char * modelfamily;
 *   const char * modelregexp;
 *   const char * firmwareregexp;
 *   const char * warningmsg;
 *   const char * presets;
 * };
 *
 * The elements are used in the following ways:
 *
 *  modelfamily     Informal string about the model family/series of a
 *                  device. Set to "" if no info (apart from device id)
 *                  known.  The entry is ignored if this string starts with
 *                  a dollar sign.  Must not start with "USB:", see below.
 *  modelregexp     POSIX extended regular expression to match the model of
 *                  a device.  This should never be "".
 *  firmwareregexp  POSIX extended regular expression to match a devices's
 *                  firmware.  This is optional and should be "" if it is not
 *                  to be used.  If it is nonempty then it will be used to
 *                  narrow the set of devices matched by modelregexp.
 *  warningmsg      A message that may be displayed for matching drives.  For
 *                  example, to inform the user that they may need to apply a
 *                  firmware patch.
 *  presets         String with vendor-specific attribute ('-v') and firmware
 *                  bug fix ('-F') options.  Same syntax as in smartctl command
 *                  line.  The user's own settings override these.
 *
 * The regular expressions for drive model and firmware must match the full
 * string.  The effect of "^FULLSTRING$" is identical to "FULLSTRING".
 * The form ".*SUBSTRING.*" can be used if substring match is desired.
 *
 * The table will be searched from the start to end or until the first match,
 * so the order in the table is important for distinct entries that could match
 * the same drive.
 *
 *
 * Format for USB ID entries:
 *
 *  modelfamily     String with format "USB: DEVICE; BRIDGE" where
 *                  DEVICE is the name of the device and BRIDGE is
 *                  the name of the USB bridge.  Both may be empty
 *                  if no info known.
 *  modelregexp     POSIX extended regular expression to match the USB
 *                  vendor:product ID in hex notation ("0x1234:0xabcd").
 *                  This should never be "".
 *  firmwareregexp  POSIX extended regular expression to match the USB
 *                  bcdDevice info.  Only compared during search if other
 *                  entries with same USB vendor:product ID exist.
 *  warningmsg      Not used yet.
 *  presets         String with one device type ('-d') option.
 *
 */

/*
const drive_settings builtin_knowndrives[] = {
 */
<<<<<<< HEAD
  { "$Id: drivedb.h 4304 2016-04-23 14:53:39Z chrfranke $",
=======
  { "$Id: drivedb.h 4305 2016-04-23 18:37:54Z chrfranke $",
>>>>>>> 5df311ef
    "-", "-",
    "This is a dummy entry to hold the SVN-Id of drivedb.h",
    ""
  /* Default settings:
    "-v 1,raw48,Raw_Read_Error_Rate "
    "-v 2,raw48,Throughput_Performance "
    "-v 3,raw16(avg16),Spin_Up_Time "
    "-v 4,raw48,Start_Stop_Count "
    "-v 5,raw16(raw16),Reallocated_Sector_Ct "
    "-v 6,raw48,Read_Channel_Margin "             // HDD only
    "-v 7,raw48,Seek_Error_Rate "                 // HDD only
    "-v 8,raw48,Seek_Time_Performance "           // HDD only
    "-v 9,raw24(raw8),Power_On_Hours "
    "-v 10,raw48,Spin_Retry_Count "               // HDD only
    "-v 11,raw48,Calibration_Retry_Count "        // HDD only
    "-v 12,raw48,Power_Cycle_Count "
    "-v 13,raw48,Read_Soft_Error_Rate "
    //  14-174 Unknown_Attribute
    "-v 175,raw48,Program_Fail_Count_Chip "       // SSD only
    "-v 176,raw48,Erase_Fail_Count_Chip "         // SSD only
    "-v 177,raw48,Wear_Leveling_Count "           // SSD only
    "-v 178,raw48,Used_Rsvd_Blk_Cnt_Chip "        // SSD only
    "-v 179,raw48,Used_Rsvd_Blk_Cnt_Tot "         // SSD only
    "-v 180,raw48,Unused_Rsvd_Blk_Cnt_Tot "       // SSD only
    "-v 181,raw48,Program_Fail_Cnt_Total "
    "-v 182,raw48,Erase_Fail_Count_Total "        // SSD only
    "-v 183,raw48,Runtime_Bad_Block "
    "-v 184,raw48,End-to-End_Error "
    //  185-186 Unknown_Attribute
    "-v 187,raw48,Reported_Uncorrect "
    "-v 188,raw48,Command_Timeout "
    "-v 189,raw48,High_Fly_Writes "               // HDD only
    "-v 190,tempminmax,Airflow_Temperature_Cel "
    "-v 191,raw48,G-Sense_Error_Rate "            // HDD only
    "-v 192,raw48,Power-Off_Retract_Count "
    "-v 193,raw48,Load_Cycle_Count "              // HDD only
    "-v 194,tempminmax,Temperature_Celsius "
    "-v 195,raw48,Hardware_ECC_Recovered "
    "-v 196,raw16(raw16),Reallocated_Event_Count "
    "-v 197,raw48,Current_Pending_Sector "
    "-v 198,raw48,Offline_Uncorrectable "
    "-v 199,raw48,UDMA_CRC_Error_Count "
    "-v 200,raw48,Multi_Zone_Error_Rate "         // HDD only
    "-v 201,raw48,Soft_Read_Error_Rate "          // HDD only
    "-v 202,raw48,Data_Address_Mark_Errs "        // HDD only
    "-v 203,raw48,Run_Out_Cancel "
    "-v 204,raw48,Soft_ECC_Correction "
    "-v 205,raw48,Thermal_Asperity_Rate "
    "-v 206,raw48,Flying_Height "                 // HDD only
    "-v 207,raw48,Spin_High_Current "             // HDD only
    "-v 208,raw48,Spin_Buzz "                     // HDD only
    "-v 209,raw48,Offline_Seek_Performnce "       // HDD only
    //  210-219 Unknown_Attribute
    "-v 220,raw48,Disk_Shift "                    // HDD only
    "-v 221,raw48,G-Sense_Error_Rate "            // HDD only
    "-v 222,raw48,Loaded_Hours "                  // HDD only
    "-v 223,raw48,Load_Retry_Count "              // HDD only
    "-v 224,raw48,Load_Friction "                 // HDD only
    "-v 225,raw48,Load_Cycle_Count "              // HDD only
    "-v 226,raw48,Load-in_Time "                  // HDD only
    "-v 227,raw48,Torq-amp_Count "                // HDD only
    "-v 228,raw48,Power-off_Retract_Count "
    //  229 Unknown_Attribute
    "-v 230,raw48,Head_Amplitude "                // HDD only
    "-v 231,raw48,Temperature_Celsius "
    "-v 232,raw48,Available_Reservd_Space "
    "-v 233,raw48,Media_Wearout_Indicator "       // SSD only
    //  234-239 Unknown_Attribute
    "-v 240,raw24(raw8),Head_Flying_Hours "       // HDD only, smartmontools <= r3966: raw48
    "-v 241,raw48,Total_LBAs_Written "
    "-v 242,raw48,Total_LBAs_Read "
    //  243-249 Unknown_Attribute
    "-v 250,raw48,Read_Error_Retry_Rate "
    //  251-253 Unknown_Attribute
    "-v 254,raw48,Free_Fall_Sensor "              // HDD only
  */
  },
  { "Apacer SSD",
    "(2|4|8|16|32)GB SATA Flash Drive", // tested with APSDM002G15AN-CT/SFDDA01C and SFI2101D, APSDM004G13AN-AT/SFDE001A
    "SF(DDA01C|I2101D|DE001A)", "", // spec found at http://wfcache.advantech.com/www/certified-peripherals/documents/96fmcff-04g-cs-ap_Datasheet.pdf
    "-v 160,raw48,Initial_Bad_Block_Count "
    "-v 161,raw48,Bad_Block_Count "
    "-v 162,raw48,Spare_Block_Count "
    "-v 163,raw48,Max_Erase_Count "
    "-v 164,raw48,Average_Erase_Count "
    "-v 165,raw48,Average_Erase_Count " // could be wrong
    "-v 166,raw48,Later_Bad_Block_Count "
    "-v 167,raw48,SSD_Protect_Mode "
    "-v 168,raw48,SATA_PHY_Err_Ct "
  },
  { "Apple MacBook Air SSD", // probably Toshiba
    "APPLE SSD TS(064|128)E", // tested with APPLE SSD TS064E/TQAABBF0
    "", "",
    "-v 173,raw48,Wear_Leveling_Count " //  ]
    "-v 241,raw48,Host_Writes_GiB "     //  ]  guessed (ticket #655)
    "-v 242,raw48,Host_Reades_GiB "     //  ]
  },
  { "Apple SD/SM/TS...E/F SSDs", // SanDisk/Samsung/Toshiba?
    "APPLE SSD (S[DM]|TS)0?(128|256|512|768)[EFG]", // tested with APPLE SSD SD256E/1021AP, SD0128F/A223321
     // APPLE SSD SM768E/CXM90A1Q, SM0512F/UXM2JA1Q, TS0256F/109L0704, SM0512G/BXW1SA0Q
    "", "",
  //"-v 1,raw48,Raw_Read_Error_Rate "
  //"-v 5,raw16(raw16),Reallocated_Sector_Ct "
  //"-v 9,raw24(raw8),Power_On_Hours "
  //"-v 12,raw48,Power_Cycle_Count "
  //"-v 169,raw48,Unknown_Attribute "
    "-v 173,raw48,Wear_Leveling_Count " // ]
    "-v 174,raw48,Host_Reads_MiB "      // ] guessed (ticket #342), S[DM]*F only
    "-v 175,raw48,Host_Writes_MiB "     // ]
  //"-v 192,raw48,Power-Off_Retract_Count "
  //"-v 194,tempminmax,Temperature_Celsius "
  //"-v 197,raw48,Current_Pending_Sector "
  //"-v 199,raw48,UDMA_CRC_Error_Count "
  //"-v 240,raw48,Unknown_SSD_Attribute "
  },
  { "Crucial/Micron RealSSD C300/M500", // Marvell 88SS91xx
    "C300-CTFDDA[AC](064|128|256)MAG|" // Marvell 88SS9174 BJP2, tested with C300-CTFDDAC128MAG/0002,
      // C300-CTFDDAC064MAG/0006
    "Crucial_CT(120|240|480)M500SSD[13]", // Marvell 88SS9187 BLD2, tested with Crucial_CT120M500SSD3/MU02,
      // Crucial_CT120M500SSD1/MU02, Crucial_CT240M500SSD1/MU03, Crucial_CT480M500SSD1/MU03
    "", "",
  //"-v 1,raw48,Raw_Read_Error_Rate "
  //"-v 5,raw16(raw16),Reallocated_Sector_Ct "
  //"-v 9,raw24(raw8),Power_On_Hours "
  //"-v 12,raw48,Power_Cycle_Count "
    "-v 170,raw48,Grown_Failing_Block_Ct "
    "-v 171,raw48,Program_Fail_Count "
    "-v 172,raw48,Erase_Fail_Count "
    "-v 173,raw48,Wear_Leveling_Count "
    "-v 174,raw48,Unexpect_Power_Loss_Ct "
    "-v 181,raw16,Non4k_Aligned_Access "
    "-v 183,raw48,SATA_Iface_Downshift "
  //"-v 184,raw48,End-to-End_Error "
  //"-v 187,raw48,Reported_Uncorrect "
  //"-v 188,raw48,Command_Timeout "
    "-v 189,raw48,Factory_Bad_Block_Ct "
  //"-v 194,tempminmax,Temperature_Celsius "
  //"-v 195,raw48,Hardware_ECC_Recovered "
  //"-v 196,raw16(raw16),Reallocated_Event_Count "
  //"-v 197,raw48,Current_Pending_Sector "
  //"-v 198,raw48,Offline_Uncorrectable "
  //"-v 199,raw48,UDMA_CRC_Error_Count "
    "-v 202,raw48,Percent_Lifetime_Used "
    "-v 206,raw48,Write_Error_Rate "
    "-v 210,raw48,Success_RAIN_Recov_Cnt "
    "-v 246,raw48,Total_Host_Sector_Write "
    "-v 247,raw48,Host_Program_Page_Count "
    "-v 248,raw48,Bckgnd_Program_Page_Cnt"
  },
  { "Crucial/Micron RealSSD m4/C400/P400", // Marvell 9176, fixed firmware
    "C400-MTFDDA[ACK](064|128|256|512)MAM|"
    "M4-CT(064|128|256|512)M4SSD[123]|" // tested with M4-CT512M4SSD2/0309
    "MTFDDAK(064|128|256|512|050|100|200|400)MA[MNR]-1[JKS]1.*", // tested with
       // MTFDDAK256MAR-1K1AA/MA52, MTFDDAK256MAM-1K12/08TH
    "030[9-Z]|03[1-Z].|0[4-Z]..|[1-Z]....*", // >= "0309"
    "",
  //"-v 1,raw48,Raw_Read_Error_Rate "
  //"-v 5,raw16(raw16),Reallocated_Sector_Ct "
  //"-v 9,raw24(raw8),Power_On_Hours "
  //"-v 12,raw48,Power_Cycle_Count "
    "-v 170,raw48,Grown_Failing_Block_Ct "
    "-v 171,raw48,Program_Fail_Count "
    "-v 172,raw48,Erase_Fail_Count "
    "-v 173,raw48,Wear_Leveling_Count "
    "-v 174,raw48,Unexpect_Power_Loss_Ct "
    "-v 181,raw16,Non4k_Aligned_Access "
    "-v 183,raw48,SATA_Iface_Downshift "
  //"-v 184,raw48,End-to-End_Error "
  //"-v 187,raw48,Reported_Uncorrect "
  //"-v 188,raw48,Command_Timeout "
    "-v 189,raw48,Factory_Bad_Block_Ct "
  //"-v 194,tempminmax,Temperature_Celsius "
  //"-v 195,raw48,Hardware_ECC_Recovered "
  //"-v 196,raw16(raw16),Reallocated_Event_Count "
  //"-v 197,raw48,Current_Pending_Sector "
  //"-v 198,raw48,Offline_Uncorrectable "
  //"-v 199,raw48,UDMA_CRC_Error_Count "
    "-v 202,raw48,Perc_Rated_Life_Used "
    "-v 206,raw48,Write_Error_Rate"
  },
  { "Crucial/Micron RealSSD m4/C400", // Marvell 9176, buggy or unknown firmware
    "C400-MTFDDA[ACK](064|128|256|512)MAM|" // tested with C400-MTFDDAC256MAM/0002
    "M4-CT(064|128|256|512)M4SSD[123]", // tested with M4-CT064M4SSD2/0002,
      // M4-CT064M4SSD2/0009, M4-CT256M4SSD3/000F
    "",
    "This drive may hang after 5184 hours of power-on time:\n"
    "http://www.tomshardware.com/news/Crucial-m4-Firmware-BSOD,14544.html\n"
    "See the following web pages for firmware updates:\n"
    "http://www.crucial.com/support/firmware.aspx\n"
    "http://www.micron.com/products/solid-state-storage/client-ssd#software",
    "-v 170,raw48,Grown_Failing_Block_Ct "
    "-v 171,raw48,Program_Fail_Count "
    "-v 172,raw48,Erase_Fail_Count "
    "-v 173,raw48,Wear_Leveling_Count "
    "-v 174,raw48,Unexpect_Power_Loss_Ct "
    "-v 181,raw16,Non4k_Aligned_Access "
    "-v 183,raw48,SATA_Iface_Downshift "
    "-v 189,raw48,Factory_Bad_Block_Ct "
    "-v 202,raw48,Perc_Rated_Life_Used "
    "-v 206,raw48,Write_Error_Rate"
  },
  { "Crucial/Micron MX100/MX200/M5x0/M600 Client SSDs",
    "Crucial_CT(128|256|512)MX100SSD1|"// tested with Crucial_CT256MX100SSD1/MU01
    "Crucial_CT(200|250|256|500|512|1000|1024)MX200SSD[1346]|" // tested with Crucial_CT500MX200SSD1/MU01,
      // Crucial_CT1024MX200SSD1/MU01, Crucial_CT250MX200SSD3/MU01, Crucial_CT250MX200SSD1/MU03
    "Crucial_CT(120|240|480|960)M500SSD[134]|" // tested with Crucial_CT960M500SSD1/MU03,
      // Crucial_CT240M500SSD4/MU05
    "Crucial_CT(128|256|512|1024)M550SSD[13]|" // tested with Crucial_CT512M550SSD3/MU01,
      // Crucial_CT1024M550SSD1/MU01
    "Micron_M500_MTFDDA[KTV](120|240|480|960)MAV|"// tested with Micron_M500_MTFDDAK960MAV/MU05
    "(Micron_)?M510[_-]MTFDDA[KTV](128|256)MAZ|" // tested with M510-MTFDDAK256MAZ/MU01
    "(Micron_)?M550[_-]MTFDDA[KTV](064|128|256|512|1T0)MAY|" // tested with M550-MTFDDAK256MAY/MU01
    "Micron_M600_(EE|MT)FDDA[KTV](128|256|512|1T0)MBF[25Z]?", // tested with Micron_M600_MTFDDAK1T0MBF/MU01
    "", "",
  //"-v 1,raw48,Raw_Read_Error_Rate "
    "-v 5,raw48,Reallocate_NAND_Blk_Cnt "
  //"-v 9,raw24(raw8),Power_On_Hours "
  //"-v 12,raw48,Power_Cycle_Count "
    "-v 171,raw48,Program_Fail_Count "
    "-v 172,raw48,Erase_Fail_Count "
    "-v 173,raw48,Ave_Block-Erase_Count "
    "-v 174,raw48,Unexpect_Power_Loss_Ct "
    "-v 180,raw48,Unused_Reserve_NAND_Blk "
    "-v 183,raw48,SATA_Interfac_Downshift "
    "-v 184,raw48,Error_Correction_Count "
  //"-v 187,raw48,Reported_Uncorrect "
  //"-v 194,tempminmax,Temperature_Celsius "
  //"-v 196,raw16(raw16),Reallocated_Event_Count "
  //"-v 197,raw48,Current_Pending_Sector "
  //"-v 198,raw48,Offline_Uncorrectable "
  //"-v 199,raw48,UDMA_CRC_Error_Count "
    "-v 202,raw48,Percent_Lifetime_Used "
    "-v 206,raw48,Write_Error_Rate "
    "-v 210,raw48,Success_RAIN_Recov_Cnt "
    "-v 246,raw48,Total_Host_Sector_Write "
    "-v 247,raw48,Host_Program_Page_Count "
    "-v 248,raw48,Bckgnd_Program_Page_Cnt"
  },
  { "Micron M500DC/M510DC Enterprise SSDs",
    "Micron_M500DC_(EE|MT)FDDA[AK](120|240|480|800)MBB|" // tested with
      // Micron_M500DC_EEFDDAA120MBB/129, Micron_M500DC_MTFDDAK800MBB/0129
    "MICRON_M510DC_(EE|MT)FDDAK(120|240|480|800|960)MBP", // tested with
      // Micron_M510DC_MTFDDAK240MBP/0005
    "", "",
  //"-v 1,raw48,Raw_Read_Error_Rate "
    "-v 5,raw48,Reallocated_Block_Count "
  //"-v 9,raw24(raw8),Power_On_Hours "
  //"-v 12,raw48,Power_Cycle_Count "
    "-v 170,raw48,Reserved_Block_Count "
    "-v 171,raw48,Program_Fail_Count "
    "-v 172,raw48,Erase_Fail_Count "
    "-v 173,raw48,Ave_Block-Erase_Count "
    "-v 174,raw48,Unexpect_Power_Loss_Ct "
    "-v 184,raw48,Error_Correction_Count "
  //"-v 187,raw48,Reported_Uncorrect "
    "-v 188,raw48,Command_Timeouts "
  //"-v 194,tempminmax,Temperature_Celsius "
    "-v 195,raw48,Cumulativ_Corrected_ECC "
  //"-v 197,raw48,Current_Pending_Sector "
  //"-v 198,raw48,Offline_Uncorrectable "
  //"-v 199,raw48,UDMA_CRC_Error_Count "
    "-v 202,raw48,Percent_Lifetime_Remain "
    "-v 206,raw48,Write_Error_Rate "
    "-v 247,raw48,Host_Program_Page_Count "
    "-v 248,raw48,Bckgnd_Program_Page_Cnt"
  },
  { "SandForce Driven SSDs", // Corsair Force LS with buggy firmware only
    "Corsair Force LS SSD", // tested with Corsair Force LS SSD/S9FM01.8
    "S9FM01\\.8",
    "A firmware update is available for this drive.\n"
    "It is HIGHLY RECOMMENDED for drives with specific serial numbers.\n"
    "See the following web pages for details:\n"
    "http://www.corsair.com/en-us/force-series-ls-60gb-sata-3-6gb-s-ssd\n"
    "https://www.smartmontools.org/ticket/628",
    "-v 1,raw24/raw32,Raw_Read_Error_Rate "
    "-v 5,raw48,Retired_Block_Count "
    "-v 9,msec24hour32,Power_On_Hours_and_Msec "
  //"-v 12,raw48,Power_Cycle_Count "
    "-v 162,raw48,Unknown_SandForce_Attr "
    "-v 170,raw48,Reserve_Block_Count "
    "-v 172,raw48,Erase_Fail_Count "
    "-v 173,raw48,Unknown_SandForce_Attr "
    "-v 174,raw48,Unexpect_Power_Loss_Ct "
    "-v 181,raw48,Program_Fail_Count "
  //"-v 187,raw48,Reported_Uncorrect "
  //"-v 192,raw48,Power-Off_Retract_Count "
  //"-v 194,tempminmax,Temperature_Celsius "
  //"-v 196,raw16(raw16),Reallocated_Event_Count "
    "-v 218,raw48,Unknown_SandForce_Attr "
    "-v 231,raw48,SSD_Life_Left "
    "-v 241,raw48,Lifetime_Writes_GiB "
    "-v 242,raw48,Lifetime_Reads_GiB"
  },
  { "SandForce Driven SSDs",
    "SandForce 1st Ed\\.|" // Demo Drive, tested with firmware 320A13F0
    "ADATA SSD S(396|510|599) .?..GB|" // tested with ADATA SSD S510 60GB/320ABBF0,
      // ADATA SSD S599 256GB/3.1.0, 64GB/3.4.6
    "ADATA SP[389]00|" // tested with ADATA SP300/5.0.2d, SP800/5.0.6c,
      // ADATA SP900/5.0.6 (Premier Pro, SF-2281)
    "ADATA SSD S[PX]900 (64|128|256|512)GB-DL2|" // tested with ADATA SSD SP900 256GB-DL2/5.0.6,
      // ADATA SSD SX900 512GB-DL2/5.8.2
    "ADATA XM11 (128|256)GB|" // tested with ADATA XM11 128GB/5.0.1
    "ATP Velocity MIV (60|120|240|480)GB|" // tested with ATP Velocity MIV 480GB/110719
    "Corsair CSSD-F(40|60|80|115|120|160|240)GBP?2.*|" // Corsair Force, tested with
      // Corsair CSSD-F40GB2/1.1, Corsair CSSD-F115GB2-A/2.1a
    "Corsair Force ((3 |LS )?SSD|GS|GT)|" // SF-2281, tested with
      // Corsair Force SSD/5.05, 3 SSD/1.3.2, GT/1.3.3, GS/5.03,
      // Corsair Force LS SSD/S8FM06.5, S9FM01.8, S9FM02.0
    "FM-25S2S-(60|120|240)GBP2|" // G.SKILL Phoenix Pro, SF-1200, tested with
      // FM-25S2S-240GBP2/4.2
    "FTM(06|12|24|48)CT25H|" // Supertalent TeraDrive CT, tested with
      // FTM24CT25H/STTMP2P1
    "KINGSTON SE50S3(100|240|480)G|" // tested with SE50S3100G/KE1ABBF0
    "KINGSTON SH10[03]S3(90|120|240|480)G|" // HyperX (3K), SF-2281, tested with
      // SH100S3240G/320ABBF0, SH103S3120G/505ABBF0
    "KINGSTON SKC(300S37A|380S3)(60|120|180|240|480)G|" // KC300, SF-2281, tested with
      // SKC300S37A120G/KC4ABBF0, SKC380S3120G/507ABBF0
    "KINGSTON SVP200S3(7A)?(60|90|120|240|480)G|" // V+ 200, SF-2281, tested with
      // SVP200S37A480G/502ABBF0, SVP200S390G/332ABBF0
    "KINGSTON SMS200S3(30|60|120)G|" // mSATA, SF-2241, tested with SMS200S3120G/KC3ABBF0
    "KINGSTON SMS450S3(32|64|128)G|" // mSATA, SF-2281, tested with SMS450S3128G/503ABBF0
    "KINGSTON (SV300|SKC100|SE100)S3.*G|" // other SF-2281
    "MKNSSDCR(45|60|90|120|180|240|360|480)GB(-(7|DX7?|MX|G2))?|" // Mushkin Chronos (7mm/Deluxe/MX/G2),
      // SF-2281, tested with MKNSSDCR120GB, MKNSSDCR120GB-MX/560ABBF0, MKNSSDCR480GB-DX7/603ABBF0
    "MKNSSDEC(60|120|240|480|512)GB|" // Mushkin Enhanced ECO2, tested with MKNSSDEC120GB/604ABBF0
    "MKNSSDAT(30|40|60|120|180|240|480)GB(-(DX|V))?|" // Mushkin Atlas (Deluxe/Value), mSATA, SF-2281,
      // tested with MKNSSDAT120GB-V/540ABBF0
    "Mushkin MKNSSDCL(40|60|80|90|115|120|180|240|480)GB-DX2?|" // Mushkin Callisto deluxe,
      // SF-1200/1222, Mushkin MKNSSDCL60GB-DX/361A13F0
    "OCZ[ -](AGILITY2([ -]EX)?|COLOSSUS2|ONYX2|VERTEX(2|-LE))( [123]\\..*)?|" // SF-1200,
      // tested with OCZ-VERTEX2/1.11, OCZ-VERTEX2 3.5/1.11
    "OCZ-NOCTI|" // mSATA, SF-2100, tested with OCZ-NOCTI/2.15
    "OCZ-REVODRIVE3?( X2)?|" // PCIe, SF-1200/2281, tested with
      // OCZ-REVODRIVE( X2)?/1.20, OCZ-REVODRIVE3 X2/2.11
    "OCZ-REVODRIVE350|"
    "OCZ[ -](VELO|VERTEX2[ -](EX|PRO))( [123]\\..*)?|" // SF-1500, tested with
      // OCZ VERTEX2-PRO/1.10 (Bogus thresholds for attribute 232 and 235)
    "D2[CR]STK251...-....|" // OCZ Deneva 2 C/R, SF-22xx/25xx,
      // tested with D2CSTK251M11-0240/2.08, D2CSTK251A10-0240/2.15
    "OCZ-(AGILITY3|SOLID3|VERTEX3( MI)?)|"  // SF-2200, tested with OCZ-VERTEX3/2.02,
      // OCZ-AGILITY3/2.11, OCZ-SOLID3/2.15, OCZ-VERTEX3 MI/2.15
    "OCZ Z-DRIVE R4 [CR]M8[48]|" // PCIe, SF-2282/2582, tested with OCZ Z-DRIVE R4 CM84/2.13
      // (Bogus attributes under Linux)
    "OCZ Z-DRIVE 4500|"
    "OCZ-VELO DRIVE|" // VeloDrive R, PCIe, tested with OCZ-VELO DRIVE/1.33
    "TALOS2|" // OCZ Talos 2 C/R, SAS (works with -d sat), 2*SF-2282, tested with TALOS2/3.20E
    "(APOC|DENC|DENEVA|FTNC|GFGC|MANG|MMOC|NIMC|TMSC).*|" // other OCZ SF-1200,
      // tested with DENCSTE251M11-0120/1.33, DENEVA PCI-E/1.33
    "(DENR|DRSAK|EC188|NIMR|PSIR|TRSAK).*|" // other OCZ SF-1500
    "OWC Aura Pro( 6G SSD)?|" // tested with OWC Aura Pro 6G SSD/507ABBF0, OWC Aura Pro/603ABBF0
    "OWC Mercury Electra (Pro )?[36]G SSD|" // tested with
      // OWC Mercury Electra 6G SSD/502ABBF0, OWC Mercury Electra Pro 3G SSD/541ABBF0
    "OWC Mercury E(xtreme|XTREME) Pro (6G |RE )?SSD|" // tested with
      // OWC Mercury Extreme Pro SSD/360A13F0, OWC Mercury EXTREME Pro 6G SSD/507ABBF0
    "Patriot Pyro|" // tested with Patriot Pyro/332ABBF0
    "SanDisk SDSSDX(60|120|240|480)GG25|" // SanDisk Extreme, SF-2281, tested with
      // SDSSDX240GG25/R201
    "SanDisk SDSSDA(120|240|480)G|" // SanDisk SSD Plus, tested with SanDisk SDSSDA240G/U21010RL
    "SuperSSpeed S301 [0-9]*GB|" // SF-2281, tested with SuperSSpeed S301 128GB/503
    "SG9XCS2D(0?50|100|200|400)GESLT|" // Smart Storage Systems XceedIOPS2, tested with
      // SG9XCS2D200GESLT/SA03L370
    "SSD9SC(120|240|480)GED[EA]|" // PNY Prevail Elite, tested with SSD9SC120GEDA/334ABBF0
    "(TX32|TX31C1|VN0.?..GCNMK).*|" // Smart Storage Systems XceedSTOR
    "(TX22D1|TX21B1).*|" // Smart Storage Systems XceedIOPS2
    "TX52D1.*|" // Smart Storage Systems Xcel-200
    "TS(64|128|256|512)GSSD[37]20|" // Transcend SSD320/720, SF-2281, tested with
      // TS128GSSD320, TS256GSSD720/5.2.0
    "UGB(88P|99S)GC...H[BF].|" // Unigen, tested with
      // UGB88PGC100HF2/MP Rev2, UGB99SGC100HB3/RC Rev3
    "SG9XCS(1F|2D)(50|100|200|400)GE01|" // XceedIOPS, tested with SG9XCS2D50GE01/SA03F34V
    "VisionTek GoDrive (60|120|240|480)GB", // tested with VisionTek GoDrive 480GB/506ABBF0
    "", "",
    "-v 1,raw24/raw32,Raw_Read_Error_Rate "
    "-v 5,raw48,Retired_Block_Count "
    "-v 9,msec24hour32,Power_On_Hours_and_Msec "
  //"-v 12,raw48,Power_Cycle_Count "
    "-v 13,raw24/raw32,Soft_Read_Error_Rate "
    "-v 100,raw48,Gigabytes_Erased "
    "-v 162,raw48,Unknown_SandForce_Attr " // Corsair Force LS SSD/S9FM01.8, *2.0
    "-v 170,raw48,Reserve_Block_Count "
    "-v 171,raw48,Program_Fail_Count "
    "-v 172,raw48,Erase_Fail_Count "
    "-v 173,raw48,Unknown_SandForce_Attr " // Corsair Force LS SSD/S9FM01.8, *2.0
    "-v 174,raw48,Unexpect_Power_Loss_Ct "
    "-v 177,raw48,Wear_Range_Delta "
    "-v 181,raw48,Program_Fail_Count "
    "-v 182,raw48,Erase_Fail_Count "
    "-v 184,raw48,IO_Error_Detect_Code_Ct "
  //"-v 187,raw48,Reported_Uncorrect "
    "-v 189,tempminmax,Airflow_Temperature_Cel "
  //"-v 192,raw48,Power-Off_Retract_Count "
  //"-v 194,tempminmax,Temperature_Celsius "
    "-v 195,raw24/raw32,ECC_Uncorr_Error_Count "
  //"-v 196,raw16(raw16),Reallocated_Event_Count "
    "-v 198,raw24/raw32:210zr54,Uncorrectable_Sector_Ct " // KINGSTON SE100S3100G/510ABBF0
    "-v 199,raw48,SATA_CRC_Error_Count "
    "-v 201,raw24/raw32,Unc_Soft_Read_Err_Rate "
    "-v 204,raw24/raw32,Soft_ECC_Correct_Rate "
    "-v 218,raw48,Unknown_SandForce_Attr " // Corsair Force LS SSD/S9FM01.8, *2.0
    "-v 230,raw48,Life_Curve_Status "
    "-v 231,raw48,SSD_Life_Left "
  //"-v 232,raw48,Available_Reservd_Space "
    "-v 233,raw48,SandForce_Internal "
    "-v 234,raw48,SandForce_Internal "
    "-v 235,raw48,SuperCap_Health "
    "-v 241,raw48,Lifetime_Writes_GiB "
    "-v 242,raw48,Lifetime_Reads_GiB"
  },
  { "Phison Driven SSDs", // see MKP_521_Phison_SMART_attribute.pdf
    "KINGSTON SUV300S37A(120|240|480)G|" // UV300 SSD, tested with KINGSTON SUV300S37A120G/SAFM11.K
    "KINGSTON SKC310S3B?7A960G|" // SSDNow KC310, KINGSTON SKC310S37A960G/SAFM00.r
    "KINGSTON SKC400S37(128G|256G|512G|1T)|" // SSDNow KC400, KINGSTON SKC400S37128G
    "KINGSTON SV310S3(7A|D7|N7A|B7A)960G|" // SSDNow V310
    "KINGSTON SHSS3B?7A(120|240|480|960)G", // HyperX Savage
    "", "",
  //"-v 1,raw48,Raw_Read_Error_Rate "
    "-v 2,raw48,Not_In_Use "
    "-v 3,raw48,Not_In_Use "
    "-v 5,raw48,Not_In_Use "
    "-v 7,raw48,Not_In_Use "
    "-v 8,raw48,Not_In_Use "
  //"-v 9,raw24(raw8),Power_On_Hours "
    "-v 5,raw48,Retired_Block_Count "
  //"-v 9,raw24(raw8),Power_On_Hours "
    "-v 10,raw48,Not_In_Use "
  //"-v 12,raw48,Power_Cycle_Count "
    "-v 168,raw48,SATA_Phy_Error_Count "
    "-v 170,raw24/raw24:z54z10,Bad_Blk_Ct_Erl/Lat " // Early bad block/Later bad block
    "-v 173,raw16(avg16),MaxAvgErase_Ct "
    "-v 175,raw48,Not_In_Use "
    "-v 183,raw48,Unknown_Attribute "
  //"-v 187,raw48,Reported_Uncorrect "
    "-v 192,raw48,Unsafe_Shutdown_Count "
  //"-v 194,tempminmax,Temperature_Celsius "
    "-v 196,raw48,Not_In_Use "
    "-v 197,raw48,Not_In_Use "
    "-v 199,raw48,CRC_Error_Count "
    "-v 218,raw48,CRC_Error_Count "
    "-v 231,raw48,SSD_Life_Left "
    "-v 233,raw48,Flash_Writes_GiB "
    "-v 240,raw48,Not_In_Use "
    "-v 241,raw48,Lifetime_Writes_GiB "
    "-v 242,raw48,Lifetime_Reads_GiB "
    "-v 244,raw48,Average_Erase_Count "
    "-v 245,raw48,Max_Erase_Count "
    "-v 246,raw48,Total_Erase_Count "
  },
  { "Indilinx Barefoot based SSDs",
    "Corsair CSSD-V(32|60|64|128|256)GB2|" // Corsair Nova, tested with Corsair CSSD-V32GB2/2.2
    "Corsair CMFSSD-(32|64|128|256)D1|" // Corsair Extreme, tested with Corsair CMFSSD-128D1/1.0
    "CRUCIAL_CT(64|128|256)M225|" // tested with CRUCIAL_CT64M225/1571
    "G.SKILL FALCON (64|128|256)GB SSD|" // tested with G.SKILL FALCON 128GB SSD/2030
    "OCZ[ -](AGILITY|ONYX|VERTEX( 1199|-TURBO| v1\\.10)?)|" // tested with
      // OCZ-ONYX/1.6, OCZ-VERTEX 1199/00.P97, OCZ-VERTEX/1.30, OCZ VERTEX-TURBO/1.5, OCZ-VERTEX v1.10/1370
    "Patriot[ -]Torqx.*|"
    "RENICE Z2|" // tested with RENICE Z2/2030
    "STT_FT[MD](28|32|56|64)GX25H|" // Super Talent Ultradrive GX, tested with STT_FTM64GX25H/1916
    "TS(18|25)M(64|128)MLC(16|32|64|128|256|512)GSSD|" // ASAX Leopard Hunt II, tested with TS25M64MLC64GSSD/0.1
    "FM-25S2I-(64|128)GBFII|" // G.Skill FALCON II, tested with FM-25S2I-64GBFII
    "TS(60|120)GSSD25D-M", // Transcend Ultra SSD (SATA II), see also Ticket #80
    "", "",
    "-v 1,raw64 " // Raw_Read_Error_Rate
    "-v 9,raw64 " // Power_On_Hours
    "-v 12,raw64 " // Power_Cycle_Count
    "-v 184,raw64,Initial_Bad_Block_Count "
    "-v 195,raw64,Program_Failure_Blk_Ct "
    "-v 196,raw64,Erase_Failure_Blk_Ct "
    "-v 197,raw64,Read_Failure_Blk_Ct "
    "-v 198,raw64,Read_Sectors_Tot_Ct "
    "-v 199,raw64,Write_Sectors_Tot_Ct "
    "-v 200,raw64,Read_Commands_Tot_Ct "
    "-v 201,raw64,Write_Commands_Tot_Ct "
    "-v 202,raw64,Error_Bits_Flash_Tot_Ct "
    "-v 203,raw64,Corr_Read_Errors_Tot_Ct "
    "-v 204,raw64,Bad_Block_Full_Flag "
    "-v 205,raw64,Max_PE_Count_Spec "
    "-v 206,raw64,Min_Erase_Count "
    "-v 207,raw64,Max_Erase_Count "
    "-v 208,raw64,Average_Erase_Count "
    "-v 209,raw64,Remaining_Lifetime_Perc "
    "-v 210,raw64,Indilinx_Internal "
    "-v 211,raw64,SATA_Error_Ct_CRC "
    "-v 212,raw64,SATA_Error_Ct_Handshake "
    "-v 213,raw64,Indilinx_Internal"
  },
  { "Indilinx Barefoot_2/Everest/Martini based SSDs",
    "OCZ VERTEX[ -]PLUS|" // tested with OCZ VERTEX-PLUS/3.55, OCZ VERTEX PLUS/3.55
    "OCZ-VERTEX PLUS R2|" // Barefoot 2, tested with OCZ-VERTEX PLUS R2/1.2
    "OCZ-PETROL|" // Everest 1, tested with OCZ-PETROL/3.12
    "OCZ-AGILITY4|" // Everest 2, tested with OCZ-AGILITY4/1.5.2
    "OCZ-VERTEX4", // Everest 2, tested with OCZ-VERTEX4/1.5
    "", "",
  //"-v 1,raw48,Raw_Read_Error_Rate "
  //"-v 3,raw16(avg16),Spin_Up_Time "
  //"-v 4,raw48,Start_Stop_Count "
  //"-v 5,raw16(raw16),Reallocated_Sector_Ct "
  //"-v 9,raw24(raw8),Power_On_Hours "
  //"-v 12,raw48,Power_Cycle_Count "
    "-v 232,raw48,Lifetime_Writes " // LBA?
  //"-v 233,raw48,Media_Wearout_Indicator"
  },
  { "Indilinx Barefoot 3 based SSDs",
    "OCZ-VECTOR(1[58]0)?|" // tested with OCZ-VECTOR/1.03, OCZ-VECTOR150/1.2, OCZ-VECTOR180
    "OCZ-VERTEX4[56]0A?|" // Barefoot 3 M10, tested with OCZ-VERTEX450/1.0, OCZ-VERTEX460/1.0, VERTEX460A
    "OCZ-SABER1000|"
    "OCZ-ARC100|"
    "Radeon R7", // Barefoot 3 M00, tested with Radeon R7/1.00
    "", "",
    "-v 5,raw48,Runtime_Bad_Block "
  //"-v 9,raw24(raw8),Power_On_Hours "
  //"-v 12,raw48,Power_Cycle_Count "
    "-v 171,raw48,Avail_OP_Block_Count "
    "-v 174,raw48,Pwr_Cycle_Ct_Unplanned "
    "-v 187,raw48,Total_Unc_NAND_Reads "
    "-v 195,raw48,Total_Prog_Failures "
    "-v 196,raw48,Total_Erase_Failures "
    "-v 197,raw48,Total_Unc_Read_Failures "
    "-v 198,raw48,Host_Reads_GiB "
    "-v 199,raw48,Host_Writes_GiB "
    "-v 205,raw48,Max_Rated_PE_Count "
    "-v 206,raw48,Min_Erase_Count "
    "-v 207,raw48,Max_Erase_Count "
    "-v 208,raw48,Average_Erase_Count "
    "-v 210,raw48,SATA_CRC_Error_Count "
    "-v 212,raw48,Pages_Requiring_Rd_Rtry "
    "-v 213,raw48,Snmple_Retry_Attempts "
    "-v 214,raw48,Adaptive_Retry_Attempts "
    "-v 222,raw48,RAID_Recovery_Count "
    "-v 224,raw48,In_Warranty "
    "-v 225,raw48,DAS_Polarity "
    "-v 226,raw48,Partial_Pfail "
    "-v 230,raw48,Write_Throttling "
    "-v 233,raw48,Remaining_Lifetime_Perc "
    "-v 241,raw48,Host_Writes_GiB " // M00/M10
    "-v 242,raw48,Host_Reads_GiB "  // M00/M10
    "-v 249,raw48,Total_NAND_Prog_Ct_GiB "
    "-v 251,raw48,Total_NAND_Read_Ct_GiB"
  },
  { "OCZ Intrepid 3000 SSDs", // tested with OCZ INTREPID 3600/1.4.3.6, 3800/1.4.3.0, 3700/1.5.0.4
    "OCZ INTREPID 3[678]00",
    "", "",
    "-v 5,raw48,Runtime_Bad_Block "
  //"-v 9,raw24(raw8),Power_On_Hours "
  //"-v 12,raw48,Power_Cycle_Count "
    "-v 100,raw48,Total_Blocks_Erased "
    "-v 171,raw48,Avail_OP_Block_Count "
    "-v 174,raw48,Pwr_Cycle_Ct_Unplanned "
    "-v 184,raw48,Factory_Bad_Block_Count "
    "-v 187,raw48,Total_Unc_NAND_Reads "
    "-v 190,tempminmax,Temperature_Celsius "
    "-v 195,raw48,Total_Prog_Failures "
    "-v 196,raw48,Total_Erase_Failures "
    "-v 197,raw48,Total_Unc_Read_Failures "
    "-v 198,raw48,Host_Reads_GiB "
    "-v 199,raw48,Host_Writes_GiB "
    "-v 202,raw48,Total_Read_Bits_Corr_Ct "
    "-v 205,raw48,Max_Rated_PE_Count "
    "-v 206,raw48,Min_Erase_Count "
    "-v 207,raw48,Max_Erase_Count "
    "-v 208,raw48,Average_Erase_Count "
    "-v 210,raw48,SATA_CRC_Error_Count "
    "-v 211,raw48,SATA_UNC_Count "
    "-v 212,raw48,NAND_Reads_with_Retry "
    "-v 213,raw48,Simple_Rd_Rtry_Attempts "
    "-v 214,raw48,Adaptv_Rd_Rtry_Attempts "
    "-v 221,raw48,Int_Data_Path_Prot_Unc "
    "-v 222,raw48,RAID_Recovery_Count "
    "-v 230,raw48,SuperCap_Charge_Status " // 0=not charged, 1=fully charged, 2=unknown
    "-v 233,raw48,Remaining_Lifetime_Perc "
    "-v 249,raw48,Total_NAND_Prog_Ct_GiB "
    "-v 251,raw48,Total_NAND_Read_Ct_GiB"
  },
  {
    "OCZ Trion SSDs",
    "OCZ-TRION1[05]0", // tested with OCZ-TRION100/SAFM11.2A, TRION150/SAFZ72.2
    "", "",
  //"-v 9,raw24(raw8),Power_On_Hours "
  //"-v 12,raw48,Power_Cycle_Count "
    "-v 167,raw48,SSD_Protect_Mode "
    "-v 168,raw48,SATA_PHY_Error_Count "
    "-v 169,raw48,Bad_Block_Count "
    "-v 173,raw48,Erase_Count "
    "-v 192,raw48,Unexpect_Power_Loss_Ct "
  //"-v 194,tempminmax,Temperature_Celsius "
    "-v 241,raw48,Host_Writes"
  },
  { "InnoDisk InnoLite SATADOM D150QV-L SSDs", // tested with InnoLite SATADOM D150QV-L/120319
    "InnoLite SATADOM D150QV-L",
    "", "",
  //"-v 1,raw48,Raw_Read_Error_Rate "
  //"-v 2,raw48,Throughput_Performance "
  //"-v 3,raw16(avg16),Spin_Up_Time "
  //"-v 5,raw16(raw16),Reallocated_Sector_Ct "
  //"-v 7,raw48,Seek_Error_Rate " // from InnoDisk iSMART Linux tool, useless for SSD
  //"-v 8,raw48,Seek_Time_Performance "
  //"-v 9,raw24(raw8),Power_On_Hours "
  //"-v 10,raw48,Spin_Retry_Count "
  //"-v 12,raw48,Power_Cycle_Count "
    "-v 168,raw48,SATA_PHY_Error_Count "
    "-v 170,raw48,Bad_Block_Count "
    "-v 173,raw48,Erase_Count "
    "-v 175,raw48,Bad_Cluster_Table_Count "
    "-v 192,raw48,Unexpect_Power_Loss_Ct "
  //"-v 194,tempminmax,Temperature_Celsius "
  //"-v 197,raw48,Current_Pending_Sector "
    "-v 229,hex48,Flash_ID "
    "-v 235,raw48,Later_Bad_Block "
    "-v 236,raw48,Unstable_Power_Count "
    "-v 240,raw48,Write_Head"
  },
  { "Innodisk 3ME SSDs", // tested with 2.5" SATA SSD 3ME/S140714
    "((1\\.8|2\\.5)\"? SATA SSD|SATA Slim) 3ME",
    "", "",
  //"-v 1,raw48,Raw_Read_Error_Rate "
  //"-v 2,raw48,Throughput_Performance "
  //"-v 3,raw16(avg16),Spin_Up_Time "
  //"-v 5,raw48,Reallocated_Sector_Count "
    "-v 7,raw48,Seek_Error_Rate "       // ?
    "-v 8,raw48,Seek_Time_Performance " // ?
  //"-v 9,raw24(raw8),Power_On_Hours "
    "-v 10,raw48,Spin_Retry_Count "     // ?
  //"-v 12,raw48,Power_Cycle_Count "
    "-v 168,raw48,SATA_PHY_Error_Count "
    "-v 169,raw48,Unknown_Innodisk_Attr "
    "-v 170,raw16,Bad_Block_Count "
    "-v 173,raw16,Erase_Count "
    "-v 175,raw48,Bad_Cluster_Table_Count "
    "-v 176,raw48,Uncorr_RECORD_Count "
  //"-v 192,raw48,Power-Off_Retract_Count "
  //"-v 194,tempminmax,Temperature_Celsius " // ] only in spec
  //"-v 197,raw48,Current_Pending_Sector "
    "-v 225,raw48,Unknown_Innodisk_Attr "
    "-v 229,hex48,Flash_ID "
    "-v 235,raw48,Later_Bad_Block "
    "-v 236,raw48,Unstable_Power_Count "
    "-v 240,raw48,Write_Head"
  },
  { "Innodisk 3IE2/3MG2/3SE2-P SSDs", // tested with 2.5" SATA SSD 3MG2-P/M140402,
      // 1.8 SATA SSD 3IE2-P/M150821, 2.5" SATA SSD 3IE2-P/M150821,
      // SATA Slim 3MG2-P/M141114, M.2 (S80) 3MG2-P/M141114, M.2 (S42) 3SE2-P/M150821
    "((1\\.8|2\\.5)\"? SATA SSD|SATA Slim|M\\.2 \\(S(42|80)\\)) 3(IE|MG|SE)2-P",
    "", "",
  //"-v 1,raw48,Raw_Read_Error_Rate "
  //"-v 2,raw48,Throughput_Performance "
  //"-v 9,raw24(raw8),Power_On_Hours "
  //"-v 12,raw48,Power_Cycle_Count "
    "-v 160,raw48,Uncorrectable_Error_Cnt "
    "-v 161,raw48,Number_of_Pure_Spare "
    "-v 163,raw48,Initial_Bad_Block_Count "
    "-v 164,raw48,Total_Erase_Count "
    "-v 165,raw48,Max_Erase_Count "
    "-v 166,raw48,Min_Erase_Count "
    "-v 167,raw48,Average_Erase_Count "
    "-v 168,raw48,Max_Erase_Count_of_Spec "
    "-v 169,raw48,Remaining_Lifetime_Perc "
  //"-v 175,raw48,Program_Fail_Count_Chip "
  //"-v 176,raw48,Erase_Fail_Count_Chip "
  //"-v 177,raw48,Wear_Leveling_Count "
    "-v 178,raw48,Runtime_Invalid_Blk_Cnt "
  //"-v 181,raw48,Program_Fail_Cnt_Total "
  //"-v 182,raw48,Erase_Fail_Count_Total "
  //"-v 187,raw48,Reported_Uncorrect " // ] only in spec
  //"-v 192,raw48,Power-Off_Retract_Count "
  //"-v 194,tempminmax,Temperature_Celsius "
  //"-v 195,raw48,Hardware_ECC_Recovered "
  //"-v 196,raw16(raw16),Reallocated_Event_Count "
  //"-v 197,raw48,Current_Pending_Sector "
  //"-v 198,raw48,Offline_Uncorrectable "
  //"-v 199,raw48,UDMA_CRC_Error_Count "
    "-v 225,raw48,Host_Writes_32MiB "  // ]
  //"-v 232,raw48,Available_Reservd_Space "
    "-v 233,raw48,Flash_Writes_32MiB " // ]
    "-v 234,raw48,Flash_Reads_32MiB "  // ]
    "-v 241,raw48,Host_Writes_32MiB "
    "-v 242,raw48,Host_Reads_32MiB "
    "-v 245,raw48,Flash_Writes_32MiB"
  },
  { "Innodisk 3IE3/3ME3 SSDs", // tested with 2.5" SATA SSD 3ME3/S15A19, CFast 3ME3/S15A19
      // InnoDisk Corp. - mSATA 3ME3/S15A19, mSATA mini 3ME3/S15A19, M.2 (S42) 3ME3,
      // SATA Slim 3ME3/S15A19, SATADOM-MH 3ME3/S15A19, SATADOM-ML 3ME3/S15A19,
      // SATADOM-MV 3ME3/S15A19, SATADOM-SL 3ME3/S15A19, SATADOM-SV 3ME3/S15A19,
      // SATADOM-SL 3IE3/S151019N, 2.5" SATA SSD 3IE3/S15C14i, CFast 3IE3/S15C14i,
      // InnoDisk Corp. - mSATA 3IE3/S15C14i, Mini PCIeDOM 1IE3/S15C14i,
      // mSATA mini 3IE3/S15C14i, M.2 (S42) 3IE3/S15C14i, SATA Slim 3IE3/S15C14i,
      // SATADOM-SH 3IE3 V2/S15C14i, SATADOM-SL 3IE3 V2/S15A19i, SATADOM-SV 3IE3 V2/S15C14i
    "(2.5\" SATA SSD|CFast|InnoDisk Corp\\. - mSATA|Mini PCIeDOM|mSATA mini|"
    "M\\.2 \\(S42\\)|SATA Slim|SATADOM-[MS][HLV]) 3[IM]E3( V2)?",
    "", "",
  //"-v 1,raw48,Raw_Read_Error_Rate "
  //"-v 2,raw48,Throughput_Performance "
  //"-v 3,raw16(avg16),Spin_Up_Time "
    "-v 5,raw48,Later_Bad_Block "
    "-v 7,raw48,Seek_Error_Rate "       // ?
    "-v 8,raw48,Seek_Time_Performance " // ?
  //"-v 9,raw24(raw8),Power_On_Hours "
    "-v 10,raw48,Spin_Retry_Count "     // ?
  //"-v 12,raw48,Power_Cycle_Count "
    "-v 163,raw48,Total_Bad_Block_Count "
    "-v 165,raw48,Max_Erase_Count "
    "-v 167,raw48,Average_Erase_Count "
    "-v 168,raw48,SATA_PHY_Error_Count "
    "-v 169,raw48,Remaining_Lifetime_Perc "
    "-v 170,raw48,Spare_Block_Count "
    "-v 171,raw48,Program_Fail_Count "
    "-v 172,raw48,Erase_Fail_Count "
    "-v 175,raw48,Bad_Cluster_Table_Count "
    "-v 176,raw48,RANGE_RECORD_Count "
  //"-v 187,raw48,Reported_Uncorrect "
  //"-v 192,raw48,Power-Off_Retract_Count "
  //"-v 194,tempminmax,Temperature_Celsius "
  //"-v 197,raw48,Current_Pending_Sector "
    "-v 225,raw48,Data_Log_Write_Count "
    "-v 229,hex48,Flash_ID "
    "-v 232,raw48,Spares_Remaining_Perc "
    "-v 235,raw16,Later_Bad_Blk_Inf_R/W/E " // Read/Write/Erase
    "-v 240,raw48,Write_Head "
    "-v 241,raw48,Host_Writes_32MiB "
    "-v 242,raw48,Host_Reads_32MiB"
  },
  { "InnoDisk iCF 9000 CompactFlash Cards", // tested with InnoDisk Corp. - iCF9000 1GB/140808,
       // ..., InnoDisk Corp. - iCF9000 64GB/140808
    "InnoDisk Corp\\. - iCF9000 (1|2|4|8|16|32|64)GB",
    "", "",
  //"-v 1,raw48,Raw_Read_Error_Rate "
  //"-v 5,raw16(raw16),Reallocated_Sector_Ct "
  //"-v 12,raw48,Power_Cycle_Count "
    "-v 160,raw48,Uncorrectable_Error_Cnt "
    "-v 161,raw48,Valid_Spare_Block_Cnt "
    "-v 162,raw48,Child_Pair_Count "
    "-v 163,raw48,Initial_Bad_Block_Count "
    "-v 164,raw48,Total_Erase_Count "
    "-v 165,raw48,Max_Erase_Count "
    "-v 166,raw48,Min_Erase_Count "
    "-v 167,raw48,Average_Erase_Count "
  //"-v 192,raw48,Power-Off_Retract_Count "
  //"-v 194,tempminmax,Temperature_Celsius "
  //"-v 195,raw48,Hardware_ECC_Recovered "
  //"-v 196,raw16(raw16),Reallocated_Event_Count "
  //"-v 198,raw48,Offline_Uncorrectable "
  //"-v 199,raw48,UDMA_CRC_Error_Count "
  //"-v 229,raw48,Flash_ID " // only in spec
    "-v 241,raw48,Host_Writes_32MiB "
    "-v 242,raw48,Host_Reads_32MiB"
  },
  { "Intel X25-E SSDs",
    "SSDSA2SH(032|064)G1.* INTEL",  // G1 = first generation
    "", "",
  //"-v 3,raw16(avg16),Spin_Up_Time "
  //"-v 4,raw48,Start_Stop_Count "
  //"-v 5,raw16(raw16),Reallocated_Sector_Ct "
  //"-v 9,raw24(raw8),Power_On_Hours "
  //"-v 12,raw48,Power_Cycle_Count "
    "-v 192,raw48,Unsafe_Shutdown_Count "
    "-v 225,raw48,Host_Writes_32MiB "
    "-v 226,raw48,Intel_Internal "
    "-v 227,raw48,Intel_Internal "
    "-v 228,raw48,Intel_Internal "
  //"-v 232,raw48,Available_Reservd_Space "
  //"-v 233,raw48,Media_Wearout_Indicator"
  },
  { "Intel X18-M/X25-M G1 SSDs",
    "INTEL SSDSA[12]MH(080|160)G1.*",  // G1 = first generation, 50nm
    "", "",
  //"-v 3,raw16(avg16),Spin_Up_Time "
  //"-v 4,raw48,Start_Stop_Count "
  //"-v 5,raw16(raw16),Reallocated_Sector_Ct "
  //"-v 9,raw24(raw8),Power_On_Hours "
  //"-v 12,raw48,Power_Cycle_Count "
    "-v 192,raw48,Unsafe_Shutdown_Count "
    "-v 225,raw48,Host_Writes_32MiB "
    "-v 226,raw48,Intel_Internal "
    "-v 227,raw48,Intel_Internal "
    "-v 228,raw48,Intel_Internal "
  //"-v 232,raw48,Available_Reservd_Space "
  //"-v 233,raw48,Media_Wearout_Indicator"
  },
  { "Intel X18-M/X25-M/X25-V G2 SSDs", // fixed firmware
      // tested with INTEL SSDSA2M(080|160)G2GC/2CV102J8 (X25-M)
    "INTEL SSDSA[12]M(040|080|120|160)G2.*",  // G2 = second generation, 34nm
    "2CV102(J[89A-Z]|[K-Z].)", // >= "2CV102J8"
    "",
  //"-v 3,raw16(avg16),Spin_Up_Time "
  //"-v 4,raw48,Start_Stop_Count "
  //"-v 5,raw16(raw16),Reallocated_Sector_Ct "
  //"-v 9,raw24(raw8),Power_On_Hours "
  //"-v 12,raw48,Power_Cycle_Count "
  //"-v 184,raw48,End-to-End_Error " // G2 only
    "-v 192,raw48,Unsafe_Shutdown_Count "
    "-v 225,raw48,Host_Writes_32MiB "
    "-v 226,raw48,Workld_Media_Wear_Indic " // Timed Workload Media Wear Indicator (percent*1024)
    "-v 227,raw48,Workld_Host_Reads_Perc "  // Timed Workload Host Reads Percentage
    "-v 228,raw48,Workload_Minutes " // 226,227,228 can be reset by 'smartctl -t vendor,0x40'
  //"-v 232,raw48,Available_Reservd_Space "
  //"-v 233,raw48,Media_Wearout_Indicator"
  },
  { "Intel X18-M/X25-M/X25-V G2 SSDs", // buggy or unknown firmware
      // tested with INTEL SSDSA2M040G2GC/2CV102HD (X25-V)
    "INTEL SSDSA[12]M(040|080|120|160)G2.*",
    "",
    "This drive may require a firmware update to\n"
    "fix possible drive hangs when reading SMART self-test log:\n"
    "http://downloadcenter.intel.com/Detail_Desc.aspx?DwnldID=18363",
    "-v 192,raw48,Unsafe_Shutdown_Count "
    "-v 225,raw48,Host_Writes_32MiB "
    "-v 226,raw48,Workld_Media_Wear_Indic "
    "-v 227,raw48,Workld_Host_Reads_Perc "
    "-v 228,raw48,Workload_Minutes"
  },
  { "Intel 311/313 Series SSDs", // tested with INTEL SSDSA2VP020G2/2CV102M5,
      // INTEL SSDSA2VP020G3/9CV10379,
    "INTEL SSDSA2VP(020|024)G[23]", // G3 = 313 Series
    "", "",
  //"-v 3,raw16(avg16),Spin_Up_Time "
  //"-v 4,raw48,Start_Stop_Count "
  //"-v 5,raw16(raw16),Reallocated_Sector_Ct "
  //"-v 9,raw24(raw8),Power_On_Hours "
  //"-v 12,raw48,Power_Cycle_Count "
    "-v 170,raw48,Reserve_Block_Count "
    "-v 171,raw48,Program_Fail_Count "
    "-v 172,raw48,Erase_Fail_Count "
    "-v 183,raw48,SATA_Downshift_Count "
  //"-v 184,raw48,End-to-End_Error "
  //"-v 187,raw48,Reported_Uncorrect "
    "-v 192,raw48,Unsafe_Shutdown_Count "
    "-v 225,raw48,Host_Writes_32MiB "
    "-v 226,raw48,Workld_Media_Wear_Indic " // Timed Workload Media Wear Indicator (percent*1024)
    "-v 227,raw48,Workld_Host_Reads_Perc "  // Timed Workload Host Reads Percentage
    "-v 228,raw48,Workload_Minutes " // 226,227,228 can be reset by 'smartctl -t vendor,0x40'
  //"-v 232,raw48,Available_Reservd_Space "
  //"-v 233,raw48,Media_Wearout_Indicator "
    "-v 241,raw48,Host_Writes_32MiB "
    "-v 242,raw48,Host_Reads_32MiB"
  },
  { "Intel 320 Series SSDs", // tested with INTEL SSDSA2CT040G3/4PC10362,
      // INTEL SSDSA2CW160G3/4PC10362, SSDSA2BT040G3/4PC10362, SSDSA2BW120G3A/4PC10362,
      // INTEL SSDSA2BW300G3D/4PC10362, SSDSA2BW160G3L/4PC1LE04, SSDSA1NW160G3/4PC10362
    "INTEL SSDSA[12][BCN][WT](040|080|120|160|300|600)G3[ADL]?",
      // 2B = 2.5" 7mm, 2C = 2.5" 9.5mm, 1N = 1.8" microSATA
    "", "",
    "-F nologdir "
  //"-v 3,raw16(avg16),Spin_Up_Time "
  //"-v 4,raw48,Start_Stop_Count "
  //"-v 5,raw16(raw16),Reallocated_Sector_Ct "
  //"-v 9,raw24(raw8),Power_On_Hours "
  //"-v 12,raw48,Power_Cycle_Count "
    "-v 170,raw48,Reserve_Block_Count "
    "-v 171,raw48,Program_Fail_Count "
    "-v 172,raw48,Erase_Fail_Count "
    "-v 183,raw48,SATA_Downshift_Count " // FW >= 4Px10362
  //"-v 184,raw48,End-to-End_Error "
  //"-v 187,raw48,Reported_Uncorrect "
    "-v 199,raw48,CRC_Error_Count "      // FW >= 4Px10362
    "-v 192,raw48,Unsafe_Shutdown_Count "
    "-v 225,raw48,Host_Writes_32MiB "
    "-v 226,raw48,Workld_Media_Wear_Indic " // Timed Workload Media Wear Indicator (percent*1024)
    "-v 227,raw48,Workld_Host_Reads_Perc "  // Timed Workload Host Reads Percentage
    "-v 228,raw48,Workload_Minutes " // 226,227,228 can be reset by 'smartctl -t vendor,0x40'
  //"-v 232,raw48,Available_Reservd_Space "
  //"-v 233,raw48,Media_Wearout_Indicator "
    "-v 241,raw48,Host_Writes_32MiB "
    "-v 242,raw48,Host_Reads_32MiB"
  },
  { "Intel 710 Series SSDs", // tested with INTEL SSDSA2BZ[12]00G3/6PB10362
    "INTEL SSDSA2BZ(100|200|300)G3",
    "", "",
    "-F nologdir "
  //"-v 3,raw16(avg16),Spin_Up_Time "
  //"-v 4,raw48,Start_Stop_Count "
  //"-v 5,raw16(raw16),Reallocated_Sector_Ct "
  //"-v 9,raw24(raw8),Power_On_Hours "
  //"-v 12,raw48,Power_Cycle_Count "
    "-v 170,raw48,Reserve_Block_Count "
    "-v 171,raw48,Program_Fail_Count "
    "-v 172,raw48,Erase_Fail_Count "
    "-v 174,raw48,Unexpect_Power_Loss_Ct " // Missing in 710 specification from September 2011
    "-v 183,raw48,SATA_Downshift_Count "
  //"-v 184,raw48,End-to-End_Error "
  //"-v 187,raw48,Reported_Uncorrect "
  //"-v 190,tempminmax,Airflow_Temperature_Cel "
    "-v 192,raw48,Unsafe_Shutdown_Count "
    "-v 225,raw48,Host_Writes_32MiB "
    "-v 226,raw48,Workld_Media_Wear_Indic " // Timed Workload Media Wear Indicator (percent*1024)
    "-v 227,raw48,Workld_Host_Reads_Perc "  // Timed Workload Host Reads Percentage
    "-v 228,raw48,Workload_Minutes " // 226,227,228 can be reset by 'smartctl -t vendor,0x40'
  //"-v 232,raw48,Available_Reservd_Space "
  //"-v 233,raw48,Media_Wearout_Indicator "
    "-v 241,raw48,Host_Writes_32MiB "
    "-v 242,raw48,Host_Reads_32MiB"
  },
  { "Intel 510 Series SSDs",
    "INTEL SSDSC2MH(120|250)A2",
    "", "",
  //"-v 3,raw16(avg16),Spin_Up_Time "
  //"-v 4,raw48,Start_Stop_Count "
  //"-v 5,raw16(raw16),Reallocated_Sector_Ct "
  //"-v 9,raw24(raw8),Power_On_Hours "
  //"-v 12,raw48,Power_Cycle_Count "
    "-v 192,raw48,Unsafe_Shutdown_Count "
    "-v 225,raw48,Host_Writes_32MiB "
  //"-v 232,raw48,Available_Reservd_Space "
  //"-v 233,raw48,Media_Wearout_Indicator"
  },
  { "Intel 520 Series SSDs", // tested with INTEL SSDSC2CW120A3/400i, SSDSC2BW480A3F/400i
    "INTEL SSDSC2[BC]W(060|120|180|240|480)A3F?",
    "", "",
  //"-v 5,raw16(raw16),Reallocated_Sector_Ct "
    "-v 9,msec24hour32,Power_On_Hours_and_Msec "
  //"-v 12,raw48,Power_Cycle_Count "
    "-v 170,raw48,Available_Reservd_Space "
    "-v 171,raw48,Program_Fail_Count "
    "-v 172,raw48,Erase_Fail_Count "
    "-v 174,raw48,Unexpect_Power_Loss_Ct "
  //"-v 184,raw48,End-to-End_Error "
    "-v 187,raw48,Uncorrectable_Error_Cnt "
  //"-v 192,raw48,Power-Off_Retract_Count "
    "-v 225,raw48,Host_Writes_32MiB "
    "-v 226,raw48,Workld_Media_Wear_Indic "
    "-v 227,raw48,Workld_Host_Reads_Perc "
    "-v 228,raw48,Workload_Minutes "
  //"-v 232,raw48,Available_Reservd_Space "
  //"-v 233,raw48,Media_Wearout_Indicator "
    "-v 241,raw48,Host_Writes_32MiB "
    "-v 242,raw48,Host_Reads_32MiB "
    "-v 249,raw48,NAND_Writes_1GiB"
  },
  { "Intel 525 Series SSDs", // mSATA, tested with SSDMCEAC120B3/LLLi
    "INTEL SSDMCEAC(030|060|090|120|180|240)B3",
    "", "",
  //"-v 5,raw16(raw16),Reallocated_Sector_Ct "
    "-v 9,msec24hour32,Power_On_Hours_and_Msec "
  //"-v 12,raw48,Power_Cycle_Count "
    "-v 170,raw48,Available_Reservd_Space "
    "-v 171,raw48,Program_Fail_Count "
    "-v 172,raw48,Erase_Fail_Count "
    "-v 174,raw48,Unexpect_Power_Loss_Ct "
    "-v 183,raw48,SATA_Downshift_Count "
  //"-v 184,raw48,End-to-End_Error "
    "-v 187,raw48,Uncorrectable_Error_Cnt "
  //"-v 190,tempminmax,Airflow_Temperature_Cel "
  //"-v 192,raw48,Power-Off_Retract_Count "
  //"-v 199,raw48,UDMA_CRC_Error_Count "
    "-v 225,raw48,Host_Writes_32MiB "
    "-v 226,raw48,Workld_Media_Wear_Indic "
    "-v 227,raw48,Workld_Host_Reads_Perc "
    "-v 228,raw48,Workload_Minutes "
  //"-v 232,raw48,Available_Reservd_Space "
  //"-v 233,raw48,Media_Wearout_Indicator "
    "-v 241,raw48,Host_Writes_32MiB "
    "-v 242,raw48,Host_Reads_32MiB "
    "-v 249,raw48,NAND_Writes_1GiB"
  },
  { "Intel 53x and Pro 2500 Series SSDs", // SandForce SF-2281, tested with
      // INTEL SSDSC2BW180A4/DC12, SSDSC2BW240A4/DC12, SSDMCEAW120A4/DC33
      // INTEL SSDMCEAW240A4/DC33, SSDSC2BF480A5/TG26, SSDSC2BW240H6/RG21
    "INTEL SSD(MCEA|SC2B|SCKJ)[WF](056|080|120|180|240|360|480)(A4|A5|H6)",
      // SC2B = 2.5", MCEA = mSATA, SCKJ = M.2; A4 = 530, A5 = Pro 2500, H6 = 535
    "", "",
  //"-v 5,raw16(raw16),Reallocated_Sector_Ct "
    "-v 9,msec24hour32,Power_On_Hours_and_Msec "
  //"-v 12,raw48,Power_Cycle_Count "
    "-v 170,raw48,Available_Reservd_Space "
    "-v 171,raw48,Program_Fail_Count "
    "-v 172,raw48,Erase_Fail_Count "
    "-v 174,raw48,Unexpect_Power_Loss_Ct "
    "-v 183,raw48,SATA_Downshift_Count "
  //"-v 184,raw48,End-to-End_Error "
    "-v 187,raw48,Uncorrectable_Error_Cnt "
  //"-v 190,tempminmax,Airflow_Temperature_Cel "
  //"-v 192,raw48,Power-Off_Retract_Count "
  //"-v 199,raw48,UDMA_CRC_Error_Count "
    "-v 225,raw48,Host_Writes_32MiB "
    "-v 226,raw48,Workld_Media_Wear_Indic "
    "-v 227,raw48,Workld_Host_Reads_Perc "
    "-v 228,raw48,Workload_Minutes "
  //"-v 232,raw48,Available_Reservd_Space "
  //"-v 233,raw48,Media_Wearout_Indicator "
    "-v 241,raw48,Host_Writes_32MiB "
    "-v 242,raw48,Host_Reads_32MiB "
    "-v 249,raw48,NAND_Writes_1GiB"
  },
  { "Intel 330/335 Series SSDs", // tested with INTEL SSDSC2CT180A3/300i, SSDSC2CT240A3/300i,
      // INTEL SSDSC2CT240A4/335t
    "INTEL SSDSC2CT(060|120|180|240)A[34]", // A4 = 335 Series
    "", "",
  //"-v 5,raw16(raw16),Reallocated_Sector_Ct "
    "-v 9,msec24hour32,Power_On_Hours_and_Msec "
  //"-v 12,raw48,Power_Cycle_Count "
  //"-v 181,raw48,Program_Fail_Cnt_Total " // ] Missing in 330 specification from April 2012
  //"-v 182,raw48,Erase_Fail_Count_Total " // ]
  //"-v 192,raw48,Power-Off_Retract_Count "
    "-v 225,raw48,Host_Writes_32MiB "
  //"-v 232,raw48,Available_Reservd_Space "
  //"-v 233,raw48,Media_Wearout_Indicator "
    "-v 241,raw48,Host_Writes_32MiB "
    "-v 242,raw48,Host_Reads_32MiB "
    "-v 249,raw48,NAND_Writes_1GiB"
  },
  { "Intel 730 and DC S35x0/3610/3700 Series SSDs", // tested with INTEL SSDSC2BP480G4, SSDSC2BB120G4/D2010355,
      // INTEL SSDSC2BB800G4T, SSDSC2BA200G3/5DV10250, SSDSC2BB080G6/G2010130,  SSDSC2BX200G4/G2010110,
      // INTEL SSDSC2BB016T6/G2010140, SSDSC2BX016T4/G2010140
    "INTEL SSDSC(1N|2B)[ABPX]((080|100|120|160|200|240|300|400|480|600|800)G[346]T?|(012|016)T[46])",
      // A = S3700, B*4 = S3500, B*6 = S3510, P = 730, X = S3610
    "", "",
  //"-v 3,raw16(avg16),Spin_Up_Time "
  //"-v 4,raw48,Start_Stop_Count "
  //"-v 5,raw16(raw16),Reallocated_Sector_Ct "
  //"-v 9,raw24(raw8),Power_On_Hours "
  //"-v 12,raw48,Power_Cycle_Count "
    "-v 170,raw48,Available_Reservd_Space "
    "-v 171,raw48,Program_Fail_Count "
    "-v 172,raw48,Erase_Fail_Count "
    "-v 174,raw48,Unsafe_Shutdown_Count "
    "-v 175,raw16(raw16),Power_Loss_Cap_Test "
    "-v 183,raw48,SATA_Downshift_Count "
  //"-v 184,raw48,End-to-End_Error "
  //"-v 187,raw48,Reported_Uncorrect "
    "-v 190,tempminmax,Temperature_Case "
    "-v 192,raw48,Unsafe_Shutdown_Count "
    "-v 194,tempminmax,Temperature_Internal "
  //"-v 197,raw48,Current_Pending_Sector "
    "-v 199,raw48,CRC_Error_Count "
    "-v 225,raw48,Host_Writes_32MiB "
    "-v 226,raw48,Workld_Media_Wear_Indic " // Timed Workload Media Wear Indicator (percent*1024)
    "-v 227,raw48,Workld_Host_Reads_Perc "  // Timed Workload Host Reads Percentage
    "-v 228,raw48,Workload_Minutes " // 226,227,228 can be reset by 'smartctl -t vendor,0x40'
  //"-v 232,raw48,Available_Reservd_Space "
  //"-v 233,raw48,Media_Wearout_Indicator "
    "-v 234,raw24/raw32:04321,Thermal_Throttle "
    "-v 241,raw48,Host_Writes_32MiB "
    "-v 242,raw48,Host_Reads_32MiB "
    "-v 243,raw48,NAND_Writes_32MiB " // S3510/3610
    "-F xerrorlba" // tested with SSDSC2BB600G4/D2010355
  },
  { "Kingston branded X25-V SSDs", // fixed firmware
    "KINGSTON SSDNow 40GB",
    "2CV102(J[89A-Z]|[K-Z].)", // >= "2CV102J8"
    "",
    "-v 192,raw48,Unsafe_Shutdown_Count "
    "-v 225,raw48,Host_Writes_32MiB "
    "-v 226,raw48,Workld_Media_Wear_Indic "
    "-v 227,raw48,Workld_Host_Reads_Perc "
    "-v 228,raw48,Workload_Minutes"
  },
  { "Kingston branded X25-V SSDs", // buggy or unknown firmware
    "KINGSTON SSDNow 40GB",
    "",
    "This drive may require a firmware update to\n"
    "fix possible drive hangs when reading SMART self-test log.\n"
    "To update Kingston branded drives, a modified Intel update\n"
    "tool must be used. Search for \"kingston 40gb firmware\".",
    "-v 192,raw48,Unsafe_Shutdown_Count "
    "-v 225,raw48,Host_Writes_32MiB "
    "-v 226,raw48,Workld_Media_Wear_Indic "
    "-v 227,raw48,Workld_Host_Reads_Perc "
    "-v 228,raw48,Workload_Minutes"
  },
  { "JMicron based SSDs", // JMicron JMF60x
    "Kingston SSDNow V Series [0-9]*GB|" // tested with Kingston SSDNow V Series 64GB/B090522a
    "TS(2|4|8|16|32|64|128|192)GSSD(18|25)[MS]?-[MS]", // Transcend IDE and SATA, tested with
      // TS32GSSD25-M/V090331, TS32GSSD18M-M/v090331
    "[BVv].*", // other Transcend SSD versions will be catched by subsequent entry
    "",
  //"-v 9,raw24(raw8),Power_On_Hours " // raw value always 0?
  //"-v 12,raw48,Power_Cycle_Count "
  //"-v 194,tempminmax,Temperature_Celsius " // raw value always 0?
    "-v 229,hex64:w012345r,Halt_System/Flash_ID " // Halt, Flash[7]
    "-v 232,hex64:w012345r,Firmware_Version_Info " // "YYMMDD", #Channels, #Banks
    "-v 233,hex48:w01234,ECC_Fail_Record " // Fail number, Row[3], Channel, Bank
    "-v 234,raw24/raw24:w01234,Avg/Max_Erase_Count "
    "-v 235,raw24/raw24:w01z23,Good/Sys_Block_Count"
  },
  { "JMicron based SSDs", // JMicron JMF61x, JMF66x, JMF670
    "ADATA S596 Turbo|"  // tested with ADATA S596 Turbo 256GB SATA SSD (JMicron JMF616)
    "ADATA SP600|"  // tested with ADATA SP600/2.4 (JMicron JMF661)
    "ADATA SP310|"  // Premier Pro SP310 mSATA, JMF667, tested with ADATA SP310/3.04
    "APPLE SSD TS(064|128|256|512)C|"  // Toshiba?, tested with APPLE SSD TS064C/CJAA0201
    "KINGSTON SNV425S2(64|128)GB|"  // SSDNow V Series (2. Generation, JMF618),
                                    // tested with KINGSTON SNV425S264GB/C091126a
    "KINGSTON SSDNOW 30GB|" // tested with KINGSTON SSDNOW 30GB/AJXA0202
    "KINGSTON SS100S2(8|16)G|"  // SSDNow S100 Series, tested with KINGSTON SS100S28G/D100309a
    "KINGSTON SNVP325S2(64|128|256|512)GB|" // SSDNow V+ Series, tested with KINGSTON SNVP325S2128GB/AGYA0201
    "KINGSTON SVP?100S2B?(64|96|128|256|512)G|"  // SSDNow V100/V+100 Series,
      // tested with KINGSTON SVP100S296G/CJR10202, KINGSTON SV100S2256G/D110225a
    "KINGSTON SV200S3(64|128|256)G|" // SSDNow V200 Series, tested with KINGSTON SV200S3128G/E120506a
    "TOSHIBA THNS128GG4BBAA|"  // Toshiba / Super Talent UltraDrive DX,
                               // tested with Toshiba 128GB 2.5" SSD (built in MacBooks)
    "TOSHIBA THNSNC128GMLJ|" // tested with THNSNC128GMLJ/CJTA0202 (built in Toshiba Protege/Dynabook)
    "TS(8|16|32|64|128|192|256|512)GSSD25S?-(MD?|S)|" // Transcend IDE and SATA, JMF612, tested with
      // TS256GSSD25S-M/101028, TS32GSSD25-M/20101227
    "TS(32|64|128|256)G(SSD|MSA)340", // Transcend SSD340 SATA/mSATA, JMF667/670, tested with
      // TS256GSSD340/SVN263, TS256GSSD340/SVN423b, TS256GMSA340/SVN263
    "", "",
  //"-v 1,raw48,Raw_Read_Error_Rate "
  //"-v 2,raw48,Throughput_Performance "
    "-v 3,raw48,Unknown_JMF_Attribute "
  //"-v 5,raw16(raw16),Reallocated_Sector_Ct "
    "-v 7,raw48,Unknown_JMF_Attribute "
    "-v 8,raw48,Unknown_JMF_Attribute "
  //"-v 9,raw24(raw8),Power_On_Hours "
    "-v 10,raw48,Unknown_JMF_Attribute "
  //"-v 12,raw48,Power_Cycle_Count "
    "-v 167,raw48,Unknown_JMF_Attribute "
    "-v 168,raw48,SATA_Phy_Error_Count "
    "-v 169,raw48,Unknown_JMF_Attribute "
    "-v 170,raw16,Bad_Block_Count "
    "-v 173,raw16,Erase_Count " // JMF661: different?
    "-v 175,raw48,Bad_Cluster_Table_Count "
    "-v 192,raw48,Unexpect_Power_Loss_Ct "
  //"-v 194,tempminmax,Temperature_Celsius "
  //"-v 197,raw48,Current_Pending_Sector "
    "-v 233,raw48,Unknown_JMF_Attribute " // FW SVN423b
    "-v 234,raw48,Unknown_JMF_Attribute " // FW SVN423b
    "-v 240,raw48,Unknown_JMF_Attribute "
  //"-v 241,raw48,Total_LBAs_Written "    // FW SVN423b
  //"-v 242,raw48,Total_LBAs_Read "       // FW SVN423b
  },
  { "Plextor M3/M5/M6 Series SSDs", // Marvell 88SS9174 (M3, M5S), 88SS9187 (M5P, M5Pro), 88SS9188 (M6M/S),
      // tested with PLEXTOR PX-128M3/1.01, PX-128M3P/1.04, PX-256M3/1.05, PX-128M5S/1.02, PX-256M5S/1.03,
      // PX-128M5M/1.05, PX-128M5S/1.05, PX-128M5Pro/1.05, PX-512M5Pro/1.06, PX-256M5P/1.01, PX-128M6S/1.03
      // (1.04/5 Firmware self-test log lifetime unit is bogus, possibly 1/256 hours)
    "PLEXTOR PX-(64|128|256|512|768)M(3P?|5[MPS]|5Pro|6[MS])",
    "", "",
  //"-v 1,raw48,Raw_Read_Error_Rate "
  //"-v 5,raw16(raw16),Reallocated_Sector_Ct "
  //"-v 9,raw24(raw8),Power_On_Hours "
  //"-v 12,raw48,Power_Cycle_Count "
    "-v 170,raw48,Unknown_Plextor_Attrib "  // M6S/1.03
    "-v 171,raw48,Unknown_Plextor_Attrib "  // M6S/1.03
    "-v 172,raw48,Unknown_Plextor_Attrib "  // M6S/1.03
    "-v 173,raw48,Unknown_Plextor_Attrib "  // M6S/1.03
    "-v 174,raw48,Unknown_Plextor_Attrib "  // M6S/1.03
  //"-v 175,raw48,Program_Fail_Count_Chip " // M6S/1.03
  //"-v 176,raw48,Erase_Fail_Count_Chip "   // M6S/1.03
  //"-v 177,raw48,Wear_Leveling_Count "
  //"-v 178,raw48,Used_Rsvd_Blk_Cnt_Chip "
  //"-v 179,raw48,Used_Rsvd_Blk_Cnt_Tot "   // M6S/1.03
  //"-v 180,raw48,Unused_Rsvd_Blk_Cnt_Tot " // M6S/1.03
  //"-v 181,raw48,Program_Fail_Cnt_Total "
  //"-v 182,raw48,Erase_Fail_Count_Total "
  //"-v 183,raw48,Runtime_Bad_Block "       // M6S/1.03
  //"-v 184,raw48,End-to-End_Error "        // M6S/1.03
  //"-v 187,raw48,Reported_Uncorrect "
  //"-v 188,raw48,Command_Timeout "         // M6S/1.03
  //"-v 192,raw48,Power-Off_Retract_Count "
  //"-v 195,raw48,Hardware_ECC_Recovered "  // MS6/1.03
  //"-v 196,raw16(raw16),Reallocated_Event_Count "
  //"-v 198,raw48,Offline_Uncorrectable "
  //"-v 199,raw48,UDMA_CRC_Error_Count "
  //"-v 232,raw48,Available_Reservd_Space "
  //"-v 233,raw48,Media_Wearout_Indicator " // MS6/1.03
    "-v 241,raw48,Host_Writes_32MiB "
    "-v 242,raw48,Host_Reads_32MiB"
  },
  { "Samsung based SSDs",
    "SAMSUNG SSD PM800 .*GB|"  // SAMSUNG PM800 SSDs, tested with SAMSUNG SSD PM800 TH 64GB/VBM25D1Q
    "SAMSUNG SSD PM810 .*GB|"  // SAMSUNG PM810 (470 series) SSDs, tested with SAMSUNG SSD PM810 2.5" 128GB/AXM06D1Q
    "SAMSUNG SSD PM851 (mSATA )?(128|256|512)GB|" // tested with SAMSUNG SSD PM851 mSATA 128GB
    "SAMSUNG SSD SM841N (mSATA )?(128|256|512)GB|" // tested with SAMSUNG SSD SM841N mSATA 256GB
    "SAMSUNG 470 Series SSD|"  // tested with SAMSUNG 470 Series SSD 64GB/AXM09B1Q
    "SAMSUNG SSD 830 Series|"  // tested with SAMSUNG SSD 830 Series 64GB/CXM03B1Q
    "MZ7PC(512|256|128|064)HA(GH|FU|DR)-000.*|" // probably PM830, tested with SAMSUNG MZ7PC128HAFU-000L1/CXM04L1Q
    "Samsung SSD 840 (PRO )?Series|" // tested with Samsung SSD 840 PRO Series 128GB/DXM04B0Q,
      // Samsung SSD 840 Series/DXT06B0Q
    "Samsung SSD 8[45]0 EVO (mSATA )?((120|250|500)G|1T)B( mSATA)?|" // tested with Samsung SSD 840 EVO (120|250|500)GB/EXT0AB0Q,
      // Samsung SSD 840 EVO (120|250)GB/EXT0BB6Q, 1TB/EXT0BB0Q, 120GB mSATA/EXT41B6Q,
      // Samsung SSD 850 EVO 250GB/EMT01B6Q
      // Samsung SSD 850 EVO mSATA 120GB/EMT41B6Q
    "Samsung SSD 850 PRO ((128|256|512)G|1T)B|" // tested with Samsung SSD 850 PRO 128GB/EXM01B6Q,
      // Samsung SSD 850 PRO 1TB/EXM01B6Q
    "SAMSUNG MZ7WD((120|240)HAFV|480HAGM|960HAGP)-00003|" // SM843T Series, tested with
      // SAMSUNG MZ7WD120HAFV-00003/DXM85W3Q
    "SAMSUNG MZ7GE(240HMGR|(480|960)HMHP)-00003|" // SM853T Series, tested with
      // SAMSUNG MZ7GE240HMGR-00003/EXT0303Q
    "SAMSUNG MZ7LM(120|240|480|960|1T9|3T8)HC(JM|HP|GR|FD)-.*|" // PM863 Series, tested with
      // SAMSUNG MZ7LM960HCHP-0E003/GXT3003Q
    "SAMSUNG MZ7KM(120|240|480|960|1T9)HA(JM|HP|GR|FD|JM)-.*|" // SM863, tested with MZ7KM480HAHP-0E005/GXM1003Q
    "SAMSUNG MZ[7N]LN(128|256|512)HC(HP|GR|JH)-.*", // PM871 Series, tested with SAMSUNG MZ7LN128HCHP
    "", "",
  //"-v 5,raw16(raw16),Reallocated_Sector_Ct "
  //"-v 9,raw24(raw8),Power_On_Hours "
  //"-v 12,raw48,Power_Cycle_Count "
  //"-v 175,raw48,Program_Fail_Count_Chip "
  //"-v 176,raw48,Erase_Fail_Count_Chip "
  //"-v 177,raw48,Wear_Leveling_Count "
  //"-v 178,raw48,Used_Rsvd_Blk_Cnt_Chip "
  //"-v 179,raw48,Used_Rsvd_Blk_Cnt_Tot "
  //"-v 180,raw48,Unused_Rsvd_Blk_Cnt_Tot "
  //"-v 181,raw48,Program_Fail_Cnt_Total "
  //"-v 182,raw48,Erase_Fail_Count_Total "
  //"-v 183,raw48,Runtime_Bad_Block "
  //"-v 184,raw48,End-to-End_Error " // SM843T Series
    "-v 187,raw48,Uncorrectable_Error_Cnt "
  //"-v 190,tempminmax,Airflow_Temperature_Cel "  // seems to be some sort of temperature value for 470 Series?
  //"-v 194,tempminmax,Temperature_Celsius "
    "-v 195,raw48,ECC_Error_Rate "
  //"-v 198,raw48,Offline_Uncorrectable "
    "-v 199,raw48,CRC_Error_Count "
    "-v 201,raw48,Supercap_Status "
    "-v 202,raw48,Exception_Mode_Status "
    "-v 235,raw48,POR_Recovery_Count " // 830/840/850 Series
  //"-v 241,raw48,Total_LBAs_Written "
  //"-v 242,raw48,Total_LBAs_Read " // PM851, SM841N
    "-v 243,raw48,SATA_Downshift_Ct " // PM863
    "-v 244,raw48,Thermal_Throttle_St " // PM863
    "-v 245,raw48,Timed_Workld_Media_Wear " // PM863
    "-v 246,raw48,Timed_Workld_RdWr_Ratio " // PM863
    "-v 247,raw48,Timed_Workld_Timer " // PM863
    "-v 250,raw48,SATA_Iface_Downshift " // from the spec
    "-v 251,raw48,NAND_Writes" // PM863
  },
  { "Marvell based SanDisk SSDs",
    "SanDisk SD5SG2[0-9]*G1052E|" // X100 (88SS9174), tested with SanDisk SD5SG2256G1052E/10.04.01
    "SanDisk SD6S[BF][12]M[0-9]*G(1022I?)?|" // X110/X210 (88SS9175/187?), tested with SanDisk SD6SB1M064G1022I/X231600,
      // SanDisk SD6SB1M256G1022I/X231600, SanDisk SD6SF1M128G1022/X231200, SanDisk SD6SB2M512G1022I/X210400
    "SanDisk SD7SB6S(128|256|512)G1122|" // X300 (88SS9189?), tested with SanDisk SD7SB6S128G1122/X3310000
    "SanDisk SDSSDHP[0-9]*G|" // Ultra Plus (88SS9175), tested with SanDisk SDSSDHP128G/X23[01]6RL
    "SanDisk SDSSDHII[0-9]*G|" // Ultra II (88SS9190/88SS9189), tested with SanDisk SDSSDHII120G/X31200RL
    "SanDisk SDSSDXPS?[0-9]*G", // Extreme II/Pro (88SS9187), tested with SanDisk SDSSDXP480G/R1311,
      // SanDisk SDSSDXPS480G/X21200RL
    "", "",
  //"-v 5,raw16(raw16),Reallocated_Sector_Ct "
  //"-v 9,raw24(raw8),Power_On_Hours "
  //"-v 12,raw48,Power_Cycle_Count "
    "-v 165,raw48,Total_Write/Erase_Count "
    "-v 166,raw48,Min_W/E_Cycle "
    "-v 167,raw48,Min_Bad_Block/Die "
    "-v 168,raw48,Maximum_Erase_Cycle "
    "-v 169,raw48,Total_Bad_Block "
    "-v 171,raw48,Program_Fail_Count "
    "-v 172,raw48,Erase_Fail_Count "
    "-v 173,raw48,Avg_Write/Erase_Count "
    "-v 174,raw48,Unexpect_Power_Loss_Ct "
  //"-v 184,raw48,End-to-End_Error "
  //"-v 187,raw48,Reported_Uncorrect "
  //"-v 188,raw48,Command_Timeout "
  //"-v 194,tempminmax,Temperature_Celsius "
    "-v 199,raw48,SATA_CRC_Error "
    "-v 212,raw48,SATA_PHY_Error "
    "-v 230,raw48,Perc_Write/Erase_Count "
    "-v 232,raw48,Perc_Avail_Resrvd_Space "
    "-v 233,raw48,Total_NAND_Writes_GiB "
    "-v 234,raw48,Perc_Write/Erase_Ct_BC "
    "-v 241,raw48,Total_Writes_GiB "
    "-v 242,raw48,Total_Reads_GiB "
  //"-v 243,raw48,Unknown_Attribute "
    "-v 244,raw48,Thermal_Throttle "
  },
  { "SanDisk based SSDs", // see also #463 for the vendor attribute description
    "SanDisk iSSD P4 [0-9]*GB|" // tested with SanDisk iSSD P4 16GB/SSD 9.14
    "SanDisk pSSD|" // tested with SandDisk pSSD/3 (62.7 GB, SanDisk Extreme USB3.0 SDCZ80-064G-J57, 0x0781:0x5580)
    "SanDisk SDSSDP[0-9]*G|" // tested with SanDisk SDSSDP064G/1.0.0, SDSSDP128G/2.0.0
    "SanDisk SDSSDRC032G|" // tested with SanDisk SanDisk SDSSDRC032G/3.1.0
    "SanDisk SSD i100 [0-9]*GB|" // tested with SanDisk SSD i100 8GB/11.56.04, 24GB/11.56.04
    "SanDisk SSD U100 ([0-9]*GB|SMG2)|" // tested with SanDisk SSD U100 8GB/10.56.00, 256GB/10.01.02, SMG2/10.56.04
    "SanDisk SSD U110 (8|16|24|32|64|128)GB|" // tested with SanDisk SSD U110 32GB/U221000
    "SanDisk SD7[SU]B[23]Q(064|128|256|512)G.*", // tested with SD7SB3Q064G1122/SD7UB3Q256G1122/SD7SB3Q128G/SD7UB2Q512G1122
    "", "",
  //"-v 5,raw16(raw16),Reallocated_Sector_Ct "
  //"-v 9,raw24(raw8),Power_On_Hours "
  //"-v 12,raw48,Power_Cycle_Count "
    "-v 165,raw48,Total_Write/Erase_Count "
    "-v 171,raw48,Program_Fail_Count "
    "-v 172,raw48,Erase_Fail_Count "
    "-v 173,raw48,Avg_Write/Erase_Count "
    "-v 174,raw48,Unexpect_Power_Loss_Ct "
  //"-v 187,raw48,Reported_Uncorrect "
    "-v 212,raw48,SATA_PHY_Error "
    "-v 230,raw48,Perc_Write/Erase_Count "
    "-v 232,raw48,Perc_Avail_Resrvd_Space "
    "-v 234,raw48,Perc_Write/Erase_Ct_BC "
  //"-v 241,raw48,Total_LBAs_Written "
  //"-v 242,raw48,Total_LBAs_Read "
    "-v 244,raw48,Thermal_Throttle "
  },
  { "SiliconMotion based SSDs", // SM2246EN (Transcend TS6500)
    "CT(120|250|500|1000)BX100SSD1|" // Crucial BX100, tested with CT250BX100SSD1/MU02,
      // CT500BX100SSD1/MU02, CT1000BX100SSD1/MU02
    "CT(240|480|960)BX200SSD1|" // Crucial BX200 Solid State Drive, tested with CT480BX200SSD1/MU02.6
    "TS((16|32|64|128|256|512)G|1T)(SSD|MSA)(370S?|420I?)|" // Transcend SSD370/420 SATA/mSATA, TS6500,
      // tested with TS32GMSA370/20140402, TS16GMSA370/20140516, TS64GSSD370/20140516,
      // TS256GSSD370/N0815B, TS256GSSD370S/N1114H, TS512GSSD370S/N1114H, TS32GSSD420I/N1114H
    "ADATA SP550", // ADATA SP550/O0803B5a
    "", "",
  //"-v 1,raw48,Raw_Read_Error_Rate "
  //"-v 2,raw48,Throughput_Performance "
  //"-v 9,raw24(raw8),Power_On_Hours "
  //"-v 12,raw48,Power_Cycle_Count "
    "-v 148,raw48,Total_SLC_Erase_Ct "
    "-v 149,raw48,Max_SLC_Erase_Ct "
    "-v 150,raw48,Min_SLC_Erase_Ct "
    "-v 151,raw48,Average_SLC_Erase_Ct "
    "-v 160,raw48,Uncorrectable_Error_Cnt "
    "-v 161,raw48,Valid_Spare_Block_Cnt "
    "-v 163,raw48,Initial_Bad_Block_Count "
    "-v 164,raw48,Total_Erase_Count "
    "-v 165,raw48,Max_Erase_Count "
    "-v 166,raw48,Min_Erase_Count "
    "-v 167,raw48,Average_Erase_Count "
    "-v 168,raw48,Max_Erase_Count_of_Spec "
    "-v 169,raw48,Remaining_Lifetime_Perc "
  //"-v 175,raw48,Program_Fail_Count_Chip "
  //"-v 176,raw48,Erase_Fail_Count_Chip "
  //"-v 177,raw48,Wear_Leveling_Count "
    "-v 178,raw48,Runtime_Invalid_Blk_Cnt "
  //"-v 181,raw48,Program_Fail_Cnt_Total "
  //"-v 182,raw48,Erase_Fail_Count_Total "
  //"-v 187,raw48,Reported_Uncorrect "
  //"-v 192,raw48,Power-Off_Retract_Count "
  //"-v 194,tempminmax,Temperature_Celsius "
  //"-v 195,raw48,Hardware_ECC_Recovered "
  //"-v 196,raw16(raw16),Reallocated_Event_Count "
  //"-v 197,raw48,Current_Pending_Sector "
  //"-v 198,raw48,Offline_Uncorrectable "
  //"-v 199,raw48,UDMA_CRC_Error_Count "
    "-v 225,raw48,Host_Writes_32MiB " // FW 20140402
  //"-v 232,raw48,Available_Reservd_Space "
    "-v 241,raw48,Host_Writes_32MiB "
    "-v 242,raw48,Host_Reads_32MiB "
    "-v 245,raw48,TLC_Writes_32MiB " // FW N0815B, N1114H
    "-v 246,raw48,SLC_Writes_32MiB "
    "-v 247,raw48,Raid_Recoverty_Ct"
  },
  { "Smart Storage Systems Xcel-10 SSDs",  // based on http://www.smartm.com/files/salesLiterature/storage/xcel10.pdf
    "SMART A25FD-(32|64|128)GI32N", // tested with SMART A25FD-128GI32N/B9F23D4K
    "",
    "", // attributes info from http://www.adtron.com/pdf/SMART_Attributes_Xcel-10_810800014_RevB.pdf
    "-v 1,raw48,Not_Supported "
    "-v 2,raw48,Not_Supported "
  //"-v 9,raw24(raw8),Power_On_Hours "
  //"-v 12,raw48,Power_Cycle_Count "
    "-v 191,raw48,Not_Supported "
  //"-v 192,raw48,Power-Off_Retract_Count "
    "-v 197,raw48,ECC_Error_Count "
  //"-v 198,raw48,Offline_Uncorrectable "
  //"-v 199,raw48,UDMA_CRC_Error_Count "
    "-v 251,raw48,Min_Spares_Remain_Perc " // percentage of the total number of spare blocks available
    "-v 252,raw48,Added_Bad_Flash_Blk_Ct " // number of bad flash blocks
    "-v 254,raw48,Total_Erase_Blocks_Ct" // number of times the drive has erased any erase block
  },
  { "Smart Storage Systems XceedSecure2 SSDs",
    "(SMART|Adtron) ([AIS]25FBS|S35FCS).*",
    "", "",
    "-v 9,sec2hour,Power_On_Hours "
    "-v 194,hex64,Proprietary_194"
  },
  { "Smart Storage Systems XceedUltraX/Adtron A25FBX SSDs",
    "(SMART|Adtron) (A|I)25FBX.*",
    "", "",
    "-v 9,hex64,Proprietary_9 "
    "-v 194,hex48,Proprietary_194"
  },
  { "Smart Storage Systems Adtron A25FB 2xN SSDs",
    "(SMART|Adtron) A25FB.*2.N",
    "", "",
    "-v 110,hex64,Proprietary_HWC "
    "-v 111,hex64,Proprietary_MP "
    "-v 112,hex64,Proprietary_RtR "
    "-v 113,hex64,Proprietary_RR "
    "-v 120,hex64,Proprietary_HFAll "
    "-v 121,hex64,Proprietary_HF1st "
    "-v 122,hex64,Proprietary_HF2nd "
    "-v 123,hex64,Proprietary_HF3rd "
    "-v 125,hex64,Proprietary_SFAll "
    "-v 126,hex64,Proprietary_SF1st "
    "-v 127,hex64,Proprietary_SF2nd "
    "-v 128,hex64,Proprietary_SF3rd "
    "-v 194,raw24/raw32:zvzzzw,Fractional_Temperature"
  },
  { "Smart Storage Systems Adtron A25FB 3xN SSDs",
    "(SMART|Adtron) A25FB-.*3.N",
    "", "",
    "-v 9,sec2hour,Power_On_Hours "
    "-v 113,hex48,Proprietary_RR "
    "-v 130,raw48:54321,Minimum_Spares_All_Zs"
  //"-v 194,tempminmax,Temperature_Celsius"
  },
  { "STEC Mach2 CompactFlash Cards", // tested with STEC M2P CF 1.0.0/K1385MS
    "STEC M2P CF 1.0.0",
    "", "",
    "-v 100,raw48,Erase_Program_Cycles "
    "-v 103,raw48,Remaining_Energy_Storg "
    "-v 170,raw48,Reserved_Block_Count "
    "-v 171,raw48,Program_Fail_Count "
    "-v 172,raw48,Erase_Fail_Count "
    "-v 173,raw48,Wear_Leveling_Count "
    "-v 174,raw48,Unexpect_Power_Loss_Ct "
    "-v 211,raw48,Unknown_Attribute " // ] Missing in specification
    "-v 212,raw48,Unknown_Attribute"  // ] from September 2012
  },
  { "Transcend CompactFlash Cards", // tested with TRANSCEND/20080820,
      // TS4GCF133/20100709, TS16GCF133/20100709, TS16GCF150/20110407
    "TRANSCEND|TS(4|8|16)GCF(133|150)",
    "", "",
    "-v 7,raw48,Unknown_Attribute "
    "-v 8,raw48,Unknown_Attribute"
  },
  { "Marvell SSD SD88SA024BA0 (SUN branded)",
    "MARVELL SD88SA024BA0 SUN24G 0902M0054V",
    "", "", ""
  },
  { "HP 1TB SATA disk GB1000EAFJL",
    "GB1000EAFJL",
    "", "", ""
  },
  { "HP 500GB SATA disk MM0500EANCR",
    "MM0500EANCR",
    "", "", ""
  },
  { "HP 250GB SATA disk VB0250EAVER",
    "VB0250EAVER",
    "", "", ""
  },
  { "IBM Deskstar 60GXP",  // ER60A46A firmware
    "(IBM-|Hitachi )?IC35L0[12346]0AVER07.*",
    "ER60A46A",
    "", ""
  },
  { "IBM Deskstar 60GXP",  // All other firmware
    "(IBM-|Hitachi )?IC35L0[12346]0AVER07.*",
    "",
    "IBM Deskstar 60GXP drives may need upgraded SMART firmware.\n"
    "Please see http://haque.net/dtla_update/",
    ""
  },
  { "IBM Deskstar 40GV & 75GXP (A5AA/A6AA firmware)",
    "(IBM-)?DTLA-30[57]0[123467][05].*",
    "T[WX][123468AG][OF]A[56]AA",
    "", ""
  },
  { "IBM Deskstar 40GV & 75GXP (all other firmware)",
    "(IBM-)?DTLA-30[57]0[123467][05].*",
    "",
    "IBM Deskstar 40GV and 75GXP drives may need upgraded SMART firmware.\n"
    "Please see http://haque.net/dtla_update/",
    ""
  },
  { "", // ExcelStor J240, J340, J360, J680, J880 and J8160
    "ExcelStor Technology J(24|34|36|68|88|816)0",
    "", "", ""
  },
  { "", // Fujitsu M1623TAU
    "FUJITSU M1623TAU",
    "",
    "",
    "-v 9,seconds"
  },
  { "Fujitsu MHG",
    "FUJITSU MHG2...ATU?.*",
    "",
    "",
    "-v 9,seconds"
  },
  { "Fujitsu MHH",
    "FUJITSU MHH2...ATU?.*",
    "",
    "",
    "-v 9,seconds"
  },
  { "Fujitsu MHJ",
    "FUJITSU MHJ2...ATU?.*",
    "",
    "",
    "-v 9,seconds"
  },
  { "Fujitsu MHK",
    "FUJITSU MHK2...ATU?.*",
    "",
    "",
    "-v 9,seconds"
  },
  { "",  // Fujitsu MHL2300AT
    "FUJITSU MHL2300AT",
    "",
    "This drive's firmware has a harmless Drive Identity Structure\n"
      "checksum error bug.",
    "-v 9,seconds"
  },
  { "",  // MHM2200AT, MHM2150AT, MHM2100AT, MHM2060AT
    "FUJITSU MHM2(20|15|10|06)0AT",
    "",
    "This drive's firmware has a harmless Drive Identity Structure\n"
      "checksum error bug.",
    "-v 9,seconds"
  },
  { "Fujitsu MHN",
    "FUJITSU MHN2...AT",
    "",
    "",
    "-v 9,seconds"
  },
  { "", // Fujitsu MHR2020AT
    "FUJITSU MHR2020AT",
    "",
    "",
    "-v 9,seconds"
  },
  { "", // Fujitsu MHR2040AT
    "FUJITSU MHR2040AT",
    "",    // Tested on 40BA
    "",
    "-v 9,seconds -v 192,emergencyretractcyclect "
    "-v 198,offlinescanuncsectorct -v 200,writeerrorcount"
  },
  { "Fujitsu MHS AT",
    "FUJITSU MHS20[6432]0AT(  .)?",
    "",
    "",
    "-v 9,seconds -v 192,emergencyretractcyclect "
    "-v 198,offlinescanuncsectorct -v 200,writeerrorcount "
    "-v 201,detectedtacount"
  },
  { "Fujitsu MHT", // tested with FUJITSU MHT2030AC/909B
    "FUJITSU MHT2...(AC|AH|AS|AT|BH)U?.*",
    "",
    "",
    "-v 9,seconds"
  },
  { "Fujitsu MHU",
    "FUJITSU MHU2...ATU?.*",
    "",
    "",
    "-v 9,seconds"
  },
  { "Fujitsu MHV",
    "FUJITSU MHV2...(AH|AS|AT|BH|BS|BT).*",
    "",
    "",
    "-v 9,seconds"
  },
  { "Fujitsu MPA..MPG",
    "FUJITSU MP[A-G]3...A[HTEV]U?.*",
    "",
    "",
    "-v 9,seconds"
  },
  { "Fujitsu MHY BH",
    "FUJITSU MHY2(04|06|08|10|12|16|20|25)0BH.*",
    "", "",
    "-v 240,raw48,Transfer_Error_Rate"
  },
  { "Fujitsu MHW AC", // tested with FUJITSU MHW2060AC/00900004
    "FUJITSU MHW20(40|60)AC",
    "", "", ""
  },
  { "Fujitsu MHW BH",
    "FUJITSU MHW2(04|06|08|10|12|16)0BH.*",
    "", "", ""
  },
  { "Fujitsu MHW BJ",
    "FUJITSU MHW2(08|12|16)0BJ.*",
    "", "", ""
  },
  { "Fujitsu MHZ BH",
    "FUJITSU MHZ2(04|08|12|16|20|25|32)0BH.*",
    "", "", ""
  },
  { "Fujitsu MHZ BJ",
    "FUJITSU MHZ2(08|12|16|20|25|32)0BJ.*",
    "",
    "",
    "-v 9,minutes"
  },
  { "Fujitsu MHZ BS",
    "FUJITSU MHZ2(12|25)0BS.*",
    "", "", ""
  },
  { "Fujitsu MHZ BK",
    "FUJITSU MHZ2(08|12|16|25)0BK.*",
    "", "", ""
  },
  { "Fujitsu MJA BH",
    "FUJITSU MJA2(08|12|16|25|32|40|50)0BH.*",
    "", "", ""
  },
  { "", // Samsung SV4012H (known firmware)
    "SAMSUNG SV4012H",
    "RM100-08",
    "",
    "-v 9,halfminutes -F samsung"
  },
  { "", // Samsung SV4012H (all other firmware)
    "SAMSUNG SV4012H",
    "",
    "May need -F samsung disabled; see manual for details.",
    "-v 9,halfminutes -F samsung"
  },
  { "", // Samsung SV0412H (known firmware)
    "SAMSUNG SV0412H",
    "SK100-01",
    "",
    "-v 9,halfminutes -v 194,10xCelsius -F samsung"
  },
  { "", // Samsung SV0412H (all other firmware)
    "SAMSUNG SV0412H",
    "",
    "May need -F samsung disabled; see manual for details.",
    "-v 9,halfminutes -v 194,10xCelsius -F samsung"
  },
  { "", // Samsung SV1204H (known firmware)
    "SAMSUNG SV1204H",
    "RK100-1[3-5]",
    "",
    "-v 9,halfminutes -v 194,10xCelsius -F samsung"
  },
  { "", // Samsung SV1204H (all other firmware)
    "SAMSUNG SV1204H",
    "",
    "May need -F samsung disabled; see manual for details.",
    "-v 9,halfminutes -v 194,10xCelsius -F samsung"
  },
  { "", // SAMSUNG SV0322A tested with FW JK200-35
    "SAMSUNG SV0322A",
    "", "", ""
  },
  { "SAMSUNG SpinPoint V80", // tested with SV1604N/TR100-23
    "SAMSUNG SV(0211|0401|0612|0802|1203|1604)N",
    "",
    "",
    "-v 9,halfminutes -F samsung2"
  },
  { "", // SAMSUNG SP40A2H with RR100-07 firmware
    "SAMSUNG SP40A2H",
    "RR100-07",
    "",
    "-v 9,halfminutes -F samsung"
  },
  { "", // SAMSUNG SP80A4H with RT100-06 firmware
    "SAMSUNG SP80A4H",
    "RT100-06",
    "",
    "-v 9,halfminutes -F samsung"
  },
  { "", // SAMSUNG SP8004H with QW100-61 firmware
    "SAMSUNG SP8004H",
    "QW100-61",
    "",
    "-v 9,halfminutes -F samsung"
  },
  { "SAMSUNG SpinPoint F1 DT", // tested with HD103UJ/1AA01113
    "SAMSUNG HD(083G|16[12]G|25[12]H|32[12]H|50[12]I|642J|75[23]L|10[23]U)J",
    "", "", ""
  },
  { "SAMSUNG SpinPoint F1 EG", // tested with HD103UI/1AA01113
    "SAMSUNG HD(252H|322H|502I|642J|753L|103U)I",
    "", "", ""
  },
  { "SAMSUNG SpinPoint F1 RE", // tested with HE103UJ/1AA01113
    "SAMSUNG HE(252H|322H|502I|642J|753L|103U)J",
    "", "", ""
  },
  { "SAMSUNG SpinPoint F2 EG", // tested with HD154UI/1AG01118
    "SAMSUNG HD(502H|10[23]S|15[34]U)I",
    "", "", ""
  },
  { "SAMSUNG SpinPoint F3", // tested with HD502HJ/1AJ100E4
    "SAMSUNG HD(502H|754J|103S)J",
    "", "", ""
  },
  { "Seagate Barracuda SpinPoint F3", // tested with ST1000DM005 HD103SJ/1AJ100E5
    "ST[0-9DM]* HD(502H|754J|103S)J",
    "", "", ""
  },
  { "SAMSUNG SpinPoint F3 EG", // tested with HD503HI/1AJ100E4, HD153WI/1AN10002
    "SAMSUNG HD(253G|(324|503)H|754J|105S|(153|203)W)I",
    "", "", ""
  },
  { "SAMSUNG SpinPoint F3 RE", // tested with HE103SJ/1AJ30001
    "SAMSUNG HE(502H|754J|103S)J",
    "", "", ""
  },
  { "Seagate Samsung Spinpoint F4", // tested with ST250DM001 HD256GJ/1AR10001
    "ST(250|320)DM001 HD(256G|322G|323H)J",
    "", "", ""
  },
  { "SAMSUNG SpinPoint F4 EG (AF)",// tested with HD204UI/1AQ10001(buggy|fixed)
    "SAMSUNG HD(155|204)UI",
    "", // 1AQ10001
    "Using smartmontools or hdparm with this\n"
    "drive may result in data loss due to a firmware bug.\n"
    "****** THIS DRIVE MAY OR MAY NOT BE AFFECTED! ******\n"
    "Buggy and fixed firmware report same version number!\n"
    "See the following web pages for details:\n"
    "http://knowledge.seagate.com/articles/en_US/FAQ/223571en\n"
    "http://www.smartmontools.org/wiki/SamsungF4EGBadBlocks",
    ""
  },
  { "SAMSUNG SpinPoint S250", // tested with HD200HJ/KF100-06
    "SAMSUNG HD(162|200|250)HJ",
    "", "", ""
  },
  { "SAMSUNG SpinPoint T133", // tested with HD300LJ/ZT100-12, HD400LJ/ZZ100-14, HD401LJ/ZZ100-15
    "SAMSUNG HD(250KD|(30[01]|320|40[01])L[DJ])",
    "", "", ""
  },
  { "SAMSUNG SpinPoint T166", // tested with HD252KJ/CM100-11, HD501LJ/CR100-1[01]
    "SAMSUNG HD(080G|160H|252K|32[01]K|403L|50[01]L)J",
    "", "",
    "-v 197,increasing" // at least HD501LJ/CR100-11
  },
  { "SAMSUNG SpinPoint P120", // VF100-37 firmware, tested with SP2514N/VF100-37
    "SAMSUNG SP(16[01]3|2[05][01]4)[CN]",
    "VF100-37",
    "",
    "-F samsung3"
  },
  { "SAMSUNG SpinPoint P120", // other firmware, tested with SP2504C/VT100-33
    "SAMSUNG SP(16[01]3|2[05][01]4)[CN]",
    "",
    "May need -F samsung3 enabled; see manual for details.",
    ""
  },
  { "SAMSUNG SpinPoint P80 SD", // tested with HD160JJ/ZM100-33
    "SAMSUNG HD(080H|120I|160J)J",
    "", "", ""
  },
  { "SAMSUNG SpinPoint P80", // BH100-35 firmware, tested with SP0842N/BH100-35
    "SAMSUNG SP(0451|08[0124]2|12[0145]3|16[0145]4)[CN]",
    "BH100-35",
    "",
    "-F samsung3"
  },
  { "SAMSUNG SpinPoint P80", // firmware *-35 or later
    "SAMSUNG SP(0451|08[0124]2|12[0145]3|16[0145]4)[CN]",
    ".*-3[5-9]",
    "May need -F samsung3 enabled; see manual for details.",
    ""
  },
  { "SAMSUNG SpinPoint P80", // firmware *-25...34, tested with
      // SP0401N/TJ100-30, SP1614C/SW100-25 and -34
    "SAMSUNG SP(04[05]1|08[0124]2|12[0145]3|16[0145]4)[CN]",
    ".*-(2[5-9]|3[0-4])",
    "",
    "-v 9,halfminutes -v 198,increasing"
  },
  { "SAMSUNG SpinPoint P80", // firmware *-23...24, tested with
    // SP0802N/TK100-23,
    // SP1213N/TL100-23,
    // SP1604N/TM100-23 and -24
    "SAMSUNG SP(0451|08[0124]2|12[0145]3|16[0145]4)[CN]",
    ".*-2[34]",
    "",
    "-v 9,halfminutes -F samsung2"
  },
  { "SAMSUNG SpinPoint P80", // unknown firmware
    "SAMSUNG SP(0451|08[0124]2|12[0145]3|16[0145]4)[CN]",
    "",
    "May need -F samsung2 or -F samsung3 enabled; see manual for details.",
    ""
  },
  { "SAMSUNG SpinPoint M40/60/80", // tested with HM120IC/AN100-16, HM160JI/AD100-16
    "SAMSUNG HM(0[468]0H|120I|1[026]0J)[CI]",
    "",
    "",
    "-v 9,halfminutes"
  },
  { "SAMSUNG SpinPoint M5", // tested with HM160HI/HH100-12
    "SAMSUNG HM(((061|080)G|(121|160)H|250J)I|160HC)",
    "", "", ""
  },
  { "SAMSUNG SpinPoint M6", // tested with HM320JI/2SS00_01 M6
    "SAMSUNG HM(251J|320[HJ]|[45]00L)I",
    "", "", ""
  },
  { "SAMSUNG SpinPoint M7", // tested with HM500JI/2AC101C4
    "SAMSUNG HM(250H|320I|[45]00J)I",
    "", "", ""
  },
  { "SAMSUNG SpinPoint M7E (AF)", // tested with HM321HI/2AJ10001, HM641JI/2AJ10001
    "SAMSUNG HM(161G|(251|321)H|501I|641J)I",
    "", "", ""
  },
  { "SAMSUNG SpinPoint M7U (USB)", // tested with HM252HX/2AC101C4
    "SAMSUNG HM(162H|252H|322I|502J)X",
    "", "", ""
  },
  { "SAMSUNG SpinPoint M8 (AF)", // tested with HN-M101MBB/2AR10001
    "SAMSUNG HN-M(250|320|500|640|750|101)MBB",
    "", "", ""
  },
  { "Seagate Samsung SpinPoint M8 (AF)", // tested with
      // ST750LM022 HN-M750MBB/2AR10001, ST320LM001 HN-M320MBB/2AR10002,
      // APPLE HDD ST500LM012/2BA30003
    "ST(250|320|500|640|750|1000)LM0[012][124] HN-M[0-9]*MBB|"
    "APPLE HDD ST500LM012",
    "", "", ""
  },
  { "SAMSUNG SpinPoint M8U (USB)", // tested with HN-M500XBB/2AR10001
    "SAMSUNG HN-M(320|500|750|101)XBB",
    "", "", ""
  },
  { "Seagate Samsung SpinPoint M8U (USB)", // tested with ST1000LM025 HN-M101ABB/2AR10001
    "ST(250|320|500|640|750|1000)LM0[012][3459] HN-M[0-9]*ABB",
    "", "", ""
  },
  { "Seagate Samsung SpinPoint M9T", // tested with ST2000LM003 HN-M201RAD/2BC10003
      // (Seagate Expansion Portable)
    "ST(1500|2000)LM0(03|04|06|07|10) HN-M[0-9]*RAD",
    "", "", ""
  },
  { "Seagate Samsung SpinPoint M9TU (USB)", // tested with ST1500LM008 HN-M151AAD/2BC10001
       // (0x04e8:0x61b5), ST2000LM005 HN-M201AAD2BC10001 (0x04e8:0x61b4)
    "ST(1500|2000)LM00[58] HN-M[0-9]*AAD",
    "", "", ""
  },
  { "SAMSUNG SpinPoint MP5", // tested with HM250HJ/2AK10001
    "SAMSUNG HM(250H|320H|500J|640J)J",
    "", "", ""
  },
  { "SAMSUNG SpinPoint MT2", // tested with HM100UI/2AM10001
    "SAMSUNG HM100UI",
    "", "", ""
  },
  { "SAMSUNG HM100UX (S2 Portable)", // tested with HM100UX/2AM10001
    "SAMSUNG HM100UX",
    "", "", ""
  },
  { "SAMSUNG SpinPoint M", // tested with MP0402H/UC100-11
    "SAMSUNG MP0(302|402|603|804)H",
    "",
    "",
    "-v 9,halfminutes"
  },
  { "SAMSUNG SpinPoint N3U-3 (USB, 4KiB LLS)", // tested with HS25YJZ/3AU10-01
    "SAMSUNG HS(122H|2[05]YJ)Z",
    "", "", ""
  },
  { "Maxtor Fireball 541DX",
    "Maxtor 2B0(0[468]|1[05]|20)H1",
    "",
    "",
    "-v 9,minutes -v 194,unknown"
  },
  { "Maxtor Fireball 3",
    "Maxtor 2F0[234]0[JL]0",
    "",
    "",
    "-v 9,minutes"
  },
  { "Maxtor DiamondMax 1280 ATA",  // no self-test log, ATA2-Fast
    "Maxtor 8(1280A2|2160A4|2560A4|3840A6|4000A6|5120A8)",
    "",
    "",
    "-v 9,minutes"
  },
  { "Maxtor DiamondMax 2160 Ultra ATA",
    "Maxtor 8(2160D2|3228D3|3240D3|4320D4|6480D6|8400D8|8455D8)",
    "",
    "",
    "-v 9,minutes"
  },
  { "Maxtor DiamondMax 2880 Ultra ATA",
    "Maxtor 9(0510D4|0576D4|0648D5|0720D5|0840D6|0845D6|0864D6|1008D7|1080D8|1152D8)",
    "",
    "",
    "-v 9,minutes"
  },
  { "Maxtor DiamondMax 3400 Ultra ATA",
    "Maxtor 9(1(360|350|202)D8|1190D7|10[12]0D6|0840D5|06[48]0D4|0510D3|1(350|202)E8|1010E6|0840E5|0640E4)",
    "",
    "",
    "-v 9,minutes"
  },
  { "Maxtor DiamondMax D540X-4G",
    "Maxtor 4G(120J6|160J[68])",
    "",
    "",
    "-v 9,minutes -v 194,unknown"
  },
  { "Maxtor DiamondMax D540X-4K",
    "MAXTOR 4K(020H1|040H2|060H3|080H4)",
    "", "", ""
  },
  { "Maxtor DiamondMax Plus D740X",
    "MAXTOR 6L0(20[JL]1|40[JL]2|60[JL]3|80[JL]4)",
    "", "", ""
  },
  { "Maxtor DiamondMax Plus 5120 Ultra ATA 33",
    "Maxtor 9(0512D2|0680D3|0750D3|0913D4|1024D4|1360D6|1536D6|1792D7|2048D8)",
    "",
    "",
    "-v 9,minutes"
  },
  { "Maxtor DiamondMax Plus 6800 Ultra ATA 66",
    "Maxtor 9(2732U8|2390U7|204[09]U6|1707U5|1366U4|1024U3|0845U3|0683U2)",
    "",
    "",
    "-v 9,minutes"
  },
  { "Maxtor DiamondMax D540X-4D",
    "Maxtor 4D0(20H1|40H2|60H3|80H4)",
    "",
    "",
    "-v 9,minutes -v 194,unknown"
  },
  { "Maxtor DiamondMax 16",
    "Maxtor 4(R0[68]0[JL]0|R1[26]0L0|A160J0|R120L4)",
    "",
    "",
    "-v 9,minutes"
  },
  { "Maxtor DiamondMax 4320 Ultra ATA",
    "Maxtor (91728D8|91512D7|91303D6|91080D5|90845D4|90645D3|90648D[34]|90432D2)",
    "",
    "",
    "-v 9,minutes"
  },
  { "Maxtor DiamondMax 17 VL",
    "Maxtor 9(0431U1|0641U2|0871U2|1301U3|1741U4)",
    "",
    "",
    "-v 9,minutes"
  },
  { "Maxtor DiamondMax 20 VL",
    "Maxtor (94091U8|93071U6|92561U5|92041U4|91731U4|91531U3|91361U3|91021U2|90841U2|90651U2)",
    "",
    "",
    "-v 9,minutes"
  },
  { "Maxtor DiamondMax VL 30",  // U: ATA66, H: ATA100
    "Maxtor (33073U4|32049U3|31536U2|30768U1|33073H4|32305H3|31536H2|30768H1)",
    "",
    "",
    "-v 9,minutes"
  },
  { "Maxtor DiamondMax 36",
    "Maxtor (93652U8|92739U6|91826U4|91369U3|90913U2|90845U2|90435U1)",
    "",
    "",
    "-v 9,minutes"
  },
  { "Maxtor DiamondMax 40 ATA 66",
    "Maxtor 9(0684U2|1024U2|1362U3|1536U3|2049U4|2562U5|3073U6|4098U8)",
    "",
    "",
    "-v 9,minutes"
  },
  { "Maxtor DiamondMax Plus 40 (Ultra ATA 66 and Ultra ATA 100)",
    "Maxtor (54098[UH]8|53073[UH]6|52732[UH]6|52049[UH]4|51536[UH]3|51369[UH]3|51024[UH]2)",
    "",
    "",
    "-v 9,minutes"
  },
  { "Maxtor DiamondMax 40 VL Ultra ATA 100",
    "Maxtor 3(1024H1|1535H2|2049H2|3073H3|4098H4)( B)?",
    "",
    "",
    "-v 9,minutes"
  },
  { "Maxtor DiamondMax Plus 45 Ulta ATA 100",
    "Maxtor 5(4610H6|4098H6|3073H4|2049H3|1536H2|1369H2|1023H2)",
    "",
    "",
    "-v 9,minutes"
  },
  { "Maxtor DiamondMax 60 ATA 66",
    "Maxtor 9(1023U2|1536U2|2049U3|2305U3|3073U4|4610U6|6147U8)",
    "",
    "",
    "-v 9,minutes"
  },
  { "Maxtor DiamondMax 60 ATA 100",
    "Maxtor 9(1023H2|1536H2|2049H3|2305H3|3073H4|4098H6|4610H6|6147H8)",
    "",
    "",
    "-v 9,minutes"
  },
  { "Maxtor DiamondMax Plus 60",
    "Maxtor 5T0(60H6|40H4|30H3|20H2|10H1)",
    "",
    "",
    "-v 9,minutes"
  },
  { "Maxtor DiamondMax 80",
    "Maxtor (98196H8|96147H6)",
    "",
    "",
    "-v 9,minutes"
  },
  { "Maxtor DiamondMax 536DX",
    "Maxtor 4W(100H6|080H6|060H4|040H3|030H2)",
    "",
    "",
    "-v 9,minutes"
  },
  { "Maxtor DiamondMax Plus 8",
    "Maxtor 6(E0[234]|K04)0L0",
    "",
    "",
    "-v 9,minutes"
  },
  { "Maxtor DiamondMax 10 (ATA/133 and SATA/150)",
    "Maxtor 6(B(30|25|20|16|12|10|08)0[MPRS]|L(080[MLP]|(100|120)[MP]|160[MP]|200[MPRS]|250[RS]|300[RS]))0",
    "",
    "",
    "-v 9,minutes"
  },
  { "Maxtor DiamondMax 10 (SATA/300)",
    "Maxtor 6V(080E|160E|200E|250F|300F|320F)0",
    "", "", ""
  },
  { "Maxtor DiamondMax Plus 9",
    "Maxtor 6Y((060|080|120|160)L0|(060|080|120|160|200|250)P0|(060|080|120|160|200|250)M0)",
    "",
    "",
    "-v 9,minutes"
  },
  { "Maxtor DiamondMax 11",
    "Maxtor 6H[45]00[FR]0",
    "", "", ""
  },
  { "Maxtor DiamondMax 17",
    "Maxtor 6G(080L|160[PE])0",
    "", "", ""
  },
  { "Seagate Maxtor DiamondMax 20",
    "MAXTOR STM3(40|80|160)[28]1[12]0?AS?",
    "", "", ""
  },
  { "Seagate Maxtor DiamondMax 21", // tested with MAXTOR STM3250310AS/3.AAF
    "MAXTOR STM3(80[28]15|160215|250310|(250|320)820|320620|500630)AS?",
    "", "", ""
  },
  { "Seagate Maxtor DiamondMax 22", // fixed firmware
    "(MAXTOR )?STM3(500320|750330|1000340)AS?",
    "MX1A", // http://knowledge.seagate.com/articles/en_US/FAQ/207969en
    "", ""
  },
  { "Seagate Maxtor DiamondMax 22", // fixed firmware
    "(MAXTOR )?STM3(160813|320614|640323|1000334)AS?",
    "MX1B", // http://knowledge.seagate.com/articles/en_US/FAQ/207975en
    "", ""
  },
  { "Seagate Maxtor DiamondMax 22", // buggy firmware
    "(MAXTOR )?STM3(500320|750330|1000340)AS?",
    "MX15",
    "There are known problems with these drives,\n"
    "AND THIS FIRMWARE VERSION IS AFFECTED,\n"
    "see the following Seagate web pages:\n"
    "http://knowledge.seagate.com/articles/en_US/FAQ/207931en\n"
    "http://knowledge.seagate.com/articles/en_US/FAQ/207969en",
    ""
  },
  { "Seagate Maxtor DiamondMax 22", // unknown firmware
    "(MAXTOR )?STM3(160813|32061[34]|500320|640323|750330|10003(34|40))AS?",
    "",
    "There are known problems with these drives,\n"
    "see the following Seagate web pages:\n"
    "http://knowledge.seagate.com/articles/en_US/FAQ/207931en\n"
    "http://knowledge.seagate.com/articles/en_US/FAQ/207969en\n"
    "http://knowledge.seagate.com/articles/en_US/FAQ/207975en",
    ""
  },
  { "Seagate Maxtor DiamondMax 23", // new firmware
    "STM3((160|250)31|(320|500)41|(750|1000)52)8AS?",
    "CC3[D-Z]",
    "", ""
  },
  { "Seagate Maxtor DiamondMax 23", // unknown firmware
    "STM3((160|250)31|(320|500)41|(750|1000)52)8AS?",
    "",
    "A firmware update for this drive may be available,\n"
    "see the following Seagate web pages:\n"
    "http://knowledge.seagate.com/articles/en_US/FAQ/207931en\n"
    "http://knowledge.seagate.com/articles/en_US/FAQ/213911en",
    ""
  },
  { "Maxtor MaXLine Plus II",
    "Maxtor 7Y250[PM]0",
    "",
    "",
    "-v 9,minutes"
  },
  { "Maxtor MaXLine II",
    "Maxtor [45]A(25|30|32)0[JN]0",
    "",
    "",
    "-v 9,minutes"
  },
  { "Maxtor MaXLine III (ATA/133 and SATA/150)",
    "Maxtor 7L(25|30)0[SR]0",
    "",
    "",
    "-v 9,minutes"
  },
  { "Maxtor MaXLine III (SATA/300)",
    "Maxtor 7V(25|30)0F0",
    "", "", ""
  },
  { "Maxtor MaXLine Pro 500",  // There is also a 7H500R0 model, but I
    "Maxtor 7H500F0",               // haven't added it because I suspect
    "",                               // it might need vendoropts_9_minutes
    "", ""                            // and nobody has submitted a report yet
  },
  { "", // HITACHI_DK14FA-20B
    "HITACHI_DK14FA-20B",
    "",
    "",
    "-v 9,minutes -v 193,loadunload"
  },
  { "HITACHI Travelstar DK23XX/DK23XXB",
    "HITACHI_DK23..-..B?",
    "",
    "",
    "-v 9,minutes -v 193,loadunload"
  },
  { "Hitachi Endurastar J4K20/N4K20 (formerly DK23FA-20J)",
    "(HITACHI_DK23FA-20J|HTA422020F9AT[JN]0)",
    "",
    "",
    "-v 9,minutes -v 193,loadunload"
  },
  { "Hitachi Endurastar J4K30/N4K30",
    "HE[JN]4230[23]0F9AT00",
    "",
    "",
    "-v 9,minutes -v 193,loadunload"
  },
  { "Hitachi Travelstar C4K60",  // 1.8" slim drive
    "HTC4260[23]0G5CE00|HTC4260[56]0G8CE00",
    "",
    "",
    "-v 9,minutes -v 193,loadunload"
  },
  { "IBM Travelstar 4GT",
    "IBM-DTCA-2(324|409)0",
    "", "", ""
  },
  { "IBM Travelstar 6GN",
    "IBM-DBCA-20(324|486|648)0",
    "", "", ""
  },
  { "IBM Travelstar 25GS, 18GT, and 12GN",
    "IBM-DARA-2(25|18|15|12|09|06)000",
    "", "", ""
  },
  { "IBM Travelstar 14GS",
    "IBM-DCYA-214000",
    "", "", ""
  },
  { "IBM Travelstar 4LP",
    "IBM-DTNA-2(180|216)0",
    "", "", ""
  },
  { "IBM Travelstar 48GH, 30GN, and 15GN",
    "(IBM-|Hitachi )?IC25(T048ATDA05|N0(30|20|15|12|10|07|06|05)ATDA04)-.",
    "", "", ""
  },
  { "IBM Travelstar 32GH, 30GT, and 20GN",
    "IBM-DJSA-2(32|30|20|10|05)",
    "", "", ""
  },
  { "IBM Travelstar 4GN",
    "IBM-DKLA-2(216|324|432)0",
    "", "", ""
  },
  { "IBM/Hitachi Travelstar 60GH and 40GN",
    "(IBM-|Hitachi )?IC25(T060ATC[SX]05|N0[4321]0ATC[SX]04)-.",
    "", "", ""
  },
  { "IBM/Hitachi Travelstar 40GNX",
    "(IBM-|Hitachi )?IC25N0[42]0ATC[SX]05-.",
    "", "", ""
  },
  { "Hitachi Travelstar 80GN",
    "(Hitachi )?IC25N0[23468]0ATMR04-.",
    "", "", ""
  },
  { "Hitachi Travelstar 4K40",
    "(Hitachi )?HTS4240[234]0M9AT00",
    "", "", ""
  },
  { "Hitachi Travelstar 4K120",
    "(Hitachi )?(HTS4212(60|80|10|12)H9AT00|HTS421260G9AT00)",
    "", "", ""
  },
  { "Hitachi Travelstar 5K80",
    "(Hitachi )?HTS5480[8642]0M9AT00",
    "", "", ""
  },
  { "Hitachi Travelstar 5K100",
    "(Hitachi )?HTS5410[1864]0G9(AT|SA)00",
    "", "", ""
  },
  { "Hitachi Travelstar E5K100",
    "(Hitachi )?HTE541040G9(AT|SA)00",
    "", "", ""
  },
  { "Hitachi Travelstar 5K120",
    "(Hitachi )?HTS5412(60|80|10|12)H9(AT|SA)00",
    "", "", ""
  },
  { "Hitachi Travelstar 5K160",
    "(Hitachi |HITACHI )?HTS5416([468]0|1[26])J9(AT|SA)00",
    "", "", ""
  },
  { "Hitachi Travelstar E5K160",
    "(Hitachi )?HTE5416(12|16|60|80)J9(AT|SA)00",
    "", "", ""
  },
  { "Hitachi Travelstar 5K250",
    "(Hitachi |HITACHI )?HTS5425(80|12|16|20|25)K9(A3|SA)00",
    "", "", ""
  },
  { "Hitachi Travelstar 5K320", // tested with HITACHI HTS543232L9SA00/FB4ZC4EC,
    // Hitachi HTS543212L9SA02/FBBAC52F
    "(Hitachi |HITACHI )?HT(S|E)5432(80|12|16|25|32)L9(A3(00)?|SA0[012])",
    "", "", ""
  },
  { "Hitachi/HGST Travelstar Z5K320", // tested with Hitachi HTS543232A7A384/ES2OA70K
    "(Hitachi|HGST) HT[ES]5432(16|25|32)A7A38[145]",
    "", "", ""
  },
  { "Hitachi Travelstar 5K500.B", // tested with Hitachi HTS545050B9SA00/PB4OC60X
    "(Hitachi )?HT[ES]5450(12|16|25|32|40|50)B9(A30[01]|SA00)",
    "", "", ""
  },
  { "Hitachi/HGST Travelstar Z5K500", // tested with HGST HTS545050A7E380/GG2OAC90,
      // Hitachi HTS545032A7E380/GGBOA7A0, APPLE HDD HTS545050A7E362/GG2AB990
    "(Hitachi|HGST|APPLE HDD) HT[ES]5450(25|32|50)A7E3(62|8[01])",
    "", "", ""
  },
  { "Hitachi/HGST Travelstar 5K750", // tested with Hitachi HTS547575A9E384/JE4OA60A,
       // APPLE HDD HTS547550A9E384/JE3AD70F
    "(Hitachi|APPLE HDD) HT[ES]5475(50|64|75)A9E38[14]",
    "", "", ""
  },
  { "HGST Travelstar 5K1000", // tested with HGST HTS541010A9E680/JA0OA560,
      // HGST HTS541075A9E680/JA2OA560
    "HGST HT[ES]5410(64|75|10)A9E68[01]",
    "", "", ""
  },
  { "HGST Travelstar Z5K1000", // tested with HGST HTS541010A7E630/SE0OA4A0
    "HGST HTS5410(75|10)A7E63[015]",
    "", "", ""
  },
  { "HGST Travelstar 5K1500", // tested with HGST HTS541515A9E630/KA0OA500
    "HGST HT[ES]541515A9E63[015]",
    "", "", ""
  },
  { "Hitachi Travelstar 7K60",
    "(Hitachi )?HTS726060M9AT00",
    "", "", ""
  },
  { "Hitachi Travelstar E7K60",
    "(Hitachi )?HTE7260[46]0M9AT00",
    "", "", ""
  },
  { "Hitachi Travelstar 7K100",
    "(Hitachi )?HTS7210[168]0G9(AT|SA)00",
    "", "", ""
  },
  { "Hitachi Travelstar E7K100",
    "(Hitachi )?HTE7210[168]0G9(AT|SA)00",
    "", "", ""
  },
  { "Hitachi Travelstar 7K200", // tested with HITACHI HTS722016K9SA00/DCDZC75A
    "(Hitachi |HITACHI )?HTS7220(80|10|12|16|20)K9(A3|SA)00",
    "", "", ""
  },
  { "Hitachi Travelstar 7K320", // tested with
    // HTS723225L9A360/FCDOC30F, HTS723216L9A362/FC2OC39F
    "(Hitachi )?HT[ES]7232(80|12|16|25|32)L9(A300|A36[02]|SA61)",
    "", "", ""
  },
  { "Hitachi Travelstar Z7K320", // tested with HITACHI HTS723232A7A364/EC2ZB70B
    "(HITACHI )?HT[ES]7232(16|25|32)A7A36[145]",
    "", "", ""
  },
  { "Hitachi Travelstar 7K500", // tested with Hitachi HTS725050A9A360/PC4OC70D
    "(Hitachi )?HT[ES]7250(12|16|25|32|50)A9A36[02-5]",
    "", "", ""
  },
  { "Hitachi/HGST Travelstar Z7K500", // tested with HITACHI HTS725050A7E630/GH2ZB390,
      // HGST HTS725050A7E630/GH2OA420
    "(HITACHI|HGST) HT[ES]7250(25|32|50)A7E63[015]",
    "", "", ""
  },
  { "Hitachi/HGST Travelstar 7K750", // tested with Hitachi HTS727550A9E364/JF3OA0E0,
      // Hitachi HTS727575A9E364/JF4OA0D0
    "(Hitachi|HGST) HT[ES]7275(50|64|75)A9E36[14]",
    "", "", ""
  },
  { "HGST Travelstar 7K1000", // tested with HGST HTS721010A9E630/JB0OA3B0
    "HGST HTS721010A9E630",
    "", "", ""
  },
  { "IBM Deskstar 14GXP and 16GP",
    "IBM-DTTA-3(7101|7129|7144|5032|5043|5064|5084|5101|5129|5168)0",
    "", "", ""
  },
  { "IBM Deskstar 25GP and 22GXP",
    "IBM-DJNA-3(5(101|152|203|250)|7(091|135|180|220))0",
    "", "", ""
  },
  { "IBM Deskstar 37GP and 34GXP",
    "IBM-DPTA-3(5(375|300|225|150)|7(342|273|205|136))0",
    "", "", ""
  },
  { "IBM/Hitachi Deskstar 120GXP",
    "(IBM-)?IC35L((020|040|060|080|120)AVVA|0[24]0AVVN)07-[01]",
    "", "", ""
  },
  { "IBM/Hitachi Deskstar GXP-180",
    "(IBM-)?IC35L(030|060|090|120|180)AVV207-[01]",
    "", "", ""
  },
  { "Hitachi CinemaStar 5K320", // tested with Hitachi HCS5C3225SLA380/STBOA37H
    "Hitachi HCS5C32(25|32)SLA380",
    "", "", ""
  },
  { "Hitachi Deskstar 5K3000", // tested with HDS5C3030ALA630/MEAOA5C0,
       // Hitachi HDS5C3020BLE630/MZ4OAAB0 (OEM, Toshiba Canvio Desktop)
    "(Hitachi )?HDS5C30(15|20|30)(ALA|BLE)63[02].*",
    "", "", ""
  },
  { "Hitachi Deskstar 5K4000", // tested with HDS5C4040ALE630/MPAOA250
    "(Hitachi )?HDS5C40(30|40)ALE63[01].*",
    "", "", ""
  },
  { "Hitachi Deskstar 7K80",
    "(Hitachi )?HDS7280([48]0PLAT20|(40)?PLA320|80PLA380).*",
    "", "", ""
  },
  { "Hitachi Deskstar 7K160",
    "(Hitachi )?HDS7216(80|16)PLA[3T]80.*",
    "", "", ""
  },
  { "Hitachi Deskstar 7K250",
    "(Hitachi )?HDS7225((40|80|12|16)VLAT20|(12|16|25)VLAT80|(80|12|16|25)VLSA80)",
    "", "", ""
  },
  { "Hitachi Deskstar 7K250 (SUN branded)",
    "HITACHI HDS7225SBSUN250G.*",
    "", "", ""
  },
  { "Hitachi Deskstar T7K250",
    "(Hitachi )?HDT7225((25|20|16)DLA(T80|380))",
    "", "", ""
  },
  { "Hitachi Deskstar 7K400",
    "(Hitachi )?HDS724040KL(AT|SA)80",
    "", "", ""
  },
  { "Hitachi Deskstar 7K500",
    "(Hitachi )?HDS725050KLA(360|T80)",
    "", "", ""
  },
  { "Hitachi Deskstar P7K500",
    "(Hitachi )?HDP7250(16|25|32|40|50)GLA(36|38|T8)0",
    "", "", ""
  },
  { "Hitachi Deskstar T7K500",
    "(Hitachi )?HDT7250(25|32|40|50)VLA(360|380|T80)",
    "", "", ""
  },
  { "Hitachi Deskstar 7K1000",
    "(Hitachi )?HDS7210(50|75|10)KLA330",
    "", "", ""
  },
  { "Hitachi Deskstar 7K1000.B",
    "(Hitachi )?HDT7210((16|25)SLA380|(32|50|64|75|10)SLA360)",
    "", "", ""
  },
  { "Hitachi Deskstar 7K1000.C", // tested with Hitachi HDS721010CLA330/JP4OA3MA,
      // Hitachi HDS721025CLA682/JP1OA41A
    "(Hitachi )?HDS7210((16|25)CLA[36]82|(32|50)CLA[36]62|(64|75|10)CLA[36]3[02])",
    "", "", ""
  },
  { "Hitachi Deskstar 7K1000.D", // tested with HDS721010DLE630/MS2OA5Q0
    "Hitachi HDS7210(25|32|50|75|10)DLE630",
    "", "", ""
  },
  { "Hitachi Deskstar E7K1000", // tested with HDE721010SLA330/ST6OA31B
    "Hitachi HDE7210(50|75|10)SLA330",
    "", "", ""
  },
  { "Hitachi Deskstar 7K2000",
    "Hitachi HDS722020ALA330",
    "", "", ""
  },
  { "Hitachi Deskstar 7K3000", // tested with HDS723030ALA640/MKAOA3B0
    "Hitachi HDS7230((15|20)BLA642|30ALA640)",
    "", "", ""
  },
  { "Hitachi/HGST Deskstar 7K4000", // tested with Hitachi HDS724040ALE640/MJAOA250
    "Hitachi HDS724040ALE640",
    "", "", ""
  },
  { "HGST Deskstar NAS", // tested with HGST HDN724040ALE640/MJAOA5E0,
       // HGST HDN726050ALE610/APGNT517, HGST HDN726060ALE610/APGNT517
    "HGST HDN72(4030|4040|6050|6060)ALE6[14]0",
    "", "", ""
  },
  { "Hitachi Ultrastar A7K1000", // tested with
    // HUA721010KLA330      44X2459 42C0424IBM/GKAOAB4A
    "(Hitachi )?HUA7210(50|75|10)KLA330.*",
    "", "", ""
  },
  { "Hitachi Ultrastar A7K2000", // tested with
    // HUA722010CLA330      43W7629 42C0401IBM
    "(Hitachi )?HUA7220(50|10|20)[AC]LA33[01].*",
    "", "", ""
  },
  { "Hitachi Ultrastar 7K3000", // tested with HUA723030ALA640/MKAOA580
    "Hitachi HUA7230(20|30)ALA640",
    "", "", ""
  },
  { "Hitachi/HGST Ultrastar 7K4000", // tested with Hitachi HUS724040ALE640/MJAOA3B0,
      // HGST HUS724040ALE640/MJAOA580, HGST HUS724020ALA640/MF6OAA70
    "(Hitachi|HGST) HUS7240(20|30|40)AL[AE]64[01]",
    "", "", ""
  },
  { "HGST Ultrastar He6", // tested with HGST HUS726060ALA640/AHGNT1E2
    "HGST HUS726060ALA64[01]",
    "", "", ""
  },
  { "HGST MegaScale 4000", // tested with HGST HMS5C4040ALE640/MPAOA580
    "HGST HMS5C4040[AB]LE64[01]", // B = DC 4000.B
    "", "", ""
  },
  { "Toshiba 2.5\" HDD (10-20 GB)",
    "TOSHIBA MK(101[67]GAP|15[67]GAP|20(1[678]GAP|(18|23)GAS))",
    "", "", ""
  },
  { "Toshiba 2.5\" HDD (30-60 GB)",
    "TOSHIBA MK((6034|4032)GSX|(6034|4032)GAX|(6026|4026|4019|3019)GAXB?|(6025|6021|4025|4021|4018|3025|3021|3018)GAS|(4036|3029)GACE?|(4018|3017)GAP)",
    "", "", ""
  },
  { "Toshiba 2.5\" HDD (80 GB and above)",
    "TOSHIBA MK(80(25GAS|26GAX|32GAX|32GSX)|10(31GAS|32GAX)|12(33GAS|34G[AS]X)|2035GSS)",
    "", "", ""
  },
  { "Toshiba 2.5\" HDD MK..37GSX", // tested with TOSHIBA MK1637GSX/DL032C
    "TOSHIBA MK(12|16)37GSX",
    "", "", ""
  },
  { "Toshiba 2.5\" HDD MK..46GSX", // tested with TOSHIBA MK1246GSX/LB213M
    "TOSHIBA MK(80|12|16|25)46GSX",
    "", "", ""
  },
  { "Toshiba 2.5\" HDD MK..50GACY", // tested with TOSHIBA MK8050GACY/TF105A
    "TOSHIBA MK8050GACY",
    "", "", ""
  },
  { "Toshiba 2.5\" HDD MK..51GSY", // tested with TOSHIBA MK1251GSY/LD101D
    "TOSHIBA MK(80|12|16|25)51GSY",
    "",
    "",
    "-v 9,minutes"
  },
  { "Toshiba 2.5\" HDD MK..52GSX",
    "TOSHIBA MK(80|12|16|25|32)52GSX",
    "", "", ""
  },
  { "Toshiba 2.5\" HDD MK..55GSX", // tested with TOSHIBA MK5055GSX/FG001A, MK3255GSXF/FH115B
    "TOSHIBA MK(12|16|25|32|40|50)55GSXF?",
    "", "", ""
  },
  { "Toshiba 2.5\" HDD MK..56GSY", // tested with TOSHIBA MK2556GSYF/LJ001D
    "TOSHIBA MK(16|25|32|50)56GSYF?",
    "",
    "",
    "-v 9,minutes"
  },
  { "Toshiba 2.5\" HDD MK..59GSXP (AF)",
    "TOSHIBA MK(32|50|64|75)59GSXP?",
    "", "", ""
  },
  { "Toshiba 2.5\" HDD MK..59GSM (AF)",
    "TOSHIBA MK(75|10)59GSM",
    "", "", ""
  },
  { "Toshiba 2.5\" HDD MK..61GSY[N]", // tested with TOSHIBA MK5061GSY/MC102E, MK5061GSYN/MH000A,
      // TOSHIBA MK2561GSYN/MH000D
    "TOSHIBA MK(16|25|32|50|64)61GSYN?",
    "",
    "",
    "-v 9,minutes" // TOSHIBA MK2561GSYN/MH000D
  },
  { "Toshiba 2.5\" HDD MK..61GSYB", // tested with TOSHIBA MK5061GSYB/ME0A
    "TOSHIBA MK(16|25|32|50|64)61GSYB",
    "", "", ""
  },
  { "Toshiba 2.5\" HDD MK..65GSX", // tested with TOSHIBA MK5065GSX/GJ003A, MK3265GSXN/GH012H,
      // MK5065GSXF/GP006B, MK2565GSX H/GJ003A
    "TOSHIBA MK(16|25|32|50|64)65GSX[FN]?( H)?", // "... H" = USB ?
    "", "", ""
  },
  { "Toshiba 2.5\" HDD MK..75GSX", // tested with TOSHIBA MK7575GSX/GT001C
    "TOSHIBA MK(32|50|64|75)75GSX",
    "", "", ""
  },
  { "Toshiba 2.5\" HDD MK..76GSX", // tested with TOSHIBA MK3276GSX/GS002D
    "TOSHIBA MK(16|25|32|50|64)76GSX",
    "",
    "",
    "-v 9,minutes"
  },
  { "Toshiba 2.5\" HDD MQ01ABB...", // tested with TOSHIBA MQ01ABB200/AY000U
    "TOSHIBA MQ01ABB(100|150|200)",
    "", "", ""
  },
  { "Toshiba 2.5\" HDD MQ01ABC...", // tested with TOSHIBA MQ01ABC150/AQ001U
    "TOSHIBA MQ01ABC(100|150|200)",
    "", "", ""
  },
  { "Toshiba 2.5\" HDD MQ01ABD...", // tested with TOSHIBA MQ01ABD100/AX001U
    "TOSHIBA MQ01ABD(025|032|050|064|075|100)",
    "", "", ""
  },
  { "Toshiba 2.5\" HDD MQ01ABF...", // tested with TOSHIBA MQ01ABF050/AM001J
    "TOSHIBA MQ01ABF(050|075|100)",
    "", "", ""
  },
  { "Toshiba 2.5\" HDD MQ01UBB... (USB 3.0)", // tested with TOSHIBA MQ01UBB200/AY000U (0x0480:0xa100)
    "TOSHIBA MQ01UBB200",
    "", "", ""
  },
  { "Toshiba 2.5\" HDD MQ01UBD... (USB 3.0)", // tested with TOSHIBA MQ01UBD050/AX001U (0x0480:0xa007),
      // TOSHIBA MQ01UBD100/AX001U (0x0480:0x0201, 0x0480:0xa200)
    "TOSHIBA MQ01UBD(050|075|100)",
    "", "", ""
  },
  { "Toshiba 3.5\" HDD MK.002TSKB", // tested with TOSHIBA MK1002TSKB/MT1A
    "TOSHIBA MK(10|20)02TSKB",
    "", "", ""
  },
  { "Toshiba 3.5\" MG03ACAxxx(Y) Enterprise HDD", // tested with TOSHIBA MG03ACA100/FL1A
    "TOSHIBA MG03ACA[1234]00Y?",
    "", "", ""
  },
  { "Toshiba 3.5\" MD04ACA... Enterprise HDD", // tested with TOSHIBA MD04ACA500/FP1A
    "TOSHIBA MD04ACA[2345]00",
    "", "", ""
  },
  { "Toshiba 3.5\" DT01ABA... Desktop HDD", // tested with TOSHIBA DT01ABA300/MZ6OABB0
    "TOSHIBA DT01ABA(100|150|200|300)",
    "", "", ""
  },
  { "Toshiba 3.5\" DT01ACA... Desktop HDD", // tested with TOSHIBA DT01ACA100/MS2OA750,
      // TOSHIBA DT01ACA200/MX4OABB0, TOSHIBA DT01ACA300/MX6OABB0
    "TOSHIBA DT01ACA(025|032|050|075|100|150|200|300)",
    "", "", ""
  },
  { "Toshiba 1.8\" HDD",
    "TOSHIBA MK[23468]00[4-9]GA[HL]",
    "", "", ""
  },
  { "Toshiba 1.8\" HDD MK..29GSG",
    "TOSHIBA MK(12|16|25)29GSG",
    "", "", ""
  },
  { "", // TOSHIBA MK6022GAX
    "TOSHIBA MK6022GAX",
    "", "", ""
  },
  { "", // TOSHIBA MK6409MAV
    "TOSHIBA MK6409MAV",
    "", "", ""
  },
  { "Toshiba MKx019GAXB (SUN branded)",
    "TOS MK[34]019GAXB SUN[34]0G",
    "", "", ""
  },
  { "Seagate Momentus",
    "ST9(20|28|40|48)11A",
    "", "", ""
  },
  { "Seagate Momentus 42",
    "ST9(2014|3015|4019)A",
    "", "", ""
  },
  { "Seagate Momentus 4200.2", // tested with ST960812A/3.05
    "ST9(100822|808210|60812|50212|402113|30219)A",
    "", "", ""
  },
  { "Seagate Momentus 5400.2",
    "ST9(808211|6082[12]|408114|308110|120821|10082[34]|8823|6812|4813|3811)AS?",
    "", "", ""
  },
  { "Seagate Momentus 5400.3",
    "ST9(4081[45]|6081[35]|8081[15]|100828|120822|160821)AS?",
    "", "", ""
  },
  { "Seagate Momentus 5400.3 ED",
    "ST9(4081[45]|6081[35]|8081[15]|100828|120822|160821)AB",
    "", "", ""
  },
  { "Seagate Momentus 5400.4",
    "ST9(120817|(160|200|250)827)AS",
    "", "", ""
  },
  { "Seagate Momentus 5400.5",
    "ST9((80|120|160)310|(250|320)320)AS",
    "", "", ""
  },
  { "Seagate Momentus 5400.6",
    "ST9(80313|160(301|314)|(12|25)0315|250317|(320|500)325|500327|640320)ASG?",
    "", "", ""
  },
  { "Seagate Momentus 5400.7",
    "ST9(160316|(250|320)310|(500|640)320)AS",
    "", "", ""
  },
  { "Seagate Momentus 5400.7 (AF)", // tested with ST9640322AS/0001BSM2
      // (device reports 4KiB LPS with 1 sector offset)
    "ST9(320312|400321|640322|750423)AS",
    "", "", ""
  },
  { "Seagate Momentus 5400 PSD", // Hybrid drives
    "ST9(808212|(120|160)8220)AS",
    "", "", ""
  },
  { "Seagate Momentus 7200.1",
    "ST9(10021|80825|6023|4015)AS?",
    "", "", ""
  },
  { "Seagate Momentus 7200.2",
    "ST9(80813|100821|120823|160823|200420)ASG?",
    "", "", ""
  },
  { "Seagate Momentus 7200.3",
    "ST9((80|120|160)411|(250|320)421)ASG?",
    "", "", ""
  },
  { "Seagate Momentus 7200.4",
    "ST9(160412|250410|320423|500420)ASG?",
    "", "", ""
  },
  { "Seagate Momentus 7200 FDE.2",
    "ST9((160413|25041[12]|320426|50042[12])AS|(16041[489]|2504[16]4|32042[67]|500426)ASG)",
    "", "", ""
  },
  { "Seagate Momentus 7200.5", // tested with ST9750420AS/0001SDM5, ST9750420AS/0002SDM1
    "ST9(50042[34]|64042[012]|75042[02])ASG?",
    "", "", ""
  },
  { "Seagate Momentus XT", // fixed firmware
    "ST9(2505610|3205620|5005620)AS",
    "SD2[68]", // http://knowledge.seagate.com/articles/en_US/FAQ/215451en
    "", ""
  },
  { "Seagate Momentus XT", // buggy firmware, tested with ST92505610AS/SD24
    "ST9(2505610|3205620|5005620)AS",
    "SD2[45]",
    "These drives may corrupt large files,\n"
    "AND THIS FIRMWARE VERSION IS AFFECTED,\n"
    "see the following web pages for details:\n"
    "http://knowledge.seagate.com/articles/en_US/FAQ/215451en\n"
    "http://forums.seagate.com/t5/Momentus-XT-Momentus-Momentus/Momentus-XT-corrupting-large-files-Linux/td-p/109008\n"
    "http://superuser.com/questions/313447/seagate-momentus-xt-corrupting-files-linux-and-mac",
    ""
  },
  { "Seagate Momentus XT", // unknown firmware
    "ST9(2505610|3205620|5005620)AS",
    "",
    "These drives may corrupt large files,\n"
    "see the following web pages for details:\n"
    "http://knowledge.seagate.com/articles/en_US/FAQ/215451en\n"
    "http://forums.seagate.com/t5/Momentus-XT-Momentus-Momentus/Momentus-XT-corrupting-large-files-Linux/td-p/109008\n"
    "http://superuser.com/questions/313447/seagate-momentus-xt-corrupting-files-linux-and-mac",
    ""
  },
  { "Seagate Momentus XT (AF)", // tested with ST750LX003-1AC154/SM12
    "ST750LX003-.*",
    "", "", ""
  },
  { "Seagate Momentus Thin", // tested with ST320LT007-9ZV142/0004LVM1
    "ST(160|250|320)LT0(07|09|11|14)-.*",
    "", "", ""
  },
  { "Seagate Laptop Thin HDD", // tested with ST500LT012-9WS142/0001SDM1,
      // ST500LM021-1KJ152/0002LIM1
    "ST((250|320|500)LT0(12|15|25)|(320|500)LM0(10|21))-.*",
    "", "", ""
  },
  { "Seagate Laptop SSHD", // tested with ST500LM000-1EJ162/SM11
    "ST(500|1000)LM0(00|14)-.*",
    "", "", ""
  },
  { "Seagate Medalist 1010, 1720, 1721, 2120, 3230 and 4340",  // ATA2, with -t permissive
    "ST3(1010|1720|1721|2120|3230|4340)A",
    "", "", ""
  },
  { "Seagate Medalist 2110, 3221, 4321, 6531, and 8641",
    "ST3(2110|3221|4321|6531|8641)A",
    "", "", ""
  },
  { "Seagate U4",
    "ST3(2112|4311|6421|8421)A",
    "", "", ""
  },
  { "Seagate U5",
    "ST3(40823|30621|20413|15311|10211)A",
    "", "", ""
  },
  { "Seagate U6",
    "ST3(8002|6002|4081|3061|2041)0A",
    "", "", ""
  },
  { "Seagate U7",
    "ST3(30012|40012|60012|80022|120020)A",
    "", "", ""
  },
  { "Seagate U8",
    "ST3(4313|6811|8410|4313|13021|17221)A",
    "", "", ""
  },
  { "Seagate U9", // tested with ST3160022ACE/9.51
    "ST3(80012|120025|160022)A(CE)?",
    "", "", ""
  },
  { "Seagate U10",
    "ST3(20423|15323|10212)A",
    "", "", ""
  },
  { "Seagate UX",
    "ST3(10014A(CE)?|20014A)",
    "", "", ""
  },
  { "Seagate Barracuda ATA",
    "ST3(2804|2724|2043|1362|1022|681)0A",
    "", "", ""
  },
  { "Seagate Barracuda ATA II",
    "ST3(3063|2042|1532|1021)0A",
    "", "", ""
  },
  { "Seagate Barracuda ATA III",
    "ST3(40824|30620|20414|15310|10215)A",
    "", "", ""
  },
  { "Seagate Barracuda ATA IV",
    "ST3(20011|30011|40016|60021|80021)A",
    "", "", ""
  },
  { "Seagate Barracuda ATA V",
    "ST3(12002(3A|4A|9A|3AS)|800(23A|15A|23AS)|60(015A|210A)|40017A)",
    "", "", ""
  },
  { "Seagate Barracuda 5400.1",
    "ST340015A",
    "", "", ""
  },
  { "Seagate Barracuda 7200.7 and 7200.7 Plus", // tested with "ST380819AS          39M3701 39M0171 IBM"/3.03
    "ST3(200021A|200822AS?|16002[13]AS?|12002[26]AS?|1[26]082[78]AS|8001[13]AS?|8081[79]AS|60014A|40111AS|40014AS?)( .* IBM)?",
    "", "", ""
  },
  { "Seagate Barracuda 7200.8",
    "ST3(400[68]32|300[68]31|250[68]23|200826)AS?",
    "", "", ""
  },
  { "Seagate Barracuda 7200.9",
    "ST3(402111?|80[28]110?|120[28]1[0134]|160[28]1[012]|200827|250[68]24|300[68]22|(320|400)[68]33|500[68](32|41))AS?.*",
    "", "", ""
  },
  { "Seagate Barracuda 7200.10",
    "ST3((80|160)[28]15|200820|250[34]10|(250|300|320|400)[68]20|360320|500[68]30|750[68]40)AS?",
    "", "", ""
  },
  { "Seagate Barracuda 7200.11", // unaffected firmware
    "ST3(160813|320[68]13|500[368]20|640[36]23|640[35]30|750[36]30|1000(333|[36]40)|1500341)AS?",
    "CC.?.?", // http://knowledge.seagate.com/articles/en_US/FAQ/207957en
    "", ""
  },
  { "Seagate Barracuda 7200.11", // fixed firmware
    "ST3(500[368]20|750[36]30|1000340)AS?",
    "SD1A", // http://knowledge.seagate.com/articles/en_US/FAQ/207951en
    "", ""
  },
  { "Seagate Barracuda 7200.11", // fixed firmware
    "ST3(160813|320[68]13|640[36]23|1000333|1500341)AS?",
    "SD[12]B", // http://knowledge.seagate.com/articles/en_US/FAQ/207957en
    "", ""
  },
  { "Seagate Barracuda 7200.11", // buggy or fixed firmware
    "ST3(500[368]20|640[35]30|750[36]30|1000340)AS?",
    "(AD14|SD1[5-9]|SD81)",
    "There are known problems with these drives,\n"
    "THIS DRIVE MAY OR MAY NOT BE AFFECTED,\n"
    "see the following web pages for details:\n"
    "http://knowledge.seagate.com/articles/en_US/FAQ/207931en\n"
    "http://knowledge.seagate.com/articles/en_US/FAQ/207951en\n"
    "http://bugs.debian.org/cgi-bin/bugreport.cgi?bug=632758",
    ""
  },
  { "Seagate Barracuda 7200.11", // unknown firmware
    "ST3(160813|320[68]13|500[368]20|640[36]23|640[35]30|750[36]30|1000(333|[36]40)|1500341)AS?",
    "",
    "There are known problems with these drives,\n"
    "see the following Seagate web pages:\n"
    "http://knowledge.seagate.com/articles/en_US/FAQ/207931en\n"
    "http://knowledge.seagate.com/articles/en_US/FAQ/207951en\n"
    "http://knowledge.seagate.com/articles/en_US/FAQ/207957en",
    ""
  },
  { "Seagate Barracuda 7200.12", // new firmware
    "ST3(160318|250318|320418|50041[08]|750528|1000528)AS",
    "CC4[9A-Z]",
    "", ""
  },
  { "Seagate Barracuda 7200.12", // unknown firmware
    "ST3(160318|250318|320418|50041[08]|750528|1000528)AS",
    "",
    "A firmware update for this drive may be available,\n"
    "see the following Seagate web pages:\n"
    "http://knowledge.seagate.com/articles/en_US/FAQ/207931en\n"
    "http://knowledge.seagate.com/articles/en_US/FAQ/213891en",
    ""
  },
  { "Seagate Barracuda 7200.12", // tested with ST3250312AS/JC45, ST31000524AS/JC45,
      // ST3500413AS/JC4B, ST3750525AS/JC4B
    "ST3(160318|25031[128]|320418|50041[038]|750(518|52[358])|100052[348])AS",
    "", "", ""
  },
  { "Seagate Barracuda XT", // tested with ST32000641AS/CC13,
      // ST4000DX000-1C5160/CC42
    "ST(3(2000641|3000651)AS|4000DX000-.*)",
    "", "", ""
  },
  { "Seagate Barracuda 7200.14 (AF)", // new firmware, tested with
      // ST3000DM001-9YN166/CC4H, ST3000DM001-9YN166/CC9E
    "ST(1000|1500|2000|2500|3000)DM00[1-3]-9YN16.",
    "CC(4[H-Z]|[5-9A-Z]..*)", // >= "CC4H"
    "",
    "-v 188,raw16 -v 240,msec24hour32" // tested with ST3000DM001-9YN166/CC4H
  },
  { "Seagate Barracuda 7200.14 (AF)", // old firmware, tested with
      // ST1000DM003-9YN162/CC46
    "ST(1000|1500|2000|2500|3000)DM00[1-3]-9YN16.",
    "CC4[679CG]",
    "A firmware update for this drive is available,\n"
    "see the following Seagate web pages:\n"
    "http://knowledge.seagate.com/articles/en_US/FAQ/207931en\n"
    "http://knowledge.seagate.com/articles/en_US/FAQ/223651en",
    "-v 188,raw16 -v 240,msec24hour32"
  },
  { "Seagate Barracuda 7200.14 (AF)", // unknown firmware
    "ST(1000|1500|2000|2500|3000)DM00[1-3]-9YN16.",
    "",
    "A firmware update for this drive may be available,\n"
    "see the following Seagate web pages:\n"
    "http://knowledge.seagate.com/articles/en_US/FAQ/207931en\n"
    "http://knowledge.seagate.com/articles/en_US/FAQ/223651en",
    "-v 188,raw16 -v 240,msec24hour32"
  },
  { "Seagate Barracuda 7200.14 (AF)", // different part number, tested with
      // ST1000DM003-1CH162/CC47, ST1000DM003-1CH162/CC49, ST2000DM001-1CH164/CC24,
      // ST1000DM000-9TS15E/CC92, APPLE HDD ST3000DM001/AP15 (no attr 240)
    "ST(1000|1500|2000|2500|3000)DM00[0-3]-.*|"
    "APPLE HDD ST3000DM001",
    "", "",
    "-v 188,raw16 -v 240,msec24hour32"
  },
  { "Seagate Barracuda 7200.14 (AF)", // < 1TB, tested with ST250DM000-1BC141
    "ST(250|320|500|750)DM00[0-3]-.*",
    "", "",
    "-v 188,raw16 -v 240,msec24hour32"
  },
  { "Seagate Desktop HDD.15", // tested with ST4000DM000-1CD168/CC43
    "ST4000DM000-.*",
    "", "",
    "-v 188,raw16 -v 240,msec24hour32"
  },
  { "Seagate Desktop SSHD", // tested with ST2000DX001-1CM164/CC43
    "ST(1000|2000|4000)DX001-.*",
    "", "",
    "-v 188,raw16 -v 240,msec24hour32"
  },
  { "Seagate Barracuda LP", // new firmware
    "ST3(500412|1000520|1500541|2000542)AS",
    "CC3[5-9A-Z]",
    "",
    "" // -F xerrorlba ?
  },
  { "Seagate Barracuda LP", // unknown firmware
    "ST3(500412|1000520|1500541|2000542)AS",
    "",
    "A firmware update for this drive may be available,\n"
    "see the following Seagate web pages:\n"
    "http://knowledge.seagate.com/articles/en_US/FAQ/207931en\n"
    "http://knowledge.seagate.com/articles/en_US/FAQ/213915en",
    "-F xerrorlba" // tested with ST31000520AS/CC32
  },
  { "Seagate Barracuda Green (AF)", // new firmware
    "ST((10|15|20)00DL00[123])-.*",
    "CC(3[2-9A-Z]|[4-9A-Z]..*)", // >= "CC32"
    "", ""
  },
  { "Seagate Barracuda Green (AF)", // unknown firmware
    "ST((10|15|20)00DL00[123])-.*",
    "",
    "A firmware update for this drive may be available,\n"
    "see the following Seagate web pages:\n"
    "http://knowledge.seagate.com/articles/en_US/FAQ/207931en\n"
    "http://knowledge.seagate.com/articles/en_US/FAQ/218171en",
    ""
  },
  { "Seagate Barracuda ES",
    "ST3(250[68]2|32062|40062|50063|75064)0NS",
    "", "", ""
  },
  { "Seagate Barracuda ES.2", // fixed firmware
    "ST3(25031|50032|75033|100034)0NS",
    "SN[01]6|"         // http://knowledge.seagate.com/articles/en_US/FAQ/207963en
    "MA(0[^7]|[^0].)", // http://dellfirmware.seagate.com/dell_firmware/DellFirmwareRequest.jsp
    "",
    "-F xerrorlba" // tested with ST31000340NS/SN06
  },
  { "Seagate Barracuda ES.2", // buggy firmware (Dell)
    "ST3(25031|50032|75033|100034)0NS",
    "MA07",
    "There are known problems with these drives,\n"
    "AND THIS FIRMWARE VERSION IS AFFECTED,\n"
    "see the following Seagate web page:\n"
    "http://dellfirmware.seagate.com/dell_firmware/DellFirmwareRequest.jsp",
    ""
  },
  { "Seagate Barracuda ES.2", // unknown firmware
    "ST3(25031|50032|75033|100034)0NS",
    "",
    "There are known problems with these drives,\n"
    "see the following Seagate web pages:\n"
    "http://knowledge.seagate.com/articles/en_US/FAQ/207931en\n"
    "http://knowledge.seagate.com/articles/en_US/FAQ/207963en",
    ""
  },
  { "Seagate Constellation (SATA)", // tested with ST9500530NS/SN03
    "ST9(160511|500530)NS",
    "", "", ""
  },
  { "Seagate Constellation ES (SATA)", // tested with ST31000524NS/SN11
    "ST3(50051|100052|200064)4NS",
    "", "", ""
  },
  { "Seagate Constellation ES (SATA 6Gb/s)", // tested with ST1000NM0011/SN02
    "ST(5|10|20)00NM0011",
    "", "", ""
  },
  { "Seagate Constellation ES.2 (SATA 6Gb/s)", // tested with ST32000645NS/0004, ST33000650NS,
      // MB3000EBKAB/HPG6
    "ST3(2000645|300065[012])NS|"
    "MB3000EBKAB", // HP OEM
    "", "", ""
  },
  { "Seagate Constellation ES.3", // tested with ST1000NM0033-9ZM173/0001, ST4000NM0033-9ZM170/SN03
    "ST[1234]000NM00[35]3-.*",
    "", "", ""
  },
  { "Seagate Constellation CS", // tested with ST3000NC000/CE02, ST3000NC002-1DY166/CN02
    "ST(1000|2000|3000)NC00[0-3](-.*)?",
    "", "", ""
  },
  { "Seagate Constellation.2 (SATA)", // 2.5", tested with ST91000640NS/SN02, MM1000GBKAL/HPGB
    "ST9(25061|50062|100064)[012]NS|" // *SS = SAS
    "MM1000GBKAL", // HP OEM
    "", "", ""
  },
  { "Seagate Enterprise Capacity 3.5 HDD", // tested with ST6000NM0024-1HT17Z/SN02
    "ST[2456]000NM0[01][248]4-.*", // *[069]4 = 4Kn
    "", "", 
    "-v 188,raw16"
  },
  { "Seagate NAS HDD", // tested with ST2000VN000-1H3164/SC42, ST3000VN000-1H4167/SC43
    "ST[234]000VN000-.*",
    "", "", ""
  },
  { "Seagate Archive HDD", // tested with ST8000AS0002-1NA17Z/AR13
    "ST[568]000AS00[01][12]-.*",
    "", "", ""
  },
  { "Seagate Pipeline HD 5900.1",
    "ST3(160310|320[34]10|500(321|422))CS",
    "", "", ""
  },
  { "Seagate Pipeline HD 5900.2", // tested with ST31000322CS/SC13
    "ST3(160316|250[34]12|320(311|413)|500(312|414)|1000(322|424))CS",
    "", "", ""
  },
  { "Seagate Video 3.5 HDD", // tested with ST4000VM000-1F3168/SC23, SC25
    "ST(10|15|20|30|40)00VM00[023]-.*",
    "", "", ""
  },
  { "Seagate Medalist 17240, 13030, 10231, 8420, and 4310",
    "ST3(17240|13030|10231|8420|4310)A",
    "", "", ""
  },
  { "Seagate Medalist 17242, 13032, 10232, 8422, and 4312",
    "ST3(1724|1303|1023|842|431)2A",
    "", "", ""
  },
  { "Seagate NL35",
    "ST3(250623|250823|400632|400832|250824|250624|400633|400833|500641|500841)NS",
    "", "", ""
  },
  { "Seagate SV35.2",
    "ST3(160815|250820|320620|500630|750640)[AS]V",
    "", "", ""
  },
  { "Seagate SV35.5", // tested with ST31000525SV/CV12
    "ST3(250311|500410|1000525)SV",
    "", "", ""
  },
  { "Seagate SV35", // tested with ST2000VX000-9YW164/CV12
    "ST([123]000VX00[20]|31000526SV|3500411SV)(-.*)?",
    "", "", ""
  },
  { "Seagate DB35", // tested with ST3250823ACE/3.03
    "ST3(200826|250823|300831|400832)ACE",
    "", "", ""
  },
  { "Seagate DB35.2", // tested with ST3160212SCE/3.ACB
    "ST3(802110|120213|160212|200827|250824|300822|400833|500841)[AS]CE",
    "", "", ""
  },
  { "Seagate DB35.3",
    "ST3(750640SCE|((80|160)215|(250|320|400)820|500830|750840)[AS]CE)",
    "", "", ""
  },
  { "Seagate LD25.2", // tested with ST940210AS/3.ALC
    "ST9(40|80)210AS?",
    "", "", ""
  },
  { "Seagate ST1.2 CompactFlash", // tested with ST68022CF/3.01
    "ST6[468]022CF",
    "", "", ""
  },
  { "Western Digital Protege",
  /* Western Digital drives with this comment all appear to use Attribute 9 in
   * a  non-standard manner.  These entries may need to be updated when it
   * is understood exactly how Attribute 9 should be interpreted.
   * UPDATE: this is probably explained by the WD firmware bug described in the
   * smartmontools FAQ */
    "WDC WD([2468]00E|1[26]00A)B-.*",
    "", "", ""
  },
  { "Western Digital Caviar",
  /* Western Digital drives with this comment all appear to use Attribute 9 in
   * a  non-standard manner.  These entries may need to be updated when it
   * is understood exactly how Attribute 9 should be interpreted.
   * UPDATE: this is probably explained by the WD firmware bug described in the
   * smartmontools FAQ */
    "WDC WD(2|3|4|6|8|10|12|16|18|20|25)00BB-.*",
    "", "", ""
  },
  { "Western Digital Caviar WDxxxAB",
  /* Western Digital drives with this comment all appear to use Attribute 9 in
   * a  non-standard manner.  These entries may need to be updated when it
   * is understood exactly how Attribute 9 should be interpreted.
   * UPDATE: this is probably explained by the WD firmware bug described in the
   * smartmontools FAQ */
    "WDC WD(3|4|6|8|25)00AB-.*",
    "", "", ""
  },
  { "Western Digital Caviar WDxxxAA",
  /* Western Digital drives with this comment all appear to use Attribute 9 in
   * a  non-standard manner.  These entries may need to be updated when it
   * is understood exactly how Attribute 9 should be interpreted.
   * UPDATE: this is probably explained by the WD firmware bug described in the
   * smartmontools FAQ */
    "WDC WD...?AA(-.*)?",
    "", "", ""
  },
  { "Western Digital Caviar WDxxxBA",
  /* Western Digital drives with this comment all appear to use Attribute 9 in
   * a  non-standard manner.  These entries may need to be updated when it
   * is understood exactly how Attribute 9 should be interpreted.
   * UPDATE: this is probably explained by the WD firmware bug described in the
   * smartmontools FAQ */
    "WDC WD...BA",
    "", "", ""
  },
  { "Western Digital Caviar AC", // add only 5400rpm/7200rpm (ata33 and faster)
    "WDC AC((116|121|125|225|132|232)|([1-4][4-9][0-9])|([1-4][0-9][0-9][0-9]))00[A-Z]?.*",
    "", "", ""
  },
  { "Western Digital Caviar SE",
  /* Western Digital drives with this comment all appear to use Attribute 9 in
   * a  non-standard manner.  These entries may need to be updated when it
   * is understood exactly how Attribute 9 should be interpreted.
   * UPDATE: this is probably explained by the WD firmware bug described in the
   * smartmontools FAQ
   * UPDATE 2: this does not apply to more recent models, at least WD3200AAJB */
    "WDC WD(4|6|8|10|12|16|18|20|25|30|32|40|50)00(JB|PB)-.*",
    "", "", ""
  },
  { "Western Digital Caviar Blue EIDE",  // WD Caviar SE EIDE
    /* not completely accurate: at least also WD800JB, WD(4|8|20|25)00BB sold as Caviar Blue */
    "WDC WD(16|25|32|40|50)00AAJB-.*",
    "", "", ""
  },
  { "Western Digital Caviar Blue EIDE",  // WD Caviar SE16 EIDE
    "WDC WD(25|32|40|50)00AAKB-.*",
    "", "", ""
  },
  { "Western Digital RE EIDE",
    "WDC WD(12|16|25|32)00SB-.*",
    "", "", ""
  },
  { "Western Digital Caviar Serial ATA",
    "WDC WD(4|8|20|32)00BD-.*",
    "", "", ""
  },
  { "Western Digital Caviar SE Serial ATA", // tested with WDC WD3000JD-98KLB0/08.05J08
    "WDC WD(4|8|12|16|20|25|30|32|40)00(JD|KD|PD)-.*",
    "", "", ""
  },
  { "Western Digital Caviar SE Serial ATA",
    "WDC WD(8|12|16|20|25|30|32|40|50)00JS-.*",
    "", "", ""
  },
  { "Western Digital Caviar SE16 Serial ATA",
    "WDC WD(16|20|25|32|40|50|75)00KS-.*",
    "", "", ""
  },
  { "Western Digital Caviar Blue Serial ATA",  // WD Caviar SE Serial ATA
    /* not completely accurate: at least also WD800BD, (4|8)00JD sold as Caviar Blue */
    "WDC WD((8|12|16|25|32)00AABS|(8|12|16|25|32|40|50)00AAJS)-.*",
    "", "", ""
  },
  { "Western Digital Caviar Blue (SATA)",  // WD Caviar SE16 Serial ATA
      // tested with WD1602ABKS-18N8A0/DELL/02.03B04
    "WDC WD((16|20|25|32|40|50|64|75)00AAKS|1602ABKS|10EALS)-.*",
    "", "", ""
  },
  { "Western Digital Blue", // tested with WDC WD5000AZLX-00K4KA0/80.00A80,
      // WDC WD10EZEX-00RKKA0/80.00A80, WDC WD10EZEX-75M2NA0/01.01A01
    "WDC WD((25|32|50)00AAK|5000AZL|7500AAL|10EAL|10EZE)X-.*",
    "", "", ""
  },
  { "Western Digital RE Serial ATA",
    "WDC WD(12|16|25|32)00(SD|YD|YS)-.*",
    "", "", ""
  },
  { "Western Digital RE2 Serial ATA",
    "WDC WD((40|50|75)00(YR|YS|AYYS)|(16|32|40|50)0[01]ABYS)-.*",
    "", "", ""
  },
  { "Western Digital RE2-GP",
    "WDC WD(5000AB|7500AY|1000FY)PS-.*",
    "", "", ""
  },
  { "Western Digital RE3 Serial ATA", // tested with WDC WD7502ABYS-02A6B0/03.00C06
    "WDC WD((25|32|50|75)02A|(75|10)02F)BYS-.*",
    "", "", ""
  },
  { "Western Digital RE4", // tested with WDC WD2003FYYS-18W0B0/01.01D02,
      // WDC WD1003FBYZ-010FB0/01.01V03
    "WDC WD((25|50)03ABYX|1003FBY[XZ]|(15|20)03FYYS)-.*",
    "", "", ""
  },
  { "Western Digital RE4-GP", // tested with WDC WD2002FYPS-02W3B0/04.01G01
    "WDC WD2002FYPS-.*",
    "", "", ""
  },
  { "Western Digital RE4 (SATA 6Gb/s)", // tested with WDC WD2000FYYZ-01UL1B0/01.01K01,
      // WD2000FYYX/00.0D1K2
    "WDC WD(20|30|40)00FYYZ-.*|WD2000FYYX",
    "", "", ""
  },
  { "Western Digital Se", // tested with WDC WD2000F9YZ-09N20L0/01.01A01
    "WDC WD(1002|2000|3000|4000)F9YZ-.*",
    "", "", ""
  },
  { "Western Digital Caviar Green",
    "WDC WD((50|64|75)00AA(C|V)S|(50|64|75)00AADS|10EA(C|V)S|(10|15|20)EADS)-.*",
    "",
    "",
    "-F xerrorlba" // tested with WDC WD7500AADS-00M2B0/01.00A01
  },
  { "Western Digital Caviar Green (AF)",
    "WDC WD(((64|75|80)00AA|(10|15|20)EA|(25|30)EZ)R|20EAC)S-.*",
    "", "", ""
  },
  { "Western Digital Green", // tested with
      // WDC WD10EZRX-00A8LB0/01.01A01, WDC WD20EZRX-00DC0B0/80.00A80,
      // WDC WD30EZRX-00MMMB0/80.00A80, WDC WD40EZRX-00SPEB0/80.00A80,
      // WDC WD60EZRX-00MVLB1/80.00A80
    "WDC WD(7500AA|(10|15|20)EA|(10|20|25|30|40|50|60)EZ)RX-.*",
    "", "", ""
  },
  { "Western Digital Caviar Black",
    "WDC WD((500|640|750)1AAL|1001FA[EL]|2001FAS)S-.*|"
    "WDC WD(2002|7502|1502|5003|1002|5002)(FAE|AAE|AZE|AAL)X-.*", // could be
    // WD2002FAEX, WD7502AAEX, WD1502FAEX, WD5003AZEX, WD1002FAEX, WD5002AALX
    "", "", ""
  },
  { "Western Digital Black", // tested with
      // WDC WD5003AZEX-00RKKA0/80.00A80, WDC WD1003FZEX-00MK2A0/01.01A01,
      // WDC WD3001FAEX-00MJRA0/01.01L01, WDC WD4001FAEX-00MJRA0/01.01L01
      // WDC WD4003FZEX-00Z4SA0/01.01A01
    "WDC WD(6001|2003|5001|1003|4003|5003|3003|3001)(FZW|FZE|AZE)X-.*|" // could be
    // new series  WD6001FZWX WD2003FZEX WD5001FZWX WD1003FZEX
    //             WD4003FZEX WD5003AZEX WD3003FZEX
    "WDC WD(4001|3001|2002|1002|5003|7500|5000|3200|2500|1600)(FAE|AZE|B[PE]K)[XT]-.*",
    // old series: WD4001FAEX WD3001FAEX WD2002FAEX WD1002FAEX  WD5003AZEX
    //             WD7500BPKT  WD5000BPKT WD3200BEKT WD2500BEKT WD1600BEKT
    "", "", ""
  },
  { "Western Digital AV ATA", // tested with WDC WD3200AVJB-63J5A0/01.03E01
    "WDC WD(8|16|25|32|50)00AV[BJ]B-.*",
    "", "", ""
  },
  { "Western Digital AV SATA",
    "WDC WD(16|25|32)00AVJS-.*",
    "", "", ""
  },
  { "Western Digital AV-GP",
    "WDC WD((16|25|32|50|64|75)00AV[CDV]S|(10|15|20)EV[CDV]S)-.*",
    "", "", ""
  },
  { "Western Digital AV-GP (AF)", // tested with WDC WD10EURS-630AB1/80.00A80,
      // WDC WD10EUCX-63YZ1Y0/51.0AB52, WDC WD20EURX-64HYZY0/80.00A80
    "WDC WD(5000AUDX|7500AURS|10EUCX|(10|15|20|25|30)EUR[SX])-.*",
    "", "", ""
  },
  { "Western Digital AV", // tested with DC WD10JUCT-63CYNY0/01.01A01
    "WDC WD((16|25|32|50)00BU[CD]|5000LUC|10JUC)T-.*",
    "", "", ""
  },
  { "Western Digital Raptor",
    "WDC WD((360|740|800)GD|(360|740|800|1500)ADF[DS])-.*",
    "", "", ""
  },
  { "Western Digital Raptor X",
    "WDC WD1500AHFD-.*",
    "", "", ""
  },
  { "Western Digital VelociRaptor", // tested with WDC WD1500HLHX-01JJPV0/04.05G04
    "WDC WD(((800H|(1500|3000)[BH]|1600H|3000G)LFS)|((1500|3000|4500|6000)[BH]LHX))-.*",
    "", "", ""
  },
  { "Western Digital VelociRaptor (AF)", // tested with WDC WD1000DHTZ-04N21V0/04.06A00
    "WDC WD(2500H|5000H|1000D)HTZ-.*",
    "", "", ""
  },
  { "Western Digital Scorpio EIDE",
    "WDC WD(4|6|8|10|12|16)00(UE|VE)-.*",
    "", "", ""
  },
  { "Western Digital Scorpio Blue EIDE", // tested with WDC WD3200BEVE-00A0HT0/11.01A11
    "WDC WD(4|6|8|10|12|16|25|32)00BEVE-.*",
    "", "", ""
  },
  { "Western Digital Scorpio Serial ATA",
    "WDC WD(4|6|8|10|12|16|25)00BEAS-.*",
    "", "", ""
  },
  { "Western Digital Scorpio Blue Serial ATA",
    "WDC WD((4|6|8|10|12|16|25)00BEVS|(8|12|16|25|32|40|50|64)00BEVT|7500KEVT|10TEVT)-.*",
    "", "", ""
  },
  { "Western Digital Scorpio Blue Serial ATA (AF)", // tested with
      // WDC WD10JPVT-00A1YT0/01.01A01
    "WDC WD((16|25|32|50|64|75)00BPVT|10[JT]PVT)-.*",
    "", "", ""
  },
  { "Western Digital Scorpio Black", // tested with WDC WD5000BEKT-00KA9T0/01.01A01
    "WDC WD(8|12|16|25|32|50)00B[EJ]KT-.*",
    "", "", ""
  },
  { "Western Digital Scorpio Black (AF)",
    "WDC WD(50|75)00BPKT-.*",
    "", "", ""
  },
  { "Western Digital Red", // tested with WDC WD10EFRX-68JCSN0/01.01A01,
      // WDC WD10JFCX-68N6GN0/01.01A01, WDC WD40EFRX-68WT0N0/80.00A80,
      // WDC WD60EFRX-68MYMN1/82.00A82
    "WDC WD(7500BFC|10JFC|(10|20|30|40|50|60)EFR)X-.*",
    "", "", ""
  },
  { "Western Digital Red Pro", // tested with WDC WD2001FFSX-68JNUN0/81.00A81
    "WDC WD[234]001FFSX-.*",
    "", "", ""
  },
  { "Western Digital Purple", // tested with WDC WD40PURX-64GVNY0/80.00A80
    "WDC WD[123456]0PURX-.*",
    "", "", ""
  },
  { "Western Digital Blue Mobile", // tested with WDC WD5000LPVX-08V0TT2/03.01A03
    "WDC WD((25|32|50|75)00[BLM]|10[JS])P[CV][TX]-.*",
    "", "", ""
  },
  { "Western Digital Green Mobile", // tested with WDC WD20NPVX-00EA4T0/01.01A01
    "WDC WD(15|20)NPV[TX]-.*",
    "", "", ""
  },
  { "Western Digital Black Mobile", // tested with WDC WD7500BPKX-22HPJT0/01.01A01
    "WDC WD((16|25|32)00BE|(50|75)00BP)KX-.*",
    "", "", ""
  },
  { "Western Digital Elements / My Passport (USB)", // tested with WDC WD5000BMVW-11AMCS0/01.01A01
    "WDC WD(25|32|40|50)00BMV[UVW]-.*",  // *W-* = USB 3.0
    "", "", ""
  },
  { "Western Digital Elements / My Passport (USB, AF)", // tested with
      // WDC WD5000KMVV-11TK7S1/01.01A01, WDC WD10TMVW-11ZSMS5/01.01A01,
      // WDC WD10JMVW-11S5XS1/01.01A01, WDC WD20NMVW-11W68S0/01.01A01,
      // WDC WD10JMVW-11AJGS2/01.01A01 (0x1058:0x10b8),
      // WDC WD10JMVW-11AJGS4/01.01A01 (0x1058:0x25a2)
      // WDC WD20NMVW-11AV3S2/01.01A01 (0x1058:0x0822),
    "WDC WD(5000[LK]|7500K|10[JT]|20N)MV[VW]-.*", // *W-* = USB 3.0
    "", "", ""
  },
  { "Quantum Bigfoot", // tested with TS10.0A/A21.0G00, TS12.7A/A21.0F00
    "QUANTUM BIGFOOT TS(10\\.0|12\\.7)A",
    "", "", ""
  },
  { "Quantum Fireball lct15",
    "QUANTUM FIREBALLlct15 ([123]0|22)",
    "", "", ""
  },
  { "Quantum Fireball lct20",
    "QUANTUM FIREBALLlct20 [1234]0",
    "", "", ""
  },
  { "Quantum Fireball CX",
    "QUANTUM FIREBALL CX10.2A",
    "", "", ""
  },
  { "Quantum Fireball CR",
    "QUANTUM FIREBALL CR(4.3|6.4|8.4|13.0)A",
    "", "", ""
  },
  { "Quantum Fireball EX", // tested with QUANTUM FIREBALL EX10.2A/A0A.0D00
    "QUANTUM FIREBALL EX(3\\.2|6\\.4|10\\.2)A",
    "", "", ""
  },
  { "Quantum Fireball ST",
    "QUANTUM FIREBALL ST(3.2|4.3|4300)A",
    "", "", ""
  },
  { "Quantum Fireball SE",
    "QUANTUM FIREBALL SE4.3A",
    "", "", ""
  },
  { "Quantum Fireball Plus LM",
    "QUANTUM FIREBALLP LM(10.2|15|20.[45]|30)",
    "", "", ""
  },
  { "Quantum Fireball Plus AS",
    "QUANTUM FIREBALLP AS(10.2|20.5|30.0|40.0|60.0)",
    "", "", ""
  },
  { "Quantum Fireball Plus KX",
    "QUANTUM FIREBALLP KX27.3",
    "", "", ""
  },
  { "Quantum Fireball Plus KA",
    "QUANTUM FIREBALLP KA(9|10).1",
    "", "", ""
  },

  ////////////////////////////////////////////////////
  // USB ID entries
  ////////////////////////////////////////////////////

  // 0x0350 (?)
  { "USB: ViPowER USB3.0 Storage; ",
    "0x0350:0x0038",
    "", // 0x1905
    "",
    "-d sat,12" // ATA output registers missing
  },
  // Hewlett-Packard
  { "USB: HP Desktop HD BD07; ", // 2TB
    "0x03f0:0xbd07",
    "",
    "",
    "-d sat"
  },
  // ALi
  { "USB: ; ALi M5621", // USB->PATA
    "0x0402:0x5621",
    "",
    "",
    "" // unsupported
  },
  // VIA
  { "USB: Connectland BE-USB2-35BP-LCM; VIA VT6204",
    "0x040d:0x6204",
    "",
    "",
    "" // unsupported
  },
  // Buffalo / Melco
  { "USB: Buffalo JustStore Portable HD-PVU2; ",
    "0x0411:0x0181",
    "",
    "",
    "-d sat"
  },
  { "USB: Buffalo Drivestation Duo; ",
    "0x0411:0x01ce",
    "",
    "",
    "-d sat"
  },
  { "USB: Buffalo DriveStation HD-LBU2 ; Medialogic MLDU11",
    "0x0411:0x01ea",
    "",
    "",
    "-d sat"
  },
  { "USB: Buffalo MiniStation Stealth HD-PCTU2; ",
    "0x0411:0x01d9",
    "", // 0x0108
    "",
    "-d sat"
  },
  { "USB: Buffalo MiniStationHD-PCFU3; ",
    "0x0411:0x0240",
    "",
    "",
    "-d sat"
  },
  { "USB: Buffalo MiniStation Safe HD-PNFU3; ", // 1TB
    "0x0411:0x0251",
    "",
    "",
    "-d sat"
  },
  // LG Electronics
  { "USB: LG Mini HXD5; JMicron",
    "0x043e:0x70f1",
    "", // 0x0100
    "",
    "-d usbjmicron"
  },
  // Hitachi (?)
  { "USB: ; Renesas uPD720231A", // USB2/3->SATA
    "0x045b:0x022a", // DeLock 62652 converter SATA 6GB/s > USB 3.0
    "",
    "",
    "-d sat"
  },
  // Philips
  { "USB: Philips; ", // SDE3273FC/97 2.5" SATA HDD enclosure
    "0x0471:0x2021",
    "", // 0x0103
    "",
    "-d sat"
  },
  // Toshiba
  { "USB: Toshiba Stor.E Slim USB 3.0; ", // TOSHIBA MQ01UBD100
    "0x0480:0x0100",
    "", // 0x0000
    "",
    "-d sat"
  },
  { "USB: Toshiba Canvio; ", // 0x0210: TOSHIBA MQ03UBB300
    "0x0480:0x02(01|10)",
    "",
    "",
    "-d sat"
  },
  { "USB: Toshiba Canvio 500GB; SunPlus",
    "0x0480:0xa004",
    "",
    "",
    "-d usbsunplus"
  },
  { "USB: Toshiba Canvio Basics; ",
    "0x0480:0xa00[6d]",
    "", // 0x0001, 0x0407
    "",
    "-d sat"
  },
  { "USB: Toshiba Canvio 3.0 Portable Hard Drive; ", // TOSHIBA MQ01UBD050
    "0x0480:0xa007",
    "", // 0x0001
    "",
    "-d sat"
  },
  { "USB: Toshiba Stor.E; ",
    "0x0480:0xa00[9ace]",
    "", // 0x0000 (0xa00e)
    "",
    "-d sat"
  },
  { "USB: Toshiba Canvio; ",
    "0x0480:0xa(100|20[0c])", // 0xa100: TOSHIBA MQ01UBB200, 0xa200: TOSHIBA MQ01UBD100,
    "",  // 0xa20c: TOSHIBA MQ01ABB200
    "",
    "-d sat"
  },
  { "USB: Toshiba Canvio Desktop; ",
    "0x0480:0xd0(00|10|11)",
    "", // 0x0316 (0xd011)
    "",
    "-d sat"
  },
  // Cypress
  { "USB: ; Cypress CY7C68300A (AT2)",
    "0x04b4:0x6830",
    "0x0001",
    "",
    "" // unsupported
  },
  { "USB: ; Cypress CY7C68300B/C (AT2LP)",
    "0x04b4:0x6830",
    "0x0240",
    "",
    "-d usbcypress"
  },
  // Fujitsu
  { "USB: Fujitsu/Zalman ZM-VE300; ", // USB 3.0
    "0x04c5:0x2028",
    "", // 0x0001
    "",
    "-d sat"
  },
  { "USB: ; Fujitsu", // DeLock 42475, USB 3.0
    "0x04c5:0x201d",
    "", // 0x0001
    "",
    "-d sat"
  },
  // Myson Century
  { "USB: ; Myson Century CS8818",
    "0x04cf:0x8818",
    "", // 0xb007
    "",
    "" // unsupported
  },
  // Samsung
  { "USB: Samsung S2 Portable; JMicron",
    "0x04e8:0x1f0[568a]", // 0x1f0a: SAMSUNG HN-M101XBB
    "",
    "",
    "-d usbjmicron" // 0x1f0a: works also with "-d sat"
  },
  { "USB: Samsung S1 Portable; JMicron",
    "0x04e8:0x2f03",
    "",
    "",
    "-d usbjmicron"
  },
  { "USB: Samsung Story Station; ",
    "0x04e8:0x5f0[56]",
    "",
    "",
    "-d sat"
  },
  { "USB: Samsung G2 Portable; JMicron",
    "0x04e8:0x6032",
    "0x0000",
    "",
    "-d usbjmicron" // ticket #132
  },
  { "USB: Samsung G2 Portable; ",
    "0x04e8:0x6032",
    "0x...[1-9]", // >= 0x0001
    "",
    "-d sat"
  },
  { "USB: Samsung Story Station 3.0; ",
    "0x04e8:0x6052",
    "",
    "",
    "-d sat"
  },
  { "USB: Samsung Story Station 3.0; ",
    "0x04e8:0x6054",
    "",
    "",
    "-d sat"
  },
  { "USB: Samsung M2 Portable 3.0; ",
    "0x04e8:0x60c5",
    "",
    "",
    "-d sat"
  },
  { "USB: Samsung D3 Station; ",
    "0x04e8:0x612[45]", // 3TB, 4TB
    "", // 0x200, 0x202
    "",
    "-d sat"
  },
  { "USB: Samsung M3 Portable USB 3.0; ", // 1.5/2TB: SpinPoint M9TU
    "0x04e8:0x61b[3456]", // 500MB, 2TB, 1.5TB, 1TB
    "", // 0x0e00
    "",
    "-d sat"
  },
  { "USB: Samsung S3 Portable; ",
    "0x04e8:0x61c8", // ST1000LM025 HN-M101ABB
    "", // 0x1301
    "",
    "-d sat"
  },
  // Sunplus
  { "USB: ; SunPlus",
    "0x04fc:0x0c05",
    "",
    "",
    "-d usbsunplus"
  },
  { "USB: ; SunPlus SPDIF215",
    "0x04fc:0x0c15",
    "", // 0xf615
    "",
    "-d usbsunplus"
  },
  { "USB: ; SunPlus SPDIF225", // USB+SATA->SATA
    "0x04fc:0x0c25",
    "", // 0x0103
    "",
    "-d usbsunplus"
  },
  // Iomega
  { "USB: Iomega Prestige Desktop USB 3.0; ",
    "0x059b:0x0070",
    "", // 0x0004
    "",
    "-d sat" // ATA output registers missing
  },
  { "USB: Iomega LPHD080-0; ",
    "0x059b:0x0272",
    "",
    "",
    "-d usbcypress"
  },
  { "USB: Iomega MDHD500-U; ",
    "0x059b:0x0275",
    "", // 0x0001
    "",
    "" // unsupported
  },
  { "USB: Iomega; JMicron",
    "0x059b:0x027[78]",  // 0x0277: MDHD-UE, 0x0278: LDHD-UPS
    "", // 0x0000
    "",
    "-d usbjmicron"
  },
  { "USB: Iomega LDHD-UP; Sunplus",
    "0x059b:0x0370",
    "",
    "",
    "-d usbsunplus"
  },
  { "USB: Iomega; JMicron",
    "0x059b:0x0(47[05]|575)", // 0x0470: LPHD-UP, 0x0475: GDHDU2 (0x0100), 0x0575: LDHD-UP
    "",
    "",
    "-d usbjmicron"
  },
  { "USB: Iomega; JMicron",
    "0x059b:0x047a",
    "", // 0x0100
    "",
    "-d sat" // works also with "-d usbjmicron"
  },
  // LaCie
  { "USB: LaCie hard disk (FA Porsche design);",
    "0x059f:0x0651",
    "",
    "",
    "" // unsupported
  },
  { "USB: LaCie hard disk; JMicron",
    "0x059f:0x0951",
    "",
    "",
    "-d usbjmicron"
  },
  { "USB: LaCie Rugged Triple Interface; ",
    "0x059f:0x100c",
    "", // 0x0001
    "",
    "-d sat"
  },
  { "USB: LaCie Desktop Hard Drive; ",
    "0x059f:0x101[68]", // 0x1016: SAMSUNG HD103UJ
    "", // 0x0001
    "",
    "-d sat"
  },
  { "USB: LaCie Desktop Hard Drive; JMicron",
    "0x059f:0x1019",
    "",
    "",
    "-d usbjmicron"
  },
  { "USB: LaCie Rugged Hard Drive; JMicron",
    "0x059f:0x101d",
    "", // 0x0001
    "",
    "-d usbjmicron,x"
  },
  { "USB: LaCie Little Disk USB2; JMicron",
    "0x059f:0x1021",
    "",
    "",
    "-d usbjmicron"
  },
  { "USB: LaCie hard disk; ",
    "0x059f:0x1029",
    "", // 0x0100
    "",
    "-d sat"
  },
  { "USB: Lacie rikiki; JMicron",
    "0x059f:0x102a",
    "",
    "",
    "-d usbjmicron,x"
  },
  { "USB: LaCie rikiki USB 3.0; ",
    "0x059f:0x10(49|57)",
    "",
    "",
    "-d sat"
  },
  { "USB: LaCie minimus USB 3.0; ",
    "0x059f:0x104a",
    "",
    "",
    "-d sat"
  },
  { "USB: LaCie Rugged Mini USB 3.0; ",
    "0x059f:0x1051",
    "", // 0x0000
    "",
    "-d sat"
  },
  { "USB: LaCie; ",
    "0x059f:0x106f",
    "", // 0x0001
    "",
    "-d sat"
  },
  // In-System Design
  { "USB: ; In-System/Cypress ISD-300A1",
    "0x05ab:0x0060",
    "", // 0x1101
    "",
    "-d usbcypress"
  },
  // Genesys Logic
  { "USB: ; Genesys Logic GL881E",
    "0x05e3:0x0702",
    "",
    "",
    "" // unsupported
  },
  { "USB: ; Genesys Logic", // TODO: requires '-T permissive'
    "0x05e3:0x0718",
    "", // 0x0041
    "",
    "-d sat"
  },
  { "USB: ; Genesys Logic GL3310",
    "0x05e3:0x0731", // Chieftec USB 3.0 2.5" case
    "",
    "",
    "-d sat"
  },
  { "USB: ; Genesys Logic",
    "0x05e3:0x0735",
    "", // 0x1003
    "",
    "-d sat"
  },
  // Micron
  { "USB: Micron USB SSD; ",
    "0x0634:0x0655",
    "",
    "",
    "" // unsupported
  },
  // Prolific
  { "USB: ; Prolific PL2507", // USB->PATA
    "0x067b:0x2507",
    "",
    "",
    "-d usbjmicron,0" // Port number is required
  },
  { "USB: ; Prolific PL2571/2771/2773/2775", // USB->SATA, USB3->SATA,
    "0x067b:0x(2571|277[135])",              // USB3+eSATA->SATA, USB3->2xSATA
    "",
    "",
    "-d usbprolific"
  },
  { "USB: ; Prolific PL3507", // USB+IEEE1394->PATA
    "0x067b:0x3507",
    "", // 0x0001
    "",
    "-d usbjmicron,p"
  },
  // Imation
  { "USB: Imation ; ", // Imation Odyssey external USB dock
    "0x0718:0x1000",
    "", // 0x5104
    "",
    "-d sat"
  },
  // SanDisk
  { "USB: SanDisk SDCZ80 Flash Drive; Fujitsu", // ATA ID: SanDisk pSSD
    "0x0781:0x558[08]",
    "",
    "",
    "-d sat"
  },
  // Freecom
  { "USB: ; Innostor IS631", // No Name USB3->SATA Enclosure
    "0x07ab:0x0621",
    "",
    "",
    "-d sat"
  },
  { "USB: Freecom Mobile Drive XXS; JMicron",
    "0x07ab:0xfc88",
    "", // 0x0101
    "",
    "-d usbjmicron,x"
  },
  { "USB: Freecom Hard Drive XS; Sunplus",
    "0x07ab:0xfc8e",
    "", // 0x010f
    "",
    "-d usbsunplus"
  },
  { "USB: Freecom; ", // Intel labeled
    "0x07ab:0xfc8f",
    "", // 0x0000
    "",
    "-d sat"
  },
  { "USB: Freecom Classic HD 120GB; ",
    "0x07ab:0xfccd",
    "",
    "",
    "" // unsupported
  },
  { "USB: Freecom HD; JMicron", // 500GB
    "0x07ab:0xfcd[6a]",
    "",
    "",
    "-d usbjmicron"
  },
  // Oxford Semiconductor, Ltd
  { "USB: ; Oxford",
    "0x0928:0x0000",
    "",
    "",
    "" // unsupported
  },
  { "USB: ; Oxford OXU921DS",
    "0x0928:0x0002",
    "",
    "",
    "" // unsupported
  },
  { "USB: ; Oxford", // Zalman ZM-VE200
    "0x0928:0x0010",
    "", // 0x0304
    "",
    "-d sat"
  },
  // Toshiba
  { "USB: Toshiba PX1270E-1G16; Sunplus",
    "0x0930:0x0b03",
    "",
    "",
    "-d usbsunplus"
  },
  { "USB: Toshiba PX1396E-3T01; Sunplus", // similar to Dura Micro 501
    "0x0930:0x0b09",
    "",
    "",
    "-d usbsunplus"
  },
  { "USB: Toshiba Stor.E Steel; Sunplus",
    "0x0930:0x0b11",
    "",
    "",
    "-d usbsunplus"
  },
  { "USB: Toshiba Stor.E; ",
    "0x0930:0x0b1[9ab]",
    "", // 0x0001
    "",
    "-d sat"
  },
  // Lumberg, Inc.
  { "USB: Toshiba Stor.E; Sunplus",
    "0x0939:0x0b1[56]",
    "",
    "",
    "-d usbsunplus"
  },
  // Apricorn
  { "USB: Apricorn SATA Wire; ",
    "0x0984:0x0040",
    "",
    "",
    "-d sat"
  },
  // Seagate
  { "USB: Seagate External Drive; Cypress",
    "0x0bc2:0x0503",
    "", // 0x0240
    "",
    "-d usbcypress"
  },
  { "USB: Seagate FreeAgent Go; ",
    "0x0bc2:0x2(000|100|101)",
    "",
    "",
    "-d sat"
  },
  { "USB: Seagate FreeAgent Go FW; ",
    "0x0bc2:0x2200",
    "",
    "",
    "-d sat"
  },
  { "USB: Seagate Expansion Portable; ",
    "0x0bc2:0x23(00|12|20|21|22)",
    "", // 12=0x0219, 22=0x0000
    "",
    "-d sat"
  },
  { "USB: Seagate FreeAgent Desktop; ",
    "0x0bc2:0x3000",
    "",
    "",
    "-d sat"
  },
  { "USB: Seagate FreeAgent Desk; ",
    "0x0bc2:0x3001",
    "",
    "",
    "-d sat"
  },
  { "USB: Seagate FreeAgent Desk; ", // 1TB
    "0x0bc2:0x3008",
    "",
    "",
    "-d sat,12"
  },
  { "USB: Seagate FreeAgent XTreme; ",
    "0x0bc2:0x3101",
    "",
    "",
    "-d sat"
  },
  { "USB: Seagate Expansion External; ",
    "0x0bc2:0x33(00|12|20|21|32)", // 0x3321: Expansion Desktop 4TB
    "",
    "",
    "-d sat"
  },
  { "USB: Seagate FreeAgent GoFlex USB 2.0; ",
    "0x0bc2:0x502[01]",
    "",
    "",
    "-d sat"
  },
  { "USB: Seagate FreeAgent GoFlex USB 3.0; ",
    "0x0bc2:0x5031",
    "",
    "",
    "-d sat,12"
  },
  { "USB: Seagate FreeAgent; ",
    "0x0bc2:0x5040",
    "",
    "",
    "-d sat"
  },
  { "USB: Seagate FreeAgent GoFlex USB 3.0; ", // 2TB
    "0x0bc2:0x507[01]",
    "",
    "",
    "-d sat"
  },
  { "USB: Seagate FreeAgent GoFlex Desk USB 3.0; ", // 3TB
    "0x0bc2:0x50a1",
    "",
    "",
    "-d sat,12" // "-d sat" does not work (ticket #151)
  },
  { "USB: Seagate FreeAgent GoFlex Desk USB 3.0; ", // 2TB, 4TB
    "0x0bc2:0x50a[57]",
    "", // 0x0100
    "",
    "-d sat"
  },
  { "USB: Seagate FreeAgent GoFlex Pro for Mac; ",
    "0x0bc2:0x6121",
    "", // 0x0148
    "",
    "-d sat"
  },
  { "USB: Seagate Backup Plus USB 3.0; ", // 1TB
    "0x0bc2:0xa0[01]3",
    "", // 0x0100
    "",
    "-d sat"
  },
  { "USB: Seagate Backup Plus Desktop USB 3.0; ",
    "0x0bc2:0xa(0a[14]|b31)", // 4TB, 3TB (8 LBA/1 PBA offset), 5TB
    "",
    "",
    "-d sat"
  },
  { "USB: Seagate Slim Portable Drive; ", // SRD00F1
    "0x0bc2:0xab00",
    "",
    "",
    "-d sat"
  },
  { "USB: Seagate Backup Plus USB 3.0; ",
    "0x0bc2:0xab2[0145]", // 0xab24: Slim (ticket #443), 0xab25: Mac
    "", // 0x0100
    "",
    "-d sat"
  },
  // Addonics
  { "USB: Addonics HDMU3; ", // (ticket #609)
    "0x0bf6:0x1001",
    "", // 0x0100
    "",
    ""
  },
  // Dura Micro
  { "USB: Dura Micro; Cypress",
    "0x0c0b:0xb001",
    "", // 0x1110
    "",
    "-d usbcypress"
  },
  { "USB: Dura Micro 509; Sunplus",
    "0x0c0b:0xb159",
    "", // 0x0103
    "",
    "-d usbsunplus"
  },
  // Maxtor
  { "USB: Maxtor OneTouch 200GB; ",
    "0x0d49:0x7010",
    "",
    "",
    "" // unsupported
  },
  { "USB: Maxtor OneTouch; ",
    "0x0d49:0x7300",
    "", // 0x0121
    "",
    "-d sat"
  },
  { "USB: Maxtor OneTouch 4; ",
    "0x0d49:0x7310",
    "", // 0x0125
    "",
    "-d sat"
  },
  { "USB: Maxtor OneTouch 4 Mini; ",
    "0x0d49:0x7350",
    "", // 0x0125
    "",
    "-d sat"
  },
  { "USB: Maxtor BlackArmor Portable; ",
    "0x0d49:0x7550",
    "",
    "",
    "-d sat"
  },
  { "USB: Maxtor Basics Desktop; ",
    "0x0d49:0x7410",
    "", // 0x0122
    "",
    "-d sat"
  },
  { "USB: Maxtor Basics Portable; ",
    "0x0d49:0x7450",
    "", // 0x0122
    "",
    "-d sat"
  },
  // Jess-Link International
  { "USB: ; Cypress", // Medion HDDrive2Go
    "0x0dbf:0x9001",
    "", // 0x0240
    "",
    "-d usbcypress"
  },
  // Oyen Digital
  { "USB: Oyen Digital MiniPro USB 3.0; ",
    "0x0dc4:0x020a",
    "",
    "",
    "-d sat"
  },
  // Cowon Systems, Inc.
  { "USB: Cowon iAudio X5; ",
    "0x0e21:0x0510",
    "",
    "",
    "-d usbcypress"
  },
  // iRiver
  { "USB: iRiver iHP-120/140 MP3 Player; Cypress",
    "0x1006:0x3002",
    "", // 0x0100
    "",
    "-d usbcypress"
  },
  // Western Digital
  { "USB: WD My Passport (IDE); Cypress",
    "0x1058:0x0701",
    "", // 0x0240
    "",
    "-d usbcypress"
  },
  { "USB: WD My Passport; ",
    "0x1058:0x0(70[245a]|71a|730|74[0128a]|7a8|8(10|16|20|22|30))",
    "", // 822=0x1007
    "",
    "-d sat"
  },
  { "USB: WD My Book; ",
    "0x1058:0x09(00|06|10)",
    "", // 06=0x0012, 10=0x0106
    "",
    "-d sat"
  },
  { "USB: WD Elements Desktop; ",
    "0x1058:0x10(01|03|21|7c)",
    "", // 01=0x0104, 03=0x0175, 21=0x2002, 7c=0x1065
    "",
    "-d sat"
  },
  { "USB: WD Elements; ",
    "0x1058:0x10(10|23|42|48|a2|a8|b8)",
    "", // 10=0x0105, a8=0x1042, b8=0x1007
    "",
    "-d sat"
  },
  { "USB: WD My Book; ",
    "0x1058:0x11(00|01|02|04|05|10|30|40)",
    "", // 00/01=0x0165, 02=0x1028, 10=0x1030, 30=0x1012, 40=0x1003
    "",
    "-d sat"
  },
  { "USB: WD Elements; ",
    "0x1058:0x25a2",
    "", // 0x1004
    "",
    "-d sat"
  },
  // Atech Flash Technology
  { "USB: ; Atech", // Enclosure from Kingston SSDNow notebook upgrade kit
    "0x11b0:0x6298",
    "", // 0x0108
    "",
    "-d sat"
  },
  // ADATA
  { "USB: ADATA; ",
    "0x125f:0xa(11|31|35|15)a", // 0xa11a: Classic CH11 1TB, 0xa31a: HV620 2TB (0x0100)
    "", // 0xa35a: HD650 2TB (0x6503), 0xa15a: HD710 1TB
    "",
    "-d sat"
  },
  { "USB: ADATA; Cypress",
    "0x125f:0xa9[34]a", // 0xa93a: SH93 (0x0150)
    "",
    "",
    "-d usbcypress"
  },
  // Initio
  { "USB: ; Initio 316000",
    "0x13fd:0x0540",
    "",
    "",
    "" // unsupported
  },
  { "USB: ; Initio", // Thermaltake BlacX
    "0x13fd:0x0840",
    "",
    "",
    "-d sat"
  },
  { "USB: ; Initio", // USB->SATA+PATA, Chieftec CEB-25I
    "0x13fd:0x1040",
    "", // 0x0106
    "",
    "" // unsupported
  },
  { "USB: ; Initio 6Y120L0", // CoolerMaster XCraft RX-3HU
    "0x13fd:0x1150",
    "",
    "",
    "" // unsupported
  },
  { "USB: ; Initio", // USB->SATA
    "0x13fd:0x1240",
    "", // 0x0104
    "",
    "-d sat"
  },
  { "USB: ; Initio", // USB+SATA->SATA
    "0x13fd:0x1340",
    "", // 0x0208
    "",
    "-d sat"
  },
  { "USB: ; Initio",
    "0x13fd:0x16[45]0",
    "", // 0x1640: 0x0864, 0x1650: 0x0436
    "",
    "-d sat,12" // some SMART commands fail, see ticket #295
  },
  { "USB: Intenso Memory Station 2,5\"; Initio",
    "0x13fd:0x1840",
    "",
    "",
    "-d sat"
  },
  { "USB: ; Initio", // NexStar CX USB enclosure
    "0x13fd:0x1e40",
    "",
    "",
    "-d sat"
  },
  { "USB: ; Initio",
    "0x13fd:0x39[124]0", // 0x3910: Seagate Expansion Portable SRD00F1 (0x0100)
    "", // 0x3920: ezDISK EZ370 (0x0205)
    "", // 0x3940: MS-TECH LU-275S (0x0306)
    "-d sat"
  },
  // Super Top
  { "USB: Super Top generic enclosure; ",
    "0x14cd:0x6116",
    "", // 0x0150, older report suggests -d usbcypress
    "", // 0x0160 also reported as unsupported
    "-d sat"
  },
  // JMicron
  { "USB: ; JMicron JMS539", // USB2/3->SATA (old firmware)
    "0x152d:0x0539",
    "0x0100",      // 1.00, various devices support -d usbjmicron
    "",            // 1.00, SSI SI-1359RUS3 supports -d sat,
    ""             //       -d usbjmicron may disconnect drive (ticket #552)
  },
  { "USB: ; JMicron JMS539", // USB2/3->SATA (new firmware)
    "0x152d:0x0539",
    "0x020[56]|"   //  2.05, ZTC USB 3.0 enclosure (ticket #338)
    "0x28(03|12)", // 28.03, Mediasonic ProBox HF2-SU3S2 Rev 2 (port multiplier, ticket #504)
    "",            // 28.12, Mediasonic ProBox H82-SU3S2 (port multiplier)
    "-d sat"
  },
  { "USB: ; JMicron ", // USB->SATA->4xSATA (port multiplier)
    "0x152d:0x0551",   // JMS539? (old firmware may use 0x152d:0x0539, ticket #552)
    "", // 0x0100
    "",
    "-d usbjmicron,x"
  },
  { "USB: ; JMicron", // USB2/3->2xSATA
    "0x152d:0x0565",
    "", // 0x9114, Akasa DuoDock X (ticket #607)
    "",
    "-d sat"
  },
  { "USB: ; JMicron JMS567", // USB2/3->SATA
    "0x152d:0x0567",
    "", // 0x0114
    "", // 0x0205, 2.05, Mediasonic ProBox HF2-SU3S2 Rev 3 (port multiplier, ticket #504)
    "-d sat"
  },
  { "USB: OCZ THROTTLE OCZESATATHR8G; JMicron JMF601",
    "0x152d:0x0602",
    "",
    "",
    "" // unsupported
  },
  { "USB: ; JMicron JMS561", // USB2/3->2xSATA
    "0x152d:0x1561",
    "", // 0x0106, Sabrent USB 3.0 to SATA Dual Bay Docking Station
    "",
    "-d sat"
  },
  { "USB: ; JMicron JM20329", // USB->SATA
    "0x152d:0x2329",
    "", // 0x0100
    "",
    "-d usbjmicron"
  },
  { "USB: ; JMicron JM20336", // USB+SATA->SATA, USB->2xSATA
    "0x152d:0x2336",
    "", // 0x0100
    "",
    "-d usbjmicron,x"
  },
  { "USB: Generic JMicron adapter; JMicron",
    "0x152d:0x2337",
    "",
    "",
    "-d usbjmicron"
  },
  { "USB: ; JMicron JM20337/8", // USB->SATA+PATA, USB+SATA->PATA
    "0x152d:0x2338",
    "", // 0x0100
    "",
    "-d usbjmicron"
  },
  { "USB: ; JMicron JM20339", // USB->SATA
    "0x152d:0x2339",
    "", // 0x0100
    "",
    "-d usbjmicron,x"
  },
  { "USB: ; JMicron", // USB+SATA->SATA
    "0x152d:0x2351",  // e.g. Verbatim Portable Hard Drive 500Gb
    "", // 0x0100
    "",
    "-d sat"
  },
  { "USB: ; JMicron", // USB->SATA
    "0x152d:0x2352",
    "", // 0x0100
    "",
    "-d usbjmicron,x"
  },
  { "USB: ; JMicron", // USB->SATA
    "0x152d:0x2509",
    "", // 0x0100
    "",
    "-d usbjmicron,x"
  },
  { "USB: ; JMicron JMS566", // USB3->SATA
    "0x152d:0x2566", // e.g. Chieftec CEB-7035S
    "", // 0x0114
    "",
    "-d usbjmicron,x"
  },
  { "USB: ; JMicron",
    "0x152d:0x2590",
    "", // 0x0x8105 (ticket #550)
    "",
    "-d sat"
  },
  { "USB: ; JMicron JMS567", // USB2/3->SATA
    "0x152d:0x3562",
    "", // 0x0310, StarTech S358BU33ERM (port multiplier, ticket #508)
    "",
    "-d sat"
  },
  { "USB: ; JMicron", // USB3->SATA
    "0x152d:0x3569",
    "", // 0x0203
    "",
    "-d sat"
  },
  // ASMedia
  { "USB: ; ASMedia ASM1053/1153",
    "0x174c:0x1[01]53",
    "",
    "",
    "-d sat"
  },
  { "USB: ; ASMedia ASM1051",
    "0x174c:0x5106", // 0x174c:0x55aa after firmware update
    "",
    "",
    "-d sat"
  },
  { "USB: ; ASMedia AS2105", // Icy Box IB-AC603A-U3
    "0x174c:0x5136",
    "", // 0x0001
    "",
    "-d sat"
  },
  { "USB: ; ASMedia", // Vantec NexStar USB 3.0 & SATA dual drive dock
    "0x174c:0x5516",
    "",
    "",
    "-d sat"
  },
  { "USB: ; ASMedia", // MEDION HDDrive-n-GO, LaCie Rikiki USB 3.0,
      // Silicon Power Armor A80 (ticket #237)
      // reported as unsupported: BYTECC T-200U3, Kingwin USB 3.0 docking station
    "0x174c:0x55aa",
    "", // 0x0100
    "",
    "-d sat"
  },
  // LucidPort
  { "USB: ; LucidPORT USB300", // RaidSonic ICY BOX IB-110StU3-B, Sharkoon SATA QuickPort H3
    "0x1759:0x500[02]", // 0x5000: USB 2.0, 0x5002: USB 3.0
    "",
    "",
    "-d sat"
  },
  { "USB: ; LucidPort", // Fuj:tech SATA-USB3 dock
    "0x1759:0x5100",
    "", // 0x2580
    "",
    "-d sat"
  },
  // Verbatim
  { "USB: Verbatim Portable Hard Drive; Sunplus",
    "0x18a5:0x0214",
    "", // 0x0112
    "",
    "-d usbsunplus"
  },
  { "USB: Verbatim FW/USB160; Oxford OXUF934SSA-LQAG", // USB+IEEE1394->SATA
    "0x18a5:0x0215",
    "", // 0x0001
    "",
    "-d sat"
  },
  { "USB: Verbatim External Hard Drive 47519; Sunplus", // USB->SATA
    "0x18a5:0x0216",
    "",
    "",
    "-d usbsunplus"
  },
  { "USB: Verbatim Pocket Hard Drive; JMicron", // SAMSUNG SpinPoint N3U-3 (USB, 4KiB LLS)
    "0x18a5:0x0227",
    "",
    "",
    "-d usbjmicron" // "-d usbjmicron,x" does not work
  },
  { "USB: Verbatim External Hard Drive; JMicron", // 2TB
    "0x18a5:0x022a",
    "",
    "",
    "-d usbjmicron"
  },
  { "USB: Verbatim Store'n'Go; JMicron", // USB->SATA
    "0x18a5:0x022b",
    "", // 0x0100
    "",
    "-d usbjmicron"
  },
  { "USB: Verbatim Pocket Hard Drive; ", // 1TB USB 3.0
    "0x18a5:0x0237",
    "",
    "",
    "-d sat,12"
  },
  { "USB: Verbatim External Hard Drive; ", // 3TB USB 3.0
    "0x18a5:0x0400",
    "",
    "",
    "-d sat"
  },
  // Silicon Image
  { "USB: Vantec NST-400MX-SR; Silicon Image 5744",
    "0x1a4a:0x1670",
    "",
    "",
    "" // unsupported
  },
  // SunplusIT
  { "USB: ; SunplusIT",
    "0x1bcf:0x0c31",
    "",
    "",
    "-d usbsunplus"
  },
  // TrekStor
  { "USB: TrekStor DataStation; ", // DataStation maxi light (USB 3.0)
    "0x1e68:0x0050",
    "", // 0x0100
    "",
    "-d sat"
  },
  // Innostor
  { "USB: ; Innostor IS611", // USB3->SATA+PATA
    "0x1f75:0x0611", // SMART access via PATA does not work
    "",
    "",
    "-d sat"
  },
  { "USB: ; Innostor IS621", // USB3->SATA
    "0x1f75:0x0621", // Dynex 2.5" USB 3.0 Exclosure DX-HD302513
    "",
    "",
    "-d sat"
  },
  { "USB: ; Innostor IS888", // USB3->SATA
    "0x1f75:0x0888", // Sharkoon SATA QuickDeck Pro USB 3.0
    "", // 0x0034
    "",
    "" // unsupported
  },
  // VIA Labs
  { "USB: ; VIA VL701", // USB2/3->SATA
    "0x2109:0x0701", // Intenso 2,5" 1TB USB3
    "", // 0x0107
    "",
    "-d sat" // ATA output registers missing
  },
  { "USB: ; VIA VL711", // USB2/3->SATA
    "0x2109:0x0711",
    "", // 0x0114, Mediasonic ProBox K32-SU3 (ticket #594)
    "", // 0x0507, Intenso 2,5" Memory Case 2TB USB3
    "-d sat"
  },
  // 0x2537 (?)
  { "USB: ; ", // USB 3.0
    "0x2537:0x106[68]", // 0x1066: Orico 2599US3, 0x1068: Fantec ER-35U3
    "", // 0x0100
    "",
    "-d sat"
  },
  // Power Quotient International
  { "USB: PQI H560; ",
    "0x3538:0x0902",
    "", // 0x0000
    "",
    "-d sat"
  },
  // Sharkoon
  { "USB: Sharkoon QuickPort XT USB 3.0; ",
     "0x357d:0x7788",
     "",
     "",
     "-d sat"
  },
  // Hitachi/SimpleTech
  { "USB: Hitachi Touro Desk; JMicron", // 3TB
    "0x4971:0x1011",
    "",
    "",
    "-d usbjmicron"
  },
  { "USB: Hitachi Touro; ",
    "0x4971:0x101[45]", // 14=1TB, 15=2TB
    "", // 0x0000
    "",
    "-d sat" // ATA output registers missing
  },
  { "USB: Hitachi Touro Mobile; ", // 1TB
    "0x4971:0x102[04]",
    "", // 0x0100
    "",
    "-d sat"
  },
  { "USB: SimpleTech;", // USB 3.0 HDD BOX Agestar,  Rock External HDD 3,5" UASP
    "0x4971:0x8017",
    "",
    "",
    "-d sat"
  },
  { "USB: Hitachi/SimpleTech; JMicron", // 1TB
    "0x4971:0xce17",
    "",
    "",
    "-d usbjmicron,x"
  },
  // OnSpec
  { "USB: ; OnSpec", // USB->PATA
    "0x55aa:0x2b00",
    "", // 0x0100
    "",
    "" // unsupported
  },
  // 0x6795 (?)
  { "USB: Sharkoon 2-Bay RAID Box; ", // USB 3.0
    "0x6795:0x2756",
    "", // 0x0100
    "",
    "-d sat"
  },
  // 0xabcd (?)
  { "USB: ; ",
    "0xabcd:0x6103", // LogiLink AU0028A V1.0 USB 3.0 to IDE & SATA Adapter
    "",
    "",
    "-d sat"
  },
/*
}; // builtin_knowndrives[]
 */<|MERGE_RESOLUTION|>--- conflicted
+++ resolved
@@ -75,11 +75,7 @@
 /*
 const drive_settings builtin_knowndrives[] = {
  */
-<<<<<<< HEAD
-  { "$Id: drivedb.h 4304 2016-04-23 14:53:39Z chrfranke $",
-=======
-  { "$Id: drivedb.h 4305 2016-04-23 18:37:54Z chrfranke $",
->>>>>>> 5df311ef
+  { "$Id: drivedb.h 4306 2016-04-23 18:51:42Z chrfranke $",
     "-", "-",
     "This is a dummy entry to hold the SVN-Id of drivedb.h",
     ""
