/*
 * drivedb.h - smartmontools 5.41-5.43 drive database file
 *
 * Home page of code is: http://www.smartmontools.org
 *
 * Copyright (C) 2003-11 Philip Williams, Bruce Allen
 * Copyright (C) 2008-16 Christian Franke
 *
 * This program is free software; you can redistribute it and/or modify
 * it under the terms of the GNU General Public License as published by
 * the Free Software Foundation; either version 2, or (at your option)
 * any later version.
 *
 * You should have received a copy of the GNU General Public License
 * (for example COPYING); If not, see <http://www.gnu.org/licenses/>.
 *
 */

/*
 * Structure used to store drive database entries:
 *
 * struct drive_settings {
 *   const char * modelfamily;
 *   const char * modelregexp;
 *   const char * firmwareregexp;
 *   const char * warningmsg;
 *   const char * presets;
 * };
 *
 * The elements are used in the following ways:
 *
 *  modelfamily     Informal string about the model family/series of a
 *                  device. Set to "" if no info (apart from device id)
 *                  known.  The entry is ignored if this string starts with
 *                  a dollar sign.  Must not start with "USB:", see below.
 *  modelregexp     POSIX extended regular expression to match the model of
 *                  a device.  This should never be "".
 *  firmwareregexp  POSIX extended regular expression to match a devices's
 *                  firmware.  This is optional and should be "" if it is not
 *                  to be used.  If it is nonempty then it will be used to
 *                  narrow the set of devices matched by modelregexp.
 *  warningmsg      A message that may be displayed for matching drives.  For
 *                  example, to inform the user that they may need to apply a
 *                  firmware patch.
 *  presets         String with vendor-specific attribute ('-v') and firmware
 *                  bug fix ('-F') options.  Same syntax as in smartctl command
 *                  line.  The user's own settings override these.
 *
 * The regular expressions for drive model and firmware must match the full
 * string.  The effect of "^FULLSTRING$" is identical to "FULLSTRING".
 * The form ".*SUBSTRING.*" can be used if substring match is desired.
 *
 * The table will be searched from the start to end or until the first match,
 * so the order in the table is important for distinct entries that could match
 * the same drive.
 *
 *
 * Format for USB ID entries:
 *
 *  modelfamily     String with format "USB: DEVICE; BRIDGE" where
 *                  DEVICE is the name of the device and BRIDGE is
 *                  the name of the USB bridge.  Both may be empty
 *                  if no info known.
 *  modelregexp     POSIX extended regular expression to match the USB
 *                  vendor:product ID in hex notation ("0x1234:0xabcd").
 *                  This should never be "".
 *  firmwareregexp  POSIX extended regular expression to match the USB
 *                  bcdDevice info.  Only compared during search if other
 *                  entries with same USB vendor:product ID exist.
 *  warningmsg      Not used yet.
 *  presets         String with one device type ('-d') option.
 *
 */

/*
const drive_settings builtin_knowndrives[] = {
 */
<<<<<<< HEAD
  { "$Id: drivedb.h 4317 2016-05-06 20:17:21Z chrfranke $",
=======
  { "$Id: drivedb.h 4324 2016-05-31 20:45:50Z chrfranke $",
>>>>>>> 9c3f5038
    "-", "-",
    "This is a dummy entry to hold the SVN-Id of drivedb.h",
    ""
  /* Default settings:
    "-v 1,raw48,Raw_Read_Error_Rate "
    "-v 2,raw48,Throughput_Performance "
    "-v 3,raw16(avg16),Spin_Up_Time "
    "-v 4,raw48,Start_Stop_Count "
    "-v 5,raw16(raw16),Reallocated_Sector_Ct "
    "-v 6,raw48,Read_Channel_Margin "
    "-v 7,raw48,Seek_Error_Rate "
    "-v 8,raw48,Seek_Time_Performance "
    "-v 9,raw24(raw8),Power_On_Hours " // smartmontools <= r3527: raw48
    "-v 10,raw48,Spin_Retry_Count "
    "-v 11,raw48,Calibration_Retry_Count "
    "-v 12,raw48,Power_Cycle_Count "
    "-v 13,raw48,Read_Soft_Error_Rate "
    //  14-174 Unknown_Attribute
    "-v 175,raw48,Program_Fail_Count_Chip "
    "-v 176,raw48,Erase_Fail_Count_Chip "
    "-v 177,raw48,Wear_Leveling_Count "
    "-v 178,raw48,Used_Rsvd_Blk_Cnt_Chip "
    "-v 179,raw48,Used_Rsvd_Blk_Cnt_Tot "
    "-v 180,raw48,Unused_Rsvd_Blk_Cnt_Tot "
    "-v 181,raw48,Program_Fail_Cnt_Total "
    "-v 182,raw48,Erase_Fail_Count_Total "
    "-v 183,raw48,Runtime_Bad_Block "
    "-v 184,raw48,End-to-End_Error "
    //  185-186 Unknown_Attribute
    "-v 187,raw48,Reported_Uncorrect "
    "-v 188,raw48,Command_Timeout "
    "-v 189,raw48,High_Fly_Writes "
    "-v 190,tempminmax,Airflow_Temperature_Cel "
    "-v 191,raw48,G-Sense_Error_Rate "
    "-v 192,raw48,Power-Off_Retract_Count "
    "-v 193,raw48,Load_Cycle_Count "
    "-v 194,tempminmax,Temperature_Celsius "
    "-v 195,raw48,Hardware_ECC_Recovered "
    "-v 196,raw16(raw16),Reallocated_Event_Count "
    "-v 197,raw48,Current_Pending_Sector "
    "-v 198,raw48,Offline_Uncorrectable "
    "-v 199,raw48,UDMA_CRC_Error_Count "
    "-v 200,raw48,Multi_Zone_Error_Rate "
    "-v 201,raw48,Soft_Read_Error_Rate "
    "-v 202,raw48,Data_Address_Mark_Errs "
    "-v 203,raw48,Run_Out_Cancel "
    "-v 204,raw48,Soft_ECC_Correction "
    "-v 205,raw48,Thermal_Asperity_Rate "
    "-v 206,raw48,Flying_Height "
    "-v 207,raw48,Spin_High_Current "
    "-v 208,raw48,Spin_Buzz "
    "-v 209,raw48,Offline_Seek_Performnce "
    //  210-219 Unknown_Attribute
    "-v 220,raw48,Disk_Shift "
    "-v 221,raw48,G-Sense_Error_Rate "
    "-v 222,raw48,Loaded_Hours "
    "-v 223,raw48,Load_Retry_Count "
    "-v 224,raw48,Load_Friction "
    "-v 225,raw48,Load_Cycle_Count "
    "-v 226,raw48,Load-in_Time "
    "-v 227,raw48,Torq-amp_Count "
    "-v 228,raw48,Power-off_Retract_Count "
    //  229 Unknown_Attribute
    "-v 230,raw48,Head_Amplitude "
    "-v 231,raw48,Temperature_Celsius "
    "-v 232,raw48,Available_Reservd_Space "
    "-v 233,raw48,Media_Wearout_Indicator "
    //  234-239 Unknown_Attribute
    "-v 240,raw48,Head_Flying_Hours "
    "-v 241,raw48,Total_LBAs_Written "
    "-v 242,raw48,Total_LBAs_Read "
    //  243-249 Unknown_Attribute
    "-v 250,raw48,Read_Error_Retry_Rate "
    //  251-253 Unknown_Attribute
    "-v 254,raw48,Free_Fall_Sensor "
  */
  },
  { "Apacer SSD",
    "(2|4|8|16|32)GB SATA Flash Drive", // tested with APSDM002G15AN-CT/SFDDA01C and SFI2101D, APSDM004G13AN-AT/SFDE001A
    "SF(DDA01C|I2101D|DE001A)", "", // spec found at http://wfcache.advantech.com/www/certified-peripherals/documents/96fmcff-04g-cs-ap_Datasheet.pdf
    "-v 160,raw48,Initial_Bad_Block_Count "
    "-v 161,raw48,Bad_Block_Count "
    "-v 162,raw48,Spare_Block_Count "
    "-v 163,raw48,Max_Erase_Count "
    "-v 164,raw48,Average_Erase_Count "
    "-v 165,raw48,Average_Erase_Count " // could be wrong
    "-v 166,raw48,Later_Bad_Block_Count "
    "-v 167,raw48,SSD_Protect_Mode "
    "-v 168,raw48,SATA_PHY_Err_Ct "
  },
  { "Apple MacBook Air SSD", // probably Toshiba
    "APPLE SSD TS(064|128)E", // tested with APPLE SSD TS064E/TQAABBF0
    "", "",
    "-v 173,raw48,Wear_Leveling_Count " //  ]
    "-v 241,raw48,Host_Writes_GiB "     //  ]  guessed (ticket #655)
    "-v 242,raw48,Host_Reades_GiB "     //  ]
  },
  { "Apple SD/SM/TS...E/F SSDs", // SanDisk/Samsung/Toshiba?
    "APPLE SSD (S[DM]|TS)0?(128|256|512|768)[EFG]", // tested with APPLE SSD SD256E/1021AP, SD0128F/A223321
     // APPLE SSD SM768E/CXM90A1Q, SM0512F/UXM2JA1Q, TS0256F/109L0704, SM0512G/BXW1SA0Q
    "", "",
  //"-v 1,raw48,Raw_Read_Error_Rate "
  //"-v 5,raw16(raw16),Reallocated_Sector_Ct "
  //"-v 9,raw24(raw8),Power_On_Hours "
  //"-v 12,raw48,Power_Cycle_Count "
  //"-v 169,raw48,Unknown_Attribute "
    "-v 173,raw48,Wear_Leveling_Count " // ]
    "-v 174,raw48,Host_Reads_MiB "      // ] guessed (ticket #342), S[DM]*F only
    "-v 175,raw48,Host_Writes_MiB "     // ]
  //"-v 192,raw48,Power-Off_Retract_Count "
  //"-v 194,tempminmax,Temperature_Celsius "
  //"-v 197,raw48,Current_Pending_Sector "
  //"-v 199,raw48,UDMA_CRC_Error_Count "
  //"-v 240,raw48,Unknown_SSD_Attribute "
  },
  { "Crucial/Micron RealSSD C300/M500", // Marvell 88SS91xx
    "C300-CTFDDA[AC](064|128|256)MAG|" // Marvell 88SS9174 BJP2, tested with C300-CTFDDAC128MAG/0002,
      // C300-CTFDDAC064MAG/0006
    "Crucial_CT(120|240|480)M500SSD[13]", // Marvell 88SS9187 BLD2, tested with Crucial_CT120M500SSD3/MU02,
      // Crucial_CT120M500SSD1/MU02, Crucial_CT240M500SSD1/MU03, Crucial_CT480M500SSD1/MU03
    "", "",
  //"-v 1,raw48,Raw_Read_Error_Rate "
  //"-v 5,raw16(raw16),Reallocated_Sector_Ct "
  //"-v 9,raw24(raw8),Power_On_Hours "
  //"-v 12,raw48,Power_Cycle_Count "
    "-v 170,raw48,Grown_Failing_Block_Ct "
    "-v 171,raw48,Program_Fail_Count "
    "-v 172,raw48,Erase_Fail_Count "
    "-v 173,raw48,Wear_Leveling_Count "
    "-v 174,raw48,Unexpect_Power_Loss_Ct "
    "-v 181,raw16,Non4k_Aligned_Access "
    "-v 183,raw48,SATA_Iface_Downshift "
  //"-v 184,raw48,End-to-End_Error "
  //"-v 187,raw48,Reported_Uncorrect "
  //"-v 188,raw48,Command_Timeout "
    "-v 189,raw48,Factory_Bad_Block_Ct "
  //"-v 194,tempminmax,Temperature_Celsius "
  //"-v 195,raw48,Hardware_ECC_Recovered "
  //"-v 196,raw16(raw16),Reallocated_Event_Count "
  //"-v 197,raw48,Current_Pending_Sector "
  //"-v 198,raw48,Offline_Uncorrectable "
  //"-v 199,raw48,UDMA_CRC_Error_Count "
    "-v 202,raw48,Percent_Lifetime_Used "
    "-v 206,raw48,Write_Error_Rate "
    "-v 210,raw48,Success_RAIN_Recov_Cnt "
    "-v 246,raw48,Total_Host_Sector_Write "
    "-v 247,raw48,Host_Program_Page_Count "
    "-v 248,raw48,Bckgnd_Program_Page_Cnt"
  },
  { "Crucial/Micron RealSSD m4/C400/P400", // Marvell 9176, fixed firmware
    "C400-MTFDDA[ACK](064|128|256|512)MAM|"
    "M4-CT(064|128|256|512)M4SSD[123]|" // tested with M4-CT512M4SSD2/0309
    "MTFDDAK(064|128|256|512|050|100|200|400)MA[MNR]-1[JKS]1.*", // tested with
       // MTFDDAK256MAR-1K1AA/MA52, MTFDDAK256MAM-1K12/08TH
    "030[9-Z]|03[1-Z].|0[4-Z]..|[1-Z]....*", // >= "0309"
    "",
  //"-v 1,raw48,Raw_Read_Error_Rate "
  //"-v 5,raw16(raw16),Reallocated_Sector_Ct "
  //"-v 9,raw24(raw8),Power_On_Hours "
  //"-v 12,raw48,Power_Cycle_Count "
    "-v 170,raw48,Grown_Failing_Block_Ct "
    "-v 171,raw48,Program_Fail_Count "
    "-v 172,raw48,Erase_Fail_Count "
    "-v 173,raw48,Wear_Leveling_Count "
    "-v 174,raw48,Unexpect_Power_Loss_Ct "
    "-v 181,raw16,Non4k_Aligned_Access "
    "-v 183,raw48,SATA_Iface_Downshift "
  //"-v 184,raw48,End-to-End_Error "
  //"-v 187,raw48,Reported_Uncorrect "
  //"-v 188,raw48,Command_Timeout "
    "-v 189,raw48,Factory_Bad_Block_Ct "
  //"-v 194,tempminmax,Temperature_Celsius "
  //"-v 195,raw48,Hardware_ECC_Recovered "
  //"-v 196,raw16(raw16),Reallocated_Event_Count "
  //"-v 197,raw48,Current_Pending_Sector "
  //"-v 198,raw48,Offline_Uncorrectable "
  //"-v 199,raw48,UDMA_CRC_Error_Count "
    "-v 202,raw48,Perc_Rated_Life_Used "
    "-v 206,raw48,Write_Error_Rate"
  },
  { "Crucial/Micron RealSSD m4/C400", // Marvell 9176, buggy or unknown firmware
    "C400-MTFDDA[ACK](064|128|256|512)MAM|" // tested with C400-MTFDDAC256MAM/0002
    "M4-CT(064|128|256|512)M4SSD[123]", // tested with M4-CT064M4SSD2/0002,
      // M4-CT064M4SSD2/0009, M4-CT256M4SSD3/000F
    "",
    "This drive may hang after 5184 hours of power-on time:\n"
    "http://www.tomshardware.com/news/Crucial-m4-Firmware-BSOD,14544.html\n"
    "See the following web pages for firmware updates:\n"
    "http://www.crucial.com/support/firmware.aspx\n"
    "http://www.micron.com/products/solid-state-storage/client-ssd#software",
    "-v 170,raw48,Grown_Failing_Block_Ct "
    "-v 171,raw48,Program_Fail_Count "
    "-v 172,raw48,Erase_Fail_Count "
    "-v 173,raw48,Wear_Leveling_Count "
    "-v 174,raw48,Unexpect_Power_Loss_Ct "
    "-v 181,raw16,Non4k_Aligned_Access "
    "-v 183,raw48,SATA_Iface_Downshift "
    "-v 189,raw48,Factory_Bad_Block_Ct "
    "-v 202,raw48,Perc_Rated_Life_Used "
    "-v 206,raw48,Write_Error_Rate"
  },
  { "Crucial/Micron MX100/MX200/M5x0/M600 Client SSDs",
    "Crucial_CT(128|256|512)MX100SSD1|"// tested with Crucial_CT256MX100SSD1/MU01
    "Crucial_CT(200|250|256|500|512|1000|1024)MX200SSD[1346]|" // tested with Crucial_CT500MX200SSD1/MU01,
      // Crucial_CT1024MX200SSD1/MU01, Crucial_CT250MX200SSD3/MU01, Crucial_CT250MX200SSD1/MU03
    "Crucial_CT(120|240|480|960)M500SSD[134]|" // tested with Crucial_CT960M500SSD1/MU03,
      // Crucial_CT240M500SSD4/MU05
    "Crucial_CT(128|256|512|1024)M550SSD[13]|" // tested with Crucial_CT512M550SSD3/MU01,
      // Crucial_CT1024M550SSD1/MU01
    "Micron_M500_MTFDDA[KTV](120|240|480|960)MAV|"// tested with Micron_M500_MTFDDAK960MAV/MU05
    "(Micron_)?M510[_-]MTFDDA[KTV](128|256)MAZ|" // tested with M510-MTFDDAK256MAZ/MU01
    "(Micron_)?M550[_-]MTFDDA[KTV](064|128|256|512|1T0)MAY|" // tested with M550-MTFDDAK256MAY/MU01
    "Micron_M600_(EE|MT)FDDA[KTV](128|256|512|1T0)MBF[25Z]?", // tested with Micron_M600_MTFDDAK1T0MBF/MU01
    "", "",
  //"-v 1,raw48,Raw_Read_Error_Rate "
    "-v 5,raw48,Reallocate_NAND_Blk_Cnt "
  //"-v 9,raw24(raw8),Power_On_Hours "
  //"-v 12,raw48,Power_Cycle_Count "
    "-v 171,raw48,Program_Fail_Count "
    "-v 172,raw48,Erase_Fail_Count "
    "-v 173,raw48,Ave_Block-Erase_Count "
    "-v 174,raw48,Unexpect_Power_Loss_Ct "
    "-v 180,raw48,Unused_Reserve_NAND_Blk "
    "-v 183,raw48,SATA_Interfac_Downshift "
    "-v 184,raw48,Error_Correction_Count "
  //"-v 187,raw48,Reported_Uncorrect "
  //"-v 194,tempminmax,Temperature_Celsius "
  //"-v 196,raw16(raw16),Reallocated_Event_Count "
  //"-v 197,raw48,Current_Pending_Sector "
  //"-v 198,raw48,Offline_Uncorrectable "
  //"-v 199,raw48,UDMA_CRC_Error_Count "
    "-v 202,raw48,Percent_Lifetime_Used "
    "-v 206,raw48,Write_Error_Rate "
    "-v 210,raw48,Success_RAIN_Recov_Cnt "
    "-v 246,raw48,Total_Host_Sector_Write "
    "-v 247,raw48,Host_Program_Page_Count "
    "-v 248,raw48,Bckgnd_Program_Page_Cnt"
  },
  { "Micron M500DC/M510DC Enterprise SSDs",
    "Micron_M500DC_(EE|MT)FDDA[AK](120|240|480|800)MBB|" // tested with
      // Micron_M500DC_EEFDDAA120MBB/129, Micron_M500DC_MTFDDAK800MBB/0129
    "MICRON_M510DC_(EE|MT)FDDAK(120|240|480|800|960)MBP", // tested with
      // Micron_M510DC_MTFDDAK240MBP/0005
    "", "",
  //"-v 1,raw48,Raw_Read_Error_Rate "
    "-v 5,raw48,Reallocated_Block_Count "
  //"-v 9,raw24(raw8),Power_On_Hours "
  //"-v 12,raw48,Power_Cycle_Count "
    "-v 170,raw48,Reserved_Block_Count "
    "-v 171,raw48,Program_Fail_Count "
    "-v 172,raw48,Erase_Fail_Count "
    "-v 173,raw48,Ave_Block-Erase_Count "
    "-v 174,raw48,Unexpect_Power_Loss_Ct "
    "-v 184,raw48,Error_Correction_Count "
  //"-v 187,raw48,Reported_Uncorrect "
    "-v 188,raw48,Command_Timeouts "
  //"-v 194,tempminmax,Temperature_Celsius "
    "-v 195,raw48,Cumulativ_Corrected_ECC "
  //"-v 197,raw48,Current_Pending_Sector "
  //"-v 198,raw48,Offline_Uncorrectable "
  //"-v 199,raw48,UDMA_CRC_Error_Count "
    "-v 202,raw48,Percent_Lifetime_Remain "
    "-v 206,raw48,Write_Error_Rate "
    "-v 247,raw48,Host_Program_Page_Count "
    "-v 248,raw48,Bckgnd_Program_Page_Cnt"
  },
  { "SandForce Driven SSDs", // Corsair Force LS with buggy firmware only
    "Corsair Force LS SSD", // tested with Corsair Force LS SSD/S9FM01.8
    "S9FM01\\.8",
    "A firmware update is available for this drive.\n"
    "It is HIGHLY RECOMMENDED for drives with specific serial numbers.\n"
    "See the following web pages for details:\n"
    "http://www.corsair.com/en-us/force-series-ls-60gb-sata-3-6gb-s-ssd\n"
    "https://www.smartmontools.org/ticket/628",
    "-v 1,raw24/raw32,Raw_Read_Error_Rate "
    "-v 5,raw48,Retired_Block_Count "
    "-v 9,msec24hour32,Power_On_Hours_and_Msec "
  //"-v 12,raw48,Power_Cycle_Count "
    "-v 162,raw48,Unknown_SandForce_Attr "
    "-v 170,raw48,Reserve_Block_Count "
    "-v 172,raw48,Erase_Fail_Count "
    "-v 173,raw48,Unknown_SandForce_Attr "
    "-v 174,raw48,Unexpect_Power_Loss_Ct "
    "-v 181,raw48,Program_Fail_Count "
  //"-v 187,raw48,Reported_Uncorrect "
  //"-v 192,raw48,Power-Off_Retract_Count "
  //"-v 194,tempminmax,Temperature_Celsius "
  //"-v 196,raw16(raw16),Reallocated_Event_Count "
    "-v 218,raw48,Unknown_SandForce_Attr "
    "-v 231,raw48,SSD_Life_Left "
    "-v 241,raw48,Lifetime_Writes_GiB "
    "-v 242,raw48,Lifetime_Reads_GiB"
  },
  { "SandForce Driven SSDs",
    "SandForce 1st Ed\\.|" // Demo Drive, tested with firmware 320A13F0
    "ADATA SSD S(396|510|599) .?..GB|" // tested with ADATA SSD S510 60GB/320ABBF0,
      // ADATA SSD S599 256GB/3.1.0, 64GB/3.4.6
    "ADATA SP[389]00|" // tested with ADATA SP300/5.0.2d, SP800/5.0.6c,
      // ADATA SP900/5.0.6 (Premier Pro, SF-2281)
    "ADATA SSD S[PX]900 (64|128|256|512)GB-DL2|" // tested with ADATA SSD SP900 256GB-DL2/5.0.6,
      // ADATA SSD SX900 512GB-DL2/5.8.2
    "ADATA XM11 (128|256)GB|" // tested with ADATA XM11 128GB/5.0.1
    "ATP Velocity MIV (60|120|240|480)GB|" // tested with ATP Velocity MIV 480GB/110719
    "Corsair CSSD-F(40|60|80|115|120|160|240)GBP?2.*|" // Corsair Force, tested with
      // Corsair CSSD-F40GB2/1.1, Corsair CSSD-F115GB2-A/2.1a
    "Corsair Force ((3 |LS )?SSD|GS|GT)|" // SF-2281, tested with
      // Corsair Force SSD/5.05, 3 SSD/1.3.2, GT/1.3.3, GS/5.03,
      // Corsair Force LS SSD/S8FM06.5, S9FM01.8, S9FM02.0
    "FM-25S2S-(60|120|240)GBP2|" // G.SKILL Phoenix Pro, SF-1200, tested with
      // FM-25S2S-240GBP2/4.2
    "FTM(06|12|24|48)CT25H|" // Supertalent TeraDrive CT, tested with
      // FTM24CT25H/STTMP2P1
    "KINGSTON SE50S3(100|240|480)G|" // tested with SE50S3100G/KE1ABBF0
    "KINGSTON SH10[03]S3(90|120|240|480)G|" // HyperX (3K), SF-2281, tested with
      // SH100S3240G/320ABBF0, SH103S3120G/505ABBF0
    "KINGSTON SKC(300S37A|380S3)(60|120|180|240|480)G|" // KC300, SF-2281, tested with
      // SKC300S37A120G/KC4ABBF0, SKC380S3120G/507ABBF0
    "KINGSTON SVP200S3(7A)?(60|90|120|240|480)G|" // V+ 200, SF-2281, tested with
      // SVP200S37A480G/502ABBF0, SVP200S390G/332ABBF0
    "KINGSTON SMS200S3(30|60|120)G|" // mSATA, SF-2241, tested with SMS200S3120G/KC3ABBF0
    "KINGSTON SMS450S3(32|64|128)G|" // mSATA, SF-2281, tested with SMS450S3128G/503ABBF0
    "KINGSTON (SV300|SKC100|SE100)S3.*G|" // other SF-2281
    "MKNSSDCR(45|60|90|120|180|240|360|480)GB(-(7|DX7?|MX|G2))?|" // Mushkin Chronos (7mm/Deluxe/MX/G2),
      // SF-2281, tested with MKNSSDCR120GB, MKNSSDCR120GB-MX/560ABBF0, MKNSSDCR480GB-DX7/603ABBF0
    "MKNSSDEC(60|120|240|480|512)GB|" // Mushkin Enhanced ECO2, tested with MKNSSDEC120GB/604ABBF0
    "MKNSSDAT(30|40|60|120|180|240|480)GB(-(DX|V))?|" // Mushkin Atlas (Deluxe/Value), mSATA, SF-2281,
      // tested with MKNSSDAT120GB-V/540ABBF0
    "Mushkin MKNSSDCL(40|60|80|90|115|120|180|240|480)GB-DX2?|" // Mushkin Callisto deluxe,
      // SF-1200/1222, Mushkin MKNSSDCL60GB-DX/361A13F0
    "OCZ[ -](AGILITY2([ -]EX)?|COLOSSUS2|ONYX2|VERTEX(2|-LE))( [123]\\..*)?|" // SF-1200,
      // tested with OCZ-VERTEX2/1.11, OCZ-VERTEX2 3.5/1.11
    "OCZ-NOCTI|" // mSATA, SF-2100, tested with OCZ-NOCTI/2.15
    "OCZ-REVODRIVE3?( X2)?|" // PCIe, SF-1200/2281, tested with
      // OCZ-REVODRIVE( X2)?/1.20, OCZ-REVODRIVE3 X2/2.11
    "OCZ-REVODRIVE350|"
    "OCZ[ -](VELO|VERTEX2[ -](EX|PRO))( [123]\\..*)?|" // SF-1500, tested with
      // OCZ VERTEX2-PRO/1.10 (Bogus thresholds for attribute 232 and 235)
    "D2[CR]STK251...-....|" // OCZ Deneva 2 C/R, SF-22xx/25xx,
      // tested with D2CSTK251M11-0240/2.08, D2CSTK251A10-0240/2.15
    "OCZ-(AGILITY3|SOLID3|VERTEX3( MI)?)|"  // SF-2200, tested with OCZ-VERTEX3/2.02,
      // OCZ-AGILITY3/2.11, OCZ-SOLID3/2.15, OCZ-VERTEX3 MI/2.15
    "OCZ Z-DRIVE R4 [CR]M8[48]|" // PCIe, SF-2282/2582, tested with OCZ Z-DRIVE R4 CM84/2.13
      // (Bogus attributes under Linux)
    "OCZ Z-DRIVE 4500|"
    "OCZ-VELO DRIVE|" // VeloDrive R, PCIe, tested with OCZ-VELO DRIVE/1.33
    "TALOS2|" // OCZ Talos 2 C/R, SAS (works with -d sat), 2*SF-2282, tested with TALOS2/3.20E
    "(APOC|DENC|DENEVA|FTNC|GFGC|MANG|MMOC|NIMC|TMSC).*|" // other OCZ SF-1200,
      // tested with DENCSTE251M11-0120/1.33, DENEVA PCI-E/1.33
    "(DENR|DRSAK|EC188|NIMR|PSIR|TRSAK).*|" // other OCZ SF-1500
    "OWC Aura Pro( 6G SSD)?|" // tested with OWC Aura Pro 6G SSD/507ABBF0, OWC Aura Pro/603ABBF0
    "OWC Mercury Electra (Pro )?[36]G SSD|" // tested with
      // OWC Mercury Electra 6G SSD/502ABBF0, OWC Mercury Electra Pro 3G SSD/541ABBF0
    "OWC Mercury E(xtreme|XTREME) Pro (6G |RE )?SSD|" // tested with
      // OWC Mercury Extreme Pro SSD/360A13F0, OWC Mercury EXTREME Pro 6G SSD/507ABBF0
    "Patriot Pyro|" // tested with Patriot Pyro/332ABBF0
    "SanDisk SDSSDX(60|120|240|480)GG25|" // SanDisk Extreme, SF-2281, tested with
      // SDSSDX240GG25/R201
    "SanDisk SDSSDA(120|240|480)G|" // SanDisk SSD Plus, tested with SanDisk SDSSDA240G/U21010RL
    "SuperSSpeed S301 [0-9]*GB|" // SF-2281, tested with SuperSSpeed S301 128GB/503
    "SG9XCS2D(0?50|100|200|400)GESLT|" // Smart Storage Systems XceedIOPS2, tested with
      // SG9XCS2D200GESLT/SA03L370
    "SSD9SC(120|240|480)GED[EA]|" // PNY Prevail Elite, tested with SSD9SC120GEDA/334ABBF0
    "(TX32|TX31C1|VN0.?..GCNMK).*|" // Smart Storage Systems XceedSTOR
    "(TX22D1|TX21B1).*|" // Smart Storage Systems XceedIOPS2
    "TX52D1.*|" // Smart Storage Systems Xcel-200
    "TS(64|128|256|512)GSSD[37]20|" // Transcend SSD320/720, SF-2281, tested with
      // TS128GSSD320, TS256GSSD720/5.2.0
    "UGB(88P|99S)GC...H[BF].|" // Unigen, tested with
      // UGB88PGC100HF2/MP Rev2, UGB99SGC100HB3/RC Rev3
    "SG9XCS(1F|2D)(50|100|200|400)GE01|" // XceedIOPS, tested with SG9XCS2D50GE01/SA03F34V
    "VisionTek GoDrive (60|120|240|480)GB", // tested with VisionTek GoDrive 480GB/506ABBF0
    "", "",
    "-v 1,raw24/raw32,Raw_Read_Error_Rate "
    "-v 5,raw48,Retired_Block_Count "
    "-v 9,msec24hour32,Power_On_Hours_and_Msec "
  //"-v 12,raw48,Power_Cycle_Count "
    "-v 13,raw24/raw32,Soft_Read_Error_Rate "
    "-v 100,raw48,Gigabytes_Erased "
    "-v 162,raw48,Unknown_SandForce_Attr " // Corsair Force LS SSD/S9FM01.8, *2.0
    "-v 170,raw48,Reserve_Block_Count "
    "-v 171,raw48,Program_Fail_Count "
    "-v 172,raw48,Erase_Fail_Count "
    "-v 173,raw48,Unknown_SandForce_Attr " // Corsair Force LS SSD/S9FM01.8, *2.0
    "-v 174,raw48,Unexpect_Power_Loss_Ct "
    "-v 177,raw48,Wear_Range_Delta "
    "-v 181,raw48,Program_Fail_Count "
    "-v 182,raw48,Erase_Fail_Count "
    "-v 184,raw48,IO_Error_Detect_Code_Ct "
  //"-v 187,raw48,Reported_Uncorrect "
    "-v 189,tempminmax,Airflow_Temperature_Cel "
  //"-v 192,raw48,Power-Off_Retract_Count "
  //"-v 194,tempminmax,Temperature_Celsius "
    "-v 195,raw24/raw32,ECC_Uncorr_Error_Count "
  //"-v 196,raw16(raw16),Reallocated_Event_Count "
    "-v 198,raw24/raw32:210zr54,Uncorrectable_Sector_Ct " // KINGSTON SE100S3100G/510ABBF0
    "-v 199,raw48,SATA_CRC_Error_Count "
    "-v 201,raw24/raw32,Unc_Soft_Read_Err_Rate "
    "-v 204,raw24/raw32,Soft_ECC_Correct_Rate "
    "-v 218,raw48,Unknown_SandForce_Attr " // Corsair Force LS SSD/S9FM01.8, *2.0
    "-v 230,raw48,Life_Curve_Status "
    "-v 231,raw48,SSD_Life_Left "
  //"-v 232,raw48,Available_Reservd_Space "
    "-v 233,raw48,SandForce_Internal "
    "-v 234,raw48,SandForce_Internal "
    "-v 235,raw48,SuperCap_Health "
    "-v 241,raw48,Lifetime_Writes_GiB "
    "-v 242,raw48,Lifetime_Reads_GiB"
  },
  { "Phison Driven SSDs", // see MKP_521_Phison_SMART_attribute.pdf
    "KINGSTON SUV300S37A(120|240|480)G|" // UV300 SSD, tested with KINGSTON SUV300S37A120G/SAFM11.K
    "KINGSTON SKC310S3B?7A960G|" // SSDNow KC310, KINGSTON SKC310S37A960G/SAFM00.r
    "KINGSTON SKC400S37(128G|256G|512G|1T)|" // SSDNow KC400, KINGSTON SKC400S37128G
    "KINGSTON SV310S3(7A|D7|N7A|B7A)960G|" // SSDNow V310
    "KINGSTON SHSS3B?7A(120|240|480|960)G", // HyperX Savage
    "", "",
  //"-v 1,raw48,Raw_Read_Error_Rate "
    "-v 2,raw48,Not_In_Use "
    "-v 3,raw48,Not_In_Use "
    "-v 5,raw48,Not_In_Use "
    "-v 7,raw48,Not_In_Use "
    "-v 8,raw48,Not_In_Use "
  //"-v 9,raw24(raw8),Power_On_Hours "
    "-v 5,raw48,Retired_Block_Count "
  //"-v 9,raw24(raw8),Power_On_Hours "
    "-v 10,raw48,Not_In_Use "
  //"-v 12,raw48,Power_Cycle_Count "
    "-v 168,raw48,SATA_Phy_Error_Count "
    "-v 170,raw24/raw24:z54z10,Bad_Blk_Ct_Erl/Lat " // Early bad block/Later bad block
    "-v 173,raw16(avg16),MaxAvgErase_Ct "
    "-v 175,raw48,Not_In_Use "
    "-v 183,raw48,Unknown_Attribute "
  //"-v 187,raw48,Reported_Uncorrect "
    "-v 192,raw48,Unsafe_Shutdown_Count "
  //"-v 194,tempminmax,Temperature_Celsius "
    "-v 196,raw48,Not_In_Use "
    "-v 197,raw48,Not_In_Use "
    "-v 199,raw48,CRC_Error_Count "
    "-v 218,raw48,CRC_Error_Count "
    "-v 231,raw48,SSD_Life_Left "
    "-v 233,raw48,Flash_Writes_GiB "
    "-v 240,raw48,Not_In_Use "
    "-v 241,raw48,Lifetime_Writes_GiB "
    "-v 242,raw48,Lifetime_Reads_GiB "
    "-v 244,raw48,Average_Erase_Count "
    "-v 245,raw48,Max_Erase_Count "
    "-v 246,raw48,Total_Erase_Count "
  },
  { "Indilinx Barefoot based SSDs",
    "Corsair CSSD-V(32|60|64|128|256)GB2|" // Corsair Nova, tested with Corsair CSSD-V32GB2/2.2
    "Corsair CMFSSD-(32|64|128|256)D1|" // Corsair Extreme, tested with Corsair CMFSSD-128D1/1.0
    "CRUCIAL_CT(64|128|256)M225|" // tested with CRUCIAL_CT64M225/1571
    "G.SKILL FALCON (64|128|256)GB SSD|" // tested with G.SKILL FALCON 128GB SSD/2030
    "OCZ[ -](AGILITY|ONYX|VERTEX( 1199|-TURBO| v1\\.10)?)|" // tested with
      // OCZ-ONYX/1.6, OCZ-VERTEX 1199/00.P97, OCZ-VERTEX/1.30, OCZ VERTEX-TURBO/1.5, OCZ-VERTEX v1.10/1370
    "Patriot[ -]Torqx.*|"
    "RENICE Z2|" // tested with RENICE Z2/2030
    "STT_FT[MD](28|32|56|64)GX25H|" // Super Talent Ultradrive GX, tested with STT_FTM64GX25H/1916
    "TS(18|25)M(64|128)MLC(16|32|64|128|256|512)GSSD|" // ASAX Leopard Hunt II, tested with TS25M64MLC64GSSD/0.1
    "FM-25S2I-(64|128)GBFII|" // G.Skill FALCON II, tested with FM-25S2I-64GBFII
    "TS(60|120)GSSD25D-M", // Transcend Ultra SSD (SATA II), see also Ticket #80
    "", "",
    "-v 1,raw64 " // Raw_Read_Error_Rate
    "-v 9,raw64 " // Power_On_Hours
    "-v 12,raw64 " // Power_Cycle_Count
    "-v 184,raw64,Initial_Bad_Block_Count "
    "-v 195,raw64,Program_Failure_Blk_Ct "
    "-v 196,raw64,Erase_Failure_Blk_Ct "
    "-v 197,raw64,Read_Failure_Blk_Ct "
    "-v 198,raw64,Read_Sectors_Tot_Ct "
    "-v 199,raw64,Write_Sectors_Tot_Ct "
    "-v 200,raw64,Read_Commands_Tot_Ct "
    "-v 201,raw64,Write_Commands_Tot_Ct "
    "-v 202,raw64,Error_Bits_Flash_Tot_Ct "
    "-v 203,raw64,Corr_Read_Errors_Tot_Ct "
    "-v 204,raw64,Bad_Block_Full_Flag "
    "-v 205,raw64,Max_PE_Count_Spec "
    "-v 206,raw64,Min_Erase_Count "
    "-v 207,raw64,Max_Erase_Count "
    "-v 208,raw64,Average_Erase_Count "
    "-v 209,raw64,Remaining_Lifetime_Perc "
    "-v 210,raw64,Indilinx_Internal "
    "-v 211,raw64,SATA_Error_Ct_CRC "
    "-v 212,raw64,SATA_Error_Ct_Handshake "
    "-v 213,raw64,Indilinx_Internal"
  },
  { "Indilinx Barefoot_2/Everest/Martini based SSDs",
    "OCZ VERTEX[ -]PLUS|" // tested with OCZ VERTEX-PLUS/3.55, OCZ VERTEX PLUS/3.55
    "OCZ-VERTEX PLUS R2|" // Barefoot 2, tested with OCZ-VERTEX PLUS R2/1.2
    "OCZ-PETROL|" // Everest 1, tested with OCZ-PETROL/3.12
    "OCZ-AGILITY4|" // Everest 2, tested with OCZ-AGILITY4/1.5.2
    "OCZ-VERTEX4", // Everest 2, tested with OCZ-VERTEX4/1.5
    "", "",
  //"-v 1,raw48,Raw_Read_Error_Rate "
  //"-v 3,raw16(avg16),Spin_Up_Time "
  //"-v 4,raw48,Start_Stop_Count "
  //"-v 5,raw16(raw16),Reallocated_Sector_Ct "
  //"-v 9,raw24(raw8),Power_On_Hours "
  //"-v 12,raw48,Power_Cycle_Count "
    "-v 232,raw48,Lifetime_Writes " // LBA?
  //"-v 233,raw48,Media_Wearout_Indicator"
  },
  { "Indilinx Barefoot 3 based SSDs",
    "OCZ-VECTOR(1[58]0)?|" // tested with OCZ-VECTOR/1.03, OCZ-VECTOR150/1.2, OCZ-VECTOR180
    "OCZ-VERTEX4[56]0A?|" // Barefoot 3 M10, tested with OCZ-VERTEX450/1.0, OCZ-VERTEX460/1.0, VERTEX460A
    "OCZ-SABER1000|"
    "OCZ-ARC100|"
    "Radeon R7", // Barefoot 3 M00, tested with Radeon R7/1.00
    "", "",
    "-v 5,raw48,Runtime_Bad_Block "
  //"-v 9,raw24(raw8),Power_On_Hours "
  //"-v 12,raw48,Power_Cycle_Count "
    "-v 171,raw48,Avail_OP_Block_Count "
    "-v 174,raw48,Pwr_Cycle_Ct_Unplanned "
    "-v 187,raw48,Total_Unc_NAND_Reads "
    "-v 195,raw48,Total_Prog_Failures "
    "-v 196,raw48,Total_Erase_Failures "
    "-v 197,raw48,Total_Unc_Read_Failures "
    "-v 198,raw48,Host_Reads_GiB "
    "-v 199,raw48,Host_Writes_GiB "
    "-v 205,raw48,Max_Rated_PE_Count "
    "-v 206,raw48,Min_Erase_Count "
    "-v 207,raw48,Max_Erase_Count "
    "-v 208,raw48,Average_Erase_Count "
    "-v 210,raw48,SATA_CRC_Error_Count "
    "-v 212,raw48,Pages_Requiring_Rd_Rtry "
    "-v 213,raw48,Snmple_Retry_Attempts "
    "-v 214,raw48,Adaptive_Retry_Attempts "
    "-v 222,raw48,RAID_Recovery_Count "
    "-v 224,raw48,In_Warranty "
    "-v 225,raw48,DAS_Polarity "
    "-v 226,raw48,Partial_Pfail "
    "-v 230,raw48,Write_Throttling "
    "-v 233,raw48,Remaining_Lifetime_Perc "
    "-v 241,raw48,Host_Writes_GiB " // M00/M10
    "-v 242,raw48,Host_Reads_GiB "  // M00/M10
    "-v 249,raw48,Total_NAND_Prog_Ct_GiB "
    "-v 251,raw48,Total_NAND_Read_Ct_GiB"
  },
  { "OCZ Intrepid 3000 SSDs", // tested with OCZ INTREPID 3600/1.4.3.6, 3800/1.4.3.0, 3700/1.5.0.4
    "OCZ INTREPID 3[678]00",
    "", "",
    "-v 5,raw48,Runtime_Bad_Block "
  //"-v 9,raw24(raw8),Power_On_Hours "
  //"-v 12,raw48,Power_Cycle_Count "
    "-v 100,raw48,Total_Blocks_Erased "
    "-v 171,raw48,Avail_OP_Block_Count "
    "-v 174,raw48,Pwr_Cycle_Ct_Unplanned "
    "-v 184,raw48,Factory_Bad_Block_Count "
    "-v 187,raw48,Total_Unc_NAND_Reads "
    "-v 190,tempminmax,Temperature_Celsius "
    "-v 195,raw48,Total_Prog_Failures "
    "-v 196,raw48,Total_Erase_Failures "
    "-v 197,raw48,Total_Unc_Read_Failures "
    "-v 198,raw48,Host_Reads_GiB "
    "-v 199,raw48,Host_Writes_GiB "
    "-v 202,raw48,Total_Read_Bits_Corr_Ct "
    "-v 205,raw48,Max_Rated_PE_Count "
    "-v 206,raw48,Min_Erase_Count "
    "-v 207,raw48,Max_Erase_Count "
    "-v 208,raw48,Average_Erase_Count "
    "-v 210,raw48,SATA_CRC_Error_Count "
    "-v 211,raw48,SATA_UNC_Count "
    "-v 212,raw48,NAND_Reads_with_Retry "
    "-v 213,raw48,Simple_Rd_Rtry_Attempts "
    "-v 214,raw48,Adaptv_Rd_Rtry_Attempts "
    "-v 221,raw48,Int_Data_Path_Prot_Unc "
    "-v 222,raw48,RAID_Recovery_Count "
    "-v 230,raw48,SuperCap_Charge_Status " // 0=not charged, 1=fully charged, 2=unknown
    "-v 233,raw48,Remaining_Lifetime_Perc "
    "-v 249,raw48,Total_NAND_Prog_Ct_GiB "
    "-v 251,raw48,Total_NAND_Read_Ct_GiB"
  },
  {
    "OCZ Trion SSDs",
    "OCZ-TRION1[05]0", // tested with OCZ-TRION100/SAFM11.2A, TRION150/SAFZ72.2
    "", "",
  //"-v 9,raw24(raw8),Power_On_Hours "
  //"-v 12,raw48,Power_Cycle_Count "
    "-v 167,raw48,SSD_Protect_Mode "
    "-v 168,raw48,SATA_PHY_Error_Count "
    "-v 169,raw48,Bad_Block_Count "
    "-v 173,raw48,Erase_Count "
    "-v 192,raw48,Unexpect_Power_Loss_Ct "
  //"-v 194,tempminmax,Temperature_Celsius "
    "-v 241,raw48,Host_Writes"
  },
  { "InnoDisk InnoLite SATADOM D150QV-L SSDs", // tested with InnoLite SATADOM D150QV-L/120319
    "InnoLite SATADOM D150QV-L",
    "", "",
  //"-v 1,raw48,Raw_Read_Error_Rate "
  //"-v 2,raw48,Throughput_Performance "
  //"-v 3,raw16(avg16),Spin_Up_Time "
  //"-v 5,raw16(raw16),Reallocated_Sector_Ct "
  //"-v 7,raw48,Seek_Error_Rate " // from InnoDisk iSMART Linux tool, useless for SSD
  //"-v 8,raw48,Seek_Time_Performance "
  //"-v 9,raw24(raw8),Power_On_Hours "
  //"-v 10,raw48,Spin_Retry_Count "
  //"-v 12,raw48,Power_Cycle_Count "
    "-v 168,raw48,SATA_PHY_Error_Count "
    "-v 170,raw48,Bad_Block_Count "
    "-v 173,raw48,Erase_Count "
    "-v 175,raw48,Bad_Cluster_Table_Count "
    "-v 192,raw48,Unexpect_Power_Loss_Ct "
  //"-v 194,tempminmax,Temperature_Celsius "
  //"-v 197,raw48,Current_Pending_Sector "
    "-v 229,hex48,Flash_ID "
    "-v 235,raw48,Later_Bad_Block "
    "-v 236,raw48,Unstable_Power_Count "
    "-v 240,raw48,Write_Head"
  },
  { "Innodisk 3ME SSDs", // tested with 2.5" SATA SSD 3ME/S140714
    "((1\\.8|2\\.5)\"? SATA SSD|SATA Slim) 3ME",
    "", "",
  //"-v 1,raw48,Raw_Read_Error_Rate "
  //"-v 2,raw48,Throughput_Performance "
  //"-v 3,raw16(avg16),Spin_Up_Time "
  //"-v 5,raw48,Reallocated_Sector_Count "
    "-v 7,raw48,Seek_Error_Rate "       // ?
    "-v 8,raw48,Seek_Time_Performance " // ?
  //"-v 9,raw24(raw8),Power_On_Hours "
    "-v 10,raw48,Spin_Retry_Count "     // ?
  //"-v 12,raw48,Power_Cycle_Count "
    "-v 168,raw48,SATA_PHY_Error_Count "
    "-v 169,raw48,Unknown_Innodisk_Attr "
    "-v 170,raw16,Bad_Block_Count "
    "-v 173,raw16,Erase_Count "
    "-v 175,raw48,Bad_Cluster_Table_Count "
    "-v 176,raw48,Uncorr_RECORD_Count "
  //"-v 192,raw48,Power-Off_Retract_Count "
  //"-v 194,tempminmax,Temperature_Celsius " // ] only in spec
  //"-v 197,raw48,Current_Pending_Sector "
    "-v 225,raw48,Unknown_Innodisk_Attr "
    "-v 229,hex48,Flash_ID "
    "-v 235,raw48,Later_Bad_Block "
    "-v 236,raw48,Unstable_Power_Count "
    "-v 240,raw48,Write_Head"
  },
  { "Innodisk 3IE2/3MG2/3SE2-P SSDs", // tested with 2.5" SATA SSD 3MG2-P/M140402,
      // 1.8 SATA SSD 3IE2-P/M150821, 2.5" SATA SSD 3IE2-P/M150821,
      // SATA Slim 3MG2-P/M141114, M.2 (S80) 3MG2-P/M141114, M.2 (S42) 3SE2-P/M150821
    "((1\\.8|2\\.5)\"? SATA SSD|SATA Slim|M\\.2 \\(S(42|80)\\)) 3(IE|MG|SE)2-P",
    "", "",
  //"-v 1,raw48,Raw_Read_Error_Rate "
  //"-v 2,raw48,Throughput_Performance "
  //"-v 9,raw24(raw8),Power_On_Hours "
  //"-v 12,raw48,Power_Cycle_Count "
    "-v 160,raw48,Uncorrectable_Error_Cnt "
    "-v 161,raw48,Number_of_Pure_Spare "
    "-v 163,raw48,Initial_Bad_Block_Count "
    "-v 164,raw48,Total_Erase_Count "
    "-v 165,raw48,Max_Erase_Count "
    "-v 166,raw48,Min_Erase_Count "
    "-v 167,raw48,Average_Erase_Count "
    "-v 168,raw48,Max_Erase_Count_of_Spec "
    "-v 169,raw48,Remaining_Lifetime_Perc "
  //"-v 175,raw48,Program_Fail_Count_Chip "
  //"-v 176,raw48,Erase_Fail_Count_Chip "
  //"-v 177,raw48,Wear_Leveling_Count "
    "-v 178,raw48,Runtime_Invalid_Blk_Cnt "
  //"-v 181,raw48,Program_Fail_Cnt_Total "
  //"-v 182,raw48,Erase_Fail_Count_Total "
  //"-v 187,raw48,Reported_Uncorrect " // ] only in spec
  //"-v 192,raw48,Power-Off_Retract_Count "
  //"-v 194,tempminmax,Temperature_Celsius "
  //"-v 195,raw48,Hardware_ECC_Recovered "
  //"-v 196,raw16(raw16),Reallocated_Event_Count "
  //"-v 197,raw48,Current_Pending_Sector "
  //"-v 198,raw48,Offline_Uncorrectable "
  //"-v 199,raw48,UDMA_CRC_Error_Count "
    "-v 225,raw48,Host_Writes_32MiB "  // ]
  //"-v 232,raw48,Available_Reservd_Space "
    "-v 233,raw48,Flash_Writes_32MiB " // ]
    "-v 234,raw48,Flash_Reads_32MiB "  // ]
    "-v 241,raw48,Host_Writes_32MiB "
    "-v 242,raw48,Host_Reads_32MiB "
    "-v 245,raw48,Flash_Writes_32MiB"
  },
  { "Innodisk 3IE3/3ME3 SSDs", // tested with 2.5" SATA SSD 3ME3/S15A19, CFast 3ME3/S15A19
      // InnoDisk Corp. - mSATA 3ME3/S15A19, mSATA mini 3ME3/S15A19, M.2 (S42) 3ME3,
      // SATA Slim 3ME3/S15A19, SATADOM-MH 3ME3/S15A19, SATADOM-ML 3ME3/S15A19,
      // SATADOM-MV 3ME3/S15A19, SATADOM-SL 3ME3/S15A19, SATADOM-SV 3ME3/S15A19,
      // SATADOM-SL 3IE3/S151019N, 2.5" SATA SSD 3IE3/S15C14i, CFast 3IE3/S15C14i,
      // InnoDisk Corp. - mSATA 3IE3/S15C14i, Mini PCIeDOM 1IE3/S15C14i,
      // mSATA mini 3IE3/S15C14i, M.2 (S42) 3IE3/S15C14i, SATA Slim 3IE3/S15C14i,
      // SATADOM-SH 3IE3 V2/S15C14i, SATADOM-SL 3IE3 V2/S15A19i, SATADOM-SV 3IE3 V2/S15C14i
    "(2.5\" SATA SSD|CFast|InnoDisk Corp\\. - mSATA|Mini PCIeDOM|mSATA mini|"
    "M\\.2 \\(S42\\)|SATA Slim|SATADOM-[MS][HLV]) 3[IM]E3( V2)?",
    "", "",
  //"-v 1,raw48,Raw_Read_Error_Rate "
  //"-v 2,raw48,Throughput_Performance "
  //"-v 3,raw16(avg16),Spin_Up_Time "
    "-v 5,raw48,Later_Bad_Block "
    "-v 7,raw48,Seek_Error_Rate "       // ?
    "-v 8,raw48,Seek_Time_Performance " // ?
  //"-v 9,raw24(raw8),Power_On_Hours "
    "-v 10,raw48,Spin_Retry_Count "     // ?
  //"-v 12,raw48,Power_Cycle_Count "
    "-v 163,raw48,Total_Bad_Block_Count "
    "-v 165,raw48,Max_Erase_Count "
    "-v 167,raw48,Average_Erase_Count "
    "-v 168,raw48,SATA_PHY_Error_Count "
    "-v 169,raw48,Remaining_Lifetime_Perc "
    "-v 170,raw48,Spare_Block_Count "
    "-v 171,raw48,Program_Fail_Count "
    "-v 172,raw48,Erase_Fail_Count "
    "-v 175,raw48,Bad_Cluster_Table_Count "
    "-v 176,raw48,RANGE_RECORD_Count "
  //"-v 187,raw48,Reported_Uncorrect "
  //"-v 192,raw48,Power-Off_Retract_Count "
  //"-v 194,tempminmax,Temperature_Celsius "
  //"-v 197,raw48,Current_Pending_Sector "
    "-v 225,raw48,Data_Log_Write_Count "
    "-v 229,hex48,Flash_ID "
    "-v 232,raw48,Spares_Remaining_Perc "
    "-v 235,raw16,Later_Bad_Blk_Inf_R/W/E " // Read/Write/Erase
    "-v 240,raw48,Write_Head "
    "-v 241,raw48,Host_Writes_32MiB "
    "-v 242,raw48,Host_Reads_32MiB"
  },
  { "InnoDisk iCF 9000 CompactFlash Cards", // tested with InnoDisk Corp. - iCF9000 1GB/140808,
       // ..., InnoDisk Corp. - iCF9000 64GB/140808
    "InnoDisk Corp\\. - iCF9000 (1|2|4|8|16|32|64)GB",
    "", "",
  //"-v 1,raw48,Raw_Read_Error_Rate "
  //"-v 5,raw16(raw16),Reallocated_Sector_Ct "
  //"-v 12,raw48,Power_Cycle_Count "
    "-v 160,raw48,Uncorrectable_Error_Cnt "
    "-v 161,raw48,Valid_Spare_Block_Cnt "
    "-v 162,raw48,Child_Pair_Count "
    "-v 163,raw48,Initial_Bad_Block_Count "
    "-v 164,raw48,Total_Erase_Count "
    "-v 165,raw48,Max_Erase_Count "
    "-v 166,raw48,Min_Erase_Count "
    "-v 167,raw48,Average_Erase_Count "
  //"-v 192,raw48,Power-Off_Retract_Count "
  //"-v 194,tempminmax,Temperature_Celsius "
  //"-v 195,raw48,Hardware_ECC_Recovered "
  //"-v 196,raw16(raw16),Reallocated_Event_Count "
  //"-v 198,raw48,Offline_Uncorrectable "
  //"-v 199,raw48,UDMA_CRC_Error_Count "
  //"-v 229,raw48,Flash_ID " // only in spec
    "-v 241,raw48,Host_Writes_32MiB "
    "-v 242,raw48,Host_Reads_32MiB"
  },
  { "Intel X25-E SSDs",
    "SSDSA2SH(032|064)G1.* INTEL",  // G1 = first generation
    "", "",
  //"-v 3,raw16(avg16),Spin_Up_Time "
  //"-v 4,raw48,Start_Stop_Count "
  //"-v 5,raw16(raw16),Reallocated_Sector_Ct "
  //"-v 9,raw24(raw8),Power_On_Hours "
  //"-v 12,raw48,Power_Cycle_Count "
    "-v 192,raw48,Unsafe_Shutdown_Count "
    "-v 225,raw48,Host_Writes_32MiB "
    "-v 226,raw48,Intel_Internal "
    "-v 227,raw48,Intel_Internal "
    "-v 228,raw48,Intel_Internal "
  //"-v 232,raw48,Available_Reservd_Space "
  //"-v 233,raw48,Media_Wearout_Indicator"
  },
  { "Intel X18-M/X25-M G1 SSDs",
    "INTEL SSDSA[12]MH(080|160)G1.*",  // G1 = first generation, 50nm
    "", "",
  //"-v 3,raw16(avg16),Spin_Up_Time "
  //"-v 4,raw48,Start_Stop_Count "
  //"-v 5,raw16(raw16),Reallocated_Sector_Ct "
  //"-v 9,raw24(raw8),Power_On_Hours "
  //"-v 12,raw48,Power_Cycle_Count "
    "-v 192,raw48,Unsafe_Shutdown_Count "
    "-v 225,raw48,Host_Writes_32MiB "
    "-v 226,raw48,Intel_Internal "
    "-v 227,raw48,Intel_Internal "
    "-v 228,raw48,Intel_Internal "
  //"-v 232,raw48,Available_Reservd_Space "
  //"-v 233,raw48,Media_Wearout_Indicator"
  },
  { "Intel X18-M/X25-M/X25-V G2 SSDs", // fixed firmware
      // tested with INTEL SSDSA2M(080|160)G2GC/2CV102J8 (X25-M)
    "INTEL SSDSA[12]M(040|080|120|160)G2.*",  // G2 = second generation, 34nm
    "2CV102(J[89A-Z]|[K-Z].)", // >= "2CV102J8"
    "",
  //"-v 3,raw16(avg16),Spin_Up_Time "
  //"-v 4,raw48,Start_Stop_Count "
  //"-v 5,raw16(raw16),Reallocated_Sector_Ct "
  //"-v 9,raw24(raw8),Power_On_Hours "
  //"-v 12,raw48,Power_Cycle_Count "
  //"-v 184,raw48,End-to-End_Error " // G2 only
    "-v 192,raw48,Unsafe_Shutdown_Count "
    "-v 225,raw48,Host_Writes_32MiB "
    "-v 226,raw48,Workld_Media_Wear_Indic " // Timed Workload Media Wear Indicator (percent*1024)
    "-v 227,raw48,Workld_Host_Reads_Perc "  // Timed Workload Host Reads Percentage
    "-v 228,raw48,Workload_Minutes " // 226,227,228 can be reset by 'smartctl -t vendor,0x40'
  //"-v 232,raw48,Available_Reservd_Space "
  //"-v 233,raw48,Media_Wearout_Indicator"
  },
  { "Intel X18-M/X25-M/X25-V G2 SSDs", // buggy or unknown firmware
      // tested with INTEL SSDSA2M040G2GC/2CV102HD (X25-V)
    "INTEL SSDSA[12]M(040|080|120|160)G2.*",
    "",
    "This drive may require a firmware update to\n"
    "fix possible drive hangs when reading SMART self-test log:\n"
    "http://downloadcenter.intel.com/Detail_Desc.aspx?DwnldID=18363",
    "-v 192,raw48,Unsafe_Shutdown_Count "
    "-v 225,raw48,Host_Writes_32MiB "
    "-v 226,raw48,Workld_Media_Wear_Indic "
    "-v 227,raw48,Workld_Host_Reads_Perc "
    "-v 228,raw48,Workload_Minutes"
  },
  { "Intel 311/313 Series SSDs", // tested with INTEL SSDSA2VP020G2/2CV102M5,
      // INTEL SSDSA2VP020G3/9CV10379, INTEL SSDMAEXC024G3H/9CV10379
    "INTEL SSD(SA2VP|MAEXC)(020|024)G[23]H?",
      // SA2VP = 2.5", MAEXC = mSATA, G2 = 311, G3 = 313
    "", "",
  //"-v 3,raw16(avg16),Spin_Up_Time "
  //"-v 4,raw48,Start_Stop_Count "
  //"-v 5,raw16(raw16),Reallocated_Sector_Ct "
  //"-v 9,raw24(raw8),Power_On_Hours "
  //"-v 12,raw48,Power_Cycle_Count "
    "-v 170,raw48,Reserve_Block_Count "
    "-v 171,raw48,Program_Fail_Count "
    "-v 172,raw48,Erase_Fail_Count "
    "-v 183,raw48,SATA_Downshift_Count "
  //"-v 184,raw48,End-to-End_Error "
  //"-v 187,raw48,Reported_Uncorrect "
    "-v 192,raw48,Unsafe_Shutdown_Count "
    "-v 225,raw48,Host_Writes_32MiB "
    "-v 226,raw48,Workld_Media_Wear_Indic " // Timed Workload Media Wear Indicator (percent*1024)
    "-v 227,raw48,Workld_Host_Reads_Perc "  // Timed Workload Host Reads Percentage
    "-v 228,raw48,Workload_Minutes " // 226,227,228 can be reset by 'smartctl -t vendor,0x40'
  //"-v 232,raw48,Available_Reservd_Space "
  //"-v 233,raw48,Media_Wearout_Indicator "
    "-v 241,raw48,Host_Writes_32MiB "
    "-v 242,raw48,Host_Reads_32MiB"
  },
  { "Intel 320 Series SSDs", // tested with INTEL SSDSA2CT040G3/4PC10362,
      // INTEL SSDSA2CW160G3/4PC10362, SSDSA2BT040G3/4PC10362, SSDSA2BW120G3A/4PC10362,
      // INTEL SSDSA2BW300G3D/4PC10362, SSDSA2BW160G3L/4PC1LE04, SSDSA1NW160G3/4PC10362
    "INTEL SSDSA[12][BCN][WT](040|080|120|160|300|600)G3[ADL]?",
      // 2B = 2.5" 7mm, 2C = 2.5" 9.5mm, 1N = 1.8" microSATA
    "", "",
  //"-v 3,raw16(avg16),Spin_Up_Time "
  //"-v 4,raw48,Start_Stop_Count "
  //"-v 5,raw16(raw16),Reallocated_Sector_Ct "
  //"-v 9,raw24(raw8),Power_On_Hours "
  //"-v 12,raw48,Power_Cycle_Count "
    "-v 170,raw48,Reserve_Block_Count "
    "-v 171,raw48,Program_Fail_Count "
    "-v 172,raw48,Erase_Fail_Count "
    "-v 183,raw48,SATA_Downshift_Count " // FW >= 4Px10362
  //"-v 184,raw48,End-to-End_Error "
  //"-v 187,raw48,Reported_Uncorrect "
    "-v 199,raw48,CRC_Error_Count "      // FW >= 4Px10362
    "-v 192,raw48,Unsafe_Shutdown_Count "
    "-v 225,raw48,Host_Writes_32MiB "
    "-v 226,raw48,Workld_Media_Wear_Indic " // Timed Workload Media Wear Indicator (percent*1024)
    "-v 227,raw48,Workld_Host_Reads_Perc "  // Timed Workload Host Reads Percentage
    "-v 228,raw48,Workload_Minutes " // 226,227,228 can be reset by 'smartctl -t vendor,0x40'
  //"-v 232,raw48,Available_Reservd_Space "
  //"-v 233,raw48,Media_Wearout_Indicator "
    "-v 241,raw48,Host_Writes_32MiB "
    "-v 242,raw48,Host_Reads_32MiB"
  },
  { "Intel 710 Series SSDs", // tested with INTEL SSDSA2BZ100G3/6PB10362
    "INTEL SSDSA2BZ(100|200|300)G3",
    "", "",
  //"-v 3,raw16(avg16),Spin_Up_Time "
  //"-v 4,raw48,Start_Stop_Count "
  //"-v 5,raw16(raw16),Reallocated_Sector_Ct "
  //"-v 9,raw24(raw8),Power_On_Hours "
  //"-v 12,raw48,Power_Cycle_Count "
    "-v 170,raw48,Reserve_Block_Count "
    "-v 171,raw48,Program_Fail_Count "
    "-v 172,raw48,Erase_Fail_Count "
    "-v 174,raw48,Unexpect_Power_Loss_Ct " // Missing in 710 specification from September 2011
    "-v 183,raw48,SATA_Downshift_Count "
  //"-v 184,raw48,End-to-End_Error "
  //"-v 187,raw48,Reported_Uncorrect "
  //"-v 190,tempminmax,Airflow_Temperature_Cel "
    "-v 192,raw48,Unsafe_Shutdown_Count "
    "-v 225,raw48,Host_Writes_32MiB "
    "-v 226,raw48,Workld_Media_Wear_Indic " // Timed Workload Media Wear Indicator (percent*1024)
    "-v 227,raw48,Workld_Host_Reads_Perc "  // Timed Workload Host Reads Percentage
    "-v 228,raw48,Workload_Minutes " // 226,227,228 can be reset by 'smartctl -t vendor,0x40'
  //"-v 232,raw48,Available_Reservd_Space "
  //"-v 233,raw48,Media_Wearout_Indicator "
    "-v 241,raw48,Host_Writes_32MiB "
    "-v 242,raw48,Host_Reads_32MiB"
  },
  { "Intel 510 Series SSDs",
    "INTEL SSDSC2MH(120|250)A2",
    "", "",
  //"-v 3,raw16(avg16),Spin_Up_Time "
  //"-v 4,raw48,Start_Stop_Count "
  //"-v 5,raw16(raw16),Reallocated_Sector_Ct "
  //"-v 9,raw24(raw8),Power_On_Hours "
  //"-v 12,raw48,Power_Cycle_Count "
    "-v 192,raw48,Unsafe_Shutdown_Count "
    "-v 225,raw48,Host_Writes_32MiB "
  //"-v 232,raw48,Available_Reservd_Space "
  //"-v 233,raw48,Media_Wearout_Indicator"
  },
  { "Intel 520 Series SSDs", // tested with INTEL SSDSC2CW120A3/400i, SSDSC2BW480A3F/400i,
      // INTEL SSDSC2BW180A3L/LB3i
    "INTEL SSDSC2[BC]W(060|120|180|240|480)A3[FL]?",
    "", "",
  //"-v 5,raw16(raw16),Reallocated_Sector_Ct "
    "-v 9,msec24hour32,Power_On_Hours_and_Msec "
  //"-v 12,raw48,Power_Cycle_Count "
    "-v 170,raw48,Available_Reservd_Space "
    "-v 171,raw48,Program_Fail_Count "
    "-v 172,raw48,Erase_Fail_Count "
    "-v 174,raw48,Unexpect_Power_Loss_Ct "
  //"-v 184,raw48,End-to-End_Error "
    "-v 187,raw48,Uncorrectable_Error_Cnt "
  //"-v 192,raw48,Power-Off_Retract_Count "
    "-v 225,raw48,Host_Writes_32MiB "
    "-v 226,raw48,Workld_Media_Wear_Indic "
    "-v 227,raw48,Workld_Host_Reads_Perc "
    "-v 228,raw48,Workload_Minutes "
  //"-v 232,raw48,Available_Reservd_Space "
  //"-v 233,raw48,Media_Wearout_Indicator "
    "-v 241,raw48,Host_Writes_32MiB "
    "-v 242,raw48,Host_Reads_32MiB "
    "-v 249,raw48,NAND_Writes_1GiB"
  },
  { "Intel 525 Series SSDs", // mSATA, tested with SSDMCEAC120B3/LLLi
    "INTEL SSDMCEAC(030|060|090|120|180|240)B3",
    "", "",
  //"-v 5,raw16(raw16),Reallocated_Sector_Ct "
    "-v 9,msec24hour32,Power_On_Hours_and_Msec "
  //"-v 12,raw48,Power_Cycle_Count "
    "-v 170,raw48,Available_Reservd_Space "
    "-v 171,raw48,Program_Fail_Count "
    "-v 172,raw48,Erase_Fail_Count "
    "-v 174,raw48,Unexpect_Power_Loss_Ct "
    "-v 183,raw48,SATA_Downshift_Count "
  //"-v 184,raw48,End-to-End_Error "
    "-v 187,raw48,Uncorrectable_Error_Cnt "
  //"-v 190,tempminmax,Airflow_Temperature_Cel "
  //"-v 192,raw48,Power-Off_Retract_Count "
  //"-v 199,raw48,UDMA_CRC_Error_Count "
    "-v 225,raw48,Host_Writes_32MiB "
    "-v 226,raw48,Workld_Media_Wear_Indic "
    "-v 227,raw48,Workld_Host_Reads_Perc "
    "-v 228,raw48,Workload_Minutes "
  //"-v 232,raw48,Available_Reservd_Space "
  //"-v 233,raw48,Media_Wearout_Indicator "
    "-v 241,raw48,Host_Writes_32MiB "
    "-v 242,raw48,Host_Reads_32MiB "
    "-v 249,raw48,NAND_Writes_1GiB"
  },
  { "Intel 53x and Pro 2500 Series SSDs", // SandForce SF-2281, tested with
      // INTEL SSDSC2BW180A4/DC12, SSDSC2BW240A4/DC12, SSDMCEAW120A4/DC33
      // INTEL SSDMCEAW240A4/DC33, SSDSC2BF480A5/TG26, SSDSC2BW240H6/RG21
    "INTEL SSD(MCEA|SC2B|SCKJ)[WF](056|080|120|180|240|360|480)(A4|A5|H6)",
      // SC2B = 2.5", MCEA = mSATA, SCKJ = M.2; A4 = 530, A5 = Pro 2500, H6 = 535
    "", "",
  //"-v 5,raw16(raw16),Reallocated_Sector_Ct "
    "-v 9,msec24hour32,Power_On_Hours_and_Msec "
  //"-v 12,raw48,Power_Cycle_Count "
    "-v 170,raw48,Available_Reservd_Space "
    "-v 171,raw48,Program_Fail_Count "
    "-v 172,raw48,Erase_Fail_Count "
    "-v 174,raw48,Unexpect_Power_Loss_Ct "
    "-v 183,raw48,SATA_Downshift_Count "
  //"-v 184,raw48,End-to-End_Error "
    "-v 187,raw48,Uncorrectable_Error_Cnt "
  //"-v 190,tempminmax,Airflow_Temperature_Cel "
  //"-v 192,raw48,Power-Off_Retract_Count "
  //"-v 199,raw48,UDMA_CRC_Error_Count "
    "-v 225,raw48,Host_Writes_32MiB "
    "-v 226,raw48,Workld_Media_Wear_Indic "
    "-v 227,raw48,Workld_Host_Reads_Perc "
    "-v 228,raw48,Workload_Minutes "
  //"-v 232,raw48,Available_Reservd_Space "
  //"-v 233,raw48,Media_Wearout_Indicator "
    "-v 241,raw48,Host_Writes_32MiB "
    "-v 242,raw48,Host_Reads_32MiB "
    "-v 249,raw48,NAND_Writes_1GiB"
  },
  { "Intel 330/335 Series SSDs", // tested with INTEL SSDSC2CT180A3/300i, SSDSC2CT240A3/300i,
      // INTEL SSDSC2CT240A4/335t
    "INTEL SSDSC2CT(060|120|180|240)A[34]", // A4 = 335 Series
    "", "",
  //"-v 5,raw16(raw16),Reallocated_Sector_Ct "
    "-v 9,msec24hour32,Power_On_Hours_and_Msec "
  //"-v 12,raw48,Power_Cycle_Count "
  //"-v 181,raw48,Program_Fail_Cnt_Total " // ] Missing in 330 specification from April 2012
  //"-v 182,raw48,Erase_Fail_Count_Total " // ]
  //"-v 192,raw48,Power-Off_Retract_Count "
    "-v 225,raw48,Host_Writes_32MiB "
  //"-v 232,raw48,Available_Reservd_Space "
  //"-v 233,raw48,Media_Wearout_Indicator "
    "-v 241,raw48,Host_Writes_32MiB "
    "-v 242,raw48,Host_Reads_32MiB "
    "-v 249,raw48,NAND_Writes_1GiB"
  },
  { "Intel 730 and DC S35x0/3610/3700 Series SSDs", // tested with INTEL SSDSC2BP480G4, SSDSC2BB120G4/D2010355,
      // INTEL SSDSC2BB800G4T, SSDSC2BA200G3/5DV10250, SSDSC2BB080G6/G2010130,  SSDSC2BX200G4/G2010110,
      // INTEL SSDSC2BB016T6/G2010140, SSDSC2BX016T4/G2010140
    "INTEL SSDSC(1N|2B)[ABPX]((080|100|120|160|200|240|300|400|480|600|800)G[346]T?|(012|016)T[46])",
      // A = S3700, B*4 = S3500, B*6 = S3510, P = 730, X = S3610
    "", "",
  //"-v 3,raw16(avg16),Spin_Up_Time "
  //"-v 4,raw48,Start_Stop_Count "
  //"-v 5,raw16(raw16),Reallocated_Sector_Ct "
  //"-v 9,raw24(raw8),Power_On_Hours "
  //"-v 12,raw48,Power_Cycle_Count "
    "-v 170,raw48,Available_Reservd_Space "
    "-v 171,raw48,Program_Fail_Count "
    "-v 172,raw48,Erase_Fail_Count "
    "-v 174,raw48,Unsafe_Shutdown_Count "
    "-v 175,raw16(raw16),Power_Loss_Cap_Test "
    "-v 183,raw48,SATA_Downshift_Count "
  //"-v 184,raw48,End-to-End_Error "
  //"-v 187,raw48,Reported_Uncorrect "
    "-v 190,tempminmax,Temperature_Case "
    "-v 192,raw48,Unsafe_Shutdown_Count "
    "-v 194,tempminmax,Temperature_Internal "
  //"-v 197,raw48,Current_Pending_Sector "
    "-v 199,raw48,CRC_Error_Count "
    "-v 225,raw48,Host_Writes_32MiB "
    "-v 226,raw48,Workld_Media_Wear_Indic " // Timed Workload Media Wear Indicator (percent*1024)
    "-v 227,raw48,Workld_Host_Reads_Perc "  // Timed Workload Host Reads Percentage
    "-v 228,raw48,Workload_Minutes " // 226,227,228 can be reset by 'smartctl -t vendor,0x40'
  //"-v 232,raw48,Available_Reservd_Space "
  //"-v 233,raw48,Media_Wearout_Indicator "
    "-v 234,raw24/raw32:04321,Thermal_Throttle "
    "-v 241,raw48,Host_Writes_32MiB "
    "-v 242,raw48,Host_Reads_32MiB "
    "-v 243,raw48,NAND_Writes_32MiB " // S3510/3610
  },
  { "Kingston branded X25-V SSDs", // fixed firmware
    "KINGSTON SSDNow 40GB",
    "2CV102(J[89A-Z]|[K-Z].)", // >= "2CV102J8"
    "",
    "-v 192,raw48,Unsafe_Shutdown_Count "
    "-v 225,raw48,Host_Writes_32MiB "
    "-v 226,raw48,Workld_Media_Wear_Indic "
    "-v 227,raw48,Workld_Host_Reads_Perc "
    "-v 228,raw48,Workload_Minutes"
  },
  { "Kingston branded X25-V SSDs", // buggy or unknown firmware
    "KINGSTON SSDNow 40GB",
    "",
    "This drive may require a firmware update to\n"
    "fix possible drive hangs when reading SMART self-test log.\n"
    "To update Kingston branded drives, a modified Intel update\n"
    "tool must be used. Search for \"kingston 40gb firmware\".",
    "-v 192,raw48,Unsafe_Shutdown_Count "
    "-v 225,raw48,Host_Writes_32MiB "
    "-v 226,raw48,Workld_Media_Wear_Indic "
    "-v 227,raw48,Workld_Host_Reads_Perc "
    "-v 228,raw48,Workload_Minutes"
  },
  { "JMicron based SSDs", // JMicron JMF60x
    "Kingston SSDNow V Series [0-9]*GB|" // tested with Kingston SSDNow V Series 64GB/B090522a
    "TS(2|4|8|16|32|64|128|192)GSSD(18|25)[MS]?-[MS]", // Transcend IDE and SATA, tested with
      // TS32GSSD25-M/V090331, TS32GSSD18M-M/v090331
    "[BVv].*", // other Transcend SSD versions will be catched by subsequent entry
    "",
  //"-v 9,raw24(raw8),Power_On_Hours " // raw value always 0?
  //"-v 12,raw48,Power_Cycle_Count "
  //"-v 194,tempminmax,Temperature_Celsius " // raw value always 0?
    "-v 229,hex64:w012345r,Halt_System/Flash_ID " // Halt, Flash[7]
    "-v 232,hex64:w012345r,Firmware_Version_Info " // "YYMMDD", #Channels, #Banks
    "-v 233,hex48:w01234,ECC_Fail_Record " // Fail number, Row[3], Channel, Bank
    "-v 234,raw24/raw24:w01234,Avg/Max_Erase_Count "
    "-v 235,raw24/raw24:w01z23,Good/Sys_Block_Count"
  },
  { "JMicron based SSDs", // JMicron JMF61x, JMF66x, JMF670
    "ADATA S596 Turbo|"  // tested with ADATA S596 Turbo 256GB SATA SSD (JMicron JMF616)
    "ADATA SP600|"  // tested with ADATA SP600/2.4 (JMicron JMF661)
    "ADATA SP310|"  // Premier Pro SP310 mSATA, JMF667, tested with ADATA SP310/3.04
    "APPLE SSD TS(064|128|256|512)C|"  // Toshiba?, tested with APPLE SSD TS064C/CJAA0201
    "KINGSTON SNV425S2(64|128)GB|"  // SSDNow V Series (2. Generation, JMF618),
                                    // tested with KINGSTON SNV425S264GB/C091126a
    "KINGSTON SSDNOW 30GB|" // tested with KINGSTON SSDNOW 30GB/AJXA0202
    "KINGSTON SS100S2(8|16)G|"  // SSDNow S100 Series, tested with KINGSTON SS100S28G/D100309a
    "KINGSTON SNVP325S2(64|128|256|512)GB|" // SSDNow V+ Series, tested with KINGSTON SNVP325S2128GB/AGYA0201
    "KINGSTON SVP?100S2B?(64|96|128|256|512)G|"  // SSDNow V100/V+100 Series,
      // tested with KINGSTON SVP100S296G/CJR10202, KINGSTON SV100S2256G/D110225a
    "KINGSTON SV200S3(64|128|256)G|" // SSDNow V200 Series, tested with KINGSTON SV200S3128G/E120506a
    "TOSHIBA THNS128GG4BBAA|"  // Toshiba / Super Talent UltraDrive DX,
                               // tested with Toshiba 128GB 2.5" SSD (built in MacBooks)
    "TOSHIBA THNSNC128GMLJ|" // tested with THNSNC128GMLJ/CJTA0202 (built in Toshiba Protege/Dynabook)
    "TS(8|16|32|64|128|192|256|512)GSSD25S?-(MD?|S)|" // Transcend IDE and SATA, JMF612, tested with
      // TS256GSSD25S-M/101028, TS32GSSD25-M/20101227
    "TS(32|64|128|256)G(SSD|MSA)340", // Transcend SSD340 SATA/mSATA, JMF667/670, tested with
      // TS256GSSD340/SVN263, TS256GSSD340/SVN423b, TS256GMSA340/SVN263
    "", "",
  //"-v 1,raw48,Raw_Read_Error_Rate "
  //"-v 2,raw48,Throughput_Performance "
    "-v 3,raw48,Unknown_JMF_Attribute "
  //"-v 5,raw16(raw16),Reallocated_Sector_Ct "
    "-v 7,raw48,Unknown_JMF_Attribute "
    "-v 8,raw48,Unknown_JMF_Attribute "
  //"-v 9,raw24(raw8),Power_On_Hours "
    "-v 10,raw48,Unknown_JMF_Attribute "
  //"-v 12,raw48,Power_Cycle_Count "
    "-v 167,raw48,Unknown_JMF_Attribute "
    "-v 168,raw48,SATA_Phy_Error_Count "
    "-v 169,raw48,Unknown_JMF_Attribute "
    "-v 170,raw16,Bad_Block_Count "
    "-v 173,raw16,Erase_Count " // JMF661: different?
    "-v 175,raw48,Bad_Cluster_Table_Count "
    "-v 192,raw48,Unexpect_Power_Loss_Ct "
  //"-v 194,tempminmax,Temperature_Celsius "
  //"-v 197,raw48,Current_Pending_Sector "
    "-v 233,raw48,Unknown_JMF_Attribute " // FW SVN423b
    "-v 234,raw48,Unknown_JMF_Attribute " // FW SVN423b
    "-v 240,raw48,Unknown_JMF_Attribute "
  //"-v 241,raw48,Total_LBAs_Written "    // FW SVN423b
  //"-v 242,raw48,Total_LBAs_Read "       // FW SVN423b
  },
  { "Plextor M3/M5/M6 Series SSDs", // Marvell 88SS9174 (M3, M5S), 88SS9187 (M5P, M5Pro), 88SS9188 (M6M/S),
      // tested with PLEXTOR PX-128M3/1.01, PX-128M3P/1.04, PX-256M3/1.05, PX-128M5S/1.02, PX-256M5S/1.03,
      // PX-128M5M/1.05, PX-128M5S/1.05, PX-128M5Pro/1.05, PX-512M5Pro/1.06, PX-256M5P/1.01, PX-128M6S/1.03
      // (1.04/5 Firmware self-test log lifetime unit is bogus, possibly 1/256 hours)
    "PLEXTOR PX-(64|128|256|512|768)M(3P?|5[MPS]|5Pro|6[MS])",
    "", "",
  //"-v 1,raw48,Raw_Read_Error_Rate "
  //"-v 5,raw16(raw16),Reallocated_Sector_Ct "
  //"-v 9,raw24(raw8),Power_On_Hours "
  //"-v 12,raw48,Power_Cycle_Count "
    "-v 170,raw48,Unknown_Plextor_Attrib "  // M6S/1.03
    "-v 171,raw48,Unknown_Plextor_Attrib "  // M6S/1.03
    "-v 172,raw48,Unknown_Plextor_Attrib "  // M6S/1.03
    "-v 173,raw48,Unknown_Plextor_Attrib "  // M6S/1.03
    "-v 174,raw48,Unknown_Plextor_Attrib "  // M6S/1.03
  //"-v 175,raw48,Program_Fail_Count_Chip " // M6S/1.03
  //"-v 176,raw48,Erase_Fail_Count_Chip "   // M6S/1.03
  //"-v 177,raw48,Wear_Leveling_Count "
  //"-v 178,raw48,Used_Rsvd_Blk_Cnt_Chip "
  //"-v 179,raw48,Used_Rsvd_Blk_Cnt_Tot "   // M6S/1.03
  //"-v 180,raw48,Unused_Rsvd_Blk_Cnt_Tot " // M6S/1.03
  //"-v 181,raw48,Program_Fail_Cnt_Total "
  //"-v 182,raw48,Erase_Fail_Count_Total "
  //"-v 183,raw48,Runtime_Bad_Block "       // M6S/1.03
  //"-v 184,raw48,End-to-End_Error "        // M6S/1.03
  //"-v 187,raw48,Reported_Uncorrect "
  //"-v 188,raw48,Command_Timeout "         // M6S/1.03
  //"-v 192,raw48,Power-Off_Retract_Count "
  //"-v 195,raw48,Hardware_ECC_Recovered "  // MS6/1.03
  //"-v 196,raw16(raw16),Reallocated_Event_Count "
  //"-v 198,raw48,Offline_Uncorrectable "
  //"-v 199,raw48,UDMA_CRC_Error_Count "
  //"-v 232,raw48,Available_Reservd_Space "
  //"-v 233,raw48,Media_Wearout_Indicator " // MS6/1.03
    "-v 241,raw48,Host_Writes_32MiB "
    "-v 242,raw48,Host_Reads_32MiB"
  },
  { "Samsung based SSDs",
    "SAMSUNG SSD PM800 .*GB|"  // SAMSUNG PM800 SSDs, tested with SAMSUNG SSD PM800 TH 64GB/VBM25D1Q
    "SAMSUNG SSD PM810 .*GB|"  // SAMSUNG PM810 (470 series) SSDs, tested with SAMSUNG SSD PM810 2.5" 128GB/AXM06D1Q
    "SAMSUNG SSD PM851 (mSATA )?(128|256|512)GB|" // tested with SAMSUNG SSD PM851 mSATA 128GB
    "SAMSUNG SSD SM841N (mSATA )?(128|256|512)GB|" // tested with SAMSUNG SSD SM841N mSATA 256GB
    "SAMSUNG 470 Series SSD|"  // tested with SAMSUNG 470 Series SSD 64GB/AXM09B1Q
    "SAMSUNG SSD 830 Series|"  // tested with SAMSUNG SSD 830 Series 64GB/CXM03B1Q
    "MZ7PC(512|256|128|064)HA(GH|FU|DR)-000.*|" // probably PM830, tested with SAMSUNG MZ7PC128HAFU-000L1/CXM04L1Q
    "Samsung SSD 840 (PRO )?Series|" // tested with Samsung SSD 840 PRO Series 128GB/DXM04B0Q,
      // Samsung SSD 840 Series/DXT06B0Q
    "Samsung SSD 8[45]0 EVO (mSATA |M\\.2 )?((120|250|500|750)G|1T)B( mSATA)?|" // tested with
      // Samsung SSD 840 EVO (120|250|500|750)GB/EXT0AB0Q,
      // Samsung SSD 840 EVO (120|250)GB/EXT0BB6Q, 1TB/EXT0BB0Q, 120GB mSATA/EXT41B6Q,
      // Samsung SSD 850 EVO 250GB/EMT01B6Q
      // Samsung SSD 850 EVO M.2 250GB/EMT21B6Q
      // Samsung SSD 850 EVO mSATA 120GB/EMT41B6Q
    "Samsung SSD 850 PRO ((128|256|512)G|1T)B|" // tested with Samsung SSD 850 PRO 128GB/EXM01B6Q,
      // Samsung SSD 850 PRO 1TB/EXM01B6Q
    "SAMSUNG MZ7WD((120|240)H[AC]FV|480HAGM|960HAGP)-00003|" // SM843T Series, tested with
      // SAMSUNG MZ7WD120HAFV-00003/DXM85W3Q, SAMSUNG MZ7WD120HCFV-00003/DXM9203Q
    "SAMSUNG MZ7GE(240HMGR|(480|960)HMHP)-00003|" // SM853T Series, tested with
      // SAMSUNG MZ7GE240HMGR-00003/EXT0303Q
    "SAMSUNG MZ7LM(120|240|480|960|1T9|3T8)HC(JM|HP|GR|FD)-.*|" // PM863 Series, tested with
      // SAMSUNG MZ7LM960HCHP-0E003/GXT3003Q
    "SAMSUNG MZ7KM(120|240|480|960|1T9)HA(JM|HP|GR|FD|JM)-.*|" // SM863, tested with MZ7KM480HAHP-0E005/GXM1003Q
    "SAMSUNG MZ[7N]LN(128|256|512)HC(HP|GR|JH)-.*", // PM871 Series, tested with SAMSUNG MZ7LN128HCHP
    "", "",
  //"-v 5,raw16(raw16),Reallocated_Sector_Ct "
  //"-v 9,raw24(raw8),Power_On_Hours "
  //"-v 12,raw48,Power_Cycle_Count "
  //"-v 175,raw48,Program_Fail_Count_Chip "
  //"-v 176,raw48,Erase_Fail_Count_Chip "
  //"-v 177,raw48,Wear_Leveling_Count "
  //"-v 178,raw48,Used_Rsvd_Blk_Cnt_Chip "
  //"-v 179,raw48,Used_Rsvd_Blk_Cnt_Tot "
  //"-v 180,raw48,Unused_Rsvd_Blk_Cnt_Tot "
  //"-v 181,raw48,Program_Fail_Cnt_Total "
  //"-v 182,raw48,Erase_Fail_Count_Total "
  //"-v 183,raw48,Runtime_Bad_Block "
  //"-v 184,raw48,End-to-End_Error " // SM843T Series
    "-v 187,raw48,Uncorrectable_Error_Cnt "
  //"-v 190,tempminmax,Airflow_Temperature_Cel "  // seems to be some sort of temperature value for 470 Series?
  //"-v 194,tempminmax,Temperature_Celsius "
    "-v 195,raw48,ECC_Error_Rate "
  //"-v 198,raw48,Offline_Uncorrectable "
    "-v 199,raw48,CRC_Error_Count "
    "-v 201,raw48,Supercap_Status "
    "-v 202,raw48,Exception_Mode_Status "
    "-v 235,raw48,POR_Recovery_Count " // 830/840/850 Series
  //"-v 241,raw48,Total_LBAs_Written "
  //"-v 242,raw48,Total_LBAs_Read " // PM851, SM841N
    "-v 243,raw48,SATA_Downshift_Ct " // PM863
    "-v 244,raw48,Thermal_Throttle_St " // PM863
    "-v 245,raw48,Timed_Workld_Media_Wear " // PM863
    "-v 246,raw48,Timed_Workld_RdWr_Ratio " // PM863
    "-v 247,raw48,Timed_Workld_Timer " // PM863
    "-v 250,raw48,SATA_Iface_Downshift " // from the spec
    "-v 251,raw48,NAND_Writes" // PM863
  },
  { "Marvell based SanDisk SSDs",
    "SanDisk SD5SG2[0-9]*G1052E|" // X100 (88SS9174), tested with SanDisk SD5SG2256G1052E/10.04.01
    "SanDisk SD6S[BF][12]M[0-9]*G(1022I?)?|" // X110/X210 (88SS9175/187?), tested with SanDisk SD6SB1M064G1022I/X231600,
      // SanDisk SD6SB1M256G1022I/X231600, SanDisk SD6SF1M128G1022/X231200, SanDisk SD6SB2M512G1022I/X210400
    "SanDisk SD7SB6S(128|256|512)G1122|" // X300 (88SS9189?), tested with SanDisk SD7SB6S128G1122/X3310000
    "SanDisk SDSSDHP[0-9]*G|" // Ultra Plus (88SS9175), tested with SanDisk SDSSDHP128G/X23[01]6RL
    "SanDisk SDSSDHII[0-9]*G|" // Ultra II (88SS9190/88SS9189), tested with SanDisk SDSSDHII120G/X31200RL
    "SanDisk SDSSDXPS?[0-9]*G", // Extreme II/Pro (88SS9187), tested with SanDisk SDSSDXP480G/R1311,
      // SanDisk SDSSDXPS480G/X21200RL
    "", "",
  //"-v 5,raw16(raw16),Reallocated_Sector_Ct "
  //"-v 9,raw24(raw8),Power_On_Hours "
  //"-v 12,raw48,Power_Cycle_Count "
    "-v 165,raw48,Total_Write/Erase_Count "
    "-v 166,raw48,Min_W/E_Cycle "
    "-v 167,raw48,Min_Bad_Block/Die "
    "-v 168,raw48,Maximum_Erase_Cycle "
    "-v 169,raw48,Total_Bad_Block "
    "-v 171,raw48,Program_Fail_Count "
    "-v 172,raw48,Erase_Fail_Count "
    "-v 173,raw48,Avg_Write/Erase_Count "
    "-v 174,raw48,Unexpect_Power_Loss_Ct "
  //"-v 184,raw48,End-to-End_Error "
  //"-v 187,raw48,Reported_Uncorrect "
  //"-v 188,raw48,Command_Timeout "
  //"-v 194,tempminmax,Temperature_Celsius "
    "-v 199,raw48,SATA_CRC_Error "
    "-v 212,raw48,SATA_PHY_Error "
    "-v 230,raw48,Perc_Write/Erase_Count "
    "-v 232,raw48,Perc_Avail_Resrvd_Space "
    "-v 233,raw48,Total_NAND_Writes_GiB "
    "-v 234,raw48,Perc_Write/Erase_Ct_BC "
    "-v 241,raw48,Total_Writes_GiB "
    "-v 242,raw48,Total_Reads_GiB "
  //"-v 243,raw48,Unknown_Attribute "
    "-v 244,raw48,Thermal_Throttle "
  },
  { "SanDisk based SSDs", // see also #463 for the vendor attribute description
    "SanDisk iSSD P4 [0-9]*GB|" // tested with SanDisk iSSD P4 16GB/SSD 9.14
    "SanDisk pSSD|" // tested with SandDisk pSSD/3 (62.7 GB, SanDisk Extreme USB3.0 SDCZ80-064G-J57, 0x0781:0x5580)
    "SanDisk SDSSDP[0-9]*G|" // tested with SanDisk SDSSDP064G/1.0.0, SDSSDP128G/2.0.0
    "SanDisk SDSSDRC032G|" // tested with SanDisk SanDisk SDSSDRC032G/3.1.0
    "SanDisk SSD i100 [0-9]*GB|" // tested with SanDisk SSD i100 8GB/11.56.04, 24GB/11.56.04
    "SanDisk SSD U100 ([0-9]*GB|SMG2)|" // tested with SanDisk SSD U100 8GB/10.56.00, 256GB/10.01.02, SMG2/10.56.04
    "SanDisk SSD U110 (8|16|24|32|64|128)GB|" // tested with SanDisk SSD U110 32GB/U221000
    "SanDisk SD7[SU]B[23]Q(064|128|256|512)G.*", // tested with SD7SB3Q064G1122/SD7UB3Q256G1122/SD7SB3Q128G/SD7UB2Q512G1122
    "", "",
  //"-v 5,raw16(raw16),Reallocated_Sector_Ct "
  //"-v 9,raw24(raw8),Power_On_Hours "
  //"-v 12,raw48,Power_Cycle_Count "
    "-v 165,raw48,Total_Write/Erase_Count "
    "-v 171,raw48,Program_Fail_Count "
    "-v 172,raw48,Erase_Fail_Count "
    "-v 173,raw48,Avg_Write/Erase_Count "
    "-v 174,raw48,Unexpect_Power_Loss_Ct "
  //"-v 187,raw48,Reported_Uncorrect "
    "-v 212,raw48,SATA_PHY_Error "
    "-v 230,raw48,Perc_Write/Erase_Count "
    "-v 232,raw48,Perc_Avail_Resrvd_Space "
    "-v 234,raw48,Perc_Write/Erase_Ct_BC "
  //"-v 241,raw48,Total_LBAs_Written "
  //"-v 242,raw48,Total_LBAs_Read "
    "-v 244,raw48,Thermal_Throttle "
  },
  { "SiliconMotion based SSDs", // SM2246EN (Transcend TS6500)
    "CT(120|250|500|1000)BX100SSD1|" // Crucial BX100, tested with CT250BX100SSD1/MU02,
      // CT500BX100SSD1/MU02, CT1000BX100SSD1/MU02
    "CT(240|480|960)BX200SSD1|" // Crucial BX200 Solid State Drive, tested with CT480BX200SSD1/MU02.6
    "TS((16|32|64|128|256|512)G|1T)(SSD|MSA)(370S?|420I?)|" // Transcend SSD370/420 SATA/mSATA, TS6500,
      // tested with TS32GMSA370/20140402, TS16GMSA370/20140516, TS64GSSD370/20140516,
      // TS256GSSD370/N0815B, TS256GSSD370S/N1114H, TS512GSSD370S/N1114H, TS32GSSD420I/N1114H
    "ADATA SP550", // ADATA SP550/O0803B5a
    "", "",
  //"-v 1,raw48,Raw_Read_Error_Rate "
  //"-v 2,raw48,Throughput_Performance "
  //"-v 9,raw24(raw8),Power_On_Hours "
  //"-v 12,raw48,Power_Cycle_Count "
    "-v 148,raw48,Total_SLC_Erase_Ct "
    "-v 149,raw48,Max_SLC_Erase_Ct "
    "-v 150,raw48,Min_SLC_Erase_Ct "
    "-v 151,raw48,Average_SLC_Erase_Ct "
    "-v 160,raw48,Uncorrectable_Error_Cnt "
    "-v 161,raw48,Valid_Spare_Block_Cnt "
    "-v 163,raw48,Initial_Bad_Block_Count "
    "-v 164,raw48,Total_Erase_Count "
    "-v 165,raw48,Max_Erase_Count "
    "-v 166,raw48,Min_Erase_Count "
    "-v 167,raw48,Average_Erase_Count "
    "-v 168,raw48,Max_Erase_Count_of_Spec "
    "-v 169,raw48,Remaining_Lifetime_Perc "
  //"-v 175,raw48,Program_Fail_Count_Chip "
  //"-v 176,raw48,Erase_Fail_Count_Chip "
  //"-v 177,raw48,Wear_Leveling_Count "
    "-v 178,raw48,Runtime_Invalid_Blk_Cnt "
  //"-v 181,raw48,Program_Fail_Cnt_Total "
  //"-v 182,raw48,Erase_Fail_Count_Total "
  //"-v 187,raw48,Reported_Uncorrect "
  //"-v 192,raw48,Power-Off_Retract_Count "
  //"-v 194,tempminmax,Temperature_Celsius "
  //"-v 195,raw48,Hardware_ECC_Recovered "
  //"-v 196,raw16(raw16),Reallocated_Event_Count "
  //"-v 197,raw48,Current_Pending_Sector "
  //"-v 198,raw48,Offline_Uncorrectable "
  //"-v 199,raw48,UDMA_CRC_Error_Count "
    "-v 225,raw48,Host_Writes_32MiB " // FW 20140402
  //"-v 232,raw48,Available_Reservd_Space "
    "-v 241,raw48,Host_Writes_32MiB "
    "-v 242,raw48,Host_Reads_32MiB "
    "-v 245,raw48,TLC_Writes_32MiB " // FW N0815B, N1114H
    "-v 246,raw48,SLC_Writes_32MiB "
    "-v 247,raw48,Raid_Recoverty_Ct"
  },
  { "Smart Storage Systems Xcel-10 SSDs",  // based on http://www.smartm.com/files/salesLiterature/storage/xcel10.pdf
    "SMART A25FD-(32|64|128)GI32N", // tested with SMART A25FD-128GI32N/B9F23D4K
    "",
    "", // attributes info from http://www.adtron.com/pdf/SMART_Attributes_Xcel-10_810800014_RevB.pdf
    "-v 1,raw48,Not_Supported "
    "-v 2,raw48,Not_Supported "
  //"-v 9,raw24(raw8),Power_On_Hours "
  //"-v 12,raw48,Power_Cycle_Count "
    "-v 191,raw48,Not_Supported "
  //"-v 192,raw48,Power-Off_Retract_Count "
    "-v 197,raw48,ECC_Error_Count "
  //"-v 198,raw48,Offline_Uncorrectable "
  //"-v 199,raw48,UDMA_CRC_Error_Count "
    "-v 251,raw48,Min_Spares_Remain_Perc " // percentage of the total number of spare blocks available
    "-v 252,raw48,Added_Bad_Flash_Blk_Ct " // number of bad flash blocks
    "-v 254,raw48,Total_Erase_Blocks_Ct" // number of times the drive has erased any erase block
  },
  { "Smart Storage Systems XceedSecure2 SSDs",
    "(SMART|Adtron) ([AIS]25FBS|S35FCS).*",
    "", "",
    "-v 9,sec2hour,Power_On_Hours "
    "-v 194,hex64,Proprietary_194"
  },
  { "Smart Storage Systems XceedUltraX/Adtron A25FBX SSDs",
    "(SMART|Adtron) (A|I)25FBX.*",
    "", "",
    "-v 9,hex64,Proprietary_9 "
    "-v 194,hex48,Proprietary_194"
  },
  { "Smart Storage Systems Adtron A25FB 2xN SSDs",
    "(SMART|Adtron) A25FB.*2.N",
    "", "",
    "-v 110,hex64,Proprietary_HWC "
    "-v 111,hex64,Proprietary_MP "
    "-v 112,hex64,Proprietary_RtR "
    "-v 113,hex64,Proprietary_RR "
    "-v 120,hex64,Proprietary_HFAll "
    "-v 121,hex64,Proprietary_HF1st "
    "-v 122,hex64,Proprietary_HF2nd "
    "-v 123,hex64,Proprietary_HF3rd "
    "-v 125,hex64,Proprietary_SFAll "
    "-v 126,hex64,Proprietary_SF1st "
    "-v 127,hex64,Proprietary_SF2nd "
    "-v 128,hex64,Proprietary_SF3rd "
    "-v 194,raw24/raw32:zvzzzw,Fractional_Temperature"
  },
  { "Smart Storage Systems Adtron A25FB 3xN SSDs",
    "(SMART|Adtron) A25FB-.*3.N",
    "", "",
    "-v 9,sec2hour,Power_On_Hours "
    "-v 113,hex48,Proprietary_RR "
    "-v 130,raw48:54321,Minimum_Spares_All_Zs"
  //"-v 194,tempminmax,Temperature_Celsius"
  },
  { "STEC Mach2 CompactFlash Cards", // tested with STEC M2P CF 1.0.0/K1385MS
    "STEC M2P CF 1.0.0",
    "", "",
    "-v 100,raw48,Erase_Program_Cycles "
    "-v 103,raw48,Remaining_Energy_Storg "
    "-v 170,raw48,Reserved_Block_Count "
    "-v 171,raw48,Program_Fail_Count "
    "-v 172,raw48,Erase_Fail_Count "
    "-v 173,raw48,Wear_Leveling_Count "
    "-v 174,raw48,Unexpect_Power_Loss_Ct "
    "-v 211,raw48,Unknown_Attribute " // ] Missing in specification
    "-v 212,raw48,Unknown_Attribute"  // ] from September 2012
  },
  { "Transcend CompactFlash Cards", // tested with TRANSCEND/20080820,
      // TS4GCF133/20100709, TS16GCF133/20100709, TS16GCF150/20110407
    "TRANSCEND|TS(4|8|16)GCF(133|150)",
    "", "",
    "-v 7,raw48,Unknown_Attribute "
    "-v 8,raw48,Unknown_Attribute"
  },
  { "Marvell SSD SD88SA024BA0 (SUN branded)",
    "MARVELL SD88SA024BA0 SUN24G 0902M0054V",
    "", "", ""
  },
  { "HP 1TB SATA disk GB1000EAFJL",
    "GB1000EAFJL",
    "", "", ""
  },
  { "HP 500GB SATA disk MM0500EANCR",
    "MM0500EANCR",
    "", "", ""
  },
  { "HP 250GB SATA disk VB0250EAVER",
    "VB0250EAVER",
    "", "", ""
  },
  { "IBM Deskstar 60GXP",  // ER60A46A firmware
    "(IBM-|Hitachi )?IC35L0[12346]0AVER07.*",
    "ER60A46A",
    "", ""
  },
  { "IBM Deskstar 60GXP",  // All other firmware
    "(IBM-|Hitachi )?IC35L0[12346]0AVER07.*",
    "",
    "IBM Deskstar 60GXP drives may need upgraded SMART firmware.\n"
    "Please see http://haque.net/dtla_update/",
    ""
  },
  { "IBM Deskstar 40GV & 75GXP (A5AA/A6AA firmware)",
    "(IBM-)?DTLA-30[57]0[123467][05].*",
    "T[WX][123468AG][OF]A[56]AA",
    "", ""
  },
  { "IBM Deskstar 40GV & 75GXP (all other firmware)",
    "(IBM-)?DTLA-30[57]0[123467][05].*",
    "",
    "IBM Deskstar 40GV and 75GXP drives may need upgraded SMART firmware.\n"
    "Please see http://haque.net/dtla_update/",
    ""
  },
  { "", // ExcelStor J240, J340, J360, J680, J880 and J8160
    "ExcelStor Technology J(24|34|36|68|88|816)0",
    "", "", ""
  },
  { "", // Fujitsu M1623TAU
    "FUJITSU M1623TAU",
    "",
    "",
    "-v 9,seconds"
  },
  { "Fujitsu MHG",
    "FUJITSU MHG2...ATU?.*",
    "",
    "",
    "-v 9,seconds"
  },
  { "Fujitsu MHH",
    "FUJITSU MHH2...ATU?.*",
    "",
    "",
    "-v 9,seconds"
  },
  { "Fujitsu MHJ",
    "FUJITSU MHJ2...ATU?.*",
    "",
    "",
    "-v 9,seconds"
  },
  { "Fujitsu MHK",
    "FUJITSU MHK2...ATU?.*",
    "",
    "",
    "-v 9,seconds"
  },
  { "",  // Fujitsu MHL2300AT
    "FUJITSU MHL2300AT",
    "",
    "This drive's firmware has a harmless Drive Identity Structure\n"
      "checksum error bug.",
    "-v 9,seconds"
  },
  { "",  // MHM2200AT, MHM2150AT, MHM2100AT, MHM2060AT
    "FUJITSU MHM2(20|15|10|06)0AT",
    "",
    "This drive's firmware has a harmless Drive Identity Structure\n"
      "checksum error bug.",
    "-v 9,seconds"
  },
  { "Fujitsu MHN",
    "FUJITSU MHN2...AT",
    "",
    "",
    "-v 9,seconds"
  },
  { "", // Fujitsu MHR2020AT
    "FUJITSU MHR2020AT",
    "",
    "",
    "-v 9,seconds"
  },
  { "", // Fujitsu MHR2040AT
    "FUJITSU MHR2040AT",
    "",    // Tested on 40BA
    "",
    "-v 9,seconds -v 192,emergencyretractcyclect "
    "-v 198,offlinescanuncsectorct -v 200,writeerrorcount"
  },
  { "Fujitsu MHS AT",
    "FUJITSU MHS20[6432]0AT(  .)?",
    "",
    "",
    "-v 9,seconds -v 192,emergencyretractcyclect "
    "-v 198,offlinescanuncsectorct -v 200,writeerrorcount "
    "-v 201,detectedtacount"
  },
  { "Fujitsu MHT", // tested with FUJITSU MHT2030AC/909B
    "FUJITSU MHT2...(AC|AH|AS|AT|BH)U?.*",
    "",
    "",
    "-v 9,seconds"
  },
  { "Fujitsu MHU",
    "FUJITSU MHU2...ATU?.*",
    "",
    "",
    "-v 9,seconds"
  },
  { "Fujitsu MHV",
    "FUJITSU MHV2...(AH|AS|AT|BH|BS|BT).*",
    "",
    "",
    "-v 9,seconds"
  },
  { "Fujitsu MPA..MPG",
    "FUJITSU MP[A-G]3...A[HTEV]U?.*",
    "",
    "",
    "-v 9,seconds"
  },
  { "Fujitsu MHY BH",
    "FUJITSU MHY2(04|06|08|10|12|16|20|25)0BH.*",
    "", "",
    "-v 240,raw48,Transfer_Error_Rate"
  },
  { "Fujitsu MHW AC", // tested with FUJITSU MHW2060AC/00900004
    "FUJITSU MHW20(40|60)AC",
    "", "", ""
  },
  { "Fujitsu MHW BH",
    "FUJITSU MHW2(04|06|08|10|12|16)0BH.*",
    "", "", ""
  },
  { "Fujitsu MHW BJ",
    "FUJITSU MHW2(08|12|16)0BJ.*",
    "", "", ""
  },
  { "Fujitsu MHZ BH",
    "FUJITSU MHZ2(04|08|12|16|20|25|32)0BH.*",
    "", "", ""
  },
  { "Fujitsu MHZ BJ",
    "FUJITSU MHZ2(08|12|16|20|25|32)0BJ.*",
    "",
    "",
    "-v 9,minutes"
  },
  { "Fujitsu MHZ BS",
    "FUJITSU MHZ2(12|25)0BS.*",
    "", "", ""
  },
  { "Fujitsu MHZ BK",
    "FUJITSU MHZ2(08|12|16|25)0BK.*",
    "", "", ""
  },
  { "Fujitsu MJA BH",
    "FUJITSU MJA2(08|12|16|25|32|40|50)0BH.*",
    "", "", ""
  },
  { "", // Samsung SV4012H (known firmware)
    "SAMSUNG SV4012H",
    "RM100-08",
    "",
    "-v 9,halfminutes -F samsung"
  },
  { "", // Samsung SV4012H (all other firmware)
    "SAMSUNG SV4012H",
    "",
    "May need -F samsung disabled; see manual for details.",
    "-v 9,halfminutes -F samsung"
  },
  { "", // Samsung SV0412H (known firmware)
    "SAMSUNG SV0412H",
    "SK100-01",
    "",
    "-v 9,halfminutes -v 194,10xCelsius -F samsung"
  },
  { "", // Samsung SV0412H (all other firmware)
    "SAMSUNG SV0412H",
    "",
    "May need -F samsung disabled; see manual for details.",
    "-v 9,halfminutes -v 194,10xCelsius -F samsung"
  },
  { "", // Samsung SV1204H (known firmware)
    "SAMSUNG SV1204H",
    "RK100-1[3-5]",
    "",
    "-v 9,halfminutes -v 194,10xCelsius -F samsung"
  },
  { "", // Samsung SV1204H (all other firmware)
    "SAMSUNG SV1204H",
    "",
    "May need -F samsung disabled; see manual for details.",
    "-v 9,halfminutes -v 194,10xCelsius -F samsung"
  },
  { "", // SAMSUNG SV0322A tested with FW JK200-35
    "SAMSUNG SV0322A",
    "", "", ""
  },
  { "SAMSUNG SpinPoint V80", // tested with SV1604N/TR100-23
    "SAMSUNG SV(0211|0401|0612|0802|1203|1604)N",
    "",
    "",
    "-v 9,halfminutes -F samsung2"
  },
  { "", // SAMSUNG SP40A2H with RR100-07 firmware
    "SAMSUNG SP40A2H",
    "RR100-07",
    "",
    "-v 9,halfminutes -F samsung"
  },
  { "", // SAMSUNG SP80A4H with RT100-06 firmware
    "SAMSUNG SP80A4H",
    "RT100-06",
    "",
    "-v 9,halfminutes -F samsung"
  },
  { "", // SAMSUNG SP8004H with QW100-61 firmware
    "SAMSUNG SP8004H",
    "QW100-61",
    "",
    "-v 9,halfminutes -F samsung"
  },
  { "SAMSUNG SpinPoint F1 DT", // tested with HD103UJ/1AA01113
    "SAMSUNG HD(083G|16[12]G|25[12]H|32[12]H|50[12]I|642J|75[23]L|10[23]U)J",
    "", "", ""
  },
  { "SAMSUNG SpinPoint F1 EG", // tested with HD103UI/1AA01113
    "SAMSUNG HD(252H|322H|502I|642J|753L|103U)I",
    "", "", ""
  },
  { "SAMSUNG SpinPoint F1 RE", // tested with HE103UJ/1AA01113
    "SAMSUNG HE(252H|322H|502I|642J|753L|103U)J",
    "", "", ""
  },
  { "SAMSUNG SpinPoint F2 EG", // tested with HD154UI/1AG01118
    "SAMSUNG HD(502H|10[23]S|15[34]U)I",
    "", "", ""
  },
  { "SAMSUNG SpinPoint F3", // tested with HD502HJ/1AJ100E4
    "SAMSUNG HD(502H|754J|103S)J",
    "", "", ""
  },
  { "Seagate Barracuda SpinPoint F3", // tested with ST1000DM005 HD103SJ/1AJ100E5
    "ST[0-9DM]* HD(502H|754J|103S)J",
    "", "", ""
  },
  { "SAMSUNG SpinPoint F3 EG", // tested with HD503HI/1AJ100E4, HD153WI/1AN10002
    "SAMSUNG HD(253G|(324|503)H|754J|105S|(153|203)W)I",
    "", "", ""
  },
  { "SAMSUNG SpinPoint F3 RE", // tested with HE103SJ/1AJ30001
    "SAMSUNG HE(502H|754J|103S)J",
    "", "", ""
  },
  { "Seagate Samsung Spinpoint F4", // tested with ST250DM001 HD256GJ/1AR10001
    "ST(250|320)DM001 HD(256G|322G|323H)J",
    "", "", ""
  },
  { "SAMSUNG SpinPoint F4 EG (AF)",// tested with HD204UI/1AQ10001(buggy|fixed)
    "SAMSUNG HD(155|204)UI",
    "", // 1AQ10001
    "Using smartmontools or hdparm with this\n"
    "drive may result in data loss due to a firmware bug.\n"
    "****** THIS DRIVE MAY OR MAY NOT BE AFFECTED! ******\n"
    "Buggy and fixed firmware report same version number!\n"
    "See the following web pages for details:\n"
    "http://knowledge.seagate.com/articles/en_US/FAQ/223571en\n"
    "http://www.smartmontools.org/wiki/SamsungF4EGBadBlocks",
    ""
  },
  { "SAMSUNG SpinPoint S250", // tested with HD200HJ/KF100-06
    "SAMSUNG HD(162|200|250)HJ",
    "", "", ""
  },
  { "SAMSUNG SpinPoint T133", // tested with HD300LJ/ZT100-12, HD400LJ/ZZ100-14, HD401LJ/ZZ100-15
    "SAMSUNG HD(250KD|(30[01]|320|40[01])L[DJ])",
    "", "", ""
  },
  { "SAMSUNG SpinPoint T166", // tested with HD252KJ/CM100-11, HD501LJ/CR100-1[01]
    "SAMSUNG HD(080G|160H|252K|32[01]K|403L|50[01]L)J",
    "", "",
    "-v 197,increasing" // at least HD501LJ/CR100-11
  },
  { "SAMSUNG SpinPoint P120", // VF100-37 firmware, tested with SP2514N/VF100-37
    "SAMSUNG SP(16[01]3|2[05][01]4)[CN]",
    "VF100-37",
    "",
    "-F samsung3"
  },
  { "SAMSUNG SpinPoint P120", // other firmware, tested with SP2504C/VT100-33
    "SAMSUNG SP(16[01]3|2[05][01]4)[CN]",
    "",
    "May need -F samsung3 enabled; see manual for details.",
    ""
  },
  { "SAMSUNG SpinPoint P80 SD", // tested with HD160JJ/ZM100-33, SAMSUNG HD080HJ/P/ZH100-34
    "SAMSUNG HD(080H|120I|160J)J(/P)?",
    "", "", ""
  },
  { "SAMSUNG SpinPoint P80", // BH100-35 firmware, tested with SP0842N/BH100-35
    "SAMSUNG SP(0451|08[0124]2|12[0145]3|16[0145]4)[CN]",
    "BH100-35",
    "",
    "-F samsung3"
  },
  { "SAMSUNG SpinPoint P80", // firmware *-35 or later
    "SAMSUNG SP(0451|08[0124]2|12[0145]3|16[0145]4)[CN]",
    ".*-3[5-9]",
    "May need -F samsung3 enabled; see manual for details.",
    ""
  },
  { "SAMSUNG SpinPoint P80", // firmware *-25...34, tested with
      // SP0401N/TJ100-30, SP1614C/SW100-25 and -34
    "SAMSUNG SP(04[05]1|08[0124]2|12[0145]3|16[0145]4)[CN]",
    ".*-(2[5-9]|3[0-4])",
    "",
    "-v 9,halfminutes -v 198,increasing"
  },
  { "SAMSUNG SpinPoint P80", // firmware *-23...24, tested with
    // SP0802N/TK100-23,
    // SP1213N/TL100-23,
    // SP1604N/TM100-23 and -24
    "SAMSUNG SP(0451|08[0124]2|12[0145]3|16[0145]4)[CN]",
    ".*-2[34]",
    "",
    "-v 9,halfminutes -F samsung2"
  },
  { "SAMSUNG SpinPoint P80", // unknown firmware
    "SAMSUNG SP(0451|08[0124]2|12[0145]3|16[0145]4)[CN]",
    "",
    "May need -F samsung2 or -F samsung3 enabled; see manual for details.",
    ""
  },
  { "SAMSUNG SpinPoint M40/60/80", // tested with HM120IC/AN100-16, HM160JI/AD100-16
    "SAMSUNG HM(0[468]0H|120I|1[026]0J)[CI]",
    "",
    "",
    "-v 9,halfminutes"
  },
  { "SAMSUNG SpinPoint M5", // tested with HM160HI/HH100-12
    "SAMSUNG HM(((061|080)G|(121|160)H|250J)I|160HC)",
    "", "", ""
  },
  { "SAMSUNG SpinPoint M6", // tested with HM320JI/2SS00_01 M6
    "SAMSUNG HM(251J|320[HJ]|[45]00L)I",
    "", "", ""
  },
  { "SAMSUNG SpinPoint M7", // tested with HM500JI/2AC101C4
    "SAMSUNG HM(250H|320I|[45]00J)I",
    "", "", ""
  },
  { "SAMSUNG SpinPoint M7E (AF)", // tested with HM321HI/2AJ10001, HM641JI/2AJ10001
    "SAMSUNG HM(161G|(251|321)H|501I|641J)I",
    "", "", ""
  },
  { "Seagate Samsung SpinPoint M7E", // tested with ST640LM000 HM641JI/2AJ10001
    "ST(160|250|320|500|640)LM00[01] HM[0-9]*[GHIJ]I",
    "", "", ""
  },
  { "SAMSUNG SpinPoint M7U (USB)", // tested with HM252HX/2AC101C4
    "SAMSUNG HM(162H|252H|322I|502J)X",
    "", "", ""
  },
  { "SAMSUNG SpinPoint M8 (AF)", // tested with HN-M101MBB/2AR10001
    "SAMSUNG HN-M(250|320|500|640|750|101)MBB",
    "", "", ""
  },
  { "Seagate Samsung SpinPoint M8 (AF)", // tested with
      // ST750LM022 HN-M750MBB/2AR10001, ST320LM001 HN-M320MBB/2AR10002,
      // APPLE HDD ST500LM012/2BA30003
    "ST(250|320|500|640|750|1000)LM0[012][124] HN-M[0-9]*MBB|"
    "APPLE HDD ST500LM012",
    "", "", ""
  },
  { "SAMSUNG SpinPoint M8U (USB)", // tested with HN-M500XBB/2AR10001
    "SAMSUNG HN-M(320|500|750|101)XBB",
    "", "", ""
  },
  { "Seagate Samsung SpinPoint M8U (USB)", // tested with ST1000LM025 HN-M101ABB/2AR10001
    "ST(250|320|500|640|750|1000)LM0[012][3459] HN-M[0-9]*ABB",
    "", "", ""
  },
  { "Seagate Samsung SpinPoint M9T", // tested with ST2000LM003 HN-M201RAD/2BC10003
      // (Seagate Expansion Portable)
    "ST(1500|2000)LM0(03|04|06|07|10) HN-M[0-9]*RAD",
    "", "", ""
  },
  { "Seagate Samsung SpinPoint M9TU (USB)", // tested with ST1500LM008 HN-M151AAD/2BC10001
       // (0x04e8:0x61b5), ST2000LM005 HN-M201AAD2BC10001 (0x04e8:0x61b4)
    "ST(1500|2000)LM00[58] HN-M[0-9]*AAD",
    "", "", ""
  },
  { "SAMSUNG SpinPoint MP5", // tested with HM250HJ/2AK10001
    "SAMSUNG HM(250H|320H|500J|640J)J",
    "", "", ""
  },
  { "SAMSUNG SpinPoint MT2", // tested with HM100UI/2AM10001
    "SAMSUNG HM100UI",
    "", "", ""
  },
  { "SAMSUNG HM100UX (S2 Portable)", // tested with HM100UX/2AM10001
    "SAMSUNG HM100UX",
    "", "", ""
  },
  { "SAMSUNG SpinPoint M", // tested with MP0402H/UC100-11
    "SAMSUNG MP0(302|402|603|804)H",
    "",
    "",
    "-v 9,halfminutes"
  },
  { "SAMSUNG SpinPoint N3U-3 (USB, 4KiB LLS)", // tested with HS25YJZ/3AU10-01
    "SAMSUNG HS(122H|2[05]YJ)Z",
    "", "", ""
  },
  { "Maxtor Fireball 541DX",
    "Maxtor 2B0(0[468]|1[05]|20)H1",
    "",
    "",
    "-v 9,minutes -v 194,unknown"
  },
  { "Maxtor Fireball 3",
    "Maxtor 2F0[234]0[JL]0",
    "",
    "",
    "-v 9,minutes"
  },
  { "Maxtor DiamondMax 1280 ATA",  // no self-test log, ATA2-Fast
    "Maxtor 8(1280A2|2160A4|2560A4|3840A6|4000A6|5120A8)",
    "",
    "",
    "-v 9,minutes"
  },
  { "Maxtor DiamondMax 2160 Ultra ATA",
    "Maxtor 8(2160D2|3228D3|3240D3|4320D4|6480D6|8400D8|8455D8)",
    "",
    "",
    "-v 9,minutes"
  },
  { "Maxtor DiamondMax 2880 Ultra ATA",
    "Maxtor 9(0510D4|0576D4|0648D5|0720D5|0840D6|0845D6|0864D6|1008D7|1080D8|1152D8)",
    "",
    "",
    "-v 9,minutes"
  },
  { "Maxtor DiamondMax 3400 Ultra ATA",
    "Maxtor 9(1(360|350|202)D8|1190D7|10[12]0D6|0840D5|06[48]0D4|0510D3|1(350|202)E8|1010E6|0840E5|0640E4)",
    "",
    "",
    "-v 9,minutes"
  },
  { "Maxtor DiamondMax D540X-4G",
    "Maxtor 4G(120J6|160J[68])",
    "",
    "",
    "-v 9,minutes -v 194,unknown"
  },
  { "Maxtor DiamondMax D540X-4K",
    "MAXTOR 4K(020H1|040H2|060H3|080H4)",
    "", "", ""
  },
  { "Maxtor DiamondMax Plus D740X",
    "MAXTOR 6L0(20[JL]1|40[JL]2|60[JL]3|80[JL]4)",
    "", "", ""
  },
  { "Maxtor DiamondMax Plus 5120 Ultra ATA 33",
    "Maxtor 9(0512D2|0680D3|0750D3|0913D4|1024D4|1360D6|1536D6|1792D7|2048D8)",
    "",
    "",
    "-v 9,minutes"
  },
  { "Maxtor DiamondMax Plus 6800 Ultra ATA 66",
    "Maxtor 9(2732U8|2390U7|204[09]U6|1707U5|1366U4|1024U3|0845U3|0683U2)",
    "",
    "",
    "-v 9,minutes"
  },
  { "Maxtor DiamondMax D540X-4D",
    "Maxtor 4D0(20H1|40H2|60H3|80H4)",
    "",
    "",
    "-v 9,minutes -v 194,unknown"
  },
  { "Maxtor DiamondMax 16",
    "Maxtor 4(R0[68]0[JL]0|R1[26]0L0|A160J0|R120L4)",
    "",
    "",
    "-v 9,minutes"
  },
  { "Maxtor DiamondMax 4320 Ultra ATA",
    "Maxtor (91728D8|91512D7|91303D6|91080D5|90845D4|90645D3|90648D[34]|90432D2)",
    "",
    "",
    "-v 9,minutes"
  },
  { "Maxtor DiamondMax 17 VL",
    "Maxtor 9(0431U1|0641U2|0871U2|1301U3|1741U4)",
    "",
    "",
    "-v 9,minutes"
  },
  { "Maxtor DiamondMax 20 VL",
    "Maxtor (94091U8|93071U6|92561U5|92041U4|91731U4|91531U3|91361U3|91021U2|90841U2|90651U2)",
    "",
    "",
    "-v 9,minutes"
  },
  { "Maxtor DiamondMax VL 30",  // U: ATA66, H: ATA100
    "Maxtor (33073U4|32049U3|31536U2|30768U1|33073H4|32305H3|31536H2|30768H1)",
    "",
    "",
    "-v 9,minutes"
  },
  { "Maxtor DiamondMax 36",
    "Maxtor (93652U8|92739U6|91826U4|91369U3|90913U2|90845U2|90435U1)",
    "",
    "",
    "-v 9,minutes"
  },
  { "Maxtor DiamondMax 40 ATA 66",
    "Maxtor 9(0684U2|1024U2|1362U3|1536U3|2049U4|2562U5|3073U6|4098U8)",
    "",
    "",
    "-v 9,minutes"
  },
  { "Maxtor DiamondMax Plus 40 (Ultra ATA 66 and Ultra ATA 100)",
    "Maxtor (54098[UH]8|53073[UH]6|52732[UH]6|52049[UH]4|51536[UH]3|51369[UH]3|51024[UH]2)",
    "",
    "",
    "-v 9,minutes"
  },
  { "Maxtor DiamondMax 40 VL Ultra ATA 100",
    "Maxtor 3(1024H1|1535H2|2049H2|3073H3|4098H4)( B)?",
    "",
    "",
    "-v 9,minutes"
  },
  { "Maxtor DiamondMax Plus 45 Ulta ATA 100",
    "Maxtor 5(4610H6|4098H6|3073H4|2049H3|1536H2|1369H2|1023H2)",
    "",
    "",
    "-v 9,minutes"
  },
  { "Maxtor DiamondMax 60 ATA 66",
    "Maxtor 9(1023U2|1536U2|2049U3|2305U3|3073U4|4610U6|6147U8)",
    "",
    "",
    "-v 9,minutes"
  },
  { "Maxtor DiamondMax 60 ATA 100",
    "Maxtor 9(1023H2|1536H2|2049H3|2305H3|3073H4|4098H6|4610H6|6147H8)",
    "",
    "",
    "-v 9,minutes"
  },
  { "Maxtor DiamondMax Plus 60",
    "Maxtor 5T0(60H6|40H4|30H3|20H2|10H1)",
    "",
    "",
    "-v 9,minutes"
  },
  { "Maxtor DiamondMax 80",
    "Maxtor (98196H8|96147H6)",
    "",
    "",
    "-v 9,minutes"
  },
  { "Maxtor DiamondMax 536DX",
    "Maxtor 4W(100H6|080H6|060H4|040H3|030H2)",
    "",
    "",
    "-v 9,minutes"
  },
  { "Maxtor DiamondMax Plus 8",
    "Maxtor 6(E0[234]|K04)0L0",
    "",
    "",
    "-v 9,minutes"
  },
  { "Maxtor DiamondMax 10 (ATA/133 and SATA/150)",
    "Maxtor 6(B(30|25|20|16|12|10|08)0[MPRS]|L(080[MLP]|(100|120)[MP]|160[MP]|200[MPRS]|250[RS]|300[RS]))0",
    "",
    "",
    "-v 9,minutes"
  },
  { "Maxtor DiamondMax 10 (SATA/300)",
    "Maxtor 6V(080E|160E|200E|250F|300F|320F)0",
    "", "", ""
  },
  { "Maxtor DiamondMax Plus 9",
    "Maxtor 6Y((060|080|120|160)L0|(060|080|120|160|200|250)P0|(060|080|120|160|200|250)M0)",
    "",
    "",
    "-v 9,minutes"
  },
  { "Maxtor DiamondMax 11",
    "Maxtor 6H[45]00[FR]0",
    "", "", ""
  },
  { "Maxtor DiamondMax 17",
    "Maxtor 6G(080L|160[PE])0",
    "", "", ""
  },
  { "Seagate Maxtor DiamondMax 20",
    "MAXTOR STM3(40|80|160)[28]1[12]0?AS?",
    "", "", ""
  },
  { "Seagate Maxtor DiamondMax 21", // tested with MAXTOR STM3250310AS/3.AAF
    "MAXTOR STM3(80[28]15|160215|250310|(250|320)820|320620|500630)AS?",
    "", "", ""
  },
  { "Seagate Maxtor DiamondMax 22", // fixed firmware
    "(MAXTOR )?STM3(500320|750330|1000340)AS?",
    "MX1A", // http://knowledge.seagate.com/articles/en_US/FAQ/207969en
    "", ""
  },
  { "Seagate Maxtor DiamondMax 22", // fixed firmware
    "(MAXTOR )?STM3(160813|320614|640323|1000334)AS?",
    "MX1B", // http://knowledge.seagate.com/articles/en_US/FAQ/207975en
    "", ""
  },
  { "Seagate Maxtor DiamondMax 22", // buggy firmware
    "(MAXTOR )?STM3(500320|750330|1000340)AS?",
    "MX15",
    "There are known problems with these drives,\n"
    "AND THIS FIRMWARE VERSION IS AFFECTED,\n"
    "see the following Seagate web pages:\n"
    "http://knowledge.seagate.com/articles/en_US/FAQ/207931en\n"
    "http://knowledge.seagate.com/articles/en_US/FAQ/207969en",
    ""
  },
  { "Seagate Maxtor DiamondMax 22", // unknown firmware
    "(MAXTOR )?STM3(160813|32061[34]|500320|640323|750330|10003(34|40))AS?",
    "",
    "There are known problems with these drives,\n"
    "see the following Seagate web pages:\n"
    "http://knowledge.seagate.com/articles/en_US/FAQ/207931en\n"
    "http://knowledge.seagate.com/articles/en_US/FAQ/207969en\n"
    "http://knowledge.seagate.com/articles/en_US/FAQ/207975en",
    ""
  },
  { "Seagate Maxtor DiamondMax 23", // new firmware
    "STM3((160|250)31|(320|500)41|(750|1000)52)8AS?",
    "CC3[D-Z]",
    "", ""
  },
  { "Seagate Maxtor DiamondMax 23", // unknown firmware
    "STM3((160|250)31|(320|500)41|(750|1000)52)8AS?",
    "",
    "A firmware update for this drive may be available,\n"
    "see the following Seagate web pages:\n"
    "http://knowledge.seagate.com/articles/en_US/FAQ/207931en\n"
    "http://knowledge.seagate.com/articles/en_US/FAQ/213911en",
    ""
  },
  { "Maxtor MaXLine Plus II",
    "Maxtor 7Y250[PM]0",
    "",
    "",
    "-v 9,minutes"
  },
  { "Maxtor MaXLine II",
    "Maxtor [45]A(25|30|32)0[JN]0",
    "",
    "",
    "-v 9,minutes"
  },
  { "Maxtor MaXLine III (ATA/133 and SATA/150)",
    "Maxtor 7L(25|30)0[SR]0",
    "",
    "",
    "-v 9,minutes"
  },
  { "Maxtor MaXLine III (SATA/300)",
    "Maxtor 7V(25|30)0F0",
    "", "", ""
  },
  { "Maxtor MaXLine Pro 500",  // There is also a 7H500R0 model, but I
    "Maxtor 7H500F0",               // haven't added it because I suspect
    "",                               // it might need vendoropts_9_minutes
    "", ""                            // and nobody has submitted a report yet
  },
  { "", // HITACHI_DK14FA-20B
    "HITACHI_DK14FA-20B",
    "",
    "",
    "-v 9,minutes -v 193,loadunload"
  },
  { "HITACHI Travelstar DK23XX/DK23XXB",
    "HITACHI_DK23..-..B?",
    "",
    "",
    "-v 9,minutes -v 193,loadunload"
  },
  { "Hitachi Endurastar J4K20/N4K20 (formerly DK23FA-20J)",
    "(HITACHI_DK23FA-20J|HTA422020F9AT[JN]0)",
    "",
    "",
    "-v 9,minutes -v 193,loadunload"
  },
  { "Hitachi Endurastar J4K30/N4K30",
    "HE[JN]4230[23]0F9AT00",
    "",
    "",
    "-v 9,minutes -v 193,loadunload"
  },
  { "Hitachi Travelstar C4K60",  // 1.8" slim drive
    "HTC4260[23]0G5CE00|HTC4260[56]0G8CE00",
    "",
    "",
    "-v 9,minutes -v 193,loadunload"
  },
  { "IBM Travelstar 4GT",
    "IBM-DTCA-2(324|409)0",
    "", "", ""
  },
  { "IBM Travelstar 6GN",
    "IBM-DBCA-20(324|486|648)0",
    "", "", ""
  },
  { "IBM Travelstar 25GS, 18GT, and 12GN",
    "IBM-DARA-2(25|18|15|12|09|06)000",
    "", "", ""
  },
  { "IBM Travelstar 14GS",
    "IBM-DCYA-214000",
    "", "", ""
  },
  { "IBM Travelstar 4LP",
    "IBM-DTNA-2(180|216)0",
    "", "", ""
  },
  { "IBM Travelstar 48GH, 30GN, and 15GN",
    "(IBM-|Hitachi )?IC25(T048ATDA05|N0(30|20|15|12|10|07|06|05)ATDA04)-.",
    "", "", ""
  },
  { "IBM Travelstar 32GH, 30GT, and 20GN",
    "IBM-DJSA-2(32|30|20|10|05)",
    "", "", ""
  },
  { "IBM Travelstar 4GN",
    "IBM-DKLA-2(216|324|432)0",
    "", "", ""
  },
  { "IBM/Hitachi Travelstar 60GH and 40GN",
    "(IBM-|Hitachi )?IC25(T060ATC[SX]05|N0[4321]0ATC[SX]04)-.",
    "", "", ""
  },
  { "IBM/Hitachi Travelstar 40GNX",
    "(IBM-|Hitachi )?IC25N0[42]0ATC[SX]05-.",
    "", "", ""
  },
  { "Hitachi Travelstar 80GN",
    "(Hitachi )?IC25N0[23468]0ATMR04-.",
    "", "", ""
  },
  { "Hitachi Travelstar 4K40",
    "(Hitachi )?HTS4240[234]0M9AT00",
    "", "", ""
  },
  { "Hitachi Travelstar 4K120",
    "(Hitachi )?(HTS4212(60|80|10|12)H9AT00|HTS421260G9AT00)",
    "", "", ""
  },
  { "Hitachi Travelstar 5K80",
    "(Hitachi )?HTS5480[8642]0M9AT00",
    "", "", ""
  },
  { "Hitachi Travelstar 5K100",
    "(Hitachi )?HTS5410[1864]0G9(AT|SA)00",
    "", "", ""
  },
  { "Hitachi Travelstar E5K100",
    "(Hitachi )?HTE541040G9(AT|SA)00",
    "", "", ""
  },
  { "Hitachi Travelstar 5K120",
    "(Hitachi )?HTS5412(60|80|10|12)H9(AT|SA)00",
    "", "", ""
  },
  { "Hitachi Travelstar 5K160",
    "(Hitachi |HITACHI )?HTS5416([468]0|1[26])J9(AT|SA)00",
    "", "", ""
  },
  { "Hitachi Travelstar E5K160",
    "(Hitachi )?HTE5416(12|16|60|80)J9(AT|SA)00",
    "", "", ""
  },
  { "Hitachi Travelstar 5K250",
    "(Hitachi |HITACHI )?HTS5425(80|12|16|20|25)K9(A3|SA)00",
    "", "", ""
  },
  { "Hitachi Travelstar 5K320", // tested with HITACHI HTS543232L9SA00/FB4ZC4EC,
    // Hitachi HTS543212L9SA02/FBBAC52F
    "(Hitachi |HITACHI )?HT(S|E)5432(80|12|16|25|32)L9(A3(00)?|SA0[012])",
    "", "", ""
  },
  { "Hitachi/HGST Travelstar Z5K320", // tested with Hitachi HTS543232A7A384/ES2OA70K
    "(Hitachi|HGST) HT[ES]5432(16|25|32)A7A38[145]",
    "", "", ""
  },
  { "Hitachi Travelstar 5K500.B", // tested with Hitachi HTS545050B9SA00/PB4OC60X
    "(Hitachi )?HT[ES]5450(12|16|25|32|40|50)B9(A30[01]|SA00)",
    "", "", ""
  },
  { "Hitachi/HGST Travelstar Z5K500", // tested with HGST HTS545050A7E380/GG2OAC90,
      // Hitachi HTS545032A7E380/GGBOA7A0, HGST HTS545050A7E680/GR2OA230,
      // APPLE HDD HTS545050A7E362/GG2AB990
    "(Hitachi|HGST|APPLE HDD) HT[ES]5450(25|32|50)A7E(362|38[01]|680)",
    "", "", ""
  },
  { "Hitachi/HGST Travelstar 5K750", // tested with Hitachi HTS547575A9E384/JE4OA60A,
       // APPLE HDD HTS547550A9E384/JE3AD70F
    "(Hitachi|APPLE HDD) HT[ES]5475(50|64|75)A9E38[14]",
    "", "", ""
  },
  { "HGST Travelstar 5K1000", // tested with HGST HTS541010A9E680/JA0OA560,
      // HGST HTS541075A9E680/JA2OA560
    "HGST HT[ES]5410(64|75|10)A9E68[01]",
    "", "", ""
  },
  { "HGST Travelstar Z5K1000", // tested with HGST HTS541010A7E630/SE0OA4A0
    "HGST HTS5410(75|10)A7E63[015]",
    "", "", ""
  },
  { "HGST Travelstar 5K1500", // tested with HGST HTS541515A9E630/KA0OA500
    "HGST HT[ES]541515A9E63[015]",
    "", "", ""
  },
  { "Hitachi Travelstar 7K60",
    "(Hitachi )?HTS726060M9AT00",
    "", "", ""
  },
  { "Hitachi Travelstar E7K60",
    "(Hitachi )?HTE7260[46]0M9AT00",
    "", "", ""
  },
  { "Hitachi Travelstar 7K100",
    "(Hitachi )?HTS7210[168]0G9(AT|SA)00",
    "", "", ""
  },
  { "Hitachi Travelstar E7K100",
    "(Hitachi )?HTE7210[168]0G9(AT|SA)00",
    "", "", ""
  },
  { "Hitachi Travelstar 7K200", // tested with HITACHI HTS722016K9SA00/DCDZC75A
    "(Hitachi |HITACHI )?HTS7220(80|10|12|16|20)K9(A3|SA)00",
    "", "", ""
  },
  { "Hitachi Travelstar 7K320", // tested with
    // HTS723225L9A360/FCDOC30F, HTS723216L9A362/FC2OC39F
    "(Hitachi )?HT[ES]7232(80|12|16|25|32)L9(A300|A36[02]|SA61)",
    "", "", ""
  },
  { "Hitachi Travelstar Z7K320", // tested with HITACHI HTS723232A7A364/EC2ZB70B
    "(HITACHI )?HT[ES]7232(16|25|32)A7A36[145]",
    "", "", ""
  },
  { "Hitachi Travelstar 7K500", // tested with Hitachi HTS725050A9A360/PC4OC70D,
    // HITACHI HTS725032A9A364/PC3ZC70F
    "(Hitachi |HITACHI )?HT[ES]7250(12|16|25|32|50)A9A36[02-5]",
    "", "", ""
  },
  { "Hitachi/HGST Travelstar Z7K500", // tested with HITACHI HTS725050A7E630/GH2ZB390,
      // HGST HTS725050A7E630/GH2OA420, HGST HTS725050A7E630/GH2OA530
    "(HITACHI|HGST) HT[ES]7250(25|32|50)A7E63[015]",
    "", "", ""
  },
  { "Hitachi/HGST Travelstar 7K750", // tested with Hitachi HTS727550A9E364/JF3OA0E0,
      // Hitachi HTS727575A9E364/JF4OA0D0
    "(Hitachi|HGST) HT[ES]7275(50|64|75)A9E36[14]",
    "", "", ""
  },
  { "HGST Travelstar 7K1000", // tested with HGST HTS721010A9E630/JB0OA3B0
    "HGST HTS721010A9E630",
    "", "", ""
  },
  { "IBM Deskstar 14GXP and 16GP",
    "IBM-DTTA-3(7101|7129|7144|5032|5043|5064|5084|5101|5129|5168)0",
    "", "", ""
  },
  { "IBM Deskstar 25GP and 22GXP",
    "IBM-DJNA-3(5(101|152|203|250)|7(091|135|180|220))0",
    "", "", ""
  },
  { "IBM Deskstar 37GP and 34GXP",
    "IBM-DPTA-3(5(375|300|225|150)|7(342|273|205|136))0",
    "", "", ""
  },
  { "IBM/Hitachi Deskstar 120GXP",
    "(IBM-)?IC35L((020|040|060|080|120)AVVA|0[24]0AVVN)07-[01]",
    "", "", ""
  },
  { "IBM/Hitachi Deskstar GXP-180",
    "(IBM-)?IC35L(030|060|090|120|180)AVV207-[01]",
    "", "", ""
  },
  { "Hitachi CinemaStar 5K320", // tested with Hitachi HCS5C3225SLA380/STBOA37H
    "Hitachi HCS5C32(25|32)SLA380",
    "", "", ""
  },
  { "Hitachi Deskstar 5K3000", // tested with HDS5C3030ALA630/MEAOA5C0,
       // Hitachi HDS5C3020BLE630/MZ4OAAB0 (OEM, Toshiba Canvio Desktop)
    "(Hitachi )?HDS5C30(15|20|30)(ALA|BLE)63[02].*",
    "", "", ""
  },
  { "Hitachi Deskstar 5K4000", // tested with HDS5C4040ALE630/MPAOA250
    "(Hitachi )?HDS5C40(30|40)ALE63[01].*",
    "", "", ""
  },
  { "Hitachi Deskstar 7K80",
    "(Hitachi )?HDS7280([48]0PLAT20|(40)?PLA320|80PLA380).*",
    "", "", ""
  },
  { "Hitachi Deskstar 7K160",
    "(Hitachi )?HDS7216(80|16)PLA[3T]80.*",
    "", "", ""
  },
  { "Hitachi Deskstar 7K250",
    "(Hitachi )?HDS7225((40|80|12|16)VLAT20|(12|16|25)VLAT80|(80|12|16|25)VLSA80)",
    "", "", ""
  },
  { "Hitachi Deskstar 7K250 (SUN branded)",
    "HITACHI HDS7225SBSUN250G.*",
    "", "", ""
  },
  { "Hitachi Deskstar T7K250",
    "(Hitachi )?HDT7225((25|20|16)DLA(T80|380))",
    "", "", ""
  },
  { "Hitachi Deskstar 7K400",
    "(Hitachi )?HDS724040KL(AT|SA)80",
    "", "", ""
  },
  { "Hitachi Deskstar 7K500",
    "(Hitachi )?HDS725050KLA(360|T80)",
    "", "", ""
  },
  { "Hitachi Deskstar P7K500",
    "(Hitachi )?HDP7250(16|25|32|40|50)GLA(36|38|T8)0",
    "", "", ""
  },
  { "Hitachi Deskstar T7K500",
    "(Hitachi )?HDT7250(25|32|40|50)VLA(360|380|T80)",
    "", "", ""
  },
  { "Hitachi Deskstar 7K1000",
    "(Hitachi )?HDS7210(50|75|10)KLA330",
    "", "", ""
  },
  { "Hitachi Deskstar 7K1000.B",
    "(Hitachi )?HDT7210((16|25)SLA380|(32|50|64|75|10)SLA360)",
    "", "", ""
  },
  { "Hitachi Deskstar 7K1000.C", // tested with Hitachi HDS721010CLA330/JP4OA3MA,
      // Hitachi HDS721025CLA682/JP1OA41A
    "(Hitachi )?HDS7210((16|25)CLA[36]82|(32|50)CLA[36]62|(64|75|10)CLA[36]3[02])",
    "", "", ""
  },
  { "Hitachi Deskstar 7K1000.D", // tested with HDS721010DLE630/MS2OA5Q0
    "Hitachi HDS7210(25|32|50|75|10)DLE630",
    "", "", ""
  },
  { "Hitachi Deskstar E7K1000", // tested with HDE721010SLA330/ST6OA31B
    "Hitachi HDE7210(50|75|10)SLA330",
    "", "", ""
  },
  { "Hitachi Deskstar 7K2000",
    "Hitachi HDS722020ALA330",
    "", "", ""
  },
  { "Hitachi Deskstar 7K3000", // tested with HDS723030ALA640/MKAOA3B0
    "Hitachi HDS7230((15|20)BLA642|30ALA640)",
    "", "", ""
  },
  { "Hitachi/HGST Deskstar 7K4000", // tested with Hitachi HDS724040ALE640/MJAOA250
    "Hitachi HDS724040ALE640",
    "", "", ""
  },
  { "HGST Deskstar NAS", // tested with HGST HDN724040ALE640/MJAOA5E0,
       // HGST HDN726050ALE610/APGNT517, HGST HDN726060ALE610/APGNT517
    "HGST HDN72(4030|4040|6050|6060)ALE6[14]0",
    "", "", ""
  },
  { "Hitachi Ultrastar A7K1000", // tested with
    // HUA721010KLA330      44X2459 42C0424IBM/GKAOAB4A
    "(Hitachi )?HUA7210(50|75|10)KLA330.*",
    "", "", ""
  },
  { "Hitachi Ultrastar A7K2000", // tested with
    // HUA722010CLA330      43W7629 42C0401IBM
    "(Hitachi )?HUA7220(50|10|20)[AC]LA33[01].*",
    "", "", ""
  },
  { "Hitachi Ultrastar 7K3000", // tested with Hitachi HUA723030ALA640/MKAOA580,
      // Hitachi HUA723020ALA641/MK7OA840
    "Hitachi HUA7230(20|30)ALA64[01]",
    "", "", ""
  },
  { "Hitachi/HGST Ultrastar 7K4000", // tested with Hitachi HUS724040ALE640/MJAOA3B0,
      // HGST HUS724040ALE640/MJAOA580, HGST HUS724020ALA640/MF6OAA70
    "(Hitachi|HGST) HUS7240(20|30|40)AL[AE]64[01]",
    "", "", ""
  },
  { "HGST Ultrastar He6", // tested with HGST HUS726060ALA640/AHGNT1E2
    "HGST HUS726060ALA64[01]",
    "", "",
    "-v 22,raw48,Helium_Level"
  },
  { "HGST Ultrastar He8", // tested with HGST HUH728060ALE600/GR2OA230
    "HGST HUH7280(60|80)AL[EN]60[014]",
    "", "",
    "-v 22,raw48,Helium_Level"
  },
  { "HGST MegaScale 4000", // tested with HGST HMS5C4040ALE640/MPAOA580
    "HGST HMS5C4040[AB]LE64[01]", // B = DC 4000.B
    "", "", ""
  },
  { "Toshiba 2.5\" HDD (10-20 GB)",
    "TOSHIBA MK(101[67]GAP|15[67]GAP|20(1[678]GAP|(18|23)GAS))",
    "", "", ""
  },
  { "Toshiba 2.5\" HDD (30-60 GB)",
    "TOSHIBA MK((6034|4032)GSX|(6034|4032)GAX|(6026|4026|4019|3019)GAXB?|(6025|6021|4025|4021|4018|3025|3021|3018)GAS|(4036|3029)GACE?|(4018|3017)GAP)",
    "", "", ""
  },
  { "Toshiba 2.5\" HDD (80 GB and above)",
    "TOSHIBA MK(80(25GAS|26GAX|32GAX|32GSX)|10(31GAS|32GAX)|12(33GAS|34G[AS]X)|2035GSS)",
    "", "", ""
  },
  { "Toshiba 2.5\" HDD MK..37GSX", // tested with TOSHIBA MK1637GSX/DL032C
    "TOSHIBA MK(12|16)37GSX",
    "", "", ""
  },
  { "Toshiba 2.5\" HDD MK..46GSX", // tested with TOSHIBA MK1246GSX/LB213M
    "TOSHIBA MK(80|12|16|25)46GSX",
    "", "", ""
  },
  { "Toshiba 2.5\" HDD MK..50GACY", // tested with TOSHIBA MK8050GACY/TF105A
    "TOSHIBA MK8050GACY",
    "", "", ""
  },
  { "Toshiba 2.5\" HDD MK..51GSY", // tested with TOSHIBA MK1251GSY/LD101D
    "TOSHIBA MK(80|12|16|25)51GSY",
    "",
    "",
    "-v 9,minutes"
  },
  { "Toshiba 2.5\" HDD MK..52GSX",
    "TOSHIBA MK(80|12|16|25|32)52GSX",
    "", "", ""
  },
  { "Toshiba 2.5\" HDD MK..55GSX", // tested with TOSHIBA MK5055GSX/FG001A, MK3255GSXF/FH115B
    "TOSHIBA MK(12|16|25|32|40|50)55GSXF?",
    "", "", ""
  },
  { "Toshiba 2.5\" HDD MK..56GSY", // tested with TOSHIBA MK2556GSYF/LJ001D
    "TOSHIBA MK(16|25|32|50)56GSYF?",
    "",
    "",
    "-v 9,minutes"
  },
  { "Toshiba 2.5\" HDD MK..59GSXP (AF)",
    "TOSHIBA MK(32|50|64|75)59GSXP?",
    "", "", ""
  },
  { "Toshiba 2.5\" HDD MK..59GSM (AF)",
    "TOSHIBA MK(75|10)59GSM",
    "", "", ""
  },
  { "Toshiba 2.5\" HDD MK..61GSY[N]", // tested with TOSHIBA MK5061GSY/MC102E, MK5061GSYN/MH000A,
      // TOSHIBA MK2561GSYN/MH000D
    "TOSHIBA MK(16|25|32|50|64)61GSYN?",
    "",
    "",
    "-v 9,minutes" // TOSHIBA MK2561GSYN/MH000D
  },
  { "Toshiba 2.5\" HDD MK..61GSYB", // tested with TOSHIBA MK5061GSYB/ME0A
    "TOSHIBA MK(16|25|32|50|64)61GSYB",
    "", "", ""
  },
  { "Toshiba 2.5\" HDD MK..65GSX", // tested with TOSHIBA MK5065GSX/GJ003A, MK3265GSXN/GH012H,
      // MK5065GSXF/GP006B, MK2565GSX H/GJ003A
    "TOSHIBA MK(16|25|32|50|64)65GSX[FN]?( H)?", // "... H" = USB ?
    "", "", ""
  },
  { "Toshiba 2.5\" HDD MK..75GSX", // tested with TOSHIBA MK7575GSX/GT001C
    "TOSHIBA MK(32|50|64|75)75GSX",
    "", "", ""
  },
  { "Toshiba 2.5\" HDD MK..76GSX", // tested with TOSHIBA MK3276GSX/GS002D
    "TOSHIBA MK(16|25|32|50|64)76GSX",
    "",
    "",
    "-v 9,minutes"
  },
  { "Toshiba 2.5\" HDD MQ01ABB...", // tested with TOSHIBA MQ01ABB200/AY000U
    "TOSHIBA MQ01ABB(100|150|200)",
    "", "", ""
  },
  { "Toshiba 2.5\" HDD MQ01ABC...", // tested with TOSHIBA MQ01ABC150/AQ001U
    "TOSHIBA MQ01ABC(100|150|200)",
    "", "", ""
  },
  { "Toshiba 2.5\" HDD MQ01ABD...", // tested with TOSHIBA MQ01ABD100/AX001U,
      // TOSHIBA MQ01ABD100V/AX001Q
    "TOSHIBA MQ01ABD(025|032|050|064|075|100)V?",
    "", "", ""
  },
  { "Toshiba 2.5\" HDD MQ01ABF...", // tested with TOSHIBA MQ01ABF050/AM001J
    "TOSHIBA MQ01ABF(050|075|100)",
    "", "", ""
  },
  { "Toshiba 2.5\" HDD MQ01UBB... (USB 3.0)", // tested with TOSHIBA MQ01UBB200/AY000U (0x0480:0xa100)
    "TOSHIBA MQ01UBB200",
    "", "", ""
  },
  { "Toshiba 2.5\" HDD MQ01UBD... (USB 3.0)", // tested with TOSHIBA MQ01UBD050/AX001U (0x0480:0xa007),
      // TOSHIBA MQ01UBD100/AX001U (0x0480:0x0201, 0x0480:0xa200)
    "TOSHIBA MQ01UBD(050|075|100)",
    "", "", ""
  },
  { "Toshiba 3.5\" HDD MK.002TSKB", // tested with TOSHIBA MK1002TSKB/MT1A
    "TOSHIBA MK(10|20)02TSKB",
    "", "", ""
  },
  { "Toshiba 3.5\" MG03ACAxxx(Y) Enterprise HDD", // tested with TOSHIBA MG03ACA100/FL1A
    "TOSHIBA MG03ACA[1234]00Y?",
    "", "", ""
  },
  { "Toshiba 3.5\" MD04ACA... Enterprise HDD", // tested with TOSHIBA MD04ACA500/FP1A
    "TOSHIBA MD04ACA[2345]00",
    "", "", ""
  },
  { "Toshiba 3.5\" DT01ABA... Desktop HDD", // tested with TOSHIBA DT01ABA300/MZ6OABB0
    "TOSHIBA DT01ABA(100|150|200|300)",
    "", "", ""
  },
  { "Toshiba 3.5\" DT01ACA... Desktop HDD", // tested with TOSHIBA DT01ACA100/MS2OA750,
      // TOSHIBA DT01ACA200/MX4OABB0, TOSHIBA DT01ACA300/MX6OABB0
    "TOSHIBA DT01ACA(025|032|050|075|100|150|200|300)",
    "", "", ""
  },
  { "Toshiba 1.8\" HDD",
    "TOSHIBA MK[23468]00[4-9]GA[HL]",
    "", "", ""
  },
  { "Toshiba 1.8\" HDD MK..29GSG",
    "TOSHIBA MK(12|16|25)29GSG",
    "", "", ""
  },
  { "", // TOSHIBA MK6022GAX
    "TOSHIBA MK6022GAX",
    "", "", ""
  },
  { "", // TOSHIBA MK6409MAV
    "TOSHIBA MK6409MAV",
    "", "", ""
  },
  { "Toshiba MKx019GAXB (SUN branded)",
    "TOS MK[34]019GAXB SUN[34]0G",
    "", "", ""
  },
  { "Seagate Momentus",
    "ST9(20|28|40|48)11A",
    "", "", ""
  },
  { "Seagate Momentus 42",
    "ST9(2014|3015|4019)A",
    "", "", ""
  },
  { "Seagate Momentus 4200.2", // tested with ST960812A/3.05
    "ST9(100822|808210|60812|50212|402113|30219)A",
    "", "", ""
  },
  { "Seagate Momentus 5400.2",
    "ST9(808211|6082[12]|408114|308110|120821|10082[34]|8823|6812|4813|3811)AS?",
    "", "", ""
  },
  { "Seagate Momentus 5400.3",
    "ST9(4081[45]|6081[35]|8081[15]|100828|120822|160821)AS?",
    "", "", ""
  },
  { "Seagate Momentus 5400.3 ED",
    "ST9(4081[45]|6081[35]|8081[15]|100828|120822|160821)AB",
    "", "", ""
  },
  { "Seagate Momentus 5400.4",
    "ST9(120817|(160|200|250)827)AS",
    "", "", ""
  },
  { "Seagate Momentus 5400.5",
    "ST9((80|120|160)310|(250|320)320)AS",
    "", "", ""
  },
  { "Seagate Momentus 5400.6",
    "ST9(80313|160(301|314)|(12|25)0315|250317|(320|500)325|500327|640320)ASG?",
    "", "", ""
  },
  { "Seagate Momentus 5400.7",
    "ST9(160316|(250|320)310|(500|640)320)AS",
    "", "", ""
  },
  { "Seagate Momentus 5400.7 (AF)", // tested with ST9640322AS/0001BSM2
      // (device reports 4KiB LPS with 1 sector offset)
    "ST9(320312|400321|640322|750423)AS",
    "", "", ""
  },
  { "Seagate Momentus 5400 PSD", // Hybrid drives
    "ST9(808212|(120|160)8220)AS",
    "", "", ""
  },
  { "Seagate Momentus 7200.1",
    "ST9(10021|80825|6023|4015)AS?",
    "", "", ""
  },
  { "Seagate Momentus 7200.2",
    "ST9(80813|100821|120823|160823|200420)ASG?",
    "", "", ""
  },
  { "Seagate Momentus 7200.3",
    "ST9((80|120|160)411|(250|320)421)ASG?",
    "", "", ""
  },
  { "Seagate Momentus 7200.4",
    "ST9(160412|250410|320423|500420)ASG?",
    "", "", ""
  },
  { "Seagate Momentus 7200 FDE.2",
    "ST9((160413|25041[12]|320426|50042[12])AS|(16041[489]|2504[16]4|32042[67]|500426)ASG)",
    "", "", ""
  },
  { "Seagate Momentus 7200.5", // tested with ST9750420AS/0001SDM5, ST9750420AS/0002SDM1
    "ST9(50042[34]|64042[012]|75042[02])ASG?",
    "", "", ""
  },
  { "Seagate Momentus XT", // fixed firmware
    "ST9(2505610|3205620|5005620)AS",
    "SD2[68]", // http://knowledge.seagate.com/articles/en_US/FAQ/215451en
    "", ""
  },
  { "Seagate Momentus XT", // buggy firmware, tested with ST92505610AS/SD24
    "ST9(2505610|3205620|5005620)AS",
    "SD2[45]",
    "These drives may corrupt large files,\n"
    "AND THIS FIRMWARE VERSION IS AFFECTED,\n"
    "see the following web pages for details:\n"
    "http://knowledge.seagate.com/articles/en_US/FAQ/215451en\n"
    "http://forums.seagate.com/t5/Momentus-XT-Momentus-Momentus/Momentus-XT-corrupting-large-files-Linux/td-p/109008\n"
    "http://superuser.com/questions/313447/seagate-momentus-xt-corrupting-files-linux-and-mac",
    ""
  },
  { "Seagate Momentus XT", // unknown firmware
    "ST9(2505610|3205620|5005620)AS",
    "",
    "These drives may corrupt large files,\n"
    "see the following web pages for details:\n"
    "http://knowledge.seagate.com/articles/en_US/FAQ/215451en\n"
    "http://forums.seagate.com/t5/Momentus-XT-Momentus-Momentus/Momentus-XT-corrupting-large-files-Linux/td-p/109008\n"
    "http://superuser.com/questions/313447/seagate-momentus-xt-corrupting-files-linux-and-mac",
    ""
  },
  { "Seagate Momentus XT (AF)", // tested with ST750LX003-1AC154/SM12
    "ST750LX003-.*",
    "", "", ""
  },
  { "Seagate Momentus Thin", // tested with ST320LT007-9ZV142/0004LVM1
    "ST(160|250|320)LT0(07|09|11|14)-.*",
    "", "", ""
  },
  { "Seagate Laptop Thin HDD", // tested with ST500LT012-9WS142/0001SDM1,
      // ST500LM021-1KJ152/0002LIM1
    "ST((250|320|500)LT0(12|15|25)|(320|500)LM0(10|21))-.*",
    "", "", ""
  },
  { "Seagate Laptop SSHD", // tested with ST500LM000-1EJ162/SM11
    "ST(500|1000)LM0(00|14)-.*",
    "", "", ""
  },
  { "Seagate Medalist 1010, 1720, 1721, 2120, 3230 and 4340",  // ATA2, with -t permissive
    "ST3(1010|1720|1721|2120|3230|4340)A",
    "", "", ""
  },
  { "Seagate Medalist 2110, 3221, 4321, 6531, and 8641",
    "ST3(2110|3221|4321|6531|8641)A",
    "", "", ""
  },
  { "Seagate U4",
    "ST3(2112|4311|6421|8421)A",
    "", "", ""
  },
  { "Seagate U5",
    "ST3(40823|30621|20413|15311|10211)A",
    "", "", ""
  },
  { "Seagate U6",
    "ST3(8002|6002|4081|3061|2041)0A",
    "", "", ""
  },
  { "Seagate U7",
    "ST3(30012|40012|60012|80022|120020)A",
    "", "", ""
  },
  { "Seagate U8",
    "ST3(4313|6811|8410|4313|13021|17221)A",
    "", "", ""
  },
  { "Seagate U9", // tested with ST3160022ACE/9.51
    "ST3(80012|120025|160022)A(CE)?",
    "", "", ""
  },
  { "Seagate U10",
    "ST3(20423|15323|10212)A",
    "", "", ""
  },
  { "Seagate UX",
    "ST3(10014A(CE)?|20014A)",
    "", "", ""
  },
  { "Seagate Barracuda ATA",
    "ST3(2804|2724|2043|1362|1022|681)0A",
    "", "", ""
  },
  { "Seagate Barracuda ATA II",
    "ST3(3063|2042|1532|1021)0A",
    "", "", ""
  },
  { "Seagate Barracuda ATA III",
    "ST3(40824|30620|20414|15310|10215)A",
    "", "", ""
  },
  { "Seagate Barracuda ATA IV",
    "ST3(20011|30011|40016|60021|80021)A",
    "", "", ""
  },
  { "Seagate Barracuda ATA V",
    "ST3(12002(3A|4A|9A|3AS)|800(23A|15A|23AS)|60(015A|210A)|40017A)",
    "", "", ""
  },
  { "Seagate Barracuda 5400.1",
    "ST340015A",
    "", "", ""
  },
  { "Seagate Barracuda 7200.7 and 7200.7 Plus", // tested with "ST380819AS          39M3701 39M0171 IBM"/3.03
    "ST3(200021A|200822AS?|16002[13]AS?|12002[26]AS?|1[26]082[78]AS|8001[13]AS?|8081[79]AS|60014A|40111AS|40014AS?)( .* IBM)?",
    "", "", ""
  },
  { "Seagate Barracuda 7200.8",
    "ST3(400[68]32|300[68]31|250[68]23|200826)AS?",
    "", "", ""
  },
  { "Seagate Barracuda 7200.9",
    "ST3(402111?|80[28]110?|120[28]1[0134]|160[28]1[012]|200827|250[68]24|300[68]22|(320|400)[68]33|500[68](32|41))AS?.*",
    "", "", ""
  },
  { "Seagate Barracuda 7200.10",
    "ST3((80|160)[28]15|200820|250[34]10|(250|300|320|400)[68]20|360320|500[68]30|750[68]40)AS?",
    "", "", ""
  },
  { "Seagate Barracuda 7200.11", // unaffected firmware
    "ST3(160813|320[68]13|500[368]20|640[36]23|640[35]30|750[36]30|1000(333|[36]40)|1500341)AS?",
    "CC.?.?", // http://knowledge.seagate.com/articles/en_US/FAQ/207957en
    "", ""
  },
  { "Seagate Barracuda 7200.11", // fixed firmware
    "ST3(500[368]20|750[36]30|1000340)AS?",
    "SD1A", // http://knowledge.seagate.com/articles/en_US/FAQ/207951en
    "", ""
  },
  { "Seagate Barracuda 7200.11", // fixed firmware
    "ST3(160813|320[68]13|640[36]23|1000333|1500341)AS?",
    "SD[12]B", // http://knowledge.seagate.com/articles/en_US/FAQ/207957en
    "", ""
  },
  { "Seagate Barracuda 7200.11", // buggy or fixed firmware
    "ST3(500[368]20|640[35]30|750[36]30|1000340)AS?",
    "(AD14|SD1[5-9]|SD81)",
    "There are known problems with these drives,\n"
    "THIS DRIVE MAY OR MAY NOT BE AFFECTED,\n"
    "see the following web pages for details:\n"
    "http://knowledge.seagate.com/articles/en_US/FAQ/207931en\n"
    "http://knowledge.seagate.com/articles/en_US/FAQ/207951en\n"
    "http://bugs.debian.org/cgi-bin/bugreport.cgi?bug=632758",
    ""
  },
  { "Seagate Barracuda 7200.11", // unknown firmware
    "ST3(160813|320[68]13|500[368]20|640[36]23|640[35]30|750[36]30|1000(333|[36]40)|1500341)AS?",
    "",
    "There are known problems with these drives,\n"
    "see the following Seagate web pages:\n"
    "http://knowledge.seagate.com/articles/en_US/FAQ/207931en\n"
    "http://knowledge.seagate.com/articles/en_US/FAQ/207951en\n"
    "http://knowledge.seagate.com/articles/en_US/FAQ/207957en",
    ""
  },
  { "Seagate Barracuda 7200.12", // new firmware
    "ST3(160318|250318|320418|50041[08]|750528|1000528)AS",
    "CC4[9A-Z]",
    "", ""
  },
  { "Seagate Barracuda 7200.12", // unknown firmware
    "ST3(160318|250318|320418|50041[08]|750528|1000528)AS",
    "",
    "A firmware update for this drive may be available,\n"
    "see the following Seagate web pages:\n"
    "http://knowledge.seagate.com/articles/en_US/FAQ/207931en\n"
    "http://knowledge.seagate.com/articles/en_US/FAQ/213891en",
    ""
  },
  { "Seagate Barracuda 7200.12", // tested with ST3250312AS/JC45, ST31000524AS/JC45,
      // ST3500413AS/JC4B, ST3750525AS/JC4B
    "ST3(160318|25031[128]|320418|50041[038]|750(518|52[358])|100052[348])AS",
    "", "", ""
  },
  { "Seagate Barracuda XT", // tested with ST32000641AS/CC13,
      // ST4000DX000-1C5160/CC42
    "ST(3(2000641|3000651)AS|4000DX000-.*)",
    "", "", ""
  },
  { "Seagate Barracuda 7200.14 (AF)", // new firmware, tested with
      // ST3000DM001-9YN166/CC4H, ST3000DM001-9YN166/CC9E
    "ST(1000|1500|2000|2500|3000)DM00[1-3]-9YN16.",
    "CC(4[H-Z]|[5-9A-Z]..*)", // >= "CC4H"
    "",
    "-v 188,raw16 -v 240,msec24hour32" // tested with ST3000DM001-9YN166/CC4H
  },
  { "Seagate Barracuda 7200.14 (AF)", // old firmware, tested with
      // ST1000DM003-9YN162/CC46
    "ST(1000|1500|2000|2500|3000)DM00[1-3]-9YN16.",
    "CC4[679CG]",
    "A firmware update for this drive is available,\n"
    "see the following Seagate web pages:\n"
    "http://knowledge.seagate.com/articles/en_US/FAQ/207931en\n"
    "http://knowledge.seagate.com/articles/en_US/FAQ/223651en",
    "-v 188,raw16 -v 240,msec24hour32"
  },
  { "Seagate Barracuda 7200.14 (AF)", // unknown firmware
    "ST(1000|1500|2000|2500|3000)DM00[1-3]-9YN16.",
    "",
    "A firmware update for this drive may be available,\n"
    "see the following Seagate web pages:\n"
    "http://knowledge.seagate.com/articles/en_US/FAQ/207931en\n"
    "http://knowledge.seagate.com/articles/en_US/FAQ/223651en",
    "-v 188,raw16 -v 240,msec24hour32"
  },
  { "Seagate Barracuda 7200.14 (AF)", // different part number, tested with
      // ST1000DM003-1CH162/CC47, ST1000DM003-1CH162/CC49, ST2000DM001-1CH164/CC24,
      // ST1000DM000-9TS15E/CC92, APPLE HDD ST3000DM001/AP15 (no attr 240)
    "ST(1000|1500|2000|2500|3000)DM00[0-3]-.*|"
    "APPLE HDD ST3000DM001",
    "", "",
    "-v 188,raw16 -v 240,msec24hour32"
  },
  { "Seagate Barracuda 7200.14 (AF)", // < 1TB, tested with ST250DM000-1BC141
    "ST(250|320|500|750)DM00[0-3]-.*",
    "", "",
    "-v 188,raw16 -v 240,msec24hour32"
  },
  { "Seagate Desktop HDD.15", // tested with ST4000DM000-1CD168/CC43, ST5000DM000-1FK178/CC44
    "ST[45]000DM000-.*",
    "", "",
    "-v 188,raw16 -v 240,msec24hour32"
  },
  { "Seagate Desktop SSHD", // tested with ST2000DX001-1CM164/CC43
    "ST[124]000DX001-.*",
    "", "",
    "-v 188,raw16 -v 240,msec24hour32"
  },
  { "Seagate Barracuda LP", // new firmware
    "ST3(500412|1000520|1500541|2000542)AS",
    "CC3[5-9A-Z]",
    "", ""
  },
  { "Seagate Barracuda LP", // unknown firmware
    "ST3(500412|1000520|1500541|2000542)AS",
    "",
    "A firmware update for this drive may be available,\n"
    "see the following Seagate web pages:\n"
    "http://knowledge.seagate.com/articles/en_US/FAQ/207931en\n"
    "http://knowledge.seagate.com/articles/en_US/FAQ/213915en",
    ""
  },
  { "Seagate Barracuda Green (AF)", // new firmware
    "ST((10|15|20)00DL00[123])-.*",
    "CC(3[2-9A-Z]|[4-9A-Z]..*)", // >= "CC32"
    "", ""
  },
  { "Seagate Barracuda Green (AF)", // unknown firmware
    "ST((10|15|20)00DL00[123])-.*",
    "",
    "A firmware update for this drive may be available,\n"
    "see the following Seagate web pages:\n"
    "http://knowledge.seagate.com/articles/en_US/FAQ/207931en\n"
    "http://knowledge.seagate.com/articles/en_US/FAQ/218171en",
    ""
  },
  { "Seagate Barracuda ES",
    "ST3(250[68]2|32062|40062|50063|75064)0NS",
    "", "", ""
  },
  { "Seagate Barracuda ES.2", // fixed firmware
    "ST3(25031|50032|75033|100034)0NS",
    "SN[01]6|"         // http://knowledge.seagate.com/articles/en_US/FAQ/207963en
    "MA(0[^7]|[^0].)", // http://dellfirmware.seagate.com/dell_firmware/DellFirmwareRequest.jsp
    "", ""
  },
  { "Seagate Barracuda ES.2", // buggy firmware (Dell)
    "ST3(25031|50032|75033|100034)0NS",
    "MA07",
    "There are known problems with these drives,\n"
    "AND THIS FIRMWARE VERSION IS AFFECTED,\n"
    "see the following Seagate web page:\n"
    "http://dellfirmware.seagate.com/dell_firmware/DellFirmwareRequest.jsp",
    ""
  },
  { "Seagate Barracuda ES.2", // unknown firmware
    "ST3(25031|50032|75033|100034)0NS",
    "",
    "There are known problems with these drives,\n"
    "see the following Seagate web pages:\n"
    "http://knowledge.seagate.com/articles/en_US/FAQ/207931en\n"
    "http://knowledge.seagate.com/articles/en_US/FAQ/207963en",
    ""
  },
  { "Seagate Constellation (SATA)", // tested with ST9500530NS/SN03
    "ST9(160511|500530)NS",
    "", "", ""
  },
  { "Seagate Constellation ES (SATA)", // tested with ST31000524NS/SN11
    "ST3(50051|100052|200064)4NS",
    "", "", ""
  },
  { "Seagate Constellation ES (SATA 6Gb/s)", // tested with ST1000NM0011/SN02
    "ST(5|10|20)00NM0011",
    "", "", ""
  },
  { "Seagate Constellation ES.2 (SATA 6Gb/s)", // tested with ST32000645NS/0004, ST33000650NS,
      // MB3000EBKAB/HPG6
    "ST3(2000645|300065[012])NS|"
    "MB3000EBKAB", // HP OEM
    "", "", ""
  },
  { "Seagate Constellation ES.3", // tested with ST1000NM0033-9ZM173/0001, ST4000NM0033-9ZM170/SN03
    "ST[1234]000NM00[35]3-.*",
    "", "", ""
  },
  { "Seagate Constellation CS", // tested with ST3000NC000/CE02, ST3000NC002-1DY166/CN02
    "ST(1000|2000|3000)NC00[0-3](-.*)?",
    "", "", ""
  },
  { "Seagate Constellation.2 (SATA)", // 2.5", tested with ST91000640NS/SN02, MM1000GBKAL/HPGB
    "ST9(25061|50062|100064)[012]NS|" // *SS = SAS
    "MM1000GBKAL", // HP OEM
    "", "", ""
  },
  { "Seagate Enterprise Capacity 3.5 HDD", // tested with ST6000NM0024-1HT17Z/SN02
    "ST[2456]000NM0[01][248]4-.*", // *[069]4 = 4Kn
    "", "", 
    "-v 188,raw16"
  },
  { "Seagate NAS HDD", // tested with ST2000VN000-1H3164/SC42, ST3000VN000-1H4167/SC43
    "ST[234]000VN000-.*",
    "", "", ""
  },
  { "Seagate Archive HDD", // tested with ST8000AS0002-1NA17Z/AR13
    "ST[568]000AS00[01][12]-.*",
    "", "", ""
  },
  { "Seagate Pipeline HD 5900.1",
    "ST3(160310|320[34]10|500(321|422))CS",
    "", "", ""
  },
  { "Seagate Pipeline HD 5900.2", // tested with ST31000322CS/SC13
    "ST3(160316|250[34]12|320(311|413)|500(312|414)|1000(322|424))CS",
    "", "", ""
  },
  { "Seagate Video 3.5 HDD", // tested with ST4000VM000-1F3168/SC23, SC25
    "ST(10|15|20|30|40)00VM00[023]-.*",
    "", "", ""
  },
  { "Seagate Medalist 17240, 13030, 10231, 8420, and 4310",
    "ST3(17240|13030|10231|8420|4310)A",
    "", "", ""
  },
  { "Seagate Medalist 17242, 13032, 10232, 8422, and 4312",
    "ST3(1724|1303|1023|842|431)2A",
    "", "", ""
  },
  { "Seagate NL35",
    "ST3(250623|250823|400632|400832|250824|250624|400633|400833|500641|500841)NS",
    "", "", ""
  },
  { "Seagate SV35.2",
    "ST3(160815|250820|320620|500630|750640)[AS]V",
    "", "", ""
  },
  { "Seagate SV35.3", // tested with ST3500320SV/SV16
    "ST3(500320|750330|1000340)SV",
    "", "", ""
  },
  { "Seagate SV35.5", // tested with ST31000525SV/CV12
    "ST3(250311|500410|1000525)SV",
    "", "", ""
  },
  { "Seagate SV35", // tested with ST1000VX001-1HH162/CV11, ST2000VX000-9YW164/CV12
    "ST([123]000VX00[012]|31000526SV|3500411SV)(-.*)?",
    "", "", ""
  },
  { "Seagate DB35", // tested with ST3250823ACE/3.03, ST3300831SCE/3.03
    "ST3(200826|250823|300831|400832)[AS]CE",
    "", "", ""
  },
  { "Seagate DB35.2", // tested with ST3160212SCE/3.ACB
    "ST3(802110|120213|160212|200827|250824|300822|400833|500841)[AS]CE",
    "", "", ""
  },
  { "Seagate DB35.3",
    "ST3(750640SCE|((80|160)215|(250|320|400)820|500830|750840)[AS]CE)",
    "", "", ""
  },
  { "Seagate LD25.2", // tested with ST940210AS/3.ALC
    "ST9(40|80)210AS?",
    "", "", ""
  },
  { "Seagate ST1.2 CompactFlash", // tested with ST68022CF/3.01
    "ST6[468]022CF",
    "", "", ""
  },
  { "Western Digital Protege",
  /* Western Digital drives with this comment all appear to use Attribute 9 in
   * a  non-standard manner.  These entries may need to be updated when it
   * is understood exactly how Attribute 9 should be interpreted.
   * UPDATE: this is probably explained by the WD firmware bug described in the
   * smartmontools FAQ */
    "WDC WD([2468]00E|1[26]00A)B-.*",
    "", "", ""
  },
  { "Western Digital Caviar",
  /* Western Digital drives with this comment all appear to use Attribute 9 in
   * a  non-standard manner.  These entries may need to be updated when it
   * is understood exactly how Attribute 9 should be interpreted.
   * UPDATE: this is probably explained by the WD firmware bug described in the
   * smartmontools FAQ */
    "WDC WD(2|3|4|6|8|10|12|16|18|20|25)00BB-.*",
    "", "", ""
  },
  { "Western Digital Caviar WDxxxAB",
  /* Western Digital drives with this comment all appear to use Attribute 9 in
   * a  non-standard manner.  These entries may need to be updated when it
   * is understood exactly how Attribute 9 should be interpreted.
   * UPDATE: this is probably explained by the WD firmware bug described in the
   * smartmontools FAQ */
    "WDC WD(3|4|6|8|25)00AB-.*",
    "", "", ""
  },
  { "Western Digital Caviar WDxxxAA",
  /* Western Digital drives with this comment all appear to use Attribute 9 in
   * a  non-standard manner.  These entries may need to be updated when it
   * is understood exactly how Attribute 9 should be interpreted.
   * UPDATE: this is probably explained by the WD firmware bug described in the
   * smartmontools FAQ */
    "WDC WD...?AA(-.*)?",
    "", "", ""
  },
  { "Western Digital Caviar WDxxxBA",
  /* Western Digital drives with this comment all appear to use Attribute 9 in
   * a  non-standard manner.  These entries may need to be updated when it
   * is understood exactly how Attribute 9 should be interpreted.
   * UPDATE: this is probably explained by the WD firmware bug described in the
   * smartmontools FAQ */
    "WDC WD...BA",
    "", "", ""
  },
  { "Western Digital Caviar AC", // add only 5400rpm/7200rpm (ata33 and faster)
    "WDC AC((116|121|125|225|132|232)|([1-4][4-9][0-9])|([1-4][0-9][0-9][0-9]))00[A-Z]?.*",
    "", "", ""
  },
  { "Western Digital Caviar SE",
  /* Western Digital drives with this comment all appear to use Attribute 9 in
   * a  non-standard manner.  These entries may need to be updated when it
   * is understood exactly how Attribute 9 should be interpreted.
   * UPDATE: this is probably explained by the WD firmware bug described in the
   * smartmontools FAQ
   * UPDATE 2: this does not apply to more recent models, at least WD3200AAJB */
    "WDC WD(4|6|8|10|12|16|18|20|25|30|32|40|50)00(JB|PB)-.*",
    "", "", ""
  },
  { "Western Digital Caviar Blue EIDE",  // WD Caviar SE EIDE
    /* not completely accurate: at least also WD800JB, WD(4|8|20|25)00BB sold as Caviar Blue */
    "WDC WD(16|25|32|40|50)00AAJB-.*",
    "", "", ""
  },
  { "Western Digital Caviar Blue EIDE",  // WD Caviar SE16 EIDE
    "WDC WD(25|32|40|50)00AAKB-.*",
    "", "", ""
  },
  { "Western Digital RE EIDE",
    "WDC WD(12|16|25|32)00SB-.*",
    "", "", ""
  },
  { "Western Digital Caviar Serial ATA",
    "WDC WD(4|8|20|32)00BD-.*",
    "", "", ""
  },
  { "Western Digital Caviar SE Serial ATA", // tested with WDC WD3000JD-98KLB0/08.05J08
    "WDC WD(4|8|12|16|20|25|30|32|40)00(JD|KD|PD)-.*",
    "", "", ""
  },
  { "Western Digital Caviar SE Serial ATA",
    "WDC WD(8|12|16|20|25|30|32|40|50)00JS-.*",
    "", "", ""
  },
  { "Western Digital Caviar SE16 Serial ATA",
    "WDC WD(16|20|25|32|40|50|75)00KS-.*",
    "", "", ""
  },
  { "Western Digital Caviar Blue Serial ATA",  // WD Caviar SE Serial ATA
    /* not completely accurate: at least also WD800BD, (4|8)00JD sold as Caviar Blue */
    "WDC WD((8|12|16|25|32)00AABS|(8|12|16|25|32|40|50)00AAJS)-.*",
    "", "", ""
  },
  { "Western Digital Caviar Blue (SATA)",  // WD Caviar SE16 Serial ATA
      // tested with WD1602ABKS-18N8A0/DELL/02.03B04
    "WDC WD((16|20|25|32|40|50|64|75)00AAKS|1602ABKS|10EALS)-.*",
    "", "", ""
  },
  { "Western Digital Blue", // tested with WDC WD5000AZLX-00K4KA0/80.00A80,
      // WDC WD10EZEX-00RKKA0/80.00A80, WDC WD10EZEX-75M2NA0/01.01A01, WDC WD40EZRZ-00WN9B0/80.00A80
    "WDC WD((25|32|50)00AAKX|5000AZ(LX|RZ)|7500A(AL|ZE)X|10E(AL|ZE)X|[1-6]0EZRZ)-.*",
    "", "", ""
  },
  { "Western Digital RE Serial ATA",
    "WDC WD(12|16|25|32)00(SD|YD|YS)-.*",
    "", "", ""
  },
  { "Western Digital RE2 Serial ATA",
    "WDC WD((40|50|75)00(YR|YS|AYYS)|(16|32|40|50)0[01]ABYS)-.*",
    "", "", ""
  },
  { "Western Digital RE2-GP",
    "WDC WD(5000AB|7500AY|1000FY)PS-.*",
    "", "", ""
  },
  { "Western Digital RE3 Serial ATA", // tested with WDC WD7502ABYS-02A6B0/03.00C06
    "WDC WD((25|32|50|75)02A|(75|10)02F)BYS-.*",
    "", "", ""
  },
  { "Western Digital RE4", // tested with WDC WD2003FYYS-18W0B0/01.01D02,
      // WDC WD1003FBYZ-010FB0/01.01V03
    "WDC WD((25|50)03ABYX|1003FBY[XZ]|(15|20)03FYYS)-.*",
    "", "", ""
  },
  { "Western Digital RE4-GP", // tested with WDC WD2002FYPS-02W3B0/04.01G01,
      // WD2003FYPS-27W9B0/01.01D02
    "(WDC )?WD200[23]FYPS-.*",
    "", "", ""
  },
  { "Western Digital Re", // tested with WDC WD1004FBYZ-01YCBB0/RR02,
      // WDC WD2000FYYZ-01UL1B0/01.01K01, WDC WD2000FYYZ-01UL1B1/01.01K02,
      // WDC WD4000FYYZ-01UL1B2/01.01K03, WD2000FYYX/00.0D1K2
    "WDC WD([12]004FBYZ|[1-6]00[01M]F[SXY]YZ)-.*|WD2000FYYX",
    "", "", ""
  },
  { "Western Digital Se", // tested with WDC WD2000F9YZ-09N20L0/01.01A01
    "WDC WD(1002|2000|3000|4000)F9YZ-.*",
    "", "", ""
  },
  { "Western Digital Caviar Green", // tested with WDC WD7500AADS-00M2B0/01.00A01,
       // WDC WD10EADX/77.04D77
    "WDC WD((50|64|75)00AA[CV]S|(50|64|75)00AADS|10EA[CV]S|(10|15|20)EAD[SX])-.*",
    "", "", ""
  },
  { "Western Digital Caviar Green (AF)",
    "WDC WD(((64|75|80)00AA|(10|15|20)EA|(25|30)EZ)R|20EAC)S-.*",
    "", "", ""
  },
  { "Western Digital Green", // tested with
      // WDC WD10EZRX-00A8LB0/01.01A01, WDC WD20EZRX-00DC0B0/80.00A80,
      // WDC WD30EZRX-00MMMB0/80.00A80, WDC WD40EZRX-00SPEB0/80.00A80,
      // WDC WD60EZRX-00MVLB1/80.00A80
    "WDC WD(7500AA|(10|15|20)EA|(10|20|25|30|40|50|60)EZ)RX-.*",
    "", "", ""
  },
  { "Western Digital Caviar Black", // tested with WDC WD7501AAES/06.01D06
    "WDC WD((500|640)1AAL|7501AA[EL]|1001FA[EL]|2001FAS)S-.*|"
    "WDC WD(2002|7502|1502|5003|1002|5002)(FAE|AAE|AZE|AAL)X-.*", // could be
    // WD2002FAEX, WD7502AAEX, WD1502FAEX, WD5003AZEX, WD1002FAEX, WD5002AALX
    "", "", ""
  },
  { "Western Digital Black", // tested with
      // WDC WD1003FZEX-00MK2A0/01.01A01, WDC WD3001FAEX-00MJRA0/01.01L01,
      // WDC WD3003FZEX-00Z4SA0/01.01A01, WDC WD4001FAEX-00MJRA0/01.01L01
      // WDC WD4003FZEX-00Z4SA0/01.01A01, WDC WD5003AZEX-00RKKA0/80.00A80,
    "WDC WD(6001|2003|5001|1003|4003|5003|3003|3001)(FZW|FZE|AZE)X-.*|" // could be
    // new series  WD6001FZWX WD2003FZEX WD5001FZWX WD1003FZEX
    //             WD4003FZEX WD5003AZEX WD3003FZEX
    "WDC WD(4001|3001|2002|1002|5003|7500|5000|3200|2500|1600)(FAE|AZE|B[PE]K)[XT]-.*",
    // old series: WD4001FAEX WD3001FAEX WD2002FAEX WD1002FAEX  WD5003AZEX
    //             WD7500BPKT  WD5000BPKT WD3200BEKT WD2500BEKT WD1600BEKT
    "", "", ""
  },
  { "Western Digital AV ATA", // tested with WDC WD3200AVJB-63J5A0/01.03E01
    "WDC WD(8|16|25|32|50)00AV[BJ]B-.*",
    "", "", ""
  },
  { "Western Digital AV SATA",
    "WDC WD(16|25|32)00AVJS-.*",
    "", "", ""
  },
  { "Western Digital AV-GP",
    "WDC WD((16|25|32|50|64|75)00AV[CDV]S|(10|15|20)EV[CDV]S)-.*",
    "", "", ""
  },
  { "Western Digital AV-GP (AF)", // tested with WDC WD10EURS-630AB1/80.00A80,
      // WDC WD10EUCX-63YZ1Y0/51.0AB52, WDC WD20EURX-64HYZY0/80.00A80
    "WDC WD(5000AUDX|7500AURS|10EUCX|(10|15|20|25|30)EUR[SX])-.*",
    "", "", ""
  },
  { "Western Digital AV", // tested with DC WD10JUCT-63CYNY0/01.01A01
    "WDC WD((16|25|32|50)00BU[CD]|5000LUC|10JUC)T-.*",
    "", "", ""
  },
  { "Western Digital Raptor",
    "WDC WD((360|740|800)GD|(360|740|800|1500)ADF[DS])-.*",
    "", "", ""
  },
  { "Western Digital Raptor X",
    "WDC WD1500AHFD-.*",
    "", "", ""
  },
  { "Western Digital VelociRaptor", // tested with WDC WD1500HLHX-01JJPV0/04.05G04
    "WDC WD(((800H|(1500|3000)[BH]|1600H|3000G)LFS)|((1500|3000|4500|6000)[BH]LHX))-.*",
    "", "", ""
  },
  { "Western Digital VelociRaptor (AF)", // tested with WDC WD1000DHTZ-04N21V0/04.06A00
    "WDC WD(2500H|5000H|1000D)HTZ-.*",
    "", "", ""
  },
  { "Western Digital Scorpio EIDE",
    "WDC WD(4|6|8|10|12|16)00(UE|VE)-.*",
    "", "", ""
  },
  { "Western Digital Scorpio Blue EIDE", // tested with WDC WD3200BEVE-00A0HT0/11.01A11
    "WDC WD(4|6|8|10|12|16|25|32)00BEVE-.*",
    "", "", ""
  },
  { "Western Digital Scorpio Serial ATA",
    "WDC WD(4|6|8|10|12|16|25)00BEAS-.*",
    "", "", ""
  },
  { "Western Digital Scorpio Blue Serial ATA",
    "WDC WD((4|6|8|10|12|16|25)00BEVS|(8|12|16|25|32|40|50|64)00BEVT|7500KEVT|10TEVT)-.*",
    "", "", ""
  },
  { "Western Digital Scorpio Blue Serial ATA (AF)", // tested with
      // WDC WD10JPVT-00A1YT0/01.01A01
    "WDC WD((16|25|32|50|64|75)00BPVT|10[JT]PVT)-.*",
    "", "", ""
  },
  { "Western Digital Scorpio Black", // tested with WDC WD5000BEKT-00KA9T0/01.01A01
    "WDC WD(8|12|16|25|32|50)00B[EJ]KT-.*",
    "", "", ""
  },
  { "Western Digital Scorpio Black (AF)",
    "WDC WD(50|75)00BPKT-.*",
    "", "", ""
  },
  { "Western Digital Red", // tested with WDC WD10EFRX-68JCSN0/01.01A01,
      // WDC WD10JFCX-68N6GN0/01.01A01, WDC WD40EFRX-68WT0N0/80.00A80,
      // WDC WD60EFRX-68MYMN1/82.00A82, WDC WD80EFZX-68UW8N0/83.H0A83
    "WDC WD(7500BFC|10JFC|[1-6]0EFR|80EFZ)X-.*",
    "", "",
    "-v 22,raw48,Helium_Level" // WD80EFZX
  },
  { "Western Digital Red Pro", // tested with WDC WD2001FFSX-68JNUN0/81.00A81
    "WDC WD[234]001FFSX-.*",
    "", "", ""
  },
  { "Western Digital Purple", // tested with WDC WD40PURX-64GVNY0/80.00A80
    "WDC WD[123456]0PURX-.*",
    "", "", ""
  },
  { "Western Digital Blue Mobile", // tested with WDC WD5000LPVX-08V0TT2/03.01A03,
      // WDC WD20NPVZ-00WFZT0/01.01A01
    "WDC WD((25|32|50|75)00[BLM]|10[JS]|20N)P[CV][TXZ]-.*",
    "", "", ""
  },
  { "Western Digital Green Mobile", // tested with WDC WD20NPVX-00EA4T0/01.01A01
    "WDC WD(15|20)NPV[TX]-.*",
    "", "", ""
  },
  { "Western Digital Black Mobile", // tested with WDC WD7500BPKX-22HPJT0/01.01A01
    "WDC WD((16|25|32)00BE|(50|75)00BP)KX-.*",
    "", "", ""
  },
  { "Western Digital Elements / My Passport (USB)", // tested with WDC WD5000BMVW-11AMCS0/01.01A01
    "WDC WD(25|32|40|50)00BMV[UVW]-.*",  // *W-* = USB 3.0
    "", "", ""
  },
  { "Western Digital Elements / My Passport (USB, AF)", // tested with
      // WDC WD5000KMVV-11TK7S1/01.01A01,
      // WDC WD5000LMVW-11CKRS0/01.01A01 (0x1058:0x07ae),
      // WDC WD5000LMVW-11VEDS0/01.01A01 (0x1058:0x0816),
      // WDC WD7500BMVW-11AJGS2/01.01A01,
      // WDC WD10JMVW-11AJGS2/01.01A01 (0x1058:0x10b8),
      // WDC WD10JMVW-11AJGS4/01.01A01 (0x1058:0x25a2),
      // WDC WD10JMVW-11S5XS1/01.01A01,
      // WDC WD10TMVW-11ZSMS5/01.01A01,
      // WDC WD20NMVW-11AV3S2/01.01A01 (0x1058:0x0822),
      // WDC WD20NMVW-11AV3S3/01.01A01 (0x1058:0x0837),
      // WDC WD20NMVW-11W68S0/01.01A01,
      // WDC WD30NMVW-11C3NS4/01.01A01
    "WDC WD(5000[LK]|7500[BK]|10[JT]|[23]0N)MV[VW]-.*", // *W-* = USB 3.0
    "", "", ""
  },
  { "Quantum Bigfoot", // tested with TS10.0A/A21.0G00, TS12.7A/A21.0F00
    "QUANTUM BIGFOOT TS(10\\.0|12\\.7)A",
    "", "", ""
  },
  { "Quantum Fireball lct15",
    "QUANTUM FIREBALLlct15 ([123]0|22)",
    "", "", ""
  },
  { "Quantum Fireball lct20",
    "QUANTUM FIREBALLlct20 [1234]0",
    "", "", ""
  },
  { "Quantum Fireball CX",
    "QUANTUM FIREBALL CX10.2A",
    "", "", ""
  },
  { "Quantum Fireball CR",
    "QUANTUM FIREBALL CR(4.3|6.4|8.4|13.0)A",
    "", "", ""
  },
  { "Quantum Fireball EX", // tested with QUANTUM FIREBALL EX10.2A/A0A.0D00
    "QUANTUM FIREBALL EX(3\\.2|6\\.4|10\\.2)A",
    "", "", ""
  },
  { "Quantum Fireball ST",
    "QUANTUM FIREBALL ST(3.2|4.3|4300)A",
    "", "", ""
  },
  { "Quantum Fireball SE",
    "QUANTUM FIREBALL SE4.3A",
    "", "", ""
  },
  { "Quantum Fireball Plus LM",
    "QUANTUM FIREBALLP LM(10.2|15|20.[45]|30)",
    "", "", ""
  },
  { "Quantum Fireball Plus AS",
    "QUANTUM FIREBALLP AS(10.2|20.5|30.0|40.0|60.0)",
    "", "", ""
  },
  { "Quantum Fireball Plus KX",
    "QUANTUM FIREBALLP KX27.3",
    "", "", ""
  },
  { "Quantum Fireball Plus KA",
    "QUANTUM FIREBALLP KA(9|10).1",
    "", "", ""
  },

  ////////////////////////////////////////////////////
  // USB ID entries
  ////////////////////////////////////////////////////

  // 0x0350 (?)
  { "USB: ViPowER USB3.0 Storage; ",
    "0x0350:0x0038",
    "", // 0x1905
    "",
    "-d sat,12" // ATA output registers missing
  },
  // Hewlett-Packard
  { "USB: HP Desktop HD BD07; ", // 2TB
    "0x03f0:0xbd07",
    "",
    "",
    "-d sat"
  },
  // ALi
  { "USB: ; ALi M5621", // USB->PATA
    "0x0402:0x5621",
    "",
    "",
    "" // unsupported
  },
  // VIA
  { "USB: Connectland BE-USB2-35BP-LCM; VIA VT6204",
    "0x040d:0x6204",
    "",
    "",
    "" // unsupported
  },
  // Buffalo / Melco
  { "USB: Buffalo JustStore Portable HD-PVU2; ",
    "0x0411:0x0181",
    "",
    "",
    "-d sat"
  },
  { "USB: Buffalo Drivestation Duo; ",
    "0x0411:0x01ce",
    "",
    "",
    "-d sat"
  },
  { "USB: Buffalo DriveStation HD-LBU2 ; Medialogic MLDU11",
    "0x0411:0x01ea",
    "",
    "",
    "-d sat"
  },
  { "USB: Buffalo MiniStation Stealth HD-PCTU2; ",
    "0x0411:0x01d9",
    "", // 0x0108
    "",
    "-d sat"
  },
  { "USB: Buffalo MiniStationHD-PCFU3; ",
    "0x0411:0x0240",
    "",
    "",
    "-d sat"
  },
  { "USB: Buffalo MiniStation Safe HD-PNFU3; ", // 1TB
    "0x0411:0x0251",
    "",
    "",
    "-d sat"
  },
  // LG Electronics
  { "USB: LG Mini HXD5; JMicron",
    "0x043e:0x70f1",
    "", // 0x0100
    "",
    "-d usbjmicron"
  },
  // Hitachi (?)
  { "USB: ; Renesas uPD720231A", // USB2/3->SATA
    "0x045b:0x022a", // DeLock 62652 converter SATA 6GB/s > USB 3.0
    "",
    "",
    "-d sat"
  },
  // Philips
  { "USB: Philips; ", // SDE3273FC/97 2.5" SATA HDD enclosure
    "0x0471:0x2021",
    "", // 0x0103
    "",
    "-d sat"
  },
  // Toshiba
  { "USB: Toshiba Stor.E Slim USB 3.0; ", // TOSHIBA MQ01UBD100
    "0x0480:0x0100",
    "", // 0x0000
    "",
    "-d sat"
  },
  { "USB: Toshiba Canvio; ", // 0x0210: TOSHIBA MQ03UBB300
    "0x0480:0x02(01|10)",
    "",
    "",
    "-d sat"
  },
  { "USB: Toshiba Canvio 500GB; SunPlus",
    "0x0480:0xa004",
    "",
    "",
    "-d usbsunplus"
  },
  { "USB: Toshiba Canvio Basics; ",
    "0x0480:0xa00[6d]",
    "", // 0x0001, 0x0407
    "",
    "-d sat"
  },
  { "USB: Toshiba Canvio 3.0 Portable Hard Drive; ", // TOSHIBA MQ01UBD050
    "0x0480:0xa007",
    "", // 0x0001
    "",
    "-d sat"
  },
  { "USB: Toshiba Stor.E; ",
    "0x0480:0xa00[9ace]",
    "", // 0x0000 (0xa00e)
    "",
    "-d sat"
  },
  { "USB: Toshiba Canvio; ",
    "0x0480:0xa(100|20[0c])", // 0xa100: TOSHIBA MQ01UBB200, 0xa200: TOSHIBA MQ01UBD100,
    "",  // 0xa20c: TOSHIBA MQ01ABB200
    "",
    "-d sat"
  },
  { "USB: Toshiba Canvio Desktop; ",
    "0x0480:0xd0(00|10|11)",
    "", // 0x0316 (0xd011)
    "",
    "-d sat"
  },
  // Cypress
  { "USB: ; Cypress CY7C68300A (AT2)",
    "0x04b4:0x6830",
    "0x0001",
    "",
    "" // unsupported
  },
  { "USB: ; Cypress CY7C68300B/C (AT2LP)",
    "0x04b4:0x6830",
    "0x0240",
    "",
    "-d usbcypress"
  },
  // Fujitsu
  { "USB: Fujitsu/Zalman ZM-VE300; ", // USB 3.0
    "0x04c5:0x2028",
    "", // 0x0001
    "",
    "-d sat"
  },
  { "USB: ; Fujitsu", // DeLock 42475, USB 3.0
    "0x04c5:0x201d",
    "", // 0x0001
    "",
    "-d sat"
  },
  // Myson Century
  { "USB: ; Myson Century CS8818",
    "0x04cf:0x8818",
    "", // 0xb007
    "",
    "" // unsupported
  },
  // Samsung
  { "USB: Samsung S2 Portable; JMicron",
    "0x04e8:0x1f0[568a]", // 0x1f0a: SAMSUNG HN-M101XBB
    "",
    "",
    "-d usbjmicron" // 0x1f0a: works also with "-d sat"
  },
  { "USB: Samsung S1 Portable; JMicron",
    "0x04e8:0x2f03",
    "",
    "",
    "-d usbjmicron"
  },
  { "USB: Samsung Story Station; ",
    "0x04e8:0x5f0[56]",
    "",
    "",
    "-d sat"
  },
  { "USB: Samsung G2 Portable; JMicron",
    "0x04e8:0x6032",
    "0x0000",
    "",
    "-d usbjmicron" // ticket #132
  },
  { "USB: Samsung G2 Portable; ",
    "0x04e8:0x6032",
    "0x...[1-9]", // >= 0x0001
    "",
    "-d sat"
  },
  { "USB: Samsung Story Station 3.0; ",
    "0x04e8:0x6052",
    "",
    "",
    "-d sat"
  },
  { "USB: Samsung Story Station 3.0; ",
    "0x04e8:0x6054",
    "",
    "",
    "-d sat"
  },
  { "USB: Samsung M2 Portable 3.0; ",
    "0x04e8:0x60c5",
    "",
    "",
    "-d sat"
  },
  { "USB: Samsung D3 Station; ",
    "0x04e8:0x612[45]", // 3TB, 4TB
    "", // 0x200, 0x202
    "",
    "-d sat"
  },
  { "USB: Samsung M3 Portable USB 3.0; ", // 1.5/2TB: SpinPoint M9TU
    "0x04e8:0x61b[3456]", // 500MB, 2TB, 1.5TB, 1TB
    "", // 0x0e00
    "",
    "-d sat"
  },
  { "USB: Samsung S3 Portable; ",
    "0x04e8:0x61c8", // ST1000LM025 HN-M101ABB
    "", // 0x1301
    "",
    "-d sat"
  },
  // Sunplus
  { "USB: ; SunPlus",
    "0x04fc:0x0c05",
    "",
    "",
    "-d usbsunplus"
  },
  { "USB: ; SunPlus SPDIF215",
    "0x04fc:0x0c15",
    "", // 0xf615
    "",
    "-d usbsunplus"
  },
  { "USB: ; SunPlus SPDIF225", // USB+SATA->SATA
    "0x04fc:0x0c25",
    "", // 0x0103
    "",
    "-d usbsunplus"
  },
  // Iomega
  { "USB: Iomega Prestige Desktop USB 3.0; ",
    "0x059b:0x0070",
    "", // 0x0004
    "",
    "-d sat" // ATA output registers missing
  },
  { "USB: Iomega LPHD080-0; ",
    "0x059b:0x0272",
    "",
    "",
    "-d usbcypress"
  },
  { "USB: Iomega MDHD500-U; ",
    "0x059b:0x0275",
    "", // 0x0001
    "",
    "" // unsupported
  },
  { "USB: Iomega; JMicron",
    "0x059b:0x027[78]",  // 0x0277: MDHD-UE, 0x0278: LDHD-UPS
    "", // 0x0000
    "",
    "-d usbjmicron"
  },
  { "USB: Iomega LDHD-UP; Sunplus",
    "0x059b:0x0370",
    "",
    "",
    "-d usbsunplus"
  },
  { "USB: Iomega; JMicron",
    "0x059b:0x0(47[05]|575)", // 0x0470: LPHD-UP, 0x0475: GDHDU2 (0x0100), 0x0575: LDHD-UP
    "",
    "",
    "-d usbjmicron"
  },
  { "USB: Iomega; JMicron",
    "0x059b:0x047a",
    "", // 0x0100
    "",
    "-d sat" // works also with "-d usbjmicron"
  },
  // LaCie
  { "USB: LaCie hard disk (FA Porsche design);",
    "0x059f:0x0651",
    "",
    "",
    "" // unsupported
  },
  { "USB: LaCie hard disk; JMicron",
    "0x059f:0x0951",
    "",
    "",
    "-d usbjmicron"
  },
  { "USB: LaCie Rugged Triple Interface; ",
    "0x059f:0x100c",
    "", // 0x0001
    "",
    "-d sat"
  },
  { "USB: LaCie Desktop Hard Drive; ",
    "0x059f:0x101[68]", // 0x1016: SAMSUNG HD103UJ
    "", // 0x0001
    "",
    "-d sat"
  },
  { "USB: LaCie Desktop Hard Drive; JMicron",
    "0x059f:0x1019",
    "",
    "",
    "-d usbjmicron"
  },
  { "USB: LaCie Rugged Hard Drive; JMicron",
    "0x059f:0x101d",
    "", // 0x0001
    "",
    "-d usbjmicron,x"
  },
  { "USB: LaCie Little Disk USB2; JMicron",
    "0x059f:0x1021",
    "",
    "",
    "-d usbjmicron"
  },
  { "USB: LaCie hard disk; ",
    "0x059f:0x1029",
    "", // 0x0100
    "",
    "-d sat"
  },
  { "USB: Lacie rikiki; JMicron",
    "0x059f:0x102a",
    "",
    "",
    "-d usbjmicron,x"
  },
  { "USB: LaCie rikiki USB 3.0; ",
    "0x059f:0x10(49|57)",
    "",
    "",
    "-d sat"
  },
  { "USB: LaCie minimus USB 3.0; ",
    "0x059f:0x104a",
    "",
    "",
    "-d sat"
  },
  { "USB: LaCie Rugged Mini USB 3.0; ",
    "0x059f:0x1051",
    "", // 0x0000
    "",
    "-d sat"
  },
  { "USB: LaCie; ",
    "0x059f:0x106f",
    "", // 0x0001
    "",
    "-d sat"
  },
  // In-System Design
  { "USB: ; In-System/Cypress ISD-300A1",
    "0x05ab:0x0060",
    "", // 0x1101
    "",
    "-d usbcypress"
  },
  // Genesys Logic
  { "USB: ; Genesys Logic GL881E",
    "0x05e3:0x0702",
    "",
    "",
    "" // unsupported
  },
  { "USB: ; Genesys Logic", // TODO: requires '-T permissive'
    "0x05e3:0x0718",
    "", // 0x0041
    "",
    "-d sat"
  },
  { "USB: ; Genesys Logic GL3310",
    "0x05e3:0x0731", // Chieftec USB 3.0 2.5" case
    "",
    "",
    "-d sat"
  },
  { "USB: ; Genesys Logic",
    "0x05e3:0x0735",
    "", // 0x1003
    "",
    "-d sat"
  },
  // Micron
  { "USB: Micron USB SSD; ",
    "0x0634:0x0655",
    "",
    "",
    "" // unsupported
  },
  // Prolific
  { "USB: ; Prolific PL2507", // USB->PATA
    "0x067b:0x2507",
    "",
    "",
    "-d usbjmicron,0" // Port number is required
  },
  { "USB: ; Prolific PL2571/2771/2773/2775", // USB->SATA, USB3->SATA,
    "0x067b:0x(2571|277[135])",              // USB3+eSATA->SATA, USB3->2xSATA
    "",
    "",
    "" // smartmontools >= r4004: -d usbprolific
  },
  { "USB: ; Prolific PL3507", // USB+IEEE1394->PATA
    "0x067b:0x3507",
    "", // 0x0001
    "",
    "" // smartmontools >= r3741: -d usbjmicron,p
  },
  // Imation
  { "USB: Imation ; ", // Imation Odyssey external USB dock
    "0x0718:0x1000",
    "", // 0x5104
    "",
    "-d sat"
  },
  // SanDisk
  { "USB: SanDisk SDCZ80 Flash Drive; Fujitsu", // ATA ID: SanDisk pSSD
    "0x0781:0x558[08]",
    "",
    "",
    "-d sat"
  },
  // Freecom
  { "USB: ; Innostor IS631", // No Name USB3->SATA Enclosure
    "0x07ab:0x0621",
    "",
    "",
    "-d sat"
  },
  { "USB: Freecom Mobile Drive XXS; JMicron",
    "0x07ab:0xfc88",
    "", // 0x0101
    "",
    "-d usbjmicron,x"
  },
  { "USB: Freecom Hard Drive XS; Sunplus",
    "0x07ab:0xfc8e",
    "", // 0x010f
    "",
    "-d usbsunplus"
  },
  { "USB: Freecom; ", // Intel labeled
    "0x07ab:0xfc8f",
    "", // 0x0000
    "",
    "-d sat"
  },
  { "USB: Freecom Classic HD 120GB; ",
    "0x07ab:0xfccd",
    "",
    "",
    "" // unsupported
  },
  { "USB: Freecom HD; JMicron", // 500GB
    "0x07ab:0xfcd[6a]",
    "",
    "",
    "-d usbjmicron"
  },
  // Oxford Semiconductor, Ltd
  { "USB: ; Oxford",
    "0x0928:0x0000",
    "",
    "",
    "" // unsupported
  },
  { "USB: ; Oxford OXU921DS",
    "0x0928:0x0002",
    "",
    "",
    "" // unsupported
  },
  { "USB: ; Oxford", // Zalman ZM-VE200
    "0x0928:0x0010",
    "", // 0x0304
    "",
    "-d sat"
  },
  // Toshiba
  { "USB: Toshiba PX1270E-1G16; Sunplus",
    "0x0930:0x0b03",
    "",
    "",
    "-d usbsunplus"
  },
  { "USB: Toshiba PX1396E-3T01; Sunplus", // similar to Dura Micro 501
    "0x0930:0x0b09",
    "",
    "",
    "-d usbsunplus"
  },
  { "USB: Toshiba Stor.E Steel; Sunplus",
    "0x0930:0x0b11",
    "",
    "",
    "-d usbsunplus"
  },
  { "USB: Toshiba Stor.E; ",
    "0x0930:0x0b1[9ab]",
    "", // 0x0001
    "",
    "-d sat"
  },
  // Lumberg, Inc.
  { "USB: Toshiba Stor.E; Sunplus",
    "0x0939:0x0b1[56]",
    "",
    "",
    "-d usbsunplus"
  },
  // Apricorn
  { "USB: Apricorn SATA Wire; ",
    "0x0984:0x0040",
    "",
    "",
    "-d sat"
  },
  // Seagate
  { "USB: Seagate External Drive; Cypress",
    "0x0bc2:0x0503",
    "", // 0x0240
    "",
    "-d usbcypress"
  },
  { "USB: Seagate FreeAgent Go; ",
    "0x0bc2:0x2(000|100|101)",
    "",
    "",
    "-d sat"
  },
  { "USB: Seagate FreeAgent Go FW; ",
    "0x0bc2:0x2200",
    "",
    "",
    "-d sat"
  },
  { "USB: Seagate Expansion Portable; ",
    "0x0bc2:0x23(00|12|20|21|22)",
    "", // 12=0x0219, 22=0x0000
    "",
    "-d sat"
  },
  { "USB: Seagate FreeAgent Desktop; ",
    "0x0bc2:0x3000",
    "",
    "",
    "-d sat"
  },
  { "USB: Seagate FreeAgent Desk; ",
    "0x0bc2:0x3001",
    "",
    "",
    "-d sat"
  },
  { "USB: Seagate FreeAgent Desk; ", // 1TB
    "0x0bc2:0x3008",
    "",
    "",
    "-d sat,12"
  },
  { "USB: Seagate FreeAgent XTreme; ",
    "0x0bc2:0x3101",
    "",
    "",
    "-d sat"
  },
  { "USB: Seagate Expansion External; ",
    "0x0bc2:0x33(00|12|20|21|32)", // 0x3321: Expansion Desktop 4TB
    "",
    "",
    "-d sat"
  },
  { "USB: Seagate FreeAgent GoFlex USB 2.0; ",
    "0x0bc2:0x502[01]",
    "",
    "",
    "-d sat"
  },
  { "USB: Seagate FreeAgent GoFlex USB 3.0; ",
    "0x0bc2:0x5031",
    "",
    "",
    "-d sat,12"
  },
  { "USB: Seagate FreeAgent; ",
    "0x0bc2:0x5040",
    "",
    "",
    "-d sat"
  },
  { "USB: Seagate FreeAgent GoFlex USB 3.0; ", // 2TB
    "0x0bc2:0x507[01]",
    "",
    "",
    "-d sat"
  },
  { "USB: Seagate FreeAgent GoFlex Desk USB 3.0; ", // 3TB
    "0x0bc2:0x50a1",
    "",
    "",
    "-d sat,12" // "-d sat" does not work (ticket #151)
  },
  { "USB: Seagate FreeAgent GoFlex Desk USB 3.0; ", // 2TB, 4TB
    "0x0bc2:0x50a[57]",
    "", // 0x0100
    "",
    "-d sat"
  },
  { "USB: Seagate FreeAgent GoFlex Pro for Mac; ",
    "0x0bc2:0x6121",
    "", // 0x0148
    "",
    "-d sat"
  },
  { "USB: Seagate Backup Plus USB 3.0; ", // 1TB
    "0x0bc2:0xa0[01]3",
    "", // 0x0100
    "",
    "-d sat"
  },
  { "USB: Seagate Backup Plus Desktop USB 3.0; ",
    "0x0bc2:0xa(0a[14]|b31)", // 4TB, 3TB (8 LBA/1 PBA offset), 5TB
    "",
    "",
    "-d sat"
  },
  { "USB: Seagate Slim Portable Drive; ", // SRD00F1
    "0x0bc2:0xab00",
    "",
    "",
    "-d sat"
  },
  { "USB: Seagate Backup Plus USB 3.0; ",
    "0x0bc2:0xab2[0145]", // 0xab24: Slim (ticket #443), 0xab25: Mac
    "", // 0x0100
    "",
    "-d sat"
  },
  // Addonics
  { "USB: Addonics HDMU3; ", // (ticket #609)
    "0x0bf6:0x1001",
    "", // 0x0100
    "",
    ""
  },
  // Dura Micro
  { "USB: Dura Micro; Cypress",
    "0x0c0b:0xb001",
    "", // 0x1110
    "",
    "-d usbcypress"
  },
  { "USB: Dura Micro 509; Sunplus",
    "0x0c0b:0xb159",
    "", // 0x0103
    "",
    "-d usbsunplus"
  },
  // Maxtor
  { "USB: Maxtor OneTouch 200GB; ",
    "0x0d49:0x7010",
    "",
    "",
    "" // unsupported
  },
  { "USB: Maxtor OneTouch; ",
    "0x0d49:0x7300",
    "", // 0x0121
    "",
    "-d sat"
  },
  { "USB: Maxtor OneTouch 4; ",
    "0x0d49:0x7310",
    "", // 0x0125
    "",
    "-d sat"
  },
  { "USB: Maxtor OneTouch 4 Mini; ",
    "0x0d49:0x7350",
    "", // 0x0125
    "",
    "-d sat"
  },
  { "USB: Maxtor BlackArmor Portable; ",
    "0x0d49:0x7550",
    "",
    "",
    "-d sat"
  },
  { "USB: Maxtor Basics Desktop; ",
    "0x0d49:0x7410",
    "", // 0x0122
    "",
    "-d sat"
  },
  { "USB: Maxtor Basics Portable; ",
    "0x0d49:0x7450",
    "", // 0x0122
    "",
    "-d sat"
  },
  // Jess-Link International
  { "USB: ; Cypress", // Medion HDDrive2Go
    "0x0dbf:0x9001",
    "", // 0x0240
    "",
    "-d usbcypress"
  },
  // Oyen Digital
  { "USB: Oyen Digital MiniPro USB 3.0; ",
    "0x0dc4:0x020a",
    "",
    "",
    "-d sat"
  },
  // Cowon Systems, Inc.
  { "USB: Cowon iAudio X5; ",
    "0x0e21:0x0510",
    "",
    "",
    "-d usbcypress"
  },
  // iRiver
  { "USB: iRiver iHP-120/140 MP3 Player; Cypress",
    "0x1006:0x3002",
    "", // 0x0100
    "",
    "-d usbcypress"
  },
  // Western Digital
  { "USB: WD My Passport (IDE); Cypress",
    "0x1058:0x0701",
    "", // 0x0240
    "",
    "-d usbcypress"
  },
  { "USB: WD My Passport; ",
    "0x1058:0x0(70[245a]|71a|730|74[0128a]|7a[8e]|81[06]|82[02]|83[37a])",
    "", // 822=0x1007, 837=0x1072
    "",
    "-d sat"
  },
  { "USB: WD My Book; ",
    "0x1058:0x09(00|06|10)",
    "", // 06=0x0012, 10=0x0106
    "",
    "-d sat"
  },
  { "USB: WD Elements Desktop; ",
    "0x1058:0x10(01|03|21|7c)",
    "", // 01=0x0104, 03=0x0175, 21=0x2002, 7c=0x1065
    "",
    "-d sat"
  },
  { "USB: WD Elements; ",
    "0x1058:0x10(10|23|42|48|a2|a8|b8)",
    "", // 10=0x0105, a8=0x1042, b8=0x1007
    "",
    "-d sat"
  },
  { "USB: WD My Book; ",
    "0x1058:0x11(0[01245]|1[0d]|30|40)",
    "", // 00/01=0x0165, 02=0x1028, 10=0x1030, 1d=0x1020, 30=0x1012, 40=0x1003
    "",
    "-d sat"
  },
  { "USB: WD Elements; ",
    "0x1058:0x25a2",
    "", // 0x1004
    "",
    "-d sat"
  },
  // Atech Flash Technology
  { "USB: ; Atech", // Enclosure from Kingston SSDNow notebook upgrade kit
    "0x11b0:0x6298",
    "", // 0x0108
    "",
    "-d sat"
  },
  // ADATA
  { "USB: ADATA; ",
    "0x125f:0xa(11|31|35|15)a", // 0xa11a: Classic CH11 1TB, 0xa31a: HV620 2TB (0x0100)
    "", // 0xa35a: HD650 2TB (0x6503), 0xa15a: HD710 1TB
    "",
    "-d sat"
  },
  { "USB: ADATA; Cypress",
    "0x125f:0xa9[34]a", // 0xa93a: SH93 (0x0150)
    "",
    "",
    "-d usbcypress"
  },
  // Initio
  { "USB: ; Initio 316000",
    "0x13fd:0x0540",
    "",
    "",
    "" // unsupported
  },
  { "USB: ; Initio", // Thermaltake BlacX
    "0x13fd:0x0840",
    "",
    "",
    "-d sat"
  },
  { "USB: ; Initio", // USB->SATA+PATA, Chieftec CEB-25I
    "0x13fd:0x1040",
    "", // 0x0106
    "",
    "" // unsupported
  },
  { "USB: ; Initio 6Y120L0", // CoolerMaster XCraft RX-3HU
    "0x13fd:0x1150",
    "",
    "",
    "" // unsupported
  },
  { "USB: ; Initio", // USB->SATA
    "0x13fd:0x1240",
    "", // 0x0104
    "",
    "-d sat"
  },
  { "USB: ; Initio", // USB+SATA->SATA
    "0x13fd:0x1340",
    "", // 0x0208
    "",
    "-d sat"
  },
  { "USB: ; Initio",
    "0x13fd:0x16[45]0",
    "", // 0x1640: 0x0864, 0x1650: 0x0436
    "",
    "-d sat,12" // some SMART commands fail, see ticket #295
  },
  { "USB: Intenso Memory Station 2,5\"; Initio",
    "0x13fd:0x1840",
    "",
    "",
    "-d sat"
  },
  { "USB: ; Initio", // NexStar CX USB enclosure
    "0x13fd:0x1e40",
    "",
    "",
    "-d sat"
  },
  { "USB: ; Initio",
    "0x13fd:0x39[124]0", // 0x3910: Seagate Expansion Portable SRD00F1 (0x0100)
    "", // 0x3920: ezDISK EZ370 (0x0205)
    "", // 0x3940: MS-TECH LU-275S (0x0306)
    "-d sat"
  },
  // Super Top
  { "USB: Super Top generic enclosure; ",
    "0x14cd:0x6116",
    "", // 0x0150, older report suggests -d usbcypress
    "", // 0x0160 also reported as unsupported
    "-d sat"
  },
  // JMicron
  { "USB: ; JMicron JMS539", // USB2/3->SATA (old firmware)
    "0x152d:0x0539",
    "0x0100",      // 1.00, various devices support -d usbjmicron
    "",            // 1.00, SSI SI-1359RUS3 supports -d sat,
    ""             //       -d usbjmicron may disconnect drive (ticket #552)
  },
  { "USB: ; JMicron JMS539", // USB2/3->SATA (new firmware)
    "0x152d:0x0539",
    "0x020[56]|"   //  2.05, ZTC USB 3.0 enclosure (ticket #338)
    "0x28(03|12)", // 28.03, Mediasonic ProBox HF2-SU3S2 Rev 2 (port multiplier, ticket #504)
    "",            // 28.12, Mediasonic ProBox H82-SU3S2 (port multiplier)
    "-d sat"
  },
  { "USB: ; JMicron ", // USB->SATA->4xSATA (port multiplier)
    "0x152d:0x0551",   // JMS539? (old firmware may use 0x152d:0x0539, ticket #552)
    "", // 0x0100
    "",
    "-d usbjmicron,x"
  },
  { "USB: ; JMicron", // USB2/3->2xSATA
    "0x152d:0x0565",
    "", // 0x9114, Akasa DuoDock X (ticket #607)
    "",
    "-d sat"
  },
  { "USB: ; JMicron JMS567", // USB2/3->SATA
    "0x152d:0x0567",
    "", // 0x0114
    "", // 0x0205, 2.05, Mediasonic ProBox HF2-SU3S2 Rev 3 (port multiplier, ticket #504)
    "-d sat"
  },
  { "USB: OCZ THROTTLE OCZESATATHR8G; JMicron JMF601",
    "0x152d:0x0602",
    "",
    "",
    "" // unsupported
  },
  { "USB: ; JMicron JMS561", // USB2/3->2xSATA
    "0x152d:0x[19]561", // 0x1561(0x0106), Sabrent USB 3.0 Dual Bay SATA Dock
    "",  // 0x9561(0x0105), Orico 6629US3-C USB 3.0 Dual Bay SATA Dock
    "",
    "-d sat"
  },
  { "USB: ; JMicron JM20329", // USB->SATA
    "0x152d:0x2329",
    "", // 0x0100
    "",
    "-d usbjmicron"
  },
  { "USB: ; JMicron JM20336", // USB+SATA->SATA, USB->2xSATA
    "0x152d:0x2336",
    "", // 0x0100
    "",
    "-d usbjmicron,x"
  },
  { "USB: Generic JMicron adapter; JMicron",
    "0x152d:0x2337",
    "",
    "",
    "-d usbjmicron"
  },
  { "USB: ; JMicron JM20337/8", // USB->SATA+PATA, USB+SATA->PATA
    "0x152d:0x2338",
    "", // 0x0100
    "",
    "-d usbjmicron"
  },
  { "USB: ; JMicron JM20339", // USB->SATA
    "0x152d:0x2339",
    "", // 0x0100
    "",
    "-d usbjmicron,x"
  },
  { "USB: ; JMicron", // USB+SATA->SATA
    "0x152d:0x2351",  // e.g. Verbatim Portable Hard Drive 500Gb
    "", // 0x0100
    "",
    "-d sat"
  },
  { "USB: ; JMicron", // USB->SATA
    "0x152d:0x2352",
    "", // 0x0100
    "",
    "-d usbjmicron,x"
  },
  { "USB: ; JMicron", // USB->SATA
    "0x152d:0x2509",
    "", // 0x0100
    "",
    "-d usbjmicron,x"
  },
  { "USB: ; JMicron JMS566", // USB3->SATA
    "0x152d:0x2566", // e.g. Chieftec CEB-7035S
    "", // 0x0114
    "",
    "-d usbjmicron,x"
  },
  { "USB: ; JMicron",
    "0x152d:0x2590",
    "", // 0x0x8105 (ticket #550)
    "",
    "-d sat"
  },
  { "USB: ; JMicron JMS567", // USB2/3->SATA
    "0x152d:0x3562",
    "", // 0x0310, StarTech S358BU33ERM (port multiplier, ticket #508)
    "",
    "-d sat"
  },
  { "USB: ; JMicron", // USB3->SATA
    "0x152d:0x3569",
    "", // 0x0203
    "",
    "-d sat"
  },
  // ASMedia
  { "USB: ; ASMedia ASM1053/1153",
    "0x174c:0x1[01]53",
    "",
    "",
    "-d sat"
  },
  { "USB: ; ASMedia ASM1051",
    "0x174c:0x5106", // 0x174c:0x55aa after firmware update
    "",
    "",
    "-d sat"
  },
  { "USB: ; ASMedia AS2105", // Icy Box IB-AC603A-U3
    "0x174c:0x5136",
    "", // 0x0001
    "",
    "-d sat"
  },
  { "USB: ; ASMedia", // Vantec NexStar USB 3.0 & SATA dual drive dock
    "0x174c:0x5516",
    "",
    "",
    "-d sat"
  },
  { "USB: ; ASMedia", // MEDION HDDrive-n-GO, LaCie Rikiki USB 3.0,
      // Silicon Power Armor A80 (ticket #237)
      // reported as unsupported: BYTECC T-200U3, Kingwin USB 3.0 docking station
    "0x174c:0x55aa",
    "", // 0x0100
    "",
    "-d sat"
  },
  // LucidPort
  { "USB: ; LucidPORT USB300", // RaidSonic ICY BOX IB-110StU3-B, Sharkoon SATA QuickPort H3
    "0x1759:0x500[02]", // 0x5000: USB 2.0, 0x5002: USB 3.0
    "",
    "",
    "-d sat"
  },
  { "USB: ; LucidPort", // Fuj:tech SATA-USB3 dock
    "0x1759:0x5100",
    "", // 0x2580
    "",
    "-d sat"
  },
  // Verbatim
  { "USB: Verbatim Portable Hard Drive; Sunplus",
    "0x18a5:0x0214",
    "", // 0x0112
    "",
    "-d usbsunplus"
  },
  { "USB: Verbatim FW/USB160; Oxford OXUF934SSA-LQAG", // USB+IEEE1394->SATA
    "0x18a5:0x0215",
    "", // 0x0001
    "",
    "-d sat"
  },
  { "USB: Verbatim External Hard Drive 47519; Sunplus", // USB->SATA
    "0x18a5:0x0216",
    "",
    "",
    "-d usbsunplus"
  },
  { "USB: Verbatim Pocket Hard Drive; JMicron", // SAMSUNG SpinPoint N3U-3 (USB, 4KiB LLS)
    "0x18a5:0x0227",
    "",
    "",
    "-d usbjmicron" // "-d usbjmicron,x" does not work
  },
  { "USB: Verbatim External Hard Drive; JMicron", // 2TB
    "0x18a5:0x022a",
    "",
    "",
    "-d usbjmicron"
  },
  { "USB: Verbatim Store'n'Go; JMicron", // USB->SATA
    "0x18a5:0x022b",
    "", // 0x0100
    "",
    "-d usbjmicron"
  },
  { "USB: Verbatim Pocket Hard Drive; ", // 1TB USB 3.0
    "0x18a5:0x0237",
    "",
    "",
    "-d sat,12"
  },
  { "USB: Verbatim External Hard Drive; ", // 3TB USB 3.0
    "0x18a5:0x0400",
    "",
    "",
    "-d sat"
  },
  // Silicon Image
  { "USB: Vantec NST-400MX-SR; Silicon Image 5744",
    "0x1a4a:0x1670",
    "",
    "",
    "" // unsupported
  },
  // SunplusIT
  { "USB: ; SunplusIT",
    "0x1bcf:0x0c31",
    "",
    "",
    "-d usbsunplus"
  },
  // TrekStor
  { "USB: TrekStor DataStation; ", // DataStation maxi light (USB 3.0)
    "0x1e68:0x0050",
    "", // 0x0100
    "",
    "-d sat"
  },
  // Innostor
  { "USB: ; Innostor IS611", // USB3->SATA+PATA
    "0x1f75:0x0611", // SMART access via PATA does not work
    "",
    "",
    "-d sat"
  },
  { "USB: ; Innostor IS621", // USB3->SATA
    "0x1f75:0x0621", // Dynex 2.5" USB 3.0 Exclosure DX-HD302513
    "",
    "",
    "-d sat"
  },
  { "USB: ; Innostor IS888", // USB3->SATA
    "0x1f75:0x0888", // Sharkoon SATA QuickDeck Pro USB 3.0
    "", // 0x0034
    "",
    "" // unsupported
  },
  // VIA Labs
  { "USB: ; VIA VL701", // USB2/3->SATA
    "0x2109:0x0701", // Intenso 2,5" 1TB USB3
    "", // 0x0107
    "",
    "-d sat" // ATA output registers missing
  },
  { "USB: ; VIA VL711", // USB2/3->SATA
    "0x2109:0x0711",
    "", // 0x0114, Mediasonic ProBox K32-SU3 (ticket #594)
    "", // 0x0507, Intenso 2,5" Memory Case 2TB USB3
    "-d sat"
  },
  // 0x2537 (?)
  { "USB: ; ", // USB 3.0
    "0x2537:0x106[68]", // 0x1066: Orico 2599US3, 0x1068: Fantec ER-35U3
    "", // 0x0100
    "",
    "-d sat"
  },
  // Power Quotient International
  { "USB: PQI H560; ",
    "0x3538:0x0902",
    "", // 0x0000
    "",
    "-d sat"
  },
  // Sharkoon
  { "USB: Sharkoon QuickPort XT USB 3.0; ",
     "0x357d:0x7788",
     "",
     "",
     "-d sat"
  },
  // Hitachi/SimpleTech
  { "USB: Hitachi Touro Desk; JMicron", // 3TB
    "0x4971:0x1011",
    "",
    "",
    "-d usbjmicron"
  },
  { "USB: Hitachi Touro; ",
    "0x4971:0x101[45]", // 14=1TB, 15=2TB
    "", // 0x0000
    "",
    "-d sat" // ATA output registers missing
  },
  { "USB: Hitachi Touro Mobile; ", // 1TB
    "0x4971:0x102[04]",
    "", // 0x0100
    "",
    "-d sat"
  },
  { "USB: SimpleTech;", // USB 3.0 HDD BOX Agestar,  Rock External HDD 3,5" UASP
    "0x4971:0x8017",
    "",
    "",
    "-d sat"
  },
  { "USB: Hitachi/SimpleTech; JMicron", // 1TB
    "0x4971:0xce17",
    "",
    "",
    "-d usbjmicron,x"
  },
  // OnSpec
  { "USB: ; OnSpec", // USB->PATA
    "0x55aa:0x2b00",
    "", // 0x0100
    "",
    "" // unsupported
  },
  // 0x6795 (?)
  { "USB: Sharkoon 2-Bay RAID Box; ", // USB 3.0
    "0x6795:0x2756",
    "", // 0x0100
    "",
    "-d sat"
  },
  // 0xabcd (?)
  { "USB: ; ",
    "0xabcd:0x6103", // LogiLink AU0028A V1.0 USB 3.0 to IDE & SATA Adapter
    "",
    "",
    "-d sat"
  },
/*
}; // builtin_knowndrives[]
 */<|MERGE_RESOLUTION|>--- conflicted
+++ resolved
@@ -75,11 +75,7 @@
 /*
 const drive_settings builtin_knowndrives[] = {
  */
-<<<<<<< HEAD
-  { "$Id: drivedb.h 4317 2016-05-06 20:17:21Z chrfranke $",
-=======
-  { "$Id: drivedb.h 4324 2016-05-31 20:45:50Z chrfranke $",
->>>>>>> 9c3f5038
+  { "$Id: drivedb.h 4325 2016-05-31 20:52:02Z chrfranke $",
     "-", "-",
     "This is a dummy entry to hold the SVN-Id of drivedb.h",
     ""
