--- conflicted
+++ resolved
@@ -75,11 +75,7 @@
 /*
 const drive_settings builtin_knowndrives[] = {
  */
-<<<<<<< HEAD
-  { "$Id: drivedb.h 4358 2016-11-04 20:09:23Z chrfranke $",
-=======
-  { "$Id: drivedb.h 4376 2017-01-12 21:00:33Z chrfranke $",
->>>>>>> 9a328788
+  { "$Id: drivedb.h 4377 2017-01-12 21:12:22Z chrfranke $",
     "-", "-",
     "This is a dummy entry to hold the SVN-Id of drivedb.h",
     ""
