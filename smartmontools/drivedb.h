/*
 * drivedb.h - smartmontools 6.1-6.3 drive database file
 *
 * Home page of code is: http://www.smartmontools.org
 *
 * Copyright (C) 2003-11 Philip Williams, Bruce Allen
 * Copyright (C) 2008-16 Christian Franke
 *
 * This program is free software; you can redistribute it and/or modify
 * it under the terms of the GNU General Public License as published by
 * the Free Software Foundation; either version 2, or (at your option)
 * any later version.
 *
 * You should have received a copy of the GNU General Public License
 * (for example COPYING); If not, see <http://www.gnu.org/licenses/>.
 *
 */

/*
 * Structure used to store drive database entries:
 *
 * struct drive_settings {
 *   const char * modelfamily;
 *   const char * modelregexp;
 *   const char * firmwareregexp;
 *   const char * warningmsg;
 *   const char * presets;
 * };
 *
 * The elements are used in the following ways:
 *
 *  modelfamily     Informal string about the model family/series of a
 *                  device. Set to "" if no info (apart from device id)
 *                  known.  The entry is ignored if this string starts with
 *                  a dollar sign.  Must not start with "USB:", see below.
 *  modelregexp     POSIX extended regular expression to match the model of
 *                  a device.  This should never be "".
 *  firmwareregexp  POSIX extended regular expression to match a devices's
 *                  firmware.  This is optional and should be "" if it is not
 *                  to be used.  If it is nonempty then it will be used to
 *                  narrow the set of devices matched by modelregexp.
 *  warningmsg      A message that may be displayed for matching drives.  For
 *                  example, to inform the user that they may need to apply a
 *                  firmware patch.
 *  presets         String with vendor-specific attribute ('-v') and firmware
 *                  bug fix ('-F') options.  Same syntax as in smartctl command
 *                  line.  The user's own settings override these.
 *
 * The regular expressions for drive model and firmware must match the full
 * string.  The effect of "^FULLSTRING$" is identical to "FULLSTRING".
 * The form ".*SUBSTRING.*" can be used if substring match is desired.
 *
 * The table will be searched from the start to end or until the first match,
 * so the order in the table is important for distinct entries that could match
 * the same drive.
 *
 *
 * Format for USB ID entries:
 *
 *  modelfamily     String with format "USB: DEVICE; BRIDGE" where
 *                  DEVICE is the name of the device and BRIDGE is
 *                  the name of the USB bridge.  Both may be empty
 *                  if no info known.
 *  modelregexp     POSIX extended regular expression to match the USB
 *                  vendor:product ID in hex notation ("0x1234:0xabcd").
 *                  This should never be "".
 *  firmwareregexp  POSIX extended regular expression to match the USB
 *                  bcdDevice info.  Only compared during search if other
 *                  entries with same USB vendor:product ID exist.
 *  warningmsg      Not used yet.
 *  presets         String with one device type ('-d') option.
 *
 */

/*
const drive_settings builtin_knowndrives[] = {
 */
<<<<<<< HEAD
  { "$Id: drivedb.h 4291 2016-04-12 19:27:17Z chrfranke $",
=======
  { "$Id: drivedb.h 4303 2016-04-23 14:44:58Z chrfranke $",
>>>>>>> 96abb2e1
    "-", "-",
    "This is a dummy entry to hold the SVN-Id of drivedb.h",
    ""
  /* Default settings:
    "-v 1,raw48,Raw_Read_Error_Rate "
    "-v 2,raw48,Throughput_Performance "
    "-v 3,raw16(avg16),Spin_Up_Time "
    "-v 4,raw48,Start_Stop_Count "
    "-v 5,raw16(raw16),Reallocated_Sector_Ct "
    "-v 6,raw48,Read_Channel_Margin "             // HDD only
    "-v 7,raw48,Seek_Error_Rate "                 // HDD only
    "-v 8,raw48,Seek_Time_Performance "           // HDD only
    "-v 9,raw24(raw8),Power_On_Hours "
    "-v 10,raw48,Spin_Retry_Count "               // HDD only
    "-v 11,raw48,Calibration_Retry_Count "        // HDD only
    "-v 12,raw48,Power_Cycle_Count "
    "-v 13,raw48,Read_Soft_Error_Rate "
    //  14-174 Unknown_Attribute
    "-v 175,raw48,Program_Fail_Count_Chip "       // SSD only
    "-v 176,raw48,Erase_Fail_Count_Chip "         // SSD only
    "-v 177,raw48,Wear_Leveling_Count "           // SSD only
    "-v 178,raw48,Used_Rsvd_Blk_Cnt_Chip "        // SSD only
    "-v 179,raw48,Used_Rsvd_Blk_Cnt_Tot "         // SSD only
    "-v 180,raw48,Unused_Rsvd_Blk_Cnt_Tot "       // SSD only
    "-v 181,raw48,Program_Fail_Cnt_Total "
    "-v 182,raw48,Erase_Fail_Count_Total "        // SSD only
    "-v 183,raw48,Runtime_Bad_Block "
    "-v 184,raw48,End-to-End_Error "
    //  185-186 Unknown_Attribute
    "-v 187,raw48,Reported_Uncorrect "
    "-v 188,raw48,Command_Timeout "
    "-v 189,raw48,High_Fly_Writes "               // HDD only
    "-v 190,tempminmax,Airflow_Temperature_Cel "
    "-v 191,raw48,G-Sense_Error_Rate "            // HDD only
    "-v 192,raw48,Power-Off_Retract_Count "
    "-v 193,raw48,Load_Cycle_Count "              // HDD only
    "-v 194,tempminmax,Temperature_Celsius "
    "-v 195,raw48,Hardware_ECC_Recovered "
    "-v 196,raw16(raw16),Reallocated_Event_Count "
    "-v 197,raw48,Current_Pending_Sector "
    "-v 198,raw48,Offline_Uncorrectable "
    "-v 199,raw48,UDMA_CRC_Error_Count "
    "-v 200,raw48,Multi_Zone_Error_Rate "         // HDD only
    "-v 201,raw48,Soft_Read_Error_Rate "          // HDD only
    "-v 202,raw48,Data_Address_Mark_Errs "        // HDD only
    "-v 203,raw48,Run_Out_Cancel "
    "-v 204,raw48,Soft_ECC_Correction "
    "-v 205,raw48,Thermal_Asperity_Rate "
    "-v 206,raw48,Flying_Height "                 // HDD only
    "-v 207,raw48,Spin_High_Current "             // HDD only
    "-v 208,raw48,Spin_Buzz "                     // HDD only
    "-v 209,raw48,Offline_Seek_Performnce "       // HDD only
    //  210-219 Unknown_Attribute
    "-v 220,raw48,Disk_Shift "                    // HDD only
    "-v 221,raw48,G-Sense_Error_Rate "            // HDD only
    "-v 222,raw48,Loaded_Hours "                  // HDD only
    "-v 223,raw48,Load_Retry_Count "              // HDD only
    "-v 224,raw48,Load_Friction "                 // HDD only
    "-v 225,raw48,Load_Cycle_Count "              // HDD only
    "-v 226,raw48,Load-in_Time "                  // HDD only
    "-v 227,raw48,Torq-amp_Count "                // HDD only
    "-v 228,raw48,Power-off_Retract_Count "
    //  229 Unknown_Attribute
    "-v 230,raw48,Head_Amplitude "                // HDD only
    "-v 231,raw48,Temperature_Celsius "
    "-v 232,raw48,Available_Reservd_Space "
    "-v 233,raw48,Media_Wearout_Indicator "       // SSD only
    //  234-239 Unknown_Attribute
    "-v 240,raw24(raw8),Head_Flying_Hours "       // HDD only, smartmontools <= r3966: raw48
    "-v 241,raw48,Total_LBAs_Written "
    "-v 242,raw48,Total_LBAs_Read "
    //  243-249 Unknown_Attribute
    "-v 250,raw48,Read_Error_Retry_Rate "
    //  251-253 Unknown_Attribute
    "-v 254,raw48,Free_Fall_Sensor "              // HDD only
  */
  },
  { "Apacer SSD",
    "(2|4|8|16|32)GB SATA Flash Drive", // tested with APSDM002G15AN-CT/SFDDA01C and SFI2101D, APSDM004G13AN-AT/SFDE001A
    "SF(DDA01C|I2101D|DE001A)", "", // spec found at http://wfcache.advantech.com/www/certified-peripherals/documents/96fmcff-04g-cs-ap_Datasheet.pdf
    "-v 160,raw48,Initial_Bad_Block_Count "
    "-v 161,raw48,Bad_Block_Count "
    "-v 162,raw48,Spare_Block_Count "
    "-v 163,raw48,Max_Erase_Count "
    "-v 164,raw48,Average_Erase_Count "
    "-v 165,raw48,Average_Erase_Count " // could be wrong
    "-v 166,raw48,Later_Bad_Block_Count "
    "-v 167,raw48,SSD_Protect_Mode "
    "-v 168,raw48,SATA_PHY_Err_Ct "
  },
  { "Apple MacBook Air SSD", // probably Toshiba
    "APPLE SSD TS(064|128)E", // tested with APPLE SSD TS064E/TQAABBF0
    "", "",
    "-v 173,raw48,Wear_Leveling_Count " //  ]
    "-v 241,raw48,Host_Writes_GiB "     //  ]  guessed (ticket #655)
    "-v 242,raw48,Host_Reades_GiB "     //  ]
  },
  { "Apple SD/SM/TS...E/F SSDs", // SanDisk/Samsung/Toshiba?
    "APPLE SSD (S[DM]|TS)0?(128|256|512|768)[EFG]", // tested with APPLE SSD SD256E/1021AP, SD0128F/A223321
     // APPLE SSD SM768E/CXM90A1Q, SM0512F/UXM2JA1Q, TS0256F/109L0704, SM0512G/BXW1SA0Q
    "", "",
  //"-v 1,raw48,Raw_Read_Error_Rate "
  //"-v 5,raw16(raw16),Reallocated_Sector_Ct "
  //"-v 9,raw24(raw8),Power_On_Hours "
  //"-v 12,raw48,Power_Cycle_Count "
  //"-v 169,raw48,Unknown_Attribute "
    "-v 173,raw48,Wear_Leveling_Count " // ]
    "-v 174,raw48,Host_Reads_MiB "      // ] guessed (ticket #342), S[DM]*F only
    "-v 175,raw48,Host_Writes_MiB "     // ]
  //"-v 192,raw48,Power-Off_Retract_Count "
  //"-v 194,tempminmax,Temperature_Celsius "
  //"-v 197,raw48,Current_Pending_Sector "
  //"-v 199,raw48,UDMA_CRC_Error_Count "
  //"-v 240,raw48,Unknown_SSD_Attribute "
  },
  { "Crucial/Micron RealSSD C300/M500", // Marvell 88SS91xx
    "C300-CTFDDA[AC](064|128|256)MAG|" // Marvell 88SS9174 BJP2, tested with C300-CTFDDAC128MAG/0002,
      // C300-CTFDDAC064MAG/0006
    "Crucial_CT(120|240|480)M500SSD[13]", // Marvell 88SS9187 BLD2, tested with Crucial_CT120M500SSD3/MU02,
      // Crucial_CT120M500SSD1/MU02, Crucial_CT240M500SSD1/MU03, Crucial_CT480M500SSD1/MU03
    "", "",
  //"-v 1,raw48,Raw_Read_Error_Rate "
  //"-v 5,raw16(raw16),Reallocated_Sector_Ct "
  //"-v 9,raw24(raw8),Power_On_Hours "
  //"-v 12,raw48,Power_Cycle_Count "
    "-v 170,raw48,Grown_Failing_Block_Ct "
    "-v 171,raw48,Program_Fail_Count "
    "-v 172,raw48,Erase_Fail_Count "
    "-v 173,raw48,Wear_Leveling_Count "
    "-v 174,raw48,Unexpect_Power_Loss_Ct "
    "-v 181,raw16,Non4k_Aligned_Access "
    "-v 183,raw48,SATA_Iface_Downshift "
  //"-v 184,raw48,End-to-End_Error "
  //"-v 187,raw48,Reported_Uncorrect "
  //"-v 188,raw48,Command_Timeout "
    "-v 189,raw48,Factory_Bad_Block_Ct "
  //"-v 194,tempminmax,Temperature_Celsius "
  //"-v 195,raw48,Hardware_ECC_Recovered "
  //"-v 196,raw16(raw16),Reallocated_Event_Count "
  //"-v 197,raw48,Current_Pending_Sector "
  //"-v 198,raw48,Offline_Uncorrectable "
  //"-v 199,raw48,UDMA_CRC_Error_Count "
    "-v 202,raw48,Percent_Lifetime_Used "
    "-v 206,raw48,Write_Error_Rate "
    "-v 210,raw48,Success_RAIN_Recov_Cnt "
    "-v 246,raw48,Total_Host_Sector_Write "
    "-v 247,raw48,Host_Program_Page_Count "
    "-v 248,raw48,Bckgnd_Program_Page_Cnt"
  },
  { "Crucial/Micron RealSSD m4/C400/P400", // Marvell 9176, fixed firmware
    "C400-MTFDDA[ACK](064|128|256|512)MAM|"
    "M4-CT(064|128|256|512)M4SSD[123]|" // tested with M4-CT512M4SSD2/0309
    "MTFDDAK(064|128|256|512|050|100|200|400)MA[MNR]-1[JKS]1.*", // tested with
       // MTFDDAK256MAR-1K1AA/MA52, MTFDDAK256MAM-1K12/08TH
    "030[9-Z]|03[1-Z].|0[4-Z]..|[1-Z]....*", // >= "0309"
    "",
  //"-v 1,raw48,Raw_Read_Error_Rate "
  //"-v 5,raw16(raw16),Reallocated_Sector_Ct "
  //"-v 9,raw24(raw8),Power_On_Hours "
  //"-v 12,raw48,Power_Cycle_Count "
    "-v 170,raw48,Grown_Failing_Block_Ct "
    "-v 171,raw48,Program_Fail_Count "
    "-v 172,raw48,Erase_Fail_Count "
    "-v 173,raw48,Wear_Leveling_Count "
    "-v 174,raw48,Unexpect_Power_Loss_Ct "
    "-v 181,raw16,Non4k_Aligned_Access "
    "-v 183,raw48,SATA_Iface_Downshift "
  //"-v 184,raw48,End-to-End_Error "
  //"-v 187,raw48,Reported_Uncorrect "
  //"-v 188,raw48,Command_Timeout "
    "-v 189,raw48,Factory_Bad_Block_Ct "
  //"-v 194,tempminmax,Temperature_Celsius "
  //"-v 195,raw48,Hardware_ECC_Recovered "
  //"-v 196,raw16(raw16),Reallocated_Event_Count "
  //"-v 197,raw48,Current_Pending_Sector "
  //"-v 198,raw48,Offline_Uncorrectable "
  //"-v 199,raw48,UDMA_CRC_Error_Count "
    "-v 202,raw48,Perc_Rated_Life_Used "
    "-v 206,raw48,Write_Error_Rate"
  },
  { "Crucial/Micron RealSSD m4/C400", // Marvell 9176, buggy or unknown firmware
    "C400-MTFDDA[ACK](064|128|256|512)MAM|" // tested with C400-MTFDDAC256MAM/0002
    "M4-CT(064|128|256|512)M4SSD[123]", // tested with M4-CT064M4SSD2/0002,
      // M4-CT064M4SSD2/0009, M4-CT256M4SSD3/000F
    "",
    "This drive may hang after 5184 hours of power-on time:\n"
    "http://www.tomshardware.com/news/Crucial-m4-Firmware-BSOD,14544.html\n"
    "See the following web pages for firmware updates:\n"
    "http://www.crucial.com/support/firmware.aspx\n"
    "http://www.micron.com/products/solid-state-storage/client-ssd#software",
    "-v 170,raw48,Grown_Failing_Block_Ct "
    "-v 171,raw48,Program_Fail_Count "
    "-v 172,raw48,Erase_Fail_Count "
    "-v 173,raw48,Wear_Leveling_Count "
    "-v 174,raw48,Unexpect_Power_Loss_Ct "
    "-v 181,raw16,Non4k_Aligned_Access "
    "-v 183,raw48,SATA_Iface_Downshift "
    "-v 189,raw48,Factory_Bad_Block_Ct "
    "-v 202,raw48,Perc_Rated_Life_Used "
    "-v 206,raw48,Write_Error_Rate"
  },
  { "Crucial/Micron MX100/MX200/M5x0/M600 Client SSDs",
    "Crucial_CT(128|256|512)MX100SSD1|"// tested with Crucial_CT256MX100SSD1/MU01
    "Crucial_CT(200|250|256|500|512|1000|1024)MX200SSD[1346]|" // tested with Crucial_CT500MX200SSD1/MU01,
      // Crucial_CT1024MX200SSD1/MU01, Crucial_CT250MX200SSD3/MU01, Crucial_CT250MX200SSD1/MU03
    "Crucial_CT(120|240|480|960)M500SSD[134]|" // tested with Crucial_CT960M500SSD1/MU03,
      // Crucial_CT240M500SSD4/MU05
    "Crucial_CT(128|256|512|1024)M550SSD[13]|" // tested with Crucial_CT512M550SSD3/MU01,
      // Crucial_CT1024M550SSD1/MU01
    "Micron_M500_MTFDDA[KTV](120|240|480|960)MAV|"// tested with Micron_M500_MTFDDAK960MAV/MU05
    "(Micron_)?M510[_-]MTFDDA[KTV](128|256)MAZ|" // tested with M510-MTFDDAK256MAZ/MU01
    "(Micron_)?M550[_-]MTFDDA[KTV](064|128|256|512|1T0)MAY|" // tested with M550-MTFDDAK256MAY/MU01
    "Micron_M600_(EE|MT)FDDA[KTV](128|256|512|1T0)MBF[25Z]?", // tested with Micron_M600_MTFDDAK1T0MBF/MU01
    "", "",
  //"-v 1,raw48,Raw_Read_Error_Rate "
    "-v 5,raw48,Reallocate_NAND_Blk_Cnt "
  //"-v 9,raw24(raw8),Power_On_Hours "
  //"-v 12,raw48,Power_Cycle_Count "
    "-v 171,raw48,Program_Fail_Count "
    "-v 172,raw48,Erase_Fail_Count "
    "-v 173,raw48,Ave_Block-Erase_Count "
    "-v 174,raw48,Unexpect_Power_Loss_Ct "
    "-v 180,raw48,Unused_Reserve_NAND_Blk "
    "-v 183,raw48,SATA_Interfac_Downshift "
    "-v 184,raw48,Error_Correction_Count "
  //"-v 187,raw48,Reported_Uncorrect "
  //"-v 194,tempminmax,Temperature_Celsius "
  //"-v 196,raw16(raw16),Reallocated_Event_Count "
  //"-v 197,raw48,Current_Pending_Sector "
  //"-v 198,raw48,Offline_Uncorrectable "
  //"-v 199,raw48,UDMA_CRC_Error_Count "
    "-v 202,raw48,Percent_Lifetime_Used "
    "-v 206,raw48,Write_Error_Rate "
    "-v 210,raw48,Success_RAIN_Recov_Cnt "
    "-v 246,raw48,Total_Host_Sector_Write "
    "-v 247,raw48,Host_Program_Page_Count "
    "-v 248,raw48,Bckgnd_Program_Page_Cnt"
  },
  { "Micron M500DC/M510DC Enterprise SSDs",
    "Micron_M500DC_(EE|MT)FDDA[AK](120|240|480|800)MBB|" // tested with
      // Micron_M500DC_EEFDDAA120MBB/129, Micron_M500DC_MTFDDAK800MBB/0129
    "MICRON_M510DC_(EE|MT)FDDAK(120|240|480|800|960)MBP", // tested with
      // Micron_M510DC_MTFDDAK240MBP/0005
    "", "",
  //"-v 1,raw48,Raw_Read_Error_Rate "
    "-v 5,raw48,Reallocated_Block_Count "
  //"-v 9,raw24(raw8),Power_On_Hours "
  //"-v 12,raw48,Power_Cycle_Count "
    "-v 170,raw48,Reserved_Block_Count "
    "-v 171,raw48,Program_Fail_Count "
    "-v 172,raw48,Erase_Fail_Count "
    "-v 173,raw48,Ave_Block-Erase_Count "
    "-v 174,raw48,Unexpect_Power_Loss_Ct "
    "-v 184,raw48,Error_Correction_Count "
  //"-v 187,raw48,Reported_Uncorrect "
    "-v 188,raw48,Command_Timeouts "
  //"-v 194,tempminmax,Temperature_Celsius "
    "-v 195,raw48,Cumulativ_Corrected_ECC "
  //"-v 197,raw48,Current_Pending_Sector "
  //"-v 198,raw48,Offline_Uncorrectable "
  //"-v 199,raw48,UDMA_CRC_Error_Count "
    "-v 202,raw48,Percent_Lifetime_Remain "
    "-v 206,raw48,Write_Error_Rate "
    "-v 247,raw48,Host_Program_Page_Count "
    "-v 248,raw48,Bckgnd_Program_Page_Cnt"
  },
  { "SandForce Driven SSDs", // Corsair Force LS with buggy firmware only
    "Corsair Force LS SSD", // tested with Corsair Force LS SSD/S9FM01.8
    "S9FM01\\.8",
    "A firmware update is available for this drive.\n"
    "It is HIGHLY RECOMMENDED for drives with specific serial numbers.\n"
    "See the following web pages for details:\n"
    "http://www.corsair.com/en-us/force-series-ls-60gb-sata-3-6gb-s-ssd\n"
    "https://www.smartmontools.org/ticket/628",
    "-v 1,raw24/raw32,Raw_Read_Error_Rate "
    "-v 5,raw48,Retired_Block_Count "
    "-v 9,msec24hour32,Power_On_Hours_and_Msec "
  //"-v 12,raw48,Power_Cycle_Count "
    "-v 162,raw48,Unknown_SandForce_Attr "
    "-v 170,raw48,Reserve_Block_Count "
    "-v 172,raw48,Erase_Fail_Count "
    "-v 173,raw48,Unknown_SandForce_Attr "
    "-v 174,raw48,Unexpect_Power_Loss_Ct "
    "-v 181,raw48,Program_Fail_Count "
  //"-v 187,raw48,Reported_Uncorrect "
  //"-v 192,raw48,Power-Off_Retract_Count "
  //"-v 194,tempminmax,Temperature_Celsius "
  //"-v 196,raw16(raw16),Reallocated_Event_Count "
    "-v 218,raw48,Unknown_SandForce_Attr "
    "-v 231,raw48,SSD_Life_Left "
    "-v 241,raw48,Lifetime_Writes_GiB "
    "-v 242,raw48,Lifetime_Reads_GiB"
  },
  { "SandForce Driven SSDs",
    "SandForce 1st Ed\\.|" // Demo Drive, tested with firmware 320A13F0
    "ADATA SSD S(396|510|599) .?..GB|" // tested with ADATA SSD S510 60GB/320ABBF0,
      // ADATA SSD S599 256GB/3.1.0, 64GB/3.4.6
    "ADATA SP[389]00|" // tested with ADATA SP300/5.0.2d, SP800/5.0.6c,
      // ADATA SP900/5.0.6 (Premier Pro, SF-2281)
    "ADATA SSD S[PX]900 (64|128|256|512)GB-DL2|" // tested with ADATA SSD SP900 256GB-DL2/5.0.6,
      // ADATA SSD SX900 512GB-DL2/5.8.2
    "ADATA XM11 (128|256)GB|" // tested with ADATA XM11 128GB/5.0.1
    "ATP Velocity MIV (60|120|240|480)GB|" // tested with ATP Velocity MIV 480GB/110719
    "Corsair CSSD-F(40|60|80|115|120|160|240)GBP?2.*|" // Corsair Force, tested with
      // Corsair CSSD-F40GB2/1.1, Corsair CSSD-F115GB2-A/2.1a
    "Corsair Force ((3 |LS )?SSD|GS|GT)|" // SF-2281, tested with
      // Corsair Force SSD/5.05, 3 SSD/1.3.2, GT/1.3.3, GS/5.03,
      // Corsair Force LS SSD/S8FM06.5, S9FM01.8, S9FM02.0
    "FM-25S2S-(60|120|240)GBP2|" // G.SKILL Phoenix Pro, SF-1200, tested with
      // FM-25S2S-240GBP2/4.2
    "FTM(06|12|24|48)CT25H|" // Supertalent TeraDrive CT, tested with
      // FTM24CT25H/STTMP2P1
    "KINGSTON SE50S3(100|240|480)G|" // tested with SE50S3100G/KE1ABBF0
    "KINGSTON SH10[03]S3(90|120|240|480)G|" // HyperX (3K), SF-2281, tested with
      // SH100S3240G/320ABBF0, SH103S3120G/505ABBF0
    "KINGSTON SKC(300S37A|380S3)(60|120|180|240|480)G|" // KC300, SF-2281, tested with
      // SKC300S37A120G/KC4ABBF0, SKC380S3120G/507ABBF0
    "KINGSTON SVP200S3(7A)?(60|90|120|240|480)G|" // V+ 200, SF-2281, tested with
      // SVP200S37A480G/502ABBF0, SVP200S390G/332ABBF0
    "KINGSTON SMS200S3(30|60|120)G|" // mSATA, SF-2241, tested with SMS200S3120G/KC3ABBF0
    "KINGSTON SMS450S3(32|64|128)G|" // mSATA, SF-2281, tested with SMS450S3128G/503ABBF0
    "KINGSTON (SV300|SKC100|SE100)S3.*G|" // other SF-2281
    "MKNSSDCR(45|60|90|120|180|240|360|480)GB(-(7|DX7?|MX|G2))?|" // Mushkin Chronos (7mm/Deluxe/MX/G2),
      // SF-2281, tested with MKNSSDCR120GB, MKNSSDCR120GB-MX/560ABBF0, MKNSSDCR480GB-DX7/603ABBF0
    "MKNSSDEC(60|120|240|480|512)GB|" // Mushkin Enhanced ECO2, tested with MKNSSDEC120GB/604ABBF0
    "MKNSSDAT(30|40|60|120|180|240|480)GB(-(DX|V))?|" // Mushkin Atlas (Deluxe/Value), mSATA, SF-2281,
      // tested with MKNSSDAT120GB-V/540ABBF0
    "Mushkin MKNSSDCL(40|60|80|90|115|120|180|240|480)GB-DX2?|" // Mushkin Callisto deluxe,
      // SF-1200/1222, Mushkin MKNSSDCL60GB-DX/361A13F0
    "OCZ[ -](AGILITY2([ -]EX)?|COLOSSUS2|ONYX2|VERTEX(2|-LE))( [123]\\..*)?|" // SF-1200,
      // tested with OCZ-VERTEX2/1.11, OCZ-VERTEX2 3.5/1.11
    "OCZ-NOCTI|" // mSATA, SF-2100, tested with OCZ-NOCTI/2.15
    "OCZ-REVODRIVE3?( X2)?|" // PCIe, SF-1200/2281, tested with
      // OCZ-REVODRIVE( X2)?/1.20, OCZ-REVODRIVE3 X2/2.11
    "OCZ-REVODRIVE350|"
    "OCZ[ -](VELO|VERTEX2[ -](EX|PRO))( [123]\\..*)?|" // SF-1500, tested with
      // OCZ VERTEX2-PRO/1.10 (Bogus thresholds for attribute 232 and 235)
    "D2[CR]STK251...-....|" // OCZ Deneva 2 C/R, SF-22xx/25xx,
      // tested with D2CSTK251M11-0240/2.08, D2CSTK251A10-0240/2.15
    "OCZ-(AGILITY3|SOLID3|VERTEX3( MI)?)|"  // SF-2200, tested with OCZ-VERTEX3/2.02,
      // OCZ-AGILITY3/2.11, OCZ-SOLID3/2.15, OCZ-VERTEX3 MI/2.15
    "OCZ Z-DRIVE R4 [CR]M8[48]|" // PCIe, SF-2282/2582, tested with OCZ Z-DRIVE R4 CM84/2.13
      // (Bogus attributes under Linux)
    "OCZ Z-DRIVE 4500|"
    "OCZ-VELO DRIVE|" // VeloDrive R, PCIe, tested with OCZ-VELO DRIVE/1.33
    "TALOS2|" // OCZ Talos 2 C/R, SAS (works with -d sat), 2*SF-2282, tested with TALOS2/3.20E
    "(APOC|DENC|DENEVA|FTNC|GFGC|MANG|MMOC|NIMC|TMSC).*|" // other OCZ SF-1200,
      // tested with DENCSTE251M11-0120/1.33, DENEVA PCI-E/1.33
    "(DENR|DRSAK|EC188|NIMR|PSIR|TRSAK).*|" // other OCZ SF-1500
    "OWC Aura Pro( 6G SSD)?|" // tested with OWC Aura Pro 6G SSD/507ABBF0, OWC Aura Pro/603ABBF0
    "OWC Mercury Electra (Pro )?[36]G SSD|" // tested with
      // OWC Mercury Electra 6G SSD/502ABBF0, OWC Mercury Electra Pro 3G SSD/541ABBF0
    "OWC Mercury E(xtreme|XTREME) Pro (6G |RE )?SSD|" // tested with
      // OWC Mercury Extreme Pro SSD/360A13F0, OWC Mercury EXTREME Pro 6G SSD/507ABBF0
    "Patriot Pyro|" // tested with Patriot Pyro/332ABBF0
    "SanDisk SDSSDX(60|120|240|480)GG25|" // SanDisk Extreme, SF-2281, tested with
      // SDSSDX240GG25/R201
    "SanDisk SDSSDA(120|240|480)G|" // SanDisk SSD Plus, tested with SanDisk SDSSDA240G/U21010RL
    "SuperSSpeed S301 [0-9]*GB|" // SF-2281, tested with SuperSSpeed S301 128GB/503
    "SG9XCS2D(0?50|100|200|400)GESLT|" // Smart Storage Systems XceedIOPS2, tested with
      // SG9XCS2D200GESLT/SA03L370
    "SSD9SC(120|240|480)GED[EA]|" // PNY Prevail Elite, tested with SSD9SC120GEDA/334ABBF0
    "(TX32|TX31C1|VN0.?..GCNMK).*|" // Smart Storage Systems XceedSTOR
    "(TX22D1|TX21B1).*|" // Smart Storage Systems XceedIOPS2
    "TX52D1.*|" // Smart Storage Systems Xcel-200
    "TS(64|128|256|512)GSSD[37]20|" // Transcend SSD320/720, SF-2281, tested with
      // TS128GSSD320, TS256GSSD720/5.2.0
    "UGB(88P|99S)GC...H[BF].|" // Unigen, tested with
      // UGB88PGC100HF2/MP Rev2, UGB99SGC100HB3/RC Rev3
    "SG9XCS(1F|2D)(50|100|200|400)GE01|" // XceedIOPS, tested with SG9XCS2D50GE01/SA03F34V
    "VisionTek GoDrive (60|120|240|480)GB", // tested with VisionTek GoDrive 480GB/506ABBF0
    "", "",
    "-v 1,raw24/raw32,Raw_Read_Error_Rate "
    "-v 5,raw48,Retired_Block_Count "
    "-v 9,msec24hour32,Power_On_Hours_and_Msec "
  //"-v 12,raw48,Power_Cycle_Count "
    "-v 13,raw24/raw32,Soft_Read_Error_Rate "
    "-v 100,raw48,Gigabytes_Erased "
    "-v 162,raw48,Unknown_SandForce_Attr " // Corsair Force LS SSD/S9FM01.8, *2.0
    "-v 170,raw48,Reserve_Block_Count "
    "-v 171,raw48,Program_Fail_Count "
    "-v 172,raw48,Erase_Fail_Count "
    "-v 173,raw48,Unknown_SandForce_Attr " // Corsair Force LS SSD/S9FM01.8, *2.0
    "-v 174,raw48,Unexpect_Power_Loss_Ct "
    "-v 177,raw48,Wear_Range_Delta "
    "-v 181,raw48,Program_Fail_Count "
    "-v 182,raw48,Erase_Fail_Count "
    "-v 184,raw48,IO_Error_Detect_Code_Ct "
  //"-v 187,raw48,Reported_Uncorrect "
    "-v 189,tempminmax,Airflow_Temperature_Cel "
  //"-v 192,raw48,Power-Off_Retract_Count "
  //"-v 194,tempminmax,Temperature_Celsius "
    "-v 195,raw24/raw32,ECC_Uncorr_Error_Count "
  //"-v 196,raw16(raw16),Reallocated_Event_Count "
    "-v 198,raw24/raw32:210zr54,Uncorrectable_Sector_Ct " // KINGSTON SE100S3100G/510ABBF0
    "-v 199,raw48,SATA_CRC_Error_Count "
    "-v 201,raw24/raw32,Unc_Soft_Read_Err_Rate "
    "-v 204,raw24/raw32,Soft_ECC_Correct_Rate "
    "-v 218,raw48,Unknown_SandForce_Attr " // Corsair Force LS SSD/S9FM01.8, *2.0
    "-v 230,raw48,Life_Curve_Status "
    "-v 231,raw48,SSD_Life_Left "
  //"-v 232,raw48,Available_Reservd_Space "
    "-v 233,raw48,SandForce_Internal "
    "-v 234,raw48,SandForce_Internal "
    "-v 235,raw48,SuperCap_Health "
    "-v 241,raw48,Lifetime_Writes_GiB "
    "-v 242,raw48,Lifetime_Reads_GiB"
  },
  { "Phison Driven SSDs", // see MKP_521_Phison_SMART_attribute.pdf
    "KINGSTON SUV300S37A(120|240|480)G|" // UV300 SSD, tested with KINGSTON SUV300S37A120G/SAFM11.K
    "KINGSTON SKC310S3B?7A960G|" // SSDNow KC310, KINGSTON SKC310S37A960G/SAFM00.r
    "KINGSTON SKC400S37(128G|256G|512G|1T)|" // SSDNow KC400, KINGSTON SKC400S37128G
    "KINGSTON SV310S3(7A|D7|N7A|B7A)960G|" // SSDNow V310
    "KINGSTON SHSS3B?7A(120|240|480|960)G", // HyperX Savage
    "", "",
  //"-v 1,raw48,Raw_Read_Error_Rate "
    "-v 2,raw48,Not_In_Use "
    "-v 3,raw48,Not_In_Use "
    "-v 5,raw48,Not_In_Use "
    "-v 7,raw48,Not_In_Use "
    "-v 8,raw48,Not_In_Use "
  //"-v 9,raw24(raw8),Power_On_Hours "
    "-v 5,raw48,Retired_Block_Count "
  //"-v 9,raw24(raw8),Power_On_Hours "
    "-v 10,raw48,Not_In_Use "
  //"-v 12,raw48,Power_Cycle_Count "
    "-v 168,raw48,SATA_Phy_Error_Count "
    "-v 170,raw24/raw24:z54z10,Bad_Blk_Ct_Erl/Lat " // Early bad block/Later bad block
    "-v 173,raw16(avg16),MaxAvgErase_Ct "
    "-v 175,raw48,Not_In_Use "
    "-v 183,raw48,Unknown_Attribute "
  //"-v 187,raw48,Reported_Uncorrect "
    "-v 192,raw48,Unsafe_Shutdown_Count "
  //"-v 194,tempminmax,Temperature_Celsius "
    "-v 196,raw48,Not_In_Use "
    "-v 197,raw48,Not_In_Use "
    "-v 199,raw48,CRC_Error_Count "
    "-v 218,raw48,CRC_Error_Count "
    "-v 231,raw48,SSD_Life_Left "
    "-v 233,raw48,Flash_Writes_GiB "
    "-v 240,raw48,Not_In_Use "
    "-v 241,raw48,Lifetime_Writes_GiB "
    "-v 242,raw48,Lifetime_Reads_GiB "
    "-v 244,raw48,Average_Erase_Count "
    "-v 245,raw48,Max_Erase_Count "
    "-v 246,raw48,Total_Erase_Count "
  },
  { "Indilinx Barefoot based SSDs",
    "Corsair CSSD-V(32|60|64|128|256)GB2|" // Corsair Nova, tested with Corsair CSSD-V32GB2/2.2
    "Corsair CMFSSD-(32|64|128|256)D1|" // Corsair Extreme, tested with Corsair CMFSSD-128D1/1.0
    "CRUCIAL_CT(64|128|256)M225|" // tested with CRUCIAL_CT64M225/1571
    "G.SKILL FALCON (64|128|256)GB SSD|" // tested with G.SKILL FALCON 128GB SSD/2030
    "OCZ[ -](AGILITY|ONYX|VERTEX( 1199|-TURBO| v1\\.10)?)|" // tested with
      // OCZ-ONYX/1.6, OCZ-VERTEX 1199/00.P97, OCZ-VERTEX/1.30, OCZ VERTEX-TURBO/1.5, OCZ-VERTEX v1.10/1370
    "Patriot[ -]Torqx.*|"
    "RENICE Z2|" // tested with RENICE Z2/2030
    "STT_FT[MD](28|32|56|64)GX25H|" // Super Talent Ultradrive GX, tested with STT_FTM64GX25H/1916
    "TS(18|25)M(64|128)MLC(16|32|64|128|256|512)GSSD|" // ASAX Leopard Hunt II, tested with TS25M64MLC64GSSD/0.1
    "FM-25S2I-(64|128)GBFII|" // G.Skill FALCON II, tested with FM-25S2I-64GBFII
    "TS(60|120)GSSD25D-M", // Transcend Ultra SSD (SATA II), see also Ticket #80
    "", "",
    "-v 1,raw64 " // Raw_Read_Error_Rate
    "-v 9,raw64 " // Power_On_Hours
    "-v 12,raw64 " // Power_Cycle_Count
    "-v 184,raw64,Initial_Bad_Block_Count "
    "-v 195,raw64,Program_Failure_Blk_Ct "
    "-v 196,raw64,Erase_Failure_Blk_Ct "
    "-v 197,raw64,Read_Failure_Blk_Ct "
    "-v 198,raw64,Read_Sectors_Tot_Ct "
    "-v 199,raw64,Write_Sectors_Tot_Ct "
    "-v 200,raw64,Read_Commands_Tot_Ct "
    "-v 201,raw64,Write_Commands_Tot_Ct "
    "-v 202,raw64,Error_Bits_Flash_Tot_Ct "
    "-v 203,raw64,Corr_Read_Errors_Tot_Ct "
    "-v 204,raw64,Bad_Block_Full_Flag "
    "-v 205,raw64,Max_PE_Count_Spec "
    "-v 206,raw64,Min_Erase_Count "
    "-v 207,raw64,Max_Erase_Count "
    "-v 208,raw64,Average_Erase_Count "
    "-v 209,raw64,Remaining_Lifetime_Perc "
    "-v 210,raw64,Indilinx_Internal "
    "-v 211,raw64,SATA_Error_Ct_CRC "
    "-v 212,raw64,SATA_Error_Ct_Handshake "
    "-v 213,raw64,Indilinx_Internal"
  },
  { "Indilinx Barefoot_2/Everest/Martini based SSDs",
    "OCZ VERTEX[ -]PLUS|" // tested with OCZ VERTEX-PLUS/3.55, OCZ VERTEX PLUS/3.55
    "OCZ-VERTEX PLUS R2|" // Barefoot 2, tested with OCZ-VERTEX PLUS R2/1.2
    "OCZ-PETROL|" // Everest 1, tested with OCZ-PETROL/3.12
    "OCZ-AGILITY4|" // Everest 2, tested with OCZ-AGILITY4/1.5.2
    "OCZ-VERTEX4", // Everest 2, tested with OCZ-VERTEX4/1.5
    "", "",
  //"-v 1,raw48,Raw_Read_Error_Rate "
  //"-v 3,raw16(avg16),Spin_Up_Time "
  //"-v 4,raw48,Start_Stop_Count "
  //"-v 5,raw16(raw16),Reallocated_Sector_Ct "
  //"-v 9,raw24(raw8),Power_On_Hours "
  //"-v 12,raw48,Power_Cycle_Count "
    "-v 232,raw48,Lifetime_Writes " // LBA?
  //"-v 233,raw48,Media_Wearout_Indicator"
  },
  { "Indilinx Barefoot 3 based SSDs",
    "OCZ-VECTOR(1[58]0)?|" // tested with OCZ-VECTOR/1.03, OCZ-VECTOR150/1.2, OCZ-VECTOR180
    "OCZ-VERTEX4[56]0A?|" // Barefoot 3 M10, tested with OCZ-VERTEX450/1.0, OCZ-VERTEX460/1.0, VERTEX460A
    "OCZ-SABER1000|"
    "OCZ-ARC100|"
    "Radeon R7", // Barefoot 3 M00, tested with Radeon R7/1.00
    "", "",
    "-v 5,raw48,Runtime_Bad_Block "
  //"-v 9,raw24(raw8),Power_On_Hours "
  //"-v 12,raw48,Power_Cycle_Count "
    "-v 171,raw48,Avail_OP_Block_Count "
    "-v 174,raw48,Pwr_Cycle_Ct_Unplanned "
    "-v 187,raw48,Total_Unc_NAND_Reads "
    "-v 195,raw48,Total_Prog_Failures "
    "-v 196,raw48,Total_Erase_Failures "
    "-v 197,raw48,Total_Unc_Read_Failures "
    "-v 198,raw48,Host_Reads_GiB "
    "-v 199,raw48,Host_Writes_GiB "
    "-v 205,raw48,Max_Rated_PE_Count "
    "-v 206,raw48,Min_Erase_Count "
    "-v 207,raw48,Max_Erase_Count "
    "-v 208,raw48,Average_Erase_Count "
    "-v 210,raw48,SATA_CRC_Error_Count "
    "-v 212,raw48,Pages_Requiring_Rd_Rtry "
    "-v 213,raw48,Snmple_Retry_Attempts "
    "-v 214,raw48,Adaptive_Retry_Attempts "
    "-v 222,raw48,RAID_Recovery_Count "
    "-v 224,raw48,In_Warranty "
    "-v 225,raw48,DAS_Polarity "
    "-v 226,raw48,Partial_Pfail "
    "-v 230,raw48,Write_Throttling "
    "-v 233,raw48,Remaining_Lifetime_Perc "
    "-v 241,raw48,Host_Writes_GiB " // M00/M10
    "-v 242,raw48,Host_Reads_GiB "  // M00/M10
    "-v 249,raw48,Total_NAND_Prog_Ct_GiB "
    "-v 251,raw48,Total_NAND_Read_Ct_GiB"
  },
  { "OCZ Intrepid 3000 SSDs", // tested with OCZ INTREPID 3600/1.4.3.6, 3800/1.4.3.0, 3700/1.5.0.4
    "OCZ INTREPID 3[678]00",
    "", "",
    "-v 5,raw48,Runtime_Bad_Block "
  //"-v 9,raw24(raw8),Power_On_Hours "
  //"-v 12,raw48,Power_Cycle_Count "
    "-v 100,raw48,Total_Blocks_Erased "
    "-v 171,raw48,Avail_OP_Block_Count "
    "-v 174,raw48,Pwr_Cycle_Ct_Unplanned "
    "-v 184,raw48,Factory_Bad_Block_Count "
    "-v 187,raw48,Total_Unc_NAND_Reads "
    "-v 190,tempminmax,Temperature_Celsius "
    "-v 195,raw48,Total_Prog_Failures "
    "-v 196,raw48,Total_Erase_Failures "
    "-v 197,raw48,Total_Unc_Read_Failures "
    "-v 198,raw48,Host_Reads_GiB "
    "-v 199,raw48,Host_Writes_GiB "
    "-v 202,raw48,Total_Read_Bits_Corr_Ct "
    "-v 205,raw48,Max_Rated_PE_Count "
    "-v 206,raw48,Min_Erase_Count "
    "-v 207,raw48,Max_Erase_Count "
    "-v 208,raw48,Average_Erase_Count "
    "-v 210,raw48,SATA_CRC_Error_Count "
    "-v 211,raw48,SATA_UNC_Count "
    "-v 212,raw48,NAND_Reads_with_Retry "
    "-v 213,raw48,Simple_Rd_Rtry_Attempts "
    "-v 214,raw48,Adaptv_Rd_Rtry_Attempts "
    "-v 221,raw48,Int_Data_Path_Prot_Unc "
    "-v 222,raw48,RAID_Recovery_Count "
    "-v 230,raw48,SuperCap_Charge_Status " // 0=not charged, 1=fully charged, 2=unknown
    "-v 233,raw48,Remaining_Lifetime_Perc "
    "-v 249,raw48,Total_NAND_Prog_Ct_GiB "
    "-v 251,raw48,Total_NAND_Read_Ct_GiB"
  },
  {
    "OCZ Trion SSDs",
    "OCZ-TRION1[05]0", // tested with OCZ-TRION100/SAFM11.2A, TRION150/SAFZ72.2
    "", "",
  //"-v 9,raw24(raw8),Power_On_Hours "
  //"-v 12,raw48,Power_Cycle_Count "
    "-v 167,raw48,SSD_Protect_Mode "
    "-v 168,raw48,SATA_PHY_Error_Count "
    "-v 169,raw48,Bad_Block_Count "
    "-v 173,raw48,Erase_Count "
    "-v 192,raw48,Unexpect_Power_Loss_Ct "
  //"-v 194,tempminmax,Temperature_Celsius "
    "-v 241,raw48,Host_Writes"
  },
  { "InnoDisk InnoLite SATADOM D150QV-L SSDs", // tested with InnoLite SATADOM D150QV-L/120319
    "InnoLite SATADOM D150QV-L",
    "", "",
  //"-v 1,raw48,Raw_Read_Error_Rate "
  //"-v 2,raw48,Throughput_Performance "
  //"-v 3,raw16(avg16),Spin_Up_Time "
  //"-v 5,raw16(raw16),Reallocated_Sector_Ct "
  //"-v 7,raw48,Seek_Error_Rate " // from InnoDisk iSMART Linux tool, useless for SSD
  //"-v 8,raw48,Seek_Time_Performance "
  //"-v 9,raw24(raw8),Power_On_Hours "
  //"-v 10,raw48,Spin_Retry_Count "
  //"-v 12,raw48,Power_Cycle_Count "
    "-v 168,raw48,SATA_PHY_Error_Count "
    "-v 170,raw48,Bad_Block_Count "
    "-v 173,raw48,Erase_Count "
    "-v 175,raw48,Bad_Cluster_Table_Count "
    "-v 192,raw48,Unexpect_Power_Loss_Ct "
  //"-v 194,tempminmax,Temperature_Celsius "
  //"-v 197,raw48,Current_Pending_Sector "
    "-v 229,hex48,Flash_ID "
    "-v 235,raw48,Later_Bad_Block "
    "-v 236,raw48,Unstable_Power_Count "
    "-v 240,raw48,Write_Head"
  },
  { "Innodisk 3MG2-P SSDs", // tested with 2.5" SATA SSD 3MG2-P/M140402,
      // 1.8 SATA SSD 3IE2-P/M150821, 2.5" SATA SSD 3IE2-P/M150821,
      // SATA Slim 3MG2-P/M141114, M.2 (S80) 3MG2-P/M141114
    "((1\\.8|2\\.5)\"? SATA SSD|SATA Slim|M\\.2 \\(S80\\)) 3(MG|IE)2-P",
    "", "",
  //"-v 1,raw48,Raw_Read_Error_Rate "
  //"-v 2,raw48,Throughput_Performance "
  //"-v 9,raw24(raw8),Power_On_Hours "
  //"-v 12,raw48,Power_Cycle_Count "
    "-v 160,raw48,Uncorrectable_Error_Cnt "
    "-v 161,raw48,Number_of_Pure_Spare "
    "-v 163,raw48,Initial_Bad_Block_Count "
    "-v 164,raw48,Total_Erase_Count "
    "-v 165,raw48,Max_Erase_Count "
    "-v 166,raw48,Min_Erase_Count "
    "-v 167,raw48,Average_Erase_Count "
    "-v 168,raw48,Max_Erase_Count_of_Spec "
    "-v 169,raw48,Remaining_Lifetime_Perc "
  //"-v 175,raw48,Program_Fail_Count_Chip "
  //"-v 176,raw48,Erase_Fail_Count_Chip "
  //"-v 177,raw48,Wear_Leveling_Count "
    "-v 178,raw48,Runtime_Invalid_Blk_Cnt "
  //"-v 181,raw48,Program_Fail_Cnt_Total "
  //"-v 182,raw48,Erase_Fail_Count_Total "
  //"-v 187,raw48,Reported_Uncorrect " // ] only in spec
  //"-v 192,raw48,Power-Off_Retract_Count "
  //"-v 194,tempminmax,Temperature_Celsius "
  //"-v 195,raw48,Hardware_ECC_Recovered "
  //"-v 196,raw16(raw16),Reallocated_Event_Count "
  //"-v 197,raw48,Current_Pending_Sector "
  //"-v 198,raw48,Offline_Uncorrectable "
  //"-v 199,raw48,UDMA_CRC_Error_Count "
    "-v 225,raw48,Host_Writes_32MiB "  // ]
  //"-v 232,raw48,Available_Reservd_Space "
    "-v 233,raw48,Flash_Writes_32MiB " // ]
    "-v 234,raw48,Flash_Reads_32MiB "  // ]
    "-v 241,raw48,Host_Writes_32MiB "
    "-v 242,raw48,Host_Reads_32MiB "
    "-v 245,raw48,Flash_Writes_32MiB"
  },
  { "Innodisk 3ME3 SSDs", // tested with  2.5" SATA SSD 3ME3/S15A19, CFast 3ME3/S15A19
      // InnoDisk Corp. - mSATA 3ME3/S15A19, mSATA mini 3ME3/S15A19, M.2 (S42) 3ME3,
      // SATA Slim 3ME3/S15A19, SATADOM-MH 3ME3/S15A19, SATADOM-ML 3ME3/S15A19,
      // SATADOM-MV 3ME3/S15A19, SATADOM-SL 3ME3/S15A19, SATADOM-SV 3ME3/S15A19,
      // SATADOM-SL 3IE3/S151019N
    "(2.5\" SATA SSD|CFast|InnoDisk Corp\\. - mSATA|mSATA mini|"
    "M\\.2 \\(S42\\)|SATA Slim|SATADOM-(MH|ML|MV|SL|SV)) 3ME3|"
    "SATADOM-SL 3IE3",
    "", "",
  //"-v 1,raw48,Raw_Read_Error_Rate "
  //"-v 2,raw48,Throughput_Performance "
  //"-v 3,raw16(avg16),Spin_Up_Time "
    "-v 5,raw48,Later_Bad_Block "
    "-v 7,raw48,Seek_Error_Rate "       // ?
    "-v 8,raw48,Seek_Time_Performance " // ?
  //"-v 9,raw24(raw8),Power_On_Hours "
    "-v 10,raw48,Spin_Retry_Count "     // ?
  //"-v 12,raw48,Power_Cycle_Count "
    "-v 163,raw48,Total_Bad_Block_Count "
    "-v 165,raw48,Max_Erase_Count "
    "-v 167,raw48,Average_Erase_Count "
    "-v 168,raw48,SATA_PHY_Error_Count "
    "-v 169,raw48,Remaining_Lifetime_Perc "
    "-v 170,raw48,Spare_Block_Count "
    "-v 171,raw48,Program_Fail_Count "
    "-v 172,raw48,Erase_Fail_Count "
    "-v 175,raw48,Bad_Cluster_Table_Count "
    "-v 176,raw48,RANGE_RECORD_Count "
  //"-v 187,raw48,Reported_Uncorrect "
  //"-v 192,raw48,Power-Off_Retract_Count "
  //"-v 194,tempminmax,Temperature_Celsius "
  //"-v 197,raw48,Current_Pending_Sector "
    "-v 225,raw48,Data_Log_Write_Count "
    "-v 229,hex48,Flash_ID "
    "-v 232,raw48,Spares_Remaining_Perc "
    "-v 235,raw16,Later_Bad_Blk_Inf_R/W/E " // Read/Write/Erase
    "-v 240,raw48,Write_Head "
    "-v 241,raw48,Host_Writes_32MiB "
    "-v 242,raw48,Host_Reads_32MiB"
  },
  { "InnoDisk iCF 9000 CompactFlash Cards", // tested with InnoDisk Corp. - iCF9000 1GB/140808,
       // ..., InnoDisk Corp. - iCF9000 64GB/140808
    "InnoDisk Corp\\. - iCF9000 (1|2|4|8|16|32|64)GB",
    "", "",
  //"-v 1,raw48,Raw_Read_Error_Rate "
  //"-v 5,raw16(raw16),Reallocated_Sector_Ct "
  //"-v 12,raw48,Power_Cycle_Count "
    "-v 160,raw48,Uncorrectable_Error_Cnt "
    "-v 161,raw48,Valid_Spare_Block_Cnt "
    "-v 162,raw48,Child_Pair_Count "
    "-v 163,raw48,Initial_Bad_Block_Count "
    "-v 164,raw48,Total_Erase_Count "
    "-v 165,raw48,Max_Erase_Count "
    "-v 166,raw48,Min_Erase_Count "
    "-v 167,raw48,Average_Erase_Count "
  //"-v 192,raw48,Power-Off_Retract_Count "
  //"-v 194,tempminmax,Temperature_Celsius "
  //"-v 195,raw48,Hardware_ECC_Recovered "
  //"-v 196,raw16(raw16),Reallocated_Event_Count "
  //"-v 198,raw48,Offline_Uncorrectable "
  //"-v 199,raw48,UDMA_CRC_Error_Count "
  //"-v 229,raw48,Flash_ID " // only in spec
    "-v 241,raw48,Host_Writes_32MiB "
    "-v 242,raw48,Host_Reads_32MiB"
  },
  { "Intel X25-E SSDs",
    "SSDSA2SH(032|064)G1.* INTEL",  // G1 = first generation
    "", "",
  //"-v 3,raw16(avg16),Spin_Up_Time "
  //"-v 4,raw48,Start_Stop_Count "
  //"-v 5,raw16(raw16),Reallocated_Sector_Ct "
  //"-v 9,raw24(raw8),Power_On_Hours "
  //"-v 12,raw48,Power_Cycle_Count "
    "-v 192,raw48,Unsafe_Shutdown_Count "
    "-v 225,raw48,Host_Writes_32MiB "
    "-v 226,raw48,Intel_Internal "
    "-v 227,raw48,Intel_Internal "
    "-v 228,raw48,Intel_Internal "
  //"-v 232,raw48,Available_Reservd_Space "
  //"-v 233,raw48,Media_Wearout_Indicator"
  },
  { "Intel X18-M/X25-M G1 SSDs",
    "INTEL SSDSA[12]MH(080|160)G1.*",  // G1 = first generation, 50nm
    "", "",
  //"-v 3,raw16(avg16),Spin_Up_Time "
  //"-v 4,raw48,Start_Stop_Count "
  //"-v 5,raw16(raw16),Reallocated_Sector_Ct "
  //"-v 9,raw24(raw8),Power_On_Hours "
  //"-v 12,raw48,Power_Cycle_Count "
    "-v 192,raw48,Unsafe_Shutdown_Count "
    "-v 225,raw48,Host_Writes_32MiB "
    "-v 226,raw48,Intel_Internal "
    "-v 227,raw48,Intel_Internal "
    "-v 228,raw48,Intel_Internal "
  //"-v 232,raw48,Available_Reservd_Space "
  //"-v 233,raw48,Media_Wearout_Indicator"
  },
  { "Intel X18-M/X25-M/X25-V G2 SSDs", // fixed firmware
      // tested with INTEL SSDSA2M(080|160)G2GC/2CV102J8 (X25-M)
    "INTEL SSDSA[12]M(040|080|120|160)G2.*",  // G2 = second generation, 34nm
    "2CV102(J[89A-Z]|[K-Z].)", // >= "2CV102J8"
    "",
  //"-v 3,raw16(avg16),Spin_Up_Time "
  //"-v 4,raw48,Start_Stop_Count "
  //"-v 5,raw16(raw16),Reallocated_Sector_Ct "
  //"-v 9,raw24(raw8),Power_On_Hours "
  //"-v 12,raw48,Power_Cycle_Count "
  //"-v 184,raw48,End-to-End_Error " // G2 only
    "-v 192,raw48,Unsafe_Shutdown_Count "
    "-v 225,raw48,Host_Writes_32MiB "
    "-v 226,raw48,Workld_Media_Wear_Indic " // Timed Workload Media Wear Indicator (percent*1024)
    "-v 227,raw48,Workld_Host_Reads_Perc "  // Timed Workload Host Reads Percentage
    "-v 228,raw48,Workload_Minutes " // 226,227,228 can be reset by 'smartctl -t vendor,0x40'
  //"-v 232,raw48,Available_Reservd_Space "
  //"-v 233,raw48,Media_Wearout_Indicator"
  },
  { "Intel X18-M/X25-M/X25-V G2 SSDs", // buggy or unknown firmware
      // tested with INTEL SSDSA2M040G2GC/2CV102HD (X25-V)
    "INTEL SSDSA[12]M(040|080|120|160)G2.*",
    "",
    "This drive may require a firmware update to\n"
    "fix possible drive hangs when reading SMART self-test log:\n"
    "http://downloadcenter.intel.com/Detail_Desc.aspx?DwnldID=18363",
    "-v 192,raw48,Unsafe_Shutdown_Count "
    "-v 225,raw48,Host_Writes_32MiB "
    "-v 226,raw48,Workld_Media_Wear_Indic "
    "-v 227,raw48,Workld_Host_Reads_Perc "
    "-v 228,raw48,Workload_Minutes"
  },
  { "Intel 311/313 Series SSDs", // tested with INTEL SSDSA2VP020G2/2CV102M5,
      // INTEL SSDSA2VP020G3/9CV10379,
    "INTEL SSDSA2VP(020|024)G[23]", // G3 = 313 Series
    "", "",
  //"-v 3,raw16(avg16),Spin_Up_Time "
  //"-v 4,raw48,Start_Stop_Count "
  //"-v 5,raw16(raw16),Reallocated_Sector_Ct "
  //"-v 9,raw24(raw8),Power_On_Hours "
  //"-v 12,raw48,Power_Cycle_Count "
    "-v 170,raw48,Reserve_Block_Count "
    "-v 171,raw48,Program_Fail_Count "
    "-v 172,raw48,Erase_Fail_Count "
    "-v 183,raw48,SATA_Downshift_Count "
  //"-v 184,raw48,End-to-End_Error "
  //"-v 187,raw48,Reported_Uncorrect "
    "-v 192,raw48,Unsafe_Shutdown_Count "
    "-v 225,raw48,Host_Writes_32MiB "
    "-v 226,raw48,Workld_Media_Wear_Indic " // Timed Workload Media Wear Indicator (percent*1024)
    "-v 227,raw48,Workld_Host_Reads_Perc "  // Timed Workload Host Reads Percentage
    "-v 228,raw48,Workload_Minutes " // 226,227,228 can be reset by 'smartctl -t vendor,0x40'
  //"-v 232,raw48,Available_Reservd_Space "
  //"-v 233,raw48,Media_Wearout_Indicator "
    "-v 241,raw48,Host_Writes_32MiB "
    "-v 242,raw48,Host_Reads_32MiB"
  },
  { "Intel 320 Series SSDs", // tested with INTEL SSDSA2CT040G3/4PC10362,
      // INTEL SSDSA2CW160G3/4PC10362, SSDSA2BT040G3/4PC10362, SSDSA2BW120G3A/4PC10362,
      // INTEL SSDSA2BW300G3D/4PC10362, SSDSA2BW160G3L/4PC1LE04, SSDSA1NW160G3/4PC10362
    "INTEL SSDSA[12][BCN][WT](040|080|120|160|300|600)G3[ADL]?",
      // 2B = 2.5" 7mm, 2C = 2.5" 9.5mm, 1N = 1.8" microSATA
    "", "",
    "-F nologdir "
  //"-v 3,raw16(avg16),Spin_Up_Time "
  //"-v 4,raw48,Start_Stop_Count "
  //"-v 5,raw16(raw16),Reallocated_Sector_Ct "
  //"-v 9,raw24(raw8),Power_On_Hours "
  //"-v 12,raw48,Power_Cycle_Count "
    "-v 170,raw48,Reserve_Block_Count "
    "-v 171,raw48,Program_Fail_Count "
    "-v 172,raw48,Erase_Fail_Count "
    "-v 183,raw48,SATA_Downshift_Count " // FW >= 4Px10362
  //"-v 184,raw48,End-to-End_Error "
  //"-v 187,raw48,Reported_Uncorrect "
    "-v 199,raw48,CRC_Error_Count "      // FW >= 4Px10362
    "-v 192,raw48,Unsafe_Shutdown_Count "
    "-v 225,raw48,Host_Writes_32MiB "
    "-v 226,raw48,Workld_Media_Wear_Indic " // Timed Workload Media Wear Indicator (percent*1024)
    "-v 227,raw48,Workld_Host_Reads_Perc "  // Timed Workload Host Reads Percentage
    "-v 228,raw48,Workload_Minutes " // 226,227,228 can be reset by 'smartctl -t vendor,0x40'
  //"-v 232,raw48,Available_Reservd_Space "
  //"-v 233,raw48,Media_Wearout_Indicator "
    "-v 241,raw48,Host_Writes_32MiB "
    "-v 242,raw48,Host_Reads_32MiB"
  },
  { "Intel 710 Series SSDs", // tested with INTEL SSDSA2BZ[12]00G3/6PB10362
    "INTEL SSDSA2BZ(100|200|300)G3",
    "", "",
    "-F nologdir "
  //"-v 3,raw16(avg16),Spin_Up_Time "
  //"-v 4,raw48,Start_Stop_Count "
  //"-v 5,raw16(raw16),Reallocated_Sector_Ct "
  //"-v 9,raw24(raw8),Power_On_Hours "
  //"-v 12,raw48,Power_Cycle_Count "
    "-v 170,raw48,Reserve_Block_Count "
    "-v 171,raw48,Program_Fail_Count "
    "-v 172,raw48,Erase_Fail_Count "
    "-v 174,raw48,Unexpect_Power_Loss_Ct " // Missing in 710 specification from September 2011
    "-v 183,raw48,SATA_Downshift_Count "
  //"-v 184,raw48,End-to-End_Error "
  //"-v 187,raw48,Reported_Uncorrect "
  //"-v 190,tempminmax,Airflow_Temperature_Cel "
    "-v 192,raw48,Unsafe_Shutdown_Count "
    "-v 225,raw48,Host_Writes_32MiB "
    "-v 226,raw48,Workld_Media_Wear_Indic " // Timed Workload Media Wear Indicator (percent*1024)
    "-v 227,raw48,Workld_Host_Reads_Perc "  // Timed Workload Host Reads Percentage
    "-v 228,raw48,Workload_Minutes " // 226,227,228 can be reset by 'smartctl -t vendor,0x40'
  //"-v 232,raw48,Available_Reservd_Space "
  //"-v 233,raw48,Media_Wearout_Indicator "
    "-v 241,raw48,Host_Writes_32MiB "
    "-v 242,raw48,Host_Reads_32MiB"
  },
  { "Intel 510 Series SSDs",
    "INTEL SSDSC2MH(120|250)A2",
    "", "",
  //"-v 3,raw16(avg16),Spin_Up_Time "
  //"-v 4,raw48,Start_Stop_Count "
  //"-v 5,raw16(raw16),Reallocated_Sector_Ct "
  //"-v 9,raw24(raw8),Power_On_Hours "
  //"-v 12,raw48,Power_Cycle_Count "
    "-v 192,raw48,Unsafe_Shutdown_Count "
    "-v 225,raw48,Host_Writes_32MiB "
  //"-v 232,raw48,Available_Reservd_Space "
  //"-v 233,raw48,Media_Wearout_Indicator"
  },
  { "Intel 520 Series SSDs", // tested with INTEL SSDSC2CW120A3/400i, SSDSC2BW480A3F/400i
    "INTEL SSDSC2[BC]W(060|120|180|240|480)A3F?",
    "", "",
  //"-v 5,raw16(raw16),Reallocated_Sector_Ct "
    "-v 9,msec24hour32,Power_On_Hours_and_Msec "
  //"-v 12,raw48,Power_Cycle_Count "
    "-v 170,raw48,Available_Reservd_Space "
    "-v 171,raw48,Program_Fail_Count "
    "-v 172,raw48,Erase_Fail_Count "
    "-v 174,raw48,Unexpect_Power_Loss_Ct "
  //"-v 184,raw48,End-to-End_Error "
    "-v 187,raw48,Uncorrectable_Error_Cnt "
  //"-v 192,raw48,Power-Off_Retract_Count "
    "-v 225,raw48,Host_Writes_32MiB "
    "-v 226,raw48,Workld_Media_Wear_Indic "
    "-v 227,raw48,Workld_Host_Reads_Perc "
    "-v 228,raw48,Workload_Minutes "
  //"-v 232,raw48,Available_Reservd_Space "
  //"-v 233,raw48,Media_Wearout_Indicator "
    "-v 241,raw48,Host_Writes_32MiB "
    "-v 242,raw48,Host_Reads_32MiB "
    "-v 249,raw48,NAND_Writes_1GiB"
  },
  { "Intel 525 Series SSDs", // mSATA, tested with SSDMCEAC120B3/LLLi
    "INTEL SSDMCEAC(030|060|090|120|180|240)B3",
    "", "",
  //"-v 5,raw16(raw16),Reallocated_Sector_Ct "
    "-v 9,msec24hour32,Power_On_Hours_and_Msec "
  //"-v 12,raw48,Power_Cycle_Count "
    "-v 170,raw48,Available_Reservd_Space "
    "-v 171,raw48,Program_Fail_Count "
    "-v 172,raw48,Erase_Fail_Count "
    "-v 174,raw48,Unexpect_Power_Loss_Ct "
    "-v 183,raw48,SATA_Downshift_Count "
  //"-v 184,raw48,End-to-End_Error "
    "-v 187,raw48,Uncorrectable_Error_Cnt "
  //"-v 190,tempminmax,Airflow_Temperature_Cel "
  //"-v 192,raw48,Power-Off_Retract_Count "
  //"-v 199,raw48,UDMA_CRC_Error_Count "
    "-v 225,raw48,Host_Writes_32MiB "
    "-v 226,raw48,Workld_Media_Wear_Indic "
    "-v 227,raw48,Workld_Host_Reads_Perc "
    "-v 228,raw48,Workload_Minutes "
  //"-v 232,raw48,Available_Reservd_Space "
  //"-v 233,raw48,Media_Wearout_Indicator "
    "-v 241,raw48,Host_Writes_32MiB "
    "-v 242,raw48,Host_Reads_32MiB "
    "-v 249,raw48,NAND_Writes_1GiB"
  },
  { "Intel 53x and Pro 2500 Series SSDs", // SandForce SF-2281, tested with
      // INTEL SSDSC2BW180A4/DC12, SSDSC2BW240A4/DC12, SSDMCEAW120A4/DC33
      // INTEL SSDMCEAW240A4/DC33, SSDSC2BF480A5/TG26, SSDSC2BW240H6/RG21
    "INTEL SSD(MCEA|SC2B|SCKJ)[WF](056|080|120|180|240|360|480)(A4|A5|H6)",
      // SC2B = 2.5", MCEA = mSATA, SCKJ = M.2; A4 = 530, A5 = Pro 2500, H6 = 535
    "", "",
  //"-v 5,raw16(raw16),Reallocated_Sector_Ct "
    "-v 9,msec24hour32,Power_On_Hours_and_Msec "
  //"-v 12,raw48,Power_Cycle_Count "
    "-v 170,raw48,Available_Reservd_Space "
    "-v 171,raw48,Program_Fail_Count "
    "-v 172,raw48,Erase_Fail_Count "
    "-v 174,raw48,Unexpect_Power_Loss_Ct "
    "-v 183,raw48,SATA_Downshift_Count "
  //"-v 184,raw48,End-to-End_Error "
    "-v 187,raw48,Uncorrectable_Error_Cnt "
  //"-v 190,tempminmax,Airflow_Temperature_Cel "
  //"-v 192,raw48,Power-Off_Retract_Count "
  //"-v 199,raw48,UDMA_CRC_Error_Count "
    "-v 225,raw48,Host_Writes_32MiB "
    "-v 226,raw48,Workld_Media_Wear_Indic "
    "-v 227,raw48,Workld_Host_Reads_Perc "
    "-v 228,raw48,Workload_Minutes "
  //"-v 232,raw48,Available_Reservd_Space "
  //"-v 233,raw48,Media_Wearout_Indicator "
    "-v 241,raw48,Host_Writes_32MiB "
    "-v 242,raw48,Host_Reads_32MiB "
    "-v 249,raw48,NAND_Writes_1GiB"
  },
  { "Intel 330/335 Series SSDs", // tested with INTEL SSDSC2CT180A3/300i, SSDSC2CT240A3/300i,
      // INTEL SSDSC2CT240A4/335t
    "INTEL SSDSC2CT(060|120|180|240)A[34]", // A4 = 335 Series
    "", "",
  //"-v 5,raw16(raw16),Reallocated_Sector_Ct "
    "-v 9,msec24hour32,Power_On_Hours_and_Msec "
  //"-v 12,raw48,Power_Cycle_Count "
  //"-v 181,raw48,Program_Fail_Cnt_Total " // ] Missing in 330 specification from April 2012
  //"-v 182,raw48,Erase_Fail_Count_Total " // ]
  //"-v 192,raw48,Power-Off_Retract_Count "
    "-v 225,raw48,Host_Writes_32MiB "
  //"-v 232,raw48,Available_Reservd_Space "
  //"-v 233,raw48,Media_Wearout_Indicator "
    "-v 241,raw48,Host_Writes_32MiB "
    "-v 242,raw48,Host_Reads_32MiB "
    "-v 249,raw48,NAND_Writes_1GiB"
  },
  { "Intel 730 and DC S35x0/3610/3700 Series SSDs", // tested with INTEL SSDSC2BP480G4, SSDSC2BB120G4/D2010355,
      // INTEL SSDSC2BB800G4T, SSDSC2BA200G3/5DV10250, SSDSC2BB080G6/G2010130,  SSDSC2BX200G4/G2010110,
      // INTEL SSDSC2BB016T6/G2010140, SSDSC2BX016T4/G2010140
    "INTEL SSDSC(1N|2B)[ABPX]((080|100|120|160|200|240|300|400|480|600|800)G[346]T?|(012|016)T[46])",
      // A = S3700, B*4 = S3500, B*6 = S3510, P = 730, X = S3610
    "", "",
  //"-v 3,raw16(avg16),Spin_Up_Time "
  //"-v 4,raw48,Start_Stop_Count "
  //"-v 5,raw16(raw16),Reallocated_Sector_Ct "
  //"-v 9,raw24(raw8),Power_On_Hours "
  //"-v 12,raw48,Power_Cycle_Count "
    "-v 170,raw48,Available_Reservd_Space "
    "-v 171,raw48,Program_Fail_Count "
    "-v 172,raw48,Erase_Fail_Count "
    "-v 174,raw48,Unsafe_Shutdown_Count "
    "-v 175,raw16(raw16),Power_Loss_Cap_Test "
    "-v 183,raw48,SATA_Downshift_Count "
  //"-v 184,raw48,End-to-End_Error "
  //"-v 187,raw48,Reported_Uncorrect "
    "-v 190,tempminmax,Temperature_Case "
    "-v 192,raw48,Unsafe_Shutdown_Count "
    "-v 194,tempminmax,Temperature_Internal "
  //"-v 197,raw48,Current_Pending_Sector "
    "-v 199,raw48,CRC_Error_Count "
    "-v 225,raw48,Host_Writes_32MiB "
    "-v 226,raw48,Workld_Media_Wear_Indic " // Timed Workload Media Wear Indicator (percent*1024)
    "-v 227,raw48,Workld_Host_Reads_Perc "  // Timed Workload Host Reads Percentage
    "-v 228,raw48,Workload_Minutes " // 226,227,228 can be reset by 'smartctl -t vendor,0x40'
  //"-v 232,raw48,Available_Reservd_Space "
  //"-v 233,raw48,Media_Wearout_Indicator "
    "-v 234,raw24/raw32:04321,Thermal_Throttle "
    "-v 241,raw48,Host_Writes_32MiB "
    "-v 242,raw48,Host_Reads_32MiB "
    "-v 243,raw48,NAND_Writes_32MiB " // S3510/3610
    "-F xerrorlba" // tested with SSDSC2BB600G4/D2010355
  },
  { "Kingston branded X25-V SSDs", // fixed firmware
    "KINGSTON SSDNow 40GB",
    "2CV102(J[89A-Z]|[K-Z].)", // >= "2CV102J8"
    "",
    "-v 192,raw48,Unsafe_Shutdown_Count "
    "-v 225,raw48,Host_Writes_32MiB "
    "-v 226,raw48,Workld_Media_Wear_Indic "
    "-v 227,raw48,Workld_Host_Reads_Perc "
    "-v 228,raw48,Workload_Minutes"
  },
  { "Kingston branded X25-V SSDs", // buggy or unknown firmware
    "KINGSTON SSDNow 40GB",
    "",
    "This drive may require a firmware update to\n"
    "fix possible drive hangs when reading SMART self-test log.\n"
    "To update Kingston branded drives, a modified Intel update\n"
    "tool must be used. Search for \"kingston 40gb firmware\".",
    "-v 192,raw48,Unsafe_Shutdown_Count "
    "-v 225,raw48,Host_Writes_32MiB "
    "-v 226,raw48,Workld_Media_Wear_Indic "
    "-v 227,raw48,Workld_Host_Reads_Perc "
    "-v 228,raw48,Workload_Minutes"
  },
  { "JMicron based SSDs", // JMicron JMF60x
    "Kingston SSDNow V Series [0-9]*GB|" // tested with Kingston SSDNow V Series 64GB/B090522a
    "TS(2|4|8|16|32|64|128|192)GSSD(18|25)[MS]?-[MS]", // Transcend IDE and SATA, tested with
      // TS32GSSD25-M/V090331, TS32GSSD18M-M/v090331
    "[BVv].*", // other Transcend SSD versions will be catched by subsequent entry
    "",
  //"-v 9,raw24(raw8),Power_On_Hours " // raw value always 0?
  //"-v 12,raw48,Power_Cycle_Count "
  //"-v 194,tempminmax,Temperature_Celsius " // raw value always 0?
    "-v 229,hex64:w012345r,Halt_System/Flash_ID " // Halt, Flash[7]
    "-v 232,hex64:w012345r,Firmware_Version_Info " // "YYMMDD", #Channels, #Banks
    "-v 233,hex48:w01234,ECC_Fail_Record " // Fail number, Row[3], Channel, Bank
    "-v 234,raw24/raw24:w01234,Avg/Max_Erase_Count "
    "-v 235,raw24/raw24:w01z23,Good/Sys_Block_Count"
  },
  { "JMicron based SSDs", // JMicron JMF61x, JMF66x, JMF670
    "ADATA S596 Turbo|"  // tested with ADATA S596 Turbo 256GB SATA SSD (JMicron JMF616)
    "ADATA SP600|"  // tested with ADATA SP600/2.4 (JMicron JMF661)
    "ADATA SP310|"  // Premier Pro SP310 mSATA, JMF667, tested with ADATA SP310/3.04
    "APPLE SSD TS(064|128|256|512)C|"  // Toshiba?, tested with APPLE SSD TS064C/CJAA0201
    "KINGSTON SNV425S2(64|128)GB|"  // SSDNow V Series (2. Generation, JMF618),
                                    // tested with KINGSTON SNV425S264GB/C091126a
    "KINGSTON SSDNOW 30GB|" // tested with KINGSTON SSDNOW 30GB/AJXA0202
    "KINGSTON SS100S2(8|16)G|"  // SSDNow S100 Series, tested with KINGSTON SS100S28G/D100309a
    "KINGSTON SNVP325S2(64|128|256|512)GB|" // SSDNow V+ Series, tested with KINGSTON SNVP325S2128GB/AGYA0201
    "KINGSTON SVP?100S2B?(64|96|128|256|512)G|"  // SSDNow V100/V+100 Series,
      // tested with KINGSTON SVP100S296G/CJR10202, KINGSTON SV100S2256G/D110225a
    "KINGSTON SV200S3(64|128|256)G|" // SSDNow V200 Series, tested with KINGSTON SV200S3128G/E120506a
    "TOSHIBA THNS128GG4BBAA|"  // Toshiba / Super Talent UltraDrive DX,
                               // tested with Toshiba 128GB 2.5" SSD (built in MacBooks)
    "TOSHIBA THNSNC128GMLJ|" // tested with THNSNC128GMLJ/CJTA0202 (built in Toshiba Protege/Dynabook)
    "TS(8|16|32|64|128|192|256|512)GSSD25S?-(MD?|S)|" // Transcend IDE and SATA, JMF612, tested with
      // TS256GSSD25S-M/101028, TS32GSSD25-M/20101227
    "TS(32|64|128|256)G(SSD|MSA)340", // Transcend SSD340 SATA/mSATA, JMF667/670, tested with
      // TS256GSSD340/SVN263, TS256GSSD340/SVN423b, TS256GMSA340/SVN263
    "", "",
  //"-v 1,raw48,Raw_Read_Error_Rate "
  //"-v 2,raw48,Throughput_Performance "
    "-v 3,raw48,Unknown_JMF_Attribute "
  //"-v 5,raw16(raw16),Reallocated_Sector_Ct "
    "-v 7,raw48,Unknown_JMF_Attribute "
    "-v 8,raw48,Unknown_JMF_Attribute "
  //"-v 9,raw24(raw8),Power_On_Hours "
    "-v 10,raw48,Unknown_JMF_Attribute "
  //"-v 12,raw48,Power_Cycle_Count "
    "-v 167,raw48,Unknown_JMF_Attribute "
    "-v 168,raw48,SATA_Phy_Error_Count "
    "-v 169,raw48,Unknown_JMF_Attribute "
    "-v 170,raw16,Bad_Block_Count "
    "-v 173,raw16,Erase_Count " // JMF661: different?
    "-v 175,raw48,Bad_Cluster_Table_Count "
    "-v 192,raw48,Unexpect_Power_Loss_Ct "
  //"-v 194,tempminmax,Temperature_Celsius "
  //"-v 197,raw48,Current_Pending_Sector "
    "-v 233,raw48,Unknown_JMF_Attribute " // FW SVN423b
    "-v 234,raw48,Unknown_JMF_Attribute " // FW SVN423b
    "-v 240,raw48,Unknown_JMF_Attribute "
  //"-v 241,raw48,Total_LBAs_Written "    // FW SVN423b
  //"-v 242,raw48,Total_LBAs_Read "       // FW SVN423b
  },
  { "Plextor M3/M5/M6 Series SSDs", // Marvell 88SS9174 (M3, M5S), 88SS9187 (M5P, M5Pro), 88SS9188 (M6M/S),
      // tested with PLEXTOR PX-128M3/1.01, PX-128M3P/1.04, PX-256M3/1.05, PX-128M5S/1.02, PX-256M5S/1.03,
      // PX-128M5M/1.05, PX-128M5S/1.05, PX-128M5Pro/1.05, PX-512M5Pro/1.06, PX-256M5P/1.01, PX-128M6S/1.03
      // (1.04/5 Firmware self-test log lifetime unit is bogus, possibly 1/256 hours)
    "PLEXTOR PX-(64|128|256|512|768)M(3P?|5[MPS]|5Pro|6[MS])",
    "", "",
  //"-v 1,raw48,Raw_Read_Error_Rate "
  //"-v 5,raw16(raw16),Reallocated_Sector_Ct "
  //"-v 9,raw24(raw8),Power_On_Hours "
  //"-v 12,raw48,Power_Cycle_Count "
    "-v 170,raw48,Unknown_Plextor_Attrib "  // M6S/1.03
    "-v 171,raw48,Unknown_Plextor_Attrib "  // M6S/1.03
    "-v 172,raw48,Unknown_Plextor_Attrib "  // M6S/1.03
    "-v 173,raw48,Unknown_Plextor_Attrib "  // M6S/1.03
    "-v 174,raw48,Unknown_Plextor_Attrib "  // M6S/1.03
  //"-v 175,raw48,Program_Fail_Count_Chip " // M6S/1.03
  //"-v 176,raw48,Erase_Fail_Count_Chip "   // M6S/1.03
  //"-v 177,raw48,Wear_Leveling_Count "
  //"-v 178,raw48,Used_Rsvd_Blk_Cnt_Chip "
  //"-v 179,raw48,Used_Rsvd_Blk_Cnt_Tot "   // M6S/1.03
  //"-v 180,raw48,Unused_Rsvd_Blk_Cnt_Tot " // M6S/1.03
  //"-v 181,raw48,Program_Fail_Cnt_Total "
  //"-v 182,raw48,Erase_Fail_Count_Total "
  //"-v 183,raw48,Runtime_Bad_Block "       // M6S/1.03
  //"-v 184,raw48,End-to-End_Error "        // M6S/1.03
  //"-v 187,raw48,Reported_Uncorrect "
  //"-v 188,raw48,Command_Timeout "         // M6S/1.03
  //"-v 192,raw48,Power-Off_Retract_Count "
  //"-v 195,raw48,Hardware_ECC_Recovered "  // MS6/1.03
  //"-v 196,raw16(raw16),Reallocated_Event_Count "
  //"-v 198,raw48,Offline_Uncorrectable "
  //"-v 199,raw48,UDMA_CRC_Error_Count "
  //"-v 232,raw48,Available_Reservd_Space "
  //"-v 233,raw48,Media_Wearout_Indicator " // MS6/1.03
    "-v 241,raw48,Host_Writes_32MiB "
    "-v 242,raw48,Host_Reads_32MiB"
  },
  { "Samsung based SSDs",
    "SAMSUNG SSD PM800 .*GB|"  // SAMSUNG PM800 SSDs, tested with SAMSUNG SSD PM800 TH 64GB/VBM25D1Q
    "SAMSUNG SSD PM810 .*GB|"  // SAMSUNG PM810 (470 series) SSDs, tested with SAMSUNG SSD PM810 2.5" 128GB/AXM06D1Q
    "SAMSUNG SSD PM851 (mSATA )?(128|256|512)GB|" // tested with SAMSUNG SSD PM851 mSATA 128GB
    "SAMSUNG SSD SM841N (mSATA )?(128|256|512)GB|" // tested with SAMSUNG SSD SM841N mSATA 256GB
    "SAMSUNG 470 Series SSD|"  // tested with SAMSUNG 470 Series SSD 64GB/AXM09B1Q
    "SAMSUNG SSD 830 Series|"  // tested with SAMSUNG SSD 830 Series 64GB/CXM03B1Q
    "MZ7PC(512|256|128|064)HA(GH|FU|DR)-000.*|" // probably PM830, tested with SAMSUNG MZ7PC128HAFU-000L1/CXM04L1Q
    "Samsung SSD 840 (PRO )?Series|" // tested with Samsung SSD 840 PRO Series 128GB/DXM04B0Q,
      // Samsung SSD 840 Series/DXT06B0Q
    "Samsung SSD 8[45]0 EVO (mSATA )?((120|250|500)G|1T)B( mSATA)?|" // tested with Samsung SSD 840 EVO (120|250|500)GB/EXT0AB0Q,
      // Samsung SSD 840 EVO (120|250)GB/EXT0BB6Q, 1TB/EXT0BB0Q, 120GB mSATA/EXT41B6Q,
      // Samsung SSD 850 EVO 250GB/EMT01B6Q
      // Samsung SSD 850 EVO mSATA 120GB/EMT41B6Q
    "Samsung SSD 850 PRO ((128|256|512)G|1T)B|" // tested with Samsung SSD 850 PRO 128GB/EXM01B6Q,
      // Samsung SSD 850 PRO 1TB/EXM01B6Q
    "SAMSUNG MZ7WD((120|240)HAFV|480HAGM|960HAGP)-00003|" // SM843T Series, tested with
      // SAMSUNG MZ7WD120HAFV-00003/DXM85W3Q
    "SAMSUNG MZ7GE(240HMGR|(480|960)HMHP)-00003|" // SM853T Series, tested with
      // SAMSUNG MZ7GE240HMGR-00003/EXT0303Q
    "SAMSUNG MZ7LM(120|240|480|960|1T9|3T8)HC(JM|HP|GR|FD)-.*|" // PM863 Series, tested with
      // SAMSUNG MZ7LM960HCHP-0E003/GXT3003Q
    "SAMSUNG MZ7KM(120|240|480|960|1T9)HA(JM|HP|GR|FD|JM)-.*|" // SM863, tested with MZ7KM480HAHP-0E005/GXM1003Q
    "SAMSUNG MZ[7N]LN(128|256|512)HC(HP|GR|JH)-.*", // PM871 Series, tested with SAMSUNG MZ7LN128HCHP
    "", "",
  //"-v 5,raw16(raw16),Reallocated_Sector_Ct "
  //"-v 9,raw24(raw8),Power_On_Hours "
  //"-v 12,raw48,Power_Cycle_Count "
  //"-v 175,raw48,Program_Fail_Count_Chip "
  //"-v 176,raw48,Erase_Fail_Count_Chip "
  //"-v 177,raw48,Wear_Leveling_Count "
  //"-v 178,raw48,Used_Rsvd_Blk_Cnt_Chip "
  //"-v 179,raw48,Used_Rsvd_Blk_Cnt_Tot "
  //"-v 180,raw48,Unused_Rsvd_Blk_Cnt_Tot "
  //"-v 181,raw48,Program_Fail_Cnt_Total "
  //"-v 182,raw48,Erase_Fail_Count_Total "
  //"-v 183,raw48,Runtime_Bad_Block "
  //"-v 184,raw48,End-to-End_Error " // SM843T Series
    "-v 187,raw48,Uncorrectable_Error_Cnt "
  //"-v 190,tempminmax,Airflow_Temperature_Cel "  // seems to be some sort of temperature value for 470 Series?
  //"-v 194,tempminmax,Temperature_Celsius "
    "-v 195,raw48,ECC_Error_Rate "
  //"-v 198,raw48,Offline_Uncorrectable "
    "-v 199,raw48,CRC_Error_Count "
    "-v 201,raw48,Supercap_Status "
    "-v 202,raw48,Exception_Mode_Status "
    "-v 235,raw48,POR_Recovery_Count " // 830/840/850 Series
  //"-v 241,raw48,Total_LBAs_Written "
  //"-v 242,raw48,Total_LBAs_Read " // PM851, SM841N
    "-v 243,raw48,SATA_Downshift_Ct " // PM863
    "-v 244,raw48,Thermal_Throttle_St " // PM863
    "-v 245,raw48,Timed_Workld_Media_Wear " // PM863
    "-v 246,raw48,Timed_Workld_RdWr_Ratio " // PM863
    "-v 247,raw48,Timed_Workld_Timer " // PM863
    "-v 250,raw48,SATA_Iface_Downshift " // from the spec
    "-v 251,raw48,NAND_Writes" // PM863
  },
  { "Marvell based SanDisk SSDs",
    "SanDisk SD5SG2[0-9]*G1052E|" // X100 (88SS9174), tested with SanDisk SD5SG2256G1052E/10.04.01
    "SanDisk SD6S[BF][12]M[0-9]*G(1022I?)?|" // X110/X210 (88SS9175/187?), tested with SanDisk SD6SB1M064G1022I/X231600,
      // SanDisk SD6SB1M256G1022I/X231600, SanDisk SD6SF1M128G1022/X231200, SanDisk SD6SB2M512G1022I/X210400
    "SanDisk SD7SB6S(128|256|512)G1122|" // X300 (88SS9189?), tested with SanDisk SD7SB6S128G1122/X3310000
    "SanDisk SDSSDHP[0-9]*G|" // Ultra Plus (88SS9175), tested with SanDisk SDSSDHP128G/X23[01]6RL
    "SanDisk SDSSDHII[0-9]*G|" // Ultra II (88SS9190/88SS9189), tested with SanDisk SDSSDHII120G/X31200RL
    "SanDisk SDSSDXPS?[0-9]*G", // Extreme II/Pro (88SS9187), tested with SanDisk SDSSDXP480G/R1311,
      // SanDisk SDSSDXPS480G/X21200RL
    "", "",
  //"-v 5,raw16(raw16),Reallocated_Sector_Ct "
  //"-v 9,raw24(raw8),Power_On_Hours "
  //"-v 12,raw48,Power_Cycle_Count "
    "-v 165,raw48,Total_Write/Erase_Count "
    "-v 166,raw48,Min_W/E_Cycle "
    "-v 167,raw48,Min_Bad_Block/Die "
    "-v 168,raw48,Maximum_Erase_Cycle "
    "-v 169,raw48,Total_Bad_Block "
    "-v 171,raw48,Program_Fail_Count "
    "-v 172,raw48,Erase_Fail_Count "
    "-v 173,raw48,Avg_Write/Erase_Count "
    "-v 174,raw48,Unexpect_Power_Loss_Ct "
  //"-v 184,raw48,End-to-End_Error "
  //"-v 187,raw48,Reported_Uncorrect "
  //"-v 188,raw48,Command_Timeout "
  //"-v 194,tempminmax,Temperature_Celsius "
    "-v 199,raw48,SATA_CRC_Error "
    "-v 212,raw48,SATA_PHY_Error "
    "-v 230,raw48,Perc_Write/Erase_Count "
    "-v 232,raw48,Perc_Avail_Resrvd_Space "
    "-v 233,raw48,Total_NAND_Writes_GiB "
    "-v 234,raw48,Perc_Write/Erase_Ct_BC "
    "-v 241,raw48,Total_Writes_GiB "
    "-v 242,raw48,Total_Reads_GiB "
  //"-v 243,raw48,Unknown_Attribute "
    "-v 244,raw48,Thermal_Throttle "
  },
  { "SanDisk based SSDs", // see also #463 for the vendor attribute description
    "SanDisk iSSD P4 [0-9]*GB|" // tested with SanDisk iSSD P4 16GB/SSD 9.14
    "SanDisk pSSD|" // tested with SandDisk pSSD/3 (62.7 GB, SanDisk Extreme USB3.0 SDCZ80-064G-J57, 0x0781:0x5580)
    "SanDisk SDSSDP[0-9]*G|" // tested with SanDisk SDSSDP064G/1.0.0, SDSSDP128G/2.0.0
    "SanDisk SDSSDRC032G|" // tested with SanDisk SanDisk SDSSDRC032G/3.1.0
    "SanDisk SSD i100 [0-9]*GB|" // tested with SanDisk SSD i100 8GB/11.56.04, 24GB/11.56.04
    "SanDisk SSD U100 ([0-9]*GB|SMG2)|" // tested with SanDisk SSD U100 8GB/10.56.00, 256GB/10.01.02, SMG2/10.56.04
    "SanDisk SSD U110 (8|16|24|32|64|128)GB|" // tested with SanDisk SSD U110 32GB/U221000
    "SanDisk SD7[SU]B[23]Q(064|128|256|512)G.*", // tested with SD7SB3Q064G1122/SD7UB3Q256G1122/SD7SB3Q128G/SD7UB2Q512G1122
    "", "",
  //"-v 5,raw16(raw16),Reallocated_Sector_Ct "
  //"-v 9,raw24(raw8),Power_On_Hours "
  //"-v 12,raw48,Power_Cycle_Count "
    "-v 165,raw48,Total_Write/Erase_Count "
    "-v 171,raw48,Program_Fail_Count "
    "-v 172,raw48,Erase_Fail_Count "
    "-v 173,raw48,Avg_Write/Erase_Count "
    "-v 174,raw48,Unexpect_Power_Loss_Ct "
  //"-v 187,raw48,Reported_Uncorrect "
    "-v 212,raw48,SATA_PHY_Error "
    "-v 230,raw48,Perc_Write/Erase_Count "
    "-v 232,raw48,Perc_Avail_Resrvd_Space "
    "-v 234,raw48,Perc_Write/Erase_Ct_BC "
  //"-v 241,raw48,Total_LBAs_Written "
  //"-v 242,raw48,Total_LBAs_Read "
    "-v 244,raw48,Thermal_Throttle "
  },
  { "SiliconMotion based SSDs", // SM2246EN (Transcend TS6500)
    "CT(120|250|500|1000)BX100SSD1|" // Crucial BX100, tested with CT250BX100SSD1/MU02,
      // CT500BX100SSD1/MU02, CT1000BX100SSD1/MU02
    "CT(240|480|960)BX200SSD1|" // Crucial BX200 Solid State Drive, tested with CT480BX200SSD1/MU02.6
    "TS((16|32|64|128|256|512)G|1T)(SSD|MSA)(370S?|420I?)|" // Transcend SSD370/420 SATA/mSATA, TS6500,
      // tested with TS32GMSA370/20140402, TS16GMSA370/20140516, TS64GSSD370/20140516,
      // TS256GSSD370/N0815B, TS256GSSD370S/N1114H, TS512GSSD370S/N1114H, TS32GSSD420I/N1114H
    "ADATA SP550", // ADATA SP550/O0803B5a
    "", "",
  //"-v 1,raw48,Raw_Read_Error_Rate "
  //"-v 2,raw48,Throughput_Performance "
  //"-v 9,raw24(raw8),Power_On_Hours "
  //"-v 12,raw48,Power_Cycle_Count "
    "-v 148,raw48,Total_SLC_Erase_Ct "
    "-v 149,raw48,Max_SLC_Erase_Ct "
    "-v 150,raw48,Min_SLC_Erase_Ct "
    "-v 151,raw48,Average_SLC_Erase_Ct "
    "-v 160,raw48,Uncorrectable_Error_Cnt "
    "-v 161,raw48,Valid_Spare_Block_Cnt "
    "-v 163,raw48,Initial_Bad_Block_Count "
    "-v 164,raw48,Total_Erase_Count "
    "-v 165,raw48,Max_Erase_Count "
    "-v 166,raw48,Min_Erase_Count "
    "-v 167,raw48,Average_Erase_Count "
    "-v 168,raw48,Max_Erase_Count_of_Spec "
    "-v 169,raw48,Remaining_Lifetime_Perc "
  //"-v 175,raw48,Program_Fail_Count_Chip "
  //"-v 176,raw48,Erase_Fail_Count_Chip "
  //"-v 177,raw48,Wear_Leveling_Count "
    "-v 178,raw48,Runtime_Invalid_Blk_Cnt "
  //"-v 181,raw48,Program_Fail_Cnt_Total "
  //"-v 182,raw48,Erase_Fail_Count_Total "
  //"-v 187,raw48,Reported_Uncorrect "
  //"-v 192,raw48,Power-Off_Retract_Count "
  //"-v 194,tempminmax,Temperature_Celsius "
  //"-v 195,raw48,Hardware_ECC_Recovered "
  //"-v 196,raw16(raw16),Reallocated_Event_Count "
  //"-v 197,raw48,Current_Pending_Sector "
  //"-v 198,raw48,Offline_Uncorrectable "
  //"-v 199,raw48,UDMA_CRC_Error_Count "
    "-v 225,raw48,Host_Writes_32MiB " // FW 20140402
  //"-v 232,raw48,Available_Reservd_Space "
    "-v 241,raw48,Host_Writes_32MiB "
    "-v 242,raw48,Host_Reads_32MiB "
    "-v 245,raw48,TLC_Writes_32MiB " // FW N0815B, N1114H
    "-v 246,raw48,SLC_Writes_32MiB "
    "-v 247,raw48,Raid_Recoverty_Ct"
  },
  { "Smart Storage Systems Xcel-10 SSDs",  // based on http://www.smartm.com/files/salesLiterature/storage/xcel10.pdf
    "SMART A25FD-(32|64|128)GI32N", // tested with SMART A25FD-128GI32N/B9F23D4K
    "",
    "", // attributes info from http://www.adtron.com/pdf/SMART_Attributes_Xcel-10_810800014_RevB.pdf
    "-v 1,raw48,Not_Supported "
    "-v 2,raw48,Not_Supported "
  //"-v 9,raw24(raw8),Power_On_Hours "
  //"-v 12,raw48,Power_Cycle_Count "
    "-v 191,raw48,Not_Supported "
  //"-v 192,raw48,Power-Off_Retract_Count "
    "-v 197,raw48,ECC_Error_Count "
  //"-v 198,raw48,Offline_Uncorrectable "
  //"-v 199,raw48,UDMA_CRC_Error_Count "
    "-v 251,raw48,Min_Spares_Remain_Perc " // percentage of the total number of spare blocks available
    "-v 252,raw48,Added_Bad_Flash_Blk_Ct " // number of bad flash blocks
    "-v 254,raw48,Total_Erase_Blocks_Ct" // number of times the drive has erased any erase block
  },
  { "Smart Storage Systems XceedSecure2 SSDs",
    "(SMART|Adtron) ([AIS]25FBS|S35FCS).*",
    "", "",
    "-v 9,sec2hour,Power_On_Hours "
    "-v 194,hex64,Proprietary_194"
  },
  { "Smart Storage Systems XceedUltraX/Adtron A25FBX SSDs",
    "(SMART|Adtron) (A|I)25FBX.*",
    "", "",
    "-v 9,hex64,Proprietary_9 "
    "-v 194,hex48,Proprietary_194"
  },
  { "Smart Storage Systems Adtron A25FB 2xN SSDs",
    "(SMART|Adtron) A25FB.*2.N",
    "", "",
    "-v 110,hex64,Proprietary_HWC "
    "-v 111,hex64,Proprietary_MP "
    "-v 112,hex64,Proprietary_RtR "
    "-v 113,hex64,Proprietary_RR "
    "-v 120,hex64,Proprietary_HFAll "
    "-v 121,hex64,Proprietary_HF1st "
    "-v 122,hex64,Proprietary_HF2nd "
    "-v 123,hex64,Proprietary_HF3rd "
    "-v 125,hex64,Proprietary_SFAll "
    "-v 126,hex64,Proprietary_SF1st "
    "-v 127,hex64,Proprietary_SF2nd "
    "-v 128,hex64,Proprietary_SF3rd "
    "-v 194,raw24/raw32:zvzzzw,Fractional_Temperature"
  },
  { "Smart Storage Systems Adtron A25FB 3xN SSDs",
    "(SMART|Adtron) A25FB-.*3.N",
    "", "",
    "-v 9,sec2hour,Power_On_Hours "
    "-v 113,hex48,Proprietary_RR "
    "-v 130,raw48:54321,Minimum_Spares_All_Zs"
  //"-v 194,tempminmax,Temperature_Celsius"
  },
  { "STEC Mach2 CompactFlash Cards", // tested with STEC M2P CF 1.0.0/K1385MS
    "STEC M2P CF 1.0.0",
    "", "",
    "-v 100,raw48,Erase_Program_Cycles "
    "-v 103,raw48,Remaining_Energy_Storg "
    "-v 170,raw48,Reserved_Block_Count "
    "-v 171,raw48,Program_Fail_Count "
    "-v 172,raw48,Erase_Fail_Count "
    "-v 173,raw48,Wear_Leveling_Count "
    "-v 174,raw48,Unexpect_Power_Loss_Ct "
    "-v 211,raw48,Unknown_Attribute " // ] Missing in specification
    "-v 212,raw48,Unknown_Attribute"  // ] from September 2012
  },
  { "Transcend CompactFlash Cards", // tested with TRANSCEND/20080820,
      // TS4GCF133/20100709, TS16GCF133/20100709, TS16GCF150/20110407
    "TRANSCEND|TS(4|8|16)GCF(133|150)",
    "", "",
    "-v 7,raw48,Unknown_Attribute "
    "-v 8,raw48,Unknown_Attribute"
  },
  { "Marvell SSD SD88SA024BA0 (SUN branded)",
    "MARVELL SD88SA024BA0 SUN24G 0902M0054V",
    "", "", ""
  },
  { "HP 1TB SATA disk GB1000EAFJL",
    "GB1000EAFJL",
    "", "", ""
  },
  { "HP 500GB SATA disk MM0500EANCR",
    "MM0500EANCR",
    "", "", ""
  },
  { "HP 250GB SATA disk VB0250EAVER",
    "VB0250EAVER",
    "", "", ""
  },
  { "IBM Deskstar 60GXP",  // ER60A46A firmware
    "(IBM-|Hitachi )?IC35L0[12346]0AVER07.*",
    "ER60A46A",
    "", ""
  },
  { "IBM Deskstar 60GXP",  // All other firmware
    "(IBM-|Hitachi )?IC35L0[12346]0AVER07.*",
    "",
    "IBM Deskstar 60GXP drives may need upgraded SMART firmware.\n"
    "Please see http://haque.net/dtla_update/",
    ""
  },
  { "IBM Deskstar 40GV & 75GXP (A5AA/A6AA firmware)",
    "(IBM-)?DTLA-30[57]0[123467][05].*",
    "T[WX][123468AG][OF]A[56]AA",
    "", ""
  },
  { "IBM Deskstar 40GV & 75GXP (all other firmware)",
    "(IBM-)?DTLA-30[57]0[123467][05].*",
    "",
    "IBM Deskstar 40GV and 75GXP drives may need upgraded SMART firmware.\n"
    "Please see http://haque.net/dtla_update/",
    ""
  },
  { "", // ExcelStor J240, J340, J360, J680, J880 and J8160
    "ExcelStor Technology J(24|34|36|68|88|816)0",
    "", "", ""
  },
  { "", // Fujitsu M1623TAU
    "FUJITSU M1623TAU",
    "",
    "",
    "-v 9,seconds"
  },
  { "Fujitsu MHG",
    "FUJITSU MHG2...ATU?.*",
    "",
    "",
    "-v 9,seconds"
  },
  { "Fujitsu MHH",
    "FUJITSU MHH2...ATU?.*",
    "",
    "",
    "-v 9,seconds"
  },
  { "Fujitsu MHJ",
    "FUJITSU MHJ2...ATU?.*",
    "",
    "",
    "-v 9,seconds"
  },
  { "Fujitsu MHK",
    "FUJITSU MHK2...ATU?.*",
    "",
    "",
    "-v 9,seconds"
  },
  { "",  // Fujitsu MHL2300AT
    "FUJITSU MHL2300AT",
    "",
    "This drive's firmware has a harmless Drive Identity Structure\n"
      "checksum error bug.",
    "-v 9,seconds"
  },
  { "",  // MHM2200AT, MHM2150AT, MHM2100AT, MHM2060AT
    "FUJITSU MHM2(20|15|10|06)0AT",
    "",
    "This drive's firmware has a harmless Drive Identity Structure\n"
      "checksum error bug.",
    "-v 9,seconds"
  },
  { "Fujitsu MHN",
    "FUJITSU MHN2...AT",
    "",
    "",
    "-v 9,seconds"
  },
  { "", // Fujitsu MHR2020AT
    "FUJITSU MHR2020AT",
    "",
    "",
    "-v 9,seconds"
  },
  { "", // Fujitsu MHR2040AT
    "FUJITSU MHR2040AT",
    "",    // Tested on 40BA
    "",
    "-v 9,seconds -v 192,emergencyretractcyclect "
    "-v 198,offlinescanuncsectorct -v 200,writeerrorcount"
  },
  { "Fujitsu MHS AT",
    "FUJITSU MHS20[6432]0AT(  .)?",
    "",
    "",
    "-v 9,seconds -v 192,emergencyretractcyclect "
    "-v 198,offlinescanuncsectorct -v 200,writeerrorcount "
    "-v 201,detectedtacount"
  },
  { "Fujitsu MHT", // tested with FUJITSU MHT2030AC/909B
    "FUJITSU MHT2...(AC|AH|AS|AT|BH)U?.*",
    "",
    "",
    "-v 9,seconds"
  },
  { "Fujitsu MHU",
    "FUJITSU MHU2...ATU?.*",
    "",
    "",
    "-v 9,seconds"
  },
  { "Fujitsu MHV",
    "FUJITSU MHV2...(AH|AS|AT|BH|BS|BT).*",
    "",
    "",
    "-v 9,seconds"
  },
  { "Fujitsu MPA..MPG",
    "FUJITSU MP[A-G]3...A[HTEV]U?.*",
    "",
    "",
    "-v 9,seconds"
  },
  { "Fujitsu MHY BH",
    "FUJITSU MHY2(04|06|08|10|12|16|20|25)0BH.*",
    "", "",
    "-v 240,raw48,Transfer_Error_Rate"
  },
  { "Fujitsu MHW AC", // tested with FUJITSU MHW2060AC/00900004
    "FUJITSU MHW20(40|60)AC",
    "", "", ""
  },
  { "Fujitsu MHW BH",
    "FUJITSU MHW2(04|06|08|10|12|16)0BH.*",
    "", "", ""
  },
  { "Fujitsu MHW BJ",
    "FUJITSU MHW2(08|12|16)0BJ.*",
    "", "", ""
  },
  { "Fujitsu MHZ BH",
    "FUJITSU MHZ2(04|08|12|16|20|25|32)0BH.*",
    "", "", ""
  },
  { "Fujitsu MHZ BJ",
    "FUJITSU MHZ2(08|12|16|20|25|32)0BJ.*",
    "",
    "",
    "-v 9,minutes"
  },
  { "Fujitsu MHZ BS",
    "FUJITSU MHZ2(12|25)0BS.*",
    "", "", ""
  },
  { "Fujitsu MHZ BK",
    "FUJITSU MHZ2(08|12|16|25)0BK.*",
    "", "", ""
  },
  { "Fujitsu MJA BH",
    "FUJITSU MJA2(08|12|16|25|32|40|50)0BH.*",
    "", "", ""
  },
  { "", // Samsung SV4012H (known firmware)
    "SAMSUNG SV4012H",
    "RM100-08",
    "",
    "-v 9,halfminutes -F samsung"
  },
  { "", // Samsung SV4012H (all other firmware)
    "SAMSUNG SV4012H",
    "",
    "May need -F samsung disabled; see manual for details.",
    "-v 9,halfminutes -F samsung"
  },
  { "", // Samsung SV0412H (known firmware)
    "SAMSUNG SV0412H",
    "SK100-01",
    "",
    "-v 9,halfminutes -v 194,10xCelsius -F samsung"
  },
  { "", // Samsung SV0412H (all other firmware)
    "SAMSUNG SV0412H",
    "",
    "May need -F samsung disabled; see manual for details.",
    "-v 9,halfminutes -v 194,10xCelsius -F samsung"
  },
  { "", // Samsung SV1204H (known firmware)
    "SAMSUNG SV1204H",
    "RK100-1[3-5]",
    "",
    "-v 9,halfminutes -v 194,10xCelsius -F samsung"
  },
  { "", // Samsung SV1204H (all other firmware)
    "SAMSUNG SV1204H",
    "",
    "May need -F samsung disabled; see manual for details.",
    "-v 9,halfminutes -v 194,10xCelsius -F samsung"
  },
  { "", // SAMSUNG SV0322A tested with FW JK200-35
    "SAMSUNG SV0322A",
    "", "", ""
  },
  { "SAMSUNG SpinPoint V80", // tested with SV1604N/TR100-23
    "SAMSUNG SV(0211|0401|0612|0802|1203|1604)N",
    "",
    "",
    "-v 9,halfminutes -F samsung2"
  },
  { "", // SAMSUNG SP40A2H with RR100-07 firmware
    "SAMSUNG SP40A2H",
    "RR100-07",
    "",
    "-v 9,halfminutes -F samsung"
  },
  { "", // SAMSUNG SP80A4H with RT100-06 firmware
    "SAMSUNG SP80A4H",
    "RT100-06",
    "",
    "-v 9,halfminutes -F samsung"
  },
  { "", // SAMSUNG SP8004H with QW100-61 firmware
    "SAMSUNG SP8004H",
    "QW100-61",
    "",
    "-v 9,halfminutes -F samsung"
  },
  { "SAMSUNG SpinPoint F1 DT", // tested with HD103UJ/1AA01113
    "SAMSUNG HD(083G|16[12]G|25[12]H|32[12]H|50[12]I|642J|75[23]L|10[23]U)J",
    "", "", ""
  },
  { "SAMSUNG SpinPoint F1 EG", // tested with HD103UI/1AA01113
    "SAMSUNG HD(252H|322H|502I|642J|753L|103U)I",
    "", "", ""
  },
  { "SAMSUNG SpinPoint F1 RE", // tested with HE103UJ/1AA01113
    "SAMSUNG HE(252H|322H|502I|642J|753L|103U)J",
    "", "", ""
  },
  { "SAMSUNG SpinPoint F2 EG", // tested with HD154UI/1AG01118
    "SAMSUNG HD(502H|10[23]S|15[34]U)I",
    "", "", ""
  },
  { "SAMSUNG SpinPoint F3", // tested with HD502HJ/1AJ100E4
    "SAMSUNG HD(502H|754J|103S)J",
    "", "", ""
  },
  { "Seagate Barracuda SpinPoint F3", // tested with ST1000DM005 HD103SJ/1AJ100E5
    "ST[0-9DM]* HD(502H|754J|103S)J",
    "", "", ""
  },
  { "SAMSUNG SpinPoint F3 EG", // tested with HD503HI/1AJ100E4, HD153WI/1AN10002
    "SAMSUNG HD(253G|(324|503)H|754J|105S|(153|203)W)I",
    "", "", ""
  },
  { "SAMSUNG SpinPoint F3 RE", // tested with HE103SJ/1AJ30001
    "SAMSUNG HE(502H|754J|103S)J",
    "", "", ""
  },
  { "Seagate Samsung Spinpoint F4", // tested with ST250DM001 HD256GJ/1AR10001
    "ST(250|320)DM001 HD(256G|322G|323H)J",
    "", "", ""
  },
  { "SAMSUNG SpinPoint F4 EG (AF)",// tested with HD204UI/1AQ10001(buggy|fixed)
    "SAMSUNG HD(155|204)UI",
    "", // 1AQ10001
    "Using smartmontools or hdparm with this\n"
    "drive may result in data loss due to a firmware bug.\n"
    "****** THIS DRIVE MAY OR MAY NOT BE AFFECTED! ******\n"
    "Buggy and fixed firmware report same version number!\n"
    "See the following web pages for details:\n"
    "http://knowledge.seagate.com/articles/en_US/FAQ/223571en\n"
    "http://www.smartmontools.org/wiki/SamsungF4EGBadBlocks",
    ""
  },
  { "SAMSUNG SpinPoint S250", // tested with HD200HJ/KF100-06
    "SAMSUNG HD(162|200|250)HJ",
    "", "", ""
  },
  { "SAMSUNG SpinPoint T133", // tested with HD300LJ/ZT100-12, HD400LJ/ZZ100-14, HD401LJ/ZZ100-15
    "SAMSUNG HD(250KD|(30[01]|320|40[01])L[DJ])",
    "", "", ""
  },
  { "SAMSUNG SpinPoint T166", // tested with HD252KJ/CM100-11, HD501LJ/CR100-1[01]
    "SAMSUNG HD(080G|160H|252K|32[01]K|403L|50[01]L)J",
    "", "",
    "-v 197,increasing" // at least HD501LJ/CR100-11
  },
  { "SAMSUNG SpinPoint P120", // VF100-37 firmware, tested with SP2514N/VF100-37
    "SAMSUNG SP(16[01]3|2[05][01]4)[CN]",
    "VF100-37",
    "",
    "-F samsung3"
  },
  { "SAMSUNG SpinPoint P120", // other firmware, tested with SP2504C/VT100-33
    "SAMSUNG SP(16[01]3|2[05][01]4)[CN]",
    "",
    "May need -F samsung3 enabled; see manual for details.",
    ""
  },
  { "SAMSUNG SpinPoint P80 SD", // tested with HD160JJ/ZM100-33
    "SAMSUNG HD(080H|120I|160J)J",
    "", "", ""
  },
  { "SAMSUNG SpinPoint P80", // BH100-35 firmware, tested with SP0842N/BH100-35
    "SAMSUNG SP(0451|08[0124]2|12[0145]3|16[0145]4)[CN]",
    "BH100-35",
    "",
    "-F samsung3"
  },
  { "SAMSUNG SpinPoint P80", // firmware *-35 or later
    "SAMSUNG SP(0451|08[0124]2|12[0145]3|16[0145]4)[CN]",
    ".*-3[5-9]",
    "May need -F samsung3 enabled; see manual for details.",
    ""
  },
  { "SAMSUNG SpinPoint P80", // firmware *-25...34, tested with
      // SP0401N/TJ100-30, SP1614C/SW100-25 and -34
    "SAMSUNG SP(04[05]1|08[0124]2|12[0145]3|16[0145]4)[CN]",
    ".*-(2[5-9]|3[0-4])",
    "",
    "-v 9,halfminutes -v 198,increasing"
  },
  { "SAMSUNG SpinPoint P80", // firmware *-23...24, tested with
    // SP0802N/TK100-23,
    // SP1213N/TL100-23,
    // SP1604N/TM100-23 and -24
    "SAMSUNG SP(0451|08[0124]2|12[0145]3|16[0145]4)[CN]",
    ".*-2[34]",
    "",
    "-v 9,halfminutes -F samsung2"
  },
  { "SAMSUNG SpinPoint P80", // unknown firmware
    "SAMSUNG SP(0451|08[0124]2|12[0145]3|16[0145]4)[CN]",
    "",
    "May need -F samsung2 or -F samsung3 enabled; see manual for details.",
    ""
  },
  { "SAMSUNG SpinPoint M40/60/80", // tested with HM120IC/AN100-16, HM160JI/AD100-16
    "SAMSUNG HM(0[468]0H|120I|1[026]0J)[CI]",
    "",
    "",
    "-v 9,halfminutes"
  },
  { "SAMSUNG SpinPoint M5", // tested with HM160HI/HH100-12
    "SAMSUNG HM(((061|080)G|(121|160)H|250J)I|160HC)",
    "", "", ""
  },
  { "SAMSUNG SpinPoint M6", // tested with HM320JI/2SS00_01 M6
    "SAMSUNG HM(251J|320[HJ]|[45]00L)I",
    "", "", ""
  },
  { "SAMSUNG SpinPoint M7", // tested with HM500JI/2AC101C4
    "SAMSUNG HM(250H|320I|[45]00J)I",
    "", "", ""
  },
  { "SAMSUNG SpinPoint M7E (AF)", // tested with HM321HI/2AJ10001, HM641JI/2AJ10001
    "SAMSUNG HM(161G|(251|321)H|501I|641J)I",
    "", "", ""
  },
  { "SAMSUNG SpinPoint M7U (USB)", // tested with HM252HX/2AC101C4
    "SAMSUNG HM(162H|252H|322I|502J)X",
    "", "", ""
  },
  { "SAMSUNG SpinPoint M8 (AF)", // tested with HN-M101MBB/2AR10001
    "SAMSUNG HN-M(250|320|500|640|750|101)MBB",
    "", "", ""
  },
  { "Seagate Samsung SpinPoint M8 (AF)", // tested with
      // ST750LM022 HN-M750MBB/2AR10001, ST320LM001 HN-M320MBB/2AR10002,
      // APPLE HDD ST500LM012/2BA30003
    "ST(250|320|500|640|750|1000)LM0[012][124] HN-M[0-9]*MBB|"
    "APPLE HDD ST500LM012",
    "", "", ""
  },
  { "SAMSUNG SpinPoint M8U (USB)", // tested with HN-M500XBB/2AR10001
    "SAMSUNG HN-M(320|500|750|101)XBB",
    "", "", ""
  },
  { "Seagate Samsung SpinPoint M8U (USB)", // tested with ST1000LM025 HN-M101ABB/2AR10001
    "ST(250|320|500|640|750|1000)LM0[012][3459] HN-M[0-9]*ABB",
    "", "", ""
  },
  { "Seagate Samsung SpinPoint M9T", // tested with ST2000LM003 HN-M201RAD/2BC10003
      // (Seagate Expansion Portable)
    "ST(1500|2000)LM0(03|04|06|07|10) HN-M[0-9]*RAD",
    "", "", ""
  },
  { "Seagate Samsung SpinPoint M9TU (USB)", // tested with ST1500LM008 HN-M151AAD/2BC10001
       // (0x04e8:0x61b5), ST2000LM005 HN-M201AAD2BC10001 (0x04e8:0x61b4)
    "ST(1500|2000)LM00[58] HN-M[0-9]*AAD",
    "", "", ""
  },
  { "SAMSUNG SpinPoint MP5", // tested with HM250HJ/2AK10001
    "SAMSUNG HM(250H|320H|500J|640J)J",
    "", "", ""
  },
  { "SAMSUNG SpinPoint MT2", // tested with HM100UI/2AM10001
    "SAMSUNG HM100UI",
    "", "", ""
  },
  { "SAMSUNG HM100UX (S2 Portable)", // tested with HM100UX/2AM10001
    "SAMSUNG HM100UX",
    "", "", ""
  },
  { "SAMSUNG SpinPoint M", // tested with MP0402H/UC100-11
    "SAMSUNG MP0(302|402|603|804)H",
    "",
    "",
    "-v 9,halfminutes"
  },
  { "SAMSUNG SpinPoint N3U-3 (USB, 4KiB LLS)", // tested with HS25YJZ/3AU10-01
    "SAMSUNG HS(122H|2[05]YJ)Z",
    "", "", ""
  },
  { "Maxtor Fireball 541DX",
    "Maxtor 2B0(0[468]|1[05]|20)H1",
    "",
    "",
    "-v 9,minutes -v 194,unknown"
  },
  { "Maxtor Fireball 3",
    "Maxtor 2F0[234]0[JL]0",
    "",
    "",
    "-v 9,minutes"
  },
  { "Maxtor DiamondMax 1280 ATA",  // no self-test log, ATA2-Fast
    "Maxtor 8(1280A2|2160A4|2560A4|3840A6|4000A6|5120A8)",
    "",
    "",
    "-v 9,minutes"
  },
  { "Maxtor DiamondMax 2160 Ultra ATA",
    "Maxtor 8(2160D2|3228D3|3240D3|4320D4|6480D6|8400D8|8455D8)",
    "",
    "",
    "-v 9,minutes"
  },
  { "Maxtor DiamondMax 2880 Ultra ATA",
    "Maxtor 9(0510D4|0576D4|0648D5|0720D5|0840D6|0845D6|0864D6|1008D7|1080D8|1152D8)",
    "",
    "",
    "-v 9,minutes"
  },
  { "Maxtor DiamondMax 3400 Ultra ATA",
    "Maxtor 9(1(360|350|202)D8|1190D7|10[12]0D6|0840D5|06[48]0D4|0510D3|1(350|202)E8|1010E6|0840E5|0640E4)",
    "",
    "",
    "-v 9,minutes"
  },
  { "Maxtor DiamondMax D540X-4G",
    "Maxtor 4G(120J6|160J[68])",
    "",
    "",
    "-v 9,minutes -v 194,unknown"
  },
  { "Maxtor DiamondMax D540X-4K",
    "MAXTOR 4K(020H1|040H2|060H3|080H4)",
    "", "", ""
  },
  { "Maxtor DiamondMax Plus D740X",
    "MAXTOR 6L0(20[JL]1|40[JL]2|60[JL]3|80[JL]4)",
    "", "", ""
  },
  { "Maxtor DiamondMax Plus 5120 Ultra ATA 33",
    "Maxtor 9(0512D2|0680D3|0750D3|0913D4|1024D4|1360D6|1536D6|1792D7|2048D8)",
    "",
    "",
    "-v 9,minutes"
  },
  { "Maxtor DiamondMax Plus 6800 Ultra ATA 66",
    "Maxtor 9(2732U8|2390U7|204[09]U6|1707U5|1366U4|1024U3|0845U3|0683U2)",
    "",
    "",
    "-v 9,minutes"
  },
  { "Maxtor DiamondMax D540X-4D",
    "Maxtor 4D0(20H1|40H2|60H3|80H4)",
    "",
    "",
    "-v 9,minutes -v 194,unknown"
  },
  { "Maxtor DiamondMax 16",
    "Maxtor 4(R0[68]0[JL]0|R1[26]0L0|A160J0|R120L4)",
    "",
    "",
    "-v 9,minutes"
  },
  { "Maxtor DiamondMax 4320 Ultra ATA",
    "Maxtor (91728D8|91512D7|91303D6|91080D5|90845D4|90645D3|90648D[34]|90432D2)",
    "",
    "",
    "-v 9,minutes"
  },
  { "Maxtor DiamondMax 17 VL",
    "Maxtor 9(0431U1|0641U2|0871U2|1301U3|1741U4)",
    "",
    "",
    "-v 9,minutes"
  },
  { "Maxtor DiamondMax 20 VL",
    "Maxtor (94091U8|93071U6|92561U5|92041U4|91731U4|91531U3|91361U3|91021U2|90841U2|90651U2)",
    "",
    "",
    "-v 9,minutes"
  },
  { "Maxtor DiamondMax VL 30",  // U: ATA66, H: ATA100
    "Maxtor (33073U4|32049U3|31536U2|30768U1|33073H4|32305H3|31536H2|30768H1)",
    "",
    "",
    "-v 9,minutes"
  },
  { "Maxtor DiamondMax 36",
    "Maxtor (93652U8|92739U6|91826U4|91369U3|90913U2|90845U2|90435U1)",
    "",
    "",
    "-v 9,minutes"
  },
  { "Maxtor DiamondMax 40 ATA 66",
    "Maxtor 9(0684U2|1024U2|1362U3|1536U3|2049U4|2562U5|3073U6|4098U8)",
    "",
    "",
    "-v 9,minutes"
  },
  { "Maxtor DiamondMax Plus 40 (Ultra ATA 66 and Ultra ATA 100)",
    "Maxtor (54098[UH]8|53073[UH]6|52732[UH]6|52049[UH]4|51536[UH]3|51369[UH]3|51024[UH]2)",
    "",
    "",
    "-v 9,minutes"
  },
  { "Maxtor DiamondMax 40 VL Ultra ATA 100",
    "Maxtor 3(1024H1|1535H2|2049H2|3073H3|4098H4)( B)?",
    "",
    "",
    "-v 9,minutes"
  },
  { "Maxtor DiamondMax Plus 45 Ulta ATA 100",
    "Maxtor 5(4610H6|4098H6|3073H4|2049H3|1536H2|1369H2|1023H2)",
    "",
    "",
    "-v 9,minutes"
  },
  { "Maxtor DiamondMax 60 ATA 66",
    "Maxtor 9(1023U2|1536U2|2049U3|2305U3|3073U4|4610U6|6147U8)",
    "",
    "",
    "-v 9,minutes"
  },
  { "Maxtor DiamondMax 60 ATA 100",
    "Maxtor 9(1023H2|1536H2|2049H3|2305H3|3073H4|4098H6|4610H6|6147H8)",
    "",
    "",
    "-v 9,minutes"
  },
  { "Maxtor DiamondMax Plus 60",
    "Maxtor 5T0(60H6|40H4|30H3|20H2|10H1)",
    "",
    "",
    "-v 9,minutes"
  },
  { "Maxtor DiamondMax 80",
    "Maxtor (98196H8|96147H6)",
    "",
    "",
    "-v 9,minutes"
  },
  { "Maxtor DiamondMax 536DX",
    "Maxtor 4W(100H6|080H6|060H4|040H3|030H2)",
    "",
    "",
    "-v 9,minutes"
  },
  { "Maxtor DiamondMax Plus 8",
    "Maxtor 6(E0[234]|K04)0L0",
    "",
    "",
    "-v 9,minutes"
  },
  { "Maxtor DiamondMax 10 (ATA/133 and SATA/150)",
    "Maxtor 6(B(30|25|20|16|12|10|08)0[MPRS]|L(080[MLP]|(100|120)[MP]|160[MP]|200[MPRS]|250[RS]|300[RS]))0",
    "",
    "",
    "-v 9,minutes"
  },
  { "Maxtor DiamondMax 10 (SATA/300)",
    "Maxtor 6V(080E|160E|200E|250F|300F|320F)0",
    "", "", ""
  },
  { "Maxtor DiamondMax Plus 9",
    "Maxtor 6Y((060|080|120|160)L0|(060|080|120|160|200|250)P0|(060|080|120|160|200|250)M0)",
    "",
    "",
    "-v 9,minutes"
  },
  { "Maxtor DiamondMax 11",
    "Maxtor 6H[45]00[FR]0",
    "", "", ""
  },
  { "Maxtor DiamondMax 17",
    "Maxtor 6G(080L|160[PE])0",
    "", "", ""
  },
  { "Seagate Maxtor DiamondMax 20",
    "MAXTOR STM3(40|80|160)[28]1[12]0?AS?",
    "", "", ""
  },
  { "Seagate Maxtor DiamondMax 21", // tested with MAXTOR STM3250310AS/3.AAF
    "MAXTOR STM3(80[28]15|160215|250310|(250|320)820|320620|500630)AS?",
    "", "", ""
  },
  { "Seagate Maxtor DiamondMax 22", // fixed firmware
    "(MAXTOR )?STM3(500320|750330|1000340)AS?",
    "MX1A", // http://knowledge.seagate.com/articles/en_US/FAQ/207969en
    "", ""
  },
  { "Seagate Maxtor DiamondMax 22", // fixed firmware
    "(MAXTOR )?STM3(160813|320614|640323|1000334)AS?",
    "MX1B", // http://knowledge.seagate.com/articles/en_US/FAQ/207975en
    "", ""
  },
  { "Seagate Maxtor DiamondMax 22", // buggy firmware
    "(MAXTOR )?STM3(500320|750330|1000340)AS?",
    "MX15",
    "There are known problems with these drives,\n"
    "AND THIS FIRMWARE VERSION IS AFFECTED,\n"
    "see the following Seagate web pages:\n"
    "http://knowledge.seagate.com/articles/en_US/FAQ/207931en\n"
    "http://knowledge.seagate.com/articles/en_US/FAQ/207969en",
    ""
  },
  { "Seagate Maxtor DiamondMax 22", // unknown firmware
    "(MAXTOR )?STM3(160813|32061[34]|500320|640323|750330|10003(34|40))AS?",
    "",
    "There are known problems with these drives,\n"
    "see the following Seagate web pages:\n"
    "http://knowledge.seagate.com/articles/en_US/FAQ/207931en\n"
    "http://knowledge.seagate.com/articles/en_US/FAQ/207969en\n"
    "http://knowledge.seagate.com/articles/en_US/FAQ/207975en",
    ""
  },
  { "Seagate Maxtor DiamondMax 23", // new firmware
    "STM3((160|250)31|(320|500)41|(750|1000)52)8AS?",
    "CC3[D-Z]",
    "", ""
  },
  { "Seagate Maxtor DiamondMax 23", // unknown firmware
    "STM3((160|250)31|(320|500)41|(750|1000)52)8AS?",
    "",
    "A firmware update for this drive may be available,\n"
    "see the following Seagate web pages:\n"
    "http://knowledge.seagate.com/articles/en_US/FAQ/207931en\n"
    "http://knowledge.seagate.com/articles/en_US/FAQ/213911en",
    ""
  },
  { "Maxtor MaXLine Plus II",
    "Maxtor 7Y250[PM]0",
    "",
    "",
    "-v 9,minutes"
  },
  { "Maxtor MaXLine II",
    "Maxtor [45]A(25|30|32)0[JN]0",
    "",
    "",
    "-v 9,minutes"
  },
  { "Maxtor MaXLine III (ATA/133 and SATA/150)",
    "Maxtor 7L(25|30)0[SR]0",
    "",
    "",
    "-v 9,minutes"
  },
  { "Maxtor MaXLine III (SATA/300)",
    "Maxtor 7V(25|30)0F0",
    "", "", ""
  },
  { "Maxtor MaXLine Pro 500",  // There is also a 7H500R0 model, but I
    "Maxtor 7H500F0",               // haven't added it because I suspect
    "",                               // it might need vendoropts_9_minutes
    "", ""                            // and nobody has submitted a report yet
  },
  { "", // HITACHI_DK14FA-20B
    "HITACHI_DK14FA-20B",
    "",
    "",
    "-v 9,minutes -v 193,loadunload"
  },
  { "HITACHI Travelstar DK23XX/DK23XXB",
    "HITACHI_DK23..-..B?",
    "",
    "",
    "-v 9,minutes -v 193,loadunload"
  },
  { "Hitachi Endurastar J4K20/N4K20 (formerly DK23FA-20J)",
    "(HITACHI_DK23FA-20J|HTA422020F9AT[JN]0)",
    "",
    "",
    "-v 9,minutes -v 193,loadunload"
  },
  { "Hitachi Endurastar J4K30/N4K30",
    "HE[JN]4230[23]0F9AT00",
    "",
    "",
    "-v 9,minutes -v 193,loadunload"
  },
  { "Hitachi Travelstar C4K60",  // 1.8" slim drive
    "HTC4260[23]0G5CE00|HTC4260[56]0G8CE00",
    "",
    "",
    "-v 9,minutes -v 193,loadunload"
  },
  { "IBM Travelstar 4GT",
    "IBM-DTCA-2(324|409)0",
    "", "", ""
  },
  { "IBM Travelstar 6GN",
    "IBM-DBCA-20(324|486|648)0",
    "", "", ""
  },
  { "IBM Travelstar 25GS, 18GT, and 12GN",
    "IBM-DARA-2(25|18|15|12|09|06)000",
    "", "", ""
  },
  { "IBM Travelstar 14GS",
    "IBM-DCYA-214000",
    "", "", ""
  },
  { "IBM Travelstar 4LP",
    "IBM-DTNA-2(180|216)0",
    "", "", ""
  },
  { "IBM Travelstar 48GH, 30GN, and 15GN",
    "(IBM-|Hitachi )?IC25(T048ATDA05|N0(30|20|15|12|10|07|06|05)ATDA04)-.",
    "", "", ""
  },
  { "IBM Travelstar 32GH, 30GT, and 20GN",
    "IBM-DJSA-2(32|30|20|10|05)",
    "", "", ""
  },
  { "IBM Travelstar 4GN",
    "IBM-DKLA-2(216|324|432)0",
    "", "", ""
  },
  { "IBM/Hitachi Travelstar 60GH and 40GN",
    "(IBM-|Hitachi )?IC25(T060ATC[SX]05|N0[4321]0ATC[SX]04)-.",
    "", "", ""
  },
  { "IBM/Hitachi Travelstar 40GNX",
    "(IBM-|Hitachi )?IC25N0[42]0ATC[SX]05-.",
    "", "", ""
  },
  { "Hitachi Travelstar 80GN",
    "(Hitachi )?IC25N0[23468]0ATMR04-.",
    "", "", ""
  },
  { "Hitachi Travelstar 4K40",
    "(Hitachi )?HTS4240[234]0M9AT00",
    "", "", ""
  },
  { "Hitachi Travelstar 4K120",
    "(Hitachi )?(HTS4212(60|80|10|12)H9AT00|HTS421260G9AT00)",
    "", "", ""
  },
  { "Hitachi Travelstar 5K80",
    "(Hitachi )?HTS5480[8642]0M9AT00",
    "", "", ""
  },
  { "Hitachi Travelstar 5K100",
    "(Hitachi )?HTS5410[1864]0G9(AT|SA)00",
    "", "", ""
  },
  { "Hitachi Travelstar E5K100",
    "(Hitachi )?HTE541040G9(AT|SA)00",
    "", "", ""
  },
  { "Hitachi Travelstar 5K120",
    "(Hitachi )?HTS5412(60|80|10|12)H9(AT|SA)00",
    "", "", ""
  },
  { "Hitachi Travelstar 5K160",
    "(Hitachi |HITACHI )?HTS5416([468]0|1[26])J9(AT|SA)00",
    "", "", ""
  },
  { "Hitachi Travelstar E5K160",
    "(Hitachi )?HTE5416(12|16|60|80)J9(AT|SA)00",
    "", "", ""
  },
  { "Hitachi Travelstar 5K250",
    "(Hitachi |HITACHI )?HTS5425(80|12|16|20|25)K9(A3|SA)00",
    "", "", ""
  },
  { "Hitachi Travelstar 5K320", // tested with HITACHI HTS543232L9SA00/FB4ZC4EC,
    // Hitachi HTS543212L9SA02/FBBAC52F
    "(Hitachi |HITACHI )?HT(S|E)5432(80|12|16|25|32)L9(A3(00)?|SA0[012])",
    "", "", ""
  },
  { "Hitachi/HGST Travelstar Z5K320", // tested with Hitachi HTS543232A7A384/ES2OA70K
    "(Hitachi|HGST) HT[ES]5432(16|25|32)A7A38[145]",
    "", "", ""
  },
  { "Hitachi Travelstar 5K500.B", // tested with Hitachi HTS545050B9SA00/PB4OC60X
    "(Hitachi )?HT[ES]5450(12|16|25|32|40|50)B9(A30[01]|SA00)",
    "", "", ""
  },
  { "Hitachi/HGST Travelstar Z5K500", // tested with HGST HTS545050A7E380/GG2OAC90,
      // Hitachi HTS545032A7E380/GGBOA7A0, APPLE HDD HTS545050A7E362/GG2AB990
    "(Hitachi|HGST|APPLE HDD) HT[ES]5450(25|32|50)A7E3(62|8[01])",
    "", "", ""
  },
  { "Hitachi/HGST Travelstar 5K750", // tested with Hitachi HTS547575A9E384/JE4OA60A,
       // APPLE HDD HTS547550A9E384/JE3AD70F
    "(Hitachi|APPLE HDD) HT[ES]5475(50|64|75)A9E38[14]",
    "", "", ""
  },
  { "HGST Travelstar 5K1000", // tested with HGST HTS541010A9E680/JA0OA560,
      // HGST HTS541075A9E680/JA2OA560
    "HGST HT[ES]5410(64|75|10)A9E68[01]",
    "", "", ""
  },
  { "HGST Travelstar Z5K1000", // tested with HGST HTS541010A7E630/SE0OA4A0
    "HGST HTS5410(75|10)A7E63[015]",
    "", "", ""
  },
  { "HGST Travelstar 5K1500", // tested with HGST HTS541515A9E630/KA0OA500
    "HGST HT[ES]541515A9E63[015]",
    "", "", ""
  },
  { "Hitachi Travelstar 7K60",
    "(Hitachi )?HTS726060M9AT00",
    "", "", ""
  },
  { "Hitachi Travelstar E7K60",
    "(Hitachi )?HTE7260[46]0M9AT00",
    "", "", ""
  },
  { "Hitachi Travelstar 7K100",
    "(Hitachi )?HTS7210[168]0G9(AT|SA)00",
    "", "", ""
  },
  { "Hitachi Travelstar E7K100",
    "(Hitachi )?HTE7210[168]0G9(AT|SA)00",
    "", "", ""
  },
  { "Hitachi Travelstar 7K200", // tested with HITACHI HTS722016K9SA00/DCDZC75A
    "(Hitachi |HITACHI )?HTS7220(80|10|12|16|20)K9(A3|SA)00",
    "", "", ""
  },
  { "Hitachi Travelstar 7K320", // tested with
    // HTS723225L9A360/FCDOC30F, HTS723216L9A362/FC2OC39F
    "(Hitachi )?HT[ES]7232(80|12|16|25|32)L9(A300|A36[02]|SA61)",
    "", "", ""
  },
  { "Hitachi Travelstar Z7K320", // tested with HITACHI HTS723232A7A364/EC2ZB70B
    "(HITACHI )?HT[ES]7232(16|25|32)A7A36[145]",
    "", "", ""
  },
  { "Hitachi Travelstar 7K500", // tested with Hitachi HTS725050A9A360/PC4OC70D
    "(Hitachi )?HT[ES]7250(12|16|25|32|50)A9A36[02-5]",
    "", "", ""
  },
  { "Hitachi/HGST Travelstar Z7K500", // tested with HITACHI HTS725050A7E630/GH2ZB390,
      // HGST HTS725050A7E630/GH2OA420
    "(HITACHI|HGST) HT[ES]7250(25|32|50)A7E63[015]",
    "", "", ""
  },
  { "Hitachi/HGST Travelstar 7K750", // tested with Hitachi HTS727550A9E364/JF3OA0E0,
      // Hitachi HTS727575A9E364/JF4OA0D0
    "(Hitachi|HGST) HT[ES]7275(50|64|75)A9E36[14]",
    "", "", ""
  },
  { "HGST Travelstar 7K1000", // tested with HGST HTS721010A9E630/JB0OA3B0
    "HGST HTS721010A9E630",
    "", "", ""
  },
  { "IBM Deskstar 14GXP and 16GP",
    "IBM-DTTA-3(7101|7129|7144|5032|5043|5064|5084|5101|5129|5168)0",
    "", "", ""
  },
  { "IBM Deskstar 25GP and 22GXP",
    "IBM-DJNA-3(5(101|152|203|250)|7(091|135|180|220))0",
    "", "", ""
  },
  { "IBM Deskstar 37GP and 34GXP",
    "IBM-DPTA-3(5(375|300|225|150)|7(342|273|205|136))0",
    "", "", ""
  },
  { "IBM/Hitachi Deskstar 120GXP",
    "(IBM-)?IC35L((020|040|060|080|120)AVVA|0[24]0AVVN)07-[01]",
    "", "", ""
  },
  { "IBM/Hitachi Deskstar GXP-180",
    "(IBM-)?IC35L(030|060|090|120|180)AVV207-[01]",
    "", "", ""
  },
  { "Hitachi CinemaStar 5K320", // tested with Hitachi HCS5C3225SLA380/STBOA37H
    "Hitachi HCS5C32(25|32)SLA380",
    "", "", ""
  },
  { "Hitachi Deskstar 5K3000", // tested with HDS5C3030ALA630/MEAOA5C0,
       // Hitachi HDS5C3020BLE630/MZ4OAAB0 (OEM, Toshiba Canvio Desktop)
    "(Hitachi )?HDS5C30(15|20|30)(ALA|BLE)63[02].*",
    "", "", ""
  },
  { "Hitachi Deskstar 5K4000", // tested with HDS5C4040ALE630/MPAOA250
    "(Hitachi )?HDS5C40(30|40)ALE63[01].*",
    "", "", ""
  },
  { "Hitachi Deskstar 7K80",
    "(Hitachi )?HDS7280([48]0PLAT20|(40)?PLA320|80PLA380).*",
    "", "", ""
  },
  { "Hitachi Deskstar 7K160",
    "(Hitachi )?HDS7216(80|16)PLA[3T]80.*",
    "", "", ""
  },
  { "Hitachi Deskstar 7K250",
    "(Hitachi )?HDS7225((40|80|12|16)VLAT20|(12|16|25)VLAT80|(80|12|16|25)VLSA80)",
    "", "", ""
  },
  { "Hitachi Deskstar 7K250 (SUN branded)",
    "HITACHI HDS7225SBSUN250G.*",
    "", "", ""
  },
  { "Hitachi Deskstar T7K250",
    "(Hitachi )?HDT7225((25|20|16)DLA(T80|380))",
    "", "", ""
  },
  { "Hitachi Deskstar 7K400",
    "(Hitachi )?HDS724040KL(AT|SA)80",
    "", "", ""
  },
  { "Hitachi Deskstar 7K500",
    "(Hitachi )?HDS725050KLA(360|T80)",
    "", "", ""
  },
  { "Hitachi Deskstar P7K500",
    "(Hitachi )?HDP7250(16|25|32|40|50)GLA(36|38|T8)0",
    "", "", ""
  },
  { "Hitachi Deskstar T7K500",
    "(Hitachi )?HDT7250(25|32|40|50)VLA(360|380|T80)",
    "", "", ""
  },
  { "Hitachi Deskstar 7K1000",
    "(Hitachi )?HDS7210(50|75|10)KLA330",
    "", "", ""
  },
  { "Hitachi Deskstar 7K1000.B",
    "(Hitachi )?HDT7210((16|25)SLA380|(32|50|64|75|10)SLA360)",
    "", "", ""
  },
  { "Hitachi Deskstar 7K1000.C", // tested with Hitachi HDS721010CLA330/JP4OA3MA,
      // Hitachi HDS721025CLA682/JP1OA41A
    "(Hitachi )?HDS7210((16|25)CLA[36]82|(32|50)CLA[36]62|(64|75|10)CLA[36]3[02])",
    "", "", ""
  },
  { "Hitachi Deskstar 7K1000.D", // tested with HDS721010DLE630/MS2OA5Q0
    "Hitachi HDS7210(25|32|50|75|10)DLE630",
    "", "", ""
  },
  { "Hitachi Deskstar E7K1000", // tested with HDE721010SLA330/ST6OA31B
    "Hitachi HDE7210(50|75|10)SLA330",
    "", "", ""
  },
  { "Hitachi Deskstar 7K2000",
    "Hitachi HDS722020ALA330",
    "", "", ""
  },
  { "Hitachi Deskstar 7K3000", // tested with HDS723030ALA640/MKAOA3B0
    "Hitachi HDS7230((15|20)BLA642|30ALA640)",
    "", "", ""
  },
  { "Hitachi/HGST Deskstar 7K4000", // tested with Hitachi HDS724040ALE640/MJAOA250
    "Hitachi HDS724040ALE640",
    "", "", ""
  },
  { "HGST Deskstar NAS", // tested with HGST HDN724040ALE640/MJAOA5E0,
       // HGST HDN726050ALE610/APGNT517, HGST HDN726060ALE610/APGNT517
    "HGST HDN72(4030|4040|6050|6060)ALE6[14]0",
    "", "", ""
  },
  { "Hitachi Ultrastar A7K1000", // tested with
    // HUA721010KLA330      44X2459 42C0424IBM/GKAOAB4A
    "(Hitachi )?HUA7210(50|75|10)KLA330.*",
    "", "", ""
  },
  { "Hitachi Ultrastar A7K2000", // tested with
    // HUA722010CLA330      43W7629 42C0401IBM
    "(Hitachi )?HUA7220(50|10|20)[AC]LA33[01].*",
    "", "", ""
  },
  { "Hitachi Ultrastar 7K3000", // tested with HUA723030ALA640/MKAOA580
    "Hitachi HUA7230(20|30)ALA640",
    "", "", ""
  },
  { "Hitachi/HGST Ultrastar 7K4000", // tested with Hitachi HUS724040ALE640/MJAOA3B0,
      // HGST HUS724040ALE640/MJAOA580, HGST HUS724020ALA640/MF6OAA70
    "(Hitachi|HGST) HUS7240(20|30|40)AL[AE]64[01]",
    "", "", ""
  },
  { "HGST Ultrastar He6", // tested with HGST HUS726060ALA640/AHGNT1E2
    "HGST HUS726060ALA64[01]",
    "", "", ""
  },
  { "HGST MegaScale 4000", // tested with HGST HMS5C4040ALE640/MPAOA580
    "HGST HMS5C4040[AB]LE64[01]", // B = DC 4000.B
    "", "", ""
  },
  { "Toshiba 2.5\" HDD (10-20 GB)",
    "TOSHIBA MK(101[67]GAP|15[67]GAP|20(1[678]GAP|(18|23)GAS))",
    "", "", ""
  },
  { "Toshiba 2.5\" HDD (30-60 GB)",
    "TOSHIBA MK((6034|4032)GSX|(6034|4032)GAX|(6026|4026|4019|3019)GAXB?|(6025|6021|4025|4021|4018|3025|3021|3018)GAS|(4036|3029)GACE?|(4018|3017)GAP)",
    "", "", ""
  },
  { "Toshiba 2.5\" HDD (80 GB and above)",
    "TOSHIBA MK(80(25GAS|26GAX|32GAX|32GSX)|10(31GAS|32GAX)|12(33GAS|34G[AS]X)|2035GSS)",
    "", "", ""
  },
  { "Toshiba 2.5\" HDD MK..37GSX", // tested with TOSHIBA MK1637GSX/DL032C
    "TOSHIBA MK(12|16)37GSX",
    "", "", ""
  },
  { "Toshiba 2.5\" HDD MK..46GSX", // tested with TOSHIBA MK1246GSX/LB213M
    "TOSHIBA MK(80|12|16|25)46GSX",
    "", "", ""
  },
  { "Toshiba 2.5\" HDD MK..50GACY", // tested with TOSHIBA MK8050GACY/TF105A
    "TOSHIBA MK8050GACY",
    "", "", ""
  },
  { "Toshiba 2.5\" HDD MK..51GSY", // tested with TOSHIBA MK1251GSY/LD101D
    "TOSHIBA MK(80|12|16|25)51GSY",
    "",
    "",
    "-v 9,minutes"
  },
  { "Toshiba 2.5\" HDD MK..52GSX",
    "TOSHIBA MK(80|12|16|25|32)52GSX",
    "", "", ""
  },
  { "Toshiba 2.5\" HDD MK..55GSX", // tested with TOSHIBA MK5055GSX/FG001A, MK3255GSXF/FH115B
    "TOSHIBA MK(12|16|25|32|40|50)55GSXF?",
    "", "", ""
  },
  { "Toshiba 2.5\" HDD MK..56GSY", // tested with TOSHIBA MK2556GSYF/LJ001D
    "TOSHIBA MK(16|25|32|50)56GSYF?",
    "",
    "",
    "-v 9,minutes"
  },
  { "Toshiba 2.5\" HDD MK..59GSXP (AF)",
    "TOSHIBA MK(32|50|64|75)59GSXP?",
    "", "", ""
  },
  { "Toshiba 2.5\" HDD MK..59GSM (AF)",
    "TOSHIBA MK(75|10)59GSM",
    "", "", ""
  },
  { "Toshiba 2.5\" HDD MK..61GSY[N]", // tested with TOSHIBA MK5061GSY/MC102E, MK5061GSYN/MH000A,
      // TOSHIBA MK2561GSYN/MH000D
    "TOSHIBA MK(16|25|32|50|64)61GSYN?",
    "",
    "",
    "-v 9,minutes" // TOSHIBA MK2561GSYN/MH000D
  },
  { "Toshiba 2.5\" HDD MK..61GSYB", // tested with TOSHIBA MK5061GSYB/ME0A
    "TOSHIBA MK(16|25|32|50|64)61GSYB",
    "", "", ""
  },
  { "Toshiba 2.5\" HDD MK..65GSX", // tested with TOSHIBA MK5065GSX/GJ003A, MK3265GSXN/GH012H,
      // MK5065GSXF/GP006B, MK2565GSX H/GJ003A
    "TOSHIBA MK(16|25|32|50|64)65GSX[FN]?( H)?", // "... H" = USB ?
    "", "", ""
  },
  { "Toshiba 2.5\" HDD MK..75GSX", // tested with TOSHIBA MK7575GSX/GT001C
    "TOSHIBA MK(32|50|64|75)75GSX",
    "", "", ""
  },
  { "Toshiba 2.5\" HDD MK..76GSX", // tested with TOSHIBA MK3276GSX/GS002D
    "TOSHIBA MK(16|25|32|50|64)76GSX",
    "",
    "",
    "-v 9,minutes"
  },
  { "Toshiba 2.5\" HDD MQ01ABB...", // tested with TOSHIBA MQ01ABB200/AY000U
    "TOSHIBA MQ01ABB(100|150|200)",
    "", "", ""
  },
  { "Toshiba 2.5\" HDD MQ01ABC...", // tested with TOSHIBA MQ01ABC150/AQ001U
    "TOSHIBA MQ01ABC(100|150|200)",
    "", "", ""
  },
  { "Toshiba 2.5\" HDD MQ01ABD...", // tested with TOSHIBA MQ01ABD100/AX001U
    "TOSHIBA MQ01ABD(025|032|050|064|075|100)",
    "", "", ""
  },
  { "Toshiba 2.5\" HDD MQ01ABF...", // tested with TOSHIBA MQ01ABF050/AM001J
    "TOSHIBA MQ01ABF(050|075|100)",
    "", "", ""
  },
  { "Toshiba 2.5\" HDD MQ01UBB... (USB 3.0)", // tested with TOSHIBA MQ01UBB200/AY000U (0x0480:0xa100)
    "TOSHIBA MQ01UBB200",
    "", "", ""
  },
  { "Toshiba 2.5\" HDD MQ01UBD... (USB 3.0)", // tested with TOSHIBA MQ01UBD050/AX001U (0x0480:0xa007),
      // TOSHIBA MQ01UBD100/AX001U (0x0480:0x0201, 0x0480:0xa200)
    "TOSHIBA MQ01UBD(050|075|100)",
    "", "", ""
  },
  { "Toshiba 3.5\" HDD MK.002TSKB", // tested with TOSHIBA MK1002TSKB/MT1A
    "TOSHIBA MK(10|20)02TSKB",
    "", "", ""
  },
  { "Toshiba 3.5\" MG03ACAxxx(Y) Enterprise HDD", // tested with TOSHIBA MG03ACA100/FL1A
    "TOSHIBA MG03ACA[1234]00Y?",
    "", "", ""
  },
  { "Toshiba 3.5\" MD04ACA... Enterprise HDD", // tested with TOSHIBA MD04ACA500/FP1A
    "TOSHIBA MD04ACA[2345]00",
    "", "", ""
  },
  { "Toshiba 3.5\" DT01ABA... Desktop HDD", // tested with TOSHIBA DT01ABA300/MZ6OABB0
    "TOSHIBA DT01ABA(100|150|200|300)",
    "", "", ""
  },
  { "Toshiba 3.5\" DT01ACA... Desktop HDD", // tested with TOSHIBA DT01ACA100/MS2OA750,
      // TOSHIBA DT01ACA200/MX4OABB0, TOSHIBA DT01ACA300/MX6OABB0
    "TOSHIBA DT01ACA(025|032|050|075|100|150|200|300)",
    "", "", ""
  },
  { "Toshiba 1.8\" HDD",
    "TOSHIBA MK[23468]00[4-9]GA[HL]",
    "", "", ""
  },
  { "Toshiba 1.8\" HDD MK..29GSG",
    "TOSHIBA MK(12|16|25)29GSG",
    "", "", ""
  },
  { "", // TOSHIBA MK6022GAX
    "TOSHIBA MK6022GAX",
    "", "", ""
  },
  { "", // TOSHIBA MK6409MAV
    "TOSHIBA MK6409MAV",
    "", "", ""
  },
  { "Toshiba MKx019GAXB (SUN branded)",
    "TOS MK[34]019GAXB SUN[34]0G",
    "", "", ""
  },
  { "Seagate Momentus",
    "ST9(20|28|40|48)11A",
    "", "", ""
  },
  { "Seagate Momentus 42",
    "ST9(2014|3015|4019)A",
    "", "", ""
  },
  { "Seagate Momentus 4200.2", // tested with ST960812A/3.05
    "ST9(100822|808210|60812|50212|402113|30219)A",
    "", "", ""
  },
  { "Seagate Momentus 5400.2",
    "ST9(808211|6082[12]|408114|308110|120821|10082[34]|8823|6812|4813|3811)AS?",
    "", "", ""
  },
  { "Seagate Momentus 5400.3",
    "ST9(4081[45]|6081[35]|8081[15]|100828|120822|160821)AS?",
    "", "", ""
  },
  { "Seagate Momentus 5400.3 ED",
    "ST9(4081[45]|6081[35]|8081[15]|100828|120822|160821)AB",
    "", "", ""
  },
  { "Seagate Momentus 5400.4",
    "ST9(120817|(160|200|250)827)AS",
    "", "", ""
  },
  { "Seagate Momentus 5400.5",
    "ST9((80|120|160)310|(250|320)320)AS",
    "", "", ""
  },
  { "Seagate Momentus 5400.6",
    "ST9(80313|160(301|314)|(12|25)0315|250317|(320|500)325|500327|640320)ASG?",
    "", "", ""
  },
  { "Seagate Momentus 5400.7",
    "ST9(160316|(250|320)310|(500|640)320)AS",
    "", "", ""
  },
  { "Seagate Momentus 5400.7 (AF)", // tested with ST9640322AS/0001BSM2
      // (device reports 4KiB LPS with 1 sector offset)
    "ST9(320312|400321|640322|750423)AS",
    "", "", ""
  },
  { "Seagate Momentus 5400 PSD", // Hybrid drives
    "ST9(808212|(120|160)8220)AS",
    "", "", ""
  },
  { "Seagate Momentus 7200.1",
    "ST9(10021|80825|6023|4015)AS?",
    "", "", ""
  },
  { "Seagate Momentus 7200.2",
    "ST9(80813|100821|120823|160823|200420)ASG?",
    "", "", ""
  },
  { "Seagate Momentus 7200.3",
    "ST9((80|120|160)411|(250|320)421)ASG?",
    "", "", ""
  },
  { "Seagate Momentus 7200.4",
    "ST9(160412|250410|320423|500420)ASG?",
    "", "", ""
  },
  { "Seagate Momentus 7200 FDE.2",
    "ST9((160413|25041[12]|320426|50042[12])AS|(16041[489]|2504[16]4|32042[67]|500426)ASG)",
    "", "", ""
  },
  { "Seagate Momentus 7200.5", // tested with ST9750420AS/0001SDM5, ST9750420AS/0002SDM1
    "ST9(50042[34]|64042[012]|75042[02])ASG?",
    "", "", ""
  },
  { "Seagate Momentus XT", // fixed firmware
    "ST9(2505610|3205620|5005620)AS",
    "SD2[68]", // http://knowledge.seagate.com/articles/en_US/FAQ/215451en
    "", ""
  },
  { "Seagate Momentus XT", // buggy firmware, tested with ST92505610AS/SD24
    "ST9(2505610|3205620|5005620)AS",
    "SD2[45]",
    "These drives may corrupt large files,\n"
    "AND THIS FIRMWARE VERSION IS AFFECTED,\n"
    "see the following web pages for details:\n"
    "http://knowledge.seagate.com/articles/en_US/FAQ/215451en\n"
    "http://forums.seagate.com/t5/Momentus-XT-Momentus-Momentus/Momentus-XT-corrupting-large-files-Linux/td-p/109008\n"
    "http://superuser.com/questions/313447/seagate-momentus-xt-corrupting-files-linux-and-mac",
    ""
  },
  { "Seagate Momentus XT", // unknown firmware
    "ST9(2505610|3205620|5005620)AS",
    "",
    "These drives may corrupt large files,\n"
    "see the following web pages for details:\n"
    "http://knowledge.seagate.com/articles/en_US/FAQ/215451en\n"
    "http://forums.seagate.com/t5/Momentus-XT-Momentus-Momentus/Momentus-XT-corrupting-large-files-Linux/td-p/109008\n"
    "http://superuser.com/questions/313447/seagate-momentus-xt-corrupting-files-linux-and-mac",
    ""
  },
  { "Seagate Momentus XT (AF)", // tested with ST750LX003-1AC154/SM12
    "ST750LX003-.*",
    "", "", ""
  },
  { "Seagate Momentus Thin", // tested with ST320LT007-9ZV142/0004LVM1
    "ST(160|250|320)LT0(07|09|11|14)-.*",
    "", "", ""
  },
  { "Seagate Laptop Thin HDD", // tested with ST500LT012-9WS142/0001SDM1,
      // ST500LM021-1KJ152/0002LIM1
    "ST((250|320|500)LT0(12|15|25)|(320|500)LM0(10|21))-.*",
    "", "", ""
  },
  { "Seagate Laptop SSHD", // tested with ST500LM000-1EJ162/SM11
    "ST(500|1000)LM0(00|14)-.*",
    "", "", ""
  },
  { "Seagate Medalist 1010, 1720, 1721, 2120, 3230 and 4340",  // ATA2, with -t permissive
    "ST3(1010|1720|1721|2120|3230|4340)A",
    "", "", ""
  },
  { "Seagate Medalist 2110, 3221, 4321, 6531, and 8641",
    "ST3(2110|3221|4321|6531|8641)A",
    "", "", ""
  },
  { "Seagate U4",
    "ST3(2112|4311|6421|8421)A",
    "", "", ""
  },
  { "Seagate U5",
    "ST3(40823|30621|20413|15311|10211)A",
    "", "", ""
  },
  { "Seagate U6",
    "ST3(8002|6002|4081|3061|2041)0A",
    "", "", ""
  },
  { "Seagate U7",
    "ST3(30012|40012|60012|80022|120020)A",
    "", "", ""
  },
  { "Seagate U8",
    "ST3(4313|6811|8410|4313|13021|17221)A",
    "", "", ""
  },
  { "Seagate U9", // tested with ST3160022ACE/9.51
    "ST3(80012|120025|160022)A(CE)?",
    "", "", ""
  },
  { "Seagate U10",
    "ST3(20423|15323|10212)A",
    "", "", ""
  },
  { "Seagate UX",
    "ST3(10014A(CE)?|20014A)",
    "", "", ""
  },
  { "Seagate Barracuda ATA",
    "ST3(2804|2724|2043|1362|1022|681)0A",
    "", "", ""
  },
  { "Seagate Barracuda ATA II",
    "ST3(3063|2042|1532|1021)0A",
    "", "", ""
  },
  { "Seagate Barracuda ATA III",
    "ST3(40824|30620|20414|15310|10215)A",
    "", "", ""
  },
  { "Seagate Barracuda ATA IV",
    "ST3(20011|30011|40016|60021|80021)A",
    "", "", ""
  },
  { "Seagate Barracuda ATA V",
    "ST3(12002(3A|4A|9A|3AS)|800(23A|15A|23AS)|60(015A|210A)|40017A)",
    "", "", ""
  },
  { "Seagate Barracuda 5400.1",
    "ST340015A",
    "", "", ""
  },
  { "Seagate Barracuda 7200.7 and 7200.7 Plus", // tested with "ST380819AS          39M3701 39M0171 IBM"/3.03
    "ST3(200021A|200822AS?|16002[13]AS?|12002[26]AS?|1[26]082[78]AS|8001[13]AS?|8081[79]AS|60014A|40111AS|40014AS?)( .* IBM)?",
    "", "", ""
  },
  { "Seagate Barracuda 7200.8",
    "ST3(400[68]32|300[68]31|250[68]23|200826)AS?",
    "", "", ""
  },
  { "Seagate Barracuda 7200.9",
    "ST3(402111?|80[28]110?|120[28]1[0134]|160[28]1[012]|200827|250[68]24|300[68]22|(320|400)[68]33|500[68](32|41))AS?.*",
    "", "", ""
  },
  { "Seagate Barracuda 7200.10",
    "ST3((80|160)[28]15|200820|250[34]10|(250|300|320|400)[68]20|360320|500[68]30|750[68]40)AS?",
    "", "", ""
  },
  { "Seagate Barracuda 7200.11", // unaffected firmware
    "ST3(160813|320[68]13|500[368]20|640[36]23|640[35]30|750[36]30|1000(333|[36]40)|1500341)AS?",
    "CC.?.?", // http://knowledge.seagate.com/articles/en_US/FAQ/207957en
    "", ""
  },
  { "Seagate Barracuda 7200.11", // fixed firmware
    "ST3(500[368]20|750[36]30|1000340)AS?",
    "SD1A", // http://knowledge.seagate.com/articles/en_US/FAQ/207951en
    "", ""
  },
  { "Seagate Barracuda 7200.11", // fixed firmware
    "ST3(160813|320[68]13|640[36]23|1000333|1500341)AS?",
    "SD[12]B", // http://knowledge.seagate.com/articles/en_US/FAQ/207957en
    "", ""
  },
  { "Seagate Barracuda 7200.11", // buggy or fixed firmware
    "ST3(500[368]20|640[35]30|750[36]30|1000340)AS?",
    "(AD14|SD1[5-9]|SD81)",
    "There are known problems with these drives,\n"
    "THIS DRIVE MAY OR MAY NOT BE AFFECTED,\n"
    "see the following web pages for details:\n"
    "http://knowledge.seagate.com/articles/en_US/FAQ/207931en\n"
    "http://knowledge.seagate.com/articles/en_US/FAQ/207951en\n"
    "http://bugs.debian.org/cgi-bin/bugreport.cgi?bug=632758",
    ""
  },
  { "Seagate Barracuda 7200.11", // unknown firmware
    "ST3(160813|320[68]13|500[368]20|640[36]23|640[35]30|750[36]30|1000(333|[36]40)|1500341)AS?",
    "",
    "There are known problems with these drives,\n"
    "see the following Seagate web pages:\n"
    "http://knowledge.seagate.com/articles/en_US/FAQ/207931en\n"
    "http://knowledge.seagate.com/articles/en_US/FAQ/207951en\n"
    "http://knowledge.seagate.com/articles/en_US/FAQ/207957en",
    ""
  },
  { "Seagate Barracuda 7200.12", // new firmware
    "ST3(160318|250318|320418|50041[08]|750528|1000528)AS",
    "CC4[9A-Z]",
    "", ""
  },
  { "Seagate Barracuda 7200.12", // unknown firmware
    "ST3(160318|250318|320418|50041[08]|750528|1000528)AS",
    "",
    "A firmware update for this drive may be available,\n"
    "see the following Seagate web pages:\n"
    "http://knowledge.seagate.com/articles/en_US/FAQ/207931en\n"
    "http://knowledge.seagate.com/articles/en_US/FAQ/213891en",
    ""
  },
  { "Seagate Barracuda 7200.12", // tested with ST3250312AS/JC45, ST31000524AS/JC45,
      // ST3500413AS/JC4B, ST3750525AS/JC4B
    "ST3(160318|25031[128]|320418|50041[038]|750(518|52[358])|100052[348])AS",
    "", "", ""
  },
  { "Seagate Barracuda XT", // tested with ST32000641AS/CC13,
      // ST4000DX000-1C5160/CC42
    "ST(3(2000641|3000651)AS|4000DX000-.*)",
    "", "", ""
  },
  { "Seagate Barracuda 7200.14 (AF)", // new firmware, tested with
      // ST3000DM001-9YN166/CC4H, ST3000DM001-9YN166/CC9E
    "ST(1000|1500|2000|2500|3000)DM00[1-3]-9YN16.",
    "CC(4[H-Z]|[5-9A-Z]..*)", // >= "CC4H"
    "",
    "-v 188,raw16 -v 240,msec24hour32" // tested with ST3000DM001-9YN166/CC4H
  },
  { "Seagate Barracuda 7200.14 (AF)", // old firmware, tested with
      // ST1000DM003-9YN162/CC46
    "ST(1000|1500|2000|2500|3000)DM00[1-3]-9YN16.",
    "CC4[679CG]",
    "A firmware update for this drive is available,\n"
    "see the following Seagate web pages:\n"
    "http://knowledge.seagate.com/articles/en_US/FAQ/207931en\n"
    "http://knowledge.seagate.com/articles/en_US/FAQ/223651en",
    "-v 188,raw16 -v 240,msec24hour32"
  },
  { "Seagate Barracuda 7200.14 (AF)", // unknown firmware
    "ST(1000|1500|2000|2500|3000)DM00[1-3]-9YN16.",
    "",
    "A firmware update for this drive may be available,\n"
    "see the following Seagate web pages:\n"
    "http://knowledge.seagate.com/articles/en_US/FAQ/207931en\n"
    "http://knowledge.seagate.com/articles/en_US/FAQ/223651en",
    "-v 188,raw16 -v 240,msec24hour32"
  },
  { "Seagate Barracuda 7200.14 (AF)", // different part number, tested with
      // ST1000DM003-1CH162/CC47, ST1000DM003-1CH162/CC49, ST2000DM001-1CH164/CC24,
      // ST1000DM000-9TS15E/CC92, APPLE HDD ST3000DM001/AP15 (no attr 240)
    "ST(1000|1500|2000|2500|3000)DM00[0-3]-.*|"
    "APPLE HDD ST3000DM001",
    "", "",
    "-v 188,raw16 -v 240,msec24hour32"
  },
  { "Seagate Barracuda 7200.14 (AF)", // < 1TB, tested with ST250DM000-1BC141
    "ST(250|320|500|750)DM00[0-3]-.*",
    "", "",
    "-v 188,raw16 -v 240,msec24hour32"
  },
  { "Seagate Desktop HDD.15", // tested with ST4000DM000-1CD168/CC43
    "ST4000DM000-.*",
    "", "",
    "-v 188,raw16 -v 240,msec24hour32"
  },
  { "Seagate Desktop SSHD", // tested with ST2000DX001-1CM164/CC43
    "ST(1000|2000|4000)DX001-.*",
    "", "",
    "-v 188,raw16 -v 240,msec24hour32"
  },
  { "Seagate Barracuda LP", // new firmware
    "ST3(500412|1000520|1500541|2000542)AS",
    "CC3[5-9A-Z]",
    "",
    "" // -F xerrorlba ?
  },
  { "Seagate Barracuda LP", // unknown firmware
    "ST3(500412|1000520|1500541|2000542)AS",
    "",
    "A firmware update for this drive may be available,\n"
    "see the following Seagate web pages:\n"
    "http://knowledge.seagate.com/articles/en_US/FAQ/207931en\n"
    "http://knowledge.seagate.com/articles/en_US/FAQ/213915en",
    "-F xerrorlba" // tested with ST31000520AS/CC32
  },
  { "Seagate Barracuda Green (AF)", // new firmware
    "ST((10|15|20)00DL00[123])-.*",
    "CC(3[2-9A-Z]|[4-9A-Z]..*)", // >= "CC32"
    "", ""
  },
  { "Seagate Barracuda Green (AF)", // unknown firmware
    "ST((10|15|20)00DL00[123])-.*",
    "",
    "A firmware update for this drive may be available,\n"
    "see the following Seagate web pages:\n"
    "http://knowledge.seagate.com/articles/en_US/FAQ/207931en\n"
    "http://knowledge.seagate.com/articles/en_US/FAQ/218171en",
    ""
  },
  { "Seagate Barracuda ES",
    "ST3(250[68]2|32062|40062|50063|75064)0NS",
    "", "", ""
  },
  { "Seagate Barracuda ES.2", // fixed firmware
    "ST3(25031|50032|75033|100034)0NS",
    "SN[01]6|"         // http://knowledge.seagate.com/articles/en_US/FAQ/207963en
    "MA(0[^7]|[^0].)", // http://dellfirmware.seagate.com/dell_firmware/DellFirmwareRequest.jsp
    "",
    "-F xerrorlba" // tested with ST31000340NS/SN06
  },
  { "Seagate Barracuda ES.2", // buggy firmware (Dell)
    "ST3(25031|50032|75033|100034)0NS",
    "MA07",
    "There are known problems with these drives,\n"
    "AND THIS FIRMWARE VERSION IS AFFECTED,\n"
    "see the following Seagate web page:\n"
    "http://dellfirmware.seagate.com/dell_firmware/DellFirmwareRequest.jsp",
    ""
  },
  { "Seagate Barracuda ES.2", // unknown firmware
    "ST3(25031|50032|75033|100034)0NS",
    "",
    "There are known problems with these drives,\n"
    "see the following Seagate web pages:\n"
    "http://knowledge.seagate.com/articles/en_US/FAQ/207931en\n"
    "http://knowledge.seagate.com/articles/en_US/FAQ/207963en",
    ""
  },
  { "Seagate Constellation (SATA)", // tested with ST9500530NS/SN03
    "ST9(160511|500530)NS",
    "", "", ""
  },
  { "Seagate Constellation ES (SATA)", // tested with ST31000524NS/SN11
    "ST3(50051|100052|200064)4NS",
    "", "", ""
  },
  { "Seagate Constellation ES (SATA 6Gb/s)", // tested with ST1000NM0011/SN02
    "ST(5|10|20)00NM0011",
    "", "", ""
  },
  { "Seagate Constellation ES.2 (SATA 6Gb/s)", // tested with ST32000645NS/0004, ST33000650NS,
      // MB3000EBKAB/HPG6
    "ST3(2000645|300065[012])NS|"
    "MB3000EBKAB", // HP OEM
    "", "", ""
  },
  { "Seagate Constellation ES.3", // tested with ST1000NM0033-9ZM173/0001, ST4000NM0033-9ZM170/SN03
    "ST[1234]000NM00[35]3-.*",
    "", "", ""
  },
  { "Seagate Constellation CS", // tested with ST3000NC000/CE02, ST3000NC002-1DY166/CN02
    "ST(1000|2000|3000)NC00[0-3](-.*)?",
    "", "", ""
  },
  { "Seagate Constellation.2 (SATA)", // 2.5", tested with ST91000640NS/SN02, MM1000GBKAL/HPGB
    "ST9(25061|50062|100064)[012]NS|" // *SS = SAS
    "MM1000GBKAL", // HP OEM
    "", "", ""
  },
  { "Seagate Enterprise Capacity 3.5 HDD", // tested with ST6000NM0024-1HT17Z/SN02
    "ST[2456]000NM0[01][248]4-.*", // *[069]4 = 4Kn
    "", "", 
    "-v 188,raw16"
  },
  { "Seagate NAS HDD", // tested with ST2000VN000-1H3164/SC42, ST3000VN000-1H4167/SC43
    "ST[234]000VN000-.*",
    "", "", ""
  },
  { "Seagate Archive HDD", // tested with ST8000AS0002-1NA17Z/AR13
    "ST[568]000AS00[01][12]-.*",
    "", "", ""
  },
  { "Seagate Pipeline HD 5900.1",
    "ST3(160310|320[34]10|500(321|422))CS",
    "", "", ""
  },
  { "Seagate Pipeline HD 5900.2", // tested with ST31000322CS/SC13
    "ST3(160316|250[34]12|320(311|413)|500(312|414)|1000(322|424))CS",
    "", "", ""
  },
  { "Seagate Video 3.5 HDD", // tested with ST4000VM000-1F3168/SC23, SC25
    "ST(10|15|20|30|40)00VM00[023]-.*",
    "", "", ""
  },
  { "Seagate Medalist 17240, 13030, 10231, 8420, and 4310",
    "ST3(17240|13030|10231|8420|4310)A",
    "", "", ""
  },
  { "Seagate Medalist 17242, 13032, 10232, 8422, and 4312",
    "ST3(1724|1303|1023|842|431)2A",
    "", "", ""
  },
  { "Seagate NL35",
    "ST3(250623|250823|400632|400832|250824|250624|400633|400833|500641|500841)NS",
    "", "", ""
  },
  { "Seagate SV35.2",
    "ST3(160815|250820|320620|500630|750640)[AS]V",
    "", "", ""
  },
  { "Seagate SV35.5", // tested with ST31000525SV/CV12
    "ST3(250311|500410|1000525)SV",
    "", "", ""
  },
  { "Seagate SV35", // tested with ST2000VX000-9YW164/CV12
    "ST([123]000VX00[20]|31000526SV|3500411SV)(-.*)?",
    "", "", ""
  },
  { "Seagate DB35", // tested with ST3250823ACE/3.03
    "ST3(200826|250823|300831|400832)ACE",
    "", "", ""
  },
  { "Seagate DB35.2", // tested with ST3160212SCE/3.ACB
    "ST3(802110|120213|160212|200827|250824|300822|400833|500841)[AS]CE",
    "", "", ""
  },
  { "Seagate DB35.3",
    "ST3(750640SCE|((80|160)215|(250|320|400)820|500830|750840)[AS]CE)",
    "", "", ""
  },
  { "Seagate LD25.2", // tested with ST940210AS/3.ALC
    "ST9(40|80)210AS?",
    "", "", ""
  },
  { "Seagate ST1.2 CompactFlash", // tested with ST68022CF/3.01
    "ST6[468]022CF",
    "", "", ""
  },
  { "Western Digital Protege",
  /* Western Digital drives with this comment all appear to use Attribute 9 in
   * a  non-standard manner.  These entries may need to be updated when it
   * is understood exactly how Attribute 9 should be interpreted.
   * UPDATE: this is probably explained by the WD firmware bug described in the
   * smartmontools FAQ */
    "WDC WD([2468]00E|1[26]00A)B-.*",
    "", "", ""
  },
  { "Western Digital Caviar",
  /* Western Digital drives with this comment all appear to use Attribute 9 in
   * a  non-standard manner.  These entries may need to be updated when it
   * is understood exactly how Attribute 9 should be interpreted.
   * UPDATE: this is probably explained by the WD firmware bug described in the
   * smartmontools FAQ */
    "WDC WD(2|3|4|6|8|10|12|16|18|20|25)00BB-.*",
    "", "", ""
  },
  { "Western Digital Caviar WDxxxAB",
  /* Western Digital drives with this comment all appear to use Attribute 9 in
   * a  non-standard manner.  These entries may need to be updated when it
   * is understood exactly how Attribute 9 should be interpreted.
   * UPDATE: this is probably explained by the WD firmware bug described in the
   * smartmontools FAQ */
    "WDC WD(3|4|6|8|25)00AB-.*",
    "", "", ""
  },
  { "Western Digital Caviar WDxxxAA",
  /* Western Digital drives with this comment all appear to use Attribute 9 in
   * a  non-standard manner.  These entries may need to be updated when it
   * is understood exactly how Attribute 9 should be interpreted.
   * UPDATE: this is probably explained by the WD firmware bug described in the
   * smartmontools FAQ */
    "WDC WD...?AA(-.*)?",
    "", "", ""
  },
  { "Western Digital Caviar WDxxxBA",
  /* Western Digital drives with this comment all appear to use Attribute 9 in
   * a  non-standard manner.  These entries may need to be updated when it
   * is understood exactly how Attribute 9 should be interpreted.
   * UPDATE: this is probably explained by the WD firmware bug described in the
   * smartmontools FAQ */
    "WDC WD...BA",
    "", "", ""
  },
  { "Western Digital Caviar AC", // add only 5400rpm/7200rpm (ata33 and faster)
    "WDC AC((116|121|125|225|132|232)|([1-4][4-9][0-9])|([1-4][0-9][0-9][0-9]))00[A-Z]?.*",
    "", "", ""
  },
  { "Western Digital Caviar SE",
  /* Western Digital drives with this comment all appear to use Attribute 9 in
   * a  non-standard manner.  These entries may need to be updated when it
   * is understood exactly how Attribute 9 should be interpreted.
   * UPDATE: this is probably explained by the WD firmware bug described in the
   * smartmontools FAQ
   * UPDATE 2: this does not apply to more recent models, at least WD3200AAJB */
    "WDC WD(4|6|8|10|12|16|18|20|25|30|32|40|50)00(JB|PB)-.*",
    "", "", ""
  },
  { "Western Digital Caviar Blue EIDE",  // WD Caviar SE EIDE
    /* not completely accurate: at least also WD800JB, WD(4|8|20|25)00BB sold as Caviar Blue */
    "WDC WD(16|25|32|40|50)00AAJB-.*",
    "", "", ""
  },
  { "Western Digital Caviar Blue EIDE",  // WD Caviar SE16 EIDE
    "WDC WD(25|32|40|50)00AAKB-.*",
    "", "", ""
  },
  { "Western Digital RE EIDE",
    "WDC WD(12|16|25|32)00SB-.*",
    "", "", ""
  },
  { "Western Digital Caviar Serial ATA",
    "WDC WD(4|8|20|32)00BD-.*",
    "", "", ""
  },
  { "Western Digital Caviar SE Serial ATA", // tested with WDC WD3000JD-98KLB0/08.05J08
    "WDC WD(4|8|12|16|20|25|30|32|40)00(JD|KD|PD)-.*",
    "", "", ""
  },
  { "Western Digital Caviar SE Serial ATA",
    "WDC WD(8|12|16|20|25|30|32|40|50)00JS-.*",
    "", "", ""
  },
  { "Western Digital Caviar SE16 Serial ATA",
    "WDC WD(16|20|25|32|40|50|75)00KS-.*",
    "", "", ""
  },
  { "Western Digital Caviar Blue Serial ATA",  // WD Caviar SE Serial ATA
    /* not completely accurate: at least also WD800BD, (4|8)00JD sold as Caviar Blue */
    "WDC WD((8|12|16|25|32)00AABS|(8|12|16|25|32|40|50)00AAJS)-.*",
    "", "", ""
  },
  { "Western Digital Caviar Blue (SATA)",  // WD Caviar SE16 Serial ATA
      // tested with WD1602ABKS-18N8A0/DELL/02.03B04
    "WDC WD((16|20|25|32|40|50|64|75)00AAKS|1602ABKS|10EALS)-.*",
    "", "", ""
  },
  { "Western Digital Blue", // tested with WDC WD5000AZLX-00K4KA0/80.00A80,
      // WDC WD10EZEX-00RKKA0/80.00A80, WDC WD10EZEX-75M2NA0/01.01A01
    "WDC WD((25|32|50)00AAK|5000AZL|7500AAL|10EAL|10EZE)X-.*",
    "", "", ""
  },
  { "Western Digital RE Serial ATA",
    "WDC WD(12|16|25|32)00(SD|YD|YS)-.*",
    "", "", ""
  },
  { "Western Digital RE2 Serial ATA",
    "WDC WD((40|50|75)00(YR|YS|AYYS)|(16|32|40|50)0[01]ABYS)-.*",
    "", "", ""
  },
  { "Western Digital RE2-GP",
    "WDC WD(5000AB|7500AY|1000FY)PS-.*",
    "", "", ""
  },
  { "Western Digital RE3 Serial ATA", // tested with WDC WD7502ABYS-02A6B0/03.00C06
    "WDC WD((25|32|50|75)02A|(75|10)02F)BYS-.*",
    "", "", ""
  },
  { "Western Digital RE4", // tested with WDC WD2003FYYS-18W0B0/01.01D02,
      // WDC WD1003FBYZ-010FB0/01.01V03
    "WDC WD((25|50)03ABYX|1003FBY[XZ]|(15|20)03FYYS)-.*",
    "", "", ""
  },
  { "Western Digital RE4-GP", // tested with WDC WD2002FYPS-02W3B0/04.01G01
    "WDC WD2002FYPS-.*",
    "", "", ""
  },
  { "Western Digital RE4 (SATA 6Gb/s)", // tested with WDC WD2000FYYZ-01UL1B0/01.01K01,
      // WD2000FYYX/00.0D1K2
    "WDC WD(20|30|40)00FYYZ-.*|WD2000FYYX",
    "", "", ""
  },
  { "Western Digital Se", // tested with WDC WD2000F9YZ-09N20L0/01.01A01
    "WDC WD(1002|2000|3000|4000)F9YZ-.*",
    "", "", ""
  },
  { "Western Digital Caviar Green",
    "WDC WD((50|64|75)00AA(C|V)S|(50|64|75)00AADS|10EA(C|V)S|(10|15|20)EADS)-.*",
    "",
    "",
    "-F xerrorlba" // tested with WDC WD7500AADS-00M2B0/01.00A01
  },
  { "Western Digital Caviar Green (AF)",
    "WDC WD(((64|75|80)00AA|(10|15|20)EA|(25|30)EZ)R|20EAC)S-.*",
    "", "", ""
  },
  { "Western Digital Green", // tested with
      // WDC WD10EZRX-00A8LB0/01.01A01, WDC WD20EZRX-00DC0B0/80.00A80,
      // WDC WD30EZRX-00MMMB0/80.00A80, WDC WD40EZRX-00SPEB0/80.00A80,
      // WDC WD60EZRX-00MVLB1/80.00A80
    "WDC WD(7500AA|(10|15|20)EA|(10|20|25|30|40|50|60)EZ)RX-.*",
    "", "", ""
  },
  { "Western Digital Caviar Black",
    "WDC WD((500|640|750)1AAL|1001FA[EL]|2001FAS)S-.*|"
    "WDC WD(2002|7502|1502|5003|1002|5002)(FAE|AAE|AZE|AAL)X-.*", // could be
    // WD2002FAEX, WD7502AAEX, WD1502FAEX, WD5003AZEX, WD1002FAEX, WD5002AALX
    "", "", ""
  },
  { "Western Digital Black", // tested with
      // WDC WD5003AZEX-00RKKA0/80.00A80, WDC WD1003FZEX-00MK2A0/01.01A01,
      // WDC WD3001FAEX-00MJRA0/01.01L01, WDC WD4001FAEX-00MJRA0/01.01L01
      // WDC WD4003FZEX-00Z4SA0/01.01A01
    "WDC WD(6001|2003|5001|1003|4003|5003|3003|3001)(FZW|FZE|AZE)X-.*|" // could be
    // new series  WD6001FZWX WD2003FZEX WD5001FZWX WD1003FZEX
    //             WD4003FZEX WD5003AZEX WD3003FZEX
    "WDC WD(4001|3001|2002|1002|5003|7500|5000|3200|2500|1600)(FAE|AZE|B[PE]K)[XT]-.*",
    // old series: WD4001FAEX WD3001FAEX WD2002FAEX WD1002FAEX  WD5003AZEX
    //             WD7500BPKT  WD5000BPKT WD3200BEKT WD2500BEKT WD1600BEKT
    "", "", ""
  },
  { "Western Digital AV ATA", // tested with WDC WD3200AVJB-63J5A0/01.03E01
    "WDC WD(8|16|25|32|50)00AV[BJ]B-.*",
    "", "", ""
  },
  { "Western Digital AV SATA",
    "WDC WD(16|25|32)00AVJS-.*",
    "", "", ""
  },
  { "Western Digital AV-GP",
    "WDC WD((16|25|32|50|64|75)00AV[CDV]S|(10|15|20)EV[CDV]S)-.*",
    "", "", ""
  },
  { "Western Digital AV-GP (AF)", // tested with WDC WD10EURS-630AB1/80.00A80,
      // WDC WD10EUCX-63YZ1Y0/51.0AB52, WDC WD20EURX-64HYZY0/80.00A80
    "WDC WD(5000AUDX|7500AURS|10EUCX|(10|15|20|25|30)EUR[SX])-.*",
    "", "", ""
  },
  { "Western Digital AV", // tested with DC WD10JUCT-63CYNY0/01.01A01
    "WDC WD((16|25|32|50)00BU[CD]|5000LUC|10JUC)T-.*",
    "", "", ""
  },
  { "Western Digital Raptor",
    "WDC WD((360|740|800)GD|(360|740|800|1500)ADF[DS])-.*",
    "", "", ""
  },
  { "Western Digital Raptor X",
    "WDC WD1500AHFD-.*",
    "", "", ""
  },
  { "Western Digital VelociRaptor", // tested with WDC WD1500HLHX-01JJPV0/04.05G04
    "WDC WD(((800H|(1500|3000)[BH]|1600H|3000G)LFS)|((1500|3000|4500|6000)[BH]LHX))-.*",
    "", "", ""
  },
  { "Western Digital VelociRaptor (AF)", // tested with WDC WD1000DHTZ-04N21V0/04.06A00
    "WDC WD(2500H|5000H|1000D)HTZ-.*",
    "", "", ""
  },
  { "Western Digital Scorpio EIDE",
    "WDC WD(4|6|8|10|12|16)00(UE|VE)-.*",
    "", "", ""
  },
  { "Western Digital Scorpio Blue EIDE", // tested with WDC WD3200BEVE-00A0HT0/11.01A11
    "WDC WD(4|6|8|10|12|16|25|32)00BEVE-.*",
    "", "", ""
  },
  { "Western Digital Scorpio Serial ATA",
    "WDC WD(4|6|8|10|12|16|25)00BEAS-.*",
    "", "", ""
  },
  { "Western Digital Scorpio Blue Serial ATA",
    "WDC WD((4|6|8|10|12|16|25)00BEVS|(8|12|16|25|32|40|50|64)00BEVT|7500KEVT|10TEVT)-.*",
    "", "", ""
  },
  { "Western Digital Scorpio Blue Serial ATA (AF)", // tested with
      // WDC WD10JPVT-00A1YT0/01.01A01
    "WDC WD((16|25|32|50|64|75)00BPVT|10[JT]PVT)-.*",
    "", "", ""
  },
  { "Western Digital Scorpio Black", // tested with WDC WD5000BEKT-00KA9T0/01.01A01
    "WDC WD(8|12|16|25|32|50)00B[EJ]KT-.*",
    "", "", ""
  },
  { "Western Digital Scorpio Black (AF)",
    "WDC WD(50|75)00BPKT-.*",
    "", "", ""
  },
  { "Western Digital Red", // tested with WDC WD10EFRX-68JCSN0/01.01A01,
      // WDC WD10JFCX-68N6GN0/01.01A01, WDC WD40EFRX-68WT0N0/80.00A80,
      // WDC WD60EFRX-68MYMN1/82.00A82
    "WDC WD(7500BFC|10JFC|(10|20|30|40|50|60)EFR)X-.*",
    "", "", ""
  },
  { "Western Digital Red Pro", // tested with WDC WD2001FFSX-68JNUN0/81.00A81
    "WDC WD[234]001FFSX-.*",
    "", "", ""
  },
  { "Western Digital Purple", // tested with WDC WD40PURX-64GVNY0/80.00A80
    "WDC WD[123456]0PURX-.*",
    "", "", ""
  },
  { "Western Digital Blue Mobile", // tested with WDC WD5000LPVX-08V0TT2/03.01A03
    "WDC WD((25|32|50|75)00[BLM]|10[JS])P[CV][TX]-.*",
    "", "", ""
  },
  { "Western Digital Green Mobile", // tested with WDC WD20NPVX-00EA4T0/01.01A01
    "WDC WD(15|20)NPV[TX]-.*",
    "", "", ""
  },
  { "Western Digital Black Mobile", // tested with WDC WD7500BPKX-22HPJT0/01.01A01
    "WDC WD((16|25|32)00BE|(50|75)00BP)KX-.*",
    "", "", ""
  },
  { "Western Digital Elements / My Passport (USB)", // tested with WDC WD5000BMVW-11AMCS0/01.01A01
    "WDC WD(25|32|40|50)00BMV[UVW]-.*",  // *W-* = USB 3.0
    "", "", ""
  },
  { "Western Digital Elements / My Passport (USB, AF)", // tested with
      // WDC WD5000KMVV-11TK7S1/01.01A01, WDC WD10TMVW-11ZSMS5/01.01A01,
      // WDC WD10JMVW-11S5XS1/01.01A01, WDC WD20NMVW-11W68S0/01.01A01,
      // WDC WD10JMVW-11AJGS2/01.01A01 (0x1058:0x10b8),
      // WDC WD10JMVW-11AJGS4/01.01A01 (0x1058:0x25a2)
      // WDC WD20NMVW-11AV3S2/01.01A01 (0x1058:0x0822),
    "WDC WD(5000[LK]|7500K|10[JT]|20N)MV[VW]-.*", // *W-* = USB 3.0
    "", "", ""
  },
  { "Quantum Bigfoot", // tested with TS10.0A/A21.0G00, TS12.7A/A21.0F00
    "QUANTUM BIGFOOT TS(10\\.0|12\\.7)A",
    "", "", ""
  },
  { "Quantum Fireball lct15",
    "QUANTUM FIREBALLlct15 ([123]0|22)",
    "", "", ""
  },
  { "Quantum Fireball lct20",
    "QUANTUM FIREBALLlct20 [1234]0",
    "", "", ""
  },
  { "Quantum Fireball CX",
    "QUANTUM FIREBALL CX10.2A",
    "", "", ""
  },
  { "Quantum Fireball CR",
    "QUANTUM FIREBALL CR(4.3|6.4|8.4|13.0)A",
    "", "", ""
  },
  { "Quantum Fireball EX", // tested with QUANTUM FIREBALL EX10.2A/A0A.0D00
    "QUANTUM FIREBALL EX(3\\.2|6\\.4|10\\.2)A",
    "", "", ""
  },
  { "Quantum Fireball ST",
    "QUANTUM FIREBALL ST(3.2|4.3|4300)A",
    "", "", ""
  },
  { "Quantum Fireball SE",
    "QUANTUM FIREBALL SE4.3A",
    "", "", ""
  },
  { "Quantum Fireball Plus LM",
    "QUANTUM FIREBALLP LM(10.2|15|20.[45]|30)",
    "", "", ""
  },
  { "Quantum Fireball Plus AS",
    "QUANTUM FIREBALLP AS(10.2|20.5|30.0|40.0|60.0)",
    "", "", ""
  },
  { "Quantum Fireball Plus KX",
    "QUANTUM FIREBALLP KX27.3",
    "", "", ""
  },
  { "Quantum Fireball Plus KA",
    "QUANTUM FIREBALLP KA(9|10).1",
    "", "", ""
  },

  ////////////////////////////////////////////////////
  // USB ID entries
  ////////////////////////////////////////////////////

  // 0x0350 (?)
  { "USB: ViPowER USB3.0 Storage; ",
    "0x0350:0x0038",
    "", // 0x1905
    "",
    "-d sat,12" // ATA output registers missing
  },
  // Hewlett-Packard
  { "USB: HP Desktop HD BD07; ", // 2TB
    "0x03f0:0xbd07",
    "",
    "",
    "-d sat"
  },
  // ALi
  { "USB: ; ALi M5621", // USB->PATA
    "0x0402:0x5621",
    "",
    "",
    "" // unsupported
  },
  // VIA
  { "USB: Connectland BE-USB2-35BP-LCM; VIA VT6204",
    "0x040d:0x6204",
    "",
    "",
    "" // unsupported
  },
  // Buffalo / Melco
  { "USB: Buffalo JustStore Portable HD-PVU2; ",
    "0x0411:0x0181",
    "",
    "",
    "-d sat"
  },
  { "USB: Buffalo Drivestation Duo; ",
    "0x0411:0x01ce",
    "",
    "",
    "-d sat"
  },
  { "USB: Buffalo DriveStation HD-LBU2 ; Medialogic MLDU11",
    "0x0411:0x01ea",
    "",
    "",
    "-d sat"
  },
  { "USB: Buffalo MiniStation Stealth HD-PCTU2; ",
    "0x0411:0x01d9",
    "", // 0x0108
    "",
    "-d sat"
  },
  { "USB: Buffalo MiniStationHD-PCFU3; ",
    "0x0411:0x0240",
    "",
    "",
    "-d sat"
  },
  { "USB: Buffalo MiniStation Safe HD-PNFU3; ", // 1TB
    "0x0411:0x0251",
    "",
    "",
    "-d sat"
  },
  // LG Electronics
  { "USB: LG Mini HXD5; JMicron",
    "0x043e:0x70f1",
    "", // 0x0100
    "",
    "-d usbjmicron"
  },
  // Hitachi (?)
  { "USB: ; Renesas uPD720231A", // USB2/3->SATA
    "0x045b:0x022a", // DeLock 62652 converter SATA 6GB/s > USB 3.0
    "",
    "",
    "-d sat"
  },
  // Philips
  { "USB: Philips; ", // SDE3273FC/97 2.5" SATA HDD enclosure
    "0x0471:0x2021",
    "", // 0x0103
    "",
    "-d sat"
  },
  // Toshiba
  { "USB: Toshiba Stor.E Slim USB 3.0; ", // TOSHIBA MQ01UBD100
    "0x0480:0x0100",
    "", // 0x0000
    "",
    "-d sat"
  },
  { "USB: Toshiba Canvio; ", // 0x0210: TOSHIBA MQ03UBB300
    "0x0480:0x02(01|10)",
    "",
    "",
    "-d sat"
  },
  { "USB: Toshiba Canvio 500GB; SunPlus",
    "0x0480:0xa004",
    "",
    "",
    "-d usbsunplus"
  },
  { "USB: Toshiba Canvio Basics; ",
    "0x0480:0xa00[6d]",
    "", // 0x0001, 0x0407
    "",
    "-d sat"
  },
  { "USB: Toshiba Canvio 3.0 Portable Hard Drive; ", // TOSHIBA MQ01UBD050
    "0x0480:0xa007",
    "", // 0x0001
    "",
    "-d sat"
  },
  { "USB: Toshiba Stor.E; ",
    "0x0480:0xa00[9ace]",
    "", // 0x0000 (0xa00e)
    "",
    "-d sat"
  },
  { "USB: Toshiba Canvio; ",
    "0x0480:0xa(100|20[0c])", // 0xa100: TOSHIBA MQ01UBB200, 0xa200: TOSHIBA MQ01UBD100,
    "",  // 0xa20c: TOSHIBA MQ01ABB200
    "",
    "-d sat"
  },
  { "USB: Toshiba Canvio Desktop; ",
    "0x0480:0xd0(00|10|11)",
    "", // 0x0316 (0xd011)
    "",
    "-d sat"
  },
  // Cypress
  { "USB: ; Cypress CY7C68300A (AT2)",
    "0x04b4:0x6830",
    "0x0001",
    "",
    "" // unsupported
  },
  { "USB: ; Cypress CY7C68300B/C (AT2LP)",
    "0x04b4:0x6830",
    "0x0240",
    "",
    "-d usbcypress"
  },
  // Fujitsu
  { "USB: Fujitsu/Zalman ZM-VE300; ", // USB 3.0
    "0x04c5:0x2028",
    "", // 0x0001
    "",
    "-d sat"
  },
  { "USB: ; Fujitsu", // DeLock 42475, USB 3.0
    "0x04c5:0x201d",
    "", // 0x0001
    "",
    "-d sat"
  },
  // Myson Century
  { "USB: ; Myson Century CS8818",
    "0x04cf:0x8818",
    "", // 0xb007
    "",
    "" // unsupported
  },
  // Samsung
  { "USB: Samsung S2 Portable; JMicron",
    "0x04e8:0x1f0[568a]", // 0x1f0a: SAMSUNG HN-M101XBB
    "",
    "",
    "-d usbjmicron" // 0x1f0a: works also with "-d sat"
  },
  { "USB: Samsung S1 Portable; JMicron",
    "0x04e8:0x2f03",
    "",
    "",
    "-d usbjmicron"
  },
  { "USB: Samsung Story Station; ",
    "0x04e8:0x5f0[56]",
    "",
    "",
    "-d sat"
  },
  { "USB: Samsung G2 Portable; JMicron",
    "0x04e8:0x6032",
    "0x0000",
    "",
    "-d usbjmicron" // ticket #132
  },
  { "USB: Samsung G2 Portable; ",
    "0x04e8:0x6032",
    "0x...[1-9]", // >= 0x0001
    "",
    "-d sat"
  },
  { "USB: Samsung Story Station 3.0; ",
    "0x04e8:0x6052",
    "",
    "",
    "-d sat"
  },
  { "USB: Samsung Story Station 3.0; ",
    "0x04e8:0x6054",
    "",
    "",
    "-d sat"
  },
  { "USB: Samsung M2 Portable 3.0; ",
    "0x04e8:0x60c5",
    "",
    "",
    "-d sat"
  },
  { "USB: Samsung D3 Station; ",
    "0x04e8:0x612[45]", // 3TB, 4TB
    "", // 0x200, 0x202
    "",
    "-d sat"
  },
  { "USB: Samsung M3 Portable USB 3.0; ", // 1.5/2TB: SpinPoint M9TU
    "0x04e8:0x61b[3456]", // 500MB, 2TB, 1.5TB, 1TB
    "", // 0x0e00
    "",
    "-d sat"
  },
  { "USB: Samsung S3 Portable; ",
    "0x04e8:0x61c8", // ST1000LM025 HN-M101ABB
    "", // 0x1301
    "",
    "-d sat"
  },
  // Sunplus
  { "USB: ; SunPlus",
    "0x04fc:0x0c05",
    "",
    "",
    "-d usbsunplus"
  },
  { "USB: ; SunPlus SPDIF215",
    "0x04fc:0x0c15",
    "", // 0xf615
    "",
    "-d usbsunplus"
  },
  { "USB: ; SunPlus SPDIF225", // USB+SATA->SATA
    "0x04fc:0x0c25",
    "", // 0x0103
    "",
    "-d usbsunplus"
  },
  // Iomega
  { "USB: Iomega Prestige Desktop USB 3.0; ",
    "0x059b:0x0070",
    "", // 0x0004
    "",
    "-d sat" // ATA output registers missing
  },
  { "USB: Iomega LPHD080-0; ",
    "0x059b:0x0272",
    "",
    "",
    "-d usbcypress"
  },
  { "USB: Iomega MDHD500-U; ",
    "0x059b:0x0275",
    "", // 0x0001
    "",
    "" // unsupported
  },
  { "USB: Iomega; JMicron",
    "0x059b:0x027[78]",  // 0x0277: MDHD-UE, 0x0278: LDHD-UPS
    "", // 0x0000
    "",
    "-d usbjmicron"
  },
  { "USB: Iomega LDHD-UP; Sunplus",
    "0x059b:0x0370",
    "",
    "",
    "-d usbsunplus"
  },
  { "USB: Iomega; JMicron",
    "0x059b:0x0(47[05]|575)", // 0x0470: LPHD-UP, 0x0475: GDHDU2 (0x0100), 0x0575: LDHD-UP
    "",
    "",
    "-d usbjmicron"
  },
  { "USB: Iomega; JMicron",
    "0x059b:0x047a",
    "", // 0x0100
    "",
    "-d sat" // works also with "-d usbjmicron"
  },
  // LaCie
  { "USB: LaCie hard disk (FA Porsche design);",
    "0x059f:0x0651",
    "",
    "",
    "" // unsupported
  },
  { "USB: LaCie hard disk; JMicron",
    "0x059f:0x0951",
    "",
    "",
    "-d usbjmicron"
  },
  { "USB: LaCie Rugged Triple Interface; ",
    "0x059f:0x100c",
    "", // 0x0001
    "",
    "-d sat"
  },
  { "USB: LaCie Desktop Hard Drive; ",
    "0x059f:0x101[68]", // 0x1016: SAMSUNG HD103UJ
    "", // 0x0001
    "",
    "-d sat"
  },
  { "USB: LaCie Desktop Hard Drive; JMicron",
    "0x059f:0x1019",
    "",
    "",
    "-d usbjmicron"
  },
  { "USB: LaCie Rugged Hard Drive; JMicron",
    "0x059f:0x101d",
    "", // 0x0001
    "",
    "-d usbjmicron,x"
  },
  { "USB: LaCie Little Disk USB2; JMicron",
    "0x059f:0x1021",
    "",
    "",
    "-d usbjmicron"
  },
  { "USB: LaCie hard disk; ",
    "0x059f:0x1029",
    "", // 0x0100
    "",
    "-d sat"
  },
  { "USB: Lacie rikiki; JMicron",
    "0x059f:0x102a",
    "",
    "",
    "-d usbjmicron,x"
  },
  { "USB: LaCie rikiki USB 3.0; ",
    "0x059f:0x10(49|57)",
    "",
    "",
    "-d sat"
  },
  { "USB: LaCie minimus USB 3.0; ",
    "0x059f:0x104a",
    "",
    "",
    "-d sat"
  },
  { "USB: LaCie Rugged Mini USB 3.0; ",
    "0x059f:0x1051",
    "", // 0x0000
    "",
    "-d sat"
  },
  { "USB: LaCie; ",
    "0x059f:0x106f",
    "", // 0x0001
    "",
    "-d sat"
  },
  // In-System Design
  { "USB: ; In-System/Cypress ISD-300A1",
    "0x05ab:0x0060",
    "", // 0x1101
    "",
    "-d usbcypress"
  },
  // Genesys Logic
  { "USB: ; Genesys Logic GL881E",
    "0x05e3:0x0702",
    "",
    "",
    "" // unsupported
  },
  { "USB: ; Genesys Logic", // TODO: requires '-T permissive'
    "0x05e3:0x0718",
    "", // 0x0041
    "",
    "-d sat"
  },
  { "USB: ; Genesys Logic GL3310",
    "0x05e3:0x0731", // Chieftec USB 3.0 2.5" case
    "",
    "",
    "-d sat"
  },
  { "USB: ; Genesys Logic",
    "0x05e3:0x0735",
    "", // 0x1003
    "",
    "-d sat"
  },
  // Micron
  { "USB: Micron USB SSD; ",
    "0x0634:0x0655",
    "",
    "",
    "" // unsupported
  },
  // Prolific
  { "USB: ; Prolific PL2507", // USB->PATA
    "0x067b:0x2507",
    "",
    "",
    "-d usbjmicron,0" // Port number is required
  },
  { "USB: ; Prolific PL2571/2771/2773/2775", // USB->SATA, USB3->SATA,
    "0x067b:0x(2571|277[135])",              // USB3+eSATA->SATA, USB3->2xSATA
    "",
    "",
    "" // smartmontools >= r4004: -d usbprolific
  },
  { "USB: ; Prolific PL3507", // USB+IEEE1394->PATA
    "0x067b:0x3507",
    "", // 0x0001
    "",
    "-d usbjmicron,p"
  },
  // Imation
  { "USB: Imation ; ", // Imation Odyssey external USB dock
    "0x0718:0x1000",
    "", // 0x5104
    "",
    "-d sat"
  },
  // SanDisk
  { "USB: SanDisk SDCZ80 Flash Drive; Fujitsu", // ATA ID: SanDisk pSSD
    "0x0781:0x558[08]",
    "",
    "",
    "-d sat"
  },
  // Freecom
  { "USB: ; Innostor IS631", // No Name USB3->SATA Enclosure
    "0x07ab:0x0621",
    "",
    "",
    "-d sat"
  },
  { "USB: Freecom Mobile Drive XXS; JMicron",
    "0x07ab:0xfc88",
    "", // 0x0101
    "",
    "-d usbjmicron,x"
  },
  { "USB: Freecom Hard Drive XS; Sunplus",
    "0x07ab:0xfc8e",
    "", // 0x010f
    "",
    "-d usbsunplus"
  },
  { "USB: Freecom; ", // Intel labeled
    "0x07ab:0xfc8f",
    "", // 0x0000
    "",
    "-d sat"
  },
  { "USB: Freecom Classic HD 120GB; ",
    "0x07ab:0xfccd",
    "",
    "",
    "" // unsupported
  },
  { "USB: Freecom HD; JMicron", // 500GB
    "0x07ab:0xfcd[6a]",
    "",
    "",
    "-d usbjmicron"
  },
  // Oxford Semiconductor, Ltd
  { "USB: ; Oxford",
    "0x0928:0x0000",
    "",
    "",
    "" // unsupported
  },
  { "USB: ; Oxford OXU921DS",
    "0x0928:0x0002",
    "",
    "",
    "" // unsupported
  },
  { "USB: ; Oxford", // Zalman ZM-VE200
    "0x0928:0x0010",
    "", // 0x0304
    "",
    "-d sat"
  },
  // Toshiba
  { "USB: Toshiba PX1270E-1G16; Sunplus",
    "0x0930:0x0b03",
    "",
    "",
    "-d usbsunplus"
  },
  { "USB: Toshiba PX1396E-3T01; Sunplus", // similar to Dura Micro 501
    "0x0930:0x0b09",
    "",
    "",
    "-d usbsunplus"
  },
  { "USB: Toshiba Stor.E Steel; Sunplus",
    "0x0930:0x0b11",
    "",
    "",
    "-d usbsunplus"
  },
  { "USB: Toshiba Stor.E; ",
    "0x0930:0x0b1[9ab]",
    "", // 0x0001
    "",
    "-d sat"
  },
  // Lumberg, Inc.
  { "USB: Toshiba Stor.E; Sunplus",
    "0x0939:0x0b1[56]",
    "",
    "",
    "-d usbsunplus"
  },
  // Apricorn
  { "USB: Apricorn SATA Wire; ",
    "0x0984:0x0040",
    "",
    "",
    "-d sat"
  },
  // Seagate
  { "USB: Seagate External Drive; Cypress",
    "0x0bc2:0x0503",
    "", // 0x0240
    "",
    "-d usbcypress"
  },
  { "USB: Seagate FreeAgent Go; ",
    "0x0bc2:0x2(000|100|101)",
    "",
    "",
    "-d sat"
  },
  { "USB: Seagate FreeAgent Go FW; ",
    "0x0bc2:0x2200",
    "",
    "",
    "-d sat"
  },
  { "USB: Seagate Expansion Portable; ",
    "0x0bc2:0x23(00|12|20|21|22)",
    "", // 12=0x0219, 22=0x0000
    "",
    "-d sat"
  },
  { "USB: Seagate FreeAgent Desktop; ",
    "0x0bc2:0x3000",
    "",
    "",
    "-d sat"
  },
  { "USB: Seagate FreeAgent Desk; ",
    "0x0bc2:0x3001",
    "",
    "",
    "-d sat"
  },
  { "USB: Seagate FreeAgent Desk; ", // 1TB
    "0x0bc2:0x3008",
    "",
    "",
    "-d sat,12"
  },
  { "USB: Seagate FreeAgent XTreme; ",
    "0x0bc2:0x3101",
    "",
    "",
    "-d sat"
  },
  { "USB: Seagate Expansion External; ",
    "0x0bc2:0x33(00|12|20|21|32)", // 0x3321: Expansion Desktop 4TB
    "",
    "",
    "-d sat"
  },
  { "USB: Seagate FreeAgent GoFlex USB 2.0; ",
    "0x0bc2:0x502[01]",
    "",
    "",
    "-d sat"
  },
  { "USB: Seagate FreeAgent GoFlex USB 3.0; ",
    "0x0bc2:0x5031",
    "",
    "",
    "-d sat,12"
  },
  { "USB: Seagate FreeAgent; ",
    "0x0bc2:0x5040",
    "",
    "",
    "-d sat"
  },
  { "USB: Seagate FreeAgent GoFlex USB 3.0; ", // 2TB
    "0x0bc2:0x507[01]",
    "",
    "",
    "-d sat"
  },
  { "USB: Seagate FreeAgent GoFlex Desk USB 3.0; ", // 3TB
    "0x0bc2:0x50a1",
    "",
    "",
    "-d sat,12" // "-d sat" does not work (ticket #151)
  },
  { "USB: Seagate FreeAgent GoFlex Desk USB 3.0; ", // 2TB, 4TB
    "0x0bc2:0x50a[57]",
    "", // 0x0100
    "",
    "-d sat"
  },
  { "USB: Seagate FreeAgent GoFlex Pro for Mac; ",
    "0x0bc2:0x6121",
    "", // 0x0148
    "",
    "-d sat"
  },
  { "USB: Seagate Backup Plus USB 3.0; ", // 1TB
    "0x0bc2:0xa0[01]3",
    "", // 0x0100
    "",
    "-d sat"
  },
  { "USB: Seagate Backup Plus Desktop USB 3.0; ",
    "0x0bc2:0xa(0a[14]|b31)", // 4TB, 3TB (8 LBA/1 PBA offset), 5TB
    "",
    "",
    "-d sat"
  },
  { "USB: Seagate Slim Portable Drive; ", // SRD00F1
    "0x0bc2:0xab00",
    "",
    "",
    "-d sat"
  },
  { "USB: Seagate Backup Plus USB 3.0; ",
    "0x0bc2:0xab2[0145]", // 0xab24: Slim (ticket #443), 0xab25: Mac
    "", // 0x0100
    "",
    "-d sat"
  },
  // Addonics
  { "USB: Addonics HDMU3; ", // (ticket #609)
    "0x0bf6:0x1001",
    "", // 0x0100
    "",
    ""
  },
  // Dura Micro
  { "USB: Dura Micro; Cypress",
    "0x0c0b:0xb001",
    "", // 0x1110
    "",
    "-d usbcypress"
  },
  { "USB: Dura Micro 509; Sunplus",
    "0x0c0b:0xb159",
    "", // 0x0103
    "",
    "-d usbsunplus"
  },
  // Maxtor
  { "USB: Maxtor OneTouch 200GB; ",
    "0x0d49:0x7010",
    "",
    "",
    "" // unsupported
  },
  { "USB: Maxtor OneTouch; ",
    "0x0d49:0x7300",
    "", // 0x0121
    "",
    "-d sat"
  },
  { "USB: Maxtor OneTouch 4; ",
    "0x0d49:0x7310",
    "", // 0x0125
    "",
    "-d sat"
  },
  { "USB: Maxtor OneTouch 4 Mini; ",
    "0x0d49:0x7350",
    "", // 0x0125
    "",
    "-d sat"
  },
  { "USB: Maxtor BlackArmor Portable; ",
    "0x0d49:0x7550",
    "",
    "",
    "-d sat"
  },
  { "USB: Maxtor Basics Desktop; ",
    "0x0d49:0x7410",
    "", // 0x0122
    "",
    "-d sat"
  },
  { "USB: Maxtor Basics Portable; ",
    "0x0d49:0x7450",
    "", // 0x0122
    "",
    "-d sat"
  },
  // Jess-Link International
  { "USB: ; Cypress", // Medion HDDrive2Go
    "0x0dbf:0x9001",
    "", // 0x0240
    "",
    "-d usbcypress"
  },
  // Oyen Digital
  { "USB: Oyen Digital MiniPro USB 3.0; ",
    "0x0dc4:0x020a",
    "",
    "",
    "-d sat"
  },
  // Cowon Systems, Inc.
  { "USB: Cowon iAudio X5; ",
    "0x0e21:0x0510",
    "",
    "",
    "-d usbcypress"
  },
  // iRiver
  { "USB: iRiver iHP-120/140 MP3 Player; Cypress",
    "0x1006:0x3002",
    "", // 0x0100
    "",
    "-d usbcypress"
  },
  // Western Digital
  { "USB: WD My Passport (IDE); Cypress",
    "0x1058:0x0701",
    "", // 0x0240
    "",
    "-d usbcypress"
  },
  { "USB: WD My Passport; ",
    "0x1058:0x0(70[245a]|71a|730|74[0128a]|7a8|8(10|16|20|22|30))",
    "", // 822=0x1007
    "",
    "-d sat"
  },
  { "USB: WD My Book; ",
    "0x1058:0x09(00|06|10)",
    "", // 06=0x0012, 10=0x0106
    "",
    "-d sat"
  },
  { "USB: WD Elements Desktop; ",
    "0x1058:0x10(01|03|21|7c)",
    "", // 01=0x0104, 03=0x0175, 21=0x2002, 7c=0x1065
    "",
    "-d sat"
  },
  { "USB: WD Elements; ",
    "0x1058:0x10(10|23|42|48|a2|a8|b8)",
    "", // 10=0x0105, a8=0x1042, b8=0x1007
    "",
    "-d sat"
  },
  { "USB: WD My Book; ",
    "0x1058:0x11(00|01|02|04|05|10|30|40)",
    "", // 00/01=0x0165, 02=0x1028, 10=0x1030, 30=0x1012, 40=0x1003
    "",
    "-d sat"
  },
  { "USB: WD Elements; ",
    "0x1058:0x25a2",
    "", // 0x1004
    "",
    "-d sat"
  },
  // Atech Flash Technology
  { "USB: ; Atech", // Enclosure from Kingston SSDNow notebook upgrade kit
    "0x11b0:0x6298",
    "", // 0x0108
    "",
    "-d sat"
  },
  // ADATA
  { "USB: ADATA; ",
    "0x125f:0xa(11|31|35|15)a", // 0xa11a: Classic CH11 1TB, 0xa31a: HV620 2TB (0x0100)
    "", // 0xa35a: HD650 2TB (0x6503), 0xa15a: HD710 1TB
    "",
    "-d sat"
  },
  { "USB: ADATA; Cypress",
    "0x125f:0xa9[34]a", // 0xa93a: SH93 (0x0150)
    "",
    "",
    "-d usbcypress"
  },
  // Initio
  { "USB: ; Initio 316000",
    "0x13fd:0x0540",
    "",
    "",
    "" // unsupported
  },
  { "USB: ; Initio", // Thermaltake BlacX
    "0x13fd:0x0840",
    "",
    "",
    "-d sat"
  },
  { "USB: ; Initio", // USB->SATA+PATA, Chieftec CEB-25I
    "0x13fd:0x1040",
    "", // 0x0106
    "",
    "" // unsupported
  },
  { "USB: ; Initio 6Y120L0", // CoolerMaster XCraft RX-3HU
    "0x13fd:0x1150",
    "",
    "",
    "" // unsupported
  },
  { "USB: ; Initio", // USB->SATA
    "0x13fd:0x1240",
    "", // 0x0104
    "",
    "-d sat"
  },
  { "USB: ; Initio", // USB+SATA->SATA
    "0x13fd:0x1340",
    "", // 0x0208
    "",
    "-d sat"
  },
  { "USB: ; Initio",
    "0x13fd:0x16[45]0",
    "", // 0x1640: 0x0864, 0x1650: 0x0436
    "",
    "-d sat,12" // some SMART commands fail, see ticket #295
  },
  { "USB: Intenso Memory Station 2,5\"; Initio",
    "0x13fd:0x1840",
    "",
    "",
    "-d sat"
  },
  { "USB: ; Initio", // NexStar CX USB enclosure
    "0x13fd:0x1e40",
    "",
    "",
    "-d sat"
  },
  { "USB: ; Initio",
    "0x13fd:0x39[124]0", // 0x3910: Seagate Expansion Portable SRD00F1 (0x0100)
    "", // 0x3920: ezDISK EZ370 (0x0205)
    "", // 0x3940: MS-TECH LU-275S (0x0306)
    "-d sat"
  },
  // Super Top
  { "USB: Super Top generic enclosure; ",
    "0x14cd:0x6116",
    "", // 0x0150, older report suggests -d usbcypress
    "", // 0x0160 also reported as unsupported
    "-d sat"
  },
  // JMicron
  { "USB: ; JMicron JMS539", // USB2/3->SATA (old firmware)
    "0x152d:0x0539",
    "0x0100",      // 1.00, various devices support -d usbjmicron
    "",            // 1.00, SSI SI-1359RUS3 supports -d sat,
    ""             //       -d usbjmicron may disconnect drive (ticket #552)
  },
  { "USB: ; JMicron JMS539", // USB2/3->SATA (new firmware)
    "0x152d:0x0539",
    "0x020[56]|"   //  2.05, ZTC USB 3.0 enclosure (ticket #338)
    "0x28(03|12)", // 28.03, Mediasonic ProBox HF2-SU3S2 Rev 2 (port multiplier, ticket #504)
    "",            // 28.12, Mediasonic ProBox H82-SU3S2 (port multiplier)
    "-d sat"
  },
  { "USB: ; JMicron ", // USB->SATA->4xSATA (port multiplier)
    "0x152d:0x0551",   // JMS539? (old firmware may use 0x152d:0x0539, ticket #552)
    "", // 0x0100
    "",
    "-d usbjmicron,x"
  },
  { "USB: ; JMicron", // USB2/3->2xSATA
    "0x152d:0x0565",
    "", // 0x9114, Akasa DuoDock X (ticket #607)
    "",
    "-d sat"
  },
  { "USB: ; JMicron JMS567", // USB2/3->SATA
    "0x152d:0x0567",
    "", // 0x0114
    "", // 0x0205, 2.05, Mediasonic ProBox HF2-SU3S2 Rev 3 (port multiplier, ticket #504)
    "-d sat"
  },
  { "USB: OCZ THROTTLE OCZESATATHR8G; JMicron JMF601",
    "0x152d:0x0602",
    "",
    "",
    "" // unsupported
  },
  { "USB: ; JMicron JMS561", // USB2/3->2xSATA
    "0x152d:0x1561",
    "", // 0x0106, Sabrent USB 3.0 to SATA Dual Bay Docking Station
    "",
    "-d sat"
  },
  { "USB: ; JMicron JM20329", // USB->SATA
    "0x152d:0x2329",
    "", // 0x0100
    "",
    "-d usbjmicron"
  },
  { "USB: ; JMicron JM20336", // USB+SATA->SATA, USB->2xSATA
    "0x152d:0x2336",
    "", // 0x0100
    "",
    "-d usbjmicron,x"
  },
  { "USB: Generic JMicron adapter; JMicron",
    "0x152d:0x2337",
    "",
    "",
    "-d usbjmicron"
  },
  { "USB: ; JMicron JM20337/8", // USB->SATA+PATA, USB+SATA->PATA
    "0x152d:0x2338",
    "", // 0x0100
    "",
    "-d usbjmicron"
  },
  { "USB: ; JMicron JM20339", // USB->SATA
    "0x152d:0x2339",
    "", // 0x0100
    "",
    "-d usbjmicron,x"
  },
  { "USB: ; JMicron", // USB+SATA->SATA
    "0x152d:0x2351",  // e.g. Verbatim Portable Hard Drive 500Gb
    "", // 0x0100
    "",
    "-d sat"
  },
  { "USB: ; JMicron", // USB->SATA
    "0x152d:0x2352",
    "", // 0x0100
    "",
    "-d usbjmicron,x"
  },
  { "USB: ; JMicron", // USB->SATA
    "0x152d:0x2509",
    "", // 0x0100
    "",
    "-d usbjmicron,x"
  },
  { "USB: ; JMicron JMS566", // USB3->SATA
    "0x152d:0x2566", // e.g. Chieftec CEB-7035S
    "", // 0x0114
    "",
    "-d usbjmicron,x"
  },
  { "USB: ; JMicron",
    "0x152d:0x2590",
    "", // 0x0x8105 (ticket #550)
    "",
    "-d sat"
  },
  { "USB: ; JMicron JMS567", // USB2/3->SATA
    "0x152d:0x3562",
    "", // 0x0310, StarTech S358BU33ERM (port multiplier, ticket #508)
    "",
    "-d sat"
  },
  { "USB: ; JMicron", // USB3->SATA
    "0x152d:0x3569",
    "", // 0x0203
    "",
    "-d sat"
  },
  // ASMedia
  { "USB: ; ASMedia ASM1053/1153",
    "0x174c:0x1[01]53",
    "",
    "",
    "-d sat"
  },
  { "USB: ; ASMedia ASM1051",
    "0x174c:0x5106", // 0x174c:0x55aa after firmware update
    "",
    "",
    "-d sat"
  },
  { "USB: ; ASMedia AS2105", // Icy Box IB-AC603A-U3
    "0x174c:0x5136",
    "", // 0x0001
    "",
    "-d sat"
  },
  { "USB: ; ASMedia", // Vantec NexStar USB 3.0 & SATA dual drive dock
    "0x174c:0x5516",
    "",
    "",
    "-d sat"
  },
  { "USB: ; ASMedia", // MEDION HDDrive-n-GO, LaCie Rikiki USB 3.0,
      // Silicon Power Armor A80 (ticket #237)
      // reported as unsupported: BYTECC T-200U3, Kingwin USB 3.0 docking station
    "0x174c:0x55aa",
    "", // 0x0100
    "",
    "-d sat"
  },
  // LucidPort
  { "USB: ; LucidPORT USB300", // RaidSonic ICY BOX IB-110StU3-B, Sharkoon SATA QuickPort H3
    "0x1759:0x500[02]", // 0x5000: USB 2.0, 0x5002: USB 3.0
    "",
    "",
    "-d sat"
  },
  { "USB: ; LucidPort", // Fuj:tech SATA-USB3 dock
    "0x1759:0x5100",
    "", // 0x2580
    "",
    "-d sat"
  },
  // Verbatim
  { "USB: Verbatim Portable Hard Drive; Sunplus",
    "0x18a5:0x0214",
    "", // 0x0112
    "",
    "-d usbsunplus"
  },
  { "USB: Verbatim FW/USB160; Oxford OXUF934SSA-LQAG", // USB+IEEE1394->SATA
    "0x18a5:0x0215",
    "", // 0x0001
    "",
    "-d sat"
  },
  { "USB: Verbatim External Hard Drive 47519; Sunplus", // USB->SATA
    "0x18a5:0x0216",
    "",
    "",
    "-d usbsunplus"
  },
  { "USB: Verbatim Pocket Hard Drive; JMicron", // SAMSUNG SpinPoint N3U-3 (USB, 4KiB LLS)
    "0x18a5:0x0227",
    "",
    "",
    "-d usbjmicron" // "-d usbjmicron,x" does not work
  },
  { "USB: Verbatim External Hard Drive; JMicron", // 2TB
    "0x18a5:0x022a",
    "",
    "",
    "-d usbjmicron"
  },
  { "USB: Verbatim Store'n'Go; JMicron", // USB->SATA
    "0x18a5:0x022b",
    "", // 0x0100
    "",
    "-d usbjmicron"
  },
  { "USB: Verbatim Pocket Hard Drive; ", // 1TB USB 3.0
    "0x18a5:0x0237",
    "",
    "",
    "-d sat,12"
  },
  { "USB: Verbatim External Hard Drive; ", // 3TB USB 3.0
    "0x18a5:0x0400",
    "",
    "",
    "-d sat"
  },
  // Silicon Image
  { "USB: Vantec NST-400MX-SR; Silicon Image 5744",
    "0x1a4a:0x1670",
    "",
    "",
    "" // unsupported
  },
  // SunplusIT
  { "USB: ; SunplusIT",
    "0x1bcf:0x0c31",
    "",
    "",
    "-d usbsunplus"
  },
  // TrekStor
  { "USB: TrekStor DataStation; ", // DataStation maxi light (USB 3.0)
    "0x1e68:0x0050",
    "", // 0x0100
    "",
    "-d sat"
  },
  // Innostor
  { "USB: ; Innostor IS611", // USB3->SATA+PATA
    "0x1f75:0x0611", // SMART access via PATA does not work
    "",
    "",
    "-d sat"
  },
  { "USB: ; Innostor IS621", // USB3->SATA
    "0x1f75:0x0621", // Dynex 2.5" USB 3.0 Exclosure DX-HD302513
    "",
    "",
    "-d sat"
  },
  { "USB: ; Innostor IS888", // USB3->SATA
    "0x1f75:0x0888", // Sharkoon SATA QuickDeck Pro USB 3.0
    "", // 0x0034
    "",
    "" // unsupported
  },
  // VIA Labs
  { "USB: ; VIA VL701", // USB2/3->SATA
    "0x2109:0x0701", // Intenso 2,5" 1TB USB3
    "", // 0x0107
    "",
    "-d sat" // ATA output registers missing
  },
  { "USB: ; VIA VL711", // USB2/3->SATA
    "0x2109:0x0711",
    "", // 0x0114, Mediasonic ProBox K32-SU3 (ticket #594)
    "", // 0x0507, Intenso 2,5" Memory Case 2TB USB3
    "-d sat"
  },
  // 0x2537 (?)
  { "USB: ; ", // USB 3.0
    "0x2537:0x106[68]", // 0x1066: Orico 2599US3, 0x1068: Fantec ER-35U3
    "", // 0x0100
    "",
    "-d sat"
  },
  // Power Quotient International
  { "USB: PQI H560; ",
    "0x3538:0x0902",
    "", // 0x0000
    "",
    "-d sat"
  },
  // Sharkoon
  { "USB: Sharkoon QuickPort XT USB 3.0; ",
     "0x357d:0x7788",
     "",
     "",
     "-d sat"
  },
  // Hitachi/SimpleTech
  { "USB: Hitachi Touro Desk; JMicron", // 3TB
    "0x4971:0x1011",
    "",
    "",
    "-d usbjmicron"
  },
  { "USB: Hitachi Touro; ",
    "0x4971:0x101[45]", // 14=1TB, 15=2TB
    "", // 0x0000
    "",
    "-d sat" // ATA output registers missing
  },
  { "USB: Hitachi Touro Mobile; ", // 1TB
    "0x4971:0x102[04]",
    "", // 0x0100
    "",
    "-d sat"
  },
  { "USB: SimpleTech;", // USB 3.0 HDD BOX Agestar,  Rock External HDD 3,5" UASP
    "0x4971:0x8017",
    "",
    "",
    "-d sat"
  },
  { "USB: Hitachi/SimpleTech; JMicron", // 1TB
    "0x4971:0xce17",
    "",
    "",
    "-d usbjmicron,x"
  },
  // OnSpec
  { "USB: ; OnSpec", // USB->PATA
    "0x55aa:0x2b00",
    "", // 0x0100
    "",
    "" // unsupported
  },
  // 0x6795 (?)
  { "USB: Sharkoon 2-Bay RAID Box; ", // USB 3.0
    "0x6795:0x2756",
    "", // 0x0100
    "",
    "-d sat"
  },
  // 0xabcd (?)
  { "USB: ; ",
    "0xabcd:0x6103", // LogiLink AU0028A V1.0 USB 3.0 to IDE & SATA Adapter
    "",
    "",
    "-d sat"
  },
/*
}; // builtin_knowndrives[]
 */<|MERGE_RESOLUTION|>--- conflicted
+++ resolved
@@ -75,11 +75,7 @@
 /*
 const drive_settings builtin_knowndrives[] = {
  */
-<<<<<<< HEAD
-  { "$Id: drivedb.h 4291 2016-04-12 19:27:17Z chrfranke $",
-=======
-  { "$Id: drivedb.h 4303 2016-04-23 14:44:58Z chrfranke $",
->>>>>>> 96abb2e1
+  { "$Id: drivedb.h 4304 2016-04-23 14:53:39Z chrfranke $",
     "-", "-",
     "This is a dummy entry to hold the SVN-Id of drivedb.h",
     ""
