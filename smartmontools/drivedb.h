/*
 * drivedb.h - smartmontools drive database file
 *
 * Home page of code is: http://smartmontools.sourceforge.net
 *
 * Copyright (C) 2003-11 Philip Williams, Bruce Allen
 * Copyright (C) 2008-15 Christian Franke <smartmontools-support@lists.sourceforge.net>
 *
 * This program is free software; you can redistribute it and/or modify
 * it under the terms of the GNU General Public License as published by
 * the Free Software Foundation; either version 2, or (at your option)
 * any later version.
 *
 * You should have received a copy of the GNU General Public License
 * (for example COPYING); If not, see <http://www.gnu.org/licenses/>.
 *
 */

/*
 * Structure used to store drive database entries:
 *
 * struct drive_settings {
 *   const char * modelfamily;
 *   const char * modelregexp;
 *   const char * firmwareregexp;
 *   const char * warningmsg;
 *   const char * presets;
 * };
 *
 * The elements are used in the following ways:
 *
 *  modelfamily     Informal string about the model family/series of a
 *                  device. Set to "" if no info (apart from device id)
 *                  known.  The entry is ignored if this string starts with
 *                  a dollar sign.  Must not start with "USB:", see below.
 *  modelregexp     POSIX extended regular expression to match the model of
 *                  a device.  This should never be "".
 *  firmwareregexp  POSIX extended regular expression to match a devices's
 *                  firmware.  This is optional and should be "" if it is not
 *                  to be used.  If it is nonempty then it will be used to
 *                  narrow the set of devices matched by modelregexp.
 *  warningmsg      A message that may be displayed for matching drives.  For
 *                  example, to inform the user that they may need to apply a
 *                  firmware patch.
 *  presets         String with vendor-specific attribute ('-v') and firmware
 *                  bug fix ('-F') options.  Same syntax as in smartctl command
 *                  line.  The user's own settings override these.
 *
 * The regular expressions for drive model and firmware must match the full
 * string.  The effect of "^FULLSTRING$" is identical to "FULLSTRING".
 * The form ".*SUBSTRING.*" can be used if substring match is desired.
 *
 * The table will be searched from the start to end or until the first match,
 * so the order in the table is important for distinct entries that could match
 * the same drive.
 *
 *
 * Format for USB ID entries:
 *
 *  modelfamily     String with format "USB: DEVICE; BRIDGE" where
 *                  DEVICE is the name of the device and BRIDGE is
 *                  the name of the USB bridge.  Both may be empty
 *                  if no info known.
 *  modelregexp     POSIX extended regular expression to match the USB
 *                  vendor:product ID in hex notation ("0x1234:0xabcd").
 *                  This should never be "".
 *  firmwareregexp  POSIX extended regular expression to match the USB
 *                  bcdDevice info.  Only compared during search if other
 *                  entries with same USB vendor:product ID exist.
 *  warningmsg      Not used yet.
 *  presets         String with one device type ('-d') option.
 *
 */

/*
const drive_settings builtin_knowndrives[] = {
 */
<<<<<<< HEAD
  { "$Id: drivedb.h 4043 2015-03-20 06:40:09Z chrfranke $",
=======
  { "$Id: drivedb.h 4044 2015-03-20 20:18:24Z chrfranke $",
>>>>>>> 3d75bfc1
    "-", "-",
    "This is a dummy entry to hold the SVN-Id of drivedb.h",
    ""
  /* Default settings:
    "-v 1,raw48,Raw_Read_Error_Rate "
    "-v 2,raw48,Throughput_Performance "
    "-v 3,raw16(avg16),Spin_Up_Time "
    "-v 4,raw48,Start_Stop_Count "
    "-v 5,raw16(raw16),Reallocated_Sector_Ct "
    "-v 6,raw48,Read_Channel_Margin "
    "-v 7,raw48,Seek_Error_Rate "
    "-v 8,raw48,Seek_Time_Performance "
    "-v 9,raw24(raw8),Power_On_Hours " // smartmontools <= r3527: raw48
    "-v 10,raw48,Spin_Retry_Count "
    "-v 11,raw48,Calibration_Retry_Count "
    "-v 12,raw48,Power_Cycle_Count "
    "-v 13,raw48,Read_Soft_Error_Rate "
    //  14-174 Unknown_Attribute
    "-v 175,raw48,Program_Fail_Count_Chip "
    "-v 176,raw48,Erase_Fail_Count_Chip "
    "-v 177,raw48,Wear_Leveling_Count "
    "-v 178,raw48,Used_Rsvd_Blk_Cnt_Chip "
    "-v 179,raw48,Used_Rsvd_Blk_Cnt_Tot "
    "-v 180,raw48,Unused_Rsvd_Blk_Cnt_Tot "
    "-v 181,raw48,Program_Fail_Cnt_Total "
    "-v 182,raw48,Erase_Fail_Count_Total "
    "-v 183,raw48,Runtime_Bad_Block "
    "-v 184,raw48,End-to-End_Error "
    //  185-186 Unknown_Attribute
    "-v 187,raw48,Reported_Uncorrect "
    "-v 188,raw48,Command_Timeout "
    "-v 189,raw48,High_Fly_Writes "
    "-v 190,tempminmax,Airflow_Temperature_Cel "
    "-v 191,raw48,G-Sense_Error_Rate "
    "-v 192,raw48,Power-Off_Retract_Count "
    "-v 193,raw48,Load_Cycle_Count "
    "-v 194,tempminmax,Temperature_Celsius "
    "-v 195,raw48,Hardware_ECC_Recovered "
    "-v 196,raw16(raw16),Reallocated_Event_Count "
    "-v 197,raw48,Current_Pending_Sector "
    "-v 198,raw48,Offline_Uncorrectable "
    "-v 199,raw48,UDMA_CRC_Error_Count "
    "-v 200,raw48,Multi_Zone_Error_Rate "
    "-v 201,raw48,Soft_Read_Error_Rate "
    "-v 202,raw48,Data_Address_Mark_Errs "
    "-v 203,raw48,Run_Out_Cancel "
    "-v 204,raw48,Soft_ECC_Correction "
    "-v 205,raw48,Thermal_Asperity_Rate "
    "-v 206,raw48,Flying_Height "
    "-v 207,raw48,Spin_High_Current "
    "-v 208,raw48,Spin_Buzz "
    "-v 209,raw48,Offline_Seek_Performnce "
    //  210-219 Unknown_Attribute
    "-v 220,raw48,Disk_Shift "
    "-v 221,raw48,G-Sense_Error_Rate "
    "-v 222,raw48,Loaded_Hours "
    "-v 223,raw48,Load_Retry_Count "
    "-v 224,raw48,Load_Friction "
    "-v 225,raw48,Load_Cycle_Count "
    "-v 226,raw48,Load-in_Time "
    "-v 227,raw48,Torq-amp_Count "
    "-v 228,raw48,Power-off_Retract_Count "
    //  229 Unknown_Attribute
    "-v 230,raw48,Head_Amplitude "
    "-v 231,raw48,Temperature_Celsius "
    "-v 232,raw48,Available_Reservd_Space "
    "-v 233,raw48,Media_Wearout_Indicator "
    //  234-239 Unknown_Attribute
    "-v 240,raw48,Head_Flying_Hours "
    "-v 241,raw48,Total_LBAs_Written "
    "-v 242,raw48,Total_LBAs_Read "
    //  243-249 Unknown_Attribute
    "-v 250,raw48,Read_Error_Retry_Rate "
    //  251-253 Unknown_Attribute
    "-v 254,raw48,Free_Fall_Sensor "
  */
  },
  { "Apacer SSD",
    "(2|4|8|16|32)GB SATA Flash Drive", // tested with APSDM002G15AN-CT/SFDDA01C and SFI2101D, APSDM004G13AN-AT/SFDE001A
    "SF(DDA01C|I2101D|DE001A)", "", // spec found at http://wfcache.advantech.com/www/certified-peripherals/documents/96fmcff-04g-cs-ap_Datasheet.pdf
    "-v 160,raw48,Initial_Bad_Block_Count "
    "-v 161,raw48,Bad_Block_Count "
    "-v 162,raw48,Spare_Block_Count "
    "-v 163,raw48,Max_Erase_Count "
    "-v 164,raw48,Average_Erase_Count "
    "-v 165,raw48,Average_Erase_Count " // could be wrong
    "-v 166,raw48,Later_Bad_Block_Count "
    "-v 167,raw48,SSD_Protect_Mode "
    "-v 168,raw48,SATA_PHY_Err_Ct "
  },
  { "Apple SD/SM/TS...E/F SSDs", // SanDisk/Samsung/Toshiba?
    "APPLE SSD (S[DM]|TS)0?(128|256|512|768)[EF]", // tested with APPLE SSD SD256E/1021AP, SD0128F/A223321
     // APPLE SSD SM768E/CXM90A1Q, SM0512F/UXM2JA1Q, TS0256F/109L0704
    "", "",
  //"-v 1,raw48,Raw_Read_Error_Rate "
  //"-v 5,raw16(raw16),Reallocated_Sector_Ct "
  //"-v 9,raw24(raw8),Power_On_Hours "
  //"-v 12,raw48,Power_Cycle_Count "
  //"-v 169,raw48,Unknown_Attribute "
    "-v 173,raw48,Wear_Leveling_Count " // ]
    "-v 174,raw48,Host_Reads_MiB "      // ] guessed (ticket #342), S[DM]*F only
    "-v 175,raw48,Host_Writes_MiB "     // ]
  //"-v 192,raw48,Power-Off_Retract_Count "
  //"-v 194,tempminmax,Temperature_Celsius "
  //"-v 197,raw48,Current_Pending_Sector "
  //"-v 199,raw48,UDMA_CRC_Error_Count "
  //"-v 240,raw48,Unknown_SSD_Attribute "
  },
  { "Crucial/Micron RealSSD C300/M500", // Marvell 88SS91xx
    "C300-CTFDDA[AC](064|128|256)MAG|" // Marvell 88SS9174 BJP2, tested with C300-CTFDDAC128MAG/0002,
      // C300-CTFDDAC064MAG/0006
    "Crucial_CT(120|240|480)M500SSD[13]", // Marvell 88SS9187 BLD2, tested with Crucial_CT120M500SSD3/MU02,
      // Crucial_CT120M500SSD1/MU02, Crucial_CT240M500SSD1/MU03, Crucial_CT480M500SSD1/MU03
    "", "",
  //"-v 1,raw48,Raw_Read_Error_Rate "
  //"-v 5,raw16(raw16),Reallocated_Sector_Ct "
  //"-v 9,raw24(raw8),Power_On_Hours "
  //"-v 12,raw48,Power_Cycle_Count "
    "-v 170,raw48,Grown_Failing_Block_Ct "
    "-v 171,raw48,Program_Fail_Count "
    "-v 172,raw48,Erase_Fail_Count "
    "-v 173,raw48,Wear_Leveling_Count "
    "-v 174,raw48,Unexpect_Power_Loss_Ct "
    "-v 181,raw16,Non4k_Aligned_Access "
    "-v 183,raw48,SATA_Iface_Downshift "
  //"-v 184,raw48,End-to-End_Error "
  //"-v 187,raw48,Reported_Uncorrect "
  //"-v 188,raw48,Command_Timeout "
    "-v 189,raw48,Factory_Bad_Block_Ct "
  //"-v 194,tempminmax,Temperature_Celsius "
  //"-v 195,raw48,Hardware_ECC_Recovered "
  //"-v 196,raw16(raw16),Reallocated_Event_Count "
  //"-v 197,raw48,Current_Pending_Sector "
  //"-v 198,raw48,Offline_Uncorrectable "
  //"-v 199,raw48,UDMA_CRC_Error_Count "
    "-v 202,raw48,Percent_Lifetime_Used "
    "-v 206,raw48,Write_Error_Rate "
    "-v 210,raw48,Success_RAIN_Recov_Cnt "
    "-v 246,raw48,Total_Host_Sector_Write "
    "-v 247,raw48,Host_Program_Page_Count "
    "-v 248,raw48,Bckgnd_Program_Page_Cnt"
  },
  { "Crucial/Micron RealSSD m4/C400/P400", // Marvell 9176, fixed firmware
    "C400-MTFDDA[ACK](064|128|256|512)MAM|"
    "M4-CT(064|128|256|512)M4SSD[123]|" // tested with M4-CT512M4SSD2/0309
    "MTFDDAK(064|128|256|512|050|100|200|400)MA[MNR]-1[JKS]1.*", // tested with
       // MTFDDAK256MAR-1K1AA/MA52, MTFDDAK256MAM-1K12/08TH
    "030[9-Z]|03[1-Z].|0[4-Z]..|[1-Z]....*", // >= "0309"
    "",
  //"-v 1,raw48,Raw_Read_Error_Rate "
  //"-v 5,raw16(raw16),Reallocated_Sector_Ct "
  //"-v 9,raw24(raw8),Power_On_Hours "
  //"-v 12,raw48,Power_Cycle_Count "
    "-v 170,raw48,Grown_Failing_Block_Ct "
    "-v 171,raw48,Program_Fail_Count "
    "-v 172,raw48,Erase_Fail_Count "
    "-v 173,raw48,Wear_Leveling_Count "
    "-v 174,raw48,Unexpect_Power_Loss_Ct "
    "-v 181,raw16,Non4k_Aligned_Access "
    "-v 183,raw48,SATA_Iface_Downshift "
  //"-v 184,raw48,End-to-End_Error "
  //"-v 187,raw48,Reported_Uncorrect "
  //"-v 188,raw48,Command_Timeout "
    "-v 189,raw48,Factory_Bad_Block_Ct "
  //"-v 194,tempminmax,Temperature_Celsius "
  //"-v 195,raw48,Hardware_ECC_Recovered "
  //"-v 196,raw16(raw16),Reallocated_Event_Count "
  //"-v 197,raw48,Current_Pending_Sector "
  //"-v 198,raw48,Offline_Uncorrectable "
  //"-v 199,raw48,UDMA_CRC_Error_Count "
    "-v 202,raw48,Perc_Rated_Life_Used "
    "-v 206,raw48,Write_Error_Rate"
  },
  { "Crucial/Micron RealSSD m4/C400", // Marvell 9176, buggy or unknown firmware
    "C400-MTFDDA[ACK](064|128|256|512)MAM|" // tested with C400-MTFDDAC256MAM/0002
    "M4-CT(064|128|256|512)M4SSD[123]", // tested with M4-CT064M4SSD2/0002,
      // M4-CT064M4SSD2/0009, M4-CT256M4SSD3/000F
    "",
    "This drive may hang after 5184 hours of power-on time:\n"
    "http://www.tomshardware.com/news/Crucial-m4-Firmware-BSOD,14544.html\n"
    "See the following web pages for firmware updates:\n"
    "http://www.crucial.com/support/firmware.aspx\n"
    "http://www.micron.com/products/solid-state-storage/client-ssd#software",
    "-v 170,raw48,Grown_Failing_Block_Ct "
    "-v 171,raw48,Program_Fail_Count "
    "-v 172,raw48,Erase_Fail_Count "
    "-v 173,raw48,Wear_Leveling_Count "
    "-v 174,raw48,Unexpect_Power_Loss_Ct "
    "-v 181,raw16,Non4k_Aligned_Access "
    "-v 183,raw48,SATA_Iface_Downshift "
    "-v 189,raw48,Factory_Bad_Block_Ct "
    "-v 202,raw48,Perc_Rated_Life_Used "
    "-v 206,raw48,Write_Error_Rate"
  },
  { "Crucial/Micron MX100/MX200/M5x0/M600 Client SSDs",
    "Crucial_CT(128|256|512)MX100SSD1|"// tested with Crucial_CT256MX100SSD1/MU01
    "Crucial_CT(256|512|1024)MX200SSD[1346]|" // tested with Crucial_CT1024MX200SSD1/MU01
    "Crucial_CT(120|240|480|960)M500SSD1|" // tested with Crucial_CT960M500SSD1/MU03
    "Crucial_CT(128|256|512|1024)M550SSD[13]|" // tested with Crucial_CT512M550SSD3/MU01, Crucial_CT1024M550SSD1/MU01
    "Micron_M500_MTFDDA[KTV](120|240|480|960)MAV|"// tested with Micron_M500_MTFDDAK960MAV/MU05
    "(Micron_)?M510[_-]MTFDDA[KTV](128|256)MAZ|" // tested with M510-MTFDDAK256MAZ/MU01
    "(Micron_)?M550[_-]MTFDDA[KTV](064|128|256|512|1T0)MAY|" // tested with M550-MTFDDAK256MAY/MU01
    "Micron_M600_(EE|MT)FDDA[KTV](128|256|512|1T0)MBF[25Z]?", // tested with Micron_M600_MTFDDAK1T0MBF/MU01
    "", "",
  //"-v 1,raw48,Raw_Read_Error_Rate "
    "-v 5,raw48,Reallocate_NAND_Blk_Cnt "
  //"-v 9,raw24(raw8),Power_On_Hours "
  //"-v 12,raw48,Power_Cycle_Count "
    "-v 171,raw48,Program_Fail_Count "
    "-v 172,raw48,Erase_Fail_Count "
    "-v 173,raw48,Ave_Block-Erase_Count "
    "-v 174,raw48,Unexpect_Power_Loss_Ct "
    "-v 180,raw48,Unused_Reserve_NAND_Blk "
    "-v 183,raw48,SATA_Interfac_Downshift "
    "-v 184,raw48,Error_Correction_Count "
  //"-v 187,raw48,Reported_Uncorrect "
  //"-v 194,tempminmax,Temperature_Celsius "
  //"-v 196,raw16(raw16),Reallocated_Event_Count "
  //"-v 197,raw48,Current_Pending_Sector "
  //"-v 198,raw48,Offline_Uncorrectable "
  //"-v 199,raw48,UDMA_CRC_Error_Count "
    "-v 202,raw48,Percent_Lifetime_Used "
    "-v 206,raw48,Write_Error_Rate "
    "-v 210,raw48,Success_RAIN_Recov_Cnt "
    "-v 246,raw48,Total_Host_Sector_Write "
    "-v 247,raw48,Host_Program_Page_Count "
    "-v 248,raw48,Bckgnd_Program_Page_Cnt"
  },
  { "Micron M500DC Enterprise SSDs",
    "Micron_M500DC_(EE|MT)FDDA[AK](120|240|480|800)MBB", // tested with
      // Micron_M500DC_EEFDDAA120MBB/129, Micron_M500DC_MTFDDAK800MBB/0129
    "", "",
  //"-v 1,raw48,Raw_Read_Error_Rate "
    "-v 5,raw48,Reallocated_Block_Count "
  //"-v 9,raw24(raw8),Power_On_Hours "
  //"-v 12,raw48,Power_Cycle_Count "
    "-v 170,raw48,Reserved_Block_Count "
    "-v 171,raw48,Program_Fail_Count "
    "-v 172,raw48,Erase_Fail_Count "
    "-v 173,raw48,Ave_Block-Erase_Count "
    "-v 174,raw48,Unexpect_Power_Loss_Ct "
    "-v 184,raw48,Error_Correction_Count "
  //"-v 187,raw48,Reported_Uncorrect "
    "-v 188,raw48,Command_Timeouts "
  //"-v 194,tempminmax,Temperature_Celsius "
    "-v 195,raw48,Cumulativ_Corrected_ECC "
  //"-v 197,raw48,Current_Pending_Sector "
  //"-v 198,raw48,Offline_Uncorrectable "
  //"-v 199,raw48,UDMA_CRC_Error_Count "
    "-v 202,raw48,Percent_Lifetime_Remain "
    "-v 206,raw48,Write_Error_Rate "
    "-v 247,raw48,Host_Program_Page_Count "
    "-v 248,raw48,Bckgnd_Program_Page_Cnt"
  },
  { "SandForce Driven SSDs",
    "SandForce 1st Ed\\.|" // Demo Drive, tested with firmware 320A13F0
    "ADATA SSD S(396|510|599) .?..GB|" // tested with ADATA SSD S510 60GB/320ABBF0,
      // ADATA SSD S599 256GB/3.1.0, 64GB/3.4.6
    "ADATA SP[389]00|" // tested with ADATA SP300/5.0.2d, SP800/5.0.6c,
      // ADATA SP900/5.0.6 (Premier Pro, SF-2281)
    "ADATA SSD S[PX]900 (64|128|256|512)GB-DL2|" // tested with ADATA SSD SP900 256GB-DL2/5.0.6,
      // ADATA SSD SX900 512GB-DL2/5.8.2
    "ADATA XM11 (128|256)GB|" // tested with ADATA XM11 128GB/5.0.1
    "ATP Velocity MIV (60|120|240|480)GB|" // tested with ATP Velocity MIV 480GB/110719
    "Corsair CSSD-F(40|60|80|115|120|160|240)GBP?2.*|" // Corsair Force, tested with
      // Corsair CSSD-F40GB2/1.1, Corsair CSSD-F115GB2-A/2.1a
    "Corsair Force ((3 |LS )?SSD|GS|GT)|" // SF-2281, tested with
      // Corsair Force SSD/5.05, 3 SSD/1.3.2, GT/1.3.3, GS/5.03, LS SSD/S8FM06.5
    "FM-25S2S-(60|120|240)GBP2|" // G.SKILL Phoenix Pro, SF-1200, tested with
      // FM-25S2S-240GBP2/4.2
    "FTM(06|12|24|48)CT25H|" // Supertalent TeraDrive CT, tested with
      // FTM24CT25H/STTMP2P1
    "KINGSTON SE50S3(100|240|480)G|" // tested with SE50S3100G/KE1ABBF0
    "KINGSTON SH10[03]S3(90|120|240|480)G|" // HyperX (3K), SF-2281, tested with
      // SH100S3240G/320ABBF0, SH103S3120G/505ABBF0
    "KINGSTON SKC(300S37A|380S3)(60|120|180|240|480)G|" // KC300, SF-2281, tested with
      // SKC300S37A120G/KC4ABBF0, SKC380S3120G/507ABBF0
    "KINGSTON SVP200S3(7A)?(60|90|120|240|480)G|" // V+ 200, SF-2281, tested with
      // SVP200S37A480G/502ABBF0, SVP200S390G/332ABBF0
    "KINGSTON SMS200S3(30|60|120)G|" // mSATA, SF-2241, tested with SMS200S3120G/KC3ABBF0
    "KINGSTON SMS450S3(32|64|128)G|" // mSATA, SF-2281, tested with SMS450S3128G/503ABBF0
    "KINGSTON (SV300|SKC100|SE100)S3.*G|" // other SF-2281
    "MKNSSDCR(45|60|90|120|180|240|480)GB(-[DM]X)?|" // Mushkin Chronos (Deluxe/Enhanced), SF-2281,
      // tested with MKNSSDCR120GB, MKNSSDCR120GB-MX/560ABBF0
    "MKNSSDAT(30|40|60|120|180|240|480)GB(-(DX|V))?|" // Mushkin Atlas (Deluxe/Value), mSATA, SF-2281,
      // tested with MKNSSDAT120GB-V/540ABBF0
    "Mushkin MKNSSDCL(40|60|80|90|115|120|180|240|480)GB-DX2?|" // Mushkin Callisto deluxe,
      // SF-1200/1222, Mushkin MKNSSDCL60GB-DX/361A13F0
    "OCZ[ -](AGILITY2([ -]EX)?|COLOSSUS2|ONYX2|VERTEX(2|-LE))( [123]\\..*)?|" // SF-1200,
      // tested with OCZ-VERTEX2/1.11, OCZ-VERTEX2 3.5/1.11
    "OCZ-NOCTI|" // mSATA, SF-2100, tested with OCZ-NOCTI/2.15
    "OCZ-REVODRIVE3?( X2)?|" // PCIe, SF-1200/2281, tested with
      // OCZ-REVODRIVE( X2)?/1.20, OCZ-REVODRIVE3 X2/2.11
    "OCZ[ -](VELO|VERTEX2[ -](EX|PRO))( [123]\\..*)?|" // SF-1500, tested with
      // OCZ VERTEX2-PRO/1.10 (Bogus thresholds for attribute 232 and 235)
    "D2[CR]STK251...-....|" // OCZ Deneva 2 C/R, SF-22xx/25xx,
      // tested with D2CSTK251M11-0240/2.08, D2CSTK251A10-0240/2.15
    "OCZ-(AGILITY3|SOLID3|VERTEX3( MI)?)|"  // SF-2200, tested with OCZ-VERTEX3/2.02,
      // OCZ-AGILITY3/2.11, OCZ-SOLID3/2.15, OCZ-VERTEX3 MI/2.15
    "OCZ Z-DRIVE R4 [CR]M8[48]|" // PCIe, SF-2282/2582, tested with OCZ Z-DRIVE R4 CM84/2.13
      // (Bogus attributes under Linux)
    "TALOS2|" // OCZ Talos 2 C/R, SAS (works with -d sat), 2*SF-2282, tested with TALOS2/3.20E
    "(APOC|DENC|DENEVA|FTNC|GFGC|MANG|MMOC|NIMC|TMSC).*|" // other OCZ SF-1200,
      // tested with DENCSTE251M11-0120/1.33, DENEVA PCI-E/1.33
    "(DENR|DRSAK|EC188|NIMR|PSIR|TRSAK).*|" // other OCZ SF-1500
    "OWC Aura Pro 6G SSD|" // tested with OWC Aura Pro 6G SSD/507ABBF0
    "OWC Mercury Electra (Pro )?[36]G SSD|" // tested with
      // OWC Mercury Electra 6G SSD/502ABBF0, OWC Mercury Electra Pro 3G SSD/541ABBF0
    "OWC Mercury E(xtreme|XTREME) Pro (6G |RE )?SSD|" // tested with
      // OWC Mercury Extreme Pro SSD/360A13F0, OWC Mercury EXTREME Pro 6G SSD/507ABBF0
    "Patriot Pyro|" // tested with Patriot Pyro/332ABBF0
    "SanDisk SDSSDX(60|120|240|480)GG25|" // SanDisk Extreme, SF-2281, tested with
      // SDSSDX240GG25/R201
    "SuperSSpeed S301 [0-9]*GB|" // SF-2281, tested with SuperSSpeed S301 128GB/503
    "SG9XCS2D(0?50|100|200|400)GESLT|" // Smart Storage Systems XceedIOPS2, tested with
      // SG9XCS2D200GESLT/SA03L370
    "SSD9SC(120|240|480)GED[EA]|" // PNY Prevail Elite, tested with SSD9SC120GEDA/334ABBF0
    "(TX32|TX31C1|VN0.?..GCNMK).*|" // Smart Storage Systems XceedSTOR
    "(TX22D1|TX21B1).*|" // Smart Storage Systems XceedIOPS2
    "TX52D1.*|" // Smart Storage Systems Xcel-200
    "TS(64|128|256|512)GSSD[37]20|" // Transcend SSD320/720, SF-2281, tested with
      // TS128GSSD320, TS256GSSD720/5.2.0
    "UGB(88P|99S)GC...H[BF].|" // Unigen, tested with
      // UGB88PGC100HF2/MP Rev2, UGB99SGC100HB3/RC Rev3
    "VisionTek GoDrive (60|120|240|480)GB", // tested with VisionTek GoDrive 480GB/506ABBF0
    "", "",
    "-v 1,raw24/raw32,Raw_Read_Error_Rate "
    "-v 5,raw48,Retired_Block_Count "
    "-v 9,msec24hour32,Power_On_Hours_and_Msec "
  //"-v 12,raw48,Power_Cycle_Count "
    "-v 13,raw24/raw32,Soft_Read_Error_Rate "
    "-v 100,raw48,Gigabytes_Erased "
    "-v 170,raw48,Reserve_Block_Count "
    "-v 171,raw48,Program_Fail_Count "
    "-v 172,raw48,Erase_Fail_Count "
    "-v 174,raw48,Unexpect_Power_Loss_Ct "
    "-v 177,raw48,Wear_Range_Delta "
    "-v 181,raw48,Program_Fail_Count "
    "-v 182,raw48,Erase_Fail_Count "
    "-v 184,raw48,IO_Error_Detect_Code_Ct "
  //"-v 187,raw48,Reported_Uncorrect "
    "-v 189,tempminmax,Airflow_Temperature_Cel "
  //"-v 194,tempminmax,Temperature_Celsius "
    "-v 195,raw24/raw32,ECC_Uncorr_Error_Count "
  //"-v 196,raw16(raw16),Reallocated_Event_Count "
    "-v 198,raw24/raw32:210zr54,Uncorrectable_Sector_Ct " // KINGSTON SE100S3100G/510ABBF0
    "-v 199,raw48,SATA_CRC_Error_Count "
    "-v 201,raw24/raw32,Unc_Soft_Read_Err_Rate "
    "-v 204,raw24/raw32,Soft_ECC_Correct_Rate "
    "-v 230,raw48,Life_Curve_Status "
    "-v 231,raw48,SSD_Life_Left "
  //"-v 232,raw48,Available_Reservd_Space "
    "-v 233,raw48,SandForce_Internal "
    "-v 234,raw48,SandForce_Internal "
    "-v 235,raw48,SuperCap_Health "
    "-v 241,raw48,Lifetime_Writes_GiB "
    "-v 242,raw48,Lifetime_Reads_GiB"
  },
  { "Indilinx Barefoot based SSDs",
    "Corsair CSSD-V(32|60|64|128|256)GB2|" // Corsair Nova, tested with Corsair CSSD-V32GB2/2.2
    "CRUCIAL_CT(64|128|256)M225|" // tested with CRUCIAL_CT64M225/1571
    "G.SKILL FALCON (64|128|256)GB SSD|" // tested with G.SKILL FALCON 128GB SSD/2030
    "OCZ[ -](AGILITY|ONYX|VERTEX( 1199|-TURBO| v1\\.10)?)|" // tested with
      // OCZ-ONYX/1.6, OCZ-VERTEX 1199/00.P97, OCZ-VERTEX/1.30, OCZ VERTEX-TURBO/1.5, OCZ-VERTEX v1.10/1370
    "Patriot[ -]Torqx.*|"
    "RENICE Z2|" // tested with RENICE Z2/2030
    "STT_FT[MD](28|32|56|64)GX25H|" // Super Talent Ultradrive GX, tested with STT_FTM64GX25H/1916
    "TS(18|25)M(64|128)MLC(16|32|64|128|256|512)GSSD|" // ASAX Leopard Hunt II, tested with TS25M64MLC64GSSD/0.1
    "FM-25S2I-(64|128)GBFII|" // G.Skill FALCON II, tested with FM-25S2I-64GBFII
    "TS(60|120)GSSD25D-M", // Transcend Ultra SSD (SATA II), see also Ticket #80
    "", "",
    "-v 1,raw64 " // Raw_Read_Error_Rate
    "-v 9,raw64 " // Power_On_Hours
    "-v 12,raw64 " // Power_Cycle_Count
    "-v 184,raw64,Initial_Bad_Block_Count "
    "-v 195,raw64,Program_Failure_Blk_Ct "
    "-v 196,raw64,Erase_Failure_Blk_Ct "
    "-v 197,raw64,Read_Failure_Blk_Ct "
    "-v 198,raw64,Read_Sectors_Tot_Ct "
    "-v 199,raw64,Write_Sectors_Tot_Ct "
    "-v 200,raw64,Read_Commands_Tot_Ct "
    "-v 201,raw64,Write_Commands_Tot_Ct "
    "-v 202,raw64,Error_Bits_Flash_Tot_Ct "
    "-v 203,raw64,Corr_Read_Errors_Tot_Ct "
    "-v 204,raw64,Bad_Block_Full_Flag "
    "-v 205,raw64,Max_PE_Count_Spec "
    "-v 206,raw64,Min_Erase_Count "
    "-v 207,raw64,Max_Erase_Count "
    "-v 208,raw64,Average_Erase_Count "
    "-v 209,raw64,Remaining_Lifetime_Perc "
    "-v 210,raw64,Indilinx_Internal "
    "-v 211,raw64,SATA_Error_Ct_CRC "
    "-v 212,raw64,SATA_Error_Ct_Handshake "
    "-v 213,raw64,Indilinx_Internal"
  },
  { "Indilinx Barefoot_2/Everest/Martini based SSDs",
    "OCZ VERTEX[ -]PLUS|" // tested with OCZ VERTEX-PLUS/3.55, OCZ VERTEX PLUS/3.55
    "OCZ-VERTEX PLUS R2|" // Barefoot 2, tested with OCZ-VERTEX PLUS R2/1.2
    "OCZ-PETROL|" // Everest 1, tested with OCZ-PETROL/3.12
    "OCZ-AGILITY4|" // Everest 2, tested with OCZ-AGILITY4/1.5.2
    "OCZ-VERTEX4", // Everest 2, tested with OCZ-VERTEX4/1.5
    "", "",
  //"-v 1,raw48,Raw_Read_Error_Rate "
  //"-v 3,raw16(avg16),Spin_Up_Time "
  //"-v 4,raw48,Start_Stop_Count "
  //"-v 5,raw16(raw16),Reallocated_Sector_Ct "
  //"-v 9,raw24(raw8),Power_On_Hours "
  //"-v 12,raw48,Power_Cycle_Count "
    "-v 232,raw48,Lifetime_Writes " // LBA?
  //"-v 233,raw48,Media_Wearout_Indicator"
  },
  { "Indilinx Barefoot 3 based SSDs",
    "OCZ-VECTOR(150)?|" // tested with OCZ-VECTOR/1.03, OCZ-VECTOR150/1.2
    "OCZ-VERTEX4[56]0|" // Barefoot 3 M10, tested with OCZ-VERTEX450/1.0, OCZ-VERTEX460/1.0
    "Radeon R7", // Barefoot 3 M00, tested with Radeon R7/1.00
    "", "",
    "-v 5,raw48,Runtime_Bad_Block "
  //"-v 9,raw24(raw8),Power_On_Hours "
  //"-v 12,raw48,Power_Cycle_Count "
    "-v 171,raw48,Avail_OP_Block_Count "
    "-v 174,raw48,Pwr_Cycle_Ct_Unplanned "
    "-v 187,raw48,Total_Unc_NAND_Reads "
    "-v 195,raw48,Total_Prog_Failures "
    "-v 196,raw48,Total_Erase_Failures "
    "-v 197,raw48,Total_Unc_Read_Failures "
    "-v 198,raw48,Host_Reads_GiB "
    "-v 199,raw48,Host_Writes_GiB "
    "-v 208,raw48,Average_Erase_Count "
    "-v 210,raw48,SATA_CRC_Error_Count "
    "-v 233,raw48,Remaining_Lifetime_Perc "
    "-v 241,raw48,Host_Writes_GiB " // M00/M10
    "-v 242,raw48,Host_Reads_GiB "  // M00/M10
    "-v 249,raw48,Total_NAND_Prog_Ct_GiB"
  },
  { "OCZ Intrepid 3000 SSDs", // tested with OCZ INTREPID 3600/1.4.3.6, 3800/1.4.3.0
    "OCZ INTREPID 3[68]00",
    "", "",
    "-v 5,raw48,Runtime_Bad_Block "
  //"-v 9,raw24(raw8),Power_On_Hours "
  //"-v 12,raw48,Power_Cycle_Count "
    "-v 100,raw48,Total_Blocks_Erased "
    "-v 171,raw48,Avail_OP_Block_Count "
    "-v 174,raw48,Pwr_Cycle_Ct_Unplanned "
    "-v 184,raw48,Factory_Bad_Block_Count "
    "-v 187,raw48,Total_Unc_NAND_Reads "
    "-v 190,tempminmax,Temperature_Celsius "
    "-v 195,raw48,Total_Prog_Failures "
    "-v 196,raw48,Total_Erase_Failures "
    "-v 197,raw48,Total_Unc_Read_Failures "
    "-v 198,raw48,Host_Reads_GiB "
    "-v 199,raw48,Host_Writes_GiB "
    "-v 202,raw48,Total_Read_Bits_Corr_Ct "
    "-v 205,raw48,Max_Rated_PE_Count "
    "-v 206,raw48,Min_Erase_Count "
    "-v 207,raw48,Max_Erase_Count "
    "-v 208,raw48,Average_Erase_Count "
    "-v 210,raw48,SATA_CRC_Error_Count "
    "-v 211,raw48,SATA_UNC_Count "
    "-v 212,raw48,NAND_Reads_with_Retry "
    "-v 213,raw48,Simple_Rd_Rtry_Attempts "
    "-v 214,raw48,Adaptv_Rd_Rtry_Attempts "
    "-v 221,raw48,Int_Data_Path_Prot_Unc "
    "-v 222,raw48,RAID_Recovery_Count "
    "-v 230,raw48,SuperCap_Charge_Status " // 0=not charged, 1=fully charged, 2=unknown
    "-v 233,raw48,Remaining_Lifetime_Perc "
    "-v 249,raw48,Total_NAND_Prog_Ct_GiB "
    "-v 251,raw48,Total_NAND_Read_Ct_GiB"
  },
  { "InnoDisk InnoLite SATADOM D150QV-L SSDs", // tested with InnoLite SATADOM D150QV-L/120319
    "InnoLite SATADOM D150QV-L",
    "", "",
  //"-v 1,raw48,Raw_Read_Error_Rate "
  //"-v 2,raw48,Throughput_Performance "
  //"-v 3,raw16(avg16),Spin_Up_Time "
  //"-v 5,raw16(raw16),Reallocated_Sector_Ct "
  //"-v 7,raw48,Seek_Error_Rate " // from InnoDisk iSMART Linux tool, useless for SSD
  //"-v 8,raw48,Seek_Time_Performance "
  //"-v 9,raw24(raw8),Power_On_Hours "
  //"-v 10,raw48,Spin_Retry_Count "
  //"-v 12,raw48,Power_Cycle_Count "
    "-v 168,raw48,SATA_PHY_Error_Count "
    "-v 170,raw48,Bad_Block_Count "
    "-v 173,raw48,Erase_Count "
    "-v 175,raw48,Bad_Cluster_Table_Count "
    "-v 192,raw48,Unexpect_Power_Loss_Ct "
  //"-v 194,tempminmax,Temperature_Celsius "
  //"-v 197,raw48,Current_Pending_Sector "
    "-v 229,hex48,Flash_ID "
    "-v 235,raw48,Later_Bad_Block "
    "-v 236,raw48,Unstable_Power_Count "
    "-v 240,raw48,Write_Head"
  },
  { "Intel X25-E SSDs",
    "SSDSA2SH(032|064)G1.* INTEL",  // G1 = first generation
    "", "",
  //"-v 3,raw16(avg16),Spin_Up_Time "
  //"-v 4,raw48,Start_Stop_Count "
  //"-v 5,raw16(raw16),Reallocated_Sector_Ct "
  //"-v 9,raw24(raw8),Power_On_Hours "
  //"-v 12,raw48,Power_Cycle_Count "
    "-v 192,raw48,Unsafe_Shutdown_Count "
    "-v 225,raw48,Host_Writes_32MiB "
    "-v 226,raw48,Intel_Internal "
    "-v 227,raw48,Intel_Internal "
    "-v 228,raw48,Intel_Internal "
  //"-v 232,raw48,Available_Reservd_Space "
  //"-v 233,raw48,Media_Wearout_Indicator"
  },
  { "Intel X18-M/X25-M G1 SSDs",
    "INTEL SSDSA[12]MH(080|160)G1.*",  // G1 = first generation, 50nm
    "", "",
  //"-v 3,raw16(avg16),Spin_Up_Time "
  //"-v 4,raw48,Start_Stop_Count "
  //"-v 5,raw16(raw16),Reallocated_Sector_Ct "
  //"-v 9,raw24(raw8),Power_On_Hours "
  //"-v 12,raw48,Power_Cycle_Count "
    "-v 192,raw48,Unsafe_Shutdown_Count "
    "-v 225,raw48,Host_Writes_32MiB "
    "-v 226,raw48,Intel_Internal "
    "-v 227,raw48,Intel_Internal "
    "-v 228,raw48,Intel_Internal "
  //"-v 232,raw48,Available_Reservd_Space "
  //"-v 233,raw48,Media_Wearout_Indicator"
  },
  { "Intel X18-M/X25-M/X25-V G2 SSDs", // fixed firmware
      // tested with INTEL SSDSA2M(080|160)G2GC/2CV102J8 (X25-M)
    "INTEL SSDSA[12]M(040|080|120|160)G2.*",  // G2 = second generation, 34nm
    "2CV102(J[89A-Z]|[K-Z].)", // >= "2CV102J8"
    "",
  //"-v 3,raw16(avg16),Spin_Up_Time "
  //"-v 4,raw48,Start_Stop_Count "
  //"-v 5,raw16(raw16),Reallocated_Sector_Ct "
  //"-v 9,raw24(raw8),Power_On_Hours "
  //"-v 12,raw48,Power_Cycle_Count "
  //"-v 184,raw48,End-to-End_Error " // G2 only
    "-v 192,raw48,Unsafe_Shutdown_Count "
    "-v 225,raw48,Host_Writes_32MiB "
    "-v 226,raw48,Workld_Media_Wear_Indic " // Timed Workload Media Wear Indicator (percent*1024)
    "-v 227,raw48,Workld_Host_Reads_Perc "  // Timed Workload Host Reads Percentage
    "-v 228,raw48,Workload_Minutes " // 226,227,228 can be reset by 'smartctl -t vendor,0x40'
  //"-v 232,raw48,Available_Reservd_Space "
  //"-v 233,raw48,Media_Wearout_Indicator"
  },
  { "Intel X18-M/X25-M/X25-V G2 SSDs", // buggy or unknown firmware
      // tested with INTEL SSDSA2M040G2GC/2CV102HD (X25-V)
    "INTEL SSDSA[12]M(040|080|120|160)G2.*",
    "",
    "This drive may require a firmware update to\n"
    "fix possible drive hangs when reading SMART self-test log:\n"
    "http://downloadcenter.intel.com/Detail_Desc.aspx?DwnldID=18363",
    "-v 192,raw48,Unsafe_Shutdown_Count "
    "-v 225,raw48,Host_Writes_32MiB "
    "-v 226,raw48,Workld_Media_Wear_Indic "
    "-v 227,raw48,Workld_Host_Reads_Perc "
    "-v 228,raw48,Workload_Minutes"
  },
  { "Intel 311/313 Series SSDs", // tested with INTEL SSDSA2VP020G2/2CV102M5,
      // INTEL SSDSA2VP020G3/9CV10379,
    "INTEL SSDSA2VP(020|024)G[23]", // G3 = 313 Series
    "", "",
  //"-v 3,raw16(avg16),Spin_Up_Time "
  //"-v 4,raw48,Start_Stop_Count "
  //"-v 5,raw16(raw16),Reallocated_Sector_Ct "
  //"-v 9,raw24(raw8),Power_On_Hours "
  //"-v 12,raw48,Power_Cycle_Count "
    "-v 170,raw48,Reserve_Block_Count "
    "-v 171,raw48,Program_Fail_Count "
    "-v 172,raw48,Erase_Fail_Count "
    "-v 183,raw48,SATA_Downshift_Count "
  //"-v 184,raw48,End-to-End_Error "
  //"-v 187,raw48,Reported_Uncorrect "
    "-v 192,raw48,Unsafe_Shutdown_Count "
    "-v 225,raw48,Host_Writes_32MiB "
    "-v 226,raw48,Workld_Media_Wear_Indic " // Timed Workload Media Wear Indicator (percent*1024)
    "-v 227,raw48,Workld_Host_Reads_Perc "  // Timed Workload Host Reads Percentage
    "-v 228,raw48,Workload_Minutes " // 226,227,228 can be reset by 'smartctl -t vendor,0x40'
  //"-v 232,raw48,Available_Reservd_Space "
  //"-v 233,raw48,Media_Wearout_Indicator "
    "-v 241,raw48,Host_Writes_32MiB "
    "-v 242,raw48,Host_Reads_32MiB"
  },
  { "Intel 320 Series SSDs", // tested with INTEL SSDSA2CT040G3/4PC10362,
      // INTEL SSDSA2CW160G3/4PC10362, INTEL SSDSA2BT040G3/4PC10362, INTEL SSDSA2BW120G3A/4PC10362,
      // INTEL SSDSA2BW300G3D/4PC10362, INTEL SSDSA2BW160G3L/4PC1LE04
    "INTEL SSDSA[12][BC][WT](040|080|120|160|300|600)G3[ADL]?",
    "", "",
  //"-v 3,raw16(avg16),Spin_Up_Time "
  //"-v 4,raw48,Start_Stop_Count "
  //"-v 5,raw16(raw16),Reallocated_Sector_Ct "
  //"-v 9,raw24(raw8),Power_On_Hours "
  //"-v 12,raw48,Power_Cycle_Count "
    "-v 170,raw48,Reserve_Block_Count "
    "-v 171,raw48,Program_Fail_Count "
    "-v 172,raw48,Erase_Fail_Count "
    "-v 183,raw48,SATA_Downshift_Count " // FW >= 4Px10362
  //"-v 184,raw48,End-to-End_Error "
  //"-v 187,raw48,Reported_Uncorrect "
    "-v 199,raw48,CRC_Error_Count "      // FW >= 4Px10362
    "-v 192,raw48,Unsafe_Shutdown_Count "
    "-v 225,raw48,Host_Writes_32MiB "
    "-v 226,raw48,Workld_Media_Wear_Indic " // Timed Workload Media Wear Indicator (percent*1024)
    "-v 227,raw48,Workld_Host_Reads_Perc "  // Timed Workload Host Reads Percentage
    "-v 228,raw48,Workload_Minutes " // 226,227,228 can be reset by 'smartctl -t vendor,0x40'
  //"-v 232,raw48,Available_Reservd_Space "
  //"-v 233,raw48,Media_Wearout_Indicator "
    "-v 241,raw48,Host_Writes_32MiB "
    "-v 242,raw48,Host_Reads_32MiB"
  },
  { "Intel 710 Series SSDs", // tested with INTEL SSDSA2BZ100G3/6PB10362
    "INTEL SSDSA2BZ(100|200|300)G3",
    "", "",
  //"-v 3,raw16(avg16),Spin_Up_Time "
  //"-v 4,raw48,Start_Stop_Count "
  //"-v 5,raw16(raw16),Reallocated_Sector_Ct "
  //"-v 9,raw24(raw8),Power_On_Hours "
  //"-v 12,raw48,Power_Cycle_Count "
    "-v 170,raw48,Reserve_Block_Count "
    "-v 171,raw48,Program_Fail_Count "
    "-v 172,raw48,Erase_Fail_Count "
    "-v 174,raw48,Unexpect_Power_Loss_Ct " // Missing in 710 specification from September 2011
    "-v 183,raw48,SATA_Downshift_Count "
  //"-v 184,raw48,End-to-End_Error "
  //"-v 187,raw48,Reported_Uncorrect "
  //"-v 190,tempminmax,Airflow_Temperature_Cel "
    "-v 192,raw48,Unsafe_Shutdown_Count "
    "-v 225,raw48,Host_Writes_32MiB "
    "-v 226,raw48,Workld_Media_Wear_Indic " // Timed Workload Media Wear Indicator (percent*1024)
    "-v 227,raw48,Workld_Host_Reads_Perc "  // Timed Workload Host Reads Percentage
    "-v 228,raw48,Workload_Minutes " // 226,227,228 can be reset by 'smartctl -t vendor,0x40'
  //"-v 232,raw48,Available_Reservd_Space "
  //"-v 233,raw48,Media_Wearout_Indicator "
    "-v 241,raw48,Host_Writes_32MiB "
    "-v 242,raw48,Host_Reads_32MiB"
  },
  { "Intel 510 Series SSDs",
    "INTEL SSDSC2MH(120|250)A2",
    "", "",
  //"-v 3,raw16(avg16),Spin_Up_Time "
  //"-v 4,raw48,Start_Stop_Count "
  //"-v 5,raw16(raw16),Reallocated_Sector_Ct "
  //"-v 9,raw24(raw8),Power_On_Hours "
  //"-v 12,raw48,Power_Cycle_Count "
    "-v 192,raw48,Unsafe_Shutdown_Count "
    "-v 225,raw48,Host_Writes_32MiB "
  //"-v 232,raw48,Available_Reservd_Space "
  //"-v 233,raw48,Media_Wearout_Indicator"
  },
  { "Intel 520 Series SSDs", // tested with INTEL SSDSC2CW120A3/400i, SSDSC2BW480A3F/400i
    "INTEL SSDSC2[BC]W(060|120|180|240|480)A3F?",
    "", "",
  //"-v 5,raw16(raw16),Reallocated_Sector_Ct "
    "-v 9,msec24hour32,Power_On_Hours_and_Msec "
  //"-v 12,raw48,Power_Cycle_Count "
    "-v 170,raw48,Available_Reservd_Space "
    "-v 171,raw48,Program_Fail_Count "
    "-v 172,raw48,Erase_Fail_Count "
    "-v 174,raw48,Unexpect_Power_Loss_Ct "
  //"-v 184,raw48,End-to-End_Error "
    "-v 187,raw48,Uncorrectable_Error_Cnt "
  //"-v 192,raw48,Power-Off_Retract_Count "
    "-v 225,raw48,Host_Writes_32MiB "
    "-v 226,raw48,Workld_Media_Wear_Indic "
    "-v 227,raw48,Workld_Host_Reads_Perc "
    "-v 228,raw48,Workload_Minutes "
  //"-v 232,raw48,Available_Reservd_Space "
  //"-v 233,raw48,Media_Wearout_Indicator "
    "-v 241,raw48,Host_Writes_32MiB "
    "-v 242,raw48,Host_Reads_32MiB "
    "-v 249,raw48,NAND_Writes_1GiB"
  },
  { "Intel 525 Series SSDs", // mSATA, tested with SSDMCEAC120B3/LLLi
    "INTEL SSDMCEAC(030|060|090|120|180|240)B3",
    "", "",
  //"-v 5,raw16(raw16),Reallocated_Sector_Ct "
    "-v 9,msec24hour32,Power_On_Hours_and_Msec "
  //"-v 12,raw48,Power_Cycle_Count "
    "-v 170,raw48,Available_Reservd_Space "
    "-v 171,raw48,Program_Fail_Count "
    "-v 172,raw48,Erase_Fail_Count "
    "-v 174,raw48,Unexpect_Power_Loss_Ct "
    "-v 183,raw48,SATA_Downshift_Count "
  //"-v 184,raw48,End-to-End_Error "
    "-v 187,raw48,Uncorrectable_Error_Cnt "
  //"-v 190,tempminmax,Airflow_Temperature_Cel "
  //"-v 192,raw48,Power-Off_Retract_Count "
  //"-v 199,raw48,UDMA_CRC_Error_Count "
    "-v 225,raw48,Host_Writes_32MiB "
    "-v 226,raw48,Workld_Media_Wear_Indic "
    "-v 227,raw48,Workld_Host_Reads_Perc "
    "-v 228,raw48,Workload_Minutes "
  //"-v 232,raw48,Available_Reservd_Space "
  //"-v 233,raw48,Media_Wearout_Indicator "
    "-v 241,raw48,Host_Writes_32MiB "
    "-v 242,raw48,Host_Reads_32MiB "
    "-v 249,raw48,NAND_Writes_1GiB"
  },
  { "Intel 530 Series SSDs", // tested with INTEL SSDSC2BW180A4/DC12, SSDSC2BW240A4/DC12,
      // INTEL SSDMCEAW120A4/DC33, INTEL SSDMCEAW240A4/DC33
    "INTEL SSD(MCEA|SC2B)W(080|120|180|240|360|480)A4", // MCEA = mSATA
    "", "",
  //"-v 5,raw16(raw16),Reallocated_Sector_Ct "
    "-v 9,msec24hour32,Power_On_Hours_and_Msec "
  //"-v 12,raw48,Power_Cycle_Count "
    "-v 170,raw48,Available_Reservd_Space "
    "-v 171,raw48,Program_Fail_Count "
    "-v 172,raw48,Erase_Fail_Count "
    "-v 174,raw48,Unexpect_Power_Loss_Ct "
    "-v 183,raw48,SATA_Downshift_Count "
  //"-v 184,raw48,End-to-End_Error "
    "-v 187,raw48,Uncorrectable_Error_Cnt "
  //"-v 190,tempminmax,Airflow_Temperature_Cel "
  //"-v 192,raw48,Power-Off_Retract_Count "
  //"-v 199,raw48,UDMA_CRC_Error_Count "
    "-v 225,raw48,Host_Writes_32MiB "
    "-v 226,raw48,Workld_Media_Wear_Indic "
    "-v 227,raw48,Workld_Host_Reads_Perc "
    "-v 228,raw48,Workload_Minutes "
  //"-v 232,raw48,Available_Reservd_Space "
  //"-v 233,raw48,Media_Wearout_Indicator "
    "-v 241,raw48,Host_Writes_32MiB "
    "-v 242,raw48,Host_Reads_32MiB "
    "-v 249,raw48,NAND_Writes_1GiB"
  },
  { "Intel 330/335 Series SSDs", // tested with INTEL SSDSC2CT180A3/300i, SSDSC2CT240A3/300i,
      // INTEL SSDSC2CT240A4/335t
    "INTEL SSDSC2CT(060|120|180|240)A[34]", // A4 = 335 Series
    "", "",
  //"-v 5,raw16(raw16),Reallocated_Sector_Ct "
    "-v 9,msec24hour32,Power_On_Hours_and_Msec "
  //"-v 12,raw48,Power_Cycle_Count "
  //"-v 181,raw48,Program_Fail_Cnt_Total " // ] Missing in 330 specification from April 2012
  //"-v 182,raw48,Erase_Fail_Count_Total " // ]
  //"-v 192,raw48,Power-Off_Retract_Count "
    "-v 225,raw48,Host_Writes_32MiB "
  //"-v 232,raw48,Available_Reservd_Space "
  //"-v 233,raw48,Media_Wearout_Indicator "
    "-v 241,raw48,Host_Writes_32MiB "
    "-v 242,raw48,Host_Reads_32MiB "
    "-v 249,raw48,NAND_Writes_1GiB"
  },
  { "Intel 730 and DC S3500/S3700 Series SSDs", // tested with INTEL SSDSC2BP480G4, SSDSC2BB120G4/D2010355,
      // INTEL SSDSC2BB800G4T, SSDSC2BA200G3/5DV10250
    "INTEL SSDSC(1N|2B)[ABP](080|100|120|160|200|240|300|400|480|600|800)G[34]T?", // A=S3700, B=S3500, P=730
    "", "",
  //"-v 3,raw16(avg16),Spin_Up_Time "
  //"-v 4,raw48,Start_Stop_Count "
  //"-v 5,raw16(raw16),Reallocated_Sector_Ct "
  //"-v 9,raw24(raw8),Power_On_Hours "
  //"-v 12,raw48,Power_Cycle_Count "
    "-v 170,raw48,Available_Reservd_Space "
    "-v 171,raw48,Program_Fail_Count "
    "-v 172,raw48,Erase_Fail_Count "
    "-v 174,raw48,Unsafe_Shutdown_Count "
    "-v 175,raw16(raw16),Power_Loss_Cap_Test "
    "-v 183,raw48,SATA_Downshift_Count "
  //"-v 184,raw48,End-to-End_Error "
  //"-v 187,raw48,Reported_Uncorrect "
    "-v 190,tempminmax,Temperature_Case "
    "-v 192,raw48,Unsafe_Shutdown_Count "
    "-v 194,tempminmax,Temperature_Internal "
  //"-v 197,raw48,Current_Pending_Sector "
    "-v 199,raw48,CRC_Error_Count "
    "-v 225,raw48,Host_Writes_32MiB "
    "-v 226,raw48,Workld_Media_Wear_Indic " // Timed Workload Media Wear Indicator (percent*1024)
    "-v 227,raw48,Workld_Host_Reads_Perc "  // Timed Workload Host Reads Percentage
    "-v 228,raw48,Workload_Minutes " // 226,227,228 can be reset by 'smartctl -t vendor,0x40'
  //"-v 232,raw48,Available_Reservd_Space "
  //"-v 233,raw48,Media_Wearout_Indicator "
    "-v 234,raw24/raw32:04321,Thermal_Throttle "
    "-v 241,raw48,Host_Writes_32MiB "
    "-v 242,raw48,Host_Reads_32MiB"
  },
  { "Kingston branded X25-V SSDs", // fixed firmware
    "KINGSTON SSDNow 40GB",
    "2CV102(J[89A-Z]|[K-Z].)", // >= "2CV102J8"
    "",
    "-v 192,raw48,Unsafe_Shutdown_Count "
    "-v 225,raw48,Host_Writes_32MiB "
    "-v 226,raw48,Workld_Media_Wear_Indic "
    "-v 227,raw48,Workld_Host_Reads_Perc "
    "-v 228,raw48,Workload_Minutes"
  },
  { "Kingston branded X25-V SSDs", // buggy or unknown firmware
    "KINGSTON SSDNow 40GB",
    "",
    "This drive may require a firmware update to\n"
    "fix possible drive hangs when reading SMART self-test log.\n"
    "To update Kingston branded drives, a modified Intel update\n"
    "tool must be used. Search for \"kingston 40gb firmware\".",
    "-v 192,raw48,Unsafe_Shutdown_Count "
    "-v 225,raw48,Host_Writes_32MiB "
    "-v 226,raw48,Workld_Media_Wear_Indic "
    "-v 227,raw48,Workld_Host_Reads_Perc "
    "-v 228,raw48,Workload_Minutes"
  },
  { "JMicron based SSDs", // JMicron JMF60x
    "Kingston SSDNow V Series [0-9]*GB|" // tested with Kingston SSDNow V Series 64GB/B090522a
    "TS(2|4|8|16|32|64|128|192)GSSD(18|25)[MS]?-[MS]", // Transcend IDE and SATA, tested with
      // TS32GSSD25-M/V090331, TS32GSSD18M-M/v090331
    "[BVv].*", // other Transcend SSD versions will be catched by subsequent entry
    "",
  //"-v 9,raw24(raw8),Power_On_Hours " // raw value always 0?
  //"-v 12,raw48,Power_Cycle_Count "
  //"-v 194,tempminmax,Temperature_Celsius " // raw value always 0?
    "-v 229,hex64:w012345r,Halt_System/Flash_ID " // Halt, Flash[7]
    "-v 232,hex64:w012345r,Firmware_Version_Info " // "YYMMDD", #Channels, #Banks
    "-v 233,hex48:w01234,ECC_Fail_Record " // Fail number, Row[3], Channel, Bank
    "-v 234,raw24/raw24:w01234,Avg/Max_Erase_Count "
    "-v 235,raw24/raw24:w01z23,Good/Sys_Block_Count"
  },
  { "JMicron based SSDs", // JMicron JMF61x, JMF66x, JMF670
    "ADATA S596 Turbo|"  // tested with ADATA S596 Turbo 256GB SATA SSD (JMicron JMF616)
    "ADATA SP600|"  // tested with ADATA SP600/2.4 (JMicron JMF661)
    "ADATA SP310|"  // Premier Pro SP310 mSATA, JMF667, tested with ADATA SP310/3.04
    "APPLE SSD TS(064|128|256|512)C|"  // Toshiba?, tested with APPLE SSD TS064C/CJAA0201
    "KINGSTON SNV425S2(64|128)GB|"  // SSDNow V Series (2. Generation, JMF618),
                                    // tested with KINGSTON SNV425S264GB/C091126a
    "KINGSTON SSDNOW 30GB|" // tested with KINGSTON SSDNOW 30GB/AJXA0202
    "KINGSTON SS100S2(8|16)G|"  // SSDNow S100 Series, tested with KINGSTON SS100S28G/D100309a
    "KINGSTON SNVP325S2(64|128|256|512)GB|" // SSDNow V+ Series, tested with KINGSTON SNVP325S2128GB/AGYA0201
    "KINGSTON SVP?100S2B?(64|96|128|256|512)G|"  // SSDNow V100/V+100 Series,
      // tested with KINGSTON SVP100S296G/CJR10202, KINGSTON SV100S2256G/D110225a
    "KINGSTON SV200S3(64|128|256)G|" // SSDNow V200 Series, tested with KINGSTON SV200S3128G/E120506a
    "TOSHIBA THNS128GG4BBAA|"  // Toshiba / Super Talent UltraDrive DX,
                               // tested with Toshiba 128GB 2.5" SSD (built in MacBooks)
    "TOSHIBA THNSNC128GMLJ|" // tested with THNSNC128GMLJ/CJTA0202 (built in Toshiba Protege/Dynabook)
    "TS(8|16|32|64|128|192|256|512)GSSD25S?-(MD?|S)|" // Transcend IDE and SATA, JMF612, tested with
      // TS256GSSD25S-M/101028, TS32GSSD25-M/20101227
    "TS(32|64|128|256)G(SSD|MSA)340", // Transcend SSD340 SATA/mSATA, JMF667/670, tested with
      // TS256GSSD340/SVN263, TS256GSSD340/SVN423b, TS256GMSA340/SVN263
    "", "",
  //"-v 1,raw48,Raw_Read_Error_Rate "
  //"-v 2,raw48,Throughput_Performance "
    "-v 3,raw48,Unknown_JMF_Attribute "
  //"-v 5,raw16(raw16),Reallocated_Sector_Ct "
    "-v 7,raw48,Unknown_JMF_Attribute "
    "-v 8,raw48,Unknown_JMF_Attribute "
  //"-v 9,raw24(raw8),Power_On_Hours "
    "-v 10,raw48,Unknown_JMF_Attribute "
  //"-v 12,raw48,Power_Cycle_Count "
    "-v 167,raw48,Unknown_JMF_Attribute "
    "-v 168,raw48,SATA_Phy_Error_Count "
    "-v 169,raw48,Unknown_JMF_Attribute "
    "-v 170,raw16,Bad_Block_Count "
    "-v 173,raw16,Erase_Count " // JMF661: different?
    "-v 175,raw48,Bad_Cluster_Table_Count "
    "-v 192,raw48,Unexpect_Power_Loss_Ct "
  //"-v 194,tempminmax,Temperature_Celsius "
  //"-v 197,raw48,Current_Pending_Sector "
    "-v 233,raw48,Unknown_JMF_Attribute " // FW SVN423b
    "-v 234,raw48,Unknown_JMF_Attribute " // FW SVN423b
    "-v 240,raw48,Unknown_JMF_Attribute "
  //"-v 241,raw48,Total_LBAs_Written "    // FW SVN423b
  //"-v 242,raw48,Total_LBAs_Read "       // FW SVN423b
  },
  { "Plextor M3/M5/M6 Series SSDs", // Marvell 88SS9174 (M3, M5S), 88SS9187 (M5P, M5Pro), 88SS9188 (M6M/S),
      // tested with PLEXTOR PX-128M3/1.01, PX-128M3P/1.04, PX-256M3/1.05, PX-128M5S/1.02, PX-256M5S/1.03,
      // PX-128M5M/1.05, PX-128M5S/1.05, PX-128M5Pro/1.05, PX-512M5Pro/1.06, PX-256M5P/1.01, PX-128M6S/1.03
      // (1.04/5 Firmware self-test log lifetime unit is bogus, possibly 1/256 hours)
    "PLEXTOR PX-(64|128|256|512|768)M(3P?|5[MPS]|5Pro|6[MS])",
    "", "",
  //"-v 1,raw48,Raw_Read_Error_Rate "
  //"-v 5,raw16(raw16),Reallocated_Sector_Ct "
  //"-v 9,raw24(raw8),Power_On_Hours "
  //"-v 12,raw48,Power_Cycle_Count "
    "-v 170,raw48,Unknown_Plextor_Attrib "  // M6S/1.03
    "-v 171,raw48,Unknown_Plextor_Attrib "  // M6S/1.03
    "-v 172,raw48,Unknown_Plextor_Attrib "  // M6S/1.03
    "-v 173,raw48,Unknown_Plextor_Attrib "  // M6S/1.03
    "-v 174,raw48,Unknown_Plextor_Attrib "  // M6S/1.03
  //"-v 175,raw48,Program_Fail_Count_Chip " // M6S/1.03
  //"-v 176,raw48,Erase_Fail_Count_Chip "   // M6S/1.03
  //"-v 177,raw48,Wear_Leveling_Count "
  //"-v 178,raw48,Used_Rsvd_Blk_Cnt_Chip "
  //"-v 179,raw48,Used_Rsvd_Blk_Cnt_Tot "   // M6S/1.03
  //"-v 180,raw48,Unused_Rsvd_Blk_Cnt_Tot " // M6S/1.03
  //"-v 181,raw48,Program_Fail_Cnt_Total "
  //"-v 182,raw48,Erase_Fail_Count_Total "
  //"-v 183,raw48,Runtime_Bad_Block "       // M6S/1.03
  //"-v 184,raw48,End-to-End_Error "        // M6S/1.03
  //"-v 187,raw48,Reported_Uncorrect "
  //"-v 188,raw48,Command_Timeout "         // M6S/1.03
  //"-v 192,raw48,Power-Off_Retract_Count "
  //"-v 195,raw48,Hardware_ECC_Recovered "  // MS6/1.03
  //"-v 196,raw16(raw16),Reallocated_Event_Count "
  //"-v 198,raw48,Offline_Uncorrectable "
  //"-v 199,raw48,UDMA_CRC_Error_Count "
  //"-v 232,raw48,Available_Reservd_Space "
  //"-v 233,raw48,Media_Wearout_Indicator " // MS6/1.03
    "-v 241,raw48,Host_Writes_32MiB "
    "-v 242,raw48,Host_Reads_32MiB"
  },
  { "Samsung based SSDs",
    "SAMSUNG SSD PM800 .*GB|"  // SAMSUNG PM800 SSDs, tested with SAMSUNG SSD PM800 TH 64GB/VBM25D1Q
    "SAMSUNG SSD PM810 .*GB|"  // SAMSUNG PM810 (470 series) SSDs, tested with SAMSUNG SSD PM810 2.5" 128GB/AXM06D1Q
    "SAMSUNG 470 Series SSD|"  // tested with SAMSUNG 470 Series SSD 64GB/AXM09B1Q
    "SAMSUNG SSD 830 Series|"  // tested with SAMSUNG SSD 830 Series 64GB/CXM03B1Q
    "Samsung SSD 840 (PRO )?Series|" // tested with Samsung SSD 840 PRO Series 128GB/DXM04B0Q,
      // Samsung SSD 840 Series/DXT06B0Q
    "Samsung SSD 840 EVO ((120|250|500)G|1T)B( mSATA)?|" // tested with Samsung SSD 840 EVO (120|250|500)GB/EXT0AB0Q,
      // Samsung SSD 840 EVO (120|250)GB/EXT0BB6Q, 1TB/EXT0BB0Q, 120GB mSATA/EXT41B6Q
    "Samsung SSD 850 PRO ((128|256|512)G|1T)B|" // tested with Samsung SSD 850 PRO 128GB/EXM01B6Q,
      // Samsung SSD 850 PRO 1TB/EXM01B6Q
    "SAMSUNG MZ7WD((120|240)HAFV|480HAGM|960HAGP)-00003|" // SM843T Series, tested with
      // SAMSUNG MZ7WD120HAFV-00003/DXM85W3Q
    "SAMSUNG MZ7GE(240HMGR|(480|960)HMHP)-00003", // SM853T Series, tested with
      // SAMSUNG MZ7GE240HMGR-00003/EXT0303Q
    "", "",
  //"-v 5,raw16(raw16),Reallocated_Sector_Ct "
  //"-v 9,raw24(raw8),Power_On_Hours "
  //"-v 12,raw48,Power_Cycle_Count "
  //"-v 175,raw48,Program_Fail_Count_Chip "
  //"-v 176,raw48,Erase_Fail_Count_Chip "
  //"-v 177,raw48,Wear_Leveling_Count "
  //"-v 178,raw48,Used_Rsvd_Blk_Cnt_Chip "
  //"-v 179,raw48,Used_Rsvd_Blk_Cnt_Tot "
  //"-v 180,raw48,Unused_Rsvd_Blk_Cnt_Tot "
  //"-v 181,raw48,Program_Fail_Cnt_Total "
  //"-v 182,raw48,Erase_Fail_Count_Total "
  //"-v 183,raw48,Runtime_Bad_Block "
  //"-v 184,raw48,End-to-End_Error " // SM843T Series
    "-v 187,raw48,Uncorrectable_Error_Cnt "
  //"-v 190,tempminmax,Airflow_Temperature_Cel "  // seems to be some sort of temperature value for 470 Series?
  //"-v 194,tempminmax,Temperature_Celsius "
    "-v 195,raw48,ECC_Error_Rate "
  //"-v 198,raw48,Offline_Uncorrectable "
    "-v 199,raw48,CRC_Error_Count "
    "-v 201,raw48,Supercap_Status "
    "-v 202,raw48,Exception_Mode_Status "
    "-v 235,raw48,POR_Recovery_Count " // 830/840 Series
  //"-v 241,raw48,Total_LBAs_Written"
  },
  { "Marvell based SanDisk SSDs",
    "SanDisk SD5SG2[0-9]*G1052E|" // X100 (88SS9174), tested with SanDisk SD5SG2256G1052E/10.04.01
    "SanDisk SD6SB[12]M[0-9]*G(1022I)?|" // X110/X210 (88SS9175), tested with SanDisk SD6SB1M064G1022I/X231600,
      // SanDisk SD6SB1M256G1022I/X231600, SanDisk SD6SB2M512G1022I/X210400
    "SanDisk SDSSDHP[0-9]*G|" // Ultra Plus (88SS9175), tested with SanDisk SDSSDHP128G/X23[01]6RL
    "SanDisk SDSSDXP[0-9]*G", // Extreme II (88SS9187), tested with SanDisk SDSSDXP480G/R1311
    "", "",
  //"-v 5,raw16(raw16),Reallocated_Sector_Ct "
  //"-v 9,raw24(raw8),Power_On_Hours "
  //"-v 12,raw48,Power_Cycle_Count "
    "-v 166,raw48,Min_W/E_Cycle "
    "-v 167,raw48,Min_Bad_Block/Die "
    "-v 168,raw48,Maximum_Erase_Cycle "
    "-v 169,raw48,Total_Bad_Block "
    "-v 171,raw48,Program_Fail_Count "
    "-v 172,raw48,Erase_Fail_Count "
    "-v 173,raw48,Avg_Write_Erase_Ct "
    "-v 174,raw48,Unexpect_Power_Loss_Ct "
  //"-v 187,raw48,Reported_Uncorrect "
  //"-v 194,tempminmax,Temperature_Celsius "
    "-v 212,raw48,SATA_PHY_Error "
    "-v 230,raw48,Perc_Write_Erase_Count "
    "-v 232,raw48,Perc_Avail_Resrvd_Space "
    "-v 233,raw48,Total_NAND_Writes_GiB "
    "-v 241,raw48,Total_Writes_GiB "
    "-v 242,raw48,Total_Reads_GiB "
  //"-v 243,raw48,Unknown_Attribute "
  },
  { "SanDisk based SSDs", // see also #463 for the vendor attribute description
    "SanDisk iSSD P4 [0-9]*GB|" // tested with SanDisk iSSD P4 16GB/SSD 9.14
    "SanDisk SDSSDP[0-9]*G|" // tested with SanDisk SDSSDP064G/1.0.0, SDSSDP128G/2.0.0
    "SanDisk SSD i100 [0-9]*GB|" // tested with SanDisk SSD i100 8GB/11.56.04, 24GB/11.56.04
    "SanDisk SSD U100 ([0-9]*GB|SMG2)|" // tested with SanDisk SSD U100 8GB/10.56.00, 256GB/10.01.02, SMG2/10.56.04
    "SanDisk SD7[SU]B[23]Q(064|128|256|512)G.*", // tested with SD7SB3Q064G1122/SD7UB3Q256G1122/SD7SB3Q128G/SD7UB2Q512G1122
    "", "",
  //"-v 5,raw16(raw16),Reallocated_Sector_Ct "
  //"-v 9,raw24(raw8),Power_On_Hours "
  //"-v 12,raw48,Power_Cycle_Count "
    "-v 171,raw48,Program_Fail_Count "
    "-v 172,raw48,Erase_Fail_Count "
    "-v 173,raw48,Avg_Write_Erase_Ct "
    "-v 174,raw48,Unexpect_Power_Loss_Ct "
  //"-v 187,raw48,Reported_Uncorrect "
    "-v 212,raw48,SATA_PHY_Error "
    "-v 230,raw48,Perc_Write_Erase_Count "
    "-v 232,raw48,Perc_Avail_Resrvd_Space "
    "-v 234,raw48,Perc_Write_Erase_Ct_BC "
  //"-v 241,raw48,Total_LBAs_Written "
  //"-v 242,raw48,Total_LBAs_Read "
    "-v 244,raw48,Thermal_Throttle "
  },
  { "SiliconMotion based SSDs", // SM2246EN (Transcend TS6500)
    "TS((16|32|64|128|256|512)G|1T)(SSD|MSA)370", // Transcend SSD370 SATA/mSATA, TS6500, tested with
      // TS32GMSA370/20140402, TS16GMSA370/20140516, TS64GSSD370/20140516, TS256GSSD370/N0815B
    "", "",
  //"-v 1,raw48,Raw_Read_Error_Rate "
  //"-v 2,raw48,Throughput_Performance "
  //"-v 9,raw24(raw8),Power_On_Hours "
  //"-v 12,raw48,Power_Cycle_Count "
    "-v 160,raw48,Uncorrectable_Error_Cnt "
    "-v 161,raw48,Valid_Spare_Block_Cnt "
    "-v 163,raw48,Initial_Bad_Block_Count "
    "-v 164,raw48,Total_Erase_Count "
    "-v 165,raw48,Max_Erase_Count "
    "-v 166,raw48,Min_Erase_Count "
    "-v 167,raw48,Average_Erase_Count "
    "-v 168,raw48,Max_Erase_Count_of_Spec "
    "-v 169,raw48,Remaining_Lifetime_Perc "
  //"-v 175,raw48,Program_Fail_Count_Chip "
  //"-v 176,raw48,Erase_Fail_Count_Chip "
  //"-v 177,raw48,Wear_Leveling_Count "
    "-v 178,raw48,Runtime_Invalid_Blk_Cnt "
  //"-v 181,raw48,Program_Fail_Cnt_Total "
  //"-v 182,raw48,Erase_Fail_Count_Total "
  //"-v 187,raw48,Reported_Uncorrect "
  //"-v 192,raw48,Power-Off_Retract_Count "
  //"-v 194,tempminmax,Temperature_Celsius "
  //"-v 195,raw48,Hardware_ECC_Recovered "
  //"-v 196,raw16(raw16),Reallocated_Event_Count "
  //"-v 197,raw48,Current_Pending_Sector "
  //"-v 198,raw48,Offline_Uncorrectable "
  //"-v 199,raw48,UDMA_CRC_Error_Count "
    "-v 225,raw48,Host_Writes_32MiB " // FW 20140402
  //"-v 232,raw48,Available_Reservd_Space "
    "-v 241,raw48,Host_Writes_32MiB "
    "-v 242,raw48,Host_Reads_32MiB "
    "-v 245,raw48,Unkn_SiliconMotion_Attr" // FW N0815B
  },
  { "Smart Storage Systems Xcel-10 SSDs",  // based on http://www.smartm.com/files/salesLiterature/storage/xcel10.pdf
    "SMART A25FD-(32|64|128)GI32N", // tested with SMART A25FD-128GI32N/B9F23D4K
    "",
    "", // attributes info from http://www.adtron.com/pdf/SMART_Attributes_Xcel-10_810800014_RevB.pdf
    "-v 1,raw48,Not_Supported "
    "-v 2,raw48,Not_Supported "
  //"-v 9,raw24(raw8),Power_On_Hours "
  //"-v 12,raw48,Power_Cycle_Count "
    "-v 191,raw48,Not_Supported "
  //"-v 192,raw48,Power-Off_Retract_Count "
    "-v 197,raw48,ECC_Error_Count "
  //"-v 198,raw48,Offline_Uncorrectable "
  //"-v 199,raw48,UDMA_CRC_Error_Count "
    "-v 251,raw48,Min_Spares_Remain_Perc " // percentage of the total number of spare blocks available
    "-v 252,raw48,Added_Bad_Flash_Blk_Ct " // number of bad flash blocks
    "-v 254,raw48,Total_Erase_Blocks_Ct" // number of times the drive has erased any erase block
  },
  { "Smart Storage Systems XceedSecure2 SSDs",
    "(SMART|Adtron) ([AIS]25FBS|S35FCS).*",
    "", "",
    "-v 9,sec2hour,Power_On_Hours "
    "-v 194,hex64,Proprietary_194"
  },
  { "Smart Storage Systems XceedUltraX/Adtron A25FBX SSDs",
    "(SMART|Adtron) (A|I)25FBX.*",
    "", "",
    "-v 9,hex64,Proprietary_9 "
    "-v 194,hex48,Proprietary_194"
  },
  { "Smart Storage Systems Adtron A25FB 2xN SSDs",
    "(SMART|Adtron) A25FB.*2.N",
    "", "",
    "-v 110,hex64,Proprietary_HWC "
    "-v 111,hex64,Proprietary_MP "
    "-v 112,hex64,Proprietary_RtR "
    "-v 113,hex64,Proprietary_RR "
    "-v 120,hex64,Proprietary_HFAll "
    "-v 121,hex64,Proprietary_HF1st "
    "-v 122,hex64,Proprietary_HF2nd "
    "-v 123,hex64,Proprietary_HF3rd "
    "-v 125,hex64,Proprietary_SFAll "
    "-v 126,hex64,Proprietary_SF1st "
    "-v 127,hex64,Proprietary_SF2nd "
    "-v 128,hex64,Proprietary_SF3rd "
    "-v 194,raw24/raw32:zvzzzw,Fractional_Temperature"
  },
  { "Smart Storage Systems Adtron A25FB 3xN SSDs",
    "(SMART|Adtron) A25FB-.*3.N",
    "", "",
    "-v 9,sec2hour,Power_On_Hours "
    "-v 113,hex48,Proprietary_RR "
    "-v 130,raw48:54321,Minimum_Spares_All_Zs"
  //"-v 194,tempminmax,Temperature_Celsius"
  },
  { "STEC Mach2 CompactFlash Cards", // tested with STEC M2P CF 1.0.0/K1385MS
    "STEC M2P CF 1.0.0",
    "", "",
    "-v 100,raw48,Erase_Program_Cycles "
    "-v 103,raw48,Remaining_Energy_Storg "
    "-v 170,raw48,Reserved_Block_Count "
    "-v 171,raw48,Program_Fail_Count "
    "-v 172,raw48,Erase_Fail_Count "
    "-v 173,raw48,Wear_Leveling_Count "
    "-v 174,raw48,Unexpect_Power_Loss_Ct "
    "-v 211,raw48,Unknown_Attribute " // ] Missing in specification
    "-v 212,raw48,Unknown_Attribute"  // ] from September 2012
  },
  { "Transcend CompactFlash Cards", // tested with TRANSCEND/20080820,
      // TS4GCF133/20100709, TS16GCF133/20100709, TS16GCF150/20110407
    "TRANSCEND|TS(4|8|16)GCF(133|150)",
    "", "",
    "-v 7,raw48,Unknown_Attribute "
    "-v 8,raw48,Unknown_Attribute"
  },
  { "Marvell SSD SD88SA024BA0 (SUN branded)",
    "MARVELL SD88SA024BA0 SUN24G 0902M0054V",
    "", "", ""
  },
  { "HP 1TB SATA disk GB1000EAFJL",
    "GB1000EAFJL",
    "", "", ""
  },
  { "HP 500GB SATA disk MM0500EANCR",
    "MM0500EANCR",
    "", "", ""
  },
  { "HP 250GB SATA disk VB0250EAVER",
    "VB0250EAVER",
    "", "", ""
  },
  { "IBM Deskstar 60GXP",  // ER60A46A firmware
    "(IBM-|Hitachi )?IC35L0[12346]0AVER07.*",
    "ER60A46A",
    "", ""
  },
  { "IBM Deskstar 60GXP",  // All other firmware
    "(IBM-|Hitachi )?IC35L0[12346]0AVER07.*",
    "",
    "IBM Deskstar 60GXP drives may need upgraded SMART firmware.\n"
    "Please see http://haque.net/dtla_update/",
    ""
  },
  { "IBM Deskstar 40GV & 75GXP (A5AA/A6AA firmware)",
    "(IBM-)?DTLA-30[57]0[123467][05].*",
    "T[WX][123468AG][OF]A[56]AA",
    "", ""
  },
  { "IBM Deskstar 40GV & 75GXP (all other firmware)",
    "(IBM-)?DTLA-30[57]0[123467][05].*",
    "",
    "IBM Deskstar 40GV and 75GXP drives may need upgraded SMART firmware.\n"
    "Please see http://haque.net/dtla_update/",
    ""
  },
  { "", // ExcelStor J240, J340, J360, J680, J880 and J8160
    "ExcelStor Technology J(24|34|36|68|88|816)0",
    "", "", ""
  },
  { "", // Fujitsu M1623TAU
    "FUJITSU M1623TAU",
    "",
    "",
    "-v 9,seconds"
  },
  { "Fujitsu MHG",
    "FUJITSU MHG2...ATU?.*",
    "",
    "",
    "-v 9,seconds"
  },
  { "Fujitsu MHH",
    "FUJITSU MHH2...ATU?.*",
    "",
    "",
    "-v 9,seconds"
  },
  { "Fujitsu MHJ",
    "FUJITSU MHJ2...ATU?.*",
    "",
    "",
    "-v 9,seconds"
  },
  { "Fujitsu MHK",
    "FUJITSU MHK2...ATU?.*",
    "",
    "",
    "-v 9,seconds"
  },
  { "",  // Fujitsu MHL2300AT
    "FUJITSU MHL2300AT",
    "",
    "This drive's firmware has a harmless Drive Identity Structure\n"
      "checksum error bug.",
    "-v 9,seconds"
  },
  { "",  // MHM2200AT, MHM2150AT, MHM2100AT, MHM2060AT
    "FUJITSU MHM2(20|15|10|06)0AT",
    "",
    "This drive's firmware has a harmless Drive Identity Structure\n"
      "checksum error bug.",
    "-v 9,seconds"
  },
  { "Fujitsu MHN",
    "FUJITSU MHN2...AT",
    "",
    "",
    "-v 9,seconds"
  },
  { "", // Fujitsu MHR2020AT
    "FUJITSU MHR2020AT",
    "",
    "",
    "-v 9,seconds"
  },
  { "", // Fujitsu MHR2040AT
    "FUJITSU MHR2040AT",
    "",    // Tested on 40BA
    "",
    "-v 9,seconds -v 192,emergencyretractcyclect "
    "-v 198,offlinescanuncsectorct -v 200,writeerrorcount"
  },
  { "Fujitsu MHS AT",
    "FUJITSU MHS20[6432]0AT(  .)?",
    "",
    "",
    "-v 9,seconds -v 192,emergencyretractcyclect "
    "-v 198,offlinescanuncsectorct -v 200,writeerrorcount "
    "-v 201,detectedtacount"
  },
  { "Fujitsu MHT", // tested with FUJITSU MHT2030AC/909B
    "FUJITSU MHT2...(AC|AH|AS|AT|BH)U?.*",
    "",
    "",
    "-v 9,seconds"
  },
  { "Fujitsu MHU",
    "FUJITSU MHU2...ATU?.*",
    "",
    "",
    "-v 9,seconds"
  },
  { "Fujitsu MHV",
    "FUJITSU MHV2...(AH|AS|AT|BH|BS|BT).*",
    "",
    "",
    "-v 9,seconds"
  },
  { "Fujitsu MPA..MPG",
    "FUJITSU MP[A-G]3...A[HTEV]U?.*",
    "",
    "",
    "-v 9,seconds"
  },
  { "Fujitsu MHY BH",
    "FUJITSU MHY2(04|06|08|10|12|16|20|25)0BH.*",
    "", "",
    "-v 240,raw48,Transfer_Error_Rate"
  },
  { "Fujitsu MHW AC", // tested with FUJITSU MHW2060AC/00900004
    "FUJITSU MHW20(40|60)AC",
    "", "", ""
  },
  { "Fujitsu MHW BH",
    "FUJITSU MHW2(04|06|08|10|12|16)0BH.*",
    "", "", ""
  },
  { "Fujitsu MHW BJ",
    "FUJITSU MHW2(08|12|16)0BJ.*",
    "", "", ""
  },
  { "Fujitsu MHZ BH",
    "FUJITSU MHZ2(04|08|12|16|20|25|32)0BH.*",
    "", "", ""
  },
  { "Fujitsu MHZ BJ",
    "FUJITSU MHZ2(08|12|16|20|25|32)0BJ.*",
    "",
    "",
    "-v 9,minutes"
  },
  { "Fujitsu MHZ BS",
    "FUJITSU MHZ2(12|25)0BS.*",
    "", "", ""
  },
  { "Fujitsu MHZ BK",
    "FUJITSU MHZ2(08|12|16|25)0BK.*",
    "", "", ""
  },
  { "Fujitsu MJA BH",
    "FUJITSU MJA2(08|12|16|25|32|40|50)0BH.*",
    "", "", ""
  },
  { "", // Samsung SV4012H (known firmware)
    "SAMSUNG SV4012H",
    "RM100-08",
    "",
    "-v 9,halfminutes -F samsung"
  },
  { "", // Samsung SV4012H (all other firmware)
    "SAMSUNG SV4012H",
    "",
    "May need -F samsung disabled; see manual for details.",
    "-v 9,halfminutes -F samsung"
  },
  { "", // Samsung SV0412H (known firmware)
    "SAMSUNG SV0412H",
    "SK100-01",
    "",
    "-v 9,halfminutes -v 194,10xCelsius -F samsung"
  },
  { "", // Samsung SV0412H (all other firmware)
    "SAMSUNG SV0412H",
    "",
    "May need -F samsung disabled; see manual for details.",
    "-v 9,halfminutes -v 194,10xCelsius -F samsung"
  },
  { "", // Samsung SV1204H (known firmware)
    "SAMSUNG SV1204H",
    "RK100-1[3-5]",
    "",
    "-v 9,halfminutes -v 194,10xCelsius -F samsung"
  },
  { "", // Samsung SV1204H (all other firmware)
    "SAMSUNG SV1204H",
    "",
    "May need -F samsung disabled; see manual for details.",
    "-v 9,halfminutes -v 194,10xCelsius -F samsung"
  },
  { "", // SAMSUNG SV0322A tested with FW JK200-35
    "SAMSUNG SV0322A",
    "", "", ""
  },
  { "SAMSUNG SpinPoint V80", // tested with SV1604N/TR100-23
    "SAMSUNG SV(0211|0401|0612|0802|1203|1604)N",
    "",
    "",
    "-v 9,halfminutes -F samsung2"
  },
  { "", // SAMSUNG SP40A2H with RR100-07 firmware
    "SAMSUNG SP40A2H",
    "RR100-07",
    "",
    "-v 9,halfminutes -F samsung"
  },
  { "", // SAMSUNG SP80A4H with RT100-06 firmware
    "SAMSUNG SP80A4H",
    "RT100-06",
    "",
    "-v 9,halfminutes -F samsung"
  },
  { "", // SAMSUNG SP8004H with QW100-61 firmware
    "SAMSUNG SP8004H",
    "QW100-61",
    "",
    "-v 9,halfminutes -F samsung"
  },
  { "SAMSUNG SpinPoint F1 DT", // tested with HD103UJ/1AA01113
    "SAMSUNG HD(083G|16[12]G|25[12]H|32[12]H|50[12]I|642J|75[23]L|10[23]U)J",
    "", "", ""
  },
  { "SAMSUNG SpinPoint F1 EG", // tested with HD103UI/1AA01113
    "SAMSUNG HD(252H|322H|502I|642J|753L|103U)I",
    "", "", ""
  },
  { "SAMSUNG SpinPoint F1 RE", // tested with HE103UJ/1AA01113
    "SAMSUNG HE(252H|322H|502I|642J|753L|103U)J",
    "", "", ""
  },
  { "SAMSUNG SpinPoint F2 EG", // tested with HD154UI/1AG01118
    "SAMSUNG HD(502H|10[23]S|15[34]U)I",
    "", "", ""
  },
  { "SAMSUNG SpinPoint F3", // tested with HD502HJ/1AJ100E4
    "SAMSUNG HD(502H|754J|103S)J",
    "", "", ""
  },
  { "Seagate Barracuda SpinPoint F3", // tested with ST1000DM005 HD103SJ/1AJ100E5
    "ST[0-9DM]* HD(502H|754J|103S)J",
    "", "", ""
  },
  { "SAMSUNG SpinPoint F3 EG", // tested with HD503HI/1AJ100E4, HD153WI/1AN10002
    "SAMSUNG HD(253G|(324|503)H|754J|105S|(153|203)W)I",
    "", "", ""
  },
  { "SAMSUNG SpinPoint F3 RE", // tested with HE103SJ/1AJ30001
    "SAMSUNG HE(502H|754J|103S)J",
    "", "", ""
  },
  { "Seagate Samsung Spinpoint F4", // tested with ST250DM001 HD256GJ/1AR10001
    "ST(250|320)DM001 HD(256G|322G|323H)J",
    "", "", ""
  },
  { "SAMSUNG SpinPoint F4 EG (AF)",// tested with HD204UI/1AQ10001(buggy|fixed)
    "SAMSUNG HD(155|204)UI",
    "", // 1AQ10001
    "Using smartmontools or hdparm with this\n"
    "drive may result in data loss due to a firmware bug.\n"
    "****** THIS DRIVE MAY OR MAY NOT BE AFFECTED! ******\n"
    "Buggy and fixed firmware report same version number!\n"
    "See the following web pages for details:\n"
    "http://knowledge.seagate.com/articles/en_US/FAQ/223571en\n"
    "http://www.smartmontools.org/wiki/SamsungF4EGBadBlocks",
    ""
  },
  { "SAMSUNG SpinPoint S250", // tested with HD200HJ/KF100-06
    "SAMSUNG HD(162|200|250)HJ",
    "", "", ""
  },
  { "SAMSUNG SpinPoint T133", // tested with HD300LJ/ZT100-12, HD400LJ/ZZ100-14, HD401LJ/ZZ100-15
    "SAMSUNG HD(250KD|(30[01]|320|40[01])L[DJ])",
    "", "", ""
  },
  { "SAMSUNG SpinPoint T166", // tested with HD501LJ/CR100-1[01]
    "SAMSUNG HD(080G|160H|32[01]K|403L|50[01]L)J",
    "", "",
    "-v 197,increasing" // at least HD501LJ/CR100-11
  },
  { "SAMSUNG SpinPoint P120", // VF100-37 firmware, tested with SP2514N/VF100-37
    "SAMSUNG SP(16[01]3|2[05][01]4)[CN]",
    "VF100-37",
    "",
    "-F samsung3"
  },
  { "SAMSUNG SpinPoint P120", // other firmware, tested with SP2504C/VT100-33
    "SAMSUNG SP(16[01]3|2[05][01]4)[CN]",
    "",
    "May need -F samsung3 enabled; see manual for details.",
    ""
  },
  { "SAMSUNG SpinPoint P80 SD", // tested with HD160JJ/ZM100-33
    "SAMSUNG HD(080H|120I|160J)J",
    "", "", ""
  },
  { "SAMSUNG SpinPoint P80", // BH100-35 firmware, tested with SP0842N/BH100-35
    "SAMSUNG SP(0451|08[0124]2|12[0145]3|16[0145]4)[CN]",
    "BH100-35",
    "",
    "-F samsung3"
  },
  { "SAMSUNG SpinPoint P80", // firmware *-35 or later
    "SAMSUNG SP(0451|08[0124]2|12[0145]3|16[0145]4)[CN]",
    ".*-3[5-9]",
    "May need -F samsung3 enabled; see manual for details.",
    ""
  },
  { "SAMSUNG SpinPoint P80", // firmware *-25...34, tested with
      // SP0401N/TJ100-30, SP1614C/SW100-25 and -34
    "SAMSUNG SP(04[05]1|08[0124]2|12[0145]3|16[0145]4)[CN]",
    ".*-(2[5-9]|3[0-4])",
    "",
    "-v 9,halfminutes -v 198,increasing"
  },
  { "SAMSUNG SpinPoint P80", // firmware *-23...24, tested with
    // SP0802N/TK100-23,
    // SP1213N/TL100-23,
    // SP1604N/TM100-23 and -24
    "SAMSUNG SP(0451|08[0124]2|12[0145]3|16[0145]4)[CN]",
    ".*-2[34]",
    "",
    "-v 9,halfminutes -F samsung2"
  },
  { "SAMSUNG SpinPoint P80", // unknown firmware
    "SAMSUNG SP(0451|08[0124]2|12[0145]3|16[0145]4)[CN]",
    "",
    "May need -F samsung2 or -F samsung3 enabled; see manual for details.",
    ""
  },
  { "SAMSUNG SpinPoint M40/60/80", // tested with HM120IC/AN100-16, HM160JI/AD100-16
    "SAMSUNG HM(0[468]0H|120I|1[026]0J)[CI]",
    "",
    "",
    "-v 9,halfminutes"
  },
  { "SAMSUNG SpinPoint M5", // tested with HM160HI/HH100-12
    "SAMSUNG HM(((061|080)G|(121|160)H|250J)I|160HC)",
    "", "", ""
  },
  { "SAMSUNG SpinPoint M6", // tested with HM320JI/2SS00_01 M6
    "SAMSUNG HM(251J|320[HJ]|[45]00L)I",
    "", "", ""
  },
  { "SAMSUNG SpinPoint M7", // tested with HM500JI/2AC101C4
    "SAMSUNG HM(250H|320I|[45]00J)I",
    "", "", ""
  },
  { "SAMSUNG SpinPoint M7E (AF)", // tested with HM321HI/2AJ10001, HM641JI/2AJ10001
    "SAMSUNG HM(161G|(251|321)H|501I|641J)I",
    "", "", ""
  },
  { "SAMSUNG SpinPoint M7U (USB)", // tested with HM252HX/2AC101C4
    "SAMSUNG HM(162H|252H|322I|502J)X",
    "", "", ""
  },
  { "SAMSUNG SpinPoint M8 (AF)", // tested with HN-M101MBB/2AR10001
    "SAMSUNG HN-M(250|320|500|640|750|101)MBB",
    "", "", ""
  },
  { "Seagate Momentus SpinPoint M8 (AF)", // tested with
      // ST750LM022 HN-M750MBB/2AR10001, ST320LM001 HN-M320MBB/2AR10002
    "ST(250|320|500|640|750|1000)LM0[012][124] HN-M[0-9]*MBB",
    "", "", ""
  },
  { "SAMSUNG SpinPoint M8U (USB)", // tested with HN-M500XBB/2AR10001
    "SAMSUNG HN-M(320|500|750|101)XBB",
    "", "", ""
  },
  { "Seagate Samsung SpinPoint M8U (USB)", // tested with ST1000LM025 HN-M101ABB/2AR10001
    "ST(250|320|500|640|750|1000)LM0[012][3459] HN-M[0-9]*ABB",
    "", "", ""
  },
  { "SAMSUNG SpinPoint MP5", // tested with HM250HJ/2AK10001
    "SAMSUNG HM(250H|320H|500J|640J)J",
    "", "", ""
  },
  { "SAMSUNG SpinPoint MT2", // tested with HM100UI/2AM10001
    "SAMSUNG HM100UI",
    "", "", ""
  },
  { "SAMSUNG HM100UX (S2 Portable)", // tested with HM100UX/2AM10001
    "SAMSUNG HM100UX",
    "", "", ""
  },
  { "SAMSUNG SpinPoint M", // tested with MP0402H/UC100-11
    "SAMSUNG MP0(302|402|603|804)H",
    "",
    "",
    "-v 9,halfminutes"
  },
  { "SAMSUNG SpinPoint N3U-3 (USB, 4KiB LLS)", // tested with HS25YJZ/3AU10-01
    "SAMSUNG HS(122H|2[05]YJ)Z",
    "", "", ""
  },
  { "Maxtor Fireball 541DX",
    "Maxtor 2B0(0[468]|1[05]|20)H1",
    "",
    "",
    "-v 9,minutes -v 194,unknown"
  },
  { "Maxtor Fireball 3",
    "Maxtor 2F0[234]0[JL]0",
    "",
    "",
    "-v 9,minutes"
  },
  { "Maxtor DiamondMax 1280 ATA",  // no self-test log, ATA2-Fast
    "Maxtor 8(1280A2|2160A4|2560A4|3840A6|4000A6|5120A8)",
    "",
    "",
    "-v 9,minutes"
  },
  { "Maxtor DiamondMax 2160 Ultra ATA",
    "Maxtor 8(2160D2|3228D3|3240D3|4320D4|6480D6|8400D8|8455D8)",
    "",
    "",
    "-v 9,minutes"
  },
  { "Maxtor DiamondMax 2880 Ultra ATA",
    "Maxtor 9(0510D4|0576D4|0648D5|0720D5|0840D6|0845D6|0864D6|1008D7|1080D8|1152D8)",
    "",
    "",
    "-v 9,minutes"
  },
  { "Maxtor DiamondMax 3400 Ultra ATA",
    "Maxtor 9(1(360|350|202)D8|1190D7|10[12]0D6|0840D5|06[48]0D4|0510D3|1(350|202)E8|1010E6|0840E5|0640E4)",
    "",
    "",
    "-v 9,minutes"
  },
  { "Maxtor DiamondMax D540X-4G",
    "Maxtor 4G(120J6|160J[68])",
    "",
    "",
    "-v 9,minutes -v 194,unknown"
  },
  { "Maxtor DiamondMax D540X-4K",
    "MAXTOR 4K(020H1|040H2|060H3|080H4)",
    "", "", ""
  },
  { "Maxtor DiamondMax Plus D740X",
    "MAXTOR 6L0(20[JL]1|40[JL]2|60[JL]3|80[JL]4)",
    "", "", ""
  },
  { "Maxtor DiamondMax Plus 5120 Ultra ATA 33",
    "Maxtor 9(0512D2|0680D3|0750D3|0913D4|1024D4|1360D6|1536D6|1792D7|2048D8)",
    "",
    "",
    "-v 9,minutes"
  },
  { "Maxtor DiamondMax Plus 6800 Ultra ATA 66",
    "Maxtor 9(2732U8|2390U7|204[09]U6|1707U5|1366U4|1024U3|0845U3|0683U2)",
    "",
    "",
    "-v 9,minutes"
  },
  { "Maxtor DiamondMax D540X-4D",
    "Maxtor 4D0(20H1|40H2|60H3|80H4)",
    "",
    "",
    "-v 9,minutes -v 194,unknown"
  },
  { "Maxtor DiamondMax 16",
    "Maxtor 4(R0[68]0[JL]0|R1[26]0L0|A160J0|R120L4)",
    "",
    "",
    "-v 9,minutes"
  },
  { "Maxtor DiamondMax 4320 Ultra ATA",
    "Maxtor (91728D8|91512D7|91303D6|91080D5|90845D4|90645D3|90648D[34]|90432D2)",
    "",
    "",
    "-v 9,minutes"
  },
  { "Maxtor DiamondMax 17 VL",
    "Maxtor 9(0431U1|0641U2|0871U2|1301U3|1741U4)",
    "",
    "",
    "-v 9,minutes"
  },
  { "Maxtor DiamondMax 20 VL",
    "Maxtor (94091U8|93071U6|92561U5|92041U4|91731U4|91531U3|91361U3|91021U2|90841U2|90651U2)",
    "",
    "",
    "-v 9,minutes"
  },
  { "Maxtor DiamondMax VL 30",  // U: ATA66, H: ATA100
    "Maxtor (33073U4|32049U3|31536U2|30768U1|33073H4|32305H3|31536H2|30768H1)",
    "",
    "",
    "-v 9,minutes"
  },
  { "Maxtor DiamondMax 36",
    "Maxtor (93652U8|92739U6|91826U4|91369U3|90913U2|90845U2|90435U1)",
    "",
    "",
    "-v 9,minutes"
  },
  { "Maxtor DiamondMax 40 ATA 66",
    "Maxtor 9(0684U2|1024U2|1362U3|1536U3|2049U4|2562U5|3073U6|4098U8)",
    "",
    "",
    "-v 9,minutes"
  },
  { "Maxtor DiamondMax Plus 40 (Ultra ATA 66 and Ultra ATA 100)",
    "Maxtor (54098[UH]8|53073[UH]6|52732[UH]6|52049[UH]4|51536[UH]3|51369[UH]3|51024[UH]2)",
    "",
    "",
    "-v 9,minutes"
  },
  { "Maxtor DiamondMax 40 VL Ultra ATA 100",
    "Maxtor 3(1024H1|1535H2|2049H2|3073H3|4098H4)( B)?",
    "",
    "",
    "-v 9,minutes"
  },
  { "Maxtor DiamondMax Plus 45 Ulta ATA 100",
    "Maxtor 5(4610H6|4098H6|3073H4|2049H3|1536H2|1369H2|1023H2)",
    "",
    "",
    "-v 9,minutes"
  },
  { "Maxtor DiamondMax 60 ATA 66",
    "Maxtor 9(1023U2|1536U2|2049U3|2305U3|3073U4|4610U6|6147U8)",
    "",
    "",
    "-v 9,minutes"
  },
  { "Maxtor DiamondMax 60 ATA 100",
    "Maxtor 9(1023H2|1536H2|2049H3|2305H3|3073H4|4098H6|4610H6|6147H8)",
    "",
    "",
    "-v 9,minutes"
  },
  { "Maxtor DiamondMax Plus 60",
    "Maxtor 5T0(60H6|40H4|30H3|20H2|10H1)",
    "",
    "",
    "-v 9,minutes"
  },
  { "Maxtor DiamondMax 80",
    "Maxtor (98196H8|96147H6)",
    "",
    "",
    "-v 9,minutes"
  },
  { "Maxtor DiamondMax 536DX",
    "Maxtor 4W(100H6|080H6|060H4|040H3|030H2)",
    "",
    "",
    "-v 9,minutes"
  },
  { "Maxtor DiamondMax Plus 8",
    "Maxtor 6(E0[234]|K04)0L0",
    "",
    "",
    "-v 9,minutes"
  },
  { "Maxtor DiamondMax 10 (ATA/133 and SATA/150)",
    "Maxtor 6(B(30|25|20|16|12|10|08)0[MPRS]|L(080[MLP]|(100|120)[MP]|160[MP]|200[MPRS]|250[RS]|300[RS]))0",
    "",
    "",
    "-v 9,minutes"
  },
  { "Maxtor DiamondMax 10 (SATA/300)",
    "Maxtor 6V(080E|160E|200E|250F|300F|320F)0",
    "", "", ""
  },
  { "Maxtor DiamondMax Plus 9",
    "Maxtor 6Y((060|080|120|160)L0|(060|080|120|160|200|250)P0|(060|080|120|160|200|250)M0)",
    "",
    "",
    "-v 9,minutes"
  },
  { "Maxtor DiamondMax 11",
    "Maxtor 6H[45]00[FR]0",
    "", "", ""
  },
  { "Maxtor DiamondMax 17",
    "Maxtor 6G(080L|160[PE])0",
    "", "", ""
  },
  { "Seagate Maxtor DiamondMax 20",
    "MAXTOR STM3(40|80|160)[28]1[12]0?AS?",
    "", "", ""
  },
  { "Seagate Maxtor DiamondMax 21", // tested with MAXTOR STM3250310AS/3.AAF
    "MAXTOR STM3(80[28]15|160215|250310|(250|320)820|320620|500630)AS?",
    "", "", ""
  },
  { "Seagate Maxtor DiamondMax 22", // fixed firmware
    "(MAXTOR )?STM3(500320|750330|1000340)AS?",
    "MX1A", // http://knowledge.seagate.com/articles/en_US/FAQ/207969en
    "", ""
  },
  { "Seagate Maxtor DiamondMax 22", // fixed firmware
    "(MAXTOR )?STM3(160813|320614|640323|1000334)AS?",
    "MX1B", // http://knowledge.seagate.com/articles/en_US/FAQ/207975en
    "", ""
  },
  { "Seagate Maxtor DiamondMax 22", // buggy firmware
    "(MAXTOR )?STM3(500320|750330|1000340)AS?",
    "MX15",
    "There are known problems with these drives,\n"
    "AND THIS FIRMWARE VERSION IS AFFECTED,\n"
    "see the following Seagate web pages:\n"
    "http://knowledge.seagate.com/articles/en_US/FAQ/207931en\n"
    "http://knowledge.seagate.com/articles/en_US/FAQ/207969en",
    ""
  },
  { "Seagate Maxtor DiamondMax 22", // unknown firmware
    "(MAXTOR )?STM3(160813|32061[34]|500320|640323|750330|10003(34|40))AS?",
    "",
    "There are known problems with these drives,\n"
    "see the following Seagate web pages:\n"
    "http://knowledge.seagate.com/articles/en_US/FAQ/207931en\n"
    "http://knowledge.seagate.com/articles/en_US/FAQ/207969en\n"
    "http://knowledge.seagate.com/articles/en_US/FAQ/207975en",
    ""
  },
  { "Seagate Maxtor DiamondMax 23", // new firmware
    "STM3((160|250)31|(320|500)41|(750|1000)52)8AS?",
    "CC3[D-Z]",
    "", ""
  },
  { "Seagate Maxtor DiamondMax 23", // unknown firmware
    "STM3((160|250)31|(320|500)41|(750|1000)52)8AS?",
    "",
    "A firmware update for this drive may be available,\n"
    "see the following Seagate web pages:\n"
    "http://knowledge.seagate.com/articles/en_US/FAQ/207931en\n"
    "http://knowledge.seagate.com/articles/en_US/FAQ/213911en",
    ""
  },
  { "Maxtor MaXLine Plus II",
    "Maxtor 7Y250[PM]0",
    "",
    "",
    "-v 9,minutes"
  },
  { "Maxtor MaXLine II",
    "Maxtor [45]A(25|30|32)0[JN]0",
    "",
    "",
    "-v 9,minutes"
  },
  { "Maxtor MaXLine III (ATA/133 and SATA/150)",
    "Maxtor 7L(25|30)0[SR]0",
    "",
    "",
    "-v 9,minutes"
  },
  { "Maxtor MaXLine III (SATA/300)",
    "Maxtor 7V(25|30)0F0",
    "", "", ""
  },
  { "Maxtor MaXLine Pro 500",  // There is also a 7H500R0 model, but I
    "Maxtor 7H500F0",               // haven't added it because I suspect
    "",                               // it might need vendoropts_9_minutes
    "", ""                            // and nobody has submitted a report yet
  },
  { "", // HITACHI_DK14FA-20B
    "HITACHI_DK14FA-20B",
    "",
    "",
    "-v 9,minutes -v 193,loadunload"
  },
  { "HITACHI Travelstar DK23XX/DK23XXB",
    "HITACHI_DK23..-..B?",
    "",
    "",
    "-v 9,minutes -v 193,loadunload"
  },
  { "Hitachi Endurastar J4K20/N4K20 (formerly DK23FA-20J)",
    "(HITACHI_DK23FA-20J|HTA422020F9AT[JN]0)",
    "",
    "",
    "-v 9,minutes -v 193,loadunload"
  },
  { "Hitachi Endurastar J4K30/N4K30",
    "HE[JN]4230[23]0F9AT00",
    "",
    "",
    "-v 9,minutes -v 193,loadunload"
  },
  { "Hitachi Travelstar C4K60",  // 1.8" slim drive
    "HTC4260[23]0G5CE00|HTC4260[56]0G8CE00",
    "",
    "",
    "-v 9,minutes -v 193,loadunload"
  },
  { "IBM Travelstar 4GT",
    "IBM-DTCA-2(324|409)0",
    "", "", ""
  },
  { "IBM Travelstar 6GN",
    "IBM-DBCA-20(324|486|648)0",
    "", "", ""
  },
  { "IBM Travelstar 25GS, 18GT, and 12GN",
    "IBM-DARA-2(25|18|15|12|09|06)000",
    "", "", ""
  },
  { "IBM Travelstar 14GS",
    "IBM-DCYA-214000",
    "", "", ""
  },
  { "IBM Travelstar 4LP",
    "IBM-DTNA-2(180|216)0",
    "", "", ""
  },
  { "IBM Travelstar 48GH, 30GN, and 15GN",
    "(IBM-|Hitachi )?IC25(T048ATDA05|N0(30|20|15|12|10|07|06|05)ATDA04)-.",
    "", "", ""
  },
  { "IBM Travelstar 32GH, 30GT, and 20GN",
    "IBM-DJSA-2(32|30|20|10|05)",
    "", "", ""
  },
  { "IBM Travelstar 4GN",
    "IBM-DKLA-2(216|324|432)0",
    "", "", ""
  },
  { "IBM/Hitachi Travelstar 60GH and 40GN",
    "(IBM-|Hitachi )?IC25(T060ATC[SX]05|N0[4321]0ATC[SX]04)-.",
    "", "", ""
  },
  { "IBM/Hitachi Travelstar 40GNX",
    "(IBM-|Hitachi )?IC25N0[42]0ATC[SX]05-.",
    "", "", ""
  },
  { "Hitachi Travelstar 80GN",
    "(Hitachi )?IC25N0[23468]0ATMR04-.",
    "", "", ""
  },
  { "Hitachi Travelstar 4K40",
    "(Hitachi )?HTS4240[234]0M9AT00",
    "", "", ""
  },
  { "Hitachi Travelstar 4K120",
    "(Hitachi )?(HTS4212(60|80|10|12)H9AT00|HTS421260G9AT00)",
    "", "", ""
  },
  { "Hitachi Travelstar 5K80",
    "(Hitachi )?HTS5480[8642]0M9AT00",
    "", "", ""
  },
  { "Hitachi Travelstar 5K100",
    "(Hitachi )?HTS5410[1864]0G9(AT|SA)00",
    "", "", ""
  },
  { "Hitachi Travelstar E5K100",
    "(Hitachi )?HTE541040G9(AT|SA)00",
    "", "", ""
  },
  { "Hitachi Travelstar 5K120",
    "(Hitachi )?HTS5412(60|80|10|12)H9(AT|SA)00",
    "", "", ""
  },
  { "Hitachi Travelstar 5K160",
    "(Hitachi |HITACHI )?HTS5416([468]0|1[26])J9(AT|SA)00",
    "", "", ""
  },
  { "Hitachi Travelstar E5K160",
    "(Hitachi )?HTE5416(12|16|60|80)J9(AT|SA)00",
    "", "", ""
  },
  { "Hitachi Travelstar 5K250",
    "(Hitachi |HITACHI )?HTS5425(80|12|16|20|25)K9(A3|SA)00",
    "", "", ""
  },
  { "Hitachi Travelstar 5K320", // tested with HITACHI HTS543232L9SA00/FB4ZC4EC,
    // Hitachi HTS543212L9SA02/FBBAC52F
    "(Hitachi |HITACHI )?HT(S|E)5432(80|12|16|25|32)L9(A3(00)?|SA0[012])",
    "", "", ""
  },
  { "Hitachi Travelstar 5K500.B", // tested with Hitachi HTS545050B9SA00/PB4OC60X
    "(Hitachi )?HT[ES]5450(12|16|25|32|40|50)B9(A30[01]|SA00)",
    "", "", ""
  },
  { "Hitachi/HGST Travelstar Z5K500", // tested with HGST HTS545050A7E380/GG2OAC90,
      // Hitachi HTS545032A7E380/GGBOA7A0, APPLE HDD HTS545050A7E362/GG2AB990
    "(Hitachi|HGST|APPLE HDD) HT[ES]5450(25|32|50)A7E3(62|8[01])",
    "", "", ""
  },
  { "Hitachi/HGST Travelstar 5K750", // tested with Hitachi HTS547575A9E384/JE4OA60A,
       // APPLE HDD HTS547550A9E384/JE3AD70F
    "(Hitachi|APPLE HDD) HT[ES]5475(50|64|75)A9E38[14]",
    "", "", ""
  },
  { "HGST Travelstar 5K1000", // tested with HGST HTS541010A9E680/JA0OA560,
      // HGST HTS541075A9E680/JA2OA560
    "HGST HT[ES]5410(64|75|10)A9E68[01]",
    "", "", ""
  },
  { "HGST Travelstar 5K1500", // tested with HGST HTS541515A9E630/KA0OA500
    "HGST HT[ES]541515A9E63[015]",
    "", "", ""
  },
  { "Hitachi Travelstar 7K60",
    "(Hitachi )?HTS726060M9AT00",
    "", "", ""
  },
  { "Hitachi Travelstar E7K60",
    "(Hitachi )?HTE7260[46]0M9AT00",
    "", "", ""
  },
  { "Hitachi Travelstar 7K100",
    "(Hitachi )?HTS7210[168]0G9(AT|SA)00",
    "", "", ""
  },
  { "Hitachi Travelstar E7K100",
    "(Hitachi )?HTE7210[168]0G9(AT|SA)00",
    "", "", ""
  },
  { "Hitachi Travelstar 7K200", // tested with HITACHI HTS722016K9SA00/DCDZC75A
    "(Hitachi |HITACHI )?HTS7220(80|10|12|16|20)K9(A3|SA)00",
    "", "", ""
  },
  { "Hitachi Travelstar 7K320", // tested with
    // HTS723225L9A360/FCDOC30F, HTS723216L9A362/FC2OC39F
    "(Hitachi )?HT[ES]7232(80|12|16|25|32)L9(A300|A36[02]|SA61)",
    "", "", ""
  },
  { "Hitachi Travelstar Z7K320", // tested with HITACHI HTS723232A7A364/EC2ZB70B
    "(HITACHI )?HT[ES]7232(16|25|32)A7A36[145]",
    "", "", ""
  },
  { "Hitachi Travelstar 7K500", // tested with Hitachi HTS725050A9A360/PC4OC70D
    "(Hitachi )?HT[ES]7250(12|16|25|32|50)A9A36[02-5]",
    "", "", ""
  },
  { "Hitachi/HGST Travelstar Z7K500", // tested with HITACHI HTS725050A7E630/GH2ZB390,
      // HGST HTS725050A7E630/GH2OA420
    "(HITACHI|HGST) HT[ES]7250(25|32|50)A7E63[015]",
    "", "", ""
  },
  { "Hitachi/HGST Travelstar 7K750", // tested with Hitachi HTS727550A9E364/JF3OA0E0,
      // Hitachi HTS727575A9E364/JF4OA0D0
    "(Hitachi|HGST) HT[ES]7275(50|64|75)A9E36[14]",
    "", "", ""
  },
  { "HGST Travelstar 7K1000", // tested with HGST HTS721010A9E630/JB0OA3B0
    "HGST HTS721010A9E630",
    "", "", ""
  },
  { "IBM Deskstar 14GXP and 16GP",
    "IBM-DTTA-3(7101|7129|7144|5032|5043|5064|5084|5101|5129|5168)0",
    "", "", ""
  },
  { "IBM Deskstar 25GP and 22GXP",
    "IBM-DJNA-3(5(101|152|203|250)|7(091|135|180|220))0",
    "", "", ""
  },
  { "IBM Deskstar 37GP and 34GXP",
    "IBM-DPTA-3(5(375|300|225|150)|7(342|273|205|136))0",
    "", "", ""
  },
  { "IBM/Hitachi Deskstar 120GXP",
    "(IBM-)?IC35L((020|040|060|080|120)AVVA|0[24]0AVVN)07-[01]",
    "", "", ""
  },
  { "IBM/Hitachi Deskstar GXP-180",
    "(IBM-)?IC35L(030|060|090|120|180)AVV207-[01]",
    "", "", ""
  },
  { "Hitachi CinemaStar 5K320", // tested with Hitachi HCS5C3225SLA380/STBOA37H
    "Hitachi HCS5C32(25|32)SLA380",
    "", "", ""
  },
  { "Hitachi Deskstar 5K3000", // tested with HDS5C3030ALA630/MEAOA5C0,
       // Hitachi HDS5C3020BLE630/MZ4OAAB0 (OEM, Toshiba Canvio Desktop)
    "(Hitachi )?HDS5C30(15|20|30)(ALA|BLE)63[02].*",
    "", "", ""
  },
  { "Hitachi Deskstar 5K4000", // tested with HDS5C4040ALE630/MPAOA250
    "(Hitachi )?HDS5C40(30|40)ALE63[01].*",
    "", "", ""
  },
  { "Hitachi Deskstar 7K80",
    "(Hitachi )?HDS7280([48]0PLAT20|(40)?PLA320|80PLA380).*",
    "", "", ""
  },
  { "Hitachi Deskstar 7K160",
    "(Hitachi )?HDS7216(80|16)PLA[3T]80.*",
    "", "", ""
  },
  { "Hitachi Deskstar 7K250",
    "(Hitachi )?HDS7225((40|80|12|16)VLAT20|(12|16|25)VLAT80|(80|12|16|25)VLSA80)",
    "", "", ""
  },
  { "Hitachi Deskstar 7K250 (SUN branded)",
    "HITACHI HDS7225SBSUN250G.*",
    "", "", ""
  },
  { "Hitachi Deskstar T7K250",
    "(Hitachi )?HDT7225((25|20|16)DLA(T80|380))",
    "", "", ""
  },
  { "Hitachi Deskstar 7K400",
    "(Hitachi )?HDS724040KL(AT|SA)80",
    "", "", ""
  },
  { "Hitachi Deskstar 7K500",
    "(Hitachi )?HDS725050KLA(360|T80)",
    "", "", ""
  },
  { "Hitachi Deskstar P7K500",
    "(Hitachi )?HDP7250(16|25|32|40|50)GLA(36|38|T8)0",
    "", "", ""
  },
  { "Hitachi Deskstar T7K500",
    "(Hitachi )?HDT7250(25|32|40|50)VLA(360|380|T80)",
    "", "", ""
  },
  { "Hitachi Deskstar 7K1000",
    "(Hitachi )?HDS7210(50|75|10)KLA330",
    "", "", ""
  },
  { "Hitachi Deskstar 7K1000.B",
    "(Hitachi )?HDT7210((16|25)SLA380|(32|50|64|75|10)SLA360)",
    "", "", ""
  },
  { "Hitachi Deskstar 7K1000.C", // tested with Hitachi HDS721010CLA330/JP4OA3MA,
      // Hitachi HDS721025CLA682/JP1OA41A
    "(Hitachi )?HDS7210((16|25)CLA[36]82|(32|50)CLA[36]62|(64|75|10)CLA[36]3[02])",
    "", "", ""
  },
  { "Hitachi Deskstar 7K1000.D", // tested with HDS721010DLE630/MS2OA5Q0
    "Hitachi HDS7210(25|32|50|75|10)DLE630",
    "", "", ""
  },
  { "Hitachi Deskstar E7K1000", // tested with HDE721010SLA330/ST6OA31B
    "Hitachi HDE7210(50|75|10)SLA330",
    "", "", ""
  },
  { "Hitachi Deskstar 7K2000",
    "Hitachi HDS722020ALA330",
    "", "", ""
  },
  { "Hitachi Deskstar 7K3000", // tested with HDS723030ALA640/MKAOA3B0
    "Hitachi HDS7230((15|20)BLA642|30ALA640)",
    "", "", ""
  },
  { "Hitachi/HGST Deskstar 7K4000", // tested with Hitachi HDS724040ALE640/MJAOA250
    "Hitachi HDS724040ALE640",
    "", "", ""
  },
  { "HGST Deskstar NAS", // tested with HGST HDN724040ALE640/MJAOA5E0
    "HGST HDN72(4030|4040|6050|6060)ALE640",
    "", "", ""
  },
  { "Hitachi Ultrastar A7K1000", // tested with
    // HUA721010KLA330      44X2459 42C0424IBM/GKAOAB4A
    "(Hitachi )?HUA7210(50|75|10)KLA330.*",
    "", "", ""
  },
  { "Hitachi Ultrastar A7K2000", // tested with
    // HUA722010CLA330      43W7629 42C0401IBM
    "(Hitachi )?HUA7220(50|10|20)[AC]LA33[01].*",
    "", "", ""
  },
  { "Hitachi Ultrastar 7K3000", // tested with HUA723030ALA640/MKAOA580
    "Hitachi HUA7230(20|30)ALA640",
    "", "", ""
  },
  { "Hitachi/HGST Ultrastar 7K4000", // tested with Hitachi HUS724040ALE640/MJAOA3B0,
      // HGST HUS724040ALE640/MJAOA580, HGST HUS724020ALA640/MF6OAA70
    "(Hitachi|HGST) HUS7240(20|30|40)AL[AE]64[01]",
    "", "", ""
  },
  { "HGST MegaScale 4000", // tested with HGST HMS5C4040ALE640/MPAOA580
    "HGST HMS5C4040[AB]LE64[01]", // B = DC 4000.B
    "", "", ""
  },
  { "Toshiba 2.5\" HDD (10-20 GB)",
    "TOSHIBA MK(101[67]GAP|15[67]GAP|20(1[678]GAP|(18|23)GAS))",
    "", "", ""
  },
  { "Toshiba 2.5\" HDD (30-60 GB)",
    "TOSHIBA MK((6034|4032)GSX|(6034|4032)GAX|(6026|4026|4019|3019)GAXB?|(6025|6021|4025|4021|4018|3025|3021|3018)GAS|(4036|3029)GACE?|(4018|3017)GAP)",
    "", "", ""
  },
  { "Toshiba 2.5\" HDD (80 GB and above)",
    "TOSHIBA MK(80(25GAS|26GAX|32GAX|32GSX)|10(31GAS|32GAX)|12(33GAS|34G[AS]X)|2035GSS)",
    "", "", ""
  },
  { "Toshiba 2.5\" HDD MK..37GSX", // tested with TOSHIBA MK1637GSX/DL032C
    "TOSHIBA MK(12|16)37GSX",
    "", "", ""
  },
  { "Toshiba 2.5\" HDD MK..46GSX", // tested with TOSHIBA MK1246GSX/LB213M
    "TOSHIBA MK(80|12|16|25)46GSX",
    "", "", ""
  },
  { "Toshiba 2.5\" HDD MK..50GACY", // tested with TOSHIBA MK8050GACY/TF105A
    "TOSHIBA MK8050GACY",
    "", "", ""
  },
  { "Toshiba 2.5\" HDD MK..52GSX",
    "TOSHIBA MK(80|12|16|25|32)52GSX",
    "", "", ""
  },
  { "Toshiba 2.5\" HDD MK..55GSX", // tested with TOSHIBA MK5055GSX/FG001A, MK3255GSXF/FH115B
    "TOSHIBA MK(12|16|25|32|40|50)55GSXF?",
    "", "", ""
  },
  { "Toshiba 2.5\" HDD MK..56GSY", // tested with TOSHIBA MK2556GSYF/LJ001D
    "TOSHIBA MK(16|25|32|50)56GSYF?",
    "",
    "",
    "-v 9,minutes"
  },
  { "Toshiba 2.5\" HDD MK..59GSXP (AF)",
    "TOSHIBA MK(32|50|64|75)59GSXP?",
    "", "", ""
  },
  { "Toshiba 2.5\" HDD MK..59GSM (AF)",
    "TOSHIBA MK(75|10)59GSM",
    "", "", ""
  },
  { "Toshiba 2.5\" HDD MK..61GSY[N]", // tested with TOSHIBA MK5061GSY/MC102E, MK5061GSYN/MH000A
    "TOSHIBA MK(16|25|32|50|64)61GSYN?",
    "", "", ""
  },
  { "Toshiba 2.5\" HDD MK..65GSX", // tested with TOSHIBA MK5065GSX/GJ003A, MK3265GSXN/GH012H,
      // MK5065GSXF/GP006B, MK2565GSX H/GJ003A
    "TOSHIBA MK(16|25|32|50|64)65GSX[FN]?( H)?", // "... H" = USB ?
    "", "", ""
  },
  { "Toshiba 2.5\" HDD MK..76GSX", // tested with TOSHIBA MK3276GSX/GS002D
    "TOSHIBA MK(16|25|32|50|64)76GSX",
    "",
    "",
    "-v 9,minutes"
  },
  { "Toshiba 2.5\" HDD MQ01ABD...", // tested with TOSHIBA MQ01ABD100/AX001U
    "TOSHIBA MQ01ABD(025|032|050|064|075|100)",
    "", "", ""
  },
  { "Toshiba 2.5\" HDD MQ01UBD... (USB 3.0)", // tested with TOSHIBA MQ01ABD100/AX001U
    "TOSHIBA MQ01UBD(050|075|100)",
    "", "", ""
  },
  { "Toshiba 3.5\" HDD MK.002TSKB", // tested with TOSHIBA MK1002TSKB/MT1A
    "TOSHIBA MK(10|20)02TSKB",
    "", "", ""
  },
  { "Toshiba 3.5\" MG03ACAxxx(Y) Enterprise HDD", // tested with TOSHIBA MG03ACA100/FL1A
    "TOSHIBA MG03ACA[1234]00Y?",
    "", "", ""
  },
  { "Toshiba 3.5\" HDD DT01ACA...", // tested with TOSHIBA DT01ACA100/MS2OA750,
      // TOSHIBA DT01ACA200/MX4OABB0, TOSHIBA DT01ACA300/MX6OABB0
    "TOSHIBA DT01ACA(025|032|050|075|100|150|200|300)",
    "", "", ""
  },
  { "Toshiba 1.8\" HDD",
    "TOSHIBA MK[23468]00[4-9]GA[HL]",
    "", "", ""
  },
  { "Toshiba 1.8\" HDD MK..29GSG",
    "TOSHIBA MK(12|16|25)29GSG",
    "", "", ""
  },
  { "", // TOSHIBA MK6022GAX
    "TOSHIBA MK6022GAX",
    "", "", ""
  },
  { "", // TOSHIBA MK6409MAV
    "TOSHIBA MK6409MAV",
    "", "", ""
  },
  { "Toshiba MKx019GAXB (SUN branded)",
    "TOS MK[34]019GAXB SUN[34]0G",
    "", "", ""
  },
  { "Seagate Momentus",
    "ST9(20|28|40|48)11A",
    "", "", ""
  },
  { "Seagate Momentus 42",
    "ST9(2014|3015|4019)A",
    "", "", ""
  },
  { "Seagate Momentus 4200.2", // tested with ST960812A/3.05
    "ST9(100822|808210|60812|50212|402113|30219)A",
    "", "", ""
  },
  { "Seagate Momentus 5400.2",
    "ST9(808211|6082[12]|408114|308110|120821|10082[34]|8823|6812|4813|3811)AS?",
    "", "", ""
  },
  { "Seagate Momentus 5400.3",
    "ST9(4081[45]|6081[35]|8081[15]|100828|120822|160821)AS?",
    "", "", ""
  },
  { "Seagate Momentus 5400.3 ED",
    "ST9(4081[45]|6081[35]|8081[15]|100828|120822|160821)AB",
    "", "", ""
  },
  { "Seagate Momentus 5400.4",
    "ST9(120817|(160|200|250)827)AS",
    "", "", ""
  },
  { "Seagate Momentus 5400.5",
    "ST9((80|120|160)310|(250|320)320)AS",
    "", "", ""
  },
  { "Seagate Momentus 5400.6",
    "ST9(80313|160(301|314)|(12|25)0315|250317|(320|500)325|500327|640320)ASG?",
    "", "", ""
  },
  { "Seagate Momentus 5400.7",
    "ST9(160316|(250|320)310|(500|640)320)AS",
    "", "", ""
  },
  { "Seagate Momentus 5400.7 (AF)", // tested with ST9640322AS/0001BSM2
      // (device reports 4KiB LPS with 1 sector offset)
    "ST9(320312|400321|640322|750423)AS",
    "", "", ""
  },
  { "Seagate Momentus 5400 PSD", // Hybrid drives
    "ST9(808212|(120|160)8220)AS",
    "", "", ""
  },
  { "Seagate Momentus 7200.1",
    "ST9(10021|80825|6023|4015)AS?",
    "", "", ""
  },
  { "Seagate Momentus 7200.2",
    "ST9(80813|100821|120823|160823|200420)ASG?",
    "", "", ""
  },
  { "Seagate Momentus 7200.3",
    "ST9((80|120|160)411|(250|320)421)ASG?",
    "", "", ""
  },
  { "Seagate Momentus 7200.4",
    "ST9(160412|250410|320423|500420)ASG?",
    "", "", ""
  },
  { "Seagate Momentus 7200 FDE.2",
    "ST9((160413|25041[12]|320426|50042[12])AS|(16041[489]|2504[16]4|32042[67]|500426)ASG)",
    "", "", ""
  },
  { "Seagate Momentus 7200.5", // tested with ST9750420AS/0001SDM5, ST9750420AS/0002SDM1
    "ST9(50042[34]|64042[012]|75042[02])ASG?",
    "", "", ""
  },
  { "Seagate Momentus XT", // fixed firmware
    "ST9(2505610|3205620|5005620)AS",
    "SD2[68]", // http://knowledge.seagate.com/articles/en_US/FAQ/215451en
    "", ""
  },
  { "Seagate Momentus XT", // buggy firmware, tested with ST92505610AS/SD24
    "ST9(2505610|3205620|5005620)AS",
    "SD2[45]",
    "These drives may corrupt large files,\n"
    "AND THIS FIRMWARE VERSION IS AFFECTED,\n"
    "see the following web pages for details:\n"
    "http://knowledge.seagate.com/articles/en_US/FAQ/215451en\n"
    "http://forums.seagate.com/t5/Momentus-XT-Momentus-Momentus/Momentus-XT-corrupting-large-files-Linux/td-p/109008\n"
    "http://superuser.com/questions/313447/seagate-momentus-xt-corrupting-files-linux-and-mac",
    ""
  },
  { "Seagate Momentus XT", // unknown firmware
    "ST9(2505610|3205620|5005620)AS",
    "",
    "These drives may corrupt large files,\n"
    "see the following web pages for details:\n"
    "http://knowledge.seagate.com/articles/en_US/FAQ/215451en\n"
    "http://forums.seagate.com/t5/Momentus-XT-Momentus-Momentus/Momentus-XT-corrupting-large-files-Linux/td-p/109008\n"
    "http://superuser.com/questions/313447/seagate-momentus-xt-corrupting-files-linux-and-mac",
    ""
  },
  { "Seagate Momentus XT (AF)", // tested with ST750LX003-1AC154/SM12
    "ST750LX003-.*",
    "", "", ""
  },
  { "Seagate Momentus Thin", // tested with ST320LT007-9ZV142/0004LVM1
    "ST(160|250|320)LT0(07|09|11|14)-.*",
    "", "", ""
  },
  { "Seagate Laptop Thin HDD", // tested with ST500LT012-9WS142/0001SDM1
    "ST(250|320|500)LT0(12|15|25)-.*",
    "", "", ""
  },
  { "Seagate Laptop SSHD", // tested with ST500LM000-1EJ162/SM11
    "ST(500|1000)LM0(00|14)-.*",
    "", "", ""
  },
  { "Seagate Medalist 1010, 1720, 1721, 2120, 3230 and 4340",  // ATA2, with -t permissive
    "ST3(1010|1720|1721|2120|3230|4340)A",
    "", "", ""
  },
  { "Seagate Medalist 2110, 3221, 4321, 6531, and 8641",
    "ST3(2110|3221|4321|6531|8641)A",
    "", "", ""
  },
  { "Seagate U4",
    "ST3(2112|4311|6421|8421)A",
    "", "", ""
  },
  { "Seagate U5",
    "ST3(40823|30621|20413|15311|10211)A",
    "", "", ""
  },
  { "Seagate U6",
    "ST3(8002|6002|4081|3061|2041)0A",
    "", "", ""
  },
  { "Seagate U7",
    "ST3(30012|40012|60012|80022|120020)A",
    "", "", ""
  },
  { "Seagate U8",
    "ST3(4313|6811|8410|4313|13021|17221)A",
    "", "", ""
  },
  { "Seagate U9", // tested with ST3160022ACE/9.51
    "ST3(80012|120025|160022)A(CE)?",
    "", "", ""
  },
  { "Seagate U10",
    "ST3(20423|15323|10212)A",
    "", "", ""
  },
  { "Seagate UX",
    "ST3(10014A(CE)?|20014A)",
    "", "", ""
  },
  { "Seagate Barracuda ATA",
    "ST3(2804|2724|2043|1362|1022|681)0A",
    "", "", ""
  },
  { "Seagate Barracuda ATA II",
    "ST3(3063|2042|1532|1021)0A",
    "", "", ""
  },
  { "Seagate Barracuda ATA III",
    "ST3(40824|30620|20414|15310|10215)A",
    "", "", ""
  },
  { "Seagate Barracuda ATA IV",
    "ST3(20011|30011|40016|60021|80021)A",
    "", "", ""
  },
  { "Seagate Barracuda ATA V",
    "ST3(12002(3A|4A|9A|3AS)|800(23A|15A|23AS)|60(015A|210A)|40017A)",
    "", "", ""
  },
  { "Seagate Barracuda 5400.1",
    "ST340015A",
    "", "", ""
  },
  { "Seagate Barracuda 7200.7 and 7200.7 Plus", // tested with "ST380819AS          39M3701 39M0171 IBM"/3.03
    "ST3(200021A|200822AS?|16002[13]AS?|12002[26]AS?|1[26]082[78]AS|8001[13]AS?|8081[79]AS|60014A|40111AS|40014AS?)( .* IBM)?",
    "", "", ""
  },
  { "Seagate Barracuda 7200.8",
    "ST3(400[68]32|300[68]31|250[68]23|200826)AS?",
    "", "", ""
  },
  { "Seagate Barracuda 7200.9",
    "ST3(402111?|80[28]110?|120[28]1[0134]|160[28]1[012]|200827|250[68]24|300[68]22|(320|400)[68]33|500[68](32|41))AS?.*",
    "", "", ""
  },
  { "Seagate Barracuda 7200.10",
    "ST3((80|160)[28]15|200820|250[34]10|(250|300|320|400)[68]20|360320|500[68]30|750[68]40)AS?",
    "", "", ""
  },
  { "Seagate Barracuda 7200.11", // unaffected firmware
    "ST3(160813|320[68]13|500[368]20|640[36]23|640[35]30|750[36]30|1000(333|[36]40)|1500341)AS?",
    "CC.?.?", // http://knowledge.seagate.com/articles/en_US/FAQ/207957en
    "", ""
  },
  { "Seagate Barracuda 7200.11", // fixed firmware
    "ST3(500[368]20|750[36]30|1000340)AS?",
    "SD1A", // http://knowledge.seagate.com/articles/en_US/FAQ/207951en
    "", ""
  },
  { "Seagate Barracuda 7200.11", // fixed firmware
    "ST3(160813|320[68]13|640[36]23|1000333|1500341)AS?",
    "SD[12]B", // http://knowledge.seagate.com/articles/en_US/FAQ/207957en
    "", ""
  },
  { "Seagate Barracuda 7200.11", // buggy or fixed firmware
    "ST3(500[368]20|640[35]30|750[36]30|1000340)AS?",
    "(AD14|SD1[5-9]|SD81)",
    "There are known problems with these drives,\n"
    "THIS DRIVE MAY OR MAY NOT BE AFFECTED,\n"
    "see the following web pages for details:\n"
    "http://knowledge.seagate.com/articles/en_US/FAQ/207931en\n"
    "http://knowledge.seagate.com/articles/en_US/FAQ/207951en\n"
    "http://bugs.debian.org/cgi-bin/bugreport.cgi?bug=632758",
    ""
  },
  { "Seagate Barracuda 7200.11", // unknown firmware
    "ST3(160813|320[68]13|500[368]20|640[36]23|640[35]30|750[36]30|1000(333|[36]40)|1500341)AS?",
    "",
    "There are known problems with these drives,\n"
    "see the following Seagate web pages:\n"
    "http://knowledge.seagate.com/articles/en_US/FAQ/207931en\n"
    "http://knowledge.seagate.com/articles/en_US/FAQ/207951en\n"
    "http://knowledge.seagate.com/articles/en_US/FAQ/207957en",
    ""
  },
  { "Seagate Barracuda 7200.12", // new firmware
    "ST3(160318|250318|320418|50041[08]|750528|1000528)AS",
    "CC4[9A-Z]",
    "", ""
  },
  { "Seagate Barracuda 7200.12", // unknown firmware
    "ST3(160318|250318|320418|50041[08]|750528|1000528)AS",
    "",
    "A firmware update for this drive may be available,\n"
    "see the following Seagate web pages:\n"
    "http://knowledge.seagate.com/articles/en_US/FAQ/207931en\n"
    "http://knowledge.seagate.com/articles/en_US/FAQ/213891en",
    ""
  },
  { "Seagate Barracuda 7200.12", // tested with ST3250312AS/JC45, ST31000524AS/JC45,
      // ST3500413AS/JC4B, ST3750525AS/JC4B
    "ST3(160318|25031[128]|320418|50041[038]|750(518|52[358])|100052[348])AS",
    "", "", ""
  },
  { "Seagate Barracuda XT", // tested with ST32000641AS/CC13,
      // ST4000DX000-1C5160/CC42
    "ST(3(2000641|3000651)AS|4000DX000-.*)",
    "", "", ""
  },
  { "Seagate Barracuda 7200.14 (AF)", // new firmware, tested with
      // ST3000DM001-9YN166/CC4H, ST3000DM001-9YN166/CC9E
    "ST(1000|1500|2000|2500|3000)DM00[1-3]-9YN16.",
    "CC(4[H-Z]|[5-9A-Z]..*)", // >= "CC4H"
    "",
    "-v 188,raw16 -v 240,msec24hour32" // tested with ST3000DM001-9YN166/CC4H
  },
  { "Seagate Barracuda 7200.14 (AF)", // old firmware, tested with
      // ST1000DM003-9YN162/CC46
    "ST(1000|1500|2000|2500|3000)DM00[1-3]-9YN16.",
    "CC4[679CG]",
    "A firmware update for this drive is available,\n"
    "see the following Seagate web pages:\n"
    "http://knowledge.seagate.com/articles/en_US/FAQ/207931en\n"
    "http://knowledge.seagate.com/articles/en_US/FAQ/223651en",
    "-v 188,raw16 -v 240,msec24hour32"
  },
  { "Seagate Barracuda 7200.14 (AF)", // unknown firmware
    "ST(1000|1500|2000|2500|3000)DM00[1-3]-9YN16.",
    "",
    "A firmware update for this drive may be available,\n"
    "see the following Seagate web pages:\n"
    "http://knowledge.seagate.com/articles/en_US/FAQ/207931en\n"
    "http://knowledge.seagate.com/articles/en_US/FAQ/223651en",
    "-v 188,raw16 -v 240,msec24hour32"
  },
  { "Seagate Barracuda 7200.14 (AF)", // different part number, tested with
      // ST1000DM003-1CH162/CC47, ST1000DM003-1CH162/CC49, ST2000DM001-1CH164/CC24,
      // ST1000DM000-9TS15E/CC92
    "ST(1000|1500|2000|2500|3000)DM00[0-3]-.*",
    "", "",
    "-v 188,raw16 -v 240,msec24hour32"
  },
  { "Seagate Barracuda 7200.14 (AF)", // < 1TB, tested with ST250DM000-1BC141
    "ST(250|320|500|750)DM00[0-3]-.*",
    "", "",
    "-v 188,raw16 -v 240,msec24hour32"
  },
  { "Seagate Desktop HDD.15", // tested with ST4000DM000-1CD168/CC43
    "ST4000DM000-.*",
    "", "",
    "-v 188,raw16 -v 240,msec24hour32"
  },
  { "Seagate Desktop SSHD", // tested with ST2000DX001-1CM164/CC43
    "ST(1000|2000|4000)DX001-.*",
    "", "",
    "-v 188,raw16 -v 240,msec24hour32"
  },
  { "Seagate Barracuda LP", // new firmware
    "ST3(500412|1000520|1500541|2000542)AS",
    "CC3[5-9A-Z]",
    "", ""
  },
  { "Seagate Barracuda LP", // unknown firmware
    "ST3(500412|1000520|1500541|2000542)AS",
    "",
    "A firmware update for this drive may be available,\n"
    "see the following Seagate web pages:\n"
    "http://knowledge.seagate.com/articles/en_US/FAQ/207931en\n"
    "http://knowledge.seagate.com/articles/en_US/FAQ/213915en",
    ""
  },
  { "Seagate Barracuda Green (AF)", // new firmware
    "ST((10|15|20)00DL00[123])-.*",
    "CC(3[2-9A-Z]|[4-9A-Z]..*)", // >= "CC32"
    "", ""
  },
  { "Seagate Barracuda Green (AF)", // unknown firmware
    "ST((10|15|20)00DL00[123])-.*",
    "",
    "A firmware update for this drive may be available,\n"
    "see the following Seagate web pages:\n"
    "http://knowledge.seagate.com/articles/en_US/FAQ/207931en\n"
    "http://knowledge.seagate.com/articles/en_US/FAQ/218171en",
    ""
  },
  { "Seagate Barracuda ES",
    "ST3(250[68]2|32062|40062|50063|75064)0NS",
    "", "", ""
  },
  { "Seagate Barracuda ES.2", // fixed firmware
    "ST3(25031|50032|75033|100034)0NS",
    "SN[01]6|"         // http://knowledge.seagate.com/articles/en_US/FAQ/207963en
    "MA(0[^7]|[^0].)", // http://dellfirmware.seagate.com/dell_firmware/DellFirmwareRequest.jsp
    "", ""
  },
  { "Seagate Barracuda ES.2", // buggy firmware (Dell)
    "ST3(25031|50032|75033|100034)0NS",
    "MA07",
    "There are known problems with these drives,\n"
    "AND THIS FIRMWARE VERSION IS AFFECTED,\n"
    "see the following Seagate web page:\n"
    "http://dellfirmware.seagate.com/dell_firmware/DellFirmwareRequest.jsp",
    ""
  },
  { "Seagate Barracuda ES.2", // unknown firmware
    "ST3(25031|50032|75033|100034)0NS",
    "",
    "There are known problems with these drives,\n"
    "see the following Seagate web pages:\n"
    "http://knowledge.seagate.com/articles/en_US/FAQ/207931en\n"
    "http://knowledge.seagate.com/articles/en_US/FAQ/207963en",
    ""
  },
  { "Seagate Constellation (SATA)", // tested with ST9500530NS/SN03
    "ST9(160511|500530)NS",
    "", "", ""
  },
  { "Seagate Constellation ES (SATA)", // tested with ST31000524NS/SN11
    "ST3(50051|100052|200064)4NS",
    "", "", ""
  },
  { "Seagate Constellation ES (SATA 6Gb/s)", // tested with ST1000NM0011/SN02
    "ST(5|10|20)00NM0011",
    "", "", ""
  },
  { "Seagate Constellation ES.2 (SATA 6Gb/s)", // tested with ST32000645NS/0004, ST33000650NS
    "ST3(2000645|300065[012])NS",
    "", "", ""
  },
  { "Seagate Constellation ES.3", // tested with ST1000NM0033-9ZM173/0001, ST4000NM0033-9ZM170/SN03
    "ST[1234]000NM00[35]3-.*",
    "", "", ""
  },
  { "Seagate Constellation CS", // tested with ST3000NC000/CE02, ST3000NC002-1DY166/CN02
    "ST(1000|2000|3000)NC00[0-3](-.*)?",
    "", "", ""
  },
  { "Seagate Constellation.2 (SATA)", // 2.5", tested with ST91000640NS/SN02
    "ST9(25061|50062|100064)[012]NS", // *SS = SAS
    "", "", ""
  },
  { "Seagate NAS HDD", // tested with ST2000VN000-1H3164/SC42, ST3000VN000-1H4167/SC43
    "ST[234]000VN000-.*",
    "", "", ""
  },
  { "Seagate Pipeline HD 5900.1",
    "ST3(160310|320[34]10|500(321|422))CS",
    "", "", ""
  },
  { "Seagate Pipeline HD 5900.2", // tested with ST31000322CS/SC13
    "ST3(160316|250[34]12|320(311|413)|500(312|414)|1000(322|424))CS",
    "", "", ""
  },
  { "Seagate Video 3.5 HDD", // tested with ST4000VM000-1F3168/SC23, SC25
    "ST(10|15|20|30|40)00VM00[023]-.*",
    "", "", ""
  },
  { "Seagate Medalist 17240, 13030, 10231, 8420, and 4310",
    "ST3(17240|13030|10231|8420|4310)A",
    "", "", ""
  },
  { "Seagate Medalist 17242, 13032, 10232, 8422, and 4312",
    "ST3(1724|1303|1023|842|431)2A",
    "", "", ""
  },
  { "Seagate NL35",
    "ST3(250623|250823|400632|400832|250824|250624|400633|400833|500641|500841)NS",
    "", "", ""
  },
  { "Seagate SV35.2",
    "ST3(160815|250820|320620|500630|750640)[AS]V",
    "", "", ""
  },
  { "Seagate SV35.5", // tested with ST31000525SV/CV12
    "ST3(250311|500410|1000525)SV",
    "", "", ""
  },
  { "Seagate SV35", // tested with ST2000VX000-9YW164/CV12
    "ST([123]000VX00[20]|31000526SV|3500411SV)(-.*)?",
    "", "", ""
  },
  { "Seagate DB35", // tested with ST3250823ACE/3.03
    "ST3(200826|250823|300831|400832)ACE",
    "", "", ""
  },
  { "Seagate DB35.2", // tested with ST3160212SCE/3.ACB
    "ST3(802110|120213|160212|200827|250824|300822|400833|500841)[AS]CE",
    "", "", ""
  },
  { "Seagate DB35.3",
    "ST3(750640SCE|((80|160)215|(250|320|400)820|500830|750840)[AS]CE)",
    "", "", ""
  },
  { "Seagate LD25.2", // tested with ST940210AS/3.ALC
    "ST9(40|80)210AS?",
    "", "", ""
  },
  { "Seagate ST1.2 CompactFlash", // tested with ST68022CF/3.01
    "ST6[468]022CF",
    "", "", ""
  },
  { "Western Digital Protege",
  /* Western Digital drives with this comment all appear to use Attribute 9 in
   * a  non-standard manner.  These entries may need to be updated when it
   * is understood exactly how Attribute 9 should be interpreted.
   * UPDATE: this is probably explained by the WD firmware bug described in the
   * smartmontools FAQ */
    "WDC WD([2468]00E|1[26]00A)B-.*",
    "", "", ""
  },
  { "Western Digital Caviar",
  /* Western Digital drives with this comment all appear to use Attribute 9 in
   * a  non-standard manner.  These entries may need to be updated when it
   * is understood exactly how Attribute 9 should be interpreted.
   * UPDATE: this is probably explained by the WD firmware bug described in the
   * smartmontools FAQ */
    "WDC WD(2|3|4|6|8|10|12|16|18|20|25)00BB-.*",
    "", "", ""
  },
  { "Western Digital Caviar WDxxxAB",
  /* Western Digital drives with this comment all appear to use Attribute 9 in
   * a  non-standard manner.  These entries may need to be updated when it
   * is understood exactly how Attribute 9 should be interpreted.
   * UPDATE: this is probably explained by the WD firmware bug described in the
   * smartmontools FAQ */
    "WDC WD(3|4|6|8|25)00AB-.*",
    "", "", ""
  },
  { "Western Digital Caviar WDxxxAA",
  /* Western Digital drives with this comment all appear to use Attribute 9 in
   * a  non-standard manner.  These entries may need to be updated when it
   * is understood exactly how Attribute 9 should be interpreted.
   * UPDATE: this is probably explained by the WD firmware bug described in the
   * smartmontools FAQ */
    "WDC WD...?AA(-.*)?",
    "", "", ""
  },
  { "Western Digital Caviar WDxxxBA",
  /* Western Digital drives with this comment all appear to use Attribute 9 in
   * a  non-standard manner.  These entries may need to be updated when it
   * is understood exactly how Attribute 9 should be interpreted.
   * UPDATE: this is probably explained by the WD firmware bug described in the
   * smartmontools FAQ */
    "WDC WD...BA",
    "", "", ""
  },
  { "Western Digital Caviar AC", // add only 5400rpm/7200rpm (ata33 and faster)
    "WDC AC((116|121|125|225|132|232)|([1-4][4-9][0-9])|([1-4][0-9][0-9][0-9]))00[A-Z]?.*",
    "", "", ""
  },
  { "Western Digital Caviar SE",
  /* Western Digital drives with this comment all appear to use Attribute 9 in
   * a  non-standard manner.  These entries may need to be updated when it
   * is understood exactly how Attribute 9 should be interpreted.
   * UPDATE: this is probably explained by the WD firmware bug described in the
   * smartmontools FAQ
   * UPDATE 2: this does not apply to more recent models, at least WD3200AAJB */
    "WDC WD(4|6|8|10|12|16|18|20|25|30|32|40|50)00(JB|PB)-.*",
    "", "", ""
  },
  { "Western Digital Caviar Blue EIDE",  // WD Caviar SE EIDE
    /* not completely accurate: at least also WD800JB, WD(4|8|20|25)00BB sold as Caviar Blue */
    "WDC WD(16|25|32|40|50)00AAJB-.*",
    "", "", ""
  },
  { "Western Digital Caviar Blue EIDE",  // WD Caviar SE16 EIDE
    "WDC WD(25|32|40|50)00AAKB-.*",
    "", "", ""
  },
  { "Western Digital RE EIDE",
    "WDC WD(12|16|25|32)00SB-.*",
    "", "", ""
  },
  { "Western Digital Caviar Serial ATA",
    "WDC WD(4|8|20|32)00BD-.*",
    "", "", ""
  },
  { "Western Digital Caviar SE Serial ATA", // tested with WDC WD3000JD-98KLB0/08.05J08
    "WDC WD(4|8|12|16|20|25|30|32|40)00(JD|KD|PD)-.*",
    "", "", ""
  },
  { "Western Digital Caviar SE Serial ATA",
    "WDC WD(8|12|16|20|25|30|32|40|50)00JS-.*",
    "", "", ""
  },
  { "Western Digital Caviar SE16 Serial ATA",
    "WDC WD(16|20|25|32|40|50|75)00KS-.*",
    "", "", ""
  },
  { "Western Digital Caviar Blue Serial ATA",  // WD Caviar SE Serial ATA
    /* not completely accurate: at least also WD800BD, (4|8)00JD sold as Caviar Blue */
    "WDC WD((8|12|16|25|32)00AABS|(8|12|16|25|32|40|50)00AAJS)-.*",
    "", "", ""
  },
  { "Western Digital Caviar Blue (SATA)",  // WD Caviar SE16 Serial ATA
      // tested with WD1602ABKS-18N8A0/DELL/02.03B04
    "WDC WD((16|20|25|32|40|50|64|75)00AAKS|1602ABKS|10EALS)-.*",
    "", "", ""
  },
  { "Western Digital Blue", // tested with WDC WD5000AZLX-00K4KA0/80.00A80,
      // WDC WD10EZEX-00RKKA0/80.00A80,
    "WDC WD((25|32|50)00AAK|5000AZL|7500AAL|10EAL|10EZE)X-.*",
    "", "", ""
  },
  { "Western Digital RE Serial ATA",
    "WDC WD(12|16|25|32)00(SD|YD|YS)-.*",
    "", "", ""
  },
  { "Western Digital RE2 Serial ATA",
    "WDC WD((40|50|75)00(YR|YS|AYYS)|(16|32|40|50)0[01]ABYS)-.*",
    "", "", ""
  },
  { "Western Digital RE2-GP",
    "WDC WD(5000AB|7500AY|1000FY)PS-.*",
    "", "", ""
  },
  { "Western Digital RE3 Serial ATA", // tested with WDC WD7502ABYS-02A6B0/03.00C06
    "WDC WD((25|32|50|75)02A|(75|10)02F)BYS-.*",
    "", "", ""
  },
  { "Western Digital RE4", // tested with WDC WD2003FYYS-18W0B0/01.01D02,
      // WDC WD1003FBYZ-010FB0/01.01V03
    "WDC WD((25|50)03ABYX|1003FBY[XZ]|(15|20)03FYYS)-.*",
    "", "", ""
  },
  { "Western Digital RE4-GP", // tested with WDC WD2002FYPS-02W3B0/04.01G01
    "WDC WD2002FYPS-.*",
    "", "", ""
  },
  { "Western Digital RE4 (SATA 6Gb/s)", // tested with WDC WD2000FYYZ-01UL1B0/01.01K01,
      // WD2000FYYX/00.0D1K2
    "WDC WD(20|30|40)00FYYZ-.*|WD2000FYYX",
    "", "", ""
  },
  { "Western Digital Se", // tested with WDC WD2000F9YZ-09N20L0/01.01A01
    "WDC WD(1002|2000|3000|4000)F9YZ-.*",
    "", "", ""
  },
  { "Western Digital Caviar Green",
    "WDC WD((50|64|75)00AA(C|V)S|(50|64|75)00AADS|10EA(C|V)S|(10|15|20)EADS)-.*",
    "", "", ""
  },
  { "Western Digital Caviar Green (AF)",
    "WDC WD(((64|75|80)00AA|(10|15|20)EA|(25|30)EZ)R|20EAC)S-.*",
    "", "", ""
  },
  { "Western Digital Green", // tested with
      // WDC WD10EZRX-00A8LB0/01.01A01, WDC WD20EZRX-00DC0B0/80.00A80,
      // WDC WD30EZRX-00MMMB0/80.00A80, WDC WD40EZRX-00SPEB0/80.00A80,
      // WDC WD60EZRX-00MVLB1/80.00A80
    "WDC WD(7500AA|(10|15|20)EA|(10|20|25|30|40|50|60)EZ)RX-.*",
    "", "", ""
  },
  { "Western Digital Caviar Black",
    "WDC WD((500|640|750)1AAL|1001FA[EL]|2001FAS)S-.*",
    "", "", ""
  },
  { "Western Digital Black", // tested with
      // WDC WD5003AZEX-00RKKA0/80.00A80, WDC WD1003FZEX-00MK2A0/01.01A01,
      // WDC WD3001FAEX-00MJRA0/01.01L01, WDC WD4001FAEX-00MJRA0/01.01L01
    "WDC WD(5002AAL|5003AZE|(64|75)02AAE|((10|15|20)0[23]|[34]001)F[AZ]E)X-.*",
    "", "", ""
  },
  { "Western Digital AV ATA", // tested with WDC WD3200AVJB-63J5A0/01.03E01
    "WDC WD(8|16|25|32|50)00AV[BJ]B-.*",
    "", "", ""
  },
  { "Western Digital AV SATA",
    "WDC WD(16|25|32)00AVJS-.*",
    "", "", ""
  },
  { "Western Digital AV-GP",
    "WDC WD((16|25|32|50|64|75)00AV[CDV]S|(10|15|20)EV[CDV]S)-.*",
    "", "", ""
  },
  { "Western Digital AV-GP (AF)", // tested with WDC WD10EURS-630AB1/80.00A80, WDC WD10EUCX-63YZ1Y0/51.0AB52
    "WDC WD(7500AURS|10EU[CR]X|(10|15|20|25|30)EURS)-.*",
    "", "", ""
  },
  { "Western Digital AV", // tested with DC WD10JUCT-63CYNY0/01.01A01
    "WDC WD((16|25|32|50)00BU[CD]|5000LUC|10JUC)T-.*",
    "", "", ""
  },
  { "Western Digital Raptor",
    "WDC WD((360|740|800)GD|(360|740|800|1500)ADF[DS])-.*",
    "", "", ""
  },
  { "Western Digital Raptor X",
    "WDC WD1500AHFD-.*",
    "", "", ""
  },
  { "Western Digital VelociRaptor", // tested with WDC WD1500HLHX-01JJPV0/04.05G04
    "WDC WD(((800H|(1500|3000)[BH]|1600H|3000G)LFS)|((1500|3000|4500|6000)[BH]LHX))-.*",
    "", "", ""
  },
  { "Western Digital VelociRaptor (AF)", // tested with WDC WD1000DHTZ-04N21V0/04.06A00
    "WDC WD(2500H|5000H|1000D)HTZ-.*",
    "", "", ""
  },
  { "Western Digital Scorpio EIDE",
    "WDC WD(4|6|8|10|12|16)00(UE|VE)-.*",
    "", "", ""
  },
  { "Western Digital Scorpio Blue EIDE", // tested with WDC WD3200BEVE-00A0HT0/11.01A11
    "WDC WD(4|6|8|10|12|16|25|32)00BEVE-.*",
    "", "", ""
  },
  { "Western Digital Scorpio Serial ATA",
    "WDC WD(4|6|8|10|12|16|25)00BEAS-.*",
    "", "", ""
  },
  { "Western Digital Scorpio Blue Serial ATA",
    "WDC WD((4|6|8|10|12|16|25)00BEVS|(8|12|16|25|32|40|50|64)00BEVT|7500KEVT|10TEVT)-.*",
    "", "", ""
  },
  { "Western Digital Scorpio Blue Serial ATA (AF)", // tested with
      // WDC WD10JPVT-00A1YT0/01.01A01
    "WDC WD((16|25|32|50|64|75)00BPVT|10[JT]PVT)-.*",
    "", "", ""
  },
  { "Western Digital Scorpio Black", // tested with WDC WD5000BEKT-00KA9T0/01.01A01
    "WDC WD(8|12|16|25|32|50)00B[EJ]KT-.*",
    "", "", ""
  },
  { "Western Digital Scorpio Black (AF)",
    "WDC WD(50|75)00BPKT-.*",
    "", "", ""
  },
  { "Western Digital Red", // tested with WDC WD10EFRX-68JCSN0/01.01A01,
      // WDC WD10JFCX-68N6GN0/01.01A01, WDC WD40EFRX-68WT0N0/80.00A80,
      // WDC WD60EFRX-68MYMN1/82.00A82
    "WDC WD(7500BFC|10JFC|(10|20|30|40|50|60)EFR)X-.*",
    "", "", ""
  },
  { "Western Digital Blue Mobile", // tested with WDC WD5000LPVX-08V0TT2/03.01A03
    "WDC WD((25|32|50|75)00[BLM]|10[JS])P[CV][TX]-.*",
    "", "", ""
  },
  { "Western Digital Green Mobile", // tested with WDC WD20NPVX-00EA4T0/01.01A01
    "WDC WD(15|20)NPV[TX]-.*",
    "", "", ""
  },
  { "Western Digital Black Mobile", // tested with WDC WD7500BPKX-22HPJT0/01.01A01
    "WDC WD((16|25|32)00BE|(50|75)00BP)KX-.*",
    "", "", ""
  },
  { "Western Digital Elements / My Passport (USB)", // tested with WDC WD5000BMVW-11AMCS0/01.01A01
    "WDC WD(25|32|40|50)00BMV[UVW]-.*",  // *W-* = USB 3.0
    "", "", ""
  },
  { "Western Digital Elements / My Passport (USB, AF)", // tested with
      // WDC WD5000KMVV-11TK7S1/01.01A01, WDC WD10TMVW-11ZSMS5/01.01A01,
      // WDC WD10JMVW-11S5XS1/01.01A01, WDC WD20NMVW-11W68S0/01.01A01
    "WDC WD(5000[LK]|7500K|10[JT]|20N)MV[VW]-.*", // *W-* = USB 3.0
    "", "", ""
  },
  { "Quantum Bigfoot", // tested with TS10.0A/A21.0G00, TS12.7A/A21.0F00
    "QUANTUM BIGFOOT TS(10\\.0|12\\.7)A",
    "", "", ""
  },
  { "Quantum Fireball lct15",
    "QUANTUM FIREBALLlct15 ([123]0|22)",
    "", "", ""
  },
  { "Quantum Fireball lct20",
    "QUANTUM FIREBALLlct20 [1234]0",
    "", "", ""
  },
  { "Quantum Fireball CX",
    "QUANTUM FIREBALL CX10.2A",
    "", "", ""
  },
  { "Quantum Fireball CR",
    "QUANTUM FIREBALL CR(4.3|6.4|8.4|13.0)A",
    "", "", ""
  },
  { "Quantum Fireball EX", // tested with QUANTUM FIREBALL EX10.2A/A0A.0D00
    "QUANTUM FIREBALL EX(3\\.2|6\\.4|10\\.2)A",
    "", "", ""
  },
  { "Quantum Fireball ST",
    "QUANTUM FIREBALL ST(3.2|4.3|4300)A",
    "", "", ""
  },
  { "Quantum Fireball SE",
    "QUANTUM FIREBALL SE4.3A",
    "", "", ""
  },
  { "Quantum Fireball Plus LM",
    "QUANTUM FIREBALLP LM(10.2|15|20.[45]|30)",
    "", "", ""
  },
  { "Quantum Fireball Plus AS",
    "QUANTUM FIREBALLP AS(10.2|20.5|30.0|40.0|60.0)",
    "", "", ""
  },
  { "Quantum Fireball Plus KX",
    "QUANTUM FIREBALLP KX27.3",
    "", "", ""
  },
  { "Quantum Fireball Plus KA",
    "QUANTUM FIREBALLP KA(9|10).1",
    "", "", ""
  },

  ////////////////////////////////////////////////////
  // USB ID entries
  ////////////////////////////////////////////////////

  // Hewlett-Packard
  { "USB: HP Desktop HD BD07; ", // 2TB
    "0x03f0:0xbd07",
    "",
    "",
    "-d sat"
  },
  // ALi
  { "USB: ; ALi M5621", // USB->PATA
    "0x0402:0x5621",
    "",
    "",
    "" // unsupported
  },
  // VIA
  { "USB: Connectland BE-USB2-35BP-LCM; VIA VT6204",
    "0x040d:0x6204",
    "",
    "",
    "" // unsupported
  },
  // Buffalo / Melco
  { "USB: Buffalo JustStore Portable HD-PVU2; ",
    "0x0411:0x0181",
    "",
    "",
    "-d sat"
  },
  { "USB: Buffalo Drivestation Duo; ",
    "0x0411:0x01ce",
    "",
    "",
    "-d sat"
  },
  { "USB: Buffalo MiniStation Stealth HD-PCTU2; ",
    "0x0411:0x01d9",
    "", // 0x0108
    "",
    "-d sat"
  },
  { "USB: Buffalo MiniStationHD-PCFU3; ",
    "0x0411:0x0240",
    "",
    "",
    "-d sat"
  },
  // LG Electronics
  { "USB: LG Mini HXD5; JMicron",
    "0x043e:0x70f1",
    "", // 0x0100
    "",
    "-d usbjmicron"
  },
  // Philips
  { "USB: Philips; ", // SDE3273FC/97 2.5" SATA HDD enclosure
    "0x0471:0x2021",
    "", // 0x0103
    "",
    "-d sat"
  },
  // Toshiba
  { "USB: Toshiba Stor.E Slim USB 3.0; ", // 1TB, MQ01UBD100
    "0x0480:0x0100",
    "", // 0x0000
    "",
    "-d sat"
  },
  { "USB: Toshiba Canvio Basics; ", // TOSHIBA MQ01UBD...
    "0x0480:0x0201",
    "",
    "",
    "-d sat"
  },
  { "USB: Toshiba Canvio 500GB; SunPlus",
    "0x0480:0xa004",
    "",
    "",
    "-d usbsunplus"
  },
  { "USB: Toshiba Canvio Basics; ",
    "0x0480:0xa00[6d]",
    "", // 0x0001, 0x0407
    "",
    "-d sat"
  },
  { "USB: Toshiba Canvio 3.0 Portable Hard Drive; ", // TOSHIBA MQ01UBD...
    "0x0480:0xa007",
    "", // 0x0001
    "",
    "-d sat"
  },
  { "USB: Toshiba Stor.E Basics; ",
    "0x0480:0xa00[9c]",
    "",
    "",
    "-d sat"
  },
  { "USB: Toshiba Stor.E Plus", // 2TB
    "0x0480:0xa00a",
    "",
    "",
    "-d sat"
  },
  { "USB: Toshiba Canvio ALU; ", // 2TB USB 3.0
    "0x0480:0xa100",
    "",
    "",
    "-d sat"
  },
  { "USB: Toshiba Canvio Desktop; ",
    "0x0480:0xd0(00|10)",
    "",
    "",
    "-d sat"
  },
  // Cypress
  { "USB: ; Cypress CY7C68300A (AT2)",
    "0x04b4:0x6830",
    "0x0001",
    "",
    "" // unsupported
  },
  { "USB: ; Cypress CY7C68300B/C (AT2LP)",
    "0x04b4:0x6830",
    "0x0240",
    "",
    "-d usbcypress"
  },
  // Fujitsu
  { "USB: Fujitsu/Zalman ZM-VE300; ", // USB 3.0
    "0x04c5:0x2028",
    "", // 0x0001
    "",
    "-d sat"
  },
  // Fujitsu chip on DeLock 42475 
  { "USB: Fujitsu  SATA-to-USB3.0 bridge chip", // USB 3.0
    "0x04c5:0x201d",
    "", // 0x0001
    "",
    "-d sat"
  },
  // Myson Century
  { "USB: ; Myson Century CS8818",
    "0x04cf:0x8818",
    "", // 0xb007
    "",
    "" // unsupported
  },
  // Samsung
  { "USB: Samsung S2 Portable; JMicron",
    "0x04e8:0x1f0[568a]", // 0x1f0a: SAMSUNG HN-M101XBB
    "",
    "",
    "-d usbjmicron"
  },
  { "USB: Samsung S1 Portable; JMicron",
    "0x04e8:0x2f03",
    "",
    "",
    "-d usbjmicron"
  },
  { "USB: Samsung Story Station; ",
    "0x04e8:0x5f0[56]",
    "",
    "",
    "-d sat"
  },
  { "USB: Samsung G2 Portable; JMicron",
    "0x04e8:0x6032",
    "",
    "",
    "-d usbjmicron"
  },
  { "USB: Samsung Story Station 3.0; ",
    "0x04e8:0x6052",
    "",
    "",
    "-d sat"
  },
  { "USB: Samsung Story Station 3.0; ",
    "0x04e8:0x6054",
    "",
    "",
    "-d sat"
  },
  { "USB: Samsung M2 Portable 3.0; ",
    "0x04e8:0x60c5",
    "",
    "",
    "-d sat"
  },
  { "USB: Samsung D3 Station; ", // 3TB
    "0x04e8:0x6124",
    "", // 0x200
    "",
    "-d sat"
  },
  { "USB: Samsung M3 Portable USB 3.0; ",
    "0x04e8:0x61b[456]", // 4=2TB, 5=1.5TB, 6=1TB
    "", // 0x0e00
    "",
    "-d sat"
  },
  { "USB: Samsung S3 Portable; ",
    "0x04e8:0x61c8", // ST1000LM025 HN-M101ABB
    "", // 0x1301
    "",
    "-d sat"
  },
  // Sunplus
  { "USB: ; SunPlus",
    "0x04fc:0x0c05",
    "",
    "",
    "-d usbsunplus"
  },
  { "USB: ; SunPlus SPDIF215",
    "0x04fc:0x0c15",
    "", // 0xf615
    "",
    "-d usbsunplus"
  },
  { "USB: ; SunPlus SPDIF225", // USB+SATA->SATA
    "0x04fc:0x0c25",
    "", // 0x0103
    "",
    "-d usbsunplus"
  },
  // Iomega
  { "USB: Iomega Prestige Desktop USB 3.0; ",
    "0x059b:0x0070",
    "", // 0x0004
    "",
    "-d sat" // ATA output registers missing
  },
  { "USB: Iomega LPHD080-0; ",
    "0x059b:0x0272",
    "",
    "",
    "-d usbcypress"
  },
  { "USB: Iomega MDHD500-U; ",
    "0x059b:0x0275",
    "", // 0x0001
    "",
    "" // unsupported
  },
  { "USB: Iomega MDHD-UE; ",
    "0x059b:0x0277",
    "",
    "",
    "-d usbjmicron"
  },
  { "USB: Iomega LDHD-UP; Sunplus",
    "0x059b:0x0370",
    "",
    "",
    "-d usbsunplus"
  },
  { "USB: Iomega GDHDU2; JMicron",
    "0x059b:0x0475",
    "", // 0x0100
    "",
    "-d usbjmicron"
  },
  { "USB: Iomega; JMicron",
    "0x059b:0x047a",
    "", // 0x0100
    "",
    "-d sat" // works also with "-d usbjmicron"
  },
  // LaCie
  { "USB: LaCie hard disk (FA Porsche design);",
    "0x059f:0x0651",
    "",
    "",
    "" // unsupported
  },
  { "USB: LaCie hard disk; JMicron",
    "0x059f:0x0951",
    "",
    "",
    "-d usbjmicron"
  },
  { "USB: LaCie Rugged Triple Interface; ",
    "0x059f:0x100c",
    "", // 0x0001
    "",
    "-d sat"
  },
  { "USB: LaCie hard disk (Neil Poulton design);",
    "0x059f:0x1018",
    "",
    "",
    "-d sat"
  },
  { "USB: LaCie Desktop Hard Drive; JMicron",
    "0x059f:0x1019",
    "",
    "",
    "-d usbjmicron"
  },
  { "USB: LaCie Rugged Hard Drive; JMicron",
    "0x059f:0x101d",
    "", // 0x0001
    "",
    "-d usbjmicron,x"
  },
  { "USB: LaCie Little Disk USB2; JMicron",
    "0x059f:0x1021",
    "",
    "",
    "-d usbjmicron"
  },
  { "USB: LaCie hard disk; ",
    "0x059f:0x1029",
    "", // 0x0100
    "",
    "-d sat"
  },
  { "USB: Lacie rikiki; JMicron",
    "0x059f:0x102a",
    "",
    "",
    "-d usbjmicron,x"
  },
  { "USB: LaCie rikiki USB 3.0; ",
    "0x059f:0x10(49|57)",
    "",
    "",
    "-d sat"
  },
  { "USB: LaCie minimus USB 3.0; ",
    "0x059f:0x104a",
    "",
    "",
    "-d sat"
  },
  { "USB: LaCie Rugged Mini USB 3.0; ",
    "0x059f:0x1051",
    "", // 0x0000
    "",
    "-d sat"
  },
  // In-System Design
  { "USB: ; In-System/Cypress ISD-300A1",
    "0x05ab:0x0060",
    "", // 0x1101
    "",
    "-d usbcypress"
  },
  // Genesys Logic
  { "USB: ; Genesys Logic GL881E",
    "0x05e3:0x0702",
    "",
    "",
    "" // unsupported
  },
  { "USB: ; Genesys Logic", // TODO: requires '-T permissive'
    "0x05e3:0x0718",
    "", // 0x0041
    "",
    "-d sat"
  },
  // Micron
  { "USB: Micron USB SSD; ",
    "0x0634:0x0655",
    "",
    "",
    "" // unsupported
  },
  // Prolific
  { "USB: ; Prolific PL2507", // USB->PATA
    "0x067b:0x2507",
    "",
    "",
    "-d usbjmicron,0" // Port number is required
  },
  { "USB: ; Prolific PL2571/2771/2773/2775", // USB->SATA, USB3->SATA,
    "0x067b:0x(2571|277[135])",              // USB3+eSATA->SATA, USB3->2xSATA
    "",
    "",
    "" // smartmontools >= r4004: -d usbprolific
  },
  { "USB: ; Prolific PL3507", // USB+IEE1394->PATA
    "0x067b:0x3507",
    "", // 0x0001
    "",
    "" // smartmontools >= r3741: -d usbjmicron,p
  },
  // Imation
  { "USB: Imation ; ", // Imation Odyssey external USB dock
    "0x0718:0x1000",
    "", // 0x5104
    "",
    "-d sat"
  },
  // SanDisk
  { "USB: SanDisk SDCZ80 Flash Drive; Fujitsu",
    "0x0781:0x5580",
    "",
    "",
    "-d sat"
  },
  // Freecom
  { "USB: Freecom Mobile Drive XXS; JMicron",
    "0x07ab:0xfc88",
    "", // 0x0101
    "",
    "-d usbjmicron,x"
  },
  { "USB: Freecom Hard Drive XS; Sunplus",
    "0x07ab:0xfc8e",
    "", // 0x010f
    "",
    "-d usbsunplus"
  },
  { "USB: Freecom; ", // Intel labeled
    "0x07ab:0xfc8f",
    "", // 0x0000
    "",
    "-d sat"
  },
  { "USB: Freecom Classic HD 120GB; ",
    "0x07ab:0xfccd",
    "",
    "",
    "" // unsupported
  },
  { "USB: Freecom HD 500GB; JMicron",
    "0x07ab:0xfcda",
    "",
    "",
    "-d usbjmicron"
  },
  // Oxford Semiconductor, Ltd
  { "USB: ; Oxford",
    "0x0928:0x0000",
    "",
    "",
    "" // unsupported
  },
  { "USB: ; Oxford OXU921DS",
    "0x0928:0x0002",
    "",
    "",
    "" // unsupported
  },
  { "USB: ; Oxford", // Zalman ZM-VE200
    "0x0928:0x0010",
    "", // 0x0304
    "",
    "-d sat"
  },
  // Toshiba
  { "USB: Toshiba PX1270E-1G16; Sunplus",
    "0x0930:0x0b03",
    "",
    "",
    "-d usbsunplus"
  },
  { "USB: Toshiba PX1396E-3T01; Sunplus", // similar to Dura Micro 501
    "0x0930:0x0b09",
    "",
    "",
    "-d usbsunplus"
  },
  { "USB: Toshiba Stor.E Steel; Sunplus",
    "0x0930:0x0b11",
    "",
    "",
    "-d usbsunplus"
  },
  { "USB: Toshiba Stor.E; ",
    "0x0930:0x0b1[9ab]",
    "", // 0x0001
    "",
    "-d sat"
  },
  // Lumberg, Inc.
  { "USB: Toshiba Stor.E; Sunplus",
    "0x0939:0x0b1[56]",
    "",
    "",
    "-d usbsunplus"
  },
  // Seagate
  { "USB: Seagate External Drive; Cypress",
    "0x0bc2:0x0503",
    "", // 0x0240
    "",
    "-d usbcypress"
  },
  { "USB: Seagate FreeAgent Go; ",
    "0x0bc2:0x2(000|100|101)",
    "",
    "",
    "-d sat"
  },
  { "USB: Seagate FreeAgent Go FW; ",
    "0x0bc2:0x2200",
    "",
    "",
    "-d sat"
  },
  { "USB: Seagate Expansion Portable; ",
    "0x0bc2:0x23(00|12|20|21)",
    "",
    "",
    "-d sat"
  },
  { "USB: Seagate FreeAgent Desktop; ",
    "0x0bc2:0x3000",
    "",
    "",
    "-d sat"
  },
  { "USB: Seagate FreeAgent Desk; ",
    "0x0bc2:0x3001",
    "",
    "",
    "-d sat"
  },
  { "USB: Seagate FreeAgent Desk; ", // 1TB
    "0x0bc2:0x3008",
    "",
    "",
    "-d sat,12"
  },
  { "USB: Seagate FreeAgent XTreme; ",
    "0x0bc2:0x3101",
    "",
    "",
    "-d sat"
  },
  { "USB: Seagate Expansion External; ",
    "0x0bc2:0x33(00|12|20|21|32)", // 0x3321: Expansion Desktop 4TB
    "",
    "",
    "-d sat"
  },
  { "USB: Seagate FreeAgent GoFlex USB 2.0; ",
    "0x0bc2:0x502[01]",
    "",
    "",
    "-d sat"
  },
  { "USB: Seagate FreeAgent GoFlex USB 3.0; ",
    "0x0bc2:0x5031",
    "",
    "",
    "-d sat,12"
  },
  { "USB: Seagate FreeAgent; ",
    "0x0bc2:0x5040",
    "",
    "",
    "-d sat"
  },
  { "USB: Seagate FreeAgent GoFlex USB 3.0; ", // 2TB
    "0x0bc2:0x507[01]",
    "",
    "",
    "-d sat"
  },
  { "USB: Seagate FreeAgent GoFlex Desk USB 3.0; ", // 3TB
    "0x0bc2:0x50a1",
    "",
    "",
    "-d sat,12" // "-d sat" does not work (ticket #151)
  },
  { "USB: Seagate FreeAgent GoFlex Desk USB 3.0; ", // 2TB, 4TB
    "0x0bc2:0x50a[57]",
    "", // 0x0100
    "",
    "-d sat"
  },
  { "USB: Seagate FreeAgent GoFlex Pro for Mac; ",
    "0x0bc2:0x6121",
    "", // 0x0148
    "",
    "-d sat"
  },
  { "USB: Seagate Backup Plus USB 3.0; ", // 1TB
    "0x0bc2:0xa013",
    "", // 0x0100
    "",
    "-d sat"
  },
  { "USB: Seagate Backup Plus Desktop USB 3.0; ", // 4TB, 3TB (8 LBA/1 PBA offset)
    "0x0bc2:0xa0a[14]",
    "",
    "",
    "-d sat"
  },
  { "USB: Seagate Slim Portable Drive; ", // SRD00F1
    "0x0bc2:0xab00",
    "",
    "",
    "-d sat"
  },
  { "USB: Seagate Backup Plus Slim USB 3.0; ", // (ticket #443)
    "0x0bc2:0xab2[14]",
    "", // 0x0100
    "",
    "-d sat"
  },
  // Dura Micro
  { "USB: Dura Micro; Cypress",
    "0x0c0b:0xb001",
    "", // 0x1110
    "",
    "-d usbcypress"
  },
  { "USB: Dura Micro 509; Sunplus",
    "0x0c0b:0xb159",
    "", // 0x0103
    "",
    "-d usbsunplus"
  },
  // Maxtor
  { "USB: Maxtor OneTouch 200GB; ",
    "0x0d49:0x7010",
    "",
    "",
    "" // unsupported
  },
  { "USB: Maxtor OneTouch; ",
    "0x0d49:0x7300",
    "", // 0x0121
    "",
    "-d sat"
  },
  { "USB: Maxtor OneTouch 4; ",
    "0x0d49:0x7310",
    "", // 0x0125
    "",
    "-d sat"
  },
  { "USB: Maxtor OneTouch 4 Mini; ",
    "0x0d49:0x7350",
    "", // 0x0125
    "",
    "-d sat"
  },
  { "USB: Maxtor BlackArmor Portable; ",
    "0x0d49:0x7550",
    "",
    "",
    "-d sat"
  },
  { "USB: Maxtor Basics Desktop; ",
    "0x0d49:0x7410",
    "", // 0x0122
    "",
    "-d sat"
  },
  { "USB: Maxtor Basics Portable; ",
    "0x0d49:0x7450",
    "", // 0x0122
    "",
    "-d sat"
  },
  // Oyen Digital
  { "USB: Oyen Digital MiniPro USB 3.0; ",
    "0x0dc4:0x020a",
    "",
    "",
    "-d sat"
  },
  // Cowon Systems, Inc.
  { "USB: Cowon iAudio X5; ",
    "0x0e21:0x0510",
    "",
    "",
    "-d usbcypress"
  },
  // iRiver
  { "USB: iRiver iHP-120/140 MP3 Player; Cypress",
    "0x1006:0x3002",
    "", // 0x0100
    "",
    "-d usbcypress"
  },
  // Western Digital
  { "USB: WD My Passport (IDE); Cypress",
    "0x1058:0x0701",
    "", // 0x0240
    "",
    "-d usbcypress"
  },
  { "USB: WD My Passport; ",
    "0x1058:0x0(70[245a]|730|74[0128a]|7a8|8[12]0)",
    "",
    "",
    "-d sat"
  },
  { "USB: WD My Book ES; ",
    "0x1058:0x0906",
    "", // 0x0012
    "",
    "-d sat"
  },
  { "USB: WD My Book Essential; ",
    "0x1058:0x0910",
    "", // 0x0106
    "",
    "-d sat"
  },
  { "USB: WD Elements Desktop; ",
    "0x1058:0x10(01|03|21|7c)",
    "", // 01=0x0104, 03=0x0175, 21=0x2002, 7c=0x1065
    "",
    "-d sat"
  },
  { "USB: WD Elements; ",
    "0x1058:0x10(10|23|42|48|a2|a8|b8)",
    "", // 10=0x0105, a8=0x1042, b8=0x1007
    "",
    "-d sat"
  },
  { "USB: WD My Book Essential; ",
    "0x1058:0x1100",
    "", // 0x0165
    "",
    "-d sat"
  },
  { "USB: WD My Book Office Edition; ", // 1TB
    "0x1058:0x1101",
    "", // 0x0165
    "",
    "-d sat"
  },
  { "USB: WD My Book; ",
    "0x1058:0x1102",
    "", // 0x1028
    "",
    "-d sat"
  },
  { "USB: WD My Book Studio II; ", // 2x1TB
    "0x1058:0x1105",
    "",
    "",
    "-d sat"
  },
  { "USB: WD My Book Essential; ",
    "0x1058:0x1110",
    "", // 0x1030
    "",
    "-d sat"
  },
  { "USB: WD My Book Essential USB 3.0; ", // 3TB
    "0x1058:0x11[34]0",
    "", // 0x1012/0x1003
    "",
    "-d sat"
  },
  // Atech Flash Technology
  { "USB: ; Atech", // Enclosure from Kingston SSDNow notebook upgrade kit
    "0x11b0:0x6298",
    "", // 0x0108
    "",
    "-d sat"
  },
  // ADATA
  { "USB: ADATA; ",
    "0x125f:0xa(11|31|35)a", // 0xa11a: Classic CH11 1TB, 0xa31a: HV620 2TB (0x0100)
    "", // 0xa35a: HD650 2TB (0x6503)
    "",
    "-d sat"
  },
  { "USB: ADATA; Cypress",
    "0x125f:0xa9[34]a", // 0xa93a: SH93 (0x0150)
    "",
    "",
    "-d usbcypress"
  },
  // Initio
  { "USB: ; Initio 316000",
    "0x13fd:0x0540",
    "",
    "",
    "" // unsupported
  },
  { "USB: ; Initio", // Thermaltake BlacX
    "0x13fd:0x0840",
    "",
    "",
    "-d sat"
  },
  { "USB: ; Initio", // USB->SATA+PATA, Chieftec CEB-25I
    "0x13fd:0x1040",
    "", // 0x0106
    "",
    "" // unsupported
  },
  { "USB: ; Initio 6Y120L0", // CoolerMaster XCraft RX-3HU
    "0x13fd:0x1150",
    "",
    "",
    "" // unsupported
  },
  { "USB: ; Initio", // USB->SATA
    "0x13fd:0x1240",
    "", // 0x0104
    "",
    "-d sat"
  },
  { "USB: ; Initio", // USB+SATA->SATA
    "0x13fd:0x1340",
    "", // 0x0208
    "",
    "-d sat"
  },
  { "USB: ; Initio",
    "0x13fd:0x1640",
    "", // 0x0864
    "",
    "-d sat,12" // some SMART commands fail, see ticket #295
  },
  { "USB: Intenso Memory Station 2,5\"; Initio",
    "0x13fd:0x1840",
    "",
    "",
    "-d sat"
  },
  { "USB: ; Initio", // NexStar CX USB enclosure
    "0x13fd:0x1e40",
    "",
    "",
    "-d sat"
  },
  { "USB: ; Initio", // Seagate Expansion Portable SRD00F1
    "0x13fd:0x3910",
    "", // 0x0100
    "",
    "-d sat"
  },
  // Super Top
  { "USB: Super Top generic enclosure; Cypress",
    "0x14cd:0x6116",
    "", // 0x0160 also reported as unsupported
    "",
    "-d usbcypress"
  },
  // JMicron
  { "USB: ; JMicron JMS539", // USB2/3->SATA (old firmware)
    "0x152d:0x0539",
    "0x0100",  //  1.00
    "",
    "-d usbjmicron"
  },
  { "USB: ; JMicron JMS539", // USB2/3->SATA (new firmware)
    "0x152d:0x0539",
    "0x020[56]|"   //  2.05, ticket #338
    "0x28(03|12)", // 28.03, Mediasonic ProBox HF2-SU3S2 Rev 2 (port multiplier, ticket #504)
    "",            // 28.12, Mediasonic ProBox H82-SU3S2 (port multiplier)
    "-d sat"
  },
  { "USB: ; JMicron ", // USB->SATA->4xSATA (port multiplier)
    "0x152d:0x0551",
    "", // 0x0100
    "",
    "-d usbjmicron,x"
  },
  { "USB: ; JMicron JMS567", // USB2/3->SATA
    "0x152d:0x0567",
    "", // 0x0114
    "", // 0x0205, 2.05, Mediasonic ProBox HF2-SU3S2 Rev 3 (port multiplier, ticket #504)
    "-d sat"
  },
  { "USB: OCZ THROTTLE OCZESATATHR8G; JMicron JMF601",
    "0x152d:0x0602",
    "",
    "",
    "" // unsupported
  },
  { "USB: ; JMicron JM20329", // USB->SATA
    "0x152d:0x2329",
    "", // 0x0100
    "",
    "-d usbjmicron"
  },
  { "USB: ; JMicron JM20336", // USB+SATA->SATA, USB->2xSATA
    "0x152d:0x2336",
    "", // 0x0100
    "",
    "-d usbjmicron,x"
  },
  { "USB: Generic JMicron adapter; JMicron",
    "0x152d:0x2337",
    "",
    "",
    "-d usbjmicron"
  },
  { "USB: ; JMicron JM20337/8", // USB->SATA+PATA, USB+SATA->PATA
    "0x152d:0x2338",
    "", // 0x0100
    "",
    "-d usbjmicron"
  },
  { "USB: ; JMicron JM20339", // USB->SATA
    "0x152d:0x2339",
    "", // 0x0100
    "",
    "-d usbjmicron,x"
  },
  { "USB: ; JMicron", // USB+SATA->SATA
    "0x152d:0x2351",  // e.g. Verbatim Portable Hard Drive 500Gb
    "", // 0x0100
    "",
    "-d sat"
  },
  { "USB: ; JMicron", // USB->SATA
    "0x152d:0x2352",
    "", // 0x0100
    "",
    "-d usbjmicron,x"
  },
  { "USB: ; JMicron", // USB->SATA
    "0x152d:0x2509",
    "", // 0x0100
    "",
    "-d usbjmicron,x"
  },
  { "USB: ; JMicron JMS566", // USB3->SATA
    "0x152d:0x2566", // e.g. Chieftec CEB-7035S
    "", // 0x0114
    "",
    "-d usbjmicron,x"
  },
  { "USB: ; JMicron JMS567", // USB2/3->SATA
    "0x152d:0x3562",
    "", // 0x0310, StarTech S358BU33ERM (port multiplier, ticket #508)
    "",
    "-d sat"
  },
  // ASMedia
  { "USB: ; ASMedia ASM1051",
    "0x174c:0x5106", // 0x174c:0x55aa after firmware update
    "",
    "",
    "-d sat"
  },
  { "USB: ; ASMedia AS2105", // Icy Box IB-AC603A-U3
    "0x174c:0x5136",
    "", // 0x0001
    "",
    "-d sat"
  },
  { "USB: ; ASMedia", // Vantec NexStar USB 3.0 & SATA dual drive doch
    "0x174c:0x5516",
    "",
    "",
    "-d sat"
  },
  { "USB: ; ASMedia", // MEDION HDDrive-n-GO, LaCie Rikiki USB 3.0,
      // Silicon Power Armor A80 (ticket #237)
      // reported as unsupported: BYTECC T-200U3, Kingwin USB 3.0 docking station
    "0x174c:0x55aa",
    "", // 0x0100
    "",
    "-d sat"
  },
  // LucidPort
  { "USB: ; LucidPORT USB300", // RaidSonic ICY BOX IB-110StU3-B, Sharkoon SATA QuickPort H3
    "0x1759:0x500[02]", // 0x5000: USB 2.0, 0x5002: USB 3.0
    "",
    "",
    "-d sat"
  },
  { "USB: ; LucidPort", // Fuj:tech SATA-USB3 dock
    "0x1759:0x5100",
    "", // 0x2580
    "",
    "-d sat"
  },
  // Verbatim
  { "USB: Verbatim Portable Hard Drive; Sunplus",
    "0x18a5:0x0214",
    "", // 0x0112
    "",
    "-d usbsunplus"
  },
  { "USB: Verbatim FW/USB160; Oxford OXUF934SSA-LQAG", // USB+IEE1394->SATA
    "0x18a5:0x0215",
    "", // 0x0001
    "",
    "-d sat"
  },
  { "USB: Verbatim External Hard Drive 47519; Sunplus", // USB->SATA
    "0x18a5:0x0216",
    "",
    "",
    "-d usbsunplus"
  },
  { "USB: Verbatim Pocket Hard Drive; JMicron", // SAMSUNG SpinPoint N3U-3 (USB, 4KiB LLS)
    "0x18a5:0x0227",
    "",
    "",
    "-d usbjmicron" // "-d usbjmicron,x" does not work
  },
  { "USB: Verbatim External Hard Drive; JMicron", // 2TB
    "0x18a5:0x022a",
    "",
    "",
    "-d usbjmicron"
  },
  { "USB: Verbatim Store'n'Go; JMicron", // USB->SATA
    "0x18a5:0x022b",
    "", // 0x0100
    "",
    "-d usbjmicron"
  },
  // Silicon Image
  { "USB: Vantec NST-400MX-SR; Silicon Image 5744",
    "0x1a4a:0x1670",
    "",
    "",
    "" // unsupported
  },
  // SunplusIT
  { "USB: ; SunplusIT",
    "0x1bcf:0x0c31",
    "",
    "",
    "-d usbsunplus"
  },
  // TrekStor
  { "USB: TrekStor DataStation; ", // DataStation maxi light (USB 3.0)
    "0x1e68:0x0050",
    "", // 0x0100
    "",
    "-d sat"
  },
  // Innostor
  { "USB: ; Innostor IS611", // USB3->SATA+PATA
    "0x1f75:0x0611", // SMART access via PATA does not work
    "",
    "",
    "-d sat"
  },
  { "USB: ; Innostor IS621", // USB3->SATA
    "0x1f75:0x0621", // Dynex 2.5" USB 3.0 Exclosure DX-HD302513
    "",
    "",
    "-d sat"
  },
  { "USB: ; Innostor IS888", // USB3->SATA
    "0x1f75:0x0888", // Sharkoon SATA QuickDeck Pro USB 3.0
    "", // 0x0034
    "",
    "" // unsupported
  },
  // Power Quotient International
  { "USB: PQI H560; ",
    "0x3538:0x0902",
    "", // 0x0000
    "",
    "-d sat"
  },
  // Hitachi/SimpleTech
  { "USB: Hitachi Touro Desk; JMicron", // 3TB
    "0x4971:0x1011",
    "",
    "",
    "-d usbjmicron"
  },
  { "USB: Hitachi Touro; ",
    "0x4971:0x101[45]", // 14=1TB, 15=2TB
    "", // 0x0000
    "",
    "-d sat" // ATA output registers missing
  },
  { "USB: Hitachi/SimpleTech; JMicron", // 1TB
    "0x4971:0xce17",
    "",
    "",
    "-d usbjmicron,x"
  },
  // OnSpec
  { "USB: ; OnSpec", // USB->PATA
    "0x55aa:0x2b00",
    "", // 0x0100
    "",
    "" // unsupported
  },
  // 0x6795 (?)
  { "USB: Sharkoon 2-Bay RAID Box; ", // USB 3.0
    "0x6795:0x2756",
    "", // 0x0100
    "",
    "-d sat"
  },
/*
}; // builtin_knowndrives[]
 */<|MERGE_RESOLUTION|>--- conflicted
+++ resolved
@@ -75,11 +75,7 @@
 /*
 const drive_settings builtin_knowndrives[] = {
  */
-<<<<<<< HEAD
-  { "$Id: drivedb.h 4043 2015-03-20 06:40:09Z chrfranke $",
-=======
-  { "$Id: drivedb.h 4044 2015-03-20 20:18:24Z chrfranke $",
->>>>>>> 3d75bfc1
+  { "$Id: drivedb.h 4045 2015-03-20 20:20:38Z chrfranke $",
     "-", "-",
     "This is a dummy entry to hold the SVN-Id of drivedb.h",
     ""
