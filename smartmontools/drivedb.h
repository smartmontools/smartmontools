--- conflicted
+++ resolved
@@ -58,11 +58,7 @@
 /*
 const drive_settings builtin_knowndrives[] = {
  */
-<<<<<<< HEAD
-  { "$Id: drivedb.h 3174 2010-10-01 21:28:36Z chrfranke $",
-=======
-  { "$Id: drivedb.h 3176 2010-10-03 07:06:11Z chrfranke $",
->>>>>>> 4f7d54d9
+  { "$Id: drivedb.h 3177 2010-10-03 07:12:43Z chrfranke $",
     "-", "-",
     "This is a dummy entry to hold the SVN-Id of drivedb.h",
     ""
