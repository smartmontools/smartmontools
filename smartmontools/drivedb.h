--- conflicted
+++ resolved
@@ -68,11 +68,7 @@
 /*
 const drive_settings builtin_knowndrives[] = {
  */
-<<<<<<< HEAD
-  { "VERSION: 6.5/5211 2021-03-08 18:07:28 $Id: drivedb.h 5212 2021-03-08 18:15:25Z chrfranke $",
-=======
-  { "VERSION: 7.3 $Id: drivedb.h 5224 2021-06-06 15:55:46Z chrfranke $",
->>>>>>> c8a4664d
+  { "VERSION: 6.5/5224 2021-06-06 15:55:46 $Id: drivedb.h 5225 2021-06-06 16:05:47Z chrfranke $",
     "-", "-",
     "Version information",
     ""
