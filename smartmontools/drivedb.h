/*
 * drivedb.h - smartmontools 5.41-5.43 drive database file
 *
 * Home page of code is: http://www.smartmontools.org
 *
 * Copyright (C) 2003-11 Philip Williams, Bruce Allen
 * Copyright (C) 2008-18 Christian Franke
 *
 * SPDX-License-Identifier: GPL-2.0-or-later
 */

/*
 * Structure used to store drive database entries:
 *
 * struct drive_settings {
 *   const char * modelfamily;
 *   const char * modelregexp;
 *   const char * firmwareregexp;
 *   const char * warningmsg;
 *   const char * presets;
 * };
 *
 * The elements are used in the following ways:
 *
 *  modelfamily     Informal string about the model family/series of a
 *                  device. Set to "" if no info (apart from device id)
 *                  known.  The entry is ignored if this string starts with
 *                  a dollar sign.  Must not start with "USB:", see below.
 *  modelregexp     POSIX extended regular expression to match the model of
 *                  a device.  This should never be "".
 *  firmwareregexp  POSIX extended regular expression to match a devices's
 *                  firmware.  This is optional and should be "" if it is not
 *                  to be used.  If it is nonempty then it will be used to
 *                  narrow the set of devices matched by modelregexp.
 *  warningmsg      A message that may be displayed for matching drives.  For
 *                  example, to inform the user that they may need to apply a
 *                  firmware patch.
 *  presets         String with vendor-specific attribute ('-v') and firmware
 *                  bug fix ('-F') options.  Same syntax as in smartctl command
 *                  line.  The user's own settings override these.
 *
 * The regular expressions for drive model and firmware must match the full
 * string.  The effect of "^FULLSTRING$" is identical to "FULLSTRING".
 * The form ".*SUBSTRING.*" can be used if substring match is desired.
 *
 * The table will be searched from the start to end or until the first match,
 * so the order in the table is important for distinct entries that could match
 * the same drive.
 *
 *
 * Format for USB ID entries:
 *
 *  modelfamily     String with format "USB: DEVICE; BRIDGE" where
 *                  DEVICE is the name of the device and BRIDGE is
 *                  the name of the USB bridge.  Both may be empty
 *                  if no info known.
 *  modelregexp     POSIX extended regular expression to match the USB
 *                  vendor:product ID in hex notation ("0x1234:0xabcd").
 *                  This should never be "".
 *  firmwareregexp  POSIX extended regular expression to match the USB
 *                  bcdDevice info.  Only compared during search if other
 *                  entries with same USB vendor:product ID exist.
 *  warningmsg      Not used yet.
 *  presets         String with one device type ('-d') option.
 *
 */

/*
const drive_settings builtin_knowndrives[] = {
 */
<<<<<<< HEAD
  { "$Id: drivedb.h 4814 2018-10-14 17:39:43Z chrfranke $",
=======
  { "$Id: drivedb.h 4836 2018-11-25 17:49:12Z chrfranke $",
>>>>>>> 263c54ec
    "-", "-",
    "This is a dummy entry to hold the SVN-Id of drivedb.h",
    ""
  /* Default settings:
    "-v 1,raw48,Raw_Read_Error_Rate "
    "-v 2,raw48,Throughput_Performance "
    "-v 3,raw16(avg16),Spin_Up_Time "
    "-v 4,raw48,Start_Stop_Count "
    "-v 5,raw16(raw16),Reallocated_Sector_Ct "
    "-v 6,raw48,Read_Channel_Margin "
    "-v 7,raw48,Seek_Error_Rate "
    "-v 8,raw48,Seek_Time_Performance "
    "-v 9,raw24(raw8),Power_On_Hours " // smartmontools <= r3527: raw48
    "-v 10,raw48,Spin_Retry_Count "
    "-v 11,raw48,Calibration_Retry_Count "
    "-v 12,raw48,Power_Cycle_Count "
    "-v 13,raw48,Read_Soft_Error_Rate "
    //  14-174 Unknown_Attribute
    "-v 175,raw48,Program_Fail_Count_Chip "
    "-v 176,raw48,Erase_Fail_Count_Chip "
    "-v 177,raw48,Wear_Leveling_Count "
    "-v 178,raw48,Used_Rsvd_Blk_Cnt_Chip "
    "-v 179,raw48,Used_Rsvd_Blk_Cnt_Tot "
    "-v 180,raw48,Unused_Rsvd_Blk_Cnt_Tot "
    "-v 181,raw48,Program_Fail_Cnt_Total "
    "-v 182,raw48,Erase_Fail_Count_Total "
    "-v 183,raw48,Runtime_Bad_Block "
    "-v 184,raw48,End-to-End_Error "
    //  185-186 Unknown_Attribute
    "-v 187,raw48,Reported_Uncorrect "
    "-v 188,raw48,Command_Timeout "
    "-v 189,raw48,High_Fly_Writes "
    "-v 190,tempminmax,Airflow_Temperature_Cel "
    "-v 191,raw48,G-Sense_Error_Rate "
    "-v 192,raw48,Power-Off_Retract_Count "
    "-v 193,raw48,Load_Cycle_Count "
    "-v 194,tempminmax,Temperature_Celsius "
    "-v 195,raw48,Hardware_ECC_Recovered "
    "-v 196,raw16(raw16),Reallocated_Event_Count "
    "-v 197,raw48,Current_Pending_Sector "
    "-v 198,raw48,Offline_Uncorrectable "
    "-v 199,raw48,UDMA_CRC_Error_Count "
    "-v 200,raw48,Multi_Zone_Error_Rate "
    "-v 201,raw48,Soft_Read_Error_Rate "
    "-v 202,raw48,Data_Address_Mark_Errs "
    "-v 203,raw48,Run_Out_Cancel "
    "-v 204,raw48,Soft_ECC_Correction "
    "-v 205,raw48,Thermal_Asperity_Rate "
    "-v 206,raw48,Flying_Height "
    "-v 207,raw48,Spin_High_Current "
    "-v 208,raw48,Spin_Buzz "
    "-v 209,raw48,Offline_Seek_Performnce "
    //  210-219 Unknown_Attribute
    "-v 220,raw48,Disk_Shift "
    "-v 221,raw48,G-Sense_Error_Rate "
    "-v 222,raw48,Loaded_Hours "
    "-v 223,raw48,Load_Retry_Count "
    "-v 224,raw48,Load_Friction "
    "-v 225,raw48,Load_Cycle_Count "
    "-v 226,raw48,Load-in_Time "
    "-v 227,raw48,Torq-amp_Count "
    "-v 228,raw48,Power-off_Retract_Count "
    //  229 Unknown_Attribute
    "-v 230,raw48,Head_Amplitude "
    "-v 231,raw48,Temperature_Celsius "
    "-v 232,raw48,Available_Reservd_Space "
    "-v 233,raw48,Media_Wearout_Indicator "
    //  234-239 Unknown_Attribute
    "-v 240,raw48,Head_Flying_Hours "
    "-v 241,raw48,Total_LBAs_Written "
    "-v 242,raw48,Total_LBAs_Read "
    //  243-249 Unknown_Attribute
    "-v 250,raw48,Read_Error_Retry_Rate "
    //  251-253 Unknown_Attribute
    "-v 254,raw48,Free_Fall_Sensor "
  */
  },
  { "Swissbit C440 Industrial CompactFlash Card",
    // spec v1.23 found at http://www.farnell.com/datasheets/1821167.pdf
    // tested with SFCF4096H2BU4TO-I-MS-527-STD
    "SFCF(2048|4096|8192|16GB|32GB|64GB)H[0-9]BU[24]TO-(C|I)-(MS|QT|NU)-5[0-9]7-STD",
    "", "",
    "-v 196,raw24/raw24,Spare_Blocks "
    "-v 213,raw24/raw24,Spare_Blocks_Worst_Chip "
    "-v 229,raw48,Erase_Count "
    "-v 203,raw48,Total_ECC_Errors "
    "-v 232,raw48,Total_Number_of_Reads "
    "-v 214,raw48,Reserved_Attribute " // Spec says "to be determined"
    "-v 215,raw48,Current_TRIM_Percent "
  },
  { "Apacer SSD",
    "(2|4|8|16|32)GB SATA Flash Drive", // tested with APSDM002G15AN-CT/SFDDA01C and SFI2101D, APSDM004G13AN-AT/SFDE001A
    "SF(DDA01C|I2101D|DE001A)", "", // spec found at http://wfcache.advantech.com/www/certified-peripherals/documents/96fmcff-04g-cs-ap_Datasheet.pdf
    "-v 160,raw48,Initial_Bad_Block_Count "
    "-v 161,raw48,Bad_Block_Count "
    "-v 162,raw48,Spare_Block_Count "
    "-v 163,raw48,Max_Erase_Count "
    "-v 164,raw48,Average_Erase_Count "
    "-v 165,raw48,Average_Erase_Count " // could be wrong
    "-v 166,raw48,Later_Bad_Block_Count "
    "-v 167,raw48,SSD_Protect_Mode "
    "-v 168,raw48,SATA_PHY_Err_Ct "
  },
  { "Apple MacBook Air SSD", // probably Toshiba
    "APPLE SSD TS(064|128)E", // tested with APPLE SSD TS064E/TQAABBF0
    "", "",
    "-v 173,raw48,Wear_Leveling_Count " //  ]
    "-v 241,raw48,Host_Writes_GiB "     //  ]  guessed (ticket #655)
    "-v 242,raw48,Host_Reades_GiB "     //  ]
  },
  { "Apple SD/SM/TS...E/F/G SSDs", // SanDisk/Samsung/Toshiba?
    "APPLE SSD (S[DM]|TS)0?(128|256|512|768|1024)[EFG]", // tested with APPLE SSD SD256E/1021AP, SD0128F/A223321
     // APPLE SSD SM768E/CXM90A1Q, SM0512F/UXM2JA1Q, TS0256F/109L0704, SM0512G/BXW1SA0Q, SM1024G/BXW1SA0Q
    "", "",
  //"-v 1,raw48,Raw_Read_Error_Rate "
  //"-v 5,raw16(raw16),Reallocated_Sector_Ct "
  //"-v 9,raw24(raw8),Power_On_Hours "
  //"-v 12,raw48,Power_Cycle_Count "
    "-v 169,raw48,Unknown_Apple_Attrib "
    "-v 173,raw48,Wear_Leveling_Count " // ]
    "-v 174,raw48,Host_Reads_MiB "      // ] guessed (ticket #342), S[DM]*F only
    "-v 175,raw48,Host_Writes_MiB "     // ]
  //"-v 192,raw48,Power-Off_Retract_Count "
  //"-v 194,tempminmax,Temperature_Celsius "
  //"-v 197,raw48,Current_Pending_Sector "
  //"-v 199,raw48,UDMA_CRC_Error_Count "
  //"-v 240,raw48,Unknown_SSD_Attribute "
  },
  { "Crucial/Micron RealSSD C300/P300", // Marvell 88SS9174
    "C300-CTFDDA[AC](064|128|256)MAG|" // tested with C300-CTFDDAC128MAG/0002,
      // C300-CTFDDAC064MAG/0006
    "P300-MTFDDAC(050|100|200)SAL", // tested with P300-MTFDDAC100SAL/0003
    "", "",
  //"-v 1,raw48,Raw_Read_Error_Rate "
  //"-v 5,raw16(raw16),Reallocated_Sector_Ct "
  //"-v 9,raw24(raw8),Power_On_Hours "
  //"-v 12,raw48,Power_Cycle_Count "
    "-v 170,raw48,Grown_Failing_Block_Ct "
    "-v 171,raw48,Program_Fail_Count "
    "-v 172,raw48,Erase_Fail_Count "
    "-v 173,raw48,Wear_Leveling_Count "
    "-v 174,raw48,Unexpect_Power_Loss_Ct "
    "-v 181,raw16,Non4k_Aligned_Access "
    "-v 183,raw48,SATA_Iface_Downshift "
  //"-v 184,raw48,End-to-End_Error "
  //"-v 187,raw48,Reported_Uncorrect "
  //"-v 188,raw48,Command_Timeout "
    "-v 189,raw48,Factory_Bad_Block_Ct "
  //"-v 194,tempminmax,Temperature_Celsius "
  //"-v 195,raw48,Hardware_ECC_Recovered "
  //"-v 196,raw16(raw16),Reallocated_Event_Count "
  //"-v 197,raw48,Current_Pending_Sector "
  //"-v 198,raw48,Offline_Uncorrectable "
  //"-v 199,raw48,UDMA_CRC_Error_Count "
    "-v 202,raw48,Percent_Lifetime_Used "
    "-v 206,raw48,Write_Error_Rate "
  },
  { "Crucial/Micron RealSSD m4/C400/P400", // Marvell 9176, fixed firmware
    "C400-MTFDDA[ACK](064|128|256|512)MAM|"
    // M4-CT032M4SSD3/04MH
    "M4-CT(032|064|128|256|512)M4SSD[123]|" // tested with M4-CT512M4SSD2/0309
    "MTFDDA[AK](064|128|256|512|050|100|200|400)MA[MNR]-1[JKS]1.*", // tested with
       // MTFDDAK256MAR-1K1AA/MA52, MTFDDAK256MAM-1K12/08TH,
       // MTFDDAA064MAR-1J1AB  49Y5835 49Y5838IBM/MA49 (P400e)
    "030[9-Z]|03[1-Z].|0[4-Z]..|[1-Z]....*", // >= "0309"
    "",
  //"-v 1,raw48,Raw_Read_Error_Rate "
  //"-v 5,raw16(raw16),Reallocated_Sector_Ct "
  //"-v 9,raw24(raw8),Power_On_Hours "
  //"-v 12,raw48,Power_Cycle_Count "
    "-v 170,raw48,Grown_Failing_Block_Ct "
    "-v 171,raw48,Program_Fail_Count "
    "-v 172,raw48,Erase_Fail_Count "
    "-v 173,raw48,Wear_Leveling_Count "
    "-v 174,raw48,Unexpect_Power_Loss_Ct "
    "-v 181,raw16,Non4k_Aligned_Access "
    "-v 183,raw48,SATA_Iface_Downshift "
  //"-v 184,raw48,End-to-End_Error "
  //"-v 187,raw48,Reported_Uncorrect "
  //"-v 188,raw48,Command_Timeout "
    "-v 189,raw48,Factory_Bad_Block_Ct "
  //"-v 194,tempminmax,Temperature_Celsius "
  //"-v 195,raw48,Hardware_ECC_Recovered "
  //"-v 196,raw16(raw16),Reallocated_Event_Count "
  //"-v 197,raw48,Current_Pending_Sector "
  //"-v 198,raw48,Offline_Uncorrectable "
  //"-v 199,raw48,UDMA_CRC_Error_Count "
    "-v 202,raw48,Perc_Rated_Life_Used "
    "-v 206,raw48,Write_Error_Rate "
    "-v 225,raw48,Unknown_Marvell_Attr " // P400e
    "-v 231,raw48,Unknown_Marvell_Attr " // P400e
    "-v 242,raw48,Host_Reads" // P400e: 2MiB?
  },
  { "Crucial/Micron RealSSD m4/C400", // Marvell 9176, buggy or unknown firmware
    "C400-MTFDDA[ACK](064|128|256|512)MAM|" // tested with C400-MTFDDAC256MAM/0002
    "M4-CT(032|064|128|256|512)M4SSD[123]", // tested with M4-CT064M4SSD2/0002,
      // M4-CT064M4SSD2/0009, M4-CT256M4SSD3/000F
    "",
    "This drive may hang after 5184 hours of power-on time:\n"
    "https://www.tomshardware.com/news/Crucial-m4-Firmware-BSOD,14544.html\n"
    "See the following web page for firmware updates:\n"
    "http://www.crucial.com/usa/en/support-ssd",
    "-v 170,raw48,Grown_Failing_Block_Ct "
    "-v 171,raw48,Program_Fail_Count "
    "-v 172,raw48,Erase_Fail_Count "
    "-v 173,raw48,Wear_Leveling_Count "
    "-v 174,raw48,Unexpect_Power_Loss_Ct "
    "-v 181,raw16,Non4k_Aligned_Access "
    "-v 183,raw48,SATA_Iface_Downshift "
    "-v 189,raw48,Factory_Bad_Block_Ct "
    "-v 202,raw48,Perc_Rated_Life_Used "
    "-v 206,raw48,Write_Error_Rate"
  },
  { "Crucial/Micron BX/MX1/2/3/500, M5/600, 1100 SSDs",
    "Crucial_CT(128|256|512)MX100SSD1|"// Marvell 88SS9189, tested with Crucial_CT256MX100SSD1/MU01
    "Crucial_CT(200|250|256|500|512|1000|1024)MX200SSD[1346]|" // Marvell 88SS9189, tested with
      // Crucial_CT500MX200SSD1/MU01, Crucial_CT1024MX200SSD1/MU01, Crucial_CT250MX200SSD3/MU01,
      // Crucial_CT250MX200SSD1/MU03
    "Crucial_CT(275|525|750|1050|2050)MX300SSD[14]|" // Marvell 88SS1074, tested with
      // Crucial_CT275MX300SSD1/M0CR040, Crucial_CT525MX300SSD1/M0CR021, Crucial_CT750MX300SSD1/M0CR011,
      // Crucial_CT2050MX300SSD1/M0CR031
    "Crucial_CT(120|240|480|960)M500SSD[134]|" // Marvell 88SS9187, tested with
      // Crucial_CT120M500SSD1/MU02, Crucial_CT120M500SSD3/MU02, Crucial_CT240M500SSD1/MU03,
      // Crucial_CT480M500SSD1/MU03, Crucial_CT960M500SSD1/MU03, Crucial_CT240M500SSD4/MU05
    "Crucial_CT(128|256|512|1024)M550SSD[134]|" // tested with Crucial_CT512M550SSD3/MU01,
      // Crucial_CT1024M550SSD1/MU01, Crucial_CT128M550SSD4/MU02
    "CT(120|240|480)BX300SSD1|" // Silicon Motion SM2258, same attributes as Marvell-based Crucial SSDs,
      // tested with CT240BX300SSD1/M2CR010
    "CT(120|240|480|960)BX500SSD1|" // Silicon Motion SM2258XT, tested with CT120BX500SSD1/M6CR013
    "CT(250|500|1000|2000)MX500SSD[14]|" // Silicon Motion SM2258, tested with CT250MX500SSD1/M3CR010
      // CT500MX500SSD1/M3CR010, CT1000MX500SSD1/M3CR010, CT2000MX500SSD1/M3CR010, CT250MX500SSD4/M3CR022
    "Micron_M500_MTFDDA[KTV](120|240|480|960)MAV|"// tested with Micron_M500_MTFDDAK960MAV/MU05
    "Micron_M500DC_(EE|MT)FDDA[AK](120|240|480|800)MBB|" // tested with Micron_M500DC_EEFDDAA120MBB/129,
      // Micron_M500DC_MTFDDAK800MBB/0129
    "(Micron[_ ])?M500IT[_ ]MTFDDA[KTY](032|050|060|064|120|128|240|256)[MS]BD|" // tested with M500IT_MTFDDAK240MBD/MG02
    "(Micron_)?M510[_-]MTFDDA[KTV](128|256)MAZ|" // tested with M510-MTFDDAK256MAZ/MU01
    "MICRON_M510DC_(EE|MT)FDDAK(120|240|480|800|960)MBP|" // tested with Micron_M510DC_MTFDDAK240MBP/0005
    "(Micron_)?M550[_-]MTFDDA[KTV](064|128|256|512|1T0)MAY|" // tested with M550-MTFDDAK256MAY/MU01
    "Micron_M600_(EE|MT)FDDA[KTV](128|256|512|1T0)MBF[25Z]?|" // tested with Micron_M600_MTFDDAK1T0MBF/MU01
    "(Micron_1100_)?MTFDDA[KV](256|512|1T0|2T0)TBN|" // Marvell 88SS1074, tested with
      // Micron_1100_MTFDDAK256TBN/M0MU020, MTFDDAK256TBN/M0MA020 (OEM)
    "Micron 1100 SATA (256G|512G|1T|2T)B", // tested with Micron 1100 SATA 256GB/M0DL022
    "", "",
  //"-v 1,raw48,Raw_Read_Error_Rate "
    "-v 5,raw48,Reallocate_NAND_Blk_Cnt "
  //"-v 9,raw24(raw8),Power_On_Hours "
  //"-v 12,raw48,Power_Cycle_Count "
    "-v 170,raw48,Reserved_Block_Count "
    "-v 171,raw48,Program_Fail_Count "
    "-v 172,raw48,Erase_Fail_Count "
    "-v 173,raw48,Ave_Block-Erase_Count "
    "-v 174,raw48,Unexpect_Power_Loss_Ct "
    "-v 180,raw48,Unused_Reserve_NAND_Blk "
    "-v 183,raw48,SATA_Interfac_Downshift "
    "-v 184,raw48,Error_Correction_Count "
  //"-v 187,raw48,Reported_Uncorrect "
  //"-v 194,tempminmax,Temperature_Celsius "
    "-v 195,raw48,Cumulativ_Corrected_ECC "
  //"-v 196,raw16(raw16),Reallocated_Event_Count "
  //"-v 197,raw48,Current_Pending_Sector "
  //"-v 198,raw48,Offline_Uncorrectable "
  //"-v 199,raw48,UDMA_CRC_Error_Count "
    "-v 202,raw48,Percent_Lifetime_Remain "
    "-v 206,raw48,Write_Error_Rate "
    "-v 210,raw48,Success_RAIN_Recov_Cnt "
    "-v 246,raw48,Total_Host_Sector_Write "
    "-v 247,raw48,Host_Program_Page_Count "
    "-v 248,raw48,FTL_Program_Page_Count"
  },
  // Reference: https://www.micron.com/resource-details/feec878a-265e-49a7-8086-15137c5f9011
  // TN-FD-34: 5100 SSD SMART Implementation
  {
    "Micron 5100 Pro / 5200 SSDs",
    "(Micron_5100_)?(EE|MT)FDDA[KV](240|480|960|1T9|3T8|7T6)T(BY|CB|CC)|" // Matches both stock and Dell OEM
      // tested with Micron_5100_MTFDDAK3T8TCB/D0MU410, MTFDDAK3T8TCB/D0MU410
    "(Micron_5200_)?MTFDDAK(480|960|1T9|3T8|7T6)TD(C|D|N)", // tested with Micron_5200_MTFDDAK3T8TDD/D1MU505
    "", "",
  //"-v 1,raw48,Raw_Read_Error_Rate "
  //"-v 5,raw48,Reallocated_Block_Count "
  //"-v 9,raw24(raw8),Power_On_Hours "  // raw24(raw8)??
  //"-v 12,raw48,Power_Cycle_Count "
    "-v 170,raw48,Reserved_Block_Pct " // Percentage of remaining reserved blocks available
    "-v 171,raw48,Program_Fail_Count "
    "-v 172,raw48,Erase_Fail_Count "
    "-v 173,raw48,Avg_Block-Erase_Count "
    "-v 174,raw48,Unexpect_Power_Loss_Ct "
  //"-v 180,raw48,Reserved_Block_Count " // absolute count of remaining reserved blocks available
    "-v 183,raw48,SATA_Int_Downshift_Ct " // SATA speed downshift count
  //"-v 184,raw48,Error_Correction_Count "
  //"-v 187,raw48,Reported_Uncorrect " // Number of UECC correction failures
  //"-v 188,raw48,Command_Timeouts "
  //"-v 194,tempminmax,Temperature_Celsius " // 100 - degrees C, wraps: 101 reported as 255
  //"-v 195,raw48,Cumulativ_Corrected_ECC "
  //"-v 196,raw48,Reallocation_Event_Ct "
  //"-v 197,raw48,Current_Pending_Sector " // Use the raw value
  //"-v 198,raw48,Offline_Uncorrectable "  // Use the raw value
  //"-v 199,raw48,UDMA_CRC_Error_Count "   // Use the raw value
    "-v 202,raw48,Percent_Lifetime_Remain " // Remaining endurance, trips at 10%
    "-v 206,raw48,Write_Error_Rate "
    "-v 210,raw48,RAIN_Success_Recovered "  // Total number of NAND pages recovered by RAIN
    "-v 247,raw48,Host_Program_Page_Count "
    "-v 248,raw48,Bckgnd_Program_Page_Cnt"
  },
  { "Micron M500DC/M510DC Enterprise SSDs",
    "Micron_M500DC_(EE|MT)FDDA[AK](120|240|480|800)MBB|" // tested with
      // Micron_M500DC_EEFDDAA120MBB/129, Micron_M500DC_MTFDDAK800MBB/0129
    "MICRON_M510DC_(EE|MT)FDDAK(120|240|480|800|960)MBP", // tested with
      // Micron_M510DC_MTFDDAK240MBP/0005
    "", "",
  //"-v 1,raw48,Raw_Read_Error_Rate "
    "-v 5,raw48,Reallocated_Block_Count "
  //"-v 9,raw24(raw8),Power_On_Hours "
  //"-v 12,raw48,Power_Cycle_Count "
    "-v 170,raw48,Reserved_Block_Count "
    "-v 171,raw48,Program_Fail_Count "
    "-v 172,raw48,Erase_Fail_Count "
    "-v 173,raw48,Ave_Block-Erase_Count "
    "-v 174,raw48,Unexpect_Power_Loss_Ct "
    "-v 184,raw48,Error_Correction_Count "
  //"-v 187,raw48,Reported_Uncorrect "
    "-v 188,raw48,Command_Timeouts "
  //"-v 194,tempminmax,Temperature_Celsius "
    "-v 195,raw48,Cumulativ_Corrected_ECC "
  //"-v 197,raw48,Current_Pending_Sector "
  //"-v 198,raw48,Offline_Uncorrectable "
  //"-v 199,raw48,UDMA_CRC_Error_Count "
    "-v 202,raw48,Percent_Lifetime_Remain "
    "-v 206,raw48,Write_Error_Rate "
    "-v 247,raw48,Host_Program_Page_Count "
    "-v 248,raw48,Bckgnd_Program_Page_Cnt"
  },
  { "SandForce Driven SSDs", // Corsair Force LS with buggy firmware only
    "Corsair Force LS SSD", // tested with Corsair Force LS SSD/S9FM01.8
    "S9FM01\\.8",
    "A firmware update is available for this drive.\n"
    "It is HIGHLY RECOMMENDED for drives with specific serial numbers.\n"
    "See the following web pages for details:\n"
    "https://www.corsair.com/en-us/force-series-ls-60gb-sata-3-6gb-s-ssd\n"
    "https://www.smartmontools.org/ticket/628",
    "-v 1,raw24/raw32,Raw_Read_Error_Rate "
    "-v 5,raw48,Retired_Block_Count "
    "-v 9,msec24hour32,Power_On_Hours_and_Msec "
  //"-v 12,raw48,Power_Cycle_Count "
    "-v 162,raw48,Unknown_SandForce_Attr "
    "-v 170,raw48,Reserve_Block_Count "
    "-v 172,raw48,Erase_Fail_Count "
    "-v 173,raw48,Unknown_SandForce_Attr "
    "-v 174,raw48,Unexpect_Power_Loss_Ct "
    "-v 181,raw48,Program_Fail_Count "
  //"-v 187,raw48,Reported_Uncorrect "
  //"-v 192,raw48,Power-Off_Retract_Count "
  //"-v 194,tempminmax,Temperature_Celsius "
  //"-v 196,raw16(raw16),Reallocated_Event_Count "
    "-v 218,raw48,Unknown_SandForce_Attr "
    "-v 231,raw48,SSD_Life_Left "
    "-v 241,raw48,Lifetime_Writes_GiB "
    "-v 242,raw48,Lifetime_Reads_GiB"
  },
  { "SandForce Driven SSDs",
    "SandForce 1st Ed\\.|" // Demo Drive, tested with firmware 320A13F0
    "ADATA SSD S(396|510|599) .?..GB|" // tested with ADATA SSD S510 60GB/320ABBF0,
      // ADATA SSD S599 256GB/3.1.0, 64GB/3.4.6
    "ADATA SP[389]00|" // tested with ADATA SP300/5.0.2d, SP800/5.0.6c,
      // ADATA SP900/5.0.6 (Premier Pro, SF-2281)
    "ADATA SSD S[PX]900 (64|128|256|512)GB-DL2|" // tested with ADATA SSD SP900 256GB-DL2/5.0.6,
      // ADATA SSD SX900 512GB-DL2/5.8.2
    "ADATA XM11 (128|256)GB|" // tested with ADATA XM11 128GB/5.0.1
    "ATP Velocity MIV (60|120|240|480)GB|" // tested with ATP Velocity MIV 480GB/110719
    "Comay BladeDrive E28 (800|1600|3200)GB|" // LSI SF-2581, tested with Comay BladeDrive E28 800GB/2.71
    "Corsair CSSD-F(40|60|80|115|120|160|240)GBP?2.*|" // Corsair Force, tested with
      // Corsair CSSD-F40GB2/1.1, Corsair CSSD-F115GB2-A/2.1a
    "Corsair Voyager GTX|" // Corsair Voyager GTX/S9FM02J6
    "Corsair Force ((3 |LS )?SSD|GS|GT)|" // SF-2281, tested with
      // Corsair Force SSD/5.05, 3 SSD/1.3.2, GT/1.3.3, GS/5.03,
      // Corsair Force LS SSD/S8FM06.5, S9FM01.8, S9FM02.0
    "FM-25S2S-(60|120|240)GBP2|" // G.SKILL Phoenix Pro, SF-1200, tested with
      // FM-25S2S-240GBP2/4.2
    "FTM(06|12|24|48)CT25H|" // Supertalent TeraDrive CT, tested with
      // FTM24CT25H/STTMP2P1
    "KINGSTON SE50S3(100|240|480)G|" // tested with SE50S3100G/KE1ABBF0
    "KINGSTON SH10[03]S3(90|120|240|480)G|" // HyperX (3K), SF-2281, tested with
      // SH100S3240G/320ABBF0, SH103S3120G/505ABBF0
    "KINGSTON SKC(300S37A|380S3)(60|120|180|240|480)G|" // KC300, SF-2281, tested with
      // SKC300S37A120G/KC4ABBF0, SKC380S3120G/507ABBF0
    "KINGSTON SVP200S3(7A)?(60|90|120|240|480)G|" // V+ 200, SF-2281, tested with
      // SVP200S37A480G/502ABBF0, SVP200S390G/332ABBF0
    "KINGSTON SMS200S3(30|60|120)G|" // mSATA, SF-2241, tested with SMS200S3120G/KC3ABBF0
    "KINGSTON SMS450S3(32|64|128)G|" // mSATA, SF-2281, tested with SMS450S3128G/503ABBF0
    "KINGSTON (SV300|SKC100|SE100)S3.*G|" // other SF-2281
    "KINGSTON SNS4151S316GD|" // KINGSTON SNS4151S316GD/S9FM01.6
    "MKNSSDCR(45|60|90|120|180|240|360|480)GB(-(7|DX7?|MX|G2))?|" // Mushkin Chronos (7mm/Deluxe/MX/G2),
      // SF-2281, tested with MKNSSDCR120GB, MKNSSDCR120GB-MX/560ABBF0, MKNSSDCR480GB-DX7/603ABBF0
    "MKNSSDEC(60|120|240|480|512)GB|" // Mushkin Enhanced ECO2, tested with MKNSSDEC120GB/604ABBF0
    "MKNSSDAT(30|40|60|120|180|240|480)GB(-(DX|V))?|" // Mushkin Atlas (Deluxe/Value), mSATA, SF-2281,
      // tested with MKNSSDAT120GB-V/540ABBF0
    "Mushkin MKNSSDCL(40|60|80|90|115|120|180|240|480)GB-DX2?|" // Mushkin Callisto deluxe,
      // SF-1200/1222, Mushkin MKNSSDCL60GB-DX/361A13F0
    "MXSSD3MDSF-(60|120)G|" // MX-DS FUSION, tested with MXSSD3MDSF-60G/2.32
    "OCZ[ -](AGILITY2([ -]EX)?|COLOSSUS2|ONYX2|VERTEX(2|-LE))( [123]\\..*)?|" // SF-1200,
      // tested with OCZ-VERTEX2/1.11, OCZ-VERTEX2 3.5/1.11
    "OCZ-NOCTI|" // mSATA, SF-2100, tested with OCZ-NOCTI/2.15
    "OCZ-REVODRIVE3?( X2)?|" // PCIe, SF-1200/2281, tested with
      // OCZ-REVODRIVE( X2)?/1.20, OCZ-REVODRIVE3 X2/2.11
    "OCZ-REVODRIVE350|"
    "OCZ[ -](VELO|VERTEX2[ -](EX|PRO))( [123]\\..*)?|" // SF-1500, tested with
      // OCZ VERTEX2-PRO/1.10 (Bogus thresholds for attribute 232 and 235)
    "D2[CR]STK251...-....(\\.C)?|" // OCZ Deneva 2 C/R, SF-22xx/25xx,
      // tested with D2CSTK251M11-0240/2.08, D2CSTK251A10-0240/2.15, D2RSTK251M11-0100.C/3.22
    "OCZ-(AGILITY3|SOLID3|VERTEX3( LT| MI)?)|"  // SF-2200, tested with OCZ-VERTEX3/2.02,
      // OCZ-AGILITY3/2.11, OCZ-SOLID3/2.15, OCZ-VERTEX3 MI/2.15, OCZ-VERTEX3 LT/2.22
    "OCZ Z-DRIVE R4 [CR]M8[48]|" // PCIe, SF-2282/2582, tested with OCZ Z-DRIVE R4 CM84/2.13
      // (Bogus attributes under Linux)
    "OCZ Z-DRIVE 4500|"
    "OCZ-VELO DRIVE|" // VeloDrive R, PCIe, tested with OCZ-VELO DRIVE/1.33
    "TALOS2|" // OCZ Talos 2 C/R, SAS (works with -d sat), 2*SF-2282, tested with TALOS2/3.20E
    "(APOC|DENC|DENEVA|FTNC|GFGC|MANG|MMOC|NIMC|TMSC).*|" // other OCZ SF-1200,
      // tested with DENCSTE251M11-0120/1.33, DENEVA PCI-E/1.33
    "(DENR|DRSAK|EC188|NIMR|PSIR|TRSAK).*|" // other OCZ SF-1500
    "OWC Aura Pro( 6G SSD)?|" // tested with OWC Aura Pro 6G SSD/507ABBF0, OWC Aura Pro/603ABBF0
    "OWC Mercury Electra (Pro )?[36]G SSD|" // tested with
      // OWC Mercury Electra 6G SSD/502ABBF0, OWC Mercury Electra Pro 3G SSD/541ABBF0
    "OWC Mercury E(xtreme|XTREME) Pro (6G |RE )?SSD|" // tested with
      // OWC Mercury Extreme Pro SSD/360A13F0, OWC Mercury EXTREME Pro 6G SSD/507ABBF0
    "Patriot Pyro|" // tested with Patriot Pyro/332ABBF0
    "SanDisk SDSSDX(60|120|240|480)GG25|" // SanDisk Extreme, SF-2281, tested with
      // SDSSDX240GG25/R201
    "SanDisk SDSSDA(120|240|480)G|" // SanDisk SSD Plus, tested with SanDisk SDSSDA240G/U21010RL
    "SuperSSpeed S301 [0-9]*GB|" // SF-2281, tested with SuperSSpeed S301 128GB/503
    "SG9XCS2D(0?50|100|200|400)GESLT|" // Smart Storage Systems XceedIOPS2, tested with
      // SG9XCS2D200GESLT/SA03L370
    "SSD9SC(120|240|480)GED[EA]|" // PNY Prevail Elite, tested with SSD9SC120GEDA/334ABBF0
    "(TX32|TX31C1|VN0.?..GCNMK).*|" // Smart Storage Systems XceedSTOR
    "(TX22D1|TX21B1).*|" // Smart Storage Systems XceedIOPS2
    "TX52D1.*|" // Smart Storage Systems Xcel-200
    "TS(64|128|256|512)GSSD[37]20|" // Transcend SSD320/720, SF-2281, tested with
      // TS128GSSD320, TS256GSSD720/5.2.0
    "UGB(88P|99S)GC...H[BF].|" // Unigen, tested with
      // UGB88PGC100HF2/MP Rev2, UGB99SGC100HB3/RC Rev3
    "SG9XCS(1F|2D)(50|100|200|400)GE01|" // XceedIOPS, tested with SG9XCS2D50GE01/SA03F34V
    "VisionTek GoDrive (60|120|240|480)GB", // tested with VisionTek GoDrive 480GB/506ABBF0
    "", "",
    "-v 1,raw24/raw32,Raw_Read_Error_Rate "
    "-v 5,raw48,Retired_Block_Count "
    "-v 9,msec24hour32,Power_On_Hours_and_Msec "
  //"-v 12,raw48,Power_Cycle_Count "
    "-v 13,raw24/raw32,Soft_Read_Error_Rate "
    "-v 100,raw48,Gigabytes_Erased "
    "-v 162,raw48,Unknown_SandForce_Attr " // Corsair Force LS SSD/S9FM01.8, *2.0
    "-v 170,raw48,Reserve_Block_Count "
    "-v 171,raw48,Program_Fail_Count "
    "-v 172,raw48,Erase_Fail_Count "
    "-v 173,raw48,Unknown_SandForce_Attr " // Corsair Force LS SSD/S9FM01.8, *2.0
    "-v 174,raw48,Unexpect_Power_Loss_Ct "
    "-v 177,raw48,Wear_Range_Delta "
    "-v 181,raw48,Program_Fail_Count "
    "-v 182,raw48,Erase_Fail_Count "
    "-v 184,raw48,IO_Error_Detect_Code_Ct "
  //"-v 187,raw48,Reported_Uncorrect "
    "-v 189,tempminmax,Airflow_Temperature_Cel "
  //"-v 192,raw48,Power-Off_Retract_Count "
  //"-v 194,tempminmax,Temperature_Celsius "
    "-v 195,raw24/raw32,ECC_Uncorr_Error_Count "
  //"-v 196,raw16(raw16),Reallocated_Event_Count "
    "-v 198,raw24/raw32:210zr54,Uncorrectable_Sector_Ct " // KINGSTON SE100S3100G/510ABBF0
    "-v 199,raw48,SATA_CRC_Error_Count "
    "-v 201,raw24/raw32,Unc_Soft_Read_Err_Rate "
    "-v 204,raw24/raw32,Soft_ECC_Correct_Rate "
    "-v 218,raw48,Unknown_SandForce_Attr " // Corsair Force LS SSD/S9FM01.8, *2.0
    "-v 230,raw48,Life_Curve_Status "
    "-v 231,raw48,SSD_Life_Left "
  //"-v 232,raw48,Available_Reservd_Space "
    "-v 233,raw48,SandForce_Internal "
    "-v 234,raw48,SandForce_Internal "
    "-v 235,raw48,SuperCap_Health "
    "-v 241,raw48,Lifetime_Writes_GiB "
    "-v 242,raw48,Lifetime_Reads_GiB"
  },
  {
    "StorFly CFast SATA 6Gbps SSDs",
    // http://datasheet.octopart.com/VSFCS2CC060G-100-Virtium-datasheet-82287733.pdf
    // tested with StorFly VSFCS2CC060G-100/0409-000
    "StorFly VSFCS2C[CI](016|030|060|120|240)G-...",
    // C - commercial, I industrial
    "", "",
    "-v 192,raw48,Unsafe_Shutdown_Count "
    "-v 160,raw48,Uncorrectable_Error_Cnt "
    // 0729 - remaining in block life. In 0828  remaining is normalized to 100% then decreases
    "-v 161,raw48,Spares_Remaining " 
    "-v 241,raw48,Host_Writes_32MiB "
    "-v 242,raw48,Host_Reads_32MiB "
    "-v 169,raw48,Lifetime_Remaining% "
    "-v 248,raw48,Lifetime_Remaining% " //  later then 0409 FW.
    "-v 249,raw48,Spares_Remaining_Perc " //  later then 0409 FW.
  },
  { "Phison Driven SSDs", // see MKP_521_Phison_SMART_attribute.pdf
    "KINGSTON SEDC400S37(400|480|800|960|1600|1800)G|" // DC400, tested with
      // KINGSTON SEDC400S37480G/SAFM02.[GH], KINGSTON SEDC400S37960G/SAFM32.I
    "KINGSTON SUV300S37A(120|240|480)G|" // UV300 SSD, tested with KINGSTON SUV300S37A120G/SAFM11.K
    "KINGSTON SKC310S3B?7A960G|" // SSDNow KC310, KINGSTON SKC310S37A960G/SAFM00.r
    "KINGSTON SKC400S37(128G|256G|512G|1T)|" // SSDNow KC400, KINGSTON SKC400S37128G
    "KINGSTON SV310S3(7A|D7|N7A|B7A)960G|" // SSDNow V310
    "PNY CS1311 (120|240|480|960)GB SSD|" // tested with PNY CS1311 120GB SSD/CS131122
    "SSD Smartbuy (60|120|240)GB|" // SSD Smartbuy 240GB/SBFM91.1
    "KINGSTON SHSS3B?7A(120|240|480|960)G|" // HyperX Savage
    "KINGSTON  ?SA400S37(120|240|480|960)G", // Kingston A400 SSD, tested with
      // KINGSTON SA400S37240G/SBFK10D7, KINGSTON SA400S37120G/SBFK71E0, */SBFKB1D1
      // KINGSTON  SA400S37480G/SBFK10D7 (two spaces)
    "", "",
  //"-v 1,raw48,Raw_Read_Error_Rate "
    "-v 2,raw48,Not_In_Use "
    "-v 3,raw48,Not_In_Use "
    "-v 5,raw48,Not_In_Use "
    "-v 7,raw48,Not_In_Use "
    "-v 8,raw48,Not_In_Use "
  //"-v 9,raw24(raw8),Power_On_Hours "
    "-v 5,raw48,Retired_Block_Count "
  //"-v 9,raw24(raw8),Power_On_Hours "
    "-v 10,raw48,Not_In_Use "
  //"-v 12,raw48,Power_Cycle_Count "
    "-v 168,raw48,SATA_Phy_Error_Count "
    "-v 170,raw24/raw24:z54z10,Bad_Blk_Ct_Erl/Lat " // Early bad block/Later bad block
    "-v 173,raw16(avg16),MaxAvgErase_Ct "
    "-v 175,raw48,Not_In_Use "
    "-v 183,raw48,Unknown_Attribute "
  //"-v 187,raw48,Reported_Uncorrect "
    "-v 192,raw48,Unsafe_Shutdown_Count "
  //"-v 194,tempminmax,Temperature_Celsius "
    "-v 196,raw48,Not_In_Use "
    "-v 197,raw48,Not_In_Use "
    "-v 199,raw48,CRC_Error_Count "
    "-v 218,raw48,CRC_Error_Count "
    "-v 231,raw48,SSD_Life_Left "
    "-v 233,raw48,Flash_Writes_GiB "
    "-v 240,raw48,Not_In_Use "
    "-v 241,raw48,Lifetime_Writes_GiB "
    "-v 242,raw48,Lifetime_Reads_GiB "
    "-v 244,raw48,Average_Erase_Count "
    "-v 245,raw48,Max_Erase_Count "
    "-v 246,raw48,Total_Erase_Count "
  },
  // this is a copy of the Phison bases record for the OEM drives with a very
  // weak information in the model. Detection is based on Firmware.
  { "Phison Driven OEM SSDs", // see MKP_521_Phison_SMART_attribute.pdf
    "GOODRAM|" // tested with GOODRAM CX200 (GOODRAM/SAFM12.2)
    "INTENSO|" // tested with Intenso SSD SATA III Top (INTENSO/S9FM02.6, .../SAFM01.6)
    "SATA SSD", // tested with Supermicro SSD-DM032-PHI (SATA SSD/S9FM02.1),
      // PC Engines msata16d (SATA SSD/S9FM02.3), FoxLine flssd240x4s(SATA SSD/SBFM10.5)
    "S9FM02\\.[136]|SAFM01\\.6|SAFM12\\.2|SBFM10\\.5|SBFM91\\.2",
    "",
  //"-v 1,raw48,Raw_Read_Error_Rate "
    "-v 2,raw48,Not_In_Use "
    "-v 3,raw48,Not_In_Use "
    "-v 5,raw48,Not_In_Use "
    "-v 7,raw48,Not_In_Use "
    "-v 8,raw48,Not_In_Use "
  //"-v 9,raw24(raw8),Power_On_Hours "
    "-v 5,raw48,Retired_Block_Count "
  //"-v 9,raw24(raw8),Power_On_Hours "
    "-v 10,raw48,Not_In_Use "
  //"-v 12,raw48,Power_Cycle_Count "
    "-v 168,raw48,SATA_Phy_Error_Count "
    "-v 170,raw24/raw24:z54z10,Bad_Blk_Ct_Erl/Lat " // Early bad block/Later bad block
    "-v 173,raw16(avg16),MaxAvgErase_Ct "
    "-v 175,raw48,Not_In_Use "
    "-v 183,raw48,Unknown_Attribute "
  //"-v 187,raw48,Reported_Uncorrect "
    "-v 192,raw48,Unsafe_Shutdown_Count "
  //"-v 194,tempminmax,Temperature_Celsius "
    "-v 196,raw48,Not_In_Use "
    "-v 197,raw48,Not_In_Use "
    "-v 199,raw48,CRC_Error_Count "
    "-v 218,raw48,CRC_Error_Count "
    "-v 231,raw48,SSD_Life_Left "
    "-v 233,raw48,Flash_Writes_GiB "
    "-v 240,raw48,Not_In_Use "
    "-v 241,raw48,Lifetime_Writes_GiB "
    "-v 242,raw48,Lifetime_Reads_GiB "
    "-v 244,raw48,Average_Erase_Count "
    "-v 245,raw48,Max_Erase_Count "
    "-v 246,raw48,Total_Erase_Count "
  },
  { "Indilinx Barefoot based SSDs",
    "Corsair CSSD-V(32|60|64|128|256)GB2|" // Corsair Nova, tested with Corsair CSSD-V32GB2/2.2
    "Corsair CMFSSD-(32|64|128|256)D1|" // Corsair Extreme, tested with Corsair CMFSSD-128D1/1.0
    "CRUCIAL_CT(64|128|256)M225|" // tested with CRUCIAL_CT64M225/1571
    "G.SKILL FALCON (64|128|256)GB SSD|" // tested with G.SKILL FALCON 128GB SSD/2030
    "OCZ[ -](AGILITY|ONYX|VERTEX( 1199|-TURBO| v1\\.10)?)|" // tested with
      // OCZ-ONYX/1.6, OCZ-VERTEX 1199/00.P97, OCZ-VERTEX/1.30, OCZ VERTEX-TURBO/1.5, OCZ-VERTEX v1.10/1370
    "Patriot[ -]Torqx.*|"
    "RENICE Z2|" // tested with RENICE Z2/2030
    "STT_FT[MD](28|32|56|64)GX25H|" // Super Talent Ultradrive GX, tested with STT_FTM64GX25H/1916
    "TS(18|25)M(64|128)MLC(16|32|64|128|256|512)GSSD|" // ASAX Leopard Hunt II, tested with TS25M64MLC64GSSD/0.1
    "FM-25S2I-(64|128)GBFII|" // G.Skill FALCON II, tested with FM-25S2I-64GBFII
    "TS(60|120)GSSD25D-M", // Transcend Ultra SSD (SATA II), see also Ticket #80
    "", "",
    "-v 1,raw64 " // Raw_Read_Error_Rate
    "-v 9,raw64 " // Power_On_Hours
    "-v 12,raw64 " // Power_Cycle_Count
    "-v 184,raw64,Initial_Bad_Block_Count "
    "-v 195,raw64,Program_Failure_Blk_Ct "
    "-v 196,raw64,Erase_Failure_Blk_Ct "
    "-v 197,raw64,Read_Failure_Blk_Ct "
    "-v 198,raw64,Read_Sectors_Tot_Ct "
    "-v 199,raw64,Write_Sectors_Tot_Ct "
    "-v 200,raw64,Read_Commands_Tot_Ct "
    "-v 201,raw64,Write_Commands_Tot_Ct "
    "-v 202,raw64,Error_Bits_Flash_Tot_Ct "
    "-v 203,raw64,Corr_Read_Errors_Tot_Ct "
    "-v 204,raw64,Bad_Block_Full_Flag "
    "-v 205,raw64,Max_PE_Count_Spec "
    "-v 206,raw64,Min_Erase_Count "
    "-v 207,raw64,Max_Erase_Count "
    "-v 208,raw64,Average_Erase_Count "
    "-v 209,raw64,Remaining_Lifetime_Perc "
    "-v 210,raw64,Indilinx_Internal "
    "-v 211,raw64,SATA_Error_Ct_CRC "
    "-v 212,raw64,SATA_Error_Ct_Handshake "
    "-v 213,raw64,Indilinx_Internal"
  },
  { "Indilinx Barefoot_2/Everest/Martini based SSDs",
    "OCZ VERTEX[ -]PLUS|" // tested with OCZ VERTEX-PLUS/3.55, OCZ VERTEX PLUS/3.55
    "OCZ-VERTEX PLUS R2|" // Barefoot 2, tested with OCZ-VERTEX PLUS R2/1.2
    "OCZ-PETROL|" // Everest 1, tested with OCZ-PETROL/3.12
    "OCZ-AGILITY4|" // Everest 2, tested with OCZ-AGILITY4/1.5.2
    "OCZ-VERTEX4", // Everest 2, tested with OCZ-VERTEX4/1.5
    "", "",
  //"-v 1,raw48,Raw_Read_Error_Rate "
  //"-v 3,raw16(avg16),Spin_Up_Time "
  //"-v 4,raw48,Start_Stop_Count "
  //"-v 5,raw16(raw16),Reallocated_Sector_Ct "
  //"-v 9,raw24(raw8),Power_On_Hours "
  //"-v 12,raw48,Power_Cycle_Count "
    "-v 232,raw48,Lifetime_Writes " // LBA?
  //"-v 233,raw48,Media_Wearout_Indicator"
  },
  { "Indilinx Barefoot 3 based SSDs",
    "OCZ-VECTOR(1[58]0)?|" // tested with OCZ-VECTOR/1.03, OCZ-VECTOR150/1.2, OCZ-VECTOR180
    "OCZ-VERTEX4[56]0A?|" // Barefoot 3 M10, tested with OCZ-VERTEX450/1.0, OCZ-VERTEX460/1.0, VERTEX460A
    "OCZ-SABER1000|"
    "OCZ-ARC100|"
    "Radeon R7", // Barefoot 3 M00, tested with Radeon R7/1.00
    "", "",
    "-v 5,raw48,Runtime_Bad_Block "
  //"-v 9,raw24(raw8),Power_On_Hours "
  //"-v 12,raw48,Power_Cycle_Count "
    "-v 171,raw48,Avail_OP_Block_Count "
    "-v 174,raw48,Pwr_Cycle_Ct_Unplanned "
    "-v 187,raw48,Total_Unc_NAND_Reads "
    "-v 195,raw48,Total_Prog_Failures "
    "-v 196,raw48,Total_Erase_Failures "
    "-v 197,raw48,Total_Unc_Read_Failures "
    "-v 198,raw48,Host_Reads_GiB "
    "-v 199,raw48,Host_Writes_GiB "
    "-v 205,raw48,Max_Rated_PE_Count "
    "-v 206,raw48,Min_Erase_Count "
    "-v 207,raw48,Max_Erase_Count "
    "-v 208,raw48,Average_Erase_Count "
    "-v 210,raw48,SATA_CRC_Error_Count "
    "-v 212,raw48,Pages_Requiring_Rd_Rtry "
    "-v 213,raw48,Snmple_Retry_Attempts "
    "-v 214,raw48,Adaptive_Retry_Attempts "
    "-v 222,raw48,RAID_Recovery_Count "
    "-v 224,raw48,In_Warranty "
    "-v 225,raw48,DAS_Polarity "
    "-v 226,raw48,Partial_Pfail "
    "-v 230,raw48,Write_Throttling "
    "-v 233,raw48,Remaining_Lifetime_Perc "
    "-v 241,raw48,Host_Writes_GiB " // M00/M10
    "-v 242,raw48,Host_Reads_GiB "  // M00/M10
    "-v 249,raw48,Total_NAND_Prog_Ct_GiB "
    "-v 251,raw48,Total_NAND_Read_Ct_GiB"
  },
  { "OCZ Intrepid 3000 SSDs", // tested with OCZ INTREPID 3600/1.4.3.6, 3800/1.4.3.0, 3700/1.5.0.4
    "OCZ INTREPID 3[678]00",
    "", "",
    "-v 5,raw48,Runtime_Bad_Block "
  //"-v 9,raw24(raw8),Power_On_Hours "
  //"-v 12,raw48,Power_Cycle_Count "
    "-v 100,raw48,Total_Blocks_Erased "
    "-v 171,raw48,Avail_OP_Block_Count "
    "-v 174,raw48,Pwr_Cycle_Ct_Unplanned "
    "-v 184,raw48,Factory_Bad_Block_Count "
    "-v 187,raw48,Total_Unc_NAND_Reads "
    "-v 190,tempminmax,Temperature_Celsius "
    "-v 195,raw48,Total_Prog_Failures "
    "-v 196,raw48,Total_Erase_Failures "
    "-v 197,raw48,Total_Unc_Read_Failures "
    "-v 198,raw48,Host_Reads_GiB "
    "-v 199,raw48,Host_Writes_GiB "
    "-v 202,raw48,Total_Read_Bits_Corr_Ct "
    "-v 205,raw48,Max_Rated_PE_Count "
    "-v 206,raw48,Min_Erase_Count "
    "-v 207,raw48,Max_Erase_Count "
    "-v 208,raw48,Average_Erase_Count "
    "-v 210,raw48,SATA_CRC_Error_Count "
    "-v 211,raw48,SATA_UNC_Count "
    "-v 212,raw48,NAND_Reads_with_Retry "
    "-v 213,raw48,Simple_Rd_Rtry_Attempts "
    "-v 214,raw48,Adaptv_Rd_Rtry_Attempts "
    "-v 221,raw48,Int_Data_Path_Prot_Unc "
    "-v 222,raw48,RAID_Recovery_Count "
    "-v 230,raw48,SuperCap_Charge_Status " // 0=not charged, 1=fully charged, 2=unknown
    "-v 233,raw48,Remaining_Lifetime_Perc "
    "-v 249,raw48,Total_NAND_Prog_Ct_GiB "
    "-v 251,raw48,Total_NAND_Read_Ct_GiB"
  },
  {
    "OCZ/Toshiba Trion SSDs",
    "OCZ-TRION1[05]0|" // tested with OCZ-TRION100/SAFM11.2A, TRION150/SAFZ72.2
    "TOSHIBA-TR150|" // tested with TOSHIBA-TR150/SAFZ12.3
    "TOSHIBA Q300( Pro\\.)?", // tested with TOSHIBA Q300 Pro./JYRA0101
    "", "",
  //"-v 9,raw24(raw8),Power_On_Hours "
  //"-v 12,raw48,Power_Cycle_Count "
    "-v 167,raw48,SSD_Protect_Mode "
    "-v 168,raw48,SATA_PHY_Error_Count "
    "-v 169,raw48,Bad_Block_Count "
    "-v 173,raw48,Erase_Count "
    "-v 192,raw48,Unexpect_Power_Loss_Ct "
  //"-v 194,tempminmax,Temperature_Celsius "
    "-v 241,raw48,Host_Writes"
  },
  { "InnoDisk InnoLite SATADOM D150QV SSDs", // tested with InnoLite SATADOM D150QV-L/120319
                                             // InnoLite SATADOM D150QV/120319
    "InnoLite SATADOM D150QV.*",
    "", "",
  //"-v 1,raw48,Raw_Read_Error_Rate "
  //"-v 2,raw48,Throughput_Performance "
  //"-v 3,raw16(avg16),Spin_Up_Time "
  //"-v 5,raw16(raw16),Reallocated_Sector_Ct "
  //"-v 7,raw48,Seek_Error_Rate " // from InnoDisk iSMART Linux tool, useless for SSD
  //"-v 8,raw48,Seek_Time_Performance "
  //"-v 9,raw48,Power_On_Hours "
  //"-v 10,raw48,Spin_Retry_Count "
  //"-v 12,raw48,Power_Cycle_Count "
    "-v 168,raw48,SATA_PHY_Error_Count "
    "-v 170,raw16,Bad_Block_Count_New/Tot "
    "-v 173,raw16,Erase_Count_Max/Avg "
    "-v 175,raw48,Bad_Cluster_Table_Count "
    "-v 192,raw48,Unexpect_Power_Loss_Ct "
  //"-v 194,tempminmax,Temperature_Celsius "
  //"-v 197,raw48,Current_Pending_Sector "
    "-v 229,hex48,Flash_ID "
    "-v 235,raw16,Lat_Bad_Blk_Era/Wri/Rea "
    "-v 236,raw48,Unstable_Power_Count "
    "-v 240,raw48,Write_Head"
  },
  { "Innodisk 1ME3/3ME/3SE SSDs", // tested with 2.5" SATA SSD 3ME/S140714,
      // Mini PCIeDOM 1ME3/S15604, InnoDisk Corp. - mSATA 3SE/S130710
    "((1\\.8|2\\.5)\"? SATA SSD|InnoDisk Corp\\. - mSATA|Mini PCIeDOM|SATA Slim) (1ME3|3[MS]E)",
    "", "",
  //"-v 1,raw48,Raw_Read_Error_Rate "
  //"-v 2,raw48,Throughput_Performance "
  //"-v 3,raw16(avg16),Spin_Up_Time "
  //"-v 5,raw48,Reallocated_Sector_Count "
    "-v 7,raw48,Seek_Error_Rate "       // ?
    "-v 8,raw48,Seek_Time_Performance " // ?
  //"-v 9,raw24(raw8),Power_On_Hours "
    "-v 10,raw48,Spin_Retry_Count "     // ?
  //"-v 12,raw48,Power_Cycle_Count "
    "-v 168,raw48,SATA_PHY_Error_Count "
    "-v 169,hex48,Unknown_Innodisk_Attr "
    "-v 170,raw16,Bad_Block_Count "
    "-v 173,raw16,Erase_Count "
    "-v 175,raw48,Bad_Cluster_Table_Count "
    "-v 176,raw48,Uncorr_RECORD_Count "
  //"-v 192,raw48,Power-Off_Retract_Count "
  //"-v 194,tempminmax,Temperature_Celsius " // ] only in spec
  //"-v 197,raw48,Current_Pending_Sector "
    "-v 225,raw48,Unknown_Innodisk_Attr "
    "-v 229,hex48,Flash_ID "
    "-v 235,raw48,Later_Bad_Block "
    "-v 236,raw48,Unstable_Power_Count "
    "-v 240,raw48,Write_Head"
  },
  { "Innodisk 3IE2/3ME2/3MG2/3SE2 SSDs", // tested with 2.5" SATA SSD 3MG2-P/M140402,
      // 1.8 SATA SSD 3IE2-P/M150821, 2.5" SATA SSD 3IE2-P/M150821,
      // SATA Slim 3MG2-P/M141114, M.2 (S80) 3MG2-P/M141114, M.2 (S42) 3SE2-P/M150821,
      // M.2 (S42) 3ME2/M151013
    "((1\\.8|2\\.5)\"? SATA SSD|SATA Slim|M\\.2 \\(S(42|80)\\)) 3(IE|ME|MG|SE)2(-P)?",
    "", "",
  //"-v 1,raw48,Raw_Read_Error_Rate "
  //"-v 2,raw48,Throughput_Performance "
  //"-v 9,raw24(raw8),Power_On_Hours "
  //"-v 12,raw48,Power_Cycle_Count "
    "-v 160,raw48,Uncorrectable_Error_Cnt "
    "-v 161,raw48,Number_of_Pure_Spare "
    "-v 163,raw48,Initial_Bad_Block_Count "
    "-v 164,raw48,Total_Erase_Count "
    "-v 165,raw48,Max_Erase_Count "
    "-v 166,raw48,Min_Erase_Count "
    "-v 167,raw48,Average_Erase_Count "
    "-v 168,raw48,Max_Erase_Count_of_Spec "
    "-v 169,raw48,Remaining_Lifetime_Perc "
  //"-v 175,raw48,Program_Fail_Count_Chip "
  //"-v 176,raw48,Erase_Fail_Count_Chip "
  //"-v 177,raw48,Wear_Leveling_Count "
    "-v 178,raw48,Runtime_Invalid_Blk_Cnt "
  //"-v 181,raw48,Program_Fail_Cnt_Total "
  //"-v 182,raw48,Erase_Fail_Count_Total "
  //"-v 187,raw48,Reported_Uncorrect " // ] only in spec
  //"-v 192,raw48,Power-Off_Retract_Count "
  //"-v 194,tempminmax,Temperature_Celsius "
  //"-v 195,raw48,Hardware_ECC_Recovered "
  //"-v 196,raw16(raw16),Reallocated_Event_Count "
  //"-v 197,raw48,Current_Pending_Sector "
  //"-v 198,raw48,Offline_Uncorrectable "
  //"-v 199,raw48,UDMA_CRC_Error_Count "
    "-v 225,raw48,Host_Writes_32MiB "  // ]
  //"-v 232,raw48,Available_Reservd_Space "
    "-v 233,raw48,Flash_Writes_32MiB " // ]
    "-v 234,raw48,Flash_Reads_32MiB "  // ]
    "-v 241,raw48,Host_Writes_32MiB "
    "-v 242,raw48,Host_Reads_32MiB "
    "-v 245,raw48,Flash_Writes_32MiB"
  },
  { "Innodisk 3IE3/3ME3/3ME4 SSDs", // tested with 2.5" SATA SSD 3ME3/S15A19, CFast 3ME3/S15A19
      // InnoDisk Corp. - mSATA 3ME3/S15A19, mSATA mini 3ME3/S15A19, M.2 (S42) 3ME3,
      // SATA Slim 3ME3/S15A19, SATADOM-MH 3ME3/S15A19, SATADOM-ML 3ME3/S15A19,
      // SATADOM-MV 3ME3/S15A19, SATADOM-SL 3ME3/S15A19, SATADOM-SV 3ME3/S15A19,
      // SATADOM-SL 3IE3/S151019N, 2.5" SATA SSD 3IE3/S15C14i, CFast 3IE3/S15C14i,
      // InnoDisk Corp. - mSATA 3IE3/S15C14i, Mini PCIeDOM 1IE3/S15C14i,
      // mSATA mini 3IE3/S15C14i, M.2 (S42) 3IE3/S15C14i, SATA Slim 3IE3/S15C14i,
      // SATADOM-SH 3IE3 V2/S15C14i, SATADOM-SL 3IE3 V2/S15A19i, SATADOM-SV 3IE3 V2/S15C14i
      // mSATA 3ME4/L16711, M.2 (S42) 3ME4/L16711, SATADOM-MH 3ME4/L16B01,
      // SATADOM-SH 3ME4/L16B01, SATADOM-SH Type C 3ME4/L16B01, SATADOM-SH Type D 3ME4/L16B01
    "(2.5\" SATA SSD|CFast|InnoDisk Corp\\. - mSATA|Mini PCIeDOM|mSATA( mini)?|"
    "M\\.2 \\(S42\\)|SATA Slim|SATADOM-[MS][HLV]( Type [CD])?) 3([IM]E3|ME4)( V2)?",
    "", "",
  //"-v 1,raw48,Raw_Read_Error_Rate "
  //"-v 2,raw48,Throughput_Performance "
  //"-v 3,raw16(avg16),Spin_Up_Time "
    "-v 5,raw48,Later_Bad_Block "
    "-v 7,raw48,Seek_Error_Rate "       // ?
    "-v 8,raw48,Seek_Time_Performance " // ?
  //"-v 9,raw24(raw8),Power_On_Hours "
    "-v 10,raw48,Spin_Retry_Count "     // ?
  //"-v 12,raw48,Power_Cycle_Count "
    "-v 163,raw48,Total_Bad_Block_Count "
    "-v 165,raw48,Max_Erase_Count "
    "-v 167,raw48,Average_Erase_Count "
    "-v 168,raw48,SATA_PHY_Error_Count "
    "-v 169,raw48,Remaining_Lifetime_Perc "
    "-v 170,raw48,Spare_Block_Count "
    "-v 171,raw48,Program_Fail_Count "
    "-v 172,raw48,Erase_Fail_Count "
    "-v 175,raw48,Bad_Cluster_Table_Count "
    "-v 176,raw48,RANGE_RECORD_Count "
  //"-v 187,raw48,Reported_Uncorrect "
  //"-v 192,raw48,Power-Off_Retract_Count "
  //"-v 194,tempminmax,Temperature_Celsius "
  //"-v 197,raw48,Current_Pending_Sector "
    "-v 225,raw48,Data_Log_Write_Count "
    "-v 229,hex48,Flash_ID "
    "-v 232,raw48,Spares_Remaining_Perc "
    "-v 235,raw16,Later_Bad_Blk_Inf_R/W/E " // Read/Write/Erase
    "-v 240,raw48,Write_Head "
    "-v 241,raw48,Host_Writes_32MiB "
    "-v 242,raw48,Host_Reads_32MiB"
  },
  { "InnoDisk iCF 9000 CompactFlash Cards", // tested with InnoDisk Corp. - iCF9000 1GB/140808,
       // ..., InnoDisk Corp. - iCF9000 64GB/140808
    "InnoDisk Corp\\. - iCF9000 (1|2|4|8|16|32|64)GB",
    "", "",
  //"-v 1,raw48,Raw_Read_Error_Rate "
  //"-v 5,raw16(raw16),Reallocated_Sector_Ct "
  //"-v 12,raw48,Power_Cycle_Count "
    "-v 160,raw48,Uncorrectable_Error_Cnt "
    "-v 161,raw48,Valid_Spare_Block_Cnt "
    "-v 162,raw48,Child_Pair_Count "
    "-v 163,raw48,Initial_Bad_Block_Count "
    "-v 164,raw48,Total_Erase_Count "
    "-v 165,raw48,Max_Erase_Count "
    "-v 166,raw48,Min_Erase_Count "
    "-v 167,raw48,Average_Erase_Count "
  //"-v 192,raw48,Power-Off_Retract_Count "
  //"-v 194,tempminmax,Temperature_Celsius "
  //"-v 195,raw48,Hardware_ECC_Recovered "
  //"-v 196,raw16(raw16),Reallocated_Event_Count "
  //"-v 198,raw48,Offline_Uncorrectable "
  //"-v 199,raw48,UDMA_CRC_Error_Count "
  //"-v 229,raw48,Flash_ID " // only in spec
    "-v 241,raw48,Host_Writes_32MiB "
    "-v 242,raw48,Host_Reads_32MiB"
  },
  { "Intel X25-E SSDs",
    "SSDSA2SH(032|064)G1.* INTEL",  // G1 = first generation
    "", "",
  //"-v 3,raw16(avg16),Spin_Up_Time "
  //"-v 4,raw48,Start_Stop_Count "
  //"-v 5,raw16(raw16),Reallocated_Sector_Ct "
  //"-v 9,raw24(raw8),Power_On_Hours "
  //"-v 12,raw48,Power_Cycle_Count "
    "-v 192,raw48,Unsafe_Shutdown_Count "
    "-v 225,raw48,Host_Writes_32MiB "
    "-v 226,raw48,Intel_Internal "
    "-v 227,raw48,Intel_Internal "
    "-v 228,raw48,Intel_Internal "
  //"-v 232,raw48,Available_Reservd_Space "
  //"-v 233,raw48,Media_Wearout_Indicator"
  },
  { "Intel X18-M/X25-M G1 SSDs",
    "INTEL SSDSA[12]MH(080|160)G1.*",  // G1 = first generation, 50nm
    "", "",
  //"-v 3,raw16(avg16),Spin_Up_Time "
  //"-v 4,raw48,Start_Stop_Count "
  //"-v 5,raw16(raw16),Reallocated_Sector_Ct "
  //"-v 9,raw24(raw8),Power_On_Hours "
  //"-v 12,raw48,Power_Cycle_Count "
    "-v 192,raw48,Unsafe_Shutdown_Count "
    "-v 225,raw48,Host_Writes_32MiB "
    "-v 226,raw48,Intel_Internal "
    "-v 227,raw48,Intel_Internal "
    "-v 228,raw48,Intel_Internal "
  //"-v 232,raw48,Available_Reservd_Space "
  //"-v 233,raw48,Media_Wearout_Indicator"
  },
  { "Intel X18-M/X25-M/X25-V G2 SSDs", // fixed firmware
      // tested with INTEL SSDSA2M(080|160)G2GC/2CV102J8 (X25-M)
    "INTEL SSDSA[12]M(040|080|120|160)G2.*",  // G2 = second generation, 34nm
    "2CV102(J[89A-Z]|[K-Z].)", // >= "2CV102J8"
    "",
  //"-v 3,raw16(avg16),Spin_Up_Time "
  //"-v 4,raw48,Start_Stop_Count "
  //"-v 5,raw16(raw16),Reallocated_Sector_Ct "
  //"-v 9,raw24(raw8),Power_On_Hours "
  //"-v 12,raw48,Power_Cycle_Count "
  //"-v 184,raw48,End-to-End_Error " // G2 only
    "-v 192,raw48,Unsafe_Shutdown_Count "
    "-v 225,raw48,Host_Writes_32MiB "
    "-v 226,raw48,Workld_Media_Wear_Indic " // Timed Workload Media Wear Indicator (percent*1024)
    "-v 227,raw48,Workld_Host_Reads_Perc "  // Timed Workload Host Reads Percentage
    "-v 228,raw48,Workload_Minutes " // 226,227,228 can be reset by 'smartctl -t vendor,0x40'
  //"-v 232,raw48,Available_Reservd_Space "
  //"-v 233,raw48,Media_Wearout_Indicator"
  },
  { "Intel X18-M/X25-M/X25-V G2 SSDs", // buggy or unknown firmware
      // tested with INTEL SSDSA2M040G2GC/2CV102HD (X25-V)
    "INTEL SSDSA[12]M(040|080|120|160)G2.*",
    "",
    "This drive may require a firmware update to\n"
    "fix possible drive hangs when reading SMART self-test log:\n"
    "https://downloadcenter.intel.com/download/26491",
    "-v 192,raw48,Unsafe_Shutdown_Count "
    "-v 225,raw48,Host_Writes_32MiB "
    "-v 226,raw48,Workld_Media_Wear_Indic "
    "-v 227,raw48,Workld_Host_Reads_Perc "
    "-v 228,raw48,Workload_Minutes"
  },
  { "Intel 311/313 Series SSDs", // tested with INTEL SSDSA2VP020G2/2CV102M5,
      // INTEL SSDSA2VP020G3/9CV10379, INTEL SSDMAEXC024G3H/9CV10379
    "INTEL SSD(SA2VP|MAEXC)(020|024)G[23]H?",
      // SA2VP = 2.5", MAEXC = mSATA, G2 = 311, G3 = 313
    "", "",
  //"-v 3,raw16(avg16),Spin_Up_Time "
  //"-v 4,raw48,Start_Stop_Count "
  //"-v 5,raw16(raw16),Reallocated_Sector_Ct "
  //"-v 9,raw24(raw8),Power_On_Hours "
  //"-v 12,raw48,Power_Cycle_Count "
    "-v 170,raw48,Reserve_Block_Count "
    "-v 171,raw48,Program_Fail_Count "
    "-v 172,raw48,Erase_Fail_Count "
    "-v 183,raw48,SATA_Downshift_Count "
  //"-v 184,raw48,End-to-End_Error "
  //"-v 187,raw48,Reported_Uncorrect "
    "-v 192,raw48,Unsafe_Shutdown_Count "
    "-v 225,raw48,Host_Writes_32MiB "
    "-v 226,raw48,Workld_Media_Wear_Indic " // Timed Workload Media Wear Indicator (percent*1024)
    "-v 227,raw48,Workld_Host_Reads_Perc "  // Timed Workload Host Reads Percentage
    "-v 228,raw48,Workload_Minutes " // 226,227,228 can be reset by 'smartctl -t vendor,0x40'
  //"-v 232,raw48,Available_Reservd_Space "
  //"-v 233,raw48,Media_Wearout_Indicator "
    "-v 241,raw48,Host_Writes_32MiB "
    "-v 242,raw48,Host_Reads_32MiB"
  },
  { "Intel 320 Series SSDs", // tested with INTEL SSDSA2CT040G3/4PC10362,
      // INTEL SSDSA2CW160G3/4PC10362, SSDSA2BT040G3/4PC10362, SSDSA2BW120G3A/4PC10362,
      // INTEL SSDSA2BW300G3D/4PC10362, SSDSA2BW160G3L/4PC1LE04, SSDSA1NW160G3/4PC10362
    "INTEL SSDSA[12][BCN][WT](040|080|120|160|300|600)G3[ADL]?",
      // 2B = 2.5" 7mm, 2C = 2.5" 9.5mm, 1N = 1.8" microSATA
    "", "",
  //"-v 3,raw16(avg16),Spin_Up_Time "
  //"-v 4,raw48,Start_Stop_Count "
  //"-v 5,raw16(raw16),Reallocated_Sector_Ct "
  //"-v 9,raw24(raw8),Power_On_Hours "
  //"-v 12,raw48,Power_Cycle_Count "
    "-v 170,raw48,Reserve_Block_Count "
    "-v 171,raw48,Program_Fail_Count "
    "-v 172,raw48,Erase_Fail_Count "
    "-v 183,raw48,SATA_Downshift_Count " // FW >= 4Px10362
  //"-v 184,raw48,End-to-End_Error "
  //"-v 187,raw48,Reported_Uncorrect "
    "-v 199,raw48,CRC_Error_Count "      // FW >= 4Px10362
    "-v 192,raw48,Unsafe_Shutdown_Count "
    "-v 225,raw48,Host_Writes_32MiB "
    "-v 226,raw48,Workld_Media_Wear_Indic " // Timed Workload Media Wear Indicator (percent*1024)
    "-v 227,raw48,Workld_Host_Reads_Perc "  // Timed Workload Host Reads Percentage
    "-v 228,raw48,Workload_Minutes " // 226,227,228 can be reset by 'smartctl -t vendor,0x40'
  //"-v 232,raw48,Available_Reservd_Space "
  //"-v 233,raw48,Media_Wearout_Indicator "
    "-v 241,raw48,Host_Writes_32MiB "
    "-v 242,raw48,Host_Reads_32MiB"
  },
  { "Intel 710 Series SSDs", // tested with INTEL SSDSA2BZ100G3/6PB10362
    "INTEL SSDSA2BZ(100|200|300)G3",
    "", "",
  //"-v 3,raw16(avg16),Spin_Up_Time "
  //"-v 4,raw48,Start_Stop_Count "
  //"-v 5,raw16(raw16),Reallocated_Sector_Ct "
  //"-v 9,raw24(raw8),Power_On_Hours "
  //"-v 12,raw48,Power_Cycle_Count "
    "-v 170,raw48,Reserve_Block_Count "
    "-v 171,raw48,Program_Fail_Count "
    "-v 172,raw48,Erase_Fail_Count "
    "-v 174,raw48,Unexpect_Power_Loss_Ct " // Missing in 710 specification from September 2011
    "-v 183,raw48,SATA_Downshift_Count "
  //"-v 184,raw48,End-to-End_Error "
  //"-v 187,raw48,Reported_Uncorrect "
  //"-v 190,tempminmax,Airflow_Temperature_Cel "
    "-v 192,raw48,Unsafe_Shutdown_Count "
    "-v 225,raw48,Host_Writes_32MiB "
    "-v 226,raw48,Workld_Media_Wear_Indic " // Timed Workload Media Wear Indicator (percent*1024)
    "-v 227,raw48,Workld_Host_Reads_Perc "  // Timed Workload Host Reads Percentage
    "-v 228,raw48,Workload_Minutes " // 226,227,228 can be reset by 'smartctl -t vendor,0x40'
  //"-v 232,raw48,Available_Reservd_Space "
  //"-v 233,raw48,Media_Wearout_Indicator "
    "-v 241,raw48,Host_Writes_32MiB "
    "-v 242,raw48,Host_Reads_32MiB"
  },
  { "Intel 510 Series SSDs",
    "INTEL SSDSC2MH(120|250)A2",
    "", "",
  //"-v 3,raw16(avg16),Spin_Up_Time "
  //"-v 4,raw48,Start_Stop_Count "
  //"-v 5,raw16(raw16),Reallocated_Sector_Ct "
  //"-v 9,raw24(raw8),Power_On_Hours "
  //"-v 12,raw48,Power_Cycle_Count "
    "-v 192,raw48,Unsafe_Shutdown_Count "
    "-v 225,raw48,Host_Writes_32MiB "
  //"-v 232,raw48,Available_Reservd_Space "
  //"-v 233,raw48,Media_Wearout_Indicator"
  },
  { "Intel 520 Series SSDs", // tested with INTEL SSDSC2CW120A3/400i, SSDSC2BW480A3F/400i,
      // INTEL SSDSC2BW180A3L/LB3i
    "INTEL SSDSC2[BC]W(060|120|180|240|480)A3[FL]?",
    "", "",
  //"-v 5,raw16(raw16),Reallocated_Sector_Ct "
    "-v 9,msec24hour32,Power_On_Hours_and_Msec "
  //"-v 12,raw48,Power_Cycle_Count "
    "-v 170,raw48,Available_Reservd_Space "
    "-v 171,raw48,Program_Fail_Count "
    "-v 172,raw48,Erase_Fail_Count "
    "-v 174,raw48,Unexpect_Power_Loss_Ct "
  //"-v 184,raw48,End-to-End_Error "
    "-v 187,raw48,Uncorrectable_Error_Cnt "
  //"-v 192,raw48,Power-Off_Retract_Count "
    "-v 225,raw48,Host_Writes_32MiB "
    "-v 226,raw48,Workld_Media_Wear_Indic "
    "-v 227,raw48,Workld_Host_Reads_Perc "
    "-v 228,raw48,Workload_Minutes "
  //"-v 232,raw48,Available_Reservd_Space "
  //"-v 233,raw48,Media_Wearout_Indicator "
    "-v 241,raw48,Host_Writes_32MiB "
    "-v 242,raw48,Host_Reads_32MiB "
    "-v 249,raw48,NAND_Writes_1GiB"
  },
  { "Intel 525 Series SSDs", // mSATA, tested with SSDMCEAC120B3/LLLi
    "INTEL SSDMCEAC(030|060|090|120|180|240)B3",
    "", "",
  //"-v 5,raw16(raw16),Reallocated_Sector_Ct "
    "-v 9,msec24hour32,Power_On_Hours_and_Msec "
  //"-v 12,raw48,Power_Cycle_Count "
    "-v 170,raw48,Available_Reservd_Space "
    "-v 171,raw48,Program_Fail_Count "
    "-v 172,raw48,Erase_Fail_Count "
    "-v 174,raw48,Unexpect_Power_Loss_Ct "
    "-v 183,raw48,SATA_Downshift_Count "
  //"-v 184,raw48,End-to-End_Error "
    "-v 187,raw48,Uncorrectable_Error_Cnt "
  //"-v 190,tempminmax,Airflow_Temperature_Cel "
  //"-v 192,raw48,Power-Off_Retract_Count "
  //"-v 199,raw48,UDMA_CRC_Error_Count "
    "-v 225,raw48,Host_Writes_32MiB "
    "-v 226,raw48,Workld_Media_Wear_Indic "
    "-v 227,raw48,Workld_Host_Reads_Perc "
    "-v 228,raw48,Workload_Minutes "
  //"-v 232,raw48,Available_Reservd_Space "
  //"-v 233,raw48,Media_Wearout_Indicator "
    "-v 241,raw48,Host_Writes_32MiB "
    "-v 242,raw48,Host_Reads_32MiB "
    "-v 249,raw48,NAND_Writes_1GiB"
  },
  { "Intel 53x and Pro 2500 Series SSDs", // SandForce SF-2281, tested with
      // INTEL SSDSC2BW180A4/DC12, SSDSC2BW240A4/DC12, SSDMCEAW120A4/DC33
      // INTEL SSDMCEAW240A4/DC33, SSDSC2BF480A5/TG26, SSDSC2BW240H6/RG21
    "INTEL SSD(MCEA|SC2B|SCKJ)[WF](056|080|120|180|240|360|480)(A4|A5|H6)",
      // SC2B = 2.5", MCEA = mSATA, SCKJ = M.2; A4 = 530, A5 = Pro 2500, H6 = 535
    "", "",
  //"-v 5,raw16(raw16),Reallocated_Sector_Ct "
    "-v 9,msec24hour32,Power_On_Hours_and_Msec "
  //"-v 12,raw48,Power_Cycle_Count "
    "-v 170,raw48,Available_Reservd_Space "
    "-v 171,raw48,Program_Fail_Count "
    "-v 172,raw48,Erase_Fail_Count "
    "-v 174,raw48,Unexpect_Power_Loss_Ct "
    "-v 183,raw48,SATA_Downshift_Count "
  //"-v 184,raw48,End-to-End_Error "
    "-v 187,raw48,Uncorrectable_Error_Cnt "
  //"-v 190,tempminmax,Airflow_Temperature_Cel "
  //"-v 192,raw48,Power-Off_Retract_Count "
  //"-v 199,raw48,UDMA_CRC_Error_Count "
    "-v 225,raw48,Host_Writes_32MiB "
    "-v 226,raw48,Workld_Media_Wear_Indic "
    "-v 227,raw48,Workld_Host_Reads_Perc "
    "-v 228,raw48,Workload_Minutes "
  //"-v 232,raw48,Available_Reservd_Space "
  //"-v 233,raw48,Media_Wearout_Indicator "
    "-v 241,raw48,Host_Writes_32MiB "
    "-v 242,raw48,Host_Reads_32MiB "
    "-v 249,raw48,NAND_Writes_1GiB"
  },
  { "Intel 330/335 Series SSDs", // tested with INTEL SSDSC2CT180A3/300i, SSDSC2CT240A3/300i,
      // INTEL SSDSC2CT240A4/335t
    "INTEL SSDSC2CT(060|120|180|240)A[34]", // A4 = 335 Series
    "", "",
  //"-v 5,raw16(raw16),Reallocated_Sector_Ct "
    "-v 9,msec24hour32,Power_On_Hours_and_Msec "
  //"-v 12,raw48,Power_Cycle_Count "
  //"-v 181,raw48,Program_Fail_Cnt_Total " // ] Missing in 330 specification from April 2012
  //"-v 182,raw48,Erase_Fail_Count_Total " // ]
  //"-v 192,raw48,Power-Off_Retract_Count "
    "-v 225,raw48,Host_Writes_32MiB "
  //"-v 232,raw48,Available_Reservd_Space "
  //"-v 233,raw48,Media_Wearout_Indicator "
    "-v 241,raw48,Host_Writes_32MiB "
    "-v 242,raw48,Host_Reads_32MiB "
    "-v 249,raw48,NAND_Writes_1GiB"
  },
  // https://www.intel.com/content/www/us/en/solid-state-drives/ssd-540s-series-spec.html
  // https://www.intel.com/content/www/us/en/solid-state-drives/ssd-540s-series-m2-spec.html
  { "Intel 540 Series SSDs", // INTEL SSDSC2KW120H6/LSF036C, INTEL SSDSC2KW480H6/LSF036C
    "INTEL SSDSC[K2]KW(120H|180H|240H|360H|480H|010X)6", 
    "", "",
    "-v 9,msec24hour32,Power_On_Hours_and_Msec "
    "-v 170,raw48,Available_Reservd_Space "
    "-v 171,raw48,Program_Fail_Count "
    "-v 172,raw48,Erase_Fail_Count "
    "-v 174,raw48,Unexpect_Power_Loss_Ct "
    "-v 183,raw48,SATA_Downshift_Count "
    "-v 187,raw48,Uncorrectable_Error_Cnt "
    "-v 225,raw48,Host_Writes_32MiB "
    "-v 226,raw48,Workld_Media_Wear_Indic "
    "-v 227,raw48,Workld_Host_Reads_Perc "
    "-v 228,raw48,Workload_Minutes "
    "-v 249,raw48,NAND_Writes_1GiB"
  },
  { "Intel 730 and DC S35x0/3610/3700 Series SSDs", // tested with INTEL SSDSC2BP480G4, SSDSC2BB120G4/D2010355,
      // INTEL SSDSC2BB800G4T, SSDSC2BA200G3/5DV10250, SSDSC2BB080G6/G2010130,  SSDSC2BX200G4/G2010110,
      // INTEL SSDSC2BB016T6/G2010140, SSDSC2BX016T4/G2010140, SSDSC2BB150G7/N2010101
    "INTEL SSDSC(1N|2B)[ABPX]((080|100|120|150|160|200|240|300|400|480|600|800)G[3467][RT]?|(012|016)T[46])",
      // A = S3700, B*4 = S3500, B*6 = S3510, P = 730, X = S3610
      // Dell ships drives with model of the form SSDSC2BB120G4R
    "", "",
  //"-v 3,raw16(avg16),Spin_Up_Time "
  //"-v 4,raw48,Start_Stop_Count "
  //"-v 5,raw16(raw16),Reallocated_Sector_Ct "
  //"-v 9,raw24(raw8),Power_On_Hours "
  //"-v 12,raw48,Power_Cycle_Count "
    "-v 170,raw48,Available_Reservd_Space "
    "-v 171,raw48,Program_Fail_Count "
    "-v 172,raw48,Erase_Fail_Count "
    "-v 174,raw48,Unsafe_Shutdown_Count "
    "-v 175,raw16(raw16),Power_Loss_Cap_Test "
    "-v 183,raw48,SATA_Downshift_Count "
  //"-v 184,raw48,End-to-End_Error "
  //"-v 187,raw48,Reported_Uncorrect "
    "-v 190,tempminmax,Temperature_Case "
    "-v 192,raw48,Unsafe_Shutdown_Count "
    "-v 194,tempminmax,Temperature_Internal "
  //"-v 197,raw48,Current_Pending_Sector "
    "-v 199,raw48,CRC_Error_Count "
    "-v 225,raw48,Host_Writes_32MiB "
    "-v 226,raw48,Workld_Media_Wear_Indic " // Timed Workload Media Wear Indicator (percent*1024)
    "-v 227,raw48,Workld_Host_Reads_Perc "  // Timed Workload Host Reads Percentage
    "-v 228,raw48,Workload_Minutes " // 226,227,228 can be reset by 'smartctl -t vendor,0x40'
  //"-v 232,raw48,Available_Reservd_Space "
  //"-v 233,raw48,Media_Wearout_Indicator "
    "-v 234,raw24/raw32:04321,Thermal_Throttle "
    "-v 241,raw48,Host_Writes_32MiB "
    "-v 242,raw48,Host_Reads_32MiB "
    "-v 243,raw48,NAND_Writes_32MiB " // S3510/3610
  },
  // https://www.intel.com/content/www/us/en/solid-state-drives/ssd-pro-5400s-series-spec.html
  // https://www.intel.com/content/www/us/en/solid-state-drives/ssd-pro-5400s-series-m2-spec.html
  { "Intel SSD Pro 5400s Series", // Tested with SSDSC2KF480H6/LSF036P
    "INTEL SSDSC[2K]KF(120H|180H|240H|360H|480H|010X)6",
    "", "",
    "-v 170,raw48,Available_Reservd_Space "
    "-v 171,raw48,Program_Fail_Count "
    "-v 172,raw48,Erase_Fail_Count "
    "-v 174,raw48,Unexpect_Power_Loss_Ct "
    "-v 183,raw48,SATA_Downshift_Count "
    "-v 187,raw48,Uncorrectable_Error_Cnt "
    "-v 225,raw48,Host_Writes_32MiB "
    "-v 226,raw48,Workld_Media_Wear_Indic "
    "-v 227,raw48,Workld_Host_Reads_Perc "
    "-v 228,raw48,Workload_Minutes "
    "-v 249,raw48,NAND_Writes_1GiB "
  },
  { "Intel 3710 Series SSDs", // INTEL SSDSC2BA200G4R/G201DL2B (dell)
    "INTEL SSDSC2BA(200G|400G|800G|012T)4.?",
    "", "",
    "-v 9,msec24hour32,Power_On_Hours_and_Msec "
    "-v 170,raw48,Available_Reservd_Space "
    "-v 171,raw48,Program_Fail_Count "
    "-v 172,raw48,Erase_Fail_Count "
    "-v 174,raw48,Unexpect_Power_Loss_Ct "
    "-v 183,raw48,SATA_Downshift_Count "
    "-v 187,raw48,Uncorrectable_Error_Cnt "
    "-v 225,raw48,Host_Writes_32MiB "
    "-v 226,raw48,Workld_Media_Wear_Indic "
    "-v 227,raw48,Workld_Host_Reads_Perc "
    "-v 228,raw48,Workload_Minutes "
    "-v 234,raw24/raw32:04321,Thermal_Throttle "
    "-v 243,raw48,NAND_Writes_32MiB "
  },
  { "Intel S3520 Series SSDs", // INTEL SSDSC2BB960G7/N2010112, INTEL SSDSC2BB016T7/N2010112
    "INTEL SSDSC(2|K)(J|B)B(240G|480G|960G|150G|760G|800G|012T|016T)7.?",
    "", "",
  //"-v 5,raw16(raw16),Reallocated_Sector_Ct "
  //"-v 9,raw24(raw8),Power_On_Hours "
  //"-v 12,raw48,Power_Cycle_Count "
    "-v 170,raw48,Available_Reservd_Space "
    "-v 171,raw48,Program_Fail_Count "
    "-v 172,raw48,Erase_Fail_Count "
    "-v 174,raw48,Unsafe_Shutdown_Count "
    "-v 175,raw16(raw16),Power_Loss_Cap_Test "
    "-v 183,raw48,SATA_Downshift_Count "
    "-v 184,raw48,End-to-End_Error_Count "
    "-v 187,raw48,Uncorrectable_Error_Cnt "
    "-v 190,tempminmax,Case_Temperature "
    "-v 192,raw48,Unsafe_Shutdown_Count "
    "-v 194,tempminmax,Drive_Temperature "
    "-v 197,raw48,Pending_Sector_Count "
    "-v 199,raw48,CRC_Error_Count "
    "-v 225,raw48,Host_Writes_32MiB "
    "-v 226,raw48,Workld_Media_Wear_Indic " // Timed Workload Media Wear Indicator (percent*1024)
    "-v 227,raw48,Workld_Host_Reads_Perc "  // Timed Workload Host Reads Percentage
    "-v 228,raw48,Workload_Minutes " // 226,227,228 can be reset by 'smartctl -t vendor,0x40'
  //"-v 232,raw48,Available_Reservd_Space "
  //"-v 233,raw48,Media_Wearout_Indicator "
    "-v 234,raw24/raw32:04321,Thermal_Throttle_Status "
    "-v 241,raw48,Host_Writes_32MiB "
    "-v 242,raw48,Host_Reads_32MiB "
    "-v 243,raw48,NAND_Writes_32MiB"
  },
  { "Intel S4510/S4610/S4500/S4600 Series SSDs", // INTEL SSDSC2KB480G7/SCV10100,
      // INTEL SSDSC2KB960G7/SCV10100, INTEL SSDSC2KB038T7/SCV10100,
      // INTEL SSDSC2KB038T7/SCV10121, INTEL SSDSC2KG240G7/SCV10100
    "INTEL SSDSC(2K|KK)(B|G)(240G|480G|960G|019T|038T)(7|8).?",
    "", "",
  //"-v 5,raw16(raw16),Reallocated_Sector_Ct "
  //"-v 9,raw24(raw8),Power_On_Hours "
  //"-v 12,raw48,Power_Cycle_Count "
    "-v 170,raw48,Available_Reservd_Space "
    "-v 171,raw48,Program_Fail_Count "
    "-v 172,raw48,Erase_Fail_Count "
    "-v 174,raw48,Unsafe_Shutdown_Count "
    "-v 175,raw16(raw16),Power_Loss_Cap_Test "
    "-v 183,raw48,SATA_Downshift_Count "
    "-v 184,raw48,End-to-End_Error_Count "
    "-v 187,raw48,Uncorrectable_Error_Cnt "
    "-v 190,tempminmax,Drive_Temperature "
    "-v 192,raw48,Unsafe_Shutdown_Count "
    "-v 197,raw48,Pending_Sector_Count "
    "-v 199,raw48,CRC_Error_Count "
    "-v 225,raw48,Host_Writes_32MiB "
    "-v 226,raw48,Workld_Media_Wear_Indic " // Timed Workload Media Wear Indicator (percent*1024)
    "-v 227,raw48,Workld_Host_Reads_Perc "  // Timed Workload Host Reads Percentage
    "-v 228,raw48,Workload_Minutes " // 226,227,228 can be reset by 'smartctl -t vendor,0x40'
  //"-v 232,raw48,Available_Reservd_Space "
  //"-v 233,raw48,Media_Wearout_Indicator "
    "-v 234,raw24/raw32:04321,Thermal_Throttle_Status "
    "-v 235,raw16(raw16),Power_Loss_Cap_Test "
    "-v 241,raw48,Host_Writes_32MiB "
    "-v 242,raw48,Host_Reads_32MiB "
    "-v 243,raw48,NAND_Writes_32MiB"
  },
  { "Kingston branded X25-V SSDs", // fixed firmware
    "KINGSTON SSDNow 40GB",
    "2CV102(J[89A-Z]|[K-Z].)", // >= "2CV102J8"
    "",
    "-v 192,raw48,Unsafe_Shutdown_Count "
    "-v 225,raw48,Host_Writes_32MiB "
    "-v 226,raw48,Workld_Media_Wear_Indic "
    "-v 227,raw48,Workld_Host_Reads_Perc "
    "-v 228,raw48,Workload_Minutes"
  },
  { "Kingston branded X25-V SSDs", // buggy or unknown firmware
    "KINGSTON SSDNow 40GB",
    "",
    "This drive may require a firmware update to\n"
    "fix possible drive hangs when reading SMART self-test log.\n"
    "To update Kingston branded drives, a modified Intel update\n"
    "tool must be used. Search for \"kingston 40gb firmware\".",
    "-v 192,raw48,Unsafe_Shutdown_Count "
    "-v 225,raw48,Host_Writes_32MiB "
    "-v 226,raw48,Workld_Media_Wear_Indic "
    "-v 227,raw48,Workld_Host_Reads_Perc "
    "-v 228,raw48,Workload_Minutes"
  },
  { "JMicron based SSDs", // JMicron JMF60x
    "Kingston SSDNow V Series [0-9]*GB|" // tested with Kingston SSDNow V Series 64GB/B090522a
    "TS(2|4|8|16|32|64|128|192)GSSD(18|25)[MS]?-[MS]", // Transcend IDE and SATA, tested with
      // TS32GSSD25-M/V090331, TS32GSSD18M-M/v090331
    "[BVv].*", // other Transcend SSD versions will be catched by subsequent entry
    "",
  //"-v 9,raw24(raw8),Power_On_Hours " // raw value always 0?
  //"-v 12,raw48,Power_Cycle_Count "
  //"-v 194,tempminmax,Temperature_Celsius " // raw value always 0?
    "-v 229,hex64:w012345r,Halt_System/Flash_ID " // Halt, Flash[7]
    "-v 232,hex64:w012345r,Firmware_Version_Info " // "YYMMDD", #Channels, #Banks
    "-v 233,hex48:w01234,ECC_Fail_Record " // Fail number, Row[3], Channel, Bank
    "-v 234,raw24/raw24:w01234,Avg/Max_Erase_Count "
    "-v 235,raw24/raw24:w01z23,Good/Sys_Block_Count"
  },
  { "JMicron based SSDs", // JMicron JMF61x, JMF66x, JMF670
    "ADATA S596 Turbo|"  // tested with ADATA S596 Turbo 256GB SATA SSD (JMicron JMF616)
    "ADATA SP600|"  // tested with ADATA SP600/2.4 (JMicron JMF661)
    "ADATA SP310|"  // Premier Pro SP310 mSATA, JMF667, tested with ADATA SP310/3.04
    "APPLE SSD TS(064|128|256|512)C|"  // Toshiba?, tested with APPLE SSD TS064C/CJAA0201
    "KINGSTON SNV425S2(64|128)GB|"  // SSDNow V Series (2. Generation, JMF618),
                                    // tested with KINGSTON SNV425S264GB/C091126a
    "KINGSTON SSDNOW 30GB|" // tested with KINGSTON SSDNOW 30GB/AJXA0202
    "KINGSTON SS100S2(8|16)G|"  // SSDNow S100 Series, tested with KINGSTON SS100S28G/D100309a
    "KINGSTON SNVP325S2(64|128|256|512)GB|" // SSDNow V+ Series, tested with KINGSTON SNVP325S2128GB/AGYA0201
    "KINGSTON SVP?100S2B?(64|96|128|256|512)G|"  // SSDNow V100/V+100 Series,
      // tested with KINGSTON SVP100S296G/CJR10202, KINGSTON SV100S2256G/D110225a
    "KINGSTON SV200S3(64|128|256)G|" // SSDNow V200 Series, tested with KINGSTON SV200S3128G/E120506a
    "TOSHIBA THNS128GG4BBAA|"  // Toshiba / Super Talent UltraDrive DX,
                               // tested with Toshiba 128GB 2.5" SSD (built in MacBooks)
    "TOSHIBA THNSNC128GMLJ|" // tested with THNSNC128GMLJ/CJTA0202 (built in Toshiba Protege/Dynabook)
    "TS(8|16|32|64|128|192|256|512)GSSD25S?-(MD?|S)|" // Transcend IDE and SATA, JMF612, tested with
      // TS256GSSD25S-M/101028, TS32GSSD25-M/20101227
    "TS(32|64|128|256)G(SSD|MSA)340", // Transcend SSD340 SATA/mSATA, JMF667/670, tested with
      // TS256GSSD340/SVN263, TS256GSSD340/SVN423b, TS256GMSA340/SVN263
    "", "",
  //"-v 1,raw48,Raw_Read_Error_Rate "
  //"-v 2,raw48,Throughput_Performance "
    "-v 3,raw48,Unknown_JMF_Attribute "
  //"-v 5,raw16(raw16),Reallocated_Sector_Ct "
    "-v 7,raw48,Unknown_JMF_Attribute "
    "-v 8,raw48,Unknown_JMF_Attribute "
  //"-v 9,raw24(raw8),Power_On_Hours "
    "-v 10,raw48,Unknown_JMF_Attribute "
  //"-v 12,raw48,Power_Cycle_Count "
    "-v 167,raw48,Unknown_JMF_Attribute "
    "-v 168,raw48,SATA_Phy_Error_Count "
    "-v 169,raw48,Unknown_JMF_Attribute "
    "-v 170,raw16,Bad_Block_Count "
    "-v 173,raw16,Erase_Count " // JMF661: different?
    "-v 175,raw48,Bad_Cluster_Table_Count "
    "-v 192,raw48,Unexpect_Power_Loss_Ct "
  //"-v 194,tempminmax,Temperature_Celsius "
  //"-v 197,raw48,Current_Pending_Sector "
    "-v 233,raw48,Unknown_JMF_Attribute " // FW SVN423b
    "-v 234,raw48,Unknown_JMF_Attribute " // FW SVN423b
    "-v 240,raw48,Unknown_JMF_Attribute "
  //"-v 241,raw48,Total_LBAs_Written "    // FW SVN423b
  //"-v 242,raw48,Total_LBAs_Read "       // FW SVN423b
  },
  { "Plextor M3/M5/M6 Series SSDs", // Marvell 88SS9174 (M3, M5S), 88SS9187 (M5P, M5Pro), 88SS9188 (M6M/S),
      // tested with PLEXTOR PX-128M3/1.01, PX-128M3P/1.04, PX-256M3/1.05, PX-128M5S/1.02, PX-256M5S/1.03,
      // PX-128M5M/1.05, PX-128M5S/1.05, PX-128M5Pro/1.05, PX-512M5Pro/1.06, PX-256M5P/1.01, PX-128M6S/1.03
      // (1.04/5 Firmware self-test log lifetime unit is bogus, possibly 1/256 hours)
      // PLEXTOR PX-256M6S+/1.00
    "PLEXTOR PX-(64|128|256|512|768)M(3P?|5[MPS]|5Pro|6[MS])\\+?",
    "", "",
  //"-v 1,raw48,Raw_Read_Error_Rate "
  //"-v 5,raw16(raw16),Reallocated_Sector_Ct "
  //"-v 9,raw24(raw8),Power_On_Hours "
  //"-v 12,raw48,Power_Cycle_Count "
    "-v 170,raw48,Unknown_Plextor_Attrib "  // M6S/1.03
    "-v 171,raw48,Unknown_Plextor_Attrib "  // M6S/1.03
    "-v 172,raw48,Unknown_Plextor_Attrib "  // M6S/1.03
    "-v 173,raw48,Unknown_Plextor_Attrib "  // M6S/1.03
    "-v 174,raw48,Unknown_Plextor_Attrib "  // M6S/1.03
  //"-v 175,raw48,Program_Fail_Count_Chip " // M6S/1.03
  //"-v 176,raw48,Erase_Fail_Count_Chip "   // M6S/1.03
  //"-v 177,raw48,Wear_Leveling_Count "
  //"-v 178,raw48,Used_Rsvd_Blk_Cnt_Chip "
  //"-v 179,raw48,Used_Rsvd_Blk_Cnt_Tot "   // M6S/1.03
  //"-v 180,raw48,Unused_Rsvd_Blk_Cnt_Tot " // M6S/1.03
  //"-v 181,raw48,Program_Fail_Cnt_Total "
  //"-v 182,raw48,Erase_Fail_Count_Total "
  //"-v 183,raw48,Runtime_Bad_Block "       // M6S/1.03
  //"-v 184,raw48,End-to-End_Error "        // M6S/1.03
  //"-v 187,raw48,Reported_Uncorrect "
  //"-v 188,raw48,Command_Timeout "         // M6S/1.03
  //"-v 192,raw48,Power-Off_Retract_Count "
  //"-v 195,raw48,Hardware_ECC_Recovered "  // MS6/1.03
  //"-v 196,raw16(raw16),Reallocated_Event_Count "
  //"-v 198,raw48,Offline_Uncorrectable "
  //"-v 199,raw48,UDMA_CRC_Error_Count "
  //"-v 232,raw48,Available_Reservd_Space "
  //"-v 233,raw48,Media_Wearout_Indicator " // MS6/1.03
    "-v 241,raw48,Host_Writes_32MiB "
    "-v 242,raw48,Host_Reads_32MiB"
  },
  { "Samsung based SSDs",
    "SAMSUNG SSD PM800 .*GB|"  // SAMSUNG PM800 SSDs, tested with SAMSUNG SSD PM800 TH 64GB/VBM25D1Q
    "SAMSUNG SSD PM810 .*GB|"  // SAMSUNG PM810 (470 series) SSDs, tested with
      // SAMSUNG SSD PM810 2.5" 128GB/AXM06D1Q
    "SAMSUNG SSD SM841N? (2\\.5\"? 7mm |mSATA )?(128|256|512)GB( SED)?|" // tested with
      // SAMSUNG SSD SM841 2.5" 7mm 256GB/DXM02D0Q, SAMSUNG SSD SM841 mSATA 512GB/DXM44D0Q,
      // SAMSUNG SSD SM841N 2.5 7mm 128GB/DXM03D0Q, SAMSUNG SSD SM841N mSATA 256GB SED/DXM45D6Q
    "SAMSUNG SSD PM851 (mSATA |M\\.2 )?(2280 )?(128|256|512)GB|" // tested with SAMSUNG SSD PM851 mSATA 128GB,
      // SAMSUNG SSD PM851 M.2 2280 256GB/EXT25D0Q
    "SAMSUNG 470 Series SSD|"  // tested with SAMSUNG 470 Series SSD 64GB/AXM09B1Q
    "Samsung SSD 750 EVO (120|250|500)GB|" // tested with Samsung SSD 750 EVO 250GB/MAT01B6Q
    "SAMSUNG SSD 830 Series|"  // tested with SAMSUNG SSD 830 Series 64GB/CXM03B1Q
    "SAMSUNG SSD PM830 .*|" // SAMSUNG SSD PM830 2.5" 7mm 128GB/CXM03D1Q
    "MZ7PC(512|256|128|064)HA(GH|FU|DR)-000.*|" // probably PM830, tested with SAMSUNG MZ7PC128HAFU-000L1/CXM04L1Q
    "Samsung SSD 840 (PRO )?Series|" // tested with Samsung SSD 840 PRO Series 128GB/DXM04B0Q,
      // Samsung SSD 840 Series/DXT06B0Q
    "Samsung SSD 8[456]0 EVO (mSATA |M\\.2 )?((120|250|500|750)G|[12]T)B|" // tested with
      // Samsung SSD 840 EVO (120|250|500|750)GB/EXT0AB0Q,
      // Samsung SSD 840 EVO (120|250)GB/EXT0BB6Q, 1TB/EXT0BB0Q, 120GB mSATA/EXT41B6Q,
      // Samsung SSD 850 EVO 250GB/EMT01B6Q, Samsung SSD 850 EVO M.2 250GB/EMT21B6Q,
      // Samsung SSD 850 EVO mSATA 120GB/EMT41B6Q, Samsung SSD 850 EVO 2TB/EMT02B6Q,
      // Samsung SSD 860 EVO 250GB/RVT01B6Q, Samsung SSD 860 EVO mSATA 250GB/RVT41B6Q,
      // Samsung SSD 860 EVO 500GB/RVT01B6Q, Samsung SSD 860 EVO mSATA 500GB/RVT41B6Q,
      // Samsung SSD 860 EVO mSATA 1TB/RVT41B6Q, Samsung SSD 860 EVO 2TB/RVT01B6Q
    "Samsung SSD 8[56]0 PRO ((128|256|512)G|1T)B|" // tested with Samsung SSD 850 PRO 128GB/EXM01B6Q,
      // Samsung SSD 850 PRO 1TB/EXM01B6Q, Samsung SSD 860 PRO 256GB/RVM01B6Q,
      // Samsung SSD 860 PRO 512GB/RVM01B6Q, Samsung SSD 860 PRO 1TB/RVM01B6Q
    "SAMSUNG MZ7PA256HMDR-.*|" // PM810 (470 Series), tested with SAMSUNG MZ7PA256HMDR-010H1/AXM07H1Q
    "Samsung SSD 845DC EVO .*|" // Samsung SSD 845DC EVO 960GB/EXT03X3Q
    "SAMSUNG MZ[7M]PC(032|064|128|256|512)HBCD-.*|" // PM830, tested with SAMSUNG MZMPC032HBCD-000L1/CXM12L1Q
    "SAMSUNG MZ7TD(128|256)HAFV-.*|" // 840 Series, tested with SAMSUNG MZ7TD256HAFV-000L7/DXT06L6Q
    "SAMSUNG MZMTD(128|256|512)HAGL-.*|" // PM841, tested with SAMSUNG MZMTD512HAGL-00000/DXT4200Q
    "SAMSUNG MZ7WD((120|240)H[AC]FV|480HAGM|960HAGP)-00003|" // SM843T Series, tested with
      // SAMSUNG MZ7WD120HAFV-00003/DXM85W3Q, SAMSUNG MZ7WD120HCFV-00003/DXM9203Q
    "SAMSUNG MZ[7N]TE(128|256|512)HMHP-.*|" // PM851, tested with SAMSUNG MZ7TE256HMHP-000L7/EXT09L6Q,
      // SAMSUNG MZNTE256HMHP-000H1/EXT22H0Q
    "SAMSUNG MZ7GE(240HMGR|(480|960)HMHP)-00003|" // SM853T Series, tested with
      // SAMSUNG MZ7GE240HMGR-00003/EXT0303Q
    "SAMSUNG MZ7LM(120|240|480|960|1T9|3T8)HC(JM|HP|GR|FD)-.*|" // PM863 Series, tested with
      // SAMSUNG MZ7LM960HCHP-0E003/GXT3003Q
    "SAMSUNG MZ7LM(240|480|960|1T9|3T8)HM(JP|HQ|LP)-.*|" // PM863a Series, tested with
      // SAMSUNG MZ7LM3T8HMLP-00005/GXT5104Q
    "SAMSUNG MZ7KM(120|240|480|960|1T9)HA(JM|HP|GR|FD|JM)-.*|" // SM863, tested with MZ7KM480HAHP-0E005/GXM1003Q
    "SAMSUNG MZ7LH(240|480|960|1T9|3T8|7T6)H[AM](HQ|JR|LT|LA)-.*|" //PM883, tested with SAMSUNG MZ7LH960HAJR-00005
    "SAMSUNG MZ7KH(240|480|960|1T9|3T8)HA(HQ|JR|LS)-.*|" //SM883
    "SAMSUNG MZN(LF|TY)(128|256)H[CD]HP-.*|" // CM871/871a, tested with SAMSUNG MZNLF128HCHP-000H1/FXT21H1Q,
      // SAMSUNG MZNTY256HDHP-000/MAT21K0Q
    "SAMSUNG MZ[7N]LN(128|256|512|1T0)H[ACM](GR|HP|HQ|J[HPQ]|LR)-.*|" // PM871/871a/b, tested with
      // SAMSUNG MZ7LN128HCHP-00000/EMT0100Q, SAMSUNG MZ7LN256HAHQ-000H1/MVT03H6Q,
      // SAMSUNG MZNLN256HMHQ-000H1/MAV21H3Q
    "SAMSUNG SSD PM871 .*|" // SAMSUNG SSD PM871 2.5 7mm 256GB/EMT02D0Q
      // SAMSUNG MZ7LN256HMJP-00000/MAV0100Q, SAMSUNG MZ7LN512HMJP-00000/MAV0100Q
    "SAMSUNG MZHPV(128|256|512)HDG(L|M)-.*|" // SM951, tested with SAMSUNG MZHPV512HDGL-00000/BXW2500Q,
      // SAMSUNG MZHPV128HDGM-00000 (BXW2500Q)
    "Samsung Portable SSD T5", // tested with Samsung Portable SSD T5 (0x04e8:0x61f5)
    "", "",
  //"-v 5,raw16(raw16),Reallocated_Sector_Ct "
  //"-v 9,raw24(raw8),Power_On_Hours "
  //"-v 12,raw48,Power_Cycle_Count "
    "-v 170,raw48,Unused_Rsvd_Blk_Ct_Chip " // CM871
    "-v 171,raw48,Program_Fail_Count_Chip " // CM871
    "-v 172,raw48,Erase_Fail_Count_Chip " // CM871
    "-v 173,raw48,Wear_Leveling_Count " // CM871
    "-v 174,raw48,Unexpect_Power_Loss_Ct " // CM871
  //"-v 175,raw48,Program_Fail_Count_Chip "
  //"-v 176,raw48,Erase_Fail_Count_Chip "
  //"-v 177,raw48,Wear_Leveling_Count "
  //"-v 178,raw48,Used_Rsvd_Blk_Cnt_Chip "
  //"-v 179,raw48,Used_Rsvd_Blk_Cnt_Tot "
  //"-v 180,raw48,Unused_Rsvd_Blk_Cnt_Tot "
  //"-v 181,raw48,Program_Fail_Cnt_Total "
  //"-v 182,raw48,Erase_Fail_Count_Total "
  //"-v 183,raw48,Runtime_Bad_Block "
  //"-v 184,raw48,End-to-End_Error " // SM843T Series
    "-v 187,raw48,Uncorrectable_Error_Cnt "
  //"-v 190,tempminmax,Airflow_Temperature_Cel "  // seems to be some sort of temperature value for 470 Series?
    "-v 191,raw48,Unknown_Samsung_Attr " // PM810
  //"-v 194,tempminmax,Temperature_Celsius "
    "-v 195,raw48,ECC_Error_Rate "
  //"-v 196,raw16(raw16),Reallocated_Event_Count "
  //"-v 198,raw48,Offline_Uncorrectable "
    "-v 199,raw48,CRC_Error_Count "
    "-v 201,raw48,Supercap_Status "
    "-v 202,raw48,Exception_Mode_Status "
  //"-v 233,raw48,Media_Wearout_Indicator // PM851, 840
    "-v 234,raw48,Unknown_Samsung_Attr " // PM851, 840
    "-v 235,raw48,POR_Recovery_Count " // PM851, 830/840/850
    "-v 236,raw48,Unknown_Samsung_Attr " // PM851, 840
    "-v 237,raw48,Unknown_Samsung_Attr " // PM851, 840
    "-v 238,raw48,Unknown_Samsung_Attr " // PM851, 840
  //"-v 241,raw48,Total_LBAs_Written "
  //"-v 242,raw48,Total_LBAs_Read " // PM851, SM841N
    "-v 243,raw48,SATA_Downshift_Ct " // PM863
    "-v 244,raw48,Thermal_Throttle_St " // PM863
    "-v 245,raw48,Timed_Workld_Media_Wear " // PM863
    "-v 246,raw48,Timed_Workld_RdWr_Ratio " // PM863
    "-v 247,raw48,Timed_Workld_Timer " // PM863
    "-v 249,raw48,Unknown_Samsung_Attr " // CM871a
    "-v 250,raw48,SATA_Iface_Downshift " // from the spec
    "-v 251,raw48,NAND_Writes" // PM863
  },
  { "Marvell based SanDisk SSDs",
    "SanDisk SD5SG2[0-9]*G1052E|" // X100 (88SS9174), tested with SanDisk SD5SG2256G1052E/10.04.01
    "SanDisk SD6S[BF][12]M[0-9]*G(1022I?)?|" // X110/X210 (88SS9175/187?), tested with SanDisk SD6SB1M064G1022I/X231600,
      // SanDisk SD6SB1M256G1022I/X231600, SanDisk SD6SF1M128G1022/X231200, SanDisk SD6SB2M512G1022I/X210400
    "SanDisk SD7S[BN]6S-?(128|256|512)G(1122|-1006)|" // X300 (88SS9189?), tested with
      // SanDisk SD7SB6S128G1122/X3310000, SanDisk SD7SN6S-512G-1006/X3511006
    "SanDisk SD8S[BN]8U-?((128|256|512)G|1T00)(1122|-1006)|" // X400 (88SS1074), tested with SanDisk SD8SB8U128G1122/X4120000
    "SanDisk SDSSDHP[0-9]*G|" // Ultra Plus (88SS9175), tested with SanDisk SDSSDHP128G/X23[01]6RL
    "SanDisk (SDSSDHII|Ultra II )[0-9]*GB?|" // Ultra II (88SS9190/88SS9189), tested with
      // SanDisk SDSSDHII120G/X31200RL, SanDisk Ultra II 960GB/X41100RL
    "SanDisk SDSSDH2(128|256)G|" // SanDisk SDSSDH2128G/X211200
    "SanDisk SDSSDXPS?[0-9]*G|" // Extreme II/Pro (88SS9187), tested with SanDisk SDSSDXP480G/R1311,
      // SanDisk SDSSDXPS480G/X21200RL
    "SSD SATAIII 16GB", // SSD SATAIII 16GB/i221100 (see #923)
    "", "",
  //"-v 5,raw16(raw16),Reallocated_Sector_Ct "
  //"-v 9,raw24(raw8),Power_On_Hours "
  //"-v 12,raw48,Power_Cycle_Count "
    "-v 165,raw48,Total_Write/Erase_Count "
    "-v 166,raw48,Min_W/E_Cycle "
    "-v 167,raw48,Min_Bad_Block/Die "
    "-v 168,raw48,Maximum_Erase_Cycle "
    "-v 169,raw48,Total_Bad_Block "
    "-v 171,raw48,Program_Fail_Count "
    "-v 172,raw48,Erase_Fail_Count "
    "-v 173,raw48,Avg_Write/Erase_Count "
    "-v 174,raw48,Unexpect_Power_Loss_Ct "
  //"-v 184,raw48,End-to-End_Error "
  //"-v 187,raw48,Reported_Uncorrect "
  //"-v 188,raw48,Command_Timeout "
  //"-v 194,tempminmax,Temperature_Celsius "
    "-v 199,raw48,SATA_CRC_Error "
    "-v 201,raw48,Lifetime_Remaining% "
    "-v 212,raw48,SATA_PHY_Error "
    "-v 230,raw48,Perc_Write/Erase_Count "
    "-v 232,raw48,Perc_Avail_Resrvd_Space "
    "-v 233,raw48,Total_NAND_Writes_GiB "
    "-v 234,raw48,Perc_Write/Erase_Ct_BC "
    "-v 241,raw48,Total_Writes_GiB "
    "-v 242,raw48,Total_Reads_GiB "
  //"-v 243,raw48,Unknown_Attribute "
    "-v 244,raw48,Thermal_Throttle "
    "-v 249,raw48,TLC_NAND_GB_Writes"
  },
  { "SanDisk based SSDs", // see also #463 for the vendor attribute description
    "SanDisk iSSD P4 [0-9]*GB|" // tested with SanDisk iSSD P4 16GB/SSD 9.14
    "SanDisk pSSD|" // tested with SandDisk pSSD/3 (62.7 GB, SanDisk Extreme USB3.0 SDCZ80-064G-J57, 0x0781:0x5580)
    "SanDisk SDSSDP[0-9]*G|" // tested with SanDisk SDSSDP064G/1.0.0, SDSSDP128G/2.0.0
    "SanDisk SDSSDRC032G|" // tested with SanDisk SanDisk SDSSDRC032G/3.1.0
    "SanDisk SSD i100 [0-9]*GB|" // tested with SanDisk SSD i100 8GB/11.56.04, 24GB/11.56.04
    "SanDisk SSD U100 ([0-9]*GB|SMG2)|" // tested with SanDisk SSD U100 8GB/10.56.00, 256GB/10.01.02, SMG2/10.56.04
    "SanDisk SSD U110 (8|16|24|32|64|128)GB|" // tested with SanDisk SSD U110 32GB/U221000
    "SanDisk SDSA6MM-.*|" // tested with SanDisk SDSA6MM-016G-1006/U221006
    "SanDisk SD7[SU]B[23]Q(064|128|256|512)G.*", // tested with SD7SB3Q064G1122/SD7UB3Q256G1122/SD7SB3Q128G/SD7UB2Q512G1122
    "", "",
  //"-v 5,raw16(raw16),Reallocated_Sector_Ct "
  //"-v 9,raw24(raw8),Power_On_Hours "
  //"-v 12,raw48,Power_Cycle_Count "
    "-v 165,raw48,Total_Write/Erase_Count "
    "-v 171,raw48,Program_Fail_Count "
    "-v 172,raw48,Erase_Fail_Count "
    "-v 173,raw48,Avg_Write/Erase_Count "
    "-v 174,raw48,Unexpect_Power_Loss_Ct "
  //"-v 187,raw48,Reported_Uncorrect "
    "-v 212,raw48,SATA_PHY_Error "
    "-v 230,raw48,Perc_Write/Erase_Count "
    "-v 232,raw48,Perc_Avail_Resrvd_Space "
    "-v 234,raw48,Perc_Write/Erase_Ct_BC "
  //"-v 241,raw48,Total_LBAs_Written "
  //"-v 242,raw48,Total_LBAs_Read "
    "-v 244,raw48,Thermal_Throttle "
  },
  //  SDLF1DAR-480G-1HAW/ZR07RE41
  // SDLF1DAR-480G-1JA1/RP41ZH06
  { "Sandisk SATA Cloudspeed Max and GEN2 ESS SSDs",
   "SD[A-Z0-9]{2}[1-3][A-Z]{3}-?[0-9]{3}[GT]-?1[A-Z0-9]{3}",
   "","",
   "-v 13,raw48,Lifetime_UECC_Ct "
   "-v 32,raw48,Lifetime_Write_AmpFctr "
   "-v 33,raw48,Write_AmpFctr "
   "-v 170,raw48,Reserve_Erase_BlkCt "
   "-v 171,raw48,Program_Fail_Ct "
   "-v 172,raw48,Erase_Fail_Ct "
   "-v 173,raw48,Percent_Life_Used "
   "-v 174,raw48,Unexpect_Power_Loss "
   "-v 175,raw48,Lifetime_Die_Failure_Ct "
   "-v 177,raw48,Lifetime_Remaining% "
   "-v 178,raw48,SSD_LifeLeft(0.01%) "
   "-v 180,raw48,Undetected_Data_Err_Ct "
   "-v 183,raw48,LT_Link_Rate_DwnGrd_Ct "
   "-v 191,raw48,Clean_Shutdown_Ct "
   "-v 192,raw48,Unclean_Shutdown_Ct "
   "-v 196,raw48,Lifetime_Retried_Blk_Ct "
   "-v 204,raw48,Average_Block-Erase_Ct "
   "-v 205,raw48,Read_Retry_Enable_Ct "
   "-v 206,raw48,Successful_RaidRecov_Ct "
   "-v 207,raw48,Trimmed_Sector_Ct "
   "-v 211,raw48,Read_Disturb_ReallocEvt "
   "-v 233,raw48,Lifetime_Nand_Writes "
   "-v 235,raw48,Capacitor_Health "
   "-v 244,raw48,Therm_Throt_Activation "
   "-v 245,raw48,Drive_Life_Remaining% "
   "-v 253,raw48,SPI_Test_Remaining "
 },
 { "Sandisk SATA CS1K GEN1 ESS SSDs",
   "SD[A-Z0-9]{2}[NO][A-Z0-9]{3}-?[0-9]{3}[GT]-?1[A-Z0-9]{3}",
   "","",
   "-v 1,raw48,UECC_Ct "
   "-v 2,raw48,Internal_File_Check "
   "-v 5,raw16(raw16),Retried_Blk_Ct "
   "-v 32,raw48,Write_Ampflication "
   "-v 170,raw48,Reserve_Blk_Remaining "
   "-v 171,raw48,Program_Fail_Ct "
   "-v 172,raw48,Erase_Fail_Ct "
   "-v 173,raw48,Drive_Life_Used% "
   "-v 174,raw48,Unexpect_PwrLoss_Ct "
   "-v 175,raw48,PwrLoss_ProtectionFail "
   "-v 177,raw48,DriveLife_Remaining% "
   "-v 178,raw48,SSD_Life_Left "
   "-v 180,raw48,End_to_End_Err_Detect "
   "-v 190,raw48,Drive_Temp_Warning "
   "-v 195,raw48,Uncorrectable_Err_Ct "
   "-v 202,raw48,Exception_Mode_Status "
   "-v 233,raw48,Number_Of_Write_Ct "
   "-v 245,raw48,DriveLife_Used% "
 },
  { "SiliconMotion based SSDs", // SM2246EN (Transcend TS6500)
    "R3SL(120|240|480|960)G|" // AMD Radeon Solid State Drives,
    "CT(120|250|500|1000)BX100SSD1|" // Crucial BX100, tested with CT250BX100SSD1/MU02,
      // CT500BX100SSD1/MU02, CT1000BX100SSD1/MU02
    "CT(240|480|960)BX200SSD1|" // Crucial BX200 Solid State Drive, tested with CT480BX200SSD1/MU02.6
    "KingDian S400 (120|240|480)GB|" // SM2256EN, tested with KingDian S400 120GB/Q0607A
    "TS((16|32|64|128|256|512)G|1T)(SSD|MSA)(370S?|420I?)|" // Transcend SSD370/420 SATA/mSATA, TS6500,
      // tested with TS32GMSA370/20140402, TS16GMSA370/20140516, TS64GSSD370/20140516,
      // TS256GSSD370/N0815B, TS256GSSD370S/N1114H, TS512GSSD370S/N1114H, TS32GSSD420I/N1114H
      // TS256GMTS400
    "TS(16|32|64|128|512|256)GMTS400S?|"
    "TS(120|240)GMTS420|" // Transcend MTS420, TS(120|240)GMTS420
    "TS(128G|256G|512G|1T)SSD230S|" // TS128GSSD230S/P1025F8
    "TS(120|240|480|960)GSSD220S|" // TS480GSSD220S/P0520AA
    "TS(16G|32G|64G|128G|256G|512G|1T)MTS800S?|" // MTS800, tested with TS1TMTS800/O1225H1
    "TS(16|32|64)GMSA630|" // MSA630 mSATA SSD, tested with TS32GMSA630/N0113E1
    "TS(32|64|128)GPSD330|" // Transcend PSD SSD, tested with TS64GPSD330/20140121
    "MKNSSDRE(1TB|2TB|512GB|500GB|256GB|250GB)|" // MKNSSDRE256GB/N1007C
    "MKNSSDTR(240|500|250|120|480|240)GB(-LT)?|" // MKNSSDTR500GB/O1126A
    "LITEON LMH-(128|256|512)V2M-.*|" // LITEON LMH-256V2M-11 MSATA 256GB/FM8110C
    "ADATA SP550", // ADATA SP550/O0803B5a
    "", "",
  //"-v 1,raw48,Raw_Read_Error_Rate "
  //"-v 2,raw48,Throughput_Performance "
  //"-v 9,raw24(raw8),Power_On_Hours "
  //"-v 12,raw48,Power_Cycle_Count "
    "-v 148,raw48,Total_SLC_Erase_Ct "
    "-v 149,raw48,Max_SLC_Erase_Ct "
    "-v 150,raw48,Min_SLC_Erase_Ct "
    "-v 151,raw48,Average_SLC_Erase_Ct "
    "-v 160,raw48,Uncorrectable_Error_Cnt "
    "-v 161,raw48,Valid_Spare_Block_Cnt "
    "-v 163,raw48,Initial_Bad_Block_Count "
    "-v 164,raw48,Total_Erase_Count "
    "-v 165,raw48,Max_Erase_Count "
    "-v 166,raw48,Min_Erase_Count "
    "-v 167,raw48,Average_Erase_Count "
    "-v 168,raw48,Max_Erase_Count_of_Spec "
    "-v 169,raw48,Remaining_Lifetime_Perc "
  //"-v 175,raw48,Program_Fail_Count_Chip "
  //"-v 176,raw48,Erase_Fail_Count_Chip "
  //"-v 177,raw48,Wear_Leveling_Count "
    "-v 178,raw48,Runtime_Invalid_Blk_Cnt "
  //"-v 181,raw48,Program_Fail_Cnt_Total "
  //"-v 182,raw48,Erase_Fail_Count_Total "
  //"-v 187,raw48,Reported_Uncorrect "
  //"-v 192,raw48,Power-Off_Retract_Count "
  //"-v 194,tempminmax,Temperature_Celsius "
  //"-v 195,raw48,Hardware_ECC_Recovered "
  //"-v 196,raw16(raw16),Reallocated_Event_Count "
  //"-v 197,raw48,Current_Pending_Sector "
  //"-v 198,raw48,Offline_Uncorrectable "
  //"-v 199,raw48,UDMA_CRC_Error_Count "
    "-v 225,raw48,Host_Writes_32MiB " // FW 20140402
  //"-v 232,raw48,Available_Reservd_Space "
    "-v 241,raw48,Host_Writes_32MiB "
    "-v 242,raw48,Host_Reads_32MiB "
    "-v 245,raw48,TLC_Writes_32MiB " // FW N0815B, N1114H
    "-v 246,raw48,SLC_Writes_32MiB "
    "-v 247,raw48,Raid_Recoverty_Ct"
  },
  { "SMART Modular Technologies mSATA XL+ SLC SSDs", // tested with SH9MST6D16GJSI01
    "SH9MST6D[0-9]*GJSI?[0-9]*", // based on http://www.smartm.com/salesLiterature/embedded/mSATA_overview.pdf
    "", "", // attributes info from http://www.mouser.com/ds/2/723/smartmodular_09302015_SH9MST6DxxxGJSxxx_rA[1]-770719.pdf
    "-v 1,raw48,Uncorrectable_ECC_Cnt "
  //"-v 5,raw16(raw16),Reallocated_Sector_Ct "
    "-v 9,raw48,Power_On_Hours " // override default raw24(raw8) format
  //"-v 12,raw48,Power_Cycle_Count "
    "-v 14,raw48,Device_Capacity_LBAs "
    "-v 15,raw48,User_Capacity_LBAs " // spec DecID is wrong, HexID is right
    "-v 16,raw48,Init_Spare_Blocks_Avail " // spec DecID is wrong, HexID is right
    "-v 17,raw48,Spare_Blocks_Remaining " // spec DecID is wrong, HexID is right
    "-v 100,raw48,Total_Erase_Count "
    "-v 168,raw48,SATA_PHY_Err_Ct "
    "-v 170,raw48,Initial_Bad_Block_Count "
    "-v 172,raw48,Erase_Fail_Count "
    "-v 173,raw48,Max_Erase_Count "
    "-v 174,raw48,Unexpect_Power_Loss_Ct "
    "-v 175,raw48,Average_Erase_Count "
  //"-v 181,raw48,Program_Fail_Cnt_Total "
  //"-v 187,raw48,Reported_Uncorrect "
  //"-v 194,tempminmax,Temperature_Celsius "
    "-v 197,raw48,Not_In_Use "
    "-v 198,raw48,Not_In_Use "
    "-v 199,raw48,SATA_CRC_Error_Count "
    "-v 202,raw48,Perc_Rated_Life_Used "
    "-v 231,raw48,Perc_Rated_Life_Remain "
    "-v 232,raw48,Read_Fail_Count "
    "-v 234,raw48,Flash_Reads_LBAs "
    "-v 235,raw48,Flash_Writes_LBAs "
    "-v 241,raw48,Host_Writes_LBAs "
    "-v 242,raw48,Host_Reads_LBAs"
    //  247-248 Missing in specification from April 2015
  },
  { "Smart Storage Systems Xcel-10 SSDs",  // based on http://www.smartm.com/files/salesLiterature/storage/xcel10.pdf
    "SMART A25FD-(32|64|128)GI32N", // tested with SMART A25FD-128GI32N/B9F23D4K
    "",
    "", // attributes info from http://www.adtron.com/pdf/SMART_Attributes_Xcel-10_810800014_RevB.pdf
    "-v 1,raw48,Not_Supported "
    "-v 2,raw48,Not_Supported "
  //"-v 9,raw24(raw8),Power_On_Hours "
  //"-v 12,raw48,Power_Cycle_Count "
    "-v 191,raw48,Not_Supported "
  //"-v 192,raw48,Power-Off_Retract_Count "
    "-v 197,raw48,ECC_Error_Count "
  //"-v 198,raw48,Offline_Uncorrectable "
  //"-v 199,raw48,UDMA_CRC_Error_Count "
    "-v 251,raw48,Min_Spares_Remain_Perc " // percentage of the total number of spare blocks available
    "-v 252,raw48,Added_Bad_Flash_Blk_Ct " // number of bad flash blocks
    "-v 254,raw48,Total_Erase_Blocks_Ct" // number of times the drive has erased any erase block
  },
  { "Smart Storage Systems XceedSecure2 SSDs",
    "(SMART|Adtron) ([AIS]25FBS|S35FCS).*",
    "", "",
    "-v 9,sec2hour,Power_On_Hours "
    "-v 194,hex64,Proprietary_194"
  },
  { "Smart Storage Systems XceedUltraX/Adtron A25FBX SSDs",
    "(SMART|Adtron) (A|I)25FBX.*",
    "", "",
    "-v 9,hex64,Proprietary_9 "
    "-v 194,hex48,Proprietary_194"
  },
  { "Smart Storage Systems Adtron A25FB 2xN SSDs",
    "(SMART|Adtron) A25FB.*2.N",
    "", "",
    "-v 110,hex64,Proprietary_HWC "
    "-v 111,hex64,Proprietary_MP "
    "-v 112,hex64,Proprietary_RtR "
    "-v 113,hex64,Proprietary_RR "
    "-v 120,hex64,Proprietary_HFAll "
    "-v 121,hex64,Proprietary_HF1st "
    "-v 122,hex64,Proprietary_HF2nd "
    "-v 123,hex64,Proprietary_HF3rd "
    "-v 125,hex64,Proprietary_SFAll "
    "-v 126,hex64,Proprietary_SF1st "
    "-v 127,hex64,Proprietary_SF2nd "
    "-v 128,hex64,Proprietary_SF3rd "
    "-v 194,raw24/raw32:zvzzzw,Fractional_Temperature"
  },
  { "Smart Storage Systems Adtron A25FB 3xN SSDs",
    "(SMART|Adtron) A25FB-.*3.N",
    "", "",
    "-v 9,sec2hour,Power_On_Hours "
    "-v 113,hex48,Proprietary_RR "
    "-v 130,raw48:54321,Minimum_Spares_All_Zs"
  //"-v 194,tempminmax,Temperature_Celsius"
  },
  { "STEC Mach2 CompactFlash Cards", // tested with STEC M2P CF 1.0.0/K1385MS
    "STEC M2P CF 1.0.0",
    "", "",
    "-v 100,raw48,Erase_Program_Cycles "
    "-v 103,raw48,Remaining_Energy_Storg "
    "-v 170,raw48,Reserved_Block_Count "
    "-v 171,raw48,Program_Fail_Count "
    "-v 172,raw48,Erase_Fail_Count "
    "-v 173,raw48,Wear_Leveling_Count "
    "-v 174,raw48,Unexpect_Power_Loss_Ct "
    "-v 211,raw48,Unknown_Attribute " // ] Missing in specification
    "-v 212,raw48,Unknown_Attribute"  // ] from September 2012
  },
  { "Transcend CompactFlash Cards", // tested with TRANSCEND/20080820,
      // TS4GCF133/20100709, TS16GCF133/20100709, TS16GCF150/20110407
    "TRANSCEND|TS(4|8|16)GCF(133|150)",
    "", "",
    "-v 7,raw48,Unknown_Attribute "
    "-v 8,raw48,Unknown_Attribute"
  },
  { "Marvell SSD SD88SA024BA0 (SUN branded)",
    "MARVELL SD88SA024BA0 SUN24G 0902M0054V",
    "", "", ""
  },
  { "HP 1TB SATA disk GB1000EAFJL",
    "GB1000EAFJL",
    "", "", ""
  },
  { "HP 500GB SATA disk MM0500EANCR",
    "MM0500EANCR",
    "", "", ""
  },
  { "HP 250GB SATA disk VB0250EAVER",
    "VB0250EAVER",
    "", "", ""
  },
  { "IBM Deskstar 60GXP",  // ER60A46A firmware
    "(IBM-|Hitachi )?IC35L0[12346]0AVER07.*",
    "ER60A46A",
    "", ""
  },
  { "IBM Deskstar 60GXP",  // All other firmware
    "(IBM-|Hitachi )?IC35L0[12346]0AVER07.*",
    "",
    "IBM Deskstar 60GXP drives may need upgraded SMART firmware.\n"
    "Please see http://haque.net/dtla_update/",
    ""
  },
  { "IBM Deskstar 40GV & 75GXP (A5AA/A6AA firmware)",
    "(IBM-)?DTLA-30[57]0[123467][05].*",
    "T[WX][123468AG][OF]A[56]AA",
    "", ""
  },
  { "IBM Deskstar 40GV & 75GXP (all other firmware)",
    "(IBM-)?DTLA-30[57]0[123467][05].*",
    "",
    "IBM Deskstar 40GV and 75GXP drives may need upgraded SMART firmware.\n"
    "Please see http://haque.net/dtla_update/",
    ""
  },
  { "", // ExcelStor J240, J340, J360, J680, J880 and J8160
    "ExcelStor Technology J(24|34|36|68|88|816)0",
    "", "", ""
  },
  { "", // Fujitsu M1623TAU
    "FUJITSU M1623TAU",
    "",
    "",
    "-v 9,seconds"
  },
  { "Fujitsu MHG",
    "FUJITSU MHG2...ATU?.*",
    "",
    "",
    "-v 9,seconds"
  },
  { "Fujitsu MHH",
    "FUJITSU MHH2...ATU?.*",
    "",
    "",
    "-v 9,seconds"
  },
  { "Fujitsu MHJ",
    "FUJITSU MHJ2...ATU?.*",
    "",
    "",
    "-v 9,seconds"
  },
  { "Fujitsu MHK",
    "FUJITSU MHK2...ATU?.*",
    "",
    "",
    "-v 9,seconds"
  },
  { "",  // Fujitsu MHL2300AT
    "FUJITSU MHL2300AT",
    "",
    "This drive's firmware has a harmless Drive Identity Structure\n"
      "checksum error bug.",
    "-v 9,seconds"
  },
  { "",  // MHM2200AT, MHM2150AT, MHM2100AT, MHM2060AT
    "FUJITSU MHM2(20|15|10|06)0AT",
    "",
    "This drive's firmware has a harmless Drive Identity Structure\n"
      "checksum error bug.",
    "-v 9,seconds"
  },
  { "Fujitsu MHN",
    "FUJITSU MHN2...AT",
    "",
    "",
    "-v 9,seconds"
  },
  { "", // Fujitsu MHR2020AT
    "FUJITSU MHR2020AT",
    "",
    "",
    "-v 9,seconds"
  },
  { "", // Fujitsu MHR2040AT
    "FUJITSU MHR2040AT",
    "",    // Tested on 40BA
    "",
    "-v 9,seconds -v 192,emergencyretractcyclect "
    "-v 198,offlinescanuncsectorct -v 200,writeerrorcount"
  },
  { "Fujitsu MHS AT",
    "FUJITSU MHS20[6432]0AT(  .)?",
    "",
    "",
    "-v 9,seconds -v 192,emergencyretractcyclect "
    "-v 198,offlinescanuncsectorct -v 200,writeerrorcount "
    "-v 201,detectedtacount"
  },
  { "Fujitsu MHT", // tested with FUJITSU MHT2030AC/909B
    "FUJITSU MHT2...(AC|AH|AS|AT|BH)U?.*",
    "",
    "",
    "-v 9,seconds"
  },
  { "Fujitsu MHU",
    "FUJITSU MHU2...ATU?.*",
    "",
    "",
    "-v 9,seconds"
  },
  { "Fujitsu MHV",
    "FUJITSU MHV2...(AH|AS|AT|BH|BS|BT).*",
    "",
    "",
    "-v 9,seconds"
  },
  { "Fujitsu MPA..MPG",
    "FUJITSU MP[A-G]3...A[HTEV]U?.*",
    "",
    "",
    "-v 9,seconds"
  },
  { "Fujitsu MHY BH",
    "FUJITSU MHY2(04|06|08|10|12|16|20|25)0BH.*",
    "", "",
    "-v 240,raw48,Transfer_Error_Rate"
  },
  { "Fujitsu MHW AC", // tested with FUJITSU MHW2060AC/00900004
    "FUJITSU MHW20(40|60)AC",
    "", "", ""
  },
  { "Fujitsu MHW BH",
    "FUJITSU MHW2(04|06|08|10|12|16)0BH.*",
    "", "", ""
  },
  { "Fujitsu MHW BJ",
    "FUJITSU MHW2(08|12|16)0BJ.*",
    "", "", ""
  },
  { "Fujitsu MHZ BH",
    "FUJITSU MHZ2(04|08|12|16|20|25|32)0BH.*",
    "", "", ""
  },
  { "Fujitsu MHZ BJ",
    "FUJITSU MHZ2(08|12|16|20|25|32)0BJ.*",
    "",
    "",
    "-v 9,minutes"
  },
  { "Fujitsu MHZ BS",
    "FUJITSU MHZ2(12|25)0BS.*",
    "", "", ""
  },
  { "Fujitsu MHZ BK",
    "FUJITSU MHZ2(08|12|16|25)0BK.*",
    "", "", ""
  },
  { "Fujitsu MJA BH",
    "FUJITSU MJA2(08|12|16|25|32|40|50)0BH.*",
    "", "", ""
  },
  { "", // Samsung SV4012H (known firmware)
    "SAMSUNG SV4012H",
    "RM100-08",
    "",
    "-v 9,halfminutes -F samsung"
  },
  { "", // Samsung SV4012H (all other firmware)
    "SAMSUNG SV4012H",
    "",
    "May need -F samsung disabled; see manual for details.",
    "-v 9,halfminutes -F samsung"
  },
  { "", // Samsung SV0412H (known firmware)
    "SAMSUNG SV0412H",
    "SK100-01",
    "",
    "-v 9,halfminutes -v 194,10xCelsius -F samsung"
  },
  { "", // Samsung SV0412H (all other firmware)
    "SAMSUNG SV0412H",
    "",
    "May need -F samsung disabled; see manual for details.",
    "-v 9,halfminutes -v 194,10xCelsius -F samsung"
  },
  { "", // Samsung SV1204H (known firmware)
    "SAMSUNG SV1204H",
    "RK100-1[3-5]",
    "",
    "-v 9,halfminutes -v 194,10xCelsius -F samsung"
  },
  { "", // Samsung SV1204H (all other firmware)
    "SAMSUNG SV1204H",
    "",
    "May need -F samsung disabled; see manual for details.",
    "-v 9,halfminutes -v 194,10xCelsius -F samsung"
  },
  { "", // SAMSUNG SV0322A tested with FW JK200-35
    "SAMSUNG SV0322A",
    "", "", ""
  },
  { "SAMSUNG SpinPoint V80", // tested with SV1604N/TR100-23
    "SAMSUNG SV(0211|0401|0612|0802|1203|1604)N",
    "",
    "",
    "-v 9,halfminutes -F samsung2"
  },
  { "", // SAMSUNG SP40A2H with RR100-07 firmware
    "SAMSUNG SP40A2H",
    "RR100-07",
    "",
    "-v 9,halfminutes -F samsung"
  },
  { "", // SAMSUNG SP80A4H with RT100-06 firmware
    "SAMSUNG SP80A4H",
    "RT100-06",
    "",
    "-v 9,halfminutes -F samsung"
  },
  { "", // SAMSUNG SP8004H with QW100-61 firmware
    "SAMSUNG SP8004H",
    "QW100-61",
    "",
    "-v 9,halfminutes -F samsung"
  },
  { "SAMSUNG SpinPoint F1 DT", // tested with HD103UJ/1AA01113
    "SAMSUNG HD(083G|16[12]G|25[12]H|32[12]H|50[12]I|642J|75[23]L|10[23]U)J",
    "", "", ""
  },
  { "SAMSUNG SpinPoint F1 EG", // tested with HD103UI/1AA01113
    "SAMSUNG HD(252H|322H|502I|642J|753L|103U)I",
    "", "", ""
  },
  { "SAMSUNG SpinPoint F1 RE", // tested with HE103UJ/1AA01113
    "SAMSUNG HE(252H|322H|502I|642J|753L|103U)J",
    "", "", ""
  },
  { "SAMSUNG SpinPoint F2 EG", // tested with HD154UI/1AG01118
    "SAMSUNG HD(502H|10[23]S|15[34]U)I",
    "", "", ""
  },
  { "SAMSUNG SpinPoint F3", // tested with HD502HJ/1AJ100E4
    "SAMSUNG HD(502H|754J|103S)J",
    "", "", ""
  },
  { "Seagate Barracuda SpinPoint F3", // tested with ST1000DM005 HD103SJ/1AJ100E5
    "ST[0-9DM]* HD(502H|754J|103S)J",
    "", "", ""
  },
  { "SAMSUNG SpinPoint F3 EG", // tested with HD503HI/1AJ100E4, HD153WI/1AN10002
    "SAMSUNG HD(253G|(324|503)H|754J|105S|(153|203)W)I",
    "", "", ""
  },
  { "SAMSUNG SpinPoint F3 RE", // tested with HE103SJ/1AJ30001
    "SAMSUNG HE(502H|754J|103S)J",
    "", "", ""
  },
  { "Seagate Samsung Spinpoint F4", // tested with ST250DM001 HD256GJ/1AR10001
    "ST(250|320)DM001 HD(256G|322G|323H)J",
    "", "", ""
  },
  { "SAMSUNG SpinPoint F4 EG (AF)",// tested with HD204UI/1AQ10001(buggy|fixed)
    "SAMSUNG HD(155|204)UI",
    "", // 1AQ10001
    "Using smartmontools or hdparm with this\n"
    "drive may result in data loss due to a firmware bug.\n"
    "****** THIS DRIVE MAY OR MAY NOT BE AFFECTED! ******\n"
    "Buggy and fixed firmware report same version number!\n"
    "See the following web pages for details:\n"
    "http://knowledge.seagate.com/articles/en_US/FAQ/223571en\n"
    "https://www.smartmontools.org/wiki/SamsungF4EGBadBlocks",
    ""
  },
  { "Seagate Samsung SpinPoint F4 EG (AF)", // later sold as Barracuda Green,
       // tested with ST2000DL004 HD204UI/1AQ10001
    "ST2000DL004 HD204UI",
    "", "", ""
  },
  { "SAMSUNG SpinPoint S250", // tested with HD200HJ/KF100-06
    "SAMSUNG HD(162|200|250)HJ",
    "", "", ""
  },
  { "SAMSUNG SpinPoint T133", // tested with HD300LJ/ZT100-12, HD400LJ/ZZ100-14, HD401LJ/ZZ100-15
    "SAMSUNG HD(250KD|(30[01]|320|40[01])L[DJ])",
    "", "", ""
  },
  { "SAMSUNG SpinPoint T166", // tested with HD252KJ/CM100-11, HD501LJ/CR100-1[01]
    "SAMSUNG HD(080G|160H|252K|32[01]K|403L|50[01]L)J",
    "", "",
    "-v 197,increasing" // at least HD501LJ/CR100-11
  },
  { "SAMSUNG SpinPoint P120", // VF100-37 firmware, tested with SP2514N/VF100-37
    "SAMSUNG SP(16[01]3|2[05][01]4)[CN]",
    "VF100-37",
    "",
    "-F samsung3"
  },
  { "SAMSUNG SpinPoint P120", // other firmware, tested with SP2504C/VT100-33
    "SAMSUNG SP(16[01]3|2[05][01]4)[CN]",
    "",
    "May need -F samsung3 enabled; see manual for details.",
    ""
  },
  { "SAMSUNG SpinPoint P80 SD", // tested with HD160JJ/ZM100-33, SAMSUNG HD080HJ/P/ZH100-34
    "SAMSUNG HD(080H|120I|160J)J(/P)?",
    "", "", ""
  },
  { "SAMSUNG SpinPoint P80", // BH100-35 firmware, tested with SP0842N/BH100-35
    "SAMSUNG SP(0451|08[0124]2|12[0145]3|16[0145]4)[CN]",
    "BH100-35",
    "",
    "-F samsung3"
  },
  { "SAMSUNG SpinPoint P80", // firmware *-35 or later
    "SAMSUNG SP(0451|08[0124]2|12[0145]3|16[0145]4)[CN]",
    ".*-3[5-9]",
    "May need -F samsung3 enabled; see manual for details.",
    ""
  },
  { "SAMSUNG SpinPoint P80", // firmware *-25...34, tested with
      // SP0401N/TJ100-30, SP1614C/SW100-25 and -34
    "SAMSUNG SP(04[05]1|08[0124]2|12[0145]3|16[0145]4)[CN]",
    ".*-(2[5-9]|3[0-4])",
    "",
    "-v 9,halfminutes -v 198,increasing"
  },
  { "SAMSUNG SpinPoint P80", // firmware *-23...24, tested with
    // SP0802N/TK100-23,
    // SP1213N/TL100-23,
    // SP1604N/TM100-23 and -24
    "SAMSUNG SP(0451|08[0124]2|12[0145]3|16[0145]4)[CN]",
    ".*-2[34]",
    "",
    "-v 9,halfminutes -F samsung2"
  },
  { "SAMSUNG SpinPoint P80", // unknown firmware
    "SAMSUNG SP(0451|08[0124]2|12[0145]3|16[0145]4)[CN]",
    "",
    "May need -F samsung2 or -F samsung3 enabled; see manual for details.",
    ""
  },
  { "SAMSUNG SpinPoint M40/60/80", // tested with HM120IC/AN100-16, HM160JI/AD100-16
    "SAMSUNG HM(0[468]0H|120I|1[026]0J)[CI]",
    "",
    "",
    "-v 9,halfminutes"
  },
  { "SAMSUNG SpinPoint M5", // tested with HM160HI/HH100-12
    "SAMSUNG HM(((061|080)G|(121|160)H|250J)I|160HC)",
    "", "", ""
  },
  { "SAMSUNG SpinPoint M6", // tested with HM320JI/2SS00_01 M6
    "SAMSUNG HM(251J|320[HJ]|[45]00L)I",
    "", "", ""
  },
  { "SAMSUNG SpinPoint M7", // tested with HM500JI/2AC101C4
    "SAMSUNG HM(250H|320I|[45]00J)I",
    "", "", ""
  },
  { "SAMSUNG SpinPoint M7E (AF)", // tested with HM321HI/2AJ10001, HM641JI/2AJ10001
    "SAMSUNG HM(161G|(251|321)H|501I|641J)I",
    "", "", ""
  },
  { "Seagate Samsung SpinPoint M7E", // tested with ST640LM000 HM641JI/2AJ10001
    "ST(160|250|320|500|640)LM00[01] HM[0-9]*[GHIJ]I",
    "", "", ""
  },
  { "SAMSUNG SpinPoint M7U (USB)", // tested with HM252HX/2AC101C4
    "SAMSUNG HM(162H|252H|322I|502J)X",
    "", "", ""
  },
  { "SAMSUNG SpinPoint M8 (AF)", // tested with HN-M101MBB/2AR10001
    "SAMSUNG HN-M(250|320|500|640|750|101)MBB",
    "", "", ""
  },
  { "Seagate Samsung SpinPoint M8 (AF)", // tested with
      // ST750LM022 HN-M750MBB/2AR10001, ST320LM001 HN-M320MBB/2AR10002,
      // APPLE HDD ST500LM012/2BA30003
    "ST(250|320|500|640|750|1000)LM0[012][124] HN-M[0-9]*MBB|"
    "APPLE HDD ST500LM012",
    "", "", ""
  },
  { "SAMSUNG SpinPoint M8U (USB)", // tested with HN-M500XBB/2AR10001
    "SAMSUNG HN-M(320|500|750|101)XBB",
    "", "", ""
  },
  { "Seagate Samsung SpinPoint M8U (USB)", // tested with ST1000LM025 HN-M101ABB/2AR10001,
      // ST1000LM025 HN-M101ABB/2BA30003 (0x04e8:0x61b6)
    "ST(250|320|500|640|750|1000)LM0[012][3459] HN-M[0-9]*ABB",
    "", "", ""
  },
  { "Seagate Samsung SpinPoint M9T", // tested with ST2000LM003 HN-M201RAD/2BC10003
      // (Seagate Expansion Portable)
    "ST(1500|2000)LM0(03|04|06|07|10) HN-M[0-9]*RAD",
    "", "", ""
  },
  // Flash accelerated, no SMART info in the specs
  // ST1000LX015-1U7172/SDM1
  { "Seagate FireCuda 2.5", // 
    "ST(500|1000|2000)LX0(01|15|25)-.*",
    "", "", "-v 240,msec24hour32 "
  },
  // ST1000DX002/CC41
  { "Seagate FireCuda 3.5", // ST2000DX002-2DV164/CC41
    "ST[12]000DX002-.*",
    "", "", "-v 240,msec24hour32 "
  },
  { "Seagate Samsung SpinPoint M9TU (USB)", // tested with ST1500LM008 HN-M151AAD/2BC10001
       // (0x04e8:0x61b5), ST2000LM005 HN-M201AAD2BC10001 (0x04e8:0x61b4)
    "ST(1500|2000)LM00[58] HN-M[0-9]*AAD",
    "", "", ""
  },
  { "SAMSUNG SpinPoint MP5", // tested with HM250HJ/2AK10001
    "SAMSUNG HM(250H|320H|500J|640J)J",
    "", "", ""
  },
  { "SAMSUNG SpinPoint MT2", // tested with HM100UI/2AM10001
    "SAMSUNG HM100UI",
    "", "", ""
  },
  { "SAMSUNG HM100UX (S2 Portable)", // tested with HM100UX/2AM10001
    "SAMSUNG HM100UX",
    "", "", ""
  },
  { "SAMSUNG SpinPoint M", // tested with MP0402H/UC100-11
    "SAMSUNG MP0(302|402|603|804)H",
    "",
    "",
    "-v 9,halfminutes"
  },
  { "SAMSUNG SpinPoint N3U-3 (USB, 4KiB LLS)", // tested with HS25YJZ/3AU10-01
    "SAMSUNG HS(122H|2[05]YJ)Z",
    "", "", ""
  },
  { "SK hynix SATA SSDs",
    "SK ?hynix SC(210|300|308|313).*|" // tested with
      // SK hynix SC210 mSATA 256GB/20002L00,
      // SKhynix SC300 HFS256G32MND-3210A/20131P00,
      // SK hynix SC308 SATA 128GB/30001P10,
      // SK hynix SC313 HFS256G32TNF-N3A0A/70000P10
    "HFS(128|256|512)G32MND-(2200|3210)A|" // HFS128G32MND-2200A/20200L00,
      // HFS512G32MND-3210A/20100P00
    "HFS(120|250|500)G32TND-N1A2A", // HFS500G32TND-N1A2A/30000P10
    "", "",
    "-v 5,raw48,Retired_Block_Count "
    "-v 100,raw48,Total_Erase_Count "
    "-v 168,raw48,Min_Erase_Count "
    "-v 169,raw48,Max_Erase_Count "
    "-v 171,raw48,Program_Fail_Count "
    "-v 172,raw48,Erase_Fail_Count "
    "-v 173,raw48,Wear_Leveling_Count "
    "-v 174,raw48,Unexpect_Power_Loss_Ct "
    "-v 176,raw48,Unused_Rsvd_Blk_Cnt_Tot "
    "-v 180,raw48,Erase_Fail_Count "
    "-v 181,raw48,Non4k_Aligned_Access "
    "-v 183,raw48,SATA_Downshift_Count "
    "-v 201,raw48,Percent_Lifetime_Remain "
    "-v 212,raw48,Phy_Error_Count "
    "-v 231,raw48,SSD_Life_Left "
    "-v 241,raw48,Total_Writes_GiB "
    "-v 242,raw48,Total_Reads_GiB "
    "-v 243,raw48,Total_Media_Writes "
    "-v 250,raw48,Read_Retry_Count "
  },
  { "Maxtor Fireball 541DX",
    "Maxtor 2B0(0[468]|1[05]|20)H1",
    "",
    "",
    "-v 9,minutes -v 194,unknown"
  },
  { "Maxtor Fireball 3",
    "Maxtor 2F0[234]0[JL]0",
    "",
    "",
    "-v 9,minutes"
  },
  { "Maxtor DiamondMax 1280 ATA",  // no self-test log, ATA2-Fast
    "Maxtor 8(1280A2|2160A4|2560A4|3840A6|4000A6|5120A8)",
    "",
    "",
    "-v 9,minutes"
  },
  { "Maxtor DiamondMax 2160 Ultra ATA",
    "Maxtor 8(2160D2|3228D3|3240D3|4320D4|6480D6|8400D8|8455D8)",
    "",
    "",
    "-v 9,minutes"
  },
  { "Maxtor DiamondMax 2880 Ultra ATA",
    "Maxtor 9(0510D4|0576D4|0648D5|0720D5|0840D6|0845D6|0864D6|1008D7|1080D8|1152D8)",
    "",
    "",
    "-v 9,minutes"
  },
  { "Maxtor DiamondMax 3400 Ultra ATA",
    "Maxtor 9(1(360|350|202)D8|1190D7|10[12]0D6|0840D5|06[48]0D4|0510D3|1(350|202)E8|1010E6|0840E5|0640E4)",
    "",
    "",
    "-v 9,minutes"
  },
  { "Maxtor DiamondMax D540X-4G",
    "Maxtor 4G(120J6|160J[68])",
    "",
    "",
    "-v 9,minutes -v 194,unknown"
  },
  { "Maxtor DiamondMax D540X-4K",
    "MAXTOR 4K(020H1|040H2|060H3|080H4)",
    "", "", ""
  },
  { "Maxtor DiamondMax Plus D740X",
    "MAXTOR 6L0(20[JL]1|40[JL]2|60[JL]3|80[JL]4)",
    "", "", ""
  },
  { "Maxtor DiamondMax Plus 5120 Ultra ATA 33",
    "Maxtor 9(0512D2|0680D3|0750D3|0913D4|1024D4|1360D6|1536D6|1792D7|2048D8)",
    "",
    "",
    "-v 9,minutes"
  },
  { "Maxtor DiamondMax Plus 6800 Ultra ATA 66",
    "Maxtor 9(2732U8|2390U7|204[09]U6|1707U5|1366U4|1024U3|0845U3|0683U2)",
    "",
    "",
    "-v 9,minutes"
  },
  { "Maxtor DiamondMax D540X-4D",
    "Maxtor 4D0(20H1|40H2|60H3|80H4)",
    "",
    "",
    "-v 9,minutes -v 194,unknown"
  },
  { "Maxtor DiamondMax 16",
    "Maxtor 4(R0[68]0[JL]0|R1[26]0L0|A160J0|R120L4)",
    "",
    "",
    "-v 9,minutes"
  },
  { "Maxtor DiamondMax 4320 Ultra ATA",
    "Maxtor (91728D8|91512D7|91303D6|91080D5|90845D4|90645D3|90648D[34]|90432D2)",
    "",
    "",
    "-v 9,minutes"
  },
  { "Maxtor DiamondMax 17 VL",
    "Maxtor 9(0431U1|0641U2|0871U2|1301U3|1741U4)",
    "",
    "",
    "-v 9,minutes"
  },
  { "Maxtor DiamondMax 20 VL",
    "Maxtor (94091U8|93071U6|92561U5|92041U4|91731U4|91531U3|91361U3|91021U2|90841U2|90651U2)",
    "",
    "",
    "-v 9,minutes"
  },
  { "Maxtor DiamondMax VL 30",  // U: ATA66, H: ATA100
    "Maxtor (33073U4|32049U3|31536U2|30768U1|33073H4|32305H3|31536H2|30768H1)",
    "",
    "",
    "-v 9,minutes"
  },
  { "Maxtor DiamondMax 36",
    "Maxtor (93652U8|92739U6|91826U4|91369U3|90913U2|90845U2|90435U1)",
    "",
    "",
    "-v 9,minutes"
  },
  { "Maxtor DiamondMax 40 ATA 66",
    "Maxtor 9(0684U2|1024U2|1362U3|1536U3|2049U4|2562U5|3073U6|4098U8)",
    "",
    "",
    "-v 9,minutes"
  },
  { "Maxtor DiamondMax Plus 40 (Ultra ATA 66 and Ultra ATA 100)",
    "Maxtor (54098[UH]8|53073[UH]6|52732[UH]6|52049[UH]4|51536[UH]3|51369[UH]3|51024[UH]2)",
    "",
    "",
    "-v 9,minutes"
  },
  { "Maxtor DiamondMax 40 VL Ultra ATA 100",
    "Maxtor 3(1024H1|1535H2|2049H2|3073H3|4098H4)( B)?",
    "",
    "",
    "-v 9,minutes"
  },
  { "Maxtor DiamondMax Plus 45 Ulta ATA 100",
    "Maxtor 5(4610H6|4098H6|3073H4|2049H3|1536H2|1369H2|1023H2)",
    "",
    "",
    "-v 9,minutes"
  },
  { "Maxtor DiamondMax 60 ATA 66",
    "Maxtor 9(1023U2|1536U2|2049U3|2305U3|3073U4|4610U6|6147U8)",
    "",
    "",
    "-v 9,minutes"
  },
  { "Maxtor DiamondMax 60 ATA 100",
    "Maxtor 9(1023H2|1536H2|2049H3|2305H3|3073H4|4098H6|4610H6|6147H8)",
    "",
    "",
    "-v 9,minutes"
  },
  { "Maxtor DiamondMax Plus 60",
    "Maxtor 5T0(60H6|40H4|30H3|20H2|10H1)",
    "",
    "",
    "-v 9,minutes"
  },
  { "Maxtor DiamondMax 80",
    "Maxtor (98196H8|96147H6)",
    "",
    "",
    "-v 9,minutes"
  },
  { "Maxtor DiamondMax 536DX",
    "Maxtor 4W(100H6|080H6|060H4|040H3|030H2)",
    "",
    "",
    "-v 9,minutes"
  },
  { "Maxtor DiamondMax Plus 8",
    "Maxtor 6(E0[234]|K04)0L0",
    "",
    "",
    "-v 9,minutes"
  },
  { "Maxtor DiamondMax 10 (ATA/133 and SATA/150)",
    "Maxtor 6(B(30|25|20|16|12|10|08)0[MPRS]|L(080[MLP]|(100|120)[MP]|160[MP]|200[MPRS]|250[RS]|300[RS]))0",
    "",
    "",
    "-v 9,minutes"
  },
  { "Maxtor DiamondMax 10 (SATA/300)",
    "Maxtor 6V(080E|160E|200E|250F|300F|320F)0",
    "", "", ""
  },
  { "Maxtor DiamondMax Plus 9",
    "Maxtor 6Y((060|080|120|160)L0|(060|080|120|160|200|250)P0|(060|080|120|160|200|250)M0)",
    "",
    "",
    "-v 9,minutes"
  },
  { "Maxtor DiamondMax 11",
    "Maxtor 6H[45]00[FR]0",
    "", "", ""
  },
  { "Maxtor DiamondMax 17",
    "Maxtor 6G(080L|160[PE])0",
    "", "", ""
  },
  { "Seagate Maxtor DiamondMax 20",
    "MAXTOR STM3(40|80|160)[28]1[12]0?AS?",
    "", "", ""
  },
  { "Seagate Maxtor DiamondMax 21", // tested with MAXTOR STM3250310AS/3.AAF
    "MAXTOR STM3(80[28]15|160215|250310|(250|320)820|320620|500630)AS?",
    "", "", ""
  },
  { "Seagate Maxtor DiamondMax 22", // fixed firmware
    "(MAXTOR )?STM3(500320|750330|1000340)AS?",
    "MX1A", // http://knowledge.seagate.com/articles/en_US/FAQ/207969en
    "", ""
  },
  { "Seagate Maxtor DiamondMax 22", // fixed firmware
    "(MAXTOR )?STM3(160813|320614|640323|1000334)AS?",
    "MX1B", // http://knowledge.seagate.com/articles/en_US/FAQ/207975en
    "", ""
  },
  { "Seagate Maxtor DiamondMax 22", // buggy firmware
    "(MAXTOR )?STM3(500320|750330|1000340)AS?",
    "MX15",
    "There are known problems with these drives,\n"
    "AND THIS FIRMWARE VERSION IS AFFECTED,\n"
    "see the following Seagate web pages:\n"
    "http://knowledge.seagate.com/articles/en_US/FAQ/207931en\n"
    "http://knowledge.seagate.com/articles/en_US/FAQ/207969en",
    ""
  },
  { "Seagate Maxtor DiamondMax 22", // unknown firmware
    "(MAXTOR )?STM3(160813|32061[34]|500320|640323|750330|10003(34|40))AS?",
    "",
    "There are known problems with these drives,\n"
    "see the following Seagate web pages:\n"
    "http://knowledge.seagate.com/articles/en_US/FAQ/207931en\n"
    "http://knowledge.seagate.com/articles/en_US/FAQ/207969en\n"
    "http://knowledge.seagate.com/articles/en_US/FAQ/207975en",
    ""
  },
  { "Seagate Maxtor DiamondMax 23", // new firmware
    "STM3((160|250)31|(320|500)41|(750|1000)52)8AS?",
    "CC3[D-Z]",
    "", ""
  },
  { "Seagate Maxtor DiamondMax 23", // unknown firmware
    "STM3((160|250)31|(320|500)41|(750|1000)52)8AS?",
    "",
    "A firmware update for this drive may be available,\n"
    "see the following Seagate web pages:\n"
    "http://knowledge.seagate.com/articles/en_US/FAQ/207931en\n"
    "http://knowledge.seagate.com/articles/en_US/FAQ/213911en",
    ""
  },
  { "Maxtor MaXLine Plus II",
    "Maxtor 7Y250[PM]0",
    "",
    "",
    "-v 9,minutes"
  },
  { "Maxtor MaXLine II",
    "Maxtor [45]A(25|30|32)0[JN]0",
    "",
    "",
    "-v 9,minutes"
  },
  { "Maxtor MaXLine III (ATA/133 and SATA/150)",
    "Maxtor 7L(25|30)0[SR]0",
    "",
    "",
    "-v 9,minutes"
  },
  { "Maxtor MaXLine III (SATA/300)",
    "Maxtor 7V(25|30)0F0",
    "", "", ""
  },
  { "Maxtor MaXLine Pro 500",  // There is also a 7H500R0 model, but I
    "Maxtor 7H500F0",               // haven't added it because I suspect
    "",                               // it might need vendoropts_9_minutes
    "", ""                            // and nobody has submitted a report yet
  },
  { "", // HITACHI_DK14FA-20B
    "HITACHI_DK14FA-20B",
    "",
    "",
    "-v 9,minutes -v 193,loadunload"
  },
  { "HITACHI Travelstar DK23XX/DK23XXB",
    "HITACHI_DK23..-..B?",
    "",
    "",
    "-v 9,minutes -v 193,loadunload"
  },
  { "Hitachi Endurastar J4K20/N4K20 (formerly DK23FA-20J)",
    "(HITACHI_DK23FA-20J|HTA422020F9AT[JN]0)",
    "",
    "",
    "-v 9,minutes -v 193,loadunload"
  },
  { "Hitachi Endurastar J4K30/N4K30",
    "HE[JN]4230[23]0F9AT00",
    "",
    "",
    "-v 9,minutes -v 193,loadunload"
  },
  { "Hitachi Travelstar C4K60",  // 1.8" slim drive
    "HTC4260[23]0G5CE00|HTC4260[56]0G8CE00",
    "",
    "",
    "-v 9,minutes -v 193,loadunload"
  },
  { "IBM Travelstar 4GT",
    "IBM-DTCA-2(324|409)0",
    "", "", ""
  },
  { "IBM Travelstar 6GN",
    "IBM-DBCA-20(324|486|648)0",
    "", "", ""
  },
  { "IBM Travelstar 25GS, 18GT, and 12GN",
    "IBM-DARA-2(25|18|15|12|09|06)000",
    "", "", ""
  },
  { "IBM Travelstar 14GS",
    "IBM-DCYA-214000",
    "", "", ""
  },
  { "IBM Travelstar 4LP",
    "IBM-DTNA-2(180|216)0",
    "", "", ""
  },
  { "IBM Travelstar 48GH, 30GN, and 15GN",
    "(IBM-|Hitachi )?IC25(T048ATDA05|N0(30|20|15|12|10|07|06|05)ATDA04)-.",
    "", "", ""
  },
  { "IBM Travelstar 32GH, 30GT, and 20GN",
    "IBM-DJSA-2(32|30|20|10|05)",
    "", "", ""
  },
  { "IBM Travelstar 4GN",
    "IBM-DKLA-2(216|324|432)0",
    "", "", ""
  },
  { "IBM/Hitachi Travelstar 60GH and 40GN",
    "(IBM-|Hitachi )?IC25(T060ATC[SX]05|N0[4321]0ATC[SX]04)-.",
    "", "", ""
  },
  { "IBM/Hitachi Travelstar 40GNX",
    "(IBM-|Hitachi )?IC25N0[42]0ATC[SX]05-.",
    "", "", ""
  },
  { "Hitachi Travelstar 80GN",
    "(Hitachi )?IC25N0[23468]0ATMR04-.",
    "", "", ""
  },
  { "Hitachi Travelstar 4K40",
    "(Hitachi )?HTS4240[234]0M9AT00",
    "", "", ""
  },
  { "Hitachi Travelstar 4K120",
    "(Hitachi )?(HTS4212(60|80|10|12)H9AT00|HTS421260G9AT00)",
    "", "", ""
  },
  { "Hitachi Travelstar 5K80",
    "(Hitachi )?HTS5480[8642]0M9AT00",
    "", "", ""
  },
  { "Hitachi Travelstar 5K100",
    "(Hitachi )?HTS5410[1864]0G9(AT|SA)00",
    "", "", ""
  },
  { "Hitachi Travelstar E5K100",
    "(Hitachi )?HTE541040G9(AT|SA)00",
    "", "", ""
  },
  { "Hitachi Travelstar 5K120",
    "(Hitachi )?HTS5412(60|80|10|12)H9(AT|SA)00",
    "", "", ""
  },
  { "Hitachi Travelstar 5K160",
    "(Hitachi |HITACHI )?HTS5416([468]0|1[26])J9(AT|SA)00",
    "", "", ""
  },
  { "Hitachi Travelstar E5K160",
    "(Hitachi )?HTE5416(12|16|60|80)J9(AT|SA)00",
    "", "", ""
  },
  { "Hitachi Travelstar 5K250",
    "(Hitachi |HITACHI )?HTS5425(80|12|16|20|25)K9(A3|SA)00",
    "", "", ""
  },
  { "Hitachi Travelstar 5K320", // tested with HITACHI HTS543232L9SA00/FB4ZC4EC,
    // Hitachi HTS543212L9SA02/FBBAC52F
    "(Hitachi |HITACHI )?HT(S|E)5432(80|12|16|25|32)L9(A3(00)?|SA0[012])",
    "", "", ""
  },
  { "Hitachi/HGST Travelstar Z5K320", // tested with Hitachi HTS543232A7A384/ES2OA70K
    "(Hitachi|HGST) HT[ES]5432(16|25|32)A7A38[145]",
    "", "", ""
  },
  { "Hitachi Travelstar 5K500.B", // tested with Hitachi HTS545050B9SA00/PB4OC60X
    "(Hitachi )?HT[ES]5450(12|16|25|32|40|50)B9(A30[01]|SA00)",
    "", "", ""
  },
  { "Hitachi/HGST Travelstar Z5K500", // tested with HGST HTS545050A7E380/GG2OAC90,
      // Hitachi HTS545032A7E380/GGBOA7A0, HGST HTS545050A7E680/GR2OA230,
      // APPLE HDD HTS545050A7E362/GG2AB990
    "(Hitachi|HGST|APPLE HDD) HT[ES]5450(25|32|50)A7E(362|38[01]|680)",
    "", "", ""
  },
  { "Hitachi/HGST Travelstar 5K750", // tested with Hitachi HTS547575A9E384/JE4OA60A,
       // APPLE HDD HTS547550A9E384/JE3AD70F
    "(Hitachi|APPLE HDD) HT[ES]5475(50|64|75)A9E38[14]",
    "", "", ""
  },
  { "HGST Travelstar 5K1000", // tested with HGST HTS541010A9E680/JA0OA560,
      // HGST HTS541075A9E680/JA2OA560
    "HGST HT[ES]5410(64|75|10)A9E68[01]",
    "", "", ""
  },
  { "HGST Travelstar Z5K1000", // tested with HGST HTS541010A7E630/SE0OA4A0
    "HGST HTS5410(75|10)A7E63[015]",
    "", "", ""
  },
  { "HGST Travelstar 5K1500", // tested with HGST HTS541515A9E630/KA0OA500
    "HGST HT[ES]541515A9E63[015]",
    "", "", ""
  },
  { "Hitachi Travelstar 7K60",
    "(Hitachi )?HTS726060M9AT00",
    "", "", ""
  },
  { "Hitachi Travelstar E7K60",
    "(Hitachi )?HTE7260[46]0M9AT00",
    "", "", ""
  },
  { "Hitachi Travelstar 7K100",
    "(Hitachi )?HTS7210[168]0G9(AT|SA)00",
    "", "", ""
  },
  { "Hitachi Travelstar E7K100",
    "(Hitachi )?HTE7210[168]0G9(AT|SA)00",
    "", "", ""
  },
  { "Hitachi Travelstar 7K200", // tested with HITACHI HTS722016K9SA00/DCDZC75A
    "(Hitachi |HITACHI )?HTS7220(80|10|12|16|20)K9(A3|SA)00",
    "", "", ""
  },
  { "Hitachi Travelstar 7K320", // tested with
    // HTS723225L9A360/FCDOC30F, HTS723216L9A362/FC2OC39F
    "(Hitachi )?HT[ES]7232(80|12|16|25|32)L9(A300|A36[02]|SA61)",
    "", "", ""
  },
  { "Hitachi Travelstar Z7K320", // tested with HITACHI HTS723232A7A364/EC2ZB70B
    "(HITACHI )?HT[ES]7232(16|25|32)A7A36[145]",
    "", "", ""
  },
  { "Hitachi Travelstar 7K500", // tested with Hitachi HTS725050A9A360/PC4OC70D,
    // HITACHI HTS725032A9A364/PC3ZC70F
    "(Hitachi |HITACHI )?HT[ES]7250(12|16|25|32|50)A9A36[02-5]",
    "", "", ""
  },
  { "Hitachi/HGST Travelstar Z7K500", // tested with HITACHI HTS725050A7E630/GH2ZB390,
      // HGST HTS725050A7E630/GH2OA420, HGST HTS725050A7E630/GH2OA530
    "(HITACHI|HGST) HT[ES]7250(25|32|50)A7E63[015]",
    "", "", ""
  },
  { "Hitachi/HGST Travelstar 7K750", // tested with Hitachi HTS727550A9E364/JF3OA0E0,
      // Hitachi HTS727575A9E364/JF4OA0D0
    "(Hitachi|HGST) HT[ES]7275(50|64|75)A9E36[14]",
    "", "", ""
  },
  { "HGST Travelstar 7K1000", // tested with HGST HTS721010A9E630/JB0OA3B0
    // HGST HTS721075A9E630/JB2OA3J0
    "HGST HT[ES]7210(10|75)A9E63[01]",
    "", "", ""
  },
  { "IBM Deskstar 14GXP and 16GP",
    "IBM-DTTA-3(7101|7129|7144|5032|5043|5064|5084|5101|5129|5168)0",
    "", "", ""
  },
  { "IBM Deskstar 25GP and 22GXP",
    "IBM-DJNA-3(5(101|152|203|250)|7(091|135|180|220))0",
    "", "", ""
  },
  { "IBM Deskstar 37GP and 34GXP",
    "IBM-DPTA-3(5(375|300|225|150)|7(342|273|205|136))0",
    "", "", ""
  },
  { "IBM/Hitachi Deskstar 120GXP",
    "(IBM-)?IC35L((020|040|060|080|120)AVVA|0[24]0AVVN)07-[01]",
    "", "", ""
  },
  { "IBM/Hitachi Deskstar GXP-180",
    "(IBM-)?IC35L(030|060|090|120|180)AVV207-[01]",
    "", "", ""
  },
  { "Hitachi CinemaStar 5K320", // tested with Hitachi HCS5C3225SLA380/STBOA37H
    "Hitachi HCS5C32(25|32)SLA380",
    "", "", ""
  },
  { "Hitachi CinemaStar 5K1000", // Hitachi HCS5C1010CLA382/JC4OA3EA
    "Hitachi HCS5C10(10|75|50|32|25|16)CLA382",
    "", "", ""
  },
  { "Hitachi Deskstar 5K3000", // tested with HDS5C3030ALA630/MEAOA5C0,
       // Hitachi HDS5C3020BLE630/MZ4OAAB0 (OEM, Toshiba Canvio Desktop)
    "(Hitachi )?HDS5C30(15|20|30)(ALA|BLE)63[02].*",
    "", "", ""
  },
  { "Hitachi Deskstar 5K4000", // tested with HDS5C4040ALE630/MPAOA250
    "(Hitachi )?HDS5C40(30|40)ALE63[01].*",
    "", "", ""
  },
  { "Hitachi Deskstar 7K80",
    "(Hitachi )?HDS7280([48]0PLAT20|(40)?PLA320|80PLA380).*",
    "", "", ""
  },
  { "Hitachi Deskstar 7K160",
    "(Hitachi )?HDS7216(80|16)PLA[3T]80.*",
    "", "", ""
  },
  { "Hitachi Deskstar 7K250",
    "(Hitachi )?HDS7225((40|80|12|16)VLAT20|(12|16|25)VLAT80|(80|12|16|25)VLSA80)",
    "", "", ""
  },
  { "Hitachi Deskstar 7K250 (SUN branded)",
    "HITACHI HDS7225SBSUN250G.*",
    "", "", ""
  },
  { "Hitachi Deskstar T7K250",
    "(Hitachi )?HDT7225((25|20|16)DLA(T80|380))",
    "", "", ""
  },
  { "Hitachi Deskstar 7K400",
    "(Hitachi )?HDS724040KL(AT|SA)80",
    "", "", ""
  },
  { "Hitachi Deskstar 7K500",
    "(Hitachi )?HDS725050KLA(360|T80)",
    "", "", ""
  },
  { "Hitachi Deskstar P7K500",
    "(Hitachi )?HDP7250(16|25|32|40|50)GLA(36|38|T8)0",
    "", "", ""
  },
  { "Hitachi Deskstar T7K500",
    "(Hitachi )?HDT7250(25|32|40|50)VLA(360|380|T80)",
    "", "", ""
  },
  { "Hitachi Deskstar 7K1000",
    "(Hitachi )?HDS7210(50|75|10)KLA330",
    "", "", ""
  },
  { "Hitachi Deskstar 7K1000.B",
    "(Hitachi )?HDT7210((16|25)SLA380|(32|50|64|75|10)SLA360)",
    "", "", ""
  },
  { "Hitachi Deskstar 7K1000.C", // tested with Hitachi HDS721010CLA330/JP4OA3MA,
      // Hitachi HDS721025CLA682/JP1OA41A
    "(Hitachi )?HDS7210((16|25)CLA[36]82|(32|50)CLA[36]62|(64|75|10)CLA[36]3[02])",
    "", "", ""
  },
  { "Hitachi Deskstar 7K1000.D", // tested with HDS721010DLE630/MS2OA5Q0
    "Hitachi HDS7210(25|32|50|75|10)DLE630",
    "", "", ""
  },
  { "Hitachi Deskstar E7K1000", // tested with HDE721010SLA330/ST6OA31B
    "Hitachi HDE7210(50|75|10)SLA330",
    "", "", ""
  },
  { "Hitachi Deskstar 7K2000",
    "Hitachi HDS722020ALA330",
    "", "", ""
  },
  { "Hitachi Deskstar 7K3000", // tested with Hitachi HDS723030ALA640/MKAOA3B0,
      // Hitachi HDS723030BLE640/MX6OAAB0
    "Hitachi HDS7230((15|20)BLA642|30ALA640|30BLE640)",
    "", "", ""
  },
  { "Hitachi/HGST Deskstar 7K4000", // tested with Hitachi HDS724040ALE640/MJAOA250,
      // HGST HDS724040ALE640/MJAOA580
    "(Hitachi|HGST) HDS724040ALE640",
    "", "", ""
  },
  { "HGST Deskstar NAS", // tested with HGST HDN724040ALE640/MJAOA5E0,
       // HGST HDN726050ALE610/APGNT517, HGST HDN726060ALE610/APGNT517
       // HGST HDN726040ALE614/APGNW7JH, HGST HDN726060ALE614/K1HE594D
    "HGST HDN72(4030|4040|6040|6050|6060)ALE6(10|14|40|04)",
    "", "", ""
  },
  { "Hitachi Ultrastar A7K1000", // tested with
    // HUA721010KLA330      44X2459 42C0424IBM/GKAOAB4A
    "(Hitachi )?HUA7210(50|75|10)KLA330.*",
    "", "", ""
  },
  { "Hitachi Ultrastar A7K2000", // tested with
    // HUA722010CLA330      43W7629 42C0401IBM
    "(Hitachi )?HUA7220(50|10|20)[AC]LA33[01].*",
    "", "", ""
  },
  { "Hitachi Ultrastar 7K3000", // tested with Hitachi HUA723030ALA640/MKAOA580,
      // Hitachi HUA723020ALA641/MK7OA840
    "Hitachi HUA7230(20|30)ALA64[01]",
    "", "", ""
  },
  { "Hitachi/HGST Ultrastar 7K4000", // tested with Hitachi HUS724040ALE640/MJAOA3B0,
      // HGST HUS724040ALE640/MJAOA580, HGST HUS724020ALA640/MF6OAA70
    "(Hitachi|HGST) HUS7240(20|30|40)AL[AE]64[01]",
    "", "", ""
  },
  { "Hitachi/HGST Ultrastar 7K2", //
    "(Hitachi|HGST) HUS722T[12]TALA604",
    "", "",
    "-v 16,raw48,Gas_Gauge"
  },
  { "HGST Ultrastar 7K6000", // tested with HGST HUS726060ALE614/APGNW517
    "HGST HUS7260[2456]0AL[AEN]61[014]",
    "", "", ""
  },
  { "HGST Ultrastar He6", // tested with HGST HUS726060ALA640/AHGNT1E2
    "HGST HUS726060ALA64[01]",
    "", "",
    "-v 22,raw48,Helium_Level"
  },
  { "HGST Ultrastar He8", // tested with HGST HUH728060ALE600/GR2OA230
    "HGST HUH7280(60|80)AL[EN]60[014]",
    "", "",
    "-v 22,raw48,Helium_Level"
  },
  { "HGST Ultrastar He10", // tested with HGST HUH7210100ALE600/0F27452
    "HGST HUH7210(08|10)AL[EN]60[014]",
    "", "",
    "-v 22,raw48,Helium_Level"
  },
  { "HGST Ultrastar DC HC520 (He12)", // tested with HGST HUH721212ALE600/LEGNT3D0
    "HGST HUH721212AL[EN]60[014]",
    "", "",
    "-v 22,raw48,Helium_Level"
  },
  { "HGST MegaScale 4000", // tested with HGST HMS5C4040ALE640/MPAOA580
    "HGST HMS5C4040[AB]LE64[01]", // B = DC 4000.B
    "", "", ""
  },
  { "Toshiba 2.5\" HDD (10-20 GB)",
    "TOSHIBA MK(101[67]GAP|15[67]GAP|20(1[678]GAP|(18|23)GAS))",
    "", "", ""
  },
  { "Toshiba 2.5\" HDD (30-60 GB)",
    "TOSHIBA MK((6034|4032)GSX|(6034|4032)GAX|(6026|4026|4019|3019)GAXB?|(6025|6021|4025|4021|4018|3025|3021|3018)GAS|(4036|3029)GACE?|(4018|3017)GAP)",
    "", "", ""
  },
  { "Toshiba 2.5\" HDD (80 GB and above)",
    "TOSHIBA MK(80(25GAS|26GAX|32GAX|32GSX)|10(31GAS|32GAX)|12(33GAS|34G[AS]X)|2035GSS)",
    "", "", ""
  },
  { "Toshiba 2.5\" HDD MK..37GSX", // tested with TOSHIBA MK1637GSX/DL032C
    "TOSHIBA MK(12|16)37GSX",
    "", "", ""
  },
  { "Toshiba 2.5\" HDD MK..46GSX", // tested with TOSHIBA MK1246GSX/LB213M
    "TOSHIBA MK(80|12|16|25)46GSX",
    "", "", ""
  },
  { "Toshiba 2.5\" HDD MK..50GACY", // tested with TOSHIBA MK8050GACY/TF105A
    "TOSHIBA MK8050GACY",
    "", "", ""
  },
  { "Toshiba 2.5\" HDD MK..34GSX", // tested with TOSHIBA MK8034GSX/AH301E
    "TOSHIBA MK(80|12|10)34GSX",
    "", "", ""
  },
  //
  { "Toshiba 2.5\" HDD MK..32GSX", // tested with TOSHIBA MK1032GSX/AS021G
    "TOSHIBA MK(10|80|60|40)32GSX",
    "", "", ""
  },
  { "Toshiba 2.5\" HDD MK..51GSY", // tested with TOSHIBA MK1251GSY/LD101D
    "TOSHIBA MK(80|12|16|25)51GSY",
    "",
    "",
    "-v 9,minutes"
  },
  { "Toshiba 2.5\" HDD MK..52GSX",
    "TOSHIBA MK(80|12|16|25|32)52GSX",
    "", "", ""
  },
  { "Toshiba 2.5\" HDD MK..55GSX", // tested with TOSHIBA MK5055GSX/FG001A, MK3255GSXF/FH115B
    "TOSHIBA MK(12|16|25|32|40|50)55GSXF?",
    "", "", ""
  },
  { "Toshiba 2.5\" HDD MK..56GSY", // tested with TOSHIBA MK2556GSYF/LJ001D
    "TOSHIBA MK(16|25|32|50)56GSYF?",
    "",
    "",
    "-v 9,minutes"
  },
  { "Toshiba 2.5\" HDD MK..59GSXP (AF)",
    "TOSHIBA MK(32|50|64|75)59GSXP?",
    "", "", ""
  },
  { "Toshiba 2.5\" HDD MK..59GSM (AF)",
    "TOSHIBA MK(75|10)59GSM",
    "", "", ""
  },
  { "Toshiba 2.5\" HDD MK..61GSY[N]", // tested with TOSHIBA MK5061GSY/MC102E, MK5061GSYN/MH000A,
      // TOSHIBA MK2561GSYN/MH000D
    "TOSHIBA MK(16|25|32|50|64)61GSYN?",
    "",
    "",
    "-v 9,minutes" // TOSHIBA MK2561GSYN/MH000D
  },
  { "Toshiba 2.5\" HDD MK..61GSYB", // tested with TOSHIBA MK5061GSYB/ME0A
    "TOSHIBA MK(16|25|32|50|64)61GSYB",
    "", "", ""
  },
  { "Toshiba 2.5\" HDD MK..65GSX", // tested with TOSHIBA MK5065GSX/GJ003A, MK3265GSXN/GH012H,
      // MK5065GSXF/GP006B, MK2565GSX H/GJ003A
    "TOSHIBA MK(16|25|32|50|64)65GSX[FN]?( H)?", // "... H" = USB ?
    "", "", ""
  },
  { "Toshiba 2.5\" HDD MK..75GSX", // tested with TOSHIBA MK7575GSX/GT001C
    "TOSHIBA MK(32|50|64|75)75GSX",
    "", "", ""
  },
  { "Toshiba 2.5\" HDD MK..76GSX", // tested with TOSHIBA MK3276GSX/GS002D
    "TOSHIBA MK(16|25|32|50|64)76GSX",
    "",
    "",
    "-v 9,minutes"
  },
  { "Toshiba 2.5\" HDD MQ01ABB...", // tested with TOSHIBA MQ01ABB200/AY000U
    "TOSHIBA MQ01ABB(100|150|200)",
    "", "", ""
  },
  { "Toshiba 2.5\" HDD MQ01ABC...", // tested with TOSHIBA MQ01ABC150/AQ001U
    "TOSHIBA MQ01ABC(100|150|200)",
    "", "", ""
  },
  { "Toshiba 2.5\" HDD MQ01ABD...", // tested with TOSHIBA MQ01ABD100/AX001U,
      // TOSHIBA MQ01ABD100V/AX001Q
    "TOSHIBA MQ01ABD(025|032|050|064|075|100)V?",
    "", "", ""
  },
  { "Toshiba 2.5\" HDD MQ01ABF...", // tested with TOSHIBA MQ01ABF050/AM001J
    "TOSHIBA MQ01ABF(050|075|100)",
    "", "", ""
  },
  { "Toshiba 2.5\" HDD MQ01UBB... (USB 3.0)", // tested with TOSHIBA MQ01UBB200/AY000U (0x0480:0xa100),
      // TOSHIBA MQ01UBB200/34MATMZ5T (0x05ac:0x8406)
    "TOSHIBA MQ01UBB200",
    "", "", ""
  },
  { "Toshiba 2.5\" HDD MQ01UBD... (USB 3.0)", // tested with TOSHIBA MQ01UBD050/AX001U (0x0480:0xa007),
      // TOSHIBA MQ01UBD100/AX001U (0x0480:0x0201, 0x0480:0xa200),
      // TOSHIBA MQ01UBD050/AX101U (0x0480:0xa202)
    "TOSHIBA MQ01UBD(050|075|100)",
    "", "", ""
  },
  { "Toshiba 2.5\" HDD MQ03ABB...", // tested with TOSHIBA MQ03ABB300
    "TOSHIBA MQ03ABB[23]00",
    "", "", ""
  },
  { "Toshiba 2.5\" HDD MQ03UBB...", // tested with TOSHIBA MQ03UBB200/37I7T0NJT
    "TOSHIBA MQ03UBB(300|200|250)",
    "", "", ""
  },
  { "Toshiba 3.5\" HDD MK.002TSKB", // tested with TOSHIBA MK1002TSKB/MT1A
    "TOSHIBA MK(10|20)02TSKB",
    "", "", ""
  },
  { "Toshiba 3.5\" MG03ACAxxx(Y) Enterprise HDD", // tested with TOSHIBA MG03ACA100/FL1A
    "TOSHIBA MG03ACA[1234]00Y?",
    "", "", ""
  },
  { "Toshiba 3.5\" MD04ACA... Enterprise HDD", // tested with TOSHIBA MD04ACA500/FP1A
    "TOSHIBA MD04ACA[2345]00",
    "", "", ""
  },
  { "Toshiba 3.5\" MG04ACA... Enterprise HDD", // tested with TOSHIBA MG04ACA600A/FS2B
    "TOSHIBA MG04ACA[23456]00[AE].?",
    "", "", ""
  },
  { "Toshiba 3.5\" DT01ABA... Desktop HDD", // tested with TOSHIBA DT01ABA300/MZ6OABB0
    "TOSHIBA DT01ABA(100|150|200|300)",
    "", "", ""
  },
  { "Toshiba 3.5\" DT01ACA... Desktop HDD", // tested with TOSHIBA DT01ACA100/MS2OA750,
      // TOSHIBA DT01ACA200/MX4OABB0, TOSHIBA DT01ACA300/MX6OABB0
    "TOSHIBA DT01ACA(025|032|050|075|100|150|200|300)",
    "", "", ""
  },
  { "Toshiba X300", // tested with TOSHIBA HDWE160/FS2A
    "TOSHIBA HDWE1[456]0",
    "", "", ""
  },
  { "Toshiba P300", // tested with TOSHIBA HDWD120/MX4OACF0
    "TOSHIBA HDWD1(30|20|10|05)",
    "", "", ""
  },
  { "Toshiba 1.8\" HDD",
    "TOSHIBA MK[23468]00[4-9]GA[HL]",
    "", "", ""
  },
  { "Toshiba 1.8\" HDD MK..29GSG",
    "TOSHIBA MK(12|16|25)29GSG",
    "", "", ""
  },
  { "", // TOSHIBA MK6022GAX
    "TOSHIBA MK6022GAX",
    "", "", ""
  },
  { "Toshiba HK4R Series SSD", // TOSHIBA THNSN8960PCSE/8EET6101
    "TOSHIBA THNSN8(120P|240P|480P|960P|1Q92)CSE",
    "", "", 
    "-v 167,raw48,SSD_Protect_Mode "
    "-v 168,raw48,SATA_PHY_Error_Count "
    "-v 169,raw48,Bad_Block_Count "
    "-v 173,raw48,Erase_Count "
  },
  { "Toshiba HG6 Series SSD", // TOSHIBA THNSNJ512GCST/JTRA0102
    // http://www.farnell.com/datasheets/1852757.pdf
    // TOSHIBA THNSFJ256GCSU/JULA1102
    // TOSHIBA THNSFJ256GDNU A/JYLA1102
    "TOSHIBA THNS[NF]J(060|128|256|512)G[BCAM8VD][SCN][TU].*",
    "", "", 
    "-v 167,raw48,SSD_Protect_Mode "
    "-v 168,raw48,SATA_PHY_Error_Count "
    "-v 169,raw48,Bad_Block_Count "
    "-v 173,raw48,Erase_Count "
  },
  { "", // TOSHIBA MK6409MAV
    "TOSHIBA MK6409MAV",
    "", "", ""
  },
  { "Toshiba MKx019GAXB (SUN branded)",
    "TOS MK[34]019GAXB SUN[34]0G",
    "", "", ""
  },
  { "Seagate Momentus",
    "ST9(20|28|40|48)11A",
    "", "", ""
  },
  { "Seagate Momentus 42",
    "ST9(2014|3015|4019)A",
    "", "", ""
  },
  { "Seagate Momentus 4200.2", // tested with ST960812A/3.05
    "ST9(100822|808210|60812|50212|402113|30219)A",
    "", "", ""
  },
  { "Seagate Momentus 5400.2",
    "ST9(808211|6082[12]|408114|308110|120821|10082[34]|8823|6812|4813|3811)AS?",
    "", "", ""
  },
  { "Seagate Momentus 5400.3",
    "ST9(4081[45]|6081[35]|8081[15]|100828|120822|160821)AS?",
    "", "", ""
  },
  { "Seagate Momentus 5400.3 ED",
    "ST9(4081[45]|6081[35]|8081[15]|100828|120822|160821)AB",
    "", "", ""
  },
  { "Seagate Momentus 5400.4",
    "ST9(120817|(160|200|250)827)AS",
    "", "", ""
  },
  { "Seagate Momentus 5400.5",
    "ST9((80|120|160)310|(250|320)320)AS",
    "", "", ""
  },
  { "Seagate Momentus 5400.6",
    "ST9(80313|160(301|314)|(12|25)0315|250317|(320|500)325|500327|640320)ASG?",
    "", "", ""
  },
  { "Seagate Momentus 5400.7",
    "ST9(160316|(250|320)310|(500|640)320)AS",
    "", "", ""
  },
  { "Seagate Momentus 5400.7 (AF)", // tested with ST9640322AS/0001BSM2
      // (device reports 4KiB LPS with 1 sector offset)
    "ST9(320312|400321|640322|750423)AS",
    "", "", ""
  },
  { "Seagate Momentus 5400 PSD", // Hybrid drives
    "ST9(808212|(120|160)8220)AS",
    "", "", ""
  },
  { "Seagate Momentus 7200.1",
    "ST9(10021|80825|6023|4015)AS?",
    "", "", ""
  },
  { "Seagate Momentus 7200.2",
    "ST9(80813|100821|120823|160823|200420)ASG?",
    "", "", ""
  },
  { "Seagate Momentus 7200.3",
    "ST9((80|120|160)411|(250|320)421)ASG?",
    "", "", ""
  },
  { "Seagate Momentus 7200.4",
    "ST9(160412|250410|320423|500420)ASG?",
    "", "", ""
  },
  { "Seagate Momentus 7200 FDE.2",
    "ST9((160413|25041[12]|320426|50042[12])AS|(16041[489]|2504[16]4|32042[67]|500426)ASG)",
    "", "", ""
  },
  { "Seagate Momentus 7200.5", // tested with ST9750420AS/0001SDM5, ST9750420AS/0002SDM1
    "ST9(50042[34]|64042[012]|75042[02])ASG?",
    "", "", ""
  },
  { "Seagate Momentus XT", // fixed firmware
    "ST9(2505610|3205620|5005620)AS",
    "SD2[68]", // http://knowledge.seagate.com/articles/en_US/FAQ/215451en
    "", ""
  },
  { "Seagate Momentus XT", // buggy firmware, tested with ST92505610AS/SD24
    "ST9(2505610|3205620|5005620)AS",
    "SD2[45]",
    "These drives may corrupt large files,\n"
    "AND THIS FIRMWARE VERSION IS AFFECTED,\n"
    "see the following web pages for details:\n"
    "http://knowledge.seagate.com/articles/en_US/FAQ/215451en\n"
    "https://superuser.com/questions/313447/seagate-momentus-xt-corrupting-files-linux-and-mac",
    ""
  },
  { "Seagate Momentus XT", // unknown firmware
    "ST9(2505610|3205620|5005620)AS",
    "",
    "These drives may corrupt large files,\n"
    "see the following web pages for details:\n"
    "http://knowledge.seagate.com/articles/en_US/FAQ/215451en\n"
    "https://superuser.com/questions/313447/seagate-momentus-xt-corrupting-files-linux-and-mac",
    ""
  },
  { "Seagate Momentus XT (AF)", // tested with ST750LX003-1AC154/SM12
    "ST750LX003-.*",
    "", "", ""
  },
  { "Seagate Momentus Thin", // tested with ST320LT007-9ZV142/0004LVM1
    "ST(160|250|320)LT0(07|09|11|14)-.*",
    "", "", ""
  },
  { "Seagate Laptop HDD", // tested with ST500LT012-9WS142/0001SDM1,
      // ST500LM021-1KJ152/0002LIM1, ST4000LM016-1N2170/0003
    "ST((25|32|50)0LT0(12|15|25)|(32|50)0LM0(10|21)|[34]000LM016)-.*",
    "", "", ""
  },
  { "Seagate Laptop SSHD", // tested with ST500LM000-1EJ162/SM11
    "ST(500|1000)LM0(00|14)-.*",
    "", "", ""
  },
  { "Seagate Medalist 1010, 1720, 1721, 2120, 3230 and 4340",  // ATA2, with -t permissive
    "ST3(1010|1720|1721|2120|3230|4340)A",
    "", "", ""
  },
  { "Seagate Medalist 2110, 3221, 4321, 6531, and 8641",
    "ST3(2110|3221|4321|6531|8641)A",
    "", "", ""
  },
  { "Seagate U4",
    "ST3(2112|4311|6421|8421)A",
    "", "", ""
  },
  { "Seagate U5",
    "ST3(40823|30621|20413|15311|10211)A",
    "", "", ""
  },
  { "Seagate U6",
    "ST3(8002|6002|4081|3061|2041)0A",
    "", "", ""
  },
  { "Seagate U7",
    "ST3(30012|40012|60012|80022|120020)A",
    "", "", ""
  },
  { "Seagate U8",
    "ST3(4313|6811|8410|4313|13021|17221)A",
    "", "", ""
  },
  { "Seagate U9", // tested with ST3160022ACE/9.51
    "ST3(80012|120025|160022)A(CE)?",
    "", "", ""
  },
  { "Seagate U10",
    "ST3(20423|15323|10212)A",
    "", "", ""
  },
  { "Seagate UX",
    "ST3(10014A(CE)?|20014A)",
    "", "", ""
  },
  { "Seagate Barracuda ATA",
    "ST3(2804|2724|2043|1362|1022|681)0A",
    "", "", ""
  },
  { "Seagate Barracuda ATA II",
    "ST3(3063|2042|1532|1021)0A",
    "", "", ""
  },
  { "Seagate Barracuda ATA III",
    "ST3(40824|30620|20414|15310|10215)A",
    "", "", ""
  },
  { "Seagate Barracuda ATA IV",
    "ST3(20011|30011|40016|60021|80021)A",
    "", "", ""
  },
  { "Seagate Barracuda ATA V",
    "ST3(12002(3A|4A|9A|3AS)|800(23A|15A|23AS)|60(015A|210A)|40017A)",
    "", "", ""
  },
  { "Seagate Barracuda 5400.1",
    "ST340015A",
    "", "", ""
  },
  { "Seagate Barracuda 7200.7 and 7200.7 Plus", // tested with "ST380819AS          39M3701 39M0171 IBM"/3.03
    "ST3(200021A|200822AS?|16002[13]AS?|12002[26]AS?|1[26]082[78]AS|8001[13]AS?|8081[79]AS|60014A|40111AS|40014AS?)( .* IBM)?",
    "", "", ""
  },
  { "Seagate Barracuda 7200.8",
    "ST3(400[68]32|300[68]31|250[68]23|200826)AS?",
    "", "", ""
  },
  { "Seagate Barracuda 7200.9",
    "ST3(402111?|80[28]110?|120[28]1[0134]|160[28]1[012]|200827|250[68]24|300[68]22|(320|400)[68]33|500[68](32|41))AS?.*",
    "", "", ""
  },
  { "Seagate Barracuda 7200.10",
    "ST3((80|160)[28]15|200820|250[34]10|(250|300|320|400)[68]20|360320|500[68]30|750[68]40)AS?",
    "", "", ""
  },
  { "Seagate Barracuda 7200.11", // unaffected firmware
    "ST3(160813|320[68]13|500[368]20|640[36]23|640[35]30|750[36]30|1000(333|[36]40)|1500341)AS?",
    "CC.?.?", // http://knowledge.seagate.com/articles/en_US/FAQ/207957en
    "", ""
  },
  { "Seagate Barracuda 7200.11", // fixed firmware
    "ST3(500[368]20|750[36]30|1000340)AS?",
    "SD1A", // http://knowledge.seagate.com/articles/en_US/FAQ/207951en
    "", ""
  },
  { "Seagate Barracuda 7200.11", // fixed firmware
    "ST3(160813|320[68]13|640[36]23|1000333|1500341)AS?",
    "SD[12]B", // http://knowledge.seagate.com/articles/en_US/FAQ/207957en
    "", ""
  },
  { "Seagate Barracuda 7200.11", // buggy or fixed firmware
    "ST3(500[368]20|640[35]30|750[36]30|1000340)AS?",
    "(AD14|SD1[5-9]|SD81)",
    "There are known problems with these drives,\n"
    "THIS DRIVE MAY OR MAY NOT BE AFFECTED,\n"
    "see the following web pages for details:\n"
    "http://knowledge.seagate.com/articles/en_US/FAQ/207931en\n"
    "http://knowledge.seagate.com/articles/en_US/FAQ/207951en\n"
    "https://bugs.debian.org/cgi-bin/bugreport.cgi?bug=632758",
    ""
  },
  { "Seagate Barracuda 7200.11", // unknown firmware
    "ST3(160813|320[68]13|500[368]20|640[36]23|640[35]30|750[36]30|1000(333|[36]40)|1500341)AS?",
    "",
    "There are known problems with these drives,\n"
    "see the following Seagate web pages:\n"
    "http://knowledge.seagate.com/articles/en_US/FAQ/207931en\n"
    "http://knowledge.seagate.com/articles/en_US/FAQ/207951en\n"
    "http://knowledge.seagate.com/articles/en_US/FAQ/207957en",
    ""
  },
  { "Seagate Barracuda 7200.12", // new firmware
    "ST3(160318|250318|320418|50041[08]|750528|1000528)AS",
    "CC4[9A-Z]",
    "", ""
  },
  { "Seagate Barracuda 7200.12", // unknown firmware
    "ST3(160318|250318|320418|50041[08]|750528|1000528)AS",
    "",
    "A firmware update for this drive may be available,\n"
    "see the following Seagate web pages:\n"
    "http://knowledge.seagate.com/articles/en_US/FAQ/207931en\n"
    "http://knowledge.seagate.com/articles/en_US/FAQ/213891en",
    ""
  },
  { "Seagate Barracuda 7200.12", // tested with ST3250312AS/JC45, ST31000524AS/JC45,
      // ST3500413AS/JC4B, ST3750525AS/JC4B
      // ST3160316AS/JC45
      // Possible options: ST31000524AS, ST3500413AS, ST3250312AS ,
      // ST3750525AS, ST3320413AS, ST3160316AS
    "ST3(160318|25031[128]|320418|50041[038]|750(518|52[358])|100052[348]|320413|160316)AS",
    "", "", ""
  },
  { "Seagate Barracuda XT", // tested with ST32000641AS/CC13,
      // ST4000DX000-1C5160/CC42
    "ST(3(2000641|3000651)AS|4000DX000-.*)",
    "", "", ""
  },
  { "Seagate Barracuda 7200.14 (AF)", // new firmware, tested with
      // ST3000DM001-9YN166/CC4H, ST3000DM001-9YN166/CC9E
    "ST(1000|1500|2000|2500|3000)DM00[1-3]-9YN16.",
    "CC(4[H-Z]|[5-9A-Z]..*)", // >= "CC4H"
    "",
    "-v 188,raw16 -v 240,msec24hour32" // tested with ST3000DM001-9YN166/CC4H
  },
  { "Seagate Barracuda 7200.14 (AF)", // old firmware, tested with
      // ST1000DM003-9YN162/CC46
    "ST(1000|1500|2000|2500|3000)DM00[1-3]-9YN16.",
    "CC4[679CG]",
    "A firmware update for this drive is available,\n"
    "see the following Seagate web pages:\n"
    "http://knowledge.seagate.com/articles/en_US/FAQ/207931en\n"
    "http://knowledge.seagate.com/articles/en_US/FAQ/223651en",
    "-v 188,raw16 -v 240,msec24hour32"
  },
  { "Seagate Barracuda 7200.14 (AF)", // unknown firmware
    "ST(1000|1500|2000|2500|3000)DM00[1-3]-9YN16.",
    "",
    "A firmware update for this drive may be available,\n"
    "see the following Seagate web pages:\n"
    "http://knowledge.seagate.com/articles/en_US/FAQ/207931en\n"
    "http://knowledge.seagate.com/articles/en_US/FAQ/223651en",
    "-v 188,raw16 -v 240,msec24hour32"
  },
  { "Seagate Barracuda 7200.14 (AF)", // different part number, tested with
      // ST1000DM003-1CH162/CC47, ST1000DM003-1CH162/CC49, ST2000DM001-1CH164/CC24,
      // ST1000DM000-9TS15E/CC92, APPLE HDD ST3000DM001/AP15 (no attr 240)
    "ST(1000|1500|2000|2500|3000)DM00[0-3]-.*|"
    "APPLE HDD ST3000DM001",
    "", "",
    "-v 188,raw16 -v 240,msec24hour32"
  },
  // should be ST4000DM005, ST3000DM008,ST3000DM009,ST2000DM006,ST2000DM007
  // ST1000DM010, ST500DM009
  // tested: ST3000DM008-2DM166/CC26
  { "Seagate Barracuda 3.5", // tested on ST1000DM010-2EP102/Z9ACZM97
    "ST(4000DM00[45]|3000DM008|3000DM009|2000DM006|2000DM007|1000DM010|500DM009)-.*",
    "", "",
    "-v 188,raw16 -v 240,msec24hour32"
  },
  // ST8000DM004, ST6000DM003, ST4000DM004, ST3000DM007, ST2000DM005
  { "Seagate Barracuda Compute", // tested on ST8000DM004-2CX188/0001
    "ST(8000DM004|6000DM003|4000DM004|3000DM007|2000DM005)-.*",
    "", "",
    ""
  },
  { "Seagate Barracuda Pro", // tested on ST8000DM004-2CX188/0001
    "ST(8000DM005|6000DM004|4000DM006|2000DM009)-.*",
    "", "",
    "-v 188,raw16 -v 240,msec24hour32"
  },
  { "Seagate Barracuda 7200.14 (AF)", // < 1TB, tested with ST250DM000-1BC141
    "ST(250|320|500|750)DM00[0-3]-.*",
    "", "",
    "-v 188,raw16 -v 240,msec24hour32"
  },
  { "Seagate Desktop HDD.15", // tested with ST4000DM000-1CD168/CC43, ST5000DM000-1FK178/CC44,
      // ST6000DM001-1XY17Z/CC48
    "ST[4568]000DM00[012]-.*",
    "", "",
    "-v 188,raw16 -v 240,msec24hour32"
  },
  { "Seagate Desktop SSHD", // tested with ST2000DX001-1CM164/CC43
    "ST[124]000DX001-.*",
    "", "",
    "-v 188,raw16 -v 240,msec24hour32"
  },
  { "Seagate Barracuda LP", // new firmware
    "ST3(500412|1000520|1500541|2000542)AS",
    "CC3[5-9A-Z]",
    "", ""
  },
  { "Seagate Barracuda LP", // unknown firmware
    "ST3(500412|1000520|1500541|2000542)AS",
    "",
    "A firmware update for this drive may be available,\n"
    "see the following Seagate web pages:\n"
    "http://knowledge.seagate.com/articles/en_US/FAQ/207931en\n"
    "http://knowledge.seagate.com/articles/en_US/FAQ/213915en",
    ""
  },
  { "Seagate Barracuda Green (AF)", // new firmware
    "ST((10|15|20)00DL00[123])-.*",
    "CC(3[2-9A-Z]|[4-9A-Z]..*)", // >= "CC32"
    "", ""
  },
  { "Seagate Barracuda Green (AF)", // unknown firmware
    "ST((10|15|20)00DL00[123])-.*",
    "",
    "A firmware update for this drive may be available,\n"
    "see the following Seagate web pages:\n"
    "http://knowledge.seagate.com/articles/en_US/FAQ/207931en\n"
    "http://knowledge.seagate.com/articles/en_US/FAQ/218171en",
    ""
  },
  { "Seagate Barracuda ES",
    "ST3(250[68]2|32062|40062|50063|75064)0NS",
    "", "", ""
  },
  // ST5000LM000, ST4000LM024, ST3000LM024, ST2000LM015, ST1000LM048, ST500LM030
  { "Seagate Barracuda 2.5 5400", // ST2000LM015-2E8174/SDM1, ST4000LM024-2AN17V/0001
    "ST(5000LM000|[34]000LM024|2000LM015|1000LM048|500LM030)-.*",
    "",
    "",
    "-v 183,raw48,SATA_Downshift_Count "
  },
  { "Seagate Barracuda ES.2", // fixed firmware
    "ST3(25031|50032|75033|100034)0NS",
    "SN[01]6|"         // http://knowledge.seagate.com/articles/en_US/FAQ/207963en
    "MA(0[^7]|[^0].)", // http://dellfirmware.seagate.com/dell_firmware/DellFirmwareRequest.jsp
    "", ""             //        ^^^^^^^^^^^^ down (no DNS A record)
  },
  { "Seagate Barracuda ES.2", // buggy firmware (Dell)
    "ST3(25031|50032|75033|100034)0NS",
    "MA07",
    "There are known problems with these drives,\n"
    "AND THIS FIRMWARE VERSION IS AFFECTED,\n"
    "contact Dell support for a firmware update.",
    ""
  },
  { "Seagate Barracuda ES.2", // unknown firmware
    "ST3(25031|50032|75033|100034)0NS",
    "",
    "There are known problems with these drives,\n"
    "see the following Seagate web pages:\n"
    "http://knowledge.seagate.com/articles/en_US/FAQ/207931en\n"
    "http://knowledge.seagate.com/articles/en_US/FAQ/207963en",
    ""
  },
  { "Seagate Constellation (SATA)", // tested with ST9500530NS/SN03
    "ST9(160511|500530)NS",
    "", "", ""
  },
  { "Seagate Constellation ES (SATA)", // tested with ST31000524NS/SN11,
      // MB0500EAMZD/HPG1
    "ST3(50051|100052|200064)4NS|"
    "MB0500EAMZD", // HP OEM
    "", "", ""
  },
  { "Seagate Constellation ES (SATA 6Gb/s)", // tested with ST1000NM0011/SN02,
      // MB1000GCEEK/HPG1
    "ST(5|10|20)00NM0011|"
    "MB1000GCEEK", // HP OEM
    "", "", ""
  },
  { "Seagate Constellation ES.2 (SATA 6Gb/s)", // tested with ST32000645NS/0004, ST33000650NS,
      // MB3000EBKAB/HPG6
    "ST3(2000645|300065[012])NS|"
    "MB3000EBKAB", // HP OEM
    "", "", ""
  },
  { "Seagate Constellation ES.3", // tested with ST1000NM0033-9ZM173/0001,
      // ST4000NM0033-9ZM170/SN03, MB1000GCWCV/HPGC
    "ST[1234]000NM00[35]3-.*|"
    "MB1000GCWCV", // HP OEM
    "", "", ""
  },
  { "Seagate Constellation CS", // tested with ST3000NC000/CE02, ST3000NC002-1DY166/CN02
    "ST(1000|2000|3000)NC00[0-3](-.*)?",
    "", "", ""
  },
  { "Seagate Constellation.2 (SATA)", // 2.5", tested with ST91000640NS/SN02, MM1000GBKAL/HPGB
    "ST9(25061|50062|100064)[012]NS|" // *SS = SAS
    "MM1000GBKAL", // HP OEM
    "", "", ""
  },
  // ST6000NM0004, ST6000NM0024, ST6000NM0044, ST6000NM0084, ST5000NM0024,
  // ST5000NM0044, ST4000NM0024, ST4000NM0044, ST2000NM0024, ST2000NM0044
  // ST4000NM0035, ST3000NM0005, ST2000NM0055, ST1000NM0055, ST4000NM0045,
  // ST3000NM0015, ST2000NM0065, ST1000NM0065, ST4000NM0105, ST3000NM0055
  { "Seagate Enterprise Capacity 3.5 HDD", // tested with ST6000NM0024-1HT17Z/SN02,
      // ST10000NM0016-1TT101/SNB0
      // ST4000NM0085-1YY107/ZC11SXPH
      // ST8000NM0045-1RL112/NN02
      // ST6000NM0004-1FT17Z/NN01
      // ST4000NM0035-1V4107/TNC3
      // ST1000NM0055-1V410C/TN02
      // ST8000NM0055-1RM112/SN04
    "ST([1234568]|10)000NM0[01][0-68][456]-.*", // *[069]4 = 4Kn
    "", "", 
    "-v 188,raw16 -v 240,msec24hour32"
  },
  { "Seagate Enterprise Capacity 3.5 HDD", // V5.1, ms in attribute 9
    "ST[12]000NM0008-.*", // tested with ST1000NM0008-2F2100/SN01
    "", "",
    "-v 9,msec24hour32 -v 188,raw16 -v 240,msec24hour32"
  },
  { "Seagate Exos X12 HDD", // tested with ST12000NM0007-2A1101/SN02
    "ST12000NM00[01]7-.*", // *17 = SED
    "", "",
    "-v 240,msec24hour32"
  },
  // new models: ST8000VN0002, ST6000VN0021, ST4000VN000
  //             ST8000VN0012, ST6000VN0031, ST4000VN003
  // tested with ST8000VN0002-1Z8112/ZA13YGNF
  { "Seagate NAS HDD", // tested with ST2000VN000-1H3164/SC42, ST3000VN000-1H4167/SC43
    "ST([234]000VN000|[468]000VN00(02|21|12|31|3))-.*",
    "", "", ""
  },
  // ST8000NE0001, ST8000NE0011, ST6000VN0001, ST6000VN0011, ST5000VN0001,
  // ST5000VN0011, ST4000VN0001, ST4000VN0011, ST3000VN0001, ST3000VN0011,
  // ST2000VN0001, ST2000VN0011
  // tested with ST8000NE0001-1WN112/PNA2
  { "Seagate Enterprise NAS HDD",
    "ST(8000NE|[65432]000VN)00[01]1-.*",
    "", "", ""
  },
  // ST10000VN0004, ST8000VN0022, ST6000VN0041, ST4000VN008, ST3000VN007,
  // ST2000VN004, ST1000VN002
  { "Seagate IronWolf", // tested with ST6000VN0041-2EL11C/SC61,
      // ST12000VN0007-2GS116/SC60
    "ST(12|10|8|6|4|3|2|1)000VN00(04|07|22|41|8|7|2|4)-.*",
    "", "", ""
  },  
  { "Seagate Archive HDD", // tested with ST8000AS0002-1NA17Z/AR13
    "ST[568]000AS00[01][12]-.*",
    "", "", ""
  },
  { "Seagate Pipeline HD 5900.1",
    "ST3(160310|320[34]10|500(321|422))CS",
    "", "", ""
  },
  { "Seagate Pipeline HD 5900.2", // tested with ST31000322CS/SC13
    "ST3(160316|250[34]12|320(311|413)|500(312|414)|1000(322|424))CS",
    "", "", ""
  },
  { "Seagate Video 3.5 HDD", // tested with ST4000VM000-1F3168/SC23, SC25
    "ST(10|15|20|30|40)00VM00[023]-.*",
    "", "", ""
  },
  { "Seagate Medalist 17240, 13030, 10231, 8420, and 4310",
    "ST3(17240|13030|10231|8420|4310)A",
    "", "", ""
  },
  { "Seagate Medalist 17242, 13032, 10232, 8422, and 4312",
    "ST3(1724|1303|1023|842|431)2A",
    "", "", ""
  },
  { "Seagate NL35",
    "ST3(250623|250823|400632|400832|250824|250624|400633|400833|500641|500841)NS",
    "", "", ""
  },
  { "Seagate SV35.2",
    "ST3(160815|250820|320620|500630|750640)[AS]V",
    "", "", ""
  },
  { "Seagate SV35.3", // tested with ST3500320SV/SV16
    "ST3(500320|750330|1000340)SV",
    "", "", ""
  },
  { "Seagate SV35.5", // tested with ST31000525SV/CV12
    "ST3(250311|500410|1000525)SV",
    "", "", ""
  },
  // ST6000VX0001,ST6000VX0011,ST5000VX0001,ST5000VX0011,ST4000VX000
  // ST4000VX002, ST3000VX002, ST2000VX003, ST1000VX001, ST1000VX002
  // ST3000VX000, ST3000VX004, ST2000VX000, ST2000VX004, ST1000VX000
  { "Seagate Surveillance", // tested with ST1000VX001-1HH162/CV11, ST2000VX000-9YW164/CV12,
      // ST4000VX000-1F4168/CV14, ST2000VX003-1HH164/CV12
    "ST([1-6]000VX00[01234]1?|31000526SV|3500411SV)(-.*)?",
    "", "", ""
  },
  { "Seagate DB35", // tested with ST3250823ACE/3.03, ST3300831SCE/3.03
    "ST3(200826|250823|300831|400832)[AS]CE",
    "", "", ""
  },
  { "Seagate DB35.2", // tested with ST3160212SCE/3.ACB
    "ST3(802110|120213|160212|200827|250824|300822|400833|500841)[AS]CE",
    "", "", ""
  },
  { "Seagate DB35.3",
    "ST3(750640SCE|((80|160)215|(250|320|400)820|500830|750840)[AS]CE)",
    "", "", ""
  },
  { "Seagate LD25.2", // tested with ST940210AS/3.ALC
    "ST9(40|80)210AS?",
    "", "", ""
  },
  { "Seagate ST1.2 CompactFlash", // tested with ST68022CF/3.01
    "ST6[468]022CF",
    "", "", ""
  },
  { "Seagate Nytro XF1230 SATA SSD", // tested with XF1230-1A0480/ST200354
    "XF1230-1A(0240|0480|0960|1920)",
    "", "", 
    "-v 174,raw48,Unexpect_Power_Loss_Ct "
    "-v 180,raw48,End_to_End_Err_Detect "
    "-v 183,raw48,SATA_Downshift_Count "
    "-v 189,raw48,SSD_Health_Flags "
    "-v 190,raw48,SATA_Error_Ct "
    "-v 201,raw48,Read_Error_Rate "
    "-v 231,raw48,SSD_Life_Left_Perc "
    "-v 234,raw48,Lifetime_Nand_Gb "
    "-v 241,raw48,Total_Writes_GiB "
    "-v 242,raw48,Total_Reads_GiB "
    "-v 245,raw48,Read_Error_Rate "
  },
  { "WD Blue PC SSD", // tested with WDC WDS100T1B0A-00H9H0
    "WDC WDS...[TG]1B0[AB].*",
    "", "",
  //"-v 5,raw48,Reallocated_Sector_Ct " // Reassigned Block Count
  //"-v 9,raw48,Power_On_Hours "
  //"-v 12,raw48,Power_Cycle_Count "
    "-v 165,raw48,Block_Erase_Count "
    "-v 166,raw48,Minimum_PE_Cycles_TLC "
    "-v 167,raw48,Max_Bad_Blocks_per_Die "
    "-v 168,raw48,Maximum_PE_Cycles_TLC "
    "-v 169,raw48,Total_Bad_Blocks "
    "-v 170,raw48,Grown_Bad_Blocks "
    "-v 171,raw48,Program_Fail_Count "
    "-v 172,raw48,Erase_Fail_Count "
    "-v 173,raw48,Average_PE_Cycles_TLC "
    "-v 174,raw48,Unexpected_Power_Loss "
  //"-v 184,raw48,End-to-end_Error " // Detection/Correction Count
  //"-v 187,raw48,Reported_Uncorrect " // Uncorrectable Errors
  //"-v 188,raw48,Command_Timeout
  //"-v 194,tempminmax,Temperature_Celsius " 
  //"-v 199,raw48,UDMA_CRC_Error_Count  // SATA CRC Errors 
    "-v 230,hex48,Media_Wearout_Indicator " // Maybe hex16
  //"-v 232,raw48,Available_Reserve_Space"
    "-v 233,raw48,NAND_GB_Written_TLC "
    "-v 234,raw48,NAND_GB_Written_SLC "
    "-v 241,raw48,Total_Host_GB_Written "
    "-v 242,raw48,Total_Host_GB_Read "
    "-v 244,raw48,Temp_Throttle_Status "
  },
  { "Western Digital Protege",
  /* Western Digital drives with this comment all appear to use Attribute 9 in
   * a  non-standard manner.  These entries may need to be updated when it
   * is understood exactly how Attribute 9 should be interpreted.
   * UPDATE: this is probably explained by the WD firmware bug described in the
   * smartmontools FAQ */
    "WDC WD([2468]00E|1[26]00A)B-.*",
    "", "", ""
  },
  { "Western Digital Caviar",
  /* Western Digital drives with this comment all appear to use Attribute 9 in
   * a  non-standard manner.  These entries may need to be updated when it
   * is understood exactly how Attribute 9 should be interpreted.
   * UPDATE: this is probably explained by the WD firmware bug described in the
   * smartmontools FAQ */
    "WDC WD(2|3|4|6|8|10|12|16|18|20|25)00BB-.*",
    "", "", ""
  },
  { "Western Digital Caviar WDxxxAB",
  /* Western Digital drives with this comment all appear to use Attribute 9 in
   * a  non-standard manner.  These entries may need to be updated when it
   * is understood exactly how Attribute 9 should be interpreted.
   * UPDATE: this is probably explained by the WD firmware bug described in the
   * smartmontools FAQ */
    "WDC WD(3|4|6|8|25)00AB-.*",
    "", "", ""
  },
  { "Western Digital Caviar WDxxxAA",
  /* Western Digital drives with this comment all appear to use Attribute 9 in
   * a  non-standard manner.  These entries may need to be updated when it
   * is understood exactly how Attribute 9 should be interpreted.
   * UPDATE: this is probably explained by the WD firmware bug described in the
   * smartmontools FAQ */
    "WDC WD...?AA(-.*)?",
    "", "", ""
  },
  { "Western Digital Caviar WDxxxBA",
  /* Western Digital drives with this comment all appear to use Attribute 9 in
   * a  non-standard manner.  These entries may need to be updated when it
   * is understood exactly how Attribute 9 should be interpreted.
   * UPDATE: this is probably explained by the WD firmware bug described in the
   * smartmontools FAQ */
    "WDC WD...BA",
    "", "", ""
  },
  { "Western Digital Caviar AC", // add only 5400rpm/7200rpm (ata33 and faster)
    "WDC AC((116|121|125|225|132|232)|([1-4][4-9][0-9])|([1-4][0-9][0-9][0-9]))00[A-Z]?.*",
    "", "", ""
  },
  { "Western Digital Caviar SE",
  /* Western Digital drives with this comment all appear to use Attribute 9 in
   * a  non-standard manner.  These entries may need to be updated when it
   * is understood exactly how Attribute 9 should be interpreted.
   * UPDATE: this is probably explained by the WD firmware bug described in the
   * smartmontools FAQ
   * UPDATE 2: this does not apply to more recent models, at least WD3200AAJB */
    "WDC WD(4|6|8|10|12|16|18|20|25|30|32|40|50)00(JB|PB)-.*",
    "", "", ""
  },
  { "Western Digital Caviar Blue EIDE",  // WD Caviar SE EIDE
    /* not completely accurate: at least also WD800JB, WD(4|8|20|25)00BB sold as Caviar Blue */
    "WDC WD(16|25|32|40|50)00AAJB-.*",
    "", "", ""
  },
  { "Western Digital Caviar Blue EIDE",  // WD Caviar SE16 EIDE
    "WDC WD(25|32|40|50)00AAKB-.*",
    "", "", ""
  },
  { "Western Digital RE EIDE",
    "WDC WD(12|16|25|32)00SB-.*",
    "", "", ""
  },
  { "Western Digital Caviar Serial ATA",
    "WDC WD(4|8|20|32)00BD-.*",
    "", "", ""
  },
  { "Western Digital Caviar SE Serial ATA", // tested with WDC WD3000JD-98KLB0/08.05J08
    "WDC WD(4|8|12|16|20|25|30|32|40)00(JD|KD|PD)-.*",
    "", "", ""
  },
  { "Western Digital Caviar SE Serial ATA",
    "WDC WD(8|12|16|20|25|30|32|40|50)00JS-.*",
    "", "", ""
  },
  { "Western Digital Caviar SE16 Serial ATA",
    "WDC WD(16|20|25|32|40|50|75)00KS-.*",
    "", "", ""
  },
  { "Western Digital Caviar Blue Serial ATA",  // WD Caviar SE Serial ATA
    /* not completely accurate: at least also WD800BD, (4|8)00JD sold as Caviar Blue */
    "WDC WD((8|12|16|25|32)00AABS|(8|12|16|25|32|40|50)00AAJS)-.*",
    "", "", ""
  },
  { "Western Digital Caviar Blue (SATA)",  // WD Caviar SE16 Serial ATA
      // tested with WD1602ABKS-18N8A0/DELL/02.03B04
    "WDC WD((16|20|25|32|40|50|64|75)00AAKS|1602ABKS|10EALS)-.*",
    "", "", ""
  },
  { "Western Digital Blue", // tested with WDC WD5000AZLX-00K4KA0/80.00A80,
      // WDC WD10EZEX-00RKKA0/80.00A80, WDC WD10EZEX-75M2NA0/01.01A01, WDC WD40EZRZ-00WN9B0/80.00A80
    "WDC WD((25|32|50)00AAKX|5000AZ(LX|RZ)|7500A(AL|ZE)X|10E(AL|ZE)X|[1-6]0EZRZ)-.*",
    "", "", ""
  },
  { "Western Digital RE Serial ATA",
    "WDC WD(12|16|25|32)00(SD|YD|YS)-.*",
    "", "", ""
  },
  { "Western Digital RE2 Serial ATA",
    "WDC WD((40|50|75)00(YR|YS|AYYS)|(16|32|40|50)0[01]ABYS)-.*",
    "", "", ""
  },
  { "Western Digital RE2-GP",
    "WDC WD(5000AB|7500AY|1000FY)PS-.*",
    "", "", ""
  },
  { "Western Digital RE3 Serial ATA", // tested with WDC WD7502ABYS-02A6B0/03.00C06
    "WDC WD((25|32|50|75)02A|(75|10)02F)BYS-.*",
    "", "", ""
  },
  { "Western Digital RE4", // tested with WDC WD2003FYYS-18W0B0/01.01D02,
      // WDC WD1003FBYZ-010FB0/01.01V03
      // WDC WD5003ABYZ-011FA0/01.01S03
    "WDC WD((25|50)03ABY[XZ]|1003FBY[XZ]|(15|20)03FYYS)-.*",
    "", "", ""
  },
  { "Western Digital RE4-GP", // tested with WDC WD2002FYPS-02W3B0/04.01G01,
      // WD2003FYPS-27W9B0/01.01D02
    "(WDC )?WD200[23]FYPS-.*",
    "", "", ""
  },
  { "Western Digital Re", // tested with WDC WD1004FBYZ-01YCBB0/RR02,
      // WDC WD2000FYYZ-01UL1B0/01.01K01, WDC WD2000FYYZ-01UL1B1/01.01K02,
      // WDC WD4000FYYZ-01UL1B2/01.01K03, WD2000FYYX/00.0D1K2,
      // WDC WD1004FBYZ-01YCBB1/RR04
      // WD4000FYYZ, WD4000FDYZ, WD3000FYYZ, WD3000FDYZ, WD2000FYYZ, WD2000FDYZ
      // WD2004FBYZ, WD1004FBYZ
    "WDC WD((1004|2004)FBYZ|([234]000)FDYZ|[234]000FYYZ|2000FYYX)-.*",
    "", "",
    "-v 16,raw48,Total_LBAs_Read" // WDC WD1004FBYZ-01YCBB1/RR04
  },
  { "Western Digital Se", // tested with WDC WD2000F9YZ-09N20L0/01.01A01
    // WD6001F9YZ, WD5001F9YZ, WD4000F9YZ, WD3000F9YZ, WD2000F9YZ, WD1002F9YZ
    "WDC WD(1002|2000|3000|4000|5001|6001)F9YZ-.*",
    "", "", ""
  },
  { "Western Digital Caviar Green", // tested with WDC WD7500AADS-00M2B0/01.00A01,
       // WDC WD10EADX/77.04D77
    "WDC WD((50|64|75)00AA[CV]S|(50|64|75)00AADS|10EA[CV]S|(10|15|20)EAD[SX])-.*",
    "", "", ""
  },
  { "Western Digital Caviar Green (AF)",
    "WDC WD(((64|75|80)00AA|(10|15|20)EA|(25|30)EZ)R|20EAC)S-.*",
    "", "", ""
  },
  { "Western Digital Green", // tested with
      // WDC WD10EZRX-00A8LB0/01.01A01, WDC WD20EZRX-00DC0B0/80.00A80,
      // WDC WD30EZRX-00MMMB0/80.00A80, WDC WD40EZRX-00SPEB0/80.00A80,
      // WDC WD60EZRX-00MVLB1/80.00A80
    "WDC WD(7500AA|(10|15|20)EA|(10|20|25|30|40|50|60)EZ)RX-.*",
    "", "", ""
  },
  { "Western Digital Caviar Black", // tested with WDC WD7501AAES/06.01D06
    "WDC WD((500|640)1AAL|7501AA[EL]|1001FA[EL]|2001FAS)S-.*|"
    "WDC WD(2002|7502|1502|5003|1002|5002)(FAE|AAE|AZE|AAL)X-.*", // could be
    // WD2002FAEX, WD7502AAEX, WD1502FAEX, WD5003AZEX, WD1002FAEX, WD5002AALX
    "", "", ""
  },
  { "Western Digital Black", // tested with
      // WDC WD1003FZEX-00MK2A0/01.01A01, WDC WD3001FAEX-00MJRA0/01.01L01,
      // WDC WD3003FZEX-00Z4SA0/01.01A01, WDC WD4001FAEX-00MJRA0/01.01L01
      // WDC WD4003FZEX-00Z4SA0/01.01A01, WDC WD5003AZEX-00RKKA0/80.00A80,
      // WDC WD4004FZWX-00GBGB0/81.H0A81
    "WDC WD(6001|2003|5001|1003|4003|4004|5003|3003|3001)(FZW|FZE|AZE)X-.*|" // could be
    // new series  WD6001FZWX WD2003FZEX WD5001FZWX WD1003FZEX
    //             WD4003FZEX WD5003AZEX WD3003FZEX WD4004FZWX
    "WDC WD(4001|3001|2002|1002|5003|7500|5000|3200|2500|1600)(FAE|AZE)X-.*",
    // old series: WD4001FAEX WD3001FAEX WD2002FAEX WD1002FAEX  WD5003AZEX
    "", "", ""
  },
  { "Western Digital AV ATA", // tested with WDC WD3200AVJB-63J5A0/01.03E01
    "WDC WD(8|16|25|32|50)00AV[BJ]B-.*",
    "", "", ""
  },
  { "Western Digital AV SATA",
    "WDC WD(16|25|32)00AVJS-.*",
    "", "", ""
  },
  { "Western Digital AV-GP",
    "WDC WD((16|25|32|50|64|75)00AV[CDV]S|(10|15|20)EV[CDV]S)-.*",
    "", "", ""
  },
  { "Western Digital AV-GP (AF)", // tested with WDC WD10EURS-630AB1/80.00A80,
      // WDC WD10EUCX-63YZ1Y0/51.0AB52, WDC WD20EURX-64HYZY0/80.00A80
    "WDC WD(5000AUDX|7500AURS|10EUCX|(10|15|20|25|30)EUR[SX])-.*",
    "", "", ""
  },
  { "Western Digital AV", // tested with DC WD10JUCT-63CYNY0/01.01A01
    "WDC WD((16|25|32|50)00BU[CD]|5000LUC|10JUC)T-.*",
    "", "", ""
  },
  { "Western Digital Raptor",
    "WDC WD((360|740|800)GD|(360|740|800|1500)ADF[DS])-.*",
    "", "", ""
  },
  { "Western Digital Raptor X",
    "WDC WD1500AHFD-.*",
    "", "", ""
  },
  { "Western Digital VelociRaptor", // tested with WDC WD1500HLHX-01JJPV0/04.05G04
    "WDC WD(((800H|(1500|3000)[BH]|1600H|3000G)LFS)|((1500|3000|4500|6000)[BH]LHX))-.*",
    "", "", ""
  },
  { "Western Digital VelociRaptor (AF)", // tested with WDC WD1000DHTZ-04N21V0/04.06A00
    "WDC WD(2500H|5000B|5000H|1000D)HTZ-.*",
    "", "", ""
  },
  { "Western Digital Scorpio EIDE",
    "WDC WD(4|6|8|10|12|16)00(UE|VE)-.*",
    "", "", ""
  },
  { "Western Digital Scorpio Blue EIDE", // tested with WDC WD3200BEVE-00A0HT0/11.01A11
    "WDC WD(4|6|8|10|12|16|25|32)00BEVE-.*",
    "", "", ""
  },
  { "Western Digital Scorpio Serial ATA",
    "WDC WD(4|6|8|10|12|16|25)00BEAS-.*",
    "", "", ""
  },
  { "Western Digital Scorpio Blue Serial ATA",
    "WDC WD((4|6|8|10|12|16|25)00BEVS|(8|12|16|25|32|40|50|64)00BEVT|7500KEVT|10TEVT)-.*",
    "", "", ""
  },
  { "Western Digital Scorpio Blue Serial ATA (AF)", // tested with
      // WDC WD10JPVT-00A1YT0/01.01A01
    "WDC WD((16|25|32|50|64|75)00BPVT|10[JT]PVT)-.*",
    "", "", ""
  },
  { "Western Digital Scorpio Black", // tested with WDC WD5000BEKT-00KA9T0/01.01A01
    "WDC WD(8|12|16|25|32|50)00B[EJ]KT-.*",
    "", "", ""
  },
  { "Western Digital Scorpio Black (AF)",
    "WDC WD(50|75)00BPKT-.*",
    "", "", ""
  },
  { "Western Digital Red", // tested with WDC WD10EFRX-68JCSN0/01.01A01,
      // WDC WD10JFCX-68N6GN0/01.01A01, WDC WD40EFRX-68WT0N0/80.00A80,
      // WDC WD60EFRX-68MYMN1/82.00A82, WDC WD80EFAX-68LHPN0/83.H0A83,
      // WDC WD80EFZX-68UW8N0/83.H0A83
      // WDC WD80EZZX-11CSGA0/83.H0A03 (My Book 0x1058:0x25ee)
    "WDC WD(7500BFC|10JFC|[1-6]0EFR|80E[FZ][AZ])X-.*",
    "", "",
    "-v 22,raw48,Helium_Level" // WD80EFZX
  },
  { "Western Digital Red Pro", // tested with WDC WD2001FFSX-68JNUN0/81.00A81,
      // WDC WD6002FFWX-68TZ4N0/83.H0A83
    "WDC WD([2-68]00[12])FF[SW]X-.*",
    "", "", ""
  },
  { "Western Digital Purple", // tested with WDC WD40PURX-64GVNY0/80.00A80
    "WDC WD[123456]0PURX-.*",
    "", "", ""
  },
  { "Western Digital Gold", // tested with WDC WD1005FBYZ-01YCBB2/RR07,
      // WDC WD2005FBYZ-01YCBB2/RR07, WDC WD4002FYYZ-01B7CB0/01.01M02,
      // WDC WD8003FRYZ-01JPDB1/01.01H02, WDC WD121KRYZ-01W0RB0/01.01H01
    "WDC WD([12]005FB|4002FY|6002FR|8003FR|1[02]1KR)YZ-.*",
    "", "",
    "-v 22,raw48,Helium_Level" // WD121KRYZ
  },
  { "Western Digital Blue Mobile", // tested with WDC WD5000LPVX-08V0TT2/03.01A03,
      // WDC WD20NPVZ-00WFZT0/01.01A01
    "WDC WD((25|32|50|75)00[BLM]|10[JS]|20N)P[CV][TXZ]-.*",
    "", "", ""
  },
  { "Western Digital Green Mobile", // tested with WDC WD20NPVX-00EA4T0/01.01A01
    "WDC WD(15|20)NPV[TX]-.*",
    "", "", ""
  },
  { "Western Digital Black Mobile", // tested with WDC WD7500BPKX-22HPJT0/01.01A01,
      // WDC WD10JPLX-00MBPT0/01.01H01
    "WDC WD((16|25|32)00BEK[TX]|(25|32|50|75)00(BPK|LPL)X|10JPLX)-.*",
    "", "", ""
  },
  { "Western Digital Elements / My Passport (USB)", // tested with WDC WD5000BMVW-11AMCS0/01.01A01
    "WDC WD(25|32|40|50)00BMV[UVW]-.*",  // *W-* = USB 3.0
    "", "", ""
  },
  { "Western Digital Elements / My Passport (USB, AF)", // tested with
      // WDC WD5000KMVV-11TK7S1/01.01A01,
      // WDC WD5000LMVW-11CKRS0/01.01A01 (0x1058:0x07ae),
      // WDC WD5000LMVW-11VEDS0/01.01A01 (0x1058:0x0816),
      // WDC WD7500BMVW-11AJGS2/01.01A01,
      // WDC WD10JMVW-11AJGS2/01.01A01 (0x1058:0x10b8),
      // WDC WD10JMVW-11AJGS4/01.01A01 (0x1058:0x25a2),
      // WDC WD10JMVW-11S5XS1/01.01A01,
      // WDC WD10TMVW-11ZSMS5/01.01A01,
      // WDC WD20NMVW-11AV3S2/01.01A01 (0x1058:0x0822),
      // WDC WD20NMVW-11AV3S3/01.01A01 (0x1058:0x0837),
      // WDC WD20NMVW-11EDZS6/01.01A01 (0x1058-0x259f),
      // WDC WD20NMVW-11EDZS7/01.01A01 (0x1058:0x259d/25a1),
      // WDC WD20NMVW-11W68S0/01.01A01,
      // WDC WD20NMVW-59AV3S3/01.01A01 (0x1058:0x107d),
      // WDC WD30NMVW-11C3NS4/01.01A01,
      // WDC WD40NMZW-11GX6S1/01.01A01 (0x1058:0x2599/25e2/25fa)
    "WDC WD(5000[LK]|7500[BK]|10[JT]|[234]0N)M[VZ][VW]-.*", // *W-* = USB 3.0
    "", "", ""
  },
  { "Quantum Bigfoot", // tested with TS10.0A/A21.0G00, TS12.7A/A21.0F00
    "QUANTUM BIGFOOT TS(10\\.0|12\\.7)A",
    "", "", ""
  },
  { "Quantum Fireball lct15",
    "QUANTUM FIREBALLlct15 ([123]0|22)",
    "", "", ""
  },
  { "Quantum Fireball lct20",
    "QUANTUM FIREBALLlct20 [1234]0",
    "", "", ""
  },
  { "Quantum Fireball CX",
    "QUANTUM FIREBALL CX10.2A",
    "", "", ""
  },
  { "Quantum Fireball CR",
    "QUANTUM FIREBALL CR(4.3|6.4|8.4|13.0)A",
    "", "", ""
  },
  { "Quantum Fireball EX", // tested with QUANTUM FIREBALL EX10.2A/A0A.0D00
    "QUANTUM FIREBALL EX(3\\.2|6\\.4|10\\.2)A",
    "", "", ""
  },
  { "Quantum Fireball ST",
    "QUANTUM FIREBALL ST(3.2|4.3|4300)A",
    "", "", ""
  },
  { "Quantum Fireball SE",
    "QUANTUM FIREBALL SE4.3A",
    "", "", ""
  },
  { "Quantum Fireball Plus LM",
    "QUANTUM FIREBALLP LM(10.2|15|20.[45]|30)",
    "", "", ""
  },
  { "Quantum Fireball Plus AS",
    "QUANTUM FIREBALLP AS(10.2|20.5|30.0|40.0|60.0)",
    "", "", ""
  },
  { "Quantum Fireball Plus KX",
    "QUANTUM FIREBALLP KX27.3",
    "", "", ""
  },
  { "Quantum Fireball Plus KA",
    "QUANTUM FIREBALLP KA(9|10).1",
    "", "", ""
  },

  ////////////////////////////////////////////////////
  // USB ID entries
  ////////////////////////////////////////////////////

  // 0x0350 (?)
  { "USB: ViPowER USB3.0 Storage; ",
    "0x0350:0x0038",
    "", // 0x1905
    "",
    "-d sat,12" // ATA output registers missing
  },
  // Hewlett-Packard
  { "USB: HP Desktop HD BD07; ", // 2TB
    "0x03f0:0xbd07",
    "",
    "",
    "-d sat"
  },
  // ALi
  { "USB: ; ALi M5621", // USB->PATA
    "0x0402:0x5621",
    "",
    "",
    "" // unsupported
  },
  // VIA
  { "USB: Connectland BE-USB2-35BP-LCM; VIA VT6204",
    "0x040d:0x6204",
    "",
    "",
    "" // unsupported
  },
  // Buffalo / Melco
  { "USB: Buffalo JustStore Portable HD-PVU2; ",
    "0x0411:0x0181",
    "",
    "",
    "-d sat"
  },
  { "USB: Buffalo Drivestation Duo; ",
    "0x0411:0x01ce",
    "",
    "",
    "-d sat"
  },
  { "USB: Buffalo DriveStation HD-LBU2 ; Medialogic MLDU11",
    "0x0411:0x01ea",
    "",
    "",
    "-d sat"
  },
  { "USB: Buffalo MiniStation; ",
    "0x0411:0x0(1[df]9|240|251)", // 0x01d9: HD-PCTU2 (0x0108),
      // 0x01f9: HD-PZU3 (0x0100), 0x0240: HD-PCFU3, 0x0251: HD-PNFU3
    "",
    "",
    "-d sat"
  },
  // LG Electronics
  { "USB: LG Mini HXD5; JMicron",
    "0x043e:0x70f1",
    "", // 0x0100
    "",
    "-d usbjmicron"
  },
  // Hitachi (?)
  { "USB: ; Renesas uPD720231A", // USB2/3->SATA
    // 0x0229: Pi-102 Raspberry Pi USB to mSATA Converter Board
    // 0x022a: DeLock 62652 converter SATA 6GB/s > USB 3.0
    "0x045b:0x022[9a]",
    "",
    "",
    "-d sat"
  },
  // Philips
  { "USB: Philips; ", // SDE3273FC/97 2.5" SATA HDD enclosure
    "0x0471:0x2021",
    "", // 0x0103
    "",
    "-d sat"
  },
  // Toshiba
  { "USB: Toshiba Canvio 500GB; SunPlus",
    "0x0480:0xa004",
    "",
    "",
    "-d usbsunplus"
  },
  { "USB: Toshiba; ",
    "0x0480:0x....",
    "",
    "",
    "-d sat"
  },
  // Cypress
  { "USB: ; Cypress CY7C68300A (AT2)",
    "0x04b4:0x6830",
    "0x0001",
    "",
    "" // unsupported
  },
  { "USB: ; Cypress CY7C68300B/C (AT2LP)",
    "0x04b4:0x6830",
    "0x0240",
    "",
    "-d usbcypress"
  },
  // Fujitsu
  { "USB: Fujitsu/Zalman ZM-VE300; ", // USB 3.0
    "0x04c5:0x2028",
    "", // 0x0001
    "",
    "-d sat"
  },
  { "USB: ; Fujitsu", // DeLock 42475, USB 3.0
    "0x04c5:0x201d",
    "", // 0x0001
    "",
    "-d sat"
  },
  // Myson Century
  { "USB: ; Myson Century CS8818",
    "0x04cf:0x8818",
    "", // 0xb007
    "",
    "" // unsupported
  },
  // Samsung
  { "USB: Samsung S2 Portable; JMicron",
    "0x04e8:0x1f0[568a]", // 0x1f0a: SAMSUNG HN-M101XBB
    "",
    "",
    "-d usbjmicron" // 0x1f0a: works also with "-d sat"
  },
  { "USB: Samsung S1 Portable; JMicron",
    "0x04e8:0x2f03",
    "",
    "",
    "-d usbjmicron"
  },
  { "USB: Samsung Story Station; ",
    "0x04e8:0x5f0[56]",
    "",
    "",
    "-d sat"
  },
  { "USB: Samsung G2 Portable; JMicron",
    "0x04e8:0x6032",
    "0x0000",
    "",
    "-d usbjmicron" // ticket #132
  },
  { "USB: Samsung G2 Portable; ",
    "0x04e8:0x6032",
    "0x...[1-9]", // >= 0x0001
    "",
    "-d sat"
  },
  { "USB: Samsung Story Station 3.0; ",
    "0x04e8:0x6052",
    "",
    "",
    "-d sat"
  },
  { "USB: Samsung Story Station 3.0; ",
    "0x04e8:0x6054",
    "",
    "",
    "-d sat"
  },
  { "USB: Samsung M2 Portable 3.0; ",
    "0x04e8:0x60c5",
    "",
    "",
    "-d sat"
  },
  { "USB: Samsung D3 Station; ",
    "0x04e8:0x612[45]", // 3TB, 4TB
    "", // 0x200, 0x202
    "",
    "-d sat"
  },
  { "USB: Samsung M3 Portable USB 3.0; ", // 1.5/2TB: SpinPoint M9TU
    "0x04e8:0x61b[3456]", // 500MB, 2TB, 1.5TB, 1TB
    "", // 0x0e00
    "",
    "-d sat"
  },
  { "USB: Samsung S3 Portable; ",
    "0x04e8:0x61c8", // ST1000LM025 HN-M101ABB
    "", // 0x1301
    "",
    "-d sat"
  },
  { "USB: Samsung Portable SSD T5; ",
    "0x04e8:0x61f5",
    "", // 0x0100
    "",
    "-d sat"
  },
  // Sunplus
  { "USB: ; SunPlus",
    "0x04fc:0x0c05",
    "",
    "",
    "-d usbsunplus"
  },
  { "USB: ; SunPlus SPDIF215",
    "0x04fc:0x0c15",
    "", // 0xf615
    "",
    "-d usbsunplus"
  },
  { "USB: ; SunPlus SPDIF225", // USB+SATA->SATA
    "0x04fc:0x0c25",
    "", // 0x0103
    "",
    "-d usbsunplus"
  },
  // Iomega
  { "USB: Iomega Prestige Desktop USB 3.0; ",
    "0x059b:0x0070",
    "", // 0x0004
    "",
    "-d sat" // ATA output registers missing
  },
  { "USB: Iomega LPHD080-0; ",
    "0x059b:0x0272",
    "",
    "",
    "-d usbcypress"
  },
  { "USB: Iomega MDHD500-U; JMicron",
    "0x059b:0x0274",
    "", // 0x0000
    "",
    "-d usbjmicron,0"
  },
  { "USB: Iomega MDHD500-U; ",
    "0x059b:0x0275",
    "", // 0x0001
    "",
    "" // unsupported
  },
  { "USB: Iomega; JMicron",
    "0x059b:0x027[78]",  // 0x0277: MDHD-UE, 0x0278: LDHD-UPS
    "", // 0x0000
    "",
    "-d usbjmicron"
  },
  { "USB: Iomega LDHD-UP; Sunplus",
    "0x059b:0x0370",
    "",
    "",
    "-d usbsunplus"
  },
  { "USB: Iomega; JMicron",
    "0x059b:0x0(47[05]|57[15])", // 0x0470: LPHD-UP, 0x0475: GDHDU2 (0x0100),
      // 0x0575: LDHD-UP
    "",
    "",
    "-d usbjmicron"
  },
  { "USB: Iomega; JMicron",
    "0x059b:0x047a",
    "", // 0x0100
    "",
    "-d sat" // works also with "-d usbjmicron"
  },
  // LaCie
  { "USB: LaCie hard disk (FA Porsche design);",
    "0x059f:0x0651",
    "",
    "",
    "" // unsupported
  },
  { "USB: LaCie d2 Quadra; Oxford OXUF934SSA-LQAG ", // USB+IEEE1394+eSATA->SATA
    "0x059f:0x0828",
    "",
    "",
    "-d sat"
  },
  { "USB: LaCie hard disk; JMicron",
    "0x059f:0x0951",
    "",
    "",
    "-d usbjmicron"
  },
  { "USB: LaCie Rugged Triple Interface; ",
    "0x059f:0x100c",
    "", // 0x0001
    "",
    "-d sat"
  },
  { "USB: LaCie Desktop Hard Drive;",
    "0x059f:0x1010",
    "",
    "",
    "-d usbsunplus"
  },
  { "USB: LaCie Desktop Hard Drive; ",
    "0x059f:0x101[68]", // 0x1016: SAMSUNG HD103UJ
    "", // 0x0001
    "",
    "-d sat"
  },
  { "USB: LaCie Desktop Hard Drive; JMicron",
    "0x059f:0x1019",
    "",
    "",
    "-d usbjmicron"
  },
  { "USB: LaCie Rugged Hard Drive; JMicron",
    "0x059f:0x101d",
    "", // 0x0001
    "",
    "-d usbjmicron,x"
  },
  { "USB: LaCie Little Disk USB2; JMicron",
    "0x059f:0x1021",
    "",
    "",
    "-d usbjmicron"
  },
  { "USB: LaCie hard disk; ",
    "0x059f:0x1029",
    "", // 0x0100
    "",
    "-d sat"
  },
  { "USB: Lacie rikiki; JMicron",
    "0x059f:0x102a",
    "",
    "",
    "-d usbjmicron,x"
  },
  { "USB: LaCie D2 USB3; LucidPort USB300 ",
    "0x059f:0x103d",
    "",
    "",
    "-d sat"
  },
  { "USB: LaCie rikiki USB 3.0; ",
    "0x059f:0x10(49|57)",
    "",
    "",
    "-d sat"
  },
  { "USB: LaCie minimus USB 3.0; ",
    "0x059f:0x104a",
    "",
    "",
    "-d sat"
  },
  { "USB: LaCie Rugged Mini USB 3.0; ",
    "0x059f:0x1051",
    "", // 0x0000
    "",
    "-d sat"
  },
  { "USB: LaCie; ", // 0x1070: ASMedia 1053 ?
    "0x059f:0x10(6f|7[05])",
    "", // 6f/70=0x0001, 75=0x0000
    "",
    "-d sat"
  },
  // In-System Design
  { "USB: ; In-System/Cypress ISD-300A1",
    "0x05ab:0x0060",
    "", // 0x1101
    "",
    "-d usbcypress"
  },
  // Apple
  { "USB: Apple; ",
    "0x05ac:0x8406", // TOSHIBA MQ01UBB200
    "",
    "",
    "-d sat"
  },
  // Genesys Logic
  { "USB: ; Genesys Logic GL881E",
    "0x05e3:0x0702",
    "",
    "",
    "" // unsupported
  },
  { "USB: ; Genesys Logic", // TODO: requires '-T permissive'
    "0x05e3:0x0718",
    "", // 0x0041
    "",
    "-d sat"
  },
  { "USB: ; Genesys Logic GL3310",
    "0x05e3:0x0731", // Chieftec USB 3.0 2.5" case
    "",
    "",
    "-d sat"
  },
  { "USB: ; Genesys Logic",
    "0x05e3:0x0735",
    "", // 0x1003
    "",
    "-d sat"
  },
  // Micron
  { "USB: Micron USB SSD; ",
    "0x0634:0x0655",
    "",
    "",
    "" // unsupported
  },
  // Prolific
  { "USB: ; Prolific PL2507", // USB->PATA
    "0x067b:0x2507",
    "",
    "",
    "-d usbjmicron,0" // Port number is required
  },
  { "USB: ; Prolific PL2571/2771/2773/2775", // USB->SATA, USB3->SATA,
    "0x067b:0x(2571|277[135])",              // USB3+eSATA->SATA, USB3->2xSATA
    "",
    "",
    "" // smartmontools >= r4004: -d usbprolific
  },
  { "USB: ; Prolific PL3507", // USB+IEEE1394->PATA
    "0x067b:0x3507",
    "", // 0x0001
    "",
    "" // smartmontools >= r3741: -d usbjmicron,p
  },
  // Imation
  { "USB: Imation ; ", // Imation Odyssey external USB dock
    "0x0718:0x1000",
    "", // 0x5104
    "",
    "-d sat"
  },
  // SanDisk
  { "USB: SanDisk SDCZ80 Flash Drive; Fujitsu", // ATA ID: SanDisk pSSD
    "0x0781:0x558[08]",
    "",
    "",
    "-d sat"
  },
  // Freecom
  { "USB: ; Innostor IS631", // No Name USB3->SATA Enclosure
    "0x07ab:0x0621",
    "",
    "",
    "-d sat"
  },
  { "USB: Freecom; ",
    "0x07ab:0xfc17",
    "", // 0x0100
    "",
    "-d sat"
  },
  { "USB: Freecom Quattro 3.0; ", // USB3.0+IEEE1394+eSATA->SATA
    "0x07ab:0xfc77",
    "",
    "",
    "-d sat"
  },
  { "USB: Freecom Mobile Drive XXS; JMicron",
    "0x07ab:0xfc88",
    "", // 0x0101
    "",
    "-d usbjmicron,x"
  },
  { "USB: Freecom Hard Drive XS; Sunplus",
    "0x07ab:0xfc8e",
    "", // 0x010f
    "",
    "-d usbsunplus"
  },
  { "USB: Freecom; ", // Intel labeled
    "0x07ab:0xfc8f",
    "", // 0x0000
    "",
    "-d sat"
  },
  { "USB: Freecom Classic HD 120GB; ",
    "0x07ab:0xfccd",
    "",
    "",
    "" // unsupported
  },
  { "USB: Freecom HD; JMicron", // 500GB
    "0x07ab:0xfcd[6a]",
    "",
    "",
    "-d usbjmicron"
  },
  // Oxford Semiconductor, Ltd
  { "USB: ; Oxford",
    "0x0928:0x0000",
    "",
    "",
    "" // unsupported
  },
  { "USB: ; Oxford OXU921DS",
    "0x0928:0x0002",
    "",
    "",
    "" // unsupported
  },
  { "USB: ; Oxford", // Zalman ZM-VE200
    "0x0928:0x0010",
    "", // 0x0304
    "",
    "-d sat"
  },
  // Toshiba
  { "USB: Toshiba PX1270E-1G16; Sunplus",
    "0x0930:0x0b03",
    "",
    "",
    "-d usbsunplus"
  },
  { "USB: Toshiba PX1396E-3T01; Sunplus", // similar to Dura Micro 501
    "0x0930:0x0b09",
    "",
    "",
    "-d usbsunplus"
  },
  { "USB: Toshiba Stor.E Steel; Sunplus",
    "0x0930:0x0b11",
    "",
    "",
    "-d usbsunplus"
  },
  { "USB: Toshiba Stor.E; ",
    "0x0930:0x0b1[9ab]",
    "", // 0x0001
    "",
    "-d sat"
  },
  // Lumberg, Inc.
  { "USB: Toshiba Stor.E; Sunplus",
    "0x0939:0x0b1[56]",
    "",
    "",
    "-d usbsunplus"
  },
  // Apricorn
  { "USB: Apricorn SATA Wire; ",
    "0x0984:0x0040",
    "",
    "",
    "-d sat"
  },
  // Neodio Technologies
  { "USB: Neodio; Initio INIC-1810PL",
    "0x0aec:0x3050",
    "", // 0x0100
    "",
    "-d sat"
  },
  // Seagate
  { "USB: Seagate External Drive; Cypress",
    "0x0bc2:0x0503",
    "", // 0x0240
    "",
    "-d usbcypress"
  },
  { "USB: Seagate FreeAgent; ",
    "0x0bc2:0x(3008|50(31|a1))",
    "",
    "",
    "-d sat,12" // 0x50a1: "-d sat" does not work (ticket #151)
  },
  { "USB: Seagate; ",
    "0x0bc2:0x....",
    "",
    "",
    "-d sat"
  },
  // Addonics
  { "USB: Addonics HDMU3; ", // (ticket #609)
    "0x0bf6:0x1001",
    "", // 0x0100
    "",
    ""
  },
  // Dura Micro
  { "USB: Dura Micro; Cypress",
    "0x0c0b:0xb001",
    "", // 0x1110
    "",
    "-d usbcypress"
  },
  { "USB: Dura Micro; Initio",
    "0x0c0b:0xb136",
    "", // 0x0108
    "",
    "-d sat"
  },
  { "USB: Dura Micro 509; Sunplus",
    "0x0c0b:0xb159",
    "", // 0x0103
    "",
    "-d usbsunplus"
  },
  // Maxtor
  { "USB: Maxtor OneTouch 200GB; ",
    "0x0d49:0x7010",
    "",
    "",
    "" // unsupported
  },
  { "USB: Maxtor OneTouch; ",
    "0x0d49:0x7300",
    "", // 0x0121
    "",
    "-d sat"
  },
  { "USB: Maxtor OneTouch 4; ",
    "0x0d49:0x7310",
    "", // 0x0125
    "",
    "-d sat"
  },
  { "USB: Maxtor OneTouch 4 Mini; ",
    "0x0d49:0x7350",
    "", // 0x0125
    "",
    "-d sat"
  },
  { "USB: Maxtor BlackArmor Portable; ",
    "0x0d49:0x7550",
    "",
    "",
    "-d sat"
  },
  { "USB: Maxtor Basics Desktop; ",
    "0x0d49:0x7410",
    "", // 0x0122
    "",
    "-d sat"
  },
  { "USB: Maxtor Basics Portable; ",
    "0x0d49:0x7450",
    "", // 0x0122
    "",
    "-d sat"
  },
  // Jess-Link International
  { "USB: ; Cypress", // Medion HDDrive2Go
    "0x0dbf:0x9001",
    "", // 0x0240
    "",
    "-d usbcypress"
  },
  // Oyen Digital
  { "USB: Oyen Digital MiniPro USB 3.0; ",
    "0x0dc4:0x020a",
    "",
    "",
    "-d sat"
  },
  // Cowon Systems, Inc.
  { "USB: Cowon iAudio X5; ",
    "0x0e21:0x0510",
    "",
    "",
    "-d usbcypress"
  },
  // iRiver
  { "USB: iRiver iHP-120/140 MP3 Player; Cypress",
    "0x1006:0x3002",
    "", // 0x0100
    "",
    "-d usbcypress"
  },
  // Western Digital
  { "USB: WD My Passport (IDE); Cypress",
    "0x1058:0x0701",
    "", // 0x0240
    "",
    "-d usbcypress"
  },
  { "USB: Western Digital; ",
    "0x1058:0x....",
    "",
    "",
    "-d sat"
  },
  // Atech Flash Technology
  { "USB: ; Atech", // Enclosure from Kingston SSDNow notebook upgrade kit
    "0x11b0:0x6298",
    "", // 0x0108
    "",
    "-d sat"
  },
  // ADATA
  { "USB: ADATA; ",
    "0x125f:0xa(11|31|35|15)a", // 0xa11a: Classic CH11 1TB, 0xa31a: HV620 2TB (0x0100)
    "", // 0xa35a: HD650 2TB (0x6503), 0xa15a: HD710 1TB
    "",
    "-d sat"
  },
  { "USB: ADATA; Cypress",
    "0x125f:0xa9[34]a", // 0xa93a: SH93 (0x0150)
    "",
    "",
    "-d usbcypress"
  },
  // Initio
  { "USB: ; Initio",
    "0x13fd:0x(054|1(04|15))0", // 0x0540: Initio 316000
    "", // 0x1040 (0x0106): USB->SATA+PATA, Chieftec CEB-25I
    "", // 0x1150: Initio 6Y120L0, CoolerMaster XCraft RX-3HU
    "" // unsupported
  },
  { "USB: ; Initio",
    "0x13fd:0x16[45]0",
    "", // 0x1640: 0x0864, 0x1650: 0x0436
    "",
    "-d sat,12" // some SMART commands fail, see ticket #295
  },
  { "USB: ; Initio",
    "0x13fd:0x....",
    "",
    "",
    "-d sat"
  },
  // Super Top
  { "USB: Super Top generic enclosure; ",
    "0x14cd:0x6116",
    "", // 0x0150, older report suggests -d usbcypress
    "", // 0x0160 also reported as unsupported
    "-d sat"
  },
  // JMicron
  { "USB: ; JMicron JMS539", // USB2/3->SATA (old firmware)
    "0x152d:0x0539",
    "0x0100",      // 1.00, various devices support -d usbjmicron
    "",            // 1.00, SSI SI-1359RUS3 supports -d sat,
    ""             //       -d usbjmicron may disconnect drive (ticket #552)
  },
  { "USB: ; JMicron JMS539", // USB2/3->SATA (new firmware)
    "0x152d:0x0539",
    "0x020[56]|"   //  2.05, ZTC USB 3.0 enclosure (ticket #338)
    "0x28(01|03|12)", // 28.01, DATOptic U3eSATA (USB3.0 bridge with port multiplier)
    "",               // 28.03, Mediasonic ProBox HF2-SU3S2 Rev 2 (port multiplier, ticket #504)
    "-d sat"          // 28.12, Mediasonic ProBox H82-SU3S2 (port multiplier)
  },
  { "USB: ; JMicron ", // USB->SATA->4xSATA (port multiplier)
    "0x152d:0x0551",   // JMS539? (old firmware may use 0x152d:0x0539, ticket #552)
    "", // 0x0100
    "",
    "-d usbjmicron,x"
  },
  { "USB: ; JMicron",
    "0x152d:0x0561",
    "", // 0x0003, ODROID CloudShell 2
    "",
    "-d sat"
  },
  { "USB: ; JMicron JM562", // USB2/3+eSATA->2xSATA, USB2/3->3xSATA (RAID0/1)
    "0x152d:0x0562",
    "", // 0x0106, Fantec QB-X2US3R (ticket #966)
    "", // only ATA IDENTIFY works, SMART commands don't work
    "-d sat"
  },
  { "USB: ; JMicron", // USB2/3->2xSATA
    "0x152d:0x0565",
    "", // 0x9114, Akasa DuoDock X (ticket #607)
    "",
    "-d sat"
  },
  { "USB: ; JMicron JMS567", // USB2/3->SATA
    "0x152d:0x0567",
    "", // 0x0114
    "", // 0x0205, 2.05, Mediasonic ProBox HF2-SU3S2 Rev 3 (port multiplier, ticket #504)
    "-d sat"
  },
  { "USB: ; JMicron JMS578", // USB->SATA
    "0x152d:0x0578",
    "", // 0x0100
    "",
    "-d sat"
  },
  { "USB: ; JMicron",
    "0x152d:0x0579", // Intenso External
    "", // 0x0100
    "",
    "-d sat"
  },
  { "USB: OCZ THROTTLE OCZESATATHR8G; JMicron JMF601",
    "0x152d:0x0602",
    "",
    "",
    "" // unsupported
  },
  { "USB: ; JMicron JMS561", // USB2/3->2xSATA
    "0x152d:0x[19]561", // 0x1561(0x0106), Sabrent USB 3.0 Dual Bay SATA Dock
    "",  // 0x9561(0x0105), Orico 6629US3-C USB 3.0 Dual Bay SATA Dock
    "",
    "-d sat"
  },
  { "USB: ; JMicron JM20329", // USB->SATA
    "0x152d:0x2329",
    "", // 0x0100
    "",
    "-d usbjmicron"
  },
  { "USB: ; JMicron JM20336", // USB+SATA->SATA, USB->2xSATA
    "0x152d:0x2336",
    "", // 0x0100
    "",
    "-d usbjmicron,x"
  },
  { "USB: Generic JMicron adapter; JMicron",
    "0x152d:0x2337",
    "",
    "",
    "-d usbjmicron"
  },
  { "USB: ; JMicron JM20337/8", // USB->SATA+PATA, USB+SATA->PATA
    "0x152d:0x2338",
    "", // 0x0100
    "",
    "-d usbjmicron"
  },
  { "USB: ; JMicron JM20339", // USB->SATA
    "0x152d:0x2339",
    "", // 0x0100
    "",
    "-d usbjmicron,x"
  },
  { "USB: ; JMicron", // USB+SATA->SATA
    "0x152d:0x2351",  // e.g. Verbatim Portable Hard Drive 500Gb
    "", // 0x0100
    "",
    "-d sat"
  },
  { "USB: ; JMicron", // USB->SATA
    "0x152d:0x2352",
    "", // 0x0100
    "",
    "-d usbjmicron,x"
  },
  { "USB: ; JMicron", // USB->SATA
    "0x152d:0x2509",
    "", // 0x0100
    "",
    "-d usbjmicron,x"
  },
  { "USB: ; JMicron JMS566", // USB3->SATA
    "0x152d:0x2566", // e.g. Chieftec CEB-7035S
    "", // 0x0114
    "",
    "-d usbjmicron,x"
  },
  { "USB: ; JMicron JMS567", // USB3->SATA
    "0x152d:0x2567",
    "", // 0x0117, Chieftec CEB-7053S
    "",
    "-d sat"
  },
  { "USB: ; JMicron",
    "0x152d:0x2590",
    "", // 0x0x8105 (ticket #550)
    "",
    "-d sat"
  },
  { "USB: ; JMicron JMS567", // USB2/3->SATA
    "0x152d:0x3562",
    "", // 0x0310, StarTech S358BU33ERM (port multiplier, ticket #508)
    "",
    "-d sat"
  },
  { "USB: ; JMicron", // USB3->SATA
    "0x152d:0x3569",
    "", // 0x0203
    "",
    "-d sat"
  },
  { "USB: ; JMicron",
    "0x152d:0x578e",
    "", // 0x1402, Intenso Memory Center
    "",
    "-d sat"
  },
  { "USB: ; JMicron JMS561U", // USB3->2xSATA
    "0x152d:0x8561",
    "", // 0x0107
    "",
    "-d sat"
  },
  // ASMedia
  { "USB: ; ASMedia",
    "0x174c:0x....",
    "",
    "",
    "-d sat"
  },
  // LucidPort
  { "USB: ; LucidPORT USB300", // RaidSonic ICY BOX IB-110StU3-B, Sharkoon SATA QuickPort H3
    "0x1759:0x500[02]", // 0x5000: USB 2.0, 0x5002: USB 3.0
    "",
    "",
    "-d sat"
  },
  { "USB: ; LucidPort", // Fuj:tech SATA-USB3 dock
    "0x1759:0x5100",
    "", // 0x2580
    "",
    "-d sat"
  },
  // Verbatim
  { "USB: Verbatim Portable Hard Drive; Sunplus",
    "0x18a5:0x0214",
    "", // 0x0112
    "",
    "-d usbsunplus"
  },
  { "USB: Verbatim FW/USB160; Oxford OXUF934SSA-LQAG", // USB+IEEE1394->SATA
    "0x18a5:0x0215",
    "", // 0x0001
    "",
    "-d sat"
  },
  { "USB: Verbatim External Hard Drive 47519; Sunplus", // USB->SATA
    "0x18a5:0x0216",
    "",
    "",
    "-d usbsunplus"
  },
  { "USB: Verbatim Pocket Hard Drive; JMicron", // SAMSUNG SpinPoint N3U-3 (USB, 4KiB LLS)
    "0x18a5:0x0227",
    "",
    "",
    "-d usbjmicron" // "-d usbjmicron,x" does not work
  },
  { "USB: Verbatim External Hard Drive; JMicron", // 2TB
    "0x18a5:0x022a",
    "",
    "",
    "-d usbjmicron"
  },
  { "USB: Verbatim Store'n'Go; JMicron", // USB->SATA
    "0x18a5:0x022b",
    "", // 0x0100
    "",
    "-d usbjmicron"
  },
  { "USB: Verbatim Pocket Hard Drive; ", // 1TB USB 3.0
    "0x18a5:0x0237",
    "",
    "",
    "-d sat,12"
  },
  { "USB: Verbatim External Hard Drive; ", // 3TB USB 3.0
    "0x18a5:0x0400",
    "",
    "",
    "-d sat"
  },
  // Silicon Image
  { "USB: Vantec NST-400MX-SR; Silicon Image 5744",
    "0x1a4a:0x1670",
    "",
    "",
    "" // unsupported
  },
  // Corsair
  { "USB: Voyager GTX; ",
    "0x1b1c:0x1a0e",
    "",
    "",
    "-d sat"
  },
  // SunplusIT
  { "USB: ; SunplusIT",
    "0x1bcf:0x0c31",
    "",
    "",
    "-d usbsunplus"
  },
  // TrekStor
  { "USB: TrekStor DataStation; ", // DataStation maxi light (USB 3.0)
    "0x1e68:0x0050",
    "", // 0x0100
    "",
    "-d sat"
  },
  // Innostor
  { "USB: ; Innostor IS611", // USB3->SATA+PATA
    "0x1f75:0x0611", // SMART access via PATA does not work
    "",
    "",
    "-d sat"
  },
  { "USB: ; Innostor IS621", // USB3->SATA
    "0x1f75:0x0621", // Dynex 2.5" USB 3.0 Exclosure DX-HD302513
    "",
    "",
    "-d sat"
  },
  { "USB: ; Innostor IS888", // USB3->SATA
    "0x1f75:0x0888",
    "", // 0x0034, Sharkoon SATA QuickDeck Pro USB 3.0 (unsupported)
    "", // 0x0036, works with -d sat (ticket #827)
    "-d sat"
  },
  // VIA Labs
  { "USB: ; VIA VL701", // USB2/3->SATA
    "0x2109:0x0701", // Intenso 2,5" 1TB USB3
    "", // 0x0107
    "",
    "-d sat" // ATA output registers missing
  },
  { "USB: ; VIA VL711", // USB2/3->SATA
    "0x2109:0x0711",
    "", // 0x0114, Mediasonic ProBox K32-SU3 (ticket #594)
    "", // 0x0507, Intenso 2,5" Memory Case 2TB USB3
    "-d sat"
  },
  { "USB: ; VIA VL715", // USB2/3->SATA
    "0x2109:0x0715",
    "", // 0x0336
    "",
    "-d sat"
  },
  // 0x2537 (?)
  { "USB: ; ", // USB 3.0
    "0x2537:0x106[68]", // 0x1066: Orico 2599US3, 0x1068: Fantec ER-35U3
    "", // 0x0100
    "",
    "-d sat"
  },
  // Power Quotient International
  { "USB: PQI H560; ",
    "0x3538:0x0902",
    "", // 0x0000
    "",
    "-d sat"
  },
  // Power Quotient International
  { "USB: PQI bridge; ",
    "0x3538:0x0064",
    "",
    "",
    "-d usbsunplus"
  },
  // Sharkoon
  { "USB: Sharkoon QuickPort XT USB 3.0; ",
     "0x357d:0x7788",
     "",
     "",
     "-d sat"
  },
  // Hitachi/SimpleTech
  { "USB: Hitachi Touro Desk; JMicron", // 3TB
    "0x4971:0x1011",
    "",
    "",
    "-d usbjmicron"
  },
  { "USB: Hitachi Touro; ",
    "0x4971:0x101[45]", // 14=1TB, 15=2TB
    "", // 0x0000
    "",
    "-d sat" // ATA output registers missing
  },
  { "USB: Hitachi Touro Mobile; ", // 1TB
    "0x4971:0x102[034]",
    "", // 0x0100
    "",
    "-d sat"
  },
  { "USB: SimpleTech;", // USB 3.0 HDD BOX Agestar,  Rock External HDD 3,5" UASP
    "0x4971:0x8017",
    "",
    "",
    "-d sat"
  },
  { "USB: Hitachi/SimpleTech; JMicron", // 1TB
    "0x4971:0xce17",
    "",
    "",
    "-d usbjmicron,x"
  },
  // OnSpec
  { "USB: ; OnSpec", // USB->PATA
    "0x55aa:0x2b00",
    "", // 0x0100
    "",
    "" // unsupported
  },
  // 0x6795 (?)
  { "USB: Sharkoon 2-Bay RAID Box; ", // USB 3.0
    "0x6795:0x2756",
    "", // 0x0100
    "",
    "-d sat"
  },
  // JMicron II
  { "USB: ; JMicron JMS566",
    "0xa152:0xb566",
    "", // 0x0223
    "",
    "-d sat"
  },
  // 0xabcd (?)
  { "USB: ; ",
    "0xabcd:0x610[34]", // 0x6103: LogiLink AU0028A V1.0 USB 3.0 to IDE & SATA Adapter
      // 0x6104: LogiLink PCCloneEX Lite
    "",
    "",
    "-d sat"
  },
/*
}; // builtin_knowndrives[]
 */<|MERGE_RESOLUTION|>--- conflicted
+++ resolved
@@ -68,11 +68,7 @@
 /*
 const drive_settings builtin_knowndrives[] = {
  */
-<<<<<<< HEAD
-  { "$Id: drivedb.h 4814 2018-10-14 17:39:43Z chrfranke $",
-=======
-  { "$Id: drivedb.h 4836 2018-11-25 17:49:12Z chrfranke $",
->>>>>>> 263c54ec
+  { "$Id: drivedb.h 4837 2018-11-25 17:57:39Z chrfranke $",
     "-", "-",
     "This is a dummy entry to hold the SVN-Id of drivedb.h",
     ""
