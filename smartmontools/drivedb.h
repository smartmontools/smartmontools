--- conflicted
+++ resolved
@@ -75,11 +75,7 @@
 /*
 const drive_settings builtin_knowndrives[] = {
  */
-<<<<<<< HEAD
-  { "$Id: drivedb.h 4384 2017-01-21 16:08:13Z chrfranke $",
-=======
-  { "$Id: drivedb.h 4393 2017-02-27 22:03:39Z chrfranke $",
->>>>>>> 5bcf0d1d
+  { "$Id: drivedb.h 4394 2017-02-27 22:09:57Z chrfranke $",
     "-", "-",
     "This is a dummy entry to hold the SVN-Id of drivedb.h",
     ""
