/*
 * drivedb.h - smartmontools drive database file
 *
 * Home page of code is: http://www.smartmontools.org
 *
 * Copyright (C) 2003-11 Philip Williams, Bruce Allen
 * Copyright (C) 2008-18 Christian Franke
 *
 * SPDX-License-Identifier: GPL-2.0-or-later
 */

/*
 * Structure used to store drive database entries:
 *
 * struct drive_settings {
 *   const char * modelfamily;
 *   const char * modelregexp;
 *   const char * firmwareregexp;
 *   const char * warningmsg;
 *   const char * presets;
 * };
 *
 * The elements are used in the following ways:
 *
 *  modelfamily     Informal string about the model family/series of a
 *                  device. Set to "" if no info (apart from device id)
 *                  known.  The entry is ignored if this string starts with
 *                  a dollar sign.  Must not start with "USB:", see below.
 *  modelregexp     POSIX extended regular expression to match the model of
 *                  a device.  This should never be "".
 *  firmwareregexp  POSIX extended regular expression to match a devices's
 *                  firmware.  This is optional and should be "" if it is not
 *                  to be used.  If it is nonempty then it will be used to
 *                  narrow the set of devices matched by modelregexp.
 *  warningmsg      A message that may be displayed for matching drives.  For
 *                  example, to inform the user that they may need to apply a
 *                  firmware patch.
 *  presets         String with vendor-specific attribute ('-v') and firmware
 *                  bug fix ('-F') options.  Same syntax as in smartctl command
 *                  line.  The user's own settings override these.
 *
 * The regular expressions for drive model and firmware must match the full
 * string.  The effect of "^FULLSTRING$" is identical to "FULLSTRING".
 * The form ".*SUBSTRING.*" can be used if substring match is desired.
 *
 * The table will be searched from the start to end or until the first match,
 * so the order in the table is important for distinct entries that could match
 * the same drive.
 *
 *
 * Format for USB ID entries:
 *
 *  modelfamily     String with format "USB: DEVICE; BRIDGE" where
 *                  DEVICE is the name of the device and BRIDGE is
 *                  the name of the USB bridge.  Both may be empty
 *                  if no info known.
 *  modelregexp     POSIX extended regular expression to match the USB
 *                  vendor:product ID in hex notation ("0x1234:0xabcd").
 *                  This should never be "".
 *  firmwareregexp  POSIX extended regular expression to match the USB
 *                  bcdDevice info.  Only compared during search if other
 *                  entries with same USB vendor:product ID exist.
 *  warningmsg      Not used yet.
 *  presets         String with one device type ('-d') option.
 *
 */

/*
const drive_settings builtin_knowndrives[] = {
 */
<<<<<<< HEAD
  { "$Id: drivedb.h 4778 2018-09-16 14:16:01Z chrfranke $",
=======
  { "$Id: drivedb.h 4802 2018-10-09 17:58:22Z chrfranke $",
>>>>>>> e4f0953e
    "-", "-",
    "This is a dummy entry to hold the SVN-Id of drivedb.h",
    ""
  },
  { "DEFAULT",
    "-", "-",
    "Default settings",
    "-v 1,raw48,Raw_Read_Error_Rate "
    "-v 2,raw48,Throughput_Performance "
    "-v 3,raw16(avg16),Spin_Up_Time "
    "-v 4,raw48,Start_Stop_Count "
    "-v 5,raw16(raw16),Reallocated_Sector_Ct "
    "-v 6,raw48,Read_Channel_Margin,HDD "
    "-v 7,raw48,Seek_Error_Rate,HDD "
    "-v 8,raw48,Seek_Time_Performance,HDD "
    "-v 9,raw24(raw8),Power_On_Hours "
    "-v 10,raw48,Spin_Retry_Count,HDD "
    "-v 11,raw48,Calibration_Retry_Count,HDD "
    "-v 12,raw48,Power_Cycle_Count "
    "-v 13,raw48,Read_Soft_Error_Rate "
    //  14-174 Unknown_Attribute
    "-v 175,raw48,Program_Fail_Count_Chip,SSD "
    "-v 176,raw48,Erase_Fail_Count_Chip,SSD "
    "-v 177,raw48,Wear_Leveling_Count,SSD "
    "-v 178,raw48,Used_Rsvd_Blk_Cnt_Chip,SSD "
    "-v 179,raw48,Used_Rsvd_Blk_Cnt_Tot,SSD "
    "-v 180,raw48,Unused_Rsvd_Blk_Cnt_Tot,SSD "
    "-v 181,raw48,Program_Fail_Cnt_Total "
    "-v 182,raw48,Erase_Fail_Count_Total,SSD "
    "-v 183,raw48,Runtime_Bad_Block "
    "-v 184,raw48,End-to-End_Error "
    //  185-186 Unknown_Attribute
    "-v 187,raw48,Reported_Uncorrect "
    "-v 188,raw48,Command_Timeout "
    "-v 189,raw48,High_Fly_Writes,HDD "
    "-v 190,tempminmax,Airflow_Temperature_Cel "
    "-v 191,raw48,G-Sense_Error_Rate,HDD "
    "-v 192,raw48,Power-Off_Retract_Count "
    "-v 193,raw48,Load_Cycle_Count,HDD "
    "-v 194,tempminmax,Temperature_Celsius "
    "-v 195,raw48,Hardware_ECC_Recovered "
    "-v 196,raw16(raw16),Reallocated_Event_Count "
    "-v 197,raw48,Current_Pending_Sector "
    "-v 198,raw48,Offline_Uncorrectable "
    "-v 199,raw48,UDMA_CRC_Error_Count "
    "-v 200,raw48,Multi_Zone_Error_Rate,HDD "
    "-v 201,raw48,Soft_Read_Error_Rate,HDD "
    "-v 202,raw48,Data_Address_Mark_Errs,HDD "
    "-v 203,raw48,Run_Out_Cancel "
    "-v 204,raw48,Soft_ECC_Correction "
    "-v 205,raw48,Thermal_Asperity_Rate "
    "-v 206,raw48,Flying_Height,HDD "
    "-v 207,raw48,Spin_High_Current,HDD "
    "-v 208,raw48,Spin_Buzz,HDD "
    "-v 209,raw48,Offline_Seek_Performnce,HDD "
    //  210-219 Unknown_Attribute
    "-v 220,raw48,Disk_Shift,HDD "
    "-v 221,raw48,G-Sense_Error_Rate,HDD "
    "-v 222,raw48,Loaded_Hours,HDD "
    "-v 223,raw48,Load_Retry_Count,HDD "
    "-v 224,raw48,Load_Friction,HDD "
    "-v 225,raw48,Load_Cycle_Count,HDD "
    "-v 226,raw48,Load-in_Time,HDD "
    "-v 227,raw48,Torq-amp_Count,HDD "
    "-v 228,raw48,Power-off_Retract_Count "
    //  229 Unknown_Attribute
    "-v 230,raw48,Head_Amplitude,HDD "
    "-v 231,raw48,Temperature_Celsius "
    "-v 232,raw48,Available_Reservd_Space "
    "-v 233,raw48,Media_Wearout_Indicator,SSD "
    //  234-239 Unknown_Attribute
    "-v 240,raw24(raw8),Head_Flying_Hours,HDD "
    "-v 241,raw48,Total_LBAs_Written "
    "-v 242,raw48,Total_LBAs_Read "
    //  243-249 Unknown_Attribute
    "-v 250,raw48,Read_Error_Retry_Rate "
    //  251-253 Unknown_Attribute
    "-v 254,raw48,Free_Fall_Sensor,HDD"
  },
  { "Swissbit C440 Industrial CompactFlash Card",
    // spec v1.23 found at http://www.farnell.com/datasheets/1821167.pdf
    // tested with SFCF4096H2BU4TO-I-MS-527-STD
    "SFCF(2048|4096|8192|16GB|32GB|64GB)H[0-9]BU[24]TO-(C|I)-(MS|QT|NU)-5[0-9]7-STD",
    "", "",
    "-v 196,raw24/raw24,Spare_Blocks "
    "-v 213,raw24/raw24,Spare_Blocks_Worst_Chip "
    "-v 229,raw48,Erase_Count "
    "-v 203,raw48,Total_ECC_Errors "
    "-v 232,raw48,Total_Number_of_Reads "
    "-v 214,raw48,Reserved_Attribute " // Spec says "to be determined"
    "-v 215,raw48,Current_TRIM_Percent "
  },
  { "Apacer SSD",
    "(2|4|8|16|32)GB SATA Flash Drive", // tested with APSDM002G15AN-CT/SFDDA01C and SFI2101D, APSDM004G13AN-AT/SFDE001A
    "SF(DDA01C|I2101D|DE001A)", "", // spec found at http://wfcache.advantech.com/www/certified-peripherals/documents/96fmcff-04g-cs-ap_Datasheet.pdf
    "-v 160,raw48,Initial_Bad_Block_Count "
    "-v 161,raw48,Bad_Block_Count "
    "-v 162,raw48,Spare_Block_Count "
    "-v 163,raw48,Max_Erase_Count "
    "-v 164,raw48,Average_Erase_Count "
    "-v 165,raw48,Average_Erase_Count " // could be wrong
    "-v 166,raw48,Later_Bad_Block_Count "
    "-v 167,raw48,SSD_Protect_Mode "
    "-v 168,raw48,SATA_PHY_Err_Ct "
  },
  { "Apple MacBook Air SSD", // probably Toshiba
    "APPLE SSD TS(064|128)E", // tested with APPLE SSD TS064E/TQAABBF0
    "", "",
    "-v 173,raw48,Wear_Leveling_Count " //  ]
    "-v 241,raw48,Host_Writes_GiB "     //  ]  guessed (ticket #655)
    "-v 242,raw48,Host_Reades_GiB "     //  ]
  },
  { "Apple SD/SM/TS...E/F/G SSDs", // SanDisk/Samsung/Toshiba?
    "APPLE SSD (S[DM]|TS)0?(128|256|512|768|1024)[EFG]", // tested with APPLE SSD SD256E/1021AP, SD0128F/A223321
     // APPLE SSD SM768E/CXM90A1Q, SM0512F/UXM2JA1Q, TS0256F/109L0704, SM0512G/BXW1SA0Q, SM1024G/BXW1SA0Q
    "", "",
  //"-v 1,raw48,Raw_Read_Error_Rate "
  //"-v 5,raw16(raw16),Reallocated_Sector_Ct "
  //"-v 9,raw24(raw8),Power_On_Hours "
  //"-v 12,raw48,Power_Cycle_Count "
    "-v 169,raw48,Unknown_Apple_Attrib "
    "-v 173,raw48,Wear_Leveling_Count " // ]
    "-v 174,raw48,Host_Reads_MiB "      // ] guessed (ticket #342), S[DM]*F only
    "-v 175,raw48,Host_Writes_MiB "     // ]
  //"-v 192,raw48,Power-Off_Retract_Count "
  //"-v 194,tempminmax,Temperature_Celsius "
  //"-v 197,raw48,Current_Pending_Sector "
  //"-v 199,raw48,UDMA_CRC_Error_Count "
  //"-v 240,raw48,Unknown_SSD_Attribute "
  },
  { "Crucial/Micron RealSSD C300/P300", // Marvell 88SS9174
    "C300-CTFDDA[AC](064|128|256)MAG|" // tested with C300-CTFDDAC128MAG/0002,
      // C300-CTFDDAC064MAG/0006
    "P300-MTFDDAC(050|100|200)SAL", // tested with P300-MTFDDAC100SAL/0003
    "", "",
  //"-v 1,raw48,Raw_Read_Error_Rate "
  //"-v 5,raw16(raw16),Reallocated_Sector_Ct "
  //"-v 9,raw24(raw8),Power_On_Hours "
  //"-v 12,raw48,Power_Cycle_Count "
    "-v 170,raw48,Grown_Failing_Block_Ct "
    "-v 171,raw48,Program_Fail_Count "
    "-v 172,raw48,Erase_Fail_Count "
    "-v 173,raw48,Wear_Leveling_Count "
    "-v 174,raw48,Unexpect_Power_Loss_Ct "
    "-v 181,raw16,Non4k_Aligned_Access "
    "-v 183,raw48,SATA_Iface_Downshift "
  //"-v 184,raw48,End-to-End_Error "
  //"-v 187,raw48,Reported_Uncorrect "
  //"-v 188,raw48,Command_Timeout "
    "-v 189,raw48,Factory_Bad_Block_Ct "
  //"-v 194,tempminmax,Temperature_Celsius "
  //"-v 195,raw48,Hardware_ECC_Recovered "
  //"-v 196,raw16(raw16),Reallocated_Event_Count "
  //"-v 197,raw48,Current_Pending_Sector "
  //"-v 198,raw48,Offline_Uncorrectable "
  //"-v 199,raw48,UDMA_CRC_Error_Count "
    "-v 202,raw48,Percent_Lifetime_Used "
    "-v 206,raw48,Write_Error_Rate "
  },
  { "Crucial/Micron RealSSD m4/C400/P400", // Marvell 9176, fixed firmware
    "C400-MTFDDA[ACK](064|128|256|512)MAM|"
    // M4-CT032M4SSD3/04MH
    "M4-CT(032|064|128|256|512)M4SSD[123]|" // tested with M4-CT512M4SSD2/0309
    "MTFDDA[AK](064|128|256|512|050|100|200|400)MA[MNR]-1[JKS]1.*", // tested with
       // MTFDDAK256MAR-1K1AA/MA52, MTFDDAK256MAM-1K12/08TH,
       // MTFDDAA064MAR-1J1AB  49Y5835 49Y5838IBM/MA49 (P400e)
    "030[9-Z]|03[1-Z].|0[4-Z]..|[1-Z]....*", // >= "0309"
    "",
  //"-v 1,raw48,Raw_Read_Error_Rate "
  //"-v 5,raw16(raw16),Reallocated_Sector_Ct "
  //"-v 9,raw24(raw8),Power_On_Hours "
  //"-v 12,raw48,Power_Cycle_Count "
    "-v 170,raw48,Grown_Failing_Block_Ct "
    "-v 171,raw48,Program_Fail_Count "
    "-v 172,raw48,Erase_Fail_Count "
    "-v 173,raw48,Wear_Leveling_Count "
    "-v 174,raw48,Unexpect_Power_Loss_Ct "
    "-v 181,raw16,Non4k_Aligned_Access "
    "-v 183,raw48,SATA_Iface_Downshift "
  //"-v 184,raw48,End-to-End_Error "
  //"-v 187,raw48,Reported_Uncorrect "
  //"-v 188,raw48,Command_Timeout "
    "-v 189,raw48,Factory_Bad_Block_Ct "
  //"-v 194,tempminmax,Temperature_Celsius "
  //"-v 195,raw48,Hardware_ECC_Recovered "
  //"-v 196,raw16(raw16),Reallocated_Event_Count "
  //"-v 197,raw48,Current_Pending_Sector "
  //"-v 198,raw48,Offline_Uncorrectable "
  //"-v 199,raw48,UDMA_CRC_Error_Count "
    "-v 202,raw48,Perc_Rated_Life_Used "
    "-v 206,raw48,Write_Error_Rate "
    "-v 225,raw48,Unknown_Marvell_Attr " // P400e
    "-v 231,raw48,Unknown_Marvell_Attr " // P400e
    "-v 242,raw48,Host_Reads" // P400e: 2MiB?
  },
  { "Crucial/Micron RealSSD m4/C400", // Marvell 9176, buggy or unknown firmware
    "C400-MTFDDA[ACK](064|128|256|512)MAM|" // tested with C400-MTFDDAC256MAM/0002
    "M4-CT(032|064|128|256|512)M4SSD[123]", // tested with M4-CT064M4SSD2/0002,
      // M4-CT064M4SSD2/0009, M4-CT256M4SSD3/000F
    "",
    "This drive may hang after 5184 hours of power-on time:\n"
    "https://www.tomshardware.com/news/Crucial-m4-Firmware-BSOD,14544.html\n"
    "See the following web page for firmware updates:\n"
    "http://www.crucial.com/usa/en/support-ssd",
    "-v 170,raw48,Grown_Failing_Block_Ct "
    "-v 171,raw48,Program_Fail_Count "
    "-v 172,raw48,Erase_Fail_Count "
    "-v 173,raw48,Wear_Leveling_Count "
    "-v 174,raw48,Unexpect_Power_Loss_Ct "
    "-v 181,raw16,Non4k_Aligned_Access "
    "-v 183,raw48,SATA_Iface_Downshift "
    "-v 189,raw48,Factory_Bad_Block_Ct "
    "-v 202,raw48,Perc_Rated_Life_Used "
    "-v 206,raw48,Write_Error_Rate"
  },
  { "Crucial/Micron BX/MX1/2/3/500, M5/600, 1100 SSDs",
    "Crucial_CT(128|256|512)MX100SSD1|"// Marvell 88SS9189, tested with Crucial_CT256MX100SSD1/MU01
    "Crucial_CT(200|250|256|500|512|1000|1024)MX200SSD[1346]|" // Marvell 88SS9189, tested with
      // Crucial_CT500MX200SSD1/MU01, Crucial_CT1024MX200SSD1/MU01, Crucial_CT250MX200SSD3/MU01,
      // Crucial_CT250MX200SSD1/MU03
    "Crucial_CT(275|525|750|1050|2050)MX300SSD[14]|" // Marvell 88SS1074, tested with
      // Crucial_CT275MX300SSD1/M0CR040, Crucial_CT525MX300SSD1/M0CR021, Crucial_CT750MX300SSD1/M0CR011,
      // Crucial_CT2050MX300SSD1/M0CR031
    "Crucial_CT(120|240|480|960)M500SSD[134]|" // Marvell 88SS9187, tested with
      // Crucial_CT120M500SSD1/MU02, Crucial_CT120M500SSD3/MU02, Crucial_CT240M500SSD1/MU03,
      // Crucial_CT480M500SSD1/MU03, Crucial_CT960M500SSD1/MU03, Crucial_CT240M500SSD4/MU05
    "Crucial_CT(128|256|512|1024)M550SSD[134]|" // tested with Crucial_CT512M550SSD3/MU01,
      // Crucial_CT1024M550SSD1/MU01, Crucial_CT128M550SSD4/MU02
    "CT(120|240|480)BX300SSD1|" // Silicon Motion SM2258, same attributes as Marvell-based Crucial SSDs,
      // tested with CT240BX300SSD1/M2CR010
    "CT(120|240|480|960)BX500SSD1|" // Silicon Motion SM2258XT, tested with CT120BX500SSD1/M6CR013
    "CT(250|500|1000|2000)MX500SSD1|" // Silicon Motion SM2258, tested with CT250MX500SSD1/M3CR010
      // CT500MX500SSD1/M3CR010, CT1000MX500SSD1/M3CR010, CT2000MX500SSD1/M3CR010
    "Micron_M500_MTFDDA[KTV](120|240|480|960)MAV|"// tested with Micron_M500_MTFDDAK960MAV/MU05
    "Micron_M500DC_(EE|MT)FDDA[AK](120|240|480|800)MBB|" // tested with Micron_M500DC_EEFDDAA120MBB/129,
      // Micron_M500DC_MTFDDAK800MBB/0129
    "(Micron[_ ])?M500IT[_ ]MTFDDA[KTY](032|050|060|064|120|128|240|256)[MS]BD|" // tested with M500IT_MTFDDAK240MBD/MG02
    "(Micron_)?M510[_-]MTFDDA[KTV](128|256)MAZ|" // tested with M510-MTFDDAK256MAZ/MU01
    "MICRON_M510DC_(EE|MT)FDDAK(120|240|480|800|960)MBP|" // tested with Micron_M510DC_MTFDDAK240MBP/0005
    "(Micron_)?M550[_-]MTFDDA[KTV](064|128|256|512|1T0)MAY|" // tested with M550-MTFDDAK256MAY/MU01
    "Micron_M600_(EE|MT)FDDA[KTV](128|256|512|1T0)MBF[25Z]?|" // tested with Micron_M600_MTFDDAK1T0MBF/MU01
    "(Micron_1100_)?MTFDDA[KV](256|512|1T0|2T0)TBN", // Marvell 88SS1074, tested with
      // Micron_1100_MTFDDAK256TBN/M0MU020, MTFDDAK256TBN/M0MA020 (OEM)
    "", "",
  //"-v 1,raw48,Raw_Read_Error_Rate "
    "-v 5,raw48,Reallocate_NAND_Blk_Cnt "
  //"-v 9,raw24(raw8),Power_On_Hours "
  //"-v 12,raw48,Power_Cycle_Count "
    "-v 170,raw48,Reserved_Block_Count "
    "-v 171,raw48,Program_Fail_Count "
    "-v 172,raw48,Erase_Fail_Count "
    "-v 173,raw48,Ave_Block-Erase_Count "
    "-v 174,raw48,Unexpect_Power_Loss_Ct "
    "-v 180,raw48,Unused_Reserve_NAND_Blk "
    "-v 183,raw48,SATA_Interfac_Downshift "
    "-v 184,raw48,Error_Correction_Count "
  //"-v 187,raw48,Reported_Uncorrect "
  //"-v 194,tempminmax,Temperature_Celsius "
    "-v 195,raw48,Cumulativ_Corrected_ECC "
  //"-v 196,raw16(raw16),Reallocated_Event_Count "
  //"-v 197,raw48,Current_Pending_Sector "
  //"-v 198,raw48,Offline_Uncorrectable "
  //"-v 199,raw48,UDMA_CRC_Error_Count "
    "-v 202,raw48,Percent_Lifetime_Remain "
    "-v 206,raw48,Write_Error_Rate "
    "-v 210,raw48,Success_RAIN_Recov_Cnt "
    "-v 246,raw48,Total_Host_Sector_Write "
    "-v 247,raw48,Host_Program_Page_Count "
    "-v 248,raw48,FTL_Program_Page_Count"
  },
  // Reference: https://www.micron.com/resource-details/feec878a-265e-49a7-8086-15137c5f9011
  // TN-FD-34: 5100 SSD SMART Implementation
  {
    "Micron 5100 Pro / 5200 SSDs",
    "(Micron_5100_)?(EE|MT)FDDA[KV](240|480|960|1T9|3T8|7T6)T(BY|CB|CC)|" // Matches both stock and Dell OEM
      // tested with Micron_5100_MTFDDAK3T8TCB/D0MU410, MTFDDAK3T8TCB/D0MU410
    "(Micron_5200_)?MTFDDAK(480|960|1T9|3T8|7T6)TD(C|D|N)", // tested with Micron_5200_MTFDDAK3T8TDD/D1MU505
    "", "",
  //"-v 1,raw48,Raw_Read_Error_Rate "
  //"-v 5,raw48,Reallocated_Block_Count "
  //"-v 9,raw24(raw8),Power_On_Hours "  // raw24(raw8)??
  //"-v 12,raw48,Power_Cycle_Count "
    "-v 170,raw48,Reserved_Block_Pct " // Percentage of remaining reserved blocks available
    "-v 171,raw48,Program_Fail_Count "
    "-v 172,raw48,Erase_Fail_Count "
    "-v 173,raw48,Avg_Block-Erase_Count "
    "-v 174,raw48,Unexpect_Power_Loss_Ct "
  //"-v 180,raw48,Reserved_Block_Count " // absolute count of remaining reserved blocks available
    "-v 183,raw48,SATA_Int_Downshift_Ct " // SATA speed downshift count
  //"-v 184,raw48,Error_Correction_Count "
  //"-v 187,raw48,Reported_Uncorrect " // Number of UECC correction failures
  //"-v 188,raw48,Command_Timeouts "
  //"-v 194,tempminmax,Temperature_Celsius " // 100 - degrees C, wraps: 101 reported as 255
  //"-v 195,raw48,Cumulativ_Corrected_ECC "
  //"-v 196,raw48,Reallocation_Event_Ct "
  //"-v 197,raw48,Current_Pending_Sector " // Use the raw value
  //"-v 198,raw48,Offline_Uncorrectable "  // Use the raw value
  //"-v 199,raw48,UDMA_CRC_Error_Count "   // Use the raw value
    "-v 202,raw48,Percent_Lifetime_Remain " // Remaining endurance, trips at 10%
    "-v 206,raw48,Write_Error_Rate "
    "-v 210,raw48,RAIN_Success_Recovered "  // Total number of NAND pages recovered by RAIN
    "-v 247,raw48,Host_Program_Page_Count "
    "-v 248,raw48,Bckgnd_Program_Page_Cnt"
  },
  { "Micron M500DC/M510DC Enterprise SSDs",
    "Micron_M500DC_(EE|MT)FDDA[AK](120|240|480|800)MBB|" // tested with
      // Micron_M500DC_EEFDDAA120MBB/129, Micron_M500DC_MTFDDAK800MBB/0129
    "MICRON_M510DC_(EE|MT)FDDAK(120|240|480|800|960)MBP", // tested with
      // Micron_M510DC_MTFDDAK240MBP/0005
    "", "",
  //"-v 1,raw48,Raw_Read_Error_Rate "
    "-v 5,raw48,Reallocated_Block_Count "
  //"-v 9,raw24(raw8),Power_On_Hours "
  //"-v 12,raw48,Power_Cycle_Count "
    "-v 170,raw48,Reserved_Block_Count "
    "-v 171,raw48,Program_Fail_Count "
    "-v 172,raw48,Erase_Fail_Count "
    "-v 173,raw48,Ave_Block-Erase_Count "
    "-v 174,raw48,Unexpect_Power_Loss_Ct "
    "-v 184,raw48,Error_Correction_Count "
  //"-v 187,raw48,Reported_Uncorrect "
    "-v 188,raw48,Command_Timeouts "
  //"-v 194,tempminmax,Temperature_Celsius "
    "-v 195,raw48,Cumulativ_Corrected_ECC "
  //"-v 197,raw48,Current_Pending_Sector "
  //"-v 198,raw48,Offline_Uncorrectable "
  //"-v 199,raw48,UDMA_CRC_Error_Count "
    "-v 202,raw48,Percent_Lifetime_Remain "
    "-v 206,raw48,Write_Error_Rate "
    "-v 247,raw48,Host_Program_Page_Count "
    "-v 248,raw48,Bckgnd_Program_Page_Cnt"
  },
  { "SandForce Driven SSDs", // Corsair Force LS with buggy firmware only
    "Corsair Force LS SSD", // tested with Corsair Force LS SSD/S9FM01.8
    "S9FM01\\.8",
    "A firmware update is available for this drive.\n"
    "It is HIGHLY RECOMMENDED for drives with specific serial numbers.\n"
    "See the following web pages for details:\n"
    "https://www.corsair.com/en-us/force-series-ls-60gb-sata-3-6gb-s-ssd\n"
    "https://www.smartmontools.org/ticket/628",
    "-v 1,raw24/raw32,Raw_Read_Error_Rate "
    "-v 5,raw48,Retired_Block_Count "
    "-v 9,msec24hour32,Power_On_Hours_and_Msec "
  //"-v 12,raw48,Power_Cycle_Count "
    "-v 162,raw48,Unknown_SandForce_Attr "
    "-v 170,raw48,Reserve_Block_Count "
    "-v 172,raw48,Erase_Fail_Count "
    "-v 173,raw48,Unknown_SandForce_Attr "
    "-v 174,raw48,Unexpect_Power_Loss_Ct "
    "-v 181,raw48,Program_Fail_Count "
  //"-v 187,raw48,Reported_Uncorrect "
  //"-v 192,raw48,Power-Off_Retract_Count "
  //"-v 194,tempminmax,Temperature_Celsius "
  //"-v 196,raw16(raw16),Reallocated_Event_Count "
    "-v 218,raw48,Unknown_SandForce_Attr "
    "-v 231,raw48,SSD_Life_Left "
    "-v 241,raw48,Lifetime_Writes_GiB "
    "-v 242,raw48,Lifetime_Reads_GiB"
  },
  { "SandForce Driven SSDs",
    "SandForce 1st Ed\\.|" // Demo Drive, tested with firmware 320A13F0
    "ADATA SSD S(396|510|599) .?..GB|" // tested with ADATA SSD S510 60GB/320ABBF0,
      // ADATA SSD S599 256GB/3.1.0, 64GB/3.4.6
    "ADATA SP[389]00|" // tested with ADATA SP300/5.0.2d, SP800/5.0.6c,
      // ADATA SP900/5.0.6 (Premier Pro, SF-2281)
    "ADATA SSD S[PX]900 (64|128|256|512)GB-DL2|" // tested with ADATA SSD SP900 256GB-DL2/5.0.6,
      // ADATA SSD SX900 512GB-DL2/5.8.2
    "ADATA XM11 (128|256)GB|" // tested with ADATA XM11 128GB/5.0.1
    "ATP Velocity MIV (60|120|240|480)GB|" // tested with ATP Velocity MIV 480GB/110719
    "Corsair CSSD-F(40|60|80|115|120|160|240)GBP?2.*|" // Corsair Force, tested with
      // Corsair CSSD-F40GB2/1.1, Corsair CSSD-F115GB2-A/2.1a
    "Corsair Voyager GTX|" // Corsair Voyager GTX/S9FM02J6
    "Corsair Force ((3 |LS )?SSD|GS|GT)|" // SF-2281, tested with
      // Corsair Force SSD/5.05, 3 SSD/1.3.2, GT/1.3.3, GS/5.03,
      // Corsair Force LS SSD/S8FM06.5, S9FM01.8, S9FM02.0
    "FM-25S2S-(60|120|240)GBP2|" // G.SKILL Phoenix Pro, SF-1200, tested with
      // FM-25S2S-240GBP2/4.2
    "FTM(06|12|24|48)CT25H|" // Supertalent TeraDrive CT, tested with
      // FTM24CT25H/STTMP2P1
    "KINGSTON SE50S3(100|240|480)G|" // tested with SE50S3100G/KE1ABBF0
    "KINGSTON SH10[03]S3(90|120|240|480)G|" // HyperX (3K), SF-2281, tested with
      // SH100S3240G/320ABBF0, SH103S3120G/505ABBF0
    "KINGSTON SKC(300S37A|380S3)(60|120|180|240|480)G|" // KC300, SF-2281, tested with
      // SKC300S37A120G/KC4ABBF0, SKC380S3120G/507ABBF0
    "KINGSTON SVP200S3(7A)?(60|90|120|240|480)G|" // V+ 200, SF-2281, tested with
      // SVP200S37A480G/502ABBF0, SVP200S390G/332ABBF0
    "KINGSTON SMS200S3(30|60|120)G|" // mSATA, SF-2241, tested with SMS200S3120G/KC3ABBF0
    "KINGSTON SMS450S3(32|64|128)G|" // mSATA, SF-2281, tested with SMS450S3128G/503ABBF0
    "KINGSTON (SV300|SKC100|SE100)S3.*G|" // other SF-2281
    "KINGSTON SNS4151S316GD|" // KINGSTON SNS4151S316GD/S9FM01.6
    "MKNSSDCR(45|60|90|120|180|240|360|480)GB(-(7|DX7?|MX|G2))?|" // Mushkin Chronos (7mm/Deluxe/MX/G2),
      // SF-2281, tested with MKNSSDCR120GB, MKNSSDCR120GB-MX/560ABBF0, MKNSSDCR480GB-DX7/603ABBF0
    "MKNSSDEC(60|120|240|480|512)GB|" // Mushkin Enhanced ECO2, tested with MKNSSDEC120GB/604ABBF0
    "MKNSSDAT(30|40|60|120|180|240|480)GB(-(DX|V))?|" // Mushkin Atlas (Deluxe/Value), mSATA, SF-2281,
      // tested with MKNSSDAT120GB-V/540ABBF0
    "Mushkin MKNSSDCL(40|60|80|90|115|120|180|240|480)GB-DX2?|" // Mushkin Callisto deluxe,
      // SF-1200/1222, Mushkin MKNSSDCL60GB-DX/361A13F0
    "OCZ[ -](AGILITY2([ -]EX)?|COLOSSUS2|ONYX2|VERTEX(2|-LE))( [123]\\..*)?|" // SF-1200,
      // tested with OCZ-VERTEX2/1.11, OCZ-VERTEX2 3.5/1.11
    "OCZ-NOCTI|" // mSATA, SF-2100, tested with OCZ-NOCTI/2.15
    "OCZ-REVODRIVE3?( X2)?|" // PCIe, SF-1200/2281, tested with
      // OCZ-REVODRIVE( X2)?/1.20, OCZ-REVODRIVE3 X2/2.11
    "OCZ-REVODRIVE350|"
    "OCZ[ -](VELO|VERTEX2[ -](EX|PRO))( [123]\\..*)?|" // SF-1500, tested with
      // OCZ VERTEX2-PRO/1.10 (Bogus thresholds for attribute 232 and 235)
    "D2[CR]STK251...-....|" // OCZ Deneva 2 C/R, SF-22xx/25xx,
      // tested with D2CSTK251M11-0240/2.08, D2CSTK251A10-0240/2.15
    "OCZ-(AGILITY3|SOLID3|VERTEX3( MI)?)|"  // SF-2200, tested with OCZ-VERTEX3/2.02,
      // OCZ-AGILITY3/2.11, OCZ-SOLID3/2.15, OCZ-VERTEX3 MI/2.15
    "OCZ Z-DRIVE R4 [CR]M8[48]|" // PCIe, SF-2282/2582, tested with OCZ Z-DRIVE R4 CM84/2.13
      // (Bogus attributes under Linux)
    "OCZ Z-DRIVE 4500|"
    "OCZ-VELO DRIVE|" // VeloDrive R, PCIe, tested with OCZ-VELO DRIVE/1.33
    "TALOS2|" // OCZ Talos 2 C/R, SAS (works with -d sat), 2*SF-2282, tested with TALOS2/3.20E
    "(APOC|DENC|DENEVA|FTNC|GFGC|MANG|MMOC|NIMC|TMSC).*|" // other OCZ SF-1200,
      // tested with DENCSTE251M11-0120/1.33, DENEVA PCI-E/1.33
    "(DENR|DRSAK|EC188|NIMR|PSIR|TRSAK).*|" // other OCZ SF-1500
    "OWC Aura Pro( 6G SSD)?|" // tested with OWC Aura Pro 6G SSD/507ABBF0, OWC Aura Pro/603ABBF0
    "OWC Mercury Electra (Pro )?[36]G SSD|" // tested with
      // OWC Mercury Electra 6G SSD/502ABBF0, OWC Mercury Electra Pro 3G SSD/541ABBF0
    "OWC Mercury E(xtreme|XTREME) Pro (6G |RE )?SSD|" // tested with
      // OWC Mercury Extreme Pro SSD/360A13F0, OWC Mercury EXTREME Pro 6G SSD/507ABBF0
    "Patriot Pyro|" // tested with Patriot Pyro/332ABBF0
    "SanDisk SDSSDX(60|120|240|480)GG25|" // SanDisk Extreme, SF-2281, tested with
      // SDSSDX240GG25/R201
    "SanDisk SDSSDA(120|240|480)G|" // SanDisk SSD Plus, tested with SanDisk SDSSDA240G/U21010RL
    "SuperSSpeed S301 [0-9]*GB|" // SF-2281, tested with SuperSSpeed S301 128GB/503
    "SG9XCS2D(0?50|100|200|400)GESLT|" // Smart Storage Systems XceedIOPS2, tested with
      // SG9XCS2D200GESLT/SA03L370
    "SSD9SC(120|240|480)GED[EA]|" // PNY Prevail Elite, tested with SSD9SC120GEDA/334ABBF0
    "(TX32|TX31C1|VN0.?..GCNMK).*|" // Smart Storage Systems XceedSTOR
    "(TX22D1|TX21B1).*|" // Smart Storage Systems XceedIOPS2
    "TX52D1.*|" // Smart Storage Systems Xcel-200
    "TS(64|128|256|512)GSSD[37]20|" // Transcend SSD320/720, SF-2281, tested with
      // TS128GSSD320, TS256GSSD720/5.2.0
    "UGB(88P|99S)GC...H[BF].|" // Unigen, tested with
      // UGB88PGC100HF2/MP Rev2, UGB99SGC100HB3/RC Rev3
    "SG9XCS(1F|2D)(50|100|200|400)GE01|" // XceedIOPS, tested with SG9XCS2D50GE01/SA03F34V
    "VisionTek GoDrive (60|120|240|480)GB", // tested with VisionTek GoDrive 480GB/506ABBF0
    "", "",
    "-v 1,raw24/raw32,Raw_Read_Error_Rate "
    "-v 5,raw48,Retired_Block_Count "
    "-v 9,msec24hour32,Power_On_Hours_and_Msec "
  //"-v 12,raw48,Power_Cycle_Count "
    "-v 13,raw24/raw32,Soft_Read_Error_Rate "
    "-v 100,raw48,Gigabytes_Erased "
    "-v 162,raw48,Unknown_SandForce_Attr " // Corsair Force LS SSD/S9FM01.8, *2.0
    "-v 170,raw48,Reserve_Block_Count "
    "-v 171,raw48,Program_Fail_Count "
    "-v 172,raw48,Erase_Fail_Count "
    "-v 173,raw48,Unknown_SandForce_Attr " // Corsair Force LS SSD/S9FM01.8, *2.0
    "-v 174,raw48,Unexpect_Power_Loss_Ct "
    "-v 177,raw48,Wear_Range_Delta "
    "-v 181,raw48,Program_Fail_Count "
    "-v 182,raw48,Erase_Fail_Count "
    "-v 184,raw48,IO_Error_Detect_Code_Ct "
  //"-v 187,raw48,Reported_Uncorrect "
    "-v 189,tempminmax,Airflow_Temperature_Cel "
  //"-v 192,raw48,Power-Off_Retract_Count "
  //"-v 194,tempminmax,Temperature_Celsius "
    "-v 195,raw24/raw32,ECC_Uncorr_Error_Count "
  //"-v 196,raw16(raw16),Reallocated_Event_Count "
    "-v 198,raw24/raw32:210zr54,Uncorrectable_Sector_Ct " // KINGSTON SE100S3100G/510ABBF0
    "-v 199,raw48,SATA_CRC_Error_Count "
    "-v 201,raw24/raw32,Unc_Soft_Read_Err_Rate "
    "-v 204,raw24/raw32,Soft_ECC_Correct_Rate "
    "-v 218,raw48,Unknown_SandForce_Attr " // Corsair Force LS SSD/S9FM01.8, *2.0
    "-v 230,raw48,Life_Curve_Status "
    "-v 231,raw48,SSD_Life_Left "
  //"-v 232,raw48,Available_Reservd_Space "
    "-v 233,raw48,SandForce_Internal "
    "-v 234,raw48,SandForce_Internal "
    "-v 235,raw48,SuperCap_Health "
    "-v 241,raw48,Lifetime_Writes_GiB "
    "-v 242,raw48,Lifetime_Reads_GiB"
  },
  {
    "StorFly CFast SATA 6Gbps SSDs",
    // http://datasheet.octopart.com/VSFCS2CC060G-100-Virtium-datasheet-82287733.pdf
    // tested with StorFly VSFCS2CC060G-100/0409-000
    "StorFly VSFCS2C[CI](016|030|060|120|240)G-...",
    // C - commercial, I industrial
    "", "",
    "-v 192,raw48,Unsafe_Shutdown_Count "
    "-v 160,raw48,Uncorrectable_Error_Cnt "
    // 0729 - remaining in block life. In 0828  remaining is normalized to 100% then decreases
    "-v 161,raw48,Spares_Remaining " 
    "-v 241,raw48,Host_Writes_32MiB "
    "-v 242,raw48,Host_Reads_32MiB "
    "-v 169,raw48,Lifetime_Remaining% "
    "-v 248,raw48,Lifetime_Remaining% " //  later then 0409 FW.
    "-v 249,raw48,Spares_Remaining_Perc " //  later then 0409 FW.
  },
  { "Phison Driven SSDs", // see MKP_521_Phison_SMART_attribute.pdf
    "KINGSTON SEDC400S37(400|480|800|960|1600|1800)G|" // DC400, tested with
      // KINGSTON SEDC400S37480G/SAFM02.[GH], KINGSTON SEDC400S37960G/SAFM32.I
    "KINGSTON SUV300S37A(120|240|480)G|" // UV300 SSD, tested with KINGSTON SUV300S37A120G/SAFM11.K
    "KINGSTON SKC310S3B?7A960G|" // SSDNow KC310, KINGSTON SKC310S37A960G/SAFM00.r
    "KINGSTON SKC400S37(128G|256G|512G|1T)|" // SSDNow KC400, KINGSTON SKC400S37128G
    "KINGSTON SV310S3(7A|D7|N7A|B7A)960G|" // SSDNow V310
    "PNY CS1311 (120|240|480|960)GB SSD|" // tested with PNY CS1311 120GB SSD/CS131122
    "SSD Smartbuy (60|120|240)GB|" // SSD Smartbuy 240GB/SBFM91.1
    "KINGSTON SHSS3B?7A(120|240|480|960)G|" // HyperX Savage
    "KINGSTON SA400S37(120|240|480|960)G", // Kingston A400 SSD/SBFKB1D1
    "", "",
  //"-v 1,raw48,Raw_Read_Error_Rate "
    "-v 2,raw48,Not_In_Use "
    "-v 3,raw48,Not_In_Use "
    "-v 5,raw48,Not_In_Use "
    "-v 7,raw48,Not_In_Use "
    "-v 8,raw48,Not_In_Use "
  //"-v 9,raw24(raw8),Power_On_Hours "
    "-v 5,raw48,Retired_Block_Count "
  //"-v 9,raw24(raw8),Power_On_Hours "
    "-v 10,raw48,Not_In_Use "
  //"-v 12,raw48,Power_Cycle_Count "
    "-v 168,raw48,SATA_Phy_Error_Count "
    "-v 170,raw24/raw24:z54z10,Bad_Blk_Ct_Erl/Lat " // Early bad block/Later bad block
    "-v 173,raw16(avg16),MaxAvgErase_Ct "
    "-v 175,raw48,Not_In_Use "
    "-v 183,raw48,Unknown_Attribute "
  //"-v 187,raw48,Reported_Uncorrect "
    "-v 192,raw48,Unsafe_Shutdown_Count "
  //"-v 194,tempminmax,Temperature_Celsius "
    "-v 196,raw48,Not_In_Use "
    "-v 197,raw48,Not_In_Use "
    "-v 199,raw48,CRC_Error_Count "
    "-v 218,raw48,CRC_Error_Count "
    "-v 231,raw48,SSD_Life_Left "
    "-v 233,raw48,Flash_Writes_GiB "
    "-v 240,raw48,Not_In_Use "
    "-v 241,raw48,Lifetime_Writes_GiB "
    "-v 242,raw48,Lifetime_Reads_GiB "
    "-v 244,raw48,Average_Erase_Count "
    "-v 245,raw48,Max_Erase_Count "
    "-v 246,raw48,Total_Erase_Count "
  },
  // this is a copy of the Phison bases record for the OEM drives with a very
  // weak information in the model. Detection is based on Firmware.
  { "Phison Driven OEM SSDs", // see MKP_521_Phison_SMART_attribute.pdf
    "GOODRAM|" // tested with GOODRAM CX200 (GOODRAM/SAFM12.2)
    "INTENSO|" // tested with Intenso SSD SATA III Top (INTENSO/S9FM02.6, .../SAFM01.6)
    "SATA SSD", // tested with Supermicro SSD-DM032-PHI (SATA SSD/S9FM02.1),
      // PC Engines msata16d (SATA SSD/S9FM02.3), FoxLine flssd240x4s(SATA SSD/SBFM10.5)
    "S9FM02\\.[136]|SAFM01\\.6|SAFM12\\.2|SBFM10\\.5|SBFM91\\.2",
    "",
  //"-v 1,raw48,Raw_Read_Error_Rate "
    "-v 2,raw48,Not_In_Use "
    "-v 3,raw48,Not_In_Use "
    "-v 5,raw48,Not_In_Use "
    "-v 7,raw48,Not_In_Use "
    "-v 8,raw48,Not_In_Use "
  //"-v 9,raw24(raw8),Power_On_Hours "
    "-v 5,raw48,Retired_Block_Count "
  //"-v 9,raw24(raw8),Power_On_Hours "
    "-v 10,raw48,Not_In_Use "
  //"-v 12,raw48,Power_Cycle_Count "
    "-v 168,raw48,SATA_Phy_Error_Count "
    "-v 170,raw24/raw24:z54z10,Bad_Blk_Ct_Erl/Lat " // Early bad block/Later bad block
    "-v 173,raw16(avg16),MaxAvgErase_Ct "
    "-v 175,raw48,Not_In_Use "
    "-v 183,raw48,Unknown_Attribute "
  //"-v 187,raw48,Reported_Uncorrect "
    "-v 192,raw48,Unsafe_Shutdown_Count "
  //"-v 194,tempminmax,Temperature_Celsius "
    "-v 196,raw48,Not_In_Use "
    "-v 197,raw48,Not_In_Use "
    "-v 199,raw48,CRC_Error_Count "
    "-v 218,raw48,CRC_Error_Count "
    "-v 231,raw48,SSD_Life_Left "
    "-v 233,raw48,Flash_Writes_GiB "
    "-v 240,raw48,Not_In_Use "
    "-v 241,raw48,Lifetime_Writes_GiB "
    "-v 242,raw48,Lifetime_Reads_GiB "
    "-v 244,raw48,Average_Erase_Count "
    "-v 245,raw48,Max_Erase_Count "
    "-v 246,raw48,Total_Erase_Count "
  },
  { "Indilinx Barefoot based SSDs",
    "Corsair CSSD-V(32|60|64|128|256)GB2|" // Corsair Nova, tested with Corsair CSSD-V32GB2/2.2
    "Corsair CMFSSD-(32|64|128|256)D1|" // Corsair Extreme, tested with Corsair CMFSSD-128D1/1.0
    "CRUCIAL_CT(64|128|256)M225|" // tested with CRUCIAL_CT64M225/1571
    "G.SKILL FALCON (64|128|256)GB SSD|" // tested with G.SKILL FALCON 128GB SSD/2030
    "OCZ[ -](AGILITY|ONYX|VERTEX( 1199|-TURBO| v1\\.10)?)|" // tested with
      // OCZ-ONYX/1.6, OCZ-VERTEX 1199/00.P97, OCZ-VERTEX/1.30, OCZ VERTEX-TURBO/1.5, OCZ-VERTEX v1.10/1370
    "Patriot[ -]Torqx.*|"
    "RENICE Z2|" // tested with RENICE Z2/2030
    "STT_FT[MD](28|32|56|64)GX25H|" // Super Talent Ultradrive GX, tested with STT_FTM64GX25H/1916
    "TS(18|25)M(64|128)MLC(16|32|64|128|256|512)GSSD|" // ASAX Leopard Hunt II, tested with TS25M64MLC64GSSD/0.1
    "FM-25S2I-(64|128)GBFII|" // G.Skill FALCON II, tested with FM-25S2I-64GBFII
    "TS(60|120)GSSD25D-M", // Transcend Ultra SSD (SATA II), see also Ticket #80
    "", "",
    "-v 1,raw64 " // Raw_Read_Error_Rate
    "-v 9,raw64 " // Power_On_Hours
    "-v 12,raw64 " // Power_Cycle_Count
    "-v 184,raw64,Initial_Bad_Block_Count "
    "-v 195,raw64,Program_Failure_Blk_Ct "
    "-v 196,raw64,Erase_Failure_Blk_Ct "
    "-v 197,raw64,Read_Failure_Blk_Ct "
    "-v 198,raw64,Read_Sectors_Tot_Ct "
    "-v 199,raw64,Write_Sectors_Tot_Ct "
    "-v 200,raw64,Read_Commands_Tot_Ct "
    "-v 201,raw64,Write_Commands_Tot_Ct "
    "-v 202,raw64,Error_Bits_Flash_Tot_Ct "
    "-v 203,raw64,Corr_Read_Errors_Tot_Ct "
    "-v 204,raw64,Bad_Block_Full_Flag "
    "-v 205,raw64,Max_PE_Count_Spec "
    "-v 206,raw64,Min_Erase_Count "
    "-v 207,raw64,Max_Erase_Count "
    "-v 208,raw64,Average_Erase_Count "
    "-v 209,raw64,Remaining_Lifetime_Perc "
    "-v 210,raw64,Indilinx_Internal "
    "-v 211,raw64,SATA_Error_Ct_CRC "
    "-v 212,raw64,SATA_Error_Ct_Handshake "
    "-v 213,raw64,Indilinx_Internal"
  },
  { "Indilinx Barefoot_2/Everest/Martini based SSDs",
    "OCZ VERTEX[ -]PLUS|" // tested with OCZ VERTEX-PLUS/3.55, OCZ VERTEX PLUS/3.55
    "OCZ-VERTEX PLUS R2|" // Barefoot 2, tested with OCZ-VERTEX PLUS R2/1.2
    "OCZ-PETROL|" // Everest 1, tested with OCZ-PETROL/3.12
    "OCZ-AGILITY4|" // Everest 2, tested with OCZ-AGILITY4/1.5.2
    "OCZ-VERTEX4", // Everest 2, tested with OCZ-VERTEX4/1.5
    "", "",
  //"-v 1,raw48,Raw_Read_Error_Rate "
  //"-v 3,raw16(avg16),Spin_Up_Time "
  //"-v 4,raw48,Start_Stop_Count "
  //"-v 5,raw16(raw16),Reallocated_Sector_Ct "
  //"-v 9,raw24(raw8),Power_On_Hours "
  //"-v 12,raw48,Power_Cycle_Count "
    "-v 232,raw48,Lifetime_Writes " // LBA?
  //"-v 233,raw48,Media_Wearout_Indicator"
  },
  { "Indilinx Barefoot 3 based SSDs",
    "OCZ-VECTOR(1[58]0)?|" // tested with OCZ-VECTOR/1.03, OCZ-VECTOR150/1.2, OCZ-VECTOR180
    "OCZ-VERTEX4[56]0A?|" // Barefoot 3 M10, tested with OCZ-VERTEX450/1.0, OCZ-VERTEX460/1.0, VERTEX460A
    "OCZ-SABER1000|"
    "OCZ-ARC100|"
    "Radeon R7", // Barefoot 3 M00, tested with Radeon R7/1.00
    "", "",
    "-v 5,raw48,Runtime_Bad_Block "
  //"-v 9,raw24(raw8),Power_On_Hours "
  //"-v 12,raw48,Power_Cycle_Count "
    "-v 171,raw48,Avail_OP_Block_Count "
    "-v 174,raw48,Pwr_Cycle_Ct_Unplanned "
    "-v 187,raw48,Total_Unc_NAND_Reads "
    "-v 195,raw48,Total_Prog_Failures "
    "-v 196,raw48,Total_Erase_Failures "
    "-v 197,raw48,Total_Unc_Read_Failures "
    "-v 198,raw48,Host_Reads_GiB "
    "-v 199,raw48,Host_Writes_GiB "
    "-v 205,raw48,Max_Rated_PE_Count "
    "-v 206,raw48,Min_Erase_Count "
    "-v 207,raw48,Max_Erase_Count "
    "-v 208,raw48,Average_Erase_Count "
    "-v 210,raw48,SATA_CRC_Error_Count "
    "-v 212,raw48,Pages_Requiring_Rd_Rtry "
    "-v 213,raw48,Snmple_Retry_Attempts "
    "-v 214,raw48,Adaptive_Retry_Attempts "
    "-v 222,raw48,RAID_Recovery_Count "
    "-v 224,raw48,In_Warranty "
    "-v 225,raw48,DAS_Polarity "
    "-v 226,raw48,Partial_Pfail "
    "-v 230,raw48,Write_Throttling "
    "-v 233,raw48,Remaining_Lifetime_Perc "
    "-v 241,raw48,Host_Writes_GiB " // M00/M10
    "-v 242,raw48,Host_Reads_GiB "  // M00/M10
    "-v 249,raw48,Total_NAND_Prog_Ct_GiB "
    "-v 251,raw48,Total_NAND_Read_Ct_GiB"
  },
  { "OCZ Intrepid 3000 SSDs", // tested with OCZ INTREPID 3600/1.4.3.6, 3800/1.4.3.0, 3700/1.5.0.4
    "OCZ INTREPID 3[678]00",
    "", "",
    "-v 5,raw48,Runtime_Bad_Block "
  //"-v 9,raw24(raw8),Power_On_Hours "
  //"-v 12,raw48,Power_Cycle_Count "
    "-v 100,raw48,Total_Blocks_Erased "
    "-v 171,raw48,Avail_OP_Block_Count "
    "-v 174,raw48,Pwr_Cycle_Ct_Unplanned "
    "-v 184,raw48,Factory_Bad_Block_Count "
    "-v 187,raw48,Total_Unc_NAND_Reads "
    "-v 190,tempminmax,Temperature_Celsius "
    "-v 195,raw48,Total_Prog_Failures "
    "-v 196,raw48,Total_Erase_Failures "
    "-v 197,raw48,Total_Unc_Read_Failures "
    "-v 198,raw48,Host_Reads_GiB "
    "-v 199,raw48,Host_Writes_GiB "
    "-v 202,raw48,Total_Read_Bits_Corr_Ct "
    "-v 205,raw48,Max_Rated_PE_Count "
    "-v 206,raw48,Min_Erase_Count "
    "-v 207,raw48,Max_Erase_Count "
    "-v 208,raw48,Average_Erase_Count "
    "-v 210,raw48,SATA_CRC_Error_Count "
    "-v 211,raw48,SATA_UNC_Count "
    "-v 212,raw48,NAND_Reads_with_Retry "
    "-v 213,raw48,Simple_Rd_Rtry_Attempts "
    "-v 214,raw48,Adaptv_Rd_Rtry_Attempts "
    "-v 221,raw48,Int_Data_Path_Prot_Unc "
    "-v 222,raw48,RAID_Recovery_Count "
    "-v 230,raw48,SuperCap_Charge_Status " // 0=not charged, 1=fully charged, 2=unknown
    "-v 233,raw48,Remaining_Lifetime_Perc "
    "-v 249,raw48,Total_NAND_Prog_Ct_GiB "
    "-v 251,raw48,Total_NAND_Read_Ct_GiB"
  },
  {
    "OCZ/Toshiba Trion SSDs",
    "OCZ-TRION1[05]0|" // tested with OCZ-TRION100/SAFM11.2A, TRION150/SAFZ72.2
    "TOSHIBA-TR150|" // tested with TOSHIBA-TR150/SAFZ12.3
    "TOSHIBA Q300( Pro\\.)?", // tested with TOSHIBA Q300 Pro./JYRA0101
    "", "",
  //"-v 9,raw24(raw8),Power_On_Hours "
  //"-v 12,raw48,Power_Cycle_Count "
    "-v 167,raw48,SSD_Protect_Mode "
    "-v 168,raw48,SATA_PHY_Error_Count "
    "-v 169,raw48,Bad_Block_Count "
    "-v 173,raw48,Erase_Count "
    "-v 192,raw48,Unexpect_Power_Loss_Ct "
  //"-v 194,tempminmax,Temperature_Celsius "
    "-v 241,raw48,Host_Writes"
  },
  { "InnoDisk InnoLite SATADOM D150QV SSDs", // tested with InnoLite SATADOM D150QV-L/120319
                                             // InnoLite SATADOM D150QV/120319
    "InnoLite SATADOM D150QV.*",
    "", "",
  //"-v 1,raw48,Raw_Read_Error_Rate "
  //"-v 2,raw48,Throughput_Performance "
  //"-v 3,raw16(avg16),Spin_Up_Time "
  //"-v 5,raw16(raw16),Reallocated_Sector_Ct "
  //"-v 7,raw48,Seek_Error_Rate " // from InnoDisk iSMART Linux tool, useless for SSD
  //"-v 8,raw48,Seek_Time_Performance "
  //"-v 9,raw48,Power_On_Hours "
  //"-v 10,raw48,Spin_Retry_Count "
  //"-v 12,raw48,Power_Cycle_Count "
    "-v 168,raw48,SATA_PHY_Error_Count "
    "-v 170,raw16,Bad_Block_Count_New/Tot "
    "-v 173,raw16,Erase_Count_Max/Avg "
    "-v 175,raw48,Bad_Cluster_Table_Count "
    "-v 192,raw48,Unexpect_Power_Loss_Ct "
  //"-v 194,tempminmax,Temperature_Celsius "
  //"-v 197,raw48,Current_Pending_Sector "
    "-v 229,hex48,Flash_ID "
    "-v 235,raw16,Lat_Bad_Blk_Era/Wri/Rea "
    "-v 236,raw48,Unstable_Power_Count "
    "-v 240,raw48,Write_Head"
  },
  { "Innodisk 1ME3/3ME/3SE SSDs", // tested with 2.5" SATA SSD 3ME/S140714,
      // Mini PCIeDOM 1ME3/S15604, InnoDisk Corp. - mSATA 3SE/S130710
    "((1\\.8|2\\.5)\"? SATA SSD|InnoDisk Corp\\. - mSATA|Mini PCIeDOM|SATA Slim) (1ME3|3[MS]E)",
    "", "",
  //"-v 1,raw48,Raw_Read_Error_Rate "
  //"-v 2,raw48,Throughput_Performance "
  //"-v 3,raw16(avg16),Spin_Up_Time "
  //"-v 5,raw48,Reallocated_Sector_Count "
    "-v 7,raw48,Seek_Error_Rate "       // ?
    "-v 8,raw48,Seek_Time_Performance " // ?
  //"-v 9,raw24(raw8),Power_On_Hours "
    "-v 10,raw48,Spin_Retry_Count "     // ?
  //"-v 12,raw48,Power_Cycle_Count "
    "-v 168,raw48,SATA_PHY_Error_Count "
    "-v 169,hex48,Unknown_Innodisk_Attr "
    "-v 170,raw16,Bad_Block_Count "
    "-v 173,raw16,Erase_Count "
    "-v 175,raw48,Bad_Cluster_Table_Count "
    "-v 176,raw48,Uncorr_RECORD_Count "
  //"-v 192,raw48,Power-Off_Retract_Count "
  //"-v 194,tempminmax,Temperature_Celsius " // ] only in spec
  //"-v 197,raw48,Current_Pending_Sector "
    "-v 225,raw48,Unknown_Innodisk_Attr "
    "-v 229,hex48,Flash_ID "
    "-v 235,raw48,Later_Bad_Block "
    "-v 236,raw48,Unstable_Power_Count "
    "-v 240,raw48,Write_Head"
  },
  { "Innodisk 3IE2/3ME2/3MG2/3SE2 SSDs", // tested with 2.5" SATA SSD 3MG2-P/M140402,
      // 1.8 SATA SSD 3IE2-P/M150821, 2.5" SATA SSD 3IE2-P/M150821,
      // SATA Slim 3MG2-P/M141114, M.2 (S80) 3MG2-P/M141114, M.2 (S42) 3SE2-P/M150821,
      // M.2 (S42) 3ME2/M151013
    "((1\\.8|2\\.5)\"? SATA SSD|SATA Slim|M\\.2 \\(S(42|80)\\)) 3(IE|ME|MG|SE)2(-P)?",
    "", "",
  //"-v 1,raw48,Raw_Read_Error_Rate "
  //"-v 2,raw48,Throughput_Performance "
  //"-v 9,raw24(raw8),Power_On_Hours "
  //"-v 12,raw48,Power_Cycle_Count "
    "-v 160,raw48,Uncorrectable_Error_Cnt "
    "-v 161,raw48,Number_of_Pure_Spare "
    "-v 163,raw48,Initial_Bad_Block_Count "
    "-v 164,raw48,Total_Erase_Count "
    "-v 165,raw48,Max_Erase_Count "
    "-v 166,raw48,Min_Erase_Count "
    "-v 167,raw48,Average_Erase_Count "
    "-v 168,raw48,Max_Erase_Count_of_Spec "
    "-v 169,raw48,Remaining_Lifetime_Perc "
  //"-v 175,raw48,Program_Fail_Count_Chip "
  //"-v 176,raw48,Erase_Fail_Count_Chip "
  //"-v 177,raw48,Wear_Leveling_Count "
    "-v 178,raw48,Runtime_Invalid_Blk_Cnt "
  //"-v 181,raw48,Program_Fail_Cnt_Total "
  //"-v 182,raw48,Erase_Fail_Count_Total "
  //"-v 187,raw48,Reported_Uncorrect " // ] only in spec
  //"-v 192,raw48,Power-Off_Retract_Count "
  //"-v 194,tempminmax,Temperature_Celsius "
  //"-v 195,raw48,Hardware_ECC_Recovered "
  //"-v 196,raw16(raw16),Reallocated_Event_Count "
  //"-v 197,raw48,Current_Pending_Sector "
  //"-v 198,raw48,Offline_Uncorrectable "
  //"-v 199,raw48,UDMA_CRC_Error_Count "
    "-v 225,raw48,Host_Writes_32MiB "  // ]
  //"-v 232,raw48,Available_Reservd_Space "
    "-v 233,raw48,Flash_Writes_32MiB " // ]
    "-v 234,raw48,Flash_Reads_32MiB "  // ]
    "-v 241,raw48,Host_Writes_32MiB "
    "-v 242,raw48,Host_Reads_32MiB "
    "-v 245,raw48,Flash_Writes_32MiB"
  },
  { "Innodisk 3IE3/3ME3/3ME4 SSDs", // tested with 2.5" SATA SSD 3ME3/S15A19, CFast 3ME3/S15A19
      // InnoDisk Corp. - mSATA 3ME3/S15A19, mSATA mini 3ME3/S15A19, M.2 (S42) 3ME3,
      // SATA Slim 3ME3/S15A19, SATADOM-MH 3ME3/S15A19, SATADOM-ML 3ME3/S15A19,
      // SATADOM-MV 3ME3/S15A19, SATADOM-SL 3ME3/S15A19, SATADOM-SV 3ME3/S15A19,
      // SATADOM-SL 3IE3/S151019N, 2.5" SATA SSD 3IE3/S15C14i, CFast 3IE3/S15C14i,
      // InnoDisk Corp. - mSATA 3IE3/S15C14i, Mini PCIeDOM 1IE3/S15C14i,
      // mSATA mini 3IE3/S15C14i, M.2 (S42) 3IE3/S15C14i, SATA Slim 3IE3/S15C14i,
      // SATADOM-SH 3IE3 V2/S15C14i, SATADOM-SL 3IE3 V2/S15A19i, SATADOM-SV 3IE3 V2/S15C14i
      // mSATA 3ME4/L16711, M.2 (S42) 3ME4/L16711, SATADOM-MH 3ME4/L16B01,
      // SATADOM-SH 3ME4/L16B01, SATADOM-SH Type C 3ME4/L16B01, SATADOM-SH Type D 3ME4/L16B01
    "(2.5\" SATA SSD|CFast|InnoDisk Corp\\. - mSATA|Mini PCIeDOM|mSATA( mini)?|"
    "M\\.2 \\(S42\\)|SATA Slim|SATADOM-[MS][HLV]( Type [CD])?) 3([IM]E3|ME4)( V2)?",
    "", "",
  //"-v 1,raw48,Raw_Read_Error_Rate "
  //"-v 2,raw48,Throughput_Performance "
  //"-v 3,raw16(avg16),Spin_Up_Time "
    "-v 5,raw48,Later_Bad_Block "
    "-v 7,raw48,Seek_Error_Rate "       // ?
    "-v 8,raw48,Seek_Time_Performance " // ?
  //"-v 9,raw24(raw8),Power_On_Hours "
    "-v 10,raw48,Spin_Retry_Count "     // ?
  //"-v 12,raw48,Power_Cycle_Count "
    "-v 163,raw48,Total_Bad_Block_Count "
    "-v 165,raw48,Max_Erase_Count "
    "-v 167,raw48,Average_Erase_Count "
    "-v 168,raw48,SATA_PHY_Error_Count "
    "-v 169,raw48,Remaining_Lifetime_Perc "
    "-v 170,raw48,Spare_Block_Count "
    "-v 171,raw48,Program_Fail_Count "
    "-v 172,raw48,Erase_Fail_Count "
    "-v 175,raw48,Bad_Cluster_Table_Count "
    "-v 176,raw48,RANGE_RECORD_Count "
  //"-v 187,raw48,Reported_Uncorrect "
  //"-v 192,raw48,Power-Off_Retract_Count "
  //"-v 194,tempminmax,Temperature_Celsius "
  //"-v 197,raw48,Current_Pending_Sector "
    "-v 225,raw48,Data_Log_Write_Count "
    "-v 229,hex48,Flash_ID "
    "-v 232,raw48,Spares_Remaining_Perc "
    "-v 235,raw16,Later_Bad_Blk_Inf_R/W/E " // Read/Write/Erase
    "-v 240,raw48,Write_Head "
    "-v 241,raw48,Host_Writes_32MiB "
    "-v 242,raw48,Host_Reads_32MiB"
  },
  { "InnoDisk iCF 9000 CompactFlash Cards", // tested with InnoDisk Corp. - iCF9000 1GB/140808,
       // ..., InnoDisk Corp. - iCF9000 64GB/140808
    "InnoDisk Corp\\. - iCF9000 (1|2|4|8|16|32|64)GB",
    "", "",
  //"-v 1,raw48,Raw_Read_Error_Rate "
  //"-v 5,raw16(raw16),Reallocated_Sector_Ct "
  //"-v 12,raw48,Power_Cycle_Count "
    "-v 160,raw48,Uncorrectable_Error_Cnt "
    "-v 161,raw48,Valid_Spare_Block_Cnt "
    "-v 162,raw48,Child_Pair_Count "
    "-v 163,raw48,Initial_Bad_Block_Count "
    "-v 164,raw48,Total_Erase_Count "
    "-v 165,raw48,Max_Erase_Count "
    "-v 166,raw48,Min_Erase_Count "
    "-v 167,raw48,Average_Erase_Count "
  //"-v 192,raw48,Power-Off_Retract_Count "
  //"-v 194,tempminmax,Temperature_Celsius "
  //"-v 195,raw48,Hardware_ECC_Recovered "
  //"-v 196,raw16(raw16),Reallocated_Event_Count "
  //"-v 198,raw48,Offline_Uncorrectable "
  //"-v 199,raw48,UDMA_CRC_Error_Count "
  //"-v 229,raw48,Flash_ID " // only in spec
    "-v 241,raw48,Host_Writes_32MiB "
    "-v 242,raw48,Host_Reads_32MiB"
  },
  { "Intel X25-E SSDs",
    "SSDSA2SH(032|064)G1.* INTEL",  // G1 = first generation
    "", "",
  //"-v 3,raw16(avg16),Spin_Up_Time "
  //"-v 4,raw48,Start_Stop_Count "
  //"-v 5,raw16(raw16),Reallocated_Sector_Ct "
  //"-v 9,raw24(raw8),Power_On_Hours "
  //"-v 12,raw48,Power_Cycle_Count "
    "-v 192,raw48,Unsafe_Shutdown_Count "
    "-v 225,raw48,Host_Writes_32MiB "
    "-v 226,raw48,Intel_Internal "
    "-v 227,raw48,Intel_Internal "
    "-v 228,raw48,Intel_Internal "
  //"-v 232,raw48,Available_Reservd_Space "
  //"-v 233,raw48,Media_Wearout_Indicator"
  },
  { "Intel X18-M/X25-M G1 SSDs",
    "INTEL SSDSA[12]MH(080|160)G1.*",  // G1 = first generation, 50nm
    "", "",
  //"-v 3,raw16(avg16),Spin_Up_Time "
  //"-v 4,raw48,Start_Stop_Count "
  //"-v 5,raw16(raw16),Reallocated_Sector_Ct "
  //"-v 9,raw24(raw8),Power_On_Hours "
  //"-v 12,raw48,Power_Cycle_Count "
    "-v 192,raw48,Unsafe_Shutdown_Count "
    "-v 225,raw48,Host_Writes_32MiB "
    "-v 226,raw48,Intel_Internal "
    "-v 227,raw48,Intel_Internal "
    "-v 228,raw48,Intel_Internal "
  //"-v 232,raw48,Available_Reservd_Space "
  //"-v 233,raw48,Media_Wearout_Indicator"
  },
  { "Intel X18-M/X25-M/X25-V G2 SSDs", // fixed firmware
      // tested with INTEL SSDSA2M(080|160)G2GC/2CV102J8 (X25-M)
    "INTEL SSDSA[12]M(040|080|120|160)G2.*",  // G2 = second generation, 34nm
    "2CV102(J[89A-Z]|[K-Z].)", // >= "2CV102J8"
    "",
  //"-v 3,raw16(avg16),Spin_Up_Time "
  //"-v 4,raw48,Start_Stop_Count "
  //"-v 5,raw16(raw16),Reallocated_Sector_Ct "
  //"-v 9,raw24(raw8),Power_On_Hours "
  //"-v 12,raw48,Power_Cycle_Count "
  //"-v 184,raw48,End-to-End_Error " // G2 only
    "-v 192,raw48,Unsafe_Shutdown_Count "
    "-v 225,raw48,Host_Writes_32MiB "
    "-v 226,raw48,Workld_Media_Wear_Indic " // Timed Workload Media Wear Indicator (percent*1024)
    "-v 227,raw48,Workld_Host_Reads_Perc "  // Timed Workload Host Reads Percentage
    "-v 228,raw48,Workload_Minutes " // 226,227,228 can be reset by 'smartctl -t vendor,0x40'
  //"-v 232,raw48,Available_Reservd_Space "
  //"-v 233,raw48,Media_Wearout_Indicator"
  },
  { "Intel X18-M/X25-M/X25-V G2 SSDs", // buggy or unknown firmware
      // tested with INTEL SSDSA2M040G2GC/2CV102HD (X25-V)
    "INTEL SSDSA[12]M(040|080|120|160)G2.*",
    "",
    "This drive may require a firmware update to\n"
    "fix possible drive hangs when reading SMART self-test log:\n"
    "https://downloadcenter.intel.com/download/26491",
    "-v 192,raw48,Unsafe_Shutdown_Count "
    "-v 225,raw48,Host_Writes_32MiB "
    "-v 226,raw48,Workld_Media_Wear_Indic "
    "-v 227,raw48,Workld_Host_Reads_Perc "
    "-v 228,raw48,Workload_Minutes"
  },
  { "Intel 311/313 Series SSDs", // tested with INTEL SSDSA2VP020G2/2CV102M5,
      // INTEL SSDSA2VP020G3/9CV10379, INTEL SSDMAEXC024G3H/9CV10379
    "INTEL SSD(SA2VP|MAEXC)(020|024)G[23]H?",
      // SA2VP = 2.5", MAEXC = mSATA, G2 = 311, G3 = 313
    "", "",
  //"-v 3,raw16(avg16),Spin_Up_Time "
  //"-v 4,raw48,Start_Stop_Count "
  //"-v 5,raw16(raw16),Reallocated_Sector_Ct "
  //"-v 9,raw24(raw8),Power_On_Hours "
  //"-v 12,raw48,Power_Cycle_Count "
    "-v 170,raw48,Reserve_Block_Count "
    "-v 171,raw48,Program_Fail_Count "
    "-v 172,raw48,Erase_Fail_Count "
    "-v 183,raw48,SATA_Downshift_Count "
  //"-v 184,raw48,End-to-End_Error "
  //"-v 187,raw48,Reported_Uncorrect "
    "-v 192,raw48,Unsafe_Shutdown_Count "
    "-v 225,raw48,Host_Writes_32MiB "
    "-v 226,raw48,Workld_Media_Wear_Indic " // Timed Workload Media Wear Indicator (percent*1024)
    "-v 227,raw48,Workld_Host_Reads_Perc "  // Timed Workload Host Reads Percentage
    "-v 228,raw48,Workload_Minutes " // 226,227,228 can be reset by 'smartctl -t vendor,0x40'
  //"-v 232,raw48,Available_Reservd_Space "
  //"-v 233,raw48,Media_Wearout_Indicator "
    "-v 241,raw48,Host_Writes_32MiB "
    "-v 242,raw48,Host_Reads_32MiB"
  },
  { "Intel 320 Series SSDs", // tested with INTEL SSDSA2CT040G3/4PC10362,
      // INTEL SSDSA2CW160G3/4PC10362, SSDSA2BT040G3/4PC10362, SSDSA2BW120G3A/4PC10362,
      // INTEL SSDSA2BW300G3D/4PC10362, SSDSA2BW160G3L/4PC1LE04, SSDSA1NW160G3/4PC10362
    "INTEL SSDSA[12][BCN][WT](040|080|120|160|300|600)G3[ADL]?",
      // 2B = 2.5" 7mm, 2C = 2.5" 9.5mm, 1N = 1.8" microSATA
    "", "",
    "-F nologdir "
  //"-v 3,raw16(avg16),Spin_Up_Time "
  //"-v 4,raw48,Start_Stop_Count "
  //"-v 5,raw16(raw16),Reallocated_Sector_Ct "
  //"-v 9,raw24(raw8),Power_On_Hours "
  //"-v 12,raw48,Power_Cycle_Count "
    "-v 170,raw48,Reserve_Block_Count "
    "-v 171,raw48,Program_Fail_Count "
    "-v 172,raw48,Erase_Fail_Count "
    "-v 183,raw48,SATA_Downshift_Count " // FW >= 4Px10362
  //"-v 184,raw48,End-to-End_Error "
  //"-v 187,raw48,Reported_Uncorrect "
    "-v 199,raw48,CRC_Error_Count "      // FW >= 4Px10362
    "-v 192,raw48,Unsafe_Shutdown_Count "
    "-v 225,raw48,Host_Writes_32MiB "
    "-v 226,raw48,Workld_Media_Wear_Indic " // Timed Workload Media Wear Indicator (percent*1024)
    "-v 227,raw48,Workld_Host_Reads_Perc "  // Timed Workload Host Reads Percentage
    "-v 228,raw48,Workload_Minutes " // 226,227,228 can be reset by 'smartctl -t vendor,0x40'
  //"-v 232,raw48,Available_Reservd_Space "
  //"-v 233,raw48,Media_Wearout_Indicator "
    "-v 241,raw48,Host_Writes_32MiB "
    "-v 242,raw48,Host_Reads_32MiB"
  },
  { "Intel 710 Series SSDs", // tested with INTEL SSDSA2BZ[12]00G3/6PB10362
    "INTEL SSDSA2BZ(100|200|300)G3",
    "", "",
    "-F nologdir "
  //"-v 3,raw16(avg16),Spin_Up_Time "
  //"-v 4,raw48,Start_Stop_Count "
  //"-v 5,raw16(raw16),Reallocated_Sector_Ct "
  //"-v 9,raw24(raw8),Power_On_Hours "
  //"-v 12,raw48,Power_Cycle_Count "
    "-v 170,raw48,Reserve_Block_Count "
    "-v 171,raw48,Program_Fail_Count "
    "-v 172,raw48,Erase_Fail_Count "
    "-v 174,raw48,Unexpect_Power_Loss_Ct " // Missing in 710 specification from September 2011
    "-v 183,raw48,SATA_Downshift_Count "
  //"-v 184,raw48,End-to-End_Error "
  //"-v 187,raw48,Reported_Uncorrect "
  //"-v 190,tempminmax,Airflow_Temperature_Cel "
    "-v 192,raw48,Unsafe_Shutdown_Count "
    "-v 225,raw48,Host_Writes_32MiB "
    "-v 226,raw48,Workld_Media_Wear_Indic " // Timed Workload Media Wear Indicator (percent*1024)
    "-v 227,raw48,Workld_Host_Reads_Perc "  // Timed Workload Host Reads Percentage
    "-v 228,raw48,Workload_Minutes " // 226,227,228 can be reset by 'smartctl -t vendor,0x40'
  //"-v 232,raw48,Available_Reservd_Space "
  //"-v 233,raw48,Media_Wearout_Indicator "
    "-v 241,raw48,Host_Writes_32MiB "
    "-v 242,raw48,Host_Reads_32MiB"
  },
  { "Intel 510 Series SSDs",
    "INTEL SSDSC2MH(120|250)A2",
    "", "",
  //"-v 3,raw16(avg16),Spin_Up_Time "
  //"-v 4,raw48,Start_Stop_Count "
  //"-v 5,raw16(raw16),Reallocated_Sector_Ct "
  //"-v 9,raw24(raw8),Power_On_Hours "
  //"-v 12,raw48,Power_Cycle_Count "
    "-v 192,raw48,Unsafe_Shutdown_Count "
    "-v 225,raw48,Host_Writes_32MiB "
  //"-v 232,raw48,Available_Reservd_Space "
  //"-v 233,raw48,Media_Wearout_Indicator"
  },
  { "Intel 520 Series SSDs", // tested with INTEL SSDSC2CW120A3/400i, SSDSC2BW480A3F/400i,
      // INTEL SSDSC2BW180A3L/LB3i
    "INTEL SSDSC2[BC]W(060|120|180|240|480)A3[FL]?",
    "", "",
  //"-v 5,raw16(raw16),Reallocated_Sector_Ct "
    "-v 9,msec24hour32,Power_On_Hours_and_Msec "
  //"-v 12,raw48,Power_Cycle_Count "
    "-v 170,raw48,Available_Reservd_Space "
    "-v 171,raw48,Program_Fail_Count "
    "-v 172,raw48,Erase_Fail_Count "
    "-v 174,raw48,Unexpect_Power_Loss_Ct "
  //"-v 184,raw48,End-to-End_Error "
    "-v 187,raw48,Uncorrectable_Error_Cnt "
  //"-v 192,raw48,Power-Off_Retract_Count "
    "-v 225,raw48,Host_Writes_32MiB "
    "-v 226,raw48,Workld_Media_Wear_Indic "
    "-v 227,raw48,Workld_Host_Reads_Perc "
    "-v 228,raw48,Workload_Minutes "
  //"-v 232,raw48,Available_Reservd_Space "
  //"-v 233,raw48,Media_Wearout_Indicator "
    "-v 241,raw48,Host_Writes_32MiB "
    "-v 242,raw48,Host_Reads_32MiB "
    "-v 249,raw48,NAND_Writes_1GiB"
  },
  { "Intel 525 Series SSDs", // mSATA, tested with SSDMCEAC120B3/LLLi
    "INTEL SSDMCEAC(030|060|090|120|180|240)B3",
    "", "",
  //"-v 5,raw16(raw16),Reallocated_Sector_Ct "
    "-v 9,msec24hour32,Power_On_Hours_and_Msec "
  //"-v 12,raw48,Power_Cycle_Count "
    "-v 170,raw48,Available_Reservd_Space "
    "-v 171,raw48,Program_Fail_Count "
    "-v 172,raw48,Erase_Fail_Count "
    "-v 174,raw48,Unexpect_Power_Loss_Ct "
    "-v 183,raw48,SATA_Downshift_Count "
  //"-v 184,raw48,End-to-End_Error "
    "-v 187,raw48,Uncorrectable_Error_Cnt "
  //"-v 190,tempminmax,Airflow_Temperature_Cel "
  //"-v 192,raw48,Power-Off_Retract_Count "
  //"-v 199,raw48,UDMA_CRC_Error_Count "
    "-v 225,raw48,Host_Writes_32MiB "
    "-v 226,raw48,Workld_Media_Wear_Indic "
    "-v 227,raw48,Workld_Host_Reads_Perc "
    "-v 228,raw48,Workload_Minutes "
  //"-v 232,raw48,Available_Reservd_Space "
  //"-v 233,raw48,Media_Wearout_Indicator "
    "-v 241,raw48,Host_Writes_32MiB "
    "-v 242,raw48,Host_Reads_32MiB "
    "-v 249,raw48,NAND_Writes_1GiB"
  },
  { "Intel 53x and Pro 2500 Series SSDs", // SandForce SF-2281, tested with
      // INTEL SSDSC2BW180A4/DC12, SSDSC2BW240A4/DC12, SSDMCEAW120A4/DC33
      // INTEL SSDMCEAW240A4/DC33, SSDSC2BF480A5/TG26, SSDSC2BW240H6/RG21
    "INTEL SSD(MCEA|SC2B|SCKJ)[WF](056|080|120|180|240|360|480)(A4|A5|H6)",
      // SC2B = 2.5", MCEA = mSATA, SCKJ = M.2; A4 = 530, A5 = Pro 2500, H6 = 535
    "", "",
  //"-v 5,raw16(raw16),Reallocated_Sector_Ct "
    "-v 9,msec24hour32,Power_On_Hours_and_Msec "
  //"-v 12,raw48,Power_Cycle_Count "
    "-v 170,raw48,Available_Reservd_Space "
    "-v 171,raw48,Program_Fail_Count "
    "-v 172,raw48,Erase_Fail_Count "
    "-v 174,raw48,Unexpect_Power_Loss_Ct "
    "-v 183,raw48,SATA_Downshift_Count "
  //"-v 184,raw48,End-to-End_Error "
    "-v 187,raw48,Uncorrectable_Error_Cnt "
  //"-v 190,tempminmax,Airflow_Temperature_Cel "
  //"-v 192,raw48,Power-Off_Retract_Count "
  //"-v 199,raw48,UDMA_CRC_Error_Count "
    "-v 225,raw48,Host_Writes_32MiB "
    "-v 226,raw48,Workld_Media_Wear_Indic "
    "-v 227,raw48,Workld_Host_Reads_Perc "
    "-v 228,raw48,Workload_Minutes "
  //"-v 232,raw48,Available_Reservd_Space "
  //"-v 233,raw48,Media_Wearout_Indicator "
    "-v 241,raw48,Host_Writes_32MiB "
    "-v 242,raw48,Host_Reads_32MiB "
    "-v 249,raw48,NAND_Writes_1GiB"
  },
  { "Intel 330/335 Series SSDs", // tested with INTEL SSDSC2CT180A3/300i, SSDSC2CT240A3/300i,
      // INTEL SSDSC2CT240A4/335t
    "INTEL SSDSC2CT(060|120|180|240)A[34]", // A4 = 335 Series
    "", "",
  //"-v 5,raw16(raw16),Reallocated_Sector_Ct "
    "-v 9,msec24hour32,Power_On_Hours_and_Msec "
  //"-v 12,raw48,Power_Cycle_Count "
  //"-v 181,raw48,Program_Fail_Cnt_Total " // ] Missing in 330 specification from April 2012
  //"-v 182,raw48,Erase_Fail_Count_Total " // ]
  //"-v 192,raw48,Power-Off_Retract_Count "
    "-v 225,raw48,Host_Writes_32MiB "
  //"-v 232,raw48,Available_Reservd_Space "
  //"-v 233,raw48,Media_Wearout_Indicator "
    "-v 241,raw48,Host_Writes_32MiB "
    "-v 242,raw48,Host_Reads_32MiB "
    "-v 249,raw48,NAND_Writes_1GiB"
  },
  // https://www.intel.com/content/www/us/en/solid-state-drives/ssd-540s-series-spec.html
  // https://www.intel.com/content/www/us/en/solid-state-drives/ssd-540s-series-m2-spec.html
  { "Intel 540 Series SSDs", // INTEL SSDSC2KW120H6/LSF036C, INTEL SSDSC2KW480H6/LSF036C
    "INTEL SSDSC[K2]KW(120H|180H|240H|360H|480H|010X)6", 
    "", "",
    "-v 9,msec24hour32,Power_On_Hours_and_Msec "
    "-v 170,raw48,Available_Reservd_Space "
    "-v 171,raw48,Program_Fail_Count "
    "-v 172,raw48,Erase_Fail_Count "
    "-v 174,raw48,Unexpect_Power_Loss_Ct "
    "-v 183,raw48,SATA_Downshift_Count "
    "-v 187,raw48,Uncorrectable_Error_Cnt "
    "-v 225,raw48,Host_Writes_32MiB "
    "-v 226,raw48,Workld_Media_Wear_Indic "
    "-v 227,raw48,Workld_Host_Reads_Perc "
    "-v 228,raw48,Workload_Minutes "
    "-v 249,raw48,NAND_Writes_1GiB"
  },
  { "Intel 730 and DC S35x0/3610/3700 Series SSDs", // tested with INTEL SSDSC2BP480G4, SSDSC2BB120G4/D2010355,
      // INTEL SSDSC2BB800G4T, SSDSC2BA200G3/5DV10250, SSDSC2BB080G6/G2010130,  SSDSC2BX200G4/G2010110,
      // INTEL SSDSC2BB016T6/G2010140, SSDSC2BX016T4/G2010140, SSDSC2BB150G7/N2010101
    "INTEL SSDSC(1N|2B)[ABPX]((080|100|120|150|160|200|240|300|400|480|600|800)G[3467][RT]?|(012|016)T[46])",
      // A = S3700, B*4 = S3500, B*6 = S3510, P = 730, X = S3610
      // Dell ships drives with model of the form SSDSC2BB120G4R
    "", "",
  //"-v 3,raw16(avg16),Spin_Up_Time "
  //"-v 4,raw48,Start_Stop_Count "
  //"-v 5,raw16(raw16),Reallocated_Sector_Ct "
  //"-v 9,raw24(raw8),Power_On_Hours "
  //"-v 12,raw48,Power_Cycle_Count "
    "-v 170,raw48,Available_Reservd_Space "
    "-v 171,raw48,Program_Fail_Count "
    "-v 172,raw48,Erase_Fail_Count "
    "-v 174,raw48,Unsafe_Shutdown_Count "
    "-v 175,raw16(raw16),Power_Loss_Cap_Test "
    "-v 183,raw48,SATA_Downshift_Count "
  //"-v 184,raw48,End-to-End_Error "
  //"-v 187,raw48,Reported_Uncorrect "
    "-v 190,tempminmax,Temperature_Case "
    "-v 192,raw48,Unsafe_Shutdown_Count "
    "-v 194,tempminmax,Temperature_Internal "
  //"-v 197,raw48,Current_Pending_Sector "
    "-v 199,raw48,CRC_Error_Count "
    "-v 225,raw48,Host_Writes_32MiB "
    "-v 226,raw48,Workld_Media_Wear_Indic " // Timed Workload Media Wear Indicator (percent*1024)
    "-v 227,raw48,Workld_Host_Reads_Perc "  // Timed Workload Host Reads Percentage
    "-v 228,raw48,Workload_Minutes " // 226,227,228 can be reset by 'smartctl -t vendor,0x40'
  //"-v 232,raw48,Available_Reservd_Space "
  //"-v 233,raw48,Media_Wearout_Indicator "
    "-v 234,raw24/raw32:04321,Thermal_Throttle "
    "-v 241,raw48,Host_Writes_32MiB "
    "-v 242,raw48,Host_Reads_32MiB "
    "-v 243,raw48,NAND_Writes_32MiB " // S3510/3610
    "-F xerrorlba" // tested with SSDSC2BB600G4/D2010355
  },
  // https://www.intel.com/content/www/us/en/solid-state-drives/ssd-pro-5400s-series-spec.html
  // https://www.intel.com/content/www/us/en/solid-state-drives/ssd-pro-5400s-series-m2-spec.html
  { "Intel SSD Pro 5400s Series", // Tested with SSDSC2KF480H6/LSF036P
    "INTEL SSDSC[2K]KF(120H|180H|240H|360H|480H|010X)6",
    "", "",
    "-v 170,raw48,Available_Reservd_Space "
    "-v 171,raw48,Program_Fail_Count "
    "-v 172,raw48,Erase_Fail_Count "
    "-v 174,raw48,Unexpect_Power_Loss_Ct "
    "-v 183,raw48,SATA_Downshift_Count "
    "-v 187,raw48,Uncorrectable_Error_Cnt "
    "-v 225,raw48,Host_Writes_32MiB "
    "-v 226,raw48,Workld_Media_Wear_Indic "
    "-v 227,raw48,Workld_Host_Reads_Perc "
    "-v 228,raw48,Workload_Minutes "
    "-v 249,raw48,NAND_Writes_1GiB "
  },
  { "Intel 3710 Series SSDs", // INTEL SSDSC2BA200G4R/G201DL2B (dell)
    "INTEL SSDSC2BA(200G|400G|800G|012T)4.?",
    "", "",
    "-v 9,msec24hour32,Power_On_Hours_and_Msec "
    "-v 170,raw48,Available_Reservd_Space "
    "-v 171,raw48,Program_Fail_Count "
    "-v 172,raw48,Erase_Fail_Count "
    "-v 174,raw48,Unexpect_Power_Loss_Ct "
    "-v 183,raw48,SATA_Downshift_Count "
    "-v 187,raw48,Uncorrectable_Error_Cnt "
    "-v 225,raw48,Host_Writes_32MiB "
    "-v 226,raw48,Workld_Media_Wear_Indic "
    "-v 227,raw48,Workld_Host_Reads_Perc "
    "-v 228,raw48,Workload_Minutes "
    "-v 234,raw24/raw32:04321,Thermal_Throttle "
    "-v 243,raw48,NAND_Writes_32MiB "
  },
  { "Intel S3520 Series SSDs", // INTEL SSDSC2BB960G7/N2010112, INTEL SSDSC2BB016T7/N2010112
    "INTEL SSDSC(2|K)(J|B)B(240G|480G|960G|150G|760G|800G|012T|016T)7.?",
    "", "",
  //"-v 5,raw16(raw16),Reallocated_Sector_Ct "
  //"-v 9,raw24(raw8),Power_On_Hours "
  //"-v 12,raw48,Power_Cycle_Count "
    "-v 170,raw48,Available_Reservd_Space "
    "-v 171,raw48,Program_Fail_Count "
    "-v 172,raw48,Erase_Fail_Count "
    "-v 174,raw48,Unsafe_Shutdown_Count "
    "-v 175,raw16(raw16),Power_Loss_Cap_Test "
    "-v 183,raw48,SATA_Downshift_Count "
    "-v 184,raw48,End-to-End_Error_Count "
    "-v 187,raw48,Uncorrectable_Error_Cnt "
    "-v 190,tempminmax,Case_Temperature "
    "-v 192,raw48,Unsafe_Shutdown_Count "
    "-v 194,tempminmax,Drive_Temperature "
    "-v 197,raw48,Pending_Sector_Count "
    "-v 199,raw48,CRC_Error_Count "
    "-v 225,raw48,Host_Writes_32MiB "
    "-v 226,raw48,Workld_Media_Wear_Indic " // Timed Workload Media Wear Indicator (percent*1024)
    "-v 227,raw48,Workld_Host_Reads_Perc "  // Timed Workload Host Reads Percentage
    "-v 228,raw48,Workload_Minutes " // 226,227,228 can be reset by 'smartctl -t vendor,0x40'
  //"-v 232,raw48,Available_Reservd_Space "
  //"-v 233,raw48,Media_Wearout_Indicator "
    "-v 234,raw24/raw32:04321,Thermal_Throttle_Status "
    "-v 241,raw48,Host_Writes_32MiB "
    "-v 242,raw48,Host_Reads_32MiB "
    "-v 243,raw48,NAND_Writes_32MiB"
  },
  { "Intel S4510/S4610/S4500/S4600 Series SSDs", // INTEL SSDSC2KB480G7/SCV10100,
      // INTEL SSDSC2KB960G7/SCV10100, INTEL SSDSC2KB038T7/SCV10100,
      // INTEL SSDSC2KB038T7/SCV10121, INTEL SSDSC2KG240G7/SCV10100
    "INTEL SSDSC2K(B|G)(240G|480G|960G|019T|038T)(7|8).?",
    "", "",
  //"-v 5,raw16(raw16),Reallocated_Sector_Ct "
  //"-v 9,raw24(raw8),Power_On_Hours "
  //"-v 12,raw48,Power_Cycle_Count "
    "-v 170,raw48,Available_Reservd_Space "
    "-v 171,raw48,Program_Fail_Count "
    "-v 172,raw48,Erase_Fail_Count "
    "-v 174,raw48,Unsafe_Shutdown_Count "
    "-v 175,raw16(raw16),Power_Loss_Cap_Test "
    "-v 183,raw48,SATA_Downshift_Count "
    "-v 184,raw48,End-to-End_Error_Count "
    "-v 187,raw48,Uncorrectable_Error_Cnt "
    "-v 190,tempminmax,Drive_Temperature "
    "-v 192,raw48,Unsafe_Shutdown_Count "
    "-v 197,raw48,Pending_Sector_Count "
    "-v 199,raw48,CRC_Error_Count "
    "-v 225,raw48,Host_Writes_32MiB "
    "-v 226,raw48,Workld_Media_Wear_Indic " // Timed Workload Media Wear Indicator (percent*1024)
    "-v 227,raw48,Workld_Host_Reads_Perc "  // Timed Workload Host Reads Percentage
    "-v 228,raw48,Workload_Minutes " // 226,227,228 can be reset by 'smartctl -t vendor,0x40'
  //"-v 232,raw48,Available_Reservd_Space "
  //"-v 233,raw48,Media_Wearout_Indicator "
    "-v 234,raw24/raw32:04321,Thermal_Throttle_Status "
    "-v 235,raw16(raw16),Power_Loss_Cap_Test "
    "-v 241,raw48,Host_Writes_32MiB "
    "-v 242,raw48,Host_Reads_32MiB "
    "-v 243,raw48,NAND_Writes_32MiB"
  },
  { "Kingston branded X25-V SSDs", // fixed firmware
    "KINGSTON SSDNow 40GB",
    "2CV102(J[89A-Z]|[K-Z].)", // >= "2CV102J8"
    "",
    "-v 192,raw48,Unsafe_Shutdown_Count "
    "-v 225,raw48,Host_Writes_32MiB "
    "-v 226,raw48,Workld_Media_Wear_Indic "
    "-v 227,raw48,Workld_Host_Reads_Perc "
    "-v 228,raw48,Workload_Minutes"
  },
  { "Kingston branded X25-V SSDs", // buggy or unknown firmware
    "KINGSTON SSDNow 40GB",
    "",
    "This drive may require a firmware update to\n"
    "fix possible drive hangs when reading SMART self-test log.\n"
    "To update Kingston branded drives, a modified Intel update\n"
    "tool must be used. Search for \"kingston 40gb firmware\".",
    "-v 192,raw48,Unsafe_Shutdown_Count "
    "-v 225,raw48,Host_Writes_32MiB "
    "-v 226,raw48,Workld_Media_Wear_Indic "
    "-v 227,raw48,Workld_Host_Reads_Perc "
    "-v 228,raw48,Workload_Minutes"
  },
  { "JMicron based SSDs", // JMicron JMF60x
    "Kingston SSDNow V Series [0-9]*GB|" // tested with Kingston SSDNow V Series 64GB/B090522a
    "TS(2|4|8|16|32|64|128|192)GSSD(18|25)[MS]?-[MS]", // Transcend IDE and SATA, tested with
      // TS32GSSD25-M/V090331, TS32GSSD18M-M/v090331
    "[BVv].*", // other Transcend SSD versions will be catched by subsequent entry
    "",
  //"-v 9,raw24(raw8),Power_On_Hours " // raw value always 0?
  //"-v 12,raw48,Power_Cycle_Count "
  //"-v 194,tempminmax,Temperature_Celsius " // raw value always 0?
    "-v 229,hex64:w012345r,Halt_System/Flash_ID " // Halt, Flash[7]
    "-v 232,hex64:w012345r,Firmware_Version_Info " // "YYMMDD", #Channels, #Banks
    "-v 233,hex48:w01234,ECC_Fail_Record " // Fail number, Row[3], Channel, Bank
    "-v 234,raw24/raw24:w01234,Avg/Max_Erase_Count "
    "-v 235,raw24/raw24:w01z23,Good/Sys_Block_Count"
  },
  { "JMicron based SSDs", // JMicron JMF61x, JMF66x, JMF670
    "ADATA S596 Turbo|"  // tested with ADATA S596 Turbo 256GB SATA SSD (JMicron JMF616)
    "ADATA SP600|"  // tested with ADATA SP600/2.4 (JMicron JMF661)
    "ADATA SP310|"  // Premier Pro SP310 mSATA, JMF667, tested with ADATA SP310/3.04
    "APPLE SSD TS(064|128|256|512)C|"  // Toshiba?, tested with APPLE SSD TS064C/CJAA0201
    "KINGSTON SNV425S2(64|128)GB|"  // SSDNow V Series (2. Generation, JMF618),
                                    // tested with KINGSTON SNV425S264GB/C091126a
    "KINGSTON SSDNOW 30GB|" // tested with KINGSTON SSDNOW 30GB/AJXA0202
    "KINGSTON SS100S2(8|16)G|"  // SSDNow S100 Series, tested with KINGSTON SS100S28G/D100309a
    "KINGSTON SNVP325S2(64|128|256|512)GB|" // SSDNow V+ Series, tested with KINGSTON SNVP325S2128GB/AGYA0201
    "KINGSTON SVP?100S2B?(64|96|128|256|512)G|"  // SSDNow V100/V+100 Series,
      // tested with KINGSTON SVP100S296G/CJR10202, KINGSTON SV100S2256G/D110225a
    "KINGSTON SV200S3(64|128|256)G|" // SSDNow V200 Series, tested with KINGSTON SV200S3128G/E120506a
    "TOSHIBA THNS128GG4BBAA|"  // Toshiba / Super Talent UltraDrive DX,
                               // tested with Toshiba 128GB 2.5" SSD (built in MacBooks)
    "TOSHIBA THNSNC128GMLJ|" // tested with THNSNC128GMLJ/CJTA0202 (built in Toshiba Protege/Dynabook)
    "TS(8|16|32|64|128|192|256|512)GSSD25S?-(MD?|S)|" // Transcend IDE and SATA, JMF612, tested with
      // TS256GSSD25S-M/101028, TS32GSSD25-M/20101227
    "TS(32|64|128|256)G(SSD|MSA)340", // Transcend SSD340 SATA/mSATA, JMF667/670, tested with
      // TS256GSSD340/SVN263, TS256GSSD340/SVN423b, TS256GMSA340/SVN263
    "", "",
  //"-v 1,raw48,Raw_Read_Error_Rate "
  //"-v 2,raw48,Throughput_Performance "
    "-v 3,raw48,Unknown_JMF_Attribute "
  //"-v 5,raw16(raw16),Reallocated_Sector_Ct "
    "-v 7,raw48,Unknown_JMF_Attribute "
    "-v 8,raw48,Unknown_JMF_Attribute "
  //"-v 9,raw24(raw8),Power_On_Hours "
    "-v 10,raw48,Unknown_JMF_Attribute "
  //"-v 12,raw48,Power_Cycle_Count "
    "-v 167,raw48,Unknown_JMF_Attribute "
    "-v 168,raw48,SATA_Phy_Error_Count "
    "-v 169,raw48,Unknown_JMF_Attribute "
    "-v 170,raw16,Bad_Block_Count "
    "-v 173,raw16,Erase_Count " // JMF661: different?
    "-v 175,raw48,Bad_Cluster_Table_Count "
    "-v 192,raw48,Unexpect_Power_Loss_Ct "
  //"-v 194,tempminmax,Temperature_Celsius "
  //"-v 197,raw48,Current_Pending_Sector "
    "-v 233,raw48,Unknown_JMF_Attribute " // FW SVN423b
    "-v 234,raw48,Unknown_JMF_Attribute " // FW SVN423b
    "-v 240,raw48,Unknown_JMF_Attribute "
  //"-v 241,raw48,Total_LBAs_Written "    // FW SVN423b
  //"-v 242,raw48,Total_LBAs_Read "       // FW SVN423b
  },
  { "Plextor M3/M5/M6 Series SSDs", // Marvell 88SS9174 (M3, M5S), 88SS9187 (M5P, M5Pro), 88SS9188 (M6M/S),
      // tested with PLEXTOR PX-128M3/1.01, PX-128M3P/1.04, PX-256M3/1.05, PX-128M5S/1.02, PX-256M5S/1.03,
      // PX-128M5M/1.05, PX-128M5S/1.05, PX-128M5Pro/1.05, PX-512M5Pro/1.06, PX-256M5P/1.01, PX-128M6S/1.03
      // (1.04/5 Firmware self-test log lifetime unit is bogus, possibly 1/256 hours)
      // PLEXTOR PX-256M6S+/1.00
    "PLEXTOR PX-(64|128|256|512|768)M(3P?|5[MPS]|5Pro|6[MS])\\+?",
    "", "",
  //"-v 1,raw48,Raw_Read_Error_Rate "
  //"-v 5,raw16(raw16),Reallocated_Sector_Ct "
  //"-v 9,raw24(raw8),Power_On_Hours "
  //"-v 12,raw48,Power_Cycle_Count "
    "-v 170,raw48,Unknown_Plextor_Attrib "  // M6S/1.03
    "-v 171,raw48,Unknown_Plextor_Attrib "  // M6S/1.03
    "-v 172,raw48,Unknown_Plextor_Attrib "  // M6S/1.03
    "-v 173,raw48,Unknown_Plextor_Attrib "  // M6S/1.03
    "-v 174,raw48,Unknown_Plextor_Attrib "  // M6S/1.03
  //"-v 175,raw48,Program_Fail_Count_Chip " // M6S/1.03
  //"-v 176,raw48,Erase_Fail_Count_Chip "   // M6S/1.03
  //"-v 177,raw48,Wear_Leveling_Count "
  //"-v 178,raw48,Used_Rsvd_Blk_Cnt_Chip "
  //"-v 179,raw48,Used_Rsvd_Blk_Cnt_Tot "   // M6S/1.03
  //"-v 180,raw48,Unused_Rsvd_Blk_Cnt_Tot " // M6S/1.03
  //"-v 181,raw48,Program_Fail_Cnt_Total "
  //"-v 182,raw48,Erase_Fail_Count_Total "
  //"-v 183,raw48,Runtime_Bad_Block "       // M6S/1.03
  //"-v 184,raw48,End-to-End_Error "        // M6S/1.03
  //"-v 187,raw48,Reported_Uncorrect "
  //"-v 188,raw48,Command_Timeout "         // M6S/1.03
  //"-v 192,raw48,Power-Off_Retract_Count "
  //"-v 195,raw48,Hardware_ECC_Recovered "  // MS6/1.03
  //"-v 196,raw16(raw16),Reallocated_Event_Count "
  //"-v 198,raw48,Offline_Uncorrectable "
  //"-v 199,raw48,UDMA_CRC_Error_Count "
  //"-v 232,raw48,Available_Reservd_Space "
  //"-v 233,raw48,Media_Wearout_Indicator " // MS6/1.03
    "-v 241,raw48,Host_Writes_32MiB "
    "-v 242,raw48,Host_Reads_32MiB"
  },
  { "Samsung based SSDs",
    "SAMSUNG SSD PM800 .*GB|"  // SAMSUNG PM800 SSDs, tested with SAMSUNG SSD PM800 TH 64GB/VBM25D1Q
    "SAMSUNG SSD PM810 .*GB|"  // SAMSUNG PM810 (470 series) SSDs, tested with SAMSUNG SSD PM810 2.5" 128GB/AXM06D1Q
    "SAMSUNG SSD PM851 (mSATA |M\\.2 )?(2280 )?(128|256|512)GB|" // tested with SAMSUNG SSD PM851 mSATA 128GB,
      // SAMSUNG SSD PM851 M.2 2280 256GB/EXT25D0Q
    "SAMSUNG SSD SM841N (mSATA )?(128|256|512)GB|" // tested with SAMSUNG SSD SM841N mSATA 256GB
    "SAMSUNG 470 Series SSD|"  // tested with SAMSUNG 470 Series SSD 64GB/AXM09B1Q
    "Samsung SSD 750 EVO (120|250|500)GB|" // tested with Samsung SSD 750 EVO 250GB/MAT01B6Q
    "SAMSUNG SSD 830 Series|"  // tested with SAMSUNG SSD 830 Series 64GB/CXM03B1Q
    "SAMSUNG SSD PM830 .*|" // SAMSUNG SSD PM830 2.5" 7mm 128GB/CXM03D1Q
    "MZ7PC(512|256|128|064)HA(GH|FU|DR)-000.*|" // probably PM830, tested with SAMSUNG MZ7PC128HAFU-000L1/CXM04L1Q
    "Samsung SSD 840 (PRO )?Series|" // tested with Samsung SSD 840 PRO Series 128GB/DXM04B0Q,
      // Samsung SSD 840 Series/DXT06B0Q
    "Samsung SSD 8[45]0 EVO .*|" // tested with
      // Samsung SSD 840 EVO (120|250|500|750)GB/EXT0AB0Q,
      // Samsung SSD 840 EVO (120|250)GB/EXT0BB6Q, 1TB/EXT0BB0Q, 120GB mSATA/EXT41B6Q,
      // Samsung SSD 850 EVO 250GB/EMT01B6Q
      // Samsung SSD 850 EVO M.2 250GB/EMT21B6Q
      // Samsung SSD 850 EVO mSATA 120GB/EMT41B6Q
      // Samsung SSD 850 EVO 2TB/EMT02B6Q
    "Samsung SSD 850 PRO ((128|256|512)G|1T)B|" // tested with Samsung SSD 850 PRO 128GB/EXM01B6Q,
      // Samsung SSD 850 PRO 1TB/EXM01B6Q
    "SAMSUNG MZ7PA256HMDR-.*|" // PM810 (470 Series), tested with SAMSUNG MZ7PA256HMDR-010H1/AXM07H1Q
    "Samsung SSD 845DC EVO .*|" // Samsung SSD 845DC EVO 960GB/EXT03X3Q
    "SAMSUNG MZ[7M]PC(032|064|128|256|512)HBCD-.*|" // PM830, tested with SAMSUNG MZMPC032HBCD-000L1/CXM12L1Q
    "SAMSUNG MZ7TD(128|256)HAFV-.*|" // 840 Series, tested with SAMSUNG MZ7TD256HAFV-000L7/DXT06L6Q
    "SAMSUNG MZ7WD((120|240)H[AC]FV|480HAGM|960HAGP)-00003|" // SM843T Series, tested with
      // SAMSUNG MZ7WD120HAFV-00003/DXM85W3Q, SAMSUNG MZ7WD120HCFV-00003/DXM9203Q
    "SAMSUNG MZ[7N]TE(128|256|512)HMHP-.*|" // PM851, tested with SAMSUNG MZ7TE256HMHP-000L7/EXT09L6Q,
      // SAMSUNG MZNTE256HMHP-000H1/EXT22H0Q
    "SAMSUNG MZ7GE(240HMGR|(480|960)HMHP)-00003|" // SM853T Series, tested with
      // SAMSUNG MZ7GE240HMGR-00003/EXT0303Q
    "SAMSUNG MZ7LM(120|240|480|960|1T9|3T8)HC(JM|HP|GR|FD)-.*|" // PM863 Series, tested with
      // SAMSUNG MZ7LM960HCHP-0E003/GXT3003Q
    "SAMSUNG MZ7LM(240|480|960|1T9|3T8)HM(JP|HQ|LP)-.*|" // PM863a Series, tested with
      // SAMSUNG MZ7LM3T8HMLP-00005/GXT5104Q
    "SAMSUNG MZ7KM(120|240|480|960|1T9)HA(JM|HP|GR|FD|JM)-.*|" // SM863, tested with MZ7KM480HAHP-0E005/GXM1003Q
    "SAMSUNG MZ7LH(240|480|960|1T9|3T8|7T6)H[AM](HQ|JR|LT|LA)-.*|" //PM883, tested with SAMSUNG MZ7LH960HAJR-00005
    "SAMSUNG MZ7KH(240|480|960|1T9|3T8)HA(HQ|JR|LS)-.*|" //SM883
    "SAMSUNG MZN(LF|TY)(128|256)H[CD]HP-.*|" // CM871/871a, tested with SAMSUNG MZNLF128HCHP-000H1/FXT21H1Q,
      // SAMSUNG MZNTY256HDHP-000/MAT21K0Q
    "SAMSUNG MZ[7N]LN(128|256|512|1T0)H[ACM](GR|HP|HQ|J[HPQ]|LR)-.*|" // PM871/871a/b, tested with
      // SAMSUNG MZ7LN128HCHP-00000/EMT0100Q, SAMSUNG MZ7LN256HAHQ-000H1/MVT03H6Q,
      // SAMSUNG MZNLN256HMHQ-000H1/MAV21H3Q
    "SAMSUNG SSD PM871 .*|" // SAMSUNG SSD PM871 2.5 7mm 256GB/EMT02D0Q
      // SAMSUNG MZ7LN256HMJP-00000/MAV0100Q, SAMSUNG MZ7LN512HMJP-00000/MAV0100Q
    "SAMSUNG MZHPV(128|256|512)HDGL-.*", // SM951, tested with SAMSUNG MZHPV512HDGL-00000/BXW2500Q
    "", "",
  //"-v 5,raw16(raw16),Reallocated_Sector_Ct "
  //"-v 9,raw24(raw8),Power_On_Hours "
  //"-v 12,raw48,Power_Cycle_Count "
    "-v 170,raw48,Unused_Rsvd_Blk_Ct_Chip " // CM871
    "-v 171,raw48,Program_Fail_Count_Chip " // CM871
    "-v 172,raw48,Erase_Fail_Count_Chip " // CM871
    "-v 173,raw48,Wear_Leveling_Count " // CM871
    "-v 174,raw48,Unexpect_Power_Loss_Ct " // CM871
  //"-v 175,raw48,Program_Fail_Count_Chip "
  //"-v 176,raw48,Erase_Fail_Count_Chip "
  //"-v 177,raw48,Wear_Leveling_Count "
  //"-v 178,raw48,Used_Rsvd_Blk_Cnt_Chip "
  //"-v 179,raw48,Used_Rsvd_Blk_Cnt_Tot "
  //"-v 180,raw48,Unused_Rsvd_Blk_Cnt_Tot "
  //"-v 181,raw48,Program_Fail_Cnt_Total "
  //"-v 182,raw48,Erase_Fail_Count_Total "
  //"-v 183,raw48,Runtime_Bad_Block "
  //"-v 184,raw48,End-to-End_Error " // SM843T Series
    "-v 187,raw48,Uncorrectable_Error_Cnt "
  //"-v 190,tempminmax,Airflow_Temperature_Cel "  // seems to be some sort of temperature value for 470 Series?
    "-v 191,raw48,Unknown_Samsung_Attr " // PM810
  //"-v 194,tempminmax,Temperature_Celsius "
    "-v 195,raw48,ECC_Error_Rate "
  //"-v 196,raw16(raw16),Reallocated_Event_Count "
  //"-v 198,raw48,Offline_Uncorrectable "
    "-v 199,raw48,CRC_Error_Count "
    "-v 201,raw48,Supercap_Status "
    "-v 202,raw48,Exception_Mode_Status "
  //"-v 233,raw48,Media_Wearout_Indicator // PM851, 840
    "-v 234,raw48,Unknown_Samsung_Attr " // PM851, 840
    "-v 235,raw48,POR_Recovery_Count " // PM851, 830/840/850
    "-v 236,raw48,Unknown_Samsung_Attr " // PM851, 840
    "-v 237,raw48,Unknown_Samsung_Attr " // PM851, 840
    "-v 238,raw48,Unknown_Samsung_Attr " // PM851, 840
  //"-v 241,raw48,Total_LBAs_Written "
  //"-v 242,raw48,Total_LBAs_Read " // PM851, SM841N
    "-v 243,raw48,SATA_Downshift_Ct " // PM863
    "-v 244,raw48,Thermal_Throttle_St " // PM863
    "-v 245,raw48,Timed_Workld_Media_Wear " // PM863
    "-v 246,raw48,Timed_Workld_RdWr_Ratio " // PM863
    "-v 247,raw48,Timed_Workld_Timer " // PM863
    "-v 249,raw48,Unknown_Samsung_Attr " // CM871a
    "-v 250,raw48,SATA_Iface_Downshift " // from the spec
    "-v 251,raw48,NAND_Writes" // PM863
  },
  { "Marvell based SanDisk SSDs",
    "SanDisk SD5SG2[0-9]*G1052E|" // X100 (88SS9174), tested with SanDisk SD5SG2256G1052E/10.04.01
    "SanDisk SD6S[BF][12]M[0-9]*G(1022I?)?|" // X110/X210 (88SS9175/187?), tested with SanDisk SD6SB1M064G1022I/X231600,
      // SanDisk SD6SB1M256G1022I/X231600, SanDisk SD6SF1M128G1022/X231200, SanDisk SD6SB2M512G1022I/X210400
    "SanDisk SD7S[BN]6S-?(128|256|512)G(1122|-1006)|" // X300 (88SS9189?), tested with
      // SanDisk SD7SB6S128G1122/X3310000, SanDisk SD7SN6S-512G-1006/X3511006
    "SanDisk SD8S[BN]8U-?((128|256|512)G|1T00)(1122|-1006)|" // X400 (88SS1074), tested with SanDisk SD8SB8U128G1122/X4120000
    "SanDisk SDSSDHP[0-9]*G|" // Ultra Plus (88SS9175), tested with SanDisk SDSSDHP128G/X23[01]6RL
    "SanDisk (SDSSDHII|Ultra II )[0-9]*GB?|" // Ultra II (88SS9190/88SS9189), tested with
      // SanDisk SDSSDHII120G/X31200RL, SanDisk Ultra II 960GB/X41100RL
    "SanDisk SDSSDH2(128|256)G|" // SanDisk SDSSDH2128G/X211200
    "SanDisk SDSSDXPS?[0-9]*G|" // Extreme II/Pro (88SS9187), tested with SanDisk SDSSDXP480G/R1311,
      // SanDisk SDSSDXPS480G/X21200RL
    "SSD SATAIII 16GB", // SSD SATAIII 16GB/i221100 (see #923)
    "", "",
  //"-v 5,raw16(raw16),Reallocated_Sector_Ct "
  //"-v 9,raw24(raw8),Power_On_Hours "
  //"-v 12,raw48,Power_Cycle_Count "
    "-v 165,raw48,Total_Write/Erase_Count "
    "-v 166,raw48,Min_W/E_Cycle "
    "-v 167,raw48,Min_Bad_Block/Die "
    "-v 168,raw48,Maximum_Erase_Cycle "
    "-v 169,raw48,Total_Bad_Block "
    "-v 171,raw48,Program_Fail_Count "
    "-v 172,raw48,Erase_Fail_Count "
    "-v 173,raw48,Avg_Write/Erase_Count "
    "-v 174,raw48,Unexpect_Power_Loss_Ct "
  //"-v 184,raw48,End-to-End_Error "
  //"-v 187,raw48,Reported_Uncorrect "
  //"-v 188,raw48,Command_Timeout "
  //"-v 194,tempminmax,Temperature_Celsius "
    "-v 199,raw48,SATA_CRC_Error "
    "-v 201,raw48,Lifetime_Remaining% "
    "-v 212,raw48,SATA_PHY_Error "
    "-v 230,raw48,Perc_Write/Erase_Count "
    "-v 232,raw48,Perc_Avail_Resrvd_Space "
    "-v 233,raw48,Total_NAND_Writes_GiB "
    "-v 234,raw48,Perc_Write/Erase_Ct_BC "
    "-v 241,raw48,Total_Writes_GiB "
    "-v 242,raw48,Total_Reads_GiB "
  //"-v 243,raw48,Unknown_Attribute "
    "-v 244,raw48,Thermal_Throttle "
    "-v 249,raw48,TLC_NAND_GB_Writes"
  },
  { "SanDisk based SSDs", // see also #463 for the vendor attribute description
    "SanDisk iSSD P4 [0-9]*GB|" // tested with SanDisk iSSD P4 16GB/SSD 9.14
    "SanDisk pSSD|" // tested with SandDisk pSSD/3 (62.7 GB, SanDisk Extreme USB3.0 SDCZ80-064G-J57, 0x0781:0x5580)
    "SanDisk SDSSDP[0-9]*G|" // tested with SanDisk SDSSDP064G/1.0.0, SDSSDP128G/2.0.0
    "SanDisk SDSSDRC032G|" // tested with SanDisk SanDisk SDSSDRC032G/3.1.0
    "SanDisk SSD i100 [0-9]*GB|" // tested with SanDisk SSD i100 8GB/11.56.04, 24GB/11.56.04
    "SanDisk SSD U100 ([0-9]*GB|SMG2)|" // tested with SanDisk SSD U100 8GB/10.56.00, 256GB/10.01.02, SMG2/10.56.04
    "SanDisk SSD U110 (8|16|24|32|64|128)GB|" // tested with SanDisk SSD U110 32GB/U221000
    "SanDisk SDSA6MM-.*|" // tested with SanDisk SDSA6MM-016G-1006/U221006
    "SanDisk SD7[SU]B[23]Q(064|128|256|512)G.*", // tested with SD7SB3Q064G1122/SD7UB3Q256G1122/SD7SB3Q128G/SD7UB2Q512G1122
    "", "",
  //"-v 5,raw16(raw16),Reallocated_Sector_Ct "
  //"-v 9,raw24(raw8),Power_On_Hours "
  //"-v 12,raw48,Power_Cycle_Count "
    "-v 165,raw48,Total_Write/Erase_Count "
    "-v 171,raw48,Program_Fail_Count "
    "-v 172,raw48,Erase_Fail_Count "
    "-v 173,raw48,Avg_Write/Erase_Count "
    "-v 174,raw48,Unexpect_Power_Loss_Ct "
  //"-v 187,raw48,Reported_Uncorrect "
    "-v 212,raw48,SATA_PHY_Error "
    "-v 230,raw48,Perc_Write/Erase_Count "
    "-v 232,raw48,Perc_Avail_Resrvd_Space "
    "-v 234,raw48,Perc_Write/Erase_Ct_BC "
  //"-v 241,raw48,Total_LBAs_Written "
  //"-v 242,raw48,Total_LBAs_Read "
    "-v 244,raw48,Thermal_Throttle "
  },
  //  SDLF1DAR-480G-1HAW/ZR07RE41
  // SDLF1DAR-480G-1JA1/RP41ZH06
  { "Sandisk SATA Cloudspeed Max and GEN2 ESS SSDs",
   "SD[A-Z0-9]{2}[1-3][A-Z]{3}-?[0-9]{3}[GT]-?1[A-Z0-9]{3}",
   "","",
   "-v 13,raw48,Lifetime_UECC_Ct "
   "-v 32,raw48,Lifetime_Write_AmpFctr "
   "-v 33,raw48,Write_AmpFctr "
   "-v 170,raw48,Reserve_Erase_BlkCt "
   "-v 171,raw48,Program_Fail_Ct "
   "-v 172,raw48,Erase_Fail_Ct "
   "-v 173,raw48,Percent_Life_Used "
   "-v 174,raw48,Unexpect_Power_Loss "
   "-v 175,raw48,Lifetime_Die_Failure_Ct "
   "-v 177,raw48,Lifetime_Remaining% "
   "-v 178,raw48,SSD_LifeLeft(0.01%) "
   "-v 180,raw48,Undetected_Data_Err_Ct "
   "-v 183,raw48,LT_Link_Rate_DwnGrd_Ct "
   "-v 191,raw48,Clean_Shutdown_Ct "
   "-v 192,raw48,Unclean_Shutdown_Ct "
   "-v 196,raw48,Lifetime_Retried_Blk_Ct "
   "-v 204,raw48,Average_Block-Erase_Ct "
   "-v 205,raw48,Read_Retry_Enable_Ct "
   "-v 206,raw48,Successful_RaidRecov_Ct "
   "-v 207,raw48,Trimmed_Sector_Ct "
   "-v 211,raw48,Read_Disturb_ReallocEvt "
   "-v 233,raw48,Lifetime_Nand_Writes "
   "-v 235,raw48,Capacitor_Health "
   "-v 244,raw48,Therm_Throt_Activation "
   "-v 245,raw48,Drive_Life_Remaining% "
   "-v 253,raw48,SPI_Test_Remaining "
 },
 { "Sandisk SATA CS1K GEN1 ESS SSDs",
   "SD[A-Z0-9]{2}[NO][A-Z0-9]{3}-?[0-9]{3}[GT]-?1[A-Z0-9]{3}",
   "","",
   "-v 1,raw48,UECC_Ct "
   "-v 2,raw48,Internal_File_Check "
   "-v 5,raw16(raw16),Retried_Blk_Ct "
   "-v 32,raw48,Write_Ampflication "
   "-v 170,raw48,Reserve_Blk_Remaining "
   "-v 171,raw48,Program_Fail_Ct "
   "-v 172,raw48,Erase_Fail_Ct "
   "-v 173,raw48,Drive_Life_Used% "
   "-v 174,raw48,Unexpect_PwrLoss_Ct "
   "-v 175,raw48,PwrLoss_ProtectionFail "
   "-v 177,raw48,DriveLife_Remaining% "
   "-v 178,raw48,SSD_Life_Left "
   "-v 180,raw48,End_to_End_Err_Detect "
   "-v 190,raw48,Drive_Temp_Warning "
   "-v 195,raw48,Uncorrectable_Err_Ct "
   "-v 202,raw48,Exception_Mode_Status "
   "-v 233,raw48,Number_Of_Write_Ct "
   "-v 245,raw48,DriveLife_Used% "
 },
  { "SiliconMotion based SSDs", // SM2246EN (Transcend TS6500)
    "R3SL(120|240|480|960)G|" // AMD Radeon Solid State Drives,
    "CT(120|250|500|1000)BX100SSD1|" // Crucial BX100, tested with CT250BX100SSD1/MU02,
      // CT500BX100SSD1/MU02, CT1000BX100SSD1/MU02
    "CT(240|480|960)BX200SSD1|" // Crucial BX200 Solid State Drive, tested with CT480BX200SSD1/MU02.6
    "TS((16|32|64|128|256|512)G|1T)(SSD|MSA)(370S?|420I?)|" // Transcend SSD370/420 SATA/mSATA, TS6500,
      // tested with TS32GMSA370/20140402, TS16GMSA370/20140516, TS64GSSD370/20140516,
      // TS256GSSD370/N0815B, TS256GSSD370S/N1114H, TS512GSSD370S/N1114H, TS32GSSD420I/N1114H
      // TS256GMTS400
    "TS(16|32|64|128|512|256)GMTS400S?|"
    "TS(120|240)GMTS420|" // Transcend MTS420, TS(120|240)GMTS420
    "TS(128G|256G|512G|1T)SSD230S|" // TS128GSSD230S/P1025F8
    "TS(120|240|480|960)GSSD220S|" // TS480GSSD220S/P0520AA
    "TS(16G|32G|64G|128G|256G|512G|1T)MTS800S?|" // MTS800, tested with TS1TMTS800/O1225H1
    "TS(16|32|64)GMSA630|" // MSA630 mSATA SSD, tested with TS32GMSA630/N0113E1
    "TS(32|64|128)GPSD330|" // Transcend PSD SSD, tested with TS64GPSD330/20140121
    "MKNSSDRE(1TB|2TB|512GB|500GB|256GB|250GB)|" // MKNSSDRE256GB/N1007C
    "MKNSSDTR(240|500|250|120|480|240)GB(-LT)?|" // MKNSSDTR500GB/O1126A
    "LITEON LMH-(128|256|512)V2M-.*|" // LITEON LMH-256V2M-11 MSATA 256GB/FM8110C
    "ADATA SP550", // ADATA SP550/O0803B5a
    "", "",
  //"-v 1,raw48,Raw_Read_Error_Rate "
  //"-v 2,raw48,Throughput_Performance "
  //"-v 9,raw24(raw8),Power_On_Hours "
  //"-v 12,raw48,Power_Cycle_Count "
    "-v 148,raw48,Total_SLC_Erase_Ct "
    "-v 149,raw48,Max_SLC_Erase_Ct "
    "-v 150,raw48,Min_SLC_Erase_Ct "
    "-v 151,raw48,Average_SLC_Erase_Ct "
    "-v 160,raw48,Uncorrectable_Error_Cnt "
    "-v 161,raw48,Valid_Spare_Block_Cnt "
    "-v 163,raw48,Initial_Bad_Block_Count "
    "-v 164,raw48,Total_Erase_Count "
    "-v 165,raw48,Max_Erase_Count "
    "-v 166,raw48,Min_Erase_Count "
    "-v 167,raw48,Average_Erase_Count "
    "-v 168,raw48,Max_Erase_Count_of_Spec "
    "-v 169,raw48,Remaining_Lifetime_Perc "
  //"-v 175,raw48,Program_Fail_Count_Chip "
  //"-v 176,raw48,Erase_Fail_Count_Chip "
  //"-v 177,raw48,Wear_Leveling_Count "
    "-v 178,raw48,Runtime_Invalid_Blk_Cnt "
  //"-v 181,raw48,Program_Fail_Cnt_Total "
  //"-v 182,raw48,Erase_Fail_Count_Total "
  //"-v 187,raw48,Reported_Uncorrect "
  //"-v 192,raw48,Power-Off_Retract_Count "
  //"-v 194,tempminmax,Temperature_Celsius "
  //"-v 195,raw48,Hardware_ECC_Recovered "
  //"-v 196,raw16(raw16),Reallocated_Event_Count "
  //"-v 197,raw48,Current_Pending_Sector "
  //"-v 198,raw48,Offline_Uncorrectable "
  //"-v 199,raw48,UDMA_CRC_Error_Count "
    "-v 225,raw48,Host_Writes_32MiB " // FW 20140402
  //"-v 232,raw48,Available_Reservd_Space "
    "-v 241,raw48,Host_Writes_32MiB "
    "-v 242,raw48,Host_Reads_32MiB "
    "-v 245,raw48,TLC_Writes_32MiB " // FW N0815B, N1114H
    "-v 246,raw48,SLC_Writes_32MiB "
    "-v 247,raw48,Raid_Recoverty_Ct"
  },
  { "SMART Modular Technologies mSATA XL+ SLC SSDs", // tested with SH9MST6D16GJSI01
    "SH9MST6D[0-9]*GJSI?[0-9]*", // based on http://www.smartm.com/salesLiterature/embedded/mSATA_overview.pdf
    "", "", // attributes info from http://www.mouser.com/ds/2/723/smartmodular_09302015_SH9MST6DxxxGJSxxx_rA[1]-770719.pdf
    "-v 1,raw48,Uncorrectable_ECC_Cnt "
  //"-v 5,raw16(raw16),Reallocated_Sector_Ct "
    "-v 9,raw48,Power_On_Hours " // override default raw24(raw8) format
  //"-v 12,raw48,Power_Cycle_Count "
    "-v 14,raw48,Device_Capacity_LBAs "
    "-v 15,raw48,User_Capacity_LBAs " // spec DecID is wrong, HexID is right
    "-v 16,raw48,Init_Spare_Blocks_Avail " // spec DecID is wrong, HexID is right
    "-v 17,raw48,Spare_Blocks_Remaining " // spec DecID is wrong, HexID is right
    "-v 100,raw48,Total_Erase_Count "
    "-v 168,raw48,SATA_PHY_Err_Ct "
    "-v 170,raw48,Initial_Bad_Block_Count "
    "-v 172,raw48,Erase_Fail_Count "
    "-v 173,raw48,Max_Erase_Count "
    "-v 174,raw48,Unexpect_Power_Loss_Ct "
    "-v 175,raw48,Average_Erase_Count "
  //"-v 181,raw48,Program_Fail_Cnt_Total "
  //"-v 187,raw48,Reported_Uncorrect "
  //"-v 194,tempminmax,Temperature_Celsius "
    "-v 197,raw48,Not_In_Use "
    "-v 198,raw48,Not_In_Use "
    "-v 199,raw48,SATA_CRC_Error_Count "
    "-v 202,raw48,Perc_Rated_Life_Used "
    "-v 231,raw48,Perc_Rated_Life_Remain "
    "-v 232,raw48,Read_Fail_Count "
    "-v 234,raw48,Flash_Reads_LBAs "
    "-v 235,raw48,Flash_Writes_LBAs "
    "-v 241,raw48,Host_Writes_LBAs "
    "-v 242,raw48,Host_Reads_LBAs"
    //  247-248 Missing in specification from April 2015
  },
  { "Smart Storage Systems Xcel-10 SSDs",  // based on http://www.smartm.com/files/salesLiterature/storage/xcel10.pdf
    "SMART A25FD-(32|64|128)GI32N", // tested with SMART A25FD-128GI32N/B9F23D4K
    "",
    "", // attributes info from http://www.adtron.com/pdf/SMART_Attributes_Xcel-10_810800014_RevB.pdf
    "-v 1,raw48,Not_Supported "
    "-v 2,raw48,Not_Supported "
  //"-v 9,raw24(raw8),Power_On_Hours "
  //"-v 12,raw48,Power_Cycle_Count "
    "-v 191,raw48,Not_Supported "
  //"-v 192,raw48,Power-Off_Retract_Count "
    "-v 197,raw48,ECC_Error_Count "
  //"-v 198,raw48,Offline_Uncorrectable "
  //"-v 199,raw48,UDMA_CRC_Error_Count "
    "-v 251,raw48,Min_Spares_Remain_Perc " // percentage of the total number of spare blocks available
    "-v 252,raw48,Added_Bad_Flash_Blk_Ct " // number of bad flash blocks
    "-v 254,raw48,Total_Erase_Blocks_Ct" // number of times the drive has erased any erase block
  },
  { "Smart Storage Systems XceedSecure2 SSDs",
    "(SMART|Adtron) ([AIS]25FBS|S35FCS).*",
    "", "",
    "-v 9,sec2hour,Power_On_Hours "
    "-v 194,hex64,Proprietary_194"
  },
  { "Smart Storage Systems XceedUltraX/Adtron A25FBX SSDs",
    "(SMART|Adtron) (A|I)25FBX.*",
    "", "",
    "-v 9,hex64,Proprietary_9 "
    "-v 194,hex48,Proprietary_194"
  },
  { "Smart Storage Systems Adtron A25FB 2xN SSDs",
    "(SMART|Adtron) A25FB.*2.N",
    "", "",
    "-v 110,hex64,Proprietary_HWC "
    "-v 111,hex64,Proprietary_MP "
    "-v 112,hex64,Proprietary_RtR "
    "-v 113,hex64,Proprietary_RR "
    "-v 120,hex64,Proprietary_HFAll "
    "-v 121,hex64,Proprietary_HF1st "
    "-v 122,hex64,Proprietary_HF2nd "
    "-v 123,hex64,Proprietary_HF3rd "
    "-v 125,hex64,Proprietary_SFAll "
    "-v 126,hex64,Proprietary_SF1st "
    "-v 127,hex64,Proprietary_SF2nd "
    "-v 128,hex64,Proprietary_SF3rd "
    "-v 194,raw24/raw32:zvzzzw,Fractional_Temperature"
  },
  { "Smart Storage Systems Adtron A25FB 3xN SSDs",
    "(SMART|Adtron) A25FB-.*3.N",
    "", "",
    "-v 9,sec2hour,Power_On_Hours "
    "-v 113,hex48,Proprietary_RR "
    "-v 130,raw48:54321,Minimum_Spares_All_Zs"
  //"-v 194,tempminmax,Temperature_Celsius"
  },
  { "STEC Mach2 CompactFlash Cards", // tested with STEC M2P CF 1.0.0/K1385MS
    "STEC M2P CF 1.0.0",
    "", "",
    "-v 100,raw48,Erase_Program_Cycles "
    "-v 103,raw48,Remaining_Energy_Storg "
    "-v 170,raw48,Reserved_Block_Count "
    "-v 171,raw48,Program_Fail_Count "
    "-v 172,raw48,Erase_Fail_Count "
    "-v 173,raw48,Wear_Leveling_Count "
    "-v 174,raw48,Unexpect_Power_Loss_Ct "
    "-v 211,raw48,Unknown_Attribute " // ] Missing in specification
    "-v 212,raw48,Unknown_Attribute"  // ] from September 2012
  },
  { "Transcend CompactFlash Cards", // tested with TRANSCEND/20080820,
      // TS4GCF133/20100709, TS16GCF133/20100709, TS16GCF150/20110407
    "TRANSCEND|TS(4|8|16)GCF(133|150)",
    "", "",
    "-v 7,raw48,Unknown_Attribute "
    "-v 8,raw48,Unknown_Attribute"
  },
  { "Marvell SSD SD88SA024BA0 (SUN branded)",
    "MARVELL SD88SA024BA0 SUN24G 0902M0054V",
    "", "", ""
  },
  { "HP 1TB SATA disk GB1000EAFJL",
    "GB1000EAFJL",
    "", "", ""
  },
  { "HP 500GB SATA disk MM0500EANCR",
    "MM0500EANCR",
    "", "", ""
  },
  { "HP 250GB SATA disk VB0250EAVER",
    "VB0250EAVER",
    "", "", ""
  },
  { "IBM Deskstar 60GXP",  // ER60A46A firmware
    "(IBM-|Hitachi )?IC35L0[12346]0AVER07.*",
    "ER60A46A",
    "", ""
  },
  { "IBM Deskstar 60GXP",  // All other firmware
    "(IBM-|Hitachi )?IC35L0[12346]0AVER07.*",
    "",
    "IBM Deskstar 60GXP drives may need upgraded SMART firmware.\n"
    "Please see http://haque.net/dtla_update/",
    ""
  },
  { "IBM Deskstar 40GV & 75GXP (A5AA/A6AA firmware)",
    "(IBM-)?DTLA-30[57]0[123467][05].*",
    "T[WX][123468AG][OF]A[56]AA",
    "", ""
  },
  { "IBM Deskstar 40GV & 75GXP (all other firmware)",
    "(IBM-)?DTLA-30[57]0[123467][05].*",
    "",
    "IBM Deskstar 40GV and 75GXP drives may need upgraded SMART firmware.\n"
    "Please see http://haque.net/dtla_update/",
    ""
  },
  { "", // ExcelStor J240, J340, J360, J680, J880 and J8160
    "ExcelStor Technology J(24|34|36|68|88|816)0",
    "", "", ""
  },
  { "", // Fujitsu M1623TAU
    "FUJITSU M1623TAU",
    "",
    "",
    "-v 9,seconds"
  },
  { "Fujitsu MHG",
    "FUJITSU MHG2...ATU?.*",
    "",
    "",
    "-v 9,seconds"
  },
  { "Fujitsu MHH",
    "FUJITSU MHH2...ATU?.*",
    "",
    "",
    "-v 9,seconds"
  },
  { "Fujitsu MHJ",
    "FUJITSU MHJ2...ATU?.*",
    "",
    "",
    "-v 9,seconds"
  },
  { "Fujitsu MHK",
    "FUJITSU MHK2...ATU?.*",
    "",
    "",
    "-v 9,seconds"
  },
  { "",  // Fujitsu MHL2300AT
    "FUJITSU MHL2300AT",
    "",
    "This drive's firmware has a harmless Drive Identity Structure\n"
      "checksum error bug.",
    "-v 9,seconds"
  },
  { "",  // MHM2200AT, MHM2150AT, MHM2100AT, MHM2060AT
    "FUJITSU MHM2(20|15|10|06)0AT",
    "",
    "This drive's firmware has a harmless Drive Identity Structure\n"
      "checksum error bug.",
    "-v 9,seconds"
  },
  { "Fujitsu MHN",
    "FUJITSU MHN2...AT",
    "",
    "",
    "-v 9,seconds"
  },
  { "", // Fujitsu MHR2020AT
    "FUJITSU MHR2020AT",
    "",
    "",
    "-v 9,seconds"
  },
  { "", // Fujitsu MHR2040AT
    "FUJITSU MHR2040AT",
    "",    // Tested on 40BA
    "",
    "-v 9,seconds -v 192,emergencyretractcyclect "
    "-v 198,offlinescanuncsectorct -v 200,writeerrorcount"
  },
  { "Fujitsu MHS AT",
    "FUJITSU MHS20[6432]0AT(  .)?",
    "",
    "",
    "-v 9,seconds -v 192,emergencyretractcyclect "
    "-v 198,offlinescanuncsectorct -v 200,writeerrorcount "
    "-v 201,detectedtacount"
  },
  { "Fujitsu MHT", // tested with FUJITSU MHT2030AC/909B
    "FUJITSU MHT2...(AC|AH|AS|AT|BH)U?.*",
    "",
    "",
    "-v 9,seconds"
  },
  { "Fujitsu MHU",
    "FUJITSU MHU2...ATU?.*",
    "",
    "",
    "-v 9,seconds"
  },
  { "Fujitsu MHV",
    "FUJITSU MHV2...(AH|AS|AT|BH|BS|BT).*",
    "",
    "",
    "-v 9,seconds"
  },
  { "Fujitsu MPA..MPG",
    "FUJITSU MP[A-G]3...A[HTEV]U?.*",
    "",
    "",
    "-v 9,seconds"
  },
  { "Fujitsu MHY BH",
    "FUJITSU MHY2(04|06|08|10|12|16|20|25)0BH.*",
    "", "",
    "-v 240,raw48,Transfer_Error_Rate"
  },
  { "Fujitsu MHW AC", // tested with FUJITSU MHW2060AC/00900004
    "FUJITSU MHW20(40|60)AC",
    "", "", ""
  },
  { "Fujitsu MHW BH",
    "FUJITSU MHW2(04|06|08|10|12|16)0BH.*",
    "", "", ""
  },
  { "Fujitsu MHW BJ",
    "FUJITSU MHW2(08|12|16)0BJ.*",
    "", "", ""
  },
  { "Fujitsu MHZ BH",
    "FUJITSU MHZ2(04|08|12|16|20|25|32)0BH.*",
    "", "", ""
  },
  { "Fujitsu MHZ BJ",
    "FUJITSU MHZ2(08|12|16|20|25|32)0BJ.*",
    "",
    "",
    "-v 9,minutes"
  },
  { "Fujitsu MHZ BS",
    "FUJITSU MHZ2(12|25)0BS.*",
    "", "", ""
  },
  { "Fujitsu MHZ BK",
    "FUJITSU MHZ2(08|12|16|25)0BK.*",
    "", "", ""
  },
  { "Fujitsu MJA BH",
    "FUJITSU MJA2(08|12|16|25|32|40|50)0BH.*",
    "", "", ""
  },
  { "", // Samsung SV4012H (known firmware)
    "SAMSUNG SV4012H",
    "RM100-08",
    "",
    "-v 9,halfminutes -F samsung"
  },
  { "", // Samsung SV4012H (all other firmware)
    "SAMSUNG SV4012H",
    "",
    "May need -F samsung disabled; see manual for details.",
    "-v 9,halfminutes -F samsung"
  },
  { "", // Samsung SV0412H (known firmware)
    "SAMSUNG SV0412H",
    "SK100-01",
    "",
    "-v 9,halfminutes -v 194,10xCelsius -F samsung"
  },
  { "", // Samsung SV0412H (all other firmware)
    "SAMSUNG SV0412H",
    "",
    "May need -F samsung disabled; see manual for details.",
    "-v 9,halfminutes -v 194,10xCelsius -F samsung"
  },
  { "", // Samsung SV1204H (known firmware)
    "SAMSUNG SV1204H",
    "RK100-1[3-5]",
    "",
    "-v 9,halfminutes -v 194,10xCelsius -F samsung"
  },
  { "", // Samsung SV1204H (all other firmware)
    "SAMSUNG SV1204H",
    "",
    "May need -F samsung disabled; see manual for details.",
    "-v 9,halfminutes -v 194,10xCelsius -F samsung"
  },
  { "", // SAMSUNG SV0322A tested with FW JK200-35
    "SAMSUNG SV0322A",
    "", "", ""
  },
  { "SAMSUNG SpinPoint V80", // tested with SV1604N/TR100-23
    "SAMSUNG SV(0211|0401|0612|0802|1203|1604)N",
    "",
    "",
    "-v 9,halfminutes -F samsung2"
  },
  { "", // SAMSUNG SP40A2H with RR100-07 firmware
    "SAMSUNG SP40A2H",
    "RR100-07",
    "",
    "-v 9,halfminutes -F samsung"
  },
  { "", // SAMSUNG SP80A4H with RT100-06 firmware
    "SAMSUNG SP80A4H",
    "RT100-06",
    "",
    "-v 9,halfminutes -F samsung"
  },
  { "", // SAMSUNG SP8004H with QW100-61 firmware
    "SAMSUNG SP8004H",
    "QW100-61",
    "",
    "-v 9,halfminutes -F samsung"
  },
  { "SAMSUNG SpinPoint F1 DT", // tested with HD103UJ/1AA01113
    "SAMSUNG HD(083G|16[12]G|25[12]H|32[12]H|50[12]I|642J|75[23]L|10[23]U)J",
    "", "", ""
  },
  { "SAMSUNG SpinPoint F1 EG", // tested with HD103UI/1AA01113
    "SAMSUNG HD(252H|322H|502I|642J|753L|103U)I",
    "", "", ""
  },
  { "SAMSUNG SpinPoint F1 RE", // tested with HE103UJ/1AA01113
    "SAMSUNG HE(252H|322H|502I|642J|753L|103U)J",
    "", "", ""
  },
  { "SAMSUNG SpinPoint F2 EG", // tested with HD154UI/1AG01118
    "SAMSUNG HD(502H|10[23]S|15[34]U)I",
    "", "", ""
  },
  { "SAMSUNG SpinPoint F3", // tested with HD502HJ/1AJ100E4
    "SAMSUNG HD(502H|754J|103S)J",
    "", "", ""
  },
  { "Seagate Barracuda SpinPoint F3", // tested with ST1000DM005 HD103SJ/1AJ100E5
    "ST[0-9DM]* HD(502H|754J|103S)J",
    "", "", ""
  },
  { "SAMSUNG SpinPoint F3 EG", // tested with HD503HI/1AJ100E4, HD153WI/1AN10002
    "SAMSUNG HD(253G|(324|503)H|754J|105S|(153|203)W)I",
    "", "", ""
  },
  { "SAMSUNG SpinPoint F3 RE", // tested with HE103SJ/1AJ30001
    "SAMSUNG HE(502H|754J|103S)J",
    "", "", ""
  },
  { "Seagate Samsung Spinpoint F4", // tested with ST250DM001 HD256GJ/1AR10001
    "ST(250|320)DM001 HD(256G|322G|323H)J",
    "", "", ""
  },
  { "SAMSUNG SpinPoint F4 EG (AF)",// tested with HD204UI/1AQ10001(buggy|fixed)
    "SAMSUNG HD(155|204)UI",
    "", // 1AQ10001
    "Using smartmontools or hdparm with this\n"
    "drive may result in data loss due to a firmware bug.\n"
    "****** THIS DRIVE MAY OR MAY NOT BE AFFECTED! ******\n"
    "Buggy and fixed firmware report same version number!\n"
    "See the following web pages for details:\n"
    "http://knowledge.seagate.com/articles/en_US/FAQ/223571en\n"
    "https://www.smartmontools.org/wiki/SamsungF4EGBadBlocks",
    ""
  },
  { "Seagate Samsung SpinPoint F4 EG (AF)", // later sold as Barracuda Green,
       // tested with ST2000DL004 HD204UI/1AQ10001
    "ST2000DL004 HD204UI",
    "", "", ""
  },
  { "SAMSUNG SpinPoint S250", // tested with HD200HJ/KF100-06
    "SAMSUNG HD(162|200|250)HJ",
    "", "", ""
  },
  { "SAMSUNG SpinPoint T133", // tested with HD300LJ/ZT100-12, HD400LJ/ZZ100-14, HD401LJ/ZZ100-15
    "SAMSUNG HD(250KD|(30[01]|320|40[01])L[DJ])",
    "", "", ""
  },
  { "SAMSUNG SpinPoint T166", // tested with HD252KJ/CM100-11, HD501LJ/CR100-1[01]
    "SAMSUNG HD(080G|160H|252K|32[01]K|403L|50[01]L)J",
    "", "",
    "-v 197,increasing" // at least HD501LJ/CR100-11
  },
  { "SAMSUNG SpinPoint P120", // VF100-37 firmware, tested with SP2514N/VF100-37
    "SAMSUNG SP(16[01]3|2[05][01]4)[CN]",
    "VF100-37",
    "",
    "-F samsung3"
  },
  { "SAMSUNG SpinPoint P120", // other firmware, tested with SP2504C/VT100-33
    "SAMSUNG SP(16[01]3|2[05][01]4)[CN]",
    "",
    "May need -F samsung3 enabled; see manual for details.",
    ""
  },
  { "SAMSUNG SpinPoint P80 SD", // tested with HD160JJ/ZM100-33, SAMSUNG HD080HJ/P/ZH100-34
    "SAMSUNG HD(080H|120I|160J)J(/P)?",
    "", "", ""
  },
  { "SAMSUNG SpinPoint P80", // BH100-35 firmware, tested with SP0842N/BH100-35
    "SAMSUNG SP(0451|08[0124]2|12[0145]3|16[0145]4)[CN]",
    "BH100-35",
    "",
    "-F samsung3"
  },
  { "SAMSUNG SpinPoint P80", // firmware *-35 or later
    "SAMSUNG SP(0451|08[0124]2|12[0145]3|16[0145]4)[CN]",
    ".*-3[5-9]",
    "May need -F samsung3 enabled; see manual for details.",
    ""
  },
  { "SAMSUNG SpinPoint P80", // firmware *-25...34, tested with
      // SP0401N/TJ100-30, SP1614C/SW100-25 and -34
    "SAMSUNG SP(04[05]1|08[0124]2|12[0145]3|16[0145]4)[CN]",
    ".*-(2[5-9]|3[0-4])",
    "",
    "-v 9,halfminutes -v 198,increasing"
  },
  { "SAMSUNG SpinPoint P80", // firmware *-23...24, tested with
    // SP0802N/TK100-23,
    // SP1213N/TL100-23,
    // SP1604N/TM100-23 and -24
    "SAMSUNG SP(0451|08[0124]2|12[0145]3|16[0145]4)[CN]",
    ".*-2[34]",
    "",
    "-v 9,halfminutes -F samsung2"
  },
  { "SAMSUNG SpinPoint P80", // unknown firmware
    "SAMSUNG SP(0451|08[0124]2|12[0145]3|16[0145]4)[CN]",
    "",
    "May need -F samsung2 or -F samsung3 enabled; see manual for details.",
    ""
  },
  { "SAMSUNG SpinPoint M40/60/80", // tested with HM120IC/AN100-16, HM160JI/AD100-16
    "SAMSUNG HM(0[468]0H|120I|1[026]0J)[CI]",
    "",
    "",
    "-v 9,halfminutes"
  },
  { "SAMSUNG SpinPoint M5", // tested with HM160HI/HH100-12
    "SAMSUNG HM(((061|080)G|(121|160)H|250J)I|160HC)",
    "", "", ""
  },
  { "SAMSUNG SpinPoint M6", // tested with HM320JI/2SS00_01 M6
    "SAMSUNG HM(251J|320[HJ]|[45]00L)I",
    "", "", ""
  },
  { "SAMSUNG SpinPoint M7", // tested with HM500JI/2AC101C4
    "SAMSUNG HM(250H|320I|[45]00J)I",
    "", "", ""
  },
  { "SAMSUNG SpinPoint M7E (AF)", // tested with HM321HI/2AJ10001, HM641JI/2AJ10001
    "SAMSUNG HM(161G|(251|321)H|501I|641J)I",
    "", "", ""
  },
  { "Seagate Samsung SpinPoint M7E", // tested with ST640LM000 HM641JI/2AJ10001
    "ST(160|250|320|500|640)LM00[01] HM[0-9]*[GHIJ]I",
    "", "", ""
  },
  { "SAMSUNG SpinPoint M7U (USB)", // tested with HM252HX/2AC101C4
    "SAMSUNG HM(162H|252H|322I|502J)X",
    "", "", ""
  },
  { "SAMSUNG SpinPoint M8 (AF)", // tested with HN-M101MBB/2AR10001
    "SAMSUNG HN-M(250|320|500|640|750|101)MBB",
    "", "", ""
  },
  { "Seagate Samsung SpinPoint M8 (AF)", // tested with
      // ST750LM022 HN-M750MBB/2AR10001, ST320LM001 HN-M320MBB/2AR10002,
      // APPLE HDD ST500LM012/2BA30003
    "ST(250|320|500|640|750|1000)LM0[012][124] HN-M[0-9]*MBB|"
    "APPLE HDD ST500LM012",
    "", "", ""
  },
  { "SAMSUNG SpinPoint M8U (USB)", // tested with HN-M500XBB/2AR10001
    "SAMSUNG HN-M(320|500|750|101)XBB",
    "", "", ""
  },
  { "Seagate Samsung SpinPoint M8U (USB)", // tested with ST1000LM025 HN-M101ABB/2AR10001,
      // ST1000LM025 HN-M101ABB/2BA30003 (0x04e8:0x61b6)
    "ST(250|320|500|640|750|1000)LM0[012][3459] HN-M[0-9]*ABB",
    "", "", ""
  },
  { "Seagate Samsung SpinPoint M9T", // tested with ST2000LM003 HN-M201RAD/2BC10003
      // (Seagate Expansion Portable)
    "ST(1500|2000)LM0(03|04|06|07|10) HN-M[0-9]*RAD",
    "", "", ""
  },
  // Flash accelerated, no SMART info in the specs
  // ST1000LX015-1U7172/SDM1
  { "Seagate FireCuda 2.5", // 
    "ST(500|1000|2000)LX0(01|15|25)-.*",
    "", "", "-v 240,msec24hour32 "
  },
  // ST1000DX002/CC41
  { "Seagate FireCuda 3.5", // ST2000DX002-2DV164/CC41
    "ST[12]000DX002-.*",
    "", "", "-v 240,msec24hour32 "
  },
  { "Seagate Samsung SpinPoint M9TU (USB)", // tested with ST1500LM008 HN-M151AAD/2BC10001
       // (0x04e8:0x61b5), ST2000LM005 HN-M201AAD2BC10001 (0x04e8:0x61b4)
    "ST(1500|2000)LM00[58] HN-M[0-9]*AAD",
    "", "", ""
  },
  { "SAMSUNG SpinPoint MP5", // tested with HM250HJ/2AK10001
    "SAMSUNG HM(250H|320H|500J|640J)J",
    "", "", ""
  },
  { "SAMSUNG SpinPoint MT2", // tested with HM100UI/2AM10001
    "SAMSUNG HM100UI",
    "", "", ""
  },
  { "SAMSUNG HM100UX (S2 Portable)", // tested with HM100UX/2AM10001
    "SAMSUNG HM100UX",
    "", "", ""
  },
  { "SAMSUNG SpinPoint M", // tested with MP0402H/UC100-11
    "SAMSUNG MP0(302|402|603|804)H",
    "",
    "",
    "-v 9,halfminutes"
  },
  { "SAMSUNG SpinPoint N3U-3 (USB, 4KiB LLS)", // tested with HS25YJZ/3AU10-01
    "SAMSUNG HS(122H|2[05]YJ)Z",
    "", "", ""
  },
  { "SK hynix SATA SSDs",
    "SK ?hynix SC(210|300|308|313).*|" // tested with
      // SK hynix SC210 mSATA 256GB/20002L00,
      // SKhynix SC300 HFS256G32MND-3210A/20131P00,
      // SK hynix SC308 SATA 128GB/30001P10,
      // SK hynix SC313 HFS256G32TNF-N3A0A/70000P10
    "HFS(128|256|512)G32MND-(2200|3210)A|" // HFS128G32MND-2200A/20200L00,
      // HFS512G32MND-3210A/20100P00
    "HFS(120|250|500)G32TND-N1A2A", // HFS500G32TND-N1A2A/30000P10
    "", "",
    "-v 5,raw48,Retired_Block_Count "
    "-v 100,raw48,Total_Erase_Count "
    "-v 168,raw48,Min_Erase_Count "
    "-v 169,raw48,Max_Erase_Count "
    "-v 171,raw48,Program_Fail_Count "
    "-v 172,raw48,Erase_Fail_Count "
    "-v 173,raw48,Wear_Leveling_Count "
    "-v 174,raw48,Unexpect_Power_Loss_Ct "
    "-v 176,raw48,Unused_Rsvd_Blk_Cnt_Tot "
    "-v 180,raw48,Erase_Fail_Count "
    "-v 181,raw48,Non4k_Aligned_Access "
    "-v 183,raw48,SATA_Downshift_Count "
    "-v 201,raw48,Percent_Lifetime_Remain "
    "-v 212,raw48,Phy_Error_Count "
    "-v 231,raw48,SSD_Life_Left "
    "-v 241,raw48,Total_Writes_GiB "
    "-v 242,raw48,Total_Reads_GiB "
    "-v 243,raw48,Total_Media_Writes "
    "-v 250,raw48,Read_Retry_Count "
  },
  { "Maxtor Fireball 541DX",
    "Maxtor 2B0(0[468]|1[05]|20)H1",
    "",
    "",
    "-v 9,minutes -v 194,unknown"
  },
  { "Maxtor Fireball 3",
    "Maxtor 2F0[234]0[JL]0",
    "",
    "",
    "-v 9,minutes"
  },
  { "Maxtor DiamondMax 1280 ATA",  // no self-test log, ATA2-Fast
    "Maxtor 8(1280A2|2160A4|2560A4|3840A6|4000A6|5120A8)",
    "",
    "",
    "-v 9,minutes"
  },
  { "Maxtor DiamondMax 2160 Ultra ATA",
    "Maxtor 8(2160D2|3228D3|3240D3|4320D4|6480D6|8400D8|8455D8)",
    "",
    "",
    "-v 9,minutes"
  },
  { "Maxtor DiamondMax 2880 Ultra ATA",
    "Maxtor 9(0510D4|0576D4|0648D5|0720D5|0840D6|0845D6|0864D6|1008D7|1080D8|1152D8)",
    "",
    "",
    "-v 9,minutes"
  },
  { "Maxtor DiamondMax 3400 Ultra ATA",
    "Maxtor 9(1(360|350|202)D8|1190D7|10[12]0D6|0840D5|06[48]0D4|0510D3|1(350|202)E8|1010E6|0840E5|0640E4)",
    "",
    "",
    "-v 9,minutes"
  },
  { "Maxtor DiamondMax D540X-4G",
    "Maxtor 4G(120J6|160J[68])",
    "",
    "",
    "-v 9,minutes -v 194,unknown"
  },
  { "Maxtor DiamondMax D540X-4K",
    "MAXTOR 4K(020H1|040H2|060H3|080H4)",
    "", "", ""
  },
  { "Maxtor DiamondMax Plus D740X",
    "MAXTOR 6L0(20[JL]1|40[JL]2|60[JL]3|80[JL]4)",
    "", "", ""
  },
  { "Maxtor DiamondMax Plus 5120 Ultra ATA 33",
    "Maxtor 9(0512D2|0680D3|0750D3|0913D4|1024D4|1360D6|1536D6|1792D7|2048D8)",
    "",
    "",
    "-v 9,minutes"
  },
  { "Maxtor DiamondMax Plus 6800 Ultra ATA 66",
    "Maxtor 9(2732U8|2390U7|204[09]U6|1707U5|1366U4|1024U3|0845U3|0683U2)",
    "",
    "",
    "-v 9,minutes"
  },
  { "Maxtor DiamondMax D540X-4D",
    "Maxtor 4D0(20H1|40H2|60H3|80H4)",
    "",
    "",
    "-v 9,minutes -v 194,unknown"
  },
  { "Maxtor DiamondMax 16",
    "Maxtor 4(R0[68]0[JL]0|R1[26]0L0|A160J0|R120L4)",
    "",
    "",
    "-v 9,minutes"
  },
  { "Maxtor DiamondMax 4320 Ultra ATA",
    "Maxtor (91728D8|91512D7|91303D6|91080D5|90845D4|90645D3|90648D[34]|90432D2)",
    "",
    "",
    "-v 9,minutes"
  },
  { "Maxtor DiamondMax 17 VL",
    "Maxtor 9(0431U1|0641U2|0871U2|1301U3|1741U4)",
    "",
    "",
    "-v 9,minutes"
  },
  { "Maxtor DiamondMax 20 VL",
    "Maxtor (94091U8|93071U6|92561U5|92041U4|91731U4|91531U3|91361U3|91021U2|90841U2|90651U2)",
    "",
    "",
    "-v 9,minutes"
  },
  { "Maxtor DiamondMax VL 30",  // U: ATA66, H: ATA100
    "Maxtor (33073U4|32049U3|31536U2|30768U1|33073H4|32305H3|31536H2|30768H1)",
    "",
    "",
    "-v 9,minutes"
  },
  { "Maxtor DiamondMax 36",
    "Maxtor (93652U8|92739U6|91826U4|91369U3|90913U2|90845U2|90435U1)",
    "",
    "",
    "-v 9,minutes"
  },
  { "Maxtor DiamondMax 40 ATA 66",
    "Maxtor 9(0684U2|1024U2|1362U3|1536U3|2049U4|2562U5|3073U6|4098U8)",
    "",
    "",
    "-v 9,minutes"
  },
  { "Maxtor DiamondMax Plus 40 (Ultra ATA 66 and Ultra ATA 100)",
    "Maxtor (54098[UH]8|53073[UH]6|52732[UH]6|52049[UH]4|51536[UH]3|51369[UH]3|51024[UH]2)",
    "",
    "",
    "-v 9,minutes"
  },
  { "Maxtor DiamondMax 40 VL Ultra ATA 100",
    "Maxtor 3(1024H1|1535H2|2049H2|3073H3|4098H4)( B)?",
    "",
    "",
    "-v 9,minutes"
  },
  { "Maxtor DiamondMax Plus 45 Ulta ATA 100",
    "Maxtor 5(4610H6|4098H6|3073H4|2049H3|1536H2|1369H2|1023H2)",
    "",
    "",
    "-v 9,minutes"
  },
  { "Maxtor DiamondMax 60 ATA 66",
    "Maxtor 9(1023U2|1536U2|2049U3|2305U3|3073U4|4610U6|6147U8)",
    "",
    "",
    "-v 9,minutes"
  },
  { "Maxtor DiamondMax 60 ATA 100",
    "Maxtor 9(1023H2|1536H2|2049H3|2305H3|3073H4|4098H6|4610H6|6147H8)",
    "",
    "",
    "-v 9,minutes"
  },
  { "Maxtor DiamondMax Plus 60",
    "Maxtor 5T0(60H6|40H4|30H3|20H2|10H1)",
    "",
    "",
    "-v 9,minutes"
  },
  { "Maxtor DiamondMax 80",
    "Maxtor (98196H8|96147H6)",
    "",
    "",
    "-v 9,minutes"
  },
  { "Maxtor DiamondMax 536DX",
    "Maxtor 4W(100H6|080H6|060H4|040H3|030H2)",
    "",
    "",
    "-v 9,minutes"
  },
  { "Maxtor DiamondMax Plus 8",
    "Maxtor 6(E0[234]|K04)0L0",
    "",
    "",
    "-v 9,minutes"
  },
  { "Maxtor DiamondMax 10 (ATA/133 and SATA/150)",
    "Maxtor 6(B(30|25|20|16|12|10|08)0[MPRS]|L(080[MLP]|(100|120)[MP]|160[MP]|200[MPRS]|250[RS]|300[RS]))0",
    "",
    "",
    "-v 9,minutes"
  },
  { "Maxtor DiamondMax 10 (SATA/300)",
    "Maxtor 6V(080E|160E|200E|250F|300F|320F)0",
    "", "", ""
  },
  { "Maxtor DiamondMax Plus 9",
    "Maxtor 6Y((060|080|120|160)L0|(060|080|120|160|200|250)P0|(060|080|120|160|200|250)M0)",
    "",
    "",
    "-v 9,minutes"
  },
  { "Maxtor DiamondMax 11",
    "Maxtor 6H[45]00[FR]0",
    "", "", ""
  },
  { "Maxtor DiamondMax 17",
    "Maxtor 6G(080L|160[PE])0",
    "", "", ""
  },
  { "Seagate Maxtor DiamondMax 20",
    "MAXTOR STM3(40|80|160)[28]1[12]0?AS?",
    "", "", ""
  },
  { "Seagate Maxtor DiamondMax 21", // tested with MAXTOR STM3250310AS/3.AAF
    "MAXTOR STM3(80[28]15|160215|250310|(250|320)820|320620|500630)AS?",
    "", "", ""
  },
  { "Seagate Maxtor DiamondMax 22", // fixed firmware
    "(MAXTOR )?STM3(500320|750330|1000340)AS?",
    "MX1A", // http://knowledge.seagate.com/articles/en_US/FAQ/207969en
    "", ""
  },
  { "Seagate Maxtor DiamondMax 22", // fixed firmware
    "(MAXTOR )?STM3(160813|320614|640323|1000334)AS?",
    "MX1B", // http://knowledge.seagate.com/articles/en_US/FAQ/207975en
    "", ""
  },
  { "Seagate Maxtor DiamondMax 22", // buggy firmware
    "(MAXTOR )?STM3(500320|750330|1000340)AS?",
    "MX15",
    "There are known problems with these drives,\n"
    "AND THIS FIRMWARE VERSION IS AFFECTED,\n"
    "see the following Seagate web pages:\n"
    "http://knowledge.seagate.com/articles/en_US/FAQ/207931en\n"
    "http://knowledge.seagate.com/articles/en_US/FAQ/207969en",
    ""
  },
  { "Seagate Maxtor DiamondMax 22", // unknown firmware
    "(MAXTOR )?STM3(160813|32061[34]|500320|640323|750330|10003(34|40))AS?",
    "",
    "There are known problems with these drives,\n"
    "see the following Seagate web pages:\n"
    "http://knowledge.seagate.com/articles/en_US/FAQ/207931en\n"
    "http://knowledge.seagate.com/articles/en_US/FAQ/207969en\n"
    "http://knowledge.seagate.com/articles/en_US/FAQ/207975en",
    ""
  },
  { "Seagate Maxtor DiamondMax 23", // new firmware
    "STM3((160|250)31|(320|500)41|(750|1000)52)8AS?",
    "CC3[D-Z]",
    "", ""
  },
  { "Seagate Maxtor DiamondMax 23", // unknown firmware
    "STM3((160|250)31|(320|500)41|(750|1000)52)8AS?",
    "",
    "A firmware update for this drive may be available,\n"
    "see the following Seagate web pages:\n"
    "http://knowledge.seagate.com/articles/en_US/FAQ/207931en\n"
    "http://knowledge.seagate.com/articles/en_US/FAQ/213911en",
    ""
  },
  { "Maxtor MaXLine Plus II",
    "Maxtor 7Y250[PM]0",
    "",
    "",
    "-v 9,minutes"
  },
  { "Maxtor MaXLine II",
    "Maxtor [45]A(25|30|32)0[JN]0",
    "",
    "",
    "-v 9,minutes"
  },
  { "Maxtor MaXLine III (ATA/133 and SATA/150)",
    "Maxtor 7L(25|30)0[SR]0",
    "",
    "",
    "-v 9,minutes"
  },
  { "Maxtor MaXLine III (SATA/300)",
    "Maxtor 7V(25|30)0F0",
    "", "", ""
  },
  { "Maxtor MaXLine Pro 500",  // There is also a 7H500R0 model, but I
    "Maxtor 7H500F0",               // haven't added it because I suspect
    "",                               // it might need vendoropts_9_minutes
    "", ""                            // and nobody has submitted a report yet
  },
  { "", // HITACHI_DK14FA-20B
    "HITACHI_DK14FA-20B",
    "",
    "",
    "-v 9,minutes -v 193,loadunload"
  },
  { "HITACHI Travelstar DK23XX/DK23XXB",
    "HITACHI_DK23..-..B?",
    "",
    "",
    "-v 9,minutes -v 193,loadunload"
  },
  { "Hitachi Endurastar J4K20/N4K20 (formerly DK23FA-20J)",
    "(HITACHI_DK23FA-20J|HTA422020F9AT[JN]0)",
    "",
    "",
    "-v 9,minutes -v 193,loadunload"
  },
  { "Hitachi Endurastar J4K30/N4K30",
    "HE[JN]4230[23]0F9AT00",
    "",
    "",
    "-v 9,minutes -v 193,loadunload"
  },
  { "Hitachi Travelstar C4K60",  // 1.8" slim drive
    "HTC4260[23]0G5CE00|HTC4260[56]0G8CE00",
    "",
    "",
    "-v 9,minutes -v 193,loadunload"
  },
  { "IBM Travelstar 4GT",
    "IBM-DTCA-2(324|409)0",
    "", "", ""
  },
  { "IBM Travelstar 6GN",
    "IBM-DBCA-20(324|486|648)0",
    "", "", ""
  },
  { "IBM Travelstar 25GS, 18GT, and 12GN",
    "IBM-DARA-2(25|18|15|12|09|06)000",
    "", "", ""
  },
  { "IBM Travelstar 14GS",
    "IBM-DCYA-214000",
    "", "", ""
  },
  { "IBM Travelstar 4LP",
    "IBM-DTNA-2(180|216)0",
    "", "", ""
  },
  { "IBM Travelstar 48GH, 30GN, and 15GN",
    "(IBM-|Hitachi )?IC25(T048ATDA05|N0(30|20|15|12|10|07|06|05)ATDA04)-.",
    "", "", ""
  },
  { "IBM Travelstar 32GH, 30GT, and 20GN",
    "IBM-DJSA-2(32|30|20|10|05)",
    "", "", ""
  },
  { "IBM Travelstar 4GN",
    "IBM-DKLA-2(216|324|432)0",
    "", "", ""
  },
  { "IBM/Hitachi Travelstar 60GH and 40GN",
    "(IBM-|Hitachi )?IC25(T060ATC[SX]05|N0[4321]0ATC[SX]04)-.",
    "", "", ""
  },
  { "IBM/Hitachi Travelstar 40GNX",
    "(IBM-|Hitachi )?IC25N0[42]0ATC[SX]05-.",
    "", "", ""
  },
  { "Hitachi Travelstar 80GN",
    "(Hitachi )?IC25N0[23468]0ATMR04-.",
    "", "", ""
  },
  { "Hitachi Travelstar 4K40",
    "(Hitachi )?HTS4240[234]0M9AT00",
    "", "", ""
  },
  { "Hitachi Travelstar 4K120",
    "(Hitachi )?(HTS4212(60|80|10|12)H9AT00|HTS421260G9AT00)",
    "", "", ""
  },
  { "Hitachi Travelstar 5K80",
    "(Hitachi )?HTS5480[8642]0M9AT00",
    "", "", ""
  },
  { "Hitachi Travelstar 5K100",
    "(Hitachi )?HTS5410[1864]0G9(AT|SA)00",
    "", "", ""
  },
  { "Hitachi Travelstar E5K100",
    "(Hitachi )?HTE541040G9(AT|SA)00",
    "", "", ""
  },
  { "Hitachi Travelstar 5K120",
    "(Hitachi )?HTS5412(60|80|10|12)H9(AT|SA)00",
    "", "", ""
  },
  { "Hitachi Travelstar 5K160",
    "(Hitachi |HITACHI )?HTS5416([468]0|1[26])J9(AT|SA)00",
    "", "", ""
  },
  { "Hitachi Travelstar E5K160",
    "(Hitachi )?HTE5416(12|16|60|80)J9(AT|SA)00",
    "", "", ""
  },
  { "Hitachi Travelstar 5K250",
    "(Hitachi |HITACHI )?HTS5425(80|12|16|20|25)K9(A3|SA)00",
    "", "", ""
  },
  { "Hitachi Travelstar 5K320", // tested with HITACHI HTS543232L9SA00/FB4ZC4EC,
    // Hitachi HTS543212L9SA02/FBBAC52F
    "(Hitachi |HITACHI )?HT(S|E)5432(80|12|16|25|32)L9(A3(00)?|SA0[012])",
    "", "", ""
  },
  { "Hitachi/HGST Travelstar Z5K320", // tested with Hitachi HTS543232A7A384/ES2OA70K
    "(Hitachi|HGST) HT[ES]5432(16|25|32)A7A38[145]",
    "", "", ""
  },
  { "Hitachi Travelstar 5K500.B", // tested with Hitachi HTS545050B9SA00/PB4OC60X
    "(Hitachi )?HT[ES]5450(12|16|25|32|40|50)B9(A30[01]|SA00)",
    "", "", ""
  },
  { "Hitachi/HGST Travelstar Z5K500", // tested with HGST HTS545050A7E380/GG2OAC90,
      // Hitachi HTS545032A7E380/GGBOA7A0, HGST HTS545050A7E680/GR2OA230,
      // APPLE HDD HTS545050A7E362/GG2AB990
    "(Hitachi|HGST|APPLE HDD) HT[ES]5450(25|32|50)A7E(362|38[01]|680)",
    "", "", ""
  },
  { "Hitachi/HGST Travelstar 5K750", // tested with Hitachi HTS547575A9E384/JE4OA60A,
       // APPLE HDD HTS547550A9E384/JE3AD70F
    "(Hitachi|APPLE HDD) HT[ES]5475(50|64|75)A9E38[14]",
    "", "", ""
  },
  { "HGST Travelstar 5K1000", // tested with HGST HTS541010A9E680/JA0OA560,
      // HGST HTS541075A9E680/JA2OA560
    "HGST HT[ES]5410(64|75|10)A9E68[01]",
    "", "", ""
  },
  { "HGST Travelstar Z5K1000", // tested with HGST HTS541010A7E630/SE0OA4A0
    "HGST HTS5410(75|10)A7E63[015]",
    "", "", ""
  },
  { "HGST Travelstar 5K1500", // tested with HGST HTS541515A9E630/KA0OA500
    "HGST HT[ES]541515A9E63[015]",
    "", "", ""
  },
  { "Hitachi Travelstar 7K60",
    "(Hitachi )?HTS726060M9AT00",
    "", "", ""
  },
  { "Hitachi Travelstar E7K60",
    "(Hitachi )?HTE7260[46]0M9AT00",
    "", "", ""
  },
  { "Hitachi Travelstar 7K100",
    "(Hitachi )?HTS7210[168]0G9(AT|SA)00",
    "", "", ""
  },
  { "Hitachi Travelstar E7K100",
    "(Hitachi )?HTE7210[168]0G9(AT|SA)00",
    "", "", ""
  },
  { "Hitachi Travelstar 7K200", // tested with HITACHI HTS722016K9SA00/DCDZC75A
    "(Hitachi |HITACHI )?HTS7220(80|10|12|16|20)K9(A3|SA)00",
    "", "", ""
  },
  { "Hitachi Travelstar 7K320", // tested with
    // HTS723225L9A360/FCDOC30F, HTS723216L9A362/FC2OC39F
    "(Hitachi )?HT[ES]7232(80|12|16|25|32)L9(A300|A36[02]|SA61)",
    "", "", ""
  },
  { "Hitachi Travelstar Z7K320", // tested with HITACHI HTS723232A7A364/EC2ZB70B
    "(HITACHI )?HT[ES]7232(16|25|32)A7A36[145]",
    "", "", ""
  },
  { "Hitachi Travelstar 7K500", // tested with Hitachi HTS725050A9A360/PC4OC70D,
    // HITACHI HTS725032A9A364/PC3ZC70F
    "(Hitachi |HITACHI )?HT[ES]7250(12|16|25|32|50)A9A36[02-5]",
    "", "", ""
  },
  { "Hitachi/HGST Travelstar Z7K500", // tested with HITACHI HTS725050A7E630/GH2ZB390,
      // HGST HTS725050A7E630/GH2OA420, HGST HTS725050A7E630/GH2OA530
    "(HITACHI|HGST) HT[ES]7250(25|32|50)A7E63[015]",
    "", "", ""
  },
  { "Hitachi/HGST Travelstar 7K750", // tested with Hitachi HTS727550A9E364/JF3OA0E0,
      // Hitachi HTS727575A9E364/JF4OA0D0
    "(Hitachi|HGST) HT[ES]7275(50|64|75)A9E36[14]",
    "", "", ""
  },
  { "HGST Travelstar 7K1000", // tested with HGST HTS721010A9E630/JB0OA3B0
    // HGST HTS721075A9E630/JB2OA3J0
    "HGST HT[ES]7210(10|75)A9E63[01]",
    "", "", ""
  },
  { "IBM Deskstar 14GXP and 16GP",
    "IBM-DTTA-3(7101|7129|7144|5032|5043|5064|5084|5101|5129|5168)0",
    "", "", ""
  },
  { "IBM Deskstar 25GP and 22GXP",
    "IBM-DJNA-3(5(101|152|203|250)|7(091|135|180|220))0",
    "", "", ""
  },
  { "IBM Deskstar 37GP and 34GXP",
    "IBM-DPTA-3(5(375|300|225|150)|7(342|273|205|136))0",
    "", "", ""
  },
  { "IBM/Hitachi Deskstar 120GXP",
    "(IBM-)?IC35L((020|040|060|080|120)AVVA|0[24]0AVVN)07-[01]",
    "", "", ""
  },
  { "IBM/Hitachi Deskstar GXP-180",
    "(IBM-)?IC35L(030|060|090|120|180)AVV207-[01]",
    "", "", ""
  },
  { "Hitachi CinemaStar 5K320", // tested with Hitachi HCS5C3225SLA380/STBOA37H
    "Hitachi HCS5C32(25|32)SLA380",
    "", "", ""
  },
  { "Hitachi CinemaStar 5K1000", // Hitachi HCS5C1010CLA382/JC4OA3EA
    "Hitachi HCS5C10(10|75|50|32|25|16)CLA382",
    "", "", ""
  },
  { "Hitachi Deskstar 5K3000", // tested with HDS5C3030ALA630/MEAOA5C0,
       // Hitachi HDS5C3020BLE630/MZ4OAAB0 (OEM, Toshiba Canvio Desktop)
    "(Hitachi )?HDS5C30(15|20|30)(ALA|BLE)63[02].*",
    "", "", ""
  },
  { "Hitachi Deskstar 5K4000", // tested with HDS5C4040ALE630/MPAOA250
    "(Hitachi )?HDS5C40(30|40)ALE63[01].*",
    "", "", ""
  },
  { "Hitachi Deskstar 7K80",
    "(Hitachi )?HDS7280([48]0PLAT20|(40)?PLA320|80PLA380).*",
    "", "", ""
  },
  { "Hitachi Deskstar 7K160",
    "(Hitachi )?HDS7216(80|16)PLA[3T]80.*",
    "", "", ""
  },
  { "Hitachi Deskstar 7K250",
    "(Hitachi )?HDS7225((40|80|12|16)VLAT20|(12|16|25)VLAT80|(80|12|16|25)VLSA80)",
    "", "", ""
  },
  { "Hitachi Deskstar 7K250 (SUN branded)",
    "HITACHI HDS7225SBSUN250G.*",
    "", "", ""
  },
  { "Hitachi Deskstar T7K250",
    "(Hitachi )?HDT7225((25|20|16)DLA(T80|380))",
    "", "", ""
  },
  { "Hitachi Deskstar 7K400",
    "(Hitachi )?HDS724040KL(AT|SA)80",
    "", "", ""
  },
  { "Hitachi Deskstar 7K500",
    "(Hitachi )?HDS725050KLA(360|T80)",
    "", "", ""
  },
  { "Hitachi Deskstar P7K500",
    "(Hitachi )?HDP7250(16|25|32|40|50)GLA(36|38|T8)0",
    "", "", ""
  },
  { "Hitachi Deskstar T7K500",
    "(Hitachi )?HDT7250(25|32|40|50)VLA(360|380|T80)",
    "", "", ""
  },
  { "Hitachi Deskstar 7K1000",
    "(Hitachi )?HDS7210(50|75|10)KLA330",
    "", "", ""
  },
  { "Hitachi Deskstar 7K1000.B",
    "(Hitachi )?HDT7210((16|25)SLA380|(32|50|64|75|10)SLA360)",
    "", "", ""
  },
  { "Hitachi Deskstar 7K1000.C", // tested with Hitachi HDS721010CLA330/JP4OA3MA,
      // Hitachi HDS721025CLA682/JP1OA41A
    "(Hitachi )?HDS7210((16|25)CLA[36]82|(32|50)CLA[36]62|(64|75|10)CLA[36]3[02])",
    "", "", ""
  },
  { "Hitachi Deskstar 7K1000.D", // tested with HDS721010DLE630/MS2OA5Q0
    "Hitachi HDS7210(25|32|50|75|10)DLE630",
    "", "", ""
  },
  { "Hitachi Deskstar E7K1000", // tested with HDE721010SLA330/ST6OA31B
    "Hitachi HDE7210(50|75|10)SLA330",
    "", "", ""
  },
  { "Hitachi Deskstar 7K2000",
    "Hitachi HDS722020ALA330",
    "", "", ""
  },
  { "Hitachi Deskstar 7K3000", // tested with Hitachi HDS723030ALA640/MKAOA3B0,
      // Hitachi HDS723030BLE640/MX6OAAB0
    "Hitachi HDS7230((15|20)BLA642|30ALA640|30BLE640)",
    "", "", ""
  },
  { "Hitachi/HGST Deskstar 7K4000", // tested with Hitachi HDS724040ALE640/MJAOA250,
      // HGST HDS724040ALE640/MJAOA580
    "(Hitachi|HGST) HDS724040ALE640",
    "", "", ""
  },
  { "HGST Deskstar NAS", // tested with HGST HDN724040ALE640/MJAOA5E0,
       // HGST HDN726050ALE610/APGNT517, HGST HDN726060ALE610/APGNT517
       // HGST HDN726040ALE614/APGNW7JH, HGST HDN726060ALE614/K1HE594D
    "HGST HDN72(4030|4040|6040|6050|6060)ALE6(10|14|40|04)",
    "", "", ""
  },
  { "Hitachi Ultrastar A7K1000", // tested with
    // HUA721010KLA330      44X2459 42C0424IBM/GKAOAB4A
    "(Hitachi )?HUA7210(50|75|10)KLA330.*",
    "", "", ""
  },
  { "Hitachi Ultrastar A7K2000", // tested with
    // HUA722010CLA330      43W7629 42C0401IBM
    "(Hitachi )?HUA7220(50|10|20)[AC]LA33[01].*",
    "", "", ""
  },
  { "Hitachi Ultrastar 7K3000", // tested with Hitachi HUA723030ALA640/MKAOA580,
      // Hitachi HUA723020ALA641/MK7OA840
    "Hitachi HUA7230(20|30)ALA64[01]",
    "", "", ""
  },
  { "Hitachi/HGST Ultrastar 7K4000", // tested with Hitachi HUS724040ALE640/MJAOA3B0,
      // HGST HUS724040ALE640/MJAOA580, HGST HUS724020ALA640/MF6OAA70
    "(Hitachi|HGST) HUS7240(20|30|40)AL[AE]64[01]",
    "", "", ""
  },
  { "Hitachi/HGST Ultrastar 7K2", //
    "(Hitachi|HGST) HUS722T[12]TALA604",
    "", "",
    "-v 16,raw48,Gas_Gauge"
  },
  { "HGST Ultrastar 7K6000", // tested with HGST HUS726060ALE614/APGNW517
    "HGST HUS7260[2456]0AL[AEN]61[014]",
    "", "", ""
  },
  { "HGST Ultrastar He6", // tested with HGST HUS726060ALA640/AHGNT1E2
    "HGST HUS726060ALA64[01]",
    "", "",
    "-v 22,raw48,Helium_Level"
  },
  { "HGST Ultrastar He8", // tested with HGST HUH728060ALE600/GR2OA230
    "HGST HUH7280(60|80)AL[EN]60[014]",
    "", "",
    "-v 22,raw48,Helium_Level"
  },
  { "HGST Ultrastar He10", // tested with HGST HUH7210100ALE600/0F27452
    "HGST HUH7210(08|10)AL[EN]60[014]",
    "", "",
    "-v 22,raw48,Helium_Level"
  },
  { "HGST Ultrastar DC HC520 (He12)", // tested with HGST HUH721212ALE600/LEGNT3D0
    "HGST HUH721212AL[EN]60[014]",
    "", "",
    "-v 22,raw48,Helium_Level"
  },
  { "HGST MegaScale 4000", // tested with HGST HMS5C4040ALE640/MPAOA580
    "HGST HMS5C4040[AB]LE64[01]", // B = DC 4000.B
    "", "", ""
  },
  { "Toshiba 2.5\" HDD (10-20 GB)",
    "TOSHIBA MK(101[67]GAP|15[67]GAP|20(1[678]GAP|(18|23)GAS))",
    "", "", ""
  },
  { "Toshiba 2.5\" HDD (30-60 GB)",
    "TOSHIBA MK((6034|4032)GSX|(6034|4032)GAX|(6026|4026|4019|3019)GAXB?|(6025|6021|4025|4021|4018|3025|3021|3018)GAS|(4036|3029)GACE?|(4018|3017)GAP)",
    "", "", ""
  },
  { "Toshiba 2.5\" HDD (80 GB and above)",
    "TOSHIBA MK(80(25GAS|26GAX|32GAX|32GSX)|10(31GAS|32GAX)|12(33GAS|34G[AS]X)|2035GSS)",
    "", "", ""
  },
  { "Toshiba 2.5\" HDD MK..37GSX", // tested with TOSHIBA MK1637GSX/DL032C
    "TOSHIBA MK(12|16)37GSX",
    "", "", ""
  },
  { "Toshiba 2.5\" HDD MK..46GSX", // tested with TOSHIBA MK1246GSX/LB213M
    "TOSHIBA MK(80|12|16|25)46GSX",
    "", "", ""
  },
  { "Toshiba 2.5\" HDD MK..50GACY", // tested with TOSHIBA MK8050GACY/TF105A
    "TOSHIBA MK8050GACY",
    "", "", ""
  },
  { "Toshiba 2.5\" HDD MK..34GSX", // tested with TOSHIBA MK8034GSX/AH301E
    "TOSHIBA MK(80|12|10)34GSX",
    "", "", ""
  },
  //
  { "Toshiba 2.5\" HDD MK..32GSX", // tested with TOSHIBA MK1032GSX/AS021G
    "TOSHIBA MK(10|80|60|40)32GSX",
    "", "", ""
  },
  { "Toshiba 2.5\" HDD MK..51GSY", // tested with TOSHIBA MK1251GSY/LD101D
    "TOSHIBA MK(80|12|16|25)51GSY",
    "",
    "",
    "-v 9,minutes"
  },
  { "Toshiba 2.5\" HDD MK..52GSX",
    "TOSHIBA MK(80|12|16|25|32)52GSX",
    "", "", ""
  },
  { "Toshiba 2.5\" HDD MK..55GSX", // tested with TOSHIBA MK5055GSX/FG001A, MK3255GSXF/FH115B
    "TOSHIBA MK(12|16|25|32|40|50)55GSXF?",
    "", "", ""
  },
  { "Toshiba 2.5\" HDD MK..56GSY", // tested with TOSHIBA MK2556GSYF/LJ001D
    "TOSHIBA MK(16|25|32|50)56GSYF?",
    "",
    "",
    "-v 9,minutes"
  },
  { "Toshiba 2.5\" HDD MK..59GSXP (AF)",
    "TOSHIBA MK(32|50|64|75)59GSXP?",
    "", "", ""
  },
  { "Toshiba 2.5\" HDD MK..59GSM (AF)",
    "TOSHIBA MK(75|10)59GSM",
    "", "", ""
  },
  { "Toshiba 2.5\" HDD MK..61GSY[N]", // tested with TOSHIBA MK5061GSY/MC102E, MK5061GSYN/MH000A,
      // TOSHIBA MK2561GSYN/MH000D
    "TOSHIBA MK(16|25|32|50|64)61GSYN?",
    "",
    "",
    "-v 9,minutes" // TOSHIBA MK2561GSYN/MH000D
  },
  { "Toshiba 2.5\" HDD MK..61GSYB", // tested with TOSHIBA MK5061GSYB/ME0A
    "TOSHIBA MK(16|25|32|50|64)61GSYB",
    "", "", ""
  },
  { "Toshiba 2.5\" HDD MK..65GSX", // tested with TOSHIBA MK5065GSX/GJ003A, MK3265GSXN/GH012H,
      // MK5065GSXF/GP006B, MK2565GSX H/GJ003A
    "TOSHIBA MK(16|25|32|50|64)65GSX[FN]?( H)?", // "... H" = USB ?
    "", "", ""
  },
  { "Toshiba 2.5\" HDD MK..75GSX", // tested with TOSHIBA MK7575GSX/GT001C
    "TOSHIBA MK(32|50|64|75)75GSX",
    "", "", ""
  },
  { "Toshiba 2.5\" HDD MK..76GSX", // tested with TOSHIBA MK3276GSX/GS002D
    "TOSHIBA MK(16|25|32|50|64)76GSX",
    "",
    "",
    "-v 9,minutes"
  },
  { "Toshiba 2.5\" HDD MQ01ABB...", // tested with TOSHIBA MQ01ABB200/AY000U
    "TOSHIBA MQ01ABB(100|150|200)",
    "", "", ""
  },
  { "Toshiba 2.5\" HDD MQ01ABC...", // tested with TOSHIBA MQ01ABC150/AQ001U
    "TOSHIBA MQ01ABC(100|150|200)",
    "", "", ""
  },
  { "Toshiba 2.5\" HDD MQ01ABD...", // tested with TOSHIBA MQ01ABD100/AX001U,
      // TOSHIBA MQ01ABD100V/AX001Q
    "TOSHIBA MQ01ABD(025|032|050|064|075|100)V?",
    "", "", ""
  },
  { "Toshiba 2.5\" HDD MQ01ABF...", // tested with TOSHIBA MQ01ABF050/AM001J
    "TOSHIBA MQ01ABF(050|075|100)",
    "", "", ""
  },
  { "Toshiba 2.5\" HDD MQ01UBB... (USB 3.0)", // tested with TOSHIBA MQ01UBB200/AY000U (0x0480:0xa100),
      // TOSHIBA MQ01UBB200/34MATMZ5T (0x05ac:0x8406)
    "TOSHIBA MQ01UBB200",
    "", "", ""
  },
  { "Toshiba 2.5\" HDD MQ01UBD... (USB 3.0)", // tested with TOSHIBA MQ01UBD050/AX001U (0x0480:0xa007),
      // TOSHIBA MQ01UBD100/AX001U (0x0480:0x0201, 0x0480:0xa200),
      // TOSHIBA MQ01UBD050/AX101U (0x0480:0xa202)
    "TOSHIBA MQ01UBD(050|075|100)",
    "", "", ""
  },
  { "Toshiba 2.5\" HDD MQ03ABB...", // tested with TOSHIBA MQ03ABB300
    "TOSHIBA MQ03ABB[23]00",
    "", "", ""
  },
  { "Toshiba 2.5\" HDD MQ03UBB...", // tested with TOSHIBA MQ03UBB200/37I7T0NJT
    "TOSHIBA MQ03UBB(300|200|250)",
    "", "", ""
  },
  { "Toshiba 3.5\" HDD MK.002TSKB", // tested with TOSHIBA MK1002TSKB/MT1A
    "TOSHIBA MK(10|20)02TSKB",
    "", "", ""
  },
  { "Toshiba 3.5\" MG03ACAxxx(Y) Enterprise HDD", // tested with TOSHIBA MG03ACA100/FL1A
    "TOSHIBA MG03ACA[1234]00Y?",
    "", "", ""
  },
  { "Toshiba 3.5\" MD04ACA... Enterprise HDD", // tested with TOSHIBA MD04ACA500/FP1A
    "TOSHIBA MD04ACA[2345]00",
    "", "", ""
  },
  { "Toshiba 3.5\" MG04ACA... Enterprise HDD", // tested with TOSHIBA MG04ACA600A/FS2B
    "TOSHIBA MG04ACA[23456]00[AE].?",
    "", "", ""
  },
  { "Toshiba 3.5\" DT01ABA... Desktop HDD", // tested with TOSHIBA DT01ABA300/MZ6OABB0
    "TOSHIBA DT01ABA(100|150|200|300)",
    "", "", ""
  },
  { "Toshiba 3.5\" DT01ACA... Desktop HDD", // tested with TOSHIBA DT01ACA100/MS2OA750,
      // TOSHIBA DT01ACA200/MX4OABB0, TOSHIBA DT01ACA300/MX6OABB0
    "TOSHIBA DT01ACA(025|032|050|075|100|150|200|300)",
    "", "", ""
  },
  { "Toshiba X300", // tested with TOSHIBA HDWE160/FS2A
    "TOSHIBA HDWE1[456]0",
    "", "", ""
  },
  { "Toshiba P300", // tested with TOSHIBA HDWD120/MX4OACF0
    "TOSHIBA HDWD1(30|20|10|05)",
    "", "", ""
  },
  { "Toshiba 1.8\" HDD",
    "TOSHIBA MK[23468]00[4-9]GA[HL]",
    "", "", ""
  },
  { "Toshiba 1.8\" HDD MK..29GSG",
    "TOSHIBA MK(12|16|25)29GSG",
    "", "", ""
  },
  { "", // TOSHIBA MK6022GAX
    "TOSHIBA MK6022GAX",
    "", "", ""
  },
  { "Toshiba HK4R Series SSD", // TOSHIBA THNSN8960PCSE/8EET6101
    "TOSHIBA THNSN8(120P|240P|480P|960P|1Q92)CSE",
    "", "", 
    "-v 167,raw48,SSD_Protect_Mode "
    "-v 168,raw48,SATA_PHY_Error_Count "
    "-v 169,raw48,Bad_Block_Count "
    "-v 173,raw48,Erase_Count "
  },
  { "Toshiba HG6 Series SSD", // TOSHIBA THNSNJ512GCST/JTRA0102
    // http://www.farnell.com/datasheets/1852757.pdf
    // TOSHIBA THNSFJ256GCSU/JULA1102
    // TOSHIBA THNSFJ256GDNU A/JYLA1102
    "TOSHIBA THNS[NF]J(060|128|256|512)G[BCAM8VD][SCN][TU].*",
    "", "", 
    "-v 167,raw48,SSD_Protect_Mode "
    "-v 168,raw48,SATA_PHY_Error_Count "
    "-v 169,raw48,Bad_Block_Count "
    "-v 173,raw48,Erase_Count "
  },
  { "", // TOSHIBA MK6409MAV
    "TOSHIBA MK6409MAV",
    "", "", ""
  },
  { "Toshiba MKx019GAXB (SUN branded)",
    "TOS MK[34]019GAXB SUN[34]0G",
    "", "", ""
  },
  { "Seagate Momentus",
    "ST9(20|28|40|48)11A",
    "", "", ""
  },
  { "Seagate Momentus 42",
    "ST9(2014|3015|4019)A",
    "", "", ""
  },
  { "Seagate Momentus 4200.2", // tested with ST960812A/3.05
    "ST9(100822|808210|60812|50212|402113|30219)A",
    "", "", ""
  },
  { "Seagate Momentus 5400.2",
    "ST9(808211|6082[12]|408114|308110|120821|10082[34]|8823|6812|4813|3811)AS?",
    "", "", ""
  },
  { "Seagate Momentus 5400.3",
    "ST9(4081[45]|6081[35]|8081[15]|100828|120822|160821)AS?",
    "", "", ""
  },
  { "Seagate Momentus 5400.3 ED",
    "ST9(4081[45]|6081[35]|8081[15]|100828|120822|160821)AB",
    "", "", ""
  },
  { "Seagate Momentus 5400.4",
    "ST9(120817|(160|200|250)827)AS",
    "", "", ""
  },
  { "Seagate Momentus 5400.5",
    "ST9((80|120|160)310|(250|320)320)AS",
    "", "", ""
  },
  { "Seagate Momentus 5400.6",
    "ST9(80313|160(301|314)|(12|25)0315|250317|(320|500)325|500327|640320)ASG?",
    "", "",
    "-F xerrorlba" // ST9500325AS/0002SDM1 (ticket #1094)
  },
  { "Seagate Momentus 5400.7",
    "ST9(160316|(250|320)310|(500|640)320)AS",
    "", "", ""
  },
  { "Seagate Momentus 5400.7 (AF)", // tested with ST9640322AS/0001BSM2
      // (device reports 4KiB LPS with 1 sector offset)
    "ST9(320312|400321|640322|750423)AS",
    "", "", ""
  },
  { "Seagate Momentus 5400 PSD", // Hybrid drives
    "ST9(808212|(120|160)8220)AS",
    "", "", ""
  },
  { "Seagate Momentus 7200.1",
    "ST9(10021|80825|6023|4015)AS?",
    "", "", ""
  },
  { "Seagate Momentus 7200.2",
    "ST9(80813|100821|120823|160823|200420)ASG?",
    "", "", ""
  },
  { "Seagate Momentus 7200.3",
    "ST9((80|120|160)411|(250|320)421)ASG?",
    "", "", ""
  },
  { "Seagate Momentus 7200.4",
    "ST9(160412|250410|320423|500420)ASG?",
    "", "", ""
  },
  { "Seagate Momentus 7200 FDE.2",
    "ST9((160413|25041[12]|320426|50042[12])AS|(16041[489]|2504[16]4|32042[67]|500426)ASG)",
    "", "", ""
  },
  { "Seagate Momentus 7200.5", // tested with ST9750420AS/0001SDM5, ST9750420AS/0002SDM1
    "ST9(50042[34]|64042[012]|75042[02])ASG?",
    "", "", ""
  },
  { "Seagate Momentus XT", // fixed firmware
    "ST9(2505610|3205620|5005620)AS",
    "SD2[68]", // http://knowledge.seagate.com/articles/en_US/FAQ/215451en
    "", ""
  },
  { "Seagate Momentus XT", // buggy firmware, tested with ST92505610AS/SD24
    "ST9(2505610|3205620|5005620)AS",
    "SD2[45]",
    "These drives may corrupt large files,\n"
    "AND THIS FIRMWARE VERSION IS AFFECTED,\n"
    "see the following web pages for details:\n"
    "http://knowledge.seagate.com/articles/en_US/FAQ/215451en\n"
    "https://superuser.com/questions/313447/seagate-momentus-xt-corrupting-files-linux-and-mac",
    ""
  },
  { "Seagate Momentus XT", // unknown firmware
    "ST9(2505610|3205620|5005620)AS",
    "",
    "These drives may corrupt large files,\n"
    "see the following web pages for details:\n"
    "http://knowledge.seagate.com/articles/en_US/FAQ/215451en\n"
    "https://superuser.com/questions/313447/seagate-momentus-xt-corrupting-files-linux-and-mac",
    ""
  },
  { "Seagate Momentus XT (AF)", // tested with ST750LX003-1AC154/SM12
    "ST750LX003-.*",
    "", "", ""
  },
  { "Seagate Momentus Thin", // tested with ST320LT007-9ZV142/0004LVM1
    "ST(160|250|320)LT0(07|09|11|14)-.*",
    "", "", ""
  },
  { "Seagate Laptop HDD", // tested with ST500LT012-9WS142/0001SDM1,
      // ST500LM021-1KJ152/0002LIM1, ST4000LM016-1N2170/0003
    "ST((25|32|50)0LT0(12|15|25)|(32|50)0LM0(10|21)|[34]000LM016)-.*",
    "", "", ""
  },
  { "Seagate Laptop SSHD", // tested with ST500LM000-1EJ162/SM11
    "ST(500|1000)LM0(00|14)-.*",
    "", "", ""
  },
  { "Seagate Medalist 1010, 1720, 1721, 2120, 3230 and 4340",  // ATA2, with -t permissive
    "ST3(1010|1720|1721|2120|3230|4340)A",
    "", "", ""
  },
  { "Seagate Medalist 2110, 3221, 4321, 6531, and 8641",
    "ST3(2110|3221|4321|6531|8641)A",
    "", "", ""
  },
  { "Seagate U4",
    "ST3(2112|4311|6421|8421)A",
    "", "", ""
  },
  { "Seagate U5",
    "ST3(40823|30621|20413|15311|10211)A",
    "", "", ""
  },
  { "Seagate U6",
    "ST3(8002|6002|4081|3061|2041)0A",
    "", "", ""
  },
  { "Seagate U7",
    "ST3(30012|40012|60012|80022|120020)A",
    "", "", ""
  },
  { "Seagate U8",
    "ST3(4313|6811|8410|4313|13021|17221)A",
    "", "", ""
  },
  { "Seagate U9", // tested with ST3160022ACE/9.51
    "ST3(80012|120025|160022)A(CE)?",
    "", "", ""
  },
  { "Seagate U10",
    "ST3(20423|15323|10212)A",
    "", "", ""
  },
  { "Seagate UX",
    "ST3(10014A(CE)?|20014A)",
    "", "", ""
  },
  { "Seagate Barracuda ATA",
    "ST3(2804|2724|2043|1362|1022|681)0A",
    "", "", ""
  },
  { "Seagate Barracuda ATA II",
    "ST3(3063|2042|1532|1021)0A",
    "", "", ""
  },
  { "Seagate Barracuda ATA III",
    "ST3(40824|30620|20414|15310|10215)A",
    "", "", ""
  },
  { "Seagate Barracuda ATA IV",
    "ST3(20011|30011|40016|60021|80021)A",
    "", "", ""
  },
  { "Seagate Barracuda ATA V",
    "ST3(12002(3A|4A|9A|3AS)|800(23A|15A|23AS)|60(015A|210A)|40017A)",
    "", "", ""
  },
  { "Seagate Barracuda 5400.1",
    "ST340015A",
    "", "", ""
  },
  { "Seagate Barracuda 7200.7 and 7200.7 Plus", // tested with "ST380819AS          39M3701 39M0171 IBM"/3.03
    "ST3(200021A|200822AS?|16002[13]AS?|12002[26]AS?|1[26]082[78]AS|8001[13]AS?|8081[79]AS|60014A|40111AS|40014AS?)( .* IBM)?",
    "", "", ""
  },
  { "Seagate Barracuda 7200.8",
    "ST3(400[68]32|300[68]31|250[68]23|200826)AS?",
    "", "", ""
  },
  { "Seagate Barracuda 7200.9",
    "ST3(402111?|80[28]110?|120[28]1[0134]|160[28]1[012]|200827|250[68]24|300[68]22|(320|400)[68]33|500[68](32|41))AS?.*",
    "", "", ""
  },
  { "Seagate Barracuda 7200.10",
    "ST3((80|160)[28]15|200820|250[34]10|(250|300|320|400)[68]20|360320|500[68]30|750[68]40)AS?",
    "", "", ""
  },
  { "Seagate Barracuda 7200.11", // unaffected firmware
    "ST3(160813|320[68]13|500[368]20|640[36]23|640[35]30|750[36]30|1000(333|[36]40)|1500341)AS?",
    "CC.?.?", // http://knowledge.seagate.com/articles/en_US/FAQ/207957en
    "", ""
  },
  { "Seagate Barracuda 7200.11", // fixed firmware
    "ST3(500[368]20|750[36]30|1000340)AS?",
    "SD1A", // http://knowledge.seagate.com/articles/en_US/FAQ/207951en
    "", ""
  },
  { "Seagate Barracuda 7200.11", // fixed firmware
    "ST3(160813|320[68]13|640[36]23|1000333|1500341)AS?",
    "SD[12]B", // http://knowledge.seagate.com/articles/en_US/FAQ/207957en
    "", ""
  },
  { "Seagate Barracuda 7200.11", // buggy or fixed firmware
    "ST3(500[368]20|640[35]30|750[36]30|1000340)AS?",
    "(AD14|SD1[5-9]|SD81)",
    "There are known problems with these drives,\n"
    "THIS DRIVE MAY OR MAY NOT BE AFFECTED,\n"
    "see the following web pages for details:\n"
    "http://knowledge.seagate.com/articles/en_US/FAQ/207931en\n"
    "http://knowledge.seagate.com/articles/en_US/FAQ/207951en\n"
    "https://bugs.debian.org/cgi-bin/bugreport.cgi?bug=632758",
    ""
  },
  { "Seagate Barracuda 7200.11", // unknown firmware
    "ST3(160813|320[68]13|500[368]20|640[36]23|640[35]30|750[36]30|1000(333|[36]40)|1500341)AS?",
    "",
    "There are known problems with these drives,\n"
    "see the following Seagate web pages:\n"
    "http://knowledge.seagate.com/articles/en_US/FAQ/207931en\n"
    "http://knowledge.seagate.com/articles/en_US/FAQ/207951en\n"
    "http://knowledge.seagate.com/articles/en_US/FAQ/207957en",
    ""
  },
  { "Seagate Barracuda 7200.12", // new firmware
    "ST3(160318|250318|320418|50041[08]|750528|1000528)AS",
    "CC4[9A-Z]",
    "", ""
  },
  { "Seagate Barracuda 7200.12", // unknown firmware
    "ST3(160318|250318|320418|50041[08]|750528|1000528)AS",
    "",
    "A firmware update for this drive may be available,\n"
    "see the following Seagate web pages:\n"
    "http://knowledge.seagate.com/articles/en_US/FAQ/207931en\n"
    "http://knowledge.seagate.com/articles/en_US/FAQ/213891en",
    ""
  },
  { "Seagate Barracuda 7200.12", // tested with ST3250312AS/JC45, ST31000524AS/JC45,
      // ST3500413AS/JC4B, ST3750525AS/JC4B
      // ST3160316AS/JC45
      // Possible options: ST31000524AS, ST3500413AS, ST3250312AS ,
      // ST3750525AS, ST3320413AS, ST3160316AS
    "ST3(160318|25031[128]|320418|50041[038]|750(518|52[358])|100052[348]|320413|160316)AS",
    "", "", ""
  },
  { "Seagate Barracuda XT", // tested with ST32000641AS/CC13,
      // ST4000DX000-1C5160/CC42
    "ST(3(2000641|3000651)AS|4000DX000-.*)",
    "", "", ""
  },
  { "Seagate Barracuda 7200.14 (AF)", // new firmware, tested with
      // ST3000DM001-9YN166/CC4H, ST3000DM001-9YN166/CC9E
    "ST(1000|1500|2000|2500|3000)DM00[1-3]-9YN16.",
    "CC(4[H-Z]|[5-9A-Z]..*)", // >= "CC4H"
    "",
    "-v 188,raw16 -v 240,msec24hour32" // tested with ST3000DM001-9YN166/CC4H
  },
  { "Seagate Barracuda 7200.14 (AF)", // old firmware, tested with
      // ST1000DM003-9YN162/CC46
    "ST(1000|1500|2000|2500|3000)DM00[1-3]-9YN16.",
    "CC4[679CG]",
    "A firmware update for this drive is available,\n"
    "see the following Seagate web pages:\n"
    "http://knowledge.seagate.com/articles/en_US/FAQ/207931en\n"
    "http://knowledge.seagate.com/articles/en_US/FAQ/223651en",
    "-v 188,raw16 -v 240,msec24hour32"
  },
  { "Seagate Barracuda 7200.14 (AF)", // unknown firmware
    "ST(1000|1500|2000|2500|3000)DM00[1-3]-9YN16.",
    "",
    "A firmware update for this drive may be available,\n"
    "see the following Seagate web pages:\n"
    "http://knowledge.seagate.com/articles/en_US/FAQ/207931en\n"
    "http://knowledge.seagate.com/articles/en_US/FAQ/223651en",
    "-v 188,raw16 -v 240,msec24hour32"
  },
  { "Seagate Barracuda 7200.14 (AF)", // different part number, tested with
      // ST1000DM003-1CH162/CC47, ST1000DM003-1CH162/CC49, ST2000DM001-1CH164/CC24,
      // ST1000DM000-9TS15E/CC92, APPLE HDD ST3000DM001/AP15 (no attr 240)
    "ST(1000|1500|2000|2500|3000)DM00[0-3]-.*|"
    "APPLE HDD ST3000DM001",
    "", "",
    "-v 188,raw16 -v 240,msec24hour32"
  },
  // should be ST4000DM005, ST3000DM008,ST3000DM009,ST2000DM006,ST2000DM007
  // ST1000DM010, ST500DM009
  // tested: ST3000DM008-2DM166/CC26
  { "Seagate Barracuda 3.5", // tested on ST1000DM010-2EP102/Z9ACZM97
    "ST(4000DM00[45]|3000DM008|3000DM009|2000DM006|2000DM007|1000DM010|500DM009)-.*",
    "", "",
    "-v 188,raw16 -v 240,msec24hour32"
  },
  // ST8000DM004, ST6000DM003, ST4000DM004, ST3000DM007, ST2000DM005
  { "Seagate Barracuda Compute", // tested on ST8000DM004-2CX188/0001
    "ST(8000DM004|6000DM003|4000DM004|3000DM007|2000DM005)-.*",
    "", "",
    ""
  },
  { "Seagate Barracuda Pro", // tested on ST8000DM004-2CX188/0001
    "ST(8000DM005|6000DM004|4000DM006|2000DM009)-.*",
    "", "",
    "-v 188,raw16 -v 240,msec24hour32"
  },
  { "Seagate Barracuda 7200.14 (AF)", // < 1TB, tested with ST250DM000-1BC141
    "ST(250|320|500|750)DM00[0-3]-.*",
    "", "",
    "-v 188,raw16 -v 240,msec24hour32"
  },
  { "Seagate Desktop HDD.15", // tested with ST4000DM000-1CD168/CC43, ST5000DM000-1FK178/CC44,
      // ST6000DM001-1XY17Z/CC48
    "ST[4568]000DM00[012]-.*",
    "", "",
    "-v 188,raw16 -v 240,msec24hour32"
  },
  { "Seagate Desktop SSHD", // tested with ST2000DX001-1CM164/CC43
    "ST[124]000DX001-.*",
    "", "",
    "-v 188,raw16 -v 240,msec24hour32"
  },
  { "Seagate Barracuda LP", // new firmware
    "ST3(500412|1000520|1500541|2000542)AS",
    "CC3[5-9A-Z]",
    "",
    "" // -F xerrorlba ?
  },
  { "Seagate Barracuda LP", // unknown firmware
    "ST3(500412|1000520|1500541|2000542)AS",
    "",
    "A firmware update for this drive may be available,\n"
    "see the following Seagate web pages:\n"
    "http://knowledge.seagate.com/articles/en_US/FAQ/207931en\n"
    "http://knowledge.seagate.com/articles/en_US/FAQ/213915en",
    "-F xerrorlba" // tested with ST31000520AS/CC32
  },
  { "Seagate Barracuda Green (AF)", // new firmware
    "ST((10|15|20)00DL00[123])-.*",
    "CC(3[2-9A-Z]|[4-9A-Z]..*)", // >= "CC32"
    "", ""
  },
  { "Seagate Barracuda Green (AF)", // unknown firmware
    "ST((10|15|20)00DL00[123])-.*",
    "",
    "A firmware update for this drive may be available,\n"
    "see the following Seagate web pages:\n"
    "http://knowledge.seagate.com/articles/en_US/FAQ/207931en\n"
    "http://knowledge.seagate.com/articles/en_US/FAQ/218171en",
    ""
  },
  { "Seagate Barracuda ES",
    "ST3(250[68]2|32062|40062|50063|75064)0NS",
    "", "", ""
  },
  // ST5000LM000, ST4000LM024, ST3000LM024, ST2000LM015, ST1000LM048, ST500LM030
  { "Seagate Barracuda 2.5 5400", // ST2000LM015-2E8174/SDM1, ST4000LM024-2AN17V/0001
    "ST(5000LM000|[34]000LM024|2000LM015|1000LM048|500LM030)-.*",
    "",
    "",
    "-v 183,raw48,SATA_Downshift_Count "
  },
  { "Seagate Barracuda ES.2", // fixed firmware
    "ST3(25031|50032|75033|100034)0NS",
    "SN[01]6|"         // http://knowledge.seagate.com/articles/en_US/FAQ/207963en
    "MA(0[^7]|[^0].)", // http://dellfirmware.seagate.com/dell_firmware/DellFirmwareRequest.jsp
    "",                //        ^^^^^^^^^^^^ down (no DNS A record)
    "-F xerrorlba" // tested with ST31000340NS/SN06
  },
  { "Seagate Barracuda ES.2", // buggy firmware (Dell)
    "ST3(25031|50032|75033|100034)0NS",
    "MA07",
    "There are known problems with these drives,\n"
    "AND THIS FIRMWARE VERSION IS AFFECTED,\n"
    "contact Dell support for a firmware update.",
    ""
  },
  { "Seagate Barracuda ES.2", // unknown firmware
    "ST3(25031|50032|75033|100034)0NS",
    "",
    "There are known problems with these drives,\n"
    "see the following Seagate web pages:\n"
    "http://knowledge.seagate.com/articles/en_US/FAQ/207931en\n"
    "http://knowledge.seagate.com/articles/en_US/FAQ/207963en",
    ""
  },
  { "Seagate Constellation (SATA)", // tested with ST9500530NS/SN03
    "ST9(160511|500530)NS",
    "", "", ""
  },
  { "Seagate Constellation ES (SATA)", // tested with ST31000524NS/SN11,
      // MB0500EAMZD/HPG1
    "ST3(50051|100052|200064)4NS|"
    "MB0500EAMZD", // HP OEM
    "", "", ""
  },
  { "Seagate Constellation ES (SATA 6Gb/s)", // tested with ST1000NM0011/SN02,
      // MB1000GCEEK/HPG1
    "ST(5|10|20)00NM0011|"
    "MB1000GCEEK", // HP OEM
    "", "", ""
  },
  { "Seagate Constellation ES.2 (SATA 6Gb/s)", // tested with ST32000645NS/0004, ST33000650NS,
      // MB3000EBKAB/HPG6
    "ST3(2000645|300065[012])NS|"
    "MB3000EBKAB", // HP OEM
    "", "", ""
  },
  { "Seagate Constellation ES.3", // tested with ST1000NM0033-9ZM173/0001,
      // ST4000NM0033-9ZM170/SN03, MB1000GCWCV/HPGC
    "ST[1234]000NM00[35]3-.*|"
    "MB1000GCWCV", // HP OEM
    "", "", ""
  },
  { "Seagate Constellation CS", // tested with ST3000NC000/CE02, ST3000NC002-1DY166/CN02
    "ST(1000|2000|3000)NC00[0-3](-.*)?",
    "", "", ""
  },
  { "Seagate Constellation.2 (SATA)", // 2.5", tested with ST91000640NS/SN02, MM1000GBKAL/HPGB
    "ST9(25061|50062|100064)[012]NS|" // *SS = SAS
    "MM1000GBKAL", // HP OEM
    "", "", ""
  },
  // ST6000NM0004, ST6000NM0024, ST6000NM0044, ST6000NM0084, ST5000NM0024,
  // ST5000NM0044, ST4000NM0024, ST4000NM0044, ST2000NM0024, ST2000NM0044
  // ST4000NM0035, ST3000NM0005, ST2000NM0055, ST1000NM0055, ST4000NM0045,
  // ST3000NM0015, ST2000NM0065, ST1000NM0065, ST4000NM0105, ST3000NM0055
  { "Seagate Enterprise Capacity 3.5 HDD", // tested with ST6000NM0024-1HT17Z/SN02,
      // ST10000NM0016-1TT101/SNB0
      // ST4000NM0085-1YY107/ZC11SXPH
      // ST8000NM0045-1RL112/NN02
      // ST6000NM0004-1FT17Z/NN01
      // ST4000NM0035-1V4107/TNC3
      // ST1000NM0055-1V410C/TN02
      // ST8000NM0055-1RM112/SN04
    "ST([1234568]|10)000NM0[01][0-68][456]-.*", // *[069]4 = 4Kn
    "", "", 
    "-v 188,raw16 -v 240,msec24hour32"
  },
  { "Seagate Enterprise Capacity 3.5 HDD", // V5.1, ms in attribute 9
    "ST[12]000NM0008-.*", // tested with ST1000NM0008-2F2100/SN01
    "", "",
    "-v 9,msec24hour32 -v 188,raw16 -v 240,msec24hour32"
  },
  { "Seagate Exos X12 HDD", // tested with ST12000NM0007-2A1101/SN02
    "ST12000NM00[01]7-.*", // *17 = SED
    "", "",
    "-v 240,msec24hour32"
  },
  // new models: ST8000VN0002, ST6000VN0021, ST4000VN000
  //             ST8000VN0012, ST6000VN0031, ST4000VN003
  // tested with ST8000VN0002-1Z8112/ZA13YGNF
  { "Seagate NAS HDD", // tested with ST2000VN000-1H3164/SC42, ST3000VN000-1H4167/SC43
    "ST([234]000VN000|[468]000VN00(02|21|12|31|3))-.*",
    "", "", ""
  },
  // ST8000NE0001, ST8000NE0011, ST6000VN0001, ST6000VN0011, ST5000VN0001,
  // ST5000VN0011, ST4000VN0001, ST4000VN0011, ST3000VN0001, ST3000VN0011,
  // ST2000VN0001, ST2000VN0011
  // tested with ST8000NE0001-1WN112/PNA2
  { "Seagate Enterprise NAS HDD",
    "ST(8000NE|[65432]000VN)00[01]1-.*",
    "", "", ""
  },
  // ST10000VN0004, ST8000VN0022, ST6000VN0041, ST4000VN008, ST3000VN007,
  // ST2000VN004, ST1000VN002
  { "Seagate IronWolf", // tested with ST6000VN0041-2EL11C/SC61,
      // ST12000VN0007-2GS116/SC60
    "ST(12|10|8|6|4|3|2|1)000VN00(04|07|22|41|8|7|2|4)-.*",
    "", "", ""
  },  
  { "Seagate Archive HDD", // tested with ST8000AS0002-1NA17Z/AR13
    "ST[568]000AS00[01][12]-.*",
    "", "", ""
  },
  { "Seagate Pipeline HD 5900.1",
    "ST3(160310|320[34]10|500(321|422))CS",
    "", "", ""
  },
  { "Seagate Pipeline HD 5900.2", // tested with ST31000322CS/SC13
    "ST3(160316|250[34]12|320(311|413)|500(312|414)|1000(322|424))CS",
    "", "", ""
  },
  { "Seagate Video 3.5 HDD", // tested with ST4000VM000-1F3168/SC23, SC25
    "ST(10|15|20|30|40)00VM00[023]-.*",
    "", "", ""
  },
  { "Seagate Medalist 17240, 13030, 10231, 8420, and 4310",
    "ST3(17240|13030|10231|8420|4310)A",
    "", "", ""
  },
  { "Seagate Medalist 17242, 13032, 10232, 8422, and 4312",
    "ST3(1724|1303|1023|842|431)2A",
    "", "", ""
  },
  { "Seagate NL35",
    "ST3(250623|250823|400632|400832|250824|250624|400633|400833|500641|500841)NS",
    "", "", ""
  },
  { "Seagate SV35.2",
    "ST3(160815|250820|320620|500630|750640)[AS]V",
    "", "", ""
  },
  { "Seagate SV35.3", // tested with ST3500320SV/SV16
    "ST3(500320|750330|1000340)SV",
    "", "", ""
  },
  { "Seagate SV35.5", // tested with ST31000525SV/CV12
    "ST3(250311|500410|1000525)SV",
    "", "", ""
  },
  // ST6000VX0001,ST6000VX0011,ST5000VX0001,ST5000VX0011,ST4000VX000
  // ST4000VX002, ST3000VX002, ST2000VX003, ST1000VX001, ST1000VX002
  // ST3000VX000, ST3000VX004, ST2000VX000, ST2000VX004, ST1000VX000
  { "Seagate Surveillance", // tested with ST1000VX001-1HH162/CV11, ST2000VX000-9YW164/CV12,
      // ST4000VX000-1F4168/CV14, ST2000VX003-1HH164/CV12
    "ST([1-6]000VX00[01234]1?|31000526SV|3500411SV)(-.*)?",
    "", "", ""
  },
  { "Seagate DB35", // tested with ST3250823ACE/3.03, ST3300831SCE/3.03
    "ST3(200826|250823|300831|400832)[AS]CE",
    "", "", ""
  },
  { "Seagate DB35.2", // tested with ST3160212SCE/3.ACB
    "ST3(802110|120213|160212|200827|250824|300822|400833|500841)[AS]CE",
    "", "", ""
  },
  { "Seagate DB35.3",
    "ST3(750640SCE|((80|160)215|(250|320|400)820|500830|750840)[AS]CE)",
    "", "", ""
  },
  { "Seagate LD25.2", // tested with ST940210AS/3.ALC
    "ST9(40|80)210AS?",
    "", "", ""
  },
  { "Seagate ST1.2 CompactFlash", // tested with ST68022CF/3.01
    "ST6[468]022CF",
    "", "", ""
  },
  { "Seagate Nytro XF1230 SATA SSD", // tested with XF1230-1A0480/ST200354
    "XF1230-1A(0240|0480|0960|1920)",
    "", "", 
    "-v 174,raw48,Unexpect_Power_Loss_Ct "
    "-v 180,raw48,End_to_End_Err_Detect "
    "-v 183,raw48,SATA_Downshift_Count "
    "-v 189,raw48,SSD_Health_Flags "
    "-v 190,raw48,SATA_Error_Ct "
    "-v 201,raw48,Read_Error_Rate "
    "-v 231,raw48,SSD_Life_Left_Perc "
    "-v 234,raw48,Lifetime_Nand_Gb "
    "-v 241,raw48,Total_Writes_GiB "
    "-v 242,raw48,Total_Reads_GiB "
    "-v 245,raw48,Read_Error_Rate "
  },
  { "WD Blue PC SSD", // tested with WDC WDS100T1B0A-00H9H0
    "WDC WDS...[TG]1B0[AB].*",
    "", "",
  //"-v 5,raw48,Reallocated_Sector_Ct " // Reassigned Block Count
  //"-v 9,raw48,Power_On_Hours "
  //"-v 12,raw48,Power_Cycle_Count "
    "-v 165,raw48,Block_Erase_Count "
    "-v 166,raw48,Minimum_PE_Cycles_TLC "
    "-v 167,raw48,Max_Bad_Blocks_per_Die "
    "-v 168,raw48,Maximum_PE_Cycles_TLC "
    "-v 169,raw48,Total_Bad_Blocks "
    "-v 170,raw48,Grown_Bad_Blocks "
    "-v 171,raw48,Program_Fail_Count "
    "-v 172,raw48,Erase_Fail_Count "
    "-v 173,raw48,Average_PE_Cycles_TLC "
    "-v 174,raw48,Unexpected_Power_Loss "
  //"-v 184,raw48,End-to-end_Error " // Detection/Correction Count
  //"-v 187,raw48,Reported_Uncorrect " // Uncorrectable Errors
  //"-v 188,raw48,Command_Timeout
  //"-v 194,tempminmax,Temperature_Celsius " 
  //"-v 199,raw48,UDMA_CRC_Error_Count  // SATA CRC Errors 
    "-v 230,hex48,Media_Wearout_Indicator " // Maybe hex16
  //"-v 232,raw48,Available_Reserve_Space"
    "-v 233,raw48,NAND_GB_Written_TLC "
    "-v 234,raw48,NAND_GB_Written_SLC "
    "-v 241,raw48,Total_Host_GB_Written "
    "-v 242,raw48,Total_Host_GB_Read "
    "-v 244,raw48,Temp_Throttle_Status "
  },
  { "Western Digital Protege",
  /* Western Digital drives with this comment all appear to use Attribute 9 in
   * a  non-standard manner.  These entries may need to be updated when it
   * is understood exactly how Attribute 9 should be interpreted.
   * UPDATE: this is probably explained by the WD firmware bug described in the
   * smartmontools FAQ */
    "WDC WD([2468]00E|1[26]00A)B-.*",
    "", "", ""
  },
  { "Western Digital Caviar",
  /* Western Digital drives with this comment all appear to use Attribute 9 in
   * a  non-standard manner.  These entries may need to be updated when it
   * is understood exactly how Attribute 9 should be interpreted.
   * UPDATE: this is probably explained by the WD firmware bug described in the
   * smartmontools FAQ */
    "WDC WD(2|3|4|6|8|10|12|16|18|20|25)00BB-.*",
    "", "", ""
  },
  { "Western Digital Caviar WDxxxAB",
  /* Western Digital drives with this comment all appear to use Attribute 9 in
   * a  non-standard manner.  These entries may need to be updated when it
   * is understood exactly how Attribute 9 should be interpreted.
   * UPDATE: this is probably explained by the WD firmware bug described in the
   * smartmontools FAQ */
    "WDC WD(3|4|6|8|25)00AB-.*",
    "", "", ""
  },
  { "Western Digital Caviar WDxxxAA",
  /* Western Digital drives with this comment all appear to use Attribute 9 in
   * a  non-standard manner.  These entries may need to be updated when it
   * is understood exactly how Attribute 9 should be interpreted.
   * UPDATE: this is probably explained by the WD firmware bug described in the
   * smartmontools FAQ */
    "WDC WD...?AA(-.*)?",
    "", "", ""
  },
  { "Western Digital Caviar WDxxxBA",
  /* Western Digital drives with this comment all appear to use Attribute 9 in
   * a  non-standard manner.  These entries may need to be updated when it
   * is understood exactly how Attribute 9 should be interpreted.
   * UPDATE: this is probably explained by the WD firmware bug described in the
   * smartmontools FAQ */
    "WDC WD...BA",
    "", "", ""
  },
  { "Western Digital Caviar AC", // add only 5400rpm/7200rpm (ata33 and faster)
    "WDC AC((116|121|125|225|132|232)|([1-4][4-9][0-9])|([1-4][0-9][0-9][0-9]))00[A-Z]?.*",
    "", "", ""
  },
  { "Western Digital Caviar SE",
  /* Western Digital drives with this comment all appear to use Attribute 9 in
   * a  non-standard manner.  These entries may need to be updated when it
   * is understood exactly how Attribute 9 should be interpreted.
   * UPDATE: this is probably explained by the WD firmware bug described in the
   * smartmontools FAQ
   * UPDATE 2: this does not apply to more recent models, at least WD3200AAJB */
    "WDC WD(4|6|8|10|12|16|18|20|25|30|32|40|50)00(JB|PB)-.*",
    "", "", ""
  },
  { "Western Digital Caviar Blue EIDE",  // WD Caviar SE EIDE
    /* not completely accurate: at least also WD800JB, WD(4|8|20|25)00BB sold as Caviar Blue */
    "WDC WD(16|25|32|40|50)00AAJB-.*",
    "", "", ""
  },
  { "Western Digital Caviar Blue EIDE",  // WD Caviar SE16 EIDE
    "WDC WD(25|32|40|50)00AAKB-.*",
    "", "", ""
  },
  { "Western Digital RE EIDE",
    "WDC WD(12|16|25|32)00SB-.*",
    "", "", ""
  },
  { "Western Digital Caviar Serial ATA",
    "WDC WD(4|8|20|32)00BD-.*",
    "", "", ""
  },
  { "Western Digital Caviar SE Serial ATA", // tested with WDC WD3000JD-98KLB0/08.05J08
    "WDC WD(4|8|12|16|20|25|30|32|40)00(JD|KD|PD)-.*",
    "", "", ""
  },
  { "Western Digital Caviar SE Serial ATA",
    "WDC WD(8|12|16|20|25|30|32|40|50)00JS-.*",
    "", "", ""
  },
  { "Western Digital Caviar SE16 Serial ATA",
    "WDC WD(16|20|25|32|40|50|75)00KS-.*",
    "", "", ""
  },
  { "Western Digital Caviar Blue Serial ATA",  // WD Caviar SE Serial ATA
    /* not completely accurate: at least also WD800BD, (4|8)00JD sold as Caviar Blue */
    "WDC WD((8|12|16|25|32)00AABS|(8|12|16|25|32|40|50)00AAJS)-.*",
    "", "", ""
  },
  { "Western Digital Caviar Blue (SATA)",  // WD Caviar SE16 Serial ATA
      // tested with WD1602ABKS-18N8A0/DELL/02.03B04
    "WDC WD((16|20|25|32|40|50|64|75)00AAKS|1602ABKS|10EALS)-.*",
    "", "", ""
  },
  { "Western Digital Blue", // tested with WDC WD5000AZLX-00K4KA0/80.00A80,
      // WDC WD10EZEX-00RKKA0/80.00A80, WDC WD10EZEX-75M2NA0/01.01A01, WDC WD40EZRZ-00WN9B0/80.00A80
    "WDC WD((25|32|50)00AAKX|5000AZ(LX|RZ)|7500A(AL|ZE)X|10E(AL|ZE)X|[1-6]0EZRZ)-.*",
    "", "", ""
  },
  { "Western Digital RE Serial ATA",
    "WDC WD(12|16|25|32)00(SD|YD|YS)-.*",
    "", "", ""
  },
  { "Western Digital RE2 Serial ATA",
    "WDC WD((40|50|75)00(YR|YS|AYYS)|(16|32|40|50)0[01]ABYS)-.*",
    "", "", ""
  },
  { "Western Digital RE2-GP",
    "WDC WD(5000AB|7500AY|1000FY)PS-.*",
    "", "", ""
  },
  { "Western Digital RE3 Serial ATA", // tested with WDC WD7502ABYS-02A6B0/03.00C06
    "WDC WD((25|32|50|75)02A|(75|10)02F)BYS-.*",
    "", "", ""
  },
  { "Western Digital RE4", // tested with WDC WD2003FYYS-18W0B0/01.01D02,
      // WDC WD1003FBYZ-010FB0/01.01V03
      // WDC WD5003ABYZ-011FA0/01.01S03
    "WDC WD((25|50)03ABY[XZ]|1003FBY[XZ]|(15|20)03FYYS)-.*",
    "", "", ""
  },
  { "Western Digital RE4-GP", // tested with WDC WD2002FYPS-02W3B0/04.01G01,
      // WD2003FYPS-27W9B0/01.01D02
    "(WDC )?WD200[23]FYPS-.*",
    "", "", ""
  },
  { "Western Digital Re", // tested with WDC WD1004FBYZ-01YCBB0/RR02,
      // WDC WD2000FYYZ-01UL1B0/01.01K01, WDC WD2000FYYZ-01UL1B1/01.01K02,
      // WDC WD4000FYYZ-01UL1B2/01.01K03, WD2000FYYX/00.0D1K2,
      // WDC WD1004FBYZ-01YCBB1/RR04
      // WD4000FYYZ, WD4000FDYZ, WD3000FYYZ, WD3000FDYZ, WD2000FYYZ, WD2000FDYZ
      // WD2004FBYZ, WD1004FBYZ
    "WDC WD((1004|2004)FBYZ|([234]000)FDYZ|[234]000FYYZ|2000FYYX)-.*",
    "", "",
    "-v 16,raw48,Total_LBAs_Read" // WDC WD1004FBYZ-01YCBB1/RR04
  },
  { "Western Digital Se", // tested with WDC WD2000F9YZ-09N20L0/01.01A01
    // WD6001F9YZ, WD5001F9YZ, WD4000F9YZ, WD3000F9YZ, WD2000F9YZ, WD1002F9YZ
    "WDC WD(1002|2000|3000|4000|5001|6001)F9YZ-.*",
    "", "", ""
  },
  { "Western Digital Caviar Green", // tested with WDC WD7500AADS-00M2B0/01.00A01,
       // WDC WD10EADX/77.04D77
    "WDC WD((50|64|75)00AA[CV]S|(50|64|75)00AADS|10EA[CV]S|(10|15|20)EAD[SX])-.*",
    "",
    "",
    "-F xerrorlba" // tested with WDC WD7500AADS-00M2B0/01.00A01
  },
  { "Western Digital Caviar Green (AF)",
    "WDC WD(((64|75|80)00AA|(10|15|20)EA|(25|30)EZ)R|20EAC)S-.*",
    "", "", ""
  },
  { "Western Digital Green", // tested with
      // WDC WD10EZRX-00A8LB0/01.01A01, WDC WD20EZRX-00DC0B0/80.00A80,
      // WDC WD30EZRX-00MMMB0/80.00A80, WDC WD40EZRX-00SPEB0/80.00A80,
      // WDC WD60EZRX-00MVLB1/80.00A80
    "WDC WD(7500AA|(10|15|20)EA|(10|20|25|30|40|50|60)EZ)RX-.*",
    "", "", ""
  },
  { "Western Digital Caviar Black", // tested with WDC WD7501AAES/06.01D06
    "WDC WD((500|640)1AAL|7501AA[EL]|1001FA[EL]|2001FAS)S-.*|"
    "WDC WD(2002|7502|1502|5003|1002|5002)(FAE|AAE|AZE|AAL)X-.*", // could be
    // WD2002FAEX, WD7502AAEX, WD1502FAEX, WD5003AZEX, WD1002FAEX, WD5002AALX
    "", "", ""
  },
  { "Western Digital Black", // tested with
      // WDC WD1003FZEX-00MK2A0/01.01A01, WDC WD3001FAEX-00MJRA0/01.01L01,
      // WDC WD3003FZEX-00Z4SA0/01.01A01, WDC WD4001FAEX-00MJRA0/01.01L01
      // WDC WD4003FZEX-00Z4SA0/01.01A01, WDC WD5003AZEX-00RKKA0/80.00A80,
      // WDC WD4004FZWX-00GBGB0/81.H0A81
    "WDC WD(6001|2003|5001|1003|4003|4004|5003|3003|3001)(FZW|FZE|AZE)X-.*|" // could be
    // new series  WD6001FZWX WD2003FZEX WD5001FZWX WD1003FZEX
    //             WD4003FZEX WD5003AZEX WD3003FZEX WD4004FZWX
    "WDC WD(4001|3001|2002|1002|5003|7500|5000|3200|2500|1600)(FAE|AZE)X-.*",
    // old series: WD4001FAEX WD3001FAEX WD2002FAEX WD1002FAEX  WD5003AZEX
    "", "", ""
  },
  { "Western Digital AV ATA", // tested with WDC WD3200AVJB-63J5A0/01.03E01
    "WDC WD(8|16|25|32|50)00AV[BJ]B-.*",
    "", "", ""
  },
  { "Western Digital AV SATA",
    "WDC WD(16|25|32)00AVJS-.*",
    "", "", ""
  },
  { "Western Digital AV-GP",
    "WDC WD((16|25|32|50|64|75)00AV[CDV]S|(10|15|20)EV[CDV]S)-.*",
    "", "", ""
  },
  { "Western Digital AV-GP (AF)", // tested with WDC WD10EURS-630AB1/80.00A80,
      // WDC WD10EUCX-63YZ1Y0/51.0AB52, WDC WD20EURX-64HYZY0/80.00A80
    "WDC WD(5000AUDX|7500AURS|10EUCX|(10|15|20|25|30)EUR[SX])-.*",
    "", "", ""
  },
  { "Western Digital AV", // tested with DC WD10JUCT-63CYNY0/01.01A01
    "WDC WD((16|25|32|50)00BU[CD]|5000LUC|10JUC)T-.*",
    "", "", ""
  },
  { "Western Digital Raptor",
    "WDC WD((360|740|800)GD|(360|740|800|1500)ADF[DS])-.*",
    "", "", ""
  },
  { "Western Digital Raptor X",
    "WDC WD1500AHFD-.*",
    "", "", ""
  },
  { "Western Digital VelociRaptor", // tested with WDC WD1500HLHX-01JJPV0/04.05G04
    "WDC WD(((800H|(1500|3000)[BH]|1600H|3000G)LFS)|((1500|3000|4500|6000)[BH]LHX))-.*",
    "", "", ""
  },
  { "Western Digital VelociRaptor (AF)", // tested with WDC WD1000DHTZ-04N21V0/04.06A00
    "WDC WD(2500H|5000B|5000H|1000D)HTZ-.*",
    "", "", ""
  },
  { "Western Digital Scorpio EIDE",
    "WDC WD(4|6|8|10|12|16)00(UE|VE)-.*",
    "", "", ""
  },
  { "Western Digital Scorpio Blue EIDE", // tested with WDC WD3200BEVE-00A0HT0/11.01A11
    "WDC WD(4|6|8|10|12|16|25|32)00BEVE-.*",
    "", "", ""
  },
  { "Western Digital Scorpio Serial ATA",
    "WDC WD(4|6|8|10|12|16|25)00BEAS-.*",
    "", "", ""
  },
  { "Western Digital Scorpio Blue Serial ATA",
    "WDC WD((4|6|8|10|12|16|25)00BEVS|(8|12|16|25|32|40|50|64)00BEVT|7500KEVT|10TEVT)-.*",
    "", "", ""
  },
  { "Western Digital Scorpio Blue Serial ATA (AF)", // tested with
      // WDC WD10JPVT-00A1YT0/01.01A01
    "WDC WD((16|25|32|50|64|75)00BPVT|10[JT]PVT)-.*",
    "", "", ""
  },
  { "Western Digital Scorpio Black", // tested with WDC WD5000BEKT-00KA9T0/01.01A01
    "WDC WD(8|12|16|25|32|50)00B[EJ]KT-.*",
    "", "", ""
  },
  { "Western Digital Scorpio Black (AF)",
    "WDC WD(50|75)00BPKT-.*",
    "", "", ""
  },
  { "Western Digital Red", // tested with WDC WD10EFRX-68JCSN0/01.01A01,
      // WDC WD10JFCX-68N6GN0/01.01A01, WDC WD40EFRX-68WT0N0/80.00A80,
      // WDC WD60EFRX-68MYMN1/82.00A82, WDC WD80EFAX-68LHPN0/83.H0A83,
      // WDC WD80EFZX-68UW8N0/83.H0A83
      // WDC WD80EZZX-11CSGA0/83.H0A03 (My Book 0x1058:0x25ee)
    "WDC WD(7500BFC|10JFC|[1-6]0EFR|80E[FZ][AZ])X-.*",
    "", "",
    "-v 22,raw48,Helium_Level" // WD80EFZX
  },
  { "Western Digital Red Pro", // tested with WDC WD2001FFSX-68JNUN0/81.00A81,
      // WDC WD6002FFWX-68TZ4N0/83.H0A83
    "WDC WD([2-68]00[12])FF[SW]X-.*",
    "", "", ""
  },
  { "Western Digital Purple", // tested with WDC WD40PURX-64GVNY0/80.00A80
    "WDC WD[123456]0PURX-.*",
    "", "", ""
  },
  { "Western Digital Gold", // tested with WDC WD4002FYYZ-01B7CB0/01.01M02
    "WDC WD(101KR|[68]002FR|4002FY)YZ-.*",
    "", "", ""
  },
  { "Western Digital Blue Mobile", // tested with WDC WD5000LPVX-08V0TT2/03.01A03,
      // WDC WD20NPVZ-00WFZT0/01.01A01
    "WDC WD((25|32|50|75)00[BLM]|10[JS]|20N)P[CV][TXZ]-.*",
    "", "", ""
  },
  { "Western Digital Green Mobile", // tested with WDC WD20NPVX-00EA4T0/01.01A01
    "WDC WD(15|20)NPV[TX]-.*",
    "", "", ""
  },
  { "Western Digital Black Mobile", // tested with WDC WD7500BPKX-22HPJT0/01.01A01,
      // WDC WD10JPLX-00MBPT0/01.01H01
    "WDC WD((16|25|32)00BEK[TX]|(25|32|50|75)00(BPK|LPL)X|10JPLX)-.*",
    "", "", ""
  },
  { "Western Digital Elements / My Passport (USB)", // tested with WDC WD5000BMVW-11AMCS0/01.01A01
    "WDC WD(25|32|40|50)00BMV[UVW]-.*",  // *W-* = USB 3.0
    "", "", ""
  },
  { "Western Digital Elements / My Passport (USB, AF)", // tested with
      // WDC WD5000KMVV-11TK7S1/01.01A01,
      // WDC WD5000LMVW-11CKRS0/01.01A01 (0x1058:0x07ae),
      // WDC WD5000LMVW-11VEDS0/01.01A01 (0x1058:0x0816),
      // WDC WD7500BMVW-11AJGS2/01.01A01,
      // WDC WD10JMVW-11AJGS2/01.01A01 (0x1058:0x10b8),
      // WDC WD10JMVW-11AJGS4/01.01A01 (0x1058:0x25a2),
      // WDC WD10JMVW-11S5XS1/01.01A01,
      // WDC WD10TMVW-11ZSMS5/01.01A01,
      // WDC WD20NMVW-11AV3S2/01.01A01 (0x1058:0x0822),
      // WDC WD20NMVW-11AV3S3/01.01A01 (0x1058:0x0837),
      // WDC WD20NMVW-11EDZS6/01.01A01 (0x1058-0x259f),
      // WDC WD20NMVW-11EDZS7/01.01A01 (0x1058:0x259d/25a1),
      // WDC WD20NMVW-11W68S0/01.01A01,
      // WDC WD20NMVW-59AV3S3/01.01A01 (0x1058:0x107d),
      // WDC WD30NMVW-11C3NS4/01.01A01,
      // WDC WD40NMZW-11GX6S1/01.01A01 (0x1058:0x2599/25e2/25fa)
    "WDC WD(5000[LK]|7500[BK]|10[JT]|[234]0N)M[VZ][VW]-.*", // *W-* = USB 3.0
    "", "", ""
  },
  { "Quantum Bigfoot", // tested with TS10.0A/A21.0G00, TS12.7A/A21.0F00
    "QUANTUM BIGFOOT TS(10\\.0|12\\.7)A",
    "", "", ""
  },
  { "Quantum Fireball lct15",
    "QUANTUM FIREBALLlct15 ([123]0|22)",
    "", "", ""
  },
  { "Quantum Fireball lct20",
    "QUANTUM FIREBALLlct20 [1234]0",
    "", "", ""
  },
  { "Quantum Fireball CX",
    "QUANTUM FIREBALL CX10.2A",
    "", "", ""
  },
  { "Quantum Fireball CR",
    "QUANTUM FIREBALL CR(4.3|6.4|8.4|13.0)A",
    "", "", ""
  },
  { "Quantum Fireball EX", // tested with QUANTUM FIREBALL EX10.2A/A0A.0D00
    "QUANTUM FIREBALL EX(3\\.2|6\\.4|10\\.2)A",
    "", "", ""
  },
  { "Quantum Fireball ST",
    "QUANTUM FIREBALL ST(3.2|4.3|4300)A",
    "", "", ""
  },
  { "Quantum Fireball SE",
    "QUANTUM FIREBALL SE4.3A",
    "", "", ""
  },
  { "Quantum Fireball Plus LM",
    "QUANTUM FIREBALLP LM(10.2|15|20.[45]|30)",
    "", "", ""
  },
  { "Quantum Fireball Plus AS",
    "QUANTUM FIREBALLP AS(10.2|20.5|30.0|40.0|60.0)",
    "", "", ""
  },
  { "Quantum Fireball Plus KX",
    "QUANTUM FIREBALLP KX27.3",
    "", "", ""
  },
  { "Quantum Fireball Plus KA",
    "QUANTUM FIREBALLP KA(9|10).1",
    "", "", ""
  },

  ////////////////////////////////////////////////////
  // USB ID entries
  ////////////////////////////////////////////////////

  // 0x0350 (?)
  { "USB: ViPowER USB3.0 Storage; ",
    "0x0350:0x0038",
    "", // 0x1905
    "",
    "-d sat,12" // ATA output registers missing
  },
  // Hewlett-Packard
  { "USB: HP Desktop HD BD07; ", // 2TB
    "0x03f0:0xbd07",
    "",
    "",
    "-d sat"
  },
  // ALi
  { "USB: ; ALi M5621", // USB->PATA
    "0x0402:0x5621",
    "",
    "",
    "" // unsupported
  },
  // VIA
  { "USB: Connectland BE-USB2-35BP-LCM; VIA VT6204",
    "0x040d:0x6204",
    "",
    "",
    "" // unsupported
  },
  // Buffalo / Melco
  { "USB: Buffalo JustStore Portable HD-PVU2; ",
    "0x0411:0x0181",
    "",
    "",
    "-d sat"
  },
  { "USB: Buffalo Drivestation Duo; ",
    "0x0411:0x01ce",
    "",
    "",
    "-d sat"
  },
  { "USB: Buffalo DriveStation HD-LBU2 ; Medialogic MLDU11",
    "0x0411:0x01ea",
    "",
    "",
    "-d sat"
  },
  { "USB: Buffalo MiniStation; ",
    "0x0411:0x0(1[df]9|240|251)", // 0x01d9: HD-PCTU2 (0x0108),
      // 0x01f9: HD-PZU3 (0x0100), 0x0240: HD-PCFU3, 0x0251: HD-PNFU3
    "",
    "",
    "-d sat"
  },
  // LG Electronics
  { "USB: LG Mini HXD5; JMicron",
    "0x043e:0x70f1",
    "", // 0x0100
    "",
    "-d usbjmicron"
  },
  // Hitachi (?)
  { "USB: ; Renesas uPD720231A", // USB2/3->SATA
    // 0x0229: Pi-102 Raspberry Pi USB to mSATA Converter Board
    // 0x022a: DeLock 62652 converter SATA 6GB/s > USB 3.0
    "0x045b:0x022[9a]",
    "",
    "",
    "-d sat"
  },
  // Philips
  { "USB: Philips; ", // SDE3273FC/97 2.5" SATA HDD enclosure
    "0x0471:0x2021",
    "", // 0x0103
    "",
    "-d sat"
  },
  // Toshiba
  { "USB: Toshiba Canvio 500GB; SunPlus",
    "0x0480:0xa004",
    "",
    "",
    "-d usbsunplus"
  },
  { "USB: Toshiba; ",
    "0x0480:0x....",
    "",
    "",
    "-d sat"
  },
  // Cypress
  { "USB: ; Cypress CY7C68300A (AT2)",
    "0x04b4:0x6830",
    "0x0001",
    "",
    "" // unsupported
  },
  { "USB: ; Cypress CY7C68300B/C (AT2LP)",
    "0x04b4:0x6830",
    "0x0240",
    "",
    "-d usbcypress"
  },
  // Fujitsu
  { "USB: Fujitsu/Zalman ZM-VE300; ", // USB 3.0
    "0x04c5:0x2028",
    "", // 0x0001
    "",
    "-d sat"
  },
  { "USB: ; Fujitsu", // DeLock 42475, USB 3.0
    "0x04c5:0x201d",
    "", // 0x0001
    "",
    "-d sat"
  },
  // Myson Century
  { "USB: ; Myson Century CS8818",
    "0x04cf:0x8818",
    "", // 0xb007
    "",
    "" // unsupported
  },
  // Samsung
  { "USB: Samsung S2 Portable; JMicron",
    "0x04e8:0x1f0[568a]", // 0x1f0a: SAMSUNG HN-M101XBB
    "",
    "",
    "-d usbjmicron" // 0x1f0a: works also with "-d sat"
  },
  { "USB: Samsung S1 Portable; JMicron",
    "0x04e8:0x2f03",
    "",
    "",
    "-d usbjmicron"
  },
  { "USB: Samsung Story Station; ",
    "0x04e8:0x5f0[56]",
    "",
    "",
    "-d sat"
  },
  { "USB: Samsung G2 Portable; JMicron",
    "0x04e8:0x6032",
    "0x0000",
    "",
    "-d usbjmicron" // ticket #132
  },
  { "USB: Samsung G2 Portable; ",
    "0x04e8:0x6032",
    "0x...[1-9]", // >= 0x0001
    "",
    "-d sat"
  },
  { "USB: Samsung Story Station 3.0; ",
    "0x04e8:0x6052",
    "",
    "",
    "-d sat"
  },
  { "USB: Samsung Story Station 3.0; ",
    "0x04e8:0x6054",
    "",
    "",
    "-d sat"
  },
  { "USB: Samsung M2 Portable 3.0; ",
    "0x04e8:0x60c5",
    "",
    "",
    "-d sat"
  },
  { "USB: Samsung D3 Station; ",
    "0x04e8:0x612[45]", // 3TB, 4TB
    "", // 0x200, 0x202
    "",
    "-d sat"
  },
  { "USB: Samsung M3 Portable USB 3.0; ", // 1.5/2TB: SpinPoint M9TU
    "0x04e8:0x61b[3456]", // 500MB, 2TB, 1.5TB, 1TB
    "", // 0x0e00
    "",
    "-d sat"
  },
  { "USB: Samsung S3 Portable; ",
    "0x04e8:0x61c8", // ST1000LM025 HN-M101ABB
    "", // 0x1301
    "",
    "-d sat"
  },
  // Sunplus
  { "USB: ; SunPlus",
    "0x04fc:0x0c05",
    "",
    "",
    "-d usbsunplus"
  },
  { "USB: ; SunPlus SPDIF215",
    "0x04fc:0x0c15",
    "", // 0xf615
    "",
    "-d usbsunplus"
  },
  { "USB: ; SunPlus SPDIF225", // USB+SATA->SATA
    "0x04fc:0x0c25",
    "", // 0x0103
    "",
    "-d usbsunplus"
  },
  // Iomega
  { "USB: Iomega Prestige Desktop USB 3.0; ",
    "0x059b:0x0070",
    "", // 0x0004
    "",
    "-d sat" // ATA output registers missing
  },
  { "USB: Iomega LPHD080-0; ",
    "0x059b:0x0272",
    "",
    "",
    "-d usbcypress"
  },
  { "USB: Iomega MDHD500-U; JMicron",
    "0x059b:0x0274",
    "", // 0x0000
    "",
    "-d usbjmicron,0"
  },
  { "USB: Iomega MDHD500-U; ",
    "0x059b:0x0275",
    "", // 0x0001
    "",
    "" // unsupported
  },
  { "USB: Iomega; JMicron",
    "0x059b:0x027[78]",  // 0x0277: MDHD-UE, 0x0278: LDHD-UPS
    "", // 0x0000
    "",
    "-d usbjmicron"
  },
  { "USB: Iomega LDHD-UP; Sunplus",
    "0x059b:0x0370",
    "",
    "",
    "-d usbsunplus"
  },
  { "USB: Iomega; JMicron",
    "0x059b:0x0(47[05]|57[15])", // 0x0470: LPHD-UP, 0x0475: GDHDU2 (0x0100),
      // 0x0575: LDHD-UP
    "",
    "",
    "-d usbjmicron"
  },
  { "USB: Iomega; JMicron",
    "0x059b:0x047a",
    "", // 0x0100
    "",
    "-d sat" // works also with "-d usbjmicron"
  },
  // LaCie
  { "USB: LaCie hard disk (FA Porsche design);",
    "0x059f:0x0651",
    "",
    "",
    "" // unsupported
  },
  { "USB: LaCie d2 Quadra; Oxford OXUF934SSA-LQAG ", // USB+IEEE1394+eSATA->SATA
    "0x059f:0x0828",
    "",
    "",
    "-d sat"
  },
  { "USB: LaCie hard disk; JMicron",
    "0x059f:0x0951",
    "",
    "",
    "-d usbjmicron"
  },
  { "USB: LaCie Rugged Triple Interface; ",
    "0x059f:0x100c",
    "", // 0x0001
    "",
    "-d sat"
  },
  { "USB: LaCie Desktop Hard Drive;",
    "0x059f:0x1010",
    "",
    "",
    "-d usbsunplus"
  },
  { "USB: LaCie Desktop Hard Drive; ",
    "0x059f:0x101[68]", // 0x1016: SAMSUNG HD103UJ
    "", // 0x0001
    "",
    "-d sat"
  },
  { "USB: LaCie Desktop Hard Drive; JMicron",
    "0x059f:0x1019",
    "",
    "",
    "-d usbjmicron"
  },
  { "USB: LaCie Rugged Hard Drive; JMicron",
    "0x059f:0x101d",
    "", // 0x0001
    "",
    "-d usbjmicron,x"
  },
  { "USB: LaCie Little Disk USB2; JMicron",
    "0x059f:0x1021",
    "",
    "",
    "-d usbjmicron"
  },
  { "USB: LaCie hard disk; ",
    "0x059f:0x1029",
    "", // 0x0100
    "",
    "-d sat"
  },
  { "USB: Lacie rikiki; JMicron",
    "0x059f:0x102a",
    "",
    "",
    "-d usbjmicron,x"
  },
  { "USB: LaCie D2 USB3; LucidPort USB300 ",
    "0x059f:0x103d",
    "",
    "",
    "-d sat"
  },
  { "USB: LaCie rikiki USB 3.0; ",
    "0x059f:0x10(49|57)",
    "",
    "",
    "-d sat"
  },
  { "USB: LaCie minimus USB 3.0; ",
    "0x059f:0x104a",
    "",
    "",
    "-d sat"
  },
  { "USB: LaCie Rugged Mini USB 3.0; ",
    "0x059f:0x1051",
    "", // 0x0000
    "",
    "-d sat"
  },
  { "USB: LaCie; ", // 0x1070: ASMedia 1053 ?
    "0x059f:0x10(6f|7[05])",
    "", // 6f/70=0x0001, 75=0x0000
    "",
    "-d sat"
  },
  // In-System Design
  { "USB: ; In-System/Cypress ISD-300A1",
    "0x05ab:0x0060",
    "", // 0x1101
    "",
    "-d usbcypress"
  },
  // Apple
  { "USB: Apple; ",
    "0x05ac:0x8406", // TOSHIBA MQ01UBB200
    "",
    "",
    "-d sat"
  },
  // Genesys Logic
  { "USB: ; Genesys Logic GL881E",
    "0x05e3:0x0702",
    "",
    "",
    "" // unsupported
  },
  { "USB: ; Genesys Logic", // TODO: requires '-T permissive'
    "0x05e3:0x0718",
    "", // 0x0041
    "",
    "-d sat"
  },
  { "USB: ; Genesys Logic GL3310",
    "0x05e3:0x0731", // Chieftec USB 3.0 2.5" case
    "",
    "",
    "-d sat"
  },
  { "USB: ; Genesys Logic",
    "0x05e3:0x0735",
    "", // 0x1003
    "",
    "-d sat"
  },
  // Micron
  { "USB: Micron USB SSD; ",
    "0x0634:0x0655",
    "",
    "",
    "" // unsupported
  },
  // Prolific
  { "USB: ; Prolific PL2507", // USB->PATA
    "0x067b:0x2507",
    "",
    "",
    "-d usbjmicron,0" // Port number is required
  },
  { "USB: ; Prolific PL2571/2771/2773/2775", // USB->SATA, USB3->SATA,
    "0x067b:0x(2571|277[135])",              // USB3+eSATA->SATA, USB3->2xSATA
    "",
    "",
    "-d usbprolific"
  },
  { "USB: ; Prolific PL3507", // USB+IEEE1394->PATA
    "0x067b:0x3507",
    "", // 0x0001
    "",
    "-d usbjmicron,p"
  },
  // Imation
  { "USB: Imation ; ", // Imation Odyssey external USB dock
    "0x0718:0x1000",
    "", // 0x5104
    "",
    "-d sat"
  },
  // SanDisk
  { "USB: SanDisk SDCZ80 Flash Drive; Fujitsu", // ATA ID: SanDisk pSSD
    "0x0781:0x558[08]",
    "",
    "",
    "-d sat"
  },
  // Freecom
  { "USB: ; Innostor IS631", // No Name USB3->SATA Enclosure
    "0x07ab:0x0621",
    "",
    "",
    "-d sat"
  },
  { "USB: Freecom; ",
    "0x07ab:0xfc17",
    "", // 0x0100
    "",
    "-d sat"
  },
  { "USB: Freecom Quattro 3.0; ", // USB3.0+IEEE1394+eSATA->SATA
    "0x07ab:0xfc77",
    "",
    "",
    "-d sat"
  },
  { "USB: Freecom Mobile Drive XXS; JMicron",
    "0x07ab:0xfc88",
    "", // 0x0101
    "",
    "-d usbjmicron,x"
  },
  { "USB: Freecom Hard Drive XS; Sunplus",
    "0x07ab:0xfc8e",
    "", // 0x010f
    "",
    "-d usbsunplus"
  },
  { "USB: Freecom; ", // Intel labeled
    "0x07ab:0xfc8f",
    "", // 0x0000
    "",
    "-d sat"
  },
  { "USB: Freecom Classic HD 120GB; ",
    "0x07ab:0xfccd",
    "",
    "",
    "" // unsupported
  },
  { "USB: Freecom HD; JMicron", // 500GB
    "0x07ab:0xfcd[6a]",
    "",
    "",
    "-d usbjmicron"
  },
  // Oxford Semiconductor, Ltd
  { "USB: ; Oxford",
    "0x0928:0x0000",
    "",
    "",
    "" // unsupported
  },
  { "USB: ; Oxford OXU921DS",
    "0x0928:0x0002",
    "",
    "",
    "" // unsupported
  },
  { "USB: ; Oxford", // Zalman ZM-VE200
    "0x0928:0x0010",
    "", // 0x0304
    "",
    "-d sat"
  },
  // Toshiba
  { "USB: Toshiba PX1270E-1G16; Sunplus",
    "0x0930:0x0b03",
    "",
    "",
    "-d usbsunplus"
  },
  { "USB: Toshiba PX1396E-3T01; Sunplus", // similar to Dura Micro 501
    "0x0930:0x0b09",
    "",
    "",
    "-d usbsunplus"
  },
  { "USB: Toshiba Stor.E Steel; Sunplus",
    "0x0930:0x0b11",
    "",
    "",
    "-d usbsunplus"
  },
  { "USB: Toshiba Stor.E; ",
    "0x0930:0x0b1[9ab]",
    "", // 0x0001
    "",
    "-d sat"
  },
  // Lumberg, Inc.
  { "USB: Toshiba Stor.E; Sunplus",
    "0x0939:0x0b1[56]",
    "",
    "",
    "-d usbsunplus"
  },
  // Apricorn
  { "USB: Apricorn SATA Wire; ",
    "0x0984:0x0040",
    "",
    "",
    "-d sat"
  },
  // Neodio Technologies
  { "USB: Neodio; Initio INIC-1810PL",
    "0x0aec:0x3050",
    "", // 0x0100
    "",
    "-d sat"
  },
  // Seagate
  { "USB: Seagate External Drive; Cypress",
    "0x0bc2:0x0503",
    "", // 0x0240
    "",
    "-d usbcypress"
  },
  { "USB: Seagate FreeAgent; ",
    "0x0bc2:0x(3008|50(31|a1))",
    "",
    "",
    "-d sat,12" // 0x50a1: "-d sat" does not work (ticket #151)
  },
  { "USB: Seagate; ",
    "0x0bc2:0x....",
    "",
    "",
    "-d sat"
  },
  // Addonics
  { "USB: Addonics HDMU3; ", // (ticket #609)
    "0x0bf6:0x1001",
    "", // 0x0100
    "",
    ""
  },
  // Dura Micro
  { "USB: Dura Micro; Cypress",
    "0x0c0b:0xb001",
    "", // 0x1110
    "",
    "-d usbcypress"
  },
  { "USB: Dura Micro; Initio",
    "0x0c0b:0xb136",
    "", // 0x0108
    "",
    "-d sat"
  },
  { "USB: Dura Micro 509; Sunplus",
    "0x0c0b:0xb159",
    "", // 0x0103
    "",
    "-d usbsunplus"
  },
  // Maxtor
  { "USB: Maxtor OneTouch 200GB; ",
    "0x0d49:0x7010",
    "",
    "",
    "" // unsupported
  },
  { "USB: Maxtor OneTouch; ",
    "0x0d49:0x7300",
    "", // 0x0121
    "",
    "-d sat"
  },
  { "USB: Maxtor OneTouch 4; ",
    "0x0d49:0x7310",
    "", // 0x0125
    "",
    "-d sat"
  },
  { "USB: Maxtor OneTouch 4 Mini; ",
    "0x0d49:0x7350",
    "", // 0x0125
    "",
    "-d sat"
  },
  { "USB: Maxtor BlackArmor Portable; ",
    "0x0d49:0x7550",
    "",
    "",
    "-d sat"
  },
  { "USB: Maxtor Basics Desktop; ",
    "0x0d49:0x7410",
    "", // 0x0122
    "",
    "-d sat"
  },
  { "USB: Maxtor Basics Portable; ",
    "0x0d49:0x7450",
    "", // 0x0122
    "",
    "-d sat"
  },
  // Jess-Link International
  { "USB: ; Cypress", // Medion HDDrive2Go
    "0x0dbf:0x9001",
    "", // 0x0240
    "",
    "-d usbcypress"
  },
  // Oyen Digital
  { "USB: Oyen Digital MiniPro USB 3.0; ",
    "0x0dc4:0x020a",
    "",
    "",
    "-d sat"
  },
  // Cowon Systems, Inc.
  { "USB: Cowon iAudio X5; ",
    "0x0e21:0x0510",
    "",
    "",
    "-d usbcypress"
  },
  // iRiver
  { "USB: iRiver iHP-120/140 MP3 Player; Cypress",
    "0x1006:0x3002",
    "", // 0x0100
    "",
    "-d usbcypress"
  },
  // Western Digital
  { "USB: WD My Passport (IDE); Cypress",
    "0x1058:0x0701",
    "", // 0x0240
    "",
    "-d usbcypress"
  },
  { "USB: Western Digital; ",
    "0x1058:0x....",
    "",
    "",
    "-d sat"
  },
  // Atech Flash Technology
  { "USB: ; Atech", // Enclosure from Kingston SSDNow notebook upgrade kit
    "0x11b0:0x6298",
    "", // 0x0108
    "",
    "-d sat"
  },
  // ADATA
  { "USB: ADATA; ",
    "0x125f:0xa(11|31|35|15)a", // 0xa11a: Classic CH11 1TB, 0xa31a: HV620 2TB (0x0100)
    "", // 0xa35a: HD650 2TB (0x6503), 0xa15a: HD710 1TB
    "",
    "-d sat"
  },
  { "USB: ADATA; Cypress",
    "0x125f:0xa9[34]a", // 0xa93a: SH93 (0x0150)
    "",
    "",
    "-d usbcypress"
  },
  // Initio
  { "USB: ; Initio",
    "0x13fd:0x(054|1(04|15))0", // 0x0540: Initio 316000
    "", // 0x1040 (0x0106): USB->SATA+PATA, Chieftec CEB-25I
    "", // 0x1150: Initio 6Y120L0, CoolerMaster XCraft RX-3HU
    "" // unsupported
  },
  { "USB: ; Initio",
    "0x13fd:0x16[45]0",
    "", // 0x1640: 0x0864, 0x1650: 0x0436
    "",
    "-d sat,12" // some SMART commands fail, see ticket #295
  },
  { "USB: ; Initio",
    "0x13fd:0x....",
    "",
    "",
    "-d sat"
  },
  // Super Top
  { "USB: Super Top generic enclosure; ",
    "0x14cd:0x6116",
    "", // 0x0150, older report suggests -d usbcypress
    "", // 0x0160 also reported as unsupported
    "-d sat"
  },
  // JMicron
  { "USB: ; JMicron JMS539", // USB2/3->SATA (old firmware)
    "0x152d:0x0539",
    "0x0100",      // 1.00, various devices support -d usbjmicron
    "",            // 1.00, SSI SI-1359RUS3 supports -d sat,
    ""             //       -d usbjmicron may disconnect drive (ticket #552)
  },
  { "USB: ; JMicron JMS539", // USB2/3->SATA (new firmware)
    "0x152d:0x0539",
    "0x020[56]|"   //  2.05, ZTC USB 3.0 enclosure (ticket #338)
    "0x28(01|03|12)", // 28.01, DATOptic U3eSATA (USB3.0 bridge with port multiplier)
    "",               // 28.03, Mediasonic ProBox HF2-SU3S2 Rev 2 (port multiplier, ticket #504)
    "-d sat"          // 28.12, Mediasonic ProBox H82-SU3S2 (port multiplier)
  },
  { "USB: ; JMicron ", // USB->SATA->4xSATA (port multiplier)
    "0x152d:0x0551",   // JMS539? (old firmware may use 0x152d:0x0539, ticket #552)
    "", // 0x0100
    "",
    "-d usbjmicron,x"
  },
  { "USB: ; JMicron",
    "0x152d:0x0561",
    "", // 0x0003, ODROID CloudShell 2
    "",
    "-d sat"
  },
  { "USB: ; JMicron JM562", // USB2/3+eSATA->2xSATA, USB2/3->3xSATA (RAID0/1)
    "0x152d:0x0562",
    "", // 0x0106, Fantec QB-X2US3R (ticket #966)
    "", // only ATA IDENTIFY works, SMART commands don't work
    "-d sat"
  },
  { "USB: ; JMicron", // USB2/3->2xSATA
    "0x152d:0x0565",
    "", // 0x9114, Akasa DuoDock X (ticket #607)
    "",
    "-d sat"
  },
  { "USB: ; JMicron JMS567", // USB2/3->SATA
    "0x152d:0x0567",
    "", // 0x0114
    "", // 0x0205, 2.05, Mediasonic ProBox HF2-SU3S2 Rev 3 (port multiplier, ticket #504)
    "-d sat"
  },
  { "USB: ; JMicron JMS578", // USB->SATA
    "0x152d:0x0578",
    "", // 0x0100
    "",
    "-d sat"
  },
  { "USB: ; JMicron",
    "0x152d:0x0579", // Intenso External
    "", // 0x0100
    "",
    "-d sat"
  },
  { "USB: OCZ THROTTLE OCZESATATHR8G; JMicron JMF601",
    "0x152d:0x0602",
    "",
    "",
    "" // unsupported
  },
  { "USB: ; JMicron JMS561", // USB2/3->2xSATA
    "0x152d:0x[19]561", // 0x1561(0x0106), Sabrent USB 3.0 Dual Bay SATA Dock
    "",  // 0x9561(0x0105), Orico 6629US3-C USB 3.0 Dual Bay SATA Dock
    "",
    "-d sat"
  },
  { "USB: ; JMicron JM20329", // USB->SATA
    "0x152d:0x2329",
    "", // 0x0100
    "",
    "-d usbjmicron"
  },
  { "USB: ; JMicron JM20336", // USB+SATA->SATA, USB->2xSATA
    "0x152d:0x2336",
    "", // 0x0100
    "",
    "-d usbjmicron,x"
  },
  { "USB: Generic JMicron adapter; JMicron",
    "0x152d:0x2337",
    "",
    "",
    "-d usbjmicron"
  },
  { "USB: ; JMicron JM20337/8", // USB->SATA+PATA, USB+SATA->PATA
    "0x152d:0x2338",
    "", // 0x0100
    "",
    "-d usbjmicron"
  },
  { "USB: ; JMicron JM20339", // USB->SATA
    "0x152d:0x2339",
    "", // 0x0100
    "",
    "-d usbjmicron,x"
  },
  { "USB: ; JMicron", // USB+SATA->SATA
    "0x152d:0x2351",  // e.g. Verbatim Portable Hard Drive 500Gb
    "", // 0x0100
    "",
    "-d sat"
  },
  { "USB: ; JMicron", // USB->SATA
    "0x152d:0x2352",
    "", // 0x0100
    "",
    "-d usbjmicron,x"
  },
  { "USB: ; JMicron", // USB->SATA
    "0x152d:0x2509",
    "", // 0x0100
    "",
    "-d usbjmicron,x"
  },
  { "USB: ; JMicron JMS566", // USB3->SATA
    "0x152d:0x2566", // e.g. Chieftec CEB-7035S
    "", // 0x0114
    "",
    "-d usbjmicron,x"
  },
  { "USB: ; JMicron JMS567", // USB3->SATA
    "0x152d:0x2567",
    "", // 0x0117, Chieftec CEB-7053S
    "",
    "-d sat"
  },
  { "USB: ; JMicron",
    "0x152d:0x2590",
    "", // 0x0x8105 (ticket #550)
    "",
    "-d sat"
  },
  { "USB: ; JMicron JMS567", // USB2/3->SATA
    "0x152d:0x3562",
    "", // 0x0310, StarTech S358BU33ERM (port multiplier, ticket #508)
    "",
    "-d sat"
  },
  { "USB: ; JMicron", // USB3->SATA
    "0x152d:0x3569",
    "", // 0x0203
    "",
    "-d sat"
  },
  { "USB: ; JMicron",
    "0x152d:0x578e",
    "", // 0x1402, Intenso Memory Center
    "",
    "-d sat"
  },
  { "USB: ; JMicron JMS561U", // USB3->2xSATA
    "0x152d:0x8561",
    "", // 0x0107
    "",
    "-d sat"
  },
  // ASMedia
  { "USB: ; ASMedia",
    "0x174c:0x....",
    "",
    "",
    "-d sat"
  },
  // LucidPort
  { "USB: ; LucidPORT USB300", // RaidSonic ICY BOX IB-110StU3-B, Sharkoon SATA QuickPort H3
    "0x1759:0x500[02]", // 0x5000: USB 2.0, 0x5002: USB 3.0
    "",
    "",
    "-d sat"
  },
  { "USB: ; LucidPort", // Fuj:tech SATA-USB3 dock
    "0x1759:0x5100",
    "", // 0x2580
    "",
    "-d sat"
  },
  // Verbatim
  { "USB: Verbatim Portable Hard Drive; Sunplus",
    "0x18a5:0x0214",
    "", // 0x0112
    "",
    "-d usbsunplus"
  },
  { "USB: Verbatim FW/USB160; Oxford OXUF934SSA-LQAG", // USB+IEEE1394->SATA
    "0x18a5:0x0215",
    "", // 0x0001
    "",
    "-d sat"
  },
  { "USB: Verbatim External Hard Drive 47519; Sunplus", // USB->SATA
    "0x18a5:0x0216",
    "",
    "",
    "-d usbsunplus"
  },
  { "USB: Verbatim Pocket Hard Drive; JMicron", // SAMSUNG SpinPoint N3U-3 (USB, 4KiB LLS)
    "0x18a5:0x0227",
    "",
    "",
    "-d usbjmicron" // "-d usbjmicron,x" does not work
  },
  { "USB: Verbatim External Hard Drive; JMicron", // 2TB
    "0x18a5:0x022a",
    "",
    "",
    "-d usbjmicron"
  },
  { "USB: Verbatim Store'n'Go; JMicron", // USB->SATA
    "0x18a5:0x022b",
    "", // 0x0100
    "",
    "-d usbjmicron"
  },
  { "USB: Verbatim Pocket Hard Drive; ", // 1TB USB 3.0
    "0x18a5:0x0237",
    "",
    "",
    "-d sat,12"
  },
  { "USB: Verbatim External Hard Drive; ", // 3TB USB 3.0
    "0x18a5:0x0400",
    "",
    "",
    "-d sat"
  },
  // Silicon Image
  { "USB: Vantec NST-400MX-SR; Silicon Image 5744",
    "0x1a4a:0x1670",
    "",
    "",
    "" // unsupported
  },
  // Corsair
  { "USB: Voyager GTX; ",
    "0x1b1c:0x1a0e",
    "",
    "",
    "-d sat"
  },
  // SunplusIT
  { "USB: ; SunplusIT",
    "0x1bcf:0x0c31",
    "",
    "",
    "-d usbsunplus"
  },
  // TrekStor
  { "USB: TrekStor DataStation; ", // DataStation maxi light (USB 3.0)
    "0x1e68:0x0050",
    "", // 0x0100
    "",
    "-d sat"
  },
  // Innostor
  { "USB: ; Innostor IS611", // USB3->SATA+PATA
    "0x1f75:0x0611", // SMART access via PATA does not work
    "",
    "",
    "-d sat"
  },
  { "USB: ; Innostor IS621", // USB3->SATA
    "0x1f75:0x0621", // Dynex 2.5" USB 3.0 Exclosure DX-HD302513
    "",
    "",
    "-d sat"
  },
  { "USB: ; Innostor IS888", // USB3->SATA
    "0x1f75:0x0888",
    "", // 0x0034, Sharkoon SATA QuickDeck Pro USB 3.0 (unsupported)
    "", // 0x0036, works with -d sat (ticket #827)
    "-d sat"
  },
  // VIA Labs
  { "USB: ; VIA VL701", // USB2/3->SATA
    "0x2109:0x0701", // Intenso 2,5" 1TB USB3
    "", // 0x0107
    "",
    "-d sat" // ATA output registers missing
  },
  { "USB: ; VIA VL711", // USB2/3->SATA
    "0x2109:0x0711",
    "", // 0x0114, Mediasonic ProBox K32-SU3 (ticket #594)
    "", // 0x0507, Intenso 2,5" Memory Case 2TB USB3
    "-d sat"
  },
  { "USB: ; VIA VL715", // USB2/3->SATA
    "0x2109:0x0715",
    "", // 0x0336
    "",
    "-d sat"
  },
  // 0x2537 (?)
  { "USB: ; ", // USB 3.0
    "0x2537:0x106[68]", // 0x1066: Orico 2599US3, 0x1068: Fantec ER-35U3
    "", // 0x0100
    "",
    "-d sat"
  },
  // Power Quotient International
  { "USB: PQI H560; ",
    "0x3538:0x0902",
    "", // 0x0000
    "",
    "-d sat"
  },
  // Power Quotient International
  { "USB: PQI bridge; ",
    "0x3538:0x0064",
    "",
    "",
    "-d usbsunplus"
  },
  // Sharkoon
  { "USB: Sharkoon QuickPort XT USB 3.0; ",
     "0x357d:0x7788",
     "",
     "",
     "-d sat"
  },
  // Hitachi/SimpleTech
  { "USB: Hitachi Touro Desk; JMicron", // 3TB
    "0x4971:0x1011",
    "",
    "",
    "-d usbjmicron"
  },
  { "USB: Hitachi Touro; ",
    "0x4971:0x101[45]", // 14=1TB, 15=2TB
    "", // 0x0000
    "",
    "-d sat" // ATA output registers missing
  },
  { "USB: Hitachi Touro Mobile; ", // 1TB
    "0x4971:0x102[034]",
    "", // 0x0100
    "",
    "-d sat"
  },
  { "USB: SimpleTech;", // USB 3.0 HDD BOX Agestar,  Rock External HDD 3,5" UASP
    "0x4971:0x8017",
    "",
    "",
    "-d sat"
  },
  { "USB: Hitachi/SimpleTech; JMicron", // 1TB
    "0x4971:0xce17",
    "",
    "",
    "-d usbjmicron,x"
  },
  // OnSpec
  { "USB: ; OnSpec", // USB->PATA
    "0x55aa:0x2b00",
    "", // 0x0100
    "",
    "" // unsupported
  },
  // 0x6795 (?)
  { "USB: Sharkoon 2-Bay RAID Box; ", // USB 3.0
    "0x6795:0x2756",
    "", // 0x0100
    "",
    "-d sat"
  },
  // JMicron II
  { "USB: ; JMicron JMS566",
    "0xa152:0xb566",
    "", // 0x0223
    "",
    "-d sat"
  },
  // 0xabcd (?)
  { "USB: ; ",
    "0xabcd:0x610[34]", // 0x6103: LogiLink AU0028A V1.0 USB 3.0 to IDE & SATA Adapter
      // 0x6104: LogiLink PCCloneEX Lite
    "",
    "",
    "-d sat"
  },
/*
}; // builtin_knowndrives[]
 */<|MERGE_RESOLUTION|>--- conflicted
+++ resolved
@@ -68,11 +68,7 @@
 /*
 const drive_settings builtin_knowndrives[] = {
  */
-<<<<<<< HEAD
-  { "$Id: drivedb.h 4778 2018-09-16 14:16:01Z chrfranke $",
-=======
-  { "$Id: drivedb.h 4802 2018-10-09 17:58:22Z chrfranke $",
->>>>>>> e4f0953e
+  { "$Id: drivedb.h 4803 2018-10-09 18:28:33Z chrfranke $",
     "-", "-",
     "This is a dummy entry to hold the SVN-Id of drivedb.h",
     ""
