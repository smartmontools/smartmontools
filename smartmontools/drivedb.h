--- conflicted
+++ resolved
@@ -75,11 +75,7 @@
 /*
 const drive_settings builtin_knowndrives[] = {
  */
-<<<<<<< HEAD
-  { "$Id: drivedb.h 3847 2013-08-12 19:25:48Z chrfranke $",
-=======
-  { "$Id: drivedb.h 3849 2013-08-16 21:46:10Z dlukes $",
->>>>>>> ddcd53f1
+  { "$Id: drivedb.h 3850 2013-08-17 17:55:06Z chrfranke $",
     "-", "-",
     "This is a dummy entry to hold the SVN-Id of drivedb.h",
     ""
