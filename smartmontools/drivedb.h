--- conflicted
+++ resolved
@@ -75,11 +75,7 @@
 /*
 const drive_settings builtin_knowndrives[] = {
  */
-<<<<<<< HEAD
-  { "$Id: drivedb.h 4548 2017-10-10 18:47:24Z chrfranke $",
-=======
-  { "$Id: drivedb.h 4563 2017-10-24 08:43:32Z samm2 $",
->>>>>>> 09658125
+  { "$Id: drivedb.h 4567 2017-10-24 21:33:26Z chrfranke $",
     "-", "-",
     "This is a dummy entry to hold the SVN-Id of drivedb.h",
     ""
@@ -576,7 +572,7 @@
     "-v 10,raw48,Not_In_Use "
   //"-v 12,raw48,Power_Cycle_Count "
     "-v 168,raw48,SATA_Phy_Error_Count "
-    "-v 170,raw24/raw24:z54z10,Bad_Blk_Ct_Erl/Lat " // Early bad block/Later bad block
+    "-v 170,hex48:z54z10,Bad_Blk_Ct_Erl/Lat " // Early bad block/Later bad block
     "-v 173,raw16(avg16),MaxAvgErase_Ct "
     "-v 175,raw48,Not_In_Use "
     "-v 183,raw48,Unknown_Attribute "
