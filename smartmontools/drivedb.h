--- conflicted
+++ resolved
@@ -68,11 +68,7 @@
 /*
 const drive_settings builtin_knowndrives[] = {
  */
-<<<<<<< HEAD
-  { "$Id: drivedb.h 4904 2019-03-31 14:21:08Z chrfranke $",
-=======
-  { "$Id: drivedb.h 4909 2019-04-22 15:13:40Z chrfranke $",
->>>>>>> 8cc47ee6
+  { "$Id: drivedb.h 4910 2019-04-22 15:32:33Z chrfranke $",
     "-", "-",
     "This is a dummy entry to hold the SVN-Id of drivedb.h",
     ""
