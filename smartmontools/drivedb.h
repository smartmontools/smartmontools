--- conflicted
+++ resolved
@@ -75,11 +75,7 @@
 /*
 const drive_settings builtin_knowndrives[] = {
  */
-<<<<<<< HEAD
-  { "$Id: drivedb.h 4613 2017-11-13 20:59:38Z chrfranke $",
-=======
-  { "$Id: drivedb.h 4627 2017-11-18 13:46:44Z samm2 $",
->>>>>>> 3e760c9a
+  { "$Id: drivedb.h 4635 2017-12-02 14:34:25Z chrfranke $",
     "-", "-",
     "This is a dummy entry to hold the SVN-Id of drivedb.h",
     ""
