/*
 * drivedb.h - smartmontools drive database file
 *
 * Home page of code is: http://smartmontools.sourceforge.net
 *
 * Copyright (C) 2003-11 Philip Williams, Bruce Allen
 * Copyright (C) 2008-14 Christian Franke <smartmontools-support@lists.sourceforge.net>
 *
 * This program is free software; you can redistribute it and/or modify
 * it under the terms of the GNU General Public License as published by
 * the Free Software Foundation; either version 2, or (at your option)
 * any later version.
 *
 * You should have received a copy of the GNU General Public License
 * (for example COPYING); If not, see <http://www.gnu.org/licenses/>.
 *
 */

/*
 * Structure used to store drive database entries:
 *
 * struct drive_settings {
 *   const char * modelfamily;
 *   const char * modelregexp;
 *   const char * firmwareregexp;
 *   const char * warningmsg;
 *   const char * presets;
 * };
 *
 * The elements are used in the following ways:
 *
 *  modelfamily     Informal string about the model family/series of a
 *                  device. Set to "" if no info (apart from device id)
 *                  known.  The entry is ignored if this string starts with
 *                  a dollar sign.  Must not start with "USB:", see below.
 *  modelregexp     POSIX extended regular expression to match the model of
 *                  a device.  This should never be "".
 *  firmwareregexp  POSIX extended regular expression to match a devices's
 *                  firmware.  This is optional and should be "" if it is not
 *                  to be used.  If it is nonempty then it will be used to
 *                  narrow the set of devices matched by modelregexp.
 *  warningmsg      A message that may be displayed for matching drives.  For
 *                  example, to inform the user that they may need to apply a
 *                  firmware patch.
 *  presets         String with vendor-specific attribute ('-v') and firmware
 *                  bug fix ('-F') options.  Same syntax as in smartctl command
 *                  line.  The user's own settings override these.
 *
 * The regular expressions for drive model and firmware must match the full
 * string.  The effect of "^FULLSTRING$" is identical to "FULLSTRING".
 * The form ".*SUBSTRING.*" can be used if substring match is desired.
 *
 * The table will be searched from the start to end or until the first match,
 * so the order in the table is important for distinct entries that could match
 * the same drive.
 *
 *
 * Format for USB ID entries:
 *
 *  modelfamily     String with format "USB: DEVICE; BRIDGE" where
 *                  DEVICE is the name of the device and BRIDGE is
 *                  the name of the USB bridge.  Both may be empty
 *                  if no info known.
 *  modelregexp     POSIX extended regular expression to match the USB
 *                  vendor:product ID in hex notation ("0x1234:0xabcd").
 *                  This should never be "".
 *  firmwareregexp  POSIX extended regular expression to match the USB
 *                  bcdDevice info.  Only compared during search if other
 *                  entries with same USB vendor:product ID exist.
 *  warningmsg      Not used yet.
 *  presets         String with one device type ('-d') option.
 *
 */

/*
const drive_settings builtin_knowndrives[] = {
 */
<<<<<<< HEAD
  { "$Id: drivedb.h 3909 2014-06-18 05:27:59Z chrfranke $",
=======
  { "$Id: drivedb.h 3913 2014-06-19 17:38:33Z chrfranke $",
>>>>>>> 5d1cefff
    "-", "-",
    "This is a dummy entry to hold the SVN-Id of drivedb.h",
    ""
  /* Default settings:
    "-v 1,raw48,Raw_Read_Error_Rate "
    "-v 2,raw48,Throughput_Performance "
    "-v 3,raw16(avg16),Spin_Up_Time "
    "-v 4,raw48,Start_Stop_Count "
    "-v 5,raw16(raw16),Reallocated_Sector_Ct "
    "-v 6,raw48,Read_Channel_Margin "
    "-v 7,raw48,Seek_Error_Rate "
    "-v 8,raw48,Seek_Time_Performance "
    "-v 9,raw24(raw8),Power_On_Hours " // smartmontools <= r3527: raw48
    "-v 10,raw48,Spin_Retry_Count "
    "-v 11,raw48,Calibration_Retry_Count "
    "-v 12,raw48,Power_Cycle_Count "
    "-v 13,raw48,Read_Soft_Error_Rate "
    //  14-174 Unknown_Attribute
    "-v 175,raw48,Program_Fail_Count_Chip "
    "-v 176,raw48,Erase_Fail_Count_Chip "
    "-v 177,raw48,Wear_Leveling_Count "
    "-v 178,raw48,Used_Rsvd_Blk_Cnt_Chip "
    "-v 179,raw48,Used_Rsvd_Blk_Cnt_Tot "
    "-v 180,raw48,Unused_Rsvd_Blk_Cnt_Tot "
    "-v 181,raw48,Program_Fail_Cnt_Total "
    "-v 182,raw48,Erase_Fail_Count_Total "
    "-v 183,raw48,Runtime_Bad_Block "
    "-v 184,raw48,End-to-End_Error "
    //  185-186 Unknown_Attribute
    "-v 187,raw48,Reported_Uncorrect "
    "-v 188,raw48,Command_Timeout "
    "-v 189,raw48,High_Fly_Writes "
    "-v 190,tempminmax,Airflow_Temperature_Cel "
    "-v 191,raw48,G-Sense_Error_Rate "
    "-v 192,raw48,Power-Off_Retract_Count "
    "-v 193,raw48,Load_Cycle_Count "
    "-v 194,tempminmax,Temperature_Celsius "
    "-v 195,raw48,Hardware_ECC_Recovered "
    "-v 196,raw16(raw16),Reallocated_Event_Count "
    "-v 197,raw48,Current_Pending_Sector "
    "-v 198,raw48,Offline_Uncorrectable "
    "-v 199,raw48,UDMA_CRC_Error_Count "
    "-v 200,raw48,Multi_Zone_Error_Rate "
    "-v 201,raw48,Soft_Read_Error_Rate "
    "-v 202,raw48,Data_Address_Mark_Errs "
    "-v 203,raw48,Run_Out_Cancel "
    "-v 204,raw48,Soft_ECC_Correction "
    "-v 205,raw48,Thermal_Asperity_Rate "
    "-v 206,raw48,Flying_Height "
    "-v 207,raw48,Spin_High_Current "
    "-v 208,raw48,Spin_Buzz "
    "-v 209,raw48,Offline_Seek_Performnce "
    //  210-219 Unknown_Attribute
    "-v 220,raw48,Disk_Shift "
    "-v 221,raw48,G-Sense_Error_Rate "
    "-v 222,raw48,Loaded_Hours "
    "-v 223,raw48,Load_Retry_Count "
    "-v 224,raw48,Load_Friction "
    "-v 225,raw48,Load_Cycle_Count "
    "-v 226,raw48,Load-in_Time "
    "-v 227,raw48,Torq-amp_Count "
    "-v 228,raw48,Power-off_Retract_Count "
    //  229 Unknown_Attribute
    "-v 230,raw48,Head_Amplitude "
    "-v 231,raw48,Temperature_Celsius "
    "-v 232,raw48,Available_Reservd_Space "
    "-v 233,raw48,Media_Wearout_Indicator "
    //  234-239 Unknown_Attribute
    "-v 240,raw48,Head_Flying_Hours "
    "-v 241,raw48,Total_LBAs_Written "
    "-v 242,raw48,Total_LBAs_Read "
    //  243-249 Unknown_Attribute
    "-v 250,raw48,Read_Error_Retry_Rate "
    //  251-253 Unknown_Attribute
    "-v 254,raw48,Free_Fall_Sensor "
  */
  },
  { "Apple SSD SM128", // Samsung?
    "APPLE SSD SM128",
    "", "", ""
  },
  { "Apacer SDM4",
    "2GB SATA Flash Drive", // tested with APSDM002G15AN-CT/SFDDA01C and SFI2101D
    "SF(DDA01C|I2101D)", "",
    "-v 160,raw48,Initial_Bad_Block_Count "
    "-v 161,raw48,Bad_Block_Count "
    "-v 162,raw48,Spare_Block_Count "
    "-v 163,raw48,Max_Erase_Count "
    "-v 164,raw48,Min_Erase_Count " // could be wrong
    "-v 165,raw48,Average_Erase_Count " // could be wrong
  },
  { "Asus-Phison SSD",
    "ASUS-PHISON SSD",
    "", "", ""
  },
  { "Crucial/Micron RealSSD C300/M500", // Marvell 88SS91xx
    "C300-CTFDDA[AC](064|128|256)MAG|" // Marvell 88SS9174 BJP2, tested with C300-CTFDDAC128MAG/0002,
      // C300-CTFDDAC064MAG/0006
    "Crucial_CT(120|240|480)M500SSD[13]", // Marvell 88SS9187 BLD2, tested with Crucial_CT120M500SSD3/MU02,
      // Crucial_CT120M500SSD1/MU02, Crucial_CT240M500SSD1/MU03
    "", "",
  //"-v 1,raw48,Raw_Read_Error_Rate "
  //"-v 5,raw16(raw16),Reallocated_Sector_Ct "
  //"-v 9,raw24(raw8),Power_On_Hours "
  //"-v 12,raw48,Power_Cycle_Count "
    "-v 170,raw48,Grown_Failing_Block_Ct "
    "-v 171,raw48,Program_Fail_Count "
    "-v 172,raw48,Erase_Fail_Count "
    "-v 173,raw48,Wear_Leveling_Count "
    "-v 174,raw48,Unexpect_Power_Loss_Ct "
    "-v 181,raw16,Non4k_Aligned_Access "
    "-v 183,raw48,SATA_Iface_Downshift "
  //"-v 184,raw48,End-to-End_Error "
  //"-v 187,raw48,Reported_Uncorrect "
  //"-v 188,raw48,Command_Timeout "
    "-v 189,raw48,Factory_Bad_Block_Ct "
  //"-v 194,tempminmax,Temperature_Celsius "
  //"-v 195,raw48,Hardware_ECC_Recovered "
  //"-v 196,raw16(raw16),Reallocated_Event_Count "
  //"-v 197,raw48,Current_Pending_Sector "
  //"-v 198,raw48,Offline_Uncorrectable "
  //"-v 199,raw48,UDMA_CRC_Error_Count "
    "-v 202,raw48,Perc_Rated_Life_Used "
    "-v 206,raw48,Write_Error_Rate"
  },
  { "Crucial/Micron RealSSD m4/C400/P400", // Marvell 9176, fixed firmware
    "C400-MTFDDA[ACK](064|128|256|512)MAM|"
    "M4-CT(064|128|256|512)M4SSD[123]|" // tested with M4-CT512M4SSD2/0309
    "MTFDDAK(064|128|256|512|050|100|200|400)MA[RN]-1[JKS]1AA.*", // tested with
                                             // MTFDDAK256MAR-1K1AA/MA52
    "030[9-Z]|03[1-Z].|0[4-Z]..|[1-Z]....*", // >= "0309"
    "",
  //"-v 1,raw48,Raw_Read_Error_Rate "
  //"-v 5,raw16(raw16),Reallocated_Sector_Ct "
  //"-v 9,raw24(raw8),Power_On_Hours "
  //"-v 12,raw48,Power_Cycle_Count "
    "-v 170,raw48,Grown_Failing_Block_Ct "
    "-v 171,raw48,Program_Fail_Count "
    "-v 172,raw48,Erase_Fail_Count "
    "-v 173,raw48,Wear_Leveling_Count "
    "-v 174,raw48,Unexpect_Power_Loss_Ct "
    "-v 181,raw16,Non4k_Aligned_Access "
    "-v 183,raw48,SATA_Iface_Downshift "
  //"-v 184,raw48,End-to-End_Error "
  //"-v 187,raw48,Reported_Uncorrect "
  //"-v 188,raw48,Command_Timeout "
    "-v 189,raw48,Factory_Bad_Block_Ct "
  //"-v 194,tempminmax,Temperature_Celsius "
  //"-v 195,raw48,Hardware_ECC_Recovered "
  //"-v 196,raw16(raw16),Reallocated_Event_Count "
  //"-v 197,raw48,Current_Pending_Sector "
  //"-v 198,raw48,Offline_Uncorrectable "
  //"-v 199,raw48,UDMA_CRC_Error_Count "
    "-v 202,raw48,Perc_Rated_Life_Used "
    "-v 206,raw48,Write_Error_Rate"
  },
  { "Crucial/Micron RealSSD m4/C400", // Marvell 9176, buggy or unknown firmware
    "C400-MTFDDA[ACK](064|128|256|512)MAM|" // tested with C400-MTFDDAC256MAM/0002
    "M4-CT(064|128|256|512)M4SSD[123]", // tested with M4-CT064M4SSD2/0002,
      // M4-CT064M4SSD2/0009, M4-CT256M4SSD3/000F
    "",
    "This drive may hang after 5184 hours of power-on time:\n"
    "http://www.tomshardware.com/news/Crucial-m4-Firmware-BSOD,14544.html\n"
    "See the following web pages for firmware updates:\n"
    "http://www.crucial.com/support/firmware.aspx\n"
    "http://www.micron.com/products/solid-state-storage/client-ssd#software",
    "-v 170,raw48,Grown_Failing_Block_Ct "
    "-v 171,raw48,Program_Fail_Count "
    "-v 172,raw48,Erase_Fail_Count "
    "-v 173,raw48,Wear_Leveling_Count "
    "-v 174,raw48,Unexpect_Power_Loss_Ct "
    "-v 181,raw16,Non4k_Aligned_Access "
    "-v 183,raw48,SATA_Iface_Downshift "
    "-v 189,raw48,Factory_Bad_Block_Ct "
    "-v 202,raw48,Perc_Rated_Life_Used "
    "-v 206,raw48,Write_Error_Rate"
  },
  { "SandForce Driven SSDs",
    "SandForce 1st Ed\\.|" // Demo Drive, tested with firmware 320A13F0
    "ADATA SSD S(396|510|599) .?..GB|" // tested with ADATA SSD S510 60GB/320ABBF0,
      // ADATA SSD S599 256GB/3.1.0, 64GB/3.4.6
    "ADATA SP[389]00|" // tested with ADATA SP300/5.0.2d, SP800/5.0.6c,
      // ADATA SP900/5.0.6 (Premier Pro, SF-2281)
    "ADATA SSD SP900 (64|128|256)GB-DL2|" // tested with ADATA SSD SP900 256GB-DL2/5.0.6
    "Corsair CSSD-F(40|60|80|115|120|160|240)GBP?2.*|" // Corsair Force, tested with
      // Corsair CSSD-F40GB2/1.1, Corsair CSSD-F115GB2-A/2.1a
    "Corsair Force (SSD|3 SSD|GS|GT)|" // SF-2281, tested with
      // Corsair Force SSD/5.05, 3 SSD/1.3.2, GT/1.3.3, GS/5.03
    "FM-25S2S-(60|120|240)GBP2|" // G.SKILL Phoenix Pro, SF-1200, tested with
      // FM-25S2S-240GBP2/4.2
    "FTM(06|12|24|48)CT25H|" // Supertalent TeraDrive CT, tested with
      // FTM24CT25H/STTMP2P1
    "KINGSTON SE50S3(100|240|480)G|" // tested with SE50S3100G/KE1ABBF0
    "KINGSTON SH10[03]S3(90|120|240|480)G|" // HyperX (3K), SF-2281, tested with
      // SH100S3240G/320ABBF0, SH103S3120G/505ABBF0
    "KINGSTON SKC(300S37A|380S3)(60|120|240|480)G|" // SF-2281, tested with SKC300S37A120G/KC4ABBF0,
      // SKC380S3120G/507ABBF0
    "KINGSTON SVP200S3(7A)?(60|90|120|240|480)G|" // V+ 200, SF-2281, tested with
      // SVP200S37A480G/502ABBF0, SVP200S390G/332ABBF0
    "KINGSTON SMS200S3(30|60|120)G|" // mSATA, SF-2241, tested with SMS200S3120G/KC3ABBF0
    "KINGSTON SMS450S3(32|64|128)G|" // mSATA, SF-2281, tested with SMS450S3128G/503ABBF0
    "KINGSTON (SV300|SKC100|SE100)S3.*G|" // other SF-2281
    "MKNSSDCR(45|60|90|120|180|240|480)GB(-DX)?|" // Mushkin Chronos (deluxe), SF-2281,
      // tested with MKNSSDCR120GB
    "Mushkin MKNSSDCL(40|60|80|90|115|120|180|240|480)GB-DX2?|" // Mushkin Callisto deluxe,
      // SF-1200/1222, Mushkin MKNSSDCL60GB-DX/361A13F0
    "OCZ[ -](AGILITY2([ -]EX)?|COLOSSUS2|ONYX2|VERTEX(2|-LE))( [123]\\..*)?|" // SF-1200,
      // tested with OCZ-VERTEX2/1.11, OCZ-VERTEX2 3.5/1.11
    "OCZ-NOCTI|" // mSATA, SF-2100, tested with OCZ-NOCTI/2.15
    "OCZ-REVODRIVE3?( X2)?|" // PCIe, SF-1200/2281, tested with
      // OCZ-REVODRIVE( X2)?/1.20, OCZ-REVODRIVE3 X2/2.11
    "OCZ[ -](VELO|VERTEX2[ -](EX|PRO))( [123]\\..*)?|" // SF-1500, tested with
      // OCZ VERTEX2-PRO/1.10 (Bogus thresholds for attribute 232 and 235)
    "D2[CR]STK251...-....|" // OCZ Deneva 2 C/R, SF-22xx/25xx,
      // tested with D2CSTK251M11-0240/2.08, D2CSTK251A10-0240/2.15
    "OCZ-(AGILITY3|SOLID3|VERTEX3( MI)?)|"  // SF-2200, tested with OCZ-VERTEX3/2.02,
      // OCZ-AGILITY3/2.11, OCZ-SOLID3/2.15, OCZ-VERTEX3 MI/2.15
    "OCZ Z-DRIVE R4 [CR]M8[48]|" // PCIe, SF-2282/2582, tested with OCZ Z-DRIVE R4 CM84/2.13
      // (Bogus attributes under Linux)
    "TALOS2|" // OCZ Talos 2 C/R, SAS (works with -d sat), 2*SF-2282, tested with TALOS2/3.20E
    "(APOC|DENC|DENEVA|FTNC|GFGC|MANG|MMOC|NIMC|TMSC).*|" // other OCZ SF-1200,
      // tested with DENCSTE251M11-0120/1.33, DENEVA PCI-E/1.33
    "(DENR|DRSAK|EC188|NIMR|PSIR|TRSAK).*|" // other OCZ SF-1500
    "OWC Mercury Electra [36]G SSD|" // tested with
      // OWC Mercury Electra 6G SSD/502ABBF0
    "OWC Mercury Extreme Pro (RE )?SSD|" // tested with
      // OWC Mercury Extreme Pro SSD/360A13F0
    "OWC Mercury EXTREME Pro 6G SSD|" // tested with
      // OWC Mercury EXTREME Pro 6G SSD/507ABBF0
    "Patriot Pyro|" // tested with Patriot Pyro/332ABBF0
    "SanDisk SDSSDX(60|120|240|480)GG25|" // SanDisk Extreme, SF-2281, tested with
      // SDSSDX240GG25/R201
    "SuperSSpeed S301 [0-9]*GB|" // SF-2281, tested with SuperSSpeed S301 128GB/503
    "SG9XCS2D(0?50|100|200|400)GESLT|" // Smart Storage Systems XceedIOPS2, tested with
      // SG9XCS2D200GESLT/SA03L370
    "(TX32|TX31C1|VN0.?..GCNMK).*|" // Smart Storage Systems XceedSTOR
    "(TX22D1|TX21B1).*|" // Smart Storage Systems XceedIOPS2
    "TX52D1.*|" // Smart Storage Systems Xcel-200
    "TS(64|128|256|512)GSSD320|" // Transcend SSD320, SF-2281, tested with TS128GSSD320
    "UGB(88P|99S)GC...H[BF].|" // Unigen, tested with
      // UGB88PGC100HF2/MP Rev2, UGB99SGC100HB3/RC Rev3
    "VisionTek GoDrive (60|120|240|480)GB", // tested with VisionTek GoDrive 480GB/506ABBF0
    "", "",
    "-v 1,raw24/raw32,Raw_Read_Error_Rate "
    "-v 5,raw48,Retired_Block_Count "
    "-v 9,msec24hour32,Power_On_Hours_and_Msec "
  //"-v 12,raw48,Power_Cycle_Count "
    "-v 13,raw24/raw32,Soft_Read_Error_Rate "
    "-v 100,raw48,Gigabytes_Erased "
    "-v 170,raw48,Reserve_Block_Count "
    "-v 171,raw48,Program_Fail_Count "
    "-v 172,raw48,Erase_Fail_Count "
    "-v 174,raw48,Unexpect_Power_Loss_Ct "
    "-v 177,raw48,Wear_Range_Delta "
    "-v 181,raw48,Program_Fail_Count "
    "-v 182,raw48,Erase_Fail_Count "
    "-v 184,raw48,IO_Error_Detect_Code_Ct "
  //"-v 187,raw48,Reported_Uncorrect "
    "-v 189,tempminmax,Airflow_Temperature_Cel "
  //"-v 194,tempminmax,Temperature_Celsius "
    "-v 195,raw24/raw32,ECC_Uncorr_Error_Count "
  //"-v 196,raw16(raw16),Reallocated_Event_Count "
    "-v 198,raw24/raw32:210zr54,Uncorrectable_Sector_Ct " // KINGSTON SE100S3100G/510ABBF0
    "-v 199,raw48,SATA_CRC_Error_Count "
    "-v 201,raw24/raw32,Unc_Soft_Read_Err_Rate "
    "-v 204,raw24/raw32,Soft_ECC_Correct_Rate "
    "-v 230,raw48,Life_Curve_Status "
    "-v 231,raw48,SSD_Life_Left "
  //"-v 232,raw48,Available_Reservd_Space "
    "-v 233,raw48,SandForce_Internal "
    "-v 234,raw48,SandForce_Internal "
    "-v 235,raw48,SuperCap_Health "
    "-v 241,raw48,Lifetime_Writes_GiB "
    "-v 242,raw48,Lifetime_Reads_GiB"
  },
  { "Indilinx Barefoot based SSDs",
    "Corsair CSSD-V(32|60|64|128|256)GB2|" // Corsair Nova, tested with Corsair CSSD-V32GB2/2.2
    "CRUCIAL_CT(64|128|256)M225|" // tested with CRUCIAL_CT64M225/1571
    "G.SKILL FALCON (64|128|256)GB SSD|" // tested with G.SKILL FALCON 128GB SSD/2030
    "OCZ[ -](AGILITY|ONYX|VERTEX( 1199|-TURBO)?)|" // tested with
      // OCZ-ONYX/1.6, OCZ-VERTEX 1199/00.P97, OCZ-VERTEX/1.30, OCZ VERTEX-TURBO/1.5
    "Patriot[ -]Torqx.*|"
    "RENICE Z2|" // tested with RENICE Z2/2030
    "STT_FT[MD](28|32|56|64)GX25H|" // Super Talent Ultradrive GX, tested with STT_FTM64GX25H/1916
    "TS(18|25)M(64|128)MLC(16|32|64|128|256|512)GSSD|" // ASAX Leopard Hunt II, tested with TS25M64MLC64GSSD/0.1
    "FM-25S2I-(64|128)GBFII|" // G.Skill FALCON II, tested with FM-25S2I-64GBFII
    "TS(60|120)GSSD25D-M", // Transcend Ultra SSD (SATA II), see also Ticket #80
    "", "",
    "-v 1,raw64 " // Raw_Read_Error_Rate
    "-v 9,raw64 " // Power_On_Hours
    "-v 12,raw64 " // Power_Cycle_Count
    "-v 184,raw64,Initial_Bad_Block_Count "
    "-v 195,raw64,Program_Failure_Blk_Ct "
    "-v 196,raw64,Erase_Failure_Blk_Ct "
    "-v 197,raw64,Read_Failure_Blk_Ct "
    "-v 198,raw64,Read_Sectors_Tot_Ct "
    "-v 199,raw64,Write_Sectors_Tot_Ct "
    "-v 200,raw64,Read_Commands_Tot_Ct "
    "-v 201,raw64,Write_Commands_Tot_Ct "
    "-v 202,raw64,Error_Bits_Flash_Tot_Ct "
    "-v 203,raw64,Corr_Read_Errors_Tot_Ct "
    "-v 204,raw64,Bad_Block_Full_Flag "
    "-v 205,raw64,Max_PE_Count_Spec "
    "-v 206,raw64,Min_Erase_Count "
    "-v 207,raw64,Max_Erase_Count "
    "-v 208,raw64,Average_Erase_Count "
    "-v 209,raw64,Remaining_Lifetime_Perc "
    "-v 210,raw64,Indilinx_Internal "
    "-v 211,raw64,SATA_Error_Ct_CRC "
    "-v 212,raw64,SATA_Error_Ct_Handshake "
    "-v 213,raw64,Indilinx_Internal"
  },
  { "Indilinx Barefoot_2/Everest/Martini based SSDs",
    "OCZ VERTEX[ -]PLUS|" // tested with OCZ VERTEX-PLUS/3.55, OCZ VERTEX PLUS/3.55
    "OCZ-VERTEX PLUS R2|" // Barefoot 2, tested with OCZ-VERTEX PLUS R2/1.2
    "OCZ-PETROL|" // Everest 1, tested with OCZ-PETROL/3.12
    "OCZ-AGILITY4|" // Everest 2, tested with OCZ-AGILITY4/1.5.2
    "OCZ-VERTEX4", // Everest 2, tested with OCZ-VERTEX4/1.5
    "", "", ""
  //"-v 1,raw48,Raw_Read_Error_Rate "
  //"-v 3,raw16(avg16),Spin_Up_Time "
  //"-v 4,raw48,Start_Stop_Count "
  //"-v 5,raw16(raw16),Reallocated_Sector_Ct "
  //"-v 9,raw24(raw8),Power_On_Hours "
  //"-v 12,raw48,Power_Cycle_Count "
    "-v 232,raw48,Lifetime_Writes " // LBA?
  //"-v 233,raw48,Media_Wearout_Indicator"
  },
  { "Indilinx Barefoot 3 based SSDs",
    "OCZ-VECTOR|" // tested with OCZ-VECTOR/1.03
    "OCZ-VERTEX450", // tested with OCZ-VERTEX450/1.0 (Barefoot 3 M10)
    "", "", ""
    "-v 5,raw48,Runtime_Bad_Block "
  //"-v 9,raw24(raw8),Power_On_Hours "
  //"-v 12,raw48,Power_Cycle_Count "
    "-v 171,raw48,Avail_OP_Block_Count "
    "-v 174,raw48,Pwr_Cycle_Ct_Unplanned "
    "-v 187,raw48,Total_Unc_NAND_Reads "
    "-v 195,raw48,Total_Prog_Failures "
    "-v 196,raw48,Total_Erase_Failures "
    "-v 197,raw48,Total_Unc_Read_Failures "
    "-v 198,raw48,Host_Reads_GiB "
    "-v 199,raw48,Host_Writes_GiB "
    "-v 208,raw48,Average_Erase_Count "
    "-v 210,raw48,SATA_CRC_Error_Count "
    "-v 233,raw48,Remaining_Lifetime_Perc "
    "-v 241,raw48,Host_Writes_GiB " // M10
    "-v 242,raw48,Host_Reads_GiB "  // M10
    "-v 249,raw48,Total_NAND_Prog_Ct_GiB"
  },
  { "OCZ Intrepid 3000 SSDs", // tested with OCZ INTREPID 3600/1.4.3.6, 3800/1.4.3.0
    "OCZ INTREPID 3[68]00",
    "", "", ""
    "-v 5,raw48,Runtime_Bad_Block "
  //"-v 9,raw24(raw8),Power_On_Hours "
  //"-v 12,raw48,Power_Cycle_Count "
    "-v 100,raw48,Total_Blocks_Erased "
    "-v 171,raw48,Avail_OP_Block_Count "
    "-v 174,raw48,Pwr_Cycle_Ct_Unplanned "
    "-v 184,raw48,Factory_Bad_Block_Count "
    "-v 187,raw48,Total_Unc_NAND_Reads "
    "-v 190,tempminmax,Temperature_Celsius "
    "-v 195,raw48,Total_Prog_Failures "
    "-v 196,raw48,Total_Erase_Failures "
    "-v 197,raw48,Total_Unc_Read_Failures "
    "-v 198,raw48,Host_Reads_GiB "
    "-v 199,raw48,Host_Writes_GiB "
    "-v 202,raw48,Total_Read_Bits_Corr_Ct "
    "-v 205,raw48,Max_Rated_PE_Count "
    "-v 206,raw48,Min_Erase_Count "
    "-v 207,raw48,Max_Erase_Count "
    "-v 208,raw48,Average_Erase_Count "
    "-v 210,raw48,SATA_CRC_Error_Count "
    "-v 211,raw48,SATA_UNC_Count "
    "-v 212,raw48,NAND_Reads_with_Retry "
    "-v 213,raw48,Simple_Rd_Rtry_Attempts "
    "-v 214,raw48,Adaptv_Rd_Rtry_Attempts "
    "-v 221,raw48,Int_Data_Path_Prot_Unc "
    "-v 222,raw48,RAID_Recovery_Count "
    "-v 230,raw48,SuperCap_Charge_Status " // 0=not charged, 1=fully charged, 2=unknown
    "-v 233,raw48,Remaining_Lifetime_Perc "
    "-v 249,raw48,Total_NAND_Prog_Ct_GiB "
    "-v 251,raw48,Total_NAND_Read_Ct_GiB"
  },
  { "InnoDisk InnoLite SATADOM D150QV-L SSDs", // tested with InnoLite SATADOM D150QV-L/120319
    "InnoLite SATADOM D150QV-L",
    "", "",
  //"-v 1,raw48,Raw_Read_Error_Rate "
  //"-v 2,raw48,Throughput_Performance "
  //"-v 3,raw16(avg16),Spin_Up_Time "
  //"-v 5,raw16(raw16),Reallocated_Sector_Ct "
  //"-v 7,raw48,Seek_Error_Rate " // from InnoDisk iSMART Linux tool, useless for SSD
  //"-v 8,raw48,Seek_Time_Performance "
  //"-v 9,raw24(raw8),Power_On_Hours "
  //"-v 10,raw48,Spin_Retry_Count "
  //"-v 12,raw48,Power_Cycle_Count "
    "-v 168,raw48,SATA_PHY_Error_Count "
    "-v 170,raw48,Bad_Block_Count "
    "-v 173,raw48,Erase_Count "
    "-v 175,raw48,Bad_Cluster_Table_Count "
    "-v 192,raw48,Unexpect_Power_Loss_Ct "
  //"-v 194,tempminmax,Temperature_Celsius "
  //"-v 197,raw48,Current_Pending_Sector "
    "-v 229,hex48,Flash_ID "
    "-v 235,raw48,Later_Bad_Block "
    "-v 236,raw48,Unstable_Power_Count "
    "-v 240,raw48,Write_Head"
  },
  { "Intel X25-E SSDs",
    "SSDSA2SH(032|064)G1.* INTEL",  // G1 = first generation
    "", "",
  //"-v 3,raw16(avg16),Spin_Up_Time "
  //"-v 4,raw48,Start_Stop_Count "
  //"-v 5,raw16(raw16),Reallocated_Sector_Ct "
  //"-v 9,raw24(raw8),Power_On_Hours "
  //"-v 12,raw48,Power_Cycle_Count "
    "-v 192,raw48,Unsafe_Shutdown_Count "
    "-v 225,raw48,Host_Writes_32MiB "
    "-v 226,raw48,Intel_Internal "
    "-v 227,raw48,Intel_Internal "
    "-v 228,raw48,Intel_Internal "
  //"-v 232,raw48,Available_Reservd_Space "
  //"-v 233,raw48,Media_Wearout_Indicator"
  },
  { "Intel X18-M/X25-M G1 SSDs",
    "INTEL SSDSA[12]MH(080|160)G1.*",  // G1 = first generation, 50nm
    "", "",
  //"-v 3,raw16(avg16),Spin_Up_Time "
  //"-v 4,raw48,Start_Stop_Count "
  //"-v 5,raw16(raw16),Reallocated_Sector_Ct "
  //"-v 9,raw24(raw8),Power_On_Hours "
  //"-v 12,raw48,Power_Cycle_Count "
    "-v 192,raw48,Unsafe_Shutdown_Count "
    "-v 225,raw48,Host_Writes_32MiB "
    "-v 226,raw48,Intel_Internal "
    "-v 227,raw48,Intel_Internal "
    "-v 228,raw48,Intel_Internal "
  //"-v 232,raw48,Available_Reservd_Space "
  //"-v 233,raw48,Media_Wearout_Indicator"
  },
  { "Intel X18-M/X25-M/X25-V G2 SSDs", // fixed firmware
      // tested with INTEL SSDSA2M(080|160)G2GC/2CV102J8 (X25-M)
    "INTEL SSDSA[12]M(040|080|120|160)G2.*",  // G2 = second generation, 34nm
    "2CV102(J[89A-Z]|[K-Z].)", // >= "2CV102J8"
    "",
  //"-v 3,raw16(avg16),Spin_Up_Time "
  //"-v 4,raw48,Start_Stop_Count "
  //"-v 5,raw16(raw16),Reallocated_Sector_Ct "
  //"-v 9,raw24(raw8),Power_On_Hours "
  //"-v 12,raw48,Power_Cycle_Count "
  //"-v 184,raw48,End-to-End_Error " // G2 only
    "-v 192,raw48,Unsafe_Shutdown_Count "
    "-v 225,raw48,Host_Writes_32MiB "
    "-v 226,raw48,Workld_Media_Wear_Indic " // Timed Workload Media Wear Indicator (percent*1024)
    "-v 227,raw48,Workld_Host_Reads_Perc "  // Timed Workload Host Reads Percentage
    "-v 228,raw48,Workload_Minutes " // 226,227,228 can be reset by 'smartctl -t vendor,0x40'
  //"-v 232,raw48,Available_Reservd_Space "
  //"-v 233,raw48,Media_Wearout_Indicator"
  },
  { "Intel X18-M/X25-M/X25-V G2 SSDs", // buggy or unknown firmware
      // tested with INTEL SSDSA2M040G2GC/2CV102HD (X25-V)
    "INTEL SSDSA[12]M(040|080|120|160)G2.*",
    "",
    "This drive may require a firmware update to\n"
    "fix possible drive hangs when reading SMART self-test log:\n"
    "http://downloadcenter.intel.com/Detail_Desc.aspx?DwnldID=18363",
    "-v 192,raw48,Unsafe_Shutdown_Count "
    "-v 225,raw48,Host_Writes_32MiB "
    "-v 226,raw48,Workld_Media_Wear_Indic "
    "-v 227,raw48,Workld_Host_Reads_Perc "
    "-v 228,raw48,Workload_Minutes"
  },
  { "Intel 313 Series SSDs", // tested with INTEL SSDSA2VP020G3/9CV10379
    "INTEL SSDSA2VP(020|024)G3",
    "", "",
  //"-v 3,raw16(avg16),Spin_Up_Time "
  //"-v 4,raw48,Start_Stop_Count "
  //"-v 5,raw16(raw16),Reallocated_Sector_Ct "
  //"-v 9,raw24(raw8),Power_On_Hours "
  //"-v 12,raw48,Power_Cycle_Count "
    "-v 170,raw48,Reserve_Block_Count "
    "-v 171,raw48,Program_Fail_Count "
    "-v 172,raw48,Erase_Fail_Count "
    "-v 183,raw48,SATA_Downshift_Count "
  //"-v 184,raw48,End-to-End_Error "
  //"-v 187,raw48,Reported_Uncorrect "
    "-v 192,raw48,Unsafe_Shutdown_Count "
    "-v 225,raw48,Host_Writes_32MiB "
    "-v 226,raw48,Workld_Media_Wear_Indic " // Timed Workload Media Wear Indicator (percent*1024)
    "-v 227,raw48,Workld_Host_Reads_Perc "  // Timed Workload Host Reads Percentage
    "-v 228,raw48,Workload_Minutes " // 226,227,228 can be reset by 'smartctl -t vendor,0x40'
  //"-v 232,raw48,Available_Reservd_Space "
  //"-v 233,raw48,Media_Wearout_Indicator "
    "-v 241,raw48,Host_Writes_32MiB "
    "-v 242,raw48,Host_Reads_32MiB"
  },
  { "Intel 320 Series SSDs", // tested with INTEL SSDSA2CT040G3/4PC10362,
      // INTEL SSDSA2CW160G3/4PC10362, INTEL SSDSA2BT040G3/4PC10362, INTEL SSDSA2BW120G3A/4PC10362,
      // INTEL SSDSA2BW300G3D/4PC10362
    "INTEL SSDSA[12][BC][WT](040|080|120|160|300|600)G3[AD]?",
    "", "",
  //"-v 3,raw16(avg16),Spin_Up_Time "
  //"-v 4,raw48,Start_Stop_Count "
  //"-v 5,raw16(raw16),Reallocated_Sector_Ct "
  //"-v 9,raw24(raw8),Power_On_Hours "
  //"-v 12,raw48,Power_Cycle_Count "
    "-v 170,raw48,Reserve_Block_Count "
    "-v 171,raw48,Program_Fail_Count "
    "-v 172,raw48,Erase_Fail_Count "
    "-v 183,raw48,SATA_Downshift_Count " // FW >= 4Px10362
  //"-v 184,raw48,End-to-End_Error "
  //"-v 187,raw48,Reported_Uncorrect "
    "-v 199,raw48,CRC_Error_Count "      // FW >= 4Px10362
    "-v 192,raw48,Unsafe_Shutdown_Count "
    "-v 225,raw48,Host_Writes_32MiB "
    "-v 226,raw48,Workld_Media_Wear_Indic " // Timed Workload Media Wear Indicator (percent*1024)
    "-v 227,raw48,Workld_Host_Reads_Perc "  // Timed Workload Host Reads Percentage
    "-v 228,raw48,Workload_Minutes " // 226,227,228 can be reset by 'smartctl -t vendor,0x40'
  //"-v 232,raw48,Available_Reservd_Space "
  //"-v 233,raw48,Media_Wearout_Indicator "
    "-v 241,raw48,Host_Writes_32MiB "
    "-v 242,raw48,Host_Reads_32MiB"
  },
  { "Intel 710 Series SSDs", // tested with INTEL SSDSA2BZ100G3/6PB10362
    "INTEL SSDSA2BZ(100|200|300)G3",
    "", "",
  //"-v 3,raw16(avg16),Spin_Up_Time "
  //"-v 4,raw48,Start_Stop_Count "
  //"-v 5,raw16(raw16),Reallocated_Sector_Ct "
  //"-v 9,raw24(raw8),Power_On_Hours "
  //"-v 12,raw48,Power_Cycle_Count "
    "-v 170,raw48,Reserve_Block_Count "
    "-v 171,raw48,Program_Fail_Count "
    "-v 172,raw48,Erase_Fail_Count "
    "-v 174,raw48,Unexpect_Power_Loss_Ct " // Missing in 710 specification from September 2011
    "-v 183,raw48,SATA_Downshift_Count "
  //"-v 184,raw48,End-to-End_Error "
  //"-v 187,raw48,Reported_Uncorrect "
  //"-v 190,tempminmax,Airflow_Temperature_Cel "
    "-v 192,raw48,Unsafe_Shutdown_Count "
    "-v 225,raw48,Host_Writes_32MiB "
    "-v 226,raw48,Workld_Media_Wear_Indic " // Timed Workload Media Wear Indicator (percent*1024)
    "-v 227,raw48,Workld_Host_Reads_Perc "  // Timed Workload Host Reads Percentage
    "-v 228,raw48,Workload_Minutes " // 226,227,228 can be reset by 'smartctl -t vendor,0x40'
  //"-v 232,raw48,Available_Reservd_Space "
  //"-v 233,raw48,Media_Wearout_Indicator "
    "-v 241,raw48,Host_Writes_32MiB "
    "-v 242,raw48,Host_Reads_32MiB"
  },
  { "Intel 510 Series SSDs",
    "INTEL SSDSC2MH(120|250)A2",
    "", "",
  //"-v 3,raw16(avg16),Spin_Up_Time "
  //"-v 4,raw48,Start_Stop_Count "
  //"-v 5,raw16(raw16),Reallocated_Sector_Ct "
  //"-v 9,raw24(raw8),Power_On_Hours "
  //"-v 12,raw48,Power_Cycle_Count "
    "-v 192,raw48,Unsafe_Shutdown_Count "
    "-v 225,raw48,Host_Writes_32MiB "
  //"-v 232,raw48,Available_Reservd_Space "
  //"-v 233,raw48,Media_Wearout_Indicator"
  },
  { "Intel 520 Series SSDs", // tested with INTEL SSDSC2CW120A3/400i, SSDSC2BW480A3F/400i
    "INTEL SSDSC2[BC]W(060|120|180|240|480)A3F?",
    "", "",
  //"-v 5,raw16(raw16),Reallocated_Sector_Ct "
    "-v 9,msec24hour32,Power_On_Hours_and_Msec "
  //"-v 12,raw48,Power_Cycle_Count "
    "-v 170,raw48,Available_Reservd_Space "
    "-v 171,raw48,Program_Fail_Count "
    "-v 172,raw48,Erase_Fail_Count "
    "-v 174,raw48,Unexpect_Power_Loss_Ct "
  //"-v 184,raw48,End-to-End_Error "
    "-v 187,raw48,Uncorrectable_Error_Cnt "
  //"-v 192,raw48,Power-Off_Retract_Count "
    "-v 225,raw48,Host_Writes_32MiB "
    "-v 226,raw48,Workld_Media_Wear_Indic "
    "-v 227,raw48,Workld_Host_Reads_Perc "
    "-v 228,raw48,Workload_Minutes "
  //"-v 232,raw48,Available_Reservd_Space "
  //"-v 233,raw48,Media_Wearout_Indicator "
    "-v 241,raw48,Host_Writes_32MiB "
    "-v 242,raw48,Host_Reads_32MiB "
    "-v 249,raw48,NAND_Writes_1GiB"
  },
  { "Intel 525 Series SSDs", // mSATA, tested with SSDMCEAC120B3/LLLi
    "INTEL SSDMCEAC(030|060|090|120|180|240)B3",
    "", "",
  //"-v 5,raw16(raw16),Reallocated_Sector_Ct "
    "-v 9,msec24hour32,Power_On_Hours_and_Msec "
  //"-v 12,raw48,Power_Cycle_Count "
    "-v 170,raw48,Available_Reservd_Space "
    "-v 171,raw48,Program_Fail_Count "
    "-v 172,raw48,Erase_Fail_Count "
    "-v 174,raw48,Unexpect_Power_Loss_Ct "
    "-v 183,raw48,SATA_Downshift_Count "
  //"-v 184,raw48,End-to-End_Error "
    "-v 187,raw48,Uncorrectable_Error_Cnt "
  //"-v 190,tempminmax,Airflow_Temperature_Cel "
  //"-v 192,raw48,Power-Off_Retract_Count "
  //"-v 199,raw48,UDMA_CRC_Error_Count "
    "-v 225,raw48,Host_Writes_32MiB "
    "-v 226,raw48,Workld_Media_Wear_Indic "
    "-v 227,raw48,Workld_Host_Reads_Perc "
    "-v 228,raw48,Workload_Minutes "
  //"-v 232,raw48,Available_Reservd_Space "
  //"-v 233,raw48,Media_Wearout_Indicator "
    "-v 241,raw48,Host_Writes_32MiB "
    "-v 242,raw48,Host_Reads_32MiB "
    "-v 249,raw48,NAND_Writes_1GiB"
  },
  { "Intel 530 Series SSDs", // tested with INTEL SSDSC2BW180A4/DC12, SSDSC2BW240A4/DC12
    "INTEL SSDSC2BW(080|120|180|240|360|480)A4",
    "", "",
  //"-v 5,raw16(raw16),Reallocated_Sector_Ct "
    "-v 9,msec24hour32,Power_On_Hours_and_Msec "
  //"-v 12,raw48,Power_Cycle_Count "
    "-v 170,raw48,Available_Reservd_Space "
    "-v 171,raw48,Program_Fail_Count "
    "-v 172,raw48,Erase_Fail_Count "
    "-v 174,raw48,Unexpect_Power_Loss_Ct "
    "-v 183,raw48,SATA_Downshift_Count "
  //"-v 184,raw48,End-to-End_Error "
    "-v 187,raw48,Uncorrectable_Error_Cnt "
  //"-v 190,tempminmax,Airflow_Temperature_Cel "
  //"-v 192,raw48,Power-Off_Retract_Count "
  //"-v 199,raw48,UDMA_CRC_Error_Count "
    "-v 225,raw48,Host_Writes_32MiB "
    "-v 226,raw48,Workld_Media_Wear_Indic "
    "-v 227,raw48,Workld_Host_Reads_Perc "
    "-v 228,raw48,Workload_Minutes "
  //"-v 232,raw48,Available_Reservd_Space "
  //"-v 233,raw48,Media_Wearout_Indicator "
    "-v 241,raw48,Host_Writes_32MiB "
    "-v 242,raw48,Host_Reads_32MiB "
    "-v 249,raw48,NAND_Writes_1GiB"
  },
  { "Intel 330/335 Series SSDs", // tested with INTEL SSDSC2CT180A3/300i, SSDSC2CT240A3/300i,
      // INTEL SSDSC2CT240A4/335t
    "INTEL SSDSC2CT(060|120|180|240)A[34]", // A4 = 335 Series
    "", "",
  //"-v 5,raw16(raw16),Reallocated_Sector_Ct "
    "-v 9,msec24hour32,Power_On_Hours_and_Msec "
  //"-v 12,raw48,Power_Cycle_Count "
  //"-v 181,raw48,Program_Fail_Cnt_Total " // ] Missing in 330 specification from April 2012
  //"-v 182,raw48,Erase_Fail_Count_Total " // ]
  //"-v 192,raw48,Power-Off_Retract_Count "
    "-v 225,raw48,Host_Writes_32MiB "
  //"-v 232,raw48,Available_Reservd_Space "
  //"-v 233,raw48,Media_Wearout_Indicator "
    "-v 241,raw48,Host_Writes_32MiB "
    "-v 242,raw48,Host_Reads_32MiB "
    "-v 249,raw48,NAND_Writes_1GiB"
  },
  { "Intel 730 and DC S3500/S3700 Series SSDs", // tested with INTEL SSDSC2BP480G4, SSDSC2BB120G4/D2010355,
      // INTEL SSDSC2BB800G4T, SSDSC2BA200G3/5DV10250
    "INTEL SSDSC(1N|2B)[ABP](080|100|120|160|200|240|300|400|480|600|800)G[34]T?", // A=S3700, B=S3500, P=730
    "", "",
  //"-v 3,raw16(avg16),Spin_Up_Time "
  //"-v 4,raw48,Start_Stop_Count "
  //"-v 5,raw16(raw16),Reallocated_Sector_Ct "
  //"-v 9,raw24(raw8),Power_On_Hours "
  //"-v 12,raw48,Power_Cycle_Count "
    "-v 170,raw48,Available_Reservd_Space "
    "-v 171,raw48,Program_Fail_Count "
    "-v 172,raw48,Erase_Fail_Count "
    "-v 174,raw48,Unsafe_Shutdown_Count "
    "-v 175,raw16(raw16),Power_Loss_Cap_Test "
    "-v 183,raw48,SATA_Downshift_Count "
  //"-v 184,raw48,End-to-End_Error "
  //"-v 187,raw48,Reported_Uncorrect "
    "-v 190,tempminmax,Temperature_Case "
    "-v 192,raw48,Unsafe_Shutdown_Count "
    "-v 194,tempminmax,Temperature_Internal "
  //"-v 197,raw48,Current_Pending_Sector "
    "-v 199,raw48,CRC_Error_Count "
    "-v 225,raw48,Host_Writes_32MiB "
    "-v 226,raw48,Workld_Media_Wear_Indic " // Timed Workload Media Wear Indicator (percent*1024)
    "-v 227,raw48,Workld_Host_Reads_Perc "  // Timed Workload Host Reads Percentage
    "-v 228,raw48,Workload_Minutes " // 226,227,228 can be reset by 'smartctl -t vendor,0x40'
  //"-v 232,raw48,Available_Reservd_Space "
  //"-v 233,raw48,Media_Wearout_Indicator "
    "-v 234,raw24/raw32:04321,Thermal_Throttle "
    "-v 241,raw48,Host_Writes_32MiB "
    "-v 242,raw48,Host_Reads_32MiB"
  },
  { "Kingston branded X25-V SSDs", // fixed firmware
    "KINGSTON SSDNow 40GB",
    "2CV102(J[89A-Z]|[K-Z].)", // >= "2CV102J8"
    "",
    "-v 192,raw48,Unsafe_Shutdown_Count "
    "-v 225,raw48,Host_Writes_32MiB "
    "-v 226,raw48,Workld_Media_Wear_Indic "
    "-v 227,raw48,Workld_Host_Reads_Perc "
    "-v 228,raw48,Workload_Minutes"
  },
  { "Kingston branded X25-V SSDs", // buggy or unknown firmware
    "KINGSTON SSDNow 40GB",
    "",
    "This drive may require a firmware update to\n"
    "fix possible drive hangs when reading SMART self-test log.\n"
    "To update Kingston branded drives, a modified Intel update\n"
    "tool must be used. Search for \"kingston 40gb firmware\".",
    "-v 192,raw48,Unsafe_Shutdown_Count "
    "-v 225,raw48,Host_Writes_32MiB "
    "-v 226,raw48,Workld_Media_Wear_Indic "
    "-v 227,raw48,Workld_Host_Reads_Perc "
    "-v 228,raw48,Workload_Minutes"
  },
  { "JMicron based SSDs", // JMicron JMF60x
    "Kingston SSDNow V Series [0-9]*GB|" // tested with Kingston SSDNow V Series 64GB/B090522a
    "TS(2|4|8|16|32|64|128|192)GSSD25S?-(M|S)", // Transcend IDE and SATA, tested with TS32GSSD25-M/V090331
    "[BV].*", // other Transcend SSD versions will be catched by subsequent entry
    "",
  //"-v 9,raw24(raw8),Power_On_Hours " // raw value always 0?
  //"-v 12,raw48,Power_Cycle_Count "
  //"-v 194,tempminmax,Temperature_Celsius " // raw value always 0?
    "-v 229,hex64:w012345r,Halt_System/Flash_ID " // Halt, Flash[7]
    "-v 232,hex64:w012345r,Firmware_Version_Info " // "YYMMDD", #Channels, #Banks
    "-v 233,hex48:w01234,ECC_Fail_Record " // Fail number, Row[3], Channel, Bank
    "-v 234,raw24/raw24:w01234,Avg/Max_Erase_Count "
    "-v 235,raw24/raw24:w01z23,Good/Sys_Block_Count"
  },
  { "JMicron based SSDs", // JMicron JMF61x, JMF661
    "ADATA S596 Turbo|"  // tested with ADATA S596 Turbo 256GB SATA SSD (JMicron JMF616)
    "ADATA SP600|"  // tested with ADATA SP600/2.4 (JMicron JMF661)
    "APPLE SSD TS.*|"  // Toshiba?, tested with APPLE SSD TS064C/CJAA0201
    "KINGSTON SNV425S2(64|128)GB|"  // SSDNow V Series (2. Generation, JMF618),
                                    // tested with KINGSTON SNV425S264GB/C091126a
    "KINGSTON SSDNOW 30GB|" // tested with KINGSTON SSDNOW 30GB/AJXA0202
    "KINGSTON SS100S2(8|16)G|"  // SSDNow S100 Series, tested with KINGSTON SS100S28G/D100309a
    "KINGSTON SVP?100S2B?(64|96|128|256|512)G|"  // SSDNow V100/V+100 Series,
      // tested with KINGSTON SVP100S296G/CJR10202, KINGSTON SV100S2256G/D110225a
    "KINGSTON SV200S3(64|128|256)G|" // SSDNow V200 Series, tested with KINGSTON SV200S3128G/E120506a
    "TOSHIBA THNS128GG4BBAA|"  // Toshiba / Super Talent UltraDrive DX,
                               // tested with Toshiba 128GB 2.5" SSD (built in MacBooks)
    "TOSHIBA THNSNC128GMLJ|" // tested with THNSNC128GMLJ/CJTA0202 (built in Toshiba Protege/Dynabook)
    "TS(8|16|32|64|128|192|256|512)GSSD25S?-(MD?|S)", // Transcend IDE and SATA (JMF612), tested with
      // TS256GSSD25S-M/101028, TS32GSSD25-M/20101227
    "", "",
  //"-v 1,raw48,Raw_Read_Error_Rate "
  //"-v 2,raw48,Throughput_Performance "
    "-v 3,raw48,Unknown_Attribute "
  //"-v 5,raw16(raw16),Reallocated_Sector_Ct "
    "-v 7,raw48,Unknown_Attribute "
    "-v 8,raw48,Unknown_Attribute "
  //"-v 9,raw24(raw8),Power_On_Hours "
    "-v 10,raw48,Unknown_Attribute "
  //"-v 12,raw48,Power_Cycle_Count "
  //"-v 167,raw48,Unknown_Attribute "
    "-v 168,raw48,SATA_Phy_Error_Count "
  //"-v 169,raw48,Unknown_Attribute "
    "-v 170,raw16,Bad_Block_Count "
    "-v 173,raw16,Erase_Count " // JMF661: different?
    "-v 175,raw48,Bad_Cluster_Table_Count "
    "-v 192,raw48,Unexpect_Power_Loss_Ct "
  //"-v 194,tempminmax,Temperature_Celsius "
  //"-v 197,raw48,Current_Pending_Sector "
    "-v 240,raw48,Unknown_Attribute"
  },
  { "Plextor M3/M5 (Pro) Series SSDs", // Marvell 88SS9174 (M3, M5S), 88SS9187 (M5Pro), tested with
      // PLEXTOR PX-128M3/1.01, PX-128M3P/1.04, PX-256M3/1.05, PX-128M5S/1.02, PX-256M5S/1.03,
      // PX-128M5S/1.05, PX-128M5Pro/1.05, PX-512M5Pro/1.06
      // (1.04/5 Firmware self-test log lifetime unit is bogus, possibly 1/256 hours)
    "PLEXTOR PX-(64|128|256|512)M(3P?|5S|5Pro)",
    "", "",
  //"-v 1,raw48,Raw_Read_Error_Rate "
  //"-v 5,raw16(raw16),Reallocated_Sector_Ct "
  //"-v 9,raw24(raw8),Power_On_Hours "
  //"-v 12,raw48,Power_Cycle_Count "
  //"-v 177,raw48,Wear_Leveling_Count "
  //"-v 178,raw48,Used_Rsvd_Blk_Cnt_Chip "
  //"-v 181,raw48,Program_Fail_Cnt_Total "
  //"-v 182,raw48,Erase_Fail_Count_Total "
  //"-v 187,raw48,Reported_Uncorrect "
  //"-v 192,raw48,Power-Off_Retract_Count "
  //"-v 196,raw16(raw16),Reallocated_Event_Count "
  //"-v 198,raw48,Offline_Uncorrectable "
  //"-v 199,raw48,UDMA_CRC_Error_Count "
  //"-v 232,raw48,Available_Reservd_Space "
    "-v 241,raw48,Host_Writes_32MiB "
    "-v 242,raw48,Host_Reads_32MiB"
  },
  { "Samsung based SSDs",
    "SAMSUNG SSD PM800 .*GB|"  // SAMSUNG PM800 SSDs, tested with SAMSUNG SSD PM800 TH 64GB/VBM25D1Q
    "SAMSUNG SSD PM810 .*GB|"  // SAMSUNG PM810 (470 series) SSDs, tested with SAMSUNG SSD PM810 2.5" 128GB/AXM06D1Q
    "SAMSUNG 470 Series SSD|"  // tested with SAMSUNG 470 Series SSD 64GB/AXM09B1Q
    "SAMSUNG SSD 830 Series|"  // tested with SAMSUNG SSD 830 Series 64GB/CXM03B1Q
    "Samsung SSD 840 (PRO )?Series|" // tested with Samsung SSD 840 PRO Series 128GB/DXM04B0Q,
      // Samsung SSD 840 Series/DXT06B0Q
    "SAMSUNG MZ7WD((120|240)HAFV|480HAGM|960HAGP)-00003", // SM843T Series, tested with
      // SAMSUNG MZ7WD120HAFV-00003/DXM85W3Q
    "", "",
  //"-v 5,raw16(raw16),Reallocated_Sector_Ct "
  //"-v 9,raw24(raw8),Power_On_Hours "
  //"-v 12,raw48,Power_Cycle_Count "
  //"-v 175,raw48,Program_Fail_Count_Chip "
  //"-v 176,raw48,Erase_Fail_Count_Chip "
  //"-v 177,raw48,Wear_Leveling_Count "
  //"-v 178,raw48,Used_Rsvd_Blk_Cnt_Chip "
  //"-v 179,raw48,Used_Rsvd_Blk_Cnt_Tot "
  //"-v 180,raw48,Unused_Rsvd_Blk_Cnt_Tot "
  //"-v 181,raw48,Program_Fail_Cnt_Total "
  //"-v 182,raw48,Erase_Fail_Count_Total "
  //"-v 183,raw48,Runtime_Bad_Block "
  //"-v 184,raw48,End-to-End_Error " // SM843T Series
    "-v 187,raw48,Uncorrectable_Error_Cnt "
  //"-v 190,tempminmax,Airflow_Temperature_Cel "  // seems to be some sort of temperature value for 470 Series?
  //"-v 194,tempminmax,Temperature_Celsius "
    "-v 195,raw48,ECC_Error_Rate "
  //"-v 198,raw48,Offline_Uncorrectable "
    "-v 199,raw48,CRC_Error_Count "
    "-v 201,raw48,Supercap_Status "
    "-v 202,raw48,Exception_Mode_Status "
    "-v 235,raw48,POR_Recovery_Count " // 830/840 Series
  //"-v 241,raw48,Total_LBAs_Written"
  },
  { "Smart Storage Systems Xcel-10 SSDs",  // based on http://www.smartm.com/files/salesLiterature/storage/xcel10.pdf
    "SMART A25FD-(32|64|128)GI32N", // tested with SMART A25FD-128GI32N/B9F23D4K
    "",
    "", // attributes info from http://www.adtron.com/pdf/SMART_Attributes_Xcel-10_810800014_RevB.pdf
    "-v 1,raw48,Not_Supported "
    "-v 2,raw48,Not_Supported "
  //"-v 9,raw24(raw8),Power_On_Hours "
  //"-v 12,raw48,Power_Cycle_Count "
    "-v 191,raw48,Not_Supported "
  //"-v 192,raw48,Power-Off_Retract_Count "
    "-v 197,raw48,ECC_Error_Count "
  //"-v 198,raw48,Offline_Uncorrectable "
  //"-v 199,raw48,UDMA_CRC_Error_Count "
    "-v 251,raw48,Min_Spares_Remain_Perc " // percentage of the total number of spare blocks available
    "-v 252,raw48,Added_Bad_Flash_Blk_Ct " // number of bad flash blocks
    "-v 254,raw48,Total_Erase_Blocks_Ct" // number of times the drive has erased any erase block
  },
  { "Smart Storage Systems XceedSecure2 SSDs",
    "(SMART|Adtron) ([AIS]25FBS|S35FCS).*",
    "", "",
    "-v 9,sec2hour,Power_On_Hours "
    "-v 194,hex64,Proprietary_194"
  },
  { "Smart Storage Systems XceedUltraX/Adtron A25FBX SSDs",
    "(SMART|Adtron) (A|I)25FBX.*",
    "", "",
    "-v 9,hex64,Proprietary_9 "
    "-v 194,hex48,Proprietary_194"
  },
  { "Smart Storage Systems Adtron A25FB 2xN SSDs",
    "(SMART|Adtron) A25FB.*2.N",
    "", "",
    "-v 110,hex64,Proprietary_HWC "
    "-v 111,hex64,Proprietary_MP "
    "-v 112,hex64,Proprietary_RtR "
    "-v 113,hex64,Proprietary_RR "
    "-v 120,hex64,Proprietary_HFAll "
    "-v 121,hex64,Proprietary_HF1st "
    "-v 122,hex64,Proprietary_HF2nd "
    "-v 123,hex64,Proprietary_HF3rd "
    "-v 125,hex64,Proprietary_SFAll "
    "-v 126,hex64,Proprietary_SF1st "
    "-v 127,hex64,Proprietary_SF2nd "
    "-v 128,hex64,Proprietary_SF3rd "
    "-v 194,raw24/raw32:zvzzzw,Fractional_Temperature"
  },
  { "Smart Storage Systems Adtron A25FB 3xN SSDs",
    "(SMART|Adtron) A25FB-.*3.N",
    "", "",
    "-v 9,sec2hour,Power_On_Hours "
    "-v 113,hex48,Proprietary_RR "
    "-v 130,raw48:54321,Minimum_Spares_All_Zs"
  //"-v 194,tempminmax,Temperature_Celsius"
  },
  { "STEC Mach2 CompactFlash Cards", // tested with STEC M2P CF 1.0.0/K1385MS
    "STEC M2P CF 1.0.0",
    "", "",
    "-v 100,raw48,Erase_Program_Cycles "
    "-v 103,raw48,Remaining_Energy_Storg "
    "-v 170,raw48,Reserved_Block_Count "
    "-v 171,raw48,Program_Fail_Count "
    "-v 172,raw48,Erase_Fail_Count "
    "-v 173,raw48,Wear_Leveling_Count "
    "-v 174,raw48,Unexpect_Power_Loss_Ct "
    "-v 211,raw48,Unknown_Attribute " // ] Missing in specification
    "-v 212,raw48,Unknown_Attribute"  // ] from September 2012
  },
  { "Transcend CompactFlash Cards", // tested with TRANSCEND/20080820,
      // TS4GCF133/20100709, TS16GCF133/20100709, TS16GCF150/20110407
    "TRANSCEND|TS(4|8|16)GCF(133|150)",
    "", "",
    "-v 7,raw48,Unknown_Attribute "
    "-v 8,raw48,Unknown_Attribute"
  },
  { "Marvell SSD SD88SA024BA0 (SUN branded)",
    "MARVELL SD88SA024BA0 SUN24G 0902M0054V",
    "", "", ""
  },
  { "HP 1TB SATA disk GB1000EAFJL",
    "GB1000EAFJL",
    "", "", ""
  },
  { "HP 500GB SATA disk MM0500EANCR",
    "MM0500EANCR",
    "", "", ""
  },
  { "HP 250GB SATA disk VB0250EAVER",
    "VB0250EAVER",
    "", "", ""
  },
  { "IBM Deskstar 60GXP",  // ER60A46A firmware
    "(IBM-|Hitachi )?IC35L0[12346]0AVER07.*",
    "ER60A46A",
    "", ""
  },
  { "IBM Deskstar 60GXP",  // All other firmware
    "(IBM-|Hitachi )?IC35L0[12346]0AVER07.*",
    "",
    "IBM Deskstar 60GXP drives may need upgraded SMART firmware.\n"
    "Please see http://haque.net/dtla_update/",
    ""
  },
  { "IBM Deskstar 40GV & 75GXP (A5AA/A6AA firmware)",
    "(IBM-)?DTLA-30[57]0[123467][05].*",
    "T[WX][123468AG][OF]A[56]AA",
    "", ""
  },
  { "IBM Deskstar 40GV & 75GXP (all other firmware)",
    "(IBM-)?DTLA-30[57]0[123467][05].*",
    "",
    "IBM Deskstar 40GV and 75GXP drives may need upgraded SMART firmware.\n"
    "Please see http://haque.net/dtla_update/",
    ""
  },
  { "", // ExcelStor J240, J340, J360, J680, J880 and J8160
    "ExcelStor Technology J(24|34|36|68|88|816)0",
    "", "", ""
  },
  { "", // Fujitsu M1623TAU
    "FUJITSU M1623TAU",
    "",
    "",
    "-v 9,seconds"
  },
  { "Fujitsu MHG",
    "FUJITSU MHG2...ATU?.*",
    "",
    "",
    "-v 9,seconds"
  },
  { "Fujitsu MHH",
    "FUJITSU MHH2...ATU?.*",
    "",
    "",
    "-v 9,seconds"
  },
  { "Fujitsu MHJ",
    "FUJITSU MHJ2...ATU?.*",
    "",
    "",
    "-v 9,seconds"
  },
  { "Fujitsu MHK",
    "FUJITSU MHK2...ATU?.*",
    "",
    "",
    "-v 9,seconds"
  },
  { "",  // Fujitsu MHL2300AT
    "FUJITSU MHL2300AT",
    "",
    "This drive's firmware has a harmless Drive Identity Structure\n"
      "checksum error bug.",
    "-v 9,seconds"
  },
  { "",  // MHM2200AT, MHM2150AT, MHM2100AT, MHM2060AT
    "FUJITSU MHM2(20|15|10|06)0AT",
    "",
    "This drive's firmware has a harmless Drive Identity Structure\n"
      "checksum error bug.",
    "-v 9,seconds"
  },
  { "Fujitsu MHN",
    "FUJITSU MHN2...AT",
    "",
    "",
    "-v 9,seconds"
  },
  { "", // Fujitsu MHR2020AT
    "FUJITSU MHR2020AT",
    "",
    "",
    "-v 9,seconds"
  },
  { "", // Fujitsu MHR2040AT
    "FUJITSU MHR2040AT",
    "",    // Tested on 40BA
    "",
    "-v 9,seconds -v 192,emergencyretractcyclect "
    "-v 198,offlinescanuncsectorct -v 200,writeerrorcount"
  },
  { "Fujitsu MHS AT",
    "FUJITSU MHS20[6432]0AT(  .)?",
    "",
    "",
    "-v 9,seconds -v 192,emergencyretractcyclect "
    "-v 198,offlinescanuncsectorct -v 200,writeerrorcount "
    "-v 201,detectedtacount"
  },
  { "Fujitsu MHT", // tested with FUJITSU MHT2030AC/909B
    "FUJITSU MHT2...(AC|AH|AS|AT|BH)U?.*",
    "",
    "",
    "-v 9,seconds"
  },
  { "Fujitsu MHU",
    "FUJITSU MHU2...ATU?.*",
    "",
    "",
    "-v 9,seconds"
  },
  { "Fujitsu MHV",
    "FUJITSU MHV2...(AH|AS|AT|BH|BS|BT).*",
    "",
    "",
    "-v 9,seconds"
  },
  { "Fujitsu MPA..MPG",
    "FUJITSU MP[A-G]3...A[HTEV]U?.*",
    "",
    "",
    "-v 9,seconds"
  },
  { "Fujitsu MHY BH",
    "FUJITSU MHY2(04|06|08|10|12|16|20|25)0BH.*",
    "", "",
    "-v 240,raw48,Transfer_Error_Rate"
  },
  { "Fujitsu MHW AC", // tested with FUJITSU MHW2060AC/00900004
    "FUJITSU MHW20(40|60)AC",
    "", "", ""
  },
  { "Fujitsu MHW BH",
    "FUJITSU MHW2(04|06|08|10|12|16)0BH.*",
    "", "", ""
  },
  { "Fujitsu MHW BJ",
    "FUJITSU MHW2(08|12|16)0BJ.*",
    "", "", ""
  },
  { "Fujitsu MHZ BH",
    "FUJITSU MHZ2(04|08|12|16|20|25|32)0BH.*",
    "", "", ""
  },
  { "Fujitsu MHZ BJ",
    "FUJITSU MHZ2(08|12|16|20|25|32)0BJ.*",
    "",
    "",
    "-v 9,minutes"
  },
  { "Fujitsu MHZ BS",
    "FUJITSU MHZ2(12|25)0BS.*",
    "", "", ""
  },
  { "Fujitsu MHZ BK",
    "FUJITSU MHZ2(08|12|16|25)0BK.*",
    "", "", ""
  },
  { "Fujitsu MJA BH",
    "FUJITSU MJA2(08|12|16|25|32|40|50)0BH.*",
    "", "", ""
  },
  { "", // Samsung SV4012H (known firmware)
    "SAMSUNG SV4012H",
    "RM100-08",
    "",
    "-v 9,halfminutes -F samsung"
  },
  { "", // Samsung SV4012H (all other firmware)
    "SAMSUNG SV4012H",
    "",
    "May need -F samsung disabled; see manual for details.",
    "-v 9,halfminutes -F samsung"
  },
  { "", // Samsung SV0412H (known firmware)
    "SAMSUNG SV0412H",
    "SK100-01",
    "",
    "-v 9,halfminutes -v 194,10xCelsius -F samsung"
  },
  { "", // Samsung SV0412H (all other firmware)
    "SAMSUNG SV0412H",
    "",
    "May need -F samsung disabled; see manual for details.",
    "-v 9,halfminutes -v 194,10xCelsius -F samsung"
  },
  { "", // Samsung SV1204H (known firmware)
    "SAMSUNG SV1204H",
    "RK100-1[3-5]",
    "",
    "-v 9,halfminutes -v 194,10xCelsius -F samsung"
  },
  { "", // Samsung SV1204H (all other firmware)
    "SAMSUNG SV1204H",
    "",
    "May need -F samsung disabled; see manual for details.",
    "-v 9,halfminutes -v 194,10xCelsius -F samsung"
  },
  { "", // SAMSUNG SV0322A tested with FW JK200-35
    "SAMSUNG SV0322A",
    "", "", ""
  },
  { "SAMSUNG SpinPoint V80", // tested with SV1604N/TR100-23
    "SAMSUNG SV(0211|0401|0612|0802|1203|1604)N",
    "",
    "",
    "-v 9,halfminutes -F samsung2"
  },
  { "", // SAMSUNG SP40A2H with RR100-07 firmware
    "SAMSUNG SP40A2H",
    "RR100-07",
    "",
    "-v 9,halfminutes -F samsung"
  },
  { "", // SAMSUNG SP80A4H with RT100-06 firmware
    "SAMSUNG SP80A4H",
    "RT100-06",
    "",
    "-v 9,halfminutes -F samsung"
  },
  { "", // SAMSUNG SP8004H with QW100-61 firmware
    "SAMSUNG SP8004H",
    "QW100-61",
    "",
    "-v 9,halfminutes -F samsung"
  },
  { "SAMSUNG SpinPoint F1 DT", // tested with HD103UJ/1AA01113
    "SAMSUNG HD(083G|16[12]G|25[12]H|32[12]H|50[12]I|642J|75[23]L|10[23]U)J",
    "", "", ""
  },
  { "SAMSUNG SpinPoint F1 EG", // tested with HD103UI/1AA01113
    "SAMSUNG HD(252H|322H|502I|642J|753L|103U)I",
    "", "", ""
  },
  { "SAMSUNG SpinPoint F1 RE", // tested with HE103UJ/1AA01113
    "SAMSUNG HE(252H|322H|502I|642J|753L|103U)J",
    "", "", ""
  },
  { "SAMSUNG SpinPoint F2 EG", // tested with HD154UI/1AG01118
    "SAMSUNG HD(502H|10[23]S|15[34]U)I",
    "", "", ""
  },
  { "SAMSUNG SpinPoint F3", // tested with HD502HJ/1AJ100E4
    "SAMSUNG HD(502H|754J|103S)J",
    "", "", ""
  },
  { "Seagate Barracuda SpinPoint F3", // tested with ST1000DM005 HD103SJ/1AJ100E5
    "ST[0-9DM]* HD(502H|754J|103S)J",
    "", "", ""
  },
  { "SAMSUNG SpinPoint F3 EG", // tested with HD503HI/1AJ100E4, HD153WI/1AN10002
    "SAMSUNG HD(253G|(324|503)H|754J|105S|(153|203)W)I",
    "", "", ""
  },
  { "SAMSUNG SpinPoint F3 RE", // tested with HE103SJ/1AJ30001
    "SAMSUNG HE(502H|754J|103S)J",
    "", "", ""
  },
  { "Seagate Samsung Spinpoint F4", // tested with ST250DM001 HD256GJ/1AR10001
    "ST(250|320)DM001 HD(256G|322G|323H)J",
    "", "", ""
  },
  { "SAMSUNG SpinPoint F4 EG (AF)",// tested with HD204UI/1AQ10001(buggy|fixed)
    "SAMSUNG HD(155|204)UI",
    "", // 1AQ10001
    "Using smartmontools or hdparm with this\n"
    "drive may result in data loss due to a firmware bug.\n"
    "****** THIS DRIVE MAY OR MAY NOT BE AFFECTED! ******\n"
    "Buggy and fixed firmware report same version number!\n"
    "See the following web pages for details:\n"
    "http://knowledge.seagate.com/articles/en_US/FAQ/223571en\n"
    "http://www.smartmontools.org/wiki/SamsungF4EGBadBlocks",
    ""
  },
  { "SAMSUNG SpinPoint S250", // tested with HD200HJ/KF100-06
    "SAMSUNG HD(162|200|250)HJ",
    "", "", ""
  },
  { "SAMSUNG SpinPoint T133", // tested with HD300LJ/ZT100-12, HD400LJ/ZZ100-14, HD401LJ/ZZ100-15
    "SAMSUNG HD(250KD|(30[01]|320|40[01])L[DJ])",
    "", "", ""
  },
  { "SAMSUNG SpinPoint T166", // tested with HD501LJ/CR100-1[01]
    "SAMSUNG HD(080G|160H|32[01]K|403L|50[01]L)J",
    "", "",
    "-v 197,increasing" // at least HD501LJ/CR100-11
  },
  { "SAMSUNG SpinPoint P120", // VF100-37 firmware, tested with SP2514N/VF100-37
    "SAMSUNG SP(16[01]3|2[05][01]4)[CN]",
    "VF100-37",
    "",
    "-F samsung3"
  },
  { "SAMSUNG SpinPoint P120", // other firmware, tested with SP2504C/VT100-33
    "SAMSUNG SP(16[01]3|2[05][01]4)[CN]",
    "",
    "May need -F samsung3 enabled; see manual for details.",
    ""
  },
  { "SAMSUNG SpinPoint P80 SD", // tested with HD160JJ/ZM100-33
    "SAMSUNG HD(080H|120I|160J)J",
    "", "", ""
  },
  { "SAMSUNG SpinPoint P80", // BH100-35 firmware, tested with SP0842N/BH100-35
    "SAMSUNG SP(0451|08[0124]2|12[0145]3|16[0145]4)[CN]",
    "BH100-35",
    "",
    "-F samsung3"
  },
  { "SAMSUNG SpinPoint P80", // firmware *-35 or later
    "SAMSUNG SP(0451|08[0124]2|12[0145]3|16[0145]4)[CN]",
    ".*-3[5-9]",
    "May need -F samsung3 enabled; see manual for details.",
    ""
  },
  { "SAMSUNG SpinPoint P80", // firmware *-25...34, tested with
      // SP0401N/TJ100-30, SP1614C/SW100-25 and -34
    "SAMSUNG SP(04[05]1|08[0124]2|12[0145]3|16[0145]4)[CN]",
    ".*-(2[5-9]|3[0-4])",
    "",
    "-v 9,halfminutes -v 198,increasing"
  },
  { "SAMSUNG SpinPoint P80", // firmware *-23...24, tested with
    // SP0802N/TK100-23,
    // SP1213N/TL100-23,
    // SP1604N/TM100-23 and -24
    "SAMSUNG SP(0451|08[0124]2|12[0145]3|16[0145]4)[CN]",
    ".*-2[34]",
    "",
    "-v 9,halfminutes -F samsung2"
  },
  { "SAMSUNG SpinPoint P80", // unknown firmware
    "SAMSUNG SP(0451|08[0124]2|12[0145]3|16[0145]4)[CN]",
    "",
    "May need -F samsung2 or -F samsung3 enabled; see manual for details.",
    ""
  },
  { "SAMSUNG SpinPoint M40/60/80", // tested with HM120IC/AN100-16, HM160JI/AD100-16
    "SAMSUNG HM(0[468]0H|120I|1[026]0J)[CI]",
    "",
    "",
    "-v 9,halfminutes"
  },
  { "SAMSUNG SpinPoint M5", // tested with HM160HI/HH100-12
    "SAMSUNG HM(((061|080)G|(121|160)H|250J)I|160HC)",
    "", "", ""
  },
  { "SAMSUNG SpinPoint M6", // tested with HM320JI/2SS00_01 M6
    "SAMSUNG HM(251J|320[HJ]|[45]00L)I",
    "", "", ""
  },
  { "SAMSUNG SpinPoint M7", // tested with HM500JI/2AC101C4
    "SAMSUNG HM(250H|320I|[45]00J)I",
    "", "", ""
  },
  { "SAMSUNG SpinPoint M7E (AF)", // tested with HM321HI/2AJ10001, HM641JI/2AJ10001
    "SAMSUNG HM(161G|(251|321)H|501I|641J)I",
    "", "", ""
  },
  { "SAMSUNG SpinPoint M7U (USB)", // tested with HM252HX/2AC101C4
    "SAMSUNG HM(162H|252H|322I|502J)X",
    "", "", ""
  },
  { "SAMSUNG SpinPoint M8 (AF)", // tested with HN-M101MBB/2AR10001
    "SAMSUNG HN-M(250|320|500|640|750|101)MBB",
    "", "", ""
  },
  { "Seagate Momentus SpinPoint M8 (AF)", // tested with
      // ST750LM022 HN-M750MBB/2AR10001, ST320LM001 HN-M320MBB/2AR10002
    "ST(250|320|500|640|750|1000)LM0[012][124] HN-M[0-9]*MBB",
    "", "", ""
  },
  { "SAMSUNG SpinPoint M8U (USB)", // tested with HN-M500XBB/2AR10001
    "SAMSUNG HN-M(320|500|750|101)XBB",
    "", "", ""
  },
  { "Seagate Samsung SpinPoint M8U (USB)", // tested with ST1000LM025 HN-M101ABB/2AR10001
    "ST(250|320|500|640|750|1000)LM0[012][3459] HN-M[0-9]*ABB",
    "", "", ""
  },
  { "SAMSUNG SpinPoint MP5", // tested with HM250HJ/2AK10001
    "SAMSUNG HM(250H|320H|500J|640J)J",
    "", "", ""
  },
  { "SAMSUNG SpinPoint MT2", // tested with HM100UI/2AM10001
    "SAMSUNG HM100UI",
    "", "", ""
  },
  { "SAMSUNG HM100UX (S2 Portable)", // tested with HM100UX/2AM10001
    "SAMSUNG HM100UX",
    "", "", ""
  },
  { "SAMSUNG SpinPoint M", // tested with MP0402H/UC100-11
    "SAMSUNG MP0(302|402|603|804)H",
    "",
    "",
    "-v 9,halfminutes"
  },
  { "SAMSUNG SpinPoint N3U-3 (USB, 4KiB LLS)", // tested with HS25YJZ/3AU10-01
    "SAMSUNG HS(122H|2[05]YJ)Z",
    "", "", ""
  },
  { "Maxtor Fireball 541DX",
    "Maxtor 2B0(0[468]|1[05]|20)H1",
    "",
    "",
    "-v 9,minutes -v 194,unknown"
  },
  { "Maxtor Fireball 3",
    "Maxtor 2F0[234]0[JL]0",
    "",
    "",
    "-v 9,minutes"
  },
  { "Maxtor DiamondMax 1280 ATA",  // no self-test log, ATA2-Fast
    "Maxtor 8(1280A2|2160A4|2560A4|3840A6|4000A6|5120A8)",
    "",
    "",
    "-v 9,minutes"
  },
  { "Maxtor DiamondMax 2160 Ultra ATA",
    "Maxtor 8(2160D2|3228D3|3240D3|4320D4|6480D6|8400D8|8455D8)",
    "",
    "",
    "-v 9,minutes"
  },
  { "Maxtor DiamondMax 2880 Ultra ATA",
    "Maxtor 9(0510D4|0576D4|0648D5|0720D5|0840D6|0845D6|0864D6|1008D7|1080D8|1152D8)",
    "",
    "",
    "-v 9,minutes"
  },
  { "Maxtor DiamondMax 3400 Ultra ATA",
    "Maxtor 9(1(360|350|202)D8|1190D7|10[12]0D6|0840D5|06[48]0D4|0510D3|1(350|202)E8|1010E6|0840E5|0640E4)",
    "",
    "",
    "-v 9,minutes"
  },
  { "Maxtor DiamondMax D540X-4G",
    "Maxtor 4G(120J6|160J[68])",
    "",
    "",
    "-v 9,minutes -v 194,unknown"
  },
  { "Maxtor DiamondMax D540X-4K",
    "MAXTOR 4K(020H1|040H2|060H3|080H4)",
    "", "", ""
  },
  { "Maxtor DiamondMax Plus D740X",
    "MAXTOR 6L0(20[JL]1|40[JL]2|60[JL]3|80[JL]4)",
    "", "", ""
  },
  { "Maxtor DiamondMax Plus 5120 Ultra ATA 33",
    "Maxtor 9(0512D2|0680D3|0750D3|0913D4|1024D4|1360D6|1536D6|1792D7|2048D8)",
    "",
    "",
    "-v 9,minutes"
  },
  { "Maxtor DiamondMax Plus 6800 Ultra ATA 66",
    "Maxtor 9(2732U8|2390U7|204[09]U6|1707U5|1366U4|1024U3|0845U3|0683U2)",
    "",
    "",
    "-v 9,minutes"
  },
  { "Maxtor DiamondMax D540X-4D",
    "Maxtor 4D0(20H1|40H2|60H3|80H4)",
    "",
    "",
    "-v 9,minutes -v 194,unknown"
  },
  { "Maxtor DiamondMax 16",
    "Maxtor 4(R0[68]0[JL]0|R1[26]0L0|A160J0|R120L4)",
    "",
    "",
    "-v 9,minutes"
  },
  { "Maxtor DiamondMax 4320 Ultra ATA",
    "Maxtor (91728D8|91512D7|91303D6|91080D5|90845D4|90645D3|90648D[34]|90432D2)",
    "",
    "",
    "-v 9,minutes"
  },
  { "Maxtor DiamondMax 17 VL",
    "Maxtor 9(0431U1|0641U2|0871U2|1301U3|1741U4)",
    "",
    "",
    "-v 9,minutes"
  },
  { "Maxtor DiamondMax 20 VL",
    "Maxtor (94091U8|93071U6|92561U5|92041U4|91731U4|91531U3|91361U3|91021U2|90841U2|90651U2)",
    "",
    "",
    "-v 9,minutes"
  },
  { "Maxtor DiamondMax VL 30",  // U: ATA66, H: ATA100
    "Maxtor (33073U4|32049U3|31536U2|30768U1|33073H4|32305H3|31536H2|30768H1)",
    "",
    "",
    "-v 9,minutes"
  },
  { "Maxtor DiamondMax 36",
    "Maxtor (93652U8|92739U6|91826U4|91369U3|90913U2|90845U2|90435U1)",
    "",
    "",
    "-v 9,minutes"
  },
  { "Maxtor DiamondMax 40 ATA 66",
    "Maxtor 9(0684U2|1024U2|1362U3|1536U3|2049U4|2562U5|3073U6|4098U8)",
    "",
    "",
    "-v 9,minutes"
  },
  { "Maxtor DiamondMax Plus 40 (Ultra ATA 66 and Ultra ATA 100)",
    "Maxtor (54098[UH]8|53073[UH]6|52732[UH]6|52049[UH]4|51536[UH]3|51369[UH]3|51024[UH]2)",
    "",
    "",
    "-v 9,minutes"
  },
  { "Maxtor DiamondMax 40 VL Ultra ATA 100",
    "Maxtor 3(1024H1|1535H2|2049H2|3073H3|4098H4)( B)?",
    "",
    "",
    "-v 9,minutes"
  },
  { "Maxtor DiamondMax Plus 45 Ulta ATA 100",
    "Maxtor 5(4610H6|4098H6|3073H4|2049H3|1536H2|1369H2|1023H2)",
    "",
    "",
    "-v 9,minutes"
  },
  { "Maxtor DiamondMax 60 ATA 66",
    "Maxtor 9(1023U2|1536U2|2049U3|2305U3|3073U4|4610U6|6147U8)",
    "",
    "",
    "-v 9,minutes"
  },
  { "Maxtor DiamondMax 60 ATA 100",
    "Maxtor 9(1023H2|1536H2|2049H3|2305H3|3073H4|4098H6|4610H6|6147H8)",
    "",
    "",
    "-v 9,minutes"
  },
  { "Maxtor DiamondMax Plus 60",
    "Maxtor 5T0(60H6|40H4|30H3|20H2|10H1)",
    "",
    "",
    "-v 9,minutes"
  },
  { "Maxtor DiamondMax 80",
    "Maxtor (98196H8|96147H6)",
    "",
    "",
    "-v 9,minutes"
  },
  { "Maxtor DiamondMax 536DX",
    "Maxtor 4W(100H6|080H6|060H4|040H3|030H2)",
    "",
    "",
    "-v 9,minutes"
  },
  { "Maxtor DiamondMax Plus 8",
    "Maxtor 6(E0[234]|K04)0L0",
    "",
    "",
    "-v 9,minutes"
  },
  { "Maxtor DiamondMax 10 (ATA/133 and SATA/150)",
    "Maxtor 6(B(30|25|20|16|12|10|08)0[MPRS]|L(080[MLP]|(100|120)[MP]|160[MP]|200[MPRS]|250[RS]|300[RS]))0",
    "",
    "",
    "-v 9,minutes"
  },
  { "Maxtor DiamondMax 10 (SATA/300)",
    "Maxtor 6V(080E|160E|200E|250F|300F|320F)0",
    "", "", ""
  },
  { "Maxtor DiamondMax Plus 9",
    "Maxtor 6Y((060|080|120|160)L0|(060|080|120|160|200|250)P0|(060|080|120|160|200|250)M0)",
    "",
    "",
    "-v 9,minutes"
  },
  { "Maxtor DiamondMax 11",
    "Maxtor 6H[45]00[FR]0",
    "", "", ""
  },
  { "Maxtor DiamondMax 17",
    "Maxtor 6G(080L|160[PE])0",
    "", "", ""
  },
  { "Seagate Maxtor DiamondMax 20",
    "MAXTOR STM3(40|80|160)[28]1[12]0?AS?",
    "", "", ""
  },
  { "Seagate Maxtor DiamondMax 21", // tested with MAXTOR STM3250310AS/3.AAF
    "MAXTOR STM3(80[28]15|160215|250310|(250|320)820|320620|500630)AS?",
    "", "", ""
  },
  { "Seagate Maxtor DiamondMax 22", // fixed firmware
    "(MAXTOR )?STM3(500320|750330|1000340)AS?",
    "MX1A", // http://knowledge.seagate.com/articles/en_US/FAQ/207969en
    "", ""
  },
  { "Seagate Maxtor DiamondMax 22", // fixed firmware
    "(MAXTOR )?STM3(160813|320614|640323|1000334)AS?",
    "MX1B", // http://knowledge.seagate.com/articles/en_US/FAQ/207975en
    "", ""
  },
  { "Seagate Maxtor DiamondMax 22", // buggy firmware
    "(MAXTOR )?STM3(500320|750330|1000340)AS?",
    "MX15",
    "There are known problems with these drives,\n"
    "AND THIS FIRMWARE VERSION IS AFFECTED,\n"
    "see the following Seagate web pages:\n"
    "http://knowledge.seagate.com/articles/en_US/FAQ/207931en\n"
    "http://knowledge.seagate.com/articles/en_US/FAQ/207969en",
    ""
  },
  { "Seagate Maxtor DiamondMax 22", // unknown firmware
    "(MAXTOR )?STM3(160813|32061[34]|500320|640323|750330|10003(34|40))AS?",
    "",
    "There are known problems with these drives,\n"
    "see the following Seagate web pages:\n"
    "http://knowledge.seagate.com/articles/en_US/FAQ/207931en\n"
    "http://knowledge.seagate.com/articles/en_US/FAQ/207969en\n"
    "http://knowledge.seagate.com/articles/en_US/FAQ/207975en",
    ""
  },
  { "Seagate Maxtor DiamondMax 23", // new firmware
    "STM3((160|250)31|(320|500)41|(750|1000)52)8AS?",
    "CC3[D-Z]",
    "", ""
  },
  { "Seagate Maxtor DiamondMax 23", // unknown firmware
    "STM3((160|250)31|(320|500)41|(750|1000)52)8AS?",
    "",
    "A firmware update for this drive may be available,\n"
    "see the following Seagate web pages:\n"
    "http://knowledge.seagate.com/articles/en_US/FAQ/207931en\n"
    "http://knowledge.seagate.com/articles/en_US/FAQ/213911en",
    ""
  },
  { "Maxtor MaXLine Plus II",
    "Maxtor 7Y250[PM]0",
    "",
    "",
    "-v 9,minutes"
  },
  { "Maxtor MaXLine II",
    "Maxtor [45]A(25|30|32)0[JN]0",
    "",
    "",
    "-v 9,minutes"
  },
  { "Maxtor MaXLine III (ATA/133 and SATA/150)",
    "Maxtor 7L(25|30)0[SR]0",
    "",
    "",
    "-v 9,minutes"
  },
  { "Maxtor MaXLine III (SATA/300)",
    "Maxtor 7V(25|30)0F0",
    "", "", ""
  },
  { "Maxtor MaXLine Pro 500",  // There is also a 7H500R0 model, but I
    "Maxtor 7H500F0",               // haven't added it because I suspect
    "",                               // it might need vendoropts_9_minutes
    "", ""                            // and nobody has submitted a report yet
  },
  { "", // HITACHI_DK14FA-20B
    "HITACHI_DK14FA-20B",
    "",
    "",
    "-v 9,minutes -v 193,loadunload"
  },
  { "HITACHI Travelstar DK23XX/DK23XXB",
    "HITACHI_DK23..-..B?",
    "",
    "",
    "-v 9,minutes -v 193,loadunload"
  },
  { "Hitachi Endurastar J4K20/N4K20 (formerly DK23FA-20J)",
    "(HITACHI_DK23FA-20J|HTA422020F9AT[JN]0)",
    "",
    "",
    "-v 9,minutes -v 193,loadunload"
  },
  { "Hitachi Endurastar J4K30/N4K30",
    "HE[JN]4230[23]0F9AT00",
    "",
    "",
    "-v 9,minutes -v 193,loadunload"
  },
  { "Hitachi Travelstar C4K60",  // 1.8" slim drive
    "HTC4260[23]0G5CE00|HTC4260[56]0G8CE00",
    "",
    "",
    "-v 9,minutes -v 193,loadunload"
  },
  { "IBM Travelstar 4GT",
    "IBM-DTCA-2(324|409)0",
    "", "", ""
  },
  { "IBM Travelstar 6GN",
    "IBM-DBCA-20(324|486|648)0",
    "", "", ""
  },
  { "IBM Travelstar 25GS, 18GT, and 12GN",
    "IBM-DARA-2(25|18|15|12|09|06)000",
    "", "", ""
  },
  { "IBM Travelstar 14GS",
    "IBM-DCYA-214000",
    "", "", ""
  },
  { "IBM Travelstar 4LP",
    "IBM-DTNA-2(180|216)0",
    "", "", ""
  },
  { "IBM Travelstar 48GH, 30GN, and 15GN",
    "(IBM-|Hitachi )?IC25(T048ATDA05|N0(30|20|15|12|10|07|06|05)ATDA04)-.",
    "", "", ""
  },
  { "IBM Travelstar 32GH, 30GT, and 20GN",
    "IBM-DJSA-2(32|30|20|10|05)",
    "", "", ""
  },
  { "IBM Travelstar 4GN",
    "IBM-DKLA-2(216|324|432)0",
    "", "", ""
  },
  { "IBM/Hitachi Travelstar 60GH and 40GN",
    "(IBM-|Hitachi )?IC25(T060ATC[SX]05|N0[4321]0ATC[SX]04)-.",
    "", "", ""
  },
  { "IBM/Hitachi Travelstar 40GNX",
    "(IBM-|Hitachi )?IC25N0[42]0ATC[SX]05-.",
    "", "", ""
  },
  { "Hitachi Travelstar 80GN",
    "(Hitachi )?IC25N0[23468]0ATMR04-.",
    "", "", ""
  },
  { "Hitachi Travelstar 4K40",
    "(Hitachi )?HTS4240[234]0M9AT00",
    "", "", ""
  },
  { "Hitachi Travelstar 4K120",
    "(Hitachi )?(HTS4212(60|80|10|12)H9AT00|HTS421260G9AT00)",
    "", "", ""
  },
  { "Hitachi Travelstar 5K80",
    "(Hitachi )?HTS5480[8642]0M9AT00",
    "", "", ""
  },
  { "Hitachi Travelstar 5K100",
    "(Hitachi )?HTS5410[1864]0G9(AT|SA)00",
    "", "", ""
  },
  { "Hitachi Travelstar E5K100",
    "(Hitachi )?HTE541040G9(AT|SA)00",
    "", "", ""
  },
  { "Hitachi Travelstar 5K120",
    "(Hitachi )?HTS5412(60|80|10|12)H9(AT|SA)00",
    "", "", ""
  },
  { "Hitachi Travelstar 5K160",
    "(Hitachi |HITACHI )?HTS5416([468]0|1[26])J9(AT|SA)00",
    "", "", ""
  },
  { "Hitachi Travelstar E5K160",
    "(Hitachi )?HTE5416(12|16|60|80)J9(AT|SA)00",
    "", "", ""
  },
  { "Hitachi Travelstar 5K250",
    "(Hitachi |HITACHI )?HTS5425(80|12|16|20|25)K9(A3|SA)00",
    "", "", ""
  },
  { "Hitachi Travelstar 5K320", // tested with HITACHI HTS543232L9SA00/FB4ZC4EC,
    // Hitachi HTS543212L9SA02/FBBAC52F
    "(Hitachi |HITACHI )?HT(S|E)5432(80|12|16|25|32)L9(A3(00)?|SA0[012])",
    "", "", ""
  },
  { "Hitachi Travelstar 5K500.B",
    "(Hitachi )?HT[ES]5450(12|16|25|32|40|50)B9A30[01]",
    "", "", ""
  },
  { "Hitachi/HGST Travelstar Z5K500", // tested with HGST HTS545050A7E380/GG2OAC90
    "HGST HT[ES]5450(25|32|50)A7E38[01]",
    "", "", ""
  },
  { "Hitachi/HGST Travelstar 5K750", // tested with Hitachi HTS547575A9E384/JE4OA60A,
       // APPLE HDD HTS547550A9E384/JE3AD70F
    "(Hitachi|APPLE HDD) HT[ES]5475(50|64|75)A9E38[14]",
    "", "", ""
  },
  { "Hitachi Travelstar 7K60",
    "(Hitachi )?HTS726060M9AT00",
    "", "", ""
  },
  { "Hitachi Travelstar E7K60",
    "(Hitachi )?HTE7260[46]0M9AT00",
    "", "", ""
  },
  { "Hitachi Travelstar 7K100",
    "(Hitachi )?HTS7210[168]0G9(AT|SA)00",
    "", "", ""
  },
  { "Hitachi Travelstar E7K100",
    "(Hitachi )?HTE7210[168]0G9(AT|SA)00",
    "", "", ""
  },
  { "Hitachi Travelstar 7K200", // tested with HITACHI HTS722016K9SA00/DCDZC75A
    "(Hitachi |HITACHI )?HTS7220(80|10|12|16|20)K9(A3|SA)00",
    "", "", ""
  },
  { "Hitachi Travelstar 7K320", // tested with
    // HTS723225L9A360/FCDOC30F, HTS723216L9A362/FC2OC39F
    "(Hitachi )?HT[ES]7232(80|12|16|25|32)L9(A300|A36[02]|SA61)",
    "", "", ""
  },
  { "Hitachi Travelstar Z7K320", // tested with HITACHI HTS723232A7A364/EC2ZB70B
    "(HITACHI )?HT[ES]7232(16|25|32)A7A36[145]",
    "", "", ""
  },
  { "Hitachi Travelstar 7K500",
    "(Hitachi )?HT[ES]7250(12|16|25|32|50)A9A36[2-5]",
    "", "", ""
  },
  { "Hitachi/HGST Travelstar Z7K500", // tested with HITACHI HTS725050A7E630/GH2ZB390,
      // HGST HTS725050A7E630/GH2OA420
    "(HITACHI|HGST) HT[ES]7250(25|32|50)A7E63[015]",
    "", "", ""
  },
  { "Hitachi/HGST Travelstar 7K750", // tested with Hitachi HTS727550A9E364/JF3OA0E0,
      // Hitachi HTS727575A9E364/JF4OA0D0
    "(Hitachi|HGST) HT[ES]7275(50|64|75)A9E36[14]",
    "", "", ""
  },
  { "HGST Travelstar 7K1000", // tested with HGST HTS721010A9E630/JB0OA3B0
    "HGST HTS721010A9E630",
    "", "", ""
  },
  { "IBM Deskstar 14GXP and 16GP",
    "IBM-DTTA-3(7101|7129|7144|5032|5043|5064|5084|5101|5129|5168)0",
    "", "", ""
  },
  { "IBM Deskstar 25GP and 22GXP",
    "IBM-DJNA-3(5(101|152|203|250)|7(091|135|180|220))0",
    "", "", ""
  },
  { "IBM Deskstar 37GP and 34GXP",
    "IBM-DPTA-3(5(375|300|225|150)|7(342|273|205|136))0",
    "", "", ""
  },
  { "IBM/Hitachi Deskstar 120GXP",
    "(IBM-)?IC35L((020|040|060|080|120)AVVA|0[24]0AVVN)07-[01]",
    "", "", ""
  },
  { "IBM/Hitachi Deskstar GXP-180",
    "(IBM-)?IC35L(030|060|090|120|180)AVV207-[01]",
    "", "", ""
  },
  { "Hitachi Deskstar 5K3000", // tested with HDS5C3030ALA630/MEAOA5C0,
       // Hitachi HDS5C3020BLE630/MZ4OAAB0 (OEM, Toshiba Canvio Desktop)
    "(Hitachi )?HDS5C30(15|20|30)(ALA|BLE)63[02].*",
    "", "", ""
  },
  { "Hitachi Deskstar 5K4000", // tested with HDS5C4040ALE630/MPAOA250
    "(Hitachi )?HDS5C40(30|40)ALE63[01].*",
    "", "", ""
  },
  { "Hitachi Deskstar 7K80",
    "(Hitachi )?HDS7280([48]0PLAT20|(40)?PLA320|80PLA380).*",
    "", "", ""
  },
  { "Hitachi Deskstar 7K160",
    "(Hitachi )?HDS7216(80|16)PLA[3T]80.*",
    "", "", ""
  },
  { "Hitachi Deskstar 7K250",
    "(Hitachi )?HDS7225((40|80|12|16)VLAT20|(12|16|25)VLAT80|(80|12|16|25)VLSA80)",
    "", "", ""
  },
  { "Hitachi Deskstar 7K250 (SUN branded)",
    "HITACHI HDS7225SBSUN250G.*",
    "", "", ""
  },
  { "Hitachi Deskstar T7K250",
    "(Hitachi )?HDT7225((25|20|16)DLA(T80|380))",
    "", "", ""
  },
  { "Hitachi Deskstar 7K400",
    "(Hitachi )?HDS724040KL(AT|SA)80",
    "", "", ""
  },
  { "Hitachi Deskstar 7K500",
    "(Hitachi )?HDS725050KLA(360|T80)",
    "", "", ""
  },
  { "Hitachi Deskstar P7K500",
    "(Hitachi )?HDP7250(16|25|32|40|50)GLA(36|38|T8)0",
    "", "", ""
  },
  { "Hitachi Deskstar T7K500",
    "(Hitachi )?HDT7250(25|32|40|50)VLA(360|380|T80)",
    "", "", ""
  },
  { "Hitachi Deskstar 7K1000",
    "(Hitachi )?HDS7210(50|75|10)KLA330",
    "", "", ""
  },
  { "Hitachi Deskstar 7K1000.B",
    "(Hitachi )?HDT7210((16|25)SLA380|(32|50|64|75|10)SLA360)",
    "", "", ""
  },
  { "Hitachi Deskstar 7K1000.C", // tested with Hitachi HDS721010CLA330/JP4OA3MA
    "(Hitachi )?HDS7210((16|25)CLA382|(32|50)CLA362|(64|75|10)CLA33[02])",
    "", "", ""
  },
  { "Hitachi Deskstar 7K1000.D", // tested with HDS721010DLE630/MS2OA5Q0
    "Hitachi HDS7210(25|32|50|75|10)DLE630",
    "", "", ""
  },
  { "Hitachi Deskstar E7K1000", // tested with HDE721010SLA330/ST6OA31B
    "Hitachi HDE7210(50|75|10)SLA330",
    "", "", ""
  },
  { "Hitachi Deskstar 7K2000",
    "Hitachi HDS722020ALA330",
    "", "", ""
  },
  { "Hitachi Deskstar 7K3000", // tested with HDS723030ALA640/MKAOA3B0
    "Hitachi HDS7230((15|20)BLA642|30ALA640)",
    "", "", ""
  },
  { "Hitachi/HGST Deskstar 7K4000", // tested with Hitachi HDS724040ALE640/MJAOA250
    "Hitachi HDS724040ALE640",
    "", "", ""
  },
  { "Hitachi Ultrastar A7K1000", // tested with
    // HUA721010KLA330      44X2459 42C0424IBM/GKAOAB4A
    "(Hitachi )?HUA7210(50|75|10)KLA330.*",
    "", "", ""
  },
  { "Hitachi Ultrastar A7K2000", // tested with
    // HUA722010CLA330      43W7629 42C0401IBM
    "(Hitachi )?HUA7220(50|10|20)[AC]LA33[01].*",
    "", "", ""
  },
  { "Hitachi Ultrastar 7K3000", // tested with HUA723030ALA640/MKAOA580
    "Hitachi HUA7230(20|30)ALA640",
    "", "", ""
  },
  { "Hitachi Ultrastar 7K4000", // tested with Hitachi HUS724040ALE640/MJAOA3B0
    "Hitachi HUS7240(20|30|40)ALE640",
    "", "", ""
  },
  { "Toshiba 2.5\" HDD (10-20 GB)",
    "TOSHIBA MK(101[67]GAP|15[67]GAP|20(1[678]GAP|(18|23)GAS))",
    "", "", ""
  },
  { "Toshiba 2.5\" HDD (30-60 GB)",
    "TOSHIBA MK((6034|4032)GSX|(6034|4032)GAX|(6026|4026|4019|3019)GAXB?|(6025|6021|4025|4021|4018|3025|3021|3018)GAS|(4036|3029)GACE?|(4018|3017)GAP)",
    "", "", ""
  },
  { "Toshiba 2.5\" HDD (80 GB and above)",
    "TOSHIBA MK(80(25GAS|26GAX|32GAX|32GSX)|10(31GAS|32GAX)|12(33GAS|34G[AS]X)|2035GSS)",
    "", "", ""
  },
  { "Toshiba 2.5\" HDD MK..37GSX", // tested with TOSHIBA MK1637GSX/DL032C
    "TOSHIBA MK(12|16)37GSX",
    "", "", ""
  },
  { "Toshiba 2.5\" HDD MK..46GSX", // tested with TOSHIBA MK1246GSX/LB213M
    "TOSHIBA MK(80|12|16|25)46GSX",
    "", "", ""
  },
  { "Toshiba 2.5\" HDD MK..50GACY", // tested with TOSHIBA MK8050GACY/TF105A
    "TOSHIBA MK8050GACY",
    "", "", ""
  },
  { "Toshiba 2.5\" HDD MK..52GSX",
    "TOSHIBA MK(80|12|16|25|32)52GSX",
    "", "", ""
  },
  { "Toshiba 2.5\" HDD MK..55GSX", // tested with TOSHIBA MK5055GSX/FG001A, MK3255GSXF/FH115B
    "TOSHIBA MK(12|16|25|32|40|50)55GSXF?",
    "", "", ""
  },
  { "Toshiba 2.5\" HDD MK..56GSY", // tested with TOSHIBA MK2556GSYF/LJ001D
    "TOSHIBA MK(16|25|32|50)56GSYF?",
    "",
    "",
    "-v 9,minutes"
  },
  { "Toshiba 2.5\" HDD MK..59GSXP (AF)",
    "TOSHIBA MK(32|50|64|75)59GSXP?",
    "", "", ""
  },
  { "Toshiba 2.5\" HDD MK..59GSM (AF)",
    "TOSHIBA MK(75|10)59GSM",
    "", "", ""
  },
  { "Toshiba 2.5\" HDD MK..61GSY[N]", // tested with TOSHIBA MK5061GSY/MC102E, MK5061GSYN/MH000A
    "TOSHIBA MK(16|25|32|50|64)61GSYN?",
    "", "", ""
  },
  { "Toshiba 2.5\" HDD MK..65GSX", // tested with TOSHIBA MK5065GSX/GJ003A, MK3265GSXN/GH012H,
      // MK5065GSXF/GP006B, MK2565GSX H/GJ003A
    "TOSHIBA MK(16|25|32|50|64)65GSX[FN]?( H)?", // "... H" = USB ?
    "", "", ""
  },
  { "Toshiba 2.5\" HDD MK..76GSX", // tested with TOSHIBA MK3276GSX/GS002D
    "TOSHIBA MK(16|25|32|50|64)76GSX",
    "",
    "",
    "-v 9,minutes"
  },
  { "Toshiba 2.5\" HDD MQ01ABD...", // tested with TOSHIBA MQ01ABD100/AX001U
    "TOSHIBA MQ01ABD(025|032|050|064|075|100)",
    "", "", ""
  },
  { "Toshiba 2.5\" HDD MQ01UBD... (USB 3.0)", // tested with TOSHIBA MQ01ABD100/AX001U
    "TOSHIBA MQ01UBD(050|075|100)",
    "", "", ""
  },
  { "Toshiba 3.5\" HDD MK.002TSKB", // tested with TOSHIBA MK1002TSKB/MT1A
    "TOSHIBA MK(10|20)02TSKB",
    "", "", ""
  },
  { "Toshiba 3.5\" MG03ACAxxx(Y) Enterprise HDD", // tested with TOSHIBA MG03ACA100/FL1A
    "TOSHIBA MG03ACA[1234]00Y?",
    "", "", ""
  },
  { "Toshiba 3.5\" HDD DT01ACA...", // tested with TOSHIBA DT01ACA100/MS2OA750,
      // TOSHIBA DT01ACA200/MX4OABB0, TOSHIBA DT01ACA300/MX6OABB0
    "TOSHIBA DT01ACA(025|032|050|075|100|150|200|300)",
    "", "", ""
  },
  { "Toshiba 1.8\" HDD",
    "TOSHIBA MK[23468]00[4-9]GA[HL]",
    "", "", ""
  },
  { "Toshiba 1.8\" HDD MK..29GSG",
    "TOSHIBA MK(12|16|25)29GSG",
    "", "", ""
  },
  { "", // TOSHIBA MK6022GAX
    "TOSHIBA MK6022GAX",
    "", "", ""
  },
  { "", // TOSHIBA MK6409MAV
    "TOSHIBA MK6409MAV",
    "", "", ""
  },
  { "Toshiba MKx019GAXB (SUN branded)",
    "TOS MK[34]019GAXB SUN[34]0G",
    "", "", ""
  },
  { "Seagate Momentus",
    "ST9(20|28|40|48)11A",
    "", "", ""
  },
  { "Seagate Momentus 42",
    "ST9(2014|3015|4019)A",
    "", "", ""
  },
  { "Seagate Momentus 4200.2", // tested with ST960812A/3.05
    "ST9(100822|808210|60812|50212|402113|30219)A",
    "", "", ""
  },
  { "Seagate Momentus 5400.2",
    "ST9(808211|6082[12]|408114|308110|120821|10082[34]|8823|6812|4813|3811)AS?",
    "", "", ""
  },
  { "Seagate Momentus 5400.3",
    "ST9(4081[45]|6081[35]|8081[15]|100828|120822|160821)AS?",
    "", "", ""
  },
  { "Seagate Momentus 5400.3 ED",
    "ST9(4081[45]|6081[35]|8081[15]|100828|120822|160821)AB",
    "", "", ""
  },
  { "Seagate Momentus 5400.4",
    "ST9(120817|(160|200|250)827)AS",
    "", "", ""
  },
  { "Seagate Momentus 5400.5",
    "ST9((80|120|160)310|(250|320)320)AS",
    "", "", ""
  },
  { "Seagate Momentus 5400.6",
    "ST9(80313|160(301|314)|(12|25)0315|250317|(320|500)325|500327|640320)ASG?",
    "", "", ""
  },
  { "Seagate Momentus 5400.7",
    "ST9(160316|(250|320)310|(500|640)320)AS",
    "", "", ""
  },
  { "Seagate Momentus 5400.7 (AF)", // tested with ST9640322AS/0001BSM2
      // (device reports 4KiB LPS with 1 sector offset)
    "ST9(320312|400321|640322|750423)AS",
    "", "", ""
  },
  { "Seagate Momentus 5400 PSD", // Hybrid drives
    "ST9(808212|(120|160)8220)AS",
    "", "", ""
  },
  { "Seagate Momentus 7200.1",
    "ST9(10021|80825|6023|4015)AS?",
    "", "", ""
  },
  { "Seagate Momentus 7200.2",
    "ST9(80813|100821|120823|160823|200420)ASG?",
    "", "", ""
  },
  { "Seagate Momentus 7200.3",
    "ST9((80|120|160)411|(250|320)421)ASG?",
    "", "", ""
  },
  { "Seagate Momentus 7200.4",
    "ST9(160412|250410|320423|500420)ASG?",
    "", "", ""
  },
  { "Seagate Momentus 7200 FDE.2",
    "ST9((160413|25041[12]|320426|50042[12])AS|(16041[489]|2504[16]4|32042[67]|500426)ASG)",
    "", "", ""
  },
  { "Seagate Momentus 7200.5", // tested with ST9750420AS/0001SDM5, ST9750420AS/0002SDM1
    "ST9(50042[34]|64042[012]|75042[02])ASG?",
    "", "", ""
  },
  { "Seagate Momentus XT", // fixed firmware
    "ST9(2505610|3205620|5005620)AS",
    "SD2[68]", // http://knowledge.seagate.com/articles/en_US/FAQ/215451en
    "", ""
  },
  { "Seagate Momentus XT", // buggy firmware, tested with ST92505610AS/SD24
    "ST9(2505610|3205620|5005620)AS",
    "SD2[45]",
    "These drives may corrupt large files,\n"
    "AND THIS FIRMWARE VERSION IS AFFECTED,\n"
    "see the following web pages for details:\n"
    "http://knowledge.seagate.com/articles/en_US/FAQ/215451en\n"
    "http://forums.seagate.com/t5/Momentus-XT-Momentus-Momentus/Momentus-XT-corrupting-large-files-Linux/td-p/109008\n"
    "http://superuser.com/questions/313447/seagate-momentus-xt-corrupting-files-linux-and-mac",
    ""
  },
  { "Seagate Momentus XT", // unknown firmware
    "ST9(2505610|3205620|5005620)AS",
    "",
    "These drives may corrupt large files,\n"
    "see the following web pages for details:\n"
    "http://knowledge.seagate.com/articles/en_US/FAQ/215451en\n"
    "http://forums.seagate.com/t5/Momentus-XT-Momentus-Momentus/Momentus-XT-corrupting-large-files-Linux/td-p/109008\n"
    "http://superuser.com/questions/313447/seagate-momentus-xt-corrupting-files-linux-and-mac",
    ""
  },
  { "Seagate Momentus XT (AF)", // tested with ST750LX003-1AC154/SM12
    "ST750LX003-.*",
    "", "", ""
  },
  { "Seagate Momentus Thin", // tested with ST320LT007-9ZV142/0004LVM1
    "ST(160|250|320)LT0(07|09|11|14)-.*",
    "", "", ""
  },
  { "Seagate Laptop Thin HDD", // tested with ST500LT012-9WS142/0001SDM1
    "ST(250|320|500)LT0(12|15|25)-.*",
    "", "", ""
  },
  { "Seagate Laptop SSHD", // tested with ST500LM000-1EJ162/SM11
    "ST(500|1000)LM0(00|14)-.*",
    "", "", ""
  },
  { "Seagate Medalist 1010, 1720, 1721, 2120, 3230 and 4340",  // ATA2, with -t permissive
    "ST3(1010|1720|1721|2120|3230|4340)A",
    "", "", ""
  },
  { "Seagate Medalist 2110, 3221, 4321, 6531, and 8641",
    "ST3(2110|3221|4321|6531|8641)A",
    "", "", ""
  },
  { "Seagate U4",
    "ST3(2112|4311|6421|8421)A",
    "", "", ""
  },
  { "Seagate U5",
    "ST3(40823|30621|20413|15311|10211)A",
    "", "", ""
  },
  { "Seagate U6",
    "ST3(8002|6002|4081|3061|2041)0A",
    "", "", ""
  },
  { "Seagate U7",
    "ST3(30012|40012|60012|80022|120020)A",
    "", "", ""
  },
  { "Seagate U8",
    "ST3(4313|6811|8410|4313|13021|17221)A",
    "", "", ""
  },
  { "Seagate U9", // tested with ST3160022ACE/9.51
    "ST3(80012|120025|160022)A(CE)?",
    "", "", ""
  },
  { "Seagate U10",
    "ST3(20423|15323|10212)A",
    "", "", ""
  },
  { "Seagate UX",
    "ST3(10014A(CE)?|20014A)",
    "", "", ""
  },
  { "Seagate Barracuda ATA",
    "ST3(2804|2724|2043|1362|1022|681)0A",
    "", "", ""
  },
  { "Seagate Barracuda ATA II",
    "ST3(3063|2042|1532|1021)0A",
    "", "", ""
  },
  { "Seagate Barracuda ATA III",
    "ST3(40824|30620|20414|15310|10215)A",
    "", "", ""
  },
  { "Seagate Barracuda ATA IV",
    "ST3(20011|30011|40016|60021|80021)A",
    "", "", ""
  },
  { "Seagate Barracuda ATA V",
    "ST3(12002(3A|4A|9A|3AS)|800(23A|15A|23AS)|60(015A|210A)|40017A)",
    "", "", ""
  },
  { "Seagate Barracuda 5400.1",
    "ST340015A",
    "", "", ""
  },
  { "Seagate Barracuda 7200.7 and 7200.7 Plus", // tested with "ST380819AS          39M3701 39M0171 IBM"/3.03
    "ST3(200021A|200822AS?|16002[13]AS?|12002[26]AS?|1[26]082[78]AS|8001[13]AS?|8081[79]AS|60014A|40111AS|40014AS?)( .* IBM)?",
    "", "", ""
  },
  { "Seagate Barracuda 7200.8",
    "ST3(400[68]32|300[68]31|250[68]23|200826)AS?",
    "", "", ""
  },
  { "Seagate Barracuda 7200.9",
    "ST3(402111?|80[28]110?|120[28]1[0134]|160[28]1[012]|200827|250[68]24|300[68]22|(320|400)[68]33|500[68](32|41))AS?.*",
    "", "", ""
  },
  { "Seagate Barracuda 7200.10",
    "ST3((80|160)[28]15|200820|250[34]10|(250|300|320|400)[68]20|360320|500[68]30|750[68]40)AS?",
    "", "", ""
  },
  { "Seagate Barracuda 7200.11", // unaffected firmware
    "ST3(160813|320[68]13|500[368]20|640[36]23|640[35]30|750[36]30|1000(333|[36]40)|1500341)AS?",
    "CC.?.?", // http://knowledge.seagate.com/articles/en_US/FAQ/207957en
    "", ""
  },
  { "Seagate Barracuda 7200.11", // fixed firmware
    "ST3(500[368]20|750[36]30|1000340)AS?",
    "SD1A", // http://knowledge.seagate.com/articles/en_US/FAQ/207951en
    "", ""
  },
  { "Seagate Barracuda 7200.11", // fixed firmware
    "ST3(160813|320[68]13|640[36]23|1000333|1500341)AS?",
    "SD[12]B", // http://knowledge.seagate.com/articles/en_US/FAQ/207957en
    "", ""
  },
  { "Seagate Barracuda 7200.11", // buggy or fixed firmware
    "ST3(500[368]20|640[35]30|750[36]30|1000340)AS?",
    "(AD14|SD1[5-9]|SD81)",
    "There are known problems with these drives,\n"
    "THIS DRIVE MAY OR MAY NOT BE AFFECTED,\n"
    "see the following web pages for details:\n"
    "http://knowledge.seagate.com/articles/en_US/FAQ/207931en\n"
    "http://knowledge.seagate.com/articles/en_US/FAQ/207951en\n"
    "http://bugs.debian.org/cgi-bin/bugreport.cgi?bug=632758",
    ""
  },
  { "Seagate Barracuda 7200.11", // unknown firmware
    "ST3(160813|320[68]13|500[368]20|640[36]23|640[35]30|750[36]30|1000(333|[36]40)|1500341)AS?",
    "",
    "There are known problems with these drives,\n"
    "see the following Seagate web pages:\n"
    "http://knowledge.seagate.com/articles/en_US/FAQ/207931en\n"
    "http://knowledge.seagate.com/articles/en_US/FAQ/207951en\n"
    "http://knowledge.seagate.com/articles/en_US/FAQ/207957en",
    ""
  },
  { "Seagate Barracuda 7200.12", // new firmware
    "ST3(160318|250318|320418|50041[08]|750528|1000528)AS",
    "CC4[9A-Z]",
    "", ""
  },
  { "Seagate Barracuda 7200.12", // unknown firmware
    "ST3(160318|250318|320418|50041[08]|750528|1000528)AS",
    "",
    "A firmware update for this drive may be available,\n"
    "see the following Seagate web pages:\n"
    "http://knowledge.seagate.com/articles/en_US/FAQ/207931en\n"
    "http://knowledge.seagate.com/articles/en_US/FAQ/213891en",
    ""
  },
  { "Seagate Barracuda 7200.12", // tested with ST3250312AS/JC45, ST31000524AS/JC45,
      // ST3500413AS/JC4B, ST3750525AS/JC4B
    "ST3(160318|25031[128]|320418|50041[038]|750(518|52[358])|100052[348])AS",
    "", "", ""
  },
  { "Seagate Barracuda XT", // tested with ST32000641AS/CC13,
      // ST4000DX000-1C5160/CC42
    "ST(3(2000641|3000651)AS|4000DX000-.*)",
    "", "", ""
  },
  { "Seagate Barracuda 7200.14 (AF)", // new firmware, tested with
      // ST3000DM001-9YN166/CC4H, ST3000DM001-9YN166/CC9E
    "ST(1000|1500|2000|2500|3000)DM00[1-3]-9YN16.",
    "CC(4[H-Z]|[5-9A-Z]..*)", // >= "CC4H"
    "",
    "-v 188,raw16 -v 240,msec24hour32" // tested with ST3000DM001-9YN166/CC4H
  },
  { "Seagate Barracuda 7200.14 (AF)", // old firmware, tested with
      // ST1000DM003-9YN162/CC46
    "ST(1000|1500|2000|2500|3000)DM00[1-3]-9YN16.",
    "CC4[679CG]",
    "A firmware update for this drive is available,\n"
    "see the following Seagate web pages:\n"
    "http://knowledge.seagate.com/articles/en_US/FAQ/207931en\n"
    "http://knowledge.seagate.com/articles/en_US/FAQ/223651en",
    "-v 188,raw16 -v 240,msec24hour32"
  },
  { "Seagate Barracuda 7200.14 (AF)", // unknown firmware
    "ST(1000|1500|2000|2500|3000)DM00[1-3]-9YN16.",
    "",
    "A firmware update for this drive may be available,\n"
    "see the following Seagate web pages:\n"
    "http://knowledge.seagate.com/articles/en_US/FAQ/207931en\n"
    "http://knowledge.seagate.com/articles/en_US/FAQ/223651en",
    "-v 188,raw16 -v 240,msec24hour32"
  },
  { "Seagate Barracuda 7200.14 (AF)", // different part number, tested with
      // ST1000DM003-1CH162/CC47, ST1000DM003-1CH162/CC49, ST2000DM001-1CH164/CC24,
      // ST1000DM000-9TS15E/CC92
    "ST(1000|1500|2000|2500|3000)DM00[0-3]-.*",
    "", "",
    "-v 188,raw16 -v 240,msec24hour32"
  },
  { "Seagate Barracuda 7200.14 (AF)", // < 1TB, tested with ST250DM000-1BC141
    "ST(250|320|500|750)DM00[0-3]-.*",
    "", "",
    "-v 188,raw16 -v 240,msec24hour32"
  },
  { "Seagate Desktop HDD.15", // tested with ST4000DM000-1CD168/CC43
    "ST4000DM000-.*",
    "", "",
    "-v 188,raw16 -v 240,msec24hour32"
  },
  { "Seagate Desktop SSHD", // tested with ST2000DX001-1CM164/CC43
    "ST(1000|2000|4000)DX001-.*",
    "", "",
    "-v 188,raw16 -v 240,msec24hour32"
  },
  { "Seagate Barracuda LP", // new firmware
    "ST3(500412|1000520|1500541|2000542)AS",
    "CC3[5-9A-Z]",
    "", ""
  },
  { "Seagate Barracuda LP", // unknown firmware
    "ST3(500412|1000520|1500541|2000542)AS",
    "",
    "A firmware update for this drive may be available,\n"
    "see the following Seagate web pages:\n"
    "http://knowledge.seagate.com/articles/en_US/FAQ/207931en\n"
    "http://knowledge.seagate.com/articles/en_US/FAQ/213915en",
    ""
  },
  { "Seagate Barracuda Green (AF)", // new firmware
    "ST((10|15|20)00DL00[123])-.*",
    "CC(3[2-9A-Z]|[4-9A-Z]..*)", // >= "CC32"
    "", ""
  },
  { "Seagate Barracuda Green (AF)", // unknown firmware
    "ST((10|15|20)00DL00[123])-.*",
    "",
    "A firmware update for this drive may be available,\n"
    "see the following Seagate web pages:\n"
    "http://knowledge.seagate.com/articles/en_US/FAQ/207931en\n"
    "http://knowledge.seagate.com/articles/en_US/FAQ/218171en",
    ""
  },
  { "Seagate Barracuda ES",
    "ST3(250[68]2|32062|40062|50063|75064)0NS",
    "", "", ""
  },
  { "Seagate Barracuda ES.2", // fixed firmware
    "ST3(25031|50032|75033|100034)0NS",
    "SN[01]6|"         // http://knowledge.seagate.com/articles/en_US/FAQ/207963en
    "MA(0[^7]|[^0].)", // http://dellfirmware.seagate.com/dell_firmware/DellFirmwareRequest.jsp
    "", ""
  },
  { "Seagate Barracuda ES.2", // buggy firmware (Dell)
    "ST3(25031|50032|75033|100034)0NS",
    "MA07",
    "There are known problems with these drives,\n"
    "AND THIS FIRMWARE VERSION IS AFFECTED,\n"
    "see the following Seagate web page:\n"
    "http://dellfirmware.seagate.com/dell_firmware/DellFirmwareRequest.jsp",
    ""
  },
  { "Seagate Barracuda ES.2", // unknown firmware
    "ST3(25031|50032|75033|100034)0NS",
    "",
    "There are known problems with these drives,\n"
    "see the following Seagate web pages:\n"
    "http://knowledge.seagate.com/articles/en_US/FAQ/207931en\n"
    "http://knowledge.seagate.com/articles/en_US/FAQ/207963en",
    ""
  },
  { "Seagate Constellation (SATA)", // tested with ST9500530NS/SN03
    "ST9(160511|500530)NS",
    "", "", ""
  },
  { "Seagate Constellation ES (SATA)", // tested with ST31000524NS/SN11
    "ST3(50051|100052|200064)4NS",
    "", "", ""
  },
  { "Seagate Constellation ES (SATA 6Gb/s)", // tested with ST1000NM0011/SN02
    "ST(5|10|20)00NM0011",
    "", "", ""
  },
  { "Seagate Constellation ES.2 (SATA 6Gb/s)", // tested with ST32000645NS/0004, ST33000650NS
    "ST3(2000645|300065[012])NS",
    "", "", ""
  },
  { "Seagate Constellation ES.3", // tested with ST1000NM0033-9ZM173/0001, ST4000NM0033-9ZM170/SN03
    "ST[1234]000NM00[35]3-.*",
    "", "", ""
  },
  { "Seagate Constellation CS", // tested with ST3000NC000/CE02, ST3000NC002-1DY166/CN02
    "ST(1000|2000|3000)NC00[0-3](-.*)?",
    "", "", ""
  },
  { "Seagate Constellation.2 (SATA)", // 2.5", tested with ST91000640NS/SN02
    "ST9(25061|50062|100064)[012]NS", // *SS = SAS
    "", "", ""
  },
  { "Seagate NAS HDD", // tested with ST2000VN000-1H3164/SC42, ST3000VN000-1H4167/SC43
    "ST[234]000VN000-.*",
    "", "", ""
  },
  { "Seagate Pipeline HD 5900.1",
    "ST3(160310|320[34]10|500(321|422))CS",
    "", "", ""
  },
  { "Seagate Pipeline HD 5900.2", // tested with ST31000322CS/SC13
    "ST3(160316|250[34]12|320(311|413)|500(312|414)|1000(322|424))CS",
    "", "", ""
  },
  { "Seagate Video 3.5 HDD", // tested with ST4000VM000-1F3168/SC23, SC25
    "ST(10|15|20|30|40)00VM00[023]-.*",
    "", "", ""
  },
  { "Seagate Medalist 17240, 13030, 10231, 8420, and 4310",
    "ST3(17240|13030|10231|8420|4310)A",
    "", "", ""
  },
  { "Seagate Medalist 17242, 13032, 10232, 8422, and 4312",
    "ST3(1724|1303|1023|842|431)2A",
    "", "", ""
  },
  { "Seagate NL35",
    "ST3(250623|250823|400632|400832|250824|250624|400633|400833|500641|500841)NS",
    "", "", ""
  },
  { "Seagate SV35.2",
    "ST3(160815|250820|320620|500630|750640)[AS]V",
    "", "", ""
  },
  { "Seagate SV35.5", // tested with ST31000525SV/CV12
    "ST3(250311|500410|1000525)SV",
    "", "", ""
  },
  { "Seagate SV35", // tested with ST2000VX000-9YW164/CV12
    "ST([123]000VX00[20]|31000526SV|3500411SV)(-.*)?",
    "", "", ""
  },
  { "Seagate DB35", // tested with ST3250823ACE/3.03
    "ST3(200826|250823|300831|400832)ACE",
    "", "", ""
  },
  { "Seagate DB35.2", // tested with ST3160212SCE/3.ACB
    "ST3(802110|120213|160212|200827|250824|300822|400833|500841)[AS]CE",
    "", "", ""
  },
  { "Seagate DB35.3",
    "ST3(750640SCE|((80|160)215|(250|320|400)820|500830|750840)[AS]CE)",
    "", "", ""
  },
  { "Seagate LD25.2", // tested with ST940210AS/3.ALC
    "ST9(40|80)210AS?",
    "", "", ""
  },
  { "Seagate ST1.2 CompactFlash", // tested with ST68022CF/3.01
    "ST6[468]022CF",
    "", "", ""
  },
  { "Western Digital Protege",
  /* Western Digital drives with this comment all appear to use Attribute 9 in
   * a  non-standard manner.  These entries may need to be updated when it
   * is understood exactly how Attribute 9 should be interpreted.
   * UPDATE: this is probably explained by the WD firmware bug described in the
   * smartmontools FAQ */
    "WDC WD([2468]00E|1[26]00A)B-.*",
    "", "", ""
  },
  { "Western Digital Caviar",
  /* Western Digital drives with this comment all appear to use Attribute 9 in
   * a  non-standard manner.  These entries may need to be updated when it
   * is understood exactly how Attribute 9 should be interpreted.
   * UPDATE: this is probably explained by the WD firmware bug described in the
   * smartmontools FAQ */
    "WDC WD(2|3|4|6|8|10|12|16|18|20|25)00BB-.*",
    "", "", ""
  },
  { "Western Digital Caviar WDxxxAB",
  /* Western Digital drives with this comment all appear to use Attribute 9 in
   * a  non-standard manner.  These entries may need to be updated when it
   * is understood exactly how Attribute 9 should be interpreted.
   * UPDATE: this is probably explained by the WD firmware bug described in the
   * smartmontools FAQ */
    "WDC WD(3|4|6|8|25)00AB-.*",
    "", "", ""
  },
  { "Western Digital Caviar WDxxxAA",
  /* Western Digital drives with this comment all appear to use Attribute 9 in
   * a  non-standard manner.  These entries may need to be updated when it
   * is understood exactly how Attribute 9 should be interpreted.
   * UPDATE: this is probably explained by the WD firmware bug described in the
   * smartmontools FAQ */
    "WDC WD...?AA(-.*)?",
    "", "", ""
  },
  { "Western Digital Caviar WDxxxBA",
  /* Western Digital drives with this comment all appear to use Attribute 9 in
   * a  non-standard manner.  These entries may need to be updated when it
   * is understood exactly how Attribute 9 should be interpreted.
   * UPDATE: this is probably explained by the WD firmware bug described in the
   * smartmontools FAQ */
    "WDC WD...BA",
    "", "", ""
  },
  { "Western Digital Caviar AC", // add only 5400rpm/7200rpm (ata33 and faster)
    "WDC AC((116|121|125|225|132|232)|([1-4][4-9][0-9])|([1-4][0-9][0-9][0-9]))00[A-Z]?.*",
    "", "", ""
  },
  { "Western Digital Caviar SE",
  /* Western Digital drives with this comment all appear to use Attribute 9 in
   * a  non-standard manner.  These entries may need to be updated when it
   * is understood exactly how Attribute 9 should be interpreted.
   * UPDATE: this is probably explained by the WD firmware bug described in the
   * smartmontools FAQ
   * UPDATE 2: this does not apply to more recent models, at least WD3200AAJB */
    "WDC WD(4|6|8|10|12|16|18|20|25|30|32|40|50)00(JB|PB)-.*",
    "", "", ""
  },
  { "Western Digital Caviar Blue EIDE",  // WD Caviar SE EIDE
    /* not completely accurate: at least also WD800JB, WD(4|8|20|25)00BB sold as Caviar Blue */
    "WDC WD(16|25|32|40|50)00AAJB-.*",
    "", "", ""
  },
  { "Western Digital Caviar Blue EIDE",  // WD Caviar SE16 EIDE
    "WDC WD(25|32|40|50)00AAKB-.*",
    "", "", ""
  },
  { "Western Digital RE EIDE",
    "WDC WD(12|16|25|32)00SB-.*",
    "", "", ""
  },
  { "Western Digital Caviar Serial ATA",
    "WDC WD(4|8|20|32)00BD-.*",
    "", "", ""
  },
  { "Western Digital Caviar SE Serial ATA", // tested with WDC WD3000JD-98KLB0/08.05J08
    "WDC WD(4|8|12|16|20|25|30|32|40)00(JD|KD|PD)-.*",
    "", "", ""
  },
  { "Western Digital Caviar SE Serial ATA",
    "WDC WD(8|12|16|20|25|30|32|40|50)00JS-.*",
    "", "", ""
  },
  { "Western Digital Caviar SE16 Serial ATA",
    "WDC WD(16|20|25|32|40|50|75)00KS-.*",
    "", "", ""
  },
  { "Western Digital Caviar Blue Serial ATA",  // WD Caviar SE Serial ATA
    /* not completely accurate: at least also WD800BD, (4|8)00JD sold as Caviar Blue */
    "WDC WD((8|12|16|25|32)00AABS|(8|12|16|25|32|40|50)00AAJS)-.*",
    "", "", ""
  },
  { "Western Digital Caviar Blue (SATA)",  // WD Caviar SE16 Serial ATA
      // tested with WD1602ABKS-18N8A0/DELL/02.03B04
    "WDC WD((16|20|25|32|40|50|64|75)00AAKS|1602ABKS|10EALS)-.*",
    "", "", ""
  },
  { "Western Digital Caviar Blue (SATA 6Gb/s)", // tested with WDC WD10EZEX-00RKKA0/80.00A80
    "WDC WD((25|32|50)00AAKX|7500AALX|10EALX|10EZEX)-.*",
    "", "", ""
  },
  { "Western Digital RE Serial ATA",
    "WDC WD(12|16|25|32)00(SD|YD|YS)-.*",
    "", "", ""
  },
  { "Western Digital RE2 Serial ATA",
    "WDC WD((40|50|75)00(YR|YS|AYYS)|(16|32|40|50)0[01]ABYS)-.*",
    "", "", ""
  },
  { "Western Digital RE2-GP",
    "WDC WD(5000AB|7500AY|1000FY)PS-.*",
    "", "", ""
  },
  { "Western Digital RE3 Serial ATA", // tested with WDC WD7502ABYS-02A6B0/03.00C06
    "WDC WD((25|32|50|75)02A|(75|10)02F)BYS-.*",
    "", "", ""
  },
  { "Western Digital RE4", // tested with WDC WD2003FYYS-18W0B0/01.01D02
    "WDC WD((((25|50)03A|1003F)BYX)|((15|20)03FYYS))-.*",
    "", "", ""
  },
  { "Western Digital RE4-GP", // tested with WDC WD2002FYPS-02W3B0/04.01G01
    "WDC WD2002FYPS-.*",
    "", "", ""
  },
  { "Western Digital RE4 (SATA 6Gb/s)", // tested with WDC WD2000FYYZ-01UL1B0/01.01K01,
      // WD2000FYYX/00.0D1K2
    "WDC WD(20|30|40)00FYYZ-.*|WD2000FYYX",
    "", "", ""
  },
  { "Western Digital Se", // tested with WDC WD2000F9YZ-09N20L0/01.01A01
    "WDC WD(1002|2000|3000|4000)F9YZ-.*",
    "", "", ""
  },
  { "Western Digital Caviar Green",
    "WDC WD((50|64|75)00AA(C|V)S|(50|64|75)00AADS|10EA(C|V)S|(10|15|20)EADS)-.*",
    "", "", ""
  },
  { "Western Digital Caviar Green (AF)",
    "WDC WD(((64|75|80)00AA|(10|15|20)EA|(25|30)EZ)R|20EAC)S-.*",
    "", "", ""
  },
  { "Western Digital Caviar Green (AF, SATA 6Gb/s)", // tested with
      // WDC WD10EZRX-00A8LB0/01.01A01, WDC WD20EZRX-00DC0B0/80.00A80,
      // WDC WD30EZRX-00MMMB0/80.00A80, WDC WD40EZRX-00SPEB0/80.00A80
    "WDC WD(7500AA|(10|15|20)EA|(10|20|25|30|40)EZ)RX-.*",
    "", "", ""
  },
  { "Western Digital Caviar Black",
    "WDC WD((500|640|750)1AAL|1001FA[EL]|2001FAS)S-.*",
    "", "", ""
  },
  { "Western Digital Black", // tested with
      // WDC WD5003AZEX-00RKKA0/80.00A80, WDC WD1003FZEX-00MK2A0/01.01A01,
      // WDC WD3001FAEX-00MJRA0/01.01L01, WDC WD4001FAEX-00MJRA0/01.01L01
    "WDC WD(5002AAL|5003AZE|(64|75)02AAE|((10|15|20)0[23]|[34]001)F[AZ]E)X-.*",
    "", "", ""
  },
  { "Western Digital AV ATA", // tested with WDC WD3200AVJB-63J5A0/01.03E01
    "WDC WD(8|16|25|32|50)00AV[BJ]B-.*",
    "", "", ""
  },
  { "Western Digital AV SATA",
    "WDC WD(16|25|32)00AVJS-.*",
    "", "", ""
  },
  { "Western Digital AV-GP",
    "WDC WD((16|25|32|50|64|75)00AV[CDV]S|(10|15|20)EV[CDV]S)-.*",
    "", "", ""
  },
  { "Western Digital AV-GP (AF)", // tested with WDC WD10EURS-630AB1/80.00A80, WDC WD10EUCX-63YZ1Y0/51.0AB52
    "WDC WD(7500AURS|10EU[CR]X|(10|15|20|25|30)EURS)-.*",
    "", "", ""
  },
  { "Western Digital AV-25",
    "WDC WD((16|25|32|50)00BUD|5000BUC)T-.*",
    "", "", ""
  },
  { "Western Digital Raptor",
    "WDC WD((360|740|800)GD|(360|740|800|1500)ADF[DS])-.*",
    "", "", ""
  },
  { "Western Digital Raptor X",
    "WDC WD1500AHFD-.*",
    "", "", ""
  },
  { "Western Digital VelociRaptor", // tested with WDC WD1500HLHX-01JJPV0/04.05G04
    "WDC WD(((800H|(1500|3000)[BH]|1600H|3000G)LFS)|((1500|3000|4500|6000)[BH]LHX))-.*",
    "", "", ""
  },
  { "Western Digital VelociRaptor (AF)", // tested with WDC WD1000DHTZ-04N21V0/04.06A00
    "WDC WD(2500H|5000H|1000D)HTZ-.*",
    "", "", ""
  },
  { "Western Digital Scorpio EIDE",
    "WDC WD(4|6|8|10|12|16)00(UE|VE)-.*",
    "", "", ""
  },
  { "Western Digital Scorpio Blue EIDE", // tested with WDC WD3200BEVE-00A0HT0/11.01A11
    "WDC WD(4|6|8|10|12|16|25|32)00BEVE-.*",
    "", "", ""
  },
  { "Western Digital Scorpio Serial ATA",
    "WDC WD(4|6|8|10|12|16|25)00BEAS-.*",
    "", "", ""
  },
  { "Western Digital Scorpio Blue Serial ATA",
    "WDC WD((4|6|8|10|12|16|25)00BEVS|(8|12|16|25|32|40|50|64)00BEVT|7500KEVT|10TEVT)-.*",
    "", "", ""
  },
  { "Western Digital Scorpio Blue Serial ATA (AF)", // tested with
      // WDC WD10JPVT-00A1YT0/01.01A01
    "WDC WD((16|25|32|50|64|75)00BPVT|10[JT]PVT)-.*",
    "", "", ""
  },
  { "Western Digital Scorpio Black", // tested with WDC WD5000BEKT-00KA9T0/01.01A01
    "WDC WD(8|12|16|25|32|50)00B[EJ]KT-.*",
    "", "", ""
  },
  { "Western Digital Scorpio Black (AF)",
    "WDC WD(50|75)00BPKT-.*",
    "", "", ""
  },
  { "Western Digital Red (AF)", // tested with WDC WD10EFRX-68JCSN0/01.01A01,
      // WDC WD10JFCX-68N6GN0/01.01A01, WDC WD40EFRX-68WT0N0/80.00A80
    "WDC WD(10|20|30|40)[EJ]F[CR]X-.*",
    "", "", ""
  },
  { "Western Digital Blue Mobile", // tested with WDC WD5000LPVX-08V0TT2/03.01A03
    "WDC WD((25|32|50|75)00[BLM]|10[JS])P[CV][TX]-.*",
    "", "", ""
  },
  { "Western Digital Green Mobile", // tested with WDC WD20NPVX-00EA4T0/01.01A01
    "WDC WD(15|20)NPV[TX]-.*",
    "", "", ""
  },
  { "Western Digital Elements / My Passport (USB)", // tested with WDC WD5000BMVW-11AMCS0/01.01A01
    "WDC WD(25|32|40|50)00BMV[UVW]-.*",  // *W-* = USB 3.0
    "", "", ""
  },
  { "Western Digital Elements / My Passport (USB, AF)", // tested with
      // WDC WD5000KMVV-11TK7S1/01.01A01, WDC WD10TMVW-11ZSMS5/01.01A01,
      // WDC WD10JMVW-11S5XS1/01.01A01, WDC WD20NMVW-11W68S0/01.01A01
    "WDC WD(5000[LK]|7500K|10[JT]|20N)MV[VW]-.*", // *W-* = USB 3.0
    "", "", ""
  },
  { "Quantum Bigfoot", // tested with TS10.0A/A21.0G00, TS12.7A/A21.0F00
    "QUANTUM BIGFOOT TS(10\\.0|12\\.7)A",
    "", "", ""
  },
  { "Quantum Fireball lct15",
    "QUANTUM FIREBALLlct15 ([123]0|22)",
    "", "", ""
  },
  { "Quantum Fireball lct20",
    "QUANTUM FIREBALLlct20 [1234]0",
    "", "", ""
  },
  { "Quantum Fireball CX",
    "QUANTUM FIREBALL CX10.2A",
    "", "", ""
  },
  { "Quantum Fireball CR",
    "QUANTUM FIREBALL CR(4.3|6.4|8.4|13.0)A",
    "", "", ""
  },
  { "Quantum Fireball EX", // tested with QUANTUM FIREBALL EX10.2A/A0A.0D00
    "QUANTUM FIREBALL EX(3\\.2|6\\.4|10\\.2)A",
    "", "", ""
  },
  { "Quantum Fireball ST",
    "QUANTUM FIREBALL ST(3.2|4.3|4300)A",
    "", "", ""
  },
  { "Quantum Fireball SE",
    "QUANTUM FIREBALL SE4.3A",
    "", "", ""
  },
  { "Quantum Fireball Plus LM",
    "QUANTUM FIREBALLP LM(10.2|15|20.[45]|30)",
    "", "", ""
  },
  { "Quantum Fireball Plus AS",
    "QUANTUM FIREBALLP AS(10.2|20.5|30.0|40.0|60.0)",
    "", "", ""
  },
  { "Quantum Fireball Plus KX",
    "QUANTUM FIREBALLP KX27.3",
    "", "", ""
  },
  { "Quantum Fireball Plus KA",
    "QUANTUM FIREBALLP KA(9|10).1",
    "", "", ""
  },

  ////////////////////////////////////////////////////
  // USB ID entries
  ////////////////////////////////////////////////////

  // Hewlett-Packard
  { "USB: HP Desktop HD BD07; ", // 2TB
    "0x03f0:0xbd07",
    "",
    "",
    "-d sat"
  },
  // ALi
  { "USB: ; ALi M5621", // USB->PATA
    "0x0402:0x5621",
    "",
    "",
    "" // unsupported
  },
  // VIA
  { "USB: Connectland BE-USB2-35BP-LCM; VIA VT6204",
    "0x040d:0x6204",
    "",
    "",
    "" // unsupported
  },
  // Buffalo / Melco
  { "USB: Buffalo JustStore Portable HD-PVU2; ",
    "0x0411:0x0181",
    "",
    "",
    "-d sat"
  },
  { "USB: Buffalo MiniStation Stealth HD-PCTU2; ",
    "0x0411:0x01d9",
    "", // 0x0108
    "",
    "-d sat"
  },
  { "USB: Buffalo MiniStationHD-PCFU3; ",
    "0x0411:0x0240",
    "",
    "",
    "-d sat"
  },
  // LG Electronics
  { "USB: LG Mini HXD5; JMicron",
    "0x043e:0x70f1",
    "", // 0x0100
    "",
    "-d usbjmicron"
  },
  // Philips
  { "USB: Philips; ", // SDE3273FC/97 2.5" SATA HDD enclosure
    "0x0471:0x2021",
    "", // 0x0103
    "",
    "-d sat"
  },
  // Toshiba
  { "USB: Toshiba Stor.E Slim USB 3.0; ", // 1TB, MQ01UBD100
    "0x0480:0x0100",
    "", // 0x0000
    "",
    "-d sat"
  },
  { "USB: Toshiba Canvio 500GB; SunPlus",
    "0x0480:0xa004",
    "",
    "",
    "-d usbsunplus"
  },
  { "USB: Toshiba Canvio Basics; ",
    "0x0480:0xa006",
    "", // 0x0001
    "",
    "-d sat"
  },
  { "USB: Toshiba Canvio 3.0 Portable Hard Drive; ", // 1TB
    "0x0480:0xa007",
    "", // 0x0001
    "",
    "-d sat"
  },
  { "USB: Toshiba Stor.E Basics; ", // 1TB
    "0x0480:0xa009",
    "",
    "",
    "-d sat"
  },
  { "USB: Toshiba Stor.E Plus", // 2TB
    "0x0480:0xa00a",
    "",
    "",
    "-d sat"
  },
  { "USB: Toshiba Canvio Desktop; ", // 2TB
    "0x0480:0xd010",
    "",
    "",
    "-d sat"
  },
  // Cypress
  { "USB: ; Cypress CY7C68300A (AT2)",
    "0x04b4:0x6830",
    "0x0001",
    "",
    "" // unsupported
  },
  { "USB: ; Cypress CY7C68300B/C (AT2LP)",
    "0x04b4:0x6830",
    "0x0240",
    "",
    "-d usbcypress"
  },
  // Fujitsu
  { "USB: Fujitsu/Zalman ZM-VE300; ", // USB 3.0
    "0x04c5:0x2028",
    "", // 0x0001
    "",
    "-d sat"
  },
  // Fujitsu chip on DeLock 42475 
  { "USB: Fujitsu  SATA-to-USB3.0 bridge chip", // USB 3.0
    "0x04c5:0x201d",
    "", // 0x0001
    "",
    "-d sat"
  },
  // Myson Century
  { "USB: ; Myson Century CS8818",
    "0x04cf:0x8818",
    "", // 0xb007
    "",
    "" // unsupported
  },
  // Samsung
  { "USB: Samsung S2 Portable; JMicron",
    "0x04e8:0x1f0[568]",
    "",
    "",
    "-d usbjmicron"
  },
  { "USB: Samsung S1 Portable; JMicron",
    "0x04e8:0x2f03",
    "",
    "",
    "-d usbjmicron"
  },
  { "USB: Samsung Story Station; ",
    "0x04e8:0x5f0[56]",
    "",
    "",
    "-d sat"
  },
  { "USB: Samsung G2 Portable; JMicron",
    "0x04e8:0x6032",
    "",
    "",
    "-d usbjmicron"
  },
  { "USB: Samsung Story Station 3.0; ",
    "0x04e8:0x6052",
    "",
    "",
    "-d sat"
  },
  { "USB: Samsung Story Station 3.0; ",
    "0x04e8:0x6054",
    "",
    "",
    "-d sat"
  },
  { "USB: Samsung M2 Portable 3.0; ",
    "0x04e8:0x60c5",
    "",
    "",
    "-d sat"
  },
  { "USB: Samsung D3 Station; ", // 3TB
    "0x04e8:0x6124",
    "", // 0x200
    "",
    "-d sat"
  },
  { "USB: Samsung M3 Portable USB 3.0; ",
    "0x04e8:0x61b[456]", // 4=2TB, 5=1.5TB, 6=1TB
    "", // 0x0e00
    "",
    "-d sat"
  },
  // Sunplus
  { "USB: ; SunPlus",
    "0x04fc:0x0c05",
    "",
    "",
    "-d usbsunplus"
  },
  { "USB: ; SunPlus SPDIF215",
    "0x04fc:0x0c15",
    "", // 0xf615
    "",
    "-d usbsunplus"
  },
  { "USB: ; SunPlus SPDIF225", // USB+SATA->SATA
    "0x04fc:0x0c25",
    "", // 0x0103
    "",
    "-d usbsunplus"
  },
  // Iomega
  { "USB: Iomega Prestige Desktop USB 3.0; ",
    "0x059b:0x0070",
    "", // 0x0004
    "",
    "-d sat" // ATA output registers missing
  },
  { "USB: Iomega LPHD080-0; ",
    "0x059b:0x0272",
    "",
    "",
    "-d usbcypress"
  },
  { "USB: Iomega MDHD500-U; ",
    "0x059b:0x0275",
    "", // 0x0001
    "",
    "" // unsupported
  },
  { "USB: Iomega MDHD-UE; ",
    "0x059b:0x0277",
    "",
    "",
    "-d usbjmicron"
  },
  { "USB: Iomega LDHD-UP; Sunplus",
    "0x059b:0x0370",
    "",
    "",
    "-d usbsunplus"
  },
  { "USB: Iomega GDHDU2; JMicron",
    "0x059b:0x0475",
    "", // 0x0100
    "",
    "-d usbjmicron"
  },
  // LaCie
  { "USB: LaCie hard disk (FA Porsche design);",
    "0x059f:0x0651",
    "",
    "",
    "" // unsupported
  },
  { "USB: LaCie hard disk; JMicron",
    "0x059f:0x0951",
    "",
    "",
    "-d usbjmicron"
  },
  { "USB: LaCie hard disk (Neil Poulton design);",
    "0x059f:0x1018",
    "",
    "",
    "-d sat"
  },
  { "USB: LaCie Desktop Hard Drive; JMicron",
    "0x059f:0x1019",
    "",
    "",
    "-d usbjmicron"
  },
  { "USB: LaCie Rugged Hard Drive; JMicron",
    "0x059f:0x101d",
    "", // 0x0001
    "",
    "-d usbjmicron,x"
  },
  { "USB: LaCie Little Disk USB2; JMicron",
    "0x059f:0x1021",
    "",
    "",
    "-d usbjmicron"
  },
  { "USB: LaCie hard disk; ",
    "0x059f:0x1029",
    "", // 0x0100
    "",
    "-d sat"
  },
  { "USB: Lacie rikiki; JMicron",
    "0x059f:0x102a",
    "",
    "",
    "-d usbjmicron,x"
  },
  { "USB: LaCie rikiki USB 3.0; ",
    "0x059f:0x10(49|57)",
    "",
    "",
    "-d sat"
  },
  { "USB: LaCie minimus USB 3.0; ",
    "0x059f:0x104a",
    "",
    "",
    "-d sat"
  },
  { "USB: LaCie Rugged Mini USB 3.0; ",
    "0x059f:0x1051",
    "", // 0x0000
    "",
    "-d sat"
  },
  // In-System Design
  { "USB: ; In-System/Cypress ISD-300A1",
    "0x05ab:0x0060",
    "", // 0x1101
    "",
    "-d usbcypress"
  },
  // Genesys Logic
  { "USB: ; Genesys Logic GL881E",
    "0x05e3:0x0702",
    "",
    "",
    "" // unsupported
  },
  { "USB: ; Genesys Logic", // TODO: requires '-T permissive'
    "0x05e3:0x0718",
    "", // 0x0041
    "",
    "-d sat"
  },
  // Micron
  { "USB: Micron USB SSD; ",
    "0x0634:0x0655",
    "",
    "",
    "" // unsupported
  },
  // Prolific
  { "USB: ; Prolific PL2507", // USB->PATA
    "0x067b:0x2507",
    "",
    "",
    "-d usbjmicron,0" // Port number is required
  },
  { "USB: ; Prolific PL3507", // USB+IEE1394->PATA
    "0x067b:0x3507",
    "", // 0x0001
    "",
    "" // smartmontools >= r3741: -d usbjmicron,p
  },
  // Imation
  { "USB: Imation ; ", // Imation Odyssey external USB dock
    "0x0718:0x1000",
    "", // 0x5104
    "",
    "-d sat"
  },
  // Freecom
  { "USB: Freecom Mobile Drive XXS; JMicron",
    "0x07ab:0xfc88",
    "", // 0x0101
    "",
    "-d usbjmicron,x"
  },
  { "USB: Freecom Hard Drive XS; Sunplus",
    "0x07ab:0xfc8e",
    "", // 0x010f
    "",
    "-d usbsunplus"
  },
  { "USB: Freecom; ", // Intel labeled
    "0x07ab:0xfc8f",
    "", // 0x0000
    "",
    "-d sat"
  },
  { "USB: Freecom Classic HD 120GB; ",
    "0x07ab:0xfccd",
    "",
    "",
    "" // unsupported
  },
  { "USB: Freecom HD 500GB; JMicron",
    "0x07ab:0xfcda",
    "",
    "",
    "-d usbjmicron"
  },
  // Oxford Semiconductor, Ltd
  { "USB: ; Oxford",
    "0x0928:0x0000",
    "",
    "",
    "" // unsupported
  },
  { "USB: ; Oxford OXU921DS",
    "0x0928:0x0002",
    "",
    "",
    "" // unsupported
  },
  { "USB: ; Oxford", // Zalman ZM-VE200
    "0x0928:0x0010",
    "", // 0x0304
    "",
    "-d sat"
  },
  // Toshiba
  { "USB: Toshiba PX1270E-1G16; Sunplus",
    "0x0930:0x0b03",
    "",
    "",
    "-d usbsunplus"
  },
  { "USB: Toshiba PX1396E-3T01; Sunplus", // similar to Dura Micro 501
    "0x0930:0x0b09",
    "",
    "",
    "-d usbsunplus"
  },
  { "USB: Toshiba Stor.E Steel; Sunplus",
    "0x0930:0x0b11",
    "",
    "",
    "-d usbsunplus"
  },
  { "USB: Toshiba Stor.E; ",
    "0x0930:0x0b1[9ab]",
    "", // 0x0001
    "",
    "-d sat"
  },
  // Lumberg, Inc.
  { "USB: Toshiba Stor.E; Sunplus",
    "0x0939:0x0b1[56]",
    "",
    "",
    "-d usbsunplus"
  },
  // Seagate
  { "USB: Seagate External Drive; Cypress",
    "0x0bc2:0x0503",
    "", // 0x0240
    "",
    "-d usbcypress"
  },
  { "USB: Seagate FreeAgent Go; ",
    "0x0bc2:0x2(000|100|101)",
    "",
    "",
    "-d sat"
  },
  { "USB: Seagate FreeAgent Go FW; ",
    "0x0bc2:0x2200",
    "",
    "",
    "-d sat"
  },
  { "USB: Seagate Expansion Portable; ",
    "0x0bc2:0x23(00|12)",
    "",
    "",
    "-d sat"
  },
  { "USB: Seagate FreeAgent Desktop; ",
    "0x0bc2:0x3000",
    "",
    "",
    "-d sat"
  },
  { "USB: Seagate FreeAgent Desk; ",
    "0x0bc2:0x3001",
    "",
    "",
    "-d sat"
  },
  { "USB: Seagate FreeAgent Desk; ", // 1TB
    "0x0bc2:0x3008",
    "",
    "",
    "-d sat,12"
  },
  { "USB: Seagate Expansion External; ", // 2TB, 3TB
    "0x0bc2:0x33(00|12|20|32)",
    "",
    "",
    "-d sat"
  },
  { "USB: Seagate FreeAgent GoFlex USB 2.0; ",
    "0x0bc2:0x502[01]",
    "",
    "",
    "-d sat"
  },
  { "USB: Seagate FreeAgent GoFlex USB 3.0; ",
    "0x0bc2:0x5031",
    "",
    "",
    "-d sat,12"
  },
  { "USB: Seagate FreeAgent; ",
    "0x0bc2:0x5040",
    "",
    "",
    "-d sat"
  },
  { "USB: Seagate FreeAgent GoFlex USB 3.0; ", // 2TB
    "0x0bc2:0x5071",
    "",
    "",
    "-d sat"
  },
  { "USB: Seagate FreeAgent GoFlex Desk USB 3.0; ", // 3TB
    "0x0bc2:0x50a1",
    "",
    "",
    "-d sat,12" // "-d sat" does not work (ticket #151)
  },
  { "USB: Seagate FreeAgent GoFlex Desk USB 3.0; ", // 4TB
    "0x0bc2:0x50a5",
    "", // 0x0100
    "",
    "-d sat"
  },
  { "USB: Seagate Backup Plus USB 3.0; ", // 1TB
    "0x0bc2:0xa013",
    "", // 0x0100
    "",
    "-d sat"
  },
  { "USB: Seagate Backup Plus Desktop USB 3.0; ", // 4TB, 3TB (8 LBA/1 PBA offset)
    "0x0bc2:0xa0a[14]",
    "",
    "",
    "-d sat"
  },
  // Dura Micro
  { "USB: Dura Micro; Cypress",
    "0x0c0b:0xb001",
    "", // 0x1110
    "",
    "-d usbcypress"
  },
  { "USB: Dura Micro 509; Sunplus",
    "0x0c0b:0xb159",
    "", // 0x0103
    "",
    "-d usbsunplus"
  },
  // Maxtor
  { "USB: Maxtor OneTouch 200GB; ",
    "0x0d49:0x7010",
    "",
    "",
    "" // unsupported
  },
  { "USB: Maxtor OneTouch; ",
    "0x0d49:0x7300",
    "", // 0x0121
    "",
    "-d sat"
  },
  { "USB: Maxtor OneTouch 4; ",
    "0x0d49:0x7310",
    "", // 0x0125
    "",
    "-d sat"
  },
  { "USB: Maxtor OneTouch 4 Mini; ",
    "0x0d49:0x7350",
    "", // 0x0125
    "",
    "-d sat"
  },
  { "USB: Maxtor BlackArmor Portable; ",
    "0x0d49:0x7550",
    "",
    "",
    "-d sat"
  },
  { "USB: Maxtor Basics Desktop; ",
    "0x0d49:0x7410",
    "", // 0x0122
    "",
    "-d sat"
  },
  { "USB: Maxtor Basics Portable; ",
    "0x0d49:0x7450",
    "", // 0x0122
    "",
    "-d sat"
  },
  // Oyen Digital
  { "USB: Oyen Digital MiniPro USB 3.0; ",
    "0x0dc4:0x020a",
    "",
    "",
    "-d sat"
  },
  // Cowon Systems, Inc.
  { "USB: Cowon iAudio X5; ",
    "0x0e21:0x0510",
    "",
    "",
    "-d usbcypress"
  },
  // iRiver
  { "USB: iRiver iHP-120/140 MP3 Player; Cypress",
    "0x1006:0x3002",
    "", // 0x0100
    "",
    "-d usbcypress"
  },
  // Western Digital
  { "USB: WD My Passport (IDE); Cypress",
    "0x1058:0x0701",
    "", // 0x0240
    "",
    "-d usbcypress"
  },
  { "USB: WD My Passport Portable; ",
    "0x1058:0x0702",
    "", // 0x0102
    "",
    "-d sat"
  },
  { "USB: WD My Passport Essential; ",
    "0x1058:0x0704",
    "", // 0x0175
    "",
    "-d sat"
  },
  { "USB: WD My Passport Elite; ",
    "0x1058:0x0705",
    "", // 0x0175
    "",
    "-d sat"
  },
  { "USB: WD My Passport 070A; ",
    "0x1058:0x070a",
    "", // 0x1028
    "",
    "-d sat"
  },
  { "USB: WD My Passport 0730; ",
    "0x1058:0x0730",
    "", // 0x1008
    "",
    "-d sat"
  },
  { "USB: WD My Passport Essential SE USB 3.0; ",
    "0x1058:0x074[02]",
    "",
    "",
    "-d sat"
  },
  { "USB: WD My Passport Ultra; ",
    "0x1058:0x0741",
    "",
    "",
    "-d sat"
  },
  { "USB: WD My Passport USB 3.0; ",
    "0x1058:0x07[4a]8",
    "",
    "",
    "-d sat"
  },
  { "USB: WD My Book ES; ",
    "0x1058:0x0906",
    "", // 0x0012
    "",
    "-d sat"
  },
  { "USB: WD My Book Essential; ",
    "0x1058:0x0910",
    "", // 0x0106
    "",
    "-d sat"
  },
  { "USB: WD Elements Desktop; ",
    "0x1058:0x1001",
    "", // 0x0104
    "",
    "-d sat"
  },
  { "USB: WD Elements Desktop WDE1UBK...; ",
    "0x1058:0x1003",
    "", // 0x0175
    "",
    "-d sat"
  },
  { "USB: WD Elements; ",
    "0x1058:0x10(10|48|a2)",
    "", // 0x0105
    "",
    "-d sat"
  },
  { "USB: WD Elements Desktop; ", // 2TB
    "0x1058:0x1021",
    "", // 0x2002
    "",
    "-d sat"
  },
  { "USB: WD Elements SE; ", // 1TB
    "0x1058:0x1023",
    "",
    "",
    "-d sat"
  },
  { "USB: WD Elements SE USB 3.0; ",
    "0x1058:0x1042",
    "",
    "",
    "-d sat"
  },
  { "USB: WD Elements; ",
    "0x1058:0x10[ab]8", // a=1TB, b=2TB
    "", // a=0x1042, b=0x1007
    "",
    "-d sat"
  },
  { "USB: WD My Book Essential; ",
    "0x1058:0x1100",
    "", // 0x0165
    "",
    "-d sat"
  },
  { "USB: WD My Book Office Edition; ", // 1TB
    "0x1058:0x1101",
    "", // 0x0165
    "",
    "-d sat"
  },
  { "USB: WD My Book; ",
    "0x1058:0x1102",
    "", // 0x1028
    "",
    "-d sat"
  },
  { "USB: WD My Book Studio II; ", // 2x1TB
    "0x1058:0x1105",
    "",
    "",
    "-d sat"
  },
  { "USB: WD My Book Essential; ",
    "0x1058:0x1110",
    "", // 0x1030
    "",
    "-d sat"
  },
  { "USB: WD My Book Essential USB 3.0; ", // 3TB
    "0x1058:0x11[34]0",
    "", // 0x1012/0x1003
    "",
    "-d sat"
  },
  // Atech Flash Technology
  { "USB: ; Atech", // Enclosure from Kingston SSDNow notebook upgrade kit
    "0x11b0:0x6298",
    "", // 0x0108
    "",
    "-d sat"
  },
  // A-DATA
  { "USB: A-DATA SH93; Cypress",
    "0x125f:0xa93a",
    "", // 0x0150
    "",
    "-d usbcypress"
  },
  { "USB: A-DATA DashDrive; Cypress",
    "0x125f:0xa94a",
    "",
    "",
    "-d usbcypress"
  },
  // Initio
  { "USB: ; Initio 316000",
    "0x13fd:0x0540",
    "",
    "",
    "" // unsupported
  },
  { "USB: ; Initio", // Thermaltake BlacX
    "0x13fd:0x0840",
    "",
    "",
    "-d sat"
  },
  { "USB: ; Initio", // USB->SATA+PATA, Chieftec CEB-25I
    "0x13fd:0x1040",
    "", // 0x0106
    "",
    "" // unsupported
  },
  { "USB: ; Initio 6Y120L0", // CoolerMaster XCraft RX-3HU
    "0x13fd:0x1150",
    "",
    "",
    "" // unsupported
  },
  { "USB: ; Initio", // USB->SATA
    "0x13fd:0x1240",
    "", // 0x0104
    "",
    "-d sat"
  },
  { "USB: ; Initio", // USB+SATA->SATA
    "0x13fd:0x1340",
    "", // 0x0208
    "",
    "-d sat"
  },
  { "USB: ; Initio",
    "0x13fd:0x1640",
    "", // 0x0864
    "",
    "-d sat,12" // some SMART commands fail, see ticket #295
  },
  { "USB: Intenso Memory Station 2,5\"; Initio",
    "0x13fd:0x1840",
    "",
    "",
    "-d sat"
  },
  { "USB: ; Initio", // NexStar CX USB enclosure
    "0x13fd:0x1e40",
    "",
    "",
    "-d sat"
  },
  // Super Top
  { "USB: Super Top generic enclosure; Cypress",
    "0x14cd:0x6116",
    "", // 0x0160 also reported as unsupported
    "",
    "-d usbcypress"
  },
  // JMicron
  { "USB: ; JMicron USB 3.0",
    "0x152d:0x0539",
    "", // 0x0100
    "",
    "-d usbjmicron"
  },
  { "USB: ; JMicron ", // USB->SATA->4xSATA (port multiplier)
    "0x152d:0x0551",
    "", // 0x0100
    "",
    "-d usbjmicron,x"
  },
  { "USB: OCZ THROTTLE OCZESATATHR8G; JMicron JMF601",
    "0x152d:0x0602",
    "",
    "",
    "" // unsupported
  },
  { "USB: ; JMicron JM20329", // USB->SATA
    "0x152d:0x2329",
    "", // 0x0100
    "",
    "-d usbjmicron"
  },
  { "USB: ; JMicron JM20336", // USB+SATA->SATA, USB->2xSATA
    "0x152d:0x2336",
    "", // 0x0100
    "",
    "-d usbjmicron,x"
  },
  { "USB: Generic JMicron adapter; JMicron",
    "0x152d:0x2337",
    "",
    "",
    "-d usbjmicron"
  },
  { "USB: ; JMicron JM20337/8", // USB->SATA+PATA, USB+SATA->PATA
    "0x152d:0x2338",
    "", // 0x0100
    "",
    "-d usbjmicron"
  },
  { "USB: ; JMicron JM20339", // USB->SATA
    "0x152d:0x2339",
    "", // 0x0100
    "",
    "-d usbjmicron,x"
  },
  { "USB: ; JMicron", // USB+SATA->SATA
    "0x152d:0x2351",  // e.g. Verbatim Portable Hard Drive 500Gb
    "", // 0x0100
    "",
    "-d sat"
  },
  { "USB: ; JMicron", // USB->SATA
    "0x152d:0x2352",
    "", // 0x0100
    "",
    "-d usbjmicron,x"
  },
  { "USB: ; JMicron", // USB->SATA
    "0x152d:0x2509",
    "", // 0x0100
    "",
    "-d usbjmicron,x"
  },
  // ASMedia
  { "USB: ; ASMedia ASM1051",
    "0x174c:0x5106", // 0x174c:0x55aa after firmware update
    "",
    "",
    "-d sat"
  },
  { "USB: ; ASMedia USB 3.0", // MEDION HDDrive-n-GO, LaCie Rikiki USB 3.0,
      // Silicon Power Armor A80 (ticket #237)
      // reported as unsupported: BYTECC T-200U3, Kingwin USB 3.0 docking station
    "0x174c:0x55aa",
    "", // 0x0100
    "",
    "-d sat"
  },
  { "USB: ; ASMedia AS2105", // Icy Box IB-AC603A-U3
    "0x174c:0x5136",
    "", // 0x0001
    "",
    "-d sat"
  },
  // LucidPort
  { "USB: ; LucidPORT USB300", // RaidSonic ICY BOX IB-110StU3-B, Sharkoon SATA QuickPort H3
    "0x1759:0x500[02]", // 0x5000: USB 2.0, 0x5002: USB 3.0
    "",
    "",
    "-d sat"
  },
  { "USB: ; LucidPort", // Fuj:tech SATA-USB3 dock
    "0x1759:0x5100",
    "", // 0x2580
    "",
    "-d sat"
  },
  // Verbatim
  { "USB: Verbatim Portable Hard Drive; Sunplus",
    "0x18a5:0x0214",
    "", // 0x0112
    "",
    "-d usbsunplus"
  },
  { "USB: Verbatim FW/USB160; Oxford OXUF934SSA-LQAG", // USB+IEE1394->SATA
    "0x18a5:0x0215",
    "", // 0x0001
    "",
    "-d sat"
  },
  { "USB: Verbatim External Hard Drive 47519; Sunplus", // USB->SATA
    "0x18a5:0x0216",
    "",
    "",
    "-d usbsunplus"
  },
  { "USB: Verbatim Pocket Hard Drive; JMicron", // SAMSUNG SpinPoint N3U-3 (USB, 4KiB LLS)
    "0x18a5:0x0227",
    "",
    "",
    "-d usbjmicron" // "-d usbjmicron,x" does not work
  },
  { "USB: Verbatim External Hard Drive; JMicron", // 2TB
    "0x18a5:0x022a",
    "",
    "",
    "-d usbjmicron"
  },
  { "USB: Verbatim Store'n'Go; JMicron", // USB->SATA
    "0x18a5:0x022b",
    "", // 0x0100
    "",
    "-d usbjmicron"
  },
  // Silicon Image
  { "USB: Vantec NST-400MX-SR; Silicon Image 5744",
    "0x1a4a:0x1670",
    "",
    "",
    "" // unsupported
  },
  // SunplusIT
  { "USB: ; SunplusIT",
    "0x1bcf:0x0c31",
    "",
    "",
    "-d usbsunplus"
  },
  // Innostor
  { "USB: ; Innostor IS888", // Sharkoon SATA QuickDeck Pro USB 3.0
    "0x1f75:0x0888",
    "", // 0x0034
    "",
    "" // unsupported
  },
  // Power Quotient International
  { "USB: PQI H560; ",
    "0x3538:0x0902",
    "", // 0x0000
    "",
    "-d sat"
  },
  // Hitachi/SimpleTech
  { "USB: Hitachi Touro Desk; JMicron", // 3TB
    "0x4971:0x1011",
    "",
    "",
    "-d usbjmicron"
  },
  { "USB: Hitachi Touro Desk 3.0; ", // 2TB
    "0x4971:0x1015",
    "", // 0x0000
    "",
    "-d sat" // ATA output registers missing
  },
  { "USB: Hitachi/SimpleTech; JMicron", // 1TB
    "0x4971:0xce17",
    "",
    "",
    "-d usbjmicron,x"
  },
  // OnSpec
  { "USB: ; OnSpec", // USB->PATA
    "0x55aa:0x2b00",
    "", // 0x0100
    "",
    "" // unsupported
  },
  // 0x6795 (?)
  { "USB: Sharkoon 2-Bay RAID Box; ", // USB 3.0
    "0x6795:0x2756",
    "", // 0x0100
    "",
    "-d sat"
  },
/*
}; // builtin_knowndrives[]
 */<|MERGE_RESOLUTION|>--- conflicted
+++ resolved
@@ -75,11 +75,7 @@
 /*
 const drive_settings builtin_knowndrives[] = {
  */
-<<<<<<< HEAD
-  { "$Id: drivedb.h 3909 2014-06-18 05:27:59Z chrfranke $",
-=======
-  { "$Id: drivedb.h 3913 2014-06-19 17:38:33Z chrfranke $",
->>>>>>> 5d1cefff
+  { "$Id: drivedb.h 3914 2014-06-19 17:42:36Z chrfranke $",
     "-", "-",
     "This is a dummy entry to hold the SVN-Id of drivedb.h",
     ""
