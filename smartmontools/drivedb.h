/*
 * drivedb.h - smartmontools drive database file
 *
 * Home page of code is: http://smartmontools.sourceforge.net
 *
 * Copyright (C) 2003-11 Philip Williams, Bruce Allen
 * Copyright (C) 2008-12 Christian Franke <smartmontools-support@lists.sourceforge.net>
 *
 * This program is free software; you can redistribute it and/or modify
 * it under the terms of the GNU General Public License as published by
 * the Free Software Foundation; either version 2, or (at your option)
 * any later version.
 *
 * You should have received a copy of the GNU General Public License
 * (for example COPYING); If not, see <http://www.gnu.org/licenses/>.
 *
 */

/*
 * Structure used to store drive database entries:
 *
 * struct drive_settings {
 *   const char * modelfamily;
 *   const char * modelregexp;
 *   const char * firmwareregexp;
 *   const char * warningmsg;
 *   const char * presets;
 * };
 *
 * The elements are used in the following ways:
 *
 *  modelfamily     Informal string about the model family/series of a
 *                  device. Set to "" if no info (apart from device id)
 *                  known.  The entry is ignored if this string starts with
 *                  a dollar sign.  Must not start with "USB:", see below.
 *  modelregexp     POSIX extended regular expression to match the model of
 *                  a device.  This should never be "".
 *  firmwareregexp  POSIX extended regular expression to match a devices's
 *                  firmware.  This is optional and should be "" if it is not
 *                  to be used.  If it is nonempty then it will be used to
 *                  narrow the set of devices matched by modelregexp.
 *  warningmsg      A message that may be displayed for matching drives.  For
 *                  example, to inform the user that they may need to apply a
 *                  firmware patch.
 *  presets         String with vendor-specific attribute ('-v') and firmware
 *                  bug fix ('-F') options.  Same syntax as in smartctl command
 *                  line.  The user's own settings override these.
 *
 * The regular expressions for drive model and firmware must match the full
 * string.  The effect of "^FULLSTRING$" is identical to "FULLSTRING".
 * The form ".*SUBSTRING.*" can be used if substring match is desired.
 *
 * The table will be searched from the start to end or until the first match,
 * so the order in the table is important for distinct entries that could match
 * the same drive.
 *
 *
 * Format for USB ID entries:
 *
 *  modelfamily     String with format "USB: DEVICE; BRIDGE" where
 *                  DEVICE is the name of the device and BRIDGE is
 *                  the name of the USB bridge.  Both may be empty
 *                  if no info known.
 *  modelregexp     POSIX extended regular expression to match the USB
 *                  vendor:product ID in hex notation ("0x1234:0xabcd").
 *                  This should never be "".
 *  firmwareregexp  POSIX extended regular expression to match the USB
 *                  bcdDevice info.  Only compared during search if other
 *                  entries with same USB vendor:product ID exist.
 *  warningmsg      Not used yet.
 *  presets         String with one device type ('-d') option.
 *
 */

/*
const drive_settings builtin_knowndrives[] = {
 */
<<<<<<< HEAD
  { "$Id: drivedb.h 3641 2012-10-09 21:07:55Z chrfranke $",
=======
  { "$Id: drivedb.h 3672 2012-11-04 16:24:22Z chrfranke $",
>>>>>>> bd8624f5
    "-", "-",
    "This is a dummy entry to hold the SVN-Id of drivedb.h",
    ""
  /* Default settings:
    "-v 1,raw48,Raw_Read_Error_Rate "
    "-v 2,raw48,Throughput_Performance "
    "-v 3,raw16(avg16),Spin_Up_Time "
    "-v 4,raw48,Start_Stop_Count "
    "-v 5,raw16(raw16),Reallocated_Sector_Ct "
    "-v 6,raw48,Read_Channel_Margin "
    "-v 7,raw48,Seek_Error_Rate "
    "-v 8,raw48,Seek_Time_Performance "
    "-v 9,raw24(raw8),Power_On_Hours " // smartmontools <= r3527: raw48
    "-v 10,raw48,Spin_Retry_Count "
    "-v 11,raw48,Calibration_Retry_Count "
    "-v 12,raw48,Power_Cycle_Count "
    "-v 13,raw48,Read_Soft_Error_Rate "
    //  14-174 Unknown_Attribute
    "-v 175,raw48,Program_Fail_Count_Chip "
    "-v 176,raw48,Erase_Fail_Count_Chip "
    "-v 177,raw48,Wear_Leveling_Count "
    "-v 178,raw48,Used_Rsvd_Blk_Cnt_Chip "
    "-v 179,raw48,Used_Rsvd_Blk_Cnt_Tot "
    "-v 180,raw48,Unused_Rsvd_Blk_Cnt_Tot "
    "-v 181,raw48,Program_Fail_Cnt_Total "
    "-v 182,raw48,Erase_Fail_Count_Total "
    "-v 183,raw48,Runtime_Bad_Block "
    "-v 184,raw48,End-to-End_Error "
    //  185-186 Unknown_Attribute
    "-v 187,raw48,Reported_Uncorrect "
    "-v 188,raw48,Command_Timeout "
    "-v 189,raw48,High_Fly_Writes "
    "-v 190,tempminmax,Airflow_Temperature_Cel "
    "-v 191,raw48,G-Sense_Error_Rate "
    "-v 192,raw48,Power-Off_Retract_Count "
    "-v 193,raw48,Load_Cycle_Count "
    "-v 194,tempminmax,Temperature_Celsius "
    "-v 195,raw48,Hardware_ECC_Recovered "
    "-v 196,raw16(raw16),Reallocated_Event_Count "
    "-v 197,raw48,Current_Pending_Sector "
    "-v 198,raw48,Offline_Uncorrectable "
    "-v 199,raw48,UDMA_CRC_Error_Count "
    "-v 200,raw48,Multi_Zone_Error_Rate "
    "-v 201,raw48,Soft_Read_Error_Rate "
    "-v 202,raw48,Data_Address_Mark_Errs "
    "-v 203,raw48,Run_Out_Cancel "
    "-v 204,raw48,Soft_ECC_Correction "
    "-v 205,raw48,Thermal_Asperity_Rate "
    "-v 206,raw48,Flying_Height "
    "-v 207,raw48,Spin_High_Current "
    "-v 208,raw48,Spin_Buzz "
    "-v 209,raw48,Offline_Seek_Performnce "
    //  210-219 Unknown_Attribute
    "-v 220,raw48,Disk_Shift "
    "-v 221,raw48,G-Sense_Error_Rate "
    "-v 222,raw48,Loaded_Hours "
    "-v 223,raw48,Load_Retry_Count "
    "-v 224,raw48,Load_Friction "
    "-v 225,raw48,Load_Cycle_Count "
    "-v 226,raw48,Load-in_Time "
    "-v 227,raw48,Torq-amp_Count "
    "-v 228,raw48,Power-off_Retract_Count "
    //  229 Unknown_Attribute
    "-v 230,raw48,Head_Amplitude "
    "-v 231,raw48,Temperature_Celsius "
    "-v 232,raw48,Available_Reservd_Space "
    "-v 233,raw48,Media_Wearout_Indicator "
    //  234-239 Unknown_Attribute
    "-v 240,raw48,Head_Flying_Hours "
    "-v 241,raw48,Total_LBAs_Written "
    "-v 242,raw48,Total_LBAs_Read "
    //  243-249 Unknown_Attribute
    "-v 250,raw48,Read_Error_Retry_Rate "
    //  251-253 Unknown_Attribute
    "-v 254,raw48,Free_Fall_Sensor "
  */
  },
  { "Apple SSD SM128", // Samsung?
    "APPLE SSD SM128",
    "", "", ""
  },
  { "Asus-Phison SSD",
    "ASUS-PHISON SSD",
    "", "", ""
  },
  { "Crucial/Micron RealSSD C300/C400/m4",
    "C300-CTFDDA[AC](064|128|256)MAG|" // Marvell 88SS9174 BJP2, tested with C300-CTFDDAC128MAG/0002
    "C400-MTFDDA[ACK](064|128|256|512)MAM|" // Marvell 9176, tested with C400-MTFDDAC256MAM/0002
    "M4-CT(064|128|256|512)M4SSD2", // tested with M4-CT064M4SSD2/0002, M4-CT512M4SSD2/0309
    "", "",
  //"-v 1,raw48,Raw_Read_Error_Rate "
  //"-v 5,raw16(raw16),Reallocated_Sector_Ct "
  //"-v 9,raw24(raw8),Power_On_Hours "
  //"-v 12,raw48,Power_Cycle_Count "
    "-v 170,raw48,Grown_Failing_Block_Ct "
    "-v 171,raw48,Program_Fail_Count "
    "-v 172,raw48,Erase_Fail_Count "
    "-v 173,raw48,Wear_Leveling_Count "
    "-v 174,raw48,Unexpect_Power_Loss_Ct "
    "-v 181,raw16,Non4k_Aligned_Access "
    "-v 183,raw48,SATA_Iface_Downshift "
  //"-v 184,raw48,End-to-End_Error "
  //"-v 187,raw48,Reported_Uncorrect "
  //"-v 188,raw48,Command_Timeout "
    "-v 189,raw48,Factory_Bad_Block_Ct "
  //"-v 194,tempminmax,Temperature_Celsius "
  //"-v 195,raw48,Hardware_ECC_Recovered "
  //"-v 196,raw16(raw16),Reallocated_Event_Count "
  //"-v 197,raw48,Current_Pending_Sector "
  //"-v 198,raw48,Offline_Uncorrectable "
  //"-v 199,raw48,UDMA_CRC_Error_Count "
    "-v 202,raw48,Perc_Rated_Life_Used "
    "-v 206,raw48,Write_Error_Rate"
  },
  { "SandForce Driven SSDs",
    "SandForce 1st Ed\\.|" // Demo Drive, tested with firmware 320A13F0
    "ADATA SSD S(510|599) .?..GB|" // tested with ADATA SSD S510 60GB/320ABBF0,
      // ADATA SSD S599 256GB/3.1.0, 64GB/3.4.6
    "Corsair CSSD-F(40|60|80|115|120|160|240)GBP?2.*|" // Corsair Force, tested with
      // Corsair CSSD-F40GB2/1.1, Corsair CSSD-F115GB2-A/2.1a
    "Corsair Force (3 SSD|GT)|" // SF-2281, tested with Corsair Force 3 SSD/1.3.2, GT/1.3.3
    "FM-25S2S-(60|120|240)GBP2|" // G.SKILL Phoenix Pro, SF-1200, tested with
      // FM-25S2S-240GBP2/4.2
    "FTM(06|12|24|48)CT25H|" // Supertalent TeraDrive CT, tested with
      // FTM24CT25H/STTMP2P1
    "KINGSTON SH100S3(120|240)G|" // Hyper-X, SF-2281, tested with SH100S3240G/320ABBF0
    "MKNSSDCR[0-9]*GB|" // Mushkin Chronos, SF-2281, tested with MKNSSDCR120GB
    "OCZ[ -](AGILITY2([ -]EX)?|COLOSSUS2|ONYX2|VERTEX(2|-LE))( [123]\\..*)?|" // SF-1200,
      // tested with OCZ-VERTEX2/1.11, OCZ-VERTEX2 3.5/1.11
    "OCZ-NOCTI|" // mSATA, SF-2100, tested with OCZ-NOCTI/2.15
    "OCZ-REVODRIVE3?( X2)?|" // PCIe, SF-1200/2281, tested with
      // OCZ-REVODRIVE( X2)?/1.20, OCZ-REVODRIVE3 X2/2.11
    "OCZ[ -](VELO|VERTEX2[ -](EX|PRO))( [123]\\..*)?|" // SF-1500, tested with
      // OCZ VERTEX2-PRO/1.10 (Bogus thresholds for attribute 232 and 235)
    "D2[CR]STK251...-....|" // OCZ Deneva 2 C/R, SF-22xx/25xx,
      // tested with D2CSTK251M11-0240/2.08, D2CSTK251A10-0240/2.15
    "OCZ-(AGILITY3|SOLID3|VERTEX3( MI)?)|"  // SF-2200, tested with OCZ-VERTEX3/2.02,
      // OCZ-AGILITY3/2.11, OCZ-SOLID3/2.15, OCZ-VERTEX3 MI/2.15
    "OCZ Z-DRIVE R4 [CR]M8[48]|" // PCIe, SF-2282/2582, tested with OCZ Z-DRIVE R4 CM84/2.13
      // (Bogus attributes under Linux)
    "(APOC|DENC|DENEVA|FTNC|GFGC|MANG|MMOC|NIMC|TMSC).*|" // other OCZ SF-1200,
      // tested with DENCSTE251M11-0120/1.33, DENEVA PCI-E/1.33
    "(DENR|DRSAK|EC188|NIMR|PSIR|TRSAK).*|" // other OCZ SF-1500
    "OWC Mercury Electra [36]G SSD|" // tested with
      // OWC Mercury Electra 6G SSD/502ABBF0
    "OWC Mercury Extreme Pro (RE )?SSD|" // tested with
      // OWC Mercury Extreme Pro SSD/360A13F0
    "Patriot Pyro|" // tested with Patriot Pyro/332ABBF0
    "SanDisk SDSSDX(60|120|240|480)GG25|" // SanDisk Extreme, SF-2281, tested with
      // SDSSDX240GG25/R201
    "(TX32|TX31C1|VN0..GCNMK|VN0...GCNMK).*|" // Smart Storage Systems XceedSTOR
    "(TX22D1|TX21B1).*|" // Smart Storage Systems XceedIOPS2
    "TX52D1.*|" // Smart Storage Systems Xcel-200
    "UGB(88P|99S)GC...H[BF].", // Unigen, tested with
      // UGB88PGC100HF2/MP Rev2, UGB99SGC100HB3/RC Rev3
    "", "",
    "-v 1,raw24/raw32,Raw_Read_Error_Rate "
    "-v 5,raw48,Retired_Block_Count "
    "-v 9,msec24hour32,Power_On_Hours_and_Msec "
  //"-v 12,raw48,Power_Cycle_Count "
    "-v 13,raw24/raw32,Soft_Read_Error_Rate "
    "-v 100,raw48,Gigabytes_Erased "
    "-v 170,raw48,Reserve_Block_Count "
    "-v 171,raw48,Program_Fail_Count "
    "-v 172,raw48,Erase_Fail_Count "
    "-v 174,raw48,Unexpect_Power_Loss_Ct "
    "-v 177,raw48,Wear_Range_Delta "
    "-v 181,raw48,Program_Fail_Count "
    "-v 182,raw48,Erase_Fail_Count "
    "-v 184,raw48,IO_Error_Detect_Code_Ct "
  //"-v 187,raw48,Reported_Uncorrect "
  //"-v 194,tempminmax,Temperature_Celsius "
    "-v 195,raw24/raw32,ECC_Uncorr_Error_Count "
  //"-v 196,raw16(raw16),Reallocated_Event_Count "
    "-v 198,hex48,Uncorrectable_Sector_Ct "
    "-v 199,raw48,SATA_CRC_Error_Count "
    "-v 201,raw24/raw32,Unc_Soft_Read_Err_Rate "
    "-v 204,raw24/raw32,Soft_ECC_Correct_Rate "
    "-v 230,raw48,Life_Curve_Status "
    "-v 231,raw48,SSD_Life_Left "
  //"-v 232,raw48,Available_Reservd_Space "
    "-v 233,raw48,SandForce_Internal "
    "-v 234,raw48,SandForce_Internal "
    "-v 235,raw48,SuperCap_Health "
    "-v 241,raw48,Lifetime_Writes_GiB "
    "-v 242,raw48,Lifetime_Reads_GiB"
  },
  { "Indilinx Barefoot based SSDs",
    "Corsair CSSD-V(32|60|64|128|256)GB2|" // Corsair Nova, tested with Corsair CSSD-V32GB2/2.2
    "CRUCIAL_CT(64|128|256)M225|" // tested with CRUCIAL_CT64M225/1571
    "G.SKILL FALCON (64|128|256)GB SSD|" // tested with G.SKILL FALCON 128GB SSD/2030
    "OCZ[ -](AGILITY|ONYX|VERTEX( 1199|-TURBO)?)|" // tested with
      // OCZ-ONYX/1.6, OCZ-VERTEX 1199/00.P97, OCZ-VERTEX/1.30, OCZ VERTEX-TURBO/1.5
    "Patriot[ -]Torqx.*|"
    "RENICE Z2|" // tested with RENICE Z2/2030
    "STT_FT[MD](28|32|56|64)GX25H|" // Super Talent Ultradrive GX, tested with STT_FTM64GX25H/1916
    "TS(18|25)M(64|128)MLC(16|32|64|128|256|512)GSSD|" // ASAX Leopard Hunt II, tested with TS25M64MLC64GSSD/0.1
    "FM-25S2I-(64|128)GBFII|" // G.Skill FALCON II, tested with FM-25S2I-64GBFII
    "TS(60|120)GSSD25D-M", // Transcend Ultra SSD (SATA II), see also Ticket #80
    "", "",
    "-v 1,raw64 " // Raw_Read_Error_Rate
    "-v 9,raw64 " // Power_On_Hours
    "-v 12,raw64 " // Power_Cycle_Count
    "-v 184,raw64,Initial_Bad_Block_Count "
    "-v 195,raw64,Program_Failure_Blk_Ct "
    "-v 196,raw64,Erase_Failure_Blk_Ct "
    "-v 197,raw64,Read_Failure_Blk_Ct "
    "-v 198,raw64,Read_Sectors_Tot_Ct "
    "-v 199,raw64,Write_Sectors_Tot_Ct "
    "-v 200,raw64,Read_Commands_Tot_Ct "
    "-v 201,raw64,Write_Commands_Tot_Ct "
    "-v 202,raw64,Error_Bits_Flash_Tot_Ct "
    "-v 203,raw64,Corr_Read_Errors_Tot_Ct "
    "-v 204,raw64,Bad_Block_Full_Flag "
    "-v 205,raw64,Max_PE_Count_Spec "
    "-v 206,raw64,Min_Erase_Count "
    "-v 207,raw64,Max_Erase_Count "
    "-v 208,raw64,Average_Erase_Count "
    "-v 209,raw64,Remaining_Lifetime_Perc "
    "-v 210,raw64,Indilinx_Internal "
    "-v 211,raw64,SATA_Error_Ct_CRC "
    "-v 212,raw64,SATA_Error_Ct_Handshake "
    "-v 213,raw64,Indilinx_Internal"
  },
  { "Indilinx Everest/Martini based SSDs",
    "OCZ VERTEX-PLUS|" // tested with OCZ VERTEX-PLUS/3.55
    "OCZ-PETROL|" // Everest 1, tested with OCZ-PETROL/3.12
    "OCZ-AGILITY4|" // Everest 2, tested with OCZ-AGILITY4/1.5.2
    "OCZ-VERTEX4", // Everest 2, tested with OCZ-VERTEX4/1.5
    "", "", ""
  //"-v 1,raw48,Raw_Read_Error_Rate "
  //"-v 3,raw16(avg16),Spin_Up_Time "
  //"-v 4,raw48,Start_Stop_Count "
  //"-v 5,raw16(raw16),Reallocated_Sector_Ct "
  //"-v 9,raw24(raw8),Power_On_Hours "
  //"-v 12,raw48,Power_Cycle_Count "
    "-v 232,raw48,Lifetime_Writes " // LBA?
  //"-v 233,raw48,Media_Wearout_Indicator"
  },
  { "Intel X25-E SSDs",
    "SSDSA2SH(032|064)G1.* INTEL",  // G1 = first generation
    "", "",
  //"-v 3,raw16(avg16),Spin_Up_Time "
  //"-v 4,raw48,Start_Stop_Count "
  //"-v 5,raw16(raw16),Reallocated_Sector_Ct "
  //"-v 9,raw24(raw8),Power_On_Hours "
  //"-v 12,raw48,Power_Cycle_Count "
    "-v 192,raw48,Unsafe_Shutdown_Count "
    "-v 225,raw48,Host_Writes_32MiB "
    "-v 226,raw48,Intel_Internal "
    "-v 227,raw48,Intel_Internal "
    "-v 228,raw48,Intel_Internal "
  //"-v 232,raw48,Available_Reservd_Space "
  //"-v 233,raw48,Media_Wearout_Indicator"
  },
  { "Intel X18-M/X25-M G1 SSDs",
    "INTEL SSDSA[12]MH(080|160)G1.*",  // G1 = first generation, 50nm
    "", "",
  //"-v 3,raw16(avg16),Spin_Up_Time "
  //"-v 4,raw48,Start_Stop_Count "
  //"-v 5,raw16(raw16),Reallocated_Sector_Ct "
  //"-v 9,raw24(raw8),Power_On_Hours "
  //"-v 12,raw48,Power_Cycle_Count "
    "-v 192,raw48,Unsafe_Shutdown_Count "
    "-v 225,raw48,Host_Writes_32MiB "
    "-v 226,raw48,Intel_Internal "
    "-v 227,raw48,Intel_Internal "
    "-v 228,raw48,Intel_Internal "
  //"-v 232,raw48,Available_Reservd_Space "
  //"-v 233,raw48,Media_Wearout_Indicator"
  },
  { "Intel X18-M/X25-M/X25-V G2 SSDs", // fixed firmware
      // tested with INTEL SSDSA2M(080|160)G2GC/2CV102J8 (X25-M)
    "INTEL SSDSA[12]M(040|080|120|160)G2.*",  // G2 = second generation, 34nm
    "2CV102(J[89A-Z]|[K-Z].)", // >= "2CV102J8"
    "",
  //"-v 3,raw16(avg16),Spin_Up_Time "
  //"-v 4,raw48,Start_Stop_Count "
  //"-v 5,raw16(raw16),Reallocated_Sector_Ct "
  //"-v 9,raw24(raw8),Power_On_Hours "
  //"-v 12,raw48,Power_Cycle_Count "
  //"-v 184,raw48,End-to-End_Error " // G2 only
    "-v 192,raw48,Unsafe_Shutdown_Count "
    "-v 225,raw48,Host_Writes_32MiB "
    "-v 226,raw48,Workld_Media_Wear_Indic " // Timed Workload Media Wear Indicator (percent*1024)
    "-v 227,raw48,Workld_Host_Reads_Perc "  // Timed Workload Host Reads Percentage
    "-v 228,raw48,Workload_Minutes " // 226,227,228 can be reset by 'smartctl -t vendor,0x40'
  //"-v 232,raw48,Available_Reservd_Space "
  //"-v 233,raw48,Media_Wearout_Indicator"
  },
  { "Intel X18-M/X25-M/X25-V G2 SSDs", // buggy or unknown firmware
      // tested with INTEL SSDSA2M040G2GC/2CV102HD (X25-V)
    "INTEL SSDSA[12]M(040|080|120|160)G2.*",
    "",
    "This drive may require a firmware update to\n"
    "fix possible drive hangs when reading SMART self-test log:\n"
    "http://downloadcenter.intel.com/Detail_Desc.aspx?DwnldID=18363",
    "-v 192,raw48,Unsafe_Shutdown_Count "
    "-v 225,raw48,Host_Writes_32MiB "
    "-v 226,raw48,Workld_Media_Wear_Indic "
    "-v 227,raw48,Workld_Host_Reads_Perc "
    "-v 228,raw48,Workload_Minutes"
  },
  { "Intel 320 Series SSDs", // tested with INTEL SSDSA2CT040G3/4PC10362
    "INTEL SSDSA[12]C[WT](040|080|120|160|300|600)G3",
    "", "",
  //"-v 3,raw16(avg16),Spin_Up_Time "
  //"-v 4,raw48,Start_Stop_Count "
  //"-v 5,raw16(raw16),Reallocated_Sector_Ct "
  //"-v 9,raw24(raw8),Power_On_Hours "
  //"-v 12,raw48,Power_Cycle_Count "
    "-v 170,raw48,Reserve_Block_Count "
    "-v 171,raw48,Program_Fail_Count "
    "-v 172,raw48,Erase_Fail_Count "
  //"-v 184,raw48,End-to-End_Error "
  //"-v 187,raw48,Reported_Uncorrect "
    "-v 192,raw48,Unsafe_Shutdown_Count "
    "-v 225,raw48,Host_Writes_32MiB "
    "-v 226,raw48,Workld_Media_Wear_Indic " // Timed Workload Media Wear Indicator (percent*1024)
    "-v 227,raw48,Workld_Host_Reads_Perc "  // Timed Workload Host Reads Percentage
    "-v 228,raw48,Workload_Minutes " // 226,227,228 can be reset by 'smartctl -t vendor,0x40'
  //"-v 232,raw48,Available_Reservd_Space "
  //"-v 233,raw48,Media_Wearout_Indicator "
    "-v 241,raw48,Host_Writes_32MiB "
    "-v 242,raw48,Host_Reads_32MiB"
  },
  { "Intel 710 Series SSDs", // tested with INTEL SSDSA2BZ100G3/6PB10362
    "INTEL SSDSA2BZ(100|200|300)G3",
    "", "",
  //"-v 3,raw16(avg16),Spin_Up_Time "
  //"-v 4,raw48,Start_Stop_Count "
  //"-v 5,raw16(raw16),Reallocated_Sector_Ct "
  //"-v 9,raw24(raw8),Power_On_Hours "
  //"-v 12,raw48,Power_Cycle_Count "
    "-v 170,raw48,Reserve_Block_Count "
    "-v 171,raw48,Program_Fail_Count "
    "-v 172,raw48,Erase_Fail_Count "
    "-v 174,raw48,Unexpect_Power_Loss_Ct " // Missing in 710 specification from September 2011
    "-v 183,raw48,SATA_Downshift_Count "
  //"-v 184,raw48,End-to-End_Error "
  //"-v 187,raw48,Reported_Uncorrect "
  //"-v 190,tempminmax,Airflow_Temperature_Cel "
    "-v 192,raw48,Unsafe_Shutdown_Count "
    "-v 225,raw48,Host_Writes_32MiB "
    "-v 226,raw48,Workld_Media_Wear_Indic " // Timed Workload Media Wear Indicator (percent*1024)
    "-v 227,raw48,Workld_Host_Reads_Perc "  // Timed Workload Host Reads Percentage
    "-v 228,raw48,Workload_Minutes " // 226,227,228 can be reset by 'smartctl -t vendor,0x40'
  //"-v 232,raw48,Available_Reservd_Space "
  //"-v 233,raw48,Media_Wearout_Indicator "
    "-v 241,raw48,Host_Writes_32MiB "
    "-v 242,raw48,Host_Reads_32MiB"
  },
  { "Intel 510 Series SSDs",
    "INTEL SSDSC2MH(120|250)A2",
    "", "",
  //"-v 3,raw16(avg16),Spin_Up_Time "
  //"-v 4,raw48,Start_Stop_Count "
  //"-v 5,raw16(raw16),Reallocated_Sector_Ct "
  //"-v 9,raw24(raw8),Power_On_Hours "
  //"-v 12,raw48,Power_Cycle_Count "
    "-v 192,raw48,Unsafe_Shutdown_Count "
    "-v 225,raw48,Host_Writes_32MiB "
  //"-v 232,raw48,Available_Reservd_Space "
  //"-v 233,raw48,Media_Wearout_Indicator"
  },
  { "Intel 520 Series SSDs", // tested with INTEL SSDSC2CW120A3/400i
    "INTEL SSDSC2CW(060|120|180|240|480)A3",
    "", "",
  //"-v 5,raw16(raw16),Reallocated_Sector_Ct "
    "-v 9,msec24hour32,Power_On_Hours_and_Msec "
  //"-v 12,raw48,Power_Cycle_Count "
    "-v 170,raw48,Available_Reservd_Space "
    "-v 171,raw48,Program_Fail_Count "
    "-v 172,raw48,Erase_Fail_Count "
    "-v 174,raw48,Unexpect_Power_Loss_Ct "
  //"-v 184,raw48,End-to-End_Error "
    "-v 187,raw48,Uncorrectable_Error_Cnt "
  //"-v 192,raw48,Power-Off_Retract_Count "
    "-v 225,raw48,Host_Writes_32MiB "
    "-v 226,raw48,Workld_Media_Wear_Indic "
    "-v 227,raw48,Workld_Host_Reads_Perc "
    "-v 228,raw48,Workload_Minutes "
  //"-v 232,raw48,Available_Reservd_Space "
  //"-v 233,raw48,Media_Wearout_Indicator "
    "-v 241,raw48,Host_Writes_32MiB "
    "-v 242,raw48,Host_Reads_32MiB "
    "-v 249,raw48,NAND_Writes_1GiB"
  },
  { "Intel 330 Series SSDs", // tested with INTEL SSDSC2CT180A3/300i
    "INTEL SSDSC2CT(060|120|180)A3",
    "", "",
  //"-v 5,raw16(raw16),Reallocated_Sector_Ct "
    "-v 9,msec24hour32,Power_On_Hours_and_Msec "
  //"-v 12,raw48,Power_Cycle_Count "
  //"-v 181,raw48,Program_Fail_Cnt_Total " // ] Missing in 330 specification from April 2012
  //"-v 182,raw48,Erase_Fail_Count_Total " // ]
  //"-v 192,raw48,Power-Off_Retract_Count "
    "-v 225,raw48,Host_Writes_32MiB "
  //"-v 232,raw48,Available_Reservd_Space "
  //"-v 233,raw48,Media_Wearout_Indicator "
    "-v 241,raw48,Host_Writes_32MiB "
    "-v 242,raw48,Host_Reads_32MiB "
    "-v 249,raw48,NAND_Writes_1GiB"
  },
  { "Kingston branded X25-V SSDs", // fixed firmware
    "KINGSTON SSDNow 40GB",
    "2CV102(J[89A-Z]|[K-Z].)", // >= "2CV102J8"
    "",
    "-v 192,raw48,Unsafe_Shutdown_Count "
    "-v 225,raw48,Host_Writes_32MiB "
    "-v 226,raw48,Workld_Media_Wear_Indic "
    "-v 227,raw48,Workld_Host_Reads_Perc "
    "-v 228,raw48,Workload_Minutes"
  },
  { "Kingston branded X25-V SSDs", // buggy or unknown firmware
    "KINGSTON SSDNow 40GB",
    "",
    "This drive may require a firmware update to\n"
    "fix possible drive hangs when reading SMART self-test log.\n"
    "To update Kingston branded drives, a modified Intel update\n"
    "tool must be used. Search for \"kingston 40gb firmware\".",
    "-v 192,raw48,Unsafe_Shutdown_Count "
    "-v 225,raw48,Host_Writes_32MiB "
    "-v 226,raw48,Workld_Media_Wear_Indic "
    "-v 227,raw48,Workld_Host_Reads_Perc "
    "-v 228,raw48,Workload_Minutes"
  },
  { "JMicron based SSDs", // JMicron JMF60x
    "Kingston SSDNow V Series [0-9]*GB|" // tested with Kingston SSDNow V Series 64GB/B090522a
    "TS(2|4|8|16|32|64|128|192)GSSD25S?-(M|S)", // Transcend IDE and SATA, tested with TS32GSSD25-M/V090331
    "[BV].*", // other Transcend SSD versions will be catched by subsequent entry
    "",
  //"-v 9,raw24(raw8),Power_On_Hours " // raw value always 0?
  //"-v 12,raw48,Power_Cycle_Count "
  //"-v 194,tempminmax,Temperature_Celsius " // raw value always 0?
    "-v 229,hex64:w012345r,Halt_System/Flash_ID " // Halt, Flash[7]
    "-v 232,hex64:w012345r,Firmware_Version_Info " // "YYMMDD", #Channels, #Banks
    "-v 233,hex48:w01234,ECC_Fail_Record " // Fail number, Row[3], Channel, Bank
    "-v 234,raw24/raw24:w01234,Avg/Max_Erase_Ct "
    "-v 235,raw24/raw24:w01z23,Good/Sys_Block_Ct"
    //  1.....................................40 chars limit for smartmontools <= r3342
  },
  { "JMicron based SSDs", // JMicron JMF61x
    "ADATA S596 Turbo|"  // tested with ADATA S596 Turbo 256GB SATA SSD (JMicron JMF616)
    "APPLE SSD TS.*|"  // Toshiba?, tested with APPLE SSD TS064C/CJAA0201
    "KINGSTON SNV425S2(64|128)GB|"  // SSDNow V Series (2. Generation, JMF618),
                                    // tested with KINGSTON SNV425S264GB/C091126a
    "KINGSTON SSDNOW 30GB|" // tested with KINGSTON SSDNOW 30GB/AJXA0202
    "KINGSTON SS100S2(8|16)G|"  // SSDNow S100 Series, tested with KINGSTON SS100S28G/D100309a
    "KINGSTON SVP?100S2B?(64|96|128|256|512)G|"  // SSDNow V100/V+100 Series,
                                                 // tested with KINGSTON SVP100S296G/CJR10202,
                                                 // KINGSTON SV100S2256G/D110225a
    "TOSHIBA THNS128GG4BBAA|"  // Toshiba / Super Talent UltraDrive DX,
                               // tested with Toshiba 128GB 2.5" SSD (built in MacBooks)
    "TOSHIBA THNSNC128GMLJ|" // tested with THNSNC128GMLJ/CJTA0202 (built in Toshiba Protege/Dynabook)
    "TS(8|16|32|64|128|192|256|512)GSSD25S-(MD?|S)", // Transcend SATA (JMF612), tested with TS256GSSD25S-M/101028
    "", "",
  //"-v 1,raw48,Raw_Read_Error_Rate "
  //"-v 2,raw48,Throughput_Performance "
    "-v 3,raw48,Unknown_Attribute "
  //"-v 5,raw16(raw16),Reallocated_Sector_Ct "
    "-v 7,raw48,Unknown_Attribute "
    "-v 8,raw48,Unknown_Attribute "
  //"-v 9,raw24(raw8),Power_On_Hours "
    "-v 10,raw48,Unknown_Attribute "
  //"-v 12,raw48,Power_Cycle_Count "
  //"-v 167,raw48,Unknown_Attribute "
    "-v 168,raw48,SATA_Phy_Error_Count "
  //"-v 169,raw48,Unknown_Attribute "
    "-v 170,raw16,Bad_Block_Count "
    "-v 173,raw16,Erase_Count "
    "-v 175,raw48,Bad_Cluster_Table_Count "
    "-v 192,raw48,Unexpect_Power_Loss_Ct "
  //"-v 194,tempminmax,Temperature_Celsius "
  //"-v 197,raw48,Current_Pending_Sector "
    "-v 240,raw48,Unknown_Attribute"
  },
  { "Samsung based SSDs",
    "SAMSUNG SSD PM800 .*GB|"  // SAMSUNG PM800 SSDs, tested with SAMSUNG SSD PM800 TH 64GB/VBM25D1Q
    "SAMSUNG SSD PM810 .*GB|"  // SAMSUNG PM810 (470 series) SSDs, tested with SAMSUNG SSD PM810 2.5" 128GB/AXM06D1Q
    "SAMSUNG 470 Series SSD|"  // tested with SAMSUNG 470 Series SSD 64GB/AXM09B1Q
    "SAMSUNG SSD 830 Series",  // tested with SAMSUNG SSD 830 Series 64GB/CXM03B1Q
    "", "",
  //"-v 9,raw24(raw8),Power_On_Hours "
  //"-v 12,raw48,Power_Cycle_Count "
  //"-v 175,raw48,Program_Fail_Count_Chip "
  //"-v 176,raw48,Erase_Fail_Count_Chip "
  //"-v 177,raw48,Wear_Leveling_Count "
  //"-v 178,raw48,Used_Rsvd_Blk_Cnt_Chip "
  //"-v 179,raw48,Used_Rsvd_Blk_Cnt_Tot "
  //"-v 180,raw48,Unused_Rsvd_Blk_Cnt_Tot "
  //"-v 181,raw48,Program_Fail_Cnt_Total "
  //"-v 182,raw48,Erase_Fail_Count_Total "
  //"-v 183,raw48,Runtime_Bad_Block "
    "-v 187,raw48,Uncorrectable_Error_Cnt "
  //"-v 190,tempminmax,Airflow_Temperature_Cel "  // seems to be some sort of temperature value for 470 Series?
  //"-v 194,tempminmax,Temperature_Celsius "
    "-v 195,raw48,ECC_Rate "
  //"-v 198,raw48,Offline_Uncorrectable "
    "-v 199,raw48,CRC_Error_Count "
    "-v 201,raw48,Supercap_Status "
    "-v 202,raw48,Exception_Mode_Status "
    "-v 240,raw48,Unknown_Attribute"  // 830 Series
  //"-v 241,raw48,Total_LBAs_Written" // 830 Series
  },
  { "Smart Storage Systems Xcel-10 SSDs",  // based on http://www.smartm.com/files/salesLiterature/storage/xcel10.pdf
    "SMART A25FD-(32|64|128)GI32N", // tested with SMART A25FD-128GI32N/B9F23D4K
    "",
    "", // attributes info from http://www.adtron.com/pdf/SMART_Attributes_Xcel-10_810800014_RevB.pdf
    "-v 1,raw48,Not_Supported "
    "-v 2,raw48,Not_Supported "
  //"-v 9,raw24(raw8),Power_On_Hours "
  //"-v 12,raw48,Power_Cycle_Count "
    "-v 191,raw48,Not_Supported "
  //"-v 192,raw48,Power-Off_Retract_Count "
    "-v 197,raw48,ECC_Error_Count "
  //"-v 198,raw48,Offline_Uncorrectable "
  //"-v 199,raw48,UDMA_CRC_Error_Count "
    "-v 251,raw48,Min_Spares_Remain_Perc " // percentage of the total number of spare blocks available
    "-v 252,raw48,Added_Bad_Flash_Blk_Ct " // number of bad flash blocks
    "-v 254,raw48,Total_Erase_Blocks_Ct" // number of times the drive has erased any erase block
  },
  { "Smart Storage Systems XceedSecure2 SSDs",
    "(SMART|Adtron) ([AIS]25FBS|S35FCS).*",
    "", "",
    "-v 9,sec2hour,Power_On_Hours "
    "-v 194,hex64,Proprietary_194"
  },
  { "Smart Storage Systems XceedUltraX/Adtron A25FBX SSDs",
    "(SMART|Adtron) (A|I)25FBX.*",
    "", "",
    "-v 9,hex64,Proprietary_9 "
    "-v 194,hex48,Proprietary_194"
  },
  { "Smart Storage Systems Adtron A25FB 2xN SSDs",
    "(SMART|Adtron) A25FB.*2.N",
    "", "",
    "-v 110,hex64,Proprietary_HWC "
    "-v 111,hex64,Proprietary_MP "
    "-v 112,hex64,Proprietary_RtR "
    "-v 113,hex64,Proprietary_RR "
    "-v 120,hex64,Proprietary_HFAll "
    "-v 121,hex64,Proprietary_HF1st "
    "-v 122,hex64,Proprietary_HF2nd "
    "-v 123,hex64,Proprietary_HF3rd "
    "-v 125,hex64,Proprietary_SFAll "
    "-v 126,hex64,Proprietary_SF1st "
    "-v 127,hex64,Proprietary_SF2nd "
    "-v 128,hex64,Proprietary_SF3rd "
    "-v 194,raw24/raw32:zvzzzw,Fract_Temperature"
    //  1.....................................40 chars limit for smartmontools <= r3342
  },
  { "Smart Storage Systems Adtron A25FB 3xN SSDs",
    "(SMART|Adtron) A25FB-.*3.N",
    "", "",
    "-v 9,sec2hour,Power_On_Hours "
    "-v 113,hex48,Proprietary_RR "
    "-v 130,raw48:54321,Minimum_Spares_All_Zs"
  //"-v 194,tempminmax,Temperature_Celsius"
  },
  { "STEC Mach2 CompactFlash Cards", // tested with STEC M2P CF 1.0.0/K1385MS
    "STEC M2P CF 1.0.0",
    "", "",
    "-v 100,raw48,Erase_Program_Cycles "
    "-v 103,raw48,Remaining_Energy_Storg "
    "-v 170,raw48,Reserved_Block_Count "
    "-v 171,raw48,Program_Fail_Count "
    "-v 172,raw48,Erase_Fail_Count "
    "-v 173,raw48,Wear_Leveling_Count "
    "-v 174,raw48,Unexpect_Power_Loss_Ct "
    "-v 211,raw48,Unknown_Attribute " // ] Missing in specification
    "-v 212,raw48,Unknown_Attribute"  // ] from September 2012
  },
  { "Transcend CompactFlash Cards", // tested with TRANSCEND/20080820,
      // TS4GCF133/20100709, TS16GCF133/20100709
    "TRANSCEND|TS(4|8|16)GCF133",
    "", "",
    "-v 7,raw48,Unknown_Attribute "
    "-v 8,raw48,Unknown_Attribute"
  },
  { "Marvell SSD SD88SA024BA0 (SUN branded)",
    "MARVELL SD88SA024BA0 SUN24G 0902M0054V",
    "", "", ""
  },
  { "HP 1TB SATA disk GB1000EAFJL",
    "GB1000EAFJL",
    "", "", ""
  },
  { "HP 500GB SATA disk MM0500EANCR",
    "MM0500EANCR",
    "", "", ""
  },
  { "HP 250GB SATA disk VB0250EAVER",
    "VB0250EAVER",
    "", "", ""
  },
  { "IBM Deskstar 60GXP",  // ER60A46A firmware
    "(IBM-|Hitachi )?IC35L0[12346]0AVER07.*",
    "ER60A46A",
    "", ""
  },
  { "IBM Deskstar 60GXP",  // All other firmware
    "(IBM-|Hitachi )?IC35L0[12346]0AVER07.*",
    "",
    "IBM Deskstar 60GXP drives may need upgraded SMART firmware.\n"
    "Please see http://haque.net/dtla_update/",
    ""
  },
  { "IBM Deskstar 40GV & 75GXP (A5AA/A6AA firmware)",
    "(IBM-)?DTLA-30[57]0[123467][05].*",
    "T[WX][123468AG][OF]A[56]AA",
    "", ""
  },
  { "IBM Deskstar 40GV & 75GXP (all other firmware)",
    "(IBM-)?DTLA-30[57]0[123467][05].*",
    "",
    "IBM Deskstar 40GV and 75GXP drives may need upgraded SMART firmware.\n"
    "Please see http://haque.net/dtla_update/",
    ""
  },
  { "", // ExcelStor J240, J340, J360, J680, J880 and J8160
    "ExcelStor Technology J(24|34|36|68|88|816)0",
    "", "", ""
  },
  { "", // Fujitsu M1623TAU
    "FUJITSU M1623TAU",
    "",
    "",
    "-v 9,seconds"
  },
  { "Fujitsu MHG",
    "FUJITSU MHG2...ATU?.*",
    "",
    "",
    "-v 9,seconds"
  },
  { "Fujitsu MHH",
    "FUJITSU MHH2...ATU?.*",
    "",
    "",
    "-v 9,seconds"
  },
  { "Fujitsu MHJ",
    "FUJITSU MHJ2...ATU?.*",
    "",
    "",
    "-v 9,seconds"
  },
  { "Fujitsu MHK",
    "FUJITSU MHK2...ATU?.*",
    "",
    "",
    "-v 9,seconds"
  },
  { "",  // Fujitsu MHL2300AT
    "FUJITSU MHL2300AT",
    "",
    "This drive's firmware has a harmless Drive Identity Structure\n"
      "checksum error bug.",
    "-v 9,seconds"
  },
  { "",  // MHM2200AT, MHM2150AT, MHM2100AT, MHM2060AT
    "FUJITSU MHM2(20|15|10|06)0AT",
    "",
    "This drive's firmware has a harmless Drive Identity Structure\n"
      "checksum error bug.",
    "-v 9,seconds"
  },
  { "Fujitsu MHN",
    "FUJITSU MHN2...AT",
    "",
    "",
    "-v 9,seconds"
  },
  { "", // Fujitsu MHR2020AT
    "FUJITSU MHR2020AT",
    "",
    "",
    "-v 9,seconds"
  },
  { "", // Fujitsu MHR2040AT
    "FUJITSU MHR2040AT",
    "",    // Tested on 40BA
    "",
    "-v 9,seconds -v 192,emergencyretractcyclect "
    "-v 198,offlinescanuncsectorct -v 200,writeerrorcount"
  },
  { "Fujitsu MHS AT",
    "FUJITSU MHS20[6432]0AT(  .)?",
    "",
    "",
    "-v 9,seconds -v 192,emergencyretractcyclect "
    "-v 198,offlinescanuncsectorct -v 200,writeerrorcount "
    "-v 201,detectedtacount"
  },
  { "Fujitsu MHT", // tested with FUJITSU MHT2030AC/909B
    "FUJITSU MHT2...(AC|AH|AS|AT|BH)U?.*",
    "",
    "",
    "-v 9,seconds"
  },
  { "Fujitsu MHU",
    "FUJITSU MHU2...ATU?.*",
    "",
    "",
    "-v 9,seconds"
  },
  { "Fujitsu MHV",
    "FUJITSU MHV2...(AH|AS|AT|BH|BS|BT).*",
    "",
    "",
    "-v 9,seconds"
  },
  { "Fujitsu MPA..MPG",
    "FUJITSU MP[A-G]3...A[HTEV]U?.*",
    "",
    "",
    "-v 9,seconds"
  },
  { "Fujitsu MHY BH",
    "FUJITSU MHY2(04|06|08|10|12|16|20|25)0BH.*",
    "", "",
    "-v 240,raw48,Transfer_Error_Rate"
  },
  { "Fujitsu MHW AC", // tested with FUJITSU MHW2060AC/00900004
    "FUJITSU MHW20(40|60)AC",
    "", "", ""
  },
  { "Fujitsu MHW BH",
    "FUJITSU MHW2(04|06|08|10|12|16)0BH.*",
    "", "", ""
  },
  { "Fujitsu MHW BJ",
    "FUJITSU MHW2(08|12|16)0BJ.*",
    "", "", ""
  },
  { "Fujitsu MHZ BH",
    "FUJITSU MHZ2(04|08|12|16|20|25|32)0BH.*",
    "", "", ""
  },
  { "Fujitsu MHZ BJ",
    "FUJITSU MHZ2(08|12|16|20|25|32)0BJ.*",
    "",
    "",
    "-v 9,minutes"
  },
  { "Fujitsu MHZ BS",
    "FUJITSU MHZ2(12|25)0BS.*",
    "", "", ""
  },
  { "Fujitsu MHZ BK",
    "FUJITSU MHZ2(08|12|16|25)0BK.*",
    "", "", ""
  },
  { "Fujitsu MJA BH",
    "FUJITSU MJA2(08|12|16|25|32|40|50)0BH.*",
    "", "", ""
  },
  { "", // Samsung SV4012H (known firmware)
    "SAMSUNG SV4012H",
    "RM100-08",
    "",
    "-v 9,halfminutes -F samsung"
  },
  { "", // Samsung SV4012H (all other firmware)
    "SAMSUNG SV4012H",
    "",
    "May need -F samsung disabled; see manual for details.",
    "-v 9,halfminutes -F samsung"
  },
  { "", // Samsung SV0412H (known firmware)
    "SAMSUNG SV0412H",
    "SK100-01",
    "",
    "-v 9,halfminutes -v 194,10xCelsius -F samsung"
  },
  { "", // Samsung SV0412H (all other firmware)
    "SAMSUNG SV0412H",
    "",
    "May need -F samsung disabled; see manual for details.",
    "-v 9,halfminutes -v 194,10xCelsius -F samsung"
  },
  { "", // Samsung SV1204H (known firmware)
    "SAMSUNG SV1204H",
    "RK100-1[3-5]",
    "",
    "-v 9,halfminutes -v 194,10xCelsius -F samsung"
  },
  { "", // Samsung SV1204H (all other firmware)
    "SAMSUNG SV1204H",
    "",
    "May need -F samsung disabled; see manual for details.",
    "-v 9,halfminutes -v 194,10xCelsius -F samsung"
  },
  { "", // SAMSUNG SV0322A tested with FW JK200-35
    "SAMSUNG SV0322A",
    "", "", ""
  },
  { "SAMSUNG SpinPoint V80", // tested with SV1604N/TR100-23
    "SAMSUNG SV(0211|0401|0612|0802|1203|1604)N",
    "",
    "",
    "-v 9,halfminutes -F samsung2"
  },
  { "", // SAMSUNG SP40A2H with RR100-07 firmware
    "SAMSUNG SP40A2H",
    "RR100-07",
    "",
    "-v 9,halfminutes -F samsung"
  },
  { "", // SAMSUNG SP80A4H with RT100-06 firmware
    "SAMSUNG SP80A4H",
    "RT100-06",
    "",
    "-v 9,halfminutes -F samsung"
  },
  { "", // SAMSUNG SP8004H with QW100-61 firmware
    "SAMSUNG SP8004H",
    "QW100-61",
    "",
    "-v 9,halfminutes -F samsung"
  },
  { "SAMSUNG SpinPoint F1 DT", // tested with HD103UJ/1AA01113
    "SAMSUNG HD(083G|16[12]G|25[12]H|32[12]H|50[12]I|642J|75[23]L|10[23]U)J",
    "", "", ""
  },
  { "SAMSUNG SpinPoint F1 RE", // tested with HE103UJ/1AA01113
    "SAMSUNG HE(252H|322H|502I|642J|753L|103U)J",
    "", "", ""
  },
  { "SAMSUNG SpinPoint F2 EG", // tested with HD154UI/1AG01118
    "SAMSUNG HD(502H|10[23]S|15[34]U)I",
    "", "", ""
  },
  { "SAMSUNG SpinPoint F3", // tested with HD502HJ/1AJ100E4
    "SAMSUNG HD(502H|754J|103S)J",
    "", "", ""
  },
  { "Seagate Barracuda SpinPoint F3", // tested with ST1000DM005 HD103SJ/1AJ100E5
    "ST[0-9DM]* HD(502H|754J|103S)J",
    "", "", ""
  },
  { "SAMSUNG SpinPoint F3 EG", // tested with HD503HI/1AJ100E4, HD153WI/1AN10002
    "SAMSUNG HD(253G|(324|503)H|754J|105S|(153|203)W)I",
    "", "", ""
  },
  { "SAMSUNG SpinPoint F3 RE", // tested with HE103SJ/1AJ30001
    "SAMSUNG HE(502H|754J|103S)J",
    "", "", ""
  },
  { "SAMSUNG SpinPoint F4 EG (AF)",// tested with HD204UI/1AQ10001(buggy|fixed)
    "SAMSUNG HD(155|204)UI",
    "", // 1AQ10001
    "Using smartmontools or hdparm with this\n"
    "drive may result in data loss due to a firmware bug.\n"
    "****** THIS DRIVE MAY OR MAY NOT BE AFFECTED! ******\n"
    "Buggy and fixed firmware report same version number!\n"
    "See the following web pages for details:\n"
    "http://knowledge.seagate.com/articles/en_US/FAQ/223571en\n"
    "http://sourceforge.net/apps/trac/smartmontools/wiki/SamsungF4EGBadBlocks",
    ""
  },
  { "SAMSUNG SpinPoint S250", // tested with HD200HJ/KF100-06
    "SAMSUNG HD(162|200|250)HJ",
    "", "", ""
  },
  { "SAMSUNG SpinPoint T133", // tested with HD300LJ/ZT100-12, HD400LJ/ZZ100-14, HD401LJ/ZZ100-15
    "SAMSUNG HD(250KD|(30[01]|320|40[01])L[DJ])",
    "", "", ""
  },
  { "SAMSUNG SpinPoint T166", // tested with HD501LJ/CR100-1[01]
    "SAMSUNG HD(080G|160H|32[01]K|403L|50[01]L)J",
    "", "",
    "-v 197,increasing" // at least HD501LJ/CR100-11
  },
  { "SAMSUNG SpinPoint P120", // VF100-37 firmware, tested with SP2514N/VF100-37
    "SAMSUNG SP(16[01]3|2[05][01]4)[CN]",
    "VF100-37",
    "",
    "-F samsung3"
  },
  { "SAMSUNG SpinPoint P120", // other firmware, tested with SP2504C/VT100-33
    "SAMSUNG SP(16[01]3|2[05][01]4)[CN]",
    "",
    "May need -F samsung3 enabled; see manual for details.",
    ""
  },
  { "SAMSUNG SpinPoint P80 SD", // tested with HD160JJ/ZM100-33
    "SAMSUNG HD(080H|120I|160J)J",
    "", "", ""
  },
  { "SAMSUNG SpinPoint P80", // BH100-35 firmware, tested with SP0842N/BH100-35
    "SAMSUNG SP(0451|08[0124]2|12[0145]3|16[0145]4)[CN]",
    "BH100-35",
    "",
    "-F samsung3"
  },
  { "SAMSUNG SpinPoint P80", // firmware *-35 or later
    "SAMSUNG SP(0451|08[0124]2|12[0145]3|16[0145]4)[CN]",
    ".*-3[5-9]",
    "May need -F samsung3 enabled; see manual for details.",
    ""
  },
  { "SAMSUNG SpinPoint P80", // firmware *-25...34, tested with SP1614C/SW100-25 and -34
    "SAMSUNG SP(0451|08[0124]2|12[0145]3|16[0145]4)[CN]",
    ".*-(2[5-9]|3[0-4])",
    "",
    "-v 9,halfminutes -v 198,increasing"
  },
  { "SAMSUNG SpinPoint P80", // firmware *-23...24, tested with
    // SP0802N/TK100-23,
    // SP1213N/TL100-23,
    // SP1604N/TM100-23 and -24
    "SAMSUNG SP(0451|08[0124]2|12[0145]3|16[0145]4)[CN]",
    ".*-2[34]",
    "",
    "-v 9,halfminutes -F samsung2"
  },
  { "SAMSUNG SpinPoint P80", // unknown firmware
    "SAMSUNG SP(0451|08[0124]2|12[0145]3|16[0145]4)[CN]",
    "",
    "May need -F samsung2 or -F samsung3 enabled; see manual for details.",
    ""
  },
  { "SAMSUNG SpinPoint M40/60/80", // tested with HM120IC/AN100-16, HM160JI/AD100-16
    "SAMSUNG HM(0[468]0H|120I|1[026]0J)[CI]",
    "",
    "",
    "-v 9,halfminutes"
  },
  { "SAMSUNG SpinPoint M5", // tested with HM160HI/HH100-12
    "SAMSUNG HM(((061|080)G|(121|160)H|250J)I|160HC)",
    "", "", ""
  },
  { "SAMSUNG SpinPoint M6", // tested with HM320JI/2SS00_01 M6
    "SAMSUNG HM(251J|320[HJ]|[45]00L)I",
    "", "", ""
  },
  { "SAMSUNG SpinPoint M7", // tested with HM500JI/2AC101C4
    "SAMSUNG HM(250H|320I|[45]00J)I",
    "", "", ""
  },
  { "SAMSUNG SpinPoint M7E (AF)", // tested with HM321HI/2AJ10001, HM641JI/2AJ10001
    "SAMSUNG HM(161G|(251|321)H|501I|641J)I",
    "", "", ""
  },
  { "SAMSUNG SpinPoint M7U (USB)", // tested with HM252HX/2AC101C4
    "SAMSUNG HM(162H|252H|322I|502J)X",
    "", "", ""
  },
  { "SAMSUNG SpinPoint M8 (AF)", // tested with HN-M101MBB/2AR10001
    "SAMSUNG HN-M(250|500|750|101)MBB",
    "", "", ""
  },
  { "Seagate Momentus SpinPoint M8 (AF)", // tested with
      // "ST750LM022 HN-M750MBB"/2AR10001
    "ST(250|500|750|1000)LM0[012][124] HN-M[0-9]*MBB",
    "", "", ""
  },
  { "SAMSUNG SpinPoint M8U (USB)", // tested with HN-M500XBB/2AR10001
    "SAMSUNG HN-M(320|500|750|101)XBB",
    "", "", ""
  },
  { "SAMSUNG SpinPoint MP5", // tested with HM250HJ/2AK10001
    "SAMSUNG HM(250H|320H|500J|640J)J",
    "", "", ""
  },
  { "SAMSUNG SpinPoint MT2", // tested with HM100UI/2AM10001
    "SAMSUNG HM100UI",
    "", "", ""
  },
  { "SAMSUNG HM100UX (S2 Portable)", // tested with HM100UX/2AM10001
    "SAMSUNG HM100UX",
    "", "", ""
  },
  { "SAMSUNG SpinPoint M", // tested with MP0402H/UC100-11
    "SAMSUNG MP0(302|402|603|804)H",
    "",
    "",
    "-v 9,halfminutes"
  },
  { "SAMSUNG SpinPoint N3U-3 (USB, 4KiB LLS)", // tested with HS25YJZ/3AU10-01
    "SAMSUNG HS(122H|2[05]YJ)Z",
    "", "", ""
  },
  { "Maxtor Fireball 541DX",
    "Maxtor 2B0(0[468]|1[05]|20)H1",
    "",
    "",
    "-v 9,minutes -v 194,unknown"
  },
  { "Maxtor Fireball 3",
    "Maxtor 2F0[234]0[JL]0",
    "",
    "",
    "-v 9,minutes"
  },
  { "Maxtor DiamondMax 1280 ATA",  // no self-test log, ATA2-Fast
    "Maxtor 8(1280A2|2160A4|2560A4|3840A6|4000A6|5120A8)",
    "",
    "",
    "-v 9,minutes"
  },
  { "Maxtor DiamondMax 2160 Ultra ATA",
    "Maxtor 8(2160D2|3228D3|3240D3|4320D4|6480D6|8400D8|8455D8)",
    "",
    "",
    "-v 9,minutes"
  },
  { "Maxtor DiamondMax 2880 Ultra ATA",
    "Maxtor 9(0510D4|0576D4|0648D5|0720D5|0840D6|0845D6|0864D6|1008D7|1080D8|1152D8)",
    "",
    "",
    "-v 9,minutes"
  },
  { "Maxtor DiamondMax 3400 Ultra ATA",
    "Maxtor 9(1(360|350|202)D8|1190D7|10[12]0D6|0840D5|06[48]0D4|0510D3|1(350|202)E8|1010E6|0840E5|0640E4)",
    "",
    "",
    "-v 9,minutes"
  },
  { "Maxtor DiamondMax D540X-4G",
    "Maxtor 4G(120J6|160J[68])",
    "",
    "",
    "-v 9,minutes -v 194,unknown"
  },
  { "Maxtor DiamondMax D540X-4K",
    "MAXTOR 4K(020H1|040H2|060H3|080H4)",
    "", "", ""
  },
  { "Maxtor DiamondMax Plus D740X",
    "MAXTOR 6L0(20[JL]1|40[JL]2|60[JL]3|80[JL]4)",
    "", "", ""
  },
  { "Maxtor DiamondMax Plus 5120 Ultra ATA 33",
    "Maxtor 9(0512D2|0680D3|0750D3|0913D4|1024D4|1360D6|1536D6|1792D7|2048D8)",
    "",
    "",
    "-v 9,minutes"
  },
  { "Maxtor DiamondMax Plus 6800 Ultra ATA 66",
    "Maxtor 9(2732U8|2390U7|204[09]U6|1707U5|1366U4|1024U3|0845U3|0683U2)",
    "",
    "",
    "-v 9,minutes"
  },
  { "Maxtor DiamondMax D540X-4D",
    "Maxtor 4D0(20H1|40H2|60H3|80H4)",
    "",
    "",
    "-v 9,minutes -v 194,unknown"
  },
  { "Maxtor DiamondMax 16",
    "Maxtor 4(R0[68]0[JL]0|R1[26]0L0|A160J0|R120L4)",
    "",
    "",
    "-v 9,minutes"
  },
  { "Maxtor DiamondMax 4320 Ultra ATA",
    "Maxtor (91728D8|91512D7|91303D6|91080D5|90845D4|90645D3|90648D[34]|90432D2)",
    "",
    "",
    "-v 9,minutes"
  },
  { "Maxtor DiamondMax 17 VL",
    "Maxtor 9(0431U1|0641U2|0871U2|1301U3|1741U4)",
    "",
    "",
    "-v 9,minutes"
  },
  { "Maxtor DiamondMax 20 VL",
    "Maxtor (94091U8|93071U6|92561U5|92041U4|91731U4|91531U3|91361U3|91021U2|90841U2|90651U2)",
    "",
    "",
    "-v 9,minutes"
  },
  { "Maxtor DiamondMax VL 30",  // U: ATA66, H: ATA100
    "Maxtor (33073U4|32049U3|31536U2|30768U1|33073H4|32305H3|31536H2|30768H1)",
    "",
    "",
    "-v 9,minutes"
  },
  { "Maxtor DiamondMax 36",
    "Maxtor (93652U8|92739U6|91826U4|91369U3|90913U2|90845U2|90435U1)",
    "",
    "",
    "-v 9,minutes"
  },
  { "Maxtor DiamondMax 40 ATA 66",
    "Maxtor 9(0684U2|1024U2|1362U3|1536U3|2049U4|2562U5|3073U6|4098U8)",
    "",
    "",
    "-v 9,minutes"
  },
  { "Maxtor DiamondMax Plus 40 (Ultra ATA 66 and Ultra ATA 100)",
    "Maxtor (54098[UH]8|53073[UH]6|52732[UH]6|52049[UH]4|51536[UH]3|51369[UH]3|51024[UH]2)",
    "",
    "",
    "-v 9,minutes"
  },
  { "Maxtor DiamondMax 40 VL Ultra ATA 100",
    "Maxtor 3(1024H1|1535H2|2049H2|3073H3|4098H4)( B)?",
    "",
    "",
    "-v 9,minutes"
  },
  { "Maxtor DiamondMax Plus 45 Ulta ATA 100",
    "Maxtor 5(4610H6|4098H6|3073H4|2049H3|1536H2|1369H2|1023H2)",
    "",
    "",
    "-v 9,minutes"
  },
  { "Maxtor DiamondMax 60 ATA 66",
    "Maxtor 9(1023U2|1536U2|2049U3|2305U3|3073U4|4610U6|6147U8)",
    "",
    "",
    "-v 9,minutes"
  },
  { "Maxtor DiamondMax 60 ATA 100",
    "Maxtor 9(1023H2|1536H2|2049H3|2305H3|3073H4|4098H6|4610H6|6147H8)",
    "",
    "",
    "-v 9,minutes"
  },
  { "Maxtor DiamondMax Plus 60",
    "Maxtor 5T0(60H6|40H4|30H3|20H2|10H1)",
    "",
    "",
    "-v 9,minutes"
  },
  { "Maxtor DiamondMax 80",
    "Maxtor (98196H8|96147H6)",
    "",
    "",
    "-v 9,minutes"
  },
  { "Maxtor DiamondMax 536DX",
    "Maxtor 4W(100H6|080H6|060H4|040H3|030H2)",
    "",
    "",
    "-v 9,minutes"
  },
  { "Maxtor DiamondMax Plus 8",
    "Maxtor 6(E0[234]|K04)0L0",
    "",
    "",
    "-v 9,minutes"
  },
  { "Maxtor DiamondMax 10 (ATA/133 and SATA/150)",
    "Maxtor 6(B(30|25|20|16|12|10|08)0[MPRS]|L(080[MLP]|(100|120)[MP]|160[MP]|200[MPRS]|250[RS]|300[RS]))0",
    "",
    "",
    "-v 9,minutes"
  },
  { "Maxtor DiamondMax 10 (SATA/300)",
    "Maxtor 6V(080E|160E|200E|250F|300F|320F)0",
    "", "", ""
  },
  { "Maxtor DiamondMax Plus 9",
    "Maxtor 6Y((060|080|120|160)L0|(060|080|120|160|200|250)P0|(060|080|120|160|200|250)M0)",
    "",
    "",
    "-v 9,minutes"
  },
  { "Maxtor DiamondMax 11",
    "Maxtor 6H[45]00[FR]0",
    "", "", ""
  },
  { "Maxtor DiamondMax 17",
    "Maxtor 6G(080L|160[PE])0",
    "", "", ""
  },
  { "Seagate Maxtor DiamondMax 20",
    "MAXTOR STM3(40|80|160)[28]1[12]0?AS?",
    "", "", ""
  },
  { "Seagate Maxtor DiamondMax 21", // tested with MAXTOR STM3250310AS/3.AAF
    "MAXTOR STM3(80[28]15|160215|250310|(250|320)820|320620|500630)AS?",
    "", "", ""
  },
  { "Seagate Maxtor DiamondMax 22", // fixed firmware
    "(MAXTOR )?STM3(500320|750330|1000340)AS?",
    "MX1A", // http://knowledge.seagate.com/articles/en_US/FAQ/207969en
    "", ""
  },
  { "Seagate Maxtor DiamondMax 22", // fixed firmware
    "(MAXTOR )?STM3(160813|320614|640323|1000334)AS?",
    "MX1B", // http://knowledge.seagate.com/articles/en_US/FAQ/207975en
    "", ""
  },
  { "Seagate Maxtor DiamondMax 22", // buggy firmware
    "(MAXTOR )?STM3(500320|750330|1000340)AS?",
    "MX15",
    "There are known problems with these drives,\n"
    "AND THIS FIRMWARE VERSION IS AFFECTED,\n"
    "see the following Seagate web pages:\n"
    "http://knowledge.seagate.com/articles/en_US/FAQ/207931en\n"
    "http://knowledge.seagate.com/articles/en_US/FAQ/207969en",
    ""
  },
  { "Seagate Maxtor DiamondMax 22", // unknown firmware
    "(MAXTOR )?STM3(160813|32061[34]|500320|640323|750330|10003(34|40))AS?",
    "",
    "There are known problems with these drives,\n"
    "see the following Seagate web pages:\n"
    "http://knowledge.seagate.com/articles/en_US/FAQ/207931en\n"
    "http://knowledge.seagate.com/articles/en_US/FAQ/207969en\n"
    "http://knowledge.seagate.com/articles/en_US/FAQ/207975en",
    ""
  },
  { "Seagate Maxtor DiamondMax 23", // new firmware
    "STM3((160|250)31|(320|500)41|(750|1000)52)8AS?",
    "CC3[D-Z]",
    "", ""
  },
  { "Seagate Maxtor DiamondMax 23", // unknown firmware
    "STM3((160|250)31|(320|500)41|(750|1000)52)8AS?",
    "",
    "A firmware update for this drive may be available,\n"
    "see the following Seagate web pages:\n"
    "http://knowledge.seagate.com/articles/en_US/FAQ/207931en\n"
    "http://knowledge.seagate.com/articles/en_US/FAQ/213911en",
    ""
  },
  { "Maxtor MaXLine Plus II",
    "Maxtor 7Y250[PM]0",
    "",
    "",
    "-v 9,minutes"
  },
  { "Maxtor MaXLine II",
    "Maxtor [45]A(25|30|32)0[JN]0",
    "",
    "",
    "-v 9,minutes"
  },
  { "Maxtor MaXLine III (ATA/133 and SATA/150)",
    "Maxtor 7L(25|30)0[SR]0",
    "",
    "",
    "-v 9,minutes"
  },
  { "Maxtor MaXLine III (SATA/300)",
    "Maxtor 7V(25|30)0F0",
    "", "", ""
  },
  { "Maxtor MaXLine Pro 500",  // There is also a 7H500R0 model, but I
    "Maxtor 7H500F0",               // haven't added it because I suspect
    "",                               // it might need vendoropts_9_minutes
    "", ""                            // and nobody has submitted a report yet
  },
  { "", // HITACHI_DK14FA-20B
    "HITACHI_DK14FA-20B",
    "",
    "",
    "-v 9,minutes -v 193,loadunload"
  },
  { "HITACHI Travelstar DK23XX/DK23XXB",
    "HITACHI_DK23..-..B?",
    "",
    "",
    "-v 9,minutes -v 193,loadunload"
  },
  { "Hitachi Endurastar J4K20/N4K20 (formerly DK23FA-20J)",
    "(HITACHI_DK23FA-20J|HTA422020F9AT[JN]0)",
    "",
    "",
    "-v 9,minutes -v 193,loadunload"
  },
  { "Hitachi Endurastar J4K30/N4K30",
    "HE[JN]4230[23]0F9AT00",
    "",
    "",
    "-v 9,minutes -v 193,loadunload"
  },
  { "Hitachi Travelstar C4K60",  // 1.8" slim drive
    "HTC4260[23]0G5CE00|HTC4260[56]0G8CE00",
    "",
    "",
    "-v 9,minutes -v 193,loadunload"
  },
  { "IBM Travelstar 4GT",
    "IBM-DTCA-2(324|409)0",
    "", "", ""
  },
  { "IBM Travelstar 6GN",
    "IBM-DBCA-20(324|486|648)0",
    "", "", ""
  },
  { "IBM Travelstar 25GS, 18GT, and 12GN",
    "IBM-DARA-2(25|18|15|12|09|06)000",
    "", "", ""
  },
  { "IBM Travelstar 14GS",
    "IBM-DCYA-214000",
    "", "", ""
  },
  { "IBM Travelstar 4LP",
    "IBM-DTNA-2(180|216)0",
    "", "", ""
  },
  { "IBM Travelstar 48GH, 30GN, and 15GN",
    "(IBM-|Hitachi )?IC25(T048ATDA05|N0(30|20|15|12|10|07|06|05)ATDA04)-.",
    "", "", ""
  },
  { "IBM Travelstar 32GH, 30GT, and 20GN",
    "IBM-DJSA-2(32|30|20|10|05)",
    "", "", ""
  },
  { "IBM Travelstar 4GN",
    "IBM-DKLA-2(216|324|432)0",
    "", "", ""
  },
  { "IBM/Hitachi Travelstar 60GH and 40GN",
    "(IBM-|Hitachi )?IC25(T060ATC[SX]05|N0[4321]0ATC[SX]04)-.",
    "", "", ""
  },
  { "IBM/Hitachi Travelstar 40GNX",
    "(IBM-|Hitachi )?IC25N0[42]0ATC[SX]05-.",
    "", "", ""
  },
  { "Hitachi Travelstar 80GN",
    "(Hitachi )?IC25N0[23468]0ATMR04-.",
    "", "", ""
  },
  { "Hitachi Travelstar 4K40",
    "(Hitachi )?HTS4240[234]0M9AT00",
    "", "", ""
  },
  { "Hitachi Travelstar 4K120",
    "(Hitachi )?(HTS4212(60|80|10|12)H9AT00|HTS421260G9AT00)",
    "", "", ""
  },
  { "Hitachi Travelstar 5K80",
    "(Hitachi )?HTS5480[8642]0M9AT00",
    "", "", ""
  },
  { "Hitachi Travelstar 5K100",
    "(Hitachi )?HTS5410[1864]0G9(AT|SA)00",
    "", "", ""
  },
  { "Hitachi Travelstar E5K100",
    "(Hitachi )?HTE541040G9(AT|SA)00",
    "", "", ""
  },
  { "Hitachi Travelstar 5K120",
    "(Hitachi )?HTS5412(60|80|10|12)H9(AT|SA)00",
    "", "", ""
  },
  { "Hitachi Travelstar 5K160",
    "(Hitachi |HITACHI )?HTS5416([468]0|1[26])J9(AT|SA)00",
    "", "", ""
  },
  { "Hitachi Travelstar E5K160",
    "(Hitachi )?HTE5416(12|16|60|80)J9(AT|SA)00",
    "", "", ""
  },
  { "Hitachi Travelstar 5K250",
    "(Hitachi |HITACHI )?HTS5425(80|12|16|20|25)K9(A3|SA)00",
    "", "", ""
  },
  { "Hitachi Travelstar 5K320", // tested with HITACHI HTS543232L9SA00/FB4ZC4EC,
    // Hitachi HTS543212L9SA02/FBBAC52F
    "(Hitachi |HITACHI )?HT(S|E)5432(80|12|16|25|32)L9(A3(00)?|SA0[012])",
    "", "", ""
  },
  { "Hitachi Travelstar 5K500.B",
    "(Hitachi )?HT[ES]5450(12|16|25|32|40|50)B9A30[01]",
    "", "", ""
  },
  { "Hitachi Travelstar 7K60",
    "(Hitachi )?HTS726060M9AT00",
    "", "", ""
  },
  { "Hitachi Travelstar E7K60",
    "(Hitachi )?HTE7260[46]0M9AT00",
    "", "", ""
  },
  { "Hitachi Travelstar 7K100",
    "(Hitachi )?HTS7210[168]0G9(AT|SA)00",
    "", "", ""
  },
  { "Hitachi Travelstar E7K100",
    "(Hitachi )?HTE7210[168]0G9(AT|SA)00",
    "", "", ""
  },
  { "Hitachi Travelstar 7K200", // tested with HITACHI HTS722016K9SA00/DCDZC75A
    "(Hitachi |HITACHI )?HTS7220(80|10|12|16|20)K9(A3|SA)00",
    "", "", ""
  },
  { "Hitachi Travelstar 7K320", // tested with
    // HTS723225L9A360/FCDOC30F, HTS723216L9A362/FC2OC39F
    "(Hitachi )?HT[ES]7232(80|12|16|25|32)L9(A300|A36[02]|SA61)",
    "", "", ""
  },
  { "Hitachi Travelstar Z7K320", // tested with HITACHI HTS723232A7A364/EC2ZB70B
    "(HITACHI )?HT[ES]7232(16|25|32)A7A36[145]",
    "", "", ""
  },
  { "Hitachi Travelstar 7K500",
    "(Hitachi )?HT[ES]7250(12|16|25|32|50)A9A36[2-5]",
    "", "", ""
  },
  { "IBM Deskstar 14GXP and 16GP",
    "IBM-DTTA-3(7101|7129|7144|5032|5043|5064|5084|5101|5129|5168)0",
    "", "", ""
  },
  { "IBM Deskstar 25GP and 22GXP",
    "IBM-DJNA-3(5(101|152|203|250)|7(091|135|180|220))0",
    "", "", ""
  },
  { "IBM Deskstar 37GP and 34GXP",
    "IBM-DPTA-3(5(375|300|225|150)|7(342|273|205|136))0",
    "", "", ""
  },
  { "IBM/Hitachi Deskstar 120GXP",
    "(IBM-)?IC35L((020|040|060|080|120)AVVA|0[24]0AVVN)07-[01]",
    "", "", ""
  },
  { "IBM/Hitachi Deskstar GXP-180",
    "(IBM-)?IC35L(030|060|090|120|180)AVV207-[01]",
    "", "", ""
  },
  { "Hitachi Deskstar 5K3000", // tested with HDS5C3030ALA630/MEAOA5C0
    "(Hitachi )?HDS5C30(15|20|30)ALA63[02].*",
    "", "", ""
  },
  { "Hitachi Deskstar 5K4000", // tested with HDS5C4040ALE630/MPAOA250
    "(Hitachi )?HDS5C40(30|40)ALE63[01].*",
    "", "", ""
  },
  { "Hitachi Deskstar 7K80",
    "(Hitachi )?HDS7280([48]0PLAT20|(40)?PLA320|80PLA380).*",
    "", "", ""
  },
  { "Hitachi Deskstar 7K160",
    "(Hitachi )?HDS7216(80|16)PLA[3T]80.*",
    "", "", ""
  },
  { "Hitachi Deskstar 7K250",
    "(Hitachi )?HDS7225((40|80|12|16)VLAT20|(12|16|25)VLAT80|(80|12|16|25)VLSA80)",
    "", "", ""
  },
  { "Hitachi Deskstar 7K250 (SUN branded)",
    "HITACHI HDS7225SBSUN250G.*",
    "", "", ""
  },
  { "Hitachi Deskstar T7K250",
    "(Hitachi )?HDT7225((25|20|16)DLA(T80|380))",
    "", "", ""
  },
  { "Hitachi Deskstar 7K400",
    "(Hitachi )?HDS724040KL(AT|SA)80",
    "", "", ""
  },
  { "Hitachi Deskstar 7K500",
    "(Hitachi )?HDS725050KLA(360|T80)",
    "", "", ""
  },
  { "Hitachi Deskstar P7K500",
    "(Hitachi )?HDP7250(16|25|32|40|50)GLA(36|38|T8)0",
    "", "", ""
  },
  { "Hitachi Deskstar T7K500",
    "(Hitachi )?HDT7250(25|32|40|50)VLA(360|380|T80)",
    "", "", ""
  },
  { "Hitachi Deskstar 7K1000",
    "(Hitachi )?HDS7210(50|75|10)KLA330",
    "", "", ""
  },
  { "Hitachi Deskstar 7K1000.B",
    "(Hitachi )?HDT7210((16|25)SLA380|(32|50|64|75|10)SLA360)",
    "", "", ""
  },
  { "Hitachi Deskstar 7K1000.C", // tested with Hitachi HDS721010CLA330/JP4OA3MA
    "(Hitachi )?HDS7210((16|25)CLA382|(32|50)CLA362|(64|75|10)CLA33[02])",
    "", "", ""
  },
  { "Hitachi Deskstar 7K1000.D", // tested with HDS721010DLE630/MS2OA5Q0
    "Hitachi HDS7210(25|32|50|75|10)DLE630",
    "", "", ""
  },
  { "Hitachi Deskstar E7K1000", // tested with HDE721010SLA330/ST6OA31B
    "Hitachi HDE7210(50|75|10)SLA330",
    "", "", ""
  },
  { "Hitachi Deskstar 7K2000",
    "Hitachi HDS722020ALA330",
    "", "", ""
  },
  { "Hitachi Deskstar 7K3000", // tested with HDS723030ALA640/MKAOA3B0
    "Hitachi HDS7230((15|20)BLA642|30ALA640)",
    "", "", ""
  },
  { "Hitachi Ultrastar A7K1000", // tested with
    // HUA721010KLA330      44X2459 42C0424IBM/GKAOAB4A
    "(Hitachi )?HUA7210(50|75|10)KLA330.*",
    "", "", ""
  },
  { "Hitachi Ultrastar A7K2000", // tested with
    // HUA722010CLA330      43W7629 42C0401IBM
    "(Hitachi )?HUA7220(50|10|20)[AC]LA33[01].*",
    "", "", ""
  },
  { "Hitachi Ultrastar 7K3000", // tested with HUA723030ALA640/MKAOA580
    "Hitachi HUA7230(20|30)ALA640",
    "", "", ""
  },
  { "Hitachi Ultrastar 7K4000", // tested with Hitachi HUS724040ALE640/MJAOA3B0
    "Hitachi HUS7240(20|30|40)ALE640",
    "", "", ""
  },
  { "Toshiba 2.5\" HDD (10-20 GB)",
    "TOSHIBA MK(101[67]GAP|15[67]GAP|20(1[678]GAP|(18|23)GAS))",
    "", "", ""
  },
  { "Toshiba 2.5\" HDD (30-60 GB)",
    "TOSHIBA MK((6034|4032)GSX|(6034|4032)GAX|(6026|4026|4019|3019)GAXB?|(6025|6021|4025|4021|4018|3025|3021|3018)GAS|(4036|3029)GACE?|(4018|3017)GAP)",
    "", "", ""
  },
  { "Toshiba 2.5\" HDD (80 GB and above)",
    "TOSHIBA MK(80(25GAS|26GAX|32GAX|32GSX)|10(31GAS|32GAX)|12(33GAS|34G[AS]X)|2035GSS)",
    "", "", ""
  },
  { "Toshiba 2.5\" HDD MK..50GACY", // tested with TOSHIBA MK8050GACY/TF105A
    "TOSHIBA MK8050GACY",
    "", "", ""
  },
  { "Toshiba 2.5\" HDD MK..52GSX",
    "TOSHIBA MK(80|12|16|25|32)52GSX",
    "", "", ""
  },
  { "Toshiba 2.5\" HDD MK..55GSX", // tested with TOSHIBA MK5055GSX/FG001A, MK3255GSXF/FH115B
    "TOSHIBA MK(12|16|25|32|40|50)55GSXF?",
    "", "", ""
  },
  { "Toshiba 2.5\" HDD MK..56GSY", // tested with TOSHIBA MK2556GSYF/LJ001D
    "TOSHIBA MK(16|25|32|50)56GSYF?",
    "",
    "",
    "-v 9,minutes"
  },
  { "Toshiba 2.5\" HDD MK..59GSXP (AF)",
    "TOSHIBA MK(32|50|64|75)59GSXP?",
    "", "", ""
  },
  { "Toshiba 2.5\" HDD MK..59GSM (AF)",
    "TOSHIBA MK(75|10)59GSM",
    "", "", ""
  },
  { "Toshiba 2.5\" HDD MK..61GSYN", // tested with TOSHIBA MK5061GSYN/MH000A
    "TOSHIBA MK(16|25|32|50|64)61GSYN",
    "", "", ""
  },
  { "Toshiba 2.5\" HDD MK..65GSX", // tested with TOSHIBA MK5065GSX/GJ003A
    "TOSHIBA MK(16|25|32|50|64)65GSX",
    "", "", ""
  },
  { "Toshiba 2.5\" HDD MK..76GSX", // tested with TOSHIBA MK3276GSX/GS002D
    "TOSHIBA MK(16|25|32|50|64)76GSX",
    "",
    "",
    "-v 9,minutes"
  },
  { "Toshiba 3.5\" HDD MK.002TSKB", // tested with TOSHIBA MK1002TSKB/MT1A
    "TOSHIBA MK(10|20)02TSKB",
    "", "", ""
  },
  { "Toshiba 1.8\" HDD",
    "TOSHIBA MK[23468]00[4-9]GA[HL]",
    "", "", ""
  },
  { "Toshiba 1.8\" HDD MK..29GSG",
    "TOSHIBA MK(12|16|25)29GSG",
    "", "", ""
  },
  { "", // TOSHIBA MK6022GAX
    "TOSHIBA MK6022GAX",
    "", "", ""
  },
  { "", // TOSHIBA MK6409MAV
    "TOSHIBA MK6409MAV",
    "", "", ""
  },
  { "Toshiba MKx019GAXB (SUN branded)",
    "TOS MK[34]019GAXB SUN[34]0G",
    "", "", ""
  },
  { "Seagate Momentus",
    "ST9(20|28|40|48)11A",
    "", "", ""
  },
  { "Seagate Momentus 42",
    "ST9(2014|3015|4019)A",
    "", "", ""
  },
  { "Seagate Momentus 4200.2", // tested with ST960812A/3.05
    "ST9(100822|808210|60812|50212|402113|30219)A",
    "", "", ""
  },
  { "Seagate Momentus 5400.2",
    "ST9(808211|6082[12]|408114|308110|120821|10082[34]|8823|6812|4813|3811)AS?",
    "", "", ""
  },
  { "Seagate Momentus 5400.3",
    "ST9(4081[45]|6081[35]|8081[15]|100828|120822|160821)AS?",
    "", "", ""
  },
  { "Seagate Momentus 5400.3 ED",
    "ST9(4081[45]|6081[35]|8081[15]|100828|120822|160821)AB",
    "", "", ""
  },
  { "Seagate Momentus 5400.4",
    "ST9(120817|(160|200|250)827)AS",
    "", "", ""
  },
  { "Seagate Momentus 5400.5",
    "ST9((80|120|160)310|(250|320)320)AS",
    "", "", ""
  },
  { "Seagate Momentus 5400.6",
    "ST9(80313|160(301|314)|(12|25)0315|250317|(320|500)325|500327|640320)ASG?",
    "", "", ""
  },
  { "Seagate Momentus 5400.7",
    "ST9(160316|(250|320)310|(500|640)320)AS",
    "", "", ""
  },
  { "Seagate Momentus 5400.7 (AF)", // tested with ST9640322AS/0001BSM2
      // (device reports 4KiB LPS with 1 sector offset)
    "ST9(320312|400321|640322|750423)AS",
    "", "", ""
  },
  { "Seagate Momentus 5400 PSD", // Hybrid drives
    "ST9(808212|(120|160)8220)AS",
    "", "", ""
  },
  { "Seagate Momentus 7200.1",
    "ST9(10021|80825|6023|4015)AS?",
    "", "", ""
  },
  { "Seagate Momentus 7200.2",
    "ST9(80813|100821|120823|160823|200420)ASG?",
    "", "", ""
  },
  { "Seagate Momentus 7200.3",
    "ST9((80|120|160)411|(250|320)421)ASG?",
    "", "", ""
  },
  { "Seagate Momentus 7200.4",
    "ST9(160412|250410|320423|500420)ASG?",
    "", "", ""
  },
  { "Seagate Momentus 7200 FDE.2",
    "ST9((160413|25041[12]|320426|50042[12])AS|(16041[489]|2504[16]4|32042[67]|500426)ASG)",
    "", "", ""
  },
  { "Seagate Momentus XT", // fixed firmware
    "ST9(2505610|3205620|5005620)AS",
    "SD2[68]", // http://knowledge.seagate.com/articles/en_US/FAQ/215451en
    "", ""
  },
  { "Seagate Momentus XT", // buggy firmware, tested with ST92505610AS/SD24
    "ST9(2505610|3205620|5005620)AS",
    "SD2[45]",
    "These drives may corrupt large files,\n"
    "AND THIS FIRMWARE VERSION IS AFFECTED,\n"
    "see the following web pages for details:\n"
    "http://knowledge.seagate.com/articles/en_US/FAQ/215451en\n"
    "http://forums.seagate.com/t5/Momentus-XT-Momentus-Momentus/Momentus-XT-corrupting-large-files-Linux/td-p/109008\n"
    "http://superuser.com/questions/313447/seagate-momentus-xt-corrupting-files-linux-and-mac",
    ""
  },
  { "Seagate Momentus XT", // unknown firmware
    "ST9(2505610|3205620|5005620)AS",
    "",
    "These drives may corrupt large files,\n"
    "see the following web pages for details:\n"
    "http://knowledge.seagate.com/articles/en_US/FAQ/215451en\n"
    "http://forums.seagate.com/t5/Momentus-XT-Momentus-Momentus/Momentus-XT-corrupting-large-files-Linux/td-p/109008\n"
    "http://superuser.com/questions/313447/seagate-momentus-xt-corrupting-files-linux-and-mac",
    ""
  },
  { "Seagate Momentus XT (AF)", // tested with ST750LX003-1AC154/SM12
    "ST750LX003-.*",
    "", "", ""
  },
  { "Seagate Medalist 1010, 1720, 1721, 2120, 3230 and 4340",  // ATA2, with -t permissive
    "ST3(1010|1720|1721|2120|3230|4340)A",
    "", "", ""
  },
  { "Seagate Medalist 2110, 3221, 4321, 6531, and 8641",
    "ST3(2110|3221|4321|6531|8641)A",
    "", "", ""
  },
  { "Seagate U4",
    "ST3(2112|4311|6421|8421)A",
    "", "", ""
  },
  { "Seagate U5",
    "ST3(40823|30621|20413|15311|10211)A",
    "", "", ""
  },
  { "Seagate U6",
    "ST3(8002|6002|4081|3061|2041)0A",
    "", "", ""
  },
  { "Seagate U7",
    "ST3(30012|40012|60012|80022|120020)A",
    "", "", ""
  },
  { "Seagate U8",
    "ST3(4313|6811|8410|4313|13021|17221)A",
    "", "", ""
  },
  { "Seagate U9", // tested with ST3160022ACE/9.51
    "ST3(80012|120025|160022)A(CE)?",
    "", "", ""
  },
  { "Seagate U10",
    "ST3(20423|15323|10212)A",
    "", "", ""
  },
  { "Seagate UX",
    "ST3(10014A(CE)?|20014A)",
    "", "", ""
  },
  { "Seagate Barracuda ATA",
    "ST3(2804|2724|2043|1362|1022|681)0A",
    "", "", ""
  },
  { "Seagate Barracuda ATA II",
    "ST3(3063|2042|1532|1021)0A",
    "", "", ""
  },
  { "Seagate Barracuda ATA III",
    "ST3(40824|30620|20414|15310|10215)A",
    "", "", ""
  },
  { "Seagate Barracuda ATA IV",
    "ST3(20011|30011|40016|60021|80021)A",
    "", "", ""
  },
  { "Seagate Barracuda ATA V",
    "ST3(12002(3A|4A|9A|3AS)|800(23A|15A|23AS)|60(015A|210A)|40017A)",
    "", "", ""
  },
  { "Seagate Barracuda 5400.1",
    "ST340015A",
    "", "", ""
  },
  { "Seagate Barracuda 7200.7 and 7200.7 Plus", // tested with "ST380819AS          39M3701 39M0171 IBM"/3.03
    "ST3(200021A|200822AS?|16002[13]AS?|12002[26]AS?|1[26]082[78]AS|8001[13]AS?|8081[79]AS|60014A|40111AS|40014AS?)( .* IBM)?",
    "", "", ""
  },
  { "Seagate Barracuda 7200.8",
    "ST3(400[68]32|300[68]31|250[68]23|200826)AS?",
    "", "", ""
  },
  { "Seagate Barracuda 7200.9",
    "ST3(402111?|80[28]110?|120[28]1[0134]|160[28]1[012]|200827|250[68]24|300[68]22|(320|400)[68]33|500[68](32|41))AS?.*",
    "", "", ""
  },
  { "Seagate Barracuda 7200.10",
    "ST3((80|160)[28]15|200820|250[34]10|(250|300|320|400)[68]20|360320|500[68]30|750[68]40)AS?",
    "", "", ""
  },
  { "Seagate Barracuda 7200.11", // unaffected firmware
    "ST3(160813|320[68]13|500[368]20|640[36]23|640[35]30|750[36]30|1000(333|[36]40)|1500341)AS?",
    "CC.?.?", // http://knowledge.seagate.com/articles/en_US/FAQ/207957en
    "", ""
  },
  { "Seagate Barracuda 7200.11", // fixed firmware
    "ST3(500[368]20|750[36]30|1000340)AS?",
    "SD1A", // http://knowledge.seagate.com/articles/en_US/FAQ/207951en
    "", ""
  },
  { "Seagate Barracuda 7200.11", // fixed firmware
    "ST3(160813|320[68]13|640[36]23|1000333|1500341)AS?",
    "SD[12]B", // http://knowledge.seagate.com/articles/en_US/FAQ/207957en
    "", ""
  },
  { "Seagate Barracuda 7200.11", // buggy or fixed firmware
    "ST3(500[368]20|640[35]30|750[36]30|1000340)AS?",
    "(AD14|SD1[5-9]|SD81)",
    "There are known problems with these drives,\n"
    "THIS DRIVE MAY OR MAY NOT BE AFFECTED,\n"
    "see the following web pages for details:\n"
    "http://knowledge.seagate.com/articles/en_US/FAQ/207931en\n"
    "http://knowledge.seagate.com/articles/en_US/FAQ/207951en\n"
    "http://bugs.debian.org/cgi-bin/bugreport.cgi?bug=632758",
    ""
  },
  { "Seagate Barracuda 7200.11", // unknown firmware
    "ST3(160813|320[68]13|500[368]20|640[36]23|640[35]30|750[36]30|1000(333|[36]40)|1500341)AS?",
    "",
    "There are known problems with these drives,\n"
    "see the following Seagate web pages:\n"
    "http://knowledge.seagate.com/articles/en_US/FAQ/207931en\n"
    "http://knowledge.seagate.com/articles/en_US/FAQ/207951en\n"
    "http://knowledge.seagate.com/articles/en_US/FAQ/207957en",
    ""
  },
  { "Seagate Barracuda 7200.12", // new firmware
    "ST3(160318|250318|320418|50041[08]|750528|1000528)AS",
    "CC4[9A-Z]",
    "", ""
  },
  { "Seagate Barracuda 7200.12", // unknown firmware
    "ST3(160318|250318|320418|50041[08]|750528|1000528)AS",
    "",
    "A firmware update for this drive may be available,\n"
    "see the following Seagate web pages:\n"
    "http://knowledge.seagate.com/articles/en_US/FAQ/207931en\n"
    "http://knowledge.seagate.com/articles/en_US/FAQ/213891en",
    ""
  },
  { "Seagate Barracuda 7200.12", // tested with ST3250312AS/JC45, ST31000524AS/JC45,
      // ST3500413AS/JC4B, ST3750525AS/JC4B
    "ST3(160318|25031[128]|320418|50041[038]|750(518|52[358])|100052[348])AS",
    "", "", ""
  },
  { "Seagate Barracuda XT", // tested with ST32000641AS/CC13,
      // ST4000DX000-1C5160/CC42
    "ST(3(2000641|3000651)AS|4000DX000-.*)",
    "", "", ""
  },
  { "Seagate Barracuda 7200.14 (AF)", // new firmware, tested with
      // ST3000DM001-9YN166/CC4H
    "ST(1000|1500|2000|2500|3000)DM00[1-3]-.*",
    "CC4[H-Z]",
    "",
    "-v 188,raw16 -v 240,msec24hour32" // tested with ST3000DM001-9YN166/CC4H
  },
  { "Seagate Barracuda 7200.14 (AF)", // old firmware, tested with
      // ST1000DM003-9YN162/CC46
    "ST(1000|1500|2000|2500|3000)DM00[1-3]-.*",
    "CC4[679CG]",
    "A firmware update for this drive is available,\n"
    "see the following Seagate web pages:\n"
    "http://knowledge.seagate.com/articles/en_US/FAQ/207931en\n"
    "http://knowledge.seagate.com/articles/en_US/FAQ/223651en",
    "-v 188,raw16 -v 240,msec24hour32"
  },
  { "Seagate Barracuda 7200.14 (AF)", // unknown firmware
    "ST(1000|1500|2000|2500|3000)DM00[1-3]-.*",
    "",
    "A firmware update for this drive may be available,\n"
    "see the following Seagate web pages:\n"
    "http://knowledge.seagate.com/articles/en_US/FAQ/207931en\n"
    "http://knowledge.seagate.com/articles/en_US/FAQ/223651en",
    "-v 188,raw16 -v 240,msec24hour32"
  },
  { "Seagate Barracuda 7200.14 (AF)", // < 1TB, tested with ST250DM000-1BC141
    "ST(250|320|500|750)DM00[0-3]-.*",
    "", "",
    "-v 188,raw16 -v 240,msec24hour32"
  },
  { "Seagate Barracuda LP", // new firmware
    "ST3(500412|1000520|1500541|2000542)AS",
    "CC3[5-9A-Z]",
    "", ""
  },
  { "Seagate Barracuda LP", // unknown firmware
    "ST3(500412|1000520|1500541|2000542)AS",
    "",
    "A firmware update for this drive may be available,\n"
    "see the following Seagate web pages:\n"
    "http://knowledge.seagate.com/articles/en_US/FAQ/207931en\n"
    "http://knowledge.seagate.com/articles/en_US/FAQ/213915en",
    ""
  },
  { "Seagate Barracuda Green (AF)", // new firmware
    "ST((10|15|20)00DL00[123])-.*",
    "CC3[2-9A-Z]",
    "", ""
  },
  { "Seagate Barracuda Green (AF)", // unknown firmware
    "ST((10|15|20)00DL00[123])-.*",
    "",
    "A firmware update for this drive may be available,\n"
    "see the following Seagate web pages:\n"
    "http://knowledge.seagate.com/articles/en_US/FAQ/207931en\n"
    "http://knowledge.seagate.com/articles/en_US/FAQ/218171en",
    ""
  },
  { "Seagate Barracuda ES",
    "ST3(250[68]2|32062|40062|50063|75064)0NS",
    "", "", ""
  },
  { "Seagate Barracuda ES.2", // fixed firmware
    "ST3(25031|50032|75033|100034)0NS",
    "SN[01]6|"         // http://knowledge.seagate.com/articles/en_US/FAQ/207963en
    "MA(0[^7]|[^0].)", // http://dellfirmware.seagate.com/dell_firmware/DellFirmwareRequest.jsp
    "", ""
  },
  { "Seagate Barracuda ES.2", // buggy firmware (Dell)
    "ST3(25031|50032|75033|100034)0NS",
    "MA07",
    "There are known problems with these drives,\n"
    "AND THIS FIRMWARE VERSION IS AFFECTED,\n"
    "see the following Seagate web page:\n"
    "http://dellfirmware.seagate.com/dell_firmware/DellFirmwareRequest.jsp",
    ""
  },
  { "Seagate Barracuda ES.2", // unknown firmware
    "ST3(25031|50032|75033|100034)0NS",
    "",
    "There are known problems with these drives,\n"
    "see the following Seagate web pages:\n"
    "http://knowledge.seagate.com/articles/en_US/FAQ/207931en\n"
    "http://knowledge.seagate.com/articles/en_US/FAQ/207963en",
    ""
  },
  { "Seagate Constellation (SATA)", // tested with ST9500530NS/SN03
    "ST9(160511|500530)NS",
    "", "", ""
  },
  { "Seagate Constellation ES (SATA)", // tested with ST31000524NS/SN11
    "ST3(50051|100052|200064)4NS",
    "", "", ""
  },
  { "Seagate Constellation ES (SATA 6Gb/s)", // tested with ST1000NM0011/SN02
    "ST(5|10|20)00NM0011",
    "", "", ""
  },
  { "Seagate Constellation ES.2 (SATA 6Gb/s)", // tested with ST33000650NS
    "ST3300065[012]NS",
    "", "", ""
  },
  { "Seagate Pipeline HD 5900.1",
    "ST3(160310|320[34]10|500(321|422))CS",
    "", "", ""
  },
  { "Seagate Pipeline HD 5900.2", // tested with ST31000322CS/SC13
    "ST3(160316|250[34]12|320(311|413)|500(312|414)|1000(322|424))CS",
    "", "", ""
  },
  { "Seagate Medalist 17240, 13030, 10231, 8420, and 4310",
    "ST3(17240|13030|10231|8420|4310)A",
    "", "", ""
  },
  { "Seagate Medalist 17242, 13032, 10232, 8422, and 4312",
    "ST3(1724|1303|1023|842|431)2A",
    "", "", ""
  },
  { "Seagate NL35",
    "ST3(250623|250823|400632|400832|250824|250624|400633|400833|500641|500841)NS",
    "", "", ""
  },
  { "Seagate SV35.2",
    "ST3(160815|250820|320620|500630|750640)[AS]V",
    "", "", ""
  },
  { "Seagate SV35.5", // tested with ST31000525SV/CV12
    "ST3(250311|500410|1000525)SV",
    "", "", ""
  },
  { "Seagate SV35", // tested with ST2000VX000-9YW164/CV12
    "ST([123]000VX00[20]|31000526SV|3500411SV)(-.*)?",
    "", "", ""
  },
  { "Seagate DB35", // tested with ST3250823ACE/3.03
    "ST3(200826|250823|300831|400832)ACE",
    "", "", ""
  },
  { "Seagate DB35.2", // tested with ST3160212SCE/3.ACB
    "ST3(802110|120213|160212|200827|250824|300822|400833|500841)[AS]CE",
    "", "", ""
  },
  { "Seagate DB35.3",
    "ST3(750640SCE|((80|160)215|(250|320|400)820|500830|750840)[AS]CE)",
    "", "", ""
  },
  { "Seagate ST1.2 CompactFlash", // tested with ST68022CF/3.01
    "ST6[468]022CF",
    "", "", ""
  },
  { "Western Digital Protege",
  /* Western Digital drives with this comment all appear to use Attribute 9 in
   * a  non-standard manner.  These entries may need to be updated when it
   * is understood exactly how Attribute 9 should be interpreted.
   * UPDATE: this is probably explained by the WD firmware bug described in the
   * smartmontools FAQ */
    "WDC WD([2468]00E|1[26]00A)B-.*",
    "", "", ""
  },
  { "Western Digital Caviar",
  /* Western Digital drives with this comment all appear to use Attribute 9 in
   * a  non-standard manner.  These entries may need to be updated when it
   * is understood exactly how Attribute 9 should be interpreted.
   * UPDATE: this is probably explained by the WD firmware bug described in the
   * smartmontools FAQ */
    "WDC WD(2|3|4|6|8|10|12|16|18|20|25)00BB-.*",
    "", "", ""
  },
  { "Western Digital Caviar WDxxxAB",
  /* Western Digital drives with this comment all appear to use Attribute 9 in
   * a  non-standard manner.  These entries may need to be updated when it
   * is understood exactly how Attribute 9 should be interpreted.
   * UPDATE: this is probably explained by the WD firmware bug described in the
   * smartmontools FAQ */
    "WDC WD(3|4|6|8|25)00AB-.*",
    "", "", ""
  },
  { "Western Digital Caviar WDxxxAA",
  /* Western Digital drives with this comment all appear to use Attribute 9 in
   * a  non-standard manner.  These entries may need to be updated when it
   * is understood exactly how Attribute 9 should be interpreted.
   * UPDATE: this is probably explained by the WD firmware bug described in the
   * smartmontools FAQ */
    "WDC WD...?AA(-.*)?",
    "", "", ""
  },
  { "Western Digital Caviar WDxxxBA",
  /* Western Digital drives with this comment all appear to use Attribute 9 in
   * a  non-standard manner.  These entries may need to be updated when it
   * is understood exactly how Attribute 9 should be interpreted.
   * UPDATE: this is probably explained by the WD firmware bug described in the
   * smartmontools FAQ */
    "WDC WD...BA",
    "", "", ""
  },
  { "Western Digital Caviar AC", // add only 5400rpm/7200rpm (ata33 and faster)
    "WDC AC((116|121|125|225|132|232)|([1-4][4-9][0-9])|([1-4][0-9][0-9][0-9]))00[A-Z]?.*",
    "", "", ""
  },
  { "Western Digital Caviar SE",
  /* Western Digital drives with this comment all appear to use Attribute 9 in
   * a  non-standard manner.  These entries may need to be updated when it
   * is understood exactly how Attribute 9 should be interpreted.
   * UPDATE: this is probably explained by the WD firmware bug described in the
   * smartmontools FAQ
   * UPDATE 2: this does not apply to more recent models, at least WD3200AAJB */
    "WDC WD(4|6|8|10|12|16|18|20|25|30|32|40|50)00(JB|PB)-.*",
    "", "", ""
  },
  { "Western Digital Caviar Blue EIDE",  // WD Caviar SE EIDE
    /* not completely accurate: at least also WD800JB, WD(4|8|20|25)00BB sold as Caviar Blue */
    "WDC WD(16|25|32|40|50)00AAJB-.*",
    "", "", ""
  },
  { "Western Digital Caviar Blue EIDE",  // WD Caviar SE16 EIDE
    "WDC WD(25|32|40|50)00AAKB-.*",
    "", "", ""
  },
  { "Western Digital RE EIDE",
    "WDC WD(12|16|25|32)00SB-.*",
    "", "", ""
  },
  { "Western Digital Caviar Serial ATA",
    "WDC WD(4|8|20|32)00BD-.*",
    "", "", ""
  },
  { "Western Digital Caviar SE Serial ATA", // tested with WDC WD3000JD-98KLB0/08.05J08
    "WDC WD(4|8|12|16|20|25|30|32|40)00(JD|KD|PD)-.*",
    "", "", ""
  },
  { "Western Digital Caviar SE Serial ATA",
    "WDC WD(8|12|16|20|25|30|32|40|50)00JS-.*",
    "", "", ""
  },
  { "Western Digital Caviar SE16 Serial ATA",
    "WDC WD(16|20|25|32|40|50|75)00KS-.*",
    "", "", ""
  },
  { "Western Digital Caviar Blue Serial ATA",  // WD Caviar SE Serial ATA
    /* not completely accurate: at least also WD800BD, (4|8)00JD sold as Caviar Blue */
    "WDC WD((8|12|16|25|32)00AABS|(8|12|16|25|32|40|50)00AAJS)-.*",
    "", "", ""
  },
  { "Western Digital Caviar Blue Serial ATA",  // WD Caviar SE16 Serial ATA
    "WDC WD((16|20|25|32|40|50|64|75)00AAKS|10EALS)-.*",
    "", "", ""
  },
  { "Western Digital Caviar Blue Serial ATA",  // SATA 3.0 variants
    "WDC WD((25|32|50)00AAKX|7500AALX|10EALX)-.*",
    "", "", ""
  },
  { "Western Digital RE Serial ATA",
    "WDC WD(12|16|25|32)00(SD|YD|YS)-.*",
    "", "", ""
  },
  { "Western Digital RE2 Serial ATA",
    "WDC WD((40|50|75)00(YR|YS|AYYS)|(16|32|40|50)0[01]ABYS)-.*",
    "", "", ""
  },
  { "Western Digital RE2-GP",
    "WDC WD(5000AB|7500AY|1000FY)PS-.*",
    "", "", ""
  },
  { "Western Digital RE3 Serial ATA", // tested with WDC WD7502ABYS-02A6B0/03.00C06
    "WDC WD((25|32|50|75)02A|(75|10)02F)BYS-.*",
    "", "", ""
  },
  { "Western Digital RE4 Serial ATA",
    "WDC WD((((25|50)03A|1003F)BYX)|((15|20)03FYYS))-.*",
    "", "", ""
  },
  { "Western Digital RE4-GP", // tested with WDC WD2002FYPS-02W3B0/04.01G01
    "WDC WD2002FYPS-.*",
    "", "", ""
  },
  { "Western Digital Caviar Green",
    "WDC WD((50|64|75)00AA(C|V)S|(50|64|75)00AADS|10EA(C|V)S|(10|15|20)EADS)-.*",
    "", "", ""
  },
  { "Western Digital Caviar Green (AF)",
    "WDC WD(((64|75|80)00AA|(10|15|20)EA|(25|30)EZ)R|20EAC)S-.*",
    "", "", ""
  },
  { "Western Digital Caviar Green (AF, SATA 6Gb/s)", // tested with
      // WDC WD10EZRX-00A8LB0/01.01A01, WDC WD30EZRX-00MMMB0/80.00A80
    "WDC WD(7500AA|(10|15|20)EA|(10|25|30)EZ)RX-.*",
    "", "", ""
  },
  { "Western Digital Caviar Black",
    "WDC WD((500|640|750)1AAL|1001FA[EL]|2001FAS)S-.*",
    "", "", ""
  },
  { "Western Digital Caviar Black",  // SATA 3.0 variants
    "WDC WD(5002AAL|(64|75)02AAE|(10|15|20)02FAE)X-.*",
    "", "", ""
  },
  { "Western Digital Caviar Black (AF)", // tested with WDC WD5003AZEX-00RKKA0/80.00A80
    "WDC WD(5003AZE|(10|15|20)02FAE)X-.*",
    "", "", ""
  },
  { "Western Digital AV ATA", // tested with WDC WD3200AVJB-63J5A0/01.03E01
    "WDC WD(8|16|25|32|50)00AV[BJ]B-.*",
    "", "", ""
  },
  { "Western Digital AV SATA",
    "WDC WD(16|25|32)00AVJS-.*",
    "", "", ""
  },
  { "Western Digital AV-GP",
    "WDC WD((16|25|32|50|64|75)00AV[CDV]S|(10|15|20)EV[CDV]S)-.*",
    "", "", ""
  },
  { "Western Digital AV-GP (AF)", // tested with WDC WD10EURS-630AB1/80.00A80, WDC WD10EUCX-63YZ1Y0/51.0AB52
    "WDC WD(7500AURS|10EU[CR]X|(10|15|20|25|30)EURS)-.*",
    "", "", ""
  },
  { "Western Digital AV-25",
    "WDC WD((16|25|32|50)00BUD|5000BUC)T-.*",
    "", "", ""
  },
  { "Western Digital Raptor",
    "WDC WD((360|740|800)GD|(360|740|800|1500)ADF[DS])-.*",
    "", "", ""
  },
  { "Western Digital Raptor X",
    "WDC WD1500AHFD-.*",
    "", "", ""
  },
  { "Western Digital VelociRaptor", // tested with WDC WD1500HLHX-01JJPV0/04.05G04
    "WDC WD(((800H|(1500|3000)[BH]|1600H|3000G)LFS)|((1500|3000|4500|6000)[BH]LHX))-.*",
    "", "", ""
  },
  { "Western Digital VelociRaptor (AF)", // tested with WDC WD1000DHTZ-04N21V0/04.06A00
    "WDC WD(2500H|5000H|1000D)HTZ-.*",
    "", "", ""
  },
  { "Western Digital Scorpio EIDE",
    "WDC WD(4|6|8|10|12|16)00(UE|VE)-.*",
    "", "", ""
  },
  { "Western Digital Scorpio Blue EIDE", // tested with WDC WD3200BEVE-00A0HT0/11.01A11
    "WDC WD(4|6|8|10|12|16|25|32)00BEVE-.*",
    "", "", ""
  },
  { "Western Digital Scorpio Serial ATA",
    "WDC WD(4|6|8|10|12|16|25)00BEAS-.*",
    "", "", ""
  },
  { "Western Digital Scorpio Blue Serial ATA",
    "WDC WD((4|6|8|10|12|16|25)00BEVS|(8|12|16|25|32|40|50|64)00BEVT|7500KEVT|10TEVT)-.*",
    "", "", ""
  },
  { "Western Digital Scorpio Blue Serial ATA (AF)", // tested with
      // WDC WD10JPVT-00A1YT0/01.01A01
    "WDC WD((16|25|32|50|64|75)00BPVT|10[JT]PVT)-.*",
    "", "", ""
  },
  { "Western Digital Scorpio Black", // tested with WDC WD5000BEKT-00KA9T0/01.01A01
    "WDC WD(8|12|16|25|32|50)00B[EJ]KT-.*",
    "", "", ""
  },
  { "Western Digital Scorpio Black (AF)",
    "WDC WD(50|75)00BPKT-.*",
    "", "", ""
  },
  { "Western Digital Red (AF)", // tested with WDC WD10EFRX-68JCSN0/01.01A01
    "WDC WD(10|20|30)EFRX-.*",
    "", "", ""
  },
  { "Western Digital My Passport (USB)", // tested with WDC WD5000BMVW-11AMCS0/01.01A01
    "WDC WD(25|32|40|50)00BMV[UVW]-.*",  // *W-* = USB 3.0
    "", "", ""
  },
  { "Western Digital My Passport (USB, AF)", // tested with
      // WDC WD5000KMVV-11TK7S1/01.01A01, WDC WD10TMVW-11ZSMS5/01.01A01,
      // WDC WD20NMVW-11W68S0/01.01A01
    "WDC WD(5000K|7500K|10T|20N)MV[VW]-.*", // *W-* = USB 3.0
    "", "", ""
  },
  { "Quantum Bigfoot", // tested with TS10.0A/A21.0G00, TS12.7A/A21.0F00
    "QUANTUM BIGFOOT TS(10\\.0|12\\.7)A",
    "", "", ""
  },
  { "Quantum Fireball lct15",
    "QUANTUM FIREBALLlct15 ([123]0|22)",
    "", "", ""
  },
  { "Quantum Fireball lct20",
    "QUANTUM FIREBALLlct20 [1234]0",
    "", "", ""
  },
  { "Quantum Fireball CX",
    "QUANTUM FIREBALL CX10.2A",
    "", "", ""
  },
  { "Quantum Fireball CR",
    "QUANTUM FIREBALL CR(4.3|6.4|8.4|13.0)A",
    "", "", ""
  },
  { "Quantum Fireball EX",
    "QUANTUM FIREBALL EX(3.2|6.4)A",
    "", "", ""
  },
  { "Quantum Fireball ST",
    "QUANTUM FIREBALL ST(3.2|4.3|4300)A",
    "", "", ""
  },
  { "Quantum Fireball SE",
    "QUANTUM FIREBALL SE4.3A",
    "", "", ""
  },
  { "Quantum Fireball Plus LM",
    "QUANTUM FIREBALLP LM(10.2|15|20.[45]|30)",
    "", "", ""
  },
  { "Quantum Fireball Plus AS",
    "QUANTUM FIREBALLP AS(10.2|20.5|30.0|40.0|60.0)",
    "", "", ""
  },
  { "Quantum Fireball Plus KX",
    "QUANTUM FIREBALLP KX27.3",
    "", "", ""
  },
  { "Quantum Fireball Plus KA",
    "QUANTUM FIREBALLP KA(9|10).1",
    "", "", ""
  },

  ////////////////////////////////////////////////////
  // USB ID entries
  ////////////////////////////////////////////////////

  // Hewlett-Packard
  { "USB: HP Desktop HD BD07; ", // 2TB
    "0x03f0:0xbd07",
    "",
    "",
    "-d sat"
  },
  // ALi
  { "USB: ; ALi M5621", // USB->PATA
    "0x0402:0x5621",
    "",
    "",
    "" // unsupported
  },
  // VIA
  { "USB: Connectland BE-USB2-35BP-LCM; VIA VT6204",
    "0x040d:0x6204",
    "",
    "",
    "" // unsupported
  },
  // Buffalo / Melco
  { "USB: Buffalo JustStore Portable HD-PVU2; ",
    "0x0411:0x0181",
    "",
    "",
    "-d sat"
  },
  { "USB: Buffalo MiniStation Stealth HD-PCTU2; ",
    "0x0411:0x01d9",
    "", // 0x0108
    "",
    "-d sat"
  },
  // LG Electronics
  { "USB: LG Mini HXD5; JMicron",
    "0x043e:0x70f1",
    "", // 0x0100
    "",
    "-d usbjmicron"
  },
  // Philips
  { "USB: Philips; ", // SDE3273FC/97 2.5" SATA HDD enclosure
    "0x0471:0x2021",
    "", // 0x0103
    "",
    "-d sat"
  },
  // Toshiba
  { "USB: Toshiba Canvio 500GB; SunPlus",
    "0x0480:0xa004",
    "",
    "",
    "-d usbsunplus"
  },
  { "USB: Toshiba Canvio Basics; ",
    "0x0480:0xa006",
    "", // 0x0001
    "",
    "-d sat"
  },
  // Cypress
  { "USB: ; Cypress CY7C68300A (AT2)",
    "0x04b4:0x6830",
    "0x0001",
    "",
    "" // unsupported
  },
  { "USB: ; Cypress CY7C68300B/C (AT2LP)",
    "0x04b4:0x6830",
    "0x0240",
    "",
    "-d usbcypress"
  },
  // Myson Century
  { "USB: ; Myson Century CS8818",
    "0x04cf:0x8818",
    "", // 0xb007
    "",
    "" // unsupported
  },
  // Samsung
  { "USB: Samsung S2 Portable; JMicron",
    "0x04e8:0x1f0[568]",
    "",
    "",
    "-d usbjmicron"
  },
  { "USB: Samsung S1 Portable; JMicron",
    "0x04e8:0x2f03",
    "",
    "",
    "-d usbjmicron"
  },
  { "USB: Samsung Story Station; ",
    "0x04e8:0x5f0[56]",
    "",
    "",
    "-d sat"
  },
  { "USB: Samsung G2 Portable; JMicron",
    "0x04e8:0x6032",
    "",
    "",
    "-d usbjmicron"
  },
  { "USB: Samsung Story Station 3.0; ",
    "0x04e8:0x6052",
    "",
    "",
    "-d sat"
  },
  { "USB: Samsung Story Station 3.0; ",
    "0x04e8:0x6054",
    "",
    "",
    "-d sat"
  },
  { "USB: Samsung M2 Portable 3.0; ",
    "0x04e8:0x60c5",
    "",
    "",
    "-d sat"
  },
  // Sunplus
  { "USB: ; SunPlus",
    "0x04fc:0x0c05",
    "",
    "",
    "-d usbsunplus"
  },
  { "USB: ; SunPlus SPDIF215",
    "0x04fc:0x0c15",
    "", // 0xf615
    "",
    "-d usbsunplus"
  },
  { "USB: ; SunPlus SPDIF225", // USB+SATA->SATA
    "0x04fc:0x0c25",
    "", // 0x0103
    "",
    "-d usbsunplus"
  },
  // Iomega
  { "USB: Iomega Prestige Desktop USB 3.0; ",
    "0x059b:0x0070",
    "", // 0x0004
    "",
    "-d sat" // ATA output registers missing
  },
  { "USB: Iomega LPHD080-0; ",
    "0x059b:0x0272",
    "",
    "",
    "-d usbcypress"
  },
  { "USB: Iomega MDHD500-U; ",
    "0x059b:0x0275",
    "", // 0x0001
    "",
    "" // unsupported
  },
  { "USB: Iomega MDHD-UE; ",
    "0x059b:0x0277",
    "",
    "",
    "-d usbjmicron"
  },
  { "USB: Iomega LDHD-UP; Sunplus",
    "0x059b:0x0370",
    "",
    "",
    "-d usbsunplus"
  },
  { "USB: Iomega GDHDU2; JMicron",
    "0x059b:0x0475",
    "", // 0x0100
    "",
    "-d usbjmicron"
  },
  // LaCie
  { "USB: LaCie hard disk (FA Porsche design);",
    "0x059f:0x0651",
    "",
    "",
    "" // unsupported
  },
  { "USB: LaCie hard disk; JMicron",
    "0x059f:0x0951",
    "",
    "",
    "-d usbjmicron"
  },
  { "USB: LaCie hard disk (Neil Poulton design);",
    "0x059f:0x1018",
    "",
    "",
    "-d sat"
  },
  { "USB: LaCie Desktop Hard Drive; JMicron",
    "0x059f:0x1019",
    "",
    "",
    "-d usbjmicron"
  },
  { "USB: LaCie Rugged Hard Drive; JMicron",
    "0x059f:0x101d",
    "", // 0x0001
    "",
    "-d usbjmicron,x"
  },
  { "USB: LaCie Little Disk USB2; JMicron",
    "0x059f:0x1021",
    "",
    "",
    "-d usbjmicron"
  },
  { "USB: LaCie hard disk; ",
    "0x059f:0x1029",
    "", // 0x0100
    "",
    "-d sat"
  },
  { "USB: Lacie rikiki; JMicron",
    "0x059f:0x102a",
    "",
    "",
    "-d usbjmicron,x"
  },
  { "USB: LaCie rikiki USB 3.0; ",
    "0x059f:0x10(49|57)",
    "",
    "",
    "-d sat"
  },
  { "USB: LaCie minimus USB 3.0; ",
    "0x059f:0x104a",
    "",
    "",
    "-d sat"
  },
  // In-System Design
  { "USB: ; In-System/Cypress ISD-300A1",
    "0x05ab:0x0060",
    "", // 0x1101
    "",
    "-d usbcypress"
  },
  // Genesys Logic
  { "USB: ; Genesys Logic GL881E",
    "0x05e3:0x0702",
    "",
    "",
    "" // unsupported
  },
  { "USB: ; Genesys Logic", // TODO: requires '-T permissive'
    "0x05e3:0x0718",
    "", // 0x0041
    "",
    "-d sat"
  },
  // Micron
  { "USB: Micron USB SSD; ",
    "0x0634:0x0655",
    "",
    "",
    "" // unsupported
  },
  // Prolific
  { "USB: ; Prolific PL2507", // USB->PATA
    "0x067b:0x2507",
    "",
    "",
    "-d usbjmicron,0" // Port number is required
  },
  { "USB: ; Prolific PL3507", // USB+IEE1394->PATA
    "0x067b:0x3507",
    "", // 0x0001
    "",
    "" // unsupported
  },
  // Imation
  { "USB: Imation ; ", // Imation Odyssey external USB dock
    "0x0718:0x1000",
    "", // 0x5104
    "",
    "-d sat"
  },
  // Freecom
  { "USB: Freecom Mobile Drive XXS; JMicron",
    "0x07ab:0xfc88",
    "", // 0x0101
    "",
    "-d usbjmicron,x"
  },
  { "USB: Freecom Hard Drive XS; Sunplus",
    "0x07ab:0xfc8e",
    "", // 0x010f
    "",
    "-d usbsunplus"
  },
  { "USB: Freecom; ", // Intel labeled
    "0x07ab:0xfc8f",
    "", // 0x0000
    "",
    "-d sat"
  },
  { "USB: Freecom Classic HD 120GB; ",
    "0x07ab:0xfccd",
    "",
    "",
    "" // unsupported
  },
  { "USB: Freecom HD 500GB; JMicron",
    "0x07ab:0xfcda",
    "",
    "",
    "-d usbjmicron"
  },
  // Oxford Semiconductor, Ltd
  { "USB: ; Oxford",
    "0x0928:0x0000",
    "",
    "",
    "" // unsupported
  },
  { "USB: ; Oxford OXU921DS",
    "0x0928:0x0002",
    "",
    "",
    "" // unsupported
  },
  { "USB: ; Oxford", // Zalman ZM-VE200
    "0x0928:0x0010",
    "", // 0x0304
    "",
    "-d sat"
  },
  // Toshiba
  { "USB: Toshiba PX1270E-1G16; Sunplus",
    "0x0930:0x0b03",
    "",
    "",
    "-d usbsunplus"
  },
  { "USB: Toshiba PX1396E-3T01; Sunplus", // similar to Dura Micro 501
    "0x0930:0x0b09",
    "",
    "",
    "-d usbsunplus"
  },
  { "USB: Toshiba Stor.E Steel; Sunplus",
    "0x0930:0x0b11",
    "",
    "",
    "-d usbsunplus"
  },
  { "USB: Toshiba Stor.E; ",
    "0x0930:0x0b1[9ab]",
    "", // 0x0001
    "",
    "-d sat"
  },
  // Lumberg, Inc.
  { "USB: Toshiba Stor.E; Sunplus",
    "0x0939:0x0b16",
    "",
    "",
    "-d usbsunplus"
  },
  // Seagate
  { "USB: Seagate External Drive; Cypress",
    "0x0bc2:0x0503",
    "", // 0x0240
    "",
    "-d usbcypress"
  },
  { "USB: Seagate FreeAgent Go; ",
    "0x0bc2:0x2(000|100|101)",
    "",
    "",
    "-d sat"
  },
  { "USB: Seagate FreeAgent Go FW; ",
    "0x0bc2:0x2200",
    "",
    "",
    "-d sat"
  },
  { "USB: Seagate Expansion Portable; ",
    "0x0bc2:0x2300",
    "",
    "",
    "-d sat"
  },
  { "USB: Seagate FreeAgent Desktop; ",
    "0x0bc2:0x3000",
    "",
    "",
    "-d sat"
  },
  { "USB: Seagate FreeAgent Desk; ",
    "0x0bc2:0x3001",
    "",
    "",
    "-d sat"
  },
  { "USB: Seagate Expansion External; ", // 2TB
    "0x0bc2:0x33(00|32)",
    "",
    "",
    "-d sat"
  },
  { "USB: Seagate FreeAgent GoFlex USB 2.0; ",
    "0x0bc2:0x5021",
    "",
    "",
    "-d sat"
  },
  { "USB: Seagate FreeAgent GoFlex USB 3.0; ",
    "0x0bc2:0x5031",
    "",
    "",
    "-d sat,12"
  },
  { "USB: Seagate FreeAgent; ",
    "0x0bc2:0x5040",
    "",
    "",
    "-d sat"
  },
  { "USB: Seagate FreeAgent GoFlex USB 3.0; ", // 2TB
    "0x0bc2:0x5071",
    "",
    "",
    "-d sat"
  },
  { "USB: Seagate FreeAgent GoFlex Desk USB 3.0; ", // 3TB
    "0x0bc2:0x50a1",
    "",
    "",
    "-d sat,12" // "-d sat" does not work (ticket #151)
  },
  { "USB: Seagate FreeAgent GoFlex Desk USB 3.0; ", // 4TB
    "0x0bc2:0x50a5",
    "", // 0x0100
    "",
    "-d sat"
  },
  { "USB: Seagate Backup Plus USB 3.0; ", // 1TB
    "0x0bc2:0xa013",
    "", // 0x0100
    "",
    "-d sat"
  },
  { "USB: Seagate Backup Plus Desktop USB 3.0; ", // 3TB, 8 LBA/1 PBA offset
    "0x0bc2:0xa0a4",
    "",
    "",
    "-d sat"
  },
  // Dura Micro
  { "USB: Dura Micro; Cypress",
    "0x0c0b:0xb001",
    "", // 0x1110
    "",
    "-d usbcypress"
  },
  { "USB: Dura Micro 509; Sunplus",
    "0x0c0b:0xb159",
    "", // 0x0103
    "",
    "-d usbsunplus"
  },
  // Maxtor
  { "USB: Maxtor OneTouch 200GB; ",
    "0x0d49:0x7010",
    "",
    "",
    "" // unsupported
  },
  { "USB: Maxtor OneTouch; ",
    "0x0d49:0x7300",
    "", // 0x0121
    "",
    "-d sat"
  },
  { "USB: Maxtor OneTouch 4; ",
    "0x0d49:0x7310",
    "", // 0x0125
    "",
    "-d sat"
  },
  { "USB: Maxtor OneTouch 4 Mini; ",
    "0x0d49:0x7350",
    "", // 0x0125
    "",
    "-d sat"
  },
  { "USB: Maxtor BlackArmor Portable; ",
    "0x0d49:0x7550",
    "",
    "",
    "-d sat"
  },
  { "USB: Maxtor Basics Desktop; ",
    "0x0d49:0x7410",
    "", // 0x0122
    "",
    "-d sat"
  },
  { "USB: Maxtor Basics Portable; ",
    "0x0d49:0x7450",
    "", // 0x0122
    "",
    "-d sat"
  },
  // Oyen Digital
  { "USB: Oyen Digital MiniPro USB 3.0; ",
    "0x0dc4:0x020a",
    "",
    "",
    "-d sat"
  },
  // Cowon Systems, Inc.
  { "USB: Cowon iAudio X5; ",
    "0x0e21:0x0510",
    "",
    "",
    "-d usbcypress"
  },
  // iRiver
  { "USB: iRiver iHP-120/140 MP3 Player; Cypress",
    "0x1006:0x3002",
    "", // 0x0100
    "",
    "-d usbcypress"
  },
  // Western Digital
  { "USB: WD My Passport (IDE); Cypress",
    "0x1058:0x0701",
    "", // 0x0240
    "",
    "-d usbcypress"
  },
  { "USB: WD My Passport Portable; ",
    "0x1058:0x0702",
    "", // 0x0102
    "",
    "-d sat"
  },
  { "USB: WD My Passport Essential; ",
    "0x1058:0x0704",
    "", // 0x0175
    "",
    "-d sat"
  },
  { "USB: WD My Passport Elite; ",
    "0x1058:0x0705",
    "", // 0x0175
    "",
    "-d sat"
  },
  { "USB: WD My Passport 070A; ",
    "0x1058:0x070a",
    "", // 0x1028
    "",
    "-d sat"
  },
  { "USB: WD My Passport 0730; ",
    "0x1058:0x0730",
    "", // 0x1008
    "",
    "-d sat"
  },
  { "USB: WD My Passport Essential SE USB 3.0; ",
    "0x1058:0x074[02]",
    "",
    "",
    "-d sat"
  },
  { "USB: WD My Passport USB 3.0; ",
    "0x1058:0x0748",
    "",
    "",
    "-d sat"
  },
  { "USB: WD My Book ES; ",
    "0x1058:0x0906",
    "", // 0x0012
    "",
    "-d sat"
  },
  { "USB: WD My Book Essential; ",
    "0x1058:0x0910",
    "", // 0x0106
    "",
    "-d sat"
  },
  { "USB: WD Elements Desktop; ",
    "0x1058:0x1001",
    "", // 0x0104
    "",
    "-d sat"
  },
  { "USB: WD Elements Desktop WDE1UBK...; ",
    "0x1058:0x1003",
    "", // 0x0175
    "",
    "-d sat"
  },
  { "USB: WD Elements; ",
    "0x1058:0x1010",
    "", // 0x0105
    "",
    "-d sat"
  },
  { "USB: WD Elements Desktop; ", // 2TB
    "0x1058:0x1021",
    "", // 0x2002
    "",
    "-d sat"
  },
  { "USB: WD Elements SE; ", // 1TB
    "0x1058:0x1023",
    "",
    "",
    "-d sat"
  },
  { "USB: WD Elements SE USB 3.0; ",
    "0x1058:0x1042",
    "",
    "",
    "-d sat"
  },
  { "USB: WD My Book Essential; ",
    "0x1058:0x1100",
    "", // 0x0165
    "",
    "-d sat"
  },
  { "USB: WD My Book Office Edition; ", // 1TB
    "0x1058:0x1101",
    "", // 0x0165
    "",
    "-d sat"
  },
  { "USB: WD My Book; ",
    "0x1058:0x1102",
    "", // 0x1028
    "",
    "-d sat"
  },
  { "USB: WD My Book Essential; ",
    "0x1058:0x1110",
    "", // 0x1030
    "",
    "-d sat"
  },
  { "USB: WD My Book Essential USB 3.0; ", // 3TB
    "0x1058:0x11[34]0",
    "", // 0x1012/0x1003
    "",
    "-d sat"
  },
  // Atech Flash Technology
  { "USB: ; Atech", // Enclosure from Kingston SSDNow notebook upgrade kit
    "0x11b0:0x6298",
    "", // 0x0108
    "",
    "-d sat"
  },
  // A-DATA
  { "USB: A-DATA SH93; Cypress",
    "0x125f:0xa93a",
    "", // 0x0150
    "",
    "-d usbcypress"
  },
  { "USB: A-DATA DashDrive; Cypress",
    "0x125f:0xa94a",
    "",
    "",
    "-d usbcypress"
  },
  // Initio
  { "USB: ; Initio 316000",
    "0x13fd:0x0540",
    "",
    "",
    "" // unsupported
  },
  { "USB: ; Initio", // Thermaltake BlacX
    "0x13fd:0x0840",
    "",
    "",
    "-d sat"
  },
  { "USB: ; Initio", // USB->SATA+PATA, Chieftec CEB-25I
    "0x13fd:0x1040",
    "", // 0x0106
    "",
    "" // unsupported
  },
  { "USB: ; Initio 6Y120L0", // CoolerMaster XCraft RX-3HU
    "0x13fd:0x1150",
    "",
    "",
    "" // unsupported
  },
  { "USB: ; Initio", // USB->SATA
    "0x13fd:0x1240",
    "", // 0x0104
    "",
    "-d sat"
  },
  { "USB: ; Initio", // USB+SATA->SATA
    "0x13fd:0x1340",
    "", // 0x0208
    "",
    "-d sat"
  },
  { "USB: Intenso Memory Station 2,5\"; Initio",
    "0x13fd:0x1840",
    "",
    "",
    "-d sat"
  },
  { "USB: ; Initio", // NexStar CX USB enclosure
    "0x13fd:0x1e40",
    "",
    "",
    "-d sat"
  },
  // Super Top
  { "USB: Super Top generic enclosure; Cypress",
    "0x14cd:0x6116",
    "", // 0x0160 also reported as unsupported
    "",
    "-d usbcypress"
  },
  // JMicron
  { "USB: ; JMicron USB 3.0",
    "0x152d:0x0539",
    "", // 0x0100
    "",
    "-d usbjmicron"
  },
  { "USB: ; JMicron ", // USB->SATA->4xSATA (port multiplier)
    "0x152d:0x0551",
    "", // 0x0100
    "",
    "-d usbjmicron,x"
  },
  { "USB: OCZ THROTTLE OCZESATATHR8G; JMicron JMF601",
    "0x152d:0x0602",
    "",
    "",
    "" // unsupported
  },
  { "USB: ; JMicron JM20329", // USB->SATA
    "0x152d:0x2329",
    "", // 0x0100
    "",
    "-d usbjmicron"
  },
  { "USB: ; JMicron JM20336", // USB+SATA->SATA, USB->2xSATA
    "0x152d:0x2336",
    "", // 0x0100
    "",
    "-d usbjmicron,x"
  },
  { "USB: Generic JMicron adapter; JMicron",
    "0x152d:0x2337",
    "",
    "",
    "-d usbjmicron"
  },
  { "USB: ; JMicron JM20337/8", // USB->SATA+PATA, USB+SATA->PATA
    "0x152d:0x2338",
    "", // 0x0100
    "",
    "-d usbjmicron"
  },
  { "USB: ; JMicron JM20339", // USB->SATA
    "0x152d:0x2339",
    "", // 0x0100
    "",
    "-d usbjmicron,x"
  },
  { "USB: ; JMicron", // USB+SATA->SATA
    "0x152d:0x2351",  // e.g. Verbatim Portable Hard Drive 500Gb
    "", // 0x0100
    "",
    "-d sat"
  },
  { "USB: ; JMicron", // USB->SATA
    "0x152d:0x2352",
    "", // 0x0100
    "",
    "-d usbjmicron,x"
  },
  { "USB: ; JMicron", // USB->SATA
    "0x152d:0x2509",
    "", // 0x0100
    "",
    "-d usbjmicron,x"
  },
  // ASMedia
  { "USB: ; ASMedia ASM1051",
    "0x174c:0x5106", // 0x174c:0x55aa after firmware update
    "",
    "",
    "-d sat"
  },
  { "USB: ; ASMedia USB 3.0", // MEDION HDDrive-n-GO, LaCie Rikiki USB 3.0,
      // Silicon Power Armor A80 (ticket #237)
      // reported as unsupported: BYTECC T-200U3, Kingwin USB 3.0 docking station
    "0x174c:0x55aa",
    "", // 0x0100
    "",
    "-d sat"
  },
  // LucidPort
  { "USB: ; LucidPORT USB300", // RaidSonic ICY BOX IB-110StU3-B, Sharkoon SATA QuickPort H3
    "0x1759:0x500[02]", // 0x5000: USB 2.0, 0x5002: USB 3.0
    "",
    "",
    "-d sat"
  },
  // Verbatim
  { "USB: Verbatim Portable Hard Drive; Sunplus",
    "0x18a5:0x0214",
    "", // 0x0112
    "",
    "-d usbsunplus"
  },
  { "USB: Verbatim FW/USB160; Oxford OXUF934SSA-LQAG", // USB+IEE1394->SATA
    "0x18a5:0x0215",
    "", // 0x0001
    "",
    "-d sat"
  },
  { "USB: Verbatim External Hard Drive 47519; Sunplus", // USB->SATA
    "0x18a5:0x0216",
    "",
    "",
    "-d usbsunplus"
  },
  { "USB: Verbatim Pocket Hard Drive; JMicron", // SAMSUNG SpinPoint N3U-3 (USB, 4KiB LLS)
    "0x18a5:0x0227",
    "",
    "",
    "-d usbjmicron" // "-d usbjmicron,x" does not work
  },
  { "USB: Verbatim External Hard Drive; JMicron", // 2TB
    "0x18a5:0x022a",
    "",
    "",
    "-d usbjmicron"
  },
  { "USB: Verbatim Store'n'Go; JMicron", // USB->SATA
    "0x18a5:0x022b",
    "", // 0x0100
    "",
    "-d usbjmicron"
  },
  // Silicon Image
  { "USB: Vantec NST-400MX-SR; Silicon Image 5744",
    "0x1a4a:0x1670",
    "",
    "",
    "" // unsupported
  },
  // SunplusIT
  { "USB: ; SunplusIT",
    "0x1bcf:0x0c31",
    "",
    "",
    "-d usbsunplus"
  },
  // Innostor
  { "USB: ; Innostor IS888", // Sharkoon SATA QuickDeck Pro USB 3.0
    "0x1f75:0x0888",
    "", // 0x0034
    "",
    "" // unsupported
  },
  // Power Quotient International
  { "USB: PQI H560; ",
    "0x3538:0x0902",
    "", // 0x0000
    "",
    "-d sat"
  },
  // Hitachi/SimpleTech
  { "USB: Hitachi Touro Desk; JMicron", // 3TB
    "0x4971:0x1011",
    "",
    "",
    "-d usbjmicron"
  },
  { "USB: Hitachi Touro Desk 3.0; ", // 2TB
    "0x4971:0x1015",
    "", // 0x0000
    "",
    "-d sat" // ATA output registers missing
  },
  { "USB: Hitachi/SimpleTech; JMicron", // 1TB
    "0x4971:0xce17",
    "",
    "",
    "-d usbjmicron,x"
  },
  // OnSpec
  { "USB: ; OnSpec", // USB->PATA
    "0x55aa:0x2b00",
    "", // 0x0100
    "",
    "" // unsupported
  },
/*
}; // builtin_knowndrives[]
 */<|MERGE_RESOLUTION|>--- conflicted
+++ resolved
@@ -75,11 +75,7 @@
 /*
 const drive_settings builtin_knowndrives[] = {
  */
-<<<<<<< HEAD
-  { "$Id: drivedb.h 3641 2012-10-09 21:07:55Z chrfranke $",
-=======
-  { "$Id: drivedb.h 3672 2012-11-04 16:24:22Z chrfranke $",
->>>>>>> bd8624f5
+  { "$Id: drivedb.h 3673 2012-11-04 16:33:15Z chrfranke $",
     "-", "-",
     "This is a dummy entry to hold the SVN-Id of drivedb.h",
     ""
