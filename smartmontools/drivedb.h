/*
 * drivedb.h - smartmontools drive database file
 *
 * Home page of code is: http://smartmontools.sourceforge.net
 *
 * Copyright (C) 2003-11 Philip Williams, Bruce Allen
 * Copyright (C) 2008-13 Christian Franke <smartmontools-support@lists.sourceforge.net>
 *
 * This program is free software; you can redistribute it and/or modify
 * it under the terms of the GNU General Public License as published by
 * the Free Software Foundation; either version 2, or (at your option)
 * any later version.
 *
 * You should have received a copy of the GNU General Public License
 * (for example COPYING); If not, see <http://www.gnu.org/licenses/>.
 *
 */

/*
 * Structure used to store drive database entries:
 *
 * struct drive_settings {
 *   const char * modelfamily;
 *   const char * modelregexp;
 *   const char * firmwareregexp;
 *   const char * warningmsg;
 *   const char * presets;
 * };
 *
 * The elements are used in the following ways:
 *
 *  modelfamily     Informal string about the model family/series of a
 *                  device. Set to "" if no info (apart from device id)
 *                  known.  The entry is ignored if this string starts with
 *                  a dollar sign.  Must not start with "USB:", see below.
 *  modelregexp     POSIX extended regular expression to match the model of
 *                  a device.  This should never be "".
 *  firmwareregexp  POSIX extended regular expression to match a devices's
 *                  firmware.  This is optional and should be "" if it is not
 *                  to be used.  If it is nonempty then it will be used to
 *                  narrow the set of devices matched by modelregexp.
 *  warningmsg      A message that may be displayed for matching drives.  For
 *                  example, to inform the user that they may need to apply a
 *                  firmware patch.
 *  presets         String with vendor-specific attribute ('-v') and firmware
 *                  bug fix ('-F') options.  Same syntax as in smartctl command
 *                  line.  The user's own settings override these.
 *
 * The regular expressions for drive model and firmware must match the full
 * string.  The effect of "^FULLSTRING$" is identical to "FULLSTRING".
 * The form ".*SUBSTRING.*" can be used if substring match is desired.
 *
 * The table will be searched from the start to end or until the first match,
 * so the order in the table is important for distinct entries that could match
 * the same drive.
 *
 *
 * Format for USB ID entries:
 *
 *  modelfamily     String with format "USB: DEVICE; BRIDGE" where
 *                  DEVICE is the name of the device and BRIDGE is
 *                  the name of the USB bridge.  Both may be empty
 *                  if no info known.
 *  modelregexp     POSIX extended regular expression to match the USB
 *                  vendor:product ID in hex notation ("0x1234:0xabcd").
 *                  This should never be "".
 *  firmwareregexp  POSIX extended regular expression to match the USB
 *                  bcdDevice info.  Only compared during search if other
 *                  entries with same USB vendor:product ID exist.
 *  warningmsg      Not used yet.
 *  presets         String with one device type ('-d') option.
 *
 */

/*
const drive_settings builtin_knowndrives[] = {
 */
<<<<<<< HEAD
  { "$Id: drivedb.h 3770 2013-02-06 22:28:45Z chrfranke $",
=======
  { "$Id: drivedb.h 3772 2013-02-13 20:35:53Z chrfranke $",
>>>>>>> e86b09ce
    "-", "-",
    "This is a dummy entry to hold the SVN-Id of drivedb.h",
    ""
  /* Default settings:
    "-v 1,raw48,Raw_Read_Error_Rate "
    "-v 2,raw48,Throughput_Performance "
    "-v 3,raw16(avg16),Spin_Up_Time "
    "-v 4,raw48,Start_Stop_Count "
    "-v 5,raw16(raw16),Reallocated_Sector_Ct "
    "-v 6,raw48,Read_Channel_Margin "
    "-v 7,raw48,Seek_Error_Rate "
    "-v 8,raw48,Seek_Time_Performance "
    "-v 9,raw24(raw8),Power_On_Hours " // smartmontools <= r3527: raw48
    "-v 10,raw48,Spin_Retry_Count "
    "-v 11,raw48,Calibration_Retry_Count "
    "-v 12,raw48,Power_Cycle_Count "
    "-v 13,raw48,Read_Soft_Error_Rate "
    //  14-174 Unknown_Attribute
    "-v 175,raw48,Program_Fail_Count_Chip "
    "-v 176,raw48,Erase_Fail_Count_Chip "
    "-v 177,raw48,Wear_Leveling_Count "
    "-v 178,raw48,Used_Rsvd_Blk_Cnt_Chip "
    "-v 179,raw48,Used_Rsvd_Blk_Cnt_Tot "
    "-v 180,raw48,Unused_Rsvd_Blk_Cnt_Tot "
    "-v 181,raw48,Program_Fail_Cnt_Total "
    "-v 182,raw48,Erase_Fail_Count_Total "
    "-v 183,raw48,Runtime_Bad_Block "
    "-v 184,raw48,End-to-End_Error "
    //  185-186 Unknown_Attribute
    "-v 187,raw48,Reported_Uncorrect "
    "-v 188,raw48,Command_Timeout "
    "-v 189,raw48,High_Fly_Writes "
    "-v 190,tempminmax,Airflow_Temperature_Cel "
    "-v 191,raw48,G-Sense_Error_Rate "
    "-v 192,raw48,Power-Off_Retract_Count "
    "-v 193,raw48,Load_Cycle_Count "
    "-v 194,tempminmax,Temperature_Celsius "
    "-v 195,raw48,Hardware_ECC_Recovered "
    "-v 196,raw16(raw16),Reallocated_Event_Count "
    "-v 197,raw48,Current_Pending_Sector "
    "-v 198,raw48,Offline_Uncorrectable "
    "-v 199,raw48,UDMA_CRC_Error_Count "
    "-v 200,raw48,Multi_Zone_Error_Rate "
    "-v 201,raw48,Soft_Read_Error_Rate "
    "-v 202,raw48,Data_Address_Mark_Errs "
    "-v 203,raw48,Run_Out_Cancel "
    "-v 204,raw48,Soft_ECC_Correction "
    "-v 205,raw48,Thermal_Asperity_Rate "
    "-v 206,raw48,Flying_Height "
    "-v 207,raw48,Spin_High_Current "
    "-v 208,raw48,Spin_Buzz "
    "-v 209,raw48,Offline_Seek_Performnce "
    //  210-219 Unknown_Attribute
    "-v 220,raw48,Disk_Shift "
    "-v 221,raw48,G-Sense_Error_Rate "
    "-v 222,raw48,Loaded_Hours "
    "-v 223,raw48,Load_Retry_Count "
    "-v 224,raw48,Load_Friction "
    "-v 225,raw48,Load_Cycle_Count "
    "-v 226,raw48,Load-in_Time "
    "-v 227,raw48,Torq-amp_Count "
    "-v 228,raw48,Power-off_Retract_Count "
    //  229 Unknown_Attribute
    "-v 230,raw48,Head_Amplitude "
    "-v 231,raw48,Temperature_Celsius "
    "-v 232,raw48,Available_Reservd_Space "
    "-v 233,raw48,Media_Wearout_Indicator "
    //  234-239 Unknown_Attribute
    "-v 240,raw48,Head_Flying_Hours "
    "-v 241,raw48,Total_LBAs_Written "
    "-v 242,raw48,Total_LBAs_Read "
    //  243-249 Unknown_Attribute
    "-v 250,raw48,Read_Error_Retry_Rate "
    //  251-253 Unknown_Attribute
    "-v 254,raw48,Free_Fall_Sensor "
  */
  },
  { "Apple SSD SM128", // Samsung?
    "APPLE SSD SM128",
    "", "", ""
  },
  { "Asus-Phison SSD",
    "ASUS-PHISON SSD",
    "", "", ""
  },
  { "Crucial/Micron RealSSD C300", // Marvell 88SS9174 BJP2
    "C300-CTFDDA[AC](064|128|256)MAG|", // tested with C300-CTFDDAC128MAG/0002,
      // C300-CTFDDAC064MAG/0006
    "", "",
  //"-v 1,raw48,Raw_Read_Error_Rate "
  //"-v 5,raw16(raw16),Reallocated_Sector_Ct "
  //"-v 9,raw24(raw8),Power_On_Hours "
  //"-v 12,raw48,Power_Cycle_Count "
    "-v 170,raw48,Grown_Failing_Block_Ct "
    "-v 171,raw48,Program_Fail_Count "
    "-v 172,raw48,Erase_Fail_Count "
    "-v 173,raw48,Wear_Leveling_Count "
    "-v 174,raw48,Unexpect_Power_Loss_Ct "
    "-v 181,raw16,Non4k_Aligned_Access "
    "-v 183,raw48,SATA_Iface_Downshift "
  //"-v 184,raw48,End-to-End_Error "
  //"-v 187,raw48,Reported_Uncorrect "
  //"-v 188,raw48,Command_Timeout "
    "-v 189,raw48,Factory_Bad_Block_Ct "
  //"-v 194,tempminmax,Temperature_Celsius "
  //"-v 195,raw48,Hardware_ECC_Recovered "
  //"-v 196,raw16(raw16),Reallocated_Event_Count "
  //"-v 197,raw48,Current_Pending_Sector "
  //"-v 198,raw48,Offline_Uncorrectable "
  //"-v 199,raw48,UDMA_CRC_Error_Count "
    "-v 202,raw48,Perc_Rated_Life_Used "
    "-v 206,raw48,Write_Error_Rate"
  },
  { "Crucial/Micron RealSSD m4/C400", // Marvell 9176, fixed firmware
    "C400-MTFDDA[ACK](064|128|256|512)MAM|"
    "M4-CT(064|128|256|512)M4SSD[23]", // tested with M4-CT512M4SSD2/0309
    "030[9-Z]|03[1-Z].|0[4-Z]..|[1-Z]....*", // >= "0309"
    "",
  //"-v 1,raw48,Raw_Read_Error_Rate "
  //"-v 5,raw16(raw16),Reallocated_Sector_Ct "
  //"-v 9,raw24(raw8),Power_On_Hours "
  //"-v 12,raw48,Power_Cycle_Count "
    "-v 170,raw48,Grown_Failing_Block_Ct "
    "-v 171,raw48,Program_Fail_Count "
    "-v 172,raw48,Erase_Fail_Count "
    "-v 173,raw48,Wear_Leveling_Count "
    "-v 174,raw48,Unexpect_Power_Loss_Ct "
    "-v 181,raw16,Non4k_Aligned_Access "
    "-v 183,raw48,SATA_Iface_Downshift "
  //"-v 184,raw48,End-to-End_Error "
  //"-v 187,raw48,Reported_Uncorrect "
  //"-v 188,raw48,Command_Timeout "
    "-v 189,raw48,Factory_Bad_Block_Ct "
  //"-v 194,tempminmax,Temperature_Celsius "
  //"-v 195,raw48,Hardware_ECC_Recovered "
  //"-v 196,raw16(raw16),Reallocated_Event_Count "
  //"-v 197,raw48,Current_Pending_Sector "
  //"-v 198,raw48,Offline_Uncorrectable "
  //"-v 199,raw48,UDMA_CRC_Error_Count "
    "-v 202,raw48,Perc_Rated_Life_Used "
    "-v 206,raw48,Write_Error_Rate"
  },
  { "Crucial/Micron RealSSD m4/C400", // Marvell 9176, buggy or unknown firmware
    "C400-MTFDDA[ACK](064|128|256|512)MAM|" // tested with C400-MTFDDAC256MAM/0002
    "M4-CT(064|128|256|512)M4SSD[23]", // tested with M4-CT064M4SSD2/0002,
      // M4-CT064M4SSD2/0009, M4-CT256M4SSD3/000F
    "",
    "This drive may hang after 5184 hours of power-on time:\n"
    "http://www.tomshardware.com/news/Crucial-m4-Firmware-BSOD,14544.html\n"
    "See the following web pages for firmware updates:\n"
    "http://www.crucial.com/support/firmware.aspx\n"
    "http://www.micron.com/products/solid-state-storage/client-ssd#software",
    "-v 170,raw48,Grown_Failing_Block_Ct "
    "-v 171,raw48,Program_Fail_Count "
    "-v 172,raw48,Erase_Fail_Count "
    "-v 173,raw48,Wear_Leveling_Count "
    "-v 174,raw48,Unexpect_Power_Loss_Ct "
    "-v 181,raw16,Non4k_Aligned_Access "
    "-v 183,raw48,SATA_Iface_Downshift "
    "-v 189,raw48,Factory_Bad_Block_Ct "
    "-v 202,raw48,Perc_Rated_Life_Used "
    "-v 206,raw48,Write_Error_Rate"
  },
  { "SandForce Driven SSDs",
    "SandForce 1st Ed\\.|" // Demo Drive, tested with firmware 320A13F0
    "ADATA SSD S(396|510|599) .?..GB|" // tested with ADATA SSD S510 60GB/320ABBF0,
      // ADATA SSD S599 256GB/3.1.0, 64GB/3.4.6
    "Corsair CSSD-F(40|60|80|115|120|160|240)GBP?2.*|" // Corsair Force, tested with
      // Corsair CSSD-F40GB2/1.1, Corsair CSSD-F115GB2-A/2.1a
    "Corsair Force (3 SSD|GT)|" // SF-2281, tested with Corsair Force 3 SSD/1.3.2, GT/1.3.3
    "FM-25S2S-(60|120|240)GBP2|" // G.SKILL Phoenix Pro, SF-1200, tested with
      // FM-25S2S-240GBP2/4.2
    "FTM(06|12|24|48)CT25H|" // Supertalent TeraDrive CT, tested with
      // FTM24CT25H/STTMP2P1
    "KINGSTON SH10[03]S3(90|120|240|480)G|" // HyperX (3K), SF-2281, tested with
      // SH100S3240G/320ABBF0, SH103S3120G/505ABBF0
    "KINGSTON SVP200S37A(60|90|120|240|480)G|" // V+ 200, SF-2281, tested with
      // SVP200S37A480G/502ABBF0
    "KINGSTON SMS450S3(32|64|128)G|" // mSATA, SF-2281, tested with SMS450S3128G/503ABBF0
    "KINGSTON (SV300|SKC100|SE100)S3.*G|" // other SF-2281
    "MKNSSDCR[0-9]*GB|" // Mushkin Chronos, SF-2281, tested with MKNSSDCR120GB
    "Mushkin MKNSSDCL(40|60|80|90|115|120|180|240|480)GB-DX2?|" // Mushkin Callisto deluxe,
      // SF-1200/1222, Mushkin MKNSSDCL60GB-DX/361A13F0
    "OCZ[ -](AGILITY2([ -]EX)?|COLOSSUS2|ONYX2|VERTEX(2|-LE))( [123]\\..*)?|" // SF-1200,
      // tested with OCZ-VERTEX2/1.11, OCZ-VERTEX2 3.5/1.11
    "OCZ-NOCTI|" // mSATA, SF-2100, tested with OCZ-NOCTI/2.15
    "OCZ-REVODRIVE3?( X2)?|" // PCIe, SF-1200/2281, tested with
      // OCZ-REVODRIVE( X2)?/1.20, OCZ-REVODRIVE3 X2/2.11
    "OCZ[ -](VELO|VERTEX2[ -](EX|PRO))( [123]\\..*)?|" // SF-1500, tested with
      // OCZ VERTEX2-PRO/1.10 (Bogus thresholds for attribute 232 and 235)
    "D2[CR]STK251...-....|" // OCZ Deneva 2 C/R, SF-22xx/25xx,
      // tested with D2CSTK251M11-0240/2.08, D2CSTK251A10-0240/2.15
    "OCZ-(AGILITY3|SOLID3|VERTEX3( MI)?)|"  // SF-2200, tested with OCZ-VERTEX3/2.02,
      // OCZ-AGILITY3/2.11, OCZ-SOLID3/2.15, OCZ-VERTEX3 MI/2.15
    "OCZ Z-DRIVE R4 [CR]M8[48]|" // PCIe, SF-2282/2582, tested with OCZ Z-DRIVE R4 CM84/2.13
      // (Bogus attributes under Linux)
    "(APOC|DENC|DENEVA|FTNC|GFGC|MANG|MMOC|NIMC|TMSC).*|" // other OCZ SF-1200,
      // tested with DENCSTE251M11-0120/1.33, DENEVA PCI-E/1.33
    "(DENR|DRSAK|EC188|NIMR|PSIR|TRSAK).*|" // other OCZ SF-1500
    "OWC Mercury Electra [36]G SSD|" // tested with
      // OWC Mercury Electra 6G SSD/502ABBF0
    "OWC Mercury Extreme Pro (RE )?SSD|" // tested with
      // OWC Mercury Extreme Pro SSD/360A13F0
    "Patriot Pyro|" // tested with Patriot Pyro/332ABBF0
    "SanDisk SDSSDX(60|120|240|480)GG25|" // SanDisk Extreme, SF-2281, tested with
      // SDSSDX240GG25/R201
    "SuperSSpeed S301 [0-9]*GB|" // SF-2281, tested with SuperSSpeed S301 128GB/503
    "(TX32|TX31C1|VN0.?..GCNMK).*|" // Smart Storage Systems XceedSTOR
    "(TX22D1|TX21B1).*|" // Smart Storage Systems XceedIOPS2
    "TX52D1.*|" // Smart Storage Systems Xcel-200
    "UGB(88P|99S)GC...H[BF].", // Unigen, tested with
      // UGB88PGC100HF2/MP Rev2, UGB99SGC100HB3/RC Rev3
    "", "",
    "-v 1,raw24/raw32,Raw_Read_Error_Rate "
    "-v 5,raw48,Retired_Block_Count "
    "-v 9,msec24hour32,Power_On_Hours_and_Msec "
  //"-v 12,raw48,Power_Cycle_Count "
    "-v 13,raw24/raw32,Soft_Read_Error_Rate "
    "-v 100,raw48,Gigabytes_Erased "
    "-v 170,raw48,Reserve_Block_Count "
    "-v 171,raw48,Program_Fail_Count "
    "-v 172,raw48,Erase_Fail_Count "
    "-v 174,raw48,Unexpect_Power_Loss_Ct "
    "-v 177,raw48,Wear_Range_Delta "
    "-v 181,raw48,Program_Fail_Count "
    "-v 182,raw48,Erase_Fail_Count "
    "-v 184,raw48,IO_Error_Detect_Code_Ct "
  //"-v 187,raw48,Reported_Uncorrect "
    "-v 189,tempminmax,Airflow_Temperature_Cel "
  //"-v 194,tempminmax,Temperature_Celsius "
    "-v 195,raw24/raw32,ECC_Uncorr_Error_Count "
  //"-v 196,raw16(raw16),Reallocated_Event_Count "
    "-v 198,hex48,Uncorrectable_Sector_Ct "
    "-v 199,raw48,SATA_CRC_Error_Count "
    "-v 201,raw24/raw32,Unc_Soft_Read_Err_Rate "
    "-v 204,raw24/raw32,Soft_ECC_Correct_Rate "
    "-v 230,raw48,Life_Curve_Status "
    "-v 231,raw48,SSD_Life_Left "
  //"-v 232,raw48,Available_Reservd_Space "
    "-v 233,raw48,SandForce_Internal "
    "-v 234,raw48,SandForce_Internal "
    "-v 235,raw48,SuperCap_Health "
    "-v 241,raw48,Lifetime_Writes_GiB "
    "-v 242,raw48,Lifetime_Reads_GiB"
  },
  { "Indilinx Barefoot based SSDs",
    "Corsair CSSD-V(32|60|64|128|256)GB2|" // Corsair Nova, tested with Corsair CSSD-V32GB2/2.2
    "CRUCIAL_CT(64|128|256)M225|" // tested with CRUCIAL_CT64M225/1571
    "G.SKILL FALCON (64|128|256)GB SSD|" // tested with G.SKILL FALCON 128GB SSD/2030
    "OCZ[ -](AGILITY|ONYX|VERTEX( 1199|-TURBO)?)|" // tested with
      // OCZ-ONYX/1.6, OCZ-VERTEX 1199/00.P97, OCZ-VERTEX/1.30, OCZ VERTEX-TURBO/1.5
    "Patriot[ -]Torqx.*|"
    "RENICE Z2|" // tested with RENICE Z2/2030
    "STT_FT[MD](28|32|56|64)GX25H|" // Super Talent Ultradrive GX, tested with STT_FTM64GX25H/1916
    "TS(18|25)M(64|128)MLC(16|32|64|128|256|512)GSSD|" // ASAX Leopard Hunt II, tested with TS25M64MLC64GSSD/0.1
    "FM-25S2I-(64|128)GBFII|" // G.Skill FALCON II, tested with FM-25S2I-64GBFII
    "TS(60|120)GSSD25D-M", // Transcend Ultra SSD (SATA II), see also Ticket #80
    "", "",
    "-v 1,raw64 " // Raw_Read_Error_Rate
    "-v 9,raw64 " // Power_On_Hours
    "-v 12,raw64 " // Power_Cycle_Count
    "-v 184,raw64,Initial_Bad_Block_Count "
    "-v 195,raw64,Program_Failure_Blk_Ct "
    "-v 196,raw64,Erase_Failure_Blk_Ct "
    "-v 197,raw64,Read_Failure_Blk_Ct "
    "-v 198,raw64,Read_Sectors_Tot_Ct "
    "-v 199,raw64,Write_Sectors_Tot_Ct "
    "-v 200,raw64,Read_Commands_Tot_Ct "
    "-v 201,raw64,Write_Commands_Tot_Ct "
    "-v 202,raw64,Error_Bits_Flash_Tot_Ct "
    "-v 203,raw64,Corr_Read_Errors_Tot_Ct "
    "-v 204,raw64,Bad_Block_Full_Flag "
    "-v 205,raw64,Max_PE_Count_Spec "
    "-v 206,raw64,Min_Erase_Count "
    "-v 207,raw64,Max_Erase_Count "
    "-v 208,raw64,Average_Erase_Count "
    "-v 209,raw64,Remaining_Lifetime_Perc "
    "-v 210,raw64,Indilinx_Internal "
    "-v 211,raw64,SATA_Error_Ct_CRC "
    "-v 212,raw64,SATA_Error_Ct_Handshake "
    "-v 213,raw64,Indilinx_Internal"
  },
  { "Indilinx Everest/Martini based SSDs",
    "OCZ VERTEX[ -]PLUS|" // tested with OCZ VERTEX-PLUS/3.55, OCZ VERTEX PLUS/3.55
    "OCZ-PETROL|" // Everest 1, tested with OCZ-PETROL/3.12
    "OCZ-AGILITY4|" // Everest 2, tested with OCZ-AGILITY4/1.5.2
    "OCZ-VERTEX4", // Everest 2, tested with OCZ-VERTEX4/1.5
    "", "", ""
  //"-v 1,raw48,Raw_Read_Error_Rate "
  //"-v 3,raw16(avg16),Spin_Up_Time "
  //"-v 4,raw48,Start_Stop_Count "
  //"-v 5,raw16(raw16),Reallocated_Sector_Ct "
  //"-v 9,raw24(raw8),Power_On_Hours "
  //"-v 12,raw48,Power_Cycle_Count "
    "-v 232,raw48,Lifetime_Writes " // LBA?
  //"-v 233,raw48,Media_Wearout_Indicator"
  },
  { "Indilinx Barefoot 3 based SSDs",
    "OCZ-VECTOR", // tested with OCZ-VECTOR/1.03
    "", "", ""
    "-v 5,raw48,Runtime_Bad_Block "
  //"-v 9,raw24(raw8),Power_On_Hours "
  //"-v 12,raw48,Power_Cycle_Count "
    "-v 171,raw48,Avail_OP_Block_Count "
    "-v 174,raw48,Pwr_Cycle_Ct_Unplanned "
    "-v 187,raw48,Total_Unc_NAND_Reads "
    "-v 195,raw48,Total_Prog_Failures "
    "-v 196,raw48,Total_Erase_Failures "
    "-v 197,raw48,Total_Unc_Read_Failures "
    "-v 198,raw48,Host_Reads_GiB "
    "-v 199,raw48,Host_Writes_GiB "
    "-v 208,raw48,Average_Erase_Count "
    "-v 210,raw48,SATA_CRC_Error_Count "
    "-v 233,raw48,Remaining_Lifetime_Perc "
    "-v 249,raw48,Total_NAND_Prog_Ct_GiB"
  },
  { "Intel X25-E SSDs",
    "SSDSA2SH(032|064)G1.* INTEL",  // G1 = first generation
    "", "",
  //"-v 3,raw16(avg16),Spin_Up_Time "
  //"-v 4,raw48,Start_Stop_Count "
  //"-v 5,raw16(raw16),Reallocated_Sector_Ct "
  //"-v 9,raw24(raw8),Power_On_Hours "
  //"-v 12,raw48,Power_Cycle_Count "
    "-v 192,raw48,Unsafe_Shutdown_Count "
    "-v 225,raw48,Host_Writes_32MiB "
    "-v 226,raw48,Intel_Internal "
    "-v 227,raw48,Intel_Internal "
    "-v 228,raw48,Intel_Internal "
  //"-v 232,raw48,Available_Reservd_Space "
  //"-v 233,raw48,Media_Wearout_Indicator"
  },
  { "Intel X18-M/X25-M G1 SSDs",
    "INTEL SSDSA[12]MH(080|160)G1.*",  // G1 = first generation, 50nm
    "", "",
  //"-v 3,raw16(avg16),Spin_Up_Time "
  //"-v 4,raw48,Start_Stop_Count "
  //"-v 5,raw16(raw16),Reallocated_Sector_Ct "
  //"-v 9,raw24(raw8),Power_On_Hours "
  //"-v 12,raw48,Power_Cycle_Count "
    "-v 192,raw48,Unsafe_Shutdown_Count "
    "-v 225,raw48,Host_Writes_32MiB "
    "-v 226,raw48,Intel_Internal "
    "-v 227,raw48,Intel_Internal "
    "-v 228,raw48,Intel_Internal "
  //"-v 232,raw48,Available_Reservd_Space "
  //"-v 233,raw48,Media_Wearout_Indicator"
  },
  { "Intel X18-M/X25-M/X25-V G2 SSDs", // fixed firmware
      // tested with INTEL SSDSA2M(080|160)G2GC/2CV102J8 (X25-M)
    "INTEL SSDSA[12]M(040|080|120|160)G2.*",  // G2 = second generation, 34nm
    "2CV102(J[89A-Z]|[K-Z].)", // >= "2CV102J8"
    "",
  //"-v 3,raw16(avg16),Spin_Up_Time "
  //"-v 4,raw48,Start_Stop_Count "
  //"-v 5,raw16(raw16),Reallocated_Sector_Ct "
  //"-v 9,raw24(raw8),Power_On_Hours "
  //"-v 12,raw48,Power_Cycle_Count "
  //"-v 184,raw48,End-to-End_Error " // G2 only
    "-v 192,raw48,Unsafe_Shutdown_Count "
    "-v 225,raw48,Host_Writes_32MiB "
    "-v 226,raw48,Workld_Media_Wear_Indic " // Timed Workload Media Wear Indicator (percent*1024)
    "-v 227,raw48,Workld_Host_Reads_Perc "  // Timed Workload Host Reads Percentage
    "-v 228,raw48,Workload_Minutes " // 226,227,228 can be reset by 'smartctl -t vendor,0x40'
  //"-v 232,raw48,Available_Reservd_Space "
  //"-v 233,raw48,Media_Wearout_Indicator"
  },
  { "Intel X18-M/X25-M/X25-V G2 SSDs", // buggy or unknown firmware
      // tested with INTEL SSDSA2M040G2GC/2CV102HD (X25-V)
    "INTEL SSDSA[12]M(040|080|120|160)G2.*",
    "",
    "This drive may require a firmware update to\n"
    "fix possible drive hangs when reading SMART self-test log:\n"
    "http://downloadcenter.intel.com/Detail_Desc.aspx?DwnldID=18363",
    "-v 192,raw48,Unsafe_Shutdown_Count "
    "-v 225,raw48,Host_Writes_32MiB "
    "-v 226,raw48,Workld_Media_Wear_Indic "
    "-v 227,raw48,Workld_Host_Reads_Perc "
    "-v 228,raw48,Workload_Minutes"
  },
  { "Intel 320 Series SSDs", // tested with INTEL SSDSA2CT040G3/4PC10362,
      // INTEL SSDSA2CW160G3/4PC10362, INTEL SSDSA2BT040G3/4PC10362
    "INTEL SSDSA[12][BC][WT](040|080|120|160|300|600)G3",
    "", "",
  //"-v 3,raw16(avg16),Spin_Up_Time "
  //"-v 4,raw48,Start_Stop_Count "
  //"-v 5,raw16(raw16),Reallocated_Sector_Ct "
  //"-v 9,raw24(raw8),Power_On_Hours "
  //"-v 12,raw48,Power_Cycle_Count "
    "-v 170,raw48,Reserve_Block_Count "
    "-v 171,raw48,Program_Fail_Count "
    "-v 172,raw48,Erase_Fail_Count "
  //"-v 184,raw48,End-to-End_Error "
  //"-v 187,raw48,Reported_Uncorrect "
    "-v 192,raw48,Unsafe_Shutdown_Count "
    "-v 225,raw48,Host_Writes_32MiB "
    "-v 226,raw48,Workld_Media_Wear_Indic " // Timed Workload Media Wear Indicator (percent*1024)
    "-v 227,raw48,Workld_Host_Reads_Perc "  // Timed Workload Host Reads Percentage
    "-v 228,raw48,Workload_Minutes " // 226,227,228 can be reset by 'smartctl -t vendor,0x40'
  //"-v 232,raw48,Available_Reservd_Space "
  //"-v 233,raw48,Media_Wearout_Indicator "
    "-v 241,raw48,Host_Writes_32MiB "
    "-v 242,raw48,Host_Reads_32MiB"
  },
  { "Intel 710 Series SSDs", // tested with INTEL SSDSA2BZ100G3/6PB10362
    "INTEL SSDSA2BZ(100|200|300)G3",
    "", "",
  //"-v 3,raw16(avg16),Spin_Up_Time "
  //"-v 4,raw48,Start_Stop_Count "
  //"-v 5,raw16(raw16),Reallocated_Sector_Ct "
  //"-v 9,raw24(raw8),Power_On_Hours "
  //"-v 12,raw48,Power_Cycle_Count "
    "-v 170,raw48,Reserve_Block_Count "
    "-v 171,raw48,Program_Fail_Count "
    "-v 172,raw48,Erase_Fail_Count "
    "-v 174,raw48,Unexpect_Power_Loss_Ct " // Missing in 710 specification from September 2011
    "-v 183,raw48,SATA_Downshift_Count "
  //"-v 184,raw48,End-to-End_Error "
  //"-v 187,raw48,Reported_Uncorrect "
  //"-v 190,tempminmax,Airflow_Temperature_Cel "
    "-v 192,raw48,Unsafe_Shutdown_Count "
    "-v 225,raw48,Host_Writes_32MiB "
    "-v 226,raw48,Workld_Media_Wear_Indic " // Timed Workload Media Wear Indicator (percent*1024)
    "-v 227,raw48,Workld_Host_Reads_Perc "  // Timed Workload Host Reads Percentage
    "-v 228,raw48,Workload_Minutes " // 226,227,228 can be reset by 'smartctl -t vendor,0x40'
  //"-v 232,raw48,Available_Reservd_Space "
  //"-v 233,raw48,Media_Wearout_Indicator "
    "-v 241,raw48,Host_Writes_32MiB "
    "-v 242,raw48,Host_Reads_32MiB"
  },
  { "Intel 510 Series SSDs",
    "INTEL SSDSC2MH(120|250)A2",
    "", "",
  //"-v 3,raw16(avg16),Spin_Up_Time "
  //"-v 4,raw48,Start_Stop_Count "
  //"-v 5,raw16(raw16),Reallocated_Sector_Ct "
  //"-v 9,raw24(raw8),Power_On_Hours "
  //"-v 12,raw48,Power_Cycle_Count "
    "-v 192,raw48,Unsafe_Shutdown_Count "
    "-v 225,raw48,Host_Writes_32MiB "
  //"-v 232,raw48,Available_Reservd_Space "
  //"-v 233,raw48,Media_Wearout_Indicator"
  },
  { "Intel 520 Series SSDs", // tested with INTEL SSDSC2CW120A3/400i
    "INTEL SSDSC2CW(060|120|180|240|480)A3",
    "", "",
  //"-v 5,raw16(raw16),Reallocated_Sector_Ct "
    "-v 9,msec24hour32,Power_On_Hours_and_Msec "
  //"-v 12,raw48,Power_Cycle_Count "
    "-v 170,raw48,Available_Reservd_Space "
    "-v 171,raw48,Program_Fail_Count "
    "-v 172,raw48,Erase_Fail_Count "
    "-v 174,raw48,Unexpect_Power_Loss_Ct "
  //"-v 184,raw48,End-to-End_Error "
    "-v 187,raw48,Uncorrectable_Error_Cnt "
  //"-v 192,raw48,Power-Off_Retract_Count "
    "-v 225,raw48,Host_Writes_32MiB "
    "-v 226,raw48,Workld_Media_Wear_Indic "
    "-v 227,raw48,Workld_Host_Reads_Perc "
    "-v 228,raw48,Workload_Minutes "
  //"-v 232,raw48,Available_Reservd_Space "
  //"-v 233,raw48,Media_Wearout_Indicator "
    "-v 241,raw48,Host_Writes_32MiB "
    "-v 242,raw48,Host_Reads_32MiB "
    "-v 249,raw48,NAND_Writes_1GiB"
  },
  { "Intel 330 Series SSDs", // tested with INTEL SSDSC2CT180A3/300i
    "INTEL SSDSC2CT(060|120|180)A3",
    "", "",
  //"-v 5,raw16(raw16),Reallocated_Sector_Ct "
    "-v 9,msec24hour32,Power_On_Hours_and_Msec "
  //"-v 12,raw48,Power_Cycle_Count "
  //"-v 181,raw48,Program_Fail_Cnt_Total " // ] Missing in 330 specification from April 2012
  //"-v 182,raw48,Erase_Fail_Count_Total " // ]
  //"-v 192,raw48,Power-Off_Retract_Count "
    "-v 225,raw48,Host_Writes_32MiB "
  //"-v 232,raw48,Available_Reservd_Space "
  //"-v 233,raw48,Media_Wearout_Indicator "
    "-v 241,raw48,Host_Writes_32MiB "
    "-v 242,raw48,Host_Reads_32MiB "
    "-v 249,raw48,NAND_Writes_1GiB"
  },
  { "Intel DC S3700 Series SSDs", // tested with INTEL SSDSC2BA200G3/5DV10250
    "INTEL SSDSC(1N|2B)A(100|200|400|800)G3",
    "", "",
  //"-v 3,raw16(avg16),Spin_Up_Time "
  //"-v 4,raw48,Start_Stop_Count "
  //"-v 5,raw16(raw16),Reallocated_Sector_Ct "
  //"-v 9,raw24(raw8),Power_On_Hours "
  //"-v 12,raw48,Power_Cycle_Count "
    "-v 170,raw48,Available_Reservd_Space "
    "-v 171,raw48,Program_Fail_Count "
    "-v 172,raw48,Erase_Fail_Count "
    "-v 174,raw48,Unsafe_Shutdown_Count "
    "-v 175,raw48,Power_Loss_Cap_Test "
    "-v 183,raw48,SATA_Downshift_Count "
  //"-v 184,raw48,End-to-End_Error "
  //"-v 187,raw48,Reported_Uncorrect "
    "-v 190,tempminmax,Temperature_Case "
    "-v 192,raw48,Unsafe_Shutdown_Count "
    "-v 194,tempminmax,Temperature_Internal "
  //"-v 197,raw48,Current_Pending_Sector "
    "-v 199,raw48,CRC_Error_Count "
    "-v 225,raw48,Host_Writes_32MiB "
    "-v 226,raw48,Workld_Media_Wear_Indic " // Timed Workload Media Wear Indicator (percent*1024)
    "-v 227,raw48,Workld_Host_Reads_Perc "  // Timed Workload Host Reads Percentage
    "-v 228,raw48,Workload_Minutes " // 226,227,228 can be reset by 'smartctl -t vendor,0x40'
  //"-v 232,raw48,Available_Reservd_Space "
  //"-v 233,raw48,Media_Wearout_Indicator "
    "-v 234,raw48,Thermal_Throttle "
    "-v 241,raw48,Host_Writes_32MiB "
    "-v 242,raw48,Host_Reads_32MiB"
  },
  { "Kingston branded X25-V SSDs", // fixed firmware
    "KINGSTON SSDNow 40GB",
    "2CV102(J[89A-Z]|[K-Z].)", // >= "2CV102J8"
    "",
    "-v 192,raw48,Unsafe_Shutdown_Count "
    "-v 225,raw48,Host_Writes_32MiB "
    "-v 226,raw48,Workld_Media_Wear_Indic "
    "-v 227,raw48,Workld_Host_Reads_Perc "
    "-v 228,raw48,Workload_Minutes"
  },
  { "Kingston branded X25-V SSDs", // buggy or unknown firmware
    "KINGSTON SSDNow 40GB",
    "",
    "This drive may require a firmware update to\n"
    "fix possible drive hangs when reading SMART self-test log.\n"
    "To update Kingston branded drives, a modified Intel update\n"
    "tool must be used. Search for \"kingston 40gb firmware\".",
    "-v 192,raw48,Unsafe_Shutdown_Count "
    "-v 225,raw48,Host_Writes_32MiB "
    "-v 226,raw48,Workld_Media_Wear_Indic "
    "-v 227,raw48,Workld_Host_Reads_Perc "
    "-v 228,raw48,Workload_Minutes"
  },
  { "JMicron based SSDs", // JMicron JMF60x
    "Kingston SSDNow V Series [0-9]*GB|" // tested with Kingston SSDNow V Series 64GB/B090522a
    "TS(2|4|8|16|32|64|128|192)GSSD25S?-(M|S)", // Transcend IDE and SATA, tested with TS32GSSD25-M/V090331
    "[BV].*", // other Transcend SSD versions will be catched by subsequent entry
    "",
  //"-v 9,raw24(raw8),Power_On_Hours " // raw value always 0?
  //"-v 12,raw48,Power_Cycle_Count "
  //"-v 194,tempminmax,Temperature_Celsius " // raw value always 0?
    "-v 229,hex64:w012345r,Halt_System/Flash_ID " // Halt, Flash[7]
    "-v 232,hex64:w012345r,Firmware_Version_Info " // "YYMMDD", #Channels, #Banks
    "-v 233,hex48:w01234,ECC_Fail_Record " // Fail number, Row[3], Channel, Bank
    "-v 234,raw24/raw24:w01234,Avg/Max_Erase_Ct "
    "-v 235,raw24/raw24:w01z23,Good/Sys_Block_Ct"
    //  1.....................................40 chars limit for smartmontools <= r3342
  },
  { "JMicron based SSDs", // JMicron JMF61x
    "ADATA S596 Turbo|"  // tested with ADATA S596 Turbo 256GB SATA SSD (JMicron JMF616)
    "APPLE SSD TS.*|"  // Toshiba?, tested with APPLE SSD TS064C/CJAA0201
    "KINGSTON SNV425S2(64|128)GB|"  // SSDNow V Series (2. Generation, JMF618),
                                    // tested with KINGSTON SNV425S264GB/C091126a
    "KINGSTON SSDNOW 30GB|" // tested with KINGSTON SSDNOW 30GB/AJXA0202
    "KINGSTON SS100S2(8|16)G|"  // SSDNow S100 Series, tested with KINGSTON SS100S28G/D100309a
    "KINGSTON SVP?100S2B?(64|96|128|256|512)G|"  // SSDNow V100/V+100 Series,
                                                 // tested with KINGSTON SVP100S296G/CJR10202,
                                                 // KINGSTON SV100S2256G/D110225a
    "TOSHIBA THNS128GG4BBAA|"  // Toshiba / Super Talent UltraDrive DX,
                               // tested with Toshiba 128GB 2.5" SSD (built in MacBooks)
    "TOSHIBA THNSNC128GMLJ|" // tested with THNSNC128GMLJ/CJTA0202 (built in Toshiba Protege/Dynabook)
    "TS(8|16|32|64|128|192|256|512)GSSD25S-(MD?|S)", // Transcend SATA (JMF612), tested with TS256GSSD25S-M/101028
    "", "",
  //"-v 1,raw48,Raw_Read_Error_Rate "
  //"-v 2,raw48,Throughput_Performance "
    "-v 3,raw48,Unknown_Attribute "
  //"-v 5,raw16(raw16),Reallocated_Sector_Ct "
    "-v 7,raw48,Unknown_Attribute "
    "-v 8,raw48,Unknown_Attribute "
  //"-v 9,raw24(raw8),Power_On_Hours "
    "-v 10,raw48,Unknown_Attribute "
  //"-v 12,raw48,Power_Cycle_Count "
  //"-v 167,raw48,Unknown_Attribute "
    "-v 168,raw48,SATA_Phy_Error_Count "
  //"-v 169,raw48,Unknown_Attribute "
    "-v 170,raw16,Bad_Block_Count "
    "-v 173,raw16,Erase_Count "
    "-v 175,raw48,Bad_Cluster_Table_Count "
    "-v 192,raw48,Unexpect_Power_Loss_Ct "
  //"-v 194,tempminmax,Temperature_Celsius "
  //"-v 197,raw48,Current_Pending_Sector "
    "-v 240,raw48,Unknown_Attribute"
  },
  { "Samsung based SSDs",
    "SAMSUNG SSD PM800 .*GB|"  // SAMSUNG PM800 SSDs, tested with SAMSUNG SSD PM800 TH 64GB/VBM25D1Q
    "SAMSUNG SSD PM810 .*GB|"  // SAMSUNG PM810 (470 series) SSDs, tested with SAMSUNG SSD PM810 2.5" 128GB/AXM06D1Q
    "SAMSUNG 470 Series SSD|"  // tested with SAMSUNG 470 Series SSD 64GB/AXM09B1Q
    "SAMSUNG SSD 830 Series|"  // tested with SAMSUNG SSD 830 Series 64GB/CXM03B1Q
    "Samsung SSD 840 (PRO )?Series", // tested with Samsung SSD 840 PRO Series 128GB/DXM04B0Q,
                                     // Samsung SSD 840 Series/DXT06B0Q
    "", "",
  //"-v 5,raw16(raw16),Reallocated_Sector_Ct "
  //"-v 9,raw24(raw8),Power_On_Hours "
  //"-v 12,raw48,Power_Cycle_Count "
  //"-v 175,raw48,Program_Fail_Count_Chip "
  //"-v 176,raw48,Erase_Fail_Count_Chip "
  //"-v 177,raw48,Wear_Leveling_Count "
  //"-v 178,raw48,Used_Rsvd_Blk_Cnt_Chip "
  //"-v 179,raw48,Used_Rsvd_Blk_Cnt_Tot "
  //"-v 180,raw48,Unused_Rsvd_Blk_Cnt_Tot "
  //"-v 181,raw48,Program_Fail_Cnt_Total "
  //"-v 182,raw48,Erase_Fail_Count_Total "
  //"-v 183,raw48,Runtime_Bad_Block "
    "-v 187,raw48,Uncorrectable_Error_Cnt "
  //"-v 190,tempminmax,Airflow_Temperature_Cel "  // seems to be some sort of temperature value for 470 Series?
  //"-v 194,tempminmax,Temperature_Celsius "
    "-v 195,raw48,ECC_Rate "
  //"-v 198,raw48,Offline_Uncorrectable "
    "-v 199,raw48,CRC_Error_Count "
    "-v 201,raw48,Supercap_Status "
    "-v 202,raw48,Exception_Mode_Status "
    "-v 235,raw48,POR_Recovery_Count " // 830/840 Series
  //"-v 241,raw48,Total_LBAs_Written"
  },
  { "Smart Storage Systems Xcel-10 SSDs",  // based on http://www.smartm.com/files/salesLiterature/storage/xcel10.pdf
    "SMART A25FD-(32|64|128)GI32N", // tested with SMART A25FD-128GI32N/B9F23D4K
    "",
    "", // attributes info from http://www.adtron.com/pdf/SMART_Attributes_Xcel-10_810800014_RevB.pdf
    "-v 1,raw48,Not_Supported "
    "-v 2,raw48,Not_Supported "
  //"-v 9,raw24(raw8),Power_On_Hours "
  //"-v 12,raw48,Power_Cycle_Count "
    "-v 191,raw48,Not_Supported "
  //"-v 192,raw48,Power-Off_Retract_Count "
    "-v 197,raw48,ECC_Error_Count "
  //"-v 198,raw48,Offline_Uncorrectable "
  //"-v 199,raw48,UDMA_CRC_Error_Count "
    "-v 251,raw48,Min_Spares_Remain_Perc " // percentage of the total number of spare blocks available
    "-v 252,raw48,Added_Bad_Flash_Blk_Ct " // number of bad flash blocks
    "-v 254,raw48,Total_Erase_Blocks_Ct" // number of times the drive has erased any erase block
  },
  { "Smart Storage Systems XceedSecure2 SSDs",
    "(SMART|Adtron) ([AIS]25FBS|S35FCS).*",
    "", "",
    "-v 9,sec2hour,Power_On_Hours "
    "-v 194,hex64,Proprietary_194"
  },
  { "Smart Storage Systems XceedUltraX/Adtron A25FBX SSDs",
    "(SMART|Adtron) (A|I)25FBX.*",
    "", "",
    "-v 9,hex64,Proprietary_9 "
    "-v 194,hex48,Proprietary_194"
  },
  { "Smart Storage Systems Adtron A25FB 2xN SSDs",
    "(SMART|Adtron) A25FB.*2.N",
    "", "",
    "-v 110,hex64,Proprietary_HWC "
    "-v 111,hex64,Proprietary_MP "
    "-v 112,hex64,Proprietary_RtR "
    "-v 113,hex64,Proprietary_RR "
    "-v 120,hex64,Proprietary_HFAll "
    "-v 121,hex64,Proprietary_HF1st "
    "-v 122,hex64,Proprietary_HF2nd "
    "-v 123,hex64,Proprietary_HF3rd "
    "-v 125,hex64,Proprietary_SFAll "
    "-v 126,hex64,Proprietary_SF1st "
    "-v 127,hex64,Proprietary_SF2nd "
    "-v 128,hex64,Proprietary_SF3rd "
    "-v 194,raw24/raw32:zvzzzw,Fract_Temperature"
    //  1.....................................40 chars limit for smartmontools <= r3342
  },
  { "Smart Storage Systems Adtron A25FB 3xN SSDs",
    "(SMART|Adtron) A25FB-.*3.N",
    "", "",
    "-v 9,sec2hour,Power_On_Hours "
    "-v 113,hex48,Proprietary_RR "
    "-v 130,raw48:54321,Minimum_Spares_All_Zs"
  //"-v 194,tempminmax,Temperature_Celsius"
  },
  { "STEC Mach2 CompactFlash Cards", // tested with STEC M2P CF 1.0.0/K1385MS
    "STEC M2P CF 1.0.0",
    "", "",
    "-v 100,raw48,Erase_Program_Cycles "
    "-v 103,raw48,Remaining_Energy_Storg "
    "-v 170,raw48,Reserved_Block_Count "
    "-v 171,raw48,Program_Fail_Count "
    "-v 172,raw48,Erase_Fail_Count "
    "-v 173,raw48,Wear_Leveling_Count "
    "-v 174,raw48,Unexpect_Power_Loss_Ct "
    "-v 211,raw48,Unknown_Attribute " // ] Missing in specification
    "-v 212,raw48,Unknown_Attribute"  // ] from September 2012
  },
  { "Transcend CompactFlash Cards", // tested with TRANSCEND/20080820,
      // TS4GCF133/20100709, TS16GCF133/20100709
    "TRANSCEND|TS(4|8|16)GCF133",
    "", "",
    "-v 7,raw48,Unknown_Attribute "
    "-v 8,raw48,Unknown_Attribute"
  },
  { "Marvell SSD SD88SA024BA0 (SUN branded)",
    "MARVELL SD88SA024BA0 SUN24G 0902M0054V",
    "", "", ""
  },
  { "HP 1TB SATA disk GB1000EAFJL",
    "GB1000EAFJL",
    "", "", ""
  },
  { "HP 500GB SATA disk MM0500EANCR",
    "MM0500EANCR",
    "", "", ""
  },
  { "HP 250GB SATA disk VB0250EAVER",
    "VB0250EAVER",
    "", "", ""
  },
  { "IBM Deskstar 60GXP",  // ER60A46A firmware
    "(IBM-|Hitachi )?IC35L0[12346]0AVER07.*",
    "ER60A46A",
    "", ""
  },
  { "IBM Deskstar 60GXP",  // All other firmware
    "(IBM-|Hitachi )?IC35L0[12346]0AVER07.*",
    "",
    "IBM Deskstar 60GXP drives may need upgraded SMART firmware.\n"
    "Please see http://haque.net/dtla_update/",
    ""
  },
  { "IBM Deskstar 40GV & 75GXP (A5AA/A6AA firmware)",
    "(IBM-)?DTLA-30[57]0[123467][05].*",
    "T[WX][123468AG][OF]A[56]AA",
    "", ""
  },
  { "IBM Deskstar 40GV & 75GXP (all other firmware)",
    "(IBM-)?DTLA-30[57]0[123467][05].*",
    "",
    "IBM Deskstar 40GV and 75GXP drives may need upgraded SMART firmware.\n"
    "Please see http://haque.net/dtla_update/",
    ""
  },
  { "", // ExcelStor J240, J340, J360, J680, J880 and J8160
    "ExcelStor Technology J(24|34|36|68|88|816)0",
    "", "", ""
  },
  { "", // Fujitsu M1623TAU
    "FUJITSU M1623TAU",
    "",
    "",
    "-v 9,seconds"
  },
  { "Fujitsu MHG",
    "FUJITSU MHG2...ATU?.*",
    "",
    "",
    "-v 9,seconds"
  },
  { "Fujitsu MHH",
    "FUJITSU MHH2...ATU?.*",
    "",
    "",
    "-v 9,seconds"
  },
  { "Fujitsu MHJ",
    "FUJITSU MHJ2...ATU?.*",
    "",
    "",
    "-v 9,seconds"
  },
  { "Fujitsu MHK",
    "FUJITSU MHK2...ATU?.*",
    "",
    "",
    "-v 9,seconds"
  },
  { "",  // Fujitsu MHL2300AT
    "FUJITSU MHL2300AT",
    "",
    "This drive's firmware has a harmless Drive Identity Structure\n"
      "checksum error bug.",
    "-v 9,seconds"
  },
  { "",  // MHM2200AT, MHM2150AT, MHM2100AT, MHM2060AT
    "FUJITSU MHM2(20|15|10|06)0AT",
    "",
    "This drive's firmware has a harmless Drive Identity Structure\n"
      "checksum error bug.",
    "-v 9,seconds"
  },
  { "Fujitsu MHN",
    "FUJITSU MHN2...AT",
    "",
    "",
    "-v 9,seconds"
  },
  { "", // Fujitsu MHR2020AT
    "FUJITSU MHR2020AT",
    "",
    "",
    "-v 9,seconds"
  },
  { "", // Fujitsu MHR2040AT
    "FUJITSU MHR2040AT",
    "",    // Tested on 40BA
    "",
    "-v 9,seconds -v 192,emergencyretractcyclect "
    "-v 198,offlinescanuncsectorct -v 200,writeerrorcount"
  },
  { "Fujitsu MHS AT",
    "FUJITSU MHS20[6432]0AT(  .)?",
    "",
    "",
    "-v 9,seconds -v 192,emergencyretractcyclect "
    "-v 198,offlinescanuncsectorct -v 200,writeerrorcount "
    "-v 201,detectedtacount"
  },
  { "Fujitsu MHT", // tested with FUJITSU MHT2030AC/909B
    "FUJITSU MHT2...(AC|AH|AS|AT|BH)U?.*",
    "",
    "",
    "-v 9,seconds"
  },
  { "Fujitsu MHU",
    "FUJITSU MHU2...ATU?.*",
    "",
    "",
    "-v 9,seconds"
  },
  { "Fujitsu MHV",
    "FUJITSU MHV2...(AH|AS|AT|BH|BS|BT).*",
    "",
    "",
    "-v 9,seconds"
  },
  { "Fujitsu MPA..MPG",
    "FUJITSU MP[A-G]3...A[HTEV]U?.*",
    "",
    "",
    "-v 9,seconds"
  },
  { "Fujitsu MHY BH",
    "FUJITSU MHY2(04|06|08|10|12|16|20|25)0BH.*",
    "", "",
    "-v 240,raw48,Transfer_Error_Rate"
  },
  { "Fujitsu MHW AC", // tested with FUJITSU MHW2060AC/00900004
    "FUJITSU MHW20(40|60)AC",
    "", "", ""
  },
  { "Fujitsu MHW BH",
    "FUJITSU MHW2(04|06|08|10|12|16)0BH.*",
    "", "", ""
  },
  { "Fujitsu MHW BJ",
    "FUJITSU MHW2(08|12|16)0BJ.*",
    "", "", ""
  },
  { "Fujitsu MHZ BH",
    "FUJITSU MHZ2(04|08|12|16|20|25|32)0BH.*",
    "", "", ""
  },
  { "Fujitsu MHZ BJ",
    "FUJITSU MHZ2(08|12|16|20|25|32)0BJ.*",
    "",
    "",
    "-v 9,minutes"
  },
  { "Fujitsu MHZ BS",
    "FUJITSU MHZ2(12|25)0BS.*",
    "", "", ""
  },
  { "Fujitsu MHZ BK",
    "FUJITSU MHZ2(08|12|16|25)0BK.*",
    "", "", ""
  },
  { "Fujitsu MJA BH",
    "FUJITSU MJA2(08|12|16|25|32|40|50)0BH.*",
    "", "", ""
  },
  { "", // Samsung SV4012H (known firmware)
    "SAMSUNG SV4012H",
    "RM100-08",
    "",
    "-v 9,halfminutes -F samsung"
  },
  { "", // Samsung SV4012H (all other firmware)
    "SAMSUNG SV4012H",
    "",
    "May need -F samsung disabled; see manual for details.",
    "-v 9,halfminutes -F samsung"
  },
  { "", // Samsung SV0412H (known firmware)
    "SAMSUNG SV0412H",
    "SK100-01",
    "",
    "-v 9,halfminutes -v 194,10xCelsius -F samsung"
  },
  { "", // Samsung SV0412H (all other firmware)
    "SAMSUNG SV0412H",
    "",
    "May need -F samsung disabled; see manual for details.",
    "-v 9,halfminutes -v 194,10xCelsius -F samsung"
  },
  { "", // Samsung SV1204H (known firmware)
    "SAMSUNG SV1204H",
    "RK100-1[3-5]",
    "",
    "-v 9,halfminutes -v 194,10xCelsius -F samsung"
  },
  { "", // Samsung SV1204H (all other firmware)
    "SAMSUNG SV1204H",
    "",
    "May need -F samsung disabled; see manual for details.",
    "-v 9,halfminutes -v 194,10xCelsius -F samsung"
  },
  { "", // SAMSUNG SV0322A tested with FW JK200-35
    "SAMSUNG SV0322A",
    "", "", ""
  },
  { "SAMSUNG SpinPoint V80", // tested with SV1604N/TR100-23
    "SAMSUNG SV(0211|0401|0612|0802|1203|1604)N",
    "",
    "",
    "-v 9,halfminutes -F samsung2"
  },
  { "", // SAMSUNG SP40A2H with RR100-07 firmware
    "SAMSUNG SP40A2H",
    "RR100-07",
    "",
    "-v 9,halfminutes -F samsung"
  },
  { "", // SAMSUNG SP80A4H with RT100-06 firmware
    "SAMSUNG SP80A4H",
    "RT100-06",
    "",
    "-v 9,halfminutes -F samsung"
  },
  { "", // SAMSUNG SP8004H with QW100-61 firmware
    "SAMSUNG SP8004H",
    "QW100-61",
    "",
    "-v 9,halfminutes -F samsung"
  },
  { "SAMSUNG SpinPoint F1 DT", // tested with HD103UJ/1AA01113
    "SAMSUNG HD(083G|16[12]G|25[12]H|32[12]H|50[12]I|642J|75[23]L|10[23]U)J",
    "", "", ""
  },
  { "SAMSUNG SpinPoint F1 EG", // tested with HD103UI/1AA01113
    "SAMSUNG HD(252H|322H|502I|642J|753L|103U)I",
    "", "", ""
  },
  { "SAMSUNG SpinPoint F1 RE", // tested with HE103UJ/1AA01113
    "SAMSUNG HE(252H|322H|502I|642J|753L|103U)J",
    "", "", ""
  },
  { "SAMSUNG SpinPoint F2 EG", // tested with HD154UI/1AG01118
    "SAMSUNG HD(502H|10[23]S|15[34]U)I",
    "", "", ""
  },
  { "SAMSUNG SpinPoint F3", // tested with HD502HJ/1AJ100E4
    "SAMSUNG HD(502H|754J|103S)J",
    "", "", ""
  },
  { "Seagate Barracuda SpinPoint F3", // tested with ST1000DM005 HD103SJ/1AJ100E5
    "ST[0-9DM]* HD(502H|754J|103S)J",
    "", "", ""
  },
  { "SAMSUNG SpinPoint F3 EG", // tested with HD503HI/1AJ100E4, HD153WI/1AN10002
    "SAMSUNG HD(253G|(324|503)H|754J|105S|(153|203)W)I",
    "", "", ""
  },
  { "SAMSUNG SpinPoint F3 RE", // tested with HE103SJ/1AJ30001
    "SAMSUNG HE(502H|754J|103S)J",
    "", "", ""
  },
  { "SAMSUNG SpinPoint F4 EG (AF)",// tested with HD204UI/1AQ10001(buggy|fixed)
    "SAMSUNG HD(155|204)UI",
    "", // 1AQ10001
    "Using smartmontools or hdparm with this\n"
    "drive may result in data loss due to a firmware bug.\n"
    "****** THIS DRIVE MAY OR MAY NOT BE AFFECTED! ******\n"
    "Buggy and fixed firmware report same version number!\n"
    "See the following web pages for details:\n"
    "http://knowledge.seagate.com/articles/en_US/FAQ/223571en\n"
    "http://sourceforge.net/apps/trac/smartmontools/wiki/SamsungF4EGBadBlocks",
    ""
  },
  { "SAMSUNG SpinPoint S250", // tested with HD200HJ/KF100-06
    "SAMSUNG HD(162|200|250)HJ",
    "", "", ""
  },
  { "SAMSUNG SpinPoint T133", // tested with HD300LJ/ZT100-12, HD400LJ/ZZ100-14, HD401LJ/ZZ100-15
    "SAMSUNG HD(250KD|(30[01]|320|40[01])L[DJ])",
    "", "", ""
  },
  { "SAMSUNG SpinPoint T166", // tested with HD501LJ/CR100-1[01]
    "SAMSUNG HD(080G|160H|32[01]K|403L|50[01]L)J",
    "", "",
    "-v 197,increasing" // at least HD501LJ/CR100-11
  },
  { "SAMSUNG SpinPoint P120", // VF100-37 firmware, tested with SP2514N/VF100-37
    "SAMSUNG SP(16[01]3|2[05][01]4)[CN]",
    "VF100-37",
    "",
    "-F samsung3"
  },
  { "SAMSUNG SpinPoint P120", // other firmware, tested with SP2504C/VT100-33
    "SAMSUNG SP(16[01]3|2[05][01]4)[CN]",
    "",
    "May need -F samsung3 enabled; see manual for details.",
    ""
  },
  { "SAMSUNG SpinPoint P80 SD", // tested with HD160JJ/ZM100-33
    "SAMSUNG HD(080H|120I|160J)J",
    "", "", ""
  },
  { "SAMSUNG SpinPoint P80", // BH100-35 firmware, tested with SP0842N/BH100-35
    "SAMSUNG SP(0451|08[0124]2|12[0145]3|16[0145]4)[CN]",
    "BH100-35",
    "",
    "-F samsung3"
  },
  { "SAMSUNG SpinPoint P80", // firmware *-35 or later
    "SAMSUNG SP(0451|08[0124]2|12[0145]3|16[0145]4)[CN]",
    ".*-3[5-9]",
    "May need -F samsung3 enabled; see manual for details.",
    ""
  },
  { "SAMSUNG SpinPoint P80", // firmware *-25...34, tested with
      // SP0401N/TJ100-30, SP1614C/SW100-25 and -34
    "SAMSUNG SP(04[05]1|08[0124]2|12[0145]3|16[0145]4)[CN]",
    ".*-(2[5-9]|3[0-4])",
    "",
    "-v 9,halfminutes -v 198,increasing"
  },
  { "SAMSUNG SpinPoint P80", // firmware *-23...24, tested with
    // SP0802N/TK100-23,
    // SP1213N/TL100-23,
    // SP1604N/TM100-23 and -24
    "SAMSUNG SP(0451|08[0124]2|12[0145]3|16[0145]4)[CN]",
    ".*-2[34]",
    "",
    "-v 9,halfminutes -F samsung2"
  },
  { "SAMSUNG SpinPoint P80", // unknown firmware
    "SAMSUNG SP(0451|08[0124]2|12[0145]3|16[0145]4)[CN]",
    "",
    "May need -F samsung2 or -F samsung3 enabled; see manual for details.",
    ""
  },
  { "SAMSUNG SpinPoint M40/60/80", // tested with HM120IC/AN100-16, HM160JI/AD100-16
    "SAMSUNG HM(0[468]0H|120I|1[026]0J)[CI]",
    "",
    "",
    "-v 9,halfminutes"
  },
  { "SAMSUNG SpinPoint M5", // tested with HM160HI/HH100-12
    "SAMSUNG HM(((061|080)G|(121|160)H|250J)I|160HC)",
    "", "", ""
  },
  { "SAMSUNG SpinPoint M6", // tested with HM320JI/2SS00_01 M6
    "SAMSUNG HM(251J|320[HJ]|[45]00L)I",
    "", "", ""
  },
  { "SAMSUNG SpinPoint M7", // tested with HM500JI/2AC101C4
    "SAMSUNG HM(250H|320I|[45]00J)I",
    "", "", ""
  },
  { "SAMSUNG SpinPoint M7E (AF)", // tested with HM321HI/2AJ10001, HM641JI/2AJ10001
    "SAMSUNG HM(161G|(251|321)H|501I|641J)I",
    "", "", ""
  },
  { "SAMSUNG SpinPoint M7U (USB)", // tested with HM252HX/2AC101C4
    "SAMSUNG HM(162H|252H|322I|502J)X",
    "", "", ""
  },
  { "SAMSUNG SpinPoint M8 (AF)", // tested with HN-M101MBB/2AR10001
    "SAMSUNG HN-M(250|500|750|101)MBB",
    "", "", ""
  },
  { "Seagate Momentus SpinPoint M8 (AF)", // tested with
      // "ST750LM022 HN-M750MBB"/2AR10001
    "ST(250|500|750|1000)LM0[012][124] HN-M[0-9]*MBB",
    "", "", ""
  },
  { "SAMSUNG SpinPoint M8U (USB)", // tested with HN-M500XBB/2AR10001
    "SAMSUNG HN-M(320|500|750|101)XBB",
    "", "", ""
  },
  { "Seagate Samsung SpinPoint M8U (USB)", // tested with ST1000LM025 HN-M101ABB/2AR10001
    "ST(250|320|500|640|750|1000)LM0[012][3459] HN-M[0-9]*ABB",
    "", "", ""
  },
  { "SAMSUNG SpinPoint MP5", // tested with HM250HJ/2AK10001
    "SAMSUNG HM(250H|320H|500J|640J)J",
    "", "", ""
  },
  { "SAMSUNG SpinPoint MT2", // tested with HM100UI/2AM10001
    "SAMSUNG HM100UI",
    "", "", ""
  },
  { "SAMSUNG HM100UX (S2 Portable)", // tested with HM100UX/2AM10001
    "SAMSUNG HM100UX",
    "", "", ""
  },
  { "SAMSUNG SpinPoint M", // tested with MP0402H/UC100-11
    "SAMSUNG MP0(302|402|603|804)H",
    "",
    "",
    "-v 9,halfminutes"
  },
  { "SAMSUNG SpinPoint N3U-3 (USB, 4KiB LLS)", // tested with HS25YJZ/3AU10-01
    "SAMSUNG HS(122H|2[05]YJ)Z",
    "", "", ""
  },
  { "Maxtor Fireball 541DX",
    "Maxtor 2B0(0[468]|1[05]|20)H1",
    "",
    "",
    "-v 9,minutes -v 194,unknown"
  },
  { "Maxtor Fireball 3",
    "Maxtor 2F0[234]0[JL]0",
    "",
    "",
    "-v 9,minutes"
  },
  { "Maxtor DiamondMax 1280 ATA",  // no self-test log, ATA2-Fast
    "Maxtor 8(1280A2|2160A4|2560A4|3840A6|4000A6|5120A8)",
    "",
    "",
    "-v 9,minutes"
  },
  { "Maxtor DiamondMax 2160 Ultra ATA",
    "Maxtor 8(2160D2|3228D3|3240D3|4320D4|6480D6|8400D8|8455D8)",
    "",
    "",
    "-v 9,minutes"
  },
  { "Maxtor DiamondMax 2880 Ultra ATA",
    "Maxtor 9(0510D4|0576D4|0648D5|0720D5|0840D6|0845D6|0864D6|1008D7|1080D8|1152D8)",
    "",
    "",
    "-v 9,minutes"
  },
  { "Maxtor DiamondMax 3400 Ultra ATA",
    "Maxtor 9(1(360|350|202)D8|1190D7|10[12]0D6|0840D5|06[48]0D4|0510D3|1(350|202)E8|1010E6|0840E5|0640E4)",
    "",
    "",
    "-v 9,minutes"
  },
  { "Maxtor DiamondMax D540X-4G",
    "Maxtor 4G(120J6|160J[68])",
    "",
    "",
    "-v 9,minutes -v 194,unknown"
  },
  { "Maxtor DiamondMax D540X-4K",
    "MAXTOR 4K(020H1|040H2|060H3|080H4)",
    "", "", ""
  },
  { "Maxtor DiamondMax Plus D740X",
    "MAXTOR 6L0(20[JL]1|40[JL]2|60[JL]3|80[JL]4)",
    "", "", ""
  },
  { "Maxtor DiamondMax Plus 5120 Ultra ATA 33",
    "Maxtor 9(0512D2|0680D3|0750D3|0913D4|1024D4|1360D6|1536D6|1792D7|2048D8)",
    "",
    "",
    "-v 9,minutes"
  },
  { "Maxtor DiamondMax Plus 6800 Ultra ATA 66",
    "Maxtor 9(2732U8|2390U7|204[09]U6|1707U5|1366U4|1024U3|0845U3|0683U2)",
    "",
    "",
    "-v 9,minutes"
  },
  { "Maxtor DiamondMax D540X-4D",
    "Maxtor 4D0(20H1|40H2|60H3|80H4)",
    "",
    "",
    "-v 9,minutes -v 194,unknown"
  },
  { "Maxtor DiamondMax 16",
    "Maxtor 4(R0[68]0[JL]0|R1[26]0L0|A160J0|R120L4)",
    "",
    "",
    "-v 9,minutes"
  },
  { "Maxtor DiamondMax 4320 Ultra ATA",
    "Maxtor (91728D8|91512D7|91303D6|91080D5|90845D4|90645D3|90648D[34]|90432D2)",
    "",
    "",
    "-v 9,minutes"
  },
  { "Maxtor DiamondMax 17 VL",
    "Maxtor 9(0431U1|0641U2|0871U2|1301U3|1741U4)",
    "",
    "",
    "-v 9,minutes"
  },
  { "Maxtor DiamondMax 20 VL",
    "Maxtor (94091U8|93071U6|92561U5|92041U4|91731U4|91531U3|91361U3|91021U2|90841U2|90651U2)",
    "",
    "",
    "-v 9,minutes"
  },
  { "Maxtor DiamondMax VL 30",  // U: ATA66, H: ATA100
    "Maxtor (33073U4|32049U3|31536U2|30768U1|33073H4|32305H3|31536H2|30768H1)",
    "",
    "",
    "-v 9,minutes"
  },
  { "Maxtor DiamondMax 36",
    "Maxtor (93652U8|92739U6|91826U4|91369U3|90913U2|90845U2|90435U1)",
    "",
    "",
    "-v 9,minutes"
  },
  { "Maxtor DiamondMax 40 ATA 66",
    "Maxtor 9(0684U2|1024U2|1362U3|1536U3|2049U4|2562U5|3073U6|4098U8)",
    "",
    "",
    "-v 9,minutes"
  },
  { "Maxtor DiamondMax Plus 40 (Ultra ATA 66 and Ultra ATA 100)",
    "Maxtor (54098[UH]8|53073[UH]6|52732[UH]6|52049[UH]4|51536[UH]3|51369[UH]3|51024[UH]2)",
    "",
    "",
    "-v 9,minutes"
  },
  { "Maxtor DiamondMax 40 VL Ultra ATA 100",
    "Maxtor 3(1024H1|1535H2|2049H2|3073H3|4098H4)( B)?",
    "",
    "",
    "-v 9,minutes"
  },
  { "Maxtor DiamondMax Plus 45 Ulta ATA 100",
    "Maxtor 5(4610H6|4098H6|3073H4|2049H3|1536H2|1369H2|1023H2)",
    "",
    "",
    "-v 9,minutes"
  },
  { "Maxtor DiamondMax 60 ATA 66",
    "Maxtor 9(1023U2|1536U2|2049U3|2305U3|3073U4|4610U6|6147U8)",
    "",
    "",
    "-v 9,minutes"
  },
  { "Maxtor DiamondMax 60 ATA 100",
    "Maxtor 9(1023H2|1536H2|2049H3|2305H3|3073H4|4098H6|4610H6|6147H8)",
    "",
    "",
    "-v 9,minutes"
  },
  { "Maxtor DiamondMax Plus 60",
    "Maxtor 5T0(60H6|40H4|30H3|20H2|10H1)",
    "",
    "",
    "-v 9,minutes"
  },
  { "Maxtor DiamondMax 80",
    "Maxtor (98196H8|96147H6)",
    "",
    "",
    "-v 9,minutes"
  },
  { "Maxtor DiamondMax 536DX",
    "Maxtor 4W(100H6|080H6|060H4|040H3|030H2)",
    "",
    "",
    "-v 9,minutes"
  },
  { "Maxtor DiamondMax Plus 8",
    "Maxtor 6(E0[234]|K04)0L0",
    "",
    "",
    "-v 9,minutes"
  },
  { "Maxtor DiamondMax 10 (ATA/133 and SATA/150)",
    "Maxtor 6(B(30|25|20|16|12|10|08)0[MPRS]|L(080[MLP]|(100|120)[MP]|160[MP]|200[MPRS]|250[RS]|300[RS]))0",
    "",
    "",
    "-v 9,minutes"
  },
  { "Maxtor DiamondMax 10 (SATA/300)",
    "Maxtor 6V(080E|160E|200E|250F|300F|320F)0",
    "", "", ""
  },
  { "Maxtor DiamondMax Plus 9",
    "Maxtor 6Y((060|080|120|160)L0|(060|080|120|160|200|250)P0|(060|080|120|160|200|250)M0)",
    "",
    "",
    "-v 9,minutes"
  },
  { "Maxtor DiamondMax 11",
    "Maxtor 6H[45]00[FR]0",
    "", "", ""
  },
  { "Maxtor DiamondMax 17",
    "Maxtor 6G(080L|160[PE])0",
    "", "", ""
  },
  { "Seagate Maxtor DiamondMax 20",
    "MAXTOR STM3(40|80|160)[28]1[12]0?AS?",
    "", "", ""
  },
  { "Seagate Maxtor DiamondMax 21", // tested with MAXTOR STM3250310AS/3.AAF
    "MAXTOR STM3(80[28]15|160215|250310|(250|320)820|320620|500630)AS?",
    "", "", ""
  },
  { "Seagate Maxtor DiamondMax 22", // fixed firmware
    "(MAXTOR )?STM3(500320|750330|1000340)AS?",
    "MX1A", // http://knowledge.seagate.com/articles/en_US/FAQ/207969en
    "", ""
  },
  { "Seagate Maxtor DiamondMax 22", // fixed firmware
    "(MAXTOR )?STM3(160813|320614|640323|1000334)AS?",
    "MX1B", // http://knowledge.seagate.com/articles/en_US/FAQ/207975en
    "", ""
  },
  { "Seagate Maxtor DiamondMax 22", // buggy firmware
    "(MAXTOR )?STM3(500320|750330|1000340)AS?",
    "MX15",
    "There are known problems with these drives,\n"
    "AND THIS FIRMWARE VERSION IS AFFECTED,\n"
    "see the following Seagate web pages:\n"
    "http://knowledge.seagate.com/articles/en_US/FAQ/207931en\n"
    "http://knowledge.seagate.com/articles/en_US/FAQ/207969en",
    ""
  },
  { "Seagate Maxtor DiamondMax 22", // unknown firmware
    "(MAXTOR )?STM3(160813|32061[34]|500320|640323|750330|10003(34|40))AS?",
    "",
    "There are known problems with these drives,\n"
    "see the following Seagate web pages:\n"
    "http://knowledge.seagate.com/articles/en_US/FAQ/207931en\n"
    "http://knowledge.seagate.com/articles/en_US/FAQ/207969en\n"
    "http://knowledge.seagate.com/articles/en_US/FAQ/207975en",
    ""
  },
  { "Seagate Maxtor DiamondMax 23", // new firmware
    "STM3((160|250)31|(320|500)41|(750|1000)52)8AS?",
    "CC3[D-Z]",
    "", ""
  },
  { "Seagate Maxtor DiamondMax 23", // unknown firmware
    "STM3((160|250)31|(320|500)41|(750|1000)52)8AS?",
    "",
    "A firmware update for this drive may be available,\n"
    "see the following Seagate web pages:\n"
    "http://knowledge.seagate.com/articles/en_US/FAQ/207931en\n"
    "http://knowledge.seagate.com/articles/en_US/FAQ/213911en",
    ""
  },
  { "Maxtor MaXLine Plus II",
    "Maxtor 7Y250[PM]0",
    "",
    "",
    "-v 9,minutes"
  },
  { "Maxtor MaXLine II",
    "Maxtor [45]A(25|30|32)0[JN]0",
    "",
    "",
    "-v 9,minutes"
  },
  { "Maxtor MaXLine III (ATA/133 and SATA/150)",
    "Maxtor 7L(25|30)0[SR]0",
    "",
    "",
    "-v 9,minutes"
  },
  { "Maxtor MaXLine III (SATA/300)",
    "Maxtor 7V(25|30)0F0",
    "", "", ""
  },
  { "Maxtor MaXLine Pro 500",  // There is also a 7H500R0 model, but I
    "Maxtor 7H500F0",               // haven't added it because I suspect
    "",                               // it might need vendoropts_9_minutes
    "", ""                            // and nobody has submitted a report yet
  },
  { "", // HITACHI_DK14FA-20B
    "HITACHI_DK14FA-20B",
    "",
    "",
    "-v 9,minutes -v 193,loadunload"
  },
  { "HITACHI Travelstar DK23XX/DK23XXB",
    "HITACHI_DK23..-..B?",
    "",
    "",
    "-v 9,minutes -v 193,loadunload"
  },
  { "Hitachi Endurastar J4K20/N4K20 (formerly DK23FA-20J)",
    "(HITACHI_DK23FA-20J|HTA422020F9AT[JN]0)",
    "",
    "",
    "-v 9,minutes -v 193,loadunload"
  },
  { "Hitachi Endurastar J4K30/N4K30",
    "HE[JN]4230[23]0F9AT00",
    "",
    "",
    "-v 9,minutes -v 193,loadunload"
  },
  { "Hitachi Travelstar C4K60",  // 1.8" slim drive
    "HTC4260[23]0G5CE00|HTC4260[56]0G8CE00",
    "",
    "",
    "-v 9,minutes -v 193,loadunload"
  },
  { "IBM Travelstar 4GT",
    "IBM-DTCA-2(324|409)0",
    "", "", ""
  },
  { "IBM Travelstar 6GN",
    "IBM-DBCA-20(324|486|648)0",
    "", "", ""
  },
  { "IBM Travelstar 25GS, 18GT, and 12GN",
    "IBM-DARA-2(25|18|15|12|09|06)000",
    "", "", ""
  },
  { "IBM Travelstar 14GS",
    "IBM-DCYA-214000",
    "", "", ""
  },
  { "IBM Travelstar 4LP",
    "IBM-DTNA-2(180|216)0",
    "", "", ""
  },
  { "IBM Travelstar 48GH, 30GN, and 15GN",
    "(IBM-|Hitachi )?IC25(T048ATDA05|N0(30|20|15|12|10|07|06|05)ATDA04)-.",
    "", "", ""
  },
  { "IBM Travelstar 32GH, 30GT, and 20GN",
    "IBM-DJSA-2(32|30|20|10|05)",
    "", "", ""
  },
  { "IBM Travelstar 4GN",
    "IBM-DKLA-2(216|324|432)0",
    "", "", ""
  },
  { "IBM/Hitachi Travelstar 60GH and 40GN",
    "(IBM-|Hitachi )?IC25(T060ATC[SX]05|N0[4321]0ATC[SX]04)-.",
    "", "", ""
  },
  { "IBM/Hitachi Travelstar 40GNX",
    "(IBM-|Hitachi )?IC25N0[42]0ATC[SX]05-.",
    "", "", ""
  },
  { "Hitachi Travelstar 80GN",
    "(Hitachi )?IC25N0[23468]0ATMR04-.",
    "", "", ""
  },
  { "Hitachi Travelstar 4K40",
    "(Hitachi )?HTS4240[234]0M9AT00",
    "", "", ""
  },
  { "Hitachi Travelstar 4K120",
    "(Hitachi )?(HTS4212(60|80|10|12)H9AT00|HTS421260G9AT00)",
    "", "", ""
  },
  { "Hitachi Travelstar 5K80",
    "(Hitachi )?HTS5480[8642]0M9AT00",
    "", "", ""
  },
  { "Hitachi Travelstar 5K100",
    "(Hitachi )?HTS5410[1864]0G9(AT|SA)00",
    "", "", ""
  },
  { "Hitachi Travelstar E5K100",
    "(Hitachi )?HTE541040G9(AT|SA)00",
    "", "", ""
  },
  { "Hitachi Travelstar 5K120",
    "(Hitachi )?HTS5412(60|80|10|12)H9(AT|SA)00",
    "", "", ""
  },
  { "Hitachi Travelstar 5K160",
    "(Hitachi |HITACHI )?HTS5416([468]0|1[26])J9(AT|SA)00",
    "", "", ""
  },
  { "Hitachi Travelstar E5K160",
    "(Hitachi )?HTE5416(12|16|60|80)J9(AT|SA)00",
    "", "", ""
  },
  { "Hitachi Travelstar 5K250",
    "(Hitachi |HITACHI )?HTS5425(80|12|16|20|25)K9(A3|SA)00",
    "", "", ""
  },
  { "Hitachi Travelstar 5K320", // tested with HITACHI HTS543232L9SA00/FB4ZC4EC,
    // Hitachi HTS543212L9SA02/FBBAC52F
    "(Hitachi |HITACHI )?HT(S|E)5432(80|12|16|25|32)L9(A3(00)?|SA0[012])",
    "", "", ""
  },
  { "Hitachi Travelstar 5K500.B",
    "(Hitachi )?HT[ES]5450(12|16|25|32|40|50)B9A30[01]",
    "", "", ""
  },
  { "Hitachi/HGST Travelstar Z5K500", // tested with HGST HTS545050A7E380/GG2OAC90
    "HGST HT[ES]5450(25|32|50)A7E38[01]",
    "", "", ""
  },
  { "Hitachi/HGST Travelstar 5K750", // tested with Hitachi HTS547575A9E384/JE4OA60A
    "Hitachi HT[ES]5475(50|64|75)A9E38[14]",
    "", "", ""
  },
  { "Hitachi Travelstar 7K60",
    "(Hitachi )?HTS726060M9AT00",
    "", "", ""
  },
  { "Hitachi Travelstar E7K60",
    "(Hitachi )?HTE7260[46]0M9AT00",
    "", "", ""
  },
  { "Hitachi Travelstar 7K100",
    "(Hitachi )?HTS7210[168]0G9(AT|SA)00",
    "", "", ""
  },
  { "Hitachi Travelstar E7K100",
    "(Hitachi )?HTE7210[168]0G9(AT|SA)00",
    "", "", ""
  },
  { "Hitachi Travelstar 7K200", // tested with HITACHI HTS722016K9SA00/DCDZC75A
    "(Hitachi |HITACHI )?HTS7220(80|10|12|16|20)K9(A3|SA)00",
    "", "", ""
  },
  { "Hitachi Travelstar 7K320", // tested with
    // HTS723225L9A360/FCDOC30F, HTS723216L9A362/FC2OC39F
    "(Hitachi )?HT[ES]7232(80|12|16|25|32)L9(A300|A36[02]|SA61)",
    "", "", ""
  },
  { "Hitachi Travelstar Z7K320", // tested with HITACHI HTS723232A7A364/EC2ZB70B
    "(HITACHI )?HT[ES]7232(16|25|32)A7A36[145]",
    "", "", ""
  },
  { "Hitachi Travelstar 7K500",
    "(Hitachi )?HT[ES]7250(12|16|25|32|50)A9A36[2-5]",
    "", "", ""
  },
  { "IBM Deskstar 14GXP and 16GP",
    "IBM-DTTA-3(7101|7129|7144|5032|5043|5064|5084|5101|5129|5168)0",
    "", "", ""
  },
  { "IBM Deskstar 25GP and 22GXP",
    "IBM-DJNA-3(5(101|152|203|250)|7(091|135|180|220))0",
    "", "", ""
  },
  { "IBM Deskstar 37GP and 34GXP",
    "IBM-DPTA-3(5(375|300|225|150)|7(342|273|205|136))0",
    "", "", ""
  },
  { "IBM/Hitachi Deskstar 120GXP",
    "(IBM-)?IC35L((020|040|060|080|120)AVVA|0[24]0AVVN)07-[01]",
    "", "", ""
  },
  { "IBM/Hitachi Deskstar GXP-180",
    "(IBM-)?IC35L(030|060|090|120|180)AVV207-[01]",
    "", "", ""
  },
  { "Hitachi Deskstar 5K3000", // tested with HDS5C3030ALA630/MEAOA5C0
    "(Hitachi )?HDS5C30(15|20|30)ALA63[02].*",
    "", "", ""
  },
  { "Hitachi Deskstar 5K4000", // tested with HDS5C4040ALE630/MPAOA250
    "(Hitachi )?HDS5C40(30|40)ALE63[01].*",
    "", "", ""
  },
  { "Hitachi Deskstar 7K80",
    "(Hitachi )?HDS7280([48]0PLAT20|(40)?PLA320|80PLA380).*",
    "", "", ""
  },
  { "Hitachi Deskstar 7K160",
    "(Hitachi )?HDS7216(80|16)PLA[3T]80.*",
    "", "", ""
  },
  { "Hitachi Deskstar 7K250",
    "(Hitachi )?HDS7225((40|80|12|16)VLAT20|(12|16|25)VLAT80|(80|12|16|25)VLSA80)",
    "", "", ""
  },
  { "Hitachi Deskstar 7K250 (SUN branded)",
    "HITACHI HDS7225SBSUN250G.*",
    "", "", ""
  },
  { "Hitachi Deskstar T7K250",
    "(Hitachi )?HDT7225((25|20|16)DLA(T80|380))",
    "", "", ""
  },
  { "Hitachi Deskstar 7K400",
    "(Hitachi )?HDS724040KL(AT|SA)80",
    "", "", ""
  },
  { "Hitachi Deskstar 7K500",
    "(Hitachi )?HDS725050KLA(360|T80)",
    "", "", ""
  },
  { "Hitachi Deskstar P7K500",
    "(Hitachi )?HDP7250(16|25|32|40|50)GLA(36|38|T8)0",
    "", "", ""
  },
  { "Hitachi Deskstar T7K500",
    "(Hitachi )?HDT7250(25|32|40|50)VLA(360|380|T80)",
    "", "", ""
  },
  { "Hitachi Deskstar 7K1000",
    "(Hitachi )?HDS7210(50|75|10)KLA330",
    "", "", ""
  },
  { "Hitachi Deskstar 7K1000.B",
    "(Hitachi )?HDT7210((16|25)SLA380|(32|50|64|75|10)SLA360)",
    "", "", ""
  },
  { "Hitachi Deskstar 7K1000.C", // tested with Hitachi HDS721010CLA330/JP4OA3MA
    "(Hitachi )?HDS7210((16|25)CLA382|(32|50)CLA362|(64|75|10)CLA33[02])",
    "", "", ""
  },
  { "Hitachi Deskstar 7K1000.D", // tested with HDS721010DLE630/MS2OA5Q0
    "Hitachi HDS7210(25|32|50|75|10)DLE630",
    "", "", ""
  },
  { "Hitachi Deskstar E7K1000", // tested with HDE721010SLA330/ST6OA31B
    "Hitachi HDE7210(50|75|10)SLA330",
    "", "", ""
  },
  { "Hitachi Deskstar 7K2000",
    "Hitachi HDS722020ALA330",
    "", "", ""
  },
  { "Hitachi Deskstar 7K3000", // tested with HDS723030ALA640/MKAOA3B0
    "Hitachi HDS7230((15|20)BLA642|30ALA640)",
    "", "", ""
  },
  { "Hitachi/HGST Deskstar 7K4000", // tested with Hitachi HDS724040ALE640/MJAOA250
    "Hitachi HDS724040ALE640",
    "", "", ""
  },
  { "Hitachi Ultrastar A7K1000", // tested with
    // HUA721010KLA330      44X2459 42C0424IBM/GKAOAB4A
    "(Hitachi )?HUA7210(50|75|10)KLA330.*",
    "", "", ""
  },
  { "Hitachi Ultrastar A7K2000", // tested with
    // HUA722010CLA330      43W7629 42C0401IBM
    "(Hitachi )?HUA7220(50|10|20)[AC]LA33[01].*",
    "", "", ""
  },
  { "Hitachi Ultrastar 7K3000", // tested with HUA723030ALA640/MKAOA580
    "Hitachi HUA7230(20|30)ALA640",
    "", "", ""
  },
  { "Hitachi Ultrastar 7K4000", // tested with Hitachi HUS724040ALE640/MJAOA3B0
    "Hitachi HUS7240(20|30|40)ALE640",
    "", "", ""
  },
  { "Toshiba 2.5\" HDD (10-20 GB)",
    "TOSHIBA MK(101[67]GAP|15[67]GAP|20(1[678]GAP|(18|23)GAS))",
    "", "", ""
  },
  { "Toshiba 2.5\" HDD (30-60 GB)",
    "TOSHIBA MK((6034|4032)GSX|(6034|4032)GAX|(6026|4026|4019|3019)GAXB?|(6025|6021|4025|4021|4018|3025|3021|3018)GAS|(4036|3029)GACE?|(4018|3017)GAP)",
    "", "", ""
  },
  { "Toshiba 2.5\" HDD (80 GB and above)",
    "TOSHIBA MK(80(25GAS|26GAX|32GAX|32GSX)|10(31GAS|32GAX)|12(33GAS|34G[AS]X)|2035GSS)",
    "", "", ""
  },
  { "Toshiba 2.5\" HDD MK..37GSX", // tested with TOSHIBA MK1637GSX/DL032C
    "TOSHIBA MK(12|16)37GSX",
    "", "", ""
  },
  { "Toshiba 2.5\" HDD MK..50GACY", // tested with TOSHIBA MK8050GACY/TF105A
    "TOSHIBA MK8050GACY",
    "", "", ""
  },
  { "Toshiba 2.5\" HDD MK..52GSX",
    "TOSHIBA MK(80|12|16|25|32)52GSX",
    "", "", ""
  },
  { "Toshiba 2.5\" HDD MK..55GSX", // tested with TOSHIBA MK5055GSX/FG001A, MK3255GSXF/FH115B
    "TOSHIBA MK(12|16|25|32|40|50)55GSXF?",
    "", "", ""
  },
  { "Toshiba 2.5\" HDD MK..56GSY", // tested with TOSHIBA MK2556GSYF/LJ001D
    "TOSHIBA MK(16|25|32|50)56GSYF?",
    "",
    "",
    "-v 9,minutes"
  },
  { "Toshiba 2.5\" HDD MK..59GSXP (AF)",
    "TOSHIBA MK(32|50|64|75)59GSXP?",
    "", "", ""
  },
  { "Toshiba 2.5\" HDD MK..59GSM (AF)",
    "TOSHIBA MK(75|10)59GSM",
    "", "", ""
  },
  { "Toshiba 2.5\" HDD MK..61GSYN", // tested with TOSHIBA MK5061GSYN/MH000A
    "TOSHIBA MK(16|25|32|50|64)61GSYN",
    "", "", ""
  },
  { "Toshiba 2.5\" HDD MK..65GSX", // tested with TOSHIBA MK5065GSX/GJ003A, MK3265GSXN/GH012H
    "TOSHIBA MK(16|25|32|50|64)65GSXN?",
    "", "", ""
  },
  { "Toshiba 2.5\" HDD MK..76GSX", // tested with TOSHIBA MK3276GSX/GS002D
    "TOSHIBA MK(16|25|32|50|64)76GSX",
    "",
    "",
    "-v 9,minutes"
  },
  { "Toshiba 2.5\" HDD MQ01ABD...", // tested with TOSHIBA MQ01ABD100/AX001U
    "TOSHIBA MQ01ABD(025|032|050|064|075|100)",
    "", "", ""
  },
  { "Toshiba 3.5\" HDD MK.002TSKB", // tested with TOSHIBA MK1002TSKB/MT1A
    "TOSHIBA MK(10|20)02TSKB",
    "", "", ""
  },
  { "Toshiba 1.8\" HDD",
    "TOSHIBA MK[23468]00[4-9]GA[HL]",
    "", "", ""
  },
  { "Toshiba 1.8\" HDD MK..29GSG",
    "TOSHIBA MK(12|16|25)29GSG",
    "", "", ""
  },
  { "", // TOSHIBA MK6022GAX
    "TOSHIBA MK6022GAX",
    "", "", ""
  },
  { "", // TOSHIBA MK6409MAV
    "TOSHIBA MK6409MAV",
    "", "", ""
  },
  { "Toshiba MKx019GAXB (SUN branded)",
    "TOS MK[34]019GAXB SUN[34]0G",
    "", "", ""
  },
  { "Seagate Momentus",
    "ST9(20|28|40|48)11A",
    "", "", ""
  },
  { "Seagate Momentus 42",
    "ST9(2014|3015|4019)A",
    "", "", ""
  },
  { "Seagate Momentus 4200.2", // tested with ST960812A/3.05
    "ST9(100822|808210|60812|50212|402113|30219)A",
    "", "", ""
  },
  { "Seagate Momentus 5400.2",
    "ST9(808211|6082[12]|408114|308110|120821|10082[34]|8823|6812|4813|3811)AS?",
    "", "", ""
  },
  { "Seagate Momentus 5400.3",
    "ST9(4081[45]|6081[35]|8081[15]|100828|120822|160821)AS?",
    "", "", ""
  },
  { "Seagate Momentus 5400.3 ED",
    "ST9(4081[45]|6081[35]|8081[15]|100828|120822|160821)AB",
    "", "", ""
  },
  { "Seagate Momentus 5400.4",
    "ST9(120817|(160|200|250)827)AS",
    "", "", ""
  },
  { "Seagate Momentus 5400.5",
    "ST9((80|120|160)310|(250|320)320)AS",
    "", "", ""
  },
  { "Seagate Momentus 5400.6",
    "ST9(80313|160(301|314)|(12|25)0315|250317|(320|500)325|500327|640320)ASG?",
    "", "", ""
  },
  { "Seagate Momentus 5400.7",
    "ST9(160316|(250|320)310|(500|640)320)AS",
    "", "", ""
  },
  { "Seagate Momentus 5400.7 (AF)", // tested with ST9640322AS/0001BSM2
      // (device reports 4KiB LPS with 1 sector offset)
    "ST9(320312|400321|640322|750423)AS",
    "", "", ""
  },
  { "Seagate Momentus 5400 PSD", // Hybrid drives
    "ST9(808212|(120|160)8220)AS",
    "", "", ""
  },
  { "Seagate Momentus 7200.1",
    "ST9(10021|80825|6023|4015)AS?",
    "", "", ""
  },
  { "Seagate Momentus 7200.2",
    "ST9(80813|100821|120823|160823|200420)ASG?",
    "", "", ""
  },
  { "Seagate Momentus 7200.3",
    "ST9((80|120|160)411|(250|320)421)ASG?",
    "", "", ""
  },
  { "Seagate Momentus 7200.4",
    "ST9(160412|250410|320423|500420)ASG?",
    "", "", ""
  },
  { "Seagate Momentus 7200 FDE.2",
    "ST9((160413|25041[12]|320426|50042[12])AS|(16041[489]|2504[16]4|32042[67]|500426)ASG)",
    "", "", ""
  },
  { "Seagate Momentus 7200.5", // tested with ST9750420AS/0001SDM5, ST9750420AS/0002SDM1
    "ST9(50042[34]|64042[012]|75042[02])ASG?",
    "", "", ""
  },
  { "Seagate Momentus XT", // fixed firmware
    "ST9(2505610|3205620|5005620)AS",
    "SD2[68]", // http://knowledge.seagate.com/articles/en_US/FAQ/215451en
    "", ""
  },
  { "Seagate Momentus XT", // buggy firmware, tested with ST92505610AS/SD24
    "ST9(2505610|3205620|5005620)AS",
    "SD2[45]",
    "These drives may corrupt large files,\n"
    "AND THIS FIRMWARE VERSION IS AFFECTED,\n"
    "see the following web pages for details:\n"
    "http://knowledge.seagate.com/articles/en_US/FAQ/215451en\n"
    "http://forums.seagate.com/t5/Momentus-XT-Momentus-Momentus/Momentus-XT-corrupting-large-files-Linux/td-p/109008\n"
    "http://superuser.com/questions/313447/seagate-momentus-xt-corrupting-files-linux-and-mac",
    ""
  },
  { "Seagate Momentus XT", // unknown firmware
    "ST9(2505610|3205620|5005620)AS",
    "",
    "These drives may corrupt large files,\n"
    "see the following web pages for details:\n"
    "http://knowledge.seagate.com/articles/en_US/FAQ/215451en\n"
    "http://forums.seagate.com/t5/Momentus-XT-Momentus-Momentus/Momentus-XT-corrupting-large-files-Linux/td-p/109008\n"
    "http://superuser.com/questions/313447/seagate-momentus-xt-corrupting-files-linux-and-mac",
    ""
  },
  { "Seagate Momentus XT (AF)", // tested with ST750LX003-1AC154/SM12
    "ST750LX003-.*",
    "", "", ""
  },
  { "Seagate Medalist 1010, 1720, 1721, 2120, 3230 and 4340",  // ATA2, with -t permissive
    "ST3(1010|1720|1721|2120|3230|4340)A",
    "", "", ""
  },
  { "Seagate Medalist 2110, 3221, 4321, 6531, and 8641",
    "ST3(2110|3221|4321|6531|8641)A",
    "", "", ""
  },
  { "Seagate U4",
    "ST3(2112|4311|6421|8421)A",
    "", "", ""
  },
  { "Seagate U5",
    "ST3(40823|30621|20413|15311|10211)A",
    "", "", ""
  },
  { "Seagate U6",
    "ST3(8002|6002|4081|3061|2041)0A",
    "", "", ""
  },
  { "Seagate U7",
    "ST3(30012|40012|60012|80022|120020)A",
    "", "", ""
  },
  { "Seagate U8",
    "ST3(4313|6811|8410|4313|13021|17221)A",
    "", "", ""
  },
  { "Seagate U9", // tested with ST3160022ACE/9.51
    "ST3(80012|120025|160022)A(CE)?",
    "", "", ""
  },
  { "Seagate U10",
    "ST3(20423|15323|10212)A",
    "", "", ""
  },
  { "Seagate UX",
    "ST3(10014A(CE)?|20014A)",
    "", "", ""
  },
  { "Seagate Barracuda ATA",
    "ST3(2804|2724|2043|1362|1022|681)0A",
    "", "", ""
  },
  { "Seagate Barracuda ATA II",
    "ST3(3063|2042|1532|1021)0A",
    "", "", ""
  },
  { "Seagate Barracuda ATA III",
    "ST3(40824|30620|20414|15310|10215)A",
    "", "", ""
  },
  { "Seagate Barracuda ATA IV",
    "ST3(20011|30011|40016|60021|80021)A",
    "", "", ""
  },
  { "Seagate Barracuda ATA V",
    "ST3(12002(3A|4A|9A|3AS)|800(23A|15A|23AS)|60(015A|210A)|40017A)",
    "", "", ""
  },
  { "Seagate Barracuda 5400.1",
    "ST340015A",
    "", "", ""
  },
  { "Seagate Barracuda 7200.7 and 7200.7 Plus", // tested with "ST380819AS          39M3701 39M0171 IBM"/3.03
    "ST3(200021A|200822AS?|16002[13]AS?|12002[26]AS?|1[26]082[78]AS|8001[13]AS?|8081[79]AS|60014A|40111AS|40014AS?)( .* IBM)?",
    "", "", ""
  },
  { "Seagate Barracuda 7200.8",
    "ST3(400[68]32|300[68]31|250[68]23|200826)AS?",
    "", "", ""
  },
  { "Seagate Barracuda 7200.9",
    "ST3(402111?|80[28]110?|120[28]1[0134]|160[28]1[012]|200827|250[68]24|300[68]22|(320|400)[68]33|500[68](32|41))AS?.*",
    "", "", ""
  },
  { "Seagate Barracuda 7200.10",
    "ST3((80|160)[28]15|200820|250[34]10|(250|300|320|400)[68]20|360320|500[68]30|750[68]40)AS?",
    "", "", ""
  },
  { "Seagate Barracuda 7200.11", // unaffected firmware
    "ST3(160813|320[68]13|500[368]20|640[36]23|640[35]30|750[36]30|1000(333|[36]40)|1500341)AS?",
    "CC.?.?", // http://knowledge.seagate.com/articles/en_US/FAQ/207957en
    "", ""
  },
  { "Seagate Barracuda 7200.11", // fixed firmware
    "ST3(500[368]20|750[36]30|1000340)AS?",
    "SD1A", // http://knowledge.seagate.com/articles/en_US/FAQ/207951en
    "", ""
  },
  { "Seagate Barracuda 7200.11", // fixed firmware
    "ST3(160813|320[68]13|640[36]23|1000333|1500341)AS?",
    "SD[12]B", // http://knowledge.seagate.com/articles/en_US/FAQ/207957en
    "", ""
  },
  { "Seagate Barracuda 7200.11", // buggy or fixed firmware
    "ST3(500[368]20|640[35]30|750[36]30|1000340)AS?",
    "(AD14|SD1[5-9]|SD81)",
    "There are known problems with these drives,\n"
    "THIS DRIVE MAY OR MAY NOT BE AFFECTED,\n"
    "see the following web pages for details:\n"
    "http://knowledge.seagate.com/articles/en_US/FAQ/207931en\n"
    "http://knowledge.seagate.com/articles/en_US/FAQ/207951en\n"
    "http://bugs.debian.org/cgi-bin/bugreport.cgi?bug=632758",
    ""
  },
  { "Seagate Barracuda 7200.11", // unknown firmware
    "ST3(160813|320[68]13|500[368]20|640[36]23|640[35]30|750[36]30|1000(333|[36]40)|1500341)AS?",
    "",
    "There are known problems with these drives,\n"
    "see the following Seagate web pages:\n"
    "http://knowledge.seagate.com/articles/en_US/FAQ/207931en\n"
    "http://knowledge.seagate.com/articles/en_US/FAQ/207951en\n"
    "http://knowledge.seagate.com/articles/en_US/FAQ/207957en",
    ""
  },
  { "Seagate Barracuda 7200.12", // new firmware
    "ST3(160318|250318|320418|50041[08]|750528|1000528)AS",
    "CC4[9A-Z]",
    "", ""
  },
  { "Seagate Barracuda 7200.12", // unknown firmware
    "ST3(160318|250318|320418|50041[08]|750528|1000528)AS",
    "",
    "A firmware update for this drive may be available,\n"
    "see the following Seagate web pages:\n"
    "http://knowledge.seagate.com/articles/en_US/FAQ/207931en\n"
    "http://knowledge.seagate.com/articles/en_US/FAQ/213891en",
    ""
  },
  { "Seagate Barracuda 7200.12", // tested with ST3250312AS/JC45, ST31000524AS/JC45,
      // ST3500413AS/JC4B, ST3750525AS/JC4B
    "ST3(160318|25031[128]|320418|50041[038]|750(518|52[358])|100052[348])AS",
    "", "", ""
  },
  { "Seagate Barracuda XT", // tested with ST32000641AS/CC13,
      // ST4000DX000-1C5160/CC42
    "ST(3(2000641|3000651)AS|4000DX000-.*)",
    "", "", ""
  },
  { "Seagate Barracuda 7200.14 (AF)", // new firmware, tested with
      // ST3000DM001-9YN166/CC4H
    "ST(1000|1500|2000|2500|3000)DM00[1-3]-.*",
    "CC4[H-Z]",
    "",
    "-v 188,raw16 -v 240,msec24hour32" // tested with ST3000DM001-9YN166/CC4H
  },
  { "Seagate Barracuda 7200.14 (AF)", // old firmware, tested with
      // ST1000DM003-9YN162/CC46
    "ST(1000|1500|2000|2500|3000)DM00[1-3]-.*",
    "CC4[679CG]",
    "A firmware update for this drive is available,\n"
    "see the following Seagate web pages:\n"
    "http://knowledge.seagate.com/articles/en_US/FAQ/207931en\n"
    "http://knowledge.seagate.com/articles/en_US/FAQ/223651en",
    "-v 188,raw16 -v 240,msec24hour32"
  },
  { "Seagate Barracuda 7200.14 (AF)", // unknown firmware
    "ST(1000|1500|2000|2500|3000)DM00[1-3]-.*",
    "",
    "A firmware update for this drive may be available,\n"
    "see the following Seagate web pages:\n"
    "http://knowledge.seagate.com/articles/en_US/FAQ/207931en\n"
    "http://knowledge.seagate.com/articles/en_US/FAQ/223651en",
    "-v 188,raw16 -v 240,msec24hour32"
  },
  { "Seagate Barracuda 7200.14 (AF)", // < 1TB, tested with ST250DM000-1BC141
    "ST(250|320|500|750)DM00[0-3]-.*",
    "", "",
    "-v 188,raw16 -v 240,msec24hour32"
  },
  { "Seagate Barracuda LP", // new firmware
    "ST3(500412|1000520|1500541|2000542)AS",
    "CC3[5-9A-Z]",
    "", ""
  },
  { "Seagate Barracuda LP", // unknown firmware
    "ST3(500412|1000520|1500541|2000542)AS",
    "",
    "A firmware update for this drive may be available,\n"
    "see the following Seagate web pages:\n"
    "http://knowledge.seagate.com/articles/en_US/FAQ/207931en\n"
    "http://knowledge.seagate.com/articles/en_US/FAQ/213915en",
    ""
  },
  { "Seagate Barracuda Green (AF)", // new firmware
    "ST((10|15|20)00DL00[123])-.*",
    "CC3[2-9A-Z]",
    "", ""
  },
  { "Seagate Barracuda Green (AF)", // unknown firmware
    "ST((10|15|20)00DL00[123])-.*",
    "",
    "A firmware update for this drive may be available,\n"
    "see the following Seagate web pages:\n"
    "http://knowledge.seagate.com/articles/en_US/FAQ/207931en\n"
    "http://knowledge.seagate.com/articles/en_US/FAQ/218171en",
    ""
  },
  { "Seagate Barracuda ES",
    "ST3(250[68]2|32062|40062|50063|75064)0NS",
    "", "", ""
  },
  { "Seagate Barracuda ES.2", // fixed firmware
    "ST3(25031|50032|75033|100034)0NS",
    "SN[01]6|"         // http://knowledge.seagate.com/articles/en_US/FAQ/207963en
    "MA(0[^7]|[^0].)", // http://dellfirmware.seagate.com/dell_firmware/DellFirmwareRequest.jsp
    "", ""
  },
  { "Seagate Barracuda ES.2", // buggy firmware (Dell)
    "ST3(25031|50032|75033|100034)0NS",
    "MA07",
    "There are known problems with these drives,\n"
    "AND THIS FIRMWARE VERSION IS AFFECTED,\n"
    "see the following Seagate web page:\n"
    "http://dellfirmware.seagate.com/dell_firmware/DellFirmwareRequest.jsp",
    ""
  },
  { "Seagate Barracuda ES.2", // unknown firmware
    "ST3(25031|50032|75033|100034)0NS",
    "",
    "There are known problems with these drives,\n"
    "see the following Seagate web pages:\n"
    "http://knowledge.seagate.com/articles/en_US/FAQ/207931en\n"
    "http://knowledge.seagate.com/articles/en_US/FAQ/207963en",
    ""
  },
  { "Seagate Constellation (SATA)", // tested with ST9500530NS/SN03
    "ST9(160511|500530)NS",
    "", "", ""
  },
  { "Seagate Constellation ES (SATA)", // tested with ST31000524NS/SN11
    "ST3(50051|100052|200064)4NS",
    "", "", ""
  },
  { "Seagate Constellation ES (SATA 6Gb/s)", // tested with ST1000NM0011/SN02
    "ST(5|10|20)00NM0011",
    "", "", ""
  },
  { "Seagate Constellation ES.2 (SATA 6Gb/s)", // tested with ST33000650NS
    "ST3300065[012]NS",
    "", "", ""
  },
  { "Seagate Pipeline HD 5900.1",
    "ST3(160310|320[34]10|500(321|422))CS",
    "", "", ""
  },
  { "Seagate Pipeline HD 5900.2", // tested with ST31000322CS/SC13
    "ST3(160316|250[34]12|320(311|413)|500(312|414)|1000(322|424))CS",
    "", "", ""
  },
  { "Seagate Medalist 17240, 13030, 10231, 8420, and 4310",
    "ST3(17240|13030|10231|8420|4310)A",
    "", "", ""
  },
  { "Seagate Medalist 17242, 13032, 10232, 8422, and 4312",
    "ST3(1724|1303|1023|842|431)2A",
    "", "", ""
  },
  { "Seagate NL35",
    "ST3(250623|250823|400632|400832|250824|250624|400633|400833|500641|500841)NS",
    "", "", ""
  },
  { "Seagate SV35.2",
    "ST3(160815|250820|320620|500630|750640)[AS]V",
    "", "", ""
  },
  { "Seagate SV35.5", // tested with ST31000525SV/CV12
    "ST3(250311|500410|1000525)SV",
    "", "", ""
  },
  { "Seagate SV35", // tested with ST2000VX000-9YW164/CV12
    "ST([123]000VX00[20]|31000526SV|3500411SV)(-.*)?",
    "", "", ""
  },
  { "Seagate DB35", // tested with ST3250823ACE/3.03
    "ST3(200826|250823|300831|400832)ACE",
    "", "", ""
  },
  { "Seagate DB35.2", // tested with ST3160212SCE/3.ACB
    "ST3(802110|120213|160212|200827|250824|300822|400833|500841)[AS]CE",
    "", "", ""
  },
  { "Seagate DB35.3",
    "ST3(750640SCE|((80|160)215|(250|320|400)820|500830|750840)[AS]CE)",
    "", "", ""
  },
  { "Seagate ST1.2 CompactFlash", // tested with ST68022CF/3.01
    "ST6[468]022CF",
    "", "", ""
  },
  { "Western Digital Protege",
  /* Western Digital drives with this comment all appear to use Attribute 9 in
   * a  non-standard manner.  These entries may need to be updated when it
   * is understood exactly how Attribute 9 should be interpreted.
   * UPDATE: this is probably explained by the WD firmware bug described in the
   * smartmontools FAQ */
    "WDC WD([2468]00E|1[26]00A)B-.*",
    "", "", ""
  },
  { "Western Digital Caviar",
  /* Western Digital drives with this comment all appear to use Attribute 9 in
   * a  non-standard manner.  These entries may need to be updated when it
   * is understood exactly how Attribute 9 should be interpreted.
   * UPDATE: this is probably explained by the WD firmware bug described in the
   * smartmontools FAQ */
    "WDC WD(2|3|4|6|8|10|12|16|18|20|25)00BB-.*",
    "", "", ""
  },
  { "Western Digital Caviar WDxxxAB",
  /* Western Digital drives with this comment all appear to use Attribute 9 in
   * a  non-standard manner.  These entries may need to be updated when it
   * is understood exactly how Attribute 9 should be interpreted.
   * UPDATE: this is probably explained by the WD firmware bug described in the
   * smartmontools FAQ */
    "WDC WD(3|4|6|8|25)00AB-.*",
    "", "", ""
  },
  { "Western Digital Caviar WDxxxAA",
  /* Western Digital drives with this comment all appear to use Attribute 9 in
   * a  non-standard manner.  These entries may need to be updated when it
   * is understood exactly how Attribute 9 should be interpreted.
   * UPDATE: this is probably explained by the WD firmware bug described in the
   * smartmontools FAQ */
    "WDC WD...?AA(-.*)?",
    "", "", ""
  },
  { "Western Digital Caviar WDxxxBA",
  /* Western Digital drives with this comment all appear to use Attribute 9 in
   * a  non-standard manner.  These entries may need to be updated when it
   * is understood exactly how Attribute 9 should be interpreted.
   * UPDATE: this is probably explained by the WD firmware bug described in the
   * smartmontools FAQ */
    "WDC WD...BA",
    "", "", ""
  },
  { "Western Digital Caviar AC", // add only 5400rpm/7200rpm (ata33 and faster)
    "WDC AC((116|121|125|225|132|232)|([1-4][4-9][0-9])|([1-4][0-9][0-9][0-9]))00[A-Z]?.*",
    "", "", ""
  },
  { "Western Digital Caviar SE",
  /* Western Digital drives with this comment all appear to use Attribute 9 in
   * a  non-standard manner.  These entries may need to be updated when it
   * is understood exactly how Attribute 9 should be interpreted.
   * UPDATE: this is probably explained by the WD firmware bug described in the
   * smartmontools FAQ
   * UPDATE 2: this does not apply to more recent models, at least WD3200AAJB */
    "WDC WD(4|6|8|10|12|16|18|20|25|30|32|40|50)00(JB|PB)-.*",
    "", "", ""
  },
  { "Western Digital Caviar Blue EIDE",  // WD Caviar SE EIDE
    /* not completely accurate: at least also WD800JB, WD(4|8|20|25)00BB sold as Caviar Blue */
    "WDC WD(16|25|32|40|50)00AAJB-.*",
    "", "", ""
  },
  { "Western Digital Caviar Blue EIDE",  // WD Caviar SE16 EIDE
    "WDC WD(25|32|40|50)00AAKB-.*",
    "", "", ""
  },
  { "Western Digital RE EIDE",
    "WDC WD(12|16|25|32)00SB-.*",
    "", "", ""
  },
  { "Western Digital Caviar Serial ATA",
    "WDC WD(4|8|20|32)00BD-.*",
    "", "", ""
  },
  { "Western Digital Caviar SE Serial ATA", // tested with WDC WD3000JD-98KLB0/08.05J08
    "WDC WD(4|8|12|16|20|25|30|32|40)00(JD|KD|PD)-.*",
    "", "", ""
  },
  { "Western Digital Caviar SE Serial ATA",
    "WDC WD(8|12|16|20|25|30|32|40|50)00JS-.*",
    "", "", ""
  },
  { "Western Digital Caviar SE16 Serial ATA",
    "WDC WD(16|20|25|32|40|50|75)00KS-.*",
    "", "", ""
  },
  { "Western Digital Caviar Blue Serial ATA",  // WD Caviar SE Serial ATA
    /* not completely accurate: at least also WD800BD, (4|8)00JD sold as Caviar Blue */
    "WDC WD((8|12|16|25|32)00AABS|(8|12|16|25|32|40|50)00AAJS)-.*",
    "", "", ""
  },
  { "Western Digital Caviar Blue Serial ATA",  // WD Caviar SE16 Serial ATA
    "WDC WD((16|20|25|32|40|50|64|75)00AAKS|10EALS)-.*",
    "", "", ""
  },
  { "Western Digital Caviar Blue Serial ATA",  // SATA 3.0 variants
    "WDC WD((25|32|50)00AAKX|7500AALX|10EALX)-.*",
    "", "", ""
  },
  { "Western Digital RE Serial ATA",
    "WDC WD(12|16|25|32)00(SD|YD|YS)-.*",
    "", "", ""
  },
  { "Western Digital RE2 Serial ATA",
    "WDC WD((40|50|75)00(YR|YS|AYYS)|(16|32|40|50)0[01]ABYS)-.*",
    "", "", ""
  },
  { "Western Digital RE2-GP",
    "WDC WD(5000AB|7500AY|1000FY)PS-.*",
    "", "", ""
  },
  { "Western Digital RE3 Serial ATA", // tested with WDC WD7502ABYS-02A6B0/03.00C06
    "WDC WD((25|32|50|75)02A|(75|10)02F)BYS-.*",
    "", "", ""
  },
  { "Western Digital RE4 Serial ATA", // tested with WDC WD2003FYYS-18W0B0/01.01D02
    "WDC WD((((25|50)03A|1003F)BYX)|((15|20)03FYYS))-.*",
    "", "", ""
  },
  { "Western Digital RE4-GP", // tested with WDC WD2002FYPS-02W3B0/04.01G01
    "WDC WD2002FYPS-.*",
    "", "", ""
  },
  { "Western Digital Caviar Green",
    "WDC WD((50|64|75)00AA(C|V)S|(50|64|75)00AADS|10EA(C|V)S|(10|15|20)EADS)-.*",
    "", "", ""
  },
  { "Western Digital Caviar Green (AF)",
    "WDC WD(((64|75|80)00AA|(10|15|20)EA|(25|30)EZ)R|20EAC)S-.*",
    "", "", ""
  },
  { "Western Digital Caviar Green (AF, SATA 6Gb/s)", // tested with
      // WDC WD10EZRX-00A8LB0/01.01A01, WDC WD20EZRX-00DC0B0/80.00A80,
      // WDC WD30EZRX-00MMMB0/80.00A80
    "WDC WD(7500AA|(10|15|20)EA|(10|20|25|30)EZ)RX-.*",
    "", "", ""
  },
  { "Western Digital Caviar Black",
    "WDC WD((500|640|750)1AAL|1001FA[EL]|2001FAS)S-.*",
    "", "", ""
  },
  { "Western Digital Caviar Black",  // SATA 6 Gb/s variants, tested with
      //  WDC WD4001FAEX-00MJRA0/01.01L01
    "WDC WD(5002AAL|(64|75)02AAE|((10|15|20)02|4001)FAE)X-.*",
    "", "", ""
  },
  { "Western Digital Caviar Black (AF)", // tested with WDC WD5003AZEX-00RKKA0/80.00A80
    "WDC WD(5003AZE)X-.*",
    "", "", ""
  },
  { "Western Digital AV ATA", // tested with WDC WD3200AVJB-63J5A0/01.03E01
    "WDC WD(8|16|25|32|50)00AV[BJ]B-.*",
    "", "", ""
  },
  { "Western Digital AV SATA",
    "WDC WD(16|25|32)00AVJS-.*",
    "", "", ""
  },
  { "Western Digital AV-GP",
    "WDC WD((16|25|32|50|64|75)00AV[CDV]S|(10|15|20)EV[CDV]S)-.*",
    "", "", ""
  },
  { "Western Digital AV-GP (AF)", // tested with WDC WD10EURS-630AB1/80.00A80, WDC WD10EUCX-63YZ1Y0/51.0AB52
    "WDC WD(7500AURS|10EU[CR]X|(10|15|20|25|30)EURS)-.*",
    "", "", ""
  },
  { "Western Digital AV-25",
    "WDC WD((16|25|32|50)00BUD|5000BUC)T-.*",
    "", "", ""
  },
  { "Western Digital Raptor",
    "WDC WD((360|740|800)GD|(360|740|800|1500)ADF[DS])-.*",
    "", "", ""
  },
  { "Western Digital Raptor X",
    "WDC WD1500AHFD-.*",
    "", "", ""
  },
  { "Western Digital VelociRaptor", // tested with WDC WD1500HLHX-01JJPV0/04.05G04
    "WDC WD(((800H|(1500|3000)[BH]|1600H|3000G)LFS)|((1500|3000|4500|6000)[BH]LHX))-.*",
    "", "", ""
  },
  { "Western Digital VelociRaptor (AF)", // tested with WDC WD1000DHTZ-04N21V0/04.06A00
    "WDC WD(2500H|5000H|1000D)HTZ-.*",
    "", "", ""
  },
  { "Western Digital Scorpio EIDE",
    "WDC WD(4|6|8|10|12|16)00(UE|VE)-.*",
    "", "", ""
  },
  { "Western Digital Scorpio Blue EIDE", // tested with WDC WD3200BEVE-00A0HT0/11.01A11
    "WDC WD(4|6|8|10|12|16|25|32)00BEVE-.*",
    "", "", ""
  },
  { "Western Digital Scorpio Serial ATA",
    "WDC WD(4|6|8|10|12|16|25)00BEAS-.*",
    "", "", ""
  },
  { "Western Digital Scorpio Blue Serial ATA",
    "WDC WD((4|6|8|10|12|16|25)00BEVS|(8|12|16|25|32|40|50|64)00BEVT|7500KEVT|10TEVT)-.*",
    "", "", ""
  },
  { "Western Digital Scorpio Blue Serial ATA (AF)", // tested with
      // WDC WD10JPVT-00A1YT0/01.01A01
    "WDC WD((16|25|32|50|64|75)00BPVT|10[JT]PVT)-.*",
    "", "", ""
  },
  { "Western Digital Scorpio Black", // tested with WDC WD5000BEKT-00KA9T0/01.01A01
    "WDC WD(8|12|16|25|32|50)00B[EJ]KT-.*",
    "", "", ""
  },
  { "Western Digital Scorpio Black (AF)",
    "WDC WD(50|75)00BPKT-.*",
    "", "", ""
  },
  { "Western Digital Red (AF)", // tested with WDC WD10EFRX-68JCSN0/01.01A01
    "WDC WD(10|20|30)EFRX-.*",
    "", "", ""
  },
  { "Western Digital My Passport (USB)", // tested with WDC WD5000BMVW-11AMCS0/01.01A01
    "WDC WD(25|32|40|50)00BMV[UVW]-.*",  // *W-* = USB 3.0
    "", "", ""
  },
  { "Western Digital My Passport (USB, AF)", // tested with
      // WDC WD5000KMVV-11TK7S1/01.01A01, WDC WD10TMVW-11ZSMS5/01.01A01,
      // WDC WD10JMVW-11S5XS1/01.01A01, WDC WD20NMVW-11W68S0/01.01A01
    "WDC WD(5000[LK]|7500K|10[JT]|20N)MV[VW]-.*", // *W-* = USB 3.0
    "", "", ""
  },
  { "Quantum Bigfoot", // tested with TS10.0A/A21.0G00, TS12.7A/A21.0F00
    "QUANTUM BIGFOOT TS(10\\.0|12\\.7)A",
    "", "", ""
  },
  { "Quantum Fireball lct15",
    "QUANTUM FIREBALLlct15 ([123]0|22)",
    "", "", ""
  },
  { "Quantum Fireball lct20",
    "QUANTUM FIREBALLlct20 [1234]0",
    "", "", ""
  },
  { "Quantum Fireball CX",
    "QUANTUM FIREBALL CX10.2A",
    "", "", ""
  },
  { "Quantum Fireball CR",
    "QUANTUM FIREBALL CR(4.3|6.4|8.4|13.0)A",
    "", "", ""
  },
  { "Quantum Fireball EX",
    "QUANTUM FIREBALL EX(3.2|6.4)A",
    "", "", ""
  },
  { "Quantum Fireball ST",
    "QUANTUM FIREBALL ST(3.2|4.3|4300)A",
    "", "", ""
  },
  { "Quantum Fireball SE",
    "QUANTUM FIREBALL SE4.3A",
    "", "", ""
  },
  { "Quantum Fireball Plus LM",
    "QUANTUM FIREBALLP LM(10.2|15|20.[45]|30)",
    "", "", ""
  },
  { "Quantum Fireball Plus AS",
    "QUANTUM FIREBALLP AS(10.2|20.5|30.0|40.0|60.0)",
    "", "", ""
  },
  { "Quantum Fireball Plus KX",
    "QUANTUM FIREBALLP KX27.3",
    "", "", ""
  },
  { "Quantum Fireball Plus KA",
    "QUANTUM FIREBALLP KA(9|10).1",
    "", "", ""
  },

  ////////////////////////////////////////////////////
  // USB ID entries
  ////////////////////////////////////////////////////

  // Hewlett-Packard
  { "USB: HP Desktop HD BD07; ", // 2TB
    "0x03f0:0xbd07",
    "",
    "",
    "-d sat"
  },
  // ALi
  { "USB: ; ALi M5621", // USB->PATA
    "0x0402:0x5621",
    "",
    "",
    "" // unsupported
  },
  // VIA
  { "USB: Connectland BE-USB2-35BP-LCM; VIA VT6204",
    "0x040d:0x6204",
    "",
    "",
    "" // unsupported
  },
  // Buffalo / Melco
  { "USB: Buffalo JustStore Portable HD-PVU2; ",
    "0x0411:0x0181",
    "",
    "",
    "-d sat"
  },
  { "USB: Buffalo MiniStation Stealth HD-PCTU2; ",
    "0x0411:0x01d9",
    "", // 0x0108
    "",
    "-d sat"
  },
  // LG Electronics
  { "USB: LG Mini HXD5; JMicron",
    "0x043e:0x70f1",
    "", // 0x0100
    "",
    "-d usbjmicron"
  },
  // Philips
  { "USB: Philips; ", // SDE3273FC/97 2.5" SATA HDD enclosure
    "0x0471:0x2021",
    "", // 0x0103
    "",
    "-d sat"
  },
  // Toshiba
  { "USB: Toshiba Canvio 500GB; SunPlus",
    "0x0480:0xa004",
    "",
    "",
    "-d usbsunplus"
  },
  { "USB: Toshiba Canvio Basics; ",
    "0x0480:0xa006",
    "", // 0x0001
    "",
    "-d sat"
  },
  // Cypress
  { "USB: ; Cypress CY7C68300A (AT2)",
    "0x04b4:0x6830",
    "0x0001",
    "",
    "" // unsupported
  },
  { "USB: ; Cypress CY7C68300B/C (AT2LP)",
    "0x04b4:0x6830",
    "0x0240",
    "",
    "-d usbcypress"
  },
  // Myson Century
  { "USB: ; Myson Century CS8818",
    "0x04cf:0x8818",
    "", // 0xb007
    "",
    "" // unsupported
  },
  // Samsung
  { "USB: Samsung S2 Portable; JMicron",
    "0x04e8:0x1f0[568]",
    "",
    "",
    "-d usbjmicron"
  },
  { "USB: Samsung S1 Portable; JMicron",
    "0x04e8:0x2f03",
    "",
    "",
    "-d usbjmicron"
  },
  { "USB: Samsung Story Station; ",
    "0x04e8:0x5f0[56]",
    "",
    "",
    "-d sat"
  },
  { "USB: Samsung G2 Portable; JMicron",
    "0x04e8:0x6032",
    "",
    "",
    "-d usbjmicron"
  },
  { "USB: Samsung Story Station 3.0; ",
    "0x04e8:0x6052",
    "",
    "",
    "-d sat"
  },
  { "USB: Samsung Story Station 3.0; ",
    "0x04e8:0x6054",
    "",
    "",
    "-d sat"
  },
  { "USB: Samsung M2 Portable 3.0; ",
    "0x04e8:0x60c5",
    "",
    "",
    "-d sat"
  },
  { "USB: Samsung M3 Portable USB 3.0; ", // 1TB
    "0x04e8:0x61b6",
    "", // 0x0e00
    "",
    "-d sat"
  },
  // Sunplus
  { "USB: ; SunPlus",
    "0x04fc:0x0c05",
    "",
    "",
    "-d usbsunplus"
  },
  { "USB: ; SunPlus SPDIF215",
    "0x04fc:0x0c15",
    "", // 0xf615
    "",
    "-d usbsunplus"
  },
  { "USB: ; SunPlus SPDIF225", // USB+SATA->SATA
    "0x04fc:0x0c25",
    "", // 0x0103
    "",
    "-d usbsunplus"
  },
  // Iomega
  { "USB: Iomega Prestige Desktop USB 3.0; ",
    "0x059b:0x0070",
    "", // 0x0004
    "",
    "-d sat" // ATA output registers missing
  },
  { "USB: Iomega LPHD080-0; ",
    "0x059b:0x0272",
    "",
    "",
    "-d usbcypress"
  },
  { "USB: Iomega MDHD500-U; ",
    "0x059b:0x0275",
    "", // 0x0001
    "",
    "" // unsupported
  },
  { "USB: Iomega MDHD-UE; ",
    "0x059b:0x0277",
    "",
    "",
    "-d usbjmicron"
  },
  { "USB: Iomega LDHD-UP; Sunplus",
    "0x059b:0x0370",
    "",
    "",
    "-d usbsunplus"
  },
  { "USB: Iomega GDHDU2; JMicron",
    "0x059b:0x0475",
    "", // 0x0100
    "",
    "-d usbjmicron"
  },
  // LaCie
  { "USB: LaCie hard disk (FA Porsche design);",
    "0x059f:0x0651",
    "",
    "",
    "" // unsupported
  },
  { "USB: LaCie hard disk; JMicron",
    "0x059f:0x0951",
    "",
    "",
    "-d usbjmicron"
  },
  { "USB: LaCie hard disk (Neil Poulton design);",
    "0x059f:0x1018",
    "",
    "",
    "-d sat"
  },
  { "USB: LaCie Desktop Hard Drive; JMicron",
    "0x059f:0x1019",
    "",
    "",
    "-d usbjmicron"
  },
  { "USB: LaCie Rugged Hard Drive; JMicron",
    "0x059f:0x101d",
    "", // 0x0001
    "",
    "-d usbjmicron,x"
  },
  { "USB: LaCie Little Disk USB2; JMicron",
    "0x059f:0x1021",
    "",
    "",
    "-d usbjmicron"
  },
  { "USB: LaCie hard disk; ",
    "0x059f:0x1029",
    "", // 0x0100
    "",
    "-d sat"
  },
  { "USB: Lacie rikiki; JMicron",
    "0x059f:0x102a",
    "",
    "",
    "-d usbjmicron,x"
  },
  { "USB: LaCie rikiki USB 3.0; ",
    "0x059f:0x10(49|57)",
    "",
    "",
    "-d sat"
  },
  { "USB: LaCie minimus USB 3.0; ",
    "0x059f:0x104a",
    "",
    "",
    "-d sat"
  },
  { "USB: LaCie Rugged Mini USB 3.0; ",
    "0x059f:0x1051",
    "", // 0x0000
    "",
    "-d sat"
  },
  // In-System Design
  { "USB: ; In-System/Cypress ISD-300A1",
    "0x05ab:0x0060",
    "", // 0x1101
    "",
    "-d usbcypress"
  },
  // Genesys Logic
  { "USB: ; Genesys Logic GL881E",
    "0x05e3:0x0702",
    "",
    "",
    "" // unsupported
  },
  { "USB: ; Genesys Logic", // TODO: requires '-T permissive'
    "0x05e3:0x0718",
    "", // 0x0041
    "",
    "-d sat"
  },
  // Micron
  { "USB: Micron USB SSD; ",
    "0x0634:0x0655",
    "",
    "",
    "" // unsupported
  },
  // Prolific
  { "USB: ; Prolific PL2507", // USB->PATA
    "0x067b:0x2507",
    "",
    "",
    "-d usbjmicron,0" // Port number is required
  },
  { "USB: ; Prolific PL3507", // USB+IEE1394->PATA
    "0x067b:0x3507",
    "", // 0x0001
    "",
    "" // smartmontools >= r3741: -d usbjmicron,p
  },
  // Imation
  { "USB: Imation ; ", // Imation Odyssey external USB dock
    "0x0718:0x1000",
    "", // 0x5104
    "",
    "-d sat"
  },
  // Freecom
  { "USB: Freecom Mobile Drive XXS; JMicron",
    "0x07ab:0xfc88",
    "", // 0x0101
    "",
    "-d usbjmicron,x"
  },
  { "USB: Freecom Hard Drive XS; Sunplus",
    "0x07ab:0xfc8e",
    "", // 0x010f
    "",
    "-d usbsunplus"
  },
  { "USB: Freecom; ", // Intel labeled
    "0x07ab:0xfc8f",
    "", // 0x0000
    "",
    "-d sat"
  },
  { "USB: Freecom Classic HD 120GB; ",
    "0x07ab:0xfccd",
    "",
    "",
    "" // unsupported
  },
  { "USB: Freecom HD 500GB; JMicron",
    "0x07ab:0xfcda",
    "",
    "",
    "-d usbjmicron"
  },
  // Oxford Semiconductor, Ltd
  { "USB: ; Oxford",
    "0x0928:0x0000",
    "",
    "",
    "" // unsupported
  },
  { "USB: ; Oxford OXU921DS",
    "0x0928:0x0002",
    "",
    "",
    "" // unsupported
  },
  { "USB: ; Oxford", // Zalman ZM-VE200
    "0x0928:0x0010",
    "", // 0x0304
    "",
    "-d sat"
  },
  // Toshiba
  { "USB: Toshiba PX1270E-1G16; Sunplus",
    "0x0930:0x0b03",
    "",
    "",
    "-d usbsunplus"
  },
  { "USB: Toshiba PX1396E-3T01; Sunplus", // similar to Dura Micro 501
    "0x0930:0x0b09",
    "",
    "",
    "-d usbsunplus"
  },
  { "USB: Toshiba Stor.E Steel; Sunplus",
    "0x0930:0x0b11",
    "",
    "",
    "-d usbsunplus"
  },
  { "USB: Toshiba Stor.E; ",
    "0x0930:0x0b1[9ab]",
    "", // 0x0001
    "",
    "-d sat"
  },
  // Lumberg, Inc.
  { "USB: Toshiba Stor.E; Sunplus",
    "0x0939:0x0b16",
    "",
    "",
    "-d usbsunplus"
  },
  // Seagate
  { "USB: Seagate External Drive; Cypress",
    "0x0bc2:0x0503",
    "", // 0x0240
    "",
    "-d usbcypress"
  },
  { "USB: Seagate FreeAgent Go; ",
    "0x0bc2:0x2(000|100|101)",
    "",
    "",
    "-d sat"
  },
  { "USB: Seagate FreeAgent Go FW; ",
    "0x0bc2:0x2200",
    "",
    "",
    "-d sat"
  },
  { "USB: Seagate Expansion Portable; ",
    "0x0bc2:0x2300",
    "",
    "",
    "-d sat"
  },
  { "USB: Seagate FreeAgent Desktop; ",
    "0x0bc2:0x3000",
    "",
    "",
    "-d sat"
  },
  { "USB: Seagate FreeAgent Desk; ",
    "0x0bc2:0x3001",
    "",
    "",
    "-d sat"
  },
  { "USB: Seagate Expansion External; ", // 2TB
    "0x0bc2:0x33(00|32)",
    "",
    "",
    "-d sat"
  },
  { "USB: Seagate FreeAgent GoFlex USB 2.0; ",
    "0x0bc2:0x5021",
    "",
    "",
    "-d sat"
  },
  { "USB: Seagate FreeAgent GoFlex USB 3.0; ",
    "0x0bc2:0x5031",
    "",
    "",
    "-d sat,12"
  },
  { "USB: Seagate FreeAgent; ",
    "0x0bc2:0x5040",
    "",
    "",
    "-d sat"
  },
  { "USB: Seagate FreeAgent GoFlex USB 3.0; ", // 2TB
    "0x0bc2:0x5071",
    "",
    "",
    "-d sat"
  },
  { "USB: Seagate FreeAgent GoFlex Desk USB 3.0; ", // 3TB
    "0x0bc2:0x50a1",
    "",
    "",
    "-d sat,12" // "-d sat" does not work (ticket #151)
  },
  { "USB: Seagate FreeAgent GoFlex Desk USB 3.0; ", // 4TB
    "0x0bc2:0x50a5",
    "", // 0x0100
    "",
    "-d sat"
  },
  { "USB: Seagate Backup Plus USB 3.0; ", // 1TB
    "0x0bc2:0xa013",
    "", // 0x0100
    "",
    "-d sat"
  },
  { "USB: Seagate Backup Plus Desktop USB 3.0; ", // 3TB, 8 LBA/1 PBA offset
    "0x0bc2:0xa0a4",
    "",
    "",
    "-d sat"
  },
  // Dura Micro
  { "USB: Dura Micro; Cypress",
    "0x0c0b:0xb001",
    "", // 0x1110
    "",
    "-d usbcypress"
  },
  { "USB: Dura Micro 509; Sunplus",
    "0x0c0b:0xb159",
    "", // 0x0103
    "",
    "-d usbsunplus"
  },
  // Maxtor
  { "USB: Maxtor OneTouch 200GB; ",
    "0x0d49:0x7010",
    "",
    "",
    "" // unsupported
  },
  { "USB: Maxtor OneTouch; ",
    "0x0d49:0x7300",
    "", // 0x0121
    "",
    "-d sat"
  },
  { "USB: Maxtor OneTouch 4; ",
    "0x0d49:0x7310",
    "", // 0x0125
    "",
    "-d sat"
  },
  { "USB: Maxtor OneTouch 4 Mini; ",
    "0x0d49:0x7350",
    "", // 0x0125
    "",
    "-d sat"
  },
  { "USB: Maxtor BlackArmor Portable; ",
    "0x0d49:0x7550",
    "",
    "",
    "-d sat"
  },
  { "USB: Maxtor Basics Desktop; ",
    "0x0d49:0x7410",
    "", // 0x0122
    "",
    "-d sat"
  },
  { "USB: Maxtor Basics Portable; ",
    "0x0d49:0x7450",
    "", // 0x0122
    "",
    "-d sat"
  },
  // Oyen Digital
  { "USB: Oyen Digital MiniPro USB 3.0; ",
    "0x0dc4:0x020a",
    "",
    "",
    "-d sat"
  },
  // Cowon Systems, Inc.
  { "USB: Cowon iAudio X5; ",
    "0x0e21:0x0510",
    "",
    "",
    "-d usbcypress"
  },
  // iRiver
  { "USB: iRiver iHP-120/140 MP3 Player; Cypress",
    "0x1006:0x3002",
    "", // 0x0100
    "",
    "-d usbcypress"
  },
  // Western Digital
  { "USB: WD My Passport (IDE); Cypress",
    "0x1058:0x0701",
    "", // 0x0240
    "",
    "-d usbcypress"
  },
  { "USB: WD My Passport Portable; ",
    "0x1058:0x0702",
    "", // 0x0102
    "",
    "-d sat"
  },
  { "USB: WD My Passport Essential; ",
    "0x1058:0x0704",
    "", // 0x0175
    "",
    "-d sat"
  },
  { "USB: WD My Passport Elite; ",
    "0x1058:0x0705",
    "", // 0x0175
    "",
    "-d sat"
  },
  { "USB: WD My Passport 070A; ",
    "0x1058:0x070a",
    "", // 0x1028
    "",
    "-d sat"
  },
  { "USB: WD My Passport 0730; ",
    "0x1058:0x0730",
    "", // 0x1008
    "",
    "-d sat"
  },
  { "USB: WD My Passport Essential SE USB 3.0; ",
    "0x1058:0x074[02]",
    "",
    "",
    "-d sat"
  },
  { "USB: WD My Passport USB 3.0; ",
    "0x1058:0x07[4a]8",
    "",
    "",
    "-d sat"
  },
  { "USB: WD My Book ES; ",
    "0x1058:0x0906",
    "", // 0x0012
    "",
    "-d sat"
  },
  { "USB: WD My Book Essential; ",
    "0x1058:0x0910",
    "", // 0x0106
    "",
    "-d sat"
  },
  { "USB: WD Elements Desktop; ",
    "0x1058:0x1001",
    "", // 0x0104
    "",
    "-d sat"
  },
  { "USB: WD Elements Desktop WDE1UBK...; ",
    "0x1058:0x1003",
    "", // 0x0175
    "",
    "-d sat"
  },
  { "USB: WD Elements; ",
    "0x1058:0x1010",
    "", // 0x0105
    "",
    "-d sat"
  },
  { "USB: WD Elements Desktop; ", // 2TB
    "0x1058:0x1021",
    "", // 0x2002
    "",
    "-d sat"
  },
  { "USB: WD Elements SE; ", // 1TB
    "0x1058:0x1023",
    "",
    "",
    "-d sat"
  },
  { "USB: WD Elements SE USB 3.0; ",
    "0x1058:0x1042",
    "",
    "",
    "-d sat"
  },
  { "USB: WD My Book Essential; ",
    "0x1058:0x1100",
    "", // 0x0165
    "",
    "-d sat"
  },
  { "USB: WD My Book Office Edition; ", // 1TB
    "0x1058:0x1101",
    "", // 0x0165
    "",
    "-d sat"
  },
  { "USB: WD My Book; ",
    "0x1058:0x1102",
    "", // 0x1028
    "",
    "-d sat"
  },
  { "USB: WD My Book Studio II; ", // 2x1TB
    "0x1058:0x1105",
    "",
    "",
    "-d sat"
  },
  { "USB: WD My Book Essential; ",
    "0x1058:0x1110",
    "", // 0x1030
    "",
    "-d sat"
  },
  { "USB: WD My Book Essential USB 3.0; ", // 3TB
    "0x1058:0x11[34]0",
    "", // 0x1012/0x1003
    "",
    "-d sat"
  },
  // Atech Flash Technology
  { "USB: ; Atech", // Enclosure from Kingston SSDNow notebook upgrade kit
    "0x11b0:0x6298",
    "", // 0x0108
    "",
    "-d sat"
  },
  // A-DATA
  { "USB: A-DATA SH93; Cypress",
    "0x125f:0xa93a",
    "", // 0x0150
    "",
    "-d usbcypress"
  },
  { "USB: A-DATA DashDrive; Cypress",
    "0x125f:0xa94a",
    "",
    "",
    "-d usbcypress"
  },
  // Initio
  { "USB: ; Initio 316000",
    "0x13fd:0x0540",
    "",
    "",
    "" // unsupported
  },
  { "USB: ; Initio", // Thermaltake BlacX
    "0x13fd:0x0840",
    "",
    "",
    "-d sat"
  },
  { "USB: ; Initio", // USB->SATA+PATA, Chieftec CEB-25I
    "0x13fd:0x1040",
    "", // 0x0106
    "",
    "" // unsupported
  },
  { "USB: ; Initio 6Y120L0", // CoolerMaster XCraft RX-3HU
    "0x13fd:0x1150",
    "",
    "",
    "" // unsupported
  },
  { "USB: ; Initio", // USB->SATA
    "0x13fd:0x1240",
    "", // 0x0104
    "",
    "-d sat"
  },
  { "USB: ; Initio", // USB+SATA->SATA
    "0x13fd:0x1340",
    "", // 0x0208
    "",
    "-d sat"
  },
  { "USB: Intenso Memory Station 2,5\"; Initio",
    "0x13fd:0x1840",
    "",
    "",
    "-d sat"
  },
  { "USB: ; Initio", // NexStar CX USB enclosure
    "0x13fd:0x1e40",
    "",
    "",
    "-d sat"
  },
  // Super Top
  { "USB: Super Top generic enclosure; Cypress",
    "0x14cd:0x6116",
    "", // 0x0160 also reported as unsupported
    "",
    "-d usbcypress"
  },
  // JMicron
  { "USB: ; JMicron USB 3.0",
    "0x152d:0x0539",
    "", // 0x0100
    "",
    "-d usbjmicron"
  },
  { "USB: ; JMicron ", // USB->SATA->4xSATA (port multiplier)
    "0x152d:0x0551",
    "", // 0x0100
    "",
    "-d usbjmicron,x"
  },
  { "USB: OCZ THROTTLE OCZESATATHR8G; JMicron JMF601",
    "0x152d:0x0602",
    "",
    "",
    "" // unsupported
  },
  { "USB: ; JMicron JM20329", // USB->SATA
    "0x152d:0x2329",
    "", // 0x0100
    "",
    "-d usbjmicron"
  },
  { "USB: ; JMicron JM20336", // USB+SATA->SATA, USB->2xSATA
    "0x152d:0x2336",
    "", // 0x0100
    "",
    "-d usbjmicron,x"
  },
  { "USB: Generic JMicron adapter; JMicron",
    "0x152d:0x2337",
    "",
    "",
    "-d usbjmicron"
  },
  { "USB: ; JMicron JM20337/8", // USB->SATA+PATA, USB+SATA->PATA
    "0x152d:0x2338",
    "", // 0x0100
    "",
    "-d usbjmicron"
  },
  { "USB: ; JMicron JM20339", // USB->SATA
    "0x152d:0x2339",
    "", // 0x0100
    "",
    "-d usbjmicron,x"
  },
  { "USB: ; JMicron", // USB+SATA->SATA
    "0x152d:0x2351",  // e.g. Verbatim Portable Hard Drive 500Gb
    "", // 0x0100
    "",
    "-d sat"
  },
  { "USB: ; JMicron", // USB->SATA
    "0x152d:0x2352",
    "", // 0x0100
    "",
    "-d usbjmicron,x"
  },
  { "USB: ; JMicron", // USB->SATA
    "0x152d:0x2509",
    "", // 0x0100
    "",
    "-d usbjmicron,x"
  },
  // ASMedia
  { "USB: ; ASMedia ASM1051",
    "0x174c:0x5106", // 0x174c:0x55aa after firmware update
    "",
    "",
    "-d sat"
  },
  { "USB: ; ASMedia USB 3.0", // MEDION HDDrive-n-GO, LaCie Rikiki USB 3.0,
      // Silicon Power Armor A80 (ticket #237)
      // reported as unsupported: BYTECC T-200U3, Kingwin USB 3.0 docking station
    "0x174c:0x55aa",
    "", // 0x0100
    "",
    "-d sat"
  },
  // LucidPort
  { "USB: ; LucidPORT USB300", // RaidSonic ICY BOX IB-110StU3-B, Sharkoon SATA QuickPort H3
    "0x1759:0x500[02]", // 0x5000: USB 2.0, 0x5002: USB 3.0
    "",
    "",
    "-d sat"
  },
  // Verbatim
  { "USB: Verbatim Portable Hard Drive; Sunplus",
    "0x18a5:0x0214",
    "", // 0x0112
    "",
    "-d usbsunplus"
  },
  { "USB: Verbatim FW/USB160; Oxford OXUF934SSA-LQAG", // USB+IEE1394->SATA
    "0x18a5:0x0215",
    "", // 0x0001
    "",
    "-d sat"
  },
  { "USB: Verbatim External Hard Drive 47519; Sunplus", // USB->SATA
    "0x18a5:0x0216",
    "",
    "",
    "-d usbsunplus"
  },
  { "USB: Verbatim Pocket Hard Drive; JMicron", // SAMSUNG SpinPoint N3U-3 (USB, 4KiB LLS)
    "0x18a5:0x0227",
    "",
    "",
    "-d usbjmicron" // "-d usbjmicron,x" does not work
  },
  { "USB: Verbatim External Hard Drive; JMicron", // 2TB
    "0x18a5:0x022a",
    "",
    "",
    "-d usbjmicron"
  },
  { "USB: Verbatim Store'n'Go; JMicron", // USB->SATA
    "0x18a5:0x022b",
    "", // 0x0100
    "",
    "-d usbjmicron"
  },
  // Silicon Image
  { "USB: Vantec NST-400MX-SR; Silicon Image 5744",
    "0x1a4a:0x1670",
    "",
    "",
    "" // unsupported
  },
  // SunplusIT
  { "USB: ; SunplusIT",
    "0x1bcf:0x0c31",
    "",
    "",
    "-d usbsunplus"
  },
  // Innostor
  { "USB: ; Innostor IS888", // Sharkoon SATA QuickDeck Pro USB 3.0
    "0x1f75:0x0888",
    "", // 0x0034
    "",
    "" // unsupported
  },
  // Power Quotient International
  { "USB: PQI H560; ",
    "0x3538:0x0902",
    "", // 0x0000
    "",
    "-d sat"
  },
  // Hitachi/SimpleTech
  { "USB: Hitachi Touro Desk; JMicron", // 3TB
    "0x4971:0x1011",
    "",
    "",
    "-d usbjmicron"
  },
  { "USB: Hitachi Touro Desk 3.0; ", // 2TB
    "0x4971:0x1015",
    "", // 0x0000
    "",
    "-d sat" // ATA output registers missing
  },
  { "USB: Hitachi/SimpleTech; JMicron", // 1TB
    "0x4971:0xce17",
    "",
    "",
    "-d usbjmicron,x"
  },
  // OnSpec
  { "USB: ; OnSpec", // USB->PATA
    "0x55aa:0x2b00",
    "", // 0x0100
    "",
    "" // unsupported
  },
/*
}; // builtin_knowndrives[]
 */<|MERGE_RESOLUTION|>--- conflicted
+++ resolved
@@ -75,11 +75,7 @@
 /*
 const drive_settings builtin_knowndrives[] = {
  */
-<<<<<<< HEAD
-  { "$Id: drivedb.h 3770 2013-02-06 22:28:45Z chrfranke $",
-=======
-  { "$Id: drivedb.h 3772 2013-02-13 20:35:53Z chrfranke $",
->>>>>>> e86b09ce
+  { "$Id: drivedb.h 3773 2013-02-13 20:42:14Z chrfranke $",
     "-", "-",
     "This is a dummy entry to hold the SVN-Id of drivedb.h",
     ""
