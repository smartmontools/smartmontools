--- conflicted
+++ resolved
@@ -75,11 +75,7 @@
 /*
 const drive_settings builtin_knowndrives[] = {
  */
-<<<<<<< HEAD
-  { "$Id: drivedb.h 4009 2014-11-16 16:25:15Z chrfranke $",
-=======
-  { "$Id: drivedb.h 4014 2014-11-30 14:47:07Z chrfranke $",
->>>>>>> 5a83e4f8
+  { "$Id: drivedb.h 4015 2014-11-30 14:55:46Z chrfranke $",
     "-", "-",
     "This is a dummy entry to hold the SVN-Id of drivedb.h",
     ""
