/*
 * drivedb.h - smartmontools drive database file
 *
 * Home page of code is: http://smartmontools.sourceforge.net
 *
 * Copyright (C) 2003-11 Philip Williams, Bruce Allen
 * Copyright (C) 2008-14 Christian Franke <smartmontools-support@lists.sourceforge.net>
 *
 * This program is free software; you can redistribute it and/or modify
 * it under the terms of the GNU General Public License as published by
 * the Free Software Foundation; either version 2, or (at your option)
 * any later version.
 *
 * You should have received a copy of the GNU General Public License
 * (for example COPYING); If not, see <http://www.gnu.org/licenses/>.
 *
 */

/*
 * Structure used to store drive database entries:
 *
 * struct drive_settings {
 *   const char * modelfamily;
 *   const char * modelregexp;
 *   const char * firmwareregexp;
 *   const char * warningmsg;
 *   const char * presets;
 * };
 *
 * The elements are used in the following ways:
 *
 *  modelfamily     Informal string about the model family/series of a
 *                  device. Set to "" if no info (apart from device id)
 *                  known.  The entry is ignored if this string starts with
 *                  a dollar sign.  Must not start with "USB:", see below.
 *  modelregexp     POSIX extended regular expression to match the model of
 *                  a device.  This should never be "".
 *  firmwareregexp  POSIX extended regular expression to match a devices's
 *                  firmware.  This is optional and should be "" if it is not
 *                  to be used.  If it is nonempty then it will be used to
 *                  narrow the set of devices matched by modelregexp.
 *  warningmsg      A message that may be displayed for matching drives.  For
 *                  example, to inform the user that they may need to apply a
 *                  firmware patch.
 *  presets         String with vendor-specific attribute ('-v') and firmware
 *                  bug fix ('-F') options.  Same syntax as in smartctl command
 *                  line.  The user's own settings override these.
 *
 * The regular expressions for drive model and firmware must match the full
 * string.  The effect of "^FULLSTRING$" is identical to "FULLSTRING".
 * The form ".*SUBSTRING.*" can be used if substring match is desired.
 *
 * The table will be searched from the start to end or until the first match,
 * so the order in the table is important for distinct entries that could match
 * the same drive.
 *
 *
 * Format for USB ID entries:
 *
 *  modelfamily     String with format "USB: DEVICE; BRIDGE" where
 *                  DEVICE is the name of the device and BRIDGE is
 *                  the name of the USB bridge.  Both may be empty
 *                  if no info known.
 *  modelregexp     POSIX extended regular expression to match the USB
 *                  vendor:product ID in hex notation ("0x1234:0xabcd").
 *                  This should never be "".
 *  firmwareregexp  POSIX extended regular expression to match the USB
 *                  bcdDevice info.  Only compared during search if other
 *                  entries with same USB vendor:product ID exist.
 *  warningmsg      Not used yet.
 *  presets         String with one device type ('-d') option.
 *
 */

/*
const drive_settings builtin_knowndrives[] = {
 */
<<<<<<< HEAD
  { "$Id: drivedb.h 4018 2014-11-30 17:59:09Z chrfranke $",
=======
  { "$Id: drivedb.h 4021 2014-12-07 16:26:32Z chrfranke $",
>>>>>>> 30f05337
    "-", "-",
    "This is a dummy entry to hold the SVN-Id of drivedb.h",
    ""
  /* Default settings:
    "-v 1,raw48,Raw_Read_Error_Rate "
    "-v 2,raw48,Throughput_Performance "
    "-v 3,raw16(avg16),Spin_Up_Time "
    "-v 4,raw48,Start_Stop_Count "
    "-v 5,raw16(raw16),Reallocated_Sector_Ct "
    "-v 6,raw48,Read_Channel_Margin "             // HDD only
    "-v 7,raw48,Seek_Error_Rate "                 // HDD only
    "-v 8,raw48,Seek_Time_Performance "           // HDD only
    "-v 9,raw24(raw8),Power_On_Hours "
    "-v 10,raw48,Spin_Retry_Count "               // HDD only
    "-v 11,raw48,Calibration_Retry_Count "        // HDD only
    "-v 12,raw48,Power_Cycle_Count "
    "-v 13,raw48,Read_Soft_Error_Rate "
    //  14-174 Unknown_Attribute
    "-v 175,raw48,Program_Fail_Count_Chip "       // SSD only
    "-v 176,raw48,Erase_Fail_Count_Chip "         // SSD only
    "-v 177,raw48,Wear_Leveling_Count "           // SSD only
    "-v 178,raw48,Used_Rsvd_Blk_Cnt_Chip "        // SSD only
    "-v 179,raw48,Used_Rsvd_Blk_Cnt_Tot "         // SSD only
    "-v 180,raw48,Unused_Rsvd_Blk_Cnt_Tot "       // SSD only
    "-v 181,raw48,Program_Fail_Cnt_Total "
    "-v 182,raw48,Erase_Fail_Count_Total "        // SSD only
    "-v 183,raw48,Runtime_Bad_Block "
    "-v 184,raw48,End-to-End_Error "
    //  185-186 Unknown_Attribute
    "-v 187,raw48,Reported_Uncorrect "
    "-v 188,raw48,Command_Timeout "
    "-v 189,raw48,High_Fly_Writes "               // HDD only
    "-v 190,tempminmax,Airflow_Temperature_Cel "
    "-v 191,raw48,G-Sense_Error_Rate "            // HDD only
    "-v 192,raw48,Power-Off_Retract_Count "
    "-v 193,raw48,Load_Cycle_Count "              // HDD only
    "-v 194,tempminmax,Temperature_Celsius "
    "-v 195,raw48,Hardware_ECC_Recovered "
    "-v 196,raw16(raw16),Reallocated_Event_Count "
    "-v 197,raw48,Current_Pending_Sector "
    "-v 198,raw48,Offline_Uncorrectable "
    "-v 199,raw48,UDMA_CRC_Error_Count "
    "-v 200,raw48,Multi_Zone_Error_Rate "         // HDD only
    "-v 201,raw48,Soft_Read_Error_Rate "          // HDD only
    "-v 202,raw48,Data_Address_Mark_Errs "        // HDD only
    "-v 203,raw48,Run_Out_Cancel "
    "-v 204,raw48,Soft_ECC_Correction "
    "-v 205,raw48,Thermal_Asperity_Rate "
    "-v 206,raw48,Flying_Height "                 // HDD only
    "-v 207,raw48,Spin_High_Current "             // HDD only
    "-v 208,raw48,Spin_Buzz "                     // HDD only
    "-v 209,raw48,Offline_Seek_Performnce "       // HDD only
    //  210-219 Unknown_Attribute
    "-v 220,raw48,Disk_Shift "                    // HDD only
    "-v 221,raw48,G-Sense_Error_Rate "            // HDD only
    "-v 222,raw48,Loaded_Hours "                  // HDD only
    "-v 223,raw48,Load_Retry_Count "              // HDD only
    "-v 224,raw48,Load_Friction "                 // HDD only
    "-v 225,raw48,Load_Cycle_Count "              // HDD only
    "-v 226,raw48,Load-in_Time "                  // HDD only
    "-v 227,raw48,Torq-amp_Count "                // HDD only
    "-v 228,raw48,Power-off_Retract_Count "
    //  229 Unknown_Attribute
    "-v 230,raw48,Head_Amplitude "                // HDD only
    "-v 231,raw48,Temperature_Celsius "
    "-v 232,raw48,Available_Reservd_Space "
    "-v 233,raw48,Media_Wearout_Indicator "       // SSD only
    //  234-239 Unknown_Attribute
    "-v 240,raw24(raw8),Head_Flying_Hours "       // HDD only, smartmontools <= r3966: raw48
    "-v 241,raw48,Total_LBAs_Written "
    "-v 242,raw48,Total_LBAs_Read "
    //  243-249 Unknown_Attribute
    "-v 250,raw48,Read_Error_Retry_Rate "
    //  251-253 Unknown_Attribute
    "-v 254,raw48,Free_Fall_Sensor "              // HDD only
  */
  },
  { "Apacer SSD",
    "(2|4|8|16|32)GB SATA Flash Drive", // tested with APSDM002G15AN-CT/SFDDA01C and SFI2101D, APSDM004G13AN-AT/SFDE001A
    "SF(DDA01C|I2101D|DE001A)", "", // spec found at http://wfcache.advantech.com/www/certified-peripherals/documents/96fmcff-04g-cs-ap_Datasheet.pdf
    "-v 160,raw48,Initial_Bad_Block_Count "
    "-v 161,raw48,Bad_Block_Count "
    "-v 162,raw48,Spare_Block_Count "
    "-v 163,raw48,Max_Erase_Count "
    "-v 164,raw48,Average_Erase_Count "
    "-v 165,raw48,Average_Erase_Count " // could be wrong
    "-v 166,raw48,Later_Bad_Block_Count "
    "-v 167,raw48,SSD_Protect_Mode "
    "-v 168,raw48,SATA_PHY_Err_Ct "
  },
  { "Apple SD/SM/TS...E/F SSDs", // SanDisk/Samsung/Toshiba?
    "APPLE SSD (S[DM]|TS)0?(128|256|512|768)[EF]", // tested with APPLE SSD SD256E/1021AP, SD0128F/A223321
     // APPLE SSD SM768E/CXM90A1Q, SM0512F/UXM2JA1Q, TS0256F/109L0704
    "", "",
  //"-v 1,raw48,Raw_Read_Error_Rate "
  //"-v 5,raw16(raw16),Reallocated_Sector_Ct "
  //"-v 9,raw24(raw8),Power_On_Hours "
  //"-v 12,raw48,Power_Cycle_Count "
  //"-v 169,raw48,Unknown_Attribute "
    "-v 173,raw48,Wear_Leveling_Count " // ]
    "-v 174,raw48,Host_Reads_MiB "      // ] guessed (ticket #342), S[DM]*F only
    "-v 175,raw48,Host_Writes_MiB "     // ]
  //"-v 192,raw48,Power-Off_Retract_Count "
  //"-v 194,tempminmax,Temperature_Celsius "
  //"-v 197,raw48,Current_Pending_Sector "
  //"-v 199,raw48,UDMA_CRC_Error_Count "
  //"-v 240,raw48,Unknown_SSD_Attribute "
  },
  { "Crucial/Micron RealSSD C300/M500", // Marvell 88SS91xx
    "C300-CTFDDA[AC](064|128|256)MAG|" // Marvell 88SS9174 BJP2, tested with C300-CTFDDAC128MAG/0002,
      // C300-CTFDDAC064MAG/0006
    "Crucial_CT(120|240|480)M500SSD[13]", // Marvell 88SS9187 BLD2, tested with Crucial_CT120M500SSD3/MU02,
      // Crucial_CT120M500SSD1/MU02, Crucial_CT240M500SSD1/MU03, Crucial_CT480M500SSD1/MU03
    "", "",
  //"-v 1,raw48,Raw_Read_Error_Rate "
  //"-v 5,raw16(raw16),Reallocated_Sector_Ct "
  //"-v 9,raw24(raw8),Power_On_Hours "
  //"-v 12,raw48,Power_Cycle_Count "
    "-v 170,raw48,Grown_Failing_Block_Ct "
    "-v 171,raw48,Program_Fail_Count "
    "-v 172,raw48,Erase_Fail_Count "
    "-v 173,raw48,Wear_Leveling_Count "
    "-v 174,raw48,Unexpect_Power_Loss_Ct "
    "-v 181,raw16,Non4k_Aligned_Access "
    "-v 183,raw48,SATA_Iface_Downshift "
  //"-v 184,raw48,End-to-End_Error "
  //"-v 187,raw48,Reported_Uncorrect "
  //"-v 188,raw48,Command_Timeout "
    "-v 189,raw48,Factory_Bad_Block_Ct "
  //"-v 194,tempminmax,Temperature_Celsius "
  //"-v 195,raw48,Hardware_ECC_Recovered "
  //"-v 196,raw16(raw16),Reallocated_Event_Count "
  //"-v 197,raw48,Current_Pending_Sector "
  //"-v 198,raw48,Offline_Uncorrectable "
  //"-v 199,raw48,UDMA_CRC_Error_Count "
    "-v 202,raw48,Percent_Lifetime_Used "
    "-v 206,raw48,Write_Error_Rate "
    "-v 210,raw48,Success_RAIN_Recov_Cnt "
    "-v 246,raw48,Total_Host_Sector_Write "
    "-v 247,raw48,Host_Program_Page_Count "
    "-v 248,raw48,Bckgnd_Program_Page_Cnt"
  },
  { "Crucial/Micron RealSSD m4/C400/P400", // Marvell 9176, fixed firmware
    "C400-MTFDDA[ACK](064|128|256|512)MAM|"
    "M4-CT(064|128|256|512)M4SSD[123]|" // tested with M4-CT512M4SSD2/0309
    "MTFDDAK(064|128|256|512|050|100|200|400)MA[MNR]-1[JKS]1.*", // tested with
       // MTFDDAK256MAR-1K1AA/MA52, MTFDDAK256MAM-1K12/08TH
    "030[9-Z]|03[1-Z].|0[4-Z]..|[1-Z]....*", // >= "0309"
    "",
  //"-v 1,raw48,Raw_Read_Error_Rate "
  //"-v 5,raw16(raw16),Reallocated_Sector_Ct "
  //"-v 9,raw24(raw8),Power_On_Hours "
  //"-v 12,raw48,Power_Cycle_Count "
    "-v 170,raw48,Grown_Failing_Block_Ct "
    "-v 171,raw48,Program_Fail_Count "
    "-v 172,raw48,Erase_Fail_Count "
    "-v 173,raw48,Wear_Leveling_Count "
    "-v 174,raw48,Unexpect_Power_Loss_Ct "
    "-v 181,raw16,Non4k_Aligned_Access "
    "-v 183,raw48,SATA_Iface_Downshift "
  //"-v 184,raw48,End-to-End_Error "
  //"-v 187,raw48,Reported_Uncorrect "
  //"-v 188,raw48,Command_Timeout "
    "-v 189,raw48,Factory_Bad_Block_Ct "
  //"-v 194,tempminmax,Temperature_Celsius "
  //"-v 195,raw48,Hardware_ECC_Recovered "
  //"-v 196,raw16(raw16),Reallocated_Event_Count "
  //"-v 197,raw48,Current_Pending_Sector "
  //"-v 198,raw48,Offline_Uncorrectable "
  //"-v 199,raw48,UDMA_CRC_Error_Count "
    "-v 202,raw48,Perc_Rated_Life_Used "
    "-v 206,raw48,Write_Error_Rate"
  },
  { "Crucial/Micron RealSSD m4/C400", // Marvell 9176, buggy or unknown firmware
    "C400-MTFDDA[ACK](064|128|256|512)MAM|" // tested with C400-MTFDDAC256MAM/0002
    "M4-CT(064|128|256|512)M4SSD[123]", // tested with M4-CT064M4SSD2/0002,
      // M4-CT064M4SSD2/0009, M4-CT256M4SSD3/000F
    "",
    "This drive may hang after 5184 hours of power-on time:\n"
    "http://www.tomshardware.com/news/Crucial-m4-Firmware-BSOD,14544.html\n"
    "See the following web pages for firmware updates:\n"
    "http://www.crucial.com/support/firmware.aspx\n"
    "http://www.micron.com/products/solid-state-storage/client-ssd#software",
    "-v 170,raw48,Grown_Failing_Block_Ct "
    "-v 171,raw48,Program_Fail_Count "
    "-v 172,raw48,Erase_Fail_Count "
    "-v 173,raw48,Wear_Leveling_Count "
    "-v 174,raw48,Unexpect_Power_Loss_Ct "
    "-v 181,raw16,Non4k_Aligned_Access "
    "-v 183,raw48,SATA_Iface_Downshift "
    "-v 189,raw48,Factory_Bad_Block_Ct "
    "-v 202,raw48,Perc_Rated_Life_Used "
    "-v 206,raw48,Write_Error_Rate"
  },
  { "Crucial/Micron MX100/M500/M510/M550/M600 Client SSDs",
    "Crucial_CT(128|256|512)MX100SSD1|"// tested with Crucial_CT256MX100SSD1/MU01
    "Crucial_CT(120|240|480|960)M500SSD1|" // tested with Crucial_CT960M500SSD1/MU03
    "Crucial_CT(128|256|512|1024)M550SSD[13]|" // tested with Crucial_CT512M550SSD3/MU01, Crucial_CT1024M550SSD1/MU01
    "Micron_M500_MTFDDA[KTV](120|240|480|960)MAV|"// tested with Micron_M500_MTFDDAK960MAV/MU05
    "(Micron_)?M510[_-]MTFDDA[KTV](128|256)MAZ|" // tested with M510-MTFDDAK256MAZ/MU01
    "(Micron_)?M550[_-]MTFDDA[KTV](064|128|256|512|1T0)MAY|" // tested with M550-MTFDDAK256MAY/MU01
    "Micron_M600_(EE|MT)FDDA[KTV](128|256|512|1T0)MBF[25Z]?", // tested with Micron_M600_MTFDDAK1T0MBF/MU01
    "", "",
  //"-v 1,raw48,Raw_Read_Error_Rate "
    "-v 5,raw48,Reallocate_NAND_Blk_Cnt "
  //"-v 9,raw24(raw8),Power_On_Hours "
  //"-v 12,raw48,Power_Cycle_Count "
    "-v 171,raw48,Program_Fail_Count "
    "-v 172,raw48,Erase_Fail_Count "
    "-v 173,raw48,Ave_Block-Erase_Count "
    "-v 174,raw48,Unexpect_Power_Loss_Ct "
    "-v 180,raw48,Unused_Reserve_NAND_Blk "
    "-v 183,raw48,SATA_Interfac_Downshift "
    "-v 184,raw48,Error_Correction_Count "
  //"-v 187,raw48,Reported_Uncorrect "
  //"-v 194,tempminmax,Temperature_Celsius "
  //"-v 196,raw16(raw16),Reallocated_Event_Count "
  //"-v 197,raw48,Current_Pending_Sector "
  //"-v 198,raw48,Offline_Uncorrectable "
  //"-v 199,raw48,UDMA_CRC_Error_Count "
    "-v 202,raw48,Percent_Lifetime_Used "
    "-v 206,raw48,Write_Error_Rate "
    "-v 210,raw48,Success_RAIN_Recov_Cnt "
    "-v 246,raw48,Total_Host_Sector_Write "
    "-v 247,raw48,Host_Program_Page_Count "
    "-v 248,raw48,Bckgnd_Program_Page_Cnt"
  },
  { "Micron M500DC Enterprise SSDs",
    "Micron_M500DC_(EE|MT)FDDA[AK](120|240|480|800)MBB", // tested with
      // Micron_M500DC_EEFDDAA120MBB/129, Micron_M500DC_MTFDDAK800MBB/0129
    "", "",
  //"-v 1,raw48,Raw_Read_Error_Rate "
    "-v 5,raw48,Reallocated_Block_Count "
  //"-v 9,raw24(raw8),Power_On_Hours "
  //"-v 12,raw48,Power_Cycle_Count "
    "-v 170,raw48,Reserved_Block_Count "
    "-v 171,raw48,Program_Fail_Count "
    "-v 172,raw48,Erase_Fail_Count "
    "-v 173,raw48,Ave_Block-Erase_Count "
    "-v 174,raw48,Unexpect_Power_Loss_Ct "
    "-v 184,raw48,Error_Correction_Count "
  //"-v 187,raw48,Reported_Uncorrect "
    "-v 188,raw48,Command_Timeouts "
  //"-v 194,tempminmax,Temperature_Celsius "
    "-v 195,raw48,Cumulativ_Corrected_ECC "
  //"-v 197,raw48,Current_Pending_Sector "
  //"-v 198,raw48,Offline_Uncorrectable "
  //"-v 199,raw48,UDMA_CRC_Error_Count "
    "-v 202,raw48,Percent_Lifetime_Remain "
    "-v 206,raw48,Write_Error_Rate "
    "-v 247,raw48,Host_Program_Page_Count "
    "-v 248,raw48,Bckgnd_Program_Page_Cnt"
  },
  { "SandForce Driven SSDs",
    "SandForce 1st Ed\\.|" // Demo Drive, tested with firmware 320A13F0
    "ADATA SSD S(396|510|599) .?..GB|" // tested with ADATA SSD S510 60GB/320ABBF0,
      // ADATA SSD S599 256GB/3.1.0, 64GB/3.4.6
    "ADATA SP[389]00|" // tested with ADATA SP300/5.0.2d, SP800/5.0.6c,
      // ADATA SP900/5.0.6 (Premier Pro, SF-2281)
    "ADATA SSD S[PX]900 (64|128|256|512)GB-DL2|" // tested with ADATA SSD SP900 256GB-DL2/5.0.6,
      // ADATA SSD SX900 512GB-DL2/5.8.2
    "ADATA XM11 (128|256)GB|" // tested with ADATA XM11 128GB/5.0.1
    "Corsair CSSD-F(40|60|80|115|120|160|240)GBP?2.*|" // Corsair Force, tested with
      // Corsair CSSD-F40GB2/1.1, Corsair CSSD-F115GB2-A/2.1a
    "Corsair Force ((3 |LS )?SSD|GS|GT)|" // SF-2281, tested with
      // Corsair Force SSD/5.05, 3 SSD/1.3.2, GT/1.3.3, GS/5.03, LS SSD/S8FM06.5
    "FM-25S2S-(60|120|240)GBP2|" // G.SKILL Phoenix Pro, SF-1200, tested with
      // FM-25S2S-240GBP2/4.2
    "FTM(06|12|24|48)CT25H|" // Supertalent TeraDrive CT, tested with
      // FTM24CT25H/STTMP2P1
    "KINGSTON SE50S3(100|240|480)G|" // tested with SE50S3100G/KE1ABBF0
    "KINGSTON SH10[03]S3(90|120|240|480)G|" // HyperX (3K), SF-2281, tested with
      // SH100S3240G/320ABBF0, SH103S3120G/505ABBF0
    "KINGSTON SKC(300S37A|380S3)(60|120|180|240|480)G|" // KC300, SF-2281, tested with
      // SKC300S37A120G/KC4ABBF0, SKC380S3120G/507ABBF0
    "KINGSTON SVP200S3(7A)?(60|90|120|240|480)G|" // V+ 200, SF-2281, tested with
      // SVP200S37A480G/502ABBF0, SVP200S390G/332ABBF0
    "KINGSTON SMS200S3(30|60|120)G|" // mSATA, SF-2241, tested with SMS200S3120G/KC3ABBF0
    "KINGSTON SMS450S3(32|64|128)G|" // mSATA, SF-2281, tested with SMS450S3128G/503ABBF0
    "KINGSTON (SV300|SKC100|SE100)S3.*G|" // other SF-2281
    "MKNSSDCR(45|60|90|120|180|240|480)GB(-DX)?|" // Mushkin Chronos (deluxe), SF-2281,
      // tested with MKNSSDCR120GB
    "MKNSSDAT(30|40|60|120|180|240|480)GB(-(DX|V))?|" // Mushkin Atlas (Deluxe/Value), mSATA, SF-2281,
      // tested with MKNSSDAT120GB-V/540ABBF0
    "Mushkin MKNSSDCL(40|60|80|90|115|120|180|240|480)GB-DX2?|" // Mushkin Callisto deluxe,
      // SF-1200/1222, Mushkin MKNSSDCL60GB-DX/361A13F0
    "OCZ[ -](AGILITY2([ -]EX)?|COLOSSUS2|ONYX2|VERTEX(2|-LE))( [123]\\..*)?|" // SF-1200,
      // tested with OCZ-VERTEX2/1.11, OCZ-VERTEX2 3.5/1.11
    "OCZ-NOCTI|" // mSATA, SF-2100, tested with OCZ-NOCTI/2.15
    "OCZ-REVODRIVE3?( X2)?|" // PCIe, SF-1200/2281, tested with
      // OCZ-REVODRIVE( X2)?/1.20, OCZ-REVODRIVE3 X2/2.11
    "OCZ[ -](VELO|VERTEX2[ -](EX|PRO))( [123]\\..*)?|" // SF-1500, tested with
      // OCZ VERTEX2-PRO/1.10 (Bogus thresholds for attribute 232 and 235)
    "D2[CR]STK251...-....|" // OCZ Deneva 2 C/R, SF-22xx/25xx,
      // tested with D2CSTK251M11-0240/2.08, D2CSTK251A10-0240/2.15
    "OCZ-(AGILITY3|SOLID3|VERTEX3( MI)?)|"  // SF-2200, tested with OCZ-VERTEX3/2.02,
      // OCZ-AGILITY3/2.11, OCZ-SOLID3/2.15, OCZ-VERTEX3 MI/2.15
    "OCZ Z-DRIVE R4 [CR]M8[48]|" // PCIe, SF-2282/2582, tested with OCZ Z-DRIVE R4 CM84/2.13
      // (Bogus attributes under Linux)
    "TALOS2|" // OCZ Talos 2 C/R, SAS (works with -d sat), 2*SF-2282, tested with TALOS2/3.20E
    "(APOC|DENC|DENEVA|FTNC|GFGC|MANG|MMOC|NIMC|TMSC).*|" // other OCZ SF-1200,
      // tested with DENCSTE251M11-0120/1.33, DENEVA PCI-E/1.33
    "(DENR|DRSAK|EC188|NIMR|PSIR|TRSAK).*|" // other OCZ SF-1500
    "OWC Aura Pro 6G SSD|" // tested with OWC Aura Pro 6G SSD/507ABBF0
    "OWC Mercury Electra (Pro )?[36]G SSD|" // tested with
      // OWC Mercury Electra 6G SSD/502ABBF0, OWC Mercury Electra Pro 3G SSD/541ABBF0
    "OWC Mercury E(xtreme|XTREME) Pro (6G |RE )?SSD|" // tested with
      // OWC Mercury Extreme Pro SSD/360A13F0, OWC Mercury EXTREME Pro 6G SSD/507ABBF0
    "Patriot Pyro|" // tested with Patriot Pyro/332ABBF0
    "SanDisk SDSSDX(60|120|240|480)GG25|" // SanDisk Extreme, SF-2281, tested with
      // SDSSDX240GG25/R201
    "SuperSSpeed S301 [0-9]*GB|" // SF-2281, tested with SuperSSpeed S301 128GB/503
    "SG9XCS2D(0?50|100|200|400)GESLT|" // Smart Storage Systems XceedIOPS2, tested with
      // SG9XCS2D200GESLT/SA03L370
    "SSD9SC(120|240|480)GED[EA]|" // PNY Prevail Elite, tested with SSD9SC120GEDA/334ABBF0
    "(TX32|TX31C1|VN0.?..GCNMK).*|" // Smart Storage Systems XceedSTOR
    "(TX22D1|TX21B1).*|" // Smart Storage Systems XceedIOPS2
    "TX52D1.*|" // Smart Storage Systems Xcel-200
    "TS(64|128|256|512)GSSD[37]20|" // Transcend SSD320/720, SF-2281, tested with
      // TS128GSSD320, TS256GSSD720/5.2.0
    "UGB(88P|99S)GC...H[BF].|" // Unigen, tested with
      // UGB88PGC100HF2/MP Rev2, UGB99SGC100HB3/RC Rev3
    "VisionTek GoDrive (60|120|240|480)GB", // tested with VisionTek GoDrive 480GB/506ABBF0
    "", "",
    "-v 1,raw24/raw32,Raw_Read_Error_Rate "
    "-v 5,raw48,Retired_Block_Count "
    "-v 9,msec24hour32,Power_On_Hours_and_Msec "
  //"-v 12,raw48,Power_Cycle_Count "
    "-v 13,raw24/raw32,Soft_Read_Error_Rate "
    "-v 100,raw48,Gigabytes_Erased "
    "-v 170,raw48,Reserve_Block_Count "
    "-v 171,raw48,Program_Fail_Count "
    "-v 172,raw48,Erase_Fail_Count "
    "-v 174,raw48,Unexpect_Power_Loss_Ct "
    "-v 177,raw48,Wear_Range_Delta "
    "-v 181,raw48,Program_Fail_Count "
    "-v 182,raw48,Erase_Fail_Count "
    "-v 184,raw48,IO_Error_Detect_Code_Ct "
  //"-v 187,raw48,Reported_Uncorrect "
    "-v 189,tempminmax,Airflow_Temperature_Cel "
  //"-v 194,tempminmax,Temperature_Celsius "
    "-v 195,raw24/raw32,ECC_Uncorr_Error_Count "
  //"-v 196,raw16(raw16),Reallocated_Event_Count "
    "-v 198,raw24/raw32:210zr54,Uncorrectable_Sector_Ct " // KINGSTON SE100S3100G/510ABBF0
    "-v 199,raw48,SATA_CRC_Error_Count "
    "-v 201,raw24/raw32,Unc_Soft_Read_Err_Rate "
    "-v 204,raw24/raw32,Soft_ECC_Correct_Rate "
    "-v 230,raw48,Life_Curve_Status "
    "-v 231,raw48,SSD_Life_Left "
  //"-v 232,raw48,Available_Reservd_Space "
    "-v 233,raw48,SandForce_Internal "
    "-v 234,raw48,SandForce_Internal "
    "-v 235,raw48,SuperCap_Health "
    "-v 241,raw48,Lifetime_Writes_GiB "
    "-v 242,raw48,Lifetime_Reads_GiB"
  },
  { "Indilinx Barefoot based SSDs",
    "Corsair CSSD-V(32|60|64|128|256)GB2|" // Corsair Nova, tested with Corsair CSSD-V32GB2/2.2
    "CRUCIAL_CT(64|128|256)M225|" // tested with CRUCIAL_CT64M225/1571
    "G.SKILL FALCON (64|128|256)GB SSD|" // tested with G.SKILL FALCON 128GB SSD/2030
    "OCZ[ -](AGILITY|ONYX|VERTEX( 1199|-TURBO| v1\\.10)?)|" // tested with
      // OCZ-ONYX/1.6, OCZ-VERTEX 1199/00.P97, OCZ-VERTEX/1.30, OCZ VERTEX-TURBO/1.5, OCZ-VERTEX v1.10/1370
    "Patriot[ -]Torqx.*|"
    "RENICE Z2|" // tested with RENICE Z2/2030
    "STT_FT[MD](28|32|56|64)GX25H|" // Super Talent Ultradrive GX, tested with STT_FTM64GX25H/1916
    "TS(18|25)M(64|128)MLC(16|32|64|128|256|512)GSSD|" // ASAX Leopard Hunt II, tested with TS25M64MLC64GSSD/0.1
    "FM-25S2I-(64|128)GBFII|" // G.Skill FALCON II, tested with FM-25S2I-64GBFII
    "TS(60|120)GSSD25D-M", // Transcend Ultra SSD (SATA II), see also Ticket #80
    "", "",
    "-v 1,raw64 " // Raw_Read_Error_Rate
    "-v 9,raw64 " // Power_On_Hours
    "-v 12,raw64 " // Power_Cycle_Count
    "-v 184,raw64,Initial_Bad_Block_Count "
    "-v 195,raw64,Program_Failure_Blk_Ct "
    "-v 196,raw64,Erase_Failure_Blk_Ct "
    "-v 197,raw64,Read_Failure_Blk_Ct "
    "-v 198,raw64,Read_Sectors_Tot_Ct "
    "-v 199,raw64,Write_Sectors_Tot_Ct "
    "-v 200,raw64,Read_Commands_Tot_Ct "
    "-v 201,raw64,Write_Commands_Tot_Ct "
    "-v 202,raw64,Error_Bits_Flash_Tot_Ct "
    "-v 203,raw64,Corr_Read_Errors_Tot_Ct "
    "-v 204,raw64,Bad_Block_Full_Flag "
    "-v 205,raw64,Max_PE_Count_Spec "
    "-v 206,raw64,Min_Erase_Count "
    "-v 207,raw64,Max_Erase_Count "
    "-v 208,raw64,Average_Erase_Count "
    "-v 209,raw64,Remaining_Lifetime_Perc "
    "-v 210,raw64,Indilinx_Internal "
    "-v 211,raw64,SATA_Error_Ct_CRC "
    "-v 212,raw64,SATA_Error_Ct_Handshake "
    "-v 213,raw64,Indilinx_Internal"
  },
  { "Indilinx Barefoot_2/Everest/Martini based SSDs",
    "OCZ VERTEX[ -]PLUS|" // tested with OCZ VERTEX-PLUS/3.55, OCZ VERTEX PLUS/3.55
    "OCZ-VERTEX PLUS R2|" // Barefoot 2, tested with OCZ-VERTEX PLUS R2/1.2
    "OCZ-PETROL|" // Everest 1, tested with OCZ-PETROL/3.12
    "OCZ-AGILITY4|" // Everest 2, tested with OCZ-AGILITY4/1.5.2
    "OCZ-VERTEX4", // Everest 2, tested with OCZ-VERTEX4/1.5
    "", "", ""
  //"-v 1,raw48,Raw_Read_Error_Rate "
  //"-v 3,raw16(avg16),Spin_Up_Time "
  //"-v 4,raw48,Start_Stop_Count "
  //"-v 5,raw16(raw16),Reallocated_Sector_Ct "
  //"-v 9,raw24(raw8),Power_On_Hours "
  //"-v 12,raw48,Power_Cycle_Count "
    "-v 232,raw48,Lifetime_Writes " // LBA?
  //"-v 233,raw48,Media_Wearout_Indicator"
  },
  { "Indilinx Barefoot 3 based SSDs",
    "OCZ-VECTOR|" // tested with OCZ-VECTOR/1.03
    "OCZ-VECTOR150|" // tested with OCZ-VECTOR150/1.2
    "OCZ-VERTEX450", // tested with OCZ-VERTEX450/1.0 (Barefoot 3 M10)
    "", "", ""
    "-v 5,raw48,Runtime_Bad_Block "
  //"-v 9,raw24(raw8),Power_On_Hours "
  //"-v 12,raw48,Power_Cycle_Count "
    "-v 171,raw48,Avail_OP_Block_Count "
    "-v 174,raw48,Pwr_Cycle_Ct_Unplanned "
    "-v 187,raw48,Total_Unc_NAND_Reads "
    "-v 195,raw48,Total_Prog_Failures "
    "-v 196,raw48,Total_Erase_Failures "
    "-v 197,raw48,Total_Unc_Read_Failures "
    "-v 198,raw48,Host_Reads_GiB "
    "-v 199,raw48,Host_Writes_GiB "
    "-v 208,raw48,Average_Erase_Count "
    "-v 210,raw48,SATA_CRC_Error_Count "
    "-v 233,raw48,Remaining_Lifetime_Perc "
    "-v 241,raw48,Host_Writes_GiB " // M10
    "-v 242,raw48,Host_Reads_GiB "  // M10
    "-v 249,raw48,Total_NAND_Prog_Ct_GiB"
  },
  { "OCZ Intrepid 3000 SSDs", // tested with OCZ INTREPID 3600/1.4.3.6, 3800/1.4.3.0
    "OCZ INTREPID 3[68]00",
    "", "", ""
    "-v 5,raw48,Runtime_Bad_Block "
  //"-v 9,raw24(raw8),Power_On_Hours "
  //"-v 12,raw48,Power_Cycle_Count "
    "-v 100,raw48,Total_Blocks_Erased "
    "-v 171,raw48,Avail_OP_Block_Count "
    "-v 174,raw48,Pwr_Cycle_Ct_Unplanned "
    "-v 184,raw48,Factory_Bad_Block_Count "
    "-v 187,raw48,Total_Unc_NAND_Reads "
    "-v 190,tempminmax,Temperature_Celsius "
    "-v 195,raw48,Total_Prog_Failures "
    "-v 196,raw48,Total_Erase_Failures "
    "-v 197,raw48,Total_Unc_Read_Failures "
    "-v 198,raw48,Host_Reads_GiB "
    "-v 199,raw48,Host_Writes_GiB "
    "-v 202,raw48,Total_Read_Bits_Corr_Ct "
    "-v 205,raw48,Max_Rated_PE_Count "
    "-v 206,raw48,Min_Erase_Count "
    "-v 207,raw48,Max_Erase_Count "
    "-v 208,raw48,Average_Erase_Count "
    "-v 210,raw48,SATA_CRC_Error_Count "
    "-v 211,raw48,SATA_UNC_Count "
    "-v 212,raw48,NAND_Reads_with_Retry "
    "-v 213,raw48,Simple_Rd_Rtry_Attempts "
    "-v 214,raw48,Adaptv_Rd_Rtry_Attempts "
    "-v 221,raw48,Int_Data_Path_Prot_Unc "
    "-v 222,raw48,RAID_Recovery_Count "
    "-v 230,raw48,SuperCap_Charge_Status " // 0=not charged, 1=fully charged, 2=unknown
    "-v 233,raw48,Remaining_Lifetime_Perc "
    "-v 249,raw48,Total_NAND_Prog_Ct_GiB "
    "-v 251,raw48,Total_NAND_Read_Ct_GiB"
  },
  { "InnoDisk InnoLite SATADOM D150QV-L SSDs", // tested with InnoLite SATADOM D150QV-L/120319
    "InnoLite SATADOM D150QV-L",
    "", "",
  //"-v 1,raw48,Raw_Read_Error_Rate "
  //"-v 2,raw48,Throughput_Performance "
  //"-v 3,raw16(avg16),Spin_Up_Time "
  //"-v 5,raw16(raw16),Reallocated_Sector_Ct "
  //"-v 7,raw48,Seek_Error_Rate " // from InnoDisk iSMART Linux tool, useless for SSD
  //"-v 8,raw48,Seek_Time_Performance "
  //"-v 9,raw24(raw8),Power_On_Hours "
  //"-v 10,raw48,Spin_Retry_Count "
  //"-v 12,raw48,Power_Cycle_Count "
    "-v 168,raw48,SATA_PHY_Error_Count "
    "-v 170,raw48,Bad_Block_Count "
    "-v 173,raw48,Erase_Count "
    "-v 175,raw48,Bad_Cluster_Table_Count "
    "-v 192,raw48,Unexpect_Power_Loss_Ct "
  //"-v 194,tempminmax,Temperature_Celsius "
  //"-v 197,raw48,Current_Pending_Sector "
    "-v 229,hex48,Flash_ID "
    "-v 235,raw48,Later_Bad_Block "
    "-v 236,raw48,Unstable_Power_Count "
    "-v 240,raw48,Write_Head"
  },
  { "Intel X25-E SSDs",
    "SSDSA2SH(032|064)G1.* INTEL",  // G1 = first generation
    "", "",
  //"-v 3,raw16(avg16),Spin_Up_Time "
  //"-v 4,raw48,Start_Stop_Count "
  //"-v 5,raw16(raw16),Reallocated_Sector_Ct "
  //"-v 9,raw24(raw8),Power_On_Hours "
  //"-v 12,raw48,Power_Cycle_Count "
    "-v 192,raw48,Unsafe_Shutdown_Count "
    "-v 225,raw48,Host_Writes_32MiB "
    "-v 226,raw48,Intel_Internal "
    "-v 227,raw48,Intel_Internal "
    "-v 228,raw48,Intel_Internal "
  //"-v 232,raw48,Available_Reservd_Space "
  //"-v 233,raw48,Media_Wearout_Indicator"
  },
  { "Intel X18-M/X25-M G1 SSDs",
    "INTEL SSDSA[12]MH(080|160)G1.*",  // G1 = first generation, 50nm
    "", "",
  //"-v 3,raw16(avg16),Spin_Up_Time "
  //"-v 4,raw48,Start_Stop_Count "
  //"-v 5,raw16(raw16),Reallocated_Sector_Ct "
  //"-v 9,raw24(raw8),Power_On_Hours "
  //"-v 12,raw48,Power_Cycle_Count "
    "-v 192,raw48,Unsafe_Shutdown_Count "
    "-v 225,raw48,Host_Writes_32MiB "
    "-v 226,raw48,Intel_Internal "
    "-v 227,raw48,Intel_Internal "
    "-v 228,raw48,Intel_Internal "
  //"-v 232,raw48,Available_Reservd_Space "
  //"-v 233,raw48,Media_Wearout_Indicator"
  },
  { "Intel X18-M/X25-M/X25-V G2 SSDs", // fixed firmware
      // tested with INTEL SSDSA2M(080|160)G2GC/2CV102J8 (X25-M)
    "INTEL SSDSA[12]M(040|080|120|160)G2.*",  // G2 = second generation, 34nm
    "2CV102(J[89A-Z]|[K-Z].)", // >= "2CV102J8"
    "",
  //"-v 3,raw16(avg16),Spin_Up_Time "
  //"-v 4,raw48,Start_Stop_Count "
  //"-v 5,raw16(raw16),Reallocated_Sector_Ct "
  //"-v 9,raw24(raw8),Power_On_Hours "
  //"-v 12,raw48,Power_Cycle_Count "
  //"-v 184,raw48,End-to-End_Error " // G2 only
    "-v 192,raw48,Unsafe_Shutdown_Count "
    "-v 225,raw48,Host_Writes_32MiB "
    "-v 226,raw48,Workld_Media_Wear_Indic " // Timed Workload Media Wear Indicator (percent*1024)
    "-v 227,raw48,Workld_Host_Reads_Perc "  // Timed Workload Host Reads Percentage
    "-v 228,raw48,Workload_Minutes " // 226,227,228 can be reset by 'smartctl -t vendor,0x40'
  //"-v 232,raw48,Available_Reservd_Space "
  //"-v 233,raw48,Media_Wearout_Indicator"
  },
  { "Intel X18-M/X25-M/X25-V G2 SSDs", // buggy or unknown firmware
      // tested with INTEL SSDSA2M040G2GC/2CV102HD (X25-V)
    "INTEL SSDSA[12]M(040|080|120|160)G2.*",
    "",
    "This drive may require a firmware update to\n"
    "fix possible drive hangs when reading SMART self-test log:\n"
    "http://downloadcenter.intel.com/Detail_Desc.aspx?DwnldID=18363",
    "-v 192,raw48,Unsafe_Shutdown_Count "
    "-v 225,raw48,Host_Writes_32MiB "
    "-v 226,raw48,Workld_Media_Wear_Indic "
    "-v 227,raw48,Workld_Host_Reads_Perc "
    "-v 228,raw48,Workload_Minutes"
  },
  { "Intel 311/313 Series SSDs", // tested with INTEL SSDSA2VP020G2/2CV102M5,
      // INTEL SSDSA2VP020G3/9CV10379,
    "INTEL SSDSA2VP(020|024)G[23]", // G3 = 313 Series
    "", "",
  //"-v 3,raw16(avg16),Spin_Up_Time "
  //"-v 4,raw48,Start_Stop_Count "
  //"-v 5,raw16(raw16),Reallocated_Sector_Ct "
  //"-v 9,raw24(raw8),Power_On_Hours "
  //"-v 12,raw48,Power_Cycle_Count "
    "-v 170,raw48,Reserve_Block_Count "
    "-v 171,raw48,Program_Fail_Count "
    "-v 172,raw48,Erase_Fail_Count "
    "-v 183,raw48,SATA_Downshift_Count "
  //"-v 184,raw48,End-to-End_Error "
  //"-v 187,raw48,Reported_Uncorrect "
    "-v 192,raw48,Unsafe_Shutdown_Count "
    "-v 225,raw48,Host_Writes_32MiB "
    "-v 226,raw48,Workld_Media_Wear_Indic " // Timed Workload Media Wear Indicator (percent*1024)
    "-v 227,raw48,Workld_Host_Reads_Perc "  // Timed Workload Host Reads Percentage
    "-v 228,raw48,Workload_Minutes " // 226,227,228 can be reset by 'smartctl -t vendor,0x40'
  //"-v 232,raw48,Available_Reservd_Space "
  //"-v 233,raw48,Media_Wearout_Indicator "
    "-v 241,raw48,Host_Writes_32MiB "
    "-v 242,raw48,Host_Reads_32MiB"
  },
  { "Intel 320 Series SSDs", // tested with INTEL SSDSA2CT040G3/4PC10362,
      // INTEL SSDSA2CW160G3/4PC10362, INTEL SSDSA2BT040G3/4PC10362, INTEL SSDSA2BW120G3A/4PC10362,
      // INTEL SSDSA2BW300G3D/4PC10362, INTEL SSDSA2BW160G3L/4PC1LE04
    "INTEL SSDSA[12][BC][WT](040|080|120|160|300|600)G3[ADL]?",
    "", "",
    "-F nologdir "
  //"-v 3,raw16(avg16),Spin_Up_Time "
  //"-v 4,raw48,Start_Stop_Count "
  //"-v 5,raw16(raw16),Reallocated_Sector_Ct "
  //"-v 9,raw24(raw8),Power_On_Hours "
  //"-v 12,raw48,Power_Cycle_Count "
    "-v 170,raw48,Reserve_Block_Count "
    "-v 171,raw48,Program_Fail_Count "
    "-v 172,raw48,Erase_Fail_Count "
    "-v 183,raw48,SATA_Downshift_Count " // FW >= 4Px10362
  //"-v 184,raw48,End-to-End_Error "
  //"-v 187,raw48,Reported_Uncorrect "
    "-v 199,raw48,CRC_Error_Count "      // FW >= 4Px10362
    "-v 192,raw48,Unsafe_Shutdown_Count "
    "-v 225,raw48,Host_Writes_32MiB "
    "-v 226,raw48,Workld_Media_Wear_Indic " // Timed Workload Media Wear Indicator (percent*1024)
    "-v 227,raw48,Workld_Host_Reads_Perc "  // Timed Workload Host Reads Percentage
    "-v 228,raw48,Workload_Minutes " // 226,227,228 can be reset by 'smartctl -t vendor,0x40'
  //"-v 232,raw48,Available_Reservd_Space "
  //"-v 233,raw48,Media_Wearout_Indicator "
    "-v 241,raw48,Host_Writes_32MiB "
    "-v 242,raw48,Host_Reads_32MiB"
  },
  { "Intel 710 Series SSDs", // tested with INTEL SSDSA2BZ[12]00G3/6PB10362
    "INTEL SSDSA2BZ(100|200|300)G3",
    "", "",
    "-F nologdir "
  //"-v 3,raw16(avg16),Spin_Up_Time "
  //"-v 4,raw48,Start_Stop_Count "
  //"-v 5,raw16(raw16),Reallocated_Sector_Ct "
  //"-v 9,raw24(raw8),Power_On_Hours "
  //"-v 12,raw48,Power_Cycle_Count "
    "-v 170,raw48,Reserve_Block_Count "
    "-v 171,raw48,Program_Fail_Count "
    "-v 172,raw48,Erase_Fail_Count "
    "-v 174,raw48,Unexpect_Power_Loss_Ct " // Missing in 710 specification from September 2011
    "-v 183,raw48,SATA_Downshift_Count "
  //"-v 184,raw48,End-to-End_Error "
  //"-v 187,raw48,Reported_Uncorrect "
  //"-v 190,tempminmax,Airflow_Temperature_Cel "
    "-v 192,raw48,Unsafe_Shutdown_Count "
    "-v 225,raw48,Host_Writes_32MiB "
    "-v 226,raw48,Workld_Media_Wear_Indic " // Timed Workload Media Wear Indicator (percent*1024)
    "-v 227,raw48,Workld_Host_Reads_Perc "  // Timed Workload Host Reads Percentage
    "-v 228,raw48,Workload_Minutes " // 226,227,228 can be reset by 'smartctl -t vendor,0x40'
  //"-v 232,raw48,Available_Reservd_Space "
  //"-v 233,raw48,Media_Wearout_Indicator "
    "-v 241,raw48,Host_Writes_32MiB "
    "-v 242,raw48,Host_Reads_32MiB"
  },
  { "Intel 510 Series SSDs",
    "INTEL SSDSC2MH(120|250)A2",
    "", "",
  //"-v 3,raw16(avg16),Spin_Up_Time "
  //"-v 4,raw48,Start_Stop_Count "
  //"-v 5,raw16(raw16),Reallocated_Sector_Ct "
  //"-v 9,raw24(raw8),Power_On_Hours "
  //"-v 12,raw48,Power_Cycle_Count "
    "-v 192,raw48,Unsafe_Shutdown_Count "
    "-v 225,raw48,Host_Writes_32MiB "
  //"-v 232,raw48,Available_Reservd_Space "
  //"-v 233,raw48,Media_Wearout_Indicator"
  },
  { "Intel 520 Series SSDs", // tested with INTEL SSDSC2CW120A3/400i, SSDSC2BW480A3F/400i
    "INTEL SSDSC2[BC]W(060|120|180|240|480)A3F?",
    "", "",
  //"-v 5,raw16(raw16),Reallocated_Sector_Ct "
    "-v 9,msec24hour32,Power_On_Hours_and_Msec "
  //"-v 12,raw48,Power_Cycle_Count "
    "-v 170,raw48,Available_Reservd_Space "
    "-v 171,raw48,Program_Fail_Count "
    "-v 172,raw48,Erase_Fail_Count "
    "-v 174,raw48,Unexpect_Power_Loss_Ct "
  //"-v 184,raw48,End-to-End_Error "
    "-v 187,raw48,Uncorrectable_Error_Cnt "
  //"-v 192,raw48,Power-Off_Retract_Count "
    "-v 225,raw48,Host_Writes_32MiB "
    "-v 226,raw48,Workld_Media_Wear_Indic "
    "-v 227,raw48,Workld_Host_Reads_Perc "
    "-v 228,raw48,Workload_Minutes "
  //"-v 232,raw48,Available_Reservd_Space "
  //"-v 233,raw48,Media_Wearout_Indicator "
    "-v 241,raw48,Host_Writes_32MiB "
    "-v 242,raw48,Host_Reads_32MiB "
    "-v 249,raw48,NAND_Writes_1GiB"
  },
  { "Intel 525 Series SSDs", // mSATA, tested with SSDMCEAC120B3/LLLi
    "INTEL SSDMCEAC(030|060|090|120|180|240)B3",
    "", "",
  //"-v 5,raw16(raw16),Reallocated_Sector_Ct "
    "-v 9,msec24hour32,Power_On_Hours_and_Msec "
  //"-v 12,raw48,Power_Cycle_Count "
    "-v 170,raw48,Available_Reservd_Space "
    "-v 171,raw48,Program_Fail_Count "
    "-v 172,raw48,Erase_Fail_Count "
    "-v 174,raw48,Unexpect_Power_Loss_Ct "
    "-v 183,raw48,SATA_Downshift_Count "
  //"-v 184,raw48,End-to-End_Error "
    "-v 187,raw48,Uncorrectable_Error_Cnt "
  //"-v 190,tempminmax,Airflow_Temperature_Cel "
  //"-v 192,raw48,Power-Off_Retract_Count "
  //"-v 199,raw48,UDMA_CRC_Error_Count "
    "-v 225,raw48,Host_Writes_32MiB "
    "-v 226,raw48,Workld_Media_Wear_Indic "
    "-v 227,raw48,Workld_Host_Reads_Perc "
    "-v 228,raw48,Workload_Minutes "
  //"-v 232,raw48,Available_Reservd_Space "
  //"-v 233,raw48,Media_Wearout_Indicator "
    "-v 241,raw48,Host_Writes_32MiB "
    "-v 242,raw48,Host_Reads_32MiB "
    "-v 249,raw48,NAND_Writes_1GiB"
  },
  { "Intel 530 Series SSDs", // tested with INTEL SSDSC2BW180A4/DC12, SSDSC2BW240A4/DC12
    "INTEL SSDSC2BW(080|120|180|240|360|480)A4",
    "", "",
  //"-v 5,raw16(raw16),Reallocated_Sector_Ct "
    "-v 9,msec24hour32,Power_On_Hours_and_Msec "
  //"-v 12,raw48,Power_Cycle_Count "
    "-v 170,raw48,Available_Reservd_Space "
    "-v 171,raw48,Program_Fail_Count "
    "-v 172,raw48,Erase_Fail_Count "
    "-v 174,raw48,Unexpect_Power_Loss_Ct "
    "-v 183,raw48,SATA_Downshift_Count "
  //"-v 184,raw48,End-to-End_Error "
    "-v 187,raw48,Uncorrectable_Error_Cnt "
  //"-v 190,tempminmax,Airflow_Temperature_Cel "
  //"-v 192,raw48,Power-Off_Retract_Count "
  //"-v 199,raw48,UDMA_CRC_Error_Count "
    "-v 225,raw48,Host_Writes_32MiB "
    "-v 226,raw48,Workld_Media_Wear_Indic "
    "-v 227,raw48,Workld_Host_Reads_Perc "
    "-v 228,raw48,Workload_Minutes "
  //"-v 232,raw48,Available_Reservd_Space "
  //"-v 233,raw48,Media_Wearout_Indicator "
    "-v 241,raw48,Host_Writes_32MiB "
    "-v 242,raw48,Host_Reads_32MiB "
    "-v 249,raw48,NAND_Writes_1GiB"
  },
  { "Intel 330/335 Series SSDs", // tested with INTEL SSDSC2CT180A3/300i, SSDSC2CT240A3/300i,
      // INTEL SSDSC2CT240A4/335t
    "INTEL SSDSC2CT(060|120|180|240)A[34]", // A4 = 335 Series
    "", "",
  //"-v 5,raw16(raw16),Reallocated_Sector_Ct "
    "-v 9,msec24hour32,Power_On_Hours_and_Msec "
  //"-v 12,raw48,Power_Cycle_Count "
  //"-v 181,raw48,Program_Fail_Cnt_Total " // ] Missing in 330 specification from April 2012
  //"-v 182,raw48,Erase_Fail_Count_Total " // ]
  //"-v 192,raw48,Power-Off_Retract_Count "
    "-v 225,raw48,Host_Writes_32MiB "
  //"-v 232,raw48,Available_Reservd_Space "
  //"-v 233,raw48,Media_Wearout_Indicator "
    "-v 241,raw48,Host_Writes_32MiB "
    "-v 242,raw48,Host_Reads_32MiB "
    "-v 249,raw48,NAND_Writes_1GiB"
  },
  { "Intel 730 and DC S3500/S3700 Series SSDs", // tested with INTEL SSDSC2BP480G4, SSDSC2BB120G4/D2010355,
      // INTEL SSDSC2BB800G4T, SSDSC2BA200G3/5DV10250
    "INTEL SSDSC(1N|2B)[ABP](080|100|120|160|200|240|300|400|480|600|800)G[34]T?", // A=S3700, B=S3500, P=730
    "", "",
  //"-v 3,raw16(avg16),Spin_Up_Time "
  //"-v 4,raw48,Start_Stop_Count "
  //"-v 5,raw16(raw16),Reallocated_Sector_Ct "
  //"-v 9,raw24(raw8),Power_On_Hours "
  //"-v 12,raw48,Power_Cycle_Count "
    "-v 170,raw48,Available_Reservd_Space "
    "-v 171,raw48,Program_Fail_Count "
    "-v 172,raw48,Erase_Fail_Count "
    "-v 174,raw48,Unsafe_Shutdown_Count "
    "-v 175,raw16(raw16),Power_Loss_Cap_Test "
    "-v 183,raw48,SATA_Downshift_Count "
  //"-v 184,raw48,End-to-End_Error "
  //"-v 187,raw48,Reported_Uncorrect "
    "-v 190,tempminmax,Temperature_Case "
    "-v 192,raw48,Unsafe_Shutdown_Count "
    "-v 194,tempminmax,Temperature_Internal "
  //"-v 197,raw48,Current_Pending_Sector "
    "-v 199,raw48,CRC_Error_Count "
    "-v 225,raw48,Host_Writes_32MiB "
    "-v 226,raw48,Workld_Media_Wear_Indic " // Timed Workload Media Wear Indicator (percent*1024)
    "-v 227,raw48,Workld_Host_Reads_Perc "  // Timed Workload Host Reads Percentage
    "-v 228,raw48,Workload_Minutes " // 226,227,228 can be reset by 'smartctl -t vendor,0x40'
  //"-v 232,raw48,Available_Reservd_Space "
  //"-v 233,raw48,Media_Wearout_Indicator "
    "-v 234,raw24/raw32:04321,Thermal_Throttle "
    "-v 241,raw48,Host_Writes_32MiB "
    "-v 242,raw48,Host_Reads_32MiB "
    "-F xerrorlba" // tested with SSDSC2BB600G4/D2010355
  },
  { "Kingston branded X25-V SSDs", // fixed firmware
    "KINGSTON SSDNow 40GB",
    "2CV102(J[89A-Z]|[K-Z].)", // >= "2CV102J8"
    "",
    "-v 192,raw48,Unsafe_Shutdown_Count "
    "-v 225,raw48,Host_Writes_32MiB "
    "-v 226,raw48,Workld_Media_Wear_Indic "
    "-v 227,raw48,Workld_Host_Reads_Perc "
    "-v 228,raw48,Workload_Minutes"
  },
  { "Kingston branded X25-V SSDs", // buggy or unknown firmware
    "KINGSTON SSDNow 40GB",
    "",
    "This drive may require a firmware update to\n"
    "fix possible drive hangs when reading SMART self-test log.\n"
    "To update Kingston branded drives, a modified Intel update\n"
    "tool must be used. Search for \"kingston 40gb firmware\".",
    "-v 192,raw48,Unsafe_Shutdown_Count "
    "-v 225,raw48,Host_Writes_32MiB "
    "-v 226,raw48,Workld_Media_Wear_Indic "
    "-v 227,raw48,Workld_Host_Reads_Perc "
    "-v 228,raw48,Workload_Minutes"
  },
  { "JMicron based SSDs", // JMicron JMF60x
    "Kingston SSDNow V Series [0-9]*GB|" // tested with Kingston SSDNow V Series 64GB/B090522a
    "TS(2|4|8|16|32|64|128|192)GSSD(18|25)[MS]?-[MS]", // Transcend IDE and SATA, tested with
      // TS32GSSD25-M/V090331, TS32GSSD18M-M/v090331
    "[BVv].*", // other Transcend SSD versions will be catched by subsequent entry
    "",
  //"-v 9,raw24(raw8),Power_On_Hours " // raw value always 0?
  //"-v 12,raw48,Power_Cycle_Count "
  //"-v 194,tempminmax,Temperature_Celsius " // raw value always 0?
    "-v 229,hex64:w012345r,Halt_System/Flash_ID " // Halt, Flash[7]
    "-v 232,hex64:w012345r,Firmware_Version_Info " // "YYMMDD", #Channels, #Banks
    "-v 233,hex48:w01234,ECC_Fail_Record " // Fail number, Row[3], Channel, Bank
    "-v 234,raw24/raw24:w01234,Avg/Max_Erase_Count "
    "-v 235,raw24/raw24:w01z23,Good/Sys_Block_Count"
  },
  { "JMicron based SSDs", // JMicron JMF61x, JMF661
    "ADATA S596 Turbo|"  // tested with ADATA S596 Turbo 256GB SATA SSD (JMicron JMF616)
    "ADATA SP600|"  // tested with ADATA SP600/2.4 (JMicron JMF661)
    "APPLE SSD TS(064|128|256|512)C|"  // Toshiba?, tested with APPLE SSD TS064C/CJAA0201
    "KINGSTON SNV425S2(64|128)GB|"  // SSDNow V Series (2. Generation, JMF618),
                                    // tested with KINGSTON SNV425S264GB/C091126a
    "KINGSTON SSDNOW 30GB|" // tested with KINGSTON SSDNOW 30GB/AJXA0202
    "KINGSTON SS100S2(8|16)G|"  // SSDNow S100 Series, tested with KINGSTON SS100S28G/D100309a
    "KINGSTON SNVP325S2(64|128|256|512)GB|" // SSDNow V+ Series, tested with KINGSTON SNVP325S2128GB/AGYA0201
    "KINGSTON SVP?100S2B?(64|96|128|256|512)G|"  // SSDNow V100/V+100 Series,
      // tested with KINGSTON SVP100S296G/CJR10202, KINGSTON SV100S2256G/D110225a
    "KINGSTON SV200S3(64|128|256)G|" // SSDNow V200 Series, tested with KINGSTON SV200S3128G/E120506a
    "TOSHIBA THNS128GG4BBAA|"  // Toshiba / Super Talent UltraDrive DX,
                               // tested with Toshiba 128GB 2.5" SSD (built in MacBooks)
    "TOSHIBA THNSNC128GMLJ|" // tested with THNSNC128GMLJ/CJTA0202 (built in Toshiba Protege/Dynabook)
    "TS(8|16|32|64|128|192|256|512)GSSD25S?-(MD?|S)", // Transcend IDE and SATA (JMF612), tested with
      // TS256GSSD25S-M/101028, TS32GSSD25-M/20101227
    "", "",
  //"-v 1,raw48,Raw_Read_Error_Rate "
  //"-v 2,raw48,Throughput_Performance "
    "-v 3,raw48,Unknown_Attribute "
  //"-v 5,raw16(raw16),Reallocated_Sector_Ct "
    "-v 7,raw48,Unknown_Attribute "
    "-v 8,raw48,Unknown_Attribute "
  //"-v 9,raw24(raw8),Power_On_Hours "
    "-v 10,raw48,Unknown_Attribute "
  //"-v 12,raw48,Power_Cycle_Count "
  //"-v 167,raw48,Unknown_Attribute "
    "-v 168,raw48,SATA_Phy_Error_Count "
  //"-v 169,raw48,Unknown_Attribute "
    "-v 170,raw16,Bad_Block_Count "
    "-v 173,raw16,Erase_Count " // JMF661: different?
    "-v 175,raw48,Bad_Cluster_Table_Count "
    "-v 192,raw48,Unexpect_Power_Loss_Ct "
  //"-v 194,tempminmax,Temperature_Celsius "
  //"-v 197,raw48,Current_Pending_Sector "
    "-v 240,raw48,Unknown_Attribute"
  },
  { "Plextor M3/M5 (Pro) Series SSDs", // Marvell 88SS9174 (M3, M5S), 88SS9187 (M5P, M5Pro), tested with
      // PLEXTOR PX-128M3/1.01, PX-128M3P/1.04, PX-256M3/1.05, PX-128M5S/1.02, PX-256M5S/1.03,
      // PX-128M5M/1.05, PX-128M5S/1.05, PX-128M5Pro/1.05, PX-512M5Pro/1.06, PX-256M5P/1.01
      // (1.04/5 Firmware self-test log lifetime unit is bogus, possibly 1/256 hours)
    "PLEXTOR PX-(64|128|256|512)M(3P?|5[MPS]|5Pro)",
    "", "",
  //"-v 1,raw48,Raw_Read_Error_Rate "
  //"-v 5,raw16(raw16),Reallocated_Sector_Ct "
  //"-v 9,raw24(raw8),Power_On_Hours "
  //"-v 12,raw48,Power_Cycle_Count "
  //"-v 177,raw48,Wear_Leveling_Count "
  //"-v 178,raw48,Used_Rsvd_Blk_Cnt_Chip "
  //"-v 181,raw48,Program_Fail_Cnt_Total "
  //"-v 182,raw48,Erase_Fail_Count_Total "
  //"-v 187,raw48,Reported_Uncorrect "
  //"-v 192,raw48,Power-Off_Retract_Count "
  //"-v 196,raw16(raw16),Reallocated_Event_Count "
  //"-v 198,raw48,Offline_Uncorrectable "
  //"-v 199,raw48,UDMA_CRC_Error_Count "
  //"-v 232,raw48,Available_Reservd_Space "
    "-v 241,raw48,Host_Writes_32MiB "
    "-v 242,raw48,Host_Reads_32MiB"
  },
  { "Samsung based SSDs",
    "SAMSUNG SSD PM800 .*GB|"  // SAMSUNG PM800 SSDs, tested with SAMSUNG SSD PM800 TH 64GB/VBM25D1Q
    "SAMSUNG SSD PM810 .*GB|"  // SAMSUNG PM810 (470 series) SSDs, tested with SAMSUNG SSD PM810 2.5" 128GB/AXM06D1Q
    "SAMSUNG 470 Series SSD|"  // tested with SAMSUNG 470 Series SSD 64GB/AXM09B1Q
    "SAMSUNG SSD 830 Series|"  // tested with SAMSUNG SSD 830 Series 64GB/CXM03B1Q
    "Samsung SSD 840 (PRO )?Series|" // tested with Samsung SSD 840 PRO Series 128GB/DXM04B0Q,
      // Samsung SSD 840 Series/DXT06B0Q
    "Samsung SSD 840 EVO ((120|250|500)G|1T)B( mSATA)?|" // tested with Samsung SSD 840 EVO (120|250|500)GB/EXT0AB0Q,
      // Samsung SSD 840 EVO (120|250)GB/EXT0BB6Q, 1TB/EXT0BB0Q, 120GB mSATA/EXT41B6Q
    "Samsung SSD 850 PRO ((128|256|512)G|1T)B|" // tested with Samsung SSD 850 PRO 128GB/EXM01B6Q,
      // Samsung SSD 850 PRO 1TB/EXM01B6Q
    "SAMSUNG MZ7WD((120|240)HAFV|480HAGM|960HAGP)-00003|" // SM843T Series, tested with
      // SAMSUNG MZ7WD120HAFV-00003/DXM85W3Q
    "SAMSUNG MZ7GE(240HMGR|(480|960)HMHP)-00003", // SM853T Series, tested with
      // SAMSUNG MZ7GE240HMGR-00003/EXT0303Q
    "", "",
  //"-v 5,raw16(raw16),Reallocated_Sector_Ct "
  //"-v 9,raw24(raw8),Power_On_Hours "
  //"-v 12,raw48,Power_Cycle_Count "
  //"-v 175,raw48,Program_Fail_Count_Chip "
  //"-v 176,raw48,Erase_Fail_Count_Chip "
  //"-v 177,raw48,Wear_Leveling_Count "
  //"-v 178,raw48,Used_Rsvd_Blk_Cnt_Chip "
  //"-v 179,raw48,Used_Rsvd_Blk_Cnt_Tot "
  //"-v 180,raw48,Unused_Rsvd_Blk_Cnt_Tot "
  //"-v 181,raw48,Program_Fail_Cnt_Total "
  //"-v 182,raw48,Erase_Fail_Count_Total "
  //"-v 183,raw48,Runtime_Bad_Block "
  //"-v 184,raw48,End-to-End_Error " // SM843T Series
    "-v 187,raw48,Uncorrectable_Error_Cnt "
  //"-v 190,tempminmax,Airflow_Temperature_Cel "  // seems to be some sort of temperature value for 470 Series?
  //"-v 194,tempminmax,Temperature_Celsius "
    "-v 195,raw48,ECC_Error_Rate "
  //"-v 198,raw48,Offline_Uncorrectable "
    "-v 199,raw48,CRC_Error_Count "
    "-v 201,raw48,Supercap_Status "
    "-v 202,raw48,Exception_Mode_Status "
    "-v 235,raw48,POR_Recovery_Count " // 830/840 Series
  //"-v 241,raw48,Total_LBAs_Written"
  },
  { "Marvell based SanDisk SSDs",
    "SanDisk SD5SG2[0-9]*G1052E|" // X100 (88SS9174), tested with SanDisk SD5SG2256G1052E/10.04.01
    "SanDisk SD6SB[12]M[0-9]*G(1022I)?|" // X110/X210 (88SS9175), tested with SanDisk SD6SB1M064G1022I/X231600,
      // SanDisk SD6SB1M256G1022I/X231600, SanDisk SD6SB2M512G1022I/X210400
    "SanDisk SDSSDHP[0-9]*G|" // Ultra Plus (88SS9175), tested with SanDisk SDSSDHP128G/X23[01]6RL
    "SanDisk SDSSDXP[0-9]*G", // Extreme II (88SS9187), tested with SanDisk SDSSDXP480G/R1311
    "", "",
  //"-v 5,raw16(raw16),Reallocated_Sector_Ct "
  //"-v 9,raw24(raw8),Power_On_Hours "
  //"-v 12,raw48,Power_Cycle_Count "
    "-v 166,raw48,Min_W/E_Cycle "
    "-v 167,raw48,Min_Bad_Block/Die "
    "-v 168,raw48,Maximum_Erase_Cycle "
    "-v 169,raw48,Total_Bad_Block "
    "-v 171,raw48,Program_Fail_Count "
    "-v 172,raw48,Erase_Fail_Count "
    "-v 173,raw48,Avg_Write_Erase_Ct "
    "-v 174,raw48,Unexpect_Power_Loss_Ct "
  //"-v 187,raw48,Reported_Uncorrect "
  //"-v 194,tempminmax,Temperature_Celsius "
    "-v 212,raw48,SATA_PHY_Error "
    "-v 230,raw48,Perc_Write_Erase_Count "
    "-v 232,raw48,Perc_Avail_Resrvd_Space "
    "-v 233,raw48,Total_NAND_Writes_GiB "
    "-v 241,raw48,Total_Writes_GiB "
    "-v 242,raw48,Total_Reads_GiB "
  //"-v 243,raw48,Unknown_Attribute "
  },
  { "SanDisk based SSDs", // see also #463 for the vendor attribute description
    "SanDisk iSSD P4 [0-9]*GB|" // tested with SanDisk iSSD P4 16GB/SSD 9.14
    "SanDisk SDSSDP[0-9]*G|" // tested with SanDisk SDSSDP064G/1.0.0, SDSSDP128G/2.0.0
    "SanDisk SSD i100 [0-9]*GB|" // tested with SanDisk SSD i100 8GB/11.56.04, 24GB/11.56.04
    "SanDisk SSD U100 ([0-9]*GB|SMG2)|" // tested with SanDisk SSD U100 8GB/10.56.00, 256GB/10.01.02, SMG2/10.56.04
    "SanDisk SD7[SU]B[23]Q(064|128|256|512)G.*", // tested with SD7SB3Q064G1122/SD7UB3Q256G1122/SD7SB3Q128G/SD7UB2Q512G1122
    "", "",
  //"-v 5,raw16(raw16),Reallocated_Sector_Ct "
  //"-v 9,raw24(raw8),Power_On_Hours "
  //"-v 12,raw48,Power_Cycle_Count "
    "-v 171,raw48,Program_Fail_Count "
    "-v 172,raw48,Erase_Fail_Count "
    "-v 173,raw48,Avg_Write_Erase_Ct "
    "-v 174,raw48,Unexpect_Power_Loss_Ct "
  //"-v 187,raw48,Reported_Uncorrect "
    "-v 212,raw48,SATA_PHY_Error "
    "-v 230,raw48,Perc_Write_Erase_Count "
    "-v 232,raw48,Perc_Avail_Resrvd_Space "
    "-v 234,raw48,Perc_Write_Erase_Ct_BC "
  //"-v 241,raw48,Total_LBAs_Written "
  //"-v 242,raw48,Total_LBAs_Read "
    "-v 244,raw48,Thermal_Throttle "
  },
  { "Smart Storage Systems Xcel-10 SSDs",  // based on http://www.smartm.com/files/salesLiterature/storage/xcel10.pdf
    "SMART A25FD-(32|64|128)GI32N", // tested with SMART A25FD-128GI32N/B9F23D4K
    "",
    "", // attributes info from http://www.adtron.com/pdf/SMART_Attributes_Xcel-10_810800014_RevB.pdf
    "-v 1,raw48,Not_Supported "
    "-v 2,raw48,Not_Supported "
  //"-v 9,raw24(raw8),Power_On_Hours "
  //"-v 12,raw48,Power_Cycle_Count "
    "-v 191,raw48,Not_Supported "
  //"-v 192,raw48,Power-Off_Retract_Count "
    "-v 197,raw48,ECC_Error_Count "
  //"-v 198,raw48,Offline_Uncorrectable "
  //"-v 199,raw48,UDMA_CRC_Error_Count "
    "-v 251,raw48,Min_Spares_Remain_Perc " // percentage of the total number of spare blocks available
    "-v 252,raw48,Added_Bad_Flash_Blk_Ct " // number of bad flash blocks
    "-v 254,raw48,Total_Erase_Blocks_Ct" // number of times the drive has erased any erase block
  },
  { "Smart Storage Systems XceedSecure2 SSDs",
    "(SMART|Adtron) ([AIS]25FBS|S35FCS).*",
    "", "",
    "-v 9,sec2hour,Power_On_Hours "
    "-v 194,hex64,Proprietary_194"
  },
  { "Smart Storage Systems XceedUltraX/Adtron A25FBX SSDs",
    "(SMART|Adtron) (A|I)25FBX.*",
    "", "",
    "-v 9,hex64,Proprietary_9 "
    "-v 194,hex48,Proprietary_194"
  },
  { "Smart Storage Systems Adtron A25FB 2xN SSDs",
    "(SMART|Adtron) A25FB.*2.N",
    "", "",
    "-v 110,hex64,Proprietary_HWC "
    "-v 111,hex64,Proprietary_MP "
    "-v 112,hex64,Proprietary_RtR "
    "-v 113,hex64,Proprietary_RR "
    "-v 120,hex64,Proprietary_HFAll "
    "-v 121,hex64,Proprietary_HF1st "
    "-v 122,hex64,Proprietary_HF2nd "
    "-v 123,hex64,Proprietary_HF3rd "
    "-v 125,hex64,Proprietary_SFAll "
    "-v 126,hex64,Proprietary_SF1st "
    "-v 127,hex64,Proprietary_SF2nd "
    "-v 128,hex64,Proprietary_SF3rd "
    "-v 194,raw24/raw32:zvzzzw,Fractional_Temperature"
  },
  { "Smart Storage Systems Adtron A25FB 3xN SSDs",
    "(SMART|Adtron) A25FB-.*3.N",
    "", "",
    "-v 9,sec2hour,Power_On_Hours "
    "-v 113,hex48,Proprietary_RR "
    "-v 130,raw48:54321,Minimum_Spares_All_Zs"
  //"-v 194,tempminmax,Temperature_Celsius"
  },
  { "STEC Mach2 CompactFlash Cards", // tested with STEC M2P CF 1.0.0/K1385MS
    "STEC M2P CF 1.0.0",
    "", "",
    "-v 100,raw48,Erase_Program_Cycles "
    "-v 103,raw48,Remaining_Energy_Storg "
    "-v 170,raw48,Reserved_Block_Count "
    "-v 171,raw48,Program_Fail_Count "
    "-v 172,raw48,Erase_Fail_Count "
    "-v 173,raw48,Wear_Leveling_Count "
    "-v 174,raw48,Unexpect_Power_Loss_Ct "
    "-v 211,raw48,Unknown_Attribute " // ] Missing in specification
    "-v 212,raw48,Unknown_Attribute"  // ] from September 2012
  },
  { "Transcend CompactFlash Cards", // tested with TRANSCEND/20080820,
      // TS4GCF133/20100709, TS16GCF133/20100709, TS16GCF150/20110407
    "TRANSCEND|TS(4|8|16)GCF(133|150)",
    "", "",
    "-v 7,raw48,Unknown_Attribute "
    "-v 8,raw48,Unknown_Attribute"
  },
  { "Marvell SSD SD88SA024BA0 (SUN branded)",
    "MARVELL SD88SA024BA0 SUN24G 0902M0054V",
    "", "", ""
  },
  { "HP 1TB SATA disk GB1000EAFJL",
    "GB1000EAFJL",
    "", "", ""
  },
  { "HP 500GB SATA disk MM0500EANCR",
    "MM0500EANCR",
    "", "", ""
  },
  { "HP 250GB SATA disk VB0250EAVER",
    "VB0250EAVER",
    "", "", ""
  },
  { "IBM Deskstar 60GXP",  // ER60A46A firmware
    "(IBM-|Hitachi )?IC35L0[12346]0AVER07.*",
    "ER60A46A",
    "", ""
  },
  { "IBM Deskstar 60GXP",  // All other firmware
    "(IBM-|Hitachi )?IC35L0[12346]0AVER07.*",
    "",
    "IBM Deskstar 60GXP drives may need upgraded SMART firmware.\n"
    "Please see http://haque.net/dtla_update/",
    ""
  },
  { "IBM Deskstar 40GV & 75GXP (A5AA/A6AA firmware)",
    "(IBM-)?DTLA-30[57]0[123467][05].*",
    "T[WX][123468AG][OF]A[56]AA",
    "", ""
  },
  { "IBM Deskstar 40GV & 75GXP (all other firmware)",
    "(IBM-)?DTLA-30[57]0[123467][05].*",
    "",
    "IBM Deskstar 40GV and 75GXP drives may need upgraded SMART firmware.\n"
    "Please see http://haque.net/dtla_update/",
    ""
  },
  { "", // ExcelStor J240, J340, J360, J680, J880 and J8160
    "ExcelStor Technology J(24|34|36|68|88|816)0",
    "", "", ""
  },
  { "", // Fujitsu M1623TAU
    "FUJITSU M1623TAU",
    "",
    "",
    "-v 9,seconds"
  },
  { "Fujitsu MHG",
    "FUJITSU MHG2...ATU?.*",
    "",
    "",
    "-v 9,seconds"
  },
  { "Fujitsu MHH",
    "FUJITSU MHH2...ATU?.*",
    "",
    "",
    "-v 9,seconds"
  },
  { "Fujitsu MHJ",
    "FUJITSU MHJ2...ATU?.*",
    "",
    "",
    "-v 9,seconds"
  },
  { "Fujitsu MHK",
    "FUJITSU MHK2...ATU?.*",
    "",
    "",
    "-v 9,seconds"
  },
  { "",  // Fujitsu MHL2300AT
    "FUJITSU MHL2300AT",
    "",
    "This drive's firmware has a harmless Drive Identity Structure\n"
      "checksum error bug.",
    "-v 9,seconds"
  },
  { "",  // MHM2200AT, MHM2150AT, MHM2100AT, MHM2060AT
    "FUJITSU MHM2(20|15|10|06)0AT",
    "",
    "This drive's firmware has a harmless Drive Identity Structure\n"
      "checksum error bug.",
    "-v 9,seconds"
  },
  { "Fujitsu MHN",
    "FUJITSU MHN2...AT",
    "",
    "",
    "-v 9,seconds"
  },
  { "", // Fujitsu MHR2020AT
    "FUJITSU MHR2020AT",
    "",
    "",
    "-v 9,seconds"
  },
  { "", // Fujitsu MHR2040AT
    "FUJITSU MHR2040AT",
    "",    // Tested on 40BA
    "",
    "-v 9,seconds -v 192,emergencyretractcyclect "
    "-v 198,offlinescanuncsectorct -v 200,writeerrorcount"
  },
  { "Fujitsu MHS AT",
    "FUJITSU MHS20[6432]0AT(  .)?",
    "",
    "",
    "-v 9,seconds -v 192,emergencyretractcyclect "
    "-v 198,offlinescanuncsectorct -v 200,writeerrorcount "
    "-v 201,detectedtacount"
  },
  { "Fujitsu MHT", // tested with FUJITSU MHT2030AC/909B
    "FUJITSU MHT2...(AC|AH|AS|AT|BH)U?.*",
    "",
    "",
    "-v 9,seconds"
  },
  { "Fujitsu MHU",
    "FUJITSU MHU2...ATU?.*",
    "",
    "",
    "-v 9,seconds"
  },
  { "Fujitsu MHV",
    "FUJITSU MHV2...(AH|AS|AT|BH|BS|BT).*",
    "",
    "",
    "-v 9,seconds"
  },
  { "Fujitsu MPA..MPG",
    "FUJITSU MP[A-G]3...A[HTEV]U?.*",
    "",
    "",
    "-v 9,seconds"
  },
  { "Fujitsu MHY BH",
    "FUJITSU MHY2(04|06|08|10|12|16|20|25)0BH.*",
    "", "",
    "-v 240,raw48,Transfer_Error_Rate"
  },
  { "Fujitsu MHW AC", // tested with FUJITSU MHW2060AC/00900004
    "FUJITSU MHW20(40|60)AC",
    "", "", ""
  },
  { "Fujitsu MHW BH",
    "FUJITSU MHW2(04|06|08|10|12|16)0BH.*",
    "", "", ""
  },
  { "Fujitsu MHW BJ",
    "FUJITSU MHW2(08|12|16)0BJ.*",
    "", "", ""
  },
  { "Fujitsu MHZ BH",
    "FUJITSU MHZ2(04|08|12|16|20|25|32)0BH.*",
    "", "", ""
  },
  { "Fujitsu MHZ BJ",
    "FUJITSU MHZ2(08|12|16|20|25|32)0BJ.*",
    "",
    "",
    "-v 9,minutes"
  },
  { "Fujitsu MHZ BS",
    "FUJITSU MHZ2(12|25)0BS.*",
    "", "", ""
  },
  { "Fujitsu MHZ BK",
    "FUJITSU MHZ2(08|12|16|25)0BK.*",
    "", "", ""
  },
  { "Fujitsu MJA BH",
    "FUJITSU MJA2(08|12|16|25|32|40|50)0BH.*",
    "", "", ""
  },
  { "", // Samsung SV4012H (known firmware)
    "SAMSUNG SV4012H",
    "RM100-08",
    "",
    "-v 9,halfminutes -F samsung"
  },
  { "", // Samsung SV4012H (all other firmware)
    "SAMSUNG SV4012H",
    "",
    "May need -F samsung disabled; see manual for details.",
    "-v 9,halfminutes -F samsung"
  },
  { "", // Samsung SV0412H (known firmware)
    "SAMSUNG SV0412H",
    "SK100-01",
    "",
    "-v 9,halfminutes -v 194,10xCelsius -F samsung"
  },
  { "", // Samsung SV0412H (all other firmware)
    "SAMSUNG SV0412H",
    "",
    "May need -F samsung disabled; see manual for details.",
    "-v 9,halfminutes -v 194,10xCelsius -F samsung"
  },
  { "", // Samsung SV1204H (known firmware)
    "SAMSUNG SV1204H",
    "RK100-1[3-5]",
    "",
    "-v 9,halfminutes -v 194,10xCelsius -F samsung"
  },
  { "", // Samsung SV1204H (all other firmware)
    "SAMSUNG SV1204H",
    "",
    "May need -F samsung disabled; see manual for details.",
    "-v 9,halfminutes -v 194,10xCelsius -F samsung"
  },
  { "", // SAMSUNG SV0322A tested with FW JK200-35
    "SAMSUNG SV0322A",
    "", "", ""
  },
  { "SAMSUNG SpinPoint V80", // tested with SV1604N/TR100-23
    "SAMSUNG SV(0211|0401|0612|0802|1203|1604)N",
    "",
    "",
    "-v 9,halfminutes -F samsung2"
  },
  { "", // SAMSUNG SP40A2H with RR100-07 firmware
    "SAMSUNG SP40A2H",
    "RR100-07",
    "",
    "-v 9,halfminutes -F samsung"
  },
  { "", // SAMSUNG SP80A4H with RT100-06 firmware
    "SAMSUNG SP80A4H",
    "RT100-06",
    "",
    "-v 9,halfminutes -F samsung"
  },
  { "", // SAMSUNG SP8004H with QW100-61 firmware
    "SAMSUNG SP8004H",
    "QW100-61",
    "",
    "-v 9,halfminutes -F samsung"
  },
  { "SAMSUNG SpinPoint F1 DT", // tested with HD103UJ/1AA01113
    "SAMSUNG HD(083G|16[12]G|25[12]H|32[12]H|50[12]I|642J|75[23]L|10[23]U)J",
    "", "", ""
  },
  { "SAMSUNG SpinPoint F1 EG", // tested with HD103UI/1AA01113
    "SAMSUNG HD(252H|322H|502I|642J|753L|103U)I",
    "", "", ""
  },
  { "SAMSUNG SpinPoint F1 RE", // tested with HE103UJ/1AA01113
    "SAMSUNG HE(252H|322H|502I|642J|753L|103U)J",
    "", "", ""
  },
  { "SAMSUNG SpinPoint F2 EG", // tested with HD154UI/1AG01118
    "SAMSUNG HD(502H|10[23]S|15[34]U)I",
    "", "", ""
  },
  { "SAMSUNG SpinPoint F3", // tested with HD502HJ/1AJ100E4
    "SAMSUNG HD(502H|754J|103S)J",
    "", "", ""
  },
  { "Seagate Barracuda SpinPoint F3", // tested with ST1000DM005 HD103SJ/1AJ100E5
    "ST[0-9DM]* HD(502H|754J|103S)J",
    "", "", ""
  },
  { "SAMSUNG SpinPoint F3 EG", // tested with HD503HI/1AJ100E4, HD153WI/1AN10002
    "SAMSUNG HD(253G|(324|503)H|754J|105S|(153|203)W)I",
    "", "", ""
  },
  { "SAMSUNG SpinPoint F3 RE", // tested with HE103SJ/1AJ30001
    "SAMSUNG HE(502H|754J|103S)J",
    "", "", ""
  },
  { "Seagate Samsung Spinpoint F4", // tested with ST250DM001 HD256GJ/1AR10001
    "ST(250|320)DM001 HD(256G|322G|323H)J",
    "", "", ""
  },
  { "SAMSUNG SpinPoint F4 EG (AF)",// tested with HD204UI/1AQ10001(buggy|fixed)
    "SAMSUNG HD(155|204)UI",
    "", // 1AQ10001
    "Using smartmontools or hdparm with this\n"
    "drive may result in data loss due to a firmware bug.\n"
    "****** THIS DRIVE MAY OR MAY NOT BE AFFECTED! ******\n"
    "Buggy and fixed firmware report same version number!\n"
    "See the following web pages for details:\n"
    "http://knowledge.seagate.com/articles/en_US/FAQ/223571en\n"
    "http://www.smartmontools.org/wiki/SamsungF4EGBadBlocks",
    ""
  },
  { "SAMSUNG SpinPoint S250", // tested with HD200HJ/KF100-06
    "SAMSUNG HD(162|200|250)HJ",
    "", "", ""
  },
  { "SAMSUNG SpinPoint T133", // tested with HD300LJ/ZT100-12, HD400LJ/ZZ100-14, HD401LJ/ZZ100-15
    "SAMSUNG HD(250KD|(30[01]|320|40[01])L[DJ])",
    "", "", ""
  },
  { "SAMSUNG SpinPoint T166", // tested with HD501LJ/CR100-1[01]
    "SAMSUNG HD(080G|160H|32[01]K|403L|50[01]L)J",
    "", "",
    "-v 197,increasing" // at least HD501LJ/CR100-11
  },
  { "SAMSUNG SpinPoint P120", // VF100-37 firmware, tested with SP2514N/VF100-37
    "SAMSUNG SP(16[01]3|2[05][01]4)[CN]",
    "VF100-37",
    "",
    "-F samsung3"
  },
  { "SAMSUNG SpinPoint P120", // other firmware, tested with SP2504C/VT100-33
    "SAMSUNG SP(16[01]3|2[05][01]4)[CN]",
    "",
    "May need -F samsung3 enabled; see manual for details.",
    ""
  },
  { "SAMSUNG SpinPoint P80 SD", // tested with HD160JJ/ZM100-33
    "SAMSUNG HD(080H|120I|160J)J",
    "", "", ""
  },
  { "SAMSUNG SpinPoint P80", // BH100-35 firmware, tested with SP0842N/BH100-35
    "SAMSUNG SP(0451|08[0124]2|12[0145]3|16[0145]4)[CN]",
    "BH100-35",
    "",
    "-F samsung3"
  },
  { "SAMSUNG SpinPoint P80", // firmware *-35 or later
    "SAMSUNG SP(0451|08[0124]2|12[0145]3|16[0145]4)[CN]",
    ".*-3[5-9]",
    "May need -F samsung3 enabled; see manual for details.",
    ""
  },
  { "SAMSUNG SpinPoint P80", // firmware *-25...34, tested with
      // SP0401N/TJ100-30, SP1614C/SW100-25 and -34
    "SAMSUNG SP(04[05]1|08[0124]2|12[0145]3|16[0145]4)[CN]",
    ".*-(2[5-9]|3[0-4])",
    "",
    "-v 9,halfminutes -v 198,increasing"
  },
  { "SAMSUNG SpinPoint P80", // firmware *-23...24, tested with
    // SP0802N/TK100-23,
    // SP1213N/TL100-23,
    // SP1604N/TM100-23 and -24
    "SAMSUNG SP(0451|08[0124]2|12[0145]3|16[0145]4)[CN]",
    ".*-2[34]",
    "",
    "-v 9,halfminutes -F samsung2"
  },
  { "SAMSUNG SpinPoint P80", // unknown firmware
    "SAMSUNG SP(0451|08[0124]2|12[0145]3|16[0145]4)[CN]",
    "",
    "May need -F samsung2 or -F samsung3 enabled; see manual for details.",
    ""
  },
  { "SAMSUNG SpinPoint M40/60/80", // tested with HM120IC/AN100-16, HM160JI/AD100-16
    "SAMSUNG HM(0[468]0H|120I|1[026]0J)[CI]",
    "",
    "",
    "-v 9,halfminutes"
  },
  { "SAMSUNG SpinPoint M5", // tested with HM160HI/HH100-12
    "SAMSUNG HM(((061|080)G|(121|160)H|250J)I|160HC)",
    "", "", ""
  },
  { "SAMSUNG SpinPoint M6", // tested with HM320JI/2SS00_01 M6
    "SAMSUNG HM(251J|320[HJ]|[45]00L)I",
    "", "", ""
  },
  { "SAMSUNG SpinPoint M7", // tested with HM500JI/2AC101C4
    "SAMSUNG HM(250H|320I|[45]00J)I",
    "", "", ""
  },
  { "SAMSUNG SpinPoint M7E (AF)", // tested with HM321HI/2AJ10001, HM641JI/2AJ10001
    "SAMSUNG HM(161G|(251|321)H|501I|641J)I",
    "", "", ""
  },
  { "SAMSUNG SpinPoint M7U (USB)", // tested with HM252HX/2AC101C4
    "SAMSUNG HM(162H|252H|322I|502J)X",
    "", "", ""
  },
  { "SAMSUNG SpinPoint M8 (AF)", // tested with HN-M101MBB/2AR10001
    "SAMSUNG HN-M(250|320|500|640|750|101)MBB",
    "", "", ""
  },
  { "Seagate Momentus SpinPoint M8 (AF)", // tested with
      // ST750LM022 HN-M750MBB/2AR10001, ST320LM001 HN-M320MBB/2AR10002
    "ST(250|320|500|640|750|1000)LM0[012][124] HN-M[0-9]*MBB",
    "", "", ""
  },
  { "SAMSUNG SpinPoint M8U (USB)", // tested with HN-M500XBB/2AR10001
    "SAMSUNG HN-M(320|500|750|101)XBB",
    "", "", ""
  },
  { "Seagate Samsung SpinPoint M8U (USB)", // tested with ST1000LM025 HN-M101ABB/2AR10001
    "ST(250|320|500|640|750|1000)LM0[012][3459] HN-M[0-9]*ABB",
    "", "", ""
  },
  { "SAMSUNG SpinPoint MP5", // tested with HM250HJ/2AK10001
    "SAMSUNG HM(250H|320H|500J|640J)J",
    "", "", ""
  },
  { "SAMSUNG SpinPoint MT2", // tested with HM100UI/2AM10001
    "SAMSUNG HM100UI",
    "", "", ""
  },
  { "SAMSUNG HM100UX (S2 Portable)", // tested with HM100UX/2AM10001
    "SAMSUNG HM100UX",
    "", "", ""
  },
  { "SAMSUNG SpinPoint M", // tested with MP0402H/UC100-11
    "SAMSUNG MP0(302|402|603|804)H",
    "",
    "",
    "-v 9,halfminutes"
  },
  { "SAMSUNG SpinPoint N3U-3 (USB, 4KiB LLS)", // tested with HS25YJZ/3AU10-01
    "SAMSUNG HS(122H|2[05]YJ)Z",
    "", "", ""
  },
  { "Maxtor Fireball 541DX",
    "Maxtor 2B0(0[468]|1[05]|20)H1",
    "",
    "",
    "-v 9,minutes -v 194,unknown"
  },
  { "Maxtor Fireball 3",
    "Maxtor 2F0[234]0[JL]0",
    "",
    "",
    "-v 9,minutes"
  },
  { "Maxtor DiamondMax 1280 ATA",  // no self-test log, ATA2-Fast
    "Maxtor 8(1280A2|2160A4|2560A4|3840A6|4000A6|5120A8)",
    "",
    "",
    "-v 9,minutes"
  },
  { "Maxtor DiamondMax 2160 Ultra ATA",
    "Maxtor 8(2160D2|3228D3|3240D3|4320D4|6480D6|8400D8|8455D8)",
    "",
    "",
    "-v 9,minutes"
  },
  { "Maxtor DiamondMax 2880 Ultra ATA",
    "Maxtor 9(0510D4|0576D4|0648D5|0720D5|0840D6|0845D6|0864D6|1008D7|1080D8|1152D8)",
    "",
    "",
    "-v 9,minutes"
  },
  { "Maxtor DiamondMax 3400 Ultra ATA",
    "Maxtor 9(1(360|350|202)D8|1190D7|10[12]0D6|0840D5|06[48]0D4|0510D3|1(350|202)E8|1010E6|0840E5|0640E4)",
    "",
    "",
    "-v 9,minutes"
  },
  { "Maxtor DiamondMax D540X-4G",
    "Maxtor 4G(120J6|160J[68])",
    "",
    "",
    "-v 9,minutes -v 194,unknown"
  },
  { "Maxtor DiamondMax D540X-4K",
    "MAXTOR 4K(020H1|040H2|060H3|080H4)",
    "", "", ""
  },
  { "Maxtor DiamondMax Plus D740X",
    "MAXTOR 6L0(20[JL]1|40[JL]2|60[JL]3|80[JL]4)",
    "", "", ""
  },
  { "Maxtor DiamondMax Plus 5120 Ultra ATA 33",
    "Maxtor 9(0512D2|0680D3|0750D3|0913D4|1024D4|1360D6|1536D6|1792D7|2048D8)",
    "",
    "",
    "-v 9,minutes"
  },
  { "Maxtor DiamondMax Plus 6800 Ultra ATA 66",
    "Maxtor 9(2732U8|2390U7|204[09]U6|1707U5|1366U4|1024U3|0845U3|0683U2)",
    "",
    "",
    "-v 9,minutes"
  },
  { "Maxtor DiamondMax D540X-4D",
    "Maxtor 4D0(20H1|40H2|60H3|80H4)",
    "",
    "",
    "-v 9,minutes -v 194,unknown"
  },
  { "Maxtor DiamondMax 16",
    "Maxtor 4(R0[68]0[JL]0|R1[26]0L0|A160J0|R120L4)",
    "",
    "",
    "-v 9,minutes"
  },
  { "Maxtor DiamondMax 4320 Ultra ATA",
    "Maxtor (91728D8|91512D7|91303D6|91080D5|90845D4|90645D3|90648D[34]|90432D2)",
    "",
    "",
    "-v 9,minutes"
  },
  { "Maxtor DiamondMax 17 VL",
    "Maxtor 9(0431U1|0641U2|0871U2|1301U3|1741U4)",
    "",
    "",
    "-v 9,minutes"
  },
  { "Maxtor DiamondMax 20 VL",
    "Maxtor (94091U8|93071U6|92561U5|92041U4|91731U4|91531U3|91361U3|91021U2|90841U2|90651U2)",
    "",
    "",
    "-v 9,minutes"
  },
  { "Maxtor DiamondMax VL 30",  // U: ATA66, H: ATA100
    "Maxtor (33073U4|32049U3|31536U2|30768U1|33073H4|32305H3|31536H2|30768H1)",
    "",
    "",
    "-v 9,minutes"
  },
  { "Maxtor DiamondMax 36",
    "Maxtor (93652U8|92739U6|91826U4|91369U3|90913U2|90845U2|90435U1)",
    "",
    "",
    "-v 9,minutes"
  },
  { "Maxtor DiamondMax 40 ATA 66",
    "Maxtor 9(0684U2|1024U2|1362U3|1536U3|2049U4|2562U5|3073U6|4098U8)",
    "",
    "",
    "-v 9,minutes"
  },
  { "Maxtor DiamondMax Plus 40 (Ultra ATA 66 and Ultra ATA 100)",
    "Maxtor (54098[UH]8|53073[UH]6|52732[UH]6|52049[UH]4|51536[UH]3|51369[UH]3|51024[UH]2)",
    "",
    "",
    "-v 9,minutes"
  },
  { "Maxtor DiamondMax 40 VL Ultra ATA 100",
    "Maxtor 3(1024H1|1535H2|2049H2|3073H3|4098H4)( B)?",
    "",
    "",
    "-v 9,minutes"
  },
  { "Maxtor DiamondMax Plus 45 Ulta ATA 100",
    "Maxtor 5(4610H6|4098H6|3073H4|2049H3|1536H2|1369H2|1023H2)",
    "",
    "",
    "-v 9,minutes"
  },
  { "Maxtor DiamondMax 60 ATA 66",
    "Maxtor 9(1023U2|1536U2|2049U3|2305U3|3073U4|4610U6|6147U8)",
    "",
    "",
    "-v 9,minutes"
  },
  { "Maxtor DiamondMax 60 ATA 100",
    "Maxtor 9(1023H2|1536H2|2049H3|2305H3|3073H4|4098H6|4610H6|6147H8)",
    "",
    "",
    "-v 9,minutes"
  },
  { "Maxtor DiamondMax Plus 60",
    "Maxtor 5T0(60H6|40H4|30H3|20H2|10H1)",
    "",
    "",
    "-v 9,minutes"
  },
  { "Maxtor DiamondMax 80",
    "Maxtor (98196H8|96147H6)",
    "",
    "",
    "-v 9,minutes"
  },
  { "Maxtor DiamondMax 536DX",
    "Maxtor 4W(100H6|080H6|060H4|040H3|030H2)",
    "",
    "",
    "-v 9,minutes"
  },
  { "Maxtor DiamondMax Plus 8",
    "Maxtor 6(E0[234]|K04)0L0",
    "",
    "",
    "-v 9,minutes"
  },
  { "Maxtor DiamondMax 10 (ATA/133 and SATA/150)",
    "Maxtor 6(B(30|25|20|16|12|10|08)0[MPRS]|L(080[MLP]|(100|120)[MP]|160[MP]|200[MPRS]|250[RS]|300[RS]))0",
    "",
    "",
    "-v 9,minutes"
  },
  { "Maxtor DiamondMax 10 (SATA/300)",
    "Maxtor 6V(080E|160E|200E|250F|300F|320F)0",
    "", "", ""
  },
  { "Maxtor DiamondMax Plus 9",
    "Maxtor 6Y((060|080|120|160)L0|(060|080|120|160|200|250)P0|(060|080|120|160|200|250)M0)",
    "",
    "",
    "-v 9,minutes"
  },
  { "Maxtor DiamondMax 11",
    "Maxtor 6H[45]00[FR]0",
    "", "", ""
  },
  { "Maxtor DiamondMax 17",
    "Maxtor 6G(080L|160[PE])0",
    "", "", ""
  },
  { "Seagate Maxtor DiamondMax 20",
    "MAXTOR STM3(40|80|160)[28]1[12]0?AS?",
    "", "", ""
  },
  { "Seagate Maxtor DiamondMax 21", // tested with MAXTOR STM3250310AS/3.AAF
    "MAXTOR STM3(80[28]15|160215|250310|(250|320)820|320620|500630)AS?",
    "", "", ""
  },
  { "Seagate Maxtor DiamondMax 22", // fixed firmware
    "(MAXTOR )?STM3(500320|750330|1000340)AS?",
    "MX1A", // http://knowledge.seagate.com/articles/en_US/FAQ/207969en
    "", ""
  },
  { "Seagate Maxtor DiamondMax 22", // fixed firmware
    "(MAXTOR )?STM3(160813|320614|640323|1000334)AS?",
    "MX1B", // http://knowledge.seagate.com/articles/en_US/FAQ/207975en
    "", ""
  },
  { "Seagate Maxtor DiamondMax 22", // buggy firmware
    "(MAXTOR )?STM3(500320|750330|1000340)AS?",
    "MX15",
    "There are known problems with these drives,\n"
    "AND THIS FIRMWARE VERSION IS AFFECTED,\n"
    "see the following Seagate web pages:\n"
    "http://knowledge.seagate.com/articles/en_US/FAQ/207931en\n"
    "http://knowledge.seagate.com/articles/en_US/FAQ/207969en",
    ""
  },
  { "Seagate Maxtor DiamondMax 22", // unknown firmware
    "(MAXTOR )?STM3(160813|32061[34]|500320|640323|750330|10003(34|40))AS?",
    "",
    "There are known problems with these drives,\n"
    "see the following Seagate web pages:\n"
    "http://knowledge.seagate.com/articles/en_US/FAQ/207931en\n"
    "http://knowledge.seagate.com/articles/en_US/FAQ/207969en\n"
    "http://knowledge.seagate.com/articles/en_US/FAQ/207975en",
    ""
  },
  { "Seagate Maxtor DiamondMax 23", // new firmware
    "STM3((160|250)31|(320|500)41|(750|1000)52)8AS?",
    "CC3[D-Z]",
    "", ""
  },
  { "Seagate Maxtor DiamondMax 23", // unknown firmware
    "STM3((160|250)31|(320|500)41|(750|1000)52)8AS?",
    "",
    "A firmware update for this drive may be available,\n"
    "see the following Seagate web pages:\n"
    "http://knowledge.seagate.com/articles/en_US/FAQ/207931en\n"
    "http://knowledge.seagate.com/articles/en_US/FAQ/213911en",
    ""
  },
  { "Maxtor MaXLine Plus II",
    "Maxtor 7Y250[PM]0",
    "",
    "",
    "-v 9,minutes"
  },
  { "Maxtor MaXLine II",
    "Maxtor [45]A(25|30|32)0[JN]0",
    "",
    "",
    "-v 9,minutes"
  },
  { "Maxtor MaXLine III (ATA/133 and SATA/150)",
    "Maxtor 7L(25|30)0[SR]0",
    "",
    "",
    "-v 9,minutes"
  },
  { "Maxtor MaXLine III (SATA/300)",
    "Maxtor 7V(25|30)0F0",
    "", "", ""
  },
  { "Maxtor MaXLine Pro 500",  // There is also a 7H500R0 model, but I
    "Maxtor 7H500F0",               // haven't added it because I suspect
    "",                               // it might need vendoropts_9_minutes
    "", ""                            // and nobody has submitted a report yet
  },
  { "", // HITACHI_DK14FA-20B
    "HITACHI_DK14FA-20B",
    "",
    "",
    "-v 9,minutes -v 193,loadunload"
  },
  { "HITACHI Travelstar DK23XX/DK23XXB",
    "HITACHI_DK23..-..B?",
    "",
    "",
    "-v 9,minutes -v 193,loadunload"
  },
  { "Hitachi Endurastar J4K20/N4K20 (formerly DK23FA-20J)",
    "(HITACHI_DK23FA-20J|HTA422020F9AT[JN]0)",
    "",
    "",
    "-v 9,minutes -v 193,loadunload"
  },
  { "Hitachi Endurastar J4K30/N4K30",
    "HE[JN]4230[23]0F9AT00",
    "",
    "",
    "-v 9,minutes -v 193,loadunload"
  },
  { "Hitachi Travelstar C4K60",  // 1.8" slim drive
    "HTC4260[23]0G5CE00|HTC4260[56]0G8CE00",
    "",
    "",
    "-v 9,minutes -v 193,loadunload"
  },
  { "IBM Travelstar 4GT",
    "IBM-DTCA-2(324|409)0",
    "", "", ""
  },
  { "IBM Travelstar 6GN",
    "IBM-DBCA-20(324|486|648)0",
    "", "", ""
  },
  { "IBM Travelstar 25GS, 18GT, and 12GN",
    "IBM-DARA-2(25|18|15|12|09|06)000",
    "", "", ""
  },
  { "IBM Travelstar 14GS",
    "IBM-DCYA-214000",
    "", "", ""
  },
  { "IBM Travelstar 4LP",
    "IBM-DTNA-2(180|216)0",
    "", "", ""
  },
  { "IBM Travelstar 48GH, 30GN, and 15GN",
    "(IBM-|Hitachi )?IC25(T048ATDA05|N0(30|20|15|12|10|07|06|05)ATDA04)-.",
    "", "", ""
  },
  { "IBM Travelstar 32GH, 30GT, and 20GN",
    "IBM-DJSA-2(32|30|20|10|05)",
    "", "", ""
  },
  { "IBM Travelstar 4GN",
    "IBM-DKLA-2(216|324|432)0",
    "", "", ""
  },
  { "IBM/Hitachi Travelstar 60GH and 40GN",
    "(IBM-|Hitachi )?IC25(T060ATC[SX]05|N0[4321]0ATC[SX]04)-.",
    "", "", ""
  },
  { "IBM/Hitachi Travelstar 40GNX",
    "(IBM-|Hitachi )?IC25N0[42]0ATC[SX]05-.",
    "", "", ""
  },
  { "Hitachi Travelstar 80GN",
    "(Hitachi )?IC25N0[23468]0ATMR04-.",
    "", "", ""
  },
  { "Hitachi Travelstar 4K40",
    "(Hitachi )?HTS4240[234]0M9AT00",
    "", "", ""
  },
  { "Hitachi Travelstar 4K120",
    "(Hitachi )?(HTS4212(60|80|10|12)H9AT00|HTS421260G9AT00)",
    "", "", ""
  },
  { "Hitachi Travelstar 5K80",
    "(Hitachi )?HTS5480[8642]0M9AT00",
    "", "", ""
  },
  { "Hitachi Travelstar 5K100",
    "(Hitachi )?HTS5410[1864]0G9(AT|SA)00",
    "", "", ""
  },
  { "Hitachi Travelstar E5K100",
    "(Hitachi )?HTE541040G9(AT|SA)00",
    "", "", ""
  },
  { "Hitachi Travelstar 5K120",
    "(Hitachi )?HTS5412(60|80|10|12)H9(AT|SA)00",
    "", "", ""
  },
  { "Hitachi Travelstar 5K160",
    "(Hitachi |HITACHI )?HTS5416([468]0|1[26])J9(AT|SA)00",
    "", "", ""
  },
  { "Hitachi Travelstar E5K160",
    "(Hitachi )?HTE5416(12|16|60|80)J9(AT|SA)00",
    "", "", ""
  },
  { "Hitachi Travelstar 5K250",
    "(Hitachi |HITACHI )?HTS5425(80|12|16|20|25)K9(A3|SA)00",
    "", "", ""
  },
  { "Hitachi Travelstar 5K320", // tested with HITACHI HTS543232L9SA00/FB4ZC4EC,
    // Hitachi HTS543212L9SA02/FBBAC52F
    "(Hitachi |HITACHI )?HT(S|E)5432(80|12|16|25|32)L9(A3(00)?|SA0[012])",
    "", "", ""
  },
  { "Hitachi Travelstar 5K500.B",
    "(Hitachi )?HT[ES]5450(12|16|25|32|40|50)B9A30[01]",
    "", "", ""
  },
  { "Hitachi/HGST Travelstar Z5K500", // tested with HGST HTS545050A7E380/GG2OAC90
    "HGST HT[ES]5450(25|32|50)A7E38[01]",
    "", "", ""
  },
  { "Hitachi/HGST Travelstar 5K750", // tested with Hitachi HTS547575A9E384/JE4OA60A,
       // APPLE HDD HTS547550A9E384/JE3AD70F
    "(Hitachi|APPLE HDD) HT[ES]5475(50|64|75)A9E38[14]",
    "", "", ""
  },
  { "Hitachi Travelstar 7K60",
    "(Hitachi )?HTS726060M9AT00",
    "", "", ""
  },
  { "Hitachi Travelstar E7K60",
    "(Hitachi )?HTE7260[46]0M9AT00",
    "", "", ""
  },
  { "Hitachi Travelstar 7K100",
    "(Hitachi )?HTS7210[168]0G9(AT|SA)00",
    "", "", ""
  },
  { "Hitachi Travelstar E7K100",
    "(Hitachi )?HTE7210[168]0G9(AT|SA)00",
    "", "", ""
  },
  { "Hitachi Travelstar 7K200", // tested with HITACHI HTS722016K9SA00/DCDZC75A
    "(Hitachi |HITACHI )?HTS7220(80|10|12|16|20)K9(A3|SA)00",
    "", "", ""
  },
  { "Hitachi Travelstar 7K320", // tested with
    // HTS723225L9A360/FCDOC30F, HTS723216L9A362/FC2OC39F
    "(Hitachi )?HT[ES]7232(80|12|16|25|32)L9(A300|A36[02]|SA61)",
    "", "", ""
  },
  { "Hitachi Travelstar Z7K320", // tested with HITACHI HTS723232A7A364/EC2ZB70B
    "(HITACHI )?HT[ES]7232(16|25|32)A7A36[145]",
    "", "", ""
  },
  { "Hitachi Travelstar 7K500",
    "(Hitachi )?HT[ES]7250(12|16|25|32|50)A9A36[2-5]",
    "", "", ""
  },
  { "Hitachi/HGST Travelstar Z7K500", // tested with HITACHI HTS725050A7E630/GH2ZB390,
      // HGST HTS725050A7E630/GH2OA420
    "(HITACHI|HGST) HT[ES]7250(25|32|50)A7E63[015]",
    "", "", ""
  },
  { "Hitachi/HGST Travelstar 7K750", // tested with Hitachi HTS727550A9E364/JF3OA0E0,
      // Hitachi HTS727575A9E364/JF4OA0D0
    "(Hitachi|HGST) HT[ES]7275(50|64|75)A9E36[14]",
    "", "", ""
  },
  { "HGST Travelstar 7K1000", // tested with HGST HTS721010A9E630/JB0OA3B0
    "HGST HTS721010A9E630",
    "", "", ""
  },
  { "IBM Deskstar 14GXP and 16GP",
    "IBM-DTTA-3(7101|7129|7144|5032|5043|5064|5084|5101|5129|5168)0",
    "", "", ""
  },
  { "IBM Deskstar 25GP and 22GXP",
    "IBM-DJNA-3(5(101|152|203|250)|7(091|135|180|220))0",
    "", "", ""
  },
  { "IBM Deskstar 37GP and 34GXP",
    "IBM-DPTA-3(5(375|300|225|150)|7(342|273|205|136))0",
    "", "", ""
  },
  { "IBM/Hitachi Deskstar 120GXP",
    "(IBM-)?IC35L((020|040|060|080|120)AVVA|0[24]0AVVN)07-[01]",
    "", "", ""
  },
  { "IBM/Hitachi Deskstar GXP-180",
    "(IBM-)?IC35L(030|060|090|120|180)AVV207-[01]",
    "", "", ""
  },
  { "Hitachi Deskstar 5K3000", // tested with HDS5C3030ALA630/MEAOA5C0,
       // Hitachi HDS5C3020BLE630/MZ4OAAB0 (OEM, Toshiba Canvio Desktop)
    "(Hitachi )?HDS5C30(15|20|30)(ALA|BLE)63[02].*",
    "", "", ""
  },
  { "Hitachi Deskstar 5K4000", // tested with HDS5C4040ALE630/MPAOA250
    "(Hitachi )?HDS5C40(30|40)ALE63[01].*",
    "", "", ""
  },
  { "Hitachi Deskstar 7K80",
    "(Hitachi )?HDS7280([48]0PLAT20|(40)?PLA320|80PLA380).*",
    "", "", ""
  },
  { "Hitachi Deskstar 7K160",
    "(Hitachi )?HDS7216(80|16)PLA[3T]80.*",
    "", "", ""
  },
  { "Hitachi Deskstar 7K250",
    "(Hitachi )?HDS7225((40|80|12|16)VLAT20|(12|16|25)VLAT80|(80|12|16|25)VLSA80)",
    "", "", ""
  },
  { "Hitachi Deskstar 7K250 (SUN branded)",
    "HITACHI HDS7225SBSUN250G.*",
    "", "", ""
  },
  { "Hitachi Deskstar T7K250",
    "(Hitachi )?HDT7225((25|20|16)DLA(T80|380))",
    "", "", ""
  },
  { "Hitachi Deskstar 7K400",
    "(Hitachi )?HDS724040KL(AT|SA)80",
    "", "", ""
  },
  { "Hitachi Deskstar 7K500",
    "(Hitachi )?HDS725050KLA(360|T80)",
    "", "", ""
  },
  { "Hitachi Deskstar P7K500",
    "(Hitachi )?HDP7250(16|25|32|40|50)GLA(36|38|T8)0",
    "", "", ""
  },
  { "Hitachi Deskstar T7K500",
    "(Hitachi )?HDT7250(25|32|40|50)VLA(360|380|T80)",
    "", "", ""
  },
  { "Hitachi Deskstar 7K1000",
    "(Hitachi )?HDS7210(50|75|10)KLA330",
    "", "", ""
  },
  { "Hitachi Deskstar 7K1000.B",
    "(Hitachi )?HDT7210((16|25)SLA380|(32|50|64|75|10)SLA360)",
    "", "", ""
  },
  { "Hitachi Deskstar 7K1000.C", // tested with Hitachi HDS721010CLA330/JP4OA3MA
    "(Hitachi )?HDS7210((16|25)CLA382|(32|50)CLA362|(64|75|10)CLA33[02])",
    "", "", ""
  },
  { "Hitachi Deskstar 7K1000.D", // tested with HDS721010DLE630/MS2OA5Q0
    "Hitachi HDS7210(25|32|50|75|10)DLE630",
    "", "", ""
  },
  { "Hitachi Deskstar E7K1000", // tested with HDE721010SLA330/ST6OA31B
    "Hitachi HDE7210(50|75|10)SLA330",
    "", "", ""
  },
  { "Hitachi Deskstar 7K2000",
    "Hitachi HDS722020ALA330",
    "", "", ""
  },
  { "Hitachi Deskstar 7K3000", // tested with HDS723030ALA640/MKAOA3B0
    "Hitachi HDS7230((15|20)BLA642|30ALA640)",
    "", "", ""
  },
  { "Hitachi/HGST Deskstar 7K4000", // tested with Hitachi HDS724040ALE640/MJAOA250
    "Hitachi HDS724040ALE640",
    "", "", ""
  },
  { "Hitachi Ultrastar A7K1000", // tested with
    // HUA721010KLA330      44X2459 42C0424IBM/GKAOAB4A
    "(Hitachi )?HUA7210(50|75|10)KLA330.*",
    "", "", ""
  },
  { "Hitachi Ultrastar A7K2000", // tested with
    // HUA722010CLA330      43W7629 42C0401IBM
    "(Hitachi )?HUA7220(50|10|20)[AC]LA33[01].*",
    "", "", ""
  },
  { "Hitachi Ultrastar 7K3000", // tested with HUA723030ALA640/MKAOA580
    "Hitachi HUA7230(20|30)ALA640",
    "", "", ""
  },
  { "Hitachi Ultrastar 7K4000", // tested with Hitachi HUS724040ALE640/MJAOA3B0
    "Hitachi HUS7240(20|30|40)ALE640",
    "", "", ""
  },
  { "Toshiba 2.5\" HDD (10-20 GB)",
    "TOSHIBA MK(101[67]GAP|15[67]GAP|20(1[678]GAP|(18|23)GAS))",
    "", "", ""
  },
  { "Toshiba 2.5\" HDD (30-60 GB)",
    "TOSHIBA MK((6034|4032)GSX|(6034|4032)GAX|(6026|4026|4019|3019)GAXB?|(6025|6021|4025|4021|4018|3025|3021|3018)GAS|(4036|3029)GACE?|(4018|3017)GAP)",
    "", "", ""
  },
  { "Toshiba 2.5\" HDD (80 GB and above)",
    "TOSHIBA MK(80(25GAS|26GAX|32GAX|32GSX)|10(31GAS|32GAX)|12(33GAS|34G[AS]X)|2035GSS)",
    "", "", ""
  },
  { "Toshiba 2.5\" HDD MK..37GSX", // tested with TOSHIBA MK1637GSX/DL032C
    "TOSHIBA MK(12|16)37GSX",
    "", "", ""
  },
  { "Toshiba 2.5\" HDD MK..46GSX", // tested with TOSHIBA MK1246GSX/LB213M
    "TOSHIBA MK(80|12|16|25)46GSX",
    "", "", ""
  },
  { "Toshiba 2.5\" HDD MK..50GACY", // tested with TOSHIBA MK8050GACY/TF105A
    "TOSHIBA MK8050GACY",
    "", "", ""
  },
  { "Toshiba 2.5\" HDD MK..52GSX",
    "TOSHIBA MK(80|12|16|25|32)52GSX",
    "", "", ""
  },
  { "Toshiba 2.5\" HDD MK..55GSX", // tested with TOSHIBA MK5055GSX/FG001A, MK3255GSXF/FH115B
    "TOSHIBA MK(12|16|25|32|40|50)55GSXF?",
    "", "", ""
  },
  { "Toshiba 2.5\" HDD MK..56GSY", // tested with TOSHIBA MK2556GSYF/LJ001D
    "TOSHIBA MK(16|25|32|50)56GSYF?",
    "",
    "",
    "-v 9,minutes"
  },
  { "Toshiba 2.5\" HDD MK..59GSXP (AF)",
    "TOSHIBA MK(32|50|64|75)59GSXP?",
    "", "", ""
  },
  { "Toshiba 2.5\" HDD MK..59GSM (AF)",
    "TOSHIBA MK(75|10)59GSM",
    "", "", ""
  },
  { "Toshiba 2.5\" HDD MK..61GSY[N]", // tested with TOSHIBA MK5061GSY/MC102E, MK5061GSYN/MH000A
    "TOSHIBA MK(16|25|32|50|64)61GSYN?",
    "", "", ""
  },
  { "Toshiba 2.5\" HDD MK..65GSX", // tested with TOSHIBA MK5065GSX/GJ003A, MK3265GSXN/GH012H,
      // MK5065GSXF/GP006B, MK2565GSX H/GJ003A
    "TOSHIBA MK(16|25|32|50|64)65GSX[FN]?( H)?", // "... H" = USB ?
    "", "", ""
  },
  { "Toshiba 2.5\" HDD MK..76GSX", // tested with TOSHIBA MK3276GSX/GS002D
    "TOSHIBA MK(16|25|32|50|64)76GSX",
    "",
    "",
    "-v 9,minutes"
  },
  { "Toshiba 2.5\" HDD MQ01ABD...", // tested with TOSHIBA MQ01ABD100/AX001U
    "TOSHIBA MQ01ABD(025|032|050|064|075|100)",
    "", "", ""
  },
  { "Toshiba 2.5\" HDD MQ01UBD... (USB 3.0)", // tested with TOSHIBA MQ01ABD100/AX001U
    "TOSHIBA MQ01UBD(050|075|100)",
    "", "", ""
  },
  { "Toshiba 3.5\" HDD MK.002TSKB", // tested with TOSHIBA MK1002TSKB/MT1A
    "TOSHIBA MK(10|20)02TSKB",
    "", "", ""
  },
  { "Toshiba 3.5\" MG03ACAxxx(Y) Enterprise HDD", // tested with TOSHIBA MG03ACA100/FL1A
    "TOSHIBA MG03ACA[1234]00Y?",
    "", "", ""
  },
  { "Toshiba 3.5\" HDD DT01ACA...", // tested with TOSHIBA DT01ACA100/MS2OA750,
      // TOSHIBA DT01ACA200/MX4OABB0, TOSHIBA DT01ACA300/MX6OABB0
    "TOSHIBA DT01ACA(025|032|050|075|100|150|200|300)",
    "", "", ""
  },
  { "Toshiba 1.8\" HDD",
    "TOSHIBA MK[23468]00[4-9]GA[HL]",
    "", "", ""
  },
  { "Toshiba 1.8\" HDD MK..29GSG",
    "TOSHIBA MK(12|16|25)29GSG",
    "", "", ""
  },
  { "", // TOSHIBA MK6022GAX
    "TOSHIBA MK6022GAX",
    "", "", ""
  },
  { "", // TOSHIBA MK6409MAV
    "TOSHIBA MK6409MAV",
    "", "", ""
  },
  { "Toshiba MKx019GAXB (SUN branded)",
    "TOS MK[34]019GAXB SUN[34]0G",
    "", "", ""
  },
  { "Seagate Momentus",
    "ST9(20|28|40|48)11A",
    "", "", ""
  },
  { "Seagate Momentus 42",
    "ST9(2014|3015|4019)A",
    "", "", ""
  },
  { "Seagate Momentus 4200.2", // tested with ST960812A/3.05
    "ST9(100822|808210|60812|50212|402113|30219)A",
    "", "", ""
  },
  { "Seagate Momentus 5400.2",
    "ST9(808211|6082[12]|408114|308110|120821|10082[34]|8823|6812|4813|3811)AS?",
    "", "", ""
  },
  { "Seagate Momentus 5400.3",
    "ST9(4081[45]|6081[35]|8081[15]|100828|120822|160821)AS?",
    "", "", ""
  },
  { "Seagate Momentus 5400.3 ED",
    "ST9(4081[45]|6081[35]|8081[15]|100828|120822|160821)AB",
    "", "", ""
  },
  { "Seagate Momentus 5400.4",
    "ST9(120817|(160|200|250)827)AS",
    "", "", ""
  },
  { "Seagate Momentus 5400.5",
    "ST9((80|120|160)310|(250|320)320)AS",
    "", "", ""
  },
  { "Seagate Momentus 5400.6",
    "ST9(80313|160(301|314)|(12|25)0315|250317|(320|500)325|500327|640320)ASG?",
    "", "", ""
  },
  { "Seagate Momentus 5400.7",
    "ST9(160316|(250|320)310|(500|640)320)AS",
    "", "", ""
  },
  { "Seagate Momentus 5400.7 (AF)", // tested with ST9640322AS/0001BSM2
      // (device reports 4KiB LPS with 1 sector offset)
    "ST9(320312|400321|640322|750423)AS",
    "", "", ""
  },
  { "Seagate Momentus 5400 PSD", // Hybrid drives
    "ST9(808212|(120|160)8220)AS",
    "", "", ""
  },
  { "Seagate Momentus 7200.1",
    "ST9(10021|80825|6023|4015)AS?",
    "", "", ""
  },
  { "Seagate Momentus 7200.2",
    "ST9(80813|100821|120823|160823|200420)ASG?",
    "", "", ""
  },
  { "Seagate Momentus 7200.3",
    "ST9((80|120|160)411|(250|320)421)ASG?",
    "", "", ""
  },
  { "Seagate Momentus 7200.4",
    "ST9(160412|250410|320423|500420)ASG?",
    "", "", ""
  },
  { "Seagate Momentus 7200 FDE.2",
    "ST9((160413|25041[12]|320426|50042[12])AS|(16041[489]|2504[16]4|32042[67]|500426)ASG)",
    "", "", ""
  },
  { "Seagate Momentus 7200.5", // tested with ST9750420AS/0001SDM5, ST9750420AS/0002SDM1
    "ST9(50042[34]|64042[012]|75042[02])ASG?",
    "", "", ""
  },
  { "Seagate Momentus XT", // fixed firmware
    "ST9(2505610|3205620|5005620)AS",
    "SD2[68]", // http://knowledge.seagate.com/articles/en_US/FAQ/215451en
    "", ""
  },
  { "Seagate Momentus XT", // buggy firmware, tested with ST92505610AS/SD24
    "ST9(2505610|3205620|5005620)AS",
    "SD2[45]",
    "These drives may corrupt large files,\n"
    "AND THIS FIRMWARE VERSION IS AFFECTED,\n"
    "see the following web pages for details:\n"
    "http://knowledge.seagate.com/articles/en_US/FAQ/215451en\n"
    "http://forums.seagate.com/t5/Momentus-XT-Momentus-Momentus/Momentus-XT-corrupting-large-files-Linux/td-p/109008\n"
    "http://superuser.com/questions/313447/seagate-momentus-xt-corrupting-files-linux-and-mac",
    ""
  },
  { "Seagate Momentus XT", // unknown firmware
    "ST9(2505610|3205620|5005620)AS",
    "",
    "These drives may corrupt large files,\n"
    "see the following web pages for details:\n"
    "http://knowledge.seagate.com/articles/en_US/FAQ/215451en\n"
    "http://forums.seagate.com/t5/Momentus-XT-Momentus-Momentus/Momentus-XT-corrupting-large-files-Linux/td-p/109008\n"
    "http://superuser.com/questions/313447/seagate-momentus-xt-corrupting-files-linux-and-mac",
    ""
  },
  { "Seagate Momentus XT (AF)", // tested with ST750LX003-1AC154/SM12
    "ST750LX003-.*",
    "", "", ""
  },
  { "Seagate Momentus Thin", // tested with ST320LT007-9ZV142/0004LVM1
    "ST(160|250|320)LT0(07|09|11|14)-.*",
    "", "", ""
  },
  { "Seagate Laptop Thin HDD", // tested with ST500LT012-9WS142/0001SDM1
    "ST(250|320|500)LT0(12|15|25)-.*",
    "", "", ""
  },
  { "Seagate Laptop SSHD", // tested with ST500LM000-1EJ162/SM11
    "ST(500|1000)LM0(00|14)-.*",
    "", "", ""
  },
  { "Seagate Medalist 1010, 1720, 1721, 2120, 3230 and 4340",  // ATA2, with -t permissive
    "ST3(1010|1720|1721|2120|3230|4340)A",
    "", "", ""
  },
  { "Seagate Medalist 2110, 3221, 4321, 6531, and 8641",
    "ST3(2110|3221|4321|6531|8641)A",
    "", "", ""
  },
  { "Seagate U4",
    "ST3(2112|4311|6421|8421)A",
    "", "", ""
  },
  { "Seagate U5",
    "ST3(40823|30621|20413|15311|10211)A",
    "", "", ""
  },
  { "Seagate U6",
    "ST3(8002|6002|4081|3061|2041)0A",
    "", "", ""
  },
  { "Seagate U7",
    "ST3(30012|40012|60012|80022|120020)A",
    "", "", ""
  },
  { "Seagate U8",
    "ST3(4313|6811|8410|4313|13021|17221)A",
    "", "", ""
  },
  { "Seagate U9", // tested with ST3160022ACE/9.51
    "ST3(80012|120025|160022)A(CE)?",
    "", "", ""
  },
  { "Seagate U10",
    "ST3(20423|15323|10212)A",
    "", "", ""
  },
  { "Seagate UX",
    "ST3(10014A(CE)?|20014A)",
    "", "", ""
  },
  { "Seagate Barracuda ATA",
    "ST3(2804|2724|2043|1362|1022|681)0A",
    "", "", ""
  },
  { "Seagate Barracuda ATA II",
    "ST3(3063|2042|1532|1021)0A",
    "", "", ""
  },
  { "Seagate Barracuda ATA III",
    "ST3(40824|30620|20414|15310|10215)A",
    "", "", ""
  },
  { "Seagate Barracuda ATA IV",
    "ST3(20011|30011|40016|60021|80021)A",
    "", "", ""
  },
  { "Seagate Barracuda ATA V",
    "ST3(12002(3A|4A|9A|3AS)|800(23A|15A|23AS)|60(015A|210A)|40017A)",
    "", "", ""
  },
  { "Seagate Barracuda 5400.1",
    "ST340015A",
    "", "", ""
  },
  { "Seagate Barracuda 7200.7 and 7200.7 Plus", // tested with "ST380819AS          39M3701 39M0171 IBM"/3.03
    "ST3(200021A|200822AS?|16002[13]AS?|12002[26]AS?|1[26]082[78]AS|8001[13]AS?|8081[79]AS|60014A|40111AS|40014AS?)( .* IBM)?",
    "", "", ""
  },
  { "Seagate Barracuda 7200.8",
    "ST3(400[68]32|300[68]31|250[68]23|200826)AS?",
    "", "", ""
  },
  { "Seagate Barracuda 7200.9",
    "ST3(402111?|80[28]110?|120[28]1[0134]|160[28]1[012]|200827|250[68]24|300[68]22|(320|400)[68]33|500[68](32|41))AS?.*",
    "", "", ""
  },
  { "Seagate Barracuda 7200.10",
    "ST3((80|160)[28]15|200820|250[34]10|(250|300|320|400)[68]20|360320|500[68]30|750[68]40)AS?",
    "", "", ""
  },
  { "Seagate Barracuda 7200.11", // unaffected firmware
    "ST3(160813|320[68]13|500[368]20|640[36]23|640[35]30|750[36]30|1000(333|[36]40)|1500341)AS?",
    "CC.?.?", // http://knowledge.seagate.com/articles/en_US/FAQ/207957en
    "", ""
  },
  { "Seagate Barracuda 7200.11", // fixed firmware
    "ST3(500[368]20|750[36]30|1000340)AS?",
    "SD1A", // http://knowledge.seagate.com/articles/en_US/FAQ/207951en
    "", ""
  },
  { "Seagate Barracuda 7200.11", // fixed firmware
    "ST3(160813|320[68]13|640[36]23|1000333|1500341)AS?",
    "SD[12]B", // http://knowledge.seagate.com/articles/en_US/FAQ/207957en
    "", ""
  },
  { "Seagate Barracuda 7200.11", // buggy or fixed firmware
    "ST3(500[368]20|640[35]30|750[36]30|1000340)AS?",
    "(AD14|SD1[5-9]|SD81)",
    "There are known problems with these drives,\n"
    "THIS DRIVE MAY OR MAY NOT BE AFFECTED,\n"
    "see the following web pages for details:\n"
    "http://knowledge.seagate.com/articles/en_US/FAQ/207931en\n"
    "http://knowledge.seagate.com/articles/en_US/FAQ/207951en\n"
    "http://bugs.debian.org/cgi-bin/bugreport.cgi?bug=632758",
    ""
  },
  { "Seagate Barracuda 7200.11", // unknown firmware
    "ST3(160813|320[68]13|500[368]20|640[36]23|640[35]30|750[36]30|1000(333|[36]40)|1500341)AS?",
    "",
    "There are known problems with these drives,\n"
    "see the following Seagate web pages:\n"
    "http://knowledge.seagate.com/articles/en_US/FAQ/207931en\n"
    "http://knowledge.seagate.com/articles/en_US/FAQ/207951en\n"
    "http://knowledge.seagate.com/articles/en_US/FAQ/207957en",
    ""
  },
  { "Seagate Barracuda 7200.12", // new firmware
    "ST3(160318|250318|320418|50041[08]|750528|1000528)AS",
    "CC4[9A-Z]",
    "", ""
  },
  { "Seagate Barracuda 7200.12", // unknown firmware
    "ST3(160318|250318|320418|50041[08]|750528|1000528)AS",
    "",
    "A firmware update for this drive may be available,\n"
    "see the following Seagate web pages:\n"
    "http://knowledge.seagate.com/articles/en_US/FAQ/207931en\n"
    "http://knowledge.seagate.com/articles/en_US/FAQ/213891en",
    ""
  },
  { "Seagate Barracuda 7200.12", // tested with ST3250312AS/JC45, ST31000524AS/JC45,
      // ST3500413AS/JC4B, ST3750525AS/JC4B
    "ST3(160318|25031[128]|320418|50041[038]|750(518|52[358])|100052[348])AS",
    "", "", ""
  },
  { "Seagate Barracuda XT", // tested with ST32000641AS/CC13,
      // ST4000DX000-1C5160/CC42
    "ST(3(2000641|3000651)AS|4000DX000-.*)",
    "", "", ""
  },
  { "Seagate Barracuda 7200.14 (AF)", // new firmware, tested with
      // ST3000DM001-9YN166/CC4H, ST3000DM001-9YN166/CC9E
    "ST(1000|1500|2000|2500|3000)DM00[1-3]-9YN16.",
    "CC(4[H-Z]|[5-9A-Z]..*)", // >= "CC4H"
    "",
    "-v 188,raw16 -v 240,msec24hour32" // tested with ST3000DM001-9YN166/CC4H
  },
  { "Seagate Barracuda 7200.14 (AF)", // old firmware, tested with
      // ST1000DM003-9YN162/CC46
    "ST(1000|1500|2000|2500|3000)DM00[1-3]-9YN16.",
    "CC4[679CG]",
    "A firmware update for this drive is available,\n"
    "see the following Seagate web pages:\n"
    "http://knowledge.seagate.com/articles/en_US/FAQ/207931en\n"
    "http://knowledge.seagate.com/articles/en_US/FAQ/223651en",
    "-v 188,raw16 -v 240,msec24hour32"
  },
  { "Seagate Barracuda 7200.14 (AF)", // unknown firmware
    "ST(1000|1500|2000|2500|3000)DM00[1-3]-9YN16.",
    "",
    "A firmware update for this drive may be available,\n"
    "see the following Seagate web pages:\n"
    "http://knowledge.seagate.com/articles/en_US/FAQ/207931en\n"
    "http://knowledge.seagate.com/articles/en_US/FAQ/223651en",
    "-v 188,raw16 -v 240,msec24hour32"
  },
  { "Seagate Barracuda 7200.14 (AF)", // different part number, tested with
      // ST1000DM003-1CH162/CC47, ST1000DM003-1CH162/CC49, ST2000DM001-1CH164/CC24,
      // ST1000DM000-9TS15E/CC92
    "ST(1000|1500|2000|2500|3000)DM00[0-3]-.*",
    "", "",
    "-v 188,raw16 -v 240,msec24hour32"
  },
  { "Seagate Barracuda 7200.14 (AF)", // < 1TB, tested with ST250DM000-1BC141
    "ST(250|320|500|750)DM00[0-3]-.*",
    "", "",
    "-v 188,raw16 -v 240,msec24hour32"
  },
  { "Seagate Desktop HDD.15", // tested with ST4000DM000-1CD168/CC43
    "ST4000DM000-.*",
    "", "",
    "-v 188,raw16 -v 240,msec24hour32"
  },
  { "Seagate Desktop SSHD", // tested with ST2000DX001-1CM164/CC43
    "ST(1000|2000|4000)DX001-.*",
    "", "",
    "-v 188,raw16 -v 240,msec24hour32"
  },
  { "Seagate Barracuda LP", // new firmware
    "ST3(500412|1000520|1500541|2000542)AS",
    "CC3[5-9A-Z]",
    "",
    "" // -F xerrorlba ?
  },
  { "Seagate Barracuda LP", // unknown firmware
    "ST3(500412|1000520|1500541|2000542)AS",
    "",
    "A firmware update for this drive may be available,\n"
    "see the following Seagate web pages:\n"
    "http://knowledge.seagate.com/articles/en_US/FAQ/207931en\n"
    "http://knowledge.seagate.com/articles/en_US/FAQ/213915en",
    "-F xerrorlba" // tested with ST31000520AS/CC32
  },
  { "Seagate Barracuda Green (AF)", // new firmware
    "ST((10|15|20)00DL00[123])-.*",
    "CC(3[2-9A-Z]|[4-9A-Z]..*)", // >= "CC32"
    "", ""
  },
  { "Seagate Barracuda Green (AF)", // unknown firmware
    "ST((10|15|20)00DL00[123])-.*",
    "",
    "A firmware update for this drive may be available,\n"
    "see the following Seagate web pages:\n"
    "http://knowledge.seagate.com/articles/en_US/FAQ/207931en\n"
    "http://knowledge.seagate.com/articles/en_US/FAQ/218171en",
    ""
  },
  { "Seagate Barracuda ES",
    "ST3(250[68]2|32062|40062|50063|75064)0NS",
    "", "", ""
  },
  { "Seagate Barracuda ES.2", // fixed firmware
    "ST3(25031|50032|75033|100034)0NS",
    "SN[01]6|"         // http://knowledge.seagate.com/articles/en_US/FAQ/207963en
    "MA(0[^7]|[^0].)", // http://dellfirmware.seagate.com/dell_firmware/DellFirmwareRequest.jsp
    "",
    "-F xerrorlba" // tested with ST31000340NS/SN06
  },
  { "Seagate Barracuda ES.2", // buggy firmware (Dell)
    "ST3(25031|50032|75033|100034)0NS",
    "MA07",
    "There are known problems with these drives,\n"
    "AND THIS FIRMWARE VERSION IS AFFECTED,\n"
    "see the following Seagate web page:\n"
    "http://dellfirmware.seagate.com/dell_firmware/DellFirmwareRequest.jsp",
    ""
  },
  { "Seagate Barracuda ES.2", // unknown firmware
    "ST3(25031|50032|75033|100034)0NS",
    "",
    "There are known problems with these drives,\n"
    "see the following Seagate web pages:\n"
    "http://knowledge.seagate.com/articles/en_US/FAQ/207931en\n"
    "http://knowledge.seagate.com/articles/en_US/FAQ/207963en",
    ""
  },
  { "Seagate Constellation (SATA)", // tested with ST9500530NS/SN03
    "ST9(160511|500530)NS",
    "", "", ""
  },
  { "Seagate Constellation ES (SATA)", // tested with ST31000524NS/SN11
    "ST3(50051|100052|200064)4NS",
    "", "", ""
  },
  { "Seagate Constellation ES (SATA 6Gb/s)", // tested with ST1000NM0011/SN02
    "ST(5|10|20)00NM0011",
    "", "", ""
  },
  { "Seagate Constellation ES.2 (SATA 6Gb/s)", // tested with ST32000645NS/0004, ST33000650NS
    "ST3(2000645|300065[012])NS",
    "", "", ""
  },
  { "Seagate Constellation ES.3", // tested with ST1000NM0033-9ZM173/0001, ST4000NM0033-9ZM170/SN03
    "ST[1234]000NM00[35]3-.*",
    "", "", ""
  },
  { "Seagate Constellation CS", // tested with ST3000NC000/CE02, ST3000NC002-1DY166/CN02
    "ST(1000|2000|3000)NC00[0-3](-.*)?",
    "", "", ""
  },
  { "Seagate Constellation.2 (SATA)", // 2.5", tested with ST91000640NS/SN02
    "ST9(25061|50062|100064)[012]NS", // *SS = SAS
    "", "", ""
  },
  { "Seagate NAS HDD", // tested with ST2000VN000-1H3164/SC42, ST3000VN000-1H4167/SC43
    "ST[234]000VN000-.*",
    "", "", ""
  },
  { "Seagate Pipeline HD 5900.1",
    "ST3(160310|320[34]10|500(321|422))CS",
    "", "", ""
  },
  { "Seagate Pipeline HD 5900.2", // tested with ST31000322CS/SC13
    "ST3(160316|250[34]12|320(311|413)|500(312|414)|1000(322|424))CS",
    "", "", ""
  },
  { "Seagate Video 3.5 HDD", // tested with ST4000VM000-1F3168/SC23, SC25
    "ST(10|15|20|30|40)00VM00[023]-.*",
    "", "", ""
  },
  { "Seagate Medalist 17240, 13030, 10231, 8420, and 4310",
    "ST3(17240|13030|10231|8420|4310)A",
    "", "", ""
  },
  { "Seagate Medalist 17242, 13032, 10232, 8422, and 4312",
    "ST3(1724|1303|1023|842|431)2A",
    "", "", ""
  },
  { "Seagate NL35",
    "ST3(250623|250823|400632|400832|250824|250624|400633|400833|500641|500841)NS",
    "", "", ""
  },
  { "Seagate SV35.2",
    "ST3(160815|250820|320620|500630|750640)[AS]V",
    "", "", ""
  },
  { "Seagate SV35.5", // tested with ST31000525SV/CV12
    "ST3(250311|500410|1000525)SV",
    "", "", ""
  },
  { "Seagate SV35", // tested with ST2000VX000-9YW164/CV12
    "ST([123]000VX00[20]|31000526SV|3500411SV)(-.*)?",
    "", "", ""
  },
  { "Seagate DB35", // tested with ST3250823ACE/3.03
    "ST3(200826|250823|300831|400832)ACE",
    "", "", ""
  },
  { "Seagate DB35.2", // tested with ST3160212SCE/3.ACB
    "ST3(802110|120213|160212|200827|250824|300822|400833|500841)[AS]CE",
    "", "", ""
  },
  { "Seagate DB35.3",
    "ST3(750640SCE|((80|160)215|(250|320|400)820|500830|750840)[AS]CE)",
    "", "", ""
  },
  { "Seagate LD25.2", // tested with ST940210AS/3.ALC
    "ST9(40|80)210AS?",
    "", "", ""
  },
  { "Seagate ST1.2 CompactFlash", // tested with ST68022CF/3.01
    "ST6[468]022CF",
    "", "", ""
  },
  { "Western Digital Protege",
  /* Western Digital drives with this comment all appear to use Attribute 9 in
   * a  non-standard manner.  These entries may need to be updated when it
   * is understood exactly how Attribute 9 should be interpreted.
   * UPDATE: this is probably explained by the WD firmware bug described in the
   * smartmontools FAQ */
    "WDC WD([2468]00E|1[26]00A)B-.*",
    "", "", ""
  },
  { "Western Digital Caviar",
  /* Western Digital drives with this comment all appear to use Attribute 9 in
   * a  non-standard manner.  These entries may need to be updated when it
   * is understood exactly how Attribute 9 should be interpreted.
   * UPDATE: this is probably explained by the WD firmware bug described in the
   * smartmontools FAQ */
    "WDC WD(2|3|4|6|8|10|12|16|18|20|25)00BB-.*",
    "", "", ""
  },
  { "Western Digital Caviar WDxxxAB",
  /* Western Digital drives with this comment all appear to use Attribute 9 in
   * a  non-standard manner.  These entries may need to be updated when it
   * is understood exactly how Attribute 9 should be interpreted.
   * UPDATE: this is probably explained by the WD firmware bug described in the
   * smartmontools FAQ */
    "WDC WD(3|4|6|8|25)00AB-.*",
    "", "", ""
  },
  { "Western Digital Caviar WDxxxAA",
  /* Western Digital drives with this comment all appear to use Attribute 9 in
   * a  non-standard manner.  These entries may need to be updated when it
   * is understood exactly how Attribute 9 should be interpreted.
   * UPDATE: this is probably explained by the WD firmware bug described in the
   * smartmontools FAQ */
    "WDC WD...?AA(-.*)?",
    "", "", ""
  },
  { "Western Digital Caviar WDxxxBA",
  /* Western Digital drives with this comment all appear to use Attribute 9 in
   * a  non-standard manner.  These entries may need to be updated when it
   * is understood exactly how Attribute 9 should be interpreted.
   * UPDATE: this is probably explained by the WD firmware bug described in the
   * smartmontools FAQ */
    "WDC WD...BA",
    "", "", ""
  },
  { "Western Digital Caviar AC", // add only 5400rpm/7200rpm (ata33 and faster)
    "WDC AC((116|121|125|225|132|232)|([1-4][4-9][0-9])|([1-4][0-9][0-9][0-9]))00[A-Z]?.*",
    "", "", ""
  },
  { "Western Digital Caviar SE",
  /* Western Digital drives with this comment all appear to use Attribute 9 in
   * a  non-standard manner.  These entries may need to be updated when it
   * is understood exactly how Attribute 9 should be interpreted.
   * UPDATE: this is probably explained by the WD firmware bug described in the
   * smartmontools FAQ
   * UPDATE 2: this does not apply to more recent models, at least WD3200AAJB */
    "WDC WD(4|6|8|10|12|16|18|20|25|30|32|40|50)00(JB|PB)-.*",
    "", "", ""
  },
  { "Western Digital Caviar Blue EIDE",  // WD Caviar SE EIDE
    /* not completely accurate: at least also WD800JB, WD(4|8|20|25)00BB sold as Caviar Blue */
    "WDC WD(16|25|32|40|50)00AAJB-.*",
    "", "", ""
  },
  { "Western Digital Caviar Blue EIDE",  // WD Caviar SE16 EIDE
    "WDC WD(25|32|40|50)00AAKB-.*",
    "", "", ""
  },
  { "Western Digital RE EIDE",
    "WDC WD(12|16|25|32)00SB-.*",
    "", "", ""
  },
  { "Western Digital Caviar Serial ATA",
    "WDC WD(4|8|20|32)00BD-.*",
    "", "", ""
  },
  { "Western Digital Caviar SE Serial ATA", // tested with WDC WD3000JD-98KLB0/08.05J08
    "WDC WD(4|8|12|16|20|25|30|32|40)00(JD|KD|PD)-.*",
    "", "", ""
  },
  { "Western Digital Caviar SE Serial ATA",
    "WDC WD(8|12|16|20|25|30|32|40|50)00JS-.*",
    "", "", ""
  },
  { "Western Digital Caviar SE16 Serial ATA",
    "WDC WD(16|20|25|32|40|50|75)00KS-.*",
    "", "", ""
  },
  { "Western Digital Caviar Blue Serial ATA",  // WD Caviar SE Serial ATA
    /* not completely accurate: at least also WD800BD, (4|8)00JD sold as Caviar Blue */
    "WDC WD((8|12|16|25|32)00AABS|(8|12|16|25|32|40|50)00AAJS)-.*",
    "", "", ""
  },
  { "Western Digital Caviar Blue (SATA)",  // WD Caviar SE16 Serial ATA
      // tested with WD1602ABKS-18N8A0/DELL/02.03B04
    "WDC WD((16|20|25|32|40|50|64|75)00AAKS|1602ABKS|10EALS)-.*",
    "", "", ""
  },
  { "Western Digital Caviar Blue (SATA 6Gb/s)", // tested with WDC WD10EZEX-00RKKA0/80.00A80
    "WDC WD((25|32|50)00AAKX|7500AALX|10EALX|10EZEX)-.*",
    "", "", ""
  },
  { "Western Digital RE Serial ATA",
    "WDC WD(12|16|25|32)00(SD|YD|YS)-.*",
    "", "", ""
  },
  { "Western Digital RE2 Serial ATA",
    "WDC WD((40|50|75)00(YR|YS|AYYS)|(16|32|40|50)0[01]ABYS)-.*",
    "", "", ""
  },
  { "Western Digital RE2-GP",
    "WDC WD(5000AB|7500AY|1000FY)PS-.*",
    "", "", ""
  },
  { "Western Digital RE3 Serial ATA", // tested with WDC WD7502ABYS-02A6B0/03.00C06
    "WDC WD((25|32|50|75)02A|(75|10)02F)BYS-.*",
    "", "", ""
  },
  { "Western Digital RE4", // tested with WDC WD2003FYYS-18W0B0/01.01D02
    "WDC WD((((25|50)03A|1003F)BYX)|((15|20)03FYYS))-.*",
    "", "", ""
  },
  { "Western Digital RE4-GP", // tested with WDC WD2002FYPS-02W3B0/04.01G01
    "WDC WD2002FYPS-.*",
    "", "", ""
  },
  { "Western Digital RE4 (SATA 6Gb/s)", // tested with WDC WD2000FYYZ-01UL1B0/01.01K01,
      // WD2000FYYX/00.0D1K2
    "WDC WD(20|30|40)00FYYZ-.*|WD2000FYYX",
    "", "", ""
  },
  { "Western Digital Se", // tested with WDC WD2000F9YZ-09N20L0/01.01A01
    "WDC WD(1002|2000|3000|4000)F9YZ-.*",
    "", "", ""
  },
  { "Western Digital Caviar Green",
    "WDC WD((50|64|75)00AA(C|V)S|(50|64|75)00AADS|10EA(C|V)S|(10|15|20)EADS)-.*",
    "",
    "",
    "-F xerrorlba" // tested with WDC WD7500AADS-00M2B0/01.00A01
  },
  { "Western Digital Caviar Green (AF)",
    "WDC WD(((64|75|80)00AA|(10|15|20)EA|(25|30)EZ)R|20EAC)S-.*",
    "", "", ""
  },
  { "Western Digital Caviar Green (AF, SATA 6Gb/s)", // tested with
      // WDC WD10EZRX-00A8LB0/01.01A01, WDC WD20EZRX-00DC0B0/80.00A80,
      // WDC WD30EZRX-00MMMB0/80.00A80, WDC WD40EZRX-00SPEB0/80.00A80
    "WDC WD(7500AA|(10|15|20)EA|(10|20|25|30|40)EZ)RX-.*",
    "", "", ""
  },
  { "Western Digital Caviar Black",
    "WDC WD((500|640|750)1AAL|1001FA[EL]|2001FAS)S-.*",
    "", "", ""
  },
  { "Western Digital Black", // tested with
      // WDC WD5003AZEX-00RKKA0/80.00A80, WDC WD1003FZEX-00MK2A0/01.01A01,
      // WDC WD3001FAEX-00MJRA0/01.01L01, WDC WD4001FAEX-00MJRA0/01.01L01
    "WDC WD(5002AAL|5003AZE|(64|75)02AAE|((10|15|20)0[23]|[34]001)F[AZ]E)X-.*",
    "", "", ""
  },
  { "Western Digital AV ATA", // tested with WDC WD3200AVJB-63J5A0/01.03E01
    "WDC WD(8|16|25|32|50)00AV[BJ]B-.*",
    "", "", ""
  },
  { "Western Digital AV SATA",
    "WDC WD(16|25|32)00AVJS-.*",
    "", "", ""
  },
  { "Western Digital AV-GP",
    "WDC WD((16|25|32|50|64|75)00AV[CDV]S|(10|15|20)EV[CDV]S)-.*",
    "", "", ""
  },
  { "Western Digital AV-GP (AF)", // tested with WDC WD10EURS-630AB1/80.00A80, WDC WD10EUCX-63YZ1Y0/51.0AB52
    "WDC WD(7500AURS|10EU[CR]X|(10|15|20|25|30)EURS)-.*",
    "", "", ""
  },
  { "Western Digital AV-25",
    "WDC WD((16|25|32|50)00BUD|5000BUC)T-.*",
    "", "", ""
  },
  { "Western Digital Raptor",
    "WDC WD((360|740|800)GD|(360|740|800|1500)ADF[DS])-.*",
    "", "", ""
  },
  { "Western Digital Raptor X",
    "WDC WD1500AHFD-.*",
    "", "", ""
  },
  { "Western Digital VelociRaptor", // tested with WDC WD1500HLHX-01JJPV0/04.05G04
    "WDC WD(((800H|(1500|3000)[BH]|1600H|3000G)LFS)|((1500|3000|4500|6000)[BH]LHX))-.*",
    "", "", ""
  },
  { "Western Digital VelociRaptor (AF)", // tested with WDC WD1000DHTZ-04N21V0/04.06A00
    "WDC WD(2500H|5000H|1000D)HTZ-.*",
    "", "", ""
  },
  { "Western Digital Scorpio EIDE",
    "WDC WD(4|6|8|10|12|16)00(UE|VE)-.*",
    "", "", ""
  },
  { "Western Digital Scorpio Blue EIDE", // tested with WDC WD3200BEVE-00A0HT0/11.01A11
    "WDC WD(4|6|8|10|12|16|25|32)00BEVE-.*",
    "", "", ""
  },
  { "Western Digital Scorpio Serial ATA",
    "WDC WD(4|6|8|10|12|16|25)00BEAS-.*",
    "", "", ""
  },
  { "Western Digital Scorpio Blue Serial ATA",
    "WDC WD((4|6|8|10|12|16|25)00BEVS|(8|12|16|25|32|40|50|64)00BEVT|7500KEVT|10TEVT)-.*",
    "", "", ""
  },
  { "Western Digital Scorpio Blue Serial ATA (AF)", // tested with
      // WDC WD10JPVT-00A1YT0/01.01A01
    "WDC WD((16|25|32|50|64|75)00BPVT|10[JT]PVT)-.*",
    "", "", ""
  },
  { "Western Digital Scorpio Black", // tested with WDC WD5000BEKT-00KA9T0/01.01A01
    "WDC WD(8|12|16|25|32|50)00B[EJ]KT-.*",
    "", "", ""
  },
  { "Western Digital Scorpio Black (AF)",
    "WDC WD(50|75)00BPKT-.*",
    "", "", ""
  },
  { "Western Digital Red (AF)", // tested with WDC WD10EFRX-68JCSN0/01.01A01,
      // WDC WD10JFCX-68N6GN0/01.01A01, WDC WD40EFRX-68WT0N0/80.00A80
    "WDC WD(10|20|30|40)[EJ]F[CR]X-.*",
    "", "", ""
  },
  { "Western Digital Blue Mobile", // tested with WDC WD5000LPVX-08V0TT2/03.01A03
    "WDC WD((25|32|50|75)00[BLM]|10[JS])P[CV][TX]-.*",
    "", "", ""
  },
  { "Western Digital Green Mobile", // tested with WDC WD20NPVX-00EA4T0/01.01A01
    "WDC WD(15|20)NPV[TX]-.*",
    "", "", ""
  },
  { "Western Digital Elements / My Passport (USB)", // tested with WDC WD5000BMVW-11AMCS0/01.01A01
    "WDC WD(25|32|40|50)00BMV[UVW]-.*",  // *W-* = USB 3.0
    "", "", ""
  },
  { "Western Digital Elements / My Passport (USB, AF)", // tested with
      // WDC WD5000KMVV-11TK7S1/01.01A01, WDC WD10TMVW-11ZSMS5/01.01A01,
      // WDC WD10JMVW-11S5XS1/01.01A01, WDC WD20NMVW-11W68S0/01.01A01
    "WDC WD(5000[LK]|7500K|10[JT]|20N)MV[VW]-.*", // *W-* = USB 3.0
    "", "", ""
  },
  { "Quantum Bigfoot", // tested with TS10.0A/A21.0G00, TS12.7A/A21.0F00
    "QUANTUM BIGFOOT TS(10\\.0|12\\.7)A",
    "", "", ""
  },
  { "Quantum Fireball lct15",
    "QUANTUM FIREBALLlct15 ([123]0|22)",
    "", "", ""
  },
  { "Quantum Fireball lct20",
    "QUANTUM FIREBALLlct20 [1234]0",
    "", "", ""
  },
  { "Quantum Fireball CX",
    "QUANTUM FIREBALL CX10.2A",
    "", "", ""
  },
  { "Quantum Fireball CR",
    "QUANTUM FIREBALL CR(4.3|6.4|8.4|13.0)A",
    "", "", ""
  },
  { "Quantum Fireball EX", // tested with QUANTUM FIREBALL EX10.2A/A0A.0D00
    "QUANTUM FIREBALL EX(3\\.2|6\\.4|10\\.2)A",
    "", "", ""
  },
  { "Quantum Fireball ST",
    "QUANTUM FIREBALL ST(3.2|4.3|4300)A",
    "", "", ""
  },
  { "Quantum Fireball SE",
    "QUANTUM FIREBALL SE4.3A",
    "", "", ""
  },
  { "Quantum Fireball Plus LM",
    "QUANTUM FIREBALLP LM(10.2|15|20.[45]|30)",
    "", "", ""
  },
  { "Quantum Fireball Plus AS",
    "QUANTUM FIREBALLP AS(10.2|20.5|30.0|40.0|60.0)",
    "", "", ""
  },
  { "Quantum Fireball Plus KX",
    "QUANTUM FIREBALLP KX27.3",
    "", "", ""
  },
  { "Quantum Fireball Plus KA",
    "QUANTUM FIREBALLP KA(9|10).1",
    "", "", ""
  },

  ////////////////////////////////////////////////////
  // USB ID entries
  ////////////////////////////////////////////////////

  // Hewlett-Packard
  { "USB: HP Desktop HD BD07; ", // 2TB
    "0x03f0:0xbd07",
    "",
    "",
    "-d sat"
  },
  // ALi
  { "USB: ; ALi M5621", // USB->PATA
    "0x0402:0x5621",
    "",
    "",
    "" // unsupported
  },
  // VIA
  { "USB: Connectland BE-USB2-35BP-LCM; VIA VT6204",
    "0x040d:0x6204",
    "",
    "",
    "" // unsupported
  },
  // Buffalo / Melco
  { "USB: Buffalo JustStore Portable HD-PVU2; ",
    "0x0411:0x0181",
    "",
    "",
    "-d sat"
  },
  { "USB: Buffalo MiniStation Stealth HD-PCTU2; ",
    "0x0411:0x01d9",
    "", // 0x0108
    "",
    "-d sat"
  },
  { "USB: Buffalo MiniStationHD-PCFU3; ",
    "0x0411:0x0240",
    "",
    "",
    "-d sat"
  },
  // LG Electronics
  { "USB: LG Mini HXD5; JMicron",
    "0x043e:0x70f1",
    "", // 0x0100
    "",
    "-d usbjmicron"
  },
  // Philips
  { "USB: Philips; ", // SDE3273FC/97 2.5" SATA HDD enclosure
    "0x0471:0x2021",
    "", // 0x0103
    "",
    "-d sat"
  },
  // Toshiba
  { "USB: Toshiba Stor.E Slim USB 3.0; ", // 1TB, MQ01UBD100
    "0x0480:0x0100",
    "", // 0x0000
    "",
    "-d sat"
  },
  { "USB: Toshiba Canvio 500GB; SunPlus",
    "0x0480:0xa004",
    "",
    "",
    "-d usbsunplus"
  },
  { "USB: Toshiba Canvio Basics; ",
    "0x0480:0xa006",
    "", // 0x0001
    "",
    "-d sat"
  },
  { "USB: Toshiba Canvio 3.0 Portable Hard Drive; ", // 1TB
    "0x0480:0xa007",
    "", // 0x0001
    "",
    "-d sat"
  },
  { "USB: Toshiba Stor.E Basics; ", // 1TB
    "0x0480:0xa009",
    "",
    "",
    "-d sat"
  },
  { "USB: Toshiba Stor.E Plus", // 2TB
    "0x0480:0xa00a",
    "",
    "",
    "-d sat"
  },
  { "USB: Toshiba Canvio Desktop; ", // 2TB
    "0x0480:0xd010",
    "",
    "",
    "-d sat"
  },
  // Cypress
  { "USB: ; Cypress CY7C68300A (AT2)",
    "0x04b4:0x6830",
    "0x0001",
    "",
    "" // unsupported
  },
  { "USB: ; Cypress CY7C68300B/C (AT2LP)",
    "0x04b4:0x6830",
    "0x0240",
    "",
    "-d usbcypress"
  },
  // Fujitsu
  { "USB: Fujitsu/Zalman ZM-VE300; ", // USB 3.0
    "0x04c5:0x2028",
    "", // 0x0001
    "",
    "-d sat"
  },
  // Fujitsu chip on DeLock 42475 
  { "USB: Fujitsu  SATA-to-USB3.0 bridge chip", // USB 3.0
    "0x04c5:0x201d",
    "", // 0x0001
    "",
    "-d sat"
  },
  // Myson Century
  { "USB: ; Myson Century CS8818",
    "0x04cf:0x8818",
    "", // 0xb007
    "",
    "" // unsupported
  },
  // Samsung
  { "USB: Samsung S2 Portable; JMicron",
    "0x04e8:0x1f0[568]",
    "",
    "",
    "-d usbjmicron"
  },
  { "USB: Samsung S1 Portable; JMicron",
    "0x04e8:0x2f03",
    "",
    "",
    "-d usbjmicron"
  },
  { "USB: Samsung Story Station; ",
    "0x04e8:0x5f0[56]",
    "",
    "",
    "-d sat"
  },
  { "USB: Samsung G2 Portable; JMicron",
    "0x04e8:0x6032",
    "",
    "",
    "-d usbjmicron"
  },
  { "USB: Samsung Story Station 3.0; ",
    "0x04e8:0x6052",
    "",
    "",
    "-d sat"
  },
  { "USB: Samsung Story Station 3.0; ",
    "0x04e8:0x6054",
    "",
    "",
    "-d sat"
  },
  { "USB: Samsung M2 Portable 3.0; ",
    "0x04e8:0x60c5",
    "",
    "",
    "-d sat"
  },
  { "USB: Samsung D3 Station; ", // 3TB
    "0x04e8:0x6124",
    "", // 0x200
    "",
    "-d sat"
  },
  { "USB: Samsung M3 Portable USB 3.0; ",
    "0x04e8:0x61b[456]", // 4=2TB, 5=1.5TB, 6=1TB
    "", // 0x0e00
    "",
    "-d sat"
  },
  // Sunplus
  { "USB: ; SunPlus",
    "0x04fc:0x0c05",
    "",
    "",
    "-d usbsunplus"
  },
  { "USB: ; SunPlus SPDIF215",
    "0x04fc:0x0c15",
    "", // 0xf615
    "",
    "-d usbsunplus"
  },
  { "USB: ; SunPlus SPDIF225", // USB+SATA->SATA
    "0x04fc:0x0c25",
    "", // 0x0103
    "",
    "-d usbsunplus"
  },
  // Iomega
  { "USB: Iomega Prestige Desktop USB 3.0; ",
    "0x059b:0x0070",
    "", // 0x0004
    "",
    "-d sat" // ATA output registers missing
  },
  { "USB: Iomega LPHD080-0; ",
    "0x059b:0x0272",
    "",
    "",
    "-d usbcypress"
  },
  { "USB: Iomega MDHD500-U; ",
    "0x059b:0x0275",
    "", // 0x0001
    "",
    "" // unsupported
  },
  { "USB: Iomega MDHD-UE; ",
    "0x059b:0x0277",
    "",
    "",
    "-d usbjmicron"
  },
  { "USB: Iomega LDHD-UP; Sunplus",
    "0x059b:0x0370",
    "",
    "",
    "-d usbsunplus"
  },
  { "USB: Iomega GDHDU2; JMicron",
    "0x059b:0x0475",
    "", // 0x0100
    "",
    "-d usbjmicron"
  },
  { "USB: Iomega; JMicron",
    "0x059b:0x047a",
    "", // 0x0100
    "",
    "-d sat" // works also with "-d usbjmicron"
  },
  // LaCie
  { "USB: LaCie hard disk (FA Porsche design);",
    "0x059f:0x0651",
    "",
    "",
    "" // unsupported
  },
  { "USB: LaCie hard disk; JMicron",
    "0x059f:0x0951",
    "",
    "",
    "-d usbjmicron"
  },
  { "USB: LaCie hard disk (Neil Poulton design);",
    "0x059f:0x1018",
    "",
    "",
    "-d sat"
  },
  { "USB: LaCie Desktop Hard Drive; JMicron",
    "0x059f:0x1019",
    "",
    "",
    "-d usbjmicron"
  },
  { "USB: LaCie Rugged Hard Drive; JMicron",
    "0x059f:0x101d",
    "", // 0x0001
    "",
    "-d usbjmicron,x"
  },
  { "USB: LaCie Little Disk USB2; JMicron",
    "0x059f:0x1021",
    "",
    "",
    "-d usbjmicron"
  },
  { "USB: LaCie hard disk; ",
    "0x059f:0x1029",
    "", // 0x0100
    "",
    "-d sat"
  },
  { "USB: Lacie rikiki; JMicron",
    "0x059f:0x102a",
    "",
    "",
    "-d usbjmicron,x"
  },
  { "USB: LaCie rikiki USB 3.0; ",
    "0x059f:0x10(49|57)",
    "",
    "",
    "-d sat"
  },
  { "USB: LaCie minimus USB 3.0; ",
    "0x059f:0x104a",
    "",
    "",
    "-d sat"
  },
  { "USB: LaCie Rugged Mini USB 3.0; ",
    "0x059f:0x1051",
    "", // 0x0000
    "",
    "-d sat"
  },
  // In-System Design
  { "USB: ; In-System/Cypress ISD-300A1",
    "0x05ab:0x0060",
    "", // 0x1101
    "",
    "-d usbcypress"
  },
  // Genesys Logic
  { "USB: ; Genesys Logic GL881E",
    "0x05e3:0x0702",
    "",
    "",
    "" // unsupported
  },
  { "USB: ; Genesys Logic", // TODO: requires '-T permissive'
    "0x05e3:0x0718",
    "", // 0x0041
    "",
    "-d sat"
  },
  // Micron
  { "USB: Micron USB SSD; ",
    "0x0634:0x0655",
    "",
    "",
    "" // unsupported
  },
  // Prolific
  { "USB: ; Prolific PL2507", // USB->PATA
    "0x067b:0x2507",
    "",
    "",
    "-d usbjmicron,0" // Port number is required
  },
  { "USB: ; Prolific PL2571/2771/2773/2775", // USB->SATA, USB3->SATA,
    "0x067b:0x(2571|277[135])",              // USB3+eSATA->SATA, USB3->2xSATA
    "",
    "",
    "" // smartmontools >= r4004: -d usbprolific
  },
  { "USB: ; Prolific PL3507", // USB+IEE1394->PATA
    "0x067b:0x3507",
    "", // 0x0001
    "",
    "-d usbjmicron,p"
  },
  // Imation
  { "USB: Imation ; ", // Imation Odyssey external USB dock
    "0x0718:0x1000",
    "", // 0x5104
    "",
    "-d sat"
  },
  // Freecom
  { "USB: Freecom Mobile Drive XXS; JMicron",
    "0x07ab:0xfc88",
    "", // 0x0101
    "",
    "-d usbjmicron,x"
  },
  { "USB: Freecom Hard Drive XS; Sunplus",
    "0x07ab:0xfc8e",
    "", // 0x010f
    "",
    "-d usbsunplus"
  },
  { "USB: Freecom; ", // Intel labeled
    "0x07ab:0xfc8f",
    "", // 0x0000
    "",
    "-d sat"
  },
  { "USB: Freecom Classic HD 120GB; ",
    "0x07ab:0xfccd",
    "",
    "",
    "" // unsupported
  },
  { "USB: Freecom HD 500GB; JMicron",
    "0x07ab:0xfcda",
    "",
    "",
    "-d usbjmicron"
  },
  // Oxford Semiconductor, Ltd
  { "USB: ; Oxford",
    "0x0928:0x0000",
    "",
    "",
    "" // unsupported
  },
  { "USB: ; Oxford OXU921DS",
    "0x0928:0x0002",
    "",
    "",
    "" // unsupported
  },
  { "USB: ; Oxford", // Zalman ZM-VE200
    "0x0928:0x0010",
    "", // 0x0304
    "",
    "-d sat"
  },
  // Toshiba
  { "USB: Toshiba PX1270E-1G16; Sunplus",
    "0x0930:0x0b03",
    "",
    "",
    "-d usbsunplus"
  },
  { "USB: Toshiba PX1396E-3T01; Sunplus", // similar to Dura Micro 501
    "0x0930:0x0b09",
    "",
    "",
    "-d usbsunplus"
  },
  { "USB: Toshiba Stor.E Steel; Sunplus",
    "0x0930:0x0b11",
    "",
    "",
    "-d usbsunplus"
  },
  { "USB: Toshiba Stor.E; ",
    "0x0930:0x0b1[9ab]",
    "", // 0x0001
    "",
    "-d sat"
  },
  // Lumberg, Inc.
  { "USB: Toshiba Stor.E; Sunplus",
    "0x0939:0x0b1[56]",
    "",
    "",
    "-d usbsunplus"
  },
  // Seagate
  { "USB: Seagate External Drive; Cypress",
    "0x0bc2:0x0503",
    "", // 0x0240
    "",
    "-d usbcypress"
  },
  { "USB: Seagate FreeAgent Go; ",
    "0x0bc2:0x2(000|100|101)",
    "",
    "",
    "-d sat"
  },
  { "USB: Seagate FreeAgent Go FW; ",
    "0x0bc2:0x2200",
    "",
    "",
    "-d sat"
  },
  { "USB: Seagate Expansion Portable; ",
    "0x0bc2:0x23(00|12)",
    "",
    "",
    "-d sat"
  },
  { "USB: Seagate FreeAgent Desktop; ",
    "0x0bc2:0x3000",
    "",
    "",
    "-d sat"
  },
  { "USB: Seagate FreeAgent Desk; ",
    "0x0bc2:0x3001",
    "",
    "",
    "-d sat"
  },
  { "USB: Seagate FreeAgent Desk; ", // 1TB
    "0x0bc2:0x3008",
    "",
    "",
    "-d sat,12"
  },
  { "USB: Seagate Expansion External; ", // 2TB, 3TB
    "0x0bc2:0x33(00|12|20|32)",
    "",
    "",
    "-d sat"
  },
  { "USB: Seagate FreeAgent GoFlex USB 2.0; ",
    "0x0bc2:0x502[01]",
    "",
    "",
    "-d sat"
  },
  { "USB: Seagate FreeAgent GoFlex USB 3.0; ",
    "0x0bc2:0x5031",
    "",
    "",
    "-d sat,12"
  },
  { "USB: Seagate FreeAgent; ",
    "0x0bc2:0x5040",
    "",
    "",
    "-d sat"
  },
  { "USB: Seagate FreeAgent GoFlex USB 3.0; ", // 2TB
    "0x0bc2:0x5071",
    "",
    "",
    "-d sat"
  },
  { "USB: Seagate FreeAgent GoFlex Desk USB 3.0; ", // 3TB
    "0x0bc2:0x50a1",
    "",
    "",
    "-d sat,12" // "-d sat" does not work (ticket #151)
  },
  { "USB: Seagate FreeAgent GoFlex Desk USB 3.0; ", // 4TB
    "0x0bc2:0x50a5",
    "", // 0x0100
    "",
    "-d sat"
  },
  { "USB: Seagate Backup Plus USB 3.0; ", // 1TB
    "0x0bc2:0xa013",
    "", // 0x0100
    "",
    "-d sat"
  },
  { "USB: Seagate Backup Plus Desktop USB 3.0; ", // 4TB, 3TB (8 LBA/1 PBA offset)
    "0x0bc2:0xa0a[14]",
    "",
    "",
    "-d sat"
  },
  { "USB: Seagate Backup Plus Slim USB 3.0; ", // (ticket #443)
    "0x0bc2:0xab24",
    "", // 0x0100
    "",
    "-d sat"
  },
  // Dura Micro
  { "USB: Dura Micro; Cypress",
    "0x0c0b:0xb001",
    "", // 0x1110
    "",
    "-d usbcypress"
  },
  { "USB: Dura Micro 509; Sunplus",
    "0x0c0b:0xb159",
    "", // 0x0103
    "",
    "-d usbsunplus"
  },
  // Maxtor
  { "USB: Maxtor OneTouch 200GB; ",
    "0x0d49:0x7010",
    "",
    "",
    "" // unsupported
  },
  { "USB: Maxtor OneTouch; ",
    "0x0d49:0x7300",
    "", // 0x0121
    "",
    "-d sat"
  },
  { "USB: Maxtor OneTouch 4; ",
    "0x0d49:0x7310",
    "", // 0x0125
    "",
    "-d sat"
  },
  { "USB: Maxtor OneTouch 4 Mini; ",
    "0x0d49:0x7350",
    "", // 0x0125
    "",
    "-d sat"
  },
  { "USB: Maxtor BlackArmor Portable; ",
    "0x0d49:0x7550",
    "",
    "",
    "-d sat"
  },
  { "USB: Maxtor Basics Desktop; ",
    "0x0d49:0x7410",
    "", // 0x0122
    "",
    "-d sat"
  },
  { "USB: Maxtor Basics Portable; ",
    "0x0d49:0x7450",
    "", // 0x0122
    "",
    "-d sat"
  },
  // Oyen Digital
  { "USB: Oyen Digital MiniPro USB 3.0; ",
    "0x0dc4:0x020a",
    "",
    "",
    "-d sat"
  },
  // Cowon Systems, Inc.
  { "USB: Cowon iAudio X5; ",
    "0x0e21:0x0510",
    "",
    "",
    "-d usbcypress"
  },
  // iRiver
  { "USB: iRiver iHP-120/140 MP3 Player; Cypress",
    "0x1006:0x3002",
    "", // 0x0100
    "",
    "-d usbcypress"
  },
  // Western Digital
  { "USB: WD My Passport (IDE); Cypress",
    "0x1058:0x0701",
    "", // 0x0240
    "",
    "-d usbcypress"
  },
  { "USB: WD My Passport; ",
    "0x1058:0x07(0[245a]|30)",
    "",
    "",
    "-d sat"
  },
  { "USB: WD My Passport USB 3.0; ",
    "0x1058:0x0(74[0128a]|7a8|820)",
    "",
    "",
    "-d sat"
  },
  { "USB: WD My Book ES; ",
    "0x1058:0x0906",
    "", // 0x0012
    "",
    "-d sat"
  },
  { "USB: WD My Book Essential; ",
    "0x1058:0x0910",
    "", // 0x0106
    "",
    "-d sat"
  },
  { "USB: WD Elements Desktop; ",
    "0x1058:0x1001",
    "", // 0x0104
    "",
    "-d sat"
  },
  { "USB: WD Elements Desktop WDE1UBK...; ",
    "0x1058:0x1003",
    "", // 0x0175
    "",
    "-d sat"
  },
  { "USB: WD Elements; ",
    "0x1058:0x10(10|48|a2)",
    "", // 0x0105
    "",
    "-d sat"
  },
  { "USB: WD Elements Desktop; ", // 2TB
    "0x1058:0x1021",
    "", // 0x2002
    "",
    "-d sat"
  },
  { "USB: WD Elements SE; ", // 1TB
    "0x1058:0x1023",
    "",
    "",
    "-d sat"
  },
  { "USB: WD Elements SE USB 3.0; ",
    "0x1058:0x1042",
    "",
    "",
    "-d sat"
  },
  { "USB: WD Elements; ",
    "0x1058:0x10[ab]8", // a=1TB, b=2TB
    "", // a=0x1042, b=0x1007
    "",
    "-d sat"
  },
  { "USB: WD My Book Essential; ",
    "0x1058:0x1100",
    "", // 0x0165
    "",
    "-d sat"
  },
  { "USB: WD My Book Office Edition; ", // 1TB
    "0x1058:0x1101",
    "", // 0x0165
    "",
    "-d sat"
  },
  { "USB: WD My Book; ",
    "0x1058:0x1102",
    "", // 0x1028
    "",
    "-d sat"
  },
  { "USB: WD My Book Studio II; ", // 2x1TB
    "0x1058:0x1105",
    "",
    "",
    "-d sat"
  },
  { "USB: WD My Book Essential; ",
    "0x1058:0x1110",
    "", // 0x1030
    "",
    "-d sat"
  },
  { "USB: WD My Book Essential USB 3.0; ", // 3TB
    "0x1058:0x11[34]0",
    "", // 0x1012/0x1003
    "",
    "-d sat"
  },
  // Atech Flash Technology
  { "USB: ; Atech", // Enclosure from Kingston SSDNow notebook upgrade kit
    "0x11b0:0x6298",
    "", // 0x0108
    "",
    "-d sat"
  },
  // ADATA
  { "USB: ADATA; ",
    "0x125f:0xa[13]1a", // 1=Classic CH11 1TB, 3=DashDrive HV620 2TB
    "", // 0x0100
    "",
    "-d sat"
  },
  { "USB: A-DATA SH93; Cypress",
    "0x125f:0xa93a",
    "", // 0x0150
    "",
    "-d usbcypress"
  },
  { "USB: A-DATA DashDrive; Cypress",
    "0x125f:0xa94a",
    "",
    "",
    "-d usbcypress"
  },
  // Initio
  { "USB: ; Initio 316000",
    "0x13fd:0x0540",
    "",
    "",
    "" // unsupported
  },
  { "USB: ; Initio", // Thermaltake BlacX
    "0x13fd:0x0840",
    "",
    "",
    "-d sat"
  },
  { "USB: ; Initio", // USB->SATA+PATA, Chieftec CEB-25I
    "0x13fd:0x1040",
    "", // 0x0106
    "",
    "" // unsupported
  },
  { "USB: ; Initio 6Y120L0", // CoolerMaster XCraft RX-3HU
    "0x13fd:0x1150",
    "",
    "",
    "" // unsupported
  },
  { "USB: ; Initio", // USB->SATA
    "0x13fd:0x1240",
    "", // 0x0104
    "",
    "-d sat"
  },
  { "USB: ; Initio", // USB+SATA->SATA
    "0x13fd:0x1340",
    "", // 0x0208
    "",
    "-d sat"
  },
  { "USB: ; Initio",
    "0x13fd:0x1640",
    "", // 0x0864
    "",
    "-d sat,12" // some SMART commands fail, see ticket #295
  },
  { "USB: Intenso Memory Station 2,5\"; Initio",
    "0x13fd:0x1840",
    "",
    "",
    "-d sat"
  },
  { "USB: ; Initio", // NexStar CX USB enclosure
    "0x13fd:0x1e40",
    "",
    "",
    "-d sat"
  },
  // Super Top
  { "USB: Super Top generic enclosure; Cypress",
    "0x14cd:0x6116",
    "", // 0x0160 also reported as unsupported
    "",
    "-d usbcypress"
  },
  // JMicron
  { "USB: ; JMicron JMS539", // USB2/3->SATA (old firmware)
    "0x152d:0x0539",
    "0x0100",  //  1.00
    "",
    "-d usbjmicron"
  },
  { "USB: ; JMicron JMS539", // USB2/3->SATA (new firmware)
    "0x152d:0x0539",
    "0x0205|"  //  2.05, ticket #338
    "0x2812",  // 28.12, Mediasonic ProBox H82-SU3S2 (port multiplier)
    "",
    "-d sat"
  },
  { "USB: ; JMicron ", // USB->SATA->4xSATA (port multiplier)
    "0x152d:0x0551",
    "", // 0x0100
    "",
    "-d usbjmicron,x"
  },
  { "USB: OCZ THROTTLE OCZESATATHR8G; JMicron JMF601",
    "0x152d:0x0602",
    "",
    "",
    "" // unsupported
  },
  { "USB: ; JMicron JM20329", // USB->SATA
    "0x152d:0x2329",
    "", // 0x0100
    "",
    "-d usbjmicron"
  },
  { "USB: ; JMicron JM20336", // USB+SATA->SATA, USB->2xSATA
    "0x152d:0x2336",
    "", // 0x0100
    "",
    "-d usbjmicron,x"
  },
  { "USB: Generic JMicron adapter; JMicron",
    "0x152d:0x2337",
    "",
    "",
    "-d usbjmicron"
  },
  { "USB: ; JMicron JM20337/8", // USB->SATA+PATA, USB+SATA->PATA
    "0x152d:0x2338",
    "", // 0x0100
    "",
    "-d usbjmicron"
  },
  { "USB: ; JMicron JM20339", // USB->SATA
    "0x152d:0x2339",
    "", // 0x0100
    "",
    "-d usbjmicron,x"
  },
  { "USB: ; JMicron", // USB+SATA->SATA
    "0x152d:0x2351",  // e.g. Verbatim Portable Hard Drive 500Gb
    "", // 0x0100
    "",
    "-d sat"
  },
  { "USB: ; JMicron", // USB->SATA
    "0x152d:0x2352",
    "", // 0x0100
    "",
    "-d usbjmicron,x"
  },
  { "USB: ; JMicron", // USB->SATA
    "0x152d:0x2509",
    "", // 0x0100
    "",
    "-d usbjmicron,x"
  },
  // ASMedia
  { "USB: ; ASMedia ASM1051",
    "0x174c:0x5106", // 0x174c:0x55aa after firmware update
    "",
    "",
    "-d sat"
  },
  { "USB: ; ASMedia USB 3.0", // MEDION HDDrive-n-GO, LaCie Rikiki USB 3.0,
      // Silicon Power Armor A80 (ticket #237)
      // reported as unsupported: BYTECC T-200U3, Kingwin USB 3.0 docking station
    "0x174c:0x55aa",
    "", // 0x0100
    "",
    "-d sat"
  },
  { "USB: ; ASMedia AS2105", // Icy Box IB-AC603A-U3
    "0x174c:0x5136",
    "", // 0x0001
    "",
    "-d sat"
  },
  // LucidPort
  { "USB: ; LucidPORT USB300", // RaidSonic ICY BOX IB-110StU3-B, Sharkoon SATA QuickPort H3
    "0x1759:0x500[02]", // 0x5000: USB 2.0, 0x5002: USB 3.0
    "",
    "",
    "-d sat"
  },
  { "USB: ; LucidPort", // Fuj:tech SATA-USB3 dock
    "0x1759:0x5100",
    "", // 0x2580
    "",
    "-d sat"
  },
  // Verbatim
  { "USB: Verbatim Portable Hard Drive; Sunplus",
    "0x18a5:0x0214",
    "", // 0x0112
    "",
    "-d usbsunplus"
  },
  { "USB: Verbatim FW/USB160; Oxford OXUF934SSA-LQAG", // USB+IEE1394->SATA
    "0x18a5:0x0215",
    "", // 0x0001
    "",
    "-d sat"
  },
  { "USB: Verbatim External Hard Drive 47519; Sunplus", // USB->SATA
    "0x18a5:0x0216",
    "",
    "",
    "-d usbsunplus"
  },
  { "USB: Verbatim Pocket Hard Drive; JMicron", // SAMSUNG SpinPoint N3U-3 (USB, 4KiB LLS)
    "0x18a5:0x0227",
    "",
    "",
    "-d usbjmicron" // "-d usbjmicron,x" does not work
  },
  { "USB: Verbatim External Hard Drive; JMicron", // 2TB
    "0x18a5:0x022a",
    "",
    "",
    "-d usbjmicron"
  },
  { "USB: Verbatim Store'n'Go; JMicron", // USB->SATA
    "0x18a5:0x022b",
    "", // 0x0100
    "",
    "-d usbjmicron"
  },
  // Silicon Image
  { "USB: Vantec NST-400MX-SR; Silicon Image 5744",
    "0x1a4a:0x1670",
    "",
    "",
    "" // unsupported
  },
  // SunplusIT
  { "USB: ; SunplusIT",
    "0x1bcf:0x0c31",
    "",
    "",
    "-d usbsunplus"
  },
  // TrekStor
  { "USB: TrekStor DataStation; ", // DataStation maxi light (USB 3.0)
    "0x1e68:0x0050",
    "", // 0x0100
    "",
    "-d sat"
  },
  // Innostor
  { "USB: ; Innostor IS888", // Sharkoon SATA QuickDeck Pro USB 3.0
    "0x1f75:0x0888",
    "", // 0x0034
    "",
    "" // unsupported
  },
  // Power Quotient International
  { "USB: PQI H560; ",
    "0x3538:0x0902",
    "", // 0x0000
    "",
    "-d sat"
  },
  // Hitachi/SimpleTech
  { "USB: Hitachi Touro Desk; JMicron", // 3TB
    "0x4971:0x1011",
    "",
    "",
    "-d usbjmicron"
  },
  { "USB: Hitachi Touro Desk 3.0; ", // 2TB
    "0x4971:0x1015",
    "", // 0x0000
    "",
    "-d sat" // ATA output registers missing
  },
  { "USB: Hitachi/SimpleTech; JMicron", // 1TB
    "0x4971:0xce17",
    "",
    "",
    "-d usbjmicron,x"
  },
  // OnSpec
  { "USB: ; OnSpec", // USB->PATA
    "0x55aa:0x2b00",
    "", // 0x0100
    "",
    "" // unsupported
  },
  // 0x6795 (?)
  { "USB: Sharkoon 2-Bay RAID Box; ", // USB 3.0
    "0x6795:0x2756",
    "", // 0x0100
    "",
    "-d sat"
  },
/*
}; // builtin_knowndrives[]
 */<|MERGE_RESOLUTION|>--- conflicted
+++ resolved
@@ -75,11 +75,7 @@
 /*
 const drive_settings builtin_knowndrives[] = {
  */
-<<<<<<< HEAD
-  { "$Id: drivedb.h 4018 2014-11-30 17:59:09Z chrfranke $",
-=======
-  { "$Id: drivedb.h 4021 2014-12-07 16:26:32Z chrfranke $",
->>>>>>> 30f05337
+  { "$Id: drivedb.h 4022 2014-12-07 16:32:40Z chrfranke $",
     "-", "-",
     "This is a dummy entry to hold the SVN-Id of drivedb.h",
     ""
