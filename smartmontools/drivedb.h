--- conflicted
+++ resolved
@@ -75,11 +75,7 @@
 /*
 const drive_settings builtin_knowndrives[] = {
  */
-<<<<<<< HEAD
-  { "$Id: drivedb.h 4045 2015-03-20 20:20:38Z chrfranke $",
-=======
-  { "$Id: drivedb.h 4084 2015-05-14 18:33:33Z chrfranke $",
->>>>>>> d25ef709
+  { "$Id: drivedb.h 4085 2015-05-14 18:41:21Z chrfranke $",
     "-", "-",
     "This is a dummy entry to hold the SVN-Id of drivedb.h",
     ""
