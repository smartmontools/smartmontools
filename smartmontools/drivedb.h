/*
 * drivedb.h - smartmontools drive database file
 *
 * Home page of code is: https://www.smartmontools.org
 *
 * Copyright (C) 2003-11 Philip Williams, Bruce Allen
 * Copyright (C) 2008-22 Christian Franke
 *
 * SPDX-License-Identifier: GPL-2.0-or-later
 */

/*
 * Structure used to store drive database entries:
 *
 * struct drive_settings {
 *   const char * modelfamily;
 *   const char * modelregexp;
 *   const char * firmwareregexp;
 *   const char * warningmsg;
 *   const char * presets;
 * };
 *
 * The elements are used in the following ways:
 *
 *  modelfamily     Informal string about the model family/series of a
 *                  device. Set to "" if no info (apart from device id)
 *                  known.  The entry is ignored if this string starts with
 *                  a dollar sign.  Must not start with "USB:", see below.
 *  modelregexp     POSIX extended regular expression to match the model of
 *                  a device.  This should never be "".
 *  firmwareregexp  POSIX extended regular expression to match a devices's
 *                  firmware.  This is optional and should be "" if it is not
 *                  to be used.  If it is nonempty then it will be used to
 *                  narrow the set of devices matched by modelregexp.
 *  warningmsg      A message that may be displayed for matching drives.  For
 *                  example, to inform the user that they may need to apply a
 *                  firmware patch.
 *  presets         String with vendor-specific attribute ('-v') and firmware
 *                  bug fix ('-F') options.  Same syntax as in smartctl command
 *                  line.  The user's own settings override these.
 *
 * The regular expressions for drive model and firmware must match the full
 * string.  The effect of "^FULLSTRING$" is identical to "FULLSTRING".
 * The form ".*SUBSTRING.*" can be used if substring match is desired.
 *
 * The table will be searched from the start to end or until the first match,
 * so the order in the table is important for distinct entries that could match
 * the same drive.
 *
 *
 * Format for USB ID entries:
 *
 *  modelfamily     String with format "USB: DEVICE; BRIDGE" where
 *                  DEVICE is the name of the device and BRIDGE is
 *                  the name of the USB bridge.  Both may be empty
 *                  if no info known.
 *  modelregexp     POSIX extended regular expression to match the USB
 *                  vendor:product ID in hex notation ("0x1234:0xabcd").
 *                  This should never be "".
 *  firmwareregexp  POSIX extended regular expression to match the USB
 *                  bcdDevice info.  Only compared during search if other
 *                  entries with same USB vendor:product ID exist.
 *  warningmsg      Not used yet.
 *  presets         String with one device type ('-d') option.
 *
 */

/*
const drive_settings builtin_knowndrives[] = {
 */
<<<<<<< HEAD
  { "VERSION: 7.3/5387 2022-05-22 14:52:46 $Id: drivedb.h 5388 2022-05-22 15:30:31Z chrfranke $",
=======
  { "VERSION: 7.3 $Id: drivedb.h 5399 2022-08-06 14:47:15Z chrfranke $",
>>>>>>> be1b70a5
    "-", "-",
    "Version information",
    ""
  },
  { "DEFAULT",
    "-", "-",
    "Default settings",
    "-v 1,raw48,Raw_Read_Error_Rate "
    "-v 2,raw48,Throughput_Performance "
    "-v 3,raw16(avg16),Spin_Up_Time "
    "-v 4,raw48,Start_Stop_Count "
    "-v 5,raw16(raw16),Reallocated_Sector_Ct "
    "-v 6,raw48,Read_Channel_Margin,HDD "
    "-v 7,raw48,Seek_Error_Rate,HDD "
    "-v 8,raw48,Seek_Time_Performance,HDD "
    "-v 9,raw24(raw8),Power_On_Hours "
    "-v 10,raw48,Spin_Retry_Count,HDD "
    "-v 11,raw48,Calibration_Retry_Count,HDD "
    "-v 12,raw48,Power_Cycle_Count "
    "-v 13,raw48,Read_Soft_Error_Rate "
    //  14-174 Unknown_Attribute
    "-v 175,raw48,Program_Fail_Count_Chip,SSD "
    "-v 176,raw48,Erase_Fail_Count_Chip,SSD "
    "-v 177,raw48,Wear_Leveling_Count,SSD "
    "-v 178,raw48,Used_Rsvd_Blk_Cnt_Chip,SSD "
    "-v 179,raw48,Used_Rsvd_Blk_Cnt_Tot,SSD "
    "-v 180,raw48,Unused_Rsvd_Blk_Cnt_Tot,SSD "
    "-v 181,raw48,Program_Fail_Cnt_Total "
    "-v 182,raw48,Erase_Fail_Count_Total,SSD "
    "-v 183,raw48,Runtime_Bad_Block "
    "-v 184,raw48,End-to-End_Error "
    //  185-186 Unknown_Attribute
    "-v 187,raw48,Reported_Uncorrect "
    "-v 188,raw48,Command_Timeout "
    "-v 189,raw48,High_Fly_Writes,HDD "
    "-v 190,tempminmax,Airflow_Temperature_Cel "
    "-v 191,raw48,G-Sense_Error_Rate,HDD "
    "-v 192,raw48,Power-Off_Retract_Count "
    "-v 193,raw48,Load_Cycle_Count,HDD "
    "-v 194,tempminmax,Temperature_Celsius "
    "-v 195,raw48,Hardware_ECC_Recovered "
    "-v 196,raw16(raw16),Reallocated_Event_Count "
    "-v 197,raw48,Current_Pending_Sector "
    "-v 198,raw48,Offline_Uncorrectable "
    "-v 199,raw48,UDMA_CRC_Error_Count "
    "-v 200,raw48,Multi_Zone_Error_Rate,HDD "
    "-v 201,raw48,Soft_Read_Error_Rate,HDD "
    "-v 202,raw48,Data_Address_Mark_Errs,HDD "
    "-v 203,raw48,Run_Out_Cancel "
    "-v 204,raw48,Soft_ECC_Correction "
    "-v 205,raw48,Thermal_Asperity_Rate "
    "-v 206,raw48,Flying_Height,HDD "
    "-v 207,raw48,Spin_High_Current,HDD "
    "-v 208,raw48,Spin_Buzz,HDD "
    "-v 209,raw48,Offline_Seek_Performnce,HDD "
    //  210-219 Unknown_Attribute
    "-v 220,raw48,Disk_Shift,HDD "
    "-v 221,raw48,G-Sense_Error_Rate,HDD "
    "-v 222,raw48,Loaded_Hours,HDD "
    "-v 223,raw48,Load_Retry_Count,HDD "
    "-v 224,raw48,Load_Friction,HDD "
    "-v 225,raw48,Load_Cycle_Count,HDD "
    "-v 226,raw48,Load-in_Time,HDD "
    "-v 227,raw48,Torq-amp_Count,HDD "
    "-v 228,raw48,Power-off_Retract_Count "
    //  229 Unknown_Attribute
    "-v 230,raw48,Head_Amplitude,HDD "
    "-v 231,raw48,Temperature_Celsius,HDD "
    "-v 232,raw48,Available_Reservd_Space "
    "-v 233,raw48,Media_Wearout_Indicator,SSD "
    //  234-239 Unknown_Attribute
    "-v 240,raw24(raw8),Head_Flying_Hours,HDD "
    "-v 241,raw48,Total_LBAs_Written "
    "-v 242,raw48,Total_LBAs_Read "
    //  243-249 Unknown_Attribute
    "-v 250,raw48,Read_Error_Retry_Rate "
    //  251-253 Unknown_Attribute
    "-v 254,raw48,Free_Fall_Sensor,HDD"
  },
  { "Swissbit C440 Industrial CompactFlash Card",
    // spec v1.23 found at http://www.farnell.com/datasheets/1821167.pdf
    // tested with SFCF4096H2BU4TO-I-MS-527-STD
    "SFCF(2048|4096|8192|16GB|32GB|64GB)H[0-9]BU[24]TO-(C|I)-(MS|QT|NU)-5[0-9]7-STD",
    "", "",
    "-v 196,raw24/raw24,Spare_Blocks "
    "-v 213,raw24/raw24,Spare_Blocks_Worst_Chip "
    "-v 229,raw48,Erase_Count "
    "-v 203,raw48,Total_ECC_Errors "
    "-v 232,raw48,Total_Number_of_Reads "
    "-v 214,raw48,Reserved_Attribute " // Spec says "to be determined"
    "-v 215,raw48,Current_TRIM_Percent "
  },
  { "Swissbit X-600m Series Industrial mSATA SSD",
    // spec v1.06 found at https://www.mouser.com/pdfdocs/Swissbit_X-600m_Datasheet.pdf
    // tested with SFSA016GU1AA2TO-I-DB-216-STD
    "SFSA(008|016|032|064|128)GU[0-9]AA[124]TO-(C|I)-(DB|QC|NC)-2[0-9]6-STD",
    "", "",
  //"-v 1,raw48,Raw_Read_Error_Rate "
  //"-v 5,raw16(raw16),Reallocated_Sector_Ct "
  //"-v 9,raw24(raw8),Power_On_Hours "
  //"-v 12,raw48,Power_Cycle_Count "
    "-v 160,raw48,Uncorrectable_Error_Cnt "
    "-v 161,raw48,Spare_Blocks_Remaining "
    "-v 163,raw48,Initial_Bad_Block_Count "
    "-v 164,raw48,Total_Erase_Count "
    "-v 165,raw48,Max_Erase_Count "
    "-v 166,raw48,Min_Erase_Count "
    "-v 167,raw48,Average_Erase_Count "
    "-v 168,raw48,Max_Erase_Count_of_Spec "
    "-v 169,raw48,Power_On_Uncorr_Err_Cnt "
    "-v 192,raw48,Init_Spare_Blocks_Avail "
    "-v 193,raw48,Dynamic_Remaps "
  //"-v 194,tempminmax,Temperature_Celsius "
  //"-v 195,raw48,Hardware_ECC_Recovered "
  //"-v 196,raw16(raw16),Reallocated_Event_Count "
  //"-v 198,raw48,Offline_Uncorrectable "
    "-v 199,raw48,SATA_CRC_Error_Count "
    "-v 215,raw48,TRIM_Count "
    "-v 235,hex56,Flash_Writes_LBAs_Low "
    "-v 237,hex48,Flash_Writes_LBAs_High "
    "-v 241,hex56,Total_LBAs_Written_Low "
    "-v 242,hex56,Total_LBAs_Read_Low "
    "-v 243,hex48,Total_LBAs_Written_High "
    "-v 244,hex48,Total_LBAs_Read_High "
    "-v 248,raw48,Perc_Rated_Life_Remain "
    "-v 249,raw48,Spares_Remaining_Perc "
  },
  { "Apacer SDM4 Series SSD Module",
    "(2|4|8|16|32|64)GB SATA Flash Drive", // tested with APSDM002G15AN-CT/SFDDA01C and SFI2101D
    "SF(DDA01C|I2101D)",
    "",
    "-v 160,raw48,Initial_Bad_Block_Count "
    "-v 161,raw48,Bad_Block_Count "
    "-v 162,raw48,Spare_Block_Count "
    "-v 163,raw48,Max_Erase_Count "
    "-v 164,raw48,Average_Erase_Count "
    "-v 165,raw48,Average_Erase_Count " // could be wrong
  },
  { "Apacer SDM5/5A/5A-M Series SSD Module",
    "(1|2|4|8|16|32|64)GB SATA Flash Drive", // tested with APSDM016GA2AN-PTM1/SFDK004A,
      // APSDM016GA3AN-ATM/SFDE001A, APSDM004G13AN-AT/SFDE001A
    "SF(DK004A|DE001A)",
    "",
  //"-v 9,raw24(raw8),Power_On_Hours "
  //"-v 12,raw48,Power_Cycle_Count "
    "-v 163,raw48,Max_Erase_Count "
    "-v 164,raw48,Average_Erase_Count "
    "-v 166,raw48,Grown_Bad_Block_Count "
    "-v 167,raw48,SSD_Write_Protect_Mode "
    "-v 168,raw48,SATA_PHY_Err_Ct "
    "-v 175,raw48,Bad_Cluster_Table_Count "
    "-v 192,raw48,Unexpect_Power_Loss_Ct "
  //"-v 194,tempminmax,Temperature_Celsius "
  //"-v 241,raw48,Total_LBAs_Written "
  },
  { "Apacer AS340 SSDs",
    "Apacer AS340 (120|240|480|960)GB", // tested with Apacer AS340 120GB/AP612PE0
    "", "",
  //"-v 9,raw24(raw8),Power_On_Hours "
  //"-v 12,raw48,Power_Cycle_Count "
    "-v 163,raw48,Max_Erase_Count "
    "-v 164,raw48,Average_Erase_Count "
    "-v 166,raw48,Later_Bad_Block_Count "
    "-v 167,raw48,SSD_Protect_Mode "
    "-v 168,raw48,SATA_PHY_Error_Count "
    "-v 171,raw48,Program_Fail_Count "
    "-v 172,raw48,Erase_Fail_Count "
    "-v 175,raw48,Bad_Cluster_Table_Count "
    "-v 192,raw48,Unexpect_Power_Loss_Ct "
  //"-v 194,tempminmax,Temperature_Celsius "
    "-v 231,raw48,Lifetime_Left "
  //"-v 241,raw48,Total_LBAs_Written "
  },
  { "Apacer SSDs",
    "([1248]|1[056]|20|3[02]|40|60|64|80|12[08]|160|240|256|320|480|512|640|960|1280|1920|3840)(GB|TB) SATA Flash Drive|"
    "S[GH]250-M2[48][02] 128GB SSD", // tested with 120GB SATA Flash Drive/SFMB6130, SH250-M242 128GB SSD/SFMB8120
    "SFM[BC][0-9A-Z][0-9A-Z][1-9A-Z][0-9A-Z]",
    "",
  //"-v 9,raw24(raw8),Power_On_Hours "
  //"-v 12,raw48,Power_Cycle_Count "
    "-v 163,raw48,Maximum_Erase_Count "
    "-v 164,raw48,Average_Erase_Count "
    "-v 166,raw48,Total_Later_Bad_Blk_Ct "
    "-v 167,raw48,SSD_Protect_Mode "
    "-v 168,raw48,SATA_PHY_Error_Count "
    "-v 171,raw48,Program_Fail_Count "
    "-v 172,raw48,Erase_Fail_Count "
    "-v 175,raw48,Bad_Cluster_Table_Ct "
    "-v 192,raw48,Unexpect_Power_Loss_Ct "
  //"-v 194,tempminmax,Temperature_Celsius "
    "-v 231,raw48,Lifetime_Left "
  //"-v 241,raw48,Total_LBAs_Written "
  },
  { "Apple MacBook Air SSD", // probably Toshiba
    "APPLE SSD TS(064|128)E", // tested with APPLE SSD TS064E/TQAABBF0
    "", "",
    "-v 173,raw48,Wear_Leveling_Count " //  ]
    "-v 241,raw48,Host_Writes_GiB "     //  ]  guessed (ticket #655)
    "-v 242,raw48,Host_Reades_GiB "     //  ]
  },
  { "Apple SD/SM/TS...E/F/G SSDs", // SanDisk/Samsung/Toshiba?
    "APPLE SSD (S[DM]|TS)0?(128|256|512|768|1024)[EFG]", // tested with APPLE SSD SD256E/1021AP, SD0128F/A223321
      // APPLE SSD SM768E/CXM90A1Q, SM0512F/UXM2JA1Q, TS0256F/109L0704, SM0512G/BXW1SA0Q, SM1024G/BXW1SA0Q
    "", "",
  //"-v 1,raw48,Raw_Read_Error_Rate "
  //"-v 5,raw16(raw16),Reallocated_Sector_Ct "
  //"-v 9,raw24(raw8),Power_On_Hours "
  //"-v 12,raw48,Power_Cycle_Count "
    "-v 169,raw48,Unknown_Apple_Attrib "
    "-v 173,raw48,Wear_Leveling_Count " // ]
    "-v 174,raw48,Host_Reads_MiB "      // ] guessed (ticket #342), S[DM]*F only
    "-v 175,raw48,Host_Writes_MiB "     // ]
  //"-v 192,raw48,Power-Off_Retract_Count "
  //"-v 194,tempminmax,Temperature_Celsius "
  //"-v 197,raw48,Current_Pending_Sector "
  //"-v 199,raw48,UDMA_CRC_Error_Count "
  //"-v 240,raw48,Unknown_SSD_Attribute "
  },
  { "ATP SATA III aMLC M.2 2242 Embedded SSD",
    "ATP I-Temp M\\.2 2242", // tested with ATP I-Temp M.2 2242/R0822A
    "","",
    "-v 1,raw48,Raw_Read_Error_Count "
  //"-v 5,raw16(raw16),Reallocated_Sector_Ct "
  //"-v 9,raw24(raw8),Power_On_Hours "
  //"-v 12,raw48,Power_Cycle_Count "
    "-v 14,raw48,Device_Raw_Capacity "
    "-v 15,raw48,Device_User_Capacity "
    "-v 16,raw48,Initial_Spare_Blocks "
    "-v 17,raw48,Remaining_Spare_Blocks "
    "-v 100,raw48,Total_Erease_Count "
    "-v 160,raw48,Uncorrectable_Sectors "
    "-v 172,raw48,Block_Erase_Failure "
    "-v 173,raw48,Max_Erase_Count "
    "-v 174,raw48,Unexpected_Power_Cycle "
    "-v 175,raw48,Average_Erase_Count "
    "-v 181,raw48,Program_Fail_Blocks "
    "-v 187,raw48,Reported_UE_Counts "
    "-v 194,raw48,Device_Temperature "
  //"-v 195,raw48,Hardware_ECC_Recovered "
  //"-v 197,raw48,Current_Pending_Sector "
  //"-v 198,raw48,Offline_Uncorrectable "
    "-v 199,raw48,SATA_CRC_Error_Count "
    "-v 202,raw48,Percent_Lifetime_Used "
    "-v 205,raw48,Thermal_Asperity_Rate "
    "-v 231,raw48,Controller_Temperature "
    "-v 234,raw48,Nand_Sectors_Read "
    "-v 235,raw48,Device_Sectors_Written "
    "-v 241,raw48,Nand_Sectors_Written "
    "-v 242,raw48,Device_Bytes_Read "
    "-v 248,raw48,PCT_Life_Remaining "
    "-v 249,raw48,Spare_Block_Remaining "
  },
  { "Crucial/Micron RealSSD C300/P300", // Marvell 88SS9174
    "C300-CTFDDA[AC](064|128|256)MAG|" // tested with C300-CTFDDAC128MAG/0002,
      // C300-CTFDDAC064MAG/0006
    "P300-MTFDDAC(050|100|200)SAL", // tested with P300-MTFDDAC100SAL/0003
    "", "",
  //"-v 1,raw48,Raw_Read_Error_Rate "
  //"-v 5,raw16(raw16),Reallocated_Sector_Ct "
  //"-v 9,raw24(raw8),Power_On_Hours "
  //"-v 12,raw48,Power_Cycle_Count "
    "-v 170,raw48,Grown_Failing_Block_Ct "
    "-v 171,raw48,Program_Fail_Count "
    "-v 172,raw48,Erase_Fail_Count "
    "-v 173,raw48,Wear_Leveling_Count "
    "-v 174,raw48,Unexpect_Power_Loss_Ct "
    "-v 181,raw16,Non4k_Aligned_Access "
    "-v 183,raw48,SATA_Iface_Downshift "
  //"-v 184,raw48,End-to-End_Error "
  //"-v 187,raw48,Reported_Uncorrect "
  //"-v 188,raw48,Command_Timeout "
    "-v 189,raw48,Factory_Bad_Block_Ct "
  //"-v 194,tempminmax,Temperature_Celsius "
  //"-v 195,raw48,Hardware_ECC_Recovered "
  //"-v 196,raw16(raw16),Reallocated_Event_Count "
  //"-v 197,raw48,Current_Pending_Sector "
  //"-v 198,raw48,Offline_Uncorrectable "
  //"-v 199,raw48,UDMA_CRC_Error_Count "
    "-v 202,raw48,Percent_Lifetime_Used "
    "-v 206,raw48,Write_Error_Rate "
  },
  { "Crucial/Micron RealSSD m4/C400/P400", // Marvell 9176, fixed firmware
    "C400-MTFDDA[ACK](064|128|256|512)MAM|"
      // M4-CT032M4SSD3/04MH
    "M4-CT(032|064|128|256|512)M4SSD[123]|" // tested with M4-CT512M4SSD2/0309
    "MTFDDA[AK](064|128|256|512|050|100|200|400)MA[MNR]-1[JKS]1.*", // tested with
      // MTFDDAK256MAR-1K1AA/MA52, MTFDDAK256MAM-1K12/08TH,
      // MTFDDAA064MAR-1J1AB  49Y5835 49Y5838IBM/MA49 (P400e)
    "030[9-Z]|03[1-Z].|0[4-Z]..|[1-Z]....*", // >= "0309"
    "",
  //"-v 1,raw48,Raw_Read_Error_Rate "
  //"-v 5,raw16(raw16),Reallocated_Sector_Ct "
  //"-v 9,raw24(raw8),Power_On_Hours "
  //"-v 12,raw48,Power_Cycle_Count "
    "-v 170,raw48,Grown_Failing_Block_Ct "
    "-v 171,raw48,Program_Fail_Count "
    "-v 172,raw48,Erase_Fail_Count "
    "-v 173,raw48,Wear_Leveling_Count "
    "-v 174,raw48,Unexpect_Power_Loss_Ct "
    "-v 181,raw16,Non4k_Aligned_Access "
    "-v 183,raw48,SATA_Iface_Downshift "
  //"-v 184,raw48,End-to-End_Error "
  //"-v 187,raw48,Reported_Uncorrect "
  //"-v 188,raw48,Command_Timeout "
    "-v 189,raw48,Factory_Bad_Block_Ct "
  //"-v 194,tempminmax,Temperature_Celsius "
  //"-v 195,raw48,Hardware_ECC_Recovered "
  //"-v 196,raw16(raw16),Reallocated_Event_Count "
  //"-v 197,raw48,Current_Pending_Sector "
  //"-v 198,raw48,Offline_Uncorrectable "
  //"-v 199,raw48,UDMA_CRC_Error_Count "
    "-v 202,raw48,Perc_Rated_Life_Used "
    "-v 206,raw48,Write_Error_Rate "
    "-v 225,raw48,Unknown_Marvell_Attr " // P400e
    "-v 231,raw48,Unknown_Marvell_Attr " // P400e
    "-v 242,raw48,Host_Reads" // P400e: 2MiB?
  },
  { "Crucial/Micron RealSSD m4/C400", // Marvell 9176, buggy or unknown firmware
    "C400-MTFDDA[ACK](064|128|256|512)MAM|" // tested with C400-MTFDDAC256MAM/0002
    "M4-CT(032|064|128|256|512)M4SSD[123]", // tested with M4-CT064M4SSD2/0002,
      // M4-CT064M4SSD2/0009, M4-CT256M4SSD3/000F
    "",
    "This drive may hang after 5184 hours of power-on time:\n"
    "https://www.tomshardware.com/news/Crucial-m4-Firmware-BSOD,14544.html\n"
    "See the following web page for firmware updates:\n"
    "http://www.crucial.com/usa/en/support-ssd",
    "-v 170,raw48,Grown_Failing_Block_Ct "
    "-v 171,raw48,Program_Fail_Count "
    "-v 172,raw48,Erase_Fail_Count "
    "-v 173,raw48,Wear_Leveling_Count "
    "-v 174,raw48,Unexpect_Power_Loss_Ct "
    "-v 181,raw16,Non4k_Aligned_Access "
    "-v 183,raw48,SATA_Iface_Downshift "
    "-v 189,raw48,Factory_Bad_Block_Ct "
    "-v 202,raw48,Perc_Rated_Life_Used "
    "-v 206,raw48,Write_Error_Rate"
  },
  { "Crucial/Micron Client SSDs", // MX100, MX200, BX300, MX300, BX500, MX500, M500, M600, 1100, 1300
      // See also tnfd22_client_ssd_smart_attributes.pdf Rev. E from 2018-09-28
      // (covers M500 FW>=MU03, M510, M550, MX100, M600, MX200, 1100, MX300, 1300)
    "Crucial_CT(128|256|512)MX100SSD1|"// Marvell 88SS9189, tested with Crucial_CT256MX100SSD1/MU01
    "Crucial_CT(200|250|256|500|512|1000|1024)MX200SSD[1346]|" // Marvell 88SS9189, tested with
      // Crucial_CT500MX200SSD1/MU01, Crucial_CT1024MX200SSD1/MU01, Crucial_CT250MX200SSD3/MU01,
      // Crucial_CT250MX200SSD1/MU03
    "Crucial_CT(275|525|750|1050|2050)MX300SSD[14]|" // Marvell 88SS1074, tested with
      // Crucial_CT275MX300SSD1/M0CR040, Crucial_CT525MX300SSD1/M0CR021, Crucial_CT750MX300SSD1/M0CR011,
      // Crucial_CT2050MX300SSD1/M0CR031
    "Crucial_CT(120|240|480|960)M500SSD[134]|" // Marvell 88SS9187, tested with
      // Crucial_CT120M500SSD1/MU02, Crucial_CT120M500SSD3/MU02, Crucial_CT240M500SSD1/MU03,
      // Crucial_CT480M500SSD1/MU03, Crucial_CT960M500SSD1/MU03, Crucial_CT240M500SSD4/MU05
    "Crucial_CT(128|256|512|1024)M550SSD[134]|" // tested with Crucial_CT512M550SSD3/MU01,
      // Crucial_CT1024M550SSD1/MU01, Crucial_CT128M550SSD4/MU02
    "CT(120|240|480)BX300SSD1|" // Silicon Motion SM2258, same attributes as Marvell-based Crucial SSDs,
      // tested with CT240BX300SSD1/M2CR010
    "CT(120|240|480|960|[12]000)BX500SSD1|" // Silicon Motion SM2258XT, tested with CT120BX500SSD1/M6CR013,
      // CT1000BX500SSD1/M6CR030, CT2000BX500SSD1/M6CR030
    "CT(250|500|[124]000)MX500SSD[14]|" // Silicon Motion SM2258, tested with CT250MX500SSD1/M3CR010
      // CT500MX500SSD1/M3CR010, CT1000MX500SSD1/M3CR010, CT2000MX500SSD1/M3CR010,
      // CT500MX500SSD1/M3CR020, CT250MX500SSD4/M3CR022, CT500MX500SSD1/M3CR022,
      // CT500MX500SSD1/M3CR023, CT1000MX500SSD1/M3CR032, CT4000MX500SSD1/M3CR044
    "Micron_M500_MTFDDA[KTV](120|240|480|960)MAV|"// tested with Micron_M500_MTFDDAK960MAV/MU05
    "Micron_M500DC_(EE|MT)FDDA[AK](120|240|480|800)MBB|" // tested with Micron_M500DC_EEFDDAA120MBB/129,
      // Micron_M500DC_MTFDDAK800MBB/0129
    "(Micron[_ ])?M500IT[_ ]MTFDDA[KTY](032|050|060|064|120|128|240|256)[MS]BD|" // tested with M500IT_MTFDDAK240MBD/MG02
    "(Micron_)?M510[_-]MTFDDA[KTV](128|256)MAZ|" // tested with M510-MTFDDAK256MAZ/MU01
    "MICRON_M510DC_(EE|MT)FDDAK(120|240|480|800|960)MBP|" // tested with Micron_M510DC_MTFDDAK240MBP/0005
    "(Micron_)?M550[_-]MTFDDA[KTV](064|128|256|512|1T0)MAY|" // tested with M550-MTFDDAK256MAY/MU01
    "(Micron_M600_)?(EE|MT)FDDA[KTV](128|256|512|1T0)MBF[25Z]?(-.*)?|" // tested with Micron_M600_MTFDDAK1T0MBF/MU01,
      // MTFDDAK256MBF-1AN1ZABHA/M603
    "(Micron_1100_)?MTFDDA[KV](256|512|1T0|2T0)TBN(-.*)?|" // Marvell 88SS1074, tested with
      // Micron_1100_MTFDDAK256TBN/M0MU020, MTFDDAK256TBN/M0MA020 (OEM), MTFDDAV256TBN-1AR15ABHA/HPC0T14
    "Micron 1100 SATA (256G|512G|1T|2T)B|" // tested with Micron 1100 SATA 256GB/M0DL022
    "(Micron_1300_)?(EE|MT)FDDA[KV](256|512|1T0|2T0)TDL(-.*)?", // tested with Micron_1300_MTFDDAK256TDL/M5MU000,
      // Micron_1300_MTFDDAK1T0TDL/M5MU000, MTFDDAK2T0TDL/M5MU030, MTFDDAK256TDL-1AW1ZABFA/M5MA030
    "", "",
  //"-v 1,raw48,Raw_Read_Error_Rate "
    "-v 5,raw48,Reallocate_NAND_Blk_Cnt "
  //"-v 9,raw24(raw8),Power_On_Hours "
  //"-v 12,raw48,Power_Cycle_Count "
    "-v 170,raw48,Reserved_Block_Count "
    "-v 171,raw48,Program_Fail_Count "
    "-v 172,raw48,Erase_Fail_Count "
    "-v 173,raw48,Ave_Block-Erase_Count "
    "-v 174,raw48,Unexpect_Power_Loss_Ct "
    "-v 180,raw48,Unused_Reserve_NAND_Blk "
    "-v 183,raw48,SATA_Interfac_Downshift "
    "-v 184,raw48,Error_Correction_Count "
  //"-v 187,raw48,Reported_Uncorrect "
  //"-v 194,tempminmax,Temperature_Celsius "
    "-v 195,raw48,Cumulativ_Corrected_ECC "
  //"-v 196,raw16(raw16),Reallocated_Event_Count "
    "-v 197,raw48,Current_Pending_ECC_Cnt " // MX500: May flip 0 <> 1 (ticket #1227)
  //"-v 198,raw48,Offline_Uncorrectable "
  //"-v 199,raw48,UDMA_CRC_Error_Count "
    "-v 202,raw48,Percent_Lifetime_Remain " // norm = max(100-raw,0); raw = percent_lifetime_used
    "-v 206,raw48,Write_Error_Rate "
    "-v 210,raw48,Success_RAIN_Recov_Cnt "
    "-v 223,raw48,Unkn_CrucialMicron_Attr " // M6CR030
    "-v 246,raw48,Total_LBAs_Written "
    "-v 247,raw48,Host_Program_Page_Count "
    "-v 248,raw48,FTL_Program_Page_Count "
    "-v 249,raw48,Unkn_CrucialMicron_Attr " // M6CR030
  //"-v 250,raw48,Read_Error_Retry_Rate "   // M6CR030
    "-v 251,raw48,Unkn_CrucialMicron_Attr " // M6CR030
    "-v 252,raw48,Unkn_CrucialMicron_Attr " // M6CR030
    "-v 253,raw48,Unkn_CrucialMicron_Attr " // M6CR030
    "-v 254,raw48,Unkn_CrucialMicron_Attr"  // M6CR030
  },
  { "Lexar 128GB SSD", // for other Lexar drives see ticket #1529
    "Lexar 128GB SSD", // Lexar 128GB SSD/H190117D
    "", "",
    "-v 5,raw48,New_Bad_Blk_Cnt "
  //"-v 9,raw24(raw8),Power_On_Hours "
  //"-v 12,raw48,Power_Cycle_Count "
    "-v 167,raw48,SSD_Protect_mode "
    "-v 168,raw48,SATA_PHY_Error_Cnt "
    "-v 169,raw48,Bad_Block_Cnt "
    "-v 171,raw48,Program_Fail_Cnt "
    "-v 172,raw48,Erase_Fail_Cnt "
    "-v 173,raw48,Erase_Cnt "
    "-v 175,raw48,Bad_Cluster_Cnt "
    "-v 177,raw48,Read_Retry_Cnt "
    "-v 180,raw48,Spare_Blk_Cnt_Left "
  //"-v 187,raw48,Reported_Uncorrect "
  //"-v 192,raw48,Power-Off_Retract_Count "
  //"-v 194,tempminmax,Temperature_Celsius "
  //"-v 199,raw48,UDMA_CRC_Error_Count "
    "-v 206,raw48,Min_Erase_Cnt "
    "-v 207,raw48,Max_Erase_Cnt "
    "-v 208,raw48,Avg_Erase_Cnt "
    "-v 209,raw48,SLC_Min_Erase_Cnt "
    "-v 210,raw48,SLC_Max_Erase_Cnt "
    "-v 211,raw48,SLC_Avg_Erase_Cnt "
    "-v 231,raw48,SSD_Life_Left "
  //"-v 241,raw48,Total_LBAs_Written "
  //"-v 242,raw48,Total_LBAs_Read "
    "-v 245,raw48,Bit_Error_Cnt "
  },
  // Reference: https://www.micron.com/resource-details/feec878a-265e-49a7-8086-15137c5f9011
  // TN-FD-34: 5100 SSD SMART Implementation
  { "Micron 5100 Pro / 52x0 / 5300 SSDs",
    "(Micron_5100_)?(EE|MT)FDDA[KV](240|480|960|1T9|3T8|7T6)T(BY|CB|CC)|" // Matches both stock and Dell OEM
      // tested with Micron_5100_MTFDDAK3T8TCB/D0MU410, MTFDDAK3T8TCB/D0MU410
    "(Micron_5200_)?MTFDDAK(480|960|1T9|3T8|7T6)TD(C|D|N)|" // tested with Micron_5200_MTFDDAK3T8TDD/D1MU505
    "Micron_5210_MTFDDAK(480|960|1T9|3T8|7T6)QDE|" // tested with Micron_5210_MTFDDAK7T6QDE/D2MU804
    "Micron_5300(HC)?_MTFDDA[KV](240|480|960|1T9|3T8|7T6)TD[ST]", // tested with Micron_5300_MTFDDAK1T9TDS/D3MU001,
      // Micron_5300HC_MTFDDAK960TDS/D3MN010
    "", "",
  //"-v 1,raw48,Raw_Read_Error_Rate "
  //"-v 5,raw16(raw16),Reallocated_Sector_Ct "
  //"-v 9,raw24(raw8),Power_On_Hours "  // raw24(raw8)??
  //"-v 12,raw48,Power_Cycle_Count "
    "-v 170,raw48,Reserved_Block_Pct " // Percentage of remaining reserved blocks available
    "-v 171,raw48,Program_Fail_Count "
    "-v 172,raw48,Erase_Fail_Count "
    "-v 173,raw48,Avg_Block-Erase_Count "
    "-v 174,raw48,Unexpect_Power_Loss_Ct "
  //"-v 180,raw48,Unused_Rsvd_Blk_Cnt_Tot " // absolute count of remaining reserved blocks available
    "-v 183,raw48,SATA_Int_Downshift_Ct " // SATA speed downshift count
  //"-v 184,raw48,End-to-End_Error "
  //"-v 187,raw48,Reported_Uncorrect " // Number of UECC correction failures
  //"-v 188,raw48,Command_Timeout "
  //"-v 194,tempminmax,Temperature_Celsius " // 100 - degrees C, wraps: 101 reported as 255
  //"-v 195,raw48,Hardware_ECC_Recovered "
  //"-v 196,raw16(raw16),Reallocated_Event_Count "
  //"-v 197,raw48,Current_Pending_Sector " // Use the raw value
  //"-v 198,raw48,Offline_Uncorrectable "  // Use the raw value
  //"-v 199,raw48,UDMA_CRC_Error_Count "   // Use the raw value
    "-v 202,raw48,Percent_Lifetime_Remain " // Remaining endurance, trips at 10%
    "-v 206,raw48,Write_Error_Rate "
    "-v 210,raw48,RAIN_Success_Recovered "  // Total number of NAND pages recovered by RAIN
    "-v 211,raw48,Integ_Scan_Complete_Cnt "  // Number of periodic data integrity scans completed
    "-v 212,raw48,Integ_Scan_Folding_Cnt "   // Number of blocks reallocated by integrity scans
    "-v 213,raw48,Integ_Scan_Progress "      // Current is percentage, raw is absolute number of superblocks scanned by the current integrity scan
    "-v 246,raw48,Total_LBAs_Written "
    "-v 247,raw48,Host_Program_Page_Count "
    "-v 248,raw48,Bckgnd_Program_Page_Cnt"
  },
  { "Micron M500DC/M510DC Enterprise SSDs",
    "Micron_M500DC_(EE|MT)FDDA[AK](120|240|480|800)MBB|" // tested with
      // Micron_M500DC_EEFDDAA120MBB/129, Micron_M500DC_MTFDDAK800MBB/0129
    "MICRON_M510DC_(EE|MT)FDDAK(120|240|480|800|960)MBP", // tested with
      // Micron_M510DC_MTFDDAK240MBP/0005
    "", "",
  //"-v 1,raw48,Raw_Read_Error_Rate "
    "-v 5,raw48,Reallocated_Block_Count "
  //"-v 9,raw24(raw8),Power_On_Hours "
  //"-v 12,raw48,Power_Cycle_Count "
    "-v 170,raw48,Reserved_Block_Count "
    "-v 171,raw48,Program_Fail_Count "
    "-v 172,raw48,Erase_Fail_Count "
    "-v 173,raw48,Ave_Block-Erase_Count "
    "-v 174,raw48,Unexpect_Power_Loss_Ct "
    "-v 184,raw48,Error_Correction_Count "
  //"-v 187,raw48,Reported_Uncorrect "
    "-v 188,raw48,Command_Timeouts "
  //"-v 194,tempminmax,Temperature_Celsius "
    "-v 195,raw48,Cumulativ_Corrected_ECC "
  //"-v 197,raw48,Current_Pending_Sector "
  //"-v 198,raw48,Offline_Uncorrectable "
  //"-v 199,raw48,UDMA_CRC_Error_Count "
    "-v 202,raw48,Percent_Lifetime_Remain "
    "-v 206,raw48,Write_Error_Rate "
    "-v 247,raw48,Host_Program_Page_Count "
    "-v 248,raw48,Bckgnd_Program_Page_Cnt"
  },
  { "SandForce Driven SSDs", // Corsair Force LS with buggy firmware only
    "Corsair Force LS SSD", // tested with Corsair Force LS SSD/S9FM01.8
    "S9FM01\\.8",
    "A firmware update is available for this drive.\n"
    "It is HIGHLY RECOMMENDED for drives with specific serial numbers.\n"
    "See the following web pages for details:\n"
    "https://www.corsair.com/en-us/force-series-ls-60gb-sata-3-6gb-s-ssd\n"
    "https://www.smartmontools.org/ticket/628",
    "-v 1,raw24/raw32,Raw_Read_Error_Rate "
    "-v 5,raw48,Retired_Block_Count "
    "-v 9,msec24hour32,Power_On_Hours_and_Msec "
  //"-v 12,raw48,Power_Cycle_Count "
    "-v 162,raw48,Unknown_SandForce_Attr "
    "-v 170,raw48,Reserve_Block_Count "
    "-v 172,raw48,Erase_Fail_Count "
    "-v 173,raw48,Unknown_SandForce_Attr "
    "-v 174,raw48,Unexpect_Power_Loss_Ct "
    "-v 181,raw48,Program_Fail_Count "
  //"-v 187,raw48,Reported_Uncorrect "
  //"-v 192,raw48,Power-Off_Retract_Count "
  //"-v 194,tempminmax,Temperature_Celsius "
  //"-v 196,raw16(raw16),Reallocated_Event_Count "
    "-v 218,raw48,Unknown_SandForce_Attr "
    "-v 231,raw48,SSD_Life_Left "
    "-v 241,raw48,Lifetime_Writes_GiB "
    "-v 242,raw48,Lifetime_Reads_GiB"
  },
  { "SandForce Driven SSDs",
    "SandForce 1st Ed\\.|" // Demo Drive, tested with firmware 320A13F0
    "ADATA SSD S(396|510|599) .?..GB|" // tested with ADATA SSD S510 60GB/320ABBF0,
      // ADATA SSD S599 256GB/3.1.0, 64GB/3.4.6
    "ADATA SP[389]00|" // tested with ADATA SP300/5.0.2d, SP800/5.0.6c,
      // ADATA SP900/5.0.6 (Premier Pro, SF-2281)
    "ADATA SSD S[PX]900 (64|128|256|512)GB-DL2|" // tested with ADATA SSD SP900 256GB-DL2/5.0.6,
      // ADATA SSD SX900 512GB-DL2/5.8.2
    "ADATA XM11 (128|256)GB|" // tested with ADATA XM11 128GB/5.0.1
    "ATP Velocity MIV (60|120|240|480)GB|" // tested with ATP Velocity MIV 480GB/110719
    "Comay BladeDrive E28 (800|1600|3200)GB|" // LSI SF-2581, tested with Comay BladeDrive E28 800GB/2.71
    "Corsair CSSD-F(40|60|80|115|120|160|240)GBP?2.*|" // Corsair Force, tested with
      // Corsair CSSD-F40GB2/1.1, Corsair CSSD-F115GB2-A/2.1a
    "Corsair Voyager GTX|" // Corsair Voyager GTX/S9FM02J6
    "Corsair Force ((3 |LS )?SSD|GS|GT)|" // SF-2281, tested with
      // Corsair Force SSD/5.05, 3 SSD/1.3.2, GT/1.3.3, GS/5.03,
      // Corsair Force LS SSD/S8FM06.5, S9FM01.8, S9FM02.0
    "FM-25S2S-(60|120|240)GBP2|" // G.SKILL Phoenix Pro, SF-1200, tested with
      // FM-25S2S-240GBP2/4.2
    "FTM(06|12|24|48)CT25H|" // Supertalent TeraDrive CT, tested with
      // FTM24CT25H/STTMP2P1
    "KINGSTON SE50S37?(100|240|480)G|" // tested with KINGSTON SE50S3100G/KE1ABBF0,
      // KINGSTON SE50S37100G/61AABBF0 (E50)
    "KINGSTON SH10[03]S3(90|120|240|480)G|" // HyperX (3K), SF-2281, tested with
      // SH100S3240G/320ABBF0, SH103S3120G/505ABBF0
    "KINGSTON SKC(300S37A|380S3)(60|120|180|240|480)G|" // KC300, SF-2281, tested with
      // SKC300S37A120G/KC4ABBF0, SKC380S3120G/507ABBF0
    "KINGSTON SVP200S3(7A)?(60|90|120|240|480)G|" // V+ 200, SF-2281, tested with
      // SVP200S37A480G/502ABBF0, SVP200S390G/332ABBF0
    "KINGSTON SMS200S3(30|60|120)G|" // mSATA, SF-2241, tested with SMS200S3120G/KC3ABBF0
    "KINGSTON SMS450S3(32|64|128)G|" // mSATA, SF-2281, tested with SMS450S3128G/503ABBF0
    "KINGSTON (SV300|SKC100|SE100)S3.*G|" // other SF-2281
    "KINGSTON SHFS37A(120|240|480)G|" // HyperX Fury, SF-2281, tested with KINGSTON SHFS37A240G/608ABBF0
    "KINGSTON SNS4151S316GD|" // KINGSTON SNS4151S316GD/S9FM01.6
    "MKNSSDCR(45|60|90|120|180|240|360|480)GB(-(7|DX7?|MX|G2))?|" // Mushkin Chronos (7mm/Deluxe/MX/G2),
      // SF-2281, tested with MKNSSDCR120GB, MKNSSDCR120GB-MX/560ABBF0, MKNSSDCR480GB-DX7/603ABBF0
    "MKNSSDEC(60|120|240|480|512)GB|" // Mushkin Enhanced ECO2, tested with MKNSSDEC120GB/604ABBF0
    "MKNSSDAT(30|40|60|120|180|240|480)GB(-(DX|V))?|" // Mushkin Atlas (Deluxe/Value), mSATA, SF-2281,
      // tested with MKNSSDAT120GB-V/540ABBF0
    "Mushkin MKNSSDCL(40|60|80|90|115|120|180|240|480)GB-DX2?|" // Mushkin Callisto deluxe,
      // SF-1200/1222, Mushkin MKNSSDCL60GB-DX/361A13F0
    "MXSSD3MDSF-(60|120)G|" // MX-DS FUSION, tested with MXSSD3MDSF-60G/2.32
    "OCZ[ -](AGILITY2([ -]EX)?|COLOSSUS2|ONYX2|VERTEX(2|-LE))( [123]\\..*)?|" // SF-1200,
      // tested with OCZ-VERTEX2/1.11, OCZ-VERTEX2 3.5/1.11
    "OCZ-NOCTI|" // mSATA, SF-2100, tested with OCZ-NOCTI/2.15
    "OCZ-REVODRIVE3?( X2)?|" // PCIe, SF-1200/2281, tested with
      // OCZ-REVODRIVE( X2)?/1.20, OCZ-REVODRIVE3 X2/2.11
    "OCZ-REVODRIVE350|"
    "OCZ[ -](VELO|VERTEX2[ -](EX|PRO))( [123]\\..*)?|" // SF-1500, tested with
      // OCZ VERTEX2-PRO/1.10 (Bogus thresholds for attribute 232 and 235)
    "D2[CR]STK251...-....(\\.C)?|" // OCZ Deneva 2 C/R, SF-22xx/25xx,
      // tested with D2CSTK251M11-0240/2.08, D2CSTK251A10-0240/2.15, D2RSTK251M11-0100.C/3.22
    "OCZ-(AGILITY3|SOLID3|VERTEX3( LT| MI)?)|"  // SF-2200, tested with OCZ-VERTEX3/2.02,
      // OCZ-AGILITY3/2.11, OCZ-SOLID3/2.15, OCZ-VERTEX3 MI/2.15, OCZ-VERTEX3 LT/2.22
    "OCZ Z-DRIVE R4 [CR]M8[48]|" // PCIe, SF-2282/2582, tested with OCZ Z-DRIVE R4 CM84/2.13
      // (Bogus attributes under Linux)
    "OCZ Z-DRIVE 4500|"
    "OCZ-VELO DRIVE|" // VeloDrive R, PCIe, tested with OCZ-VELO DRIVE/1.33
    "TALOS2|" // OCZ Talos 2 C/R, SAS (works with -d sat), 2*SF-2282, tested with TALOS2/3.20E
    "(APOC|DENC|DENEVA|FTNC|GFGC|MANG|MMOC|NIMC|TMSC).*|" // other OCZ SF-1200,
      // tested with DENCSTE251M11-0120/1.33, DENEVA PCI-E/1.33
    "(DENR|DRSAK|EC188|NIMR|PSIR|TRSAK).*|" // other OCZ SF-1500
    "OWC Aura Pro( 6G SSD)?|" // tested with OWC Aura Pro 6G SSD/507ABBF0, OWC Aura Pro/603ABBF0
    "OWC Mercury Electra (Pro )?[36]G SSD|" // tested with
      // OWC Mercury Electra 6G SSD/502ABBF0, OWC Mercury Electra Pro 3G SSD/541ABBF0
    "OWC Mercury E(xtreme|XTREME) Pro (6G |RE )?SSD|" // tested with
      // OWC Mercury Extreme Pro SSD/360A13F0, OWC Mercury EXTREME Pro 6G SSD/507ABBF0
    "Patriot Pyro|" // tested with Patriot Pyro/332ABBF0
    "SanDisk SDSSDX(60|120|240|480)GG25|" // SanDisk Extreme, SF-2281, tested with
      // SDSSDX240GG25/R201
    "SanDisk SDSSDA(120|240|480)G|" // SanDisk SSD Plus, tested with SanDisk SDSSDA240G/U21010RL
    "SuperSSpeed S301 [0-9]*GB|" // SF-2281, tested with SuperSSpeed S301 128GB/503
    "SG9XCS2D(0?50|100|200|400)GESLT|" // Smart Storage Systems XceedIOPS2, tested with
      // SG9XCS2D200GESLT/SA03L370
    "SSD9SC(120|240|480)GED[EA]|" // PNY Prevail Elite, tested with SSD9SC120GEDA/334ABBF0
    "(TX32|TX31C1|VN0.?..GCNMK).*|" // Smart Storage Systems XceedSTOR
    "(TX22D1|TX21B1).*|" // Smart Storage Systems XceedIOPS2
    "TX52D1.*|" // Smart Storage Systems Xcel-200
    "TS(64|128|256|512)GSSD[37]20|" // Transcend SSD320/720, SF-2281, tested with
      // TS128GSSD320, TS256GSSD720/5.2.0
    "UGB(88P|99S)GC...H[BF].|" // Unigen, tested with
      // UGB88PGC100HF2/MP Rev2, UGB99SGC100HB3/RC Rev3
    "SG9XCS(1F|2D)(50|100|200|400)GE01|" // XceedIOPS, tested with SG9XCS2D50GE01/SA03F34V
    "VisionTek GoDrive (60|120|240|480)GB", // tested with VisionTek GoDrive 480GB/506ABBF0
    "", "",
    "-v 1,raw24/raw32,Raw_Read_Error_Rate "
    "-v 5,raw48,Retired_Block_Count "
    "-v 9,msec24hour32,Power_On_Hours_and_Msec "
  //"-v 12,raw48,Power_Cycle_Count "
    "-v 13,raw24/raw32,Soft_Read_Error_Rate "
    "-v 100,raw48,Gigabytes_Erased "
    "-v 162,raw48,Unknown_SandForce_Attr " // Corsair Force LS SSD/S9FM01.8, *2.0
    "-v 170,raw48,Reserve_Block_Count "
    "-v 171,raw48,Program_Fail_Count "
    "-v 172,raw48,Erase_Fail_Count "
    "-v 173,raw48,Unknown_SandForce_Attr " // Corsair Force LS SSD/S9FM01.8, *2.0
    "-v 174,raw48,Unexpect_Power_Loss_Ct "
    "-v 177,raw48,Wear_Range_Delta "
    "-v 181,raw48,Program_Fail_Count "
    "-v 182,raw48,Erase_Fail_Count "
    "-v 184,raw48,IO_Error_Detect_Code_Ct "
  //"-v 187,raw48,Reported_Uncorrect "
    "-v 189,tempminmax,Airflow_Temperature_Cel "
  //"-v 192,raw48,Power-Off_Retract_Count "
  //"-v 194,tempminmax,Temperature_Celsius "
    "-v 195,raw24/raw32,ECC_Uncorr_Error_Count "
  //"-v 196,raw16(raw16),Reallocated_Event_Count "
    "-v 198,raw24/raw32:210zr54,Uncorrectable_Sector_Ct " // KINGSTON SE100S3100G/510ABBF0
    "-v 199,raw48,SATA_CRC_Error_Count "
    "-v 201,raw24/raw32,Unc_Soft_Read_Err_Rate "
    "-v 204,raw24/raw32,Soft_ECC_Correct_Rate "
    "-v 218,raw48,Unknown_SandForce_Attr " // Corsair Force LS SSD/S9FM01.8, *2.0
    "-v 230,raw48,Life_Curve_Status "
    "-v 231,raw48,SSD_Life_Left "
  //"-v 232,raw48,Available_Reservd_Space "
    "-v 233,raw48,SandForce_Internal "
    "-v 234,raw48,SandForce_Internal "
    "-v 235,raw48,SuperCap_Health "
    "-v 241,raw48,Lifetime_Writes_GiB "
    "-v 242,raw48,Lifetime_Reads_GiB"
  },
  { "StorFly CFast SATA 6Gbps SSDs",
    // http://datasheet.octopart.com/VSFCS2CC060G-100-Virtium-datasheet-82287733.pdf
    // tested with StorFly VSFCS2CC060G-100/0409-000
    "StorFly VSFCS2C[CI](016|030|060|120|240)G-...",
    // C - commercial, I industrial
    "", "",
    "-v 192,raw48,Unsafe_Shutdown_Count "
    "-v 160,raw48,Uncorrectable_Error_Cnt "
    // 0729 - remaining in block life. In 0828  remaining is normalized to 100% then decreases
    "-v 161,raw48,Spares_Remaining "
    "-v 241,raw48,Host_Writes_32MiB "
    "-v 242,raw48,Host_Reads_32MiB "
    "-v 169,raw48,Lifetime_Remaining% "
    "-v 248,raw48,Lifetime_Remaining% " //  later then 0409 FW.
    "-v 249,raw48,Spares_Remaining_Perc " //  later then 0409 FW.
  },
  { "Phison Driven SSDs", // see MKP_521_Phison_SMART_attribute.pdf
    "BP4 mSATA SSD|" // MyDigital BP4, tested with BP4 mSATA SSD/S8FM06.9
    "Corsair Force LE200 SSD|" // tested with Corsair Force LE200 SSD/SBFM10, .../SBFM60.9
    "GIGABYTE GP-GSTFS31((120|240|256|480)G|100T)NTD|" // tested with GIGABYTE GP-GSTFS31120GNTD/SBFM61.3
    "GOODRAM IRIDIUM PRO|" // tested with GOODRAM IRIDIUM PRO/SAFM01.5
    "IR-SSDPR-S25A-(120|240|480|960)|" // Goodram IRIDM, tested with IR-SSDPR-S25A-120/SBFM91.3,
      // IR-SSDPR-S25A-240/SBFM91.2
    "KINGSTON O(C|M[48S])P0S3(64|128|256|512)B-[0A]0|" // tested with KINGSTON OCP0S364B-A0/SBFK62A3,
      // KINGSTON OM4P0S3256B-A0/SBFK62A3, KINGSTON OM8P0S364B-A0/SBFK62A3,
      // KINGSTON OMSP0S3128B-00/SBFK62A3
    "KINGSTON RBUSNS(4|8)180S3(32|64|128|256|512)GJ|" // RBU-SNSx180S3, tested with
      // KINGSTON RBUSNS4180S3256GJ/SBFK61D1, KINGSTON RBUSNS8180S3512GJ/SBFK61D1
    "KINGSTON SEDC400S37(400|480|800|960|1600|1800)G|" // DC400, tested with
      // KINGSTON SEDC400S37480G/SAFM02.[GH], KINGSTON SEDC400S37960G/SAFM32.I
    "KINGSTON SEDC(450R|500[MR])(480|960|1920|3840|7680)G|" // DC450R, DC500M/R, tested with
      // KINGSTON SEDC450R480G/SCEKH3. KINGSTON SEDC500M1920G/SCEKJ2.3,
      // KINGSTON SEDC500R480G/SCEKJ2.3, KINGSTON SEDC450R7680G/SCEKH3.4
    "KINGSTON SM2280S3G2(120)G|" // KINGSTON SM2280S3G2120G/SAFM01.R
    "KINGSTON SUV300S37A(120|240|480)G|" // UV300 SSD, tested with KINGSTON SUV300S37A120G/SAFM11.K
    "KINGSTON SKC310S3B?7A960G|" // SSDNow KC310, KINGSTON SKC310S37A960G/SAFM00.r
    "KINGSTON SKC400S37(128G|256G|512G|1T)|" // SSDNow KC400, KINGSTON SKC400S37128G
    "KINGSTON SV310S3(7A|D7|N7A|B7A)960G|" // SSDNow V310
    "KINGSTON SHSS3B?7A(120|240|480|960)G|" // HyperX Savage
    "KINGSTON  ?SA400(M8|S37)(120|240|480|960)G|" // Kingston A400 SSD, Phison S11 or
      // Silicon Motion controller (see ticket #801), tested with
      // KINGSTON SA400S37240G/SBFK10D7, KINGSTON SA400S37120G/SBFK71E0, */SBFKB1D1
      // KINGSTON  SA400S37480G/SBFK10D7 (two spaces), KINGSTON SA400M8240G/SBFK61E1
    "Patriot (Flare|Blast|Blaze|Burst)|" // tested with Patriot Flare/SBFM91.2,
      // Patriot Blast/SAFM11.3, Patriot Blaze/S9FM02, Patriot Burst/SBFM11.2
    "PNY CS(900|1311|2211) (120|240|480|960)GB SSD|" // tested with PNY CS900 120GB SSD/CS900612,
      // PNY CS900 240GB SSD/CS900613, PNY CS1311 120GB SSD/CS131122, PNY CS2211 240GB SSD/CS221016
    "PNY ELITE PSSD|" // tested with PNY ELITE PSSD/CS105P13 (240G)
    "SSD Smartbuy (60|64|120|128|240|256|480|512|960|1024|2000)GB|" // PS3111-S11, tested with
      // SSD Smartbuy 240GB/SBFM91.1, SSD Smartbuy 64GB/SBFM21.1
    "SSD PHISON 256GB PS3110-S10C|" // tested with SSD PHISON 256GB PS3110-S10C/SAFM12.2
    "SSDPR-CX400-(128|256|512|1024)|" // Goodram CX400, tested with SSDPR-CX400-512/SBFM61.3
    "TEAM L3 EVO SSD (120|240|480|960)GB|" // TEAM L3 EVO SSD 120GB/SBFM11.0
    "SSM28(128|256|512)GPTCB3B-S11[24]61[123]", // tested with SSM28256GPTCB3B-S112612/SBFM61.2
    "", "",
  //"-v 1,raw48,Raw_Read_Error_Rate "
    "-v 2,raw48,Not_In_Use "
    "-v 3,raw48,Not_In_Use "
    "-v 5,raw48,Retired_Block_Count "
    "-v 7,raw48,Not_In_Use "
    "-v 8,raw48,Not_In_Use "
  //"-v 9,raw24(raw8),Power_On_Hours "
    "-v 10,raw48,Not_In_Use "
  //"-v 12,raw48,Power_Cycle_Count "
    "-v 167,raw48,Write_Protect_Mode " // DC500
    "-v 168,raw48,SATA_Phy_Error_Count "
    "-v 169,raw48,Bad_Block_Rate " // DC500
    "-v 170,raw24/raw24:z54z10,Bad_Blk_Ct_Erl/Lat " // Early bad block/Later bad block
    "-v 172,raw48,Erase_Fail_Count " // DC500
    "-v 173,raw16(avg16),MaxAvgErase_Ct "
    "-v 175,raw48,Not_In_Use "
    "-v 181,raw48,Program_Fail_Count " // DC500
    "-v 182,raw48,Erase_Fail_Count " // DC500
    "-v 183,raw48,Unknown_Phison_Attr "
  //"-v 187,raw48,Reported_Uncorrect "
    "-v 192,raw48,Unsafe_Shutdown_Count "
    "-v 193,raw48,Power_Fail_Uncompl_Cnt "
  //"-v 194,tempminmax,Temperature_Celsius "
    "-v 195,raw48,Power_Fail_Health "
  //"-v 196,raw16(raw16),Reallocated_Event_Count "
    "-v 197,raw48,Not_In_Use "
    "-v 199,raw48,SATA_CRC_Error_Count "
    "-v 207,raw48,Thermal_Throttling_Cnt "
    "-v 218,raw48,CRC_Error_Count "
    "-v 231,raw48,SSD_Life_Left "
    "-v 232,raw48,Read_Fail_Count "
    "-v 233,raw48,Flash_Writes_GiB "
    "-v 240,raw48,Not_In_Use "
    "-v 241,raw48,Lifetime_Writes_GiB "
    "-v 242,raw48,Lifetime_Reads_GiB "
    "-v 244,raw48,Average_Erase_Count "
    "-v 245,raw48,Max_Erase_Count "
    "-v 246,raw48,Total_Erase_Count "
  },
  // this is a copy of the Phison bases record for the OEM drives with a very
  // weak information in the model. Detection is based on Firmware.
  { "Phison Driven OEM SSDs", // see MKP_521_Phison_SMART_attribute.pdf
    "GOODRAM|" // tested with GOODRAM CX200 (GOODRAM/SAFM12.2)
    "Hoodisk SSD|" // tested with Hoodisk SSD/SBFM01.3
    "INTENSO|" // tested with Intenso SSD SATA III Top (INTENSO/S9FM02.6, .../SAFM01.6)
    "INTENSO SATA III SSD|" // tested with INTENSO SATA III SSD/SBFM11.2, .../SBFM81.3
    "SATA SSD|" // tested with Supermicro SSD-DM032-PHI (SATA SSD/S9FM02.1),
      // PC Engines msata16d (SATA SSD/S9FM02.3), FoxLine flssd240x4s(SATA SSD/SBFM10.5)
    "SPCC Solid State Disk", // Silicon Power, tested with SPCC Solid State Disk/SBFD00.3,
      // SPCC Solid State Disk/SBFM61.2
    "S[89AB]F[DM][0-9][0-9]\\.[0-9]",
    "",
  //"-v 1,raw48,Raw_Read_Error_Rate "
    "-v 2,raw48,Not_In_Use "
    "-v 3,raw48,Not_In_Use "
    "-v 5,raw48,Retired_Block_Count "
    "-v 7,raw48,Not_In_Use "
    "-v 8,raw48,Not_In_Use "
  //"-v 9,raw24(raw8),Power_On_Hours "
    "-v 10,raw48,Not_In_Use "
  //"-v 12,raw48,Power_Cycle_Count "
    "-v 168,raw48,SATA_Phy_Error_Count "
    "-v 170,raw24/raw24:z54z10,Bad_Blk_Ct_Erl/Lat " // Early bad block/Later bad block
    "-v 173,raw16(avg16),MaxAvgErase_Ct "
    "-v 175,raw48,Not_In_Use "
    "-v 183,raw48,Unknown_Attribute "
  //"-v 187,raw48,Reported_Uncorrect "
    "-v 192,raw48,Unsafe_Shutdown_Count "
  //"-v 194,tempminmax,Temperature_Celsius "
    "-v 196,raw48,Not_In_Use "
    "-v 197,raw48,Not_In_Use "
    "-v 199,raw48,CRC_Error_Count "
    "-v 218,raw48,CRC_Error_Count "
    "-v 231,raw48,SSD_Life_Left "
    "-v 233,raw48,Flash_Writes_GiB "
    "-v 240,raw48,Not_In_Use "
    "-v 241,raw48,Lifetime_Writes_GiB "
    "-v 242,raw48,Lifetime_Reads_GiB "
    "-v 244,raw48,Average_Erase_Count "
    "-v 245,raw48,Max_Erase_Count "
    "-v 246,raw48,Total_Erase_Count "
  },
  { "Indilinx Barefoot based SSDs",
    "Corsair CSSD-V(32|60|64|128|256)GB2|" // Corsair Nova, tested with Corsair CSSD-V32GB2/2.2
    "Corsair CMFSSD-(32|64|128|256)D1|" // Corsair Extreme, tested with Corsair CMFSSD-128D1/1.0
    "CRUCIAL_CT(64|128|256)M225|" // tested with CRUCIAL_CT64M225/1571
    "G.SKILL FALCON (64|128|256)GB SSD|" // tested with G.SKILL FALCON 128GB SSD/2030
    "OCZ[ -](AGILITY|ONYX|VERTEX( 1199|-TURBO| v1\\.10)?)|" // tested with
      // OCZ-ONYX/1.6, OCZ-VERTEX 1199/00.P97, OCZ-VERTEX/1.30, OCZ VERTEX-TURBO/1.5, OCZ-VERTEX v1.10/1370
    "Patriot[ -]Torqx.*|"
    "RENICE Z2|" // tested with RENICE Z2/2030
    "STT_FT[MD](28|32|56|64)GX25H|" // Super Talent Ultradrive GX, tested with STT_FTM64GX25H/1916
    "TS(18|25)M(64|128)MLC(16|32|64|128|256|512)GSSD|" // ASAX Leopard Hunt II, tested with TS25M64MLC64GSSD/0.1
    "FM-25S2I-(64|128)GBFII|" // G.Skill FALCON II, tested with FM-25S2I-64GBFII
    "TS(60|120)GSSD25D-M", // Transcend Ultra SSD (SATA II), see also Ticket #80
    "", "",
    "-v 1,raw64 " // Raw_Read_Error_Rate
    "-v 9,raw64 " // Power_On_Hours
    "-v 12,raw64 " // Power_Cycle_Count
    "-v 184,raw64,Initial_Bad_Block_Count "
    "-v 195,raw64,Program_Failure_Blk_Ct "
    "-v 196,raw64,Erase_Failure_Blk_Ct "
    "-v 197,raw64,Read_Failure_Blk_Ct "
    "-v 198,raw64,Read_Sectors_Tot_Ct "
    "-v 199,raw64,Write_Sectors_Tot_Ct "
    "-v 200,raw64,Read_Commands_Tot_Ct "
    "-v 201,raw64,Write_Commands_Tot_Ct "
    "-v 202,raw64,Error_Bits_Flash_Tot_Ct "
    "-v 203,raw64,Corr_Read_Errors_Tot_Ct "
    "-v 204,raw64,Bad_Block_Full_Flag "
    "-v 205,raw64,Max_PE_Count_Spec "
    "-v 206,raw64,Min_Erase_Count "
    "-v 207,raw64,Max_Erase_Count "
    "-v 208,raw64,Average_Erase_Count "
    "-v 209,raw64,Remaining_Lifetime_Perc "
    "-v 210,raw64,Indilinx_Internal "
    "-v 211,raw64,SATA_Error_Ct_CRC "
    "-v 212,raw64,SATA_Error_Ct_Handshake "
    "-v 213,raw64,Indilinx_Internal"
  },
  { "Indilinx Barefoot_2/Everest/Martini based SSDs",
    "OCZ VERTEX[ -]PLUS|" // tested with OCZ VERTEX-PLUS/3.55, OCZ VERTEX PLUS/3.55
    "OCZ-VERTEX PLUS R2|" // Barefoot 2, tested with OCZ-VERTEX PLUS R2/1.2
    "OCZ-OCTANE|" // Everest 1, tested with OCZ-OCTANE/1.13
    "OCZ-PETROL|" // Everest 1, tested with OCZ-PETROL/3.12
    "OCZ-AGILITY4|" // Everest 2, tested with OCZ-AGILITY4/1.5.2
    "OCZ-VERTEX4", // Everest 2, tested with OCZ-VERTEX4/1.5
    "", "",
  //"-v 1,raw48,Raw_Read_Error_Rate "
  //"-v 3,raw16(avg16),Spin_Up_Time "
  //"-v 4,raw48,Start_Stop_Count "
  //"-v 5,raw16(raw16),Reallocated_Sector_Ct "
  //"-v 9,raw24(raw8),Power_On_Hours "
  //"-v 12,raw48,Power_Cycle_Count "
    "-v 232,raw48,Lifetime_Writes " // LBA?
  //"-v 233,raw48,Media_Wearout_Indicator"
  },
  { "Indilinx Barefoot 3 based SSDs",
    "OCZ-VECTOR(1[58]0)?|" // tested with OCZ-VECTOR/1.03, OCZ-VECTOR150/1.2, OCZ-VECTOR180
    "OCZ-VERTEX4[56]0A?|" // Barefoot 3 M10, tested with OCZ-VERTEX450/1.0, OCZ-VERTEX460/1.0, VERTEX460A
    "OCZ-SABER1000|"
    "OCZ-ARC100|"
    "Radeon R7", // Barefoot 3 M00, tested with Radeon R7/1.00
    "", "",
    "-v 5,raw48,Runtime_Bad_Block "
  //"-v 9,raw24(raw8),Power_On_Hours "
  //"-v 12,raw48,Power_Cycle_Count "
    "-v 171,raw48,Avail_OP_Block_Count "
    "-v 174,raw48,Pwr_Cycle_Ct_Unplanned "
    "-v 187,raw48,Total_Unc_NAND_Reads "
    "-v 195,raw48,Total_Prog_Failures "
    "-v 196,raw48,Total_Erase_Failures "
    "-v 197,raw48,Total_Unc_Read_Failures "
    "-v 198,raw48,Host_Reads_GiB "
    "-v 199,raw48,Host_Writes_GiB "
    "-v 205,raw48,Max_Rated_PE_Count "
    "-v 206,raw48,Min_Erase_Count "
    "-v 207,raw48,Max_Erase_Count "
    "-v 208,raw48,Average_Erase_Count "
    "-v 210,raw48,SATA_CRC_Error_Count "
    "-v 212,raw48,Pages_Requiring_Rd_Rtry "
    "-v 213,raw48,Snmple_Retry_Attempts "
    "-v 214,raw48,Adaptive_Retry_Attempts "
    "-v 222,raw48,RAID_Recovery_Count "
    "-v 224,raw48,In_Warranty "
    "-v 225,raw48,DAS_Polarity "
    "-v 226,raw48,Partial_Pfail "
    "-v 230,raw48,Write_Throttling "
    "-v 233,raw48,Remaining_Lifetime_Perc "
    "-v 241,raw48,Host_Writes_GiB " // M00/M10
    "-v 242,raw48,Host_Reads_GiB "  // M00/M10
    "-v 249,raw48,Total_NAND_Prog_Ct_GiB "
    "-v 251,raw48,Total_NAND_Read_Ct_GiB"
  },
  { "OCZ Intrepid 3000 SSDs", // tested with OCZ INTREPID 3600/1.4.3.6, 3800/1.4.3.0, 3700/1.5.0.4
    "OCZ INTREPID 3[678]00",
    "", "",
    "-v 5,raw48,Runtime_Bad_Block "
  //"-v 9,raw24(raw8),Power_On_Hours "
  //"-v 12,raw48,Power_Cycle_Count "
    "-v 100,raw48,Total_Blocks_Erased "
    "-v 171,raw48,Avail_OP_Block_Count "
    "-v 174,raw48,Pwr_Cycle_Ct_Unplanned "
    "-v 184,raw48,Factory_Bad_Block_Count "
    "-v 187,raw48,Total_Unc_NAND_Reads "
    "-v 190,tempminmax,Temperature_Celsius "
    "-v 195,raw48,Total_Prog_Failures "
    "-v 196,raw48,Total_Erase_Failures "
    "-v 197,raw48,Total_Unc_Read_Failures "
    "-v 198,raw48,Host_Reads_GiB "
    "-v 199,raw48,Host_Writes_GiB "
    "-v 202,raw48,Total_Read_Bits_Corr_Ct "
    "-v 205,raw48,Max_Rated_PE_Count "
    "-v 206,raw48,Min_Erase_Count "
    "-v 207,raw48,Max_Erase_Count "
    "-v 208,raw48,Average_Erase_Count "
    "-v 210,raw48,SATA_CRC_Error_Count "
    "-v 211,raw48,SATA_UNC_Count "
    "-v 212,raw48,NAND_Reads_with_Retry "
    "-v 213,raw48,Simple_Rd_Rtry_Attempts "
    "-v 214,raw48,Adaptv_Rd_Rtry_Attempts "
    "-v 221,raw48,Int_Data_Path_Prot_Unc "
    "-v 222,raw48,RAID_Recovery_Count "
    "-v 230,raw48,SuperCap_Charge_Status " // 0=not charged, 1=fully charged, 2=unknown
    "-v 233,raw48,Remaining_Lifetime_Perc "
    "-v 249,raw48,Total_NAND_Prog_Ct_GiB "
    "-v 251,raw48,Total_NAND_Read_Ct_GiB"
  },
  { "OCZ/Toshiba Trion SSDs",
    "OCZ-TRION1[05]0|" // tested with OCZ-TRION100/SAFM11.2A, TRION150/SAFZ72.2
    "TOSHIBA-TR150|" // tested with TOSHIBA-TR150/SAFZ12.3
    "TOSHIBA Q300( Pro\\.)?", // tested with TOSHIBA Q300 Pro./JYRA0101
    "", "",
  //"-v 9,raw24(raw8),Power_On_Hours "
  //"-v 12,raw48,Power_Cycle_Count "
    "-v 167,raw48,SSD_Protect_Mode "
    "-v 168,raw48,SATA_PHY_Error_Count "
    "-v 169,raw48,Bad_Block_Count "
    "-v 173,raw48,Erase_Count "
    "-v 192,raw48,Unexpect_Power_Loss_Ct "
  //"-v 194,tempminmax,Temperature_Celsius "
    "-v 241,raw48,Host_Writes"
  },
  { "InnoDisk InnoLite SATADOM D150QV SSDs", // tested with InnoLite SATADOM D150QV-L/120319
                                             // InnoLite SATADOM D150QV/120319
    "InnoLite SATADOM D150QV.*",
    "", "",
  //"-v 1,raw48,Raw_Read_Error_Rate "
  //"-v 2,raw48,Throughput_Performance "
  //"-v 3,raw16(avg16),Spin_Up_Time "
  //"-v 5,raw16(raw16),Reallocated_Sector_Ct "
  //"-v 7,raw48,Seek_Error_Rate " // from InnoDisk iSMART Linux tool, useless for SSD
  //"-v 8,raw48,Seek_Time_Performance "
  //"-v 9,raw24(raw8),Power_On_Hours "
  //"-v 10,raw48,Spin_Retry_Count "
  //"-v 12,raw48,Power_Cycle_Count "
    "-v 168,raw48,SATA_PHY_Error_Count "
    "-v 170,raw16,Bad_Block_Count_New/Tot "
    "-v 173,raw16,Erase_Count_Max/Avg "
    "-v 175,raw48,Bad_Cluster_Table_Count "
    "-v 192,raw48,Unexpect_Power_Loss_Ct "
  //"-v 194,tempminmax,Temperature_Celsius "
  //"-v 197,raw48,Current_Pending_Sector "
    "-v 229,hex48,Flash_ID "
    "-v 235,raw16,Lat_Bad_Blk_Era/Wri/Rea "
    "-v 236,raw48,Unstable_Power_Count "
    "-v 240,raw48,Write_Head"
  },
  { "Innodisk 1ME3/3ME/3SE SSDs", // tested with 2.5" SATA SSD 3ME/S140714,
      // Mini PCIeDOM 1ME3/S15604, InnoDisk Corp. - mSATA 3SE/S130710
    "((1\\.8|2\\.5)\"? SATA SSD|InnoDisk Corp\\. - mSATA|Mini PCIeDOM|SATA Slim) (1ME3|3[MS]E)",
    "", "",
  //"-v 1,raw48,Raw_Read_Error_Rate "
  //"-v 2,raw48,Throughput_Performance "
  //"-v 3,raw16(avg16),Spin_Up_Time "
  //"-v 5,raw16(raw16),Reallocated_Sector_Ct "
    "-v 7,raw48,Seek_Error_Rate "       // ?
    "-v 8,raw48,Seek_Time_Performance " // ?
  //"-v 9,raw24(raw8),Power_On_Hours "
    "-v 10,raw48,Spin_Retry_Count "     // ?
  //"-v 12,raw48,Power_Cycle_Count "
    "-v 168,raw48,SATA_PHY_Error_Count "
    "-v 169,hex48,Unknown_Innodisk_Attr "
    "-v 170,raw16,Bad_Block_Count "
    "-v 173,raw16,Erase_Count "
    "-v 175,raw48,Bad_Cluster_Table_Count "
    "-v 176,raw48,Uncorr_RECORD_Count "
  //"-v 192,raw48,Power-Off_Retract_Count "
  //"-v 194,tempminmax,Temperature_Celsius " // ] only in spec
  //"-v 197,raw48,Current_Pending_Sector "
    "-v 225,raw48,Unknown_Innodisk_Attr "
    "-v 229,hex48,Flash_ID "
    "-v 235,raw48,Later_Bad_Block "
    "-v 236,raw48,Unstable_Power_Count "
    "-v 240,raw48,Write_Head"
  },
  { "Innodisk 3IE2/3ME2/3MG2/3SE2/3TG6 SSDs", // tested with 2.5" SATA SSD 3MG2-P/M140402,
      // 1.8 SATA SSD 3IE2-P/M150821, 2.5" SATA SSD 3IE2-P/M150821,
      // SATA Slim 3MG2-P/M141114, M.2 (S80) 3MG2-P/M141114, M.2 (S42) 3SE2-P/M150821,
      // M.2 (S42) 3ME2/M151013, SATA Slim 3TG6-P/A19926J
    "((1\\.8|2\\.5)\"? SATA SSD|SATA Slim|M\\.2 \\(S(42|80)\\)) 3(IE2|ME2|MG2|SE2|TG6)(-P)?",
    "", "",
  //"-v 1,raw48,Raw_Read_Error_Rate "
  //"-v 2,raw48,Throughput_Performance "
  //"-v 9,raw24(raw8),Power_On_Hours "
  //"-v 12,raw48,Power_Cycle_Count "
    "-v 160,raw48,Uncorrectable_Error_Cnt "
    "-v 161,raw48,Number_of_Pure_Spare "
    "-v 163,raw48,Total_Bad_Block_Count "
    "-v 164,raw48,Total_Erase_Count "
    "-v 165,raw48,Max_Erase_Count "
    "-v 166,raw48,Min_Erase_Count "
    "-v 167,raw48,Average_Erase_Count "
    "-v 168,raw48,Max_Erase_Count_of_Spec "
    "-v 169,raw48,Remaining_Lifetime_Perc "
    "-v 170,raw48,Spare_Block_Count "
    "-v 171,raw48,Program_Fail_Count "
    "-v 172,raw48,Erase_Fail_Count "
  //"-v 175,raw48,Program_Fail_Count_Chip "
  //"-v 176,raw48,Erase_Fail_Count_Chip "
  //"-v 177,raw48,Wear_Leveling_Count "
    "-v 178,raw48,Runtime_Invalid_Blk_Cnt "
  //"-v 181,raw48,Program_Fail_Cnt_Total "
  //"-v 182,raw48,Erase_Fail_Count_Total "
  //"-v 187,raw48,Reported_Uncorrect " // ] only in spec
  //"-v 192,raw48,Power-Off_Retract_Count "
  //"-v 194,tempminmax,Temperature_Celsius "
  //"-v 195,raw48,Hardware_ECC_Recovered "
  //"-v 196,raw16(raw16),Reallocated_Event_Count "
  //"-v 197,raw48,Current_Pending_Sector "
  //"-v 198,raw48,Offline_Uncorrectable "
  //"-v 199,raw48,UDMA_CRC_Error_Count "
    "-v 225,raw48,Host_Writes_32MiB "  // ]
    "-v 229,raw48,Flash_ID "  // ]
  //"-v 232,raw48,Available_Reservd_Space "
    "-v 233,raw48,Flash_Writes_32MiB " // ]
    "-v 234,raw48,Flash_Reads_32MiB "  // ]
    "-v 235,raw48,Later_Bad_Block_Info "  // ]
    "-v 241,raw48,Host_Writes_32MiB "
    "-v 242,raw48,Host_Reads_32MiB "
    "-v 245,raw48,Flash_Writes_32MiB "
    "-v 248,raw48,Remaining_Life "
    "-v 249,raw48,Spare_Blocks_Remaining"
  },
  { "Innodisk 1IE3/3IE3/3ME3/3IE4/3ME4 SSDs", // tested with 2.5" SATA SSD 3ME3/S15A19,
      // InnoDisk Corp. - mSATA 3ME3/S15A19, mSATA mini 3ME3/S15A19, M.2 (S42) 3ME3,
      // SATA Slim 3ME3/S15A19, SATADOM-MH 3ME3/S15A19, SATADOM-ML 3ME3/S15A19,
      // SATADOM-MV 3ME3/S15A19, SATADOM-SL 3ME3/S15A19, SATADOM-SV 3ME3/S15A19,
      // SATADOM-SL 3IE3/S151019N, 2.5" SATA SSD 3IE3/S15C14i, CFast 3IE3/S15C14i,
      // InnoDisk Corp. - mSATA 3IE3/S15C14i, Mini PCIeDOM 1IE3/S15C14i, CFast 3ME3/S15A19
      // mSATA mini 3IE3/S15C14i, M.2 (S42) 3IE3/S15C14i, SATA Slim 3IE3/S15C14i,
      // SATADOM-SH 3IE3 V2/S15C14i, SATADOM-SL 3IE3 V2/S15A19i, SATADOM-SV 3IE3 V2/S15C14i
      // mSATA 3ME4/L16711, M.2 (S42) 3ME4/L16711, SATADOM-MH 3ME4/L16B01,
      // SATADOM-SH 3ME4/L16B01, SATADOM-SH Type C 3ME4/L16B01, SATADOM-SH Type D 3ME4/L16B01,
      // mSATA 3IE4/L16B01Hi
    "(2.5\" SATA SSD|CFast|Mini PCIeDOM|(InnoDisk Corp\\. - )?mSATA( mini)?) (1IE3|3[IM]E[34])( V2)?|"
    "(M\\.2 \\(S42\\)|SATA Slim|SATADOM-[MS][HLV]( Type [CD])?) (1IE3|3[IM]E[34])( V2)?",
    "", "",
  //"-v 1,raw48,Raw_Read_Error_Rate "
  //"-v 2,raw48,Throughput_Performance "
  //"-v 3,raw16(avg16),Spin_Up_Time "
    "-v 5,raw48,Later_Bad_Block "
    "-v 7,raw48,Seek_Error_Rate "       // ?
    "-v 8,raw48,Seek_Time_Performance " // ?
  //"-v 9,raw24(raw8),Power_On_Hours "
    "-v 10,raw48,Spin_Retry_Count "     // ?
  //"-v 12,raw48,Power_Cycle_Count "
    "-v 163,raw48,Total_Bad_Block_Count "
    "-v 165,raw48,Max_Erase_Count "
    "-v 167,raw48,Average_Erase_Count "
    "-v 168,raw48,SATA_PHY_Error_Count "
    "-v 169,raw48,Remaining_Lifetime_Perc "
    "-v 170,raw48,Spare_Block_Count "
    "-v 171,raw48,Program_Fail_Count "
    "-v 172,raw48,Erase_Fail_Count "
    "-v 175,raw48,Bad_Cluster_Table_Count "
    "-v 176,raw48,RANGE_RECORD_Count "
  //"-v 187,raw48,Reported_Uncorrect "
  //"-v 192,raw48,Power-Off_Retract_Count "
  //"-v 194,tempminmax,Temperature_Celsius "
  //"-v 197,raw48,Current_Pending_Sector "
    "-v 225,raw48,Data_Log_Write_Count "
    "-v 229,hex48,Flash_ID "
    "-v 232,raw48,Spares_Remaining_Perc "
    "-v 235,raw16,Later_Bad_Blk_Inf_R/W/E " // Read/Write/Erase
    "-v 240,raw48,Write_Head "
    "-v 241,raw48,Host_Writes_32MiB "
    "-v 242,raw48,Host_Reads_32MiB"
  },
  { "InnoDisk iCF 9000 / 1SE2 Cards", // tested with InnoDisk Corp. - iCF9000 1GB/140808,
      // InnoDisk Corp. - iCF9000 64GB/140808, InnoDisk Corp. - EDC 1SE2 H 64GB/131216
    "InnoDisk Corp\\. - (iCF9000|EDC 1SE2 H) (1|2|4|8|16|32|64)GB",
    "", "",
  //"-v 1,raw48,Raw_Read_Error_Rate "
  //"-v 5,raw16(raw16),Reallocated_Sector_Ct "
  //"-v 12,raw48,Power_Cycle_Count "
    "-v 160,raw48,Uncorrectable_Error_Cnt "
    "-v 161,raw48,Valid_Spare_Block_Cnt "
    "-v 162,raw48,Child_Pair_Count "
    "-v 163,raw48,Initial_Bad_Block_Count "
    "-v 164,raw48,Total_Erase_Count "
    "-v 165,raw48,Max_Erase_Count "
    "-v 166,raw48,Min_Erase_Count "
    "-v 167,raw48,Average_Erase_Count "
  //"-v 192,raw48,Power-Off_Retract_Count "
  //"-v 194,tempminmax,Temperature_Celsius "
  //"-v 195,raw48,Hardware_ECC_Recovered "
  //"-v 196,raw16(raw16),Reallocated_Event_Count "
  //"-v 198,raw48,Offline_Uncorrectable "
  //"-v 199,raw48,UDMA_CRC_Error_Count "
  //"-v 229,raw48,Flash_ID " // only in spec
    "-v 241,raw48,Host_Writes_32MiB "
    "-v 242,raw48,Host_Reads_32MiB"
  },
  { "Intel X25-E SSDs", // tested with
      // INTELSSDSA2SH064G1IB 43W7659 44E9163IBM/447C8860
    "(INTEL)?SSDSA2SH(032|064)G1.* (.*IBM|INTEL)", // G1 = first generation
    "", "",
  //"-v 3,raw16(avg16),Spin_Up_Time "
  //"-v 4,raw48,Start_Stop_Count "
  //"-v 5,raw16(raw16),Reallocated_Sector_Ct "
  //"-v 9,raw24(raw8),Power_On_Hours "
  //"-v 12,raw48,Power_Cycle_Count "
    "-v 192,raw48,Unsafe_Shutdown_Count "
    "-v 225,raw48,Host_Writes_32MiB "
    "-v 226,raw48,Intel_Internal "
    "-v 227,raw48,Intel_Internal "
    "-v 228,raw48,Intel_Internal "
  //"-v 232,raw48,Available_Reservd_Space "
  //"-v 233,raw48,Media_Wearout_Indicator"
  },
  { "Intel X18-M/X25-M G1 SSDs",
    "INTEL SSDSA[12]MH(080|160)G1.*",  // G1 = first generation, 50nm
    "", "",
  //"-v 3,raw16(avg16),Spin_Up_Time "
  //"-v 4,raw48,Start_Stop_Count "
  //"-v 5,raw16(raw16),Reallocated_Sector_Ct "
  //"-v 9,raw24(raw8),Power_On_Hours "
  //"-v 12,raw48,Power_Cycle_Count "
    "-v 192,raw48,Unsafe_Shutdown_Count "
    "-v 225,raw48,Host_Writes_32MiB "
    "-v 226,raw48,Intel_Internal "
    "-v 227,raw48,Intel_Internal "
    "-v 228,raw48,Intel_Internal "
  //"-v 232,raw48,Available_Reservd_Space "
  //"-v 233,raw48,Media_Wearout_Indicator"
  },
  { "Intel X18-M/X25-M/X25-V G2 SSDs", // fixed firmware
      // tested with INTEL SSDSA2M(080|160)G2GC/2CV102J8 (X25-M)
    "INTEL SSDSA[12]M(040|080|120|160)G2.*",  // G2 = second generation, 34nm
    "2CV102(J[89A-Z]|[K-Z].)", // >= "2CV102J8"
    "",
  //"-v 3,raw16(avg16),Spin_Up_Time "
  //"-v 4,raw48,Start_Stop_Count "
  //"-v 5,raw16(raw16),Reallocated_Sector_Ct "
  //"-v 9,raw24(raw8),Power_On_Hours "
  //"-v 12,raw48,Power_Cycle_Count "
  //"-v 184,raw48,End-to-End_Error " // G2 only
    "-v 192,raw48,Unsafe_Shutdown_Count "
    "-v 225,raw48,Host_Writes_32MiB "
    "-v 226,raw48,Workld_Media_Wear_Indic " // Timed Workload Media Wear Indicator (percent*1024)
    "-v 227,raw48,Workld_Host_Reads_Perc "  // Timed Workload Host Reads Percentage
    "-v 228,raw48,Workload_Minutes " // 226,227,228 can be reset by 'smartctl -t vendor,0x40'
  //"-v 232,raw48,Available_Reservd_Space "
  //"-v 233,raw48,Media_Wearout_Indicator"
  },
  { "Intel X18-M/X25-M/X25-V G2 SSDs", // buggy or unknown firmware
      // tested with INTEL SSDSA2M040G2GC/2CV102HD (X25-V)
    "INTEL SSDSA[12]M(040|080|120|160)G2.*",
    "",
    "This drive may require a firmware update to\n"
    "fix possible drive hangs when reading SMART self-test log:\n"
    "https://downloadcenter.intel.com/download/26491",
    "-v 192,raw48,Unsafe_Shutdown_Count "
    "-v 225,raw48,Host_Writes_32MiB "
    "-v 226,raw48,Workld_Media_Wear_Indic "
    "-v 227,raw48,Workld_Host_Reads_Perc "
    "-v 228,raw48,Workload_Minutes"
  },
  { "Intel 311/313 Series SSDs", // tested with INTEL SSDSA2VP020G2/2CV102M5,
      // INTEL SSDSA2VP020G3/9CV10379, INTEL SSDMAEXC024G3H/9CV10379
    "INTEL SSD(SA2VP|MAEXC)(020|024)G[23]H?",
      // SA2VP = 2.5", MAEXC = mSATA, G2 = 311, G3 = 313
    "", "",
  //"-v 3,raw16(avg16),Spin_Up_Time "
  //"-v 4,raw48,Start_Stop_Count "
  //"-v 5,raw16(raw16),Reallocated_Sector_Ct "
  //"-v 9,raw24(raw8),Power_On_Hours "
  //"-v 12,raw48,Power_Cycle_Count "
    "-v 170,raw48,Reserve_Block_Count "
    "-v 171,raw48,Program_Fail_Count "
    "-v 172,raw48,Erase_Fail_Count "
    "-v 183,raw48,SATA_Downshift_Count "
  //"-v 184,raw48,End-to-End_Error "
  //"-v 187,raw48,Reported_Uncorrect "
    "-v 192,raw48,Unsafe_Shutdown_Count "
    "-v 225,raw48,Host_Writes_32MiB "
    "-v 226,raw48,Workld_Media_Wear_Indic " // Timed Workload Media Wear Indicator (percent*1024)
    "-v 227,raw48,Workld_Host_Reads_Perc "  // Timed Workload Host Reads Percentage
    "-v 228,raw48,Workload_Minutes " // 226,227,228 can be reset by 'smartctl -t vendor,0x40'
  //"-v 232,raw48,Available_Reservd_Space "
  //"-v 233,raw48,Media_Wearout_Indicator "
    "-v 241,raw48,Host_Writes_32MiB "
    "-v 242,raw48,Host_Reads_32MiB"
  },
  { "Intel 320 Series SSDs", // tested with INTEL SSDSA2CT040G3/4PC10362,
      // INTEL SSDSA2CW160G3/4PC10362, SSDSA2BT040G3/4PC10362, SSDSA2BW120G3A/4PC10362,
      // INTEL SSDSA2BW300G3D/4PC10362, SSDSA2BW160G3L/4PC1LE04, SSDSA1NW160G3/4PC10362,
      // INTEL SSDSA2BW160G3H/4PC10365
    "INTEL SSDSA[12][BCN][WT](040|080|120|160|300|600)G3[ADHL]?",
      // 2B = 2.5" 7mm, 2C = 2.5" 9.5mm, 1N = 1.8" microSATA, *H = HP OEM
    "", "",
    "-F nologdir "
  //"-v 3,raw16(avg16),Spin_Up_Time "
  //"-v 4,raw48,Start_Stop_Count "
  //"-v 5,raw16(raw16),Reallocated_Sector_Ct "
  //"-v 9,raw24(raw8),Power_On_Hours "
  //"-v 12,raw48,Power_Cycle_Count "
    "-v 170,raw48,Reserve_Block_Count "
    "-v 171,raw48,Program_Fail_Count "
    "-v 172,raw48,Erase_Fail_Count "
    "-v 183,raw48,SATA_Downshift_Count " // FW >= 4Px10362
  //"-v 184,raw48,End-to-End_Error "
  //"-v 187,raw48,Reported_Uncorrect "
    "-v 199,raw48,CRC_Error_Count "      // FW >= 4Px10362
    "-v 192,raw48,Unsafe_Shutdown_Count "
    "-v 225,raw48,Host_Writes_32MiB "
    "-v 226,raw48,Workld_Media_Wear_Indic " // Timed Workload Media Wear Indicator (percent*1024)
    "-v 227,raw48,Workld_Host_Reads_Perc "  // Timed Workload Host Reads Percentage
    "-v 228,raw48,Workload_Minutes " // 226,227,228 can be reset by 'smartctl -t vendor,0x40'
  //"-v 232,raw48,Available_Reservd_Space "
  //"-v 233,raw48,Media_Wearout_Indicator "
    "-v 241,raw48,Host_Writes_32MiB "
    "-v 242,raw48,Host_Reads_32MiB"
  },
  { "Intel 710 Series SSDs", // tested with INTEL SSDSA2BZ[12]00G3/6PB10362
    "INTEL SSDSA2BZ(100|200|300)G3",
    "", "",
    "-F nologdir "
  //"-v 3,raw16(avg16),Spin_Up_Time "
  //"-v 4,raw48,Start_Stop_Count "
  //"-v 5,raw16(raw16),Reallocated_Sector_Ct "
  //"-v 9,raw24(raw8),Power_On_Hours "
  //"-v 12,raw48,Power_Cycle_Count "
    "-v 170,raw48,Reserve_Block_Count "
    "-v 171,raw48,Program_Fail_Count "
    "-v 172,raw48,Erase_Fail_Count "
    "-v 174,raw48,Unexpect_Power_Loss_Ct " // Missing in 710 specification from September 2011
    "-v 183,raw48,SATA_Downshift_Count "
  //"-v 184,raw48,End-to-End_Error "
  //"-v 187,raw48,Reported_Uncorrect "
  //"-v 190,tempminmax,Airflow_Temperature_Cel "
    "-v 192,raw48,Unsafe_Shutdown_Count "
    "-v 225,raw48,Host_Writes_32MiB "
    "-v 226,raw48,Workld_Media_Wear_Indic " // Timed Workload Media Wear Indicator (percent*1024)
    "-v 227,raw48,Workld_Host_Reads_Perc "  // Timed Workload Host Reads Percentage
    "-v 228,raw48,Workload_Minutes " // 226,227,228 can be reset by 'smartctl -t vendor,0x40'
  //"-v 232,raw48,Available_Reservd_Space "
  //"-v 233,raw48,Media_Wearout_Indicator "
    "-v 241,raw48,Host_Writes_32MiB "
    "-v 242,raw48,Host_Reads_32MiB"
  },
  { "Intel 510 Series SSDs",
    "INTEL SSDSC2MH(120|250)A2",
    "", "",
  //"-v 3,raw16(avg16),Spin_Up_Time "
  //"-v 4,raw48,Start_Stop_Count "
  //"-v 5,raw16(raw16),Reallocated_Sector_Ct "
  //"-v 9,raw24(raw8),Power_On_Hours "
  //"-v 12,raw48,Power_Cycle_Count "
    "-v 192,raw48,Unsafe_Shutdown_Count "
    "-v 225,raw48,Host_Writes_32MiB "
  //"-v 232,raw48,Available_Reservd_Space "
  //"-v 233,raw48,Media_Wearout_Indicator"
  },
  { "Intel 520 Series SSDs", // tested with INTEL SSDSC2CW120A3/400i, SSDSC2BW480A3F/400i,
      // INTEL SSDSC2BW180A3L/LB3i
    "INTEL SSDSC2[BC]W(060|120|180|240|480)A3[FL]?",
    "", "",
  //"-v 5,raw16(raw16),Reallocated_Sector_Ct "
    "-v 9,msec24hour32,Power_On_Hours_and_Msec "
  //"-v 12,raw48,Power_Cycle_Count "
    "-v 170,raw48,Available_Reservd_Space "
    "-v 171,raw48,Program_Fail_Count "
    "-v 172,raw48,Erase_Fail_Count "
    "-v 174,raw48,Unexpect_Power_Loss_Ct "
  //"-v 184,raw48,End-to-End_Error "
    "-v 187,raw48,Uncorrectable_Error_Cnt "
  //"-v 192,raw48,Power-Off_Retract_Count "
    "-v 225,raw48,Host_Writes_32MiB "
    "-v 226,raw48,Workld_Media_Wear_Indic "
    "-v 227,raw48,Workld_Host_Reads_Perc "
    "-v 228,raw48,Workload_Minutes "
  //"-v 232,raw48,Available_Reservd_Space "
  //"-v 233,raw48,Media_Wearout_Indicator "
    "-v 241,raw48,Host_Writes_32MiB "
    "-v 242,raw48,Host_Reads_32MiB "
    "-v 249,raw48,NAND_Writes_1GiB"
  },
  { "Intel 525 Series SSDs", // mSATA, tested with SSDMCEAC120B3/LLLi
    "INTEL SSDMCEAC(030|060|090|120|180|240)B3",
    "", "",
  //"-v 5,raw16(raw16),Reallocated_Sector_Ct "
    "-v 9,msec24hour32,Power_On_Hours_and_Msec "
  //"-v 12,raw48,Power_Cycle_Count "
    "-v 170,raw48,Available_Reservd_Space "
    "-v 171,raw48,Program_Fail_Count "
    "-v 172,raw48,Erase_Fail_Count "
    "-v 174,raw48,Unexpect_Power_Loss_Ct "
    "-v 183,raw48,SATA_Downshift_Count "
  //"-v 184,raw48,End-to-End_Error "
    "-v 187,raw48,Uncorrectable_Error_Cnt "
  //"-v 190,tempminmax,Airflow_Temperature_Cel "
  //"-v 192,raw48,Power-Off_Retract_Count "
  //"-v 199,raw48,UDMA_CRC_Error_Count "
    "-v 225,raw48,Host_Writes_32MiB "
    "-v 226,raw48,Workld_Media_Wear_Indic "
    "-v 227,raw48,Workld_Host_Reads_Perc "
    "-v 228,raw48,Workload_Minutes "
  //"-v 232,raw48,Available_Reservd_Space "
  //"-v 233,raw48,Media_Wearout_Indicator "
    "-v 241,raw48,Host_Writes_32MiB "
    "-v 242,raw48,Host_Reads_32MiB "
    "-v 249,raw48,NAND_Writes_1GiB"
  },
  { "Intel 53x and Pro 1500/2500 Series SSDs", // SandForce SF-2281, tested with
      // INTEL SSDSC2BW180A4/DC12, SSDSC2BW240A4/DC12, SSDMCEAW120A4/DC33
      // INTEL SSDMCEAW240A4/DC33, SSDSC2BF480A5/TG26, SSDSC2BW240H6/RG21
      // INTEL SSDSC2BF180A4H/LH6i
    "INTEL SSD(MCEA|SC2B|SCKJ)[WF](056|080|120|180|240|360|480)(A4H?|A5|H6)",
      // SC2B = 2.5", MCEA = mSATA, SCKJ = M.2; A4 = 530/Pro 1500, A5 = Pro 2500, H6 = 535
    "", "",
  //"-v 5,raw16(raw16),Reallocated_Sector_Ct "
    "-v 9,msec24hour32,Power_On_Hours_and_Msec "
  //"-v 12,raw48,Power_Cycle_Count "
    "-v 170,raw48,Available_Reservd_Space "
    "-v 171,raw48,Program_Fail_Count "
    "-v 172,raw48,Erase_Fail_Count "
    "-v 174,raw48,Unexpect_Power_Loss_Ct "
    "-v 183,raw48,SATA_Downshift_Count "
  //"-v 184,raw48,End-to-End_Error "
    "-v 187,raw48,Uncorrectable_Error_Cnt "
  //"-v 190,tempminmax,Airflow_Temperature_Cel "
  //"-v 192,raw48,Power-Off_Retract_Count "
  //"-v 199,raw48,UDMA_CRC_Error_Count "
    "-v 225,raw48,Host_Writes_32MiB "
    "-v 226,raw48,Workld_Media_Wear_Indic "
    "-v 227,raw48,Workld_Host_Reads_Perc "
    "-v 228,raw48,Workload_Minutes "
  //"-v 232,raw48,Available_Reservd_Space "
  //"-v 233,raw48,Media_Wearout_Indicator "
    "-v 241,raw48,Host_Writes_32MiB "
    "-v 242,raw48,Host_Reads_32MiB "
    "-v 249,raw48,NAND_Writes_1GiB"
  },
  { "Intel 330/335 Series SSDs", // tested with INTEL SSDSC2CT180A3/300i, SSDSC2CT240A3/300i,
      // INTEL SSDSC2CT240A4/335t
    "INTEL SSDSC2CT(060|120|180|240)A[34]", // A4 = 335 Series
    "", "",
  //"-v 5,raw16(raw16),Reallocated_Sector_Ct "
    "-v 9,msec24hour32,Power_On_Hours_and_Msec "
  //"-v 12,raw48,Power_Cycle_Count "
  //"-v 181,raw48,Program_Fail_Cnt_Total " // ] Missing in 330 specification from April 2012
  //"-v 182,raw48,Erase_Fail_Count_Total " // ]
  //"-v 192,raw48,Power-Off_Retract_Count "
    "-v 225,raw48,Host_Writes_32MiB "
  //"-v 232,raw48,Available_Reservd_Space "
  //"-v 233,raw48,Media_Wearout_Indicator "
    "-v 241,raw48,Host_Writes_32MiB "
    "-v 242,raw48,Host_Reads_32MiB "
    "-v 249,raw48,NAND_Writes_1GiB"
  },
  // https://www.intel.com/content/www/us/en/solid-state-drives/ssd-540s-series-spec.html
  // https://www.intel.com/content/www/us/en/solid-state-drives/ssd-540s-series-m2-spec.html
  { "Intel 540 Series SSDs", // INTEL SSDSC2KW120H6/LSF036C, INTEL SSDSC2KW480H6/LSF036C
    "INTEL SSDSC[K2]KW(120H|180H|240H|360H|480H|010X)6",
    "", "",
    "-v 9,msec24hour32,Power_On_Hours_and_Msec "
    "-v 170,raw48,Available_Reservd_Space "
    "-v 171,raw48,Program_Fail_Count "
    "-v 172,raw48,Erase_Fail_Count "
    "-v 174,raw48,Unexpect_Power_Loss_Ct "
    "-v 183,raw48,SATA_Downshift_Count "
    "-v 187,raw48,Uncorrectable_Error_Cnt "
    "-v 225,raw48,Host_Writes_32MiB "
    "-v 226,raw48,Workld_Media_Wear_Indic "
    "-v 227,raw48,Workld_Host_Reads_Perc "
    "-v 228,raw48,Workload_Minutes "
    "-v 249,raw48,NAND_Writes_1GiB"
  },
  { "Intel 545s Series SSDs", // tested with INTEL SSDSCKKW512G8, INTEL SSDSC2KW512G8/LHF002C
      // SSDSCKKW128G8X1, SSDSCKKW256G8X1, SSDSCKKW512G8X1, SSDSCKKW010T8X1
      // INTEL SSDSCKKF512G8 SATA 512GB/LHFD05N
    "INTEL SSDSC[2K]K[WF](128G|256G|512G|010T)8.*",
    "", "",
  //"-v 5,raw16(raw16),Reallocated_Sector_Ct "
  //"-v 9,raw24(raw8),Power_On_Hours "
  //"-v 12,raw48,Power_Cycle_Count "
  //"-v 170,raw48,Available_Reservd_Space "
    "-v 171,raw48,Program_Fail_Count "
    "-v 172,raw48,Erase_Fail_Count "
  //"-v 173 is missing in official Intel doc"
    "-v 174,raw48,Unexpect_Power_Loss_Ct "
    "-v 183,raw48,SATA_Downshift_Count "
  //"-v 184,raw48,End-to-End_Error "
  //"-v 187,raw48,Reported_Uncorrect "
    "-v 190,tempminmax,Temperature_Case "
    "-v 192,raw48,Unsafe_Shutdown_Count "
    "-v 199,raw48,CRC_Error_Count "
    "-v 225,raw48,Host_Writes_32MiB "
    "-v 226,raw48,Workld_Media_Wear_Indic " // Timed Workload Media Wear Indicator (percent*1024)
    "-v 227,raw48,Workld_Host_Reads_Perc "  // Timed Workload Host Reads Percentage
    "-v 228,raw48,Workload_Minutes " // 226,227,228 can be reset by 'smartctl -t vendor,0x40'
  //"-v 232,raw48,Available_Reservd_Space "
  //"-v 233,raw48,Media_Wearout_Indicator "
  //"-v 236 is missing in official Intel doc"
    "-v 241,raw48,Host_Writes_32MiB "
    "-v 242,raw48,Host_Reads_32MiB "
    "-v 249,raw48,NAND_Writes_1GiB "
  //"-v 252 is missing in official intel doc"
  },
  { "Intel 730 and DC S35x0/3610/3700 Series SSDs", // tested with INTEL SSDSC2BP480G4, SSDSC2BB120G4/D2010355,
      // INTEL SSDSC2BB800G4T, SSDSC2BA200G3/5DV10250, SSDSC2BB080G6/G2010130,  SSDSC2BX200G4/G2010110,
      // INTEL SSDSC2BB016T6/G2010140, SSDSC2BX016T4/G2010140, SSDSC2BB150G7/N2010101,
      // INTEL SSDSC2BB480H4/D2010380
    "INTEL SSDSC(1N|2B)[ABPX]((080|100|120|150|160|200|240|300|400|480|600|800)[GH][3467][RT]?|(012|016)T[46])",
      // A = S3700, B*4 = S3500, B*6 = S3510, P = 730, X = S3610
      // Dell ships drives with model of the form SSDSC2BB120G4R
    "", "",
  //"-v 3,raw16(avg16),Spin_Up_Time "
  //"-v 4,raw48,Start_Stop_Count "
  //"-v 5,raw16(raw16),Reallocated_Sector_Ct "
  //"-v 9,raw24(raw8),Power_On_Hours "
  //"-v 12,raw48,Power_Cycle_Count "
    "-v 170,raw48,Available_Reservd_Space "
    "-v 171,raw48,Program_Fail_Count "
    "-v 172,raw48,Erase_Fail_Count "
    "-v 174,raw48,Unsafe_Shutdown_Count "
    "-v 175,raw16(raw16),Power_Loss_Cap_Test "
    "-v 183,raw48,SATA_Downshift_Count "
  //"-v 184,raw48,End-to-End_Error "
  //"-v 187,raw48,Reported_Uncorrect "
    "-v 190,tempminmax,Temperature_Case "
    "-v 192,raw48,Unsafe_Shutdown_Count "
    "-v 194,tempminmax,Temperature_Internal "
  //"-v 197,raw48,Current_Pending_Sector "
    "-v 199,raw48,CRC_Error_Count "
    "-v 225,raw48,Host_Writes_32MiB "
    "-v 226,raw48,Workld_Media_Wear_Indic " // Timed Workload Media Wear Indicator (percent*1024)
    "-v 227,raw48,Workld_Host_Reads_Perc "  // Timed Workload Host Reads Percentage
    "-v 228,raw48,Workload_Minutes " // 226,227,228 can be reset by 'smartctl -t vendor,0x40'
  //"-v 232,raw48,Available_Reservd_Space "
  //"-v 233,raw48,Media_Wearout_Indicator "
    "-v 234,raw24/raw32:04321,Thermal_Throttle "
    "-v 241,raw48,Host_Writes_32MiB "
    "-v 242,raw48,Host_Reads_32MiB "
    "-v 243,raw48,NAND_Writes_32MiB " // S3510/3610
    "-F xerrorlba" // tested with SSDSC2BB600G4/D2010355
  },
  // https://www.intel.com/content/www/us/en/solid-state-drives/ssd-pro-5400s-series-spec.html
  // https://www.intel.com/content/www/us/en/solid-state-drives/ssd-pro-5400s-series-m2-spec.html
  { "Intel SSD Pro 5400s Series", // Tested with SSDSC2KF480H6/LSF036P
    "INTEL SSDSC[2K]KF(120H|180H|240H|360H|480H|010X)6",
    "", "",
    "-v 170,raw48,Available_Reservd_Space "
    "-v 171,raw48,Program_Fail_Count "
    "-v 172,raw48,Erase_Fail_Count "
    "-v 174,raw48,Unexpect_Power_Loss_Ct "
    "-v 183,raw48,SATA_Downshift_Count "
    "-v 187,raw48,Uncorrectable_Error_Cnt "
    "-v 225,raw48,Host_Writes_32MiB "
    "-v 226,raw48,Workld_Media_Wear_Indic "
    "-v 227,raw48,Workld_Host_Reads_Perc "
    "-v 228,raw48,Workload_Minutes "
    "-v 249,raw48,NAND_Writes_1GiB "
  },
  { "Intel DC S3110 Series SSDs", // Tested with INTEL SSDSCKKI256G8
    "INTEL SSDSCKKI(128|256|512)G8",
    "", "",
  //"-v 5,raw16(raw16),Reallocated_Sector_Ct "
  //"-v 9,raw24(raw8),Power_On_Hours "
  //"-v 12,raw48,Power_Cycle_Count "
    "-v 170,raw48,Available_Reservd_Space "
    "-v 171,raw48,Program_Fail_Count "
    "-v 172,raw48,Erase_Fail_Count "
  //"-v 173 is missing in official Intel doc"
    "-v 174,raw48,Unexpect_Power_Loss_Ct "
    "-v 183,raw48,SATA_Downshift_Count "
  //"-v 184,raw48,End-to-End_Error "
    "-v 187,raw48,Uncorrectable_Error_Cnt "
  //"-v 190,tempminmax,Airflow_Temperature_Cel "
  //"-v 192,raw48,Power-Off_Retract_Count "
  //"-v 199,raw48,UDMA_CRC_Error_Count "
    "-v 225,raw48,Host_Writes_32MiB "
    "-v 226,raw48,Workld_Media_Wear_Indic "
    "-v 227,raw48,Workld_Host_Reads_Perc "
    "-v 228,raw48,Workload_Minutes "
  //"-v 232,raw48,Available_Reservd_Space "
  //"-v 233,raw48,Media_Wearout_Indicator "
  //"-v 236 is missing in official Intel doc"
    "-v 241,raw48,Host_Writes_32MiB "
    "-v 242,raw48,Host_Reads_32MiB "
    "-v 249,raw48,NAND_Writes_1GiB "
  //"-v 252 is missing in official Intel doc"
  },
  { "Intel 3710 Series SSDs", // INTEL SSDSC2BA200G4R/G201DL2B (dell)
    "INTEL SSDSC2BA(200G|400G|800G|012T)4.?",
    "", "",
    "-v 9,msec24hour32,Power_On_Hours_and_Msec "
    "-v 170,raw48,Available_Reservd_Space "
    "-v 171,raw48,Program_Fail_Count "
    "-v 172,raw48,Erase_Fail_Count "
    "-v 174,raw48,Unexpect_Power_Loss_Ct "
    "-v 183,raw48,SATA_Downshift_Count "
    "-v 187,raw48,Uncorrectable_Error_Cnt "
    "-v 225,raw48,Host_Writes_32MiB "
    "-v 226,raw48,Workld_Media_Wear_Indic "
    "-v 227,raw48,Workld_Host_Reads_Perc "
    "-v 228,raw48,Workload_Minutes "
    "-v 234,raw24/raw32:04321,Thermal_Throttle "
    "-v 243,raw48,NAND_Writes_32MiB "
  },
  { "Intel S3520 Series SSDs", // INTEL SSDSC2BB960G7/N2010112, INTEL SSDSC2BB016T7/N2010112
    "INTEL SSDSC(2|K)(J|B)B(240G|480G|960G|150G|760G|800G|012T|016T)7.?",
    "", "",
  //"-v 5,raw16(raw16),Reallocated_Sector_Ct "
  //"-v 9,raw24(raw8),Power_On_Hours "
  //"-v 12,raw48,Power_Cycle_Count "
    "-v 170,raw48,Available_Reservd_Space "
    "-v 171,raw48,Program_Fail_Count "
    "-v 172,raw48,Erase_Fail_Count "
    "-v 174,raw48,Unsafe_Shutdown_Count "
    "-v 175,raw16(raw16),Power_Loss_Cap_Test "
    "-v 183,raw48,SATA_Downshift_Count "
    "-v 184,raw48,End-to-End_Error_Count "
    "-v 187,raw48,Uncorrectable_Error_Cnt "
    "-v 190,tempminmax,Case_Temperature "
    "-v 192,raw48,Unsafe_Shutdown_Count "
    "-v 194,tempminmax,Drive_Temperature "
    "-v 197,raw48,Pending_Sector_Count "
    "-v 199,raw48,CRC_Error_Count "
    "-v 225,raw48,Host_Writes_32MiB "
    "-v 226,raw48,Workld_Media_Wear_Indic " // Timed Workload Media Wear Indicator (percent*1024)
    "-v 227,raw48,Workld_Host_Reads_Perc "  // Timed Workload Host Reads Percentage
    "-v 228,raw48,Workload_Minutes " // 226,227,228 can be reset by 'smartctl -t vendor,0x40'
  //"-v 232,raw48,Available_Reservd_Space "
  //"-v 233,raw48,Media_Wearout_Indicator "
    "-v 234,raw24/raw32:04321,Thermal_Throttle_Status "
    "-v 241,raw48,Host_Writes_32MiB "
    "-v 242,raw48,Host_Reads_32MiB "
    "-v 243,raw48,NAND_Writes_32MiB"
  },
  { "Dell Certified Intel S3520 Series SSDs",
    "SSDSC(2|K)(J|B)B(240G|480G|960G|120G|760G|800G|012T|016T)7R.?",
    "", "",
    "-v 170,raw48,Available_Reservd_Space "
    "-v 174,raw48,Unsafe_Shutdown_Count "
    "-v 195,raw48,Uncorrectable_Error_Cnt "
    "-v 199,raw48,CRC_Error_Count "
    "-v 201,raw16(raw16),Power_Loss_Cap_Test "
    "-v 202,raw48,End_of_Life "
    "-v 225,raw48,Host_Writes_32MiB "
    "-v 226,raw48,Workld_Media_Wear_Indic " // Timed Workload Media Wear Indicator (percent*1024)
    "-v 227,raw48,Workld_Host_Reads_Perc "  // Timed Workload Host Reads Percentage
    "-v 228,raw48,Workload_Minutes " // 226,227,228 can be reset by 'smartctl -t vendor,0x40'
    "-v 233,raw48,Total_LBAs_Written "
    "-v 234,raw24/raw32:04321,Thermal_Throttle_Status "
    "-v 245,raw48,Percent_Life_Remaining"
  },
  { "Intel S4510/S4610/S4500/S4600 Series SSDs", // INTEL SSDSC2KB480G7/SCV10100,
      // INTEL SSDSC2KB960G7/SCV10100, INTEL SSDSC2KB038T7/SCV10100,
      // INTEL SSDSC2KB038T7/SCV10121, INTEL SSDSC2KG240G7/SCV10100
      // INTEL SSDSC2KB480GZ/7CV10100
    "INTEL SSDSC(2K|KK)(B|G)(240G|480G|960G|019T|038T)(7|8|Z).?",
    "", "",
  //"-v 5,raw16(raw16),Reallocated_Sector_Ct "
  //"-v 9,raw24(raw8),Power_On_Hours "
  //"-v 12,raw48,Power_Cycle_Count "
    "-v 170,raw48,Available_Reservd_Space "
    "-v 171,raw48,Program_Fail_Count "
    "-v 172,raw48,Erase_Fail_Count "
    "-v 174,raw48,Unsafe_Shutdown_Count "
    "-v 175,raw16(raw16),Power_Loss_Cap_Test "
    "-v 183,raw48,SATA_Downshift_Count "
    "-v 184,raw48,End-to-End_Error_Count "
    "-v 187,raw48,Uncorrectable_Error_Cnt "
    "-v 190,tempminmax,Drive_Temperature "
    "-v 192,raw48,Unsafe_Shutdown_Count "
    "-v 197,raw48,Pending_Sector_Count "
    "-v 199,raw48,CRC_Error_Count "
    "-v 225,raw48,Host_Writes_32MiB "
    "-v 226,raw48,Workld_Media_Wear_Indic " // Timed Workload Media Wear Indicator (percent*1024)
    "-v 227,raw48,Workld_Host_Reads_Perc "  // Timed Workload Host Reads Percentage
    "-v 228,raw48,Workload_Minutes " // 226,227,228 can be reset by 'smartctl -t vendor,0x40'
  //"-v 232,raw48,Available_Reservd_Space "
  //"-v 233,raw48,Media_Wearout_Indicator "
    "-v 234,raw24/raw32:04321,Thermal_Throttle_Status "
    "-v 235,raw16(raw16),Power_Loss_Cap_Test "
    "-v 241,raw48,Host_Writes_32MiB "
    "-v 242,raw48,Host_Reads_32MiB "
    "-v 243,raw48,NAND_Writes_32MiB"
  },
  { "Dell Certified Intel S4x00/D3-S4x10 Series SSDs", // INTEL SSDSC2KB480G7R/SCV1DL58,
      // INTEL SSDSC2KB960G7R/SCV1DL58, INTEL SSDSC2KB038T7R/SCV1DL58,
      // INTEL SSDSC2KB038T7R/SCV1DL58, INTEL SSDSC2KG240G7R/SCV1DL58
    "SSDSC(2K|KK)(B|G)(240G|480G|960G|019T|038T)(7R|8R).?",
    "", "",
    "-v 170,raw48,Available_Reservd_Space "
    "-v 174,raw48,Unsafe_Shutdown_Count "
    "-v 195,raw48,Uncorrectable_Error_Cnt "
    "-v 199,raw48,CRC_Error_Count "
    "-v 201,raw16(raw16),Power_Loss_Cap_Test "
    "-v 202,raw48,End_of_Life "
    "-v 225,raw48,Host_Writes_32MiB "
    "-v 226,raw48,Workld_Media_Wear_Indic " // Timed Workload Media Wear Indicator (percent*1024)
    "-v 227,raw48,Workld_Host_Reads_Perc "  // Timed Workload Host Reads Percentage
    "-v 228,raw48,Workload_Minutes " // 226,227,228 can be reset by 'smartctl -t vendor,0x40'
    "-v 233,raw48,Total_LBAs_Written "
    "-v 234,raw24/raw32:04321,Thermal_Throttle_Status "
    "-v 245,raw48,Percent_Life_Remaining"
  },
  { "Kingston branded X25-V SSDs", // fixed firmware
    "KINGSTON SSDNow 40GB",
    "2CV102(J[89A-Z]|[K-Z].)", // >= "2CV102J8"
    "",
    "-v 192,raw48,Unsafe_Shutdown_Count "
    "-v 225,raw48,Host_Writes_32MiB "
    "-v 226,raw48,Workld_Media_Wear_Indic "
    "-v 227,raw48,Workld_Host_Reads_Perc "
    "-v 228,raw48,Workload_Minutes"
  },
  { "Kingston branded X25-V SSDs", // buggy or unknown firmware
    "KINGSTON SSDNow 40GB",
    "",
    "This drive may require a firmware update to\n"
    "fix possible drive hangs when reading SMART self-test log.\n"
    "To update Kingston branded drives, a modified Intel update\n"
    "tool must be used. Search for \"kingston 40gb firmware\".",
    "-v 192,raw48,Unsafe_Shutdown_Count "
    "-v 225,raw48,Host_Writes_32MiB "
    "-v 226,raw48,Workld_Media_Wear_Indic "
    "-v 227,raw48,Workld_Host_Reads_Perc "
    "-v 228,raw48,Workload_Minutes"
  },
  { "Kingston SSDNow UV400/500",
    "KINGSTON SUV400S37A?(120|240|480|960)G|" // tested with KINGSTON SUV400S37120G/0C3J96R9,
      // KINGSTON SUV400S37240G/0C3J96R9, KINGSTON SUV400S37240G/0C3K87RA,
      // KINGSTON SUV400S37120G/0C3K87RA
    "KINGSTON SUV500(M[8S])?(120|240|480|960)G", // tested with KINGSTON SUV500120G/003056R6,
      // KINGSTON SUV500240G/003056R6, KINGSTON SUV500480G/003056RI,
      // KINGSTON SUV500MS120G/003056RA, KINGSTON SUV500MS120G/003056RI,
      // KINGSTON SUV500M8120G/003056RI
    "", "",
  //"-v 1,raw48,Raw_Read_Error_Rate "
  //"-v 5,raw16(raw16),Reallocated_Sector_Ct "
  //"-v 9,raw24(raw8),Power_On_Hours "
  //"-v 12,raw48,Power_Cycle_Count "
    "-v 100,raw48,Unknown_Kingston_Attr "
    "-v 101,raw48,Unknown_Kingston_Attr "
    "-v 170,raw48,Reserved_Block_Count "
    "-v 171,raw48,Program_Fail_Count "
    "-v 172,raw48,Erase_Fail_Count "
    "-v 174,raw48,Unexpect_Power_Loss_Ct "
  //"-v 175,raw48,Program_Fail_Count_Chip "
  //"-v 176,raw48,Erase_Fail_Count_Chip "
  //"-v 177,raw48,Wear_Leveling_Count "
  //"-v 178,raw48,Used_Rsvd_Blk_Cnt_Chip "
  //"-v 180,raw48,Unused_Rsvd_Blk_Cnt_Tot "
  //"-v 183,raw48,Runtime_Bad_Block "
  //"-v 187,raw48,Reported_Uncorrect "
  //"-v 194,tempminmax,Temperature_Celsius "
  //"-v 195,raw48,Hardware_ECC_Recovered "
  //"-v 196,raw16(raw16),Reallocated_Event_Count "
  //"-v 197,raw48,Current_Pending_Sector "
  //"-v 199,raw48,UDMA_CRC_Error_Count "
    "-v 201,raw48,Unc_Read_Error_Rate "
  //"-v 204,raw48,Soft_ECC_Correction "
    "-v 231,raw48,SSD_Life_Left "
    "-v 241,raw48,Host_Writes_GiB "
    "-v 242,raw48,Host_Reads_GiB "
    "-v 250,raw48,Read_Retry_Count"
  },
  { "JMicron based SSDs", // JMicron JMF60x
    "Kingston SSDNow V Series [0-9]*GB|" // tested with Kingston SSDNow V Series 64GB/B090522a
    "TS(2|4|8|16|32|64|128|192)GSSD(18|25)[MS]?-[MS]", // Transcend IDE and SATA, tested with
      // TS32GSSD25-M/V090331, TS32GSSD18M-M/v090331
    "[BVv].*", // other Transcend SSD versions will be caught by subsequent entry
    "",
  //"-v 9,raw24(raw8),Power_On_Hours " // raw value always 0?
  //"-v 12,raw48,Power_Cycle_Count "
  //"-v 194,tempminmax,Temperature_Celsius " // raw value always 0?
    "-v 229,hex64:w012345r,Halt_System/Flash_ID " // Halt, Flash[7]
    "-v 232,hex64:w012345r,Firmware_Version_Info " // "YYMMDD", #Channels, #Banks
    "-v 233,hex48:w01234,ECC_Fail_Record " // Fail number, Row[3], Channel, Bank
    "-v 234,raw24/raw24:w01234,Avg/Max_Erase_Count "
    "-v 235,raw24/raw24:w01z23,Good/Sys_Block_Count"
  },
  { "JMicron/Maxiotek based SSDs", // JMicron JMF61x, JMF66x, JMF670
    "ADATA S596 Turbo|"  // tested with ADATA S596 Turbo 256GB SATA SSD (JMicron JMF616)
    "ADATA SP310|"  // Premier Pro SP310 mSATA, JMF667, tested with ADATA SP310/3.04
    "ADATA SP600(NS34)?|" // tested with ADATA SP600/2.4 (JMicron JMF661)
    "ADATA SX930|"  // tested with ADATA SX930/6.8SE
    "APPLE SSD TS(064|128|256|512)C|"  // Toshiba?, tested with APPLE SSD TS064C/CJAA0201
    "IM2S3138E-(128|256)GM-B|" // ADATA OEM, tested with IM2S3138E-128GM-B/DA002
    "KingSpec KDM-SA\\.51-008GMJ|" // tested with KingSpec KDM-SA.51-008GMJ/1.092.37 (JMF605?)
    "KINGSTON SNV425S2(64|128)GB|"  // SSDNow V Series (2. Generation, JMF618),
                                    // tested with KINGSTON SNV425S264GB/C091126a
    "KINGSTON SSDNOW 30GB|" // tested with KINGSTON SSDNOW 30GB/AJXA0202
    "KINGSTON SS100S2(8|16)G|"  // SSDNow S100 Series, tested with KINGSTON SS100S28G/D100309a
    "KINGSTON SNVP325S2(64|128|256|512)GB|" // SSDNow V+ Series, tested with KINGSTON SNVP325S2128GB/AGYA0201
    "KINGSTON SVP?100S2B?(64|96|128|256|512)G|"  // SSDNow V100/V+100 Series,
      // tested with KINGSTON SVP100S296G/CJR10202, KINGSTON SV100S2256G/D110225a
    "KINGSTON SV200S3(64|128|256)G|" // SSDNow V200 Series, tested with KINGSTON SV200S3128G/E120506a
    "NT-(64|128|256|512|[12]T)|" // KingSpec NT, MAS0902A-B2C or CS1802A-B2C, tested with NT-512/T191212
    "TOSHIBA THNS128GG4BBAA|"  // Toshiba / Super Talent UltraDrive DX,
                               // tested with Toshiba 128GB 2.5" SSD (built in MacBooks)
    "TOSHIBA THNSNC128GMLJ|" // tested with THNSNC128GMLJ/CJTA0202 (built in Toshiba Protege/Dynabook)
    "TS(8|16|32|64|128|192|256|512)GSSD25S?-(MD?|S)|" // Transcend IDE and SATA, JMF612, tested with
      // TS256GSSD25S-M/101028, TS32GSSD25-M/20101227
    "TS(32|64|128|256)G(SSD|MSA)[37]40K?", // Transcend SSD340/340K/740 SATA/mSATA, JMF667/670, tested with
      // TS256GSSD340/SVN263, TS256GSSD340/SVN423b, TS256GMSA340/SVN263,
      // TS128GSSD340K/SVN216,TS64GSSD740/SVN167d
    "", "",
  //"-v 1,raw48,Raw_Read_Error_Rate "
  //"-v 2,raw48,Throughput_Performance "
    "-v 3,raw48,Unknown_JMF_Attribute "
  //"-v 5,raw16(raw16),Reallocated_Sector_Ct "
    "-v 7,raw48,Unknown_JMF_Attribute "
    "-v 8,raw48,Unknown_JMF_Attribute "
  //"-v 9,raw24(raw8),Power_On_Hours "
    "-v 10,raw48,Unknown_JMF_Attribute "
  //"-v 12,raw48,Power_Cycle_Count "
    "-v 167,raw48,Unknown_JMF_Attribute "
    "-v 168,raw48,SATA_Phy_Error_Count "
    "-v 169,raw48,Unknown_JMF_Attribute "
    "-v 170,raw16,Bad_Block_Count "
    "-v 173,raw16,Erase_Count " // JMF661: different?
    "-v 175,raw48,Bad_Cluster_Table_Count "
    "-v 180,raw48,Unknown_JMF_Attribute "
    "-v 187,raw48,Unknown_JMF_Attribute "
    "-v 192,raw48,Unexpect_Power_Loss_Ct "
  //"-v 194,tempminmax,Temperature_Celsius "
  //"-v 197,raw48,Current_Pending_Sector "
    "-v 231,raw48,Unknown_JMF_Attribute "
    "-v 233,raw48,Unknown_JMF_Attribute " // FW SVN423b
    "-v 234,raw48,Unknown_JMF_Attribute " // FW SVN423b
    "-v 240,raw48,Unknown_JMF_Attribute "
  //"-v 241,raw48,Total_LBAs_Written "    // FW SVN423b
  //"-v 242,raw48,Total_LBAs_Read "       // FW SVN423b
  },
  { "Plextor M3/M5/M6/M7 Series SSDs", // Marvell 88SS9174 (M3, M5S), 88SS9187 (M5P, M5Pro), 88SS9188 (M6M/S),
      // tested with PLEXTOR PX-128M3/1.01, PX-128M3P/1.04, PX-256M3/1.05, PX-128M5S/1.02, PX-256M5S/1.03,
      // PX-128M5M/1.05, PX-128M5S/1.05, PX-128M5Pro/1.05, PX-512M5Pro/1.06, PX-256M5P/1.01, PX-128M6S/1.03
      // (1.04/5 Firmware self-test log lifetime unit is bogus, possibly 1/256 hours)
      // PLEXTOR PX-256M6S+/1.00, PLEXTOR  PX-128M3/1.00, PLEXTOR PX-128M3/1.07, PLEXTOR PX-128M6V/1.04,
      // PLEXTOR PX-128M6G-2242/1.01, PLEXTOR PX-512M7VC/1.05, PLEXTOR PX-512M8VC +/1.00
    "PLEXTOR  ?PX-(64|128|256|512|768)M(3P?|5[MPS]|5Pro|6[GMSV]|[78]VC)(\\+|-.*| )?",
    "", "",
  //"-v 1,raw48,Raw_Read_Error_Rate "
  //"-v 5,raw16(raw16),Reallocated_Sector_Ct "
  //"-v 9,raw24(raw8),Power_On_Hours "
  //"-v 12,raw48,Power_Cycle_Count "
    "-v 170,raw48,Unknown_Plextor_Attrib "  // M6S/1.03
    "-v 171,raw48,Unknown_Plextor_Attrib "  // M6S/1.03
    "-v 172,raw48,Unknown_Plextor_Attrib "  // M6S/1.03
    "-v 173,raw48,Unknown_Plextor_Attrib "  // M6S/1.03
    "-v 174,raw48,Unknown_Plextor_Attrib "  // M6S/1.03
  //"-v 175,raw48,Program_Fail_Count_Chip " // M6S/1.03
  //"-v 176,raw48,Erase_Fail_Count_Chip "   // M6S/1.03
  //"-v 177,raw48,Wear_Leveling_Count "
  //"-v 178,raw48,Used_Rsvd_Blk_Cnt_Chip "
  //"-v 179,raw48,Used_Rsvd_Blk_Cnt_Tot "   // M6S/1.03
  //"-v 180,raw48,Unused_Rsvd_Blk_Cnt_Tot " // M6S/1.03
  //"-v 181,raw48,Program_Fail_Cnt_Total "
  //"-v 182,raw48,Erase_Fail_Count_Total "
  //"-v 183,raw48,Runtime_Bad_Block "       // M6S/1.03
  //"-v 184,raw48,End-to-End_Error "        // M6S/1.03
  //"-v 187,raw48,Reported_Uncorrect "
  //"-v 188,raw48,Command_Timeout "         // M6S/1.03
  //"-v 192,raw48,Power-Off_Retract_Count "
  //"-v 195,raw48,Hardware_ECC_Recovered "  // MS6/1.03
  //"-v 196,raw16(raw16),Reallocated_Event_Count "
  //"-v 198,raw48,Offline_Uncorrectable "
  //"-v 199,raw48,UDMA_CRC_Error_Count "
  //"-v 232,raw48,Available_Reservd_Space "
  //"-v 233,raw48,Media_Wearout_Indicator " // MS6/1.03
    "-v 241,raw48,Host_Writes_32MiB "
    "-v 242,raw48,Host_Reads_32MiB"
  },
  { "Samsung based SSDs",
    "SAMSUNG SSD PM800 .*GB|"  // SAMSUNG PM800 SSDs, tested with SAMSUNG SSD PM800 TH 64GB/VBM25D1Q
    "SAMSUNG SSD PM810 .*GB|"  // SAMSUNG PM810 (470 series) SSDs, tested with
      // SAMSUNG SSD PM810 2.5" 128GB/AXM06D1Q
    "SAMSUNG SSD SM841N? (2\\.5\"? 7mm |mSATA )?(128|256|512)GB( SED)?|" // tested with
      // SAMSUNG SSD SM841 2.5" 7mm 256GB/DXM02D0Q, SAMSUNG SSD SM841 mSATA 512GB/DXM44D0Q,
      // SAMSUNG SSD SM841N 2.5 7mm 128GB/DXM03D0Q, SAMSUNG SSD SM841N mSATA 256GB SED/DXM45D6Q
    "SAMSUNG SSD PM851 (mSATA |M\\.2 )?(2280 )?(128|256|512)GB|" // tested with SAMSUNG SSD PM851 mSATA 128GB,
      // SAMSUNG SSD PM851 M.2 2280 256GB/EXT25D0Q
    "SAMSUNG 470 Series SSD|"  // tested with SAMSUNG 470 Series SSD 64GB/AXM09B1Q
    "Samsung SSD 750 EVO (120|250|500)GB|" // tested with Samsung SSD 750 EVO 250GB/MAT01B6Q
    "SAMSUNG SSD 830 Series|"  // tested with SAMSUNG SSD 830 Series 64GB/CXM03B1Q
    "SAMSUNG SSD PM830 .*|" // SAMSUNG SSD PM830 2.5" 7mm 128GB/CXM03D1Q
    "MZ7PC(512|256|128|064)HA(GH|FU|DR)-000.*|" // probably PM830, tested with SAMSUNG MZ7PC128HAFU-000L1/CXM04L1Q
    "Samsung SSD 840 (PRO )?Series|" // tested with Samsung SSD 840 PRO Series 128GB/DXM04B0Q,
      // Samsung SSD 840 Series/DXT06B0Q
    "Samsung SSD 8[4-7]0 EVO (mSATA |M\\.2 )?((120|250|500|750)G|[124]T)B|" // tested with
      // Samsung SSD 840 EVO (120|250|500|750)GB/EXT0AB0Q,
      // Samsung SSD 840 EVO (120|250)GB/EXT0BB6Q, 1TB/EXT0BB0Q, 120GB mSATA/EXT41B6Q,
      // Samsung SSD 850 EVO 250GB/EMT01B6Q, Samsung SSD 850 EVO M.2 250GB/EMT21B6Q,
      // Samsung SSD 850 EVO mSATA 120GB/EMT41B6Q, Samsung SSD 850 EVO 2TB/EMT02B6Q,
      // Samsung SSD 860 EVO 250GB/RVT01B6Q, Samsung SSD 860 EVO mSATA 250GB/RVT41B6Q,
      // Samsung SSD 860 EVO 500GB/RVT01B6Q, Samsung SSD 860 EVO mSATA 500GB/RVT41B6Q,
      // Samsung SSD 860 EVO mSATA 1TB/RVT41B6Q, Samsung SSD 860 EVO 2TB/RVT01B6Q,
      // Samsung SSD 860 EVO 4TB/RVT04B6Q, Samsung SSD 870 EVO 1TB/SVT01B6Q
    "Samsung SSD 8[56]0 PRO ((128|256|512)G|[124]T)B|" // tested with Samsung SSD 850 PRO 128GB/EXM01B6Q,
      // Samsung SSD 850 PRO 1TB/EXM01B6Q, Samsung SSD 850 PRO 2TB/EXM02B6Q,
      // Samsung SSD 860 PRO 256GB/RVM01B6Q, Samsung SSD 860 PRO 512GB/RVM01B6Q,
      // Samsung SSD 860 PRO 1TB/RVM01B6Q
    "Samsung SSD 8[67]0 QVO [1248]TB|" // tested with Samsung SSD 860 QVO 1TB/RVQ02B6Q,
      // Samsung SSD 860 QVO 2TB/RVQ01B6Q, Samsung SSD 870 QVO 4TB/SVQ01B6Q
    "Samsung SSD 883 DCT ((240|480|960)G|(1\\.92|3\\.84)T)B|" // tested with
      // Samsung SSD 883 DCT 480GB/HXT7404Q, Samsung SSD 883 DCT 3.84TB/HXT7404Q
    "Samsung SSD 845DC EVO .*|" // Samsung SSD 845DC EVO 960GB/EXT03X3Q
    "SAMSUNG MZ7PA256HMDR-.*|" // PM810 (470 Series), tested with SAMSUNG MZ7PA256HMDR-010H1/AXM07H1Q
    "SAMSUNG MZ[7M]PC(032|064|128|256|512)HBCD-.*|" // PM830, tested with SAMSUNG MZMPC032HBCD-000L1/CXM12L1Q
    "SAMSUNG MZ7TD(128|256)HAFV-.*|" // 840 Series, tested with SAMSUNG MZ7TD256HAFV-000L7/DXT06L6Q
    "SAMSUNG MZ[7M]TD(128|256|512)HA[GF][LMV]-.*|" // PM841, tested with SAMSUNG MZMTD512HAGL-00000/DXT4200Q,
      // SAMSUNG MZ7TD512HAGM-000L1/DXT06L0Q, SAMSUNG MZMTD128HAFV-000L1/DXT43L0Q
    "SAMSUNG MZ7WD((120|240)H[AC]FV|480H[AC]GM|960H[AC]GP)-.*|" // SM843T(N?) Series, tested with
      // SAMSUNG MZ7WD120HAFV-00003/DXM85W3Q, SAMSUNG MZ7WD120HCFV-00003/DXM9203Q,
      // SAMSUNG MZ7WD960HCGP-000PU/DXM9BW4Q (SM843TN?)
    "SAMSUNG MZ[7N]TE(128|256|512)HM(HP|JH)-.*|" // PM851, tested with SAMSUNG MZ7TE256HMHP-000L7/EXT09L6Q,
      // SAMSUNG MZNTE256HMHP-000H1/EXT22H0Q, SAMSUNG MZNTE512HMJH-000L2/EXT26L0Q
    "SAMSUNG MZMPF(032|064)HCFV-.*|" // CM851 mSATA, tested with SAMSUNG MZMPF032HCFV-000H1/FXM42H2Q
    "SAMSUNG MZ7GE(240HMGR|(480|960)HMHP)-00003|" // SM853T Series, tested with
      // SAMSUNG MZ7GE240HMGR-00003/EXT0303Q
    "SAMSUNG MZ7LM(120|240|480|960|1T9|3T8)HC(JM|HP|GR|FD)-.*|" // PM863 Series, tested with
      // SAMSUNG MZ7LM960HCHP-0E003/GXT3003Q
    "(SAMSUNG )?MZ7LM(240|480|960|1T9|3T8)HM(JP|HQ|LP)(-.*|0D3)|" // PM863a Series, tested with
      // SAMSUNG MZ7LM3T8HMLP-00005/GXT5104Q, MZ7LM240HMHQ0D3/GC5B (Dell)
    "(SAMSUNG )?MZ7KM(120|240|480|960|1T9)H[AM](FD|GR|H[PQ]|J[MP])(-.*|0D3)|" // SM863(a), tested with
      // SAMSUNG MZ7KM480HAHP-0E005/GXM1003Q, SAMSUNG MZ7KM480HMHQ-00005/GXM5104Q,
      // SAMSUNG MZ7KM960HMJP-00005/GXM5304Q, MZ7KM960HMJP0D3/GD53 (Dell)
    "SAMSUNG MZ[7N]LH(128|256|512|1T0)H[AB](JD|HQ|L[BU])-.*|" // PM881, tested with
      // SAMSUNG MZ7LH512HALU-00000/RVT0200Q
    "SAMSUNG MZ7LH(240|480|960|1T9|3T8|7T6)H[AM](HQ|JR|LT|LA)-.*|" //PM883, tested with SAMSUNG MZ7LH960HAJR-00005
    "SAMSUNG MZ7L3(240|480|960|1T9|3T8|7T6)H(B[LN][AT]|CHQ|CJR)-.*|" // PM893/897, tested with
      // SAMSUNG MZ7L3240HCHQ-00A07/JXTC104Q, SAMSUNG MZ7L3480HCHQ-00A07/JXTC104Q,
      // SAMSUNG MZ7L3480HBLT-00A07/JXTE004Q, SAMSUNG MZ7L33T8HBLT-00A07/JXTC104Q
    "SAMSUNG MZ7KH(240|480|960|1T9|3T8)HA(HQ|JR|LS)-.*|" //SM883
    "SAMSUNG MZ[7N](LF|TY)(128|192|256)H[CD](GS|HP)-.*|" // CM871/871a, tested with SAMSUNG MZNLF128HCHP-000H1/FXT21H1Q,
      // SAMSUNG MZNTY256HDHP-000/MAT21K0Q, SAMSUNG MZ7LF192HCGS-000L1/FXT03L1Q
    "SAMSUNG MZ[7NY]LN(128|256|512|1T0)H[ACM](GR|HP|HQ|J[HPQ]|LR)-.*|" // PM871/871a/b, tested with
      // SAMSUNG MZ7LN128HCHP-00000/EMT0100Q, SAMSUNG MZ7LN256HAHQ-000H1/MVT03H6Q,
      // SAMSUNG MZNLN256HMHQ-000H1/MAV21H3Q, SAMSUNG MZYLN256HCHP-000L2/EMT63L0Q
    "SAMSUNG SSD PM871 .*|" // SAMSUNG SSD PM871 2.5 7mm 256GB/EMT02D0Q
      // SAMSUNG MZ7LN256HMJP-00000/MAV0100Q, SAMSUNG MZ7LN512HMJP-00000/MAV0100Q
    "SAMSUNG MZHPV(128|256|512)HDG(L|M)-.*|" // SM951, tested with SAMSUNG MZHPV512HDGL-00000/BXW2500Q,
      // SAMSUNG MZHPV128HDGM-00000 (BXW2500Q)
    "Samsung Portable SSD T5", // tested with Samsung Portable SSD T5 (0x04e8:0x61f5)
    "", "",
  //"-v 5,raw16(raw16),Reallocated_Sector_Ct "
  //"-v 9,raw24(raw8),Power_On_Hours "
  //"-v 12,raw48,Power_Cycle_Count "
    "-v 170,raw48,Unused_Rsvd_Blk_Ct_Chip " // CM871
    "-v 171,raw48,Program_Fail_Count_Chip " // CM871
    "-v 172,raw48,Erase_Fail_Count_Chip " // CM871
    "-v 173,raw48,Wear_Leveling_Count " // CM871
    "-v 174,raw48,Unexpect_Power_Loss_Ct " // CM871
  //"-v 175,raw48,Program_Fail_Count_Chip "
  //"-v 176,raw48,Erase_Fail_Count_Chip "
  //"-v 177,raw48,Wear_Leveling_Count "
  //"-v 178,raw48,Used_Rsvd_Blk_Cnt_Chip "
  //"-v 179,raw48,Used_Rsvd_Blk_Cnt_Tot "
  //"-v 180,raw48,Unused_Rsvd_Blk_Cnt_Tot "
  //"-v 181,raw48,Program_Fail_Cnt_Total "
  //"-v 182,raw48,Erase_Fail_Count_Total "
  //"-v 183,raw48,Runtime_Bad_Block "
  //"-v 184,raw48,End-to-End_Error " // SM843T Series
    "-v 187,raw48,Uncorrectable_Error_Cnt "
  //"-v 190,tempminmax,Airflow_Temperature_Cel "  // seems to be some sort of temperature value for 470 Series?
    "-v 191,raw48,Unknown_Samsung_Attr " // PM810
  //"-v 194,tempminmax,Temperature_Celsius "
    "-v 195,raw48,ECC_Error_Rate "
  //"-v 196,raw16(raw16),Reallocated_Event_Count "
  //"-v 197,raw48,Current_Pending_Sector " // PM893
  //"-v 198,raw48,Offline_Uncorrectable "
    "-v 199,raw48,CRC_Error_Count "
    "-v 201,raw48,Supercap_Status "
    "-v 202,raw48,Exception_Mode_Status " // PM893
  //"-v 233,raw48,Media_Wearout_Indicator " // PM851, 840
    "-v 234,raw48,Unknown_Samsung_Attr " // PM851, 840
    "-v 235,raw48,POR_Recovery_Count " // PM851, 830/840/850, PM893
    "-v 236,raw48,Unknown_Samsung_Attr " // PM851, 840
    "-v 237,raw48,Unknown_Samsung_Attr " // PM851, 840
    "-v 238,raw48,Unknown_Samsung_Attr " // PM851, 840
  //"-v 241,raw48,Total_LBAs_Written "
  //"-v 242,raw48,Total_LBAs_Read " // PM851, SM841N
    "-v 243,raw48,SATA_Downshift_Ct " // PM863, PM893
    "-v 244,raw48,Thermal_Throttle_St " // PM863, PM893
    "-v 245,raw48,Timed_Workld_Media_Wear " // PM863, PM893
    "-v 246,raw48,Timed_Workld_RdWr_Ratio " // PM863, PM893
    "-v 247,raw48,Timed_Workld_Timer " // PM863, PM893
    "-v 249,raw48,NAND_Writes_1GiB " // CM871a, PM871
    "-v 250,raw48,SATA_Iface_Downshift " // from the spec
    "-v 251,raw48,NAND_Writes" // PM863, PM893
  },
  { "Marvell based SanDisk SSDs",
    "SanDisk SD5SG2[0-9]*G1052E|" // X100 (88SS9174), tested with SanDisk SD5SG2256G1052E/10.04.01
    "SanDisk SD6S[BF][12]M[0-9]*G(1022I?)?|" // X110/X210 (88SS9175/187?), tested with SanDisk SD6SB1M064G1022I/X231600,
      // SanDisk SD6SB1M256G1022I/X231600, SanDisk SD6SF1M128G1022/X231200, SanDisk SD6SB2M512G1022I/X210400
    "SanDisk SD7S[BN]6S-?(128|256|512)G(1122|-1006)|" // X300 (88SS9189?), tested with
      // SanDisk SD7SB6S128G1122/X3310000, SanDisk SD7SN6S-512G-1006/X3511006
    "SanDisk SD8S[BN]8U-?((128|256|512)G|1T00)(1122|-1006)|" // X400 (88SS1074), tested with SanDisk SD8SB8U128G1122/X4120000
    "SanDisk SD9S[BN]8W-?((128|256|512)G|[12]T00)(1122|-1006)|" // X600, tested with SanDisk SD9SB8W128G1122/X6107000, SD9SB8W-512G-1006/X6103006
      // SanDisk SD9SB8W1T001122/X6107000, SD9SB8W256G1122/X6107000
    "SanDisk SDSSDA-((120|240|480)G|[12]T00)|" // Plus, tested with SanDisk SDSSDA-2T00/411040RL
    "SanDisk SDSSDHP[0-9]*G|" // Ultra Plus (88SS9175), tested with SanDisk SDSSDHP128G/X23[01]6RL
    "SanDisk (SDSSDHII|Ultra II )[0-9]*GB?|" // Ultra II (88SS9190/88SS9189), tested with
      // SanDisk SDSSDHII120G/X31200RL, SanDisk Ultra II 960GB/X41100RL
    "SanDisk SDSSDH2(128|256)G|" // SanDisk SDSSDH2128G/X211200
    "SanDisk SDSSDH3((250|500|1000|1024|2000)G| [124]T00)|" // Ultra 3D, tested with SanDisk SDSSDH3250G/X61170RL,
      // SanDisk SDSSDH3500G/X61110RL, SanDisk SDSSDH31024G/X6107000, SanDisk SDSSDH3 2T00/411040RL,
      // SanDisk SDSSDH3 4T00/411040RL, SanDisk SDSSDH3 1T00/415020RL
    "SanDisk SDSSDXPS?[0-9]*G|" // Extreme II/Pro (88SS9187), tested with SanDisk SDSSDXP480G/R1311,
      // SanDisk SDSSDXPS480G/X21200RL
    "SanDisk SSD G5 BICS4|" // WD Blue SSD WDS100T2B0A (#1378), tested with SanDisk SSD G5 BICS4/415000WD
    "SanDisk SSD PLUS (120|240|480|[12]000) ?GB|" // Plus (88SS1074), tested with SanDisk SSD PLUS 120 GB/UE3000RL,
      // SanDisk SSD PLUS 120 GB/UE4500RL, SanDisk SSD PLUS 1000GB/UH4400RL
      // SanDisk SSD PLUS 2000GB/UP4504RL
    "SSD SATAIII 16GB", // SSD SATAIII 16GB/i221100 (see #923)
    "", "",
  //"-v 5,raw16(raw16),Reallocated_Sector_Ct "
  //"-v 9,raw24(raw8),Power_On_Hours "
  //"-v 12,raw48,Power_Cycle_Count "
    "-v 165,raw48,Total_Write/Erase_Count "
    "-v 166,raw48,Min_W/E_Cycle "
    "-v 167,raw48,Min_Bad_Block/Die "
    "-v 168,raw48,Maximum_Erase_Cycle "
    "-v 169,raw48,Total_Bad_Block "
    "-v 170,raw48,Unknown_Marvell_Attr " // SDSSDH3 4T00
    "-v 171,raw48,Program_Fail_Count "
    "-v 172,raw48,Erase_Fail_Count "
    "-v 173,raw48,Avg_Write/Erase_Count "
    "-v 174,raw48,Unexpect_Power_Loss_Ct "
  //"-v 184,raw48,End-to-End_Error "
  //"-v 187,raw48,Reported_Uncorrect "
  //"-v 188,raw48,Command_Timeout "
  //"-v 194,tempminmax,Temperature_Celsius "
    "-v 199,raw48,SATA_CRC_Error "
    "-v 201,raw48,Lifetime_Remaining% "
    "-v 212,raw48,SATA_PHY_Error "
    "-v 230,raw16,Perc_Write/Erase_Count "
    "-v 232,raw48,Perc_Avail_Resrvd_Space "
    "-v 233,raw48,Total_NAND_Writes_GiB "
    "-v 234,raw48,Perc_Write/Erase_Ct_BC "
    "-v 241,raw48,Total_Writes_GiB "
    "-v 242,raw48,Total_Reads_GiB "
    "-v 243,raw48,Unknown_Marvell_Attr "
    "-v 244,raw48,Thermal_Throttle "
    "-v 249,raw48,TLC_NAND_GB_Writes"
  },
  { "SanDisk based SSDs", // see also #463 for the vendor attribute description
    "SanDisk iSSD P4 [0-9]*GB|" // tested with SanDisk iSSD P4 16GB/SSD 9.14
    "SanDisk pSSD|" // tested with SandDisk pSSD/3 (62.7 GB, SanDisk Extreme USB3.0 SDCZ80-064G-J57, 0x0781:0x5580)
    "SanDisk SDSSDP[0-9]*G|" // tested with SanDisk SDSSDP064G/1.0.0, SDSSDP128G/2.0.0
    "SanDisk SDSSDRC032G|" // tested with SanDisk SanDisk SDSSDRC032G/3.1.0
    "SanDisk SSD i100 [0-9]*GB|" // tested with SanDisk SSD i100 8GB/11.56.04, 24GB/11.56.04
    "SanDisk SSD U100 ([0-9]*GB|SMG2)|" // tested with SanDisk SSD U100 8GB/10.56.00, 256GB/10.01.02, SMG2/10.56.04
    "SanDisk SSD U110 (8|16|24|32|64|128)GB|" // tested with SanDisk SSD U110 32GB/U221000
    "SanDisk SDSA6[GM]M-[0-9]*G-.*|" // tested with SanDisk SDSA6GM-016G-1006/U221006, SanDisk SDSA6MM-016G-1006/U221006
    "SanDisk SD7[SU]B[23]Q(064|128|256|512)G.*", // tested with SD7SB3Q064G1122/SD7UB3Q256G1122/SD7SB3Q128G/SD7UB2Q512G1122
    "", "",
  //"-v 5,raw16(raw16),Reallocated_Sector_Ct "
  //"-v 9,raw24(raw8),Power_On_Hours "
  //"-v 12,raw48,Power_Cycle_Count "
    "-v 165,raw48,Total_Write/Erase_Count "
    "-v 171,raw48,Program_Fail_Count "
    "-v 172,raw48,Erase_Fail_Count "
    "-v 173,raw48,Avg_Write/Erase_Count "
    "-v 174,raw48,Unexpect_Power_Loss_Ct "
  //"-v 187,raw48,Reported_Uncorrect "
    "-v 212,raw48,SATA_PHY_Error "
    "-v 230,raw48,Perc_Write/Erase_Count "
    "-v 232,raw48,Perc_Avail_Resrvd_Space "
    "-v 234,raw48,Perc_Write/Erase_Ct_BC "
  //"-v 241,raw48,Total_LBAs_Written "
  //"-v 242,raw48,Total_LBAs_Read "
    "-v 244,raw48,Thermal_Throttle "
  },
  // SDLF1DAR-480G-1HAW/ZR07RE41
  // SDLF1DAR-480G-1JA1/RP41ZH06
  { "Sandisk SATA Cloudspeed Max and GEN2 ESS SSDs",
    "SD[A-Z0-9]{2}[1-3][A-Z]{3}-?[0-9]{3}[GT]-?1[A-Z0-9]{3}",
    "","",
    "-v 13,raw48,Lifetime_UECC_Ct "
    "-v 32,raw48,Lifetime_Write_AmpFctr "
    "-v 33,raw48,Write_AmpFctr "
    "-v 170,raw48,Reserve_Erase_BlkCt "
    "-v 171,raw48,Program_Fail_Ct "
    "-v 172,raw48,Erase_Fail_Ct "
    "-v 173,raw48,Percent_Life_Used "
    "-v 174,raw48,Unexpect_Power_Loss "
    "-v 175,raw48,Lifetime_Die_Failure_Ct "
    "-v 177,raw48,Lifetime_Remaining% "
    "-v 178,raw48,SSD_LifeLeft(0.01%) "
    "-v 180,raw48,Undetected_Data_Err_Ct "
    "-v 183,raw48,LT_Link_Rate_DwnGrd_Ct "
    "-v 191,raw48,Clean_Shutdown_Ct "
    "-v 192,raw48,Unclean_Shutdown_Ct "
    "-v 196,raw48,Lifetime_Retried_Blk_Ct "
    "-v 204,raw48,Average_Block-Erase_Ct "
    "-v 205,raw48,Read_Retry_Enable_Ct "
    "-v 206,raw48,Successful_RaidRecov_Ct "
    "-v 207,raw48,Trimmed_Sector_Ct "
    "-v 211,raw48,Read_Disturb_ReallocEvt "
    "-v 233,raw48,Lifetime_Nand_Writes "
    "-v 235,raw48,Capacitor_Health "
    "-v 244,raw48,Therm_Throt_Activation "
    "-v 245,raw48,Drive_Life_Remaining% "
    "-v 253,raw48,SPI_Test_Remaining "
  },
  { "Sandisk SATA CS1K GEN1 ESS SSDs",
    "SD[A-Z0-9]{2}[NO][A-Z0-9]{3}-?[0-9]{3}[GT]-?1[A-Z0-9]{3}",
    "","",
    "-v 1,raw48,UECC_Ct "
    "-v 2,raw48,Internal_File_Check "
    "-v 5,raw16(raw16),Retried_Blk_Ct "
    "-v 32,raw48,Write_Ampflication "
    "-v 170,raw48,Reserve_Blk_Remaining "
    "-v 171,raw48,Program_Fail_Ct "
    "-v 172,raw48,Erase_Fail_Ct "
    "-v 173,raw48,Drive_Life_Used% "
    "-v 174,raw48,Unexpect_PwrLoss_Ct "
    "-v 175,raw48,PwrLoss_ProtectionFail "
    "-v 177,raw48,DriveLife_Remaining% "
    "-v 178,raw48,SSD_Life_Left "
    "-v 180,raw48,End_to_End_Err_Detect "
    "-v 190,raw48,Drive_Temp_Warning "
    "-v 195,raw48,Uncorrectable_Err_Ct "
    "-v 202,raw48,Exception_Mode_Status "
    "-v 233,raw48,Number_Of_Write_Ct "
    "-v 245,raw48,DriveLife_Used% "
  },
  { "Silicon Motion based SSDs",
    "ADATA_IMSS332-((008|016|032|064|128|256|512)G|001T)[AEMT]P?|" // tested with ADATA_IMSS332-128GTP/Q0810B
    "ADATA (SP550|SU(650(NS38)?|655|[89]00))|" // tested with ADATA SP550/O0803B5a, ADATA SU650/S0212B0,
      // ADATA SU650/V8X01c45, ADATA SU650/V8X21c64, ADATA SU650NS38/P191202a, ADATA SU655/V8X01c55,
      // ADATA SU800/Q0913A, ADATA SU800/R0427A, ADATA SU800/R0918B, ADATA SU900/Q0125A, ADATA SU900/Q0710B
    "CORSAIR FORCE LX SSD|" // tested with CORSAIR FORCE LX SSD/N0307A
    "CHN mSATAM3 (128|256|512)|" // Zheino M3, tested with CHN mSATAM3 128/Q1124A0
    "CIS 2S M305 (16|32|64|128|256)GB|" // Ceroz M305, tested with CIS 2S M305 64GB/P0316B
    "CT(120|250|500|1000)BX100SSD1|" // Crucial BX100, tested with CT250BX100SSD1/MU02,
      // CT500BX100SSD1/MU02, CT1000BX100SSD1/MU02
    "CT(240|480|960)BX200SSD1|" // Crucial BX200 Solid State Drive, tested with CT480BX200SSD1/MU02.6
    "DREVO X1 SSD|" // tested with DREVO X1 SSD/Q0111A
    "Drevo X1 pro (64|128|256)G|" // tested with Drevo X1 pro 64G/Q0303B
    "JAJS500M(120|240|480|960)C-1|" // J&A LEVEN JS500, tested with JAJS500M120C-1/P0614D
    "JAJS600M1TB|" // Intenso, tested with JAJS600M1TB/T0529A0
    "KingDian S100 (32|64)GB|" // SM2244LT, tested with KingDian S100 32GB/0311A
    "KingDian S(200|280|400) ((60|120|240|480)GB|1TB)|" // SM2256EN, tested with KingDian S200 60GB/R0724A0
      // KingDian S280 120GB/Q0526A, KingDian S280 1TB/S0509A0, KingDian S400 120GB/Q0607A
    "KingSpec KSD-[PS]A25\\.[1-9]-(016|032|064|128)(MS|SJ)|" // tested with KingSpec KSD-PA25.6-064MS/20140803
    "KINGSTON SKC600(256|512|1024|2048)G|" // SM2259, tested with KINGSTON SKC600256G/S4500105
    "LITEON LMH-(128|256|512)V2M-.*|" // tested with LITEON LMH-256V2M-11 MSATA 256GB/FM8110C
    "LITEON LCH-(128|256V|512)2S-.*|" // tested with LITEON LCH-256V2S-HP/2C02
    "MKNSSDRE(1TB|2TB|512GB|500GB|256GB|250GB)|" // tested with MKNSSDRE256GB/N1007C
    "MKNSSD(S2|TR)(120|2[45]0|480|500)GB(-LT)?|" // tested with MKNSSDS2500GB/T0818A0, MKNSSDTR500GB/O1126A
    "NFN025SA31T-.*|"// Neo Forza (?), from HP Laptop, tested with NFN025SA31T-6000000/S0628A0
    "OWC Envoy Pro|" // tested with OWC Envoy Pro/R0522A0 (0x1e91:0xa2a5)
    "Patriot P200 ((128|256|512)GB|[12]TB)|" // tested with Patriot P200 256GB/S1022A0
    "R3SL(120|240|480|960)G|" // AMD Radeon SSDs, tested with R3SL240G/P0422C
    "Ramsta SSD S800 (120|240|480)GB|" // SM2258G, tested with Ramsta SSD S800 480GB/RS81V0
    "SED2QII-LP SATA SSD ((64|128|256|512)GB|[12]TB)|" // ACPI SED2QII-LP, tested with
      // SED2QII-LP SATA SSD 64GB/S0410A
    "T60|" // KingSpec T60, tested with T60/20151120
    "TCSUNBOW [MX]3 (60|120|240)GB|" // TC-Sunbow M3/X3, tested with TCSUNBOW M3 240GB/R0327B0,
      // TCSUNBOW X3 120GB/R1211A0
    "TEAM( T253T|L5Lite3)D(120G|240G|480G|1T)|" // Team Group L5Lite 3D, tested with
      // TEAML5Lite3D240G/R0302A0, TEAM T253TD480G/Q0410A
    "TS((16|32|64|128|256|512)G|1T)(SSD|MS[AM])(230S?|3[67]0[SI]?|420[IK]?)|" // Transcend SSD230/360/370/420
      // SATA/mSATA, TS6500, tested with TS128GMSA230S/02J0S86A, TS32GMSA370/20140402,
      // mSATA MSM360 mini SSD, tested with TS32GMSM360/Q0407A
      // TS128GMSA370I/P1225CH1
      // TS16GMSA370/20140516, TS64GSSD370/20140516, TS256GSSD370/N0815B, TS256GSSD370S/N1114H,
      // TS512GSSD370S/N1114H, TS32GSSD420I/N1114H, TS32GSSD420K/P1225CE
    "TS(16|32|64|128|512|256)GMTS4[03]0S?|" // TS256GMTS400, TS256GMTS430S/S0423A
    "TS(120|240)GMTS420S?|" // Transcend MTS420, tested with TS120GMTS420S/R0510A0
    "TS(128G|256G|512G|1T)SSD230S|" // TS128GSSD230S/P1025F8
    "TS(120|240|480|960)GSSD220S|" // TS480GSSD220S/P0520AA
    "TS(16G|32G|64G|128G|256G|512G|1T)MTS800S?|" // MTS800, tested with TS1TMTS800/O1225H1
    "TS(16|32|64)GMSA630|" // MSA630 mSATA SSD, tested with TS32GMSA630/N0113E1
    "TS(32|64|128)GPSD330|" // Transcend PSD SSD, tested with TS64GPSD330/20140121
    "TS(16|32|64|96|128|256)GSSD(630|360S)|" // Transcend 630/360S, tested with TS16GSSD630/N0113E1,
      // TS256GSSD360S/R0123A0
    "TS(128G|256G|512G|1T)ESD400K", // Transcend ESD400 Portable, tested with
      // TS256GESD400K/R0605AS (0x2174:0x2000)
    "", "",
  //"-v 1,raw48,Raw_Read_Error_Rate "
  //"-v 2,raw48,Throughput_Performance "
  //"-v 5,raw16(raw16),Reallocated_Sector_Ct "
  //"-v 9,raw24(raw8),Power_On_Hours "
  //"-v 12,raw48,Power_Cycle_Count "
    "-v 148,raw48,Total_SLC_Erase_Ct "
    "-v 149,raw48,Max_SLC_Erase_Ct "
    "-v 150,raw48,Min_SLC_Erase_Ct "
    "-v 151,raw48,Average_SLC_Erase_Ct "
    "-v 159,raw48,DRAM_1_Bit_Error_Count " // KINGSTON SKC600256G/S4500105
    "-v 160,raw48,Uncorrectable_Error_Cnt "
    "-v 161,raw48,Valid_Spare_Block_Cnt "
    "-v 162,raw48,Cache_Block_Count " // Transcend MSM360 
    "-v 163,raw48,Initial_Bad_Block_Count "
    "-v 164,raw48,Total_Erase_Count "
    "-v 165,raw48,Max_Erase_Count "
    "-v 166,raw48,Min_Erase_Count "
    "-v 167,raw48,Average_Erase_Count "
    "-v 168,raw48,Max_Erase_Count_of_Spec "
    "-v 169,raw48,Remaining_Lifetime_Perc "
  //"-v 175,raw48,Program_Fail_Count_Chip "
  //"-v 176,raw48,Erase_Fail_Count_Chip "
  //"-v 177,raw48,Wear_Leveling_Count "
    "-v 178,raw48,Runtime_Invalid_Blk_Cnt "
  //"-v 181,raw48,Program_Fail_Cnt_Total "
  //"-v 182,raw48,Erase_Fail_Count_Total "
  //"-v 187,raw48,Reported_Uncorrect "
  //"-v 192,raw48,Power-Off_Retract_Count "
  //"-v 194,tempminmax,Temperature_Celsius "
  //"-v 195,raw48,Hardware_ECC_Recovered "
  //"-v 196,raw16(raw16),Reallocated_Event_Count "
  //"-v 197,raw48,Current_Pending_Sector "
  //"-v 198,raw48,Offline_Uncorrectable "
  //"-v 199,raw48,UDMA_CRC_Error_Count "
    "-v 225,raw48,Host_Writes_32MiB " // FW 20140402
    "-v 231,raw48,SSD_Life_Left " // KINGSTON SKC600256G/S4500105
  //"-v 232,raw48,Available_Reservd_Space "
    "-v 241,raw48,Host_Writes_32MiB "
    "-v 242,raw48,Host_Reads_32MiB "
    "-v 245,raw48,TLC_Writes_32MiB " // FW N0815B, N1114H // TS128GMSA370I: Flash Write Sector Count
    "-v 246,raw48,SLC_Writes_32MiB "
    "-v 247,raw48,Raid_Recoverty_Ct "
    "-v 248,raw48,Unkn_SiliconMotion_Attr " // ADATA SU900/Q0125A
    "-v 249,raw48,Unkn_SiliconMotion_Attr " // ADATA SU650/V8X01c45
  //"-v 250,raw48,Read_Error_Retry_Rate " // ADATA SU800/Q0913A
    "-v 251,raw48,Unkn_SiliconMotion_Attr" // ADATA SU800/Q0913A
  },
  // Supermicro SSD-DM032-SMCMVN1, tested with SuperMicro SSD/SOB20R, see (#1380)
  { "Supermicro SATA DOM (SuperDOM)",
    "SuperMicro SSD",
    "", "",
    "-v 1,raw48,Raw_Read_Error_Rate "
    "-v 15,raw48,User_Cpcty_Sector_Cnt "
    "-v 160,raw48,Not_In_Use "
    "-v 161,raw48,Not_In_Use "
    "-v 163,raw48,Not_In_Use "
    "-v 164,raw48,Not_In_Use "
    "-v 165,raw48,Not_In_Use "
    "-v 166,raw48,Minimum_PE_Cycles_TLC "
    "-v 167,raw48,Not_In_Use "
    "-v 168,raw48,Maximum_PE_Cycles_TLC "
    "-v 231,raw48,SSD_Life_Left "
    "-v 233,raw48,NAND_Writes_1GiB "
    "-v 241,raw48,Lifetime_Writes_GiB "
    "-v 242,raw48,Lifetime_Reads_GiB "
  },
  { "Silicon Motion based OEM SSDs", // Like 'Silicon Motion based SSDs' but with FW detection
    "240GB|" // from Lenovo T430 Thinkpad, tested with 240GB/P0510E
    "Dogfish SSD (128|256|512)GB|" // tested with Dogfish SSD 128GB/S1211A0
    "INTENSO|" // tested with INTENSO/S1211A0 (Portable SSD 256GB premium edition)
    "Intenso SSD|" // tested with Intenso SSD/Q1107A0
    "Intenso  ?SSD Sata III|" // Sata III High, tested with Intenso  SSD Sata III/P0510E,
      // Intenso SSD Sata III/R0817B0
    "KingFast|" // KingFast F6M, tested with KingFast/P0725A
    "LDLC|" // tested with LDLC/KFS03005
    "SATA3 ((12[08]|240|256|480)G|[12]T)B SSD|" // TCSUNBOW X3, tested with SATA3 240GB SSD/S0618A0,
      // SATA3 1TB SSD/S1230A0,
      // KingDian S370, tested with SATA3 128GB SSD/T0311A0, SATA3 256GB SSD/S1127B0
      // KingDian S280, tested with SATA3 240GB SSD/T0519A0
    "SPCC M\\.2 SSD", // Silicon Power 2280 M55, tested with SPCC M.2 SSD/Q0627A0
    "KFS03005|P0510E|P0725A|Q(0627|1107)A0|R0817B0|S(0618|1211|1230)A0|S1127B0|SOB20R|T0(311|519)A0",
    "",
    "-v 148,raw48,Total_SLC_Erase_Ct "
    "-v 149,raw48,Max_SLC_Erase_Ct "
    "-v 150,raw48,Min_SLC_Erase_Ct "
    "-v 151,raw48,Average_SLC_Erase_Ct "
    "-v 159,raw48,Unkn_SiliconMotion_Attr "
    "-v 160,raw48,Uncorrectable_Error_Cnt "
    "-v 161,raw48,Valid_Spare_Block_Cnt "
    "-v 163,raw48,Initial_Bad_Block_Count "
    "-v 164,raw48,Total_Erase_Count "
    "-v 165,raw48,Max_Erase_Count "
    "-v 166,raw48,Min_Erase_Count "
    "-v 167,raw48,Average_Erase_Count "
    "-v 168,raw48,Max_Erase_Count_of_Spec "
    "-v 169,raw48,Remaining_Lifetime_Perc "
    "-v 178,raw48,Runtime_Invalid_Blk_Cnt "
    "-v 225,raw48,Host_Writes_32MiB "
    "-v 241,raw48,Host_Writes_32MiB "
    "-v 242,raw48,Host_Reads_32MiB "
    "-v 245,raw48,TLC_Writes_32MiB "
    "-v 246,raw48,SLC_Writes_32MiB "
    "-v 247,raw48,Raid_Recoverty_Ct "
    "-v 248,raw48,Unkn_SiliconMotion_Attr "
    "-v 251,raw48,Unkn_SiliconMotion_Attr"
  },
  { "SMART Modular Technologies mSATA XL+ SLC SSDs", // tested with SH9MST6D16GJSI01
    "SH9MST6D[0-9]*GJSI?[0-9]*", // based on http://www.smartm.com/salesLiterature/embedded/mSATA_overview.pdf
    "", "", // attributes info from http://www.mouser.com/ds/2/723/smartmodular_09302015_SH9MST6DxxxGJSxxx_rA[1]-770719.pdf
    "-v 1,raw48,Uncorrectable_ECC_Cnt "
  //"-v 5,raw16(raw16),Reallocated_Sector_Ct "
    "-v 9,raw48,Power_On_Hours " // override default raw24(raw8) format
  //"-v 12,raw48,Power_Cycle_Count "
    "-v 14,raw48,Device_Capacity_LBAs "
    "-v 15,raw48,User_Capacity_LBAs " // spec DecID is wrong, HexID is right
    "-v 16,raw48,Init_Spare_Blocks_Avail " // spec DecID is wrong, HexID is right
    "-v 17,raw48,Spare_Blocks_Remaining " // spec DecID is wrong, HexID is right
    "-v 100,raw48,Total_Erase_Count "
    "-v 168,raw48,SATA_PHY_Err_Ct "
    "-v 170,raw48,Initial_Bad_Block_Count "
    "-v 172,raw48,Erase_Fail_Count "
    "-v 173,raw48,Max_Erase_Count "
    "-v 174,raw48,Unexpect_Power_Loss_Ct "
    "-v 175,raw48,Average_Erase_Count "
  //"-v 181,raw48,Program_Fail_Cnt_Total "
  //"-v 187,raw48,Reported_Uncorrect "
  //"-v 194,tempminmax,Temperature_Celsius "
    "-v 197,raw48,Not_In_Use "
    "-v 198,raw48,Not_In_Use "
    "-v 199,raw48,SATA_CRC_Error_Count "
    "-v 202,raw48,Perc_Rated_Life_Used "
    "-v 231,raw48,Perc_Rated_Life_Remain "
    "-v 232,raw48,Read_Fail_Count "
    "-v 234,raw48,Flash_Reads_LBAs "
    "-v 235,raw48,Flash_Writes_LBAs "
  //"-v 241,raw48,Total_LBAs_Written "
  //"-v 242,raw48,Total_LBAs_Read "
    //  247-248 Missing in specification from April 2015
  },
  { "Smart Storage Systems Xcel-10 SSDs",  // based on http://www.smartm.com/files/salesLiterature/storage/xcel10.pdf
    "SMART A25FD-(32|64|128)GI32N", // tested with SMART A25FD-128GI32N/B9F23D4K
    "",
    "", // attributes info from http://www.adtron.com/pdf/SMART_Attributes_Xcel-10_810800014_RevB.pdf
    "-v 1,raw48,Not_Supported "
    "-v 2,raw48,Not_Supported "
  //"-v 9,raw24(raw8),Power_On_Hours "
  //"-v 12,raw48,Power_Cycle_Count "
    "-v 191,raw48,Not_Supported "
  //"-v 192,raw48,Power-Off_Retract_Count "
    "-v 197,raw48,ECC_Error_Count "
  //"-v 198,raw48,Offline_Uncorrectable "
  //"-v 199,raw48,UDMA_CRC_Error_Count "
    "-v 251,raw48,Min_Spares_Remain_Perc " // percentage of the total number of spare blocks available
    "-v 252,raw48,Added_Bad_Flash_Blk_Ct " // number of bad flash blocks
    "-v 254,raw48,Total_Erase_Blocks_Ct" // number of times the drive has erased any erase block
  },
  { "Smart Storage Systems XceedSecure2 SSDs",
    "(SMART|Adtron) ([AIS]25FBS|S35FCS).*",
    "", "",
    "-v 9,sec2hour,Power_On_Hours "
    "-v 194,hex64,Proprietary_194"
  },
  { "Smart Storage Systems XceedUltraX/Adtron A25FBX SSDs",
    "(SMART|Adtron) (A|I)25FBX.*",
    "", "",
    "-v 9,hex64,Proprietary_9 "
    "-v 194,hex48,Proprietary_194"
  },
  { "Smart Storage Systems Adtron A25FB 2xN SSDs",
    "(SMART|Adtron) A25FB.*2.N",
    "", "",
    "-v 110,hex64,Proprietary_HWC "
    "-v 111,hex64,Proprietary_MP "
    "-v 112,hex64,Proprietary_RtR "
    "-v 113,hex64,Proprietary_RR "
    "-v 120,hex64,Proprietary_HFAll "
    "-v 121,hex64,Proprietary_HF1st "
    "-v 122,hex64,Proprietary_HF2nd "
    "-v 123,hex64,Proprietary_HF3rd "
    "-v 125,hex64,Proprietary_SFAll "
    "-v 126,hex64,Proprietary_SF1st "
    "-v 127,hex64,Proprietary_SF2nd "
    "-v 128,hex64,Proprietary_SF3rd "
    "-v 194,raw24/raw32:zvzzzw,Fractional_Temperature"
  },
  { "Smart Storage Systems Adtron A25FB 3xN SSDs",
    "(SMART|Adtron) A25FB-.*3.N",
    "", "",
    "-v 9,sec2hour,Power_On_Hours "
    "-v 113,hex48,Proprietary_RR "
    "-v 130,raw48:54321,Minimum_Spares_All_Zs"
  //"-v 194,tempminmax,Temperature_Celsius"
  },
  { "SSSTC ER2 GD/CD Series SSDs", // Marvel DEAN 2.1
    "SSSTC ER2-[CG]D(240|480|960|1920)A?", // tested with SSSTC ER2-GD480/E4N2302l,
      // SSSTC ER2-CD1920A/E5MN401
    "","",
  //"-v 5,raw16(raw16),Reallocated_Sector_Ct "
  //"-v 9,raw24(raw8),Power_On_Hours "
  //"-v 12,raw48,Power_Cycle_Count "
    "-v 170,raw48,Available_Reservd_Space "
    "-v 171,raw48,Program_Fail_Count "
    "-v 172,raw48,Erase_Fail_Count "
    "-v 173,raw48,Average_PE_Count "
    "-v 174,raw48,Unexpect_Power_Loss_Ct "
    "-v 175,raw48,PwrLoss_ProtectionFail "
    "-v 183,raw48,SATA_Iface_Downshift "
  //"-v 184,raw48,End-to-End_Error "
  //"-v 187,raw48,Reported_Uncorrect "
  //"-v 194,tempminmax,Temperature_Celsius "
  //"-v 198,raw48,Offline_Uncorrectable "
  //"-v 199,raw48,UDMA_CRC_Error_Count "
    "-v 202,raw48,Percent_Lifetime_Remain "
  //"-v 210,raw48,Raid_Success_Recover_Ct " // ] E4N2302: Missing
  //"-v 234,raw48,Thermal_Throttle_Status " // ]
  //"-v 241,raw48,Total_LBAs_Written "
  //"-v 242,raw48,Total_LBAs_Read "
    "-v 243,raw48,NAND_Writes_GiB "
  },
  { "STEC Mach2 CompactFlash Cards", // tested with STEC M2P CF 1.0.0/K1385MS
    "STEC M2P CF 1.0.0",
    "", "",
    "-v 100,raw48,Erase_Program_Cycles "
    "-v 103,raw48,Remaining_Energy_Storg "
    "-v 170,raw48,Reserved_Block_Count "
    "-v 171,raw48,Program_Fail_Count "
    "-v 172,raw48,Erase_Fail_Count "
    "-v 173,raw48,Wear_Leveling_Count "
    "-v 174,raw48,Unexpect_Power_Loss_Ct "
    "-v 211,raw48,Unknown_Attribute " // ] Missing in specification
    "-v 212,raw48,Unknown_Attribute"  // ] from September 2012
  },
  { "Transcend CompactFlash Cards", // tested with TRANSCEND/20080820,
      // TS4GCF133/20100709, TS16GCF133/20100709, TS16GCF150/20110407
    "TRANSCEND|TS(4|8|16)GCF(133|150)",
    "", "",
    "-v 7,raw48,Unknown_Attribute "
    "-v 8,raw48,Unknown_Attribute"
  },
  { "Xmore Industrial SATA SSDs", // tested with M2CA032GXAIMS-003Z/XP01.1GB
    "(CFAST|M2[AC]A|MSATA|SSD)[0-9]{3}[GT]XA[CEI][MT][MST]-[0-9]{3}[TZ]",
    "", "",
  //"-v 1,raw48,Raw_Read_Error_Rate "
  //"-v 9,raw24(raw8),Power_On_Hours "
  //"-v 12,raw48,Power_Cycle_Count "
    "-v 168,raw48,SATA_Phy_Error_Count "
    "-v 169,raw48,Bad_Block_Rate "
    "-v 170,raw24/raw24:z54z10,Bad_Blk_Ct_Lat/Erl " // Later bad block/Early bad block
    "-v 173,raw16(avg16),MaxAvgErase_Ct "
    "-v 192,raw48,Unexpect_Power_Loss_Ct "
  //"-v 194,tempminmax,Temperature_Celsius " // optional
    "-v 218,raw48,SATA_CRC_Error_Count "
    "-v 231,raw48,Percent_Lifetime_Remain "
    "-v 241,raw48,Host_Writes_GiB"
  },
  { "Marvell SSD SD88SA024BA0 (SUN branded)",
    "MARVELL SD88SA024BA0 SUN24G 0902M0054V",
    "", "", ""
  },
  { "HP 1TB SATA disk GB1000EAFJL",
    "GB1000EAFJL",
    "", "", ""
  },
  { "HP 500GB SATA disk MM0500EANCR",
    "MM0500EANCR",
    "", "", ""
  },
  { "HP 250GB SATA disk VB0250EAVER",
    "VB0250EAVER",
    "", "", ""
  },
  { "IBM Deskstar 60GXP",  // ER60A46A firmware
    "(IBM-|Hitachi )?IC35L0[12346]0AVER07.*",
    "ER60A46A",
    "", ""
  },
  { "IBM Deskstar 60GXP",  // All other firmware
    "(IBM-|Hitachi )?IC35L0[12346]0AVER07.*",
    "",
    "IBM Deskstar 60GXP drives may need upgraded SMART firmware.\n"
    "Please see http://haque.net/dtla_update/",
    ""
  },
  { "IBM Deskstar 40GV & 75GXP (A5AA/A6AA firmware)",
    "(IBM-)?DTLA-30[57]0[123467][05].*",
    "T[WX][123468AG][OF]A[56]AA",
    "", ""
  },
  { "IBM Deskstar 40GV & 75GXP (all other firmware)",
    "(IBM-)?DTLA-30[57]0[123467][05].*",
    "",
    "IBM Deskstar 40GV and 75GXP drives may need upgraded SMART firmware.\n"
    "Please see http://haque.net/dtla_update/",
    ""
  },
  { "", // ExcelStor J240, J340, J360, J680, J880 and J8160
    "ExcelStor Technology J(24|34|36|68|88|816)0",
    "", "", ""
  },
  { "", // Fujitsu M1623TAU
    "FUJITSU M1623TAU",
    "",
    "",
    "-v 9,seconds"
  },
  { "Fujitsu MHG",
    "FUJITSU MHG2...ATU?.*",
    "",
    "",
    "-v 9,seconds"
  },
  { "Fujitsu MHH",
    "FUJITSU MHH2...ATU?.*",
    "",
    "",
    "-v 9,seconds"
  },
  { "Fujitsu MHJ",
    "FUJITSU MHJ2...ATU?.*",
    "",
    "",
    "-v 9,seconds"
  },
  { "Fujitsu MHK",
    "FUJITSU MHK2...ATU?.*",
    "",
    "",
    "-v 9,seconds"
  },
  { "",  // Fujitsu MHL2300AT
    "FUJITSU MHL2300AT",
    "",
    "This drive's firmware has a harmless Drive Identity Structure\n"
    "checksum error bug.",
    "-v 9,seconds"
  },
  { "",  // MHM2200AT, MHM2150AT, MHM2100AT, MHM2060AT
    "FUJITSU MHM2(20|15|10|06)0AT",
    "",
    "This drive's firmware has a harmless Drive Identity Structure\n"
    "checksum error bug.",
    "-v 9,seconds"
  },
  { "Fujitsu MHN",
    "FUJITSU MHN2...AT",
    "",
    "",
    "-v 9,seconds"
  },
  { "", // Fujitsu MHR2020AT
    "FUJITSU MHR2020AT",
    "",
    "",
    "-v 9,seconds"
  },
  { "", // Fujitsu MHR2040AT
    "FUJITSU MHR2040AT",
    "",    // Tested on 40BA
    "",
    "-v 9,seconds -v 192,emergencyretractcyclect "
    "-v 198,offlinescanuncsectorct -v 200,writeerrorcount"
  },
  { "Fujitsu MHS AT",
    "FUJITSU MHS20[6432]0AT(  .)?",
    "",
    "",
    "-v 9,seconds -v 192,emergencyretractcyclect "
    "-v 198,offlinescanuncsectorct -v 200,writeerrorcount "
    "-v 201,detectedtacount"
  },
  { "Fujitsu MHT", // tested with FUJITSU MHT2030AC/909B
    "FUJITSU MHT2...(AC|AH|AS|AT|BH)U?.*",
    "",
    "",
    "-v 9,seconds"
  },
  { "Fujitsu MHU",
    "FUJITSU MHU2...ATU?.*",
    "",
    "",
    "-v 9,seconds"
  },
  { "Fujitsu MHV",
    "FUJITSU MHV2...(AH|AS|AT|BH|BS|BT).*",
    "",
    "",
    "-v 9,seconds"
  },
  { "Fujitsu MPA..MPG",
    "FUJITSU MP[A-G]3...A[HTEV]U?.*",
    "",
    "",
    "-v 9,seconds"
  },
  { "Fujitsu MHY BH",
    "FUJITSU MHY2(04|06|08|10|12|16|20|25)0BH.*",
    "", "",
    "-v 240,raw48,Transfer_Error_Rate"
  },
  { "Fujitsu MHW AC", // tested with FUJITSU MHW2060AC/00900004
    "FUJITSU MHW20(40|60)AC",
    "", "", ""
  },
  { "Fujitsu MHW BH",
    "FUJITSU MHW2(04|06|08|10|12|16)0BH.*",
    "", "", ""
  },
  { "Fujitsu MHW BJ",
    "FUJITSU MHW2(08|12|16)0BJ.*",
    "", "", ""
  },
  { "Fujitsu MHZ BH",
    "FUJITSU MHZ2(04|08|12|16|20|25|32)0BH.*",
    "", "", ""
  },
  { "Fujitsu MHZ BJ",
    "FUJITSU MHZ2(08|12|16|20|25|32)0BJ.*",
    "",
    "",
    "-v 9,minutes"
  },
  { "Fujitsu MHZ BS",
    "FUJITSU MHZ2(12|25)0BS.*",
    "", "", ""
  },
  { "Fujitsu MHZ BK",
    "FUJITSU MHZ2(08|12|16|25)0BK.*",
    "", "", ""
  },
  { "Fujitsu MJA BH",
    "FUJITSU MJA2(08|12|16|25|32|40|50)0BH.*",
    "", "", ""
  },
  { "", // Samsung SV4012H (known firmware)
    "SAMSUNG SV4012H",
    "RM100-08",
    "",
    "-v 9,halfminutes -F samsung"
  },
  { "", // Samsung SV4012H (all other firmware)
    "SAMSUNG SV4012H",
    "",
    "May need -F samsung disabled; see manual for details.",
    "-v 9,halfminutes -F samsung"
  },
  { "", // Samsung SV0412H (known firmware)
    "SAMSUNG SV0412H",
    "SK100-01",
    "",
    "-v 9,halfminutes -v 194,10xCelsius -F samsung"
  },
  { "", // Samsung SV0412H (all other firmware)
    "SAMSUNG SV0412H",
    "",
    "May need -F samsung disabled; see manual for details.",
    "-v 9,halfminutes -v 194,10xCelsius -F samsung"
  },
  { "", // Samsung SV1204H (known firmware)
    "SAMSUNG SV1204H",
    "RK100-1[3-5]",
    "",
    "-v 9,halfminutes -v 194,10xCelsius -F samsung"
  },
  { "", // Samsung SV1204H (all other firmware)
    "SAMSUNG SV1204H",
    "",
    "May need -F samsung disabled; see manual for details.",
    "-v 9,halfminutes -v 194,10xCelsius -F samsung"
  },
  { "", // SAMSUNG SV0322A tested with FW JK200-35
    "SAMSUNG SV0322A",
    "", "", ""
  },
  { "SAMSUNG SpinPoint V80", // tested with SV1604N/TR100-23
    "SAMSUNG SV(0211|0401|0612|0802|1203|1604)N",
    "",
    "",
    "-v 9,halfminutes -F samsung2"
  },
  { "", // SAMSUNG SP40A2H with RR100-07 firmware
    "SAMSUNG SP40A2H",
    "RR100-07",
    "",
    "-v 9,halfminutes -F samsung"
  },
  { "", // SAMSUNG SP80A4H with RT100-06 firmware
    "SAMSUNG SP80A4H",
    "RT100-06",
    "",
    "-v 9,halfminutes -F samsung"
  },
  { "", // SAMSUNG SP8004H with QW100-61 firmware
    "SAMSUNG SP8004H",
    "QW100-61",
    "",
    "-v 9,halfminutes -F samsung"
  },
  { "SAMSUNG SpinPoint F1 DT", // tested with HD103UJ/1AA01113
    "SAMSUNG HD(083G|16[12]G|25[12]H|32[12]H|50[12]I|642J|75[23]L|10[23]U)J",
    "", "", ""
  },
  { "SAMSUNG SpinPoint F1 EG", // tested with HD103UI/1AA01113
    "SAMSUNG HD(252H|322H|502I|642J|753L|103U)I",
    "", "", ""
  },
  { "SAMSUNG SpinPoint F1 RE", // tested with HE103UJ/1AA01113
    "SAMSUNG HE(252H|322H|502I|642J|753L|103U)J",
    "", "", ""
  },
  { "SAMSUNG SpinPoint F2 EG", // tested with HD154UI/1AG01118
    "SAMSUNG HD(502H|10[23]S|15[34]U)I",
    "", "", ""
  },
  { "SAMSUNG SpinPoint F3", // tested with HD502HJ/1AJ100E4
    "SAMSUNG HD(502H|754J|103S)J",
    "", "", ""
  },
  { "Seagate Barracuda SpinPoint F3", // tested with ST1000DM005 HD103SJ/1AJ100E5
    "ST[0-9DM]* HD(502H|754J|103S)J",
    "", "", ""
  },
  { "SAMSUNG SpinPoint F3 EG", // tested with HD503HI/1AJ100E4, HD153WI/1AN10002
    "SAMSUNG HD(253G|(324|503)H|754J|105S|(153|203)W)I",
    "", "", ""
  },
  { "SAMSUNG SpinPoint F3 RE", // tested with HE103SJ/1AJ30001
    "SAMSUNG HE(502H|754J|103S)J",
    "", "", ""
  },
  { "Seagate Samsung Spinpoint F4", // tested with ST250DM001 HD256GJ/1AR10001
    "ST(250|320)DM001 HD(256G|322G|323H)J",
    "", "", ""
  },
  { "SAMSUNG SpinPoint F4 EG (AF)",// tested with HD204UI/1AQ10001(buggy|fixed)
    "SAMSUNG HD(155|204)UI",
    "", // 1AQ10001
    "Using smartmontools or hdparm with this\n"
    "drive may result in data loss due to a firmware bug.\n"
    "****** THIS DRIVE MAY OR MAY NOT BE AFFECTED! ******\n"
    "Buggy and fixed firmware report same version number!\n"
    "See the following web pages for details:\n"
    "http://knowledge.seagate.com/articles/en_US/FAQ/223571en\n"
    "https://www.smartmontools.org/wiki/SamsungF4EGBadBlocks",
    ""
  },
  { "Seagate Samsung SpinPoint F4 EG (AF)", // later sold as Barracuda Green,
      // tested with ST2000DL004 HD204UI/1AQ10001
    "ST2000DL004 HD204UI",
    "", "", ""
  },
  { "SAMSUNG SpinPoint S250", // tested with HD200HJ/KF100-06
    "SAMSUNG HD(162|200|250)HJ",
    "", "", ""
  },
  { "SAMSUNG SpinPoint T133", // tested with HD300LJ/ZT100-12, HD400LJ/ZZ100-14, HD401LJ/ZZ100-15
    "SAMSUNG HD(250KD|(30[01]|320|40[01])L[DJ])",
    "", "", ""
  },
  { "SAMSUNG SpinPoint T166", // tested with HD252KJ/CM100-11, HD501LJ/CR100-1[01]
    "SAMSUNG HD(080G|160H|252K|32[01]K|403L|50[01]L)J",
    "", "",
    "-v 197,increasing" // at least HD501LJ/CR100-11
  },
  { "SAMSUNG SpinPoint P120", // VF100-37 firmware, tested with SP2514N/VF100-37
    "SAMSUNG SP(16[01]3|2[05][01]4)[CN]",
    "VF100-37",
    "",
    "-F samsung3"
  },
  { "SAMSUNG SpinPoint P120", // other firmware, tested with SP2504C/VT100-33
    "SAMSUNG SP(16[01]3|2[05][01]4)[CN]",
    "",
    "May need -F samsung3 enabled; see manual for details.",
    ""
  },
  { "SAMSUNG SpinPoint P80 SD", // tested with HD160JJ/ZM100-33, SAMSUNG HD080HJ/P/ZH100-34
    "SAMSUNG HD(080H|120I|160J)J(/P)?",
    "", "", ""
  },
  { "SAMSUNG SpinPoint P80", // BH100-35 firmware, tested with SP0842N/BH100-35
    "SAMSUNG SP(0451|08[0124]2|12[0145]3|16[0145]4)[CN]",
    "BH100-35",
    "",
    "-F samsung3"
  },
  { "SAMSUNG SpinPoint P80", // firmware *-35 or later
    "SAMSUNG SP(0451|08[0124]2|12[0145]3|16[0145]4)[CN]",
    ".*-3[5-9]",
    "May need -F samsung3 enabled; see manual for details.",
    ""
  },
  { "SAMSUNG SpinPoint P80", // firmware *-25...34, tested with
      // SP0401N/TJ100-30, SP1614C/SW100-25 and -34
    "SAMSUNG SP(04[05]1|08[0124]2|12[0145]3|16[0145]4)[CN]",
    ".*-(2[5-9]|3[0-4])",
    "",
    "-v 9,halfminutes -v 198,increasing"
  },
  { "SAMSUNG SpinPoint P80", // firmware *-23...24, tested with
    // SP0802N/TK100-23,
    // SP1213N/TL100-23,
    // SP1604N/TM100-23 and -24
    "SAMSUNG SP(0451|08[0124]2|12[0145]3|16[0145]4)[CN]",
    ".*-2[34]",
    "",
    "-v 9,halfminutes -F samsung2"
  },
  { "SAMSUNG SpinPoint P80", // unknown firmware
    "SAMSUNG SP(0451|08[0124]2|12[0145]3|16[0145]4)[CN]",
    "",
    "May need -F samsung2 or -F samsung3 enabled; see manual for details.",
    ""
  },
  { "SAMSUNG SpinPoint M40/60/80", // tested with HM120IC/AN100-16, HM160JI/AD100-16
    "SAMSUNG HM(0[468]0H|120I|1[026]0J)[CI]",
    "",
    "",
    "-v 9,halfminutes"
  },
  { "SAMSUNG SpinPoint M5", // tested with HM160HI/HH100-12
    "SAMSUNG HM(((061|080)G|(121|160)H|250J)I|160HC)",
    "", "", ""
  },
  { "SAMSUNG SpinPoint M6", // tested with HM320JI/2SS00_01 M6
    "SAMSUNG HM(251J|320[HJ]|[45]00L)I",
    "", "", ""
  },
  { "SAMSUNG SpinPoint M7", // tested with HM500JI/2AC101C4
    "SAMSUNG HM(250H|320I|[45]00J)I",
    "", "", ""
  },
  { "SAMSUNG SpinPoint M7E (AF)", // tested with HM321HI/2AJ10001, HM641JI/2AJ10001
    "SAMSUNG HM(161G|(251|321)H|501I|641J)I",
    "", "", ""
  },
  { "Seagate Samsung SpinPoint M7E", // tested with ST640LM000 HM641JI/2AJ10001
    "ST(160|250|320|500|640)LM00[01] HM[0-9]*[GHIJ]I",
    "", "", ""
  },
  { "SAMSUNG SpinPoint M7U (USB)", // tested with HM252HX/2AC101C4
    "SAMSUNG HM(162H|252H|322I|502J)X",
    "", "", ""
  },
  { "SAMSUNG SpinPoint M8 (AF)", // tested with HN-M101MBB/2AR10001
    "SAMSUNG HN-M(250|320|500|640|750|101)MBB",
    "", "", ""
  },
  { "Seagate Samsung SpinPoint M8 (AF)", // tested with
      // ST750LM022 HN-M750MBB/2AR10001, ST320LM001 HN-M320MBB/2AR10002,
      // APPLE HDD ST500LM012/2BA30003
    "ST(250|320|500|640|750|1000)LM0[012][124] HN-M[0-9]*MBB|"
    "APPLE HDD ST500LM012",
    "", "", ""
  },
  { "SAMSUNG SpinPoint M8U (USB)", // tested with HN-M500XBB/2AR10001
    "SAMSUNG HN-M(320|500|750|101)XBB",
    "", "", ""
  },
  { "Seagate Samsung SpinPoint M8U (USB)", // tested with ST1000LM025 HN-M101ABB/2AR10001,
      // ST1000LM025 HN-M101ABB/2BA30003 (0x04e8:0x61b6)
    "ST(250|320|500|640|750|1000)LM0[012][3459] HN-M[0-9]*ABB",
    "", "", ""
  },
  { "Seagate Barracuda Pro Compute", // tested with ST1000LM049-2GH172/SDM1
    "ST(1000LM049|500LM034)-.*",
    "", "", ""
  },
  { "Seagate Samsung SpinPoint M9T", // tested with ST2000LM003 HN-M201RAD/2BC10003
      // (Seagate Expansion Portable)
    "ST(1500|2000)LM0(03|04|06|07|10) HN-M[0-9]*RAD",
    "", "", ""
  },
  { "Seagate Mobile HDD", // tested with ST1000LM035-1RK172/ACM1,
     // ST1000LM035-1RK172/ACM2, ST2000LM007-1R8174/SBK2
    "ST(2000LM0(07|09|10)|1000LM03[578])-.*",
    "", "", ""
  },
  // Flash accelerated, no SMART info in the specs
  // ST1000LX015-1U7172/SDM1
  { "Seagate FireCuda 2.5",
    "ST(500|1000|2000)LX0(01|15|25)-.*",
    "", "", "-v 240,msec24hour32 "
  },
  { "Seagate FireCuda 3.5", // ST2000DX002-2DV164/CC41
    "ST[12]000DX002-.*",
    "", "", "-v 240,msec24hour32 "
  },
  { "Seagate Samsung SpinPoint M9TU (USB)", // tested with ST1500LM008 HN-M151AAD/2BC10001
      // (0x04e8:0x61b5), ST2000LM005 HN-M201AAD2BC10001 (0x04e8:0x61b4)
    "ST(1500|2000)LM00[58] HN-M[0-9]*AAD",
    "", "", ""
  },
  { "Seagate FreePlay", // tested with ST1500LM003-9YH148/CC94
    // from FreeAgent GoFlex Enclosure.
    "ST(1500LM003|1000LM010|1000LM002)-.*",
    "", "", ""
  },
  { "SAMSUNG SpinPoint MP5", // tested with HM250HJ/2AK10001
    "SAMSUNG HM(250H|320H|500J|640J)J",
    "", "", ""
  },
  { "SAMSUNG SpinPoint MT2", // tested with HM100UI/2AM10001
    "SAMSUNG HM100UI",
    "", "", ""
  },
  { "SAMSUNG HM100UX (S2 Portable)", // tested with HM100UX/2AM10001
    "SAMSUNG HM100UX",
    "", "", ""
  },
  { "SAMSUNG SpinPoint M", // tested with MP0402H/UC100-11
    "SAMSUNG MP0(302|402|603|804)H",
    "",
    "",
    "-v 9,halfminutes"
  },
  { "SAMSUNG SpinPoint N3U-3 (USB)", // tested with
      // SAMSUNG HS25YJZ/3AU10-01 (0x18a5:0x0227, reports 4KiB LPS/LLS. ticket #159),
      // SAMSUNG HS20YJZ/3AU10-01 (0x04e8:0x2f06, reports 512B sectors, Debian Bug 964032)
    "SAMSUNG HS(122H|2[05]YJ)Z",
    "", "", ""
  },
  { "SK hynix SATA SSDs",
    "SK ?hynix (SC(210|300|308|311|313|401)|SH920) .*|" // tested with
      // SK hynix SC210 mSATA 256GB/20002L00,
      // SKhynix SC300 HFS256G32MND-3210A/20131P00,
      // SK hynix SC308 SATA 128GB/30001P10,
      // SK hynix SC311 SATA 512GB/70000P10,
      // SK hynix SC313 HFS256G32TNF-N3A0A/70000P10,
      // SK hynix SC401 SATA 512GB/90000121,
      // SK hynix SH920 mSATA 256GB/1010BL00
    "HFS(128|256|512)G3[29A]MN[BD]-(2200|3[23]10)A|" // SC210, tested with
      // HFS128G32MND-2200A/20200L00, HFS512G32MND-3210A/20100P00,
      // HFS512G39MND-3310A/20002P00, HFS256G3AMNB-2200A/1010BL00
    "HFS(128|256|512)G3[29]MND-3(312|510)A|" // SC300, tested with HFS256G32MND-3312A/20001P00,
      // HFS512G39MND-3510A/20400P00
    "HFS(128|256|512)G39TND-N210A|" // SC308, tested with HFS128G39TND-N210A/30001P10
    "HFS(120|250|500)G32TND-N1A2A|" // SL308, tested with HFS500G32TND-N1A2A/30000P10
    "HFS(128|256|512)G39TND-N210A|" // SC308, tested with HFS128G39TND-N210A/30001P10
    "HFS(128|256|512)G32TNF-N3A0A|" // SC313, tested with HFS256G32TNF-N3A0A/70000P10
    "SHGS31-(250|500|1000)GS-2", // S31, tested with SHGS31-1000GS-2/90000Q00
    "", "",
  //"-v 1,raw48,Raw_Read_Error_Rate "
    "-v 5,raw48,Retired_Block_Count "
  //"-v 9,raw24(raw8),Power_On_Hours "
  //"-v 12,raw48,Power_Cycle_Count "
    "-v 100,raw48,Total_Erase_Count "
    "-v 168,raw48,Min_Erase_Count "
    "-v 169,raw48,Max_Erase_Count "
    "-v 170,raw48,Unknown_SK_hynix_Attrib "
    "-v 171,raw48,Program_Fail_Count "
    "-v 172,raw48,Erase_Fail_Count "
    "-v 173,raw48,Wear_Leveling_Count "
    "-v 174,raw48,Unexpect_Power_Loss_Ct "
  //"-v 175,raw48,Program_Fail_Count_Chip "
    "-v 176,raw48,Unused_Rsvd_Blk_Cnt_Tot "
  //"-v 177,raw48,Wear_Leveling_Count "
  //"-v 178,raw48,Used_Rsvd_Blk_Cnt_Chip "
  //"-v 179,raw48,Used_Rsvd_Blk_Cnt_Tot "
    "-v 180,raw48,Erase_Fail_Count "
    "-v 181,raw48,Non4k_Aligned_Access "
    "-v 183,raw48,SATA_Downshift_Count "
  //"-v 184,raw48,End-to-End_Error "
  //"-v 187,raw48,Reported_Uncorrect "
  //"-v 188,raw48,Command_Timeout "
    "-v 191,raw48,Unknown_SK_hynix_Attrib " // SC210
  //"-v 194,tempminmax,Temperature_Celsius "
  //"-v 195,raw48,Hardware_ECC_Recovered "
  //"-v 196,raw16(raw16),Reallocated_Event_Count "
  //"-v 198,raw48,Offline_Uncorrectable "
  //"-v 199,raw48,UDMA_CRC_Error_Count "
    "-v 201,raw48,Percent_Lifetime_Remain "
  //"-v 204,raw48,Soft_ECC_Correction "
    "-v 212,raw48,Phy_Error_Count "
    "-v 231,raw48,SSD_Life_Left "
    "-v 234,raw48,Unknown_SK_hynix_Attrib "
    "-v 236,raw48,Unknown_SK_hynix_Attrib " // SC313
    "-v 238,raw48,Unknown_SK_hynix_Attrib " // SC401
    "-v 241,raw48,Total_Writes_GB " // SC31: ~GB, not GiB (#1517)
    "-v 242,raw48,Total_Reads_GB "
    "-v 243,raw48,Total_Media_Writes "
    "-v 249,raw48,Unknown_SK_hynix_Attrib " // SC313
    "-v 250,raw48,Read_Retry_Count "
  },
  { "SK hynix SATA SSDs",
    "HFS(480|960|1T9|3T8)G3[2E]FEH-7[4A]10A", // tested with HFS480G32FEH-7410A/90037Q00
    "", "",
  //"-v 1,raw48,Raw_Read_Error_Rate "
    "-v 5,raw48,Retired_Block_Count "
  //"-v 9,raw24(raw8),Power_On_Hours "
    "-v 12,raw48,Device_Power_Cycle_Cnt "
    "-v 171,raw48,Program_Fail_Cnt "
    "-v 172,raw48,Erase_Fail_Cnt "
    "-v 174,raw48,Unexpected_Pwr_Loss_Cnt "
    "-v 175,raw48,Program_Fail_Cnt "
    "-v 176,raw48,Erase_Fail_Cnt "
    "-v 177,raw48,Endurance_Limit_Met "
    "-v 178,raw48,Used_Rsrvd_Blk_Cnt_Wrst "
    "-v 179,raw48,Used_Rsrvd_Blk_Cnt_Tot "
    "-v 180,raw48,E2E_Error_Det_Corr_Rate "
    "-v 181,raw48,Program_Fail_Cnt "
    "-v 182,raw48,Erase_Fail_Cnt "
    "-v 183,raw48,SATA_Downshift_Cnt "
  //"-v 184,raw48,End-to-End_Error "
  //"-v 187,raw48,Reported_Uncorrect "
  //"-v 188,raw48,Command_Timeout "
  //"-v 194,tempminmax,Temperature_Celsius "
    "-v 195,raw48,ECC_on_the_Fly_Rate "
  //"-v 199,raw48,UDMA_CRC_Error_Count "
    "-v 201,raw48,Uncorr_Soft_Read_Err_Rt "
    "-v 204,raw48,Soft_ECC_Correction_Rt "
    "-v 231,raw48,SSD_Life_Left "
    "-v 234,raw48,Lifetime_NAND_Prg_GiB "
    "-v 241,raw48,Lifetime_Writes_GiB "
    "-v 242,raw48,Lifetime_Reads_GiB "
    "-v 245,raw48,SSD_Life_Left "
    "-v 250,raw48,Read_Retry_Count "
  },
  { "Maxtor Fireball 541DX",
    "Maxtor 2B0(0[468]|1[05]|20)H1",
    "",
    "",
    "-v 9,minutes -v 194,unknown"
  },
  { "Maxtor Fireball 3",
    "Maxtor 2F0[234]0[JL]0",
    "",
    "",
    "-v 9,minutes"
  },
  { "Maxtor DiamondMax 1280 ATA",  // no self-test log, ATA2-Fast
    "Maxtor 8(1280A2|2160A4|2560A4|3840A6|4000A6|5120A8)",
    "",
    "",
    "-v 9,minutes"
  },
  { "Maxtor DiamondMax 2160 Ultra ATA",
    "Maxtor 8(2160D2|3228D3|3240D3|4320D4|6480D6|8400D8|8455D8)",
    "",
    "",
    "-v 9,minutes"
  },
  { "Maxtor DiamondMax 2880 Ultra ATA",
    "Maxtor 9(0510D4|0576D4|0648D5|0720D5|0840D6|0845D6|0864D6|1008D7|1080D8|1152D8)",
    "",
    "",
    "-v 9,minutes"
  },
  { "Maxtor DiamondMax 3400 Ultra ATA",
    "Maxtor 9(1(360|350|202)D8|1190D7|10[12]0D6|0840D5|06[48]0D4|0510D3|1(350|202)E8|1010E6|0840E5|0640E4)",
    "",
    "",
    "-v 9,minutes"
  },
  { "Maxtor DiamondMax D540X-4G",
    "Maxtor 4G(120J6|160J[68])",
    "",
    "",
    "-v 9,minutes -v 194,unknown"
  },
  { "Maxtor DiamondMax D540X-4K",
    "MAXTOR 4K(020H1|040H2|060H3|080H4)",
    "", "", ""
  },
  { "Maxtor DiamondMax Plus D740X",
    "MAXTOR 6L0(20[JL]1|40[JL]2|60[JL]3|80[JL]4)",
    "", "", ""
  },
  { "Maxtor DiamondMax Plus 5120 Ultra ATA 33",
    "Maxtor 9(0512D2|0680D3|0750D3|0913D4|1024D4|1360D6|1536D6|1792D7|2048D8)",
    "",
    "",
    "-v 9,minutes"
  },
  { "Maxtor DiamondMax Plus 6800 Ultra ATA 66",
    "Maxtor 9(2732U8|2390U7|204[09]U6|1707U5|1366U4|1024U3|0845U3|0683U2)",
    "",
    "",
    "-v 9,minutes"
  },
  { "Maxtor DiamondMax D540X-4D",
    "Maxtor 4D0(20H1|40H2|60H3|80H4)",
    "",
    "",
    "-v 9,minutes -v 194,unknown"
  },
  { "Maxtor DiamondMax 16",
    "Maxtor 4(R0[68]0[JL]0|R1[26]0L0|A160J0|R120L4)",
    "",
    "",
    "-v 9,minutes"
  },
  { "Maxtor DiamondMax 4320 Ultra ATA",
    "Maxtor (91728D8|91512D7|91303D6|91080D5|90845D4|90645D3|90648D[34]|90432D2)",
    "",
    "",
    "-v 9,minutes"
  },
  { "Maxtor DiamondMax 17 VL",
    "Maxtor 9(0431U1|0641U2|0871U2|1301U3|1741U4)",
    "",
    "",
    "-v 9,minutes"
  },
  { "Maxtor DiamondMax 20 VL",
    "Maxtor (94091U8|93071U6|92561U5|92041U4|91731U4|91531U3|91361U3|91021U2|90841U2|90651U2)",
    "",
    "",
    "-v 9,minutes"
  },
  { "Maxtor DiamondMax VL 30",  // U: ATA66, H: ATA100
    "Maxtor (33073U4|32049U3|31536U2|30768U1|33073H4|32305H3|31536H2|30768H1)",
    "",
    "",
    "-v 9,minutes"
  },
  { "Maxtor DiamondMax 36",
    "Maxtor (93652U8|92739U6|91826U4|91369U3|90913U2|90845U2|90435U1)",
    "",
    "",
    "-v 9,minutes"
  },
  { "Maxtor DiamondMax 40 ATA 66",
    "Maxtor 9(0684U2|1024U2|1362U3|1536U3|2049U4|2562U5|3073U6|4098U8)",
    "",
    "",
    "-v 9,minutes"
  },
  { "Maxtor DiamondMax Plus 40 (Ultra ATA 66 and Ultra ATA 100)",
    "Maxtor (54098[UH]8|53073[UH]6|52732[UH]6|52049[UH]4|51536[UH]3|51369[UH]3|51024[UH]2)",
    "",
    "",
    "-v 9,minutes"
  },
  { "Maxtor DiamondMax 40 VL Ultra ATA 100",
    "Maxtor 3(1024H1|1535H2|2049H2|3073H3|4098H4)( B)?",
    "",
    "",
    "-v 9,minutes"
  },
  { "Maxtor DiamondMax Plus 45 Ulta ATA 100",
    "Maxtor 5(4610H6|4098H6|3073H4|2049H3|1536H2|1369H2|1023H2)",
    "",
    "",
    "-v 9,minutes"
  },
  { "Maxtor DiamondMax 60 ATA 66",
    "Maxtor 9(1023U2|1536U2|2049U3|2305U3|3073U4|4610U6|6147U8)",
    "",
    "",
    "-v 9,minutes"
  },
  { "Maxtor DiamondMax 60 ATA 100",
    "Maxtor 9(1023H2|1536H2|2049H3|2305H3|3073H4|4098H6|4610H6|6147H8)",
    "",
    "",
    "-v 9,minutes"
  },
  { "Maxtor DiamondMax Plus 60",
    "Maxtor 5T0(60H6|40H4|30H3|20H2|10H1)",
    "",
    "",
    "-v 9,minutes"
  },
  { "Maxtor DiamondMax 80",
    "Maxtor (98196H8|96147H6)",
    "",
    "",
    "-v 9,minutes"
  },
  { "Maxtor DiamondMax 536DX",
    "Maxtor 4W(100H6|080H6|060H4|040H3|030H2)",
    "",
    "",
    "-v 9,minutes"
  },
  { "Maxtor DiamondMax Plus 8",
    "Maxtor 6(E0[234]|K04)0L0",
    "",
    "",
    "-v 9,minutes"
  },
  { "Maxtor DiamondMax 10 (ATA/133 and SATA/150)",
    "Maxtor 6(B(30|25|20|16|12|10|08)0[MPRS]|L(080[MLP]|(100|120)[MP]|160[MP]|200[MPRS]|250[RS]|300[RS]))0",
    "",
    "",
    "-v 9,minutes"
  },
  { "Maxtor DiamondMax 10 (SATA/300)",
    "Maxtor 6V(080E|160E|200E|250F|300F|320F)0",
    "", "", ""
  },
  { "Maxtor DiamondMax Plus 9",
    "Maxtor 6Y((060|080|120|160)L0|(060|080|120|160|200|250)P0|(060|080|120|160|200|250)M0)",
    "",
    "",
    "-v 9,minutes"
  },
  { "Maxtor DiamondMax 11",
    "Maxtor 6H[45]00[FR]0",
    "", "", ""
  },
  { "Maxtor DiamondMax 17",
    "Maxtor 6G(080L|160[PE])0",
    "", "", ""
  },
  { "Seagate Maxtor DiamondMax 20",
    "MAXTOR STM3(40|80|160)[28]1[12]0?AS?",
    "", "", ""
  },
  { "Seagate Maxtor DiamondMax 21", // tested with MAXTOR STM3250310AS/3.AAF
    "MAXTOR STM3(80[28]15|160215|250310|(250|320)820|320620|500630)AS?",
    "", "", ""
  },
  { "Seagate Maxtor DiamondMax 22", // fixed firmware
    "(MAXTOR )?STM3(500320|750330|1000340)AS?",
    "MX1A", // http://knowledge.seagate.com/articles/en_US/FAQ/207969en
    "", ""
  },
  { "Seagate Maxtor DiamondMax 22", // fixed firmware
    "(MAXTOR )?STM3(160813|320614|640323|1000334)AS?",
    "MX1B", // http://knowledge.seagate.com/articles/en_US/FAQ/207975en
    "", ""
  },
  { "Seagate Maxtor DiamondMax 22", // buggy firmware
    "(MAXTOR )?STM3(500320|750330|1000340)AS?",
    "MX15",
    "There are known problems with these drives,\n"
    "AND THIS FIRMWARE VERSION IS AFFECTED,\n"
    "see the following Seagate web pages:\n"
    "http://knowledge.seagate.com/articles/en_US/FAQ/207931en\n"
    "http://knowledge.seagate.com/articles/en_US/FAQ/207969en",
    ""
  },
  { "Seagate Maxtor DiamondMax 22", // unknown firmware
    "(MAXTOR )?STM3(160813|32061[34]|500320|640323|750330|10003(34|40))AS?",
    "",
    "There are known problems with these drives,\n"
    "see the following Seagate web pages:\n"
    "http://knowledge.seagate.com/articles/en_US/FAQ/207931en\n"
    "http://knowledge.seagate.com/articles/en_US/FAQ/207969en\n"
    "http://knowledge.seagate.com/articles/en_US/FAQ/207975en",
    ""
  },
  { "Seagate Maxtor DiamondMax 23", // new firmware
    "STM3((160|250)31|(320|500)41|(750|1000)52)8AS?",
    "CC3[D-Z]",
    "", ""
  },
  { "Seagate Maxtor DiamondMax 23", // unknown firmware
    "STM3((160|250)31|(320|500)41|(750|1000)52)8AS?",
    "",
    "A firmware update for this drive may be available,\n"
    "see the following Seagate web pages:\n"
    "http://knowledge.seagate.com/articles/en_US/FAQ/207931en\n"
    "http://knowledge.seagate.com/articles/en_US/FAQ/213911en",
    ""
  },
  { "Maxtor MaXLine Plus II",
    "Maxtor 7Y250[PM]0",
    "",
    "",
    "-v 9,minutes"
  },
  { "Maxtor MaXLine II",
    "Maxtor [45]A(25|30|32)0[JN]0",
    "",
    "",
    "-v 9,minutes"
  },
  { "Maxtor MaXLine III (ATA/133 and SATA/150)",
    "Maxtor 7L(25|30)0[SR]0",
    "",
    "",
    "-v 9,minutes"
  },
  { "Maxtor MaXLine III (SATA/300)",
    "Maxtor 7V(25|30)0F0",
    "", "", ""
  },
  { "Maxtor MaXLine Pro 500",  // There is also a 7H500R0 model, but I
    "Maxtor 7H500F0",               // haven't added it because I suspect
    "",                               // it might need vendoropts_9_minutes
    "", ""                            // and nobody has submitted a report yet
  },
  { "", // HITACHI_DK14FA-20B
    "HITACHI_DK14FA-20B",
    "",
    "",
    "-v 9,minutes -v 193,loadunload"
  },
  { "HITACHI Travelstar DK23XX/DK23XXB",
    "HITACHI_DK23..-..B?",
    "",
    "",
    "-v 9,minutes -v 193,loadunload"
  },
  { "Hitachi Endurastar J4K20/N4K20 (formerly DK23FA-20J)",
    "(HITACHI_DK23FA-20J|HTA422020F9AT[JN]0)",
    "",
    "",
    "-v 9,minutes -v 193,loadunload"
  },
  { "Hitachi Endurastar J4K30/N4K30",
    "HE[JN]4230[23]0F9AT00",
    "",
    "",
    "-v 9,minutes -v 193,loadunload"
  },
  { "Hitachi Travelstar C4K60",  // 1.8" slim drive
    "HTC4260[23]0G5CE00|HTC4260[56]0G8CE00",
    "",
    "",
    "-v 9,minutes -v 193,loadunload"
  },
  { "IBM Travelstar 4GT",
    "IBM-DTCA-2(324|409)0",
    "", "", ""
  },
  { "IBM Travelstar 6GN",
    "IBM-DBCA-20(324|486|648)0",
    "", "", ""
  },
  { "IBM Travelstar 25GS, 18GT, and 12GN",
    "IBM-DARA-2(25|18|15|12|09|06)000",
    "", "", ""
  },
  { "IBM Travelstar 14GS",
    "IBM-DCYA-214000",
    "", "", ""
  },
  { "IBM Travelstar 4LP",
    "IBM-DTNA-2(180|216)0",
    "", "", ""
  },
  { "IBM Travelstar 48GH, 30GN, and 15GN",
    "(IBM-|Hitachi )?IC25(T048ATDA05|N0(30|20|15|12|10|07|06|05)ATDA04)-.",
    "", "", ""
  },
  { "IBM Travelstar 32GH, 30GT, and 20GN",
    "IBM-DJSA-2(32|30|20|10|05)",
    "", "", ""
  },
  { "IBM Travelstar 4GN",
    "IBM-DKLA-2(216|324|432)0",
    "", "", ""
  },
  { "IBM/Hitachi Travelstar 60GH and 40GN",
    "(IBM-|Hitachi )?IC25(T060ATC[SX]05|N0[4321]0ATC[SX]04)-.",
    "", "", ""
  },
  { "IBM/Hitachi Travelstar 40GNX",
    "(IBM-|Hitachi )?IC25N0[42]0ATC[SX]05-.",
    "", "", ""
  },
  { "Hitachi Travelstar 80GN",
    "(Hitachi )?IC25N0[23468]0ATMR04-.",
    "", "", ""
  },
  { "Hitachi Travelstar 4K40",
    "(Hitachi )?HTS4240[234]0M9AT00",
    "", "", ""
  },
  { "Hitachi Travelstar 4K120",
    "(Hitachi )?(HTS4212(60|80|10|12)H9AT00|HTS421260G9AT00)",
    "", "", ""
  },
  { "Hitachi Travelstar 5K80",
    "(Hitachi )?HTS5480[8642]0M9AT00",
    "", "", ""
  },
  { "Hitachi Travelstar 5K100",
    "(Hitachi )?HTS5410[1864]0G9(AT|SA)00",
    "", "", ""
  },
  { "Hitachi Travelstar E5K100",
    "(Hitachi )?HTE541040G9(AT|SA)00",
    "", "", ""
  },
  { "Hitachi Travelstar 5K120",
    "(Hitachi )?HTS5412(60|80|10|12)H9(AT|SA)00",
    "", "", ""
  },
  { "Hitachi Travelstar 5K160",
    "(Hitachi |HITACHI )?HTS5416([468]0|1[26])J9(AT|SA)00",
    "", "", ""
  },
  { "Hitachi Travelstar E5K160",
    "(Hitachi )?HTE5416(12|16|60|80)J9(AT|SA)00",
    "", "", ""
  },
  { "Hitachi Travelstar 5K250",
    "(Hitachi |HITACHI )?HTS5425(80|12|16|20|25)K9(A3|SA)00",
    "", "", ""
  },
  { "Hitachi Travelstar 5K320", // tested with HITACHI HTS543232L9SA00/FB4ZC4EC,
    // Hitachi HTS543212L9SA02/FBBAC52F
    "(Hitachi |HITACHI )?HT(S|E)5432(80|12|16|25|32)L9(A3(00)?|SA0[012])",
    "", "", ""
  },
  { "Hitachi/HGST Travelstar Z5K320", // tested with Hitachi HTS543232A7A384/ES2OA70K
    "(Hitachi|HGST) HT[ES]5432(16|25|32)A7A38[145]",
    "", "", ""
  },
  { "Hitachi Travelstar 5K500.B", // tested with Hitachi HTS545050B9SA00/PB4OC60X,
      // Hitachi HTS545025B9SA02/PB2AC60W
    "(Hitachi )?HT[ES]5450(12|16|25|32|40|50)B9(A30[01]|SA0[02])",
    "", "", ""
  },
  { "Hitachi/HGST Travelstar Z5K500", // tested with HGST HTS545050A7E380/GG2OAC90,
      // Hitachi HTS545032A7E380/GGBOA7A0, HGST HTS545050A7E680/GR2OA230,
      // APPLE HDD HTS545050A7E362/GG2AB990
    "(Hitachi|HGST|APPLE HDD) HT[ES]5450(25|32|50)A7E(362|38[01]|680)",
    "", "", ""
  },
  { "Hitachi/HGST Travelstar 5K750", // tested with Hitachi HTS547575A9E384/JE4OA60A,
      // APPLE HDD HTS547550A9E384/JE3AD70F
    "(Hitachi|APPLE HDD) HT[ES]5475(50|64|75)A9E38[14]",
    "", "", ""
  },
  { "HGST Travelstar 5K1000", // tested with HGST HTS541010A9E680/JA0OA560,
      // HGST HTS541075A9E680/JA2OA560
    "HGST HT[ES]5410(64|75|10)A9E68[01]",
    "", "", ""
  },
  { "HGST Travelstar Z5K1000", // tested with HGST HTS541010A7E630/SE0OA4A0,
      // HGST HTS541010B7E610/01.01A01
    "HGST HTS5410(75|10)[AB]7E6(10|3[015])",
    "", "", ""
  },
  { "HGST Travelstar 5K1500", // tested with HGST HTS541515A9E630/KA0OA500
    "HGST HT[ES]541515A9E63[015]",
    "", "", ""
  },
  { "Hitachi Travelstar 7K60",
    "(Hitachi )?HTS726060M9AT00",
    "", "", ""
  },
  { "Hitachi Travelstar E7K60",
    "(Hitachi )?HTE7260[46]0M9AT00",
    "", "", ""
  },
  { "Hitachi Travelstar 7K100",
    "(Hitachi )?HTS7210[168]0G9(AT|SA)00",
    "", "", ""
  },
  { "Hitachi Travelstar E7K100",
    "(Hitachi )?HTE7210[168]0G9(AT|SA)00",
    "", "", ""
  },
  { "Hitachi Travelstar 7K200", // tested with HITACHI HTS722016K9SA00/DCDZC75A
    "(Hitachi |HITACHI )?HTS7220(80|10|12|16|20)K9(A3|SA)00",
    "", "", ""
  },
  { "Hitachi Travelstar 7K320", // tested with HITACHI HTS723216L9SA60/FC2ZC50B,
    // HTS723225L9A360/FCDOC30F, HTS723216L9A362/FC2OC39F
    "(Hitachi |HITACHI )?HT[ES]7232(80|12|16|25|32)L9(A300|A36[02]|SA6[01])",
    "", "", ""
  },
  { "Hitachi Travelstar Z7K320", // tested with HITACHI HTS723232A7A364/EC2ZB70B
    "(HITACHI )?HT[ES]7232(16|25|32)A7A36[145]",
    "", "", ""
  },
  { "Hitachi Travelstar 7K500", // tested with Hitachi HTS725050A9A360/PC4OC70D,
    // HITACHI HTS725032A9A364/PC3ZC70F
    "(Hitachi |HITACHI )?HT[ES]7250(12|16|25|32|50)A9A36[02-5]",
    "", "", ""
  },
  { "Hitachi/HGST Travelstar Z7K500", // tested with HITACHI HTS725050A7E630/GH2ZB390,
      // HGST HTS725050A7E630/GH2OA420, HGST HTS725050A7E630/GH2OA530
    "(HITACHI|HGST) HT[ES]7250(25|32|50)A7E63[015]",
    "", "", ""
  },
  { "Hitachi/HGST Travelstar 7K750", // tested with Hitachi HTS727550A9E364/JF3OA0E0,
      // Hitachi HTS727575A9E364/JF4OA0D0
    "(Hitachi|HGST) HT[ES]7275(50|64|75)A9E36[14]",
    "", "", ""
  },
  { "HGST Travelstar 7K1000", // tested with HGST HTS721010A9E630/JB0OA3B0
    // HGST HTS721075A9E630/JB2OA3J0
    "HGST HT[ES]7210(10|75)A9E63[01]",
    "", "", ""
  },
  { "IBM Deskstar 14GXP and 16GP",
    "IBM-DTTA-3(7101|7129|7144|5032|5043|5064|5084|5101|5129|5168)0",
    "", "", ""
  },
  { "IBM Deskstar 25GP and 22GXP",
    "IBM-DJNA-3(5(101|152|203|250)|7(091|135|180|220))0",
    "", "", ""
  },
  { "IBM Deskstar 37GP and 34GXP",
    "IBM-DPTA-3(5(375|300|225|150)|7(342|273|205|136))0",
    "", "", ""
  },
  { "IBM/Hitachi Deskstar 120GXP",
    "(IBM-)?IC35L((020|040|060|080|120)AVVA|0[24]0AVVN)07-[01]",
    "", "", ""
  },
  { "IBM/Hitachi Deskstar GXP-180",
    "(IBM-)?IC35L(030|060|090|120|180)AVV207-[01]",
    "", "", ""
  },
  { "Hitachi CinemaStar 5K320", // tested with Hitachi HCS5C3225SLA380/STBOA37H
    "Hitachi HCS5C32(25|32)SLA380",
    "", "", ""
  },
  { "Hitachi CinemaStar 5K1000", // Hitachi HCS5C1010CLA382/JC4OA3EA
    "Hitachi HCS5C10(10|75|50|32|25|16)CLA382",
    "", "", ""
  },
  { "Hitachi Deskstar 5K3000", // tested with HDS5C3030ALA630/MEAOA5C0,
      // Hitachi HDS5C3020BLE630/MZ4OAAB0 (OEM, Toshiba Canvio Desktop)
    "(Hitachi )?HDS5C30(15|20|30)(ALA|BLE)63[02].*",
    "", "", ""
  },
  { "Hitachi/HGST Deskstar 5K4000", // tested with HDS5C4040ALE630/MPAOA250
      // HGST HDS5C4040ALE630/MPAOA580
    "(Hitachi |HGST )?HDS5C40(30|40)ALE63[01].*",
    "", "", ""
  },
  { "Hitachi Deskstar 7K80",
    "(Hitachi )?HDS7280([48]0PLAT20|(40)?PLA320|80PLA380).*",
    "", "", ""
  },
  { "Hitachi Deskstar 7K160",
    "(Hitachi )?HDS7216(80|16)PLA[3T]80.*",
    "", "", ""
  },
  { "Hitachi Deskstar 7K250",
    "(Hitachi )?HDS7225((40|80|12|16)VLAT20|(12|16|25)VLAT80|(80|12|16|25)VLSA80)",
    "", "", ""
  },
  { "Hitachi Deskstar 7K250 (SUN branded)",
    "HITACHI HDS7225SBSUN250G.*",
    "", "", ""
  },
  { "Hitachi Deskstar T7K250",
    "(Hitachi )?HDT7225((25|20|16)DLA(T80|380))",
    "", "", ""
  },
  { "Hitachi Deskstar 7K400",
    "(Hitachi )?HDS724040KL(AT|SA)80",
    "", "", ""
  },
  { "Hitachi Deskstar 7K500",
    "(Hitachi )?HDS725050KLA(360|T80)",
    "", "", ""
  },
  { "Hitachi Deskstar P7K500",
    "(Hitachi )?HDP7250(16|25|32|40|50)GLA(36|38|T8)0",
    "", "", ""
  },
  { "Hitachi Deskstar T7K500",
    "(Hitachi )?HDT7250(25|32|40|50)VLA(360|380|T80)",
    "", "", ""
  },
  { "Hitachi Deskstar 7K1000",
    "(Hitachi )?HDS7210(50|75|10)KLA330",
    "", "", ""
  },
  { "Hitachi Deskstar 7K1000.B",
    "(Hitachi )?HDT7210((16|25)SLA380|(32|50|64|75|10)SLA360)",
    "", "", ""
  },
  { "Hitachi Deskstar 7K1000.C", // tested with Hitachi HDS721010CLA330/JP4OA3MA,
      // Hitachi HDS721025CLA682/JP1OA41A
    "(Hitachi )?HDS7210((16|25)CLA[36]82|(32|50)CLA[36]62|(64|75|10)CLA[36]3[02])",
    "", "", ""
  },
  { "Hitachi Deskstar 7K1000.D", // tested with HDS721010DLE630/MS2OA5Q0
    "Hitachi HDS7210(25|32|50|75|10)DLE630",
    "", "", ""
  },
  { "Hitachi Deskstar E7K1000", // tested with HDE721010SLA330/ST6OA31B
    "Hitachi HDE7210(50|75|10)SLA330",
    "", "", ""
  },
  { "Hitachi Deskstar 7K2000",
    "Hitachi HDS722020ALA330",
    "", "", ""
  },
  { "Hitachi Deskstar 7K3000", // tested with Hitachi HDS723030ALA640/MKAOA3B0,
      // Hitachi HDS723030BLE640/MX6OAAB0
    "Hitachi HDS7230((15|20)BLA642|30ALA640|30BLE640)",
    "", "", ""
  },
  { "Hitachi/HGST Deskstar 7K4000", // tested with Hitachi HDS724040ALE640/MJAOA250,
      // HGST HDS724040ALE640/MJAOA580
    "(Hitachi|HGST) HDS724040ALE640",
    "", "", ""
  },
  { "HGST Deskstar NAS", // tested with HGST HDN724040ALE640/MJAOA5E0,
      // HGST HDN726050ALE610/APGNT517, HGST HDN726060ALE610/APGNT517
      // HGST HDN726040ALE614/APGNW7JH, HGST HDN726060ALE614/K1HE594D
      // HGST HDN728080ALE604/A4GNW91X
    "HGST HDN72(40[34]|60[456]|808)0ALE6(04|1[04]|40)",
    "", "",
    "-v 22,raw48,Helium_Level" // HDN728080ALE604
  },
  { "Hitachi/HGST Ultrastar 5K3000", // tested with Hitachi HUA5C3030ALA640/MEAOA800
    "(Hitachi |HGST )?HUA5C30(20|30)ALA64[01]",
    "", "", ""
  },
  { "Hitachi Ultrastar A7K1000", // tested with
    // HUA721010KLA330      44X2459 42C0424IBM/GKAOAB4A,,
    // Hitachi HUA721075KLA330/GK8OA70M,
    // HITACHI HUA721075KLA330/GK8OA90A
    "(Hitachi |HITACHI )?HUA7210(50|75|10)KLA330.*",
    "", "", ""
  },
  { "Hitachi Ultrastar A7K2000", // tested with
    // HUA722010CLA330      43W7629 42C0401IBM
    "(Hitachi )?HUA7220(50|10|20)[AC]LA33[01].*",
    "", "", ""
  },
  { "Hitachi Ultrastar 7K3000", // tested with Hitachi HUA723030ALA640/MKAOA580,
      // Hitachi HUA723020ALA641/MK7OA840, HUA723020ALA640/MK7OAAA0
    "(Hitachi )?HUA7230(20|30)ALA64[01]",
    "", "", ""
  },
  { "Hitachi/HGST Ultrastar 7K4000", // tested with Hitachi HUS724040ALE640/MJAOA3B0,
      // HGST HUS724040ALE640/MJAOA580, HGST HUS724020ALA640/MF6OAA70,
      // HUS724030ALA640/MF8OAAZ0
    "(Hitachi |HGST )?HUS7240(20|30|40)AL[AE]64[01]",
    "", "", ""
  },
  { "Hitachi/HGST Ultrastar 7K2",
    "(Hitachi|HGST) HUS722T[12]TALA604",
    "", "",
    "-v 16,raw48,Gas_Gauge"
  },
  { "HGST Ultrastar 7K6000", // tested with HGST HUS726060ALE614/APGNW517
    "HGST HUS7260[2456]0AL[AEN]61[014]",
    "", "", ""
  },
  { "HGST Ultrastar HC310/320", // tested with HGST HUS726T6TALE6L4/VKGNW40H,
      // HGST HUS728T8TALE6L4/V8GNW460
    "HGST HUS72(6T[46]|8T8)TALE6L4",
    "", "", ""
  },
  { "HGST Ultrastar He6", // tested with HGST HUS726060ALA640/AHGNT1E2
    "HGST HUS726060ALA64[01]",
    "", "",
    "-v 22,raw48,Helium_Level"
  },
  { "HGST Ultrastar He8", // tested with HGST HUH728060ALE600/GR2OA230
    "HGST HUH7280(60|80)AL[EN]60[014]",
    "", "",
    "-v 22,raw48,Helium_Level"
  },
  { "HGST Ultrastar He10", // tested with HGST HUH7210100ALE600/0F27452
    "HGST HUH7210(08|10)AL[EN]60[014]",
    "", "",
    "-v 22,raw48,Helium_Level"
  },
  { "Western Digital Ultrastar (He10/12)", // WD white label, tested with
      // WDC WD80EMAZ-00WJTA0/83.H0A83 (Easystore 0x1058:0x25fb),
      // WDC WD80EZAZ-11TDBA0/83.H0A83, WDC WD100EMAZ-00WJTA0/83.H0A83,
      // WDC WD100EZAZ-11TDBA0/83.H0A83, WDC WD120EMAZ-11BLFA0/81.00A81
      // WDC WD140EDFZ-11A0VA0/81.00A81 (Easystore 0x1058:0x25fb)
      // WDC WD140EDGZ-11B2DA2/85.00A85, WDC WD140EDGZ-11B1PA0/85.00A85
      // WDC WD120EDAZ-11F3RA0/81.00A81, WDC WD80EDAZ-11TA3A0/81.00A81
    "WDC WD(80|100|120|140)E([MZ]A|DA|DF|DG)Z-.*",
    "", "",
    "-v 22,raw48,Helium_Level" // not: WD80EDAZ
  },
  { "HGST Ultrastar DC HC520 (He12)", // tested with HGST HUH721212ALE600/LEGNT3D0
    "HGST HUH721212AL[EN]60[014]",
    "", "",
    "-v 22,raw48,Helium_Level"
  },
  { "Western Digital Ultrastar DC HC530", // tested with
      // WDC  WUH721414ALE604/LDAZW110, WDC  WUH721414ALE6L4/LDGNW07G
    "WDC  ?WUH721414ALE6[0L]4",
    "", "",
    "-v 22,raw48,Helium_Level"
  },
  { "Western Digital Ultrastar DC HC550", // tested with WDC  WUH721818ALE6L4/PCGNW110,
      // WUH721818ALE6L4/PCGAW232, WDC  WUH721818ALN6L4/PCGNW088
    "(WDC  ?)?WUH72181[68]AL[EN]6[0L][0146]",
    "", "",
    "-v 22,raw48,Helium_Level"
  },
  { "Western Digital Ultrastar DC HC560", // tested with WDC  WUH722020ALN604/PQGNW108
    // WDC WUH722020BLE6L4
    "(WDC  ?)?WUH722020[AB]L[EN]6[0L][014]",
    "", "",
    "-v 22,raw48,Helium_Level "
    "-v 82,raw16,Head_Health_Score "
    "-v 90,hex48,NAND_Master"
  },
  { "Western Digital Ultrastar DC HC650", // tested with WDC  WSH722020ALE6L0/PCGMT421
    "(WDC  ?)?WSH7220(20|VC)AL[EN]6[0L][0146]",
    "", "",
    "-v 22,raw48,Helium_Level"
  },
  { "HGST MegaScale 4000", // tested with HGST HMS5C4040ALE640/MPAOA580
    "HGST HMS5C4040[AB]LE64[01]", // B = DC 4000.B
    "", "", ""
  },
  { "Toshiba 2.5\" HDD (10-20 GB)",
    "TOSHIBA MK(101[67]GAP|15[67]GAP|20(1[678]GAP|(18|23)GAS))",
    "", "", ""
  },
  { "Toshiba 2.5\" HDD (30-60 GB)",
    "TOSHIBA MK((6034|4032)GSX|(6034|4032)GAX|(6026|4026|4019|3019)GAXB?|(6025|6021|4025|4021|4018|3025|3021|3018)GAS|(4036|3029)GACE?|(4018|3017)GAP)",
    "", "", ""
  },
  { "Toshiba 2.5\" HDD (80 GB and above)",
    "TOSHIBA MK(80(25GAS|26GAX|32GAX|32GSX)|10(31GAS|32GAX)|12(33GAS|34G[AS]X)|2035GSS)",
    "", "", ""
  },
  { "Toshiba 2.5\" HDD MK..37GSX", // tested with TOSHIBA MK1637GSX/DL032C
    "TOSHIBA MK(12|16)37GSX",
    "", "", ""
  },
  { "Toshiba 2.5\" HDD MK..46GSX", // tested with TOSHIBA MK1246GSX/LB213M
    "TOSHIBA MK(80|12|16|25)46GSX",
    "", "", ""
  },
  { "Toshiba 2.5\" HDD MK..50GACY", // tested with TOSHIBA MK8050GACY/TF105A
    "TOSHIBA MK8050GACY",
    "", "", ""
  },
  { "Toshiba 2.5\" HDD MK..34GSX", // tested with TOSHIBA MK8034GSX/AH301E
    "TOSHIBA MK(80|12|10)34GSX",
    "", "", ""
  },
  { "Toshiba 2.5\" HDD MK..32GSX", // tested with TOSHIBA MK1032GSX/AS021G
    "TOSHIBA MK(10|80|60|40)32GSX",
    "", "", ""
  },
  { "Toshiba 2.5\" HDD MK..51GSY", // tested with TOSHIBA MK1251GSY/LD101D
    "TOSHIBA MK(80|12|16|25)51GSY",
    "",
    "",
    "-v 9,minutes"
  },
  { "Toshiba 2.5\" HDD MK..52GSX", // tested with TOSHIBA MK3252GSX/LV010A
    "TOSHIBA MK(80|12|16|25|32)52GSX",
    "", "", ""
  },
  { "Toshiba 2.5\" HDD MK..55GSX", // tested with TOSHIBA MK5055GSX/FG001A, MK3255GSXF/FH115B
    "TOSHIBA MK(12|16|25|32|40|50)55GSXF?",
    "", "", ""
  },
  { "Toshiba 2.5\" HDD MK..56GSY", // tested with TOSHIBA MK2556GSYF/LJ001D
    "TOSHIBA MK(16|25|32|50)56GSYF?",
    "",
    "",
    "-v 9,minutes"
  },
  { "Toshiba 2.5\" HDD MK..59GSXP (AF)",
    "TOSHIBA MK(32|50|64|75)59GSXP?",
    "", "", ""
  },
  { "Toshiba 2.5\" HDD MK..59GSM (AF)",
    "TOSHIBA MK(75|10)59GSM",
    "", "", ""
  },
  { "Toshiba 2.5\" HDD MK..61GSY[N]", // tested with TOSHIBA MK5061GSY/MC102E, MK5061GSYN/MH000A,
      // TOSHIBA MK2561GSYN/MH000D
    "TOSHIBA MK(16|25|32|50|64)61GSYN?",
    "",
    "",
    "-v 9,minutes" // TOSHIBA MK2561GSYN/MH000D
  },
  { "Toshiba 2.5\" HDD MK..61GSYB", // tested with TOSHIBA MK5061GSYB/ME0A
    "TOSHIBA MK(16|25|32|50|64)61GSYB",
    "", "", ""
  },
  { "Toshiba 2.5\" HDD MK..65GSX", // tested with TOSHIBA MK5065GSX/GJ003A, MK3265GSXN/GH012H,
      // MK5065GSXF/GP006B, MK2565GSX H/GJ003A
    "TOSHIBA MK(16|25|32|50|64)65GSX[FN]?( H)?", // "... H" = USB ?
    "", "", ""
  },
  { "Toshiba 2.5\" HDD MK..75GSX", // tested with TOSHIBA MK7575GSX/GT001C
    "TOSHIBA MK(32|50|64|75)75GSX",
    "", "", ""
  },
  { "Toshiba 2.5\" HDD MK..76GSX/GS001A", // tested with TOSHIBA MK2576GSX/GS001A
    "TOSHIBA MK(16|25|32|50|64)76GSX",
    "GS001A",
    "", ""
  },
  { "Toshiba 2.5\" HDD MK..76GSX", // tested with TOSHIBA MK3276GSX/GS002D
    "TOSHIBA MK(16|25|32|50|64)76GSX",
    "",
    "",
    "-v 9,minutes"
  },
  { "Toshiba 2.5\" HDD MQ01ABB...", // tested with TOSHIBA MQ01ABB200/AY000U
    "TOSHIBA MQ01ABB(100|150|200)",
    "", "", ""
  },
  { "Toshiba 2.5\" HDD MQ01ABC...", // tested with TOSHIBA MQ01ABC150/AQ001U
    "TOSHIBA MQ01ABC(100|150|200)",
    "", "", ""
  },
  { "Toshiba 2.5\" HDD MQ01ABD...", // tested with TOSHIBA MQ01ABD100/AX001U,
      // TOSHIBA MQ01ABD100/AX1R4C, TOSHIBA MQ01ABD100V/AX001Q
    "TOSHIBA MQ01ABD(025|032|050|064|075|100)V?",
    "", "", ""
  },
  { "Toshiba 2.5\" HDD MQ01ABF...", // tested with TOSHIBA MQ01ABF050/AM001J
    "TOSHIBA MQ01ABF(050|075|100)",
    "", "", ""
  },
  { "Toshiba 2.5\" HDD MQ01UBB... (USB 3.0)", // tested with TOSHIBA MQ01UBB200/AY000U (0x0480:0xa100),
      // TOSHIBA MQ01UBB200/34MATMZ5T (0x05ac:0x8406)
    "TOSHIBA MQ01UBB200",
    "", "", ""
  },
  { "Toshiba 2.5\" HDD MQ01UBD... (USB 3.0)", // tested with TOSHIBA MQ01UBD050/AX001U (0x0480:0xa007),
      // TOSHIBA MQ01UBD100/AX001U (0x0480:0x0201, 0x0480:0xa200),
      // TOSHIBA MQ01UBD050/AX101U (0x0480:0xa202)
    "TOSHIBA MQ01UBD(050|075|100)",
    "", "", ""
  },
  { "Toshiba 2.5\" HDD MQ04UBF... (USB 3.0)", // tested with TOSHIBA MQ04UBF100/JU000U (0x0480:0xa202)
    "TOSHIBA MQ04UBF100",
    "", "", ""
  },
  { "Toshiba 2.5\" HDD MQ04UBD...", // tested with TOSHIBA MQ04UBD200/68U2T2VWT
    "TOSHIBA MQ04UBD200",
    "", "", ""
  },
  { "Toshiba 2.5\" HDD MQ03ABB...", // tested with TOSHIBA MQ03ABB300
    "TOSHIBA MQ03ABB[23]00",
    "", "", ""
  },
  { "Toshiba 2.5\" HDD MQ03UBB...", // tested with TOSHIBA MQ03UBB200/37I7T0NJT
    "TOSHIBA MQ03UBB(300|200|250)",
    "", "", ""
  },
  { "Toshiba 3.5\" HDD MK.002TSKB", // tested with TOSHIBA MK1002TSKB/MT1A
    "TOSHIBA MK(10|20)02TSKB",
    "", "", ""
  },
  { "Toshiba 3.5\" MG03ACAxxx(Y) Enterprise HDD", // tested with TOSHIBA MG03ACA100/FL1A
    "TOSHIBA MG03ACA[1234]00Y?",
    "", "", ""
  },
  { "Toshiba MG04ACA... Enterprise HDD", // tested with TOSHIBA MD04ACA500/FP1A,
      // TOSHIBA MG04ACA600A/FS2B, TOSHIBA MG04ACA400NY/FK5D (Dell)
    "TOSHIBA MG04ACA[23456]00([AEN].?)?",
    "", "", ""
  },
  { "Toshiba MG05ACA... Enterprise Capacity HDD", // tested with TOSHIBA MG05ACA800E/GX2A
    "TOSHIBA MG05ACA800[AE]",
    "", "", ""
  },
  { "Toshiba MG06ACA... Enterprise Capacity HDD", // tested with TOSHIBA MG06ACA800E/4303,
      // TOSHIBA MG06ACA10TE/0103
    "TOSHIBA MG06ACA([68]00|10T)[AE]Y?",
    "", "", ""
  },
  { "Toshiba MG07ACA... Enterprise Capacity HDD", // tested with TOSHIBA MG07ACA14TE/0101
    "TOSHIBA MG07ACA1[24]T[AE]Y?",
    "", "",
    "-v 23,raw48,Helium_Condition_Lower "
    "-v 24,raw48,Helium_Condition_Upper"
  },
  { "Toshiba MG08ACA... Enterprise Capacity HDD", // tested with TOSHIBA MG08ACA14TE/0102,
      // TOSHIBA MG08ACA16TE/0102
    "TOSHIBA MG08ACA1[46]T[AE]Y?",
    "", "",
    "-v 23,raw48,Helium_Condition_Lower "
    "-v 24,raw48,Helium_Condition_Upper"
  },
  { "Toshiba MG09ACA... Enterprise Capacity HDD", // tested with TOSHIBA MG09ACA18TE/0102
    "TOSHIBA MG09ACA1[68]T[AE]Y?",
    "", "",
    "-v 23,raw48,Helium_Condition_Lower "
    "-v 24,raw48,Helium_Condition_Upper "
    "-v 27,raw48,MAMR_Health_Monitor"
  },
  { "Toshiba 3.5\" DT01ABA... Desktop HDD", // tested with TOSHIBA DT01ABA300/MZ6OABB0
    "TOSHIBA DT01ABA(100|150|200|300)",
    "", "", ""
  },
  { "Toshiba 3.5\" DT01ACA... Desktop HDD", // tested with TOSHIBA DT01ACA100/MS2OA750,
      // TOSHIBA DT01ACA200/MX4OABB0, TOSHIBA DT01ACA300/MX6OABB0
    "TOSHIBA DT01ACA(025|032|050|075|100|150|200|300)",
    "", "", ""
  },
  { "Toshiba N300/MN NAS HDD", // tested with TOSHIBA HDWQ140/FJ1M, TOSHIBA HDWN160/FS1M,
      // TOSHIBA HDWN180/GX2M, TOSHIBA HDWG480/0601 (8TB), TOSHIBA HDWG11A/0603 (10TB),
      // TOSHIBA HDWG21C/0601 (12TB), TOSHIBA HDWG21E/0601 (14TB),
      // TOSHIBA MN07ACA12T/0601, TOSHIBA MN08ACA14T/0601
    "TOSHIBA HDW([GNQ]1[468]0|G(480|11A|21[CE]|31G))|" // 31G: 16TB
    "TOSHIBA MN0(4ACA400|6ACA([68]00|10T)|7ACA1[24]T|8ACA1[46]T)",
    "", "",
    "-v 23,raw48,Helium_Condition_Lower " // ] >= 12TB
    "-v 24,raw48,Helium_Condition_Upper"  // ]
  },
  { "Toshiba P300 (CMR)", // tested with TOSHIBA HDWD120/MX4OACF0
    "TOSHIBA HDWD1(05|10|20|30)",
    "", "", ""
  },
  { "Toshiba P300 (SMR)", // tested with TOSHIBA HDWD240/KQ000A
    "TOSHIBA HDWD2[246]0",
    "", "", ""
  },
  { "Toshiba X300", // tested with TOSHIBA HDWE160/FS2A, TOSHIBA HDWF180/GX0B
    "TOSHIBA HDW(E1[456]0|[FR]180|R(11A|21[CE]|31G))",  // 11A:10TB, 21C:12TB, 21E:14TB, 31G: 16TB
    "", "",
    "-v 23,raw48,Helium_Condition_Lower " // ] >= 12TB
    "-v 24,raw48,Helium_Condition_Upper"  // ]
  },
  { "Toshiba L200 (CMR)",
    "TOSHIBA HDW[JK]1(05|10)",
    "", "", ""
  },
  { "Toshiba L200 (SMR)", // tested with TOSHIBA HDWL110/JU000A. TOSHIBA HDWL120/JT000A
    "TOSHIBA HDWL1[12]0",
    "", "", ""
  },
  { "Toshiba 1.8\" HDD",
    "TOSHIBA MK[23468]00[4-9]GA[HL]",
    "", "", ""
  },
  { "Toshiba 1.8\" HDD MK..29GSG",
    "TOSHIBA MK(12|16|25)29GSG",
    "", "", ""
  },
  { "", // TOSHIBA MK6022GAX
    "TOSHIBA MK6022GAX",
    "", "", ""
  },
  { "Toshiba HK4R Series SSD", // TOSHIBA THNSN8960PCSE/8EET6101
    "TOSHIBA THNSN8(120P|240P|480P|960P|1Q92)CSE",
    "", "",
    "-v 167,raw48,SSD_Protect_Mode "
    "-v 168,raw48,SATA_PHY_Error_Count "
    "-v 169,raw48,Bad_Block_Count "
    "-v 173,raw48,Erase_Count "
  },
  { "Toshiba HG6 Series SSD", // TOSHIBA THNSNJ512GCST/JTRA0102
    // http://www.farnell.com/datasheets/1852757.pdf
    // TOSHIBA THNSFJ256GCSU/JULA1102
    // TOSHIBA THNSFJ256GDNU A/JYLA1102
    "TOSHIBA THNS[NF]J(060|128|256|512)G[BCAM8VD][SCN][TU].*",
    "", "",
    "-v 167,raw48,SSD_Protect_Mode "
    "-v 168,raw48,SATA_PHY_Error_Count "
    "-v 169,raw48,Bad_Block_Count "
    "-v 173,raw48,Erase_Count "
  },
  { "", // TOSHIBA MK6409MAV
    "TOSHIBA MK6409MAV",
    "", "", ""
  },
  { "Toshiba MKx019GAXB (SUN branded)",
    "TOS MK[34]019GAXB SUN[34]0G",
    "", "", ""
  },
  { "Seagate Momentus",
    "ST9(20|28|40|48)11A",
    "", "", ""
  },
  { "Seagate Momentus 42",
    "ST9(2014|3015|4019)A",
    "", "", ""
  },
  { "Seagate Momentus 4200.2", // tested with ST960812A/3.05
    "ST9(100822|808210|60812|50212|402113|30219)A",
    "", "", ""
  },
  { "Seagate Momentus 5400.2",
    "ST9(808211|6082[12]|408114|308110|120821|10082[34]|8823|6812|4813|3811)AS?",
    "", "", ""
  },
  { "Seagate Momentus 5400.3",
    "ST9(4081[45]|6081[35]|8081[15]|100828|120822|160821)AS?",
    "", "", ""
  },
  { "Seagate Momentus 5400.3 ED",
    "ST9(4081[45]|6081[35]|8081[15]|100828|120822|160821)AB",
    "", "", ""
  },
  { "Seagate Momentus 5400.4",
    "ST9(120817|(160|200|250)827)AS",
    "", "", ""
  },
  { "Seagate Momentus 5400.5",
    "ST9((80|120|160)310|(250|320)320)AS",
    "", "", ""
  },
  { "Seagate Momentus 5400.6",
    "ST9(80313|160(301|314)|(12|25)0315|250317|(320|500)325|500327|640320)ASG?",
    "", "",
    "-F xerrorlba" // ST9500325AS/0002SDM1 (ticket #1094)
  },
  { "Seagate Momentus 5400.7",
    "ST9(160316|(250|320)310|(500|640)320)AS",
    "", "", ""
  },
  { "Seagate Momentus 5400.7 (AF)", // tested with ST9640322AS/0001BSM2
      // (device reports 4KiB LPS with 1 sector offset)
    "ST9(320312|400321|640322|750423)AS",
    "", "", ""
  },
  { "Seagate Momentus 5400 PSD", // Hybrid drives
    "ST9(808212|(120|160)8220)AS",
    "", "", ""
  },
  { "Seagate Momentus 7200.1",
    "ST9(10021|80825|6023|4015)AS?",
    "", "", ""
  },
  { "Seagate Momentus 7200.2",
    "ST9(80813|100821|120823|160823|200420)ASG?",
    "", "", ""
  },
  { "Seagate Momentus 7200.3",
    "ST9((80|120|160)411|(250|320)421)ASG?",
    "", "", ""
  },
  { "Seagate Momentus 7200.4",
    "ST9(160412|250410|320423|500420)ASG?",
    "", "", ""
  },
  { "Seagate Momentus 7200 FDE.2",
    "ST9((160413|25041[12]|320426|50042[12])AS|(16041[489]|2504[16]4|32042[67]|500426)ASG)",
    "", "", ""
  },
  { "Seagate Momentus 7200.5", // tested with ST9750420AS/0001SDM5, ST9750420AS/0002SDM1
    "ST9(50042[34]|64042[012]|75042[02])ASG?",
    "", "", ""
  },
  { "Seagate Momentus XT", // fixed firmware
    "ST9(2505610|3205620|5005620)AS",
    "SD2[68]", // http://knowledge.seagate.com/articles/en_US/FAQ/215451en
    "", ""
  },
  { "Seagate Momentus XT", // buggy firmware, tested with ST92505610AS/SD24
    "ST9(2505610|3205620|5005620)AS",
    "SD2[45]",
    "These drives may corrupt large files,\n"
    "AND THIS FIRMWARE VERSION IS AFFECTED,\n"
    "see the following web pages for details:\n"
    "http://knowledge.seagate.com/articles/en_US/FAQ/215451en\n"
    "https://superuser.com/questions/313447/seagate-momentus-xt-corrupting-files-linux-and-mac",
    ""
  },
  { "Seagate Momentus XT", // unknown firmware
    "ST9(2505610|3205620|5005620)AS",
    "",
    "These drives may corrupt large files,\n"
    "see the following web pages for details:\n"
    "http://knowledge.seagate.com/articles/en_US/FAQ/215451en\n"
    "https://superuser.com/questions/313447/seagate-momentus-xt-corrupting-files-linux-and-mac",
    ""
  },
  { "Seagate Momentus XT (AF)", // tested with ST750LX003-1AC154/SM12
    "ST750LX003-.*",
    "", "", ""
  },
  { "Seagate Momentus Thin", // tested with ST320LT007-9ZV142/0004LVM1
    "ST(160|250|320)LT0(07|09|11|14)-.*",
    "", "", ""
  },
  { "Seagate Laptop HDD", // tested with ST500LT012-9WS142/0001SDM1,
      // ST500LM021-1KJ152/0002LIM1, ST4000LM016-1N2170/0003
    "ST((25|32|50)0LT0(12|15|25)|(32|50)0LM0(10|21)|[34]000LM016)-.*",
    "", "", ""
  },
  { "Seagate Laptop SSHD", // tested with ST500LM000-1EJ162/SM11
    "ST(500|1000)LM0(00|14)-.*",
    "", "", ""
  },
  { "Seagate Medalist 1010, 1720, 1721, 2120, 3230 and 4340",  // ATA2, with -t permissive
    "ST3(1010|1720|1721|2120|3230|4340)A",
    "", "", ""
  },
  { "Seagate Medalist 2110, 3221, 4321, 6531, and 8641",
    "ST3(2110|3221|4321|6531|8641)A",
    "", "", ""
  },
  { "Seagate U4",
    "ST3(2112|4311|6421|8421)A",
    "", "", ""
  },
  { "Seagate U5",
    "ST3(40823|30621|20413|15311|10211)A",
    "", "", ""
  },
  { "Seagate U6",
    "ST3(8002|6002|4081|3061|2041)0A",
    "", "", ""
  },
  { "Seagate U7",
    "ST3(30012|40012|60012|80022|120020)A",
    "", "", ""
  },
  { "Seagate U8",
    "ST3(4313|6811|8410|4313|13021|17221)A",
    "", "", ""
  },
  { "Seagate U9", // tested with ST3160022ACE/9.51
    "ST3(80012|120025|160022)A(CE)?",
    "", "", ""
  },
  { "Seagate U10",
    "ST3(20423|15323|10212)A",
    "", "", ""
  },
  { "Seagate UX",
    "ST3(10014A(CE)?|20014A)",
    "", "", ""
  },
  { "Seagate Barracuda ATA",
    "ST3(2804|2724|2043|1362|1022|681)0A",
    "", "", ""
  },
  { "Seagate Barracuda ATA II",
    "ST3(3063|2042|1532|1021)0A",
    "", "", ""
  },
  { "Seagate Barracuda ATA III",
    "ST3(40824|30620|20414|15310|10215)A",
    "", "", ""
  },
  { "Seagate Barracuda ATA IV",
    "ST3(20011|30011|40016|60021|80021)A",
    "", "", ""
  },
  { "Seagate Barracuda ATA V",
    "ST3(12002(3A|4A|9A|3AS)|800(23A|15A|23AS)|60(015A|210A)|40017A)",
    "", "", ""
  },
  { "Seagate Barracuda 5400.1",
    "ST340015A",
    "", "", ""
  },
  { "Seagate Barracuda 7200.7 and 7200.7 Plus", // tested with "ST380819AS          39M3701 39M0171 IBM"/3.03
    "ST3(200021A|200822AS?|16002[13]AS?|12002[26]AS?|1[26]082[78]AS|8001[13]AS?|8081[79]AS|60014A|40111AS|40014AS?)( .* IBM)?",
    "", "", ""
  },
  { "Seagate Barracuda 7200.8",
    "ST3(400[68]32|300[68]31|250[68]23|200826)AS?",
    "", "", ""
  },
  { "Seagate Barracuda 7200.9",
    "ST3(402111?|80[28]110?|120[28]1[0134]|160[28]1[012]|200827|250[68]24|300[68]22|(320|400)[68]33|500[68](32|41))AS?.*",
    "", "", ""
  },
  { "Seagate Barracuda 7200.10", // tested with GB0160EAFJE/HPG0
    "ST3((80|160)[28]15|200820|250[34]10|(250|300|320|400)[68]20|360320|500[68]30|750[68]40)AS?|"
    "GB0160EAFJE", // HP OEM
    "", "", ""
  },
  { "Seagate Barracuda 7200.11", // unaffected firmware
    "ST3(160813|320[68]13|500[368]20|640[36]23|640[35]30|750[36]30|1000(333|[36]40)|1500341)AS?",
    "CC.?.?", // http://knowledge.seagate.com/articles/en_US/FAQ/207957en
    "", ""
  },
  { "Seagate Barracuda 7200.11", // fixed firmware
    "ST3(500[368]20|750[36]30|1000340)AS?",
    "SD1A", // http://knowledge.seagate.com/articles/en_US/FAQ/207951en
    "", ""
  },
  { "Seagate Barracuda 7200.11", // fixed firmware
    "ST3(160813|320[68]13|640[36]23|1000333|1500341)AS?",
    "SD[12]B", // http://knowledge.seagate.com/articles/en_US/FAQ/207957en
    "", ""
  },
  { "Seagate Barracuda 7200.11", // buggy or fixed firmware
    "ST3(500[368]20|640[35]30|750[36]30|1000340)AS?",
    "(AD14|SD1[5-9]|SD81)",
    "There are known problems with these drives,\n"
    "THIS DRIVE MAY OR MAY NOT BE AFFECTED,\n"
    "see the following web pages for details:\n"
    "http://knowledge.seagate.com/articles/en_US/FAQ/207931en\n"
    "http://knowledge.seagate.com/articles/en_US/FAQ/207951en\n"
    "https://bugs.debian.org/cgi-bin/bugreport.cgi?bug=632758",
    ""
  },
  { "Seagate Barracuda 7200.11", // unknown firmware
    "ST3(160813|320[68]13|500[368]20|640[36]23|640[35]30|750[36]30|1000(333|[36]40)|1500341)AS?",
    "",
    "There are known problems with these drives,\n"
    "see the following Seagate web pages:\n"
    "http://knowledge.seagate.com/articles/en_US/FAQ/207931en\n"
    "http://knowledge.seagate.com/articles/en_US/FAQ/207951en\n"
    "http://knowledge.seagate.com/articles/en_US/FAQ/207957en",
    ""
  },
  { "Seagate Barracuda 7200.12", // new firmware
    "ST3(160318|250318|320418|50041[08]|750528|1000528)AS",
    "CC4[9A-Z]",
    "", ""
  },
  { "Seagate Barracuda 7200.12", // unknown firmware
    "ST3(160318|250318|320418|50041[08]|750528|1000528)AS",
    "",
    "A firmware update for this drive may be available,\n"
    "see the following Seagate web pages:\n"
    "http://knowledge.seagate.com/articles/en_US/FAQ/207931en\n"
    "http://knowledge.seagate.com/articles/en_US/FAQ/213891en",
    ""
  },
  { "Seagate Barracuda 7200.12", // tested with ST3250312AS/JC45, ST31000524AS/JC45,
      // ST3500413AS/JC4B, ST3750525AS/JC4B
      // ST3160316AS/JC45
      // Possible options: ST31000524AS, ST3500413AS, ST3250312AS ,
      // ST3750525AS, ST3320413AS, ST3160316AS
    "ST3(160318|25031[128]|320418|50041[038]|750(518|52[358])|100052[348]|320413|160316)AS",
    "", "", ""
  },
  { "Seagate Barracuda XT", // tested with ST32000641AS/CC13,
      // ST4000DX000-1C5160/CC42
    "ST(3(2000641|3000651)AS|4000DX000-.*)",
    "", "", ""
  },
  { "Seagate Barracuda 7200.14 (AF)", // new firmware, tested with
      // ST3000DM001-9YN166/CC4H, ST3000DM001-9YN166/CC9E
    "ST(1000|1500|2000|2500|3000)DM00[1-3]-9YN16.",
    "CC(4[H-Z]|[5-9A-Z]..*)", // >= "CC4H"
    "",
    "-v 188,raw16 -v 240,msec24hour32" // tested with ST3000DM001-9YN166/CC4H
  },
  { "Seagate Barracuda 7200.14 (AF)", // old firmware, tested with
      // ST1000DM003-9YN162/CC46
    "ST(1000|1500|2000|2500|3000)DM00[1-3]-9YN16.",
    "CC4[679CG]",
    "A firmware update for this drive is available,\n"
    "see the following Seagate web pages:\n"
    "http://knowledge.seagate.com/articles/en_US/FAQ/207931en\n"
    "http://knowledge.seagate.com/articles/en_US/FAQ/223651en",
    "-v 188,raw16 -v 240,msec24hour32"
  },
  { "Seagate Barracuda 7200.14 (AF)", // unknown firmware
    "ST(1000|1500|2000|2500|3000)DM00[1-3]-9YN16.",
    "",
    "A firmware update for this drive may be available,\n"
    "see the following Seagate web pages:\n"
    "http://knowledge.seagate.com/articles/en_US/FAQ/207931en\n"
    "http://knowledge.seagate.com/articles/en_US/FAQ/223651en",
    "-v 188,raw16 -v 240,msec24hour32"
  },
  { "Seagate Barracuda 7200.14 (AF)", // different part number, tested with
      // ST1000DM003-1CH162/CC47, ST1000DM003-1CH162/CC49, ST2000DM001-1CH164/CC24,
      // ST1000DM000-9TS15E/CC92, APPLE HDD ST3000DM001/AP15 (no attr 240)
    "ST(1000|1500|2000|2500|3000)DM00[0-3]-.*|"
    "APPLE HDD ST3000DM001",
    "", "",
    "-v 188,raw16 -v 240,msec24hour32"
  },
  { "Seagate Barracuda 7200.14 (AF)", // < 1TB, tested with ST250DM000-1BC141
    "ST(250|320|500|750)DM00[0-3]-.*",
    "", "",
    "-v 188,raw16 -v 240,msec24hour32"
  },
  { "Seagate BarraCuda 3.5 (CMR)", // tested with ST1000DM010-2EP102/CC43,
      // ST3000DM008-2DM166/CC26, ST4000DM006-2G5107/DN02, ST10000DM0004-1ZC101/DN01,
      // ST12000DM0007-2GR116/DN01
    "ST(500DM009|1000DM010|2000DM00[67]|3000DM00[89]|4000DM006|6000DM004|"
       "8000DM005|10000DM0004|12000DM0007)-.*",
    "", "",
    "-v 200,raw48,Pressure_Limit "
    "-v 188,raw16 -v 240,msec24hour32"
  },
  { "Seagate BarraCuda 3.5 (SMR)", // tested with ST2000DM008-2FR102/0001,
      // ST4000DM004-2CV104/0001 (TRIM: no), ST4000DM005-2DP166/0001, ST8000DM004-2CX188/0001
    "ST(2000DM00[589]|3000DM007|4000DM00[45]|6000DM003|8000DM004)-.*",
    "", "",
    "-v 9,msec24hour32 " // ST4000DM004-2CV104/0001
    "-v 200,raw48,Pressure_Limit "
    "-v 188,raw16 -v 240,msec24hour32"
  },
  { "Seagate Desktop HDD.15", // tested with ST4000DM000-1CD168/CC43, ST5000DM000-1FK178/CC44,
      // ST6000DM001-1XY17Z/CC48
    "ST[4568]000DM00[012]-.*",
    "", "",
    "-v 188,raw16 -v 240,msec24hour32"
  },
  { "Seagate Desktop SSHD", // tested with ST2000DX001-1CM164/CC43
    "ST[124]000DX001-.*",
    "", "",
    "-v 188,raw16 -v 240,msec24hour32"
  },
  { "Seagate Barracuda LP", // new firmware
    "ST3(500412|1000520|1500541|2000542)AS",
    "CC3[5-9A-Z]",
    "",
    "" // -F xerrorlba ?
  },
  { "Seagate Barracuda LP", // unknown firmware
    "ST3(500412|1000520|1500541|2000542)AS",
    "",
    "A firmware update for this drive may be available,\n"
    "see the following Seagate web pages:\n"
    "http://knowledge.seagate.com/articles/en_US/FAQ/207931en\n"
    "http://knowledge.seagate.com/articles/en_US/FAQ/213915en",
    "-F xerrorlba" // tested with ST31000520AS/CC32
  },
  { "Seagate Barracuda Green (AF)", // new firmware
    "ST((10|15|20)00DL00[123])-.*",
    "CC(3[2-9A-Z]|[4-9A-Z]..*)", // >= "CC32"
    "", ""
  },
  { "Seagate Barracuda Green (AF)", // unknown firmware
    "ST((10|15|20)00DL00[123])-.*",
    "",
    "A firmware update for this drive may be available,\n"
    "see the following Seagate web pages:\n"
    "http://knowledge.seagate.com/articles/en_US/FAQ/207931en\n"
    "http://knowledge.seagate.com/articles/en_US/FAQ/218171en",
    ""
  },
  { "Seagate Barracuda ES",
    "ST3(250[68]2|32062|40062|50063|75064)0NS",
    "", "", ""
  },
  // ST5000LM000, ST4000LM024, ST3000LM024, ST2000LM015, ST1000LM048, ST500LM030
  { "Seagate Barracuda 2.5 5400", // ST2000LM015-2E8174/SDM1, ST4000LM024-2AN17V/0001
    "ST(5000LM000|[34]000LM024|2000LM015|1000LM048|500LM030)-.*",
    "",
    "",
    "-v 183,raw48,SATA_Downshift_Count "
  },
  { "Seagate Barracuda ES.2", // fixed firmware
    "ST3(25031|50032|75033|100034)0NS",
    "SN[01]6|"         // http://knowledge.seagate.com/articles/en_US/FAQ/207963en
    "MA(0[^7]|[^0].)", // http://dellfirmware.seagate.com/dell_firmware/DellFirmwareRequest.jsp
    "",                //        ^^^^^^^^^^^^ down (no DNS A record)
    "-F xerrorlba" // tested with ST31000340NS/SN06
  },
  { "Seagate Barracuda ES.2", // buggy firmware (Dell)
    "ST3(25031|50032|75033|100034)0NS",
    "MA07",
    "There are known problems with these drives,\n"
    "AND THIS FIRMWARE VERSION IS AFFECTED,\n"
    "contact Dell support for a firmware update.",
    ""
  },
  { "Seagate Barracuda ES.2", // unknown firmware
    "ST3(25031|50032|75033|100034)0NS",
    "",
    "There are known problems with these drives,\n"
    "see the following Seagate web pages:\n"
    "http://knowledge.seagate.com/articles/en_US/FAQ/207931en\n"
    "http://knowledge.seagate.com/articles/en_US/FAQ/207963en",
    ""
  },
  { "Seagate Constellation (SATA)", // tested with ST9500530NS/SN03
    "ST9(160511|500530)NS",
    "", "", ""
  },
  { "Seagate Constellation ES (SATA)", // tested with ST31000524NS/SN11,
      // MB0500EAMZD/HPG1
    "ST3(50051|100052|200064)4NS|"
    "MB0500EAMZD", // HP OEM
    "", "", ""
  },
  { "Seagate Constellation ES (SATA 6Gb/s)", // tested with ST1000NM0011/SN02,
      // MB1000GCEEK/HPG1
    "ST(5|10|20)00NM0011|"
    "MB1000GCEEK", // HP OEM
    "", "", ""
  },
  { "Seagate Constellation ES.2 (SATA 6Gb/s)", // tested with ST32000645NS/0004, ST33000650NS,
      // MB3000EBKAB/HPG6
    "ST3(2000645|300065[012])NS|"
    "MB3000EBKAB", // HP OEM
    "", "", ""
  },
  { "Seagate Constellation ES.3", // tested with ST1000NM0033-9ZM173/0001,
      // ST4000NM0033-9ZM170/SN03, MB1000GCWCV/HPGC, MB4000GCWDC/HPGE
    "ST[1234]000NM00[35]3-.*|"
    "MB[14]000GCW(CV|DC)", // HP OEM
    "", "", ""
  },
  { "Seagate Constellation CS", // tested with ST3000NC000/CE02, ST3000NC002-1DY166/CN02
    "ST(1000|2000|3000)NC00[0-3](-.*)?",
    "", "", ""
  },
  { "Seagate Constellation.2 (SATA)", // 2.5", tested with ST91000640NS/SN02, MM1000GBKAL/HPGB
    "ST9(25061|50062|100064)[012]NS|" // *SS = SAS
    "MM1000GBKAL", // HP OEM
    "", "", ""
  },
  // ST6000NM0004, ST6000NM0024, ST6000NM0044, ST6000NM0084, ST5000NM0024,
  // ST5000NM0044, ST4000NM0024, ST4000NM0044, ST2000NM0024, ST2000NM0044
  // ST4000NM0035, ST3000NM0005, ST2000NM0055, ST1000NM0055, ST4000NM0045,
  // ST3000NM0015, ST2000NM0065, ST1000NM0065, ST4000NM0105, ST3000NM0055
  { "Seagate Enterprise Capacity 3.5 HDD", // tested with ST6000NM0024-1HT17Z/SN02,
      // ST10000NM0016-1TT101/SNB0
      // ST4000NM0085-1YY107/ZC11SXPH
      // ST8000NM0045-1RL112/NN02
      // ST6000NM0004-1FT17Z/NN01
      // ST4000NM0035-1V4107/TNC3
      // ST1000NM0055-1V410C/TN02
      // ST8000NM0055-1RM112/SN04
      // ST10000NM0156-2AA111/SS05, ST4000NM0245-1Z2107/SS05
    "ST([1234568]|10)000NM0[012][0-68][456]-.*", // *[069]4 = 4Kn
    "", "",
    "-v 200,raw48,Pressure_Limit "
    "-v 188,raw16 -v 240,msec24hour32"
  },
  { "Seagate Enterprise Capacity 3.5 HDD", // V5.1, ms in attribute 9
    "ST[12]000NM0008-.*", // tested with ST1000NM0008-2F2100/SN01
    "", "",
    "-v 9,msec24hour32 -v 188,raw16 -v 240,msec24hour32"
  },
  { "Seagate Exos 5E8", // tested with ST8000AS0003-2HH188/0003
    "ST8000AS0003-.*",
    "", "",
    "-v 9,msec24hour32 -v 240,msec24hour32"
  },
  // ST1000NM000A, ST1000NM002A, ST2000NM000A, ST2000NM001A, ST2000NM002A,
  // ST3000NM000A, ST3000NM004A, ST4000NM000A, ST4000NM001A, ST4000NM002A,
  // ST4000NM006A, ST4000NM010A, ST4000NM012A, ST4000NM013A, ST6000NM002A,
  // ST6000NM021A, ST6000NM022A, ST6000NM025A, ST6000NM026A, ST8000NM000A,
  // ST8000NM002A, ST8000NM004A, ST8000NM008A, ST8000NM009A, ST8000NM016A
  { "Seagate Exos 7E8", // tested with ST6000NM021A-2R7101/SN02, ST8000NM000A-2KE101/SN02
    "ST[123468]000NM0(0[01234689]|1[0236]|2[1256])A-.*",
    "", "",
    "-v 18,raw48,Head_Health "
    "-v 240,msec24hour32"
  },
  { "Seagate Exos X12", // tested with ST12000NM0007-2A1101/SN02
    "ST12000NM00[01]7-.*", // *17 = SED
    "", "",
    "-v 200,raw48,Pressure_Limit "
    "-v 240,msec24hour32"
  },
  { "Seagate Exos X14", // tested with ST12000NM0008-2H3101/SN02,
      // ST12000NM0538-2K2101/CMA2 (OEM?)
    "ST(14000NM04[24]8|14000NM0(01|25)8|12000NM0(00|24|53)8|10000NM0(47|56)8)-.*",
    "", "",
    "-v 18,raw48,Head_Health "
    "-v 200,raw48,Pressure_Limit "
    "-v 240,msec24hour32"
  },
  { "Seagate Exos X16", // tested with ST10000NM001G-2MW103/SN02
      // ST14000NM001G-2KJ103/SN02, ST16000NM001G-2KK103/SN02, ST16000NM001G-2KK103/SN03
    "ST1[0246]000NM00[13]G-.*",
    "", "",
    "-v 18,raw48,Head_Health "
    "-v 200,raw48,Pressure_Limit "
    "-v 240,msec24hour32"
  },
  // new models: ST8000VN0002, ST6000VN0021, ST4000VN000
  //             ST8000VN0012, ST6000VN0031, ST4000VN003
  // tested with ST8000VN0002-1Z8112/ZA13YGNF
  { "Seagate NAS HDD", // tested with ST2000VN000-1H3164/SC42, ST3000VN000-1H4167/SC43
    "ST([234]000VN000|[468]000VN00(02|21|12|31|3))-.*",
    "", "", ""
  },
  // ST8000NE0001, ST8000NE0011, ST6000VN0001, ST6000VN0011, ST5000VN0001,
  // ST5000VN0011, ST4000VN0001, ST4000VN0011, ST3000VN0001, ST3000VN0011,
  // ST2000VN0001, ST2000VN0011
  // tested with ST8000NE0001-1WN112/PNA2
  { "Seagate Enterprise NAS HDD",
    "ST(8000NE|[65432]000VN)00[01]1-.*",
    "", "", ""
  },
  { "Seagate IronWolf", // tested with ST3000VN007-2E4166/SC60, ST4000VN008-2DR166/SC60,
      // ST6000VN001-2BB186/SC60, ST6000VN0033-2EE110/SC60, ST6000VN0041-2EL11C/SC61,
      // ST8000VN0022-2EL112/SC61, ST10000VN0004-1ZD101/SC60,
      // ST12000VN0007-2GS116/SC60, ST12000VN0008-2JH101/SC60
    "ST(1|2|3|4|6|8|10|12)000VN00(0?[2478]|1|22|33|41)-.*",
    "", "",
    "-v 18,raw48,Head_Health "
    "-v 200,raw48,Pressure_Limit "
    "-v 240,msec24hour32"
  },
  { "Seagate IronWolf Pro", // tested with ST4000NE0025-2EW107/EN02,
      // ST8000NE0004-1ZF11G/EN01, ST8000NE0021-2EN112/EN02, ST16000NE000-2RW103/EN02
    "ST([24]000NE0025|4000NE001|6000NE0023|8000NE00(04|08|21)|(10|12|14)000NE000[478]|16000NE000)-.*",
    "", "",
    "-v 18,raw48,Head_Health " // ST16000NE000
    "-v 200,raw48,Pressure_Limit "
    "-v 240,msec24hour32"
  },
  { "Seagate Archive HDD (SMR)", // tested with ST8000AS0002-1NA17Z/AR13
    "ST[568]000AS00[01][12]-.*",
    "", "", ""
  },
  { "Seagate Pipeline HD 5900.1",
    "ST3(160310|320[34]10|500(321|422))CS",
    "", "", ""
  },
  { "Seagate Pipeline HD 5900.2", // tested with ST31000322CS/SC13
    "ST3(160316|250[34]12|320(311|413)|500(312|414)|1000(322|424))CS",
    "", "", ""
  },
  { "Seagate Video 3.5 HDD", // tested with ST4000VM000-1F3168/SC23, SC25
    "ST(10|15|20|30|40)00VM00[023]-.*",
    "", "", ""
  },
  { "Seagate Medalist 17240, 13030, 10231, 8420, and 4310",
    "ST3(17240|13030|10231|8420|4310)A",
    "", "", ""
  },
  { "Seagate Medalist 17242, 13032, 10232, 8422, and 4312",
    "ST3(1724|1303|1023|842|431)2A",
    "", "", ""
  },
  { "Seagate NL35",
    "ST3(250623|250823|400632|400832|250824|250624|400633|400833|500641|500841)NS",
    "", "", ""
  },
  { "Seagate SV35.2",
    "ST3(160815|250820|320620|500630|750640)[AS]V",
    "", "", ""
  },
  { "Seagate SV35.3", // tested with ST3500320SV/SV16
    "ST3(500320|750330|1000340)SV",
    "", "", ""
  },
  { "Seagate SV35.5", // tested with ST31000525SV/CV12
    "ST3(250311|500410|1000525)SV",
    "", "", ""
  },
  // ST6000VX0001,ST6000VX0011,ST5000VX0001,ST5000VX0011,ST4000VX000
  // ST4000VX002, ST3000VX002, ST2000VX003, ST1000VX001, ST1000VX002
  // ST3000VX000, ST3000VX004, ST2000VX000, ST2000VX004, ST1000VX000
  { "Seagate Surveillance", // tested with ST1000VX001-1HH162/CV11, ST2000VX000-9YW164/CV12,
      // ST4000VX000-1F4168/CV14, ST2000VX003-1HH164/CV12
    "ST([1-5]000VX00[01234]1?|31000526SV|3500411SV)(-.*)?",
    "", "", ""
  },
  { "Seagate Skyhawk", // tested with ST3000VX010-2H916L/CV11, ST6000VX0023-2EF110/SC60
    "ST(1000VX005|2000VX008|3000VX0(09|10)|4000VX007|6000VX00(1|23)|8000VX00(4|22))-.*",
    "", "",
    "-v 9,msec24hour32 " // CV* Firmware only?
    "-v 240,msec24hour32"
  },
  { "Seagate DB35", // tested with ST3250823ACE/3.03, ST3300831SCE/3.03
    "ST3(200826|250823|300831|400832)[AS]CE",
    "", "", ""
  },
  { "Seagate DB35.2", // tested with ST3160212SCE/3.ACB
    "ST3(802110|120213|160212|200827|250824|300822|400833|500841)[AS]CE",
    "", "", ""
  },
  { "Seagate DB35.3",
    "ST3(750640SCE|((80|160)215|(250|320|400)820|500830|750840)[AS]CE)",
    "", "", ""
  },
  { "Seagate LD25.2", // tested with ST940210AS/3.ALC
    "ST9(40|80)210AS?",
    "", "", ""
  },
  { "Seagate ST1.2 CompactFlash", // tested with ST68022CF/3.01
    "ST6[468]022CF",
    "", "", ""
  },
  { "Seagate Nytro XF1230 SATA SSD", // tested with XF1230-1A0480/ST200354
    "XF1230-1A(0240|0480|0960|1920)",
    "", "",
    "-v 174,raw48,Unexpect_Power_Loss_Ct "
    "-v 180,raw48,End_to_End_Err_Detect "
    "-v 183,raw48,SATA_Downshift_Count "
    "-v 189,raw48,SSD_Health_Flags "
    "-v 190,raw48,SATA_Error_Ct "
    "-v 201,raw48,Read_Error_Rate "
    "-v 231,raw48,SSD_Life_Left_Perc "
    "-v 234,raw48,Lifetime_Nand_Gb "
    "-v 241,raw48,Total_Writes_GiB "
    "-v 242,raw48,Total_Reads_GiB "
    "-v 245,raw48,Read_Error_Rate "
  },
  { "Seagate IronWolf 110 SATA SSD", //Written to Seagate documentation
    "ZA(240|480|960|1920|3840)NM10001",
    "", "",
  //"-v 1,raw48,Raw_Read_Error_Rate "
  //"-v 5,raw16(raw16),Reallocated_Sector_Ct "
  //"-v 9,raw24(raw8),Power_On_Hours "
  //"-v 12,raw48,Power_Cycle_Count "
    "-v 100,raw48,Flash_GB_Erased "
    "-v 102,raw48,Lifetime_PS4_Entry_Ct "
    "-v 103,raw48,Lifetime_PS3_Exit_Ct "
    "-v 170,raw48,Grown_Bad_Block_Ct "
    "-v 171,raw48,Program_Fail_Count "
    "-v 172,raw48,Erase_Fail_Count "
    "-v 173,raw48,Avg_Program/Erase_Ct "
    "-v 174,raw48,Unexpected_Pwr_Loss_Ct "
    "-v 177,raw16,Wear_Range_Delta "
    "-v 183,hex56,SATA_Downshift_Count "
    "-v 187,raw48,Uncorrectable_ECC_Ct "
  //"-v 194,tempminmax,Temperature_Celsius "
    "-v 195,raw16(raw16),RAISE_ECC_Cor_Ct "
    "-v 198,raw48,Uncor_Read_Error_Ct "
  //"-v 199,raw48,UDMA_CRC_Error_Count "
    "-v 230,raw56,Drv_Life_Protect_Status "
    "-v 231,hex56,SSD_Life_Left "
  //"-v 232,raw48,Available_Reservd_Space "
    "-v 233,raw48,Lifetime_Wts_To_Flsh_GB "
    "-v 241,raw48,Lifetime_Wts_Frm_Hst_GB "
    "-v 242,raw48,Lifetime_Rds_Frm_Hst_GB "
    "-v 243,hex56,Free_Space "
  },
  { "Seagate IronWolf (Pro) 125 SSDs", // IronWolf_Pro_125_SSD_Product_Manual_100866982_A.pdf 
				       // IronWolf_125_SSD_Product_Manual_100866980_C.pdf
    "Seagate IronWolf ZA(250|500|1000|2000|4000)NM10002-.*|" // tested with
      // Seagate IronWolf ZA500NM10002-2ZG101/SU3SC013
    "Seagate IronWolfPro ZA(240|480|960|1920|3840)NX10001-.*", // tested with
      // Seagate IronWolfPro ZA3840NX10001-2ZH104/SU4SC01B
    "", "",
  //"-v 1,raw48,Raw_Read_Error_Rate "
  //"-v 9,raw24(raw8),Power_On_Hours "
  //"-v 12,raw48,Power_Cycle_Count "
    "-v 16,raw48,Spare_Blocks_Available "
    "-v 17,raw48,Spare_Blocks_Remaining "
    "-v 168,raw48,SATA_PHY_Error_Count "
    "-v 170,raw16,Early/Later_Bad_Blck_Ct "
    "-v 173,raw16,Max/Avg/Min_Erase_Ct "
    "-v 174,raw48,Unexpect_Power_Loss_Ct "
    "-v 177,raw16,Wear_Range_Delta "
  //"-v 192,raw48,Power-Off_Retract_Count "
  //"-v 194,tempminmax,Temperature_Celsius "
    "-v 218,raw48,SATA_CRC_Error_Count "
    "-v 231,raw48,SSD_Life_Left "
    "-v 232,hex48,Read_Failure_Blk_Ct "
    "-v 233,raw48,Flash_Writes_GiB "
    "-v 234,raw48,NAND_Reads_Sectors "
    "-v 235,raw48,Flash_Writes_Sectors "
    "-v 241,raw48,Host_Writes_GiB "
    "-v 242,raw48,Host_Reads_GiB "
    "-v 246,hex64,Write_Protect_Detail " // prevents interpretation of bogus threshold 255 (ticket #1396)
    "-v 247,raw48,Health_Check_Timer "
  },
  { "Seagate Nytro SATA SSD", //Written to Seagate documentation
    // tested with XA960LE10063, XA960LE10063
    "XA(240|480|960|1920|3840)[LM]E10(00|02|04|06|08|10)3",
    "", "",
  //"-v 1,raw48,Raw_Read_Error_Rate "
  //"-v 5,raw16(raw16),Reallocated_Sector_Ct "
  //"-v 9,raw24(raw8),Power_On_Hours "
  //"-v 12,raw48,Power_Cycle_Count "
    "-v 100,raw48,Flash_GB_Erased "
    "-v 102,raw48,Lifetime_PS4_Entry_Ct "
    "-v 103,raw48,Lifetime_PS3_Exit_Ct "
    "-v 170,raw48,Grown_Bad_Block_Ct "
    "-v 171,raw48,Program_Fail_Count "
    "-v 172,raw48,Erase_Fail_Count "
    "-v 173,raw48,Avg_Program/Erase_Ct "
    "-v 174,raw48,Unexpected_Pwr_Loss_Ct "
    "-v 177,raw16,Wear_Range_Delta "
    "-v 183,hex56,SATA_Downshift_Count "
    "-v 187,raw48,Uncorrectable_ECC_Ct "
  //"-v 194,tempminmax,Temperature_Celsius "
    "-v 195,raw16(raw16),RAISE_ECC_Cor_Ct "
    "-v 198,raw48,Uncor_Read_Error_Ct "
  //"-v 199,raw48,UDMA_CRC_Error_Count "
    "-v 230,raw56,Drv_Life_Protect_Status "
    "-v 231,hex56,SSD_Life_Left "
  //"-v 232,raw48,Available_Reservd_Space "
    "-v 233,raw48,Lifetime_Wts_To_Flsh_GB "
    "-v 241,raw48,Lifetime_Wts_Frm_Hst_GB "
    "-v 242,raw48,Lifetime_Rds_Frm_Hst_GB "
    "-v 243,hex56,Free_Space "
  },
  { "WD Blue / Red / Green SSDs", // tested with WDC WDS250G1B0A-00H9H0/X41000WD,
      // WDC WDS250G1B0A-00H9H0/X41100WD, WDC WDS100T1B0A-00H9H0,
      // WDC WDS120G2G0A-00JH30/UE360000, WDC WDS240G2G0A-00JH30/UF300000,
      // WDC WDS500G2B0A-00SM50/X61130WD, WDC WDS200T2B0A-00SM50/X61130WD,
      // WDC WDS200T2B0A/X61190WD, WDC WDS120G1G0A-00SS50/Z3311000
      // WDC  WDS500G2B0A-00SM50/401000WD,
      // WDC WDBNCE2500PNC/X61130WD, WDC WDBNCE0010PNC-WRSN/X41110WD,
      // WDC  WDS200T1R0A-68A4W0/411000WR, WDC  WDS400T1R0A-68A4W0/411000WR
    "WDC WDBNCE(250|500|00[124])0PNC(-.*)?|" // Blue 3D
    "WDC  ?WDS((120|240|250|480|500)G|[124]00T)(1B|2B|1G|2G|1R)0[AB](-.*)?",
      // *B* = Blue, *G* = Green, *2B* = Blue 3D NAND, *1R* = Red SA500
    "", "",
  //"-v 5,raw16(raw16),Reallocated_Sector_Ct " // Reassigned Block Count
  //"-v 9,raw24(raw8),Power_On_Hours "
  //"-v 12,raw48,Power_Cycle_Count "
    "-v 165,raw48,Block_Erase_Count "
    "-v 166,raw48,Minimum_PE_Cycles_TLC "
    "-v 167,raw48,Max_Bad_Blocks_per_Die "
    "-v 168,raw48,Maximum_PE_Cycles_TLC "
    "-v 169,raw48,Total_Bad_Blocks "
    "-v 170,raw48,Grown_Bad_Blocks "
    "-v 171,raw48,Program_Fail_Count "
    "-v 172,raw48,Erase_Fail_Count "
    "-v 173,raw48,Average_PE_Cycles_TLC "
    "-v 174,raw48,Unexpected_Power_Loss "
  //"-v 184,raw48,End-to-End_Error " // Detection/Correction Count
  //"-v 187,raw48,Reported_Uncorrect " // Uncorrectable Errors
  //"-v 188,raw48,Command_Timeout "
  //"-v 194,tempminmax,Temperature_Celsius "
  //"-v 199,raw48,UDMA_CRC_Error_Count " // SATA CRC Errors
    "-v 230,hex48,Media_Wearout_Indicator " // Maybe hex16
  //"-v 232,raw48,Available_Reservd_Space"
    "-v 233,raw48,NAND_GB_Written_TLC "
    "-v 234,raw48,NAND_GB_Written_SLC "
    "-v 241,raw48,Host_Writes_GiB "
    "-v 242,raw48,Host_Reads_GiB "
    "-v 244,raw48,Temp_Throttle_Status "
  },
  { "Western Digital Protege",
  /* Western Digital drives with this comment all appear to use Attribute 9 in
   * a  non-standard manner.  These entries may need to be updated when it
   * is understood exactly how Attribute 9 should be interpreted.
   * UPDATE: this is probably explained by the WD firmware bug described in the
   * smartmontools FAQ */
    "WDC WD([2468]00E|1[26]00A)B-.*",
    "", "", ""
  },
  { "Western Digital Caviar",
  /* Western Digital drives with this comment all appear to use Attribute 9 in
   * a  non-standard manner.  These entries may need to be updated when it
   * is understood exactly how Attribute 9 should be interpreted.
   * UPDATE: this is probably explained by the WD firmware bug described in the
   * smartmontools FAQ */
    "WDC WD(2|3|4|6|8|10|12|16|18|20|25)00BB-.*",
    "", "", ""
  },
  { "Western Digital Caviar WDxxxAB",
  /* Western Digital drives with this comment all appear to use Attribute 9 in
   * a  non-standard manner.  These entries may need to be updated when it
   * is understood exactly how Attribute 9 should be interpreted.
   * UPDATE: this is probably explained by the WD firmware bug described in the
   * smartmontools FAQ */
    "WDC WD(3|4|6|8|25)00AB-.*",
    "", "", ""
  },
  { "Western Digital Caviar WDxxxAA",
  /* Western Digital drives with this comment all appear to use Attribute 9 in
   * a  non-standard manner.  These entries may need to be updated when it
   * is understood exactly how Attribute 9 should be interpreted.
   * UPDATE: this is probably explained by the WD firmware bug described in the
   * smartmontools FAQ */
    "WDC WD...?AA(-.*)?",
    "", "", ""
  },
  { "Western Digital Caviar WDxxxBA",
  /* Western Digital drives with this comment all appear to use Attribute 9 in
   * a  non-standard manner.  These entries may need to be updated when it
   * is understood exactly how Attribute 9 should be interpreted.
   * UPDATE: this is probably explained by the WD firmware bug described in the
   * smartmontools FAQ */
    "WDC WD...BA",
    "", "", ""
  },
  { "Western Digital Caviar AC", // add only 5400rpm/7200rpm (ata33 and faster)
    "WDC AC((116|121|125|225|132|232)|([1-4][4-9][0-9])|([1-4][0-9][0-9][0-9]))00[A-Z]?.*",
    "", "", ""
  },
  { "Western Digital Caviar SE",
  /* Western Digital drives with this comment all appear to use Attribute 9 in
   * a  non-standard manner.  These entries may need to be updated when it
   * is understood exactly how Attribute 9 should be interpreted.
   * UPDATE: this is probably explained by the WD firmware bug described in the
   * smartmontools FAQ
   * UPDATE 2: this does not apply to more recent models, at least WD3200AAJB */
    "WDC WD(4|6|8|10|12|16|18|20|25|30|32|40|50)00(JB|PB)-.*",
    "", "", ""
  },
  { "Western Digital Caviar Blue EIDE",  // WD Caviar SE EIDE
    /* not completely accurate: at least also WD800JB, WD(4|8|20|25)00BB sold as Caviar Blue */
    "WDC WD(16|25|32|40|50)00AAJB-.*",
    "", "", ""
  },
  { "Western Digital Caviar Blue EIDE",  // WD Caviar SE16 EIDE
    "WDC WD(25|32|40|50)00AAKB-.*",
    "", "", ""
  },
  { "Western Digital RE EIDE",
    "WDC WD(12|16|25|32)00SB-.*",
    "", "", ""
  },
  { "Western Digital PiDrive Foundation Edition", // WDC WD3750LMCW-11D9GS3
    "WDC WD(3750|2500)LMCW-.*",
    "", "", ""
  },
  { "Western Digital Caviar Serial ATA",
    "WDC WD(4|8|20|32)00BD-.*",
    "", "", ""
  },
  { "Western Digital Caviar SE Serial ATA", // tested with WDC WD3000JD-98KLB0/08.05J08
    "WDC WD(4|8|12|16|20|25|30|32|40)00(JD|KD|PD)-.*",
    "", "", ""
  },
  { "Western Digital Caviar SE Serial ATA",
    "WDC WD(8|12|16|20|25|30|32|40|50)00JS-.*",
    "", "", ""
  },
  { "Western Digital Caviar SE16 Serial ATA",
    "WDC WD(16|20|25|32|40|50|75)00KS-.*",
    "", "", ""
  },
  { "Western Digital Caviar Blue Serial ATA",  // WD Caviar SE Serial ATA
    /* not completely accurate: at least also WD800BD, (4|8)00JD sold as Caviar Blue */
    "WDC WD((8|12|16|25|32)00AABS|(8|12|16|25|32|40|50)00AAJS)-.*",
    "", "", ""
  },
  { "Western Digital Caviar Blue (SATA)",  // WD Caviar SE16 Serial ATA
      // tested with WD1602ABKS-18N8A0/DELL/02.03B04
    "WDC WD((16|20|25|32|40|50|64|75)00AAKS|1602ABKS|10EALS)-.*",
    "", "", ""
  },
  { "Western Digital Blue", // tested with WDC WD5000AZLX-00K4KA0/80.00A80,
      // WDC WD10EZEX-00RKKA0/80.00A80, WDC WD10EZEX-75M2NA0/01.01A01, WDC WD40EZRZ-00WN9B0/80.00A80,
      // APPLE HDD WDC WD10EALX-408EA0/07.01D03
    "(APPLE HDD )?WDC WD((25|32|50)00AAKX|5000AZ(LX|RZ)|7500A(AL|ZE)X|10E(AL|ZE)X|[1-6]0EZRZ)-.*",
    "", "", ""
  },
  { "Western Digital Blue (SMR)", // tested with WDC WD40EZAZ-00SF3B0/80.00A80 (TRIM: zeroed)
    "WDC WD(20|40|60)EZAZ-.*",
    "", "", ""
  },
  { "Western Digital RE Serial ATA",
    "WDC WD(12|16|25|32)00(SD|YD|YS)-.*",
    "", "", ""
  },
  { "Western Digital RE2 Serial ATA",
    "WDC WD((40|50|75)00(YR|YS|AYYS)|(16|32|40|50)0[01]ABYS)-.*",
    "", "", ""
  },
  { "Western Digital RE2-GP",
    "WDC WD(5000AB|7500AY|1000FY)PS-.*",
    "", "", ""
  },
  { "Western Digital RE3 Serial ATA", // tested with WDC WD7502ABYS-02A6B0/03.00C06,
      // WD1002FBYS-12/03.M0300
    "(WDC )?WD((25|32|50|75)02A|(75|10)02F)BYS-.*",
    "", "", ""
  },
  { "Western Digital RE4", // tested with WDC WD2003FYYS-18W0B0/01.01D02,
      // WDC WD1003FBYZ-010FB0/01.01V03
      // WDC WD5003ABYZ-011FA0/01.01S03
    "WDC WD((25|50)03ABY[XZ]|1003FBY[XZ]|(15|20)03FYYS)-.*",
    "", "", ""
  },
  { "Western Digital RE4-GP", // tested with WDC WD2002FYPS-02W3B0/04.01G01,
      // WD2003FYPS-27W9B0/01.01D02
    "(WDC )?WD200[23]FYPS-.*",
    "", "", ""
  },
  { "Western Digital Re", // tested with WDC WD1004FBYZ-01YCBB0/RR02,
      // WDC WD2000FYYZ-01UL1B0/01.01K01, WDC WD2000FYYZ-01UL1B1/01.01K02,
      // WDC WD4000FYYZ-01UL1B2/01.01K03, WD2000FYYX/00.0D1K2,
      // WDC WD1004FBYZ-01YCBB1/RR04
      // WD4000FYYZ, WD4000FDYZ, WD3000FYYZ, WD3000FDYZ, WD2000FYYZ, WD2000FDYZ
      // WD2004FBYZ, WD1004FBYZ
    "WDC WD((1004|2004)FBYZ|([234]000)FDYZ|[234]000FYYZ|2000FYYX)-.*",
    "", "",
    "-v 16,raw48,Total_LBAs_Read" // WDC WD1004FBYZ-01YCBB1/RR04
  },
  { "Western Digital Se", // tested with WDC WD2000F9YZ-09N20L0/01.01A01
    // WD6001F9YZ, WD5001F9YZ, WD4000F9YZ, WD3000F9YZ, WD2000F9YZ, WD1002F9YZ
    "WDC WD(1002|2000|3000|4000|5001|6001)F9YZ-.*",
    "", "", ""
  },
  { "Western Digital Caviar Green", // tested with WDC WD7500AADS-00M2B0/01.00A01,
      // WDC WD10EADX/77.04D77
    "WDC WD((50|64|75)00AA[CV]S|(50|64|75)00AADS|10EA[CV]S|(10|15|20)EAD[SX])-.*",
    "",
    "",
    "-F xerrorlba" // tested with WDC WD7500AADS-00M2B0/01.00A01
  },
  { "Western Digital Caviar Green (AF)",
    "WDC WD(((64|75|80)00AA|(10|15|20)EA|(25|30)EZ)R|20EAC)S-.*",
    "", "", ""
  },
  { "Western Digital Green", // tested with
      // WDC WD10EZRX-00A8LB0/01.01A01, WDC WD20EZRX-00DC0B0/80.00A80,
      // WDC WD30EZRX-00MMMB0/80.00A80, WDC WD40EZRX-00SPEB0/80.00A80,
      // WDC WD60EZRX-00MVLB1/80.00A80, WDC WD5000AZRX-00A8LB0/01.01A01
    "WDC WD(5000AZ|7500AA|(10|15|20)EA|(10|20|25|30|40|50|60)EZ)RX-.*",
    "", "", ""
  },
  { "Western Digital Caviar Black", // tested with WDC WD7501AAES/06.01D06
    "WDC WD((500|640)1AAL|7501AA[EL]|1001FA[EL]|2001FAS)S-.*|"
    "WDC WD(2002|7502|1502|5003|1002|5002)(FAE|AAE|AZE|AAL)X-.*", // could be
    // WD2002FAEX, WD7502AAEX, WD1502FAEX, WD5003AZEX, WD1002FAEX, WD5002AALX
    "", "", "-F xerrorlba" // WDC WD6401AALS-00L3B2/01.03B01 (ticket #1558)
  },
  { "Western Digital Black", // tested with
      // WDC WD1003FZEX-00MK2A0/01.01A01, WDC WD3001FAEX-00MJRA0/01.01L01,
      // WDC WD3003FZEX-00Z4SA0/01.01A01, WDC WD4001FAEX-00MJRA0/01.01L01
      // WDC WD4003FZEX-00Z4SA0/01.01A01, WDC WD5003AZEX-00RKKA0/80.00A80,
      // WDC WD4004FZWX-00GBGB0/81.H0A81, WDC WD4005FZBX-00K5WB0/01.01A01
    "WDC WD(6001|2003|5001|1003|4003|4004|4005|5003|3003|3001)(FZW|FZE|FZB|AZE)X-.*|" // could be
    // new series  WD6001FZWX WD2003FZEX WD5001FZWX WD1003FZEX
    //             WD4003FZEX WD5003AZEX WD3003FZEX WD4004FZWX
    "WDC WD(4001|3001|2002|1002|5003|7500|5000|3200|2500|1600)(FAE|AZE)X-.*",
    // old series: WD4001FAEX WD3001FAEX WD2002FAEX WD1002FAEX  WD5003AZEX
    "", "", ""
  },
  { "Western Digital Black (SMR)", // ticket #1313
    "WDC WD10SPSX-.*",
    "", "", ""
  },
  { "Western Digital AV ATA", // tested with WDC WD3200AVJB-63J5A0/01.03E01
    "WDC WD(8|16|25|32|50)00AV[BJ]B-.*",
    "", "", ""
  },
  { "Western Digital AV SATA",
    "WDC WD(16|25|32)00AVJS-.*",
    "", "", ""
  },
  { "Western Digital AV-GP",
    "WDC WD((16|25|32|50|64|75)00AV[CDV]S|(10|15|20)EV[CDV]S)-.*",
    "", "", ""
  },
  { "Western Digital AV-GP (AF)", // tested with WDC WD10EURS-630AB1/80.00A80,
      // WDC WD10EUCX-63YZ1Y0/51.0AB52, WDC WD20EURX-64HYZY0/80.00A80
    "WDC WD(5000AUDX|7500AURS|10EUCX|(10|15|20|25|30)EUR[SX])-.*",
    "", "", ""
  },
  { "Western Digital AV", // tested with DC WD10JUCT-63CYNY0/01.01A01
    "WDC WD((16|25|32|50)00BU[CD]|5000LUC|10JUC)T-.*",
    "", "", ""
  },
  { "Western Digital Raptor",
    "WDC WD((360|740|800)GD|(360|740|800|1500)ADF[DS])-.*",
    "", "", ""
  },
  { "Western Digital Raptor X",
    "WDC WD1500AHFD-.*",
    "", "", ""
  },
  { "Western Digital VelociRaptor", // tested with WDC WD1500HLHX-01JJPV0/04.05G04
    "WDC WD(((800H|(1500|3000)[BH]|1600H|3000G)LFS)|((1500|3000|4500|6000)[BH]LHX))-.*",
    "", "", ""
  },
  { "Western Digital VelociRaptor (AF)", // tested with WDC WD1000DHTZ-04N21V0/04.06A00
    "WDC WD(2500H|5000B|5000H|1000D)HTZ-.*",
    "", "", ""
  },
  { "Western Digital Scorpio EIDE",
    "WDC WD(4|6|8|10|12|16)00(UE|VE)-.*",
    "", "", ""
  },
  { "Western Digital Scorpio Blue EIDE", // tested with WDC WD3200BEVE-00A0HT0/11.01A11
    "WDC WD(4|6|8|10|12|16|25|32)00BEVE-.*",
    "", "", ""
  },
  { "Western Digital Scorpio Serial ATA",
    "WDC WD(4|6|8|10|12|16|25)00BEAS-.*",
    "", "", ""
  },
  { "Western Digital Scorpio Blue Serial ATA", // tested with WDC WD3200BEVS-08VAT2/14.01A14
    "WDC WD((4|6|8|10|12|16|25|32)00BEVS|(8|12|16|25|32|40|50|64)00BEVT|7500KEVT|10TEVT)-.*",
    "", "", ""
  },
  { "Western Digital Scorpio Blue Serial ATA (AF)", // tested with
      // WDC WD10JPVT-00A1YT0/01.01A01
    "WDC WD((16|25|32|50|64|75)00BPVT|10[JT]PVT)-.*",
    "", "", ""
  },
  { "Western Digital Scorpio Black", // tested with WDC WD5000BEKT-00KA9T0/01.01A01
    "WDC WD(8|12|16|25|32|50)00B[EJ]KT-.*",
    "", "", ""
  },
  { "Western Digital Scorpio Black (AF)",
    "WDC WD(50|75)00BPKT-.*",
    "", "", ""
  },
  { "Western Digital Red", // tested with WDC WD10EFRX-68JCSN0/01.01A01,
      // WDC WD10JFCX-68N6GN0/01.01A01, WDC WD30EFRX-68EUZN0/82.00A82,
      // WDC WD40EFRX-68WT0N0/80.00A80, WDC WD60EFRX-68MYMN1/82.00A82,
      // WDC WD80EFAX-68LHPN0/83.H0A83, WDC WD80EFZX-68UW8N0/83.H0A83,
      // WDC WD80EZZX-11CSGA0/83.H0A03 (My Book 0x1058:0x25ee),
      // WDC WD100EFAX-68LHPN0/83.H0A83,
      // WDC WD120EMFZ-11A6JA0/81.00A81 (Easystore 0x1058:0x25fb)
      // WDC WD160EMFZ-11AFXA0/81.00A81
      // WDC WD40EFZX-68AWUN0/81.00B81, WDC WD20EFZX-68AWUN0/81.00B81
      // WDC WD140EFFX-68VBXN0/81.00A81
    "WDC WD(7500BFCX|10JFCX|[1-6]0EFRX|[2468]0E[FZ]ZX|(8|10)0EFAX|1[26]0EMFZ|140E(FF|FG)X)-.*",
    "", "",
    "-v 22,raw48,Helium_Level" // WD80EFAX, WD80EFZX, WD100EFAX, WD120EMFZ, WD160EMFZ
  },
  { "Western Digital Red (SMR)", // ticket #1313, tested with WDC WD60EFAX-68SHWN0/82.00A82
    "WDC WD[2346]0EFAX-.*",
    "", "", ""
  },
  { "Western Digital Red Pro", // tested with WDC WD2001FFSX-68JNUN0/81.00A81,
      // WDC WD6002FFWX-68TZ4N0/83.H0A83, WDC WD101KFBX-68R56N0/83.H0A03,
      // WDC WD102KFBX-68M95N0/83.00A83
    "WDC WD([2-68]00[123]FF[BSW]|10[12]KFB)X-.*",
    "", "",
    "-v 22,raw48,Helium_Level" // WD101KFBX (but not WD102KFBX)
  },
  { "Western Digital Purple (Pro)", // tested with WDC WD40PURX-64GVNY0/80.00A80,
      // WDC WD40PURZ-85TTDY0/80.00A80
      // WDC WD80PUZX-64NEAY0/80.H0A80
      // WDC WD121PURP-85B5SY0/82.00A82
    "WDC WD[1234568](0|[0248]1)PU[RZ][PXZ]-.*",
    "", "", 
    "-v 22,raw48,Helium_Level" // WD121PURP-85B5SY0, WD80PUZX-64NEAY0
  },
  { "Western Digital Gold", // tested with WDC WD1005FBYZ-01YCBB2/RR07,
      // WDC WD1005VBYZ-02RRWB2/RR07, WDC WD2005VBYZ-02RRWB2/RR07
      // WDC WD2005FBYZ-01YCBB2/RR07, WDC WD4002FYYZ-01B7CB0/01.01M02,
      // WDC WD4003FRYZ-01F0DB0/01.01H01, WDC WD6003FRYZ-01F0DB0/01.01H01,
      // WDC WD8003FRYZ-01JPDB1/01.01H02, WDC WD8004FRYZ-01VAEB0/01.01H01,
      // WDC WD102KRYZ-01A5AB0/01.01H01, WDC WD121KRYZ-01W0RB0/01.01H01,
      // WDC WD141KRYZ-01C66B0/01.01H01, WDC WD161KRYZ-01AGBB0/01.01H01
    "WDC WD([12]005[FV]B|4002FY|4003FR|600[23]FR|800[234]FR|([12][02468]1|102)KR)YZ-.*",
    "", "",
    "-v 22,raw48,Helium_Level" // WD121KRYZ, WD141KRYZ
  },
  { "Western Digital Blue Mobile", // tested with WDC WD5000LPVX-08V0TT2/03.01A03,
      // WDC WD10JPVX-75JC3T0/0301A03,  WDC WD10JPVX-22JC3T0/01.01A01,
      // WDC WD20NPVZ-00WFZT0/01.01A01
    "WDC WD(3200LPCX|5000[BL]P[CV]X|7500BPVX|10JP[VZ]X|(15|20)NPVZ)-.*",
    "", "", ""
  },
  { "Western Digital Blue Mobile (SMR)", // ticket #1313, tested with
      // WDC WD10SPZX-22Z10T0/01.01A01, WDC WD10SPZX-21Z10T0/02.01A02,
      // WDC WD20SPZX-22CRAT0/01.01A01, WDC WD20SPZX-22UA7T0/01.01A01
    "WDC WD[12]0SPZX-.*",
    "", "", ""
  },
  { "Western Digital Green Mobile", // tested with WDC WD20NPVX-00EA4T0/01.01A01
    "WDC WD(15|20)NPV[TX]-.*",
    "", "", ""
  },
  { "Western Digital Black Mobile", // tested with WDC WD7500BPKX-22HPJT0/01.01A01,
      // WDC WD10JPLX-00MBPT0/01.01H01
    "WDC WD((16|25|32)00BEK[TX]|(25|32|50|75)00(BPK|LPL)X|10JPLX)-.*",
    "", "", ""
  },
  { "Western Digital Elements / My Passport (USB)", // tested with WDC WD5000BMVW-11AMCS0/01.01A01
    "WDC WD(25|32|40|50)00BMV[UVW]-.*",  // *W-* = USB 3.0
    "", "", ""
  },
  { "Western Digital Elements / My Passport (USB, AF)", // tested with
      // WDC WD5000KMVV-11TK7S1/01.01A01,
      // WDC WD5000LMVW-11CKRS0/01.01A01 (0x1058:0x07ae),
      // WDC WD5000LMVW-11VEDS0/01.01A01 (0x1058:0x0816),
      // WDC WD7500BMVW-11AJGS2/01.01A01,
      // WDC WD10JMVW-11AJGS2/01.01A01 (0x1058:0x10b8),
      // WDC WD10JMVW-11AJGS4/01.01A01 (0x1058:0x25a0/25a2),
      // WDC WD10JMVW-11S5XS1/01.01A01,
      // WDC WD10SMZW-11Y0TS0/01.01A01,
      // WDC WD10TMVW-11ZSMS5/01.01A01,
      // WDC WD20NMVW-11AV3S2/01.01A01 (0x1058:0x0822),
      // WDC WD20NMVW-11AV3S3/01.01A01 (0x1058:0x0837),
      // WDC WD20NMVW-11EDZS6/01.01A01 (0x1058-0x259f),
      // WDC WD20NMVW-11EDZS7/01.01A01 (0x1058:0x259d/25a1),
      // WDC WD20NMVW-11W68S0/01.01A01,
      // WDC WD20NMVW-59AV3S3/01.01A01 (0x1058:0x107d),
      // WDC WD30NMVW-11C3NS4/01.01A01,
      // WDC WD40NMZW-11GX6S1/01.01A01 (0x1058:0x2599/25e2/25fa)
      // WDC WD50NDZW-11A8JS1/01.01A01 (0x1058:0x2627)
      // WDC WD50NDZW-11MR8S1/02.01A02
      // WDC WD40NDZM-59A8KS1/01.01A01
    "WDC WD((5000[LK]|7500[BK]|10[JST]|[234]0N)M|50ND|40ND)[VZ][VWM]-.*", // *W-* = USB 3.0
    // Model numbers with "M" suffix denote the use of USB-C receptacles instead of Micro-B.
    "", "", ""
  },
  { "Quantum Bigfoot", // tested with TS10.0A/A21.0G00, TS12.7A/A21.0F00
    "QUANTUM BIGFOOT TS(10\\.0|12\\.7)A",
    "", "", ""
  },
  { "Quantum Fireball lct15",
    "QUANTUM FIREBALLlct15 ([123]0|22)",
    "", "", ""
  },
  { "Quantum Fireball lct20",
    "QUANTUM FIREBALLlct20 [1234]0",
    "", "", ""
  },
  { "Quantum Fireball CX",
    "QUANTUM FIREBALL CX10.2A",
    "", "", ""
  },
  { "Quantum Fireball CR",
    "QUANTUM FIREBALL CR(4.3|6.4|8.4|13.0)A",
    "", "", ""
  },
  { "Quantum Fireball EX", // tested with QUANTUM FIREBALL EX10.2A/A0A.0D00
    "QUANTUM FIREBALL EX(3\\.2|6\\.4|10\\.2)A",
    "", "", ""
  },
  { "Quantum Fireball ST",
    "QUANTUM FIREBALL ST(3.2|4.3|4300)A",
    "", "", ""
  },
  { "Quantum Fireball SE",
    "QUANTUM FIREBALL SE4.3A",
    "", "", ""
  },
  { "Quantum Fireball Plus LM",
    "QUANTUM FIREBALLP LM(10.2|15|20.[45]|30)",
    "", "", ""
  },
  { "Quantum Fireball Plus AS",
    "QUANTUM FIREBALLP AS(10.2|20.5|30.0|40.0|60.0)",
    "", "", ""
  },
  { "Quantum Fireball Plus KX",
    "QUANTUM FIREBALLP KX27.3",
    "", "", ""
  },
  { "Quantum Fireball Plus KA",
    "QUANTUM FIREBALLP KA(9|10).1",
    "", "", ""
  },

  ////////////////////////////////////////////////////
  // USB ID entries
  ////////////////////////////////////////////////////

  // 0x0080 (JMicron/Toshiba ?)
  { "USB: ; JMicron JMS578",
    "0x0080:0x0578",
    "", // 0x0104
    "",
    "-d sat"
  },
  { "USB: ; ",
    "0x0080:0xa001",
    "", // ORICO 2588US3: 0x0101, 0x0203
    "",
    "-d sat"
  },
  // 0x0350 (?)
  { "USB: ViPowER USB3.0 Storage; ",
    "0x0350:0x0038",
    "", // 0x1905
    "",
    "-d sat,12" // ATA output registers missing
  },
  // Hewlett-Packard
  { "USB: HP Desktop HD BD07; ", // 2TB
    "0x03f0:0xbd07",
    "",
    "",
    "-d sat"
  },
  // ALi
  { "USB: ; ALi M5621", // USB->PATA
    "0x0402:0x5621",
    "",
    "",
    "" // unsupported
  },
  // VIA
  { "USB: Connectland BE-USB2-35BP-LCM; VIA VT6204",
    "0x040d:0x6204",
    "",
    "",
    "" // unsupported
  },
  // Buffalo / Melco
  { "USB: Buffalo JustStore Portable HD-PVU2; ",
    "0x0411:0x0181",
    "",
    "",
    "-d sat"
  },
  { "USB: Buffalo Drivestation Duo; ",
    "0x0411:0x01ce",
    "",
    "",
    "-d sat"
  },
  { "USB: Buffalo DriveStation HD-LBU2 ; Medialogic MLDU11",
    "0x0411:0x01ea",
    "",
    "",
    "-d sat"
  },
  { "USB: Buffalo; ",
    "0x0411:0x0(157|1[df]9|1e7|240|251|27e)", // 0x0157: HD-PEU2, 0x01d9: HD-PCTU2 (0x0108), 0x01e7: HD-PNTU3,
      // 0x01f9: HD-PZU3 (0x0100), 0x0240: HD-PCFU3, 0x0251: HD-PNFU3, 0x027e: HD-LC3
    "",
    "",
    "-d sat"
  },
  // LG Electronics
  { "USB: LG Mini HXD5; JMicron",
    "0x043e:0x70f1",
    "", // 0x0100
    "",
    "-d usbjmicron"
  },
  // Hitachi / Renesas
  { "USB: ; Renesas uPD720231A", // USB2/3->SATA
    // 0x0229: Pi-102 Raspberry Pi USB to mSATA Converter Board
    // 0x022a: DeLock 62652 converter SATA 6GB/s > USB 3.0
    "0x045b:0x022[9a]",
    "",
    "",
    "-d sat"
  },
  // Philips
  { "USB: Philips; ", // SDE3273FC/97 2.5" SATA HDD enclosure
    "0x0471:0x2021",
    "", // 0x0103
    "",
    "-d sat"
  },
  // Toshiba
  { "USB: Toshiba Canvio 500GB; SunPlus",
    "0x0480:0xa004",
    "",
    "",
    "-d usbsunplus"
  },
  { "USB: Toshiba; ",
    "0x0480:0x....",
    "",
    "",
    "-d sat"
  },
  // Cypress
  { "USB: ; Cypress CY7C68300A (AT2)",
    "0x04b4:0x6830",
    "0x0001",
    "",
    "" // unsupported
  },
  { "USB: ; Cypress CY7C68300B/C (AT2LP)",
    "0x04b4:0x6830",
    "0x0240",
    "",
    "-d usbcypress"
  },
  // Fujitsu
  { "USB: Fujitsu/Zalman ZM-VE300; ", // USB 3.0
    "0x04c5:0x2028",
    "", // 0x0001
    "",
    "-d sat"
  },
  { "USB: ; Fujitsu", // DeLock 42475, USB 3.0
    "0x04c5:0x201d",
    "", // 0x0001
    "",
    "-d sat"
  },
  // Myson Century
  { "USB: ; Myson Century CS8818",
    "0x04cf:0x8818",
    "", // 0xb007
    "",
    "" // unsupported
  },
  // Samsung
  { "USB: Samsung S2 Portable; JMicron",
    "0x04e8:0x1f0[568a]", // 0x1f0a: SAMSUNG HN-M101XBB
    "",
    "",
    "-d usbjmicron" // 0x1f0a: works also with "-d sat"
  },
  { "USB: Samsung S1; JMicron",
    "0x04e8:0x2f0[36]", // 0x2f03: S1 Portable, 0x2f06: S1 Mini (SAMSUNG HS20YJZ/3AU10-01)
    "",
    "",
    "-d usbjmicron"
  },
  { "USB: Samsung Portable SSD T7; ASMedia ASM2362",
    "0x04e8:0x4001",
    "",
    "",
    "-d sntasmedia"
  },
  { "USB: Samsung Story Station; ",
    "0x04e8:0x5f0[56]",
    "",
    "",
    "-d sat"
  },
  { "USB: Samsung G2 Portable; JMicron",
    "0x04e8:0x6032",
    "0x0000",
    "",
    "-d usbjmicron" // ticket #132
  },
  { "USB: Samsung G2 Portable; ",
    "0x04e8:0x6032",
    "0x...[1-9]", // >= 0x0001
    "",
    "-d sat"
  },
  { "USB: Samsung Story Station 3.0; ",
    "0x04e8:0x6052",
    "",
    "",
    "-d sat"
  },
  { "USB: Samsung Story Station 3.0; ",
    "0x04e8:0x6054",
    "",
    "",
    "-d sat"
  },
  { "USB: Samsung M2 Portable 3.0; ",
    "0x04e8:0x60c5",
    "",
    "",
    "-d sat"
  },
  { "USB: Samsung D3 Station; ",
    "0x04e8:0x612[45]", // 3TB, 4TB
    "", // 0x200, 0x202
    "",
    "-d sat"
  },
  { "USB: Samsung M3 Portable USB 3.0; ", // 1.5/2TB: SpinPoint M9TU
    "0x04e8:0x61b[3456]", // 500MB, 2TB, 1.5TB, 1TB
    "", // 0x0e00
    "",
    "-d sat"
  },
  { "USB: Samsung S3 Portable; ",
    "0x04e8:0x61c8", // ST1000LM025 HN-M101ABB
    "", // 0x1301
    "",
    "-d sat"
  },
  { "USB: Samsung Portable SSD T5; ",
    "0x04e8:0x61f5",
    "", // 0x0100
    "",
    "-d sat"
  },
  { "USB: Samsung; ",
    "0x04e8:0x8003", // USB3 Adapter from SSD EVO 850 Starter Kit
    "", // 0x0100
    "",
    "-d sat"
  },
  { "USB: Sony HD-E1; ",
    "0x054c:0x05bf", //  Sony HD-E1B - 1TB USB3.0
    "", // 0x6610
    "",
    "-d sat"
  },
  // Sunplus
  { "USB: ; SunPlus",
    "0x04fc:0x0c05",
    "",
    "",
    "-d usbsunplus"
  },
  { "USB: ; SunPlus SPDIF215",
    "0x04fc:0x0c15",
    "", // 0xf615
    "",
    "-d usbsunplus"
  },
  { "USB: ; SunPlus SPDIF225", // USB+SATA->SATA
    "0x04fc:0x0c25",
    "", // 0x0103
    "",
    "-d usbsunplus"
  },
  // Intrinsix
  { "USB: ; Intrinsix",
    "0x0578:0x0578",
    "", // 0x0202
    "",
    "-d sat" // ATA output registers missing
  },
  // Iomega
  { "USB: Iomega Prestige Desktop USB 3.0; ",
    "0x059b:0x0070",
    "", // 0x0004
    "",
    "-d sat" // ATA output registers missing
  },
  { "USB: Iomega LPHD080-0; ",
    "0x059b:0x0272",
    "",
    "",
    "-d usbcypress"
  },
  { "USB: Iomega MDHD500-U; JMicron",
    "0x059b:0x0274",
    "", // 0x0000
    "",
    "-d usbjmicron,0"
  },
  { "USB: Iomega MDHD500-U; ",
    "0x059b:0x0275",
    "", // 0x0001
    "",
    "" // unsupported
  },
  { "USB: Iomega; JMicron",
    "0x059b:0x027[78]",  // 0x0277: MDHD-UE, 0x0278: LDHD-UPS
    "", // 0x0000
    "",
    "-d usbjmicron"
  },
  { "USB: Iomega LDHD-UP; Sunplus",
    "0x059b:0x0370",
    "",
    "",
    "-d usbsunplus"
  },
  { "USB: Iomega; JMicron",
    "0x059b:0x0(47[05]|57[15])", // 0x0470: LPHD-UP, 0x0475: GDHDU2 (0x0100),
      // 0x0575: LDHD-UP
    "",
    "",
    "-d usbjmicron"
  },
  { "USB: Iomega; JMicron",
    "0x059b:0x047a",
    "", // 0x0100
    "",
    "-d sat" // works also with "-d usbjmicron"
  },
  // LaCie
  { "USB: LaCie hard disk (FA Porsche design);",
    "0x059f:0x0651",
    "",
    "",
    "" // unsupported
  },
  { "USB: LaCie d2 Quadra; Oxford OXUF934SSA-LQAG ", // USB+IEEE1394+eSATA->SATA
    "0x059f:0x0828",
    "",
    "",
    "-d sat"
  },
  { "USB: LaCie hard disk; JMicron",
    "0x059f:0x0951",
    "",
    "",
    "-d usbjmicron"
  },
  { "USB: LaCie Rugged Triple Interface; ",
    "0x059f:0x100c",
    "", // 0x0001
    "",
    "-d sat"
  },
  { "USB: LaCie Desktop Hard Drive;",
    "0x059f:0x1010",
    "",
    "",
    "-d usbsunplus"
  },
  { "USB: LaCie Desktop Hard Drive; ",
    "0x059f:0x101[68]", // 0x1016: SAMSUNG HD103UJ
    "", // 0x0001
    "",
    "-d sat"
  },
  { "USB: LaCie Desktop Hard Drive; JMicron",
    "0x059f:0x1019",
    "",
    "",
    "-d usbjmicron"
  },
  { "USB: LaCie Rugged Hard Drive; JMicron",
    "0x059f:0x101d",
    "", // 0x0001
    "",
    "-d usbjmicron,x"
  },
  { "USB: LaCie Little Disk USB2; JMicron",
    "0x059f:0x1021",
    "",
    "",
    "-d usbjmicron"
  },
  { "USB: LaCie hard disk; ",
    "0x059f:0x1029",
    "", // 0x0100
    "",
    "-d sat"
  },
  { "USB: Lacie rikiki; JMicron",
    "0x059f:0x102a",
    "",
    "",
    "-d usbjmicron,x"
  },
  { "USB: LaCie D2 USB3; LucidPort USB300 ",
    "0x059f:0x103d",
    "",
    "",
    "-d sat"
  },
  { "USB: LaCie rikiki USB 3.0; ",
    "0x059f:0x10(49|57)",
    "",
    "",
    "-d sat"
  },
  { "USB: LaCie minimus USB 3.0; ",
    "0x059f:0x104a",
    "",
    "",
    "-d sat"
  },
  { "USB: LaCie Rugged Mini USB 3.0; ",
    "0x059f:0x1051",
    "", // 0x0000
    "",
    "-d sat"
  },
  { "USB: LaCie P9230 (LAC302002); ",
    "0x059f:0x1053",
    "", // 0x0000
    "",
    "-d sat"
  },
  { "USB: LaCie Rugged Mini HDD; ",
    "0x059f:0x106b",
    "",
    "",
    "-d sat"
  },
  { "USB: LaCie; ", // 0x1070: ASMedia 1053 ?
    "0x059f:0x10(6f|7[05]|b8)", // 0x0x10b8: d2 PROFESSIONAL
    "", // 6f/70/b8=0x0001, 75=0x0000
    "",
    "-d sat"
  },
  // In-System Design
  { "USB: ; In-System/Cypress ISD-300A1",
    "0x05ab:0x0060",
    "", // 0x1101
    "",
    "-d usbcypress"
  },
  // Apple
  { "USB: Apple; ",
    "0x05ac:0x8406", // TOSHIBA MQ01UBB200
    "",
    "",
    "-d sat"
  },
  // Genesys Logic
  { "USB: ; Genesys Logic GL881E",
    "0x05e3:0x0702",
    "",
    "",
    "" // unsupported
  },
  { "USB: ; Genesys Logic",
    "0x05e3:0x(0718|073[15]|2013)", // 0x0718(0x0041): Requires '-T permissive',
    "", // 0x0731: Genesys Logic GL3310, Chieftec USB 3.0 2.5" case, 0x0735(0x1003): ?,
    "", // 0x2013(0x0100): Sharkoon QuickPort Duo Clone USB 3.1 Type-C
    "-d sat"
  },
  // Micron
  { "USB: Micron USB SSD; ",
    "0x0634:0x0655",
    "",
    "",
    "" // unsupported
  },
  // Prolific
  { "USB: ; Prolific PL2507", // USB->PATA
    "0x067b:0x2507",
    "",
    "",
    "-d usbjmicron,0" // Port number is required
  },
  { "USB: ; Prolific PL2571/2771/2773/2775", // USB->SATA, USB3->SATA,
    "0x067b:0x(2571|277[135])",              // USB3+eSATA->SATA, USB3->2xSATA
    "",
    "",
    "-d usbprolific"
  },
  { "USB: ; Prolific PL3507", // USB+IEEE1394->PATA
    "0x067b:0x3507",
    "", // 0x0001
    "",
    "-d usbjmicron,p"
  },
  // Imation
  { "USB: Imation ; ", // Imation Odyssey external USB dock
    "0x0718:0x1000",
    "", // 0x5104
    "",
    "-d sat"
  },
  // Logitec
  { "USB: Logitec LGB-4BNHUC; ",
    "0x0789:0x0296",
    "",
    "",
    "-d sat"
  },
  // SanDisk
  { "USB: SanDisk SDCZ80 Flash Drive; Fujitsu", // ATA ID: SanDisk pSSD
    "0x0781:0x558[08]",
    "",
    "",
    "-d sat"
  },
  // Freecom
  { "USB: ; Innostor IS631", // No Name USB3->SATA Enclosure
    "0x07ab:0x0621",
    "",
    "",
    "-d sat"
  },
  { "USB: Freecom; ",
    "0x07ab:0xfc17",
    "", // 0x0100
    "",
    "-d sat"
  },
  { "USB: Freecom Quattro 3.0; ", // USB3.0+IEEE1394+eSATA->SATA
    "0x07ab:0xfc77",
    "",
    "",
    "-d sat"
  },
  { "USB: Freecom Mobile Drive XXS; JMicron",
    "0x07ab:0xfc88",
    "", // 0x0101
    "",
    "-d usbjmicron,x"
  },
  { "USB: Freecom Hard Drive XS; Sunplus",
    "0x07ab:0xfc8e",
    "", // 0x010f
    "",
    "-d usbsunplus"
  },
  { "USB: Freecom; ", // Intel labeled
    "0x07ab:0xfc8f",
    "", // 0x0000
    "",
    "-d sat"
  },
  { "USB: Freecom Classic HD 120GB; ",
    "0x07ab:0xfccd",
    "",
    "",
    "" // unsupported
  },
  { "USB: Freecom HD; JMicron", // 500GB
    "0x07ab:0xfcd[6a]",
    "",
    "",
    "-d usbjmicron"
  },
  // Fast Point Technologies
  { "USB: ; ",
    "0x0850:0x00(03|31)",
    "", // 0x0100
    "",
    "-d sat"
  },
  // 0x0860 (?)
  { "USB: ; ",
    "0x0860:0x0001",
    "", // 0x0100
    "",
    "-d sat"
  },
  // Oxford Semiconductor, Ltd
  { "USB: ; Oxford",
    "0x0928:0x0000",
    "",
    "",
    "" // unsupported
  },
  { "USB: ; Oxford OXU921DS",
    "0x0928:0x0002",
    "",
    "",
    "" // unsupported
  },
  { "USB: ; Oxford", // Zalman ZM-VE200
    "0x0928:0x0010",
    "", // 0x0304
    "",
    "-d sat"
  },
  // Toshiba
  { "USB: Toshiba PX1270E-1G16; Sunplus",
    "0x0930:0x0b03",
    "",
    "",
    "-d usbsunplus"
  },
  { "USB: Toshiba PX1396E-3T01; Sunplus", // similar to Dura Micro 501
    "0x0930:0x0b09",
    "",
    "",
    "-d usbsunplus"
  },
  { "USB: Toshiba Stor.E Steel; Sunplus",
    "0x0930:0x0b11",
    "",
    "",
    "-d usbsunplus"
  },
  { "USB: Toshiba Stor.E; ",
    "0x0930:0x0b1[9ab]",
    "", // 0x0001
    "",
    "-d sat"
  },
  { "USB: Toshiba; Sunplus",
    "0x0930:0xa002",
    "", // 0x0103
    "",
    "-d usbsunplus"
  },
  // Lumberg, Inc.
  { "USB: Toshiba Stor.E; Sunplus",
    "0x0939:0x0b1[56]",
    "",
    "",
    "-d usbsunplus"
  },
  { "USB: Toshiba Stor.E D10; Initio INIC-1610PL",
    "0x0939:0x0b13",
    "",
    "",
    "-d sat,12"
  },
  // Apricorn
  { "USB: Apricorn; ",
    "0x0984:0x0(040|301|320)", // 0x0040: Apricorn SATA Wire
    "", // 0x0301 (0x0201): Corsair SSD & HDD Cloning Kit
    "", // 0x0320 (0x0133): Apricorn EZ-UP3 (Initio INIC-3607)
    "-d sat"
  },
  // Neodio Technologies
  { "USB: Neodio; Initio INIC-1810PL",
    "0x0aec:0x3050",
    "", // 0x0100
    "",
    "-d sat"
  },
  // Seagate
  { "USB: Seagate External Drive; Cypress",
    "0x0bc2:0x0503",
    "", // 0x0240
    "",
    "-d usbcypress"
  },
  { "USB: Seagate FreeAgent; ",
    "0x0bc2:0x(3008|50(31|a1))",
    "",
    "",
    "-d sat,12" // 0x50a1: "-d sat" does not work (ticket #151)
  },
  { "USB: Seagate; ",
    "0x0bc2:0x....",
    "",
    "",
    "-d sat"
  },
  // Realtek
  { "USB: ; Realtek RTL9210", // USB->PCIe (NVMe)
    "0x0bda:0x9210",
    "", // 0x2100
    "",
    "-d sntrealtek"
  },
  { "USB: ; Realtek RTL9211", // USB->PCIe (NVMe) or SATA
    "0x(0bda|2eb9):0x9211", // 0x0bda: guessed, 0x2eb9: Sabrent EC-WPTF
    ".*", // fall through to next entry and report ambiguous result
    "",
    "-d sntrealtek" // NVMe or ...
  },
  { "USB: ; Realtek RTL9211",
    "0x(0bda|2eb9):0x9211",
    "",
    "",
    "" // ... SATA (unsupported)
  },
  // Addonics
  { "USB: Addonics HDMU3; ", // (ticket #609)
    "0x0bf6:0x1001",
    "", // 0x0100
    "",
    ""
  },
  // Dura Micro
  { "USB: Dura Micro; Cypress",
    "0x0c0b:0xb001",
    "", // 0x1110
    "",
    "-d usbcypress"
  },
  { "USB: Dura Micro; Initio",
    "0x0c0b:0xb136",
    "", // 0x0108
    "",
    "-d sat"
  },
  { "USB: Dura Micro 509; Sunplus",
    "0x0c0b:0xb159",
    "", // 0x0103
    "",
    "-d usbsunplus"
  },
  // Maxtor
  { "USB: Maxtor OneTouch 200GB; ",
    "0x0d49:0x7010",
    "",
    "",
    "" // unsupported
  },
  { "USB: Maxtor OneTouch; ",
    "0x0d49:0x7300",
    "", // 0x0121
    "",
    "-d sat"
  },
  { "USB: Maxtor OneTouch 4; ",
    "0x0d49:0x7310",
    "", // 0x0125
    "",
    "-d sat"
  },
  { "USB: Maxtor OneTouch 4 Mini; ",
    "0x0d49:0x7350",
    "", // 0x0125
    "",
    "-d sat"
  },
  { "USB: Maxtor BlackArmor Portable; ",
    "0x0d49:0x7550",
    "",
    "",
    "-d sat"
  },
  { "USB: Maxtor Basics Desktop; ",
    "0x0d49:0x7410",
    "", // 0x0122
    "",
    "-d sat"
  },
  { "USB: Maxtor Basics Portable; ",
    "0x0d49:0x7450",
    "", // 0x0122
    "",
    "-d sat"
  },
  // Jess-Link International
  { "USB: ; Cypress", // Medion HDDrive2Go
    "0x0dbf:0x9001",
    "", // 0x0240
    "",
    "-d usbcypress"
  },
  // Oyen Digital
  { "USB: Oyen Digital MiniPro USB 3.0; ",
    "0x0dc4:0x020a",
    "",
    "",
    "-d sat"
  },
  // Cowon Systems, Inc.
  { "USB: Cowon iAudio X5; ",
    "0x0e21:0x0510",
    "",
    "",
    "-d usbcypress"
  },
  // iRiver
  { "USB: iRiver iHP-120/140 MP3 Player; Cypress",
    "0x1006:0x3002",
    "", // 0x0100
    "",
    "-d usbcypress"
  },
  // Western Digital
  { "USB: WD My Passport (IDE); Cypress",
    "0x1058:0x0701",
    "", // 0x0240
    "",
    "-d usbcypress"
  },
  { "USB: Western Digital; ",
    "0x1058:0x....",
    "",
    "",
    "-d sat"
  },
  // Atech Flash Technology
  { "USB: ; Atech", // Enclosure from Kingston SSDNow notebook upgrade kit
    "0x11b0:0x6298",
    "", // 0x0108
    "",
    "-d sat"
  },
  // Brain Actuated Technologies
  { "USB: ; Atech", // ICY BOX 2x Raid enclosure IB-RD2253-U31
    "0x1234:0x5678",
    "", // 0x0100
    "",
    "-d sat"
  },
  // ADATA
  { "USB: ADATA; ",
    "0x125f:0xa(1[135]|21|31|3[57]|68|7[56]|83)a", // 0xa11a: Classic CH11 1TB, 0xa13a: NH13 1TB,
    "", // 0xa15a: HD710 1TB, 0xa21a: HV610 (0x4504), 0xa31a: HV620 2TB (0x0100),
    "", // 0xa35a: HD650 2TB (0x6503), 0xa37a: Silverstone MS10 M.2 (0x3103), 0xa75a: HD710P 4TB,
        // 0xa68a: SD600, 0xa76a: ED600 (0x0204), 0xa83a: HD330 (0x0100)
    "-d sat"
  },
  { "USB: ADATA; Cypress",
    "0x125f:0xa9[34]a", // 0xa93a: SH93 (0x0150)
    "",
    "",
    "-d usbcypress"
  },
  // Initio
  { "USB: ; Initio",
    "0x13fd:0x(054|1(04|15))0", // 0x0540: Initio 316000
    "", // 0x1040 (0x0106): USB->SATA+PATA, Chieftec CEB-25I
    "", // 0x1150: Initio 6Y120L0, CoolerMaster XCraft RX-3HU
    "" // unsupported
  },
  { "USB: ; Initio",
    "0x13fd:0x16[45]0",
    "", // 0x1640: 0x0864, 0x1650: 0x0436
    "",
    "-d sat,12" // some SMART commands fail, see ticket #295
  },
  { "USB: ; Initio",
    "0x13fd:0x....",
    "",
    "",
    "-d sat"
  },
  // Super Top
  { "USB: Super Top generic enclosure; ",
    "0x14cd:0x6116",
    "", // 0x0150, older report suggests -d usbcypress
    "", // 0x0160 also reported as unsupported
    "-d sat"
  },
  // JMicron
  { "USB: ; JMicron JMS539", // USB2/3->SATA (old firmware)
    "0x152d:0x0539",
    "0x0100",      // 1.00, various devices support -d usbjmicron
    "",            // 1.00, SSI SI-1359RUS3 supports -d sat,
    ""             //       -d usbjmicron may disconnect drive (ticket #552)
  },
  { "USB: ; JMicron JMS539", // USB2/3->SATA (new firmware)
    "0x152d:0x0539",
    "0x020[56]|"   //  2.05, ZTC USB 3.0 enclosure (ticket #338)
    "0x28(01|03|12)", // 28.01, DATOptic U3eSATA (USB3.0 bridge with port multiplier)
    "",               // 28.03, Mediasonic ProBox HF2-SU3S2 Rev 2 (port multiplier, ticket #504)
    "-d sat"          // 28.12, Mediasonic ProBox H82-SU3S2 (port multiplier)
  },
  { "USB: ; JMicron ", // USB->SATA->4xSATA (port multiplier)
    "0x152d:0x0551",   // JMS539? (old firmware may use 0x152d:0x0539, ticket #552)
    "", // 0x0100
    "",
    "-d usbjmicron,x"
  },
  { "USB: ; JMicron",
    "0x152d:0x0561",
    "", // 0x0003, ODROID CloudShell 2
    "",
    "-d sat"
  },
  { "USB: ; JMicron JM562", // USB2/3+eSATA->2xSATA, USB2/3->3xSATA (RAID0/1)
    "0x152d:0x0562",
    "", // 0x0106, Fantec QB-X2US3R (ticket #966)
    "", // only ATA IDENTIFY works, SMART commands don't work
    "-d sat"
  },
  { "USB: ; JMicron", // USB2/3->2xSATA
    "0x152d:0x0565",
    "", // 0x9114, Akasa DuoDock X (ticket #607)
    "",
    "-d sat"
  },
  { "USB: ; JMicron JMS567", // USB2/3->SATA
    "0x152d:0x0567",
    "", // 0x0114
    "", // 0x0205, 2.05, Mediasonic ProBox HF2-SU3S2 Rev 3 (port multiplier, ticket #504)
    "-d sat"
  },
  { "USB: ; JMicron JMS578", // USB->SATA
    "0x152d:0x0578",
    "", // 0x0100, 0x0204
    "",
    "-d sat"
  },
  { "USB: ; JMicron",
    "0x152d:0x0579", // Intenso External
    "", // 0x0100
    "",
    "-d sat"
  },
  { "USB: ; JMicron JMS583", // USB->PCIe (NVMe)
    "0x152d:0x0583",
    "",
    "",
    "-d sntjmicron"
  },
  { "USB: OCZ THROTTLE OCZESATATHR8G; JMicron JMF601",
    "0x152d:0x0602",
    "",
    "",
    "" // unsupported
  },
  { "USB: ; JMicron",
    "0x152d:0x1337",
    "", // 0x0508, Digitus DA-71106
    "",
    "-d sat"
  },
  { "USB: ; JMicron JMS561", // USB2/3->2xSATA
    "0x152d:0x[19]561", // 0x1561(0x0106), Sabrent USB 3.0 Dual Bay SATA Dock
    "",  // 0x9561(0x0105), Orico 6629US3-C USB 3.0 Dual Bay SATA Dock
    "",
    "-d sat"
  },
  { "USB: ; JMicron JMS576", // USB3.1->SATA
    "0x152d:0x[01]576",
    "", // 0x0204, ICY BOX IB-223U3a-B
    "",
    "-d sat"
  },
  { "USB: ; JMicron JM20329", // USB->SATA
    "0x152d:0x2329",
    "", // 0x0100
    "",
    "-d usbjmicron"
  },
  { "USB: ; JMicron JM20336", // USB+SATA->SATA, USB->2xSATA
    "0x152d:0x2336",
    "", // 0x0100
    "",
    "-d usbjmicron,x"
  },
  { "USB: Generic JMicron adapter; JMicron",
    "0x152d:0x2337",
    "",
    "",
    "-d usbjmicron"
  },
  { "USB: ; JMicron JM20337/8", // USB->SATA+PATA, USB+SATA->PATA
    "0x152d:0x2338",
    "", // 0x0100
    "",
    "-d usbjmicron"
  },
  { "USB: ; JMicron JM20339", // USB->SATA
    "0x152d:0x2339",
    "", // 0x0100
    "",
    "-d usbjmicron,x"
  },
  { "USB: ; JMicron", // USB+SATA->SATA
    "0x152d:0x2351",  // e.g. Verbatim Portable Hard Drive 500Gb
    "", // 0x0100
    "",
    "-d sat"
  },
  { "USB: ; JMicron", // USB->SATA
    "0x152d:0x2352",
    "", // 0x0100
    "",
    "-d usbjmicron,x"
  },
  { "USB: ; JMicron", // USB->SATA
    "0x152d:0x2509",
    "", // 0x0100
    "",
    "-d usbjmicron,x"
  },
  { "USB: ; JMicron JMS566", // USB3->SATA
    "0x152d:0x2566", // e.g. Chieftec CEB-7035S
    "", // 0x0114
    "",
    "-d usbjmicron,x"
  },
  { "USB: ; JMicron JMS567", // USB3->SATA
    "0x152d:0x2567",
    "", // 0x0117, Chieftec CEB-7053S
    "",
    "-d sat"
  },
  { "USB: ; JMicron",
    "0x152d:0x2590",
    "", // 0x0x8105 (ticket #550)
    "",
    "-d sat"
  },
  { "USB: ; JMicron JMS567", // USB2/3->SATA
    "0x152d:0x3562",
    "", // 0x0310, StarTech S358BU33ERM (port multiplier, ticket #508)
    "",
    "-d sat"
  },
  { "USB: ; JMicron", // USB3->SATA
    "0x152d:0x3569",
    "", // 0x0203
    "",
    "-d sat"
  },
  { "USB: ; JMicron",
    "0x152d:0x578e",
    "", // 0x1402, Intenso Memory Center
    "",
    "-d sat"
  },
  { "USB: ; JMicron JMS561", // USB3->2xSATA
    "0x152d:0x[8a]561",
    "", // 0x8561: 0x0107
    "",
    "-d sat"
  },
  // PNY
  { "USB: ; PNY",
    "0x154b:0x(5678|f009)",
    "", // 0x5678: 0x5408
    "",
    "-d sat"
  },
  // ASMedia
  { "USB: ; ASMedia ASM2362", // USB->PCIe (NVMe)
    "0x174c:0x2362",
    "",
    "",
    "-d sntasmedia"
  },
  { "USB: ; ASMedia",
    "0x174c:0x....",
    "",
    "",
    "-d sat"
  },
  // LucidPort
  { "USB: ; LucidPORT USB300", // RaidSonic ICY BOX IB-110StU3-B, Sharkoon SATA QuickPort H3
    "0x1759:0x500[02]", // 0x5000: USB 2.0, 0x5002: USB 3.0
    "",
    "",
    "-d sat"
  },
  { "USB: ; LucidPort", // Fuj:tech SATA-USB3 dock
    "0x1759:0x5100",
    "", // 0x2580
    "",
    "-d sat"
  },
  // Verbatim
  { "USB: Verbatim Portable Hard Drive; Sunplus",
    "0x18a5:0x0214",
    "", // 0x0112
    "",
    "-d usbsunplus"
  },
  { "USB: Verbatim FW/USB160; Oxford OXUF934SSA-LQAG", // USB+IEEE1394->SATA
    "0x18a5:0x0215",
    "", // 0x0001
    "",
    "-d sat"
  },
  { "USB: Verbatim External Hard Drive 47519; Sunplus", // USB->SATA
    "0x18a5:0x0216",
    "",
    "",
    "-d usbsunplus"
  },
  { "USB: Verbatim Pocket Hard Drive; JMicron", // SAMSUNG HS25YJZ/3AU10-01
    "0x18a5:0x0227",
    "",
    "",
    "-d usbjmicron" // "-d usbjmicron,x" does not work
  },
  { "USB: Verbatim External Hard Drive; JMicron", // 2TB
    "0x18a5:0x022a",
    "",
    "",
    "-d usbjmicron"
  },
  { "USB: Verbatim Store'n'Go; JMicron", // USB->SATA
    "0x18a5:0x022b",
    "", // 0x0100
    "",
    "-d usbjmicron"
  },
  { "USB: Verbatim Pocket Hard Drive; ", // 1TB USB 3.0
    "0x18a5:0x0237",
    "",
    "",
    "-d sat,12"
  },
  { "USB: Verbatim External Hard Drive; ", // USB 3.0
    "0x18a5:0x040[08]", // 0=3TB, 8=1TB
    "",
    "",
    "-d sat"
  },
  // Silicon Image
  { "USB: Vantec NST-400MX-SR; Silicon Image 5744",
    "0x1a4a:0x1670",
    "",
    "",
    "" // unsupported
  },
  // Corsair
  { "USB: Voyager GTX; ",
    "0x1b1c:0x1a0e",
    "",
    "",
    "-d sat"
  },
  // SunplusIT
  { "USB: ; SunplusIT",
    "0x1bcf:0x0c31",
    "",
    "",
    "-d usbsunplus"
  },
  // Kanguru Solutions
  { "USB: ; ", // ICY BOX IB-256WP
    "0x1e1d:0x20a0",
    "", // 0x3203
    "",
    "-d sat" // ATA output registers missing
  },
  // TrekStor
  { "USB: TrekStor DataStation; ", // DataStation maxi light (USB 3.0)
    "0x1e68:0x0050",
    "", // 0x0100
    "",
    "-d sat"
  },
  // Other World Computing
  { "USB: OWC Envoy Pro; ",
    "0x1e91:0xa2a5",
    "", // 0x0100
    "",
    "-d sat"
  },
  { "USB: OWC Mercury Elite Pro Quad; ",
    "0x1e91:0xa4a7",
    "", // 0x0100
    "",
    "-d sat"
  },
  // Innostor
  { "USB: ; Innostor IS611", // USB3->SATA+PATA
    "0x1f75:0x0611", // SMART access via PATA does not work
    "",
    "",
    "-d sat"
  },
  { "USB: ; Innostor IS621", // USB3->SATA
    "0x1f75:0x0621", // Dynex 2.5" USB 3.0 Exclosure DX-HD302513
    "",
    "",
    "-d sat"
  },
  { "USB: ; Innostor IS888", // USB3->SATA
    "0x1f75:0x0888",
    "", // 0x0034, Sharkoon SATA QuickDeck Pro USB 3.0 (unsupported)
    "", // 0x0036, works with -d sat (ticket #827)
    "-d sat"
  },
  // VIA Labs
  { "USB: ; VIA VL700", // USB2/3->SATA
    "0x2109:0x0700", // Diginote 2.5" USB-3.0 HDD enclosure 80000894
    "", // 0x0005
    "",
    "-d sat,12" // ATA output registers missing
  },
  { "USB: ; VIA VL701", // USB2/3->SATA
    "0x2109:0x0701", // Intenso 2,5" 1TB USB3
    "", // 0x0107
    "",
    "-d sat" // ATA output registers missing
  },
  { "USB: ; VIA VL711", // USB2/3->SATA
    "0x2109:0x0711",
    "", // 0x0114, Mediasonic ProBox K32-SU3 (ticket #594)
    "", // 0x0507, Intenso 2,5" Memory Case 2TB USB3
    "-d sat"
  },
  { "USB: ; VIA VL715/6", // USB2/3->SATA, USB-C->SATA
    "0x2109:0x071[56]",
    "", // 0x0336/0x0000
    "",
    "-d sat"
  },
  // Transcend (?)
  { "USB: Transcend ESD400; ",
    "0x2174:0x2000", // TS256GESD400K
    "", // 0x1000
    "",
    "-d sat"
  },
  // Norelsys
  { "USB: ; ", // USB 3.0
    "0x2537:0x106[68]", // 0x1066: Orico 2599US3, 0x1068: Fantec ER-35U3
    "", // 0x0100
    "",
    "-d sat"
  },
  // InX8 / AKiTiO
  { "USB: AkiTio NT2 U3.1C; ",
    "0x2ce5:0x0014",
    "", // 0x0100
    "",
    "-d sat"
  },
  // 0x2eb9 (?): See Realtek (0x0bda) above
  // Power Quotient International
  { "USB: PQI H560; ",
    "0x3538:0x0902",
    "", // 0x0000
    "",
    "-d sat"
  },
  // Power Quotient International
  { "USB: PQI bridge; ",
    "0x3538:0x0064",
    "",
    "",
    "-d usbsunplus"
  },
  // Sharkoon
  { "USB: Sharkoon QuickPort XT USB 3.0; ",
    "0x357d:0x7788",
    "",
    "",
    "-d sat"
  },
  // Hitachi/SimpleTech
  { "USB: Hitachi Touro Desk; JMicron", // 3TB
    "0x4971:0x1011",
    "",
    "",
    "-d usbjmicron"
  },
  { "USB: Hitachi Touro; ",
    "0x4971:0x101[45]", // 14=1TB, 15=2TB
    "", // 0x0000
    "",
    "-d sat" // ATA output registers missing
  },
  { "USB: Hitachi Touro Mobile; ", // 1TB
    "0x4971:0x102[034]",
    "", // 0x0100
    "",
    "-d sat"
  },
  { "USB: SimpleTech;", // USB 3.0 HDD BOX Agestar,  Rock External HDD 3,5" UASP
    "0x4971:0x8017",
    "",
    "",
    "-d sat"
  },
  { "USB: Hitachi/SimpleTech; JMicron", // 1TB
    "0x4971:0xce17",
    "",
    "",
    "-d usbjmicron,x"
  },
  // OnSpec
  { "USB: ; OnSpec", // USB->PATA
    "0x55aa:0x2b00",
    "", // 0x0100
    "",
    "" // unsupported
  },
  // 0x6795 (?)
  { "USB: Sharkoon 2-Bay RAID Box; ", // USB 3.0
    "0x6795:0x2756",
    "", // 0x0100
    "",
    "-d sat"
  },
  // Transcend
  { "USB: ; ",
    "0x8564:0x7000",
    "", // 0x8000
    "",
    "-d sat"
  },
  // JMicron II
  { "USB: ; JMicron JMS566",
    "0xa152:0xb566",
    "", // 0x0223
    "",
    "-d sat"
  },
  // Logilink
  { "USB: ; ",
    "0xabcd:0x610[34]", // 0x6103: LogiLink AU0028A V1.0 USB 3.0 to IDE & SATA Adapter
      // 0x6104: LogiLink PCCloneEX Lite
    "",
    "",
    "-d sat"
  },
/*
}; // builtin_knowndrives[]
 */<|MERGE_RESOLUTION|>--- conflicted
+++ resolved
@@ -68,11 +68,7 @@
 /*
 const drive_settings builtin_knowndrives[] = {
  */
-<<<<<<< HEAD
-  { "VERSION: 7.3/5387 2022-05-22 14:52:46 $Id: drivedb.h 5388 2022-05-22 15:30:31Z chrfranke $",
-=======
-  { "VERSION: 7.3 $Id: drivedb.h 5399 2022-08-06 14:47:15Z chrfranke $",
->>>>>>> be1b70a5
+  { "VERSION: 7.3/5399 2022-08-06 14:47:15 $Id: drivedb.h 5400 2022-08-06 14:58:55Z chrfranke $",
     "-", "-",
     "Version information",
     ""
