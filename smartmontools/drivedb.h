--- conflicted
+++ resolved
@@ -68,11 +68,7 @@
 /*
 const drive_settings builtin_knowndrives[] = {
  */
-<<<<<<< HEAD
-  { "$Id: drivedb.h 5067 2020-06-20 15:29:25Z chrfranke $",
-=======
-  { "$Id: drivedb.h 5080 2020-08-23 13:52:14Z chrfranke $",
->>>>>>> 35257e19
+  { "$Id: drivedb.h 5081 2020-08-23 14:01:52Z chrfranke $",
     "-", "-",
     "This is a dummy entry to hold the SVN-Id of drivedb.h",
     ""
@@ -136,13 +132,8 @@
     "-v 227,raw48,Torq-amp_Count "
     "-v 228,raw48,Power-off_Retract_Count "
     //  229 Unknown_Attribute
-<<<<<<< HEAD
     "-v 230,raw48,Head_Amplitude "
     "-v 231,raw48,Temperature_Celsius "
-=======
-    "-v 230,raw48,Head_Amplitude,HDD "
-    "-v 231,raw48,Temperature_Celsius,HDD "
->>>>>>> 35257e19
     "-v 232,raw48,Available_Reservd_Space "
     "-v 233,raw48,Media_Wearout_Indicator "
     //  234-239 Unknown_Attribute
