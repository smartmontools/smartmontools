--- conflicted
+++ resolved
@@ -68,11 +68,7 @@
 /*
 const drive_settings builtin_knowndrives[] = {
  */
-<<<<<<< HEAD
-  { "VERSION: 7.2/5598 2024-03-25 17:20:08 $Id: drivedb.h 5599 2024-03-25 17:33:40Z chrfranke $",
-=======
-  { "VERSION: 7.3 $Id: drivedb.h 5601 2024-03-28 17:42:51Z chrfranke $",
->>>>>>> b4bd3ef8
+  { "VERSION: 7.2/5601 2024-03-28 17:42:51 $Id: drivedb.h 5602 2024-03-28 17:55:50Z chrfranke $",
     "-", "-",
     "Version information",
     ""
