/*
 * drivedb.h - smartmontools 6.1-6.3 drive database file
 *
 * Home page of code is: https://www.smartmontools.org
 *
 * Copyright (C) 2003-11 Philip Williams, Bruce Allen
 * Copyright (C) 2008-21 Christian Franke
 *
 * SPDX-License-Identifier: GPL-2.0-or-later
 */

/*
 * Structure used to store drive database entries:
 *
 * struct drive_settings {
 *   const char * modelfamily;
 *   const char * modelregexp;
 *   const char * firmwareregexp;
 *   const char * warningmsg;
 *   const char * presets;
 * };
 *
 * The elements are used in the following ways:
 *
 *  modelfamily     Informal string about the model family/series of a
 *                  device. Set to "" if no info (apart from device id)
 *                  known.  The entry is ignored if this string starts with
 *                  a dollar sign.  Must not start with "USB:", see below.
 *  modelregexp     POSIX extended regular expression to match the model of
 *                  a device.  This should never be "".
 *  firmwareregexp  POSIX extended regular expression to match a devices's
 *                  firmware.  This is optional and should be "" if it is not
 *                  to be used.  If it is nonempty then it will be used to
 *                  narrow the set of devices matched by modelregexp.
 *  warningmsg      A message that may be displayed for matching drives.  For
 *                  example, to inform the user that they may need to apply a
 *                  firmware patch.
 *  presets         String with vendor-specific attribute ('-v') and firmware
 *                  bug fix ('-F') options.  Same syntax as in smartctl command
 *                  line.  The user's own settings override these.
 *
 * The regular expressions for drive model and firmware must match the full
 * string.  The effect of "^FULLSTRING$" is identical to "FULLSTRING".
 * The form ".*SUBSTRING.*" can be used if substring match is desired.
 *
 * The table will be searched from the start to end or until the first match,
 * so the order in the table is important for distinct entries that could match
 * the same drive.
 *
 *
 * Format for USB ID entries:
 *
 *  modelfamily     String with format "USB: DEVICE; BRIDGE" where
 *                  DEVICE is the name of the device and BRIDGE is
 *                  the name of the USB bridge.  Both may be empty
 *                  if no info known.
 *  modelregexp     POSIX extended regular expression to match the USB
 *                  vendor:product ID in hex notation ("0x1234:0xabcd").
 *                  This should never be "".
 *  firmwareregexp  POSIX extended regular expression to match the USB
 *                  bcdDevice info.  Only compared during search if other
 *                  entries with same USB vendor:product ID exist.
 *  warningmsg      Not used yet.
 *  presets         String with one device type ('-d') option.
 *
 */

/*
const drive_settings builtin_knowndrives[] = {
 */
<<<<<<< HEAD
  { "VERSION: 6.1/5170 2021-01-17 16:11:20 $Id: drivedb.h 5171 2021-01-17 17:17:19Z chrfranke $",
=======
  { "VERSION: 7.3 $Id: drivedb.h 5211 2021-03-08 18:07:28Z chrfranke $",
>>>>>>> bf09d44f
    "-", "-",
    "Version information",
    ""
  /* Default settings:
    "-v 1,raw48,Raw_Read_Error_Rate "
    "-v 2,raw48,Throughput_Performance "
    "-v 3,raw16(avg16),Spin_Up_Time "
    "-v 4,raw48,Start_Stop_Count "
    "-v 5,raw16(raw16),Reallocated_Sector_Ct "
    "-v 6,raw48,Read_Channel_Margin "             // HDD only
    "-v 7,raw48,Seek_Error_Rate "                 // HDD only
    "-v 8,raw48,Seek_Time_Performance "           // HDD only
    "-v 9,raw24(raw8),Power_On_Hours "
    "-v 10,raw48,Spin_Retry_Count "               // HDD only
    "-v 11,raw48,Calibration_Retry_Count "        // HDD only
    "-v 12,raw48,Power_Cycle_Count "
    "-v 13,raw48,Read_Soft_Error_Rate "
    //  14-174 Unknown_Attribute
    "-v 175,raw48,Program_Fail_Count_Chip "       // SSD only
    "-v 176,raw48,Erase_Fail_Count_Chip "         // SSD only
    "-v 177,raw48,Wear_Leveling_Count "           // SSD only
    "-v 178,raw48,Used_Rsvd_Blk_Cnt_Chip "        // SSD only
    "-v 179,raw48,Used_Rsvd_Blk_Cnt_Tot "         // SSD only
    "-v 180,raw48,Unused_Rsvd_Blk_Cnt_Tot "       // SSD only
    "-v 181,raw48,Program_Fail_Cnt_Total "
    "-v 182,raw48,Erase_Fail_Count_Total "        // SSD only
    "-v 183,raw48,Runtime_Bad_Block "
    "-v 184,raw48,End-to-End_Error "
    //  185-186 Unknown_Attribute
    "-v 187,raw48,Reported_Uncorrect "
    "-v 188,raw48,Command_Timeout "
    "-v 189,raw48,High_Fly_Writes "               // HDD only
    "-v 190,tempminmax,Airflow_Temperature_Cel "
    "-v 191,raw48,G-Sense_Error_Rate "            // HDD only
    "-v 192,raw48,Power-Off_Retract_Count "
    "-v 193,raw48,Load_Cycle_Count "              // HDD only
    "-v 194,tempminmax,Temperature_Celsius "
    "-v 195,raw48,Hardware_ECC_Recovered "
    "-v 196,raw16(raw16),Reallocated_Event_Count "
    "-v 197,raw48,Current_Pending_Sector "
    "-v 198,raw48,Offline_Uncorrectable "
    "-v 199,raw48,UDMA_CRC_Error_Count "
    "-v 200,raw48,Multi_Zone_Error_Rate "         // HDD only
    "-v 201,raw48,Soft_Read_Error_Rate "          // HDD only
    "-v 202,raw48,Data_Address_Mark_Errs "        // HDD only
    "-v 203,raw48,Run_Out_Cancel "
    "-v 204,raw48,Soft_ECC_Correction "
    "-v 205,raw48,Thermal_Asperity_Rate "
    "-v 206,raw48,Flying_Height "                 // HDD only
    "-v 207,raw48,Spin_High_Current "             // HDD only
    "-v 208,raw48,Spin_Buzz "                     // HDD only
    "-v 209,raw48,Offline_Seek_Performnce "       // HDD only
    //  210-219 Unknown_Attribute
    "-v 220,raw48,Disk_Shift "                    // HDD only
    "-v 221,raw48,G-Sense_Error_Rate "            // HDD only
    "-v 222,raw48,Loaded_Hours "                  // HDD only
    "-v 223,raw48,Load_Retry_Count "              // HDD only
    "-v 224,raw48,Load_Friction "                 // HDD only
    "-v 225,raw48,Load_Cycle_Count "              // HDD only
    "-v 226,raw48,Load-in_Time "                  // HDD only
    "-v 227,raw48,Torq-amp_Count "                // HDD only
    "-v 228,raw48,Power-off_Retract_Count "
    //  229 Unknown_Attribute
    "-v 230,raw48,Head_Amplitude "                // HDD only
    "-v 231,raw48,Temperature_Celsius "
    "-v 232,raw48,Available_Reservd_Space "
    "-v 233,raw48,Media_Wearout_Indicator "       // SSD only
    //  234-239 Unknown_Attribute
    "-v 240,raw24(raw8),Head_Flying_Hours "       // HDD only, smartmontools <= r3966: raw48
    "-v 241,raw48,Total_LBAs_Written "
    "-v 242,raw48,Total_LBAs_Read "
    //  243-249 Unknown_Attribute
    "-v 250,raw48,Read_Error_Retry_Rate "
    //  251-253 Unknown_Attribute
    "-v 254,raw48,Free_Fall_Sensor "              // HDD only
  */
  },
  { "Swissbit C440 Industrial CompactFlash Card",
    // spec v1.23 found at http://www.farnell.com/datasheets/1821167.pdf
    // tested with SFCF4096H2BU4TO-I-MS-527-STD
    "SFCF(2048|4096|8192|16GB|32GB|64GB)H[0-9]BU[24]TO-(C|I)-(MS|QT|NU)-5[0-9]7-STD",
    "", "",
    "-v 196,raw24/raw24,Spare_Blocks "
    "-v 213,raw24/raw24,Spare_Blocks_Worst_Chip "
    "-v 229,raw48,Erase_Count "
    "-v 203,raw48,Total_ECC_Errors "
    "-v 232,raw48,Total_Number_of_Reads "
    "-v 214,raw48,Reserved_Attribute " // Spec says "to be determined"
    "-v 215,raw48,Current_TRIM_Percent "
  },
  { "Swissbit X-600m Series Industrial mSATA SSD",
    // spec v1.06 found at https://www.mouser.com/pdfdocs/Swissbit_X-600m_Datasheet.pdf
    // tested with SFSA016GU1AA2TO-I-DB-216-STD
    "SFSA(008|016|032|064|128)GU[0-9]AA[124]TO-(C|I)-(DB|QC|NC)-2[0-9]6-STD",
    "", "",
  //"-v 1,raw48,Raw_Read_Error_Rate "
  //"-v 5,raw16(raw16),Reallocated_Sector_Ct "
  //"-v 9,raw24(raw8),Power_On_Hours "
  //"-v 12,raw48,Power_Cycle_Count "
    "-v 160,raw48,Uncorrectable_Error_Cnt "
    "-v 161,raw48,Spare_Blocks_Remaining "
    "-v 163,raw48,Initial_Bad_Block_Count "
    "-v 164,raw48,Total_Erase_Count "
    "-v 165,raw48,Max_Erase_Count "
    "-v 166,raw48,Min_Erase_Count "
    "-v 167,raw48,Average_Erase_Count "
    "-v 168,raw48,Max_Erase_Count_of_Spec "
    "-v 169,raw48,Power_On_Uncorr_Err_Cnt "
    "-v 192,raw48,Init_Spare_Blocks_Avail "
    "-v 193,raw48,Dynamic_Remaps "
  //"-v 194,tempminmax,Temperature_Celsius "
  //"-v 195,raw48,Hardware_ECC_Recovered "
  //"-v 196,raw16(raw16),Reallocated_Event_Count "
  //"-v 198,raw48,Offline_Uncorrectable "
    "-v 199,raw48,SATA_CRC_Error_Count "
    "-v 215,raw48,TRIM_Count "
    "-v 235,hex56,Flash_Writes_LBAs_Low "
    "-v 237,hex48,Flash_Writes_LBAs_High "
    "-v 241,hex56,Total_LBAs_Written_Low "
    "-v 242,hex56,Total_LBAs_Read_Low "
    "-v 243,hex48,Total_LBAs_Written_High "
    "-v 244,hex48,Total_LBAs_Read_High "
    "-v 248,raw48,Perc_Rated_Life_Remain "
    "-v 249,raw48,Spares_Remaining_Perc "
  },
  { "Apacer SDM4 Series SSD Module",
    "(2|4|8|16|32|64)GB SATA Flash Drive", // tested with APSDM002G15AN-CT/SFDDA01C and SFI2101D
    "SF(DDA01C|I2101D)",
    "",
    "-v 160,raw48,Initial_Bad_Block_Count "
    "-v 161,raw48,Bad_Block_Count "
    "-v 162,raw48,Spare_Block_Count "
    "-v 163,raw48,Max_Erase_Count "
    "-v 164,raw48,Average_Erase_Count "
    "-v 165,raw48,Average_Erase_Count " // could be wrong
  },
  { "Apacer SDM5/5A/5A-M Series SSD Module",
    "(1|2|4|8|16|32|64)GB SATA Flash Drive", // tested with APSDM016GA2AN-PTM1/SFDK004A,
      // APSDM016GA3AN-ATM/SFDE001A, APSDM004G13AN-AT/SFDE001A
    "SF(DK004A|DE001A)",
    "",
  //"-v 9,raw24(raw8),Power_On_Hours "
  //"-v 12,raw48,Power_Cycle_Count "
    "-v 163,raw48,Max_Erase_Count "
    "-v 164,raw48,Average_Erase_Count "
    "-v 166,raw48,Grown_Bad_Block_Count "
    "-v 167,raw48,SSD_Write_Protect_Mode "
    "-v 168,raw48,SATA_PHY_Err_Ct "
    "-v 175,raw48,Bad_Cluster_Table_Count "
    "-v 192,raw48,Unexpect_Power_Loss_Ct "
  //"-v 194,tempminmax,Temperature_Celsius "
  //"-v 241,raw48,Total_LBAs_Written "
  },
  { "Apacer AS340 SSDs",
    "Apacer AS340 (120|240|480|960)GB", // tested with Apacer AS340 120GB/AP612PE0
    "", "",
  //"-v 9,raw24(raw8),Power_On_Hours "
  //"-v 12,raw48,Power_Cycle_Count "
    "-v 163,raw48,Max_Erase_Count "
    "-v 164,raw48,Average_Erase_Count "
    "-v 166,raw48,Later_Bad_Block_Count "
    "-v 167,raw48,SSD_Protect_Mode "
    "-v 168,raw48,SATA_PHY_Error_Count "
    "-v 171,raw48,Program_Fail_Count "
    "-v 172,raw48,Erase_Fail_Count "
    "-v 175,raw48,Bad_Cluster_Table_Count "
    "-v 192,raw48,Unexpect_Power_Loss_Ct "
  //"-v 194,tempminmax,Temperature_Celsius "
    "-v 231,raw48,Lifetime_Left "
  //"-v 241,raw48,Total_LBAs_Written "
  },
  { "Apacer SSDs",
    "([1248]|1[056]|20|3[02]|40|60|64|80|12[08]|160|240|256|320|480|512|640|960|1280|1920|3840)(GB|TB) SATA Flash Drive|"
    "S[GH]250-M2[48][02] 128GB SSD", // tested with 120GB SATA Flash Drive/SFMB6130, SH250-M242 128GB SSD/SFMB8120
    "SFM[BC][0-9A-Z][0-9A-Z][1-9A-Z][0-9A-Z]",
    "",
  //"-v 9,raw24(raw8),Power_On_Hours "
  //"-v 12,raw48,Power_Cycle_Count "
    "-v 163,raw48,Maximum_Erase_Count "
    "-v 164,raw48,Average_Erase_Count "
    "-v 166,raw48,Total_Later_Bad_Blk_Ct "
    "-v 167,raw48,SSD_Protect_Mode "
    "-v 168,raw48,SATA_PHY_Error_Count "
    "-v 171,raw48,Program_Fail_Count "
    "-v 172,raw48,Erase_Fail_Count "
    "-v 175,raw48,Bad_Cluster_Table_Ct "
    "-v 192,raw48,Unexpect_Power_Loss_Ct "
  //"-v 194,tempminmax,Temperature_Celsius "
    "-v 231,raw48,Lifetime_Left "
  //"-v 241,raw48,Total_LBAs_Written "
  },
  { "Apple MacBook Air SSD", // probably Toshiba
    "APPLE SSD TS(064|128)E", // tested with APPLE SSD TS064E/TQAABBF0
    "", "",
    "-v 173,raw48,Wear_Leveling_Count " //  ]
    "-v 241,raw48,Host_Writes_GiB "     //  ]  guessed (ticket #655)
    "-v 242,raw48,Host_Reades_GiB "     //  ]
  },
  { "Apple SD/SM/TS...E/F/G SSDs", // SanDisk/Samsung/Toshiba?
    "APPLE SSD (S[DM]|TS)0?(128|256|512|768|1024)[EFG]", // tested with APPLE SSD SD256E/1021AP, SD0128F/A223321
      // APPLE SSD SM768E/CXM90A1Q, SM0512F/UXM2JA1Q, TS0256F/109L0704, SM0512G/BXW1SA0Q, SM1024G/BXW1SA0Q
    "", "",
  //"-v 1,raw48,Raw_Read_Error_Rate "
  //"-v 5,raw16(raw16),Reallocated_Sector_Ct "
  //"-v 9,raw24(raw8),Power_On_Hours "
  //"-v 12,raw48,Power_Cycle_Count "
    "-v 169,raw48,Unknown_Apple_Attrib "
    "-v 173,raw48,Wear_Leveling_Count " // ]
    "-v 174,raw48,Host_Reads_MiB "      // ] guessed (ticket #342), S[DM]*F only
    "-v 175,raw48,Host_Writes_MiB "     // ]
  //"-v 192,raw48,Power-Off_Retract_Count "
  //"-v 194,tempminmax,Temperature_Celsius "
  //"-v 197,raw48,Current_Pending_Sector "
  //"-v 199,raw48,UDMA_CRC_Error_Count "
  //"-v 240,raw48,Unknown_SSD_Attribute "
  },
  { "ATP SATA III aMLC M.2 2242 Embedded SSD",
    "ATP I-Temp M\\.2 2242", // tested with ATP I-Temp M.2 2242/R0822A
    "","",
    "-v 1,raw48,Raw_Read_Error_Count "
  //"-v 5,raw16(raw16),Reallocated_Sector_Ct "
  //"-v 9,raw24(raw8),Power_On_Hours "
  //"-v 12,raw48,Power_Cycle_Count "
    "-v 14,raw48,Device_Raw_Capacity "
    "-v 15,raw48,Device_User_Capacity "
    "-v 16,raw48,Initial_Spare_Blocks "
    "-v 17,raw48,Remaining_Spare_Blocks "
    "-v 100,raw48,Total_Erease_Count "
    "-v 160,raw48,Uncorrectable_Sectors "
    "-v 172,raw48,Block_Erase_Failure "
    "-v 173,raw48,Max_Erase_Count "
    "-v 174,raw48,Unexpected_Power_Cycle "
    "-v 175,raw48,Average_Erase_Count "
    "-v 181,raw48,Program_Fail_Blocks "
    "-v 187,raw48,Reported_UE_Counts "
    "-v 194,raw48,Device_Temperature "
  //"-v 195,raw48,Hardware_ECC_Recovered "
  //"-v 197,raw48,Current_Pending_Sector "
  //"-v 198,raw48,Offline_Uncorrectable "
    "-v 199,raw48,SATA_CRC_Error_Count "
    "-v 202,raw48,Percent_Lifetime_Used "
    "-v 205,raw48,Thermal_Asperity_Rate "
    "-v 231,raw48,Controller_Temperature "
    "-v 234,raw48,Nand_Sectors_Read "
    "-v 235,raw48,Device_Sectors_Written "
    "-v 241,raw48,Nand_Sectors_Written "
    "-v 242,raw48,Device_Bytes_Read "
    "-v 248,raw48,PCT_Life_Remaining "
    "-v 249,raw48,Spare_Block_Remaining "
  },
  { "Crucial/Micron RealSSD C300/P300", // Marvell 88SS9174
    "C300-CTFDDA[AC](064|128|256)MAG|" // tested with C300-CTFDDAC128MAG/0002,
      // C300-CTFDDAC064MAG/0006
    "P300-MTFDDAC(050|100|200)SAL", // tested with P300-MTFDDAC100SAL/0003
    "", "",
  //"-v 1,raw48,Raw_Read_Error_Rate "
  //"-v 5,raw16(raw16),Reallocated_Sector_Ct "
  //"-v 9,raw24(raw8),Power_On_Hours "
  //"-v 12,raw48,Power_Cycle_Count "
    "-v 170,raw48,Grown_Failing_Block_Ct "
    "-v 171,raw48,Program_Fail_Count "
    "-v 172,raw48,Erase_Fail_Count "
    "-v 173,raw48,Wear_Leveling_Count "
    "-v 174,raw48,Unexpect_Power_Loss_Ct "
    "-v 181,raw16,Non4k_Aligned_Access "
    "-v 183,raw48,SATA_Iface_Downshift "
  //"-v 184,raw48,End-to-End_Error "
  //"-v 187,raw48,Reported_Uncorrect "
  //"-v 188,raw48,Command_Timeout "
    "-v 189,raw48,Factory_Bad_Block_Ct "
  //"-v 194,tempminmax,Temperature_Celsius "
  //"-v 195,raw48,Hardware_ECC_Recovered "
  //"-v 196,raw16(raw16),Reallocated_Event_Count "
  //"-v 197,raw48,Current_Pending_Sector "
  //"-v 198,raw48,Offline_Uncorrectable "
  //"-v 199,raw48,UDMA_CRC_Error_Count "
    "-v 202,raw48,Percent_Lifetime_Used "
    "-v 206,raw48,Write_Error_Rate "
  },
  { "Crucial/Micron RealSSD m4/C400/P400", // Marvell 9176, fixed firmware
    "C400-MTFDDA[ACK](064|128|256|512)MAM|"
      // M4-CT032M4SSD3/04MH
    "M4-CT(032|064|128|256|512)M4SSD[123]|" // tested with M4-CT512M4SSD2/0309
    "MTFDDA[AK](064|128|256|512|050|100|200|400)MA[MNR]-1[JKS]1.*", // tested with
      // MTFDDAK256MAR-1K1AA/MA52, MTFDDAK256MAM-1K12/08TH,
      // MTFDDAA064MAR-1J1AB  49Y5835 49Y5838IBM/MA49 (P400e)
    "030[9-Z]|03[1-Z].|0[4-Z]..|[1-Z]....*", // >= "0309"
    "",
  //"-v 1,raw48,Raw_Read_Error_Rate "
  //"-v 5,raw16(raw16),Reallocated_Sector_Ct "
  //"-v 9,raw24(raw8),Power_On_Hours "
  //"-v 12,raw48,Power_Cycle_Count "
    "-v 170,raw48,Grown_Failing_Block_Ct "
    "-v 171,raw48,Program_Fail_Count "
    "-v 172,raw48,Erase_Fail_Count "
    "-v 173,raw48,Wear_Leveling_Count "
    "-v 174,raw48,Unexpect_Power_Loss_Ct "
    "-v 181,raw16,Non4k_Aligned_Access "
    "-v 183,raw48,SATA_Iface_Downshift "
  //"-v 184,raw48,End-to-End_Error "
  //"-v 187,raw48,Reported_Uncorrect "
  //"-v 188,raw48,Command_Timeout "
    "-v 189,raw48,Factory_Bad_Block_Ct "
  //"-v 194,tempminmax,Temperature_Celsius "
  //"-v 195,raw48,Hardware_ECC_Recovered "
  //"-v 196,raw16(raw16),Reallocated_Event_Count "
  //"-v 197,raw48,Current_Pending_Sector "
  //"-v 198,raw48,Offline_Uncorrectable "
  //"-v 199,raw48,UDMA_CRC_Error_Count "
    "-v 202,raw48,Perc_Rated_Life_Used "
    "-v 206,raw48,Write_Error_Rate "
    "-v 225,raw48,Unknown_Marvell_Attr " // P400e
    "-v 231,raw48,Unknown_Marvell_Attr " // P400e
    "-v 242,raw48,Host_Reads" // P400e: 2MiB?
  },
  { "Crucial/Micron RealSSD m4/C400", // Marvell 9176, buggy or unknown firmware
    "C400-MTFDDA[ACK](064|128|256|512)MAM|" // tested with C400-MTFDDAC256MAM/0002
    "M4-CT(032|064|128|256|512)M4SSD[123]", // tested with M4-CT064M4SSD2/0002,
      // M4-CT064M4SSD2/0009, M4-CT256M4SSD3/000F
    "",
    "This drive may hang after 5184 hours of power-on time:\n"
    "https://www.tomshardware.com/news/Crucial-m4-Firmware-BSOD,14544.html\n"
    "See the following web page for firmware updates:\n"
    "http://www.crucial.com/usa/en/support-ssd",
    "-v 170,raw48,Grown_Failing_Block_Ct "
    "-v 171,raw48,Program_Fail_Count "
    "-v 172,raw48,Erase_Fail_Count "
    "-v 173,raw48,Wear_Leveling_Count "
    "-v 174,raw48,Unexpect_Power_Loss_Ct "
    "-v 181,raw16,Non4k_Aligned_Access "
    "-v 183,raw48,SATA_Iface_Downshift "
    "-v 189,raw48,Factory_Bad_Block_Ct "
    "-v 202,raw48,Perc_Rated_Life_Used "
    "-v 206,raw48,Write_Error_Rate"
  },
  { "Crucial/Micron Client SSDs", // MX100, MX200, BX300, MX300, BX500, MX500, M500, M600, 1100, 1300
      // See also tnfd22_client_ssd_smart_attributes.pdf Rev. E from 2018-09-28
      // (covers M500 FW>=MU03, M510, M550, MX100, M600, MX200, 1100, MX300, 1300)
    "Crucial_CT(128|256|512)MX100SSD1|"// Marvell 88SS9189, tested with Crucial_CT256MX100SSD1/MU01
    "Crucial_CT(200|250|256|500|512|1000|1024)MX200SSD[1346]|" // Marvell 88SS9189, tested with
      // Crucial_CT500MX200SSD1/MU01, Crucial_CT1024MX200SSD1/MU01, Crucial_CT250MX200SSD3/MU01,
      // Crucial_CT250MX200SSD1/MU03
    "Crucial_CT(275|525|750|1050|2050)MX300SSD[14]|" // Marvell 88SS1074, tested with
      // Crucial_CT275MX300SSD1/M0CR040, Crucial_CT525MX300SSD1/M0CR021, Crucial_CT750MX300SSD1/M0CR011,
      // Crucial_CT2050MX300SSD1/M0CR031
    "Crucial_CT(120|240|480|960)M500SSD[134]|" // Marvell 88SS9187, tested with
      // Crucial_CT120M500SSD1/MU02, Crucial_CT120M500SSD3/MU02, Crucial_CT240M500SSD1/MU03,
      // Crucial_CT480M500SSD1/MU03, Crucial_CT960M500SSD1/MU03, Crucial_CT240M500SSD4/MU05
    "Crucial_CT(128|256|512|1024)M550SSD[134]|" // tested with Crucial_CT512M550SSD3/MU01,
      // Crucial_CT1024M550SSD1/MU01, Crucial_CT128M550SSD4/MU02
    "CT(120|240|480)BX300SSD1|" // Silicon Motion SM2258, same attributes as Marvell-based Crucial SSDs,
      // tested with CT240BX300SSD1/M2CR010
    "CT(120|240|480|960|[12]000)BX500SSD1|" // Silicon Motion SM2258XT, tested with CT120BX500SSD1/M6CR013,
      // CT1000BX500SSD1/M6CR030, CT2000BX500SSD1/M6CR030
    "CT(250|500|1000|2000)MX500SSD[14]|" // Silicon Motion SM2258, tested with CT250MX500SSD1/M3CR010
      // CT500MX500SSD1/M3CR010, CT1000MX500SSD1/M3CR010, CT2000MX500SSD1/M3CR010,
      // CT500MX500SSD1/M3CR020, CT250MX500SSD4/M3CR022, CT500MX500SSD1/M3CR022,
      // CT500MX500SSD1/M3CR023, CT1000MX500SSD1/M3CR032
    "Micron_M500_MTFDDA[KTV](120|240|480|960)MAV|"// tested with Micron_M500_MTFDDAK960MAV/MU05
    "Micron_M500DC_(EE|MT)FDDA[AK](120|240|480|800)MBB|" // tested with Micron_M500DC_EEFDDAA120MBB/129,
      // Micron_M500DC_MTFDDAK800MBB/0129
    "(Micron[_ ])?M500IT[_ ]MTFDDA[KTY](032|050|060|064|120|128|240|256)[MS]BD|" // tested with M500IT_MTFDDAK240MBD/MG02
    "(Micron_)?M510[_-]MTFDDA[KTV](128|256)MAZ|" // tested with M510-MTFDDAK256MAZ/MU01
    "MICRON_M510DC_(EE|MT)FDDAK(120|240|480|800|960)MBP|" // tested with Micron_M510DC_MTFDDAK240MBP/0005
    "(Micron_)?M550[_-]MTFDDA[KTV](064|128|256|512|1T0)MAY|" // tested with M550-MTFDDAK256MAY/MU01
    "(Micron_M600_)?(EE|MT)FDDA[KTV](128|256|512|1T0)MBF[25Z]?(-.*)?|" // tested with Micron_M600_MTFDDAK1T0MBF/MU01,
      // MTFDDAK256MBF-1AN1ZABHA/M603
    "(Micron_1100_)?MTFDDA[KV](256|512|1T0|2T0)TBN(-.*)?|" // Marvell 88SS1074, tested with
      // Micron_1100_MTFDDAK256TBN/M0MU020, MTFDDAK256TBN/M0MA020 (OEM), MTFDDAV256TBN-1AR15ABHA/HPC0T14
    "Micron 1100 SATA (256G|512G|1T|2T)B|" // tested with Micron 1100 SATA 256GB/M0DL022
    "(Micron_1300_)?(EE|MT)FDDA[KV](256|512|1T0|2T0)TDL", // tested with Micron_1300_MTFDDAK256TDL/M5MU000,
      // Micron_1300_MTFDDAK1T0TDL/M5MU000, MTFDDAK2T0TDL/M5MU030
    "", "",
  //"-v 1,raw48,Raw_Read_Error_Rate "
    "-v 5,raw48,Reallocate_NAND_Blk_Cnt "
  //"-v 9,raw24(raw8),Power_On_Hours "
  //"-v 12,raw48,Power_Cycle_Count "
    "-v 170,raw48,Reserved_Block_Count "
    "-v 171,raw48,Program_Fail_Count "
    "-v 172,raw48,Erase_Fail_Count "
    "-v 173,raw48,Ave_Block-Erase_Count "
    "-v 174,raw48,Unexpect_Power_Loss_Ct "
    "-v 180,raw48,Unused_Reserve_NAND_Blk "
    "-v 183,raw48,SATA_Interfac_Downshift "
    "-v 184,raw48,Error_Correction_Count "
  //"-v 187,raw48,Reported_Uncorrect "
  //"-v 194,tempminmax,Temperature_Celsius "
    "-v 195,raw48,Cumulativ_Corrected_ECC "
  //"-v 196,raw16(raw16),Reallocated_Event_Count "
    "-v 197,raw48,Current_Pending_ECC_Cnt " // MX500: May flip 0 <> 1 (ticket #1227)
  //"-v 198,raw48,Offline_Uncorrectable "
  //"-v 199,raw48,UDMA_CRC_Error_Count "
    "-v 202,raw48,Percent_Lifetime_Remain " // norm = max(100-raw,0); raw = percent_lifetime_used
    "-v 206,raw48,Write_Error_Rate "
    "-v 210,raw48,Success_RAIN_Recov_Cnt "
    "-v 223,raw48,Unkn_CrucialMicron_Attr " // M6CR030
    "-v 246,raw48,Total_LBAs_Written "
    "-v 247,raw48,Host_Program_Page_Count "
    "-v 248,raw48,FTL_Program_Page_Count "
    "-v 249,raw48,Unkn_CrucialMicron_Attr " // M6CR030
  //"-v 250,raw48,Read_Error_Retry_Rate "   // M6CR030
    "-v 251,raw48,Unkn_CrucialMicron_Attr " // M6CR030
    "-v 252,raw48,Unkn_CrucialMicron_Attr " // M6CR030
    "-v 253,raw48,Unkn_CrucialMicron_Attr " // M6CR030
    "-v 254,raw48,Unkn_CrucialMicron_Attr"  // M6CR030
  },
  // Reference: https://www.micron.com/resource-details/feec878a-265e-49a7-8086-15137c5f9011
  // TN-FD-34: 5100 SSD SMART Implementation
  { "Micron 5100 Pro / 52x0 / 5300 SSDs",
    "(Micron_5100_)?(EE|MT)FDDA[KV](240|480|960|1T9|3T8|7T6)T(BY|CB|CC)|" // Matches both stock and Dell OEM
      // tested with Micron_5100_MTFDDAK3T8TCB/D0MU410, MTFDDAK3T8TCB/D0MU410
    "(Micron_5200_)?MTFDDAK(480|960|1T9|3T8|7T6)TD(C|D|N)|" // tested with Micron_5200_MTFDDAK3T8TDD/D1MU505
    "Micron_5210_MTFDDAK(480|960|1T9|3T8|7T6)QDE|" // tested with Micron_5210_MTFDDAK7T6QDE/D2MU804
    "Micron_5300(HC)?_MTFDDA[KV](240|480|960|1T9|3T8|7T6)TD[ST]", // tested with Micron_5300_MTFDDAK1T9TDS/D3MU001,
      // Micron_5300HC_MTFDDAK960TDS/D3MN010
    "", "",
  //"-v 1,raw48,Raw_Read_Error_Rate "
  //"-v 5,raw16(raw16),Reallocated_Sector_Ct "
  //"-v 9,raw24(raw8),Power_On_Hours "  // raw24(raw8)??
  //"-v 12,raw48,Power_Cycle_Count "
    "-v 170,raw48,Reserved_Block_Pct " // Percentage of remaining reserved blocks available
    "-v 171,raw48,Program_Fail_Count "
    "-v 172,raw48,Erase_Fail_Count "
    "-v 173,raw48,Avg_Block-Erase_Count "
    "-v 174,raw48,Unexpect_Power_Loss_Ct "
  //"-v 180,raw48,Unused_Rsvd_Blk_Cnt_Tot " // absolute count of remaining reserved blocks available
    "-v 183,raw48,SATA_Int_Downshift_Ct " // SATA speed downshift count
  //"-v 184,raw48,End-to-End_Error "
  //"-v 187,raw48,Reported_Uncorrect " // Number of UECC correction failures
  //"-v 188,raw48,Command_Timeout "
  //"-v 194,tempminmax,Temperature_Celsius " // 100 - degrees C, wraps: 101 reported as 255
  //"-v 195,raw48,Hardware_ECC_Recovered "
  //"-v 196,raw16(raw16),Reallocated_Event_Count "
  //"-v 197,raw48,Current_Pending_Sector " // Use the raw value
  //"-v 198,raw48,Offline_Uncorrectable "  // Use the raw value
  //"-v 199,raw48,UDMA_CRC_Error_Count "   // Use the raw value
    "-v 202,raw48,Percent_Lifetime_Remain " // Remaining endurance, trips at 10%
    "-v 206,raw48,Write_Error_Rate "
    "-v 210,raw48,RAIN_Success_Recovered "  // Total number of NAND pages recovered by RAIN
    "-v 211,raw48,Integ_Scan_Complete_Cnt "  // Number of periodic data integrity scans completed
    "-v 212,raw48,Integ_Scan_Folding_Cnt "   // Number of blocks reallocated by integrity scans
    "-v 213,raw48,Integ_Scan_Progress "      // Current is percentage, raw is absolute number of superblocks scanned by the current integrity scan
    "-v 246,raw48,Total_LBAs_Written "
    "-v 247,raw48,Host_Program_Page_Count "
    "-v 248,raw48,Bckgnd_Program_Page_Cnt"
  },
  { "Micron M500DC/M510DC Enterprise SSDs",
    "Micron_M500DC_(EE|MT)FDDA[AK](120|240|480|800)MBB|" // tested with
      // Micron_M500DC_EEFDDAA120MBB/129, Micron_M500DC_MTFDDAK800MBB/0129
    "MICRON_M510DC_(EE|MT)FDDAK(120|240|480|800|960)MBP", // tested with
      // Micron_M510DC_MTFDDAK240MBP/0005
    "", "",
  //"-v 1,raw48,Raw_Read_Error_Rate "
    "-v 5,raw48,Reallocated_Block_Count "
  //"-v 9,raw24(raw8),Power_On_Hours "
  //"-v 12,raw48,Power_Cycle_Count "
    "-v 170,raw48,Reserved_Block_Count "
    "-v 171,raw48,Program_Fail_Count "
    "-v 172,raw48,Erase_Fail_Count "
    "-v 173,raw48,Ave_Block-Erase_Count "
    "-v 174,raw48,Unexpect_Power_Loss_Ct "
    "-v 184,raw48,Error_Correction_Count "
  //"-v 187,raw48,Reported_Uncorrect "
    "-v 188,raw48,Command_Timeouts "
  //"-v 194,tempminmax,Temperature_Celsius "
    "-v 195,raw48,Cumulativ_Corrected_ECC "
  //"-v 197,raw48,Current_Pending_Sector "
  //"-v 198,raw48,Offline_Uncorrectable "
  //"-v 199,raw48,UDMA_CRC_Error_Count "
    "-v 202,raw48,Percent_Lifetime_Remain "
    "-v 206,raw48,Write_Error_Rate "
    "-v 247,raw48,Host_Program_Page_Count "
    "-v 248,raw48,Bckgnd_Program_Page_Cnt"
  },
  { "SandForce Driven SSDs", // Corsair Force LS with buggy firmware only
    "Corsair Force LS SSD", // tested with Corsair Force LS SSD/S9FM01.8
    "S9FM01\\.8",
    "A firmware update is available for this drive.\n"
    "It is HIGHLY RECOMMENDED for drives with specific serial numbers.\n"
    "See the following web pages for details:\n"
    "https://www.corsair.com/en-us/force-series-ls-60gb-sata-3-6gb-s-ssd\n"
    "https://www.smartmontools.org/ticket/628",
    "-v 1,raw24/raw32,Raw_Read_Error_Rate "
    "-v 5,raw48,Retired_Block_Count "
    "-v 9,msec24hour32,Power_On_Hours_and_Msec "
  //"-v 12,raw48,Power_Cycle_Count "
    "-v 162,raw48,Unknown_SandForce_Attr "
    "-v 170,raw48,Reserve_Block_Count "
    "-v 172,raw48,Erase_Fail_Count "
    "-v 173,raw48,Unknown_SandForce_Attr "
    "-v 174,raw48,Unexpect_Power_Loss_Ct "
    "-v 181,raw48,Program_Fail_Count "
  //"-v 187,raw48,Reported_Uncorrect "
  //"-v 192,raw48,Power-Off_Retract_Count "
  //"-v 194,tempminmax,Temperature_Celsius "
  //"-v 196,raw16(raw16),Reallocated_Event_Count "
    "-v 218,raw48,Unknown_SandForce_Attr "
    "-v 231,raw48,SSD_Life_Left "
    "-v 241,raw48,Lifetime_Writes_GiB "
    "-v 242,raw48,Lifetime_Reads_GiB"
  },
  { "SandForce Driven SSDs",
    "SandForce 1st Ed\\.|" // Demo Drive, tested with firmware 320A13F0
    "ADATA SSD S(396|510|599) .?..GB|" // tested with ADATA SSD S510 60GB/320ABBF0,
      // ADATA SSD S599 256GB/3.1.0, 64GB/3.4.6
    "ADATA SP[389]00|" // tested with ADATA SP300/5.0.2d, SP800/5.0.6c,
      // ADATA SP900/5.0.6 (Premier Pro, SF-2281)
    "ADATA SSD S[PX]900 (64|128|256|512)GB-DL2|" // tested with ADATA SSD SP900 256GB-DL2/5.0.6,
      // ADATA SSD SX900 512GB-DL2/5.8.2
    "ADATA XM11 (128|256)GB|" // tested with ADATA XM11 128GB/5.0.1
    "ATP Velocity MIV (60|120|240|480)GB|" // tested with ATP Velocity MIV 480GB/110719
    "Comay BladeDrive E28 (800|1600|3200)GB|" // LSI SF-2581, tested with Comay BladeDrive E28 800GB/2.71
    "Corsair CSSD-F(40|60|80|115|120|160|240)GBP?2.*|" // Corsair Force, tested with
      // Corsair CSSD-F40GB2/1.1, Corsair CSSD-F115GB2-A/2.1a
    "Corsair Voyager GTX|" // Corsair Voyager GTX/S9FM02J6
    "Corsair Force ((3 |LS )?SSD|GS|GT)|" // SF-2281, tested with
      // Corsair Force SSD/5.05, 3 SSD/1.3.2, GT/1.3.3, GS/5.03,
      // Corsair Force LS SSD/S8FM06.5, S9FM01.8, S9FM02.0
    "FM-25S2S-(60|120|240)GBP2|" // G.SKILL Phoenix Pro, SF-1200, tested with
      // FM-25S2S-240GBP2/4.2
    "FTM(06|12|24|48)CT25H|" // Supertalent TeraDrive CT, tested with
      // FTM24CT25H/STTMP2P1
    "KINGSTON SE50S37?(100|240|480)G|" // tested with KINGSTON SE50S3100G/KE1ABBF0,
      // KINGSTON SE50S37100G/61AABBF0 (E50)
    "KINGSTON SH10[03]S3(90|120|240|480)G|" // HyperX (3K), SF-2281, tested with
      // SH100S3240G/320ABBF0, SH103S3120G/505ABBF0
    "KINGSTON SKC(300S37A|380S3)(60|120|180|240|480)G|" // KC300, SF-2281, tested with
      // SKC300S37A120G/KC4ABBF0, SKC380S3120G/507ABBF0
    "KINGSTON SVP200S3(7A)?(60|90|120|240|480)G|" // V+ 200, SF-2281, tested with
      // SVP200S37A480G/502ABBF0, SVP200S390G/332ABBF0
    "KINGSTON SMS200S3(30|60|120)G|" // mSATA, SF-2241, tested with SMS200S3120G/KC3ABBF0
    "KINGSTON SMS450S3(32|64|128)G|" // mSATA, SF-2281, tested with SMS450S3128G/503ABBF0
    "KINGSTON (SV300|SKC100|SE100)S3.*G|" // other SF-2281
    "KINGSTON SHFS37A(120|240|480)G|" // HyperX Fury, SF-2281, tested with KINGSTON SHFS37A240G/608ABBF0
    "KINGSTON SNS4151S316GD|" // KINGSTON SNS4151S316GD/S9FM01.6
    "MKNSSDCR(45|60|90|120|180|240|360|480)GB(-(7|DX7?|MX|G2))?|" // Mushkin Chronos (7mm/Deluxe/MX/G2),
      // SF-2281, tested with MKNSSDCR120GB, MKNSSDCR120GB-MX/560ABBF0, MKNSSDCR480GB-DX7/603ABBF0
    "MKNSSDEC(60|120|240|480|512)GB|" // Mushkin Enhanced ECO2, tested with MKNSSDEC120GB/604ABBF0
    "MKNSSDAT(30|40|60|120|180|240|480)GB(-(DX|V))?|" // Mushkin Atlas (Deluxe/Value), mSATA, SF-2281,
      // tested with MKNSSDAT120GB-V/540ABBF0
    "Mushkin MKNSSDCL(40|60|80|90|115|120|180|240|480)GB-DX2?|" // Mushkin Callisto deluxe,
      // SF-1200/1222, Mushkin MKNSSDCL60GB-DX/361A13F0
    "MXSSD3MDSF-(60|120)G|" // MX-DS FUSION, tested with MXSSD3MDSF-60G/2.32
    "OCZ[ -](AGILITY2([ -]EX)?|COLOSSUS2|ONYX2|VERTEX(2|-LE))( [123]\\..*)?|" // SF-1200,
      // tested with OCZ-VERTEX2/1.11, OCZ-VERTEX2 3.5/1.11
    "OCZ-NOCTI|" // mSATA, SF-2100, tested with OCZ-NOCTI/2.15
    "OCZ-REVODRIVE3?( X2)?|" // PCIe, SF-1200/2281, tested with
      // OCZ-REVODRIVE( X2)?/1.20, OCZ-REVODRIVE3 X2/2.11
    "OCZ-REVODRIVE350|"
    "OCZ[ -](VELO|VERTEX2[ -](EX|PRO))( [123]\\..*)?|" // SF-1500, tested with
      // OCZ VERTEX2-PRO/1.10 (Bogus thresholds for attribute 232 and 235)
    "D2[CR]STK251...-....(\\.C)?|" // OCZ Deneva 2 C/R, SF-22xx/25xx,
      // tested with D2CSTK251M11-0240/2.08, D2CSTK251A10-0240/2.15, D2RSTK251M11-0100.C/3.22
    "OCZ-(AGILITY3|SOLID3|VERTEX3( LT| MI)?)|"  // SF-2200, tested with OCZ-VERTEX3/2.02,
      // OCZ-AGILITY3/2.11, OCZ-SOLID3/2.15, OCZ-VERTEX3 MI/2.15, OCZ-VERTEX3 LT/2.22
    "OCZ Z-DRIVE R4 [CR]M8[48]|" // PCIe, SF-2282/2582, tested with OCZ Z-DRIVE R4 CM84/2.13
      // (Bogus attributes under Linux)
    "OCZ Z-DRIVE 4500|"
    "OCZ-VELO DRIVE|" // VeloDrive R, PCIe, tested with OCZ-VELO DRIVE/1.33
    "TALOS2|" // OCZ Talos 2 C/R, SAS (works with -d sat), 2*SF-2282, tested with TALOS2/3.20E
    "(APOC|DENC|DENEVA|FTNC|GFGC|MANG|MMOC|NIMC|TMSC).*|" // other OCZ SF-1200,
      // tested with DENCSTE251M11-0120/1.33, DENEVA PCI-E/1.33
    "(DENR|DRSAK|EC188|NIMR|PSIR|TRSAK).*|" // other OCZ SF-1500
    "OWC Aura Pro( 6G SSD)?|" // tested with OWC Aura Pro 6G SSD/507ABBF0, OWC Aura Pro/603ABBF0
    "OWC Mercury Electra (Pro )?[36]G SSD|" // tested with
      // OWC Mercury Electra 6G SSD/502ABBF0, OWC Mercury Electra Pro 3G SSD/541ABBF0
    "OWC Mercury E(xtreme|XTREME) Pro (6G |RE )?SSD|" // tested with
      // OWC Mercury Extreme Pro SSD/360A13F0, OWC Mercury EXTREME Pro 6G SSD/507ABBF0
    "Patriot Pyro|" // tested with Patriot Pyro/332ABBF0
    "SanDisk SDSSDX(60|120|240|480)GG25|" // SanDisk Extreme, SF-2281, tested with
      // SDSSDX240GG25/R201
    "SanDisk SDSSDA(120|240|480)G|" // SanDisk SSD Plus, tested with SanDisk SDSSDA240G/U21010RL
    "SuperSSpeed S301 [0-9]*GB|" // SF-2281, tested with SuperSSpeed S301 128GB/503
    "SG9XCS2D(0?50|100|200|400)GESLT|" // Smart Storage Systems XceedIOPS2, tested with
      // SG9XCS2D200GESLT/SA03L370
    "SSD9SC(120|240|480)GED[EA]|" // PNY Prevail Elite, tested with SSD9SC120GEDA/334ABBF0
    "(TX32|TX31C1|VN0.?..GCNMK).*|" // Smart Storage Systems XceedSTOR
    "(TX22D1|TX21B1).*|" // Smart Storage Systems XceedIOPS2
    "TX52D1.*|" // Smart Storage Systems Xcel-200
    "TS(64|128|256|512)GSSD[37]20|" // Transcend SSD320/720, SF-2281, tested with
      // TS128GSSD320, TS256GSSD720/5.2.0
    "UGB(88P|99S)GC...H[BF].|" // Unigen, tested with
      // UGB88PGC100HF2/MP Rev2, UGB99SGC100HB3/RC Rev3
    "SG9XCS(1F|2D)(50|100|200|400)GE01|" // XceedIOPS, tested with SG9XCS2D50GE01/SA03F34V
    "VisionTek GoDrive (60|120|240|480)GB", // tested with VisionTek GoDrive 480GB/506ABBF0
    "", "",
    "-v 1,raw24/raw32,Raw_Read_Error_Rate "
    "-v 5,raw48,Retired_Block_Count "
    "-v 9,msec24hour32,Power_On_Hours_and_Msec "
  //"-v 12,raw48,Power_Cycle_Count "
    "-v 13,raw24/raw32,Soft_Read_Error_Rate "
    "-v 100,raw48,Gigabytes_Erased "
    "-v 162,raw48,Unknown_SandForce_Attr " // Corsair Force LS SSD/S9FM01.8, *2.0
    "-v 170,raw48,Reserve_Block_Count "
    "-v 171,raw48,Program_Fail_Count "
    "-v 172,raw48,Erase_Fail_Count "
    "-v 173,raw48,Unknown_SandForce_Attr " // Corsair Force LS SSD/S9FM01.8, *2.0
    "-v 174,raw48,Unexpect_Power_Loss_Ct "
    "-v 177,raw48,Wear_Range_Delta "
    "-v 181,raw48,Program_Fail_Count "
    "-v 182,raw48,Erase_Fail_Count "
    "-v 184,raw48,IO_Error_Detect_Code_Ct "
  //"-v 187,raw48,Reported_Uncorrect "
    "-v 189,tempminmax,Airflow_Temperature_Cel "
  //"-v 192,raw48,Power-Off_Retract_Count "
  //"-v 194,tempminmax,Temperature_Celsius "
    "-v 195,raw24/raw32,ECC_Uncorr_Error_Count "
  //"-v 196,raw16(raw16),Reallocated_Event_Count "
    "-v 198,raw24/raw32:210zr54,Uncorrectable_Sector_Ct " // KINGSTON SE100S3100G/510ABBF0
    "-v 199,raw48,SATA_CRC_Error_Count "
    "-v 201,raw24/raw32,Unc_Soft_Read_Err_Rate "
    "-v 204,raw24/raw32,Soft_ECC_Correct_Rate "
    "-v 218,raw48,Unknown_SandForce_Attr " // Corsair Force LS SSD/S9FM01.8, *2.0
    "-v 230,raw48,Life_Curve_Status "
    "-v 231,raw48,SSD_Life_Left "
  //"-v 232,raw48,Available_Reservd_Space "
    "-v 233,raw48,SandForce_Internal "
    "-v 234,raw48,SandForce_Internal "
    "-v 235,raw48,SuperCap_Health "
    "-v 241,raw48,Lifetime_Writes_GiB "
    "-v 242,raw48,Lifetime_Reads_GiB"
  },
  { "StorFly CFast SATA 6Gbps SSDs",
    // http://datasheet.octopart.com/VSFCS2CC060G-100-Virtium-datasheet-82287733.pdf
    // tested with StorFly VSFCS2CC060G-100/0409-000
    "StorFly VSFCS2C[CI](016|030|060|120|240)G-...",
    // C - commercial, I industrial
    "", "",
    "-v 192,raw48,Unsafe_Shutdown_Count "
    "-v 160,raw48,Uncorrectable_Error_Cnt "
    // 0729 - remaining in block life. In 0828  remaining is normalized to 100% then decreases
    "-v 161,raw48,Spares_Remaining "
    "-v 241,raw48,Host_Writes_32MiB "
    "-v 242,raw48,Host_Reads_32MiB "
    "-v 169,raw48,Lifetime_Remaining% "
    "-v 248,raw48,Lifetime_Remaining% " //  later then 0409 FW.
    "-v 249,raw48,Spares_Remaining_Perc " //  later then 0409 FW.
  },
  { "Phison Driven SSDs", // see MKP_521_Phison_SMART_attribute.pdf
    "BP4 mSATA SSD|" // MyDigital BP4, tested with BP4 mSATA SSD/S8FM06.9
    "Corsair Force LE200 SSD|" // tested with Corsair Force LE200 SSD/SBFM10, .../SBFM60.9
    "GIGABYTE GP-GSTFS31((120|240|256|480)G|100T)NTD|" // tested with GIGABYTE GP-GSTFS31120GNTD/SBFM61.3
    "GOODRAM IRIDIUM PRO|" // tested with GOODRAM IRIDIUM PRO/SAFM01.5
    "IR-SSDPR-S25A-(120|240|480|960)|" // Goodram IRIDM, tested with IR-SSDPR-S25A-120/SBFM91.3,
      // IR-SSDPR-S25A-240/SBFM91.2
    "KINGSTON O(C|M[48S])P0S3(64|128|256|512)B-[0A]0|" // tested with KINGSTON OCP0S364B-A0/SBFK62A3,
      // KINGSTON OM4P0S3256B-A0/SBFK62A3, KINGSTON OM8P0S364B-A0/SBFK62A3,
      // KINGSTON OMSP0S3128B-00/SBFK62A3
    "KINGSTON SEDC400S37(400|480|800|960|1600|1800)G|" // DC400, tested with
      // KINGSTON SEDC400S37480G/SAFM02.[GH], KINGSTON SEDC400S37960G/SAFM32.I
    "KINGSTON SEDC(450R|500[MR])(480|960|1920|3840|7680)G|" // DC450R, DC500M/R, tested with
      // KINGSTON SEDC450R480G/SCEKH3. KINGSTON SEDC500M1920G/SCEKJ2.3,
      // KINGSTON SEDC500R480G/SCEKJ2.3, KINGSTON SEDC450R7680G/SCEKH3.4
    "KINGSTON SUV300S37A(120|240|480)G|" // UV300 SSD, tested with KINGSTON SUV300S37A120G/SAFM11.K
    "KINGSTON SKC310S3B?7A960G|" // SSDNow KC310, KINGSTON SKC310S37A960G/SAFM00.r
    "KINGSTON SKC400S37(128G|256G|512G|1T)|" // SSDNow KC400, KINGSTON SKC400S37128G
    "KINGSTON SV310S3(7A|D7|N7A|B7A)960G|" // SSDNow V310
    "KINGSTON SHSS3B?7A(120|240|480|960)G|" // HyperX Savage
    "KINGSTON  ?SA400(M8|S37)(120|240|480|960)G|" // Kingston A400 SSD, Phison S11 or
      // Silicon Motion controller (see ticket #801), tested with
      // KINGSTON SA400S37240G/SBFK10D7, KINGSTON SA400S37120G/SBFK71E0, */SBFKB1D1
      // KINGSTON  SA400S37480G/SBFK10D7 (two spaces), KINGSTON SA400M8240G/SBFK61E1
    "Patriot (Flare|Blast|Blaze|Burst)|" // tested with Patriot Flare/SBFM91.2,
      // Patriot Blast/SAFM11.3, Patriot Blaze/S9FM02, Patriot Burst/SBFM11.2
    "PNY CS(900|1311|2211) (120|240|480|960)GB SSD|" // tested with PNY CS900 120GB SSD/CS900612,
      // PNY CS900 240GB SSD/CS900613, PNY CS1311 120GB SSD/CS131122, PNY CS2211 240GB SSD/CS221016
    "SSD Smartbuy (60|64|120|128|240|256|480|512|960|1024|2000)GB|" // PS3111-S11, tested with
      // SSD Smartbuy 240GB/SBFM91.1, SSD Smartbuy 64GB/SBFM21.1
    "SSD PHISON 256GB PS3110-S10C|" // tested with SSD PHISON 256GB PS3110-S10C/SAFM12.2
    "SSDPR-CX400-(128|256|512|1024)|" // Goodram CX400, tested with SSDPR-CX400-512/SBFM61.3
    "SSM28(128|256|512)GPTCB3B-S11[24]61[123]", // tested with SSM28256GPTCB3B-S112612/SBFM61.2
    "", "",
  //"-v 1,raw48,Raw_Read_Error_Rate "
    "-v 2,raw48,Not_In_Use "
    "-v 3,raw48,Not_In_Use "
    "-v 5,raw48,Not_In_Use "
    "-v 7,raw48,Not_In_Use "
    "-v 8,raw48,Not_In_Use "
  //"-v 9,raw24(raw8),Power_On_Hours "
    "-v 5,raw48,Retired_Block_Count "
  //"-v 9,raw24(raw8),Power_On_Hours "
    "-v 10,raw48,Not_In_Use "
  //"-v 12,raw48,Power_Cycle_Count "
    "-v 167,raw48,Write_Protect_Mode " // DC500
    "-v 168,raw48,SATA_Phy_Error_Count "
    "-v 169,raw48,Bad_Block_Rate " // DC500
    "-v 170,raw24/raw24:z54z10,Bad_Blk_Ct_Erl/Lat " // Early bad block/Later bad block
    "-v 172,raw48,Erase_Fail_Count " // DC500
    "-v 173,raw16(avg16),MaxAvgErase_Ct "
    "-v 175,raw48,Not_In_Use "
    "-v 181,raw48,Program_Fail_Count " // DC500
    "-v 182,raw48,Erase_Fail_Count " // DC500
    "-v 183,raw48,Unknown_Phison_Attr "
  //"-v 187,raw48,Reported_Uncorrect "
    "-v 192,raw48,Unsafe_Shutdown_Count "
    "-v 193,raw48,Power_Fail_Uncompl_Cnt "
  //"-v 194,tempminmax,Temperature_Celsius "
    "-v 195,raw48,Power_Fail_Health "
  //"-v 196,raw16(raw16),Reallocated_Event_Count "
    "-v 197,raw48,Not_In_Use "
    "-v 199,raw48,SATA_CRC_Error_Count "
    "-v 207,raw48,Thermal_Throttling_Cnt "
    "-v 218,raw48,CRC_Error_Count "
    "-v 231,raw48,SSD_Life_Left "
    "-v 232,raw48,Read_Fail_Count "
    "-v 233,raw48,Flash_Writes_GiB "
    "-v 240,raw48,Not_In_Use "
    "-v 241,raw48,Lifetime_Writes_GiB "
    "-v 242,raw48,Lifetime_Reads_GiB "
    "-v 244,raw48,Average_Erase_Count "
    "-v 245,raw48,Max_Erase_Count "
    "-v 246,raw48,Total_Erase_Count "
  },
  // this is a copy of the Phison bases record for the OEM drives with a very
  // weak information in the model. Detection is based on Firmware.
  { "Phison Driven OEM SSDs", // see MKP_521_Phison_SMART_attribute.pdf
    "GOODRAM|" // tested with GOODRAM CX200 (GOODRAM/SAFM12.2)
    "Hoodisk SSD|" // tested with Hoodisk SSD/SBFM01.3
    "INTENSO|" // tested with Intenso SSD SATA III Top (INTENSO/S9FM02.6, .../SAFM01.6)
    "INTENSO SATA III SSD|" // tested with INTENSO SATA III SSD/SBFM11.2, .../SBFM81.3
    "SATA SSD|" // tested with Supermicro SSD-DM032-PHI (SATA SSD/S9FM02.1),
      // PC Engines msata16d (SATA SSD/S9FM02.3), FoxLine flssd240x4s(SATA SSD/SBFM10.5)
    "SPCC Solid State Disk", // Silicon Power A55, tested with SPCC Solid State Disk/SBFM61.2
    "S[89AB]FM[0-9][0-9]\\.[0-9]",
    "",
  //"-v 1,raw48,Raw_Read_Error_Rate "
    "-v 2,raw48,Not_In_Use "
    "-v 3,raw48,Not_In_Use "
    "-v 5,raw48,Not_In_Use "
    "-v 7,raw48,Not_In_Use "
    "-v 8,raw48,Not_In_Use "
  //"-v 9,raw24(raw8),Power_On_Hours "
    "-v 5,raw48,Retired_Block_Count "
  //"-v 9,raw24(raw8),Power_On_Hours "
    "-v 10,raw48,Not_In_Use "
  //"-v 12,raw48,Power_Cycle_Count "
    "-v 168,raw48,SATA_Phy_Error_Count "
    "-v 170,raw24/raw24:z54z10,Bad_Blk_Ct_Erl/Lat " // Early bad block/Later bad block
    "-v 173,raw16(avg16),MaxAvgErase_Ct "
    "-v 175,raw48,Not_In_Use "
    "-v 183,raw48,Unknown_Attribute "
  //"-v 187,raw48,Reported_Uncorrect "
    "-v 192,raw48,Unsafe_Shutdown_Count "
  //"-v 194,tempminmax,Temperature_Celsius "
    "-v 196,raw48,Not_In_Use "
    "-v 197,raw48,Not_In_Use "
    "-v 199,raw48,CRC_Error_Count "
    "-v 218,raw48,CRC_Error_Count "
    "-v 231,raw48,SSD_Life_Left "
    "-v 233,raw48,Flash_Writes_GiB "
    "-v 240,raw48,Not_In_Use "
    "-v 241,raw48,Lifetime_Writes_GiB "
    "-v 242,raw48,Lifetime_Reads_GiB "
    "-v 244,raw48,Average_Erase_Count "
    "-v 245,raw48,Max_Erase_Count "
    "-v 246,raw48,Total_Erase_Count "
  },
  { "Indilinx Barefoot based SSDs",
    "Corsair CSSD-V(32|60|64|128|256)GB2|" // Corsair Nova, tested with Corsair CSSD-V32GB2/2.2
    "Corsair CMFSSD-(32|64|128|256)D1|" // Corsair Extreme, tested with Corsair CMFSSD-128D1/1.0
    "CRUCIAL_CT(64|128|256)M225|" // tested with CRUCIAL_CT64M225/1571
    "G.SKILL FALCON (64|128|256)GB SSD|" // tested with G.SKILL FALCON 128GB SSD/2030
    "OCZ[ -](AGILITY|ONYX|VERTEX( 1199|-TURBO| v1\\.10)?)|" // tested with
      // OCZ-ONYX/1.6, OCZ-VERTEX 1199/00.P97, OCZ-VERTEX/1.30, OCZ VERTEX-TURBO/1.5, OCZ-VERTEX v1.10/1370
    "Patriot[ -]Torqx.*|"
    "RENICE Z2|" // tested with RENICE Z2/2030
    "STT_FT[MD](28|32|56|64)GX25H|" // Super Talent Ultradrive GX, tested with STT_FTM64GX25H/1916
    "TS(18|25)M(64|128)MLC(16|32|64|128|256|512)GSSD|" // ASAX Leopard Hunt II, tested with TS25M64MLC64GSSD/0.1
    "FM-25S2I-(64|128)GBFII|" // G.Skill FALCON II, tested with FM-25S2I-64GBFII
    "TS(60|120)GSSD25D-M", // Transcend Ultra SSD (SATA II), see also Ticket #80
    "", "",
    "-v 1,raw64 " // Raw_Read_Error_Rate
    "-v 9,raw64 " // Power_On_Hours
    "-v 12,raw64 " // Power_Cycle_Count
    "-v 184,raw64,Initial_Bad_Block_Count "
    "-v 195,raw64,Program_Failure_Blk_Ct "
    "-v 196,raw64,Erase_Failure_Blk_Ct "
    "-v 197,raw64,Read_Failure_Blk_Ct "
    "-v 198,raw64,Read_Sectors_Tot_Ct "
    "-v 199,raw64,Write_Sectors_Tot_Ct "
    "-v 200,raw64,Read_Commands_Tot_Ct "
    "-v 201,raw64,Write_Commands_Tot_Ct "
    "-v 202,raw64,Error_Bits_Flash_Tot_Ct "
    "-v 203,raw64,Corr_Read_Errors_Tot_Ct "
    "-v 204,raw64,Bad_Block_Full_Flag "
    "-v 205,raw64,Max_PE_Count_Spec "
    "-v 206,raw64,Min_Erase_Count "
    "-v 207,raw64,Max_Erase_Count "
    "-v 208,raw64,Average_Erase_Count "
    "-v 209,raw64,Remaining_Lifetime_Perc "
    "-v 210,raw64,Indilinx_Internal "
    "-v 211,raw64,SATA_Error_Ct_CRC "
    "-v 212,raw64,SATA_Error_Ct_Handshake "
    "-v 213,raw64,Indilinx_Internal"
  },
  { "Indilinx Barefoot_2/Everest/Martini based SSDs",
    "OCZ VERTEX[ -]PLUS|" // tested with OCZ VERTEX-PLUS/3.55, OCZ VERTEX PLUS/3.55
    "OCZ-VERTEX PLUS R2|" // Barefoot 2, tested with OCZ-VERTEX PLUS R2/1.2
    "OCZ-OCTANE|" // Everest 1, tested with OCZ-OCTANE/1.13
    "OCZ-PETROL|" // Everest 1, tested with OCZ-PETROL/3.12
    "OCZ-AGILITY4|" // Everest 2, tested with OCZ-AGILITY4/1.5.2
    "OCZ-VERTEX4", // Everest 2, tested with OCZ-VERTEX4/1.5
    "", "",
  //"-v 1,raw48,Raw_Read_Error_Rate "
  //"-v 3,raw16(avg16),Spin_Up_Time "
  //"-v 4,raw48,Start_Stop_Count "
  //"-v 5,raw16(raw16),Reallocated_Sector_Ct "
  //"-v 9,raw24(raw8),Power_On_Hours "
  //"-v 12,raw48,Power_Cycle_Count "
    "-v 232,raw48,Lifetime_Writes " // LBA?
  //"-v 233,raw48,Media_Wearout_Indicator"
  },
  { "Indilinx Barefoot 3 based SSDs",
    "OCZ-VECTOR(1[58]0)?|" // tested with OCZ-VECTOR/1.03, OCZ-VECTOR150/1.2, OCZ-VECTOR180
    "OCZ-VERTEX4[56]0A?|" // Barefoot 3 M10, tested with OCZ-VERTEX450/1.0, OCZ-VERTEX460/1.0, VERTEX460A
    "OCZ-SABER1000|"
    "OCZ-ARC100|"
    "Radeon R7", // Barefoot 3 M00, tested with Radeon R7/1.00
    "", "",
    "-v 5,raw48,Runtime_Bad_Block "
  //"-v 9,raw24(raw8),Power_On_Hours "
  //"-v 12,raw48,Power_Cycle_Count "
    "-v 171,raw48,Avail_OP_Block_Count "
    "-v 174,raw48,Pwr_Cycle_Ct_Unplanned "
    "-v 187,raw48,Total_Unc_NAND_Reads "
    "-v 195,raw48,Total_Prog_Failures "
    "-v 196,raw48,Total_Erase_Failures "
    "-v 197,raw48,Total_Unc_Read_Failures "
    "-v 198,raw48,Host_Reads_GiB "
    "-v 199,raw48,Host_Writes_GiB "
    "-v 205,raw48,Max_Rated_PE_Count "
    "-v 206,raw48,Min_Erase_Count "
    "-v 207,raw48,Max_Erase_Count "
    "-v 208,raw48,Average_Erase_Count "
    "-v 210,raw48,SATA_CRC_Error_Count "
    "-v 212,raw48,Pages_Requiring_Rd_Rtry "
    "-v 213,raw48,Snmple_Retry_Attempts "
    "-v 214,raw48,Adaptive_Retry_Attempts "
    "-v 222,raw48,RAID_Recovery_Count "
    "-v 224,raw48,In_Warranty "
    "-v 225,raw48,DAS_Polarity "
    "-v 226,raw48,Partial_Pfail "
    "-v 230,raw48,Write_Throttling "
    "-v 233,raw48,Remaining_Lifetime_Perc "
    "-v 241,raw48,Host_Writes_GiB " // M00/M10
    "-v 242,raw48,Host_Reads_GiB "  // M00/M10
    "-v 249,raw48,Total_NAND_Prog_Ct_GiB "
    "-v 251,raw48,Total_NAND_Read_Ct_GiB"
  },
  { "OCZ Intrepid 3000 SSDs", // tested with OCZ INTREPID 3600/1.4.3.6, 3800/1.4.3.0, 3700/1.5.0.4
    "OCZ INTREPID 3[678]00",
    "", "",
    "-v 5,raw48,Runtime_Bad_Block "
  //"-v 9,raw24(raw8),Power_On_Hours "
  //"-v 12,raw48,Power_Cycle_Count "
    "-v 100,raw48,Total_Blocks_Erased "
    "-v 171,raw48,Avail_OP_Block_Count "
    "-v 174,raw48,Pwr_Cycle_Ct_Unplanned "
    "-v 184,raw48,Factory_Bad_Block_Count "
    "-v 187,raw48,Total_Unc_NAND_Reads "
    "-v 190,tempminmax,Temperature_Celsius "
    "-v 195,raw48,Total_Prog_Failures "
    "-v 196,raw48,Total_Erase_Failures "
    "-v 197,raw48,Total_Unc_Read_Failures "
    "-v 198,raw48,Host_Reads_GiB "
    "-v 199,raw48,Host_Writes_GiB "
    "-v 202,raw48,Total_Read_Bits_Corr_Ct "
    "-v 205,raw48,Max_Rated_PE_Count "
    "-v 206,raw48,Min_Erase_Count "
    "-v 207,raw48,Max_Erase_Count "
    "-v 208,raw48,Average_Erase_Count "
    "-v 210,raw48,SATA_CRC_Error_Count "
    "-v 211,raw48,SATA_UNC_Count "
    "-v 212,raw48,NAND_Reads_with_Retry "
    "-v 213,raw48,Simple_Rd_Rtry_Attempts "
    "-v 214,raw48,Adaptv_Rd_Rtry_Attempts "
    "-v 221,raw48,Int_Data_Path_Prot_Unc "
    "-v 222,raw48,RAID_Recovery_Count "
    "-v 230,raw48,SuperCap_Charge_Status " // 0=not charged, 1=fully charged, 2=unknown
    "-v 233,raw48,Remaining_Lifetime_Perc "
    "-v 249,raw48,Total_NAND_Prog_Ct_GiB "
    "-v 251,raw48,Total_NAND_Read_Ct_GiB"
  },
  { "OCZ/Toshiba Trion SSDs",
    "OCZ-TRION1[05]0|" // tested with OCZ-TRION100/SAFM11.2A, TRION150/SAFZ72.2
    "TOSHIBA-TR150|" // tested with TOSHIBA-TR150/SAFZ12.3
    "TOSHIBA Q300( Pro\\.)?", // tested with TOSHIBA Q300 Pro./JYRA0101
    "", "",
  //"-v 9,raw24(raw8),Power_On_Hours "
  //"-v 12,raw48,Power_Cycle_Count "
    "-v 167,raw48,SSD_Protect_Mode "
    "-v 168,raw48,SATA_PHY_Error_Count "
    "-v 169,raw48,Bad_Block_Count "
    "-v 173,raw48,Erase_Count "
    "-v 192,raw48,Unexpect_Power_Loss_Ct "
  //"-v 194,tempminmax,Temperature_Celsius "
    "-v 241,raw48,Host_Writes"
  },
  { "InnoDisk InnoLite SATADOM D150QV SSDs", // tested with InnoLite SATADOM D150QV-L/120319
                                             // InnoLite SATADOM D150QV/120319
    "InnoLite SATADOM D150QV.*",
    "", "",
  //"-v 1,raw48,Raw_Read_Error_Rate "
  //"-v 2,raw48,Throughput_Performance "
  //"-v 3,raw16(avg16),Spin_Up_Time "
  //"-v 5,raw16(raw16),Reallocated_Sector_Ct "
  //"-v 7,raw48,Seek_Error_Rate " // from InnoDisk iSMART Linux tool, useless for SSD
  //"-v 8,raw48,Seek_Time_Performance "
  //"-v 9,raw24(raw8),Power_On_Hours "
  //"-v 10,raw48,Spin_Retry_Count "
  //"-v 12,raw48,Power_Cycle_Count "
    "-v 168,raw48,SATA_PHY_Error_Count "
    "-v 170,raw16,Bad_Block_Count_New/Tot "
    "-v 173,raw16,Erase_Count_Max/Avg "
    "-v 175,raw48,Bad_Cluster_Table_Count "
    "-v 192,raw48,Unexpect_Power_Loss_Ct "
  //"-v 194,tempminmax,Temperature_Celsius "
  //"-v 197,raw48,Current_Pending_Sector "
    "-v 229,hex48,Flash_ID "
    "-v 235,raw16,Lat_Bad_Blk_Era/Wri/Rea "
    "-v 236,raw48,Unstable_Power_Count "
    "-v 240,raw48,Write_Head"
  },
  { "Innodisk 1ME3/3ME/3SE SSDs", // tested with 2.5" SATA SSD 3ME/S140714,
      // Mini PCIeDOM 1ME3/S15604, InnoDisk Corp. - mSATA 3SE/S130710
    "((1\\.8|2\\.5)\"? SATA SSD|InnoDisk Corp\\. - mSATA|Mini PCIeDOM|SATA Slim) (1ME3|3[MS]E)",
    "", "",
  //"-v 1,raw48,Raw_Read_Error_Rate "
  //"-v 2,raw48,Throughput_Performance "
  //"-v 3,raw16(avg16),Spin_Up_Time "
  //"-v 5,raw16(raw16),Reallocated_Sector_Ct "
    "-v 7,raw48,Seek_Error_Rate "       // ?
    "-v 8,raw48,Seek_Time_Performance " // ?
  //"-v 9,raw24(raw8),Power_On_Hours "
    "-v 10,raw48,Spin_Retry_Count "     // ?
  //"-v 12,raw48,Power_Cycle_Count "
    "-v 168,raw48,SATA_PHY_Error_Count "
    "-v 169,hex48,Unknown_Innodisk_Attr "
    "-v 170,raw16,Bad_Block_Count "
    "-v 173,raw16,Erase_Count "
    "-v 175,raw48,Bad_Cluster_Table_Count "
    "-v 176,raw48,Uncorr_RECORD_Count "
  //"-v 192,raw48,Power-Off_Retract_Count "
  //"-v 194,tempminmax,Temperature_Celsius " // ] only in spec
  //"-v 197,raw48,Current_Pending_Sector "
    "-v 225,raw48,Unknown_Innodisk_Attr "
    "-v 229,hex48,Flash_ID "
    "-v 235,raw48,Later_Bad_Block "
    "-v 236,raw48,Unstable_Power_Count "
    "-v 240,raw48,Write_Head"
  },
  { "Innodisk 3IE2/3ME2/3MG2/3SE2/3TG6 SSDs", // tested with 2.5" SATA SSD 3MG2-P/M140402,
      // 1.8 SATA SSD 3IE2-P/M150821, 2.5" SATA SSD 3IE2-P/M150821,
      // SATA Slim 3MG2-P/M141114, M.2 (S80) 3MG2-P/M141114, M.2 (S42) 3SE2-P/M150821,
      // M.2 (S42) 3ME2/M151013, SATA Slim 3TG6-P/A19926J
    "((1\\.8|2\\.5)\"? SATA SSD|SATA Slim|M\\.2 \\(S(42|80)\\)) 3(IE2|ME2|MG2|SE2|TG6)(-P)?",
    "", "",
  //"-v 1,raw48,Raw_Read_Error_Rate "
  //"-v 2,raw48,Throughput_Performance "
  //"-v 9,raw24(raw8),Power_On_Hours "
  //"-v 12,raw48,Power_Cycle_Count "
    "-v 160,raw48,Uncorrectable_Error_Cnt "
    "-v 161,raw48,Number_of_Pure_Spare "
    "-v 163,raw48,Total_Bad_Block_Count "
    "-v 164,raw48,Total_Erase_Count "
    "-v 165,raw48,Max_Erase_Count "
    "-v 166,raw48,Min_Erase_Count "
    "-v 167,raw48,Average_Erase_Count "
    "-v 168,raw48,Max_Erase_Count_of_Spec "
    "-v 169,raw48,Remaining_Lifetime_Perc "
    "-v 170,raw48,Spare_Block_Count "
    "-v 171,raw48,Program_Fail_Count "
    "-v 172,raw48,Erase_Fail_Count "
  //"-v 175,raw48,Program_Fail_Count_Chip "
  //"-v 176,raw48,Erase_Fail_Count_Chip "
  //"-v 177,raw48,Wear_Leveling_Count "
    "-v 178,raw48,Runtime_Invalid_Blk_Cnt "
  //"-v 181,raw48,Program_Fail_Cnt_Total "
  //"-v 182,raw48,Erase_Fail_Count_Total "
  //"-v 187,raw48,Reported_Uncorrect " // ] only in spec
  //"-v 192,raw48,Power-Off_Retract_Count "
  //"-v 194,tempminmax,Temperature_Celsius "
  //"-v 195,raw48,Hardware_ECC_Recovered "
  //"-v 196,raw16(raw16),Reallocated_Event_Count "
  //"-v 197,raw48,Current_Pending_Sector "
  //"-v 198,raw48,Offline_Uncorrectable "
  //"-v 199,raw48,UDMA_CRC_Error_Count "
    "-v 225,raw48,Host_Writes_32MiB "  // ]
    "-v 229,raw48,Flash_ID "  // ]
  //"-v 232,raw48,Available_Reservd_Space "
    "-v 233,raw48,Flash_Writes_32MiB " // ]
    "-v 234,raw48,Flash_Reads_32MiB "  // ]
    "-v 235,raw48,Later_Bad_Block_Info "  // ]
    "-v 241,raw48,Host_Writes_32MiB "
    "-v 242,raw48,Host_Reads_32MiB "
    "-v 245,raw48,Flash_Writes_32MiB "
    "-v 248,raw48,Remaining_Life "
    "-v 249,raw48,Spare_Blocks_Remaining"
  },
  { "Innodisk 3IE3/3ME3/3ME4 SSDs", // tested with 2.5" SATA SSD 3ME3/S15A19, CFast 3ME3/S15A19
      // InnoDisk Corp. - mSATA 3ME3/S15A19, mSATA mini 3ME3/S15A19, M.2 (S42) 3ME3,
      // SATA Slim 3ME3/S15A19, SATADOM-MH 3ME3/S15A19, SATADOM-ML 3ME3/S15A19,
      // SATADOM-MV 3ME3/S15A19, SATADOM-SL 3ME3/S15A19, SATADOM-SV 3ME3/S15A19,
      // SATADOM-SL 3IE3/S151019N, 2.5" SATA SSD 3IE3/S15C14i, CFast 3IE3/S15C14i,
      // InnoDisk Corp. - mSATA 3IE3/S15C14i, Mini PCIeDOM 1IE3/S15C14i,
      // mSATA mini 3IE3/S15C14i, M.2 (S42) 3IE3/S15C14i, SATA Slim 3IE3/S15C14i,
      // SATADOM-SH 3IE3 V2/S15C14i, SATADOM-SL 3IE3 V2/S15A19i, SATADOM-SV 3IE3 V2/S15C14i
      // mSATA 3ME4/L16711, M.2 (S42) 3ME4/L16711, SATADOM-MH 3ME4/L16B01,
      // SATADOM-SH 3ME4/L16B01, SATADOM-SH Type C 3ME4/L16B01, SATADOM-SH Type D 3ME4/L16B01
    "(2.5\" SATA SSD|CFast|InnoDisk Corp\\. - mSATA|Mini PCIeDOM|mSATA( mini)?|"
    "M\\.2 \\(S42\\)|SATA Slim|SATADOM-[MS][HLV]( Type [CD])?) 3([IM]E3|ME4)( V2)?",
    "", "",
  //"-v 1,raw48,Raw_Read_Error_Rate "
  //"-v 2,raw48,Throughput_Performance "
  //"-v 3,raw16(avg16),Spin_Up_Time "
    "-v 5,raw48,Later_Bad_Block "
    "-v 7,raw48,Seek_Error_Rate "       // ?
    "-v 8,raw48,Seek_Time_Performance " // ?
  //"-v 9,raw24(raw8),Power_On_Hours "
    "-v 10,raw48,Spin_Retry_Count "     // ?
  //"-v 12,raw48,Power_Cycle_Count "
    "-v 163,raw48,Total_Bad_Block_Count "
    "-v 165,raw48,Max_Erase_Count "
    "-v 167,raw48,Average_Erase_Count "
    "-v 168,raw48,SATA_PHY_Error_Count "
    "-v 169,raw48,Remaining_Lifetime_Perc "
    "-v 170,raw48,Spare_Block_Count "
    "-v 171,raw48,Program_Fail_Count "
    "-v 172,raw48,Erase_Fail_Count "
    "-v 175,raw48,Bad_Cluster_Table_Count "
    "-v 176,raw48,RANGE_RECORD_Count "
  //"-v 187,raw48,Reported_Uncorrect "
  //"-v 192,raw48,Power-Off_Retract_Count "
  //"-v 194,tempminmax,Temperature_Celsius "
  //"-v 197,raw48,Current_Pending_Sector "
    "-v 225,raw48,Data_Log_Write_Count "
    "-v 229,hex48,Flash_ID "
    "-v 232,raw48,Spares_Remaining_Perc "
    "-v 235,raw16,Later_Bad_Blk_Inf_R/W/E " // Read/Write/Erase
    "-v 240,raw48,Write_Head "
    "-v 241,raw48,Host_Writes_32MiB "
    "-v 242,raw48,Host_Reads_32MiB"
  },
  { "InnoDisk iCF 9000 / 1SE2 Cards", // tested with InnoDisk Corp. - iCF9000 1GB/140808,
      // InnoDisk Corp. - iCF9000 64GB/140808, InnoDisk Corp. - EDC 1SE2 H 64GB/131216
    "InnoDisk Corp\\. - (iCF9000|EDC 1SE2 H) (1|2|4|8|16|32|64)GB",
    "", "",
  //"-v 1,raw48,Raw_Read_Error_Rate "
  //"-v 5,raw16(raw16),Reallocated_Sector_Ct "
  //"-v 12,raw48,Power_Cycle_Count "
    "-v 160,raw48,Uncorrectable_Error_Cnt "
    "-v 161,raw48,Valid_Spare_Block_Cnt "
    "-v 162,raw48,Child_Pair_Count "
    "-v 163,raw48,Initial_Bad_Block_Count "
    "-v 164,raw48,Total_Erase_Count "
    "-v 165,raw48,Max_Erase_Count "
    "-v 166,raw48,Min_Erase_Count "
    "-v 167,raw48,Average_Erase_Count "
  //"-v 192,raw48,Power-Off_Retract_Count "
  //"-v 194,tempminmax,Temperature_Celsius "
  //"-v 195,raw48,Hardware_ECC_Recovered "
  //"-v 196,raw16(raw16),Reallocated_Event_Count "
  //"-v 198,raw48,Offline_Uncorrectable "
  //"-v 199,raw48,UDMA_CRC_Error_Count "
  //"-v 229,raw48,Flash_ID " // only in spec
    "-v 241,raw48,Host_Writes_32MiB "
    "-v 242,raw48,Host_Reads_32MiB"
  },
  { "Intel X25-E SSDs", // tested with
      // INTELSSDSA2SH064G1IB 43W7659 44E9163IBM/447C8860
    "(INTEL)?SSDSA2SH(032|064)G1.* (.*IBM|INTEL)", // G1 = first generation
    "", "",
  //"-v 3,raw16(avg16),Spin_Up_Time "
  //"-v 4,raw48,Start_Stop_Count "
  //"-v 5,raw16(raw16),Reallocated_Sector_Ct "
  //"-v 9,raw24(raw8),Power_On_Hours "
  //"-v 12,raw48,Power_Cycle_Count "
    "-v 192,raw48,Unsafe_Shutdown_Count "
    "-v 225,raw48,Host_Writes_32MiB "
    "-v 226,raw48,Intel_Internal "
    "-v 227,raw48,Intel_Internal "
    "-v 228,raw48,Intel_Internal "
  //"-v 232,raw48,Available_Reservd_Space "
  //"-v 233,raw48,Media_Wearout_Indicator"
  },
  { "Intel X18-M/X25-M G1 SSDs",
    "INTEL SSDSA[12]MH(080|160)G1.*",  // G1 = first generation, 50nm
    "", "",
  //"-v 3,raw16(avg16),Spin_Up_Time "
  //"-v 4,raw48,Start_Stop_Count "
  //"-v 5,raw16(raw16),Reallocated_Sector_Ct "
  //"-v 9,raw24(raw8),Power_On_Hours "
  //"-v 12,raw48,Power_Cycle_Count "
    "-v 192,raw48,Unsafe_Shutdown_Count "
    "-v 225,raw48,Host_Writes_32MiB "
    "-v 226,raw48,Intel_Internal "
    "-v 227,raw48,Intel_Internal "
    "-v 228,raw48,Intel_Internal "
  //"-v 232,raw48,Available_Reservd_Space "
  //"-v 233,raw48,Media_Wearout_Indicator"
  },
  { "Intel X18-M/X25-M/X25-V G2 SSDs", // fixed firmware
      // tested with INTEL SSDSA2M(080|160)G2GC/2CV102J8 (X25-M)
    "INTEL SSDSA[12]M(040|080|120|160)G2.*",  // G2 = second generation, 34nm
    "2CV102(J[89A-Z]|[K-Z].)", // >= "2CV102J8"
    "",
  //"-v 3,raw16(avg16),Spin_Up_Time "
  //"-v 4,raw48,Start_Stop_Count "
  //"-v 5,raw16(raw16),Reallocated_Sector_Ct "
  //"-v 9,raw24(raw8),Power_On_Hours "
  //"-v 12,raw48,Power_Cycle_Count "
  //"-v 184,raw48,End-to-End_Error " // G2 only
    "-v 192,raw48,Unsafe_Shutdown_Count "
    "-v 225,raw48,Host_Writes_32MiB "
    "-v 226,raw48,Workld_Media_Wear_Indic " // Timed Workload Media Wear Indicator (percent*1024)
    "-v 227,raw48,Workld_Host_Reads_Perc "  // Timed Workload Host Reads Percentage
    "-v 228,raw48,Workload_Minutes " // 226,227,228 can be reset by 'smartctl -t vendor,0x40'
  //"-v 232,raw48,Available_Reservd_Space "
  //"-v 233,raw48,Media_Wearout_Indicator"
  },
  { "Intel X18-M/X25-M/X25-V G2 SSDs", // buggy or unknown firmware
      // tested with INTEL SSDSA2M040G2GC/2CV102HD (X25-V)
    "INTEL SSDSA[12]M(040|080|120|160)G2.*",
    "",
    "This drive may require a firmware update to\n"
    "fix possible drive hangs when reading SMART self-test log:\n"
    "https://downloadcenter.intel.com/download/26491",
    "-v 192,raw48,Unsafe_Shutdown_Count "
    "-v 225,raw48,Host_Writes_32MiB "
    "-v 226,raw48,Workld_Media_Wear_Indic "
    "-v 227,raw48,Workld_Host_Reads_Perc "
    "-v 228,raw48,Workload_Minutes"
  },
  { "Intel 311/313 Series SSDs", // tested with INTEL SSDSA2VP020G2/2CV102M5,
      // INTEL SSDSA2VP020G3/9CV10379, INTEL SSDMAEXC024G3H/9CV10379
    "INTEL SSD(SA2VP|MAEXC)(020|024)G[23]H?",
      // SA2VP = 2.5", MAEXC = mSATA, G2 = 311, G3 = 313
    "", "",
  //"-v 3,raw16(avg16),Spin_Up_Time "
  //"-v 4,raw48,Start_Stop_Count "
  //"-v 5,raw16(raw16),Reallocated_Sector_Ct "
  //"-v 9,raw24(raw8),Power_On_Hours "
  //"-v 12,raw48,Power_Cycle_Count "
    "-v 170,raw48,Reserve_Block_Count "
    "-v 171,raw48,Program_Fail_Count "
    "-v 172,raw48,Erase_Fail_Count "
    "-v 183,raw48,SATA_Downshift_Count "
  //"-v 184,raw48,End-to-End_Error "
  //"-v 187,raw48,Reported_Uncorrect "
    "-v 192,raw48,Unsafe_Shutdown_Count "
    "-v 225,raw48,Host_Writes_32MiB "
    "-v 226,raw48,Workld_Media_Wear_Indic " // Timed Workload Media Wear Indicator (percent*1024)
    "-v 227,raw48,Workld_Host_Reads_Perc "  // Timed Workload Host Reads Percentage
    "-v 228,raw48,Workload_Minutes " // 226,227,228 can be reset by 'smartctl -t vendor,0x40'
  //"-v 232,raw48,Available_Reservd_Space "
  //"-v 233,raw48,Media_Wearout_Indicator "
    "-v 241,raw48,Host_Writes_32MiB "
    "-v 242,raw48,Host_Reads_32MiB"
  },
  { "Intel 320 Series SSDs", // tested with INTEL SSDSA2CT040G3/4PC10362,
      // INTEL SSDSA2CW160G3/4PC10362, SSDSA2BT040G3/4PC10362, SSDSA2BW120G3A/4PC10362,
      // INTEL SSDSA2BW300G3D/4PC10362, SSDSA2BW160G3L/4PC1LE04, SSDSA1NW160G3/4PC10362,
      // INTEL SSDSA2BW160G3H/4PC10365
    "INTEL SSDSA[12][BCN][WT](040|080|120|160|300|600)G3[ADHL]?",
      // 2B = 2.5" 7mm, 2C = 2.5" 9.5mm, 1N = 1.8" microSATA, *H = HP OEM
    "", "",
    "-F nologdir "
  //"-v 3,raw16(avg16),Spin_Up_Time "
  //"-v 4,raw48,Start_Stop_Count "
  //"-v 5,raw16(raw16),Reallocated_Sector_Ct "
  //"-v 9,raw24(raw8),Power_On_Hours "
  //"-v 12,raw48,Power_Cycle_Count "
    "-v 170,raw48,Reserve_Block_Count "
    "-v 171,raw48,Program_Fail_Count "
    "-v 172,raw48,Erase_Fail_Count "
    "-v 183,raw48,SATA_Downshift_Count " // FW >= 4Px10362
  //"-v 184,raw48,End-to-End_Error "
  //"-v 187,raw48,Reported_Uncorrect "
    "-v 199,raw48,CRC_Error_Count "      // FW >= 4Px10362
    "-v 192,raw48,Unsafe_Shutdown_Count "
    "-v 225,raw48,Host_Writes_32MiB "
    "-v 226,raw48,Workld_Media_Wear_Indic " // Timed Workload Media Wear Indicator (percent*1024)
    "-v 227,raw48,Workld_Host_Reads_Perc "  // Timed Workload Host Reads Percentage
    "-v 228,raw48,Workload_Minutes " // 226,227,228 can be reset by 'smartctl -t vendor,0x40'
  //"-v 232,raw48,Available_Reservd_Space "
  //"-v 233,raw48,Media_Wearout_Indicator "
    "-v 241,raw48,Host_Writes_32MiB "
    "-v 242,raw48,Host_Reads_32MiB"
  },
  { "Intel 710 Series SSDs", // tested with INTEL SSDSA2BZ[12]00G3/6PB10362
    "INTEL SSDSA2BZ(100|200|300)G3",
    "", "",
    "-F nologdir "
  //"-v 3,raw16(avg16),Spin_Up_Time "
  //"-v 4,raw48,Start_Stop_Count "
  //"-v 5,raw16(raw16),Reallocated_Sector_Ct "
  //"-v 9,raw24(raw8),Power_On_Hours "
  //"-v 12,raw48,Power_Cycle_Count "
    "-v 170,raw48,Reserve_Block_Count "
    "-v 171,raw48,Program_Fail_Count "
    "-v 172,raw48,Erase_Fail_Count "
    "-v 174,raw48,Unexpect_Power_Loss_Ct " // Missing in 710 specification from September 2011
    "-v 183,raw48,SATA_Downshift_Count "
  //"-v 184,raw48,End-to-End_Error "
  //"-v 187,raw48,Reported_Uncorrect "
  //"-v 190,tempminmax,Airflow_Temperature_Cel "
    "-v 192,raw48,Unsafe_Shutdown_Count "
    "-v 225,raw48,Host_Writes_32MiB "
    "-v 226,raw48,Workld_Media_Wear_Indic " // Timed Workload Media Wear Indicator (percent*1024)
    "-v 227,raw48,Workld_Host_Reads_Perc "  // Timed Workload Host Reads Percentage
    "-v 228,raw48,Workload_Minutes " // 226,227,228 can be reset by 'smartctl -t vendor,0x40'
  //"-v 232,raw48,Available_Reservd_Space "
  //"-v 233,raw48,Media_Wearout_Indicator "
    "-v 241,raw48,Host_Writes_32MiB "
    "-v 242,raw48,Host_Reads_32MiB"
  },
  { "Intel 510 Series SSDs",
    "INTEL SSDSC2MH(120|250)A2",
    "", "",
  //"-v 3,raw16(avg16),Spin_Up_Time "
  //"-v 4,raw48,Start_Stop_Count "
  //"-v 5,raw16(raw16),Reallocated_Sector_Ct "
  //"-v 9,raw24(raw8),Power_On_Hours "
  //"-v 12,raw48,Power_Cycle_Count "
    "-v 192,raw48,Unsafe_Shutdown_Count "
    "-v 225,raw48,Host_Writes_32MiB "
  //"-v 232,raw48,Available_Reservd_Space "
  //"-v 233,raw48,Media_Wearout_Indicator"
  },
  { "Intel 520 Series SSDs", // tested with INTEL SSDSC2CW120A3/400i, SSDSC2BW480A3F/400i,
      // INTEL SSDSC2BW180A3L/LB3i
    "INTEL SSDSC2[BC]W(060|120|180|240|480)A3[FL]?",
    "", "",
  //"-v 5,raw16(raw16),Reallocated_Sector_Ct "
    "-v 9,msec24hour32,Power_On_Hours_and_Msec "
  //"-v 12,raw48,Power_Cycle_Count "
    "-v 170,raw48,Available_Reservd_Space "
    "-v 171,raw48,Program_Fail_Count "
    "-v 172,raw48,Erase_Fail_Count "
    "-v 174,raw48,Unexpect_Power_Loss_Ct "
  //"-v 184,raw48,End-to-End_Error "
    "-v 187,raw48,Uncorrectable_Error_Cnt "
  //"-v 192,raw48,Power-Off_Retract_Count "
    "-v 225,raw48,Host_Writes_32MiB "
    "-v 226,raw48,Workld_Media_Wear_Indic "
    "-v 227,raw48,Workld_Host_Reads_Perc "
    "-v 228,raw48,Workload_Minutes "
  //"-v 232,raw48,Available_Reservd_Space "
  //"-v 233,raw48,Media_Wearout_Indicator "
    "-v 241,raw48,Host_Writes_32MiB "
    "-v 242,raw48,Host_Reads_32MiB "
    "-v 249,raw48,NAND_Writes_1GiB"
  },
  { "Intel 525 Series SSDs", // mSATA, tested with SSDMCEAC120B3/LLLi
    "INTEL SSDMCEAC(030|060|090|120|180|240)B3",
    "", "",
  //"-v 5,raw16(raw16),Reallocated_Sector_Ct "
    "-v 9,msec24hour32,Power_On_Hours_and_Msec "
  //"-v 12,raw48,Power_Cycle_Count "
    "-v 170,raw48,Available_Reservd_Space "
    "-v 171,raw48,Program_Fail_Count "
    "-v 172,raw48,Erase_Fail_Count "
    "-v 174,raw48,Unexpect_Power_Loss_Ct "
    "-v 183,raw48,SATA_Downshift_Count "
  //"-v 184,raw48,End-to-End_Error "
    "-v 187,raw48,Uncorrectable_Error_Cnt "
  //"-v 190,tempminmax,Airflow_Temperature_Cel "
  //"-v 192,raw48,Power-Off_Retract_Count "
  //"-v 199,raw48,UDMA_CRC_Error_Count "
    "-v 225,raw48,Host_Writes_32MiB "
    "-v 226,raw48,Workld_Media_Wear_Indic "
    "-v 227,raw48,Workld_Host_Reads_Perc "
    "-v 228,raw48,Workload_Minutes "
  //"-v 232,raw48,Available_Reservd_Space "
  //"-v 233,raw48,Media_Wearout_Indicator "
    "-v 241,raw48,Host_Writes_32MiB "
    "-v 242,raw48,Host_Reads_32MiB "
    "-v 249,raw48,NAND_Writes_1GiB"
  },
  { "Intel 53x and Pro 1500/2500 Series SSDs", // SandForce SF-2281, tested with
      // INTEL SSDSC2BW180A4/DC12, SSDSC2BW240A4/DC12, SSDMCEAW120A4/DC33
      // INTEL SSDMCEAW240A4/DC33, SSDSC2BF480A5/TG26, SSDSC2BW240H6/RG21
      // INTEL SSDSC2BF180A4H/LH6i
    "INTEL SSD(MCEA|SC2B|SCKJ)[WF](056|080|120|180|240|360|480)(A4H?|A5|H6)",
      // SC2B = 2.5", MCEA = mSATA, SCKJ = M.2; A4 = 530/Pro 1500, A5 = Pro 2500, H6 = 535
    "", "",
  //"-v 5,raw16(raw16),Reallocated_Sector_Ct "
    "-v 9,msec24hour32,Power_On_Hours_and_Msec "
  //"-v 12,raw48,Power_Cycle_Count "
    "-v 170,raw48,Available_Reservd_Space "
    "-v 171,raw48,Program_Fail_Count "
    "-v 172,raw48,Erase_Fail_Count "
    "-v 174,raw48,Unexpect_Power_Loss_Ct "
    "-v 183,raw48,SATA_Downshift_Count "
  //"-v 184,raw48,End-to-End_Error "
    "-v 187,raw48,Uncorrectable_Error_Cnt "
  //"-v 190,tempminmax,Airflow_Temperature_Cel "
  //"-v 192,raw48,Power-Off_Retract_Count "
  //"-v 199,raw48,UDMA_CRC_Error_Count "
    "-v 225,raw48,Host_Writes_32MiB "
    "-v 226,raw48,Workld_Media_Wear_Indic "
    "-v 227,raw48,Workld_Host_Reads_Perc "
    "-v 228,raw48,Workload_Minutes "
  //"-v 232,raw48,Available_Reservd_Space "
  //"-v 233,raw48,Media_Wearout_Indicator "
    "-v 241,raw48,Host_Writes_32MiB "
    "-v 242,raw48,Host_Reads_32MiB "
    "-v 249,raw48,NAND_Writes_1GiB"
  },
  { "Intel 330/335 Series SSDs", // tested with INTEL SSDSC2CT180A3/300i, SSDSC2CT240A3/300i,
      // INTEL SSDSC2CT240A4/335t
    "INTEL SSDSC2CT(060|120|180|240)A[34]", // A4 = 335 Series
    "", "",
  //"-v 5,raw16(raw16),Reallocated_Sector_Ct "
    "-v 9,msec24hour32,Power_On_Hours_and_Msec "
  //"-v 12,raw48,Power_Cycle_Count "
  //"-v 181,raw48,Program_Fail_Cnt_Total " // ] Missing in 330 specification from April 2012
  //"-v 182,raw48,Erase_Fail_Count_Total " // ]
  //"-v 192,raw48,Power-Off_Retract_Count "
    "-v 225,raw48,Host_Writes_32MiB "
  //"-v 232,raw48,Available_Reservd_Space "
  //"-v 233,raw48,Media_Wearout_Indicator "
    "-v 241,raw48,Host_Writes_32MiB "
    "-v 242,raw48,Host_Reads_32MiB "
    "-v 249,raw48,NAND_Writes_1GiB"
  },
  // https://www.intel.com/content/www/us/en/solid-state-drives/ssd-540s-series-spec.html
  // https://www.intel.com/content/www/us/en/solid-state-drives/ssd-540s-series-m2-spec.html
  { "Intel 540 Series SSDs", // INTEL SSDSC2KW120H6/LSF036C, INTEL SSDSC2KW480H6/LSF036C
    "INTEL SSDSC[K2]KW(120H|180H|240H|360H|480H|010X)6",
    "", "",
    "-v 9,msec24hour32,Power_On_Hours_and_Msec "
    "-v 170,raw48,Available_Reservd_Space "
    "-v 171,raw48,Program_Fail_Count "
    "-v 172,raw48,Erase_Fail_Count "
    "-v 174,raw48,Unexpect_Power_Loss_Ct "
    "-v 183,raw48,SATA_Downshift_Count "
    "-v 187,raw48,Uncorrectable_Error_Cnt "
    "-v 225,raw48,Host_Writes_32MiB "
    "-v 226,raw48,Workld_Media_Wear_Indic "
    "-v 227,raw48,Workld_Host_Reads_Perc "
    "-v 228,raw48,Workload_Minutes "
    "-v 249,raw48,NAND_Writes_1GiB"
  },
  { "Intel 545s Series SSDs", // tested with INTEL SSDSCKKW512G8, INTEL SSDSC2KW512G8/LHF002C
      // SSDSCKKW128G8X1, SSDSCKKW256G8X1, SSDSCKKW512G8X1, SSDSCKKW010T8X1
    "INTEL SSDSC[2K]KW(128G|256G|512G|010T)8.*",
    "", "",
  //"-v 5,raw16(raw16),Reallocated_Sector_Ct "
  //"-v 9,raw24(raw8),Power_On_Hours "
  //"-v 12,raw48,Power_Cycle_Count "
  //"-v 170,raw48,Available_Reservd_Space "
    "-v 171,raw48,Program_Fail_Count "
    "-v 172,raw48,Erase_Fail_Count "
  //"-v 173 is missing in official Intel doc"
    "-v 174,raw48,Unexpect_Power_Loss_Ct "
    "-v 183,raw48,SATA_Downshift_Count "
  //"-v 184,raw48,End-to-End_Error "
  //"-v 187,raw48,Reported_Uncorrect "
    "-v 190,tempminmax,Temperature_Case "
    "-v 192,raw48,Unsafe_Shutdown_Count "
    "-v 199,raw48,CRC_Error_Count "
    "-v 225,raw48,Host_Writes_32MiB "
    "-v 226,raw48,Workld_Media_Wear_Indic " // Timed Workload Media Wear Indicator (percent*1024)
    "-v 227,raw48,Workld_Host_Reads_Perc "  // Timed Workload Host Reads Percentage
    "-v 228,raw48,Workload_Minutes " // 226,227,228 can be reset by 'smartctl -t vendor,0x40'
  //"-v 232,raw48,Available_Reservd_Space "
  //"-v 233,raw48,Media_Wearout_Indicator "
  //"-v 236 is missing in official Intel doc"
    "-v 241,raw48,Host_Writes_32MiB "
    "-v 242,raw48,Host_Reads_32MiB "
    "-v 249,raw48,NAND_Writes_1GiB "
  //"-v 252 is missing in official intel doc"
  },
  { "Intel 730 and DC S35x0/3610/3700 Series SSDs", // tested with INTEL SSDSC2BP480G4, SSDSC2BB120G4/D2010355,
      // INTEL SSDSC2BB800G4T, SSDSC2BA200G3/5DV10250, SSDSC2BB080G6/G2010130,  SSDSC2BX200G4/G2010110,
      // INTEL SSDSC2BB016T6/G2010140, SSDSC2BX016T4/G2010140, SSDSC2BB150G7/N2010101,
      // INTEL SSDSC2BB480H4/D2010380
    "INTEL SSDSC(1N|2B)[ABPX]((080|100|120|150|160|200|240|300|400|480|600|800)[GH][3467][RT]?|(012|016)T[46])",
      // A = S3700, B*4 = S3500, B*6 = S3510, P = 730, X = S3610
      // Dell ships drives with model of the form SSDSC2BB120G4R
    "", "",
  //"-v 3,raw16(avg16),Spin_Up_Time "
  //"-v 4,raw48,Start_Stop_Count "
  //"-v 5,raw16(raw16),Reallocated_Sector_Ct "
  //"-v 9,raw24(raw8),Power_On_Hours "
  //"-v 12,raw48,Power_Cycle_Count "
    "-v 170,raw48,Available_Reservd_Space "
    "-v 171,raw48,Program_Fail_Count "
    "-v 172,raw48,Erase_Fail_Count "
    "-v 174,raw48,Unsafe_Shutdown_Count "
    "-v 175,raw16(raw16),Power_Loss_Cap_Test "
    "-v 183,raw48,SATA_Downshift_Count "
  //"-v 184,raw48,End-to-End_Error "
  //"-v 187,raw48,Reported_Uncorrect "
    "-v 190,tempminmax,Temperature_Case "
    "-v 192,raw48,Unsafe_Shutdown_Count "
    "-v 194,tempminmax,Temperature_Internal "
  //"-v 197,raw48,Current_Pending_Sector "
    "-v 199,raw48,CRC_Error_Count "
    "-v 225,raw48,Host_Writes_32MiB "
    "-v 226,raw48,Workld_Media_Wear_Indic " // Timed Workload Media Wear Indicator (percent*1024)
    "-v 227,raw48,Workld_Host_Reads_Perc "  // Timed Workload Host Reads Percentage
    "-v 228,raw48,Workload_Minutes " // 226,227,228 can be reset by 'smartctl -t vendor,0x40'
  //"-v 232,raw48,Available_Reservd_Space "
  //"-v 233,raw48,Media_Wearout_Indicator "
    "-v 234,raw24/raw32:04321,Thermal_Throttle "
    "-v 241,raw48,Host_Writes_32MiB "
    "-v 242,raw48,Host_Reads_32MiB "
    "-v 243,raw48,NAND_Writes_32MiB " // S3510/3610
    "-F xerrorlba" // tested with SSDSC2BB600G4/D2010355
  },
  // https://www.intel.com/content/www/us/en/solid-state-drives/ssd-pro-5400s-series-spec.html
  // https://www.intel.com/content/www/us/en/solid-state-drives/ssd-pro-5400s-series-m2-spec.html
  { "Intel SSD Pro 5400s Series", // Tested with SSDSC2KF480H6/LSF036P
    "INTEL SSDSC[2K]KF(120H|180H|240H|360H|480H|010X)6",
    "", "",
    "-v 170,raw48,Available_Reservd_Space "
    "-v 171,raw48,Program_Fail_Count "
    "-v 172,raw48,Erase_Fail_Count "
    "-v 174,raw48,Unexpect_Power_Loss_Ct "
    "-v 183,raw48,SATA_Downshift_Count "
    "-v 187,raw48,Uncorrectable_Error_Cnt "
    "-v 225,raw48,Host_Writes_32MiB "
    "-v 226,raw48,Workld_Media_Wear_Indic "
    "-v 227,raw48,Workld_Host_Reads_Perc "
    "-v 228,raw48,Workload_Minutes "
    "-v 249,raw48,NAND_Writes_1GiB "
  },
  { "Intel DC S3110 Series SSDs", // Tested with INTEL SSDSCKKI256G8
    "INTEL SSDSCKKI(128|256|512)G8",
    "", "",
  //"-v 5,raw16(raw16),Reallocated_Sector_Ct "
  //"-v 9,raw24(raw8),Power_On_Hours "
  //"-v 12,raw48,Power_Cycle_Count "
    "-v 170,raw48,Available_Reservd_Space "
    "-v 171,raw48,Program_Fail_Count "
    "-v 172,raw48,Erase_Fail_Count "
  //"-v 173 is missing in official Intel doc"
    "-v 174,raw48,Unexpect_Power_Loss_Ct "
    "-v 183,raw48,SATA_Downshift_Count "
  //"-v 184,raw48,End-to-End_Error "
    "-v 187,raw48,Uncorrectable_Error_Cnt "
  //"-v 190,tempminmax,Airflow_Temperature_Cel "
  //"-v 192,raw48,Power-Off_Retract_Count "
  //"-v 199,raw48,UDMA_CRC_Error_Count "
    "-v 225,raw48,Host_Writes_32MiB "
    "-v 226,raw48,Workld_Media_Wear_Indic "
    "-v 227,raw48,Workld_Host_Reads_Perc "
    "-v 228,raw48,Workload_Minutes "
  //"-v 232,raw48,Available_Reservd_Space "
  //"-v 233,raw48,Media_Wearout_Indicator "
  //"-v 236 is missing in official Intel doc"
    "-v 241,raw48,Host_Writes_32MiB "
    "-v 242,raw48,Host_Reads_32MiB "
    "-v 249,raw48,NAND_Writes_1GiB "
  //"-v 252 is missing in official Intel doc"
  },
  { "Intel 3710 Series SSDs", // INTEL SSDSC2BA200G4R/G201DL2B (dell)
    "INTEL SSDSC2BA(200G|400G|800G|012T)4.?",
    "", "",
    "-v 9,msec24hour32,Power_On_Hours_and_Msec "
    "-v 170,raw48,Available_Reservd_Space "
    "-v 171,raw48,Program_Fail_Count "
    "-v 172,raw48,Erase_Fail_Count "
    "-v 174,raw48,Unexpect_Power_Loss_Ct "
    "-v 183,raw48,SATA_Downshift_Count "
    "-v 187,raw48,Uncorrectable_Error_Cnt "
    "-v 225,raw48,Host_Writes_32MiB "
    "-v 226,raw48,Workld_Media_Wear_Indic "
    "-v 227,raw48,Workld_Host_Reads_Perc "
    "-v 228,raw48,Workload_Minutes "
    "-v 234,raw24/raw32:04321,Thermal_Throttle "
    "-v 243,raw48,NAND_Writes_32MiB "
  },
  { "Intel S3520 Series SSDs", // INTEL SSDSC2BB960G7/N2010112, INTEL SSDSC2BB016T7/N2010112
    "INTEL SSDSC(2|K)(J|B)B(240G|480G|960G|150G|760G|800G|012T|016T)7.?",
    "", "",
  //"-v 5,raw16(raw16),Reallocated_Sector_Ct "
  //"-v 9,raw24(raw8),Power_On_Hours "
  //"-v 12,raw48,Power_Cycle_Count "
    "-v 170,raw48,Available_Reservd_Space "
    "-v 171,raw48,Program_Fail_Count "
    "-v 172,raw48,Erase_Fail_Count "
    "-v 174,raw48,Unsafe_Shutdown_Count "
    "-v 175,raw16(raw16),Power_Loss_Cap_Test "
    "-v 183,raw48,SATA_Downshift_Count "
    "-v 184,raw48,End-to-End_Error_Count "
    "-v 187,raw48,Uncorrectable_Error_Cnt "
    "-v 190,tempminmax,Case_Temperature "
    "-v 192,raw48,Unsafe_Shutdown_Count "
    "-v 194,tempminmax,Drive_Temperature "
    "-v 197,raw48,Pending_Sector_Count "
    "-v 199,raw48,CRC_Error_Count "
    "-v 225,raw48,Host_Writes_32MiB "
    "-v 226,raw48,Workld_Media_Wear_Indic " // Timed Workload Media Wear Indicator (percent*1024)
    "-v 227,raw48,Workld_Host_Reads_Perc "  // Timed Workload Host Reads Percentage
    "-v 228,raw48,Workload_Minutes " // 226,227,228 can be reset by 'smartctl -t vendor,0x40'
  //"-v 232,raw48,Available_Reservd_Space "
  //"-v 233,raw48,Media_Wearout_Indicator "
    "-v 234,raw24/raw32:04321,Thermal_Throttle_Status "
    "-v 241,raw48,Host_Writes_32MiB "
    "-v 242,raw48,Host_Reads_32MiB "
    "-v 243,raw48,NAND_Writes_32MiB"
  },
  { "Dell Certified Intel S3520 Series SSDs",
    "SSDSC(2|K)(J|B)B(240G|480G|960G|120G|760G|800G|012T|016T)7R.?",
    "", "",
    "-v 170,raw48,Available_Reservd_Space "
    "-v 174,raw48,Unsafe_Shutdown_Count "
    "-v 195,raw48,Uncorrectable_Error_Cnt "
    "-v 199,raw48,CRC_Error_Count "
    "-v 201,raw16(raw16),Power_Loss_Cap_Test "
    "-v 202,raw48,End_of_Life "
    "-v 225,raw48,Host_Writes_32MiB "
    "-v 226,raw48,Workld_Media_Wear_Indic " // Timed Workload Media Wear Indicator (percent*1024)
    "-v 227,raw48,Workld_Host_Reads_Perc "  // Timed Workload Host Reads Percentage
    "-v 228,raw48,Workload_Minutes " // 226,227,228 can be reset by 'smartctl -t vendor,0x40'
    "-v 233,raw48,Total_LBAs_Written "
    "-v 234,raw24/raw32:04321,Thermal_Throttle_Status "
    "-v 245,raw48,Percent_Life_Remaining"
  },
  { "Intel S4510/S4610/S4500/S4600 Series SSDs", // INTEL SSDSC2KB480G7/SCV10100,
      // INTEL SSDSC2KB960G7/SCV10100, INTEL SSDSC2KB038T7/SCV10100,
      // INTEL SSDSC2KB038T7/SCV10121, INTEL SSDSC2KG240G7/SCV10100
    "INTEL SSDSC(2K|KK)(B|G)(240G|480G|960G|019T|038T)(7|8).?",
    "", "",
  //"-v 5,raw16(raw16),Reallocated_Sector_Ct "
  //"-v 9,raw24(raw8),Power_On_Hours "
  //"-v 12,raw48,Power_Cycle_Count "
    "-v 170,raw48,Available_Reservd_Space "
    "-v 171,raw48,Program_Fail_Count "
    "-v 172,raw48,Erase_Fail_Count "
    "-v 174,raw48,Unsafe_Shutdown_Count "
    "-v 175,raw16(raw16),Power_Loss_Cap_Test "
    "-v 183,raw48,SATA_Downshift_Count "
    "-v 184,raw48,End-to-End_Error_Count "
    "-v 187,raw48,Uncorrectable_Error_Cnt "
    "-v 190,tempminmax,Drive_Temperature "
    "-v 192,raw48,Unsafe_Shutdown_Count "
    "-v 197,raw48,Pending_Sector_Count "
    "-v 199,raw48,CRC_Error_Count "
    "-v 225,raw48,Host_Writes_32MiB "
    "-v 226,raw48,Workld_Media_Wear_Indic " // Timed Workload Media Wear Indicator (percent*1024)
    "-v 227,raw48,Workld_Host_Reads_Perc "  // Timed Workload Host Reads Percentage
    "-v 228,raw48,Workload_Minutes " // 226,227,228 can be reset by 'smartctl -t vendor,0x40'
  //"-v 232,raw48,Available_Reservd_Space "
  //"-v 233,raw48,Media_Wearout_Indicator "
    "-v 234,raw24/raw32:04321,Thermal_Throttle_Status "
    "-v 235,raw16(raw16),Power_Loss_Cap_Test "
    "-v 241,raw48,Host_Writes_32MiB "
    "-v 242,raw48,Host_Reads_32MiB "
    "-v 243,raw48,NAND_Writes_32MiB"
  },
  { "Dell Certified Intel S4x00/D3-S4x10 Series SSDs", // INTEL SSDSC2KB480G7R/SCV1DL58,
      // INTEL SSDSC2KB960G7R/SCV1DL58, INTEL SSDSC2KB038T7R/SCV1DL58,
      // INTEL SSDSC2KB038T7R/SCV1DL58, INTEL SSDSC2KG240G7R/SCV1DL58
    "SSDSC(2K|KK)(B|G)(240G|480G|960G|019T|038T)(7R|8R).?",
    "", "",
    "-v 170,raw48,Available_Reservd_Space "
    "-v 174,raw48,Unsafe_Shutdown_Count "
    "-v 195,raw48,Uncorrectable_Error_Cnt "
    "-v 199,raw48,CRC_Error_Count "
    "-v 201,raw16(raw16),Power_Loss_Cap_Test "
    "-v 202,raw48,End_of_Life "
    "-v 225,raw48,Host_Writes_32MiB "
    "-v 226,raw48,Workld_Media_Wear_Indic " // Timed Workload Media Wear Indicator (percent*1024)
    "-v 227,raw48,Workld_Host_Reads_Perc "  // Timed Workload Host Reads Percentage
    "-v 228,raw48,Workload_Minutes " // 226,227,228 can be reset by 'smartctl -t vendor,0x40'
    "-v 233,raw48,Total_LBAs_Written "
    "-v 234,raw24/raw32:04321,Thermal_Throttle_Status "
    "-v 245,raw48,Percent_Life_Remaining"
  },
  { "Kingston branded X25-V SSDs", // fixed firmware
    "KINGSTON SSDNow 40GB",
    "2CV102(J[89A-Z]|[K-Z].)", // >= "2CV102J8"
    "",
    "-v 192,raw48,Unsafe_Shutdown_Count "
    "-v 225,raw48,Host_Writes_32MiB "
    "-v 226,raw48,Workld_Media_Wear_Indic "
    "-v 227,raw48,Workld_Host_Reads_Perc "
    "-v 228,raw48,Workload_Minutes"
  },
  { "Kingston branded X25-V SSDs", // buggy or unknown firmware
    "KINGSTON SSDNow 40GB",
    "",
    "This drive may require a firmware update to\n"
    "fix possible drive hangs when reading SMART self-test log.\n"
    "To update Kingston branded drives, a modified Intel update\n"
    "tool must be used. Search for \"kingston 40gb firmware\".",
    "-v 192,raw48,Unsafe_Shutdown_Count "
    "-v 225,raw48,Host_Writes_32MiB "
    "-v 226,raw48,Workld_Media_Wear_Indic "
    "-v 227,raw48,Workld_Host_Reads_Perc "
    "-v 228,raw48,Workload_Minutes"
  },
  { "Kingston SSDNow UV400/500",
    "KINGSTON SUV400S37A?(120|240|480|960)G|" // tested with KINGSTON SUV400S37120G/0C3J96R9,
      // KINGSTON SUV400S37240G/0C3J96R9, KINGSTON SUV400S37240G/0C3K87RA,
      // KINGSTON SUV400S37120G/0C3K87RA
    "KINGSTON SUV500(M[8S])?(120|240|480|960)G", // tested with KINGSTON SUV500120G/003056R6,
      // KINGSTON SUV500240G/003056R6, KINGSTON SUV500480G/003056RI,
      // KINGSTON SUV500MS120G/003056RA, KINGSTON SUV500MS120G/003056RI,
      // KINGSTON SUV500M8120G/003056RI
    "", "",
  //"-v 1,raw48,Raw_Read_Error_Rate "
  //"-v 5,raw16(raw16),Reallocated_Sector_Ct "
  //"-v 9,raw24(raw8),Power_On_Hours "
  //"-v 12,raw48,Power_Cycle_Count "
    "-v 100,raw48,Unknown_Kingston_Attr "
    "-v 101,raw48,Unknown_Kingston_Attr "
    "-v 170,raw48,Reserved_Block_Count "
    "-v 171,raw48,Program_Fail_Count "
    "-v 172,raw48,Erase_Fail_Count "
    "-v 174,raw48,Unexpect_Power_Loss_Ct "
  //"-v 175,raw48,Program_Fail_Count_Chip,SSD "
  //"-v 176,raw48,Erase_Fail_Count_Chip,SSD "
  //"-v 177,raw48,Wear_Leveling_Count,SSD "
  //"-v 178,raw48,Used_Rsvd_Blk_Cnt_Chip,SSD "
  //"-v 180,raw48,Unused_Rsvd_Blk_Cnt_Tot,SSD "
  //"-v 183,raw48,Runtime_Bad_Block "
  //"-v 187,raw48,Reported_Uncorrect "
  //"-v 194,tempminmax,Temperature_Celsius "
  //"-v 195,raw48,Hardware_ECC_Recovered "
  //"-v 196,raw16(raw16),Reallocated_Event_Count "
  //"-v 197,raw48,Current_Pending_Sector "
  //"-v 199,raw48,UDMA_CRC_Error_Count "
    "-v 201,raw48,Unc_Read_Error_Rate "
  //"-v 204,raw48,Soft_ECC_Correction "
    "-v 231,raw48,SSD_Life_Left "
    "-v 241,raw48,Host_Writes_GiB "
    "-v 242,raw48,Host_Reads_GiB "
    "-v 250,raw48,Read_Retry_Count"
  },
  { "JMicron based SSDs", // JMicron JMF60x
    "Kingston SSDNow V Series [0-9]*GB|" // tested with Kingston SSDNow V Series 64GB/B090522a
    "TS(2|4|8|16|32|64|128|192)GSSD(18|25)[MS]?-[MS]", // Transcend IDE and SATA, tested with
      // TS32GSSD25-M/V090331, TS32GSSD18M-M/v090331
    "[BVv].*", // other Transcend SSD versions will be caught by subsequent entry
    "",
  //"-v 9,raw24(raw8),Power_On_Hours " // raw value always 0?
  //"-v 12,raw48,Power_Cycle_Count "
  //"-v 194,tempminmax,Temperature_Celsius " // raw value always 0?
    "-v 229,hex64:w012345r,Halt_System/Flash_ID " // Halt, Flash[7]
    "-v 232,hex64:w012345r,Firmware_Version_Info " // "YYMMDD", #Channels, #Banks
    "-v 233,hex48:w01234,ECC_Fail_Record " // Fail number, Row[3], Channel, Bank
    "-v 234,raw24/raw24:w01234,Avg/Max_Erase_Count "
    "-v 235,raw24/raw24:w01z23,Good/Sys_Block_Count"
  },
  { "JMicron/Maxiotek based SSDs", // JMicron JMF61x, JMF66x, JMF670
    "ADATA S596 Turbo|"  // tested with ADATA S596 Turbo 256GB SATA SSD (JMicron JMF616)
    "ADATA SP310|"  // Premier Pro SP310 mSATA, JMF667, tested with ADATA SP310/3.04
    "ADATA SP600(NS34)?|" // tested with ADATA SP600/2.4 (JMicron JMF661)
    "ADATA SX930|"  // tested with ADATA SX930/6.8SE
    "APPLE SSD TS(064|128|256|512)C|"  // Toshiba?, tested with APPLE SSD TS064C/CJAA0201
    "IM2S3138E-(128|256)GM-B|" // ADATA OEM, tested with IM2S3138E-128GM-B/DA002
    "KingSpec KDM-SA\\.51-008GMJ|" // tested with KingSpec KDM-SA.51-008GMJ/1.092.37 (JMF605?)
    "KINGSTON SNV425S2(64|128)GB|"  // SSDNow V Series (2. Generation, JMF618),
                                    // tested with KINGSTON SNV425S264GB/C091126a
    "KINGSTON SSDNOW 30GB|" // tested with KINGSTON SSDNOW 30GB/AJXA0202
    "KINGSTON SS100S2(8|16)G|"  // SSDNow S100 Series, tested with KINGSTON SS100S28G/D100309a
    "KINGSTON SNVP325S2(64|128|256|512)GB|" // SSDNow V+ Series, tested with KINGSTON SNVP325S2128GB/AGYA0201
    "KINGSTON SVP?100S2B?(64|96|128|256|512)G|"  // SSDNow V100/V+100 Series,
      // tested with KINGSTON SVP100S296G/CJR10202, KINGSTON SV100S2256G/D110225a
    "KINGSTON SV200S3(64|128|256)G|" // SSDNow V200 Series, tested with KINGSTON SV200S3128G/E120506a
    "NT-(64|128|256|512|[12]T)|" // KingSpec NT, MAS0902A-B2C or CS1802A-B2C, tested with NT-512/T191212
    "TOSHIBA THNS128GG4BBAA|"  // Toshiba / Super Talent UltraDrive DX,
                               // tested with Toshiba 128GB 2.5" SSD (built in MacBooks)
    "TOSHIBA THNSNC128GMLJ|" // tested with THNSNC128GMLJ/CJTA0202 (built in Toshiba Protege/Dynabook)
    "TS(8|16|32|64|128|192|256|512)GSSD25S?-(MD?|S)|" // Transcend IDE and SATA, JMF612, tested with
      // TS256GSSD25S-M/101028, TS32GSSD25-M/20101227
    "TS(32|64|128|256)G(SSD|MSA)[37]40K?", // Transcend SSD340/340K/740 SATA/mSATA, JMF667/670, tested with
      // TS256GSSD340/SVN263, TS256GSSD340/SVN423b, TS256GMSA340/SVN263,
      // TS128GSSD340K/SVN216,TS64GSSD740/SVN167d
    "", "",
  //"-v 1,raw48,Raw_Read_Error_Rate "
  //"-v 2,raw48,Throughput_Performance "
    "-v 3,raw48,Unknown_JMF_Attribute "
  //"-v 5,raw16(raw16),Reallocated_Sector_Ct "
    "-v 7,raw48,Unknown_JMF_Attribute "
    "-v 8,raw48,Unknown_JMF_Attribute "
  //"-v 9,raw24(raw8),Power_On_Hours "
    "-v 10,raw48,Unknown_JMF_Attribute "
  //"-v 12,raw48,Power_Cycle_Count "
    "-v 167,raw48,Unknown_JMF_Attribute "
    "-v 168,raw48,SATA_Phy_Error_Count "
    "-v 169,raw48,Unknown_JMF_Attribute "
    "-v 170,raw16,Bad_Block_Count "
    "-v 173,raw16,Erase_Count " // JMF661: different?
    "-v 175,raw48,Bad_Cluster_Table_Count "
    "-v 180,raw48,Unknown_JMF_Attribute "
    "-v 187,raw48,Unknown_JMF_Attribute "
    "-v 192,raw48,Unexpect_Power_Loss_Ct "
  //"-v 194,tempminmax,Temperature_Celsius "
  //"-v 197,raw48,Current_Pending_Sector "
    "-v 231,raw48,Unknown_JMF_Attribute "
    "-v 233,raw48,Unknown_JMF_Attribute " // FW SVN423b
    "-v 234,raw48,Unknown_JMF_Attribute " // FW SVN423b
    "-v 240,raw48,Unknown_JMF_Attribute "
  //"-v 241,raw48,Total_LBAs_Written "    // FW SVN423b
  //"-v 242,raw48,Total_LBAs_Read "       // FW SVN423b
  },
  { "Plextor M3/M5/M6/M7 Series SSDs", // Marvell 88SS9174 (M3, M5S), 88SS9187 (M5P, M5Pro), 88SS9188 (M6M/S),
      // tested with PLEXTOR PX-128M3/1.01, PX-128M3P/1.04, PX-256M3/1.05, PX-128M5S/1.02, PX-256M5S/1.03,
      // PX-128M5M/1.05, PX-128M5S/1.05, PX-128M5Pro/1.05, PX-512M5Pro/1.06, PX-256M5P/1.01, PX-128M6S/1.03
      // (1.04/5 Firmware self-test log lifetime unit is bogus, possibly 1/256 hours)
      // PLEXTOR PX-256M6S+/1.00, PLEXTOR  PX-128M3/1.00, PLEXTOR PX-128M3/1.07, PLEXTOR PX-128M6V/1.04,
      // PLEXTOR PX-128M6G-2242/1.01, PLEXTOR PX-512M7VC/1.05
    "PLEXTOR  ?PX-(64|128|256|512|768)M(3P?|5[MPS]|5Pro|6[GMSV]|7VC)(\\+|-.*)?",
    "", "",
  //"-v 1,raw48,Raw_Read_Error_Rate "
  //"-v 5,raw16(raw16),Reallocated_Sector_Ct "
  //"-v 9,raw24(raw8),Power_On_Hours "
  //"-v 12,raw48,Power_Cycle_Count "
    "-v 170,raw48,Unknown_Plextor_Attrib "  // M6S/1.03
    "-v 171,raw48,Unknown_Plextor_Attrib "  // M6S/1.03
    "-v 172,raw48,Unknown_Plextor_Attrib "  // M6S/1.03
    "-v 173,raw48,Unknown_Plextor_Attrib "  // M6S/1.03
    "-v 174,raw48,Unknown_Plextor_Attrib "  // M6S/1.03
  //"-v 175,raw48,Program_Fail_Count_Chip " // M6S/1.03
  //"-v 176,raw48,Erase_Fail_Count_Chip "   // M6S/1.03
  //"-v 177,raw48,Wear_Leveling_Count "
  //"-v 178,raw48,Used_Rsvd_Blk_Cnt_Chip "
  //"-v 179,raw48,Used_Rsvd_Blk_Cnt_Tot "   // M6S/1.03
  //"-v 180,raw48,Unused_Rsvd_Blk_Cnt_Tot " // M6S/1.03
  //"-v 181,raw48,Program_Fail_Cnt_Total "
  //"-v 182,raw48,Erase_Fail_Count_Total "
  //"-v 183,raw48,Runtime_Bad_Block "       // M6S/1.03
  //"-v 184,raw48,End-to-End_Error "        // M6S/1.03
  //"-v 187,raw48,Reported_Uncorrect "
  //"-v 188,raw48,Command_Timeout "         // M6S/1.03
  //"-v 192,raw48,Power-Off_Retract_Count "
  //"-v 195,raw48,Hardware_ECC_Recovered "  // MS6/1.03
  //"-v 196,raw16(raw16),Reallocated_Event_Count "
  //"-v 198,raw48,Offline_Uncorrectable "
  //"-v 199,raw48,UDMA_CRC_Error_Count "
  //"-v 232,raw48,Available_Reservd_Space "
  //"-v 233,raw48,Media_Wearout_Indicator " // MS6/1.03
    "-v 241,raw48,Host_Writes_32MiB "
    "-v 242,raw48,Host_Reads_32MiB"
  },
  { "Samsung based SSDs",
    "SAMSUNG SSD PM800 .*GB|"  // SAMSUNG PM800 SSDs, tested with SAMSUNG SSD PM800 TH 64GB/VBM25D1Q
    "SAMSUNG SSD PM810 .*GB|"  // SAMSUNG PM810 (470 series) SSDs, tested with
      // SAMSUNG SSD PM810 2.5" 128GB/AXM06D1Q
    "SAMSUNG SSD SM841N? (2\\.5\"? 7mm |mSATA )?(128|256|512)GB( SED)?|" // tested with
      // SAMSUNG SSD SM841 2.5" 7mm 256GB/DXM02D0Q, SAMSUNG SSD SM841 mSATA 512GB/DXM44D0Q,
      // SAMSUNG SSD SM841N 2.5 7mm 128GB/DXM03D0Q, SAMSUNG SSD SM841N mSATA 256GB SED/DXM45D6Q
    "SAMSUNG SSD PM851 (mSATA |M\\.2 )?(2280 )?(128|256|512)GB|" // tested with SAMSUNG SSD PM851 mSATA 128GB,
      // SAMSUNG SSD PM851 M.2 2280 256GB/EXT25D0Q
    "SAMSUNG 470 Series SSD|"  // tested with SAMSUNG 470 Series SSD 64GB/AXM09B1Q
    "Samsung SSD 750 EVO (120|250|500)GB|" // tested with Samsung SSD 750 EVO 250GB/MAT01B6Q
    "SAMSUNG SSD 830 Series|"  // tested with SAMSUNG SSD 830 Series 64GB/CXM03B1Q
    "SAMSUNG SSD PM830 .*|" // SAMSUNG SSD PM830 2.5" 7mm 128GB/CXM03D1Q
    "MZ7PC(512|256|128|064)HA(GH|FU|DR)-000.*|" // probably PM830, tested with SAMSUNG MZ7PC128HAFU-000L1/CXM04L1Q
    "Samsung SSD 840 (PRO )?Series|" // tested with Samsung SSD 840 PRO Series 128GB/DXM04B0Q,
      // Samsung SSD 840 Series/DXT06B0Q
    "Samsung SSD 8[456]0 EVO (mSATA |M\\.2 )?((120|250|500|750)G|[124]T)B|" // tested with
      // Samsung SSD 840 EVO (120|250|500|750)GB/EXT0AB0Q,
      // Samsung SSD 840 EVO (120|250)GB/EXT0BB6Q, 1TB/EXT0BB0Q, 120GB mSATA/EXT41B6Q,
      // Samsung SSD 850 EVO 250GB/EMT01B6Q, Samsung SSD 850 EVO M.2 250GB/EMT21B6Q,
      // Samsung SSD 850 EVO mSATA 120GB/EMT41B6Q, Samsung SSD 850 EVO 2TB/EMT02B6Q,
      // Samsung SSD 860 EVO 250GB/RVT01B6Q, Samsung SSD 860 EVO mSATA 250GB/RVT41B6Q,
      // Samsung SSD 860 EVO 500GB/RVT01B6Q, Samsung SSD 860 EVO mSATA 500GB/RVT41B6Q,
      // Samsung SSD 860 EVO mSATA 1TB/RVT41B6Q, Samsung SSD 860 EVO 2TB/RVT01B6Q,
      // Samsung SSD 860 EVO 4TB/RVT04B6Q
    "Samsung SSD 8[56]0 PRO ((128|256|512)G|[124]T)B|" // tested with Samsung SSD 850 PRO 128GB/EXM01B6Q,
      // Samsung SSD 850 PRO 1TB/EXM01B6Q, Samsung SSD 850 PRO 2TB/EXM02B6Q,
      // Samsung SSD 860 PRO 256GB/RVM01B6Q, Samsung SSD 860 PRO 512GB/RVM01B6Q,
      // Samsung SSD 860 PRO 1TB/RVM01B6Q
    "Samsung SSD 883 DCT (240|480|960)GB|" // tested with Samsung SSD 883 DCT 480GB/HXT7404Q
    "SAMSUNG MZ7PA256HMDR-.*|" // PM810 (470 Series), tested with SAMSUNG MZ7PA256HMDR-010H1/AXM07H1Q
    "Samsung SSD 845DC EVO .*|" // Samsung SSD 845DC EVO 960GB/EXT03X3Q
    "Samsung SSD 870 QVO [1248]TB|" // tested with Samsung SSD 870 QVO 4TB/SVQ01B6Q
    "SAMSUNG MZ[7M]PC(032|064|128|256|512)HBCD-.*|" // PM830, tested with SAMSUNG MZMPC032HBCD-000L1/CXM12L1Q
    "SAMSUNG MZ7TD(128|256)HAFV-.*|" // 840 Series, tested with SAMSUNG MZ7TD256HAFV-000L7/DXT06L6Q
    "SAMSUNG MZMTD(128|256|512)HAGL-.*|" // PM841, tested with SAMSUNG MZMTD512HAGL-00000/DXT4200Q
    "SAMSUNG MZ7TD512HAGM-.*|" // Another PM841, SAMSUNG MZ7TD512HAGM-000L1/DXT06L0Q
    "SAMSUNG MZ7WD((120|240)H[AC]FV|480HAGM|960HAGP)-00003|" // SM843T Series, tested with
      // SAMSUNG MZ7WD120HAFV-00003/DXM85W3Q, SAMSUNG MZ7WD120HCFV-00003/DXM9203Q
    "SAMSUNG MZ[7N]TE(128|256|512)HMHP-.*|" // PM851, tested with SAMSUNG MZ7TE256HMHP-000L7/EXT09L6Q,
      // SAMSUNG MZNTE256HMHP-000H1/EXT22H0Q
    "SAMSUNG MZMPF(032|064)HCFV-.*|" // CM851 mSATA, tested with SAMSUNG MZMPF032HCFV-000H1/FXM42H2Q
    "SAMSUNG MZ7GE(240HMGR|(480|960)HMHP)-00003|" // SM853T Series, tested with
      // SAMSUNG MZ7GE240HMGR-00003/EXT0303Q
    "SAMSUNG MZ7LM(120|240|480|960|1T9|3T8)HC(JM|HP|GR|FD)-.*|" // PM863 Series, tested with
      // SAMSUNG MZ7LM960HCHP-0E003/GXT3003Q
    "(SAMSUNG )?MZ7LM(240|480|960|1T9|3T8)HM(JP|HQ|LP)(-.*|0D3)|" // PM863a Series, tested with
      // SAMSUNG MZ7LM3T8HMLP-00005/GXT5104Q, MZ7LM240HMHQ0D3/GC5B (Dell)
    "(SAMSUNG )?MZ7KM(120|240|480|960|1T9)H[AM](FD|GR|H[PQ]|J[MP])(-.*|0D3)|" // SM863(a), tested with
      // SAMSUNG MZ7KM480HAHP-0E005/GXM1003Q, SAMSUNG MZ7KM480HMHQ-00005/GXM5104Q,
      // SAMSUNG MZ7KM960HMJP-00005/GXM5304Q, MZ7KM960HMJP0D3/GD53 (Dell)
    "SAMSUNG MZ7LH(240|480|960|1T9|3T8|7T6)H[AM](HQ|JR|LT|LA)-.*|" //PM883, tested with SAMSUNG MZ7LH960HAJR-00005
    "SAMSUNG MZ7KH(240|480|960|1T9|3T8)HA(HQ|JR|LS)-.*|" //SM883
    "SAMSUNG MZN(LF|TY)(128|256)H[CD]HP-.*|" // CM871/871a, tested with SAMSUNG MZNLF128HCHP-000H1/FXT21H1Q,
      // SAMSUNG MZNTY256HDHP-000/MAT21K0Q
    "SAMSUNG MZ[7NY]LN(128|256|512|1T0)H[ACM](GR|HP|HQ|J[HPQ]|LR)-.*|" // PM871/871a/b, tested with
      // SAMSUNG MZ7LN128HCHP-00000/EMT0100Q, SAMSUNG MZ7LN256HAHQ-000H1/MVT03H6Q,
      // SAMSUNG MZNLN256HMHQ-000H1/MAV21H3Q, SAMSUNG MZYLN256HCHP-000L2/EMT63L0Q
    "SAMSUNG SSD PM871 .*|" // SAMSUNG SSD PM871 2.5 7mm 256GB/EMT02D0Q
      // SAMSUNG MZ7LN256HMJP-00000/MAV0100Q, SAMSUNG MZ7LN512HMJP-00000/MAV0100Q
    "SAMSUNG MZHPV(128|256|512)HDG(L|M)-.*|" // SM951, tested with SAMSUNG MZHPV512HDGL-00000/BXW2500Q,
      // SAMSUNG MZHPV128HDGM-00000 (BXW2500Q)
    "Samsung Portable SSD T5", // tested with Samsung Portable SSD T5 (0x04e8:0x61f5)
    "", "",
  //"-v 5,raw16(raw16),Reallocated_Sector_Ct "
  //"-v 9,raw24(raw8),Power_On_Hours "
  //"-v 12,raw48,Power_Cycle_Count "
    "-v 170,raw48,Unused_Rsvd_Blk_Ct_Chip " // CM871
    "-v 171,raw48,Program_Fail_Count_Chip " // CM871
    "-v 172,raw48,Erase_Fail_Count_Chip " // CM871
    "-v 173,raw48,Wear_Leveling_Count " // CM871
    "-v 174,raw48,Unexpect_Power_Loss_Ct " // CM871
  //"-v 175,raw48,Program_Fail_Count_Chip "
  //"-v 176,raw48,Erase_Fail_Count_Chip "
  //"-v 177,raw48,Wear_Leveling_Count "
  //"-v 178,raw48,Used_Rsvd_Blk_Cnt_Chip "
  //"-v 179,raw48,Used_Rsvd_Blk_Cnt_Tot "
  //"-v 180,raw48,Unused_Rsvd_Blk_Cnt_Tot "
  //"-v 181,raw48,Program_Fail_Cnt_Total "
  //"-v 182,raw48,Erase_Fail_Count_Total "
  //"-v 183,raw48,Runtime_Bad_Block "
  //"-v 184,raw48,End-to-End_Error " // SM843T Series
    "-v 187,raw48,Uncorrectable_Error_Cnt "
  //"-v 190,tempminmax,Airflow_Temperature_Cel "  // seems to be some sort of temperature value for 470 Series?
    "-v 191,raw48,Unknown_Samsung_Attr " // PM810
  //"-v 194,tempminmax,Temperature_Celsius "
    "-v 195,raw48,ECC_Error_Rate "
  //"-v 196,raw16(raw16),Reallocated_Event_Count "
  //"-v 198,raw48,Offline_Uncorrectable "
    "-v 199,raw48,CRC_Error_Count "
    "-v 201,raw48,Supercap_Status "
    "-v 202,raw48,Exception_Mode_Status "
  //"-v 233,raw48,Media_Wearout_Indicator " // PM851, 840
    "-v 234,raw48,Unknown_Samsung_Attr " // PM851, 840
    "-v 235,raw48,POR_Recovery_Count " // PM851, 830/840/850
    "-v 236,raw48,Unknown_Samsung_Attr " // PM851, 840
    "-v 237,raw48,Unknown_Samsung_Attr " // PM851, 840
    "-v 238,raw48,Unknown_Samsung_Attr " // PM851, 840
  //"-v 241,raw48,Total_LBAs_Written "
  //"-v 242,raw48,Total_LBAs_Read " // PM851, SM841N
    "-v 243,raw48,SATA_Downshift_Ct " // PM863
    "-v 244,raw48,Thermal_Throttle_St " // PM863
    "-v 245,raw48,Timed_Workld_Media_Wear " // PM863
    "-v 246,raw48,Timed_Workld_RdWr_Ratio " // PM863
    "-v 247,raw48,Timed_Workld_Timer " // PM863
    "-v 249,raw48,NAND_Writes_1GiB " // CM871a, PM871
    "-v 250,raw48,SATA_Iface_Downshift " // from the spec
    "-v 251,raw48,NAND_Writes" // PM863
  },
  { "Marvell based SanDisk SSDs",
    "SanDisk SD5SG2[0-9]*G1052E|" // X100 (88SS9174), tested with SanDisk SD5SG2256G1052E/10.04.01
    "SanDisk SD6S[BF][12]M[0-9]*G(1022I?)?|" // X110/X210 (88SS9175/187?), tested with SanDisk SD6SB1M064G1022I/X231600,
      // SanDisk SD6SB1M256G1022I/X231600, SanDisk SD6SF1M128G1022/X231200, SanDisk SD6SB2M512G1022I/X210400
    "SanDisk SD7S[BN]6S-?(128|256|512)G(1122|-1006)|" // X300 (88SS9189?), tested with
      // SanDisk SD7SB6S128G1122/X3310000, SanDisk SD7SN6S-512G-1006/X3511006
    "SanDisk SD8S[BN]8U-?((128|256|512)G|1T00)(1122|-1006)|" // X400 (88SS1074), tested with SanDisk SD8SB8U128G1122/X4120000
    "SanDisk SD9S[BN]8W-?((128|256|512)G|[12]T00)1122|" // X600, tested with SanDisk SD9SB8W128G1122/X6107000
    "SanDisk SDSSDA-((120|240|480)G|[12]T00)|" // Plus, tested with SanDisk SDSSDA-2T00/411040RL
    "SanDisk SDSSDHP[0-9]*G|" // Ultra Plus (88SS9175), tested with SanDisk SDSSDHP128G/X23[01]6RL
    "SanDisk (SDSSDHII|Ultra II )[0-9]*GB?|" // Ultra II (88SS9190/88SS9189), tested with
      // SanDisk SDSSDHII120G/X31200RL, SanDisk Ultra II 960GB/X41100RL
    "SanDisk SDSSDH2(128|256)G|" // SanDisk SDSSDH2128G/X211200
    "SanDisk SDSSDH3((250|500|1000|1024|2000)G| [24]T00)|" // Ultra 3D, tested with SanDisk SDSSDH3250G/X61170RL,
      // SanDisk SDSSDH3500G/X61110RL, SanDisk SDSSDH31024G/X6107000, SanDisk SDSSDH3 2T00/411040RL,
      // SanDisk SDSSDH3 4T00/411040RL
    "SanDisk SDSSDXPS?[0-9]*G|" // Extreme II/Pro (88SS9187), tested with SanDisk SDSSDXP480G/R1311,
      // SanDisk SDSSDXPS480G/X21200RL
    "SanDisk SSD G5 BICS4|" // WD Blue SSD WDS100T2B0A (#1378), tested with SanDisk SSD G5 BICS4/415000WD
    "SanDisk SSD PLUS (120|240|480|1000) ?GB|" // Plus (88SS1074), tested with SanDisk SSD PLUS 120 GB/UE3000RL,
      // SanDisk SSD PLUS 120 GB/UE4500RL, SanDisk SSD PLUS 1000GB/UH4400RL
    "SSD SATAIII 16GB", // SSD SATAIII 16GB/i221100 (see #923)
    "", "",
  //"-v 5,raw16(raw16),Reallocated_Sector_Ct "
  //"-v 9,raw24(raw8),Power_On_Hours "
  //"-v 12,raw48,Power_Cycle_Count "
    "-v 165,raw48,Total_Write/Erase_Count "
    "-v 166,raw48,Min_W/E_Cycle "
    "-v 167,raw48,Min_Bad_Block/Die "
    "-v 168,raw48,Maximum_Erase_Cycle "
    "-v 169,raw48,Total_Bad_Block "
    "-v 170,raw48,Unknown_Marvell_Attr " // SDSSDH3 4T00
    "-v 171,raw48,Program_Fail_Count "
    "-v 172,raw48,Erase_Fail_Count "
    "-v 173,raw48,Avg_Write/Erase_Count "
    "-v 174,raw48,Unexpect_Power_Loss_Ct "
  //"-v 184,raw48,End-to-End_Error "
  //"-v 187,raw48,Reported_Uncorrect "
  //"-v 188,raw48,Command_Timeout "
  //"-v 194,tempminmax,Temperature_Celsius "
    "-v 199,raw48,SATA_CRC_Error "
    "-v 201,raw48,Lifetime_Remaining% "
    "-v 212,raw48,SATA_PHY_Error "
    "-v 230,raw16,Perc_Write/Erase_Count "
    "-v 232,raw48,Perc_Avail_Resrvd_Space "
    "-v 233,raw48,Total_NAND_Writes_GiB "
    "-v 234,raw48,Perc_Write/Erase_Ct_BC "
    "-v 241,raw48,Total_Writes_GiB "
    "-v 242,raw48,Total_Reads_GiB "
    "-v 243,raw48,Unknown_Marvell_Attr "
    "-v 244,raw48,Thermal_Throttle "
    "-v 249,raw48,TLC_NAND_GB_Writes"
  },
  { "SanDisk based SSDs", // see also #463 for the vendor attribute description
    "SanDisk iSSD P4 [0-9]*GB|" // tested with SanDisk iSSD P4 16GB/SSD 9.14
    "SanDisk pSSD|" // tested with SandDisk pSSD/3 (62.7 GB, SanDisk Extreme USB3.0 SDCZ80-064G-J57, 0x0781:0x5580)
    "SanDisk SDSSDP[0-9]*G|" // tested with SanDisk SDSSDP064G/1.0.0, SDSSDP128G/2.0.0
    "SanDisk SDSSDRC032G|" // tested with SanDisk SanDisk SDSSDRC032G/3.1.0
    "SanDisk SSD i100 [0-9]*GB|" // tested with SanDisk SSD i100 8GB/11.56.04, 24GB/11.56.04
    "SanDisk SSD U100 ([0-9]*GB|SMG2)|" // tested with SanDisk SSD U100 8GB/10.56.00, 256GB/10.01.02, SMG2/10.56.04
    "SanDisk SSD U110 (8|16|24|32|64|128)GB|" // tested with SanDisk SSD U110 32GB/U221000
    "SanDisk SDSA6[GM]M-[0-9]*G-.*|" // tested with SanDisk SDSA6GM-016G-1006/U221006, SanDisk SDSA6MM-016G-1006/U221006
    "SanDisk SD7[SU]B[23]Q(064|128|256|512)G.*", // tested with SD7SB3Q064G1122/SD7UB3Q256G1122/SD7SB3Q128G/SD7UB2Q512G1122
    "", "",
  //"-v 5,raw16(raw16),Reallocated_Sector_Ct "
  //"-v 9,raw24(raw8),Power_On_Hours "
  //"-v 12,raw48,Power_Cycle_Count "
    "-v 165,raw48,Total_Write/Erase_Count "
    "-v 171,raw48,Program_Fail_Count "
    "-v 172,raw48,Erase_Fail_Count "
    "-v 173,raw48,Avg_Write/Erase_Count "
    "-v 174,raw48,Unexpect_Power_Loss_Ct "
  //"-v 187,raw48,Reported_Uncorrect "
    "-v 212,raw48,SATA_PHY_Error "
    "-v 230,raw48,Perc_Write/Erase_Count "
    "-v 232,raw48,Perc_Avail_Resrvd_Space "
    "-v 234,raw48,Perc_Write/Erase_Ct_BC "
  //"-v 241,raw48,Total_LBAs_Written "
  //"-v 242,raw48,Total_LBAs_Read "
    "-v 244,raw48,Thermal_Throttle "
  },
  // SDLF1DAR-480G-1HAW/ZR07RE41
  // SDLF1DAR-480G-1JA1/RP41ZH06
  { "Sandisk SATA Cloudspeed Max and GEN2 ESS SSDs",
    "SD[A-Z0-9]{2}[1-3][A-Z]{3}-?[0-9]{3}[GT]-?1[A-Z0-9]{3}",
    "","",
    "-v 13,raw48,Lifetime_UECC_Ct "
    "-v 32,raw48,Lifetime_Write_AmpFctr "
    "-v 33,raw48,Write_AmpFctr "
    "-v 170,raw48,Reserve_Erase_BlkCt "
    "-v 171,raw48,Program_Fail_Ct "
    "-v 172,raw48,Erase_Fail_Ct "
    "-v 173,raw48,Percent_Life_Used "
    "-v 174,raw48,Unexpect_Power_Loss "
    "-v 175,raw48,Lifetime_Die_Failure_Ct "
    "-v 177,raw48,Lifetime_Remaining% "
    "-v 178,raw48,SSD_LifeLeft(0.01%) "
    "-v 180,raw48,Undetected_Data_Err_Ct "
    "-v 183,raw48,LT_Link_Rate_DwnGrd_Ct "
    "-v 191,raw48,Clean_Shutdown_Ct "
    "-v 192,raw48,Unclean_Shutdown_Ct "
    "-v 196,raw48,Lifetime_Retried_Blk_Ct "
    "-v 204,raw48,Average_Block-Erase_Ct "
    "-v 205,raw48,Read_Retry_Enable_Ct "
    "-v 206,raw48,Successful_RaidRecov_Ct "
    "-v 207,raw48,Trimmed_Sector_Ct "
    "-v 211,raw48,Read_Disturb_ReallocEvt "
    "-v 233,raw48,Lifetime_Nand_Writes "
    "-v 235,raw48,Capacitor_Health "
    "-v 244,raw48,Therm_Throt_Activation "
    "-v 245,raw48,Drive_Life_Remaining% "
    "-v 253,raw48,SPI_Test_Remaining "
  },
  { "Sandisk SATA CS1K GEN1 ESS SSDs",
    "SD[A-Z0-9]{2}[NO][A-Z0-9]{3}-?[0-9]{3}[GT]-?1[A-Z0-9]{3}",
    "","",
    "-v 1,raw48,UECC_Ct "
    "-v 2,raw48,Internal_File_Check "
    "-v 5,raw16(raw16),Retried_Blk_Ct "
    "-v 32,raw48,Write_Ampflication "
    "-v 170,raw48,Reserve_Blk_Remaining "
    "-v 171,raw48,Program_Fail_Ct "
    "-v 172,raw48,Erase_Fail_Ct "
    "-v 173,raw48,Drive_Life_Used% "
    "-v 174,raw48,Unexpect_PwrLoss_Ct "
    "-v 175,raw48,PwrLoss_ProtectionFail "
    "-v 177,raw48,DriveLife_Remaining% "
    "-v 178,raw48,SSD_Life_Left "
    "-v 180,raw48,End_to_End_Err_Detect "
    "-v 190,raw48,Drive_Temp_Warning "
    "-v 195,raw48,Uncorrectable_Err_Ct "
    "-v 202,raw48,Exception_Mode_Status "
    "-v 233,raw48,Number_Of_Write_Ct "
    "-v 245,raw48,DriveLife_Used% "
  },
  { "Silicon Motion based SSDs",
    "ADATA_IMSS332-((008|016|032|064|128|256|512)G|001T)[AEMT]P?|" // tested with ADATA_IMSS332-128GTP/Q0810B
    "ADATA (SP550|SU(650(NS38)?|655|[89]00))|" // tested with ADATA SP550/O0803B5a, ADATA SU650/S0212B0,
      // ADATA SU650/V8X01c45, ADATA SU650/V8X21c64, ADATA SU650NS38/P191202a, ADATA SU655/V8X01c55,
      // ADATA SU800/Q0913A, ADATA SU800/R0427A, ADATA SU800/R0918B, ADATA SU900/Q0125A, ADATA SU900/Q0710B
    "CORSAIR FORCE LX SSD|" // tested with CORSAIR FORCE LX SSD/N0307A
    "CHN mSATAM3 (128|256|512)|" // Zheino M3, tested with CHN mSATAM3 128/Q1124A0
    "CIS 2S M305 (16|32|64|128|256)GB|" // Ceroz M305, tested with CIS 2S M305 64GB/P0316B
    "CT(120|250|500|1000)BX100SSD1|" // Crucial BX100, tested with CT250BX100SSD1/MU02,
      // CT500BX100SSD1/MU02, CT1000BX100SSD1/MU02
    "CT(240|480|960)BX200SSD1|" // Crucial BX200 Solid State Drive, tested with CT480BX200SSD1/MU02.6
    "DREVO X1 SSD|" // tested with DREVO X1 SSD/Q0111A
    "Drevo X1 pro (64|128|256)G|" // tested with Drevo X1 pro 64G/Q0303B
    "JAJS500M(120|240|480|960)C-1|" // J&A LEVEN JS500, tested with JAJS500M120C-1/P0614D
    "JAJS600M1TB|" // Intenso, tested with JAJS600M1TB/T0529A0
    "KingDian S100 (32|64)GB|" // SM2244LT, tested with KingDian S100 32GB/0311A
    "KingDian S(200|280|400) ((60|120|240|480)GB|1TB)|" // SM2256EN, tested with KingDian S200 60GB/R0724A0
      // KingDian S280 120GB/Q0526A, KingDian S280 1TB/S0509A0, KingDian S400 120GB/Q0607A
    "KingSpec KSD-[PS]A25\\.[1-9]-(016|032|064|128)(MS|SJ)|" // tested with KingSpec KSD-PA25.6-064MS/20140803
    "KINGSTON SKC600(256|512|1024|2048)G|" // SM2259, tested with KINGSTON SKC600256G/S4500105
    "LITEON LMH-(128|256|512)V2M-.*|" // tested with LITEON LMH-256V2M-11 MSATA 256GB/FM8110C
    "LITEON LCH-(128|256V|512)2S-.*|" // tested with LITEON LCH-256V2S-HP/2C02
    "MKNSSDRE(1TB|2TB|512GB|500GB|256GB|250GB)|" // tested with MKNSSDRE256GB/N1007C
    "MKNSSDTR(240|500|250|120|480|240)GB(-LT)?|" // tested with MKNSSDTR500GB/O1126A
    "NFN025SA31T-.*|"// Neo Forza (?), from HP Laptop, tested with NFN025SA31T-6000000/S0628A0
    "OWC Envoy Pro|" // tested with OWC Envoy Pro/R0522A0 (0x1e91:0xa2a5)
    "Patriot P200 ((128|256|512)GB|[12]TB)|" // tested with Patriot P200 256GB/S1022A0
    "R3SL(120|240|480|960)G|" // AMD Radeon SSDs, tested with R3SL240G/P0422C
    "Ramsta SSD S800 (120|240|480)GB|" // SM2258G, tested with Ramsta SSD S800 480GB/RS81V0
    "SED2QII-LP SATA SSD ((64|128|256|512)GB|[12]TB)|" // ACPI SED2QII-LP, tested with
      // SED2QII-LP SATA SSD 64GB/S0410A
    "T60|" // KingSpec T60, tested with T60/20151120
    "TCSUNBOW [MX]3 (60|120|240)GB|" // TC-Sunbow M3/X3, tested with TCSUNBOW M3 240GB/R0327B0,
      // TCSUNBOW X3 120GB/R1211A0
    "TEAM( T253T|L5Lite3)D(120G|240G|480G|1T)|" // Team Group L5Lite 3D, tested with
      // TEAML5Lite3D240G/R0302A0, TEAM T253TD480G/Q0410A
    "TS((16|32|64|128|256|512)G|1T)(SSD|MSA)(230S?|370S?|420[IK]?)|" // Transcend SSD230/370/420
      // SATA/mSATA, TS6500, tested with TS128GMSA230S/02J0S86A, TS32GMSA370/20140402,
      // TS16GMSA370/20140516, TS64GSSD370/20140516, TS256GSSD370/N0815B, TS256GSSD370S/N1114H,
      // TS512GSSD370S/N1114H, TS32GSSD420I/N1114H, TS32GSSD420K/P1225CE
    "TS(16|32|64|128|512|256)GMTS4[03]0S?|" // TS256GMTS400, TS256GMTS430S/S0423A
    "TS(120|240)GMTS420S?|" // Transcend MTS420, tested with TS120GMTS420S/R0510A0
    "TS(128G|256G|512G|1T)SSD230S|" // TS128GSSD230S/P1025F8
    "TS(120|240|480|960)GSSD220S|" // TS480GSSD220S/P0520AA
    "TS(16G|32G|64G|128G|256G|512G|1T)MTS800S?|" // MTS800, tested with TS1TMTS800/O1225H1
    "TS(16|32|64)GMSA630|" // MSA630 mSATA SSD, tested with TS32GMSA630/N0113E1
    "TS(32|64|128)GPSD330|" // Transcend PSD SSD, tested with TS64GPSD330/20140121
    "TS(16|32|64|96|128|256)GSSD(630|360S)|" // Transcend 630/360S, tested with TS16GSSD630/N0113E1,
      // TS256GSSD360S/R0123A0
    "TS(128G|256G|512G|1T)ESD400K", // Transcend ESD400 Portable, tested with
      // TS256GESD400K/R0605AS (0x2174:0x2000)
    "", "",
  //"-v 1,raw48,Raw_Read_Error_Rate "
  //"-v 2,raw48,Throughput_Performance "
  //"-v 9,raw24(raw8),Power_On_Hours "
  //"-v 12,raw48,Power_Cycle_Count "
    "-v 148,raw48,Total_SLC_Erase_Ct "
    "-v 149,raw48,Max_SLC_Erase_Ct "
    "-v 150,raw48,Min_SLC_Erase_Ct "
    "-v 151,raw48,Average_SLC_Erase_Ct "
    "-v 159,raw48,DRAM_1_Bit_Error_Count " // KINGSTON SKC600256G/S4500105
    "-v 160,raw48,Uncorrectable_Error_Cnt "
    "-v 161,raw48,Valid_Spare_Block_Cnt "
    "-v 163,raw48,Initial_Bad_Block_Count "
    "-v 164,raw48,Total_Erase_Count "
    "-v 165,raw48,Max_Erase_Count "
    "-v 166,raw48,Min_Erase_Count "
    "-v 167,raw48,Average_Erase_Count "
    "-v 168,raw48,Max_Erase_Count_of_Spec "
    "-v 169,raw48,Remaining_Lifetime_Perc "
  //"-v 175,raw48,Program_Fail_Count_Chip "
  //"-v 176,raw48,Erase_Fail_Count_Chip "
  //"-v 177,raw48,Wear_Leveling_Count "
    "-v 178,raw48,Runtime_Invalid_Blk_Cnt "
  //"-v 181,raw48,Program_Fail_Cnt_Total "
  //"-v 182,raw48,Erase_Fail_Count_Total "
  //"-v 187,raw48,Reported_Uncorrect "
  //"-v 192,raw48,Power-Off_Retract_Count "
  //"-v 194,tempminmax,Temperature_Celsius "
  //"-v 195,raw48,Hardware_ECC_Recovered "
  //"-v 196,raw16(raw16),Reallocated_Event_Count "
  //"-v 197,raw48,Current_Pending_Sector "
  //"-v 198,raw48,Offline_Uncorrectable "
  //"-v 199,raw48,UDMA_CRC_Error_Count "
    "-v 225,raw48,Host_Writes_32MiB " // FW 20140402
    "-v 231,raw48,SSD_Life_Left " // KINGSTON SKC600256G/S4500105
  //"-v 232,raw48,Available_Reservd_Space "
    "-v 241,raw48,Host_Writes_32MiB "
    "-v 242,raw48,Host_Reads_32MiB "
    "-v 245,raw48,TLC_Writes_32MiB " // FW N0815B, N1114H
    "-v 246,raw48,SLC_Writes_32MiB "
    "-v 247,raw48,Raid_Recoverty_Ct "
    "-v 248,raw48,Unkn_SiliconMotion_Attr " // ADATA SU900/Q0125A
    "-v 249,raw48,Unkn_SiliconMotion_Attr " // ADATA SU650/V8X01c45
  //"-v 250,raw48,Read_Error_Retry_Rate " // ADATA SU800/Q0913A
    "-v 251,raw48,Unkn_SiliconMotion_Attr" // ADATA SU800/Q0913A
  },
  { "Silicon Motion based OEM SSDs", // Like 'Silicon Motion based SSDs' but with FW detection
    "240GB|" // from Lenovo T430 Thinkpad, tested with 240GB/P0510E
    "Dogfish SSD (128|256|512)GB|" // tested with Dogfish SSD 128GB/S1211A0
    "INTENSO|" // tested with INTENSO/S1211A0 (Portable SSD 256GB premium edition)
    "Intenso SSD|" // tested with Intenso SSD/Q1107A0
    "Intenso  ?SSD Sata III|" // Sata III High, tested with Intenso  SSD Sata III/P0510E,
      // Intenso SSD Sata III/R0817B0
    "KingFast|" // KingFast F6M, tested with KingFast/P0725A
    "LDLC|" // tested with LDLC/KFS03005
    "SATA3 ((12[08]|240|256|480)G|[12]T)B SSD|" // TCSUNBOW X3, tested with SATA3 240GB SSD/S0618A0,
      // SATA3 1TB SSD/S1230A0,
      // KingDian S370, tested with SATA3 128GB SSD/T0311A0, SATA3 256GB SSD/S1127B0
      // KingDian S280, tested with SATA3 240GB SSD/T0519A0
    "SPCC M\\.2 SSD|" // Silicon Power 2280 M55, tested with SPCC M.2 SSD/Q0627A0
    "SuperMicro SSD", // Supermicro SSD-DM032-SMCMVN1, tested with SuperMicro SSD/SOB20R
    "KFS03005|P0510E|P0725A|Q(0627|1107)A0|R0817B0|S(0618|1211|1230)A0|S1127B0|SOB20R|T0(311|519)A0",
    "",
    "-v 148,raw48,Total_SLC_Erase_Ct "
    "-v 149,raw48,Max_SLC_Erase_Ct "
    "-v 150,raw48,Min_SLC_Erase_Ct "
    "-v 151,raw48,Average_SLC_Erase_Ct "
    "-v 159,raw48,Unkn_SiliconMotion_Attr "
    "-v 160,raw48,Uncorrectable_Error_Cnt "
    "-v 161,raw48,Valid_Spare_Block_Cnt "
    "-v 163,raw48,Initial_Bad_Block_Count "
    "-v 164,raw48,Total_Erase_Count "
    "-v 165,raw48,Max_Erase_Count "
    "-v 166,raw48,Min_Erase_Count "
    "-v 167,raw48,Average_Erase_Count "
    "-v 168,raw48,Max_Erase_Count_of_Spec "
    "-v 169,raw48,Remaining_Lifetime_Perc "
    "-v 178,raw48,Runtime_Invalid_Blk_Cnt "
    "-v 225,raw48,Host_Writes_32MiB "
    "-v 241,raw48,Host_Writes_32MiB "
    "-v 242,raw48,Host_Reads_32MiB "
    "-v 245,raw48,TLC_Writes_32MiB "
    "-v 246,raw48,SLC_Writes_32MiB "
    "-v 247,raw48,Raid_Recoverty_Ct "
    "-v 248,raw48,Unkn_SiliconMotion_Attr "
    "-v 251,raw48,Unkn_SiliconMotion_Attr"
  },
  { "SMART Modular Technologies mSATA XL+ SLC SSDs", // tested with SH9MST6D16GJSI01
    "SH9MST6D[0-9]*GJSI?[0-9]*", // based on http://www.smartm.com/salesLiterature/embedded/mSATA_overview.pdf
    "", "", // attributes info from http://www.mouser.com/ds/2/723/smartmodular_09302015_SH9MST6DxxxGJSxxx_rA[1]-770719.pdf
    "-v 1,raw48,Uncorrectable_ECC_Cnt "
  //"-v 5,raw16(raw16),Reallocated_Sector_Ct "
    "-v 9,raw48,Power_On_Hours " // override default raw24(raw8) format
  //"-v 12,raw48,Power_Cycle_Count "
    "-v 14,raw48,Device_Capacity_LBAs "
    "-v 15,raw48,User_Capacity_LBAs " // spec DecID is wrong, HexID is right
    "-v 16,raw48,Init_Spare_Blocks_Avail " // spec DecID is wrong, HexID is right
    "-v 17,raw48,Spare_Blocks_Remaining " // spec DecID is wrong, HexID is right
    "-v 100,raw48,Total_Erase_Count "
    "-v 168,raw48,SATA_PHY_Err_Ct "
    "-v 170,raw48,Initial_Bad_Block_Count "
    "-v 172,raw48,Erase_Fail_Count "
    "-v 173,raw48,Max_Erase_Count "
    "-v 174,raw48,Unexpect_Power_Loss_Ct "
    "-v 175,raw48,Average_Erase_Count "
  //"-v 181,raw48,Program_Fail_Cnt_Total "
  //"-v 187,raw48,Reported_Uncorrect "
  //"-v 194,tempminmax,Temperature_Celsius "
    "-v 197,raw48,Not_In_Use "
    "-v 198,raw48,Not_In_Use "
    "-v 199,raw48,SATA_CRC_Error_Count "
    "-v 202,raw48,Perc_Rated_Life_Used "
    "-v 231,raw48,Perc_Rated_Life_Remain "
    "-v 232,raw48,Read_Fail_Count "
    "-v 234,raw48,Flash_Reads_LBAs "
    "-v 235,raw48,Flash_Writes_LBAs "
  //"-v 241,raw48,Total_LBAs_Written "
  //"-v 242,raw48,Total_LBAs_Read "
    //  247-248 Missing in specification from April 2015
  },
  { "Smart Storage Systems Xcel-10 SSDs",  // based on http://www.smartm.com/files/salesLiterature/storage/xcel10.pdf
    "SMART A25FD-(32|64|128)GI32N", // tested with SMART A25FD-128GI32N/B9F23D4K
    "",
    "", // attributes info from http://www.adtron.com/pdf/SMART_Attributes_Xcel-10_810800014_RevB.pdf
    "-v 1,raw48,Not_Supported "
    "-v 2,raw48,Not_Supported "
  //"-v 9,raw24(raw8),Power_On_Hours "
  //"-v 12,raw48,Power_Cycle_Count "
    "-v 191,raw48,Not_Supported "
  //"-v 192,raw48,Power-Off_Retract_Count "
    "-v 197,raw48,ECC_Error_Count "
  //"-v 198,raw48,Offline_Uncorrectable "
  //"-v 199,raw48,UDMA_CRC_Error_Count "
    "-v 251,raw48,Min_Spares_Remain_Perc " // percentage of the total number of spare blocks available
    "-v 252,raw48,Added_Bad_Flash_Blk_Ct " // number of bad flash blocks
    "-v 254,raw48,Total_Erase_Blocks_Ct" // number of times the drive has erased any erase block
  },
  { "Smart Storage Systems XceedSecure2 SSDs",
    "(SMART|Adtron) ([AIS]25FBS|S35FCS).*",
    "", "",
    "-v 9,sec2hour,Power_On_Hours "
    "-v 194,hex64,Proprietary_194"
  },
  { "Smart Storage Systems XceedUltraX/Adtron A25FBX SSDs",
    "(SMART|Adtron) (A|I)25FBX.*",
    "", "",
    "-v 9,hex64,Proprietary_9 "
    "-v 194,hex48,Proprietary_194"
  },
  { "Smart Storage Systems Adtron A25FB 2xN SSDs",
    "(SMART|Adtron) A25FB.*2.N",
    "", "",
    "-v 110,hex64,Proprietary_HWC "
    "-v 111,hex64,Proprietary_MP "
    "-v 112,hex64,Proprietary_RtR "
    "-v 113,hex64,Proprietary_RR "
    "-v 120,hex64,Proprietary_HFAll "
    "-v 121,hex64,Proprietary_HF1st "
    "-v 122,hex64,Proprietary_HF2nd "
    "-v 123,hex64,Proprietary_HF3rd "
    "-v 125,hex64,Proprietary_SFAll "
    "-v 126,hex64,Proprietary_SF1st "
    "-v 127,hex64,Proprietary_SF2nd "
    "-v 128,hex64,Proprietary_SF3rd "
    "-v 194,raw24/raw32:zvzzzw,Fractional_Temperature"
  },
  { "Smart Storage Systems Adtron A25FB 3xN SSDs",
    "(SMART|Adtron) A25FB-.*3.N",
    "", "",
    "-v 9,sec2hour,Power_On_Hours "
    "-v 113,hex48,Proprietary_RR "
    "-v 130,raw48:54321,Minimum_Spares_All_Zs"
  //"-v 194,tempminmax,Temperature_Celsius"
  },
  { "SSSTC ER2 GD/CD Series SSDs", // Marvel DEAN 2.1
    "SSSTC ER2-[CG]D(240|480|960|1920)", // tested with SSSTC ER2-GD480/E4N2302
    "","",
  //"-v 5,raw16(raw16),Reallocated_Sector_Ct "
  //"-v 9,raw24(raw8),Power_On_Hours "
  //"-v 12,raw48,Power_Cycle_Count "
    "-v 170,raw48,Available_Reservd_Space "
    "-v 171,raw48,Program_Fail_Count "
    "-v 172,raw48,Erase_Fail_Count "
    "-v 173,raw48,Average_PE_Count "
    "-v 174,raw48,Unexpect_Power_Loss_Ct "
    "-v 175,raw48,PwrLoss_ProtectionFail "
    "-v 183,raw48,SATA_Iface_Downshift "
  //"-v 184,raw48,End-to-End_Error "
  //"-v 187,raw48,Reported_Uncorrect "
  //"-v 194,tempminmax,Temperature_Celsius "
  //"-v 198,raw48,Offline_Uncorrectable "
  //"-v 199,raw48,UDMA_CRC_Error_Count "
    "-v 202,raw48,Percent_Lifetime_Remain "
  //"-v 210,raw48,Raid_Success_Recover_Ct " // ] E4N2302: Missing
  //"-v 234,raw48,Thermal_Throttle_Status " // ]
  //"-v 241,raw48,Total_LBAs_Written "
  //"-v 242,raw48,Total_LBAs_Read "
    "-v 243,raw48,NAND_Writes_GiB "
  },
  { "STEC Mach2 CompactFlash Cards", // tested with STEC M2P CF 1.0.0/K1385MS
    "STEC M2P CF 1.0.0",
    "", "",
    "-v 100,raw48,Erase_Program_Cycles "
    "-v 103,raw48,Remaining_Energy_Storg "
    "-v 170,raw48,Reserved_Block_Count "
    "-v 171,raw48,Program_Fail_Count "
    "-v 172,raw48,Erase_Fail_Count "
    "-v 173,raw48,Wear_Leveling_Count "
    "-v 174,raw48,Unexpect_Power_Loss_Ct "
    "-v 211,raw48,Unknown_Attribute " // ] Missing in specification
    "-v 212,raw48,Unknown_Attribute"  // ] from September 2012
  },
  { "Transcend CompactFlash Cards", // tested with TRANSCEND/20080820,
      // TS4GCF133/20100709, TS16GCF133/20100709, TS16GCF150/20110407
    "TRANSCEND|TS(4|8|16)GCF(133|150)",
    "", "",
    "-v 7,raw48,Unknown_Attribute "
    "-v 8,raw48,Unknown_Attribute"
  },
  { "Marvell SSD SD88SA024BA0 (SUN branded)",
    "MARVELL SD88SA024BA0 SUN24G 0902M0054V",
    "", "", ""
  },
  { "HP 1TB SATA disk GB1000EAFJL",
    "GB1000EAFJL",
    "", "", ""
  },
  { "HP 500GB SATA disk MM0500EANCR",
    "MM0500EANCR",
    "", "", ""
  },
  { "HP 250GB SATA disk VB0250EAVER",
    "VB0250EAVER",
    "", "", ""
  },
  { "IBM Deskstar 60GXP",  // ER60A46A firmware
    "(IBM-|Hitachi )?IC35L0[12346]0AVER07.*",
    "ER60A46A",
    "", ""
  },
  { "IBM Deskstar 60GXP",  // All other firmware
    "(IBM-|Hitachi )?IC35L0[12346]0AVER07.*",
    "",
    "IBM Deskstar 60GXP drives may need upgraded SMART firmware.\n"
    "Please see http://haque.net/dtla_update/",
    ""
  },
  { "IBM Deskstar 40GV & 75GXP (A5AA/A6AA firmware)",
    "(IBM-)?DTLA-30[57]0[123467][05].*",
    "T[WX][123468AG][OF]A[56]AA",
    "", ""
  },
  { "IBM Deskstar 40GV & 75GXP (all other firmware)",
    "(IBM-)?DTLA-30[57]0[123467][05].*",
    "",
    "IBM Deskstar 40GV and 75GXP drives may need upgraded SMART firmware.\n"
    "Please see http://haque.net/dtla_update/",
    ""
  },
  { "", // ExcelStor J240, J340, J360, J680, J880 and J8160
    "ExcelStor Technology J(24|34|36|68|88|816)0",
    "", "", ""
  },
  { "", // Fujitsu M1623TAU
    "FUJITSU M1623TAU",
    "",
    "",
    "-v 9,seconds"
  },
  { "Fujitsu MHG",
    "FUJITSU MHG2...ATU?.*",
    "",
    "",
    "-v 9,seconds"
  },
  { "Fujitsu MHH",
    "FUJITSU MHH2...ATU?.*",
    "",
    "",
    "-v 9,seconds"
  },
  { "Fujitsu MHJ",
    "FUJITSU MHJ2...ATU?.*",
    "",
    "",
    "-v 9,seconds"
  },
  { "Fujitsu MHK",
    "FUJITSU MHK2...ATU?.*",
    "",
    "",
    "-v 9,seconds"
  },
  { "",  // Fujitsu MHL2300AT
    "FUJITSU MHL2300AT",
    "",
    "This drive's firmware has a harmless Drive Identity Structure\n"
    "checksum error bug.",
    "-v 9,seconds"
  },
  { "",  // MHM2200AT, MHM2150AT, MHM2100AT, MHM2060AT
    "FUJITSU MHM2(20|15|10|06)0AT",
    "",
    "This drive's firmware has a harmless Drive Identity Structure\n"
    "checksum error bug.",
    "-v 9,seconds"
  },
  { "Fujitsu MHN",
    "FUJITSU MHN2...AT",
    "",
    "",
    "-v 9,seconds"
  },
  { "", // Fujitsu MHR2020AT
    "FUJITSU MHR2020AT",
    "",
    "",
    "-v 9,seconds"
  },
  { "", // Fujitsu MHR2040AT
    "FUJITSU MHR2040AT",
    "",    // Tested on 40BA
    "",
    "-v 9,seconds -v 192,emergencyretractcyclect "
    "-v 198,offlinescanuncsectorct -v 200,writeerrorcount"
  },
  { "Fujitsu MHS AT",
    "FUJITSU MHS20[6432]0AT(  .)?",
    "",
    "",
    "-v 9,seconds -v 192,emergencyretractcyclect "
    "-v 198,offlinescanuncsectorct -v 200,writeerrorcount "
    "-v 201,detectedtacount"
  },
  { "Fujitsu MHT", // tested with FUJITSU MHT2030AC/909B
    "FUJITSU MHT2...(AC|AH|AS|AT|BH)U?.*",
    "",
    "",
    "-v 9,seconds"
  },
  { "Fujitsu MHU",
    "FUJITSU MHU2...ATU?.*",
    "",
    "",
    "-v 9,seconds"
  },
  { "Fujitsu MHV",
    "FUJITSU MHV2...(AH|AS|AT|BH|BS|BT).*",
    "",
    "",
    "-v 9,seconds"
  },
  { "Fujitsu MPA..MPG",
    "FUJITSU MP[A-G]3...A[HTEV]U?.*",
    "",
    "",
    "-v 9,seconds"
  },
  { "Fujitsu MHY BH",
    "FUJITSU MHY2(04|06|08|10|12|16|20|25)0BH.*",
    "", "",
    "-v 240,raw48,Transfer_Error_Rate"
  },
  { "Fujitsu MHW AC", // tested with FUJITSU MHW2060AC/00900004
    "FUJITSU MHW20(40|60)AC",
    "", "", ""
  },
  { "Fujitsu MHW BH",
    "FUJITSU MHW2(04|06|08|10|12|16)0BH.*",
    "", "", ""
  },
  { "Fujitsu MHW BJ",
    "FUJITSU MHW2(08|12|16)0BJ.*",
    "", "", ""
  },
  { "Fujitsu MHZ BH",
    "FUJITSU MHZ2(04|08|12|16|20|25|32)0BH.*",
    "", "", ""
  },
  { "Fujitsu MHZ BJ",
    "FUJITSU MHZ2(08|12|16|20|25|32)0BJ.*",
    "",
    "",
    "-v 9,minutes"
  },
  { "Fujitsu MHZ BS",
    "FUJITSU MHZ2(12|25)0BS.*",
    "", "", ""
  },
  { "Fujitsu MHZ BK",
    "FUJITSU MHZ2(08|12|16|25)0BK.*",
    "", "", ""
  },
  { "Fujitsu MJA BH",
    "FUJITSU MJA2(08|12|16|25|32|40|50)0BH.*",
    "", "", ""
  },
  { "", // Samsung SV4012H (known firmware)
    "SAMSUNG SV4012H",
    "RM100-08",
    "",
    "-v 9,halfminutes -F samsung"
  },
  { "", // Samsung SV4012H (all other firmware)
    "SAMSUNG SV4012H",
    "",
    "May need -F samsung disabled; see manual for details.",
    "-v 9,halfminutes -F samsung"
  },
  { "", // Samsung SV0412H (known firmware)
    "SAMSUNG SV0412H",
    "SK100-01",
    "",
    "-v 9,halfminutes -v 194,10xCelsius -F samsung"
  },
  { "", // Samsung SV0412H (all other firmware)
    "SAMSUNG SV0412H",
    "",
    "May need -F samsung disabled; see manual for details.",
    "-v 9,halfminutes -v 194,10xCelsius -F samsung"
  },
  { "", // Samsung SV1204H (known firmware)
    "SAMSUNG SV1204H",
    "RK100-1[3-5]",
    "",
    "-v 9,halfminutes -v 194,10xCelsius -F samsung"
  },
  { "", // Samsung SV1204H (all other firmware)
    "SAMSUNG SV1204H",
    "",
    "May need -F samsung disabled; see manual for details.",
    "-v 9,halfminutes -v 194,10xCelsius -F samsung"
  },
  { "", // SAMSUNG SV0322A tested with FW JK200-35
    "SAMSUNG SV0322A",
    "", "", ""
  },
  { "SAMSUNG SpinPoint V80", // tested with SV1604N/TR100-23
    "SAMSUNG SV(0211|0401|0612|0802|1203|1604)N",
    "",
    "",
    "-v 9,halfminutes -F samsung2"
  },
  { "", // SAMSUNG SP40A2H with RR100-07 firmware
    "SAMSUNG SP40A2H",
    "RR100-07",
    "",
    "-v 9,halfminutes -F samsung"
  },
  { "", // SAMSUNG SP80A4H with RT100-06 firmware
    "SAMSUNG SP80A4H",
    "RT100-06",
    "",
    "-v 9,halfminutes -F samsung"
  },
  { "", // SAMSUNG SP8004H with QW100-61 firmware
    "SAMSUNG SP8004H",
    "QW100-61",
    "",
    "-v 9,halfminutes -F samsung"
  },
  { "SAMSUNG SpinPoint F1 DT", // tested with HD103UJ/1AA01113
    "SAMSUNG HD(083G|16[12]G|25[12]H|32[12]H|50[12]I|642J|75[23]L|10[23]U)J",
    "", "", ""
  },
  { "SAMSUNG SpinPoint F1 EG", // tested with HD103UI/1AA01113
    "SAMSUNG HD(252H|322H|502I|642J|753L|103U)I",
    "", "", ""
  },
  { "SAMSUNG SpinPoint F1 RE", // tested with HE103UJ/1AA01113
    "SAMSUNG HE(252H|322H|502I|642J|753L|103U)J",
    "", "", ""
  },
  { "SAMSUNG SpinPoint F2 EG", // tested with HD154UI/1AG01118
    "SAMSUNG HD(502H|10[23]S|15[34]U)I",
    "", "", ""
  },
  { "SAMSUNG SpinPoint F3", // tested with HD502HJ/1AJ100E4
    "SAMSUNG HD(502H|754J|103S)J",
    "", "", ""
  },
  { "Seagate Barracuda SpinPoint F3", // tested with ST1000DM005 HD103SJ/1AJ100E5
    "ST[0-9DM]* HD(502H|754J|103S)J",
    "", "", ""
  },
  { "SAMSUNG SpinPoint F3 EG", // tested with HD503HI/1AJ100E4, HD153WI/1AN10002
    "SAMSUNG HD(253G|(324|503)H|754J|105S|(153|203)W)I",
    "", "", ""
  },
  { "SAMSUNG SpinPoint F3 RE", // tested with HE103SJ/1AJ30001
    "SAMSUNG HE(502H|754J|103S)J",
    "", "", ""
  },
  { "Seagate Samsung Spinpoint F4", // tested with ST250DM001 HD256GJ/1AR10001
    "ST(250|320)DM001 HD(256G|322G|323H)J",
    "", "", ""
  },
  { "SAMSUNG SpinPoint F4 EG (AF)",// tested with HD204UI/1AQ10001(buggy|fixed)
    "SAMSUNG HD(155|204)UI",
    "", // 1AQ10001
    "Using smartmontools or hdparm with this\n"
    "drive may result in data loss due to a firmware bug.\n"
    "****** THIS DRIVE MAY OR MAY NOT BE AFFECTED! ******\n"
    "Buggy and fixed firmware report same version number!\n"
    "See the following web pages for details:\n"
    "http://knowledge.seagate.com/articles/en_US/FAQ/223571en\n"
    "https://www.smartmontools.org/wiki/SamsungF4EGBadBlocks",
    ""
  },
  { "Seagate Samsung SpinPoint F4 EG (AF)", // later sold as Barracuda Green,
      // tested with ST2000DL004 HD204UI/1AQ10001
    "ST2000DL004 HD204UI",
    "", "", ""
  },
  { "SAMSUNG SpinPoint S250", // tested with HD200HJ/KF100-06
    "SAMSUNG HD(162|200|250)HJ",
    "", "", ""
  },
  { "SAMSUNG SpinPoint T133", // tested with HD300LJ/ZT100-12, HD400LJ/ZZ100-14, HD401LJ/ZZ100-15
    "SAMSUNG HD(250KD|(30[01]|320|40[01])L[DJ])",
    "", "", ""
  },
  { "SAMSUNG SpinPoint T166", // tested with HD252KJ/CM100-11, HD501LJ/CR100-1[01]
    "SAMSUNG HD(080G|160H|252K|32[01]K|403L|50[01]L)J",
    "", "",
    "-v 197,increasing" // at least HD501LJ/CR100-11
  },
  { "SAMSUNG SpinPoint P120", // VF100-37 firmware, tested with SP2514N/VF100-37
    "SAMSUNG SP(16[01]3|2[05][01]4)[CN]",
    "VF100-37",
    "",
    "-F samsung3"
  },
  { "SAMSUNG SpinPoint P120", // other firmware, tested with SP2504C/VT100-33
    "SAMSUNG SP(16[01]3|2[05][01]4)[CN]",
    "",
    "May need -F samsung3 enabled; see manual for details.",
    ""
  },
  { "SAMSUNG SpinPoint P80 SD", // tested with HD160JJ/ZM100-33, SAMSUNG HD080HJ/P/ZH100-34
    "SAMSUNG HD(080H|120I|160J)J(/P)?",
    "", "", ""
  },
  { "SAMSUNG SpinPoint P80", // BH100-35 firmware, tested with SP0842N/BH100-35
    "SAMSUNG SP(0451|08[0124]2|12[0145]3|16[0145]4)[CN]",
    "BH100-35",
    "",
    "-F samsung3"
  },
  { "SAMSUNG SpinPoint P80", // firmware *-35 or later
    "SAMSUNG SP(0451|08[0124]2|12[0145]3|16[0145]4)[CN]",
    ".*-3[5-9]",
    "May need -F samsung3 enabled; see manual for details.",
    ""
  },
  { "SAMSUNG SpinPoint P80", // firmware *-25...34, tested with
      // SP0401N/TJ100-30, SP1614C/SW100-25 and -34
    "SAMSUNG SP(04[05]1|08[0124]2|12[0145]3|16[0145]4)[CN]",
    ".*-(2[5-9]|3[0-4])",
    "",
    "-v 9,halfminutes -v 198,increasing"
  },
  { "SAMSUNG SpinPoint P80", // firmware *-23...24, tested with
    // SP0802N/TK100-23,
    // SP1213N/TL100-23,
    // SP1604N/TM100-23 and -24
    "SAMSUNG SP(0451|08[0124]2|12[0145]3|16[0145]4)[CN]",
    ".*-2[34]",
    "",
    "-v 9,halfminutes -F samsung2"
  },
  { "SAMSUNG SpinPoint P80", // unknown firmware
    "SAMSUNG SP(0451|08[0124]2|12[0145]3|16[0145]4)[CN]",
    "",
    "May need -F samsung2 or -F samsung3 enabled; see manual for details.",
    ""
  },
  { "SAMSUNG SpinPoint M40/60/80", // tested with HM120IC/AN100-16, HM160JI/AD100-16
    "SAMSUNG HM(0[468]0H|120I|1[026]0J)[CI]",
    "",
    "",
    "-v 9,halfminutes"
  },
  { "SAMSUNG SpinPoint M5", // tested with HM160HI/HH100-12
    "SAMSUNG HM(((061|080)G|(121|160)H|250J)I|160HC)",
    "", "", ""
  },
  { "SAMSUNG SpinPoint M6", // tested with HM320JI/2SS00_01 M6
    "SAMSUNG HM(251J|320[HJ]|[45]00L)I",
    "", "", ""
  },
  { "SAMSUNG SpinPoint M7", // tested with HM500JI/2AC101C4
    "SAMSUNG HM(250H|320I|[45]00J)I",
    "", "", ""
  },
  { "SAMSUNG SpinPoint M7E (AF)", // tested with HM321HI/2AJ10001, HM641JI/2AJ10001
    "SAMSUNG HM(161G|(251|321)H|501I|641J)I",
    "", "", ""
  },
  { "Seagate Samsung SpinPoint M7E", // tested with ST640LM000 HM641JI/2AJ10001
    "ST(160|250|320|500|640)LM00[01] HM[0-9]*[GHIJ]I",
    "", "", ""
  },
  { "SAMSUNG SpinPoint M7U (USB)", // tested with HM252HX/2AC101C4
    "SAMSUNG HM(162H|252H|322I|502J)X",
    "", "", ""
  },
  { "SAMSUNG SpinPoint M8 (AF)", // tested with HN-M101MBB/2AR10001
    "SAMSUNG HN-M(250|320|500|640|750|101)MBB",
    "", "", ""
  },
  { "Seagate Samsung SpinPoint M8 (AF)", // tested with
      // ST750LM022 HN-M750MBB/2AR10001, ST320LM001 HN-M320MBB/2AR10002,
      // APPLE HDD ST500LM012/2BA30003
    "ST(250|320|500|640|750|1000)LM0[012][124] HN-M[0-9]*MBB|"
    "APPLE HDD ST500LM012",
    "", "", ""
  },
  { "SAMSUNG SpinPoint M8U (USB)", // tested with HN-M500XBB/2AR10001
    "SAMSUNG HN-M(320|500|750|101)XBB",
    "", "", ""
  },
  { "Seagate Samsung SpinPoint M8U (USB)", // tested with ST1000LM025 HN-M101ABB/2AR10001,
      // ST1000LM025 HN-M101ABB/2BA30003 (0x04e8:0x61b6)
    "ST(250|320|500|640|750|1000)LM0[012][3459] HN-M[0-9]*ABB",
    "", "", ""
  },
  { "Seagate Barracuda Pro Compute", // tested with ST1000LM049-2GH172/SDM1
    "ST(1000LM049|500LM034)-.*",
    "", "", ""
  },
  { "Seagate Samsung SpinPoint M9T", // tested with ST2000LM003 HN-M201RAD/2BC10003
      // (Seagate Expansion Portable)
    "ST(1500|2000)LM0(03|04|06|07|10) HN-M[0-9]*RAD",
    "", "", ""
  },
  { "Seagate Mobile HDD", // tested with ST1000LM035-1RK172/ACM1,
     // ST1000LM035-1RK172/ACM2, ST2000LM007-1R8174/SBK2
    "ST(2000LM0(07|09|10)|1000LM03[578])-.*",
    "", "", ""
  },
  // Flash accelerated, no SMART info in the specs
  // ST1000LX015-1U7172/SDM1
  { "Seagate FireCuda 2.5",
    "ST(500|1000|2000)LX0(01|15|25)-.*",
    "", "", "-v 240,msec24hour32 "
  },
  { "Seagate FireCuda 3.5", // ST2000DX002-2DV164/CC41
    "ST[12]000DX002-.*",
    "", "", "-v 240,msec24hour32 "
  },
  { "Seagate Samsung SpinPoint M9TU (USB)", // tested with ST1500LM008 HN-M151AAD/2BC10001
      // (0x04e8:0x61b5), ST2000LM005 HN-M201AAD2BC10001 (0x04e8:0x61b4)
    "ST(1500|2000)LM00[58] HN-M[0-9]*AAD",
    "", "", ""
  },
  { "SAMSUNG SpinPoint MP5", // tested with HM250HJ/2AK10001
    "SAMSUNG HM(250H|320H|500J|640J)J",
    "", "", ""
  },
  { "SAMSUNG SpinPoint MT2", // tested with HM100UI/2AM10001
    "SAMSUNG HM100UI",
    "", "", ""
  },
  { "SAMSUNG HM100UX (S2 Portable)", // tested with HM100UX/2AM10001
    "SAMSUNG HM100UX",
    "", "", ""
  },
  { "SAMSUNG SpinPoint M", // tested with MP0402H/UC100-11
    "SAMSUNG MP0(302|402|603|804)H",
    "",
    "",
    "-v 9,halfminutes"
  },
  { "SAMSUNG SpinPoint N3U-3 (USB)", // tested with
      // SAMSUNG HS25YJZ/3AU10-01 (0x18a5:0x0227, reports 4KiB LPS/LLS. ticket #159),
      // SAMSUNG HS20YJZ/3AU10-01 (0x04e8:0x2f06, reports 512B sectors, Debian Bug 964032)
    "SAMSUNG HS(122H|2[05]YJ)Z",
    "", "", ""
  },
  { "SK hynix SATA SSDs",
    "SK ?hynix SC(210|300|308|311|313).*|" // tested with
      // SK hynix SC210 mSATA 256GB/20002L00,
      // SKhynix SC300 HFS256G32MND-3210A/20131P00,
      // SK hynix SC308 SATA 128GB/30001P10,
      // SK hynix SC311 SATA 512GB/70000P10,
      // SK hynix SC313 HFS256G32TNF-N3A0A/70000P10
    "HFS(128|256|512)G3[29]MND-(2200|3[23]10)A|" // HFS128G32MND-2200A/20200L00,
      // HFS512G32MND-3210A/20100P00, HFS512G39MND-3310A/20002P00
    "HFS(120|250|500)G32TND-N1A2A|" // SL308, tested with HFS500G32TND-N1A2A/30000P10
    "HFS(128|256|512)G39MND-3510A|" // SC300, tested with HFS512G39MND-3510A/20400P00
    "HFS(128|256|512)G39TND-N210A", // SC308, tested with HFS128G39TND-N210A/30001P10
    "", "",
  //"-v 1,raw48,Raw_Read_Error_Rate "
    "-v 5,raw48,Retired_Block_Count "
  //"-v 9,raw24(raw8),Power_On_Hours "
  //"-v 12,raw48,Power_Cycle_Count "
    "-v 100,raw48,Total_Erase_Count "
    "-v 168,raw48,Min_Erase_Count "
    "-v 169,raw48,Max_Erase_Count "
    "-v 170,raw48,Unknown_SK_hynix_Attrib "
    "-v 171,raw48,Program_Fail_Count "
    "-v 172,raw48,Erase_Fail_Count "
    "-v 173,raw48,Wear_Leveling_Count "
    "-v 174,raw48,Unexpect_Power_Loss_Ct "
  //"-v 175,raw48,Program_Fail_Count_Chip "
    "-v 176,raw48,Unused_Rsvd_Blk_Cnt_Tot "
  //"-v 177,raw48,Wear_Leveling_Count "
  //"-v 178,raw48,Used_Rsvd_Blk_Cnt_Chip "
  //"-v 179,raw48,Used_Rsvd_Blk_Cnt_Tot "
    "-v 180,raw48,Erase_Fail_Count "
    "-v 181,raw48,Non4k_Aligned_Access "
    "-v 183,raw48,SATA_Downshift_Count "
  //"-v 184,raw48,End-to-End_Error "
  //"-v 187,raw48,Reported_Uncorrect "
  //"-v 188,raw48,Command_Timeout "
  //"-v 194,tempminmax,Temperature_Celsius "
  //"-v 195,raw48,Hardware_ECC_Recovered "
  //"-v 196,raw16(raw16),Reallocated_Event_Count "
  //"-v 198,raw48,Offline_Uncorrectable "
  //"-v 199,raw48,UDMA_CRC_Error_Count "
    "-v 201,raw48,Percent_Lifetime_Remain "
  //"-v 204,raw48,Soft_ECC_Correction "
    "-v 212,raw48,Phy_Error_Count "
    "-v 231,raw48,SSD_Life_Left "
    "-v 234,raw48,Unknown_SK_hynix_Attrib "
    "-v 241,raw48,Total_Writes_GiB "
    "-v 242,raw48,Total_Reads_GiB "
    "-v 243,raw48,Total_Media_Writes "
    "-v 250,raw48,Read_Retry_Count "
  },
  { "SK hynix SATA SSDs",
    "HFS(480|960|1T9|3T8)G3[2E]FEH-7[4A]10A", // tested with HFS480G32FEH-7410A/90037Q00
    "", "",
  //"-v 1,raw48,Raw_Read_Error_Rate "
    "-v 5,raw48,Retired_Block_Count "
  //"-v 9,raw24(raw8),Power_On_Hours "
    "-v 12,raw48,Device_Power_Cycle_Cnt "
    "-v 171,raw48,Program_Fail_Cnt "
    "-v 172,raw48,Erase_Fail_Cnt "
    "-v 174,raw48,Unexpected_Pwr_Loss_Cnt "
    "-v 175,raw48,Program_Fail_Cnt "
    "-v 176,raw48,Erase_Fail_Cnt "
    "-v 177,raw48,Endurance_Limit_Met "
    "-v 178,raw48,Used_Rsrvd_Blk_Cnt_Wrst "
    "-v 179,raw48,Used_Rsrvd_Blk_Cnt_Tot "
    "-v 180,raw48,E2E_Error_Det_Corr_Rate "
    "-v 181,raw48,Program_Fail_Cnt "
    "-v 182,raw48,Erase_Fail_Cnt "
    "-v 183,raw48,SATA_Downshift_Cnt "
  //"-v 184,raw48,End-to-End_Error "
  //"-v 187,raw48,Reported_Uncorrect "
  //"-v 188,raw48,Command_Timeout "
  //"-v 194,tempminmax,Temperature_Celsius "
    "-v 195,raw48,ECC_on_the_Fly_Rate "
  //"-v 199,raw48,UDMA_CRC_Error_Count "
    "-v 201,raw48,Uncorr_Soft_Read_Err_Rt "
    "-v 204,raw48,Soft_ECC_Correction_Rt "
    "-v 231,raw48,SSD_Life_Left "
    "-v 234,raw48,Lifetime_NAND_Prg_GiB "
    "-v 241,raw48,Lifetime_Writes_GiB "
    "-v 242,raw48,Lifetime_Reads_GiB "
    "-v 245,raw48,SSD_Life_Left "
    "-v 250,raw48,Read_Retry_Count "
  },
  { "Maxtor Fireball 541DX",
    "Maxtor 2B0(0[468]|1[05]|20)H1",
    "",
    "",
    "-v 9,minutes -v 194,unknown"
  },
  { "Maxtor Fireball 3",
    "Maxtor 2F0[234]0[JL]0",
    "",
    "",
    "-v 9,minutes"
  },
  { "Maxtor DiamondMax 1280 ATA",  // no self-test log, ATA2-Fast
    "Maxtor 8(1280A2|2160A4|2560A4|3840A6|4000A6|5120A8)",
    "",
    "",
    "-v 9,minutes"
  },
  { "Maxtor DiamondMax 2160 Ultra ATA",
    "Maxtor 8(2160D2|3228D3|3240D3|4320D4|6480D6|8400D8|8455D8)",
    "",
    "",
    "-v 9,minutes"
  },
  { "Maxtor DiamondMax 2880 Ultra ATA",
    "Maxtor 9(0510D4|0576D4|0648D5|0720D5|0840D6|0845D6|0864D6|1008D7|1080D8|1152D8)",
    "",
    "",
    "-v 9,minutes"
  },
  { "Maxtor DiamondMax 3400 Ultra ATA",
    "Maxtor 9(1(360|350|202)D8|1190D7|10[12]0D6|0840D5|06[48]0D4|0510D3|1(350|202)E8|1010E6|0840E5|0640E4)",
    "",
    "",
    "-v 9,minutes"
  },
  { "Maxtor DiamondMax D540X-4G",
    "Maxtor 4G(120J6|160J[68])",
    "",
    "",
    "-v 9,minutes -v 194,unknown"
  },
  { "Maxtor DiamondMax D540X-4K",
    "MAXTOR 4K(020H1|040H2|060H3|080H4)",
    "", "", ""
  },
  { "Maxtor DiamondMax Plus D740X",
    "MAXTOR 6L0(20[JL]1|40[JL]2|60[JL]3|80[JL]4)",
    "", "", ""
  },
  { "Maxtor DiamondMax Plus 5120 Ultra ATA 33",
    "Maxtor 9(0512D2|0680D3|0750D3|0913D4|1024D4|1360D6|1536D6|1792D7|2048D8)",
    "",
    "",
    "-v 9,minutes"
  },
  { "Maxtor DiamondMax Plus 6800 Ultra ATA 66",
    "Maxtor 9(2732U8|2390U7|204[09]U6|1707U5|1366U4|1024U3|0845U3|0683U2)",
    "",
    "",
    "-v 9,minutes"
  },
  { "Maxtor DiamondMax D540X-4D",
    "Maxtor 4D0(20H1|40H2|60H3|80H4)",
    "",
    "",
    "-v 9,minutes -v 194,unknown"
  },
  { "Maxtor DiamondMax 16",
    "Maxtor 4(R0[68]0[JL]0|R1[26]0L0|A160J0|R120L4)",
    "",
    "",
    "-v 9,minutes"
  },
  { "Maxtor DiamondMax 4320 Ultra ATA",
    "Maxtor (91728D8|91512D7|91303D6|91080D5|90845D4|90645D3|90648D[34]|90432D2)",
    "",
    "",
    "-v 9,minutes"
  },
  { "Maxtor DiamondMax 17 VL",
    "Maxtor 9(0431U1|0641U2|0871U2|1301U3|1741U4)",
    "",
    "",
    "-v 9,minutes"
  },
  { "Maxtor DiamondMax 20 VL",
    "Maxtor (94091U8|93071U6|92561U5|92041U4|91731U4|91531U3|91361U3|91021U2|90841U2|90651U2)",
    "",
    "",
    "-v 9,minutes"
  },
  { "Maxtor DiamondMax VL 30",  // U: ATA66, H: ATA100
    "Maxtor (33073U4|32049U3|31536U2|30768U1|33073H4|32305H3|31536H2|30768H1)",
    "",
    "",
    "-v 9,minutes"
  },
  { "Maxtor DiamondMax 36",
    "Maxtor (93652U8|92739U6|91826U4|91369U3|90913U2|90845U2|90435U1)",
    "",
    "",
    "-v 9,minutes"
  },
  { "Maxtor DiamondMax 40 ATA 66",
    "Maxtor 9(0684U2|1024U2|1362U3|1536U3|2049U4|2562U5|3073U6|4098U8)",
    "",
    "",
    "-v 9,minutes"
  },
  { "Maxtor DiamondMax Plus 40 (Ultra ATA 66 and Ultra ATA 100)",
    "Maxtor (54098[UH]8|53073[UH]6|52732[UH]6|52049[UH]4|51536[UH]3|51369[UH]3|51024[UH]2)",
    "",
    "",
    "-v 9,minutes"
  },
  { "Maxtor DiamondMax 40 VL Ultra ATA 100",
    "Maxtor 3(1024H1|1535H2|2049H2|3073H3|4098H4)( B)?",
    "",
    "",
    "-v 9,minutes"
  },
  { "Maxtor DiamondMax Plus 45 Ulta ATA 100",
    "Maxtor 5(4610H6|4098H6|3073H4|2049H3|1536H2|1369H2|1023H2)",
    "",
    "",
    "-v 9,minutes"
  },
  { "Maxtor DiamondMax 60 ATA 66",
    "Maxtor 9(1023U2|1536U2|2049U3|2305U3|3073U4|4610U6|6147U8)",
    "",
    "",
    "-v 9,minutes"
  },
  { "Maxtor DiamondMax 60 ATA 100",
    "Maxtor 9(1023H2|1536H2|2049H3|2305H3|3073H4|4098H6|4610H6|6147H8)",
    "",
    "",
    "-v 9,minutes"
  },
  { "Maxtor DiamondMax Plus 60",
    "Maxtor 5T0(60H6|40H4|30H3|20H2|10H1)",
    "",
    "",
    "-v 9,minutes"
  },
  { "Maxtor DiamondMax 80",
    "Maxtor (98196H8|96147H6)",
    "",
    "",
    "-v 9,minutes"
  },
  { "Maxtor DiamondMax 536DX",
    "Maxtor 4W(100H6|080H6|060H4|040H3|030H2)",
    "",
    "",
    "-v 9,minutes"
  },
  { "Maxtor DiamondMax Plus 8",
    "Maxtor 6(E0[234]|K04)0L0",
    "",
    "",
    "-v 9,minutes"
  },
  { "Maxtor DiamondMax 10 (ATA/133 and SATA/150)",
    "Maxtor 6(B(30|25|20|16|12|10|08)0[MPRS]|L(080[MLP]|(100|120)[MP]|160[MP]|200[MPRS]|250[RS]|300[RS]))0",
    "",
    "",
    "-v 9,minutes"
  },
  { "Maxtor DiamondMax 10 (SATA/300)",
    "Maxtor 6V(080E|160E|200E|250F|300F|320F)0",
    "", "", ""
  },
  { "Maxtor DiamondMax Plus 9",
    "Maxtor 6Y((060|080|120|160)L0|(060|080|120|160|200|250)P0|(060|080|120|160|200|250)M0)",
    "",
    "",
    "-v 9,minutes"
  },
  { "Maxtor DiamondMax 11",
    "Maxtor 6H[45]00[FR]0",
    "", "", ""
  },
  { "Maxtor DiamondMax 17",
    "Maxtor 6G(080L|160[PE])0",
    "", "", ""
  },
  { "Seagate Maxtor DiamondMax 20",
    "MAXTOR STM3(40|80|160)[28]1[12]0?AS?",
    "", "", ""
  },
  { "Seagate Maxtor DiamondMax 21", // tested with MAXTOR STM3250310AS/3.AAF
    "MAXTOR STM3(80[28]15|160215|250310|(250|320)820|320620|500630)AS?",
    "", "", ""
  },
  { "Seagate Maxtor DiamondMax 22", // fixed firmware
    "(MAXTOR )?STM3(500320|750330|1000340)AS?",
    "MX1A", // http://knowledge.seagate.com/articles/en_US/FAQ/207969en
    "", ""
  },
  { "Seagate Maxtor DiamondMax 22", // fixed firmware
    "(MAXTOR )?STM3(160813|320614|640323|1000334)AS?",
    "MX1B", // http://knowledge.seagate.com/articles/en_US/FAQ/207975en
    "", ""
  },
  { "Seagate Maxtor DiamondMax 22", // buggy firmware
    "(MAXTOR )?STM3(500320|750330|1000340)AS?",
    "MX15",
    "There are known problems with these drives,\n"
    "AND THIS FIRMWARE VERSION IS AFFECTED,\n"
    "see the following Seagate web pages:\n"
    "http://knowledge.seagate.com/articles/en_US/FAQ/207931en\n"
    "http://knowledge.seagate.com/articles/en_US/FAQ/207969en",
    ""
  },
  { "Seagate Maxtor DiamondMax 22", // unknown firmware
    "(MAXTOR )?STM3(160813|32061[34]|500320|640323|750330|10003(34|40))AS?",
    "",
    "There are known problems with these drives,\n"
    "see the following Seagate web pages:\n"
    "http://knowledge.seagate.com/articles/en_US/FAQ/207931en\n"
    "http://knowledge.seagate.com/articles/en_US/FAQ/207969en\n"
    "http://knowledge.seagate.com/articles/en_US/FAQ/207975en",
    ""
  },
  { "Seagate Maxtor DiamondMax 23", // new firmware
    "STM3((160|250)31|(320|500)41|(750|1000)52)8AS?",
    "CC3[D-Z]",
    "", ""
  },
  { "Seagate Maxtor DiamondMax 23", // unknown firmware
    "STM3((160|250)31|(320|500)41|(750|1000)52)8AS?",
    "",
    "A firmware update for this drive may be available,\n"
    "see the following Seagate web pages:\n"
    "http://knowledge.seagate.com/articles/en_US/FAQ/207931en\n"
    "http://knowledge.seagate.com/articles/en_US/FAQ/213911en",
    ""
  },
  { "Maxtor MaXLine Plus II",
    "Maxtor 7Y250[PM]0",
    "",
    "",
    "-v 9,minutes"
  },
  { "Maxtor MaXLine II",
    "Maxtor [45]A(25|30|32)0[JN]0",
    "",
    "",
    "-v 9,minutes"
  },
  { "Maxtor MaXLine III (ATA/133 and SATA/150)",
    "Maxtor 7L(25|30)0[SR]0",
    "",
    "",
    "-v 9,minutes"
  },
  { "Maxtor MaXLine III (SATA/300)",
    "Maxtor 7V(25|30)0F0",
    "", "", ""
  },
  { "Maxtor MaXLine Pro 500",  // There is also a 7H500R0 model, but I
    "Maxtor 7H500F0",               // haven't added it because I suspect
    "",                               // it might need vendoropts_9_minutes
    "", ""                            // and nobody has submitted a report yet
  },
  { "", // HITACHI_DK14FA-20B
    "HITACHI_DK14FA-20B",
    "",
    "",
    "-v 9,minutes -v 193,loadunload"
  },
  { "HITACHI Travelstar DK23XX/DK23XXB",
    "HITACHI_DK23..-..B?",
    "",
    "",
    "-v 9,minutes -v 193,loadunload"
  },
  { "Hitachi Endurastar J4K20/N4K20 (formerly DK23FA-20J)",
    "(HITACHI_DK23FA-20J|HTA422020F9AT[JN]0)",
    "",
    "",
    "-v 9,minutes -v 193,loadunload"
  },
  { "Hitachi Endurastar J4K30/N4K30",
    "HE[JN]4230[23]0F9AT00",
    "",
    "",
    "-v 9,minutes -v 193,loadunload"
  },
  { "Hitachi Travelstar C4K60",  // 1.8" slim drive
    "HTC4260[23]0G5CE00|HTC4260[56]0G8CE00",
    "",
    "",
    "-v 9,minutes -v 193,loadunload"
  },
  { "IBM Travelstar 4GT",
    "IBM-DTCA-2(324|409)0",
    "", "", ""
  },
  { "IBM Travelstar 6GN",
    "IBM-DBCA-20(324|486|648)0",
    "", "", ""
  },
  { "IBM Travelstar 25GS, 18GT, and 12GN",
    "IBM-DARA-2(25|18|15|12|09|06)000",
    "", "", ""
  },
  { "IBM Travelstar 14GS",
    "IBM-DCYA-214000",
    "", "", ""
  },
  { "IBM Travelstar 4LP",
    "IBM-DTNA-2(180|216)0",
    "", "", ""
  },
  { "IBM Travelstar 48GH, 30GN, and 15GN",
    "(IBM-|Hitachi )?IC25(T048ATDA05|N0(30|20|15|12|10|07|06|05)ATDA04)-.",
    "", "", ""
  },
  { "IBM Travelstar 32GH, 30GT, and 20GN",
    "IBM-DJSA-2(32|30|20|10|05)",
    "", "", ""
  },
  { "IBM Travelstar 4GN",
    "IBM-DKLA-2(216|324|432)0",
    "", "", ""
  },
  { "IBM/Hitachi Travelstar 60GH and 40GN",
    "(IBM-|Hitachi )?IC25(T060ATC[SX]05|N0[4321]0ATC[SX]04)-.",
    "", "", ""
  },
  { "IBM/Hitachi Travelstar 40GNX",
    "(IBM-|Hitachi )?IC25N0[42]0ATC[SX]05-.",
    "", "", ""
  },
  { "Hitachi Travelstar 80GN",
    "(Hitachi )?IC25N0[23468]0ATMR04-.",
    "", "", ""
  },
  { "Hitachi Travelstar 4K40",
    "(Hitachi )?HTS4240[234]0M9AT00",
    "", "", ""
  },
  { "Hitachi Travelstar 4K120",
    "(Hitachi )?(HTS4212(60|80|10|12)H9AT00|HTS421260G9AT00)",
    "", "", ""
  },
  { "Hitachi Travelstar 5K80",
    "(Hitachi )?HTS5480[8642]0M9AT00",
    "", "", ""
  },
  { "Hitachi Travelstar 5K100",
    "(Hitachi )?HTS5410[1864]0G9(AT|SA)00",
    "", "", ""
  },
  { "Hitachi Travelstar E5K100",
    "(Hitachi )?HTE541040G9(AT|SA)00",
    "", "", ""
  },
  { "Hitachi Travelstar 5K120",
    "(Hitachi )?HTS5412(60|80|10|12)H9(AT|SA)00",
    "", "", ""
  },
  { "Hitachi Travelstar 5K160",
    "(Hitachi |HITACHI )?HTS5416([468]0|1[26])J9(AT|SA)00",
    "", "", ""
  },
  { "Hitachi Travelstar E5K160",
    "(Hitachi )?HTE5416(12|16|60|80)J9(AT|SA)00",
    "", "", ""
  },
  { "Hitachi Travelstar 5K250",
    "(Hitachi |HITACHI )?HTS5425(80|12|16|20|25)K9(A3|SA)00",
    "", "", ""
  },
  { "Hitachi Travelstar 5K320", // tested with HITACHI HTS543232L9SA00/FB4ZC4EC,
    // Hitachi HTS543212L9SA02/FBBAC52F
    "(Hitachi |HITACHI )?HT(S|E)5432(80|12|16|25|32)L9(A3(00)?|SA0[012])",
    "", "", ""
  },
  { "Hitachi/HGST Travelstar Z5K320", // tested with Hitachi HTS543232A7A384/ES2OA70K
    "(Hitachi|HGST) HT[ES]5432(16|25|32)A7A38[145]",
    "", "", ""
  },
  { "Hitachi Travelstar 5K500.B", // tested with Hitachi HTS545050B9SA00/PB4OC60X,
      // Hitachi HTS545025B9SA02/PB2AC60W
    "(Hitachi )?HT[ES]5450(12|16|25|32|40|50)B9(A30[01]|SA0[02])",
    "", "", ""
  },
  { "Hitachi/HGST Travelstar Z5K500", // tested with HGST HTS545050A7E380/GG2OAC90,
      // Hitachi HTS545032A7E380/GGBOA7A0, HGST HTS545050A7E680/GR2OA230,
      // APPLE HDD HTS545050A7E362/GG2AB990
    "(Hitachi|HGST|APPLE HDD) HT[ES]5450(25|32|50)A7E(362|38[01]|680)",
    "", "", ""
  },
  { "Hitachi/HGST Travelstar 5K750", // tested with Hitachi HTS547575A9E384/JE4OA60A,
      // APPLE HDD HTS547550A9E384/JE3AD70F
    "(Hitachi|APPLE HDD) HT[ES]5475(50|64|75)A9E38[14]",
    "", "", ""
  },
  { "HGST Travelstar 5K1000", // tested with HGST HTS541010A9E680/JA0OA560,
      // HGST HTS541075A9E680/JA2OA560
    "HGST HT[ES]5410(64|75|10)A9E68[01]",
    "", "", ""
  },
  { "HGST Travelstar Z5K1000", // tested with HGST HTS541010A7E630/SE0OA4A0,
      // HGST HTS541010B7E610/01.01A01
    "HGST HTS5410(75|10)[AB]7E6(10|3[015])",
    "", "", ""
  },
  { "HGST Travelstar 5K1500", // tested with HGST HTS541515A9E630/KA0OA500
    "HGST HT[ES]541515A9E63[015]",
    "", "", ""
  },
  { "Hitachi Travelstar 7K60",
    "(Hitachi )?HTS726060M9AT00",
    "", "", ""
  },
  { "Hitachi Travelstar E7K60",
    "(Hitachi )?HTE7260[46]0M9AT00",
    "", "", ""
  },
  { "Hitachi Travelstar 7K100",
    "(Hitachi )?HTS7210[168]0G9(AT|SA)00",
    "", "", ""
  },
  { "Hitachi Travelstar E7K100",
    "(Hitachi )?HTE7210[168]0G9(AT|SA)00",
    "", "", ""
  },
  { "Hitachi Travelstar 7K200", // tested with HITACHI HTS722016K9SA00/DCDZC75A
    "(Hitachi |HITACHI )?HTS7220(80|10|12|16|20)K9(A3|SA)00",
    "", "", ""
  },
  { "Hitachi Travelstar 7K320", // tested with HITACHI HTS723216L9SA60/FC2ZC50B,
    // HTS723225L9A360/FCDOC30F, HTS723216L9A362/FC2OC39F
    "(Hitachi |HITACHI )?HT[ES]7232(80|12|16|25|32)L9(A300|A36[02]|SA6[01])",
    "", "", ""
  },
  { "Hitachi Travelstar Z7K320", // tested with HITACHI HTS723232A7A364/EC2ZB70B
    "(HITACHI )?HT[ES]7232(16|25|32)A7A36[145]",
    "", "", ""
  },
  { "Hitachi Travelstar 7K500", // tested with Hitachi HTS725050A9A360/PC4OC70D,
    // HITACHI HTS725032A9A364/PC3ZC70F
    "(Hitachi |HITACHI )?HT[ES]7250(12|16|25|32|50)A9A36[02-5]",
    "", "", ""
  },
  { "Hitachi/HGST Travelstar Z7K500", // tested with HITACHI HTS725050A7E630/GH2ZB390,
      // HGST HTS725050A7E630/GH2OA420, HGST HTS725050A7E630/GH2OA530
    "(HITACHI|HGST) HT[ES]7250(25|32|50)A7E63[015]",
    "", "", ""
  },
  { "Hitachi/HGST Travelstar 7K750", // tested with Hitachi HTS727550A9E364/JF3OA0E0,
      // Hitachi HTS727575A9E364/JF4OA0D0
    "(Hitachi|HGST) HT[ES]7275(50|64|75)A9E36[14]",
    "", "", ""
  },
  { "HGST Travelstar 7K1000", // tested with HGST HTS721010A9E630/JB0OA3B0
    // HGST HTS721075A9E630/JB2OA3J0
    "HGST HT[ES]7210(10|75)A9E63[01]",
    "", "", ""
  },
  { "IBM Deskstar 14GXP and 16GP",
    "IBM-DTTA-3(7101|7129|7144|5032|5043|5064|5084|5101|5129|5168)0",
    "", "", ""
  },
  { "IBM Deskstar 25GP and 22GXP",
    "IBM-DJNA-3(5(101|152|203|250)|7(091|135|180|220))0",
    "", "", ""
  },
  { "IBM Deskstar 37GP and 34GXP",
    "IBM-DPTA-3(5(375|300|225|150)|7(342|273|205|136))0",
    "", "", ""
  },
  { "IBM/Hitachi Deskstar 120GXP",
    "(IBM-)?IC35L((020|040|060|080|120)AVVA|0[24]0AVVN)07-[01]",
    "", "", ""
  },
  { "IBM/Hitachi Deskstar GXP-180",
    "(IBM-)?IC35L(030|060|090|120|180)AVV207-[01]",
    "", "", ""
  },
  { "Hitachi CinemaStar 5K320", // tested with Hitachi HCS5C3225SLA380/STBOA37H
    "Hitachi HCS5C32(25|32)SLA380",
    "", "", ""
  },
  { "Hitachi CinemaStar 5K1000", // Hitachi HCS5C1010CLA382/JC4OA3EA
    "Hitachi HCS5C10(10|75|50|32|25|16)CLA382",
    "", "", ""
  },
  { "Hitachi Deskstar 5K3000", // tested with HDS5C3030ALA630/MEAOA5C0,
      // Hitachi HDS5C3020BLE630/MZ4OAAB0 (OEM, Toshiba Canvio Desktop)
    "(Hitachi )?HDS5C30(15|20|30)(ALA|BLE)63[02].*",
    "", "", ""
  },
  { "Hitachi/HGST Deskstar 5K4000", // tested with HDS5C4040ALE630/MPAOA250
      // HGST HDS5C4040ALE630/MPAOA580
    "(Hitachi |HGST )?HDS5C40(30|40)ALE63[01].*",
    "", "", ""
  },
  { "Hitachi Deskstar 7K80",
    "(Hitachi )?HDS7280([48]0PLAT20|(40)?PLA320|80PLA380).*",
    "", "", ""
  },
  { "Hitachi Deskstar 7K160",
    "(Hitachi )?HDS7216(80|16)PLA[3T]80.*",
    "", "", ""
  },
  { "Hitachi Deskstar 7K250",
    "(Hitachi )?HDS7225((40|80|12|16)VLAT20|(12|16|25)VLAT80|(80|12|16|25)VLSA80)",
    "", "", ""
  },
  { "Hitachi Deskstar 7K250 (SUN branded)",
    "HITACHI HDS7225SBSUN250G.*",
    "", "", ""
  },
  { "Hitachi Deskstar T7K250",
    "(Hitachi )?HDT7225((25|20|16)DLA(T80|380))",
    "", "", ""
  },
  { "Hitachi Deskstar 7K400",
    "(Hitachi )?HDS724040KL(AT|SA)80",
    "", "", ""
  },
  { "Hitachi Deskstar 7K500",
    "(Hitachi )?HDS725050KLA(360|T80)",
    "", "", ""
  },
  { "Hitachi Deskstar P7K500",
    "(Hitachi )?HDP7250(16|25|32|40|50)GLA(36|38|T8)0",
    "", "", ""
  },
  { "Hitachi Deskstar T7K500",
    "(Hitachi )?HDT7250(25|32|40|50)VLA(360|380|T80)",
    "", "", ""
  },
  { "Hitachi Deskstar 7K1000",
    "(Hitachi )?HDS7210(50|75|10)KLA330",
    "", "", ""
  },
  { "Hitachi Deskstar 7K1000.B",
    "(Hitachi )?HDT7210((16|25)SLA380|(32|50|64|75|10)SLA360)",
    "", "", ""
  },
  { "Hitachi Deskstar 7K1000.C", // tested with Hitachi HDS721010CLA330/JP4OA3MA,
      // Hitachi HDS721025CLA682/JP1OA41A
    "(Hitachi )?HDS7210((16|25)CLA[36]82|(32|50)CLA[36]62|(64|75|10)CLA[36]3[02])",
    "", "", ""
  },
  { "Hitachi Deskstar 7K1000.D", // tested with HDS721010DLE630/MS2OA5Q0
    "Hitachi HDS7210(25|32|50|75|10)DLE630",
    "", "", ""
  },
  { "Hitachi Deskstar E7K1000", // tested with HDE721010SLA330/ST6OA31B
    "Hitachi HDE7210(50|75|10)SLA330",
    "", "", ""
  },
  { "Hitachi Deskstar 7K2000",
    "Hitachi HDS722020ALA330",
    "", "", ""
  },
  { "Hitachi Deskstar 7K3000", // tested with Hitachi HDS723030ALA640/MKAOA3B0,
      // Hitachi HDS723030BLE640/MX6OAAB0
    "Hitachi HDS7230((15|20)BLA642|30ALA640|30BLE640)",
    "", "", ""
  },
  { "Hitachi/HGST Deskstar 7K4000", // tested with Hitachi HDS724040ALE640/MJAOA250,
      // HGST HDS724040ALE640/MJAOA580
    "(Hitachi|HGST) HDS724040ALE640",
    "", "", ""
  },
  { "HGST Deskstar NAS", // tested with HGST HDN724040ALE640/MJAOA5E0,
      // HGST HDN726050ALE610/APGNT517, HGST HDN726060ALE610/APGNT517
      // HGST HDN726040ALE614/APGNW7JH, HGST HDN726060ALE614/K1HE594D
      // HGST HDN728080ALE604/A4GNW91X
    "HGST HDN72(40[34]|60[456]|808)0ALE6(04|1[04]|40)",
    "", "",
    "-v 22,raw48,Helium_Level" // HDN728080ALE604
  },
  { "Hitachi/HGST Ultrastar 5K3000", // tested with Hitachi HUA5C3030ALA640/MEAOA800
    "(Hitachi |HGST )?HUA5C30(20|30)ALA64[01]",
    "", "", ""
  },
  { "Hitachi Ultrastar A7K1000", // tested with
    // HUA721010KLA330      44X2459 42C0424IBM/GKAOAB4A,,
    // Hitachi HUA721075KLA330/GK8OA70M,
    // HITACHI HUA721075KLA330/GK8OA90A
    "(Hitachi |HITACHI )?HUA7210(50|75|10)KLA330.*",
    "", "", ""
  },
  { "Hitachi Ultrastar A7K2000", // tested with
    // HUA722010CLA330      43W7629 42C0401IBM
    "(Hitachi )?HUA7220(50|10|20)[AC]LA33[01].*",
    "", "", ""
  },
  { "Hitachi Ultrastar 7K3000", // tested with Hitachi HUA723030ALA640/MKAOA580,
      // Hitachi HUA723020ALA641/MK7OA840, HUA723020ALA640/MK7OAAA0
    "(Hitachi )?HUA7230(20|30)ALA64[01]",
    "", "", ""
  },
  { "Hitachi/HGST Ultrastar 7K4000", // tested with Hitachi HUS724040ALE640/MJAOA3B0,
      // HGST HUS724040ALE640/MJAOA580, HGST HUS724020ALA640/MF6OAA70,
      // HUS724030ALA640/MF8OAAZ0
    "(Hitachi |HGST )?HUS7240(20|30|40)AL[AE]64[01]",
    "", "", ""
  },
  { "Hitachi/HGST Ultrastar 7K2",
    "(Hitachi|HGST) HUS722T[12]TALA604",
    "", "",
    "-v 16,raw48,Gas_Gauge"
  },
  { "HGST Ultrastar 7K6000", // tested with HGST HUS726060ALE614/APGNW517
    "HGST HUS7260[2456]0AL[AEN]61[014]",
    "", "", ""
  },
  { "HGST Ultrastar HC310/320", // tested with HGST HUS726T6TALE6L4/VKGNW40H,
      // HGST HUS728T8TALE6L4/V8GNW460
    "HGST HUS72(6T[46]|8T8)TALE6L4",
    "", "", ""
  },
  { "HGST Ultrastar He6", // tested with HGST HUS726060ALA640/AHGNT1E2
    "HGST HUS726060ALA64[01]",
    "", "",
    "-v 22,raw48,Helium_Level"
  },
  { "HGST Ultrastar He8", // tested with HGST HUH728060ALE600/GR2OA230
    "HGST HUH7280(60|80)AL[EN]60[014]",
    "", "",
    "-v 22,raw48,Helium_Level"
  },
  { "HGST Ultrastar He10", // tested with HGST HUH7210100ALE600/0F27452
    "HGST HUH7210(08|10)AL[EN]60[014]",
    "", "",
    "-v 22,raw48,Helium_Level"
  },
  { "Western Digital Ultrastar He10/12", // WD white label, tested with
      // WDC WD80EMAZ-00WJTA0/83.H0A83 (Easystore 0x1058:0x25fb),
      // WDC WD80EZAZ-11TDBA0/83.H0A83, WDC WD100EMAZ-00WJTA0/83.H0A83,
      // WDC WD100EZAZ-11TDBA0/83.H0A83, WDC WD120EMAZ-11BLFA0/81.00A81
    "WDC WD(80|100|120)E[MZ]AZ-.*",
    "", "",
    "-v 22,raw48,Helium_Level"
  },
  { "HGST Ultrastar DC HC520 (He12)", // tested with HGST HUH721212ALE600/LEGNT3D0
    "HGST HUH721212AL[EN]60[014]",
    "", "",
    "-v 22,raw48,Helium_Level"
  },
  { "Western Digital Ultrastar DC HC530", // tested with WDC  WUH721414ALE6L4/LDGNW07G
    "WDC  ?WUH721414ALE6L4",
    "", "",
    "-v 22,raw48,Helium_Level"
  },
  { "HGST MegaScale 4000", // tested with HGST HMS5C4040ALE640/MPAOA580
    "HGST HMS5C4040[AB]LE64[01]", // B = DC 4000.B
    "", "", ""
  },
  { "Toshiba 2.5\" HDD (10-20 GB)",
    "TOSHIBA MK(101[67]GAP|15[67]GAP|20(1[678]GAP|(18|23)GAS))",
    "", "", ""
  },
  { "Toshiba 2.5\" HDD (30-60 GB)",
    "TOSHIBA MK((6034|4032)GSX|(6034|4032)GAX|(6026|4026|4019|3019)GAXB?|(6025|6021|4025|4021|4018|3025|3021|3018)GAS|(4036|3029)GACE?|(4018|3017)GAP)",
    "", "", ""
  },
  { "Toshiba 2.5\" HDD (80 GB and above)",
    "TOSHIBA MK(80(25GAS|26GAX|32GAX|32GSX)|10(31GAS|32GAX)|12(33GAS|34G[AS]X)|2035GSS)",
    "", "", ""
  },
  { "Toshiba 2.5\" HDD MK..37GSX", // tested with TOSHIBA MK1637GSX/DL032C
    "TOSHIBA MK(12|16)37GSX",
    "", "", ""
  },
  { "Toshiba 2.5\" HDD MK..46GSX", // tested with TOSHIBA MK1246GSX/LB213M
    "TOSHIBA MK(80|12|16|25)46GSX",
    "", "", ""
  },
  { "Toshiba 2.5\" HDD MK..50GACY", // tested with TOSHIBA MK8050GACY/TF105A
    "TOSHIBA MK8050GACY",
    "", "", ""
  },
  { "Toshiba 2.5\" HDD MK..34GSX", // tested with TOSHIBA MK8034GSX/AH301E
    "TOSHIBA MK(80|12|10)34GSX",
    "", "", ""
  },
  { "Toshiba 2.5\" HDD MK..32GSX", // tested with TOSHIBA MK1032GSX/AS021G
    "TOSHIBA MK(10|80|60|40)32GSX",
    "", "", ""
  },
  { "Toshiba 2.5\" HDD MK..51GSY", // tested with TOSHIBA MK1251GSY/LD101D
    "TOSHIBA MK(80|12|16|25)51GSY",
    "",
    "",
    "-v 9,minutes"
  },
  { "Toshiba 2.5\" HDD MK..52GSX", // tested with TOSHIBA MK3252GSX/LV010A
    "TOSHIBA MK(80|12|16|25|32)52GSX",
    "", "", ""
  },
  { "Toshiba 2.5\" HDD MK..55GSX", // tested with TOSHIBA MK5055GSX/FG001A, MK3255GSXF/FH115B
    "TOSHIBA MK(12|16|25|32|40|50)55GSXF?",
    "", "", ""
  },
  { "Toshiba 2.5\" HDD MK..56GSY", // tested with TOSHIBA MK2556GSYF/LJ001D
    "TOSHIBA MK(16|25|32|50)56GSYF?",
    "",
    "",
    "-v 9,minutes"
  },
  { "Toshiba 2.5\" HDD MK..59GSXP (AF)",
    "TOSHIBA MK(32|50|64|75)59GSXP?",
    "", "", ""
  },
  { "Toshiba 2.5\" HDD MK..59GSM (AF)",
    "TOSHIBA MK(75|10)59GSM",
    "", "", ""
  },
  { "Toshiba 2.5\" HDD MK..61GSY[N]", // tested with TOSHIBA MK5061GSY/MC102E, MK5061GSYN/MH000A,
      // TOSHIBA MK2561GSYN/MH000D
    "TOSHIBA MK(16|25|32|50|64)61GSYN?",
    "",
    "",
    "-v 9,minutes" // TOSHIBA MK2561GSYN/MH000D
  },
  { "Toshiba 2.5\" HDD MK..61GSYB", // tested with TOSHIBA MK5061GSYB/ME0A
    "TOSHIBA MK(16|25|32|50|64)61GSYB",
    "", "", ""
  },
  { "Toshiba 2.5\" HDD MK..65GSX", // tested with TOSHIBA MK5065GSX/GJ003A, MK3265GSXN/GH012H,
      // MK5065GSXF/GP006B, MK2565GSX H/GJ003A
    "TOSHIBA MK(16|25|32|50|64)65GSX[FN]?( H)?", // "... H" = USB ?
    "", "", ""
  },
  { "Toshiba 2.5\" HDD MK..75GSX", // tested with TOSHIBA MK7575GSX/GT001C
    "TOSHIBA MK(32|50|64|75)75GSX",
    "", "", ""
  },
  { "Toshiba 2.5\" HDD MK..76GSX/GS001A", // tested with TOSHIBA MK2576GSX/GS001A
    "TOSHIBA MK(16|25|32|50|64)76GSX",
    "GS001A",
    "", ""
  },
  { "Toshiba 2.5\" HDD MK..76GSX", // tested with TOSHIBA MK3276GSX/GS002D
    "TOSHIBA MK(16|25|32|50|64)76GSX",
    "",
    "",
    "-v 9,minutes"
  },
  { "Toshiba 2.5\" HDD MQ01ABB...", // tested with TOSHIBA MQ01ABB200/AY000U
    "TOSHIBA MQ01ABB(100|150|200)",
    "", "", ""
  },
  { "Toshiba 2.5\" HDD MQ01ABC...", // tested with TOSHIBA MQ01ABC150/AQ001U
    "TOSHIBA MQ01ABC(100|150|200)",
    "", "", ""
  },
  { "Toshiba 2.5\" HDD MQ01ABD...", // tested with TOSHIBA MQ01ABD100/AX001U,
      // TOSHIBA MQ01ABD100V/AX001Q
    "TOSHIBA MQ01ABD(025|032|050|064|075|100)V?",
    "", "", ""
  },
  { "Toshiba 2.5\" HDD MQ01ABF...", // tested with TOSHIBA MQ01ABF050/AM001J
    "TOSHIBA MQ01ABF(050|075|100)",
    "", "", ""
  },
  { "Toshiba 2.5\" HDD MQ01UBB... (USB 3.0)", // tested with TOSHIBA MQ01UBB200/AY000U (0x0480:0xa100),
      // TOSHIBA MQ01UBB200/34MATMZ5T (0x05ac:0x8406)
    "TOSHIBA MQ01UBB200",
    "", "", ""
  },
  { "Toshiba 2.5\" HDD MQ01UBD... (USB 3.0)", // tested with TOSHIBA MQ01UBD050/AX001U (0x0480:0xa007),
      // TOSHIBA MQ01UBD100/AX001U (0x0480:0x0201, 0x0480:0xa200),
      // TOSHIBA MQ01UBD050/AX101U (0x0480:0xa202)
    "TOSHIBA MQ01UBD(050|075|100)",
    "", "", ""
  },
  { "Toshiba 2.5\" HDD MQ04UBF... (USB 3.0)", // tested with TOSHIBA MQ04UBF100/JU000U (0x0480:0xa202)
    "TOSHIBA MQ04UBF100",
    "", "", ""
  },
  { "Toshiba 2.5\" HDD MQ04UBD...", // tested with TOSHIBA MQ04UBD200/68U2T2VWT
    "TOSHIBA MQ04UBD200",
    "", "", ""
  },
  { "Toshiba 2.5\" HDD MQ03ABB...", // tested with TOSHIBA MQ03ABB300
    "TOSHIBA MQ03ABB[23]00",
    "", "", ""
  },
  { "Toshiba 2.5\" HDD MQ03UBB...", // tested with TOSHIBA MQ03UBB200/37I7T0NJT
    "TOSHIBA MQ03UBB(300|200|250)",
    "", "", ""
  },
  { "Toshiba 3.5\" HDD MK.002TSKB", // tested with TOSHIBA MK1002TSKB/MT1A
    "TOSHIBA MK(10|20)02TSKB",
    "", "", ""
  },
  { "Toshiba 3.5\" MG03ACAxxx(Y) Enterprise HDD", // tested with TOSHIBA MG03ACA100/FL1A
    "TOSHIBA MG03ACA[1234]00Y?",
    "", "", ""
  },
  { "Toshiba MG04ACA... Enterprise HDD", // tested with TOSHIBA MD04ACA500/FP1A,
      // TOSHIBA MG04ACA600A/FS2B, TOSHIBA MG04ACA400NY/FK5D (Dell)
    "TOSHIBA MG04ACA[23456]00([AEN].?)?",
    "", "", ""
  },
  { "Toshiba MG05ACA... Enterprise Capacity HDD", // tested with TOSHIBA MG05ACA800E/GX2A
    "TOSHIBA MG05ACA800[AE]",
    "", "", ""
  },
  { "Toshiba MG06ACA... Enterprise Capacity HDD", // tested with TOSHIBA MG06ACA800E/4303,
      // TOSHIBA MG06ACA10TE/0103
    "TOSHIBA MG06ACA([68]00|10T)[AE]Y?",
    "", "", ""
  },
  { "Toshiba MG07ACA... Enterprise Capacity HDD", // tested with TOSHIBA MG07ACA14TE/0101
    "TOSHIBA MG07ACA1[24]T[AE]Y?",
    "", "",
    "-v 23,raw48,Helium_Condition_Lower "
    "-v 24,raw48,Helium_Condition_Upper"
  },
  { "Toshiba MG08ACA... Enterprise Capacity HDD", // tested with TOSHIBA MG08ACA16TE/0102
    "TOSHIBA MG08ACA16T[AE]Y?",
    "", "",
    "-v 23,raw48,Helium_Condition_Lower "
    "-v 24,raw48,Helium_Condition_Upper"
  },
  { "Toshiba 3.5\" DT01ABA... Desktop HDD", // tested with TOSHIBA DT01ABA300/MZ6OABB0
    "TOSHIBA DT01ABA(100|150|200|300)",
    "", "", ""
  },
  { "Toshiba 3.5\" DT01ACA... Desktop HDD", // tested with TOSHIBA DT01ACA100/MS2OA750,
      // TOSHIBA DT01ACA200/MX4OABB0, TOSHIBA DT01ACA300/MX6OABB0
    "TOSHIBA DT01ACA(025|032|050|075|100|150|200|300)",
    "", "", ""
  },
  { "Toshiba N300 NAS HDD", // tested with TOSHIBA HDWQ140/FJ1M, TOSHIBA HDWN180/GX2M,
      // TOSHIBA HDWN160/FS1M, TOSHIBA HDWG11A/0603, TOSHIBA HDWG21C/0601, TOSHIBA HDWG21E/0601
    "TOSHIBA HDW([GNQ]1[468]0|G(11A|21[CE]|31G))",  // 11A:10TB, 21C:12TB, 21E:14TB, 31G: 16TB
    "", "",
    "-v 23,raw48,Helium_Condition_Lower " // ] >= 12TB
    "-v 24,raw48,Helium_Condition_Upper"  // ]
  },
  { "Toshiba P300 (CMR)", // tested with TOSHIBA HDWD120/MX4OACF0
    "TOSHIBA HDWD1(05|10|20|30)",
    "", "", ""
  },
  { "Toshiba P300 (SMR)", // tested with TOSHIBA HDWD240/KQ000A
    "TOSHIBA HDWD2[246]0",
    "", "", ""
  },
  { "Toshiba X300", // tested with TOSHIBA HDWE160/FS2A, TOSHIBA HDWF180/GX0B
    "TOSHIBA HDW(E1[456]0|[FR]180|R(11A|21[CE]|31G))",  // 11A:10TB, 21C:12TB, 21E:14TB, 31G: 16TB
    "", "",
    "-v 23,raw48,Helium_Condition_Lower " // ] >= 12TB
    "-v 24,raw48,Helium_Condition_Upper"  // ]
  },
  { "Toshiba L200 (CMR)",
    "TOSHIBA HDW[JK]1(05|10)",
    "", "", ""
  },
  { "Toshiba L200 (SMR)", // tested with TOSHIBA HDWL110/JU000A. TOSHIBA HDWL120/JT000A
    "TOSHIBA HDWL1[12]0",
    "", "", ""
  },
  { "Toshiba 1.8\" HDD",
    "TOSHIBA MK[23468]00[4-9]GA[HL]",
    "", "", ""
  },
  { "Toshiba 1.8\" HDD MK..29GSG",
    "TOSHIBA MK(12|16|25)29GSG",
    "", "", ""
  },
  { "", // TOSHIBA MK6022GAX
    "TOSHIBA MK6022GAX",
    "", "", ""
  },
  { "Toshiba HK4R Series SSD", // TOSHIBA THNSN8960PCSE/8EET6101
    "TOSHIBA THNSN8(120P|240P|480P|960P|1Q92)CSE",
    "", "",
    "-v 167,raw48,SSD_Protect_Mode "
    "-v 168,raw48,SATA_PHY_Error_Count "
    "-v 169,raw48,Bad_Block_Count "
    "-v 173,raw48,Erase_Count "
  },
  { "Toshiba HG6 Series SSD", // TOSHIBA THNSNJ512GCST/JTRA0102
    // http://www.farnell.com/datasheets/1852757.pdf
    // TOSHIBA THNSFJ256GCSU/JULA1102
    // TOSHIBA THNSFJ256GDNU A/JYLA1102
    "TOSHIBA THNS[NF]J(060|128|256|512)G[BCAM8VD][SCN][TU].*",
    "", "",
    "-v 167,raw48,SSD_Protect_Mode "
    "-v 168,raw48,SATA_PHY_Error_Count "
    "-v 169,raw48,Bad_Block_Count "
    "-v 173,raw48,Erase_Count "
  },
  { "", // TOSHIBA MK6409MAV
    "TOSHIBA MK6409MAV",
    "", "", ""
  },
  { "Toshiba MKx019GAXB (SUN branded)",
    "TOS MK[34]019GAXB SUN[34]0G",
    "", "", ""
  },
  { "Seagate Momentus",
    "ST9(20|28|40|48)11A",
    "", "", ""
  },
  { "Seagate Momentus 42",
    "ST9(2014|3015|4019)A",
    "", "", ""
  },
  { "Seagate Momentus 4200.2", // tested with ST960812A/3.05
    "ST9(100822|808210|60812|50212|402113|30219)A",
    "", "", ""
  },
  { "Seagate Momentus 5400.2",
    "ST9(808211|6082[12]|408114|308110|120821|10082[34]|8823|6812|4813|3811)AS?",
    "", "", ""
  },
  { "Seagate Momentus 5400.3",
    "ST9(4081[45]|6081[35]|8081[15]|100828|120822|160821)AS?",
    "", "", ""
  },
  { "Seagate Momentus 5400.3 ED",
    "ST9(4081[45]|6081[35]|8081[15]|100828|120822|160821)AB",
    "", "", ""
  },
  { "Seagate Momentus 5400.4",
    "ST9(120817|(160|200|250)827)AS",
    "", "", ""
  },
  { "Seagate Momentus 5400.5",
    "ST9((80|120|160)310|(250|320)320)AS",
    "", "", ""
  },
  { "Seagate Momentus 5400.6",
    "ST9(80313|160(301|314)|(12|25)0315|250317|(320|500)325|500327|640320)ASG?",
    "", "",
    "-F xerrorlba" // ST9500325AS/0002SDM1 (ticket #1094)
  },
  { "Seagate Momentus 5400.7",
    "ST9(160316|(250|320)310|(500|640)320)AS",
    "", "", ""
  },
  { "Seagate Momentus 5400.7 (AF)", // tested with ST9640322AS/0001BSM2
      // (device reports 4KiB LPS with 1 sector offset)
    "ST9(320312|400321|640322|750423)AS",
    "", "", ""
  },
  { "Seagate Momentus 5400 PSD", // Hybrid drives
    "ST9(808212|(120|160)8220)AS",
    "", "", ""
  },
  { "Seagate Momentus 7200.1",
    "ST9(10021|80825|6023|4015)AS?",
    "", "", ""
  },
  { "Seagate Momentus 7200.2",
    "ST9(80813|100821|120823|160823|200420)ASG?",
    "", "", ""
  },
  { "Seagate Momentus 7200.3",
    "ST9((80|120|160)411|(250|320)421)ASG?",
    "", "", ""
  },
  { "Seagate Momentus 7200.4",
    "ST9(160412|250410|320423|500420)ASG?",
    "", "", ""
  },
  { "Seagate Momentus 7200 FDE.2",
    "ST9((160413|25041[12]|320426|50042[12])AS|(16041[489]|2504[16]4|32042[67]|500426)ASG)",
    "", "", ""
  },
  { "Seagate Momentus 7200.5", // tested with ST9750420AS/0001SDM5, ST9750420AS/0002SDM1
    "ST9(50042[34]|64042[012]|75042[02])ASG?",
    "", "", ""
  },
  { "Seagate Momentus XT", // fixed firmware
    "ST9(2505610|3205620|5005620)AS",
    "SD2[68]", // http://knowledge.seagate.com/articles/en_US/FAQ/215451en
    "", ""
  },
  { "Seagate Momentus XT", // buggy firmware, tested with ST92505610AS/SD24
    "ST9(2505610|3205620|5005620)AS",
    "SD2[45]",
    "These drives may corrupt large files,\n"
    "AND THIS FIRMWARE VERSION IS AFFECTED,\n"
    "see the following web pages for details:\n"
    "http://knowledge.seagate.com/articles/en_US/FAQ/215451en\n"
    "https://superuser.com/questions/313447/seagate-momentus-xt-corrupting-files-linux-and-mac",
    ""
  },
  { "Seagate Momentus XT", // unknown firmware
    "ST9(2505610|3205620|5005620)AS",
    "",
    "These drives may corrupt large files,\n"
    "see the following web pages for details:\n"
    "http://knowledge.seagate.com/articles/en_US/FAQ/215451en\n"
    "https://superuser.com/questions/313447/seagate-momentus-xt-corrupting-files-linux-and-mac",
    ""
  },
  { "Seagate Momentus XT (AF)", // tested with ST750LX003-1AC154/SM12
    "ST750LX003-.*",
    "", "", ""
  },
  { "Seagate Momentus Thin", // tested with ST320LT007-9ZV142/0004LVM1
    "ST(160|250|320)LT0(07|09|11|14)-.*",
    "", "", ""
  },
  { "Seagate Laptop HDD", // tested with ST500LT012-9WS142/0001SDM1,
      // ST500LM021-1KJ152/0002LIM1, ST4000LM016-1N2170/0003
    "ST((25|32|50)0LT0(12|15|25)|(32|50)0LM0(10|21)|[34]000LM016)-.*",
    "", "", ""
  },
  { "Seagate Laptop SSHD", // tested with ST500LM000-1EJ162/SM11
    "ST(500|1000)LM0(00|14)-.*",
    "", "", ""
  },
  { "Seagate Medalist 1010, 1720, 1721, 2120, 3230 and 4340",  // ATA2, with -t permissive
    "ST3(1010|1720|1721|2120|3230|4340)A",
    "", "", ""
  },
  { "Seagate Medalist 2110, 3221, 4321, 6531, and 8641",
    "ST3(2110|3221|4321|6531|8641)A",
    "", "", ""
  },
  { "Seagate U4",
    "ST3(2112|4311|6421|8421)A",
    "", "", ""
  },
  { "Seagate U5",
    "ST3(40823|30621|20413|15311|10211)A",
    "", "", ""
  },
  { "Seagate U6",
    "ST3(8002|6002|4081|3061|2041)0A",
    "", "", ""
  },
  { "Seagate U7",
    "ST3(30012|40012|60012|80022|120020)A",
    "", "", ""
  },
  { "Seagate U8",
    "ST3(4313|6811|8410|4313|13021|17221)A",
    "", "", ""
  },
  { "Seagate U9", // tested with ST3160022ACE/9.51
    "ST3(80012|120025|160022)A(CE)?",
    "", "", ""
  },
  { "Seagate U10",
    "ST3(20423|15323|10212)A",
    "", "", ""
  },
  { "Seagate UX",
    "ST3(10014A(CE)?|20014A)",
    "", "", ""
  },
  { "Seagate Barracuda ATA",
    "ST3(2804|2724|2043|1362|1022|681)0A",
    "", "", ""
  },
  { "Seagate Barracuda ATA II",
    "ST3(3063|2042|1532|1021)0A",
    "", "", ""
  },
  { "Seagate Barracuda ATA III",
    "ST3(40824|30620|20414|15310|10215)A",
    "", "", ""
  },
  { "Seagate Barracuda ATA IV",
    "ST3(20011|30011|40016|60021|80021)A",
    "", "", ""
  },
  { "Seagate Barracuda ATA V",
    "ST3(12002(3A|4A|9A|3AS)|800(23A|15A|23AS)|60(015A|210A)|40017A)",
    "", "", ""
  },
  { "Seagate Barracuda 5400.1",
    "ST340015A",
    "", "", ""
  },
  { "Seagate Barracuda 7200.7 and 7200.7 Plus", // tested with "ST380819AS          39M3701 39M0171 IBM"/3.03
    "ST3(200021A|200822AS?|16002[13]AS?|12002[26]AS?|1[26]082[78]AS|8001[13]AS?|8081[79]AS|60014A|40111AS|40014AS?)( .* IBM)?",
    "", "", ""
  },
  { "Seagate Barracuda 7200.8",
    "ST3(400[68]32|300[68]31|250[68]23|200826)AS?",
    "", "", ""
  },
  { "Seagate Barracuda 7200.9",
    "ST3(402111?|80[28]110?|120[28]1[0134]|160[28]1[012]|200827|250[68]24|300[68]22|(320|400)[68]33|500[68](32|41))AS?.*",
    "", "", ""
  },
  { "Seagate Barracuda 7200.10", // tested with GB0160EAFJE/HPG0
    "ST3((80|160)[28]15|200820|250[34]10|(250|300|320|400)[68]20|360320|500[68]30|750[68]40)AS?|"
    "GB0160EAFJE", // HP OEM
    "", "", ""
  },
  { "Seagate Barracuda 7200.11", // unaffected firmware
    "ST3(160813|320[68]13|500[368]20|640[36]23|640[35]30|750[36]30|1000(333|[36]40)|1500341)AS?",
    "CC.?.?", // http://knowledge.seagate.com/articles/en_US/FAQ/207957en
    "", ""
  },
  { "Seagate Barracuda 7200.11", // fixed firmware
    "ST3(500[368]20|750[36]30|1000340)AS?",
    "SD1A", // http://knowledge.seagate.com/articles/en_US/FAQ/207951en
    "", ""
  },
  { "Seagate Barracuda 7200.11", // fixed firmware
    "ST3(160813|320[68]13|640[36]23|1000333|1500341)AS?",
    "SD[12]B", // http://knowledge.seagate.com/articles/en_US/FAQ/207957en
    "", ""
  },
  { "Seagate Barracuda 7200.11", // buggy or fixed firmware
    "ST3(500[368]20|640[35]30|750[36]30|1000340)AS?",
    "(AD14|SD1[5-9]|SD81)",
    "There are known problems with these drives,\n"
    "THIS DRIVE MAY OR MAY NOT BE AFFECTED,\n"
    "see the following web pages for details:\n"
    "http://knowledge.seagate.com/articles/en_US/FAQ/207931en\n"
    "http://knowledge.seagate.com/articles/en_US/FAQ/207951en\n"
    "https://bugs.debian.org/cgi-bin/bugreport.cgi?bug=632758",
    ""
  },
  { "Seagate Barracuda 7200.11", // unknown firmware
    "ST3(160813|320[68]13|500[368]20|640[36]23|640[35]30|750[36]30|1000(333|[36]40)|1500341)AS?",
    "",
    "There are known problems with these drives,\n"
    "see the following Seagate web pages:\n"
    "http://knowledge.seagate.com/articles/en_US/FAQ/207931en\n"
    "http://knowledge.seagate.com/articles/en_US/FAQ/207951en\n"
    "http://knowledge.seagate.com/articles/en_US/FAQ/207957en",
    ""
  },
  { "Seagate Barracuda 7200.12", // new firmware
    "ST3(160318|250318|320418|50041[08]|750528|1000528)AS",
    "CC4[9A-Z]",
    "", ""
  },
  { "Seagate Barracuda 7200.12", // unknown firmware
    "ST3(160318|250318|320418|50041[08]|750528|1000528)AS",
    "",
    "A firmware update for this drive may be available,\n"
    "see the following Seagate web pages:\n"
    "http://knowledge.seagate.com/articles/en_US/FAQ/207931en\n"
    "http://knowledge.seagate.com/articles/en_US/FAQ/213891en",
    ""
  },
  { "Seagate Barracuda 7200.12", // tested with ST3250312AS/JC45, ST31000524AS/JC45,
      // ST3500413AS/JC4B, ST3750525AS/JC4B
      // ST3160316AS/JC45
      // Possible options: ST31000524AS, ST3500413AS, ST3250312AS ,
      // ST3750525AS, ST3320413AS, ST3160316AS
    "ST3(160318|25031[128]|320418|50041[038]|750(518|52[358])|100052[348]|320413|160316)AS",
    "", "", ""
  },
  { "Seagate Barracuda XT", // tested with ST32000641AS/CC13,
      // ST4000DX000-1C5160/CC42
    "ST(3(2000641|3000651)AS|4000DX000-.*)",
    "", "", ""
  },
  { "Seagate Barracuda 7200.14 (AF)", // new firmware, tested with
      // ST3000DM001-9YN166/CC4H, ST3000DM001-9YN166/CC9E
    "ST(1000|1500|2000|2500|3000)DM00[1-3]-9YN16.",
    "CC(4[H-Z]|[5-9A-Z]..*)", // >= "CC4H"
    "",
    "-v 188,raw16 -v 240,msec24hour32" // tested with ST3000DM001-9YN166/CC4H
  },
  { "Seagate Barracuda 7200.14 (AF)", // old firmware, tested with
      // ST1000DM003-9YN162/CC46
    "ST(1000|1500|2000|2500|3000)DM00[1-3]-9YN16.",
    "CC4[679CG]",
    "A firmware update for this drive is available,\n"
    "see the following Seagate web pages:\n"
    "http://knowledge.seagate.com/articles/en_US/FAQ/207931en\n"
    "http://knowledge.seagate.com/articles/en_US/FAQ/223651en",
    "-v 188,raw16 -v 240,msec24hour32"
  },
  { "Seagate Barracuda 7200.14 (AF)", // unknown firmware
    "ST(1000|1500|2000|2500|3000)DM00[1-3]-9YN16.",
    "",
    "A firmware update for this drive may be available,\n"
    "see the following Seagate web pages:\n"
    "http://knowledge.seagate.com/articles/en_US/FAQ/207931en\n"
    "http://knowledge.seagate.com/articles/en_US/FAQ/223651en",
    "-v 188,raw16 -v 240,msec24hour32"
  },
  { "Seagate Barracuda 7200.14 (AF)", // different part number, tested with
      // ST1000DM003-1CH162/CC47, ST1000DM003-1CH162/CC49, ST2000DM001-1CH164/CC24,
      // ST1000DM000-9TS15E/CC92, APPLE HDD ST3000DM001/AP15 (no attr 240)
    "ST(1000|1500|2000|2500|3000)DM00[0-3]-.*|"
    "APPLE HDD ST3000DM001",
    "", "",
    "-v 188,raw16 -v 240,msec24hour32"
  },
  { "Seagate Barracuda 7200.14 (AF)", // < 1TB, tested with ST250DM000-1BC141
    "ST(250|320|500|750)DM00[0-3]-.*",
    "", "",
    "-v 188,raw16 -v 240,msec24hour32"
  },
  { "Seagate BarraCuda 3.5 (CMR)", // tested with ST1000DM010-2EP102/CC43,
      // ST3000DM008-2DM166/CC26, ST4000DM006-2G5107/DN02, ST10000DM0004-1ZC101/DN01,
      // ST12000DM0007-2GR116/DN01
    "ST(500DM009|1000DM010|2000DM00[67]|3000DM00[89]|4000DM006|6000DM004|"
       "8000DM005|10000DM0004|12000DM0007)-.*",
    "", "",
    "-v 200,raw48,Pressure_Limit "
    "-v 188,raw16 -v 240,msec24hour32"
  },
  { "Seagate BarraCuda 3.5 (SMR)", // tested with ST2000DM008-2FR102/0001,
      // ST4000DM004-2CV104/0001 (TRIM: no), ST4000DM005-2DP166/0001, ST8000DM004-2CX188/0001
    "ST(2000DM00[589]|3000DM007|4000DM00[45]|6000DM003|8000DM004)-.*",
    "", "",
    "-v 200,raw48,Pressure_Limit "
    "-v 188,raw16 -v 240,msec24hour32"
  },
  { "Seagate Desktop HDD.15", // tested with ST4000DM000-1CD168/CC43, ST5000DM000-1FK178/CC44,
      // ST6000DM001-1XY17Z/CC48
    "ST[4568]000DM00[012]-.*",
    "", "",
    "-v 188,raw16 -v 240,msec24hour32"
  },
  { "Seagate Desktop SSHD", // tested with ST2000DX001-1CM164/CC43
    "ST[124]000DX001-.*",
    "", "",
    "-v 188,raw16 -v 240,msec24hour32"
  },
  { "Seagate Barracuda LP", // new firmware
    "ST3(500412|1000520|1500541|2000542)AS",
    "CC3[5-9A-Z]",
    "",
    "" // -F xerrorlba ?
  },
  { "Seagate Barracuda LP", // unknown firmware
    "ST3(500412|1000520|1500541|2000542)AS",
    "",
    "A firmware update for this drive may be available,\n"
    "see the following Seagate web pages:\n"
    "http://knowledge.seagate.com/articles/en_US/FAQ/207931en\n"
    "http://knowledge.seagate.com/articles/en_US/FAQ/213915en",
    "-F xerrorlba" // tested with ST31000520AS/CC32
  },
  { "Seagate Barracuda Green (AF)", // new firmware
    "ST((10|15|20)00DL00[123])-.*",
    "CC(3[2-9A-Z]|[4-9A-Z]..*)", // >= "CC32"
    "", ""
  },
  { "Seagate Barracuda Green (AF)", // unknown firmware
    "ST((10|15|20)00DL00[123])-.*",
    "",
    "A firmware update for this drive may be available,\n"
    "see the following Seagate web pages:\n"
    "http://knowledge.seagate.com/articles/en_US/FAQ/207931en\n"
    "http://knowledge.seagate.com/articles/en_US/FAQ/218171en",
    ""
  },
  { "Seagate Barracuda ES",
    "ST3(250[68]2|32062|40062|50063|75064)0NS",
    "", "", ""
  },
  // ST5000LM000, ST4000LM024, ST3000LM024, ST2000LM015, ST1000LM048, ST500LM030
  { "Seagate Barracuda 2.5 5400", // ST2000LM015-2E8174/SDM1, ST4000LM024-2AN17V/0001
    "ST(5000LM000|[34]000LM024|2000LM015|1000LM048|500LM030)-.*",
    "",
    "",
    "-v 183,raw48,SATA_Downshift_Count "
  },
  { "Seagate Barracuda ES.2", // fixed firmware
    "ST3(25031|50032|75033|100034)0NS",
    "SN[01]6|"         // http://knowledge.seagate.com/articles/en_US/FAQ/207963en
    "MA(0[^7]|[^0].)", // http://dellfirmware.seagate.com/dell_firmware/DellFirmwareRequest.jsp
    "",                //        ^^^^^^^^^^^^ down (no DNS A record)
    "-F xerrorlba" // tested with ST31000340NS/SN06
  },
  { "Seagate Barracuda ES.2", // buggy firmware (Dell)
    "ST3(25031|50032|75033|100034)0NS",
    "MA07",
    "There are known problems with these drives,\n"
    "AND THIS FIRMWARE VERSION IS AFFECTED,\n"
    "contact Dell support for a firmware update.",
    ""
  },
  { "Seagate Barracuda ES.2", // unknown firmware
    "ST3(25031|50032|75033|100034)0NS",
    "",
    "There are known problems with these drives,\n"
    "see the following Seagate web pages:\n"
    "http://knowledge.seagate.com/articles/en_US/FAQ/207931en\n"
    "http://knowledge.seagate.com/articles/en_US/FAQ/207963en",
    ""
  },
  { "Seagate Constellation (SATA)", // tested with ST9500530NS/SN03
    "ST9(160511|500530)NS",
    "", "", ""
  },
  { "Seagate Constellation ES (SATA)", // tested with ST31000524NS/SN11,
      // MB0500EAMZD/HPG1
    "ST3(50051|100052|200064)4NS|"
    "MB0500EAMZD", // HP OEM
    "", "", ""
  },
  { "Seagate Constellation ES (SATA 6Gb/s)", // tested with ST1000NM0011/SN02,
      // MB1000GCEEK/HPG1
    "ST(5|10|20)00NM0011|"
    "MB1000GCEEK", // HP OEM
    "", "", ""
  },
  { "Seagate Constellation ES.2 (SATA 6Gb/s)", // tested with ST32000645NS/0004, ST33000650NS,
      // MB3000EBKAB/HPG6
    "ST3(2000645|300065[012])NS|"
    "MB3000EBKAB", // HP OEM
    "", "", ""
  },
  { "Seagate Constellation ES.3", // tested with ST1000NM0033-9ZM173/0001,
      // ST4000NM0033-9ZM170/SN03, MB1000GCWCV/HPGC, MB4000GCWDC/HPGE
    "ST[1234]000NM00[35]3-.*|"
    "MB[14]000GCW(CV|DC)", // HP OEM
    "", "", ""
  },
  { "Seagate Constellation CS", // tested with ST3000NC000/CE02, ST3000NC002-1DY166/CN02
    "ST(1000|2000|3000)NC00[0-3](-.*)?",
    "", "", ""
  },
  { "Seagate Constellation.2 (SATA)", // 2.5", tested with ST91000640NS/SN02, MM1000GBKAL/HPGB
    "ST9(25061|50062|100064)[012]NS|" // *SS = SAS
    "MM1000GBKAL", // HP OEM
    "", "", ""
  },
  // ST6000NM0004, ST6000NM0024, ST6000NM0044, ST6000NM0084, ST5000NM0024,
  // ST5000NM0044, ST4000NM0024, ST4000NM0044, ST2000NM0024, ST2000NM0044
  // ST4000NM0035, ST3000NM0005, ST2000NM0055, ST1000NM0055, ST4000NM0045,
  // ST3000NM0015, ST2000NM0065, ST1000NM0065, ST4000NM0105, ST3000NM0055
  { "Seagate Enterprise Capacity 3.5 HDD", // tested with ST6000NM0024-1HT17Z/SN02,
      // ST10000NM0016-1TT101/SNB0
      // ST4000NM0085-1YY107/ZC11SXPH
      // ST8000NM0045-1RL112/NN02
      // ST6000NM0004-1FT17Z/NN01
      // ST4000NM0035-1V4107/TNC3
      // ST1000NM0055-1V410C/TN02
      // ST8000NM0055-1RM112/SN04
      // ST10000NM0156-2AA111/SS05
    "ST([1234568]|10)000NM0[01][0-68][456]-.*", // *[069]4 = 4Kn
    "", "",
    "-v 200,raw48,Pressure_Limit "
    "-v 188,raw16 -v 240,msec24hour32"
  },
  { "Seagate Enterprise Capacity 3.5 HDD", // V5.1, ms in attribute 9
    "ST[12]000NM0008-.*", // tested with ST1000NM0008-2F2100/SN01
    "", "",
    "-v 9,msec24hour32 -v 188,raw16 -v 240,msec24hour32"
  },
  { "Seagate Exos 5E8", // tested with ST8000AS0003-2HH188/0003
    "ST8000AS0003-.*",
    "", "",
    "-v 9,msec24hour32 -v 240,msec24hour32"
  },
  // ST1000NM000A, ST1000NM002A, ST2000NM000A, ST2000NM001A, ST2000NM002A,
  // ST3000NM000A, ST3000NM004A, ST4000NM000A, ST4000NM001A, ST4000NM002A,
  // ST4000NM006A, ST4000NM010A, ST4000NM012A, ST4000NM013A, ST6000NM002A,
  // ST6000NM021A, ST6000NM022A, ST6000NM025A, ST6000NM026A, ST8000NM000A,
  // ST8000NM002A, ST8000NM004A, ST8000NM008A, ST8000NM009A, ST8000NM016A
  { "Seagate Exos 7E8", // tested with ST6000NM021A-2R7101/SN02, ST8000NM000A-2KE101/SN02
    "ST[123468]000NM0(0[01234689]|1[0236]|2[1256])A-.*",
    "", "",
    "-v 18,raw48,Head_Health "
    "-v 240,msec24hour32"
  },
  { "Seagate Exos X12", // tested with ST12000NM0007-2A1101/SN02
    "ST12000NM00[01]7-.*", // *17 = SED
    "", "",
    "-v 200,raw48,Pressure_Limit "
    "-v 240,msec24hour32"
  },
  { "Seagate Exos X14", // tested with ST12000NM0008-2H3101/SN02,
      // ST12000NM0538-2K2101/CMA2 (OEM?)
    "ST(14000NM04[24]8|14000NM0(01|25)8|12000NM0(00|24|53)8|10000NM0(47|56)8)-.*",
    "", "",
    "-v 18,raw48,Head_Health "
    "-v 200,raw48,Pressure_Limit "
    "-v 240,msec24hour32"
  },
  { "Seagate Exos X16", // tested with ST10000NM001G-2MW103/SN02
      // ST14000NM001G-2KJ103/SN02, ST16000NM001G-2KK103/SN02, ST16000NM001G-2KK103/SN03
    "ST1[0246]000NM00[13]G-.*",
    "", "",
    "-v 18,raw48,Head_Health "
    "-v 200,raw48,Pressure_Limit "
    "-v 240,msec24hour32"
  },
  // new models: ST8000VN0002, ST6000VN0021, ST4000VN000
  //             ST8000VN0012, ST6000VN0031, ST4000VN003
  // tested with ST8000VN0002-1Z8112/ZA13YGNF
  { "Seagate NAS HDD", // tested with ST2000VN000-1H3164/SC42, ST3000VN000-1H4167/SC43
    "ST([234]000VN000|[468]000VN00(02|21|12|31|3))-.*",
    "", "", ""
  },
  // ST8000NE0001, ST8000NE0011, ST6000VN0001, ST6000VN0011, ST5000VN0001,
  // ST5000VN0011, ST4000VN0001, ST4000VN0011, ST3000VN0001, ST3000VN0011,
  // ST2000VN0001, ST2000VN0011
  // tested with ST8000NE0001-1WN112/PNA2
  { "Seagate Enterprise NAS HDD",
    "ST(8000NE|[65432]000VN)00[01]1-.*",
    "", "", ""
  },
  { "Seagate IronWolf", // tested with ST3000VN007-2E4166/SC60, ST4000VN008-2DR166/SC60,
      // ST6000VN0033-2EE110/SC60, ST6000VN0041-2EL11C/SC61, ST8000VN0022-2EL112/SC61,
      // ST10000VN0004-1ZD101/SC60, ST12000VN0007-2GS116/SC60, ST12000VN0008-2JH101/SC60
    "ST(1|2|3|4|6|8|10|12)000VN00(0?[2478]|1|22|33|41)-.*",
    "", "",
    "-v 18,raw48,Head_Health "
    "-v 200,raw48,Pressure_Limit"
  },
  { "Seagate IronWolf Pro", // tested with ST4000NE0025-2EW107/EN02,
      // ST8000NE0004-1ZF11G/EN01, ST8000NE0021-2EN112/EN02, ST16000NE000-2RW103/EN02
    "ST([24]000NE0025|4000NE001|6000NE0023|8000NE00(04|08|21)|(10|12|14)000NE000[478]|16000NE000)-.*",
    "", "",
    "-v 18,raw48,Head_Health " // ST16000NE000
    "-v 200,raw48,Pressure_Limit "
    "-v 240,msec24hour32"
  },
  { "Seagate Archive HDD (SMR)", // tested with ST8000AS0002-1NA17Z/AR13
    "ST[568]000AS00[01][12]-.*",
    "", "", ""
  },
  { "Seagate Pipeline HD 5900.1",
    "ST3(160310|320[34]10|500(321|422))CS",
    "", "", ""
  },
  { "Seagate Pipeline HD 5900.2", // tested with ST31000322CS/SC13
    "ST3(160316|250[34]12|320(311|413)|500(312|414)|1000(322|424))CS",
    "", "", ""
  },
  { "Seagate Video 3.5 HDD", // tested with ST4000VM000-1F3168/SC23, SC25
    "ST(10|15|20|30|40)00VM00[023]-.*",
    "", "", ""
  },
  { "Seagate Medalist 17240, 13030, 10231, 8420, and 4310",
    "ST3(17240|13030|10231|8420|4310)A",
    "", "", ""
  },
  { "Seagate Medalist 17242, 13032, 10232, 8422, and 4312",
    "ST3(1724|1303|1023|842|431)2A",
    "", "", ""
  },
  { "Seagate NL35",
    "ST3(250623|250823|400632|400832|250824|250624|400633|400833|500641|500841)NS",
    "", "", ""
  },
  { "Seagate SV35.2",
    "ST3(160815|250820|320620|500630|750640)[AS]V",
    "", "", ""
  },
  { "Seagate SV35.3", // tested with ST3500320SV/SV16
    "ST3(500320|750330|1000340)SV",
    "", "", ""
  },
  { "Seagate SV35.5", // tested with ST31000525SV/CV12
    "ST3(250311|500410|1000525)SV",
    "", "", ""
  },
  // ST6000VX0001,ST6000VX0011,ST5000VX0001,ST5000VX0011,ST4000VX000
  // ST4000VX002, ST3000VX002, ST2000VX003, ST1000VX001, ST1000VX002
  // ST3000VX000, ST3000VX004, ST2000VX000, ST2000VX004, ST1000VX000
  { "Seagate Surveillance", // tested with ST1000VX001-1HH162/CV11, ST2000VX000-9YW164/CV12,
      // ST4000VX000-1F4168/CV14, ST2000VX003-1HH164/CV12
    "ST([1-5]000VX00[01234]1?|31000526SV|3500411SV)(-.*)?",
    "", "", ""
  },
  { "Seagate Skyhawk", // tested with ST3000VX010-2H916L/CV11, ST6000VX0023-2EF110/SC60
    "ST(1000VX005|2000VX008|3000VX0(09|10)|4000VX007|6000VX00(1|23)|8000VX00(4|22))-.*",
    "", "",
    "-v 9,msec24hour32 " // CV* Firmware only?
    "-v 240,msec24hour32"
  },
  { "Seagate DB35", // tested with ST3250823ACE/3.03, ST3300831SCE/3.03
    "ST3(200826|250823|300831|400832)[AS]CE",
    "", "", ""
  },
  { "Seagate DB35.2", // tested with ST3160212SCE/3.ACB
    "ST3(802110|120213|160212|200827|250824|300822|400833|500841)[AS]CE",
    "", "", ""
  },
  { "Seagate DB35.3",
    "ST3(750640SCE|((80|160)215|(250|320|400)820|500830|750840)[AS]CE)",
    "", "", ""
  },
  { "Seagate LD25.2", // tested with ST940210AS/3.ALC
    "ST9(40|80)210AS?",
    "", "", ""
  },
  { "Seagate ST1.2 CompactFlash", // tested with ST68022CF/3.01
    "ST6[468]022CF",
    "", "", ""
  },
  { "Seagate Nytro XF1230 SATA SSD", // tested with XF1230-1A0480/ST200354
    "XF1230-1A(0240|0480|0960|1920)",
    "", "",
    "-v 174,raw48,Unexpect_Power_Loss_Ct "
    "-v 180,raw48,End_to_End_Err_Detect "
    "-v 183,raw48,SATA_Downshift_Count "
    "-v 189,raw48,SSD_Health_Flags "
    "-v 190,raw48,SATA_Error_Ct "
    "-v 201,raw48,Read_Error_Rate "
    "-v 231,raw48,SSD_Life_Left_Perc "
    "-v 234,raw48,Lifetime_Nand_Gb "
    "-v 241,raw48,Total_Writes_GiB "
    "-v 242,raw48,Total_Reads_GiB "
    "-v 245,raw48,Read_Error_Rate "
  },
  { "Seagate IronWolf 110 SATA SSD", //Written to Seagate documentation
    "ZA(240|480|960|1920|3840)NM10001",
    "", "",
  //"-v 1,raw48,Raw_Read_Error_Rate "
  //"-v 5,raw16(raw16),Reallocated_Sector_Ct "
  //"-v 9,raw24(raw8),Power_On_Hours "
  //"-v 12,raw48,Power_Cycle_Count "
    "-v 100,raw48,Flash_GB_Erased "
    "-v 102,raw48,Lifetime_PS4_Entry_Ct "
    "-v 103,raw48,Lifetime_PS3_Exit_Ct "
    "-v 170,raw48,Grown_Bad_Block_Ct "
    "-v 171,raw48,Program_Fail_Count "
    "-v 172,raw48,Erase_Fail_Count "
    "-v 173,raw48,Avg_Program/Erase_Ct "
    "-v 174,raw48,Unexpected_Pwr_Loss_Ct "
    "-v 177,raw16,Wear_Range_Delta "
    "-v 183,hex56,SATA_Downshift_Count "
    "-v 187,raw48,Uncorrectable_ECC_Ct "
  //"-v 194,tempminmax,Temperature_Celsius "
    "-v 195,raw16(raw16),RAISE_ECC_Cor_Ct "
    "-v 198,raw48,Uncor_Read_Error_Ct "
  //"-v 199,raw48,UDMA_CRC_Error_Count "
    "-v 230,raw56,Drv_Life_Protect_Status "
    "-v 231,hex56,SSD_Life_Left "
  //"-v 232,raw48,Available_Reservd_Space "
    "-v 233,raw48,Lifetime_Wts_To_Flsh_GB "
    "-v 241,raw48,Lifetime_Wts_Frm_Hst_GB "
    "-v 242,raw48,Lifetime_Rds_Frm_Hst_GB "
    "-v 243,hex56,Free_Space "
  },
  { "Seagate IronWolf Pro 125 SSDs", // IronWolf_Pro_125_SSD_Product_Manual_100866982_A.pdf
    "Seagate IronWolfPro ZA(240|480|960|1920|3840)NX10001-.*", // tested with
      // Seagate IronWolfPro ZA3840NX10001-2ZH104/SU4SC01B
    "", "",
  //"-v 1,raw48,Raw_Read_Error_Rate "
  //"-v 9,raw24(raw8),Power_On_Hours "
  //"-v 12,raw48,Power_Cycle_Count "
    "-v 16,raw48,Spare_Blocks_Available "
    "-v 17,raw48,Spare_Blocks_Remaining "
    "-v 168,raw48,SATA_PHY_Error_Count "
    "-v 170,raw16,Early/Later_Bad_Blck_Ct "
    "-v 173,raw16,Max/Avg/Min_Erase_Ct "
    "-v 174,raw48,Unexpect_Power_Loss_Ct "
    "-v 177,raw16,Wear_Range_Delta "
  //"-v 192,raw48,Power-Off_Retract_Count "
  //"-v 194,tempminmax,Temperature_Celsius "
    "-v 218,raw48,SATA_CRC_Error_Count "
    "-v 231,raw48,SSD_Life_Left "
    "-v 232,hex48,Read_Failure_Blk_Ct "
    "-v 233,raw48,Flash_Writes_GiB "
    "-v 234,raw48,NAND_Reads_Sectors "
    "-v 235,raw48,Flash_Writes_Sectors "
    "-v 241,raw48,Host_Writes_GiB "
    "-v 242,raw48,Host_Reads_GiB "
    "-v 246,hex64,Write_Protect_Detail " // prevents interpretation of bogus threshold 255 (ticket #1396)
    "-v 247,raw48,Health_Check_Timer "
  },
  { "Seagate Nytro SATA SSD", //Written to Seagate documentation
    // tested with XA960LE10063, XA960LE10063
    "XA(240|480|960|1920|3840)[LM]E10(00|02|04|06|08|10)3",
    "", "",
  //"-v 1,raw48,Raw_Read_Error_Rate "
  //"-v 5,raw16(raw16),Reallocated_Sector_Ct "
  //"-v 9,raw24(raw8),Power_On_Hours "
  //"-v 12,raw48,Power_Cycle_Count "
    "-v 100,raw48,Flash_GB_Erased "
    "-v 102,raw48,Lifetime_PS4_Entry_Ct "
    "-v 103,raw48,Lifetime_PS3_Exit_Ct "
    "-v 170,raw48,Grown_Bad_Block_Ct "
    "-v 171,raw48,Program_Fail_Count "
    "-v 172,raw48,Erase_Fail_Count "
    "-v 173,raw48,Avg_Program/Erase_Ct "
    "-v 174,raw48,Unexpected_Pwr_Loss_Ct "
    "-v 177,raw16,Wear_Range_Delta "
    "-v 183,hex56,SATA_Downshift_Count "
    "-v 187,raw48,Uncorrectable_ECC_Ct "
  //"-v 194,tempminmax,Temperature_Celsius "
    "-v 195,raw16(raw16),RAISE_ECC_Cor_Ct "
    "-v 198,raw48,Uncor_Read_Error_Ct "
  //"-v 199,raw48,UDMA_CRC_Error_Count "
    "-v 230,raw56,Drv_Life_Protect_Status "
    "-v 231,hex56,SSD_Life_Left "
  //"-v 232,raw48,Available_Reservd_Space "
    "-v 233,raw48,Lifetime_Wts_To_Flsh_GB "
    "-v 241,raw48,Lifetime_Wts_Frm_Hst_GB "
    "-v 242,raw48,Lifetime_Rds_Frm_Hst_GB "
    "-v 243,hex56,Free_Space "
  },
  { "WD Blue / Red / Green SSDs", // tested with WDC WDS250G1B0A-00H9H0/X41000WD,
      // WDC WDS250G1B0A-00H9H0/X41100WD, WDC WDS100T1B0A-00H9H0,
      // WDC WDS120G2G0A-00JH30/UE360000, WDC WDS240G2G0A-00JH30/UF300000,
      // WDC WDS500G2B0A-00SM50/X61130WD, WDC WDS200T2B0A-00SM50/X61130WD,
      // WDC WDS200T2B0A/X61190WD, WDC WDS120G1G0A-00SS50/Z3311000
      // WDC  WDS500G2B0A-00SM50/401000WD,
      // WDC WDBNCE2500PNC/X61130WD, WDC WDBNCE0010PNC-WRSN/X41110WD,
      // WDC  WDS200T1R0A-68A4W0/411000WR
    "WDC WDBNCE(250|500|00[124])0PNC(-.*)?|" // Blue 3D
    "WDC  ?WDS((120|240|250|480|500)G|[12]00T)(1B|2B|1G|2G|1R)0[AB](-.*)?",
      // *B* = Blue, *G* = Green, *2B* = Blue 3D NAND, *1R* = Red SA500
    "", "",
  //"-v 5,raw16(raw16),Reallocated_Sector_Ct " // Reassigned Block Count
  //"-v 9,raw24(raw8),Power_On_Hours "
  //"-v 12,raw48,Power_Cycle_Count "
    "-v 165,raw48,Block_Erase_Count "
    "-v 166,raw48,Minimum_PE_Cycles_TLC "
    "-v 167,raw48,Max_Bad_Blocks_per_Die "
    "-v 168,raw48,Maximum_PE_Cycles_TLC "
    "-v 169,raw48,Total_Bad_Blocks "
    "-v 170,raw48,Grown_Bad_Blocks "
    "-v 171,raw48,Program_Fail_Count "
    "-v 172,raw48,Erase_Fail_Count "
    "-v 173,raw48,Average_PE_Cycles_TLC "
    "-v 174,raw48,Unexpected_Power_Loss "
  //"-v 184,raw48,End-to-End_Error " // Detection/Correction Count
  //"-v 187,raw48,Reported_Uncorrect " // Uncorrectable Errors
  //"-v 188,raw48,Command_Timeout "
  //"-v 194,tempminmax,Temperature_Celsius "
  //"-v 199,raw48,UDMA_CRC_Error_Count " // SATA CRC Errors
    "-v 230,hex48,Media_Wearout_Indicator " // Maybe hex16
  //"-v 232,raw48,Available_Reservd_Space"
    "-v 233,raw48,NAND_GB_Written_TLC "
    "-v 234,raw48,NAND_GB_Written_SLC "
    "-v 241,raw48,Host_Writes_GiB "
    "-v 242,raw48,Host_Reads_GiB "
    "-v 244,raw48,Temp_Throttle_Status "
  },
  { "Western Digital Protege",
  /* Western Digital drives with this comment all appear to use Attribute 9 in
   * a  non-standard manner.  These entries may need to be updated when it
   * is understood exactly how Attribute 9 should be interpreted.
   * UPDATE: this is probably explained by the WD firmware bug described in the
   * smartmontools FAQ */
    "WDC WD([2468]00E|1[26]00A)B-.*",
    "", "", ""
  },
  { "Western Digital Caviar",
  /* Western Digital drives with this comment all appear to use Attribute 9 in
   * a  non-standard manner.  These entries may need to be updated when it
   * is understood exactly how Attribute 9 should be interpreted.
   * UPDATE: this is probably explained by the WD firmware bug described in the
   * smartmontools FAQ */
    "WDC WD(2|3|4|6|8|10|12|16|18|20|25)00BB-.*",
    "", "", ""
  },
  { "Western Digital Caviar WDxxxAB",
  /* Western Digital drives with this comment all appear to use Attribute 9 in
   * a  non-standard manner.  These entries may need to be updated when it
   * is understood exactly how Attribute 9 should be interpreted.
   * UPDATE: this is probably explained by the WD firmware bug described in the
   * smartmontools FAQ */
    "WDC WD(3|4|6|8|25)00AB-.*",
    "", "", ""
  },
  { "Western Digital Caviar WDxxxAA",
  /* Western Digital drives with this comment all appear to use Attribute 9 in
   * a  non-standard manner.  These entries may need to be updated when it
   * is understood exactly how Attribute 9 should be interpreted.
   * UPDATE: this is probably explained by the WD firmware bug described in the
   * smartmontools FAQ */
    "WDC WD...?AA(-.*)?",
    "", "", ""
  },
  { "Western Digital Caviar WDxxxBA",
  /* Western Digital drives with this comment all appear to use Attribute 9 in
   * a  non-standard manner.  These entries may need to be updated when it
   * is understood exactly how Attribute 9 should be interpreted.
   * UPDATE: this is probably explained by the WD firmware bug described in the
   * smartmontools FAQ */
    "WDC WD...BA",
    "", "", ""
  },
  { "Western Digital Caviar AC", // add only 5400rpm/7200rpm (ata33 and faster)
    "WDC AC((116|121|125|225|132|232)|([1-4][4-9][0-9])|([1-4][0-9][0-9][0-9]))00[A-Z]?.*",
    "", "", ""
  },
  { "Western Digital Caviar SE",
  /* Western Digital drives with this comment all appear to use Attribute 9 in
   * a  non-standard manner.  These entries may need to be updated when it
   * is understood exactly how Attribute 9 should be interpreted.
   * UPDATE: this is probably explained by the WD firmware bug described in the
   * smartmontools FAQ
   * UPDATE 2: this does not apply to more recent models, at least WD3200AAJB */
    "WDC WD(4|6|8|10|12|16|18|20|25|30|32|40|50)00(JB|PB)-.*",
    "", "", ""
  },
  { "Western Digital Caviar Blue EIDE",  // WD Caviar SE EIDE
    /* not completely accurate: at least also WD800JB, WD(4|8|20|25)00BB sold as Caviar Blue */
    "WDC WD(16|25|32|40|50)00AAJB-.*",
    "", "", ""
  },
  { "Western Digital Caviar Blue EIDE",  // WD Caviar SE16 EIDE
    "WDC WD(25|32|40|50)00AAKB-.*",
    "", "", ""
  },
  { "Western Digital RE EIDE",
    "WDC WD(12|16|25|32)00SB-.*",
    "", "", ""
  },
  { "Western Digital Caviar Serial ATA",
    "WDC WD(4|8|20|32)00BD-.*",
    "", "", ""
  },
  { "Western Digital Caviar SE Serial ATA", // tested with WDC WD3000JD-98KLB0/08.05J08
    "WDC WD(4|8|12|16|20|25|30|32|40)00(JD|KD|PD)-.*",
    "", "", ""
  },
  { "Western Digital Caviar SE Serial ATA",
    "WDC WD(8|12|16|20|25|30|32|40|50)00JS-.*",
    "", "", ""
  },
  { "Western Digital Caviar SE16 Serial ATA",
    "WDC WD(16|20|25|32|40|50|75)00KS-.*",
    "", "", ""
  },
  { "Western Digital Caviar Blue Serial ATA",  // WD Caviar SE Serial ATA
    /* not completely accurate: at least also WD800BD, (4|8)00JD sold as Caviar Blue */
    "WDC WD((8|12|16|25|32)00AABS|(8|12|16|25|32|40|50)00AAJS)-.*",
    "", "", ""
  },
  { "Western Digital Caviar Blue (SATA)",  // WD Caviar SE16 Serial ATA
      // tested with WD1602ABKS-18N8A0/DELL/02.03B04
    "WDC WD((16|20|25|32|40|50|64|75)00AAKS|1602ABKS|10EALS)-.*",
    "", "", ""
  },
  { "Western Digital Blue", // tested with WDC WD5000AZLX-00K4KA0/80.00A80,
      // WDC WD10EZEX-00RKKA0/80.00A80, WDC WD10EZEX-75M2NA0/01.01A01, WDC WD40EZRZ-00WN9B0/80.00A80,
      // APPLE HDD WDC WD10EALX-408EA0/07.01D03
    "(APPLE HDD )?WDC WD((25|32|50)00AAKX|5000AZ(LX|RZ)|7500A(AL|ZE)X|10E(AL|ZE)X|[1-6]0EZRZ)-.*",
    "", "", ""
  },
  { "Western Digital Blue (SMR)", // tested with WDC WD40EZAZ-00SF3B0/80.00A80 (TRIM: zeroed)
    "WDC WD(20|40|60)EZAZ-.*",
    "", "", ""
  },
  { "Western Digital RE Serial ATA",
    "WDC WD(12|16|25|32)00(SD|YD|YS)-.*",
    "", "", ""
  },
  { "Western Digital RE2 Serial ATA",
    "WDC WD((40|50|75)00(YR|YS|AYYS)|(16|32|40|50)0[01]ABYS)-.*",
    "", "", ""
  },
  { "Western Digital RE2-GP",
    "WDC WD(5000AB|7500AY|1000FY)PS-.*",
    "", "", ""
  },
  { "Western Digital RE3 Serial ATA", // tested with WDC WD7502ABYS-02A6B0/03.00C06,
      // WD1002FBYS-12/03.M0300
    "(WDC )?WD((25|32|50|75)02A|(75|10)02F)BYS-.*",
    "", "", ""
  },
  { "Western Digital RE4", // tested with WDC WD2003FYYS-18W0B0/01.01D02,
      // WDC WD1003FBYZ-010FB0/01.01V03
      // WDC WD5003ABYZ-011FA0/01.01S03
    "WDC WD((25|50)03ABY[XZ]|1003FBY[XZ]|(15|20)03FYYS)-.*",
    "", "", ""
  },
  { "Western Digital RE4-GP", // tested with WDC WD2002FYPS-02W3B0/04.01G01,
      // WD2003FYPS-27W9B0/01.01D02
    "(WDC )?WD200[23]FYPS-.*",
    "", "", ""
  },
  { "Western Digital Re", // tested with WDC WD1004FBYZ-01YCBB0/RR02,
      // WDC WD2000FYYZ-01UL1B0/01.01K01, WDC WD2000FYYZ-01UL1B1/01.01K02,
      // WDC WD4000FYYZ-01UL1B2/01.01K03, WD2000FYYX/00.0D1K2,
      // WDC WD1004FBYZ-01YCBB1/RR04
      // WD4000FYYZ, WD4000FDYZ, WD3000FYYZ, WD3000FDYZ, WD2000FYYZ, WD2000FDYZ
      // WD2004FBYZ, WD1004FBYZ
    "WDC WD((1004|2004)FBYZ|([234]000)FDYZ|[234]000FYYZ|2000FYYX)-.*",
    "", "",
    "-v 16,raw48,Total_LBAs_Read" // WDC WD1004FBYZ-01YCBB1/RR04
  },
  { "Western Digital Se", // tested with WDC WD2000F9YZ-09N20L0/01.01A01
    // WD6001F9YZ, WD5001F9YZ, WD4000F9YZ, WD3000F9YZ, WD2000F9YZ, WD1002F9YZ
    "WDC WD(1002|2000|3000|4000|5001|6001)F9YZ-.*",
    "", "", ""
  },
  { "Western Digital Caviar Green", // tested with WDC WD7500AADS-00M2B0/01.00A01,
      // WDC WD10EADX/77.04D77
    "WDC WD((50|64|75)00AA[CV]S|(50|64|75)00AADS|10EA[CV]S|(10|15|20)EAD[SX])-.*",
    "",
    "",
    "-F xerrorlba" // tested with WDC WD7500AADS-00M2B0/01.00A01
  },
  { "Western Digital Caviar Green (AF)",
    "WDC WD(((64|75|80)00AA|(10|15|20)EA|(25|30)EZ)R|20EAC)S-.*",
    "", "", ""
  },
  { "Western Digital Green", // tested with
      // WDC WD10EZRX-00A8LB0/01.01A01, WDC WD20EZRX-00DC0B0/80.00A80,
      // WDC WD30EZRX-00MMMB0/80.00A80, WDC WD40EZRX-00SPEB0/80.00A80,
      // WDC WD60EZRX-00MVLB1/80.00A80, WDC WD5000AZRX-00A8LB0/01.01A01
    "WDC WD(5000AZ|7500AA|(10|15|20)EA|(10|20|25|30|40|50|60)EZ)RX-.*",
    "", "", ""
  },
  { "Western Digital Caviar Black", // tested with WDC WD7501AAES/06.01D06
    "WDC WD((500|640)1AAL|7501AA[EL]|1001FA[EL]|2001FAS)S-.*|"
    "WDC WD(2002|7502|1502|5003|1002|5002)(FAE|AAE|AZE|AAL)X-.*", // could be
    // WD2002FAEX, WD7502AAEX, WD1502FAEX, WD5003AZEX, WD1002FAEX, WD5002AALX
    "", "", ""
  },
  { "Western Digital Black", // tested with
      // WDC WD1003FZEX-00MK2A0/01.01A01, WDC WD3001FAEX-00MJRA0/01.01L01,
      // WDC WD3003FZEX-00Z4SA0/01.01A01, WDC WD4001FAEX-00MJRA0/01.01L01
      // WDC WD4003FZEX-00Z4SA0/01.01A01, WDC WD5003AZEX-00RKKA0/80.00A80,
      // WDC WD4004FZWX-00GBGB0/81.H0A81
    "WDC WD(6001|2003|5001|1003|4003|4004|5003|3003|3001)(FZW|FZE|AZE)X-.*|" // could be
    // new series  WD6001FZWX WD2003FZEX WD5001FZWX WD1003FZEX
    //             WD4003FZEX WD5003AZEX WD3003FZEX WD4004FZWX
    "WDC WD(4001|3001|2002|1002|5003|7500|5000|3200|2500|1600)(FAE|AZE)X-.*",
    // old series: WD4001FAEX WD3001FAEX WD2002FAEX WD1002FAEX  WD5003AZEX
    "", "", ""
  },
  { "Western Digital Black (SMR)", // ticket #1313
    "WDC WD10SPSX-.*",
    "", "", ""
  },
  { "Western Digital AV ATA", // tested with WDC WD3200AVJB-63J5A0/01.03E01
    "WDC WD(8|16|25|32|50)00AV[BJ]B-.*",
    "", "", ""
  },
  { "Western Digital AV SATA",
    "WDC WD(16|25|32)00AVJS-.*",
    "", "", ""
  },
  { "Western Digital AV-GP",
    "WDC WD((16|25|32|50|64|75)00AV[CDV]S|(10|15|20)EV[CDV]S)-.*",
    "", "", ""
  },
  { "Western Digital AV-GP (AF)", // tested with WDC WD10EURS-630AB1/80.00A80,
      // WDC WD10EUCX-63YZ1Y0/51.0AB52, WDC WD20EURX-64HYZY0/80.00A80
    "WDC WD(5000AUDX|7500AURS|10EUCX|(10|15|20|25|30)EUR[SX])-.*",
    "", "", ""
  },
  { "Western Digital AV", // tested with DC WD10JUCT-63CYNY0/01.01A01
    "WDC WD((16|25|32|50)00BU[CD]|5000LUC|10JUC)T-.*",
    "", "", ""
  },
  { "Western Digital Raptor",
    "WDC WD((360|740|800)GD|(360|740|800|1500)ADF[DS])-.*",
    "", "", ""
  },
  { "Western Digital Raptor X",
    "WDC WD1500AHFD-.*",
    "", "", ""
  },
  { "Western Digital VelociRaptor", // tested with WDC WD1500HLHX-01JJPV0/04.05G04
    "WDC WD(((800H|(1500|3000)[BH]|1600H|3000G)LFS)|((1500|3000|4500|6000)[BH]LHX))-.*",
    "", "", ""
  },
  { "Western Digital VelociRaptor (AF)", // tested with WDC WD1000DHTZ-04N21V0/04.06A00
    "WDC WD(2500H|5000B|5000H|1000D)HTZ-.*",
    "", "", ""
  },
  { "Western Digital Scorpio EIDE",
    "WDC WD(4|6|8|10|12|16)00(UE|VE)-.*",
    "", "", ""
  },
  { "Western Digital Scorpio Blue EIDE", // tested with WDC WD3200BEVE-00A0HT0/11.01A11
    "WDC WD(4|6|8|10|12|16|25|32)00BEVE-.*",
    "", "", ""
  },
  { "Western Digital Scorpio Serial ATA",
    "WDC WD(4|6|8|10|12|16|25)00BEAS-.*",
    "", "", ""
  },
  { "Western Digital Scorpio Blue Serial ATA", // tested with WDC WD3200BEVS-08VAT2/14.01A14
    "WDC WD((4|6|8|10|12|16|25|32)00BEVS|(8|12|16|25|32|40|50|64)00BEVT|7500KEVT|10TEVT)-.*",
    "", "", ""
  },
  { "Western Digital Scorpio Blue Serial ATA (AF)", // tested with
      // WDC WD10JPVT-00A1YT0/01.01A01
    "WDC WD((16|25|32|50|64|75)00BPVT|10[JT]PVT)-.*",
    "", "", ""
  },
  { "Western Digital Scorpio Black", // tested with WDC WD5000BEKT-00KA9T0/01.01A01
    "WDC WD(8|12|16|25|32|50)00B[EJ]KT-.*",
    "", "", ""
  },
  { "Western Digital Scorpio Black (AF)",
    "WDC WD(50|75)00BPKT-.*",
    "", "", ""
  },
  { "Western Digital Red", // tested with WDC WD10EFRX-68JCSN0/01.01A01,
      // WDC WD10JFCX-68N6GN0/01.01A01, WDC WD30EFRX-68EUZN0/82.00A82,
      // WDC WD40EFRX-68WT0N0/80.00A80, WDC WD60EFRX-68MYMN1/82.00A82,
      // WDC WD80EFAX-68LHPN0/83.H0A83, WDC WD80EFZX-68UW8N0/83.H0A83,
      // WDC WD80EZZX-11CSGA0/83.H0A03 (My Book 0x1058:0x25ee),
      // WDC WD100EFAX-68LHPN0/83.H0A83,
      // WDC WD120EMFZ-11A6JA0/81.00A81 (Easystore 0x1058:0x25fb)
    "WDC WD(7500BFCX|10JFCX|[1-6]0EFRX|[68]0E[FZ]ZX|(8|10)0EFAX|120EMFZ)-.*",
    "", "",
    "-v 22,raw48,Helium_Level" // WD80EFAX, WD80EFZX, WD100EFAX, WD120EMFZ
  },
  { "Western Digital Red (SMR)", // ticket #1313, tested with WDC WD60EFAX-68SHWN0/82.00A82
    "WDC WD[2346]0EFAX-.*",
    "", "", ""
  },
  { "Western Digital Red Pro", // tested with WDC WD2001FFSX-68JNUN0/81.00A81,
      // WDC WD6002FFWX-68TZ4N0/83.H0A83, WDC WD101KFBX-68R56N0/83.H0A03
    "WDC WD([2-68]00[123]FF[BSW]|101KFB)X-.*",
    "", "",
    "-v 22,raw48,Helium_Level" // WD101KFBX
  },
  { "Western Digital Purple", // tested with WDC WD40PURX-64GVNY0/80.00A80,
      // WDC WD40PURZ-85TTDY0/80.00A80
      // WDC WD80PUZX-64NEAY0/80.H0A80
    "WDC WD[1234568]0PU[RZ][XZ]-.*",
    "", "", ""
  },
  { "Western Digital Gold", // tested with WDC WD1005FBYZ-01YCBB2/RR07,
      // WDC WD2005FBYZ-01YCBB2/RR07, WDC WD4002FYYZ-01B7CB0/01.01M02,
      // WDC WD4003FRYZ-01F0DB0/01.01H01, WDC WD6003FRYZ-01F0DB0/01.01H01,
      // WDC WD8003FRYZ-01JPDB1/01.01H02, WDC WD8004FRYZ-01VAEB0/01.01H01,
      // WDC WD102KRYZ-01A5AB0/01.01H01, WDC WD121KRYZ-01W0RB0/01.01H01
    "WDC WD([12]005FB|4002FY|4003FR|600[23]FR|800[234]FR|(1[02]1|102)KR)YZ-.*",
    "", "",
    "-v 22,raw48,Helium_Level" // WD121KRYZ
  },
  { "Western Digital Blue Mobile", // tested with WDC WD5000LPVX-08V0TT2/03.01A03,
      // WDC WD10JPVX-75JC3T0/0301A03,  WDC WD10JPVX-22JC3T0/01.01A01,
      // WDC WD20NPVZ-00WFZT0/01.01A01
    "WDC WD(3200LPCX|5000[BL]P[CV]X|7500BPVX|10JP[VZ]X|(15|20)NPVZ)-.*",
    "", "", ""
  },
  { "Western Digital Blue Mobile (SMR)", // ticket #1313, tested with
      // WDC WD10SPZX-22Z10T0/01.01A01, WDC WD10SPZX-21Z10T0/02.01A02,
      // WDC WD20SPZX-22CRAT0/01.01A01, WDC WD20SPZX-22UA7T0/01.01A01
    "WDC WD[12]0SPZX-.*",
    "", "", ""
  },
  { "Western Digital Green Mobile", // tested with WDC WD20NPVX-00EA4T0/01.01A01
    "WDC WD(15|20)NPV[TX]-.*",
    "", "", ""
  },
  { "Western Digital Black Mobile", // tested with WDC WD7500BPKX-22HPJT0/01.01A01,
      // WDC WD10JPLX-00MBPT0/01.01H01
    "WDC WD((16|25|32)00BEK[TX]|(25|32|50|75)00(BPK|LPL)X|10JPLX)-.*",
    "", "", ""
  },
  { "Western Digital Elements / My Passport (USB)", // tested with WDC WD5000BMVW-11AMCS0/01.01A01
    "WDC WD(25|32|40|50)00BMV[UVW]-.*",  // *W-* = USB 3.0
    "", "", ""
  },
  { "Western Digital Elements / My Passport (USB, AF)", // tested with
      // WDC WD5000KMVV-11TK7S1/01.01A01,
      // WDC WD5000LMVW-11CKRS0/01.01A01 (0x1058:0x07ae),
      // WDC WD5000LMVW-11VEDS0/01.01A01 (0x1058:0x0816),
      // WDC WD7500BMVW-11AJGS2/01.01A01,
      // WDC WD10JMVW-11AJGS2/01.01A01 (0x1058:0x10b8),
      // WDC WD10JMVW-11AJGS4/01.01A01 (0x1058:0x25a0/25a2),
      // WDC WD10JMVW-11S5XS1/01.01A01,
      // WDC WD10SMZW-11Y0TS0/01.01A01,
      // WDC WD10TMVW-11ZSMS5/01.01A01,
      // WDC WD20NMVW-11AV3S2/01.01A01 (0x1058:0x0822),
      // WDC WD20NMVW-11AV3S3/01.01A01 (0x1058:0x0837),
      // WDC WD20NMVW-11EDZS6/01.01A01 (0x1058-0x259f),
      // WDC WD20NMVW-11EDZS7/01.01A01 (0x1058:0x259d/25a1),
      // WDC WD20NMVW-11W68S0/01.01A01,
      // WDC WD20NMVW-59AV3S3/01.01A01 (0x1058:0x107d),
      // WDC WD30NMVW-11C3NS4/01.01A01,
      // WDC WD40NMZW-11GX6S1/01.01A01 (0x1058:0x2599/25e2/25fa)
      // WDC WD50NDZW-11MR8S1/02.01A02
    "WDC WD((5000[LK]|7500[BK]|10[JST]|[234]0N)M|50ND)[VZ][VW]-.*", // *W-* = USB 3.0
    "", "", ""
  },
  { "Quantum Bigfoot", // tested with TS10.0A/A21.0G00, TS12.7A/A21.0F00
    "QUANTUM BIGFOOT TS(10\\.0|12\\.7)A",
    "", "", ""
  },
  { "Quantum Fireball lct15",
    "QUANTUM FIREBALLlct15 ([123]0|22)",
    "", "", ""
  },
  { "Quantum Fireball lct20",
    "QUANTUM FIREBALLlct20 [1234]0",
    "", "", ""
  },
  { "Quantum Fireball CX",
    "QUANTUM FIREBALL CX10.2A",
    "", "", ""
  },
  { "Quantum Fireball CR",
    "QUANTUM FIREBALL CR(4.3|6.4|8.4|13.0)A",
    "", "", ""
  },
  { "Quantum Fireball EX", // tested with QUANTUM FIREBALL EX10.2A/A0A.0D00
    "QUANTUM FIREBALL EX(3\\.2|6\\.4|10\\.2)A",
    "", "", ""
  },
  { "Quantum Fireball ST",
    "QUANTUM FIREBALL ST(3.2|4.3|4300)A",
    "", "", ""
  },
  { "Quantum Fireball SE",
    "QUANTUM FIREBALL SE4.3A",
    "", "", ""
  },
  { "Quantum Fireball Plus LM",
    "QUANTUM FIREBALLP LM(10.2|15|20.[45]|30)",
    "", "", ""
  },
  { "Quantum Fireball Plus AS",
    "QUANTUM FIREBALLP AS(10.2|20.5|30.0|40.0|60.0)",
    "", "", ""
  },
  { "Quantum Fireball Plus KX",
    "QUANTUM FIREBALLP KX27.3",
    "", "", ""
  },
  { "Quantum Fireball Plus KA",
    "QUANTUM FIREBALLP KA(9|10).1",
    "", "", ""
  },

  ////////////////////////////////////////////////////
  // USB ID entries
  ////////////////////////////////////////////////////

  // 0x0080 (JMicron/Toshiba ?)
  { "USB: ; JMicron JMS578",
    "0x0080:0x0578",
    "", // 0x0104
    "",
    "-d sat"
  },
  { "USB: ; ",
    "0x0080:0xa001",
    "", // ORICO 2588US3: 0x0101, 0x0203
    "",
    "-d sat"
  },
  // 0x0350 (?)
  { "USB: ViPowER USB3.0 Storage; ",
    "0x0350:0x0038",
    "", // 0x1905
    "",
    "-d sat,12" // ATA output registers missing
  },
  // Hewlett-Packard
  { "USB: HP Desktop HD BD07; ", // 2TB
    "0x03f0:0xbd07",
    "",
    "",
    "-d sat"
  },
  // ALi
  { "USB: ; ALi M5621", // USB->PATA
    "0x0402:0x5621",
    "",
    "",
    "" // unsupported
  },
  // VIA
  { "USB: Connectland BE-USB2-35BP-LCM; VIA VT6204",
    "0x040d:0x6204",
    "",
    "",
    "" // unsupported
  },
  // Buffalo / Melco
  { "USB: Buffalo JustStore Portable HD-PVU2; ",
    "0x0411:0x0181",
    "",
    "",
    "-d sat"
  },
  { "USB: Buffalo Drivestation Duo; ",
    "0x0411:0x01ce",
    "",
    "",
    "-d sat"
  },
  { "USB: Buffalo DriveStation HD-LBU2 ; Medialogic MLDU11",
    "0x0411:0x01ea",
    "",
    "",
    "-d sat"
  },
  { "USB: Buffalo; ",
    "0x0411:0x0(1[df]9|1e7|240|251|27e)", // 0x01d9: HD-PCTU2 (0x0108), 0x01e7: HD-PNTU3,
      // 0x01f9: HD-PZU3 (0x0100), 0x0240: HD-PCFU3, 0x0251: HD-PNFU3, 0x027e: HD-LC3
    "",
    "",
    "-d sat"
  },
  // LG Electronics
  { "USB: LG Mini HXD5; JMicron",
    "0x043e:0x70f1",
    "", // 0x0100
    "",
    "-d usbjmicron"
  },
  // Hitachi (?)
  { "USB: ; Renesas uPD720231A", // USB2/3->SATA
    // 0x0229: Pi-102 Raspberry Pi USB to mSATA Converter Board
    // 0x022a: DeLock 62652 converter SATA 6GB/s > USB 3.0
    "0x045b:0x022[9a]",
    "",
    "",
    "-d sat"
  },
  // Philips
  { "USB: Philips; ", // SDE3273FC/97 2.5" SATA HDD enclosure
    "0x0471:0x2021",
    "", // 0x0103
    "",
    "-d sat"
  },
  // Toshiba
  { "USB: Toshiba Canvio 500GB; SunPlus",
    "0x0480:0xa004",
    "",
    "",
    "-d usbsunplus"
  },
  { "USB: Toshiba; ",
    "0x0480:0x....",
    "",
    "",
    "-d sat"
  },
  // Cypress
  { "USB: ; Cypress CY7C68300A (AT2)",
    "0x04b4:0x6830",
    "0x0001",
    "",
    "" // unsupported
  },
  { "USB: ; Cypress CY7C68300B/C (AT2LP)",
    "0x04b4:0x6830",
    "0x0240",
    "",
    "-d usbcypress"
  },
  // Fujitsu
  { "USB: Fujitsu/Zalman ZM-VE300; ", // USB 3.0
    "0x04c5:0x2028",
    "", // 0x0001
    "",
    "-d sat"
  },
  { "USB: ; Fujitsu", // DeLock 42475, USB 3.0
    "0x04c5:0x201d",
    "", // 0x0001
    "",
    "-d sat"
  },
  // Myson Century
  { "USB: ; Myson Century CS8818",
    "0x04cf:0x8818",
    "", // 0xb007
    "",
    "" // unsupported
  },
  // Samsung
  { "USB: Samsung S2 Portable; JMicron",
    "0x04e8:0x1f0[568a]", // 0x1f0a: SAMSUNG HN-M101XBB
    "",
    "",
    "-d usbjmicron" // 0x1f0a: works also with "-d sat"
  },
  { "USB: Samsung S1; JMicron",
    "0x04e8:0x2f0[36]", // 0x2f03: S1 Portable, 0x2f06: S1 Mini (SAMSUNG HS20YJZ/3AU10-01)
    "",
    "",
    "-d usbjmicron"
  },
  { "USB: Samsung Story Station; ",
    "0x04e8:0x5f0[56]",
    "",
    "",
    "-d sat"
  },
  { "USB: Samsung G2 Portable; JMicron",
    "0x04e8:0x6032",
    "0x0000",
    "",
    "-d usbjmicron" // ticket #132
  },
  { "USB: Samsung G2 Portable; ",
    "0x04e8:0x6032",
    "0x...[1-9]", // >= 0x0001
    "",
    "-d sat"
  },
  { "USB: Samsung Story Station 3.0; ",
    "0x04e8:0x6052",
    "",
    "",
    "-d sat"
  },
  { "USB: Samsung Story Station 3.0; ",
    "0x04e8:0x6054",
    "",
    "",
    "-d sat"
  },
  { "USB: Samsung M2 Portable 3.0; ",
    "0x04e8:0x60c5",
    "",
    "",
    "-d sat"
  },
  { "USB: Samsung D3 Station; ",
    "0x04e8:0x612[45]", // 3TB, 4TB
    "", // 0x200, 0x202
    "",
    "-d sat"
  },
  { "USB: Samsung M3 Portable USB 3.0; ", // 1.5/2TB: SpinPoint M9TU
    "0x04e8:0x61b[3456]", // 500MB, 2TB, 1.5TB, 1TB
    "", // 0x0e00
    "",
    "-d sat"
  },
  { "USB: Samsung S3 Portable; ",
    "0x04e8:0x61c8", // ST1000LM025 HN-M101ABB
    "", // 0x1301
    "",
    "-d sat"
  },
  { "USB: Samsung Portable SSD T5; ",
    "0x04e8:0x61f5",
    "", // 0x0100
    "",
    "-d sat"
  },
  { "USB: Samsung; ",
    "0x04e8:0x8003", // USB3 Adapter from SSD EVO 850 Starter Kit
    "", // 0x0100
    "",
    "-d sat"
  },
  { "USB: Sony HD-E1; ",
    "0x054c:0x05bf", //  Sony HD-E1B - 1TB USB3.0
    "", // 0x6610
    "",
    "-d sat"
  },
  // Sunplus
  { "USB: ; SunPlus",
    "0x04fc:0x0c05",
    "",
    "",
    "-d usbsunplus"
  },
  { "USB: ; SunPlus SPDIF215",
    "0x04fc:0x0c15",
    "", // 0xf615
    "",
    "-d usbsunplus"
  },
  { "USB: ; SunPlus SPDIF225", // USB+SATA->SATA
    "0x04fc:0x0c25",
    "", // 0x0103
    "",
    "-d usbsunplus"
  },
  // Iomega
  { "USB: Iomega Prestige Desktop USB 3.0; ",
    "0x059b:0x0070",
    "", // 0x0004
    "",
    "-d sat" // ATA output registers missing
  },
  { "USB: Iomega LPHD080-0; ",
    "0x059b:0x0272",
    "",
    "",
    "-d usbcypress"
  },
  { "USB: Iomega MDHD500-U; JMicron",
    "0x059b:0x0274",
    "", // 0x0000
    "",
    "-d usbjmicron,0"
  },
  { "USB: Iomega MDHD500-U; ",
    "0x059b:0x0275",
    "", // 0x0001
    "",
    "" // unsupported
  },
  { "USB: Iomega; JMicron",
    "0x059b:0x027[78]",  // 0x0277: MDHD-UE, 0x0278: LDHD-UPS
    "", // 0x0000
    "",
    "-d usbjmicron"
  },
  { "USB: Iomega LDHD-UP; Sunplus",
    "0x059b:0x0370",
    "",
    "",
    "-d usbsunplus"
  },
  { "USB: Iomega; JMicron",
    "0x059b:0x0(47[05]|57[15])", // 0x0470: LPHD-UP, 0x0475: GDHDU2 (0x0100),
      // 0x0575: LDHD-UP
    "",
    "",
    "-d usbjmicron"
  },
  { "USB: Iomega; JMicron",
    "0x059b:0x047a",
    "", // 0x0100
    "",
    "-d sat" // works also with "-d usbjmicron"
  },
  // LaCie
  { "USB: LaCie hard disk (FA Porsche design);",
    "0x059f:0x0651",
    "",
    "",
    "" // unsupported
  },
  { "USB: LaCie d2 Quadra; Oxford OXUF934SSA-LQAG ", // USB+IEEE1394+eSATA->SATA
    "0x059f:0x0828",
    "",
    "",
    "-d sat"
  },
  { "USB: LaCie hard disk; JMicron",
    "0x059f:0x0951",
    "",
    "",
    "-d usbjmicron"
  },
  { "USB: LaCie Rugged Triple Interface; ",
    "0x059f:0x100c",
    "", // 0x0001
    "",
    "-d sat"
  },
  { "USB: LaCie Desktop Hard Drive;",
    "0x059f:0x1010",
    "",
    "",
    "-d usbsunplus"
  },
  { "USB: LaCie Desktop Hard Drive; ",
    "0x059f:0x101[68]", // 0x1016: SAMSUNG HD103UJ
    "", // 0x0001
    "",
    "-d sat"
  },
  { "USB: LaCie Desktop Hard Drive; JMicron",
    "0x059f:0x1019",
    "",
    "",
    "-d usbjmicron"
  },
  { "USB: LaCie Rugged Hard Drive; JMicron",
    "0x059f:0x101d",
    "", // 0x0001
    "",
    "-d usbjmicron,x"
  },
  { "USB: LaCie Little Disk USB2; JMicron",
    "0x059f:0x1021",
    "",
    "",
    "-d usbjmicron"
  },
  { "USB: LaCie hard disk; ",
    "0x059f:0x1029",
    "", // 0x0100
    "",
    "-d sat"
  },
  { "USB: Lacie rikiki; JMicron",
    "0x059f:0x102a",
    "",
    "",
    "-d usbjmicron,x"
  },
  { "USB: LaCie D2 USB3; LucidPort USB300 ",
    "0x059f:0x103d",
    "",
    "",
    "-d sat"
  },
  { "USB: LaCie rikiki USB 3.0; ",
    "0x059f:0x10(49|57)",
    "",
    "",
    "-d sat"
  },
  { "USB: LaCie minimus USB 3.0; ",
    "0x059f:0x104a",
    "",
    "",
    "-d sat"
  },
  { "USB: LaCie Rugged Mini USB 3.0; ",
    "0x059f:0x1051",
    "", // 0x0000
    "",
    "-d sat"
  },
  { "USB: LaCie P9230 (LAC302002); ",
    "0x059f:0x1053",
    "", // 0x0000
    "",
    "-d sat"
  },
  { "USB: LaCie Rugged Mini HDD; ",
    "0x059f:0x106b",
    "",
    "",
    "-d sat"
  },
  { "USB: LaCie; ", // 0x1070: ASMedia 1053 ?
    "0x059f:0x10(6f|7[05])",
    "", // 6f/70=0x0001, 75=0x0000
    "",
    "-d sat"
  },
  // In-System Design
  { "USB: ; In-System/Cypress ISD-300A1",
    "0x05ab:0x0060",
    "", // 0x1101
    "",
    "-d usbcypress"
  },
  // Apple
  { "USB: Apple; ",
    "0x05ac:0x8406", // TOSHIBA MQ01UBB200
    "",
    "",
    "-d sat"
  },
  // Genesys Logic
  { "USB: ; Genesys Logic GL881E",
    "0x05e3:0x0702",
    "",
    "",
    "" // unsupported
  },
  { "USB: ; Genesys Logic", // TODO: requires '-T permissive'
    "0x05e3:0x0718",
    "", // 0x0041
    "",
    "-d sat"
  },
  { "USB: ; Genesys Logic GL3310",
    "0x05e3:0x0731", // Chieftec USB 3.0 2.5" case
    "",
    "",
    "-d sat"
  },
  { "USB: ; Genesys Logic",
    "0x05e3:0x0735",
    "", // 0x1003
    "",
    "-d sat"
  },
  // Micron
  { "USB: Micron USB SSD; ",
    "0x0634:0x0655",
    "",
    "",
    "" // unsupported
  },
  // Prolific
  { "USB: ; Prolific PL2507", // USB->PATA
    "0x067b:0x2507",
    "",
    "",
    "-d usbjmicron,0" // Port number is required
  },
  { "USB: ; Prolific PL2571/2771/2773/2775", // USB->SATA, USB3->SATA,
    "0x067b:0x(2571|277[135])",              // USB3+eSATA->SATA, USB3->2xSATA
    "",
    "",
    "" // smartmontools >= r4004: -d usbprolific
  },
  { "USB: ; Prolific PL3507", // USB+IEEE1394->PATA
    "0x067b:0x3507",
    "", // 0x0001
    "",
    "-d usbjmicron,p"
  },
  // Imation
  { "USB: Imation ; ", // Imation Odyssey external USB dock
    "0x0718:0x1000",
    "", // 0x5104
    "",
    "-d sat"
  },
  // SanDisk
  { "USB: SanDisk SDCZ80 Flash Drive; Fujitsu", // ATA ID: SanDisk pSSD
    "0x0781:0x558[08]",
    "",
    "",
    "-d sat"
  },
  // Freecom
  { "USB: ; Innostor IS631", // No Name USB3->SATA Enclosure
    "0x07ab:0x0621",
    "",
    "",
    "-d sat"
  },
  { "USB: Freecom; ",
    "0x07ab:0xfc17",
    "", // 0x0100
    "",
    "-d sat"
  },
  { "USB: Freecom Quattro 3.0; ", // USB3.0+IEEE1394+eSATA->SATA
    "0x07ab:0xfc77",
    "",
    "",
    "-d sat"
  },
  { "USB: Freecom Mobile Drive XXS; JMicron",
    "0x07ab:0xfc88",
    "", // 0x0101
    "",
    "-d usbjmicron,x"
  },
  { "USB: Freecom Hard Drive XS; Sunplus",
    "0x07ab:0xfc8e",
    "", // 0x010f
    "",
    "-d usbsunplus"
  },
  { "USB: Freecom; ", // Intel labeled
    "0x07ab:0xfc8f",
    "", // 0x0000
    "",
    "-d sat"
  },
  { "USB: Freecom Classic HD 120GB; ",
    "0x07ab:0xfccd",
    "",
    "",
    "" // unsupported
  },
  { "USB: Freecom HD; JMicron", // 500GB
    "0x07ab:0xfcd[6a]",
    "",
    "",
    "-d usbjmicron"
  },
  // Fast Point Technologies (?)
  { "USB: ; ",
    "0x0850:0x00(03|31)",
    "", // 0x0100
    "",
    "-d sat"
  },
  // 0x0860 (?)
  { "USB: ; ",
    "0x0860:0x0001",
    "", // 0x0100
    "",
    "-d sat"
  },
  // Oxford Semiconductor, Ltd
  { "USB: ; Oxford",
    "0x0928:0x0000",
    "",
    "",
    "" // unsupported
  },
  { "USB: ; Oxford OXU921DS",
    "0x0928:0x0002",
    "",
    "",
    "" // unsupported
  },
  { "USB: ; Oxford", // Zalman ZM-VE200
    "0x0928:0x0010",
    "", // 0x0304
    "",
    "-d sat"
  },
  // Toshiba
  { "USB: Toshiba PX1270E-1G16; Sunplus",
    "0x0930:0x0b03",
    "",
    "",
    "-d usbsunplus"
  },
  { "USB: Toshiba PX1396E-3T01; Sunplus", // similar to Dura Micro 501
    "0x0930:0x0b09",
    "",
    "",
    "-d usbsunplus"
  },
  { "USB: Toshiba Stor.E Steel; Sunplus",
    "0x0930:0x0b11",
    "",
    "",
    "-d usbsunplus"
  },
  { "USB: Toshiba Stor.E; ",
    "0x0930:0x0b1[9ab]",
    "", // 0x0001
    "",
    "-d sat"
  },
  { "USB: Toshiba; Sunplus",
    "0x0930:0xa002",
    "", // 0x0103
    "",
    "-d usbsunplus"
  },
  // Lumberg, Inc.
  { "USB: Toshiba Stor.E; Sunplus",
    "0x0939:0x0b1[56]",
    "",
    "",
    "-d usbsunplus"
  },
  { "USB: Toshiba Stor.E D10; Initio INIC-1610PL",
    "0x0939:0x0b13",
    "",
    "",
    "-d sat,12"
  },
  // Apricorn
  { "USB: Apricorn SATA Wire; ",
    "0x0984:0x0(040|301)", // 0x0040: Apricorn SATA Wire
    "", // 0x0301 (0x0201): Corsair SSD & HDD Cloning Kit
    "",
    "-d sat"
  },
  // Neodio Technologies
  { "USB: Neodio; Initio INIC-1810PL",
    "0x0aec:0x3050",
    "", // 0x0100
    "",
    "-d sat"
  },
  // Seagate
  { "USB: Seagate External Drive; Cypress",
    "0x0bc2:0x0503",
    "", // 0x0240
    "",
    "-d usbcypress"
  },
  { "USB: Seagate FreeAgent; ",
    "0x0bc2:0x(3008|50(31|a1))",
    "",
    "",
    "-d sat,12" // 0x50a1: "-d sat" does not work (ticket #151)
  },
  { "USB: Seagate; ",
    "0x0bc2:0x....",
    "",
    "",
    "-d sat"
  },
  // Realtek
  { "USB: ; Realtek RTL9210", // USB->PCIe (NVMe)
    "0x0bda:0x9210",
    "", // 0x2100
    "",
    "" // smartmontools >= r5051: -d sntrealtek
  },
  { "USB: ; Realtek RTL9211", // USB->PCIe (NVMe) or SATA
    "0x(0bda|2eb9):0x9211", // 0x0bda: guessed, 0x2eb9: Sabrent EC-WPTF
    ".*", // fall through to next entry and report ambiguous result
    "",
    "" // smartmontools >= r5051: -d sntrealtek // NVMe or ...
  },
  { "USB: ; Realtek RTL9211",
    "0x(0bda|2eb9):0x9211",
    "",
    "",
    "" // ... SATA (unsupported)
  },
  // Addonics
  { "USB: Addonics HDMU3; ", // (ticket #609)
    "0x0bf6:0x1001",
    "", // 0x0100
    "",
    ""
  },
  // Dura Micro
  { "USB: Dura Micro; Cypress",
    "0x0c0b:0xb001",
    "", // 0x1110
    "",
    "-d usbcypress"
  },
  { "USB: Dura Micro; Initio",
    "0x0c0b:0xb136",
    "", // 0x0108
    "",
    "-d sat"
  },
  { "USB: Dura Micro 509; Sunplus",
    "0x0c0b:0xb159",
    "", // 0x0103
    "",
    "-d usbsunplus"
  },
  // Maxtor
  { "USB: Maxtor OneTouch 200GB; ",
    "0x0d49:0x7010",
    "",
    "",
    "" // unsupported
  },
  { "USB: Maxtor OneTouch; ",
    "0x0d49:0x7300",
    "", // 0x0121
    "",
    "-d sat"
  },
  { "USB: Maxtor OneTouch 4; ",
    "0x0d49:0x7310",
    "", // 0x0125
    "",
    "-d sat"
  },
  { "USB: Maxtor OneTouch 4 Mini; ",
    "0x0d49:0x7350",
    "", // 0x0125
    "",
    "-d sat"
  },
  { "USB: Maxtor BlackArmor Portable; ",
    "0x0d49:0x7550",
    "",
    "",
    "-d sat"
  },
  { "USB: Maxtor Basics Desktop; ",
    "0x0d49:0x7410",
    "", // 0x0122
    "",
    "-d sat"
  },
  { "USB: Maxtor Basics Portable; ",
    "0x0d49:0x7450",
    "", // 0x0122
    "",
    "-d sat"
  },
  // Jess-Link International
  { "USB: ; Cypress", // Medion HDDrive2Go
    "0x0dbf:0x9001",
    "", // 0x0240
    "",
    "-d usbcypress"
  },
  // Oyen Digital
  { "USB: Oyen Digital MiniPro USB 3.0; ",
    "0x0dc4:0x020a",
    "",
    "",
    "-d sat"
  },
  // Cowon Systems, Inc.
  { "USB: Cowon iAudio X5; ",
    "0x0e21:0x0510",
    "",
    "",
    "-d usbcypress"
  },
  // iRiver
  { "USB: iRiver iHP-120/140 MP3 Player; Cypress",
    "0x1006:0x3002",
    "", // 0x0100
    "",
    "-d usbcypress"
  },
  // Western Digital
  { "USB: WD My Passport (IDE); Cypress",
    "0x1058:0x0701",
    "", // 0x0240
    "",
    "-d usbcypress"
  },
  { "USB: Western Digital; ",
    "0x1058:0x....",
    "",
    "",
    "-d sat"
  },
  // Atech Flash Technology
  { "USB: ; Atech", // Enclosure from Kingston SSDNow notebook upgrade kit
    "0x11b0:0x6298",
    "", // 0x0108
    "",
    "-d sat"
  },
  // Brain Actuated Technologies
  { "USB: ; Atech", // ICY BOX 2x Raid enclosure IB-RD2253-U31
    "0x1234:0x5678",
    "", // 0x0100
    "",
    "-d sat"
  },
  // ADATA
  { "USB: ADATA; ",
    "0x125f:0xa(11|13|15|21|31|35|37|75|83)a", // 0xa11a: Classic CH11 1TB, 0xa13a: NH13 1TB,
    "", // 0xa15a: HD710 1TB, 0xa21a: HV610 (0x4504), 0xa31a: HV620 2TB (0x0100),
    "", // 0xa35a: HD650 2TB (0x6503), 0xa37a: Silverstone MS10 M.2 (0x3103), 0xa75a: HD710P 4TB,
        // 0xa83a: HD330 (0x0100)
    "-d sat"
  },
  { "USB: ADATA; Cypress",
    "0x125f:0xa9[34]a", // 0xa93a: SH93 (0x0150)
    "",
    "",
    "-d usbcypress"
  },
  // Initio
  { "USB: ; Initio",
    "0x13fd:0x(054|1(04|15))0", // 0x0540: Initio 316000
    "", // 0x1040 (0x0106): USB->SATA+PATA, Chieftec CEB-25I
    "", // 0x1150: Initio 6Y120L0, CoolerMaster XCraft RX-3HU
    "" // unsupported
  },
  { "USB: ; Initio",
    "0x13fd:0x16[45]0",
    "", // 0x1640: 0x0864, 0x1650: 0x0436
    "",
    "-d sat,12" // some SMART commands fail, see ticket #295
  },
  { "USB: ; Initio",
    "0x13fd:0x....",
    "",
    "",
    "-d sat"
  },
  // Super Top
  { "USB: Super Top generic enclosure; ",
    "0x14cd:0x6116",
    "", // 0x0150, older report suggests -d usbcypress
    "", // 0x0160 also reported as unsupported
    "-d sat"
  },
  // JMicron
  { "USB: ; JMicron JMS539", // USB2/3->SATA (old firmware)
    "0x152d:0x0539",
    "0x0100",      // 1.00, various devices support -d usbjmicron
    "",            // 1.00, SSI SI-1359RUS3 supports -d sat,
    ""             //       -d usbjmicron may disconnect drive (ticket #552)
  },
  { "USB: ; JMicron JMS539", // USB2/3->SATA (new firmware)
    "0x152d:0x0539",
    "0x020[56]|"   //  2.05, ZTC USB 3.0 enclosure (ticket #338)
    "0x28(01|03|12)", // 28.01, DATOptic U3eSATA (USB3.0 bridge with port multiplier)
    "",               // 28.03, Mediasonic ProBox HF2-SU3S2 Rev 2 (port multiplier, ticket #504)
    "-d sat"          // 28.12, Mediasonic ProBox H82-SU3S2 (port multiplier)
  },
  { "USB: ; JMicron ", // USB->SATA->4xSATA (port multiplier)
    "0x152d:0x0551",   // JMS539? (old firmware may use 0x152d:0x0539, ticket #552)
    "", // 0x0100
    "",
    "-d usbjmicron,x"
  },
  { "USB: ; JMicron",
    "0x152d:0x0561",
    "", // 0x0003, ODROID CloudShell 2
    "",
    "-d sat"
  },
  { "USB: ; JMicron JM562", // USB2/3+eSATA->2xSATA, USB2/3->3xSATA (RAID0/1)
    "0x152d:0x0562",
    "", // 0x0106, Fantec QB-X2US3R (ticket #966)
    "", // only ATA IDENTIFY works, SMART commands don't work
    "-d sat"
  },
  { "USB: ; JMicron", // USB2/3->2xSATA
    "0x152d:0x0565",
    "", // 0x9114, Akasa DuoDock X (ticket #607)
    "",
    "-d sat"
  },
  { "USB: ; JMicron JMS567", // USB2/3->SATA
    "0x152d:0x0567",
    "", // 0x0114
    "", // 0x0205, 2.05, Mediasonic ProBox HF2-SU3S2 Rev 3 (port multiplier, ticket #504)
    "-d sat"
  },
  { "USB: ; JMicron JMS578", // USB->SATA
    "0x152d:0x0578",
    "", // 0x0100
    "",
    "-d sat"
  },
  { "USB: ; JMicron",
    "0x152d:0x0579", // Intenso External
    "", // 0x0100
    "",
    "-d sat"
  },
  { "USB: ; JMicron JMS583", // USB->PCIe (NVMe)
    "0x152d:0x0583",
    "",
    "",
    "" // smartmontools >= r4850: -d sntjmicron[#please_try]
  },
  { "USB: OCZ THROTTLE OCZESATATHR8G; JMicron JMF601",
    "0x152d:0x0602",
    "",
    "",
    "" // unsupported
  },
  { "USB: ; JMicron",
    "0x152d:0x1337",
    "", // 0x0508, Digitus DA-71106
    "",
    "-d sat"
  },
  { "USB: ; JMicron JMS561", // USB2/3->2xSATA
    "0x152d:0x[19]561", // 0x1561(0x0106), Sabrent USB 3.0 Dual Bay SATA Dock
    "",  // 0x9561(0x0105), Orico 6629US3-C USB 3.0 Dual Bay SATA Dock
    "",
    "-d sat"
  },
  { "USB: ; JMicron JMS576", // USB3.1->SATA
    "0x152d:0x1576",
    "", // 0x0204, ICY BOX IB-223U3a-B
    "",
    "-d sat"
  },
  { "USB: ; JMicron JM20329", // USB->SATA
    "0x152d:0x2329",
    "", // 0x0100
    "",
    "-d usbjmicron"
  },
  { "USB: ; JMicron JM20336", // USB+SATA->SATA, USB->2xSATA
    "0x152d:0x2336",
    "", // 0x0100
    "",
    "-d usbjmicron,x"
  },
  { "USB: Generic JMicron adapter; JMicron",
    "0x152d:0x2337",
    "",
    "",
    "-d usbjmicron"
  },
  { "USB: ; JMicron JM20337/8", // USB->SATA+PATA, USB+SATA->PATA
    "0x152d:0x2338",
    "", // 0x0100
    "",
    "-d usbjmicron"
  },
  { "USB: ; JMicron JM20339", // USB->SATA
    "0x152d:0x2339",
    "", // 0x0100
    "",
    "-d usbjmicron,x"
  },
  { "USB: ; JMicron", // USB+SATA->SATA
    "0x152d:0x2351",  // e.g. Verbatim Portable Hard Drive 500Gb
    "", // 0x0100
    "",
    "-d sat"
  },
  { "USB: ; JMicron", // USB->SATA
    "0x152d:0x2352",
    "", // 0x0100
    "",
    "-d usbjmicron,x"
  },
  { "USB: ; JMicron", // USB->SATA
    "0x152d:0x2509",
    "", // 0x0100
    "",
    "-d usbjmicron,x"
  },
  { "USB: ; JMicron JMS566", // USB3->SATA
    "0x152d:0x2566", // e.g. Chieftec CEB-7035S
    "", // 0x0114
    "",
    "-d usbjmicron,x"
  },
  { "USB: ; JMicron JMS567", // USB3->SATA
    "0x152d:0x2567",
    "", // 0x0117, Chieftec CEB-7053S
    "",
    "-d sat"
  },
  { "USB: ; JMicron",
    "0x152d:0x2590",
    "", // 0x0x8105 (ticket #550)
    "",
    "-d sat"
  },
  { "USB: ; JMicron JMS567", // USB2/3->SATA
    "0x152d:0x3562",
    "", // 0x0310, StarTech S358BU33ERM (port multiplier, ticket #508)
    "",
    "-d sat"
  },
  { "USB: ; JMicron", // USB3->SATA
    "0x152d:0x3569",
    "", // 0x0203
    "",
    "-d sat"
  },
  { "USB: ; JMicron",
    "0x152d:0x578e",
    "", // 0x1402, Intenso Memory Center
    "",
    "-d sat"
  },
  { "USB: ; JMicron JMS561", // USB3->2xSATA
    "0x152d:0x[8a]561",
    "", // 0x8561: 0x0107
    "",
    "-d sat"
  },
  // PNY
  { "USB: ; PNY",
    "0x154b:0x5678",
    "", // 0x5408
    "",
    "-d sat"
  },
  // ASMedia
  { "USB: ; ASMedia ASM2362", // USB->PCIe (NVMe)
    "0x174c:0x2362",
    "",
    "",
    "" // smartmontools >= r5168: -d sntasmedia
  },
  { "USB: ; ASMedia",
    "0x174c:0x....",
    "",
    "",
    "-d sat"
  },
  // LucidPort
  { "USB: ; LucidPORT USB300", // RaidSonic ICY BOX IB-110StU3-B, Sharkoon SATA QuickPort H3
    "0x1759:0x500[02]", // 0x5000: USB 2.0, 0x5002: USB 3.0
    "",
    "",
    "-d sat"
  },
  { "USB: ; LucidPort", // Fuj:tech SATA-USB3 dock
    "0x1759:0x5100",
    "", // 0x2580
    "",
    "-d sat"
  },
  // Verbatim
  { "USB: Verbatim Portable Hard Drive; Sunplus",
    "0x18a5:0x0214",
    "", // 0x0112
    "",
    "-d usbsunplus"
  },
  { "USB: Verbatim FW/USB160; Oxford OXUF934SSA-LQAG", // USB+IEEE1394->SATA
    "0x18a5:0x0215",
    "", // 0x0001
    "",
    "-d sat"
  },
  { "USB: Verbatim External Hard Drive 47519; Sunplus", // USB->SATA
    "0x18a5:0x0216",
    "",
    "",
    "-d usbsunplus"
  },
  { "USB: Verbatim Pocket Hard Drive; JMicron", // SAMSUNG HS25YJZ/3AU10-01
    "0x18a5:0x0227",
    "",
    "",
    "-d usbjmicron" // "-d usbjmicron,x" does not work
  },
  { "USB: Verbatim External Hard Drive; JMicron", // 2TB
    "0x18a5:0x022a",
    "",
    "",
    "-d usbjmicron"
  },
  { "USB: Verbatim Store'n'Go; JMicron", // USB->SATA
    "0x18a5:0x022b",
    "", // 0x0100
    "",
    "-d usbjmicron"
  },
  { "USB: Verbatim Pocket Hard Drive; ", // 1TB USB 3.0
    "0x18a5:0x0237",
    "",
    "",
    "-d sat,12"
  },
  { "USB: Verbatim External Hard Drive; ", // USB 3.0
    "0x18a5:0x040[08]", // 0=3TB, 8=1TB
    "",
    "",
    "-d sat"
  },
  // Silicon Image
  { "USB: Vantec NST-400MX-SR; Silicon Image 5744",
    "0x1a4a:0x1670",
    "",
    "",
    "" // unsupported
  },
  // Corsair
  { "USB: Voyager GTX; ",
    "0x1b1c:0x1a0e",
    "",
    "",
    "-d sat"
  },
  // SunplusIT
  { "USB: ; SunplusIT",
    "0x1bcf:0x0c31",
    "",
    "",
    "-d usbsunplus"
  },
  // TrekStor
  { "USB: TrekStor DataStation; ", // DataStation maxi light (USB 3.0)
    "0x1e68:0x0050",
    "", // 0x0100
    "",
    "-d sat"
  },
  // 0x1e91 (?)
  { "USB: OWC Envoy Pro; ",
    "0x1e91:0xa2a5",
    "", // 0x0100
    "",
    "-d sat"
  },
  { "USB: OWC Mercury Elite Pro Quad; ",
    "0x1e91:0xa4a7",
    "", // 0x0100
    "",
    "-d sat"
  },
  // Innostor
  { "USB: ; Innostor IS611", // USB3->SATA+PATA
    "0x1f75:0x0611", // SMART access via PATA does not work
    "",
    "",
    "-d sat"
  },
  { "USB: ; Innostor IS621", // USB3->SATA
    "0x1f75:0x0621", // Dynex 2.5" USB 3.0 Exclosure DX-HD302513
    "",
    "",
    "-d sat"
  },
  { "USB: ; Innostor IS888", // USB3->SATA
    "0x1f75:0x0888",
    "", // 0x0034, Sharkoon SATA QuickDeck Pro USB 3.0 (unsupported)
    "", // 0x0036, works with -d sat (ticket #827)
    "-d sat"
  },
  // VIA Labs
  { "USB: ; VIA VL701", // USB2/3->SATA
    "0x2109:0x0701", // Intenso 2,5" 1TB USB3
    "", // 0x0107
    "",
    "-d sat" // ATA output registers missing
  },
  { "USB: ; VIA VL711", // USB2/3->SATA
    "0x2109:0x0711",
    "", // 0x0114, Mediasonic ProBox K32-SU3 (ticket #594)
    "", // 0x0507, Intenso 2,5" Memory Case 2TB USB3
    "-d sat"
  },
  { "USB: ; VIA VL715/6", // USB2/3->SATA, USB-C->SATA
    "0x2109:0x071[56]",
    "", // 0x0336/0x0000
    "",
    "-d sat"
  },
  // Transcend (?)
  { "USB: Transcend ESD400; ",
    "0x2174:0x2000", // TS256GESD400K
    "", // 0x1000
    "",
    "-d sat"
  },
  // 0x2537 (?)
  { "USB: ; ", // USB 3.0
    "0x2537:0x106[68]", // 0x1066: Orico 2599US3, 0x1068: Fantec ER-35U3
    "", // 0x0100
    "",
    "-d sat"
  },
  // 0x2eb9 (?): See Realtek (0x0bda) above
  // AKiTiO (?)
  { "USB: AkiTio NT2 U3.1C; ",
    "0x2ce5:0x0014",
    "", // 0x0100
    "",
    "-d sat"
  },
  // Power Quotient International
  { "USB: PQI H560; ",
    "0x3538:0x0902",
    "", // 0x0000
    "",
    "-d sat"
  },
  // Power Quotient International
  { "USB: PQI bridge; ",
    "0x3538:0x0064",
    "",
    "",
    "-d usbsunplus"
  },
  // Sharkoon
  { "USB: Sharkoon QuickPort XT USB 3.0; ",
    "0x357d:0x7788",
    "",
    "",
    "-d sat"
  },
  // Hitachi/SimpleTech
  { "USB: Hitachi Touro Desk; JMicron", // 3TB
    "0x4971:0x1011",
    "",
    "",
    "-d usbjmicron"
  },
  { "USB: Hitachi Touro; ",
    "0x4971:0x101[45]", // 14=1TB, 15=2TB
    "", // 0x0000
    "",
    "-d sat" // ATA output registers missing
  },
  { "USB: Hitachi Touro Mobile; ", // 1TB
    "0x4971:0x102[034]",
    "", // 0x0100
    "",
    "-d sat"
  },
  { "USB: SimpleTech;", // USB 3.0 HDD BOX Agestar,  Rock External HDD 3,5" UASP
    "0x4971:0x8017",
    "",
    "",
    "-d sat"
  },
  { "USB: Hitachi/SimpleTech; JMicron", // 1TB
    "0x4971:0xce17",
    "",
    "",
    "-d usbjmicron,x"
  },
  // OnSpec
  { "USB: ; OnSpec", // USB->PATA
    "0x55aa:0x2b00",
    "", // 0x0100
    "",
    "" // unsupported
  },
  // 0x6795 (?)
  { "USB: Sharkoon 2-Bay RAID Box; ", // USB 3.0
    "0x6795:0x2756",
    "", // 0x0100
    "",
    "-d sat"
  },
  // Transcend
  { "USB: ; ",
    "0x8564:0x7000",
    "", // 0x8000
    "",
    "-d sat"
  },
  // JMicron II
  { "USB: ; JMicron JMS566",
    "0xa152:0xb566",
    "", // 0x0223
    "",
    "-d sat"
  },
  // 0xabcd (?)
  { "USB: ; ",
    "0xabcd:0x610[34]", // 0x6103: LogiLink AU0028A V1.0 USB 3.0 to IDE & SATA Adapter
      // 0x6104: LogiLink PCCloneEX Lite
    "",
    "",
    "-d sat"
  },
/*
}; // builtin_knowndrives[]
 */<|MERGE_RESOLUTION|>--- conflicted
+++ resolved
@@ -68,11 +68,7 @@
 /*
 const drive_settings builtin_knowndrives[] = {
  */
-<<<<<<< HEAD
-  { "VERSION: 6.1/5170 2021-01-17 16:11:20 $Id: drivedb.h 5171 2021-01-17 17:17:19Z chrfranke $",
-=======
-  { "VERSION: 7.3 $Id: drivedb.h 5211 2021-03-08 18:07:28Z chrfranke $",
->>>>>>> bf09d44f
+  { "VERSION: 6.1/5211 2021-03-08 18:07:28 $Id: drivedb.h 5212 2021-03-08 18:15:25Z chrfranke $",
     "-", "-",
     "Version information",
     ""
