/*
 * drivedb.h - smartmontools 5.41-5.43 drive database file
 *
 * Home page of code is: http://www.smartmontools.org
 *
 * Copyright (C) 2003-11 Philip Williams, Bruce Allen
 * Copyright (C) 2008-19 Christian Franke
 *
 * SPDX-License-Identifier: GPL-2.0-or-later
 */

/*
 * Structure used to store drive database entries:
 *
 * struct drive_settings {
 *   const char * modelfamily;
 *   const char * modelregexp;
 *   const char * firmwareregexp;
 *   const char * warningmsg;
 *   const char * presets;
 * };
 *
 * The elements are used in the following ways:
 *
 *  modelfamily     Informal string about the model family/series of a
 *                  device. Set to "" if no info (apart from device id)
 *                  known.  The entry is ignored if this string starts with
 *                  a dollar sign.  Must not start with "USB:", see below.
 *  modelregexp     POSIX extended regular expression to match the model of
 *                  a device.  This should never be "".
 *  firmwareregexp  POSIX extended regular expression to match a devices's
 *                  firmware.  This is optional and should be "" if it is not
 *                  to be used.  If it is nonempty then it will be used to
 *                  narrow the set of devices matched by modelregexp.
 *  warningmsg      A message that may be displayed for matching drives.  For
 *                  example, to inform the user that they may need to apply a
 *                  firmware patch.
 *  presets         String with vendor-specific attribute ('-v') and firmware
 *                  bug fix ('-F') options.  Same syntax as in smartctl command
 *                  line.  The user's own settings override these.
 *
 * The regular expressions for drive model and firmware must match the full
 * string.  The effect of "^FULLSTRING$" is identical to "FULLSTRING".
 * The form ".*SUBSTRING.*" can be used if substring match is desired.
 *
 * The table will be searched from the start to end or until the first match,
 * so the order in the table is important for distinct entries that could match
 * the same drive.
 *
 *
 * Format for USB ID entries:
 *
 *  modelfamily     String with format "USB: DEVICE; BRIDGE" where
 *                  DEVICE is the name of the device and BRIDGE is
 *                  the name of the USB bridge.  Both may be empty
 *                  if no info known.
 *  modelregexp     POSIX extended regular expression to match the USB
 *                  vendor:product ID in hex notation ("0x1234:0xabcd").
 *                  This should never be "".
 *  firmwareregexp  POSIX extended regular expression to match the USB
 *                  bcdDevice info.  Only compared during search if other
 *                  entries with same USB vendor:product ID exist.
 *  warningmsg      Not used yet.
 *  presets         String with one device type ('-d') option.
 *
 */

/*
const drive_settings builtin_knowndrives[] = {
 */
<<<<<<< HEAD
  { "$Id: drivedb.h 4869 2018-12-27 16:04:58Z chrfranke $",
=======
  { "$Id: drivedb.h 4903 2019-03-31 13:33:31Z chrfranke $",
>>>>>>> 14d7e3e8
    "-", "-",
    "This is a dummy entry to hold the SVN-Id of drivedb.h",
    ""
  /* Default settings:
    "-v 1,raw48,Raw_Read_Error_Rate "
    "-v 2,raw48,Throughput_Performance "
    "-v 3,raw16(avg16),Spin_Up_Time "
    "-v 4,raw48,Start_Stop_Count "
    "-v 5,raw16(raw16),Reallocated_Sector_Ct "
    "-v 6,raw48,Read_Channel_Margin "
    "-v 7,raw48,Seek_Error_Rate "
    "-v 8,raw48,Seek_Time_Performance "
    "-v 9,raw24(raw8),Power_On_Hours " // smartmontools <= r3527: raw48
    "-v 10,raw48,Spin_Retry_Count "
    "-v 11,raw48,Calibration_Retry_Count "
    "-v 12,raw48,Power_Cycle_Count "
    "-v 13,raw48,Read_Soft_Error_Rate "
    //  14-174 Unknown_Attribute
    "-v 175,raw48,Program_Fail_Count_Chip "
    "-v 176,raw48,Erase_Fail_Count_Chip "
    "-v 177,raw48,Wear_Leveling_Count "
    "-v 178,raw48,Used_Rsvd_Blk_Cnt_Chip "
    "-v 179,raw48,Used_Rsvd_Blk_Cnt_Tot "
    "-v 180,raw48,Unused_Rsvd_Blk_Cnt_Tot "
    "-v 181,raw48,Program_Fail_Cnt_Total "
    "-v 182,raw48,Erase_Fail_Count_Total "
    "-v 183,raw48,Runtime_Bad_Block "
    "-v 184,raw48,End-to-End_Error "
    //  185-186 Unknown_Attribute
    "-v 187,raw48,Reported_Uncorrect "
    "-v 188,raw48,Command_Timeout "
    "-v 189,raw48,High_Fly_Writes "
    "-v 190,tempminmax,Airflow_Temperature_Cel "
    "-v 191,raw48,G-Sense_Error_Rate "
    "-v 192,raw48,Power-Off_Retract_Count "
    "-v 193,raw48,Load_Cycle_Count "
    "-v 194,tempminmax,Temperature_Celsius "
    "-v 195,raw48,Hardware_ECC_Recovered "
    "-v 196,raw16(raw16),Reallocated_Event_Count "
    "-v 197,raw48,Current_Pending_Sector "
    "-v 198,raw48,Offline_Uncorrectable "
    "-v 199,raw48,UDMA_CRC_Error_Count "
    "-v 200,raw48,Multi_Zone_Error_Rate "
    "-v 201,raw48,Soft_Read_Error_Rate "
    "-v 202,raw48,Data_Address_Mark_Errs "
    "-v 203,raw48,Run_Out_Cancel "
    "-v 204,raw48,Soft_ECC_Correction "
    "-v 205,raw48,Thermal_Asperity_Rate "
    "-v 206,raw48,Flying_Height "
    "-v 207,raw48,Spin_High_Current "
    "-v 208,raw48,Spin_Buzz "
    "-v 209,raw48,Offline_Seek_Performnce "
    //  210-219 Unknown_Attribute
    "-v 220,raw48,Disk_Shift "
    "-v 221,raw48,G-Sense_Error_Rate "
    "-v 222,raw48,Loaded_Hours "
    "-v 223,raw48,Load_Retry_Count "
    "-v 224,raw48,Load_Friction "
    "-v 225,raw48,Load_Cycle_Count "
    "-v 226,raw48,Load-in_Time "
    "-v 227,raw48,Torq-amp_Count "
    "-v 228,raw48,Power-off_Retract_Count "
    //  229 Unknown_Attribute
    "-v 230,raw48,Head_Amplitude "
    "-v 231,raw48,Temperature_Celsius "
    "-v 232,raw48,Available_Reservd_Space "
    "-v 233,raw48,Media_Wearout_Indicator "
    //  234-239 Unknown_Attribute
    "-v 240,raw48,Head_Flying_Hours "
    "-v 241,raw48,Total_LBAs_Written "
    "-v 242,raw48,Total_LBAs_Read "
    //  243-249 Unknown_Attribute
    "-v 250,raw48,Read_Error_Retry_Rate "
    //  251-253 Unknown_Attribute
    "-v 254,raw48,Free_Fall_Sensor "
  */
  },
  { "Swissbit C440 Industrial CompactFlash Card",
    // spec v1.23 found at http://www.farnell.com/datasheets/1821167.pdf
    // tested with SFCF4096H2BU4TO-I-MS-527-STD
    "SFCF(2048|4096|8192|16GB|32GB|64GB)H[0-9]BU[24]TO-(C|I)-(MS|QT|NU)-5[0-9]7-STD",
    "", "",
    "-v 196,raw24/raw24,Spare_Blocks "
    "-v 213,raw24/raw24,Spare_Blocks_Worst_Chip "
    "-v 229,raw48,Erase_Count "
    "-v 203,raw48,Total_ECC_Errors "
    "-v 232,raw48,Total_Number_of_Reads "
    "-v 214,raw48,Reserved_Attribute " // Spec says "to be determined"
    "-v 215,raw48,Current_TRIM_Percent "
  },
  { "Swissbit X-600m Series Industrial mSATA SSD",
    // spec v1.06 found at https://www.mouser.com/pdfdocs/Swissbit_X-600m_Datasheet.pdf
    // tested with SFSA016GU1AA2TO-I-DB-216-STD
    "SFSA(008|016|032|064|128)GU[0-9]AA[124]TO-(C|I)-(DB|QC|NC)-2[0-9]6-STD",
    "", "",
  //"-v 1,raw48,Raw_Read_Error_Rate "
  //"-v 5,raw16(raw16),Reallocated_Sector_Ct "
  //"-v 9,raw24(raw8),Power_On_Hours "
  //"-v 12,raw48,Power_Cycle_Count "
    "-v 160,raw48,Uncorrectable_Error_Cnt "
    "-v 161,raw48,Spare_Blocks_Remaining "
    "-v 163,raw48,Initial_Bad_Block_Count "
    "-v 164,raw48,Total_Erase_Count "
    "-v 165,raw48,Max_Erase_Count "
    "-v 166,raw48,Min_Erase_Count "
    "-v 167,raw48,Average_Erase_Count "
    "-v 168,raw48,Max_Erase_Count_of_Spec "
    "-v 169,raw48,Power_On_Uncorr_Err_Cnt "
    "-v 192,raw48,Init_Spare_Blocks_Avail "
    "-v 193,raw48,Dynamic_Remaps "
  //"-v 194,tempminmax,Temperature_Celsius "
  //"-v 195,raw48,Hardware_ECC_Recovered "
  //"-v 196,raw16(raw16),Reallocated_Event_Count "
  //"-v 198,raw48,Offline_Uncorrectable "
    "-v 199,raw48,SATA_CRC_Error_Count "
    "-v 215,raw48,TRIM_Count "
    "-v 235,hex56,Flash_Writes_LBAs_Low "
    "-v 237,hex48,Flash_Writes_LBAs_High "
    "-v 241,hex56,Total_LBAs_Written_Low "
    "-v 242,hex56,Total_LBAs_Read_Low "
    "-v 243,hex48,Total_LBAs_Written_High "
    "-v 244,hex48,Total_LBAs_Read_High "
    "-v 248,raw48,Perc_Rated_Life_Remain "
    "-v 249,raw48,Spares_Remaining_Perc "
  },
  { "Apacer SSD",
    "(2|4|8|16|32)GB SATA Flash Drive", // tested with APSDM002G15AN-CT/SFDDA01C and SFI2101D, APSDM004G13AN-AT/SFDE001A
    "SF(DDA01C|I2101D|DE001A)", "", // spec found at http://wfcache.advantech.com/www/certified-peripherals/documents/96fmcff-04g-cs-ap_Datasheet.pdf
    "-v 160,raw48,Initial_Bad_Block_Count "
    "-v 161,raw48,Bad_Block_Count "
    "-v 162,raw48,Spare_Block_Count "
    "-v 163,raw48,Max_Erase_Count "
    "-v 164,raw48,Average_Erase_Count "
    "-v 165,raw48,Average_Erase_Count " // could be wrong
    "-v 166,raw48,Later_Bad_Block_Count "
    "-v 167,raw48,SSD_Protect_Mode "
    "-v 168,raw48,SATA_PHY_Err_Ct "
  },
  { "Apple MacBook Air SSD", // probably Toshiba
    "APPLE SSD TS(064|128)E", // tested with APPLE SSD TS064E/TQAABBF0
    "", "",
    "-v 173,raw48,Wear_Leveling_Count " //  ]
    "-v 241,raw48,Host_Writes_GiB "     //  ]  guessed (ticket #655)
    "-v 242,raw48,Host_Reades_GiB "     //  ]
  },
  { "Apple SD/SM/TS...E/F/G SSDs", // SanDisk/Samsung/Toshiba?
    "APPLE SSD (S[DM]|TS)0?(128|256|512|768|1024)[EFG]", // tested with APPLE SSD SD256E/1021AP, SD0128F/A223321
     // APPLE SSD SM768E/CXM90A1Q, SM0512F/UXM2JA1Q, TS0256F/109L0704, SM0512G/BXW1SA0Q, SM1024G/BXW1SA0Q
    "", "",
  //"-v 1,raw48,Raw_Read_Error_Rate "
  //"-v 5,raw16(raw16),Reallocated_Sector_Ct "
  //"-v 9,raw24(raw8),Power_On_Hours "
  //"-v 12,raw48,Power_Cycle_Count "
    "-v 169,raw48,Unknown_Apple_Attrib "
    "-v 173,raw48,Wear_Leveling_Count " // ]
    "-v 174,raw48,Host_Reads_MiB "      // ] guessed (ticket #342), S[DM]*F only
    "-v 175,raw48,Host_Writes_MiB "     // ]
  //"-v 192,raw48,Power-Off_Retract_Count "
  //"-v 194,tempminmax,Temperature_Celsius "
  //"-v 197,raw48,Current_Pending_Sector "
  //"-v 199,raw48,UDMA_CRC_Error_Count "
  //"-v 240,raw48,Unknown_SSD_Attribute "
  },
  { "Crucial/Micron RealSSD C300/P300", // Marvell 88SS9174
    "C300-CTFDDA[AC](064|128|256)MAG|" // tested with C300-CTFDDAC128MAG/0002,
      // C300-CTFDDAC064MAG/0006
    "P300-MTFDDAC(050|100|200)SAL", // tested with P300-MTFDDAC100SAL/0003
    "", "",
  //"-v 1,raw48,Raw_Read_Error_Rate "
  //"-v 5,raw16(raw16),Reallocated_Sector_Ct "
  //"-v 9,raw24(raw8),Power_On_Hours "
  //"-v 12,raw48,Power_Cycle_Count "
    "-v 170,raw48,Grown_Failing_Block_Ct "
    "-v 171,raw48,Program_Fail_Count "
    "-v 172,raw48,Erase_Fail_Count "
    "-v 173,raw48,Wear_Leveling_Count "
    "-v 174,raw48,Unexpect_Power_Loss_Ct "
    "-v 181,raw16,Non4k_Aligned_Access "
    "-v 183,raw48,SATA_Iface_Downshift "
  //"-v 184,raw48,End-to-End_Error "
  //"-v 187,raw48,Reported_Uncorrect "
  //"-v 188,raw48,Command_Timeout "
    "-v 189,raw48,Factory_Bad_Block_Ct "
  //"-v 194,tempminmax,Temperature_Celsius "
  //"-v 195,raw48,Hardware_ECC_Recovered "
  //"-v 196,raw16(raw16),Reallocated_Event_Count "
  //"-v 197,raw48,Current_Pending_Sector "
  //"-v 198,raw48,Offline_Uncorrectable "
  //"-v 199,raw48,UDMA_CRC_Error_Count "
    "-v 202,raw48,Percent_Lifetime_Used "
    "-v 206,raw48,Write_Error_Rate "
  },
  { "Crucial/Micron RealSSD m4/C400/P400", // Marvell 9176, fixed firmware
    "C400-MTFDDA[ACK](064|128|256|512)MAM|"
    // M4-CT032M4SSD3/04MH
    "M4-CT(032|064|128|256|512)M4SSD[123]|" // tested with M4-CT512M4SSD2/0309
    "MTFDDA[AK](064|128|256|512|050|100|200|400)MA[MNR]-1[JKS]1.*", // tested with
       // MTFDDAK256MAR-1K1AA/MA52, MTFDDAK256MAM-1K12/08TH,
       // MTFDDAA064MAR-1J1AB  49Y5835 49Y5838IBM/MA49 (P400e)
    "030[9-Z]|03[1-Z].|0[4-Z]..|[1-Z]....*", // >= "0309"
    "",
  //"-v 1,raw48,Raw_Read_Error_Rate "
  //"-v 5,raw16(raw16),Reallocated_Sector_Ct "
  //"-v 9,raw24(raw8),Power_On_Hours "
  //"-v 12,raw48,Power_Cycle_Count "
    "-v 170,raw48,Grown_Failing_Block_Ct "
    "-v 171,raw48,Program_Fail_Count "
    "-v 172,raw48,Erase_Fail_Count "
    "-v 173,raw48,Wear_Leveling_Count "
    "-v 174,raw48,Unexpect_Power_Loss_Ct "
    "-v 181,raw16,Non4k_Aligned_Access "
    "-v 183,raw48,SATA_Iface_Downshift "
  //"-v 184,raw48,End-to-End_Error "
  //"-v 187,raw48,Reported_Uncorrect "
  //"-v 188,raw48,Command_Timeout "
    "-v 189,raw48,Factory_Bad_Block_Ct "
  //"-v 194,tempminmax,Temperature_Celsius "
  //"-v 195,raw48,Hardware_ECC_Recovered "
  //"-v 196,raw16(raw16),Reallocated_Event_Count "
  //"-v 197,raw48,Current_Pending_Sector "
  //"-v 198,raw48,Offline_Uncorrectable "
  //"-v 199,raw48,UDMA_CRC_Error_Count "
    "-v 202,raw48,Perc_Rated_Life_Used "
    "-v 206,raw48,Write_Error_Rate "
    "-v 225,raw48,Unknown_Marvell_Attr " // P400e
    "-v 231,raw48,Unknown_Marvell_Attr " // P400e
    "-v 242,raw48,Host_Reads" // P400e: 2MiB?
  },
  { "Crucial/Micron RealSSD m4/C400", // Marvell 9176, buggy or unknown firmware
    "C400-MTFDDA[ACK](064|128|256|512)MAM|" // tested with C400-MTFDDAC256MAM/0002
    "M4-CT(032|064|128|256|512)M4SSD[123]", // tested with M4-CT064M4SSD2/0002,
      // M4-CT064M4SSD2/0009, M4-CT256M4SSD3/000F
    "",
    "This drive may hang after 5184 hours of power-on time:\n"
    "https://www.tomshardware.com/news/Crucial-m4-Firmware-BSOD,14544.html\n"
    "See the following web page for firmware updates:\n"
    "http://www.crucial.com/usa/en/support-ssd",
    "-v 170,raw48,Grown_Failing_Block_Ct "
    "-v 171,raw48,Program_Fail_Count "
    "-v 172,raw48,Erase_Fail_Count "
    "-v 173,raw48,Wear_Leveling_Count "
    "-v 174,raw48,Unexpect_Power_Loss_Ct "
    "-v 181,raw16,Non4k_Aligned_Access "
    "-v 183,raw48,SATA_Iface_Downshift "
    "-v 189,raw48,Factory_Bad_Block_Ct "
    "-v 202,raw48,Perc_Rated_Life_Used "
    "-v 206,raw48,Write_Error_Rate"
  },
  { "Crucial/Micron BX/MX1/2/3/500, M5/600, 1100 SSDs",
    "Crucial_CT(128|256|512)MX100SSD1|"// Marvell 88SS9189, tested with Crucial_CT256MX100SSD1/MU01
    "Crucial_CT(200|250|256|500|512|1000|1024)MX200SSD[1346]|" // Marvell 88SS9189, tested with
      // Crucial_CT500MX200SSD1/MU01, Crucial_CT1024MX200SSD1/MU01, Crucial_CT250MX200SSD3/MU01,
      // Crucial_CT250MX200SSD1/MU03
    "Crucial_CT(275|525|750|1050|2050)MX300SSD[14]|" // Marvell 88SS1074, tested with
      // Crucial_CT275MX300SSD1/M0CR040, Crucial_CT525MX300SSD1/M0CR021, Crucial_CT750MX300SSD1/M0CR011,
      // Crucial_CT2050MX300SSD1/M0CR031
    "Crucial_CT(120|240|480|960)M500SSD[134]|" // Marvell 88SS9187, tested with
      // Crucial_CT120M500SSD1/MU02, Crucial_CT120M500SSD3/MU02, Crucial_CT240M500SSD1/MU03,
      // Crucial_CT480M500SSD1/MU03, Crucial_CT960M500SSD1/MU03, Crucial_CT240M500SSD4/MU05
    "Crucial_CT(128|256|512|1024)M550SSD[134]|" // tested with Crucial_CT512M550SSD3/MU01,
      // Crucial_CT1024M550SSD1/MU01, Crucial_CT128M550SSD4/MU02
    "CT(120|240|480)BX300SSD1|" // Silicon Motion SM2258, same attributes as Marvell-based Crucial SSDs,
      // tested with CT240BX300SSD1/M2CR010
    "CT(120|240|480|960)BX500SSD1|" // Silicon Motion SM2258XT, tested with CT120BX500SSD1/M6CR013
    "CT(250|500|1000|2000)MX500SSD[14]|" // Silicon Motion SM2258, tested with CT250MX500SSD1/M3CR010
      // CT500MX500SSD1/M3CR010, CT1000MX500SSD1/M3CR010, CT2000MX500SSD1/M3CR010, CT250MX500SSD4/M3CR022
    "Micron_M500_MTFDDA[KTV](120|240|480|960)MAV|"// tested with Micron_M500_MTFDDAK960MAV/MU05
    "Micron_M500DC_(EE|MT)FDDA[AK](120|240|480|800)MBB|" // tested with Micron_M500DC_EEFDDAA120MBB/129,
      // Micron_M500DC_MTFDDAK800MBB/0129
    "(Micron[_ ])?M500IT[_ ]MTFDDA[KTY](032|050|060|064|120|128|240|256)[MS]BD|" // tested with M500IT_MTFDDAK240MBD/MG02
    "(Micron_)?M510[_-]MTFDDA[KTV](128|256)MAZ|" // tested with M510-MTFDDAK256MAZ/MU01
    "MICRON_M510DC_(EE|MT)FDDAK(120|240|480|800|960)MBP|" // tested with Micron_M510DC_MTFDDAK240MBP/0005
    "(Micron_)?M550[_-]MTFDDA[KTV](064|128|256|512|1T0)MAY|" // tested with M550-MTFDDAK256MAY/MU01
    "Micron_M600_(EE|MT)FDDA[KTV](128|256|512|1T0)MBF[25Z]?|" // tested with Micron_M600_MTFDDAK1T0MBF/MU01
    "(Micron_1100_)?MTFDDA[KV](256|512|1T0|2T0)TBN|" // Marvell 88SS1074, tested with
      // Micron_1100_MTFDDAK256TBN/M0MU020, MTFDDAK256TBN/M0MA020 (OEM)
    "Micron 1100 SATA (256G|512G|1T|2T)B", // tested with Micron 1100 SATA 256GB/M0DL022
    "", "",
  //"-v 1,raw48,Raw_Read_Error_Rate "
    "-v 5,raw48,Reallocate_NAND_Blk_Cnt "
  //"-v 9,raw24(raw8),Power_On_Hours "
  //"-v 12,raw48,Power_Cycle_Count "
    "-v 170,raw48,Reserved_Block_Count "
    "-v 171,raw48,Program_Fail_Count "
    "-v 172,raw48,Erase_Fail_Count "
    "-v 173,raw48,Ave_Block-Erase_Count "
    "-v 174,raw48,Unexpect_Power_Loss_Ct "
    "-v 180,raw48,Unused_Reserve_NAND_Blk "
    "-v 183,raw48,SATA_Interfac_Downshift "
    "-v 184,raw48,Error_Correction_Count "
  //"-v 187,raw48,Reported_Uncorrect "
  //"-v 194,tempminmax,Temperature_Celsius "
    "-v 195,raw48,Cumulativ_Corrected_ECC "
  //"-v 196,raw16(raw16),Reallocated_Event_Count "
  //"-v 197,raw48,Current_Pending_Sector "
  //"-v 198,raw48,Offline_Uncorrectable "
  //"-v 199,raw48,UDMA_CRC_Error_Count "
    "-v 202,raw48,Percent_Lifetime_Remain "
    "-v 206,raw48,Write_Error_Rate "
    "-v 210,raw48,Success_RAIN_Recov_Cnt "
    "-v 246,raw48,Total_Host_Sector_Write "
    "-v 247,raw48,Host_Program_Page_Count "
    "-v 248,raw48,FTL_Program_Page_Count"
  },
  // Reference: https://www.micron.com/resource-details/feec878a-265e-49a7-8086-15137c5f9011
  // TN-FD-34: 5100 SSD SMART Implementation
  {
    "Micron 5100 Pro / 5200 SSDs",
    "(Micron_5100_)?(EE|MT)FDDA[KV](240|480|960|1T9|3T8|7T6)T(BY|CB|CC)|" // Matches both stock and Dell OEM
      // tested with Micron_5100_MTFDDAK3T8TCB/D0MU410, MTFDDAK3T8TCB/D0MU410
    "(Micron_5200_)?MTFDDAK(480|960|1T9|3T8|7T6)TD(C|D|N)", // tested with Micron_5200_MTFDDAK3T8TDD/D1MU505
    "", "",
  //"-v 1,raw48,Raw_Read_Error_Rate "
  //"-v 5,raw48,Reallocated_Block_Count "
  //"-v 9,raw24(raw8),Power_On_Hours "  // raw24(raw8)??
  //"-v 12,raw48,Power_Cycle_Count "
    "-v 170,raw48,Reserved_Block_Pct " // Percentage of remaining reserved blocks available
    "-v 171,raw48,Program_Fail_Count "
    "-v 172,raw48,Erase_Fail_Count "
    "-v 173,raw48,Avg_Block-Erase_Count "
    "-v 174,raw48,Unexpect_Power_Loss_Ct "
  //"-v 180,raw48,Reserved_Block_Count " // absolute count of remaining reserved blocks available
    "-v 183,raw48,SATA_Int_Downshift_Ct " // SATA speed downshift count
  //"-v 184,raw48,Error_Correction_Count "
  //"-v 187,raw48,Reported_Uncorrect " // Number of UECC correction failures
  //"-v 188,raw48,Command_Timeouts "
  //"-v 194,tempminmax,Temperature_Celsius " // 100 - degrees C, wraps: 101 reported as 255
  //"-v 195,raw48,Cumulativ_Corrected_ECC "
  //"-v 196,raw48,Reallocation_Event_Ct "
  //"-v 197,raw48,Current_Pending_Sector " // Use the raw value
  //"-v 198,raw48,Offline_Uncorrectable "  // Use the raw value
  //"-v 199,raw48,UDMA_CRC_Error_Count "   // Use the raw value
    "-v 202,raw48,Percent_Lifetime_Remain " // Remaining endurance, trips at 10%
    "-v 206,raw48,Write_Error_Rate "
    "-v 210,raw48,RAIN_Success_Recovered "  // Total number of NAND pages recovered by RAIN
    "-v 247,raw48,Host_Program_Page_Count "
    "-v 248,raw48,Bckgnd_Program_Page_Cnt"
  },
  { "Micron M500DC/M510DC Enterprise SSDs",
    "Micron_M500DC_(EE|MT)FDDA[AK](120|240|480|800)MBB|" // tested with
      // Micron_M500DC_EEFDDAA120MBB/129, Micron_M500DC_MTFDDAK800MBB/0129
    "MICRON_M510DC_(EE|MT)FDDAK(120|240|480|800|960)MBP", // tested with
      // Micron_M510DC_MTFDDAK240MBP/0005
    "", "",
  //"-v 1,raw48,Raw_Read_Error_Rate "
    "-v 5,raw48,Reallocated_Block_Count "
  //"-v 9,raw24(raw8),Power_On_Hours "
  //"-v 12,raw48,Power_Cycle_Count "
    "-v 170,raw48,Reserved_Block_Count "
    "-v 171,raw48,Program_Fail_Count "
    "-v 172,raw48,Erase_Fail_Count "
    "-v 173,raw48,Ave_Block-Erase_Count "
    "-v 174,raw48,Unexpect_Power_Loss_Ct "
    "-v 184,raw48,Error_Correction_Count "
  //"-v 187,raw48,Reported_Uncorrect "
    "-v 188,raw48,Command_Timeouts "
  //"-v 194,tempminmax,Temperature_Celsius "
    "-v 195,raw48,Cumulativ_Corrected_ECC "
  //"-v 197,raw48,Current_Pending_Sector "
  //"-v 198,raw48,Offline_Uncorrectable "
  //"-v 199,raw48,UDMA_CRC_Error_Count "
    "-v 202,raw48,Percent_Lifetime_Remain "
    "-v 206,raw48,Write_Error_Rate "
    "-v 247,raw48,Host_Program_Page_Count "
    "-v 248,raw48,Bckgnd_Program_Page_Cnt"
  },
  { "SandForce Driven SSDs", // Corsair Force LS with buggy firmware only
    "Corsair Force LS SSD", // tested with Corsair Force LS SSD/S9FM01.8
    "S9FM01\\.8",
    "A firmware update is available for this drive.\n"
    "It is HIGHLY RECOMMENDED for drives with specific serial numbers.\n"
    "See the following web pages for details:\n"
    "https://www.corsair.com/en-us/force-series-ls-60gb-sata-3-6gb-s-ssd\n"
    "https://www.smartmontools.org/ticket/628",
    "-v 1,raw24/raw32,Raw_Read_Error_Rate "
    "-v 5,raw48,Retired_Block_Count "
    "-v 9,msec24hour32,Power_On_Hours_and_Msec "
  //"-v 12,raw48,Power_Cycle_Count "
    "-v 162,raw48,Unknown_SandForce_Attr "
    "-v 170,raw48,Reserve_Block_Count "
    "-v 172,raw48,Erase_Fail_Count "
    "-v 173,raw48,Unknown_SandForce_Attr "
    "-v 174,raw48,Unexpect_Power_Loss_Ct "
    "-v 181,raw48,Program_Fail_Count "
  //"-v 187,raw48,Reported_Uncorrect "
  //"-v 192,raw48,Power-Off_Retract_Count "
  //"-v 194,tempminmax,Temperature_Celsius "
  //"-v 196,raw16(raw16),Reallocated_Event_Count "
    "-v 218,raw48,Unknown_SandForce_Attr "
    "-v 231,raw48,SSD_Life_Left "
    "-v 241,raw48,Lifetime_Writes_GiB "
    "-v 242,raw48,Lifetime_Reads_GiB"
  },
  { "SandForce Driven SSDs",
    "SandForce 1st Ed\\.|" // Demo Drive, tested with firmware 320A13F0
    "ADATA SSD S(396|510|599) .?..GB|" // tested with ADATA SSD S510 60GB/320ABBF0,
      // ADATA SSD S599 256GB/3.1.0, 64GB/3.4.6
    "ADATA SP[389]00|" // tested with ADATA SP300/5.0.2d, SP800/5.0.6c,
      // ADATA SP900/5.0.6 (Premier Pro, SF-2281)
    "ADATA SSD S[PX]900 (64|128|256|512)GB-DL2|" // tested with ADATA SSD SP900 256GB-DL2/5.0.6,
      // ADATA SSD SX900 512GB-DL2/5.8.2
    "ADATA XM11 (128|256)GB|" // tested with ADATA XM11 128GB/5.0.1
    "ATP Velocity MIV (60|120|240|480)GB|" // tested with ATP Velocity MIV 480GB/110719
    "Comay BladeDrive E28 (800|1600|3200)GB|" // LSI SF-2581, tested with Comay BladeDrive E28 800GB/2.71
    "Corsair CSSD-F(40|60|80|115|120|160|240)GBP?2.*|" // Corsair Force, tested with
      // Corsair CSSD-F40GB2/1.1, Corsair CSSD-F115GB2-A/2.1a
    "Corsair Voyager GTX|" // Corsair Voyager GTX/S9FM02J6
    "Corsair Force ((3 |LS )?SSD|GS|GT)|" // SF-2281, tested with
      // Corsair Force SSD/5.05, 3 SSD/1.3.2, GT/1.3.3, GS/5.03,
      // Corsair Force LS SSD/S8FM06.5, S9FM01.8, S9FM02.0
    "FM-25S2S-(60|120|240)GBP2|" // G.SKILL Phoenix Pro, SF-1200, tested with
      // FM-25S2S-240GBP2/4.2
    "FTM(06|12|24|48)CT25H|" // Supertalent TeraDrive CT, tested with
      // FTM24CT25H/STTMP2P1
    "KINGSTON SE50S37?(100|240|480)G|" // tested with KINGSTON SE50S3100G/KE1ABBF0,
      // KINGSTON SE50S37100G/61AABBF0 (E50)
    "KINGSTON SH10[03]S3(90|120|240|480)G|" // HyperX (3K), SF-2281, tested with
      // SH100S3240G/320ABBF0, SH103S3120G/505ABBF0
    "KINGSTON SKC(300S37A|380S3)(60|120|180|240|480)G|" // KC300, SF-2281, tested with
      // SKC300S37A120G/KC4ABBF0, SKC380S3120G/507ABBF0
    "KINGSTON SVP200S3(7A)?(60|90|120|240|480)G|" // V+ 200, SF-2281, tested with
      // SVP200S37A480G/502ABBF0, SVP200S390G/332ABBF0
    "KINGSTON SMS200S3(30|60|120)G|" // mSATA, SF-2241, tested with SMS200S3120G/KC3ABBF0
    "KINGSTON SMS450S3(32|64|128)G|" // mSATA, SF-2281, tested with SMS450S3128G/503ABBF0
    "KINGSTON (SV300|SKC100|SE100)S3.*G|" // other SF-2281
    "KINGSTON SHFS37A(120|240|480)G|" // HyperX Fury, SF-2281, tested with KINGSTON SHFS37A240G/608ABBF0
    "KINGSTON SNS4151S316GD|" // KINGSTON SNS4151S316GD/S9FM01.6
    "MKNSSDCR(45|60|90|120|180|240|360|480)GB(-(7|DX7?|MX|G2))?|" // Mushkin Chronos (7mm/Deluxe/MX/G2),
      // SF-2281, tested with MKNSSDCR120GB, MKNSSDCR120GB-MX/560ABBF0, MKNSSDCR480GB-DX7/603ABBF0
    "MKNSSDEC(60|120|240|480|512)GB|" // Mushkin Enhanced ECO2, tested with MKNSSDEC120GB/604ABBF0
    "MKNSSDAT(30|40|60|120|180|240|480)GB(-(DX|V))?|" // Mushkin Atlas (Deluxe/Value), mSATA, SF-2281,
      // tested with MKNSSDAT120GB-V/540ABBF0
    "Mushkin MKNSSDCL(40|60|80|90|115|120|180|240|480)GB-DX2?|" // Mushkin Callisto deluxe,
      // SF-1200/1222, Mushkin MKNSSDCL60GB-DX/361A13F0
    "MXSSD3MDSF-(60|120)G|" // MX-DS FUSION, tested with MXSSD3MDSF-60G/2.32
    "OCZ[ -](AGILITY2([ -]EX)?|COLOSSUS2|ONYX2|VERTEX(2|-LE))( [123]\\..*)?|" // SF-1200,
      // tested with OCZ-VERTEX2/1.11, OCZ-VERTEX2 3.5/1.11
    "OCZ-NOCTI|" // mSATA, SF-2100, tested with OCZ-NOCTI/2.15
    "OCZ-REVODRIVE3?( X2)?|" // PCIe, SF-1200/2281, tested with
      // OCZ-REVODRIVE( X2)?/1.20, OCZ-REVODRIVE3 X2/2.11
    "OCZ-REVODRIVE350|"
    "OCZ[ -](VELO|VERTEX2[ -](EX|PRO))( [123]\\..*)?|" // SF-1500, tested with
      // OCZ VERTEX2-PRO/1.10 (Bogus thresholds for attribute 232 and 235)
    "D2[CR]STK251...-....(\\.C)?|" // OCZ Deneva 2 C/R, SF-22xx/25xx,
      // tested with D2CSTK251M11-0240/2.08, D2CSTK251A10-0240/2.15, D2RSTK251M11-0100.C/3.22
    "OCZ-(AGILITY3|SOLID3|VERTEX3( LT| MI)?)|"  // SF-2200, tested with OCZ-VERTEX3/2.02,
      // OCZ-AGILITY3/2.11, OCZ-SOLID3/2.15, OCZ-VERTEX3 MI/2.15, OCZ-VERTEX3 LT/2.22
    "OCZ Z-DRIVE R4 [CR]M8[48]|" // PCIe, SF-2282/2582, tested with OCZ Z-DRIVE R4 CM84/2.13
      // (Bogus attributes under Linux)
    "OCZ Z-DRIVE 4500|"
    "OCZ-VELO DRIVE|" // VeloDrive R, PCIe, tested with OCZ-VELO DRIVE/1.33
    "TALOS2|" // OCZ Talos 2 C/R, SAS (works with -d sat), 2*SF-2282, tested with TALOS2/3.20E
    "(APOC|DENC|DENEVA|FTNC|GFGC|MANG|MMOC|NIMC|TMSC).*|" // other OCZ SF-1200,
      // tested with DENCSTE251M11-0120/1.33, DENEVA PCI-E/1.33
    "(DENR|DRSAK|EC188|NIMR|PSIR|TRSAK).*|" // other OCZ SF-1500
    "OWC Aura Pro( 6G SSD)?|" // tested with OWC Aura Pro 6G SSD/507ABBF0, OWC Aura Pro/603ABBF0
    "OWC Mercury Electra (Pro )?[36]G SSD|" // tested with
      // OWC Mercury Electra 6G SSD/502ABBF0, OWC Mercury Electra Pro 3G SSD/541ABBF0
    "OWC Mercury E(xtreme|XTREME) Pro (6G |RE )?SSD|" // tested with
      // OWC Mercury Extreme Pro SSD/360A13F0, OWC Mercury EXTREME Pro 6G SSD/507ABBF0
    "Patriot Pyro|" // tested with Patriot Pyro/332ABBF0
    "SanDisk SDSSDX(60|120|240|480)GG25|" // SanDisk Extreme, SF-2281, tested with
      // SDSSDX240GG25/R201
    "SanDisk SDSSDA(120|240|480)G|" // SanDisk SSD Plus, tested with SanDisk SDSSDA240G/U21010RL
    "SuperSSpeed S301 [0-9]*GB|" // SF-2281, tested with SuperSSpeed S301 128GB/503
    "SG9XCS2D(0?50|100|200|400)GESLT|" // Smart Storage Systems XceedIOPS2, tested with
      // SG9XCS2D200GESLT/SA03L370
    "SSD9SC(120|240|480)GED[EA]|" // PNY Prevail Elite, tested with SSD9SC120GEDA/334ABBF0
    "(TX32|TX31C1|VN0.?..GCNMK).*|" // Smart Storage Systems XceedSTOR
    "(TX22D1|TX21B1).*|" // Smart Storage Systems XceedIOPS2
    "TX52D1.*|" // Smart Storage Systems Xcel-200
    "TS(64|128|256|512)GSSD[37]20|" // Transcend SSD320/720, SF-2281, tested with
      // TS128GSSD320, TS256GSSD720/5.2.0
    "UGB(88P|99S)GC...H[BF].|" // Unigen, tested with
      // UGB88PGC100HF2/MP Rev2, UGB99SGC100HB3/RC Rev3
    "SG9XCS(1F|2D)(50|100|200|400)GE01|" // XceedIOPS, tested with SG9XCS2D50GE01/SA03F34V
    "VisionTek GoDrive (60|120|240|480)GB", // tested with VisionTek GoDrive 480GB/506ABBF0
    "", "",
    "-v 1,raw24/raw32,Raw_Read_Error_Rate "
    "-v 5,raw48,Retired_Block_Count "
    "-v 9,msec24hour32,Power_On_Hours_and_Msec "
  //"-v 12,raw48,Power_Cycle_Count "
    "-v 13,raw24/raw32,Soft_Read_Error_Rate "
    "-v 100,raw48,Gigabytes_Erased "
    "-v 162,raw48,Unknown_SandForce_Attr " // Corsair Force LS SSD/S9FM01.8, *2.0
    "-v 170,raw48,Reserve_Block_Count "
    "-v 171,raw48,Program_Fail_Count "
    "-v 172,raw48,Erase_Fail_Count "
    "-v 173,raw48,Unknown_SandForce_Attr " // Corsair Force LS SSD/S9FM01.8, *2.0
    "-v 174,raw48,Unexpect_Power_Loss_Ct "
    "-v 177,raw48,Wear_Range_Delta "
    "-v 181,raw48,Program_Fail_Count "
    "-v 182,raw48,Erase_Fail_Count "
    "-v 184,raw48,IO_Error_Detect_Code_Ct "
  //"-v 187,raw48,Reported_Uncorrect "
    "-v 189,tempminmax,Airflow_Temperature_Cel "
  //"-v 192,raw48,Power-Off_Retract_Count "
  //"-v 194,tempminmax,Temperature_Celsius "
    "-v 195,raw24/raw32,ECC_Uncorr_Error_Count "
  //"-v 196,raw16(raw16),Reallocated_Event_Count "
    "-v 198,raw24/raw32:210zr54,Uncorrectable_Sector_Ct " // KINGSTON SE100S3100G/510ABBF0
    "-v 199,raw48,SATA_CRC_Error_Count "
    "-v 201,raw24/raw32,Unc_Soft_Read_Err_Rate "
    "-v 204,raw24/raw32,Soft_ECC_Correct_Rate "
    "-v 218,raw48,Unknown_SandForce_Attr " // Corsair Force LS SSD/S9FM01.8, *2.0
    "-v 230,raw48,Life_Curve_Status "
    "-v 231,raw48,SSD_Life_Left "
  //"-v 232,raw48,Available_Reservd_Space "
    "-v 233,raw48,SandForce_Internal "
    "-v 234,raw48,SandForce_Internal "
    "-v 235,raw48,SuperCap_Health "
    "-v 241,raw48,Lifetime_Writes_GiB "
    "-v 242,raw48,Lifetime_Reads_GiB"
  },
  {
    "StorFly CFast SATA 6Gbps SSDs",
    // http://datasheet.octopart.com/VSFCS2CC060G-100-Virtium-datasheet-82287733.pdf
    // tested with StorFly VSFCS2CC060G-100/0409-000
    "StorFly VSFCS2C[CI](016|030|060|120|240)G-...",
    // C - commercial, I industrial
    "", "",
    "-v 192,raw48,Unsafe_Shutdown_Count "
    "-v 160,raw48,Uncorrectable_Error_Cnt "
    // 0729 - remaining in block life. In 0828  remaining is normalized to 100% then decreases
    "-v 161,raw48,Spares_Remaining " 
    "-v 241,raw48,Host_Writes_32MiB "
    "-v 242,raw48,Host_Reads_32MiB "
    "-v 169,raw48,Lifetime_Remaining% "
    "-v 248,raw48,Lifetime_Remaining% " //  later then 0409 FW.
    "-v 249,raw48,Spares_Remaining_Perc " //  later then 0409 FW.
  },
  { "Phison Driven SSDs", // see MKP_521_Phison_SMART_attribute.pdf
    "KINGSTON SEDC400S37(400|480|800|960|1600|1800)G|" // DC400, tested with
      // KINGSTON SEDC400S37480G/SAFM02.[GH], KINGSTON SEDC400S37960G/SAFM32.I
    "KINGSTON SUV300S37A(120|240|480)G|" // UV300 SSD, tested with KINGSTON SUV300S37A120G/SAFM11.K
    "KINGSTON SKC310S3B?7A960G|" // SSDNow KC310, KINGSTON SKC310S37A960G/SAFM00.r
    "KINGSTON SKC400S37(128G|256G|512G|1T)|" // SSDNow KC400, KINGSTON SKC400S37128G
    "KINGSTON SV310S3(7A|D7|N7A|B7A)960G|" // SSDNow V310
    "PNY CS(13|22)11 (120|240|480|960)GB SSD|" // tested with PNY CS1311 120GB SSD/CS131122,
      // PNY CS2211 240GB SSD/CS221016
    "SSD Smartbuy (60|120|240)GB|" // SSD Smartbuy 240GB/SBFM91.1
    "KINGSTON SHSS3B?7A(120|240|480|960)G|" // HyperX Savage
    "KINGSTON  ?SA400S37(120|240|480|960)G", // Kingston A400 SSD, Phison S11 or
      // Silicon Motion controller (see ticket #801), tested with
      // KINGSTON SA400S37240G/SBFK10D7, KINGSTON SA400S37120G/SBFK71E0, */SBFKB1D1
      // KINGSTON  SA400S37480G/SBFK10D7 (two spaces)
    "", "",
  //"-v 1,raw48,Raw_Read_Error_Rate "
    "-v 2,raw48,Not_In_Use "
    "-v 3,raw48,Not_In_Use "
    "-v 5,raw48,Not_In_Use "
    "-v 7,raw48,Not_In_Use "
    "-v 8,raw48,Not_In_Use "
  //"-v 9,raw24(raw8),Power_On_Hours "
    "-v 5,raw48,Retired_Block_Count "
  //"-v 9,raw24(raw8),Power_On_Hours "
    "-v 10,raw48,Not_In_Use "
  //"-v 12,raw48,Power_Cycle_Count "
    "-v 168,raw48,SATA_Phy_Error_Count "
    "-v 170,raw24/raw24:z54z10,Bad_Blk_Ct_Erl/Lat " // Early bad block/Later bad block
    "-v 173,raw16(avg16),MaxAvgErase_Ct "
    "-v 175,raw48,Not_In_Use "
    "-v 183,raw48,Unknown_Attribute "
  //"-v 187,raw48,Reported_Uncorrect "
    "-v 192,raw48,Unsafe_Shutdown_Count "
  //"-v 194,tempminmax,Temperature_Celsius "
    "-v 196,raw48,Not_In_Use "
    "-v 197,raw48,Not_In_Use "
    "-v 199,raw48,CRC_Error_Count "
    "-v 218,raw48,CRC_Error_Count "
    "-v 231,raw48,SSD_Life_Left "
    "-v 233,raw48,Flash_Writes_GiB "
    "-v 240,raw48,Not_In_Use "
    "-v 241,raw48,Lifetime_Writes_GiB "
    "-v 242,raw48,Lifetime_Reads_GiB "
    "-v 244,raw48,Average_Erase_Count "
    "-v 245,raw48,Max_Erase_Count "
    "-v 246,raw48,Total_Erase_Count "
  },
  // this is a copy of the Phison bases record for the OEM drives with a very
  // weak information in the model. Detection is based on Firmware.
  { "Phison Driven OEM SSDs", // see MKP_521_Phison_SMART_attribute.pdf
    "GOODRAM|" // tested with GOODRAM CX200 (GOODRAM/SAFM12.2)
    "INTENSO|" // tested with Intenso SSD SATA III Top (INTENSO/S9FM02.6, .../SAFM01.6)
    "SATA SSD", // tested with Supermicro SSD-DM032-PHI (SATA SSD/S9FM02.1),
      // PC Engines msata16d (SATA SSD/S9FM02.3), FoxLine flssd240x4s(SATA SSD/SBFM10.5)
    "S9FM02\\.[136]|SAFM01\\.6|SAFM12\\.2|SBFM10\\.5|SBFM91\\.2",
    "",
  //"-v 1,raw48,Raw_Read_Error_Rate "
    "-v 2,raw48,Not_In_Use "
    "-v 3,raw48,Not_In_Use "
    "-v 5,raw48,Not_In_Use "
    "-v 7,raw48,Not_In_Use "
    "-v 8,raw48,Not_In_Use "
  //"-v 9,raw24(raw8),Power_On_Hours "
    "-v 5,raw48,Retired_Block_Count "
  //"-v 9,raw24(raw8),Power_On_Hours "
    "-v 10,raw48,Not_In_Use "
  //"-v 12,raw48,Power_Cycle_Count "
    "-v 168,raw48,SATA_Phy_Error_Count "
    "-v 170,raw24/raw24:z54z10,Bad_Blk_Ct_Erl/Lat " // Early bad block/Later bad block
    "-v 173,raw16(avg16),MaxAvgErase_Ct "
    "-v 175,raw48,Not_In_Use "
    "-v 183,raw48,Unknown_Attribute "
  //"-v 187,raw48,Reported_Uncorrect "
    "-v 192,raw48,Unsafe_Shutdown_Count "
  //"-v 194,tempminmax,Temperature_Celsius "
    "-v 196,raw48,Not_In_Use "
    "-v 197,raw48,Not_In_Use "
    "-v 199,raw48,CRC_Error_Count "
    "-v 218,raw48,CRC_Error_Count "
    "-v 231,raw48,SSD_Life_Left "
    "-v 233,raw48,Flash_Writes_GiB "
    "-v 240,raw48,Not_In_Use "
    "-v 241,raw48,Lifetime_Writes_GiB "
    "-v 242,raw48,Lifetime_Reads_GiB "
    "-v 244,raw48,Average_Erase_Count "
    "-v 245,raw48,Max_Erase_Count "
    "-v 246,raw48,Total_Erase_Count "
  },
  { "Indilinx Barefoot based SSDs",
    "Corsair CSSD-V(32|60|64|128|256)GB2|" // Corsair Nova, tested with Corsair CSSD-V32GB2/2.2
    "Corsair CMFSSD-(32|64|128|256)D1|" // Corsair Extreme, tested with Corsair CMFSSD-128D1/1.0
    "CRUCIAL_CT(64|128|256)M225|" // tested with CRUCIAL_CT64M225/1571
    "G.SKILL FALCON (64|128|256)GB SSD|" // tested with G.SKILL FALCON 128GB SSD/2030
    "OCZ[ -](AGILITY|ONYX|VERTEX( 1199|-TURBO| v1\\.10)?)|" // tested with
      // OCZ-ONYX/1.6, OCZ-VERTEX 1199/00.P97, OCZ-VERTEX/1.30, OCZ VERTEX-TURBO/1.5, OCZ-VERTEX v1.10/1370
    "Patriot[ -]Torqx.*|"
    "RENICE Z2|" // tested with RENICE Z2/2030
    "STT_FT[MD](28|32|56|64)GX25H|" // Super Talent Ultradrive GX, tested with STT_FTM64GX25H/1916
    "TS(18|25)M(64|128)MLC(16|32|64|128|256|512)GSSD|" // ASAX Leopard Hunt II, tested with TS25M64MLC64GSSD/0.1
    "FM-25S2I-(64|128)GBFII|" // G.Skill FALCON II, tested with FM-25S2I-64GBFII
    "TS(60|120)GSSD25D-M", // Transcend Ultra SSD (SATA II), see also Ticket #80
    "", "",
    "-v 1,raw64 " // Raw_Read_Error_Rate
    "-v 9,raw64 " // Power_On_Hours
    "-v 12,raw64 " // Power_Cycle_Count
    "-v 184,raw64,Initial_Bad_Block_Count "
    "-v 195,raw64,Program_Failure_Blk_Ct "
    "-v 196,raw64,Erase_Failure_Blk_Ct "
    "-v 197,raw64,Read_Failure_Blk_Ct "
    "-v 198,raw64,Read_Sectors_Tot_Ct "
    "-v 199,raw64,Write_Sectors_Tot_Ct "
    "-v 200,raw64,Read_Commands_Tot_Ct "
    "-v 201,raw64,Write_Commands_Tot_Ct "
    "-v 202,raw64,Error_Bits_Flash_Tot_Ct "
    "-v 203,raw64,Corr_Read_Errors_Tot_Ct "
    "-v 204,raw64,Bad_Block_Full_Flag "
    "-v 205,raw64,Max_PE_Count_Spec "
    "-v 206,raw64,Min_Erase_Count "
    "-v 207,raw64,Max_Erase_Count "
    "-v 208,raw64,Average_Erase_Count "
    "-v 209,raw64,Remaining_Lifetime_Perc "
    "-v 210,raw64,Indilinx_Internal "
    "-v 211,raw64,SATA_Error_Ct_CRC "
    "-v 212,raw64,SATA_Error_Ct_Handshake "
    "-v 213,raw64,Indilinx_Internal"
  },
  { "Indilinx Barefoot_2/Everest/Martini based SSDs",
    "OCZ VERTEX[ -]PLUS|" // tested with OCZ VERTEX-PLUS/3.55, OCZ VERTEX PLUS/3.55
    "OCZ-VERTEX PLUS R2|" // Barefoot 2, tested with OCZ-VERTEX PLUS R2/1.2
    "OCZ-PETROL|" // Everest 1, tested with OCZ-PETROL/3.12
    "OCZ-AGILITY4|" // Everest 2, tested with OCZ-AGILITY4/1.5.2
    "OCZ-VERTEX4", // Everest 2, tested with OCZ-VERTEX4/1.5
    "", "",
  //"-v 1,raw48,Raw_Read_Error_Rate "
  //"-v 3,raw16(avg16),Spin_Up_Time "
  //"-v 4,raw48,Start_Stop_Count "
  //"-v 5,raw16(raw16),Reallocated_Sector_Ct "
  //"-v 9,raw24(raw8),Power_On_Hours "
  //"-v 12,raw48,Power_Cycle_Count "
    "-v 232,raw48,Lifetime_Writes " // LBA?
  //"-v 233,raw48,Media_Wearout_Indicator"
  },
  { "Indilinx Barefoot 3 based SSDs",
    "OCZ-VECTOR(1[58]0)?|" // tested with OCZ-VECTOR/1.03, OCZ-VECTOR150/1.2, OCZ-VECTOR180
    "OCZ-VERTEX4[56]0A?|" // Barefoot 3 M10, tested with OCZ-VERTEX450/1.0, OCZ-VERTEX460/1.0, VERTEX460A
    "OCZ-SABER1000|"
    "OCZ-ARC100|"
    "Radeon R7", // Barefoot 3 M00, tested with Radeon R7/1.00
    "", "",
    "-v 5,raw48,Runtime_Bad_Block "
  //"-v 9,raw24(raw8),Power_On_Hours "
  //"-v 12,raw48,Power_Cycle_Count "
    "-v 171,raw48,Avail_OP_Block_Count "
    "-v 174,raw48,Pwr_Cycle_Ct_Unplanned "
    "-v 187,raw48,Total_Unc_NAND_Reads "
    "-v 195,raw48,Total_Prog_Failures "
    "-v 196,raw48,Total_Erase_Failures "
    "-v 197,raw48,Total_Unc_Read_Failures "
    "-v 198,raw48,Host_Reads_GiB "
    "-v 199,raw48,Host_Writes_GiB "
    "-v 205,raw48,Max_Rated_PE_Count "
    "-v 206,raw48,Min_Erase_Count "
    "-v 207,raw48,Max_Erase_Count "
    "-v 208,raw48,Average_Erase_Count "
    "-v 210,raw48,SATA_CRC_Error_Count "
    "-v 212,raw48,Pages_Requiring_Rd_Rtry "
    "-v 213,raw48,Snmple_Retry_Attempts "
    "-v 214,raw48,Adaptive_Retry_Attempts "
    "-v 222,raw48,RAID_Recovery_Count "
    "-v 224,raw48,In_Warranty "
    "-v 225,raw48,DAS_Polarity "
    "-v 226,raw48,Partial_Pfail "
    "-v 230,raw48,Write_Throttling "
    "-v 233,raw48,Remaining_Lifetime_Perc "
    "-v 241,raw48,Host_Writes_GiB " // M00/M10
    "-v 242,raw48,Host_Reads_GiB "  // M00/M10
    "-v 249,raw48,Total_NAND_Prog_Ct_GiB "
    "-v 251,raw48,Total_NAND_Read_Ct_GiB"
  },
  { "OCZ Intrepid 3000 SSDs", // tested with OCZ INTREPID 3600/1.4.3.6, 3800/1.4.3.0, 3700/1.5.0.4
    "OCZ INTREPID 3[678]00",
    "", "",
    "-v 5,raw48,Runtime_Bad_Block "
  //"-v 9,raw24(raw8),Power_On_Hours "
  //"-v 12,raw48,Power_Cycle_Count "
    "-v 100,raw48,Total_Blocks_Erased "
    "-v 171,raw48,Avail_OP_Block_Count "
    "-v 174,raw48,Pwr_Cycle_Ct_Unplanned "
    "-v 184,raw48,Factory_Bad_Block_Count "
    "-v 187,raw48,Total_Unc_NAND_Reads "
    "-v 190,tempminmax,Temperature_Celsius "
    "-v 195,raw48,Total_Prog_Failures "
    "-v 196,raw48,Total_Erase_Failures "
    "-v 197,raw48,Total_Unc_Read_Failures "
    "-v 198,raw48,Host_Reads_GiB "
    "-v 199,raw48,Host_Writes_GiB "
    "-v 202,raw48,Total_Read_Bits_Corr_Ct "
    "-v 205,raw48,Max_Rated_PE_Count "
    "-v 206,raw48,Min_Erase_Count "
    "-v 207,raw48,Max_Erase_Count "
    "-v 208,raw48,Average_Erase_Count "
    "-v 210,raw48,SATA_CRC_Error_Count "
    "-v 211,raw48,SATA_UNC_Count "
    "-v 212,raw48,NAND_Reads_with_Retry "
    "-v 213,raw48,Simple_Rd_Rtry_Attempts "
    "-v 214,raw48,Adaptv_Rd_Rtry_Attempts "
    "-v 221,raw48,Int_Data_Path_Prot_Unc "
    "-v 222,raw48,RAID_Recovery_Count "
    "-v 230,raw48,SuperCap_Charge_Status " // 0=not charged, 1=fully charged, 2=unknown
    "-v 233,raw48,Remaining_Lifetime_Perc "
    "-v 249,raw48,Total_NAND_Prog_Ct_GiB "
    "-v 251,raw48,Total_NAND_Read_Ct_GiB"
  },
  {
    "OCZ/Toshiba Trion SSDs",
    "OCZ-TRION1[05]0|" // tested with OCZ-TRION100/SAFM11.2A, TRION150/SAFZ72.2
    "TOSHIBA-TR150|" // tested with TOSHIBA-TR150/SAFZ12.3
    "TOSHIBA Q300( Pro\\.)?", // tested with TOSHIBA Q300 Pro./JYRA0101
    "", "",
  //"-v 9,raw24(raw8),Power_On_Hours "
  //"-v 12,raw48,Power_Cycle_Count "
    "-v 167,raw48,SSD_Protect_Mode "
    "-v 168,raw48,SATA_PHY_Error_Count "
    "-v 169,raw48,Bad_Block_Count "
    "-v 173,raw48,Erase_Count "
    "-v 192,raw48,Unexpect_Power_Loss_Ct "
  //"-v 194,tempminmax,Temperature_Celsius "
    "-v 241,raw48,Host_Writes"
  },
  { "InnoDisk InnoLite SATADOM D150QV SSDs", // tested with InnoLite SATADOM D150QV-L/120319
                                             // InnoLite SATADOM D150QV/120319
    "InnoLite SATADOM D150QV.*",
    "", "",
  //"-v 1,raw48,Raw_Read_Error_Rate "
  //"-v 2,raw48,Throughput_Performance "
  //"-v 3,raw16(avg16),Spin_Up_Time "
  //"-v 5,raw16(raw16),Reallocated_Sector_Ct "
  //"-v 7,raw48,Seek_Error_Rate " // from InnoDisk iSMART Linux tool, useless for SSD
  //"-v 8,raw48,Seek_Time_Performance "
  //"-v 9,raw48,Power_On_Hours "
  //"-v 10,raw48,Spin_Retry_Count "
  //"-v 12,raw48,Power_Cycle_Count "
    "-v 168,raw48,SATA_PHY_Error_Count "
    "-v 170,raw16,Bad_Block_Count_New/Tot "
    "-v 173,raw16,Erase_Count_Max/Avg "
    "-v 175,raw48,Bad_Cluster_Table_Count "
    "-v 192,raw48,Unexpect_Power_Loss_Ct "
  //"-v 194,tempminmax,Temperature_Celsius "
  //"-v 197,raw48,Current_Pending_Sector "
    "-v 229,hex48,Flash_ID "
    "-v 235,raw16,Lat_Bad_Blk_Era/Wri/Rea "
    "-v 236,raw48,Unstable_Power_Count "
    "-v 240,raw48,Write_Head"
  },
  { "Innodisk 1ME3/3ME/3SE SSDs", // tested with 2.5" SATA SSD 3ME/S140714,
      // Mini PCIeDOM 1ME3/S15604, InnoDisk Corp. - mSATA 3SE/S130710
    "((1\\.8|2\\.5)\"? SATA SSD|InnoDisk Corp\\. - mSATA|Mini PCIeDOM|SATA Slim) (1ME3|3[MS]E)",
    "", "",
  //"-v 1,raw48,Raw_Read_Error_Rate "
  //"-v 2,raw48,Throughput_Performance "
  //"-v 3,raw16(avg16),Spin_Up_Time "
  //"-v 5,raw48,Reallocated_Sector_Count "
    "-v 7,raw48,Seek_Error_Rate "       // ?
    "-v 8,raw48,Seek_Time_Performance " // ?
  //"-v 9,raw24(raw8),Power_On_Hours "
    "-v 10,raw48,Spin_Retry_Count "     // ?
  //"-v 12,raw48,Power_Cycle_Count "
    "-v 168,raw48,SATA_PHY_Error_Count "
    "-v 169,hex48,Unknown_Innodisk_Attr "
    "-v 170,raw16,Bad_Block_Count "
    "-v 173,raw16,Erase_Count "
    "-v 175,raw48,Bad_Cluster_Table_Count "
    "-v 176,raw48,Uncorr_RECORD_Count "
  //"-v 192,raw48,Power-Off_Retract_Count "
  //"-v 194,tempminmax,Temperature_Celsius " // ] only in spec
  //"-v 197,raw48,Current_Pending_Sector "
    "-v 225,raw48,Unknown_Innodisk_Attr "
    "-v 229,hex48,Flash_ID "
    "-v 235,raw48,Later_Bad_Block "
    "-v 236,raw48,Unstable_Power_Count "
    "-v 240,raw48,Write_Head"
  },
  { "Innodisk 3IE2/3ME2/3MG2/3SE2 SSDs", // tested with 2.5" SATA SSD 3MG2-P/M140402,
      // 1.8 SATA SSD 3IE2-P/M150821, 2.5" SATA SSD 3IE2-P/M150821,
      // SATA Slim 3MG2-P/M141114, M.2 (S80) 3MG2-P/M141114, M.2 (S42) 3SE2-P/M150821,
      // M.2 (S42) 3ME2/M151013
    "((1\\.8|2\\.5)\"? SATA SSD|SATA Slim|M\\.2 \\(S(42|80)\\)) 3(IE|ME|MG|SE)2(-P)?",
    "", "",
  //"-v 1,raw48,Raw_Read_Error_Rate "
  //"-v 2,raw48,Throughput_Performance "
  //"-v 9,raw24(raw8),Power_On_Hours "
  //"-v 12,raw48,Power_Cycle_Count "
    "-v 160,raw48,Uncorrectable_Error_Cnt "
    "-v 161,raw48,Number_of_Pure_Spare "
    "-v 163,raw48,Initial_Bad_Block_Count "
    "-v 164,raw48,Total_Erase_Count "
    "-v 165,raw48,Max_Erase_Count "
    "-v 166,raw48,Min_Erase_Count "
    "-v 167,raw48,Average_Erase_Count "
    "-v 168,raw48,Max_Erase_Count_of_Spec "
    "-v 169,raw48,Remaining_Lifetime_Perc "
  //"-v 175,raw48,Program_Fail_Count_Chip "
  //"-v 176,raw48,Erase_Fail_Count_Chip "
  //"-v 177,raw48,Wear_Leveling_Count "
    "-v 178,raw48,Runtime_Invalid_Blk_Cnt "
  //"-v 181,raw48,Program_Fail_Cnt_Total "
  //"-v 182,raw48,Erase_Fail_Count_Total "
  //"-v 187,raw48,Reported_Uncorrect " // ] only in spec
  //"-v 192,raw48,Power-Off_Retract_Count "
  //"-v 194,tempminmax,Temperature_Celsius "
  //"-v 195,raw48,Hardware_ECC_Recovered "
  //"-v 196,raw16(raw16),Reallocated_Event_Count "
  //"-v 197,raw48,Current_Pending_Sector "
  //"-v 198,raw48,Offline_Uncorrectable "
  //"-v 199,raw48,UDMA_CRC_Error_Count "
    "-v 225,raw48,Host_Writes_32MiB "  // ]
  //"-v 232,raw48,Available_Reservd_Space "
    "-v 233,raw48,Flash_Writes_32MiB " // ]
    "-v 234,raw48,Flash_Reads_32MiB "  // ]
    "-v 241,raw48,Host_Writes_32MiB "
    "-v 242,raw48,Host_Reads_32MiB "
    "-v 245,raw48,Flash_Writes_32MiB"
  },
  { "Innodisk 3IE3/3ME3/3ME4 SSDs", // tested with 2.5" SATA SSD 3ME3/S15A19, CFast 3ME3/S15A19
      // InnoDisk Corp. - mSATA 3ME3/S15A19, mSATA mini 3ME3/S15A19, M.2 (S42) 3ME3,
      // SATA Slim 3ME3/S15A19, SATADOM-MH 3ME3/S15A19, SATADOM-ML 3ME3/S15A19,
      // SATADOM-MV 3ME3/S15A19, SATADOM-SL 3ME3/S15A19, SATADOM-SV 3ME3/S15A19,
      // SATADOM-SL 3IE3/S151019N, 2.5" SATA SSD 3IE3/S15C14i, CFast 3IE3/S15C14i,
      // InnoDisk Corp. - mSATA 3IE3/S15C14i, Mini PCIeDOM 1IE3/S15C14i,
      // mSATA mini 3IE3/S15C14i, M.2 (S42) 3IE3/S15C14i, SATA Slim 3IE3/S15C14i,
      // SATADOM-SH 3IE3 V2/S15C14i, SATADOM-SL 3IE3 V2/S15A19i, SATADOM-SV 3IE3 V2/S15C14i
      // mSATA 3ME4/L16711, M.2 (S42) 3ME4/L16711, SATADOM-MH 3ME4/L16B01,
      // SATADOM-SH 3ME4/L16B01, SATADOM-SH Type C 3ME4/L16B01, SATADOM-SH Type D 3ME4/L16B01
    "(2.5\" SATA SSD|CFast|InnoDisk Corp\\. - mSATA|Mini PCIeDOM|mSATA( mini)?|"
    "M\\.2 \\(S42\\)|SATA Slim|SATADOM-[MS][HLV]( Type [CD])?) 3([IM]E3|ME4)( V2)?",
    "", "",
  //"-v 1,raw48,Raw_Read_Error_Rate "
  //"-v 2,raw48,Throughput_Performance "
  //"-v 3,raw16(avg16),Spin_Up_Time "
    "-v 5,raw48,Later_Bad_Block "
    "-v 7,raw48,Seek_Error_Rate "       // ?
    "-v 8,raw48,Seek_Time_Performance " // ?
  //"-v 9,raw24(raw8),Power_On_Hours "
    "-v 10,raw48,Spin_Retry_Count "     // ?
  //"-v 12,raw48,Power_Cycle_Count "
    "-v 163,raw48,Total_Bad_Block_Count "
    "-v 165,raw48,Max_Erase_Count "
    "-v 167,raw48,Average_Erase_Count "
    "-v 168,raw48,SATA_PHY_Error_Count "
    "-v 169,raw48,Remaining_Lifetime_Perc "
    "-v 170,raw48,Spare_Block_Count "
    "-v 171,raw48,Program_Fail_Count "
    "-v 172,raw48,Erase_Fail_Count "
    "-v 175,raw48,Bad_Cluster_Table_Count "
    "-v 176,raw48,RANGE_RECORD_Count "
  //"-v 187,raw48,Reported_Uncorrect "
  //"-v 192,raw48,Power-Off_Retract_Count "
  //"-v 194,tempminmax,Temperature_Celsius "
  //"-v 197,raw48,Current_Pending_Sector "
    "-v 225,raw48,Data_Log_Write_Count "
    "-v 229,hex48,Flash_ID "
    "-v 232,raw48,Spares_Remaining_Perc "
    "-v 235,raw16,Later_Bad_Blk_Inf_R/W/E " // Read/Write/Erase
    "-v 240,raw48,Write_Head "
    "-v 241,raw48,Host_Writes_32MiB "
    "-v 242,raw48,Host_Reads_32MiB"
  },
  { "InnoDisk iCF 9000 CompactFlash Cards", // tested with InnoDisk Corp. - iCF9000 1GB/140808,
       // ..., InnoDisk Corp. - iCF9000 64GB/140808
    "InnoDisk Corp\\. - iCF9000 (1|2|4|8|16|32|64)GB",
    "", "",
  //"-v 1,raw48,Raw_Read_Error_Rate "
  //"-v 5,raw16(raw16),Reallocated_Sector_Ct "
  //"-v 12,raw48,Power_Cycle_Count "
    "-v 160,raw48,Uncorrectable_Error_Cnt "
    "-v 161,raw48,Valid_Spare_Block_Cnt "
    "-v 162,raw48,Child_Pair_Count "
    "-v 163,raw48,Initial_Bad_Block_Count "
    "-v 164,raw48,Total_Erase_Count "
    "-v 165,raw48,Max_Erase_Count "
    "-v 166,raw48,Min_Erase_Count "
    "-v 167,raw48,Average_Erase_Count "
  //"-v 192,raw48,Power-Off_Retract_Count "
  //"-v 194,tempminmax,Temperature_Celsius "
  //"-v 195,raw48,Hardware_ECC_Recovered "
  //"-v 196,raw16(raw16),Reallocated_Event_Count "
  //"-v 198,raw48,Offline_Uncorrectable "
  //"-v 199,raw48,UDMA_CRC_Error_Count "
  //"-v 229,raw48,Flash_ID " // only in spec
    "-v 241,raw48,Host_Writes_32MiB "
    "-v 242,raw48,Host_Reads_32MiB"
  },
  { "Intel X25-E SSDs",
    "SSDSA2SH(032|064)G1.* INTEL",  // G1 = first generation
    "", "",
  //"-v 3,raw16(avg16),Spin_Up_Time "
  //"-v 4,raw48,Start_Stop_Count "
  //"-v 5,raw16(raw16),Reallocated_Sector_Ct "
  //"-v 9,raw24(raw8),Power_On_Hours "
  //"-v 12,raw48,Power_Cycle_Count "
    "-v 192,raw48,Unsafe_Shutdown_Count "
    "-v 225,raw48,Host_Writes_32MiB "
    "-v 226,raw48,Intel_Internal "
    "-v 227,raw48,Intel_Internal "
    "-v 228,raw48,Intel_Internal "
  //"-v 232,raw48,Available_Reservd_Space "
  //"-v 233,raw48,Media_Wearout_Indicator"
  },
  { "Intel X18-M/X25-M G1 SSDs",
    "INTEL SSDSA[12]MH(080|160)G1.*",  // G1 = first generation, 50nm
    "", "",
  //"-v 3,raw16(avg16),Spin_Up_Time "
  //"-v 4,raw48,Start_Stop_Count "
  //"-v 5,raw16(raw16),Reallocated_Sector_Ct "
  //"-v 9,raw24(raw8),Power_On_Hours "
  //"-v 12,raw48,Power_Cycle_Count "
    "-v 192,raw48,Unsafe_Shutdown_Count "
    "-v 225,raw48,Host_Writes_32MiB "
    "-v 226,raw48,Intel_Internal "
    "-v 227,raw48,Intel_Internal "
    "-v 228,raw48,Intel_Internal "
  //"-v 232,raw48,Available_Reservd_Space "
  //"-v 233,raw48,Media_Wearout_Indicator"
  },
  { "Intel X18-M/X25-M/X25-V G2 SSDs", // fixed firmware
      // tested with INTEL SSDSA2M(080|160)G2GC/2CV102J8 (X25-M)
    "INTEL SSDSA[12]M(040|080|120|160)G2.*",  // G2 = second generation, 34nm
    "2CV102(J[89A-Z]|[K-Z].)", // >= "2CV102J8"
    "",
  //"-v 3,raw16(avg16),Spin_Up_Time "
  //"-v 4,raw48,Start_Stop_Count "
  //"-v 5,raw16(raw16),Reallocated_Sector_Ct "
  //"-v 9,raw24(raw8),Power_On_Hours "
  //"-v 12,raw48,Power_Cycle_Count "
  //"-v 184,raw48,End-to-End_Error " // G2 only
    "-v 192,raw48,Unsafe_Shutdown_Count "
    "-v 225,raw48,Host_Writes_32MiB "
    "-v 226,raw48,Workld_Media_Wear_Indic " // Timed Workload Media Wear Indicator (percent*1024)
    "-v 227,raw48,Workld_Host_Reads_Perc "  // Timed Workload Host Reads Percentage
    "-v 228,raw48,Workload_Minutes " // 226,227,228 can be reset by 'smartctl -t vendor,0x40'
  //"-v 232,raw48,Available_Reservd_Space "
  //"-v 233,raw48,Media_Wearout_Indicator"
  },
  { "Intel X18-M/X25-M/X25-V G2 SSDs", // buggy or unknown firmware
      // tested with INTEL SSDSA2M040G2GC/2CV102HD (X25-V)
    "INTEL SSDSA[12]M(040|080|120|160)G2.*",
    "",
    "This drive may require a firmware update to\n"
    "fix possible drive hangs when reading SMART self-test log:\n"
    "https://downloadcenter.intel.com/download/26491",
    "-v 192,raw48,Unsafe_Shutdown_Count "
    "-v 225,raw48,Host_Writes_32MiB "
    "-v 226,raw48,Workld_Media_Wear_Indic "
    "-v 227,raw48,Workld_Host_Reads_Perc "
    "-v 228,raw48,Workload_Minutes"
  },
  { "Intel 311/313 Series SSDs", // tested with INTEL SSDSA2VP020G2/2CV102M5,
      // INTEL SSDSA2VP020G3/9CV10379, INTEL SSDMAEXC024G3H/9CV10379
    "INTEL SSD(SA2VP|MAEXC)(020|024)G[23]H?",
      // SA2VP = 2.5", MAEXC = mSATA, G2 = 311, G3 = 313
    "", "",
  //"-v 3,raw16(avg16),Spin_Up_Time "
  //"-v 4,raw48,Start_Stop_Count "
  //"-v 5,raw16(raw16),Reallocated_Sector_Ct "
  //"-v 9,raw24(raw8),Power_On_Hours "
  //"-v 12,raw48,Power_Cycle_Count "
    "-v 170,raw48,Reserve_Block_Count "
    "-v 171,raw48,Program_Fail_Count "
    "-v 172,raw48,Erase_Fail_Count "
    "-v 183,raw48,SATA_Downshift_Count "
  //"-v 184,raw48,End-to-End_Error "
  //"-v 187,raw48,Reported_Uncorrect "
    "-v 192,raw48,Unsafe_Shutdown_Count "
    "-v 225,raw48,Host_Writes_32MiB "
    "-v 226,raw48,Workld_Media_Wear_Indic " // Timed Workload Media Wear Indicator (percent*1024)
    "-v 227,raw48,Workld_Host_Reads_Perc "  // Timed Workload Host Reads Percentage
    "-v 228,raw48,Workload_Minutes " // 226,227,228 can be reset by 'smartctl -t vendor,0x40'
  //"-v 232,raw48,Available_Reservd_Space "
  //"-v 233,raw48,Media_Wearout_Indicator "
    "-v 241,raw48,Host_Writes_32MiB "
    "-v 242,raw48,Host_Reads_32MiB"
  },
  { "Intel 320 Series SSDs", // tested with INTEL SSDSA2CT040G3/4PC10362,
      // INTEL SSDSA2CW160G3/4PC10362, SSDSA2BT040G3/4PC10362, SSDSA2BW120G3A/4PC10362,
      // INTEL SSDSA2BW300G3D/4PC10362, SSDSA2BW160G3L/4PC1LE04, SSDSA1NW160G3/4PC10362
    "INTEL SSDSA[12][BCN][WT](040|080|120|160|300|600)G3[ADL]?",
      // 2B = 2.5" 7mm, 2C = 2.5" 9.5mm, 1N = 1.8" microSATA
    "", "",
  //"-v 3,raw16(avg16),Spin_Up_Time "
  //"-v 4,raw48,Start_Stop_Count "
  //"-v 5,raw16(raw16),Reallocated_Sector_Ct "
  //"-v 9,raw24(raw8),Power_On_Hours "
  //"-v 12,raw48,Power_Cycle_Count "
    "-v 170,raw48,Reserve_Block_Count "
    "-v 171,raw48,Program_Fail_Count "
    "-v 172,raw48,Erase_Fail_Count "
    "-v 183,raw48,SATA_Downshift_Count " // FW >= 4Px10362
  //"-v 184,raw48,End-to-End_Error "
  //"-v 187,raw48,Reported_Uncorrect "
    "-v 199,raw48,CRC_Error_Count "      // FW >= 4Px10362
    "-v 192,raw48,Unsafe_Shutdown_Count "
    "-v 225,raw48,Host_Writes_32MiB "
    "-v 226,raw48,Workld_Media_Wear_Indic " // Timed Workload Media Wear Indicator (percent*1024)
    "-v 227,raw48,Workld_Host_Reads_Perc "  // Timed Workload Host Reads Percentage
    "-v 228,raw48,Workload_Minutes " // 226,227,228 can be reset by 'smartctl -t vendor,0x40'
  //"-v 232,raw48,Available_Reservd_Space "
  //"-v 233,raw48,Media_Wearout_Indicator "
    "-v 241,raw48,Host_Writes_32MiB "
    "-v 242,raw48,Host_Reads_32MiB"
  },
  { "Intel 710 Series SSDs", // tested with INTEL SSDSA2BZ100G3/6PB10362
    "INTEL SSDSA2BZ(100|200|300)G3",
    "", "",
  //"-v 3,raw16(avg16),Spin_Up_Time "
  //"-v 4,raw48,Start_Stop_Count "
  //"-v 5,raw16(raw16),Reallocated_Sector_Ct "
  //"-v 9,raw24(raw8),Power_On_Hours "
  //"-v 12,raw48,Power_Cycle_Count "
    "-v 170,raw48,Reserve_Block_Count "
    "-v 171,raw48,Program_Fail_Count "
    "-v 172,raw48,Erase_Fail_Count "
    "-v 174,raw48,Unexpect_Power_Loss_Ct " // Missing in 710 specification from September 2011
    "-v 183,raw48,SATA_Downshift_Count "
  //"-v 184,raw48,End-to-End_Error "
  //"-v 187,raw48,Reported_Uncorrect "
  //"-v 190,tempminmax,Airflow_Temperature_Cel "
    "-v 192,raw48,Unsafe_Shutdown_Count "
    "-v 225,raw48,Host_Writes_32MiB "
    "-v 226,raw48,Workld_Media_Wear_Indic " // Timed Workload Media Wear Indicator (percent*1024)
    "-v 227,raw48,Workld_Host_Reads_Perc "  // Timed Workload Host Reads Percentage
    "-v 228,raw48,Workload_Minutes " // 226,227,228 can be reset by 'smartctl -t vendor,0x40'
  //"-v 232,raw48,Available_Reservd_Space "
  //"-v 233,raw48,Media_Wearout_Indicator "
    "-v 241,raw48,Host_Writes_32MiB "
    "-v 242,raw48,Host_Reads_32MiB"
  },
  { "Intel 510 Series SSDs",
    "INTEL SSDSC2MH(120|250)A2",
    "", "",
  //"-v 3,raw16(avg16),Spin_Up_Time "
  //"-v 4,raw48,Start_Stop_Count "
  //"-v 5,raw16(raw16),Reallocated_Sector_Ct "
  //"-v 9,raw24(raw8),Power_On_Hours "
  //"-v 12,raw48,Power_Cycle_Count "
    "-v 192,raw48,Unsafe_Shutdown_Count "
    "-v 225,raw48,Host_Writes_32MiB "
  //"-v 232,raw48,Available_Reservd_Space "
  //"-v 233,raw48,Media_Wearout_Indicator"
  },
  { "Intel 520 Series SSDs", // tested with INTEL SSDSC2CW120A3/400i, SSDSC2BW480A3F/400i,
      // INTEL SSDSC2BW180A3L/LB3i
    "INTEL SSDSC2[BC]W(060|120|180|240|480)A3[FL]?",
    "", "",
  //"-v 5,raw16(raw16),Reallocated_Sector_Ct "
    "-v 9,msec24hour32,Power_On_Hours_and_Msec "
  //"-v 12,raw48,Power_Cycle_Count "
    "-v 170,raw48,Available_Reservd_Space "
    "-v 171,raw48,Program_Fail_Count "
    "-v 172,raw48,Erase_Fail_Count "
    "-v 174,raw48,Unexpect_Power_Loss_Ct "
  //"-v 184,raw48,End-to-End_Error "
    "-v 187,raw48,Uncorrectable_Error_Cnt "
  //"-v 192,raw48,Power-Off_Retract_Count "
    "-v 225,raw48,Host_Writes_32MiB "
    "-v 226,raw48,Workld_Media_Wear_Indic "
    "-v 227,raw48,Workld_Host_Reads_Perc "
    "-v 228,raw48,Workload_Minutes "
  //"-v 232,raw48,Available_Reservd_Space "
  //"-v 233,raw48,Media_Wearout_Indicator "
    "-v 241,raw48,Host_Writes_32MiB "
    "-v 242,raw48,Host_Reads_32MiB "
    "-v 249,raw48,NAND_Writes_1GiB"
  },
  { "Intel 525 Series SSDs", // mSATA, tested with SSDMCEAC120B3/LLLi
    "INTEL SSDMCEAC(030|060|090|120|180|240)B3",
    "", "",
  //"-v 5,raw16(raw16),Reallocated_Sector_Ct "
    "-v 9,msec24hour32,Power_On_Hours_and_Msec "
  //"-v 12,raw48,Power_Cycle_Count "
    "-v 170,raw48,Available_Reservd_Space "
    "-v 171,raw48,Program_Fail_Count "
    "-v 172,raw48,Erase_Fail_Count "
    "-v 174,raw48,Unexpect_Power_Loss_Ct "
    "-v 183,raw48,SATA_Downshift_Count "
  //"-v 184,raw48,End-to-End_Error "
    "-v 187,raw48,Uncorrectable_Error_Cnt "
  //"-v 190,tempminmax,Airflow_Temperature_Cel "
  //"-v 192,raw48,Power-Off_Retract_Count "
  //"-v 199,raw48,UDMA_CRC_Error_Count "
    "-v 225,raw48,Host_Writes_32MiB "
    "-v 226,raw48,Workld_Media_Wear_Indic "
    "-v 227,raw48,Workld_Host_Reads_Perc "
    "-v 228,raw48,Workload_Minutes "
  //"-v 232,raw48,Available_Reservd_Space "
  //"-v 233,raw48,Media_Wearout_Indicator "
    "-v 241,raw48,Host_Writes_32MiB "
    "-v 242,raw48,Host_Reads_32MiB "
    "-v 249,raw48,NAND_Writes_1GiB"
  },
  { "Intel 53x and Pro 2500 Series SSDs", // SandForce SF-2281, tested with
      // INTEL SSDSC2BW180A4/DC12, SSDSC2BW240A4/DC12, SSDMCEAW120A4/DC33
      // INTEL SSDMCEAW240A4/DC33, SSDSC2BF480A5/TG26, SSDSC2BW240H6/RG21
    "INTEL SSD(MCEA|SC2B|SCKJ)[WF](056|080|120|180|240|360|480)(A4|A5|H6)",
      // SC2B = 2.5", MCEA = mSATA, SCKJ = M.2; A4 = 530, A5 = Pro 2500, H6 = 535
    "", "",
  //"-v 5,raw16(raw16),Reallocated_Sector_Ct "
    "-v 9,msec24hour32,Power_On_Hours_and_Msec "
  //"-v 12,raw48,Power_Cycle_Count "
    "-v 170,raw48,Available_Reservd_Space "
    "-v 171,raw48,Program_Fail_Count "
    "-v 172,raw48,Erase_Fail_Count "
    "-v 174,raw48,Unexpect_Power_Loss_Ct "
    "-v 183,raw48,SATA_Downshift_Count "
  //"-v 184,raw48,End-to-End_Error "
    "-v 187,raw48,Uncorrectable_Error_Cnt "
  //"-v 190,tempminmax,Airflow_Temperature_Cel "
  //"-v 192,raw48,Power-Off_Retract_Count "
  //"-v 199,raw48,UDMA_CRC_Error_Count "
    "-v 225,raw48,Host_Writes_32MiB "
    "-v 226,raw48,Workld_Media_Wear_Indic "
    "-v 227,raw48,Workld_Host_Reads_Perc "
    "-v 228,raw48,Workload_Minutes "
  //"-v 232,raw48,Available_Reservd_Space "
  //"-v 233,raw48,Media_Wearout_Indicator "
    "-v 241,raw48,Host_Writes_32MiB "
    "-v 242,raw48,Host_Reads_32MiB "
    "-v 249,raw48,NAND_Writes_1GiB"
  },
  { "Intel 330/335 Series SSDs", // tested with INTEL SSDSC2CT180A3/300i, SSDSC2CT240A3/300i,
      // INTEL SSDSC2CT240A4/335t
    "INTEL SSDSC2CT(060|120|180|240)A[34]", // A4 = 335 Series
    "", "",
  //"-v 5,raw16(raw16),Reallocated_Sector_Ct "
    "-v 9,msec24hour32,Power_On_Hours_and_Msec "
  //"-v 12,raw48,Power_Cycle_Count "
  //"-v 181,raw48,Program_Fail_Cnt_Total " // ] Missing in 330 specification from April 2012
  //"-v 182,raw48,Erase_Fail_Count_Total " // ]
  //"-v 192,raw48,Power-Off_Retract_Count "
    "-v 225,raw48,Host_Writes_32MiB "
  //"-v 232,raw48,Available_Reservd_Space "
  //"-v 233,raw48,Media_Wearout_Indicator "
    "-v 241,raw48,Host_Writes_32MiB "
    "-v 242,raw48,Host_Reads_32MiB "
    "-v 249,raw48,NAND_Writes_1GiB"
  },
  // https://www.intel.com/content/www/us/en/solid-state-drives/ssd-540s-series-spec.html
  // https://www.intel.com/content/www/us/en/solid-state-drives/ssd-540s-series-m2-spec.html
  { "Intel 540 Series SSDs", // INTEL SSDSC2KW120H6/LSF036C, INTEL SSDSC2KW480H6/LSF036C
    "INTEL SSDSC[K2]KW(120H|180H|240H|360H|480H|010X)6", 
    "", "",
    "-v 9,msec24hour32,Power_On_Hours_and_Msec "
    "-v 170,raw48,Available_Reservd_Space "
    "-v 171,raw48,Program_Fail_Count "
    "-v 172,raw48,Erase_Fail_Count "
    "-v 174,raw48,Unexpect_Power_Loss_Ct "
    "-v 183,raw48,SATA_Downshift_Count "
    "-v 187,raw48,Uncorrectable_Error_Cnt "
    "-v 225,raw48,Host_Writes_32MiB "
    "-v 226,raw48,Workld_Media_Wear_Indic "
    "-v 227,raw48,Workld_Host_Reads_Perc "
    "-v 228,raw48,Workload_Minutes "
    "-v 249,raw48,NAND_Writes_1GiB"
  },
  { "Intel 545s Series SSDs", // tested with INTEL SSDSCKKW512G8
    "INTEL SSDSCKKW(128G|256G|512G|010T)8.*", //  SSDSCKKW128G8X1, SSDSCKKW256G8X1, SSDSCKKW512G8X1, SSDSCKKW010T8X1
    "", "",
  //"-v 5,raw16(raw16),Reallocated_Sector_Ct "
  //"-v 9,raw24(raw8),Power_On_Hours "
  //"-v 12,raw48,Power_Cycle_Count "
  //"-v 170,raw48,Available_Reservd_Space "
    "-v 171,raw48,Program_Fail_Count "
    "-v 172,raw48,Erase_Fail_Count "
  //"-v 173 is missing in official Intel doc"
    "-v 174,raw48,Unexpect_Power_Loss_Ct "
    "-v 183,raw48,SATA_Downshift_Count "
  //"-v 184,raw48,End-to-End_Error "
  //"-v 187,raw48,Reported_Uncorrect "
    "-v 190,tempminmax,Temperature_Case "
    "-v 192,raw48,Unsafe_Shutdown_Count "
    "-v 199,raw48,CRC_Error_Count "
    "-v 225,raw48,Host_Writes_32MiB "
    "-v 226,raw48,Workld_Media_Wear_Indic " // Timed Workload Media Wear Indicator (percent*1024)
    "-v 227,raw48,Workld_Host_Reads_Perc "  // Timed Workload Host Reads Percentage
    "-v 228,raw48,Workload_Minutes " // 226,227,228 can be reset by 'smartctl -t vendor,0x40'
  //"-v 232,raw48,Available_Reservd_Space "
  //"-v 233,raw48,Media_Wearout_Indicator "
  //"-v 236 is missing in official Intel doc"
    "-v 241,raw48,Host_Writes_32MiB "
    "-v 242,raw48,Host_Reads_32MiB "
    "-v 249,raw48,NAND_Writes_1GiB "
  //"-v 252 is missing in official intel doc"
  },
  { "Intel 730 and DC S35x0/3610/3700 Series SSDs", // tested with INTEL SSDSC2BP480G4, SSDSC2BB120G4/D2010355,
      // INTEL SSDSC2BB800G4T, SSDSC2BA200G3/5DV10250, SSDSC2BB080G6/G2010130,  SSDSC2BX200G4/G2010110,
      // INTEL SSDSC2BB016T6/G2010140, SSDSC2BX016T4/G2010140, SSDSC2BB150G7/N2010101
    "INTEL SSDSC(1N|2B)[ABPX]((080|100|120|150|160|200|240|300|400|480|600|800)G[3467][RT]?|(012|016)T[46])",
      // A = S3700, B*4 = S3500, B*6 = S3510, P = 730, X = S3610
      // Dell ships drives with model of the form SSDSC2BB120G4R
    "", "",
  //"-v 3,raw16(avg16),Spin_Up_Time "
  //"-v 4,raw48,Start_Stop_Count "
  //"-v 5,raw16(raw16),Reallocated_Sector_Ct "
  //"-v 9,raw24(raw8),Power_On_Hours "
  //"-v 12,raw48,Power_Cycle_Count "
    "-v 170,raw48,Available_Reservd_Space "
    "-v 171,raw48,Program_Fail_Count "
    "-v 172,raw48,Erase_Fail_Count "
    "-v 174,raw48,Unsafe_Shutdown_Count "
    "-v 175,raw16(raw16),Power_Loss_Cap_Test "
    "-v 183,raw48,SATA_Downshift_Count "
  //"-v 184,raw48,End-to-End_Error "
  //"-v 187,raw48,Reported_Uncorrect "
    "-v 190,tempminmax,Temperature_Case "
    "-v 192,raw48,Unsafe_Shutdown_Count "
    "-v 194,tempminmax,Temperature_Internal "
  //"-v 197,raw48,Current_Pending_Sector "
    "-v 199,raw48,CRC_Error_Count "
    "-v 225,raw48,Host_Writes_32MiB "
    "-v 226,raw48,Workld_Media_Wear_Indic " // Timed Workload Media Wear Indicator (percent*1024)
    "-v 227,raw48,Workld_Host_Reads_Perc "  // Timed Workload Host Reads Percentage
    "-v 228,raw48,Workload_Minutes " // 226,227,228 can be reset by 'smartctl -t vendor,0x40'
  //"-v 232,raw48,Available_Reservd_Space "
  //"-v 233,raw48,Media_Wearout_Indicator "
    "-v 234,raw24/raw32:04321,Thermal_Throttle "
    "-v 241,raw48,Host_Writes_32MiB "
    "-v 242,raw48,Host_Reads_32MiB "
    "-v 243,raw48,NAND_Writes_32MiB " // S3510/3610
  },
  // https://www.intel.com/content/www/us/en/solid-state-drives/ssd-pro-5400s-series-spec.html
  // https://www.intel.com/content/www/us/en/solid-state-drives/ssd-pro-5400s-series-m2-spec.html
  { "Intel SSD Pro 5400s Series", // Tested with SSDSC2KF480H6/LSF036P
    "INTEL SSDSC[2K]KF(120H|180H|240H|360H|480H|010X)6",
    "", "",
    "-v 170,raw48,Available_Reservd_Space "
    "-v 171,raw48,Program_Fail_Count "
    "-v 172,raw48,Erase_Fail_Count "
    "-v 174,raw48,Unexpect_Power_Loss_Ct "
    "-v 183,raw48,SATA_Downshift_Count "
    "-v 187,raw48,Uncorrectable_Error_Cnt "
    "-v 225,raw48,Host_Writes_32MiB "
    "-v 226,raw48,Workld_Media_Wear_Indic "
    "-v 227,raw48,Workld_Host_Reads_Perc "
    "-v 228,raw48,Workload_Minutes "
    "-v 249,raw48,NAND_Writes_1GiB "
  },
  { "Intel 3710 Series SSDs", // INTEL SSDSC2BA200G4R/G201DL2B (dell)
    "INTEL SSDSC2BA(200G|400G|800G|012T)4.?",
    "", "",
    "-v 9,msec24hour32,Power_On_Hours_and_Msec "
    "-v 170,raw48,Available_Reservd_Space "
    "-v 171,raw48,Program_Fail_Count "
    "-v 172,raw48,Erase_Fail_Count "
    "-v 174,raw48,Unexpect_Power_Loss_Ct "
    "-v 183,raw48,SATA_Downshift_Count "
    "-v 187,raw48,Uncorrectable_Error_Cnt "
    "-v 225,raw48,Host_Writes_32MiB "
    "-v 226,raw48,Workld_Media_Wear_Indic "
    "-v 227,raw48,Workld_Host_Reads_Perc "
    "-v 228,raw48,Workload_Minutes "
    "-v 234,raw24/raw32:04321,Thermal_Throttle "
    "-v 243,raw48,NAND_Writes_32MiB "
  },
  { "Intel S3520 Series SSDs", // INTEL SSDSC2BB960G7/N2010112, INTEL SSDSC2BB016T7/N2010112
    "INTEL SSDSC(2|K)(J|B)B(240G|480G|960G|150G|760G|800G|012T|016T)7.?",
    "", "",
  //"-v 5,raw16(raw16),Reallocated_Sector_Ct "
  //"-v 9,raw24(raw8),Power_On_Hours "
  //"-v 12,raw48,Power_Cycle_Count "
    "-v 170,raw48,Available_Reservd_Space "
    "-v 171,raw48,Program_Fail_Count "
    "-v 172,raw48,Erase_Fail_Count "
    "-v 174,raw48,Unsafe_Shutdown_Count "
    "-v 175,raw16(raw16),Power_Loss_Cap_Test "
    "-v 183,raw48,SATA_Downshift_Count "
    "-v 184,raw48,End-to-End_Error_Count "
    "-v 187,raw48,Uncorrectable_Error_Cnt "
    "-v 190,tempminmax,Case_Temperature "
    "-v 192,raw48,Unsafe_Shutdown_Count "
    "-v 194,tempminmax,Drive_Temperature "
    "-v 197,raw48,Pending_Sector_Count "
    "-v 199,raw48,CRC_Error_Count "
    "-v 225,raw48,Host_Writes_32MiB "
    "-v 226,raw48,Workld_Media_Wear_Indic " // Timed Workload Media Wear Indicator (percent*1024)
    "-v 227,raw48,Workld_Host_Reads_Perc "  // Timed Workload Host Reads Percentage
    "-v 228,raw48,Workload_Minutes " // 226,227,228 can be reset by 'smartctl -t vendor,0x40'
  //"-v 232,raw48,Available_Reservd_Space "
  //"-v 233,raw48,Media_Wearout_Indicator "
    "-v 234,raw24/raw32:04321,Thermal_Throttle_Status "
    "-v 241,raw48,Host_Writes_32MiB "
    "-v 242,raw48,Host_Reads_32MiB "
    "-v 243,raw48,NAND_Writes_32MiB"
  },
  { "Dell Certified Intel S3520 Series SSDs",
    "SSDSC(2|K)(J|B)B(240G|480G|960G|120G|760G|800G|012T|016T)7R.?",
    "", "",
    "-v 170,raw48,Available_Reservd_Space "
    "-v 174,raw48,Unsafe_Shutdown_Count "
    "-v 195,raw48,Uncorrectable_Error_Cnt "
    "-v 199,raw48,CRC_Error_Count "
    "-v 201,raw16(raw16),Power_Loss_Cap_Test "
    "-v 202,raw48,End_of_Life "
    "-v 225,raw48,Host_Writes_32MiB "
    "-v 226,raw48,Workld_Media_Wear_Indic " // Timed Workload Media Wear Indicator (percent*1024)
    "-v 227,raw48,Workld_Host_Reads_Perc "  // Timed Workload Host Reads Percentage
    "-v 228,raw48,Workload_Minutes " // 226,227,228 can be reset by 'smartctl -t vendor,0x40'
    "-v 233,raw48,Total_LBAs_Written "
    "-v 234,raw24/raw32:04321,Thermal_Throttle_Status "
    "-v 245,raw48,Percent_Life_Remaining"
  },
  { "Intel S4510/S4610/S4500/S4600 Series SSDs", // INTEL SSDSC2KB480G7/SCV10100,
      // INTEL SSDSC2KB960G7/SCV10100, INTEL SSDSC2KB038T7/SCV10100,
      // INTEL SSDSC2KB038T7/SCV10121, INTEL SSDSC2KG240G7/SCV10100
    "INTEL SSDSC(2K|KK)(B|G)(240G|480G|960G|019T|038T)(7|8).?",
    "", "",
  //"-v 5,raw16(raw16),Reallocated_Sector_Ct "
  //"-v 9,raw24(raw8),Power_On_Hours "
  //"-v 12,raw48,Power_Cycle_Count "
    "-v 170,raw48,Available_Reservd_Space "
    "-v 171,raw48,Program_Fail_Count "
    "-v 172,raw48,Erase_Fail_Count "
    "-v 174,raw48,Unsafe_Shutdown_Count "
    "-v 175,raw16(raw16),Power_Loss_Cap_Test "
    "-v 183,raw48,SATA_Downshift_Count "
    "-v 184,raw48,End-to-End_Error_Count "
    "-v 187,raw48,Uncorrectable_Error_Cnt "
    "-v 190,tempminmax,Drive_Temperature "
    "-v 192,raw48,Unsafe_Shutdown_Count "
    "-v 197,raw48,Pending_Sector_Count "
    "-v 199,raw48,CRC_Error_Count "
    "-v 225,raw48,Host_Writes_32MiB "
    "-v 226,raw48,Workld_Media_Wear_Indic " // Timed Workload Media Wear Indicator (percent*1024)
    "-v 227,raw48,Workld_Host_Reads_Perc "  // Timed Workload Host Reads Percentage
    "-v 228,raw48,Workload_Minutes " // 226,227,228 can be reset by 'smartctl -t vendor,0x40'
  //"-v 232,raw48,Available_Reservd_Space "
  //"-v 233,raw48,Media_Wearout_Indicator "
    "-v 234,raw24/raw32:04321,Thermal_Throttle_Status "
    "-v 235,raw16(raw16),Power_Loss_Cap_Test "
    "-v 241,raw48,Host_Writes_32MiB "
    "-v 242,raw48,Host_Reads_32MiB "
    "-v 243,raw48,NAND_Writes_32MiB"
  },
  { "Dell Certified Intel S4x00/D3-S4x10 Series SSDs", // INTEL SSDSC2KB480G7R/SCV1DL58,
      // INTEL SSDSC2KB960G7R/SCV1DL58, INTEL SSDSC2KB038T7R/SCV1DL58,
      // INTEL SSDSC2KB038T7R/SCV1DL58, INTEL SSDSC2KG240G7R/SCV1DL58
    "SSDSC(2K|KK)(B|G)(240G|480G|960G|019T|038T)(7R|8R).?",
    "", "",
    "-v 170,raw48,Available_Reservd_Space "
    "-v 174,raw48,Unsafe_Shutdown_Count "
    "-v 195,raw48,Uncorrectable_Error_Cnt "
    "-v 199,raw48,CRC_Error_Count "
    "-v 201,raw16(raw16),Power_Loss_Cap_Test "
    "-v 202,raw48,End_of_Life "
    "-v 225,raw48,Host_Writes_32MiB "
    "-v 226,raw48,Workld_Media_Wear_Indic " // Timed Workload Media Wear Indicator (percent*1024)
    "-v 227,raw48,Workld_Host_Reads_Perc "  // Timed Workload Host Reads Percentage
    "-v 228,raw48,Workload_Minutes " // 226,227,228 can be reset by 'smartctl -t vendor,0x40'
    "-v 233,raw48,Total_LBAs_Written "
    "-v 234,raw24/raw32:04321,Thermal_Throttle_Status "
    "-v 245,raw48,Percent_Life_Remaining"
  },
  { "Kingston branded X25-V SSDs", // fixed firmware
    "KINGSTON SSDNow 40GB",
    "2CV102(J[89A-Z]|[K-Z].)", // >= "2CV102J8"
    "",
    "-v 192,raw48,Unsafe_Shutdown_Count "
    "-v 225,raw48,Host_Writes_32MiB "
    "-v 226,raw48,Workld_Media_Wear_Indic "
    "-v 227,raw48,Workld_Host_Reads_Perc "
    "-v 228,raw48,Workload_Minutes"
  },
  { "Kingston branded X25-V SSDs", // buggy or unknown firmware
    "KINGSTON SSDNow 40GB",
    "",
    "This drive may require a firmware update to\n"
    "fix possible drive hangs when reading SMART self-test log.\n"
    "To update Kingston branded drives, a modified Intel update\n"
    "tool must be used. Search for \"kingston 40gb firmware\".",
    "-v 192,raw48,Unsafe_Shutdown_Count "
    "-v 225,raw48,Host_Writes_32MiB "
    "-v 226,raw48,Workld_Media_Wear_Indic "
    "-v 227,raw48,Workld_Host_Reads_Perc "
    "-v 228,raw48,Workload_Minutes"
  },
  { "JMicron based SSDs", // JMicron JMF60x
    "Kingston SSDNow V Series [0-9]*GB|" // tested with Kingston SSDNow V Series 64GB/B090522a
    "TS(2|4|8|16|32|64|128|192)GSSD(18|25)[MS]?-[MS]", // Transcend IDE and SATA, tested with
      // TS32GSSD25-M/V090331, TS32GSSD18M-M/v090331
    "[BVv].*", // other Transcend SSD versions will be caught by subsequent entry
    "",
  //"-v 9,raw24(raw8),Power_On_Hours " // raw value always 0?
  //"-v 12,raw48,Power_Cycle_Count "
  //"-v 194,tempminmax,Temperature_Celsius " // raw value always 0?
    "-v 229,hex64:w012345r,Halt_System/Flash_ID " // Halt, Flash[7]
    "-v 232,hex64:w012345r,Firmware_Version_Info " // "YYMMDD", #Channels, #Banks
    "-v 233,hex48:w01234,ECC_Fail_Record " // Fail number, Row[3], Channel, Bank
    "-v 234,raw24/raw24:w01234,Avg/Max_Erase_Count "
    "-v 235,raw24/raw24:w01z23,Good/Sys_Block_Count"
  },
  { "JMicron based SSDs", // JMicron JMF61x, JMF66x, JMF670
    "ADATA S596 Turbo|"  // tested with ADATA S596 Turbo 256GB SATA SSD (JMicron JMF616)
    "ADATA SP600|"  // tested with ADATA SP600/2.4 (JMicron JMF661)
    "ADATA SP310|"  // Premier Pro SP310 mSATA, JMF667, tested with ADATA SP310/3.04
    "ADATA SX930|"  // tested with ADATA SX930/6.8SE
    "APPLE SSD TS(064|128|256|512)C|"  // Toshiba?, tested with APPLE SSD TS064C/CJAA0201
    "KingSpec KDM-SA\\.51-008GMJ|" // tested with KingSpec KDM-SA.51-008GMJ/1.092.37 (JMF605?)
    "KINGSTON SNV425S2(64|128)GB|"  // SSDNow V Series (2. Generation, JMF618),
                                    // tested with KINGSTON SNV425S264GB/C091126a
    "KINGSTON SSDNOW 30GB|" // tested with KINGSTON SSDNOW 30GB/AJXA0202
    "KINGSTON SS100S2(8|16)G|"  // SSDNow S100 Series, tested with KINGSTON SS100S28G/D100309a
    "KINGSTON SNVP325S2(64|128|256|512)GB|" // SSDNow V+ Series, tested with KINGSTON SNVP325S2128GB/AGYA0201
    "KINGSTON SVP?100S2B?(64|96|128|256|512)G|"  // SSDNow V100/V+100 Series,
      // tested with KINGSTON SVP100S296G/CJR10202, KINGSTON SV100S2256G/D110225a
    "KINGSTON SV200S3(64|128|256)G|" // SSDNow V200 Series, tested with KINGSTON SV200S3128G/E120506a
    "TOSHIBA THNS128GG4BBAA|"  // Toshiba / Super Talent UltraDrive DX,
                               // tested with Toshiba 128GB 2.5" SSD (built in MacBooks)
    "TOSHIBA THNSNC128GMLJ|" // tested with THNSNC128GMLJ/CJTA0202 (built in Toshiba Protege/Dynabook)
    "TS(8|16|32|64|128|192|256|512)GSSD25S?-(MD?|S)|" // Transcend IDE and SATA, JMF612, tested with
      // TS256GSSD25S-M/101028, TS32GSSD25-M/20101227
    "TS(32|64|128|256)G(SSD|MSA)340", // Transcend SSD340 SATA/mSATA, JMF667/670, tested with
      // TS256GSSD340/SVN263, TS256GSSD340/SVN423b, TS256GMSA340/SVN263
    "", "",
  //"-v 1,raw48,Raw_Read_Error_Rate "
  //"-v 2,raw48,Throughput_Performance "
    "-v 3,raw48,Unknown_JMF_Attribute "
  //"-v 5,raw16(raw16),Reallocated_Sector_Ct "
    "-v 7,raw48,Unknown_JMF_Attribute "
    "-v 8,raw48,Unknown_JMF_Attribute "
  //"-v 9,raw24(raw8),Power_On_Hours "
    "-v 10,raw48,Unknown_JMF_Attribute "
  //"-v 12,raw48,Power_Cycle_Count "
    "-v 167,raw48,Unknown_JMF_Attribute "
    "-v 168,raw48,SATA_Phy_Error_Count "
    "-v 169,raw48,Unknown_JMF_Attribute "
    "-v 170,raw16,Bad_Block_Count "
    "-v 173,raw16,Erase_Count " // JMF661: different?
    "-v 175,raw48,Bad_Cluster_Table_Count "
    "-v 192,raw48,Unexpect_Power_Loss_Ct "
  //"-v 194,tempminmax,Temperature_Celsius "
  //"-v 197,raw48,Current_Pending_Sector "
    "-v 233,raw48,Unknown_JMF_Attribute " // FW SVN423b
    "-v 234,raw48,Unknown_JMF_Attribute " // FW SVN423b
    "-v 240,raw48,Unknown_JMF_Attribute "
  //"-v 241,raw48,Total_LBAs_Written "    // FW SVN423b
  //"-v 242,raw48,Total_LBAs_Read "       // FW SVN423b
  },
  { "Plextor M3/M5/M6 Series SSDs", // Marvell 88SS9174 (M3, M5S), 88SS9187 (M5P, M5Pro), 88SS9188 (M6M/S),
      // tested with PLEXTOR PX-128M3/1.01, PX-128M3P/1.04, PX-256M3/1.05, PX-128M5S/1.02, PX-256M5S/1.03,
      // PX-128M5M/1.05, PX-128M5S/1.05, PX-128M5Pro/1.05, PX-512M5Pro/1.06, PX-256M5P/1.01, PX-128M6S/1.03
      // (1.04/5 Firmware self-test log lifetime unit is bogus, possibly 1/256 hours)
      // PLEXTOR PX-256M6S+/1.00
    "PLEXTOR PX-(64|128|256|512|768)M(3P?|5[MPS]|5Pro|6[MS])\\+?",
    "", "",
  //"-v 1,raw48,Raw_Read_Error_Rate "
  //"-v 5,raw16(raw16),Reallocated_Sector_Ct "
  //"-v 9,raw24(raw8),Power_On_Hours "
  //"-v 12,raw48,Power_Cycle_Count "
    "-v 170,raw48,Unknown_Plextor_Attrib "  // M6S/1.03
    "-v 171,raw48,Unknown_Plextor_Attrib "  // M6S/1.03
    "-v 172,raw48,Unknown_Plextor_Attrib "  // M6S/1.03
    "-v 173,raw48,Unknown_Plextor_Attrib "  // M6S/1.03
    "-v 174,raw48,Unknown_Plextor_Attrib "  // M6S/1.03
  //"-v 175,raw48,Program_Fail_Count_Chip " // M6S/1.03
  //"-v 176,raw48,Erase_Fail_Count_Chip "   // M6S/1.03
  //"-v 177,raw48,Wear_Leveling_Count "
  //"-v 178,raw48,Used_Rsvd_Blk_Cnt_Chip "
  //"-v 179,raw48,Used_Rsvd_Blk_Cnt_Tot "   // M6S/1.03
  //"-v 180,raw48,Unused_Rsvd_Blk_Cnt_Tot " // M6S/1.03
  //"-v 181,raw48,Program_Fail_Cnt_Total "
  //"-v 182,raw48,Erase_Fail_Count_Total "
  //"-v 183,raw48,Runtime_Bad_Block "       // M6S/1.03
  //"-v 184,raw48,End-to-End_Error "        // M6S/1.03
  //"-v 187,raw48,Reported_Uncorrect "
  //"-v 188,raw48,Command_Timeout "         // M6S/1.03
  //"-v 192,raw48,Power-Off_Retract_Count "
  //"-v 195,raw48,Hardware_ECC_Recovered "  // MS6/1.03
  //"-v 196,raw16(raw16),Reallocated_Event_Count "
  //"-v 198,raw48,Offline_Uncorrectable "
  //"-v 199,raw48,UDMA_CRC_Error_Count "
  //"-v 232,raw48,Available_Reservd_Space "
  //"-v 233,raw48,Media_Wearout_Indicator " // MS6/1.03
    "-v 241,raw48,Host_Writes_32MiB "
    "-v 242,raw48,Host_Reads_32MiB"
  },
  { "Samsung based SSDs",
    "SAMSUNG SSD PM800 .*GB|"  // SAMSUNG PM800 SSDs, tested with SAMSUNG SSD PM800 TH 64GB/VBM25D1Q
    "SAMSUNG SSD PM810 .*GB|"  // SAMSUNG PM810 (470 series) SSDs, tested with
      // SAMSUNG SSD PM810 2.5" 128GB/AXM06D1Q
    "SAMSUNG SSD SM841N? (2\\.5\"? 7mm |mSATA )?(128|256|512)GB( SED)?|" // tested with
      // SAMSUNG SSD SM841 2.5" 7mm 256GB/DXM02D0Q, SAMSUNG SSD SM841 mSATA 512GB/DXM44D0Q,
      // SAMSUNG SSD SM841N 2.5 7mm 128GB/DXM03D0Q, SAMSUNG SSD SM841N mSATA 256GB SED/DXM45D6Q
    "SAMSUNG SSD PM851 (mSATA |M\\.2 )?(2280 )?(128|256|512)GB|" // tested with SAMSUNG SSD PM851 mSATA 128GB,
      // SAMSUNG SSD PM851 M.2 2280 256GB/EXT25D0Q
    "SAMSUNG 470 Series SSD|"  // tested with SAMSUNG 470 Series SSD 64GB/AXM09B1Q
    "Samsung SSD 750 EVO (120|250|500)GB|" // tested with Samsung SSD 750 EVO 250GB/MAT01B6Q
    "SAMSUNG SSD 830 Series|"  // tested with SAMSUNG SSD 830 Series 64GB/CXM03B1Q
    "SAMSUNG SSD PM830 .*|" // SAMSUNG SSD PM830 2.5" 7mm 128GB/CXM03D1Q
    "MZ7PC(512|256|128|064)HA(GH|FU|DR)-000.*|" // probably PM830, tested with SAMSUNG MZ7PC128HAFU-000L1/CXM04L1Q
    "Samsung SSD 840 (PRO )?Series|" // tested with Samsung SSD 840 PRO Series 128GB/DXM04B0Q,
      // Samsung SSD 840 Series/DXT06B0Q
    "Samsung SSD 8[456]0 EVO (mSATA |M\\.2 )?((120|250|500|750)G|[12]T)B|" // tested with
      // Samsung SSD 840 EVO (120|250|500|750)GB/EXT0AB0Q,
      // Samsung SSD 840 EVO (120|250)GB/EXT0BB6Q, 1TB/EXT0BB0Q, 120GB mSATA/EXT41B6Q,
      // Samsung SSD 850 EVO 250GB/EMT01B6Q, Samsung SSD 850 EVO M.2 250GB/EMT21B6Q,
      // Samsung SSD 850 EVO mSATA 120GB/EMT41B6Q, Samsung SSD 850 EVO 2TB/EMT02B6Q,
      // Samsung SSD 860 EVO 250GB/RVT01B6Q, Samsung SSD 860 EVO mSATA 250GB/RVT41B6Q,
      // Samsung SSD 860 EVO 500GB/RVT01B6Q, Samsung SSD 860 EVO mSATA 500GB/RVT41B6Q,
      // Samsung SSD 860 EVO mSATA 1TB/RVT41B6Q, Samsung SSD 860 EVO 2TB/RVT01B6Q
    "Samsung SSD 8[56]0 PRO ((128|256|512)G|1T)B|" // tested with Samsung SSD 850 PRO 128GB/EXM01B6Q,
      // Samsung SSD 850 PRO 1TB/EXM01B6Q, Samsung SSD 860 PRO 256GB/RVM01B6Q,
      // Samsung SSD 860 PRO 512GB/RVM01B6Q, Samsung SSD 860 PRO 1TB/RVM01B6Q
    "SAMSUNG MZ7PA256HMDR-.*|" // PM810 (470 Series), tested with SAMSUNG MZ7PA256HMDR-010H1/AXM07H1Q
    "Samsung SSD 845DC EVO .*|" // Samsung SSD 845DC EVO 960GB/EXT03X3Q
    "SAMSUNG MZ[7M]PC(032|064|128|256|512)HBCD-.*|" // PM830, tested with SAMSUNG MZMPC032HBCD-000L1/CXM12L1Q
    "SAMSUNG MZ7TD(128|256)HAFV-.*|" // 840 Series, tested with SAMSUNG MZ7TD256HAFV-000L7/DXT06L6Q
    "SAMSUNG MZMTD(128|256|512)HAGL-.*|" // PM841, tested with SAMSUNG MZMTD512HAGL-00000/DXT4200Q
    "SAMSUNG MZ7WD((120|240)H[AC]FV|480HAGM|960HAGP)-00003|" // SM843T Series, tested with
      // SAMSUNG MZ7WD120HAFV-00003/DXM85W3Q, SAMSUNG MZ7WD120HCFV-00003/DXM9203Q
    "SAMSUNG MZ[7N]TE(128|256|512)HMHP-.*|" // PM851, tested with SAMSUNG MZ7TE256HMHP-000L7/EXT09L6Q,
      // SAMSUNG MZNTE256HMHP-000H1/EXT22H0Q
    "SAMSUNG MZMPF(032|064)HCFV-.*|" // CM851 mSATA, tested with SAMSUNG MZMPF032HCFV-000H1/FXM42H2Q
    "SAMSUNG MZ7GE(240HMGR|(480|960)HMHP)-00003|" // SM853T Series, tested with
      // SAMSUNG MZ7GE240HMGR-00003/EXT0303Q
    "SAMSUNG MZ7LM(120|240|480|960|1T9|3T8)HC(JM|HP|GR|FD)-.*|" // PM863 Series, tested with
      // SAMSUNG MZ7LM960HCHP-0E003/GXT3003Q
    "SAMSUNG MZ7LM(240|480|960|1T9|3T8)HM(JP|HQ|LP)-.*|" // PM863a Series, tested with
      // SAMSUNG MZ7LM3T8HMLP-00005/GXT5104Q
    "(SAMSUNG )?MZ7KM(120|240|480|960|1T9)H[AM](FD|GR|H[PQ]|J[MP])(-.*|0D3)|" // SM863(a), tested with
      // SAMSUNG MZ7KM480HAHP-0E005/GXM1003Q, SAMSUNG MZ7KM480HMHQ-00005/GXM5104Q,
      // SAMSUNG MZ7KM960HMJP-00005/GXM5304Q, MZ7KM960HMJP0D3/GD53 (Dell)
    "SAMSUNG MZ7LH(240|480|960|1T9|3T8|7T6)H[AM](HQ|JR|LT|LA)-.*|" //PM883, tested with SAMSUNG MZ7LH960HAJR-00005
    "SAMSUNG MZ7KH(240|480|960|1T9|3T8)HA(HQ|JR|LS)-.*|" //SM883
    "SAMSUNG MZN(LF|TY)(128|256)H[CD]HP-.*|" // CM871/871a, tested with SAMSUNG MZNLF128HCHP-000H1/FXT21H1Q,
      // SAMSUNG MZNTY256HDHP-000/MAT21K0Q
    "SAMSUNG MZ[7N]LN(128|256|512|1T0)H[ACM](GR|HP|HQ|J[HPQ]|LR)-.*|" // PM871/871a/b, tested with
      // SAMSUNG MZ7LN128HCHP-00000/EMT0100Q, SAMSUNG MZ7LN256HAHQ-000H1/MVT03H6Q,
      // SAMSUNG MZNLN256HMHQ-000H1/MAV21H3Q
    "SAMSUNG SSD PM871 .*|" // SAMSUNG SSD PM871 2.5 7mm 256GB/EMT02D0Q
      // SAMSUNG MZ7LN256HMJP-00000/MAV0100Q, SAMSUNG MZ7LN512HMJP-00000/MAV0100Q
    "SAMSUNG MZHPV(128|256|512)HDG(L|M)-.*|" // SM951, tested with SAMSUNG MZHPV512HDGL-00000/BXW2500Q,
      // SAMSUNG MZHPV128HDGM-00000 (BXW2500Q)
    "Samsung Portable SSD T5", // tested with Samsung Portable SSD T5 (0x04e8:0x61f5)
    "", "",
  //"-v 5,raw16(raw16),Reallocated_Sector_Ct "
  //"-v 9,raw24(raw8),Power_On_Hours "
  //"-v 12,raw48,Power_Cycle_Count "
    "-v 170,raw48,Unused_Rsvd_Blk_Ct_Chip " // CM871
    "-v 171,raw48,Program_Fail_Count_Chip " // CM871
    "-v 172,raw48,Erase_Fail_Count_Chip " // CM871
    "-v 173,raw48,Wear_Leveling_Count " // CM871
    "-v 174,raw48,Unexpect_Power_Loss_Ct " // CM871
  //"-v 175,raw48,Program_Fail_Count_Chip "
  //"-v 176,raw48,Erase_Fail_Count_Chip "
  //"-v 177,raw48,Wear_Leveling_Count "
  //"-v 178,raw48,Used_Rsvd_Blk_Cnt_Chip "
  //"-v 179,raw48,Used_Rsvd_Blk_Cnt_Tot "
  //"-v 180,raw48,Unused_Rsvd_Blk_Cnt_Tot "
  //"-v 181,raw48,Program_Fail_Cnt_Total "
  //"-v 182,raw48,Erase_Fail_Count_Total "
  //"-v 183,raw48,Runtime_Bad_Block "
  //"-v 184,raw48,End-to-End_Error " // SM843T Series
    "-v 187,raw48,Uncorrectable_Error_Cnt "
  //"-v 190,tempminmax,Airflow_Temperature_Cel "  // seems to be some sort of temperature value for 470 Series?
    "-v 191,raw48,Unknown_Samsung_Attr " // PM810
  //"-v 194,tempminmax,Temperature_Celsius "
    "-v 195,raw48,ECC_Error_Rate "
  //"-v 196,raw16(raw16),Reallocated_Event_Count "
  //"-v 198,raw48,Offline_Uncorrectable "
    "-v 199,raw48,CRC_Error_Count "
    "-v 201,raw48,Supercap_Status "
    "-v 202,raw48,Exception_Mode_Status "
  //"-v 233,raw48,Media_Wearout_Indicator // PM851, 840
    "-v 234,raw48,Unknown_Samsung_Attr " // PM851, 840
    "-v 235,raw48,POR_Recovery_Count " // PM851, 830/840/850
    "-v 236,raw48,Unknown_Samsung_Attr " // PM851, 840
    "-v 237,raw48,Unknown_Samsung_Attr " // PM851, 840
    "-v 238,raw48,Unknown_Samsung_Attr " // PM851, 840
  //"-v 241,raw48,Total_LBAs_Written "
  //"-v 242,raw48,Total_LBAs_Read " // PM851, SM841N
    "-v 243,raw48,SATA_Downshift_Ct " // PM863
    "-v 244,raw48,Thermal_Throttle_St " // PM863
    "-v 245,raw48,Timed_Workld_Media_Wear " // PM863
    "-v 246,raw48,Timed_Workld_RdWr_Ratio " // PM863
    "-v 247,raw48,Timed_Workld_Timer " // PM863
    "-v 249,raw48,Unknown_Samsung_Attr " // CM871a
    "-v 250,raw48,SATA_Iface_Downshift " // from the spec
    "-v 251,raw48,NAND_Writes" // PM863
  },
  { "Marvell based SanDisk SSDs",
    "SanDisk SD5SG2[0-9]*G1052E|" // X100 (88SS9174), tested with SanDisk SD5SG2256G1052E/10.04.01
    "SanDisk SD6S[BF][12]M[0-9]*G(1022I?)?|" // X110/X210 (88SS9175/187?), tested with SanDisk SD6SB1M064G1022I/X231600,
      // SanDisk SD6SB1M256G1022I/X231600, SanDisk SD6SF1M128G1022/X231200, SanDisk SD6SB2M512G1022I/X210400
    "SanDisk SD7S[BN]6S-?(128|256|512)G(1122|-1006)|" // X300 (88SS9189?), tested with
      // SanDisk SD7SB6S128G1122/X3310000, SanDisk SD7SN6S-512G-1006/X3511006
    "SanDisk SD8S[BN]8U-?((128|256|512)G|1T00)(1122|-1006)|" // X400 (88SS1074), tested with SanDisk SD8SB8U128G1122/X4120000
    "SanDisk SDSSDHP[0-9]*G|" // Ultra Plus (88SS9175), tested with SanDisk SDSSDHP128G/X23[01]6RL
    "SanDisk (SDSSDHII|Ultra II )[0-9]*GB?|" // Ultra II (88SS9190/88SS9189), tested with
      // SanDisk SDSSDHII120G/X31200RL, SanDisk Ultra II 960GB/X41100RL
    "SanDisk SDSSDH2(128|256)G|" // SanDisk SDSSDH2128G/X211200
    "SanDisk SDSSDH3(250|500|[12]000)G|" // Ultra 3D, tested with SanDisk SDSSDH3250G/X61170RL, SanDisk SDSSDH3500G/X61110RL
    "SanDisk SDSSDXPS?[0-9]*G|" // Extreme II/Pro (88SS9187), tested with SanDisk SDSSDXP480G/R1311,
      // SanDisk SDSSDXPS480G/X21200RL
    "SSD SATAIII 16GB", // SSD SATAIII 16GB/i221100 (see #923)
    "", "",
  //"-v 5,raw16(raw16),Reallocated_Sector_Ct "
  //"-v 9,raw24(raw8),Power_On_Hours "
  //"-v 12,raw48,Power_Cycle_Count "
    "-v 165,raw48,Total_Write/Erase_Count "
    "-v 166,raw48,Min_W/E_Cycle "
    "-v 167,raw48,Min_Bad_Block/Die "
    "-v 168,raw48,Maximum_Erase_Cycle "
    "-v 169,raw48,Total_Bad_Block "
    "-v 171,raw48,Program_Fail_Count "
    "-v 172,raw48,Erase_Fail_Count "
    "-v 173,raw48,Avg_Write/Erase_Count "
    "-v 174,raw48,Unexpect_Power_Loss_Ct "
  //"-v 184,raw48,End-to-End_Error "
  //"-v 187,raw48,Reported_Uncorrect "
  //"-v 188,raw48,Command_Timeout "
  //"-v 194,tempminmax,Temperature_Celsius "
    "-v 199,raw48,SATA_CRC_Error "
    "-v 201,raw48,Lifetime_Remaining% "
    "-v 212,raw48,SATA_PHY_Error "
    "-v 230,raw16,Perc_Write/Erase_Count "
    "-v 232,raw48,Perc_Avail_Resrvd_Space "
    "-v 233,raw48,Total_NAND_Writes_GiB "
    "-v 234,raw48,Perc_Write/Erase_Ct_BC "
    "-v 241,raw48,Total_Writes_GiB "
    "-v 242,raw48,Total_Reads_GiB "
  //"-v 243,raw48,Unknown_Attribute "
    "-v 244,raw48,Thermal_Throttle "
    "-v 249,raw48,TLC_NAND_GB_Writes"
  },
  { "SanDisk based SSDs", // see also #463 for the vendor attribute description
    "SanDisk iSSD P4 [0-9]*GB|" // tested with SanDisk iSSD P4 16GB/SSD 9.14
    "SanDisk pSSD|" // tested with SandDisk pSSD/3 (62.7 GB, SanDisk Extreme USB3.0 SDCZ80-064G-J57, 0x0781:0x5580)
    "SanDisk SDSSDP[0-9]*G|" // tested with SanDisk SDSSDP064G/1.0.0, SDSSDP128G/2.0.0
    "SanDisk SDSSDRC032G|" // tested with SanDisk SanDisk SDSSDRC032G/3.1.0
    "SanDisk SSD i100 [0-9]*GB|" // tested with SanDisk SSD i100 8GB/11.56.04, 24GB/11.56.04
    "SanDisk SSD U100 ([0-9]*GB|SMG2)|" // tested with SanDisk SSD U100 8GB/10.56.00, 256GB/10.01.02, SMG2/10.56.04
    "SanDisk SSD U110 (8|16|24|32|64|128)GB|" // tested with SanDisk SSD U110 32GB/U221000
    "SanDisk SDSA6MM-.*|" // tested with SanDisk SDSA6MM-016G-1006/U221006
    "SanDisk SD7[SU]B[23]Q(064|128|256|512)G.*", // tested with SD7SB3Q064G1122/SD7UB3Q256G1122/SD7SB3Q128G/SD7UB2Q512G1122
    "", "",
  //"-v 5,raw16(raw16),Reallocated_Sector_Ct "
  //"-v 9,raw24(raw8),Power_On_Hours "
  //"-v 12,raw48,Power_Cycle_Count "
    "-v 165,raw48,Total_Write/Erase_Count "
    "-v 171,raw48,Program_Fail_Count "
    "-v 172,raw48,Erase_Fail_Count "
    "-v 173,raw48,Avg_Write/Erase_Count "
    "-v 174,raw48,Unexpect_Power_Loss_Ct "
  //"-v 187,raw48,Reported_Uncorrect "
    "-v 212,raw48,SATA_PHY_Error "
    "-v 230,raw48,Perc_Write/Erase_Count "
    "-v 232,raw48,Perc_Avail_Resrvd_Space "
    "-v 234,raw48,Perc_Write/Erase_Ct_BC "
  //"-v 241,raw48,Total_LBAs_Written "
  //"-v 242,raw48,Total_LBAs_Read "
    "-v 244,raw48,Thermal_Throttle "
  },
  //  SDLF1DAR-480G-1HAW/ZR07RE41
  // SDLF1DAR-480G-1JA1/RP41ZH06
  { "Sandisk SATA Cloudspeed Max and GEN2 ESS SSDs",
   "SD[A-Z0-9]{2}[1-3][A-Z]{3}-?[0-9]{3}[GT]-?1[A-Z0-9]{3}",
   "","",
   "-v 13,raw48,Lifetime_UECC_Ct "
   "-v 32,raw48,Lifetime_Write_AmpFctr "
   "-v 33,raw48,Write_AmpFctr "
   "-v 170,raw48,Reserve_Erase_BlkCt "
   "-v 171,raw48,Program_Fail_Ct "
   "-v 172,raw48,Erase_Fail_Ct "
   "-v 173,raw48,Percent_Life_Used "
   "-v 174,raw48,Unexpect_Power_Loss "
   "-v 175,raw48,Lifetime_Die_Failure_Ct "
   "-v 177,raw48,Lifetime_Remaining% "
   "-v 178,raw48,SSD_LifeLeft(0.01%) "
   "-v 180,raw48,Undetected_Data_Err_Ct "
   "-v 183,raw48,LT_Link_Rate_DwnGrd_Ct "
   "-v 191,raw48,Clean_Shutdown_Ct "
   "-v 192,raw48,Unclean_Shutdown_Ct "
   "-v 196,raw48,Lifetime_Retried_Blk_Ct "
   "-v 204,raw48,Average_Block-Erase_Ct "
   "-v 205,raw48,Read_Retry_Enable_Ct "
   "-v 206,raw48,Successful_RaidRecov_Ct "
   "-v 207,raw48,Trimmed_Sector_Ct "
   "-v 211,raw48,Read_Disturb_ReallocEvt "
   "-v 233,raw48,Lifetime_Nand_Writes "
   "-v 235,raw48,Capacitor_Health "
   "-v 244,raw48,Therm_Throt_Activation "
   "-v 245,raw48,Drive_Life_Remaining% "
   "-v 253,raw48,SPI_Test_Remaining "
 },
 { "Sandisk SATA CS1K GEN1 ESS SSDs",
   "SD[A-Z0-9]{2}[NO][A-Z0-9]{3}-?[0-9]{3}[GT]-?1[A-Z0-9]{3}",
   "","",
   "-v 1,raw48,UECC_Ct "
   "-v 2,raw48,Internal_File_Check "
   "-v 5,raw16(raw16),Retried_Blk_Ct "
   "-v 32,raw48,Write_Ampflication "
   "-v 170,raw48,Reserve_Blk_Remaining "
   "-v 171,raw48,Program_Fail_Ct "
   "-v 172,raw48,Erase_Fail_Ct "
   "-v 173,raw48,Drive_Life_Used% "
   "-v 174,raw48,Unexpect_PwrLoss_Ct "
   "-v 175,raw48,PwrLoss_ProtectionFail "
   "-v 177,raw48,DriveLife_Remaining% "
   "-v 178,raw48,SSD_Life_Left "
   "-v 180,raw48,End_to_End_Err_Detect "
   "-v 190,raw48,Drive_Temp_Warning "
   "-v 195,raw48,Uncorrectable_Err_Ct "
   "-v 202,raw48,Exception_Mode_Status "
   "-v 233,raw48,Number_Of_Write_Ct "
   "-v 245,raw48,DriveLife_Used% "
 },
  { "SiliconMotion based SSDs", // SM2246EN (Transcend TS6500)
    "R3SL(120|240|480|960)G|" // AMD Radeon Solid State Drives,
    "CT(120|250|500|1000)BX100SSD1|" // Crucial BX100, tested with CT250BX100SSD1/MU02,
      // CT500BX100SSD1/MU02, CT1000BX100SSD1/MU02
    "CT(240|480|960)BX200SSD1|" // Crucial BX200 Solid State Drive, tested with CT480BX200SSD1/MU02.6
    "KingDian S400 (120|240|480)GB|" // SM2256EN, tested with KingDian S400 120GB/Q0607A
    "KingSpec KSD-[PS]A25\\.[1-9]-(016|032|064|128)(MS|SJ)|" // tested with KingSpec KSD-PA25.6-064MS/20140803
    "T60|" // KingSpec T60, tested with T60/20151120
    "TEAML5Lite3D(120G|240G|480G|1T)|" // Team Group L5Lite 3D, tested with TEAML5Lite3D240G/R0302A0
    "TS((16|32|64|128|256|512)G|1T)(SSD|MSA)(370S?|420[IK]?)|" // Transcend SSD370/420 SATA/mSATA, TS6500,
      // tested with TS32GMSA370/20140402, TS16GMSA370/20140516, TS64GSSD370/20140516,
      // TS256GSSD370/N0815B, TS256GSSD370S/N1114H, TS512GSSD370S/N1114H, TS32GSSD420I/N1114H,
      // TS32GSSD420K/P1225CE
    "TS(16|32|64|128|512|256)GMTS400S?|" // TS256GMTS400
    "TS(120|240)GMTS420|" // Transcend MTS420
    "TS(128G|256G|512G|1T)SSD230S|" // TS128GSSD230S/P1025F8
    "TS(120|240|480|960)GSSD220S|" // TS480GSSD220S/P0520AA
    "TS(16G|32G|64G|128G|256G|512G|1T)MTS800S?|" // MTS800, tested with TS1TMTS800/O1225H1
    "TS(16|32|64)GMSA630|" // MSA630 mSATA SSD, tested with TS32GMSA630/N0113E1
    "TS(32|64|128)GPSD330|" // Transcend PSD SSD, tested with TS64GPSD330/20140121
    "TS(16|32|64|96|128|256)GSSD630|" // Transcend 630, tested with TS16GSSD630/N0113E1
    "TS(128G|256G|512G|1T)ESD400K|" // Transcend ESD400 Portable, tested with
      // TS256GESD400K/R0605AS (0x2174:0x2000)
    "MKNSSDRE(1TB|2TB|512GB|500GB|256GB|250GB)|" // MKNSSDRE256GB/N1007C
    "MKNSSDTR(240|500|250|120|480|240)GB(-LT)?|" // MKNSSDTR500GB/O1126A
    "LITEON LMH-(128|256|512)V2M-.*|" // LITEON LMH-256V2M-11 MSATA 256GB/FM8110C
    "ADATA SP550", // ADATA SP550/O0803B5a
    "", "",
  //"-v 1,raw48,Raw_Read_Error_Rate "
  //"-v 2,raw48,Throughput_Performance "
  //"-v 9,raw24(raw8),Power_On_Hours "
  //"-v 12,raw48,Power_Cycle_Count "
    "-v 148,raw48,Total_SLC_Erase_Ct "
    "-v 149,raw48,Max_SLC_Erase_Ct "
    "-v 150,raw48,Min_SLC_Erase_Ct "
    "-v 151,raw48,Average_SLC_Erase_Ct "
    "-v 160,raw48,Uncorrectable_Error_Cnt "
    "-v 161,raw48,Valid_Spare_Block_Cnt "
    "-v 163,raw48,Initial_Bad_Block_Count "
    "-v 164,raw48,Total_Erase_Count "
    "-v 165,raw48,Max_Erase_Count "
    "-v 166,raw48,Min_Erase_Count "
    "-v 167,raw48,Average_Erase_Count "
    "-v 168,raw48,Max_Erase_Count_of_Spec "
    "-v 169,raw48,Remaining_Lifetime_Perc "
  //"-v 175,raw48,Program_Fail_Count_Chip "
  //"-v 176,raw48,Erase_Fail_Count_Chip "
  //"-v 177,raw48,Wear_Leveling_Count "
    "-v 178,raw48,Runtime_Invalid_Blk_Cnt "
  //"-v 181,raw48,Program_Fail_Cnt_Total "
  //"-v 182,raw48,Erase_Fail_Count_Total "
  //"-v 187,raw48,Reported_Uncorrect "
  //"-v 192,raw48,Power-Off_Retract_Count "
  //"-v 194,tempminmax,Temperature_Celsius "
  //"-v 195,raw48,Hardware_ECC_Recovered "
  //"-v 196,raw16(raw16),Reallocated_Event_Count "
  //"-v 197,raw48,Current_Pending_Sector "
  //"-v 198,raw48,Offline_Uncorrectable "
  //"-v 199,raw48,UDMA_CRC_Error_Count "
    "-v 225,raw48,Host_Writes_32MiB " // FW 20140402
  //"-v 232,raw48,Available_Reservd_Space "
    "-v 241,raw48,Host_Writes_32MiB "
    "-v 242,raw48,Host_Reads_32MiB "
    "-v 245,raw48,TLC_Writes_32MiB " // FW N0815B, N1114H
    "-v 246,raw48,SLC_Writes_32MiB "
    "-v 247,raw48,Raid_Recoverty_Ct"
  },
  { "SMART Modular Technologies mSATA XL+ SLC SSDs", // tested with SH9MST6D16GJSI01
    "SH9MST6D[0-9]*GJSI?[0-9]*", // based on http://www.smartm.com/salesLiterature/embedded/mSATA_overview.pdf
    "", "", // attributes info from http://www.mouser.com/ds/2/723/smartmodular_09302015_SH9MST6DxxxGJSxxx_rA[1]-770719.pdf
    "-v 1,raw48,Uncorrectable_ECC_Cnt "
  //"-v 5,raw16(raw16),Reallocated_Sector_Ct "
    "-v 9,raw48,Power_On_Hours " // override default raw24(raw8) format
  //"-v 12,raw48,Power_Cycle_Count "
    "-v 14,raw48,Device_Capacity_LBAs "
    "-v 15,raw48,User_Capacity_LBAs " // spec DecID is wrong, HexID is right
    "-v 16,raw48,Init_Spare_Blocks_Avail " // spec DecID is wrong, HexID is right
    "-v 17,raw48,Spare_Blocks_Remaining " // spec DecID is wrong, HexID is right
    "-v 100,raw48,Total_Erase_Count "
    "-v 168,raw48,SATA_PHY_Err_Ct "
    "-v 170,raw48,Initial_Bad_Block_Count "
    "-v 172,raw48,Erase_Fail_Count "
    "-v 173,raw48,Max_Erase_Count "
    "-v 174,raw48,Unexpect_Power_Loss_Ct "
    "-v 175,raw48,Average_Erase_Count "
  //"-v 181,raw48,Program_Fail_Cnt_Total "
  //"-v 187,raw48,Reported_Uncorrect "
  //"-v 194,tempminmax,Temperature_Celsius "
    "-v 197,raw48,Not_In_Use "
    "-v 198,raw48,Not_In_Use "
    "-v 199,raw48,SATA_CRC_Error_Count "
    "-v 202,raw48,Perc_Rated_Life_Used "
    "-v 231,raw48,Perc_Rated_Life_Remain "
    "-v 232,raw48,Read_Fail_Count "
    "-v 234,raw48,Flash_Reads_LBAs "
    "-v 235,raw48,Flash_Writes_LBAs "
    "-v 241,raw48,Host_Writes_LBAs "
    "-v 242,raw48,Host_Reads_LBAs"
    //  247-248 Missing in specification from April 2015
  },
  { "Smart Storage Systems Xcel-10 SSDs",  // based on http://www.smartm.com/files/salesLiterature/storage/xcel10.pdf
    "SMART A25FD-(32|64|128)GI32N", // tested with SMART A25FD-128GI32N/B9F23D4K
    "",
    "", // attributes info from http://www.adtron.com/pdf/SMART_Attributes_Xcel-10_810800014_RevB.pdf
    "-v 1,raw48,Not_Supported "
    "-v 2,raw48,Not_Supported "
  //"-v 9,raw24(raw8),Power_On_Hours "
  //"-v 12,raw48,Power_Cycle_Count "
    "-v 191,raw48,Not_Supported "
  //"-v 192,raw48,Power-Off_Retract_Count "
    "-v 197,raw48,ECC_Error_Count "
  //"-v 198,raw48,Offline_Uncorrectable "
  //"-v 199,raw48,UDMA_CRC_Error_Count "
    "-v 251,raw48,Min_Spares_Remain_Perc " // percentage of the total number of spare blocks available
    "-v 252,raw48,Added_Bad_Flash_Blk_Ct " // number of bad flash blocks
    "-v 254,raw48,Total_Erase_Blocks_Ct" // number of times the drive has erased any erase block
  },
  { "Smart Storage Systems XceedSecure2 SSDs",
    "(SMART|Adtron) ([AIS]25FBS|S35FCS).*",
    "", "",
    "-v 9,sec2hour,Power_On_Hours "
    "-v 194,hex64,Proprietary_194"
  },
  { "Smart Storage Systems XceedUltraX/Adtron A25FBX SSDs",
    "(SMART|Adtron) (A|I)25FBX.*",
    "", "",
    "-v 9,hex64,Proprietary_9 "
    "-v 194,hex48,Proprietary_194"
  },
  { "Smart Storage Systems Adtron A25FB 2xN SSDs",
    "(SMART|Adtron) A25FB.*2.N",
    "", "",
    "-v 110,hex64,Proprietary_HWC "
    "-v 111,hex64,Proprietary_MP "
    "-v 112,hex64,Proprietary_RtR "
    "-v 113,hex64,Proprietary_RR "
    "-v 120,hex64,Proprietary_HFAll "
    "-v 121,hex64,Proprietary_HF1st "
    "-v 122,hex64,Proprietary_HF2nd "
    "-v 123,hex64,Proprietary_HF3rd "
    "-v 125,hex64,Proprietary_SFAll "
    "-v 126,hex64,Proprietary_SF1st "
    "-v 127,hex64,Proprietary_SF2nd "
    "-v 128,hex64,Proprietary_SF3rd "
    "-v 194,raw24/raw32:zvzzzw,Fractional_Temperature"
  },
  { "Smart Storage Systems Adtron A25FB 3xN SSDs",
    "(SMART|Adtron) A25FB-.*3.N",
    "", "",
    "-v 9,sec2hour,Power_On_Hours "
    "-v 113,hex48,Proprietary_RR "
    "-v 130,raw48:54321,Minimum_Spares_All_Zs"
  //"-v 194,tempminmax,Temperature_Celsius"
  },
  { "STEC Mach2 CompactFlash Cards", // tested with STEC M2P CF 1.0.0/K1385MS
    "STEC M2P CF 1.0.0",
    "", "",
    "-v 100,raw48,Erase_Program_Cycles "
    "-v 103,raw48,Remaining_Energy_Storg "
    "-v 170,raw48,Reserved_Block_Count "
    "-v 171,raw48,Program_Fail_Count "
    "-v 172,raw48,Erase_Fail_Count "
    "-v 173,raw48,Wear_Leveling_Count "
    "-v 174,raw48,Unexpect_Power_Loss_Ct "
    "-v 211,raw48,Unknown_Attribute " // ] Missing in specification
    "-v 212,raw48,Unknown_Attribute"  // ] from September 2012
  },
  { "Transcend CompactFlash Cards", // tested with TRANSCEND/20080820,
      // TS4GCF133/20100709, TS16GCF133/20100709, TS16GCF150/20110407
    "TRANSCEND|TS(4|8|16)GCF(133|150)",
    "", "",
    "-v 7,raw48,Unknown_Attribute "
    "-v 8,raw48,Unknown_Attribute"
  },
  { "Marvell SSD SD88SA024BA0 (SUN branded)",
    "MARVELL SD88SA024BA0 SUN24G 0902M0054V",
    "", "", ""
  },
  { "HP 1TB SATA disk GB1000EAFJL",
    "GB1000EAFJL",
    "", "", ""
  },
  { "HP 500GB SATA disk MM0500EANCR",
    "MM0500EANCR",
    "", "", ""
  },
  { "HP 250GB SATA disk VB0250EAVER",
    "VB0250EAVER",
    "", "", ""
  },
  { "IBM Deskstar 60GXP",  // ER60A46A firmware
    "(IBM-|Hitachi )?IC35L0[12346]0AVER07.*",
    "ER60A46A",
    "", ""
  },
  { "IBM Deskstar 60GXP",  // All other firmware
    "(IBM-|Hitachi )?IC35L0[12346]0AVER07.*",
    "",
    "IBM Deskstar 60GXP drives may need upgraded SMART firmware.\n"
    "Please see http://haque.net/dtla_update/",
    ""
  },
  { "IBM Deskstar 40GV & 75GXP (A5AA/A6AA firmware)",
    "(IBM-)?DTLA-30[57]0[123467][05].*",
    "T[WX][123468AG][OF]A[56]AA",
    "", ""
  },
  { "IBM Deskstar 40GV & 75GXP (all other firmware)",
    "(IBM-)?DTLA-30[57]0[123467][05].*",
    "",
    "IBM Deskstar 40GV and 75GXP drives may need upgraded SMART firmware.\n"
    "Please see http://haque.net/dtla_update/",
    ""
  },
  { "", // ExcelStor J240, J340, J360, J680, J880 and J8160
    "ExcelStor Technology J(24|34|36|68|88|816)0",
    "", "", ""
  },
  { "", // Fujitsu M1623TAU
    "FUJITSU M1623TAU",
    "",
    "",
    "-v 9,seconds"
  },
  { "Fujitsu MHG",
    "FUJITSU MHG2...ATU?.*",
    "",
    "",
    "-v 9,seconds"
  },
  { "Fujitsu MHH",
    "FUJITSU MHH2...ATU?.*",
    "",
    "",
    "-v 9,seconds"
  },
  { "Fujitsu MHJ",
    "FUJITSU MHJ2...ATU?.*",
    "",
    "",
    "-v 9,seconds"
  },
  { "Fujitsu MHK",
    "FUJITSU MHK2...ATU?.*",
    "",
    "",
    "-v 9,seconds"
  },
  { "",  // Fujitsu MHL2300AT
    "FUJITSU MHL2300AT",
    "",
    "This drive's firmware has a harmless Drive Identity Structure\n"
      "checksum error bug.",
    "-v 9,seconds"
  },
  { "",  // MHM2200AT, MHM2150AT, MHM2100AT, MHM2060AT
    "FUJITSU MHM2(20|15|10|06)0AT",
    "",
    "This drive's firmware has a harmless Drive Identity Structure\n"
      "checksum error bug.",
    "-v 9,seconds"
  },
  { "Fujitsu MHN",
    "FUJITSU MHN2...AT",
    "",
    "",
    "-v 9,seconds"
  },
  { "", // Fujitsu MHR2020AT
    "FUJITSU MHR2020AT",
    "",
    "",
    "-v 9,seconds"
  },
  { "", // Fujitsu MHR2040AT
    "FUJITSU MHR2040AT",
    "",    // Tested on 40BA
    "",
    "-v 9,seconds -v 192,emergencyretractcyclect "
    "-v 198,offlinescanuncsectorct -v 200,writeerrorcount"
  },
  { "Fujitsu MHS AT",
    "FUJITSU MHS20[6432]0AT(  .)?",
    "",
    "",
    "-v 9,seconds -v 192,emergencyretractcyclect "
    "-v 198,offlinescanuncsectorct -v 200,writeerrorcount "
    "-v 201,detectedtacount"
  },
  { "Fujitsu MHT", // tested with FUJITSU MHT2030AC/909B
    "FUJITSU MHT2...(AC|AH|AS|AT|BH)U?.*",
    "",
    "",
    "-v 9,seconds"
  },
  { "Fujitsu MHU",
    "FUJITSU MHU2...ATU?.*",
    "",
    "",
    "-v 9,seconds"
  },
  { "Fujitsu MHV",
    "FUJITSU MHV2...(AH|AS|AT|BH|BS|BT).*",
    "",
    "",
    "-v 9,seconds"
  },
  { "Fujitsu MPA..MPG",
    "FUJITSU MP[A-G]3...A[HTEV]U?.*",
    "",
    "",
    "-v 9,seconds"
  },
  { "Fujitsu MHY BH",
    "FUJITSU MHY2(04|06|08|10|12|16|20|25)0BH.*",
    "", "",
    "-v 240,raw48,Transfer_Error_Rate"
  },
  { "Fujitsu MHW AC", // tested with FUJITSU MHW2060AC/00900004
    "FUJITSU MHW20(40|60)AC",
    "", "", ""
  },
  { "Fujitsu MHW BH",
    "FUJITSU MHW2(04|06|08|10|12|16)0BH.*",
    "", "", ""
  },
  { "Fujitsu MHW BJ",
    "FUJITSU MHW2(08|12|16)0BJ.*",
    "", "", ""
  },
  { "Fujitsu MHZ BH",
    "FUJITSU MHZ2(04|08|12|16|20|25|32)0BH.*",
    "", "", ""
  },
  { "Fujitsu MHZ BJ",
    "FUJITSU MHZ2(08|12|16|20|25|32)0BJ.*",
    "",
    "",
    "-v 9,minutes"
  },
  { "Fujitsu MHZ BS",
    "FUJITSU MHZ2(12|25)0BS.*",
    "", "", ""
  },
  { "Fujitsu MHZ BK",
    "FUJITSU MHZ2(08|12|16|25)0BK.*",
    "", "", ""
  },
  { "Fujitsu MJA BH",
    "FUJITSU MJA2(08|12|16|25|32|40|50)0BH.*",
    "", "", ""
  },
  { "", // Samsung SV4012H (known firmware)
    "SAMSUNG SV4012H",
    "RM100-08",
    "",
    "-v 9,halfminutes -F samsung"
  },
  { "", // Samsung SV4012H (all other firmware)
    "SAMSUNG SV4012H",
    "",
    "May need -F samsung disabled; see manual for details.",
    "-v 9,halfminutes -F samsung"
  },
  { "", // Samsung SV0412H (known firmware)
    "SAMSUNG SV0412H",
    "SK100-01",
    "",
    "-v 9,halfminutes -v 194,10xCelsius -F samsung"
  },
  { "", // Samsung SV0412H (all other firmware)
    "SAMSUNG SV0412H",
    "",
    "May need -F samsung disabled; see manual for details.",
    "-v 9,halfminutes -v 194,10xCelsius -F samsung"
  },
  { "", // Samsung SV1204H (known firmware)
    "SAMSUNG SV1204H",
    "RK100-1[3-5]",
    "",
    "-v 9,halfminutes -v 194,10xCelsius -F samsung"
  },
  { "", // Samsung SV1204H (all other firmware)
    "SAMSUNG SV1204H",
    "",
    "May need -F samsung disabled; see manual for details.",
    "-v 9,halfminutes -v 194,10xCelsius -F samsung"
  },
  { "", // SAMSUNG SV0322A tested with FW JK200-35
    "SAMSUNG SV0322A",
    "", "", ""
  },
  { "SAMSUNG SpinPoint V80", // tested with SV1604N/TR100-23
    "SAMSUNG SV(0211|0401|0612|0802|1203|1604)N",
    "",
    "",
    "-v 9,halfminutes -F samsung2"
  },
  { "", // SAMSUNG SP40A2H with RR100-07 firmware
    "SAMSUNG SP40A2H",
    "RR100-07",
    "",
    "-v 9,halfminutes -F samsung"
  },
  { "", // SAMSUNG SP80A4H with RT100-06 firmware
    "SAMSUNG SP80A4H",
    "RT100-06",
    "",
    "-v 9,halfminutes -F samsung"
  },
  { "", // SAMSUNG SP8004H with QW100-61 firmware
    "SAMSUNG SP8004H",
    "QW100-61",
    "",
    "-v 9,halfminutes -F samsung"
  },
  { "SAMSUNG SpinPoint F1 DT", // tested with HD103UJ/1AA01113
    "SAMSUNG HD(083G|16[12]G|25[12]H|32[12]H|50[12]I|642J|75[23]L|10[23]U)J",
    "", "", ""
  },
  { "SAMSUNG SpinPoint F1 EG", // tested with HD103UI/1AA01113
    "SAMSUNG HD(252H|322H|502I|642J|753L|103U)I",
    "", "", ""
  },
  { "SAMSUNG SpinPoint F1 RE", // tested with HE103UJ/1AA01113
    "SAMSUNG HE(252H|322H|502I|642J|753L|103U)J",
    "", "", ""
  },
  { "SAMSUNG SpinPoint F2 EG", // tested with HD154UI/1AG01118
    "SAMSUNG HD(502H|10[23]S|15[34]U)I",
    "", "", ""
  },
  { "SAMSUNG SpinPoint F3", // tested with HD502HJ/1AJ100E4
    "SAMSUNG HD(502H|754J|103S)J",
    "", "", ""
  },
  { "Seagate Barracuda SpinPoint F3", // tested with ST1000DM005 HD103SJ/1AJ100E5
    "ST[0-9DM]* HD(502H|754J|103S)J",
    "", "", ""
  },
  { "SAMSUNG SpinPoint F3 EG", // tested with HD503HI/1AJ100E4, HD153WI/1AN10002
    "SAMSUNG HD(253G|(324|503)H|754J|105S|(153|203)W)I",
    "", "", ""
  },
  { "SAMSUNG SpinPoint F3 RE", // tested with HE103SJ/1AJ30001
    "SAMSUNG HE(502H|754J|103S)J",
    "", "", ""
  },
  { "Seagate Samsung Spinpoint F4", // tested with ST250DM001 HD256GJ/1AR10001
    "ST(250|320)DM001 HD(256G|322G|323H)J",
    "", "", ""
  },
  { "SAMSUNG SpinPoint F4 EG (AF)",// tested with HD204UI/1AQ10001(buggy|fixed)
    "SAMSUNG HD(155|204)UI",
    "", // 1AQ10001
    "Using smartmontools or hdparm with this\n"
    "drive may result in data loss due to a firmware bug.\n"
    "****** THIS DRIVE MAY OR MAY NOT BE AFFECTED! ******\n"
    "Buggy and fixed firmware report same version number!\n"
    "See the following web pages for details:\n"
    "http://knowledge.seagate.com/articles/en_US/FAQ/223571en\n"
    "https://www.smartmontools.org/wiki/SamsungF4EGBadBlocks",
    ""
  },
  { "Seagate Samsung SpinPoint F4 EG (AF)", // later sold as Barracuda Green,
       // tested with ST2000DL004 HD204UI/1AQ10001
    "ST2000DL004 HD204UI",
    "", "", ""
  },
  { "SAMSUNG SpinPoint S250", // tested with HD200HJ/KF100-06
    "SAMSUNG HD(162|200|250)HJ",
    "", "", ""
  },
  { "SAMSUNG SpinPoint T133", // tested with HD300LJ/ZT100-12, HD400LJ/ZZ100-14, HD401LJ/ZZ100-15
    "SAMSUNG HD(250KD|(30[01]|320|40[01])L[DJ])",
    "", "", ""
  },
  { "SAMSUNG SpinPoint T166", // tested with HD252KJ/CM100-11, HD501LJ/CR100-1[01]
    "SAMSUNG HD(080G|160H|252K|32[01]K|403L|50[01]L)J",
    "", "",
    "-v 197,increasing" // at least HD501LJ/CR100-11
  },
  { "SAMSUNG SpinPoint P120", // VF100-37 firmware, tested with SP2514N/VF100-37
    "SAMSUNG SP(16[01]3|2[05][01]4)[CN]",
    "VF100-37",
    "",
    "-F samsung3"
  },
  { "SAMSUNG SpinPoint P120", // other firmware, tested with SP2504C/VT100-33
    "SAMSUNG SP(16[01]3|2[05][01]4)[CN]",
    "",
    "May need -F samsung3 enabled; see manual for details.",
    ""
  },
  { "SAMSUNG SpinPoint P80 SD", // tested with HD160JJ/ZM100-33, SAMSUNG HD080HJ/P/ZH100-34
    "SAMSUNG HD(080H|120I|160J)J(/P)?",
    "", "", ""
  },
  { "SAMSUNG SpinPoint P80", // BH100-35 firmware, tested with SP0842N/BH100-35
    "SAMSUNG SP(0451|08[0124]2|12[0145]3|16[0145]4)[CN]",
    "BH100-35",
    "",
    "-F samsung3"
  },
  { "SAMSUNG SpinPoint P80", // firmware *-35 or later
    "SAMSUNG SP(0451|08[0124]2|12[0145]3|16[0145]4)[CN]",
    ".*-3[5-9]",
    "May need -F samsung3 enabled; see manual for details.",
    ""
  },
  { "SAMSUNG SpinPoint P80", // firmware *-25...34, tested with
      // SP0401N/TJ100-30, SP1614C/SW100-25 and -34
    "SAMSUNG SP(04[05]1|08[0124]2|12[0145]3|16[0145]4)[CN]",
    ".*-(2[5-9]|3[0-4])",
    "",
    "-v 9,halfminutes -v 198,increasing"
  },
  { "SAMSUNG SpinPoint P80", // firmware *-23...24, tested with
    // SP0802N/TK100-23,
    // SP1213N/TL100-23,
    // SP1604N/TM100-23 and -24
    "SAMSUNG SP(0451|08[0124]2|12[0145]3|16[0145]4)[CN]",
    ".*-2[34]",
    "",
    "-v 9,halfminutes -F samsung2"
  },
  { "SAMSUNG SpinPoint P80", // unknown firmware
    "SAMSUNG SP(0451|08[0124]2|12[0145]3|16[0145]4)[CN]",
    "",
    "May need -F samsung2 or -F samsung3 enabled; see manual for details.",
    ""
  },
  { "SAMSUNG SpinPoint M40/60/80", // tested with HM120IC/AN100-16, HM160JI/AD100-16
    "SAMSUNG HM(0[468]0H|120I|1[026]0J)[CI]",
    "",
    "",
    "-v 9,halfminutes"
  },
  { "SAMSUNG SpinPoint M5", // tested with HM160HI/HH100-12
    "SAMSUNG HM(((061|080)G|(121|160)H|250J)I|160HC)",
    "", "", ""
  },
  { "SAMSUNG SpinPoint M6", // tested with HM320JI/2SS00_01 M6
    "SAMSUNG HM(251J|320[HJ]|[45]00L)I",
    "", "", ""
  },
  { "SAMSUNG SpinPoint M7", // tested with HM500JI/2AC101C4
    "SAMSUNG HM(250H|320I|[45]00J)I",
    "", "", ""
  },
  { "SAMSUNG SpinPoint M7E (AF)", // tested with HM321HI/2AJ10001, HM641JI/2AJ10001
    "SAMSUNG HM(161G|(251|321)H|501I|641J)I",
    "", "", ""
  },
  { "Seagate Samsung SpinPoint M7E", // tested with ST640LM000 HM641JI/2AJ10001
    "ST(160|250|320|500|640)LM00[01] HM[0-9]*[GHIJ]I",
    "", "", ""
  },
  { "SAMSUNG SpinPoint M7U (USB)", // tested with HM252HX/2AC101C4
    "SAMSUNG HM(162H|252H|322I|502J)X",
    "", "", ""
  },
  { "SAMSUNG SpinPoint M8 (AF)", // tested with HN-M101MBB/2AR10001
    "SAMSUNG HN-M(250|320|500|640|750|101)MBB",
    "", "", ""
  },
  { "Seagate Samsung SpinPoint M8 (AF)", // tested with
      // ST750LM022 HN-M750MBB/2AR10001, ST320LM001 HN-M320MBB/2AR10002,
      // APPLE HDD ST500LM012/2BA30003
    "ST(250|320|500|640|750|1000)LM0[012][124] HN-M[0-9]*MBB|"
    "APPLE HDD ST500LM012",
    "", "", ""
  },
  { "SAMSUNG SpinPoint M8U (USB)", // tested with HN-M500XBB/2AR10001
    "SAMSUNG HN-M(320|500|750|101)XBB",
    "", "", ""
  },
  { "Seagate Samsung SpinPoint M8U (USB)", // tested with ST1000LM025 HN-M101ABB/2AR10001,
      // ST1000LM025 HN-M101ABB/2BA30003 (0x04e8:0x61b6)
    "ST(250|320|500|640|750|1000)LM0[012][3459] HN-M[0-9]*ABB",
    "", "", ""
  },
  { "Seagate Samsung SpinPoint M9T", // tested with ST2000LM003 HN-M201RAD/2BC10003
      // (Seagate Expansion Portable)
    "ST(1500|2000)LM0(03|04|06|07|10) HN-M[0-9]*RAD",
    "", "", ""
  },
  // Flash accelerated, no SMART info in the specs
  // ST1000LX015-1U7172/SDM1
  { "Seagate FireCuda 2.5", // 
    "ST(500|1000|2000)LX0(01|15|25)-.*",
    "", "", "-v 240,msec24hour32 "
  },
  // ST1000DX002/CC41
  { "Seagate FireCuda 3.5", // ST2000DX002-2DV164/CC41
    "ST[12]000DX002-.*",
    "", "", "-v 240,msec24hour32 "
  },
  { "Seagate Samsung SpinPoint M9TU (USB)", // tested with ST1500LM008 HN-M151AAD/2BC10001
       // (0x04e8:0x61b5), ST2000LM005 HN-M201AAD2BC10001 (0x04e8:0x61b4)
    "ST(1500|2000)LM00[58] HN-M[0-9]*AAD",
    "", "", ""
  },
  { "SAMSUNG SpinPoint MP5", // tested with HM250HJ/2AK10001
    "SAMSUNG HM(250H|320H|500J|640J)J",
    "", "", ""
  },
  { "SAMSUNG SpinPoint MT2", // tested with HM100UI/2AM10001
    "SAMSUNG HM100UI",
    "", "", ""
  },
  { "SAMSUNG HM100UX (S2 Portable)", // tested with HM100UX/2AM10001
    "SAMSUNG HM100UX",
    "", "", ""
  },
  { "SAMSUNG SpinPoint M", // tested with MP0402H/UC100-11
    "SAMSUNG MP0(302|402|603|804)H",
    "",
    "",
    "-v 9,halfminutes"
  },
  { "SAMSUNG SpinPoint N3U-3 (USB, 4KiB LLS)", // tested with HS25YJZ/3AU10-01
    "SAMSUNG HS(122H|2[05]YJ)Z",
    "", "", ""
  },
  { "SK hynix SATA SSDs",
    "SK ?hynix SC(210|300|308|313).*|" // tested with
      // SK hynix SC210 mSATA 256GB/20002L00,
      // SKhynix SC300 HFS256G32MND-3210A/20131P00,
      // SK hynix SC308 SATA 128GB/30001P10,
      // SK hynix SC313 HFS256G32TNF-N3A0A/70000P10
    "HFS(128|256|512)G32MND-(2200|3210)A|" // HFS128G32MND-2200A/20200L00,
      // HFS512G32MND-3210A/20100P00
    "HFS(120|250|500)G32TND-N1A2A", // HFS500G32TND-N1A2A/30000P10
    "", "",
    "-v 5,raw48,Retired_Block_Count "
    "-v 100,raw48,Total_Erase_Count "
    "-v 168,raw48,Min_Erase_Count "
    "-v 169,raw48,Max_Erase_Count "
    "-v 171,raw48,Program_Fail_Count "
    "-v 172,raw48,Erase_Fail_Count "
    "-v 173,raw48,Wear_Leveling_Count "
    "-v 174,raw48,Unexpect_Power_Loss_Ct "
    "-v 176,raw48,Unused_Rsvd_Blk_Cnt_Tot "
    "-v 180,raw48,Erase_Fail_Count "
    "-v 181,raw48,Non4k_Aligned_Access "
    "-v 183,raw48,SATA_Downshift_Count "
    "-v 201,raw48,Percent_Lifetime_Remain "
    "-v 212,raw48,Phy_Error_Count "
    "-v 231,raw48,SSD_Life_Left "
    "-v 241,raw48,Total_Writes_GiB "
    "-v 242,raw48,Total_Reads_GiB "
    "-v 243,raw48,Total_Media_Writes "
    "-v 250,raw48,Read_Retry_Count "
  },
  { "Maxtor Fireball 541DX",
    "Maxtor 2B0(0[468]|1[05]|20)H1",
    "",
    "",
    "-v 9,minutes -v 194,unknown"
  },
  { "Maxtor Fireball 3",
    "Maxtor 2F0[234]0[JL]0",
    "",
    "",
    "-v 9,minutes"
  },
  { "Maxtor DiamondMax 1280 ATA",  // no self-test log, ATA2-Fast
    "Maxtor 8(1280A2|2160A4|2560A4|3840A6|4000A6|5120A8)",
    "",
    "",
    "-v 9,minutes"
  },
  { "Maxtor DiamondMax 2160 Ultra ATA",
    "Maxtor 8(2160D2|3228D3|3240D3|4320D4|6480D6|8400D8|8455D8)",
    "",
    "",
    "-v 9,minutes"
  },
  { "Maxtor DiamondMax 2880 Ultra ATA",
    "Maxtor 9(0510D4|0576D4|0648D5|0720D5|0840D6|0845D6|0864D6|1008D7|1080D8|1152D8)",
    "",
    "",
    "-v 9,minutes"
  },
  { "Maxtor DiamondMax 3400 Ultra ATA",
    "Maxtor 9(1(360|350|202)D8|1190D7|10[12]0D6|0840D5|06[48]0D4|0510D3|1(350|202)E8|1010E6|0840E5|0640E4)",
    "",
    "",
    "-v 9,minutes"
  },
  { "Maxtor DiamondMax D540X-4G",
    "Maxtor 4G(120J6|160J[68])",
    "",
    "",
    "-v 9,minutes -v 194,unknown"
  },
  { "Maxtor DiamondMax D540X-4K",
    "MAXTOR 4K(020H1|040H2|060H3|080H4)",
    "", "", ""
  },
  { "Maxtor DiamondMax Plus D740X",
    "MAXTOR 6L0(20[JL]1|40[JL]2|60[JL]3|80[JL]4)",
    "", "", ""
  },
  { "Maxtor DiamondMax Plus 5120 Ultra ATA 33",
    "Maxtor 9(0512D2|0680D3|0750D3|0913D4|1024D4|1360D6|1536D6|1792D7|2048D8)",
    "",
    "",
    "-v 9,minutes"
  },
  { "Maxtor DiamondMax Plus 6800 Ultra ATA 66",
    "Maxtor 9(2732U8|2390U7|204[09]U6|1707U5|1366U4|1024U3|0845U3|0683U2)",
    "",
    "",
    "-v 9,minutes"
  },
  { "Maxtor DiamondMax D540X-4D",
    "Maxtor 4D0(20H1|40H2|60H3|80H4)",
    "",
    "",
    "-v 9,minutes -v 194,unknown"
  },
  { "Maxtor DiamondMax 16",
    "Maxtor 4(R0[68]0[JL]0|R1[26]0L0|A160J0|R120L4)",
    "",
    "",
    "-v 9,minutes"
  },
  { "Maxtor DiamondMax 4320 Ultra ATA",
    "Maxtor (91728D8|91512D7|91303D6|91080D5|90845D4|90645D3|90648D[34]|90432D2)",
    "",
    "",
    "-v 9,minutes"
  },
  { "Maxtor DiamondMax 17 VL",
    "Maxtor 9(0431U1|0641U2|0871U2|1301U3|1741U4)",
    "",
    "",
    "-v 9,minutes"
  },
  { "Maxtor DiamondMax 20 VL",
    "Maxtor (94091U8|93071U6|92561U5|92041U4|91731U4|91531U3|91361U3|91021U2|90841U2|90651U2)",
    "",
    "",
    "-v 9,minutes"
  },
  { "Maxtor DiamondMax VL 30",  // U: ATA66, H: ATA100
    "Maxtor (33073U4|32049U3|31536U2|30768U1|33073H4|32305H3|31536H2|30768H1)",
    "",
    "",
    "-v 9,minutes"
  },
  { "Maxtor DiamondMax 36",
    "Maxtor (93652U8|92739U6|91826U4|91369U3|90913U2|90845U2|90435U1)",
    "",
    "",
    "-v 9,minutes"
  },
  { "Maxtor DiamondMax 40 ATA 66",
    "Maxtor 9(0684U2|1024U2|1362U3|1536U3|2049U4|2562U5|3073U6|4098U8)",
    "",
    "",
    "-v 9,minutes"
  },
  { "Maxtor DiamondMax Plus 40 (Ultra ATA 66 and Ultra ATA 100)",
    "Maxtor (54098[UH]8|53073[UH]6|52732[UH]6|52049[UH]4|51536[UH]3|51369[UH]3|51024[UH]2)",
    "",
    "",
    "-v 9,minutes"
  },
  { "Maxtor DiamondMax 40 VL Ultra ATA 100",
    "Maxtor 3(1024H1|1535H2|2049H2|3073H3|4098H4)( B)?",
    "",
    "",
    "-v 9,minutes"
  },
  { "Maxtor DiamondMax Plus 45 Ulta ATA 100",
    "Maxtor 5(4610H6|4098H6|3073H4|2049H3|1536H2|1369H2|1023H2)",
    "",
    "",
    "-v 9,minutes"
  },
  { "Maxtor DiamondMax 60 ATA 66",
    "Maxtor 9(1023U2|1536U2|2049U3|2305U3|3073U4|4610U6|6147U8)",
    "",
    "",
    "-v 9,minutes"
  },
  { "Maxtor DiamondMax 60 ATA 100",
    "Maxtor 9(1023H2|1536H2|2049H3|2305H3|3073H4|4098H6|4610H6|6147H8)",
    "",
    "",
    "-v 9,minutes"
  },
  { "Maxtor DiamondMax Plus 60",
    "Maxtor 5T0(60H6|40H4|30H3|20H2|10H1)",
    "",
    "",
    "-v 9,minutes"
  },
  { "Maxtor DiamondMax 80",
    "Maxtor (98196H8|96147H6)",
    "",
    "",
    "-v 9,minutes"
  },
  { "Maxtor DiamondMax 536DX",
    "Maxtor 4W(100H6|080H6|060H4|040H3|030H2)",
    "",
    "",
    "-v 9,minutes"
  },
  { "Maxtor DiamondMax Plus 8",
    "Maxtor 6(E0[234]|K04)0L0",
    "",
    "",
    "-v 9,minutes"
  },
  { "Maxtor DiamondMax 10 (ATA/133 and SATA/150)",
    "Maxtor 6(B(30|25|20|16|12|10|08)0[MPRS]|L(080[MLP]|(100|120)[MP]|160[MP]|200[MPRS]|250[RS]|300[RS]))0",
    "",
    "",
    "-v 9,minutes"
  },
  { "Maxtor DiamondMax 10 (SATA/300)",
    "Maxtor 6V(080E|160E|200E|250F|300F|320F)0",
    "", "", ""
  },
  { "Maxtor DiamondMax Plus 9",
    "Maxtor 6Y((060|080|120|160)L0|(060|080|120|160|200|250)P0|(060|080|120|160|200|250)M0)",
    "",
    "",
    "-v 9,minutes"
  },
  { "Maxtor DiamondMax 11",
    "Maxtor 6H[45]00[FR]0",
    "", "", ""
  },
  { "Maxtor DiamondMax 17",
    "Maxtor 6G(080L|160[PE])0",
    "", "", ""
  },
  { "Seagate Maxtor DiamondMax 20",
    "MAXTOR STM3(40|80|160)[28]1[12]0?AS?",
    "", "", ""
  },
  { "Seagate Maxtor DiamondMax 21", // tested with MAXTOR STM3250310AS/3.AAF
    "MAXTOR STM3(80[28]15|160215|250310|(250|320)820|320620|500630)AS?",
    "", "", ""
  },
  { "Seagate Maxtor DiamondMax 22", // fixed firmware
    "(MAXTOR )?STM3(500320|750330|1000340)AS?",
    "MX1A", // http://knowledge.seagate.com/articles/en_US/FAQ/207969en
    "", ""
  },
  { "Seagate Maxtor DiamondMax 22", // fixed firmware
    "(MAXTOR )?STM3(160813|320614|640323|1000334)AS?",
    "MX1B", // http://knowledge.seagate.com/articles/en_US/FAQ/207975en
    "", ""
  },
  { "Seagate Maxtor DiamondMax 22", // buggy firmware
    "(MAXTOR )?STM3(500320|750330|1000340)AS?",
    "MX15",
    "There are known problems with these drives,\n"
    "AND THIS FIRMWARE VERSION IS AFFECTED,\n"
    "see the following Seagate web pages:\n"
    "http://knowledge.seagate.com/articles/en_US/FAQ/207931en\n"
    "http://knowledge.seagate.com/articles/en_US/FAQ/207969en",
    ""
  },
  { "Seagate Maxtor DiamondMax 22", // unknown firmware
    "(MAXTOR )?STM3(160813|32061[34]|500320|640323|750330|10003(34|40))AS?",
    "",
    "There are known problems with these drives,\n"
    "see the following Seagate web pages:\n"
    "http://knowledge.seagate.com/articles/en_US/FAQ/207931en\n"
    "http://knowledge.seagate.com/articles/en_US/FAQ/207969en\n"
    "http://knowledge.seagate.com/articles/en_US/FAQ/207975en",
    ""
  },
  { "Seagate Maxtor DiamondMax 23", // new firmware
    "STM3((160|250)31|(320|500)41|(750|1000)52)8AS?",
    "CC3[D-Z]",
    "", ""
  },
  { "Seagate Maxtor DiamondMax 23", // unknown firmware
    "STM3((160|250)31|(320|500)41|(750|1000)52)8AS?",
    "",
    "A firmware update for this drive may be available,\n"
    "see the following Seagate web pages:\n"
    "http://knowledge.seagate.com/articles/en_US/FAQ/207931en\n"
    "http://knowledge.seagate.com/articles/en_US/FAQ/213911en",
    ""
  },
  { "Maxtor MaXLine Plus II",
    "Maxtor 7Y250[PM]0",
    "",
    "",
    "-v 9,minutes"
  },
  { "Maxtor MaXLine II",
    "Maxtor [45]A(25|30|32)0[JN]0",
    "",
    "",
    "-v 9,minutes"
  },
  { "Maxtor MaXLine III (ATA/133 and SATA/150)",
    "Maxtor 7L(25|30)0[SR]0",
    "",
    "",
    "-v 9,minutes"
  },
  { "Maxtor MaXLine III (SATA/300)",
    "Maxtor 7V(25|30)0F0",
    "", "", ""
  },
  { "Maxtor MaXLine Pro 500",  // There is also a 7H500R0 model, but I
    "Maxtor 7H500F0",               // haven't added it because I suspect
    "",                               // it might need vendoropts_9_minutes
    "", ""                            // and nobody has submitted a report yet
  },
  { "", // HITACHI_DK14FA-20B
    "HITACHI_DK14FA-20B",
    "",
    "",
    "-v 9,minutes -v 193,loadunload"
  },
  { "HITACHI Travelstar DK23XX/DK23XXB",
    "HITACHI_DK23..-..B?",
    "",
    "",
    "-v 9,minutes -v 193,loadunload"
  },
  { "Hitachi Endurastar J4K20/N4K20 (formerly DK23FA-20J)",
    "(HITACHI_DK23FA-20J|HTA422020F9AT[JN]0)",
    "",
    "",
    "-v 9,minutes -v 193,loadunload"
  },
  { "Hitachi Endurastar J4K30/N4K30",
    "HE[JN]4230[23]0F9AT00",
    "",
    "",
    "-v 9,minutes -v 193,loadunload"
  },
  { "Hitachi Travelstar C4K60",  // 1.8" slim drive
    "HTC4260[23]0G5CE00|HTC4260[56]0G8CE00",
    "",
    "",
    "-v 9,minutes -v 193,loadunload"
  },
  { "IBM Travelstar 4GT",
    "IBM-DTCA-2(324|409)0",
    "", "", ""
  },
  { "IBM Travelstar 6GN",
    "IBM-DBCA-20(324|486|648)0",
    "", "", ""
  },
  { "IBM Travelstar 25GS, 18GT, and 12GN",
    "IBM-DARA-2(25|18|15|12|09|06)000",
    "", "", ""
  },
  { "IBM Travelstar 14GS",
    "IBM-DCYA-214000",
    "", "", ""
  },
  { "IBM Travelstar 4LP",
    "IBM-DTNA-2(180|216)0",
    "", "", ""
  },
  { "IBM Travelstar 48GH, 30GN, and 15GN",
    "(IBM-|Hitachi )?IC25(T048ATDA05|N0(30|20|15|12|10|07|06|05)ATDA04)-.",
    "", "", ""
  },
  { "IBM Travelstar 32GH, 30GT, and 20GN",
    "IBM-DJSA-2(32|30|20|10|05)",
    "", "", ""
  },
  { "IBM Travelstar 4GN",
    "IBM-DKLA-2(216|324|432)0",
    "", "", ""
  },
  { "IBM/Hitachi Travelstar 60GH and 40GN",
    "(IBM-|Hitachi )?IC25(T060ATC[SX]05|N0[4321]0ATC[SX]04)-.",
    "", "", ""
  },
  { "IBM/Hitachi Travelstar 40GNX",
    "(IBM-|Hitachi )?IC25N0[42]0ATC[SX]05-.",
    "", "", ""
  },
  { "Hitachi Travelstar 80GN",
    "(Hitachi )?IC25N0[23468]0ATMR04-.",
    "", "", ""
  },
  { "Hitachi Travelstar 4K40",
    "(Hitachi )?HTS4240[234]0M9AT00",
    "", "", ""
  },
  { "Hitachi Travelstar 4K120",
    "(Hitachi )?(HTS4212(60|80|10|12)H9AT00|HTS421260G9AT00)",
    "", "", ""
  },
  { "Hitachi Travelstar 5K80",
    "(Hitachi )?HTS5480[8642]0M9AT00",
    "", "", ""
  },
  { "Hitachi Travelstar 5K100",
    "(Hitachi )?HTS5410[1864]0G9(AT|SA)00",
    "", "", ""
  },
  { "Hitachi Travelstar E5K100",
    "(Hitachi )?HTE541040G9(AT|SA)00",
    "", "", ""
  },
  { "Hitachi Travelstar 5K120",
    "(Hitachi )?HTS5412(60|80|10|12)H9(AT|SA)00",
    "", "", ""
  },
  { "Hitachi Travelstar 5K160",
    "(Hitachi |HITACHI )?HTS5416([468]0|1[26])J9(AT|SA)00",
    "", "", ""
  },
  { "Hitachi Travelstar E5K160",
    "(Hitachi )?HTE5416(12|16|60|80)J9(AT|SA)00",
    "", "", ""
  },
  { "Hitachi Travelstar 5K250",
    "(Hitachi |HITACHI )?HTS5425(80|12|16|20|25)K9(A3|SA)00",
    "", "", ""
  },
  { "Hitachi Travelstar 5K320", // tested with HITACHI HTS543232L9SA00/FB4ZC4EC,
    // Hitachi HTS543212L9SA02/FBBAC52F
    "(Hitachi |HITACHI )?HT(S|E)5432(80|12|16|25|32)L9(A3(00)?|SA0[012])",
    "", "", ""
  },
  { "Hitachi/HGST Travelstar Z5K320", // tested with Hitachi HTS543232A7A384/ES2OA70K
    "(Hitachi|HGST) HT[ES]5432(16|25|32)A7A38[145]",
    "", "", ""
  },
  { "Hitachi Travelstar 5K500.B", // tested with Hitachi HTS545050B9SA00/PB4OC60X
    "(Hitachi )?HT[ES]5450(12|16|25|32|40|50)B9(A30[01]|SA00)",
    "", "", ""
  },
  { "Hitachi/HGST Travelstar Z5K500", // tested with HGST HTS545050A7E380/GG2OAC90,
      // Hitachi HTS545032A7E380/GGBOA7A0, HGST HTS545050A7E680/GR2OA230,
      // APPLE HDD HTS545050A7E362/GG2AB990
    "(Hitachi|HGST|APPLE HDD) HT[ES]5450(25|32|50)A7E(362|38[01]|680)",
    "", "", ""
  },
  { "Hitachi/HGST Travelstar 5K750", // tested with Hitachi HTS547575A9E384/JE4OA60A,
       // APPLE HDD HTS547550A9E384/JE3AD70F
    "(Hitachi|APPLE HDD) HT[ES]5475(50|64|75)A9E38[14]",
    "", "", ""
  },
  { "HGST Travelstar 5K1000", // tested with HGST HTS541010A9E680/JA0OA560,
      // HGST HTS541075A9E680/JA2OA560
    "HGST HT[ES]5410(64|75|10)A9E68[01]",
    "", "", ""
  },
  { "HGST Travelstar Z5K1000", // tested with HGST HTS541010A7E630/SE0OA4A0
    "HGST HTS5410(75|10)A7E63[015]",
    "", "", ""
  },
  { "HGST Travelstar 5K1500", // tested with HGST HTS541515A9E630/KA0OA500
    "HGST HT[ES]541515A9E63[015]",
    "", "", ""
  },
  { "Hitachi Travelstar 7K60",
    "(Hitachi )?HTS726060M9AT00",
    "", "", ""
  },
  { "Hitachi Travelstar E7K60",
    "(Hitachi )?HTE7260[46]0M9AT00",
    "", "", ""
  },
  { "Hitachi Travelstar 7K100",
    "(Hitachi )?HTS7210[168]0G9(AT|SA)00",
    "", "", ""
  },
  { "Hitachi Travelstar E7K100",
    "(Hitachi )?HTE7210[168]0G9(AT|SA)00",
    "", "", ""
  },
  { "Hitachi Travelstar 7K200", // tested with HITACHI HTS722016K9SA00/DCDZC75A
    "(Hitachi |HITACHI )?HTS7220(80|10|12|16|20)K9(A3|SA)00",
    "", "", ""
  },
  { "Hitachi Travelstar 7K320", // tested with
    // HTS723225L9A360/FCDOC30F, HTS723216L9A362/FC2OC39F
    "(Hitachi )?HT[ES]7232(80|12|16|25|32)L9(A300|A36[02]|SA61)",
    "", "", ""
  },
  { "Hitachi Travelstar Z7K320", // tested with HITACHI HTS723232A7A364/EC2ZB70B
    "(HITACHI )?HT[ES]7232(16|25|32)A7A36[145]",
    "", "", ""
  },
  { "Hitachi Travelstar 7K500", // tested with Hitachi HTS725050A9A360/PC4OC70D,
    // HITACHI HTS725032A9A364/PC3ZC70F
    "(Hitachi |HITACHI )?HT[ES]7250(12|16|25|32|50)A9A36[02-5]",
    "", "", ""
  },
  { "Hitachi/HGST Travelstar Z7K500", // tested with HITACHI HTS725050A7E630/GH2ZB390,
      // HGST HTS725050A7E630/GH2OA420, HGST HTS725050A7E630/GH2OA530
    "(HITACHI|HGST) HT[ES]7250(25|32|50)A7E63[015]",
    "", "", ""
  },
  { "Hitachi/HGST Travelstar 7K750", // tested with Hitachi HTS727550A9E364/JF3OA0E0,
      // Hitachi HTS727575A9E364/JF4OA0D0
    "(Hitachi|HGST) HT[ES]7275(50|64|75)A9E36[14]",
    "", "", ""
  },
  { "HGST Travelstar 7K1000", // tested with HGST HTS721010A9E630/JB0OA3B0
    // HGST HTS721075A9E630/JB2OA3J0
    "HGST HT[ES]7210(10|75)A9E63[01]",
    "", "", ""
  },
  { "IBM Deskstar 14GXP and 16GP",
    "IBM-DTTA-3(7101|7129|7144|5032|5043|5064|5084|5101|5129|5168)0",
    "", "", ""
  },
  { "IBM Deskstar 25GP and 22GXP",
    "IBM-DJNA-3(5(101|152|203|250)|7(091|135|180|220))0",
    "", "", ""
  },
  { "IBM Deskstar 37GP and 34GXP",
    "IBM-DPTA-3(5(375|300|225|150)|7(342|273|205|136))0",
    "", "", ""
  },
  { "IBM/Hitachi Deskstar 120GXP",
    "(IBM-)?IC35L((020|040|060|080|120)AVVA|0[24]0AVVN)07-[01]",
    "", "", ""
  },
  { "IBM/Hitachi Deskstar GXP-180",
    "(IBM-)?IC35L(030|060|090|120|180)AVV207-[01]",
    "", "", ""
  },
  { "Hitachi CinemaStar 5K320", // tested with Hitachi HCS5C3225SLA380/STBOA37H
    "Hitachi HCS5C32(25|32)SLA380",
    "", "", ""
  },
  { "Hitachi CinemaStar 5K1000", // Hitachi HCS5C1010CLA382/JC4OA3EA
    "Hitachi HCS5C10(10|75|50|32|25|16)CLA382",
    "", "", ""
  },
  { "Hitachi Deskstar 5K3000", // tested with HDS5C3030ALA630/MEAOA5C0,
       // Hitachi HDS5C3020BLE630/MZ4OAAB0 (OEM, Toshiba Canvio Desktop)
    "(Hitachi )?HDS5C30(15|20|30)(ALA|BLE)63[02].*",
    "", "", ""
  },
  { "Hitachi Deskstar 5K4000", // tested with HDS5C4040ALE630/MPAOA250
    "(Hitachi )?HDS5C40(30|40)ALE63[01].*",
    "", "", ""
  },
  { "Hitachi Deskstar 7K80",
    "(Hitachi )?HDS7280([48]0PLAT20|(40)?PLA320|80PLA380).*",
    "", "", ""
  },
  { "Hitachi Deskstar 7K160",
    "(Hitachi )?HDS7216(80|16)PLA[3T]80.*",
    "", "", ""
  },
  { "Hitachi Deskstar 7K250",
    "(Hitachi )?HDS7225((40|80|12|16)VLAT20|(12|16|25)VLAT80|(80|12|16|25)VLSA80)",
    "", "", ""
  },
  { "Hitachi Deskstar 7K250 (SUN branded)",
    "HITACHI HDS7225SBSUN250G.*",
    "", "", ""
  },
  { "Hitachi Deskstar T7K250",
    "(Hitachi )?HDT7225((25|20|16)DLA(T80|380))",
    "", "", ""
  },
  { "Hitachi Deskstar 7K400",
    "(Hitachi )?HDS724040KL(AT|SA)80",
    "", "", ""
  },
  { "Hitachi Deskstar 7K500",
    "(Hitachi )?HDS725050KLA(360|T80)",
    "", "", ""
  },
  { "Hitachi Deskstar P7K500",
    "(Hitachi )?HDP7250(16|25|32|40|50)GLA(36|38|T8)0",
    "", "", ""
  },
  { "Hitachi Deskstar T7K500",
    "(Hitachi )?HDT7250(25|32|40|50)VLA(360|380|T80)",
    "", "", ""
  },
  { "Hitachi Deskstar 7K1000",
    "(Hitachi )?HDS7210(50|75|10)KLA330",
    "", "", ""
  },
  { "Hitachi Deskstar 7K1000.B",
    "(Hitachi )?HDT7210((16|25)SLA380|(32|50|64|75|10)SLA360)",
    "", "", ""
  },
  { "Hitachi Deskstar 7K1000.C", // tested with Hitachi HDS721010CLA330/JP4OA3MA,
      // Hitachi HDS721025CLA682/JP1OA41A
    "(Hitachi )?HDS7210((16|25)CLA[36]82|(32|50)CLA[36]62|(64|75|10)CLA[36]3[02])",
    "", "", ""
  },
  { "Hitachi Deskstar 7K1000.D", // tested with HDS721010DLE630/MS2OA5Q0
    "Hitachi HDS7210(25|32|50|75|10)DLE630",
    "", "", ""
  },
  { "Hitachi Deskstar E7K1000", // tested with HDE721010SLA330/ST6OA31B
    "Hitachi HDE7210(50|75|10)SLA330",
    "", "", ""
  },
  { "Hitachi Deskstar 7K2000",
    "Hitachi HDS722020ALA330",
    "", "", ""
  },
  { "Hitachi Deskstar 7K3000", // tested with Hitachi HDS723030ALA640/MKAOA3B0,
      // Hitachi HDS723030BLE640/MX6OAAB0
    "Hitachi HDS7230((15|20)BLA642|30ALA640|30BLE640)",
    "", "", ""
  },
  { "Hitachi/HGST Deskstar 7K4000", // tested with Hitachi HDS724040ALE640/MJAOA250,
      // HGST HDS724040ALE640/MJAOA580
    "(Hitachi|HGST) HDS724040ALE640",
    "", "", ""
  },
  { "HGST Deskstar NAS", // tested with HGST HDN724040ALE640/MJAOA5E0,
       // HGST HDN726050ALE610/APGNT517, HGST HDN726060ALE610/APGNT517
       // HGST HDN726040ALE614/APGNW7JH, HGST HDN726060ALE614/K1HE594D
    "HGST HDN72(4030|4040|6040|6050|6060)ALE6(10|14|40|04)",
    "", "", ""
  },
  { "Hitachi Ultrastar A7K1000", // tested with
    // HUA721010KLA330      44X2459 42C0424IBM/GKAOAB4A
    "(Hitachi )?HUA7210(50|75|10)KLA330.*",
    "", "", ""
  },
  { "Hitachi Ultrastar A7K2000", // tested with
    // HUA722010CLA330      43W7629 42C0401IBM
    "(Hitachi )?HUA7220(50|10|20)[AC]LA33[01].*",
    "", "", ""
  },
  { "Hitachi Ultrastar 7K3000", // tested with Hitachi HUA723030ALA640/MKAOA580,
      // Hitachi HUA723020ALA641/MK7OA840
    "Hitachi HUA7230(20|30)ALA64[01]",
    "", "", ""
  },
  { "Hitachi/HGST Ultrastar 7K4000", // tested with Hitachi HUS724040ALE640/MJAOA3B0,
      // HGST HUS724040ALE640/MJAOA580, HGST HUS724020ALA640/MF6OAA70
    "(Hitachi|HGST) HUS7240(20|30|40)AL[AE]64[01]",
    "", "", ""
  },
  { "Hitachi/HGST Ultrastar 7K2", //
    "(Hitachi|HGST) HUS722T[12]TALA604",
    "", "",
    "-v 16,raw48,Gas_Gauge"
  },
  { "HGST Ultrastar 7K6000", // tested with HGST HUS726060ALE614/APGNW517
    "HGST HUS7260[2456]0AL[AEN]61[014]",
    "", "", ""
  },
  { "HGST Ultrastar He6", // tested with HGST HUS726060ALA640/AHGNT1E2
    "HGST HUS726060ALA64[01]",
    "", "",
    "-v 22,raw48,Helium_Level"
  },
  { "HGST Ultrastar He8", // tested with HGST HUH728060ALE600/GR2OA230
    "HGST HUH7280(60|80)AL[EN]60[014]",
    "", "",
    "-v 22,raw48,Helium_Level"
  },
  { "HGST Ultrastar He10", // tested with HGST HUH7210100ALE600/0F27452
    "HGST HUH7210(08|10)AL[EN]60[014]",
    "", "",
    "-v 22,raw48,Helium_Level"
  },
  { "WDC HGST Ultrastar He10", // WD white label, tested with
      // WDC WD80EMAZ-00WJTA0/83.H0A83, WDC WD80EZAZ-11TDBA0/83.H0A83,
      // WDC WD100EMAZ-00WJTA0/83.H0A83, WDC WD100EZAZ-11TDBA0/83.H0A83
    "WDC WD(80|100)E[MZ]AZ-.*",
    "", "",
    "-v 22,raw48,Helium_Level"
  },
  { "HGST Ultrastar DC HC520 (He12)", // tested with HGST HUH721212ALE600/LEGNT3D0
    "HGST HUH721212AL[EN]60[014]",
    "", "",
    "-v 22,raw48,Helium_Level"
  },
  { "HGST MegaScale 4000", // tested with HGST HMS5C4040ALE640/MPAOA580
    "HGST HMS5C4040[AB]LE64[01]", // B = DC 4000.B
    "", "", ""
  },
  { "Toshiba 2.5\" HDD (10-20 GB)",
    "TOSHIBA MK(101[67]GAP|15[67]GAP|20(1[678]GAP|(18|23)GAS))",
    "", "", ""
  },
  { "Toshiba 2.5\" HDD (30-60 GB)",
    "TOSHIBA MK((6034|4032)GSX|(6034|4032)GAX|(6026|4026|4019|3019)GAXB?|(6025|6021|4025|4021|4018|3025|3021|3018)GAS|(4036|3029)GACE?|(4018|3017)GAP)",
    "", "", ""
  },
  { "Toshiba 2.5\" HDD (80 GB and above)",
    "TOSHIBA MK(80(25GAS|26GAX|32GAX|32GSX)|10(31GAS|32GAX)|12(33GAS|34G[AS]X)|2035GSS)",
    "", "", ""
  },
  { "Toshiba 2.5\" HDD MK..37GSX", // tested with TOSHIBA MK1637GSX/DL032C
    "TOSHIBA MK(12|16)37GSX",
    "", "", ""
  },
  { "Toshiba 2.5\" HDD MK..46GSX", // tested with TOSHIBA MK1246GSX/LB213M
    "TOSHIBA MK(80|12|16|25)46GSX",
    "", "", ""
  },
  { "Toshiba 2.5\" HDD MK..50GACY", // tested with TOSHIBA MK8050GACY/TF105A
    "TOSHIBA MK8050GACY",
    "", "", ""
  },
  { "Toshiba 2.5\" HDD MK..34GSX", // tested with TOSHIBA MK8034GSX/AH301E
    "TOSHIBA MK(80|12|10)34GSX",
    "", "", ""
  },
  //
  { "Toshiba 2.5\" HDD MK..32GSX", // tested with TOSHIBA MK1032GSX/AS021G
    "TOSHIBA MK(10|80|60|40)32GSX",
    "", "", ""
  },
  { "Toshiba 2.5\" HDD MK..51GSY", // tested with TOSHIBA MK1251GSY/LD101D
    "TOSHIBA MK(80|12|16|25)51GSY",
    "",
    "",
    "-v 9,minutes"
  },
  { "Toshiba 2.5\" HDD MK..52GSX",
    "TOSHIBA MK(80|12|16|25|32)52GSX",
    "", "", ""
  },
  { "Toshiba 2.5\" HDD MK..55GSX", // tested with TOSHIBA MK5055GSX/FG001A, MK3255GSXF/FH115B
    "TOSHIBA MK(12|16|25|32|40|50)55GSXF?",
    "", "", ""
  },
  { "Toshiba 2.5\" HDD MK..56GSY", // tested with TOSHIBA MK2556GSYF/LJ001D
    "TOSHIBA MK(16|25|32|50)56GSYF?",
    "",
    "",
    "-v 9,minutes"
  },
  { "Toshiba 2.5\" HDD MK..59GSXP (AF)",
    "TOSHIBA MK(32|50|64|75)59GSXP?",
    "", "", ""
  },
  { "Toshiba 2.5\" HDD MK..59GSM (AF)",
    "TOSHIBA MK(75|10)59GSM",
    "", "", ""
  },
  { "Toshiba 2.5\" HDD MK..61GSY[N]", // tested with TOSHIBA MK5061GSY/MC102E, MK5061GSYN/MH000A,
      // TOSHIBA MK2561GSYN/MH000D
    "TOSHIBA MK(16|25|32|50|64)61GSYN?",
    "",
    "",
    "-v 9,minutes" // TOSHIBA MK2561GSYN/MH000D
  },
  { "Toshiba 2.5\" HDD MK..61GSYB", // tested with TOSHIBA MK5061GSYB/ME0A
    "TOSHIBA MK(16|25|32|50|64)61GSYB",
    "", "", ""
  },
  { "Toshiba 2.5\" HDD MK..65GSX", // tested with TOSHIBA MK5065GSX/GJ003A, MK3265GSXN/GH012H,
      // MK5065GSXF/GP006B, MK2565GSX H/GJ003A
    "TOSHIBA MK(16|25|32|50|64)65GSX[FN]?( H)?", // "... H" = USB ?
    "", "", ""
  },
  { "Toshiba 2.5\" HDD MK..75GSX", // tested with TOSHIBA MK7575GSX/GT001C
    "TOSHIBA MK(32|50|64|75)75GSX",
    "", "", ""
  },
  { "Toshiba 2.5\" HDD MK..76GSX", // tested with TOSHIBA MK3276GSX/GS002D
    "TOSHIBA MK(16|25|32|50|64)76GSX",
    "",
    "",
    "-v 9,minutes"
  },
  { "Toshiba 2.5\" HDD MQ01ABB...", // tested with TOSHIBA MQ01ABB200/AY000U
    "TOSHIBA MQ01ABB(100|150|200)",
    "", "", ""
  },
  { "Toshiba 2.5\" HDD MQ01ABC...", // tested with TOSHIBA MQ01ABC150/AQ001U
    "TOSHIBA MQ01ABC(100|150|200)",
    "", "", ""
  },
  { "Toshiba 2.5\" HDD MQ01ABD...", // tested with TOSHIBA MQ01ABD100/AX001U,
      // TOSHIBA MQ01ABD100V/AX001Q
    "TOSHIBA MQ01ABD(025|032|050|064|075|100)V?",
    "", "", ""
  },
  { "Toshiba 2.5\" HDD MQ01ABF...", // tested with TOSHIBA MQ01ABF050/AM001J
    "TOSHIBA MQ01ABF(050|075|100)",
    "", "", ""
  },
  { "Toshiba 2.5\" HDD MQ01UBB... (USB 3.0)", // tested with TOSHIBA MQ01UBB200/AY000U (0x0480:0xa100),
      // TOSHIBA MQ01UBB200/34MATMZ5T (0x05ac:0x8406)
    "TOSHIBA MQ01UBB200",
    "", "", ""
  },
  { "Toshiba 2.5\" HDD MQ01UBD... (USB 3.0)", // tested with TOSHIBA MQ01UBD050/AX001U (0x0480:0xa007),
      // TOSHIBA MQ01UBD100/AX001U (0x0480:0x0201, 0x0480:0xa200),
      // TOSHIBA MQ01UBD050/AX101U (0x0480:0xa202)
    "TOSHIBA MQ01UBD(050|075|100)",
    "", "", ""
  },
  { "Toshiba 2.5\" HDD MQ04UBF... (USB 3.0)", // tested with TOSHIBA MQ04UBF100/JU000U (0x0480:0xa202)
    "TOSHIBA MQ04UBF100",
    "", "", ""
  },
  { "Toshiba 2.5\" HDD MQ03ABB...", // tested with TOSHIBA MQ03ABB300
    "TOSHIBA MQ03ABB[23]00",
    "", "", ""
  },
  { "Toshiba 2.5\" HDD MQ03UBB...", // tested with TOSHIBA MQ03UBB200/37I7T0NJT
    "TOSHIBA MQ03UBB(300|200|250)",
    "", "", ""
  },
  { "Toshiba 3.5\" HDD MK.002TSKB", // tested with TOSHIBA MK1002TSKB/MT1A
    "TOSHIBA MK(10|20)02TSKB",
    "", "", ""
  },
  { "Toshiba 3.5\" MG03ACAxxx(Y) Enterprise HDD", // tested with TOSHIBA MG03ACA100/FL1A
    "TOSHIBA MG03ACA[1234]00Y?",
    "", "", ""
  },
  { "Toshiba 3.5\" MD04ACA... Enterprise HDD", // tested with TOSHIBA MD04ACA500/FP1A
    "TOSHIBA MD04ACA[2345]00",
    "", "", ""
  },
  { "Toshiba 3.5\" MG04ACA... Enterprise HDD", // tested with TOSHIBA MG04ACA600A/FS2B
    "TOSHIBA MG04ACA[23456]00[AE].?",
    "", "", ""
  },
  { "Toshiba 3.5\" DT01ABA... Desktop HDD", // tested with TOSHIBA DT01ABA300/MZ6OABB0
    "TOSHIBA DT01ABA(100|150|200|300)",
    "", "", ""
  },
  { "Toshiba 3.5\" DT01ACA... Desktop HDD", // tested with TOSHIBA DT01ACA100/MS2OA750,
      // TOSHIBA DT01ACA200/MX4OABB0, TOSHIBA DT01ACA300/MX6OABB0
    "TOSHIBA DT01ACA(025|032|050|075|100|150|200|300)",
    "", "", ""
  },
  { "Toshiba X300", // tested with TOSHIBA HDWE160/FS2A
    "TOSHIBA HDWE1[456]0",
    "", "", ""
  },
  { "Toshiba P300", // tested with TOSHIBA HDWD120/MX4OACF0
    "TOSHIBA HDWD1(30|20|10|05)",
    "", "", ""
  },
  { "Toshiba 1.8\" HDD",
    "TOSHIBA MK[23468]00[4-9]GA[HL]",
    "", "", ""
  },
  { "Toshiba 1.8\" HDD MK..29GSG",
    "TOSHIBA MK(12|16|25)29GSG",
    "", "", ""
  },
  { "", // TOSHIBA MK6022GAX
    "TOSHIBA MK6022GAX",
    "", "", ""
  },
  { "Toshiba HK4R Series SSD", // TOSHIBA THNSN8960PCSE/8EET6101
    "TOSHIBA THNSN8(120P|240P|480P|960P|1Q92)CSE",
    "", "", 
    "-v 167,raw48,SSD_Protect_Mode "
    "-v 168,raw48,SATA_PHY_Error_Count "
    "-v 169,raw48,Bad_Block_Count "
    "-v 173,raw48,Erase_Count "
  },
  { "Toshiba HG6 Series SSD", // TOSHIBA THNSNJ512GCST/JTRA0102
    // http://www.farnell.com/datasheets/1852757.pdf
    // TOSHIBA THNSFJ256GCSU/JULA1102
    // TOSHIBA THNSFJ256GDNU A/JYLA1102
    "TOSHIBA THNS[NF]J(060|128|256|512)G[BCAM8VD][SCN][TU].*",
    "", "", 
    "-v 167,raw48,SSD_Protect_Mode "
    "-v 168,raw48,SATA_PHY_Error_Count "
    "-v 169,raw48,Bad_Block_Count "
    "-v 173,raw48,Erase_Count "
  },
  { "", // TOSHIBA MK6409MAV
    "TOSHIBA MK6409MAV",
    "", "", ""
  },
  { "Toshiba MKx019GAXB (SUN branded)",
    "TOS MK[34]019GAXB SUN[34]0G",
    "", "", ""
  },
  { "Seagate Momentus",
    "ST9(20|28|40|48)11A",
    "", "", ""
  },
  { "Seagate Momentus 42",
    "ST9(2014|3015|4019)A",
    "", "", ""
  },
  { "Seagate Momentus 4200.2", // tested with ST960812A/3.05
    "ST9(100822|808210|60812|50212|402113|30219)A",
    "", "", ""
  },
  { "Seagate Momentus 5400.2",
    "ST9(808211|6082[12]|408114|308110|120821|10082[34]|8823|6812|4813|3811)AS?",
    "", "", ""
  },
  { "Seagate Momentus 5400.3",
    "ST9(4081[45]|6081[35]|8081[15]|100828|120822|160821)AS?",
    "", "", ""
  },
  { "Seagate Momentus 5400.3 ED",
    "ST9(4081[45]|6081[35]|8081[15]|100828|120822|160821)AB",
    "", "", ""
  },
  { "Seagate Momentus 5400.4",
    "ST9(120817|(160|200|250)827)AS",
    "", "", ""
  },
  { "Seagate Momentus 5400.5",
    "ST9((80|120|160)310|(250|320)320)AS",
    "", "", ""
  },
  { "Seagate Momentus 5400.6",
    "ST9(80313|160(301|314)|(12|25)0315|250317|(320|500)325|500327|640320)ASG?",
    "", "", ""
  },
  { "Seagate Momentus 5400.7",
    "ST9(160316|(250|320)310|(500|640)320)AS",
    "", "", ""
  },
  { "Seagate Momentus 5400.7 (AF)", // tested with ST9640322AS/0001BSM2
      // (device reports 4KiB LPS with 1 sector offset)
    "ST9(320312|400321|640322|750423)AS",
    "", "", ""
  },
  { "Seagate Momentus 5400 PSD", // Hybrid drives
    "ST9(808212|(120|160)8220)AS",
    "", "", ""
  },
  { "Seagate Momentus 7200.1",
    "ST9(10021|80825|6023|4015)AS?",
    "", "", ""
  },
  { "Seagate Momentus 7200.2",
    "ST9(80813|100821|120823|160823|200420)ASG?",
    "", "", ""
  },
  { "Seagate Momentus 7200.3",
    "ST9((80|120|160)411|(250|320)421)ASG?",
    "", "", ""
  },
  { "Seagate Momentus 7200.4",
    "ST9(160412|250410|320423|500420)ASG?",
    "", "", ""
  },
  { "Seagate Momentus 7200 FDE.2",
    "ST9((160413|25041[12]|320426|50042[12])AS|(16041[489]|2504[16]4|32042[67]|500426)ASG)",
    "", "", ""
  },
  { "Seagate Momentus 7200.5", // tested with ST9750420AS/0001SDM5, ST9750420AS/0002SDM1
    "ST9(50042[34]|64042[012]|75042[02])ASG?",
    "", "", ""
  },
  { "Seagate Momentus XT", // fixed firmware
    "ST9(2505610|3205620|5005620)AS",
    "SD2[68]", // http://knowledge.seagate.com/articles/en_US/FAQ/215451en
    "", ""
  },
  { "Seagate Momentus XT", // buggy firmware, tested with ST92505610AS/SD24
    "ST9(2505610|3205620|5005620)AS",
    "SD2[45]",
    "These drives may corrupt large files,\n"
    "AND THIS FIRMWARE VERSION IS AFFECTED,\n"
    "see the following web pages for details:\n"
    "http://knowledge.seagate.com/articles/en_US/FAQ/215451en\n"
    "https://superuser.com/questions/313447/seagate-momentus-xt-corrupting-files-linux-and-mac",
    ""
  },
  { "Seagate Momentus XT", // unknown firmware
    "ST9(2505610|3205620|5005620)AS",
    "",
    "These drives may corrupt large files,\n"
    "see the following web pages for details:\n"
    "http://knowledge.seagate.com/articles/en_US/FAQ/215451en\n"
    "https://superuser.com/questions/313447/seagate-momentus-xt-corrupting-files-linux-and-mac",
    ""
  },
  { "Seagate Momentus XT (AF)", // tested with ST750LX003-1AC154/SM12
    "ST750LX003-.*",
    "", "", ""
  },
  { "Seagate Momentus Thin", // tested with ST320LT007-9ZV142/0004LVM1
    "ST(160|250|320)LT0(07|09|11|14)-.*",
    "", "", ""
  },
  { "Seagate Laptop HDD", // tested with ST500LT012-9WS142/0001SDM1,
      // ST500LM021-1KJ152/0002LIM1, ST4000LM016-1N2170/0003
    "ST((25|32|50)0LT0(12|15|25)|(32|50)0LM0(10|21)|[34]000LM016)-.*",
    "", "", ""
  },
  { "Seagate Laptop SSHD", // tested with ST500LM000-1EJ162/SM11
    "ST(500|1000)LM0(00|14)-.*",
    "", "", ""
  },
  { "Seagate Medalist 1010, 1720, 1721, 2120, 3230 and 4340",  // ATA2, with -t permissive
    "ST3(1010|1720|1721|2120|3230|4340)A",
    "", "", ""
  },
  { "Seagate Medalist 2110, 3221, 4321, 6531, and 8641",
    "ST3(2110|3221|4321|6531|8641)A",
    "", "", ""
  },
  { "Seagate U4",
    "ST3(2112|4311|6421|8421)A",
    "", "", ""
  },
  { "Seagate U5",
    "ST3(40823|30621|20413|15311|10211)A",
    "", "", ""
  },
  { "Seagate U6",
    "ST3(8002|6002|4081|3061|2041)0A",
    "", "", ""
  },
  { "Seagate U7",
    "ST3(30012|40012|60012|80022|120020)A",
    "", "", ""
  },
  { "Seagate U8",
    "ST3(4313|6811|8410|4313|13021|17221)A",
    "", "", ""
  },
  { "Seagate U9", // tested with ST3160022ACE/9.51
    "ST3(80012|120025|160022)A(CE)?",
    "", "", ""
  },
  { "Seagate U10",
    "ST3(20423|15323|10212)A",
    "", "", ""
  },
  { "Seagate UX",
    "ST3(10014A(CE)?|20014A)",
    "", "", ""
  },
  { "Seagate Barracuda ATA",
    "ST3(2804|2724|2043|1362|1022|681)0A",
    "", "", ""
  },
  { "Seagate Barracuda ATA II",
    "ST3(3063|2042|1532|1021)0A",
    "", "", ""
  },
  { "Seagate Barracuda ATA III",
    "ST3(40824|30620|20414|15310|10215)A",
    "", "", ""
  },
  { "Seagate Barracuda ATA IV",
    "ST3(20011|30011|40016|60021|80021)A",
    "", "", ""
  },
  { "Seagate Barracuda ATA V",
    "ST3(12002(3A|4A|9A|3AS)|800(23A|15A|23AS)|60(015A|210A)|40017A)",
    "", "", ""
  },
  { "Seagate Barracuda 5400.1",
    "ST340015A",
    "", "", ""
  },
  { "Seagate Barracuda 7200.7 and 7200.7 Plus", // tested with "ST380819AS          39M3701 39M0171 IBM"/3.03
    "ST3(200021A|200822AS?|16002[13]AS?|12002[26]AS?|1[26]082[78]AS|8001[13]AS?|8081[79]AS|60014A|40111AS|40014AS?)( .* IBM)?",
    "", "", ""
  },
  { "Seagate Barracuda 7200.8",
    "ST3(400[68]32|300[68]31|250[68]23|200826)AS?",
    "", "", ""
  },
  { "Seagate Barracuda 7200.9",
    "ST3(402111?|80[28]110?|120[28]1[0134]|160[28]1[012]|200827|250[68]24|300[68]22|(320|400)[68]33|500[68](32|41))AS?.*",
    "", "", ""
  },
  { "Seagate Barracuda 7200.10", // tested with GB0160EAFJE/HPG0
    "ST3((80|160)[28]15|200820|250[34]10|(250|300|320|400)[68]20|360320|500[68]30|750[68]40)AS?|"
    "GB0160EAFJE", // HP OEM
    "", "", ""
  },
  { "Seagate Barracuda 7200.11", // unaffected firmware
    "ST3(160813|320[68]13|500[368]20|640[36]23|640[35]30|750[36]30|1000(333|[36]40)|1500341)AS?",
    "CC.?.?", // http://knowledge.seagate.com/articles/en_US/FAQ/207957en
    "", ""
  },
  { "Seagate Barracuda 7200.11", // fixed firmware
    "ST3(500[368]20|750[36]30|1000340)AS?",
    "SD1A", // http://knowledge.seagate.com/articles/en_US/FAQ/207951en
    "", ""
  },
  { "Seagate Barracuda 7200.11", // fixed firmware
    "ST3(160813|320[68]13|640[36]23|1000333|1500341)AS?",
    "SD[12]B", // http://knowledge.seagate.com/articles/en_US/FAQ/207957en
    "", ""
  },
  { "Seagate Barracuda 7200.11", // buggy or fixed firmware
    "ST3(500[368]20|640[35]30|750[36]30|1000340)AS?",
    "(AD14|SD1[5-9]|SD81)",
    "There are known problems with these drives,\n"
    "THIS DRIVE MAY OR MAY NOT BE AFFECTED,\n"
    "see the following web pages for details:\n"
    "http://knowledge.seagate.com/articles/en_US/FAQ/207931en\n"
    "http://knowledge.seagate.com/articles/en_US/FAQ/207951en\n"
    "https://bugs.debian.org/cgi-bin/bugreport.cgi?bug=632758",
    ""
  },
  { "Seagate Barracuda 7200.11", // unknown firmware
    "ST3(160813|320[68]13|500[368]20|640[36]23|640[35]30|750[36]30|1000(333|[36]40)|1500341)AS?",
    "",
    "There are known problems with these drives,\n"
    "see the following Seagate web pages:\n"
    "http://knowledge.seagate.com/articles/en_US/FAQ/207931en\n"
    "http://knowledge.seagate.com/articles/en_US/FAQ/207951en\n"
    "http://knowledge.seagate.com/articles/en_US/FAQ/207957en",
    ""
  },
  { "Seagate Barracuda 7200.12", // new firmware
    "ST3(160318|250318|320418|50041[08]|750528|1000528)AS",
    "CC4[9A-Z]",
    "", ""
  },
  { "Seagate Barracuda 7200.12", // unknown firmware
    "ST3(160318|250318|320418|50041[08]|750528|1000528)AS",
    "",
    "A firmware update for this drive may be available,\n"
    "see the following Seagate web pages:\n"
    "http://knowledge.seagate.com/articles/en_US/FAQ/207931en\n"
    "http://knowledge.seagate.com/articles/en_US/FAQ/213891en",
    ""
  },
  { "Seagate Barracuda 7200.12", // tested with ST3250312AS/JC45, ST31000524AS/JC45,
      // ST3500413AS/JC4B, ST3750525AS/JC4B
      // ST3160316AS/JC45
      // Possible options: ST31000524AS, ST3500413AS, ST3250312AS ,
      // ST3750525AS, ST3320413AS, ST3160316AS
    "ST3(160318|25031[128]|320418|50041[038]|750(518|52[358])|100052[348]|320413|160316)AS",
    "", "", ""
  },
  { "Seagate Barracuda XT", // tested with ST32000641AS/CC13,
      // ST4000DX000-1C5160/CC42
    "ST(3(2000641|3000651)AS|4000DX000-.*)",
    "", "", ""
  },
  { "Seagate Barracuda 7200.14 (AF)", // new firmware, tested with
      // ST3000DM001-9YN166/CC4H, ST3000DM001-9YN166/CC9E
    "ST(1000|1500|2000|2500|3000)DM00[1-3]-9YN16.",
    "CC(4[H-Z]|[5-9A-Z]..*)", // >= "CC4H"
    "",
    "-v 188,raw16 -v 240,msec24hour32" // tested with ST3000DM001-9YN166/CC4H
  },
  { "Seagate Barracuda 7200.14 (AF)", // old firmware, tested with
      // ST1000DM003-9YN162/CC46
    "ST(1000|1500|2000|2500|3000)DM00[1-3]-9YN16.",
    "CC4[679CG]",
    "A firmware update for this drive is available,\n"
    "see the following Seagate web pages:\n"
    "http://knowledge.seagate.com/articles/en_US/FAQ/207931en\n"
    "http://knowledge.seagate.com/articles/en_US/FAQ/223651en",
    "-v 188,raw16 -v 240,msec24hour32"
  },
  { "Seagate Barracuda 7200.14 (AF)", // unknown firmware
    "ST(1000|1500|2000|2500|3000)DM00[1-3]-9YN16.",
    "",
    "A firmware update for this drive may be available,\n"
    "see the following Seagate web pages:\n"
    "http://knowledge.seagate.com/articles/en_US/FAQ/207931en\n"
    "http://knowledge.seagate.com/articles/en_US/FAQ/223651en",
    "-v 188,raw16 -v 240,msec24hour32"
  },
  { "Seagate Barracuda 7200.14 (AF)", // different part number, tested with
      // ST1000DM003-1CH162/CC47, ST1000DM003-1CH162/CC49, ST2000DM001-1CH164/CC24,
      // ST1000DM000-9TS15E/CC92, APPLE HDD ST3000DM001/AP15 (no attr 240)
    "ST(1000|1500|2000|2500|3000)DM00[0-3]-.*|"
    "APPLE HDD ST3000DM001",
    "", "",
    "-v 188,raw16 -v 240,msec24hour32"
  },
  // should be ST4000DM005, ST3000DM008,ST3000DM009,ST2000DM006,ST2000DM007
  // ST1000DM010, ST500DM009
  // tested: ST3000DM008-2DM166/CC26
  { "Seagate Barracuda 3.5", // tested on ST1000DM010-2EP102/Z9ACZM97
    "ST(4000DM00[45]|3000DM008|3000DM009|2000DM006|2000DM007|1000DM010|500DM009)-.*",
    "", "",
    "-v 188,raw16 -v 240,msec24hour32"
  },
  // ST8000DM004, ST6000DM003, ST4000DM004, ST3000DM007, ST2000DM005
  { "Seagate Barracuda Compute", // tested on ST8000DM004-2CX188/0001
    "ST(8000DM004|6000DM003|4000DM004|3000DM007|2000DM005)-.*",
    "", "",
    ""
  },
  { "Seagate Barracuda Pro", // tested on ST8000DM004-2CX188/0001
    "ST(8000DM005|6000DM004|4000DM006|2000DM009)-.*",
    "", "",
    "-v 188,raw16 -v 240,msec24hour32"
  },
  { "Seagate Barracuda 7200.14 (AF)", // < 1TB, tested with ST250DM000-1BC141
    "ST(250|320|500|750)DM00[0-3]-.*",
    "", "",
    "-v 188,raw16 -v 240,msec24hour32"
  },
  { "Seagate Desktop HDD.15", // tested with ST4000DM000-1CD168/CC43, ST5000DM000-1FK178/CC44,
      // ST6000DM001-1XY17Z/CC48
    "ST[4568]000DM00[012]-.*",
    "", "",
    "-v 188,raw16 -v 240,msec24hour32"
  },
  { "Seagate Desktop SSHD", // tested with ST2000DX001-1CM164/CC43
    "ST[124]000DX001-.*",
    "", "",
    "-v 188,raw16 -v 240,msec24hour32"
  },
  { "Seagate Barracuda LP", // new firmware
    "ST3(500412|1000520|1500541|2000542)AS",
    "CC3[5-9A-Z]",
    "", ""
  },
  { "Seagate Barracuda LP", // unknown firmware
    "ST3(500412|1000520|1500541|2000542)AS",
    "",
    "A firmware update for this drive may be available,\n"
    "see the following Seagate web pages:\n"
    "http://knowledge.seagate.com/articles/en_US/FAQ/207931en\n"
    "http://knowledge.seagate.com/articles/en_US/FAQ/213915en",
    ""
  },
  { "Seagate Barracuda Green (AF)", // new firmware
    "ST((10|15|20)00DL00[123])-.*",
    "CC(3[2-9A-Z]|[4-9A-Z]..*)", // >= "CC32"
    "", ""
  },
  { "Seagate Barracuda Green (AF)", // unknown firmware
    "ST((10|15|20)00DL00[123])-.*",
    "",
    "A firmware update for this drive may be available,\n"
    "see the following Seagate web pages:\n"
    "http://knowledge.seagate.com/articles/en_US/FAQ/207931en\n"
    "http://knowledge.seagate.com/articles/en_US/FAQ/218171en",
    ""
  },
  { "Seagate Barracuda ES",
    "ST3(250[68]2|32062|40062|50063|75064)0NS",
    "", "", ""
  },
  // ST5000LM000, ST4000LM024, ST3000LM024, ST2000LM015, ST1000LM048, ST500LM030
  { "Seagate Barracuda 2.5 5400", // ST2000LM015-2E8174/SDM1, ST4000LM024-2AN17V/0001
    "ST(5000LM000|[34]000LM024|2000LM015|1000LM048|500LM030)-.*",
    "",
    "",
    "-v 183,raw48,SATA_Downshift_Count "
  },
  { "Seagate Barracuda ES.2", // fixed firmware
    "ST3(25031|50032|75033|100034)0NS",
    "SN[01]6|"         // http://knowledge.seagate.com/articles/en_US/FAQ/207963en
    "MA(0[^7]|[^0].)", // http://dellfirmware.seagate.com/dell_firmware/DellFirmwareRequest.jsp
    "", ""             //        ^^^^^^^^^^^^ down (no DNS A record)
  },
  { "Seagate Barracuda ES.2", // buggy firmware (Dell)
    "ST3(25031|50032|75033|100034)0NS",
    "MA07",
    "There are known problems with these drives,\n"
    "AND THIS FIRMWARE VERSION IS AFFECTED,\n"
    "contact Dell support for a firmware update.",
    ""
  },
  { "Seagate Barracuda ES.2", // unknown firmware
    "ST3(25031|50032|75033|100034)0NS",
    "",
    "There are known problems with these drives,\n"
    "see the following Seagate web pages:\n"
    "http://knowledge.seagate.com/articles/en_US/FAQ/207931en\n"
    "http://knowledge.seagate.com/articles/en_US/FAQ/207963en",
    ""
  },
  { "Seagate Constellation (SATA)", // tested with ST9500530NS/SN03
    "ST9(160511|500530)NS",
    "", "", ""
  },
  { "Seagate Constellation ES (SATA)", // tested with ST31000524NS/SN11,
      // MB0500EAMZD/HPG1
    "ST3(50051|100052|200064)4NS|"
    "MB0500EAMZD", // HP OEM
    "", "", ""
  },
  { "Seagate Constellation ES (SATA 6Gb/s)", // tested with ST1000NM0011/SN02,
      // MB1000GCEEK/HPG1
    "ST(5|10|20)00NM0011|"
    "MB1000GCEEK", // HP OEM
    "", "", ""
  },
  { "Seagate Constellation ES.2 (SATA 6Gb/s)", // tested with ST32000645NS/0004, ST33000650NS,
      // MB3000EBKAB/HPG6
    "ST3(2000645|300065[012])NS|"
    "MB3000EBKAB", // HP OEM
    "", "", ""
  },
  { "Seagate Constellation ES.3", // tested with ST1000NM0033-9ZM173/0001,
      // ST4000NM0033-9ZM170/SN03, MB1000GCWCV/HPGC, MB4000GCWDC/HPGE
    "ST[1234]000NM00[35]3-.*|"
    "MB[14]000GCW(CV|DC)", // HP OEM
    "", "", ""
  },
  { "Seagate Constellation CS", // tested with ST3000NC000/CE02, ST3000NC002-1DY166/CN02
    "ST(1000|2000|3000)NC00[0-3](-.*)?",
    "", "", ""
  },
  { "Seagate Constellation.2 (SATA)", // 2.5", tested with ST91000640NS/SN02, MM1000GBKAL/HPGB
    "ST9(25061|50062|100064)[012]NS|" // *SS = SAS
    "MM1000GBKAL", // HP OEM
    "", "", ""
  },
  // ST6000NM0004, ST6000NM0024, ST6000NM0044, ST6000NM0084, ST5000NM0024,
  // ST5000NM0044, ST4000NM0024, ST4000NM0044, ST2000NM0024, ST2000NM0044
  // ST4000NM0035, ST3000NM0005, ST2000NM0055, ST1000NM0055, ST4000NM0045,
  // ST3000NM0015, ST2000NM0065, ST1000NM0065, ST4000NM0105, ST3000NM0055
  { "Seagate Enterprise Capacity 3.5 HDD", // tested with ST6000NM0024-1HT17Z/SN02,
      // ST10000NM0016-1TT101/SNB0
      // ST4000NM0085-1YY107/ZC11SXPH
      // ST8000NM0045-1RL112/NN02
      // ST6000NM0004-1FT17Z/NN01
      // ST4000NM0035-1V4107/TNC3
      // ST1000NM0055-1V410C/TN02
      // ST8000NM0055-1RM112/SN04
    "ST([1234568]|10)000NM0[01][0-68][456]-.*", // *[069]4 = 4Kn
    "", "", 
    "-v 188,raw16 -v 240,msec24hour32"
  },
  { "Seagate Enterprise Capacity 3.5 HDD", // V5.1, ms in attribute 9
    "ST[12]000NM0008-.*", // tested with ST1000NM0008-2F2100/SN01
    "", "",
    "-v 9,msec24hour32 -v 188,raw16 -v 240,msec24hour32"
  },
  { "Seagate Exos 5E8", // tested with ST8000AS0003-2HH188/0003
    "ST8000AS0003-.*",
    "", "",
    "-v 9,msec24hour32 -v 240,msec24hour32"
  },
  { "Seagate Exos X12", // tested with ST12000NM0007-2A1101/SN02
    "ST12000NM00[01]7-.*", // *17 = SED
    "", "",
    "-v 240,msec24hour32"
  },
  // new models: ST8000VN0002, ST6000VN0021, ST4000VN000
  //             ST8000VN0012, ST6000VN0031, ST4000VN003
  // tested with ST8000VN0002-1Z8112/ZA13YGNF
  { "Seagate NAS HDD", // tested with ST2000VN000-1H3164/SC42, ST3000VN000-1H4167/SC43
    "ST([234]000VN000|[468]000VN00(02|21|12|31|3))-.*",
    "", "", ""
  },
  // ST8000NE0001, ST8000NE0011, ST6000VN0001, ST6000VN0011, ST5000VN0001,
  // ST5000VN0011, ST4000VN0001, ST4000VN0011, ST3000VN0001, ST3000VN0011,
  // ST2000VN0001, ST2000VN0011
  // tested with ST8000NE0001-1WN112/PNA2
  { "Seagate Enterprise NAS HDD",
    "ST(8000NE|[65432]000VN)00[01]1-.*",
    "", "", ""
  },
  // ST10000VN0004, ST8000VN0022, ST6000VN0041, ST4000VN008, ST3000VN007,
  // ST2000VN004, ST1000VN002
  { "Seagate IronWolf", // tested with ST6000VN0041-2EL11C/SC61,
      // ST12000VN0007-2GS116/SC60
    "ST(12|10|8|6|4|3|2|1)000VN00(04|07|22|41|8|7|2|4)-.*",
    "", "", ""
  },
  { "Seagate IronWolf Pro", // tested with ST4000NE0025-2EW107/EN02,
      // ST8000NE0004-1ZF11G/EN01, ST8000NE0021-2EN112/EN02
    "ST([24]000NE0025|6000NE0023|8000NE00(04|08|21)|(10|12|14)000NE000[478])-.*",
    "", "", ""
  },
  { "Seagate Archive HDD", // tested with ST8000AS0002-1NA17Z/AR13
    "ST[568]000AS00[01][12]-.*",
    "", "", ""
  },
  { "Seagate Pipeline HD 5900.1",
    "ST3(160310|320[34]10|500(321|422))CS",
    "", "", ""
  },
  { "Seagate Pipeline HD 5900.2", // tested with ST31000322CS/SC13
    "ST3(160316|250[34]12|320(311|413)|500(312|414)|1000(322|424))CS",
    "", "", ""
  },
  { "Seagate Video 3.5 HDD", // tested with ST4000VM000-1F3168/SC23, SC25
    "ST(10|15|20|30|40)00VM00[023]-.*",
    "", "", ""
  },
  { "Seagate Medalist 17240, 13030, 10231, 8420, and 4310",
    "ST3(17240|13030|10231|8420|4310)A",
    "", "", ""
  },
  { "Seagate Medalist 17242, 13032, 10232, 8422, and 4312",
    "ST3(1724|1303|1023|842|431)2A",
    "", "", ""
  },
  { "Seagate NL35",
    "ST3(250623|250823|400632|400832|250824|250624|400633|400833|500641|500841)NS",
    "", "", ""
  },
  { "Seagate SV35.2",
    "ST3(160815|250820|320620|500630|750640)[AS]V",
    "", "", ""
  },
  { "Seagate SV35.3", // tested with ST3500320SV/SV16
    "ST3(500320|750330|1000340)SV",
    "", "", ""
  },
  { "Seagate SV35.5", // tested with ST31000525SV/CV12
    "ST3(250311|500410|1000525)SV",
    "", "", ""
  },
  // ST6000VX0001,ST6000VX0011,ST5000VX0001,ST5000VX0011,ST4000VX000
  // ST4000VX002, ST3000VX002, ST2000VX003, ST1000VX001, ST1000VX002
  // ST3000VX000, ST3000VX004, ST2000VX000, ST2000VX004, ST1000VX000
  { "Seagate Surveillance", // tested with ST1000VX001-1HH162/CV11, ST2000VX000-9YW164/CV12,
      // ST4000VX000-1F4168/CV14, ST2000VX003-1HH164/CV12
    "ST([1-6]000VX00[01234]1?|31000526SV|3500411SV)(-.*)?",
    "", "", ""
  },
  { "Seagate DB35", // tested with ST3250823ACE/3.03, ST3300831SCE/3.03
    "ST3(200826|250823|300831|400832)[AS]CE",
    "", "", ""
  },
  { "Seagate DB35.2", // tested with ST3160212SCE/3.ACB
    "ST3(802110|120213|160212|200827|250824|300822|400833|500841)[AS]CE",
    "", "", ""
  },
  { "Seagate DB35.3",
    "ST3(750640SCE|((80|160)215|(250|320|400)820|500830|750840)[AS]CE)",
    "", "", ""
  },
  { "Seagate LD25.2", // tested with ST940210AS/3.ALC
    "ST9(40|80)210AS?",
    "", "", ""
  },
  { "Seagate ST1.2 CompactFlash", // tested with ST68022CF/3.01
    "ST6[468]022CF",
    "", "", ""
  },
  { "Seagate Nytro XF1230 SATA SSD", // tested with XF1230-1A0480/ST200354
    "XF1230-1A(0240|0480|0960|1920)",
    "", "", 
    "-v 174,raw48,Unexpect_Power_Loss_Ct "
    "-v 180,raw48,End_to_End_Err_Detect "
    "-v 183,raw48,SATA_Downshift_Count "
    "-v 189,raw48,SSD_Health_Flags "
    "-v 190,raw48,SATA_Error_Ct "
    "-v 201,raw48,Read_Error_Rate "
    "-v 231,raw48,SSD_Life_Left_Perc "
    "-v 234,raw48,Lifetime_Nand_Gb "
    "-v 241,raw48,Total_Writes_GiB "
    "-v 242,raw48,Total_Reads_GiB "
    "-v 245,raw48,Read_Error_Rate "
  },
  { "Seagate IronWolf 110 SATA SSD", //Written to Seagate documentation
    "ZA(240|480|960|1920|3840)NM10001",
    "", "",
    //"-v 1,raw48,Raw_Read_Error_Rate "
    //"-v 5,raw48,Reallocated_Sector_Ct "
    //"-v 9,raw48,Power_On_Hours "
    //"-v 12,raw48,Drive_Power_Cycle_Ct "
    "-v 100,raw48,Flash_GB_Erased "
    "-v 102,raw48,Lifetime_PS4_Entry_Ct "
    "-v 103,raw48,Lifetime_PS3_Exit_Ct "
    "-v 170,raw48,Grown_Bad_Block_Ct "
    "-v 171,raw48,Program_Fail_Count "
    "-v 172,raw48,Erase_Fail_Count "
    "-v 173,raw48,Avg_Program/Erase_Ct "
    "-v 174,raw48,Unexpected_Pwr_Loss_Ct "
    "-v 177,raw16,Wear_Range_Delta "
    "-v 183,hex56,SATA_Downshift_Count "
    "-v 187,raw48,Uncorrectable_ECC_Ct "
    //"-v 194,tempminmax,Primary_Temperature "
    "-v 195,raw16(raw16),RAISE_ECC_Cor_Ct "
    "-v 198,raw48,Uncor_Read_Error_Ct "
    //"-v 199,raw48,SATA_R-Err_(CRC)_Err_Ct "
    "-v 230,raw56,Drv_Life_Protect_Status "
    "-v 231,hex56,SSD_Life_Left "
    //"-v 232,raw48,Available_Rsrvd_Space "
    "-v 233,raw48,Lifetime_Wts_To_Flsh_GB "
    "-v 241,raw48,Lifetime_Wts_Frm_Hst_GB "
    "-v 242,raw48,Lifetime_Rds_Frm_Hst_GB "
    "-v 243,hex56,Free_Space "
  },
  { "Seagate Nytro SATA SSD", //Written to Seagate documentation
    // tested with XA960LE10063, XA960LE10063
    "XA(240|480|960|1920|3840)[LM]E10(00|02|04|06|08|10)3",
    "", "",
    //"-v 1,raw48,Raw_Read_Error_Rate "
    //"-v 5,raw48,Reallocated_Sector_Ct "
    //"-v 9,raw48,Power_On_Hours "
    //"-v 12,raw48,Drive_Power_Cycle_Ct "
    "-v 100,raw48,Flash_GB_Erased "
    "-v 102,raw48,Lifetime_PS4_Entry_Ct "
    "-v 103,raw48,Lifetime_PS3_Exit_Ct "
    "-v 170,raw48,Grown_Bad_Block_Ct "
    "-v 171,raw48,Program_Fail_Count "
    "-v 172,raw48,Erase_Fail_Count "
    "-v 173,raw48,Avg_Program/Erase_Ct "
    "-v 174,raw48,Unexpected_Pwr_Loss_Ct "
    "-v 177,raw16,Wear_Range_Delta "
    "-v 183,hex56,SATA_Downshift_Count "
    "-v 187,raw48,Uncorrectable_ECC_Ct "
    //"-v 194,tempminmax,Primary_Temperature "
    "-v 195,raw16(raw16),RAISE_ECC_Cor_Ct "
    "-v 198,raw48,Uncor_Read_Error_Ct "
    //"-v 199,raw48,SATA_R-Err_(CRC)_Err_Ct "
    "-v 230,raw56,Drv_Life_Protect_Status "
    "-v 231,hex56,SSD_Life_Left "
    //"-v 232,raw48,Available_Rsrvd_Space "
    "-v 233,raw48,Lifetime_Wts_To_Flsh_GB "
    "-v 241,raw48,Lifetime_Wts_Frm_Hst_GB "
    "-v 242,raw48,Lifetime_Rds_Frm_Hst_GB "
    "-v 243,hex56,Free_Space "
  },
  { "WD Blue and Green SSDs", // tested with WDC WDS250G1B0A-00H9H0/X41000WD,
      // WDC WDS250G1B0A-00H9H0/X41100WD, WDC WDS100T1B0A-00H9H0,
      // WDC WDS120G2G0A-00JH30/UE360000, WDC WDS240G2G0A-00JH30/UF300000,
      // WDC WDS500G2B0A-00SM50/X61130WD, WDC WDS200T2B0A-00SM50/X61130WD
    "WDC WDS((120|240|250|480|500)G|[12]00T)(1B|2B|2G)0[AB]-.*", // *1B* = Blue, *2G* = Green, *2B* = Blue 3D NAND
    "", "",
  //"-v 5,raw48,Reallocated_Sector_Ct " // Reassigned Block Count
  //"-v 9,raw48,Power_On_Hours "
  //"-v 12,raw48,Power_Cycle_Count "
    "-v 165,raw48,Block_Erase_Count "
    "-v 166,raw48,Minimum_PE_Cycles_TLC "
    "-v 167,raw48,Max_Bad_Blocks_per_Die "
    "-v 168,raw48,Maximum_PE_Cycles_TLC "
    "-v 169,raw48,Total_Bad_Blocks "
    "-v 170,raw48,Grown_Bad_Blocks "
    "-v 171,raw48,Program_Fail_Count "
    "-v 172,raw48,Erase_Fail_Count "
    "-v 173,raw48,Average_PE_Cycles_TLC "
    "-v 174,raw48,Unexpected_Power_Loss "
  //"-v 184,raw48,End-to-end_Error " // Detection/Correction Count
  //"-v 187,raw48,Reported_Uncorrect " // Uncorrectable Errors
  //"-v 188,raw48,Command_Timeout
  //"-v 194,tempminmax,Temperature_Celsius " 
  //"-v 199,raw48,UDMA_CRC_Error_Count  // SATA CRC Errors 
    "-v 230,hex48,Media_Wearout_Indicator " // Maybe hex16
  //"-v 232,raw48,Available_Reserve_Space"
    "-v 233,raw48,NAND_GB_Written_TLC "
    "-v 234,raw48,NAND_GB_Written_SLC "
    "-v 241,raw48,Total_Host_GB_Written "
    "-v 242,raw48,Total_Host_GB_Read "
    "-v 244,raw48,Temp_Throttle_Status "
  },
  { "Western Digital Protege",
  /* Western Digital drives with this comment all appear to use Attribute 9 in
   * a  non-standard manner.  These entries may need to be updated when it
   * is understood exactly how Attribute 9 should be interpreted.
   * UPDATE: this is probably explained by the WD firmware bug described in the
   * smartmontools FAQ */
    "WDC WD([2468]00E|1[26]00A)B-.*",
    "", "", ""
  },
  { "Western Digital Caviar",
  /* Western Digital drives with this comment all appear to use Attribute 9 in
   * a  non-standard manner.  These entries may need to be updated when it
   * is understood exactly how Attribute 9 should be interpreted.
   * UPDATE: this is probably explained by the WD firmware bug described in the
   * smartmontools FAQ */
    "WDC WD(2|3|4|6|8|10|12|16|18|20|25)00BB-.*",
    "", "", ""
  },
  { "Western Digital Caviar WDxxxAB",
  /* Western Digital drives with this comment all appear to use Attribute 9 in
   * a  non-standard manner.  These entries may need to be updated when it
   * is understood exactly how Attribute 9 should be interpreted.
   * UPDATE: this is probably explained by the WD firmware bug described in the
   * smartmontools FAQ */
    "WDC WD(3|4|6|8|25)00AB-.*",
    "", "", ""
  },
  { "Western Digital Caviar WDxxxAA",
  /* Western Digital drives with this comment all appear to use Attribute 9 in
   * a  non-standard manner.  These entries may need to be updated when it
   * is understood exactly how Attribute 9 should be interpreted.
   * UPDATE: this is probably explained by the WD firmware bug described in the
   * smartmontools FAQ */
    "WDC WD...?AA(-.*)?",
    "", "", ""
  },
  { "Western Digital Caviar WDxxxBA",
  /* Western Digital drives with this comment all appear to use Attribute 9 in
   * a  non-standard manner.  These entries may need to be updated when it
   * is understood exactly how Attribute 9 should be interpreted.
   * UPDATE: this is probably explained by the WD firmware bug described in the
   * smartmontools FAQ */
    "WDC WD...BA",
    "", "", ""
  },
  { "Western Digital Caviar AC", // add only 5400rpm/7200rpm (ata33 and faster)
    "WDC AC((116|121|125|225|132|232)|([1-4][4-9][0-9])|([1-4][0-9][0-9][0-9]))00[A-Z]?.*",
    "", "", ""
  },
  { "Western Digital Caviar SE",
  /* Western Digital drives with this comment all appear to use Attribute 9 in
   * a  non-standard manner.  These entries may need to be updated when it
   * is understood exactly how Attribute 9 should be interpreted.
   * UPDATE: this is probably explained by the WD firmware bug described in the
   * smartmontools FAQ
   * UPDATE 2: this does not apply to more recent models, at least WD3200AAJB */
    "WDC WD(4|6|8|10|12|16|18|20|25|30|32|40|50)00(JB|PB)-.*",
    "", "", ""
  },
  { "Western Digital Caviar Blue EIDE",  // WD Caviar SE EIDE
    /* not completely accurate: at least also WD800JB, WD(4|8|20|25)00BB sold as Caviar Blue */
    "WDC WD(16|25|32|40|50)00AAJB-.*",
    "", "", ""
  },
  { "Western Digital Caviar Blue EIDE",  // WD Caviar SE16 EIDE
    "WDC WD(25|32|40|50)00AAKB-.*",
    "", "", ""
  },
  { "Western Digital RE EIDE",
    "WDC WD(12|16|25|32)00SB-.*",
    "", "", ""
  },
  { "Western Digital Caviar Serial ATA",
    "WDC WD(4|8|20|32)00BD-.*",
    "", "", ""
  },
  { "Western Digital Caviar SE Serial ATA", // tested with WDC WD3000JD-98KLB0/08.05J08
    "WDC WD(4|8|12|16|20|25|30|32|40)00(JD|KD|PD)-.*",
    "", "", ""
  },
  { "Western Digital Caviar SE Serial ATA",
    "WDC WD(8|12|16|20|25|30|32|40|50)00JS-.*",
    "", "", ""
  },
  { "Western Digital Caviar SE16 Serial ATA",
    "WDC WD(16|20|25|32|40|50|75)00KS-.*",
    "", "", ""
  },
  { "Western Digital Caviar Blue Serial ATA",  // WD Caviar SE Serial ATA
    /* not completely accurate: at least also WD800BD, (4|8)00JD sold as Caviar Blue */
    "WDC WD((8|12|16|25|32)00AABS|(8|12|16|25|32|40|50)00AAJS)-.*",
    "", "", ""
  },
  { "Western Digital Caviar Blue (SATA)",  // WD Caviar SE16 Serial ATA
      // tested with WD1602ABKS-18N8A0/DELL/02.03B04
    "WDC WD((16|20|25|32|40|50|64|75)00AAKS|1602ABKS|10EALS)-.*",
    "", "", ""
  },
  { "Western Digital Blue", // tested with WDC WD5000AZLX-00K4KA0/80.00A80,
      // WDC WD10EZEX-00RKKA0/80.00A80, WDC WD10EZEX-75M2NA0/01.01A01, WDC WD40EZRZ-00WN9B0/80.00A80
    "WDC WD((25|32|50)00AAKX|5000AZ(LX|RZ)|7500A(AL|ZE)X|10E(AL|ZE)X|[1-6]0EZRZ)-.*",
    "", "", ""
  },
  { "Western Digital RE Serial ATA",
    "WDC WD(12|16|25|32)00(SD|YD|YS)-.*",
    "", "", ""
  },
  { "Western Digital RE2 Serial ATA",
    "WDC WD((40|50|75)00(YR|YS|AYYS)|(16|32|40|50)0[01]ABYS)-.*",
    "", "", ""
  },
  { "Western Digital RE2-GP",
    "WDC WD(5000AB|7500AY|1000FY)PS-.*",
    "", "", ""
  },
  { "Western Digital RE3 Serial ATA", // tested with WDC WD7502ABYS-02A6B0/03.00C06
    "WDC WD((25|32|50|75)02A|(75|10)02F)BYS-.*",
    "", "", ""
  },
  { "Western Digital RE4", // tested with WDC WD2003FYYS-18W0B0/01.01D02,
      // WDC WD1003FBYZ-010FB0/01.01V03
      // WDC WD5003ABYZ-011FA0/01.01S03
    "WDC WD((25|50)03ABY[XZ]|1003FBY[XZ]|(15|20)03FYYS)-.*",
    "", "", ""
  },
  { "Western Digital RE4-GP", // tested with WDC WD2002FYPS-02W3B0/04.01G01,
      // WD2003FYPS-27W9B0/01.01D02
    "(WDC )?WD200[23]FYPS-.*",
    "", "", ""
  },
  { "Western Digital Re", // tested with WDC WD1004FBYZ-01YCBB0/RR02,
      // WDC WD2000FYYZ-01UL1B0/01.01K01, WDC WD2000FYYZ-01UL1B1/01.01K02,
      // WDC WD4000FYYZ-01UL1B2/01.01K03, WD2000FYYX/00.0D1K2,
      // WDC WD1004FBYZ-01YCBB1/RR04
      // WD4000FYYZ, WD4000FDYZ, WD3000FYYZ, WD3000FDYZ, WD2000FYYZ, WD2000FDYZ
      // WD2004FBYZ, WD1004FBYZ
    "WDC WD((1004|2004)FBYZ|([234]000)FDYZ|[234]000FYYZ|2000FYYX)-.*",
    "", "",
    "-v 16,raw48,Total_LBAs_Read" // WDC WD1004FBYZ-01YCBB1/RR04
  },
  { "Western Digital Se", // tested with WDC WD2000F9YZ-09N20L0/01.01A01
    // WD6001F9YZ, WD5001F9YZ, WD4000F9YZ, WD3000F9YZ, WD2000F9YZ, WD1002F9YZ
    "WDC WD(1002|2000|3000|4000|5001|6001)F9YZ-.*",
    "", "", ""
  },
  { "Western Digital Caviar Green", // tested with WDC WD7500AADS-00M2B0/01.00A01,
       // WDC WD10EADX/77.04D77
    "WDC WD((50|64|75)00AA[CV]S|(50|64|75)00AADS|10EA[CV]S|(10|15|20)EAD[SX])-.*",
    "", "", ""
  },
  { "Western Digital Caviar Green (AF)",
    "WDC WD(((64|75|80)00AA|(10|15|20)EA|(25|30)EZ)R|20EAC)S-.*",
    "", "", ""
  },
  { "Western Digital Green", // tested with
      // WDC WD10EZRX-00A8LB0/01.01A01, WDC WD20EZRX-00DC0B0/80.00A80,
      // WDC WD30EZRX-00MMMB0/80.00A80, WDC WD40EZRX-00SPEB0/80.00A80,
      // WDC WD60EZRX-00MVLB1/80.00A80
    "WDC WD(7500AA|(10|15|20)EA|(10|20|25|30|40|50|60)EZ)RX-.*",
    "", "", ""
  },
  { "Western Digital Caviar Black", // tested with WDC WD7501AAES/06.01D06
    "WDC WD((500|640)1AAL|7501AA[EL]|1001FA[EL]|2001FAS)S-.*|"
    "WDC WD(2002|7502|1502|5003|1002|5002)(FAE|AAE|AZE|AAL)X-.*", // could be
    // WD2002FAEX, WD7502AAEX, WD1502FAEX, WD5003AZEX, WD1002FAEX, WD5002AALX
    "", "", ""
  },
  { "Western Digital Black", // tested with
      // WDC WD1003FZEX-00MK2A0/01.01A01, WDC WD3001FAEX-00MJRA0/01.01L01,
      // WDC WD3003FZEX-00Z4SA0/01.01A01, WDC WD4001FAEX-00MJRA0/01.01L01
      // WDC WD4003FZEX-00Z4SA0/01.01A01, WDC WD5003AZEX-00RKKA0/80.00A80,
      // WDC WD4004FZWX-00GBGB0/81.H0A81
    "WDC WD(6001|2003|5001|1003|4003|4004|5003|3003|3001)(FZW|FZE|AZE)X-.*|" // could be
    // new series  WD6001FZWX WD2003FZEX WD5001FZWX WD1003FZEX
    //             WD4003FZEX WD5003AZEX WD3003FZEX WD4004FZWX
    "WDC WD(4001|3001|2002|1002|5003|7500|5000|3200|2500|1600)(FAE|AZE)X-.*",
    // old series: WD4001FAEX WD3001FAEX WD2002FAEX WD1002FAEX  WD5003AZEX
    "", "", ""
  },
  { "Western Digital AV ATA", // tested with WDC WD3200AVJB-63J5A0/01.03E01
    "WDC WD(8|16|25|32|50)00AV[BJ]B-.*",
    "", "", ""
  },
  { "Western Digital AV SATA",
    "WDC WD(16|25|32)00AVJS-.*",
    "", "", ""
  },
  { "Western Digital AV-GP",
    "WDC WD((16|25|32|50|64|75)00AV[CDV]S|(10|15|20)EV[CDV]S)-.*",
    "", "", ""
  },
  { "Western Digital AV-GP (AF)", // tested with WDC WD10EURS-630AB1/80.00A80,
      // WDC WD10EUCX-63YZ1Y0/51.0AB52, WDC WD20EURX-64HYZY0/80.00A80
    "WDC WD(5000AUDX|7500AURS|10EUCX|(10|15|20|25|30)EUR[SX])-.*",
    "", "", ""
  },
  { "Western Digital AV", // tested with DC WD10JUCT-63CYNY0/01.01A01
    "WDC WD((16|25|32|50)00BU[CD]|5000LUC|10JUC)T-.*",
    "", "", ""
  },
  { "Western Digital Raptor",
    "WDC WD((360|740|800)GD|(360|740|800|1500)ADF[DS])-.*",
    "", "", ""
  },
  { "Western Digital Raptor X",
    "WDC WD1500AHFD-.*",
    "", "", ""
  },
  { "Western Digital VelociRaptor", // tested with WDC WD1500HLHX-01JJPV0/04.05G04
    "WDC WD(((800H|(1500|3000)[BH]|1600H|3000G)LFS)|((1500|3000|4500|6000)[BH]LHX))-.*",
    "", "", ""
  },
  { "Western Digital VelociRaptor (AF)", // tested with WDC WD1000DHTZ-04N21V0/04.06A00
    "WDC WD(2500H|5000B|5000H|1000D)HTZ-.*",
    "", "", ""
  },
  { "Western Digital Scorpio EIDE",
    "WDC WD(4|6|8|10|12|16)00(UE|VE)-.*",
    "", "", ""
  },
  { "Western Digital Scorpio Blue EIDE", // tested with WDC WD3200BEVE-00A0HT0/11.01A11
    "WDC WD(4|6|8|10|12|16|25|32)00BEVE-.*",
    "", "", ""
  },
  { "Western Digital Scorpio Serial ATA",
    "WDC WD(4|6|8|10|12|16|25)00BEAS-.*",
    "", "", ""
  },
  { "Western Digital Scorpio Blue Serial ATA",
    "WDC WD((4|6|8|10|12|16|25)00BEVS|(8|12|16|25|32|40|50|64)00BEVT|7500KEVT|10TEVT)-.*",
    "", "", ""
  },
  { "Western Digital Scorpio Blue Serial ATA (AF)", // tested with
      // WDC WD10JPVT-00A1YT0/01.01A01
    "WDC WD((16|25|32|50|64|75)00BPVT|10[JT]PVT)-.*",
    "", "", ""
  },
  { "Western Digital Scorpio Black", // tested with WDC WD5000BEKT-00KA9T0/01.01A01
    "WDC WD(8|12|16|25|32|50)00B[EJ]KT-.*",
    "", "", ""
  },
  { "Western Digital Scorpio Black (AF)",
    "WDC WD(50|75)00BPKT-.*",
    "", "", ""
  },
  { "Western Digital Red", // tested with WDC WD10EFRX-68JCSN0/01.01A01,
      // WDC WD10JFCX-68N6GN0/01.01A01, WDC WD30EFRX-68EUZN0/82.00A82,
      // WDC WD40EFRX-68WT0N0/80.00A80, WDC WD60EFRX-68MYMN1/82.00A82,
      // WDC WD80EFAX-68LHPN0/83.H0A83, WDC WD80EFZX-68UW8N0/83.H0A83,
      // WDC WD80EZZX-11CSGA0/83.H0A03 (My Book 0x1058:0x25ee)
    "WDC WD(7500BFC|10JFC|[1-6]0EFR|80E[FZ][AZ])X-.*",
    "", "",
    "-v 22,raw48,Helium_Level" // WD80EFZX
  },
  { "Western Digital Red Pro", // tested with WDC WD2001FFSX-68JNUN0/81.00A81,
      // WDC WD6002FFWX-68TZ4N0/83.H0A83
    "WDC WD([2-68]00[12])FF[SW]X-.*",
    "", "", ""
  },
  { "Western Digital Purple", // tested with WDC WD40PURX-64GVNY0/80.00A80
    "WDC WD[123456]0PURX-.*",
    "", "", ""
  },
  { "Western Digital Gold", // tested with WDC WD1005FBYZ-01YCBB2/RR07,
      // WDC WD2005FBYZ-01YCBB2/RR07, WDC WD4002FYYZ-01B7CB0/01.01M02,
      // WDC WD8003FRYZ-01JPDB1/01.01H02, WDC WD121KRYZ-01W0RB0/01.01H01
    "WDC WD([12]005FB|4002FY|6002FR|800[23]FR|1[02]1KR)YZ-.*",
    "", "",
    "-v 22,raw48,Helium_Level" // WD121KRYZ
  },
  { "Western Digital Blue Mobile", // tested with WDC WD5000LPVX-08V0TT2/03.01A03,
      // WDC WD20NPVZ-00WFZT0/01.01A01
    "WDC WD((25|32|50|75)00[BLM]|10[JS]|20N)P[CV][TXZ]-.*",
    "", "", ""
  },
  { "Western Digital Green Mobile", // tested with WDC WD20NPVX-00EA4T0/01.01A01
    "WDC WD(15|20)NPV[TX]-.*",
    "", "", ""
  },
  { "Western Digital Black Mobile", // tested with WDC WD7500BPKX-22HPJT0/01.01A01,
      // WDC WD10JPLX-00MBPT0/01.01H01
    "WDC WD((16|25|32)00BEK[TX]|(25|32|50|75)00(BPK|LPL)X|10JPLX)-.*",
    "", "", ""
  },
  { "Western Digital Elements / My Passport (USB)", // tested with WDC WD5000BMVW-11AMCS0/01.01A01
    "WDC WD(25|32|40|50)00BMV[UVW]-.*",  // *W-* = USB 3.0
    "", "", ""
  },
  { "Western Digital Elements / My Passport (USB, AF)", // tested with
      // WDC WD5000KMVV-11TK7S1/01.01A01,
      // WDC WD5000LMVW-11CKRS0/01.01A01 (0x1058:0x07ae),
      // WDC WD5000LMVW-11VEDS0/01.01A01 (0x1058:0x0816),
      // WDC WD7500BMVW-11AJGS2/01.01A01,
      // WDC WD10JMVW-11AJGS2/01.01A01 (0x1058:0x10b8),
      // WDC WD10JMVW-11AJGS4/01.01A01 (0x1058:0x25a0/25a2),
      // WDC WD10JMVW-11S5XS1/01.01A01,
      // WDC WD10TMVW-11ZSMS5/01.01A01,
      // WDC WD20NMVW-11AV3S2/01.01A01 (0x1058:0x0822),
      // WDC WD20NMVW-11AV3S3/01.01A01 (0x1058:0x0837),
      // WDC WD20NMVW-11EDZS6/01.01A01 (0x1058-0x259f),
      // WDC WD20NMVW-11EDZS7/01.01A01 (0x1058:0x259d/25a1),
      // WDC WD20NMVW-11W68S0/01.01A01,
      // WDC WD20NMVW-59AV3S3/01.01A01 (0x1058:0x107d),
      // WDC WD30NMVW-11C3NS4/01.01A01,
      // WDC WD40NMZW-11GX6S1/01.01A01 (0x1058:0x2599/25e2/25fa)
    "WDC WD(5000[LK]|7500[BK]|10[JT]|[234]0N)M[VZ][VW]-.*", // *W-* = USB 3.0
    "", "", ""
  },
  { "Quantum Bigfoot", // tested with TS10.0A/A21.0G00, TS12.7A/A21.0F00
    "QUANTUM BIGFOOT TS(10\\.0|12\\.7)A",
    "", "", ""
  },
  { "Quantum Fireball lct15",
    "QUANTUM FIREBALLlct15 ([123]0|22)",
    "", "", ""
  },
  { "Quantum Fireball lct20",
    "QUANTUM FIREBALLlct20 [1234]0",
    "", "", ""
  },
  { "Quantum Fireball CX",
    "QUANTUM FIREBALL CX10.2A",
    "", "", ""
  },
  { "Quantum Fireball CR",
    "QUANTUM FIREBALL CR(4.3|6.4|8.4|13.0)A",
    "", "", ""
  },
  { "Quantum Fireball EX", // tested with QUANTUM FIREBALL EX10.2A/A0A.0D00
    "QUANTUM FIREBALL EX(3\\.2|6\\.4|10\\.2)A",
    "", "", ""
  },
  { "Quantum Fireball ST",
    "QUANTUM FIREBALL ST(3.2|4.3|4300)A",
    "", "", ""
  },
  { "Quantum Fireball SE",
    "QUANTUM FIREBALL SE4.3A",
    "", "", ""
  },
  { "Quantum Fireball Plus LM",
    "QUANTUM FIREBALLP LM(10.2|15|20.[45]|30)",
    "", "", ""
  },
  { "Quantum Fireball Plus AS",
    "QUANTUM FIREBALLP AS(10.2|20.5|30.0|40.0|60.0)",
    "", "", ""
  },
  { "Quantum Fireball Plus KX",
    "QUANTUM FIREBALLP KX27.3",
    "", "", ""
  },
  { "Quantum Fireball Plus KA",
    "QUANTUM FIREBALLP KA(9|10).1",
    "", "", ""
  },

  ////////////////////////////////////////////////////
  // USB ID entries
  ////////////////////////////////////////////////////

  // 0x0350 (?)
  { "USB: ViPowER USB3.0 Storage; ",
    "0x0350:0x0038",
    "", // 0x1905
    "",
    "-d sat,12" // ATA output registers missing
  },
  // Hewlett-Packard
  { "USB: HP Desktop HD BD07; ", // 2TB
    "0x03f0:0xbd07",
    "",
    "",
    "-d sat"
  },
  // ALi
  { "USB: ; ALi M5621", // USB->PATA
    "0x0402:0x5621",
    "",
    "",
    "" // unsupported
  },
  // VIA
  { "USB: Connectland BE-USB2-35BP-LCM; VIA VT6204",
    "0x040d:0x6204",
    "",
    "",
    "" // unsupported
  },
  // Buffalo / Melco
  { "USB: Buffalo JustStore Portable HD-PVU2; ",
    "0x0411:0x0181",
    "",
    "",
    "-d sat"
  },
  { "USB: Buffalo Drivestation Duo; ",
    "0x0411:0x01ce",
    "",
    "",
    "-d sat"
  },
  { "USB: Buffalo DriveStation HD-LBU2 ; Medialogic MLDU11",
    "0x0411:0x01ea",
    "",
    "",
    "-d sat"
  },
  { "USB: Buffalo; ",
    "0x0411:0x0(1[df]9|1e7|240|251|27e)", // 0x01d9: HD-PCTU2 (0x0108), 0x01e7: HD-PNTU3,
      // 0x01f9: HD-PZU3 (0x0100), 0x0240: HD-PCFU3, 0x0251: HD-PNFU3, 0x027e: HD-LC3
    "",
    "",
    "-d sat"
  },
  // LG Electronics
  { "USB: LG Mini HXD5; JMicron",
    "0x043e:0x70f1",
    "", // 0x0100
    "",
    "-d usbjmicron"
  },
  // Hitachi (?)
  { "USB: ; Renesas uPD720231A", // USB2/3->SATA
    // 0x0229: Pi-102 Raspberry Pi USB to mSATA Converter Board
    // 0x022a: DeLock 62652 converter SATA 6GB/s > USB 3.0
    "0x045b:0x022[9a]",
    "",
    "",
    "-d sat"
  },
  // Philips
  { "USB: Philips; ", // SDE3273FC/97 2.5" SATA HDD enclosure
    "0x0471:0x2021",
    "", // 0x0103
    "",
    "-d sat"
  },
  // Toshiba
  { "USB: Toshiba Canvio 500GB; SunPlus",
    "0x0480:0xa004",
    "",
    "",
    "-d usbsunplus"
  },
  { "USB: Toshiba; ",
    "0x0480:0x....",
    "",
    "",
    "-d sat"
  },
  // Cypress
  { "USB: ; Cypress CY7C68300A (AT2)",
    "0x04b4:0x6830",
    "0x0001",
    "",
    "" // unsupported
  },
  { "USB: ; Cypress CY7C68300B/C (AT2LP)",
    "0x04b4:0x6830",
    "0x0240",
    "",
    "-d usbcypress"
  },
  // Fujitsu
  { "USB: Fujitsu/Zalman ZM-VE300; ", // USB 3.0
    "0x04c5:0x2028",
    "", // 0x0001
    "",
    "-d sat"
  },
  { "USB: ; Fujitsu", // DeLock 42475, USB 3.0
    "0x04c5:0x201d",
    "", // 0x0001
    "",
    "-d sat"
  },
  // Myson Century
  { "USB: ; Myson Century CS8818",
    "0x04cf:0x8818",
    "", // 0xb007
    "",
    "" // unsupported
  },
  // Samsung
  { "USB: Samsung S2 Portable; JMicron",
    "0x04e8:0x1f0[568a]", // 0x1f0a: SAMSUNG HN-M101XBB
    "",
    "",
    "-d usbjmicron" // 0x1f0a: works also with "-d sat"
  },
  { "USB: Samsung S1 Portable; JMicron",
    "0x04e8:0x2f03",
    "",
    "",
    "-d usbjmicron"
  },
  { "USB: Samsung Story Station; ",
    "0x04e8:0x5f0[56]",
    "",
    "",
    "-d sat"
  },
  { "USB: Samsung G2 Portable; JMicron",
    "0x04e8:0x6032",
    "0x0000",
    "",
    "-d usbjmicron" // ticket #132
  },
  { "USB: Samsung G2 Portable; ",
    "0x04e8:0x6032",
    "0x...[1-9]", // >= 0x0001
    "",
    "-d sat"
  },
  { "USB: Samsung Story Station 3.0; ",
    "0x04e8:0x6052",
    "",
    "",
    "-d sat"
  },
  { "USB: Samsung Story Station 3.0; ",
    "0x04e8:0x6054",
    "",
    "",
    "-d sat"
  },
  { "USB: Samsung M2 Portable 3.0; ",
    "0x04e8:0x60c5",
    "",
    "",
    "-d sat"
  },
  { "USB: Samsung D3 Station; ",
    "0x04e8:0x612[45]", // 3TB, 4TB
    "", // 0x200, 0x202
    "",
    "-d sat"
  },
  { "USB: Samsung M3 Portable USB 3.0; ", // 1.5/2TB: SpinPoint M9TU
    "0x04e8:0x61b[3456]", // 500MB, 2TB, 1.5TB, 1TB
    "", // 0x0e00
    "",
    "-d sat"
  },
  { "USB: Samsung S3 Portable; ",
    "0x04e8:0x61c8", // ST1000LM025 HN-M101ABB
    "", // 0x1301
    "",
    "-d sat"
  },
  { "USB: Samsung Portable SSD T5; ",
    "0x04e8:0x61f5",
    "", // 0x0100
    "",
    "-d sat"
  },
  // Sunplus
  { "USB: ; SunPlus",
    "0x04fc:0x0c05",
    "",
    "",
    "-d usbsunplus"
  },
  { "USB: ; SunPlus SPDIF215",
    "0x04fc:0x0c15",
    "", // 0xf615
    "",
    "-d usbsunplus"
  },
  { "USB: ; SunPlus SPDIF225", // USB+SATA->SATA
    "0x04fc:0x0c25",
    "", // 0x0103
    "",
    "-d usbsunplus"
  },
  // Iomega
  { "USB: Iomega Prestige Desktop USB 3.0; ",
    "0x059b:0x0070",
    "", // 0x0004
    "",
    "-d sat" // ATA output registers missing
  },
  { "USB: Iomega LPHD080-0; ",
    "0x059b:0x0272",
    "",
    "",
    "-d usbcypress"
  },
  { "USB: Iomega MDHD500-U; JMicron",
    "0x059b:0x0274",
    "", // 0x0000
    "",
    "-d usbjmicron,0"
  },
  { "USB: Iomega MDHD500-U; ",
    "0x059b:0x0275",
    "", // 0x0001
    "",
    "" // unsupported
  },
  { "USB: Iomega; JMicron",
    "0x059b:0x027[78]",  // 0x0277: MDHD-UE, 0x0278: LDHD-UPS
    "", // 0x0000
    "",
    "-d usbjmicron"
  },
  { "USB: Iomega LDHD-UP; Sunplus",
    "0x059b:0x0370",
    "",
    "",
    "-d usbsunplus"
  },
  { "USB: Iomega; JMicron",
    "0x059b:0x0(47[05]|57[15])", // 0x0470: LPHD-UP, 0x0475: GDHDU2 (0x0100),
      // 0x0575: LDHD-UP
    "",
    "",
    "-d usbjmicron"
  },
  { "USB: Iomega; JMicron",
    "0x059b:0x047a",
    "", // 0x0100
    "",
    "-d sat" // works also with "-d usbjmicron"
  },
  // LaCie
  { "USB: LaCie hard disk (FA Porsche design);",
    "0x059f:0x0651",
    "",
    "",
    "" // unsupported
  },
  { "USB: LaCie d2 Quadra; Oxford OXUF934SSA-LQAG ", // USB+IEEE1394+eSATA->SATA
    "0x059f:0x0828",
    "",
    "",
    "-d sat"
  },
  { "USB: LaCie hard disk; JMicron",
    "0x059f:0x0951",
    "",
    "",
    "-d usbjmicron"
  },
  { "USB: LaCie Rugged Triple Interface; ",
    "0x059f:0x100c",
    "", // 0x0001
    "",
    "-d sat"
  },
  { "USB: LaCie Desktop Hard Drive;",
    "0x059f:0x1010",
    "",
    "",
    "-d usbsunplus"
  },
  { "USB: LaCie Desktop Hard Drive; ",
    "0x059f:0x101[68]", // 0x1016: SAMSUNG HD103UJ
    "", // 0x0001
    "",
    "-d sat"
  },
  { "USB: LaCie Desktop Hard Drive; JMicron",
    "0x059f:0x1019",
    "",
    "",
    "-d usbjmicron"
  },
  { "USB: LaCie Rugged Hard Drive; JMicron",
    "0x059f:0x101d",
    "", // 0x0001
    "",
    "-d usbjmicron,x"
  },
  { "USB: LaCie Little Disk USB2; JMicron",
    "0x059f:0x1021",
    "",
    "",
    "-d usbjmicron"
  },
  { "USB: LaCie hard disk; ",
    "0x059f:0x1029",
    "", // 0x0100
    "",
    "-d sat"
  },
  { "USB: Lacie rikiki; JMicron",
    "0x059f:0x102a",
    "",
    "",
    "-d usbjmicron,x"
  },
  { "USB: LaCie D2 USB3; LucidPort USB300 ",
    "0x059f:0x103d",
    "",
    "",
    "-d sat"
  },
  { "USB: LaCie rikiki USB 3.0; ",
    "0x059f:0x10(49|57)",
    "",
    "",
    "-d sat"
  },
  { "USB: LaCie minimus USB 3.0; ",
    "0x059f:0x104a",
    "",
    "",
    "-d sat"
  },
  { "USB: LaCie Rugged Mini USB 3.0; ",
    "0x059f:0x1051",
    "", // 0x0000
    "",
    "-d sat"
  },
  { "USB: LaCie Rugged Mini HDD; ",
    "0x059f:0x106b",
    "",
    "",
    "-d sat"
  },
  { "USB: LaCie; ", // 0x1070: ASMedia 1053 ?
    "0x059f:0x10(6f|7[05])",
    "", // 6f/70=0x0001, 75=0x0000
    "",
    "-d sat"
  },
  // In-System Design
  { "USB: ; In-System/Cypress ISD-300A1",
    "0x05ab:0x0060",
    "", // 0x1101
    "",
    "-d usbcypress"
  },
  // Apple
  { "USB: Apple; ",
    "0x05ac:0x8406", // TOSHIBA MQ01UBB200
    "",
    "",
    "-d sat"
  },
  // Genesys Logic
  { "USB: ; Genesys Logic GL881E",
    "0x05e3:0x0702",
    "",
    "",
    "" // unsupported
  },
  { "USB: ; Genesys Logic", // TODO: requires '-T permissive'
    "0x05e3:0x0718",
    "", // 0x0041
    "",
    "-d sat"
  },
  { "USB: ; Genesys Logic GL3310",
    "0x05e3:0x0731", // Chieftec USB 3.0 2.5" case
    "",
    "",
    "-d sat"
  },
  { "USB: ; Genesys Logic",
    "0x05e3:0x0735",
    "", // 0x1003
    "",
    "-d sat"
  },
  // Micron
  { "USB: Micron USB SSD; ",
    "0x0634:0x0655",
    "",
    "",
    "" // unsupported
  },
  // Prolific
  { "USB: ; Prolific PL2507", // USB->PATA
    "0x067b:0x2507",
    "",
    "",
    "-d usbjmicron,0" // Port number is required
  },
  { "USB: ; Prolific PL2571/2771/2773/2775", // USB->SATA, USB3->SATA,
    "0x067b:0x(2571|277[135])",              // USB3+eSATA->SATA, USB3->2xSATA
    "",
    "",
    "" // smartmontools >= r4004: -d usbprolific
  },
  { "USB: ; Prolific PL3507", // USB+IEEE1394->PATA
    "0x067b:0x3507",
    "", // 0x0001
    "",
    "" // smartmontools >= r3741: -d usbjmicron,p
  },
  // Imation
  { "USB: Imation ; ", // Imation Odyssey external USB dock
    "0x0718:0x1000",
    "", // 0x5104
    "",
    "-d sat"
  },
  // SanDisk
  { "USB: SanDisk SDCZ80 Flash Drive; Fujitsu", // ATA ID: SanDisk pSSD
    "0x0781:0x558[08]",
    "",
    "",
    "-d sat"
  },
  // Freecom
  { "USB: ; Innostor IS631", // No Name USB3->SATA Enclosure
    "0x07ab:0x0621",
    "",
    "",
    "-d sat"
  },
  { "USB: Freecom; ",
    "0x07ab:0xfc17",
    "", // 0x0100
    "",
    "-d sat"
  },
  { "USB: Freecom Quattro 3.0; ", // USB3.0+IEEE1394+eSATA->SATA
    "0x07ab:0xfc77",
    "",
    "",
    "-d sat"
  },
  { "USB: Freecom Mobile Drive XXS; JMicron",
    "0x07ab:0xfc88",
    "", // 0x0101
    "",
    "-d usbjmicron,x"
  },
  { "USB: Freecom Hard Drive XS; Sunplus",
    "0x07ab:0xfc8e",
    "", // 0x010f
    "",
    "-d usbsunplus"
  },
  { "USB: Freecom; ", // Intel labeled
    "0x07ab:0xfc8f",
    "", // 0x0000
    "",
    "-d sat"
  },
  { "USB: Freecom Classic HD 120GB; ",
    "0x07ab:0xfccd",
    "",
    "",
    "" // unsupported
  },
  { "USB: Freecom HD; JMicron", // 500GB
    "0x07ab:0xfcd[6a]",
    "",
    "",
    "-d usbjmicron"
  },
  // Oxford Semiconductor, Ltd
  { "USB: ; Oxford",
    "0x0928:0x0000",
    "",
    "",
    "" // unsupported
  },
  { "USB: ; Oxford OXU921DS",
    "0x0928:0x0002",
    "",
    "",
    "" // unsupported
  },
  { "USB: ; Oxford", // Zalman ZM-VE200
    "0x0928:0x0010",
    "", // 0x0304
    "",
    "-d sat"
  },
  // Toshiba
  { "USB: Toshiba PX1270E-1G16; Sunplus",
    "0x0930:0x0b03",
    "",
    "",
    "-d usbsunplus"
  },
  { "USB: Toshiba PX1396E-3T01; Sunplus", // similar to Dura Micro 501
    "0x0930:0x0b09",
    "",
    "",
    "-d usbsunplus"
  },
  { "USB: Toshiba Stor.E Steel; Sunplus",
    "0x0930:0x0b11",
    "",
    "",
    "-d usbsunplus"
  },
  { "USB: Toshiba Stor.E; ",
    "0x0930:0x0b1[9ab]",
    "", // 0x0001
    "",
    "-d sat"
  },
  // Lumberg, Inc.
  { "USB: Toshiba Stor.E; Sunplus",
    "0x0939:0x0b1[56]",
    "",
    "",
    "-d usbsunplus"
  },
  // Apricorn
  { "USB: Apricorn SATA Wire; ",
    "0x0984:0x0040",
    "",
    "",
    "-d sat"
  },
  // Neodio Technologies
  { "USB: Neodio; Initio INIC-1810PL",
    "0x0aec:0x3050",
    "", // 0x0100
    "",
    "-d sat"
  },
  // Seagate
  { "USB: Seagate External Drive; Cypress",
    "0x0bc2:0x0503",
    "", // 0x0240
    "",
    "-d usbcypress"
  },
  { "USB: Seagate FreeAgent; ",
    "0x0bc2:0x(3008|50(31|a1))",
    "",
    "",
    "-d sat,12" // 0x50a1: "-d sat" does not work (ticket #151)
  },
  { "USB: Seagate; ",
    "0x0bc2:0x....",
    "",
    "",
    "-d sat"
  },
  // Addonics
  { "USB: Addonics HDMU3; ", // (ticket #609)
    "0x0bf6:0x1001",
    "", // 0x0100
    "",
    ""
  },
  // Dura Micro
  { "USB: Dura Micro; Cypress",
    "0x0c0b:0xb001",
    "", // 0x1110
    "",
    "-d usbcypress"
  },
  { "USB: Dura Micro; Initio",
    "0x0c0b:0xb136",
    "", // 0x0108
    "",
    "-d sat"
  },
  { "USB: Dura Micro 509; Sunplus",
    "0x0c0b:0xb159",
    "", // 0x0103
    "",
    "-d usbsunplus"
  },
  // Maxtor
  { "USB: Maxtor OneTouch 200GB; ",
    "0x0d49:0x7010",
    "",
    "",
    "" // unsupported
  },
  { "USB: Maxtor OneTouch; ",
    "0x0d49:0x7300",
    "", // 0x0121
    "",
    "-d sat"
  },
  { "USB: Maxtor OneTouch 4; ",
    "0x0d49:0x7310",
    "", // 0x0125
    "",
    "-d sat"
  },
  { "USB: Maxtor OneTouch 4 Mini; ",
    "0x0d49:0x7350",
    "", // 0x0125
    "",
    "-d sat"
  },
  { "USB: Maxtor BlackArmor Portable; ",
    "0x0d49:0x7550",
    "",
    "",
    "-d sat"
  },
  { "USB: Maxtor Basics Desktop; ",
    "0x0d49:0x7410",
    "", // 0x0122
    "",
    "-d sat"
  },
  { "USB: Maxtor Basics Portable; ",
    "0x0d49:0x7450",
    "", // 0x0122
    "",
    "-d sat"
  },
  // Jess-Link International
  { "USB: ; Cypress", // Medion HDDrive2Go
    "0x0dbf:0x9001",
    "", // 0x0240
    "",
    "-d usbcypress"
  },
  // Oyen Digital
  { "USB: Oyen Digital MiniPro USB 3.0; ",
    "0x0dc4:0x020a",
    "",
    "",
    "-d sat"
  },
  // Cowon Systems, Inc.
  { "USB: Cowon iAudio X5; ",
    "0x0e21:0x0510",
    "",
    "",
    "-d usbcypress"
  },
  // iRiver
  { "USB: iRiver iHP-120/140 MP3 Player; Cypress",
    "0x1006:0x3002",
    "", // 0x0100
    "",
    "-d usbcypress"
  },
  // Western Digital
  { "USB: WD My Passport (IDE); Cypress",
    "0x1058:0x0701",
    "", // 0x0240
    "",
    "-d usbcypress"
  },
  { "USB: Western Digital; ",
    "0x1058:0x....",
    "",
    "",
    "-d sat"
  },
  // Atech Flash Technology
  { "USB: ; Atech", // Enclosure from Kingston SSDNow notebook upgrade kit
    "0x11b0:0x6298",
    "", // 0x0108
    "",
    "-d sat"
  },
  // ADATA
  { "USB: ADATA; ",
    "0x125f:0xa(11|13|15|31|35|75)a", // 0xa11a: Classic CH11 1TB, 0xa13a: NH13 1TB,
    "", // 0xa15a: HD710 1TB, 0xa31a: HV620 2TB (0x0100), 0xa35a: HD650 2TB (0x6503),
    "", // 0xa75a: HD710P 4TB
    "-d sat"
  },
  { "USB: ADATA; Cypress",
    "0x125f:0xa9[34]a", // 0xa93a: SH93 (0x0150)
    "",
    "",
    "-d usbcypress"
  },
  // Initio
  { "USB: ; Initio",
    "0x13fd:0x(054|1(04|15))0", // 0x0540: Initio 316000
    "", // 0x1040 (0x0106): USB->SATA+PATA, Chieftec CEB-25I
    "", // 0x1150: Initio 6Y120L0, CoolerMaster XCraft RX-3HU
    "" // unsupported
  },
  { "USB: ; Initio",
    "0x13fd:0x16[45]0",
    "", // 0x1640: 0x0864, 0x1650: 0x0436
    "",
    "-d sat,12" // some SMART commands fail, see ticket #295
  },
  { "USB: ; Initio",
    "0x13fd:0x....",
    "",
    "",
    "-d sat"
  },
  // Super Top
  { "USB: Super Top generic enclosure; ",
    "0x14cd:0x6116",
    "", // 0x0150, older report suggests -d usbcypress
    "", // 0x0160 also reported as unsupported
    "-d sat"
  },
  // JMicron
  { "USB: ; JMicron JMS539", // USB2/3->SATA (old firmware)
    "0x152d:0x0539",
    "0x0100",      // 1.00, various devices support -d usbjmicron
    "",            // 1.00, SSI SI-1359RUS3 supports -d sat,
    ""             //       -d usbjmicron may disconnect drive (ticket #552)
  },
  { "USB: ; JMicron JMS539", // USB2/3->SATA (new firmware)
    "0x152d:0x0539",
    "0x020[56]|"   //  2.05, ZTC USB 3.0 enclosure (ticket #338)
    "0x28(01|03|12)", // 28.01, DATOptic U3eSATA (USB3.0 bridge with port multiplier)
    "",               // 28.03, Mediasonic ProBox HF2-SU3S2 Rev 2 (port multiplier, ticket #504)
    "-d sat"          // 28.12, Mediasonic ProBox H82-SU3S2 (port multiplier)
  },
  { "USB: ; JMicron ", // USB->SATA->4xSATA (port multiplier)
    "0x152d:0x0551",   // JMS539? (old firmware may use 0x152d:0x0539, ticket #552)
    "", // 0x0100
    "",
    "-d usbjmicron,x"
  },
  { "USB: ; JMicron",
    "0x152d:0x0561",
    "", // 0x0003, ODROID CloudShell 2
    "",
    "-d sat"
  },
  { "USB: ; JMicron JM562", // USB2/3+eSATA->2xSATA, USB2/3->3xSATA (RAID0/1)
    "0x152d:0x0562",
    "", // 0x0106, Fantec QB-X2US3R (ticket #966)
    "", // only ATA IDENTIFY works, SMART commands don't work
    "-d sat"
  },
  { "USB: ; JMicron", // USB2/3->2xSATA
    "0x152d:0x0565",
    "", // 0x9114, Akasa DuoDock X (ticket #607)
    "",
    "-d sat"
  },
  { "USB: ; JMicron JMS567", // USB2/3->SATA
    "0x152d:0x0567",
    "", // 0x0114
    "", // 0x0205, 2.05, Mediasonic ProBox HF2-SU3S2 Rev 3 (port multiplier, ticket #504)
    "-d sat"
  },
  { "USB: ; JMicron JMS578", // USB->SATA
    "0x152d:0x0578",
    "", // 0x0100
    "",
    "-d sat"
  },
  { "USB: ; JMicron",
    "0x152d:0x0579", // Intenso External
    "", // 0x0100
    "",
    "-d sat"
  },
  { "USB: ; JMicron JMS583", // USB->PCIe (NVMe)
    "0x152d:0x0583",
    "",
    "",
    "" // smartmontools >= r4850: -d sntjmicron#please_try
  },
  { "USB: OCZ THROTTLE OCZESATATHR8G; JMicron JMF601",
    "0x152d:0x0602",
    "",
    "",
    "" // unsupported
  },
  { "USB: ; JMicron JMS561", // USB2/3->2xSATA
    "0x152d:0x[19]561", // 0x1561(0x0106), Sabrent USB 3.0 Dual Bay SATA Dock
    "",  // 0x9561(0x0105), Orico 6629US3-C USB 3.0 Dual Bay SATA Dock
    "",
    "-d sat"
  },
  { "USB: ; JMicron JM20329", // USB->SATA
    "0x152d:0x2329",
    "", // 0x0100
    "",
    "-d usbjmicron"
  },
  { "USB: ; JMicron JM20336", // USB+SATA->SATA, USB->2xSATA
    "0x152d:0x2336",
    "", // 0x0100
    "",
    "-d usbjmicron,x"
  },
  { "USB: Generic JMicron adapter; JMicron",
    "0x152d:0x2337",
    "",
    "",
    "-d usbjmicron"
  },
  { "USB: ; JMicron JM20337/8", // USB->SATA+PATA, USB+SATA->PATA
    "0x152d:0x2338",
    "", // 0x0100
    "",
    "-d usbjmicron"
  },
  { "USB: ; JMicron JM20339", // USB->SATA
    "0x152d:0x2339",
    "", // 0x0100
    "",
    "-d usbjmicron,x"
  },
  { "USB: ; JMicron", // USB+SATA->SATA
    "0x152d:0x2351",  // e.g. Verbatim Portable Hard Drive 500Gb
    "", // 0x0100
    "",
    "-d sat"
  },
  { "USB: ; JMicron", // USB->SATA
    "0x152d:0x2352",
    "", // 0x0100
    "",
    "-d usbjmicron,x"
  },
  { "USB: ; JMicron", // USB->SATA
    "0x152d:0x2509",
    "", // 0x0100
    "",
    "-d usbjmicron,x"
  },
  { "USB: ; JMicron JMS566", // USB3->SATA
    "0x152d:0x2566", // e.g. Chieftec CEB-7035S
    "", // 0x0114
    "",
    "-d usbjmicron,x"
  },
  { "USB: ; JMicron JMS567", // USB3->SATA
    "0x152d:0x2567",
    "", // 0x0117, Chieftec CEB-7053S
    "",
    "-d sat"
  },
  { "USB: ; JMicron",
    "0x152d:0x2590",
    "", // 0x0x8105 (ticket #550)
    "",
    "-d sat"
  },
  { "USB: ; JMicron JMS567", // USB2/3->SATA
    "0x152d:0x3562",
    "", // 0x0310, StarTech S358BU33ERM (port multiplier, ticket #508)
    "",
    "-d sat"
  },
  { "USB: ; JMicron", // USB3->SATA
    "0x152d:0x3569",
    "", // 0x0203
    "",
    "-d sat"
  },
  { "USB: ; JMicron",
    "0x152d:0x578e",
    "", // 0x1402, Intenso Memory Center
    "",
    "-d sat"
  },
  { "USB: ; JMicron JMS561U", // USB3->2xSATA
    "0x152d:0x8561",
    "", // 0x0107
    "",
    "-d sat"
  },
  // ASMedia
  { "USB: ; ASMedia",
    "0x174c:0x....",
    "",
    "",
    "-d sat"
  },
  // LucidPort
  { "USB: ; LucidPORT USB300", // RaidSonic ICY BOX IB-110StU3-B, Sharkoon SATA QuickPort H3
    "0x1759:0x500[02]", // 0x5000: USB 2.0, 0x5002: USB 3.0
    "",
    "",
    "-d sat"
  },
  { "USB: ; LucidPort", // Fuj:tech SATA-USB3 dock
    "0x1759:0x5100",
    "", // 0x2580
    "",
    "-d sat"
  },
  // Verbatim
  { "USB: Verbatim Portable Hard Drive; Sunplus",
    "0x18a5:0x0214",
    "", // 0x0112
    "",
    "-d usbsunplus"
  },
  { "USB: Verbatim FW/USB160; Oxford OXUF934SSA-LQAG", // USB+IEEE1394->SATA
    "0x18a5:0x0215",
    "", // 0x0001
    "",
    "-d sat"
  },
  { "USB: Verbatim External Hard Drive 47519; Sunplus", // USB->SATA
    "0x18a5:0x0216",
    "",
    "",
    "-d usbsunplus"
  },
  { "USB: Verbatim Pocket Hard Drive; JMicron", // SAMSUNG SpinPoint N3U-3 (USB, 4KiB LLS)
    "0x18a5:0x0227",
    "",
    "",
    "-d usbjmicron" // "-d usbjmicron,x" does not work
  },
  { "USB: Verbatim External Hard Drive; JMicron", // 2TB
    "0x18a5:0x022a",
    "",
    "",
    "-d usbjmicron"
  },
  { "USB: Verbatim Store'n'Go; JMicron", // USB->SATA
    "0x18a5:0x022b",
    "", // 0x0100
    "",
    "-d usbjmicron"
  },
  { "USB: Verbatim Pocket Hard Drive; ", // 1TB USB 3.0
    "0x18a5:0x0237",
    "",
    "",
    "-d sat,12"
  },
  { "USB: Verbatim External Hard Drive; ", // USB 3.0
    "0x18a5:0x040[08]", // 0=3TB, 8=1TB
    "",
    "",
    "-d sat"
  },
  // Silicon Image
  { "USB: Vantec NST-400MX-SR; Silicon Image 5744",
    "0x1a4a:0x1670",
    "",
    "",
    "" // unsupported
  },
  // Corsair
  { "USB: Voyager GTX; ",
    "0x1b1c:0x1a0e",
    "",
    "",
    "-d sat"
  },
  // SunplusIT
  { "USB: ; SunplusIT",
    "0x1bcf:0x0c31",
    "",
    "",
    "-d usbsunplus"
  },
  // TrekStor
  { "USB: TrekStor DataStation; ", // DataStation maxi light (USB 3.0)
    "0x1e68:0x0050",
    "", // 0x0100
    "",
    "-d sat"
  },
  // Innostor
  { "USB: ; Innostor IS611", // USB3->SATA+PATA
    "0x1f75:0x0611", // SMART access via PATA does not work
    "",
    "",
    "-d sat"
  },
  { "USB: ; Innostor IS621", // USB3->SATA
    "0x1f75:0x0621", // Dynex 2.5" USB 3.0 Exclosure DX-HD302513
    "",
    "",
    "-d sat"
  },
  { "USB: ; Innostor IS888", // USB3->SATA
    "0x1f75:0x0888",
    "", // 0x0034, Sharkoon SATA QuickDeck Pro USB 3.0 (unsupported)
    "", // 0x0036, works with -d sat (ticket #827)
    "-d sat"
  },
  // VIA Labs
  { "USB: ; VIA VL701", // USB2/3->SATA
    "0x2109:0x0701", // Intenso 2,5" 1TB USB3
    "", // 0x0107
    "",
    "-d sat" // ATA output registers missing
  },
  { "USB: ; VIA VL711", // USB2/3->SATA
    "0x2109:0x0711",
    "", // 0x0114, Mediasonic ProBox K32-SU3 (ticket #594)
    "", // 0x0507, Intenso 2,5" Memory Case 2TB USB3
    "-d sat"
  },
  { "USB: ; VIA VL715/6", // USB2/3->SATA, USB-C->SATA
    "0x2109:0x071[56]",
    "", // 0x0336/0x0000
    "",
    "-d sat"
  },
  // Transcend (?)
  { "USB: Transcend ESD400; ",
    "0x2174:0x2000", // TS256GESD400K
    "", // 0x1000
    "",
    "-d sat"
  },
  // 0x2537 (?)
  { "USB: ; ", // USB 3.0
    "0x2537:0x106[68]", // 0x1066: Orico 2599US3, 0x1068: Fantec ER-35U3
    "", // 0x0100
    "",
    "-d sat"
  },
  // Power Quotient International
  { "USB: PQI H560; ",
    "0x3538:0x0902",
    "", // 0x0000
    "",
    "-d sat"
  },
  // Power Quotient International
  { "USB: PQI bridge; ",
    "0x3538:0x0064",
    "",
    "",
    "-d usbsunplus"
  },
  // Sharkoon
  { "USB: Sharkoon QuickPort XT USB 3.0; ",
     "0x357d:0x7788",
     "",
     "",
     "-d sat"
  },
  // Hitachi/SimpleTech
  { "USB: Hitachi Touro Desk; JMicron", // 3TB
    "0x4971:0x1011",
    "",
    "",
    "-d usbjmicron"
  },
  { "USB: Hitachi Touro; ",
    "0x4971:0x101[45]", // 14=1TB, 15=2TB
    "", // 0x0000
    "",
    "-d sat" // ATA output registers missing
  },
  { "USB: Hitachi Touro Mobile; ", // 1TB
    "0x4971:0x102[034]",
    "", // 0x0100
    "",
    "-d sat"
  },
  { "USB: SimpleTech;", // USB 3.0 HDD BOX Agestar,  Rock External HDD 3,5" UASP
    "0x4971:0x8017",
    "",
    "",
    "-d sat"
  },
  { "USB: Hitachi/SimpleTech; JMicron", // 1TB
    "0x4971:0xce17",
    "",
    "",
    "-d usbjmicron,x"
  },
  // OnSpec
  { "USB: ; OnSpec", // USB->PATA
    "0x55aa:0x2b00",
    "", // 0x0100
    "",
    "" // unsupported
  },
  // 0x6795 (?)
  { "USB: Sharkoon 2-Bay RAID Box; ", // USB 3.0
    "0x6795:0x2756",
    "", // 0x0100
    "",
    "-d sat"
  },
  // JMicron II
  { "USB: ; JMicron JMS566",
    "0xa152:0xb566",
    "", // 0x0223
    "",
    "-d sat"
  },
  // 0xabcd (?)
  { "USB: ; ",
    "0xabcd:0x610[34]", // 0x6103: LogiLink AU0028A V1.0 USB 3.0 to IDE & SATA Adapter
      // 0x6104: LogiLink PCCloneEX Lite
    "",
    "",
    "-d sat"
  },
/*
}; // builtin_knowndrives[]
 */<|MERGE_RESOLUTION|>--- conflicted
+++ resolved
@@ -1,5 +1,5 @@
 /*
- * drivedb.h - smartmontools 5.41-5.43 drive database file
+ * drivedb.h - smartmontools 5.41-5.42 drive database file
  *
  * Home page of code is: http://www.smartmontools.org
  *
@@ -68,11 +68,7 @@
 /*
 const drive_settings builtin_knowndrives[] = {
  */
-<<<<<<< HEAD
-  { "$Id: drivedb.h 4869 2018-12-27 16:04:58Z chrfranke $",
-=======
-  { "$Id: drivedb.h 4903 2019-03-31 13:33:31Z chrfranke $",
->>>>>>> 14d7e3e8
+  { "$Id: drivedb.h 4904 2019-03-31 14:21:08Z chrfranke $",
     "-", "-",
     "This is a dummy entry to hold the SVN-Id of drivedb.h",
     ""
@@ -189,10 +185,10 @@
   //"-v 198,raw48,Offline_Uncorrectable "
     "-v 199,raw48,SATA_CRC_Error_Count "
     "-v 215,raw48,TRIM_Count "
-    "-v 235,hex56,Flash_Writes_LBAs_Low "
+    "-v 235,hex48,Flash_Writes_LBAs_Low "
     "-v 237,hex48,Flash_Writes_LBAs_High "
-    "-v 241,hex56,Total_LBAs_Written_Low "
-    "-v 242,hex56,Total_LBAs_Read_Low "
+    "-v 241,hex48,Total_LBAs_Written_Low "
+    "-v 242,hex48,Total_LBAs_Read_Low "
     "-v 243,hex48,Total_LBAs_Written_High "
     "-v 244,hex48,Total_LBAs_Read_High "
     "-v 248,raw48,Perc_Rated_Life_Remain "
@@ -3893,19 +3889,19 @@
     "-v 173,raw48,Avg_Program/Erase_Ct "
     "-v 174,raw48,Unexpected_Pwr_Loss_Ct "
     "-v 177,raw16,Wear_Range_Delta "
-    "-v 183,hex56,SATA_Downshift_Count "
+    "-v 183,hex48,SATA_Downshift_Count "
     "-v 187,raw48,Uncorrectable_ECC_Ct "
     //"-v 194,tempminmax,Primary_Temperature "
     "-v 195,raw16(raw16),RAISE_ECC_Cor_Ct "
     "-v 198,raw48,Uncor_Read_Error_Ct "
     //"-v 199,raw48,SATA_R-Err_(CRC)_Err_Ct "
-    "-v 230,raw56,Drv_Life_Protect_Status "
-    "-v 231,hex56,SSD_Life_Left "
+    "-v 230,raw48,Drv_Life_Protect_Status "
+    "-v 231,hex48,SSD_Life_Left "
     //"-v 232,raw48,Available_Rsrvd_Space "
     "-v 233,raw48,Lifetime_Wts_To_Flsh_GB "
     "-v 241,raw48,Lifetime_Wts_Frm_Hst_GB "
     "-v 242,raw48,Lifetime_Rds_Frm_Hst_GB "
-    "-v 243,hex56,Free_Space "
+    "-v 243,hex48,Free_Space "
   },
   { "Seagate Nytro SATA SSD", //Written to Seagate documentation
     // tested with XA960LE10063, XA960LE10063
@@ -3924,19 +3920,19 @@
     "-v 173,raw48,Avg_Program/Erase_Ct "
     "-v 174,raw48,Unexpected_Pwr_Loss_Ct "
     "-v 177,raw16,Wear_Range_Delta "
-    "-v 183,hex56,SATA_Downshift_Count "
+    "-v 183,hex48,SATA_Downshift_Count "
     "-v 187,raw48,Uncorrectable_ECC_Ct "
     //"-v 194,tempminmax,Primary_Temperature "
     "-v 195,raw16(raw16),RAISE_ECC_Cor_Ct "
     "-v 198,raw48,Uncor_Read_Error_Ct "
     //"-v 199,raw48,SATA_R-Err_(CRC)_Err_Ct "
-    "-v 230,raw56,Drv_Life_Protect_Status "
-    "-v 231,hex56,SSD_Life_Left "
+    "-v 230,raw48,Drv_Life_Protect_Status "
+    "-v 231,hex48,SSD_Life_Left "
     //"-v 232,raw48,Available_Rsrvd_Space "
     "-v 233,raw48,Lifetime_Wts_To_Flsh_GB "
     "-v 241,raw48,Lifetime_Wts_Frm_Hst_GB "
     "-v 242,raw48,Lifetime_Rds_Frm_Hst_GB "
-    "-v 243,hex56,Free_Space "
+    "-v 243,hex48,Free_Space "
   },
   { "WD Blue and Green SSDs", // tested with WDC WDS250G1B0A-00H9H0/X41000WD,
       // WDC WDS250G1B0A-00H9H0/X41100WD, WDC WDS100T1B0A-00H9H0,
