--- conflicted
+++ resolved
@@ -75,11 +75,7 @@
 /*
 const drive_settings builtin_knowndrives[] = {
  */
-<<<<<<< HEAD
-  { "$Id: drivedb.h 3795 2013-03-13 22:43:03Z chrfranke $",
-=======
-  { "$Id: drivedb.h 3797 2013-03-14 17:52:59Z chrfranke $",
->>>>>>> 4653f92b
+  { "$Id: drivedb.h 3798 2013-03-14 17:57:10Z chrfranke $",
     "-", "-",
     "This is a dummy entry to hold the SVN-Id of drivedb.h",
     ""
@@ -2833,7 +2829,7 @@
     "0x067b:0x3507",
     "", // 0x0001
     "",
-    "-d usbjmicron,p"
+    "" // smartmontools >= r3741: -d usbjmicron,p
   },
   // Imation
   { "USB: Imation ; ", // Imation Odyssey external USB dock
