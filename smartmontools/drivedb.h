--- conflicted
+++ resolved
@@ -58,11 +58,7 @@
 /*
 const drive_settings builtin_knowndrives[] = {
  */
-<<<<<<< HEAD
-  { "$Id: drivedb.h 3130 2010-07-27 15:48:38Z chrfranke $",
-=======
-  { "$Id: drivedb.h 3135 2010-08-20 06:23:06Z chrfranke $",
->>>>>>> b03862fb
+  { "$Id: drivedb.h 3136 2010-08-20 19:45:26Z chrfranke $",
     "-", "-",
     "This is a dummy entry to hold the SVN-Id of drivedb.h",
     ""
@@ -79,9 +75,9 @@
     "SandForce 1st Ed\\.|" // Demo Drive, tested with firmware 320A13F0
     "OCZ[ -](AGILITY2|VERTEX2|VERTEX-LE)", // tested with OCZ-VERTEX2/1.11
     "", "",
-    "-v 1,raw24/raw32,Raw_Read_Error_Rate "
+    "-v 1,hex48,Raw_Read_Error_Rate " // raw24/raw32
     "-v 5,raw48,Retired_Block_Count "
-    "-v 9,msec24hour32,Power_On_Hours_and_Msec "
+    "-v 9,hex48,Power_On_Hours_and_Msec " // msec24hour32
   //"-v 12,raw48,Power_Cycle_Count "
     "-v 171,raw48,Program_Fail_Count "
     "-v 172,raw48,Erase_Fail_Count "
@@ -91,7 +87,7 @@
     "-v 182,raw48,Erase_Fail_Count "
   //"-v 187,raw48,Reported_Uncorrect "
   //"-v 192,tempminmax,Temperature_Celsius "
-    "-v 195,raw24/raw32,ECC_Uncorr_Error_Count "
+    "-v 195,hex48,ECC_Uncorr_Error_Count " // raw24/raw32
   //"-v 196,raw48,Reallocated_Event_Count "
     "-v 231,raw48,SSD_Life_Left "
     "-v 233,raw48,SandForce_Internal "
