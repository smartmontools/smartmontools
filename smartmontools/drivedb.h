/*
 * drivedb.h - smartmontools drive database file
 *
 * Home page of code is: http://smartmontools.sourceforge.net
 *
 * Copyright (C) 2003-11 Philip Williams, Bruce Allen
 * Copyright (C) 2008-14 Christian Franke <smartmontools-support@lists.sourceforge.net>
 *
 * This program is free software; you can redistribute it and/or modify
 * it under the terms of the GNU General Public License as published by
 * the Free Software Foundation; either version 2, or (at your option)
 * any later version.
 *
 * You should have received a copy of the GNU General Public License
 * (for example COPYING); If not, see <http://www.gnu.org/licenses/>.
 *
 */

/*
 * Structure used to store drive database entries:
 *
 * struct drive_settings {
 *   const char * modelfamily;
 *   const char * modelregexp;
 *   const char * firmwareregexp;
 *   const char * warningmsg;
 *   const char * presets;
 * };
 *
 * The elements are used in the following ways:
 *
 *  modelfamily     Informal string about the model family/series of a
 *                  device. Set to "" if no info (apart from device id)
 *                  known.  The entry is ignored if this string starts with
 *                  a dollar sign.  Must not start with "USB:", see below.
 *  modelregexp     POSIX extended regular expression to match the model of
 *                  a device.  This should never be "".
 *  firmwareregexp  POSIX extended regular expression to match a devices's
 *                  firmware.  This is optional and should be "" if it is not
 *                  to be used.  If it is nonempty then it will be used to
 *                  narrow the set of devices matched by modelregexp.
 *  warningmsg      A message that may be displayed for matching drives.  For
 *                  example, to inform the user that they may need to apply a
 *                  firmware patch.
 *  presets         String with vendor-specific attribute ('-v') and firmware
 *                  bug fix ('-F') options.  Same syntax as in smartctl command
 *                  line.  The user's own settings override these.
 *
 * The regular expressions for drive model and firmware must match the full
 * string.  The effect of "^FULLSTRING$" is identical to "FULLSTRING".
 * The form ".*SUBSTRING.*" can be used if substring match is desired.
 *
 * The table will be searched from the start to end or until the first match,
 * so the order in the table is important for distinct entries that could match
 * the same drive.
 *
 *
 * Format for USB ID entries:
 *
 *  modelfamily     String with format "USB: DEVICE; BRIDGE" where
 *                  DEVICE is the name of the device and BRIDGE is
 *                  the name of the USB bridge.  Both may be empty
 *                  if no info known.
 *  modelregexp     POSIX extended regular expression to match the USB
 *                  vendor:product ID in hex notation ("0x1234:0xabcd").
 *                  This should never be "".
 *  firmwareregexp  POSIX extended regular expression to match the USB
 *                  bcdDevice info.  Only compared during search if other
 *                  entries with same USB vendor:product ID exist.
 *  warningmsg      Not used yet.
 *  presets         String with one device type ('-d') option.
 *
 */

/*
const drive_settings builtin_knowndrives[] = {
 */
<<<<<<< HEAD
  { "$Id: drivedb.h 4006 2014-11-16 14:47:22Z chrfranke $",
=======
  { "$Id: drivedb.h 4008 2014-11-16 15:52:40Z chrfranke $",
>>>>>>> 4375c5be
    "-", "-",
    "This is a dummy entry to hold the SVN-Id of drivedb.h",
    ""
  /* Default settings:
    "-v 1,raw48,Raw_Read_Error_Rate "
    "-v 2,raw48,Throughput_Performance "
    "-v 3,raw16(avg16),Spin_Up_Time "
    "-v 4,raw48,Start_Stop_Count "
    "-v 5,raw16(raw16),Reallocated_Sector_Ct "
    "-v 6,raw48,Read_Channel_Margin "             // HDD only
    "-v 7,raw48,Seek_Error_Rate "                 // HDD only
    "-v 8,raw48,Seek_Time_Performance "           // HDD only
    "-v 9,raw24(raw8),Power_On_Hours "
    "-v 10,raw48,Spin_Retry_Count "               // HDD only
    "-v 11,raw48,Calibration_Retry_Count "        // HDD only
    "-v 12,raw48,Power_Cycle_Count "
    "-v 13,raw48,Read_Soft_Error_Rate "
    //  14-174 Unknown_Attribute
    "-v 175,raw48,Program_Fail_Count_Chip "       // SSD only
    "-v 176,raw48,Erase_Fail_Count_Chip "         // SSD only
    "-v 177,raw48,Wear_Leveling_Count "           // SSD only
    "-v 178,raw48,Used_Rsvd_Blk_Cnt_Chip "        // SSD only
    "-v 179,raw48,Used_Rsvd_Blk_Cnt_Tot "         // SSD only
    "-v 180,raw48,Unused_Rsvd_Blk_Cnt_Tot "       // SSD only
    "-v 181,raw48,Program_Fail_Cnt_Total "
    "-v 182,raw48,Erase_Fail_Count_Total "        // SSD only
    "-v 183,raw48,Runtime_Bad_Block "
    "-v 184,raw48,End-to-End_Error "
    //  185-186 Unknown_Attribute
    "-v 187,raw48,Reported_Uncorrect "
    "-v 188,raw48,Command_Timeout "
    "-v 189,raw48,High_Fly_Writes "               // HDD only
    "-v 190,tempminmax,Airflow_Temperature_Cel "
    "-v 191,raw48,G-Sense_Error_Rate "            // HDD only
    "-v 192,raw48,Power-Off_Retract_Count "
    "-v 193,raw48,Load_Cycle_Count "              // HDD only
    "-v 194,tempminmax,Temperature_Celsius "
    "-v 195,raw48,Hardware_ECC_Recovered "
    "-v 196,raw16(raw16),Reallocated_Event_Count "
    "-v 197,raw48,Current_Pending_Sector "
    "-v 198,raw48,Offline_Uncorrectable "
    "-v 199,raw48,UDMA_CRC_Error_Count "
    "-v 200,raw48,Multi_Zone_Error_Rate "         // HDD only
    "-v 201,raw48,Soft_Read_Error_Rate "          // HDD only
    "-v 202,raw48,Data_Address_Mark_Errs "        // HDD only
    "-v 203,raw48,Run_Out_Cancel "
    "-v 204,raw48,Soft_ECC_Correction "
    "-v 205,raw48,Thermal_Asperity_Rate "
    "-v 206,raw48,Flying_Height "                 // HDD only
    "-v 207,raw48,Spin_High_Current "             // HDD only
    "-v 208,raw48,Spin_Buzz "                     // HDD only
    "-v 209,raw48,Offline_Seek_Performnce "       // HDD only
    //  210-219 Unknown_Attribute
    "-v 220,raw48,Disk_Shift "                    // HDD only
    "-v 221,raw48,G-Sense_Error_Rate "            // HDD only
    "-v 222,raw48,Loaded_Hours "                  // HDD only
    "-v 223,raw48,Load_Retry_Count "              // HDD only
    "-v 224,raw48,Load_Friction "                 // HDD only
    "-v 225,raw48,Load_Cycle_Count "              // HDD only
    "-v 226,raw48,Load-in_Time "                  // HDD only
    "-v 227,raw48,Torq-amp_Count "                // HDD only
    "-v 228,raw48,Power-off_Retract_Count "
    //  229 Unknown_Attribute
    "-v 230,raw48,Head_Amplitude "                // HDD only
    "-v 231,raw48,Temperature_Celsius "
    "-v 232,raw48,Available_Reservd_Space "
    "-v 233,raw48,Media_Wearout_Indicator "       // SSD only
    //  234-239 Unknown_Attribute
    "-v 240,raw48,Head_Flying_Hours "             // HDD only
    "-v 241,raw48,Total_LBAs_Written "
    "-v 242,raw48,Total_LBAs_Read "
    //  243-249 Unknown_Attribute
    "-v 250,raw48,Read_Error_Retry_Rate "
    //  251-253 Unknown_Attribute
    "-v 254,raw48,Free_Fall_Sensor "              // HDD only
  */
  },
  { "Apacer SSD",
    "(2|4|8|16|32)GB SATA Flash Drive", // tested with APSDM002G15AN-CT/SFDDA01C and SFI2101D, APSDM004G13AN-AT/SFDE001A
    "SF(DDA01C|I2101D|DE001A)", "", // spec found at http://wfcache.advantech.com/www/certified-peripherals/documents/96fmcff-04g-cs-ap_Datasheet.pdf
    "-v 160,raw48,Initial_Bad_Block_Count "
    "-v 161,raw48,Bad_Block_Count "
    "-v 162,raw48,Spare_Block_Count "
    "-v 163,raw48,Max_Erase_Count "
    "-v 164,raw48,Average_Erase_Count "
    "-v 165,raw48,Average_Erase_Count " // could be wrong
    "-v 166,raw48,Later_Bad_Block_Count "
    "-v 167,raw48,SSD_Protect_Mode "
    "-v 168,raw48,SATA_PHY_Err_Ct "
  },
  { "Apple SD/SM/TS...E/F SSDs", // SanDisk/Samsung/Toshiba?
    "APPLE SSD (S[DM]|TS)0?(128|256|512|768)[EF]", // tested with APPLE SSD SD256E/1021AP, SD0128F/A223321
     // APPLE SSD SM768E/CXM90A1Q, SM0512F/UXM2JA1Q, TS0256F/109L0704
    "", "",
  //"-v 1,raw48,Raw_Read_Error_Rate "
  //"-v 5,raw16(raw16),Reallocated_Sector_Ct "
  //"-v 9,raw24(raw8),Power_On_Hours "
  //"-v 12,raw48,Power_Cycle_Count "
  //"-v 169,raw48,Unknown_Attribute "
    "-v 173,raw48,Wear_Leveling_Count " // ]
    "-v 174,raw48,Host_Reads_MiB "      // ] guessed (ticket #342), S[DM]*F only
    "-v 175,raw48,Host_Writes_MiB "     // ]
  //"-v 192,raw48,Power-Off_Retract_Count "
  //"-v 194,tempminmax,Temperature_Celsius "
  //"-v 197,raw48,Current_Pending_Sector "
  //"-v 199,raw48,UDMA_CRC_Error_Count "
  //"-v 240,raw48,Unknown_SSD_Attribute "
  },
  { "Crucial/Micron RealSSD C300/M500", // Marvell 88SS91xx
    "C300-CTFDDA[AC](064|128|256)MAG|" // Marvell 88SS9174 BJP2, tested with C300-CTFDDAC128MAG/0002,
      // C300-CTFDDAC064MAG/0006
    "Crucial_CT(120|240|480)M500SSD[13]", // Marvell 88SS9187 BLD2, tested with Crucial_CT120M500SSD3/MU02,
      // Crucial_CT120M500SSD1/MU02, Crucial_CT240M500SSD1/MU03, Crucial_CT480M500SSD1/MU03
    "", "",
  //"-v 1,raw48,Raw_Read_Error_Rate "
  //"-v 5,raw16(raw16),Reallocated_Sector_Ct "
  //"-v 9,raw24(raw8),Power_On_Hours "
  //"-v 12,raw48,Power_Cycle_Count "
    "-v 170,raw48,Grown_Failing_Block_Ct "
    "-v 171,raw48,Program_Fail_Count "
    "-v 172,raw48,Erase_Fail_Count "
    "-v 173,raw48,Wear_Leveling_Count "
    "-v 174,raw48,Unexpect_Power_Loss_Ct "
    "-v 181,raw16,Non4k_Aligned_Access "
    "-v 183,raw48,SATA_Iface_Downshift "
  //"-v 184,raw48,End-to-End_Error "
  //"-v 187,raw48,Reported_Uncorrect "
  //"-v 188,raw48,Command_Timeout "
    "-v 189,raw48,Factory_Bad_Block_Ct "
  //"-v 194,tempminmax,Temperature_Celsius "
  //"-v 195,raw48,Hardware_ECC_Recovered "
  //"-v 196,raw16(raw16),Reallocated_Event_Count "
  //"-v 197,raw48,Current_Pending_Sector "
  //"-v 198,raw48,Offline_Uncorrectable "
  //"-v 199,raw48,UDMA_CRC_Error_Count "
    "-v 202,raw48,Percent_Lifetime_Used "
    "-v 206,raw48,Write_Error_Rate "
    "-v 210,raw48,Success_RAIN_Recov_Cnt "
    "-v 246,raw48,Total_Host_Sector_Write "
    "-v 247,raw48,Host_Program_Page_Count "
    "-v 248,raw48,Bckgnd_Program_Page_Cnt"
  },
  { "Crucial/Micron RealSSD m4/C400/P400", // Marvell 9176, fixed firmware
    "C400-MTFDDA[ACK](064|128|256|512)MAM|"
    "M4-CT(064|128|256|512)M4SSD[123]|" // tested with M4-CT512M4SSD2/0309
    "MTFDDAK(064|128|256|512|050|100|200|400)MA[RN]-1[JKS]1AA.*", // tested with
                                             // MTFDDAK256MAR-1K1AA/MA52
    "030[9-Z]|03[1-Z].|0[4-Z]..|[1-Z]....*", // >= "0309"
    "",
  //"-v 1,raw48,Raw_Read_Error_Rate "
  //"-v 5,raw16(raw16),Reallocated_Sector_Ct "
  //"-v 9,raw24(raw8),Power_On_Hours "
  //"-v 12,raw48,Power_Cycle_Count "
    "-v 170,raw48,Grown_Failing_Block_Ct "
    "-v 171,raw48,Program_Fail_Count "
    "-v 172,raw48,Erase_Fail_Count "
    "-v 173,raw48,Wear_Leveling_Count "
    "-v 174,raw48,Unexpect_Power_Loss_Ct "
    "-v 181,raw16,Non4k_Aligned_Access "
    "-v 183,raw48,SATA_Iface_Downshift "
  //"-v 184,raw48,End-to-End_Error "
  //"-v 187,raw48,Reported_Uncorrect "
  //"-v 188,raw48,Command_Timeout "
    "-v 189,raw48,Factory_Bad_Block_Ct "
  //"-v 194,tempminmax,Temperature_Celsius "
  //"-v 195,raw48,Hardware_ECC_Recovered "
  //"-v 196,raw16(raw16),Reallocated_Event_Count "
  //"-v 197,raw48,Current_Pending_Sector "
  //"-v 198,raw48,Offline_Uncorrectable "
  //"-v 199,raw48,UDMA_CRC_Error_Count "
    "-v 202,raw48,Perc_Rated_Life_Used "
    "-v 206,raw48,Write_Error_Rate"
  },
  { "Crucial/Micron RealSSD m4/C400", // Marvell 9176, buggy or unknown firmware
    "C400-MTFDDA[ACK](064|128|256|512)MAM|" // tested with C400-MTFDDAC256MAM/0002
    "M4-CT(064|128|256|512)M4SSD[123]", // tested with M4-CT064M4SSD2/0002,
      // M4-CT064M4SSD2/0009, M4-CT256M4SSD3/000F
    "",
    "This drive may hang after 5184 hours of power-on time:\n"
    "http://www.tomshardware.com/news/Crucial-m4-Firmware-BSOD,14544.html\n"
    "See the following web pages for firmware updates:\n"
    "http://www.crucial.com/support/firmware.aspx\n"
    "http://www.micron.com/products/solid-state-storage/client-ssd#software",
    "-v 170,raw48,Grown_Failing_Block_Ct "
    "-v 171,raw48,Program_Fail_Count "
    "-v 172,raw48,Erase_Fail_Count "
    "-v 173,raw48,Wear_Leveling_Count "
    "-v 174,raw48,Unexpect_Power_Loss_Ct "
    "-v 181,raw16,Non4k_Aligned_Access "
    "-v 183,raw48,SATA_Iface_Downshift "
    "-v 189,raw48,Factory_Bad_Block_Ct "
    "-v 202,raw48,Perc_Rated_Life_Used "
    "-v 206,raw48,Write_Error_Rate"
  },
  { "Crucial/Micron MX100/M500/M510/M550 Client SSDs",
    "Crucial_CT(128|256|512)MX100SSD1|"// tested with Crucial_CT256MX100SSD1/MU01
    "Micron_M500_MTFDDA[KTV](120|240|480|960)MAV|"// tested with Micron_M500_MTFDDAK960MAV/MU05
    "(Micron_)?M510[_-]MTFDDA[KTV](128|256)MAZ|" // tested with M510-MTFDDAK256MAZ/MU01
    "(Micron_)?M550[_-]MTFDDA[KTV](064|128|256|512|1T0)MAY", // tested with M550-MTFDDAK256MAY/MU01
    "", "",
  //"-v 1,raw48,Raw_Read_Error_Rate "
    "-v 5,raw48,Reallocate_NAND_Blk_Cnt "
  //"-v 9,raw24(raw8),Power_On_Hours "
  //"-v 12,raw48,Power_Cycle_Count "
    "-v 171,raw48,Program_Fail_Count "
    "-v 172,raw48,Erase_Fail_Count "
    "-v 173,raw48,Ave_Block-Erase_Count "
    "-v 174,raw48,Unexpect_Power_Loss_Ct "
    "-v 180,raw48,Unused_Reserve_NAND_Blk "
    "-v 183,raw48,SATA_Interfac_Downshift "
    "-v 184,raw48,Error_Correction_Count "
  //"-v 187,raw48,Reported_Uncorrect "
  //"-v 194,tempminmax,Temperature_Celsius "
  //"-v 196,raw16(raw16),Reallocated_Event_Count "
  //"-v 197,raw48,Current_Pending_Sector "
  //"-v 198,raw48,Offline_Uncorrectable "
  //"-v 199,raw48,UDMA_CRC_Error_Count "
    "-v 202,raw48,Percent_Lifetime_Used "
    "-v 206,raw48,Write_Error_Rate "
    "-v 210,raw48,Success_RAIN_Recov_Cnt "
    "-v 246,raw48,Total_Host_Sector_Write "
    "-v 247,raw48,Host_Program_Page_Count "
    "-v 248,raw48,Bckgnd_Program_Page_Cnt"
  },
  { "Micron M500DC Enterprise SSDs",
    "Micron_M500DC_(EE|MT)FDDA[AK](120|240|480|800)MBB", // tested with
      // Micron_M500DC_EEFDDAA120MBB/129, Micron_M500DC_MTFDDAK800MBB/0129
    "", "",
  //"-v 1,raw48,Raw_Read_Error_Rate "
    "-v 5,raw48,Reallocated_Block_Count "
  //"-v 9,raw24(raw8),Power_On_Hours "
  //"-v 12,raw48,Power_Cycle_Count "
    "-v 170,raw48,Reserved_Block_Count "
    "-v 171,raw48,Program_Fail_Count "
    "-v 172,raw48,Erase_Fail_Count "
    "-v 173,raw48,Ave_Block-Erase_Count "
    "-v 174,raw48,Unexpect_Power_Loss_Ct "
    "-v 184,raw48,Error_Correction_Count "
  //"-v 187,raw48,Reported_Uncorrect "
    "-v 188,raw48,Command_Timeouts "
  //"-v 194,tempminmax,Temperature_Celsius "
    "-v 195,raw48,Cumulativ_Corrected_ECC "
  //"-v 197,raw48,Current_Pending_Sector "
  //"-v 198,raw48,Offline_Uncorrectable "
  //"-v 199,raw48,UDMA_CRC_Error_Count "
    "-v 202,raw48,Percent_Lifetime_Remain "
    "-v 206,raw48,Write_Error_Rate "
    "-v 247,raw48,Host_Program_Page_Count "
    "-v 248,raw48,Bckgnd_Program_Page_Cnt"
  },
  { "SandForce Driven SSDs",
    "SandForce 1st Ed\\.|" // Demo Drive, tested with firmware 320A13F0
    "ADATA SSD S(396|510|599) .?..GB|" // tested with ADATA SSD S510 60GB/320ABBF0,
      // ADATA SSD S599 256GB/3.1.0, 64GB/3.4.6
    "ADATA SP[389]00|" // tested with ADATA SP300/5.0.2d, SP800/5.0.6c,
      // ADATA SP900/5.0.6 (Premier Pro, SF-2281)
    "ADATA SSD SP900 (64|128|256)GB-DL2|" // tested with ADATA SSD SP900 256GB-DL2/5.0.6
    "ADATA XM11 (128|256)GB|" // tested with ADATA XM11 128GB/5.0.1
    "Corsair CSSD-F(40|60|80|115|120|160|240)GBP?2.*|" // Corsair Force, tested with
      // Corsair CSSD-F40GB2/1.1, Corsair CSSD-F115GB2-A/2.1a
    "Corsair Force ((3 |LS )?SSD|GS|GT)|" // SF-2281, tested with
      // Corsair Force SSD/5.05, 3 SSD/1.3.2, GT/1.3.3, GS/5.03, LS SSD/S8FM06.5
    "FM-25S2S-(60|120|240)GBP2|" // G.SKILL Phoenix Pro, SF-1200, tested with
      // FM-25S2S-240GBP2/4.2
    "FTM(06|12|24|48)CT25H|" // Supertalent TeraDrive CT, tested with
      // FTM24CT25H/STTMP2P1
    "KINGSTON SE50S3(100|240|480)G|" // tested with SE50S3100G/KE1ABBF0
    "KINGSTON SH10[03]S3(90|120|240|480)G|" // HyperX (3K), SF-2281, tested with
      // SH100S3240G/320ABBF0, SH103S3120G/505ABBF0
    "KINGSTON SKC(300S37A|380S3)(60|120|240|480)G|" // SF-2281, tested with SKC300S37A120G/KC4ABBF0,
      // SKC380S3120G/507ABBF0
    "KINGSTON SVP200S3(7A)?(60|90|120|240|480)G|" // V+ 200, SF-2281, tested with
      // SVP200S37A480G/502ABBF0, SVP200S390G/332ABBF0
    "KINGSTON SMS200S3(30|60|120)G|" // mSATA, SF-2241, tested with SMS200S3120G/KC3ABBF0
    "KINGSTON SMS450S3(32|64|128)G|" // mSATA, SF-2281, tested with SMS450S3128G/503ABBF0
    "KINGSTON (SV300|SKC100|SE100)S3.*G|" // other SF-2281
    "MKNSSDCR(45|60|90|120|180|240|480)GB(-DX)?|" // Mushkin Chronos (deluxe), SF-2281,
      // tested with MKNSSDCR120GB
    "Mushkin MKNSSDCL(40|60|80|90|115|120|180|240|480)GB-DX2?|" // Mushkin Callisto deluxe,
      // SF-1200/1222, Mushkin MKNSSDCL60GB-DX/361A13F0
    "OCZ[ -](AGILITY2([ -]EX)?|COLOSSUS2|ONYX2|VERTEX(2|-LE))( [123]\\..*)?|" // SF-1200,
      // tested with OCZ-VERTEX2/1.11, OCZ-VERTEX2 3.5/1.11
    "OCZ-NOCTI|" // mSATA, SF-2100, tested with OCZ-NOCTI/2.15
    "OCZ-REVODRIVE3?( X2)?|" // PCIe, SF-1200/2281, tested with
      // OCZ-REVODRIVE( X2)?/1.20, OCZ-REVODRIVE3 X2/2.11
    "OCZ[ -](VELO|VERTEX2[ -](EX|PRO))( [123]\\..*)?|" // SF-1500, tested with
      // OCZ VERTEX2-PRO/1.10 (Bogus thresholds for attribute 232 and 235)
    "D2[CR]STK251...-....|" // OCZ Deneva 2 C/R, SF-22xx/25xx,
      // tested with D2CSTK251M11-0240/2.08, D2CSTK251A10-0240/2.15
    "OCZ-(AGILITY3|SOLID3|VERTEX3( MI)?)|"  // SF-2200, tested with OCZ-VERTEX3/2.02,
      // OCZ-AGILITY3/2.11, OCZ-SOLID3/2.15, OCZ-VERTEX3 MI/2.15
    "OCZ Z-DRIVE R4 [CR]M8[48]|" // PCIe, SF-2282/2582, tested with OCZ Z-DRIVE R4 CM84/2.13
      // (Bogus attributes under Linux)
    "TALOS2|" // OCZ Talos 2 C/R, SAS (works with -d sat), 2*SF-2282, tested with TALOS2/3.20E
    "(APOC|DENC|DENEVA|FTNC|GFGC|MANG|MMOC|NIMC|TMSC).*|" // other OCZ SF-1200,
      // tested with DENCSTE251M11-0120/1.33, DENEVA PCI-E/1.33
    "(DENR|DRSAK|EC188|NIMR|PSIR|TRSAK).*|" // other OCZ SF-1500
    "OWC Aura Pro 6G SSD|" // tested with OWC Aura Pro 6G SSD/507ABBF0
    "OWC Mercury Electra (Pro )?[36]G SSD|" // tested with
      // OWC Mercury Electra 6G SSD/502ABBF0, OWC Mercury Electra Pro 3G SSD/541ABBF0
    "OWC Mercury E(xtreme|XTREME) Pro (6G |RE )?SSD|" // tested with
      // OWC Mercury Extreme Pro SSD/360A13F0, OWC Mercury EXTREME Pro 6G SSD/507ABBF0
    "Patriot Pyro|" // tested with Patriot Pyro/332ABBF0
    "SanDisk SDSSDX(60|120|240|480)GG25|" // SanDisk Extreme, SF-2281, tested with
      // SDSSDX240GG25/R201
    "SuperSSpeed S301 [0-9]*GB|" // SF-2281, tested with SuperSSpeed S301 128GB/503
    "SG9XCS2D(0?50|100|200|400)GESLT|" // Smart Storage Systems XceedIOPS2, tested with
      // SG9XCS2D200GESLT/SA03L370
    "SSD9SC(120|240|480)GED[EA]|" // PNY Prevail Elite, tested with SSD9SC120GEDA/334ABBF0
    "(TX32|TX31C1|VN0.?..GCNMK).*|" // Smart Storage Systems XceedSTOR
    "(TX22D1|TX21B1).*|" // Smart Storage Systems XceedIOPS2
    "TX52D1.*|" // Smart Storage Systems Xcel-200
    "TS(64|128|256|512)GSSD[37]20|" // Transcend SSD320/720, SF-2281, tested with
      // TS128GSSD320, TS256GSSD720/5.2.0
    "UGB(88P|99S)GC...H[BF].|" // Unigen, tested with
      // UGB88PGC100HF2/MP Rev2, UGB99SGC100HB3/RC Rev3
    "VisionTek GoDrive (60|120|240|480)GB", // tested with VisionTek GoDrive 480GB/506ABBF0
    "", "",
    "-v 1,raw24/raw32,Raw_Read_Error_Rate "
    "-v 5,raw48,Retired_Block_Count "
    "-v 9,msec24hour32,Power_On_Hours_and_Msec "
  //"-v 12,raw48,Power_Cycle_Count "
    "-v 13,raw24/raw32,Soft_Read_Error_Rate "
    "-v 100,raw48,Gigabytes_Erased "
    "-v 170,raw48,Reserve_Block_Count "
    "-v 171,raw48,Program_Fail_Count "
    "-v 172,raw48,Erase_Fail_Count "
    "-v 174,raw48,Unexpect_Power_Loss_Ct "
    "-v 177,raw48,Wear_Range_Delta "
    "-v 181,raw48,Program_Fail_Count "
    "-v 182,raw48,Erase_Fail_Count "
    "-v 184,raw48,IO_Error_Detect_Code_Ct "
  //"-v 187,raw48,Reported_Uncorrect "
    "-v 189,tempminmax,Airflow_Temperature_Cel "
  //"-v 194,tempminmax,Temperature_Celsius "
    "-v 195,raw24/raw32,ECC_Uncorr_Error_Count "
  //"-v 196,raw16(raw16),Reallocated_Event_Count "
    "-v 198,raw24/raw32:210zr54,Uncorrectable_Sector_Ct " // KINGSTON SE100S3100G/510ABBF0
    "-v 199,raw48,SATA_CRC_Error_Count "
    "-v 201,raw24/raw32,Unc_Soft_Read_Err_Rate "
    "-v 204,raw24/raw32,Soft_ECC_Correct_Rate "
    "-v 230,raw48,Life_Curve_Status "
    "-v 231,raw48,SSD_Life_Left "
  //"-v 232,raw48,Available_Reservd_Space "
    "-v 233,raw48,SandForce_Internal "
    "-v 234,raw48,SandForce_Internal "
    "-v 235,raw48,SuperCap_Health "
    "-v 241,raw48,Lifetime_Writes_GiB "
    "-v 242,raw48,Lifetime_Reads_GiB"
  },
  { "Indilinx Barefoot based SSDs",
    "Corsair CSSD-V(32|60|64|128|256)GB2|" // Corsair Nova, tested with Corsair CSSD-V32GB2/2.2
    "CRUCIAL_CT(64|128|256)M225|" // tested with CRUCIAL_CT64M225/1571
    "G.SKILL FALCON (64|128|256)GB SSD|" // tested with G.SKILL FALCON 128GB SSD/2030
    "OCZ[ -](AGILITY|ONYX|VERTEX( 1199|-TURBO| v1\\.10)?)|" // tested with
      // OCZ-ONYX/1.6, OCZ-VERTEX 1199/00.P97, OCZ-VERTEX/1.30, OCZ VERTEX-TURBO/1.5, OCZ-VERTEX v1.10/1370
    "Patriot[ -]Torqx.*|"
    "RENICE Z2|" // tested with RENICE Z2/2030
    "STT_FT[MD](28|32|56|64)GX25H|" // Super Talent Ultradrive GX, tested with STT_FTM64GX25H/1916
    "TS(18|25)M(64|128)MLC(16|32|64|128|256|512)GSSD|" // ASAX Leopard Hunt II, tested with TS25M64MLC64GSSD/0.1
    "FM-25S2I-(64|128)GBFII|" // G.Skill FALCON II, tested with FM-25S2I-64GBFII
    "TS(60|120)GSSD25D-M", // Transcend Ultra SSD (SATA II), see also Ticket #80
    "", "",
    "-v 1,raw64 " // Raw_Read_Error_Rate
    "-v 9,raw64 " // Power_On_Hours
    "-v 12,raw64 " // Power_Cycle_Count
    "-v 184,raw64,Initial_Bad_Block_Count "
    "-v 195,raw64,Program_Failure_Blk_Ct "
    "-v 196,raw64,Erase_Failure_Blk_Ct "
    "-v 197,raw64,Read_Failure_Blk_Ct "
    "-v 198,raw64,Read_Sectors_Tot_Ct "
    "-v 199,raw64,Write_Sectors_Tot_Ct "
    "-v 200,raw64,Read_Commands_Tot_Ct "
    "-v 201,raw64,Write_Commands_Tot_Ct "
    "-v 202,raw64,Error_Bits_Flash_Tot_Ct "
    "-v 203,raw64,Corr_Read_Errors_Tot_Ct "
    "-v 204,raw64,Bad_Block_Full_Flag "
    "-v 205,raw64,Max_PE_Count_Spec "
    "-v 206,raw64,Min_Erase_Count "
    "-v 207,raw64,Max_Erase_Count "
    "-v 208,raw64,Average_Erase_Count "
    "-v 209,raw64,Remaining_Lifetime_Perc "
    "-v 210,raw64,Indilinx_Internal "
    "-v 211,raw64,SATA_Error_Ct_CRC "
    "-v 212,raw64,SATA_Error_Ct_Handshake "
    "-v 213,raw64,Indilinx_Internal"
  },
  { "Indilinx Barefoot_2/Everest/Martini based SSDs",
    "OCZ VERTEX[ -]PLUS|" // tested with OCZ VERTEX-PLUS/3.55, OCZ VERTEX PLUS/3.55
    "OCZ-VERTEX PLUS R2|" // Barefoot 2, tested with OCZ-VERTEX PLUS R2/1.2
    "OCZ-PETROL|" // Everest 1, tested with OCZ-PETROL/3.12
    "OCZ-AGILITY4|" // Everest 2, tested with OCZ-AGILITY4/1.5.2
    "OCZ-VERTEX4", // Everest 2, tested with OCZ-VERTEX4/1.5
    "", "", ""
  //"-v 1,raw48,Raw_Read_Error_Rate "
  //"-v 3,raw16(avg16),Spin_Up_Time "
  //"-v 4,raw48,Start_Stop_Count "
  //"-v 5,raw16(raw16),Reallocated_Sector_Ct "
  //"-v 9,raw24(raw8),Power_On_Hours "
  //"-v 12,raw48,Power_Cycle_Count "
    "-v 232,raw48,Lifetime_Writes " // LBA?
  //"-v 233,raw48,Media_Wearout_Indicator"
  },
  { "Indilinx Barefoot 3 based SSDs",
    "OCZ-VECTOR|" // tested with OCZ-VECTOR/1.03
    "OCZ-VERTEX450", // tested with OCZ-VERTEX450/1.0 (Barefoot 3 M10)
    "", "", ""
    "-v 5,raw48,Runtime_Bad_Block "
  //"-v 9,raw24(raw8),Power_On_Hours "
  //"-v 12,raw48,Power_Cycle_Count "
    "-v 171,raw48,Avail_OP_Block_Count "
    "-v 174,raw48,Pwr_Cycle_Ct_Unplanned "
    "-v 187,raw48,Total_Unc_NAND_Reads "
    "-v 195,raw48,Total_Prog_Failures "
    "-v 196,raw48,Total_Erase_Failures "
    "-v 197,raw48,Total_Unc_Read_Failures "
    "-v 198,raw48,Host_Reads_GiB "
    "-v 199,raw48,Host_Writes_GiB "
    "-v 208,raw48,Average_Erase_Count "
    "-v 210,raw48,SATA_CRC_Error_Count "
    "-v 233,raw48,Remaining_Lifetime_Perc "
    "-v 241,raw48,Host_Writes_GiB " // M10
    "-v 242,raw48,Host_Reads_GiB "  // M10
    "-v 249,raw48,Total_NAND_Prog_Ct_GiB"
  },
  { "OCZ Intrepid 3000 SSDs", // tested with OCZ INTREPID 3600/1.4.3.6, 3800/1.4.3.0
    "OCZ INTREPID 3[68]00",
    "", "", ""
    "-v 5,raw48,Runtime_Bad_Block "
  //"-v 9,raw24(raw8),Power_On_Hours "
  //"-v 12,raw48,Power_Cycle_Count "
    "-v 100,raw48,Total_Blocks_Erased "
    "-v 171,raw48,Avail_OP_Block_Count "
    "-v 174,raw48,Pwr_Cycle_Ct_Unplanned "
    "-v 184,raw48,Factory_Bad_Block_Count "
    "-v 187,raw48,Total_Unc_NAND_Reads "
    "-v 190,tempminmax,Temperature_Celsius "
    "-v 195,raw48,Total_Prog_Failures "
    "-v 196,raw48,Total_Erase_Failures "
    "-v 197,raw48,Total_Unc_Read_Failures "
    "-v 198,raw48,Host_Reads_GiB "
    "-v 199,raw48,Host_Writes_GiB "
    "-v 202,raw48,Total_Read_Bits_Corr_Ct "
    "-v 205,raw48,Max_Rated_PE_Count "
    "-v 206,raw48,Min_Erase_Count "
    "-v 207,raw48,Max_Erase_Count "
    "-v 208,raw48,Average_Erase_Count "
    "-v 210,raw48,SATA_CRC_Error_Count "
    "-v 211,raw48,SATA_UNC_Count "
    "-v 212,raw48,NAND_Reads_with_Retry "
    "-v 213,raw48,Simple_Rd_Rtry_Attempts "
    "-v 214,raw48,Adaptv_Rd_Rtry_Attempts "
    "-v 221,raw48,Int_Data_Path_Prot_Unc "
    "-v 222,raw48,RAID_Recovery_Count "
    "-v 230,raw48,SuperCap_Charge_Status " // 0=not charged, 1=fully charged, 2=unknown
    "-v 233,raw48,Remaining_Lifetime_Perc "
    "-v 249,raw48,Total_NAND_Prog_Ct_GiB "
    "-v 251,raw48,Total_NAND_Read_Ct_GiB"
  },
  { "InnoDisk InnoLite SATADOM D150QV-L SSDs", // tested with InnoLite SATADOM D150QV-L/120319
    "InnoLite SATADOM D150QV-L",
    "", "",
  //"-v 1,raw48,Raw_Read_Error_Rate "
  //"-v 2,raw48,Throughput_Performance "
  //"-v 3,raw16(avg16),Spin_Up_Time "
  //"-v 5,raw16(raw16),Reallocated_Sector_Ct "
  //"-v 7,raw48,Seek_Error_Rate " // from InnoDisk iSMART Linux tool, useless for SSD
  //"-v 8,raw48,Seek_Time_Performance "
  //"-v 9,raw24(raw8),Power_On_Hours "
  //"-v 10,raw48,Spin_Retry_Count "
  //"-v 12,raw48,Power_Cycle_Count "
    "-v 168,raw48,SATA_PHY_Error_Count "
    "-v 170,raw48,Bad_Block_Count "
    "-v 173,raw48,Erase_Count "
    "-v 175,raw48,Bad_Cluster_Table_Count "
    "-v 192,raw48,Unexpect_Power_Loss_Ct "
  //"-v 194,tempminmax,Temperature_Celsius "
  //"-v 197,raw48,Current_Pending_Sector "
    "-v 229,hex48,Flash_ID "
    "-v 235,raw48,Later_Bad_Block "
    "-v 236,raw48,Unstable_Power_Count "
    "-v 240,raw48,Write_Head"
  },
  { "Intel X25-E SSDs",
    "SSDSA2SH(032|064)G1.* INTEL",  // G1 = first generation
    "", "",
  //"-v 3,raw16(avg16),Spin_Up_Time "
  //"-v 4,raw48,Start_Stop_Count "
  //"-v 5,raw16(raw16),Reallocated_Sector_Ct "
  //"-v 9,raw24(raw8),Power_On_Hours "
  //"-v 12,raw48,Power_Cycle_Count "
    "-v 192,raw48,Unsafe_Shutdown_Count "
    "-v 225,raw48,Host_Writes_32MiB "
    "-v 226,raw48,Intel_Internal "
    "-v 227,raw48,Intel_Internal "
    "-v 228,raw48,Intel_Internal "
  //"-v 232,raw48,Available_Reservd_Space "
  //"-v 233,raw48,Media_Wearout_Indicator"
  },
  { "Intel X18-M/X25-M G1 SSDs",
    "INTEL SSDSA[12]MH(080|160)G1.*",  // G1 = first generation, 50nm
    "", "",
  //"-v 3,raw16(avg16),Spin_Up_Time "
  //"-v 4,raw48,Start_Stop_Count "
  //"-v 5,raw16(raw16),Reallocated_Sector_Ct "
  //"-v 9,raw24(raw8),Power_On_Hours "
  //"-v 12,raw48,Power_Cycle_Count "
    "-v 192,raw48,Unsafe_Shutdown_Count "
    "-v 225,raw48,Host_Writes_32MiB "
    "-v 226,raw48,Intel_Internal "
    "-v 227,raw48,Intel_Internal "
    "-v 228,raw48,Intel_Internal "
  //"-v 232,raw48,Available_Reservd_Space "
  //"-v 233,raw48,Media_Wearout_Indicator"
  },
  { "Intel X18-M/X25-M/X25-V G2 SSDs", // fixed firmware
      // tested with INTEL SSDSA2M(080|160)G2GC/2CV102J8 (X25-M)
    "INTEL SSDSA[12]M(040|080|120|160)G2.*",  // G2 = second generation, 34nm
    "2CV102(J[89A-Z]|[K-Z].)", // >= "2CV102J8"
    "",
  //"-v 3,raw16(avg16),Spin_Up_Time "
  //"-v 4,raw48,Start_Stop_Count "
  //"-v 5,raw16(raw16),Reallocated_Sector_Ct "
  //"-v 9,raw24(raw8),Power_On_Hours "
  //"-v 12,raw48,Power_Cycle_Count "
  //"-v 184,raw48,End-to-End_Error " // G2 only
    "-v 192,raw48,Unsafe_Shutdown_Count "
    "-v 225,raw48,Host_Writes_32MiB "
    "-v 226,raw48,Workld_Media_Wear_Indic " // Timed Workload Media Wear Indicator (percent*1024)
    "-v 227,raw48,Workld_Host_Reads_Perc "  // Timed Workload Host Reads Percentage
    "-v 228,raw48,Workload_Minutes " // 226,227,228 can be reset by 'smartctl -t vendor,0x40'
  //"-v 232,raw48,Available_Reservd_Space "
  //"-v 233,raw48,Media_Wearout_Indicator"
  },
  { "Intel X18-M/X25-M/X25-V G2 SSDs", // buggy or unknown firmware
      // tested with INTEL SSDSA2M040G2GC/2CV102HD (X25-V)
    "INTEL SSDSA[12]M(040|080|120|160)G2.*",
    "",
    "This drive may require a firmware update to\n"
    "fix possible drive hangs when reading SMART self-test log:\n"
    "http://downloadcenter.intel.com/Detail_Desc.aspx?DwnldID=18363",
    "-v 192,raw48,Unsafe_Shutdown_Count "
    "-v 225,raw48,Host_Writes_32MiB "
    "-v 226,raw48,Workld_Media_Wear_Indic "
    "-v 227,raw48,Workld_Host_Reads_Perc "
    "-v 228,raw48,Workload_Minutes"
  },
  { "Intel 313 Series SSDs", // tested with INTEL SSDSA2VP020G3/9CV10379
    "INTEL SSDSA2VP(020|024)G3",
    "", "",
  //"-v 3,raw16(avg16),Spin_Up_Time "
  //"-v 4,raw48,Start_Stop_Count "
  //"-v 5,raw16(raw16),Reallocated_Sector_Ct "
  //"-v 9,raw24(raw8),Power_On_Hours "
  //"-v 12,raw48,Power_Cycle_Count "
    "-v 170,raw48,Reserve_Block_Count "
    "-v 171,raw48,Program_Fail_Count "
    "-v 172,raw48,Erase_Fail_Count "
    "-v 183,raw48,SATA_Downshift_Count "
  //"-v 184,raw48,End-to-End_Error "
  //"-v 187,raw48,Reported_Uncorrect "
    "-v 192,raw48,Unsafe_Shutdown_Count "
    "-v 225,raw48,Host_Writes_32MiB "
    "-v 226,raw48,Workld_Media_Wear_Indic " // Timed Workload Media Wear Indicator (percent*1024)
    "-v 227,raw48,Workld_Host_Reads_Perc "  // Timed Workload Host Reads Percentage
    "-v 228,raw48,Workload_Minutes " // 226,227,228 can be reset by 'smartctl -t vendor,0x40'
  //"-v 232,raw48,Available_Reservd_Space "
  //"-v 233,raw48,Media_Wearout_Indicator "
    "-v 241,raw48,Host_Writes_32MiB "
    "-v 242,raw48,Host_Reads_32MiB"
  },
  { "Intel 320 Series SSDs", // tested with INTEL SSDSA2CT040G3/4PC10362,
      // INTEL SSDSA2CW160G3/4PC10362, INTEL SSDSA2BT040G3/4PC10362, INTEL SSDSA2BW120G3A/4PC10362,
      // INTEL SSDSA2BW300G3D/4PC10362, INTEL SSDSA2BW160G3L/4PC1LE04
    "INTEL SSDSA[12][BC][WT](040|080|120|160|300|600)G3[ADL]?",
    "", "",
    "-F nologdir "
  //"-v 3,raw16(avg16),Spin_Up_Time "
  //"-v 4,raw48,Start_Stop_Count "
  //"-v 5,raw16(raw16),Reallocated_Sector_Ct "
  //"-v 9,raw24(raw8),Power_On_Hours "
  //"-v 12,raw48,Power_Cycle_Count "
    "-v 170,raw48,Reserve_Block_Count "
    "-v 171,raw48,Program_Fail_Count "
    "-v 172,raw48,Erase_Fail_Count "
    "-v 183,raw48,SATA_Downshift_Count " // FW >= 4Px10362
  //"-v 184,raw48,End-to-End_Error "
  //"-v 187,raw48,Reported_Uncorrect "
    "-v 199,raw48,CRC_Error_Count "      // FW >= 4Px10362
    "-v 192,raw48,Unsafe_Shutdown_Count "
    "-v 225,raw48,Host_Writes_32MiB "
    "-v 226,raw48,Workld_Media_Wear_Indic " // Timed Workload Media Wear Indicator (percent*1024)
    "-v 227,raw48,Workld_Host_Reads_Perc "  // Timed Workload Host Reads Percentage
    "-v 228,raw48,Workload_Minutes " // 226,227,228 can be reset by 'smartctl -t vendor,0x40'
  //"-v 232,raw48,Available_Reservd_Space "
  //"-v 233,raw48,Media_Wearout_Indicator "
    "-v 241,raw48,Host_Writes_32MiB "
    "-v 242,raw48,Host_Reads_32MiB"
  },
  { "Intel 710 Series SSDs", // tested with INTEL SSDSA2BZ[12]00G3/6PB10362
    "INTEL SSDSA2BZ(100|200|300)G3",
    "", "",
    "-F nologdir "
  //"-v 3,raw16(avg16),Spin_Up_Time "
  //"-v 4,raw48,Start_Stop_Count "
  //"-v 5,raw16(raw16),Reallocated_Sector_Ct "
  //"-v 9,raw24(raw8),Power_On_Hours "
  //"-v 12,raw48,Power_Cycle_Count "
    "-v 170,raw48,Reserve_Block_Count "
    "-v 171,raw48,Program_Fail_Count "
    "-v 172,raw48,Erase_Fail_Count "
    "-v 174,raw48,Unexpect_Power_Loss_Ct " // Missing in 710 specification from September 2011
    "-v 183,raw48,SATA_Downshift_Count "
  //"-v 184,raw48,End-to-End_Error "
  //"-v 187,raw48,Reported_Uncorrect "
  //"-v 190,tempminmax,Airflow_Temperature_Cel "
    "-v 192,raw48,Unsafe_Shutdown_Count "
    "-v 225,raw48,Host_Writes_32MiB "
    "-v 226,raw48,Workld_Media_Wear_Indic " // Timed Workload Media Wear Indicator (percent*1024)
    "-v 227,raw48,Workld_Host_Reads_Perc "  // Timed Workload Host Reads Percentage
    "-v 228,raw48,Workload_Minutes " // 226,227,228 can be reset by 'smartctl -t vendor,0x40'
  //"-v 232,raw48,Available_Reservd_Space "
  //"-v 233,raw48,Media_Wearout_Indicator "
    "-v 241,raw48,Host_Writes_32MiB "
    "-v 242,raw48,Host_Reads_32MiB"
  },
  { "Intel 510 Series SSDs",
    "INTEL SSDSC2MH(120|250)A2",
    "", "",
  //"-v 3,raw16(avg16),Spin_Up_Time "
  //"-v 4,raw48,Start_Stop_Count "
  //"-v 5,raw16(raw16),Reallocated_Sector_Ct "
  //"-v 9,raw24(raw8),Power_On_Hours "
  //"-v 12,raw48,Power_Cycle_Count "
    "-v 192,raw48,Unsafe_Shutdown_Count "
    "-v 225,raw48,Host_Writes_32MiB "
  //"-v 232,raw48,Available_Reservd_Space "
  //"-v 233,raw48,Media_Wearout_Indicator"
  },
  { "Intel 520 Series SSDs", // tested with INTEL SSDSC2CW120A3/400i, SSDSC2BW480A3F/400i
    "INTEL SSDSC2[BC]W(060|120|180|240|480)A3F?",
    "", "",
  //"-v 5,raw16(raw16),Reallocated_Sector_Ct "
    "-v 9,msec24hour32,Power_On_Hours_and_Msec "
  //"-v 12,raw48,Power_Cycle_Count "
    "-v 170,raw48,Available_Reservd_Space "
    "-v 171,raw48,Program_Fail_Count "
    "-v 172,raw48,Erase_Fail_Count "
    "-v 174,raw48,Unexpect_Power_Loss_Ct "
  //"-v 184,raw48,End-to-End_Error "
    "-v 187,raw48,Uncorrectable_Error_Cnt "
  //"-v 192,raw48,Power-Off_Retract_Count "
    "-v 225,raw48,Host_Writes_32MiB "
    "-v 226,raw48,Workld_Media_Wear_Indic "
    "-v 227,raw48,Workld_Host_Reads_Perc "
    "-v 228,raw48,Workload_Minutes "
  //"-v 232,raw48,Available_Reservd_Space "
  //"-v 233,raw48,Media_Wearout_Indicator "
    "-v 241,raw48,Host_Writes_32MiB "
    "-v 242,raw48,Host_Reads_32MiB "
    "-v 249,raw48,NAND_Writes_1GiB"
  },
  { "Intel 525 Series SSDs", // mSATA, tested with SSDMCEAC120B3/LLLi
    "INTEL SSDMCEAC(030|060|090|120|180|240)B3",
    "", "",
  //"-v 5,raw16(raw16),Reallocated_Sector_Ct "
    "-v 9,msec24hour32,Power_On_Hours_and_Msec "
  //"-v 12,raw48,Power_Cycle_Count "
    "-v 170,raw48,Available_Reservd_Space "
    "-v 171,raw48,Program_Fail_Count "
    "-v 172,raw48,Erase_Fail_Count "
    "-v 174,raw48,Unexpect_Power_Loss_Ct "
    "-v 183,raw48,SATA_Downshift_Count "
  //"-v 184,raw48,End-to-End_Error "
    "-v 187,raw48,Uncorrectable_Error_Cnt "
  //"-v 190,tempminmax,Airflow_Temperature_Cel "
  //"-v 192,raw48,Power-Off_Retract_Count "
  //"-v 199,raw48,UDMA_CRC_Error_Count "
    "-v 225,raw48,Host_Writes_32MiB "
    "-v 226,raw48,Workld_Media_Wear_Indic "
    "-v 227,raw48,Workld_Host_Reads_Perc "
    "-v 228,raw48,Workload_Minutes "
  //"-v 232,raw48,Available_Reservd_Space "
  //"-v 233,raw48,Media_Wearout_Indicator "
    "-v 241,raw48,Host_Writes_32MiB "
    "-v 242,raw48,Host_Reads_32MiB "
    "-v 249,raw48,NAND_Writes_1GiB"
  },
  { "Intel 530 Series SSDs", // tested with INTEL SSDSC2BW180A4/DC12, SSDSC2BW240A4/DC12
    "INTEL SSDSC2BW(080|120|180|240|360|480)A4",
    "", "",
  //"-v 5,raw16(raw16),Reallocated_Sector_Ct "
    "-v 9,msec24hour32,Power_On_Hours_and_Msec "
  //"-v 12,raw48,Power_Cycle_Count "
    "-v 170,raw48,Available_Reservd_Space "
    "-v 171,raw48,Program_Fail_Count "
    "-v 172,raw48,Erase_Fail_Count "
    "-v 174,raw48,Unexpect_Power_Loss_Ct "
    "-v 183,raw48,SATA_Downshift_Count "
  //"-v 184,raw48,End-to-End_Error "
    "-v 187,raw48,Uncorrectable_Error_Cnt "
  //"-v 190,tempminmax,Airflow_Temperature_Cel "
  //"-v 192,raw48,Power-Off_Retract_Count "
  //"-v 199,raw48,UDMA_CRC_Error_Count "
    "-v 225,raw48,Host_Writes_32MiB "
    "-v 226,raw48,Workld_Media_Wear_Indic "
    "-v 227,raw48,Workld_Host_Reads_Perc "
    "-v 228,raw48,Workload_Minutes "
  //"-v 232,raw48,Available_Reservd_Space "
  //"-v 233,raw48,Media_Wearout_Indicator "
    "-v 241,raw48,Host_Writes_32MiB "
    "-v 242,raw48,Host_Reads_32MiB "
    "-v 249,raw48,NAND_Writes_1GiB"
  },
  { "Intel 330/335 Series SSDs", // tested with INTEL SSDSC2CT180A3/300i, SSDSC2CT240A3/300i,
      // INTEL SSDSC2CT240A4/335t
    "INTEL SSDSC2CT(060|120|180|240)A[34]", // A4 = 335 Series
    "", "",
  //"-v 5,raw16(raw16),Reallocated_Sector_Ct "
    "-v 9,msec24hour32,Power_On_Hours_and_Msec "
  //"-v 12,raw48,Power_Cycle_Count "
  //"-v 181,raw48,Program_Fail_Cnt_Total " // ] Missing in 330 specification from April 2012
  //"-v 182,raw48,Erase_Fail_Count_Total " // ]
  //"-v 192,raw48,Power-Off_Retract_Count "
    "-v 225,raw48,Host_Writes_32MiB "
  //"-v 232,raw48,Available_Reservd_Space "
  //"-v 233,raw48,Media_Wearout_Indicator "
    "-v 241,raw48,Host_Writes_32MiB "
    "-v 242,raw48,Host_Reads_32MiB "
    "-v 249,raw48,NAND_Writes_1GiB"
  },
  { "Intel 730 and DC S3500/S3700 Series SSDs", // tested with INTEL SSDSC2BP480G4, SSDSC2BB120G4/D2010355,
      // INTEL SSDSC2BB800G4T, SSDSC2BA200G3/5DV10250
    "INTEL SSDSC(1N|2B)[ABP](080|100|120|160|200|240|300|400|480|600|800)G[34]T?", // A=S3700, B=S3500, P=730
    "", "",
  //"-v 3,raw16(avg16),Spin_Up_Time "
  //"-v 4,raw48,Start_Stop_Count "
  //"-v 5,raw16(raw16),Reallocated_Sector_Ct "
  //"-v 9,raw24(raw8),Power_On_Hours "
  //"-v 12,raw48,Power_Cycle_Count "
    "-v 170,raw48,Available_Reservd_Space "
    "-v 171,raw48,Program_Fail_Count "
    "-v 172,raw48,Erase_Fail_Count "
    "-v 174,raw48,Unsafe_Shutdown_Count "
    "-v 175,raw16(raw16),Power_Loss_Cap_Test "
    "-v 183,raw48,SATA_Downshift_Count "
  //"-v 184,raw48,End-to-End_Error "
  //"-v 187,raw48,Reported_Uncorrect "
    "-v 190,tempminmax,Temperature_Case "
    "-v 192,raw48,Unsafe_Shutdown_Count "
    "-v 194,tempminmax,Temperature_Internal "
  //"-v 197,raw48,Current_Pending_Sector "
    "-v 199,raw48,CRC_Error_Count "
    "-v 225,raw48,Host_Writes_32MiB "
    "-v 226,raw48,Workld_Media_Wear_Indic " // Timed Workload Media Wear Indicator (percent*1024)
    "-v 227,raw48,Workld_Host_Reads_Perc "  // Timed Workload Host Reads Percentage
    "-v 228,raw48,Workload_Minutes " // 226,227,228 can be reset by 'smartctl -t vendor,0x40'
  //"-v 232,raw48,Available_Reservd_Space "
  //"-v 233,raw48,Media_Wearout_Indicator "
    "-v 234,raw24/raw32:04321,Thermal_Throttle "
    "-v 241,raw48,Host_Writes_32MiB "
    "-v 242,raw48,Host_Reads_32MiB "
    "-F xerrorlba" // tested with SSDSC2BB600G4/D2010355
  },
  { "Kingston branded X25-V SSDs", // fixed firmware
    "KINGSTON SSDNow 40GB",
    "2CV102(J[89A-Z]|[K-Z].)", // >= "2CV102J8"
    "",
    "-v 192,raw48,Unsafe_Shutdown_Count "
    "-v 225,raw48,Host_Writes_32MiB "
    "-v 226,raw48,Workld_Media_Wear_Indic "
    "-v 227,raw48,Workld_Host_Reads_Perc "
    "-v 228,raw48,Workload_Minutes"
  },
  { "Kingston branded X25-V SSDs", // buggy or unknown firmware
    "KINGSTON SSDNow 40GB",
    "",
    "This drive may require a firmware update to\n"
    "fix possible drive hangs when reading SMART self-test log.\n"
    "To update Kingston branded drives, a modified Intel update\n"
    "tool must be used. Search for \"kingston 40gb firmware\".",
    "-v 192,raw48,Unsafe_Shutdown_Count "
    "-v 225,raw48,Host_Writes_32MiB "
    "-v 226,raw48,Workld_Media_Wear_Indic "
    "-v 227,raw48,Workld_Host_Reads_Perc "
    "-v 228,raw48,Workload_Minutes"
  },
  { "JMicron based SSDs", // JMicron JMF60x
    "Kingston SSDNow V Series [0-9]*GB|" // tested with Kingston SSDNow V Series 64GB/B090522a
    "TS(2|4|8|16|32|64|128|192)GSSD(18|25)[MS]?-[MS]", // Transcend IDE and SATA, tested with
      // TS32GSSD25-M/V090331, TS32GSSD18M-M/v090331
    "[BVv].*", // other Transcend SSD versions will be catched by subsequent entry
    "",
  //"-v 9,raw24(raw8),Power_On_Hours " // raw value always 0?
  //"-v 12,raw48,Power_Cycle_Count "
  //"-v 194,tempminmax,Temperature_Celsius " // raw value always 0?
    "-v 229,hex64:w012345r,Halt_System/Flash_ID " // Halt, Flash[7]
    "-v 232,hex64:w012345r,Firmware_Version_Info " // "YYMMDD", #Channels, #Banks
    "-v 233,hex48:w01234,ECC_Fail_Record " // Fail number, Row[3], Channel, Bank
    "-v 234,raw24/raw24:w01234,Avg/Max_Erase_Count "
    "-v 235,raw24/raw24:w01z23,Good/Sys_Block_Count"
  },
  { "JMicron based SSDs", // JMicron JMF61x, JMF661
    "ADATA S596 Turbo|"  // tested with ADATA S596 Turbo 256GB SATA SSD (JMicron JMF616)
    "ADATA SP600|"  // tested with ADATA SP600/2.4 (JMicron JMF661)
    "APPLE SSD TS(064|128|256|512)C|"  // Toshiba?, tested with APPLE SSD TS064C/CJAA0201
    "KINGSTON SNV425S2(64|128)GB|"  // SSDNow V Series (2. Generation, JMF618),
                                    // tested with KINGSTON SNV425S264GB/C091126a
    "KINGSTON SSDNOW 30GB|" // tested with KINGSTON SSDNOW 30GB/AJXA0202
    "KINGSTON SS100S2(8|16)G|"  // SSDNow S100 Series, tested with KINGSTON SS100S28G/D100309a
    "KINGSTON SVP?100S2B?(64|96|128|256|512)G|"  // SSDNow V100/V+100 Series,
      // tested with KINGSTON SVP100S296G/CJR10202, KINGSTON SV100S2256G/D110225a
    "KINGSTON SV200S3(64|128|256)G|" // SSDNow V200 Series, tested with KINGSTON SV200S3128G/E120506a
    "TOSHIBA THNS128GG4BBAA|"  // Toshiba / Super Talent UltraDrive DX,
                               // tested with Toshiba 128GB 2.5" SSD (built in MacBooks)
    "TOSHIBA THNSNC128GMLJ|" // tested with THNSNC128GMLJ/CJTA0202 (built in Toshiba Protege/Dynabook)
    "TS(8|16|32|64|128|192|256|512)GSSD25S?-(MD?|S)", // Transcend IDE and SATA (JMF612), tested with
      // TS256GSSD25S-M/101028, TS32GSSD25-M/20101227
    "", "",
  //"-v 1,raw48,Raw_Read_Error_Rate "
  //"-v 2,raw48,Throughput_Performance "
    "-v 3,raw48,Unknown_Attribute "
  //"-v 5,raw16(raw16),Reallocated_Sector_Ct "
    "-v 7,raw48,Unknown_Attribute "
    "-v 8,raw48,Unknown_Attribute "
  //"-v 9,raw24(raw8),Power_On_Hours "
    "-v 10,raw48,Unknown_Attribute "
  //"-v 12,raw48,Power_Cycle_Count "
  //"-v 167,raw48,Unknown_Attribute "
    "-v 168,raw48,SATA_Phy_Error_Count "
  //"-v 169,raw48,Unknown_Attribute "
    "-v 170,raw16,Bad_Block_Count "
    "-v 173,raw16,Erase_Count " // JMF661: different?
    "-v 175,raw48,Bad_Cluster_Table_Count "
    "-v 192,raw48,Unexpect_Power_Loss_Ct "
  //"-v 194,tempminmax,Temperature_Celsius "
  //"-v 197,raw48,Current_Pending_Sector "
    "-v 240,raw48,Unknown_Attribute"
  },
  { "Plextor M3/M5 (Pro) Series SSDs", // Marvell 88SS9174 (M3, M5S), 88SS9187 (M5Pro), tested with
      // PLEXTOR PX-128M3/1.01, PX-128M3P/1.04, PX-256M3/1.05, PX-128M5S/1.02, PX-256M5S/1.03,
      // PX-128M5M/1.05, PX-128M5S/1.05, PX-128M5Pro/1.05, PX-512M5Pro/1.06
      // (1.04/5 Firmware self-test log lifetime unit is bogus, possibly 1/256 hours)
    "PLEXTOR PX-(64|128|256|512)M(3P?|5[MS]|5Pro)",
    "", "",
  //"-v 1,raw48,Raw_Read_Error_Rate "
  //"-v 5,raw16(raw16),Reallocated_Sector_Ct "
  //"-v 9,raw24(raw8),Power_On_Hours "
  //"-v 12,raw48,Power_Cycle_Count "
  //"-v 177,raw48,Wear_Leveling_Count "
  //"-v 178,raw48,Used_Rsvd_Blk_Cnt_Chip "
  //"-v 181,raw48,Program_Fail_Cnt_Total "
  //"-v 182,raw48,Erase_Fail_Count_Total "
  //"-v 187,raw48,Reported_Uncorrect "
  //"-v 192,raw48,Power-Off_Retract_Count "
  //"-v 196,raw16(raw16),Reallocated_Event_Count "
  //"-v 198,raw48,Offline_Uncorrectable "
  //"-v 199,raw48,UDMA_CRC_Error_Count "
  //"-v 232,raw48,Available_Reservd_Space "
    "-v 241,raw48,Host_Writes_32MiB "
    "-v 242,raw48,Host_Reads_32MiB"
  },
  { "Samsung based SSDs",
    "SAMSUNG SSD PM800 .*GB|"  // SAMSUNG PM800 SSDs, tested with SAMSUNG SSD PM800 TH 64GB/VBM25D1Q
    "SAMSUNG SSD PM810 .*GB|"  // SAMSUNG PM810 (470 series) SSDs, tested with SAMSUNG SSD PM810 2.5" 128GB/AXM06D1Q
    "SAMSUNG 470 Series SSD|"  // tested with SAMSUNG 470 Series SSD 64GB/AXM09B1Q
    "SAMSUNG SSD 830 Series|"  // tested with SAMSUNG SSD 830 Series 64GB/CXM03B1Q
    "Samsung SSD 840 (PRO )?Series|" // tested with Samsung SSD 840 PRO Series 128GB/DXM04B0Q,
      // Samsung SSD 840 Series/DXT06B0Q
    "Samsung SSD 840 EVO ([0-9]*G|1T)B( mSATA)?|"  // tested with Samsung SSD 840 EVO (120|250|500)GB/EXT0AB0Q,
      // Samsung SSD 840 EVO (120|250)GB/EXT0BB6Q, 1TB/EXT0BB0Q, 120GB mSATA/EXT41B6Q
    "SAMSUNG MZ7WD((120|240)HAFV|480HAGM|960HAGP)-00003", // SM843T Series, tested with
      // SAMSUNG MZ7WD120HAFV-00003/DXM85W3Q
    "", "",
  //"-v 5,raw16(raw16),Reallocated_Sector_Ct "
  //"-v 9,raw24(raw8),Power_On_Hours "
  //"-v 12,raw48,Power_Cycle_Count "
  //"-v 175,raw48,Program_Fail_Count_Chip "
  //"-v 176,raw48,Erase_Fail_Count_Chip "
  //"-v 177,raw48,Wear_Leveling_Count "
  //"-v 178,raw48,Used_Rsvd_Blk_Cnt_Chip "
  //"-v 179,raw48,Used_Rsvd_Blk_Cnt_Tot "
  //"-v 180,raw48,Unused_Rsvd_Blk_Cnt_Tot "
  //"-v 181,raw48,Program_Fail_Cnt_Total "
  //"-v 182,raw48,Erase_Fail_Count_Total "
  //"-v 183,raw48,Runtime_Bad_Block "
  //"-v 184,raw48,End-to-End_Error " // SM843T Series
    "-v 187,raw48,Uncorrectable_Error_Cnt "
  //"-v 190,tempminmax,Airflow_Temperature_Cel "  // seems to be some sort of temperature value for 470 Series?
  //"-v 194,tempminmax,Temperature_Celsius "
    "-v 195,raw48,ECC_Error_Rate "
  //"-v 198,raw48,Offline_Uncorrectable "
    "-v 199,raw48,CRC_Error_Count "
    "-v 201,raw48,Supercap_Status "
    "-v 202,raw48,Exception_Mode_Status "
    "-v 235,raw48,POR_Recovery_Count " // 830/840 Series
  //"-v 241,raw48,Total_LBAs_Written"
  },
  { "Marvell based SanDisk SSDs",
    "SanDisk SD5SG2[0-9]*G1052E|" // X100 (88SS9174), tested with SanDisk SD5SG2256G1052E/10.04.01
    "SanDisk SD6SB[12]M[0-9]*G(1022I)?|" // X110/X210 (88SS9175), tested with SanDisk SD6SB1M064G1022I/X231600,
      // SanDisk SD6SB1M256G1022I/X231600, SanDisk SD6SB2M512G1022I/X210400
    "SanDisk SDSSDHP[0-9]*G|" // Ultra Plus (88SS9175), tested with SanDisk SDSSDHP128G/X23[01]6RL
    "SanDisk SDSSDXP[0-9]*G", // Extreme II (88SS9187), tested with SanDisk SDSSDXP480G/R1311
    "", "",
  //"-v 5,raw16(raw16),Reallocated_Sector_Ct "
  //"-v 9,raw24(raw8),Power_On_Hours "
  //"-v 12,raw48,Power_Cycle_Count "
    "-v 166,raw48,Min_W/E_Cycle "
    "-v 167,raw48,Min_Bad_Block/Die "
    "-v 168,raw48,Maximum_Erase_Cycle "
    "-v 169,raw48,Total_Bad_Block "
    "-v 171,raw48,Program_Fail_Count "
    "-v 172,raw48,Erase_Fail_Count "
    "-v 173,raw48,Avg_Write_Erase_Ct "
    "-v 174,raw48,Unexpect_Power_Loss_Ct "
  //"-v 187,raw48,Reported_Uncorrect "
  //"-v 194,tempminmax,Temperature_Celsius "
    "-v 212,raw48,SATA_PHY_Error "
    "-v 230,raw48,Perc_Write_Erase_Count "
    "-v 232,raw48,Perc_Avail_Resrvd_Space "
    "-v 233,raw48,Total_NAND_Writes_GiB "
    "-v 241,raw48,Total_Writes_GiB "
    "-v 242,raw48,Total_Reads_GiB "
  //"-v 243,raw48,Unknown_Attribute "
  },
  { "SanDisk based SSDs", // see also #463 for the vendor attribute description
    "SanDisk iSSD P4 [0-9]*GB|" // tested with SanDisk iSSD P4 16GB/SSD 9.14
    "SanDisk SDSSDP[0-9]*G|" // tested with SanDisk SDSSDP064G/1.0.0, SDSSDP128G/2.0.0
    "SanDisk SSD i100 [0-9]*GB|" // tested with SanDisk SSD i100 8GB/11.56.04, 24GB/11.56.04
    "SanDisk SSD U100 ([0-9]*GB|SMG2)|" // tested with SanDisk SSD U100 8GB/10.56.00, 256GB/10.01.02, SMG2/10.56.04
    "SanDisk SD7[SU]B[23]Q(064|128|256|512)G.*", // tested with SD7SB3Q064G1122/SD7UB3Q256G1122/SD7SB3Q128G/SD7UB2Q512G1122
    "", "",
  //"-v 5,raw16(raw16),Reallocated_Sector_Ct "
  //"-v 9,raw24(raw8),Power_On_Hours "
  //"-v 12,raw48,Power_Cycle_Count "
    "-v 171,raw48,Program_Fail_Count "
    "-v 172,raw48,Erase_Fail_Count "
    "-v 173,raw48,Avg_Write_Erase_Ct "
    "-v 174,raw48,Unexpect_Power_Loss_Ct "
  //"-v 187,raw48,Reported_Uncorrect "
    "-v 212,raw48,SATA_PHY_Error "
    "-v 230,raw48,Perc_Write_Erase_Count "
    "-v 232,raw48,Perc_Avail_Resrvd_Space "
    "-v 234,raw48,Perc_Write_Erase_Ct_BC "
  //"-v 241,raw48,Total_LBAs_Written "
  //"-v 242,raw48,Total_LBAs_Read "
    "-v 244,raw48,Thermal_Throttle "
  },
  { "Smart Storage Systems Xcel-10 SSDs",  // based on http://www.smartm.com/files/salesLiterature/storage/xcel10.pdf
    "SMART A25FD-(32|64|128)GI32N", // tested with SMART A25FD-128GI32N/B9F23D4K
    "",
    "", // attributes info from http://www.adtron.com/pdf/SMART_Attributes_Xcel-10_810800014_RevB.pdf
    "-v 1,raw48,Not_Supported "
    "-v 2,raw48,Not_Supported "
  //"-v 9,raw24(raw8),Power_On_Hours "
  //"-v 12,raw48,Power_Cycle_Count "
    "-v 191,raw48,Not_Supported "
  //"-v 192,raw48,Power-Off_Retract_Count "
    "-v 197,raw48,ECC_Error_Count "
  //"-v 198,raw48,Offline_Uncorrectable "
  //"-v 199,raw48,UDMA_CRC_Error_Count "
    "-v 251,raw48,Min_Spares_Remain_Perc " // percentage of the total number of spare blocks available
    "-v 252,raw48,Added_Bad_Flash_Blk_Ct " // number of bad flash blocks
    "-v 254,raw48,Total_Erase_Blocks_Ct" // number of times the drive has erased any erase block
  },
  { "Smart Storage Systems XceedSecure2 SSDs",
    "(SMART|Adtron) ([AIS]25FBS|S35FCS).*",
    "", "",
    "-v 9,sec2hour,Power_On_Hours "
    "-v 194,hex64,Proprietary_194"
  },
  { "Smart Storage Systems XceedUltraX/Adtron A25FBX SSDs",
    "(SMART|Adtron) (A|I)25FBX.*",
    "", "",
    "-v 9,hex64,Proprietary_9 "
    "-v 194,hex48,Proprietary_194"
  },
  { "Smart Storage Systems Adtron A25FB 2xN SSDs",
    "(SMART|Adtron) A25FB.*2.N",
    "", "",
    "-v 110,hex64,Proprietary_HWC "
    "-v 111,hex64,Proprietary_MP "
    "-v 112,hex64,Proprietary_RtR "
    "-v 113,hex64,Proprietary_RR "
    "-v 120,hex64,Proprietary_HFAll "
    "-v 121,hex64,Proprietary_HF1st "
    "-v 122,hex64,Proprietary_HF2nd "
    "-v 123,hex64,Proprietary_HF3rd "
    "-v 125,hex64,Proprietary_SFAll "
    "-v 126,hex64,Proprietary_SF1st "
    "-v 127,hex64,Proprietary_SF2nd "
    "-v 128,hex64,Proprietary_SF3rd "
    "-v 194,raw24/raw32:zvzzzw,Fractional_Temperature"
  },
  { "Smart Storage Systems Adtron A25FB 3xN SSDs",
    "(SMART|Adtron) A25FB-.*3.N",
    "", "",
    "-v 9,sec2hour,Power_On_Hours "
    "-v 113,hex48,Proprietary_RR "
    "-v 130,raw48:54321,Minimum_Spares_All_Zs"
  //"-v 194,tempminmax,Temperature_Celsius"
  },
  { "STEC Mach2 CompactFlash Cards", // tested with STEC M2P CF 1.0.0/K1385MS
    "STEC M2P CF 1.0.0",
    "", "",
    "-v 100,raw48,Erase_Program_Cycles "
    "-v 103,raw48,Remaining_Energy_Storg "
    "-v 170,raw48,Reserved_Block_Count "
    "-v 171,raw48,Program_Fail_Count "
    "-v 172,raw48,Erase_Fail_Count "
    "-v 173,raw48,Wear_Leveling_Count "
    "-v 174,raw48,Unexpect_Power_Loss_Ct "
    "-v 211,raw48,Unknown_Attribute " // ] Missing in specification
    "-v 212,raw48,Unknown_Attribute"  // ] from September 2012
  },
  { "Transcend CompactFlash Cards", // tested with TRANSCEND/20080820,
      // TS4GCF133/20100709, TS16GCF133/20100709, TS16GCF150/20110407
    "TRANSCEND|TS(4|8|16)GCF(133|150)",
    "", "",
    "-v 7,raw48,Unknown_Attribute "
    "-v 8,raw48,Unknown_Attribute"
  },
  { "Marvell SSD SD88SA024BA0 (SUN branded)",
    "MARVELL SD88SA024BA0 SUN24G 0902M0054V",
    "", "", ""
  },
  { "HP 1TB SATA disk GB1000EAFJL",
    "GB1000EAFJL",
    "", "", ""
  },
  { "HP 500GB SATA disk MM0500EANCR",
    "MM0500EANCR",
    "", "", ""
  },
  { "HP 250GB SATA disk VB0250EAVER",
    "VB0250EAVER",
    "", "", ""
  },
  { "IBM Deskstar 60GXP",  // ER60A46A firmware
    "(IBM-|Hitachi )?IC35L0[12346]0AVER07.*",
    "ER60A46A",
    "", ""
  },
  { "IBM Deskstar 60GXP",  // All other firmware
    "(IBM-|Hitachi )?IC35L0[12346]0AVER07.*",
    "",
    "IBM Deskstar 60GXP drives may need upgraded SMART firmware.\n"
    "Please see http://haque.net/dtla_update/",
    ""
  },
  { "IBM Deskstar 40GV & 75GXP (A5AA/A6AA firmware)",
    "(IBM-)?DTLA-30[57]0[123467][05].*",
    "T[WX][123468AG][OF]A[56]AA",
    "", ""
  },
  { "IBM Deskstar 40GV & 75GXP (all other firmware)",
    "(IBM-)?DTLA-30[57]0[123467][05].*",
    "",
    "IBM Deskstar 40GV and 75GXP drives may need upgraded SMART firmware.\n"
    "Please see http://haque.net/dtla_update/",
    ""
  },
  { "", // ExcelStor J240, J340, J360, J680, J880 and J8160
    "ExcelStor Technology J(24|34|36|68|88|816)0",
    "", "", ""
  },
  { "", // Fujitsu M1623TAU
    "FUJITSU M1623TAU",
    "",
    "",
    "-v 9,seconds"
  },
  { "Fujitsu MHG",
    "FUJITSU MHG2...ATU?.*",
    "",
    "",
    "-v 9,seconds"
  },
  { "Fujitsu MHH",
    "FUJITSU MHH2...ATU?.*",
    "",
    "",
    "-v 9,seconds"
  },
  { "Fujitsu MHJ",
    "FUJITSU MHJ2...ATU?.*",
    "",
    "",
    "-v 9,seconds"
  },
  { "Fujitsu MHK",
    "FUJITSU MHK2...ATU?.*",
    "",
    "",
    "-v 9,seconds"
  },
  { "",  // Fujitsu MHL2300AT
    "FUJITSU MHL2300AT",
    "",
    "This drive's firmware has a harmless Drive Identity Structure\n"
      "checksum error bug.",
    "-v 9,seconds"
  },
  { "",  // MHM2200AT, MHM2150AT, MHM2100AT, MHM2060AT
    "FUJITSU MHM2(20|15|10|06)0AT",
    "",
    "This drive's firmware has a harmless Drive Identity Structure\n"
      "checksum error bug.",
    "-v 9,seconds"
  },
  { "Fujitsu MHN",
    "FUJITSU MHN2...AT",
    "",
    "",
    "-v 9,seconds"
  },
  { "", // Fujitsu MHR2020AT
    "FUJITSU MHR2020AT",
    "",
    "",
    "-v 9,seconds"
  },
  { "", // Fujitsu MHR2040AT
    "FUJITSU MHR2040AT",
    "",    // Tested on 40BA
    "",
    "-v 9,seconds -v 192,emergencyretractcyclect "
    "-v 198,offlinescanuncsectorct -v 200,writeerrorcount"
  },
  { "Fujitsu MHS AT",
    "FUJITSU MHS20[6432]0AT(  .)?",
    "",
    "",
    "-v 9,seconds -v 192,emergencyretractcyclect "
    "-v 198,offlinescanuncsectorct -v 200,writeerrorcount "
    "-v 201,detectedtacount"
  },
  { "Fujitsu MHT", // tested with FUJITSU MHT2030AC/909B
    "FUJITSU MHT2...(AC|AH|AS|AT|BH)U?.*",
    "",
    "",
    "-v 9,seconds"
  },
  { "Fujitsu MHU",
    "FUJITSU MHU2...ATU?.*",
    "",
    "",
    "-v 9,seconds"
  },
  { "Fujitsu MHV",
    "FUJITSU MHV2...(AH|AS|AT|BH|BS|BT).*",
    "",
    "",
    "-v 9,seconds"
  },
  { "Fujitsu MPA..MPG",
    "FUJITSU MP[A-G]3...A[HTEV]U?.*",
    "",
    "",
    "-v 9,seconds"
  },
  { "Fujitsu MHY BH",
    "FUJITSU MHY2(04|06|08|10|12|16|20|25)0BH.*",
    "", "",
    "-v 240,raw48,Transfer_Error_Rate"
  },
  { "Fujitsu MHW AC", // tested with FUJITSU MHW2060AC/00900004
    "FUJITSU MHW20(40|60)AC",
    "", "", ""
  },
  { "Fujitsu MHW BH",
    "FUJITSU MHW2(04|06|08|10|12|16)0BH.*",
    "", "", ""
  },
  { "Fujitsu MHW BJ",
    "FUJITSU MHW2(08|12|16)0BJ.*",
    "", "", ""
  },
  { "Fujitsu MHZ BH",
    "FUJITSU MHZ2(04|08|12|16|20|25|32)0BH.*",
    "", "", ""
  },
  { "Fujitsu MHZ BJ",
    "FUJITSU MHZ2(08|12|16|20|25|32)0BJ.*",
    "",
    "",
    "-v 9,minutes"
  },
  { "Fujitsu MHZ BS",
    "FUJITSU MHZ2(12|25)0BS.*",
    "", "", ""
  },
  { "Fujitsu MHZ BK",
    "FUJITSU MHZ2(08|12|16|25)0BK.*",
    "", "", ""
  },
  { "Fujitsu MJA BH",
    "FUJITSU MJA2(08|12|16|25|32|40|50)0BH.*",
    "", "", ""
  },
  { "", // Samsung SV4012H (known firmware)
    "SAMSUNG SV4012H",
    "RM100-08",
    "",
    "-v 9,halfminutes -F samsung"
  },
  { "", // Samsung SV4012H (all other firmware)
    "SAMSUNG SV4012H",
    "",
    "May need -F samsung disabled; see manual for details.",
    "-v 9,halfminutes -F samsung"
  },
  { "", // Samsung SV0412H (known firmware)
    "SAMSUNG SV0412H",
    "SK100-01",
    "",
    "-v 9,halfminutes -v 194,10xCelsius -F samsung"
  },
  { "", // Samsung SV0412H (all other firmware)
    "SAMSUNG SV0412H",
    "",
    "May need -F samsung disabled; see manual for details.",
    "-v 9,halfminutes -v 194,10xCelsius -F samsung"
  },
  { "", // Samsung SV1204H (known firmware)
    "SAMSUNG SV1204H",
    "RK100-1[3-5]",
    "",
    "-v 9,halfminutes -v 194,10xCelsius -F samsung"
  },
  { "", // Samsung SV1204H (all other firmware)
    "SAMSUNG SV1204H",
    "",
    "May need -F samsung disabled; see manual for details.",
    "-v 9,halfminutes -v 194,10xCelsius -F samsung"
  },
  { "", // SAMSUNG SV0322A tested with FW JK200-35
    "SAMSUNG SV0322A",
    "", "", ""
  },
  { "SAMSUNG SpinPoint V80", // tested with SV1604N/TR100-23
    "SAMSUNG SV(0211|0401|0612|0802|1203|1604)N",
    "",
    "",
    "-v 9,halfminutes -F samsung2"
  },
  { "", // SAMSUNG SP40A2H with RR100-07 firmware
    "SAMSUNG SP40A2H",
    "RR100-07",
    "",
    "-v 9,halfminutes -F samsung"
  },
  { "", // SAMSUNG SP80A4H with RT100-06 firmware
    "SAMSUNG SP80A4H",
    "RT100-06",
    "",
    "-v 9,halfminutes -F samsung"
  },
  { "", // SAMSUNG SP8004H with QW100-61 firmware
    "SAMSUNG SP8004H",
    "QW100-61",
    "",
    "-v 9,halfminutes -F samsung"
  },
  { "SAMSUNG SpinPoint F1 DT", // tested with HD103UJ/1AA01113
    "SAMSUNG HD(083G|16[12]G|25[12]H|32[12]H|50[12]I|642J|75[23]L|10[23]U)J",
    "", "", ""
  },
  { "SAMSUNG SpinPoint F1 EG", // tested with HD103UI/1AA01113
    "SAMSUNG HD(252H|322H|502I|642J|753L|103U)I",
    "", "", ""
  },
  { "SAMSUNG SpinPoint F1 RE", // tested with HE103UJ/1AA01113
    "SAMSUNG HE(252H|322H|502I|642J|753L|103U)J",
    "", "", ""
  },
  { "SAMSUNG SpinPoint F2 EG", // tested with HD154UI/1AG01118
    "SAMSUNG HD(502H|10[23]S|15[34]U)I",
    "", "", ""
  },
  { "SAMSUNG SpinPoint F3", // tested with HD502HJ/1AJ100E4
    "SAMSUNG HD(502H|754J|103S)J",
    "", "", ""
  },
  { "Seagate Barracuda SpinPoint F3", // tested with ST1000DM005 HD103SJ/1AJ100E5
    "ST[0-9DM]* HD(502H|754J|103S)J",
    "", "", ""
  },
  { "SAMSUNG SpinPoint F3 EG", // tested with HD503HI/1AJ100E4, HD153WI/1AN10002
    "SAMSUNG HD(253G|(324|503)H|754J|105S|(153|203)W)I",
    "", "", ""
  },
  { "SAMSUNG SpinPoint F3 RE", // tested with HE103SJ/1AJ30001
    "SAMSUNG HE(502H|754J|103S)J",
    "", "", ""
  },
  { "Seagate Samsung Spinpoint F4", // tested with ST250DM001 HD256GJ/1AR10001
    "ST(250|320)DM001 HD(256G|322G|323H)J",
    "", "", ""
  },
  { "SAMSUNG SpinPoint F4 EG (AF)",// tested with HD204UI/1AQ10001(buggy|fixed)
    "SAMSUNG HD(155|204)UI",
    "", // 1AQ10001
    "Using smartmontools or hdparm with this\n"
    "drive may result in data loss due to a firmware bug.\n"
    "****** THIS DRIVE MAY OR MAY NOT BE AFFECTED! ******\n"
    "Buggy and fixed firmware report same version number!\n"
    "See the following web pages for details:\n"
    "http://knowledge.seagate.com/articles/en_US/FAQ/223571en\n"
    "http://www.smartmontools.org/wiki/SamsungF4EGBadBlocks",
    ""
  },
  { "SAMSUNG SpinPoint S250", // tested with HD200HJ/KF100-06
    "SAMSUNG HD(162|200|250)HJ",
    "", "", ""
  },
  { "SAMSUNG SpinPoint T133", // tested with HD300LJ/ZT100-12, HD400LJ/ZZ100-14, HD401LJ/ZZ100-15
    "SAMSUNG HD(250KD|(30[01]|320|40[01])L[DJ])",
    "", "", ""
  },
  { "SAMSUNG SpinPoint T166", // tested with HD501LJ/CR100-1[01]
    "SAMSUNG HD(080G|160H|32[01]K|403L|50[01]L)J",
    "", "",
    "-v 197,increasing" // at least HD501LJ/CR100-11
  },
  { "SAMSUNG SpinPoint P120", // VF100-37 firmware, tested with SP2514N/VF100-37
    "SAMSUNG SP(16[01]3|2[05][01]4)[CN]",
    "VF100-37",
    "",
    "-F samsung3"
  },
  { "SAMSUNG SpinPoint P120", // other firmware, tested with SP2504C/VT100-33
    "SAMSUNG SP(16[01]3|2[05][01]4)[CN]",
    "",
    "May need -F samsung3 enabled; see manual for details.",
    ""
  },
  { "SAMSUNG SpinPoint P80 SD", // tested with HD160JJ/ZM100-33
    "SAMSUNG HD(080H|120I|160J)J",
    "", "", ""
  },
  { "SAMSUNG SpinPoint P80", // BH100-35 firmware, tested with SP0842N/BH100-35
    "SAMSUNG SP(0451|08[0124]2|12[0145]3|16[0145]4)[CN]",
    "BH100-35",
    "",
    "-F samsung3"
  },
  { "SAMSUNG SpinPoint P80", // firmware *-35 or later
    "SAMSUNG SP(0451|08[0124]2|12[0145]3|16[0145]4)[CN]",
    ".*-3[5-9]",
    "May need -F samsung3 enabled; see manual for details.",
    ""
  },
  { "SAMSUNG SpinPoint P80", // firmware *-25...34, tested with
      // SP0401N/TJ100-30, SP1614C/SW100-25 and -34
    "SAMSUNG SP(04[05]1|08[0124]2|12[0145]3|16[0145]4)[CN]",
    ".*-(2[5-9]|3[0-4])",
    "",
    "-v 9,halfminutes -v 198,increasing"
  },
  { "SAMSUNG SpinPoint P80", // firmware *-23...24, tested with
    // SP0802N/TK100-23,
    // SP1213N/TL100-23,
    // SP1604N/TM100-23 and -24
    "SAMSUNG SP(0451|08[0124]2|12[0145]3|16[0145]4)[CN]",
    ".*-2[34]",
    "",
    "-v 9,halfminutes -F samsung2"
  },
  { "SAMSUNG SpinPoint P80", // unknown firmware
    "SAMSUNG SP(0451|08[0124]2|12[0145]3|16[0145]4)[CN]",
    "",
    "May need -F samsung2 or -F samsung3 enabled; see manual for details.",
    ""
  },
  { "SAMSUNG SpinPoint M40/60/80", // tested with HM120IC/AN100-16, HM160JI/AD100-16
    "SAMSUNG HM(0[468]0H|120I|1[026]0J)[CI]",
    "",
    "",
    "-v 9,halfminutes"
  },
  { "SAMSUNG SpinPoint M5", // tested with HM160HI/HH100-12
    "SAMSUNG HM(((061|080)G|(121|160)H|250J)I|160HC)",
    "", "", ""
  },
  { "SAMSUNG SpinPoint M6", // tested with HM320JI/2SS00_01 M6
    "SAMSUNG HM(251J|320[HJ]|[45]00L)I",
    "", "", ""
  },
  { "SAMSUNG SpinPoint M7", // tested with HM500JI/2AC101C4
    "SAMSUNG HM(250H|320I|[45]00J)I",
    "", "", ""
  },
  { "SAMSUNG SpinPoint M7E (AF)", // tested with HM321HI/2AJ10001, HM641JI/2AJ10001
    "SAMSUNG HM(161G|(251|321)H|501I|641J)I",
    "", "", ""
  },
  { "SAMSUNG SpinPoint M7U (USB)", // tested with HM252HX/2AC101C4
    "SAMSUNG HM(162H|252H|322I|502J)X",
    "", "", ""
  },
  { "SAMSUNG SpinPoint M8 (AF)", // tested with HN-M101MBB/2AR10001
    "SAMSUNG HN-M(250|320|500|640|750|101)MBB",
    "", "", ""
  },
  { "Seagate Momentus SpinPoint M8 (AF)", // tested with
      // ST750LM022 HN-M750MBB/2AR10001, ST320LM001 HN-M320MBB/2AR10002
    "ST(250|320|500|640|750|1000)LM0[012][124] HN-M[0-9]*MBB",
    "", "", ""
  },
  { "SAMSUNG SpinPoint M8U (USB)", // tested with HN-M500XBB/2AR10001
    "SAMSUNG HN-M(320|500|750|101)XBB",
    "", "", ""
  },
  { "Seagate Samsung SpinPoint M8U (USB)", // tested with ST1000LM025 HN-M101ABB/2AR10001
    "ST(250|320|500|640|750|1000)LM0[012][3459] HN-M[0-9]*ABB",
    "", "", ""
  },
  { "SAMSUNG SpinPoint MP5", // tested with HM250HJ/2AK10001
    "SAMSUNG HM(250H|320H|500J|640J)J",
    "", "", ""
  },
  { "SAMSUNG SpinPoint MT2", // tested with HM100UI/2AM10001
    "SAMSUNG HM100UI",
    "", "", ""
  },
  { "SAMSUNG HM100UX (S2 Portable)", // tested with HM100UX/2AM10001
    "SAMSUNG HM100UX",
    "", "", ""
  },
  { "SAMSUNG SpinPoint M", // tested with MP0402H/UC100-11
    "SAMSUNG MP0(302|402|603|804)H",
    "",
    "",
    "-v 9,halfminutes"
  },
  { "SAMSUNG SpinPoint N3U-3 (USB, 4KiB LLS)", // tested with HS25YJZ/3AU10-01
    "SAMSUNG HS(122H|2[05]YJ)Z",
    "", "", ""
  },
  { "Maxtor Fireball 541DX",
    "Maxtor 2B0(0[468]|1[05]|20)H1",
    "",
    "",
    "-v 9,minutes -v 194,unknown"
  },
  { "Maxtor Fireball 3",
    "Maxtor 2F0[234]0[JL]0",
    "",
    "",
    "-v 9,minutes"
  },
  { "Maxtor DiamondMax 1280 ATA",  // no self-test log, ATA2-Fast
    "Maxtor 8(1280A2|2160A4|2560A4|3840A6|4000A6|5120A8)",
    "",
    "",
    "-v 9,minutes"
  },
  { "Maxtor DiamondMax 2160 Ultra ATA",
    "Maxtor 8(2160D2|3228D3|3240D3|4320D4|6480D6|8400D8|8455D8)",
    "",
    "",
    "-v 9,minutes"
  },
  { "Maxtor DiamondMax 2880 Ultra ATA",
    "Maxtor 9(0510D4|0576D4|0648D5|0720D5|0840D6|0845D6|0864D6|1008D7|1080D8|1152D8)",
    "",
    "",
    "-v 9,minutes"
  },
  { "Maxtor DiamondMax 3400 Ultra ATA",
    "Maxtor 9(1(360|350|202)D8|1190D7|10[12]0D6|0840D5|06[48]0D4|0510D3|1(350|202)E8|1010E6|0840E5|0640E4)",
    "",
    "",
    "-v 9,minutes"
  },
  { "Maxtor DiamondMax D540X-4G",
    "Maxtor 4G(120J6|160J[68])",
    "",
    "",
    "-v 9,minutes -v 194,unknown"
  },
  { "Maxtor DiamondMax D540X-4K",
    "MAXTOR 4K(020H1|040H2|060H3|080H4)",
    "", "", ""
  },
  { "Maxtor DiamondMax Plus D740X",
    "MAXTOR 6L0(20[JL]1|40[JL]2|60[JL]3|80[JL]4)",
    "", "", ""
  },
  { "Maxtor DiamondMax Plus 5120 Ultra ATA 33",
    "Maxtor 9(0512D2|0680D3|0750D3|0913D4|1024D4|1360D6|1536D6|1792D7|2048D8)",
    "",
    "",
    "-v 9,minutes"
  },
  { "Maxtor DiamondMax Plus 6800 Ultra ATA 66",
    "Maxtor 9(2732U8|2390U7|204[09]U6|1707U5|1366U4|1024U3|0845U3|0683U2)",
    "",
    "",
    "-v 9,minutes"
  },
  { "Maxtor DiamondMax D540X-4D",
    "Maxtor 4D0(20H1|40H2|60H3|80H4)",
    "",
    "",
    "-v 9,minutes -v 194,unknown"
  },
  { "Maxtor DiamondMax 16",
    "Maxtor 4(R0[68]0[JL]0|R1[26]0L0|A160J0|R120L4)",
    "",
    "",
    "-v 9,minutes"
  },
  { "Maxtor DiamondMax 4320 Ultra ATA",
    "Maxtor (91728D8|91512D7|91303D6|91080D5|90845D4|90645D3|90648D[34]|90432D2)",
    "",
    "",
    "-v 9,minutes"
  },
  { "Maxtor DiamondMax 17 VL",
    "Maxtor 9(0431U1|0641U2|0871U2|1301U3|1741U4)",
    "",
    "",
    "-v 9,minutes"
  },
  { "Maxtor DiamondMax 20 VL",
    "Maxtor (94091U8|93071U6|92561U5|92041U4|91731U4|91531U3|91361U3|91021U2|90841U2|90651U2)",
    "",
    "",
    "-v 9,minutes"
  },
  { "Maxtor DiamondMax VL 30",  // U: ATA66, H: ATA100
    "Maxtor (33073U4|32049U3|31536U2|30768U1|33073H4|32305H3|31536H2|30768H1)",
    "",
    "",
    "-v 9,minutes"
  },
  { "Maxtor DiamondMax 36",
    "Maxtor (93652U8|92739U6|91826U4|91369U3|90913U2|90845U2|90435U1)",
    "",
    "",
    "-v 9,minutes"
  },
  { "Maxtor DiamondMax 40 ATA 66",
    "Maxtor 9(0684U2|1024U2|1362U3|1536U3|2049U4|2562U5|3073U6|4098U8)",
    "",
    "",
    "-v 9,minutes"
  },
  { "Maxtor DiamondMax Plus 40 (Ultra ATA 66 and Ultra ATA 100)",
    "Maxtor (54098[UH]8|53073[UH]6|52732[UH]6|52049[UH]4|51536[UH]3|51369[UH]3|51024[UH]2)",
    "",
    "",
    "-v 9,minutes"
  },
  { "Maxtor DiamondMax 40 VL Ultra ATA 100",
    "Maxtor 3(1024H1|1535H2|2049H2|3073H3|4098H4)( B)?",
    "",
    "",
    "-v 9,minutes"
  },
  { "Maxtor DiamondMax Plus 45 Ulta ATA 100",
    "Maxtor 5(4610H6|4098H6|3073H4|2049H3|1536H2|1369H2|1023H2)",
    "",
    "",
    "-v 9,minutes"
  },
  { "Maxtor DiamondMax 60 ATA 66",
    "Maxtor 9(1023U2|1536U2|2049U3|2305U3|3073U4|4610U6|6147U8)",
    "",
    "",
    "-v 9,minutes"
  },
  { "Maxtor DiamondMax 60 ATA 100",
    "Maxtor 9(1023H2|1536H2|2049H3|2305H3|3073H4|4098H6|4610H6|6147H8)",
    "",
    "",
    "-v 9,minutes"
  },
  { "Maxtor DiamondMax Plus 60",
    "Maxtor 5T0(60H6|40H4|30H3|20H2|10H1)",
    "",
    "",
    "-v 9,minutes"
  },
  { "Maxtor DiamondMax 80",
    "Maxtor (98196H8|96147H6)",
    "",
    "",
    "-v 9,minutes"
  },
  { "Maxtor DiamondMax 536DX",
    "Maxtor 4W(100H6|080H6|060H4|040H3|030H2)",
    "",
    "",
    "-v 9,minutes"
  },
  { "Maxtor DiamondMax Plus 8",
    "Maxtor 6(E0[234]|K04)0L0",
    "",
    "",
    "-v 9,minutes"
  },
  { "Maxtor DiamondMax 10 (ATA/133 and SATA/150)",
    "Maxtor 6(B(30|25|20|16|12|10|08)0[MPRS]|L(080[MLP]|(100|120)[MP]|160[MP]|200[MPRS]|250[RS]|300[RS]))0",
    "",
    "",
    "-v 9,minutes"
  },
  { "Maxtor DiamondMax 10 (SATA/300)",
    "Maxtor 6V(080E|160E|200E|250F|300F|320F)0",
    "", "", ""
  },
  { "Maxtor DiamondMax Plus 9",
    "Maxtor 6Y((060|080|120|160)L0|(060|080|120|160|200|250)P0|(060|080|120|160|200|250)M0)",
    "",
    "",
    "-v 9,minutes"
  },
  { "Maxtor DiamondMax 11",
    "Maxtor 6H[45]00[FR]0",
    "", "", ""
  },
  { "Maxtor DiamondMax 17",
    "Maxtor 6G(080L|160[PE])0",
    "", "", ""
  },
  { "Seagate Maxtor DiamondMax 20",
    "MAXTOR STM3(40|80|160)[28]1[12]0?AS?",
    "", "", ""
  },
  { "Seagate Maxtor DiamondMax 21", // tested with MAXTOR STM3250310AS/3.AAF
    "MAXTOR STM3(80[28]15|160215|250310|(250|320)820|320620|500630)AS?",
    "", "", ""
  },
  { "Seagate Maxtor DiamondMax 22", // fixed firmware
    "(MAXTOR )?STM3(500320|750330|1000340)AS?",
    "MX1A", // http://knowledge.seagate.com/articles/en_US/FAQ/207969en
    "", ""
  },
  { "Seagate Maxtor DiamondMax 22", // fixed firmware
    "(MAXTOR )?STM3(160813|320614|640323|1000334)AS?",
    "MX1B", // http://knowledge.seagate.com/articles/en_US/FAQ/207975en
    "", ""
  },
  { "Seagate Maxtor DiamondMax 22", // buggy firmware
    "(MAXTOR )?STM3(500320|750330|1000340)AS?",
    "MX15",
    "There are known problems with these drives,\n"
    "AND THIS FIRMWARE VERSION IS AFFECTED,\n"
    "see the following Seagate web pages:\n"
    "http://knowledge.seagate.com/articles/en_US/FAQ/207931en\n"
    "http://knowledge.seagate.com/articles/en_US/FAQ/207969en",
    ""
  },
  { "Seagate Maxtor DiamondMax 22", // unknown firmware
    "(MAXTOR )?STM3(160813|32061[34]|500320|640323|750330|10003(34|40))AS?",
    "",
    "There are known problems with these drives,\n"
    "see the following Seagate web pages:\n"
    "http://knowledge.seagate.com/articles/en_US/FAQ/207931en\n"
    "http://knowledge.seagate.com/articles/en_US/FAQ/207969en\n"
    "http://knowledge.seagate.com/articles/en_US/FAQ/207975en",
    ""
  },
  { "Seagate Maxtor DiamondMax 23", // new firmware
    "STM3((160|250)31|(320|500)41|(750|1000)52)8AS?",
    "CC3[D-Z]",
    "", ""
  },
  { "Seagate Maxtor DiamondMax 23", // unknown firmware
    "STM3((160|250)31|(320|500)41|(750|1000)52)8AS?",
    "",
    "A firmware update for this drive may be available,\n"
    "see the following Seagate web pages:\n"
    "http://knowledge.seagate.com/articles/en_US/FAQ/207931en\n"
    "http://knowledge.seagate.com/articles/en_US/FAQ/213911en",
    ""
  },
  { "Maxtor MaXLine Plus II",
    "Maxtor 7Y250[PM]0",
    "",
    "",
    "-v 9,minutes"
  },
  { "Maxtor MaXLine II",
    "Maxtor [45]A(25|30|32)0[JN]0",
    "",
    "",
    "-v 9,minutes"
  },
  { "Maxtor MaXLine III (ATA/133 and SATA/150)",
    "Maxtor 7L(25|30)0[SR]0",
    "",
    "",
    "-v 9,minutes"
  },
  { "Maxtor MaXLine III (SATA/300)",
    "Maxtor 7V(25|30)0F0",
    "", "", ""
  },
  { "Maxtor MaXLine Pro 500",  // There is also a 7H500R0 model, but I
    "Maxtor 7H500F0",               // haven't added it because I suspect
    "",                               // it might need vendoropts_9_minutes
    "", ""                            // and nobody has submitted a report yet
  },
  { "", // HITACHI_DK14FA-20B
    "HITACHI_DK14FA-20B",
    "",
    "",
    "-v 9,minutes -v 193,loadunload"
  },
  { "HITACHI Travelstar DK23XX/DK23XXB",
    "HITACHI_DK23..-..B?",
    "",
    "",
    "-v 9,minutes -v 193,loadunload"
  },
  { "Hitachi Endurastar J4K20/N4K20 (formerly DK23FA-20J)",
    "(HITACHI_DK23FA-20J|HTA422020F9AT[JN]0)",
    "",
    "",
    "-v 9,minutes -v 193,loadunload"
  },
  { "Hitachi Endurastar J4K30/N4K30",
    "HE[JN]4230[23]0F9AT00",
    "",
    "",
    "-v 9,minutes -v 193,loadunload"
  },
  { "Hitachi Travelstar C4K60",  // 1.8" slim drive
    "HTC4260[23]0G5CE00|HTC4260[56]0G8CE00",
    "",
    "",
    "-v 9,minutes -v 193,loadunload"
  },
  { "IBM Travelstar 4GT",
    "IBM-DTCA-2(324|409)0",
    "", "", ""
  },
  { "IBM Travelstar 6GN",
    "IBM-DBCA-20(324|486|648)0",
    "", "", ""
  },
  { "IBM Travelstar 25GS, 18GT, and 12GN",
    "IBM-DARA-2(25|18|15|12|09|06)000",
    "", "", ""
  },
  { "IBM Travelstar 14GS",
    "IBM-DCYA-214000",
    "", "", ""
  },
  { "IBM Travelstar 4LP",
    "IBM-DTNA-2(180|216)0",
    "", "", ""
  },
  { "IBM Travelstar 48GH, 30GN, and 15GN",
    "(IBM-|Hitachi )?IC25(T048ATDA05|N0(30|20|15|12|10|07|06|05)ATDA04)-.",
    "", "", ""
  },
  { "IBM Travelstar 32GH, 30GT, and 20GN",
    "IBM-DJSA-2(32|30|20|10|05)",
    "", "", ""
  },
  { "IBM Travelstar 4GN",
    "IBM-DKLA-2(216|324|432)0",
    "", "", ""
  },
  { "IBM/Hitachi Travelstar 60GH and 40GN",
    "(IBM-|Hitachi )?IC25(T060ATC[SX]05|N0[4321]0ATC[SX]04)-.",
    "", "", ""
  },
  { "IBM/Hitachi Travelstar 40GNX",
    "(IBM-|Hitachi )?IC25N0[42]0ATC[SX]05-.",
    "", "", ""
  },
  { "Hitachi Travelstar 80GN",
    "(Hitachi )?IC25N0[23468]0ATMR04-.",
    "", "", ""
  },
  { "Hitachi Travelstar 4K40",
    "(Hitachi )?HTS4240[234]0M9AT00",
    "", "", ""
  },
  { "Hitachi Travelstar 4K120",
    "(Hitachi )?(HTS4212(60|80|10|12)H9AT00|HTS421260G9AT00)",
    "", "", ""
  },
  { "Hitachi Travelstar 5K80",
    "(Hitachi )?HTS5480[8642]0M9AT00",
    "", "", ""
  },
  { "Hitachi Travelstar 5K100",
    "(Hitachi )?HTS5410[1864]0G9(AT|SA)00",
    "", "", ""
  },
  { "Hitachi Travelstar E5K100",
    "(Hitachi )?HTE541040G9(AT|SA)00",
    "", "", ""
  },
  { "Hitachi Travelstar 5K120",
    "(Hitachi )?HTS5412(60|80|10|12)H9(AT|SA)00",
    "", "", ""
  },
  { "Hitachi Travelstar 5K160",
    "(Hitachi |HITACHI )?HTS5416([468]0|1[26])J9(AT|SA)00",
    "", "", ""
  },
  { "Hitachi Travelstar E5K160",
    "(Hitachi )?HTE5416(12|16|60|80)J9(AT|SA)00",
    "", "", ""
  },
  { "Hitachi Travelstar 5K250",
    "(Hitachi |HITACHI )?HTS5425(80|12|16|20|25)K9(A3|SA)00",
    "", "", ""
  },
  { "Hitachi Travelstar 5K320", // tested with HITACHI HTS543232L9SA00/FB4ZC4EC,
    // Hitachi HTS543212L9SA02/FBBAC52F
    "(Hitachi |HITACHI )?HT(S|E)5432(80|12|16|25|32)L9(A3(00)?|SA0[012])",
    "", "", ""
  },
  { "Hitachi Travelstar 5K500.B",
    "(Hitachi )?HT[ES]5450(12|16|25|32|40|50)B9A30[01]",
    "", "", ""
  },
  { "Hitachi/HGST Travelstar Z5K500", // tested with HGST HTS545050A7E380/GG2OAC90
    "HGST HT[ES]5450(25|32|50)A7E38[01]",
    "", "", ""
  },
  { "Hitachi/HGST Travelstar 5K750", // tested with Hitachi HTS547575A9E384/JE4OA60A,
       // APPLE HDD HTS547550A9E384/JE3AD70F
    "(Hitachi|APPLE HDD) HT[ES]5475(50|64|75)A9E38[14]",
    "", "", ""
  },
  { "Hitachi Travelstar 7K60",
    "(Hitachi )?HTS726060M9AT00",
    "", "", ""
  },
  { "Hitachi Travelstar E7K60",
    "(Hitachi )?HTE7260[46]0M9AT00",
    "", "", ""
  },
  { "Hitachi Travelstar 7K100",
    "(Hitachi )?HTS7210[168]0G9(AT|SA)00",
    "", "", ""
  },
  { "Hitachi Travelstar E7K100",
    "(Hitachi )?HTE7210[168]0G9(AT|SA)00",
    "", "", ""
  },
  { "Hitachi Travelstar 7K200", // tested with HITACHI HTS722016K9SA00/DCDZC75A
    "(Hitachi |HITACHI )?HTS7220(80|10|12|16|20)K9(A3|SA)00",
    "", "", ""
  },
  { "Hitachi Travelstar 7K320", // tested with
    // HTS723225L9A360/FCDOC30F, HTS723216L9A362/FC2OC39F
    "(Hitachi )?HT[ES]7232(80|12|16|25|32)L9(A300|A36[02]|SA61)",
    "", "", ""
  },
  { "Hitachi Travelstar Z7K320", // tested with HITACHI HTS723232A7A364/EC2ZB70B
    "(HITACHI )?HT[ES]7232(16|25|32)A7A36[145]",
    "", "", ""
  },
  { "Hitachi Travelstar 7K500",
    "(Hitachi )?HT[ES]7250(12|16|25|32|50)A9A36[2-5]",
    "", "", ""
  },
  { "Hitachi/HGST Travelstar Z7K500", // tested with HITACHI HTS725050A7E630/GH2ZB390,
      // HGST HTS725050A7E630/GH2OA420
    "(HITACHI|HGST) HT[ES]7250(25|32|50)A7E63[015]",
    "", "", ""
  },
  { "Hitachi/HGST Travelstar 7K750", // tested with Hitachi HTS727550A9E364/JF3OA0E0,
      // Hitachi HTS727575A9E364/JF4OA0D0
    "(Hitachi|HGST) HT[ES]7275(50|64|75)A9E36[14]",
    "", "", ""
  },
  { "HGST Travelstar 7K1000", // tested with HGST HTS721010A9E630/JB0OA3B0
    "HGST HTS721010A9E630",
    "", "", ""
  },
  { "IBM Deskstar 14GXP and 16GP",
    "IBM-DTTA-3(7101|7129|7144|5032|5043|5064|5084|5101|5129|5168)0",
    "", "", ""
  },
  { "IBM Deskstar 25GP and 22GXP",
    "IBM-DJNA-3(5(101|152|203|250)|7(091|135|180|220))0",
    "", "", ""
  },
  { "IBM Deskstar 37GP and 34GXP",
    "IBM-DPTA-3(5(375|300|225|150)|7(342|273|205|136))0",
    "", "", ""
  },
  { "IBM/Hitachi Deskstar 120GXP",
    "(IBM-)?IC35L((020|040|060|080|120)AVVA|0[24]0AVVN)07-[01]",
    "", "", ""
  },
  { "IBM/Hitachi Deskstar GXP-180",
    "(IBM-)?IC35L(030|060|090|120|180)AVV207-[01]",
    "", "", ""
  },
  { "Hitachi Deskstar 5K3000", // tested with HDS5C3030ALA630/MEAOA5C0,
       // Hitachi HDS5C3020BLE630/MZ4OAAB0 (OEM, Toshiba Canvio Desktop)
    "(Hitachi )?HDS5C30(15|20|30)(ALA|BLE)63[02].*",
    "", "", ""
  },
  { "Hitachi Deskstar 5K4000", // tested with HDS5C4040ALE630/MPAOA250
    "(Hitachi )?HDS5C40(30|40)ALE63[01].*",
    "", "", ""
  },
  { "Hitachi Deskstar 7K80",
    "(Hitachi )?HDS7280([48]0PLAT20|(40)?PLA320|80PLA380).*",
    "", "", ""
  },
  { "Hitachi Deskstar 7K160",
    "(Hitachi )?HDS7216(80|16)PLA[3T]80.*",
    "", "", ""
  },
  { "Hitachi Deskstar 7K250",
    "(Hitachi )?HDS7225((40|80|12|16)VLAT20|(12|16|25)VLAT80|(80|12|16|25)VLSA80)",
    "", "", ""
  },
  { "Hitachi Deskstar 7K250 (SUN branded)",
    "HITACHI HDS7225SBSUN250G.*",
    "", "", ""
  },
  { "Hitachi Deskstar T7K250",
    "(Hitachi )?HDT7225((25|20|16)DLA(T80|380))",
    "", "", ""
  },
  { "Hitachi Deskstar 7K400",
    "(Hitachi )?HDS724040KL(AT|SA)80",
    "", "", ""
  },
  { "Hitachi Deskstar 7K500",
    "(Hitachi )?HDS725050KLA(360|T80)",
    "", "", ""
  },
  { "Hitachi Deskstar P7K500",
    "(Hitachi )?HDP7250(16|25|32|40|50)GLA(36|38|T8)0",
    "", "", ""
  },
  { "Hitachi Deskstar T7K500",
    "(Hitachi )?HDT7250(25|32|40|50)VLA(360|380|T80)",
    "", "", ""
  },
  { "Hitachi Deskstar 7K1000",
    "(Hitachi )?HDS7210(50|75|10)KLA330",
    "", "", ""
  },
  { "Hitachi Deskstar 7K1000.B",
    "(Hitachi )?HDT7210((16|25)SLA380|(32|50|64|75|10)SLA360)",
    "", "", ""
  },
  { "Hitachi Deskstar 7K1000.C", // tested with Hitachi HDS721010CLA330/JP4OA3MA
    "(Hitachi )?HDS7210((16|25)CLA382|(32|50)CLA362|(64|75|10)CLA33[02])",
    "", "", ""
  },
  { "Hitachi Deskstar 7K1000.D", // tested with HDS721010DLE630/MS2OA5Q0
    "Hitachi HDS7210(25|32|50|75|10)DLE630",
    "", "", ""
  },
  { "Hitachi Deskstar E7K1000", // tested with HDE721010SLA330/ST6OA31B
    "Hitachi HDE7210(50|75|10)SLA330",
    "", "", ""
  },
  { "Hitachi Deskstar 7K2000",
    "Hitachi HDS722020ALA330",
    "", "", ""
  },
  { "Hitachi Deskstar 7K3000", // tested with HDS723030ALA640/MKAOA3B0
    "Hitachi HDS7230((15|20)BLA642|30ALA640)",
    "", "", ""
  },
  { "Hitachi/HGST Deskstar 7K4000", // tested with Hitachi HDS724040ALE640/MJAOA250
    "Hitachi HDS724040ALE640",
    "", "", ""
  },
  { "Hitachi Ultrastar A7K1000", // tested with
    // HUA721010KLA330      44X2459 42C0424IBM/GKAOAB4A
    "(Hitachi )?HUA7210(50|75|10)KLA330.*",
    "", "", ""
  },
  { "Hitachi Ultrastar A7K2000", // tested with
    // HUA722010CLA330      43W7629 42C0401IBM
    "(Hitachi )?HUA7220(50|10|20)[AC]LA33[01].*",
    "", "", ""
  },
  { "Hitachi Ultrastar 7K3000", // tested with HUA723030ALA640/MKAOA580
    "Hitachi HUA7230(20|30)ALA640",
    "", "", ""
  },
  { "Hitachi Ultrastar 7K4000", // tested with Hitachi HUS724040ALE640/MJAOA3B0
    "Hitachi HUS7240(20|30|40)ALE640",
    "", "", ""
  },
  { "Toshiba 2.5\" HDD (10-20 GB)",
    "TOSHIBA MK(101[67]GAP|15[67]GAP|20(1[678]GAP|(18|23)GAS))",
    "", "", ""
  },
  { "Toshiba 2.5\" HDD (30-60 GB)",
    "TOSHIBA MK((6034|4032)GSX|(6034|4032)GAX|(6026|4026|4019|3019)GAXB?|(6025|6021|4025|4021|4018|3025|3021|3018)GAS|(4036|3029)GACE?|(4018|3017)GAP)",
    "", "", ""
  },
  { "Toshiba 2.5\" HDD (80 GB and above)",
    "TOSHIBA MK(80(25GAS|26GAX|32GAX|32GSX)|10(31GAS|32GAX)|12(33GAS|34G[AS]X)|2035GSS)",
    "", "", ""
  },
  { "Toshiba 2.5\" HDD MK..37GSX", // tested with TOSHIBA MK1637GSX/DL032C
    "TOSHIBA MK(12|16)37GSX",
    "", "", ""
  },
  { "Toshiba 2.5\" HDD MK..46GSX", // tested with TOSHIBA MK1246GSX/LB213M
    "TOSHIBA MK(80|12|16|25)46GSX",
    "", "", ""
  },
  { "Toshiba 2.5\" HDD MK..50GACY", // tested with TOSHIBA MK8050GACY/TF105A
    "TOSHIBA MK8050GACY",
    "", "", ""
  },
  { "Toshiba 2.5\" HDD MK..52GSX",
    "TOSHIBA MK(80|12|16|25|32)52GSX",
    "", "", ""
  },
  { "Toshiba 2.5\" HDD MK..55GSX", // tested with TOSHIBA MK5055GSX/FG001A, MK3255GSXF/FH115B
    "TOSHIBA MK(12|16|25|32|40|50)55GSXF?",
    "", "", ""
  },
  { "Toshiba 2.5\" HDD MK..56GSY", // tested with TOSHIBA MK2556GSYF/LJ001D
    "TOSHIBA MK(16|25|32|50)56GSYF?",
    "",
    "",
    "-v 9,minutes"
  },
  { "Toshiba 2.5\" HDD MK..59GSXP (AF)",
    "TOSHIBA MK(32|50|64|75)59GSXP?",
    "", "", ""
  },
  { "Toshiba 2.5\" HDD MK..59GSM (AF)",
    "TOSHIBA MK(75|10)59GSM",
    "", "", ""
  },
  { "Toshiba 2.5\" HDD MK..61GSY[N]", // tested with TOSHIBA MK5061GSY/MC102E, MK5061GSYN/MH000A
    "TOSHIBA MK(16|25|32|50|64)61GSYN?",
    "", "", ""
  },
  { "Toshiba 2.5\" HDD MK..65GSX", // tested with TOSHIBA MK5065GSX/GJ003A, MK3265GSXN/GH012H,
      // MK5065GSXF/GP006B, MK2565GSX H/GJ003A
    "TOSHIBA MK(16|25|32|50|64)65GSX[FN]?( H)?", // "... H" = USB ?
    "", "", ""
  },
  { "Toshiba 2.5\" HDD MK..76GSX", // tested with TOSHIBA MK3276GSX/GS002D
    "TOSHIBA MK(16|25|32|50|64)76GSX",
    "",
    "",
    "-v 9,minutes"
  },
  { "Toshiba 2.5\" HDD MQ01ABD...", // tested with TOSHIBA MQ01ABD100/AX001U
    "TOSHIBA MQ01ABD(025|032|050|064|075|100)",
    "", "", ""
  },
  { "Toshiba 2.5\" HDD MQ01UBD... (USB 3.0)", // tested with TOSHIBA MQ01ABD100/AX001U
    "TOSHIBA MQ01UBD(050|075|100)",
    "", "", ""
  },
  { "Toshiba 3.5\" HDD MK.002TSKB", // tested with TOSHIBA MK1002TSKB/MT1A
    "TOSHIBA MK(10|20)02TSKB",
    "", "", ""
  },
  { "Toshiba 3.5\" MG03ACAxxx(Y) Enterprise HDD", // tested with TOSHIBA MG03ACA100/FL1A
    "TOSHIBA MG03ACA[1234]00Y?",
    "", "", ""
  },
  { "Toshiba 3.5\" HDD DT01ACA...", // tested with TOSHIBA DT01ACA100/MS2OA750,
      // TOSHIBA DT01ACA200/MX4OABB0, TOSHIBA DT01ACA300/MX6OABB0
    "TOSHIBA DT01ACA(025|032|050|075|100|150|200|300)",
    "", "", ""
  },
  { "Toshiba 1.8\" HDD",
    "TOSHIBA MK[23468]00[4-9]GA[HL]",
    "", "", ""
  },
  { "Toshiba 1.8\" HDD MK..29GSG",
    "TOSHIBA MK(12|16|25)29GSG",
    "", "", ""
  },
  { "", // TOSHIBA MK6022GAX
    "TOSHIBA MK6022GAX",
    "", "", ""
  },
  { "", // TOSHIBA MK6409MAV
    "TOSHIBA MK6409MAV",
    "", "", ""
  },
  { "Toshiba MKx019GAXB (SUN branded)",
    "TOS MK[34]019GAXB SUN[34]0G",
    "", "", ""
  },
  { "Seagate Momentus",
    "ST9(20|28|40|48)11A",
    "", "", ""
  },
  { "Seagate Momentus 42",
    "ST9(2014|3015|4019)A",
    "", "", ""
  },
  { "Seagate Momentus 4200.2", // tested with ST960812A/3.05
    "ST9(100822|808210|60812|50212|402113|30219)A",
    "", "", ""
  },
  { "Seagate Momentus 5400.2",
    "ST9(808211|6082[12]|408114|308110|120821|10082[34]|8823|6812|4813|3811)AS?",
    "", "", ""
  },
  { "Seagate Momentus 5400.3",
    "ST9(4081[45]|6081[35]|8081[15]|100828|120822|160821)AS?",
    "", "", ""
  },
  { "Seagate Momentus 5400.3 ED",
    "ST9(4081[45]|6081[35]|8081[15]|100828|120822|160821)AB",
    "", "", ""
  },
  { "Seagate Momentus 5400.4",
    "ST9(120817|(160|200|250)827)AS",
    "", "", ""
  },
  { "Seagate Momentus 5400.5",
    "ST9((80|120|160)310|(250|320)320)AS",
    "", "", ""
  },
  { "Seagate Momentus 5400.6",
    "ST9(80313|160(301|314)|(12|25)0315|250317|(320|500)325|500327|640320)ASG?",
    "", "", ""
  },
  { "Seagate Momentus 5400.7",
    "ST9(160316|(250|320)310|(500|640)320)AS",
    "", "", ""
  },
  { "Seagate Momentus 5400.7 (AF)", // tested with ST9640322AS/0001BSM2
      // (device reports 4KiB LPS with 1 sector offset)
    "ST9(320312|400321|640322|750423)AS",
    "", "", ""
  },
  { "Seagate Momentus 5400 PSD", // Hybrid drives
    "ST9(808212|(120|160)8220)AS",
    "", "", ""
  },
  { "Seagate Momentus 7200.1",
    "ST9(10021|80825|6023|4015)AS?",
    "", "", ""
  },
  { "Seagate Momentus 7200.2",
    "ST9(80813|100821|120823|160823|200420)ASG?",
    "", "", ""
  },
  { "Seagate Momentus 7200.3",
    "ST9((80|120|160)411|(250|320)421)ASG?",
    "", "", ""
  },
  { "Seagate Momentus 7200.4",
    "ST9(160412|250410|320423|500420)ASG?",
    "", "", ""
  },
  { "Seagate Momentus 7200 FDE.2",
    "ST9((160413|25041[12]|320426|50042[12])AS|(16041[489]|2504[16]4|32042[67]|500426)ASG)",
    "", "", ""
  },
  { "Seagate Momentus 7200.5", // tested with ST9750420AS/0001SDM5, ST9750420AS/0002SDM1
    "ST9(50042[34]|64042[012]|75042[02])ASG?",
    "", "", ""
  },
  { "Seagate Momentus XT", // fixed firmware
    "ST9(2505610|3205620|5005620)AS",
    "SD2[68]", // http://knowledge.seagate.com/articles/en_US/FAQ/215451en
    "", ""
  },
  { "Seagate Momentus XT", // buggy firmware, tested with ST92505610AS/SD24
    "ST9(2505610|3205620|5005620)AS",
    "SD2[45]",
    "These drives may corrupt large files,\n"
    "AND THIS FIRMWARE VERSION IS AFFECTED,\n"
    "see the following web pages for details:\n"
    "http://knowledge.seagate.com/articles/en_US/FAQ/215451en\n"
    "http://forums.seagate.com/t5/Momentus-XT-Momentus-Momentus/Momentus-XT-corrupting-large-files-Linux/td-p/109008\n"
    "http://superuser.com/questions/313447/seagate-momentus-xt-corrupting-files-linux-and-mac",
    ""
  },
  { "Seagate Momentus XT", // unknown firmware
    "ST9(2505610|3205620|5005620)AS",
    "",
    "These drives may corrupt large files,\n"
    "see the following web pages for details:\n"
    "http://knowledge.seagate.com/articles/en_US/FAQ/215451en\n"
    "http://forums.seagate.com/t5/Momentus-XT-Momentus-Momentus/Momentus-XT-corrupting-large-files-Linux/td-p/109008\n"
    "http://superuser.com/questions/313447/seagate-momentus-xt-corrupting-files-linux-and-mac",
    ""
  },
  { "Seagate Momentus XT (AF)", // tested with ST750LX003-1AC154/SM12
    "ST750LX003-.*",
    "", "", ""
  },
  { "Seagate Momentus Thin", // tested with ST320LT007-9ZV142/0004LVM1
    "ST(160|250|320)LT0(07|09|11|14)-.*",
    "", "", ""
  },
  { "Seagate Laptop Thin HDD", // tested with ST500LT012-9WS142/0001SDM1
    "ST(250|320|500)LT0(12|15|25)-.*",
    "", "", ""
  },
  { "Seagate Laptop SSHD", // tested with ST500LM000-1EJ162/SM11
    "ST(500|1000)LM0(00|14)-.*",
    "", "", ""
  },
  { "Seagate Medalist 1010, 1720, 1721, 2120, 3230 and 4340",  // ATA2, with -t permissive
    "ST3(1010|1720|1721|2120|3230|4340)A",
    "", "", ""
  },
  { "Seagate Medalist 2110, 3221, 4321, 6531, and 8641",
    "ST3(2110|3221|4321|6531|8641)A",
    "", "", ""
  },
  { "Seagate U4",
    "ST3(2112|4311|6421|8421)A",
    "", "", ""
  },
  { "Seagate U5",
    "ST3(40823|30621|20413|15311|10211)A",
    "", "", ""
  },
  { "Seagate U6",
    "ST3(8002|6002|4081|3061|2041)0A",
    "", "", ""
  },
  { "Seagate U7",
    "ST3(30012|40012|60012|80022|120020)A",
    "", "", ""
  },
  { "Seagate U8",
    "ST3(4313|6811|8410|4313|13021|17221)A",
    "", "", ""
  },
  { "Seagate U9", // tested with ST3160022ACE/9.51
    "ST3(80012|120025|160022)A(CE)?",
    "", "", ""
  },
  { "Seagate U10",
    "ST3(20423|15323|10212)A",
    "", "", ""
  },
  { "Seagate UX",
    "ST3(10014A(CE)?|20014A)",
    "", "", ""
  },
  { "Seagate Barracuda ATA",
    "ST3(2804|2724|2043|1362|1022|681)0A",
    "", "", ""
  },
  { "Seagate Barracuda ATA II",
    "ST3(3063|2042|1532|1021)0A",
    "", "", ""
  },
  { "Seagate Barracuda ATA III",
    "ST3(40824|30620|20414|15310|10215)A",
    "", "", ""
  },
  { "Seagate Barracuda ATA IV",
    "ST3(20011|30011|40016|60021|80021)A",
    "", "", ""
  },
  { "Seagate Barracuda ATA V",
    "ST3(12002(3A|4A|9A|3AS)|800(23A|15A|23AS)|60(015A|210A)|40017A)",
    "", "", ""
  },
  { "Seagate Barracuda 5400.1",
    "ST340015A",
    "", "", ""
  },
  { "Seagate Barracuda 7200.7 and 7200.7 Plus", // tested with "ST380819AS          39M3701 39M0171 IBM"/3.03
    "ST3(200021A|200822AS?|16002[13]AS?|12002[26]AS?|1[26]082[78]AS|8001[13]AS?|8081[79]AS|60014A|40111AS|40014AS?)( .* IBM)?",
    "", "", ""
  },
  { "Seagate Barracuda 7200.8",
    "ST3(400[68]32|300[68]31|250[68]23|200826)AS?",
    "", "", ""
  },
  { "Seagate Barracuda 7200.9",
    "ST3(402111?|80[28]110?|120[28]1[0134]|160[28]1[012]|200827|250[68]24|300[68]22|(320|400)[68]33|500[68](32|41))AS?.*",
    "", "", ""
  },
  { "Seagate Barracuda 7200.10",
    "ST3((80|160)[28]15|200820|250[34]10|(250|300|320|400)[68]20|360320|500[68]30|750[68]40)AS?",
    "", "", ""
  },
  { "Seagate Barracuda 7200.11", // unaffected firmware
    "ST3(160813|320[68]13|500[368]20|640[36]23|640[35]30|750[36]30|1000(333|[36]40)|1500341)AS?",
    "CC.?.?", // http://knowledge.seagate.com/articles/en_US/FAQ/207957en
    "", ""
  },
  { "Seagate Barracuda 7200.11", // fixed firmware
    "ST3(500[368]20|750[36]30|1000340)AS?",
    "SD1A", // http://knowledge.seagate.com/articles/en_US/FAQ/207951en
    "", ""
  },
  { "Seagate Barracuda 7200.11", // fixed firmware
    "ST3(160813|320[68]13|640[36]23|1000333|1500341)AS?",
    "SD[12]B", // http://knowledge.seagate.com/articles/en_US/FAQ/207957en
    "", ""
  },
  { "Seagate Barracuda 7200.11", // buggy or fixed firmware
    "ST3(500[368]20|640[35]30|750[36]30|1000340)AS?",
    "(AD14|SD1[5-9]|SD81)",
    "There are known problems with these drives,\n"
    "THIS DRIVE MAY OR MAY NOT BE AFFECTED,\n"
    "see the following web pages for details:\n"
    "http://knowledge.seagate.com/articles/en_US/FAQ/207931en\n"
    "http://knowledge.seagate.com/articles/en_US/FAQ/207951en\n"
    "http://bugs.debian.org/cgi-bin/bugreport.cgi?bug=632758",
    ""
  },
  { "Seagate Barracuda 7200.11", // unknown firmware
    "ST3(160813|320[68]13|500[368]20|640[36]23|640[35]30|750[36]30|1000(333|[36]40)|1500341)AS?",
    "",
    "There are known problems with these drives,\n"
    "see the following Seagate web pages:\n"
    "http://knowledge.seagate.com/articles/en_US/FAQ/207931en\n"
    "http://knowledge.seagate.com/articles/en_US/FAQ/207951en\n"
    "http://knowledge.seagate.com/articles/en_US/FAQ/207957en",
    ""
  },
  { "Seagate Barracuda 7200.12", // new firmware
    "ST3(160318|250318|320418|50041[08]|750528|1000528)AS",
    "CC4[9A-Z]",
    "", ""
  },
  { "Seagate Barracuda 7200.12", // unknown firmware
    "ST3(160318|250318|320418|50041[08]|750528|1000528)AS",
    "",
    "A firmware update for this drive may be available,\n"
    "see the following Seagate web pages:\n"
    "http://knowledge.seagate.com/articles/en_US/FAQ/207931en\n"
    "http://knowledge.seagate.com/articles/en_US/FAQ/213891en",
    ""
  },
  { "Seagate Barracuda 7200.12", // tested with ST3250312AS/JC45, ST31000524AS/JC45,
      // ST3500413AS/JC4B, ST3750525AS/JC4B
    "ST3(160318|25031[128]|320418|50041[038]|750(518|52[358])|100052[348])AS",
    "", "", ""
  },
  { "Seagate Barracuda XT", // tested with ST32000641AS/CC13,
      // ST4000DX000-1C5160/CC42
    "ST(3(2000641|3000651)AS|4000DX000-.*)",
    "", "", ""
  },
  { "Seagate Barracuda 7200.14 (AF)", // new firmware, tested with
      // ST3000DM001-9YN166/CC4H, ST3000DM001-9YN166/CC9E
    "ST(1000|1500|2000|2500|3000)DM00[1-3]-9YN16.",
    "CC(4[H-Z]|[5-9A-Z]..*)", // >= "CC4H"
    "",
    "-v 188,raw16 -v 240,msec24hour32" // tested with ST3000DM001-9YN166/CC4H
  },
  { "Seagate Barracuda 7200.14 (AF)", // old firmware, tested with
      // ST1000DM003-9YN162/CC46
    "ST(1000|1500|2000|2500|3000)DM00[1-3]-9YN16.",
    "CC4[679CG]",
    "A firmware update for this drive is available,\n"
    "see the following Seagate web pages:\n"
    "http://knowledge.seagate.com/articles/en_US/FAQ/207931en\n"
    "http://knowledge.seagate.com/articles/en_US/FAQ/223651en",
    "-v 188,raw16 -v 240,msec24hour32"
  },
  { "Seagate Barracuda 7200.14 (AF)", // unknown firmware
    "ST(1000|1500|2000|2500|3000)DM00[1-3]-9YN16.",
    "",
    "A firmware update for this drive may be available,\n"
    "see the following Seagate web pages:\n"
    "http://knowledge.seagate.com/articles/en_US/FAQ/207931en\n"
    "http://knowledge.seagate.com/articles/en_US/FAQ/223651en",
    "-v 188,raw16 -v 240,msec24hour32"
  },
  { "Seagate Barracuda 7200.14 (AF)", // different part number, tested with
      // ST1000DM003-1CH162/CC47, ST1000DM003-1CH162/CC49, ST2000DM001-1CH164/CC24,
      // ST1000DM000-9TS15E/CC92
    "ST(1000|1500|2000|2500|3000)DM00[0-3]-.*",
    "", "",
    "-v 188,raw16 -v 240,msec24hour32"
  },
  { "Seagate Barracuda 7200.14 (AF)", // < 1TB, tested with ST250DM000-1BC141
    "ST(250|320|500|750)DM00[0-3]-.*",
    "", "",
    "-v 188,raw16 -v 240,msec24hour32"
  },
  { "Seagate Desktop HDD.15", // tested with ST4000DM000-1CD168/CC43
    "ST4000DM000-.*",
    "", "",
    "-v 188,raw16 -v 240,msec24hour32"
  },
  { "Seagate Desktop SSHD", // tested with ST2000DX001-1CM164/CC43
    "ST(1000|2000|4000)DX001-.*",
    "", "",
    "-v 188,raw16 -v 240,msec24hour32"
  },
  { "Seagate Barracuda LP", // new firmware
    "ST3(500412|1000520|1500541|2000542)AS",
    "CC3[5-9A-Z]",
    "",
    "" // -F xerrorlba ?
  },
  { "Seagate Barracuda LP", // unknown firmware
    "ST3(500412|1000520|1500541|2000542)AS",
    "",
    "A firmware update for this drive may be available,\n"
    "see the following Seagate web pages:\n"
    "http://knowledge.seagate.com/articles/en_US/FAQ/207931en\n"
    "http://knowledge.seagate.com/articles/en_US/FAQ/213915en",
    "-F xerrorlba" // tested with ST31000520AS/CC32
  },
  { "Seagate Barracuda Green (AF)", // new firmware
    "ST((10|15|20)00DL00[123])-.*",
    "CC(3[2-9A-Z]|[4-9A-Z]..*)", // >= "CC32"
    "", ""
  },
  { "Seagate Barracuda Green (AF)", // unknown firmware
    "ST((10|15|20)00DL00[123])-.*",
    "",
    "A firmware update for this drive may be available,\n"
    "see the following Seagate web pages:\n"
    "http://knowledge.seagate.com/articles/en_US/FAQ/207931en\n"
    "http://knowledge.seagate.com/articles/en_US/FAQ/218171en",
    ""
  },
  { "Seagate Barracuda ES",
    "ST3(250[68]2|32062|40062|50063|75064)0NS",
    "", "", ""
  },
  { "Seagate Barracuda ES.2", // fixed firmware
    "ST3(25031|50032|75033|100034)0NS",
    "SN[01]6|"         // http://knowledge.seagate.com/articles/en_US/FAQ/207963en
    "MA(0[^7]|[^0].)", // http://dellfirmware.seagate.com/dell_firmware/DellFirmwareRequest.jsp
    "",
    "-F xerrorlba" // tested with ST31000340NS/SN06
  },
  { "Seagate Barracuda ES.2", // buggy firmware (Dell)
    "ST3(25031|50032|75033|100034)0NS",
    "MA07",
    "There are known problems with these drives,\n"
    "AND THIS FIRMWARE VERSION IS AFFECTED,\n"
    "see the following Seagate web page:\n"
    "http://dellfirmware.seagate.com/dell_firmware/DellFirmwareRequest.jsp",
    ""
  },
  { "Seagate Barracuda ES.2", // unknown firmware
    "ST3(25031|50032|75033|100034)0NS",
    "",
    "There are known problems with these drives,\n"
    "see the following Seagate web pages:\n"
    "http://knowledge.seagate.com/articles/en_US/FAQ/207931en\n"
    "http://knowledge.seagate.com/articles/en_US/FAQ/207963en",
    ""
  },
  { "Seagate Constellation (SATA)", // tested with ST9500530NS/SN03
    "ST9(160511|500530)NS",
    "", "", ""
  },
  { "Seagate Constellation ES (SATA)", // tested with ST31000524NS/SN11
    "ST3(50051|100052|200064)4NS",
    "", "", ""
  },
  { "Seagate Constellation ES (SATA 6Gb/s)", // tested with ST1000NM0011/SN02
    "ST(5|10|20)00NM0011",
    "", "", ""
  },
  { "Seagate Constellation ES.2 (SATA 6Gb/s)", // tested with ST32000645NS/0004, ST33000650NS
    "ST3(2000645|300065[012])NS",
    "", "", ""
  },
  { "Seagate Constellation ES.3", // tested with ST1000NM0033-9ZM173/0001, ST4000NM0033-9ZM170/SN03
    "ST[1234]000NM00[35]3-.*",
    "", "", ""
  },
  { "Seagate Constellation CS", // tested with ST3000NC000/CE02, ST3000NC002-1DY166/CN02
    "ST(1000|2000|3000)NC00[0-3](-.*)?",
    "", "", ""
  },
  { "Seagate Constellation.2 (SATA)", // 2.5", tested with ST91000640NS/SN02
    "ST9(25061|50062|100064)[012]NS", // *SS = SAS
    "", "", ""
  },
  { "Seagate NAS HDD", // tested with ST2000VN000-1H3164/SC42, ST3000VN000-1H4167/SC43
    "ST[234]000VN000-.*",
    "", "", ""
  },
  { "Seagate Pipeline HD 5900.1",
    "ST3(160310|320[34]10|500(321|422))CS",
    "", "", ""
  },
  { "Seagate Pipeline HD 5900.2", // tested with ST31000322CS/SC13
    "ST3(160316|250[34]12|320(311|413)|500(312|414)|1000(322|424))CS",
    "", "", ""
  },
  { "Seagate Video 3.5 HDD", // tested with ST4000VM000-1F3168/SC23, SC25
    "ST(10|15|20|30|40)00VM00[023]-.*",
    "", "", ""
  },
  { "Seagate Medalist 17240, 13030, 10231, 8420, and 4310",
    "ST3(17240|13030|10231|8420|4310)A",
    "", "", ""
  },
  { "Seagate Medalist 17242, 13032, 10232, 8422, and 4312",
    "ST3(1724|1303|1023|842|431)2A",
    "", "", ""
  },
  { "Seagate NL35",
    "ST3(250623|250823|400632|400832|250824|250624|400633|400833|500641|500841)NS",
    "", "", ""
  },
  { "Seagate SV35.2",
    "ST3(160815|250820|320620|500630|750640)[AS]V",
    "", "", ""
  },
  { "Seagate SV35.5", // tested with ST31000525SV/CV12
    "ST3(250311|500410|1000525)SV",
    "", "", ""
  },
  { "Seagate SV35", // tested with ST2000VX000-9YW164/CV12
    "ST([123]000VX00[20]|31000526SV|3500411SV)(-.*)?",
    "", "", ""
  },
  { "Seagate DB35", // tested with ST3250823ACE/3.03
    "ST3(200826|250823|300831|400832)ACE",
    "", "", ""
  },
  { "Seagate DB35.2", // tested with ST3160212SCE/3.ACB
    "ST3(802110|120213|160212|200827|250824|300822|400833|500841)[AS]CE",
    "", "", ""
  },
  { "Seagate DB35.3",
    "ST3(750640SCE|((80|160)215|(250|320|400)820|500830|750840)[AS]CE)",
    "", "", ""
  },
  { "Seagate LD25.2", // tested with ST940210AS/3.ALC
    "ST9(40|80)210AS?",
    "", "", ""
  },
  { "Seagate ST1.2 CompactFlash", // tested with ST68022CF/3.01
    "ST6[468]022CF",
    "", "", ""
  },
  { "Western Digital Protege",
  /* Western Digital drives with this comment all appear to use Attribute 9 in
   * a  non-standard manner.  These entries may need to be updated when it
   * is understood exactly how Attribute 9 should be interpreted.
   * UPDATE: this is probably explained by the WD firmware bug described in the
   * smartmontools FAQ */
    "WDC WD([2468]00E|1[26]00A)B-.*",
    "", "", ""
  },
  { "Western Digital Caviar",
  /* Western Digital drives with this comment all appear to use Attribute 9 in
   * a  non-standard manner.  These entries may need to be updated when it
   * is understood exactly how Attribute 9 should be interpreted.
   * UPDATE: this is probably explained by the WD firmware bug described in the
   * smartmontools FAQ */
    "WDC WD(2|3|4|6|8|10|12|16|18|20|25)00BB-.*",
    "", "", ""
  },
  { "Western Digital Caviar WDxxxAB",
  /* Western Digital drives with this comment all appear to use Attribute 9 in
   * a  non-standard manner.  These entries may need to be updated when it
   * is understood exactly how Attribute 9 should be interpreted.
   * UPDATE: this is probably explained by the WD firmware bug described in the
   * smartmontools FAQ */
    "WDC WD(3|4|6|8|25)00AB-.*",
    "", "", ""
  },
  { "Western Digital Caviar WDxxxAA",
  /* Western Digital drives with this comment all appear to use Attribute 9 in
   * a  non-standard manner.  These entries may need to be updated when it
   * is understood exactly how Attribute 9 should be interpreted.
   * UPDATE: this is probably explained by the WD firmware bug described in the
   * smartmontools FAQ */
    "WDC WD...?AA(-.*)?",
    "", "", ""
  },
  { "Western Digital Caviar WDxxxBA",
  /* Western Digital drives with this comment all appear to use Attribute 9 in
   * a  non-standard manner.  These entries may need to be updated when it
   * is understood exactly how Attribute 9 should be interpreted.
   * UPDATE: this is probably explained by the WD firmware bug described in the
   * smartmontools FAQ */
    "WDC WD...BA",
    "", "", ""
  },
  { "Western Digital Caviar AC", // add only 5400rpm/7200rpm (ata33 and faster)
    "WDC AC((116|121|125|225|132|232)|([1-4][4-9][0-9])|([1-4][0-9][0-9][0-9]))00[A-Z]?.*",
    "", "", ""
  },
  { "Western Digital Caviar SE",
  /* Western Digital drives with this comment all appear to use Attribute 9 in
   * a  non-standard manner.  These entries may need to be updated when it
   * is understood exactly how Attribute 9 should be interpreted.
   * UPDATE: this is probably explained by the WD firmware bug described in the
   * smartmontools FAQ
   * UPDATE 2: this does not apply to more recent models, at least WD3200AAJB */
    "WDC WD(4|6|8|10|12|16|18|20|25|30|32|40|50)00(JB|PB)-.*",
    "", "", ""
  },
  { "Western Digital Caviar Blue EIDE",  // WD Caviar SE EIDE
    /* not completely accurate: at least also WD800JB, WD(4|8|20|25)00BB sold as Caviar Blue */
    "WDC WD(16|25|32|40|50)00AAJB-.*",
    "", "", ""
  },
  { "Western Digital Caviar Blue EIDE",  // WD Caviar SE16 EIDE
    "WDC WD(25|32|40|50)00AAKB-.*",
    "", "", ""
  },
  { "Western Digital RE EIDE",
    "WDC WD(12|16|25|32)00SB-.*",
    "", "", ""
  },
  { "Western Digital Caviar Serial ATA",
    "WDC WD(4|8|20|32)00BD-.*",
    "", "", ""
  },
  { "Western Digital Caviar SE Serial ATA", // tested with WDC WD3000JD-98KLB0/08.05J08
    "WDC WD(4|8|12|16|20|25|30|32|40)00(JD|KD|PD)-.*",
    "", "", ""
  },
  { "Western Digital Caviar SE Serial ATA",
    "WDC WD(8|12|16|20|25|30|32|40|50)00JS-.*",
    "", "", ""
  },
  { "Western Digital Caviar SE16 Serial ATA",
    "WDC WD(16|20|25|32|40|50|75)00KS-.*",
    "", "", ""
  },
  { "Western Digital Caviar Blue Serial ATA",  // WD Caviar SE Serial ATA
    /* not completely accurate: at least also WD800BD, (4|8)00JD sold as Caviar Blue */
    "WDC WD((8|12|16|25|32)00AABS|(8|12|16|25|32|40|50)00AAJS)-.*",
    "", "", ""
  },
  { "Western Digital Caviar Blue (SATA)",  // WD Caviar SE16 Serial ATA
      // tested with WD1602ABKS-18N8A0/DELL/02.03B04
    "WDC WD((16|20|25|32|40|50|64|75)00AAKS|1602ABKS|10EALS)-.*",
    "", "", ""
  },
  { "Western Digital Caviar Blue (SATA 6Gb/s)", // tested with WDC WD10EZEX-00RKKA0/80.00A80
    "WDC WD((25|32|50)00AAKX|7500AALX|10EALX|10EZEX)-.*",
    "", "", ""
  },
  { "Western Digital RE Serial ATA",
    "WDC WD(12|16|25|32)00(SD|YD|YS)-.*",
    "", "", ""
  },
  { "Western Digital RE2 Serial ATA",
    "WDC WD((40|50|75)00(YR|YS|AYYS)|(16|32|40|50)0[01]ABYS)-.*",
    "", "", ""
  },
  { "Western Digital RE2-GP",
    "WDC WD(5000AB|7500AY|1000FY)PS-.*",
    "", "", ""
  },
  { "Western Digital RE3 Serial ATA", // tested with WDC WD7502ABYS-02A6B0/03.00C06
    "WDC WD((25|32|50|75)02A|(75|10)02F)BYS-.*",
    "", "", ""
  },
  { "Western Digital RE4", // tested with WDC WD2003FYYS-18W0B0/01.01D02
    "WDC WD((((25|50)03A|1003F)BYX)|((15|20)03FYYS))-.*",
    "", "", ""
  },
  { "Western Digital RE4-GP", // tested with WDC WD2002FYPS-02W3B0/04.01G01
    "WDC WD2002FYPS-.*",
    "", "", ""
  },
  { "Western Digital RE4 (SATA 6Gb/s)", // tested with WDC WD2000FYYZ-01UL1B0/01.01K01,
      // WD2000FYYX/00.0D1K2
    "WDC WD(20|30|40)00FYYZ-.*|WD2000FYYX",
    "", "", ""
  },
  { "Western Digital Se", // tested with WDC WD2000F9YZ-09N20L0/01.01A01
    "WDC WD(1002|2000|3000|4000)F9YZ-.*",
    "", "", ""
  },
  { "Western Digital Caviar Green",
    "WDC WD((50|64|75)00AA(C|V)S|(50|64|75)00AADS|10EA(C|V)S|(10|15|20)EADS)-.*",
    "",
    "",
    "-F xerrorlba" // tested with WDC WD7500AADS-00M2B0/01.00A01
  },
  { "Western Digital Caviar Green (AF)",
    "WDC WD(((64|75|80)00AA|(10|15|20)EA|(25|30)EZ)R|20EAC)S-.*",
    "", "", ""
  },
  { "Western Digital Caviar Green (AF, SATA 6Gb/s)", // tested with
      // WDC WD10EZRX-00A8LB0/01.01A01, WDC WD20EZRX-00DC0B0/80.00A80,
      // WDC WD30EZRX-00MMMB0/80.00A80, WDC WD40EZRX-00SPEB0/80.00A80
    "WDC WD(7500AA|(10|15|20)EA|(10|20|25|30|40)EZ)RX-.*",
    "", "", ""
  },
  { "Western Digital Caviar Black",
    "WDC WD((500|640|750)1AAL|1001FA[EL]|2001FAS)S-.*",
    "", "", ""
  },
  { "Western Digital Black", // tested with
      // WDC WD5003AZEX-00RKKA0/80.00A80, WDC WD1003FZEX-00MK2A0/01.01A01,
      // WDC WD3001FAEX-00MJRA0/01.01L01, WDC WD4001FAEX-00MJRA0/01.01L01
    "WDC WD(5002AAL|5003AZE|(64|75)02AAE|((10|15|20)0[23]|[34]001)F[AZ]E)X-.*",
    "", "", ""
  },
  { "Western Digital AV ATA", // tested with WDC WD3200AVJB-63J5A0/01.03E01
    "WDC WD(8|16|25|32|50)00AV[BJ]B-.*",
    "", "", ""
  },
  { "Western Digital AV SATA",
    "WDC WD(16|25|32)00AVJS-.*",
    "", "", ""
  },
  { "Western Digital AV-GP",
    "WDC WD((16|25|32|50|64|75)00AV[CDV]S|(10|15|20)EV[CDV]S)-.*",
    "", "", ""
  },
  { "Western Digital AV-GP (AF)", // tested with WDC WD10EURS-630AB1/80.00A80, WDC WD10EUCX-63YZ1Y0/51.0AB52
    "WDC WD(7500AURS|10EU[CR]X|(10|15|20|25|30)EURS)-.*",
    "", "", ""
  },
  { "Western Digital AV-25",
    "WDC WD((16|25|32|50)00BUD|5000BUC)T-.*",
    "", "", ""
  },
  { "Western Digital Raptor",
    "WDC WD((360|740|800)GD|(360|740|800|1500)ADF[DS])-.*",
    "", "", ""
  },
  { "Western Digital Raptor X",
    "WDC WD1500AHFD-.*",
    "", "", ""
  },
  { "Western Digital VelociRaptor", // tested with WDC WD1500HLHX-01JJPV0/04.05G04
    "WDC WD(((800H|(1500|3000)[BH]|1600H|3000G)LFS)|((1500|3000|4500|6000)[BH]LHX))-.*",
    "", "", ""
  },
  { "Western Digital VelociRaptor (AF)", // tested with WDC WD1000DHTZ-04N21V0/04.06A00
    "WDC WD(2500H|5000H|1000D)HTZ-.*",
    "", "", ""
  },
  { "Western Digital Scorpio EIDE",
    "WDC WD(4|6|8|10|12|16)00(UE|VE)-.*",
    "", "", ""
  },
  { "Western Digital Scorpio Blue EIDE", // tested with WDC WD3200BEVE-00A0HT0/11.01A11
    "WDC WD(4|6|8|10|12|16|25|32)00BEVE-.*",
    "", "", ""
  },
  { "Western Digital Scorpio Serial ATA",
    "WDC WD(4|6|8|10|12|16|25)00BEAS-.*",
    "", "", ""
  },
  { "Western Digital Scorpio Blue Serial ATA",
    "WDC WD((4|6|8|10|12|16|25)00BEVS|(8|12|16|25|32|40|50|64)00BEVT|7500KEVT|10TEVT)-.*",
    "", "", ""
  },
  { "Western Digital Scorpio Blue Serial ATA (AF)", // tested with
      // WDC WD10JPVT-00A1YT0/01.01A01
    "WDC WD((16|25|32|50|64|75)00BPVT|10[JT]PVT)-.*",
    "", "", ""
  },
  { "Western Digital Scorpio Black", // tested with WDC WD5000BEKT-00KA9T0/01.01A01
    "WDC WD(8|12|16|25|32|50)00B[EJ]KT-.*",
    "", "", ""
  },
  { "Western Digital Scorpio Black (AF)",
    "WDC WD(50|75)00BPKT-.*",
    "", "", ""
  },
  { "Western Digital Red (AF)", // tested with WDC WD10EFRX-68JCSN0/01.01A01,
      // WDC WD10JFCX-68N6GN0/01.01A01, WDC WD40EFRX-68WT0N0/80.00A80
    "WDC WD(10|20|30|40)[EJ]F[CR]X-.*",
    "", "", ""
  },
  { "Western Digital Blue Mobile", // tested with WDC WD5000LPVX-08V0TT2/03.01A03
    "WDC WD((25|32|50|75)00[BLM]|10[JS])P[CV][TX]-.*",
    "", "", ""
  },
  { "Western Digital Green Mobile", // tested with WDC WD20NPVX-00EA4T0/01.01A01
    "WDC WD(15|20)NPV[TX]-.*",
    "", "", ""
  },
  { "Western Digital Elements / My Passport (USB)", // tested with WDC WD5000BMVW-11AMCS0/01.01A01
    "WDC WD(25|32|40|50)00BMV[UVW]-.*",  // *W-* = USB 3.0
    "", "", ""
  },
  { "Western Digital Elements / My Passport (USB, AF)", // tested with
      // WDC WD5000KMVV-11TK7S1/01.01A01, WDC WD10TMVW-11ZSMS5/01.01A01,
      // WDC WD10JMVW-11S5XS1/01.01A01, WDC WD20NMVW-11W68S0/01.01A01
    "WDC WD(5000[LK]|7500K|10[JT]|20N)MV[VW]-.*", // *W-* = USB 3.0
    "", "", ""
  },
  { "Quantum Bigfoot", // tested with TS10.0A/A21.0G00, TS12.7A/A21.0F00
    "QUANTUM BIGFOOT TS(10\\.0|12\\.7)A",
    "", "", ""
  },
  { "Quantum Fireball lct15",
    "QUANTUM FIREBALLlct15 ([123]0|22)",
    "", "", ""
  },
  { "Quantum Fireball lct20",
    "QUANTUM FIREBALLlct20 [1234]0",
    "", "", ""
  },
  { "Quantum Fireball CX",
    "QUANTUM FIREBALL CX10.2A",
    "", "", ""
  },
  { "Quantum Fireball CR",
    "QUANTUM FIREBALL CR(4.3|6.4|8.4|13.0)A",
    "", "", ""
  },
  { "Quantum Fireball EX", // tested with QUANTUM FIREBALL EX10.2A/A0A.0D00
    "QUANTUM FIREBALL EX(3\\.2|6\\.4|10\\.2)A",
    "", "", ""
  },
  { "Quantum Fireball ST",
    "QUANTUM FIREBALL ST(3.2|4.3|4300)A",
    "", "", ""
  },
  { "Quantum Fireball SE",
    "QUANTUM FIREBALL SE4.3A",
    "", "", ""
  },
  { "Quantum Fireball Plus LM",
    "QUANTUM FIREBALLP LM(10.2|15|20.[45]|30)",
    "", "", ""
  },
  { "Quantum Fireball Plus AS",
    "QUANTUM FIREBALLP AS(10.2|20.5|30.0|40.0|60.0)",
    "", "", ""
  },
  { "Quantum Fireball Plus KX",
    "QUANTUM FIREBALLP KX27.3",
    "", "", ""
  },
  { "Quantum Fireball Plus KA",
    "QUANTUM FIREBALLP KA(9|10).1",
    "", "", ""
  },

  ////////////////////////////////////////////////////
  // USB ID entries
  ////////////////////////////////////////////////////

  // Hewlett-Packard
  { "USB: HP Desktop HD BD07; ", // 2TB
    "0x03f0:0xbd07",
    "",
    "",
    "-d sat"
  },
  // ALi
  { "USB: ; ALi M5621", // USB->PATA
    "0x0402:0x5621",
    "",
    "",
    "" // unsupported
  },
  // VIA
  { "USB: Connectland BE-USB2-35BP-LCM; VIA VT6204",
    "0x040d:0x6204",
    "",
    "",
    "" // unsupported
  },
  // Buffalo / Melco
  { "USB: Buffalo JustStore Portable HD-PVU2; ",
    "0x0411:0x0181",
    "",
    "",
    "-d sat"
  },
  { "USB: Buffalo MiniStation Stealth HD-PCTU2; ",
    "0x0411:0x01d9",
    "", // 0x0108
    "",
    "-d sat"
  },
  { "USB: Buffalo MiniStationHD-PCFU3; ",
    "0x0411:0x0240",
    "",
    "",
    "-d sat"
  },
  // LG Electronics
  { "USB: LG Mini HXD5; JMicron",
    "0x043e:0x70f1",
    "", // 0x0100
    "",
    "-d usbjmicron"
  },
  // Philips
  { "USB: Philips; ", // SDE3273FC/97 2.5" SATA HDD enclosure
    "0x0471:0x2021",
    "", // 0x0103
    "",
    "-d sat"
  },
  // Toshiba
  { "USB: Toshiba Stor.E Slim USB 3.0; ", // 1TB, MQ01UBD100
    "0x0480:0x0100",
    "", // 0x0000
    "",
    "-d sat"
  },
  { "USB: Toshiba Canvio 500GB; SunPlus",
    "0x0480:0xa004",
    "",
    "",
    "-d usbsunplus"
  },
  { "USB: Toshiba Canvio Basics; ",
    "0x0480:0xa006",
    "", // 0x0001
    "",
    "-d sat"
  },
  { "USB: Toshiba Canvio 3.0 Portable Hard Drive; ", // 1TB
    "0x0480:0xa007",
    "", // 0x0001
    "",
    "-d sat"
  },
  { "USB: Toshiba Stor.E Basics; ", // 1TB
    "0x0480:0xa009",
    "",
    "",
    "-d sat"
  },
  { "USB: Toshiba Stor.E Plus", // 2TB
    "0x0480:0xa00a",
    "",
    "",
    "-d sat"
  },
  { "USB: Toshiba Canvio Desktop; ", // 2TB
    "0x0480:0xd010",
    "",
    "",
    "-d sat"
  },
  // Cypress
  { "USB: ; Cypress CY7C68300A (AT2)",
    "0x04b4:0x6830",
    "0x0001",
    "",
    "" // unsupported
  },
  { "USB: ; Cypress CY7C68300B/C (AT2LP)",
    "0x04b4:0x6830",
    "0x0240",
    "",
    "-d usbcypress"
  },
  // Fujitsu
  { "USB: Fujitsu/Zalman ZM-VE300; ", // USB 3.0
    "0x04c5:0x2028",
    "", // 0x0001
    "",
    "-d sat"
  },
  // Fujitsu chip on DeLock 42475 
  { "USB: Fujitsu  SATA-to-USB3.0 bridge chip", // USB 3.0
    "0x04c5:0x201d",
    "", // 0x0001
    "",
    "-d sat"
  },
  // Myson Century
  { "USB: ; Myson Century CS8818",
    "0x04cf:0x8818",
    "", // 0xb007
    "",
    "" // unsupported
  },
  // Samsung
  { "USB: Samsung S2 Portable; JMicron",
    "0x04e8:0x1f0[568]",
    "",
    "",
    "-d usbjmicron"
  },
  { "USB: Samsung S1 Portable; JMicron",
    "0x04e8:0x2f03",
    "",
    "",
    "-d usbjmicron"
  },
  { "USB: Samsung Story Station; ",
    "0x04e8:0x5f0[56]",
    "",
    "",
    "-d sat"
  },
  { "USB: Samsung G2 Portable; JMicron",
    "0x04e8:0x6032",
    "",
    "",
    "-d usbjmicron"
  },
  { "USB: Samsung Story Station 3.0; ",
    "0x04e8:0x6052",
    "",
    "",
    "-d sat"
  },
  { "USB: Samsung Story Station 3.0; ",
    "0x04e8:0x6054",
    "",
    "",
    "-d sat"
  },
  { "USB: Samsung M2 Portable 3.0; ",
    "0x04e8:0x60c5",
    "",
    "",
    "-d sat"
  },
  { "USB: Samsung D3 Station; ", // 3TB
    "0x04e8:0x6124",
    "", // 0x200
    "",
    "-d sat"
  },
  { "USB: Samsung M3 Portable USB 3.0; ",
    "0x04e8:0x61b[456]", // 4=2TB, 5=1.5TB, 6=1TB
    "", // 0x0e00
    "",
    "-d sat"
  },
  // Sunplus
  { "USB: ; SunPlus",
    "0x04fc:0x0c05",
    "",
    "",
    "-d usbsunplus"
  },
  { "USB: ; SunPlus SPDIF215",
    "0x04fc:0x0c15",
    "", // 0xf615
    "",
    "-d usbsunplus"
  },
  { "USB: ; SunPlus SPDIF225", // USB+SATA->SATA
    "0x04fc:0x0c25",
    "", // 0x0103
    "",
    "-d usbsunplus"
  },
  // Iomega
  { "USB: Iomega Prestige Desktop USB 3.0; ",
    "0x059b:0x0070",
    "", // 0x0004
    "",
    "-d sat" // ATA output registers missing
  },
  { "USB: Iomega LPHD080-0; ",
    "0x059b:0x0272",
    "",
    "",
    "-d usbcypress"
  },
  { "USB: Iomega MDHD500-U; ",
    "0x059b:0x0275",
    "", // 0x0001
    "",
    "" // unsupported
  },
  { "USB: Iomega MDHD-UE; ",
    "0x059b:0x0277",
    "",
    "",
    "-d usbjmicron"
  },
  { "USB: Iomega LDHD-UP; Sunplus",
    "0x059b:0x0370",
    "",
    "",
    "-d usbsunplus"
  },
  { "USB: Iomega GDHDU2; JMicron",
    "0x059b:0x0475",
    "", // 0x0100
    "",
    "-d usbjmicron"
  },
  { "USB: Iomega; JMicron",
    "0x059b:0x047a",
    "", // 0x0100
    "",
    "-d sat" // works also with "-d usbjmicron"
  },
  // LaCie
  { "USB: LaCie hard disk (FA Porsche design);",
    "0x059f:0x0651",
    "",
    "",
    "" // unsupported
  },
  { "USB: LaCie hard disk; JMicron",
    "0x059f:0x0951",
    "",
    "",
    "-d usbjmicron"
  },
  { "USB: LaCie hard disk (Neil Poulton design);",
    "0x059f:0x1018",
    "",
    "",
    "-d sat"
  },
  { "USB: LaCie Desktop Hard Drive; JMicron",
    "0x059f:0x1019",
    "",
    "",
    "-d usbjmicron"
  },
  { "USB: LaCie Rugged Hard Drive; JMicron",
    "0x059f:0x101d",
    "", // 0x0001
    "",
    "-d usbjmicron,x"
  },
  { "USB: LaCie Little Disk USB2; JMicron",
    "0x059f:0x1021",
    "",
    "",
    "-d usbjmicron"
  },
  { "USB: LaCie hard disk; ",
    "0x059f:0x1029",
    "", // 0x0100
    "",
    "-d sat"
  },
  { "USB: Lacie rikiki; JMicron",
    "0x059f:0x102a",
    "",
    "",
    "-d usbjmicron,x"
  },
  { "USB: LaCie rikiki USB 3.0; ",
    "0x059f:0x10(49|57)",
    "",
    "",
    "-d sat"
  },
  { "USB: LaCie minimus USB 3.0; ",
    "0x059f:0x104a",
    "",
    "",
    "-d sat"
  },
  { "USB: LaCie Rugged Mini USB 3.0; ",
    "0x059f:0x1051",
    "", // 0x0000
    "",
    "-d sat"
  },
  // In-System Design
  { "USB: ; In-System/Cypress ISD-300A1",
    "0x05ab:0x0060",
    "", // 0x1101
    "",
    "-d usbcypress"
  },
  // Genesys Logic
  { "USB: ; Genesys Logic GL881E",
    "0x05e3:0x0702",
    "",
    "",
    "" // unsupported
  },
  { "USB: ; Genesys Logic", // TODO: requires '-T permissive'
    "0x05e3:0x0718",
    "", // 0x0041
    "",
    "-d sat"
  },
  // Micron
  { "USB: Micron USB SSD; ",
    "0x0634:0x0655",
    "",
    "",
    "" // unsupported
  },
  // Prolific
  { "USB: ; Prolific PL2507", // USB->PATA
    "0x067b:0x2507",
    "",
    "",
    "-d usbjmicron,0" // Port number is required
  },
  { "USB: ; Prolific PL2773", // USB->SATA
    "0x067b:0x2773",
    "",
    "",
    "-d usbprolific"
  },
  { "USB: ; Prolific PL3507", // USB+IEE1394->PATA
    "0x067b:0x3507",
    "", // 0x0001
    "",
    "" // smartmontools >= r3741: -d usbjmicron,p
  },
  // Imation
  { "USB: Imation ; ", // Imation Odyssey external USB dock
    "0x0718:0x1000",
    "", // 0x5104
    "",
    "-d sat"
  },
  // Freecom
  { "USB: Freecom Mobile Drive XXS; JMicron",
    "0x07ab:0xfc88",
    "", // 0x0101
    "",
    "-d usbjmicron,x"
  },
  { "USB: Freecom Hard Drive XS; Sunplus",
    "0x07ab:0xfc8e",
    "", // 0x010f
    "",
    "-d usbsunplus"
  },
  { "USB: Freecom; ", // Intel labeled
    "0x07ab:0xfc8f",
    "", // 0x0000
    "",
    "-d sat"
  },
  { "USB: Freecom Classic HD 120GB; ",
    "0x07ab:0xfccd",
    "",
    "",
    "" // unsupported
  },
  { "USB: Freecom HD 500GB; JMicron",
    "0x07ab:0xfcda",
    "",
    "",
    "-d usbjmicron"
  },
  // Oxford Semiconductor, Ltd
  { "USB: ; Oxford",
    "0x0928:0x0000",
    "",
    "",
    "" // unsupported
  },
  { "USB: ; Oxford OXU921DS",
    "0x0928:0x0002",
    "",
    "",
    "" // unsupported
  },
  { "USB: ; Oxford", // Zalman ZM-VE200
    "0x0928:0x0010",
    "", // 0x0304
    "",
    "-d sat"
  },
  // Toshiba
  { "USB: Toshiba PX1270E-1G16; Sunplus",
    "0x0930:0x0b03",
    "",
    "",
    "-d usbsunplus"
  },
  { "USB: Toshiba PX1396E-3T01; Sunplus", // similar to Dura Micro 501
    "0x0930:0x0b09",
    "",
    "",
    "-d usbsunplus"
  },
  { "USB: Toshiba Stor.E Steel; Sunplus",
    "0x0930:0x0b11",
    "",
    "",
    "-d usbsunplus"
  },
  { "USB: Toshiba Stor.E; ",
    "0x0930:0x0b1[9ab]",
    "", // 0x0001
    "",
    "-d sat"
  },
  // Lumberg, Inc.
  { "USB: Toshiba Stor.E; Sunplus",
    "0x0939:0x0b1[56]",
    "",
    "",
    "-d usbsunplus"
  },
  // Seagate
  { "USB: Seagate External Drive; Cypress",
    "0x0bc2:0x0503",
    "", // 0x0240
    "",
    "-d usbcypress"
  },
  { "USB: Seagate FreeAgent Go; ",
    "0x0bc2:0x2(000|100|101)",
    "",
    "",
    "-d sat"
  },
  { "USB: Seagate FreeAgent Go FW; ",
    "0x0bc2:0x2200",
    "",
    "",
    "-d sat"
  },
  { "USB: Seagate Expansion Portable; ",
    "0x0bc2:0x23(00|12)",
    "",
    "",
    "-d sat"
  },
  { "USB: Seagate FreeAgent Desktop; ",
    "0x0bc2:0x3000",
    "",
    "",
    "-d sat"
  },
  { "USB: Seagate FreeAgent Desk; ",
    "0x0bc2:0x3001",
    "",
    "",
    "-d sat"
  },
  { "USB: Seagate FreeAgent Desk; ", // 1TB
    "0x0bc2:0x3008",
    "",
    "",
    "-d sat,12"
  },
  { "USB: Seagate Expansion External; ", // 2TB, 3TB
    "0x0bc2:0x33(00|12|20|32)",
    "",
    "",
    "-d sat"
  },
  { "USB: Seagate FreeAgent GoFlex USB 2.0; ",
    "0x0bc2:0x502[01]",
    "",
    "",
    "-d sat"
  },
  { "USB: Seagate FreeAgent GoFlex USB 3.0; ",
    "0x0bc2:0x5031",
    "",
    "",
    "-d sat,12"
  },
  { "USB: Seagate FreeAgent; ",
    "0x0bc2:0x5040",
    "",
    "",
    "-d sat"
  },
  { "USB: Seagate FreeAgent GoFlex USB 3.0; ", // 2TB
    "0x0bc2:0x5071",
    "",
    "",
    "-d sat"
  },
  { "USB: Seagate FreeAgent GoFlex Desk USB 3.0; ", // 3TB
    "0x0bc2:0x50a1",
    "",
    "",
    "-d sat,12" // "-d sat" does not work (ticket #151)
  },
  { "USB: Seagate FreeAgent GoFlex Desk USB 3.0; ", // 4TB
    "0x0bc2:0x50a5",
    "", // 0x0100
    "",
    "-d sat"
  },
  { "USB: Seagate Backup Plus USB 3.0; ", // 1TB
    "0x0bc2:0xa013",
    "", // 0x0100
    "",
    "-d sat"
  },
  { "USB: Seagate Backup Plus Desktop USB 3.0; ", // 4TB, 3TB (8 LBA/1 PBA offset)
    "0x0bc2:0xa0a[14]",
    "",
    "",
    "-d sat"
  },
  { "USB: Seagate Backup Plus Slim USB 3.0; ", // (ticket #443)
    "0x0bc2:0xab24",
    "", // 0x0100
    "",
    "-d sat"
  },
  // Dura Micro
  { "USB: Dura Micro; Cypress",
    "0x0c0b:0xb001",
    "", // 0x1110
    "",
    "-d usbcypress"
  },
  { "USB: Dura Micro 509; Sunplus",
    "0x0c0b:0xb159",
    "", // 0x0103
    "",
    "-d usbsunplus"
  },
  // Maxtor
  { "USB: Maxtor OneTouch 200GB; ",
    "0x0d49:0x7010",
    "",
    "",
    "" // unsupported
  },
  { "USB: Maxtor OneTouch; ",
    "0x0d49:0x7300",
    "", // 0x0121
    "",
    "-d sat"
  },
  { "USB: Maxtor OneTouch 4; ",
    "0x0d49:0x7310",
    "", // 0x0125
    "",
    "-d sat"
  },
  { "USB: Maxtor OneTouch 4 Mini; ",
    "0x0d49:0x7350",
    "", // 0x0125
    "",
    "-d sat"
  },
  { "USB: Maxtor BlackArmor Portable; ",
    "0x0d49:0x7550",
    "",
    "",
    "-d sat"
  },
  { "USB: Maxtor Basics Desktop; ",
    "0x0d49:0x7410",
    "", // 0x0122
    "",
    "-d sat"
  },
  { "USB: Maxtor Basics Portable; ",
    "0x0d49:0x7450",
    "", // 0x0122
    "",
    "-d sat"
  },
  // Oyen Digital
  { "USB: Oyen Digital MiniPro USB 3.0; ",
    "0x0dc4:0x020a",
    "",
    "",
    "-d sat"
  },
  // Cowon Systems, Inc.
  { "USB: Cowon iAudio X5; ",
    "0x0e21:0x0510",
    "",
    "",
    "-d usbcypress"
  },
  // iRiver
  { "USB: iRiver iHP-120/140 MP3 Player; Cypress",
    "0x1006:0x3002",
    "", // 0x0100
    "",
    "-d usbcypress"
  },
  // Western Digital
  { "USB: WD My Passport (IDE); Cypress",
    "0x1058:0x0701",
    "", // 0x0240
    "",
    "-d usbcypress"
  },
  { "USB: WD My Passport; ",
    "0x1058:0x07(0[245a]|30)",
    "",
    "",
    "-d sat"
  },
  { "USB: WD My Passport USB 3.0; ",
    "0x1058:0x0(74[0128a]|7a8|820)",
    "",
    "",
    "-d sat"
  },
  { "USB: WD My Book ES; ",
    "0x1058:0x0906",
    "", // 0x0012
    "",
    "-d sat"
  },
  { "USB: WD My Book Essential; ",
    "0x1058:0x0910",
    "", // 0x0106
    "",
    "-d sat"
  },
  { "USB: WD Elements Desktop; ",
    "0x1058:0x1001",
    "", // 0x0104
    "",
    "-d sat"
  },
  { "USB: WD Elements Desktop WDE1UBK...; ",
    "0x1058:0x1003",
    "", // 0x0175
    "",
    "-d sat"
  },
  { "USB: WD Elements; ",
    "0x1058:0x10(10|48|a2)",
    "", // 0x0105
    "",
    "-d sat"
  },
  { "USB: WD Elements Desktop; ", // 2TB
    "0x1058:0x1021",
    "", // 0x2002
    "",
    "-d sat"
  },
  { "USB: WD Elements SE; ", // 1TB
    "0x1058:0x1023",
    "",
    "",
    "-d sat"
  },
  { "USB: WD Elements SE USB 3.0; ",
    "0x1058:0x1042",
    "",
    "",
    "-d sat"
  },
  { "USB: WD Elements; ",
    "0x1058:0x10[ab]8", // a=1TB, b=2TB
    "", // a=0x1042, b=0x1007
    "",
    "-d sat"
  },
  { "USB: WD My Book Essential; ",
    "0x1058:0x1100",
    "", // 0x0165
    "",
    "-d sat"
  },
  { "USB: WD My Book Office Edition; ", // 1TB
    "0x1058:0x1101",
    "", // 0x0165
    "",
    "-d sat"
  },
  { "USB: WD My Book; ",
    "0x1058:0x1102",
    "", // 0x1028
    "",
    "-d sat"
  },
  { "USB: WD My Book Studio II; ", // 2x1TB
    "0x1058:0x1105",
    "",
    "",
    "-d sat"
  },
  { "USB: WD My Book Essential; ",
    "0x1058:0x1110",
    "", // 0x1030
    "",
    "-d sat"
  },
  { "USB: WD My Book Essential USB 3.0; ", // 3TB
    "0x1058:0x11[34]0",
    "", // 0x1012/0x1003
    "",
    "-d sat"
  },
  // Atech Flash Technology
  { "USB: ; Atech", // Enclosure from Kingston SSDNow notebook upgrade kit
    "0x11b0:0x6298",
    "", // 0x0108
    "",
    "-d sat"
  },
  // ADATA
  { "USB: ADATA; ",
    "0x125f:0xa[13]1a", // 1=Classic CH11 1TB, 3=DashDrive HV620 2TB
    "", // 0x0100
    "",
    "-d sat"
  },
  { "USB: A-DATA SH93; Cypress",
    "0x125f:0xa93a",
    "", // 0x0150
    "",
    "-d usbcypress"
  },
  { "USB: A-DATA DashDrive; Cypress",
    "0x125f:0xa94a",
    "",
    "",
    "-d usbcypress"
  },
  // Initio
  { "USB: ; Initio 316000",
    "0x13fd:0x0540",
    "",
    "",
    "" // unsupported
  },
  { "USB: ; Initio", // Thermaltake BlacX
    "0x13fd:0x0840",
    "",
    "",
    "-d sat"
  },
  { "USB: ; Initio", // USB->SATA+PATA, Chieftec CEB-25I
    "0x13fd:0x1040",
    "", // 0x0106
    "",
    "" // unsupported
  },
  { "USB: ; Initio 6Y120L0", // CoolerMaster XCraft RX-3HU
    "0x13fd:0x1150",
    "",
    "",
    "" // unsupported
  },
  { "USB: ; Initio", // USB->SATA
    "0x13fd:0x1240",
    "", // 0x0104
    "",
    "-d sat"
  },
  { "USB: ; Initio", // USB+SATA->SATA
    "0x13fd:0x1340",
    "", // 0x0208
    "",
    "-d sat"
  },
  { "USB: ; Initio",
    "0x13fd:0x1640",
    "", // 0x0864
    "",
    "-d sat,12" // some SMART commands fail, see ticket #295
  },
  { "USB: Intenso Memory Station 2,5\"; Initio",
    "0x13fd:0x1840",
    "",
    "",
    "-d sat"
  },
  { "USB: ; Initio", // NexStar CX USB enclosure
    "0x13fd:0x1e40",
    "",
    "",
    "-d sat"
  },
  // Super Top
  { "USB: Super Top generic enclosure; Cypress",
    "0x14cd:0x6116",
    "", // 0x0160 also reported as unsupported
    "",
    "-d usbcypress"
  },
  // JMicron
  { "USB: ; JMicron JMS539", // USB2/3->SATA (old firmware)
    "0x152d:0x0539",
    "0x0100",  //  1.00
    "",
    "-d usbjmicron"
  },
  { "USB: ; JMicron JMS539", // USB2/3->SATA (new firmware)
    "0x152d:0x0539",
    "0x0205|"  //  2.05, ticket #338
    "0x2812",  // 28.12, Mediasonic ProBox H82-SU3S2 (port multiplier)
    "",
    "-d sat"
  },
  { "USB: ; JMicron ", // USB->SATA->4xSATA (port multiplier)
    "0x152d:0x0551",
    "", // 0x0100
    "",
    "-d usbjmicron,x"
  },
  { "USB: OCZ THROTTLE OCZESATATHR8G; JMicron JMF601",
    "0x152d:0x0602",
    "",
    "",
    "" // unsupported
  },
  { "USB: ; JMicron JM20329", // USB->SATA
    "0x152d:0x2329",
    "", // 0x0100
    "",
    "-d usbjmicron"
  },
  { "USB: ; JMicron JM20336", // USB+SATA->SATA, USB->2xSATA
    "0x152d:0x2336",
    "", // 0x0100
    "",
    "-d usbjmicron,x"
  },
  { "USB: Generic JMicron adapter; JMicron",
    "0x152d:0x2337",
    "",
    "",
    "-d usbjmicron"
  },
  { "USB: ; JMicron JM20337/8", // USB->SATA+PATA, USB+SATA->PATA
    "0x152d:0x2338",
    "", // 0x0100
    "",
    "-d usbjmicron"
  },
  { "USB: ; JMicron JM20339", // USB->SATA
    "0x152d:0x2339",
    "", // 0x0100
    "",
    "-d usbjmicron,x"
  },
  { "USB: ; JMicron", // USB+SATA->SATA
    "0x152d:0x2351",  // e.g. Verbatim Portable Hard Drive 500Gb
    "", // 0x0100
    "",
    "-d sat"
  },
  { "USB: ; JMicron", // USB->SATA
    "0x152d:0x2352",
    "", // 0x0100
    "",
    "-d usbjmicron,x"
  },
  { "USB: ; JMicron", // USB->SATA
    "0x152d:0x2509",
    "", // 0x0100
    "",
    "-d usbjmicron,x"
  },
  // ASMedia
  { "USB: ; ASMedia ASM1051",
    "0x174c:0x5106", // 0x174c:0x55aa after firmware update
    "",
    "",
    "-d sat"
  },
  { "USB: ; ASMedia USB 3.0", // MEDION HDDrive-n-GO, LaCie Rikiki USB 3.0,
      // Silicon Power Armor A80 (ticket #237)
      // reported as unsupported: BYTECC T-200U3, Kingwin USB 3.0 docking station
    "0x174c:0x55aa",
    "", // 0x0100
    "",
    "-d sat"
  },
  { "USB: ; ASMedia AS2105", // Icy Box IB-AC603A-U3
    "0x174c:0x5136",
    "", // 0x0001
    "",
    "-d sat"
  },
  // LucidPort
  { "USB: ; LucidPORT USB300", // RaidSonic ICY BOX IB-110StU3-B, Sharkoon SATA QuickPort H3
    "0x1759:0x500[02]", // 0x5000: USB 2.0, 0x5002: USB 3.0
    "",
    "",
    "-d sat"
  },
  { "USB: ; LucidPort", // Fuj:tech SATA-USB3 dock
    "0x1759:0x5100",
    "", // 0x2580
    "",
    "-d sat"
  },
  // Verbatim
  { "USB: Verbatim Portable Hard Drive; Sunplus",
    "0x18a5:0x0214",
    "", // 0x0112
    "",
    "-d usbsunplus"
  },
  { "USB: Verbatim FW/USB160; Oxford OXUF934SSA-LQAG", // USB+IEE1394->SATA
    "0x18a5:0x0215",
    "", // 0x0001
    "",
    "-d sat"
  },
  { "USB: Verbatim External Hard Drive 47519; Sunplus", // USB->SATA
    "0x18a5:0x0216",
    "",
    "",
    "-d usbsunplus"
  },
  { "USB: Verbatim Pocket Hard Drive; JMicron", // SAMSUNG SpinPoint N3U-3 (USB, 4KiB LLS)
    "0x18a5:0x0227",
    "",
    "",
    "-d usbjmicron" // "-d usbjmicron,x" does not work
  },
  { "USB: Verbatim External Hard Drive; JMicron", // 2TB
    "0x18a5:0x022a",
    "",
    "",
    "-d usbjmicron"
  },
  { "USB: Verbatim Store'n'Go; JMicron", // USB->SATA
    "0x18a5:0x022b",
    "", // 0x0100
    "",
    "-d usbjmicron"
  },
  // Silicon Image
  { "USB: Vantec NST-400MX-SR; Silicon Image 5744",
    "0x1a4a:0x1670",
    "",
    "",
    "" // unsupported
  },
  // SunplusIT
  { "USB: ; SunplusIT",
    "0x1bcf:0x0c31",
    "",
    "",
    "-d usbsunplus"
  },
  // TrekStor
  { "USB: TrekStor DataStation; ", // DataStation maxi light (USB 3.0)
    "0x1e68:0x0050",
    "", // 0x0100
    "",
    "-d sat"
  },
  // Innostor
  { "USB: ; Innostor IS888", // Sharkoon SATA QuickDeck Pro USB 3.0
    "0x1f75:0x0888",
    "", // 0x0034
    "",
    "" // unsupported
  },
  // Power Quotient International
  { "USB: PQI H560; ",
    "0x3538:0x0902",
    "", // 0x0000
    "",
    "-d sat"
  },
  // Hitachi/SimpleTech
  { "USB: Hitachi Touro Desk; JMicron", // 3TB
    "0x4971:0x1011",
    "",
    "",
    "-d usbjmicron"
  },
  { "USB: Hitachi Touro Desk 3.0; ", // 2TB
    "0x4971:0x1015",
    "", // 0x0000
    "",
    "-d sat" // ATA output registers missing
  },
  { "USB: Hitachi/SimpleTech; JMicron", // 1TB
    "0x4971:0xce17",
    "",
    "",
    "-d usbjmicron,x"
  },
  // OnSpec
  { "USB: ; OnSpec", // USB->PATA
    "0x55aa:0x2b00",
    "", // 0x0100
    "",
    "" // unsupported
  },
  // 0x6795 (?)
  { "USB: Sharkoon 2-Bay RAID Box; ", // USB 3.0
    "0x6795:0x2756",
    "", // 0x0100
    "",
    "-d sat"
  },
/*
}; // builtin_knowndrives[]
 */<|MERGE_RESOLUTION|>--- conflicted
+++ resolved
@@ -75,11 +75,7 @@
 /*
 const drive_settings builtin_knowndrives[] = {
  */
-<<<<<<< HEAD
-  { "$Id: drivedb.h 4006 2014-11-16 14:47:22Z chrfranke $",
-=======
-  { "$Id: drivedb.h 4008 2014-11-16 15:52:40Z chrfranke $",
->>>>>>> 4375c5be
+  { "$Id: drivedb.h 4009 2014-11-16 16:25:15Z chrfranke $",
     "-", "-",
     "This is a dummy entry to hold the SVN-Id of drivedb.h",
     ""
@@ -3284,7 +3280,7 @@
     "0x067b:0x2773",
     "",
     "",
-    "-d usbprolific"
+    "" // smartmontools >= r4004: -d usbprolific
   },
   { "USB: ; Prolific PL3507", // USB+IEE1394->PATA
     "0x067b:0x3507",
