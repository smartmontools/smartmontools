--- conflicted
+++ resolved
@@ -75,11 +75,7 @@
 /*
 const drive_settings builtin_knowndrives[] = {
  */
-<<<<<<< HEAD
-  { "$Id: drivedb.h 4167 2015-11-07 18:27:07Z chrfranke $",
-=======
-  { "$Id: drivedb.h 4186 2015-12-14 20:51:03Z chrfranke $",
->>>>>>> df5cd201
+  { "$Id: drivedb.h 4187 2015-12-14 21:04:09Z chrfranke $",
     "-", "-",
     "This is a dummy entry to hold the SVN-Id of drivedb.h",
     ""
