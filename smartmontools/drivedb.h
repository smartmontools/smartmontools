/*
 * drivedb.h - smartmontools 6.1-6.3 drive database file
 *
 * Home page of code is: http://www.smartmontools.org
 *
 * Copyright (C) 2003-11 Philip Williams, Bruce Allen
 * Copyright (C) 2008-17 Christian Franke
 *
 * This program is free software; you can redistribute it and/or modify
 * it under the terms of the GNU General Public License as published by
 * the Free Software Foundation; either version 2, or (at your option)
 * any later version.
 *
 * You should have received a copy of the GNU General Public License
 * (for example COPYING); If not, see <http://www.gnu.org/licenses/>.
 *
 */

/*
 * Structure used to store drive database entries:
 *
 * struct drive_settings {
 *   const char * modelfamily;
 *   const char * modelregexp;
 *   const char * firmwareregexp;
 *   const char * warningmsg;
 *   const char * presets;
 * };
 *
 * The elements are used in the following ways:
 *
 *  modelfamily     Informal string about the model family/series of a
 *                  device. Set to "" if no info (apart from device id)
 *                  known.  The entry is ignored if this string starts with
 *                  a dollar sign.  Must not start with "USB:", see below.
 *  modelregexp     POSIX extended regular expression to match the model of
 *                  a device.  This should never be "".
 *  firmwareregexp  POSIX extended regular expression to match a devices's
 *                  firmware.  This is optional and should be "" if it is not
 *                  to be used.  If it is nonempty then it will be used to
 *                  narrow the set of devices matched by modelregexp.
 *  warningmsg      A message that may be displayed for matching drives.  For
 *                  example, to inform the user that they may need to apply a
 *                  firmware patch.
 *  presets         String with vendor-specific attribute ('-v') and firmware
 *                  bug fix ('-F') options.  Same syntax as in smartctl command
 *                  line.  The user's own settings override these.
 *
 * The regular expressions for drive model and firmware must match the full
 * string.  The effect of "^FULLSTRING$" is identical to "FULLSTRING".
 * The form ".*SUBSTRING.*" can be used if substring match is desired.
 *
 * The table will be searched from the start to end or until the first match,
 * so the order in the table is important for distinct entries that could match
 * the same drive.
 *
 *
 * Format for USB ID entries:
 *
 *  modelfamily     String with format "USB: DEVICE; BRIDGE" where
 *                  DEVICE is the name of the device and BRIDGE is
 *                  the name of the USB bridge.  Both may be empty
 *                  if no info known.
 *  modelregexp     POSIX extended regular expression to match the USB
 *                  vendor:product ID in hex notation ("0x1234:0xabcd").
 *                  This should never be "".
 *  firmwareregexp  POSIX extended regular expression to match the USB
 *                  bcdDevice info.  Only compared during search if other
 *                  entries with same USB vendor:product ID exist.
 *  warningmsg      Not used yet.
 *  presets         String with one device type ('-d') option.
 *
 */

/*
const drive_settings builtin_knowndrives[] = {
 */
<<<<<<< HEAD
  { "$Id: drivedb.h 4517 2017-10-06 19:33:11Z chrfranke $",
=======
  { "$Id: drivedb.h 4543 2017-10-09 21:09:41Z samm2 $",
>>>>>>> f6f945ba
    "-", "-",
    "This is a dummy entry to hold the SVN-Id of drivedb.h",
    ""
  /* Default settings:
    "-v 1,raw48,Raw_Read_Error_Rate "
    "-v 2,raw48,Throughput_Performance "
    "-v 3,raw16(avg16),Spin_Up_Time "
    "-v 4,raw48,Start_Stop_Count "
    "-v 5,raw16(raw16),Reallocated_Sector_Ct "
    "-v 6,raw48,Read_Channel_Margin "             // HDD only
    "-v 7,raw48,Seek_Error_Rate "                 // HDD only
    "-v 8,raw48,Seek_Time_Performance "           // HDD only
    "-v 9,raw24(raw8),Power_On_Hours "
    "-v 10,raw48,Spin_Retry_Count "               // HDD only
    "-v 11,raw48,Calibration_Retry_Count "        // HDD only
    "-v 12,raw48,Power_Cycle_Count "
    "-v 13,raw48,Read_Soft_Error_Rate "
    //  14-174 Unknown_Attribute
    "-v 175,raw48,Program_Fail_Count_Chip "       // SSD only
    "-v 176,raw48,Erase_Fail_Count_Chip "         // SSD only
    "-v 177,raw48,Wear_Leveling_Count "           // SSD only
    "-v 178,raw48,Used_Rsvd_Blk_Cnt_Chip "        // SSD only
    "-v 179,raw48,Used_Rsvd_Blk_Cnt_Tot "         // SSD only
    "-v 180,raw48,Unused_Rsvd_Blk_Cnt_Tot "       // SSD only
    "-v 181,raw48,Program_Fail_Cnt_Total "
    "-v 182,raw48,Erase_Fail_Count_Total "        // SSD only
    "-v 183,raw48,Runtime_Bad_Block "
    "-v 184,raw48,End-to-End_Error "
    //  185-186 Unknown_Attribute
    "-v 187,raw48,Reported_Uncorrect "
    "-v 188,raw48,Command_Timeout "
    "-v 189,raw48,High_Fly_Writes "               // HDD only
    "-v 190,tempminmax,Airflow_Temperature_Cel "
    "-v 191,raw48,G-Sense_Error_Rate "            // HDD only
    "-v 192,raw48,Power-Off_Retract_Count "
    "-v 193,raw48,Load_Cycle_Count "              // HDD only
    "-v 194,tempminmax,Temperature_Celsius "
    "-v 195,raw48,Hardware_ECC_Recovered "
    "-v 196,raw16(raw16),Reallocated_Event_Count "
    "-v 197,raw48,Current_Pending_Sector "
    "-v 198,raw48,Offline_Uncorrectable "
    "-v 199,raw48,UDMA_CRC_Error_Count "
    "-v 200,raw48,Multi_Zone_Error_Rate "         // HDD only
    "-v 201,raw48,Soft_Read_Error_Rate "          // HDD only
    "-v 202,raw48,Data_Address_Mark_Errs "        // HDD only
    "-v 203,raw48,Run_Out_Cancel "
    "-v 204,raw48,Soft_ECC_Correction "
    "-v 205,raw48,Thermal_Asperity_Rate "
    "-v 206,raw48,Flying_Height "                 // HDD only
    "-v 207,raw48,Spin_High_Current "             // HDD only
    "-v 208,raw48,Spin_Buzz "                     // HDD only
    "-v 209,raw48,Offline_Seek_Performnce "       // HDD only
    //  210-219 Unknown_Attribute
    "-v 220,raw48,Disk_Shift "                    // HDD only
    "-v 221,raw48,G-Sense_Error_Rate "            // HDD only
    "-v 222,raw48,Loaded_Hours "                  // HDD only
    "-v 223,raw48,Load_Retry_Count "              // HDD only
    "-v 224,raw48,Load_Friction "                 // HDD only
    "-v 225,raw48,Load_Cycle_Count "              // HDD only
    "-v 226,raw48,Load-in_Time "                  // HDD only
    "-v 227,raw48,Torq-amp_Count "                // HDD only
    "-v 228,raw48,Power-off_Retract_Count "
    //  229 Unknown_Attribute
    "-v 230,raw48,Head_Amplitude "                // HDD only
    "-v 231,raw48,Temperature_Celsius "
    "-v 232,raw48,Available_Reservd_Space "
    "-v 233,raw48,Media_Wearout_Indicator "       // SSD only
    //  234-239 Unknown_Attribute
    "-v 240,raw24(raw8),Head_Flying_Hours "       // HDD only, smartmontools <= r3966: raw48
    "-v 241,raw48,Total_LBAs_Written "
    "-v 242,raw48,Total_LBAs_Read "
    //  243-249 Unknown_Attribute
    "-v 250,raw48,Read_Error_Retry_Rate "
    //  251-253 Unknown_Attribute
    "-v 254,raw48,Free_Fall_Sensor "              // HDD only
  */
  },
  { "Apacer SSD",
    "(2|4|8|16|32)GB SATA Flash Drive", // tested with APSDM002G15AN-CT/SFDDA01C and SFI2101D, APSDM004G13AN-AT/SFDE001A
    "SF(DDA01C|I2101D|DE001A)", "", // spec found at http://wfcache.advantech.com/www/certified-peripherals/documents/96fmcff-04g-cs-ap_Datasheet.pdf
    "-v 160,raw48,Initial_Bad_Block_Count "
    "-v 161,raw48,Bad_Block_Count "
    "-v 162,raw48,Spare_Block_Count "
    "-v 163,raw48,Max_Erase_Count "
    "-v 164,raw48,Average_Erase_Count "
    "-v 165,raw48,Average_Erase_Count " // could be wrong
    "-v 166,raw48,Later_Bad_Block_Count "
    "-v 167,raw48,SSD_Protect_Mode "
    "-v 168,raw48,SATA_PHY_Err_Ct "
  },
  { "Apple MacBook Air SSD", // probably Toshiba
    "APPLE SSD TS(064|128)E", // tested with APPLE SSD TS064E/TQAABBF0
    "", "",
    "-v 173,raw48,Wear_Leveling_Count " //  ]
    "-v 241,raw48,Host_Writes_GiB "     //  ]  guessed (ticket #655)
    "-v 242,raw48,Host_Reades_GiB "     //  ]
  },
  { "Apple SD/SM/TS...E/F SSDs", // SanDisk/Samsung/Toshiba?
    "APPLE SSD (S[DM]|TS)0?(128|256|512|768)[EFG]", // tested with APPLE SSD SD256E/1021AP, SD0128F/A223321
     // APPLE SSD SM768E/CXM90A1Q, SM0512F/UXM2JA1Q, TS0256F/109L0704, SM0512G/BXW1SA0Q
    "", "",
  //"-v 1,raw48,Raw_Read_Error_Rate "
  //"-v 5,raw16(raw16),Reallocated_Sector_Ct "
  //"-v 9,raw24(raw8),Power_On_Hours "
  //"-v 12,raw48,Power_Cycle_Count "
  //"-v 169,raw48,Unknown_Attribute "
    "-v 173,raw48,Wear_Leveling_Count " // ]
    "-v 174,raw48,Host_Reads_MiB "      // ] guessed (ticket #342), S[DM]*F only
    "-v 175,raw48,Host_Writes_MiB "     // ]
  //"-v 192,raw48,Power-Off_Retract_Count "
  //"-v 194,tempminmax,Temperature_Celsius "
  //"-v 197,raw48,Current_Pending_Sector "
  //"-v 199,raw48,UDMA_CRC_Error_Count "
  //"-v 240,raw48,Unknown_SSD_Attribute "
  },
  { "Crucial/Micron RealSSD C300/P300", // Marvell 88SS9174
    "C300-CTFDDA[AC](064|128|256)MAG|" // tested with C300-CTFDDAC128MAG/0002,
      // C300-CTFDDAC064MAG/0006
    "P300-MTFDDAC(050|100|200)SAL", // tested with P300-MTFDDAC100SAL/0003
    "", "",
  //"-v 1,raw48,Raw_Read_Error_Rate "
  //"-v 5,raw16(raw16),Reallocated_Sector_Ct "
  //"-v 9,raw24(raw8),Power_On_Hours "
  //"-v 12,raw48,Power_Cycle_Count "
    "-v 170,raw48,Grown_Failing_Block_Ct "
    "-v 171,raw48,Program_Fail_Count "
    "-v 172,raw48,Erase_Fail_Count "
    "-v 173,raw48,Wear_Leveling_Count "
    "-v 174,raw48,Unexpect_Power_Loss_Ct "
    "-v 181,raw16,Non4k_Aligned_Access "
    "-v 183,raw48,SATA_Iface_Downshift "
  //"-v 184,raw48,End-to-End_Error "
  //"-v 187,raw48,Reported_Uncorrect "
  //"-v 188,raw48,Command_Timeout "
    "-v 189,raw48,Factory_Bad_Block_Ct "
  //"-v 194,tempminmax,Temperature_Celsius "
  //"-v 195,raw48,Hardware_ECC_Recovered "
  //"-v 196,raw16(raw16),Reallocated_Event_Count "
  //"-v 197,raw48,Current_Pending_Sector "
  //"-v 198,raw48,Offline_Uncorrectable "
  //"-v 199,raw48,UDMA_CRC_Error_Count "
    "-v 202,raw48,Percent_Lifetime_Used "
    "-v 206,raw48,Write_Error_Rate "
  },
  { "Crucial/Micron RealSSD m4/C400/P400", // Marvell 9176, fixed firmware
    "C400-MTFDDA[ACK](064|128|256|512)MAM|"
    // M4-CT032M4SSD3/04MH
    "M4-CT(032|064|128|256|512)M4SSD[123]|" // tested with M4-CT512M4SSD2/0309
    "MTFDDA[AK](064|128|256|512|050|100|200|400)MA[MNR]-1[JKS]1.*", // tested with
       // MTFDDAK256MAR-1K1AA/MA52, MTFDDAK256MAM-1K12/08TH,
       // MTFDDAA064MAR-1J1AB  49Y5835 49Y5838IBM/MA49 (P400e)
    "030[9-Z]|03[1-Z].|0[4-Z]..|[1-Z]....*", // >= "0309"
    "",
  //"-v 1,raw48,Raw_Read_Error_Rate "
  //"-v 5,raw16(raw16),Reallocated_Sector_Ct "
  //"-v 9,raw24(raw8),Power_On_Hours "
  //"-v 12,raw48,Power_Cycle_Count "
    "-v 170,raw48,Grown_Failing_Block_Ct "
    "-v 171,raw48,Program_Fail_Count "
    "-v 172,raw48,Erase_Fail_Count "
    "-v 173,raw48,Wear_Leveling_Count "
    "-v 174,raw48,Unexpect_Power_Loss_Ct "
    "-v 181,raw16,Non4k_Aligned_Access "
    "-v 183,raw48,SATA_Iface_Downshift "
  //"-v 184,raw48,End-to-End_Error "
  //"-v 187,raw48,Reported_Uncorrect "
  //"-v 188,raw48,Command_Timeout "
    "-v 189,raw48,Factory_Bad_Block_Ct "
  //"-v 194,tempminmax,Temperature_Celsius "
  //"-v 195,raw48,Hardware_ECC_Recovered "
  //"-v 196,raw16(raw16),Reallocated_Event_Count "
  //"-v 197,raw48,Current_Pending_Sector "
  //"-v 198,raw48,Offline_Uncorrectable "
  //"-v 199,raw48,UDMA_CRC_Error_Count "
    "-v 202,raw48,Perc_Rated_Life_Used "
    "-v 206,raw48,Write_Error_Rate "
    "-v 225,raw48,Unknown_Marvell_Attr " // P400e
    "-v 231,raw48,Unknown_Marvell_Attr " // P400e
    "-v 242,raw48,Host_Reads" // P400e: 2MiB?
  },
  { "Crucial/Micron RealSSD m4/C400", // Marvell 9176, buggy or unknown firmware
    "C400-MTFDDA[ACK](064|128|256|512)MAM|" // tested with C400-MTFDDAC256MAM/0002
    "M4-CT(032|064|128|256|512)M4SSD[123]", // tested with M4-CT064M4SSD2/0002,
      // M4-CT064M4SSD2/0009, M4-CT256M4SSD3/000F
    "",
    "This drive may hang after 5184 hours of power-on time:\n"
    "http://www.tomshardware.com/news/Crucial-m4-Firmware-BSOD,14544.html\n"
    "See the following web pages for firmware updates:\n"
    "http://www.crucial.com/support/firmware.aspx\n"
    "http://www.micron.com/products/solid-state-storage/client-ssd#software",
    "-v 170,raw48,Grown_Failing_Block_Ct "
    "-v 171,raw48,Program_Fail_Count "
    "-v 172,raw48,Erase_Fail_Count "
    "-v 173,raw48,Wear_Leveling_Count "
    "-v 174,raw48,Unexpect_Power_Loss_Ct "
    "-v 181,raw16,Non4k_Aligned_Access "
    "-v 183,raw48,SATA_Iface_Downshift "
    "-v 189,raw48,Factory_Bad_Block_Ct "
    "-v 202,raw48,Perc_Rated_Life_Used "
    "-v 206,raw48,Write_Error_Rate"
  },
  { "Crucial/Micron MX1/2/300, M5/600, 1100 Client SSDs",
    "Crucial_CT(128|256|512)MX100SSD1|"// Marvell 88SS9189, tested with Crucial_CT256MX100SSD1/MU01
    "Crucial_CT(200|250|256|500|512|1000|1024)MX200SSD[1346]|" // Marvell 88SS9189, tested with
      // Crucial_CT500MX200SSD1/MU01, Crucial_CT1024MX200SSD1/MU01, Crucial_CT250MX200SSD3/MU01,
      // Crucial_CT250MX200SSD1/MU03
    "Crucial_CT(275|525|1050|2050)MX300SSD[14]|" // Marvell 88SS1074, tested with
      // Crucial_CT525MX300SSD1/M0CR021, Crucial_CT2050MX300SSD1/M0CR031, Crucial_CT275MX300SSD1/M0CR040
    "Crucial_CT(120|240|480|960)M500SSD[134]|" // Marvell 88SS9187, tested with
      // Crucial_CT120M500SSD1/MU02, Crucial_CT120M500SSD3/MU02, Crucial_CT240M500SSD1/MU03,
      // Crucial_CT480M500SSD1/MU03, Crucial_CT960M500SSD1/MU03, Crucial_CT240M500SSD4/MU05
    "Crucial_CT(128|256|512|1024)M550SSD[134]|" // tested with Crucial_CT512M550SSD3/MU01,
      // Crucial_CT1024M550SSD1/MU01, Crucial_CT128M550SSD4/MU02
    "Micron_M500_MTFDDA[KTV](120|240|480|960)MAV|"// tested with Micron_M500_MTFDDAK960MAV/MU05
    "(Micron_)?M510[_-]MTFDDA[KTV](128|256)MAZ|" // tested with M510-MTFDDAK256MAZ/MU01
    "(Micron_)?M550[_-]MTFDDA[KTV](064|128|256|512|1T0)MAY|" // tested with M550-MTFDDAK256MAY/MU01
    "Micron_M600_(EE|MT)FDDA[KTV](128|256|512|1T0)MBF[25Z]?|" // tested with Micron_M600_MTFDDAK1T0MBF/MU01
    "Micron_M500DC_(EE|MT)FDDA[AK](120|240|480|800)MBB|" // tested with Micron_M500DC_EEFDDAA120MBB/129, Micron_M500DC_MTFDDAK800MBB/0129
    "Micron_1100_MTFDDA[KV](256|512|1T0|2T0)TBN|" // Marvell 88SS1074, tested Micron_1100_MTFDDAK256TBN/M0MU020
    "MICRON_M510DC_(EE|MT)FDDAK(120|240|480|800|960)MBP|" // Micron_M510DC_MTFDDAK240MBP/0005
    "Micron_5100_(EE|MT)FDDA[KV](240|480|960|1T9|3T8|7T6)T(BY|CB|CC)", // tested with Micron_5100_MTFDDAK1T9TBY
    "", "",
  //"-v 1,raw48,Raw_Read_Error_Rate "
    "-v 5,raw48,Reallocate_NAND_Blk_Cnt "
  //"-v 9,raw24(raw8),Power_On_Hours "
  //"-v 12,raw48,Power_Cycle_Count "
    "-v 170,raw48,Reserved_Block_Count "
    "-v 171,raw48,Program_Fail_Count "
    "-v 172,raw48,Erase_Fail_Count "
    "-v 173,raw48,Ave_Block-Erase_Count "
    "-v 174,raw48,Unexpect_Power_Loss_Ct "
    "-v 180,raw48,Unused_Reserve_NAND_Blk "
    "-v 183,raw48,SATA_Interfac_Downshift "
    "-v 184,raw48,Error_Correction_Count "
    "-v 195,raw48,Cumulativ_Corrected_ECC "
  //"-v 187,raw48,Reported_Uncorrect "
  //"-v 194,tempminmax,Temperature_Celsius "
  //"-v 196,raw16(raw16),Reallocated_Event_Count "
  //"-v 197,raw48,Current_Pending_Sector "
  //"-v 198,raw48,Offline_Uncorrectable "
  //"-v 199,raw48,UDMA_CRC_Error_Count "
    "-v 202,raw48,Percent_Lifetime_Used "
    "-v 206,raw48,Write_Error_Rate "
    "-v 210,raw48,Success_RAIN_Recov_Cnt "
    "-v 246,raw48,Total_Host_Sector_Write "
    "-v 247,raw48,Host_Program_Page_Count "
    "-v 248,raw48,Bckgnd_Program_Page_Cnt"
  },
  { "Micron M500DC/M510DC Enterprise SSDs",
    "Micron_M500DC_(EE|MT)FDDA[AK](120|240|480|800)MBB|" // tested with
      // Micron_M500DC_EEFDDAA120MBB/129, Micron_M500DC_MTFDDAK800MBB/0129
    "MICRON_M510DC_(EE|MT)FDDAK(120|240|480|800|960)MBP", // tested with
      // Micron_M510DC_MTFDDAK240MBP/0005
    "", "",
  //"-v 1,raw48,Raw_Read_Error_Rate "
    "-v 5,raw48,Reallocated_Block_Count "
  //"-v 9,raw24(raw8),Power_On_Hours "
  //"-v 12,raw48,Power_Cycle_Count "
    "-v 170,raw48,Reserved_Block_Count "
    "-v 171,raw48,Program_Fail_Count "
    "-v 172,raw48,Erase_Fail_Count "
    "-v 173,raw48,Ave_Block-Erase_Count "
    "-v 174,raw48,Unexpect_Power_Loss_Ct "
    "-v 184,raw48,Error_Correction_Count "
  //"-v 187,raw48,Reported_Uncorrect "
    "-v 188,raw48,Command_Timeouts "
  //"-v 194,tempminmax,Temperature_Celsius "
    "-v 195,raw48,Cumulativ_Corrected_ECC "
  //"-v 197,raw48,Current_Pending_Sector "
  //"-v 198,raw48,Offline_Uncorrectable "
  //"-v 199,raw48,UDMA_CRC_Error_Count "
    "-v 202,raw48,Percent_Lifetime_Remain "
    "-v 206,raw48,Write_Error_Rate "
    "-v 247,raw48,Host_Program_Page_Count "
    "-v 248,raw48,Bckgnd_Program_Page_Cnt"
  },
  { "SandForce Driven SSDs", // Corsair Force LS with buggy firmware only
    "Corsair Force LS SSD", // tested with Corsair Force LS SSD/S9FM01.8
    "S9FM01\\.8",
    "A firmware update is available for this drive.\n"
    "It is HIGHLY RECOMMENDED for drives with specific serial numbers.\n"
    "See the following web pages for details:\n"
    "http://www.corsair.com/en-us/force-series-ls-60gb-sata-3-6gb-s-ssd\n"
    "https://www.smartmontools.org/ticket/628",
    "-v 1,raw24/raw32,Raw_Read_Error_Rate "
    "-v 5,raw48,Retired_Block_Count "
    "-v 9,msec24hour32,Power_On_Hours_and_Msec "
  //"-v 12,raw48,Power_Cycle_Count "
    "-v 162,raw48,Unknown_SandForce_Attr "
    "-v 170,raw48,Reserve_Block_Count "
    "-v 172,raw48,Erase_Fail_Count "
    "-v 173,raw48,Unknown_SandForce_Attr "
    "-v 174,raw48,Unexpect_Power_Loss_Ct "
    "-v 181,raw48,Program_Fail_Count "
  //"-v 187,raw48,Reported_Uncorrect "
  //"-v 192,raw48,Power-Off_Retract_Count "
  //"-v 194,tempminmax,Temperature_Celsius "
  //"-v 196,raw16(raw16),Reallocated_Event_Count "
    "-v 218,raw48,Unknown_SandForce_Attr "
    "-v 231,raw48,SSD_Life_Left "
    "-v 241,raw48,Lifetime_Writes_GiB "
    "-v 242,raw48,Lifetime_Reads_GiB"
  },
  { "SandForce Driven SSDs",
    "SandForce 1st Ed\\.|" // Demo Drive, tested with firmware 320A13F0
    "ADATA SSD S(396|510|599) .?..GB|" // tested with ADATA SSD S510 60GB/320ABBF0,
      // ADATA SSD S599 256GB/3.1.0, 64GB/3.4.6
    "ADATA SP[389]00|" // tested with ADATA SP300/5.0.2d, SP800/5.0.6c,
      // ADATA SP900/5.0.6 (Premier Pro, SF-2281)
    "ADATA SSD S[PX]900 (64|128|256|512)GB-DL2|" // tested with ADATA SSD SP900 256GB-DL2/5.0.6,
      // ADATA SSD SX900 512GB-DL2/5.8.2
    "ADATA XM11 (128|256)GB|" // tested with ADATA XM11 128GB/5.0.1
    "ATP Velocity MIV (60|120|240|480)GB|" // tested with ATP Velocity MIV 480GB/110719
    "Corsair CSSD-F(40|60|80|115|120|160|240)GBP?2.*|" // Corsair Force, tested with
      // Corsair CSSD-F40GB2/1.1, Corsair CSSD-F115GB2-A/2.1a
    "Corsair Force ((3 |LS )?SSD|GS|GT)|" // SF-2281, tested with
      // Corsair Force SSD/5.05, 3 SSD/1.3.2, GT/1.3.3, GS/5.03,
      // Corsair Force LS SSD/S8FM06.5, S9FM01.8, S9FM02.0
    "FM-25S2S-(60|120|240)GBP2|" // G.SKILL Phoenix Pro, SF-1200, tested with
      // FM-25S2S-240GBP2/4.2
    "FTM(06|12|24|48)CT25H|" // Supertalent TeraDrive CT, tested with
      // FTM24CT25H/STTMP2P1
    "KINGSTON SE50S3(100|240|480)G|" // tested with SE50S3100G/KE1ABBF0
    "KINGSTON SH10[03]S3(90|120|240|480)G|" // HyperX (3K), SF-2281, tested with
      // SH100S3240G/320ABBF0, SH103S3120G/505ABBF0
    "KINGSTON SKC(300S37A|380S3)(60|120|180|240|480)G|" // KC300, SF-2281, tested with
      // SKC300S37A120G/KC4ABBF0, SKC380S3120G/507ABBF0
    "KINGSTON SVP200S3(7A)?(60|90|120|240|480)G|" // V+ 200, SF-2281, tested with
      // SVP200S37A480G/502ABBF0, SVP200S390G/332ABBF0
    "KINGSTON SMS200S3(30|60|120)G|" // mSATA, SF-2241, tested with SMS200S3120G/KC3ABBF0
    "KINGSTON SMS450S3(32|64|128)G|" // mSATA, SF-2281, tested with SMS450S3128G/503ABBF0
    "KINGSTON (SV300|SKC100|SE100)S3.*G|" // other SF-2281
    "MKNSSDCR(45|60|90|120|180|240|360|480)GB(-(7|DX7?|MX|G2))?|" // Mushkin Chronos (7mm/Deluxe/MX/G2),
      // SF-2281, tested with MKNSSDCR120GB, MKNSSDCR120GB-MX/560ABBF0, MKNSSDCR480GB-DX7/603ABBF0
    "MKNSSDEC(60|120|240|480|512)GB|" // Mushkin Enhanced ECO2, tested with MKNSSDEC120GB/604ABBF0
    "MKNSSDAT(30|40|60|120|180|240|480)GB(-(DX|V))?|" // Mushkin Atlas (Deluxe/Value), mSATA, SF-2281,
      // tested with MKNSSDAT120GB-V/540ABBF0
    "Mushkin MKNSSDCL(40|60|80|90|115|120|180|240|480)GB-DX2?|" // Mushkin Callisto deluxe,
      // SF-1200/1222, Mushkin MKNSSDCL60GB-DX/361A13F0
    "OCZ[ -](AGILITY2([ -]EX)?|COLOSSUS2|ONYX2|VERTEX(2|-LE))( [123]\\..*)?|" // SF-1200,
      // tested with OCZ-VERTEX2/1.11, OCZ-VERTEX2 3.5/1.11
    "OCZ-NOCTI|" // mSATA, SF-2100, tested with OCZ-NOCTI/2.15
    "OCZ-REVODRIVE3?( X2)?|" // PCIe, SF-1200/2281, tested with
      // OCZ-REVODRIVE( X2)?/1.20, OCZ-REVODRIVE3 X2/2.11
    "OCZ-REVODRIVE350|"
    "OCZ[ -](VELO|VERTEX2[ -](EX|PRO))( [123]\\..*)?|" // SF-1500, tested with
      // OCZ VERTEX2-PRO/1.10 (Bogus thresholds for attribute 232 and 235)
    "D2[CR]STK251...-....|" // OCZ Deneva 2 C/R, SF-22xx/25xx,
      // tested with D2CSTK251M11-0240/2.08, D2CSTK251A10-0240/2.15
    "OCZ-(AGILITY3|SOLID3|VERTEX3( MI)?)|"  // SF-2200, tested with OCZ-VERTEX3/2.02,
      // OCZ-AGILITY3/2.11, OCZ-SOLID3/2.15, OCZ-VERTEX3 MI/2.15
    "OCZ Z-DRIVE R4 [CR]M8[48]|" // PCIe, SF-2282/2582, tested with OCZ Z-DRIVE R4 CM84/2.13
      // (Bogus attributes under Linux)
    "OCZ Z-DRIVE 4500|"
    "OCZ-VELO DRIVE|" // VeloDrive R, PCIe, tested with OCZ-VELO DRIVE/1.33
    "TALOS2|" // OCZ Talos 2 C/R, SAS (works with -d sat), 2*SF-2282, tested with TALOS2/3.20E
    "(APOC|DENC|DENEVA|FTNC|GFGC|MANG|MMOC|NIMC|TMSC).*|" // other OCZ SF-1200,
      // tested with DENCSTE251M11-0120/1.33, DENEVA PCI-E/1.33
    "(DENR|DRSAK|EC188|NIMR|PSIR|TRSAK).*|" // other OCZ SF-1500
    "OWC Aura Pro( 6G SSD)?|" // tested with OWC Aura Pro 6G SSD/507ABBF0, OWC Aura Pro/603ABBF0
    "OWC Mercury Electra (Pro )?[36]G SSD|" // tested with
      // OWC Mercury Electra 6G SSD/502ABBF0, OWC Mercury Electra Pro 3G SSD/541ABBF0
    "OWC Mercury E(xtreme|XTREME) Pro (6G |RE )?SSD|" // tested with
      // OWC Mercury Extreme Pro SSD/360A13F0, OWC Mercury EXTREME Pro 6G SSD/507ABBF0
    "Patriot Pyro|" // tested with Patriot Pyro/332ABBF0
    "SanDisk SDSSDX(60|120|240|480)GG25|" // SanDisk Extreme, SF-2281, tested with
      // SDSSDX240GG25/R201
    "SanDisk SDSSDA(120|240|480)G|" // SanDisk SSD Plus, tested with SanDisk SDSSDA240G/U21010RL
    "SuperSSpeed S301 [0-9]*GB|" // SF-2281, tested with SuperSSpeed S301 128GB/503
    "SG9XCS2D(0?50|100|200|400)GESLT|" // Smart Storage Systems XceedIOPS2, tested with
      // SG9XCS2D200GESLT/SA03L370
    "SSD9SC(120|240|480)GED[EA]|" // PNY Prevail Elite, tested with SSD9SC120GEDA/334ABBF0
    "(TX32|TX31C1|VN0.?..GCNMK).*|" // Smart Storage Systems XceedSTOR
    "(TX22D1|TX21B1).*|" // Smart Storage Systems XceedIOPS2
    "TX52D1.*|" // Smart Storage Systems Xcel-200
    "TS(64|128|256|512)GSSD[37]20|" // Transcend SSD320/720, SF-2281, tested with
      // TS128GSSD320, TS256GSSD720/5.2.0
    "UGB(88P|99S)GC...H[BF].|" // Unigen, tested with
      // UGB88PGC100HF2/MP Rev2, UGB99SGC100HB3/RC Rev3
    "SG9XCS(1F|2D)(50|100|200|400)GE01|" // XceedIOPS, tested with SG9XCS2D50GE01/SA03F34V
    "VisionTek GoDrive (60|120|240|480)GB", // tested with VisionTek GoDrive 480GB/506ABBF0
    "", "",
    "-v 1,raw24/raw32,Raw_Read_Error_Rate "
    "-v 5,raw48,Retired_Block_Count "
    "-v 9,msec24hour32,Power_On_Hours_and_Msec "
  //"-v 12,raw48,Power_Cycle_Count "
    "-v 13,raw24/raw32,Soft_Read_Error_Rate "
    "-v 100,raw48,Gigabytes_Erased "
    "-v 162,raw48,Unknown_SandForce_Attr " // Corsair Force LS SSD/S9FM01.8, *2.0
    "-v 170,raw48,Reserve_Block_Count "
    "-v 171,raw48,Program_Fail_Count "
    "-v 172,raw48,Erase_Fail_Count "
    "-v 173,raw48,Unknown_SandForce_Attr " // Corsair Force LS SSD/S9FM01.8, *2.0
    "-v 174,raw48,Unexpect_Power_Loss_Ct "
    "-v 177,raw48,Wear_Range_Delta "
    "-v 181,raw48,Program_Fail_Count "
    "-v 182,raw48,Erase_Fail_Count "
    "-v 184,raw48,IO_Error_Detect_Code_Ct "
  //"-v 187,raw48,Reported_Uncorrect "
    "-v 189,tempminmax,Airflow_Temperature_Cel "
  //"-v 192,raw48,Power-Off_Retract_Count "
  //"-v 194,tempminmax,Temperature_Celsius "
    "-v 195,raw24/raw32,ECC_Uncorr_Error_Count "
  //"-v 196,raw16(raw16),Reallocated_Event_Count "
    "-v 198,raw24/raw32:210zr54,Uncorrectable_Sector_Ct " // KINGSTON SE100S3100G/510ABBF0
    "-v 199,raw48,SATA_CRC_Error_Count "
    "-v 201,raw24/raw32,Unc_Soft_Read_Err_Rate "
    "-v 204,raw24/raw32,Soft_ECC_Correct_Rate "
    "-v 218,raw48,Unknown_SandForce_Attr " // Corsair Force LS SSD/S9FM01.8, *2.0
    "-v 230,raw48,Life_Curve_Status "
    "-v 231,raw48,SSD_Life_Left "
  //"-v 232,raw48,Available_Reservd_Space "
    "-v 233,raw48,SandForce_Internal "
    "-v 234,raw48,SandForce_Internal "
    "-v 235,raw48,SuperCap_Health "
    "-v 241,raw48,Lifetime_Writes_GiB "
    "-v 242,raw48,Lifetime_Reads_GiB"
  },
  {
    "StorFly CFast SATA 6Gbps SSDs",
    // http://datasheet.octopart.com/VSFCS2CC060G-100-Virtium-datasheet-82287733.pdf
    // tested with StorFly VSFCS2CC060G-100/0409-000
    "StorFly VSFCS2C[CI](016|030|060|120|240)G-...",
    // C - commercial, I industrial
    "", "",
    "-v 192,raw48,Unsafe_Shutdown_Count "
    "-v 160,raw48,Uncorrectable_Error_Cnt "
    // 0729 - remaining in block life. In 0828  remaining is normalized to 100% then decreases
    "-v 161,raw48,Spares_Remaining " 
    "-v 241,raw48,Host_Writes_32MiB "
    "-v 242,raw48,Host_Reads_32MiB "
    "-v 169,raw48,Lifetime_Remaining% "
    "-v 248,raw48,Lifetime_Remaining% " //  later then 0409 FW.
    "-v 249,raw48,Spares_Remaining_Perc " //  later then 0409 FW.
  },
  { "Phison Driven SSDs", // see MKP_521_Phison_SMART_attribute.pdf
    "KINGSTON SUV300S37A(120|240|480)G|" // UV300 SSD, tested with KINGSTON SUV300S37A120G/SAFM11.K
    "KINGSTON SKC310S3B?7A960G|" // SSDNow KC310, KINGSTON SKC310S37A960G/SAFM00.r
    "KINGSTON SKC400S37(128G|256G|512G|1T)|" // SSDNow KC400, KINGSTON SKC400S37128G
    "KINGSTON SV310S3(7A|D7|N7A|B7A)960G|" // SSDNow V310
    "GOODRAM|" // GOODRAM/SAFM12.2 (CX200), model name is missing in the SMART!
    "PNY CS1311 (120|240|480|960)GB SSD|" // tested with PNY CS1311 120GB SSD/CS131122
    "KINGSTON SHSS3B?7A(120|240|480|960)G", // HyperX Savage
    "", "",
  //"-v 1,raw48,Raw_Read_Error_Rate "
    "-v 2,raw48,Not_In_Use "
    "-v 3,raw48,Not_In_Use "
    "-v 5,raw48,Not_In_Use "
    "-v 7,raw48,Not_In_Use "
    "-v 8,raw48,Not_In_Use "
  //"-v 9,raw24(raw8),Power_On_Hours "
    "-v 5,raw48,Retired_Block_Count "
  //"-v 9,raw24(raw8),Power_On_Hours "
    "-v 10,raw48,Not_In_Use "
  //"-v 12,raw48,Power_Cycle_Count "
    "-v 168,raw48,SATA_Phy_Error_Count "
    "-v 170,raw24/raw24:z54z10,Bad_Blk_Ct_Erl/Lat " // Early bad block/Later bad block
    "-v 173,raw16(avg16),MaxAvgErase_Ct "
    "-v 175,raw48,Not_In_Use "
    "-v 183,raw48,Unknown_Attribute "
  //"-v 187,raw48,Reported_Uncorrect "
    "-v 192,raw48,Unsafe_Shutdown_Count "
  //"-v 194,tempminmax,Temperature_Celsius "
    "-v 196,raw48,Not_In_Use "
    "-v 197,raw48,Not_In_Use "
    "-v 199,raw48,CRC_Error_Count "
    "-v 218,raw48,CRC_Error_Count "
    "-v 231,raw48,SSD_Life_Left "
    "-v 233,raw48,Flash_Writes_GiB "
    "-v 240,raw48,Not_In_Use "
    "-v 241,raw48,Lifetime_Writes_GiB "
    "-v 242,raw48,Lifetime_Reads_GiB "
    "-v 244,raw48,Average_Erase_Count "
    "-v 245,raw48,Max_Erase_Count "
    "-v 246,raw48,Total_Erase_Count "
  },
  { "Indilinx Barefoot based SSDs",
    "Corsair CSSD-V(32|60|64|128|256)GB2|" // Corsair Nova, tested with Corsair CSSD-V32GB2/2.2
    "Corsair CMFSSD-(32|64|128|256)D1|" // Corsair Extreme, tested with Corsair CMFSSD-128D1/1.0
    "CRUCIAL_CT(64|128|256)M225|" // tested with CRUCIAL_CT64M225/1571
    "G.SKILL FALCON (64|128|256)GB SSD|" // tested with G.SKILL FALCON 128GB SSD/2030
    "OCZ[ -](AGILITY|ONYX|VERTEX( 1199|-TURBO| v1\\.10)?)|" // tested with
      // OCZ-ONYX/1.6, OCZ-VERTEX 1199/00.P97, OCZ-VERTEX/1.30, OCZ VERTEX-TURBO/1.5, OCZ-VERTEX v1.10/1370
    "Patriot[ -]Torqx.*|"
    "RENICE Z2|" // tested with RENICE Z2/2030
    "STT_FT[MD](28|32|56|64)GX25H|" // Super Talent Ultradrive GX, tested with STT_FTM64GX25H/1916
    "TS(18|25)M(64|128)MLC(16|32|64|128|256|512)GSSD|" // ASAX Leopard Hunt II, tested with TS25M64MLC64GSSD/0.1
    "FM-25S2I-(64|128)GBFII|" // G.Skill FALCON II, tested with FM-25S2I-64GBFII
    "TS(60|120)GSSD25D-M", // Transcend Ultra SSD (SATA II), see also Ticket #80
    "", "",
    "-v 1,raw64 " // Raw_Read_Error_Rate
    "-v 9,raw64 " // Power_On_Hours
    "-v 12,raw64 " // Power_Cycle_Count
    "-v 184,raw64,Initial_Bad_Block_Count "
    "-v 195,raw64,Program_Failure_Blk_Ct "
    "-v 196,raw64,Erase_Failure_Blk_Ct "
    "-v 197,raw64,Read_Failure_Blk_Ct "
    "-v 198,raw64,Read_Sectors_Tot_Ct "
    "-v 199,raw64,Write_Sectors_Tot_Ct "
    "-v 200,raw64,Read_Commands_Tot_Ct "
    "-v 201,raw64,Write_Commands_Tot_Ct "
    "-v 202,raw64,Error_Bits_Flash_Tot_Ct "
    "-v 203,raw64,Corr_Read_Errors_Tot_Ct "
    "-v 204,raw64,Bad_Block_Full_Flag "
    "-v 205,raw64,Max_PE_Count_Spec "
    "-v 206,raw64,Min_Erase_Count "
    "-v 207,raw64,Max_Erase_Count "
    "-v 208,raw64,Average_Erase_Count "
    "-v 209,raw64,Remaining_Lifetime_Perc "
    "-v 210,raw64,Indilinx_Internal "
    "-v 211,raw64,SATA_Error_Ct_CRC "
    "-v 212,raw64,SATA_Error_Ct_Handshake "
    "-v 213,raw64,Indilinx_Internal"
  },
  { "Indilinx Barefoot_2/Everest/Martini based SSDs",
    "OCZ VERTEX[ -]PLUS|" // tested with OCZ VERTEX-PLUS/3.55, OCZ VERTEX PLUS/3.55
    "OCZ-VERTEX PLUS R2|" // Barefoot 2, tested with OCZ-VERTEX PLUS R2/1.2
    "OCZ-PETROL|" // Everest 1, tested with OCZ-PETROL/3.12
    "OCZ-AGILITY4|" // Everest 2, tested with OCZ-AGILITY4/1.5.2
    "OCZ-VERTEX4", // Everest 2, tested with OCZ-VERTEX4/1.5
    "", "",
  //"-v 1,raw48,Raw_Read_Error_Rate "
  //"-v 3,raw16(avg16),Spin_Up_Time "
  //"-v 4,raw48,Start_Stop_Count "
  //"-v 5,raw16(raw16),Reallocated_Sector_Ct "
  //"-v 9,raw24(raw8),Power_On_Hours "
  //"-v 12,raw48,Power_Cycle_Count "
    "-v 232,raw48,Lifetime_Writes " // LBA?
  //"-v 233,raw48,Media_Wearout_Indicator"
  },
  { "Indilinx Barefoot 3 based SSDs",
    "OCZ-VECTOR(1[58]0)?|" // tested with OCZ-VECTOR/1.03, OCZ-VECTOR150/1.2, OCZ-VECTOR180
    "OCZ-VERTEX4[56]0A?|" // Barefoot 3 M10, tested with OCZ-VERTEX450/1.0, OCZ-VERTEX460/1.0, VERTEX460A
    "OCZ-SABER1000|"
    "OCZ-ARC100|"
    "Radeon R7", // Barefoot 3 M00, tested with Radeon R7/1.00
    "", "",
    "-v 5,raw48,Runtime_Bad_Block "
  //"-v 9,raw24(raw8),Power_On_Hours "
  //"-v 12,raw48,Power_Cycle_Count "
    "-v 171,raw48,Avail_OP_Block_Count "
    "-v 174,raw48,Pwr_Cycle_Ct_Unplanned "
    "-v 187,raw48,Total_Unc_NAND_Reads "
    "-v 195,raw48,Total_Prog_Failures "
    "-v 196,raw48,Total_Erase_Failures "
    "-v 197,raw48,Total_Unc_Read_Failures "
    "-v 198,raw48,Host_Reads_GiB "
    "-v 199,raw48,Host_Writes_GiB "
    "-v 205,raw48,Max_Rated_PE_Count "
    "-v 206,raw48,Min_Erase_Count "
    "-v 207,raw48,Max_Erase_Count "
    "-v 208,raw48,Average_Erase_Count "
    "-v 210,raw48,SATA_CRC_Error_Count "
    "-v 212,raw48,Pages_Requiring_Rd_Rtry "
    "-v 213,raw48,Snmple_Retry_Attempts "
    "-v 214,raw48,Adaptive_Retry_Attempts "
    "-v 222,raw48,RAID_Recovery_Count "
    "-v 224,raw48,In_Warranty "
    "-v 225,raw48,DAS_Polarity "
    "-v 226,raw48,Partial_Pfail "
    "-v 230,raw48,Write_Throttling "
    "-v 233,raw48,Remaining_Lifetime_Perc "
    "-v 241,raw48,Host_Writes_GiB " // M00/M10
    "-v 242,raw48,Host_Reads_GiB "  // M00/M10
    "-v 249,raw48,Total_NAND_Prog_Ct_GiB "
    "-v 251,raw48,Total_NAND_Read_Ct_GiB"
  },
  { "OCZ Intrepid 3000 SSDs", // tested with OCZ INTREPID 3600/1.4.3.6, 3800/1.4.3.0, 3700/1.5.0.4
    "OCZ INTREPID 3[678]00",
    "", "",
    "-v 5,raw48,Runtime_Bad_Block "
  //"-v 9,raw24(raw8),Power_On_Hours "
  //"-v 12,raw48,Power_Cycle_Count "
    "-v 100,raw48,Total_Blocks_Erased "
    "-v 171,raw48,Avail_OP_Block_Count "
    "-v 174,raw48,Pwr_Cycle_Ct_Unplanned "
    "-v 184,raw48,Factory_Bad_Block_Count "
    "-v 187,raw48,Total_Unc_NAND_Reads "
    "-v 190,tempminmax,Temperature_Celsius "
    "-v 195,raw48,Total_Prog_Failures "
    "-v 196,raw48,Total_Erase_Failures "
    "-v 197,raw48,Total_Unc_Read_Failures "
    "-v 198,raw48,Host_Reads_GiB "
    "-v 199,raw48,Host_Writes_GiB "
    "-v 202,raw48,Total_Read_Bits_Corr_Ct "
    "-v 205,raw48,Max_Rated_PE_Count "
    "-v 206,raw48,Min_Erase_Count "
    "-v 207,raw48,Max_Erase_Count "
    "-v 208,raw48,Average_Erase_Count "
    "-v 210,raw48,SATA_CRC_Error_Count "
    "-v 211,raw48,SATA_UNC_Count "
    "-v 212,raw48,NAND_Reads_with_Retry "
    "-v 213,raw48,Simple_Rd_Rtry_Attempts "
    "-v 214,raw48,Adaptv_Rd_Rtry_Attempts "
    "-v 221,raw48,Int_Data_Path_Prot_Unc "
    "-v 222,raw48,RAID_Recovery_Count "
    "-v 230,raw48,SuperCap_Charge_Status " // 0=not charged, 1=fully charged, 2=unknown
    "-v 233,raw48,Remaining_Lifetime_Perc "
    "-v 249,raw48,Total_NAND_Prog_Ct_GiB "
    "-v 251,raw48,Total_NAND_Read_Ct_GiB"
  },
  {
    "OCZ/Toshiba Trion SSDs",
    "OCZ-TRION1[05]0|" // tested with OCZ-TRION100/SAFM11.2A, TRION150/SAFZ72.2
    "TOSHIBA-TR150", // tested with TOSHIBA-TR150/SAFZ12.3
    "", "",
  //"-v 9,raw24(raw8),Power_On_Hours "
  //"-v 12,raw48,Power_Cycle_Count "
    "-v 167,raw48,SSD_Protect_Mode "
    "-v 168,raw48,SATA_PHY_Error_Count "
    "-v 169,raw48,Bad_Block_Count "
    "-v 173,raw48,Erase_Count "
    "-v 192,raw48,Unexpect_Power_Loss_Ct "
  //"-v 194,tempminmax,Temperature_Celsius "
    "-v 241,raw48,Host_Writes"
  },
  { "InnoDisk InnoLite SATADOM D150QV-L SSDs", // tested with InnoLite SATADOM D150QV-L/120319
    "InnoLite SATADOM D150QV-L",
    "", "",
  //"-v 1,raw48,Raw_Read_Error_Rate "
  //"-v 2,raw48,Throughput_Performance "
  //"-v 3,raw16(avg16),Spin_Up_Time "
  //"-v 5,raw16(raw16),Reallocated_Sector_Ct "
  //"-v 7,raw48,Seek_Error_Rate " // from InnoDisk iSMART Linux tool, useless for SSD
  //"-v 8,raw48,Seek_Time_Performance "
  //"-v 9,raw24(raw8),Power_On_Hours "
  //"-v 10,raw48,Spin_Retry_Count "
  //"-v 12,raw48,Power_Cycle_Count "
    "-v 168,raw48,SATA_PHY_Error_Count "
    "-v 170,raw48,Bad_Block_Count "
    "-v 173,raw48,Erase_Count "
    "-v 175,raw48,Bad_Cluster_Table_Count "
    "-v 192,raw48,Unexpect_Power_Loss_Ct "
  //"-v 194,tempminmax,Temperature_Celsius "
  //"-v 197,raw48,Current_Pending_Sector "
    "-v 229,hex48,Flash_ID "
    "-v 235,raw48,Later_Bad_Block "
    "-v 236,raw48,Unstable_Power_Count "
    "-v 240,raw48,Write_Head"
  },
  { "Innodisk 1ME3/3ME/3SE SSDs", // tested with 2.5" SATA SSD 3ME/S140714,
      // Mini PCIeDOM 1ME3/S15604, InnoDisk Corp. - mSATA 3SE/S130710
    "((1\\.8|2\\.5)\"? SATA SSD|InnoDisk Corp\\. - mSATA|Mini PCIeDOM|SATA Slim) (1ME3|3[MS]E)",
    "", "",
  //"-v 1,raw48,Raw_Read_Error_Rate "
  //"-v 2,raw48,Throughput_Performance "
  //"-v 3,raw16(avg16),Spin_Up_Time "
  //"-v 5,raw48,Reallocated_Sector_Count "
    "-v 7,raw48,Seek_Error_Rate "       // ?
    "-v 8,raw48,Seek_Time_Performance " // ?
  //"-v 9,raw24(raw8),Power_On_Hours "
    "-v 10,raw48,Spin_Retry_Count "     // ?
  //"-v 12,raw48,Power_Cycle_Count "
    "-v 168,raw48,SATA_PHY_Error_Count "
    "-v 169,hex48,Unknown_Innodisk_Attr "
    "-v 170,raw16,Bad_Block_Count "
    "-v 173,raw16,Erase_Count "
    "-v 175,raw48,Bad_Cluster_Table_Count "
    "-v 176,raw48,Uncorr_RECORD_Count "
  //"-v 192,raw48,Power-Off_Retract_Count "
  //"-v 194,tempminmax,Temperature_Celsius " // ] only in spec
  //"-v 197,raw48,Current_Pending_Sector "
    "-v 225,raw48,Unknown_Innodisk_Attr "
    "-v 229,hex48,Flash_ID "
    "-v 235,raw48,Later_Bad_Block "
    "-v 236,raw48,Unstable_Power_Count "
    "-v 240,raw48,Write_Head"
  },
  { "Innodisk 3IE2/3ME2/3MG2/3SE2 SSDs", // tested with 2.5" SATA SSD 3MG2-P/M140402,
      // 1.8 SATA SSD 3IE2-P/M150821, 2.5" SATA SSD 3IE2-P/M150821,
      // SATA Slim 3MG2-P/M141114, M.2 (S80) 3MG2-P/M141114, M.2 (S42) 3SE2-P/M150821,
      // M.2 (S42) 3ME2/M151013
    "((1\\.8|2\\.5)\"? SATA SSD|SATA Slim|M\\.2 \\(S(42|80)\\)) 3(IE|ME|MG|SE)2(-P)?",
    "", "",
  //"-v 1,raw48,Raw_Read_Error_Rate "
  //"-v 2,raw48,Throughput_Performance "
  //"-v 9,raw24(raw8),Power_On_Hours "
  //"-v 12,raw48,Power_Cycle_Count "
    "-v 160,raw48,Uncorrectable_Error_Cnt "
    "-v 161,raw48,Number_of_Pure_Spare "
    "-v 163,raw48,Initial_Bad_Block_Count "
    "-v 164,raw48,Total_Erase_Count "
    "-v 165,raw48,Max_Erase_Count "
    "-v 166,raw48,Min_Erase_Count "
    "-v 167,raw48,Average_Erase_Count "
    "-v 168,raw48,Max_Erase_Count_of_Spec "
    "-v 169,raw48,Remaining_Lifetime_Perc "
  //"-v 175,raw48,Program_Fail_Count_Chip "
  //"-v 176,raw48,Erase_Fail_Count_Chip "
  //"-v 177,raw48,Wear_Leveling_Count "
    "-v 178,raw48,Runtime_Invalid_Blk_Cnt "
  //"-v 181,raw48,Program_Fail_Cnt_Total "
  //"-v 182,raw48,Erase_Fail_Count_Total "
  //"-v 187,raw48,Reported_Uncorrect " // ] only in spec
  //"-v 192,raw48,Power-Off_Retract_Count "
  //"-v 194,tempminmax,Temperature_Celsius "
  //"-v 195,raw48,Hardware_ECC_Recovered "
  //"-v 196,raw16(raw16),Reallocated_Event_Count "
  //"-v 197,raw48,Current_Pending_Sector "
  //"-v 198,raw48,Offline_Uncorrectable "
  //"-v 199,raw48,UDMA_CRC_Error_Count "
    "-v 225,raw48,Host_Writes_32MiB "  // ]
  //"-v 232,raw48,Available_Reservd_Space "
    "-v 233,raw48,Flash_Writes_32MiB " // ]
    "-v 234,raw48,Flash_Reads_32MiB "  // ]
    "-v 241,raw48,Host_Writes_32MiB "
    "-v 242,raw48,Host_Reads_32MiB "
    "-v 245,raw48,Flash_Writes_32MiB"
  },
  { "Innodisk 3IE3/3ME3 SSDs", // tested with 2.5" SATA SSD 3ME3/S15A19, CFast 3ME3/S15A19
      // InnoDisk Corp. - mSATA 3ME3/S15A19, mSATA mini 3ME3/S15A19, M.2 (S42) 3ME3,
      // SATA Slim 3ME3/S15A19, SATADOM-MH 3ME3/S15A19, SATADOM-ML 3ME3/S15A19,
      // SATADOM-MV 3ME3/S15A19, SATADOM-SL 3ME3/S15A19, SATADOM-SV 3ME3/S15A19,
      // SATADOM-SL 3IE3/S151019N, 2.5" SATA SSD 3IE3/S15C14i, CFast 3IE3/S15C14i,
      // InnoDisk Corp. - mSATA 3IE3/S15C14i, Mini PCIeDOM 1IE3/S15C14i,
      // mSATA mini 3IE3/S15C14i, M.2 (S42) 3IE3/S15C14i, SATA Slim 3IE3/S15C14i,
      // SATADOM-SH 3IE3 V2/S15C14i, SATADOM-SL 3IE3 V2/S15A19i, SATADOM-SV 3IE3 V2/S15C14i
    "(2.5\" SATA SSD|CFast|InnoDisk Corp\\. - mSATA|Mini PCIeDOM|mSATA mini|"
    "M\\.2 \\(S42\\)|SATA Slim|SATADOM-[MS][HLV]) 3[IM]E3( V2)?",
    "", "",
  //"-v 1,raw48,Raw_Read_Error_Rate "
  //"-v 2,raw48,Throughput_Performance "
  //"-v 3,raw16(avg16),Spin_Up_Time "
    "-v 5,raw48,Later_Bad_Block "
    "-v 7,raw48,Seek_Error_Rate "       // ?
    "-v 8,raw48,Seek_Time_Performance " // ?
  //"-v 9,raw24(raw8),Power_On_Hours "
    "-v 10,raw48,Spin_Retry_Count "     // ?
  //"-v 12,raw48,Power_Cycle_Count "
    "-v 163,raw48,Total_Bad_Block_Count "
    "-v 165,raw48,Max_Erase_Count "
    "-v 167,raw48,Average_Erase_Count "
    "-v 168,raw48,SATA_PHY_Error_Count "
    "-v 169,raw48,Remaining_Lifetime_Perc "
    "-v 170,raw48,Spare_Block_Count "
    "-v 171,raw48,Program_Fail_Count "
    "-v 172,raw48,Erase_Fail_Count "
    "-v 175,raw48,Bad_Cluster_Table_Count "
    "-v 176,raw48,RANGE_RECORD_Count "
  //"-v 187,raw48,Reported_Uncorrect "
  //"-v 192,raw48,Power-Off_Retract_Count "
  //"-v 194,tempminmax,Temperature_Celsius "
  //"-v 197,raw48,Current_Pending_Sector "
    "-v 225,raw48,Data_Log_Write_Count "
    "-v 229,hex48,Flash_ID "
    "-v 232,raw48,Spares_Remaining_Perc "
    "-v 235,raw16,Later_Bad_Blk_Inf_R/W/E " // Read/Write/Erase
    "-v 240,raw48,Write_Head "
    "-v 241,raw48,Host_Writes_32MiB "
    "-v 242,raw48,Host_Reads_32MiB"
  },
  { "InnoDisk iCF 9000 CompactFlash Cards", // tested with InnoDisk Corp. - iCF9000 1GB/140808,
       // ..., InnoDisk Corp. - iCF9000 64GB/140808
    "InnoDisk Corp\\. - iCF9000 (1|2|4|8|16|32|64)GB",
    "", "",
  //"-v 1,raw48,Raw_Read_Error_Rate "
  //"-v 5,raw16(raw16),Reallocated_Sector_Ct "
  //"-v 12,raw48,Power_Cycle_Count "
    "-v 160,raw48,Uncorrectable_Error_Cnt "
    "-v 161,raw48,Valid_Spare_Block_Cnt "
    "-v 162,raw48,Child_Pair_Count "
    "-v 163,raw48,Initial_Bad_Block_Count "
    "-v 164,raw48,Total_Erase_Count "
    "-v 165,raw48,Max_Erase_Count "
    "-v 166,raw48,Min_Erase_Count "
    "-v 167,raw48,Average_Erase_Count "
  //"-v 192,raw48,Power-Off_Retract_Count "
  //"-v 194,tempminmax,Temperature_Celsius "
  //"-v 195,raw48,Hardware_ECC_Recovered "
  //"-v 196,raw16(raw16),Reallocated_Event_Count "
  //"-v 198,raw48,Offline_Uncorrectable "
  //"-v 199,raw48,UDMA_CRC_Error_Count "
  //"-v 229,raw48,Flash_ID " // only in spec
    "-v 241,raw48,Host_Writes_32MiB "
    "-v 242,raw48,Host_Reads_32MiB"
  },
  { "Intel X25-E SSDs",
    "SSDSA2SH(032|064)G1.* INTEL",  // G1 = first generation
    "", "",
  //"-v 3,raw16(avg16),Spin_Up_Time "
  //"-v 4,raw48,Start_Stop_Count "
  //"-v 5,raw16(raw16),Reallocated_Sector_Ct "
  //"-v 9,raw24(raw8),Power_On_Hours "
  //"-v 12,raw48,Power_Cycle_Count "
    "-v 192,raw48,Unsafe_Shutdown_Count "
    "-v 225,raw48,Host_Writes_32MiB "
    "-v 226,raw48,Intel_Internal "
    "-v 227,raw48,Intel_Internal "
    "-v 228,raw48,Intel_Internal "
  //"-v 232,raw48,Available_Reservd_Space "
  //"-v 233,raw48,Media_Wearout_Indicator"
  },
  { "Intel X18-M/X25-M G1 SSDs",
    "INTEL SSDSA[12]MH(080|160)G1.*",  // G1 = first generation, 50nm
    "", "",
  //"-v 3,raw16(avg16),Spin_Up_Time "
  //"-v 4,raw48,Start_Stop_Count "
  //"-v 5,raw16(raw16),Reallocated_Sector_Ct "
  //"-v 9,raw24(raw8),Power_On_Hours "
  //"-v 12,raw48,Power_Cycle_Count "
    "-v 192,raw48,Unsafe_Shutdown_Count "
    "-v 225,raw48,Host_Writes_32MiB "
    "-v 226,raw48,Intel_Internal "
    "-v 227,raw48,Intel_Internal "
    "-v 228,raw48,Intel_Internal "
  //"-v 232,raw48,Available_Reservd_Space "
  //"-v 233,raw48,Media_Wearout_Indicator"
  },
  { "Intel X18-M/X25-M/X25-V G2 SSDs", // fixed firmware
      // tested with INTEL SSDSA2M(080|160)G2GC/2CV102J8 (X25-M)
    "INTEL SSDSA[12]M(040|080|120|160)G2.*",  // G2 = second generation, 34nm
    "2CV102(J[89A-Z]|[K-Z].)", // >= "2CV102J8"
    "",
  //"-v 3,raw16(avg16),Spin_Up_Time "
  //"-v 4,raw48,Start_Stop_Count "
  //"-v 5,raw16(raw16),Reallocated_Sector_Ct "
  //"-v 9,raw24(raw8),Power_On_Hours "
  //"-v 12,raw48,Power_Cycle_Count "
  //"-v 184,raw48,End-to-End_Error " // G2 only
    "-v 192,raw48,Unsafe_Shutdown_Count "
    "-v 225,raw48,Host_Writes_32MiB "
    "-v 226,raw48,Workld_Media_Wear_Indic " // Timed Workload Media Wear Indicator (percent*1024)
    "-v 227,raw48,Workld_Host_Reads_Perc "  // Timed Workload Host Reads Percentage
    "-v 228,raw48,Workload_Minutes " // 226,227,228 can be reset by 'smartctl -t vendor,0x40'
  //"-v 232,raw48,Available_Reservd_Space "
  //"-v 233,raw48,Media_Wearout_Indicator"
  },
  { "Intel X18-M/X25-M/X25-V G2 SSDs", // buggy or unknown firmware
      // tested with INTEL SSDSA2M040G2GC/2CV102HD (X25-V)
    "INTEL SSDSA[12]M(040|080|120|160)G2.*",
    "",
    "This drive may require a firmware update to\n"
    "fix possible drive hangs when reading SMART self-test log:\n"
    "http://downloadcenter.intel.com/Detail_Desc.aspx?DwnldID=18363",
    "-v 192,raw48,Unsafe_Shutdown_Count "
    "-v 225,raw48,Host_Writes_32MiB "
    "-v 226,raw48,Workld_Media_Wear_Indic "
    "-v 227,raw48,Workld_Host_Reads_Perc "
    "-v 228,raw48,Workload_Minutes"
  },
  { "Intel 311/313 Series SSDs", // tested with INTEL SSDSA2VP020G2/2CV102M5,
      // INTEL SSDSA2VP020G3/9CV10379, INTEL SSDMAEXC024G3H/9CV10379
    "INTEL SSD(SA2VP|MAEXC)(020|024)G[23]H?",
      // SA2VP = 2.5", MAEXC = mSATA, G2 = 311, G3 = 313
    "", "",
  //"-v 3,raw16(avg16),Spin_Up_Time "
  //"-v 4,raw48,Start_Stop_Count "
  //"-v 5,raw16(raw16),Reallocated_Sector_Ct "
  //"-v 9,raw24(raw8),Power_On_Hours "
  //"-v 12,raw48,Power_Cycle_Count "
    "-v 170,raw48,Reserve_Block_Count "
    "-v 171,raw48,Program_Fail_Count "
    "-v 172,raw48,Erase_Fail_Count "
    "-v 183,raw48,SATA_Downshift_Count "
  //"-v 184,raw48,End-to-End_Error "
  //"-v 187,raw48,Reported_Uncorrect "
    "-v 192,raw48,Unsafe_Shutdown_Count "
    "-v 225,raw48,Host_Writes_32MiB "
    "-v 226,raw48,Workld_Media_Wear_Indic " // Timed Workload Media Wear Indicator (percent*1024)
    "-v 227,raw48,Workld_Host_Reads_Perc "  // Timed Workload Host Reads Percentage
    "-v 228,raw48,Workload_Minutes " // 226,227,228 can be reset by 'smartctl -t vendor,0x40'
  //"-v 232,raw48,Available_Reservd_Space "
  //"-v 233,raw48,Media_Wearout_Indicator "
    "-v 241,raw48,Host_Writes_32MiB "
    "-v 242,raw48,Host_Reads_32MiB"
  },
  { "Intel 320 Series SSDs", // tested with INTEL SSDSA2CT040G3/4PC10362,
      // INTEL SSDSA2CW160G3/4PC10362, SSDSA2BT040G3/4PC10362, SSDSA2BW120G3A/4PC10362,
      // INTEL SSDSA2BW300G3D/4PC10362, SSDSA2BW160G3L/4PC1LE04, SSDSA1NW160G3/4PC10362
    "INTEL SSDSA[12][BCN][WT](040|080|120|160|300|600)G3[ADL]?",
      // 2B = 2.5" 7mm, 2C = 2.5" 9.5mm, 1N = 1.8" microSATA
    "", "",
    "-F nologdir "
  //"-v 3,raw16(avg16),Spin_Up_Time "
  //"-v 4,raw48,Start_Stop_Count "
  //"-v 5,raw16(raw16),Reallocated_Sector_Ct "
  //"-v 9,raw24(raw8),Power_On_Hours "
  //"-v 12,raw48,Power_Cycle_Count "
    "-v 170,raw48,Reserve_Block_Count "
    "-v 171,raw48,Program_Fail_Count "
    "-v 172,raw48,Erase_Fail_Count "
    "-v 183,raw48,SATA_Downshift_Count " // FW >= 4Px10362
  //"-v 184,raw48,End-to-End_Error "
  //"-v 187,raw48,Reported_Uncorrect "
    "-v 199,raw48,CRC_Error_Count "      // FW >= 4Px10362
    "-v 192,raw48,Unsafe_Shutdown_Count "
    "-v 225,raw48,Host_Writes_32MiB "
    "-v 226,raw48,Workld_Media_Wear_Indic " // Timed Workload Media Wear Indicator (percent*1024)
    "-v 227,raw48,Workld_Host_Reads_Perc "  // Timed Workload Host Reads Percentage
    "-v 228,raw48,Workload_Minutes " // 226,227,228 can be reset by 'smartctl -t vendor,0x40'
  //"-v 232,raw48,Available_Reservd_Space "
  //"-v 233,raw48,Media_Wearout_Indicator "
    "-v 241,raw48,Host_Writes_32MiB "
    "-v 242,raw48,Host_Reads_32MiB"
  },
  { "Intel 710 Series SSDs", // tested with INTEL SSDSA2BZ[12]00G3/6PB10362
    "INTEL SSDSA2BZ(100|200|300)G3",
    "", "",
    "-F nologdir "
  //"-v 3,raw16(avg16),Spin_Up_Time "
  //"-v 4,raw48,Start_Stop_Count "
  //"-v 5,raw16(raw16),Reallocated_Sector_Ct "
  //"-v 9,raw24(raw8),Power_On_Hours "
  //"-v 12,raw48,Power_Cycle_Count "
    "-v 170,raw48,Reserve_Block_Count "
    "-v 171,raw48,Program_Fail_Count "
    "-v 172,raw48,Erase_Fail_Count "
    "-v 174,raw48,Unexpect_Power_Loss_Ct " // Missing in 710 specification from September 2011
    "-v 183,raw48,SATA_Downshift_Count "
  //"-v 184,raw48,End-to-End_Error "
  //"-v 187,raw48,Reported_Uncorrect "
  //"-v 190,tempminmax,Airflow_Temperature_Cel "
    "-v 192,raw48,Unsafe_Shutdown_Count "
    "-v 225,raw48,Host_Writes_32MiB "
    "-v 226,raw48,Workld_Media_Wear_Indic " // Timed Workload Media Wear Indicator (percent*1024)
    "-v 227,raw48,Workld_Host_Reads_Perc "  // Timed Workload Host Reads Percentage
    "-v 228,raw48,Workload_Minutes " // 226,227,228 can be reset by 'smartctl -t vendor,0x40'
  //"-v 232,raw48,Available_Reservd_Space "
  //"-v 233,raw48,Media_Wearout_Indicator "
    "-v 241,raw48,Host_Writes_32MiB "
    "-v 242,raw48,Host_Reads_32MiB"
  },
  { "Intel 510 Series SSDs",
    "INTEL SSDSC2MH(120|250)A2",
    "", "",
  //"-v 3,raw16(avg16),Spin_Up_Time "
  //"-v 4,raw48,Start_Stop_Count "
  //"-v 5,raw16(raw16),Reallocated_Sector_Ct "
  //"-v 9,raw24(raw8),Power_On_Hours "
  //"-v 12,raw48,Power_Cycle_Count "
    "-v 192,raw48,Unsafe_Shutdown_Count "
    "-v 225,raw48,Host_Writes_32MiB "
  //"-v 232,raw48,Available_Reservd_Space "
  //"-v 233,raw48,Media_Wearout_Indicator"
  },
  { "Intel 520 Series SSDs", // tested with INTEL SSDSC2CW120A3/400i, SSDSC2BW480A3F/400i,
      // INTEL SSDSC2BW180A3L/LB3i
    "INTEL SSDSC2[BC]W(060|120|180|240|480)A3[FL]?",
    "", "",
  //"-v 5,raw16(raw16),Reallocated_Sector_Ct "
    "-v 9,msec24hour32,Power_On_Hours_and_Msec "
  //"-v 12,raw48,Power_Cycle_Count "
    "-v 170,raw48,Available_Reservd_Space "
    "-v 171,raw48,Program_Fail_Count "
    "-v 172,raw48,Erase_Fail_Count "
    "-v 174,raw48,Unexpect_Power_Loss_Ct "
  //"-v 184,raw48,End-to-End_Error "
    "-v 187,raw48,Uncorrectable_Error_Cnt "
  //"-v 192,raw48,Power-Off_Retract_Count "
    "-v 225,raw48,Host_Writes_32MiB "
    "-v 226,raw48,Workld_Media_Wear_Indic "
    "-v 227,raw48,Workld_Host_Reads_Perc "
    "-v 228,raw48,Workload_Minutes "
  //"-v 232,raw48,Available_Reservd_Space "
  //"-v 233,raw48,Media_Wearout_Indicator "
    "-v 241,raw48,Host_Writes_32MiB "
    "-v 242,raw48,Host_Reads_32MiB "
    "-v 249,raw48,NAND_Writes_1GiB"
  },
  { "Intel 525 Series SSDs", // mSATA, tested with SSDMCEAC120B3/LLLi
    "INTEL SSDMCEAC(030|060|090|120|180|240)B3",
    "", "",
  //"-v 5,raw16(raw16),Reallocated_Sector_Ct "
    "-v 9,msec24hour32,Power_On_Hours_and_Msec "
  //"-v 12,raw48,Power_Cycle_Count "
    "-v 170,raw48,Available_Reservd_Space "
    "-v 171,raw48,Program_Fail_Count "
    "-v 172,raw48,Erase_Fail_Count "
    "-v 174,raw48,Unexpect_Power_Loss_Ct "
    "-v 183,raw48,SATA_Downshift_Count "
  //"-v 184,raw48,End-to-End_Error "
    "-v 187,raw48,Uncorrectable_Error_Cnt "
  //"-v 190,tempminmax,Airflow_Temperature_Cel "
  //"-v 192,raw48,Power-Off_Retract_Count "
  //"-v 199,raw48,UDMA_CRC_Error_Count "
    "-v 225,raw48,Host_Writes_32MiB "
    "-v 226,raw48,Workld_Media_Wear_Indic "
    "-v 227,raw48,Workld_Host_Reads_Perc "
    "-v 228,raw48,Workload_Minutes "
  //"-v 232,raw48,Available_Reservd_Space "
  //"-v 233,raw48,Media_Wearout_Indicator "
    "-v 241,raw48,Host_Writes_32MiB "
    "-v 242,raw48,Host_Reads_32MiB "
    "-v 249,raw48,NAND_Writes_1GiB"
  },
  { "Intel 53x and Pro 2500 Series SSDs", // SandForce SF-2281, tested with
      // INTEL SSDSC2BW180A4/DC12, SSDSC2BW240A4/DC12, SSDMCEAW120A4/DC33
      // INTEL SSDMCEAW240A4/DC33, SSDSC2BF480A5/TG26, SSDSC2BW240H6/RG21
    "INTEL SSD(MCEA|SC2B|SCKJ)[WF](056|080|120|180|240|360|480)(A4|A5|H6)",
      // SC2B = 2.5", MCEA = mSATA, SCKJ = M.2; A4 = 530, A5 = Pro 2500, H6 = 535
    "", "",
  //"-v 5,raw16(raw16),Reallocated_Sector_Ct "
    "-v 9,msec24hour32,Power_On_Hours_and_Msec "
  //"-v 12,raw48,Power_Cycle_Count "
    "-v 170,raw48,Available_Reservd_Space "
    "-v 171,raw48,Program_Fail_Count "
    "-v 172,raw48,Erase_Fail_Count "
    "-v 174,raw48,Unexpect_Power_Loss_Ct "
    "-v 183,raw48,SATA_Downshift_Count "
  //"-v 184,raw48,End-to-End_Error "
    "-v 187,raw48,Uncorrectable_Error_Cnt "
  //"-v 190,tempminmax,Airflow_Temperature_Cel "
  //"-v 192,raw48,Power-Off_Retract_Count "
  //"-v 199,raw48,UDMA_CRC_Error_Count "
    "-v 225,raw48,Host_Writes_32MiB "
    "-v 226,raw48,Workld_Media_Wear_Indic "
    "-v 227,raw48,Workld_Host_Reads_Perc "
    "-v 228,raw48,Workload_Minutes "
  //"-v 232,raw48,Available_Reservd_Space "
  //"-v 233,raw48,Media_Wearout_Indicator "
    "-v 241,raw48,Host_Writes_32MiB "
    "-v 242,raw48,Host_Reads_32MiB "
    "-v 249,raw48,NAND_Writes_1GiB"
  },
  { "Intel 330/335 Series SSDs", // tested with INTEL SSDSC2CT180A3/300i, SSDSC2CT240A3/300i,
      // INTEL SSDSC2CT240A4/335t
    "INTEL SSDSC2CT(060|120|180|240)A[34]", // A4 = 335 Series
    "", "",
  //"-v 5,raw16(raw16),Reallocated_Sector_Ct "
    "-v 9,msec24hour32,Power_On_Hours_and_Msec "
  //"-v 12,raw48,Power_Cycle_Count "
  //"-v 181,raw48,Program_Fail_Cnt_Total " // ] Missing in 330 specification from April 2012
  //"-v 182,raw48,Erase_Fail_Count_Total " // ]
  //"-v 192,raw48,Power-Off_Retract_Count "
    "-v 225,raw48,Host_Writes_32MiB "
  //"-v 232,raw48,Available_Reservd_Space "
  //"-v 233,raw48,Media_Wearout_Indicator "
    "-v 241,raw48,Host_Writes_32MiB "
    "-v 242,raw48,Host_Reads_32MiB "
    "-v 249,raw48,NAND_Writes_1GiB"
  },
  // https://www.intel.com/content/www/us/en/solid-state-drives/ssd-540s-series-spec.html
  // https://www.intel.com/content/www/us/en/solid-state-drives/ssd-540s-series-m2-spec.html
  { "Intel 540 Series SSDs", // INTEL SSDSC2KW120H6/LSF036C, INTEL SSDSC2KW480H6/LSF036C
    "INTEL SSDSC[K2]KW(120H|180H|240H|360H|480H|010X)6", 
    "", "",
    "-v 9,msec24hour32,Power_On_Hours_and_Msec "
    "-v 170,raw48,Available_Reservd_Space "
    "-v 171,raw48,Program_Fail_Count "
    "-v 172,raw48,Erase_Fail_Count "
    "-v 174,raw48,Unexpect_Power_Loss_Ct "
    "-v 183,raw48,SATA_Downshift_Count "
    "-v 187,raw48,Uncorrectable_Error_Cnt "
    "-v 225,raw48,Host_Writes_32MiB "
    "-v 226,raw48,Workld_Media_Wear_Indic "
    "-v 227,raw48,Workld_Host_Reads_Perc "
    "-v 228,raw48,Workload_Minutes "
    "-v 249,raw48,NAND_Writes_1GiB"
  },
  { "Intel 730 and DC S35x0/3610/3700 Series SSDs", // tested with INTEL SSDSC2BP480G4, SSDSC2BB120G4/D2010355,
      // INTEL SSDSC2BB800G4T, SSDSC2BA200G3/5DV10250, SSDSC2BB080G6/G2010130,  SSDSC2BX200G4/G2010110,
      // INTEL SSDSC2BB016T6/G2010140, SSDSC2BX016T4/G2010140
    "INTEL SSDSC(1N|2B)[ABPX]((080|100|120|160|200|240|300|400|480|600|800)G[346]T?|(012|016)T[46])",
      // A = S3700, B*4 = S3500, B*6 = S3510, P = 730, X = S3610
    "", "",
  //"-v 3,raw16(avg16),Spin_Up_Time "
  //"-v 4,raw48,Start_Stop_Count "
  //"-v 5,raw16(raw16),Reallocated_Sector_Ct "
  //"-v 9,raw24(raw8),Power_On_Hours "
  //"-v 12,raw48,Power_Cycle_Count "
    "-v 170,raw48,Available_Reservd_Space "
    "-v 171,raw48,Program_Fail_Count "
    "-v 172,raw48,Erase_Fail_Count "
    "-v 174,raw48,Unsafe_Shutdown_Count "
    "-v 175,raw16(raw16),Power_Loss_Cap_Test "
    "-v 183,raw48,SATA_Downshift_Count "
  //"-v 184,raw48,End-to-End_Error "
  //"-v 187,raw48,Reported_Uncorrect "
    "-v 190,tempminmax,Temperature_Case "
    "-v 192,raw48,Unsafe_Shutdown_Count "
    "-v 194,tempminmax,Temperature_Internal "
  //"-v 197,raw48,Current_Pending_Sector "
    "-v 199,raw48,CRC_Error_Count "
    "-v 225,raw48,Host_Writes_32MiB "
    "-v 226,raw48,Workld_Media_Wear_Indic " // Timed Workload Media Wear Indicator (percent*1024)
    "-v 227,raw48,Workld_Host_Reads_Perc "  // Timed Workload Host Reads Percentage
    "-v 228,raw48,Workload_Minutes " // 226,227,228 can be reset by 'smartctl -t vendor,0x40'
  //"-v 232,raw48,Available_Reservd_Space "
  //"-v 233,raw48,Media_Wearout_Indicator "
    "-v 234,raw24/raw32:04321,Thermal_Throttle "
    "-v 241,raw48,Host_Writes_32MiB "
    "-v 242,raw48,Host_Reads_32MiB "
    "-v 243,raw48,NAND_Writes_32MiB " // S3510/3610
    "-F xerrorlba" // tested with SSDSC2BB600G4/D2010355
  },
  { "Intel 3710 Series SSDs", // INTEL SSDSC2BA200G4R/G201DL2B (dell)
    "INTEL SSDSC2BA(200G|400G|800G|012T)4.?",
    "", "",
    "-v 9,msec24hour32,Power_On_Hours_and_Msec "
    "-v 170,raw48,Available_Reservd_Space "
    "-v 171,raw48,Program_Fail_Count "
    "-v 172,raw48,Erase_Fail_Count "
    "-v 174,raw48,Unexpect_Power_Loss_Ct "
    "-v 183,raw48,SATA_Downshift_Count "
    "-v 187,raw48,Uncorrectable_Error_Cnt "
    "-v 225,raw48,Host_Writes_32MiB "
    "-v 226,raw48,Workld_Media_Wear_Indic "
    "-v 227,raw48,Workld_Host_Reads_Perc "
    "-v 228,raw48,Workload_Minutes "
    "-v 234,raw24/raw32:04321,Thermal_Throttle "
    "-v 243,raw48,NAND_Writes_32MiB "
  },
  { "Kingston branded X25-V SSDs", // fixed firmware
    "KINGSTON SSDNow 40GB",
    "2CV102(J[89A-Z]|[K-Z].)", // >= "2CV102J8"
    "",
    "-v 192,raw48,Unsafe_Shutdown_Count "
    "-v 225,raw48,Host_Writes_32MiB "
    "-v 226,raw48,Workld_Media_Wear_Indic "
    "-v 227,raw48,Workld_Host_Reads_Perc "
    "-v 228,raw48,Workload_Minutes"
  },
  { "Kingston branded X25-V SSDs", // buggy or unknown firmware
    "KINGSTON SSDNow 40GB",
    "",
    "This drive may require a firmware update to\n"
    "fix possible drive hangs when reading SMART self-test log.\n"
    "To update Kingston branded drives, a modified Intel update\n"
    "tool must be used. Search for \"kingston 40gb firmware\".",
    "-v 192,raw48,Unsafe_Shutdown_Count "
    "-v 225,raw48,Host_Writes_32MiB "
    "-v 226,raw48,Workld_Media_Wear_Indic "
    "-v 227,raw48,Workld_Host_Reads_Perc "
    "-v 228,raw48,Workload_Minutes"
  },
  { "JMicron based SSDs", // JMicron JMF60x
    "Kingston SSDNow V Series [0-9]*GB|" // tested with Kingston SSDNow V Series 64GB/B090522a
    "TS(2|4|8|16|32|64|128|192)GSSD(18|25)[MS]?-[MS]", // Transcend IDE and SATA, tested with
      // TS32GSSD25-M/V090331, TS32GSSD18M-M/v090331
    "[BVv].*", // other Transcend SSD versions will be catched by subsequent entry
    "",
  //"-v 9,raw24(raw8),Power_On_Hours " // raw value always 0?
  //"-v 12,raw48,Power_Cycle_Count "
  //"-v 194,tempminmax,Temperature_Celsius " // raw value always 0?
    "-v 229,hex64:w012345r,Halt_System/Flash_ID " // Halt, Flash[7]
    "-v 232,hex64:w012345r,Firmware_Version_Info " // "YYMMDD", #Channels, #Banks
    "-v 233,hex48:w01234,ECC_Fail_Record " // Fail number, Row[3], Channel, Bank
    "-v 234,raw24/raw24:w01234,Avg/Max_Erase_Count "
    "-v 235,raw24/raw24:w01z23,Good/Sys_Block_Count"
  },
  { "JMicron based SSDs", // JMicron JMF61x, JMF66x, JMF670
    "ADATA S596 Turbo|"  // tested with ADATA S596 Turbo 256GB SATA SSD (JMicron JMF616)
    "ADATA SP600|"  // tested with ADATA SP600/2.4 (JMicron JMF661)
    "ADATA SP310|"  // Premier Pro SP310 mSATA, JMF667, tested with ADATA SP310/3.04
    "APPLE SSD TS(064|128|256|512)C|"  // Toshiba?, tested with APPLE SSD TS064C/CJAA0201
    "KINGSTON SNV425S2(64|128)GB|"  // SSDNow V Series (2. Generation, JMF618),
                                    // tested with KINGSTON SNV425S264GB/C091126a
    "KINGSTON SSDNOW 30GB|" // tested with KINGSTON SSDNOW 30GB/AJXA0202
    "KINGSTON SS100S2(8|16)G|"  // SSDNow S100 Series, tested with KINGSTON SS100S28G/D100309a
    "KINGSTON SNVP325S2(64|128|256|512)GB|" // SSDNow V+ Series, tested with KINGSTON SNVP325S2128GB/AGYA0201
    "KINGSTON SVP?100S2B?(64|96|128|256|512)G|"  // SSDNow V100/V+100 Series,
      // tested with KINGSTON SVP100S296G/CJR10202, KINGSTON SV100S2256G/D110225a
    "KINGSTON SV200S3(64|128|256)G|" // SSDNow V200 Series, tested with KINGSTON SV200S3128G/E120506a
    "TOSHIBA THNS128GG4BBAA|"  // Toshiba / Super Talent UltraDrive DX,
                               // tested with Toshiba 128GB 2.5" SSD (built in MacBooks)
    "TOSHIBA THNSNC128GMLJ|" // tested with THNSNC128GMLJ/CJTA0202 (built in Toshiba Protege/Dynabook)
    "TS(8|16|32|64|128|192|256|512)GSSD25S?-(MD?|S)|" // Transcend IDE and SATA, JMF612, tested with
      // TS256GSSD25S-M/101028, TS32GSSD25-M/20101227
    "TS(32|64|128|256)G(SSD|MSA)340", // Transcend SSD340 SATA/mSATA, JMF667/670, tested with
      // TS256GSSD340/SVN263, TS256GSSD340/SVN423b, TS256GMSA340/SVN263
    "", "",
  //"-v 1,raw48,Raw_Read_Error_Rate "
  //"-v 2,raw48,Throughput_Performance "
    "-v 3,raw48,Unknown_JMF_Attribute "
  //"-v 5,raw16(raw16),Reallocated_Sector_Ct "
    "-v 7,raw48,Unknown_JMF_Attribute "
    "-v 8,raw48,Unknown_JMF_Attribute "
  //"-v 9,raw24(raw8),Power_On_Hours "
    "-v 10,raw48,Unknown_JMF_Attribute "
  //"-v 12,raw48,Power_Cycle_Count "
    "-v 167,raw48,Unknown_JMF_Attribute "
    "-v 168,raw48,SATA_Phy_Error_Count "
    "-v 169,raw48,Unknown_JMF_Attribute "
    "-v 170,raw16,Bad_Block_Count "
    "-v 173,raw16,Erase_Count " // JMF661: different?
    "-v 175,raw48,Bad_Cluster_Table_Count "
    "-v 192,raw48,Unexpect_Power_Loss_Ct "
  //"-v 194,tempminmax,Temperature_Celsius "
  //"-v 197,raw48,Current_Pending_Sector "
    "-v 233,raw48,Unknown_JMF_Attribute " // FW SVN423b
    "-v 234,raw48,Unknown_JMF_Attribute " // FW SVN423b
    "-v 240,raw48,Unknown_JMF_Attribute "
  //"-v 241,raw48,Total_LBAs_Written "    // FW SVN423b
  //"-v 242,raw48,Total_LBAs_Read "       // FW SVN423b
  },
  { "Plextor M3/M5/M6 Series SSDs", // Marvell 88SS9174 (M3, M5S), 88SS9187 (M5P, M5Pro), 88SS9188 (M6M/S),
      // tested with PLEXTOR PX-128M3/1.01, PX-128M3P/1.04, PX-256M3/1.05, PX-128M5S/1.02, PX-256M5S/1.03,
      // PX-128M5M/1.05, PX-128M5S/1.05, PX-128M5Pro/1.05, PX-512M5Pro/1.06, PX-256M5P/1.01, PX-128M6S/1.03
      // (1.04/5 Firmware self-test log lifetime unit is bogus, possibly 1/256 hours)
    "PLEXTOR PX-(64|128|256|512|768)M(3P?|5[MPS]|5Pro|6[MS])",
    "", "",
  //"-v 1,raw48,Raw_Read_Error_Rate "
  //"-v 5,raw16(raw16),Reallocated_Sector_Ct "
  //"-v 9,raw24(raw8),Power_On_Hours "
  //"-v 12,raw48,Power_Cycle_Count "
    "-v 170,raw48,Unknown_Plextor_Attrib "  // M6S/1.03
    "-v 171,raw48,Unknown_Plextor_Attrib "  // M6S/1.03
    "-v 172,raw48,Unknown_Plextor_Attrib "  // M6S/1.03
    "-v 173,raw48,Unknown_Plextor_Attrib "  // M6S/1.03
    "-v 174,raw48,Unknown_Plextor_Attrib "  // M6S/1.03
  //"-v 175,raw48,Program_Fail_Count_Chip " // M6S/1.03
  //"-v 176,raw48,Erase_Fail_Count_Chip "   // M6S/1.03
  //"-v 177,raw48,Wear_Leveling_Count "
  //"-v 178,raw48,Used_Rsvd_Blk_Cnt_Chip "
  //"-v 179,raw48,Used_Rsvd_Blk_Cnt_Tot "   // M6S/1.03
  //"-v 180,raw48,Unused_Rsvd_Blk_Cnt_Tot " // M6S/1.03
  //"-v 181,raw48,Program_Fail_Cnt_Total "
  //"-v 182,raw48,Erase_Fail_Count_Total "
  //"-v 183,raw48,Runtime_Bad_Block "       // M6S/1.03
  //"-v 184,raw48,End-to-End_Error "        // M6S/1.03
  //"-v 187,raw48,Reported_Uncorrect "
  //"-v 188,raw48,Command_Timeout "         // M6S/1.03
  //"-v 192,raw48,Power-Off_Retract_Count "
  //"-v 195,raw48,Hardware_ECC_Recovered "  // MS6/1.03
  //"-v 196,raw16(raw16),Reallocated_Event_Count "
  //"-v 198,raw48,Offline_Uncorrectable "
  //"-v 199,raw48,UDMA_CRC_Error_Count "
  //"-v 232,raw48,Available_Reservd_Space "
  //"-v 233,raw48,Media_Wearout_Indicator " // MS6/1.03
    "-v 241,raw48,Host_Writes_32MiB "
    "-v 242,raw48,Host_Reads_32MiB"
  },
  { "Samsung based SSDs",
    "SAMSUNG SSD PM800 .*GB|"  // SAMSUNG PM800 SSDs, tested with SAMSUNG SSD PM800 TH 64GB/VBM25D1Q
    "SAMSUNG SSD PM810 .*GB|"  // SAMSUNG PM810 (470 series) SSDs, tested with SAMSUNG SSD PM810 2.5" 128GB/AXM06D1Q
    "SAMSUNG SSD PM851 (mSATA |M\\.2 )?(2280 )?(128|256|512)GB|" // tested with SAMSUNG SSD PM851 mSATA 128GB,
      // SAMSUNG SSD PM851 M.2 2280 256GB/EXT25D0Q
    "SAMSUNG SSD SM841N (mSATA )?(128|256|512)GB|" // tested with SAMSUNG SSD SM841N mSATA 256GB
    "SAMSUNG 470 Series SSD|"  // tested with SAMSUNG 470 Series SSD 64GB/AXM09B1Q
    "Samsung SSD 750 EVO (120|250|500)GB|" // tested with Samsung SSD 750 EVO 250GB/MAT01B6Q
    "SAMSUNG SSD 830 Series|"  // tested with SAMSUNG SSD 830 Series 64GB/CXM03B1Q
    "MZ7PC(512|256|128|064)HA(GH|FU|DR)-000.*|" // probably PM830, tested with SAMSUNG MZ7PC128HAFU-000L1/CXM04L1Q
    "Samsung SSD 840 (PRO )?Series|" // tested with Samsung SSD 840 PRO Series 128GB/DXM04B0Q,
      // Samsung SSD 840 Series/DXT06B0Q
    "Samsung SSD 8[45]0 EVO .*|" // tested with
      // Samsung SSD 840 EVO (120|250|500|750)GB/EXT0AB0Q,
      // Samsung SSD 840 EVO (120|250)GB/EXT0BB6Q, 1TB/EXT0BB0Q, 120GB mSATA/EXT41B6Q,
      // Samsung SSD 850 EVO 250GB/EMT01B6Q
      // Samsung SSD 850 EVO M.2 250GB/EMT21B6Q
      // Samsung SSD 850 EVO mSATA 120GB/EMT41B6Q
      // Samsung SSD 850 EVO 2TB/EMT02B6Q
    "Samsung SSD 850 PRO ((128|256|512)G|1T)B|" // tested with Samsung SSD 850 PRO 128GB/EXM01B6Q,
      // Samsung SSD 850 PRO 1TB/EXM01B6Q
    "SAMSUNG MZ7PA256HMDR-.*|" // PM810 (470 Series), tested with SAMSUNG MZ7PA256HMDR-010H1/AXM07H1Q
    "Samsung SSD 845DC EVO .*|" // Samsung SSD 845DC EVO 960GB/EXT03X3Q
    "SAMSUNG MZ[7M]PC(032|064|128|256|512)HBCD-.*|" // PM830, tested with SAMSUNG MZMPC032HBCD-000L1/CXM12L1Q
    "SAMSUNG MZ7TD(128|256)HAFV-.*|" // 840 Series, tested with SAMSUNG MZ7TD256HAFV-000L7/DXT06L6Q
    "SAMSUNG MZ7WD((120|240)H[AC]FV|480HAGM|960HAGP)-00003|" // SM843T Series, tested with
      // SAMSUNG MZ7WD120HAFV-00003/DXM85W3Q, SAMSUNG MZ7WD120HCFV-00003/DXM9203Q
    "SAMSUNG MZ[7N]TE(128|256|512)HMHP-.*|" // PM851, tested with SAMSUNG MZ7TE256HMHP-000L7/EXT09L6Q,
      // SAMSUNG MZNTE256HMHP-000H1/EXT22H0Q
    "SAMSUNG MZ7GE(240HMGR|(480|960)HMHP)-00003|" // SM853T Series, tested with
      // SAMSUNG MZ7GE240HMGR-00003/EXT0303Q
    "SAMSUNG MZ7LM(120|240|480|960|1T9|3T8)HC(JM|HP|GR|FD)-.*|" // PM863 Series, tested with
      // SAMSUNG MZ7LM960HCHP-0E003/GXT3003Q
    "SAMSUNG MZ7KM(120|240|480|960|1T9)HA(JM|HP|GR|FD|JM)-.*|" // SM863, tested with MZ7KM480HAHP-0E005/GXM1003Q
    "SAMSUNG MZN(LF|TY)(128|256)H[CD]HP-.*|" // CM871/871a, tested with SAMSUNG MZNLF128HCHP-000H1/FXT21H1Q,
      // SAMSUNG MZNTY256HDHP-000/MAT21K0Q
    "SAMSUNG MZ[7N]LN(128|256|512)H[CM](GR|HP|JH|JP)-.*|" // PM871/871a, tested with SAMSUNG MZ7LN128HCHP,
    "SAMSUNG SSD PM871 .*|" // SAMSUNG SSD PM871 2.5 7mm 256GB/EMT02D0Q
      // SAMSUNG MZ7LN256HMJP-00000/MAV0100Q, SAMSUNG MZ7LN512HMJP-00000/MAV0100Q
    "SAMSUNG MZHPV(128|256|512)HDGL-.*", // SM951, tested with SAMSUNG MZHPV512HDGL-00000/BXW2500Q
    "", "",
  //"-v 5,raw16(raw16),Reallocated_Sector_Ct "
  //"-v 9,raw24(raw8),Power_On_Hours "
  //"-v 12,raw48,Power_Cycle_Count "
    "-v 170,raw48,Unused_Rsvd_Blk_Ct_Chip " // CM871
    "-v 171,raw48,Program_Fail_Count_Chip " // CM871
    "-v 172,raw48,Erase_Fail_Count_Chip " // CM871
    "-v 173,raw48,Wear_Leveling_Count " // CM871
    "-v 174,raw48,Unexpect_Power_Loss_Ct " // CM871
  //"-v 175,raw48,Program_Fail_Count_Chip "
  //"-v 176,raw48,Erase_Fail_Count_Chip "
  //"-v 177,raw48,Wear_Leveling_Count "
  //"-v 178,raw48,Used_Rsvd_Blk_Cnt_Chip "
  //"-v 179,raw48,Used_Rsvd_Blk_Cnt_Tot "
  //"-v 180,raw48,Unused_Rsvd_Blk_Cnt_Tot "
  //"-v 181,raw48,Program_Fail_Cnt_Total "
  //"-v 182,raw48,Erase_Fail_Count_Total "
  //"-v 183,raw48,Runtime_Bad_Block "
  //"-v 184,raw48,End-to-End_Error " // SM843T Series
    "-v 187,raw48,Uncorrectable_Error_Cnt "
  //"-v 190,tempminmax,Airflow_Temperature_Cel "  // seems to be some sort of temperature value for 470 Series?
    "-v 191,raw48,Unknown_Samsung_Attr " // PM810
  //"-v 194,tempminmax,Temperature_Celsius "
    "-v 195,raw48,ECC_Error_Rate "
  //"-v 196,raw16(raw16),Reallocated_Event_Count "
  //"-v 198,raw48,Offline_Uncorrectable "
    "-v 199,raw48,CRC_Error_Count "
    "-v 201,raw48,Supercap_Status "
    "-v 202,raw48,Exception_Mode_Status "
  //"-v 233,raw48,Media_Wearout_Indicator // PM851, 840
    "-v 234,raw48,Unknown_Samsung_Attr " // PM851, 840
    "-v 235,raw48,POR_Recovery_Count " // PM851, 830/840/850
    "-v 236,raw48,Unknown_Samsung_Attr " // PM851, 840
    "-v 237,raw48,Unknown_Samsung_Attr " // PM851, 840
    "-v 238,raw48,Unknown_Samsung_Attr " // PM851, 840
  //"-v 241,raw48,Total_LBAs_Written "
  //"-v 242,raw48,Total_LBAs_Read " // PM851, SM841N
    "-v 243,raw48,SATA_Downshift_Ct " // PM863
    "-v 244,raw48,Thermal_Throttle_St " // PM863
    "-v 245,raw48,Timed_Workld_Media_Wear " // PM863
    "-v 246,raw48,Timed_Workld_RdWr_Ratio " // PM863
    "-v 247,raw48,Timed_Workld_Timer " // PM863
    "-v 249,raw48,Unknown_Samsung_Attr " // CM871a
    "-v 250,raw48,SATA_Iface_Downshift " // from the spec
    "-v 251,raw48,NAND_Writes" // PM863
  },
  { "Marvell based SanDisk SSDs",
    "SanDisk SD5SG2[0-9]*G1052E|" // X100 (88SS9174), tested with SanDisk SD5SG2256G1052E/10.04.01
    "SanDisk SD6S[BF][12]M[0-9]*G(1022I?)?|" // X110/X210 (88SS9175/187?), tested with SanDisk SD6SB1M064G1022I/X231600,
      // SanDisk SD6SB1M256G1022I/X231600, SanDisk SD6SF1M128G1022/X231200, SanDisk SD6SB2M512G1022I/X210400
    "SanDisk SD7S[BN]6S-?(128|256|512)G(1122|-1006)|" // X300 (88SS9189?), tested with
      // SanDisk SD7SB6S128G1122/X3310000, SanDisk SD7SN6S-512G-1006/X3511006
    "SanDisk SD8SB8U((128|256|512)G|1T00)1122|" // X400 (88SS1074), tested with SanDisk SD8SB8U128G1122/X4120000
    "SanDisk SDSSDHP[0-9]*G|" // Ultra Plus (88SS9175), tested with SanDisk SDSSDHP128G/X23[01]6RL
    "SanDisk (SDSSDHII|Ultra II )[0-9]*GB?|" // Ultra II (88SS9190/88SS9189), tested with
      // SanDisk SDSSDHII120G/X31200RL, SanDisk Ultra II 960GB/X41100RL
    "SanDisk SDSSDXPS?[0-9]*G", // Extreme II/Pro (88SS9187), tested with SanDisk SDSSDXP480G/R1311,
      // SanDisk SDSSDXPS480G/X21200RL
    "", "",
  //"-v 5,raw16(raw16),Reallocated_Sector_Ct "
  //"-v 9,raw24(raw8),Power_On_Hours "
  //"-v 12,raw48,Power_Cycle_Count "
    "-v 165,raw48,Total_Write/Erase_Count "
    "-v 166,raw48,Min_W/E_Cycle "
    "-v 167,raw48,Min_Bad_Block/Die "
    "-v 168,raw48,Maximum_Erase_Cycle "
    "-v 169,raw48,Total_Bad_Block "
    "-v 171,raw48,Program_Fail_Count "
    "-v 172,raw48,Erase_Fail_Count "
    "-v 173,raw48,Avg_Write/Erase_Count "
    "-v 174,raw48,Unexpect_Power_Loss_Ct "
  //"-v 184,raw48,End-to-End_Error "
  //"-v 187,raw48,Reported_Uncorrect "
  //"-v 188,raw48,Command_Timeout "
  //"-v 194,tempminmax,Temperature_Celsius "
    "-v 199,raw48,SATA_CRC_Error "
    "-v 212,raw48,SATA_PHY_Error "
    "-v 230,raw48,Perc_Write/Erase_Count "
    "-v 232,raw48,Perc_Avail_Resrvd_Space "
    "-v 233,raw48,Total_NAND_Writes_GiB "
    "-v 234,raw48,Perc_Write/Erase_Ct_BC "
    "-v 241,raw48,Total_Writes_GiB "
    "-v 242,raw48,Total_Reads_GiB "
  //"-v 243,raw48,Unknown_Attribute "
    "-v 244,raw48,Thermal_Throttle "
  },
  { "SanDisk based SSDs", // see also #463 for the vendor attribute description
    "SanDisk iSSD P4 [0-9]*GB|" // tested with SanDisk iSSD P4 16GB/SSD 9.14
    "SanDisk pSSD|" // tested with SandDisk pSSD/3 (62.7 GB, SanDisk Extreme USB3.0 SDCZ80-064G-J57, 0x0781:0x5580)
    "SanDisk SDSSDP[0-9]*G|" // tested with SanDisk SDSSDP064G/1.0.0, SDSSDP128G/2.0.0
    "SanDisk SDSSDRC032G|" // tested with SanDisk SanDisk SDSSDRC032G/3.1.0
    "SanDisk SSD i100 [0-9]*GB|" // tested with SanDisk SSD i100 8GB/11.56.04, 24GB/11.56.04
    "SanDisk SSD U100 ([0-9]*GB|SMG2)|" // tested with SanDisk SSD U100 8GB/10.56.00, 256GB/10.01.02, SMG2/10.56.04
    "SanDisk SSD U110 (8|16|24|32|64|128)GB|" // tested with SanDisk SSD U110 32GB/U221000
    "SanDisk SD7[SU]B[23]Q(064|128|256|512)G.*", // tested with SD7SB3Q064G1122/SD7UB3Q256G1122/SD7SB3Q128G/SD7UB2Q512G1122
    "", "",
  //"-v 5,raw16(raw16),Reallocated_Sector_Ct "
  //"-v 9,raw24(raw8),Power_On_Hours "
  //"-v 12,raw48,Power_Cycle_Count "
    "-v 165,raw48,Total_Write/Erase_Count "
    "-v 171,raw48,Program_Fail_Count "
    "-v 172,raw48,Erase_Fail_Count "
    "-v 173,raw48,Avg_Write/Erase_Count "
    "-v 174,raw48,Unexpect_Power_Loss_Ct "
  //"-v 187,raw48,Reported_Uncorrect "
    "-v 212,raw48,SATA_PHY_Error "
    "-v 230,raw48,Perc_Write/Erase_Count "
    "-v 232,raw48,Perc_Avail_Resrvd_Space "
    "-v 234,raw48,Perc_Write/Erase_Ct_BC "
  //"-v 241,raw48,Total_LBAs_Written "
  //"-v 242,raw48,Total_LBAs_Read "
    "-v 244,raw48,Thermal_Throttle "
  },
  //  SDLF1DAR-480G-1HAW/ZR07RE41
  // SDLF1DAR-480G-1JA1/RP41ZH06
  { "Sandisk SATA Cloudspeed Max and GEN2 ESS SSDs",
   "SD[A-Z0-9]{2}[1-3][A-Z]{3}-?[0-9]{3}[GT]-?1[A-Z0-9]{3}",
   "","",
   "-v 13,raw48,Lifetime_UECC_Ct "
   "-v 32,raw48,Lifetime_Write_AmpFctr "
   "-v 33,raw48,Write_AmpFctr "
   "-v 170,raw48,Reserve_Erase_BlkCt "
   "-v 171,raw48,Program_Fail_Ct "
   "-v 172,raw48,Erase_Fail_Ct "
   "-v 173,raw48,Percent_Life_Used "
   "-v 174,raw48,Unexpect_Power_Loss "
   "-v 175,raw48,Lifetime_Die_Failure_Ct "
   "-v 177,raw48,Lifetime_Remaining% "
   "-v 178,raw48,SSD_LifeLeft(0.01%) "
   "-v 180,raw48,Undetected_Data_Err_Ct "
   "-v 183,raw48,LT_Link_Rate_DwnGrd_Ct "
   "-v 191,raw48,Clean_Shutdown_Ct "
   "-v 192,raw48,Unclean_Shutdown_Ct "
   "-v 196,raw48,Lifetime_Retried_Blk_Ct "
   "-v 204,raw48,Average_Block-Erase_Ct "
   "-v 205,raw48,Read_Retry_Enable_Ct "
   "-v 206,raw48,Successful_RaidRecov_Ct "
   "-v 207,raw48,Trimmed_Sector_Ct "
   "-v 211,raw48,Read_Disturb_ReallocEvt "
   "-v 233,raw48,Lifetime_Nand_Writes "
   "-v 235,raw48,Capacitor_Health "
   "-v 244,raw48,Therm_Throt_Activation "
   "-v 245,raw48,Drive_Life_Remaining% "
   "-v 253,raw48,SPI_Test_Remaining "
 },
 { "Sandisk SATA CS1K GEN1 ESS SSDs",
   "SD[A-Z0-9]{2}[NO][A-Z0-9]{3}-?[0-9]{3}[GT]-?1[A-Z0-9]{3}",
   "","",
   "-v 1,raw48,UECC_Ct "
   "-v 2,raw48,Internal_File_Check "
   "-v 5,raw16(raw16),Retried_Blk_Ct "
   "-v 32,raw48,Write_Ampflication "
   "-v 170,raw48,Reserve_Blk_Remaining "
   "-v 171,raw48,Program_Fail_Ct "
   "-v 172,raw48,Erase_Fail_Ct "
   "-v 173,raw48,Drive_Life_Used% "
   "-v 174,raw48,Unexpect_PwrLoss_Ct "
   "-v 175,raw48,PwrLoss_ProtectionFail "
   "-v 177,raw48,DriveLife_Remaining% "
   "-v 178,raw48,SSD_Life_Left "
   "-v 180,raw48,End_to_End_Err_Detect "
   "-v 190,raw48,Drive_Temp_Warning "
   "-v 195,raw48,Uncorrectable_Err_Ct "
   "-v 202,raw48,Exception_Mode_Status "
   "-v 233,raw48,Number_Of_Write_Ct "
   "-v 245,raw48,DriveLife_Used% "
 },
  { "SiliconMotion based SSDs", // SM2246EN (Transcend TS6500)
    "R3SL(120|240|480|960)G|" // AMD Radeon Solid State Drives,
    "CT(120|250|500|1000)BX100SSD1|" // Crucial BX100, tested with CT250BX100SSD1/MU02,
      // CT500BX100SSD1/MU02, CT1000BX100SSD1/MU02
    "CT(240|480|960)BX200SSD1|" // Crucial BX200 Solid State Drive, tested with CT480BX200SSD1/MU02.6
    "TS((16|32|64|128|256|512)G|1T)(SSD|MSA)(370S?|420I?)|" // Transcend SSD370/420 SATA/mSATA, TS6500,
      // tested with TS32GMSA370/20140402, TS16GMSA370/20140516, TS64GSSD370/20140516,
      // TS256GSSD370/N0815B, TS256GSSD370S/N1114H, TS512GSSD370S/N1114H, TS32GSSD420I/N1114H
      // TS256GMTS400
    "TS(16|32|64|128|512|256)GMTS400S?|"
    "TS(120|240)GMTS420|" // Transcend MTS420, TS(120|240)GMTS420
    "TS(128G|256G|512G|1T)SSD230S|" // TS128GSSD230S/P1025F8
    "TS(120|240|480|960)GSSD220S|" // TS480GSSD220S/P0520AA
    "TS(16G|32G|64G|128G|256G|512G|1T)MTS800S?|" // MTS800, tested with TS1TMTS800/O1225H1
    "TS(16|32|64)GMSA630|" // MSA630 mSATA SSD, tested with TS32GMSA630/N0113E1
    "MKNSSDRE(1TB|2TB|512GB|500GB|256GB|250GB)|" // MKNSSDRE256GB/N1007C
    "ADATA SP550", // ADATA SP550/O0803B5a
    "", "",
  //"-v 1,raw48,Raw_Read_Error_Rate "
  //"-v 2,raw48,Throughput_Performance "
  //"-v 9,raw24(raw8),Power_On_Hours "
  //"-v 12,raw48,Power_Cycle_Count "
    "-v 148,raw48,Total_SLC_Erase_Ct "
    "-v 149,raw48,Max_SLC_Erase_Ct "
    "-v 150,raw48,Min_SLC_Erase_Ct "
    "-v 151,raw48,Average_SLC_Erase_Ct "
    "-v 160,raw48,Uncorrectable_Error_Cnt "
    "-v 161,raw48,Valid_Spare_Block_Cnt "
    "-v 163,raw48,Initial_Bad_Block_Count "
    "-v 164,raw48,Total_Erase_Count "
    "-v 165,raw48,Max_Erase_Count "
    "-v 166,raw48,Min_Erase_Count "
    "-v 167,raw48,Average_Erase_Count "
    "-v 168,raw48,Max_Erase_Count_of_Spec "
    "-v 169,raw48,Remaining_Lifetime_Perc "
  //"-v 175,raw48,Program_Fail_Count_Chip "
  //"-v 176,raw48,Erase_Fail_Count_Chip "
  //"-v 177,raw48,Wear_Leveling_Count "
    "-v 178,raw48,Runtime_Invalid_Blk_Cnt "
  //"-v 181,raw48,Program_Fail_Cnt_Total "
  //"-v 182,raw48,Erase_Fail_Count_Total "
  //"-v 187,raw48,Reported_Uncorrect "
  //"-v 192,raw48,Power-Off_Retract_Count "
  //"-v 194,tempminmax,Temperature_Celsius "
  //"-v 195,raw48,Hardware_ECC_Recovered "
  //"-v 196,raw16(raw16),Reallocated_Event_Count "
  //"-v 197,raw48,Current_Pending_Sector "
  //"-v 198,raw48,Offline_Uncorrectable "
  //"-v 199,raw48,UDMA_CRC_Error_Count "
    "-v 225,raw48,Host_Writes_32MiB " // FW 20140402
  //"-v 232,raw48,Available_Reservd_Space "
    "-v 241,raw48,Host_Writes_32MiB "
    "-v 242,raw48,Host_Reads_32MiB "
    "-v 245,raw48,TLC_Writes_32MiB " // FW N0815B, N1114H
    "-v 246,raw48,SLC_Writes_32MiB "
    "-v 247,raw48,Raid_Recoverty_Ct"
  },
  { "SMART Modular Technologies mSATA XL+ SLC SSDs", // tested with SH9MST6D16GJSI01
    "SH9MST6D[0-9]*GJSI?[0-9]*", // based on http://www.smartm.com/salesLiterature/embedded/mSATA_overview.pdf
    "", "", // attributes info from http://www.mouser.com/ds/2/723/smartmodular_09302015_SH9MST6DxxxGJSxxx_rA[1]-770719.pdf
    "-v 1,raw48,Uncorrectable_ECC_Cnt "
  //"-v 5,raw16(raw16),Reallocated_Sector_Ct "
    "-v 9,raw48,Power_On_Hours " // override default raw24(raw8) format
  //"-v 12,raw48,Power_Cycle_Count "
    "-v 14,raw48,Device_Capacity_LBAs "
    "-v 15,raw48,User_Capacity_LBAs " // spec DecID is wrong, HexID is right
    "-v 16,raw48,Init_Spare_Blocks_Avail " // spec DecID is wrong, HexID is right
    "-v 17,raw48,Spare_Blocks_Remaining " // spec DecID is wrong, HexID is right
    "-v 100,raw48,Total_Erase_Count "
    "-v 168,raw48,SATA_PHY_Err_Ct "
    "-v 170,raw48,Initial_Bad_Block_Count "
    "-v 172,raw48,Erase_Fail_Count "
    "-v 173,raw48,Max_Erase_Count "
    "-v 174,raw48,Unexpect_Power_Loss_Ct "
    "-v 175,raw48,Average_Erase_Count "
  //"-v 181,raw48,Program_Fail_Cnt_Total "
  //"-v 187,raw48,Reported_Uncorrect "
  //"-v 194,tempminmax,Temperature_Celsius "
    "-v 197,raw48,Not_In_Use "
    "-v 198,raw48,Not_In_Use "
    "-v 199,raw48,SATA_CRC_Error_Count "
    "-v 202,raw48,Perc_Rated_Life_Used "
    "-v 231,raw48,Perc_Rated_Life_Remain "
    "-v 232,raw48,Read_Fail_Count "
    "-v 234,raw48,Flash_Reads_LBAs "
    "-v 235,raw48,Flash_Writes_LBAs "
    "-v 241,raw48,Host_Writes_LBAs "
    "-v 242,raw48,Host_Reads_LBAs"
    //  247-248 Missing in specification from April 2015
  },
  { "Smart Storage Systems Xcel-10 SSDs",  // based on http://www.smartm.com/files/salesLiterature/storage/xcel10.pdf
    "SMART A25FD-(32|64|128)GI32N", // tested with SMART A25FD-128GI32N/B9F23D4K
    "",
    "", // attributes info from http://www.adtron.com/pdf/SMART_Attributes_Xcel-10_810800014_RevB.pdf
    "-v 1,raw48,Not_Supported "
    "-v 2,raw48,Not_Supported "
  //"-v 9,raw24(raw8),Power_On_Hours "
  //"-v 12,raw48,Power_Cycle_Count "
    "-v 191,raw48,Not_Supported "
  //"-v 192,raw48,Power-Off_Retract_Count "
    "-v 197,raw48,ECC_Error_Count "
  //"-v 198,raw48,Offline_Uncorrectable "
  //"-v 199,raw48,UDMA_CRC_Error_Count "
    "-v 251,raw48,Min_Spares_Remain_Perc " // percentage of the total number of spare blocks available
    "-v 252,raw48,Added_Bad_Flash_Blk_Ct " // number of bad flash blocks
    "-v 254,raw48,Total_Erase_Blocks_Ct" // number of times the drive has erased any erase block
  },
  { "Smart Storage Systems XceedSecure2 SSDs",
    "(SMART|Adtron) ([AIS]25FBS|S35FCS).*",
    "", "",
    "-v 9,sec2hour,Power_On_Hours "
    "-v 194,hex64,Proprietary_194"
  },
  { "Smart Storage Systems XceedUltraX/Adtron A25FBX SSDs",
    "(SMART|Adtron) (A|I)25FBX.*",
    "", "",
    "-v 9,hex64,Proprietary_9 "
    "-v 194,hex48,Proprietary_194"
  },
  { "Smart Storage Systems Adtron A25FB 2xN SSDs",
    "(SMART|Adtron) A25FB.*2.N",
    "", "",
    "-v 110,hex64,Proprietary_HWC "
    "-v 111,hex64,Proprietary_MP "
    "-v 112,hex64,Proprietary_RtR "
    "-v 113,hex64,Proprietary_RR "
    "-v 120,hex64,Proprietary_HFAll "
    "-v 121,hex64,Proprietary_HF1st "
    "-v 122,hex64,Proprietary_HF2nd "
    "-v 123,hex64,Proprietary_HF3rd "
    "-v 125,hex64,Proprietary_SFAll "
    "-v 126,hex64,Proprietary_SF1st "
    "-v 127,hex64,Proprietary_SF2nd "
    "-v 128,hex64,Proprietary_SF3rd "
    "-v 194,raw24/raw32:zvzzzw,Fractional_Temperature"
  },
  { "Smart Storage Systems Adtron A25FB 3xN SSDs",
    "(SMART|Adtron) A25FB-.*3.N",
    "", "",
    "-v 9,sec2hour,Power_On_Hours "
    "-v 113,hex48,Proprietary_RR "
    "-v 130,raw48:54321,Minimum_Spares_All_Zs"
  //"-v 194,tempminmax,Temperature_Celsius"
  },
  { "STEC Mach2 CompactFlash Cards", // tested with STEC M2P CF 1.0.0/K1385MS
    "STEC M2P CF 1.0.0",
    "", "",
    "-v 100,raw48,Erase_Program_Cycles "
    "-v 103,raw48,Remaining_Energy_Storg "
    "-v 170,raw48,Reserved_Block_Count "
    "-v 171,raw48,Program_Fail_Count "
    "-v 172,raw48,Erase_Fail_Count "
    "-v 173,raw48,Wear_Leveling_Count "
    "-v 174,raw48,Unexpect_Power_Loss_Ct "
    "-v 211,raw48,Unknown_Attribute " // ] Missing in specification
    "-v 212,raw48,Unknown_Attribute"  // ] from September 2012
  },
  { "Transcend CompactFlash Cards", // tested with TRANSCEND/20080820,
      // TS4GCF133/20100709, TS16GCF133/20100709, TS16GCF150/20110407
    "TRANSCEND|TS(4|8|16)GCF(133|150)",
    "", "",
    "-v 7,raw48,Unknown_Attribute "
    "-v 8,raw48,Unknown_Attribute"
  },
  { "Marvell SSD SD88SA024BA0 (SUN branded)",
    "MARVELL SD88SA024BA0 SUN24G 0902M0054V",
    "", "", ""
  },
  { "HP 1TB SATA disk GB1000EAFJL",
    "GB1000EAFJL",
    "", "", ""
  },
  { "HP 500GB SATA disk MM0500EANCR",
    "MM0500EANCR",
    "", "", ""
  },
  { "HP 250GB SATA disk VB0250EAVER",
    "VB0250EAVER",
    "", "", ""
  },
  { "IBM Deskstar 60GXP",  // ER60A46A firmware
    "(IBM-|Hitachi )?IC35L0[12346]0AVER07.*",
    "ER60A46A",
    "", ""
  },
  { "IBM Deskstar 60GXP",  // All other firmware
    "(IBM-|Hitachi )?IC35L0[12346]0AVER07.*",
    "",
    "IBM Deskstar 60GXP drives may need upgraded SMART firmware.\n"
    "Please see http://haque.net/dtla_update/",
    ""
  },
  { "IBM Deskstar 40GV & 75GXP (A5AA/A6AA firmware)",
    "(IBM-)?DTLA-30[57]0[123467][05].*",
    "T[WX][123468AG][OF]A[56]AA",
    "", ""
  },
  { "IBM Deskstar 40GV & 75GXP (all other firmware)",
    "(IBM-)?DTLA-30[57]0[123467][05].*",
    "",
    "IBM Deskstar 40GV and 75GXP drives may need upgraded SMART firmware.\n"
    "Please see http://haque.net/dtla_update/",
    ""
  },
  { "", // ExcelStor J240, J340, J360, J680, J880 and J8160
    "ExcelStor Technology J(24|34|36|68|88|816)0",
    "", "", ""
  },
  { "", // Fujitsu M1623TAU
    "FUJITSU M1623TAU",
    "",
    "",
    "-v 9,seconds"
  },
  { "Fujitsu MHG",
    "FUJITSU MHG2...ATU?.*",
    "",
    "",
    "-v 9,seconds"
  },
  { "Fujitsu MHH",
    "FUJITSU MHH2...ATU?.*",
    "",
    "",
    "-v 9,seconds"
  },
  { "Fujitsu MHJ",
    "FUJITSU MHJ2...ATU?.*",
    "",
    "",
    "-v 9,seconds"
  },
  { "Fujitsu MHK",
    "FUJITSU MHK2...ATU?.*",
    "",
    "",
    "-v 9,seconds"
  },
  { "",  // Fujitsu MHL2300AT
    "FUJITSU MHL2300AT",
    "",
    "This drive's firmware has a harmless Drive Identity Structure\n"
      "checksum error bug.",
    "-v 9,seconds"
  },
  { "",  // MHM2200AT, MHM2150AT, MHM2100AT, MHM2060AT
    "FUJITSU MHM2(20|15|10|06)0AT",
    "",
    "This drive's firmware has a harmless Drive Identity Structure\n"
      "checksum error bug.",
    "-v 9,seconds"
  },
  { "Fujitsu MHN",
    "FUJITSU MHN2...AT",
    "",
    "",
    "-v 9,seconds"
  },
  { "", // Fujitsu MHR2020AT
    "FUJITSU MHR2020AT",
    "",
    "",
    "-v 9,seconds"
  },
  { "", // Fujitsu MHR2040AT
    "FUJITSU MHR2040AT",
    "",    // Tested on 40BA
    "",
    "-v 9,seconds -v 192,emergencyretractcyclect "
    "-v 198,offlinescanuncsectorct -v 200,writeerrorcount"
  },
  { "Fujitsu MHS AT",
    "FUJITSU MHS20[6432]0AT(  .)?",
    "",
    "",
    "-v 9,seconds -v 192,emergencyretractcyclect "
    "-v 198,offlinescanuncsectorct -v 200,writeerrorcount "
    "-v 201,detectedtacount"
  },
  { "Fujitsu MHT", // tested with FUJITSU MHT2030AC/909B
    "FUJITSU MHT2...(AC|AH|AS|AT|BH)U?.*",
    "",
    "",
    "-v 9,seconds"
  },
  { "Fujitsu MHU",
    "FUJITSU MHU2...ATU?.*",
    "",
    "",
    "-v 9,seconds"
  },
  { "Fujitsu MHV",
    "FUJITSU MHV2...(AH|AS|AT|BH|BS|BT).*",
    "",
    "",
    "-v 9,seconds"
  },
  { "Fujitsu MPA..MPG",
    "FUJITSU MP[A-G]3...A[HTEV]U?.*",
    "",
    "",
    "-v 9,seconds"
  },
  { "Fujitsu MHY BH",
    "FUJITSU MHY2(04|06|08|10|12|16|20|25)0BH.*",
    "", "",
    "-v 240,raw48,Transfer_Error_Rate"
  },
  { "Fujitsu MHW AC", // tested with FUJITSU MHW2060AC/00900004
    "FUJITSU MHW20(40|60)AC",
    "", "", ""
  },
  { "Fujitsu MHW BH",
    "FUJITSU MHW2(04|06|08|10|12|16)0BH.*",
    "", "", ""
  },
  { "Fujitsu MHW BJ",
    "FUJITSU MHW2(08|12|16)0BJ.*",
    "", "", ""
  },
  { "Fujitsu MHZ BH",
    "FUJITSU MHZ2(04|08|12|16|20|25|32)0BH.*",
    "", "", ""
  },
  { "Fujitsu MHZ BJ",
    "FUJITSU MHZ2(08|12|16|20|25|32)0BJ.*",
    "",
    "",
    "-v 9,minutes"
  },
  { "Fujitsu MHZ BS",
    "FUJITSU MHZ2(12|25)0BS.*",
    "", "", ""
  },
  { "Fujitsu MHZ BK",
    "FUJITSU MHZ2(08|12|16|25)0BK.*",
    "", "", ""
  },
  { "Fujitsu MJA BH",
    "FUJITSU MJA2(08|12|16|25|32|40|50)0BH.*",
    "", "", ""
  },
  { "", // Samsung SV4012H (known firmware)
    "SAMSUNG SV4012H",
    "RM100-08",
    "",
    "-v 9,halfminutes -F samsung"
  },
  { "", // Samsung SV4012H (all other firmware)
    "SAMSUNG SV4012H",
    "",
    "May need -F samsung disabled; see manual for details.",
    "-v 9,halfminutes -F samsung"
  },
  { "", // Samsung SV0412H (known firmware)
    "SAMSUNG SV0412H",
    "SK100-01",
    "",
    "-v 9,halfminutes -v 194,10xCelsius -F samsung"
  },
  { "", // Samsung SV0412H (all other firmware)
    "SAMSUNG SV0412H",
    "",
    "May need -F samsung disabled; see manual for details.",
    "-v 9,halfminutes -v 194,10xCelsius -F samsung"
  },
  { "", // Samsung SV1204H (known firmware)
    "SAMSUNG SV1204H",
    "RK100-1[3-5]",
    "",
    "-v 9,halfminutes -v 194,10xCelsius -F samsung"
  },
  { "", // Samsung SV1204H (all other firmware)
    "SAMSUNG SV1204H",
    "",
    "May need -F samsung disabled; see manual for details.",
    "-v 9,halfminutes -v 194,10xCelsius -F samsung"
  },
  { "", // SAMSUNG SV0322A tested with FW JK200-35
    "SAMSUNG SV0322A",
    "", "", ""
  },
  { "SAMSUNG SpinPoint V80", // tested with SV1604N/TR100-23
    "SAMSUNG SV(0211|0401|0612|0802|1203|1604)N",
    "",
    "",
    "-v 9,halfminutes -F samsung2"
  },
  { "", // SAMSUNG SP40A2H with RR100-07 firmware
    "SAMSUNG SP40A2H",
    "RR100-07",
    "",
    "-v 9,halfminutes -F samsung"
  },
  { "", // SAMSUNG SP80A4H with RT100-06 firmware
    "SAMSUNG SP80A4H",
    "RT100-06",
    "",
    "-v 9,halfminutes -F samsung"
  },
  { "", // SAMSUNG SP8004H with QW100-61 firmware
    "SAMSUNG SP8004H",
    "QW100-61",
    "",
    "-v 9,halfminutes -F samsung"
  },
  { "SAMSUNG SpinPoint F1 DT", // tested with HD103UJ/1AA01113
    "SAMSUNG HD(083G|16[12]G|25[12]H|32[12]H|50[12]I|642J|75[23]L|10[23]U)J",
    "", "", ""
  },
  { "SAMSUNG SpinPoint F1 EG", // tested with HD103UI/1AA01113
    "SAMSUNG HD(252H|322H|502I|642J|753L|103U)I",
    "", "", ""
  },
  { "SAMSUNG SpinPoint F1 RE", // tested with HE103UJ/1AA01113
    "SAMSUNG HE(252H|322H|502I|642J|753L|103U)J",
    "", "", ""
  },
  { "SAMSUNG SpinPoint F2 EG", // tested with HD154UI/1AG01118
    "SAMSUNG HD(502H|10[23]S|15[34]U)I",
    "", "", ""
  },
  { "SAMSUNG SpinPoint F3", // tested with HD502HJ/1AJ100E4
    "SAMSUNG HD(502H|754J|103S)J",
    "", "", ""
  },
  { "Seagate Barracuda SpinPoint F3", // tested with ST1000DM005 HD103SJ/1AJ100E5
    "ST[0-9DM]* HD(502H|754J|103S)J",
    "", "", ""
  },
  { "SAMSUNG SpinPoint F3 EG", // tested with HD503HI/1AJ100E4, HD153WI/1AN10002
    "SAMSUNG HD(253G|(324|503)H|754J|105S|(153|203)W)I",
    "", "", ""
  },
  { "SAMSUNG SpinPoint F3 RE", // tested with HE103SJ/1AJ30001
    "SAMSUNG HE(502H|754J|103S)J",
    "", "", ""
  },
  { "Seagate Samsung Spinpoint F4", // tested with ST250DM001 HD256GJ/1AR10001
    "ST(250|320)DM001 HD(256G|322G|323H)J",
    "", "", ""
  },
  { "SAMSUNG SpinPoint F4 EG (AF)",// tested with HD204UI/1AQ10001(buggy|fixed)
    "SAMSUNG HD(155|204)UI",
    "", // 1AQ10001
    "Using smartmontools or hdparm with this\n"
    "drive may result in data loss due to a firmware bug.\n"
    "****** THIS DRIVE MAY OR MAY NOT BE AFFECTED! ******\n"
    "Buggy and fixed firmware report same version number!\n"
    "See the following web pages for details:\n"
    "http://knowledge.seagate.com/articles/en_US/FAQ/223571en\n"
    "http://www.smartmontools.org/wiki/SamsungF4EGBadBlocks",
    ""
  },
  { "SAMSUNG SpinPoint S250", // tested with HD200HJ/KF100-06
    "SAMSUNG HD(162|200|250)HJ",
    "", "", ""
  },
  { "SAMSUNG SpinPoint T133", // tested with HD300LJ/ZT100-12, HD400LJ/ZZ100-14, HD401LJ/ZZ100-15
    "SAMSUNG HD(250KD|(30[01]|320|40[01])L[DJ])",
    "", "", ""
  },
  { "SAMSUNG SpinPoint T166", // tested with HD252KJ/CM100-11, HD501LJ/CR100-1[01]
    "SAMSUNG HD(080G|160H|252K|32[01]K|403L|50[01]L)J",
    "", "",
    "-v 197,increasing" // at least HD501LJ/CR100-11
  },
  { "SAMSUNG SpinPoint P120", // VF100-37 firmware, tested with SP2514N/VF100-37
    "SAMSUNG SP(16[01]3|2[05][01]4)[CN]",
    "VF100-37",
    "",
    "-F samsung3"
  },
  { "SAMSUNG SpinPoint P120", // other firmware, tested with SP2504C/VT100-33
    "SAMSUNG SP(16[01]3|2[05][01]4)[CN]",
    "",
    "May need -F samsung3 enabled; see manual for details.",
    ""
  },
  { "SAMSUNG SpinPoint P80 SD", // tested with HD160JJ/ZM100-33, SAMSUNG HD080HJ/P/ZH100-34
    "SAMSUNG HD(080H|120I|160J)J(/P)?",
    "", "", ""
  },
  { "SAMSUNG SpinPoint P80", // BH100-35 firmware, tested with SP0842N/BH100-35
    "SAMSUNG SP(0451|08[0124]2|12[0145]3|16[0145]4)[CN]",
    "BH100-35",
    "",
    "-F samsung3"
  },
  { "SAMSUNG SpinPoint P80", // firmware *-35 or later
    "SAMSUNG SP(0451|08[0124]2|12[0145]3|16[0145]4)[CN]",
    ".*-3[5-9]",
    "May need -F samsung3 enabled; see manual for details.",
    ""
  },
  { "SAMSUNG SpinPoint P80", // firmware *-25...34, tested with
      // SP0401N/TJ100-30, SP1614C/SW100-25 and -34
    "SAMSUNG SP(04[05]1|08[0124]2|12[0145]3|16[0145]4)[CN]",
    ".*-(2[5-9]|3[0-4])",
    "",
    "-v 9,halfminutes -v 198,increasing"
  },
  { "SAMSUNG SpinPoint P80", // firmware *-23...24, tested with
    // SP0802N/TK100-23,
    // SP1213N/TL100-23,
    // SP1604N/TM100-23 and -24
    "SAMSUNG SP(0451|08[0124]2|12[0145]3|16[0145]4)[CN]",
    ".*-2[34]",
    "",
    "-v 9,halfminutes -F samsung2"
  },
  { "SAMSUNG SpinPoint P80", // unknown firmware
    "SAMSUNG SP(0451|08[0124]2|12[0145]3|16[0145]4)[CN]",
    "",
    "May need -F samsung2 or -F samsung3 enabled; see manual for details.",
    ""
  },
  { "SAMSUNG SpinPoint M40/60/80", // tested with HM120IC/AN100-16, HM160JI/AD100-16
    "SAMSUNG HM(0[468]0H|120I|1[026]0J)[CI]",
    "",
    "",
    "-v 9,halfminutes"
  },
  { "SAMSUNG SpinPoint M5", // tested with HM160HI/HH100-12
    "SAMSUNG HM(((061|080)G|(121|160)H|250J)I|160HC)",
    "", "", ""
  },
  { "SAMSUNG SpinPoint M6", // tested with HM320JI/2SS00_01 M6
    "SAMSUNG HM(251J|320[HJ]|[45]00L)I",
    "", "", ""
  },
  { "SAMSUNG SpinPoint M7", // tested with HM500JI/2AC101C4
    "SAMSUNG HM(250H|320I|[45]00J)I",
    "", "", ""
  },
  { "SAMSUNG SpinPoint M7E (AF)", // tested with HM321HI/2AJ10001, HM641JI/2AJ10001
    "SAMSUNG HM(161G|(251|321)H|501I|641J)I",
    "", "", ""
  },
  { "Seagate Samsung SpinPoint M7E", // tested with ST640LM000 HM641JI/2AJ10001
    "ST(160|250|320|500|640)LM00[01] HM[0-9]*[GHIJ]I",
    "", "", ""
  },
  { "SAMSUNG SpinPoint M7U (USB)", // tested with HM252HX/2AC101C4
    "SAMSUNG HM(162H|252H|322I|502J)X",
    "", "", ""
  },
  { "SAMSUNG SpinPoint M8 (AF)", // tested with HN-M101MBB/2AR10001
    "SAMSUNG HN-M(250|320|500|640|750|101)MBB",
    "", "", ""
  },
  { "Seagate Samsung SpinPoint M8 (AF)", // tested with
      // ST750LM022 HN-M750MBB/2AR10001, ST320LM001 HN-M320MBB/2AR10002,
      // APPLE HDD ST500LM012/2BA30003
    "ST(250|320|500|640|750|1000)LM0[012][124] HN-M[0-9]*MBB|"
    "APPLE HDD ST500LM012",
    "", "", ""
  },
  { "SAMSUNG SpinPoint M8U (USB)", // tested with HN-M500XBB/2AR10001
    "SAMSUNG HN-M(320|500|750|101)XBB",
    "", "", ""
  },
  { "Seagate Samsung SpinPoint M8U (USB)", // tested with ST1000LM025 HN-M101ABB/2AR10001,
      // ST1000LM025 HN-M101ABB/2BA30003 (0x04e8:0x61b6)
    "ST(250|320|500|640|750|1000)LM0[012][3459] HN-M[0-9]*ABB",
    "", "", ""
  },
  { "Seagate Samsung SpinPoint M9T", // tested with ST2000LM003 HN-M201RAD/2BC10003
      // (Seagate Expansion Portable)
    "ST(1500|2000)LM0(03|04|06|07|10) HN-M[0-9]*RAD",
    "", "", ""
  },
  // Flash accelerated, no SMART info in the specs
  // ST1000LX015-1U7172/SDM1
  { "Seagate FireCuda 2.5", // 
    "ST(500|1000|2000)LX0(01|15|25)-.*",
    "", "", "-v 240,msec24hour32 "
  },
  // ST1000DX002/CC41
  { "Seagate FireCuda 3.5", // ST2000DX002-2DV164/CC41
    "ST[12]000DX002-.*",
    "", "", "-v 240,msec24hour32 "
  },
  { "Seagate Samsung SpinPoint M9TU (USB)", // tested with ST1500LM008 HN-M151AAD/2BC10001
       // (0x04e8:0x61b5), ST2000LM005 HN-M201AAD2BC10001 (0x04e8:0x61b4)
    "ST(1500|2000)LM00[58] HN-M[0-9]*AAD",
    "", "", ""
  },
  { "SAMSUNG SpinPoint MP5", // tested with HM250HJ/2AK10001
    "SAMSUNG HM(250H|320H|500J|640J)J",
    "", "", ""
  },
  { "SAMSUNG SpinPoint MT2", // tested with HM100UI/2AM10001
    "SAMSUNG HM100UI",
    "", "", ""
  },
  { "SAMSUNG HM100UX (S2 Portable)", // tested with HM100UX/2AM10001
    "SAMSUNG HM100UX",
    "", "", ""
  },
  { "SAMSUNG SpinPoint M", // tested with MP0402H/UC100-11
    "SAMSUNG MP0(302|402|603|804)H",
    "",
    "",
    "-v 9,halfminutes"
  },
  { "SAMSUNG SpinPoint N3U-3 (USB, 4KiB LLS)", // tested with HS25YJZ/3AU10-01
    "SAMSUNG HS(122H|2[05]YJ)Z",
    "", "", ""
  },
  { "SK hynix SATA SSDs",
    "SK ?hynix SC(210|300|308|313).*|" // tested with
      // SK hynix SC210 mSATA 256GB/20002L00,
      // SKhynix SC300 HFS256G32MND-3210A/20131P00,
      // SK hynix SC308 SATA 128GB/30001P10,
      // SK hynix SC313 HFS256G32TNF-N3A0A/70000P10
    "HFS(128|256|512)G32MND-(2200|3210)A|" // HFS128G32MND-2200A/20200L00,
      // HFS512G32MND-3210A/20100P00
    "HFS(120|250|500)G32TND-N1A2A", // HFS500G32TND-N1A2A/30000P10
    "", "",
    "-v 5,raw48,Retired_Block_Count "
    "-v 100,raw48,Total_Erase_Count "
    "-v 168,raw48,Min_Erase_Count "
    "-v 169,raw48,Max_Erase_Count "
    "-v 171,raw48,Program_Fail_Count "
    "-v 172,raw48,Erase_Fail_Count "
    "-v 173,raw48,Wear_Leveling_Count "
    "-v 174,raw48,Unexpect_Power_Loss_Ct "
    "-v 176,raw48,Unused_Rsvd_Blk_Cnt_Tot "
    "-v 180,raw48,Erase_Fail_Count "
    "-v 181,raw48,Non4k_Aligned_Access "
    "-v 183,raw48,SATA_Downshift_Count "
    "-v 201,raw48,Percent_Lifetime_Remain "
    "-v 212,raw48,Phy_Error_Count "
    "-v 231,raw48,SSD_Life_Left "
    "-v 241,raw48,Total_Writes_GiB "
    "-v 242,raw48,Total_Reads_GiB "
    "-v 243,raw48,Total_Media_Writes "
    "-v 250,raw48,Read_Retry_Count "
  },
  { "Maxtor Fireball 541DX",
    "Maxtor 2B0(0[468]|1[05]|20)H1",
    "",
    "",
    "-v 9,minutes -v 194,unknown"
  },
  { "Maxtor Fireball 3",
    "Maxtor 2F0[234]0[JL]0",
    "",
    "",
    "-v 9,minutes"
  },
  { "Maxtor DiamondMax 1280 ATA",  // no self-test log, ATA2-Fast
    "Maxtor 8(1280A2|2160A4|2560A4|3840A6|4000A6|5120A8)",
    "",
    "",
    "-v 9,minutes"
  },
  { "Maxtor DiamondMax 2160 Ultra ATA",
    "Maxtor 8(2160D2|3228D3|3240D3|4320D4|6480D6|8400D8|8455D8)",
    "",
    "",
    "-v 9,minutes"
  },
  { "Maxtor DiamondMax 2880 Ultra ATA",
    "Maxtor 9(0510D4|0576D4|0648D5|0720D5|0840D6|0845D6|0864D6|1008D7|1080D8|1152D8)",
    "",
    "",
    "-v 9,minutes"
  },
  { "Maxtor DiamondMax 3400 Ultra ATA",
    "Maxtor 9(1(360|350|202)D8|1190D7|10[12]0D6|0840D5|06[48]0D4|0510D3|1(350|202)E8|1010E6|0840E5|0640E4)",
    "",
    "",
    "-v 9,minutes"
  },
  { "Maxtor DiamondMax D540X-4G",
    "Maxtor 4G(120J6|160J[68])",
    "",
    "",
    "-v 9,minutes -v 194,unknown"
  },
  { "Maxtor DiamondMax D540X-4K",
    "MAXTOR 4K(020H1|040H2|060H3|080H4)",
    "", "", ""
  },
  { "Maxtor DiamondMax Plus D740X",
    "MAXTOR 6L0(20[JL]1|40[JL]2|60[JL]3|80[JL]4)",
    "", "", ""
  },
  { "Maxtor DiamondMax Plus 5120 Ultra ATA 33",
    "Maxtor 9(0512D2|0680D3|0750D3|0913D4|1024D4|1360D6|1536D6|1792D7|2048D8)",
    "",
    "",
    "-v 9,minutes"
  },
  { "Maxtor DiamondMax Plus 6800 Ultra ATA 66",
    "Maxtor 9(2732U8|2390U7|204[09]U6|1707U5|1366U4|1024U3|0845U3|0683U2)",
    "",
    "",
    "-v 9,minutes"
  },
  { "Maxtor DiamondMax D540X-4D",
    "Maxtor 4D0(20H1|40H2|60H3|80H4)",
    "",
    "",
    "-v 9,minutes -v 194,unknown"
  },
  { "Maxtor DiamondMax 16",
    "Maxtor 4(R0[68]0[JL]0|R1[26]0L0|A160J0|R120L4)",
    "",
    "",
    "-v 9,minutes"
  },
  { "Maxtor DiamondMax 4320 Ultra ATA",
    "Maxtor (91728D8|91512D7|91303D6|91080D5|90845D4|90645D3|90648D[34]|90432D2)",
    "",
    "",
    "-v 9,minutes"
  },
  { "Maxtor DiamondMax 17 VL",
    "Maxtor 9(0431U1|0641U2|0871U2|1301U3|1741U4)",
    "",
    "",
    "-v 9,minutes"
  },
  { "Maxtor DiamondMax 20 VL",
    "Maxtor (94091U8|93071U6|92561U5|92041U4|91731U4|91531U3|91361U3|91021U2|90841U2|90651U2)",
    "",
    "",
    "-v 9,minutes"
  },
  { "Maxtor DiamondMax VL 30",  // U: ATA66, H: ATA100
    "Maxtor (33073U4|32049U3|31536U2|30768U1|33073H4|32305H3|31536H2|30768H1)",
    "",
    "",
    "-v 9,minutes"
  },
  { "Maxtor DiamondMax 36",
    "Maxtor (93652U8|92739U6|91826U4|91369U3|90913U2|90845U2|90435U1)",
    "",
    "",
    "-v 9,minutes"
  },
  { "Maxtor DiamondMax 40 ATA 66",
    "Maxtor 9(0684U2|1024U2|1362U3|1536U3|2049U4|2562U5|3073U6|4098U8)",
    "",
    "",
    "-v 9,minutes"
  },
  { "Maxtor DiamondMax Plus 40 (Ultra ATA 66 and Ultra ATA 100)",
    "Maxtor (54098[UH]8|53073[UH]6|52732[UH]6|52049[UH]4|51536[UH]3|51369[UH]3|51024[UH]2)",
    "",
    "",
    "-v 9,minutes"
  },
  { "Maxtor DiamondMax 40 VL Ultra ATA 100",
    "Maxtor 3(1024H1|1535H2|2049H2|3073H3|4098H4)( B)?",
    "",
    "",
    "-v 9,minutes"
  },
  { "Maxtor DiamondMax Plus 45 Ulta ATA 100",
    "Maxtor 5(4610H6|4098H6|3073H4|2049H3|1536H2|1369H2|1023H2)",
    "",
    "",
    "-v 9,minutes"
  },
  { "Maxtor DiamondMax 60 ATA 66",
    "Maxtor 9(1023U2|1536U2|2049U3|2305U3|3073U4|4610U6|6147U8)",
    "",
    "",
    "-v 9,minutes"
  },
  { "Maxtor DiamondMax 60 ATA 100",
    "Maxtor 9(1023H2|1536H2|2049H3|2305H3|3073H4|4098H6|4610H6|6147H8)",
    "",
    "",
    "-v 9,minutes"
  },
  { "Maxtor DiamondMax Plus 60",
    "Maxtor 5T0(60H6|40H4|30H3|20H2|10H1)",
    "",
    "",
    "-v 9,minutes"
  },
  { "Maxtor DiamondMax 80",
    "Maxtor (98196H8|96147H6)",
    "",
    "",
    "-v 9,minutes"
  },
  { "Maxtor DiamondMax 536DX",
    "Maxtor 4W(100H6|080H6|060H4|040H3|030H2)",
    "",
    "",
    "-v 9,minutes"
  },
  { "Maxtor DiamondMax Plus 8",
    "Maxtor 6(E0[234]|K04)0L0",
    "",
    "",
    "-v 9,minutes"
  },
  { "Maxtor DiamondMax 10 (ATA/133 and SATA/150)",
    "Maxtor 6(B(30|25|20|16|12|10|08)0[MPRS]|L(080[MLP]|(100|120)[MP]|160[MP]|200[MPRS]|250[RS]|300[RS]))0",
    "",
    "",
    "-v 9,minutes"
  },
  { "Maxtor DiamondMax 10 (SATA/300)",
    "Maxtor 6V(080E|160E|200E|250F|300F|320F)0",
    "", "", ""
  },
  { "Maxtor DiamondMax Plus 9",
    "Maxtor 6Y((060|080|120|160)L0|(060|080|120|160|200|250)P0|(060|080|120|160|200|250)M0)",
    "",
    "",
    "-v 9,minutes"
  },
  { "Maxtor DiamondMax 11",
    "Maxtor 6H[45]00[FR]0",
    "", "", ""
  },
  { "Maxtor DiamondMax 17",
    "Maxtor 6G(080L|160[PE])0",
    "", "", ""
  },
  { "Seagate Maxtor DiamondMax 20",
    "MAXTOR STM3(40|80|160)[28]1[12]0?AS?",
    "", "", ""
  },
  { "Seagate Maxtor DiamondMax 21", // tested with MAXTOR STM3250310AS/3.AAF
    "MAXTOR STM3(80[28]15|160215|250310|(250|320)820|320620|500630)AS?",
    "", "", ""
  },
  { "Seagate Maxtor DiamondMax 22", // fixed firmware
    "(MAXTOR )?STM3(500320|750330|1000340)AS?",
    "MX1A", // http://knowledge.seagate.com/articles/en_US/FAQ/207969en
    "", ""
  },
  { "Seagate Maxtor DiamondMax 22", // fixed firmware
    "(MAXTOR )?STM3(160813|320614|640323|1000334)AS?",
    "MX1B", // http://knowledge.seagate.com/articles/en_US/FAQ/207975en
    "", ""
  },
  { "Seagate Maxtor DiamondMax 22", // buggy firmware
    "(MAXTOR )?STM3(500320|750330|1000340)AS?",
    "MX15",
    "There are known problems with these drives,\n"
    "AND THIS FIRMWARE VERSION IS AFFECTED,\n"
    "see the following Seagate web pages:\n"
    "http://knowledge.seagate.com/articles/en_US/FAQ/207931en\n"
    "http://knowledge.seagate.com/articles/en_US/FAQ/207969en",
    ""
  },
  { "Seagate Maxtor DiamondMax 22", // unknown firmware
    "(MAXTOR )?STM3(160813|32061[34]|500320|640323|750330|10003(34|40))AS?",
    "",
    "There are known problems with these drives,\n"
    "see the following Seagate web pages:\n"
    "http://knowledge.seagate.com/articles/en_US/FAQ/207931en\n"
    "http://knowledge.seagate.com/articles/en_US/FAQ/207969en\n"
    "http://knowledge.seagate.com/articles/en_US/FAQ/207975en",
    ""
  },
  { "Seagate Maxtor DiamondMax 23", // new firmware
    "STM3((160|250)31|(320|500)41|(750|1000)52)8AS?",
    "CC3[D-Z]",
    "", ""
  },
  { "Seagate Maxtor DiamondMax 23", // unknown firmware
    "STM3((160|250)31|(320|500)41|(750|1000)52)8AS?",
    "",
    "A firmware update for this drive may be available,\n"
    "see the following Seagate web pages:\n"
    "http://knowledge.seagate.com/articles/en_US/FAQ/207931en\n"
    "http://knowledge.seagate.com/articles/en_US/FAQ/213911en",
    ""
  },
  { "Maxtor MaXLine Plus II",
    "Maxtor 7Y250[PM]0",
    "",
    "",
    "-v 9,minutes"
  },
  { "Maxtor MaXLine II",
    "Maxtor [45]A(25|30|32)0[JN]0",
    "",
    "",
    "-v 9,minutes"
  },
  { "Maxtor MaXLine III (ATA/133 and SATA/150)",
    "Maxtor 7L(25|30)0[SR]0",
    "",
    "",
    "-v 9,minutes"
  },
  { "Maxtor MaXLine III (SATA/300)",
    "Maxtor 7V(25|30)0F0",
    "", "", ""
  },
  { "Maxtor MaXLine Pro 500",  // There is also a 7H500R0 model, but I
    "Maxtor 7H500F0",               // haven't added it because I suspect
    "",                               // it might need vendoropts_9_minutes
    "", ""                            // and nobody has submitted a report yet
  },
  { "", // HITACHI_DK14FA-20B
    "HITACHI_DK14FA-20B",
    "",
    "",
    "-v 9,minutes -v 193,loadunload"
  },
  { "HITACHI Travelstar DK23XX/DK23XXB",
    "HITACHI_DK23..-..B?",
    "",
    "",
    "-v 9,minutes -v 193,loadunload"
  },
  { "Hitachi Endurastar J4K20/N4K20 (formerly DK23FA-20J)",
    "(HITACHI_DK23FA-20J|HTA422020F9AT[JN]0)",
    "",
    "",
    "-v 9,minutes -v 193,loadunload"
  },
  { "Hitachi Endurastar J4K30/N4K30",
    "HE[JN]4230[23]0F9AT00",
    "",
    "",
    "-v 9,minutes -v 193,loadunload"
  },
  { "Hitachi Travelstar C4K60",  // 1.8" slim drive
    "HTC4260[23]0G5CE00|HTC4260[56]0G8CE00",
    "",
    "",
    "-v 9,minutes -v 193,loadunload"
  },
  { "IBM Travelstar 4GT",
    "IBM-DTCA-2(324|409)0",
    "", "", ""
  },
  { "IBM Travelstar 6GN",
    "IBM-DBCA-20(324|486|648)0",
    "", "", ""
  },
  { "IBM Travelstar 25GS, 18GT, and 12GN",
    "IBM-DARA-2(25|18|15|12|09|06)000",
    "", "", ""
  },
  { "IBM Travelstar 14GS",
    "IBM-DCYA-214000",
    "", "", ""
  },
  { "IBM Travelstar 4LP",
    "IBM-DTNA-2(180|216)0",
    "", "", ""
  },
  { "IBM Travelstar 48GH, 30GN, and 15GN",
    "(IBM-|Hitachi )?IC25(T048ATDA05|N0(30|20|15|12|10|07|06|05)ATDA04)-.",
    "", "", ""
  },
  { "IBM Travelstar 32GH, 30GT, and 20GN",
    "IBM-DJSA-2(32|30|20|10|05)",
    "", "", ""
  },
  { "IBM Travelstar 4GN",
    "IBM-DKLA-2(216|324|432)0",
    "", "", ""
  },
  { "IBM/Hitachi Travelstar 60GH and 40GN",
    "(IBM-|Hitachi )?IC25(T060ATC[SX]05|N0[4321]0ATC[SX]04)-.",
    "", "", ""
  },
  { "IBM/Hitachi Travelstar 40GNX",
    "(IBM-|Hitachi )?IC25N0[42]0ATC[SX]05-.",
    "", "", ""
  },
  { "Hitachi Travelstar 80GN",
    "(Hitachi )?IC25N0[23468]0ATMR04-.",
    "", "", ""
  },
  { "Hitachi Travelstar 4K40",
    "(Hitachi )?HTS4240[234]0M9AT00",
    "", "", ""
  },
  { "Hitachi Travelstar 4K120",
    "(Hitachi )?(HTS4212(60|80|10|12)H9AT00|HTS421260G9AT00)",
    "", "", ""
  },
  { "Hitachi Travelstar 5K80",
    "(Hitachi )?HTS5480[8642]0M9AT00",
    "", "", ""
  },
  { "Hitachi Travelstar 5K100",
    "(Hitachi )?HTS5410[1864]0G9(AT|SA)00",
    "", "", ""
  },
  { "Hitachi Travelstar E5K100",
    "(Hitachi )?HTE541040G9(AT|SA)00",
    "", "", ""
  },
  { "Hitachi Travelstar 5K120",
    "(Hitachi )?HTS5412(60|80|10|12)H9(AT|SA)00",
    "", "", ""
  },
  { "Hitachi Travelstar 5K160",
    "(Hitachi |HITACHI )?HTS5416([468]0|1[26])J9(AT|SA)00",
    "", "", ""
  },
  { "Hitachi Travelstar E5K160",
    "(Hitachi )?HTE5416(12|16|60|80)J9(AT|SA)00",
    "", "", ""
  },
  { "Hitachi Travelstar 5K250",
    "(Hitachi |HITACHI )?HTS5425(80|12|16|20|25)K9(A3|SA)00",
    "", "", ""
  },
  { "Hitachi Travelstar 5K320", // tested with HITACHI HTS543232L9SA00/FB4ZC4EC,
    // Hitachi HTS543212L9SA02/FBBAC52F
    "(Hitachi |HITACHI )?HT(S|E)5432(80|12|16|25|32)L9(A3(00)?|SA0[012])",
    "", "", ""
  },
  { "Hitachi/HGST Travelstar Z5K320", // tested with Hitachi HTS543232A7A384/ES2OA70K
    "(Hitachi|HGST) HT[ES]5432(16|25|32)A7A38[145]",
    "", "", ""
  },
  { "Hitachi Travelstar 5K500.B", // tested with Hitachi HTS545050B9SA00/PB4OC60X
    "(Hitachi )?HT[ES]5450(12|16|25|32|40|50)B9(A30[01]|SA00)",
    "", "", ""
  },
  { "Hitachi/HGST Travelstar Z5K500", // tested with HGST HTS545050A7E380/GG2OAC90,
      // Hitachi HTS545032A7E380/GGBOA7A0, HGST HTS545050A7E680/GR2OA230,
      // APPLE HDD HTS545050A7E362/GG2AB990
    "(Hitachi|HGST|APPLE HDD) HT[ES]5450(25|32|50)A7E(362|38[01]|680)",
    "", "", ""
  },
  { "Hitachi/HGST Travelstar 5K750", // tested with Hitachi HTS547575A9E384/JE4OA60A,
       // APPLE HDD HTS547550A9E384/JE3AD70F
    "(Hitachi|APPLE HDD) HT[ES]5475(50|64|75)A9E38[14]",
    "", "", ""
  },
  { "HGST Travelstar 5K1000", // tested with HGST HTS541010A9E680/JA0OA560,
      // HGST HTS541075A9E680/JA2OA560
    "HGST HT[ES]5410(64|75|10)A9E68[01]",
    "", "", ""
  },
  { "HGST Travelstar Z5K1000", // tested with HGST HTS541010A7E630/SE0OA4A0
    "HGST HTS5410(75|10)A7E63[015]",
    "", "", ""
  },
  { "HGST Travelstar 5K1500", // tested with HGST HTS541515A9E630/KA0OA500
    "HGST HT[ES]541515A9E63[015]",
    "", "", ""
  },
  { "Hitachi Travelstar 7K60",
    "(Hitachi )?HTS726060M9AT00",
    "", "", ""
  },
  { "Hitachi Travelstar E7K60",
    "(Hitachi )?HTE7260[46]0M9AT00",
    "", "", ""
  },
  { "Hitachi Travelstar 7K100",
    "(Hitachi )?HTS7210[168]0G9(AT|SA)00",
    "", "", ""
  },
  { "Hitachi Travelstar E7K100",
    "(Hitachi )?HTE7210[168]0G9(AT|SA)00",
    "", "", ""
  },
  { "Hitachi Travelstar 7K200", // tested with HITACHI HTS722016K9SA00/DCDZC75A
    "(Hitachi |HITACHI )?HTS7220(80|10|12|16|20)K9(A3|SA)00",
    "", "", ""
  },
  { "Hitachi Travelstar 7K320", // tested with
    // HTS723225L9A360/FCDOC30F, HTS723216L9A362/FC2OC39F
    "(Hitachi )?HT[ES]7232(80|12|16|25|32)L9(A300|A36[02]|SA61)",
    "", "", ""
  },
  { "Hitachi Travelstar Z7K320", // tested with HITACHI HTS723232A7A364/EC2ZB70B
    "(HITACHI )?HT[ES]7232(16|25|32)A7A36[145]",
    "", "", ""
  },
  { "Hitachi Travelstar 7K500", // tested with Hitachi HTS725050A9A360/PC4OC70D,
    // HITACHI HTS725032A9A364/PC3ZC70F
    "(Hitachi |HITACHI )?HT[ES]7250(12|16|25|32|50)A9A36[02-5]",
    "", "", ""
  },
  { "Hitachi/HGST Travelstar Z7K500", // tested with HITACHI HTS725050A7E630/GH2ZB390,
      // HGST HTS725050A7E630/GH2OA420, HGST HTS725050A7E630/GH2OA530
    "(HITACHI|HGST) HT[ES]7250(25|32|50)A7E63[015]",
    "", "", ""
  },
  { "Hitachi/HGST Travelstar 7K750", // tested with Hitachi HTS727550A9E364/JF3OA0E0,
      // Hitachi HTS727575A9E364/JF4OA0D0
    "(Hitachi|HGST) HT[ES]7275(50|64|75)A9E36[14]",
    "", "", ""
  },
  { "HGST Travelstar 7K1000", // tested with HGST HTS721010A9E630/JB0OA3B0
    // HGST HTS721075A9E630/JB2OA3J0
    "HGST HT[ES]7210(10|75)A9E63[01]",
    "", "", ""
  },
  { "IBM Deskstar 14GXP and 16GP",
    "IBM-DTTA-3(7101|7129|7144|5032|5043|5064|5084|5101|5129|5168)0",
    "", "", ""
  },
  { "IBM Deskstar 25GP and 22GXP",
    "IBM-DJNA-3(5(101|152|203|250)|7(091|135|180|220))0",
    "", "", ""
  },
  { "IBM Deskstar 37GP and 34GXP",
    "IBM-DPTA-3(5(375|300|225|150)|7(342|273|205|136))0",
    "", "", ""
  },
  { "IBM/Hitachi Deskstar 120GXP",
    "(IBM-)?IC35L((020|040|060|080|120)AVVA|0[24]0AVVN)07-[01]",
    "", "", ""
  },
  { "IBM/Hitachi Deskstar GXP-180",
    "(IBM-)?IC35L(030|060|090|120|180)AVV207-[01]",
    "", "", ""
  },
  { "Hitachi CinemaStar 5K320", // tested with Hitachi HCS5C3225SLA380/STBOA37H
    "Hitachi HCS5C32(25|32)SLA380",
    "", "", ""
  },
  { "Hitachi CinemaStar 5K1000", // Hitachi HCS5C1010CLA382/JC4OA3EA
    "Hitachi HCS5C10(10|75|50|32|25|16)CLA382",
    "", "", ""
  },
  { "Hitachi Deskstar 5K3000", // tested with HDS5C3030ALA630/MEAOA5C0,
       // Hitachi HDS5C3020BLE630/MZ4OAAB0 (OEM, Toshiba Canvio Desktop)
    "(Hitachi )?HDS5C30(15|20|30)(ALA|BLE)63[02].*",
    "", "", ""
  },
  { "Hitachi Deskstar 5K4000", // tested with HDS5C4040ALE630/MPAOA250
    "(Hitachi )?HDS5C40(30|40)ALE63[01].*",
    "", "", ""
  },
  { "Hitachi Deskstar 7K80",
    "(Hitachi )?HDS7280([48]0PLAT20|(40)?PLA320|80PLA380).*",
    "", "", ""
  },
  { "Hitachi Deskstar 7K160",
    "(Hitachi )?HDS7216(80|16)PLA[3T]80.*",
    "", "", ""
  },
  { "Hitachi Deskstar 7K250",
    "(Hitachi )?HDS7225((40|80|12|16)VLAT20|(12|16|25)VLAT80|(80|12|16|25)VLSA80)",
    "", "", ""
  },
  { "Hitachi Deskstar 7K250 (SUN branded)",
    "HITACHI HDS7225SBSUN250G.*",
    "", "", ""
  },
  { "Hitachi Deskstar T7K250",
    "(Hitachi )?HDT7225((25|20|16)DLA(T80|380))",
    "", "", ""
  },
  { "Hitachi Deskstar 7K400",
    "(Hitachi )?HDS724040KL(AT|SA)80",
    "", "", ""
  },
  { "Hitachi Deskstar 7K500",
    "(Hitachi )?HDS725050KLA(360|T80)",
    "", "", ""
  },
  { "Hitachi Deskstar P7K500",
    "(Hitachi )?HDP7250(16|25|32|40|50)GLA(36|38|T8)0",
    "", "", ""
  },
  { "Hitachi Deskstar T7K500",
    "(Hitachi )?HDT7250(25|32|40|50)VLA(360|380|T80)",
    "", "", ""
  },
  { "Hitachi Deskstar 7K1000",
    "(Hitachi )?HDS7210(50|75|10)KLA330",
    "", "", ""
  },
  { "Hitachi Deskstar 7K1000.B",
    "(Hitachi )?HDT7210((16|25)SLA380|(32|50|64|75|10)SLA360)",
    "", "", ""
  },
  { "Hitachi Deskstar 7K1000.C", // tested with Hitachi HDS721010CLA330/JP4OA3MA,
      // Hitachi HDS721025CLA682/JP1OA41A
    "(Hitachi )?HDS7210((16|25)CLA[36]82|(32|50)CLA[36]62|(64|75|10)CLA[36]3[02])",
    "", "", ""
  },
  { "Hitachi Deskstar 7K1000.D", // tested with HDS721010DLE630/MS2OA5Q0
    "Hitachi HDS7210(25|32|50|75|10)DLE630",
    "", "", ""
  },
  { "Hitachi Deskstar E7K1000", // tested with HDE721010SLA330/ST6OA31B
    "Hitachi HDE7210(50|75|10)SLA330",
    "", "", ""
  },
  { "Hitachi Deskstar 7K2000",
    "Hitachi HDS722020ALA330",
    "", "", ""
  },
  { "Hitachi Deskstar 7K3000", // tested with Hitachi HDS723030ALA640/MKAOA3B0,
      // Hitachi HDS723030BLE640/MX6OAAB0
    "Hitachi HDS7230((15|20)BLA642|30ALA640|30BLE640)",
    "", "", ""
  },
  { "Hitachi/HGST Deskstar 7K4000", // tested with Hitachi HDS724040ALE640/MJAOA250,
      // HGST HDS724040ALE640/MJAOA580
    "(Hitachi|HGST) HDS724040ALE640",
    "", "", ""
  },
  { "HGST Deskstar NAS", // tested with HGST HDN724040ALE640/MJAOA5E0,
       // HGST HDN726050ALE610/APGNT517, HGST HDN726060ALE610/APGNT517
    "HGST HDN72(4030|4040|6050|6060)ALE6[14]0",
    "", "", ""
  },
  { "Hitachi Ultrastar A7K1000", // tested with
    // HUA721010KLA330      44X2459 42C0424IBM/GKAOAB4A
    "(Hitachi )?HUA7210(50|75|10)KLA330.*",
    "", "", ""
  },
  { "Hitachi Ultrastar A7K2000", // tested with
    // HUA722010CLA330      43W7629 42C0401IBM
    "(Hitachi )?HUA7220(50|10|20)[AC]LA33[01].*",
    "", "", ""
  },
  { "Hitachi Ultrastar 7K3000", // tested with Hitachi HUA723030ALA640/MKAOA580,
      // Hitachi HUA723020ALA641/MK7OA840
    "Hitachi HUA7230(20|30)ALA64[01]",
    "", "", ""
  },
  { "Hitachi/HGST Ultrastar 7K4000", // tested with Hitachi HUS724040ALE640/MJAOA3B0,
      // HGST HUS724040ALE640/MJAOA580, HGST HUS724020ALA640/MF6OAA70
    "(Hitachi|HGST) HUS7240(20|30|40)AL[AE]64[01]",
    "", "", ""
  },
  { "HGST Ultrastar 7K6000", // tested with HGST HUS726060ALE614/APGNW517
    "HGST HUS7260[2456]0AL[AEN]61[014]",
    "", "", ""
  },
  { "HGST Ultrastar He6", // tested with HGST HUS726060ALA640/AHGNT1E2
    "HGST HUS726060ALA64[01]",
    "", "",
    "-v 22,raw48,Helium_Level"
  },
  { "HGST Ultrastar He8", // tested with HGST HUH728060ALE600/GR2OA230
    "HGST HUH7280(60|80)AL[EN]60[014]",
    "", "",
    "-v 22,raw48,Helium_Level"
  },
  { "HGST Ultrastar He10", // tested with HGST HUH7210100ALE600/0F27452
    "HGST HUH7210(08|10)AL[EN]60[014]",
    "", "",
    "-v 22,raw48,Helium_Level"
  },
  { "HGST MegaScale 4000", // tested with HGST HMS5C4040ALE640/MPAOA580
    "HGST HMS5C4040[AB]LE64[01]", // B = DC 4000.B
    "", "", ""
  },
  { "Toshiba 2.5\" HDD (10-20 GB)",
    "TOSHIBA MK(101[67]GAP|15[67]GAP|20(1[678]GAP|(18|23)GAS))",
    "", "", ""
  },
  { "Toshiba 2.5\" HDD (30-60 GB)",
    "TOSHIBA MK((6034|4032)GSX|(6034|4032)GAX|(6026|4026|4019|3019)GAXB?|(6025|6021|4025|4021|4018|3025|3021|3018)GAS|(4036|3029)GACE?|(4018|3017)GAP)",
    "", "", ""
  },
  { "Toshiba 2.5\" HDD (80 GB and above)",
    "TOSHIBA MK(80(25GAS|26GAX|32GAX|32GSX)|10(31GAS|32GAX)|12(33GAS|34G[AS]X)|2035GSS)",
    "", "", ""
  },
  { "Toshiba 2.5\" HDD MK..37GSX", // tested with TOSHIBA MK1637GSX/DL032C
    "TOSHIBA MK(12|16)37GSX",
    "", "", ""
  },
  { "Toshiba 2.5\" HDD MK..46GSX", // tested with TOSHIBA MK1246GSX/LB213M
    "TOSHIBA MK(80|12|16|25)46GSX",
    "", "", ""
  },
  { "Toshiba 2.5\" HDD MK..50GACY", // tested with TOSHIBA MK8050GACY/TF105A
    "TOSHIBA MK8050GACY",
    "", "", ""
  },
  { "Toshiba 2.5\" HDD MK..34GSX", // tested with TOSHIBA MK8034GSX/AH301E
    "TOSHIBA MK(80|12|10)34GSX",
    "", "", ""
  },
  //
  { "Toshiba 2.5\" HDD MK..32GSX", // tested with TOSHIBA MK1032GSX/AS021G
    "TOSHIBA MK(10|80|60|40)32GSX",
    "", "", ""
  },
  { "Toshiba 2.5\" HDD MK..51GSY", // tested with TOSHIBA MK1251GSY/LD101D
    "TOSHIBA MK(80|12|16|25)51GSY",
    "",
    "",
    "-v 9,minutes"
  },
  { "Toshiba 2.5\" HDD MK..52GSX",
    "TOSHIBA MK(80|12|16|25|32)52GSX",
    "", "", ""
  },
  { "Toshiba 2.5\" HDD MK..55GSX", // tested with TOSHIBA MK5055GSX/FG001A, MK3255GSXF/FH115B
    "TOSHIBA MK(12|16|25|32|40|50)55GSXF?",
    "", "", ""
  },
  { "Toshiba 2.5\" HDD MK..56GSY", // tested with TOSHIBA MK2556GSYF/LJ001D
    "TOSHIBA MK(16|25|32|50)56GSYF?",
    "",
    "",
    "-v 9,minutes"
  },
  { "Toshiba 2.5\" HDD MK..59GSXP (AF)",
    "TOSHIBA MK(32|50|64|75)59GSXP?",
    "", "", ""
  },
  { "Toshiba 2.5\" HDD MK..59GSM (AF)",
    "TOSHIBA MK(75|10)59GSM",
    "", "", ""
  },
  { "Toshiba 2.5\" HDD MK..61GSY[N]", // tested with TOSHIBA MK5061GSY/MC102E, MK5061GSYN/MH000A,
      // TOSHIBA MK2561GSYN/MH000D
    "TOSHIBA MK(16|25|32|50|64)61GSYN?",
    "",
    "",
    "-v 9,minutes" // TOSHIBA MK2561GSYN/MH000D
  },
  { "Toshiba 2.5\" HDD MK..61GSYB", // tested with TOSHIBA MK5061GSYB/ME0A
    "TOSHIBA MK(16|25|32|50|64)61GSYB",
    "", "", ""
  },
  { "Toshiba 2.5\" HDD MK..65GSX", // tested with TOSHIBA MK5065GSX/GJ003A, MK3265GSXN/GH012H,
      // MK5065GSXF/GP006B, MK2565GSX H/GJ003A
    "TOSHIBA MK(16|25|32|50|64)65GSX[FN]?( H)?", // "... H" = USB ?
    "", "", ""
  },
  { "Toshiba 2.5\" HDD MK..75GSX", // tested with TOSHIBA MK7575GSX/GT001C
    "TOSHIBA MK(32|50|64|75)75GSX",
    "", "", ""
  },
  { "Toshiba 2.5\" HDD MK..76GSX", // tested with TOSHIBA MK3276GSX/GS002D
    "TOSHIBA MK(16|25|32|50|64)76GSX",
    "",
    "",
    "-v 9,minutes"
  },
  { "Toshiba 2.5\" HDD MQ01ABB...", // tested with TOSHIBA MQ01ABB200/AY000U
    "TOSHIBA MQ01ABB(100|150|200)",
    "", "", ""
  },
  { "Toshiba 2.5\" HDD MQ01ABC...", // tested with TOSHIBA MQ01ABC150/AQ001U
    "TOSHIBA MQ01ABC(100|150|200)",
    "", "", ""
  },
  { "Toshiba 2.5\" HDD MQ01ABD...", // tested with TOSHIBA MQ01ABD100/AX001U,
      // TOSHIBA MQ01ABD100V/AX001Q
    "TOSHIBA MQ01ABD(025|032|050|064|075|100)V?",
    "", "", ""
  },
  { "Toshiba 2.5\" HDD MQ01ABF...", // tested with TOSHIBA MQ01ABF050/AM001J
    "TOSHIBA MQ01ABF(050|075|100)",
    "", "", ""
  },
  { "Toshiba 2.5\" HDD MQ01UBB... (USB 3.0)", // tested with TOSHIBA MQ01UBB200/AY000U (0x0480:0xa100),
      // TOSHIBA MQ01UBB200/34MATMZ5T (0x05ac:0x8406)
    "TOSHIBA MQ01UBB200",
    "", "", ""
  },
  { "Toshiba 2.5\" HDD MQ01UBD... (USB 3.0)", // tested with TOSHIBA MQ01UBD050/AX001U (0x0480:0xa007),
      // TOSHIBA MQ01UBD100/AX001U (0x0480:0x0201, 0x0480:0xa200)
    "TOSHIBA MQ01UBD(050|075|100)",
    "", "", ""
  },
  { "Toshiba 2.5\" HDD MQ03ABB...", // tested with TOSHIBA MQ03ABB300
    "TOSHIBA MQ03ABB[23]00",
    "", "", ""
  },
  { "Toshiba 2.5\" HDD MQ03UBB...", // tested with TOSHIBA MQ03UBB200/37I7T0NJT
    "TOSHIBA MQ03UBB(300|200|250)",
    "", "", ""
  },
  { "Toshiba 3.5\" HDD MK.002TSKB", // tested with TOSHIBA MK1002TSKB/MT1A
    "TOSHIBA MK(10|20)02TSKB",
    "", "", ""
  },
  { "Toshiba 3.5\" MG03ACAxxx(Y) Enterprise HDD", // tested with TOSHIBA MG03ACA100/FL1A
    "TOSHIBA MG03ACA[1234]00Y?",
    "", "", ""
  },
  { "Toshiba 3.5\" MD04ACA... Enterprise HDD", // tested with TOSHIBA MD04ACA500/FP1A
    "TOSHIBA MD04ACA[2345]00",
    "", "", ""
  },
  { "Toshiba 3.5\" MG04ACA... Enterprise HDD", // tested with TOSHIBA MG04ACA600A/FS2B
    "TOSHIBA MG04ACA[23456]00[AE].?",
    "", "", ""
  },
  { "Toshiba 3.5\" DT01ABA... Desktop HDD", // tested with TOSHIBA DT01ABA300/MZ6OABB0
    "TOSHIBA DT01ABA(100|150|200|300)",
    "", "", ""
  },
  { "Toshiba 3.5\" DT01ACA... Desktop HDD", // tested with TOSHIBA DT01ACA100/MS2OA750,
      // TOSHIBA DT01ACA200/MX4OABB0, TOSHIBA DT01ACA300/MX6OABB0
    "TOSHIBA DT01ACA(025|032|050|075|100|150|200|300)",
    "", "", ""
  },
  { "Toshiba X300", // tested with TOSHIBA HDWE160/FS2A
    "TOSHIBA HDWE1[456]0",
    "", "", ""
  },
  { "Toshiba P300", // tested with TOSHIBA HDWD120/MX4OACF0
    "TOSHIBA HDWD1(30|20|10|05)",
    "", "", ""
  },
  { "Toshiba 1.8\" HDD",
    "TOSHIBA MK[23468]00[4-9]GA[HL]",
    "", "", ""
  },
  { "Toshiba 1.8\" HDD MK..29GSG",
    "TOSHIBA MK(12|16|25)29GSG",
    "", "", ""
  },
  { "", // TOSHIBA MK6022GAX
    "TOSHIBA MK6022GAX",
    "", "", ""
  },
  { "Toshiba HG6 Series SSD", // TOSHIBA THNSNJ512GCST/JTRA0102
    // http://www.farnell.com/datasheets/1852757.pdf
    // TOSHIBA THNSFJ256GCSU/JULA1102
    // TOSHIBA THNSFJ256GDNU A/JYLA1102
    "TOSHIBA THNS[NF]J(060|128|256|512)G[BCAM8VD][SCN][TU].*",
    "", "", 
    "-v 167,raw48,SSD_Protect_Mode "
    "-v 168,raw48,SATA_PHY_Error_Count "
    "-v 169,raw48,Bad_Block_Count "
    "-v 173,raw48,Erase_Count "
  },
  { "", // TOSHIBA MK6409MAV
    "TOSHIBA MK6409MAV",
    "", "", ""
  },
  { "Toshiba MKx019GAXB (SUN branded)",
    "TOS MK[34]019GAXB SUN[34]0G",
    "", "", ""
  },
  { "Seagate Momentus",
    "ST9(20|28|40|48)11A",
    "", "", ""
  },
  { "Seagate Momentus 42",
    "ST9(2014|3015|4019)A",
    "", "", ""
  },
  { "Seagate Momentus 4200.2", // tested with ST960812A/3.05
    "ST9(100822|808210|60812|50212|402113|30219)A",
    "", "", ""
  },
  { "Seagate Momentus 5400.2",
    "ST9(808211|6082[12]|408114|308110|120821|10082[34]|8823|6812|4813|3811)AS?",
    "", "", ""
  },
  { "Seagate Momentus 5400.3",
    "ST9(4081[45]|6081[35]|8081[15]|100828|120822|160821)AS?",
    "", "", ""
  },
  { "Seagate Momentus 5400.3 ED",
    "ST9(4081[45]|6081[35]|8081[15]|100828|120822|160821)AB",
    "", "", ""
  },
  { "Seagate Momentus 5400.4",
    "ST9(120817|(160|200|250)827)AS",
    "", "", ""
  },
  { "Seagate Momentus 5400.5",
    "ST9((80|120|160)310|(250|320)320)AS",
    "", "", ""
  },
  { "Seagate Momentus 5400.6",
    "ST9(80313|160(301|314)|(12|25)0315|250317|(320|500)325|500327|640320)ASG?",
    "", "", ""
  },
  { "Seagate Momentus 5400.7",
    "ST9(160316|(250|320)310|(500|640)320)AS",
    "", "", ""
  },
  { "Seagate Momentus 5400.7 (AF)", // tested with ST9640322AS/0001BSM2
      // (device reports 4KiB LPS with 1 sector offset)
    "ST9(320312|400321|640322|750423)AS",
    "", "", ""
  },
  { "Seagate Momentus 5400 PSD", // Hybrid drives
    "ST9(808212|(120|160)8220)AS",
    "", "", ""
  },
  { "Seagate Momentus 7200.1",
    "ST9(10021|80825|6023|4015)AS?",
    "", "", ""
  },
  { "Seagate Momentus 7200.2",
    "ST9(80813|100821|120823|160823|200420)ASG?",
    "", "", ""
  },
  { "Seagate Momentus 7200.3",
    "ST9((80|120|160)411|(250|320)421)ASG?",
    "", "", ""
  },
  { "Seagate Momentus 7200.4",
    "ST9(160412|250410|320423|500420)ASG?",
    "", "", ""
  },
  { "Seagate Momentus 7200 FDE.2",
    "ST9((160413|25041[12]|320426|50042[12])AS|(16041[489]|2504[16]4|32042[67]|500426)ASG)",
    "", "", ""
  },
  { "Seagate Momentus 7200.5", // tested with ST9750420AS/0001SDM5, ST9750420AS/0002SDM1
    "ST9(50042[34]|64042[012]|75042[02])ASG?",
    "", "", ""
  },
  { "Seagate Momentus XT", // fixed firmware
    "ST9(2505610|3205620|5005620)AS",
    "SD2[68]", // http://knowledge.seagate.com/articles/en_US/FAQ/215451en
    "", ""
  },
  { "Seagate Momentus XT", // buggy firmware, tested with ST92505610AS/SD24
    "ST9(2505610|3205620|5005620)AS",
    "SD2[45]",
    "These drives may corrupt large files,\n"
    "AND THIS FIRMWARE VERSION IS AFFECTED,\n"
    "see the following web pages for details:\n"
    "http://knowledge.seagate.com/articles/en_US/FAQ/215451en\n"
    "http://forums.seagate.com/t5/Momentus-XT-Momentus-Momentus/Momentus-XT-corrupting-large-files-Linux/td-p/109008\n"
    "http://superuser.com/questions/313447/seagate-momentus-xt-corrupting-files-linux-and-mac",
    ""
  },
  { "Seagate Momentus XT", // unknown firmware
    "ST9(2505610|3205620|5005620)AS",
    "",
    "These drives may corrupt large files,\n"
    "see the following web pages for details:\n"
    "http://knowledge.seagate.com/articles/en_US/FAQ/215451en\n"
    "http://forums.seagate.com/t5/Momentus-XT-Momentus-Momentus/Momentus-XT-corrupting-large-files-Linux/td-p/109008\n"
    "http://superuser.com/questions/313447/seagate-momentus-xt-corrupting-files-linux-and-mac",
    ""
  },
  { "Seagate Momentus XT (AF)", // tested with ST750LX003-1AC154/SM12
    "ST750LX003-.*",
    "", "", ""
  },
  { "Seagate Momentus Thin", // tested with ST320LT007-9ZV142/0004LVM1
    "ST(160|250|320)LT0(07|09|11|14)-.*",
    "", "", ""
  },
  { "Seagate Laptop HDD", // tested with ST500LT012-9WS142/0001SDM1,
      // ST500LM021-1KJ152/0002LIM1, ST4000LM016-1N2170/0003
    "ST((25|32|50)0LT0(12|15|25)|(32|50)0LM0(10|21)|[34]00LM016)-.*",
    "", "", ""
  },
  { "Seagate Laptop SSHD", // tested with ST500LM000-1EJ162/SM11
    "ST(500|1000)LM0(00|14)-.*",
    "", "", ""
  },
  { "Seagate Medalist 1010, 1720, 1721, 2120, 3230 and 4340",  // ATA2, with -t permissive
    "ST3(1010|1720|1721|2120|3230|4340)A",
    "", "", ""
  },
  { "Seagate Medalist 2110, 3221, 4321, 6531, and 8641",
    "ST3(2110|3221|4321|6531|8641)A",
    "", "", ""
  },
  { "Seagate U4",
    "ST3(2112|4311|6421|8421)A",
    "", "", ""
  },
  { "Seagate U5",
    "ST3(40823|30621|20413|15311|10211)A",
    "", "", ""
  },
  { "Seagate U6",
    "ST3(8002|6002|4081|3061|2041)0A",
    "", "", ""
  },
  { "Seagate U7",
    "ST3(30012|40012|60012|80022|120020)A",
    "", "", ""
  },
  { "Seagate U8",
    "ST3(4313|6811|8410|4313|13021|17221)A",
    "", "", ""
  },
  { "Seagate U9", // tested with ST3160022ACE/9.51
    "ST3(80012|120025|160022)A(CE)?",
    "", "", ""
  },
  { "Seagate U10",
    "ST3(20423|15323|10212)A",
    "", "", ""
  },
  { "Seagate UX",
    "ST3(10014A(CE)?|20014A)",
    "", "", ""
  },
  { "Seagate Barracuda ATA",
    "ST3(2804|2724|2043|1362|1022|681)0A",
    "", "", ""
  },
  { "Seagate Barracuda ATA II",
    "ST3(3063|2042|1532|1021)0A",
    "", "", ""
  },
  { "Seagate Barracuda ATA III",
    "ST3(40824|30620|20414|15310|10215)A",
    "", "", ""
  },
  { "Seagate Barracuda ATA IV",
    "ST3(20011|30011|40016|60021|80021)A",
    "", "", ""
  },
  { "Seagate Barracuda ATA V",
    "ST3(12002(3A|4A|9A|3AS)|800(23A|15A|23AS)|60(015A|210A)|40017A)",
    "", "", ""
  },
  { "Seagate Barracuda 5400.1",
    "ST340015A",
    "", "", ""
  },
  { "Seagate Barracuda 7200.7 and 7200.7 Plus", // tested with "ST380819AS          39M3701 39M0171 IBM"/3.03
    "ST3(200021A|200822AS?|16002[13]AS?|12002[26]AS?|1[26]082[78]AS|8001[13]AS?|8081[79]AS|60014A|40111AS|40014AS?)( .* IBM)?",
    "", "", ""
  },
  { "Seagate Barracuda 7200.8",
    "ST3(400[68]32|300[68]31|250[68]23|200826)AS?",
    "", "", ""
  },
  { "Seagate Barracuda 7200.9",
    "ST3(402111?|80[28]110?|120[28]1[0134]|160[28]1[012]|200827|250[68]24|300[68]22|(320|400)[68]33|500[68](32|41))AS?.*",
    "", "", ""
  },
  { "Seagate Barracuda 7200.10",
    "ST3((80|160)[28]15|200820|250[34]10|(250|300|320|400)[68]20|360320|500[68]30|750[68]40)AS?",
    "", "", ""
  },
  { "Seagate Barracuda 7200.11", // unaffected firmware
    "ST3(160813|320[68]13|500[368]20|640[36]23|640[35]30|750[36]30|1000(333|[36]40)|1500341)AS?",
    "CC.?.?", // http://knowledge.seagate.com/articles/en_US/FAQ/207957en
    "", ""
  },
  { "Seagate Barracuda 7200.11", // fixed firmware
    "ST3(500[368]20|750[36]30|1000340)AS?",
    "SD1A", // http://knowledge.seagate.com/articles/en_US/FAQ/207951en
    "", ""
  },
  { "Seagate Barracuda 7200.11", // fixed firmware
    "ST3(160813|320[68]13|640[36]23|1000333|1500341)AS?",
    "SD[12]B", // http://knowledge.seagate.com/articles/en_US/FAQ/207957en
    "", ""
  },
  { "Seagate Barracuda 7200.11", // buggy or fixed firmware
    "ST3(500[368]20|640[35]30|750[36]30|1000340)AS?",
    "(AD14|SD1[5-9]|SD81)",
    "There are known problems with these drives,\n"
    "THIS DRIVE MAY OR MAY NOT BE AFFECTED,\n"
    "see the following web pages for details:\n"
    "http://knowledge.seagate.com/articles/en_US/FAQ/207931en\n"
    "http://knowledge.seagate.com/articles/en_US/FAQ/207951en\n"
    "http://bugs.debian.org/cgi-bin/bugreport.cgi?bug=632758",
    ""
  },
  { "Seagate Barracuda 7200.11", // unknown firmware
    "ST3(160813|320[68]13|500[368]20|640[36]23|640[35]30|750[36]30|1000(333|[36]40)|1500341)AS?",
    "",
    "There are known problems with these drives,\n"
    "see the following Seagate web pages:\n"
    "http://knowledge.seagate.com/articles/en_US/FAQ/207931en\n"
    "http://knowledge.seagate.com/articles/en_US/FAQ/207951en\n"
    "http://knowledge.seagate.com/articles/en_US/FAQ/207957en",
    ""
  },
  { "Seagate Barracuda 7200.12", // new firmware
    "ST3(160318|250318|320418|50041[08]|750528|1000528)AS",
    "CC4[9A-Z]",
    "", ""
  },
  { "Seagate Barracuda 7200.12", // unknown firmware
    "ST3(160318|250318|320418|50041[08]|750528|1000528)AS",
    "",
    "A firmware update for this drive may be available,\n"
    "see the following Seagate web pages:\n"
    "http://knowledge.seagate.com/articles/en_US/FAQ/207931en\n"
    "http://knowledge.seagate.com/articles/en_US/FAQ/213891en",
    ""
  },
  { "Seagate Barracuda 7200.12", // tested with ST3250312AS/JC45, ST31000524AS/JC45,
      // ST3500413AS/JC4B, ST3750525AS/JC4B
      // ST3160316AS/JC45
      // Possible options: ST31000524AS, ST3500413AS, ST3250312AS ,
      // ST3750525AS, ST3320413AS, ST3160316AS
    "ST3(160318|25031[128]|320418|50041[038]|750(518|52[358])|100052[348]|320413|160316)AS",
    "", "", ""
  },
  { "Seagate Barracuda XT", // tested with ST32000641AS/CC13,
      // ST4000DX000-1C5160/CC42
    "ST(3(2000641|3000651)AS|4000DX000-.*)",
    "", "", ""
  },
  { "Seagate Barracuda 7200.14 (AF)", // new firmware, tested with
      // ST3000DM001-9YN166/CC4H, ST3000DM001-9YN166/CC9E
    "ST(1000|1500|2000|2500|3000)DM00[1-3]-9YN16.",
    "CC(4[H-Z]|[5-9A-Z]..*)", // >= "CC4H"
    "",
    "-v 188,raw16 -v 240,msec24hour32" // tested with ST3000DM001-9YN166/CC4H
  },
  { "Seagate Barracuda 7200.14 (AF)", // old firmware, tested with
      // ST1000DM003-9YN162/CC46
    "ST(1000|1500|2000|2500|3000)DM00[1-3]-9YN16.",
    "CC4[679CG]",
    "A firmware update for this drive is available,\n"
    "see the following Seagate web pages:\n"
    "http://knowledge.seagate.com/articles/en_US/FAQ/207931en\n"
    "http://knowledge.seagate.com/articles/en_US/FAQ/223651en",
    "-v 188,raw16 -v 240,msec24hour32"
  },
  { "Seagate Barracuda 7200.14 (AF)", // unknown firmware
    "ST(1000|1500|2000|2500|3000)DM00[1-3]-9YN16.",
    "",
    "A firmware update for this drive may be available,\n"
    "see the following Seagate web pages:\n"
    "http://knowledge.seagate.com/articles/en_US/FAQ/207931en\n"
    "http://knowledge.seagate.com/articles/en_US/FAQ/223651en",
    "-v 188,raw16 -v 240,msec24hour32"
  },
  { "Seagate Barracuda 7200.14 (AF)", // different part number, tested with
      // ST1000DM003-1CH162/CC47, ST1000DM003-1CH162/CC49, ST2000DM001-1CH164/CC24,
      // ST1000DM000-9TS15E/CC92, APPLE HDD ST3000DM001/AP15 (no attr 240)
    "ST(1000|1500|2000|2500|3000)DM00[0-3]-.*|"
    "APPLE HDD ST3000DM001",
    "", "",
    "-v 188,raw16 -v 240,msec24hour32"
  },
  // should be ST4000DM005, ST3000DM008,ST3000DM009,ST2000DM006,ST2000DM007
  // ST1000DM010, ST500DM009
  // tested: ST3000DM008-2DM166/CC26
  { "Seagate Barracuda 3.5", // tested on ST1000DM010-2EP102/Z9ACZM97
    "ST(4000DM00[45]|3000DM008|3000DM009|2000DM006|2000DM007|1000DM010|500DM009)-.*",
    "", "",
    "-v 188,raw16 -v 240,msec24hour32"
  },
  { "Seagate Barracuda 7200.14 (AF)", // < 1TB, tested with ST250DM000-1BC141
    "ST(250|320|500|750)DM00[0-3]-.*",
    "", "",
    "-v 188,raw16 -v 240,msec24hour32"
  },
  { "Seagate Desktop HDD.15", // tested with ST4000DM000-1CD168/CC43, ST5000DM000-1FK178/CC44,
      // ST6000DM001-1XY17Z/CC48
    "ST[4568]000DM00[012]-.*",
    "", "",
    "-v 188,raw16 -v 240,msec24hour32"
  },
  { "Seagate Desktop SSHD", // tested with ST2000DX001-1CM164/CC43
    "ST[124]000DX001-.*",
    "", "",
    "-v 188,raw16 -v 240,msec24hour32"
  },
  { "Seagate Barracuda LP", // new firmware
    "ST3(500412|1000520|1500541|2000542)AS",
    "CC3[5-9A-Z]",
    "",
    "" // -F xerrorlba ?
  },
  { "Seagate Barracuda LP", // unknown firmware
    "ST3(500412|1000520|1500541|2000542)AS",
    "",
    "A firmware update for this drive may be available,\n"
    "see the following Seagate web pages:\n"
    "http://knowledge.seagate.com/articles/en_US/FAQ/207931en\n"
    "http://knowledge.seagate.com/articles/en_US/FAQ/213915en",
    "-F xerrorlba" // tested with ST31000520AS/CC32
  },
  { "Seagate Barracuda Green (AF)", // new firmware
    "ST((10|15|20)00DL00[123])-.*",
    "CC(3[2-9A-Z]|[4-9A-Z]..*)", // >= "CC32"
    "", ""
  },
  { "Seagate Barracuda Green (AF)", // unknown firmware
    "ST((10|15|20)00DL00[123])-.*",
    "",
    "A firmware update for this drive may be available,\n"
    "see the following Seagate web pages:\n"
    "http://knowledge.seagate.com/articles/en_US/FAQ/207931en\n"
    "http://knowledge.seagate.com/articles/en_US/FAQ/218171en",
    ""
  },
  { "Seagate Barracuda ES",
    "ST3(250[68]2|32062|40062|50063|75064)0NS",
    "", "", ""
  },
  // ST5000LM000, ST4000LM024, ST3000LM024, ST2000LM015, ST1000LM048, ST500LM030
  { "Seagate Barracuda 2.5 5400", // ST2000LM015-2E8174/SDM1
    "ST(5000LM000|[34]000LM024|2000LM015|1000LM048|500LM030)-.*",
    "", "", ""
  },
  { "Seagate Barracuda ES.2", // fixed firmware
    "ST3(25031|50032|75033|100034)0NS",
    "SN[01]6|"         // http://knowledge.seagate.com/articles/en_US/FAQ/207963en
    "MA(0[^7]|[^0].)", // http://dellfirmware.seagate.com/dell_firmware/DellFirmwareRequest.jsp
    "",
    "-F xerrorlba" // tested with ST31000340NS/SN06
  },
  { "Seagate Barracuda ES.2", // buggy firmware (Dell)
    "ST3(25031|50032|75033|100034)0NS",
    "MA07",
    "There are known problems with these drives,\n"
    "AND THIS FIRMWARE VERSION IS AFFECTED,\n"
    "see the following Seagate web page:\n"
    "http://dellfirmware.seagate.com/dell_firmware/DellFirmwareRequest.jsp",
    ""
  },
  { "Seagate Barracuda ES.2", // unknown firmware
    "ST3(25031|50032|75033|100034)0NS",
    "",
    "There are known problems with these drives,\n"
    "see the following Seagate web pages:\n"
    "http://knowledge.seagate.com/articles/en_US/FAQ/207931en\n"
    "http://knowledge.seagate.com/articles/en_US/FAQ/207963en",
    ""
  },
  { "Seagate Constellation (SATA)", // tested with ST9500530NS/SN03
    "ST9(160511|500530)NS",
    "", "", ""
  },
  { "Seagate Constellation ES (SATA)", // tested with ST31000524NS/SN11,
      // MB0500EAMZD/HPG1
    "ST3(50051|100052|200064)4NS|"
    "MB0500EAMZD", // HP OEM
    "", "", ""
  },
  { "Seagate Constellation ES (SATA 6Gb/s)", // tested with ST1000NM0011/SN02,
      // MB1000GCEEK/HPG1
    "ST(5|10|20)00NM0011|"
    "MB1000GCEEK", // HP OEM
    "", "", ""
  },
  { "Seagate Constellation ES.2 (SATA 6Gb/s)", // tested with ST32000645NS/0004, ST33000650NS,
      // MB3000EBKAB/HPG6
    "ST3(2000645|300065[012])NS|"
    "MB3000EBKAB", // HP OEM
    "", "", ""
  },
  { "Seagate Constellation ES.3", // tested with ST1000NM0033-9ZM173/0001,
      // ST4000NM0033-9ZM170/SN03, MB1000GCWCV/HPGC
    "ST[1234]000NM00[35]3-.*|"
    "MB1000GCWCV", // HP OEM
    "", "", ""
  },
  { "Seagate Constellation CS", // tested with ST3000NC000/CE02, ST3000NC002-1DY166/CN02
    "ST(1000|2000|3000)NC00[0-3](-.*)?",
    "", "", ""
  },
  { "Seagate Constellation.2 (SATA)", // 2.5", tested with ST91000640NS/SN02, MM1000GBKAL/HPGB
    "ST9(25061|50062|100064)[012]NS|" // *SS = SAS
    "MM1000GBKAL", // HP OEM
    "", "", ""
  },
  // ST6000NM0004, ST6000NM0024, ST6000NM0044, ST6000NM0084, ST5000NM0024,
  // ST5000NM0044, ST4000NM0024, ST4000NM0044, ST2000NM0024, ST2000NM0044
  // ST4000NM0035, ST3000NM0005, ST2000NM0055, ST1000NM0055, ST4000NM0045,
  // ST3000NM0015, ST2000NM0065, ST1000NM0065, ST4000NM0105, ST3000NM0055
  { "Seagate Enterprise Capacity 3.5 HDD", // tested with ST6000NM0024-1HT17Z/SN02,
      // ST10000NM0016-1TT101/SNB0
      // ST4000NM0085-1YY107/ZC11SXPH
      // ST8000NM0045-1RL112/NN02
      // ST6000NM0004-1FT17Z/NN01
      // ST4000NM0035-1V4107/TNC3
    "ST([24568]|10)000NM0[01][01248][456]-.*", // *[069]4 = 4Kn
    "", "", 
    "-v 188,raw16 -v 240,msec24hour32"
  },
  // new models: ST8000VN0002, ST6000VN0021, ST4000VN000
  //             ST8000VN0012, ST6000VN0031, ST4000VN003
  // tested with ST8000VN0002-1Z8112/ZA13YGNF
  { "Seagate NAS HDD", // tested with ST2000VN000-1H3164/SC42, ST3000VN000-1H4167/SC43
    "ST([234]000VN000|[468]000VN00(02|21|12|31|3))-.*",
    "", "", ""
  },
  // ST10000VN0004, ST8000VN0022, ST6000VN0041, ST4000VN008, ST3000VN007,
  // ST2000VN004, ST1000VN002
  { "Seagate IronWolf", // tested with ST6000VN0041-2EL11C/SC61
    "ST(10|8|6|4|3|2|1)000VN00(04|22|41|8|7|2|4)-.*",
    "", "", ""
  },  
  { "Seagate Archive HDD", // tested with ST8000AS0002-1NA17Z/AR13
    "ST[568]000AS00[01][12]-.*",
    "", "", ""
  },
  { "Seagate Pipeline HD 5900.1",
    "ST3(160310|320[34]10|500(321|422))CS",
    "", "", ""
  },
  { "Seagate Pipeline HD 5900.2", // tested with ST31000322CS/SC13
    "ST3(160316|250[34]12|320(311|413)|500(312|414)|1000(322|424))CS",
    "", "", ""
  },
  { "Seagate Video 3.5 HDD", // tested with ST4000VM000-1F3168/SC23, SC25
    "ST(10|15|20|30|40)00VM00[023]-.*",
    "", "", ""
  },
  { "Seagate Medalist 17240, 13030, 10231, 8420, and 4310",
    "ST3(17240|13030|10231|8420|4310)A",
    "", "", ""
  },
  { "Seagate Medalist 17242, 13032, 10232, 8422, and 4312",
    "ST3(1724|1303|1023|842|431)2A",
    "", "", ""
  },
  { "Seagate NL35",
    "ST3(250623|250823|400632|400832|250824|250624|400633|400833|500641|500841)NS",
    "", "", ""
  },
  { "Seagate SV35.2",
    "ST3(160815|250820|320620|500630|750640)[AS]V",
    "", "", ""
  },
  { "Seagate SV35.3", // tested with ST3500320SV/SV16
    "ST3(500320|750330|1000340)SV",
    "", "", ""
  },
  { "Seagate SV35.5", // tested with ST31000525SV/CV12
    "ST3(250311|500410|1000525)SV",
    "", "", ""
  },
  // ST6000VX0001,ST6000VX0011,ST5000VX0001,ST5000VX0011,ST4000VX000
  // ST4000VX002, ST3000VX002, ST2000VX003, ST1000VX001, ST1000VX002
  // ST3000VX000, ST3000VX004, ST2000VX000, ST2000VX004, ST1000VX000
  { "Seagate Surveillance", // tested with ST1000VX001-1HH162/CV11, ST2000VX000-9YW164/CV12,
      // ST4000VX000-1F4168/CV14, ST2000VX003-1HH164/CV12
    "ST([1-6]000VX00[01234]1?|31000526SV|3500411SV)(-.*)?",
    "", "", ""
  },
  { "Seagate DB35", // tested with ST3250823ACE/3.03, ST3300831SCE/3.03
    "ST3(200826|250823|300831|400832)[AS]CE",
    "", "", ""
  },
  { "Seagate DB35.2", // tested with ST3160212SCE/3.ACB
    "ST3(802110|120213|160212|200827|250824|300822|400833|500841)[AS]CE",
    "", "", ""
  },
  { "Seagate DB35.3",
    "ST3(750640SCE|((80|160)215|(250|320|400)820|500830|750840)[AS]CE)",
    "", "", ""
  },
  { "Seagate LD25.2", // tested with ST940210AS/3.ALC
    "ST9(40|80)210AS?",
    "", "", ""
  },
  { "Seagate ST1.2 CompactFlash", // tested with ST68022CF/3.01
    "ST6[468]022CF",
    "", "", ""
  },
  { "WD Blue PC SSD", // tested with WDC WDS100T1B0A-00H9H0
    "WDC WDS...[TG]1B0[AB].*",
    "", "",
  //"-v 5,raw48,Reallocated_Sector_Ct " // Reassigned Block Count
  //"-v 9,raw48,Power_On_Hours "
  //"-v 12,raw48,Power_Cycle_Count "
    "-v 165,raw48,Block_Erase_Count "
    "-v 166,raw48,Minimum_PE_Cycles_TLC "
    "-v 167,raw48,Max_Bad_Blocks_per_Die "
    "-v 168,raw48,Maximum_PE_Cycles_TLC "
    "-v 169,raw48,Total_Bad_Blocks "
    "-v 170,raw48,Grown_Bad_Blocks "
    "-v 171,raw48,Program_Fail_Count "
    "-v 172,raw48,Erase_Fail_Count "
    "-v 173,raw48,Average_PE_Cycles_TLC "
    "-v 174,raw48,Unexpected_Power_Loss "
  //"-v 184,raw48,End-to-end_Error " // Detection/Correction Count
  //"-v 187,raw48,Reported_Uncorrect " // Uncorrectable Errors
  //"-v 188,raw48,Command_Timeout
  //"-v 194,tempminmax,Temperature_Celsius " 
  //"-v 199,raw48,UDMA_CRC_Error_Count  // SATA CRC Errors 
    "-v 230,hex48,Media_Wearout_Indicator " // Maybe hex16
  //"-v 232,raw48,Available_Reserve_Space"
    "-v 233,raw48,NAND_GB_Written_TLC "
    "-v 234,raw48,NAND_GB_Written_SLC "
    "-v 241,raw48,Total_Host_GB_Written "
    "-v 242,raw48,Total_Host_GB_Read "
    "-v 244,raw48,Temp_Throttle_Status "
  },
  { "Western Digital Protege",
  /* Western Digital drives with this comment all appear to use Attribute 9 in
   * a  non-standard manner.  These entries may need to be updated when it
   * is understood exactly how Attribute 9 should be interpreted.
   * UPDATE: this is probably explained by the WD firmware bug described in the
   * smartmontools FAQ */
    "WDC WD([2468]00E|1[26]00A)B-.*",
    "", "", ""
  },
  { "Western Digital Caviar",
  /* Western Digital drives with this comment all appear to use Attribute 9 in
   * a  non-standard manner.  These entries may need to be updated when it
   * is understood exactly how Attribute 9 should be interpreted.
   * UPDATE: this is probably explained by the WD firmware bug described in the
   * smartmontools FAQ */
    "WDC WD(2|3|4|6|8|10|12|16|18|20|25)00BB-.*",
    "", "", ""
  },
  { "Western Digital Caviar WDxxxAB",
  /* Western Digital drives with this comment all appear to use Attribute 9 in
   * a  non-standard manner.  These entries may need to be updated when it
   * is understood exactly how Attribute 9 should be interpreted.
   * UPDATE: this is probably explained by the WD firmware bug described in the
   * smartmontools FAQ */
    "WDC WD(3|4|6|8|25)00AB-.*",
    "", "", ""
  },
  { "Western Digital Caviar WDxxxAA",
  /* Western Digital drives with this comment all appear to use Attribute 9 in
   * a  non-standard manner.  These entries may need to be updated when it
   * is understood exactly how Attribute 9 should be interpreted.
   * UPDATE: this is probably explained by the WD firmware bug described in the
   * smartmontools FAQ */
    "WDC WD...?AA(-.*)?",
    "", "", ""
  },
  { "Western Digital Caviar WDxxxBA",
  /* Western Digital drives with this comment all appear to use Attribute 9 in
   * a  non-standard manner.  These entries may need to be updated when it
   * is understood exactly how Attribute 9 should be interpreted.
   * UPDATE: this is probably explained by the WD firmware bug described in the
   * smartmontools FAQ */
    "WDC WD...BA",
    "", "", ""
  },
  { "Western Digital Caviar AC", // add only 5400rpm/7200rpm (ata33 and faster)
    "WDC AC((116|121|125|225|132|232)|([1-4][4-9][0-9])|([1-4][0-9][0-9][0-9]))00[A-Z]?.*",
    "", "", ""
  },
  { "Western Digital Caviar SE",
  /* Western Digital drives with this comment all appear to use Attribute 9 in
   * a  non-standard manner.  These entries may need to be updated when it
   * is understood exactly how Attribute 9 should be interpreted.
   * UPDATE: this is probably explained by the WD firmware bug described in the
   * smartmontools FAQ
   * UPDATE 2: this does not apply to more recent models, at least WD3200AAJB */
    "WDC WD(4|6|8|10|12|16|18|20|25|30|32|40|50)00(JB|PB)-.*",
    "", "", ""
  },
  { "Western Digital Caviar Blue EIDE",  // WD Caviar SE EIDE
    /* not completely accurate: at least also WD800JB, WD(4|8|20|25)00BB sold as Caviar Blue */
    "WDC WD(16|25|32|40|50)00AAJB-.*",
    "", "", ""
  },
  { "Western Digital Caviar Blue EIDE",  // WD Caviar SE16 EIDE
    "WDC WD(25|32|40|50)00AAKB-.*",
    "", "", ""
  },
  { "Western Digital RE EIDE",
    "WDC WD(12|16|25|32)00SB-.*",
    "", "", ""
  },
  { "Western Digital Caviar Serial ATA",
    "WDC WD(4|8|20|32)00BD-.*",
    "", "", ""
  },
  { "Western Digital Caviar SE Serial ATA", // tested with WDC WD3000JD-98KLB0/08.05J08
    "WDC WD(4|8|12|16|20|25|30|32|40)00(JD|KD|PD)-.*",
    "", "", ""
  },
  { "Western Digital Caviar SE Serial ATA",
    "WDC WD(8|12|16|20|25|30|32|40|50)00JS-.*",
    "", "", ""
  },
  { "Western Digital Caviar SE16 Serial ATA",
    "WDC WD(16|20|25|32|40|50|75)00KS-.*",
    "", "", ""
  },
  { "Western Digital Caviar Blue Serial ATA",  // WD Caviar SE Serial ATA
    /* not completely accurate: at least also WD800BD, (4|8)00JD sold as Caviar Blue */
    "WDC WD((8|12|16|25|32)00AABS|(8|12|16|25|32|40|50)00AAJS)-.*",
    "", "", ""
  },
  { "Western Digital Caviar Blue (SATA)",  // WD Caviar SE16 Serial ATA
      // tested with WD1602ABKS-18N8A0/DELL/02.03B04
    "WDC WD((16|20|25|32|40|50|64|75)00AAKS|1602ABKS|10EALS)-.*",
    "", "", ""
  },
  { "Western Digital Blue", // tested with WDC WD5000AZLX-00K4KA0/80.00A80,
      // WDC WD10EZEX-00RKKA0/80.00A80, WDC WD10EZEX-75M2NA0/01.01A01, WDC WD40EZRZ-00WN9B0/80.00A80
    "WDC WD((25|32|50)00AAKX|5000AZ(LX|RZ)|7500A(AL|ZE)X|10E(AL|ZE)X|[1-6]0EZRZ)-.*",
    "", "", ""
  },
  { "Western Digital RE Serial ATA",
    "WDC WD(12|16|25|32)00(SD|YD|YS)-.*",
    "", "", ""
  },
  { "Western Digital RE2 Serial ATA",
    "WDC WD((40|50|75)00(YR|YS|AYYS)|(16|32|40|50)0[01]ABYS)-.*",
    "", "", ""
  },
  { "Western Digital RE2-GP",
    "WDC WD(5000AB|7500AY|1000FY)PS-.*",
    "", "", ""
  },
  { "Western Digital RE3 Serial ATA", // tested with WDC WD7502ABYS-02A6B0/03.00C06
    "WDC WD((25|32|50|75)02A|(75|10)02F)BYS-.*",
    "", "", ""
  },
  { "Western Digital RE4", // tested with WDC WD2003FYYS-18W0B0/01.01D02,
      // WDC WD1003FBYZ-010FB0/01.01V03
      // WDC WD5003ABYZ-011FA0/01.01S03
    "WDC WD((25|50)03ABY[XZ]|1003FBY[XZ]|(15|20)03FYYS)-.*",
    "", "", ""
  },
  { "Western Digital RE4-GP", // tested with WDC WD2002FYPS-02W3B0/04.01G01,
      // WD2003FYPS-27W9B0/01.01D02
    "(WDC )?WD200[23]FYPS-.*",
    "", "", ""
  },
  { "Western Digital Re", // tested with WDC WD1004FBYZ-01YCBB0/RR02,
      // WDC WD2000FYYZ-01UL1B0/01.01K01, WDC WD2000FYYZ-01UL1B1/01.01K02,
      // WDC WD4000FYYZ-01UL1B2/01.01K03, WD2000FYYX/00.0D1K2,
      // WDC WD1004FBYZ-01YCBB1/RR04
    "WDC WD([12]004FBYZ|[1-6]00[01M]F[SXY]YZ)-.*|WD2000FYYX",
    "", "",
    "-v 16,raw48,Total_LBAs_Read" // WDC WD1004FBYZ-01YCBB1/RR04
  },
  { "Western Digital Se", // tested with WDC WD2000F9YZ-09N20L0/01.01A01
    "WDC WD(1002|2000|3000|4000)F9YZ-.*",
    "", "", ""
  },
  { "Western Digital Caviar Green", // tested with WDC WD7500AADS-00M2B0/01.00A01,
       // WDC WD10EADX/77.04D77
    "WDC WD((50|64|75)00AA[CV]S|(50|64|75)00AADS|10EA[CV]S|(10|15|20)EAD[SX])-.*",
    "",
    "",
    "-F xerrorlba" // tested with WDC WD7500AADS-00M2B0/01.00A01
  },
  { "Western Digital Caviar Green (AF)",
    "WDC WD(((64|75|80)00AA|(10|15|20)EA|(25|30)EZ)R|20EAC)S-.*",
    "", "", ""
  },
  { "Western Digital Green", // tested with
      // WDC WD10EZRX-00A8LB0/01.01A01, WDC WD20EZRX-00DC0B0/80.00A80,
      // WDC WD30EZRX-00MMMB0/80.00A80, WDC WD40EZRX-00SPEB0/80.00A80,
      // WDC WD60EZRX-00MVLB1/80.00A80
    "WDC WD(7500AA|(10|15|20)EA|(10|20|25|30|40|50|60)EZ)RX-.*",
    "", "", ""
  },
  { "Western Digital Caviar Black", // tested with WDC WD7501AAES/06.01D06
    "WDC WD((500|640)1AAL|7501AA[EL]|1001FA[EL]|2001FAS)S-.*|"
    "WDC WD(2002|7502|1502|5003|1002|5002)(FAE|AAE|AZE|AAL)X-.*", // could be
    // WD2002FAEX, WD7502AAEX, WD1502FAEX, WD5003AZEX, WD1002FAEX, WD5002AALX
    "", "", ""
  },
  { "Western Digital Black", // tested with
      // WDC WD1003FZEX-00MK2A0/01.01A01, WDC WD3001FAEX-00MJRA0/01.01L01,
      // WDC WD3003FZEX-00Z4SA0/01.01A01, WDC WD4001FAEX-00MJRA0/01.01L01
      // WDC WD4003FZEX-00Z4SA0/01.01A01, WDC WD5003AZEX-00RKKA0/80.00A80,
      // WDC WD4004FZWX-00GBGB0/81.H0A81
    "WDC WD(6001|2003|5001|1003|4003|4004|5003|3003|3001)(FZW|FZE|AZE)X-.*|" // could be
    // new series  WD6001FZWX WD2003FZEX WD5001FZWX WD1003FZEX
    //             WD4003FZEX WD5003AZEX WD3003FZEX WD4004FZWX
    "WDC WD(4001|3001|2002|1002|5003|7500|5000|3200|2500|1600)(FAE|AZE)X-.*",
    // old series: WD4001FAEX WD3001FAEX WD2002FAEX WD1002FAEX  WD5003AZEX
    "", "", ""
  },
  { "Western Digital AV ATA", // tested with WDC WD3200AVJB-63J5A0/01.03E01
    "WDC WD(8|16|25|32|50)00AV[BJ]B-.*",
    "", "", ""
  },
  { "Western Digital AV SATA",
    "WDC WD(16|25|32)00AVJS-.*",
    "", "", ""
  },
  { "Western Digital AV-GP",
    "WDC WD((16|25|32|50|64|75)00AV[CDV]S|(10|15|20)EV[CDV]S)-.*",
    "", "", ""
  },
  { "Western Digital AV-GP (AF)", // tested with WDC WD10EURS-630AB1/80.00A80,
      // WDC WD10EUCX-63YZ1Y0/51.0AB52, WDC WD20EURX-64HYZY0/80.00A80
    "WDC WD(5000AUDX|7500AURS|10EUCX|(10|15|20|25|30)EUR[SX])-.*",
    "", "", ""
  },
  { "Western Digital AV", // tested with DC WD10JUCT-63CYNY0/01.01A01
    "WDC WD((16|25|32|50)00BU[CD]|5000LUC|10JUC)T-.*",
    "", "", ""
  },
  { "Western Digital Raptor",
    "WDC WD((360|740|800)GD|(360|740|800|1500)ADF[DS])-.*",
    "", "", ""
  },
  { "Western Digital Raptor X",
    "WDC WD1500AHFD-.*",
    "", "", ""
  },
  { "Western Digital VelociRaptor", // tested with WDC WD1500HLHX-01JJPV0/04.05G04
    "WDC WD(((800H|(1500|3000)[BH]|1600H|3000G)LFS)|((1500|3000|4500|6000)[BH]LHX))-.*",
    "", "", ""
  },
  { "Western Digital VelociRaptor (AF)", // tested with WDC WD1000DHTZ-04N21V0/04.06A00
    "WDC WD(2500H|5000H|1000D)HTZ-.*",
    "", "", ""
  },
  { "Western Digital Scorpio EIDE",
    "WDC WD(4|6|8|10|12|16)00(UE|VE)-.*",
    "", "", ""
  },
  { "Western Digital Scorpio Blue EIDE", // tested with WDC WD3200BEVE-00A0HT0/11.01A11
    "WDC WD(4|6|8|10|12|16|25|32)00BEVE-.*",
    "", "", ""
  },
  { "Western Digital Scorpio Serial ATA",
    "WDC WD(4|6|8|10|12|16|25)00BEAS-.*",
    "", "", ""
  },
  { "Western Digital Scorpio Blue Serial ATA",
    "WDC WD((4|6|8|10|12|16|25)00BEVS|(8|12|16|25|32|40|50|64)00BEVT|7500KEVT|10TEVT)-.*",
    "", "", ""
  },
  { "Western Digital Scorpio Blue Serial ATA (AF)", // tested with
      // WDC WD10JPVT-00A1YT0/01.01A01
    "WDC WD((16|25|32|50|64|75)00BPVT|10[JT]PVT)-.*",
    "", "", ""
  },
  { "Western Digital Scorpio Black", // tested with WDC WD5000BEKT-00KA9T0/01.01A01
    "WDC WD(8|12|16|25|32|50)00B[EJ]KT-.*",
    "", "", ""
  },
  { "Western Digital Scorpio Black (AF)",
    "WDC WD(50|75)00BPKT-.*",
    "", "", ""
  },
  { "Western Digital Red", // tested with WDC WD10EFRX-68JCSN0/01.01A01,
      // WDC WD10JFCX-68N6GN0/01.01A01, WDC WD40EFRX-68WT0N0/80.00A80,
      // WDC WD60EFRX-68MYMN1/82.00A82, WDC WD80EFAX-68LHPN0/83.H0A83,
      // WDC WD80EFZX-68UW8N0/83.H0A83
    "WDC WD(7500BFC|10JFC|[1-6]0EFR|80EF[AZ])X-.*",
    "", "",
    "-v 22,raw48,Helium_Level" // WD80EFZX
  },
  { "Western Digital Red Pro", // tested with WDC WD2001FFSX-68JNUN0/81.00A81
    "WDC WD[234]001FFSX-.*",
    "", "", ""
  },
  { "Western Digital Purple", // tested with WDC WD40PURX-64GVNY0/80.00A80
    "WDC WD[123456]0PURX-.*",
    "", "", ""
  },
  { "Western Digital Gold", // tested with WDC WD4002FYYZ-01B7CB0/01.01M02
    "WDC WD(101KR|[68]002FR|4002FY)YZ-.*",
    "", "", ""
  },
  { "Western Digital Blue Mobile", // tested with WDC WD5000LPVX-08V0TT2/03.01A03,
      // WDC WD20NPVZ-00WFZT0/01.01A01
    "WDC WD((25|32|50|75)00[BLM]|10[JS]|20N)P[CV][TXZ]-.*",
    "", "", ""
  },
  { "Western Digital Green Mobile", // tested with WDC WD20NPVX-00EA4T0/01.01A01
    "WDC WD(15|20)NPV[TX]-.*",
    "", "", ""
  },
  { "Western Digital Black Mobile", // tested with WDC WD7500BPKX-22HPJT0/01.01A01,
      // WDC WD10JPLX-00MBPT0/01.01H01
    "WDC WD((16|25|32)00BEK[TX]|(25|32|50|75)00(BPK|LPL)X|10JPLX)-.*",
    "", "", ""
  },
  { "Western Digital Elements / My Passport (USB)", // tested with WDC WD5000BMVW-11AMCS0/01.01A01
    "WDC WD(25|32|40|50)00BMV[UVW]-.*",  // *W-* = USB 3.0
    "", "", ""
  },
  { "Western Digital Elements / My Passport (USB, AF)", // tested with
      // WDC WD5000KMVV-11TK7S1/01.01A01,
      // WDC WD5000LMVW-11CKRS0/01.01A01 (0x1058:0x07ae),
      // WDC WD5000LMVW-11VEDS0/01.01A01 (0x1058:0x0816),
      // WDC WD7500BMVW-11AJGS2/01.01A01,
      // WDC WD10JMVW-11AJGS2/01.01A01 (0x1058:0x10b8),
      // WDC WD10JMVW-11AJGS4/01.01A01 (0x1058:0x25a2),
      // WDC WD10JMVW-11S5XS1/01.01A01,
      // WDC WD10TMVW-11ZSMS5/01.01A01,
      // WDC WD20NMVW-11AV3S2/01.01A01 (0x1058:0x0822),
      // WDC WD20NMVW-11AV3S3/01.01A01 (0x1058:0x0837),
      // WDC WD20NMVW-11EDZS6/01.01A01 (0x1058-0x259f),
      // WDC WD20NMVW-11EDZS7/01.01A01 (0x1058:0x259d/25a1),
      // WDC WD20NMVW-11W68S0/01.01A01,
      // WDC WD20NMVW-59AV3S3/01.01A01 (0x1058:0x107d),
      // WDC WD30NMVW-11C3NS4/01.01A01,
      // WDC WD40NMZW-11GX6S1/01.01A01 (0x1058:0x2599/25e2/25fa)
    "WDC WD(5000[LK]|7500[BK]|10[JT]|[234]0N)M[VZ][VW]-.*", // *W-* = USB 3.0
    "", "", ""
  },
  { "Quantum Bigfoot", // tested with TS10.0A/A21.0G00, TS12.7A/A21.0F00
    "QUANTUM BIGFOOT TS(10\\.0|12\\.7)A",
    "", "", ""
  },
  { "Quantum Fireball lct15",
    "QUANTUM FIREBALLlct15 ([123]0|22)",
    "", "", ""
  },
  { "Quantum Fireball lct20",
    "QUANTUM FIREBALLlct20 [1234]0",
    "", "", ""
  },
  { "Quantum Fireball CX",
    "QUANTUM FIREBALL CX10.2A",
    "", "", ""
  },
  { "Quantum Fireball CR",
    "QUANTUM FIREBALL CR(4.3|6.4|8.4|13.0)A",
    "", "", ""
  },
  { "Quantum Fireball EX", // tested with QUANTUM FIREBALL EX10.2A/A0A.0D00
    "QUANTUM FIREBALL EX(3\\.2|6\\.4|10\\.2)A",
    "", "", ""
  },
  { "Quantum Fireball ST",
    "QUANTUM FIREBALL ST(3.2|4.3|4300)A",
    "", "", ""
  },
  { "Quantum Fireball SE",
    "QUANTUM FIREBALL SE4.3A",
    "", "", ""
  },
  { "Quantum Fireball Plus LM",
    "QUANTUM FIREBALLP LM(10.2|15|20.[45]|30)",
    "", "", ""
  },
  { "Quantum Fireball Plus AS",
    "QUANTUM FIREBALLP AS(10.2|20.5|30.0|40.0|60.0)",
    "", "", ""
  },
  { "Quantum Fireball Plus KX",
    "QUANTUM FIREBALLP KX27.3",
    "", "", ""
  },
  { "Quantum Fireball Plus KA",
    "QUANTUM FIREBALLP KA(9|10).1",
    "", "", ""
  },

  ////////////////////////////////////////////////////
  // USB ID entries
  ////////////////////////////////////////////////////

  // 0x0350 (?)
  { "USB: ViPowER USB3.0 Storage; ",
    "0x0350:0x0038",
    "", // 0x1905
    "",
    "-d sat,12" // ATA output registers missing
  },
  // Hewlett-Packard
  { "USB: HP Desktop HD BD07; ", // 2TB
    "0x03f0:0xbd07",
    "",
    "",
    "-d sat"
  },
  // ALi
  { "USB: ; ALi M5621", // USB->PATA
    "0x0402:0x5621",
    "",
    "",
    "" // unsupported
  },
  // VIA
  { "USB: Connectland BE-USB2-35BP-LCM; VIA VT6204",
    "0x040d:0x6204",
    "",
    "",
    "" // unsupported
  },
  // Buffalo / Melco
  { "USB: Buffalo JustStore Portable HD-PVU2; ",
    "0x0411:0x0181",
    "",
    "",
    "-d sat"
  },
  { "USB: Buffalo Drivestation Duo; ",
    "0x0411:0x01ce",
    "",
    "",
    "-d sat"
  },
  { "USB: Buffalo DriveStation HD-LBU2 ; Medialogic MLDU11",
    "0x0411:0x01ea",
    "",
    "",
    "-d sat"
  },
  { "USB: Buffalo MiniStation; ",
    "0x0411:0x0(1[df]9|240|251)", // 0x01d9: HD-PCTU2 (0x0108),
      // 0x01f9: HD-PZU3 (0x0100), 0x0240: HD-PCFU3, 0x0251: HD-PNFU3
    "",
    "",
    "-d sat"
  },
  // LG Electronics
  { "USB: LG Mini HXD5; JMicron",
    "0x043e:0x70f1",
    "", // 0x0100
    "",
    "-d usbjmicron"
  },
  // Hitachi (?)
  { "USB: ; Renesas uPD720231A", // USB2/3->SATA
    // 0x0229: Pi-102 Raspberry Pi USB to mSATA Converter Board
    // 0x022a: DeLock 62652 converter SATA 6GB/s > USB 3.0
    "0x045b:0x022[9a]",
    "",
    "",
    "-d sat"
  },
  // Philips
  { "USB: Philips; ", // SDE3273FC/97 2.5" SATA HDD enclosure
    "0x0471:0x2021",
    "", // 0x0103
    "",
    "-d sat"
  },
  // Toshiba
  { "USB: Toshiba Stor.E Slim USB 3.0; ", // TOSHIBA MQ01UBD100
    "0x0480:0x0100",
    "", // 0x0000
    "",
    "-d sat"
  },
  { "USB: Toshiba Canvio; ", // 0x0210: TOSHIBA MQ03UBB300
    "0x0480:0x02(01|10)",
    "",
    "",
    "-d sat"
  },
  { "USB: Toshiba Canvio 500GB; SunPlus",
    "0x0480:0xa004",
    "",
    "",
    "-d usbsunplus"
  },
  { "USB: Toshiba Canvio Basics; ",
    "0x0480:0xa00[6d]",
    "", // 0x0001, 0x0407
    "",
    "-d sat"
  },
  { "USB: Toshiba Stor.E; ",
    "0x0480:0xa00[9ace]",
    "", // 0x0000 (0xa00e)
    "",
    "-d sat"
  },
  { "USB: Toshiba Canvio; ",
    "0x0480:0x(a(007|100|20[0c])|" // 0xa007 TOSHIBA MQ01UBD050,
              "b207)", // 0xa100: TOSHIBA MQ01UBB200, 0xa200: TOSHIBA MQ01UBD100,
        // 0xa20c: TOSHIBA MQ01ABB200, 0xb207: TOSHIBA MQ03UBB200
    "", // 0x0001 (0xa007)
    "",
    "-d sat"
  },
  { "USB: Toshiba Canvio Desktop; ",
    "0x0480:0xd0(00|10|11)",
    "", // 0x0316 (0xd011)
    "",
    "-d sat"
  },
  // Cypress
  { "USB: ; Cypress CY7C68300A (AT2)",
    "0x04b4:0x6830",
    "0x0001",
    "",
    "" // unsupported
  },
  { "USB: ; Cypress CY7C68300B/C (AT2LP)",
    "0x04b4:0x6830",
    "0x0240",
    "",
    "-d usbcypress"
  },
  // Fujitsu
  { "USB: Fujitsu/Zalman ZM-VE300; ", // USB 3.0
    "0x04c5:0x2028",
    "", // 0x0001
    "",
    "-d sat"
  },
  { "USB: ; Fujitsu", // DeLock 42475, USB 3.0
    "0x04c5:0x201d",
    "", // 0x0001
    "",
    "-d sat"
  },
  // Myson Century
  { "USB: ; Myson Century CS8818",
    "0x04cf:0x8818",
    "", // 0xb007
    "",
    "" // unsupported
  },
  // Samsung
  { "USB: Samsung S2 Portable; JMicron",
    "0x04e8:0x1f0[568a]", // 0x1f0a: SAMSUNG HN-M101XBB
    "",
    "",
    "-d usbjmicron" // 0x1f0a: works also with "-d sat"
  },
  { "USB: Samsung S1 Portable; JMicron",
    "0x04e8:0x2f03",
    "",
    "",
    "-d usbjmicron"
  },
  { "USB: Samsung Story Station; ",
    "0x04e8:0x5f0[56]",
    "",
    "",
    "-d sat"
  },
  { "USB: Samsung G2 Portable; JMicron",
    "0x04e8:0x6032",
    "0x0000",
    "",
    "-d usbjmicron" // ticket #132
  },
  { "USB: Samsung G2 Portable; ",
    "0x04e8:0x6032",
    "0x...[1-9]", // >= 0x0001
    "",
    "-d sat"
  },
  { "USB: Samsung Story Station 3.0; ",
    "0x04e8:0x6052",
    "",
    "",
    "-d sat"
  },
  { "USB: Samsung Story Station 3.0; ",
    "0x04e8:0x6054",
    "",
    "",
    "-d sat"
  },
  { "USB: Samsung M2 Portable 3.0; ",
    "0x04e8:0x60c5",
    "",
    "",
    "-d sat"
  },
  { "USB: Samsung D3 Station; ",
    "0x04e8:0x612[45]", // 3TB, 4TB
    "", // 0x200, 0x202
    "",
    "-d sat"
  },
  { "USB: Samsung M3 Portable USB 3.0; ", // 1.5/2TB: SpinPoint M9TU
    "0x04e8:0x61b[3456]", // 500MB, 2TB, 1.5TB, 1TB
    "", // 0x0e00
    "",
    "-d sat"
  },
  { "USB: Samsung S3 Portable; ",
    "0x04e8:0x61c8", // ST1000LM025 HN-M101ABB
    "", // 0x1301
    "",
    "-d sat"
  },
  // Sunplus
  { "USB: ; SunPlus",
    "0x04fc:0x0c05",
    "",
    "",
    "-d usbsunplus"
  },
  { "USB: ; SunPlus SPDIF215",
    "0x04fc:0x0c15",
    "", // 0xf615
    "",
    "-d usbsunplus"
  },
  { "USB: ; SunPlus SPDIF225", // USB+SATA->SATA
    "0x04fc:0x0c25",
    "", // 0x0103
    "",
    "-d usbsunplus"
  },
  // Iomega
  { "USB: Iomega Prestige Desktop USB 3.0; ",
    "0x059b:0x0070",
    "", // 0x0004
    "",
    "-d sat" // ATA output registers missing
  },
  { "USB: Iomega LPHD080-0; ",
    "0x059b:0x0272",
    "",
    "",
    "-d usbcypress"
  },
  { "USB: Iomega MDHD500-U; ",
    "0x059b:0x0275",
    "", // 0x0001
    "",
    "" // unsupported
  },
  { "USB: Iomega; JMicron",
    "0x059b:0x027[78]",  // 0x0277: MDHD-UE, 0x0278: LDHD-UPS
    "", // 0x0000
    "",
    "-d usbjmicron"
  },
  { "USB: Iomega LDHD-UP; Sunplus",
    "0x059b:0x0370",
    "",
    "",
    "-d usbsunplus"
  },
  { "USB: Iomega; JMicron",
    "0x059b:0x0(47[05]|57[15])", // 0x0470: LPHD-UP, 0x0475: GDHDU2 (0x0100),
      // 0x0575: LDHD-UP
    "",
    "",
    "-d usbjmicron"
  },
  { "USB: Iomega; JMicron",
    "0x059b:0x047a",
    "", // 0x0100
    "",
    "-d sat" // works also with "-d usbjmicron"
  },
  // LaCie
  { "USB: LaCie hard disk (FA Porsche design);",
    "0x059f:0x0651",
    "",
    "",
    "" // unsupported
  },
  { "USB: LaCie d2 Quadra; Oxford OXUF934SSA-LQAG ", // USB+IEEE1394+eSATA->SATA
    "0x059f:0x0828",
    "",
    "",
    "-d sat"
  },
  { "USB: LaCie hard disk; JMicron",
    "0x059f:0x0951",
    "",
    "",
    "-d usbjmicron"
  },
  { "USB: LaCie Rugged Triple Interface; ",
    "0x059f:0x100c",
    "", // 0x0001
    "",
    "-d sat"
  },
  { "USB: LaCie Desktop Hard Drive;",
    "0x059f:0x1010",
    "",
    "",
    "-d usbsunplus"
  },
  { "USB: LaCie Desktop Hard Drive; ",
    "0x059f:0x101[68]", // 0x1016: SAMSUNG HD103UJ
    "", // 0x0001
    "",
    "-d sat"
  },
  { "USB: LaCie Desktop Hard Drive; JMicron",
    "0x059f:0x1019",
    "",
    "",
    "-d usbjmicron"
  },
  { "USB: LaCie Rugged Hard Drive; JMicron",
    "0x059f:0x101d",
    "", // 0x0001
    "",
    "-d usbjmicron,x"
  },
  { "USB: LaCie Little Disk USB2; JMicron",
    "0x059f:0x1021",
    "",
    "",
    "-d usbjmicron"
  },
  { "USB: LaCie hard disk; ",
    "0x059f:0x1029",
    "", // 0x0100
    "",
    "-d sat"
  },
  { "USB: Lacie rikiki; JMicron",
    "0x059f:0x102a",
    "",
    "",
    "-d usbjmicron,x"
  },
  { "USB: LaCie D2 USB2; LucidPort USB300 ",
    "0x059f:0x103d",
    "",
    "",
    "-d sat"
  },
  { "USB: LaCie rikiki USB 3.0; ",
    "0x059f:0x10(49|57)",
    "",
    "",
    "-d sat"
  },
  { "USB: LaCie minimus USB 3.0; ",
    "0x059f:0x104a",
    "",
    "",
    "-d sat"
  },
  { "USB: LaCie Rugged Mini USB 3.0; ",
    "0x059f:0x1051",
    "", // 0x0000
    "",
    "-d sat"
  },
  { "USB: LaCie; ", // 0x1070: ASMedia 1053 ?
    "0x059f:0x10(6f|7[05])",
    "", // 6f/70=0x0001, 75=0x0000
    "",
    "-d sat"
  },
  // In-System Design
  { "USB: ; In-System/Cypress ISD-300A1",
    "0x05ab:0x0060",
    "", // 0x1101
    "",
    "-d usbcypress"
  },
  // Apple
  { "USB: Apple; ",
    "0x05ac:0x8406", // TOSHIBA MQ01UBB200
    "",
    "",
    "-d sat"
  },
  // Genesys Logic
  { "USB: ; Genesys Logic GL881E",
    "0x05e3:0x0702",
    "",
    "",
    "" // unsupported
  },
  { "USB: ; Genesys Logic", // TODO: requires '-T permissive'
    "0x05e3:0x0718",
    "", // 0x0041
    "",
    "-d sat"
  },
  { "USB: ; Genesys Logic GL3310",
    "0x05e3:0x0731", // Chieftec USB 3.0 2.5" case
    "",
    "",
    "-d sat"
  },
  { "USB: ; Genesys Logic",
    "0x05e3:0x0735",
    "", // 0x1003
    "",
    "-d sat"
  },
  // Micron
  { "USB: Micron USB SSD; ",
    "0x0634:0x0655",
    "",
    "",
    "" // unsupported
  },
  // Prolific
  { "USB: ; Prolific PL2507", // USB->PATA
    "0x067b:0x2507",
    "",
    "",
    "-d usbjmicron,0" // Port number is required
  },
  { "USB: ; Prolific PL2571/2771/2773/2775", // USB->SATA, USB3->SATA,
    "0x067b:0x(2571|277[135])",              // USB3+eSATA->SATA, USB3->2xSATA
    "",
    "",
    "" // smartmontools >= r4004: -d usbprolific
  },
  { "USB: ; Prolific PL3507", // USB+IEEE1394->PATA
    "0x067b:0x3507",
    "", // 0x0001
    "",
    "-d usbjmicron,p"
  },
  // Imation
  { "USB: Imation ; ", // Imation Odyssey external USB dock
    "0x0718:0x1000",
    "", // 0x5104
    "",
    "-d sat"
  },
  // SanDisk
  { "USB: SanDisk SDCZ80 Flash Drive; Fujitsu", // ATA ID: SanDisk pSSD
    "0x0781:0x558[08]",
    "",
    "",
    "-d sat"
  },
  // Freecom
  { "USB: ; Innostor IS631", // No Name USB3->SATA Enclosure
    "0x07ab:0x0621",
    "",
    "",
    "-d sat"
  },
  { "USB: Freecom Quattro 3.0; ", // USB3.0+IEEE1394+eSATA->SATA
    "0x07ab:0xfc77",
    "",
    "",
    "-d sat"
  },
  { "USB: Freecom Mobile Drive XXS; JMicron",
    "0x07ab:0xfc88",
    "", // 0x0101
    "",
    "-d usbjmicron,x"
  },
  { "USB: Freecom Hard Drive XS; Sunplus",
    "0x07ab:0xfc8e",
    "", // 0x010f
    "",
    "-d usbsunplus"
  },
  { "USB: Freecom; ", // Intel labeled
    "0x07ab:0xfc8f",
    "", // 0x0000
    "",
    "-d sat"
  },
  { "USB: Freecom Classic HD 120GB; ",
    "0x07ab:0xfccd",
    "",
    "",
    "" // unsupported
  },
  { "USB: Freecom HD; JMicron", // 500GB
    "0x07ab:0xfcd[6a]",
    "",
    "",
    "-d usbjmicron"
  },
  // Oxford Semiconductor, Ltd
  { "USB: ; Oxford",
    "0x0928:0x0000",
    "",
    "",
    "" // unsupported
  },
  { "USB: ; Oxford OXU921DS",
    "0x0928:0x0002",
    "",
    "",
    "" // unsupported
  },
  { "USB: ; Oxford", // Zalman ZM-VE200
    "0x0928:0x0010",
    "", // 0x0304
    "",
    "-d sat"
  },
  // Toshiba
  { "USB: Toshiba PX1270E-1G16; Sunplus",
    "0x0930:0x0b03",
    "",
    "",
    "-d usbsunplus"
  },
  { "USB: Toshiba PX1396E-3T01; Sunplus", // similar to Dura Micro 501
    "0x0930:0x0b09",
    "",
    "",
    "-d usbsunplus"
  },
  { "USB: Toshiba Stor.E Steel; Sunplus",
    "0x0930:0x0b11",
    "",
    "",
    "-d usbsunplus"
  },
  { "USB: Toshiba Stor.E; ",
    "0x0930:0x0b1[9ab]",
    "", // 0x0001
    "",
    "-d sat"
  },
  // Lumberg, Inc.
  { "USB: Toshiba Stor.E; Sunplus",
    "0x0939:0x0b1[56]",
    "",
    "",
    "-d usbsunplus"
  },
  // Apricorn
  { "USB: Apricorn SATA Wire; ",
    "0x0984:0x0040",
    "",
    "",
    "-d sat"
  },
  // Neodio Technologies
  { "USB: Neodio; Initio INIC-1810PL",
    "0x0aec:0x3050",
    "", // 0x0100
    "",
    "-d sat"
  },
  // Seagate
  { "USB: Seagate External Drive; Cypress",
    "0x0bc2:0x0503",
    "", // 0x0240
    "",
    "-d usbcypress"
  },
  { "USB: Seagate FreeAgent Go; ",
    "0x0bc2:0x2(000|100|101)",
    "",
    "",
    "-d sat"
  },
  { "USB: Seagate FreeAgent Go FW; ",
    "0x0bc2:0x2200",
    "",
    "",
    "-d sat"
  },
  { "USB: Seagate Expansion Portable; ",
    "0x0bc2:0x23(00|12|1a|20|21|22)",
    "", // 12=0x0219, 1a=0x0707, 22=0x0000
    "",
    "-d sat"
  },
  { "USB: Seagate FreeAgent Desktop; ",
    "0x0bc2:0x3000",
    "",
    "",
    "-d sat"
  },
  { "USB: Seagate FreeAgent Desk; ",
    "0x0bc2:0x3001",
    "",
    "",
    "-d sat"
  },
  { "USB: Seagate FreeAgent Desk; ", // 1TB
    "0x0bc2:0x3008",
    "",
    "",
    "-d sat,12"
  },
  { "USB: Seagate FreeAgent XTreme; ",
    "0x0bc2:0x3101",
    "",
    "",
    "-d sat"
  },
  { "USB: Seagate Expansion Desktop; ",
    "0x0bc2:0x33(00|1[2a]|2[012]|32)", // 1a=5TB, 21=4TB
    "", // 1a=0x0909
    "",
    "-d sat"
  },
  { "USB: Seagate FreeAgent GoFlex USB 2.0; ",
    "0x0bc2:0x502[01]",
    "",
    "",
    "-d sat"
  },
  { "USB: Seagate FreeAgent GoFlex USB 3.0; ",
    "0x0bc2:0x5030",
    "", // 0x0100
    "",
    "-d sat"
  },
  { "USB: Seagate FreeAgent GoFlex USB 3.0; ",
    "0x0bc2:0x5031",
    "",
    "",
    "-d sat,12"
  },
  { "USB: Seagate FreeAgent; ",
    "0x0bc2:0x5040",
    "",
    "",
    "-d sat"
  },
  { "USB: Seagate FreeAgent GoFlex USB 3.0; ", // 2TB
    "0x0bc2:0x507[01]",
    "",
    "",
    "-d sat"
  },
  { "USB: Seagate FreeAgent GoFlex Desk USB 3.0; ", // 3TB
    "0x0bc2:0x50a1",
    "",
    "",
    "-d sat,12" // "-d sat" does not work (ticket #151)
  },
  { "USB: Seagate FreeAgent GoFlex Desk USB 3.0; ", // 2TB, 4TB
    "0x0bc2:0x50a[57]",
    "", // 0x0100
    "",
    "-d sat"
  },
  { "USB: Seagate FreeAgent GoFlex; ",
    // 0x6121: Seagate FreeAgent GoFlex Pro for Mac (0x0148)
    // 0x6126: Maxtor D3 Station 5TB (0x0209)
    "0x0bc2:0x612[16]",
    "",
    "",
    "-d sat"
  },
  { "USB: Maxtor M3 Portable; ",
    "0x0bc2:0x61b7", // Maxtor M3 Portable 4TB (0x0000)
    "",
    "",
    "-d sat"
  },
  { "USB: Seagate Backup Plus USB 3.0; ", // 1TB
    "0x0bc2:0xa0[01]3",
    "", // 0x0100
    "",
    "-d sat"
  },
  { "USB: Seagate Backup Plus Desktop USB 3.0; ",
    "0x0bc2:0xa(0a[14]|b3[14])", // 4TB, 3TB (8 LBA/1 PBA offset), 5TB, ?
    "",
    "",
    "-d sat"
  },
  { "USB: Seagate Slim Portable Drive; ", // SRD00F1
    "0x0bc2:0xab00",
    "",
    "",
    "-d sat"
  },
  { "USB: Seagate Backup Plus USB 3.0; ",
    // 0xab24: Seagate Backup Plus Slim (0x0100) (ticket #443)
    // 0xab25: Seagate Backup Plus for Mac (0x0100)
    // 0xab38: Seagate Backup Plus 8TB (0x0100) (ticket #786)
    "0x0bc2:0xab(2[01458]|38)",
    "",
    "",
    "-d sat"
  },
  // Addonics
  { "USB: Addonics HDMU3; ", // (ticket #609)
    "0x0bf6:0x1001",
    "", // 0x0100
    "",
    ""
  },
  // Dura Micro
  { "USB: Dura Micro; Cypress",
    "0x0c0b:0xb001",
    "", // 0x1110
    "",
    "-d usbcypress"
  },
  { "USB: Dura Micro; Initio",
    "0x0c0b:0xb136",
    "", // 0x0108
    "",
    "-d sat"
  },
  { "USB: Dura Micro 509; Sunplus",
    "0x0c0b:0xb159",
    "", // 0x0103
    "",
    "-d usbsunplus"
  },
  // Maxtor
  { "USB: Maxtor OneTouch 200GB; ",
    "0x0d49:0x7010",
    "",
    "",
    "" // unsupported
  },
  { "USB: Maxtor OneTouch; ",
    "0x0d49:0x7300",
    "", // 0x0121
    "",
    "-d sat"
  },
  { "USB: Maxtor OneTouch 4; ",
    "0x0d49:0x7310",
    "", // 0x0125
    "",
    "-d sat"
  },
  { "USB: Maxtor OneTouch 4 Mini; ",
    "0x0d49:0x7350",
    "", // 0x0125
    "",
    "-d sat"
  },
  { "USB: Maxtor BlackArmor Portable; ",
    "0x0d49:0x7550",
    "",
    "",
    "-d sat"
  },
  { "USB: Maxtor Basics Desktop; ",
    "0x0d49:0x7410",
    "", // 0x0122
    "",
    "-d sat"
  },
  { "USB: Maxtor Basics Portable; ",
    "0x0d49:0x7450",
    "", // 0x0122
    "",
    "-d sat"
  },
  // Jess-Link International
  { "USB: ; Cypress", // Medion HDDrive2Go
    "0x0dbf:0x9001",
    "", // 0x0240
    "",
    "-d usbcypress"
  },
  // Oyen Digital
  { "USB: Oyen Digital MiniPro USB 3.0; ",
    "0x0dc4:0x020a",
    "",
    "",
    "-d sat"
  },
  // Cowon Systems, Inc.
  { "USB: Cowon iAudio X5; ",
    "0x0e21:0x0510",
    "",
    "",
    "-d usbcypress"
  },
  // iRiver
  { "USB: iRiver iHP-120/140 MP3 Player; Cypress",
    "0x1006:0x3002",
    "", // 0x0100
    "",
    "-d usbcypress"
  },
  // Western Digital
  { "USB: WD My Passport (IDE); Cypress",
    "0x1058:0x0701",
    "", // 0x0240
    "",
    "-d usbcypress"
  },
  { "USB: WD Elements Desktop; ",
    "0x1058:0x10(01|03|21|7c)",
    "", // 01=0x0104, 03=0x0175, 21=0x2002, 7c=0x1065
    "",
    "-d sat"
  },
  { "USB: WD Elements / My Passport; ", // 2.5" with integrated USB
    "0x1058:0x(07(0[245a]|1a|30|4[0128a]|a[8e])|"
              "08(1[06]|2[02]|3[37a])|"
              "10(10|23|4[28]|7d|a[28]|b8)|"
              "25(9[9df]|a[12]|e2|fa))",
    "", // 0x0822=0x1007, 37=0x1072
        // 0x1010=0x0105, 7d=0x1073, a8=0x1042, b8=0x1007
        // 0x2599=0x1012, 9d/a1=0x1005, 9f/a2=0x1004
    "",
    "-d sat"
  },
  { "USB: WD My Book / Easystore; ", // 3.5"
    "0x1058:0x(09(0[06]|10)|11(0[01245]|1[0d]|30|40)|1230|25(a3|fb))",
    "", // 0x0906=0x0012, 10=0x0106
        // 0x1100/01=0x0165, 02=0x1028, 10=0x1030, 1d=0x1020, 30=0x1012, 40=0x1003
        // 0x1230=0x1065, 0x25a3=0x1013, 0x25fb=0x3004
    "",
    "-d sat"
  },
  // Atech Flash Technology
  { "USB: ; Atech", // Enclosure from Kingston SSDNow notebook upgrade kit
    "0x11b0:0x6298",
    "", // 0x0108
    "",
    "-d sat"
  },
  // ADATA
  { "USB: ADATA; ",
    "0x125f:0xa(11|31|35|15)a", // 0xa11a: Classic CH11 1TB, 0xa31a: HV620 2TB (0x0100)
    "", // 0xa35a: HD650 2TB (0x6503), 0xa15a: HD710 1TB
    "",
    "-d sat"
  },
  { "USB: ADATA; Cypress",
    "0x125f:0xa9[34]a", // 0xa93a: SH93 (0x0150)
    "",
    "",
    "-d usbcypress"
  },
  // Initio
  { "USB: ; Initio 316000",
    "0x13fd:0x0540",
    "",
    "",
    "" // unsupported
  },
  { "USB: ; Initio", // Thermaltake BlacX
    "0x13fd:0x0840",
    "",
    "",
    "-d sat"
  },
  { "USB: ; Initio", // USB->SATA+PATA, Chieftec CEB-25I
    "0x13fd:0x1040",
    "", // 0x0106
    "",
    "" // unsupported
  },
  { "USB: ; Initio 6Y120L0", // CoolerMaster XCraft RX-3HU
    "0x13fd:0x1150",
    "",
    "",
    "" // unsupported
  },
  { "USB: ; Initio", // USB->SATA
    "0x13fd:0x1240",
    "", // 0x0104
    "",
    "-d sat"
  },
  { "USB: ; Initio", // USB+SATA->SATA
    "0x13fd:0x1340",
    "", // 0x0208
    "",
    "-d sat"
  },
  { "USB: ; Initio",
    "0x13fd:0x16[45]0",
    "", // 0x1640: 0x0864, 0x1650: 0x0436
    "",
    "-d sat,12" // some SMART commands fail, see ticket #295
  },
  { "USB: Intenso Memory Station 2,5\"; Initio",
    "0x13fd:0x1840",
    "",
    "",
    "-d sat"
  },
  { "USB: ; Initio", // NexStar CX USB enclosure
    "0x13fd:0x1e40",
    "",
    "",
    "-d sat"
  },
  { "USB: ; Initio",
    "0x13fd:0x39[124]0", // 0x3910: Seagate Expansion Portable SRD00F1 (0x0100)
    "", // 0x3920: ezDISK EZ370 (0x0205)
    "", // 0x3940: MS-TECH LU-275S (0x0306)
    "-d sat"
  },
  // Super Top
  { "USB: Super Top generic enclosure; ",
    "0x14cd:0x6116",
    "", // 0x0150, older report suggests -d usbcypress
    "", // 0x0160 also reported as unsupported
    "-d sat"
  },
  // JMicron
  { "USB: ; JMicron JMS539", // USB2/3->SATA (old firmware)
    "0x152d:0x0539",
    "0x0100",      // 1.00, various devices support -d usbjmicron
    "",            // 1.00, SSI SI-1359RUS3 supports -d sat,
    ""             //       -d usbjmicron may disconnect drive (ticket #552)
  },
  { "USB: ; JMicron JMS539", // USB2/3->SATA (new firmware)
    "0x152d:0x0539",
    "0x020[56]|"   //  2.05, ZTC USB 3.0 enclosure (ticket #338)
    "0x28(03|12)", // 28.03, Mediasonic ProBox HF2-SU3S2 Rev 2 (port multiplier, ticket #504)
    "",            // 28.12, Mediasonic ProBox H82-SU3S2 (port multiplier)
    "-d sat"
  },
  { "USB: ; JMicron ", // USB->SATA->4xSATA (port multiplier)
    "0x152d:0x0551",   // JMS539? (old firmware may use 0x152d:0x0539, ticket #552)
    "", // 0x0100
    "",
    "-d usbjmicron,x"
  },
  { "USB: ; JMicron", // USB2/3->2xSATA
    "0x152d:0x0565",
    "", // 0x9114, Akasa DuoDock X (ticket #607)
    "",
    "-d sat"
  },
  { "USB: ; JMicron JMS567", // USB2/3->SATA
    "0x152d:0x0567",
    "", // 0x0114
    "", // 0x0205, 2.05, Mediasonic ProBox HF2-SU3S2 Rev 3 (port multiplier, ticket #504)
    "-d sat"
  },
  { "USB: ; JMicron JMS578", // USB->SATA
    "0x152d:0x0578",
    "", // 0x0100
    "",
    "-d sat"
  },
  { "USB: OCZ THROTTLE OCZESATATHR8G; JMicron JMF601",
    "0x152d:0x0602",
    "",
    "",
    "" // unsupported
  },
  { "USB: ; JMicron JMS561", // USB2/3->2xSATA
    "0x152d:0x[19]561", // 0x1561(0x0106), Sabrent USB 3.0 Dual Bay SATA Dock
    "",  // 0x9561(0x0105), Orico 6629US3-C USB 3.0 Dual Bay SATA Dock
    "",
    "-d sat"
  },
  { "USB: ; JMicron JM20329", // USB->SATA
    "0x152d:0x2329",
    "", // 0x0100
    "",
    "-d usbjmicron"
  },
  { "USB: ; JMicron JM20336", // USB+SATA->SATA, USB->2xSATA
    "0x152d:0x2336",
    "", // 0x0100
    "",
    "-d usbjmicron,x"
  },
  { "USB: Generic JMicron adapter; JMicron",
    "0x152d:0x2337",
    "",
    "",
    "-d usbjmicron"
  },
  { "USB: ; JMicron JM20337/8", // USB->SATA+PATA, USB+SATA->PATA
    "0x152d:0x2338",
    "", // 0x0100
    "",
    "-d usbjmicron"
  },
  { "USB: ; JMicron JM20339", // USB->SATA
    "0x152d:0x2339",
    "", // 0x0100
    "",
    "-d usbjmicron,x"
  },
  { "USB: ; JMicron", // USB+SATA->SATA
    "0x152d:0x2351",  // e.g. Verbatim Portable Hard Drive 500Gb
    "", // 0x0100
    "",
    "-d sat"
  },
  { "USB: ; JMicron", // USB->SATA
    "0x152d:0x2352",
    "", // 0x0100
    "",
    "-d usbjmicron,x"
  },
  { "USB: ; JMicron", // USB->SATA
    "0x152d:0x2509",
    "", // 0x0100
    "",
    "-d usbjmicron,x"
  },
  { "USB: ; JMicron JMS566", // USB3->SATA
    "0x152d:0x2566", // e.g. Chieftec CEB-7035S
    "", // 0x0114
    "",
    "-d usbjmicron,x"
  },
  { "USB: ; JMicron",
    "0x152d:0x2590",
    "", // 0x0x8105 (ticket #550)
    "",
    "-d sat"
  },
  { "USB: ; JMicron JMS567", // USB2/3->SATA
    "0x152d:0x3562",
    "", // 0x0310, StarTech S358BU33ERM (port multiplier, ticket #508)
    "",
    "-d sat"
  },
  { "USB: ; JMicron", // USB3->SATA
    "0x152d:0x3569",
    "", // 0x0203
    "",
    "-d sat"
  },
  { "USB: ; JMicron JMS561U", // USB3->2xSATA
    "0x152d:0x8561",
    "", // 0x0107
    "",
    "-d sat"
  },
  // ASMedia
  { "USB: ; ASMedia ASM1053/1153/1351",
    "0x174c:0x1([01]53|351)",
    "",
    "",
    "-d sat"
  },
  { "USB: ; ASMedia ASM1051",
    "0x174c:0x5106", // 0x174c:0x55aa after firmware update
    "",
    "",
    "-d sat"
  },
  { "USB: ; ASMedia AS2105", // Icy Box IB-AC603A-U3
    "0x174c:0x5136",
    "", // 0x0001
    "",
    "-d sat"
  },
  { "USB: ; ASMedia", // Vantec NexStar USB 3.0 & SATA dual drive dock
    "0x174c:0x5516",
    "",
    "",
    "-d sat"
  },
  { "USB: ; ASMedia", // MEDION HDDrive-n-GO, LaCie Rikiki USB 3.0,
      // Silicon Power Armor A80 (ticket #237)
      // reported as unsupported: BYTECC T-200U3, Kingwin USB 3.0 docking station
    "0x174c:0x55aa",
    "", // 0x0100
    "",
    "-d sat"
  },
  // LucidPort
  { "USB: ; LucidPORT USB300", // RaidSonic ICY BOX IB-110StU3-B, Sharkoon SATA QuickPort H3
    "0x1759:0x500[02]", // 0x5000: USB 2.0, 0x5002: USB 3.0
    "",
    "",
    "-d sat"
  },
  { "USB: ; LucidPort", // Fuj:tech SATA-USB3 dock
    "0x1759:0x5100",
    "", // 0x2580
    "",
    "-d sat"
  },
  // Verbatim
  { "USB: Verbatim Portable Hard Drive; Sunplus",
    "0x18a5:0x0214",
    "", // 0x0112
    "",
    "-d usbsunplus"
  },
  { "USB: Verbatim FW/USB160; Oxford OXUF934SSA-LQAG", // USB+IEEE1394->SATA
    "0x18a5:0x0215",
    "", // 0x0001
    "",
    "-d sat"
  },
  { "USB: Verbatim External Hard Drive 47519; Sunplus", // USB->SATA
    "0x18a5:0x0216",
    "",
    "",
    "-d usbsunplus"
  },
  { "USB: Verbatim Pocket Hard Drive; JMicron", // SAMSUNG SpinPoint N3U-3 (USB, 4KiB LLS)
    "0x18a5:0x0227",
    "",
    "",
    "-d usbjmicron" // "-d usbjmicron,x" does not work
  },
  { "USB: Verbatim External Hard Drive; JMicron", // 2TB
    "0x18a5:0x022a",
    "",
    "",
    "-d usbjmicron"
  },
  { "USB: Verbatim Store'n'Go; JMicron", // USB->SATA
    "0x18a5:0x022b",
    "", // 0x0100
    "",
    "-d usbjmicron"
  },
  { "USB: Verbatim Pocket Hard Drive; ", // 1TB USB 3.0
    "0x18a5:0x0237",
    "",
    "",
    "-d sat,12"
  },
  { "USB: Verbatim External Hard Drive; ", // 3TB USB 3.0
    "0x18a5:0x0400",
    "",
    "",
    "-d sat"
  },
  // Silicon Image
  { "USB: Vantec NST-400MX-SR; Silicon Image 5744",
    "0x1a4a:0x1670",
    "",
    "",
    "" // unsupported
  },
  // SunplusIT
  { "USB: ; SunplusIT",
    "0x1bcf:0x0c31",
    "",
    "",
    "-d usbsunplus"
  },
  // TrekStor
  { "USB: TrekStor DataStation; ", // DataStation maxi light (USB 3.0)
    "0x1e68:0x0050",
    "", // 0x0100
    "",
    "-d sat"
  },
  // Innostor
  { "USB: ; Innostor IS611", // USB3->SATA+PATA
    "0x1f75:0x0611", // SMART access via PATA does not work
    "",
    "",
    "-d sat"
  },
  { "USB: ; Innostor IS621", // USB3->SATA
    "0x1f75:0x0621", // Dynex 2.5" USB 3.0 Exclosure DX-HD302513
    "",
    "",
    "-d sat"
  },
  { "USB: ; Innostor IS888", // USB3->SATA
    "0x1f75:0x0888",
    "", // 0x0034, Sharkoon SATA QuickDeck Pro USB 3.0 (unsupported)
    "", // 0x0036, works with -d sat (ticket #827)
    "-d sat"
  },
  // VIA Labs
  { "USB: ; VIA VL701", // USB2/3->SATA
    "0x2109:0x0701", // Intenso 2,5" 1TB USB3
    "", // 0x0107
    "",
    "-d sat" // ATA output registers missing
  },
  { "USB: ; VIA VL711", // USB2/3->SATA
    "0x2109:0x0711",
    "", // 0x0114, Mediasonic ProBox K32-SU3 (ticket #594)
    "", // 0x0507, Intenso 2,5" Memory Case 2TB USB3
    "-d sat"
  },
  // 0x2537 (?)
  { "USB: ; ", // USB 3.0
    "0x2537:0x106[68]", // 0x1066: Orico 2599US3, 0x1068: Fantec ER-35U3
    "", // 0x0100
    "",
    "-d sat"
  },
  // Power Quotient International
  { "USB: PQI H560; ",
    "0x3538:0x0902",
    "", // 0x0000
    "",
    "-d sat"
  },
  // Power Quotient International
  { "USB: PQI bridge; ",
    "0x3538:0x0064",
    "",
    "",
    "-d usbsunplus"
  },
  // Sharkoon
  { "USB: Sharkoon QuickPort XT USB 3.0; ",
     "0x357d:0x7788",
     "",
     "",
     "-d sat"
  },
  // Hitachi/SimpleTech
  { "USB: Hitachi Touro Desk; JMicron", // 3TB
    "0x4971:0x1011",
    "",
    "",
    "-d usbjmicron"
  },
  { "USB: Hitachi Touro; ",
    "0x4971:0x101[45]", // 14=1TB, 15=2TB
    "", // 0x0000
    "",
    "-d sat" // ATA output registers missing
  },
  { "USB: Hitachi Touro Mobile; ", // 1TB
    "0x4971:0x102[04]",
    "", // 0x0100
    "",
    "-d sat"
  },
  { "USB: SimpleTech;", // USB 3.0 HDD BOX Agestar,  Rock External HDD 3,5" UASP
    "0x4971:0x8017",
    "",
    "",
    "-d sat"
  },
  { "USB: Hitachi/SimpleTech; JMicron", // 1TB
    "0x4971:0xce17",
    "",
    "",
    "-d usbjmicron,x"
  },
  // OnSpec
  { "USB: ; OnSpec", // USB->PATA
    "0x55aa:0x2b00",
    "", // 0x0100
    "",
    "" // unsupported
  },
  // 0x6795 (?)
  { "USB: Sharkoon 2-Bay RAID Box; ", // USB 3.0
    "0x6795:0x2756",
    "", // 0x0100
    "",
    "-d sat"
  },
  // 0xabcd (?)
  { "USB: ; ",
    "0xabcd:0x6103", // LogiLink AU0028A V1.0 USB 3.0 to IDE & SATA Adapter
    "",
    "",
    "-d sat"
  },
/*
}; // builtin_knowndrives[]
 */<|MERGE_RESOLUTION|>--- conflicted
+++ resolved
@@ -75,11 +75,7 @@
 /*
 const drive_settings builtin_knowndrives[] = {
  */
-<<<<<<< HEAD
-  { "$Id: drivedb.h 4517 2017-10-06 19:33:11Z chrfranke $",
-=======
-  { "$Id: drivedb.h 4543 2017-10-09 21:09:41Z samm2 $",
->>>>>>> f6f945ba
+  { "$Id: drivedb.h 4544 2017-10-09 21:39:05Z chrfranke $",
     "-", "-",
     "This is a dummy entry to hold the SVN-Id of drivedb.h",
     ""
