--- conflicted
+++ resolved
@@ -68,11 +68,7 @@
 /*
 const drive_settings builtin_knowndrives[] = {
  */
-<<<<<<< HEAD
-  { "$Id: drivedb.h 4948 2019-08-13 20:42:48Z chrfranke $",
-=======
-  { "$Id: drivedb.h 4949 2019-08-20 19:56:57Z chrfranke $",
->>>>>>> 10c9ef09
+  { "$Id: drivedb.h 4950 2019-08-20 20:05:58Z chrfranke $",
     "-", "-",
     "This is a dummy entry to hold the SVN-Id of drivedb.h",
     ""
