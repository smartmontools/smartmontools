/*
 * drivedb.h - smartmontools drive database file
 *
 * Home page of code is: http://smartmontools.sourceforge.net
 *
 * Copyright (C) 2003-11 Philip Williams, Bruce Allen
 * Copyright (C) 2008-14 Christian Franke <smartmontools-support@lists.sourceforge.net>
 *
 * This program is free software; you can redistribute it and/or modify
 * it under the terms of the GNU General Public License as published by
 * the Free Software Foundation; either version 2, or (at your option)
 * any later version.
 *
 * You should have received a copy of the GNU General Public License
 * (for example COPYING); If not, see <http://www.gnu.org/licenses/>.
 *
 */

/*
 * Structure used to store drive database entries:
 *
 * struct drive_settings {
 *   const char * modelfamily;
 *   const char * modelregexp;
 *   const char * firmwareregexp;
 *   const char * warningmsg;
 *   const char * presets;
 * };
 *
 * The elements are used in the following ways:
 *
 *  modelfamily     Informal string about the model family/series of a
 *                  device. Set to "" if no info (apart from device id)
 *                  known.  The entry is ignored if this string starts with
 *                  a dollar sign.  Must not start with "USB:", see below.
 *  modelregexp     POSIX extended regular expression to match the model of
 *                  a device.  This should never be "".
 *  firmwareregexp  POSIX extended regular expression to match a devices's
 *                  firmware.  This is optional and should be "" if it is not
 *                  to be used.  If it is nonempty then it will be used to
 *                  narrow the set of devices matched by modelregexp.
 *  warningmsg      A message that may be displayed for matching drives.  For
 *                  example, to inform the user that they may need to apply a
 *                  firmware patch.
 *  presets         String with vendor-specific attribute ('-v') and firmware
 *                  bug fix ('-F') options.  Same syntax as in smartctl command
 *                  line.  The user's own settings override these.
 *
 * The regular expressions for drive model and firmware must match the full
 * string.  The effect of "^FULLSTRING$" is identical to "FULLSTRING".
 * The form ".*SUBSTRING.*" can be used if substring match is desired.
 *
 * The table will be searched from the start to end or until the first match,
 * so the order in the table is important for distinct entries that could match
 * the same drive.
 *
 *
 * Format for USB ID entries:
 *
 *  modelfamily     String with format "USB: DEVICE; BRIDGE" where
 *                  DEVICE is the name of the device and BRIDGE is
 *                  the name of the USB bridge.  Both may be empty
 *                  if no info known.
 *  modelregexp     POSIX extended regular expression to match the USB
 *                  vendor:product ID in hex notation ("0x1234:0xabcd").
 *                  This should never be "".
 *  firmwareregexp  POSIX extended regular expression to match the USB
 *                  bcdDevice info.  Only compared during search if other
 *                  entries with same USB vendor:product ID exist.
 *  warningmsg      Not used yet.
 *  presets         String with one device type ('-d') option.
 *
 */

/*
const drive_settings builtin_knowndrives[] = {
 */
<<<<<<< HEAD
  { "$Id: drivedb.h 3914 2014-06-19 17:42:36Z chrfranke $",
=======
  { "$Id: drivedb.h 3918 2014-06-21 15:55:32Z chrfranke $",
>>>>>>> 62070807
    "-", "-",
    "This is a dummy entry to hold the SVN-Id of drivedb.h",
    ""
  /* Default settings:
    "-v 1,raw48,Raw_Read_Error_Rate "
    "-v 2,raw48,Throughput_Performance "
    "-v 3,raw16(avg16),Spin_Up_Time "
    "-v 4,raw48,Start_Stop_Count "
    "-v 5,raw16(raw16),Reallocated_Sector_Ct "
    "-v 6,raw48,Read_Channel_Margin "
    "-v 7,raw48,Seek_Error_Rate "
    "-v 8,raw48,Seek_Time_Performance "
    "-v 9,raw24(raw8),Power_On_Hours " // smartmontools <= r3527: raw48
    "-v 10,raw48,Spin_Retry_Count "
    "-v 11,raw48,Calibration_Retry_Count "
    "-v 12,raw48,Power_Cycle_Count "
    "-v 13,raw48,Read_Soft_Error_Rate "
    //  14-174 Unknown_Attribute
    "-v 175,raw48,Program_Fail_Count_Chip "
    "-v 176,raw48,Erase_Fail_Count_Chip "
    "-v 177,raw48,Wear_Leveling_Count "
    "-v 178,raw48,Used_Rsvd_Blk_Cnt_Chip "
    "-v 179,raw48,Used_Rsvd_Blk_Cnt_Tot "
    "-v 180,raw48,Unused_Rsvd_Blk_Cnt_Tot "
    "-v 181,raw48,Program_Fail_Cnt_Total "
    "-v 182,raw48,Erase_Fail_Count_Total "
    "-v 183,raw48,Runtime_Bad_Block "
    "-v 184,raw48,End-to-End_Error "
    //  185-186 Unknown_Attribute
    "-v 187,raw48,Reported_Uncorrect "
    "-v 188,raw48,Command_Timeout "
    "-v 189,raw48,High_Fly_Writes "
    "-v 190,tempminmax,Airflow_Temperature_Cel "
    "-v 191,raw48,G-Sense_Error_Rate "
    "-v 192,raw48,Power-Off_Retract_Count "
    "-v 193,raw48,Load_Cycle_Count "
    "-v 194,tempminmax,Temperature_Celsius "
    "-v 195,raw48,Hardware_ECC_Recovered "
    "-v 196,raw16(raw16),Reallocated_Event_Count "
    "-v 197,raw48,Current_Pending_Sector "
    "-v 198,raw48,Offline_Uncorrectable "
    "-v 199,raw48,UDMA_CRC_Error_Count "
    "-v 200,raw48,Multi_Zone_Error_Rate "
    "-v 201,raw48,Soft_Read_Error_Rate "
    "-v 202,raw48,Data_Address_Mark_Errs "
    "-v 203,raw48,Run_Out_Cancel "
    "-v 204,raw48,Soft_ECC_Correction "
    "-v 205,raw48,Thermal_Asperity_Rate "
    "-v 206,raw48,Flying_Height "
    "-v 207,raw48,Spin_High_Current "
    "-v 208,raw48,Spin_Buzz "
    "-v 209,raw48,Offline_Seek_Performnce "
    //  210-219 Unknown_Attribute
    "-v 220,raw48,Disk_Shift "
    "-v 221,raw48,G-Sense_Error_Rate "
    "-v 222,raw48,Loaded_Hours "
    "-v 223,raw48,Load_Retry_Count "
    "-v 224,raw48,Load_Friction "
    "-v 225,raw48,Load_Cycle_Count "
    "-v 226,raw48,Load-in_Time "
    "-v 227,raw48,Torq-amp_Count "
    "-v 228,raw48,Power-off_Retract_Count "
    //  229 Unknown_Attribute
    "-v 230,raw48,Head_Amplitude "
    "-v 231,raw48,Temperature_Celsius "
    "-v 232,raw48,Available_Reservd_Space "
    "-v 233,raw48,Media_Wearout_Indicator "
    //  234-239 Unknown_Attribute
    "-v 240,raw48,Head_Flying_Hours "
    "-v 241,raw48,Total_LBAs_Written "
    "-v 242,raw48,Total_LBAs_Read "
    //  243-249 Unknown_Attribute
    "-v 250,raw48,Read_Error_Retry_Rate "
    //  251-253 Unknown_Attribute
    "-v 254,raw48,Free_Fall_Sensor "
  */
  },
  { "Apple SSD SM128", // Samsung?
    "APPLE SSD SM128",
    "", "", ""
  },
  { "Apacer SDM4",
    "2GB SATA Flash Drive", // tested with APSDM002G15AN-CT/SFDDA01C and SFI2101D
    "SF(DDA01C|I2101D)", "",
    "-v 160,raw48,Initial_Bad_Block_Count "
    "-v 161,raw48,Bad_Block_Count "
    "-v 162,raw48,Spare_Block_Count "
    "-v 163,raw48,Max_Erase_Count "
    "-v 164,raw48,Min_Erase_Count " // could be wrong
    "-v 165,raw48,Average_Erase_Count " // could be wrong
  },
  { "Asus-Phison SSD",
    "ASUS-PHISON SSD",
    "", "", ""
  },
  { "Crucial/Micron RealSSD C300/M500", // Marvell 88SS91xx
    "C300-CTFDDA[AC](064|128|256)MAG|" // Marvell 88SS9174 BJP2, tested with C300-CTFDDAC128MAG/0002,
      // C300-CTFDDAC064MAG/0006
    "Crucial_CT(120|240|480)M500SSD[13]", // Marvell 88SS9187 BLD2, tested with Crucial_CT120M500SSD3/MU02,
      // Crucial_CT120M500SSD1/MU02, Crucial_CT240M500SSD1/MU03
    "", "",
  //"-v 1,raw48,Raw_Read_Error_Rate "
  //"-v 5,raw16(raw16),Reallocated_Sector_Ct "
  //"-v 9,raw24(raw8),Power_On_Hours "
  //"-v 12,raw48,Power_Cycle_Count "
    "-v 170,raw48,Grown_Failing_Block_Ct "
    "-v 171,raw48,Program_Fail_Count "
    "-v 172,raw48,Erase_Fail_Count "
    "-v 173,raw48,Wear_Leveling_Count "
    "-v 174,raw48,Unexpect_Power_Loss_Ct "
    "-v 181,raw16,Non4k_Aligned_Access "
    "-v 183,raw48,SATA_Iface_Downshift "
  //"-v 184,raw48,End-to-End_Error "
  //"-v 187,raw48,Reported_Uncorrect "
  //"-v 188,raw48,Command_Timeout "
    "-v 189,raw48,Factory_Bad_Block_Ct "
  //"-v 194,tempminmax,Temperature_Celsius "
  //"-v 195,raw48,Hardware_ECC_Recovered "
  //"-v 196,raw16(raw16),Reallocated_Event_Count "
  //"-v 197,raw48,Current_Pending_Sector "
  //"-v 198,raw48,Offline_Uncorrectable "
  //"-v 199,raw48,UDMA_CRC_Error_Count "
    "-v 202,raw48,Perc_Rated_Life_Used "
    "-v 206,raw48,Write_Error_Rate"
  },
  { "Crucial/Micron RealSSD m4/C400/P400", // Marvell 9176, fixed firmware
    "C400-MTFDDA[ACK](064|128|256|512)MAM|"
    "M4-CT(064|128|256|512)M4SSD[123]|" // tested with M4-CT512M4SSD2/0309
    "MTFDDAK(064|128|256|512|050|100|200|400)MA[RN]-1[JKS]1AA.*", // tested with
                                             // MTFDDAK256MAR-1K1AA/MA52
    "030[9-Z]|03[1-Z].|0[4-Z]..|[1-Z]....*", // >= "0309"
    "",
  //"-v 1,raw48,Raw_Read_Error_Rate "
  //"-v 5,raw16(raw16),Reallocated_Sector_Ct "
  //"-v 9,raw24(raw8),Power_On_Hours "
  //"-v 12,raw48,Power_Cycle_Count "
    "-v 170,raw48,Grown_Failing_Block_Ct "
    "-v 171,raw48,Program_Fail_Count "
    "-v 172,raw48,Erase_Fail_Count "
    "-v 173,raw48,Wear_Leveling_Count "
    "-v 174,raw48,Unexpect_Power_Loss_Ct "
    "-v 181,raw16,Non4k_Aligned_Access "
    "-v 183,raw48,SATA_Iface_Downshift "
  //"-v 184,raw48,End-to-End_Error "
  //"-v 187,raw48,Reported_Uncorrect "
  //"-v 188,raw48,Command_Timeout "
    "-v 189,raw48,Factory_Bad_Block_Ct "
  //"-v 194,tempminmax,Temperature_Celsius "
  //"-v 195,raw48,Hardware_ECC_Recovered "
  //"-v 196,raw16(raw16),Reallocated_Event_Count "
  //"-v 197,raw48,Current_Pending_Sector "
  //"-v 198,raw48,Offline_Uncorrectable "
  //"-v 199,raw48,UDMA_CRC_Error_Count "
    "-v 202,raw48,Perc_Rated_Life_Used "
    "-v 206,raw48,Write_Error_Rate"
  },
  { "Crucial/Micron RealSSD m4/C400", // Marvell 9176, buggy or unknown firmware
    "C400-MTFDDA[ACK](064|128|256|512)MAM|" // tested with C400-MTFDDAC256MAM/0002
    "M4-CT(064|128|256|512)M4SSD[123]", // tested with M4-CT064M4SSD2/0002,
      // M4-CT064M4SSD2/0009, M4-CT256M4SSD3/000F
    "",
    "This drive may hang after 5184 hours of power-on time:\n"
    "http://www.tomshardware.com/news/Crucial-m4-Firmware-BSOD,14544.html\n"
    "See the following web pages for firmware updates:\n"
    "http://www.crucial.com/support/firmware.aspx\n"
    "http://www.micron.com/products/solid-state-storage/client-ssd#software",
    "-v 170,raw48,Grown_Failing_Block_Ct "
    "-v 171,raw48,Program_Fail_Count "
    "-v 172,raw48,Erase_Fail_Count "
    "-v 173,raw48,Wear_Leveling_Count "
    "-v 174,raw48,Unexpect_Power_Loss_Ct "
    "-v 181,raw16,Non4k_Aligned_Access "
    "-v 183,raw48,SATA_Iface_Downshift "
    "-v 189,raw48,Factory_Bad_Block_Ct "
    "-v 202,raw48,Perc_Rated_Life_Used "
    "-v 206,raw48,Write_Error_Rate"
  },
  { "Crucial/Micron M500/M510/M550 Client SSDs",
    "Micron_M500_MTFDDA[KTV](120|240|480|960)MAV|"// tested with Micron_M500_MTFDDAK960MAV/MU05
    "M510-MTFDDA[KTV](128|256)MAZ|" // tested with M510-MTFDDAK256MAZ/MU01
    "M550-MTFDDA[KTV](064|128|256|512|1T0)MAY", // tested with M550-MTFDDAK256MAY/MU01
    "", "",
  //"-v 1,raw48,Raw_Read_Error_Rate "
    "-v 5,raw48,Reallocate_NAND_Blk_Cnt "
  //"-v 9,raw24(raw8),Power_On_Hours "
  //"-v 12,raw48,Power_Cycle_Count "
    "-v 171,raw48,Program_Fail_Count "
    "-v 172,raw48,Erase_Fail_Count "
    "-v 173,raw48,Ave_Block-Erase_Count "
    "-v 174,raw48,Unexpect_Power_Loss_Ct "
    "-v 180,raw48,Unused_Reserve_NAND_Blk "
    "-v 183,raw48,SATA_Interfac_Downshift "
    "-v 184,raw48,Error_Correction_Count "
  //"-v 187,raw48,Reported_Uncorrect "
  //"-v 194,tempminmax,Temperature_Celsius "
  //"-v 196,raw16(raw16),Reallocated_Event_Count "
  //"-v 197,raw48,Current_Pending_Sector "
  //"-v 198,raw48,Offline_Uncorrectable "
  //"-v 199,raw48,UDMA_CRC_Error_Count "
    "-v 202,raw48,Percent_Lifetime_Used "
    "-v 206,raw48,Write_Error_Rate "
    "-v 210,raw48,Success_RAIN_Recov_Cnt "
    "-v 246,raw48,Total_Host_Sector_Write "
    "-v 247,raw48,Host_Program_Page_Count "
    "-v 248,raw48,Bckgnd_Program_Page_Cnt"
  },
  { "Micron M500DC Enterprise SSDs",
    "Micron_M500DC_(EE|MT)FDDA[AK](120|240|480|800)MBB", // tested with
      // Micron_M500DC_EEFDDAA120MBB/129, Micron_M500DC_MTFDDAK800MBB/0129
    "", "",
  //"-v 1,raw48,Raw_Read_Error_Rate "
    "-v 5,raw48,Reallocated_Block_Count "
  //"-v 9,raw24(raw8),Power_On_Hours "
  //"-v 12,raw48,Power_Cycle_Count "
    "-v 170,raw48,Reserved_Block_Count "
    "-v 171,raw48,Program_Fail_Count "
    "-v 172,raw48,Erase_Fail_Count "
    "-v 173,raw48,Ave_Block-Erase_Count "
    "-v 174,raw48,Unexpect_Power_Loss_Ct "
    "-v 184,raw48,Error_Correction_Count "
  //"-v 187,raw48,Reported_Uncorrect "
    "-v 188,raw48,Command_Timeouts "
  //"-v 194,tempminmax,Temperature_Celsius "
    "-v 195,raw48,Cumulativ_Corrected_ECC "
  //"-v 197,raw48,Current_Pending_Sector "
  //"-v 198,raw48,Offline_Uncorrectable "
  //"-v 199,raw48,UDMA_CRC_Error_Count "
    "-v 202,raw48,Percent_Lifetime_Remain "
    "-v 206,raw48,Write_Error_Rate "
    "-v 247,raw48,Host_Program_Page_Count "
    "-v 248,raw48,Bckgnd_Program_Page_Cnt"
  },
  { "SandForce Driven SSDs",
    "SandForce 1st Ed\\.|" // Demo Drive, tested with firmware 320A13F0
    "ADATA SSD S(396|510|599) .?..GB|" // tested with ADATA SSD S510 60GB/320ABBF0,
      // ADATA SSD S599 256GB/3.1.0, 64GB/3.4.6
    "ADATA SP[389]00|" // tested with ADATA SP300/5.0.2d, SP800/5.0.6c,
      // ADATA SP900/5.0.6 (Premier Pro, SF-2281)
    "ADATA SSD SP900 (64|128|256)GB-DL2|" // tested with ADATA SSD SP900 256GB-DL2/5.0.6
    "Corsair CSSD-F(40|60|80|115|120|160|240)GBP?2.*|" // Corsair Force, tested with
      // Corsair CSSD-F40GB2/1.1, Corsair CSSD-F115GB2-A/2.1a
    "Corsair Force (SSD|3 SSD|GS|GT)|" // SF-2281, tested with
      // Corsair Force SSD/5.05, 3 SSD/1.3.2, GT/1.3.3, GS/5.03
    "FM-25S2S-(60|120|240)GBP2|" // G.SKILL Phoenix Pro, SF-1200, tested with
      // FM-25S2S-240GBP2/4.2
    "FTM(06|12|24|48)CT25H|" // Supertalent TeraDrive CT, tested with
      // FTM24CT25H/STTMP2P1
    "KINGSTON SE50S3(100|240|480)G|" // tested with SE50S3100G/KE1ABBF0
    "KINGSTON SH10[03]S3(90|120|240|480)G|" // HyperX (3K), SF-2281, tested with
      // SH100S3240G/320ABBF0, SH103S3120G/505ABBF0
    "KINGSTON SKC(300S37A|380S3)(60|120|240|480)G|" // SF-2281, tested with SKC300S37A120G/KC4ABBF0,
      // SKC380S3120G/507ABBF0
    "KINGSTON SVP200S3(7A)?(60|90|120|240|480)G|" // V+ 200, SF-2281, tested with
      // SVP200S37A480G/502ABBF0, SVP200S390G/332ABBF0
    "KINGSTON SMS200S3(30|60|120)G|" // mSATA, SF-2241, tested with SMS200S3120G/KC3ABBF0
    "KINGSTON SMS450S3(32|64|128)G|" // mSATA, SF-2281, tested with SMS450S3128G/503ABBF0
    "KINGSTON (SV300|SKC100|SE100)S3.*G|" // other SF-2281
    "MKNSSDCR(45|60|90|120|180|240|480)GB(-DX)?|" // Mushkin Chronos (deluxe), SF-2281,
      // tested with MKNSSDCR120GB
    "Mushkin MKNSSDCL(40|60|80|90|115|120|180|240|480)GB-DX2?|" // Mushkin Callisto deluxe,
      // SF-1200/1222, Mushkin MKNSSDCL60GB-DX/361A13F0
    "OCZ[ -](AGILITY2([ -]EX)?|COLOSSUS2|ONYX2|VERTEX(2|-LE))( [123]\\..*)?|" // SF-1200,
      // tested with OCZ-VERTEX2/1.11, OCZ-VERTEX2 3.5/1.11
    "OCZ-NOCTI|" // mSATA, SF-2100, tested with OCZ-NOCTI/2.15
    "OCZ-REVODRIVE3?( X2)?|" // PCIe, SF-1200/2281, tested with
      // OCZ-REVODRIVE( X2)?/1.20, OCZ-REVODRIVE3 X2/2.11
    "OCZ[ -](VELO|VERTEX2[ -](EX|PRO))( [123]\\..*)?|" // SF-1500, tested with
      // OCZ VERTEX2-PRO/1.10 (Bogus thresholds for attribute 232 and 235)
    "D2[CR]STK251...-....|" // OCZ Deneva 2 C/R, SF-22xx/25xx,
      // tested with D2CSTK251M11-0240/2.08, D2CSTK251A10-0240/2.15
    "OCZ-(AGILITY3|SOLID3|VERTEX3( MI)?)|"  // SF-2200, tested with OCZ-VERTEX3/2.02,
      // OCZ-AGILITY3/2.11, OCZ-SOLID3/2.15, OCZ-VERTEX3 MI/2.15
    "OCZ Z-DRIVE R4 [CR]M8[48]|" // PCIe, SF-2282/2582, tested with OCZ Z-DRIVE R4 CM84/2.13
      // (Bogus attributes under Linux)
    "TALOS2|" // OCZ Talos 2 C/R, SAS (works with -d sat), 2*SF-2282, tested with TALOS2/3.20E
    "(APOC|DENC|DENEVA|FTNC|GFGC|MANG|MMOC|NIMC|TMSC).*|" // other OCZ SF-1200,
      // tested with DENCSTE251M11-0120/1.33, DENEVA PCI-E/1.33
    "(DENR|DRSAK|EC188|NIMR|PSIR|TRSAK).*|" // other OCZ SF-1500
    "OWC Mercury Electra [36]G SSD|" // tested with
      // OWC Mercury Electra 6G SSD/502ABBF0
    "OWC Mercury Extreme Pro (RE )?SSD|" // tested with
      // OWC Mercury Extreme Pro SSD/360A13F0
    "OWC Mercury EXTREME Pro 6G SSD|" // tested with
      // OWC Mercury EXTREME Pro 6G SSD/507ABBF0
    "Patriot Pyro|" // tested with Patriot Pyro/332ABBF0
    "SanDisk SDSSDX(60|120|240|480)GG25|" // SanDisk Extreme, SF-2281, tested with
      // SDSSDX240GG25/R201
    "SuperSSpeed S301 [0-9]*GB|" // SF-2281, tested with SuperSSpeed S301 128GB/503
    "SG9XCS2D(0?50|100|200|400)GESLT|" // Smart Storage Systems XceedIOPS2, tested with
      // SG9XCS2D200GESLT/SA03L370
    "(TX32|TX31C1|VN0.?..GCNMK).*|" // Smart Storage Systems XceedSTOR
    "(TX22D1|TX21B1).*|" // Smart Storage Systems XceedIOPS2
    "TX52D1.*|" // Smart Storage Systems Xcel-200
    "TS(64|128|256|512)GSSD320|" // Transcend SSD320, SF-2281, tested with TS128GSSD320
    "UGB(88P|99S)GC...H[BF].|" // Unigen, tested with
      // UGB88PGC100HF2/MP Rev2, UGB99SGC100HB3/RC Rev3
    "VisionTek GoDrive (60|120|240|480)GB", // tested with VisionTek GoDrive 480GB/506ABBF0
    "", "",
    "-v 1,raw24/raw32,Raw_Read_Error_Rate "
    "-v 5,raw48,Retired_Block_Count "
    "-v 9,msec24hour32,Power_On_Hours_and_Msec "
  //"-v 12,raw48,Power_Cycle_Count "
    "-v 13,raw24/raw32,Soft_Read_Error_Rate "
    "-v 100,raw48,Gigabytes_Erased "
    "-v 170,raw48,Reserve_Block_Count "
    "-v 171,raw48,Program_Fail_Count "
    "-v 172,raw48,Erase_Fail_Count "
    "-v 174,raw48,Unexpect_Power_Loss_Ct "
    "-v 177,raw48,Wear_Range_Delta "
    "-v 181,raw48,Program_Fail_Count "
    "-v 182,raw48,Erase_Fail_Count "
    "-v 184,raw48,IO_Error_Detect_Code_Ct "
  //"-v 187,raw48,Reported_Uncorrect "
    "-v 189,tempminmax,Airflow_Temperature_Cel "
  //"-v 194,tempminmax,Temperature_Celsius "
    "-v 195,raw24/raw32,ECC_Uncorr_Error_Count "
  //"-v 196,raw16(raw16),Reallocated_Event_Count "
    "-v 198,hex48,Uncorrectable_Sector_Ct "
    "-v 199,raw48,SATA_CRC_Error_Count "
    "-v 201,raw24/raw32,Unc_Soft_Read_Err_Rate "
    "-v 204,raw24/raw32,Soft_ECC_Correct_Rate "
    "-v 230,raw48,Life_Curve_Status "
    "-v 231,raw48,SSD_Life_Left "
  //"-v 232,raw48,Available_Reservd_Space "
    "-v 233,raw48,SandForce_Internal "
    "-v 234,raw48,SandForce_Internal "
    "-v 235,raw48,SuperCap_Health "
    "-v 241,raw48,Lifetime_Writes_GiB "
    "-v 242,raw48,Lifetime_Reads_GiB"
  },
  { "Indilinx Barefoot based SSDs",
    "Corsair CSSD-V(32|60|64|128|256)GB2|" // Corsair Nova, tested with Corsair CSSD-V32GB2/2.2
    "CRUCIAL_CT(64|128|256)M225|" // tested with CRUCIAL_CT64M225/1571
    "G.SKILL FALCON (64|128|256)GB SSD|" // tested with G.SKILL FALCON 128GB SSD/2030
    "OCZ[ -](AGILITY|ONYX|VERTEX( 1199|-TURBO)?)|" // tested with
      // OCZ-ONYX/1.6, OCZ-VERTEX 1199/00.P97, OCZ-VERTEX/1.30, OCZ VERTEX-TURBO/1.5
    "Patriot[ -]Torqx.*|"
    "RENICE Z2|" // tested with RENICE Z2/2030
    "STT_FT[MD](28|32|56|64)GX25H|" // Super Talent Ultradrive GX, tested with STT_FTM64GX25H/1916
    "TS(18|25)M(64|128)MLC(16|32|64|128|256|512)GSSD|" // ASAX Leopard Hunt II, tested with TS25M64MLC64GSSD/0.1
    "FM-25S2I-(64|128)GBFII|" // G.Skill FALCON II, tested with FM-25S2I-64GBFII
    "TS(60|120)GSSD25D-M", // Transcend Ultra SSD (SATA II), see also Ticket #80
    "", "",
    "-v 1,raw64 " // Raw_Read_Error_Rate
    "-v 9,raw64 " // Power_On_Hours
    "-v 12,raw64 " // Power_Cycle_Count
    "-v 184,raw64,Initial_Bad_Block_Count "
    "-v 195,raw64,Program_Failure_Blk_Ct "
    "-v 196,raw64,Erase_Failure_Blk_Ct "
    "-v 197,raw64,Read_Failure_Blk_Ct "
    "-v 198,raw64,Read_Sectors_Tot_Ct "
    "-v 199,raw64,Write_Sectors_Tot_Ct "
    "-v 200,raw64,Read_Commands_Tot_Ct "
    "-v 201,raw64,Write_Commands_Tot_Ct "
    "-v 202,raw64,Error_Bits_Flash_Tot_Ct "
    "-v 203,raw64,Corr_Read_Errors_Tot_Ct "
    "-v 204,raw64,Bad_Block_Full_Flag "
    "-v 205,raw64,Max_PE_Count_Spec "
    "-v 206,raw64,Min_Erase_Count "
    "-v 207,raw64,Max_Erase_Count "
    "-v 208,raw64,Average_Erase_Count "
    "-v 209,raw64,Remaining_Lifetime_Perc "
    "-v 210,raw64,Indilinx_Internal "
    "-v 211,raw64,SATA_Error_Ct_CRC "
    "-v 212,raw64,SATA_Error_Ct_Handshake "
    "-v 213,raw64,Indilinx_Internal"
  },
  { "Indilinx Barefoot_2/Everest/Martini based SSDs",
    "OCZ VERTEX[ -]PLUS|" // tested with OCZ VERTEX-PLUS/3.55, OCZ VERTEX PLUS/3.55
    "OCZ-VERTEX PLUS R2|" // Barefoot 2, tested with OCZ-VERTEX PLUS R2/1.2
    "OCZ-PETROL|" // Everest 1, tested with OCZ-PETROL/3.12
    "OCZ-AGILITY4|" // Everest 2, tested with OCZ-AGILITY4/1.5.2
    "OCZ-VERTEX4", // Everest 2, tested with OCZ-VERTEX4/1.5
    "", "", ""
  //"-v 1,raw48,Raw_Read_Error_Rate "
  //"-v 3,raw16(avg16),Spin_Up_Time "
  //"-v 4,raw48,Start_Stop_Count "
  //"-v 5,raw16(raw16),Reallocated_Sector_Ct "
  //"-v 9,raw24(raw8),Power_On_Hours "
  //"-v 12,raw48,Power_Cycle_Count "
    "-v 232,raw48,Lifetime_Writes " // LBA?
  //"-v 233,raw48,Media_Wearout_Indicator"
  },
  { "Indilinx Barefoot 3 based SSDs",
    "OCZ-VECTOR|" // tested with OCZ-VECTOR/1.03
    "OCZ-VERTEX450", // tested with OCZ-VERTEX450/1.0 (Barefoot 3 M10)
    "", "", ""
    "-v 5,raw48,Runtime_Bad_Block "
  //"-v 9,raw24(raw8),Power_On_Hours "
  //"-v 12,raw48,Power_Cycle_Count "
    "-v 171,raw48,Avail_OP_Block_Count "
    "-v 174,raw48,Pwr_Cycle_Ct_Unplanned "
    "-v 187,raw48,Total_Unc_NAND_Reads "
    "-v 195,raw48,Total_Prog_Failures "
    "-v 196,raw48,Total_Erase_Failures "
    "-v 197,raw48,Total_Unc_Read_Failures "
    "-v 198,raw48,Host_Reads_GiB "
    "-v 199,raw48,Host_Writes_GiB "
    "-v 208,raw48,Average_Erase_Count "
    "-v 210,raw48,SATA_CRC_Error_Count "
    "-v 233,raw48,Remaining_Lifetime_Perc "
    "-v 241,raw48,Host_Writes_GiB " // M10
    "-v 242,raw48,Host_Reads_GiB "  // M10
    "-v 249,raw48,Total_NAND_Prog_Ct_GiB"
  },
  { "OCZ Intrepid 3000 SSDs", // tested with OCZ INTREPID 3600/1.4.3.6, 3800/1.4.3.0
    "OCZ INTREPID 3[68]00",
    "", "", ""
    "-v 5,raw48,Runtime_Bad_Block "
  //"-v 9,raw24(raw8),Power_On_Hours "
  //"-v 12,raw48,Power_Cycle_Count "
    "-v 100,raw48,Total_Blocks_Erased "
    "-v 171,raw48,Avail_OP_Block_Count "
    "-v 174,raw48,Pwr_Cycle_Ct_Unplanned "
    "-v 184,raw48,Factory_Bad_Block_Count "
    "-v 187,raw48,Total_Unc_NAND_Reads "
    "-v 190,tempminmax,Temperature_Celsius "
    "-v 195,raw48,Total_Prog_Failures "
    "-v 196,raw48,Total_Erase_Failures "
    "-v 197,raw48,Total_Unc_Read_Failures "
    "-v 198,raw48,Host_Reads_GiB "
    "-v 199,raw48,Host_Writes_GiB "
    "-v 202,raw48,Total_Read_Bits_Corr_Ct "
    "-v 205,raw48,Max_Rated_PE_Count "
    "-v 206,raw48,Min_Erase_Count "
    "-v 207,raw48,Max_Erase_Count "
    "-v 208,raw48,Average_Erase_Count "
    "-v 210,raw48,SATA_CRC_Error_Count "
    "-v 211,raw48,SATA_UNC_Count "
    "-v 212,raw48,NAND_Reads_with_Retry "
    "-v 213,raw48,Simple_Rd_Rtry_Attempts "
    "-v 214,raw48,Adaptv_Rd_Rtry_Attempts "
    "-v 221,raw48,Int_Data_Path_Prot_Unc "
    "-v 222,raw48,RAID_Recovery_Count "
    "-v 230,raw48,SuperCap_Charge_Status " // 0=not charged, 1=fully charged, 2=unknown
    "-v 233,raw48,Remaining_Lifetime_Perc "
    "-v 249,raw48,Total_NAND_Prog_Ct_GiB "
    "-v 251,raw48,Total_NAND_Read_Ct_GiB"
  },
  { "InnoDisk InnoLite SATADOM D150QV-L SSDs", // tested with InnoLite SATADOM D150QV-L/120319
    "InnoLite SATADOM D150QV-L",
    "", "",
  //"-v 1,raw48,Raw_Read_Error_Rate "
  //"-v 2,raw48,Throughput_Performance "
  //"-v 3,raw16(avg16),Spin_Up_Time "
  //"-v 5,raw16(raw16),Reallocated_Sector_Ct "
  //"-v 7,raw48,Seek_Error_Rate " // from InnoDisk iSMART Linux tool, useless for SSD
  //"-v 8,raw48,Seek_Time_Performance "
  //"-v 9,raw24(raw8),Power_On_Hours "
  //"-v 10,raw48,Spin_Retry_Count "
  //"-v 12,raw48,Power_Cycle_Count "
    "-v 168,raw48,SATA_PHY_Error_Count "
    "-v 170,raw48,Bad_Block_Count "
    "-v 173,raw48,Erase_Count "
    "-v 175,raw48,Bad_Cluster_Table_Count "
    "-v 192,raw48,Unexpect_Power_Loss_Ct "
  //"-v 194,tempminmax,Temperature_Celsius "
  //"-v 197,raw48,Current_Pending_Sector "
    "-v 229,hex48,Flash_ID "
    "-v 235,raw48,Later_Bad_Block "
    "-v 236,raw48,Unstable_Power_Count "
    "-v 240,raw48,Write_Head"
  },
  { "Intel X25-E SSDs",
    "SSDSA2SH(032|064)G1.* INTEL",  // G1 = first generation
    "", "",
  //"-v 3,raw16(avg16),Spin_Up_Time "
  //"-v 4,raw48,Start_Stop_Count "
  //"-v 5,raw16(raw16),Reallocated_Sector_Ct "
  //"-v 9,raw24(raw8),Power_On_Hours "
  //"-v 12,raw48,Power_Cycle_Count "
    "-v 192,raw48,Unsafe_Shutdown_Count "
    "-v 225,raw48,Host_Writes_32MiB "
    "-v 226,raw48,Intel_Internal "
    "-v 227,raw48,Intel_Internal "
    "-v 228,raw48,Intel_Internal "
  //"-v 232,raw48,Available_Reservd_Space "
  //"-v 233,raw48,Media_Wearout_Indicator"
  },
  { "Intel X18-M/X25-M G1 SSDs",
    "INTEL SSDSA[12]MH(080|160)G1.*",  // G1 = first generation, 50nm
    "", "",
  //"-v 3,raw16(avg16),Spin_Up_Time "
  //"-v 4,raw48,Start_Stop_Count "
  //"-v 5,raw16(raw16),Reallocated_Sector_Ct "
  //"-v 9,raw24(raw8),Power_On_Hours "
  //"-v 12,raw48,Power_Cycle_Count "
    "-v 192,raw48,Unsafe_Shutdown_Count "
    "-v 225,raw48,Host_Writes_32MiB "
    "-v 226,raw48,Intel_Internal "
    "-v 227,raw48,Intel_Internal "
    "-v 228,raw48,Intel_Internal "
  //"-v 232,raw48,Available_Reservd_Space "
  //"-v 233,raw48,Media_Wearout_Indicator"
  },
  { "Intel X18-M/X25-M/X25-V G2 SSDs", // fixed firmware
      // tested with INTEL SSDSA2M(080|160)G2GC/2CV102J8 (X25-M)
    "INTEL SSDSA[12]M(040|080|120|160)G2.*",  // G2 = second generation, 34nm
    "2CV102(J[89A-Z]|[K-Z].)", // >= "2CV102J8"
    "",
  //"-v 3,raw16(avg16),Spin_Up_Time "
  //"-v 4,raw48,Start_Stop_Count "
  //"-v 5,raw16(raw16),Reallocated_Sector_Ct "
  //"-v 9,raw24(raw8),Power_On_Hours "
  //"-v 12,raw48,Power_Cycle_Count "
  //"-v 184,raw48,End-to-End_Error " // G2 only
    "-v 192,raw48,Unsafe_Shutdown_Count "
    "-v 225,raw48,Host_Writes_32MiB "
    "-v 226,raw48,Workld_Media_Wear_Indic " // Timed Workload Media Wear Indicator (percent*1024)
    "-v 227,raw48,Workld_Host_Reads_Perc "  // Timed Workload Host Reads Percentage
    "-v 228,raw48,Workload_Minutes " // 226,227,228 can be reset by 'smartctl -t vendor,0x40'
  //"-v 232,raw48,Available_Reservd_Space "
  //"-v 233,raw48,Media_Wearout_Indicator"
  },
  { "Intel X18-M/X25-M/X25-V G2 SSDs", // buggy or unknown firmware
      // tested with INTEL SSDSA2M040G2GC/2CV102HD (X25-V)
    "INTEL SSDSA[12]M(040|080|120|160)G2.*",
    "",
    "This drive may require a firmware update to\n"
    "fix possible drive hangs when reading SMART self-test log:\n"
    "http://downloadcenter.intel.com/Detail_Desc.aspx?DwnldID=18363",
    "-v 192,raw48,Unsafe_Shutdown_Count "
    "-v 225,raw48,Host_Writes_32MiB "
    "-v 226,raw48,Workld_Media_Wear_Indic "
    "-v 227,raw48,Workld_Host_Reads_Perc "
    "-v 228,raw48,Workload_Minutes"
  },
  { "Intel 313 Series SSDs", // tested with INTEL SSDSA2VP020G3/9CV10379
    "INTEL SSDSA2VP(020|024)G3",
    "", "",
  //"-v 3,raw16(avg16),Spin_Up_Time "
  //"-v 4,raw48,Start_Stop_Count "
  //"-v 5,raw16(raw16),Reallocated_Sector_Ct "
  //"-v 9,raw24(raw8),Power_On_Hours "
  //"-v 12,raw48,Power_Cycle_Count "
    "-v 170,raw48,Reserve_Block_Count "
    "-v 171,raw48,Program_Fail_Count "
    "-v 172,raw48,Erase_Fail_Count "
    "-v 183,raw48,SATA_Downshift_Count "
  //"-v 184,raw48,End-to-End_Error "
  //"-v 187,raw48,Reported_Uncorrect "
    "-v 192,raw48,Unsafe_Shutdown_Count "
    "-v 225,raw48,Host_Writes_32MiB "
    "-v 226,raw48,Workld_Media_Wear_Indic " // Timed Workload Media Wear Indicator (percent*1024)
    "-v 227,raw48,Workld_Host_Reads_Perc "  // Timed Workload Host Reads Percentage
    "-v 228,raw48,Workload_Minutes " // 226,227,228 can be reset by 'smartctl -t vendor,0x40'
  //"-v 232,raw48,Available_Reservd_Space "
  //"-v 233,raw48,Media_Wearout_Indicator "
    "-v 241,raw48,Host_Writes_32MiB "
    "-v 242,raw48,Host_Reads_32MiB"
  },
  { "Intel 320 Series SSDs", // tested with INTEL SSDSA2CT040G3/4PC10362,
      // INTEL SSDSA2CW160G3/4PC10362, INTEL SSDSA2BT040G3/4PC10362, INTEL SSDSA2BW120G3A/4PC10362,
      // INTEL SSDSA2BW300G3D/4PC10362
    "INTEL SSDSA[12][BC][WT](040|080|120|160|300|600)G3[AD]?",
    "", "",
  //"-v 3,raw16(avg16),Spin_Up_Time "
  //"-v 4,raw48,Start_Stop_Count "
  //"-v 5,raw16(raw16),Reallocated_Sector_Ct "
  //"-v 9,raw24(raw8),Power_On_Hours "
  //"-v 12,raw48,Power_Cycle_Count "
    "-v 170,raw48,Reserve_Block_Count "
    "-v 171,raw48,Program_Fail_Count "
    "-v 172,raw48,Erase_Fail_Count "
    "-v 183,raw48,SATA_Downshift_Count " // FW >= 4Px10362
  //"-v 184,raw48,End-to-End_Error "
  //"-v 187,raw48,Reported_Uncorrect "
    "-v 199,raw48,CRC_Error_Count "      // FW >= 4Px10362
    "-v 192,raw48,Unsafe_Shutdown_Count "
    "-v 225,raw48,Host_Writes_32MiB "
    "-v 226,raw48,Workld_Media_Wear_Indic " // Timed Workload Media Wear Indicator (percent*1024)
    "-v 227,raw48,Workld_Host_Reads_Perc "  // Timed Workload Host Reads Percentage
    "-v 228,raw48,Workload_Minutes " // 226,227,228 can be reset by 'smartctl -t vendor,0x40'
  //"-v 232,raw48,Available_Reservd_Space "
  //"-v 233,raw48,Media_Wearout_Indicator "
    "-v 241,raw48,Host_Writes_32MiB "
    "-v 242,raw48,Host_Reads_32MiB"
  },
  { "Intel 710 Series SSDs", // tested with INTEL SSDSA2BZ100G3/6PB10362
    "INTEL SSDSA2BZ(100|200|300)G3",
    "", "",
  //"-v 3,raw16(avg16),Spin_Up_Time "
  //"-v 4,raw48,Start_Stop_Count "
  //"-v 5,raw16(raw16),Reallocated_Sector_Ct "
  //"-v 9,raw24(raw8),Power_On_Hours "
  //"-v 12,raw48,Power_Cycle_Count "
    "-v 170,raw48,Reserve_Block_Count "
    "-v 171,raw48,Program_Fail_Count "
    "-v 172,raw48,Erase_Fail_Count "
    "-v 174,raw48,Unexpect_Power_Loss_Ct " // Missing in 710 specification from September 2011
    "-v 183,raw48,SATA_Downshift_Count "
  //"-v 184,raw48,End-to-End_Error "
  //"-v 187,raw48,Reported_Uncorrect "
  //"-v 190,tempminmax,Airflow_Temperature_Cel "
    "-v 192,raw48,Unsafe_Shutdown_Count "
    "-v 225,raw48,Host_Writes_32MiB "
    "-v 226,raw48,Workld_Media_Wear_Indic " // Timed Workload Media Wear Indicator (percent*1024)
    "-v 227,raw48,Workld_Host_Reads_Perc "  // Timed Workload Host Reads Percentage
    "-v 228,raw48,Workload_Minutes " // 226,227,228 can be reset by 'smartctl -t vendor,0x40'
  //"-v 232,raw48,Available_Reservd_Space "
  //"-v 233,raw48,Media_Wearout_Indicator "
    "-v 241,raw48,Host_Writes_32MiB "
    "-v 242,raw48,Host_Reads_32MiB"
  },
  { "Intel 510 Series SSDs",
    "INTEL SSDSC2MH(120|250)A2",
    "", "",
  //"-v 3,raw16(avg16),Spin_Up_Time "
  //"-v 4,raw48,Start_Stop_Count "
  //"-v 5,raw16(raw16),Reallocated_Sector_Ct "
  //"-v 9,raw24(raw8),Power_On_Hours "
  //"-v 12,raw48,Power_Cycle_Count "
    "-v 192,raw48,Unsafe_Shutdown_Count "
    "-v 225,raw48,Host_Writes_32MiB "
  //"-v 232,raw48,Available_Reservd_Space "
  //"-v 233,raw48,Media_Wearout_Indicator"
  },
  { "Intel 520 Series SSDs", // tested with INTEL SSDSC2CW120A3/400i, SSDSC2BW480A3F/400i
    "INTEL SSDSC2[BC]W(060|120|180|240|480)A3F?",
    "", "",
  //"-v 5,raw16(raw16),Reallocated_Sector_Ct "
    "-v 9,msec24hour32,Power_On_Hours_and_Msec "
  //"-v 12,raw48,Power_Cycle_Count "
    "-v 170,raw48,Available_Reservd_Space "
    "-v 171,raw48,Program_Fail_Count "
    "-v 172,raw48,Erase_Fail_Count "
    "-v 174,raw48,Unexpect_Power_Loss_Ct "
  //"-v 184,raw48,End-to-End_Error "
    "-v 187,raw48,Uncorrectable_Error_Cnt "
  //"-v 192,raw48,Power-Off_Retract_Count "
    "-v 225,raw48,Host_Writes_32MiB "
    "-v 226,raw48,Workld_Media_Wear_Indic "
    "-v 227,raw48,Workld_Host_Reads_Perc "
    "-v 228,raw48,Workload_Minutes "
  //"-v 232,raw48,Available_Reservd_Space "
  //"-v 233,raw48,Media_Wearout_Indicator "
    "-v 241,raw48,Host_Writes_32MiB "
    "-v 242,raw48,Host_Reads_32MiB "
    "-v 249,raw48,NAND_Writes_1GiB"
  },
  { "Intel 525 Series SSDs", // mSATA, tested with SSDMCEAC120B3/LLLi
    "INTEL SSDMCEAC(030|060|090|120|180|240)B3",
    "", "",
  //"-v 5,raw16(raw16),Reallocated_Sector_Ct "
    "-v 9,msec24hour32,Power_On_Hours_and_Msec "
  //"-v 12,raw48,Power_Cycle_Count "
    "-v 170,raw48,Available_Reservd_Space "
    "-v 171,raw48,Program_Fail_Count "
    "-v 172,raw48,Erase_Fail_Count "
    "-v 174,raw48,Unexpect_Power_Loss_Ct "
    "-v 183,raw48,SATA_Downshift_Count "
  //"-v 184,raw48,End-to-End_Error "
    "-v 187,raw48,Uncorrectable_Error_Cnt "
  //"-v 190,tempminmax,Airflow_Temperature_Cel "
  //"-v 192,raw48,Power-Off_Retract_Count "
  //"-v 199,raw48,UDMA_CRC_Error_Count "
    "-v 225,raw48,Host_Writes_32MiB "
    "-v 226,raw48,Workld_Media_Wear_Indic "
    "-v 227,raw48,Workld_Host_Reads_Perc "
    "-v 228,raw48,Workload_Minutes "
  //"-v 232,raw48,Available_Reservd_Space "
  //"-v 233,raw48,Media_Wearout_Indicator "
    "-v 241,raw48,Host_Writes_32MiB "
    "-v 242,raw48,Host_Reads_32MiB "
    "-v 249,raw48,NAND_Writes_1GiB"
  },
  { "Intel 530 Series SSDs", // tested with INTEL SSDSC2BW180A4/DC12, SSDSC2BW240A4/DC12
    "INTEL SSDSC2BW(080|120|180|240|360|480)A4",
    "", "",
  //"-v 5,raw16(raw16),Reallocated_Sector_Ct "
    "-v 9,msec24hour32,Power_On_Hours_and_Msec "
  //"-v 12,raw48,Power_Cycle_Count "
    "-v 170,raw48,Available_Reservd_Space "
    "-v 171,raw48,Program_Fail_Count "
    "-v 172,raw48,Erase_Fail_Count "
    "-v 174,raw48,Unexpect_Power_Loss_Ct "
    "-v 183,raw48,SATA_Downshift_Count "
  //"-v 184,raw48,End-to-End_Error "
    "-v 187,raw48,Uncorrectable_Error_Cnt "
  //"-v 190,tempminmax,Airflow_Temperature_Cel "
  //"-v 192,raw48,Power-Off_Retract_Count "
  //"-v 199,raw48,UDMA_CRC_Error_Count "
    "-v 225,raw48,Host_Writes_32MiB "
    "-v 226,raw48,Workld_Media_Wear_Indic "
    "-v 227,raw48,Workld_Host_Reads_Perc "
    "-v 228,raw48,Workload_Minutes "
  //"-v 232,raw48,Available_Reservd_Space "
  //"-v 233,raw48,Media_Wearout_Indicator "
    "-v 241,raw48,Host_Writes_32MiB "
    "-v 242,raw48,Host_Reads_32MiB "
    "-v 249,raw48,NAND_Writes_1GiB"
  },
  { "Intel 330/335 Series SSDs", // tested with INTEL SSDSC2CT180A3/300i, SSDSC2CT240A3/300i,
      // INTEL SSDSC2CT240A4/335t
    "INTEL SSDSC2CT(060|120|180|240)A[34]", // A4 = 335 Series
    "", "",
  //"-v 5,raw16(raw16),Reallocated_Sector_Ct "
    "-v 9,msec24hour32,Power_On_Hours_and_Msec "
  //"-v 12,raw48,Power_Cycle_Count "
  //"-v 181,raw48,Program_Fail_Cnt_Total " // ] Missing in 330 specification from April 2012
  //"-v 182,raw48,Erase_Fail_Count_Total " // ]
  //"-v 192,raw48,Power-Off_Retract_Count "
    "-v 225,raw48,Host_Writes_32MiB "
  //"-v 232,raw48,Available_Reservd_Space "
  //"-v 233,raw48,Media_Wearout_Indicator "
    "-v 241,raw48,Host_Writes_32MiB "
    "-v 242,raw48,Host_Reads_32MiB "
    "-v 249,raw48,NAND_Writes_1GiB"
  },
  { "Intel 730 and DC S3500/S3700 Series SSDs", // tested with INTEL SSDSC2BP480G4, SSDSC2BB120G4/D2010355,
      // INTEL SSDSC2BB800G4T, SSDSC2BA200G3/5DV10250
    "INTEL SSDSC(1N|2B)[ABP](080|100|120|160|200|240|300|400|480|600|800)G[34]T?", // A=S3700, B=S3500, P=730
    "", "",
  //"-v 3,raw16(avg16),Spin_Up_Time "
  //"-v 4,raw48,Start_Stop_Count "
  //"-v 5,raw16(raw16),Reallocated_Sector_Ct "
  //"-v 9,raw24(raw8),Power_On_Hours "
  //"-v 12,raw48,Power_Cycle_Count "
    "-v 170,raw48,Available_Reservd_Space "
    "-v 171,raw48,Program_Fail_Count "
    "-v 172,raw48,Erase_Fail_Count "
    "-v 174,raw48,Unsafe_Shutdown_Count "
    "-v 175,raw16(raw16),Power_Loss_Cap_Test "
    "-v 183,raw48,SATA_Downshift_Count "
  //"-v 184,raw48,End-to-End_Error "
  //"-v 187,raw48,Reported_Uncorrect "
    "-v 190,tempminmax,Temperature_Case "
    "-v 192,raw48,Unsafe_Shutdown_Count "
    "-v 194,tempminmax,Temperature_Internal "
  //"-v 197,raw48,Current_Pending_Sector "
    "-v 199,raw48,CRC_Error_Count "
    "-v 225,raw48,Host_Writes_32MiB "
    "-v 226,raw48,Workld_Media_Wear_Indic " // Timed Workload Media Wear Indicator (percent*1024)
    "-v 227,raw48,Workld_Host_Reads_Perc "  // Timed Workload Host Reads Percentage
    "-v 228,raw48,Workload_Minutes " // 226,227,228 can be reset by 'smartctl -t vendor,0x40'
  //"-v 232,raw48,Available_Reservd_Space "
  //"-v 233,raw48,Media_Wearout_Indicator "
    "-v 234,raw24/raw32:04321,Thermal_Throttle "
    "-v 241,raw48,Host_Writes_32MiB "
    "-v 242,raw48,Host_Reads_32MiB"
  },
  { "Kingston branded X25-V SSDs", // fixed firmware
    "KINGSTON SSDNow 40GB",
    "2CV102(J[89A-Z]|[K-Z].)", // >= "2CV102J8"
    "",
    "-v 192,raw48,Unsafe_Shutdown_Count "
    "-v 225,raw48,Host_Writes_32MiB "
    "-v 226,raw48,Workld_Media_Wear_Indic "
    "-v 227,raw48,Workld_Host_Reads_Perc "
    "-v 228,raw48,Workload_Minutes"
  },
  { "Kingston branded X25-V SSDs", // buggy or unknown firmware
    "KINGSTON SSDNow 40GB",
    "",
    "This drive may require a firmware update to\n"
    "fix possible drive hangs when reading SMART self-test log.\n"
    "To update Kingston branded drives, a modified Intel update\n"
    "tool must be used. Search for \"kingston 40gb firmware\".",
    "-v 192,raw48,Unsafe_Shutdown_Count "
    "-v 225,raw48,Host_Writes_32MiB "
    "-v 226,raw48,Workld_Media_Wear_Indic "
    "-v 227,raw48,Workld_Host_Reads_Perc "
    "-v 228,raw48,Workload_Minutes"
  },
  { "JMicron based SSDs", // JMicron JMF60x
    "Kingston SSDNow V Series [0-9]*GB|" // tested with Kingston SSDNow V Series 64GB/B090522a
    "TS(2|4|8|16|32|64|128|192)GSSD25S?-(M|S)", // Transcend IDE and SATA, tested with TS32GSSD25-M/V090331
    "[BV].*", // other Transcend SSD versions will be catched by subsequent entry
    "",
  //"-v 9,raw24(raw8),Power_On_Hours " // raw value always 0?
  //"-v 12,raw48,Power_Cycle_Count "
  //"-v 194,tempminmax,Temperature_Celsius " // raw value always 0?
    "-v 229,hex64:w012345r,Halt_System/Flash_ID " // Halt, Flash[7]
    "-v 232,hex64:w012345r,Firmware_Version_Info " // "YYMMDD", #Channels, #Banks
    "-v 233,hex48:w01234,ECC_Fail_Record " // Fail number, Row[3], Channel, Bank
    "-v 234,raw24/raw24:w01234,Avg/Max_Erase_Ct "
    "-v 235,raw24/raw24:w01z23,Good/Sys_Block_Ct"
    //  1.....................................40 chars limit for smartmontools <= r3342
  },
  { "JMicron based SSDs", // JMicron JMF61x, JMF661
    "ADATA S596 Turbo|"  // tested with ADATA S596 Turbo 256GB SATA SSD (JMicron JMF616)
    "ADATA SP600|"  // tested with ADATA SP600/2.4 (JMicron JMF661)
    "APPLE SSD TS.*|"  // Toshiba?, tested with APPLE SSD TS064C/CJAA0201
    "KINGSTON SNV425S2(64|128)GB|"  // SSDNow V Series (2. Generation, JMF618),
                                    // tested with KINGSTON SNV425S264GB/C091126a
    "KINGSTON SSDNOW 30GB|" // tested with KINGSTON SSDNOW 30GB/AJXA0202
    "KINGSTON SS100S2(8|16)G|"  // SSDNow S100 Series, tested with KINGSTON SS100S28G/D100309a
    "KINGSTON SVP?100S2B?(64|96|128|256|512)G|"  // SSDNow V100/V+100 Series,
      // tested with KINGSTON SVP100S296G/CJR10202, KINGSTON SV100S2256G/D110225a
    "KINGSTON SV200S3(64|128|256)G|" // SSDNow V200 Series, tested with KINGSTON SV200S3128G/E120506a
    "TOSHIBA THNS128GG4BBAA|"  // Toshiba / Super Talent UltraDrive DX,
                               // tested with Toshiba 128GB 2.5" SSD (built in MacBooks)
    "TOSHIBA THNSNC128GMLJ|" // tested with THNSNC128GMLJ/CJTA0202 (built in Toshiba Protege/Dynabook)
    "TS(8|16|32|64|128|192|256|512)GSSD25S?-(MD?|S)", // Transcend IDE and SATA (JMF612), tested with
      // TS256GSSD25S-M/101028, TS32GSSD25-M/20101227
    "", "",
  //"-v 1,raw48,Raw_Read_Error_Rate "
  //"-v 2,raw48,Throughput_Performance "
    "-v 3,raw48,Unknown_Attribute "
  //"-v 5,raw16(raw16),Reallocated_Sector_Ct "
    "-v 7,raw48,Unknown_Attribute "
    "-v 8,raw48,Unknown_Attribute "
  //"-v 9,raw24(raw8),Power_On_Hours "
    "-v 10,raw48,Unknown_Attribute "
  //"-v 12,raw48,Power_Cycle_Count "
  //"-v 167,raw48,Unknown_Attribute "
    "-v 168,raw48,SATA_Phy_Error_Count "
  //"-v 169,raw48,Unknown_Attribute "
    "-v 170,raw16,Bad_Block_Count "
    "-v 173,raw16,Erase_Count " // JMF661: different?
    "-v 175,raw48,Bad_Cluster_Table_Count "
    "-v 192,raw48,Unexpect_Power_Loss_Ct "
  //"-v 194,tempminmax,Temperature_Celsius "
  //"-v 197,raw48,Current_Pending_Sector "
    "-v 240,raw48,Unknown_Attribute"
  },
  { "Plextor M3/M5 (Pro) Series SSDs", // Marvell 88SS9174 (M3, M5S), 88SS9187 (M5Pro), tested with
      // PLEXTOR PX-128M3/1.01, PX-128M3P/1.04, PX-256M3/1.05, PX-128M5S/1.02, PX-256M5S/1.03,
      // PX-128M5S/1.05, PX-128M5Pro/1.05, PX-512M5Pro/1.06
      // (1.04/5 Firmware self-test log lifetime unit is bogus, possibly 1/256 hours)
    "PLEXTOR PX-(64|128|256|512)M(3P?|5S|5Pro)",
    "", "",
  //"-v 1,raw48,Raw_Read_Error_Rate "
  //"-v 5,raw16(raw16),Reallocated_Sector_Ct "
  //"-v 9,raw24(raw8),Power_On_Hours "
  //"-v 12,raw48,Power_Cycle_Count "
  //"-v 177,raw48,Wear_Leveling_Count "
  //"-v 178,raw48,Used_Rsvd_Blk_Cnt_Chip "
  //"-v 181,raw48,Program_Fail_Cnt_Total "
  //"-v 182,raw48,Erase_Fail_Count_Total "
  //"-v 187,raw48,Reported_Uncorrect "
  //"-v 192,raw48,Power-Off_Retract_Count "
  //"-v 196,raw16(raw16),Reallocated_Event_Count "
  //"-v 198,raw48,Offline_Uncorrectable "
  //"-v 199,raw48,UDMA_CRC_Error_Count "
  //"-v 232,raw48,Available_Reservd_Space "
    "-v 241,raw48,Host_Writes_32MiB "
    "-v 242,raw48,Host_Reads_32MiB"
  },
  { "Samsung based SSDs",
    "SAMSUNG SSD PM800 .*GB|"  // SAMSUNG PM800 SSDs, tested with SAMSUNG SSD PM800 TH 64GB/VBM25D1Q
    "SAMSUNG SSD PM810 .*GB|"  // SAMSUNG PM810 (470 series) SSDs, tested with SAMSUNG SSD PM810 2.5" 128GB/AXM06D1Q
    "SAMSUNG 470 Series SSD|"  // tested with SAMSUNG 470 Series SSD 64GB/AXM09B1Q
    "SAMSUNG SSD 830 Series|"  // tested with SAMSUNG SSD 830 Series 64GB/CXM03B1Q
    "Samsung SSD 840 (PRO )?Series|" // tested with Samsung SSD 840 PRO Series 128GB/DXM04B0Q,
      // Samsung SSD 840 Series/DXT06B0Q
    "SAMSUNG MZ7WD((120|240)HAFV|480HAGM|960HAGP)-00003", // SM843T Series, tested with
      // SAMSUNG MZ7WD120HAFV-00003/DXM85W3Q
    "", "",
  //"-v 5,raw16(raw16),Reallocated_Sector_Ct "
  //"-v 9,raw24(raw8),Power_On_Hours "
  //"-v 12,raw48,Power_Cycle_Count "
  //"-v 175,raw48,Program_Fail_Count_Chip "
  //"-v 176,raw48,Erase_Fail_Count_Chip "
  //"-v 177,raw48,Wear_Leveling_Count "
  //"-v 178,raw48,Used_Rsvd_Blk_Cnt_Chip "
  //"-v 179,raw48,Used_Rsvd_Blk_Cnt_Tot "
  //"-v 180,raw48,Unused_Rsvd_Blk_Cnt_Tot "
  //"-v 181,raw48,Program_Fail_Cnt_Total "
  //"-v 182,raw48,Erase_Fail_Count_Total "
  //"-v 183,raw48,Runtime_Bad_Block "
  //"-v 184,raw48,End-to-End_Error " // SM843T Series
    "-v 187,raw48,Uncorrectable_Error_Cnt "
  //"-v 190,tempminmax,Airflow_Temperature_Cel "  // seems to be some sort of temperature value for 470 Series?
  //"-v 194,tempminmax,Temperature_Celsius "
    "-v 195,raw48,ECC_Error_Rate "
  //"-v 198,raw48,Offline_Uncorrectable "
    "-v 199,raw48,CRC_Error_Count "
    "-v 201,raw48,Supercap_Status "
    "-v 202,raw48,Exception_Mode_Status "
    "-v 235,raw48,POR_Recovery_Count " // 830/840 Series
  //"-v 241,raw48,Total_LBAs_Written"
  },
  { "Smart Storage Systems Xcel-10 SSDs",  // based on http://www.smartm.com/files/salesLiterature/storage/xcel10.pdf
    "SMART A25FD-(32|64|128)GI32N", // tested with SMART A25FD-128GI32N/B9F23D4K
    "",
    "", // attributes info from http://www.adtron.com/pdf/SMART_Attributes_Xcel-10_810800014_RevB.pdf
    "-v 1,raw48,Not_Supported "
    "-v 2,raw48,Not_Supported "
  //"-v 9,raw24(raw8),Power_On_Hours "
  //"-v 12,raw48,Power_Cycle_Count "
    "-v 191,raw48,Not_Supported "
  //"-v 192,raw48,Power-Off_Retract_Count "
    "-v 197,raw48,ECC_Error_Count "
  //"-v 198,raw48,Offline_Uncorrectable "
  //"-v 199,raw48,UDMA_CRC_Error_Count "
    "-v 251,raw48,Min_Spares_Remain_Perc " // percentage of the total number of spare blocks available
    "-v 252,raw48,Added_Bad_Flash_Blk_Ct " // number of bad flash blocks
    "-v 254,raw48,Total_Erase_Blocks_Ct" // number of times the drive has erased any erase block
  },
  { "Smart Storage Systems XceedSecure2 SSDs",
    "(SMART|Adtron) ([AIS]25FBS|S35FCS).*",
    "", "",
    "-v 9,sec2hour,Power_On_Hours "
    "-v 194,hex64,Proprietary_194"
  },
  { "Smart Storage Systems XceedUltraX/Adtron A25FBX SSDs",
    "(SMART|Adtron) (A|I)25FBX.*",
    "", "",
    "-v 9,hex64,Proprietary_9 "
    "-v 194,hex48,Proprietary_194"
  },
  { "Smart Storage Systems Adtron A25FB 2xN SSDs",
    "(SMART|Adtron) A25FB.*2.N",
    "", "",
    "-v 110,hex64,Proprietary_HWC "
    "-v 111,hex64,Proprietary_MP "
    "-v 112,hex64,Proprietary_RtR "
    "-v 113,hex64,Proprietary_RR "
    "-v 120,hex64,Proprietary_HFAll "
    "-v 121,hex64,Proprietary_HF1st "
    "-v 122,hex64,Proprietary_HF2nd "
    "-v 123,hex64,Proprietary_HF3rd "
    "-v 125,hex64,Proprietary_SFAll "
    "-v 126,hex64,Proprietary_SF1st "
    "-v 127,hex64,Proprietary_SF2nd "
    "-v 128,hex64,Proprietary_SF3rd "
    "-v 194,raw24/raw32:zvzzzw,Fract_Temperature"
    //  1.....................................40 chars limit for smartmontools <= r3342
  },
  { "Smart Storage Systems Adtron A25FB 3xN SSDs",
    "(SMART|Adtron) A25FB-.*3.N",
    "", "",
    "-v 9,sec2hour,Power_On_Hours "
    "-v 113,hex48,Proprietary_RR "
    "-v 130,raw48:54321,Minimum_Spares_All_Zs"
  //"-v 194,tempminmax,Temperature_Celsius"
  },
  { "STEC Mach2 CompactFlash Cards", // tested with STEC M2P CF 1.0.0/K1385MS
    "STEC M2P CF 1.0.0",
    "", "",
    "-v 100,raw48,Erase_Program_Cycles "
    "-v 103,raw48,Remaining_Energy_Storg "
    "-v 170,raw48,Reserved_Block_Count "
    "-v 171,raw48,Program_Fail_Count "
    "-v 172,raw48,Erase_Fail_Count "
    "-v 173,raw48,Wear_Leveling_Count "
    "-v 174,raw48,Unexpect_Power_Loss_Ct "
    "-v 211,raw48,Unknown_Attribute " // ] Missing in specification
    "-v 212,raw48,Unknown_Attribute"  // ] from September 2012
  },
  { "Transcend CompactFlash Cards", // tested with TRANSCEND/20080820,
      // TS4GCF133/20100709, TS16GCF133/20100709, TS16GCF150/20110407
    "TRANSCEND|TS(4|8|16)GCF(133|150)",
    "", "",
    "-v 7,raw48,Unknown_Attribute "
    "-v 8,raw48,Unknown_Attribute"
  },
  { "Marvell SSD SD88SA024BA0 (SUN branded)",
    "MARVELL SD88SA024BA0 SUN24G 0902M0054V",
    "", "", ""
  },
  { "HP 1TB SATA disk GB1000EAFJL",
    "GB1000EAFJL",
    "", "", ""
  },
  { "HP 500GB SATA disk MM0500EANCR",
    "MM0500EANCR",
    "", "", ""
  },
  { "HP 250GB SATA disk VB0250EAVER",
    "VB0250EAVER",
    "", "", ""
  },
  { "IBM Deskstar 60GXP",  // ER60A46A firmware
    "(IBM-|Hitachi )?IC35L0[12346]0AVER07.*",
    "ER60A46A",
    "", ""
  },
  { "IBM Deskstar 60GXP",  // All other firmware
    "(IBM-|Hitachi )?IC35L0[12346]0AVER07.*",
    "",
    "IBM Deskstar 60GXP drives may need upgraded SMART firmware.\n"
    "Please see http://haque.net/dtla_update/",
    ""
  },
  { "IBM Deskstar 40GV & 75GXP (A5AA/A6AA firmware)",
    "(IBM-)?DTLA-30[57]0[123467][05].*",
    "T[WX][123468AG][OF]A[56]AA",
    "", ""
  },
  { "IBM Deskstar 40GV & 75GXP (all other firmware)",
    "(IBM-)?DTLA-30[57]0[123467][05].*",
    "",
    "IBM Deskstar 40GV and 75GXP drives may need upgraded SMART firmware.\n"
    "Please see http://haque.net/dtla_update/",
    ""
  },
  { "", // ExcelStor J240, J340, J360, J680, J880 and J8160
    "ExcelStor Technology J(24|34|36|68|88|816)0",
    "", "", ""
  },
  { "", // Fujitsu M1623TAU
    "FUJITSU M1623TAU",
    "",
    "",
    "-v 9,seconds"
  },
  { "Fujitsu MHG",
    "FUJITSU MHG2...ATU?.*",
    "",
    "",
    "-v 9,seconds"
  },
  { "Fujitsu MHH",
    "FUJITSU MHH2...ATU?.*",
    "",
    "",
    "-v 9,seconds"
  },
  { "Fujitsu MHJ",
    "FUJITSU MHJ2...ATU?.*",
    "",
    "",
    "-v 9,seconds"
  },
  { "Fujitsu MHK",
    "FUJITSU MHK2...ATU?.*",
    "",
    "",
    "-v 9,seconds"
  },
  { "",  // Fujitsu MHL2300AT
    "FUJITSU MHL2300AT",
    "",
    "This drive's firmware has a harmless Drive Identity Structure\n"
      "checksum error bug.",
    "-v 9,seconds"
  },
  { "",  // MHM2200AT, MHM2150AT, MHM2100AT, MHM2060AT
    "FUJITSU MHM2(20|15|10|06)0AT",
    "",
    "This drive's firmware has a harmless Drive Identity Structure\n"
      "checksum error bug.",
    "-v 9,seconds"
  },
  { "Fujitsu MHN",
    "FUJITSU MHN2...AT",
    "",
    "",
    "-v 9,seconds"
  },
  { "", // Fujitsu MHR2020AT
    "FUJITSU MHR2020AT",
    "",
    "",
    "-v 9,seconds"
  },
  { "", // Fujitsu MHR2040AT
    "FUJITSU MHR2040AT",
    "",    // Tested on 40BA
    "",
    "-v 9,seconds -v 192,emergencyretractcyclect "
    "-v 198,offlinescanuncsectorct -v 200,writeerrorcount"
  },
  { "Fujitsu MHS AT",
    "FUJITSU MHS20[6432]0AT(  .)?",
    "",
    "",
    "-v 9,seconds -v 192,emergencyretractcyclect "
    "-v 198,offlinescanuncsectorct -v 200,writeerrorcount "
    "-v 201,detectedtacount"
  },
  { "Fujitsu MHT", // tested with FUJITSU MHT2030AC/909B
    "FUJITSU MHT2...(AC|AH|AS|AT|BH)U?.*",
    "",
    "",
    "-v 9,seconds"
  },
  { "Fujitsu MHU",
    "FUJITSU MHU2...ATU?.*",
    "",
    "",
    "-v 9,seconds"
  },
  { "Fujitsu MHV",
    "FUJITSU MHV2...(AH|AS|AT|BH|BS|BT).*",
    "",
    "",
    "-v 9,seconds"
  },
  { "Fujitsu MPA..MPG",
    "FUJITSU MP[A-G]3...A[HTEV]U?.*",
    "",
    "",
    "-v 9,seconds"
  },
  { "Fujitsu MHY BH",
    "FUJITSU MHY2(04|06|08|10|12|16|20|25)0BH.*",
    "", "",
    "-v 240,raw48,Transfer_Error_Rate"
  },
  { "Fujitsu MHW AC", // tested with FUJITSU MHW2060AC/00900004
    "FUJITSU MHW20(40|60)AC",
    "", "", ""
  },
  { "Fujitsu MHW BH",
    "FUJITSU MHW2(04|06|08|10|12|16)0BH.*",
    "", "", ""
  },
  { "Fujitsu MHW BJ",
    "FUJITSU MHW2(08|12|16)0BJ.*",
    "", "", ""
  },
  { "Fujitsu MHZ BH",
    "FUJITSU MHZ2(04|08|12|16|20|25|32)0BH.*",
    "", "", ""
  },
  { "Fujitsu MHZ BJ",
    "FUJITSU MHZ2(08|12|16|20|25|32)0BJ.*",
    "",
    "",
    "-v 9,minutes"
  },
  { "Fujitsu MHZ BS",
    "FUJITSU MHZ2(12|25)0BS.*",
    "", "", ""
  },
  { "Fujitsu MHZ BK",
    "FUJITSU MHZ2(08|12|16|25)0BK.*",
    "", "", ""
  },
  { "Fujitsu MJA BH",
    "FUJITSU MJA2(08|12|16|25|32|40|50)0BH.*",
    "", "", ""
  },
  { "", // Samsung SV4012H (known firmware)
    "SAMSUNG SV4012H",
    "RM100-08",
    "",
    "-v 9,halfminutes -F samsung"
  },
  { "", // Samsung SV4012H (all other firmware)
    "SAMSUNG SV4012H",
    "",
    "May need -F samsung disabled; see manual for details.",
    "-v 9,halfminutes -F samsung"
  },
  { "", // Samsung SV0412H (known firmware)
    "SAMSUNG SV0412H",
    "SK100-01",
    "",
    "-v 9,halfminutes -v 194,10xCelsius -F samsung"
  },
  { "", // Samsung SV0412H (all other firmware)
    "SAMSUNG SV0412H",
    "",
    "May need -F samsung disabled; see manual for details.",
    "-v 9,halfminutes -v 194,10xCelsius -F samsung"
  },
  { "", // Samsung SV1204H (known firmware)
    "SAMSUNG SV1204H",
    "RK100-1[3-5]",
    "",
    "-v 9,halfminutes -v 194,10xCelsius -F samsung"
  },
  { "", // Samsung SV1204H (all other firmware)
    "SAMSUNG SV1204H",
    "",
    "May need -F samsung disabled; see manual for details.",
    "-v 9,halfminutes -v 194,10xCelsius -F samsung"
  },
  { "", // SAMSUNG SV0322A tested with FW JK200-35
    "SAMSUNG SV0322A",
    "", "", ""
  },
  { "SAMSUNG SpinPoint V80", // tested with SV1604N/TR100-23
    "SAMSUNG SV(0211|0401|0612|0802|1203|1604)N",
    "",
    "",
    "-v 9,halfminutes -F samsung2"
  },
  { "", // SAMSUNG SP40A2H with RR100-07 firmware
    "SAMSUNG SP40A2H",
    "RR100-07",
    "",
    "-v 9,halfminutes -F samsung"
  },
  { "", // SAMSUNG SP80A4H with RT100-06 firmware
    "SAMSUNG SP80A4H",
    "RT100-06",
    "",
    "-v 9,halfminutes -F samsung"
  },
  { "", // SAMSUNG SP8004H with QW100-61 firmware
    "SAMSUNG SP8004H",
    "QW100-61",
    "",
    "-v 9,halfminutes -F samsung"
  },
  { "SAMSUNG SpinPoint F1 DT", // tested with HD103UJ/1AA01113
    "SAMSUNG HD(083G|16[12]G|25[12]H|32[12]H|50[12]I|642J|75[23]L|10[23]U)J",
    "", "", ""
  },
  { "SAMSUNG SpinPoint F1 EG", // tested with HD103UI/1AA01113
    "SAMSUNG HD(252H|322H|502I|642J|753L|103U)I",
    "", "", ""
  },
  { "SAMSUNG SpinPoint F1 RE", // tested with HE103UJ/1AA01113
    "SAMSUNG HE(252H|322H|502I|642J|753L|103U)J",
    "", "", ""
  },
  { "SAMSUNG SpinPoint F2 EG", // tested with HD154UI/1AG01118
    "SAMSUNG HD(502H|10[23]S|15[34]U)I",
    "", "", ""
  },
  { "SAMSUNG SpinPoint F3", // tested with HD502HJ/1AJ100E4
    "SAMSUNG HD(502H|754J|103S)J",
    "", "", ""
  },
  { "Seagate Barracuda SpinPoint F3", // tested with ST1000DM005 HD103SJ/1AJ100E5
    "ST[0-9DM]* HD(502H|754J|103S)J",
    "", "", ""
  },
  { "SAMSUNG SpinPoint F3 EG", // tested with HD503HI/1AJ100E4, HD153WI/1AN10002
    "SAMSUNG HD(253G|(324|503)H|754J|105S|(153|203)W)I",
    "", "", ""
  },
  { "SAMSUNG SpinPoint F3 RE", // tested with HE103SJ/1AJ30001
    "SAMSUNG HE(502H|754J|103S)J",
    "", "", ""
  },
  { "Seagate Samsung Spinpoint F4", // tested with ST250DM001 HD256GJ/1AR10001
    "ST(250|320)DM001 HD(256G|322G|323H)J",
    "", "", ""
  },
  { "SAMSUNG SpinPoint F4 EG (AF)",// tested with HD204UI/1AQ10001(buggy|fixed)
    "SAMSUNG HD(155|204)UI",
    "", // 1AQ10001
    "Using smartmontools or hdparm with this\n"
    "drive may result in data loss due to a firmware bug.\n"
    "****** THIS DRIVE MAY OR MAY NOT BE AFFECTED! ******\n"
    "Buggy and fixed firmware report same version number!\n"
    "See the following web pages for details:\n"
    "http://knowledge.seagate.com/articles/en_US/FAQ/223571en\n"
    "http://www.smartmontools.org/wiki/SamsungF4EGBadBlocks",
    ""
  },
  { "SAMSUNG SpinPoint S250", // tested with HD200HJ/KF100-06
    "SAMSUNG HD(162|200|250)HJ",
    "", "", ""
  },
  { "SAMSUNG SpinPoint T133", // tested with HD300LJ/ZT100-12, HD400LJ/ZZ100-14, HD401LJ/ZZ100-15
    "SAMSUNG HD(250KD|(30[01]|320|40[01])L[DJ])",
    "", "", ""
  },
  { "SAMSUNG SpinPoint T166", // tested with HD501LJ/CR100-1[01]
    "SAMSUNG HD(080G|160H|32[01]K|403L|50[01]L)J",
    "", "",
    "-v 197,increasing" // at least HD501LJ/CR100-11
  },
  { "SAMSUNG SpinPoint P120", // VF100-37 firmware, tested with SP2514N/VF100-37
    "SAMSUNG SP(16[01]3|2[05][01]4)[CN]",
    "VF100-37",
    "",
    "-F samsung3"
  },
  { "SAMSUNG SpinPoint P120", // other firmware, tested with SP2504C/VT100-33
    "SAMSUNG SP(16[01]3|2[05][01]4)[CN]",
    "",
    "May need -F samsung3 enabled; see manual for details.",
    ""
  },
  { "SAMSUNG SpinPoint P80 SD", // tested with HD160JJ/ZM100-33
    "SAMSUNG HD(080H|120I|160J)J",
    "", "", ""
  },
  { "SAMSUNG SpinPoint P80", // BH100-35 firmware, tested with SP0842N/BH100-35
    "SAMSUNG SP(0451|08[0124]2|12[0145]3|16[0145]4)[CN]",
    "BH100-35",
    "",
    "-F samsung3"
  },
  { "SAMSUNG SpinPoint P80", // firmware *-35 or later
    "SAMSUNG SP(0451|08[0124]2|12[0145]3|16[0145]4)[CN]",
    ".*-3[5-9]",
    "May need -F samsung3 enabled; see manual for details.",
    ""
  },
  { "SAMSUNG SpinPoint P80", // firmware *-25...34, tested with
      // SP0401N/TJ100-30, SP1614C/SW100-25 and -34
    "SAMSUNG SP(04[05]1|08[0124]2|12[0145]3|16[0145]4)[CN]",
    ".*-(2[5-9]|3[0-4])",
    "",
    "-v 9,halfminutes -v 198,increasing"
  },
  { "SAMSUNG SpinPoint P80", // firmware *-23...24, tested with
    // SP0802N/TK100-23,
    // SP1213N/TL100-23,
    // SP1604N/TM100-23 and -24
    "SAMSUNG SP(0451|08[0124]2|12[0145]3|16[0145]4)[CN]",
    ".*-2[34]",
    "",
    "-v 9,halfminutes -F samsung2"
  },
  { "SAMSUNG SpinPoint P80", // unknown firmware
    "SAMSUNG SP(0451|08[0124]2|12[0145]3|16[0145]4)[CN]",
    "",
    "May need -F samsung2 or -F samsung3 enabled; see manual for details.",
    ""
  },
  { "SAMSUNG SpinPoint M40/60/80", // tested with HM120IC/AN100-16, HM160JI/AD100-16
    "SAMSUNG HM(0[468]0H|120I|1[026]0J)[CI]",
    "",
    "",
    "-v 9,halfminutes"
  },
  { "SAMSUNG SpinPoint M5", // tested with HM160HI/HH100-12
    "SAMSUNG HM(((061|080)G|(121|160)H|250J)I|160HC)",
    "", "", ""
  },
  { "SAMSUNG SpinPoint M6", // tested with HM320JI/2SS00_01 M6
    "SAMSUNG HM(251J|320[HJ]|[45]00L)I",
    "", "", ""
  },
  { "SAMSUNG SpinPoint M7", // tested with HM500JI/2AC101C4
    "SAMSUNG HM(250H|320I|[45]00J)I",
    "", "", ""
  },
  { "SAMSUNG SpinPoint M7E (AF)", // tested with HM321HI/2AJ10001, HM641JI/2AJ10001
    "SAMSUNG HM(161G|(251|321)H|501I|641J)I",
    "", "", ""
  },
  { "SAMSUNG SpinPoint M7U (USB)", // tested with HM252HX/2AC101C4
    "SAMSUNG HM(162H|252H|322I|502J)X",
    "", "", ""
  },
  { "SAMSUNG SpinPoint M8 (AF)", // tested with HN-M101MBB/2AR10001
    "SAMSUNG HN-M(250|320|500|640|750|101)MBB",
    "", "", ""
  },
  { "Seagate Momentus SpinPoint M8 (AF)", // tested with
      // ST750LM022 HN-M750MBB/2AR10001, ST320LM001 HN-M320MBB/2AR10002
    "ST(250|320|500|640|750|1000)LM0[012][124] HN-M[0-9]*MBB",
    "", "", ""
  },
  { "SAMSUNG SpinPoint M8U (USB)", // tested with HN-M500XBB/2AR10001
    "SAMSUNG HN-M(320|500|750|101)XBB",
    "", "", ""
  },
  { "Seagate Samsung SpinPoint M8U (USB)", // tested with ST1000LM025 HN-M101ABB/2AR10001
    "ST(250|320|500|640|750|1000)LM0[012][3459] HN-M[0-9]*ABB",
    "", "", ""
  },
  { "SAMSUNG SpinPoint MP5", // tested with HM250HJ/2AK10001
    "SAMSUNG HM(250H|320H|500J|640J)J",
    "", "", ""
  },
  { "SAMSUNG SpinPoint MT2", // tested with HM100UI/2AM10001
    "SAMSUNG HM100UI",
    "", "", ""
  },
  { "SAMSUNG HM100UX (S2 Portable)", // tested with HM100UX/2AM10001
    "SAMSUNG HM100UX",
    "", "", ""
  },
  { "SAMSUNG SpinPoint M", // tested with MP0402H/UC100-11
    "SAMSUNG MP0(302|402|603|804)H",
    "",
    "",
    "-v 9,halfminutes"
  },
  { "SAMSUNG SpinPoint N3U-3 (USB, 4KiB LLS)", // tested with HS25YJZ/3AU10-01
    "SAMSUNG HS(122H|2[05]YJ)Z",
    "", "", ""
  },
  { "Maxtor Fireball 541DX",
    "Maxtor 2B0(0[468]|1[05]|20)H1",
    "",
    "",
    "-v 9,minutes -v 194,unknown"
  },
  { "Maxtor Fireball 3",
    "Maxtor 2F0[234]0[JL]0",
    "",
    "",
    "-v 9,minutes"
  },
  { "Maxtor DiamondMax 1280 ATA",  // no self-test log, ATA2-Fast
    "Maxtor 8(1280A2|2160A4|2560A4|3840A6|4000A6|5120A8)",
    "",
    "",
    "-v 9,minutes"
  },
  { "Maxtor DiamondMax 2160 Ultra ATA",
    "Maxtor 8(2160D2|3228D3|3240D3|4320D4|6480D6|8400D8|8455D8)",
    "",
    "",
    "-v 9,minutes"
  },
  { "Maxtor DiamondMax 2880 Ultra ATA",
    "Maxtor 9(0510D4|0576D4|0648D5|0720D5|0840D6|0845D6|0864D6|1008D7|1080D8|1152D8)",
    "",
    "",
    "-v 9,minutes"
  },
  { "Maxtor DiamondMax 3400 Ultra ATA",
    "Maxtor 9(1(360|350|202)D8|1190D7|10[12]0D6|0840D5|06[48]0D4|0510D3|1(350|202)E8|1010E6|0840E5|0640E4)",
    "",
    "",
    "-v 9,minutes"
  },
  { "Maxtor DiamondMax D540X-4G",
    "Maxtor 4G(120J6|160J[68])",
    "",
    "",
    "-v 9,minutes -v 194,unknown"
  },
  { "Maxtor DiamondMax D540X-4K",
    "MAXTOR 4K(020H1|040H2|060H3|080H4)",
    "", "", ""
  },
  { "Maxtor DiamondMax Plus D740X",
    "MAXTOR 6L0(20[JL]1|40[JL]2|60[JL]3|80[JL]4)",
    "", "", ""
  },
  { "Maxtor DiamondMax Plus 5120 Ultra ATA 33",
    "Maxtor 9(0512D2|0680D3|0750D3|0913D4|1024D4|1360D6|1536D6|1792D7|2048D8)",
    "",
    "",
    "-v 9,minutes"
  },
  { "Maxtor DiamondMax Plus 6800 Ultra ATA 66",
    "Maxtor 9(2732U8|2390U7|204[09]U6|1707U5|1366U4|1024U3|0845U3|0683U2)",
    "",
    "",
    "-v 9,minutes"
  },
  { "Maxtor DiamondMax D540X-4D",
    "Maxtor 4D0(20H1|40H2|60H3|80H4)",
    "",
    "",
    "-v 9,minutes -v 194,unknown"
  },
  { "Maxtor DiamondMax 16",
    "Maxtor 4(R0[68]0[JL]0|R1[26]0L0|A160J0|R120L4)",
    "",
    "",
    "-v 9,minutes"
  },
  { "Maxtor DiamondMax 4320 Ultra ATA",
    "Maxtor (91728D8|91512D7|91303D6|91080D5|90845D4|90645D3|90648D[34]|90432D2)",
    "",
    "",
    "-v 9,minutes"
  },
  { "Maxtor DiamondMax 17 VL",
    "Maxtor 9(0431U1|0641U2|0871U2|1301U3|1741U4)",
    "",
    "",
    "-v 9,minutes"
  },
  { "Maxtor DiamondMax 20 VL",
    "Maxtor (94091U8|93071U6|92561U5|92041U4|91731U4|91531U3|91361U3|91021U2|90841U2|90651U2)",
    "",
    "",
    "-v 9,minutes"
  },
  { "Maxtor DiamondMax VL 30",  // U: ATA66, H: ATA100
    "Maxtor (33073U4|32049U3|31536U2|30768U1|33073H4|32305H3|31536H2|30768H1)",
    "",
    "",
    "-v 9,minutes"
  },
  { "Maxtor DiamondMax 36",
    "Maxtor (93652U8|92739U6|91826U4|91369U3|90913U2|90845U2|90435U1)",
    "",
    "",
    "-v 9,minutes"
  },
  { "Maxtor DiamondMax 40 ATA 66",
    "Maxtor 9(0684U2|1024U2|1362U3|1536U3|2049U4|2562U5|3073U6|4098U8)",
    "",
    "",
    "-v 9,minutes"
  },
  { "Maxtor DiamondMax Plus 40 (Ultra ATA 66 and Ultra ATA 100)",
    "Maxtor (54098[UH]8|53073[UH]6|52732[UH]6|52049[UH]4|51536[UH]3|51369[UH]3|51024[UH]2)",
    "",
    "",
    "-v 9,minutes"
  },
  { "Maxtor DiamondMax 40 VL Ultra ATA 100",
    "Maxtor 3(1024H1|1535H2|2049H2|3073H3|4098H4)( B)?",
    "",
    "",
    "-v 9,minutes"
  },
  { "Maxtor DiamondMax Plus 45 Ulta ATA 100",
    "Maxtor 5(4610H6|4098H6|3073H4|2049H3|1536H2|1369H2|1023H2)",
    "",
    "",
    "-v 9,minutes"
  },
  { "Maxtor DiamondMax 60 ATA 66",
    "Maxtor 9(1023U2|1536U2|2049U3|2305U3|3073U4|4610U6|6147U8)",
    "",
    "",
    "-v 9,minutes"
  },
  { "Maxtor DiamondMax 60 ATA 100",
    "Maxtor 9(1023H2|1536H2|2049H3|2305H3|3073H4|4098H6|4610H6|6147H8)",
    "",
    "",
    "-v 9,minutes"
  },
  { "Maxtor DiamondMax Plus 60",
    "Maxtor 5T0(60H6|40H4|30H3|20H2|10H1)",
    "",
    "",
    "-v 9,minutes"
  },
  { "Maxtor DiamondMax 80",
    "Maxtor (98196H8|96147H6)",
    "",
    "",
    "-v 9,minutes"
  },
  { "Maxtor DiamondMax 536DX",
    "Maxtor 4W(100H6|080H6|060H4|040H3|030H2)",
    "",
    "",
    "-v 9,minutes"
  },
  { "Maxtor DiamondMax Plus 8",
    "Maxtor 6(E0[234]|K04)0L0",
    "",
    "",
    "-v 9,minutes"
  },
  { "Maxtor DiamondMax 10 (ATA/133 and SATA/150)",
    "Maxtor 6(B(30|25|20|16|12|10|08)0[MPRS]|L(080[MLP]|(100|120)[MP]|160[MP]|200[MPRS]|250[RS]|300[RS]))0",
    "",
    "",
    "-v 9,minutes"
  },
  { "Maxtor DiamondMax 10 (SATA/300)",
    "Maxtor 6V(080E|160E|200E|250F|300F|320F)0",
    "", "", ""
  },
  { "Maxtor DiamondMax Plus 9",
    "Maxtor 6Y((060|080|120|160)L0|(060|080|120|160|200|250)P0|(060|080|120|160|200|250)M0)",
    "",
    "",
    "-v 9,minutes"
  },
  { "Maxtor DiamondMax 11",
    "Maxtor 6H[45]00[FR]0",
    "", "", ""
  },
  { "Maxtor DiamondMax 17",
    "Maxtor 6G(080L|160[PE])0",
    "", "", ""
  },
  { "Seagate Maxtor DiamondMax 20",
    "MAXTOR STM3(40|80|160)[28]1[12]0?AS?",
    "", "", ""
  },
  { "Seagate Maxtor DiamondMax 21", // tested with MAXTOR STM3250310AS/3.AAF
    "MAXTOR STM3(80[28]15|160215|250310|(250|320)820|320620|500630)AS?",
    "", "", ""
  },
  { "Seagate Maxtor DiamondMax 22", // fixed firmware
    "(MAXTOR )?STM3(500320|750330|1000340)AS?",
    "MX1A", // http://knowledge.seagate.com/articles/en_US/FAQ/207969en
    "", ""
  },
  { "Seagate Maxtor DiamondMax 22", // fixed firmware
    "(MAXTOR )?STM3(160813|320614|640323|1000334)AS?",
    "MX1B", // http://knowledge.seagate.com/articles/en_US/FAQ/207975en
    "", ""
  },
  { "Seagate Maxtor DiamondMax 22", // buggy firmware
    "(MAXTOR )?STM3(500320|750330|1000340)AS?",
    "MX15",
    "There are known problems with these drives,\n"
    "AND THIS FIRMWARE VERSION IS AFFECTED,\n"
    "see the following Seagate web pages:\n"
    "http://knowledge.seagate.com/articles/en_US/FAQ/207931en\n"
    "http://knowledge.seagate.com/articles/en_US/FAQ/207969en",
    ""
  },
  { "Seagate Maxtor DiamondMax 22", // unknown firmware
    "(MAXTOR )?STM3(160813|32061[34]|500320|640323|750330|10003(34|40))AS?",
    "",
    "There are known problems with these drives,\n"
    "see the following Seagate web pages:\n"
    "http://knowledge.seagate.com/articles/en_US/FAQ/207931en\n"
    "http://knowledge.seagate.com/articles/en_US/FAQ/207969en\n"
    "http://knowledge.seagate.com/articles/en_US/FAQ/207975en",
    ""
  },
  { "Seagate Maxtor DiamondMax 23", // new firmware
    "STM3((160|250)31|(320|500)41|(750|1000)52)8AS?",
    "CC3[D-Z]",
    "", ""
  },
  { "Seagate Maxtor DiamondMax 23", // unknown firmware
    "STM3((160|250)31|(320|500)41|(750|1000)52)8AS?",
    "",
    "A firmware update for this drive may be available,\n"
    "see the following Seagate web pages:\n"
    "http://knowledge.seagate.com/articles/en_US/FAQ/207931en\n"
    "http://knowledge.seagate.com/articles/en_US/FAQ/213911en",
    ""
  },
  { "Maxtor MaXLine Plus II",
    "Maxtor 7Y250[PM]0",
    "",
    "",
    "-v 9,minutes"
  },
  { "Maxtor MaXLine II",
    "Maxtor [45]A(25|30|32)0[JN]0",
    "",
    "",
    "-v 9,minutes"
  },
  { "Maxtor MaXLine III (ATA/133 and SATA/150)",
    "Maxtor 7L(25|30)0[SR]0",
    "",
    "",
    "-v 9,minutes"
  },
  { "Maxtor MaXLine III (SATA/300)",
    "Maxtor 7V(25|30)0F0",
    "", "", ""
  },
  { "Maxtor MaXLine Pro 500",  // There is also a 7H500R0 model, but I
    "Maxtor 7H500F0",               // haven't added it because I suspect
    "",                               // it might need vendoropts_9_minutes
    "", ""                            // and nobody has submitted a report yet
  },
  { "", // HITACHI_DK14FA-20B
    "HITACHI_DK14FA-20B",
    "",
    "",
    "-v 9,minutes -v 193,loadunload"
  },
  { "HITACHI Travelstar DK23XX/DK23XXB",
    "HITACHI_DK23..-..B?",
    "",
    "",
    "-v 9,minutes -v 193,loadunload"
  },
  { "Hitachi Endurastar J4K20/N4K20 (formerly DK23FA-20J)",
    "(HITACHI_DK23FA-20J|HTA422020F9AT[JN]0)",
    "",
    "",
    "-v 9,minutes -v 193,loadunload"
  },
  { "Hitachi Endurastar J4K30/N4K30",
    "HE[JN]4230[23]0F9AT00",
    "",
    "",
    "-v 9,minutes -v 193,loadunload"
  },
  { "Hitachi Travelstar C4K60",  // 1.8" slim drive
    "HTC4260[23]0G5CE00|HTC4260[56]0G8CE00",
    "",
    "",
    "-v 9,minutes -v 193,loadunload"
  },
  { "IBM Travelstar 4GT",
    "IBM-DTCA-2(324|409)0",
    "", "", ""
  },
  { "IBM Travelstar 6GN",
    "IBM-DBCA-20(324|486|648)0",
    "", "", ""
  },
  { "IBM Travelstar 25GS, 18GT, and 12GN",
    "IBM-DARA-2(25|18|15|12|09|06)000",
    "", "", ""
  },
  { "IBM Travelstar 14GS",
    "IBM-DCYA-214000",
    "", "", ""
  },
  { "IBM Travelstar 4LP",
    "IBM-DTNA-2(180|216)0",
    "", "", ""
  },
  { "IBM Travelstar 48GH, 30GN, and 15GN",
    "(IBM-|Hitachi )?IC25(T048ATDA05|N0(30|20|15|12|10|07|06|05)ATDA04)-.",
    "", "", ""
  },
  { "IBM Travelstar 32GH, 30GT, and 20GN",
    "IBM-DJSA-2(32|30|20|10|05)",
    "", "", ""
  },
  { "IBM Travelstar 4GN",
    "IBM-DKLA-2(216|324|432)0",
    "", "", ""
  },
  { "IBM/Hitachi Travelstar 60GH and 40GN",
    "(IBM-|Hitachi )?IC25(T060ATC[SX]05|N0[4321]0ATC[SX]04)-.",
    "", "", ""
  },
  { "IBM/Hitachi Travelstar 40GNX",
    "(IBM-|Hitachi )?IC25N0[42]0ATC[SX]05-.",
    "", "", ""
  },
  { "Hitachi Travelstar 80GN",
    "(Hitachi )?IC25N0[23468]0ATMR04-.",
    "", "", ""
  },
  { "Hitachi Travelstar 4K40",
    "(Hitachi )?HTS4240[234]0M9AT00",
    "", "", ""
  },
  { "Hitachi Travelstar 4K120",
    "(Hitachi )?(HTS4212(60|80|10|12)H9AT00|HTS421260G9AT00)",
    "", "", ""
  },
  { "Hitachi Travelstar 5K80",
    "(Hitachi )?HTS5480[8642]0M9AT00",
    "", "", ""
  },
  { "Hitachi Travelstar 5K100",
    "(Hitachi )?HTS5410[1864]0G9(AT|SA)00",
    "", "", ""
  },
  { "Hitachi Travelstar E5K100",
    "(Hitachi )?HTE541040G9(AT|SA)00",
    "", "", ""
  },
  { "Hitachi Travelstar 5K120",
    "(Hitachi )?HTS5412(60|80|10|12)H9(AT|SA)00",
    "", "", ""
  },
  { "Hitachi Travelstar 5K160",
    "(Hitachi |HITACHI )?HTS5416([468]0|1[26])J9(AT|SA)00",
    "", "", ""
  },
  { "Hitachi Travelstar E5K160",
    "(Hitachi )?HTE5416(12|16|60|80)J9(AT|SA)00",
    "", "", ""
  },
  { "Hitachi Travelstar 5K250",
    "(Hitachi |HITACHI )?HTS5425(80|12|16|20|25)K9(A3|SA)00",
    "", "", ""
  },
  { "Hitachi Travelstar 5K320", // tested with HITACHI HTS543232L9SA00/FB4ZC4EC,
    // Hitachi HTS543212L9SA02/FBBAC52F
    "(Hitachi |HITACHI )?HT(S|E)5432(80|12|16|25|32)L9(A3(00)?|SA0[012])",
    "", "", ""
  },
  { "Hitachi Travelstar 5K500.B",
    "(Hitachi )?HT[ES]5450(12|16|25|32|40|50)B9A30[01]",
    "", "", ""
  },
  { "Hitachi/HGST Travelstar Z5K500", // tested with HGST HTS545050A7E380/GG2OAC90
    "HGST HT[ES]5450(25|32|50)A7E38[01]",
    "", "", ""
  },
  { "Hitachi/HGST Travelstar 5K750", // tested with Hitachi HTS547575A9E384/JE4OA60A,
       // APPLE HDD HTS547550A9E384/JE3AD70F
    "(Hitachi|APPLE HDD) HT[ES]5475(50|64|75)A9E38[14]",
    "", "", ""
  },
  { "Hitachi Travelstar 7K60",
    "(Hitachi )?HTS726060M9AT00",
    "", "", ""
  },
  { "Hitachi Travelstar E7K60",
    "(Hitachi )?HTE7260[46]0M9AT00",
    "", "", ""
  },
  { "Hitachi Travelstar 7K100",
    "(Hitachi )?HTS7210[168]0G9(AT|SA)00",
    "", "", ""
  },
  { "Hitachi Travelstar E7K100",
    "(Hitachi )?HTE7210[168]0G9(AT|SA)00",
    "", "", ""
  },
  { "Hitachi Travelstar 7K200", // tested with HITACHI HTS722016K9SA00/DCDZC75A
    "(Hitachi |HITACHI )?HTS7220(80|10|12|16|20)K9(A3|SA)00",
    "", "", ""
  },
  { "Hitachi Travelstar 7K320", // tested with
    // HTS723225L9A360/FCDOC30F, HTS723216L9A362/FC2OC39F
    "(Hitachi )?HT[ES]7232(80|12|16|25|32)L9(A300|A36[02]|SA61)",
    "", "", ""
  },
  { "Hitachi Travelstar Z7K320", // tested with HITACHI HTS723232A7A364/EC2ZB70B
    "(HITACHI )?HT[ES]7232(16|25|32)A7A36[145]",
    "", "", ""
  },
  { "Hitachi Travelstar 7K500",
    "(Hitachi )?HT[ES]7250(12|16|25|32|50)A9A36[2-5]",
    "", "", ""
  },
  { "Hitachi/HGST Travelstar Z7K500", // tested with HITACHI HTS725050A7E630/GH2ZB390,
      // HGST HTS725050A7E630/GH2OA420
    "(HITACHI|HGST) HT[ES]7250(25|32|50)A7E63[015]",
    "", "", ""
  },
  { "Hitachi/HGST Travelstar 7K750", // tested with Hitachi HTS727550A9E364/JF3OA0E0,
      // Hitachi HTS727575A9E364/JF4OA0D0
    "(Hitachi|HGST) HT[ES]7275(50|64|75)A9E36[14]",
    "", "", ""
  },
  { "HGST Travelstar 7K1000", // tested with HGST HTS721010A9E630/JB0OA3B0
    "HGST HTS721010A9E630",
    "", "", ""
  },
  { "IBM Deskstar 14GXP and 16GP",
    "IBM-DTTA-3(7101|7129|7144|5032|5043|5064|5084|5101|5129|5168)0",
    "", "", ""
  },
  { "IBM Deskstar 25GP and 22GXP",
    "IBM-DJNA-3(5(101|152|203|250)|7(091|135|180|220))0",
    "", "", ""
  },
  { "IBM Deskstar 37GP and 34GXP",
    "IBM-DPTA-3(5(375|300|225|150)|7(342|273|205|136))0",
    "", "", ""
  },
  { "IBM/Hitachi Deskstar 120GXP",
    "(IBM-)?IC35L((020|040|060|080|120)AVVA|0[24]0AVVN)07-[01]",
    "", "", ""
  },
  { "IBM/Hitachi Deskstar GXP-180",
    "(IBM-)?IC35L(030|060|090|120|180)AVV207-[01]",
    "", "", ""
  },
  { "Hitachi Deskstar 5K3000", // tested with HDS5C3030ALA630/MEAOA5C0,
       // Hitachi HDS5C3020BLE630/MZ4OAAB0 (OEM, Toshiba Canvio Desktop)
    "(Hitachi )?HDS5C30(15|20|30)(ALA|BLE)63[02].*",
    "", "", ""
  },
  { "Hitachi Deskstar 5K4000", // tested with HDS5C4040ALE630/MPAOA250
    "(Hitachi )?HDS5C40(30|40)ALE63[01].*",
    "", "", ""
  },
  { "Hitachi Deskstar 7K80",
    "(Hitachi )?HDS7280([48]0PLAT20|(40)?PLA320|80PLA380).*",
    "", "", ""
  },
  { "Hitachi Deskstar 7K160",
    "(Hitachi )?HDS7216(80|16)PLA[3T]80.*",
    "", "", ""
  },
  { "Hitachi Deskstar 7K250",
    "(Hitachi )?HDS7225((40|80|12|16)VLAT20|(12|16|25)VLAT80|(80|12|16|25)VLSA80)",
    "", "", ""
  },
  { "Hitachi Deskstar 7K250 (SUN branded)",
    "HITACHI HDS7225SBSUN250G.*",
    "", "", ""
  },
  { "Hitachi Deskstar T7K250",
    "(Hitachi )?HDT7225((25|20|16)DLA(T80|380))",
    "", "", ""
  },
  { "Hitachi Deskstar 7K400",
    "(Hitachi )?HDS724040KL(AT|SA)80",
    "", "", ""
  },
  { "Hitachi Deskstar 7K500",
    "(Hitachi )?HDS725050KLA(360|T80)",
    "", "", ""
  },
  { "Hitachi Deskstar P7K500",
    "(Hitachi )?HDP7250(16|25|32|40|50)GLA(36|38|T8)0",
    "", "", ""
  },
  { "Hitachi Deskstar T7K500",
    "(Hitachi )?HDT7250(25|32|40|50)VLA(360|380|T80)",
    "", "", ""
  },
  { "Hitachi Deskstar 7K1000",
    "(Hitachi )?HDS7210(50|75|10)KLA330",
    "", "", ""
  },
  { "Hitachi Deskstar 7K1000.B",
    "(Hitachi )?HDT7210((16|25)SLA380|(32|50|64|75|10)SLA360)",
    "", "", ""
  },
  { "Hitachi Deskstar 7K1000.C", // tested with Hitachi HDS721010CLA330/JP4OA3MA
    "(Hitachi )?HDS7210((16|25)CLA382|(32|50)CLA362|(64|75|10)CLA33[02])",
    "", "", ""
  },
  { "Hitachi Deskstar 7K1000.D", // tested with HDS721010DLE630/MS2OA5Q0
    "Hitachi HDS7210(25|32|50|75|10)DLE630",
    "", "", ""
  },
  { "Hitachi Deskstar E7K1000", // tested with HDE721010SLA330/ST6OA31B
    "Hitachi HDE7210(50|75|10)SLA330",
    "", "", ""
  },
  { "Hitachi Deskstar 7K2000",
    "Hitachi HDS722020ALA330",
    "", "", ""
  },
  { "Hitachi Deskstar 7K3000", // tested with HDS723030ALA640/MKAOA3B0
    "Hitachi HDS7230((15|20)BLA642|30ALA640)",
    "", "", ""
  },
  { "Hitachi/HGST Deskstar 7K4000", // tested with Hitachi HDS724040ALE640/MJAOA250
    "Hitachi HDS724040ALE640",
    "", "", ""
  },
  { "Hitachi Ultrastar A7K1000", // tested with
    // HUA721010KLA330      44X2459 42C0424IBM/GKAOAB4A
    "(Hitachi )?HUA7210(50|75|10)KLA330.*",
    "", "", ""
  },
  { "Hitachi Ultrastar A7K2000", // tested with
    // HUA722010CLA330      43W7629 42C0401IBM
    "(Hitachi )?HUA7220(50|10|20)[AC]LA33[01].*",
    "", "", ""
  },
  { "Hitachi Ultrastar 7K3000", // tested with HUA723030ALA640/MKAOA580
    "Hitachi HUA7230(20|30)ALA640",
    "", "", ""
  },
  { "Hitachi Ultrastar 7K4000", // tested with Hitachi HUS724040ALE640/MJAOA3B0
    "Hitachi HUS7240(20|30|40)ALE640",
    "", "", ""
  },
  { "Toshiba 2.5\" HDD (10-20 GB)",
    "TOSHIBA MK(101[67]GAP|15[67]GAP|20(1[678]GAP|(18|23)GAS))",
    "", "", ""
  },
  { "Toshiba 2.5\" HDD (30-60 GB)",
    "TOSHIBA MK((6034|4032)GSX|(6034|4032)GAX|(6026|4026|4019|3019)GAXB?|(6025|6021|4025|4021|4018|3025|3021|3018)GAS|(4036|3029)GACE?|(4018|3017)GAP)",
    "", "", ""
  },
  { "Toshiba 2.5\" HDD (80 GB and above)",
    "TOSHIBA MK(80(25GAS|26GAX|32GAX|32GSX)|10(31GAS|32GAX)|12(33GAS|34G[AS]X)|2035GSS)",
    "", "", ""
  },
  { "Toshiba 2.5\" HDD MK..37GSX", // tested with TOSHIBA MK1637GSX/DL032C
    "TOSHIBA MK(12|16)37GSX",
    "", "", ""
  },
  { "Toshiba 2.5\" HDD MK..46GSX", // tested with TOSHIBA MK1246GSX/LB213M
    "TOSHIBA MK(80|12|16|25)46GSX",
    "", "", ""
  },
  { "Toshiba 2.5\" HDD MK..50GACY", // tested with TOSHIBA MK8050GACY/TF105A
    "TOSHIBA MK8050GACY",
    "", "", ""
  },
  { "Toshiba 2.5\" HDD MK..52GSX",
    "TOSHIBA MK(80|12|16|25|32)52GSX",
    "", "", ""
  },
  { "Toshiba 2.5\" HDD MK..55GSX", // tested with TOSHIBA MK5055GSX/FG001A, MK3255GSXF/FH115B
    "TOSHIBA MK(12|16|25|32|40|50)55GSXF?",
    "", "", ""
  },
  { "Toshiba 2.5\" HDD MK..56GSY", // tested with TOSHIBA MK2556GSYF/LJ001D
    "TOSHIBA MK(16|25|32|50)56GSYF?",
    "",
    "",
    "-v 9,minutes"
  },
  { "Toshiba 2.5\" HDD MK..59GSXP (AF)",
    "TOSHIBA MK(32|50|64|75)59GSXP?",
    "", "", ""
  },
  { "Toshiba 2.5\" HDD MK..59GSM (AF)",
    "TOSHIBA MK(75|10)59GSM",
    "", "", ""
  },
  { "Toshiba 2.5\" HDD MK..61GSY[N]", // tested with TOSHIBA MK5061GSY/MC102E, MK5061GSYN/MH000A
    "TOSHIBA MK(16|25|32|50|64)61GSYN?",
    "", "", ""
  },
  { "Toshiba 2.5\" HDD MK..65GSX", // tested with TOSHIBA MK5065GSX/GJ003A, MK3265GSXN/GH012H,
      // MK5065GSXF/GP006B, MK2565GSX H/GJ003A
    "TOSHIBA MK(16|25|32|50|64)65GSX[FN]?( H)?", // "... H" = USB ?
    "", "", ""
  },
  { "Toshiba 2.5\" HDD MK..76GSX", // tested with TOSHIBA MK3276GSX/GS002D
    "TOSHIBA MK(16|25|32|50|64)76GSX",
    "",
    "",
    "-v 9,minutes"
  },
  { "Toshiba 2.5\" HDD MQ01ABD...", // tested with TOSHIBA MQ01ABD100/AX001U
    "TOSHIBA MQ01ABD(025|032|050|064|075|100)",
    "", "", ""
  },
  { "Toshiba 2.5\" HDD MQ01UBD... (USB 3.0)", // tested with TOSHIBA MQ01ABD100/AX001U
    "TOSHIBA MQ01UBD(050|075|100)",
    "", "", ""
  },
  { "Toshiba 3.5\" HDD MK.002TSKB", // tested with TOSHIBA MK1002TSKB/MT1A
    "TOSHIBA MK(10|20)02TSKB",
    "", "", ""
  },
  { "Toshiba 3.5\" MG03ACAxxx(Y) Enterprise HDD", // tested with TOSHIBA MG03ACA100/FL1A
    "TOSHIBA MG03ACA[1234]00Y?",
    "", "", ""
  },
  { "Toshiba 3.5\" HDD DT01ACA...", // tested with TOSHIBA DT01ACA100/MS2OA750,
      // TOSHIBA DT01ACA200/MX4OABB0, TOSHIBA DT01ACA300/MX6OABB0
    "TOSHIBA DT01ACA(025|032|050|075|100|150|200|300)",
    "", "", ""
  },
  { "Toshiba 1.8\" HDD",
    "TOSHIBA MK[23468]00[4-9]GA[HL]",
    "", "", ""
  },
  { "Toshiba 1.8\" HDD MK..29GSG",
    "TOSHIBA MK(12|16|25)29GSG",
    "", "", ""
  },
  { "", // TOSHIBA MK6022GAX
    "TOSHIBA MK6022GAX",
    "", "", ""
  },
  { "", // TOSHIBA MK6409MAV
    "TOSHIBA MK6409MAV",
    "", "", ""
  },
  { "Toshiba MKx019GAXB (SUN branded)",
    "TOS MK[34]019GAXB SUN[34]0G",
    "", "", ""
  },
  { "Seagate Momentus",
    "ST9(20|28|40|48)11A",
    "", "", ""
  },
  { "Seagate Momentus 42",
    "ST9(2014|3015|4019)A",
    "", "", ""
  },
  { "Seagate Momentus 4200.2", // tested with ST960812A/3.05
    "ST9(100822|808210|60812|50212|402113|30219)A",
    "", "", ""
  },
  { "Seagate Momentus 5400.2",
    "ST9(808211|6082[12]|408114|308110|120821|10082[34]|8823|6812|4813|3811)AS?",
    "", "", ""
  },
  { "Seagate Momentus 5400.3",
    "ST9(4081[45]|6081[35]|8081[15]|100828|120822|160821)AS?",
    "", "", ""
  },
  { "Seagate Momentus 5400.3 ED",
    "ST9(4081[45]|6081[35]|8081[15]|100828|120822|160821)AB",
    "", "", ""
  },
  { "Seagate Momentus 5400.4",
    "ST9(120817|(160|200|250)827)AS",
    "", "", ""
  },
  { "Seagate Momentus 5400.5",
    "ST9((80|120|160)310|(250|320)320)AS",
    "", "", ""
  },
  { "Seagate Momentus 5400.6",
    "ST9(80313|160(301|314)|(12|25)0315|250317|(320|500)325|500327|640320)ASG?",
    "", "", ""
  },
  { "Seagate Momentus 5400.7",
    "ST9(160316|(250|320)310|(500|640)320)AS",
    "", "", ""
  },
  { "Seagate Momentus 5400.7 (AF)", // tested with ST9640322AS/0001BSM2
      // (device reports 4KiB LPS with 1 sector offset)
    "ST9(320312|400321|640322|750423)AS",
    "", "", ""
  },
  { "Seagate Momentus 5400 PSD", // Hybrid drives
    "ST9(808212|(120|160)8220)AS",
    "", "", ""
  },
  { "Seagate Momentus 7200.1",
    "ST9(10021|80825|6023|4015)AS?",
    "", "", ""
  },
  { "Seagate Momentus 7200.2",
    "ST9(80813|100821|120823|160823|200420)ASG?",
    "", "", ""
  },
  { "Seagate Momentus 7200.3",
    "ST9((80|120|160)411|(250|320)421)ASG?",
    "", "", ""
  },
  { "Seagate Momentus 7200.4",
    "ST9(160412|250410|320423|500420)ASG?",
    "", "", ""
  },
  { "Seagate Momentus 7200 FDE.2",
    "ST9((160413|25041[12]|320426|50042[12])AS|(16041[489]|2504[16]4|32042[67]|500426)ASG)",
    "", "", ""
  },
  { "Seagate Momentus 7200.5", // tested with ST9750420AS/0001SDM5, ST9750420AS/0002SDM1
    "ST9(50042[34]|64042[012]|75042[02])ASG?",
    "", "", ""
  },
  { "Seagate Momentus XT", // fixed firmware
    "ST9(2505610|3205620|5005620)AS",
    "SD2[68]", // http://knowledge.seagate.com/articles/en_US/FAQ/215451en
    "", ""
  },
  { "Seagate Momentus XT", // buggy firmware, tested with ST92505610AS/SD24
    "ST9(2505610|3205620|5005620)AS",
    "SD2[45]",
    "These drives may corrupt large files,\n"
    "AND THIS FIRMWARE VERSION IS AFFECTED,\n"
    "see the following web pages for details:\n"
    "http://knowledge.seagate.com/articles/en_US/FAQ/215451en\n"
    "http://forums.seagate.com/t5/Momentus-XT-Momentus-Momentus/Momentus-XT-corrupting-large-files-Linux/td-p/109008\n"
    "http://superuser.com/questions/313447/seagate-momentus-xt-corrupting-files-linux-and-mac",
    ""
  },
  { "Seagate Momentus XT", // unknown firmware
    "ST9(2505610|3205620|5005620)AS",
    "",
    "These drives may corrupt large files,\n"
    "see the following web pages for details:\n"
    "http://knowledge.seagate.com/articles/en_US/FAQ/215451en\n"
    "http://forums.seagate.com/t5/Momentus-XT-Momentus-Momentus/Momentus-XT-corrupting-large-files-Linux/td-p/109008\n"
    "http://superuser.com/questions/313447/seagate-momentus-xt-corrupting-files-linux-and-mac",
    ""
  },
  { "Seagate Momentus XT (AF)", // tested with ST750LX003-1AC154/SM12
    "ST750LX003-.*",
    "", "", ""
  },
  { "Seagate Momentus Thin", // tested with ST320LT007-9ZV142/0004LVM1
    "ST(160|250|320)LT0(07|09|11|14)-.*",
    "", "", ""
  },
  { "Seagate Laptop Thin HDD", // tested with ST500LT012-9WS142/0001SDM1
    "ST(250|320|500)LT0(12|15|25)-.*",
    "", "", ""
  },
  { "Seagate Laptop SSHD", // tested with ST500LM000-1EJ162/SM11
    "ST(500|1000)LM0(00|14)-.*",
    "", "", ""
  },
  { "Seagate Medalist 1010, 1720, 1721, 2120, 3230 and 4340",  // ATA2, with -t permissive
    "ST3(1010|1720|1721|2120|3230|4340)A",
    "", "", ""
  },
  { "Seagate Medalist 2110, 3221, 4321, 6531, and 8641",
    "ST3(2110|3221|4321|6531|8641)A",
    "", "", ""
  },
  { "Seagate U4",
    "ST3(2112|4311|6421|8421)A",
    "", "", ""
  },
  { "Seagate U5",
    "ST3(40823|30621|20413|15311|10211)A",
    "", "", ""
  },
  { "Seagate U6",
    "ST3(8002|6002|4081|3061|2041)0A",
    "", "", ""
  },
  { "Seagate U7",
    "ST3(30012|40012|60012|80022|120020)A",
    "", "", ""
  },
  { "Seagate U8",
    "ST3(4313|6811|8410|4313|13021|17221)A",
    "", "", ""
  },
  { "Seagate U9", // tested with ST3160022ACE/9.51
    "ST3(80012|120025|160022)A(CE)?",
    "", "", ""
  },
  { "Seagate U10",
    "ST3(20423|15323|10212)A",
    "", "", ""
  },
  { "Seagate UX",
    "ST3(10014A(CE)?|20014A)",
    "", "", ""
  },
  { "Seagate Barracuda ATA",
    "ST3(2804|2724|2043|1362|1022|681)0A",
    "", "", ""
  },
  { "Seagate Barracuda ATA II",
    "ST3(3063|2042|1532|1021)0A",
    "", "", ""
  },
  { "Seagate Barracuda ATA III",
    "ST3(40824|30620|20414|15310|10215)A",
    "", "", ""
  },
  { "Seagate Barracuda ATA IV",
    "ST3(20011|30011|40016|60021|80021)A",
    "", "", ""
  },
  { "Seagate Barracuda ATA V",
    "ST3(12002(3A|4A|9A|3AS)|800(23A|15A|23AS)|60(015A|210A)|40017A)",
    "", "", ""
  },
  { "Seagate Barracuda 5400.1",
    "ST340015A",
    "", "", ""
  },
  { "Seagate Barracuda 7200.7 and 7200.7 Plus", // tested with "ST380819AS          39M3701 39M0171 IBM"/3.03
    "ST3(200021A|200822AS?|16002[13]AS?|12002[26]AS?|1[26]082[78]AS|8001[13]AS?|8081[79]AS|60014A|40111AS|40014AS?)( .* IBM)?",
    "", "", ""
  },
  { "Seagate Barracuda 7200.8",
    "ST3(400[68]32|300[68]31|250[68]23|200826)AS?",
    "", "", ""
  },
  { "Seagate Barracuda 7200.9",
    "ST3(402111?|80[28]110?|120[28]1[0134]|160[28]1[012]|200827|250[68]24|300[68]22|(320|400)[68]33|500[68](32|41))AS?.*",
    "", "", ""
  },
  { "Seagate Barracuda 7200.10",
    "ST3((80|160)[28]15|200820|250[34]10|(250|300|320|400)[68]20|360320|500[68]30|750[68]40)AS?",
    "", "", ""
  },
  { "Seagate Barracuda 7200.11", // unaffected firmware
    "ST3(160813|320[68]13|500[368]20|640[36]23|640[35]30|750[36]30|1000(333|[36]40)|1500341)AS?",
    "CC.?.?", // http://knowledge.seagate.com/articles/en_US/FAQ/207957en
    "", ""
  },
  { "Seagate Barracuda 7200.11", // fixed firmware
    "ST3(500[368]20|750[36]30|1000340)AS?",
    "SD1A", // http://knowledge.seagate.com/articles/en_US/FAQ/207951en
    "", ""
  },
  { "Seagate Barracuda 7200.11", // fixed firmware
    "ST3(160813|320[68]13|640[36]23|1000333|1500341)AS?",
    "SD[12]B", // http://knowledge.seagate.com/articles/en_US/FAQ/207957en
    "", ""
  },
  { "Seagate Barracuda 7200.11", // buggy or fixed firmware
    "ST3(500[368]20|640[35]30|750[36]30|1000340)AS?",
    "(AD14|SD1[5-9]|SD81)",
    "There are known problems with these drives,\n"
    "THIS DRIVE MAY OR MAY NOT BE AFFECTED,\n"
    "see the following web pages for details:\n"
    "http://knowledge.seagate.com/articles/en_US/FAQ/207931en\n"
    "http://knowledge.seagate.com/articles/en_US/FAQ/207951en\n"
    "http://bugs.debian.org/cgi-bin/bugreport.cgi?bug=632758",
    ""
  },
  { "Seagate Barracuda 7200.11", // unknown firmware
    "ST3(160813|320[68]13|500[368]20|640[36]23|640[35]30|750[36]30|1000(333|[36]40)|1500341)AS?",
    "",
    "There are known problems with these drives,\n"
    "see the following Seagate web pages:\n"
    "http://knowledge.seagate.com/articles/en_US/FAQ/207931en\n"
    "http://knowledge.seagate.com/articles/en_US/FAQ/207951en\n"
    "http://knowledge.seagate.com/articles/en_US/FAQ/207957en",
    ""
  },
  { "Seagate Barracuda 7200.12", // new firmware
    "ST3(160318|250318|320418|50041[08]|750528|1000528)AS",
    "CC4[9A-Z]",
    "", ""
  },
  { "Seagate Barracuda 7200.12", // unknown firmware
    "ST3(160318|250318|320418|50041[08]|750528|1000528)AS",
    "",
    "A firmware update for this drive may be available,\n"
    "see the following Seagate web pages:\n"
    "http://knowledge.seagate.com/articles/en_US/FAQ/207931en\n"
    "http://knowledge.seagate.com/articles/en_US/FAQ/213891en",
    ""
  },
  { "Seagate Barracuda 7200.12", // tested with ST3250312AS/JC45, ST31000524AS/JC45,
      // ST3500413AS/JC4B, ST3750525AS/JC4B
    "ST3(160318|25031[128]|320418|50041[038]|750(518|52[358])|100052[348])AS",
    "", "", ""
  },
  { "Seagate Barracuda XT", // tested with ST32000641AS/CC13,
      // ST4000DX000-1C5160/CC42
    "ST(3(2000641|3000651)AS|4000DX000-.*)",
    "", "", ""
  },
  { "Seagate Barracuda 7200.14 (AF)", // new firmware, tested with
      // ST3000DM001-9YN166/CC4H, ST3000DM001-9YN166/CC9E
    "ST(1000|1500|2000|2500|3000)DM00[1-3]-9YN16.",
    "CC(4[H-Z]|[5-9A-Z]..*)", // >= "CC4H"
    "",
    "-v 188,raw16 -v 240,msec24hour32" // tested with ST3000DM001-9YN166/CC4H
  },
  { "Seagate Barracuda 7200.14 (AF)", // old firmware, tested with
      // ST1000DM003-9YN162/CC46
    "ST(1000|1500|2000|2500|3000)DM00[1-3]-9YN16.",
    "CC4[679CG]",
    "A firmware update for this drive is available,\n"
    "see the following Seagate web pages:\n"
    "http://knowledge.seagate.com/articles/en_US/FAQ/207931en\n"
    "http://knowledge.seagate.com/articles/en_US/FAQ/223651en",
    "-v 188,raw16 -v 240,msec24hour32"
  },
  { "Seagate Barracuda 7200.14 (AF)", // unknown firmware
    "ST(1000|1500|2000|2500|3000)DM00[1-3]-9YN16.",
    "",
    "A firmware update for this drive may be available,\n"
    "see the following Seagate web pages:\n"
    "http://knowledge.seagate.com/articles/en_US/FAQ/207931en\n"
    "http://knowledge.seagate.com/articles/en_US/FAQ/223651en",
    "-v 188,raw16 -v 240,msec24hour32"
  },
  { "Seagate Barracuda 7200.14 (AF)", // different part number, tested with
      // ST1000DM003-1CH162/CC47, ST1000DM003-1CH162/CC49, ST2000DM001-1CH164/CC24,
      // ST1000DM000-9TS15E/CC92
    "ST(1000|1500|2000|2500|3000)DM00[0-3]-.*",
    "", "",
    "-v 188,raw16 -v 240,msec24hour32"
  },
  { "Seagate Barracuda 7200.14 (AF)", // < 1TB, tested with ST250DM000-1BC141
    "ST(250|320|500|750)DM00[0-3]-.*",
    "", "",
    "-v 188,raw16 -v 240,msec24hour32"
  },
  { "Seagate Desktop HDD.15", // tested with ST4000DM000-1CD168/CC43
    "ST4000DM000-.*",
    "", "",
    "-v 188,raw16 -v 240,msec24hour32"
  },
  { "Seagate Desktop SSHD", // tested with ST2000DX001-1CM164/CC43
    "ST(1000|2000|4000)DX001-.*",
    "", "",
    "-v 188,raw16 -v 240,msec24hour32"
  },
  { "Seagate Barracuda LP", // new firmware
    "ST3(500412|1000520|1500541|2000542)AS",
    "CC3[5-9A-Z]",
    "", ""
  },
  { "Seagate Barracuda LP", // unknown firmware
    "ST3(500412|1000520|1500541|2000542)AS",
    "",
    "A firmware update for this drive may be available,\n"
    "see the following Seagate web pages:\n"
    "http://knowledge.seagate.com/articles/en_US/FAQ/207931en\n"
    "http://knowledge.seagate.com/articles/en_US/FAQ/213915en",
    ""
  },
  { "Seagate Barracuda Green (AF)", // new firmware
    "ST((10|15|20)00DL00[123])-.*",
    "CC(3[2-9A-Z]|[4-9A-Z]..*)", // >= "CC32"
    "", ""
  },
  { "Seagate Barracuda Green (AF)", // unknown firmware
    "ST((10|15|20)00DL00[123])-.*",
    "",
    "A firmware update for this drive may be available,\n"
    "see the following Seagate web pages:\n"
    "http://knowledge.seagate.com/articles/en_US/FAQ/207931en\n"
    "http://knowledge.seagate.com/articles/en_US/FAQ/218171en",
    ""
  },
  { "Seagate Barracuda ES",
    "ST3(250[68]2|32062|40062|50063|75064)0NS",
    "", "", ""
  },
  { "Seagate Barracuda ES.2", // fixed firmware
    "ST3(25031|50032|75033|100034)0NS",
    "SN[01]6|"         // http://knowledge.seagate.com/articles/en_US/FAQ/207963en
    "MA(0[^7]|[^0].)", // http://dellfirmware.seagate.com/dell_firmware/DellFirmwareRequest.jsp
    "", ""
  },
  { "Seagate Barracuda ES.2", // buggy firmware (Dell)
    "ST3(25031|50032|75033|100034)0NS",
    "MA07",
    "There are known problems with these drives,\n"
    "AND THIS FIRMWARE VERSION IS AFFECTED,\n"
    "see the following Seagate web page:\n"
    "http://dellfirmware.seagate.com/dell_firmware/DellFirmwareRequest.jsp",
    ""
  },
  { "Seagate Barracuda ES.2", // unknown firmware
    "ST3(25031|50032|75033|100034)0NS",
    "",
    "There are known problems with these drives,\n"
    "see the following Seagate web pages:\n"
    "http://knowledge.seagate.com/articles/en_US/FAQ/207931en\n"
    "http://knowledge.seagate.com/articles/en_US/FAQ/207963en",
    ""
  },
  { "Seagate Constellation (SATA)", // tested with ST9500530NS/SN03
    "ST9(160511|500530)NS",
    "", "", ""
  },
  { "Seagate Constellation ES (SATA)", // tested with ST31000524NS/SN11
    "ST3(50051|100052|200064)4NS",
    "", "", ""
  },
  { "Seagate Constellation ES (SATA 6Gb/s)", // tested with ST1000NM0011/SN02
    "ST(5|10|20)00NM0011",
    "", "", ""
  },
  { "Seagate Constellation ES.2 (SATA 6Gb/s)", // tested with ST32000645NS/0004, ST33000650NS
    "ST3(2000645|300065[012])NS",
    "", "", ""
  },
  { "Seagate Constellation ES.3", // tested with ST1000NM0033-9ZM173/0001, ST4000NM0033-9ZM170/SN03
    "ST[1234]000NM00[35]3-.*",
    "", "", ""
  },
  { "Seagate Constellation CS", // tested with ST3000NC000/CE02, ST3000NC002-1DY166/CN02
    "ST(1000|2000|3000)NC00[0-3](-.*)?",
    "", "", ""
  },
  { "Seagate Constellation.2 (SATA)", // 2.5", tested with ST91000640NS/SN02
    "ST9(25061|50062|100064)[012]NS", // *SS = SAS
    "", "", ""
  },
  { "Seagate NAS HDD", // tested with ST2000VN000-1H3164/SC42, ST3000VN000-1H4167/SC43
    "ST[234]000VN000-.*",
    "", "", ""
  },
  { "Seagate Pipeline HD 5900.1",
    "ST3(160310|320[34]10|500(321|422))CS",
    "", "", ""
  },
  { "Seagate Pipeline HD 5900.2", // tested with ST31000322CS/SC13
    "ST3(160316|250[34]12|320(311|413)|500(312|414)|1000(322|424))CS",
    "", "", ""
  },
  { "Seagate Video 3.5 HDD", // tested with ST4000VM000-1F3168/SC23, SC25
    "ST(10|15|20|30|40)00VM00[023]-.*",
    "", "", ""
  },
  { "Seagate Medalist 17240, 13030, 10231, 8420, and 4310",
    "ST3(17240|13030|10231|8420|4310)A",
    "", "", ""
  },
  { "Seagate Medalist 17242, 13032, 10232, 8422, and 4312",
    "ST3(1724|1303|1023|842|431)2A",
    "", "", ""
  },
  { "Seagate NL35",
    "ST3(250623|250823|400632|400832|250824|250624|400633|400833|500641|500841)NS",
    "", "", ""
  },
  { "Seagate SV35.2",
    "ST3(160815|250820|320620|500630|750640)[AS]V",
    "", "", ""
  },
  { "Seagate SV35.5", // tested with ST31000525SV/CV12
    "ST3(250311|500410|1000525)SV",
    "", "", ""
  },
  { "Seagate SV35", // tested with ST2000VX000-9YW164/CV12
    "ST([123]000VX00[20]|31000526SV|3500411SV)(-.*)?",
    "", "", ""
  },
  { "Seagate DB35", // tested with ST3250823ACE/3.03
    "ST3(200826|250823|300831|400832)ACE",
    "", "", ""
  },
  { "Seagate DB35.2", // tested with ST3160212SCE/3.ACB
    "ST3(802110|120213|160212|200827|250824|300822|400833|500841)[AS]CE",
    "", "", ""
  },
  { "Seagate DB35.3",
    "ST3(750640SCE|((80|160)215|(250|320|400)820|500830|750840)[AS]CE)",
    "", "", ""
  },
  { "Seagate LD25.2", // tested with ST940210AS/3.ALC
    "ST9(40|80)210AS?",
    "", "", ""
  },
  { "Seagate ST1.2 CompactFlash", // tested with ST68022CF/3.01
    "ST6[468]022CF",
    "", "", ""
  },
  { "Western Digital Protege",
  /* Western Digital drives with this comment all appear to use Attribute 9 in
   * a  non-standard manner.  These entries may need to be updated when it
   * is understood exactly how Attribute 9 should be interpreted.
   * UPDATE: this is probably explained by the WD firmware bug described in the
   * smartmontools FAQ */
    "WDC WD([2468]00E|1[26]00A)B-.*",
    "", "", ""
  },
  { "Western Digital Caviar",
  /* Western Digital drives with this comment all appear to use Attribute 9 in
   * a  non-standard manner.  These entries may need to be updated when it
   * is understood exactly how Attribute 9 should be interpreted.
   * UPDATE: this is probably explained by the WD firmware bug described in the
   * smartmontools FAQ */
    "WDC WD(2|3|4|6|8|10|12|16|18|20|25)00BB-.*",
    "", "", ""
  },
  { "Western Digital Caviar WDxxxAB",
  /* Western Digital drives with this comment all appear to use Attribute 9 in
   * a  non-standard manner.  These entries may need to be updated when it
   * is understood exactly how Attribute 9 should be interpreted.
   * UPDATE: this is probably explained by the WD firmware bug described in the
   * smartmontools FAQ */
    "WDC WD(3|4|6|8|25)00AB-.*",
    "", "", ""
  },
  { "Western Digital Caviar WDxxxAA",
  /* Western Digital drives with this comment all appear to use Attribute 9 in
   * a  non-standard manner.  These entries may need to be updated when it
   * is understood exactly how Attribute 9 should be interpreted.
   * UPDATE: this is probably explained by the WD firmware bug described in the
   * smartmontools FAQ */
    "WDC WD...?AA(-.*)?",
    "", "", ""
  },
  { "Western Digital Caviar WDxxxBA",
  /* Western Digital drives with this comment all appear to use Attribute 9 in
   * a  non-standard manner.  These entries may need to be updated when it
   * is understood exactly how Attribute 9 should be interpreted.
   * UPDATE: this is probably explained by the WD firmware bug described in the
   * smartmontools FAQ */
    "WDC WD...BA",
    "", "", ""
  },
  { "Western Digital Caviar AC", // add only 5400rpm/7200rpm (ata33 and faster)
    "WDC AC((116|121|125|225|132|232)|([1-4][4-9][0-9])|([1-4][0-9][0-9][0-9]))00[A-Z]?.*",
    "", "", ""
  },
  { "Western Digital Caviar SE",
  /* Western Digital drives with this comment all appear to use Attribute 9 in
   * a  non-standard manner.  These entries may need to be updated when it
   * is understood exactly how Attribute 9 should be interpreted.
   * UPDATE: this is probably explained by the WD firmware bug described in the
   * smartmontools FAQ
   * UPDATE 2: this does not apply to more recent models, at least WD3200AAJB */
    "WDC WD(4|6|8|10|12|16|18|20|25|30|32|40|50)00(JB|PB)-.*",
    "", "", ""
  },
  { "Western Digital Caviar Blue EIDE",  // WD Caviar SE EIDE
    /* not completely accurate: at least also WD800JB, WD(4|8|20|25)00BB sold as Caviar Blue */
    "WDC WD(16|25|32|40|50)00AAJB-.*",
    "", "", ""
  },
  { "Western Digital Caviar Blue EIDE",  // WD Caviar SE16 EIDE
    "WDC WD(25|32|40|50)00AAKB-.*",
    "", "", ""
  },
  { "Western Digital RE EIDE",
    "WDC WD(12|16|25|32)00SB-.*",
    "", "", ""
  },
  { "Western Digital Caviar Serial ATA",
    "WDC WD(4|8|20|32)00BD-.*",
    "", "", ""
  },
  { "Western Digital Caviar SE Serial ATA", // tested with WDC WD3000JD-98KLB0/08.05J08
    "WDC WD(4|8|12|16|20|25|30|32|40)00(JD|KD|PD)-.*",
    "", "", ""
  },
  { "Western Digital Caviar SE Serial ATA",
    "WDC WD(8|12|16|20|25|30|32|40|50)00JS-.*",
    "", "", ""
  },
  { "Western Digital Caviar SE16 Serial ATA",
    "WDC WD(16|20|25|32|40|50|75)00KS-.*",
    "", "", ""
  },
  { "Western Digital Caviar Blue Serial ATA",  // WD Caviar SE Serial ATA
    /* not completely accurate: at least also WD800BD, (4|8)00JD sold as Caviar Blue */
    "WDC WD((8|12|16|25|32)00AABS|(8|12|16|25|32|40|50)00AAJS)-.*",
    "", "", ""
  },
  { "Western Digital Caviar Blue (SATA)",  // WD Caviar SE16 Serial ATA
      // tested with WD1602ABKS-18N8A0/DELL/02.03B04
    "WDC WD((16|20|25|32|40|50|64|75)00AAKS|1602ABKS|10EALS)-.*",
    "", "", ""
  },
  { "Western Digital Caviar Blue (SATA 6Gb/s)", // tested with WDC WD10EZEX-00RKKA0/80.00A80
    "WDC WD((25|32|50)00AAKX|7500AALX|10EALX|10EZEX)-.*",
    "", "", ""
  },
  { "Western Digital RE Serial ATA",
    "WDC WD(12|16|25|32)00(SD|YD|YS)-.*",
    "", "", ""
  },
  { "Western Digital RE2 Serial ATA",
    "WDC WD((40|50|75)00(YR|YS|AYYS)|(16|32|40|50)0[01]ABYS)-.*",
    "", "", ""
  },
  { "Western Digital RE2-GP",
    "WDC WD(5000AB|7500AY|1000FY)PS-.*",
    "", "", ""
  },
  { "Western Digital RE3 Serial ATA", // tested with WDC WD7502ABYS-02A6B0/03.00C06
    "WDC WD((25|32|50|75)02A|(75|10)02F)BYS-.*",
    "", "", ""
  },
  { "Western Digital RE4", // tested with WDC WD2003FYYS-18W0B0/01.01D02
    "WDC WD((((25|50)03A|1003F)BYX)|((15|20)03FYYS))-.*",
    "", "", ""
  },
  { "Western Digital RE4-GP", // tested with WDC WD2002FYPS-02W3B0/04.01G01
    "WDC WD2002FYPS-.*",
    "", "", ""
  },
  { "Western Digital RE4 (SATA 6Gb/s)", // tested with WDC WD2000FYYZ-01UL1B0/01.01K01,
      // WD2000FYYX/00.0D1K2
    "WDC WD(20|30|40)00FYYZ-.*|WD2000FYYX",
    "", "", ""
  },
  { "Western Digital Se", // tested with WDC WD2000F9YZ-09N20L0/01.01A01
    "WDC WD(1002|2000|3000|4000)F9YZ-.*",
    "", "", ""
  },
  { "Western Digital Caviar Green",
    "WDC WD((50|64|75)00AA(C|V)S|(50|64|75)00AADS|10EA(C|V)S|(10|15|20)EADS)-.*",
    "", "", ""
  },
  { "Western Digital Caviar Green (AF)",
    "WDC WD(((64|75|80)00AA|(10|15|20)EA|(25|30)EZ)R|20EAC)S-.*",
    "", "", ""
  },
  { "Western Digital Caviar Green (AF, SATA 6Gb/s)", // tested with
      // WDC WD10EZRX-00A8LB0/01.01A01, WDC WD20EZRX-00DC0B0/80.00A80,
      // WDC WD30EZRX-00MMMB0/80.00A80, WDC WD40EZRX-00SPEB0/80.00A80
    "WDC WD(7500AA|(10|15|20)EA|(10|20|25|30|40)EZ)RX-.*",
    "", "", ""
  },
  { "Western Digital Caviar Black",
    "WDC WD((500|640|750)1AAL|1001FA[EL]|2001FAS)S-.*",
    "", "", ""
  },
  { "Western Digital Black", // tested with
      // WDC WD5003AZEX-00RKKA0/80.00A80, WDC WD1003FZEX-00MK2A0/01.01A01,
      // WDC WD3001FAEX-00MJRA0/01.01L01, WDC WD4001FAEX-00MJRA0/01.01L01
    "WDC WD(5002AAL|5003AZE|(64|75)02AAE|((10|15|20)0[23]|[34]001)F[AZ]E)X-.*",
    "", "", ""
  },
  { "Western Digital AV ATA", // tested with WDC WD3200AVJB-63J5A0/01.03E01
    "WDC WD(8|16|25|32|50)00AV[BJ]B-.*",
    "", "", ""
  },
  { "Western Digital AV SATA",
    "WDC WD(16|25|32)00AVJS-.*",
    "", "", ""
  },
  { "Western Digital AV-GP",
    "WDC WD((16|25|32|50|64|75)00AV[CDV]S|(10|15|20)EV[CDV]S)-.*",
    "", "", ""
  },
  { "Western Digital AV-GP (AF)", // tested with WDC WD10EURS-630AB1/80.00A80, WDC WD10EUCX-63YZ1Y0/51.0AB52
    "WDC WD(7500AURS|10EU[CR]X|(10|15|20|25|30)EURS)-.*",
    "", "", ""
  },
  { "Western Digital AV-25",
    "WDC WD((16|25|32|50)00BUD|5000BUC)T-.*",
    "", "", ""
  },
  { "Western Digital Raptor",
    "WDC WD((360|740|800)GD|(360|740|800|1500)ADF[DS])-.*",
    "", "", ""
  },
  { "Western Digital Raptor X",
    "WDC WD1500AHFD-.*",
    "", "", ""
  },
  { "Western Digital VelociRaptor", // tested with WDC WD1500HLHX-01JJPV0/04.05G04
    "WDC WD(((800H|(1500|3000)[BH]|1600H|3000G)LFS)|((1500|3000|4500|6000)[BH]LHX))-.*",
    "", "", ""
  },
  { "Western Digital VelociRaptor (AF)", // tested with WDC WD1000DHTZ-04N21V0/04.06A00
    "WDC WD(2500H|5000H|1000D)HTZ-.*",
    "", "", ""
  },
  { "Western Digital Scorpio EIDE",
    "WDC WD(4|6|8|10|12|16)00(UE|VE)-.*",
    "", "", ""
  },
  { "Western Digital Scorpio Blue EIDE", // tested with WDC WD3200BEVE-00A0HT0/11.01A11
    "WDC WD(4|6|8|10|12|16|25|32)00BEVE-.*",
    "", "", ""
  },
  { "Western Digital Scorpio Serial ATA",
    "WDC WD(4|6|8|10|12|16|25)00BEAS-.*",
    "", "", ""
  },
  { "Western Digital Scorpio Blue Serial ATA",
    "WDC WD((4|6|8|10|12|16|25)00BEVS|(8|12|16|25|32|40|50|64)00BEVT|7500KEVT|10TEVT)-.*",
    "", "", ""
  },
  { "Western Digital Scorpio Blue Serial ATA (AF)", // tested with
      // WDC WD10JPVT-00A1YT0/01.01A01
    "WDC WD((16|25|32|50|64|75)00BPVT|10[JT]PVT)-.*",
    "", "", ""
  },
  { "Western Digital Scorpio Black", // tested with WDC WD5000BEKT-00KA9T0/01.01A01
    "WDC WD(8|12|16|25|32|50)00B[EJ]KT-.*",
    "", "", ""
  },
  { "Western Digital Scorpio Black (AF)",
    "WDC WD(50|75)00BPKT-.*",
    "", "", ""
  },
  { "Western Digital Red (AF)", // tested with WDC WD10EFRX-68JCSN0/01.01A01,
      // WDC WD10JFCX-68N6GN0/01.01A01, WDC WD40EFRX-68WT0N0/80.00A80
    "WDC WD(10|20|30|40)[EJ]F[CR]X-.*",
    "", "", ""
  },
  { "Western Digital Blue Mobile", // tested with WDC WD5000LPVX-08V0TT2/03.01A03
    "WDC WD((25|32|50|75)00[BLM]|10[JS])P[CV][TX]-.*",
    "", "", ""
  },
  { "Western Digital Green Mobile", // tested with WDC WD20NPVX-00EA4T0/01.01A01
    "WDC WD(15|20)NPV[TX]-.*",
    "", "", ""
  },
  { "Western Digital Elements / My Passport (USB)", // tested with WDC WD5000BMVW-11AMCS0/01.01A01
    "WDC WD(25|32|40|50)00BMV[UVW]-.*",  // *W-* = USB 3.0
    "", "", ""
  },
  { "Western Digital Elements / My Passport (USB, AF)", // tested with
      // WDC WD5000KMVV-11TK7S1/01.01A01, WDC WD10TMVW-11ZSMS5/01.01A01,
      // WDC WD10JMVW-11S5XS1/01.01A01, WDC WD20NMVW-11W68S0/01.01A01
    "WDC WD(5000[LK]|7500K|10[JT]|20N)MV[VW]-.*", // *W-* = USB 3.0
    "", "", ""
  },
  { "Quantum Bigfoot", // tested with TS10.0A/A21.0G00, TS12.7A/A21.0F00
    "QUANTUM BIGFOOT TS(10\\.0|12\\.7)A",
    "", "", ""
  },
  { "Quantum Fireball lct15",
    "QUANTUM FIREBALLlct15 ([123]0|22)",
    "", "", ""
  },
  { "Quantum Fireball lct20",
    "QUANTUM FIREBALLlct20 [1234]0",
    "", "", ""
  },
  { "Quantum Fireball CX",
    "QUANTUM FIREBALL CX10.2A",
    "", "", ""
  },
  { "Quantum Fireball CR",
    "QUANTUM FIREBALL CR(4.3|6.4|8.4|13.0)A",
    "", "", ""
  },
  { "Quantum Fireball EX", // tested with QUANTUM FIREBALL EX10.2A/A0A.0D00
    "QUANTUM FIREBALL EX(3\\.2|6\\.4|10\\.2)A",
    "", "", ""
  },
  { "Quantum Fireball ST",
    "QUANTUM FIREBALL ST(3.2|4.3|4300)A",
    "", "", ""
  },
  { "Quantum Fireball SE",
    "QUANTUM FIREBALL SE4.3A",
    "", "", ""
  },
  { "Quantum Fireball Plus LM",
    "QUANTUM FIREBALLP LM(10.2|15|20.[45]|30)",
    "", "", ""
  },
  { "Quantum Fireball Plus AS",
    "QUANTUM FIREBALLP AS(10.2|20.5|30.0|40.0|60.0)",
    "", "", ""
  },
  { "Quantum Fireball Plus KX",
    "QUANTUM FIREBALLP KX27.3",
    "", "", ""
  },
  { "Quantum Fireball Plus KA",
    "QUANTUM FIREBALLP KA(9|10).1",
    "", "", ""
  },

  ////////////////////////////////////////////////////
  // USB ID entries
  ////////////////////////////////////////////////////

  // Hewlett-Packard
  { "USB: HP Desktop HD BD07; ", // 2TB
    "0x03f0:0xbd07",
    "",
    "",
    "-d sat"
  },
  // ALi
  { "USB: ; ALi M5621", // USB->PATA
    "0x0402:0x5621",
    "",
    "",
    "" // unsupported
  },
  // VIA
  { "USB: Connectland BE-USB2-35BP-LCM; VIA VT6204",
    "0x040d:0x6204",
    "",
    "",
    "" // unsupported
  },
  // Buffalo / Melco
  { "USB: Buffalo JustStore Portable HD-PVU2; ",
    "0x0411:0x0181",
    "",
    "",
    "-d sat"
  },
  { "USB: Buffalo MiniStation Stealth HD-PCTU2; ",
    "0x0411:0x01d9",
    "", // 0x0108
    "",
    "-d sat"
  },
  { "USB: Buffalo MiniStationHD-PCFU3; ",
    "0x0411:0x0240",
    "",
    "",
    "-d sat"
  },
  // LG Electronics
  { "USB: LG Mini HXD5; JMicron",
    "0x043e:0x70f1",
    "", // 0x0100
    "",
    "-d usbjmicron"
  },
  // Philips
  { "USB: Philips; ", // SDE3273FC/97 2.5" SATA HDD enclosure
    "0x0471:0x2021",
    "", // 0x0103
    "",
    "-d sat"
  },
  // Toshiba
  { "USB: Toshiba Stor.E Slim USB 3.0; ", // 1TB, MQ01UBD100
    "0x0480:0x0100",
    "", // 0x0000
    "",
    "-d sat"
  },
  { "USB: Toshiba Canvio 500GB; SunPlus",
    "0x0480:0xa004",
    "",
    "",
    "-d usbsunplus"
  },
  { "USB: Toshiba Canvio Basics; ",
    "0x0480:0xa006",
    "", // 0x0001
    "",
    "-d sat"
  },
  { "USB: Toshiba Canvio 3.0 Portable Hard Drive; ", // 1TB
    "0x0480:0xa007",
    "", // 0x0001
    "",
    "-d sat"
  },
  { "USB: Toshiba Stor.E Basics; ", // 1TB
    "0x0480:0xa009",
    "",
    "",
    "-d sat"
  },
  { "USB: Toshiba Stor.E Plus", // 2TB
    "0x0480:0xa00a",
    "",
    "",
    "-d sat"
  },
  { "USB: Toshiba Canvio Desktop; ", // 2TB
    "0x0480:0xd010",
    "",
    "",
    "-d sat"
  },
  // Cypress
  { "USB: ; Cypress CY7C68300A (AT2)",
    "0x04b4:0x6830",
    "0x0001",
    "",
    "" // unsupported
  },
  { "USB: ; Cypress CY7C68300B/C (AT2LP)",
    "0x04b4:0x6830",
    "0x0240",
    "",
    "-d usbcypress"
  },
  // Fujitsu
  { "USB: Fujitsu/Zalman ZM-VE300; ", // USB 3.0
    "0x04c5:0x2028",
    "", // 0x0001
    "",
    "-d sat"
  },
  // Fujitsu chip on DeLock 42475 
  { "USB: Fujitsu  SATA-to-USB3.0 bridge chip", // USB 3.0
    "0x04c5:0x201d",
    "", // 0x0001
    "",
    "-d sat"
  },
  // Myson Century
  { "USB: ; Myson Century CS8818",
    "0x04cf:0x8818",
    "", // 0xb007
    "",
    "" // unsupported
  },
  // Samsung
  { "USB: Samsung S2 Portable; JMicron",
    "0x04e8:0x1f0[568]",
    "",
    "",
    "-d usbjmicron"
  },
  { "USB: Samsung S1 Portable; JMicron",
    "0x04e8:0x2f03",
    "",
    "",
    "-d usbjmicron"
  },
  { "USB: Samsung Story Station; ",
    "0x04e8:0x5f0[56]",
    "",
    "",
    "-d sat"
  },
  { "USB: Samsung G2 Portable; JMicron",
    "0x04e8:0x6032",
    "",
    "",
    "-d usbjmicron"
  },
  { "USB: Samsung Story Station 3.0; ",
    "0x04e8:0x6052",
    "",
    "",
    "-d sat"
  },
  { "USB: Samsung Story Station 3.0; ",
    "0x04e8:0x6054",
    "",
    "",
    "-d sat"
  },
  { "USB: Samsung M2 Portable 3.0; ",
    "0x04e8:0x60c5",
    "",
    "",
    "-d sat"
  },
  { "USB: Samsung D3 Station; ", // 3TB
    "0x04e8:0x6124",
    "", // 0x200
    "",
    "-d sat"
  },
  { "USB: Samsung M3 Portable USB 3.0; ",
    "0x04e8:0x61b[456]", // 4=2TB, 5=1.5TB, 6=1TB
    "", // 0x0e00
    "",
    "-d sat"
  },
  // Sunplus
  { "USB: ; SunPlus",
    "0x04fc:0x0c05",
    "",
    "",
    "-d usbsunplus"
  },
  { "USB: ; SunPlus SPDIF215",
    "0x04fc:0x0c15",
    "", // 0xf615
    "",
    "-d usbsunplus"
  },
  { "USB: ; SunPlus SPDIF225", // USB+SATA->SATA
    "0x04fc:0x0c25",
    "", // 0x0103
    "",
    "-d usbsunplus"
  },
  // Iomega
  { "USB: Iomega Prestige Desktop USB 3.0; ",
    "0x059b:0x0070",
    "", // 0x0004
    "",
    "-d sat" // ATA output registers missing
  },
  { "USB: Iomega LPHD080-0; ",
    "0x059b:0x0272",
    "",
    "",
    "-d usbcypress"
  },
  { "USB: Iomega MDHD500-U; ",
    "0x059b:0x0275",
    "", // 0x0001
    "",
    "" // unsupported
  },
  { "USB: Iomega MDHD-UE; ",
    "0x059b:0x0277",
    "",
    "",
    "-d usbjmicron"
  },
  { "USB: Iomega LDHD-UP; Sunplus",
    "0x059b:0x0370",
    "",
    "",
    "-d usbsunplus"
  },
  { "USB: Iomega GDHDU2; JMicron",
    "0x059b:0x0475",
    "", // 0x0100
    "",
    "-d usbjmicron"
  },
  // LaCie
  { "USB: LaCie hard disk (FA Porsche design);",
    "0x059f:0x0651",
    "",
    "",
    "" // unsupported
  },
  { "USB: LaCie hard disk; JMicron",
    "0x059f:0x0951",
    "",
    "",
    "-d usbjmicron"
  },
  { "USB: LaCie hard disk (Neil Poulton design);",
    "0x059f:0x1018",
    "",
    "",
    "-d sat"
  },
  { "USB: LaCie Desktop Hard Drive; JMicron",
    "0x059f:0x1019",
    "",
    "",
    "-d usbjmicron"
  },
  { "USB: LaCie Rugged Hard Drive; JMicron",
    "0x059f:0x101d",
    "", // 0x0001
    "",
    "-d usbjmicron,x"
  },
  { "USB: LaCie Little Disk USB2; JMicron",
    "0x059f:0x1021",
    "",
    "",
    "-d usbjmicron"
  },
  { "USB: LaCie hard disk; ",
    "0x059f:0x1029",
    "", // 0x0100
    "",
    "-d sat"
  },
  { "USB: Lacie rikiki; JMicron",
    "0x059f:0x102a",
    "",
    "",
    "-d usbjmicron,x"
  },
  { "USB: LaCie rikiki USB 3.0; ",
    "0x059f:0x10(49|57)",
    "",
    "",
    "-d sat"
  },
  { "USB: LaCie minimus USB 3.0; ",
    "0x059f:0x104a",
    "",
    "",
    "-d sat"
  },
  { "USB: LaCie Rugged Mini USB 3.0; ",
    "0x059f:0x1051",
    "", // 0x0000
    "",
    "-d sat"
  },
  // In-System Design
  { "USB: ; In-System/Cypress ISD-300A1",
    "0x05ab:0x0060",
    "", // 0x1101
    "",
    "-d usbcypress"
  },
  // Genesys Logic
  { "USB: ; Genesys Logic GL881E",
    "0x05e3:0x0702",
    "",
    "",
    "" // unsupported
  },
  { "USB: ; Genesys Logic", // TODO: requires '-T permissive'
    "0x05e3:0x0718",
    "", // 0x0041
    "",
    "-d sat"
  },
  // Micron
  { "USB: Micron USB SSD; ",
    "0x0634:0x0655",
    "",
    "",
    "" // unsupported
  },
  // Prolific
  { "USB: ; Prolific PL2507", // USB->PATA
    "0x067b:0x2507",
    "",
    "",
    "-d usbjmicron,0" // Port number is required
  },
  { "USB: ; Prolific PL3507", // USB+IEE1394->PATA
    "0x067b:0x3507",
    "", // 0x0001
    "",
    "" // smartmontools >= r3741: -d usbjmicron,p
  },
  // Imation
  { "USB: Imation ; ", // Imation Odyssey external USB dock
    "0x0718:0x1000",
    "", // 0x5104
    "",
    "-d sat"
  },
  // Freecom
  { "USB: Freecom Mobile Drive XXS; JMicron",
    "0x07ab:0xfc88",
    "", // 0x0101
    "",
    "-d usbjmicron,x"
  },
  { "USB: Freecom Hard Drive XS; Sunplus",
    "0x07ab:0xfc8e",
    "", // 0x010f
    "",
    "-d usbsunplus"
  },
  { "USB: Freecom; ", // Intel labeled
    "0x07ab:0xfc8f",
    "", // 0x0000
    "",
    "-d sat"
  },
  { "USB: Freecom Classic HD 120GB; ",
    "0x07ab:0xfccd",
    "",
    "",
    "" // unsupported
  },
  { "USB: Freecom HD 500GB; JMicron",
    "0x07ab:0xfcda",
    "",
    "",
    "-d usbjmicron"
  },
  // Oxford Semiconductor, Ltd
  { "USB: ; Oxford",
    "0x0928:0x0000",
    "",
    "",
    "" // unsupported
  },
  { "USB: ; Oxford OXU921DS",
    "0x0928:0x0002",
    "",
    "",
    "" // unsupported
  },
  { "USB: ; Oxford", // Zalman ZM-VE200
    "0x0928:0x0010",
    "", // 0x0304
    "",
    "-d sat"
  },
  // Toshiba
  { "USB: Toshiba PX1270E-1G16; Sunplus",
    "0x0930:0x0b03",
    "",
    "",
    "-d usbsunplus"
  },
  { "USB: Toshiba PX1396E-3T01; Sunplus", // similar to Dura Micro 501
    "0x0930:0x0b09",
    "",
    "",
    "-d usbsunplus"
  },
  { "USB: Toshiba Stor.E Steel; Sunplus",
    "0x0930:0x0b11",
    "",
    "",
    "-d usbsunplus"
  },
  { "USB: Toshiba Stor.E; ",
    "0x0930:0x0b1[9ab]",
    "", // 0x0001
    "",
    "-d sat"
  },
  // Lumberg, Inc.
  { "USB: Toshiba Stor.E; Sunplus",
    "0x0939:0x0b1[56]",
    "",
    "",
    "-d usbsunplus"
  },
  // Seagate
  { "USB: Seagate External Drive; Cypress",
    "0x0bc2:0x0503",
    "", // 0x0240
    "",
    "-d usbcypress"
  },
  { "USB: Seagate FreeAgent Go; ",
    "0x0bc2:0x2(000|100|101)",
    "",
    "",
    "-d sat"
  },
  { "USB: Seagate FreeAgent Go FW; ",
    "0x0bc2:0x2200",
    "",
    "",
    "-d sat"
  },
  { "USB: Seagate Expansion Portable; ",
    "0x0bc2:0x23(00|12)",
    "",
    "",
    "-d sat"
  },
  { "USB: Seagate FreeAgent Desktop; ",
    "0x0bc2:0x3000",
    "",
    "",
    "-d sat"
  },
  { "USB: Seagate FreeAgent Desk; ",
    "0x0bc2:0x3001",
    "",
    "",
    "-d sat"
  },
  { "USB: Seagate FreeAgent Desk; ", // 1TB
    "0x0bc2:0x3008",
    "",
    "",
    "-d sat,12"
  },
  { "USB: Seagate Expansion External; ", // 2TB, 3TB
    "0x0bc2:0x33(00|12|20|32)",
    "",
    "",
    "-d sat"
  },
  { "USB: Seagate FreeAgent GoFlex USB 2.0; ",
    "0x0bc2:0x502[01]",
    "",
    "",
    "-d sat"
  },
  { "USB: Seagate FreeAgent GoFlex USB 3.0; ",
    "0x0bc2:0x5031",
    "",
    "",
    "-d sat,12"
  },
  { "USB: Seagate FreeAgent; ",
    "0x0bc2:0x5040",
    "",
    "",
    "-d sat"
  },
  { "USB: Seagate FreeAgent GoFlex USB 3.0; ", // 2TB
    "0x0bc2:0x5071",
    "",
    "",
    "-d sat"
  },
  { "USB: Seagate FreeAgent GoFlex Desk USB 3.0; ", // 3TB
    "0x0bc2:0x50a1",
    "",
    "",
    "-d sat,12" // "-d sat" does not work (ticket #151)
  },
  { "USB: Seagate FreeAgent GoFlex Desk USB 3.0; ", // 4TB
    "0x0bc2:0x50a5",
    "", // 0x0100
    "",
    "-d sat"
  },
  { "USB: Seagate Backup Plus USB 3.0; ", // 1TB
    "0x0bc2:0xa013",
    "", // 0x0100
    "",
    "-d sat"
  },
  { "USB: Seagate Backup Plus Desktop USB 3.0; ", // 4TB, 3TB (8 LBA/1 PBA offset)
    "0x0bc2:0xa0a[14]",
    "",
    "",
    "-d sat"
  },
  // Dura Micro
  { "USB: Dura Micro; Cypress",
    "0x0c0b:0xb001",
    "", // 0x1110
    "",
    "-d usbcypress"
  },
  { "USB: Dura Micro 509; Sunplus",
    "0x0c0b:0xb159",
    "", // 0x0103
    "",
    "-d usbsunplus"
  },
  // Maxtor
  { "USB: Maxtor OneTouch 200GB; ",
    "0x0d49:0x7010",
    "",
    "",
    "" // unsupported
  },
  { "USB: Maxtor OneTouch; ",
    "0x0d49:0x7300",
    "", // 0x0121
    "",
    "-d sat"
  },
  { "USB: Maxtor OneTouch 4; ",
    "0x0d49:0x7310",
    "", // 0x0125
    "",
    "-d sat"
  },
  { "USB: Maxtor OneTouch 4 Mini; ",
    "0x0d49:0x7350",
    "", // 0x0125
    "",
    "-d sat"
  },
  { "USB: Maxtor BlackArmor Portable; ",
    "0x0d49:0x7550",
    "",
    "",
    "-d sat"
  },
  { "USB: Maxtor Basics Desktop; ",
    "0x0d49:0x7410",
    "", // 0x0122
    "",
    "-d sat"
  },
  { "USB: Maxtor Basics Portable; ",
    "0x0d49:0x7450",
    "", // 0x0122
    "",
    "-d sat"
  },
  // Oyen Digital
  { "USB: Oyen Digital MiniPro USB 3.0; ",
    "0x0dc4:0x020a",
    "",
    "",
    "-d sat"
  },
  // Cowon Systems, Inc.
  { "USB: Cowon iAudio X5; ",
    "0x0e21:0x0510",
    "",
    "",
    "-d usbcypress"
  },
  // iRiver
  { "USB: iRiver iHP-120/140 MP3 Player; Cypress",
    "0x1006:0x3002",
    "", // 0x0100
    "",
    "-d usbcypress"
  },
  // Western Digital
  { "USB: WD My Passport (IDE); Cypress",
    "0x1058:0x0701",
    "", // 0x0240
    "",
    "-d usbcypress"
  },
  { "USB: WD My Passport Portable; ",
    "0x1058:0x0702",
    "", // 0x0102
    "",
    "-d sat"
  },
  { "USB: WD My Passport Essential; ",
    "0x1058:0x0704",
    "", // 0x0175
    "",
    "-d sat"
  },
  { "USB: WD My Passport Elite; ",
    "0x1058:0x0705",
    "", // 0x0175
    "",
    "-d sat"
  },
  { "USB: WD My Passport 070A; ",
    "0x1058:0x070a",
    "", // 0x1028
    "",
    "-d sat"
  },
  { "USB: WD My Passport 0730; ",
    "0x1058:0x0730",
    "", // 0x1008
    "",
    "-d sat"
  },
  { "USB: WD My Passport Essential SE USB 3.0; ",
    "0x1058:0x074[02]",
    "",
    "",
    "-d sat"
  },
  { "USB: WD My Passport Ultra; ",
    "0x1058:0x0741",
    "",
    "",
    "-d sat"
  },
  { "USB: WD My Passport USB 3.0; ",
    "0x1058:0x07[4a]8",
    "",
    "",
    "-d sat"
  },
  { "USB: WD My Book ES; ",
    "0x1058:0x0906",
    "", // 0x0012
    "",
    "-d sat"
  },
  { "USB: WD My Book Essential; ",
    "0x1058:0x0910",
    "", // 0x0106
    "",
    "-d sat"
  },
  { "USB: WD Elements Desktop; ",
    "0x1058:0x1001",
    "", // 0x0104
    "",
    "-d sat"
  },
  { "USB: WD Elements Desktop WDE1UBK...; ",
    "0x1058:0x1003",
    "", // 0x0175
    "",
    "-d sat"
  },
  { "USB: WD Elements; ",
    "0x1058:0x10(10|48|a2)",
    "", // 0x0105
    "",
    "-d sat"
  },
  { "USB: WD Elements Desktop; ", // 2TB
    "0x1058:0x1021",
    "", // 0x2002
    "",
    "-d sat"
  },
  { "USB: WD Elements SE; ", // 1TB
    "0x1058:0x1023",
    "",
    "",
    "-d sat"
  },
  { "USB: WD Elements SE USB 3.0; ",
    "0x1058:0x1042",
    "",
    "",
    "-d sat"
  },
  { "USB: WD Elements; ",
    "0x1058:0x10[ab]8", // a=1TB, b=2TB
    "", // a=0x1042, b=0x1007
    "",
    "-d sat"
  },
  { "USB: WD My Book Essential; ",
    "0x1058:0x1100",
    "", // 0x0165
    "",
    "-d sat"
  },
  { "USB: WD My Book Office Edition; ", // 1TB
    "0x1058:0x1101",
    "", // 0x0165
    "",
    "-d sat"
  },
  { "USB: WD My Book; ",
    "0x1058:0x1102",
    "", // 0x1028
    "",
    "-d sat"
  },
  { "USB: WD My Book Studio II; ", // 2x1TB
    "0x1058:0x1105",
    "",
    "",
    "-d sat"
  },
  { "USB: WD My Book Essential; ",
    "0x1058:0x1110",
    "", // 0x1030
    "",
    "-d sat"
  },
  { "USB: WD My Book Essential USB 3.0; ", // 3TB
    "0x1058:0x11[34]0",
    "", // 0x1012/0x1003
    "",
    "-d sat"
  },
  // Atech Flash Technology
  { "USB: ; Atech", // Enclosure from Kingston SSDNow notebook upgrade kit
    "0x11b0:0x6298",
    "", // 0x0108
    "",
    "-d sat"
  },
  // A-DATA
  { "USB: A-DATA SH93; Cypress",
    "0x125f:0xa93a",
    "", // 0x0150
    "",
    "-d usbcypress"
  },
  { "USB: A-DATA DashDrive; Cypress",
    "0x125f:0xa94a",
    "",
    "",
    "-d usbcypress"
  },
  // Initio
  { "USB: ; Initio 316000",
    "0x13fd:0x0540",
    "",
    "",
    "" // unsupported
  },
  { "USB: ; Initio", // Thermaltake BlacX
    "0x13fd:0x0840",
    "",
    "",
    "-d sat"
  },
  { "USB: ; Initio", // USB->SATA+PATA, Chieftec CEB-25I
    "0x13fd:0x1040",
    "", // 0x0106
    "",
    "" // unsupported
  },
  { "USB: ; Initio 6Y120L0", // CoolerMaster XCraft RX-3HU
    "0x13fd:0x1150",
    "",
    "",
    "" // unsupported
  },
  { "USB: ; Initio", // USB->SATA
    "0x13fd:0x1240",
    "", // 0x0104
    "",
    "-d sat"
  },
  { "USB: ; Initio", // USB+SATA->SATA
    "0x13fd:0x1340",
    "", // 0x0208
    "",
    "-d sat"
  },
  { "USB: ; Initio",
    "0x13fd:0x1640",
    "", // 0x0864
    "",
    "-d sat,12" // some SMART commands fail, see ticket #295
  },
  { "USB: Intenso Memory Station 2,5\"; Initio",
    "0x13fd:0x1840",
    "",
    "",
    "-d sat"
  },
  { "USB: ; Initio", // NexStar CX USB enclosure
    "0x13fd:0x1e40",
    "",
    "",
    "-d sat"
  },
  // Super Top
  { "USB: Super Top generic enclosure; Cypress",
    "0x14cd:0x6116",
    "", // 0x0160 also reported as unsupported
    "",
    "-d usbcypress"
  },
  // JMicron
  { "USB: ; JMicron USB 3.0",
    "0x152d:0x0539",
    "", // 0x0100
    "",
    "-d usbjmicron"
  },
  { "USB: ; JMicron ", // USB->SATA->4xSATA (port multiplier)
    "0x152d:0x0551",
    "", // 0x0100
    "",
    "-d usbjmicron,x"
  },
  { "USB: OCZ THROTTLE OCZESATATHR8G; JMicron JMF601",
    "0x152d:0x0602",
    "",
    "",
    "" // unsupported
  },
  { "USB: ; JMicron JM20329", // USB->SATA
    "0x152d:0x2329",
    "", // 0x0100
    "",
    "-d usbjmicron"
  },
  { "USB: ; JMicron JM20336", // USB+SATA->SATA, USB->2xSATA
    "0x152d:0x2336",
    "", // 0x0100
    "",
    "-d usbjmicron,x"
  },
  { "USB: Generic JMicron adapter; JMicron",
    "0x152d:0x2337",
    "",
    "",
    "-d usbjmicron"
  },
  { "USB: ; JMicron JM20337/8", // USB->SATA+PATA, USB+SATA->PATA
    "0x152d:0x2338",
    "", // 0x0100
    "",
    "-d usbjmicron"
  },
  { "USB: ; JMicron JM20339", // USB->SATA
    "0x152d:0x2339",
    "", // 0x0100
    "",
    "-d usbjmicron,x"
  },
  { "USB: ; JMicron", // USB+SATA->SATA
    "0x152d:0x2351",  // e.g. Verbatim Portable Hard Drive 500Gb
    "", // 0x0100
    "",
    "-d sat"
  },
  { "USB: ; JMicron", // USB->SATA
    "0x152d:0x2352",
    "", // 0x0100
    "",
    "-d usbjmicron,x"
  },
  { "USB: ; JMicron", // USB->SATA
    "0x152d:0x2509",
    "", // 0x0100
    "",
    "-d usbjmicron,x"
  },
  // ASMedia
  { "USB: ; ASMedia ASM1051",
    "0x174c:0x5106", // 0x174c:0x55aa after firmware update
    "",
    "",
    "-d sat"
  },
  { "USB: ; ASMedia USB 3.0", // MEDION HDDrive-n-GO, LaCie Rikiki USB 3.0,
      // Silicon Power Armor A80 (ticket #237)
      // reported as unsupported: BYTECC T-200U3, Kingwin USB 3.0 docking station
    "0x174c:0x55aa",
    "", // 0x0100
    "",
    "-d sat"
  },
  { "USB: ; ASMedia AS2105", // Icy Box IB-AC603A-U3
    "0x174c:0x5136",
    "", // 0x0001
    "",
    "-d sat"
  },
  // LucidPort
  { "USB: ; LucidPORT USB300", // RaidSonic ICY BOX IB-110StU3-B, Sharkoon SATA QuickPort H3
    "0x1759:0x500[02]", // 0x5000: USB 2.0, 0x5002: USB 3.0
    "",
    "",
    "-d sat"
  },
  { "USB: ; LucidPort", // Fuj:tech SATA-USB3 dock
    "0x1759:0x5100",
    "", // 0x2580
    "",
    "-d sat"
  },
  // Verbatim
  { "USB: Verbatim Portable Hard Drive; Sunplus",
    "0x18a5:0x0214",
    "", // 0x0112
    "",
    "-d usbsunplus"
  },
  { "USB: Verbatim FW/USB160; Oxford OXUF934SSA-LQAG", // USB+IEE1394->SATA
    "0x18a5:0x0215",
    "", // 0x0001
    "",
    "-d sat"
  },
  { "USB: Verbatim External Hard Drive 47519; Sunplus", // USB->SATA
    "0x18a5:0x0216",
    "",
    "",
    "-d usbsunplus"
  },
  { "USB: Verbatim Pocket Hard Drive; JMicron", // SAMSUNG SpinPoint N3U-3 (USB, 4KiB LLS)
    "0x18a5:0x0227",
    "",
    "",
    "-d usbjmicron" // "-d usbjmicron,x" does not work
  },
  { "USB: Verbatim External Hard Drive; JMicron", // 2TB
    "0x18a5:0x022a",
    "",
    "",
    "-d usbjmicron"
  },
  { "USB: Verbatim Store'n'Go; JMicron", // USB->SATA
    "0x18a5:0x022b",
    "", // 0x0100
    "",
    "-d usbjmicron"
  },
  // Silicon Image
  { "USB: Vantec NST-400MX-SR; Silicon Image 5744",
    "0x1a4a:0x1670",
    "",
    "",
    "" // unsupported
  },
  // SunplusIT
  { "USB: ; SunplusIT",
    "0x1bcf:0x0c31",
    "",
    "",
    "-d usbsunplus"
  },
  // Innostor
  { "USB: ; Innostor IS888", // Sharkoon SATA QuickDeck Pro USB 3.0
    "0x1f75:0x0888",
    "", // 0x0034
    "",
    "" // unsupported
  },
  // Power Quotient International
  { "USB: PQI H560; ",
    "0x3538:0x0902",
    "", // 0x0000
    "",
    "-d sat"
  },
  // Hitachi/SimpleTech
  { "USB: Hitachi Touro Desk; JMicron", // 3TB
    "0x4971:0x1011",
    "",
    "",
    "-d usbjmicron"
  },
  { "USB: Hitachi Touro Desk 3.0; ", // 2TB
    "0x4971:0x1015",
    "", // 0x0000
    "",
    "-d sat" // ATA output registers missing
  },
  { "USB: Hitachi/SimpleTech; JMicron", // 1TB
    "0x4971:0xce17",
    "",
    "",
    "-d usbjmicron,x"
  },
  // OnSpec
  { "USB: ; OnSpec", // USB->PATA
    "0x55aa:0x2b00",
    "", // 0x0100
    "",
    "" // unsupported
  },
  // 0x6795 (?)
  { "USB: Sharkoon 2-Bay RAID Box; ", // USB 3.0
    "0x6795:0x2756",
    "", // 0x0100
    "",
    "-d sat"
  },
/*
}; // builtin_knowndrives[]
 */<|MERGE_RESOLUTION|>--- conflicted
+++ resolved
@@ -75,11 +75,7 @@
 /*
 const drive_settings builtin_knowndrives[] = {
  */
-<<<<<<< HEAD
-  { "$Id: drivedb.h 3914 2014-06-19 17:42:36Z chrfranke $",
-=======
-  { "$Id: drivedb.h 3918 2014-06-21 15:55:32Z chrfranke $",
->>>>>>> 62070807
+  { "$Id: drivedb.h 3919 2014-06-21 16:11:13Z chrfranke $",
     "-", "-",
     "This is a dummy entry to hold the SVN-Id of drivedb.h",
     ""
