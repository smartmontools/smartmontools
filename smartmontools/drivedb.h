--- conflicted
+++ resolved
@@ -75,11 +75,7 @@
 /*
 const drive_settings builtin_knowndrives[] = {
  */
-<<<<<<< HEAD
-  { "$Id: drivedb.h 4230 2016-03-06 14:57:09Z chrfranke $",
-=======
-  { "$Id: drivedb.h 4288 2016-04-11 16:33:01Z samm2 $",
->>>>>>> a925d248
+  { "$Id: drivedb.h 4291 2016-04-12 19:27:17Z chrfranke $",
     "-", "-",
     "This is a dummy entry to hold the SVN-Id of drivedb.h",
     ""
@@ -507,7 +503,7 @@
     "-v 10,raw48,Not_In_Use "
   //"-v 12,raw48,Power_Cycle_Count "
     "-v 168,raw48,SATA_Phy_Error_Count "
-    "-v 170,raw24/raw24:z54z10,Bad_Blk_Ct_Erl/Lat " // Early bad block/Later bad block
+    "-v 170,hex48,Bad_Blk_Ct_Erl/Lat " // Early bad block/Later bad block
     "-v 173,raw16(avg16),MaxAvgErase_Ct "
     "-v 175,raw48,Not_In_Use "
     "-v 183,raw48,Unknown_Attribute "
