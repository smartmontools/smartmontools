/*
 * drivedb.h - smartmontools 6.5-6.6 drive database file
 *
 * Home page of code is: https://www.smartmontools.org
 *
 * Copyright (C) 2003-11 Philip Williams, Bruce Allen
 * Copyright (C) 2008-23 Christian Franke
 *
 * SPDX-License-Identifier: GPL-2.0-or-later
 */

/*
 * Structure used to store drive database entries:
 *
 * struct drive_settings {
 *   const char * modelfamily;
 *   const char * modelregexp;
 *   const char * firmwareregexp;
 *   const char * warningmsg;
 *   const char * presets;
 * };
 *
 * The elements are used in the following ways:
 *
 *  modelfamily     Informal string about the model family/series of a
 *                  device. Set to "" if no info (apart from device id)
 *                  known.  The entry is ignored if this string starts with
 *                  a dollar sign.  Must not start with "USB:", see below.
 *  modelregexp     POSIX extended regular expression to match the model of
 *                  a device.  This should never be "".
 *  firmwareregexp  POSIX extended regular expression to match a devices's
 *                  firmware.  This is optional and should be "" if it is not
 *                  to be used.  If it is nonempty then it will be used to
 *                  narrow the set of devices matched by modelregexp.
 *  warningmsg      A message that may be displayed for matching drives.  For
 *                  example, to inform the user that they may need to apply a
 *                  firmware patch.
 *  presets         String with vendor-specific attribute ('-v') and firmware
 *                  bug fix ('-F') options.  Same syntax as in smartctl command
 *                  line.  The user's own settings override these.
 *
 * The regular expressions for drive model and firmware must match the full
 * string.  The effect of "^FULLSTRING$" is identical to "FULLSTRING".
 * The form ".*SUBSTRING.*" can be used if substring match is desired.
 *
 * The table will be searched from the start to end or until the first match,
 * so the order in the table is important for distinct entries that could match
 * the same drive.
 *
 *
 * Format for USB ID entries:
 *
 *  modelfamily     String with format "USB: DEVICE; BRIDGE" where
 *                  DEVICE is the name of the device and BRIDGE is
 *                  the name of the USB bridge.  Both may be empty
 *                  if no info known.
 *  modelregexp     POSIX extended regular expression to match the USB
 *                  vendor:product ID in hex notation ("0x1234:0xabcd").
 *                  This should never be "".
 *  firmwareregexp  POSIX extended regular expression to match the USB
 *                  bcdDevice info.  Only compared during search if other
 *                  entries with same USB vendor:product ID exist.
 *  warningmsg      Not used yet.
 *  presets         String with one device type ('-d') option.
 *
 */

/*
const drive_settings builtin_knowndrives[] = {
 */
<<<<<<< HEAD
  { "VERSION: 6.5/5417 2022-11-09 18:27:46 $Id: drivedb.h 5418 2022-11-09 18:33:04Z chrfranke $",
=======
  { "VERSION: 7.3 $Id: drivedb.h 5440 2023-01-24 15:50:04Z chrfranke $",
>>>>>>> ac857334
    "-", "-",
    "Version information",
    ""
  },
  { "DEFAULT",
    "-", "-",
    "Default settings",
    "-v 1,raw48,Raw_Read_Error_Rate "
    "-v 2,raw48,Throughput_Performance "
    "-v 3,raw16(avg16),Spin_Up_Time "
    "-v 4,raw48,Start_Stop_Count "
    "-v 5,raw16(raw16),Reallocated_Sector_Ct "
    "-v 6,raw48,Read_Channel_Margin,HDD "
    "-v 7,raw48,Seek_Error_Rate,HDD "
    "-v 8,raw48,Seek_Time_Performance,HDD "
    "-v 9,raw24(raw8),Power_On_Hours "
    "-v 10,raw48,Spin_Retry_Count,HDD "
    "-v 11,raw48,Calibration_Retry_Count,HDD "
    "-v 12,raw48,Power_Cycle_Count "
    "-v 13,raw48,Read_Soft_Error_Rate "
    //  14-174 Unknown_Attribute
    "-v 175,raw48,Program_Fail_Count_Chip,SSD "
    "-v 176,raw48,Erase_Fail_Count_Chip,SSD "
    "-v 177,raw48,Wear_Leveling_Count,SSD "
    "-v 178,raw48,Used_Rsvd_Blk_Cnt_Chip,SSD "
    "-v 179,raw48,Used_Rsvd_Blk_Cnt_Tot,SSD "
    "-v 180,raw48,Unused_Rsvd_Blk_Cnt_Tot,SSD "
    "-v 181,raw48,Program_Fail_Cnt_Total "
    "-v 182,raw48,Erase_Fail_Count_Total,SSD "
    "-v 183,raw48,Runtime_Bad_Block "
    "-v 184,raw48,End-to-End_Error "
    //  185-186 Unknown_Attribute
    "-v 187,raw48,Reported_Uncorrect "
    "-v 188,raw48,Command_Timeout "
    "-v 189,raw48,High_Fly_Writes,HDD "
    "-v 190,tempminmax,Airflow_Temperature_Cel "
    "-v 191,raw48,G-Sense_Error_Rate,HDD "
    "-v 192,raw48,Power-Off_Retract_Count "
    "-v 193,raw48,Load_Cycle_Count,HDD "
    "-v 194,tempminmax,Temperature_Celsius "
    "-v 195,raw48,Hardware_ECC_Recovered "
    "-v 196,raw16(raw16),Reallocated_Event_Count "
    "-v 197,raw48,Current_Pending_Sector "
    "-v 198,raw48,Offline_Uncorrectable "
    "-v 199,raw48,UDMA_CRC_Error_Count "
    "-v 200,raw48,Multi_Zone_Error_Rate,HDD "
    "-v 201,raw48,Soft_Read_Error_Rate,HDD "
    "-v 202,raw48,Data_Address_Mark_Errs,HDD "
    "-v 203,raw48,Run_Out_Cancel "
    "-v 204,raw48,Soft_ECC_Correction "
    "-v 205,raw48,Thermal_Asperity_Rate "
    "-v 206,raw48,Flying_Height,HDD "
    "-v 207,raw48,Spin_High_Current,HDD "
    "-v 208,raw48,Spin_Buzz,HDD "
    "-v 209,raw48,Offline_Seek_Performnce,HDD "
    //  210-219 Unknown_Attribute
    "-v 220,raw48,Disk_Shift,HDD "
    "-v 221,raw48,G-Sense_Error_Rate,HDD "
    "-v 222,raw48,Loaded_Hours,HDD "
    "-v 223,raw48,Load_Retry_Count,HDD "
    "-v 224,raw48,Load_Friction,HDD "
    "-v 225,raw48,Load_Cycle_Count,HDD "
    "-v 226,raw48,Load-in_Time,HDD "
    "-v 227,raw48,Torq-amp_Count,HDD "
    "-v 228,raw48,Power-off_Retract_Count "
    //  229 Unknown_Attribute
    "-v 230,raw48,Head_Amplitude,HDD "
    "-v 231,raw48,Temperature_Celsius,HDD "
    "-v 232,raw48,Available_Reservd_Space "
    "-v 233,raw48,Media_Wearout_Indicator,SSD "
    //  234-239 Unknown_Attribute
    "-v 240,raw24(raw8),Head_Flying_Hours,HDD "
    "-v 241,raw48,Total_LBAs_Written "
    "-v 242,raw48,Total_LBAs_Read "
    //  243-249 Unknown_Attribute
    "-v 250,raw48,Read_Error_Retry_Rate "
    //  251-253 Unknown_Attribute
    "-v 254,raw48,Free_Fall_Sensor,HDD"
  },
  { "Swissbit C440 Industrial CompactFlash Card",
    // spec v1.23 found at http://www.farnell.com/datasheets/1821167.pdf
    // tested with SFCF4096H2BU4TO-I-MS-527-STD
    "SFCF(2048|4096|8192|16GB|32GB|64GB)H[0-9]BU[24]TO-(C|I)-(MS|QT|NU)-5[0-9]7-STD",
    "", "",
    "-v 196,raw24/raw24,Spare_Blocks "
    "-v 213,raw24/raw24,Spare_Blocks_Worst_Chip "
    "-v 229,raw48,Erase_Count "
    "-v 203,raw48,Total_ECC_Errors "
    "-v 232,raw48,Total_Number_of_Reads "
    "-v 214,raw48,Reserved_Attribute " // Spec says "to be determined"
    "-v 215,raw48,Current_TRIM_Percent "
  },
  { "Swissbit X-600m Series Industrial mSATA SSD",
    // spec v1.06 found at https://www.mouser.com/pdfdocs/Swissbit_X-600m_Datasheet.pdf
    // tested with SFSA016GU1AA2TO-I-DB-216-STD
    "SFSA(008|016|032|064|128)GU[0-9]AA[124]TO-(C|I)-(DB|QC|NC)-2[0-9]6-STD",
    "", "",
  //"-v 1,raw48,Raw_Read_Error_Rate "
  //"-v 5,raw16(raw16),Reallocated_Sector_Ct "
  //"-v 9,raw24(raw8),Power_On_Hours "
  //"-v 12,raw48,Power_Cycle_Count "
    "-v 160,raw48,Uncorrectable_Error_Cnt "
    "-v 161,raw48,Spare_Blocks_Remaining "
    "-v 163,raw48,Initial_Bad_Block_Count "
    "-v 164,raw48,Total_Erase_Count "
    "-v 165,raw48,Max_Erase_Count "
    "-v 166,raw48,Min_Erase_Count "
    "-v 167,raw48,Average_Erase_Count "
    "-v 168,raw48,Max_Erase_Count_of_Spec "
    "-v 169,raw48,Power_On_Uncorr_Err_Cnt "
    "-v 192,raw48,Init_Spare_Blocks_Avail "
    "-v 193,raw48,Dynamic_Remaps "
  //"-v 194,tempminmax,Temperature_Celsius "
  //"-v 195,raw48,Hardware_ECC_Recovered "
  //"-v 196,raw16(raw16),Reallocated_Event_Count "
  //"-v 198,raw48,Offline_Uncorrectable "
    "-v 199,raw48,SATA_CRC_Error_Count "
    "-v 215,raw48,TRIM_Count "
    "-v 235,hex56,Flash_Writes_LBAs_Low "
    "-v 237,hex48,Flash_Writes_LBAs_High "
    "-v 241,hex56,Total_LBAs_Written_Low "
    "-v 242,hex56,Total_LBAs_Read_Low "
    "-v 243,hex48,Total_LBAs_Written_High "
    "-v 244,hex48,Total_LBAs_Read_High "
    "-v 248,raw48,Perc_Rated_Life_Remain "
    "-v 249,raw48,Spares_Remaining_Perc "
  },
  { "Apacer SDM4 Series SSD Module",
    "(2|4|8|16|32|64)GB SATA Flash Drive", // tested with APSDM002G15AN-CT/SFDDA01C and SFI2101D
    "SF(DDA01C|I2101D)",
    "",
    "-v 160,raw48,Initial_Bad_Block_Count "
    "-v 161,raw48,Bad_Block_Count "
    "-v 162,raw48,Spare_Block_Count "
    "-v 163,raw48,Max_Erase_Count "
    "-v 164,raw48,Average_Erase_Count "
    "-v 165,raw48,Average_Erase_Count " // could be wrong
  },
  { "Apacer SDM5/5A/5A-M Series SSD Module",
    "(1|2|4|8|16|32|64)GB SATA Flash Drive", // tested with APSDM016GA2AN-PTM1/SFDK004A,
      // APSDM016GA3AN-ATM/SFDE001A, APSDM004G13AN-AT/SFDE001A
    "SF(DK004A|DE001A)",
    "",
  //"-v 9,raw24(raw8),Power_On_Hours "
  //"-v 12,raw48,Power_Cycle_Count "
    "-v 163,raw48,Max_Erase_Count "
    "-v 164,raw48,Average_Erase_Count "
    "-v 166,raw48,Grown_Bad_Block_Count "
    "-v 167,raw48,SSD_Write_Protect_Mode "
    "-v 168,raw48,SATA_PHY_Err_Ct "
    "-v 175,raw48,Bad_Cluster_Table_Count "
    "-v 192,raw48,Unexpect_Power_Loss_Ct "
  //"-v 194,tempminmax,Temperature_Celsius "
  //"-v 241,raw48,Total_LBAs_Written "
  },
  { "Apacer AS340 SSDs",
    "Apacer AS340 (120|240|480|960)GB", // tested with Apacer AS340 120GB/AP612PE0
    "", "",
  //"-v 9,raw24(raw8),Power_On_Hours "
  //"-v 12,raw48,Power_Cycle_Count "
    "-v 163,raw48,Max_Erase_Count "
    "-v 164,raw48,Average_Erase_Count "
    "-v 166,raw48,Later_Bad_Block_Count "
    "-v 167,raw48,SSD_Protect_Mode "
    "-v 168,raw48,SATA_PHY_Error_Count "
    "-v 171,raw48,Program_Fail_Count "
    "-v 172,raw48,Erase_Fail_Count "
    "-v 175,raw48,Bad_Cluster_Table_Count "
    "-v 192,raw48,Unexpect_Power_Loss_Ct "
  //"-v 194,tempminmax,Temperature_Celsius "
    "-v 231,raw48,Lifetime_Left "
  //"-v 241,raw48,Total_LBAs_Written "
  },
  { "Apacer SSDs",
    "([1248]|1[056]|20|3[02]|40|60|64|80|12[08]|160|240|256|320|480|512|640|960|1024|1280|1920|2048|3840|4096)(GB|TB) SATA Flash Drive|"
    "S[GHTV]250-(M2[48][02]|25) ([1248]|1[056]|20|3[02]|40|60|64|80|12[08]|160|240|256|320|480|512|640|960|1024|1280|1920|2048|3840|4096)(GB|TB) SSD", // tested with 120GB SATA Flash Drive/SFMB6130, SH250-M242 128GB SSD/SFMB8120, ST250-M280 256GB SSD/SFMD6110
    "SFM[BCDEGHJ][0-9A-Z][0-9A-Z][1-9A-Z][0-9A-Z]",
    "",
  //"-v 9,raw24(raw8),Power_On_Hours "
  //"-v 12,raw48,Power_Cycle_Count "
    "-v 163,raw48,Maximum_Erase_Count "
    "-v 164,raw48,Average_Erase_Count "
    "-v 166,raw48,Total_Later_Bad_Blk_Ct "
    "-v 167,raw48,SSD_Protect_Mode "
    "-v 168,raw48,SATA_PHY_Error_Count "
    "-v 171,raw48,Program_Fail_Count "
    "-v 172,raw48,Erase_Fail_Count "
    "-v 175,raw48,Bad_Cluster_Table_Ct "
    "-v 192,raw48,Unexpect_Power_Loss_Ct "
  //"-v 194,tempminmax,Temperature_Celsius "
    "-v 231,raw48,Lifetime_Left "
  //"-v 241,raw48,Total_LBAs_Written "
  },
  { "Apple MacBook Air SSD", // probably Toshiba
    "APPLE SSD TS(064|128)E", // tested with APPLE SSD TS064E/TQAABBF0
    "", "",
    "-v 173,raw48,Wear_Leveling_Count " //  ]
    "-v 241,raw48,Host_Writes_GiB "     //  ]  guessed (ticket #655)
    "-v 242,raw48,Host_Reades_GiB "     //  ]
  },
  { "Apple SD/SM/TS...E/F/G SSDs", // SanDisk/Samsung/Toshiba?
    "APPLE SSD (S[DM]|TS)0?(128|256|512|768|1024)[EFG]", // tested with APPLE SSD SD256E/1021AP, SD0128F/A223321
      // APPLE SSD SM768E/CXM90A1Q, SM0512F/UXM2JA1Q, TS0256F/109L0704, SM0512G/BXW1SA0Q, SM1024G/BXW1SA0Q
    "", "",
  //"-v 1,raw48,Raw_Read_Error_Rate "
  //"-v 5,raw16(raw16),Reallocated_Sector_Ct "
  //"-v 9,raw24(raw8),Power_On_Hours "
  //"-v 12,raw48,Power_Cycle_Count "
    "-v 169,raw48,Unknown_Apple_Attrib "
    "-v 173,raw48,Wear_Leveling_Count " // ]
    "-v 174,raw48,Host_Reads_MiB "      // ] guessed (ticket #342), S[DM]*F only
    "-v 175,raw48,Host_Writes_MiB "     // ]
  //"-v 192,raw48,Power-Off_Retract_Count "
  //"-v 194,tempminmax,Temperature_Celsius "
  //"-v 197,raw48,Current_Pending_Sector "
  //"-v 199,raw48,UDMA_CRC_Error_Count "
  //"-v 240,raw48,Unknown_SSD_Attribute "
  },
  { "ATP SATA III aMLC M.2 2242 Embedded SSD",
    "ATP I-Temp M\\.2 2242", // tested with ATP I-Temp M.2 2242/R0822A
    "","",
    "-v 1,raw48,Raw_Read_Error_Count "
  //"-v 5,raw16(raw16),Reallocated_Sector_Ct "
  //"-v 9,raw24(raw8),Power_On_Hours "
  //"-v 12,raw48,Power_Cycle_Count "
    "-v 14,raw48,Device_Raw_Capacity "
    "-v 15,raw48,Device_User_Capacity "
    "-v 16,raw48,Initial_Spare_Blocks "
    "-v 17,raw48,Remaining_Spare_Blocks "
    "-v 100,raw48,Total_Erease_Count "
    "-v 160,raw48,Uncorrectable_Sectors "
    "-v 172,raw48,Block_Erase_Failure "
    "-v 173,raw48,Max_Erase_Count "
    "-v 174,raw48,Unexpected_Power_Cycle "
    "-v 175,raw48,Average_Erase_Count "
    "-v 181,raw48,Program_Fail_Blocks "
    "-v 187,raw48,Reported_UE_Counts "
    "-v 194,raw48,Device_Temperature "
  //"-v 195,raw48,Hardware_ECC_Recovered "
  //"-v 197,raw48,Current_Pending_Sector "
  //"-v 198,raw48,Offline_Uncorrectable "
    "-v 199,raw48,SATA_CRC_Error_Count "
    "-v 202,raw48,Percent_Lifetime_Used "
    "-v 205,raw48,Thermal_Asperity_Rate "
    "-v 231,raw48,Controller_Temperature "
    "-v 234,raw48,Nand_Sectors_Read "
    "-v 235,raw48,Device_Sectors_Written "
    "-v 241,raw48,Nand_Sectors_Written "
    "-v 242,raw48,Device_Bytes_Read "
    "-v 248,raw48,PCT_Life_Remaining "
    "-v 249,raw48,Spare_Block_Remaining "
  },
  { "Crucial/Micron RealSSD C300/P300", // Marvell 88SS9174
    "C300-CTFDDA[AC](064|128|256)MAG|" // tested with C300-CTFDDAC128MAG/0002,
      // C300-CTFDDAC064MAG/0006
    "P300-MTFDDAC(050|100|200)SAL", // tested with P300-MTFDDAC100SAL/0003
    "", "",
  //"-v 1,raw48,Raw_Read_Error_Rate "
  //"-v 5,raw16(raw16),Reallocated_Sector_Ct "
  //"-v 9,raw24(raw8),Power_On_Hours "
  //"-v 12,raw48,Power_Cycle_Count "
    "-v 170,raw48,Grown_Failing_Block_Ct "
    "-v 171,raw48,Program_Fail_Count "
    "-v 172,raw48,Erase_Fail_Count "
    "-v 173,raw48,Wear_Leveling_Count "
    "-v 174,raw48,Unexpect_Power_Loss_Ct "
    "-v 181,raw16,Non4k_Aligned_Access "
    "-v 183,raw48,SATA_Iface_Downshift "
  //"-v 184,raw48,End-to-End_Error "
  //"-v 187,raw48,Reported_Uncorrect "
  //"-v 188,raw48,Command_Timeout "
    "-v 189,raw48,Factory_Bad_Block_Ct "
  //"-v 194,tempminmax,Temperature_Celsius "
  //"-v 195,raw48,Hardware_ECC_Recovered "
  //"-v 196,raw16(raw16),Reallocated_Event_Count "
  //"-v 197,raw48,Current_Pending_Sector "
  //"-v 198,raw48,Offline_Uncorrectable "
  //"-v 199,raw48,UDMA_CRC_Error_Count "
    "-v 202,raw48,Percent_Lifetime_Used "
    "-v 206,raw48,Write_Error_Rate "
  },
  { "Crucial/Micron RealSSD m4/C400/P400", // Marvell 9176, fixed firmware
    "C400-MTFDDA[ACK](064|128|256|512)MAM|"
      // M4-CT032M4SSD3/04MH
    "M4-CT(032|064|128|256|512)M4SSD[123]|" // tested with M4-CT512M4SSD2/0309
    "MTFDDA[AK](064|128|256|512|050|100|200|400)MA[MNR]-1[JKS]1.*", // tested with
      // MTFDDAK256MAR-1K1AA/MA52, MTFDDAK256MAM-1K12/08TH,
      // MTFDDAA064MAR-1J1AB  49Y5835 49Y5838IBM/MA49 (P400e)
    "030[9-Z]|03[1-Z].|0[4-Z]..|[1-Z]....*", // >= "0309"
    "",
  //"-v 1,raw48,Raw_Read_Error_Rate "
  //"-v 5,raw16(raw16),Reallocated_Sector_Ct "
  //"-v 9,raw24(raw8),Power_On_Hours "
  //"-v 12,raw48,Power_Cycle_Count "
    "-v 170,raw48,Grown_Failing_Block_Ct "
    "-v 171,raw48,Program_Fail_Count "
    "-v 172,raw48,Erase_Fail_Count "
    "-v 173,raw48,Wear_Leveling_Count "
    "-v 174,raw48,Unexpect_Power_Loss_Ct "
    "-v 181,raw16,Non4k_Aligned_Access "
    "-v 183,raw48,SATA_Iface_Downshift "
  //"-v 184,raw48,End-to-End_Error "
  //"-v 187,raw48,Reported_Uncorrect "
  //"-v 188,raw48,Command_Timeout "
    "-v 189,raw48,Factory_Bad_Block_Ct "
  //"-v 194,tempminmax,Temperature_Celsius "
  //"-v 195,raw48,Hardware_ECC_Recovered "
  //"-v 196,raw16(raw16),Reallocated_Event_Count "
  //"-v 197,raw48,Current_Pending_Sector "
  //"-v 198,raw48,Offline_Uncorrectable "
  //"-v 199,raw48,UDMA_CRC_Error_Count "
    "-v 202,raw48,Perc_Rated_Life_Used "
    "-v 206,raw48,Write_Error_Rate "
    "-v 225,raw48,Unknown_Marvell_Attr " // P400e
    "-v 231,raw48,Unknown_Marvell_Attr " // P400e
    "-v 242,raw48,Host_Reads" // P400e: 2MiB?
  },
  { "Crucial/Micron RealSSD m4/C400", // Marvell 9176, buggy or unknown firmware
    "C400-MTFDDA[ACK](064|128|256|512)MAM|" // tested with C400-MTFDDAC256MAM/0002
    "M4-CT(032|064|128|256|512)M4SSD[123]", // tested with M4-CT064M4SSD2/0002,
      // M4-CT064M4SSD2/0009, M4-CT256M4SSD3/000F
    "",
    "This drive may hang after 5184 hours of power-on time:\n"
    "https://www.tomshardware.com/news/Crucial-m4-Firmware-BSOD,14544.html\n"
    "See the following web page for firmware updates:\n"
    "http://www.crucial.com/usa/en/support-ssd",
    "-v 170,raw48,Grown_Failing_Block_Ct "
    "-v 171,raw48,Program_Fail_Count "
    "-v 172,raw48,Erase_Fail_Count "
    "-v 173,raw48,Wear_Leveling_Count "
    "-v 174,raw48,Unexpect_Power_Loss_Ct "
    "-v 181,raw16,Non4k_Aligned_Access "
    "-v 183,raw48,SATA_Iface_Downshift "
    "-v 189,raw48,Factory_Bad_Block_Ct "
    "-v 202,raw48,Perc_Rated_Life_Used "
    "-v 206,raw48,Write_Error_Rate"
  },
  { "Crucial/Micron Client SSDs", // MX100, MX200, BX300, MX300, BX500, MX500, M500, M600, 1100, 1300
      // See also tnfd22_client_ssd_smart_attributes.pdf Rev. E from 2018-09-28
      // (covers M500 FW>=MU03, M510, M550, MX100, M600, MX200, 1100, MX300, 1300)
    "Crucial_CT(128|256|512)MX100SSD1|"// Marvell 88SS9189, tested with Crucial_CT256MX100SSD1/MU01
    "Crucial_CT(200|250|256|500|512|1000|1024)MX200SSD[1346]|" // Marvell 88SS9189, tested with
      // Crucial_CT500MX200SSD1/MU01, Crucial_CT1024MX200SSD1/MU01, Crucial_CT250MX200SSD3/MU01,
      // Crucial_CT250MX200SSD1/MU03
    "Crucial_CT(275|525|750|1050|2050)MX300SSD[14]|" // Marvell 88SS1074, tested with
      // Crucial_CT275MX300SSD1/M0CR040, Crucial_CT525MX300SSD1/M0CR021, Crucial_CT750MX300SSD1/M0CR011,
      // Crucial_CT2050MX300SSD1/M0CR031
    "Crucial_CT(120|240|480|960)M500SSD[134]|" // Marvell 88SS9187, tested with
      // Crucial_CT120M500SSD1/MU02, Crucial_CT120M500SSD3/MU02, Crucial_CT240M500SSD1/MU03,
      // Crucial_CT480M500SSD1/MU03, Crucial_CT960M500SSD1/MU03, Crucial_CT240M500SSD4/MU05
    "Crucial_CT(128|256|512|1024)M550SSD[134]|" // tested with Crucial_CT512M550SSD3/MU01,
      // Crucial_CT1024M550SSD1/MU01, Crucial_CT128M550SSD4/MU02
    "CT(120|240|480)BX300SSD1|" // Silicon Motion SM2258, same attributes as Marvell-based Crucial SSDs,
      // tested with CT240BX300SSD1/M2CR010
    "CT(120|240|480|960|[12]000)BX500SSD1|" // Silicon Motion SM2258XT, tested with CT120BX500SSD1/M6CR013,
      // CT1000BX500SSD1/M6CR030, CT2000BX500SSD1/M6CR030
    "CT(250|500|[124]000)MX500SSD[14]|" // Silicon Motion SM2258, tested with CT250MX500SSD1/M3CR010
      // CT500MX500SSD1/M3CR010, CT1000MX500SSD1/M3CR010, CT2000MX500SSD1/M3CR010,
      // CT500MX500SSD1/M3CR020, CT250MX500SSD4/M3CR022, CT500MX500SSD1/M3CR022,
      // CT500MX500SSD1/M3CR023, CT1000MX500SSD1/M3CR032, CT4000MX500SSD1/M3CR044
    "Micron_M500_MTFDDA[KTV](120|240|480|960)MAV|"// tested with Micron_M500_MTFDDAK960MAV/MU05
    "Micron_M500DC_(EE|MT)FDDA[AK](120|240|480|800)MBB|" // tested with Micron_M500DC_EEFDDAA120MBB/129,
      // Micron_M500DC_MTFDDAK800MBB/0129
    "(Micron[_ ])?M500IT[_ ]MTFDDA[KTY](032|050|060|064|120|128|240|256)[MS]BD|" // tested with M500IT_MTFDDAK240MBD/MG02
    "(Micron_)?M510[_-]MTFDDA[KTV](128|256)MAZ|" // tested with M510-MTFDDAK256MAZ/MU01
    "MICRON_M510DC_(EE|MT)FDDAK(120|240|480|800|960)MBP|" // tested with Micron_M510DC_MTFDDAK240MBP/0005
    "(Micron_)?M550[_-]MTFDDA[KTV](064|128|256|512|1T0)MAY|" // tested with M550-MTFDDAK256MAY/MU01
    "(Micron_M600_)?(EE|MT)FDDA[KTV](128|256|512|1T0)MBF[25Z]?(-.*)?|" // tested with Micron_M600_MTFDDAK1T0MBF/MU01,
      // MTFDDAK256MBF-1AN1ZABHA/M603
    "(Micron_1100_)?MTFDDA[KV](256|512|1T0|2T0)TBN(-.*)?|" // Marvell 88SS1074, tested with
      // Micron_1100_MTFDDAK256TBN/M0MU020, MTFDDAK256TBN/M0MA020 (OEM), MTFDDAV256TBN-1AR15ABHA/HPC0T14
    "Micron 1100 SATA (256G|512G|1T|2T)B|" // tested with Micron 1100 SATA 256GB/M0DL022
    "(Micron_1300_)?(EE|MT)FDDA[KV](256|512|1T0|2T0)TDL(-.*)?", // tested with Micron_1300_MTFDDAK256TDL/M5MU000,
      // Micron_1300_MTFDDAK1T0TDL/M5MU000, MTFDDAK2T0TDL/M5MU030, MTFDDAK256TDL-1AW1ZABFA/M5MA030
    "", "",
  //"-v 1,raw48,Raw_Read_Error_Rate "
    "-v 5,raw48,Reallocate_NAND_Blk_Cnt "
  //"-v 9,raw24(raw8),Power_On_Hours "
  //"-v 12,raw48,Power_Cycle_Count "
    "-v 170,raw48,Reserved_Block_Count "
    "-v 171,raw48,Program_Fail_Count "
    "-v 172,raw48,Erase_Fail_Count "
    "-v 173,raw48,Ave_Block-Erase_Count "
    "-v 174,raw48,Unexpect_Power_Loss_Ct "
    "-v 180,raw48,Unused_Reserve_NAND_Blk "
    "-v 183,raw48,SATA_Interfac_Downshift "
    "-v 184,raw48,Error_Correction_Count "
  //"-v 187,raw48,Reported_Uncorrect "
  //"-v 194,tempminmax,Temperature_Celsius "
    "-v 195,raw48,Cumulativ_Corrected_ECC "
  //"-v 196,raw16(raw16),Reallocated_Event_Count "
    "-v 197,raw48,Current_Pending_ECC_Cnt " // MX500: May flip 0 <> 1 (ticket #1227)
  //"-v 198,raw48,Offline_Uncorrectable "
  //"-v 199,raw48,UDMA_CRC_Error_Count "
    "-v 202,raw48,Percent_Lifetime_Remain " // norm = max(100-raw,0); raw = percent_lifetime_used
    "-v 206,raw48,Write_Error_Rate "
    "-v 210,raw48,Success_RAIN_Recov_Cnt "
    "-v 223,raw48,Unkn_CrucialMicron_Attr " // M6CR030
    "-v 246,raw48,Total_LBAs_Written "
    "-v 247,raw48,Host_Program_Page_Count "
    "-v 248,raw48,FTL_Program_Page_Count "
    "-v 249,raw48,Unkn_CrucialMicron_Attr " // M6CR030
  //"-v 250,raw48,Read_Error_Retry_Rate "   // M6CR030
    "-v 251,raw48,Unkn_CrucialMicron_Attr " // M6CR030
    "-v 252,raw48,Unkn_CrucialMicron_Attr " // M6CR030
    "-v 253,raw48,Unkn_CrucialMicron_Attr " // M6CR030
    "-v 254,raw48,Unkn_CrucialMicron_Attr"  // M6CR030
  },
  { "Lexar 128GB SSD", // for other Lexar drives see ticket #1529
    "Lexar 128GB SSD", // Lexar 128GB SSD/H190117D
    "", "",
    "-v 5,raw48,New_Bad_Blk_Cnt "
  //"-v 9,raw24(raw8),Power_On_Hours "
  //"-v 12,raw48,Power_Cycle_Count "
    "-v 167,raw48,SSD_Protect_mode "
    "-v 168,raw48,SATA_PHY_Error_Cnt "
    "-v 169,raw48,Bad_Block_Cnt "
    "-v 171,raw48,Program_Fail_Cnt "
    "-v 172,raw48,Erase_Fail_Cnt "
    "-v 173,raw48,Erase_Cnt "
    "-v 175,raw48,Bad_Cluster_Cnt "
    "-v 177,raw48,Read_Retry_Cnt "
    "-v 180,raw48,Spare_Blk_Cnt_Left "
  //"-v 187,raw48,Reported_Uncorrect "
  //"-v 192,raw48,Power-Off_Retract_Count "
  //"-v 194,tempminmax,Temperature_Celsius "
  //"-v 199,raw48,UDMA_CRC_Error_Count "
    "-v 206,raw48,Min_Erase_Cnt "
    "-v 207,raw48,Max_Erase_Cnt "
    "-v 208,raw48,Avg_Erase_Cnt "
    "-v 209,raw48,SLC_Min_Erase_Cnt "
    "-v 210,raw48,SLC_Max_Erase_Cnt "
    "-v 211,raw48,SLC_Avg_Erase_Cnt "
    "-v 231,raw48,SSD_Life_Left "
  //"-v 241,raw48,Total_LBAs_Written "
  //"-v 242,raw48,Total_LBAs_Read "
    "-v 245,raw48,Bit_Error_Cnt "
  },
  // Reference: https://www.micron.com/resource-details/feec878a-265e-49a7-8086-15137c5f9011
  // TN-FD-34: 5100 SSD SMART Implementation
  { "Micron 5100 / 52x0 / 5300 / 5400 SSDs",
    "(Micron_5100_)?(EE|MT)FDDA[KV](240|480|960|1T9|3T8|7T6)T(BY|CB|CC)|" // Matches both stock and Dell OEM
      // tested with Micron_5100_MTFDDAK3T8TCB/D0MU410, MTFDDAK3T8TCB/D0MU410
    "(Micron_5200_)?MTFDDAK(480|960|1T9|3T8|7T6)TD(C|D|N)|" // tested with Micron_5200_MTFDDAK3T8TDD/D1MU505
    "Micron_5210_MTFDDAK(480|960|1T9|3T8|7T6)QDE|" // tested with Micron_5210_MTFDDAK7T6QDE/D2MU804
    "Micron_5300(HC)?_MTFDDA[KV](240|480|960|1T9|3T8|7T6)TD[STU]|" // tested with Micron_5300_MTFDDAK1T9TDS/D3MU001
      // Micron_5300HC_MTFDDAK960TDS/D3MN010
    "(Micron_5400_)?(EE|MT)FDDA[KV](240|480|960|1T9|3T8|7T6)TG[ABC]", // tested with Micron_5400_MTFDDAK1T9TGB/D4MU001,
    "", "",
  //"-v 1,raw48,Raw_Read_Error_Rate "
  //"-v 5,raw16(raw16),Reallocated_Sector_Ct "
  //"-v 9,raw24(raw8),Power_On_Hours "  // raw24(raw8)??
  //"-v 12,raw48,Power_Cycle_Count "
    "-v 170,raw48,Reserved_Block_Pct " // Percentage of remaining reserved blocks available
    "-v 171,raw48,Program_Fail_Count "
    "-v 172,raw48,Erase_Fail_Count "
    "-v 173,raw48,Avg_Block-Erase_Count "
    "-v 174,raw48,Unexpect_Power_Loss_Ct "
  //"-v 180,raw48,Unused_Rsvd_Blk_Cnt_Tot " // absolute count of remaining reserved blocks available
    "-v 183,raw48,SATA_Int_Downshift_Ct " // SATA speed downshift count
  //"-v 184,raw48,End-to-End_Error "
  //"-v 187,raw48,Reported_Uncorrect " // Number of UECC correction failures
  //"-v 188,raw48,Command_Timeout "
  //"-v 194,tempminmax,Temperature_Celsius " // 100 - degrees C, wraps: 101 reported as 255
  //"-v 195,raw48,Hardware_ECC_Recovered "
  //"-v 196,raw16(raw16),Reallocated_Event_Count "
  //"-v 197,raw48,Current_Pending_Sector " // Use the raw value
  //"-v 198,raw48,Offline_Uncorrectable "  // Use the raw value
  //"-v 199,raw48,UDMA_CRC_Error_Count "   // Use the raw value
    "-v 202,raw48,Percent_Lifetime_Remain " // Remaining endurance, trips at 10%
    "-v 206,raw48,Write_Error_Rate "
    "-v 210,raw48,RAIN_Success_Recovered "  // Total number of NAND pages recovered by RAIN
    "-v 211,raw48,Integ_Scan_Complete_Cnt "  // Number of periodic data integrity scans completed
    "-v 212,raw48,Integ_Scan_Folding_Cnt "   // Number of blocks reallocated by integrity scans
    "-v 213,raw48,Integ_Scan_Progress "      // Current is percentage, raw is absolute number of superblocks scanned by the current integrity scan
    "-v 246,raw48,Total_LBAs_Written "
    "-v 247,raw48,Host_Program_Page_Count "
    "-v 248,raw48,Bckgnd_Program_Page_Cnt"
  },
  { "Micron M500DC/M510DC Enterprise SSDs",
    "Micron_M500DC_(EE|MT)FDDA[AK](120|240|480|800)MBB|" // tested with
      // Micron_M500DC_EEFDDAA120MBB/129, Micron_M500DC_MTFDDAK800MBB/0129
    "MICRON_M510DC_(EE|MT)FDDAK(120|240|480|800|960)MBP", // tested with
      // Micron_M510DC_MTFDDAK240MBP/0005
    "", "",
  //"-v 1,raw48,Raw_Read_Error_Rate "
    "-v 5,raw48,Reallocated_Block_Count "
  //"-v 9,raw24(raw8),Power_On_Hours "
  //"-v 12,raw48,Power_Cycle_Count "
    "-v 170,raw48,Reserved_Block_Count "
    "-v 171,raw48,Program_Fail_Count "
    "-v 172,raw48,Erase_Fail_Count "
    "-v 173,raw48,Ave_Block-Erase_Count "
    "-v 174,raw48,Unexpect_Power_Loss_Ct "
    "-v 184,raw48,Error_Correction_Count "
  //"-v 187,raw48,Reported_Uncorrect "
    "-v 188,raw48,Command_Timeouts "
  //"-v 194,tempminmax,Temperature_Celsius "
    "-v 195,raw48,Cumulativ_Corrected_ECC "
  //"-v 197,raw48,Current_Pending_Sector "
  //"-v 198,raw48,Offline_Uncorrectable "
  //"-v 199,raw48,UDMA_CRC_Error_Count "
    "-v 202,raw48,Percent_Lifetime_Remain "
    "-v 206,raw48,Write_Error_Rate "
    "-v 247,raw48,Host_Program_Page_Count "
    "-v 248,raw48,Bckgnd_Program_Page_Cnt"
  },
  { "SandForce Driven SSDs", // Corsair Force LS with buggy firmware only
    "Corsair Force LS SSD", // tested with Corsair Force LS SSD/S9FM01.8
    "S9FM01\\.8",
    "A firmware update is available for this drive.\n"
    "It is HIGHLY RECOMMENDED for drives with specific serial numbers.\n"
    "See the following web pages for details:\n"
    "https://www.corsair.com/en-us/force-series-ls-60gb-sata-3-6gb-s-ssd\n"
    "https://www.smartmontools.org/ticket/628",
    "-v 1,raw24/raw32,Raw_Read_Error_Rate "
    "-v 5,raw48,Retired_Block_Count "
    "-v 9,msec24hour32,Power_On_Hours_and_Msec "
  //"-v 12,raw48,Power_Cycle_Count "
    "-v 162,raw48,Unknown_SandForce_Attr "
    "-v 170,raw48,Reserve_Block_Count "
    "-v 172,raw48,Erase_Fail_Count "
    "-v 173,raw48,Unknown_SandForce_Attr "
    "-v 174,raw48,Unexpect_Power_Loss_Ct "
    "-v 181,raw48,Program_Fail_Count "
  //"-v 187,raw48,Reported_Uncorrect "
  //"-v 192,raw48,Power-Off_Retract_Count "
  //"-v 194,tempminmax,Temperature_Celsius "
  //"-v 196,raw16(raw16),Reallocated_Event_Count "
    "-v 218,raw48,Unknown_SandForce_Attr "
    "-v 231,raw48,SSD_Life_Left "
    "-v 241,raw48,Lifetime_Writes_GiB "
    "-v 242,raw48,Lifetime_Reads_GiB"
  },
  { "SandForce Driven SSDs",
    "SandForce 1st Ed\\.|" // Demo Drive, tested with firmware 320A13F0
    "ADATA SSD S(396|510|599) .?..GB|" // tested with ADATA SSD S510 60GB/320ABBF0,
      // ADATA SSD S599 256GB/3.1.0, 64GB/3.4.6
    "ADATA SP[389]00|" // tested with ADATA SP300/5.0.2d, SP800/5.0.6c,
      // ADATA SP900/5.0.6 (Premier Pro, SF-2281)
    "ADATA SSD S[PX]900 (64|128|256|512)GB-DL2|" // tested with ADATA SSD SP900 256GB-DL2/5.0.6,
      // ADATA SSD SX900 512GB-DL2/5.8.2
    "ADATA XM11 (128|256)GB|" // tested with ADATA XM11 128GB/5.0.1
    "ATP Velocity MIV (60|120|240|480)GB|" // tested with ATP Velocity MIV 480GB/110719
    "Comay BladeDrive E28 (800|1600|3200)GB|" // LSI SF-2581, tested with Comay BladeDrive E28 800GB/2.71
    "Corsair CSSD-F(40|60|80|115|120|160|240)GBP?2.*|" // Corsair Force, tested with
      // Corsair CSSD-F40GB2/1.1, Corsair CSSD-F115GB2-A/2.1a
    "Corsair Voyager GTX|" // Corsair Voyager GTX/S9FM02J6
    "Corsair Force ((3 |LS )?SSD|GS|GT)|" // SF-2281, tested with
      // Corsair Force SSD/5.05, 3 SSD/1.3.2, GT/1.3.3, GS/5.03,
      // Corsair Force LS SSD/S8FM06.5, S9FM01.8, S9FM02.0
    "FM-25S2S-(60|120|240)GBP2|" // G.SKILL Phoenix Pro, SF-1200, tested with
      // FM-25S2S-240GBP2/4.2
    "FTM(06|12|24|48)CT25H|" // Supertalent TeraDrive CT, tested with
      // FTM24CT25H/STTMP2P1
    "KINGSTON SE50S37?(100|240|480)G|" // tested with KINGSTON SE50S3100G/KE1ABBF0,
      // KINGSTON SE50S37100G/61AABBF0 (E50)
    "KINGSTON SH10[03]S3(90|120|240|480)G|" // HyperX (3K), SF-2281, tested with
      // SH100S3240G/320ABBF0, SH103S3120G/505ABBF0
    "KINGSTON SKC(300S37A|380S3)(60|120|180|240|480)G|" // KC300, SF-2281, tested with
      // SKC300S37A120G/KC4ABBF0, SKC380S3120G/507ABBF0
    "KINGSTON SVP200S3(7A)?(60|90|120|240|480)G|" // V+ 200, SF-2281, tested with
      // SVP200S37A480G/502ABBF0, SVP200S390G/332ABBF0
    "KINGSTON SMS200S3(30|60|120)G|" // mSATA, SF-2241, tested with SMS200S3120G/KC3ABBF0
    "KINGSTON SMS450S3(32|64|128)G|" // mSATA, SF-2281, tested with SMS450S3128G/503ABBF0
    "KINGSTON (SV300|SKC100|SE100)S3.*G|" // other SF-2281
    "KINGSTON SHFS37A(120|240|480)G|" // HyperX Fury, SF-2281, tested with KINGSTON SHFS37A240G/608ABBF0
    "KINGSTON SNS4151S316GD|" // KINGSTON SNS4151S316GD/S9FM01.6
    "MKNSSDCR(45|60|90|120|180|240|360|480)GB(-(7|DX7?|MX|G2))?|" // Mushkin Chronos (7mm/Deluxe/MX/G2),
      // SF-2281, tested with MKNSSDCR120GB, MKNSSDCR120GB-MX/560ABBF0, MKNSSDCR480GB-DX7/603ABBF0
    "MKNSSDEC(60|120|240|480|512)GB|" // Mushkin Enhanced ECO2, tested with MKNSSDEC120GB/604ABBF0
    "MKNSSDAT(30|40|60|120|180|240|480)GB(-(DX|V))?|" // Mushkin Atlas (Deluxe/Value), mSATA, SF-2281,
      // tested with MKNSSDAT120GB-V/540ABBF0
    "Mushkin MKNSSDCL(40|60|80|90|115|120|180|240|480)GB-DX2?|" // Mushkin Callisto deluxe,
      // SF-1200/1222, Mushkin MKNSSDCL60GB-DX/361A13F0
    "MXSSD3MDSF-(60|120)G|" // MX-DS FUSION, tested with MXSSD3MDSF-60G/2.32
    "OCZ[ -](AGILITY2([ -]EX)?|COLOSSUS2|ONYX2|VERTEX(2|-LE))( [123]\\..*)?|" // SF-1200,
      // tested with OCZ-VERTEX2/1.11, OCZ-VERTEX2 3.5/1.11
    "OCZ-NOCTI|" // mSATA, SF-2100, tested with OCZ-NOCTI/2.15
    "OCZ-REVODRIVE3?( X2)?|" // PCIe, SF-1200/2281, tested with
      // OCZ-REVODRIVE( X2)?/1.20, OCZ-REVODRIVE3 X2/2.11
    "OCZ-REVODRIVE350|"
    "OCZ[ -](VELO|VERTEX2[ -](EX|PRO))( [123]\\..*)?|" // SF-1500, tested with
      // OCZ VERTEX2-PRO/1.10 (Bogus thresholds for attribute 232 and 235)
    "D2[CR]STK251...-....(\\.C)?|" // OCZ Deneva 2 C/R, SF-22xx/25xx,
      // tested with D2CSTK251M11-0240/2.08, D2CSTK251A10-0240/2.15, D2RSTK251M11-0100.C/3.22
    "OCZ-(AGILITY3|SOLID3|VERTEX3( LT| MI)?)|"  // SF-2200, tested with OCZ-VERTEX3/2.02,
      // OCZ-AGILITY3/2.11, OCZ-SOLID3/2.15, OCZ-VERTEX3 MI/2.15, OCZ-VERTEX3 LT/2.22
    "OCZ Z-DRIVE R4 [CR]M8[48]|" // PCIe, SF-2282/2582, tested with OCZ Z-DRIVE R4 CM84/2.13
      // (Bogus attributes under Linux)
    "OCZ Z-DRIVE 4500|"
    "OCZ-VELO DRIVE|" // VeloDrive R, PCIe, tested with OCZ-VELO DRIVE/1.33
    "TALOS2|" // OCZ Talos 2 C/R, SAS (works with -d sat), 2*SF-2282, tested with TALOS2/3.20E
    "(APOC|DENC|DENEVA|FTNC|GFGC|MANG|MMOC|NIMC|TMSC).*|" // other OCZ SF-1200,
      // tested with DENCSTE251M11-0120/1.33, DENEVA PCI-E/1.33
    "(DENR|DRSAK|EC188|NIMR|PSIR|TRSAK).*|" // other OCZ SF-1500
    "OWC Aura Pro( 6G SSD)?|" // tested with OWC Aura Pro 6G SSD/507ABBF0, OWC Aura Pro/603ABBF0
    "OWC Mercury Electra (Pro )?[36]G SSD|" // tested with
      // OWC Mercury Electra 6G SSD/502ABBF0, OWC Mercury Electra Pro 3G SSD/541ABBF0
    "OWC Mercury E(xtreme|XTREME) Pro (6G |RE )?SSD|" // tested with
      // OWC Mercury Extreme Pro SSD/360A13F0, OWC Mercury EXTREME Pro 6G SSD/507ABBF0
    "Patriot Pyro|" // tested with Patriot Pyro/332ABBF0
    "SanDisk SDSSDX(60|120|240|480)GG25|" // SanDisk Extreme, SF-2281, tested with
      // SDSSDX240GG25/R201
    "SanDisk SDSSDA(120|240|480)G|" // SanDisk SSD Plus, tested with SanDisk SDSSDA240G/U21010RL
    "SuperSSpeed S301 [0-9]*GB|" // SF-2281, tested with SuperSSpeed S301 128GB/503
    "SG9XCS2D(0?50|100|200|400)GESLT|" // Smart Storage Systems XceedIOPS2, tested with
      // SG9XCS2D200GESLT/SA03L370
    "SSD9SC(120|240|480)GED[EA]|" // PNY Prevail Elite, tested with SSD9SC120GEDA/334ABBF0
    "(TX32|TX31C1|VN0.?..GCNMK).*|" // Smart Storage Systems XceedSTOR
    "(TX22D1|TX21B1).*|" // Smart Storage Systems XceedIOPS2
    "TX52D1.*|" // Smart Storage Systems Xcel-200
    "TS(64|128|256|512)GSSD[37]20|" // Transcend SSD320/720, SF-2281, tested with
      // TS128GSSD320, TS256GSSD720/5.2.0
    "UGB(88P|99S)GC...H[BF].|" // Unigen, tested with
      // UGB88PGC100HF2/MP Rev2, UGB99SGC100HB3/RC Rev3
    "SG9XCS(1F|2D)(50|100|200|400)GE01|" // XceedIOPS, tested with SG9XCS2D50GE01/SA03F34V
    "VisionTek GoDrive (60|120|240|480)GB", // tested with VisionTek GoDrive 480GB/506ABBF0
    "", "",
    "-v 1,raw24/raw32,Raw_Read_Error_Rate "
    "-v 5,raw48,Retired_Block_Count "
    "-v 9,msec24hour32,Power_On_Hours_and_Msec "
  //"-v 12,raw48,Power_Cycle_Count "
    "-v 13,raw24/raw32,Soft_Read_Error_Rate "
    "-v 100,raw48,Gigabytes_Erased "
    "-v 162,raw48,Unknown_SandForce_Attr " // Corsair Force LS SSD/S9FM01.8, *2.0
    "-v 170,raw48,Reserve_Block_Count "
    "-v 171,raw48,Program_Fail_Count "
    "-v 172,raw48,Erase_Fail_Count "
    "-v 173,raw48,Unknown_SandForce_Attr " // Corsair Force LS SSD/S9FM01.8, *2.0
    "-v 174,raw48,Unexpect_Power_Loss_Ct "
    "-v 177,raw48,Wear_Range_Delta "
    "-v 181,raw48,Program_Fail_Count "
    "-v 182,raw48,Erase_Fail_Count "
    "-v 184,raw48,IO_Error_Detect_Code_Ct "
  //"-v 187,raw48,Reported_Uncorrect "
    "-v 189,tempminmax,Airflow_Temperature_Cel "
  //"-v 192,raw48,Power-Off_Retract_Count "
  //"-v 194,tempminmax,Temperature_Celsius "
    "-v 195,raw24/raw32,ECC_Uncorr_Error_Count "
  //"-v 196,raw16(raw16),Reallocated_Event_Count "
    "-v 198,raw24/raw32:210zr54,Uncorrectable_Sector_Ct " // KINGSTON SE100S3100G/510ABBF0
    "-v 199,raw48,SATA_CRC_Error_Count "
    "-v 201,raw24/raw32,Unc_Soft_Read_Err_Rate "
    "-v 204,raw24/raw32,Soft_ECC_Correct_Rate "
    "-v 218,raw48,Unknown_SandForce_Attr " // Corsair Force LS SSD/S9FM01.8, *2.0
    "-v 230,raw48,Life_Curve_Status "
    "-v 231,raw48,SSD_Life_Left "
  //"-v 232,raw48,Available_Reservd_Space "
    "-v 233,raw48,SandForce_Internal "
    "-v 234,raw48,SandForce_Internal "
    "-v 235,raw48,SuperCap_Health "
    "-v 241,raw48,Lifetime_Writes_GiB "
    "-v 242,raw48,Lifetime_Reads_GiB"
  },
  { "StorFly CFast SATA 6Gbps SSDs",
    // http://datasheet.octopart.com/VSFCS2CC060G-100-Virtium-datasheet-82287733.pdf
    // tested with StorFly VSFCS2CC060G-100/0409-000
    "StorFly VSFCS2C[CI](016|030|060|120|240)G-...",
    // C - commercial, I industrial
    "", "",
    "-v 192,raw48,Unsafe_Shutdown_Count "
    "-v 160,raw48,Uncorrectable_Error_Cnt "
    // 0729 - remaining in block life. In 0828  remaining is normalized to 100% then decreases
    "-v 161,raw48,Spares_Remaining "
    "-v 241,raw48,Host_Writes_32MiB "
    "-v 242,raw48,Host_Reads_32MiB "
    "-v 169,raw48,Lifetime_Remaining% "
    "-v 248,raw48,Lifetime_Remaining% " //  later then 0409 FW.
    "-v 249,raw48,Spares_Remaining_Perc " //  later then 0409 FW.
  },
  { "Phison Driven SSDs", // see MKP_521_Phison_SMART_attribute.pdf
    "BP4 mSATA SSD|" // MyDigital BP4, tested with BP4 mSATA SSD/S8FM06.9
    "Corsair Force LE200 SSD|" // tested with Corsair Force LE200 SSD/SBFM10, .../SBFM60.9
    "GIGABYTE GP-GSTFS31((120|240|256|480)G|100T)NTD|" // tested with GIGABYTE GP-GSTFS31120GNTD/SBFM61.3
    "GOODRAM IRIDIUM PRO|" // tested with GOODRAM IRIDIUM PRO/SAFM01.5
    "IRP?-SSDPR-S25[AC]-(120|240|256|480|512|960|0[12]T)|" // Goodram IRIDM (PRO), tested with
      // IR-SSDPR-S25A-120/SBFM91.3, IR-SSDPR-S25A-240/SBFM91.2, IRP-SSDPR-S25C-512/SCFM13.3,
      // IRP-SSDPR-S25C-02T/SCFM13.2
    "KINGSTON O(C|M[48S])P0S3(64|128|256|512)B-[0A]0|" // tested with KINGSTON OCP0S364B-A0/SBFK62A3,
      // KINGSTON OM4P0S3256B-A0/SBFK62A3, KINGSTON OM8P0S364B-A0/SBFK62A3,
      // KINGSTON OMSP0S3128B-00/SBFK62A3
    "KINGSTON RBUSNS(4|8)180S3(32|64|128|256|512)GJ|" // RBU-SNSx180S3, tested with
      // KINGSTON RBUSNS4180S3256GJ/SBFK61D1, KINGSTON RBUSNS8180S3512GJ/SBFK61D1
    "KINGSTON SEDC400S37(400|480|800|960|1600|1800)G|" // DC400, tested with
      // KINGSTON SEDC400S37480G/SAFM02.[GH], KINGSTON SEDC400S37960G/SAFM32.I
    "KINGSTON SEDC(450R|500[MR])(480|960|1920|3840|7680)G|" // DC450R, DC500M/R, tested with
      // KINGSTON SEDC450R480G/SCEKH3. KINGSTON SEDC500M1920G/SCEKJ2.3,
      // KINGSTON SEDC500R480G/SCEKJ2.3, KINGSTON SEDC450R7680G/SCEKH3.4
    "KINGSTON SM2280S3G2(120)G|" // KINGSTON SM2280S3G2120G/SAFM01.R
    "KINGSTON SUV300S37A(120|240|480)G|" // UV300 SSD, tested with KINGSTON SUV300S37A120G/SAFM11.K
    "KINGSTON SKC310S3B?7A960G|" // SSDNow KC310, KINGSTON SKC310S37A960G/SAFM00.r
    "KINGSTON SKC400S37(128G|256G|512G|1T)|" // SSDNow KC400, KINGSTON SKC400S37128G
    "KINGSTON SV310S3(7A|D7|N7A|B7A)960G|" // SSDNow V310
    "KINGSTON SHSS3B?7A(120|240|480|960)G|" // HyperX Savage
    "KINGSTON SS200S330G|" // SSDNow S200, tested with KINGSTON SS200S330G/S8FM06.A
    "KINGSTON  ?SA400(M8|S37)(120|240|480|960)G|" // Kingston A400 SSD, Phison S11 or
      // Silicon Motion controller (see ticket #801), tested with
      // KINGSTON SA400S37240G/SBFK10D7, KINGSTON SA400S37120G/SBFK71E0, */SBFKB1D1
      // KINGSTON  SA400S37480G/SBFK10D7 (two spaces), KINGSTON SA400M8240G/SBFK61E1
    "Patriot (Blast|Blaze|Flare)|" // tested with Patriot Blast/SAFM11.3, Patriot Blaze/S9FM02,
      // Patriot Flare/SBFM91.2
    "Patriot Burst( (120|240|480|960)GB)?|" // tested with Patriot Burst/SBFM11.2,
      // Patriot Burst 480GB/SBFMLA.5
    "PNY CS(900|1311|2211) (120|240|480|960)GB SSD|" // tested with PNY CS900 120GB SSD/CS900612,
      // PNY CS900 240GB SSD/CS900613, PNY CS1311 120GB SSD/CS131122, PNY CS2211 240GB SSD/CS221016
    "PNY ELITE PSSD|" // tested with PNY ELITE PSSD/CS105P13 (240G)
    "SSD Smartbuy (60|64|120|128|240|256|480|512|960|1024|2000)GB|" // PS3111-S11, tested with
      // SSD Smartbuy 240GB/SBFM91.1, SSD Smartbuy 64GB/SBFM21.1
    "SSD PHISON 256GB PS3110-S10C|" // tested with SSD PHISON 256GB PS3110-S10C/SAFM12.2
    "SSDPR-CX400-(128|256|512|1024)|" // Goodram CX400, tested with SSDPR-CX400-512/SBFM61.3
    "TEAM L3 EVO SSD (120|240|480|960)GB|" // TEAM L3 EVO SSD 120GB/SBFM11.0
    "SSM28(128|256|512)GPTCB3B-S11[24]61[123]|" // tested with SSM28256GPTCB3B-S112612/SBFM61.2
    "SVM2S46(128|256|512)GNPI51UF", // tested with SVM2S46128GNPI51UF/SBFMH1.2
    "", "",
  //"-v 1,raw48,Raw_Read_Error_Rate "
    "-v 2,raw48,Not_In_Use "
    "-v 3,raw48,Not_In_Use "
    "-v 5,raw48,Retired_Block_Count "
    "-v 7,raw48,Not_In_Use "
    "-v 8,raw48,Not_In_Use "
  //"-v 9,raw24(raw8),Power_On_Hours "
    "-v 10,raw48,Not_In_Use "
  //"-v 12,raw48,Power_Cycle_Count "
    "-v 167,raw48,Write_Protect_Mode " // DC500
    "-v 168,raw48,SATA_Phy_Error_Count "
    "-v 169,raw48,Bad_Block_Rate " // DC500
    "-v 170,raw24/raw24:z54z10,Bad_Blk_Ct_Lat/Erl " // Later bad block/Early bad block (see #1642)
    "-v 172,raw48,Erase_Fail_Count " // DC500
    "-v 173,raw16(avg16),MaxAvgErase_Ct "
    "-v 175,raw48,Not_In_Use "
    "-v 181,raw48,Program_Fail_Count " // DC500
    "-v 182,raw48,Erase_Fail_Count " // DC500
    "-v 183,raw48,Unknown_Phison_Attr "
  //"-v 187,raw48,Reported_Uncorrect "
    "-v 192,raw48,Unsafe_Shutdown_Count "
    "-v 193,raw48,Power_Fail_Uncompl_Cnt "
  //"-v 194,tempminmax,Temperature_Celsius "
    "-v 195,raw48,Power_Fail_Health "
  //"-v 196,raw16(raw16),Reallocated_Event_Count "
    "-v 197,raw48,Not_In_Use "
    "-v 199,raw48,SATA_CRC_Error_Count "
    "-v 207,raw48,Thermal_Throttling_Cnt "
    "-v 218,raw48,CRC_Error_Count "
    "-v 231,raw48,SSD_Life_Left "
    "-v 232,raw48,Read_Fail_Count "
    "-v 233,raw48,Flash_Writes_GiB "
    "-v 240,raw48,Not_In_Use "
    "-v 241,raw48,Lifetime_Writes_GiB "
    "-v 242,raw48,Lifetime_Reads_GiB "
    "-v 244,raw48,Average_Erase_Count "
    "-v 245,raw48,Max_Erase_Count "
    "-v 246,raw48,Total_Erase_Count "
  },
  // this is a copy of the Phison bases record for the OEM drives with a very
  // weak information in the model. Detection is based on Firmware.
  { "Phison Driven OEM SSDs", // see MKP_521_Phison_SMART_attribute.pdf
    "GOODRAM|" // tested with GOODRAM CX200 (GOODRAM/SAFM12.2)
    "Hoodisk SSD|" // tested with Hoodisk SSD/SBFM01.3
    "INTENSO|" // tested with Intenso SSD SATA III Top (INTENSO/S9FM02.6, .../SAFM01.6)
    "INTENSO SATA III SSD|" // tested with INTENSO SATA III SSD/SBFM11.2, .../SBFM81.3
    "SATA SSD|" // tested with Supermicro SSD-DM032-PHI (SATA SSD/S9FM02.1),
      // PC Engines msata16d (SATA SSD/S9FM02.3), FoxLine flssd240x4s(SATA SSD/SBFM10.5)
    "SPCC Solid State Disk", // Silicon Power, tested with SPCC Solid State Disk/SBFD00.3,
      // SPCC Solid State Disk/SBFM61.2, SPCC Solid State Disk/SBFMT1.3
    "S[89AB]F[DM][0-9T][0-9]\\.[0-9]",
    "",
  //"-v 1,raw48,Raw_Read_Error_Rate "
    "-v 2,raw48,Not_In_Use "
    "-v 3,raw48,Not_In_Use "
    "-v 5,raw48,Retired_Block_Count "
    "-v 7,raw48,Not_In_Use "
    "-v 8,raw48,Not_In_Use "
  //"-v 9,raw24(raw8),Power_On_Hours "
    "-v 10,raw48,Not_In_Use "
  //"-v 12,raw48,Power_Cycle_Count "
    "-v 168,raw48,SATA_Phy_Error_Count "
    "-v 170,raw24/raw24:z54z10,Bad_Blk_Ct_Lat/Erl " // Later bad block/Early bad block (see #1642)
    "-v 173,raw16(avg16),MaxAvgErase_Ct "
    "-v 175,raw48,Not_In_Use "
    "-v 183,raw48,Unknown_Attribute "
  //"-v 187,raw48,Reported_Uncorrect "
    "-v 192,raw48,Unsafe_Shutdown_Count "
  //"-v 194,tempminmax,Temperature_Celsius "
    "-v 196,raw48,Not_In_Use "
    "-v 197,raw48,Not_In_Use "
    "-v 199,raw48,CRC_Error_Count "
    "-v 218,raw48,CRC_Error_Count "
    "-v 231,raw48,SSD_Life_Left "
    "-v 233,raw48,Flash_Writes_GiB "
    "-v 240,raw48,Not_In_Use "
    "-v 241,raw48,Lifetime_Writes_GiB "
    "-v 242,raw48,Lifetime_Reads_GiB "
    "-v 244,raw48,Average_Erase_Count "
    "-v 245,raw48,Max_Erase_Count "
    "-v 246,raw48,Total_Erase_Count "
  },
  { "Indilinx Barefoot based SSDs",
    "Corsair CSSD-V(32|60|64|128|256)GB2|" // Corsair Nova, tested with Corsair CSSD-V32GB2/2.2
    "Corsair CMFSSD-(32|64|128|256)D1|" // Corsair Extreme, tested with Corsair CMFSSD-128D1/1.0
    "CRUCIAL_CT(64|128|256)M225|" // tested with CRUCIAL_CT64M225/1571
    "G.SKILL FALCON (64|128|256)GB SSD|" // tested with G.SKILL FALCON 128GB SSD/2030
    "OCZ[ -](AGILITY|ONYX|VERTEX( 1199|-TURBO| v1\\.10)?)|" // tested with
      // OCZ-ONYX/1.6, OCZ-VERTEX 1199/00.P97, OCZ-VERTEX/1.30, OCZ VERTEX-TURBO/1.5, OCZ-VERTEX v1.10/1370
    "Patriot[ -]Torqx.*|"
    "RENICE Z2|" // tested with RENICE Z2/2030
    "STT_FT[MD](28|32|56|64)GX25H|" // Super Talent Ultradrive GX, tested with STT_FTM64GX25H/1916
    "TS(18|25)M(64|128)MLC(16|32|64|128|256|512)GSSD|" // ASAX Leopard Hunt II, tested with TS25M64MLC64GSSD/0.1
    "FM-25S2I-(64|128)GBFII|" // G.Skill FALCON II, tested with FM-25S2I-64GBFII
    "TS(60|120)GSSD25D-M", // Transcend Ultra SSD (SATA II), see also Ticket #80
    "", "",
    "-v 1,raw64 " // Raw_Read_Error_Rate
    "-v 9,raw64 " // Power_On_Hours
    "-v 12,raw64 " // Power_Cycle_Count
    "-v 184,raw64,Initial_Bad_Block_Count "
    "-v 195,raw64,Program_Failure_Blk_Ct "
    "-v 196,raw64,Erase_Failure_Blk_Ct "
    "-v 197,raw64,Read_Failure_Blk_Ct "
    "-v 198,raw64,Read_Sectors_Tot_Ct "
    "-v 199,raw64,Write_Sectors_Tot_Ct "
    "-v 200,raw64,Read_Commands_Tot_Ct "
    "-v 201,raw64,Write_Commands_Tot_Ct "
    "-v 202,raw64,Error_Bits_Flash_Tot_Ct "
    "-v 203,raw64,Corr_Read_Errors_Tot_Ct "
    "-v 204,raw64,Bad_Block_Full_Flag "
    "-v 205,raw64,Max_PE_Count_Spec "
    "-v 206,raw64,Min_Erase_Count "
    "-v 207,raw64,Max_Erase_Count "
    "-v 208,raw64,Average_Erase_Count "
    "-v 209,raw64,Remaining_Lifetime_Perc "
    "-v 210,raw64,Indilinx_Internal "
    "-v 211,raw64,SATA_Error_Ct_CRC "
    "-v 212,raw64,SATA_Error_Ct_Handshake "
    "-v 213,raw64,Indilinx_Internal"
  },
  { "Indilinx Barefoot_2/Everest/Martini based SSDs",
    "OCZ VERTEX[ -]PLUS|" // tested with OCZ VERTEX-PLUS/3.55, OCZ VERTEX PLUS/3.55
    "OCZ-VERTEX PLUS R2|" // Barefoot 2, tested with OCZ-VERTEX PLUS R2/1.2
    "OCZ-OCTANE|" // Everest 1, tested with OCZ-OCTANE/1.13
    "OCZ-PETROL|" // Everest 1, tested with OCZ-PETROL/3.12
    "OCZ-AGILITY4|" // Everest 2, tested with OCZ-AGILITY4/1.5.2
    "OCZ-VERTEX4", // Everest 2, tested with OCZ-VERTEX4/1.5
    "", "",
  //"-v 1,raw48,Raw_Read_Error_Rate "
  //"-v 3,raw16(avg16),Spin_Up_Time "
  //"-v 4,raw48,Start_Stop_Count "
  //"-v 5,raw16(raw16),Reallocated_Sector_Ct "
  //"-v 9,raw24(raw8),Power_On_Hours "
  //"-v 12,raw48,Power_Cycle_Count "
    "-v 232,raw48,Lifetime_Writes " // LBA?
  //"-v 233,raw48,Media_Wearout_Indicator"
  },
  { "Indilinx Barefoot 3 based SSDs",
    "OCZ-VECTOR(1[58]0)?|" // tested with OCZ-VECTOR/1.03, OCZ-VECTOR150/1.2, OCZ-VECTOR180
    "OCZ-VERTEX4[56]0A?|" // Barefoot 3 M10, tested with OCZ-VERTEX450/1.0, OCZ-VERTEX460/1.0, VERTEX460A
    "OCZ-SABER1000|"
    "OCZ-ARC100|"
    "Radeon R7", // Barefoot 3 M00, tested with Radeon R7/1.00
    "", "",
    "-v 5,raw48,Runtime_Bad_Block "
  //"-v 9,raw24(raw8),Power_On_Hours "
  //"-v 12,raw48,Power_Cycle_Count "
    "-v 171,raw48,Avail_OP_Block_Count "
    "-v 174,raw48,Pwr_Cycle_Ct_Unplanned "
    "-v 187,raw48,Total_Unc_NAND_Reads "
    "-v 195,raw48,Total_Prog_Failures "
    "-v 196,raw48,Total_Erase_Failures "
    "-v 197,raw48,Total_Unc_Read_Failures "
    "-v 198,raw48,Host_Reads_GiB "
    "-v 199,raw48,Host_Writes_GiB "
    "-v 205,raw48,Max_Rated_PE_Count "
    "-v 206,raw48,Min_Erase_Count "
    "-v 207,raw48,Max_Erase_Count "
    "-v 208,raw48,Average_Erase_Count "
    "-v 210,raw48,SATA_CRC_Error_Count "
    "-v 212,raw48,Pages_Requiring_Rd_Rtry "
    "-v 213,raw48,Snmple_Retry_Attempts "
    "-v 214,raw48,Adaptive_Retry_Attempts "
    "-v 222,raw48,RAID_Recovery_Count "
    "-v 224,raw48,In_Warranty "
    "-v 225,raw48,DAS_Polarity "
    "-v 226,raw48,Partial_Pfail "
    "-v 230,raw48,Write_Throttling "
    "-v 233,raw48,Remaining_Lifetime_Perc "
    "-v 241,raw48,Host_Writes_GiB " // M00/M10
    "-v 242,raw48,Host_Reads_GiB "  // M00/M10
    "-v 249,raw48,Total_NAND_Prog_Ct_GiB "
    "-v 251,raw48,Total_NAND_Read_Ct_GiB"
  },
  { "OCZ Intrepid 3000 SSDs", // tested with OCZ INTREPID 3600/1.4.3.6, 3800/1.4.3.0, 3700/1.5.0.4
    "OCZ INTREPID 3[678]00",
    "", "",
    "-v 5,raw48,Runtime_Bad_Block "
  //"-v 9,raw24(raw8),Power_On_Hours "
  //"-v 12,raw48,Power_Cycle_Count "
    "-v 100,raw48,Total_Blocks_Erased "
    "-v 171,raw48,Avail_OP_Block_Count "
    "-v 174,raw48,Pwr_Cycle_Ct_Unplanned "
    "-v 184,raw48,Factory_Bad_Block_Count "
    "-v 187,raw48,Total_Unc_NAND_Reads "
    "-v 190,tempminmax,Temperature_Celsius "
    "-v 195,raw48,Total_Prog_Failures "
    "-v 196,raw48,Total_Erase_Failures "
    "-v 197,raw48,Total_Unc_Read_Failures "
    "-v 198,raw48,Host_Reads_GiB "
    "-v 199,raw48,Host_Writes_GiB "
    "-v 202,raw48,Total_Read_Bits_Corr_Ct "
    "-v 205,raw48,Max_Rated_PE_Count "
    "-v 206,raw48,Min_Erase_Count "
    "-v 207,raw48,Max_Erase_Count "
    "-v 208,raw48,Average_Erase_Count "
    "-v 210,raw48,SATA_CRC_Error_Count "
    "-v 211,raw48,SATA_UNC_Count "
    "-v 212,raw48,NAND_Reads_with_Retry "
    "-v 213,raw48,Simple_Rd_Rtry_Attempts "
    "-v 214,raw48,Adaptv_Rd_Rtry_Attempts "
    "-v 221,raw48,Int_Data_Path_Prot_Unc "
    "-v 222,raw48,RAID_Recovery_Count "
    "-v 230,raw48,SuperCap_Charge_Status " // 0=not charged, 1=fully charged, 2=unknown
    "-v 233,raw48,Remaining_Lifetime_Perc "
    "-v 249,raw48,Total_NAND_Prog_Ct_GiB "
    "-v 251,raw48,Total_NAND_Read_Ct_GiB"
  },
  { "OCZ/Toshiba Trion SSDs",
    "OCZ-TRION1[05]0|" // tested with OCZ-TRION100/SAFM11.2A, TRION150/SAFZ72.2
    "TOSHIBA-TR150|" // tested with TOSHIBA-TR150/SAFZ12.3
    "TOSHIBA Q300( Pro\\.)?", // tested with TOSHIBA Q300 Pro./JYRA0101
    "", "",
  //"-v 9,raw24(raw8),Power_On_Hours "
  //"-v 12,raw48,Power_Cycle_Count "
    "-v 167,raw48,SSD_Protect_Mode "
    "-v 168,raw48,SATA_PHY_Error_Count "
    "-v 169,raw48,Bad_Block_Count "
    "-v 173,raw48,Erase_Count "
    "-v 192,raw48,Unexpect_Power_Loss_Ct "
  //"-v 194,tempminmax,Temperature_Celsius "
    "-v 241,raw48,Host_Writes"
  },
  { "InnoDisk InnoLite SATADOM D150QV SSDs", // tested with InnoLite SATADOM D150QV-L/120319
                                             // InnoLite SATADOM D150QV/120319
    "InnoLite SATADOM D150QV.*",
    "", "",
  //"-v 1,raw48,Raw_Read_Error_Rate "
  //"-v 2,raw48,Throughput_Performance "
  //"-v 3,raw16(avg16),Spin_Up_Time "
  //"-v 5,raw16(raw16),Reallocated_Sector_Ct "
  //"-v 7,raw48,Seek_Error_Rate " // from InnoDisk iSMART Linux tool, useless for SSD
  //"-v 8,raw48,Seek_Time_Performance "
  //"-v 9,raw24(raw8),Power_On_Hours "
  //"-v 10,raw48,Spin_Retry_Count "
  //"-v 12,raw48,Power_Cycle_Count "
    "-v 168,raw48,SATA_PHY_Error_Count "
    "-v 170,raw16,Bad_Block_Count_New/Tot "
    "-v 173,raw16,Erase_Count_Max/Avg "
    "-v 175,raw48,Bad_Cluster_Table_Count "
    "-v 192,raw48,Unexpect_Power_Loss_Ct "
  //"-v 194,tempminmax,Temperature_Celsius "
  //"-v 197,raw48,Current_Pending_Sector "
    "-v 229,hex48,Flash_ID "
    "-v 235,raw16,Lat_Bad_Blk_Era/Wri/Rea "
    "-v 236,raw48,Unstable_Power_Count "
    "-v 240,raw48,Write_Head"
  },
  { "Innodisk 1ME3/3ME/3SE SSDs", // tested with 2.5" SATA SSD 3ME/S140714,
      // Mini PCIeDOM 1ME3/S15604, InnoDisk Corp. - mSATA 3SE/S130710
    "((1\\.8|2\\.5)\"? SATA SSD|InnoDisk Corp\\. - mSATA|Mini PCIeDOM|SATA Slim) (1ME3|3[MS]E)",
    "", "",
  //"-v 1,raw48,Raw_Read_Error_Rate "
  //"-v 2,raw48,Throughput_Performance "
  //"-v 3,raw16(avg16),Spin_Up_Time "
  //"-v 5,raw16(raw16),Reallocated_Sector_Ct "
    "-v 7,raw48,Seek_Error_Rate "       // ?
    "-v 8,raw48,Seek_Time_Performance " // ?
  //"-v 9,raw24(raw8),Power_On_Hours "
    "-v 10,raw48,Spin_Retry_Count "     // ?
  //"-v 12,raw48,Power_Cycle_Count "
    "-v 168,raw48,SATA_PHY_Error_Count "
    "-v 169,hex48,Unknown_Innodisk_Attr "
    "-v 170,raw16,Bad_Block_Count "
    "-v 173,raw16,Erase_Count "
    "-v 175,raw48,Bad_Cluster_Table_Count "
    "-v 176,raw48,Uncorr_RECORD_Count "
  //"-v 192,raw48,Power-Off_Retract_Count "
  //"-v 194,tempminmax,Temperature_Celsius " // ] only in spec
  //"-v 197,raw48,Current_Pending_Sector "
    "-v 225,raw48,Unknown_Innodisk_Attr "
    "-v 229,hex48,Flash_ID "
    "-v 235,raw48,Later_Bad_Block "
    "-v 236,raw48,Unstable_Power_Count "
    "-v 240,raw48,Write_Head"
  },
  { "Innodisk 3IE2/3ME2/3MG2/3SE2/3TG6 SSDs", // tested with 2.5" SATA SSD 3MG2-P/M140402,
      // 1.8 SATA SSD 3IE2-P/M150821, 2.5" SATA SSD 3IE2-P/M150821,
      // SATA Slim 3MG2-P/M141114, M.2 (S80) 3MG2-P/M141114, M.2 (S42) 3SE2-P/M150821,
      // M.2 (S42) 3ME2/M151013, SATA Slim 3TG6-P/A19926J
    "((1\\.8|2\\.5)\"? SATA SSD|SATA Slim|M\\.2 \\(S(42|80)\\)) 3(IE2|ME2|MG2|SE2|TG6)(-P)?",
    "", "",
  //"-v 1,raw48,Raw_Read_Error_Rate "
  //"-v 2,raw48,Throughput_Performance "
  //"-v 9,raw24(raw8),Power_On_Hours "
  //"-v 12,raw48,Power_Cycle_Count "
    "-v 160,raw48,Uncorrectable_Error_Cnt "
    "-v 161,raw48,Number_of_Pure_Spare "
    "-v 163,raw48,Total_Bad_Block_Count "
    "-v 164,raw48,Total_Erase_Count "
    "-v 165,raw48,Max_Erase_Count "
    "-v 166,raw48,Min_Erase_Count "
    "-v 167,raw48,Average_Erase_Count "
    "-v 168,raw48,Max_Erase_Count_of_Spec "
    "-v 169,raw48,Remaining_Lifetime_Perc "
    "-v 170,raw48,Spare_Block_Count "
    "-v 171,raw48,Program_Fail_Count "
    "-v 172,raw48,Erase_Fail_Count "
  //"-v 175,raw48,Program_Fail_Count_Chip "
  //"-v 176,raw48,Erase_Fail_Count_Chip "
  //"-v 177,raw48,Wear_Leveling_Count "
    "-v 178,raw48,Runtime_Invalid_Blk_Cnt "
  //"-v 181,raw48,Program_Fail_Cnt_Total "
  //"-v 182,raw48,Erase_Fail_Count_Total "
  //"-v 187,raw48,Reported_Uncorrect " // ] only in spec
  //"-v 192,raw48,Power-Off_Retract_Count "
  //"-v 194,tempminmax,Temperature_Celsius "
  //"-v 195,raw48,Hardware_ECC_Recovered "
  //"-v 196,raw16(raw16),Reallocated_Event_Count "
  //"-v 197,raw48,Current_Pending_Sector "
  //"-v 198,raw48,Offline_Uncorrectable "
  //"-v 199,raw48,UDMA_CRC_Error_Count "
    "-v 225,raw48,Host_Writes_32MiB "  // ]
    "-v 229,raw48,Flash_ID "  // ]
  //"-v 232,raw48,Available_Reservd_Space "
    "-v 233,raw48,Flash_Writes_32MiB " // ]
    "-v 234,raw48,Flash_Reads_32MiB "  // ]
    "-v 235,raw48,Later_Bad_Block_Info "  // ]
    "-v 241,raw48,Host_Writes_32MiB "
    "-v 242,raw48,Host_Reads_32MiB "
    "-v 245,raw48,Flash_Writes_32MiB "
    "-v 248,raw48,Remaining_Life "
    "-v 249,raw48,Spare_Blocks_Remaining"
  },
  { "Innodisk 1IE3/3IE3/3ME3/3IE4/3ME4 SSDs", // tested with 2.5" SATA SSD 3ME3/S15A19,
      // InnoDisk Corp. - mSATA 3ME3/S15A19, mSATA mini 3ME3/S15A19, M.2 (S42) 3ME3,
      // SATA Slim 3ME3/S15A19, SATADOM-MH 3ME3/S15A19, SATADOM-ML 3ME3/S15A19,
      // SATADOM-MV 3ME3/S15A19, SATADOM-SL 3ME3/S15A19, SATADOM-SV 3ME3/S15A19,
      // SATADOM-SL 3IE3/S151019N, 2.5" SATA SSD 3IE3/S15C14i, CFast 3IE3/S15C14i,
      // InnoDisk Corp. - mSATA 3IE3/S15C14i, Mini PCIeDOM 1IE3/S15C14i, CFast 3ME3/S15A19
      // mSATA mini 3IE3/S15C14i, M.2 (S42) 3IE3/S15C14i, SATA Slim 3IE3/S15C14i,
      // SATADOM-SH 3IE3 V2/S15C14i, SATADOM-SL 3IE3 V2/S15A19i, SATADOM-SV 3IE3 V2/S15C14i
      // mSATA 3ME4/L16711, M.2 (S42) 3ME4/L16711, SATADOM-MH 3ME4/L16B01,
      // SATADOM-SH 3ME4/L16B01, SATADOM-SH Type C 3ME4/L16B01, SATADOM-SH Type D 3ME4/L16B01,
      // mSATA 3IE4/L16B01Hi
    "(2.5\" SATA SSD|CFast|Mini PCIeDOM|(InnoDisk Corp\\. - )?mSATA( mini)?) (1IE3|3[IM]E[34])( V2)?|"
    "(M\\.2 \\(S42\\)|SATA Slim|SATADOM-[MS][HLV]( Type [CD])?) (1IE3|3[IM]E[34])( V2)?",
    "", "",
  //"-v 1,raw48,Raw_Read_Error_Rate "
  //"-v 2,raw48,Throughput_Performance "
  //"-v 3,raw16(avg16),Spin_Up_Time "
    "-v 5,raw48,Later_Bad_Block "
    "-v 7,raw48,Seek_Error_Rate "       // ?
    "-v 8,raw48,Seek_Time_Performance " // ?
  //"-v 9,raw24(raw8),Power_On_Hours "
    "-v 10,raw48,Spin_Retry_Count "     // ?
  //"-v 12,raw48,Power_Cycle_Count "
    "-v 163,raw48,Total_Bad_Block_Count "
    "-v 165,raw48,Max_Erase_Count "
    "-v 167,raw48,Average_Erase_Count "
    "-v 168,raw48,SATA_PHY_Error_Count "
    "-v 169,raw48,Remaining_Lifetime_Perc "
    "-v 170,raw48,Spare_Block_Count "
    "-v 171,raw48,Program_Fail_Count "
    "-v 172,raw48,Erase_Fail_Count "
    "-v 175,raw48,Bad_Cluster_Table_Count "
    "-v 176,raw48,RANGE_RECORD_Count "
  //"-v 187,raw48,Reported_Uncorrect "
  //"-v 192,raw48,Power-Off_Retract_Count "
  //"-v 194,tempminmax,Temperature_Celsius "
  //"-v 197,raw48,Current_Pending_Sector "
    "-v 225,raw48,Data_Log_Write_Count "
    "-v 229,hex48,Flash_ID "
    "-v 232,raw48,Spares_Remaining_Perc "
    "-v 235,raw16,Later_Bad_Blk_Inf_R/W/E " // Read/Write/Erase
    "-v 240,raw48,Write_Head "
    "-v 241,raw48,Host_Writes_32MiB "
    "-v 242,raw48,Host_Reads_32MiB"
  },
  { "InnoDisk iCF 9000 / 1SE2 Cards", // tested with InnoDisk Corp. - iCF9000 1GB/140808,
      // InnoDisk Corp. - iCF9000 64GB/140808, InnoDisk Corp. - EDC 1SE2 H 64GB/131216
    "InnoDisk Corp\\. - (iCF9000|EDC 1SE2 H) (1|2|4|8|16|32|64)GB",
    "", "",
  //"-v 1,raw48,Raw_Read_Error_Rate "
  //"-v 5,raw16(raw16),Reallocated_Sector_Ct "
  //"-v 12,raw48,Power_Cycle_Count "
    "-v 160,raw48,Uncorrectable_Error_Cnt "
    "-v 161,raw48,Valid_Spare_Block_Cnt "
    "-v 162,raw48,Child_Pair_Count "
    "-v 163,raw48,Initial_Bad_Block_Count "
    "-v 164,raw48,Total_Erase_Count "
    "-v 165,raw48,Max_Erase_Count "
    "-v 166,raw48,Min_Erase_Count "
    "-v 167,raw48,Average_Erase_Count "
  //"-v 192,raw48,Power-Off_Retract_Count "
  //"-v 194,tempminmax,Temperature_Celsius "
  //"-v 195,raw48,Hardware_ECC_Recovered "
  //"-v 196,raw16(raw16),Reallocated_Event_Count "
  //"-v 198,raw48,Offline_Uncorrectable "
  //"-v 199,raw48,UDMA_CRC_Error_Count "
  //"-v 229,raw48,Flash_ID " // only in spec
    "-v 241,raw48,Host_Writes_32MiB "
    "-v 242,raw48,Host_Reads_32MiB"
  },
  { "Intel X25-E SSDs", // tested with
      // INTELSSDSA2SH064G1IB 43W7659 44E9163IBM/447C8860
    "(INTEL)?SSDSA2SH(032|064)G1.* (.*IBM|INTEL)", // G1 = first generation
    "", "",
  //"-v 3,raw16(avg16),Spin_Up_Time "
  //"-v 4,raw48,Start_Stop_Count "
  //"-v 5,raw16(raw16),Reallocated_Sector_Ct "
  //"-v 9,raw24(raw8),Power_On_Hours "
  //"-v 12,raw48,Power_Cycle_Count "
    "-v 192,raw48,Unsafe_Shutdown_Count "
    "-v 225,raw48,Host_Writes_32MiB "
    "-v 226,raw48,Intel_Internal "
    "-v 227,raw48,Intel_Internal "
    "-v 228,raw48,Intel_Internal "
  //"-v 232,raw48,Available_Reservd_Space "
  //"-v 233,raw48,Media_Wearout_Indicator"
  },
  { "Intel X18-M/X25-M G1 SSDs",
    "INTEL SSDSA[12]MH(080|160)G1.*",  // G1 = first generation, 50nm
    "", "",
  //"-v 3,raw16(avg16),Spin_Up_Time "
  //"-v 4,raw48,Start_Stop_Count "
  //"-v 5,raw16(raw16),Reallocated_Sector_Ct "
  //"-v 9,raw24(raw8),Power_On_Hours "
  //"-v 12,raw48,Power_Cycle_Count "
    "-v 192,raw48,Unsafe_Shutdown_Count "
    "-v 225,raw48,Host_Writes_32MiB "
    "-v 226,raw48,Intel_Internal "
    "-v 227,raw48,Intel_Internal "
    "-v 228,raw48,Intel_Internal "
  //"-v 232,raw48,Available_Reservd_Space "
  //"-v 233,raw48,Media_Wearout_Indicator"
  },
  { "Intel X18-M/X25-M/X25-V G2 SSDs", // fixed firmware
      // tested with INTEL SSDSA2M(080|160)G2GC/2CV102J8 (X25-M)
    "INTEL SSDSA[12]M(040|080|120|160)G2.*",  // G2 = second generation, 34nm
    "2CV102(J[89A-Z]|[K-Z].)", // >= "2CV102J8"
    "",
  //"-v 3,raw16(avg16),Spin_Up_Time "
  //"-v 4,raw48,Start_Stop_Count "
  //"-v 5,raw16(raw16),Reallocated_Sector_Ct "
  //"-v 9,raw24(raw8),Power_On_Hours "
  //"-v 12,raw48,Power_Cycle_Count "
  //"-v 184,raw48,End-to-End_Error " // G2 only
    "-v 192,raw48,Unsafe_Shutdown_Count "
    "-v 225,raw48,Host_Writes_32MiB "
    "-v 226,raw48,Workld_Media_Wear_Indic " // Timed Workload Media Wear Indicator (percent*1024)
    "-v 227,raw48,Workld_Host_Reads_Perc "  // Timed Workload Host Reads Percentage
    "-v 228,raw48,Workload_Minutes " // 226,227,228 can be reset by 'smartctl -t vendor,0x40'
  //"-v 232,raw48,Available_Reservd_Space "
  //"-v 233,raw48,Media_Wearout_Indicator"
  },
  { "Intel X18-M/X25-M/X25-V G2 SSDs", // buggy or unknown firmware
      // tested with INTEL SSDSA2M040G2GC/2CV102HD (X25-V)
    "INTEL SSDSA[12]M(040|080|120|160)G2.*",
    "",
    "This drive may require a firmware update to\n"
    "fix possible drive hangs when reading SMART self-test log:\n"
    "https://downloadcenter.intel.com/download/26491",
    "-v 192,raw48,Unsafe_Shutdown_Count "
    "-v 225,raw48,Host_Writes_32MiB "
    "-v 226,raw48,Workld_Media_Wear_Indic "
    "-v 227,raw48,Workld_Host_Reads_Perc "
    "-v 228,raw48,Workload_Minutes"
  },
  { "Intel 311/313 Series SSDs", // tested with INTEL SSDSA2VP020G2/2CV102M5,
      // INTEL SSDSA2VP020G3/9CV10379, INTEL SSDMAEXC024G3H/9CV10379
    "INTEL SSD(SA2VP|MAEXC)(020|024)G[23]H?",
      // SA2VP = 2.5", MAEXC = mSATA, G2 = 311, G3 = 313
    "", "",
  //"-v 3,raw16(avg16),Spin_Up_Time "
  //"-v 4,raw48,Start_Stop_Count "
  //"-v 5,raw16(raw16),Reallocated_Sector_Ct "
  //"-v 9,raw24(raw8),Power_On_Hours "
  //"-v 12,raw48,Power_Cycle_Count "
    "-v 170,raw48,Reserve_Block_Count "
    "-v 171,raw48,Program_Fail_Count "
    "-v 172,raw48,Erase_Fail_Count "
    "-v 183,raw48,SATA_Downshift_Count "
  //"-v 184,raw48,End-to-End_Error "
  //"-v 187,raw48,Reported_Uncorrect "
    "-v 192,raw48,Unsafe_Shutdown_Count "
    "-v 225,raw48,Host_Writes_32MiB "
    "-v 226,raw48,Workld_Media_Wear_Indic " // Timed Workload Media Wear Indicator (percent*1024)
    "-v 227,raw48,Workld_Host_Reads_Perc "  // Timed Workload Host Reads Percentage
    "-v 228,raw48,Workload_Minutes " // 226,227,228 can be reset by 'smartctl -t vendor,0x40'
  //"-v 232,raw48,Available_Reservd_Space "
  //"-v 233,raw48,Media_Wearout_Indicator "
    "-v 241,raw48,Host_Writes_32MiB "
    "-v 242,raw48,Host_Reads_32MiB"
  },
  { "Intel 320 Series SSDs", // tested with INTEL SSDSA2CT040G3/4PC10362,
      // INTEL SSDSA2CW160G3/4PC10362, SSDSA2BT040G3/4PC10362, SSDSA2BW120G3A/4PC10362,
      // INTEL SSDSA2BW300G3D/4PC10362, SSDSA2BW160G3L/4PC1LE04, SSDSA1NW160G3/4PC10362,
      // INTEL SSDSA2BW160G3H/4PC10365
    "INTEL SSDSA[12][BCN][WT](040|080|120|160|300|600)G3[ADHL]?",
      // 2B = 2.5" 7mm, 2C = 2.5" 9.5mm, 1N = 1.8" microSATA, *H = HP OEM
    "", "",
    "-F nologdir "
  //"-v 3,raw16(avg16),Spin_Up_Time "
  //"-v 4,raw48,Start_Stop_Count "
  //"-v 5,raw16(raw16),Reallocated_Sector_Ct "
  //"-v 9,raw24(raw8),Power_On_Hours "
  //"-v 12,raw48,Power_Cycle_Count "
    "-v 170,raw48,Reserve_Block_Count "
    "-v 171,raw48,Program_Fail_Count "
    "-v 172,raw48,Erase_Fail_Count "
    "-v 183,raw48,SATA_Downshift_Count " // FW >= 4Px10362
  //"-v 184,raw48,End-to-End_Error "
  //"-v 187,raw48,Reported_Uncorrect "
    "-v 199,raw48,CRC_Error_Count "      // FW >= 4Px10362
    "-v 192,raw48,Unsafe_Shutdown_Count "
    "-v 225,raw48,Host_Writes_32MiB "
    "-v 226,raw48,Workld_Media_Wear_Indic " // Timed Workload Media Wear Indicator (percent*1024)
    "-v 227,raw48,Workld_Host_Reads_Perc "  // Timed Workload Host Reads Percentage
    "-v 228,raw48,Workload_Minutes " // 226,227,228 can be reset by 'smartctl -t vendor,0x40'
  //"-v 232,raw48,Available_Reservd_Space "
  //"-v 233,raw48,Media_Wearout_Indicator "
    "-v 241,raw48,Host_Writes_32MiB "
    "-v 242,raw48,Host_Reads_32MiB"
  },
  { "Intel 710 Series SSDs", // tested with INTEL SSDSA2BZ[12]00G3/6PB10362
    "INTEL SSDSA2BZ(100|200|300)G3",
    "", "",
    "-F nologdir "
  //"-v 3,raw16(avg16),Spin_Up_Time "
  //"-v 4,raw48,Start_Stop_Count "
  //"-v 5,raw16(raw16),Reallocated_Sector_Ct "
  //"-v 9,raw24(raw8),Power_On_Hours "
  //"-v 12,raw48,Power_Cycle_Count "
    "-v 170,raw48,Reserve_Block_Count "
    "-v 171,raw48,Program_Fail_Count "
    "-v 172,raw48,Erase_Fail_Count "
    "-v 174,raw48,Unexpect_Power_Loss_Ct " // Missing in 710 specification from September 2011
    "-v 183,raw48,SATA_Downshift_Count "
  //"-v 184,raw48,End-to-End_Error "
  //"-v 187,raw48,Reported_Uncorrect "
  //"-v 190,tempminmax,Airflow_Temperature_Cel "
    "-v 192,raw48,Unsafe_Shutdown_Count "
    "-v 225,raw48,Host_Writes_32MiB "
    "-v 226,raw48,Workld_Media_Wear_Indic " // Timed Workload Media Wear Indicator (percent*1024)
    "-v 227,raw48,Workld_Host_Reads_Perc "  // Timed Workload Host Reads Percentage
    "-v 228,raw48,Workload_Minutes " // 226,227,228 can be reset by 'smartctl -t vendor,0x40'
  //"-v 232,raw48,Available_Reservd_Space "
  //"-v 233,raw48,Media_Wearout_Indicator "
    "-v 241,raw48,Host_Writes_32MiB "
    "-v 242,raw48,Host_Reads_32MiB"
  },
  { "Intel 510 Series SSDs",
    "INTEL SSDSC2MH(120|250)A2",
    "", "",
  //"-v 3,raw16(avg16),Spin_Up_Time "
  //"-v 4,raw48,Start_Stop_Count "
  //"-v 5,raw16(raw16),Reallocated_Sector_Ct "
  //"-v 9,raw24(raw8),Power_On_Hours "
  //"-v 12,raw48,Power_Cycle_Count "
    "-v 192,raw48,Unsafe_Shutdown_Count "
    "-v 225,raw48,Host_Writes_32MiB "
  //"-v 232,raw48,Available_Reservd_Space "
  //"-v 233,raw48,Media_Wearout_Indicator"
  },
  { "Intel 520 Series SSDs", // tested with INTEL SSDSC2CW120A3/400i, SSDSC2BW480A3F/400i,
      // INTEL SSDSC2BW180A3L/LB3i
    "INTEL SSDSC2[BC]W(060|120|180|240|480)A3[FL]?",
    "", "",
  //"-v 5,raw16(raw16),Reallocated_Sector_Ct "
    "-v 9,msec24hour32,Power_On_Hours_and_Msec "
  //"-v 12,raw48,Power_Cycle_Count "
    "-v 170,raw48,Available_Reservd_Space "
    "-v 171,raw48,Program_Fail_Count "
    "-v 172,raw48,Erase_Fail_Count "
    "-v 174,raw48,Unexpect_Power_Loss_Ct "
  //"-v 184,raw48,End-to-End_Error "
    "-v 187,raw48,Uncorrectable_Error_Cnt "
  //"-v 192,raw48,Power-Off_Retract_Count "
    "-v 225,raw48,Host_Writes_32MiB "
    "-v 226,raw48,Workld_Media_Wear_Indic "
    "-v 227,raw48,Workld_Host_Reads_Perc "
    "-v 228,raw48,Workload_Minutes "
  //"-v 232,raw48,Available_Reservd_Space "
  //"-v 233,raw48,Media_Wearout_Indicator "
    "-v 241,raw48,Host_Writes_32MiB "
    "-v 242,raw48,Host_Reads_32MiB "
    "-v 249,raw48,NAND_Writes_1GiB"
  },
  { "Intel 525 Series SSDs", // mSATA, tested with SSDMCEAC120B3/LLLi
    "INTEL SSDMCEAC(030|060|090|120|180|240)B3",
    "", "",
  //"-v 5,raw16(raw16),Reallocated_Sector_Ct "
    "-v 9,msec24hour32,Power_On_Hours_and_Msec "
  //"-v 12,raw48,Power_Cycle_Count "
    "-v 170,raw48,Available_Reservd_Space "
    "-v 171,raw48,Program_Fail_Count "
    "-v 172,raw48,Erase_Fail_Count "
    "-v 174,raw48,Unexpect_Power_Loss_Ct "
    "-v 183,raw48,SATA_Downshift_Count "
  //"-v 184,raw48,End-to-End_Error "
    "-v 187,raw48,Uncorrectable_Error_Cnt "
  //"-v 190,tempminmax,Airflow_Temperature_Cel "
  //"-v 192,raw48,Power-Off_Retract_Count "
  //"-v 199,raw48,UDMA_CRC_Error_Count "
    "-v 225,raw48,Host_Writes_32MiB "
    "-v 226,raw48,Workld_Media_Wear_Indic "
    "-v 227,raw48,Workld_Host_Reads_Perc "
    "-v 228,raw48,Workload_Minutes "
  //"-v 232,raw48,Available_Reservd_Space "
  //"-v 233,raw48,Media_Wearout_Indicator "
    "-v 241,raw48,Host_Writes_32MiB "
    "-v 242,raw48,Host_Reads_32MiB "
    "-v 249,raw48,NAND_Writes_1GiB"
  },
  { "Intel 53x and Pro 1500/2500 Series SSDs", // SandForce SF-2281, tested with
      // INTEL SSDSC2BW180A4/DC12, SSDSC2BW240A4/DC12, SSDMCEAW120A4/DC33
      // INTEL SSDMCEAW240A4/DC33, SSDSC2BF480A5/TG26, SSDSC2BW240H6/RG21
      // INTEL SSDSC2BF180A4H/LH6i
    "INTEL SSD(MCEA|SC2B|SCKJ)[WF](056|080|120|180|240|360|480)(A4H?|A5|H6)",
      // SC2B = 2.5", MCEA = mSATA, SCKJ = M.2; A4 = 530/Pro 1500, A5 = Pro 2500, H6 = 535
    "", "",
  //"-v 5,raw16(raw16),Reallocated_Sector_Ct "
    "-v 9,msec24hour32,Power_On_Hours_and_Msec "
  //"-v 12,raw48,Power_Cycle_Count "
    "-v 170,raw48,Available_Reservd_Space "
    "-v 171,raw48,Program_Fail_Count "
    "-v 172,raw48,Erase_Fail_Count "
    "-v 174,raw48,Unexpect_Power_Loss_Ct "
    "-v 183,raw48,SATA_Downshift_Count "
  //"-v 184,raw48,End-to-End_Error "
    "-v 187,raw48,Uncorrectable_Error_Cnt "
  //"-v 190,tempminmax,Airflow_Temperature_Cel "
  //"-v 192,raw48,Power-Off_Retract_Count "
  //"-v 199,raw48,UDMA_CRC_Error_Count "
    "-v 225,raw48,Host_Writes_32MiB "
    "-v 226,raw48,Workld_Media_Wear_Indic "
    "-v 227,raw48,Workld_Host_Reads_Perc "
    "-v 228,raw48,Workload_Minutes "
  //"-v 232,raw48,Available_Reservd_Space "
  //"-v 233,raw48,Media_Wearout_Indicator "
    "-v 241,raw48,Host_Writes_32MiB "
    "-v 242,raw48,Host_Reads_32MiB "
    "-v 249,raw48,NAND_Writes_1GiB"
  },
  { "Intel 330/335 Series SSDs", // tested with INTEL SSDSC2CT180A3/300i, SSDSC2CT240A3/300i,
      // INTEL SSDSC2CT240A4/335t
    "INTEL SSDSC2CT(060|120|180|240)A[34]", // A4 = 335 Series
    "", "",
  //"-v 5,raw16(raw16),Reallocated_Sector_Ct "
    "-v 9,msec24hour32,Power_On_Hours_and_Msec "
  //"-v 12,raw48,Power_Cycle_Count "
  //"-v 181,raw48,Program_Fail_Cnt_Total " // ] Missing in 330 specification from April 2012
  //"-v 182,raw48,Erase_Fail_Count_Total " // ]
  //"-v 192,raw48,Power-Off_Retract_Count "
    "-v 225,raw48,Host_Writes_32MiB "
  //"-v 232,raw48,Available_Reservd_Space "
  //"-v 233,raw48,Media_Wearout_Indicator "
    "-v 241,raw48,Host_Writes_32MiB "
    "-v 242,raw48,Host_Reads_32MiB "
    "-v 249,raw48,NAND_Writes_1GiB"
  },
  // https://www.intel.com/content/www/us/en/solid-state-drives/ssd-540s-series-spec.html
  // https://www.intel.com/content/www/us/en/solid-state-drives/ssd-540s-series-m2-spec.html
  { "Intel 540 Series SSDs", // INTEL SSDSC2KW120H6/LSF036C, INTEL SSDSC2KW480H6/LSF036C
    "INTEL SSDSC[K2]KW(120H|180H|240H|360H|480H|010X)6",
    "", "",
    "-v 9,msec24hour32,Power_On_Hours_and_Msec "
    "-v 170,raw48,Available_Reservd_Space "
    "-v 171,raw48,Program_Fail_Count "
    "-v 172,raw48,Erase_Fail_Count "
    "-v 174,raw48,Unexpect_Power_Loss_Ct "
    "-v 183,raw48,SATA_Downshift_Count "
    "-v 187,raw48,Uncorrectable_Error_Cnt "
    "-v 225,raw48,Host_Writes_32MiB "
    "-v 226,raw48,Workld_Media_Wear_Indic "
    "-v 227,raw48,Workld_Host_Reads_Perc "
    "-v 228,raw48,Workload_Minutes "
    "-v 249,raw48,NAND_Writes_1GiB"
  },
  { "Intel 545s Series SSDs", // tested with INTEL SSDSCKKW512G8, INTEL SSDSC2KW512G8/LHF002C
      // SSDSCKKW128G8X1, SSDSCKKW256G8X1, SSDSCKKW512G8X1, SSDSCKKW010T8X1
      // INTEL SSDSCKKF512G8 SATA 512GB/LHFD05N
    "INTEL SSDSC[2K]K[WF](128G|256G|512G|010T)8.*",
    "", "",
  //"-v 5,raw16(raw16),Reallocated_Sector_Ct "
  //"-v 9,raw24(raw8),Power_On_Hours "
  //"-v 12,raw48,Power_Cycle_Count "
  //"-v 170,raw48,Available_Reservd_Space "
    "-v 171,raw48,Program_Fail_Count "
    "-v 172,raw48,Erase_Fail_Count "
  //"-v 173 is missing in official Intel doc"
    "-v 174,raw48,Unexpect_Power_Loss_Ct "
    "-v 183,raw48,SATA_Downshift_Count "
  //"-v 184,raw48,End-to-End_Error "
  //"-v 187,raw48,Reported_Uncorrect "
    "-v 190,tempminmax,Temperature_Case "
    "-v 192,raw48,Unsafe_Shutdown_Count "
    "-v 199,raw48,CRC_Error_Count "
    "-v 225,raw48,Host_Writes_32MiB "
    "-v 226,raw48,Workld_Media_Wear_Indic " // Timed Workload Media Wear Indicator (percent*1024)
    "-v 227,raw48,Workld_Host_Reads_Perc "  // Timed Workload Host Reads Percentage
    "-v 228,raw48,Workload_Minutes " // 226,227,228 can be reset by 'smartctl -t vendor,0x40'
  //"-v 232,raw48,Available_Reservd_Space "
  //"-v 233,raw48,Media_Wearout_Indicator "
  //"-v 236 is missing in official Intel doc"
    "-v 241,raw48,Host_Writes_32MiB "
    "-v 242,raw48,Host_Reads_32MiB "
    "-v 249,raw48,NAND_Writes_1GiB "
  //"-v 252 is missing in official intel doc"
  },
  { "Intel 730 and DC S35x0/3610/3700 Series SSDs", // tested with INTEL SSDSC2BP480G4, SSDSC2BB120G4/D2010355,
      // INTEL SSDSC2BB800G4T, SSDSC2BA200G3/5DV10250, SSDSC2BB080G6/G2010130,  SSDSC2BX200G4/G2010110,
      // INTEL SSDSC2BB016T6/G2010140, SSDSC2BX016T4/G2010140, SSDSC2BB150G7/N2010101,
      // INTEL SSDSC2BB480H4/D2010380, INTEL SSDSC2BB240G4C/D201FJ14, INTEL SSDSC2BA800G3E/5DV10250
    "INTEL SSDSC(1N|2B)[ABPX]((080|100|120|150|160|200|240|300|400|480|600|800)[GH][3467][CERT]?|(012|016)T[46])",
      // A = S3700, B*4 = S3500, B*6 = S3510, P = 730, X = S3610
      // Dell ships drives with model of the form SSDSC2BB120G4R
    "", "",
  //"-v 3,raw16(avg16),Spin_Up_Time "
  //"-v 4,raw48,Start_Stop_Count "
  //"-v 5,raw16(raw16),Reallocated_Sector_Ct "
  //"-v 9,raw24(raw8),Power_On_Hours "
  //"-v 12,raw48,Power_Cycle_Count "
    "-v 170,raw48,Available_Reservd_Space "
    "-v 171,raw48,Program_Fail_Count "
    "-v 172,raw48,Erase_Fail_Count "
    "-v 174,raw48,Unsafe_Shutdown_Count "
    "-v 175,raw16(raw16),Power_Loss_Cap_Test "
    "-v 183,raw48,SATA_Downshift_Count "
  //"-v 184,raw48,End-to-End_Error "
  //"-v 187,raw48,Reported_Uncorrect "
    "-v 190,tempminmax,Temperature_Case "
    "-v 192,raw48,Unsafe_Shutdown_Count "
    "-v 194,tempminmax,Temperature_Internal "
  //"-v 197,raw48,Current_Pending_Sector "
    "-v 199,raw48,CRC_Error_Count "
    "-v 225,raw48,Host_Writes_32MiB "
    "-v 226,raw48,Workld_Media_Wear_Indic " // Timed Workload Media Wear Indicator (percent*1024)
    "-v 227,raw48,Workld_Host_Reads_Perc "  // Timed Workload Host Reads Percentage
    "-v 228,raw48,Workload_Minutes " // 226,227,228 can be reset by 'smartctl -t vendor,0x40'
  //"-v 232,raw48,Available_Reservd_Space "
  //"-v 233,raw48,Media_Wearout_Indicator "
    "-v 234,raw24/raw32:04321,Thermal_Throttle "
    "-v 241,raw48,Host_Writes_32MiB "
    "-v 242,raw48,Host_Reads_32MiB "
    "-v 243,raw48,NAND_Writes_32MiB " // S3510/3610
    "-F xerrorlba" // tested with SSDSC2BB600G4/D2010355
  },
  // https://www.intel.com/content/www/us/en/solid-state-drives/ssd-pro-5400s-series-spec.html
  // https://www.intel.com/content/www/us/en/solid-state-drives/ssd-pro-5400s-series-m2-spec.html
  { "Intel SSD Pro 5400s Series", // Tested with SSDSC2KF480H6/LSF036P
    "INTEL SSDSC[2K]KF(120H|180H|240H|360H|480H|010X)6",
    "", "",
    "-v 170,raw48,Available_Reservd_Space "
    "-v 171,raw48,Program_Fail_Count "
    "-v 172,raw48,Erase_Fail_Count "
    "-v 174,raw48,Unexpect_Power_Loss_Ct "
    "-v 183,raw48,SATA_Downshift_Count "
    "-v 187,raw48,Uncorrectable_Error_Cnt "
    "-v 225,raw48,Host_Writes_32MiB "
    "-v 226,raw48,Workld_Media_Wear_Indic "
    "-v 227,raw48,Workld_Host_Reads_Perc "
    "-v 228,raw48,Workload_Minutes "
    "-v 249,raw48,NAND_Writes_1GiB "
  },
  { "Intel DC S3110 Series SSDs", // Tested with INTEL SSDSCKKI256G8
    "INTEL SSDSCKKI(128|256|512)G8",
    "", "",
  //"-v 5,raw16(raw16),Reallocated_Sector_Ct "
  //"-v 9,raw24(raw8),Power_On_Hours "
  //"-v 12,raw48,Power_Cycle_Count "
    "-v 170,raw48,Available_Reservd_Space "
    "-v 171,raw48,Program_Fail_Count "
    "-v 172,raw48,Erase_Fail_Count "
  //"-v 173 is missing in official Intel doc"
    "-v 174,raw48,Unexpect_Power_Loss_Ct "
    "-v 183,raw48,SATA_Downshift_Count "
  //"-v 184,raw48,End-to-End_Error "
    "-v 187,raw48,Uncorrectable_Error_Cnt "
  //"-v 190,tempminmax,Airflow_Temperature_Cel "
  //"-v 192,raw48,Power-Off_Retract_Count "
  //"-v 199,raw48,UDMA_CRC_Error_Count "
    "-v 225,raw48,Host_Writes_32MiB "
    "-v 226,raw48,Workld_Media_Wear_Indic "
    "-v 227,raw48,Workld_Host_Reads_Perc "
    "-v 228,raw48,Workload_Minutes "
  //"-v 232,raw48,Available_Reservd_Space "
  //"-v 233,raw48,Media_Wearout_Indicator "
  //"-v 236 is missing in official Intel doc"
    "-v 241,raw48,Host_Writes_32MiB "
    "-v 242,raw48,Host_Reads_32MiB "
    "-v 249,raw48,NAND_Writes_1GiB "
  //"-v 252 is missing in official Intel doc"
  },
  { "Intel 3710 Series SSDs", // INTEL SSDSC2BA200G4R/G201DL2B (dell)
    "INTEL SSDSC2BA(200G|400G|800G|012T)4.?",
    "", "",
    "-v 9,msec24hour32,Power_On_Hours_and_Msec "
    "-v 170,raw48,Available_Reservd_Space "
    "-v 171,raw48,Program_Fail_Count "
    "-v 172,raw48,Erase_Fail_Count "
    "-v 174,raw48,Unexpect_Power_Loss_Ct "
    "-v 183,raw48,SATA_Downshift_Count "
    "-v 187,raw48,Uncorrectable_Error_Cnt "
    "-v 225,raw48,Host_Writes_32MiB "
    "-v 226,raw48,Workld_Media_Wear_Indic "
    "-v 227,raw48,Workld_Host_Reads_Perc "
    "-v 228,raw48,Workload_Minutes "
    "-v 234,raw24/raw32:04321,Thermal_Throttle "
    "-v 243,raw48,NAND_Writes_32MiB "
  },
  { "Intel S3520 Series SSDs", // INTEL SSDSC2BB960G7/N2010112, INTEL SSDSC2BB016T7/N2010112
    "INTEL SSDSC(2|K)(J|B)B(240G|480G|960G|150G|760G|800G|012T|016T)7.?",
    "", "",
  //"-v 5,raw16(raw16),Reallocated_Sector_Ct "
  //"-v 9,raw24(raw8),Power_On_Hours "
  //"-v 12,raw48,Power_Cycle_Count "
    "-v 170,raw48,Available_Reservd_Space "
    "-v 171,raw48,Program_Fail_Count "
    "-v 172,raw48,Erase_Fail_Count "
    "-v 174,raw48,Unsafe_Shutdown_Count "
    "-v 175,raw16(raw16),Power_Loss_Cap_Test "
    "-v 183,raw48,SATA_Downshift_Count "
    "-v 184,raw48,End-to-End_Error_Count "
    "-v 187,raw48,Uncorrectable_Error_Cnt "
    "-v 190,tempminmax,Case_Temperature "
    "-v 192,raw48,Unsafe_Shutdown_Count "
    "-v 194,tempminmax,Drive_Temperature "
    "-v 197,raw48,Pending_Sector_Count "
    "-v 199,raw48,CRC_Error_Count "
    "-v 225,raw48,Host_Writes_32MiB "
    "-v 226,raw48,Workld_Media_Wear_Indic " // Timed Workload Media Wear Indicator (percent*1024)
    "-v 227,raw48,Workld_Host_Reads_Perc "  // Timed Workload Host Reads Percentage
    "-v 228,raw48,Workload_Minutes " // 226,227,228 can be reset by 'smartctl -t vendor,0x40'
  //"-v 232,raw48,Available_Reservd_Space "
  //"-v 233,raw48,Media_Wearout_Indicator "
    "-v 234,raw24/raw32:04321,Thermal_Throttle_Status "
    "-v 241,raw48,Host_Writes_32MiB "
    "-v 242,raw48,Host_Reads_32MiB "
    "-v 243,raw48,NAND_Writes_32MiB"
  },
  { "Dell Certified Intel S3520 Series SSDs",
    "SSDSC(2|K)(J|B)B(240G|480G|960G|120G|760G|800G|012T|016T)7R.?",
    "", "",
    "-v 170,raw48,Available_Reservd_Space "
    "-v 174,raw48,Unsafe_Shutdown_Count "
    "-v 195,raw48,Uncorrectable_Error_Cnt "
    "-v 199,raw48,CRC_Error_Count "
    "-v 201,raw16(raw16),Power_Loss_Cap_Test "
    "-v 202,raw48,End_of_Life "
    "-v 225,raw48,Host_Writes_32MiB "
    "-v 226,raw48,Workld_Media_Wear_Indic " // Timed Workload Media Wear Indicator (percent*1024)
    "-v 227,raw48,Workld_Host_Reads_Perc "  // Timed Workload Host Reads Percentage
    "-v 228,raw48,Workload_Minutes " // 226,227,228 can be reset by 'smartctl -t vendor,0x40'
    "-v 233,raw48,Total_LBAs_Written "
    "-v 234,raw24/raw32:04321,Thermal_Throttle_Status "
    "-v 245,raw48,Percent_Life_Remaining"
  },
  { "Intel S4510/S4610/S4500/S4600 Series SSDs", // INTEL SSDSC2KB480G7/SCV10100,
      // INTEL SSDSC2KB960G7/SCV10100, INTEL SSDSC2KB038T7/SCV10100,
      // INTEL SSDSC2KB038T7/SCV10121, INTEL SSDSC2KG240G7/SCV10100
      // INTEL SSDSC2KB480GZ/7CV10100
    "INTEL SSDSC(2K|KK)(B|G)(240G|480G|960G|019T|038T)(7|8|Z).?",
    "", "",
  //"-v 5,raw16(raw16),Reallocated_Sector_Ct "
  //"-v 9,raw24(raw8),Power_On_Hours "
  //"-v 12,raw48,Power_Cycle_Count "
    "-v 170,raw48,Available_Reservd_Space "
    "-v 171,raw48,Program_Fail_Count "
    "-v 172,raw48,Erase_Fail_Count "
    "-v 174,raw48,Unsafe_Shutdown_Count "
    "-v 175,raw16(raw16),Power_Loss_Cap_Test "
    "-v 183,raw48,SATA_Downshift_Count "
    "-v 184,raw48,End-to-End_Error_Count "
    "-v 187,raw48,Uncorrectable_Error_Cnt "
    "-v 190,tempminmax,Drive_Temperature "
    "-v 192,raw48,Unsafe_Shutdown_Count "
    "-v 197,raw48,Pending_Sector_Count "
    "-v 199,raw48,CRC_Error_Count "
    "-v 225,raw48,Host_Writes_32MiB "
    "-v 226,raw48,Workld_Media_Wear_Indic " // Timed Workload Media Wear Indicator (percent*1024)
    "-v 227,raw48,Workld_Host_Reads_Perc "  // Timed Workload Host Reads Percentage
    "-v 228,raw48,Workload_Minutes " // 226,227,228 can be reset by 'smartctl -t vendor,0x40'
  //"-v 232,raw48,Available_Reservd_Space "
  //"-v 233,raw48,Media_Wearout_Indicator "
    "-v 234,raw24/raw32:04321,Thermal_Throttle_Status "
    "-v 235,raw16(raw16),Power_Loss_Cap_Test "
    "-v 241,raw48,Host_Writes_32MiB "
    "-v 242,raw48,Host_Reads_32MiB "
    "-v 243,raw48,NAND_Writes_32MiB"
  },
  { "Dell Certified Intel S4x00/D3-S4x10 Series SSDs", // INTEL SSDSC2KB480G7R/SCV1DL58,
      // INTEL SSDSC2KB960G7R/SCV1DL58, INTEL SSDSC2KB038T7R/SCV1DL58,
      // INTEL SSDSC2KB038T7R/SCV1DL58, INTEL SSDSC2KG240G7R/SCV1DL58
    "SSDSC(2K|KK)(B|G)(240G|480G|960G|019T|038T)(7R|8R).?",
    "", "",
    "-v 170,raw48,Available_Reservd_Space "
    "-v 174,raw48,Unsafe_Shutdown_Count "
    "-v 195,raw48,Uncorrectable_Error_Cnt "
    "-v 199,raw48,CRC_Error_Count "
    "-v 201,raw16(raw16),Power_Loss_Cap_Test "
    "-v 202,raw48,End_of_Life "
    "-v 225,raw48,Host_Writes_32MiB "
    "-v 226,raw48,Workld_Media_Wear_Indic " // Timed Workload Media Wear Indicator (percent*1024)
    "-v 227,raw48,Workld_Host_Reads_Perc "  // Timed Workload Host Reads Percentage
    "-v 228,raw48,Workload_Minutes " // 226,227,228 can be reset by 'smartctl -t vendor,0x40'
    "-v 233,raw48,Total_LBAs_Written "
    "-v 234,raw24/raw32:04321,Thermal_Throttle_Status "
    "-v 245,raw48,Percent_Life_Remaining"
  },
  { "Kingston branded X25-V SSDs", // fixed firmware
    "KINGSTON SSDNow 40GB",
    "2CV102(J[89A-Z]|[K-Z].)", // >= "2CV102J8"
    "",
    "-v 192,raw48,Unsafe_Shutdown_Count "
    "-v 225,raw48,Host_Writes_32MiB "
    "-v 226,raw48,Workld_Media_Wear_Indic "
    "-v 227,raw48,Workld_Host_Reads_Perc "
    "-v 228,raw48,Workload_Minutes"
  },
  { "Kingston branded X25-V SSDs", // buggy or unknown firmware
    "KINGSTON SSDNow 40GB",
    "",
    "This drive may require a firmware update to\n"
    "fix possible drive hangs when reading SMART self-test log.\n"
    "To update Kingston branded drives, a modified Intel update\n"
    "tool must be used. Search for \"kingston 40gb firmware\".",
    "-v 192,raw48,Unsafe_Shutdown_Count "
    "-v 225,raw48,Host_Writes_32MiB "
    "-v 226,raw48,Workld_Media_Wear_Indic "
    "-v 227,raw48,Workld_Host_Reads_Perc "
    "-v 228,raw48,Workload_Minutes"
  },
  { "Kingston SSDNow UV400/500",
    "KINGSTON SUV400S37A?(120|240|480|960)G|" // tested with KINGSTON SUV400S37120G/0C3J96R9,
      // KINGSTON SUV400S37240G/0C3J96R9, KINGSTON SUV400S37240G/0C3K87RA,
      // KINGSTON SUV400S37120G/0C3K87RA
    "KINGSTON SUV500(M[8S])?(120|240|480|960)G", // tested with KINGSTON SUV500120G/003056R6,
      // KINGSTON SUV500240G/003056R6, KINGSTON SUV500480G/003056RI,
      // KINGSTON SUV500MS120G/003056RA, KINGSTON SUV500MS120G/003056RI,
      // KINGSTON SUV500M8120G/003056RI
    "", "",
  //"-v 1,raw48,Raw_Read_Error_Rate "
  //"-v 5,raw16(raw16),Reallocated_Sector_Ct "
  //"-v 9,raw24(raw8),Power_On_Hours "
  //"-v 12,raw48,Power_Cycle_Count "
    "-v 100,raw48,Unknown_Kingston_Attr "
    "-v 101,raw48,Unknown_Kingston_Attr "
    "-v 170,raw48,Reserved_Block_Count "
    "-v 171,raw48,Program_Fail_Count "
    "-v 172,raw48,Erase_Fail_Count "
    "-v 174,raw48,Unexpect_Power_Loss_Ct "
  //"-v 175,raw48,Program_Fail_Count_Chip "
  //"-v 176,raw48,Erase_Fail_Count_Chip "
  //"-v 177,raw48,Wear_Leveling_Count "
  //"-v 178,raw48,Used_Rsvd_Blk_Cnt_Chip "
  //"-v 180,raw48,Unused_Rsvd_Blk_Cnt_Tot "
  //"-v 183,raw48,Runtime_Bad_Block "
  //"-v 187,raw48,Reported_Uncorrect "
  //"-v 194,tempminmax,Temperature_Celsius "
  //"-v 195,raw48,Hardware_ECC_Recovered "
  //"-v 196,raw16(raw16),Reallocated_Event_Count "
  //"-v 197,raw48,Current_Pending_Sector "
  //"-v 199,raw48,UDMA_CRC_Error_Count "
    "-v 201,raw48,Unc_Read_Error_Rate "
  //"-v 204,raw48,Soft_ECC_Correction "
    "-v 231,raw48,SSD_Life_Left "
    "-v 241,raw48,Host_Writes_GiB "
    "-v 242,raw48,Host_Reads_GiB "
    "-v 250,raw48,Read_Retry_Count"
  },
  { "JMicron based SSDs", // JMicron JMF60x
    "Kingston SSDNow V Series [0-9]*GB|" // tested with Kingston SSDNow V Series 64GB/B090522a
    "TS(2|4|8|16|32|64|128|192)GSSD(18|25)[MS]?-[MS]", // Transcend IDE and SATA, tested with
      // TS32GSSD25-M/V090331, TS32GSSD18M-M/v090331
    "[BVv].*", // other Transcend SSD versions will be caught by subsequent entry
    "",
  //"-v 9,raw24(raw8),Power_On_Hours " // raw value always 0?
  //"-v 12,raw48,Power_Cycle_Count "
  //"-v 194,tempminmax,Temperature_Celsius " // raw value always 0?
    "-v 229,hex64:w012345r,Halt_System/Flash_ID " // Halt, Flash[7]
    "-v 232,hex64:w012345r,Firmware_Version_Info " // "YYMMDD", #Channels, #Banks
    "-v 233,hex48:w01234,ECC_Fail_Record " // Fail number, Row[3], Channel, Bank
    "-v 234,raw24/raw24:w01234,Avg/Max_Erase_Count "
    "-v 235,raw24/raw24:w01z23,Good/Sys_Block_Count"
  },
  { "JMicron/Maxiotek based SSDs", // JMicron JMF61x, JMF66x, JMF670
    "ADATA S596 Turbo|"  // tested with ADATA S596 Turbo 256GB SATA SSD (JMicron JMF616)
    "ADATA SP310|"  // Premier Pro SP310 mSATA, JMF667, tested with ADATA SP310/3.04
    "ADATA SP600(NS34)?|" // tested with ADATA SP600/2.4 (JMicron JMF661)
    "ADATA SX930|"  // tested with ADATA SX930/6.8SE
    "APPLE SSD TS(064|128|256|512)C|"  // Toshiba?, tested with APPLE SSD TS064C/CJAA0201
    "IM2S3138E-(128|256)GM-B|" // ADATA OEM, tested with IM2S3138E-128GM-B/DA002
    "KingSpec KDM-SA\\.51-008GMJ|" // tested with KingSpec KDM-SA.51-008GMJ/1.092.37 (JMF605?)
    "KINGSTON SNV425S2(64|128)GB|"  // SSDNow V Series (2. Generation, JMF618),
                                    // tested with KINGSTON SNV425S264GB/C091126a
    "KINGSTON SSDNOW 30GB|" // tested with KINGSTON SSDNOW 30GB/AJXA0202
    "KINGSTON SS100S2(8|16)G|"  // SSDNow S100 Series, tested with KINGSTON SS100S28G/D100309a
    "KINGSTON SNVP325S2(64|128|256|512)GB|" // SSDNow V+ Series, tested with KINGSTON SNVP325S2128GB/AGYA0201
    "KINGSTON SVP?100S2B?(64|96|128|256|512)G|"  // SSDNow V100/V+100 Series,
      // tested with KINGSTON SVP100S296G/CJR10202, KINGSTON SV100S2256G/D110225a
    "KINGSTON SV200S3(64|128|256)G|" // SSDNow V200 Series, tested with KINGSTON SV200S3128G/E120506a
    "NT-(64|128|256|512|[12]T)|" // KingSpec NT, MAS0902A-B2C or CS1802A-B2C, tested with NT-512/T191212
    "TOSHIBA THNS128GG4BBAA|"  // Toshiba / Super Talent UltraDrive DX,
                               // tested with Toshiba 128GB 2.5" SSD (built in MacBooks)
    "TOSHIBA THNSNC128GMLJ|" // tested with THNSNC128GMLJ/CJTA0202 (built in Toshiba Protege/Dynabook)
    "TS(8|16|32|64|128|192|256|512)GSSD25S?-(MD?|S)|" // Transcend IDE and SATA, JMF612, tested with
      // TS256GSSD25S-M/101028, TS32GSSD25-M/20101227
    "TS(32|64|128|256)G(SSD|MSA)[37]40K?", // Transcend SSD340/340K/740 SATA/mSATA, JMF667/670, tested with
      // TS256GSSD340/SVN263, TS256GSSD340/SVN423b, TS256GMSA340/SVN263,
      // TS128GSSD340K/SVN216,TS64GSSD740/SVN167d
    "", "",
  //"-v 1,raw48,Raw_Read_Error_Rate "
  //"-v 2,raw48,Throughput_Performance "
    "-v 3,raw48,Unknown_JMF_Attribute "
  //"-v 5,raw16(raw16),Reallocated_Sector_Ct "
    "-v 7,raw48,Unknown_JMF_Attribute "
    "-v 8,raw48,Unknown_JMF_Attribute "
  //"-v 9,raw24(raw8),Power_On_Hours "
    "-v 10,raw48,Unknown_JMF_Attribute "
  //"-v 12,raw48,Power_Cycle_Count "
    "-v 167,raw48,Unknown_JMF_Attribute "
    "-v 168,raw48,SATA_Phy_Error_Count "
    "-v 169,raw48,Unknown_JMF_Attribute "
    "-v 170,raw16,Bad_Block_Count "
    "-v 173,raw16,Erase_Count " // JMF661: different?
    "-v 175,raw48,Bad_Cluster_Table_Count "
    "-v 180,raw48,Unknown_JMF_Attribute "
    "-v 187,raw48,Unknown_JMF_Attribute "
    "-v 192,raw48,Unexpect_Power_Loss_Ct "
  //"-v 194,tempminmax,Temperature_Celsius "
  //"-v 197,raw48,Current_Pending_Sector "
    "-v 231,raw48,Unknown_JMF_Attribute "
    "-v 233,raw48,Unknown_JMF_Attribute " // FW SVN423b
    "-v 234,raw48,Unknown_JMF_Attribute " // FW SVN423b
    "-v 240,raw48,Unknown_JMF_Attribute "
  //"-v 241,raw48,Total_LBAs_Written "    // FW SVN423b
  //"-v 242,raw48,Total_LBAs_Read "       // FW SVN423b
  },
  { "Plextor M3/M5/M6/M7 Series SSDs", // Marvell 88SS9174 (M3, M5S), 88SS9187 (M5P, M5Pro), 88SS9188 (M6M/S),
      // tested with PLEXTOR PX-128M3/1.01, PX-128M3P/1.04, PX-256M3/1.05, PX-128M5S/1.02, PX-256M5S/1.03,
      // PX-128M5M/1.05, PX-128M5S/1.05, PX-128M5Pro/1.05, PX-512M5Pro/1.06, PX-256M5P/1.01, PX-128M6S/1.03
      // (1.04/5 Firmware self-test log lifetime unit is bogus, possibly 1/256 hours)
      // PLEXTOR PX-256M6S+/1.00, PLEXTOR  PX-128M3/1.00, PLEXTOR PX-128M3/1.07, PLEXTOR PX-128M6V/1.04,
      // PLEXTOR PX-128M6G-2242/1.01, PLEXTOR PX-512M7VC/1.05, PLEXTOR PX-512M8VC +/1.00
    "PLEXTOR  ?PX-(64|128|256|512|768)M(3P?|5[MPS]|5Pro|6[GMSV]|[78]VC)(\\+|-.*| )?",
    "", "",
  //"-v 1,raw48,Raw_Read_Error_Rate "
  //"-v 5,raw16(raw16),Reallocated_Sector_Ct "
  //"-v 9,raw24(raw8),Power_On_Hours "
  //"-v 12,raw48,Power_Cycle_Count "
    "-v 170,raw48,Unknown_Plextor_Attrib "  // M6S/1.03
    "-v 171,raw48,Unknown_Plextor_Attrib "  // M6S/1.03
    "-v 172,raw48,Unknown_Plextor_Attrib "  // M6S/1.03
    "-v 173,raw48,Unknown_Plextor_Attrib "  // M6S/1.03
    "-v 174,raw48,Unknown_Plextor_Attrib "  // M6S/1.03
  //"-v 175,raw48,Program_Fail_Count_Chip " // M6S/1.03
  //"-v 176,raw48,Erase_Fail_Count_Chip "   // M6S/1.03
  //"-v 177,raw48,Wear_Leveling_Count "
  //"-v 178,raw48,Used_Rsvd_Blk_Cnt_Chip "
  //"-v 179,raw48,Used_Rsvd_Blk_Cnt_Tot "   // M6S/1.03
  //"-v 180,raw48,Unused_Rsvd_Blk_Cnt_Tot " // M6S/1.03
  //"-v 181,raw48,Program_Fail_Cnt_Total "
  //"-v 182,raw48,Erase_Fail_Count_Total "
  //"-v 183,raw48,Runtime_Bad_Block "       // M6S/1.03
  //"-v 184,raw48,End-to-End_Error "        // M6S/1.03
  //"-v 187,raw48,Reported_Uncorrect "
  //"-v 188,raw48,Command_Timeout "         // M6S/1.03
  //"-v 192,raw48,Power-Off_Retract_Count "
  //"-v 195,raw48,Hardware_ECC_Recovered "  // MS6/1.03
  //"-v 196,raw16(raw16),Reallocated_Event_Count "
  //"-v 198,raw48,Offline_Uncorrectable "
  //"-v 199,raw48,UDMA_CRC_Error_Count "
  //"-v 232,raw48,Available_Reservd_Space "
  //"-v 233,raw48,Media_Wearout_Indicator " // MS6/1.03
    "-v 241,raw48,Host_Writes_32MiB "
    "-v 242,raw48,Host_Reads_32MiB"
  },
  { "Samsung based SSDs",
    "SAMSUNG SSD PM800 .*GB|"  // SAMSUNG PM800 SSDs, tested with SAMSUNG SSD PM800 TH 64GB/VBM25D1Q
    "SAMSUNG SSD PM810 .*GB|"  // SAMSUNG PM810 (470 series) SSDs, tested with
      // SAMSUNG SSD PM810 2.5" 128GB/AXM06D1Q
    "SAMSUNG SSD SM841N? (2\\.5\"? 7mm |mSATA )?(128|256|512)GB( SED)?|" // tested with
      // SAMSUNG SSD SM841 2.5" 7mm 256GB/DXM02D0Q, SAMSUNG SSD SM841 mSATA 512GB/DXM44D0Q,
      // SAMSUNG SSD SM841N 2.5 7mm 128GB/DXM03D0Q, SAMSUNG SSD SM841N mSATA 256GB SED/DXM45D6Q
    "SAMSUNG SSD PM851 (mSATA |M\\.2 )?(2280 )?(128|256|512)GB|" // tested with SAMSUNG SSD PM851 mSATA 128GB,
      // SAMSUNG SSD PM851 M.2 2280 256GB/EXT25D0Q
    "SAMSUNG 470 Series SSD|"  // tested with SAMSUNG 470 Series SSD 64GB/AXM09B1Q
    "Samsung SSD 750 EVO (120|250|500)GB|" // tested with Samsung SSD 750 EVO 250GB/MAT01B6Q
    "SAMSUNG SSD 830 Series|"  // tested with SAMSUNG SSD 830 Series 64GB/CXM03B1Q
    "SAMSUNG SSD PM830 .*|" // SAMSUNG SSD PM830 2.5" 7mm 128GB/CXM03D1Q
    "MZ7PC(512|256|128|064)HA(GH|FU|DR)-000.*|" // probably PM830, tested with SAMSUNG MZ7PC128HAFU-000L1/CXM04L1Q
    "Samsung SSD 840 (PRO )?Series|" // tested with Samsung SSD 840 PRO Series 128GB/DXM04B0Q,
      // Samsung SSD 840 Series/DXT06B0Q
    "Samsung SSD 8[4-7]0 EVO (mSATA |M\\.2 )?((120|250|500|750)G|[124]T)B|" // tested with
      // Samsung SSD 840 EVO (120|250|500|750)GB/EXT0AB0Q,
      // Samsung SSD 840 EVO (120|250)GB/EXT0BB6Q, 1TB/EXT0BB0Q, 120GB mSATA/EXT41B6Q,
      // Samsung SSD 850 EVO 250GB/EMT01B6Q, Samsung SSD 850 EVO M.2 250GB/EMT21B6Q,
      // Samsung SSD 850 EVO mSATA 120GB/EMT41B6Q, Samsung SSD 850 EVO 2TB/EMT02B6Q,
      // Samsung SSD 860 EVO 250GB/RVT01B6Q, Samsung SSD 860 EVO mSATA 250GB/RVT41B6Q,
      // Samsung SSD 860 EVO 500GB/RVT01B6Q, Samsung SSD 860 EVO mSATA 500GB/RVT41B6Q,
      // Samsung SSD 860 EVO mSATA 1TB/RVT41B6Q, Samsung SSD 860 EVO 2TB/RVT01B6Q,
      // Samsung SSD 860 EVO 4TB/RVT04B6Q, Samsung SSD 870 EVO 1TB/SVT01B6Q
    "Samsung SSD 8[56]0 PRO ((128|256|512)G|[124]T)B|" // tested with Samsung SSD 850 PRO 128GB/EXM01B6Q,
      // Samsung SSD 850 PRO 1TB/EXM01B6Q, Samsung SSD 850 PRO 2TB/EXM02B6Q,
      // Samsung SSD 860 PRO 256GB/RVM01B6Q, Samsung SSD 860 PRO 512GB/RVM01B6Q,
      // Samsung SSD 860 PRO 1TB/RVM01B6Q
    "Samsung SSD 8[67]0 QVO [1248]TB|" // tested with Samsung SSD 860 QVO 1TB/RVQ02B6Q,
      // Samsung SSD 860 QVO 2TB/RVQ01B6Q, Samsung SSD 870 QVO 4TB/SVQ01B6Q
    "Samsung SSD 883 DCT ((240|480|960)G|(1\\.92|3\\.84)T)B|" // tested with
      // Samsung SSD 883 DCT 480GB/HXT7404Q, Samsung SSD 883 DCT 3.84TB/HXT7404Q
    "Samsung SSD 845DC EVO .*|" // Samsung SSD 845DC EVO 960GB/EXT03X3Q
    "SAMSUNG MZ7PA256HMDR-.*|" // PM810 (470 Series), tested with SAMSUNG MZ7PA256HMDR-010H1/AXM07H1Q
    "SAMSUNG MZ[7M]PC(032|064|128|256|512)HBCD-.*|" // PM830, tested with SAMSUNG MZMPC032HBCD-000L1/CXM12L1Q
    "SAMSUNG MZ7TD(128|256)HAFV-.*|" // 840 Series, tested with SAMSUNG MZ7TD256HAFV-000L7/DXT06L6Q
    "SAMSUNG MZ[7M]TD(128|256|512)HA[GF][LMV]-.*|" // PM841, tested with SAMSUNG MZMTD512HAGL-00000/DXT4200Q,
      // SAMSUNG MZ7TD512HAGM-000L1/DXT06L0Q, SAMSUNG MZMTD128HAFV-000L1/DXT43L0Q
    "SAMSUNG MZ7WD((120|240)H[AC]FV|480H[AC]GM|960H[AC]GP)-.*|" // SM843T(N?) Series, tested with
      // SAMSUNG MZ7WD120HAFV-00003/DXM85W3Q, SAMSUNG MZ7WD120HCFV-00003/DXM9203Q,
      // SAMSUNG MZ7WD960HCGP-000PU/DXM9BW4Q (SM843TN?)
    "SAMSUNG MZ[7N]TE(128|256|512)HM(HP|JH)-.*|" // PM851, tested with SAMSUNG MZ7TE256HMHP-000L7/EXT09L6Q,
      // SAMSUNG MZNTE256HMHP-000H1/EXT22H0Q, SAMSUNG MZNTE512HMJH-000L2/EXT26L0Q
    "SAMSUNG MZMPF(032|064)HCFV-.*|" // CM851 mSATA, tested with SAMSUNG MZMPF032HCFV-000H1/FXM42H2Q
    "SAMSUNG MZ7GE(240HMGR|(480|960)HMHP)-00003|" // SM853T Series, tested with
      // SAMSUNG MZ7GE240HMGR-00003/EXT0303Q
    "SAMSUNG MZ7LM(120|240|480|960|1T9|3T8)HC(JM|HP|GR|FD)-.*|" // PM863 Series, tested with
      // SAMSUNG MZ7LM960HCHP-0E003/GXT3003Q
    "(SAMSUNG )?MZ7LM(240|480|960|1T9|3T8)HM(JP|HQ|LP)(-.*|0D3)|" // PM863a Series, tested with
      // SAMSUNG MZ7LM3T8HMLP-00005/GXT5104Q, MZ7LM240HMHQ0D3/GC5B (Dell)
    "(SAMSUNG )?MZ7KM(120|240|480|960|1T9)H[AM](FD|GR|H[PQ]|J[MP])(-.*|0D3)|" // SM863(a), tested with
      // SAMSUNG MZ7KM480HAHP-0E005/GXM1003Q, SAMSUNG MZ7KM480HMHQ-00005/GXM5104Q,
      // SAMSUNG MZ7KM960HMJP-00005/GXM5304Q, MZ7KM960HMJP0D3/GD53 (Dell)
    "SAMSUNG MZ[7N]LH(128|256|512|1T0)H[AB](JD|HQ|L[BU])-.*|" // PM881, tested with
      // SAMSUNG MZ7LH512HALU-00000/RVT0200Q
    "SAMSUNG MZ7LH(240|480|960|1T9|3T8|7T6)H[AM](HQ|JR|LT|LA)-.*|" //PM883, tested with SAMSUNG MZ7LH960HAJR-00005
    "SAMSUNG MZ7L3(240|480|960|1T9|3T8|7T6)H(B[LN][AT]|CHQ|CJR)-.*|" // PM893/897, tested with
      // SAMSUNG MZ7L3240HCHQ-00A07/JXTC104Q, SAMSUNG MZ7L3480HCHQ-00A07/JXTC104Q,
      // SAMSUNG MZ7L3480HBLT-00A07/JXTE004Q, SAMSUNG MZ7L33T8HBLT-00A07/JXTC104Q
    "SAMSUNG MZ7KH(240|480|960|1T9|3T8)HA(HQ|JR|LS)-.*|" //SM883
    "SAMSUNG MZ[7N](LF|TY)(128|192|256)H[CD](GS|HP)-.*|" // CM871/871a, tested with SAMSUNG MZNLF128HCHP-000H1/FXT21H1Q,
      // SAMSUNG MZNTY256HDHP-000/MAT21K0Q, SAMSUNG MZ7LF192HCGS-000L1/FXT03L1Q
    "SAMSUNG MZ[7NY]LN(128|256|512|1T0)H[ACM](GR|HP|HQ|J[HPQ]|LR)-.*|" // PM871/871a/b, tested with
      // SAMSUNG MZ7LN128HCHP-00000/EMT0100Q, SAMSUNG MZ7LN256HAHQ-000H1/MVT03H6Q,
      // SAMSUNG MZNLN256HMHQ-000H1/MAV21H3Q, SAMSUNG MZYLN256HCHP-000L2/EMT63L0Q
    "SAMSUNG SSD PM871 .*|" // SAMSUNG SSD PM871 2.5 7mm 256GB/EMT02D0Q
      // SAMSUNG MZ7LN256HMJP-00000/MAV0100Q, SAMSUNG MZ7LN512HMJP-00000/MAV0100Q
    "SAMSUNG MZHPV(128|256|512)HDG(L|M)-.*|" // SM951, tested with SAMSUNG MZHPV512HDGL-00000/BXW2500Q,
      // SAMSUNG MZHPV128HDGM-00000 (BXW2500Q)
    "Samsung Portable SSD T5", // tested with Samsung Portable SSD T5 (0x04e8:0x61f5)
    "", "",
  //"-v 5,raw16(raw16),Reallocated_Sector_Ct "
  //"-v 9,raw24(raw8),Power_On_Hours "
  //"-v 12,raw48,Power_Cycle_Count "
    "-v 170,raw48,Unused_Rsvd_Blk_Ct_Chip " // CM871
    "-v 171,raw48,Program_Fail_Count_Chip " // CM871
    "-v 172,raw48,Erase_Fail_Count_Chip " // CM871
    "-v 173,raw48,Wear_Leveling_Count " // CM871
    "-v 174,raw48,Unexpect_Power_Loss_Ct " // CM871
  //"-v 175,raw48,Program_Fail_Count_Chip "
  //"-v 176,raw48,Erase_Fail_Count_Chip "
  //"-v 177,raw48,Wear_Leveling_Count "
  //"-v 178,raw48,Used_Rsvd_Blk_Cnt_Chip "
  //"-v 179,raw48,Used_Rsvd_Blk_Cnt_Tot "
  //"-v 180,raw48,Unused_Rsvd_Blk_Cnt_Tot "
  //"-v 181,raw48,Program_Fail_Cnt_Total "
  //"-v 182,raw48,Erase_Fail_Count_Total "
  //"-v 183,raw48,Runtime_Bad_Block "
  //"-v 184,raw48,End-to-End_Error " // SM843T Series
    "-v 187,raw48,Uncorrectable_Error_Cnt "
  //"-v 190,tempminmax,Airflow_Temperature_Cel "  // seems to be some sort of temperature value for 470 Series?
    "-v 191,raw48,Unknown_Samsung_Attr " // PM810
  //"-v 194,tempminmax,Temperature_Celsius "
    "-v 195,raw48,ECC_Error_Rate "
  //"-v 196,raw16(raw16),Reallocated_Event_Count "
  //"-v 197,raw48,Current_Pending_Sector " // PM893
  //"-v 198,raw48,Offline_Uncorrectable "
    "-v 199,raw48,CRC_Error_Count "
    "-v 201,raw48,Supercap_Status "
    "-v 202,raw48,Exception_Mode_Status " // PM893
  //"-v 233,raw48,Media_Wearout_Indicator " // PM851, 840
    "-v 234,raw48,Unknown_Samsung_Attr " // PM851, 840
    "-v 235,raw48,POR_Recovery_Count " // PM851, 830/840/850, PM893
    "-v 236,raw48,Unknown_Samsung_Attr " // PM851, 840
    "-v 237,raw48,Unknown_Samsung_Attr " // PM851, 840
    "-v 238,raw48,Unknown_Samsung_Attr " // PM851, 840
  //"-v 241,raw48,Total_LBAs_Written "
  //"-v 242,raw48,Total_LBAs_Read " // PM851, SM841N
    "-v 243,raw48,SATA_Downshift_Ct " // PM863, PM893
    "-v 244,raw48,Thermal_Throttle_St " // PM863, PM893
    "-v 245,raw48,Timed_Workld_Media_Wear " // PM863, PM893
    "-v 246,raw48,Timed_Workld_RdWr_Ratio " // PM863, PM893
    "-v 247,raw48,Timed_Workld_Timer " // PM863, PM893
    "-v 249,raw48,NAND_Writes_1GiB " // CM871a, PM871
    "-v 250,raw48,SATA_Iface_Downshift " // from the spec
    "-v 251,raw48,NAND_Writes" // PM863, PM893
  },
  { "Marvell based SanDisk SSDs",
    "SanDisk SD5SG2[0-9]*G1052E|" // X100 (88SS9174), tested with SanDisk SD5SG2256G1052E/10.04.01
    "SanDisk SD6S[BF][12]M[0-9]*G(1022I?)?|" // X110/X210 (88SS9175/187?), tested with SanDisk SD6SB1M064G1022I/X231600,
      // SanDisk SD6SB1M256G1022I/X231600, SanDisk SD6SF1M128G1022/X231200, SanDisk SD6SB2M512G1022I/X210400
    "SanDisk SD7S[BN]6S-?(128|256|512)G(1122|-1006)|" // X300 (88SS9189?), tested with
      // SanDisk SD7SB6S128G1122/X3310000, SanDisk SD7SN6S-512G-1006/X3511006
    "SanDisk SD8S[BN]8U-?((128|256|512)G|1T00)(1122|-1006)|" // X400 (88SS1074), tested with SanDisk SD8SB8U128G1122/X4120000
    "SanDisk SD9S[BN]8W-?((128|256|512)G|[12]T00)(1122|-1006)|" // X600, tested with SanDisk SD9SB8W128G1122/X6107000, SD9SB8W-512G-1006/X6103006
      // SanDisk SD9SB8W1T001122/X6107000, SD9SB8W256G1122/X6107000
    "SanDisk SDSSDA-((120|240|480)G|[12]T00)|" // Plus, tested with SanDisk SDSSDA-2T00/411040RL
    "SanDisk SDSSDHP[0-9]*G|" // Ultra Plus (88SS9175), tested with SanDisk SDSSDHP128G/X23[01]6RL
    "SanDisk (SDSSDHII|Ultra II )[0-9]*GB?|" // Ultra II (88SS9190/88SS9189), tested with
      // SanDisk SDSSDHII120G/X31200RL, SanDisk Ultra II 960GB/X41100RL
    "SanDisk SDSSDH2(128|256)G|" // SanDisk SDSSDH2128G/X211200
    "SanDisk SDSSDH3((250|500|1000|1024|2000)G| [124]T00)|" // Ultra 3D, tested with SanDisk SDSSDH3250G/X61170RL,
      // SanDisk SDSSDH3500G/X61110RL, SanDisk SDSSDH31024G/X6107000, SanDisk SDSSDH3 2T00/411040RL,
      // SanDisk SDSSDH3 4T00/411040RL, SanDisk SDSSDH3 1T00/415020RL
    "SanDisk SDSSDXPS?[0-9]*G|" // Extreme II/Pro (88SS9187), tested with SanDisk SDSSDXP480G/R1311,
      // SanDisk SDSSDXPS480G/X21200RL
    "SanDisk SSD G5 BICS4|" // WD Blue SSD WDS100T2B0A (#1378), tested with SanDisk SSD G5 BICS4/415000WD
    "SanDisk SSD PLUS (120|240|480|[12]000) ?GB|" // Plus (88SS1074), tested with SanDisk SSD PLUS 120 GB/UE3000RL,
      // SanDisk SSD PLUS 120 GB/UE4500RL, SanDisk SSD PLUS 1000GB/UH4400RL
      // SanDisk SSD PLUS 2000GB/UP4504RL
    "SSD SATAIII 16GB", // SSD SATAIII 16GB/i221100 (see #923)
    "", "",
  //"-v 5,raw16(raw16),Reallocated_Sector_Ct "
  //"-v 9,raw24(raw8),Power_On_Hours "
  //"-v 12,raw48,Power_Cycle_Count "
    "-v 165,raw48,Total_Write/Erase_Count "
    "-v 166,raw48,Min_W/E_Cycle "
    "-v 167,raw48,Min_Bad_Block/Die "
    "-v 168,raw48,Maximum_Erase_Cycle "
    "-v 169,raw48,Total_Bad_Block "
    "-v 170,raw48,Unknown_Marvell_Attr " // SDSSDH3 4T00
    "-v 171,raw48,Program_Fail_Count "
    "-v 172,raw48,Erase_Fail_Count "
    "-v 173,raw48,Avg_Write/Erase_Count "
    "-v 174,raw48,Unexpect_Power_Loss_Ct "
  //"-v 184,raw48,End-to-End_Error "
  //"-v 187,raw48,Reported_Uncorrect "
  //"-v 188,raw48,Command_Timeout "
  //"-v 194,tempminmax,Temperature_Celsius "
    "-v 199,raw48,SATA_CRC_Error "
    "-v 201,raw48,Lifetime_Remaining% "
    "-v 212,raw48,SATA_PHY_Error "
    "-v 230,raw16,Perc_Write/Erase_Count "
    "-v 232,raw48,Perc_Avail_Resrvd_Space "
    "-v 233,raw48,Total_NAND_Writes_GiB "
    "-v 234,raw48,Perc_Write/Erase_Ct_BC "
    "-v 241,raw48,Total_Writes_GiB "
    "-v 242,raw48,Total_Reads_GiB "
    "-v 243,raw48,Unknown_Marvell_Attr "
    "-v 244,raw48,Thermal_Throttle "
    "-v 249,raw48,TLC_NAND_GB_Writes"
  },
  { "SanDisk based SSDs", // see also #463 for the vendor attribute description
    "SanDisk iSSD P4 [0-9]*GB|" // tested with SanDisk iSSD P4 16GB/SSD 9.14
    "SanDisk pSSD|" // tested with SandDisk pSSD/3 (62.7 GB, SanDisk Extreme USB3.0 SDCZ80-064G-J57, 0x0781:0x5580)
    "SanDisk SDSSDP[0-9]*G|" // tested with SanDisk SDSSDP064G/1.0.0, SDSSDP128G/2.0.0
    "SanDisk SDSSDRC032G|" // tested with SanDisk SanDisk SDSSDRC032G/3.1.0
    "SanDisk SSD i100 [0-9]*GB|" // tested with SanDisk SSD i100 8GB/11.56.04, 24GB/11.56.04
    "SanDisk SSD U100 ([0-9]*GB|SMG2)|" // tested with SanDisk SSD U100 8GB/10.56.00, 256GB/10.01.02, SMG2/10.56.04
    "SanDisk SSD U110 (8|16|24|32|64|128)GB|" // tested with SanDisk SSD U110 32GB/U221000
    "SanDisk SDSA6[GM]M-[0-9]*G-.*|" // tested with SanDisk SDSA6GM-016G-1006/U221006, SanDisk SDSA6MM-016G-1006/U221006
    "SanDisk SD7[SU]B[23]Q(064|128|256|512)G.*", // tested with SD7SB3Q064G1122/SD7UB3Q256G1122/SD7SB3Q128G/SD7UB2Q512G1122
    "", "",
  //"-v 5,raw16(raw16),Reallocated_Sector_Ct "
  //"-v 9,raw24(raw8),Power_On_Hours "
  //"-v 12,raw48,Power_Cycle_Count "
    "-v 165,raw48,Total_Write/Erase_Count "
    "-v 171,raw48,Program_Fail_Count "
    "-v 172,raw48,Erase_Fail_Count "
    "-v 173,raw48,Avg_Write/Erase_Count "
    "-v 174,raw48,Unexpect_Power_Loss_Ct "
  //"-v 187,raw48,Reported_Uncorrect "
    "-v 212,raw48,SATA_PHY_Error "
    "-v 230,raw48,Perc_Write/Erase_Count "
    "-v 232,raw48,Perc_Avail_Resrvd_Space "
    "-v 234,raw48,Perc_Write/Erase_Ct_BC "
  //"-v 241,raw48,Total_LBAs_Written "
  //"-v 242,raw48,Total_LBAs_Read "
    "-v 244,raw48,Thermal_Throttle "
  },
  // SDLF1DAR-480G-1HAW/ZR07RE41
  // SDLF1DAR-480G-1JA1/RP41ZH06
  { "Sandisk SATA Cloudspeed Max and GEN2 ESS SSDs",
    "SD[A-Z0-9]{2}[1-3][A-Z]{3}-?[0-9]{3}[GT]-?1[A-Z0-9]{3}",
    "","",
    "-v 13,raw48,Lifetime_UECC_Ct "
    "-v 32,raw48,Lifetime_Write_AmpFctr "
    "-v 33,raw48,Write_AmpFctr "
    "-v 170,raw48,Reserve_Erase_BlkCt "
    "-v 171,raw48,Program_Fail_Ct "
    "-v 172,raw48,Erase_Fail_Ct "
    "-v 173,raw48,Percent_Life_Used "
    "-v 174,raw48,Unexpect_Power_Loss "
    "-v 175,raw48,Lifetime_Die_Failure_Ct "
    "-v 177,raw48,Lifetime_Remaining% "
    "-v 178,raw48,SSD_LifeLeft(0.01%) "
    "-v 180,raw48,Undetected_Data_Err_Ct "
    "-v 183,raw48,LT_Link_Rate_DwnGrd_Ct "
    "-v 191,raw48,Clean_Shutdown_Ct "
    "-v 192,raw48,Unclean_Shutdown_Ct "
    "-v 196,raw48,Lifetime_Retried_Blk_Ct "
    "-v 204,raw48,Average_Block-Erase_Ct "
    "-v 205,raw48,Read_Retry_Enable_Ct "
    "-v 206,raw48,Successful_RaidRecov_Ct "
    "-v 207,raw48,Trimmed_Sector_Ct "
    "-v 211,raw48,Read_Disturb_ReallocEvt "
    "-v 233,raw48,Lifetime_Nand_Writes "
    "-v 235,raw48,Capacitor_Health "
    "-v 244,raw48,Therm_Throt_Activation "
    "-v 245,raw48,Drive_Life_Remaining% "
    "-v 253,raw48,SPI_Test_Remaining "
  },
  { "Sandisk SATA CS1K GEN1 ESS SSDs",
    "SD[A-Z0-9]{2}[NO][A-Z0-9]{3}-?[0-9]{3}[GT]-?1[A-Z0-9]{3}",
    "","",
    "-v 1,raw48,UECC_Ct "
    "-v 2,raw48,Internal_File_Check "
    "-v 5,raw16(raw16),Retried_Blk_Ct "
    "-v 32,raw48,Write_Ampflication "
    "-v 170,raw48,Reserve_Blk_Remaining "
    "-v 171,raw48,Program_Fail_Ct "
    "-v 172,raw48,Erase_Fail_Ct "
    "-v 173,raw48,Drive_Life_Used% "
    "-v 174,raw48,Unexpect_PwrLoss_Ct "
    "-v 175,raw48,PwrLoss_ProtectionFail "
    "-v 177,raw48,DriveLife_Remaining% "
    "-v 178,raw48,SSD_Life_Left "
    "-v 180,raw48,End_to_End_Err_Detect "
    "-v 190,raw48,Drive_Temp_Warning "
    "-v 195,raw48,Uncorrectable_Err_Ct "
    "-v 202,raw48,Exception_Mode_Status "
    "-v 233,raw48,Number_Of_Write_Ct "
    "-v 245,raw48,DriveLife_Used% "
  },
  { "Silicon Motion based SSDs",
    "ADATA_IMSS332-((008|016|032|064|128|256|512)G|001T)[AEMT]P?|" // tested with ADATA_IMSS332-128GTP/Q0810B
    "ADATA (SP550|SU(650(NS38)?|655|[89]00))|" // tested with ADATA SP550/O0803B5a, ADATA SU650/S0212B0,
      // ADATA SU650/V8X01c45, ADATA SU650/V8X21c64, ADATA SU650NS38/P191202a, ADATA SU655/V8X01c55,
      // ADATA SU800/Q0913A, ADATA SU800/R0427A, ADATA SU800/R0918B, ADATA SU900/Q0125A, ADATA SU900/Q0710B
    "CORSAIR FORCE LX SSD|" // tested with CORSAIR FORCE LX SSD/N0307A
    "CHN mSATAM3 (128|256|512)|" // Zheino M3, tested with CHN mSATAM3 128/Q1124A0
    "CIS 2S M305 (16|32|64|128|256)GB|" // Ceroz M305, tested with CIS 2S M305 64GB/P0316B
    "CT(120|250|500|1000)BX100SSD1|" // Crucial BX100, tested with CT250BX100SSD1/MU02,
      // CT500BX100SSD1/MU02, CT1000BX100SSD1/MU02
    "CT(240|480|960)BX200SSD1|" // Crucial BX200 Solid State Drive, tested with CT480BX200SSD1/MU02.6
    "DREVO X1 SSD|" // tested with DREVO X1 SSD/Q0111A
    "Drevo X1 pro (64|128|256)G|" // tested with Drevo X1 pro 64G/Q0303B
    "JAJS[56]00M((12[08]|240|256|480|512|960)C|1TB)(-1)?|" // J&A LEVEN JS500/600 (Intenso TOP), tested with
      // JAJS500M120C-1/P0614D, JAJS600M1TB/T0529A0, JAJS600M256C/U0803A0
    "KingDian S100 (32|64)GB|" // SM2244LT, tested with KingDian S100 32GB/0311A
    "KingDian S(200|280|400) ((60|120|240|480)GB|1TB)|" // SM2256EN, tested with KingDian S200 60GB/R0724A0
      // KingDian S280 120GB/Q0526A, KingDian S280 1TB/S0509A0, KingDian S400 120GB/Q0607A
    "KingSpec KSD-[PS]A25\\.[1-9]-(016|032|064|128)(MS|SJ)|" // tested with KingSpec KSD-PA25.6-064MS/20140803
    "KINGSTON SKC600(MS)?(256|512|1024|2048)G|" // KC600 MS=mSATA, tested with KINGSTON SKC600256G/S4500105,
      // KINGSTON SKC600MS256G/S4500107
    "LITEON LMH-(128|256|512)V2M-.*|" // tested with LITEON LMH-256V2M-11 MSATA 256GB/FM8110C
    "LITEON LCH-(128|256V|512)2S-.*|" // tested with LITEON LCH-256V2S-HP/2C02
    "MKNSSDRE(1TB|2TB|512GB|500GB|256GB|250GB)|" // tested with MKNSSDRE256GB/N1007C
    "MKNSSD(S2|TR)(12[08]|2[45]0|480|500)GB(-(3DL|LT))?|" // Mushkin, tested with MKNSSDS2500GB/T0818A0,
      // MKNSSDTR500GB/O1126A, MKNSSDTR128GB-3DL/Q0616B0
    "NFN025SA31T-.*|"// Neo Forza (?), from HP Laptop, tested with NFN025SA31T-6000000/S0628A0
    "OWC Envoy Pro|" // tested with OWC Envoy Pro/R0522A0 (0x1e91:0xa2a5)
    "Patriot P200 ((128|256|512)GB|[12]TB)|" // tested with Patriot P200 256GB/S1022A0
    "R3SL(120|240|480|960)G|" // AMD Radeon SSDs, tested with R3SL240G/P0422C
    "Ramsta SSD S800 (120|240|480)GB|" // SM2258G, tested with Ramsta SSD S800 480GB/RS81V0
    "SED2QII-LP SATA SSD ((64|128|256|512)GB|[12]TB)|" // ACPI SED2QII-LP, tested with
      // SED2QII-LP SATA SSD 64GB/S0410A
    "T60|" // KingSpec T60, tested with T60/20151120
    "TCSUNBOW [MX]3 (60|120|240)GB|" // TC-Sunbow M3/X3, tested with TCSUNBOW M3 240GB/R0327B0,
      // TCSUNBOW X3 120GB/R1211A0
    "TEAM( T253(TD|X6)|L5Lite3D)((120|240|256|480|512)G|[12]T)|" // TEAMGROUP, tested with
      // TEAML5Lite3D240G/R0302A0 (L5Lite 3D), TEAM T253TD480G/Q0410A, TEAM T253X6256G/U1014A0 (CX2)
    "TS((16|32|64|128|256|512)G|1T)(SSD|MS[AM])(230S?|3[67]0[SI]?|420[IK]?)|" // Transcend SSD230/360/370/420
      // SATA/mSATA, TS6500, tested with TS128GMSA230S/02J0S86A, TS32GMSA370/20140402,
      // mSATA MSM360 mini SSD, tested with TS32GMSM360/Q0407A
      // TS128GMSA370I/P1225CH1
      // TS16GMSA370/20140516, TS64GSSD370/20140516, TS256GSSD370/N0815B, TS256GSSD370S/N1114H,
      // TS512GSSD370S/N1114H, TS32GSSD420I/N1114H, TS32GSSD420K/P1225CE
    "TS(16|32|64|128|512|256)GMTS4[03]0S?|" // TS256GMTS400, TS256GMTS430S/S0423A
    "TS(120|240)GMTS420S?|" // Transcend MTS420, tested with TS120GMTS420S/R0510A0
    "TS(128G|256G|512G|1T)SSD230S|" // TS128GSSD230S/P1025F8
    "TS(120|240|480|960)GSSD220S|" // TS480GSSD220S/P0520AA
    "TS((64|128|256|512)G|[12]T)SSD452K|"// Transcend 452K, tested with TS128GSSD452K/02J0S86A
    "TS(16G|32G|64G|128G|256G|512G|1T)MTS800S?|" // MTS800, tested with TS1TMTS800/O1225H1
    "TS(16|32|64)GMSA630|" // MSA630 mSATA SSD, tested with TS32GMSA630/N0113E1
    "TS(32|64|128)GPSD330|" // Transcend PSD SSD, tested with TS64GPSD330/20140121
    "TS(16|32|64|96|128|256)GSSD(630|360S)|" // Transcend 630/360S, tested with TS16GSSD630/N0113E1,
      // TS256GSSD360S/R0123A0
    "TS(128G|256G|512G|1T)ESD400K|" // Transcend ESD400 Portable, tested with
      // TS256GESD400K/R0605AS (0x2174:0x2000)
    "TS(128G|256G|512G|1T)MTS830S|" // Transcend 830S, tested with TS256GMTS830S/02J0T3HB
    "TSG(16|32|64|128|256|512)MTS400ISI|" // Transcend MTS400I, tested with TSG64MTS400ISI/S0903D
    "UMAX 2242 (128|256|512)GB", // tested with UMAX 2242 256GB/U0330A0
    "", "",
  //"-v 1,raw48,Raw_Read_Error_Rate "
  //"-v 2,raw48,Throughput_Performance "
  //"-v 5,raw16(raw16),Reallocated_Sector_Ct "
  //"-v 9,raw24(raw8),Power_On_Hours "
  //"-v 12,raw48,Power_Cycle_Count "
    "-v 148,raw48,Total_SLC_Erase_Ct "
    "-v 149,raw48,Max_SLC_Erase_Ct "
    "-v 150,raw48,Min_SLC_Erase_Ct "
    "-v 151,raw48,Average_SLC_Erase_Ct "
    "-v 159,raw48,DRAM_1_Bit_Error_Count " // KINGSTON SKC600256G/S4500105
    "-v 160,raw48,Uncorrectable_Error_Cnt "
    "-v 161,raw48,Valid_Spare_Block_Cnt "
    "-v 162,raw48,Cache_Block_Count " // Transcend MSM360 
    "-v 163,raw48,Initial_Bad_Block_Count "
    "-v 164,raw48,Total_Erase_Count "
    "-v 165,raw48,Max_Erase_Count "
    "-v 166,raw48,Min_Erase_Count "
    "-v 167,raw48,Average_Erase_Count "
    "-v 168,raw48,Max_Erase_Count_of_Spec "
    "-v 169,raw48,Remaining_Lifetime_Perc "
  //"-v 175,raw48,Program_Fail_Count_Chip "
  //"-v 176,raw48,Erase_Fail_Count_Chip "
  //"-v 177,raw48,Wear_Leveling_Count "
    "-v 178,raw48,Runtime_Invalid_Blk_Cnt "
  //"-v 181,raw48,Program_Fail_Cnt_Total "
  //"-v 182,raw48,Erase_Fail_Count_Total "
  //"-v 187,raw48,Reported_Uncorrect "
  //"-v 192,raw48,Power-Off_Retract_Count "
  //"-v 194,tempminmax,Temperature_Celsius "
  //"-v 195,raw48,Hardware_ECC_Recovered "
  //"-v 196,raw16(raw16),Reallocated_Event_Count "
  //"-v 197,raw48,Current_Pending_Sector "
  //"-v 198,raw48,Offline_Uncorrectable "
  //"-v 199,raw48,UDMA_CRC_Error_Count "
    "-v 225,raw48,Host_Writes_32MiB " // FW 20140402
    "-v 231,raw48,SSD_Life_Left " // KINGSTON SKC600256G/S4500105
  //"-v 232,raw48,Available_Reservd_Space "
    "-v 241,raw48,Host_Writes_32MiB "
    "-v 242,raw48,Host_Reads_32MiB "
    "-v 245,raw48,TLC_Writes_32MiB " // FW N0815B, N1114H // TS128GMSA370I: Flash Write Sector Count
    "-v 246,raw48,SLC_Writes_32MiB "
    "-v 247,raw48,Raid_Recoverty_Ct "
    "-v 248,raw48,Unkn_SiliconMotion_Attr " // ADATA SU900/Q0125A
    "-v 249,raw48,Unkn_SiliconMotion_Attr " // ADATA SU650/V8X01c45
  //"-v 250,raw48,Read_Error_Retry_Rate " // ADATA SU800/Q0913A
    "-v 251,raw48,Unkn_SiliconMotion_Attr" // ADATA SU800/Q0913A
  },
  // Supermicro SSD-DM032-SMCMVN1, tested with SuperMicro SSD/SOB20R, see (#1380)
  { "Supermicro SATA DOM (SuperDOM)",
    "SuperMicro SSD",
    "", "",
    "-v 1,raw48,Raw_Read_Error_Rate "
    "-v 15,raw48,User_Cpcty_Sector_Cnt "
    "-v 160,raw48,Not_In_Use "
    "-v 161,raw48,Not_In_Use "
    "-v 163,raw48,Not_In_Use "
    "-v 164,raw48,Not_In_Use "
    "-v 165,raw48,Not_In_Use "
    "-v 166,raw48,Minimum_PE_Cycles_TLC "
    "-v 167,raw48,Not_In_Use "
    "-v 168,raw48,Maximum_PE_Cycles_TLC "
    "-v 231,raw48,SSD_Life_Left "
    "-v 233,raw48,NAND_Writes_1GiB "
    "-v 241,raw48,Lifetime_Writes_GiB "
    "-v 242,raw48,Lifetime_Reads_GiB "
  },
  { "Silicon Motion based OEM SSDs", // Like 'Silicon Motion based SSDs' but with FW detection
    "240GB|" // from Lenovo T430 Thinkpad, tested with 240GB/P0510E
    "Dogfish SSD (128|256|512)GB|" // tested with Dogfish SSD 128GB/S1211A0
    "GIM(16|32|64|128|256|512)|"// GUDGA GIM, tested with GIM128/U0401A0
    "INTENSO|" // tested with INTENSO/S1211A0 (Portable SSD 256GB premium edition)
    "Intenso SSD|" // tested with Intenso SSD/Q1107A0
    "Intenso  ?SSD Sata III|" // Sata III High, tested with Intenso  SSD Sata III/P0510E,
      // Intenso SSD Sata III/R0817B0
    "KingFast|" // tested with KingFast/P0725A (F6M), KingFast/S0424A0 (120GB), KingFast/S1128B0 (512GB)
    "KSM512|" // KingSpec, tested with KSM512/S0509A0
    "LDLC|" // tested with LDLC/KFS03005
    "ORTIAL SSD|" // tested with ORTIAL SSD/U0202A0 (128GB)
    "RX7 (240|256|512)G|" // tested with RX7 240G/T0910A0
    "SATA3 ((12[08]|240|256|480)G|[12]T)B SSD|" // TCSUNBOW X3, tested with SATA3 240GB SSD/S0618A0,
      // SATA3 1TB SSD/S1230A0,
      // KingDian S370, tested with SATA3 128GB SSD/T0311A0, SATA3 256GB SSD/S1127B0
      // KingDian S280, tested with SATA3 240GB SSD/T0519A0
    "SPCC M\\.2 SSD|" // Silicon Power 2280 M55, tested with SPCC M.2 SSD/Q0627A0
    "T-FORCE (128|256|512)GB|" // tested with T-FORCE 512GB/T0910A0
    "Verbatim Vi550 S3", // may also exist with different controller (tickets #1626 <> #1629),
      // tested with Verbatim Vi550 S3/U1124A0 (256GB)
    "KFS03005|P0510E|P0725A|Q(0627|1107)A0|R0817B0|S(0424|0509|0618|1211|1230)A0|S112[78]B0|T0(311|519|910)A0|U(0202|0401|1124)A0",
    "",
    "-v 148,raw48,Total_SLC_Erase_Ct "
    "-v 149,raw48,Max_SLC_Erase_Ct "
    "-v 150,raw48,Min_SLC_Erase_Ct "
    "-v 151,raw48,Average_SLC_Erase_Ct "
    "-v 159,raw48,Unkn_SiliconMotion_Attr "
    "-v 160,raw48,Uncorrectable_Error_Cnt "
    "-v 161,raw48,Valid_Spare_Block_Cnt "
    "-v 163,raw48,Initial_Bad_Block_Count "
    "-v 164,raw48,Total_Erase_Count "
    "-v 165,raw48,Max_Erase_Count "
    "-v 166,raw48,Min_Erase_Count "
    "-v 167,raw48,Average_Erase_Count "
    "-v 168,raw48,Max_Erase_Count_of_Spec "
    "-v 169,raw48,Remaining_Lifetime_Perc "
    "-v 178,raw48,Runtime_Invalid_Blk_Cnt "
    "-v 225,raw48,Host_Writes_32MiB "
    "-v 241,raw48,Host_Writes_32MiB "
    "-v 242,raw48,Host_Reads_32MiB "
    "-v 245,raw48,TLC_Writes_32MiB "
    "-v 246,raw48,SLC_Writes_32MiB "
    "-v 247,raw48,Raid_Recoverty_Ct "
    "-v 248,raw48,Unkn_SiliconMotion_Attr "
    "-v 251,raw48,Unkn_SiliconMotion_Attr"
  },
  { "SMART Modular Technologies mSATA XL+ SLC SSDs", // tested with SH9MST6D16GJSI01
    "SH9MST6D[0-9]*GJSI?[0-9]*", // based on http://www.smartm.com/salesLiterature/embedded/mSATA_overview.pdf
    "", "", // attributes info from http://www.mouser.com/ds/2/723/smartmodular_09302015_SH9MST6DxxxGJSxxx_rA[1]-770719.pdf
    "-v 1,raw48,Uncorrectable_ECC_Cnt "
  //"-v 5,raw16(raw16),Reallocated_Sector_Ct "
    "-v 9,raw48,Power_On_Hours " // override default raw24(raw8) format
  //"-v 12,raw48,Power_Cycle_Count "
    "-v 14,raw48,Device_Capacity_LBAs "
    "-v 15,raw48,User_Capacity_LBAs " // spec DecID is wrong, HexID is right
    "-v 16,raw48,Init_Spare_Blocks_Avail " // spec DecID is wrong, HexID is right
    "-v 17,raw48,Spare_Blocks_Remaining " // spec DecID is wrong, HexID is right
    "-v 100,raw48,Total_Erase_Count "
    "-v 168,raw48,SATA_PHY_Err_Ct "
    "-v 170,raw48,Initial_Bad_Block_Count "
    "-v 172,raw48,Erase_Fail_Count "
    "-v 173,raw48,Max_Erase_Count "
    "-v 174,raw48,Unexpect_Power_Loss_Ct "
    "-v 175,raw48,Average_Erase_Count "
  //"-v 181,raw48,Program_Fail_Cnt_Total "
  //"-v 187,raw48,Reported_Uncorrect "
  //"-v 194,tempminmax,Temperature_Celsius "
    "-v 197,raw48,Not_In_Use "
    "-v 198,raw48,Not_In_Use "
    "-v 199,raw48,SATA_CRC_Error_Count "
    "-v 202,raw48,Perc_Rated_Life_Used "
    "-v 231,raw48,Perc_Rated_Life_Remain "
    "-v 232,raw48,Read_Fail_Count "
    "-v 234,raw48,Flash_Reads_LBAs "
    "-v 235,raw48,Flash_Writes_LBAs "
  //"-v 241,raw48,Total_LBAs_Written "
  //"-v 242,raw48,Total_LBAs_Read "
    //  247-248 Missing in specification from April 2015
  },
  { "Smart Storage Systems Xcel-10 SSDs",  // based on http://www.smartm.com/files/salesLiterature/storage/xcel10.pdf
    "SMART A25FD-(32|64|128)GI32N", // tested with SMART A25FD-128GI32N/B9F23D4K
    "",
    "", // attributes info from http://www.adtron.com/pdf/SMART_Attributes_Xcel-10_810800014_RevB.pdf
    "-v 1,raw48,Not_Supported "
    "-v 2,raw48,Not_Supported "
  //"-v 9,raw24(raw8),Power_On_Hours "
  //"-v 12,raw48,Power_Cycle_Count "
    "-v 191,raw48,Not_Supported "
  //"-v 192,raw48,Power-Off_Retract_Count "
    "-v 197,raw48,ECC_Error_Count "
  //"-v 198,raw48,Offline_Uncorrectable "
  //"-v 199,raw48,UDMA_CRC_Error_Count "
    "-v 251,raw48,Min_Spares_Remain_Perc " // percentage of the total number of spare blocks available
    "-v 252,raw48,Added_Bad_Flash_Blk_Ct " // number of bad flash blocks
    "-v 254,raw48,Total_Erase_Blocks_Ct" // number of times the drive has erased any erase block
  },
  { "Smart Storage Systems XceedSecure2 SSDs",
    "(SMART|Adtron) ([AIS]25FBS|S35FCS).*",
    "", "",
    "-v 9,sec2hour,Power_On_Hours "
    "-v 194,hex64,Proprietary_194"
  },
  { "Smart Storage Systems XceedUltraX/Adtron A25FBX SSDs",
    "(SMART|Adtron) (A|I)25FBX.*",
    "", "",
    "-v 9,hex64,Proprietary_9 "
    "-v 194,hex48,Proprietary_194"
  },
  { "Smart Storage Systems Adtron A25FB 2xN SSDs",
    "(SMART|Adtron) A25FB.*2.N",
    "", "",
    "-v 110,hex64,Proprietary_HWC "
    "-v 111,hex64,Proprietary_MP "
    "-v 112,hex64,Proprietary_RtR "
    "-v 113,hex64,Proprietary_RR "
    "-v 120,hex64,Proprietary_HFAll "
    "-v 121,hex64,Proprietary_HF1st "
    "-v 122,hex64,Proprietary_HF2nd "
    "-v 123,hex64,Proprietary_HF3rd "
    "-v 125,hex64,Proprietary_SFAll "
    "-v 126,hex64,Proprietary_SF1st "
    "-v 127,hex64,Proprietary_SF2nd "
    "-v 128,hex64,Proprietary_SF3rd "
    "-v 194,raw24/raw32:zvzzzw,Fractional_Temperature"
  },
  { "Smart Storage Systems Adtron A25FB 3xN SSDs",
    "(SMART|Adtron) A25FB-.*3.N",
    "", "",
    "-v 9,sec2hour,Power_On_Hours "
    "-v 113,hex48,Proprietary_RR "
    "-v 130,raw48:54321,Minimum_Spares_All_Zs"
  //"-v 194,tempminmax,Temperature_Celsius"
  },
  { "SSSTC ERX GD/CD Series SSDs", // Marvel DEAN 2.1
    "(SSSTC|SATA) ER[2-9]-[CG]D(240|480|960|1920)A?|" // tested with SSSTC ER2-GD480/E4N23021,
      // SSSTC ER2-CD1920A/E5MN401, SSSTC ER3-GD240/F2MRD0F, SSSTC ER3-CD960A/F3MRD0Y
    "AF[2-9]MA31DT[ED]LT(240|480|960|1920)A?", // tested with AF2MA31DTDLT240A/F2M96T0
    "","",
  //"-v 1,raw48,Raw_Read_Error_Rate "
  //"-v 5,raw16(raw16),Reallocated_Sector_Ct "
  //"-v 9,raw24(raw8),Power_On_Hours "
  //"-v 12,raw48,Power_Cycle_Count "
    "-v 100,raw48,Max_Min_EC_Count "
    "-v 170,raw48,Available_Reservd_Space "
    "-v 171,raw48,Program_Fail_Count "
    "-v 172,raw48,Erase_Fail_Count "
    "-v 173,raw48,Average_PE_Count "
    "-v 174,raw48,Unexpect_Power_Loss_Ct "
    "-v 175,raw48,PwrLoss_ProtectionFail "
  //"-v 176,raw48,Erase_Fail_Count_Chip "
  //"-v 177,raw48,Wear_Leveling_Count "
  //"-v 178,raw48,Used_Rsvd_Blk_Cnt_Chip "
  //"-v 179,raw48,Used_Rsvd_Blk_Cnt_Tot "
    "-v 180,raw48,Over-Provisioning_Rate "
  //"-v 181,raw48,Program_Fail_Cnt_Total "
  //"-v 182,raw48,Erase_Fail_Count_Total "
    "-v 183,raw48,SATA_Iface_Downshift "
  //"-v 184,raw48,End-to-End_Error "
  //"-v 187,raw48,Reported_Uncorrect "
  //"-v 188,raw48,Command_Timeout "
  //"-v 194,tempminmax,Temperature_Celsius "
  //"-v 195,raw48,Hardware_ECC_Recovered "
  //"-v 198,raw48,Offline_Uncorrectable "
  //"-v 199,raw48,UDMA_CRC_Error_Count "
    "-v 202,raw48,Percent_Lifetime_Remain "
    "-v 210,raw48,Raid_Success_Recover_Ct "
    "-v 229,raw48,PLP_Failure "
    "-v 231,raw48,Remaining_Lifetime_Perc "
  //"-v 232,raw48,Available_Reservd_Space "
  //"-v 233,raw48,Media_Wearout_Indicator "
    "-v 234,raw48,Thermal_Throttle_Status "
  //"-v 241,raw48,Total_LBAs_Written "
  //"-v 242,raw48,Total_LBAs_Read "
    "-v 243,raw48,NAND_Writes_GiB "
  },
  { "STEC Mach2 CompactFlash Cards", // tested with STEC M2P CF 1.0.0/K1385MS
    "STEC M2P CF 1.0.0",
    "", "",
    "-v 100,raw48,Erase_Program_Cycles "
    "-v 103,raw48,Remaining_Energy_Storg "
    "-v 170,raw48,Reserved_Block_Count "
    "-v 171,raw48,Program_Fail_Count "
    "-v 172,raw48,Erase_Fail_Count "
    "-v 173,raw48,Wear_Leveling_Count "
    "-v 174,raw48,Unexpect_Power_Loss_Ct "
    "-v 211,raw48,Unknown_Attribute " // ] Missing in specification
    "-v 212,raw48,Unknown_Attribute"  // ] from September 2012
  },
  { "Transcend CompactFlash Cards", // tested with TRANSCEND/20080820,
      // TS4GCF133/20100709, TS16GCF133/20100709, TS16GCF150/20110407
    "TRANSCEND|TS(4|8|16)GCF(133|150)",
    "", "",
    "-v 7,raw48,Unknown_Attribute "
    "-v 8,raw48,Unknown_Attribute"
  },
  { "Xmore Industrial SATA SSDs", // tested with M2CA032GXAIMS-003Z/XP01.1GB
    "(CFAST|M2[AC]A|MSATA|SSD)[0-9]{3}[GT]XA[CEI][MT][MST]-[0-9]{3}[TZ]",
    "", "",
  //"-v 1,raw48,Raw_Read_Error_Rate "
  //"-v 9,raw24(raw8),Power_On_Hours "
  //"-v 12,raw48,Power_Cycle_Count "
    "-v 168,raw48,SATA_Phy_Error_Count "
    "-v 169,raw48,Bad_Block_Rate "
    "-v 170,raw24/raw24:z54z10,Bad_Blk_Ct_Lat/Erl " // Later bad block/Early bad block
    "-v 173,raw16(avg16),MaxAvgErase_Ct "
    "-v 192,raw48,Unexpect_Power_Loss_Ct "
  //"-v 194,tempminmax,Temperature_Celsius " // optional
    "-v 218,raw48,SATA_CRC_Error_Count "
    "-v 231,raw48,Percent_Lifetime_Remain "
    "-v 241,raw48,Host_Writes_GiB"
  },
  { "Marvell SSD SD88SA024BA0 (SUN branded)",
    "MARVELL SD88SA024BA0 SUN24G 0902M0054V",
    "", "", ""
  },
  { "HP 1TB SATA disk GB1000EAFJL",
    "GB1000EAFJL",
    "", "", ""
  },
  { "HP 500GB SATA disk MM0500EANCR",
    "MM0500EANCR",
    "", "", ""
  },
  { "HP 250GB SATA disk VB0250EAVER",
    "VB0250EAVER",
    "", "", ""
  },
  { "IBM Deskstar 60GXP",  // ER60A46A firmware
    "(IBM-|Hitachi )?IC35L0[12346]0AVER07.*",
    "ER60A46A",
    "", ""
  },
  { "IBM Deskstar 60GXP",  // All other firmware
    "(IBM-|Hitachi )?IC35L0[12346]0AVER07.*",
    "",
    "IBM Deskstar 60GXP drives may need upgraded SMART firmware.\n"
    "Please see http://haque.net/dtla_update/",
    ""
  },
  { "IBM Deskstar 40GV & 75GXP (A5AA/A6AA firmware)",
    "(IBM-)?DTLA-30[57]0[123467][05].*",
    "T[WX][123468AG][OF]A[56]AA",
    "", ""
  },
  { "IBM Deskstar 40GV & 75GXP (all other firmware)",
    "(IBM-)?DTLA-30[57]0[123467][05].*",
    "",
    "IBM Deskstar 40GV and 75GXP drives may need upgraded SMART firmware.\n"
    "Please see http://haque.net/dtla_update/",
    ""
  },
  { "", // ExcelStor J240, J340, J360, J680, J880 and J8160
    "ExcelStor Technology J(24|34|36|68|88|816)0",
    "", "", ""
  },
  { "", // Fujitsu M1623TAU
    "FUJITSU M1623TAU",
    "",
    "",
    "-v 9,seconds"
  },
  { "Fujitsu MHG",
    "FUJITSU MHG2...ATU?.*",
    "",
    "",
    "-v 9,seconds"
  },
  { "Fujitsu MHH",
    "FUJITSU MHH2...ATU?.*",
    "",
    "",
    "-v 9,seconds"
  },
  { "Fujitsu MHJ",
    "FUJITSU MHJ2...ATU?.*",
    "",
    "",
    "-v 9,seconds"
  },
  { "Fujitsu MHK",
    "FUJITSU MHK2...ATU?.*",
    "",
    "",
    "-v 9,seconds"
  },
  { "",  // Fujitsu MHL2300AT
    "FUJITSU MHL2300AT",
    "",
    "This drive's firmware has a harmless Drive Identity Structure\n"
    "checksum error bug.",
    "-v 9,seconds"
  },
  { "",  // MHM2200AT, MHM2150AT, MHM2100AT, MHM2060AT
    "FUJITSU MHM2(20|15|10|06)0AT",
    "",
    "This drive's firmware has a harmless Drive Identity Structure\n"
    "checksum error bug.",
    "-v 9,seconds"
  },
  { "Fujitsu MHN",
    "FUJITSU MHN2...AT",
    "",
    "",
    "-v 9,seconds"
  },
  { "", // Fujitsu MHR2020AT
    "FUJITSU MHR2020AT",
    "",
    "",
    "-v 9,seconds"
  },
  { "", // Fujitsu MHR2040AT
    "FUJITSU MHR2040AT",
    "",    // Tested on 40BA
    "",
    "-v 9,seconds -v 192,emergencyretractcyclect "
    "-v 198,offlinescanuncsectorct -v 200,writeerrorcount"
  },
  { "Fujitsu MHS AT",
    "FUJITSU MHS20[6432]0AT(  .)?",
    "",
    "",
    "-v 9,seconds -v 192,emergencyretractcyclect "
    "-v 198,offlinescanuncsectorct -v 200,writeerrorcount "
    "-v 201,detectedtacount"
  },
  { "Fujitsu MHT", // tested with FUJITSU MHT2030AC/909B
    "FUJITSU MHT2...(AC|AH|AS|AT|BH)U?.*",
    "",
    "",
    "-v 9,seconds"
  },
  { "Fujitsu MHU",
    "FUJITSU MHU2...ATU?.*",
    "",
    "",
    "-v 9,seconds"
  },
  { "Fujitsu MHV",
    "FUJITSU MHV2...(AH|AS|AT|BH|BS|BT).*",
    "",
    "",
    "-v 9,seconds"
  },
  { "Fujitsu MPA..MPG",
    "FUJITSU MP[A-G]3...A[HTEV]U?.*",
    "",
    "",
    "-v 9,seconds"
  },
  { "Fujitsu MHY BH",
    "FUJITSU MHY2(04|06|08|10|12|16|20|25)0BH.*",
    "", "",
    "-v 240,raw48,Transfer_Error_Rate"
  },
  { "Fujitsu MHW AC", // tested with FUJITSU MHW2060AC/00900004
    "FUJITSU MHW20(40|60)AC",
    "", "", ""
  },
  { "Fujitsu MHW BH",
    "FUJITSU MHW2(04|06|08|10|12|16)0BH.*",
    "", "", ""
  },
  { "Fujitsu MHW BJ",
    "FUJITSU MHW2(08|12|16)0BJ.*",
    "", "", ""
  },
  { "Fujitsu MHZ BH",
    "FUJITSU MHZ2(04|08|12|16|20|25|32)0BH.*",
    "", "", ""
  },
  { "Fujitsu MHZ BJ",
    "FUJITSU MHZ2(08|12|16|20|25|32)0BJ.*",
    "",
    "",
    "-v 9,minutes"
  },
  { "Fujitsu MHZ BS",
    "FUJITSU MHZ2(12|25)0BS.*",
    "", "", ""
  },
  { "Fujitsu MHZ BK",
    "FUJITSU MHZ2(08|12|16|25)0BK.*",
    "", "", ""
  },
  { "Fujitsu MJA BH",
    "FUJITSU MJA2(08|12|16|25|32|40|50)0BH.*",
    "", "", ""
  },
  { "", // Samsung SV4012H (known firmware)
    "SAMSUNG SV4012H",
    "RM100-08",
    "",
    "-v 9,halfminutes -F samsung"
  },
  { "", // Samsung SV4012H (all other firmware)
    "SAMSUNG SV4012H",
    "",
    "May need -F samsung disabled; see manual for details.",
    "-v 9,halfminutes -F samsung"
  },
  { "", // Samsung SV0412H (known firmware)
    "SAMSUNG SV0412H",
    "SK100-01",
    "",
    "-v 9,halfminutes -v 194,10xCelsius -F samsung"
  },
  { "", // Samsung SV0412H (all other firmware)
    "SAMSUNG SV0412H",
    "",
    "May need -F samsung disabled; see manual for details.",
    "-v 9,halfminutes -v 194,10xCelsius -F samsung"
  },
  { "", // Samsung SV1204H (known firmware)
    "SAMSUNG SV1204H",
    "RK100-1[3-5]",
    "",
    "-v 9,halfminutes -v 194,10xCelsius -F samsung"
  },
  { "", // Samsung SV1204H (all other firmware)
    "SAMSUNG SV1204H",
    "",
    "May need -F samsung disabled; see manual for details.",
    "-v 9,halfminutes -v 194,10xCelsius -F samsung"
  },
  { "", // SAMSUNG SV0322A tested with FW JK200-35
    "SAMSUNG SV0322A",
    "", "", ""
  },
  { "SAMSUNG SpinPoint V80", // tested with SV1604N/TR100-23
    "SAMSUNG SV(0211|0401|0612|0802|1203|1604)N",
    "",
    "",
    "-v 9,halfminutes -F samsung2"
  },
  { "", // SAMSUNG SP40A2H with RR100-07 firmware
    "SAMSUNG SP40A2H",
    "RR100-07",
    "",
    "-v 9,halfminutes -F samsung"
  },
  { "", // SAMSUNG SP80A4H with RT100-06 firmware
    "SAMSUNG SP80A4H",
    "RT100-06",
    "",
    "-v 9,halfminutes -F samsung"
  },
  { "", // SAMSUNG SP8004H with QW100-61 firmware
    "SAMSUNG SP8004H",
    "QW100-61",
    "",
    "-v 9,halfminutes -F samsung"
  },
  { "SAMSUNG SpinPoint F1 DT", // tested with HD103UJ/1AA01113
    "SAMSUNG HD(083G|16[12]G|25[12]H|32[12]H|50[12]I|642J|75[23]L|10[23]U)J",
    "", "", ""
  },
  { "SAMSUNG SpinPoint F1 EG", // tested with HD103UI/1AA01113
    "SAMSUNG HD(252H|322H|502I|642J|753L|103U)I",
    "", "", ""
  },
  { "SAMSUNG SpinPoint F1 RE", // tested with HE103UJ/1AA01113
    "SAMSUNG HE(252H|322H|502I|642J|753L|103U)J",
    "", "", ""
  },
  { "SAMSUNG SpinPoint F2 EG", // tested with HD154UI/1AG01118
    "SAMSUNG HD(502H|10[23]S|15[34]U)I",
    "", "", ""
  },
  { "SAMSUNG SpinPoint F3", // tested with HD502HJ/1AJ100E4
    "SAMSUNG HD(502H|754J|103S)J",
    "", "", ""
  },
  { "Seagate Barracuda SpinPoint F3", // tested with ST1000DM005 HD103SJ/1AJ100E5
    "ST[0-9DM]* HD(502H|754J|103S)J",
    "", "", ""
  },
  { "SAMSUNG SpinPoint F3 EG", // tested with HD503HI/1AJ100E4, HD153WI/1AN10002
    "SAMSUNG HD(253G|(324|503)H|754J|105S|(153|203)W)I",
    "", "", ""
  },
  { "SAMSUNG SpinPoint F3 RE", // tested with HE103SJ/1AJ30001
    "SAMSUNG HE(502H|754J|103S)J",
    "", "", ""
  },
  { "Seagate Samsung Spinpoint F4", // tested with ST250DM001 HD256GJ/1AR10001
    "ST(250|320)DM001 HD(256G|322G|323H)J",
    "", "", ""
  },
  { "SAMSUNG SpinPoint F4 EG (AF)",// tested with HD204UI/1AQ10001(buggy|fixed)
    "SAMSUNG HD(155|204)UI",
    "", // 1AQ10001
    "Using smartmontools or hdparm with this\n"
    "drive may result in data loss due to a firmware bug.\n"
    "****** THIS DRIVE MAY OR MAY NOT BE AFFECTED! ******\n"
    "Buggy and fixed firmware report same version number!\n"
    "See the following web pages for details:\n"
    "http://knowledge.seagate.com/articles/en_US/FAQ/223571en\n"
    "https://www.smartmontools.org/wiki/SamsungF4EGBadBlocks",
    ""
  },
  { "Seagate Samsung SpinPoint F4 EG (AF)", // later sold as Barracuda Green,
      // tested with ST2000DL004 HD204UI/1AQ10001
    "ST2000DL004 HD204UI",
    "", "", ""
  },
  { "SAMSUNG SpinPoint S250", // tested with HD200HJ/KF100-06
    "SAMSUNG HD(162|200|250)HJ",
    "", "", ""
  },
  { "SAMSUNG SpinPoint T133", // tested with HD300LJ/ZT100-12, HD400LJ/ZZ100-14, HD401LJ/ZZ100-15
    "SAMSUNG HD(250KD|(30[01]|320|40[01])L[DJ])",
    "", "", ""
  },
  { "SAMSUNG SpinPoint T166", // tested with HD252KJ/CM100-11, HD501LJ/CR100-1[01]
    "SAMSUNG HD(080G|160H|252K|32[01]K|403L|50[01]L)J",
    "", "",
    "-v 197,increasing" // at least HD501LJ/CR100-11
  },
  { "SAMSUNG SpinPoint P120", // VF100-37 firmware, tested with SP2514N/VF100-37
    "SAMSUNG SP(16[01]3|2[05][01]4)[CN]",
    "VF100-37",
    "",
    "-F samsung3"
  },
  { "SAMSUNG SpinPoint P120", // other firmware, tested with SP2504C/VT100-33
    "SAMSUNG SP(16[01]3|2[05][01]4)[CN]",
    "",
    "May need -F samsung3 enabled; see manual for details.",
    ""
  },
  { "SAMSUNG SpinPoint P80 SD", // tested with HD160JJ/ZM100-33, SAMSUNG HD080HJ/P/ZH100-34
    "SAMSUNG HD(080H|120I|160J)J(/P)?",
    "", "", ""
  },
  { "SAMSUNG SpinPoint P80", // BH100-35 firmware, tested with SP0842N/BH100-35
    "SAMSUNG SP(0451|08[0124]2|12[0145]3|16[0145]4)[CN]",
    "BH100-35",
    "",
    "-F samsung3"
  },
  { "SAMSUNG SpinPoint P80", // firmware *-35 or later
    "SAMSUNG SP(0451|08[0124]2|12[0145]3|16[0145]4)[CN]",
    ".*-3[5-9]",
    "May need -F samsung3 enabled; see manual for details.",
    ""
  },
  { "SAMSUNG SpinPoint P80", // firmware *-25...34, tested with
      // SP0401N/TJ100-30, SP1614C/SW100-25 and -34
    "SAMSUNG SP(04[05]1|08[0124]2|12[0145]3|16[0145]4)[CN]",
    ".*-(2[5-9]|3[0-4])",
    "",
    "-v 9,halfminutes -v 198,increasing"
  },
  { "SAMSUNG SpinPoint P80", // firmware *-23...24, tested with
    // SP0802N/TK100-23,
    // SP1213N/TL100-23,
    // SP1604N/TM100-23 and -24
    "SAMSUNG SP(0451|08[0124]2|12[0145]3|16[0145]4)[CN]",
    ".*-2[34]",
    "",
    "-v 9,halfminutes -F samsung2"
  },
  { "SAMSUNG SpinPoint P80", // unknown firmware
    "SAMSUNG SP(0451|08[0124]2|12[0145]3|16[0145]4)[CN]",
    "",
    "May need -F samsung2 or -F samsung3 enabled; see manual for details.",
    ""
  },
  { "SAMSUNG SpinPoint M40/60/80", // tested with HM120IC/AN100-16, HM160JI/AD100-16
    "SAMSUNG HM(0[468]0H|120I|1[026]0J)[CI]",
    "",
    "",
    "-v 9,halfminutes"
  },
  { "SAMSUNG SpinPoint M5", // tested with HM160HI/HH100-12
    "SAMSUNG HM(((061|080)G|(121|160)H|250J)I|160HC)",
    "", "", ""
  },
  { "SAMSUNG SpinPoint M6", // tested with HM320JI/2SS00_01 M6
    "SAMSUNG HM(251J|320[HJ]|[45]00L)I",
    "", "", ""
  },
  { "SAMSUNG SpinPoint M7", // tested with HM500JI/2AC101C4
    "SAMSUNG HM(250H|320I|[45]00J)I",
    "", "", ""
  },
  { "SAMSUNG SpinPoint M7E (AF)", // tested with HM321HI/2AJ10001, HM641JI/2AJ10001
    "SAMSUNG HM(161G|(251|321)H|501I|641J)I",
    "", "", ""
  },
  { "Seagate Samsung SpinPoint M7E", // tested with ST640LM000 HM641JI/2AJ10001
    "ST(160|250|320|500|640)LM00[01] HM[0-9]*[GHIJ]I",
    "", "", ""
  },
  { "SAMSUNG SpinPoint M7U (USB)", // tested with HM252HX/2AC101C4
    "SAMSUNG HM(162H|252H|322I|502J)X",
    "", "", ""
  },
  { "SAMSUNG SpinPoint M8 (AF)", // tested with HN-M101MBB/2AR10001
    "SAMSUNG HN-M(250|320|500|640|750|101)MBB",
    "", "", ""
  },
  { "Seagate Samsung SpinPoint M8 (AF)", // tested with
      // ST750LM022 HN-M750MBB/2AR10001, ST320LM001 HN-M320MBB/2AR10002,
      // APPLE HDD ST500LM012/2BA30003
    "ST(250|320|500|640|750|1000)LM0[012][124] HN-M[0-9]*MBB|"
    "APPLE HDD ST500LM012",
    "", "", ""
  },
  { "SAMSUNG SpinPoint M8U (USB)", // tested with HN-M500XBB/2AR10001
    "SAMSUNG HN-M(320|500|750|101)XBB",
    "", "", ""
  },
  { "Seagate Samsung SpinPoint M8U (USB)", // tested with ST1000LM025 HN-M101ABB/2AR10001,
      // ST1000LM025 HN-M101ABB/2BA30003 (0x04e8:0x61b6)
    "ST(250|320|500|640|750|1000)LM0[012][3459] HN-M[0-9]*ABB",
    "", "", ""
  },
  { "Seagate Barracuda Pro Compute", // tested with ST1000LM049-2GH172/SDM1
    "ST(1000LM049|500LM034)-.*",
    "", "", ""
  },
  { "Seagate Samsung SpinPoint M9T", // tested with ST2000LM003 HN-M201RAD/2BC10003
      // (Seagate Expansion Portable)
    "ST(1500|2000)LM0(03|04|06|07|10) HN-M[0-9]*RAD",
    "", "", ""
  },
  { "Seagate Mobile HDD", // tested with ST1000LM035-1RK172/ACM1,
     // ST1000LM035-1RK172/ACM2, ST2000LM007-1R8174/SBK2
    "ST(2000LM0(07|09|10)|1000LM03[578])-.*",
    "", "", ""
  },
  // Flash accelerated, no SMART info in the specs
  // ST1000LX015-1U7172/SDM1
  { "Seagate FireCuda 2.5",
    "ST(500|1000|2000)LX0(01|15|25)-.*",
    "", "", "-v 240,msec24hour32 "
  },
  { "Seagate FireCuda 3.5", // ST2000DX002-2DV164/CC41
    "ST[12]000DX002-.*",
    "", "", "-v 240,msec24hour32 "
  },
  { "Seagate Samsung SpinPoint M9TU (USB)", // tested with ST1500LM008 HN-M151AAD/2BC10001
      // (0x04e8:0x61b5), ST2000LM005 HN-M201AAD2BC10001 (0x04e8:0x61b4)
    "ST(1500|2000)LM00[58] HN-M[0-9]*AAD",
    "", "", ""
  },
  { "Seagate FreePlay", // tested with ST1500LM003-9YH148/CC94
    // from FreeAgent GoFlex Enclosure.
    "ST(1500LM003|1000LM010|1000LM002)-.*",
    "", "", ""
  },
  { "SAMSUNG SpinPoint MP5", // tested with HM250HJ/2AK10001
    "SAMSUNG HM(250H|320H|500J|640J)J",
    "", "", ""
  },
  { "SAMSUNG SpinPoint MT2", // tested with HM100UI/2AM10001
    "SAMSUNG HM100UI",
    "", "", ""
  },
  { "SAMSUNG HM100UX (S2 Portable)", // tested with HM100UX/2AM10001
    "SAMSUNG HM100UX",
    "", "", ""
  },
  { "SAMSUNG SpinPoint M", // tested with MP0402H/UC100-11
    "SAMSUNG MP0(302|402|603|804)H",
    "",
    "",
    "-v 9,halfminutes"
  },
  { "SAMSUNG SpinPoint N3U-3 (USB)", // tested with
      // SAMSUNG HS25YJZ/3AU10-01 (0x18a5:0x0227, reports 4KiB LPS/LLS. ticket #159),
      // SAMSUNG HS20YJZ/3AU10-01 (0x04e8:0x2f06, reports 512B sectors, Debian Bug 964032)
    "SAMSUNG HS(122H|2[05]YJ)Z",
    "", "", ""
  },
  { "SK hynix SATA SSDs",
    "SK ?hynix (SC(210|300|308|311|313|401)|SH920) .*|" // tested with
      // SK hynix SC210 mSATA 256GB/20002L00,
      // SKhynix SC300 HFS256G32MND-3210A/20131P00,
      // SK hynix SC308 SATA 128GB/30001P10,
      // SK hynix SC311 SATA 512GB/70000P10,
      // SK hynix SC313 HFS256G32TNF-N3A0A/70000P10,
      // SK hynix SC401 SATA 512GB/90000121,
      // SK hynix SH920 mSATA 256GB/1010BL00
    "HFS(128|256|512)G3[29A]MN[BD]-(2200|3[23]10)A|" // SC210, tested with
      // HFS128G32MND-2200A/20200L00, HFS512G32MND-3210A/20100P00,
      // HFS512G39MND-3310A/20002P00, HFS256G3AMNB-2200A/1010BL00
    "HFS(128|256|512)G3[29]MND-3(312|510)A|" // SC300, tested with HFS256G32MND-3312A/20001P00,
      // HFS512G39MND-3510A/20400P00
    "HFS(128|256|512)G39TND-N210A|" // SC308, tested with HFS128G39TND-N210A/30001P10
    "HFS(120|250|500)G32TND-N1A2A|" // SL308, tested with HFS500G32TND-N1A2A/30000P10
    "HFS(128|256|512)G39TND-N210A|" // SC308, tested with HFS128G39TND-N210A/30001P10
    "HFS(128|256|512)G32TNF-N3A0A|" // SC313, tested with HFS256G32TNF-N3A0A/70000P10
    "SHGS31-(250|500|1000)GS-2", // S31, tested with SHGS31-1000GS-2/90000Q00
    "", "",
  //"-v 1,raw48,Raw_Read_Error_Rate "
    "-v 5,raw48,Retired_Block_Count "
  //"-v 9,raw24(raw8),Power_On_Hours "
  //"-v 12,raw48,Power_Cycle_Count "
    "-v 100,raw48,Total_Erase_Count "
    "-v 168,raw48,Min_Erase_Count "
    "-v 169,raw48,Max_Erase_Count "
    "-v 170,raw48,Unknown_SK_hynix_Attrib "
    "-v 171,raw48,Program_Fail_Count "
    "-v 172,raw48,Erase_Fail_Count "
    "-v 173,raw48,Wear_Leveling_Count "
    "-v 174,raw48,Unexpect_Power_Loss_Ct "
  //"-v 175,raw48,Program_Fail_Count_Chip "
    "-v 176,raw48,Unused_Rsvd_Blk_Cnt_Tot "
  //"-v 177,raw48,Wear_Leveling_Count "
  //"-v 178,raw48,Used_Rsvd_Blk_Cnt_Chip "
  //"-v 179,raw48,Used_Rsvd_Blk_Cnt_Tot "
    "-v 180,raw48,Erase_Fail_Count "
    "-v 181,raw48,Non4k_Aligned_Access "
    "-v 183,raw48,SATA_Downshift_Count "
  //"-v 184,raw48,End-to-End_Error "
  //"-v 187,raw48,Reported_Uncorrect "
  //"-v 188,raw48,Command_Timeout "
    "-v 191,raw48,Unknown_SK_hynix_Attrib " // SC210
  //"-v 194,tempminmax,Temperature_Celsius "
  //"-v 195,raw48,Hardware_ECC_Recovered "
  //"-v 196,raw16(raw16),Reallocated_Event_Count "
  //"-v 198,raw48,Offline_Uncorrectable "
  //"-v 199,raw48,UDMA_CRC_Error_Count "
    "-v 201,raw48,Percent_Lifetime_Remain "
  //"-v 204,raw48,Soft_ECC_Correction "
    "-v 212,raw48,Phy_Error_Count "
    "-v 231,raw48,SSD_Life_Left "
    "-v 234,raw48,Unknown_SK_hynix_Attrib "
    "-v 236,raw48,Unknown_SK_hynix_Attrib " // SC313
    "-v 238,raw48,Unknown_SK_hynix_Attrib " // SC401
    "-v 241,raw48,Total_Writes_GB " // SC31: ~GB, not GiB (#1517)
    "-v 242,raw48,Total_Reads_GB "
    "-v 243,raw48,Total_Media_Writes "
    "-v 249,raw48,Unknown_SK_hynix_Attrib " // SC313
    "-v 250,raw48,Read_Retry_Count "
  },
  { "SK hynix SATA SSDs",
    "HFS(480|960|1T9|3T8)G3[2E]FEH-7[4A]10A", // tested with HFS480G32FEH-7410A/90037Q00
    "", "",
  //"-v 1,raw48,Raw_Read_Error_Rate "
    "-v 5,raw48,Retired_Block_Count "
  //"-v 9,raw24(raw8),Power_On_Hours "
    "-v 12,raw48,Device_Power_Cycle_Cnt "
    "-v 171,raw48,Program_Fail_Cnt "
    "-v 172,raw48,Erase_Fail_Cnt "
    "-v 174,raw48,Unexpected_Pwr_Loss_Cnt "
    "-v 175,raw48,Program_Fail_Cnt "
    "-v 176,raw48,Erase_Fail_Cnt "
    "-v 177,raw48,Endurance_Limit_Met "
    "-v 178,raw48,Used_Rsrvd_Blk_Cnt_Wrst "
    "-v 179,raw48,Used_Rsrvd_Blk_Cnt_Tot "
    "-v 180,raw48,E2E_Error_Det_Corr_Rate "
    "-v 181,raw48,Program_Fail_Cnt "
    "-v 182,raw48,Erase_Fail_Cnt "
    "-v 183,raw48,SATA_Downshift_Cnt "
  //"-v 184,raw48,End-to-End_Error "
  //"-v 187,raw48,Reported_Uncorrect "
  //"-v 188,raw48,Command_Timeout "
  //"-v 194,tempminmax,Temperature_Celsius "
    "-v 195,raw48,ECC_on_the_Fly_Rate "
  //"-v 199,raw48,UDMA_CRC_Error_Count "
    "-v 201,raw48,Uncorr_Soft_Read_Err_Rt "
    "-v 204,raw48,Soft_ECC_Correction_Rt "
    "-v 231,raw48,SSD_Life_Left "
    "-v 234,raw48,Lifetime_NAND_Prg_GiB "
    "-v 241,raw48,Lifetime_Writes_GiB "
    "-v 242,raw48,Lifetime_Reads_GiB "
    "-v 245,raw48,SSD_Life_Left "
    "-v 250,raw48,Read_Retry_Count "
  },
  { "Maxtor Fireball 541DX",
    "Maxtor 2B0(0[468]|1[05]|20)H1",
    "",
    "",
    "-v 9,minutes -v 194,unknown"
  },
  { "Maxtor Fireball 3",
    "Maxtor 2F0[234]0[JL]0",
    "",
    "",
    "-v 9,minutes"
  },
  { "Maxtor DiamondMax 1280 ATA",  // no self-test log, ATA2-Fast
    "Maxtor 8(1280A2|2160A4|2560A4|3840A6|4000A6|5120A8)",
    "",
    "",
    "-v 9,minutes"
  },
  { "Maxtor DiamondMax 2160 Ultra ATA",
    "Maxtor 8(2160D2|3228D3|3240D3|4320D4|6480D6|8400D8|8455D8)",
    "",
    "",
    "-v 9,minutes"
  },
  { "Maxtor DiamondMax 2880 Ultra ATA",
    "Maxtor 9(0510D4|0576D4|0648D5|0720D5|0840D6|0845D6|0864D6|1008D7|1080D8|1152D8)",
    "",
    "",
    "-v 9,minutes"
  },
  { "Maxtor DiamondMax 3400 Ultra ATA",
    "Maxtor 9(1(360|350|202)D8|1190D7|10[12]0D6|0840D5|06[48]0D4|0510D3|1(350|202)E8|1010E6|0840E5|0640E4)",
    "",
    "",
    "-v 9,minutes"
  },
  { "Maxtor DiamondMax D540X-4G",
    "Maxtor 4G(120J6|160J[68])",
    "",
    "",
    "-v 9,minutes -v 194,unknown"
  },
  { "Maxtor DiamondMax D540X-4K",
    "MAXTOR 4K(020H1|040H2|060H3|080H4)",
    "", "", ""
  },
  { "Maxtor DiamondMax Plus D740X",
    "MAXTOR 6L0(20[JL]1|40[JL]2|60[JL]3|80[JL]4)",
    "", "", ""
  },
  { "Maxtor DiamondMax Plus 5120 Ultra ATA 33",
    "Maxtor 9(0512D2|0680D3|0750D3|0913D4|1024D4|1360D6|1536D6|1792D7|2048D8)",
    "",
    "",
    "-v 9,minutes"
  },
  { "Maxtor DiamondMax Plus 6800 Ultra ATA 66",
    "Maxtor 9(2732U8|2390U7|204[09]U6|1707U5|1366U4|1024U3|0845U3|0683U2)",
    "",
    "",
    "-v 9,minutes"
  },
  { "Maxtor DiamondMax D540X-4D",
    "Maxtor 4D0(20H1|40H2|60H3|80H4)",
    "",
    "",
    "-v 9,minutes -v 194,unknown"
  },
  { "Maxtor DiamondMax 16",
    "Maxtor 4(R0[68]0[JL]0|R1[26]0L0|A160J0|R120L4)",
    "",
    "",
    "-v 9,minutes"
  },
  { "Maxtor DiamondMax 4320 Ultra ATA",
    "Maxtor (91728D8|91512D7|91303D6|91080D5|90845D4|90645D3|90648D[34]|90432D2)",
    "",
    "",
    "-v 9,minutes"
  },
  { "Maxtor DiamondMax 17 VL",
    "Maxtor 9(0431U1|0641U2|0871U2|1301U3|1741U4)",
    "",
    "",
    "-v 9,minutes"
  },
  { "Maxtor DiamondMax 20 VL",
    "Maxtor (94091U8|93071U6|92561U5|92041U4|91731U4|91531U3|91361U3|91021U2|90841U2|90651U2)",
    "",
    "",
    "-v 9,minutes"
  },
  { "Maxtor DiamondMax VL 30",  // U: ATA66, H: ATA100
    "Maxtor (33073U4|32049U3|31536U2|30768U1|33073H4|32305H3|31536H2|30768H1)",
    "",
    "",
    "-v 9,minutes"
  },
  { "Maxtor DiamondMax 36",
    "Maxtor (93652U8|92739U6|91826U4|91369U3|90913U2|90845U2|90435U1)",
    "",
    "",
    "-v 9,minutes"
  },
  { "Maxtor DiamondMax 40 ATA 66",
    "Maxtor 9(0684U2|1024U2|1362U3|1536U3|2049U4|2562U5|3073U6|4098U8)",
    "",
    "",
    "-v 9,minutes"
  },
  { "Maxtor DiamondMax Plus 40 (Ultra ATA 66 and Ultra ATA 100)",
    "Maxtor (54098[UH]8|53073[UH]6|52732[UH]6|52049[UH]4|51536[UH]3|51369[UH]3|51024[UH]2)",
    "",
    "",
    "-v 9,minutes"
  },
  { "Maxtor DiamondMax 40 VL Ultra ATA 100",
    "Maxtor 3(1024H1|1535H2|2049H2|3073H3|4098H4)( B)?",
    "",
    "",
    "-v 9,minutes"
  },
  { "Maxtor DiamondMax Plus 45 Ulta ATA 100",
    "Maxtor 5(4610H6|4098H6|3073H4|2049H3|1536H2|1369H2|1023H2)",
    "",
    "",
    "-v 9,minutes"
  },
  { "Maxtor DiamondMax 60 ATA 66",
    "Maxtor 9(1023U2|1536U2|2049U3|2305U3|3073U4|4610U6|6147U8)",
    "",
    "",
    "-v 9,minutes"
  },
  { "Maxtor DiamondMax 60 ATA 100",
    "Maxtor 9(1023H2|1536H2|2049H3|2305H3|3073H4|4098H6|4610H6|6147H8)",
    "",
    "",
    "-v 9,minutes"
  },
  { "Maxtor DiamondMax Plus 60",
    "Maxtor 5T0(60H6|40H4|30H3|20H2|10H1)",
    "",
    "",
    "-v 9,minutes"
  },
  { "Maxtor DiamondMax 80",
    "Maxtor (98196H8|96147H6)",
    "",
    "",
    "-v 9,minutes"
  },
  { "Maxtor DiamondMax 536DX",
    "Maxtor 4W(100H6|080H6|060H4|040H3|030H2)",
    "",
    "",
    "-v 9,minutes"
  },
  { "Maxtor DiamondMax Plus 8",
    "Maxtor 6(E0[234]|K04)0L0",
    "",
    "",
    "-v 9,minutes"
  },
  { "Maxtor DiamondMax 10 (ATA/133 and SATA/150)",
    "Maxtor 6(B(30|25|20|16|12|10|08)0[MPRS]|L(080[MLP]|(100|120)[MP]|160[MP]|200[MPRS]|250[RS]|300[RS]))0",
    "",
    "",
    "-v 9,minutes"
  },
  { "Maxtor DiamondMax 10 (SATA/300)",
    "Maxtor 6V(080E|160E|200E|250F|300F|320F)0",
    "", "", ""
  },
  { "Maxtor DiamondMax Plus 9",
    "Maxtor 6Y((060|080|120|160)L0|(060|080|120|160|200|250)P0|(060|080|120|160|200|250)M0)",
    "",
    "",
    "-v 9,minutes"
  },
  { "Maxtor DiamondMax 11",
    "Maxtor 6H[45]00[FR]0",
    "", "", ""
  },
  { "Maxtor DiamondMax 17",
    "Maxtor 6G(080L|160[PE])0",
    "", "", ""
  },
  { "Seagate Maxtor DiamondMax 20",
    "MAXTOR STM3(40|80|160)[28]1[12]0?AS?",
    "", "", ""
  },
  { "Seagate Maxtor DiamondMax 21", // tested with MAXTOR STM3250310AS/3.AAF
    "MAXTOR STM3(80[28]15|160215|250310|(250|320)820|320620|500630)AS?",
    "", "", ""
  },
  { "Seagate Maxtor DiamondMax 22", // fixed firmware
    "(MAXTOR )?STM3(500320|750330|1000340)AS?",
    "MX1A", // http://knowledge.seagate.com/articles/en_US/FAQ/207969en
    "", ""
  },
  { "Seagate Maxtor DiamondMax 22", // fixed firmware
    "(MAXTOR )?STM3(160813|320614|640323|1000334)AS?",
    "MX1B", // http://knowledge.seagate.com/articles/en_US/FAQ/207975en
    "", ""
  },
  { "Seagate Maxtor DiamondMax 22", // buggy firmware
    "(MAXTOR )?STM3(500320|750330|1000340)AS?",
    "MX15",
    "There are known problems with these drives,\n"
    "AND THIS FIRMWARE VERSION IS AFFECTED,\n"
    "see the following Seagate web pages:\n"
    "http://knowledge.seagate.com/articles/en_US/FAQ/207931en\n"
    "http://knowledge.seagate.com/articles/en_US/FAQ/207969en",
    ""
  },
  { "Seagate Maxtor DiamondMax 22", // unknown firmware
    "(MAXTOR )?STM3(160813|32061[34]|500320|640323|750330|10003(34|40))AS?",
    "",
    "There are known problems with these drives,\n"
    "see the following Seagate web pages:\n"
    "http://knowledge.seagate.com/articles/en_US/FAQ/207931en\n"
    "http://knowledge.seagate.com/articles/en_US/FAQ/207969en\n"
    "http://knowledge.seagate.com/articles/en_US/FAQ/207975en",
    ""
  },
  { "Seagate Maxtor DiamondMax 23", // new firmware
    "STM3((160|250)31|(320|500)41|(750|1000)52)8AS?",
    "CC3[D-Z]",
    "", ""
  },
  { "Seagate Maxtor DiamondMax 23", // unknown firmware
    "STM3((160|250)31|(320|500)41|(750|1000)52)8AS?",
    "",
    "A firmware update for this drive may be available,\n"
    "see the following Seagate web pages:\n"
    "http://knowledge.seagate.com/articles/en_US/FAQ/207931en\n"
    "http://knowledge.seagate.com/articles/en_US/FAQ/213911en",
    ""
  },
  { "Maxtor MaXLine Plus II",
    "Maxtor 7Y250[PM]0",
    "",
    "",
    "-v 9,minutes"
  },
  { "Maxtor MaXLine II",
    "Maxtor [45]A(25|30|32)0[JN]0",
    "",
    "",
    "-v 9,minutes"
  },
  { "Maxtor MaXLine III (ATA/133 and SATA/150)",
    "Maxtor 7L(25|30)0[SR]0",
    "",
    "",
    "-v 9,minutes"
  },
  { "Maxtor MaXLine III (SATA/300)",
    "Maxtor 7V(25|30)0F0",
    "", "", ""
  },
  { "Maxtor MaXLine Pro 500",  // There is also a 7H500R0 model, but I
    "Maxtor 7H500F0",               // haven't added it because I suspect
    "",                               // it might need vendoropts_9_minutes
    "", ""                            // and nobody has submitted a report yet
  },
  { "", // HITACHI_DK14FA-20B
    "HITACHI_DK14FA-20B",
    "",
    "",
    "-v 9,minutes -v 193,loadunload"
  },
  { "HITACHI Travelstar DK23XX/DK23XXB",
    "HITACHI_DK23..-..B?",
    "",
    "",
    "-v 9,minutes -v 193,loadunload"
  },
  { "Hitachi Endurastar J4K20/N4K20 (formerly DK23FA-20J)",
    "(HITACHI_DK23FA-20J|HTA422020F9AT[JN]0)",
    "",
    "",
    "-v 9,minutes -v 193,loadunload"
  },
  { "Hitachi Endurastar J4K30/N4K30",
    "HE[JN]4230[23]0F9AT00",
    "",
    "",
    "-v 9,minutes -v 193,loadunload"
  },
  { "Hitachi Travelstar C4K60",  // 1.8" slim drive
    "HTC4260[23]0G5CE00|HTC4260[56]0G8CE00",
    "",
    "",
    "-v 9,minutes -v 193,loadunload"
  },
  { "IBM Travelstar 4GT",
    "IBM-DTCA-2(324|409)0",
    "", "", ""
  },
  { "IBM Travelstar 6GN",
    "IBM-DBCA-20(324|486|648)0",
    "", "", ""
  },
  { "IBM Travelstar 25GS, 18GT, and 12GN",
    "IBM-DARA-2(25|18|15|12|09|06)000",
    "", "", ""
  },
  { "IBM Travelstar 14GS",
    "IBM-DCYA-214000",
    "", "", ""
  },
  { "IBM Travelstar 4LP",
    "IBM-DTNA-2(180|216)0",
    "", "", ""
  },
  { "IBM Travelstar 48GH, 30GN, and 15GN",
    "(IBM-|Hitachi )?IC25(T048ATDA05|N0(30|20|15|12|10|07|06|05)ATDA04)-.",
    "", "", ""
  },
  { "IBM Travelstar 32GH, 30GT, and 20GN",
    "IBM-DJSA-2(32|30|20|10|05)",
    "", "", ""
  },
  { "IBM Travelstar 4GN",
    "IBM-DKLA-2(216|324|432)0",
    "", "", ""
  },
  { "IBM/Hitachi Travelstar 60GH and 40GN",
    "(IBM-|Hitachi )?IC25(T060ATC[SX]05|N0[4321]0ATC[SX]04)-.",
    "", "", ""
  },
  { "IBM/Hitachi Travelstar 40GNX",
    "(IBM-|Hitachi )?IC25N0[42]0ATC[SX]05-.",
    "", "", ""
  },
  { "Hitachi Travelstar 80GN",
    "(Hitachi )?IC25N0[23468]0ATMR04-.",
    "", "", ""
  },
  { "Hitachi Travelstar 4K40",
    "(Hitachi )?HTS4240[234]0M9AT00",
    "", "", ""
  },
  { "Hitachi Travelstar 4K120",
    "(Hitachi )?(HTS4212(60|80|10|12)H9AT00|HTS421260G9AT00)",
    "", "", ""
  },
  { "Hitachi Travelstar 5K80",
    "(Hitachi )?HTS5480[8642]0M9AT00",
    "", "", ""
  },
  { "Hitachi Travelstar 5K100",
    "(Hitachi )?HTS5410[1864]0G9(AT|SA)00",
    "", "", ""
  },
  { "Hitachi Travelstar E5K100",
    "(Hitachi )?HTE541040G9(AT|SA)00",
    "", "", ""
  },
  { "Hitachi Travelstar 5K120",
    "(Hitachi )?HTS5412(60|80|10|12)H9(AT|SA)00",
    "", "", ""
  },
  { "Hitachi Travelstar 5K160",
    "(Hitachi |HITACHI )?HTS5416([468]0|1[26])J9(AT|SA)00",
    "", "", ""
  },
  { "Hitachi Travelstar E5K160",
    "(Hitachi )?HTE5416(12|16|60|80)J9(AT|SA)00",
    "", "", ""
  },
  { "Hitachi Travelstar 5K250",
    "(Hitachi |HITACHI )?HTS5425(80|12|16|20|25)K9(A3|SA)00",
    "", "", ""
  },
  { "Hitachi Travelstar 5K320", // tested with HITACHI HTS543232L9SA00/FB4ZC4EC,
    // Hitachi HTS543212L9SA02/FBBAC52F
    "(Hitachi |HITACHI )?HT(S|E)5432(80|12|16|25|32)L9(A3(00)?|SA0[012])",
    "", "", ""
  },
  { "Hitachi/HGST Travelstar Z5K320", // tested with Hitachi HTS543232A7A384/ES2OA70K
    "(Hitachi|HGST) HT[ES]5432(16|25|32)A7A38[145]",
    "", "", ""
  },
  { "Hitachi Travelstar 5K500.B", // tested with Hitachi HTS545050B9SA00/PB4OC60X,
      // Hitachi HTS545025B9SA02/PB2AC60W
    "(Hitachi )?HT[ES]5450(12|16|25|32|40|50)B9(A30[01]|SA0[02])",
    "", "", ""
  },
  { "Hitachi/HGST Travelstar Z5K500", // tested with HGST HTS545050A7E380/GG2OAC90,
      // Hitachi HTS545032A7E380/GGBOA7A0, HGST HTS545050A7E680/GR2OA230,
      // APPLE HDD HTS545050A7E362/GG2AB990
    "(Hitachi|HGST|APPLE HDD) HT[ES]5450(25|32|50)A7E(362|38[01]|680)",
    "", "", ""
  },
  { "Hitachi/HGST Travelstar 5K750", // tested with Hitachi HTS547575A9E384/JE4OA60A,
      // APPLE HDD HTS547550A9E384/JE3AD70F
    "(Hitachi|APPLE HDD) HT[ES]5475(50|64|75)A9E38[14]",
    "", "", ""
  },
  { "HGST Travelstar 5K1000", // tested with HGST HTS541010A9E680/JA0OA560,
      // HGST HTS541075A9E680/JA2OA560
    "HGST HT[ES]5410(64|75|10)A9E68[01]",
    "", "", ""
  },
  { "HGST Travelstar Z5K1000", // tested with HGST HTS541010A7E630/SE0OA4A0,
      // HGST HTS541010B7E610/01.01A01
    "HGST HTS5410(75|10)[AB]7E6(10|3[015])",
    "", "", ""
  },
  { "HGST Travelstar 5K1500", // tested with HGST HTS541515A9E630/KA0OA500
    "HGST HT[ES]541515A9E63[015]",
    "", "", ""
  },
  { "Hitachi Travelstar 7K60",
    "(Hitachi )?HTS726060M9AT00",
    "", "", ""
  },
  { "Hitachi Travelstar E7K60",
    "(Hitachi )?HTE7260[46]0M9AT00",
    "", "", ""
  },
  { "Hitachi Travelstar 7K100",
    "(Hitachi )?HTS7210[168]0G9(AT|SA)00",
    "", "", ""
  },
  { "Hitachi Travelstar E7K100",
    "(Hitachi )?HTE7210[168]0G9(AT|SA)00",
    "", "", ""
  },
  { "Hitachi Travelstar 7K200", // tested with HITACHI HTS722016K9SA00/DCDZC75A
    "(Hitachi |HITACHI )?HTS7220(80|10|12|16|20)K9(A3|SA)00",
    "", "", ""
  },
  { "Hitachi Travelstar 7K320", // tested with HITACHI HTS723216L9SA60/FC2ZC50B,
    // HTS723225L9A360/FCDOC30F, HTS723216L9A362/FC2OC39F
    "(Hitachi |HITACHI )?HT[ES]7232(80|12|16|25|32)L9(A300|A36[02]|SA6[01])",
    "", "", ""
  },
  { "Hitachi Travelstar Z7K320", // tested with HITACHI HTS723232A7A364/EC2ZB70B
    "(HITACHI )?HT[ES]7232(16|25|32)A7A36[145]",
    "", "", ""
  },
  { "Hitachi Travelstar 7K500", // tested with Hitachi HTS725050A9A360/PC4OC70D,
    // HITACHI HTS725032A9A364/PC3ZC70F
    "(Hitachi |HITACHI )?HT[ES]7250(12|16|25|32|50)A9A36[02-5]",
    "", "", ""
  },
  { "Hitachi/HGST Travelstar Z7K500", // tested with HITACHI HTS725050A7E630/GH2ZB390,
      // HGST HTS725050A7E630/GH2OA420, HGST HTS725050A7E630/GH2OA530
    "(HITACHI|HGST) HT[ES]7250(25|32|50)A7E63[015]",
    "", "", ""
  },
  { "Hitachi/HGST Travelstar 7K750", // tested with Hitachi HTS727550A9E364/JF3OA0E0,
      // Hitachi HTS727575A9E364/JF4OA0D0
    "(Hitachi|HGST) HT[ES]7275(50|64|75)A9E36[14]",
    "", "", ""
  },
  { "HGST Travelstar 7K1000", // tested with HGST HTS721010A9E630/JB0OA3B0
    // HGST HTS721075A9E630/JB2OA3J0
    "HGST HT[ES]7210(10|75)A9E63[01]",
    "", "", ""
  },
  { "IBM Deskstar 14GXP and 16GP",
    "IBM-DTTA-3(7101|7129|7144|5032|5043|5064|5084|5101|5129|5168)0",
    "", "", ""
  },
  { "IBM Deskstar 25GP and 22GXP",
    "IBM-DJNA-3(5(101|152|203|250)|7(091|135|180|220))0",
    "", "", ""
  },
  { "IBM Deskstar 37GP and 34GXP",
    "IBM-DPTA-3(5(375|300|225|150)|7(342|273|205|136))0",
    "", "", ""
  },
  { "IBM/Hitachi Deskstar 120GXP",
    "(IBM-)?IC35L((020|040|060|080|120)AVVA|0[24]0AVVN)07-[01]",
    "", "", ""
  },
  { "IBM/Hitachi Deskstar GXP-180",
    "(IBM-)?IC35L(030|060|090|120|180)AVV207-[01]",
    "", "", ""
  },
  { "Hitachi CinemaStar 5K320", // tested with Hitachi HCS5C3225SLA380/STBOA37H
    "Hitachi HCS5C32(25|32)SLA380",
    "", "", ""
  },
  { "Hitachi CinemaStar 5K1000", // Hitachi HCS5C1010CLA382/JC4OA3EA
    "Hitachi HCS5C10(10|75|50|32|25|16)CLA382",
    "", "", ""
  },
  { "Hitachi Deskstar 5K3000", // tested with HDS5C3030ALA630/MEAOA5C0,
      // Hitachi HDS5C3020BLE630/MZ4OAAB0 (OEM, Toshiba Canvio Desktop)
    "(Hitachi )?HDS5C30(15|20|30)(ALA|BLE)63[02].*",
    "", "", ""
  },
  { "Hitachi/HGST Deskstar 5K4000", // tested with HDS5C4040ALE630/MPAOA250
      // HGST HDS5C4040ALE630/MPAOA580
    "(Hitachi |HGST )?HDS5C40(30|40)ALE63[01].*",
    "", "", ""
  },
  { "Hitachi Deskstar 7K80",
    "(Hitachi )?HDS7280([48]0PLAT20|(40)?PLA320|80PLA380).*",
    "", "", ""
  },
  { "Hitachi Deskstar 7K160",
    "(Hitachi )?HDS7216(80|16)PLA[3T]80.*",
    "", "", ""
  },
  { "Hitachi Deskstar 7K250",
    "(Hitachi )?HDS7225((40|80|12|16)VLAT20|(12|16|25)VLAT80|(80|12|16|25)VLSA80)",
    "", "", ""
  },
  { "Hitachi Deskstar 7K250 (SUN branded)",
    "HITACHI HDS7225SBSUN250G.*",
    "", "", ""
  },
  { "Hitachi Deskstar T7K250",
    "(Hitachi )?HDT7225((25|20|16)DLA(T80|380))",
    "", "", ""
  },
  { "Hitachi Deskstar 7K400",
    "(Hitachi )?HDS724040KL(AT|SA)80",
    "", "", ""
  },
  { "Hitachi Deskstar 7K500",
    "(Hitachi )?HDS725050KLA(360|T80)",
    "", "", ""
  },
  { "Hitachi Deskstar P7K500",
    "(Hitachi )?HDP7250(16|25|32|40|50)GLA(36|38|T8)0",
    "", "", ""
  },
  { "Hitachi Deskstar T7K500",
    "(Hitachi )?HDT7250(25|32|40|50)VLA(360|380|T80)",
    "", "", ""
  },
  { "Hitachi Deskstar 7K1000",
    "(Hitachi )?HDS7210(50|75|10)KLA330",
    "", "", ""
  },
  { "Hitachi Deskstar 7K1000.B",
    "(Hitachi )?HDT7210((16|25)SLA380|(32|50|64|75|10)SLA360)",
    "", "", ""
  },
  { "Hitachi Deskstar 7K1000.C", // tested with Hitachi HDS721010CLA330/JP4OA3MA,
      // Hitachi HDS721025CLA682/JP1OA41A
    "(Hitachi )?HDS7210((16|25)CLA[36]82|(32|50)CLA[36]62|(64|75|10)CLA[36]3[02])",
    "", "", ""
  },
  { "Hitachi Deskstar 7K1000.D", // tested with HDS721010DLE630/MS2OA5Q0
    "Hitachi HDS7210(25|32|50|75|10)DLE630",
    "", "", ""
  },
  { "Hitachi Deskstar E7K1000", // tested with HDE721010SLA330/ST6OA31B
    "Hitachi HDE7210(50|75|10)SLA330",
    "", "", ""
  },
  { "Hitachi Deskstar 7K2000",
    "Hitachi HDS722020ALA330",
    "", "", ""
  },
  { "Hitachi Deskstar 7K3000", // tested with Hitachi HDS723030ALA640/MKAOA3B0,
      // Hitachi HDS723030BLE640/MX6OAAB0
    "Hitachi HDS7230((15|20)BLA642|30ALA640|30BLE640)",
    "", "", ""
  },
  { "Hitachi/HGST Deskstar 7K4000", // tested with Hitachi HDS724040ALE640/MJAOA250,
      // HGST HDS724040ALE640/MJAOA580
    "(Hitachi|HGST) HDS724040ALE640",
    "", "", ""
  },
  { "HGST Deskstar NAS", // tested with HGST HDN724040ALE640/MJAOA5E0,
      // HGST HDN726050ALE610/APGNT517, HGST HDN726060ALE610/APGNT517
      // HGST HDN726040ALE614/APGNW7JH, HGST HDN726060ALE614/K1HE594D
      // HGST HDN728080ALE604/A4GNW91X
    "HGST HDN72(40[34]|60[456]|808)0ALE6(04|1[04]|40)",
    "", "",
    "-v 22,raw48,Helium_Level" // HDN728080ALE604
  },
  { "Hitachi/HGST Ultrastar 5K3000", // tested with Hitachi HUA5C3030ALA640/MEAOA800
    "(Hitachi |HGST )?HUA5C30(20|30)ALA64[01]",
    "", "", ""
  },
  { "Hitachi Ultrastar A7K1000", // tested with
    // HUA721010KLA330      44X2459 42C0424IBM/GKAOAB4A,,
    // Hitachi HUA721075KLA330/GK8OA70M,
    // HITACHI HUA721075KLA330/GK8OA90A
    "(Hitachi |HITACHI )?HUA7210(50|75|10)KLA330.*",
    "", "", ""
  },
  { "Hitachi Ultrastar A7K2000", // tested with
    // HUA722010CLA330      43W7629 42C0401IBM
    "(Hitachi )?HUA7220(50|10|20)[AC]LA33[01].*",
    "", "", ""
  },
  { "Hitachi Ultrastar 7K3000", // tested with Hitachi HUA723030ALA640/MKAOA580,
      // Hitachi HUA723020ALA641/MK7OA840, HUA723020ALA640/MK7OAAA0
    "(Hitachi )?HUA7230(20|30)ALA64[01]",
    "", "", ""
  },
  { "Hitachi/HGST Ultrastar 7K4000", // tested with Hitachi HUS724040ALE640/MJAOA3B0,
      // HGST HUS724040ALE640/MJAOA580, HGST HUS724020ALA640/MF6OAA70,
      // HUS724030ALA640/MF8OAAZ0
    "(Hitachi |HGST )?HUS7240(20|30|40)AL[AE]64[01]",
    "", "", ""
  },
  { "Hitachi/HGST Ultrastar 7K2",
    "(Hitachi|HGST) HUS722T[12]TALA604",
    "", "",
    "-v 16,raw48,Gas_Gauge"
  },
  { "HGST Ultrastar 7K6000", // tested with HGST HUS726060ALE614/APGNW517
    "HGST HUS7260[2456]0AL[AEN]61[014]",
    "", "", ""
  },
  { "HGST Ultrastar HC310/320", // tested with HGST HUS726T6TALE6L4/VKGNW40H,
      // HGST HUS728T8TALE6L4/V8GNW460
    "HGST HUS72(6T[46]|8T8)TALE6L4",
    "", "", ""
  },
  { "HGST Ultrastar He6", // tested with HGST HUS726060ALA640/AHGNT1E2
    "HGST HUS726060ALA64[01]",
    "", "",
    "-v 22,raw48,Helium_Level"
  },
  { "HGST Ultrastar He8", // tested with HGST HUH728060ALE600/GR2OA230
    "HGST HUH7280(60|80)AL[EN]60[014]",
    "", "",
    "-v 22,raw48,Helium_Level"
  },
  { "HGST Ultrastar He10", // tested with HGST HUH7210100ALE600/0F27452
    "HGST HUH7210(08|10)AL[EN]60[014]",
    "", "",
    "-v 22,raw48,Helium_Level"
  },
  { "Western Digital Ultrastar (He10/12)", // WD white label, tested with
      // WDC WD80EMAZ-00WJTA0/83.H0A83 (Easystore 0x1058:0x25fb),
      // WDC WD80EZAZ-11TDBA0/83.H0A83, WDC WD100EMAZ-00WJTA0/83.H0A83,
      // WDC WD100EZAZ-11TDBA0/83.H0A83, WDC WD120EMAZ-11BLFA0/81.00A81
      // WDC WD140EDFZ-11A0VA0/81.00A81 (Easystore 0x1058:0x25fb)
      // WDC WD140EDGZ-11B2DA2/85.00A85, WDC WD140EDGZ-11B1PA0/85.00A85
      // WDC WD120EDAZ-11F3RA0/81.00A81, WDC WD80EDAZ-11TA3A0/81.00A81
    "WDC WD(80|100|120|140)E([MZ]A|DA|DF|DG)Z-.*",
    "", "",
    "-v 22,raw48,Helium_Level" // not: WD80EDAZ
  },
  { "HGST Ultrastar DC HC520 (He12)", // tested with HGST HUH721212ALE600/LEGNT3D0
    "HGST HUH721212AL[EN]60[014]",
    "", "",
    "-v 22,raw48,Helium_Level"
  },
  { "Western Digital Ultrastar DC HC530", // tested with
      // WDC  WUH721414ALE604/LDAZW110, WDC  WUH721414ALE6L4/LDGNW07G
    "WDC  ?WUH721414ALE6[0L]4",
    "", "",
    "-v 22,raw48,Helium_Level"
  },
  { "Western Digital Ultrastar DC HC550", // tested with WDC  WUH721818ALE6L4/PCGNW110,
      // WUH721818ALE6L4/PCGAW232, WDC  WUH721818ALN6L4/PCGNW088
    "(WDC  ?)?WUH72181[68]AL[EN]6[0L][0146]",
    "", "",
    "-v 22,raw48,Helium_Level"
  },
  { "Western Digital Ultrastar DC HC560", // tested with WDC  WUH722020ALN604/PQGNW108
    // WDC WUH722020BLE6L4
    "(WDC  ?)?WUH722020[AB]L[EN]6[0L][014]",
    "", "",
    "-v 22,raw48,Helium_Level "
    "-v 82,raw16,Head_Health_Score "
    "-v 90,hex48,NAND_Master"
  },
  { "Western Digital Ultrastar DC HC570", // tested with WUH722222ALE604
    "(WDC  ?)?WUH722222[AB]L[EN]6[0L]4",
    "", "",
    "-v 22,raw48,Helium_Level "
    "-v 71,raw16,Milli_Micro_Actuator "
    "-v 82,raw16,Head_Health_Score "
    "-v 90,hex48,NAND_Master"
  },
  { "Western Digital Ultrastar DC HC650", // tested with WDC  WSH722020ALE6L0/PCGMT421
    "(WDC  ?)?WSH7220(20|VC)AL[EN]6[0L][0146]",
    "", "",
    "-v 22,raw48,Helium_Level"
  },
  { "Western Digital Ultrastar DC HC670", // WSH722626ALE604
    "(WDC  ?)?WSH722222[AB]L[EN]6[0L]4",
    "", "",
    "-v 22,raw48,Helium_Level "
    "-v 71,raw16,Milli_Micro_Actuator "
    "-v 82,raw16,Head_Health_Score "
    "-v 90,hex48,NAND_Master"
  },
  { "HGST MegaScale 4000", // tested with HGST HMS5C4040ALE640/MPAOA580
    "HGST HMS5C4040[AB]LE64[01]", // B = DC 4000.B
    "", "", ""
  },
  { "Toshiba 2.5\" HDD (10-20 GB)",
    "TOSHIBA MK(101[67]GAP|15[67]GAP|20(1[678]GAP|(18|23)GAS))",
    "", "", ""
  },
  { "Toshiba 2.5\" HDD (30-60 GB)",
    "TOSHIBA MK((6034|4032)GSX|(6034|4032)GAX|(6026|4026|4019|3019)GAXB?|(6025|6021|4025|4021|4018|3025|3021|3018)GAS|(4036|3029)GACE?|(4018|3017)GAP)",
    "", "", ""
  },
  { "Toshiba 2.5\" HDD (80 GB and above)",
    "TOSHIBA MK(80(25GAS|26GAX|32GAX|32GSX)|10(31GAS|32GAX)|12(33GAS|34G[AS]X)|2035GSS)",
    "", "", ""
  },
  { "Toshiba 2.5\" HDD MK..37GSX", // tested with TOSHIBA MK1637GSX/DL032C
    "TOSHIBA MK(12|16)37GSX",
    "", "", ""
  },
  { "Toshiba 2.5\" HDD MK..46GSX", // tested with TOSHIBA MK1246GSX/LB213M
    "TOSHIBA MK(80|12|16|25)46GSX",
    "", "", ""
  },
  { "Toshiba 2.5\" HDD MK..50GACY", // tested with TOSHIBA MK8050GACY/TF105A
    "TOSHIBA MK8050GACY",
    "", "", ""
  },
  { "Toshiba 2.5\" HDD MK..34GSX", // tested with TOSHIBA MK8034GSX/AH301E
    "TOSHIBA MK(80|12|10)34GSX",
    "", "", ""
  },
  { "Toshiba 2.5\" HDD MK..32GSX", // tested with TOSHIBA MK1032GSX/AS021G
    "TOSHIBA MK(10|80|60|40)32GSX",
    "", "", ""
  },
  { "Toshiba 2.5\" HDD MK..51GSY", // tested with TOSHIBA MK1251GSY/LD101D
    "TOSHIBA MK(80|12|16|25)51GSY",
    "",
    "",
    "-v 9,minutes"
  },
  { "Toshiba 2.5\" HDD MK..52GSX", // tested with TOSHIBA MK3252GSX/LV010A
    "TOSHIBA MK(80|12|16|25|32)52GSX",
    "", "", ""
  },
  { "Toshiba 2.5\" HDD MK..55GSX", // tested with TOSHIBA MK5055GSX/FG001A, MK3255GSXF/FH115B
    "TOSHIBA MK(12|16|25|32|40|50)55GSXF?",
    "", "", ""
  },
  { "Toshiba 2.5\" HDD MK..56GSY", // tested with TOSHIBA MK2556GSYF/LJ001D
    "TOSHIBA MK(16|25|32|50)56GSYF?",
    "",
    "",
    "-v 9,minutes"
  },
  { "Toshiba 2.5\" HDD MK..59GSXP (AF)",
    "TOSHIBA MK(32|50|64|75)59GSXP?",
    "", "", ""
  },
  { "Toshiba 2.5\" HDD MK..59GSM (AF)",
    "TOSHIBA MK(75|10)59GSM",
    "", "", ""
  },
  { "Toshiba 2.5\" HDD MK..61GSY[N]", // tested with TOSHIBA MK5061GSY/MC102E, MK5061GSYN/MH000A,
      // TOSHIBA MK2561GSYN/MH000D
    "TOSHIBA MK(16|25|32|50|64)61GSYN?",
    "",
    "",
    "-v 9,minutes" // TOSHIBA MK2561GSYN/MH000D
  },
  { "Toshiba 2.5\" HDD MK..61GSYB", // tested with TOSHIBA MK5061GSYB/ME0A
    "TOSHIBA MK(16|25|32|50|64)61GSYB",
    "", "", ""
  },
  { "Toshiba 2.5\" HDD MK..65GSX", // tested with TOSHIBA MK5065GSX/GJ003A, MK3265GSXN/GH012H,
      // MK5065GSXF/GP006B, MK2565GSX H/GJ003A
    "TOSHIBA MK(16|25|32|50|64)65GSX[FN]?( H)?", // "... H" = USB ?
    "", "", ""
  },
  { "Toshiba 2.5\" HDD MK..75GSX", // tested with TOSHIBA MK7575GSX/GT001C
    "TOSHIBA MK(32|50|64|75)75GSX",
    "", "", ""
  },
  { "Toshiba 2.5\" HDD MK..76GSX/GS001A", // tested with TOSHIBA MK2576GSX/GS001A
    "TOSHIBA MK(16|25|32|50|64)76GSX",
    "GS001A",
    "", ""
  },
  { "Toshiba 2.5\" HDD MK..76GSX", // tested with TOSHIBA MK3276GSX/GS002D
    "TOSHIBA MK(16|25|32|50|64)76GSX",
    "",
    "",
    "-v 9,minutes"
  },
  { "Toshiba 2.5\" HDD MQ01ABB...", // tested with TOSHIBA MQ01ABB200/AY000U
    "TOSHIBA MQ01ABB(100|150|200)",
    "", "", ""
  },
  { "Toshiba 2.5\" HDD MQ01ABC...", // tested with TOSHIBA MQ01ABC150/AQ001U
    "TOSHIBA MQ01ABC(100|150|200)",
    "", "", ""
  },
  { "Toshiba 2.5\" HDD MQ01ABD...", // tested with TOSHIBA MQ01ABD100/AX001U,
      // TOSHIBA MQ01ABD100/AX1R4C, TOSHIBA MQ01ABD100V/AX001Q
    "TOSHIBA MQ01ABD(025|032|050|064|075|100)V?",
    "", "", ""
  },
  { "Toshiba 2.5\" HDD MQ01ABF...", // tested with TOSHIBA MQ01ABF050/AM001J
    "TOSHIBA MQ01ABF(050|075|100)",
    "", "", ""
  },
  { "Toshiba 2.5\" HDD MQ01UBB... (USB 3.0)", // tested with TOSHIBA MQ01UBB200/AY000U (0x0480:0xa100),
      // TOSHIBA MQ01UBB200/34MATMZ5T (0x05ac:0x8406)
    "TOSHIBA MQ01UBB200",
    "", "", ""
  },
  { "Toshiba 2.5\" HDD MQ01UBD... (USB 3.0)", // tested with TOSHIBA MQ01UBD050/AX001U (0x0480:0xa007),
      // TOSHIBA MQ01UBD100/AX001U (0x0480:0x0201, 0x0480:0xa200),
      // TOSHIBA MQ01UBD050/AX101U (0x0480:0xa202)
    "TOSHIBA MQ01UBD(050|075|100)",
    "", "", ""
  },
  { "Toshiba 2.5\" HDD MQ04UBF... (USB 3.0)", // tested with TOSHIBA MQ04UBF100/JU000U (0x0480:0xa202)
    "TOSHIBA MQ04UBF100",
    "", "", ""
  },
  { "Toshiba 2.5\" HDD MQ04UBD...", // tested with TOSHIBA MQ04UBD200/68U2T2VWT
    "TOSHIBA MQ04UBD200",
    "", "", ""
  },
  { "Toshiba 2.5\" HDD MQ03ABB...", // tested with TOSHIBA MQ03ABB300
    "TOSHIBA MQ03ABB[23]00",
    "", "", ""
  },
  { "Toshiba 2.5\" HDD MQ03UBB...", // tested with TOSHIBA MQ03UBB200/37I7T0NJT
    "TOSHIBA MQ03UBB(300|200|250)",
    "", "", ""
  },
  { "Toshiba 3.5\" HDD MK.002TSKB", // tested with TOSHIBA MK1002TSKB/MT1A
    "TOSHIBA MK(10|20)02TSKB",
    "", "", ""
  },
  { "Toshiba 3.5\" MG03ACAxxx(Y) Enterprise HDD", // tested with TOSHIBA MG03ACA100/FL1A
    "TOSHIBA MG03ACA[1234]00Y?",
    "", "", ""
  },
  { "Toshiba MG04ACA... Enterprise HDD", // tested with TOSHIBA MD04ACA500/FP1A,
      // TOSHIBA MG04ACA600A/FS2B, TOSHIBA MG04ACA400NY/FK5D (Dell)
    "TOSHIBA MG04ACA[23456]00([AEN].?)?",
    "", "", ""
  },
  { "Toshiba MG05ACA... Enterprise Capacity HDD", // tested with TOSHIBA MG05ACA800E/GX2A
    "TOSHIBA MG05ACA800[AE]",
    "", "", ""
  },
  { "Toshiba MG06ACA... Enterprise Capacity HDD", // tested with TOSHIBA MG06ACA800E/4303,
      // TOSHIBA MG06ACA10TE/0103
    "TOSHIBA MG06ACA([68]00|10T)[AE]Y?",
    "", "", ""
  },
  { "Toshiba MG07ACA... Enterprise Capacity HDD", // tested with TOSHIBA MG07ACA14TE/0101
    "TOSHIBA MG07ACA1[24]T[AE]Y?",
    "", "",
    "-v 23,raw48,Helium_Condition_Lower "
    "-v 24,raw48,Helium_Condition_Upper"
  },
  { "Toshiba MG08ACA... Enterprise Capacity HDD", // tested with TOSHIBA MG08ACA14TE/0102,
      // TOSHIBA MG08ACA16TE/0102
    "TOSHIBA MG08ACA1[46]T[AE]Y?",
    "", "",
    "-v 23,raw48,Helium_Condition_Lower "
    "-v 24,raw48,Helium_Condition_Upper"
  },
  { "Toshiba MG09ACA... Enterprise Capacity HDD", // tested with TOSHIBA MG09ACA18TE/0102
    "TOSHIBA MG09ACA1[68]T[AE]Y?",
    "", "",
    "-v 23,raw48,Helium_Condition_Lower "
    "-v 24,raw48,Helium_Condition_Upper "
    "-v 27,raw48,MAMR_Health_Monitor"
  },
  { "Toshiba MG10ACA... Enterprise Capacity HDD", // tested with TOSHIBA MG10ACA20TE/0102
    "TOSHIBA MG10ACA20T[AE]Y?",
    "", "",
    "-v 23,raw48,Helium_Condition_Lower "
    "-v 24,raw48,Helium_Condition_Upper "
    "-v 27,raw48,MAMR_Health_Monitor"
  },
  { "Toshiba 3.5\" DT01ABA... Desktop HDD", // tested with TOSHIBA DT01ABA300/MZ6OABB0
    "TOSHIBA DT01ABA(100|150|200|300)",
    "", "", ""
  },
  { "Toshiba 3.5\" DT01ACA... Desktop HDD", // tested with TOSHIBA DT01ACA100/MS2OA750,
      // TOSHIBA DT01ACA200/MX4OABB0, TOSHIBA DT01ACA300/MX6OABB0
    "TOSHIBA DT01ACA(025|032|050|075|100|150|200|300)",
    "", "", ""
  },
  { "Toshiba N300/MN NAS HDD", // tested with TOSHIBA HDWQ140/FJ1M, TOSHIBA HDWN160/FS1M,
      // TOSHIBA HDWN180/GX2M, TOSHIBA HDWG480/0601 (8TB), TOSHIBA HDWG11A/0603 (10TB),
      // TOSHIBA HDWG21C/0601 (12TB), TOSHIBA HDWG21E/0601 (14TB),
      // TOSHIBA MN07ACA12T/0601, TOSHIBA MN08ACA14T/0601
    "TOSHIBA HDW([GNQ]1[468]0|G(480|11A|21[CE]|31G))|" // 31G: 16TB
    "TOSHIBA MN0(4ACA400|6ACA([68]00|10T)|7ACA1[24]T|8ACA1[46]T)",
    "", "",
    "-v 23,raw48,Helium_Condition_Lower " // ] >= 12TB
    "-v 24,raw48,Helium_Condition_Upper"  // ]
  },
  { "Toshiba P300 (CMR)", // tested with TOSHIBA HDWD120/MX4OACF0
    "TOSHIBA HDWD1(05|10|20|30)",
    "", "", ""
  },
  { "Toshiba P300 (SMR)", // tested with TOSHIBA HDWD240/KQ000A
    "TOSHIBA HDWD2[246]0",
    "", "", ""
  },
  { "Toshiba X300", // tested with TOSHIBA HDWE160/FS2A, TOSHIBA HDWF180/GX0B
    "TOSHIBA HDW(E1[456]0|[FR]180|R(11A|21[CE]|31G))",  // 11A:10TB, 21C:12TB, 21E:14TB, 31G: 16TB
    "", "",
    "-v 23,raw48,Helium_Condition_Lower " // ] >= 12TB
    "-v 24,raw48,Helium_Condition_Upper"  // ]
  },
  { "Toshiba L200 (CMR)",
    "TOSHIBA HDW[JK]1(05|10)",
    "", "", ""
  },
  { "Toshiba L200 (SMR)", // tested with TOSHIBA HDWL110/JU000A. TOSHIBA HDWL120/JT000A
    "TOSHIBA HDWL1[12]0",
    "", "", ""
  },
  { "Toshiba 1.8\" HDD",
    "TOSHIBA MK[23468]00[4-9]GA[HL]",
    "", "", ""
  },
  { "Toshiba 1.8\" HDD MK..29GSG",
    "TOSHIBA MK(12|16|25)29GSG",
    "", "", ""
  },
  { "", // TOSHIBA MK6022GAX
    "TOSHIBA MK6022GAX",
    "", "", ""
  },
  { "Toshiba HK4R Series SSD", // TOSHIBA THNSN8960PCSE/8EET6101
    "TOSHIBA THNSN8(120P|240P|480P|960P|1Q92)CSE",
    "", "",
    "-v 167,raw48,SSD_Protect_Mode "
    "-v 168,raw48,SATA_PHY_Error_Count "
    "-v 169,raw48,Bad_Block_Count "
    "-v 173,raw48,Erase_Count "
  },
  { "Toshiba HG6 Series SSD", // TOSHIBA THNSNJ512GCST/JTRA0102
    // http://www.farnell.com/datasheets/1852757.pdf
    // TOSHIBA THNSFJ256GCSU/JULA1102
    // TOSHIBA THNSFJ256GDNU A/JYLA1102
    "TOSHIBA THNS[NF]J(060|128|256|512)G[BCAM8VD][SCN][TU].*",
    "", "",
    "-v 167,raw48,SSD_Protect_Mode "
    "-v 168,raw48,SATA_PHY_Error_Count "
    "-v 169,raw48,Bad_Block_Count "
    "-v 173,raw48,Erase_Count "
  },
  { "", // TOSHIBA MK6409MAV
    "TOSHIBA MK6409MAV",
    "", "", ""
  },
  { "Toshiba MKx019GAXB (SUN branded)",
    "TOS MK[34]019GAXB SUN[34]0G",
    "", "", ""
  },
  { "Seagate Momentus",
    "ST9(20|28|40|48)11A",
    "", "", ""
  },
  { "Seagate Momentus 42",
    "ST9(2014|3015|4019)A",
    "", "", ""
  },
  { "Seagate Momentus 4200.2", // tested with ST960812A/3.05
    "ST9(100822|808210|60812|50212|402113|30219)A",
    "", "", ""
  },
  { "Seagate Momentus 5400.2",
    "ST9(808211|6082[12]|408114|308110|120821|10082[34]|8823|6812|4813|3811)AS?",
    "", "", ""
  },
  { "Seagate Momentus 5400.3",
    "ST9(4081[45]|6081[35]|8081[15]|100828|120822|160821)AS?",
    "", "", ""
  },
  { "Seagate Momentus 5400.3 ED",
    "ST9(4081[45]|6081[35]|8081[15]|100828|120822|160821)AB",
    "", "", ""
  },
  { "Seagate Momentus 5400.4",
    "ST9(120817|(160|200|250)827)AS",
    "", "", ""
  },
  { "Seagate Momentus 5400.5",
    "ST9((80|120|160)310|(250|320)320)AS",
    "", "", ""
  },
  { "Seagate Momentus 5400.6",
    "ST9(80313|160(301|314)|(12|25)0315|250317|(320|500)325|500327|640320)ASG?",
    "", "",
    "-F xerrorlba" // ST9500325AS/0002SDM1 (ticket #1094)
  },
  { "Seagate Momentus 5400.7",
    "ST9(160316|(250|320)310|(500|640)320)AS",
    "", "", ""
  },
  { "Seagate Momentus 5400.7 (AF)", // tested with ST9640322AS/0001BSM2
      // (device reports 4KiB LPS with 1 sector offset)
    "ST9(320312|400321|640322|750423)AS",
    "", "", ""
  },
  { "Seagate Momentus 5400 PSD", // Hybrid drives
    "ST9(808212|(120|160)8220)AS",
    "", "", ""
  },
  { "Seagate Momentus 7200.1",
    "ST9(10021|80825|6023|4015)AS?",
    "", "", ""
  },
  { "Seagate Momentus 7200.2",
    "ST9(80813|100821|120823|160823|200420)ASG?",
    "", "", ""
  },
  { "Seagate Momentus 7200.3",
    "ST9((80|120|160)411|(250|320)421)ASG?",
    "", "", ""
  },
  { "Seagate Momentus 7200.4",
    "ST9(160412|250410|320423|500420)ASG?",
    "", "", ""
  },
  { "Seagate Momentus 7200 FDE.2",
    "ST9((160413|25041[12]|320426|50042[12])AS|(16041[489]|2504[16]4|32042[67]|500426)ASG)",
    "", "", ""
  },
  { "Seagate Momentus 7200.5", // tested with ST9750420AS/0001SDM5, ST9750420AS/0002SDM1
    "ST9(50042[34]|64042[012]|75042[02])ASG?",
    "", "", ""
  },
  { "Seagate Momentus XT", // fixed firmware
    "ST9(2505610|3205620|5005620)AS",
    "SD2[68]", // http://knowledge.seagate.com/articles/en_US/FAQ/215451en
    "", ""
  },
  { "Seagate Momentus XT", // buggy firmware, tested with ST92505610AS/SD24
    "ST9(2505610|3205620|5005620)AS",
    "SD2[45]",
    "These drives may corrupt large files,\n"
    "AND THIS FIRMWARE VERSION IS AFFECTED,\n"
    "see the following web pages for details:\n"
    "http://knowledge.seagate.com/articles/en_US/FAQ/215451en\n"
    "https://superuser.com/questions/313447/seagate-momentus-xt-corrupting-files-linux-and-mac",
    ""
  },
  { "Seagate Momentus XT", // unknown firmware
    "ST9(2505610|3205620|5005620)AS",
    "",
    "These drives may corrupt large files,\n"
    "see the following web pages for details:\n"
    "http://knowledge.seagate.com/articles/en_US/FAQ/215451en\n"
    "https://superuser.com/questions/313447/seagate-momentus-xt-corrupting-files-linux-and-mac",
    ""
  },
  { "Seagate Momentus XT (AF)", // tested with ST750LX003-1AC154/SM12
    "ST750LX003-.*",
    "", "", ""
  },
  { "Seagate Momentus Thin", // tested with ST320LT007-9ZV142/0004LVM1
    "ST(160|250|320)LT0(07|09|11|14)-.*",
    "", "", ""
  },
  { "Seagate Laptop HDD", // tested with ST500LT012-9WS142/0001SDM1,
      // ST500LM021-1KJ152/0002LIM1, ST4000LM016-1N2170/0003
    "ST((25|32|50)0LT0(12|15|25)|(32|50)0LM0(10|21)|[34]000LM016)-.*",
    "", "", ""
  },
  { "Seagate Laptop SSHD", // tested with ST500LM000-1EJ162/SM11
    "ST(500|1000)LM0(00|14)-.*",
    "", "", ""
  },
  { "Seagate Medalist 1010, 1720, 1721, 2120, 3230 and 4340",  // ATA2, with -t permissive
    "ST3(1010|1720|1721|2120|3230|4340)A",
    "", "", ""
  },
  { "Seagate Medalist 2110, 3221, 4321, 6531, and 8641",
    "ST3(2110|3221|4321|6531|8641)A",
    "", "", ""
  },
  { "Seagate U4",
    "ST3(2112|4311|6421|8421)A",
    "", "", ""
  },
  { "Seagate U5",
    "ST3(40823|30621|20413|15311|10211)A",
    "", "", ""
  },
  { "Seagate U6",
    "ST3(8002|6002|4081|3061|2041)0A",
    "", "", ""
  },
  { "Seagate U7",
    "ST3(30012|40012|60012|80022|120020)A",
    "", "", ""
  },
  { "Seagate U8",
    "ST3(4313|6811|8410|4313|13021|17221)A",
    "", "", ""
  },
  { "Seagate U9", // tested with ST3160022ACE/9.51
    "ST3(80012|120025|160022)A(CE)?",
    "", "", ""
  },
  { "Seagate U10",
    "ST3(20423|15323|10212)A",
    "", "", ""
  },
  { "Seagate UX",
    "ST3(10014A(CE)?|20014A)",
    "", "", ""
  },
  { "Seagate Barracuda ATA",
    "ST3(2804|2724|2043|1362|1022|681)0A",
    "", "", ""
  },
  { "Seagate Barracuda ATA II",
    "ST3(3063|2042|1532|1021)0A",
    "", "", ""
  },
  { "Seagate Barracuda ATA III",
    "ST3(40824|30620|20414|15310|10215)A",
    "", "", ""
  },
  { "Seagate Barracuda ATA IV",
    "ST3(20011|30011|40016|60021|80021)A",
    "", "", ""
  },
  { "Seagate Barracuda ATA V",
    "ST3(12002(3A|4A|9A|3AS)|800(23A|15A|23AS)|60(015A|210A)|40017A)",
    "", "", ""
  },
  { "Seagate Barracuda 5400.1",
    "ST340015A",
    "", "", ""
  },
  { "Seagate Barracuda 7200.7 and 7200.7 Plus", // tested with "ST380819AS          39M3701 39M0171 IBM"/3.03
    "ST3(200021A|200822AS?|16002[13]AS?|12002[26]AS?|1[26]082[78]AS|8001[13]AS?|8081[79]AS|60014A|40111AS|40014AS?)( .* IBM)?",
    "", "", ""
  },
  { "Seagate Barracuda 7200.8",
    "ST3(400[68]32|300[68]31|250[68]23|200826)AS?",
    "", "", ""
  },
  { "Seagate Barracuda 7200.9",
    "ST3(402111?|80[28]110?|120[28]1[0134]|160[28]1[012]|200827|250[68]24|300[68]22|(320|400)[68]33|500[68](32|41))AS?.*",
    "", "", ""
  },
  { "Seagate Barracuda 7200.10", // tested with GB0160EAFJE/HPG0
    "ST3((80|160)[28]15|200820|250[34]10|(250|300|320|400)[68]20|360320|500[68]30|750[68]40)AS?|"
    "GB0160EAFJE", // HP OEM
    "", "", ""
  },
  { "Seagate Barracuda 7200.11", // unaffected firmware
    "ST3(160813|320[68]13|500[368]20|640[36]23|640[35]30|750[36]30|1000(333|[36]40)|1500341)AS?",
    "CC.?.?", // http://knowledge.seagate.com/articles/en_US/FAQ/207957en
    "", ""
  },
  { "Seagate Barracuda 7200.11", // fixed firmware
    "ST3(500[368]20|750[36]30|1000340)AS?",
    "SD1A", // http://knowledge.seagate.com/articles/en_US/FAQ/207951en
    "", ""
  },
  { "Seagate Barracuda 7200.11", // fixed firmware
    "ST3(160813|320[68]13|640[36]23|1000333|1500341)AS?",
    "SD[12]B", // http://knowledge.seagate.com/articles/en_US/FAQ/207957en
    "", ""
  },
  { "Seagate Barracuda 7200.11", // buggy or fixed firmware
    "ST3(500[368]20|640[35]30|750[36]30|1000340)AS?",
    "(AD14|SD1[5-9]|SD81)",
    "There are known problems with these drives,\n"
    "THIS DRIVE MAY OR MAY NOT BE AFFECTED,\n"
    "see the following web pages for details:\n"
    "http://knowledge.seagate.com/articles/en_US/FAQ/207931en\n"
    "http://knowledge.seagate.com/articles/en_US/FAQ/207951en\n"
    "https://bugs.debian.org/cgi-bin/bugreport.cgi?bug=632758",
    ""
  },
  { "Seagate Barracuda 7200.11", // unknown firmware
    "ST3(160813|320[68]13|500[368]20|640[36]23|640[35]30|750[36]30|1000(333|[36]40)|1500341)AS?",
    "",
    "There are known problems with these drives,\n"
    "see the following Seagate web pages:\n"
    "http://knowledge.seagate.com/articles/en_US/FAQ/207931en\n"
    "http://knowledge.seagate.com/articles/en_US/FAQ/207951en\n"
    "http://knowledge.seagate.com/articles/en_US/FAQ/207957en",
    ""
  },
  { "Seagate Barracuda 7200.12", // new firmware
    "ST3(160318|250318|320418|50041[08]|750528|1000528)AS",
    "CC4[9A-Z]",
    "", ""
  },
  { "Seagate Barracuda 7200.12", // unknown firmware
    "ST3(160318|250318|320418|50041[08]|750528|1000528)AS",
    "",
    "A firmware update for this drive may be available,\n"
    "see the following Seagate web pages:\n"
    "http://knowledge.seagate.com/articles/en_US/FAQ/207931en\n"
    "http://knowledge.seagate.com/articles/en_US/FAQ/213891en",
    ""
  },
  { "Seagate Barracuda 7200.12", // tested with ST3250312AS/JC45, ST31000524AS/JC45,
      // ST3500413AS/JC4B, ST3750525AS/JC4B
      // ST3160316AS/JC45
      // Possible options: ST31000524AS, ST3500413AS, ST3250312AS ,
      // ST3750525AS, ST3320413AS, ST3160316AS
    "ST3(160318|25031[128]|320418|50041[038]|750(518|52[358])|100052[348]|320413|160316)AS",
    "", "", ""
  },
  { "Seagate Barracuda XT", // tested with ST32000641AS/CC13,
      // ST4000DX000-1C5160/CC42
    "ST(3(2000641|3000651)AS|4000DX000-.*)",
    "", "", ""
  },
  { "Seagate Barracuda 7200.14 (AF)", // new firmware, tested with
      // ST3000DM001-9YN166/CC4H, ST3000DM001-9YN166/CC9E
    "ST(1000|1500|2000|2500|3000)DM00[1-3]-9YN16.",
    "CC(4[H-Z]|[5-9A-Z]..*)", // >= "CC4H"
    "",
    "-v 188,raw16 -v 240,msec24hour32" // tested with ST3000DM001-9YN166/CC4H
  },
  { "Seagate Barracuda 7200.14 (AF)", // old firmware, tested with
      // ST1000DM003-9YN162/CC46
    "ST(1000|1500|2000|2500|3000)DM00[1-3]-9YN16.",
    "CC4[679CG]",
    "A firmware update for this drive is available,\n"
    "see the following Seagate web pages:\n"
    "http://knowledge.seagate.com/articles/en_US/FAQ/207931en\n"
    "http://knowledge.seagate.com/articles/en_US/FAQ/223651en",
    "-v 188,raw16 -v 240,msec24hour32"
  },
  { "Seagate Barracuda 7200.14 (AF)", // unknown firmware
    "ST(1000|1500|2000|2500|3000)DM00[1-3]-9YN16.",
    "",
    "A firmware update for this drive may be available,\n"
    "see the following Seagate web pages:\n"
    "http://knowledge.seagate.com/articles/en_US/FAQ/207931en\n"
    "http://knowledge.seagate.com/articles/en_US/FAQ/223651en",
    "-v 188,raw16 -v 240,msec24hour32"
  },
  { "Seagate Barracuda 7200.14 (AF)", // different part number, tested with
      // ST1000DM003-1CH162/CC47, ST1000DM003-1CH162/CC49, ST2000DM001-1CH164/CC24,
      // ST1000DM000-9TS15E/CC92, APPLE HDD ST3000DM001/AP15 (no attr 240)
    "ST(1000|1500|2000|2500|3000)DM00[0-3]-.*|"
    "APPLE HDD ST3000DM001",
    "", "",
    "-v 188,raw16 -v 240,msec24hour32"
  },
  { "Seagate Barracuda 7200.14 (AF)", // < 1TB, tested with ST250DM000-1BC141
    "ST(250|320|500|750)DM00[0-3]-.*",
    "", "",
    "-v 188,raw16 -v 240,msec24hour32"
  },
  { "Seagate BarraCuda 3.5 (CMR)", // tested with ST1000DM010-2EP102/CC43,
      // ST3000DM008-2DM166/CC26, ST4000DM006-2G5107/DN02, ST10000DM0004-1ZC101/DN01,
      // ST12000DM0007-2GR116/DN01
    "ST(500DM009|1000DM010|2000DM00[67]|3000DM00[89]|4000DM006|6000DM004|"
       "8000DM005|10000DM0004|12000DM0007)-.*",
    "", "",
    "-v 200,raw48,Pressure_Limit "
    "-v 188,raw16 -v 240,msec24hour32"
  },
  { "Seagate BarraCuda 3.5 (SMR)", // tested with ST2000DM008-2FR102/0001,
      // ST4000DM004-2CV104/0001 (TRIM: no), ST4000DM005-2DP166/0001, ST8000DM004-2CX188/0001
    "ST(2000DM00[589]|3000DM007|4000DM00[45]|6000DM003|8000DM004)-.*",
    "", "",
    "-v 9,msec24hour32 " // ST4000DM004-2CV104/0001
    "-v 200,raw48,Pressure_Limit "
    "-v 188,raw16 -v 240,msec24hour32"
  },
  { "Seagate Desktop HDD.15", // tested with ST4000DM000-1CD168/CC43, ST5000DM000-1FK178/CC44,
      // ST6000DM001-1XY17Z/CC48
    "ST[4568]000DM00[012]-.*",
    "", "",
    "-v 188,raw16 -v 240,msec24hour32"
  },
  { "Seagate Desktop SSHD", // tested with ST2000DX001-1CM164/CC43
    "ST[124]000DX001-.*",
    "", "",
    "-v 188,raw16 -v 240,msec24hour32"
  },
  { "Seagate Barracuda LP", // new firmware
    "ST3(500412|1000520|1500541|2000542)AS",
    "CC3[5-9A-Z]",
    "",
    "" // -F xerrorlba ?
  },
  { "Seagate Barracuda LP", // unknown firmware
    "ST3(500412|1000520|1500541|2000542)AS",
    "",
    "A firmware update for this drive may be available,\n"
    "see the following Seagate web pages:\n"
    "http://knowledge.seagate.com/articles/en_US/FAQ/207931en\n"
    "http://knowledge.seagate.com/articles/en_US/FAQ/213915en",
    "-F xerrorlba" // tested with ST31000520AS/CC32
  },
  { "Seagate Barracuda Green (AF)", // new firmware
    "ST((10|15|20)00DL00[123])-.*",
    "CC(3[2-9A-Z]|[4-9A-Z]..*)", // >= "CC32"
    "", ""
  },
  { "Seagate Barracuda Green (AF)", // unknown firmware
    "ST((10|15|20)00DL00[123])-.*",
    "",
    "A firmware update for this drive may be available,\n"
    "see the following Seagate web pages:\n"
    "http://knowledge.seagate.com/articles/en_US/FAQ/207931en\n"
    "http://knowledge.seagate.com/articles/en_US/FAQ/218171en",
    ""
  },
  { "Seagate Barracuda ES",
    "ST3(250[68]2|32062|40062|50063|75064)0NS",
    "", "", ""
  },
  // ST5000LM000, ST4000LM024, ST3000LM024, ST2000LM015, ST1000LM048, ST500LM030
  { "Seagate Barracuda 2.5 5400", // ST2000LM015-2E8174/SDM1, ST4000LM024-2AN17V/0001
    "ST(5000LM000|[34]000LM024|2000LM015|1000LM048|500LM030)-.*",
    "",
    "",
    "-v 183,raw48,SATA_Downshift_Count "
  },
  { "Seagate Barracuda ES.2", // fixed firmware
    "ST3(25031|50032|75033|100034)0NS",
    "SN[01]6|"         // http://knowledge.seagate.com/articles/en_US/FAQ/207963en
    "MA(0[^7]|[^0].)", // http://dellfirmware.seagate.com/dell_firmware/DellFirmwareRequest.jsp
    "",                //        ^^^^^^^^^^^^ down (no DNS A record)
    "-F xerrorlba" // tested with ST31000340NS/SN06
  },
  { "Seagate Barracuda ES.2", // buggy firmware (Dell)
    "ST3(25031|50032|75033|100034)0NS",
    "MA07",
    "There are known problems with these drives,\n"
    "AND THIS FIRMWARE VERSION IS AFFECTED,\n"
    "contact Dell support for a firmware update.",
    ""
  },
  { "Seagate Barracuda ES.2", // unknown firmware
    "ST3(25031|50032|75033|100034)0NS",
    "",
    "There are known problems with these drives,\n"
    "see the following Seagate web pages:\n"
    "http://knowledge.seagate.com/articles/en_US/FAQ/207931en\n"
    "http://knowledge.seagate.com/articles/en_US/FAQ/207963en",
    ""
  },
  { "Seagate Constellation (SATA)", // tested with ST9500530NS/SN03
    "ST9(160511|500530)NS",
    "", "", ""
  },
  { "Seagate Constellation ES (SATA)", // tested with ST31000524NS/SN11,
      // MB0500EAMZD/HPG1
    "ST3(50051|100052|200064)4NS|"
    "MB0500EAMZD", // HP OEM
    "", "", ""
  },
  { "Seagate Constellation ES (SATA 6Gb/s)", // tested with ST1000NM0011/SN02,
      // MB1000GCEEK/HPG1
    "ST(5|10|20)00NM0011|"
    "MB1000GCEEK", // HP OEM
    "", "", ""
  },
  { "Seagate Constellation ES.2 (SATA 6Gb/s)", // tested with ST32000645NS/0004, ST33000650NS,
      // MB3000EBKAB/HPG6
    "ST3(2000645|300065[012])NS|"
    "MB3000EBKAB", // HP OEM
    "", "", ""
  },
  { "Seagate Constellation ES.3", // tested with ST1000NM0033-9ZM173/0001,
      // ST4000NM0033-9ZM170/SN03, MB1000GCWCV/HPGC, MB4000GCWDC/HPGE
    "ST[1234]000NM00[35]3-.*|"
    "MB[14]000GCW(CV|DC)", // HP OEM
    "", "", ""
  },
  { "Seagate Constellation CS", // tested with ST3000NC000/CE02, ST3000NC002-1DY166/CN02
    "ST(1000|2000|3000)NC00[0-3](-.*)?",
    "", "", ""
  },
  { "Seagate Constellation.2 (SATA)", // 2.5", tested with ST91000640NS/SN02, MM1000GBKAL/HPGB
    "ST9(25061|50062|100064)[012]NS|" // *SS = SAS
    "MM1000GBKAL", // HP OEM
    "", "", ""
  },
  // ST6000NM0004, ST6000NM0024, ST6000NM0044, ST6000NM0084, ST5000NM0024,
  // ST5000NM0044, ST4000NM0024, ST4000NM0044, ST2000NM0024, ST2000NM0044
  // ST4000NM0035, ST3000NM0005, ST2000NM0055, ST1000NM0055, ST4000NM0045,
  // ST3000NM0015, ST2000NM0065, ST1000NM0065, ST4000NM0105, ST3000NM0055
  { "Seagate Enterprise Capacity 3.5 HDD", // tested with ST6000NM0024-1HT17Z/SN02,
      // ST10000NM0016-1TT101/SNB0
      // ST4000NM0085-1YY107/ZC11SXPH
      // ST8000NM0045-1RL112/NN02
      // ST6000NM0004-1FT17Z/NN01
      // ST4000NM0035-1V4107/TNC3
      // ST1000NM0055-1V410C/TN02
      // ST8000NM0055-1RM112/SN04
      // ST10000NM0156-2AA111/SS05, ST4000NM0245-1Z2107/SS05
    "ST([1234568]|10)000NM0[012][0-68][456]-.*", // *[069]4 = 4Kn
    "", "",
    "-v 200,raw48,Pressure_Limit "
    "-v 188,raw16 -v 240,msec24hour32"
  },
  { "Seagate Enterprise Capacity 3.5 HDD", // V5.1, ms in attribute 9
    "ST[12]000NM0008-.*", // tested with ST1000NM0008-2F2100/SN01
    "", "",
    "-v 9,msec24hour32 -v 188,raw16 -v 240,msec24hour32"
  },
  { "Seagate Exos 5E8", // tested with ST8000AS0003-2HH188/0003
    "ST8000AS0003-.*",
    "", "",
    "-v 9,msec24hour32 -v 240,msec24hour32"
  },
  // ST1000NM000A, ST1000NM002A, ST2000NM000A, ST2000NM001A, ST2000NM002A,
  // ST3000NM000A, ST3000NM004A, ST4000NM000A, ST4000NM001A, ST4000NM002A,
  // ST4000NM006A, ST4000NM010A, ST4000NM012A, ST4000NM013A, ST6000NM002A,
  // ST6000NM021A, ST6000NM022A, ST6000NM025A, ST6000NM026A, ST8000NM000A,
  // ST8000NM002A, ST8000NM004A, ST8000NM008A, ST8000NM009A, ST8000NM016A
  { "Seagate Exos 7E8", // tested with ST6000NM021A-2R7101/SN02, ST8000NM000A-2KE101/SN02
    "ST[123468]000NM0(0[01234689]|1[0236]|2[1256])A-.*",
    "", "",
    "-v 18,raw48,Head_Health "
    "-v 240,msec24hour32"
  },
  { "Seagate Exos X12", // tested with ST12000NM0007-2A1101/SN02
    "ST12000NM00[01]7-.*", // *17 = SED
    "", "",
    "-v 200,raw48,Pressure_Limit "
    "-v 240,msec24hour32"
  },
  { "Seagate Exos X14", // tested with ST12000NM0008-2H3101/SN02,
      // ST12000NM0538-2K2101/CMA2 (OEM?)
    "ST(14000NM04[24]8|14000NM0(01|25)8|12000NM0(00|24|53)8|10000NM0(47|56)8)-.*",
    "", "",
    "-v 18,raw48,Head_Health "
    "-v 200,raw48,Pressure_Limit "
    "-v 240,msec24hour32"
  },
  { "Seagate Exos X16", // tested with ST10000NM001G-2MW103/SN02
      // ST14000NM001G-2KJ103/SN02, ST16000NM001G-2KK103/SN02, ST16000NM001G-2KK103/SN03
    "ST1[0246]000NM00[13]G-.*",
    "", "",
    "-v 18,raw48,Head_Health "
    "-v 200,raw48,Pressure_Limit "
    "-v 240,msec24hour32"
  },
  // new models: ST8000VN0002, ST6000VN0021, ST4000VN000
  //             ST8000VN0012, ST6000VN0031, ST4000VN003
  // tested with ST8000VN0002-1Z8112/ZA13YGNF
  { "Seagate NAS HDD", // tested with ST2000VN000-1H3164/SC42, ST3000VN000-1H4167/SC43
    "ST([234]000VN000|[468]000VN00(02|21|12|31|3))-.*",
    "", "", ""
  },
  // ST8000NE0001, ST8000NE0011, ST6000VN0001, ST6000VN0011, ST5000VN0001,
  // ST5000VN0011, ST4000VN0001, ST4000VN0011, ST3000VN0001, ST3000VN0011,
  // ST2000VN0001, ST2000VN0011
  // tested with ST8000NE0001-1WN112/PNA2
  { "Seagate Enterprise NAS HDD",
    "ST(8000NE|[65432]000VN)00[01]1-.*",
    "", "", ""
  },
  { "Seagate IronWolf", // tested with ST3000VN007-2E4166/SC60, ST4000VN008-2DR166/SC60,
      // ST6000VN001-2BB186/SC60, ST6000VN0033-2EE110/SC60, ST6000VN0041-2EL11C/SC61,
      // ST8000VN0022-2EL112/SC61, ST10000VN0004-1ZD101/SC60,
      // ST12000VN0007-2GS116/SC60, ST12000VN0008-2JH101/SC60
    "ST(1|2|3|4|6|8|10|12)000VN00(0?[2478]|1|22|33|41)-.*",
    "", "",
    "-v 18,raw48,Head_Health "
    "-v 200,raw48,Pressure_Limit "
    "-v 240,msec24hour32"
  },
  { "Seagate IronWolf Pro", // tested with ST4000NE0025-2EW107/EN02,
      // ST8000NE0004-1ZF11G/EN01, ST8000NE0021-2EN112/EN02, ST16000NE000-2RW103/EN02
    "ST([24]000NE0025|4000NE001|6000NE0023|8000NE00(04|08|21)|(10|12|14)000NE000[478]|16000NE000)-.*",
    "", "",
    "-v 18,raw48,Head_Health " // ST16000NE000
    "-v 200,raw48,Pressure_Limit "
    "-v 240,msec24hour32"
  },
  { "Seagate Archive HDD (SMR)", // tested with ST8000AS0002-1NA17Z/AR13
    "ST[568]000AS00[01][12]-.*",
    "", "", ""
  },
  { "Seagate Pipeline HD 5900.1",
    "ST3(160310|320[34]10|500(321|422))CS",
    "", "", ""
  },
  { "Seagate Pipeline HD 5900.2", // tested with ST31000322CS/SC13
    "ST3(160316|250[34]12|320(311|413)|500(312|414)|1000(322|424))CS",
    "", "", ""
  },
  { "Seagate Video 3.5 HDD", // tested with ST4000VM000-1F3168/SC23, SC25
    "ST(10|15|20|30|40)00VM00[023]-.*",
    "", "", ""
  },
  { "Seagate Medalist 17240, 13030, 10231, 8420, and 4310",
    "ST3(17240|13030|10231|8420|4310)A",
    "", "", ""
  },
  { "Seagate Medalist 17242, 13032, 10232, 8422, and 4312",
    "ST3(1724|1303|1023|842|431)2A",
    "", "", ""
  },
  { "Seagate NL35",
    "ST3(250623|250823|400632|400832|250824|250624|400633|400833|500641|500841)NS",
    "", "", ""
  },
  { "Seagate SV35.2",
    "ST3(160815|250820|320620|500630|750640)[AS]V",
    "", "", ""
  },
  { "Seagate SV35.3", // tested with ST3500320SV/SV16
    "ST3(500320|750330|1000340)SV",
    "", "", ""
  },
  { "Seagate SV35.5", // tested with ST31000525SV/CV12
    "ST3(250311|500410|1000525)SV",
    "", "", ""
  },
  // ST6000VX0001,ST6000VX0011,ST5000VX0001,ST5000VX0011,ST4000VX000
  // ST4000VX002, ST3000VX002, ST2000VX003, ST1000VX001, ST1000VX002
  // ST3000VX000, ST3000VX004, ST2000VX000, ST2000VX004, ST1000VX000
  { "Seagate Surveillance", // tested with ST1000VX001-1HH162/CV11, ST2000VX000-9YW164/CV12,
      // ST4000VX000-1F4168/CV14, ST2000VX003-1HH164/CV12
    "ST([1-5]000VX00[01234]1?|31000526SV|3500411SV)(-.*)?",
    "", "", ""
  },
  { "Seagate Skyhawk", // tested with ST3000VX010-2H916L/CV11, ST6000VX0023-2EF110/SC60
    "ST(1000VX005|2000VX008|3000VX0(09|10)|4000VX007|6000VX00(1|23)|8000VX00(4|22))-.*",
    "", "",
    "-v 9,msec24hour32 " // CV* Firmware only?
    "-v 240,msec24hour32"
  },
  { "Seagate DB35", // tested with ST3250823ACE/3.03, ST3300831SCE/3.03
    "ST3(200826|250823|300831|400832)[AS]CE",
    "", "", ""
  },
  { "Seagate DB35.2", // tested with ST3160212SCE/3.ACB
    "ST3(802110|120213|160212|200827|250824|300822|400833|500841)[AS]CE",
    "", "", ""
  },
  { "Seagate DB35.3",
    "ST3(750640SCE|((80|160)215|(250|320|400)820|500830|750840)[AS]CE)",
    "", "", ""
  },
  { "Seagate LD25.2", // tested with ST940210AS/3.ALC
    "ST9(40|80)210AS?",
    "", "", ""
  },
  { "Seagate ST1.2 CompactFlash", // tested with ST68022CF/3.01
    "ST6[468]022CF",
    "", "", ""
  },
  { "Seagate Nytro XF1230 SATA SSD", // tested with XF1230-1A0480/ST200354
    "XF1230-1A(0240|0480|0960|1920)",
    "", "",
    "-v 174,raw48,Unexpect_Power_Loss_Ct "
    "-v 180,raw48,End_to_End_Err_Detect "
    "-v 183,raw48,SATA_Downshift_Count "
    "-v 189,raw48,SSD_Health_Flags "
    "-v 190,raw48,SATA_Error_Ct "
    "-v 201,raw48,Read_Error_Rate "
    "-v 231,raw48,SSD_Life_Left_Perc "
    "-v 234,raw48,Lifetime_Nand_Gb "
    "-v 241,raw48,Total_Writes_GiB "
    "-v 242,raw48,Total_Reads_GiB "
    "-v 245,raw48,Read_Error_Rate "
  },
  { "Seagate IronWolf 110 SATA SSD", //Written to Seagate documentation
    "ZA(240|480|960|1920|3840)NM10001",
    "", "",
  //"-v 1,raw48,Raw_Read_Error_Rate "
  //"-v 5,raw16(raw16),Reallocated_Sector_Ct "
  //"-v 9,raw24(raw8),Power_On_Hours "
  //"-v 12,raw48,Power_Cycle_Count "
    "-v 100,raw48,Flash_GB_Erased "
    "-v 102,raw48,Lifetime_PS4_Entry_Ct "
    "-v 103,raw48,Lifetime_PS3_Exit_Ct "
    "-v 170,raw48,Grown_Bad_Block_Ct "
    "-v 171,raw48,Program_Fail_Count "
    "-v 172,raw48,Erase_Fail_Count "
    "-v 173,raw48,Avg_Program/Erase_Ct "
    "-v 174,raw48,Unexpected_Pwr_Loss_Ct "
    "-v 177,raw16,Wear_Range_Delta "
    "-v 183,hex56,SATA_Downshift_Count "
    "-v 187,raw48,Uncorrectable_ECC_Ct "
  //"-v 194,tempminmax,Temperature_Celsius "
    "-v 195,raw16(raw16),RAISE_ECC_Cor_Ct "
    "-v 198,raw48,Uncor_Read_Error_Ct "
  //"-v 199,raw48,UDMA_CRC_Error_Count "
    "-v 230,raw56,Drv_Life_Protect_Status "
    "-v 231,hex56,SSD_Life_Left "
  //"-v 232,raw48,Available_Reservd_Space "
    "-v 233,raw48,Lifetime_Wts_To_Flsh_GB "
    "-v 241,raw48,Lifetime_Wts_Frm_Hst_GB "
    "-v 242,raw48,Lifetime_Rds_Frm_Hst_GB "
    "-v 243,hex56,Free_Space "
  },
  { "Seagate IronWolf (Pro) 125 SSDs", // IronWolf_Pro_125_SSD_Product_Manual_100866982_A.pdf 
				       // IronWolf_125_SSD_Product_Manual_100866980_C.pdf
    "Seagate IronWolf ZA(250|500|1000|2000|4000)NM10002-.*|" // tested with
      // Seagate IronWolf ZA500NM10002-2ZG101/SU3SC013
    "Seagate IronWolfPro ZA(240|480|960|1920|3840)NX10001-.*", // tested with
      // Seagate IronWolfPro ZA3840NX10001-2ZH104/SU4SC01B
    "", "",
  //"-v 1,raw48,Raw_Read_Error_Rate "
  //"-v 9,raw24(raw8),Power_On_Hours "
  //"-v 12,raw48,Power_Cycle_Count "
    "-v 16,raw48,Spare_Blocks_Available "
    "-v 17,raw48,Spare_Blocks_Remaining "
    "-v 168,raw48,SATA_PHY_Error_Count "
    "-v 170,raw16,Early/Later_Bad_Blck_Ct "
    "-v 173,raw16,Max/Avg/Min_Erase_Ct "
    "-v 174,raw48,Unexpect_Power_Loss_Ct "
    "-v 177,raw16,Wear_Range_Delta "
  //"-v 192,raw48,Power-Off_Retract_Count "
  //"-v 194,tempminmax,Temperature_Celsius "
    "-v 218,raw48,SATA_CRC_Error_Count "
    "-v 231,raw48,SSD_Life_Left "
    "-v 232,hex48,Read_Failure_Blk_Ct "
    "-v 233,raw48,Flash_Writes_GiB "
    "-v 234,raw48,NAND_Reads_Sectors "
    "-v 235,raw48,Flash_Writes_Sectors "
    "-v 241,raw48,Host_Writes_GiB "
    "-v 242,raw48,Host_Reads_GiB "
    "-v 246,hex64,Write_Protect_Detail " // prevents interpretation of bogus threshold 255 (ticket #1396)
    "-v 247,raw48,Health_Check_Timer "
  },
  { "Seagate Nytro SATA SSD", //Written to Seagate documentation
    // tested with XA960LE10063, XA960LE10063
    "XA(240|480|960|1920|3840)[LM]E10(00|02|04|06|08|10)3",
    "", "",
  //"-v 1,raw48,Raw_Read_Error_Rate "
  //"-v 5,raw16(raw16),Reallocated_Sector_Ct "
  //"-v 9,raw24(raw8),Power_On_Hours "
  //"-v 12,raw48,Power_Cycle_Count "
    "-v 100,raw48,Flash_GB_Erased "
    "-v 102,raw48,Lifetime_PS4_Entry_Ct "
    "-v 103,raw48,Lifetime_PS3_Exit_Ct "
    "-v 170,raw48,Grown_Bad_Block_Ct "
    "-v 171,raw48,Program_Fail_Count "
    "-v 172,raw48,Erase_Fail_Count "
    "-v 173,raw48,Avg_Program/Erase_Ct "
    "-v 174,raw48,Unexpected_Pwr_Loss_Ct "
    "-v 177,raw16,Wear_Range_Delta "
    "-v 183,hex56,SATA_Downshift_Count "
    "-v 187,raw48,Uncorrectable_ECC_Ct "
  //"-v 194,tempminmax,Temperature_Celsius "
    "-v 195,raw16(raw16),RAISE_ECC_Cor_Ct "
    "-v 198,raw48,Uncor_Read_Error_Ct "
  //"-v 199,raw48,UDMA_CRC_Error_Count "
    "-v 230,raw56,Drv_Life_Protect_Status "
    "-v 231,hex56,SSD_Life_Left "
  //"-v 232,raw48,Available_Reservd_Space "
    "-v 233,raw48,Lifetime_Wts_To_Flsh_GB "
    "-v 241,raw48,Lifetime_Wts_Frm_Hst_GB "
    "-v 242,raw48,Lifetime_Rds_Frm_Hst_GB "
    "-v 243,hex56,Free_Space "
  },
  { "WD Blue / Red / Green SSDs", // tested with WDC WDS250G1B0A-00H9H0/X41000WD,
      // WDC WDS250G1B0A-00H9H0/X41100WD, WDC WDS100T1B0A-00H9H0,
      // WDC WDS120G2G0A-00JH30/UE360000, WDC WDS240G2G0A-00JH30/UF300000,
      // WDC WDS500G2B0A-00SM50/X61130WD, WDC WDS200T2B0A-00SM50/X61130WD,
      // WDC WDS200T2B0A/X61190WD, WDC WDS120G1G0A-00SS50/Z3311000
      // WDC  WDS500G2B0A-00SM50/401000WD,
      // WDC WDBNCE2500PNC/X61130WD, WDC WDBNCE0010PNC-WRSN/X41110WD,
      // WDC  WDS200T1R0A-68A4W0/411000WR, WDC  WDS400T1R0A-68A4W0/411000WR
    "WDC WDBNCE(250|500|00[124])0PNC(-.*)?|" // Blue 3D
    "WDC  ?WDS((120|240|250|480|500)G|[124]00T)(1B|2B|1G|2G|1R)0[AB](-.*)?",
      // *B* = Blue, *G* = Green, *2B* = Blue 3D NAND, *1R* = Red SA500
    "", "",
  //"-v 5,raw16(raw16),Reallocated_Sector_Ct " // Reassigned Block Count
  //"-v 9,raw24(raw8),Power_On_Hours "
  //"-v 12,raw48,Power_Cycle_Count "
    "-v 165,raw48,Block_Erase_Count "
    "-v 166,raw48,Minimum_PE_Cycles_TLC "
    "-v 167,raw48,Max_Bad_Blocks_per_Die "
    "-v 168,raw48,Maximum_PE_Cycles_TLC "
    "-v 169,raw48,Total_Bad_Blocks "
    "-v 170,raw48,Grown_Bad_Blocks "
    "-v 171,raw48,Program_Fail_Count "
    "-v 172,raw48,Erase_Fail_Count "
    "-v 173,raw48,Average_PE_Cycles_TLC "
    "-v 174,raw48,Unexpected_Power_Loss "
  //"-v 184,raw48,End-to-End_Error " // Detection/Correction Count
  //"-v 187,raw48,Reported_Uncorrect " // Uncorrectable Errors
  //"-v 188,raw48,Command_Timeout "
  //"-v 194,tempminmax,Temperature_Celsius "
  //"-v 199,raw48,UDMA_CRC_Error_Count " // SATA CRC Errors
    "-v 230,hex48,Media_Wearout_Indicator " // Maybe hex16
  //"-v 232,raw48,Available_Reservd_Space"
    "-v 233,raw48,NAND_GB_Written_TLC "
    "-v 234,raw48,NAND_GB_Written_SLC "
    "-v 241,raw48,Host_Writes_GiB "
    "-v 242,raw48,Host_Reads_GiB "
    "-v 244,raw48,Temp_Throttle_Status "
  },
  { "Western Digital Protege",
  /* Western Digital drives with this comment all appear to use Attribute 9 in
   * a  non-standard manner.  These entries may need to be updated when it
   * is understood exactly how Attribute 9 should be interpreted.
   * UPDATE: this is probably explained by the WD firmware bug described in the
   * smartmontools FAQ */
    "WDC WD([2468]00E|1[26]00A)B-.*",
    "", "", ""
  },
  { "Western Digital Caviar",
  /* Western Digital drives with this comment all appear to use Attribute 9 in
   * a  non-standard manner.  These entries may need to be updated when it
   * is understood exactly how Attribute 9 should be interpreted.
   * UPDATE: this is probably explained by the WD firmware bug described in the
   * smartmontools FAQ */
    "WDC WD(2|3|4|6|8|10|12|16|18|20|25)00BB-.*",
    "", "", ""
  },
  { "Western Digital Caviar WDxxxAB",
  /* Western Digital drives with this comment all appear to use Attribute 9 in
   * a  non-standard manner.  These entries may need to be updated when it
   * is understood exactly how Attribute 9 should be interpreted.
   * UPDATE: this is probably explained by the WD firmware bug described in the
   * smartmontools FAQ */
    "WDC WD(3|4|6|8|25)00AB-.*",
    "", "", ""
  },
  { "Western Digital Caviar WDxxxAA",
  /* Western Digital drives with this comment all appear to use Attribute 9 in
   * a  non-standard manner.  These entries may need to be updated when it
   * is understood exactly how Attribute 9 should be interpreted.
   * UPDATE: this is probably explained by the WD firmware bug described in the
   * smartmontools FAQ */
    "WDC WD...?AA(-.*)?",
    "", "", ""
  },
  { "Western Digital Caviar WDxxxBA",
  /* Western Digital drives with this comment all appear to use Attribute 9 in
   * a  non-standard manner.  These entries may need to be updated when it
   * is understood exactly how Attribute 9 should be interpreted.
   * UPDATE: this is probably explained by the WD firmware bug described in the
   * smartmontools FAQ */
    "WDC WD...BA",
    "", "", ""
  },
  { "Western Digital Caviar AC", // add only 5400rpm/7200rpm (ata33 and faster)
    "WDC AC((116|121|125|225|132|232)|([1-4][4-9][0-9])|([1-4][0-9][0-9][0-9]))00[A-Z]?.*",
    "", "", ""
  },
  { "Western Digital Caviar SE",
  /* Western Digital drives with this comment all appear to use Attribute 9 in
   * a  non-standard manner.  These entries may need to be updated when it
   * is understood exactly how Attribute 9 should be interpreted.
   * UPDATE: this is probably explained by the WD firmware bug described in the
   * smartmontools FAQ
   * UPDATE 2: this does not apply to more recent models, at least WD3200AAJB */
    "WDC WD(4|6|8|10|12|16|18|20|25|30|32|40|50)00(JB|PB)-.*",
    "", "", ""
  },
  { "Western Digital Caviar Blue EIDE",  // WD Caviar SE EIDE
    /* not completely accurate: at least also WD800JB, WD(4|8|20|25)00BB sold as Caviar Blue */
    "WDC WD(16|25|32|40|50)00AAJB-.*",
    "", "", ""
  },
  { "Western Digital Caviar Blue EIDE",  // WD Caviar SE16 EIDE
    "WDC WD(25|32|40|50)00AAKB-.*",
    "", "", ""
  },
  { "Western Digital RE EIDE",
    "WDC WD(12|16|25|32)00SB-.*",
    "", "", ""
  },
  { "Western Digital PiDrive Foundation Edition", // WDC WD3750LMCW-11D9GS3
    "WDC WD(3750|2500)LMCW-.*",
    "", "", ""
  },
  { "Western Digital Caviar Serial ATA",
    "WDC WD(4|8|20|32)00BD-.*",
    "", "", ""
  },
  { "Western Digital Caviar SE Serial ATA", // tested with WDC WD3000JD-98KLB0/08.05J08
    "WDC WD(4|8|12|16|20|25|30|32|40)00(JD|KD|PD)-.*",
    "", "", ""
  },
  { "Western Digital Caviar SE Serial ATA",
    "WDC WD(8|12|16|20|25|30|32|40|50)00JS-.*",
    "", "", ""
  },
  { "Western Digital Caviar SE16 Serial ATA",
    "WDC WD(16|20|25|32|40|50|75)00KS-.*",
    "", "", ""
  },
  { "Western Digital Caviar Blue Serial ATA",  // WD Caviar SE Serial ATA
    /* not completely accurate: at least also WD800BD, (4|8)00JD sold as Caviar Blue */
    "WDC WD((8|12|16|25|32)00AABS|(8|12|16|25|32|40|50)00AAJS)-.*",
    "", "", ""
  },
  { "Western Digital Caviar Blue (SATA)",  // WD Caviar SE16 Serial ATA
      // tested with WD1602ABKS-18N8A0/DELL/02.03B04
    "WDC WD((16|20|25|32|40|50|64|75)00AAKS|1602ABKS|10EALS)-.*",
    "", "", ""
  },
  { "Western Digital Blue", // tested with WDC WD5000AZLX-00K4KA0/80.00A80,
      // WDC WD10EZEX-00RKKA0/80.00A80, WDC WD10EZEX-75M2NA0/01.01A01, WDC WD40EZRZ-00WN9B0/80.00A80,
      // APPLE HDD WDC WD10EALX-408EA0/07.01D03
    "(APPLE HDD )?WDC WD((25|32|50)00AAKX|5000AZ(LX|RZ)|7500A(AL|ZE)X|10E(AL|ZE)X|[1-6]0EZRZ)-.*",
    "", "", ""
  },
  { "Western Digital Blue (SMR)", // tested with WDC WD40EZAZ-00SF3B0/80.00A80 (TRIM: zeroed)
    "WDC WD(20|40|60)EZAZ-.*",
    "", "", ""
  },
  { "Western Digital RE Serial ATA",
    "WDC WD(12|16|25|32)00(SD|YD|YS)-.*",
    "", "", ""
  },
  { "Western Digital RE2 Serial ATA",
    "WDC WD((40|50|75)00(YR|YS|AYYS)|(16|32|40|50)0[01]ABYS)-.*",
    "", "", ""
  },
  { "Western Digital RE2-GP",
    "WDC WD(5000AB|7500AY|1000FY)PS-.*",
    "", "", ""
  },
  { "Western Digital RE3 Serial ATA", // tested with WDC WD7502ABYS-02A6B0/03.00C06,
      // WD1002FBYS-12/03.M0300
    "(WDC )?WD((25|32|50|75)02A|(75|10)02F)BYS-.*",
    "", "", ""
  },
  { "Western Digital RE4", // tested with WDC WD2003FYYS-18W0B0/01.01D02,
      // WDC WD1003FBYZ-010FB0/01.01V03
      // WDC WD5003ABYZ-011FA0/01.01S03
    "WDC WD((25|50)03ABY[XZ]|1003FBY[XZ]|(15|20)03FYYS)-.*",
    "", "", ""
  },
  { "Western Digital RE4-GP", // tested with WDC WD2002FYPS-02W3B0/04.01G01,
      // WD2003FYPS-27W9B0/01.01D02
    "(WDC )?WD200[23]FYPS-.*",
    "", "", ""
  },
  { "Western Digital Re", // tested with WDC WD1004FBYZ-01YCBB0/RR02,
      // WDC WD2000FYYZ-01UL1B0/01.01K01, WDC WD2000FYYZ-01UL1B1/01.01K02,
      // WDC WD4000FYYZ-01UL1B2/01.01K03, WD2000FYYX/00.0D1K2,
      // WDC WD1004FBYZ-01YCBB1/RR04
      // WD4000FYYZ, WD4000FDYZ, WD3000FYYZ, WD3000FDYZ, WD2000FYYZ, WD2000FDYZ
      // WD2004FBYZ, WD1004FBYZ
    "WDC WD((1004|2004)FBYZ|([234]000)FDYZ|[234]000FYYZ|2000FYYX)-.*",
    "", "",
    "-v 16,raw48,Total_LBAs_Read" // WDC WD1004FBYZ-01YCBB1/RR04
  },
  { "Western Digital Se", // tested with WDC WD2000F9YZ-09N20L0/01.01A01
    // WD6001F9YZ, WD5001F9YZ, WD4000F9YZ, WD3000F9YZ, WD2000F9YZ, WD1002F9YZ
    "WDC WD(1002|2000|3000|4000|5001|6001)F9YZ-.*",
    "", "", ""
  },
  { "Western Digital Caviar Green", // tested with WDC WD7500AADS-00M2B0/01.00A01,
      // WDC WD10EADX/77.04D77
    "WDC WD((50|64|75)00AA[CV]S|(50|64|75)00AADS|10EA[CV]S|(10|15|20)EAD[SX])-.*",
    "",
    "",
    "-F xerrorlba" // tested with WDC WD7500AADS-00M2B0/01.00A01
  },
  { "Western Digital Caviar Green (AF)",
    "WDC WD(((64|75|80)00AA|(10|15|20)EA|(25|30)EZ)R|20EAC)S-.*",
    "", "", ""
  },
  { "Western Digital Green", // tested with
      // WDC WD10EZRX-00A8LB0/01.01A01, WDC WD20EZRX-00DC0B0/80.00A80,
      // WDC WD30EZRX-00MMMB0/80.00A80, WDC WD40EZRX-00SPEB0/80.00A80,
      // WDC WD60EZRX-00MVLB1/80.00A80, WDC WD5000AZRX-00A8LB0/01.01A01
    "WDC WD(5000AZ|7500AA|(10|15|20)EA|(10|20|25|30|40|50|60)EZ)RX-.*",
    "", "", ""
  },
  { "Western Digital Caviar Black", // tested with WDC WD7501AAES/06.01D06
    "WDC WD((500|640)1AAL|7501AA[EL]|1001FA[EL]|2001FAS)S-.*|"
    "WDC WD(2002|7502|1502|5003|1002|5002)(FAE|AAE|AZE|AAL)X-.*", // could be
    // WD2002FAEX, WD7502AAEX, WD1502FAEX, WD5003AZEX, WD1002FAEX, WD5002AALX
    "", "", "-F xerrorlba" // WDC WD6401AALS-00L3B2/01.03B01 (ticket #1558)
  },
  { "Western Digital Black", // tested with
      // WDC WD1003FZEX-00MK2A0/01.01A01, WDC WD3001FAEX-00MJRA0/01.01L01,
      // WDC WD3003FZEX-00Z4SA0/01.01A01, WDC WD4001FAEX-00MJRA0/01.01L01
      // WDC WD4003FZEX-00Z4SA0/01.01A01, WDC WD5003AZEX-00RKKA0/80.00A80,
      // WDC WD4004FZWX-00GBGB0/81.H0A81, WDC WD4005FZBX-00K5WB0/01.01A01
    "WDC WD(6001|2003|5001|1003|4003|4004|4005|5003|3003|3001)(FZW|FZE|FZB|AZE)X-.*|" // could be
    // new series  WD6001FZWX WD2003FZEX WD5001FZWX WD1003FZEX
    //             WD4003FZEX WD5003AZEX WD3003FZEX WD4004FZWX
    "WDC WD(4001|3001|2002|1002|5003|7500|5000|3200|2500|1600)(FAE|AZE)X-.*",
    // old series: WD4001FAEX WD3001FAEX WD2002FAEX WD1002FAEX  WD5003AZEX
    "", "", ""
  },
  { "Western Digital Black (SMR)", // ticket #1313
    "WDC WD10SPSX-.*",
    "", "", ""
  },
  { "Western Digital AV ATA", // tested with WDC WD3200AVJB-63J5A0/01.03E01
    "WDC WD(8|16|25|32|50)00AV[BJ]B-.*",
    "", "", ""
  },
  { "Western Digital AV SATA",
    "WDC WD(16|25|32)00AVJS-.*",
    "", "", ""
  },
  { "Western Digital AV-GP",
    "WDC WD((16|25|32|50|64|75)00AV[CDV]S|(10|15|20)EV[CDV]S)-.*",
    "", "", ""
  },
  { "Western Digital AV-GP (AF)", // tested with WDC WD10EURS-630AB1/80.00A80,
      // WDC WD10EUCX-63YZ1Y0/51.0AB52, WDC WD20EURX-64HYZY0/80.00A80
    "WDC WD(5000AUDX|7500AURS|10EUCX|(10|15|20|25|30)EUR[SX])-.*",
    "", "", ""
  },
  { "Western Digital AV", // tested with DC WD10JUCT-63CYNY0/01.01A01
    "WDC WD((16|25|32|50)00BU[CD]|5000LUC|10JUC)T-.*",
    "", "", ""
  },
  { "Western Digital Raptor",
    "WDC WD((360|740|800)GD|(360|740|800|1500)ADF[DS])-.*",
    "", "", ""
  },
  { "Western Digital Raptor X",
    "WDC WD1500AHFD-.*",
    "", "", ""
  },
  { "Western Digital VelociRaptor", // tested with WDC WD1500HLHX-01JJPV0/04.05G04
    "WDC WD(((800H|(1500|3000)[BH]|1600H|3000G)LFS)|((1500|3000|4500|6000)[BH]LHX))-.*",
    "", "", ""
  },
  { "Western Digital VelociRaptor (AF)", // tested with WDC WD1000DHTZ-04N21V0/04.06A00
    "WDC WD(2500H|5000B|5000H|1000D)HTZ-.*",
    "", "", ""
  },
  { "Western Digital Scorpio EIDE",
    "WDC WD(4|6|8|10|12|16)00(UE|VE)-.*",
    "", "", ""
  },
  { "Western Digital Scorpio Blue EIDE", // tested with WDC WD3200BEVE-00A0HT0/11.01A11
    "WDC WD(4|6|8|10|12|16|25|32)00BEVE-.*",
    "", "", ""
  },
  { "Western Digital Scorpio Serial ATA",
    "WDC WD(4|6|8|10|12|16|25)00BEAS-.*",
    "", "", ""
  },
  { "Western Digital Scorpio Blue Serial ATA", // tested with WDC WD3200BEVS-08VAT2/14.01A14
    "WDC WD((4|6|8|10|12|16|25|32)00BEVS|(8|12|16|25|32|40|50|64)00BEVT|7500KEVT|10TEVT)-.*",
    "", "", ""
  },
  { "Western Digital Scorpio Blue Serial ATA (AF)", // tested with
      // WDC WD10JPVT-00A1YT0/01.01A01
    "WDC WD((16|25|32|50|64|75)00BPVT|10[JT]PVT)-.*",
    "", "", ""
  },
  { "Western Digital Scorpio Black", // tested with WDC WD5000BEKT-00KA9T0/01.01A01
    "WDC WD(8|12|16|25|32|50)00B[EJ]KT-.*",
    "", "", ""
  },
  { "Western Digital Scorpio Black (AF)",
    "WDC WD(50|75)00BPKT-.*",
    "", "", ""
  },
  { "Western Digital Red", // tested with WDC WD10EFRX-68JCSN0/01.01A01,
      // WDC WD10JFCX-68N6GN0/01.01A01, WDC WD30EFRX-68EUZN0/82.00A82,
      // WDC WD40EFRX-68WT0N0/80.00A80, WDC WD60EFRX-68MYMN1/82.00A82,
      // WDC WD80EFAX-68LHPN0/83.H0A83, WDC WD80EFZX-68UW8N0/83.H0A83,
      // WDC WD80EZZX-11CSGA0/83.H0A03 (My Book 0x1058:0x25ee),
      // WDC WD100EFAX-68LHPN0/83.H0A83,
      // WDC WD120EMFZ-11A6JA0/81.00A81 (Easystore 0x1058:0x25fb)
      // WDC WD160EMFZ-11AFXA0/81.00A81
      // WDC WD40EFZX-68AWUN0/81.00B81, WDC WD20EFZX-68AWUN0/81.00B81
      // WDC WD140EFFX-68VBXN0/81.00A81
    "WDC WD(7500BFCX|10JFCX|[1-6]0EFRX|[2468]0E[FZ]ZX|(8|10)0EFAX|1[26]0EMFZ|140E(FF|FG)X)-.*",
    "", "",
    "-v 22,raw48,Helium_Level" // WD80EFAX, WD80EFZX, WD100EFAX, WD120EMFZ, WD160EMFZ
  },
  { "Western Digital Red (SMR)", // ticket #1313, tested with WDC WD60EFAX-68SHWN0/82.00A82
    "WDC WD[2346]0EFAX-.*",
    "", "", ""
  },
  { "Western Digital Red Pro", // tested with WDC WD2001FFSX-68JNUN0/81.00A81,
      // WDC WD6002FFWX-68TZ4N0/83.H0A83, WDC WD101KFBX-68R56N0/83.H0A03,
      // WDC WD102KFBX-68M95N0/83.00A83
    "WDC WD([2-68]00[123]FF[BSW]|10[12]KFB)X-.*",
    "", "",
    "-v 22,raw48,Helium_Level" // WD101KFBX (but not WD102KFBX)
  },
  { "Western Digital Purple (Pro)", // tested with WDC WD40PURX-64GVNY0/80.00A80,
      // WDC WD40PURZ-85TTDY0/80.00A80
      // WDC WD80PUZX-64NEAY0/80.H0A80
      // WDC WD121PURP-85B5SY0/82.00A82
    "WDC WD[1234568](0|[0248]1)PU[RZ][PXZ]-.*",
    "", "", 
    "-v 22,raw48,Helium_Level" // WD121PURP-85B5SY0, WD80PUZX-64NEAY0
  },
  { "Western Digital Gold", // tested with WDC WD1005FBYZ-01YCBB2/RR07,
      // WDC WD1005VBYZ-02RRWB2/RR07, WDC WD2005VBYZ-02RRWB2/RR07
      // WDC WD2005FBYZ-01YCBB2/RR07, WDC WD4002FYYZ-01B7CB0/01.01M02,
      // WDC WD4003FRYZ-01F0DB0/01.01H01, WDC WD6003FRYZ-01F0DB0/01.01H01,
      // WDC WD8003FRYZ-01JPDB1/01.01H02, WDC WD8004FRYZ-01VAEB0/01.01H01,
      // WDC WD102KRYZ-01A5AB0/01.01H01, WDC WD121KRYZ-01W0RB0/01.01H01,
      // WDC WD141KRYZ-01C66B0/01.01H01, WDC WD161KRYZ-01AGBB0/01.01H01
    "WDC WD([12]005[FV]B|4002FY|4003FR|600[23]FR|800[234]FR|([12][02468]1|102)KR)YZ-.*",
    "", "",
    "-v 22,raw48,Helium_Level" // WD121KRYZ, WD141KRYZ
  },
  { "Western Digital Blue Mobile", // tested with WDC WD5000LPVX-08V0TT2/03.01A03,
      // WDC WD10JPVX-75JC3T0/0301A03,  WDC WD10JPVX-22JC3T0/01.01A01,
      // WDC WD20NPVZ-00WFZT0/01.01A01
    "WDC WD(3200LPCX|5000[BL]P[CV]X|7500BPVX|10JP[VZ]X|(15|20)NPVZ)-.*",
    "", "", ""
  },
  { "Western Digital Blue Mobile (SMR)", // ticket #1313, tested with
      // WDC WD10SPZX-22Z10T0/01.01A01, WDC WD10SPZX-21Z10T0/02.01A02,
      // WDC WD20SPZX-22CRAT0/01.01A01, WDC WD20SPZX-22UA7T0/01.01A01
    "WDC WD[12]0SPZX-.*",
    "", "", ""
  },
  { "Western Digital Green Mobile", // tested with WDC WD20NPVX-00EA4T0/01.01A01
    "WDC WD(15|20)NPV[TX]-.*",
    "", "", ""
  },
  { "Western Digital Black Mobile", // tested with WDC WD7500BPKX-22HPJT0/01.01A01,
      // WDC WD10JPLX-00MBPT0/01.01H01
    "WDC WD((16|25|32)00BEK[TX]|(25|32|50|75)00(BPK|LPL)X|10JPLX)-.*",
    "", "", ""
  },
  { "Western Digital Elements / My Passport (USB)", // tested with WDC WD5000BMVW-11AMCS0/01.01A01
    "WDC WD(25|32|40|50)00BMV[UVW]-.*",  // *W-* = USB 3.0
    "", "", ""
  },
  { "Western Digital Elements / My Passport (USB, AF)", // tested with
      // WDC WD5000KMVV-11TK7S1/01.01A01,
      // WDC WD5000LMVW-11CKRS0/01.01A01 (0x1058:0x07ae),
      // WDC WD5000LMVW-11VEDS0/01.01A01 (0x1058:0x0816),
      // WDC WD7500BMVW-11AJGS2/01.01A01,
      // WDC WD10JMVW-11AJGS2/01.01A01 (0x1058:0x10b8),
      // WDC WD10JMVW-11AJGS4/01.01A01 (0x1058:0x25a0/25a2),
      // WDC WD10JMVW-11S5XS1/01.01A01,
      // WDC WD10SMZW-11Y0TS0/01.01A01,
      // WDC WD10TMVW-11ZSMS5/01.01A01,
      // WDC WD20NMVW-11AV3S2/01.01A01 (0x1058:0x0822),
      // WDC WD20NMVW-11AV3S3/01.01A01 (0x1058:0x0837),
      // WDC WD20NMVW-11EDZS6/01.01A01 (0x1058-0x259f),
      // WDC WD20NMVW-11EDZS7/01.01A01 (0x1058:0x259d/25a1),
      // WDC WD20NMVW-11W68S0/01.01A01,
      // WDC WD20NMVW-59AV3S3/01.01A01 (0x1058:0x107d),
      // WDC WD30NMVW-11C3NS4/01.01A01,
      // WDC WD40NMZW-11GX6S1/01.01A01 (0x1058:0x2599/25e2/25fa)
      // WDC WD50NDZW-11A8JS1/01.01A01 (0x1058:0x2627)
      // WDC WD50NDZW-11MR8S1/02.01A02
      // WDC WD40NDZM-59A8KS1/01.01A01
    "WDC WD((5000[LK]|7500[BK]|10[JST]|[234]0N)M|50ND|40ND)[VZ][VWM]-.*", // *W-* = USB 3.0
    // Model numbers with "M" suffix denote the use of USB-C receptacles instead of Micro-B.
    "", "", ""
  },
  { "Quantum Bigfoot", // tested with TS10.0A/A21.0G00, TS12.7A/A21.0F00
    "QUANTUM BIGFOOT TS(10\\.0|12\\.7)A",
    "", "", ""
  },
  { "Quantum Fireball lct15",
    "QUANTUM FIREBALLlct15 ([123]0|22)",
    "", "", ""
  },
  { "Quantum Fireball lct20",
    "QUANTUM FIREBALLlct20 [1234]0",
    "", "", ""
  },
  { "Quantum Fireball CX",
    "QUANTUM FIREBALL CX10.2A",
    "", "", ""
  },
  { "Quantum Fireball CR",
    "QUANTUM FIREBALL CR(4.3|6.4|8.4|13.0)A",
    "", "", ""
  },
  { "Quantum Fireball EX", // tested with QUANTUM FIREBALL EX10.2A/A0A.0D00
    "QUANTUM FIREBALL EX(3\\.2|6\\.4|10\\.2)A",
    "", "", ""
  },
  { "Quantum Fireball ST",
    "QUANTUM FIREBALL ST(3.2|4.3|4300)A",
    "", "", ""
  },
  { "Quantum Fireball SE",
    "QUANTUM FIREBALL SE4.3A",
    "", "", ""
  },
  { "Quantum Fireball Plus LM",
    "QUANTUM FIREBALLP LM(10.2|15|20.[45]|30)",
    "", "", ""
  },
  { "Quantum Fireball Plus AS",
    "QUANTUM FIREBALLP AS(10.2|20.5|30.0|40.0|60.0)",
    "", "", ""
  },
  { "Quantum Fireball Plus KX",
    "QUANTUM FIREBALLP KX27.3",
    "", "", ""
  },
  { "Quantum Fireball Plus KA",
    "QUANTUM FIREBALLP KA(9|10).1",
    "", "", ""
  },

  ////////////////////////////////////////////////////
  // USB ID entries
  ////////////////////////////////////////////////////

  // 0x0080 (JMicron/Toshiba ?)
  { "USB: ; JMicron JMS578",
    "0x0080:0x0578",
    "", // 0x0104
    "",
    "-d sat"
  },
  { "USB: ; ",
    "0x0080:0xa001",
    "", // ORICO 2588US3: 0x0101, 0x0203
    "",
    "-d sat"
  },
  // 0x0350 (?)
  { "USB: ViPowER USB3.0 Storage; ",
    "0x0350:0x0038",
    "", // 0x1905
    "",
    "-d sat,12" // ATA output registers missing
  },
  // Hewlett-Packard
  { "USB: HP Personal Media Drive; ",
    "0x03f0:0x070c",
    "",
    "",
    "-d usbsunplus"
  },
  { "USB: HP Desktop HD BD07; ", // 2TB
    "0x03f0:0xbd07",
    "",
    "",
    "-d sat"
  },
  // ALi
  { "USB: ; ALi M5621", // USB->PATA
    "0x0402:0x5621",
    "",
    "",
    "" // unsupported
  },
  // VIA
  { "USB: Connectland BE-USB2-35BP-LCM; VIA VT6204",
    "0x040d:0x6204",
    "",
    "",
    "" // unsupported
  },
  // Buffalo / Melco
  { "USB: Buffalo JustStore Portable HD-PVU2; ",
    "0x0411:0x0181",
    "",
    "",
    "-d sat"
  },
  { "USB: Buffalo Drivestation Duo; ",
    "0x0411:0x01ce",
    "",
    "",
    "-d sat"
  },
  { "USB: Buffalo DriveStation HD-LBU2 ; Medialogic MLDU11",
    "0x0411:0x01ea",
    "",
    "",
    "-d sat"
  },
  { "USB: Buffalo; ",
    "0x0411:0x0(157|1[df]9|1e7|240|251|27e)", // 0x0157: HD-PEU2, 0x01d9: HD-PCTU2 (0x0108), 0x01e7: HD-PNTU3,
      // 0x01f9: HD-PZU3 (0x0100), 0x0240: HD-PCFU3, 0x0251: HD-PNFU3, 0x027e: HD-LC3
    "",
    "",
    "-d sat"
  },
  // LG Electronics
  { "USB: LG Mini HXD5; JMicron",
    "0x043e:0x70f1",
    "", // 0x0100
    "",
    "-d usbjmicron"
  },
  // Hitachi / Renesas
  { "USB: ; Renesas uPD720231A", // USB2/3->SATA
    // 0x0229: Pi-102 Raspberry Pi USB to mSATA Converter Board
    // 0x022a: DeLock 62652 converter SATA 6GB/s > USB 3.0
    "0x045b:0x022[9a]",
    "",
    "",
    "-d sat"
  },
  // Philips
  { "USB: Philips; ", // SDE3273FC/97 2.5" SATA HDD enclosure
    "0x0471:0x2021",
    "", // 0x0103
    "",
    "-d sat"
  },
  // Toshiba
  { "USB: Toshiba Canvio 500GB; SunPlus",
    "0x0480:0xa004",
    "",
    "",
    "-d usbsunplus"
  },
  { "USB: Toshiba; ",
    "0x0480:0x....",
    "",
    "",
    "-d sat"
  },
  // Cypress
  { "USB: ; Cypress CY7C68300A (AT2)",
    "0x04b4:0x6830",
    "0x0001",
    "",
    "" // unsupported
  },
  { "USB: ; Cypress CY7C68300B/C (AT2LP)",
    "0x04b4:0x6830",
    "0x0240",
    "",
    "-d usbcypress"
  },
  // Fujitsu
  { "USB: Fujitsu/Zalman ZM-VE300; ", // USB 3.0
    "0x04c5:0x2028",
    "", // 0x0001
    "",
    "-d sat"
  },
  { "USB: ; Fujitsu", // DeLock 42475, USB 3.0
    "0x04c5:0x201d",
    "", // 0x0001
    "",
    "-d sat"
  },
  // Myson Century
  { "USB: ; Myson Century CS8818",
    "0x04cf:0x8818",
    "", // 0xb007
    "",
    "" // unsupported
  },
  // Samsung
  { "USB: Samsung S2 Portable; JMicron",
    "0x04e8:0x1f0[568a]", // 0x1f0a: SAMSUNG HN-M101XBB
    "",
    "",
    "-d usbjmicron" // 0x1f0a: works also with "-d sat"
  },
  { "USB: Samsung S1; JMicron",
    "0x04e8:0x2f0[36]", // 0x2f03: S1 Portable, 0x2f06: S1 Mini (SAMSUNG HS20YJZ/3AU10-01)
    "",
    "",
    "-d usbjmicron"
  },
  { "USB: Samsung Portable SSD T7; ASMedia ASM2362",
    "0x04e8:0x4001",
    "",
    "",
    "" // smartmontools >= r5168: -d sntasmedia
  },
  { "USB: Samsung Story Station; ",
    "0x04e8:0x5f0[56]",
    "",
    "",
    "-d sat"
  },
  { "USB: Samsung G2 Portable; JMicron",
    "0x04e8:0x6032",
    "0x0000",
    "",
    "-d usbjmicron" // ticket #132
  },
  { "USB: Samsung G2 Portable; ",
    "0x04e8:0x6032",
    "0x...[1-9]", // >= 0x0001
    "",
    "-d sat"
  },
  { "USB: Samsung Story Station 3.0; ",
    "0x04e8:0x6052",
    "",
    "",
    "-d sat"
  },
  { "USB: Samsung Story Station 3.0; ",
    "0x04e8:0x6054",
    "",
    "",
    "-d sat"
  },
  { "USB: Samsung M2 Portable 3.0; ",
    "0x04e8:0x60c5",
    "",
    "",
    "-d sat"
  },
  { "USB: Samsung D3 Station; ",
    "0x04e8:0x612[45]", // 3TB, 4TB
    "", // 0x200, 0x202
    "",
    "-d sat"
  },
  { "USB: Samsung M3 Portable USB 3.0; ", // 1.5/2TB: SpinPoint M9TU
    "0x04e8:0x61b[3456]", // 500MB, 2TB, 1.5TB, 1TB
    "", // 0x0e00
    "",
    "-d sat"
  },
  { "USB: Samsung S3 Portable; ",
    "0x04e8:0x61c8", // ST1000LM025 HN-M101ABB
    "", // 0x1301
    "",
    "-d sat"
  },
  { "USB: Samsung Portable SSD T5; ",
    "0x04e8:0x61f5",
    "", // 0x0100
    "",
    "-d sat"
  },
  { "USB: Samsung; ",
    "0x04e8:0x8003", // USB3 Adapter from SSD EVO 850 Starter Kit
    "", // 0x0100
    "",
    "-d sat"
  },
  { "USB: Sony HD-E1; ",
    "0x054c:0x05bf", //  Sony HD-E1B - 1TB USB3.0
    "", // 0x6610
    "",
    "-d sat"
  },
  // Sunplus
  { "USB: ; SunPlus",
    "0x04fc:0x0c05",
    "",
    "",
    "-d usbsunplus"
  },
  { "USB: ; SunPlus SPDIF215",
    "0x04fc:0x0c15",
    "", // 0xf615
    "",
    "-d usbsunplus"
  },
  { "USB: ; SunPlus SPDIF225", // USB+SATA->SATA
    "0x04fc:0x0c25",
    "", // 0x0103
    "",
    "-d usbsunplus"
  },
  // Intrinsix
  { "USB: ; Intrinsix",
    "0x0578:0x0578",
    "", // 0x0202
    "",
    "-d sat" // ATA output registers missing
  },
  // Iomega
  { "USB: Iomega Prestige Desktop USB 3.0; ",
    "0x059b:0x0070",
    "", // 0x0004
    "",
    "-d sat" // ATA output registers missing
  },
  { "USB: Iomega LPHD080-0; ",
    "0x059b:0x0272",
    "",
    "",
    "-d usbcypress"
  },
  { "USB: Iomega MDHD500-U; JMicron",
    "0x059b:0x0274",
    "", // 0x0000
    "",
    "-d usbjmicron,0"
  },
  { "USB: Iomega MDHD500-U; ",
    "0x059b:0x0275",
    "", // 0x0001
    "",
    "" // unsupported
  },
  { "USB: Iomega; JMicron",
    "0x059b:0x027[78]",  // 0x0277: MDHD-UE, 0x0278: LDHD-UPS
    "", // 0x0000
    "",
    "-d usbjmicron"
  },
  { "USB: Iomega LDHD-UP; Sunplus",
    "0x059b:0x0370",
    "",
    "",
    "-d usbsunplus"
  },
  { "USB: Iomega; JMicron",
    "0x059b:0x0(47[05]|57[15])", // 0x0470: LPHD-UP, 0x0475: GDHDU2 (0x0100),
      // 0x0575: LDHD-UP
    "",
    "",
    "-d usbjmicron"
  },
  { "USB: Iomega; JMicron",
    "0x059b:0x047a",
    "", // 0x0100
    "",
    "-d sat" // works also with "-d usbjmicron"
  },
  // LaCie
  { "USB: LaCie hard disk (FA Porsche design);",
    "0x059f:0x0651",
    "",
    "",
    "" // unsupported
  },
  { "USB: LaCie d2 Quadra; Oxford OXUF934SSA-LQAG ", // USB+IEEE1394+eSATA->SATA
    "0x059f:0x0828",
    "",
    "",
    "-d sat"
  },
  { "USB: LaCie hard disk; JMicron",
    "0x059f:0x0951",
    "",
    "",
    "-d usbjmicron"
  },
  { "USB: LaCie Rugged Triple Interface; ",
    "0x059f:0x100c",
    "", // 0x0001
    "",
    "-d sat"
  },
  { "USB: LaCie Desktop Hard Drive;",
    "0x059f:0x1010",
    "",
    "",
    "-d usbsunplus"
  },
  { "USB: LaCie Desktop Hard Drive; ",
    "0x059f:0x101[68]", // 0x1016: SAMSUNG HD103UJ
    "", // 0x0001
    "",
    "-d sat"
  },
  { "USB: LaCie Desktop Hard Drive; JMicron",
    "0x059f:0x1019",
    "",
    "",
    "-d usbjmicron"
  },
  { "USB: LaCie Rugged Hard Drive; JMicron",
    "0x059f:0x101d",
    "", // 0x0001
    "",
    "-d usbjmicron,x"
  },
  { "USB: LaCie Little Disk USB2; JMicron",
    "0x059f:0x1021",
    "",
    "",
    "-d usbjmicron"
  },
  { "USB: LaCie hard disk; ",
    "0x059f:0x1029",
    "", // 0x0100
    "",
    "-d sat"
  },
  { "USB: Lacie rikiki; JMicron",
    "0x059f:0x102a",
    "",
    "",
    "-d usbjmicron,x"
  },
  { "USB: LaCie D2 USB3; LucidPort USB300 ",
    "0x059f:0x103d",
    "",
    "",
    "-d sat"
  },
  { "USB: LaCie rikiki USB 3.0; ",
    "0x059f:0x10(49|57)",
    "",
    "",
    "-d sat"
  },
  { "USB: LaCie minimus USB 3.0; ",
    "0x059f:0x104a",
    "",
    "",
    "-d sat"
  },
  { "USB: LaCie Rugged Mini USB 3.0; ",
    "0x059f:0x1051",
    "", // 0x0000
    "",
    "-d sat"
  },
  { "USB: LaCie P9230 (LAC302002); ",
    "0x059f:0x1053",
    "", // 0x0000
    "",
    "-d sat"
  },
  { "USB: LaCie Rugged Mini HDD; ",
    "0x059f:0x106b",
    "",
    "",
    "-d sat"
  },
  { "USB: LaCie; ", // 0x1070: ASMedia 1053 ?
    "0x059f:0x10(6f|7[05]|b8)", // 0x0x10b8: d2 PROFESSIONAL
    "", // 6f/70/b8=0x0001, 75=0x0000
    "",
    "-d sat"
  },
  // In-System Design
  { "USB: ; In-System/Cypress ISD-300A1",
    "0x05ab:0x0060",
    "", // 0x1101
    "",
    "-d usbcypress"
  },
  // Apple
  { "USB: Apple; ",
    "0x05ac:0x8406", // TOSHIBA MQ01UBB200
    "",
    "",
    "-d sat"
  },
  // Genesys Logic
  { "USB: ; Genesys Logic GL881E",
    "0x05e3:0x0702",
    "",
    "",
    "" // unsupported
  },
  { "USB: ; Genesys Logic",
    "0x05e3:0x(0718|073[15]|2013)", // 0x0718(0x0041): Requires '-T permissive',
    "", // 0x0731: Genesys Logic GL3310, Chieftec USB 3.0 2.5" case, 0x0735(0x1003): ?,
    "", // 0x2013(0x0100): Sharkoon QuickPort Duo Clone USB 3.1 Type-C
    "-d sat"
  },
  // Micron
  { "USB: Micron USB SSD; ",
    "0x0634:0x0655",
    "",
    "",
    "" // unsupported
  },
  // Prolific
  { "USB: ; Prolific PL2507", // USB->PATA
    "0x067b:0x2507",
    "",
    "",
    "-d usbjmicron,0" // Port number is required
  },
  { "USB: ; Prolific PL2571/2771/2773/2775", // USB->SATA, USB3->SATA,
    "0x067b:0x(2571|277[135])",              // USB3+eSATA->SATA, USB3->2xSATA
    "",
    "",
    "-d usbprolific"
  },
  { "USB: ; Prolific PL3507", // USB+IEEE1394->PATA
    "0x067b:0x3507",
    "", // 0x0001
    "",
    "-d usbjmicron,p"
  },
  // Imation
  { "USB: Imation ; ", // Imation Odyssey external USB dock
    "0x0718:0x1000",
    "", // 0x5104
    "",
    "-d sat"
  },
  // Jess-Link
  { "USB: Packard Bell Carbon; ",
    "0x0766:0x0017",
    "", // 0x0108
    "",
    "" // unsupported
  },
  // Logitec
  { "USB: Logitec LGB-4BNHUC; ",
    "0x0789:0x0296",
    "",
    "",
    "-d sat"
  },
  // SanDisk
  { "USB: SanDisk SDCZ80 Flash Drive; Fujitsu", // ATA ID: SanDisk pSSD
    "0x0781:0x558[08]",
    "",
    "",
    "-d sat"
  },
  // Freecom
  { "USB: ; Innostor IS631", // No Name USB3->SATA Enclosure
    "0x07ab:0x0621",
    "",
    "",
    "-d sat"
  },
  { "USB: Freecom; ",
    "0x07ab:0xfc17",
    "", // 0x0100
    "",
    "-d sat"
  },
  { "USB: Freecom Quattro 3.0; ", // USB3.0+IEEE1394+eSATA->SATA
    "0x07ab:0xfc77",
    "",
    "",
    "-d sat"
  },
  { "USB: Freecom Mobile Drive XXS; JMicron",
    "0x07ab:0xfc88",
    "", // 0x0101
    "",
    "-d usbjmicron,x"
  },
  { "USB: Freecom Hard Drive XS; Sunplus",
    "0x07ab:0xfc8e",
    "", // 0x010f
    "",
    "-d usbsunplus"
  },
  { "USB: Freecom; ", // Intel labeled
    "0x07ab:0xfc8f",
    "", // 0x0000
    "",
    "-d sat"
  },
  { "USB: Freecom Classic HD 120GB; ",
    "0x07ab:0xfccd",
    "",
    "",
    "" // unsupported
  },
  { "USB: Freecom; JMicron", // 0xfc85: Freecom FHD-2 Pro / JMicron JM20316
    "0x07ab:0xfc(85|d[6a])",
    "",
    "",
    "-d usbjmicron"
  },
  // Fast Point Technologies
  { "USB: ; ",
    "0x0850:0x00(03|31)",
    "", // 0x0100
    "",
    "-d sat"
  },
  // 0x0860 (?)
  { "USB: ; ",
    "0x0860:0x0001",
    "", // 0x0100
    "",
    "-d sat"
  },
  // Oxford Semiconductor, Ltd
  { "USB: ; Oxford",
    "0x0928:0x0000",
    "",
    "",
    "" // unsupported
  },
  { "USB: ; Oxford OXU921DS",
    "0x0928:0x0002",
    "",
    "",
    "" // unsupported
  },
  { "USB: ; Oxford", // Zalman ZM-VE200
    "0x0928:0x0010",
    "", // 0x0304
    "",
    "-d sat"
  },
  // Toshiba
  { "USB: Toshiba PX1270E-1G16; Sunplus",
    "0x0930:0x0b03",
    "",
    "",
    "-d usbsunplus"
  },
  { "USB: Toshiba PX1396E-3T01; Sunplus", // similar to Dura Micro 501
    "0x0930:0x0b09",
    "",
    "",
    "-d usbsunplus"
  },
  { "USB: Toshiba Stor.E Steel; Sunplus",
    "0x0930:0x0b11",
    "",
    "",
    "-d usbsunplus"
  },
  { "USB: Toshiba Stor.E; ",
    "0x0930:0x0b1[9ab]",
    "", // 0x0001
    "",
    "-d sat"
  },
  { "USB: Toshiba; Sunplus",
    "0x0930:0xa002",
    "", // 0x0103
    "",
    "-d usbsunplus"
  },
  // Lumberg, Inc.
  { "USB: Toshiba Stor.E; Sunplus",
    "0x0939:0x0b1[56]",
    "",
    "",
    "-d usbsunplus"
  },
  { "USB: Toshiba Stor.E D10; Initio INIC-1610PL",
    "0x0939:0x0b13",
    "",
    "",
    "-d sat,12"
  },
  // Apricorn
  { "USB: Apricorn; ",
    "0x0984:0x0(040|301|320)", // 0x0040: Apricorn SATA Wire
    "", // 0x0301 (0x0201): Corsair SSD & HDD Cloning Kit
    "", // 0x0320 (0x0133): Apricorn EZ-UP3 (Initio INIC-3607)
    "-d sat"
  },
  // Neodio Technologies
  { "USB: Neodio; Initio INIC-1810PL",
    "0x0aec:0x3050",
    "", // 0x0100
    "",
    "-d sat"
  },
  // Seagate
  { "USB: Seagate External Drive; Cypress",
    "0x0bc2:0x0503",
    "", // 0x0240
    "",
    "-d usbcypress"
  },
  { "USB: Seagate FreeAgent; ",
    "0x0bc2:0x(3008|50(31|a1))",
    "",
    "",
    "-d sat,12" // 0x50a1: "-d sat" does not work (ticket #151)
  },
  { "USB: Seagate; ",
    "0x0bc2:0x....",
    "",
    "",
    "-d sat"
  },
  // Realtek
  { "USB: ; Realtek RTL9210", // USB->PCIe (NVMe)
    "0x0bda:0x9210",
    "", // 0x2100
    "",
    "" // smartmontools >= r5051: -d sntrealtek
  },
  { "USB: ; Realtek RTL9211", // USB->PCIe (NVMe) or SATA
    "0x(0bda|2eb9):0x9211", // 0x0bda: guessed, 0x2eb9: Sabrent EC-WPTF
    ".*", // fall through to next entry and report ambiguous result
    "",
    "" // smartmontools >= r5051: -d sntrealtek // NVMe or ...
  },
  { "USB: ; Realtek RTL9211",
    "0x(0bda|2eb9):0x9211",
    "",
    "",
    "" // ... SATA (unsupported)
  },
  // Addonics
  { "USB: Addonics HDMU3; ", // (ticket #609)
    "0x0bf6:0x1001",
    "", // 0x0100
    "",
    ""
  },
  // Dura Micro
  { "USB: Dura Micro; Cypress",
    "0x0c0b:0xb001",
    "", // 0x1110
    "",
    "-d usbcypress"
  },
  { "USB: Dura Micro; Initio",
    "0x0c0b:0xb136",
    "", // 0x0108
    "",
    "-d sat"
  },
  { "USB: Dura Micro 509; Sunplus",
    "0x0c0b:0xb159",
    "", // 0x0103
    "",
    "-d usbsunplus"
  },
  // Maxtor
  { "USB: Maxtor OneTouch 200GB; ",
    "0x0d49:0x7010",
    "",
    "",
    "" // unsupported
  },
  { "USB: Maxtor OneTouch; ",
    "0x0d49:0x7300",
    "", // 0x0121
    "",
    "-d sat"
  },
  { "USB: Maxtor OneTouch 4; ",
    "0x0d49:0x7310",
    "", // 0x0125
    "",
    "-d sat"
  },
  { "USB: Maxtor OneTouch 4 Mini; ",
    "0x0d49:0x7350",
    "", // 0x0125
    "",
    "-d sat"
  },
  { "USB: Maxtor BlackArmor Portable; ",
    "0x0d49:0x7550",
    "",
    "",
    "-d sat"
  },
  { "USB: Maxtor Basics Desktop; ",
    "0x0d49:0x7410",
    "", // 0x0122
    "",
    "-d sat"
  },
  { "USB: Maxtor Basics Portable; ",
    "0x0d49:0x7450",
    "", // 0x0122
    "",
    "-d sat"
  },
  // Jess-Link International
  { "USB: ; Cypress", // Medion HDDrive2Go
    "0x0dbf:0x9001",
    "", // 0x0240
    "",
    "-d usbcypress"
  },
  // Oyen Digital
  { "USB: Oyen Digital MiniPro USB 3.0; ",
    "0x0dc4:0x020a",
    "",
    "",
    "-d sat"
  },
  // Cowon Systems, Inc.
  { "USB: Cowon iAudio X5; ",
    "0x0e21:0x0510",
    "",
    "",
    "-d usbcypress"
  },
  // iRiver
  { "USB: iRiver iHP-120/140 MP3 Player; Cypress",
    "0x1006:0x3002",
    "", // 0x0100
    "",
    "-d usbcypress"
  },
  // Western Digital
  { "USB: WD My Passport (IDE); Cypress",
    "0x1058:0x0701",
    "", // 0x0240
    "",
    "-d usbcypress"
  },
  { "USB: Western Digital; ",
    "0x1058:0x....",
    "",
    "",
    "-d sat"
  },
  // Atech Flash Technology
  { "USB: ; Atech", // Enclosure from Kingston SSDNow notebook upgrade kit
    "0x11b0:0x6298",
    "", // 0x0108
    "",
    "-d sat"
  },
  // Brain Actuated Technologies
  { "USB: ; Atech", // ICY BOX 2x Raid enclosure IB-RD2253-U31
    "0x1234:0x5678",
    "", // 0x0100
    "",
    "-d sat"
  },
  // ADATA
  { "USB: ADATA; ",
    "0x125f:0xa(1[135]|21|31|3[57]|68|7[56]|83)a", // 0xa11a: Classic CH11 1TB, 0xa13a: NH13 1TB,
    "", // 0xa15a: HD710 1TB, 0xa21a: HV610 (0x4504), 0xa31a: HV620 2TB (0x0100),
    "", // 0xa35a: HD650 2TB (0x6503), 0xa37a: Silverstone MS10 M.2 (0x3103), 0xa75a: HD710P 4TB,
        // 0xa68a: SD600, 0xa76a: ED600 (0x0204), 0xa83a: HD330 (0x0100)
    "-d sat"
  },
  { "USB: ADATA; Cypress",
    "0x125f:0xa9[34]a", // 0xa93a: SH93 (0x0150)
    "",
    "",
    "-d usbcypress"
  },
  // Initio
  { "USB: ; Initio",
    "0x13fd:0x(054|1(04|15))0", // 0x0540: Initio 316000
    "", // 0x1040 (0x0106): USB->SATA+PATA, Chieftec CEB-25I
    "", // 0x1150: Initio 6Y120L0, CoolerMaster XCraft RX-3HU
    "" // unsupported
  },
  { "USB: ; Initio",
    "0x13fd:0x16[45]0",
    "", // 0x1640: 0x0864, 0x1650: 0x0436
    "",
    "-d sat,12" // some SMART commands fail, see ticket #295
  },
  { "USB: ; Initio",
    "0x13fd:0x....",
    "",
    "",
    "-d sat"
  },
  // Super Top
  { "USB: Super Top generic enclosure; ",
    "0x14cd:0x6116",
    "", // 0x0150, older report suggests -d usbcypress
    "", // 0x0160 also reported as unsupported
    "-d sat"
  },
  // JMicron
  { "USB: ; JMicron JMS539", // USB2/3->SATA (old firmware)
    "0x152d:0x0539",
    "0x0100",      // 1.00, various devices support -d usbjmicron
    "",            // 1.00, SSI SI-1359RUS3 supports -d sat,
    ""             //       -d usbjmicron may disconnect drive (ticket #552)
  },
  { "USB: ; JMicron JMS539", // USB2/3->SATA (new firmware)
    "0x152d:0x0539",
    "0x020[56]|"   //  2.05, ZTC USB 3.0 enclosure (ticket #338)
    "0x28(01|03|12)", // 28.01, DATOptic U3eSATA (USB3.0 bridge with port multiplier)
    "",               // 28.03, Mediasonic ProBox HF2-SU3S2 Rev 2 (port multiplier, ticket #504)
    "-d sat"          // 28.12, Mediasonic ProBox H82-SU3S2 (port multiplier)
  },
  { "USB: ; JMicron ", // USB->SATA->4xSATA (port multiplier)
    "0x152d:0x0551",   // JMS539? (old firmware may use 0x152d:0x0539, ticket #552)
    "", // 0x0100
    "",
    "-d usbjmicron,x"
  },
  { "USB: ; JMicron",
    "0x152d:0x0561",
    "", // 0x0003, ODROID CloudShell 2
    "",
    "-d sat"
  },
  { "USB: ; JMicron JM562", // USB2/3+eSATA->2xSATA, USB2/3->3xSATA (RAID0/1)
    "0x152d:0x0562",
    "", // 0x0106, Fantec QB-X2US3R (ticket #966)
    "", // only ATA IDENTIFY works, SMART commands don't work
    "-d sat"
  },
  { "USB: ; JMicron", // USB2/3->2xSATA
    "0x152d:0x0565",
    "", // 0x9114, Akasa DuoDock X (ticket #607)
    "",
    "-d sat"
  },
  { "USB: ; JMicron JMS567", // USB2/3->SATA
    "0x152d:0x0567",
    "", // 0x0114
    "", // 0x0205, 2.05, Mediasonic ProBox HF2-SU3S2 Rev 3 (port multiplier, ticket #504)
    "-d sat"
  },
  { "USB: ; JMicron JMS578", // USB->SATA
    "0x152d:0x0578",
    "", // 0x0100, 0x0204
    "",
    "-d sat"
  },
  { "USB: ; JMicron",
    "0x152d:0x0579", // Intenso External
    "", // 0x0100
    "",
    "-d sat"
  },
  { "USB: ; JMicron JMS583", // USB->PCIe (NVMe)
    "0x152d:0x0583",
    "",
    "",
    "" // smartmontools >= r4850: -d sntjmicron[#please_try]
  },
  { "USB: OCZ THROTTLE OCZESATATHR8G; JMicron JMF601",
    "0x152d:0x0602",
    "",
    "",
    "" // unsupported
  },
  { "USB: ; JMicron",
    "0x152d:0x1337",
    "", // 0x0508, Digitus DA-71106
    "",
    "-d sat"
  },
  { "USB: ; JMicron JMS561", // USB2/3->2xSATA
    "0x152d:0x[19]561", // 0x1561(0x0106), Sabrent USB 3.0 Dual Bay SATA Dock
    "",  // 0x9561(0x0105), Orico 6629US3-C USB 3.0 Dual Bay SATA Dock
    "",
    "-d sat"
  },
  { "USB: ; JMicron JMS576", // USB3.1->SATA
    "0x152d:0x[01]576",
    "", // 0x0204, ICY BOX IB-223U3a-B
    "",
    "-d sat"
  },
  { "USB: ; JMicron JM20329", // USB->SATA
    "0x152d:0x2329",
    "", // 0x0100
    "",
    "-d usbjmicron"
  },
  { "USB: ; JMicron JM20336", // USB+SATA->SATA, USB->2xSATA
    "0x152d:0x2336",
    "", // 0x0100
    "",
    "-d usbjmicron,x"
  },
  { "USB: Generic JMicron adapter; JMicron",
    "0x152d:0x2337",
    "",
    "",
    "-d usbjmicron"
  },
  { "USB: ; JMicron JM20337/8", // USB->SATA+PATA, USB+SATA->PATA
    "0x152d:0x2338",
    "", // 0x0100
    "",
    "-d usbjmicron"
  },
  { "USB: ; JMicron JM20339", // USB->SATA
    "0x152d:0x2339",
    "", // 0x0100
    "",
    "-d usbjmicron,x"
  },
  { "USB: ; JMicron", // USB+SATA->SATA
    "0x152d:0x2351",  // e.g. Verbatim Portable Hard Drive 500Gb
    "", // 0x0100
    "",
    "-d sat"
  },
  { "USB: ; JMicron", // USB->SATA
    "0x152d:0x2352",
    "", // 0x0100
    "",
    "-d usbjmicron,x"
  },
  { "USB: ; JMicron", // USB->SATA
    "0x152d:0x2509",
    "0x0100", // old firmware
    "",
    "-d usbjmicron,x"
  },
  { "USB: ; JMicron", // USB->SATA
    "0x152d:0x2509",
    "0x0107", // newer firmware supports SAT
    "",
    "-d sat"
  },
  { "USB: ; JMicron JMS566", // USB3->SATA
    "0x152d:0x2566", // e.g. Chieftec CEB-7035S
    "", // 0x0114
    "",
    "-d usbjmicron,x"
  },
  { "USB: ; JMicron JMS567", // USB3->SATA
    "0x152d:0x2567",
    "", // 0x0117, Chieftec CEB-7053S
    "",
    "-d sat"
  },
  { "USB: ; JMicron",
    "0x152d:0x2590",
    "", // 0x0x8105 (ticket #550)
    "",
    "-d sat"
  },
  { "USB: ; JMicron JMS567", // USB2/3->SATA
    "0x152d:0x3562",
    "", // 0x0310, StarTech S358BU33ERM (port multiplier, ticket #508)
    "",
    "-d sat"
  },
  { "USB: ; JMicron", // USB3->SATA
    "0x152d:0x3569",
    "", // 0x0203
    "",
    "-d sat"
  },
  { "USB: ; JMicron",
    "0x152d:0x578e",
    "", // 0x1402, Intenso Memory Center
    "",
    "-d sat"
  },
  { "USB: ; JMicron JMS561", // USB3->2xSATA
    "0x152d:0x[8a]561",
    "", // 0x8561: 0x0107
    "",
    "-d sat"
  },
  // PNY
  { "USB: ; PNY",
    "0x154b:0x(5678|8001|f009)",
    "", // 0x5678: 0x5408
    "",
    "-d sat"
  },
  // ASMedia
  { "USB: ; ASMedia ASM2362", // USB->PCIe (NVMe)
    "0x174c:0x2362",
    "",
    "",
    "" // smartmontools >= r5168: -d sntasmedia
  },
  { "USB: ; ASMedia",
    "0x174c:0x....",
    "",
    "",
    "-d sat"
  },
  // LucidPort
  { "USB: ; LucidPORT USB300", // RaidSonic ICY BOX IB-110StU3-B, Sharkoon SATA QuickPort H3
    "0x1759:0x500[02]", // 0x5000: USB 2.0, 0x5002: USB 3.0
    "",
    "",
    "-d sat"
  },
  { "USB: ; LucidPort", // Fuj:tech SATA-USB3 dock
    "0x1759:0x5100",
    "", // 0x2580
    "",
    "-d sat"
  },
  // Verbatim
  { "USB: Verbatim Portable Hard Drive; Sunplus",
    "0x18a5:0x0214",
    "", // 0x0112
    "",
    "-d usbsunplus"
  },
  { "USB: Verbatim FW/USB160; Oxford OXUF934SSA-LQAG", // USB+IEEE1394->SATA
    "0x18a5:0x0215",
    "", // 0x0001
    "",
    "-d sat"
  },
  { "USB: Verbatim External Hard Drive 47519; Sunplus", // USB->SATA
    "0x18a5:0x0216",
    "",
    "",
    "-d usbsunplus"
  },
  { "USB: Verbatim Pocket Hard Drive; JMicron", // SAMSUNG HS25YJZ/3AU10-01
    "0x18a5:0x0227",
    "",
    "",
    "-d usbjmicron" // "-d usbjmicron,x" does not work
  },
  { "USB: Verbatim External Hard Drive; JMicron", // 2TB
    "0x18a5:0x022a",
    "",
    "",
    "-d usbjmicron"
  },
  { "USB: Verbatim Store'n'Go; JMicron", // USB->SATA
    "0x18a5:0x022b",
    "", // 0x0100
    "",
    "-d usbjmicron"
  },
  { "USB: Verbatim Pocket Hard Drive; ", // 1TB USB 3.0
    "0x18a5:0x0237",
    "",
    "",
    "-d sat,12"
  },
  { "USB: Verbatim External Hard Drive; ", // USB 3.0
    "0x18a5:0x040[08]", // 0=3TB, 8=1TB
    "",
    "",
    "-d sat"
  },
  // Silicon Image
  { "USB: Vantec NST-400MX-SR; Silicon Image 5744",
    "0x1a4a:0x1670",
    "",
    "",
    "" // unsupported
  },
  // Corsair
  { "USB: Voyager GTX; ",
    "0x1b1c:0x1a0e",
    "",
    "",
    "-d sat"
  },
  // SunplusIT
  { "USB: ; SunplusIT",
    "0x1bcf:0x0c31",
    "",
    "",
    "-d usbsunplus"
  },
  // Kanguru Solutions
  { "USB: ; ", // ICY BOX IB-256WP
    "0x1e1d:0x20a0",
    "", // 0x3203
    "",
    "-d sat" // ATA output registers missing
  },
  // TrekStor
  { "USB: TrekStor DataStation; ", // DataStation maxi light (USB 3.0)
    "0x1e68:0x0050",
    "", // 0x0100
    "",
    "-d sat"
  },
  // Other World Computing
  { "USB: OWC Envoy Pro; ",
    "0x1e91:0xa2a5",
    "", // 0x0100
    "",
    "-d sat"
  },
  { "USB: OWC Mercury Elite Pro Quad; ",
    "0x1e91:0xa4a7",
    "", // 0x0100
    "",
    "-d sat"
  },
  // Innostor
  { "USB: ; Innostor IS611", // USB3->SATA+PATA
    "0x1f75:0x0611", // SMART access via PATA does not work
    "",
    "",
    "-d sat"
  },
  { "USB: ; Innostor IS621", // USB3->SATA
    "0x1f75:0x0621", // Dynex 2.5" USB 3.0 Exclosure DX-HD302513
    "",
    "",
    "-d sat"
  },
  { "USB: ; Innostor IS888", // USB3->SATA
    "0x1f75:0x0888",
    "", // 0x0034, Sharkoon SATA QuickDeck Pro USB 3.0 (unsupported)
    "", // 0x0036, works with -d sat (ticket #827)
    "-d sat"
  },
  // VIA Labs
  { "USB: ; VIA VL700", // USB2/3->SATA
    "0x2109:0x0700", // Diginote 2.5" USB-3.0 HDD enclosure 80000894
    "", // 0x0005
    "",
    "-d sat,12" // ATA output registers missing
  },
  { "USB: ; VIA VL701", // USB2/3->SATA
    "0x2109:0x0701", // Intenso 2,5" 1TB USB3
    "", // 0x0107
    "",
    "-d sat" // ATA output registers missing
  },
  { "USB: ; VIA VL711", // USB2/3->SATA
    "0x2109:0x0711",
    "", // 0x0114, Mediasonic ProBox K32-SU3 (ticket #594)
    "", // 0x0507, Intenso 2,5" Memory Case 2TB USB3
    "-d sat"
  },
  { "USB: ; VIA VL715/6/7", // USB2/3->SATA, USB-C->SATA
    "0x2109:0x071[567]",
    "", // 0x0336/0x0000
    "",
    "-d sat"
  },
  // Transcend (?)
  { "USB: Transcend ESD400; ",
    "0x2174:0x2000", // TS256GESD400K
    "", // 0x1000
    "",
    "-d sat"
  },
  // Norelsys
  { "USB: ; ", // USB 3.0
    "0x2537:0x106[68]", // 0x1066: Orico 2599US3, 0x1068: Fantec ER-35U3
    "", // 0x0100
    "",
    "-d sat"
  },
  // InX8 / AKiTiO
  { "USB: AkiTio NT2 U3.1C; ",
    "0x2ce5:0x0014",
    "", // 0x0100
    "",
    "-d sat"
  },
  // 0x2eb9 (?): See Realtek (0x0bda) above
  // Power Quotient International
  { "USB: PQI H560; ",
    "0x3538:0x0902",
    "", // 0x0000
    "",
    "-d sat"
  },
  // Power Quotient International
  { "USB: PQI bridge; ",
    "0x3538:0x0064",
    "",
    "",
    "-d usbsunplus"
  },
  // Sharkoon
  { "USB: Sharkoon QuickPort XT USB 3.0; ",
    "0x357d:0x7788",
    "",
    "",
    "-d sat"
  },
  // Hitachi/SimpleTech
  { "USB: Hitachi Touro Desk; JMicron", // 3TB
    "0x4971:0x1011",
    "",
    "",
    "-d usbjmicron"
  },
  { "USB: Hitachi Touro; ",
    "0x4971:0x101[45]", // 14=1TB, 15=2TB
    "", // 0x0000
    "",
    "-d sat" // ATA output registers missing
  },
  { "USB: Hitachi Touro Mobile; ", // 1TB
    "0x4971:0x102[034]",
    "", // 0x0100
    "",
    "-d sat"
  },
  { "USB: SimpleTech;", // USB 3.0 HDD BOX Agestar,  Rock External HDD 3,5" UASP
    "0x4971:0x8017",
    "",
    "",
    "-d sat"
  },
  { "USB: Hitachi/SimpleTech; JMicron", // 1TB
    "0x4971:0xce17",
    "",
    "",
    "-d usbjmicron,x"
  },
  // OnSpec
  { "USB: ; OnSpec", // USB->PATA
    "0x55aa:0x2b00",
    "", // 0x0100
    "",
    "" // unsupported
  },
  // 0x6795 (?)
  { "USB: Sharkoon 2-Bay RAID Box; ", // USB 3.0
    "0x6795:0x2756",
    "", // 0x0100
    "",
    "-d sat"
  },
  // Transcend
  { "USB: ; ",
    "0x8564:0x7000",
    "", // 0x8000
    "",
    "-d sat"
  },
  // JMicron II
  { "USB: ; JMicron JMS566",
    "0xa152:0xb566",
    "", // 0x0223
    "",
    "-d sat"
  },
  // Logilink
  { "USB: ; ",
    "0xabcd:0x610[34]", // 0x6103: LogiLink AU0028A V1.0 USB 3.0 to IDE & SATA Adapter
      // 0x6104: LogiLink PCCloneEX Lite
    "",
    "",
    "-d sat"
  },
/*
}; // builtin_knowndrives[]
 */<|MERGE_RESOLUTION|>--- conflicted
+++ resolved
@@ -68,11 +68,7 @@
 /*
 const drive_settings builtin_knowndrives[] = {
  */
-<<<<<<< HEAD
-  { "VERSION: 6.5/5417 2022-11-09 18:27:46 $Id: drivedb.h 5418 2022-11-09 18:33:04Z chrfranke $",
-=======
-  { "VERSION: 7.3 $Id: drivedb.h 5440 2023-01-24 15:50:04Z chrfranke $",
->>>>>>> ac857334
+  { "VERSION: 6.5/5440 2023-01-24 15:50:04 $Id: drivedb.h 5441 2023-01-24 16:03:05Z chrfranke $",
     "-", "-",
     "Version information",
     ""
