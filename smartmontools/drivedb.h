--- conflicted
+++ resolved
@@ -68,11 +68,7 @@
 /*
 const drive_settings builtin_knowndrives[] = {
  */
-<<<<<<< HEAD
-  { "VERSION: 6.5/5352 2022-04-22 18:47:56 $Id: drivedb.h 5353 2022-04-22 18:54:18Z chrfranke $",
-=======
-  { "VERSION: 7.3 $Id: drivedb.h 5360 2022-04-24 15:45:57Z chrfranke $",
->>>>>>> 7c77d6f5
+  { "VERSION: 6.5/5360 2022-04-24 15:45:57 $Id: drivedb.h 5361 2022-04-24 16:02:24Z chrfranke $",
     "-", "-",
     "Version information",
     ""
