--- conflicted
+++ resolved
@@ -68,11 +68,7 @@
 /*
 const drive_settings builtin_knowndrives[] = {
  */
-<<<<<<< HEAD
-  { "VERSION: 6.0/5349 2022-04-17 21:51:56 $Id: drivedb.h 5350 2022-04-18 15:40:07Z chrfranke $",
-=======
-  { "VERSION: 7.3 $Id: drivedb.h 5352 2022-04-22 18:47:56Z chrfranke $",
->>>>>>> 35880e0e
+  { "VERSION: 6.0/5352 2022-04-22 18:47:56 $Id: drivedb.h 5353 2022-04-22 18:54:18Z chrfranke $",
     "-", "-",
     "Version information",
     ""
