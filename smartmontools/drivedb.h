/*
 * drivedb.h - smartmontools 6.1-6.3 drive database file
 *
 * Home page of code is: http://www.smartmontools.org
 *
 * Copyright (C) 2003-11 Philip Williams, Bruce Allen
 * Copyright (C) 2008-18 Christian Franke
 *
 * This program is free software; you can redistribute it and/or modify
 * it under the terms of the GNU General Public License as published by
 * the Free Software Foundation; either version 2, or (at your option)
 * any later version.
 *
 * You should have received a copy of the GNU General Public License
 * (for example COPYING); If not, see <http://www.gnu.org/licenses/>.
 *
 */

/*
 * Structure used to store drive database entries:
 *
 * struct drive_settings {
 *   const char * modelfamily;
 *   const char * modelregexp;
 *   const char * firmwareregexp;
 *   const char * warningmsg;
 *   const char * presets;
 * };
 *
 * The elements are used in the following ways:
 *
 *  modelfamily     Informal string about the model family/series of a
 *                  device. Set to "" if no info (apart from device id)
 *                  known.  The entry is ignored if this string starts with
 *                  a dollar sign.  Must not start with "USB:", see below.
 *  modelregexp     POSIX extended regular expression to match the model of
 *                  a device.  This should never be "".
 *  firmwareregexp  POSIX extended regular expression to match a devices's
 *                  firmware.  This is optional and should be "" if it is not
 *                  to be used.  If it is nonempty then it will be used to
 *                  narrow the set of devices matched by modelregexp.
 *  warningmsg      A message that may be displayed for matching drives.  For
 *                  example, to inform the user that they may need to apply a
 *                  firmware patch.
 *  presets         String with vendor-specific attribute ('-v') and firmware
 *                  bug fix ('-F') options.  Same syntax as in smartctl command
 *                  line.  The user's own settings override these.
 *
 * The regular expressions for drive model and firmware must match the full
 * string.  The effect of "^FULLSTRING$" is identical to "FULLSTRING".
 * The form ".*SUBSTRING.*" can be used if substring match is desired.
 *
 * The table will be searched from the start to end or until the first match,
 * so the order in the table is important for distinct entries that could match
 * the same drive.
 *
 *
 * Format for USB ID entries:
 *
 *  modelfamily     String with format "USB: DEVICE; BRIDGE" where
 *                  DEVICE is the name of the device and BRIDGE is
 *                  the name of the USB bridge.  Both may be empty
 *                  if no info known.
 *  modelregexp     POSIX extended regular expression to match the USB
 *                  vendor:product ID in hex notation ("0x1234:0xabcd").
 *                  This should never be "".
 *  firmwareregexp  POSIX extended regular expression to match the USB
 *                  bcdDevice info.  Only compared during search if other
 *                  entries with same USB vendor:product ID exist.
 *  warningmsg      Not used yet.
 *  presets         String with one device type ('-d') option.
 *
 */

/*
const drive_settings builtin_knowndrives[] = {
 */
<<<<<<< HEAD
  { "$Id: drivedb.h 4719 2018-03-10 13:24:39Z chrfranke $",
=======
  { "$Id: drivedb.h 4741 2018-07-31 21:30:32Z chrfranke $",
>>>>>>> 1f85f3f4
    "-", "-",
    "This is a dummy entry to hold the SVN-Id of drivedb.h",
    ""
  /* Default settings:
    "-v 1,raw48,Raw_Read_Error_Rate "
    "-v 2,raw48,Throughput_Performance "
    "-v 3,raw16(avg16),Spin_Up_Time "
    "-v 4,raw48,Start_Stop_Count "
    "-v 5,raw16(raw16),Reallocated_Sector_Ct "
    "-v 6,raw48,Read_Channel_Margin "             // HDD only
    "-v 7,raw48,Seek_Error_Rate "                 // HDD only
    "-v 8,raw48,Seek_Time_Performance "           // HDD only
    "-v 9,raw24(raw8),Power_On_Hours "
    "-v 10,raw48,Spin_Retry_Count "               // HDD only
    "-v 11,raw48,Calibration_Retry_Count "        // HDD only
    "-v 12,raw48,Power_Cycle_Count "
    "-v 13,raw48,Read_Soft_Error_Rate "
    //  14-174 Unknown_Attribute
    "-v 175,raw48,Program_Fail_Count_Chip "       // SSD only
    "-v 176,raw48,Erase_Fail_Count_Chip "         // SSD only
    "-v 177,raw48,Wear_Leveling_Count "           // SSD only
    "-v 178,raw48,Used_Rsvd_Blk_Cnt_Chip "        // SSD only
    "-v 179,raw48,Used_Rsvd_Blk_Cnt_Tot "         // SSD only
    "-v 180,raw48,Unused_Rsvd_Blk_Cnt_Tot "       // SSD only
    "-v 181,raw48,Program_Fail_Cnt_Total "
    "-v 182,raw48,Erase_Fail_Count_Total "        // SSD only
    "-v 183,raw48,Runtime_Bad_Block "
    "-v 184,raw48,End-to-End_Error "
    //  185-186 Unknown_Attribute
    "-v 187,raw48,Reported_Uncorrect "
    "-v 188,raw48,Command_Timeout "
    "-v 189,raw48,High_Fly_Writes "               // HDD only
    "-v 190,tempminmax,Airflow_Temperature_Cel "
    "-v 191,raw48,G-Sense_Error_Rate "            // HDD only
    "-v 192,raw48,Power-Off_Retract_Count "
    "-v 193,raw48,Load_Cycle_Count "              // HDD only
    "-v 194,tempminmax,Temperature_Celsius "
    "-v 195,raw48,Hardware_ECC_Recovered "
    "-v 196,raw16(raw16),Reallocated_Event_Count "
    "-v 197,raw48,Current_Pending_Sector "
    "-v 198,raw48,Offline_Uncorrectable "
    "-v 199,raw48,UDMA_CRC_Error_Count "
    "-v 200,raw48,Multi_Zone_Error_Rate "         // HDD only
    "-v 201,raw48,Soft_Read_Error_Rate "          // HDD only
    "-v 202,raw48,Data_Address_Mark_Errs "        // HDD only
    "-v 203,raw48,Run_Out_Cancel "
    "-v 204,raw48,Soft_ECC_Correction "
    "-v 205,raw48,Thermal_Asperity_Rate "
    "-v 206,raw48,Flying_Height "                 // HDD only
    "-v 207,raw48,Spin_High_Current "             // HDD only
    "-v 208,raw48,Spin_Buzz "                     // HDD only
    "-v 209,raw48,Offline_Seek_Performnce "       // HDD only
    //  210-219 Unknown_Attribute
    "-v 220,raw48,Disk_Shift "                    // HDD only
    "-v 221,raw48,G-Sense_Error_Rate "            // HDD only
    "-v 222,raw48,Loaded_Hours "                  // HDD only
    "-v 223,raw48,Load_Retry_Count "              // HDD only
    "-v 224,raw48,Load_Friction "                 // HDD only
    "-v 225,raw48,Load_Cycle_Count "              // HDD only
    "-v 226,raw48,Load-in_Time "                  // HDD only
    "-v 227,raw48,Torq-amp_Count "                // HDD only
    "-v 228,raw48,Power-off_Retract_Count "
    //  229 Unknown_Attribute
    "-v 230,raw48,Head_Amplitude "                // HDD only
    "-v 231,raw48,Temperature_Celsius "
    "-v 232,raw48,Available_Reservd_Space "
    "-v 233,raw48,Media_Wearout_Indicator "       // SSD only
    //  234-239 Unknown_Attribute
    "-v 240,raw24(raw8),Head_Flying_Hours "       // HDD only, smartmontools <= r3966: raw48
    "-v 241,raw48,Total_LBAs_Written "
    "-v 242,raw48,Total_LBAs_Read "
    //  243-249 Unknown_Attribute
    "-v 250,raw48,Read_Error_Retry_Rate "
    //  251-253 Unknown_Attribute
    "-v 254,raw48,Free_Fall_Sensor "              // HDD only
  */
  },
  { "Swissbit C440 Industrial CompactFlash Card",
    // spec v1.23 found at http://www.farnell.com/datasheets/1821167.pdf
    // tested with SFCF4096H2BU4TO-I-MS-527-STD
    "SFCF(2048|4096|8192|16GB|32GB|64GB)H[0-9]BU[24]TO-(C|I)-(MS|QT|NU)-5[0-9]7-STD",
    "", "",
    "-v 196,raw24/raw24,Spare_Blocks "
    "-v 213,raw24/raw24,Spare_Blocks_Worst_Chip "
    "-v 229,raw48,Erase_Count "
    "-v 203,raw48,Total_ECC_Errors "
    "-v 232,raw48,Total_Number_of_Reads "
    "-v 214,raw48,Reserved_Attribute " // Spec says "to be determined"
    "-v 215,raw48,Current_TRIM_Percent "
  },
  { "Apacer SSD",
    "(2|4|8|16|32)GB SATA Flash Drive", // tested with APSDM002G15AN-CT/SFDDA01C and SFI2101D, APSDM004G13AN-AT/SFDE001A
    "SF(DDA01C|I2101D|DE001A)", "", // spec found at http://wfcache.advantech.com/www/certified-peripherals/documents/96fmcff-04g-cs-ap_Datasheet.pdf
    "-v 160,raw48,Initial_Bad_Block_Count "
    "-v 161,raw48,Bad_Block_Count "
    "-v 162,raw48,Spare_Block_Count "
    "-v 163,raw48,Max_Erase_Count "
    "-v 164,raw48,Average_Erase_Count "
    "-v 165,raw48,Average_Erase_Count " // could be wrong
    "-v 166,raw48,Later_Bad_Block_Count "
    "-v 167,raw48,SSD_Protect_Mode "
    "-v 168,raw48,SATA_PHY_Err_Ct "
  },
  { "Apple MacBook Air SSD", // probably Toshiba
    "APPLE SSD TS(064|128)E", // tested with APPLE SSD TS064E/TQAABBF0
    "", "",
    "-v 173,raw48,Wear_Leveling_Count " //  ]
    "-v 241,raw48,Host_Writes_GiB "     //  ]  guessed (ticket #655)
    "-v 242,raw48,Host_Reades_GiB "     //  ]
  },
  { "Apple SD/SM/TS...E/F/G SSDs", // SanDisk/Samsung/Toshiba?
    "APPLE SSD (S[DM]|TS)0?(128|256|512|768|1024)[EFG]", // tested with APPLE SSD SD256E/1021AP, SD0128F/A223321
     // APPLE SSD SM768E/CXM90A1Q, SM0512F/UXM2JA1Q, TS0256F/109L0704, SM0512G/BXW1SA0Q, SM1024G/BXW1SA0Q
    "", "",
  //"-v 1,raw48,Raw_Read_Error_Rate "
  //"-v 5,raw16(raw16),Reallocated_Sector_Ct "
  //"-v 9,raw24(raw8),Power_On_Hours "
  //"-v 12,raw48,Power_Cycle_Count "
    "-v 169,raw48,Unknown_Apple_Attrib "
    "-v 173,raw48,Wear_Leveling_Count " // ]
    "-v 174,raw48,Host_Reads_MiB "      // ] guessed (ticket #342), S[DM]*F only
    "-v 175,raw48,Host_Writes_MiB "     // ]
  //"-v 192,raw48,Power-Off_Retract_Count "
  //"-v 194,tempminmax,Temperature_Celsius "
  //"-v 197,raw48,Current_Pending_Sector "
  //"-v 199,raw48,UDMA_CRC_Error_Count "
  //"-v 240,raw48,Unknown_SSD_Attribute "
  },
  { "Crucial/Micron RealSSD C300/P300", // Marvell 88SS9174
    "C300-CTFDDA[AC](064|128|256)MAG|" // tested with C300-CTFDDAC128MAG/0002,
      // C300-CTFDDAC064MAG/0006
    "P300-MTFDDAC(050|100|200)SAL", // tested with P300-MTFDDAC100SAL/0003
    "", "",
  //"-v 1,raw48,Raw_Read_Error_Rate "
  //"-v 5,raw16(raw16),Reallocated_Sector_Ct "
  //"-v 9,raw24(raw8),Power_On_Hours "
  //"-v 12,raw48,Power_Cycle_Count "
    "-v 170,raw48,Grown_Failing_Block_Ct "
    "-v 171,raw48,Program_Fail_Count "
    "-v 172,raw48,Erase_Fail_Count "
    "-v 173,raw48,Wear_Leveling_Count "
    "-v 174,raw48,Unexpect_Power_Loss_Ct "
    "-v 181,raw16,Non4k_Aligned_Access "
    "-v 183,raw48,SATA_Iface_Downshift "
  //"-v 184,raw48,End-to-End_Error "
  //"-v 187,raw48,Reported_Uncorrect "
  //"-v 188,raw48,Command_Timeout "
    "-v 189,raw48,Factory_Bad_Block_Ct "
  //"-v 194,tempminmax,Temperature_Celsius "
  //"-v 195,raw48,Hardware_ECC_Recovered "
  //"-v 196,raw16(raw16),Reallocated_Event_Count "
  //"-v 197,raw48,Current_Pending_Sector "
  //"-v 198,raw48,Offline_Uncorrectable "
  //"-v 199,raw48,UDMA_CRC_Error_Count "
    "-v 202,raw48,Percent_Lifetime_Used "
    "-v 206,raw48,Write_Error_Rate "
  },
  { "Crucial/Micron RealSSD m4/C400/P400", // Marvell 9176, fixed firmware
    "C400-MTFDDA[ACK](064|128|256|512)MAM|"
    // M4-CT032M4SSD3/04MH
    "M4-CT(032|064|128|256|512)M4SSD[123]|" // tested with M4-CT512M4SSD2/0309
    "MTFDDA[AK](064|128|256|512|050|100|200|400)MA[MNR]-1[JKS]1.*", // tested with
       // MTFDDAK256MAR-1K1AA/MA52, MTFDDAK256MAM-1K12/08TH,
       // MTFDDAA064MAR-1J1AB  49Y5835 49Y5838IBM/MA49 (P400e)
    "030[9-Z]|03[1-Z].|0[4-Z]..|[1-Z]....*", // >= "0309"
    "",
  //"-v 1,raw48,Raw_Read_Error_Rate "
  //"-v 5,raw16(raw16),Reallocated_Sector_Ct "
  //"-v 9,raw24(raw8),Power_On_Hours "
  //"-v 12,raw48,Power_Cycle_Count "
    "-v 170,raw48,Grown_Failing_Block_Ct "
    "-v 171,raw48,Program_Fail_Count "
    "-v 172,raw48,Erase_Fail_Count "
    "-v 173,raw48,Wear_Leveling_Count "
    "-v 174,raw48,Unexpect_Power_Loss_Ct "
    "-v 181,raw16,Non4k_Aligned_Access "
    "-v 183,raw48,SATA_Iface_Downshift "
  //"-v 184,raw48,End-to-End_Error "
  //"-v 187,raw48,Reported_Uncorrect "
  //"-v 188,raw48,Command_Timeout "
    "-v 189,raw48,Factory_Bad_Block_Ct "
  //"-v 194,tempminmax,Temperature_Celsius "
  //"-v 195,raw48,Hardware_ECC_Recovered "
  //"-v 196,raw16(raw16),Reallocated_Event_Count "
  //"-v 197,raw48,Current_Pending_Sector "
  //"-v 198,raw48,Offline_Uncorrectable "
  //"-v 199,raw48,UDMA_CRC_Error_Count "
    "-v 202,raw48,Perc_Rated_Life_Used "
    "-v 206,raw48,Write_Error_Rate "
    "-v 225,raw48,Unknown_Marvell_Attr " // P400e
    "-v 231,raw48,Unknown_Marvell_Attr " // P400e
    "-v 242,raw48,Host_Reads" // P400e: 2MiB?
  },
  { "Crucial/Micron RealSSD m4/C400", // Marvell 9176, buggy or unknown firmware
    "C400-MTFDDA[ACK](064|128|256|512)MAM|" // tested with C400-MTFDDAC256MAM/0002
    "M4-CT(032|064|128|256|512)M4SSD[123]", // tested with M4-CT064M4SSD2/0002,
      // M4-CT064M4SSD2/0009, M4-CT256M4SSD3/000F
    "",
    "This drive may hang after 5184 hours of power-on time:\n"
    "http://www.tomshardware.com/news/Crucial-m4-Firmware-BSOD,14544.html\n"
    "See the following web pages for firmware updates:\n"
    "http://www.crucial.com/support/firmware.aspx\n"
    "http://www.micron.com/products/solid-state-storage/client-ssd#software",
    "-v 170,raw48,Grown_Failing_Block_Ct "
    "-v 171,raw48,Program_Fail_Count "
    "-v 172,raw48,Erase_Fail_Count "
    "-v 173,raw48,Wear_Leveling_Count "
    "-v 174,raw48,Unexpect_Power_Loss_Ct "
    "-v 181,raw16,Non4k_Aligned_Access "
    "-v 183,raw48,SATA_Iface_Downshift "
    "-v 189,raw48,Factory_Bad_Block_Ct "
    "-v 202,raw48,Perc_Rated_Life_Used "
    "-v 206,raw48,Write_Error_Rate"
  },
  { "Crucial/Micron MX1/2/300, M5/600, 1100 Client SSDs",
    "Crucial_CT(128|256|512)MX100SSD1|"// Marvell 88SS9189, tested with Crucial_CT256MX100SSD1/MU01
    "Crucial_CT(200|250|256|500|512|1000|1024)MX200SSD[1346]|" // Marvell 88SS9189, tested with
      // Crucial_CT500MX200SSD1/MU01, Crucial_CT1024MX200SSD1/MU01, Crucial_CT250MX200SSD3/MU01,
      // Crucial_CT250MX200SSD1/MU03
    "Crucial_CT(275|525|1050|2050)MX300SSD[14]|" // Marvell 88SS1074, tested with
      // Crucial_CT525MX300SSD1/M0CR021, Crucial_CT2050MX300SSD1/M0CR031, Crucial_CT275MX300SSD1/M0CR040
    "Crucial_CT(120|240|480|960)M500SSD[134]|" // Marvell 88SS9187, tested with
      // Crucial_CT120M500SSD1/MU02, Crucial_CT120M500SSD3/MU02, Crucial_CT240M500SSD1/MU03,
      // Crucial_CT480M500SSD1/MU03, Crucial_CT960M500SSD1/MU03, Crucial_CT240M500SSD4/MU05
    "Crucial_CT(128|256|512|1024)M550SSD[134]|" // tested with Crucial_CT512M550SSD3/MU01,
      // Crucial_CT1024M550SSD1/MU01, Crucial_CT128M550SSD4/MU02
    "Micron_M500_MTFDDA[KTV](120|240|480|960)MAV|"// tested with Micron_M500_MTFDDAK960MAV/MU05
    "(Micron_)?M510[_-]MTFDDA[KTV](128|256)MAZ|" // tested with M510-MTFDDAK256MAZ/MU01
    "(Micron_)?M550[_-]MTFDDA[KTV](064|128|256|512|1T0)MAY|" // tested with M550-MTFDDAK256MAY/MU01
    "Micron_M600_(EE|MT)FDDA[KTV](128|256|512|1T0)MBF[25Z]?|" // tested with Micron_M600_MTFDDAK1T0MBF/MU01
    "Micron_M500DC_(EE|MT)FDDA[AK](120|240|480|800)MBB|" // tested with Micron_M500DC_EEFDDAA120MBB/129, Micron_M500DC_MTFDDAK800MBB/0129
    "Micron_1100_MTFDDA[KV](256|512|1T0|2T0)TBN|" // Marvell 88SS1074, tested Micron_1100_MTFDDAK256TBN/M0MU020
    "MICRON_M510DC_(EE|MT)FDDAK(120|240|480|800|960)MBP|" // Micron_M510DC_MTFDDAK240MBP/0005
    "Micron_5100_(EE|MT)FDDA[KV](240|480|960|1T9|3T8|7T6)T(BY|CB|CC)", // tested with Micron_5100_MTFDDAK1T9TBY
    "", "",
  //"-v 1,raw48,Raw_Read_Error_Rate "
    "-v 5,raw48,Reallocate_NAND_Blk_Cnt "
  //"-v 9,raw24(raw8),Power_On_Hours "
  //"-v 12,raw48,Power_Cycle_Count "
    "-v 170,raw48,Reserved_Block_Count "
    "-v 171,raw48,Program_Fail_Count "
    "-v 172,raw48,Erase_Fail_Count "
    "-v 173,raw48,Ave_Block-Erase_Count "
    "-v 174,raw48,Unexpect_Power_Loss_Ct "
    "-v 180,raw48,Unused_Reserve_NAND_Blk "
    "-v 183,raw48,SATA_Interfac_Downshift "
    "-v 184,raw48,Error_Correction_Count "
    "-v 195,raw48,Cumulativ_Corrected_ECC "
  //"-v 187,raw48,Reported_Uncorrect "
  //"-v 194,tempminmax,Temperature_Celsius "
  //"-v 196,raw16(raw16),Reallocated_Event_Count "
  //"-v 197,raw48,Current_Pending_Sector "
  //"-v 198,raw48,Offline_Uncorrectable "
  //"-v 199,raw48,UDMA_CRC_Error_Count "
    "-v 202,raw48,Percent_Lifetime_Used "
    "-v 206,raw48,Write_Error_Rate "
    "-v 210,raw48,Success_RAIN_Recov_Cnt "
    "-v 246,raw48,Total_Host_Sector_Write "
    "-v 247,raw48,Host_Program_Page_Count "
    "-v 248,raw48,Bckgnd_Program_Page_Cnt"
  },
  { "Micron M500DC/M510DC Enterprise SSDs",
    "Micron_M500DC_(EE|MT)FDDA[AK](120|240|480|800)MBB|" // tested with
      // Micron_M500DC_EEFDDAA120MBB/129, Micron_M500DC_MTFDDAK800MBB/0129
    "MICRON_M510DC_(EE|MT)FDDAK(120|240|480|800|960)MBP", // tested with
      // Micron_M510DC_MTFDDAK240MBP/0005
    "", "",
  //"-v 1,raw48,Raw_Read_Error_Rate "
    "-v 5,raw48,Reallocated_Block_Count "
  //"-v 9,raw24(raw8),Power_On_Hours "
  //"-v 12,raw48,Power_Cycle_Count "
    "-v 170,raw48,Reserved_Block_Count "
    "-v 171,raw48,Program_Fail_Count "
    "-v 172,raw48,Erase_Fail_Count "
    "-v 173,raw48,Ave_Block-Erase_Count "
    "-v 174,raw48,Unexpect_Power_Loss_Ct "
    "-v 184,raw48,Error_Correction_Count "
  //"-v 187,raw48,Reported_Uncorrect "
    "-v 188,raw48,Command_Timeouts "
  //"-v 194,tempminmax,Temperature_Celsius "
    "-v 195,raw48,Cumulativ_Corrected_ECC "
  //"-v 197,raw48,Current_Pending_Sector "
  //"-v 198,raw48,Offline_Uncorrectable "
  //"-v 199,raw48,UDMA_CRC_Error_Count "
    "-v 202,raw48,Percent_Lifetime_Remain "
    "-v 206,raw48,Write_Error_Rate "
    "-v 247,raw48,Host_Program_Page_Count "
    "-v 248,raw48,Bckgnd_Program_Page_Cnt"
  },
  { "SandForce Driven SSDs", // Corsair Force LS with buggy firmware only
    "Corsair Force LS SSD", // tested with Corsair Force LS SSD/S9FM01.8
    "S9FM01\\.8",
    "A firmware update is available for this drive.\n"
    "It is HIGHLY RECOMMENDED for drives with specific serial numbers.\n"
    "See the following web pages for details:\n"
    "http://www.corsair.com/en-us/force-series-ls-60gb-sata-3-6gb-s-ssd\n"
    "https://www.smartmontools.org/ticket/628",
    "-v 1,raw24/raw32,Raw_Read_Error_Rate "
    "-v 5,raw48,Retired_Block_Count "
    "-v 9,msec24hour32,Power_On_Hours_and_Msec "
  //"-v 12,raw48,Power_Cycle_Count "
    "-v 162,raw48,Unknown_SandForce_Attr "
    "-v 170,raw48,Reserve_Block_Count "
    "-v 172,raw48,Erase_Fail_Count "
    "-v 173,raw48,Unknown_SandForce_Attr "
    "-v 174,raw48,Unexpect_Power_Loss_Ct "
    "-v 181,raw48,Program_Fail_Count "
  //"-v 187,raw48,Reported_Uncorrect "
  //"-v 192,raw48,Power-Off_Retract_Count "
  //"-v 194,tempminmax,Temperature_Celsius "
  //"-v 196,raw16(raw16),Reallocated_Event_Count "
    "-v 218,raw48,Unknown_SandForce_Attr "
    "-v 231,raw48,SSD_Life_Left "
    "-v 241,raw48,Lifetime_Writes_GiB "
    "-v 242,raw48,Lifetime_Reads_GiB"
  },
  { "SandForce Driven SSDs",
    "SandForce 1st Ed\\.|" // Demo Drive, tested with firmware 320A13F0
    "ADATA SSD S(396|510|599) .?..GB|" // tested with ADATA SSD S510 60GB/320ABBF0,
      // ADATA SSD S599 256GB/3.1.0, 64GB/3.4.6
    "ADATA SP[389]00|" // tested with ADATA SP300/5.0.2d, SP800/5.0.6c,
      // ADATA SP900/5.0.6 (Premier Pro, SF-2281)
    "ADATA SSD S[PX]900 (64|128|256|512)GB-DL2|" // tested with ADATA SSD SP900 256GB-DL2/5.0.6,
      // ADATA SSD SX900 512GB-DL2/5.8.2
    "ADATA XM11 (128|256)GB|" // tested with ADATA XM11 128GB/5.0.1
    "ATP Velocity MIV (60|120|240|480)GB|" // tested with ATP Velocity MIV 480GB/110719
    "Corsair CSSD-F(40|60|80|115|120|160|240)GBP?2.*|" // Corsair Force, tested with
      // Corsair CSSD-F40GB2/1.1, Corsair CSSD-F115GB2-A/2.1a
    "Corsair Voyager GTX|" // Corsair Voyager GTX/S9FM02J6
    "Corsair Force ((3 |LS )?SSD|GS|GT)|" // SF-2281, tested with
      // Corsair Force SSD/5.05, 3 SSD/1.3.2, GT/1.3.3, GS/5.03,
      // Corsair Force LS SSD/S8FM06.5, S9FM01.8, S9FM02.0
    "FM-25S2S-(60|120|240)GBP2|" // G.SKILL Phoenix Pro, SF-1200, tested with
      // FM-25S2S-240GBP2/4.2
    "FTM(06|12|24|48)CT25H|" // Supertalent TeraDrive CT, tested with
      // FTM24CT25H/STTMP2P1
    "KINGSTON SE50S3(100|240|480)G|" // tested with SE50S3100G/KE1ABBF0
    "KINGSTON SH10[03]S3(90|120|240|480)G|" // HyperX (3K), SF-2281, tested with
      // SH100S3240G/320ABBF0, SH103S3120G/505ABBF0
    "KINGSTON SKC(300S37A|380S3)(60|120|180|240|480)G|" // KC300, SF-2281, tested with
      // SKC300S37A120G/KC4ABBF0, SKC380S3120G/507ABBF0
    "KINGSTON SVP200S3(7A)?(60|90|120|240|480)G|" // V+ 200, SF-2281, tested with
      // SVP200S37A480G/502ABBF0, SVP200S390G/332ABBF0
    "KINGSTON SMS200S3(30|60|120)G|" // mSATA, SF-2241, tested with SMS200S3120G/KC3ABBF0
    "KINGSTON SMS450S3(32|64|128)G|" // mSATA, SF-2281, tested with SMS450S3128G/503ABBF0
    "KINGSTON (SV300|SKC100|SE100)S3.*G|" // other SF-2281
    "KINGSTON SNS4151S316GD|" // KINGSTON SNS4151S316GD/S9FM01.6
    "MKNSSDCR(45|60|90|120|180|240|360|480)GB(-(7|DX7?|MX|G2))?|" // Mushkin Chronos (7mm/Deluxe/MX/G2),
      // SF-2281, tested with MKNSSDCR120GB, MKNSSDCR120GB-MX/560ABBF0, MKNSSDCR480GB-DX7/603ABBF0
    "MKNSSDEC(60|120|240|480|512)GB|" // Mushkin Enhanced ECO2, tested with MKNSSDEC120GB/604ABBF0
    "MKNSSDAT(30|40|60|120|180|240|480)GB(-(DX|V))?|" // Mushkin Atlas (Deluxe/Value), mSATA, SF-2281,
      // tested with MKNSSDAT120GB-V/540ABBF0
    "Mushkin MKNSSDCL(40|60|80|90|115|120|180|240|480)GB-DX2?|" // Mushkin Callisto deluxe,
      // SF-1200/1222, Mushkin MKNSSDCL60GB-DX/361A13F0
    "OCZ[ -](AGILITY2([ -]EX)?|COLOSSUS2|ONYX2|VERTEX(2|-LE))( [123]\\..*)?|" // SF-1200,
      // tested with OCZ-VERTEX2/1.11, OCZ-VERTEX2 3.5/1.11
    "OCZ-NOCTI|" // mSATA, SF-2100, tested with OCZ-NOCTI/2.15
    "OCZ-REVODRIVE3?( X2)?|" // PCIe, SF-1200/2281, tested with
      // OCZ-REVODRIVE( X2)?/1.20, OCZ-REVODRIVE3 X2/2.11
    "OCZ-REVODRIVE350|"
    "OCZ[ -](VELO|VERTEX2[ -](EX|PRO))( [123]\\..*)?|" // SF-1500, tested with
      // OCZ VERTEX2-PRO/1.10 (Bogus thresholds for attribute 232 and 235)
    "D2[CR]STK251...-....|" // OCZ Deneva 2 C/R, SF-22xx/25xx,
      // tested with D2CSTK251M11-0240/2.08, D2CSTK251A10-0240/2.15
    "OCZ-(AGILITY3|SOLID3|VERTEX3( MI)?)|"  // SF-2200, tested with OCZ-VERTEX3/2.02,
      // OCZ-AGILITY3/2.11, OCZ-SOLID3/2.15, OCZ-VERTEX3 MI/2.15
    "OCZ Z-DRIVE R4 [CR]M8[48]|" // PCIe, SF-2282/2582, tested with OCZ Z-DRIVE R4 CM84/2.13
      // (Bogus attributes under Linux)
    "OCZ Z-DRIVE 4500|"
    "OCZ-VELO DRIVE|" // VeloDrive R, PCIe, tested with OCZ-VELO DRIVE/1.33
    "TALOS2|" // OCZ Talos 2 C/R, SAS (works with -d sat), 2*SF-2282, tested with TALOS2/3.20E
    "(APOC|DENC|DENEVA|FTNC|GFGC|MANG|MMOC|NIMC|TMSC).*|" // other OCZ SF-1200,
      // tested with DENCSTE251M11-0120/1.33, DENEVA PCI-E/1.33
    "(DENR|DRSAK|EC188|NIMR|PSIR|TRSAK).*|" // other OCZ SF-1500
    "OWC Aura Pro( 6G SSD)?|" // tested with OWC Aura Pro 6G SSD/507ABBF0, OWC Aura Pro/603ABBF0
    "OWC Mercury Electra (Pro )?[36]G SSD|" // tested with
      // OWC Mercury Electra 6G SSD/502ABBF0, OWC Mercury Electra Pro 3G SSD/541ABBF0
    "OWC Mercury E(xtreme|XTREME) Pro (6G |RE )?SSD|" // tested with
      // OWC Mercury Extreme Pro SSD/360A13F0, OWC Mercury EXTREME Pro 6G SSD/507ABBF0
    "Patriot Pyro|" // tested with Patriot Pyro/332ABBF0
    "SanDisk SDSSDX(60|120|240|480)GG25|" // SanDisk Extreme, SF-2281, tested with
      // SDSSDX240GG25/R201
    "SanDisk SDSSDA(120|240|480)G|" // SanDisk SSD Plus, tested with SanDisk SDSSDA240G/U21010RL
    "SuperSSpeed S301 [0-9]*GB|" // SF-2281, tested with SuperSSpeed S301 128GB/503
    "SG9XCS2D(0?50|100|200|400)GESLT|" // Smart Storage Systems XceedIOPS2, tested with
      // SG9XCS2D200GESLT/SA03L370
    "SSD9SC(120|240|480)GED[EA]|" // PNY Prevail Elite, tested with SSD9SC120GEDA/334ABBF0
    "(TX32|TX31C1|VN0.?..GCNMK).*|" // Smart Storage Systems XceedSTOR
    "(TX22D1|TX21B1).*|" // Smart Storage Systems XceedIOPS2
    "TX52D1.*|" // Smart Storage Systems Xcel-200
    "TS(64|128|256|512)GSSD[37]20|" // Transcend SSD320/720, SF-2281, tested with
      // TS128GSSD320, TS256GSSD720/5.2.0
    "UGB(88P|99S)GC...H[BF].|" // Unigen, tested with
      // UGB88PGC100HF2/MP Rev2, UGB99SGC100HB3/RC Rev3
    "SG9XCS(1F|2D)(50|100|200|400)GE01|" // XceedIOPS, tested with SG9XCS2D50GE01/SA03F34V
    "VisionTek GoDrive (60|120|240|480)GB", // tested with VisionTek GoDrive 480GB/506ABBF0
    "", "",
    "-v 1,raw24/raw32,Raw_Read_Error_Rate "
    "-v 5,raw48,Retired_Block_Count "
    "-v 9,msec24hour32,Power_On_Hours_and_Msec "
  //"-v 12,raw48,Power_Cycle_Count "
    "-v 13,raw24/raw32,Soft_Read_Error_Rate "
    "-v 100,raw48,Gigabytes_Erased "
    "-v 162,raw48,Unknown_SandForce_Attr " // Corsair Force LS SSD/S9FM01.8, *2.0
    "-v 170,raw48,Reserve_Block_Count "
    "-v 171,raw48,Program_Fail_Count "
    "-v 172,raw48,Erase_Fail_Count "
    "-v 173,raw48,Unknown_SandForce_Attr " // Corsair Force LS SSD/S9FM01.8, *2.0
    "-v 174,raw48,Unexpect_Power_Loss_Ct "
    "-v 177,raw48,Wear_Range_Delta "
    "-v 181,raw48,Program_Fail_Count "
    "-v 182,raw48,Erase_Fail_Count "
    "-v 184,raw48,IO_Error_Detect_Code_Ct "
  //"-v 187,raw48,Reported_Uncorrect "
    "-v 189,tempminmax,Airflow_Temperature_Cel "
  //"-v 192,raw48,Power-Off_Retract_Count "
  //"-v 194,tempminmax,Temperature_Celsius "
    "-v 195,raw24/raw32,ECC_Uncorr_Error_Count "
  //"-v 196,raw16(raw16),Reallocated_Event_Count "
    "-v 198,raw24/raw32:210zr54,Uncorrectable_Sector_Ct " // KINGSTON SE100S3100G/510ABBF0
    "-v 199,raw48,SATA_CRC_Error_Count "
    "-v 201,raw24/raw32,Unc_Soft_Read_Err_Rate "
    "-v 204,raw24/raw32,Soft_ECC_Correct_Rate "
    "-v 218,raw48,Unknown_SandForce_Attr " // Corsair Force LS SSD/S9FM01.8, *2.0
    "-v 230,raw48,Life_Curve_Status "
    "-v 231,raw48,SSD_Life_Left "
  //"-v 232,raw48,Available_Reservd_Space "
    "-v 233,raw48,SandForce_Internal "
    "-v 234,raw48,SandForce_Internal "
    "-v 235,raw48,SuperCap_Health "
    "-v 241,raw48,Lifetime_Writes_GiB "
    "-v 242,raw48,Lifetime_Reads_GiB"
  },
  {
    "StorFly CFast SATA 6Gbps SSDs",
    // http://datasheet.octopart.com/VSFCS2CC060G-100-Virtium-datasheet-82287733.pdf
    // tested with StorFly VSFCS2CC060G-100/0409-000
    "StorFly VSFCS2C[CI](016|030|060|120|240)G-...",
    // C - commercial, I industrial
    "", "",
    "-v 192,raw48,Unsafe_Shutdown_Count "
    "-v 160,raw48,Uncorrectable_Error_Cnt "
    // 0729 - remaining in block life. In 0828  remaining is normalized to 100% then decreases
    "-v 161,raw48,Spares_Remaining " 
    "-v 241,raw48,Host_Writes_32MiB "
    "-v 242,raw48,Host_Reads_32MiB "
    "-v 169,raw48,Lifetime_Remaining% "
    "-v 248,raw48,Lifetime_Remaining% " //  later then 0409 FW.
    "-v 249,raw48,Spares_Remaining_Perc " //  later then 0409 FW.
  },
  { "Phison Driven SSDs", // see MKP_521_Phison_SMART_attribute.pdf
    "KINGSTON SEDC400S37(400|480|800|960|1600|1800)G|" // DC400, tested with
      // KINGSTON SEDC400S37480G/SAFM02.[GH], KINGSTON SEDC400S37960G/SAFM32.I
    "KINGSTON SUV300S37A(120|240|480)G|" // UV300 SSD, tested with KINGSTON SUV300S37A120G/SAFM11.K
    "KINGSTON SKC310S3B?7A960G|" // SSDNow KC310, KINGSTON SKC310S37A960G/SAFM00.r
    "KINGSTON SKC400S37(128G|256G|512G|1T)|" // SSDNow KC400, KINGSTON SKC400S37128G
    "KINGSTON SV310S3(7A|D7|N7A|B7A)960G|" // SSDNow V310
    "PNY CS1311 (120|240|480|960)GB SSD|" // tested with PNY CS1311 120GB SSD/CS131122
    "SSD Smartbuy (60|120|240)GB|" // SSD Smartbuy 240GB/SBFM91.1
    "KINGSTON SHSS3B?7A(120|240|480|960)G", // HyperX Savage
    "", "",
  //"-v 1,raw48,Raw_Read_Error_Rate "
    "-v 2,raw48,Not_In_Use "
    "-v 3,raw48,Not_In_Use "
    "-v 5,raw48,Not_In_Use "
    "-v 7,raw48,Not_In_Use "
    "-v 8,raw48,Not_In_Use "
  //"-v 9,raw24(raw8),Power_On_Hours "
    "-v 5,raw48,Retired_Block_Count "
  //"-v 9,raw24(raw8),Power_On_Hours "
    "-v 10,raw48,Not_In_Use "
  //"-v 12,raw48,Power_Cycle_Count "
    "-v 168,raw48,SATA_Phy_Error_Count "
    "-v 170,raw24/raw24:z54z10,Bad_Blk_Ct_Erl/Lat " // Early bad block/Later bad block
    "-v 173,raw16(avg16),MaxAvgErase_Ct "
    "-v 175,raw48,Not_In_Use "
    "-v 183,raw48,Unknown_Attribute "
  //"-v 187,raw48,Reported_Uncorrect "
    "-v 192,raw48,Unsafe_Shutdown_Count "
  //"-v 194,tempminmax,Temperature_Celsius "
    "-v 196,raw48,Not_In_Use "
    "-v 197,raw48,Not_In_Use "
    "-v 199,raw48,CRC_Error_Count "
    "-v 218,raw48,CRC_Error_Count "
    "-v 231,raw48,SSD_Life_Left "
    "-v 233,raw48,Flash_Writes_GiB "
    "-v 240,raw48,Not_In_Use "
    "-v 241,raw48,Lifetime_Writes_GiB "
    "-v 242,raw48,Lifetime_Reads_GiB "
    "-v 244,raw48,Average_Erase_Count "
    "-v 245,raw48,Max_Erase_Count "
    "-v 246,raw48,Total_Erase_Count "
  },
  // this is a copy of the Phison bases record for the OEM drives with a very
  // weak information in the model. Detection is based on Firmware.
  { "Phison Driven OEM SSDs", // see MKP_521_Phison_SMART_attribute.pdf
    "GOODRAM|" // tested with GOODRAM CX200 (GOODRAM/SAFM12.2)
    "INTENSO|" // tested with Intenso SSD SATA III Top (INTENSO/S9FM02.6, .../SAFM01.6)
    "SATA SSD", // tested with Supermicro SSD-DM032-PHI (SATA SSD/S9FM02.1),
      // PC Engines msata16d (SATA SSD/S9FM02.3), FoxLine flssd240x4s(SATA SSD/SBFM10.5)
    "S9FM02\\.[136]|SAFM01\\.6|SAFM12\\.2|SBFM10\\.5|SBFM91\\.2",
    "",
  //"-v 1,raw48,Raw_Read_Error_Rate "
    "-v 2,raw48,Not_In_Use "
    "-v 3,raw48,Not_In_Use "
    "-v 5,raw48,Not_In_Use "
    "-v 7,raw48,Not_In_Use "
    "-v 8,raw48,Not_In_Use "
  //"-v 9,raw24(raw8),Power_On_Hours "
    "-v 5,raw48,Retired_Block_Count "
  //"-v 9,raw24(raw8),Power_On_Hours "
    "-v 10,raw48,Not_In_Use "
  //"-v 12,raw48,Power_Cycle_Count "
    "-v 168,raw48,SATA_Phy_Error_Count "
    "-v 170,raw24/raw24:z54z10,Bad_Blk_Ct_Erl/Lat " // Early bad block/Later bad block
    "-v 173,raw16(avg16),MaxAvgErase_Ct "
    "-v 175,raw48,Not_In_Use "
    "-v 183,raw48,Unknown_Attribute "
  //"-v 187,raw48,Reported_Uncorrect "
    "-v 192,raw48,Unsafe_Shutdown_Count "
  //"-v 194,tempminmax,Temperature_Celsius "
    "-v 196,raw48,Not_In_Use "
    "-v 197,raw48,Not_In_Use "
    "-v 199,raw48,CRC_Error_Count "
    "-v 218,raw48,CRC_Error_Count "
    "-v 231,raw48,SSD_Life_Left "
    "-v 233,raw48,Flash_Writes_GiB "
    "-v 240,raw48,Not_In_Use "
    "-v 241,raw48,Lifetime_Writes_GiB "
    "-v 242,raw48,Lifetime_Reads_GiB "
    "-v 244,raw48,Average_Erase_Count "
    "-v 245,raw48,Max_Erase_Count "
    "-v 246,raw48,Total_Erase_Count "
  },
  { "Indilinx Barefoot based SSDs",
    "Corsair CSSD-V(32|60|64|128|256)GB2|" // Corsair Nova, tested with Corsair CSSD-V32GB2/2.2
    "Corsair CMFSSD-(32|64|128|256)D1|" // Corsair Extreme, tested with Corsair CMFSSD-128D1/1.0
    "CRUCIAL_CT(64|128|256)M225|" // tested with CRUCIAL_CT64M225/1571
    "G.SKILL FALCON (64|128|256)GB SSD|" // tested with G.SKILL FALCON 128GB SSD/2030
    "OCZ[ -](AGILITY|ONYX|VERTEX( 1199|-TURBO| v1\\.10)?)|" // tested with
      // OCZ-ONYX/1.6, OCZ-VERTEX 1199/00.P97, OCZ-VERTEX/1.30, OCZ VERTEX-TURBO/1.5, OCZ-VERTEX v1.10/1370
    "Patriot[ -]Torqx.*|"
    "RENICE Z2|" // tested with RENICE Z2/2030
    "STT_FT[MD](28|32|56|64)GX25H|" // Super Talent Ultradrive GX, tested with STT_FTM64GX25H/1916
    "TS(18|25)M(64|128)MLC(16|32|64|128|256|512)GSSD|" // ASAX Leopard Hunt II, tested with TS25M64MLC64GSSD/0.1
    "FM-25S2I-(64|128)GBFII|" // G.Skill FALCON II, tested with FM-25S2I-64GBFII
    "TS(60|120)GSSD25D-M", // Transcend Ultra SSD (SATA II), see also Ticket #80
    "", "",
    "-v 1,raw64 " // Raw_Read_Error_Rate
    "-v 9,raw64 " // Power_On_Hours
    "-v 12,raw64 " // Power_Cycle_Count
    "-v 184,raw64,Initial_Bad_Block_Count "
    "-v 195,raw64,Program_Failure_Blk_Ct "
    "-v 196,raw64,Erase_Failure_Blk_Ct "
    "-v 197,raw64,Read_Failure_Blk_Ct "
    "-v 198,raw64,Read_Sectors_Tot_Ct "
    "-v 199,raw64,Write_Sectors_Tot_Ct "
    "-v 200,raw64,Read_Commands_Tot_Ct "
    "-v 201,raw64,Write_Commands_Tot_Ct "
    "-v 202,raw64,Error_Bits_Flash_Tot_Ct "
    "-v 203,raw64,Corr_Read_Errors_Tot_Ct "
    "-v 204,raw64,Bad_Block_Full_Flag "
    "-v 205,raw64,Max_PE_Count_Spec "
    "-v 206,raw64,Min_Erase_Count "
    "-v 207,raw64,Max_Erase_Count "
    "-v 208,raw64,Average_Erase_Count "
    "-v 209,raw64,Remaining_Lifetime_Perc "
    "-v 210,raw64,Indilinx_Internal "
    "-v 211,raw64,SATA_Error_Ct_CRC "
    "-v 212,raw64,SATA_Error_Ct_Handshake "
    "-v 213,raw64,Indilinx_Internal"
  },
  { "Indilinx Barefoot_2/Everest/Martini based SSDs",
    "OCZ VERTEX[ -]PLUS|" // tested with OCZ VERTEX-PLUS/3.55, OCZ VERTEX PLUS/3.55
    "OCZ-VERTEX PLUS R2|" // Barefoot 2, tested with OCZ-VERTEX PLUS R2/1.2
    "OCZ-PETROL|" // Everest 1, tested with OCZ-PETROL/3.12
    "OCZ-AGILITY4|" // Everest 2, tested with OCZ-AGILITY4/1.5.2
    "OCZ-VERTEX4", // Everest 2, tested with OCZ-VERTEX4/1.5
    "", "",
  //"-v 1,raw48,Raw_Read_Error_Rate "
  //"-v 3,raw16(avg16),Spin_Up_Time "
  //"-v 4,raw48,Start_Stop_Count "
  //"-v 5,raw16(raw16),Reallocated_Sector_Ct "
  //"-v 9,raw24(raw8),Power_On_Hours "
  //"-v 12,raw48,Power_Cycle_Count "
    "-v 232,raw48,Lifetime_Writes " // LBA?
  //"-v 233,raw48,Media_Wearout_Indicator"
  },
  { "Indilinx Barefoot 3 based SSDs",
    "OCZ-VECTOR(1[58]0)?|" // tested with OCZ-VECTOR/1.03, OCZ-VECTOR150/1.2, OCZ-VECTOR180
    "OCZ-VERTEX4[56]0A?|" // Barefoot 3 M10, tested with OCZ-VERTEX450/1.0, OCZ-VERTEX460/1.0, VERTEX460A
    "OCZ-SABER1000|"
    "OCZ-ARC100|"
    "Radeon R7", // Barefoot 3 M00, tested with Radeon R7/1.00
    "", "",
    "-v 5,raw48,Runtime_Bad_Block "
  //"-v 9,raw24(raw8),Power_On_Hours "
  //"-v 12,raw48,Power_Cycle_Count "
    "-v 171,raw48,Avail_OP_Block_Count "
    "-v 174,raw48,Pwr_Cycle_Ct_Unplanned "
    "-v 187,raw48,Total_Unc_NAND_Reads "
    "-v 195,raw48,Total_Prog_Failures "
    "-v 196,raw48,Total_Erase_Failures "
    "-v 197,raw48,Total_Unc_Read_Failures "
    "-v 198,raw48,Host_Reads_GiB "
    "-v 199,raw48,Host_Writes_GiB "
    "-v 205,raw48,Max_Rated_PE_Count "
    "-v 206,raw48,Min_Erase_Count "
    "-v 207,raw48,Max_Erase_Count "
    "-v 208,raw48,Average_Erase_Count "
    "-v 210,raw48,SATA_CRC_Error_Count "
    "-v 212,raw48,Pages_Requiring_Rd_Rtry "
    "-v 213,raw48,Snmple_Retry_Attempts "
    "-v 214,raw48,Adaptive_Retry_Attempts "
    "-v 222,raw48,RAID_Recovery_Count "
    "-v 224,raw48,In_Warranty "
    "-v 225,raw48,DAS_Polarity "
    "-v 226,raw48,Partial_Pfail "
    "-v 230,raw48,Write_Throttling "
    "-v 233,raw48,Remaining_Lifetime_Perc "
    "-v 241,raw48,Host_Writes_GiB " // M00/M10
    "-v 242,raw48,Host_Reads_GiB "  // M00/M10
    "-v 249,raw48,Total_NAND_Prog_Ct_GiB "
    "-v 251,raw48,Total_NAND_Read_Ct_GiB"
  },
  { "OCZ Intrepid 3000 SSDs", // tested with OCZ INTREPID 3600/1.4.3.6, 3800/1.4.3.0, 3700/1.5.0.4
    "OCZ INTREPID 3[678]00",
    "", "",
    "-v 5,raw48,Runtime_Bad_Block "
  //"-v 9,raw24(raw8),Power_On_Hours "
  //"-v 12,raw48,Power_Cycle_Count "
    "-v 100,raw48,Total_Blocks_Erased "
    "-v 171,raw48,Avail_OP_Block_Count "
    "-v 174,raw48,Pwr_Cycle_Ct_Unplanned "
    "-v 184,raw48,Factory_Bad_Block_Count "
    "-v 187,raw48,Total_Unc_NAND_Reads "
    "-v 190,tempminmax,Temperature_Celsius "
    "-v 195,raw48,Total_Prog_Failures "
    "-v 196,raw48,Total_Erase_Failures "
    "-v 197,raw48,Total_Unc_Read_Failures "
    "-v 198,raw48,Host_Reads_GiB "
    "-v 199,raw48,Host_Writes_GiB "
    "-v 202,raw48,Total_Read_Bits_Corr_Ct "
    "-v 205,raw48,Max_Rated_PE_Count "
    "-v 206,raw48,Min_Erase_Count "
    "-v 207,raw48,Max_Erase_Count "
    "-v 208,raw48,Average_Erase_Count "
    "-v 210,raw48,SATA_CRC_Error_Count "
    "-v 211,raw48,SATA_UNC_Count "
    "-v 212,raw48,NAND_Reads_with_Retry "
    "-v 213,raw48,Simple_Rd_Rtry_Attempts "
    "-v 214,raw48,Adaptv_Rd_Rtry_Attempts "
    "-v 221,raw48,Int_Data_Path_Prot_Unc "
    "-v 222,raw48,RAID_Recovery_Count "
    "-v 230,raw48,SuperCap_Charge_Status " // 0=not charged, 1=fully charged, 2=unknown
    "-v 233,raw48,Remaining_Lifetime_Perc "
    "-v 249,raw48,Total_NAND_Prog_Ct_GiB "
    "-v 251,raw48,Total_NAND_Read_Ct_GiB"
  },
  {
    "OCZ/Toshiba Trion SSDs",
    "OCZ-TRION1[05]0|" // tested with OCZ-TRION100/SAFM11.2A, TRION150/SAFZ72.2
    "TOSHIBA-TR150|" // tested with TOSHIBA-TR150/SAFZ12.3
    "TOSHIBA Q300( Pro\\.)?", // tested with TOSHIBA Q300 Pro./JYRA0101
    "", "",
  //"-v 9,raw24(raw8),Power_On_Hours "
  //"-v 12,raw48,Power_Cycle_Count "
    "-v 167,raw48,SSD_Protect_Mode "
    "-v 168,raw48,SATA_PHY_Error_Count "
    "-v 169,raw48,Bad_Block_Count "
    "-v 173,raw48,Erase_Count "
    "-v 192,raw48,Unexpect_Power_Loss_Ct "
  //"-v 194,tempminmax,Temperature_Celsius "
    "-v 241,raw48,Host_Writes"
  },
  { "InnoDisk InnoLite SATADOM D150QV SSDs", // tested with InnoLite SATADOM D150QV-L/120319
                                             // InnoLite SATADOM D150QV/120319
    "InnoLite SATADOM D150QV.*",
    "", "",
  //"-v 1,raw48,Raw_Read_Error_Rate "
  //"-v 2,raw48,Throughput_Performance "
  //"-v 3,raw16(avg16),Spin_Up_Time "
  //"-v 5,raw16(raw16),Reallocated_Sector_Ct "
  //"-v 7,raw48,Seek_Error_Rate " // from InnoDisk iSMART Linux tool, useless for SSD
  //"-v 8,raw48,Seek_Time_Performance "
  //"-v 9,raw48,Power_On_Hours "
  //"-v 10,raw48,Spin_Retry_Count "
  //"-v 12,raw48,Power_Cycle_Count "
    "-v 168,raw48,SATA_PHY_Error_Count "
    "-v 170,raw16,Bad_Block_Count_New/Tot "
    "-v 173,raw16,Erase_Count_Max/Avg "
    "-v 175,raw48,Bad_Cluster_Table_Count "
    "-v 192,raw48,Unexpect_Power_Loss_Ct "
  //"-v 194,tempminmax,Temperature_Celsius "
  //"-v 197,raw48,Current_Pending_Sector "
    "-v 229,hex48,Flash_ID "
    "-v 235,raw16,Lat_Bad_Blk_Era/Wri/Rea "
    "-v 236,raw48,Unstable_Power_Count "
    "-v 240,raw48,Write_Head"
  },
  { "Innodisk 1ME3/3ME/3SE SSDs", // tested with 2.5" SATA SSD 3ME/S140714,
      // Mini PCIeDOM 1ME3/S15604, InnoDisk Corp. - mSATA 3SE/S130710
    "((1\\.8|2\\.5)\"? SATA SSD|InnoDisk Corp\\. - mSATA|Mini PCIeDOM|SATA Slim) (1ME3|3[MS]E)",
    "", "",
  //"-v 1,raw48,Raw_Read_Error_Rate "
  //"-v 2,raw48,Throughput_Performance "
  //"-v 3,raw16(avg16),Spin_Up_Time "
  //"-v 5,raw48,Reallocated_Sector_Count "
    "-v 7,raw48,Seek_Error_Rate "       // ?
    "-v 8,raw48,Seek_Time_Performance " // ?
  //"-v 9,raw24(raw8),Power_On_Hours "
    "-v 10,raw48,Spin_Retry_Count "     // ?
  //"-v 12,raw48,Power_Cycle_Count "
    "-v 168,raw48,SATA_PHY_Error_Count "
    "-v 169,hex48,Unknown_Innodisk_Attr "
    "-v 170,raw16,Bad_Block_Count "
    "-v 173,raw16,Erase_Count "
    "-v 175,raw48,Bad_Cluster_Table_Count "
    "-v 176,raw48,Uncorr_RECORD_Count "
  //"-v 192,raw48,Power-Off_Retract_Count "
  //"-v 194,tempminmax,Temperature_Celsius " // ] only in spec
  //"-v 197,raw48,Current_Pending_Sector "
    "-v 225,raw48,Unknown_Innodisk_Attr "
    "-v 229,hex48,Flash_ID "
    "-v 235,raw48,Later_Bad_Block "
    "-v 236,raw48,Unstable_Power_Count "
    "-v 240,raw48,Write_Head"
  },
  { "Innodisk 3IE2/3ME2/3MG2/3SE2 SSDs", // tested with 2.5" SATA SSD 3MG2-P/M140402,
      // 1.8 SATA SSD 3IE2-P/M150821, 2.5" SATA SSD 3IE2-P/M150821,
      // SATA Slim 3MG2-P/M141114, M.2 (S80) 3MG2-P/M141114, M.2 (S42) 3SE2-P/M150821,
      // M.2 (S42) 3ME2/M151013
    "((1\\.8|2\\.5)\"? SATA SSD|SATA Slim|M\\.2 \\(S(42|80)\\)) 3(IE|ME|MG|SE)2(-P)?",
    "", "",
  //"-v 1,raw48,Raw_Read_Error_Rate "
  //"-v 2,raw48,Throughput_Performance "
  //"-v 9,raw24(raw8),Power_On_Hours "
  //"-v 12,raw48,Power_Cycle_Count "
    "-v 160,raw48,Uncorrectable_Error_Cnt "
    "-v 161,raw48,Number_of_Pure_Spare "
    "-v 163,raw48,Initial_Bad_Block_Count "
    "-v 164,raw48,Total_Erase_Count "
    "-v 165,raw48,Max_Erase_Count "
    "-v 166,raw48,Min_Erase_Count "
    "-v 167,raw48,Average_Erase_Count "
    "-v 168,raw48,Max_Erase_Count_of_Spec "
    "-v 169,raw48,Remaining_Lifetime_Perc "
  //"-v 175,raw48,Program_Fail_Count_Chip "
  //"-v 176,raw48,Erase_Fail_Count_Chip "
  //"-v 177,raw48,Wear_Leveling_Count "
    "-v 178,raw48,Runtime_Invalid_Blk_Cnt "
  //"-v 181,raw48,Program_Fail_Cnt_Total "
  //"-v 182,raw48,Erase_Fail_Count_Total "
  //"-v 187,raw48,Reported_Uncorrect " // ] only in spec
  //"-v 192,raw48,Power-Off_Retract_Count "
  //"-v 194,tempminmax,Temperature_Celsius "
  //"-v 195,raw48,Hardware_ECC_Recovered "
  //"-v 196,raw16(raw16),Reallocated_Event_Count "
  //"-v 197,raw48,Current_Pending_Sector "
  //"-v 198,raw48,Offline_Uncorrectable "
  //"-v 199,raw48,UDMA_CRC_Error_Count "
    "-v 225,raw48,Host_Writes_32MiB "  // ]
  //"-v 232,raw48,Available_Reservd_Space "
    "-v 233,raw48,Flash_Writes_32MiB " // ]
    "-v 234,raw48,Flash_Reads_32MiB "  // ]
    "-v 241,raw48,Host_Writes_32MiB "
    "-v 242,raw48,Host_Reads_32MiB "
    "-v 245,raw48,Flash_Writes_32MiB"
  },
  { "Innodisk 3IE3/3ME3/3ME4 SSDs", // tested with 2.5" SATA SSD 3ME3/S15A19, CFast 3ME3/S15A19
      // InnoDisk Corp. - mSATA 3ME3/S15A19, mSATA mini 3ME3/S15A19, M.2 (S42) 3ME3,
      // SATA Slim 3ME3/S15A19, SATADOM-MH 3ME3/S15A19, SATADOM-ML 3ME3/S15A19,
      // SATADOM-MV 3ME3/S15A19, SATADOM-SL 3ME3/S15A19, SATADOM-SV 3ME3/S15A19,
      // SATADOM-SL 3IE3/S151019N, 2.5" SATA SSD 3IE3/S15C14i, CFast 3IE3/S15C14i,
      // InnoDisk Corp. - mSATA 3IE3/S15C14i, Mini PCIeDOM 1IE3/S15C14i,
      // mSATA mini 3IE3/S15C14i, M.2 (S42) 3IE3/S15C14i, SATA Slim 3IE3/S15C14i,
      // SATADOM-SH 3IE3 V2/S15C14i, SATADOM-SL 3IE3 V2/S15A19i, SATADOM-SV 3IE3 V2/S15C14i
      // mSATA 3ME4/L16711, M.2 (S42) 3ME4/L16711, SATADOM-MH 3ME4/L16B01,
      // SATADOM-SH 3ME4/L16B01, SATADOM-SH Type C 3ME4/L16B01, SATADOM-SH Type D 3ME4/L16B01
    "(2.5\" SATA SSD|CFast|InnoDisk Corp\\. - mSATA|Mini PCIeDOM|mSATA( mini)?|"
    "M\\.2 \\(S42\\)|SATA Slim|SATADOM-[MS][HLV]( Type [CD])?) 3([IM]E3|ME4)( V2)?",
    "", "",
  //"-v 1,raw48,Raw_Read_Error_Rate "
  //"-v 2,raw48,Throughput_Performance "
  //"-v 3,raw16(avg16),Spin_Up_Time "
    "-v 5,raw48,Later_Bad_Block "
    "-v 7,raw48,Seek_Error_Rate "       // ?
    "-v 8,raw48,Seek_Time_Performance " // ?
  //"-v 9,raw24(raw8),Power_On_Hours "
    "-v 10,raw48,Spin_Retry_Count "     // ?
  //"-v 12,raw48,Power_Cycle_Count "
    "-v 163,raw48,Total_Bad_Block_Count "
    "-v 165,raw48,Max_Erase_Count "
    "-v 167,raw48,Average_Erase_Count "
    "-v 168,raw48,SATA_PHY_Error_Count "
    "-v 169,raw48,Remaining_Lifetime_Perc "
    "-v 170,raw48,Spare_Block_Count "
    "-v 171,raw48,Program_Fail_Count "
    "-v 172,raw48,Erase_Fail_Count "
    "-v 175,raw48,Bad_Cluster_Table_Count "
    "-v 176,raw48,RANGE_RECORD_Count "
  //"-v 187,raw48,Reported_Uncorrect "
  //"-v 192,raw48,Power-Off_Retract_Count "
  //"-v 194,tempminmax,Temperature_Celsius "
  //"-v 197,raw48,Current_Pending_Sector "
    "-v 225,raw48,Data_Log_Write_Count "
    "-v 229,hex48,Flash_ID "
    "-v 232,raw48,Spares_Remaining_Perc "
    "-v 235,raw16,Later_Bad_Blk_Inf_R/W/E " // Read/Write/Erase
    "-v 240,raw48,Write_Head "
    "-v 241,raw48,Host_Writes_32MiB "
    "-v 242,raw48,Host_Reads_32MiB"
  },
  { "InnoDisk iCF 9000 CompactFlash Cards", // tested with InnoDisk Corp. - iCF9000 1GB/140808,
       // ..., InnoDisk Corp. - iCF9000 64GB/140808
    "InnoDisk Corp\\. - iCF9000 (1|2|4|8|16|32|64)GB",
    "", "",
  //"-v 1,raw48,Raw_Read_Error_Rate "
  //"-v 5,raw16(raw16),Reallocated_Sector_Ct "
  //"-v 12,raw48,Power_Cycle_Count "
    "-v 160,raw48,Uncorrectable_Error_Cnt "
    "-v 161,raw48,Valid_Spare_Block_Cnt "
    "-v 162,raw48,Child_Pair_Count "
    "-v 163,raw48,Initial_Bad_Block_Count "
    "-v 164,raw48,Total_Erase_Count "
    "-v 165,raw48,Max_Erase_Count "
    "-v 166,raw48,Min_Erase_Count "
    "-v 167,raw48,Average_Erase_Count "
  //"-v 192,raw48,Power-Off_Retract_Count "
  //"-v 194,tempminmax,Temperature_Celsius "
  //"-v 195,raw48,Hardware_ECC_Recovered "
  //"-v 196,raw16(raw16),Reallocated_Event_Count "
  //"-v 198,raw48,Offline_Uncorrectable "
  //"-v 199,raw48,UDMA_CRC_Error_Count "
  //"-v 229,raw48,Flash_ID " // only in spec
    "-v 241,raw48,Host_Writes_32MiB "
    "-v 242,raw48,Host_Reads_32MiB"
  },
  { "Intel X25-E SSDs",
    "SSDSA2SH(032|064)G1.* INTEL",  // G1 = first generation
    "", "",
  //"-v 3,raw16(avg16),Spin_Up_Time "
  //"-v 4,raw48,Start_Stop_Count "
  //"-v 5,raw16(raw16),Reallocated_Sector_Ct "
  //"-v 9,raw24(raw8),Power_On_Hours "
  //"-v 12,raw48,Power_Cycle_Count "
    "-v 192,raw48,Unsafe_Shutdown_Count "
    "-v 225,raw48,Host_Writes_32MiB "
    "-v 226,raw48,Intel_Internal "
    "-v 227,raw48,Intel_Internal "
    "-v 228,raw48,Intel_Internal "
  //"-v 232,raw48,Available_Reservd_Space "
  //"-v 233,raw48,Media_Wearout_Indicator"
  },
  { "Intel X18-M/X25-M G1 SSDs",
    "INTEL SSDSA[12]MH(080|160)G1.*",  // G1 = first generation, 50nm
    "", "",
  //"-v 3,raw16(avg16),Spin_Up_Time "
  //"-v 4,raw48,Start_Stop_Count "
  //"-v 5,raw16(raw16),Reallocated_Sector_Ct "
  //"-v 9,raw24(raw8),Power_On_Hours "
  //"-v 12,raw48,Power_Cycle_Count "
    "-v 192,raw48,Unsafe_Shutdown_Count "
    "-v 225,raw48,Host_Writes_32MiB "
    "-v 226,raw48,Intel_Internal "
    "-v 227,raw48,Intel_Internal "
    "-v 228,raw48,Intel_Internal "
  //"-v 232,raw48,Available_Reservd_Space "
  //"-v 233,raw48,Media_Wearout_Indicator"
  },
  { "Intel X18-M/X25-M/X25-V G2 SSDs", // fixed firmware
      // tested with INTEL SSDSA2M(080|160)G2GC/2CV102J8 (X25-M)
    "INTEL SSDSA[12]M(040|080|120|160)G2.*",  // G2 = second generation, 34nm
    "2CV102(J[89A-Z]|[K-Z].)", // >= "2CV102J8"
    "",
  //"-v 3,raw16(avg16),Spin_Up_Time "
  //"-v 4,raw48,Start_Stop_Count "
  //"-v 5,raw16(raw16),Reallocated_Sector_Ct "
  //"-v 9,raw24(raw8),Power_On_Hours "
  //"-v 12,raw48,Power_Cycle_Count "
  //"-v 184,raw48,End-to-End_Error " // G2 only
    "-v 192,raw48,Unsafe_Shutdown_Count "
    "-v 225,raw48,Host_Writes_32MiB "
    "-v 226,raw48,Workld_Media_Wear_Indic " // Timed Workload Media Wear Indicator (percent*1024)
    "-v 227,raw48,Workld_Host_Reads_Perc "  // Timed Workload Host Reads Percentage
    "-v 228,raw48,Workload_Minutes " // 226,227,228 can be reset by 'smartctl -t vendor,0x40'
  //"-v 232,raw48,Available_Reservd_Space "
  //"-v 233,raw48,Media_Wearout_Indicator"
  },
  { "Intel X18-M/X25-M/X25-V G2 SSDs", // buggy or unknown firmware
      // tested with INTEL SSDSA2M040G2GC/2CV102HD (X25-V)
    "INTEL SSDSA[12]M(040|080|120|160)G2.*",
    "",
    "This drive may require a firmware update to\n"
    "fix possible drive hangs when reading SMART self-test log:\n"
    "http://downloadcenter.intel.com/Detail_Desc.aspx?DwnldID=18363",
    "-v 192,raw48,Unsafe_Shutdown_Count "
    "-v 225,raw48,Host_Writes_32MiB "
    "-v 226,raw48,Workld_Media_Wear_Indic "
    "-v 227,raw48,Workld_Host_Reads_Perc "
    "-v 228,raw48,Workload_Minutes"
  },
  { "Intel 311/313 Series SSDs", // tested with INTEL SSDSA2VP020G2/2CV102M5,
      // INTEL SSDSA2VP020G3/9CV10379, INTEL SSDMAEXC024G3H/9CV10379
    "INTEL SSD(SA2VP|MAEXC)(020|024)G[23]H?",
      // SA2VP = 2.5", MAEXC = mSATA, G2 = 311, G3 = 313
    "", "",
  //"-v 3,raw16(avg16),Spin_Up_Time "
  //"-v 4,raw48,Start_Stop_Count "
  //"-v 5,raw16(raw16),Reallocated_Sector_Ct "
  //"-v 9,raw24(raw8),Power_On_Hours "
  //"-v 12,raw48,Power_Cycle_Count "
    "-v 170,raw48,Reserve_Block_Count "
    "-v 171,raw48,Program_Fail_Count "
    "-v 172,raw48,Erase_Fail_Count "
    "-v 183,raw48,SATA_Downshift_Count "
  //"-v 184,raw48,End-to-End_Error "
  //"-v 187,raw48,Reported_Uncorrect "
    "-v 192,raw48,Unsafe_Shutdown_Count "
    "-v 225,raw48,Host_Writes_32MiB "
    "-v 226,raw48,Workld_Media_Wear_Indic " // Timed Workload Media Wear Indicator (percent*1024)
    "-v 227,raw48,Workld_Host_Reads_Perc "  // Timed Workload Host Reads Percentage
    "-v 228,raw48,Workload_Minutes " // 226,227,228 can be reset by 'smartctl -t vendor,0x40'
  //"-v 232,raw48,Available_Reservd_Space "
  //"-v 233,raw48,Media_Wearout_Indicator "
    "-v 241,raw48,Host_Writes_32MiB "
    "-v 242,raw48,Host_Reads_32MiB"
  },
  { "Intel 320 Series SSDs", // tested with INTEL SSDSA2CT040G3/4PC10362,
      // INTEL SSDSA2CW160G3/4PC10362, SSDSA2BT040G3/4PC10362, SSDSA2BW120G3A/4PC10362,
      // INTEL SSDSA2BW300G3D/4PC10362, SSDSA2BW160G3L/4PC1LE04, SSDSA1NW160G3/4PC10362
    "INTEL SSDSA[12][BCN][WT](040|080|120|160|300|600)G3[ADL]?",
      // 2B = 2.5" 7mm, 2C = 2.5" 9.5mm, 1N = 1.8" microSATA
    "", "",
    "-F nologdir "
  //"-v 3,raw16(avg16),Spin_Up_Time "
  //"-v 4,raw48,Start_Stop_Count "
  //"-v 5,raw16(raw16),Reallocated_Sector_Ct "
  //"-v 9,raw24(raw8),Power_On_Hours "
  //"-v 12,raw48,Power_Cycle_Count "
    "-v 170,raw48,Reserve_Block_Count "
    "-v 171,raw48,Program_Fail_Count "
    "-v 172,raw48,Erase_Fail_Count "
    "-v 183,raw48,SATA_Downshift_Count " // FW >= 4Px10362
  //"-v 184,raw48,End-to-End_Error "
  //"-v 187,raw48,Reported_Uncorrect "
    "-v 199,raw48,CRC_Error_Count "      // FW >= 4Px10362
    "-v 192,raw48,Unsafe_Shutdown_Count "
    "-v 225,raw48,Host_Writes_32MiB "
    "-v 226,raw48,Workld_Media_Wear_Indic " // Timed Workload Media Wear Indicator (percent*1024)
    "-v 227,raw48,Workld_Host_Reads_Perc "  // Timed Workload Host Reads Percentage
    "-v 228,raw48,Workload_Minutes " // 226,227,228 can be reset by 'smartctl -t vendor,0x40'
  //"-v 232,raw48,Available_Reservd_Space "
  //"-v 233,raw48,Media_Wearout_Indicator "
    "-v 241,raw48,Host_Writes_32MiB "
    "-v 242,raw48,Host_Reads_32MiB"
  },
  { "Intel 710 Series SSDs", // tested with INTEL SSDSA2BZ[12]00G3/6PB10362
    "INTEL SSDSA2BZ(100|200|300)G3",
    "", "",
    "-F nologdir "
  //"-v 3,raw16(avg16),Spin_Up_Time "
  //"-v 4,raw48,Start_Stop_Count "
  //"-v 5,raw16(raw16),Reallocated_Sector_Ct "
  //"-v 9,raw24(raw8),Power_On_Hours "
  //"-v 12,raw48,Power_Cycle_Count "
    "-v 170,raw48,Reserve_Block_Count "
    "-v 171,raw48,Program_Fail_Count "
    "-v 172,raw48,Erase_Fail_Count "
    "-v 174,raw48,Unexpect_Power_Loss_Ct " // Missing in 710 specification from September 2011
    "-v 183,raw48,SATA_Downshift_Count "
  //"-v 184,raw48,End-to-End_Error "
  //"-v 187,raw48,Reported_Uncorrect "
  //"-v 190,tempminmax,Airflow_Temperature_Cel "
    "-v 192,raw48,Unsafe_Shutdown_Count "
    "-v 225,raw48,Host_Writes_32MiB "
    "-v 226,raw48,Workld_Media_Wear_Indic " // Timed Workload Media Wear Indicator (percent*1024)
    "-v 227,raw48,Workld_Host_Reads_Perc "  // Timed Workload Host Reads Percentage
    "-v 228,raw48,Workload_Minutes " // 226,227,228 can be reset by 'smartctl -t vendor,0x40'
  //"-v 232,raw48,Available_Reservd_Space "
  //"-v 233,raw48,Media_Wearout_Indicator "
    "-v 241,raw48,Host_Writes_32MiB "
    "-v 242,raw48,Host_Reads_32MiB"
  },
  { "Intel 510 Series SSDs",
    "INTEL SSDSC2MH(120|250)A2",
    "", "",
  //"-v 3,raw16(avg16),Spin_Up_Time "
  //"-v 4,raw48,Start_Stop_Count "
  //"-v 5,raw16(raw16),Reallocated_Sector_Ct "
  //"-v 9,raw24(raw8),Power_On_Hours "
  //"-v 12,raw48,Power_Cycle_Count "
    "-v 192,raw48,Unsafe_Shutdown_Count "
    "-v 225,raw48,Host_Writes_32MiB "
  //"-v 232,raw48,Available_Reservd_Space "
  //"-v 233,raw48,Media_Wearout_Indicator"
  },
  { "Intel 520 Series SSDs", // tested with INTEL SSDSC2CW120A3/400i, SSDSC2BW480A3F/400i,
      // INTEL SSDSC2BW180A3L/LB3i
    "INTEL SSDSC2[BC]W(060|120|180|240|480)A3[FL]?",
    "", "",
  //"-v 5,raw16(raw16),Reallocated_Sector_Ct "
    "-v 9,msec24hour32,Power_On_Hours_and_Msec "
  //"-v 12,raw48,Power_Cycle_Count "
    "-v 170,raw48,Available_Reservd_Space "
    "-v 171,raw48,Program_Fail_Count "
    "-v 172,raw48,Erase_Fail_Count "
    "-v 174,raw48,Unexpect_Power_Loss_Ct "
  //"-v 184,raw48,End-to-End_Error "
    "-v 187,raw48,Uncorrectable_Error_Cnt "
  //"-v 192,raw48,Power-Off_Retract_Count "
    "-v 225,raw48,Host_Writes_32MiB "
    "-v 226,raw48,Workld_Media_Wear_Indic "
    "-v 227,raw48,Workld_Host_Reads_Perc "
    "-v 228,raw48,Workload_Minutes "
  //"-v 232,raw48,Available_Reservd_Space "
  //"-v 233,raw48,Media_Wearout_Indicator "
    "-v 241,raw48,Host_Writes_32MiB "
    "-v 242,raw48,Host_Reads_32MiB "
    "-v 249,raw48,NAND_Writes_1GiB"
  },
  { "Intel 525 Series SSDs", // mSATA, tested with SSDMCEAC120B3/LLLi
    "INTEL SSDMCEAC(030|060|090|120|180|240)B3",
    "", "",
  //"-v 5,raw16(raw16),Reallocated_Sector_Ct "
    "-v 9,msec24hour32,Power_On_Hours_and_Msec "
  //"-v 12,raw48,Power_Cycle_Count "
    "-v 170,raw48,Available_Reservd_Space "
    "-v 171,raw48,Program_Fail_Count "
    "-v 172,raw48,Erase_Fail_Count "
    "-v 174,raw48,Unexpect_Power_Loss_Ct "
    "-v 183,raw48,SATA_Downshift_Count "
  //"-v 184,raw48,End-to-End_Error "
    "-v 187,raw48,Uncorrectable_Error_Cnt "
  //"-v 190,tempminmax,Airflow_Temperature_Cel "
  //"-v 192,raw48,Power-Off_Retract_Count "
  //"-v 199,raw48,UDMA_CRC_Error_Count "
    "-v 225,raw48,Host_Writes_32MiB "
    "-v 226,raw48,Workld_Media_Wear_Indic "
    "-v 227,raw48,Workld_Host_Reads_Perc "
    "-v 228,raw48,Workload_Minutes "
  //"-v 232,raw48,Available_Reservd_Space "
  //"-v 233,raw48,Media_Wearout_Indicator "
    "-v 241,raw48,Host_Writes_32MiB "
    "-v 242,raw48,Host_Reads_32MiB "
    "-v 249,raw48,NAND_Writes_1GiB"
  },
  { "Intel 53x and Pro 2500 Series SSDs", // SandForce SF-2281, tested with
      // INTEL SSDSC2BW180A4/DC12, SSDSC2BW240A4/DC12, SSDMCEAW120A4/DC33
      // INTEL SSDMCEAW240A4/DC33, SSDSC2BF480A5/TG26, SSDSC2BW240H6/RG21
    "INTEL SSD(MCEA|SC2B|SCKJ)[WF](056|080|120|180|240|360|480)(A4|A5|H6)",
      // SC2B = 2.5", MCEA = mSATA, SCKJ = M.2; A4 = 530, A5 = Pro 2500, H6 = 535
    "", "",
  //"-v 5,raw16(raw16),Reallocated_Sector_Ct "
    "-v 9,msec24hour32,Power_On_Hours_and_Msec "
  //"-v 12,raw48,Power_Cycle_Count "
    "-v 170,raw48,Available_Reservd_Space "
    "-v 171,raw48,Program_Fail_Count "
    "-v 172,raw48,Erase_Fail_Count "
    "-v 174,raw48,Unexpect_Power_Loss_Ct "
    "-v 183,raw48,SATA_Downshift_Count "
  //"-v 184,raw48,End-to-End_Error "
    "-v 187,raw48,Uncorrectable_Error_Cnt "
  //"-v 190,tempminmax,Airflow_Temperature_Cel "
  //"-v 192,raw48,Power-Off_Retract_Count "
  //"-v 199,raw48,UDMA_CRC_Error_Count "
    "-v 225,raw48,Host_Writes_32MiB "
    "-v 226,raw48,Workld_Media_Wear_Indic "
    "-v 227,raw48,Workld_Host_Reads_Perc "
    "-v 228,raw48,Workload_Minutes "
  //"-v 232,raw48,Available_Reservd_Space "
  //"-v 233,raw48,Media_Wearout_Indicator "
    "-v 241,raw48,Host_Writes_32MiB "
    "-v 242,raw48,Host_Reads_32MiB "
    "-v 249,raw48,NAND_Writes_1GiB"
  },
  { "Intel 330/335 Series SSDs", // tested with INTEL SSDSC2CT180A3/300i, SSDSC2CT240A3/300i,
      // INTEL SSDSC2CT240A4/335t
    "INTEL SSDSC2CT(060|120|180|240)A[34]", // A4 = 335 Series
    "", "",
  //"-v 5,raw16(raw16),Reallocated_Sector_Ct "
    "-v 9,msec24hour32,Power_On_Hours_and_Msec "
  //"-v 12,raw48,Power_Cycle_Count "
  //"-v 181,raw48,Program_Fail_Cnt_Total " // ] Missing in 330 specification from April 2012
  //"-v 182,raw48,Erase_Fail_Count_Total " // ]
  //"-v 192,raw48,Power-Off_Retract_Count "
    "-v 225,raw48,Host_Writes_32MiB "
  //"-v 232,raw48,Available_Reservd_Space "
  //"-v 233,raw48,Media_Wearout_Indicator "
    "-v 241,raw48,Host_Writes_32MiB "
    "-v 242,raw48,Host_Reads_32MiB "
    "-v 249,raw48,NAND_Writes_1GiB"
  },
  // https://www.intel.com/content/www/us/en/solid-state-drives/ssd-540s-series-spec.html
  // https://www.intel.com/content/www/us/en/solid-state-drives/ssd-540s-series-m2-spec.html
  { "Intel 540 Series SSDs", // INTEL SSDSC2KW120H6/LSF036C, INTEL SSDSC2KW480H6/LSF036C
    "INTEL SSDSC[K2]KW(120H|180H|240H|360H|480H|010X)6", 
    "", "",
    "-v 9,msec24hour32,Power_On_Hours_and_Msec "
    "-v 170,raw48,Available_Reservd_Space "
    "-v 171,raw48,Program_Fail_Count "
    "-v 172,raw48,Erase_Fail_Count "
    "-v 174,raw48,Unexpect_Power_Loss_Ct "
    "-v 183,raw48,SATA_Downshift_Count "
    "-v 187,raw48,Uncorrectable_Error_Cnt "
    "-v 225,raw48,Host_Writes_32MiB "
    "-v 226,raw48,Workld_Media_Wear_Indic "
    "-v 227,raw48,Workld_Host_Reads_Perc "
    "-v 228,raw48,Workload_Minutes "
    "-v 249,raw48,NAND_Writes_1GiB"
  },
  { "Intel 730 and DC S35x0/3610/3700 Series SSDs", // tested with INTEL SSDSC2BP480G4, SSDSC2BB120G4/D2010355,
      // INTEL SSDSC2BB800G4T, SSDSC2BA200G3/5DV10250, SSDSC2BB080G6/G2010130,  SSDSC2BX200G4/G2010110,
      // INTEL SSDSC2BB016T6/G2010140, SSDSC2BX016T4/G2010140, SSDSC2BB150G7/N2010101
    "INTEL SSDSC(1N|2B)[ABPX]((080|100|120|150|160|200|240|300|400|480|600|800)G[3467]T?|(012|016)T[46])",
      // A = S3700, B*4 = S3500, B*6 = S3510, P = 730, X = S3610
    "", "",
  //"-v 3,raw16(avg16),Spin_Up_Time "
  //"-v 4,raw48,Start_Stop_Count "
  //"-v 5,raw16(raw16),Reallocated_Sector_Ct "
  //"-v 9,raw24(raw8),Power_On_Hours "
  //"-v 12,raw48,Power_Cycle_Count "
    "-v 170,raw48,Available_Reservd_Space "
    "-v 171,raw48,Program_Fail_Count "
    "-v 172,raw48,Erase_Fail_Count "
    "-v 174,raw48,Unsafe_Shutdown_Count "
    "-v 175,raw16(raw16),Power_Loss_Cap_Test "
    "-v 183,raw48,SATA_Downshift_Count "
  //"-v 184,raw48,End-to-End_Error "
  //"-v 187,raw48,Reported_Uncorrect "
    "-v 190,tempminmax,Temperature_Case "
    "-v 192,raw48,Unsafe_Shutdown_Count "
    "-v 194,tempminmax,Temperature_Internal "
  //"-v 197,raw48,Current_Pending_Sector "
    "-v 199,raw48,CRC_Error_Count "
    "-v 225,raw48,Host_Writes_32MiB "
    "-v 226,raw48,Workld_Media_Wear_Indic " // Timed Workload Media Wear Indicator (percent*1024)
    "-v 227,raw48,Workld_Host_Reads_Perc "  // Timed Workload Host Reads Percentage
    "-v 228,raw48,Workload_Minutes " // 226,227,228 can be reset by 'smartctl -t vendor,0x40'
  //"-v 232,raw48,Available_Reservd_Space "
  //"-v 233,raw48,Media_Wearout_Indicator "
    "-v 234,raw24/raw32:04321,Thermal_Throttle "
    "-v 241,raw48,Host_Writes_32MiB "
    "-v 242,raw48,Host_Reads_32MiB "
    "-v 243,raw48,NAND_Writes_32MiB " // S3510/3610
    "-F xerrorlba" // tested with SSDSC2BB600G4/D2010355
  },
  // https://www.intel.com/content/www/us/en/solid-state-drives/ssd-pro-5400s-series-spec.html
  // https://www.intel.com/content/www/us/en/solid-state-drives/ssd-pro-5400s-series-m2-spec.html
  { "Intel SSD Pro 5400s Series", // Tested with SSDSC2KF480H6/LSF036P
    "INTEL SSDSC[2K]KF(120H|180H|240H|360H|480H|010X)6",
    "", "",
    "-v 170,raw48,Available_Reservd_Space "
    "-v 171,raw48,Program_Fail_Count "
    "-v 172,raw48,Erase_Fail_Count "
    "-v 174,raw48,Unexpect_Power_Loss_Ct "
    "-v 183,raw48,SATA_Downshift_Count "
    "-v 187,raw48,Uncorrectable_Error_Cnt "
    "-v 225,raw48,Host_Writes_32MiB "
    "-v 226,raw48,Workld_Media_Wear_Indic "
    "-v 227,raw48,Workld_Host_Reads_Perc "
    "-v 228,raw48,Workload_Minutes "
    "-v 249,raw48,NAND_Writes_1GiB "
  },
  { "Intel 3710 Series SSDs", // INTEL SSDSC2BA200G4R/G201DL2B (dell)
    "INTEL SSDSC2BA(200G|400G|800G|012T)4.?",
    "", "",
    "-v 9,msec24hour32,Power_On_Hours_and_Msec "
    "-v 170,raw48,Available_Reservd_Space "
    "-v 171,raw48,Program_Fail_Count "
    "-v 172,raw48,Erase_Fail_Count "
    "-v 174,raw48,Unexpect_Power_Loss_Ct "
    "-v 183,raw48,SATA_Downshift_Count "
    "-v 187,raw48,Uncorrectable_Error_Cnt "
    "-v 225,raw48,Host_Writes_32MiB "
    "-v 226,raw48,Workld_Media_Wear_Indic "
    "-v 227,raw48,Workld_Host_Reads_Perc "
    "-v 228,raw48,Workload_Minutes "
    "-v 234,raw24/raw32:04321,Thermal_Throttle "
    "-v 243,raw48,NAND_Writes_32MiB "
  },
  { "Kingston branded X25-V SSDs", // fixed firmware
    "KINGSTON SSDNow 40GB",
    "2CV102(J[89A-Z]|[K-Z].)", // >= "2CV102J8"
    "",
    "-v 192,raw48,Unsafe_Shutdown_Count "
    "-v 225,raw48,Host_Writes_32MiB "
    "-v 226,raw48,Workld_Media_Wear_Indic "
    "-v 227,raw48,Workld_Host_Reads_Perc "
    "-v 228,raw48,Workload_Minutes"
  },
  { "Kingston branded X25-V SSDs", // buggy or unknown firmware
    "KINGSTON SSDNow 40GB",
    "",
    "This drive may require a firmware update to\n"
    "fix possible drive hangs when reading SMART self-test log.\n"
    "To update Kingston branded drives, a modified Intel update\n"
    "tool must be used. Search for \"kingston 40gb firmware\".",
    "-v 192,raw48,Unsafe_Shutdown_Count "
    "-v 225,raw48,Host_Writes_32MiB "
    "-v 226,raw48,Workld_Media_Wear_Indic "
    "-v 227,raw48,Workld_Host_Reads_Perc "
    "-v 228,raw48,Workload_Minutes"
  },
  { "JMicron based SSDs", // JMicron JMF60x
    "Kingston SSDNow V Series [0-9]*GB|" // tested with Kingston SSDNow V Series 64GB/B090522a
    "TS(2|4|8|16|32|64|128|192)GSSD(18|25)[MS]?-[MS]", // Transcend IDE and SATA, tested with
      // TS32GSSD25-M/V090331, TS32GSSD18M-M/v090331
    "[BVv].*", // other Transcend SSD versions will be catched by subsequent entry
    "",
  //"-v 9,raw24(raw8),Power_On_Hours " // raw value always 0?
  //"-v 12,raw48,Power_Cycle_Count "
  //"-v 194,tempminmax,Temperature_Celsius " // raw value always 0?
    "-v 229,hex64:w012345r,Halt_System/Flash_ID " // Halt, Flash[7]
    "-v 232,hex64:w012345r,Firmware_Version_Info " // "YYMMDD", #Channels, #Banks
    "-v 233,hex48:w01234,ECC_Fail_Record " // Fail number, Row[3], Channel, Bank
    "-v 234,raw24/raw24:w01234,Avg/Max_Erase_Count "
    "-v 235,raw24/raw24:w01z23,Good/Sys_Block_Count"
  },
  { "JMicron based SSDs", // JMicron JMF61x, JMF66x, JMF670
    "ADATA S596 Turbo|"  // tested with ADATA S596 Turbo 256GB SATA SSD (JMicron JMF616)
    "ADATA SP600|"  // tested with ADATA SP600/2.4 (JMicron JMF661)
    "ADATA SP310|"  // Premier Pro SP310 mSATA, JMF667, tested with ADATA SP310/3.04
    "APPLE SSD TS(064|128|256|512)C|"  // Toshiba?, tested with APPLE SSD TS064C/CJAA0201
    "KINGSTON SNV425S2(64|128)GB|"  // SSDNow V Series (2. Generation, JMF618),
                                    // tested with KINGSTON SNV425S264GB/C091126a
    "KINGSTON SSDNOW 30GB|" // tested with KINGSTON SSDNOW 30GB/AJXA0202
    "KINGSTON SS100S2(8|16)G|"  // SSDNow S100 Series, tested with KINGSTON SS100S28G/D100309a
    "KINGSTON SNVP325S2(64|128|256|512)GB|" // SSDNow V+ Series, tested with KINGSTON SNVP325S2128GB/AGYA0201
    "KINGSTON SVP?100S2B?(64|96|128|256|512)G|"  // SSDNow V100/V+100 Series,
      // tested with KINGSTON SVP100S296G/CJR10202, KINGSTON SV100S2256G/D110225a
    "KINGSTON SV200S3(64|128|256)G|" // SSDNow V200 Series, tested with KINGSTON SV200S3128G/E120506a
    "TOSHIBA THNS128GG4BBAA|"  // Toshiba / Super Talent UltraDrive DX,
                               // tested with Toshiba 128GB 2.5" SSD (built in MacBooks)
    "TOSHIBA THNSNC128GMLJ|" // tested with THNSNC128GMLJ/CJTA0202 (built in Toshiba Protege/Dynabook)
    "TS(8|16|32|64|128|192|256|512)GSSD25S?-(MD?|S)|" // Transcend IDE and SATA, JMF612, tested with
      // TS256GSSD25S-M/101028, TS32GSSD25-M/20101227
    "TS(32|64|128|256)G(SSD|MSA)340", // Transcend SSD340 SATA/mSATA, JMF667/670, tested with
      // TS256GSSD340/SVN263, TS256GSSD340/SVN423b, TS256GMSA340/SVN263
    "", "",
  //"-v 1,raw48,Raw_Read_Error_Rate "
  //"-v 2,raw48,Throughput_Performance "
    "-v 3,raw48,Unknown_JMF_Attribute "
  //"-v 5,raw16(raw16),Reallocated_Sector_Ct "
    "-v 7,raw48,Unknown_JMF_Attribute "
    "-v 8,raw48,Unknown_JMF_Attribute "
  //"-v 9,raw24(raw8),Power_On_Hours "
    "-v 10,raw48,Unknown_JMF_Attribute "
  //"-v 12,raw48,Power_Cycle_Count "
    "-v 167,raw48,Unknown_JMF_Attribute "
    "-v 168,raw48,SATA_Phy_Error_Count "
    "-v 169,raw48,Unknown_JMF_Attribute "
    "-v 170,raw16,Bad_Block_Count "
    "-v 173,raw16,Erase_Count " // JMF661: different?
    "-v 175,raw48,Bad_Cluster_Table_Count "
    "-v 192,raw48,Unexpect_Power_Loss_Ct "
  //"-v 194,tempminmax,Temperature_Celsius "
  //"-v 197,raw48,Current_Pending_Sector "
    "-v 233,raw48,Unknown_JMF_Attribute " // FW SVN423b
    "-v 234,raw48,Unknown_JMF_Attribute " // FW SVN423b
    "-v 240,raw48,Unknown_JMF_Attribute "
  //"-v 241,raw48,Total_LBAs_Written "    // FW SVN423b
  //"-v 242,raw48,Total_LBAs_Read "       // FW SVN423b
  },
  { "Plextor M3/M5/M6 Series SSDs", // Marvell 88SS9174 (M3, M5S), 88SS9187 (M5P, M5Pro), 88SS9188 (M6M/S),
      // tested with PLEXTOR PX-128M3/1.01, PX-128M3P/1.04, PX-256M3/1.05, PX-128M5S/1.02, PX-256M5S/1.03,
      // PX-128M5M/1.05, PX-128M5S/1.05, PX-128M5Pro/1.05, PX-512M5Pro/1.06, PX-256M5P/1.01, PX-128M6S/1.03
      // (1.04/5 Firmware self-test log lifetime unit is bogus, possibly 1/256 hours)
      // PLEXTOR PX-256M6S+/1.00
    "PLEXTOR PX-(64|128|256|512|768)M(3P?|5[MPS]|5Pro|6[MS])\\+?",
    "", "",
  //"-v 1,raw48,Raw_Read_Error_Rate "
  //"-v 5,raw16(raw16),Reallocated_Sector_Ct "
  //"-v 9,raw24(raw8),Power_On_Hours "
  //"-v 12,raw48,Power_Cycle_Count "
    "-v 170,raw48,Unknown_Plextor_Attrib "  // M6S/1.03
    "-v 171,raw48,Unknown_Plextor_Attrib "  // M6S/1.03
    "-v 172,raw48,Unknown_Plextor_Attrib "  // M6S/1.03
    "-v 173,raw48,Unknown_Plextor_Attrib "  // M6S/1.03
    "-v 174,raw48,Unknown_Plextor_Attrib "  // M6S/1.03
  //"-v 175,raw48,Program_Fail_Count_Chip " // M6S/1.03
  //"-v 176,raw48,Erase_Fail_Count_Chip "   // M6S/1.03
  //"-v 177,raw48,Wear_Leveling_Count "
  //"-v 178,raw48,Used_Rsvd_Blk_Cnt_Chip "
  //"-v 179,raw48,Used_Rsvd_Blk_Cnt_Tot "   // M6S/1.03
  //"-v 180,raw48,Unused_Rsvd_Blk_Cnt_Tot " // M6S/1.03
  //"-v 181,raw48,Program_Fail_Cnt_Total "
  //"-v 182,raw48,Erase_Fail_Count_Total "
  //"-v 183,raw48,Runtime_Bad_Block "       // M6S/1.03
  //"-v 184,raw48,End-to-End_Error "        // M6S/1.03
  //"-v 187,raw48,Reported_Uncorrect "
  //"-v 188,raw48,Command_Timeout "         // M6S/1.03
  //"-v 192,raw48,Power-Off_Retract_Count "
  //"-v 195,raw48,Hardware_ECC_Recovered "  // MS6/1.03
  //"-v 196,raw16(raw16),Reallocated_Event_Count "
  //"-v 198,raw48,Offline_Uncorrectable "
  //"-v 199,raw48,UDMA_CRC_Error_Count "
  //"-v 232,raw48,Available_Reservd_Space "
  //"-v 233,raw48,Media_Wearout_Indicator " // MS6/1.03
    "-v 241,raw48,Host_Writes_32MiB "
    "-v 242,raw48,Host_Reads_32MiB"
  },
  { "Samsung based SSDs",
    "SAMSUNG SSD PM800 .*GB|"  // SAMSUNG PM800 SSDs, tested with SAMSUNG SSD PM800 TH 64GB/VBM25D1Q
    "SAMSUNG SSD PM810 .*GB|"  // SAMSUNG PM810 (470 series) SSDs, tested with SAMSUNG SSD PM810 2.5" 128GB/AXM06D1Q
    "SAMSUNG SSD PM851 (mSATA |M\\.2 )?(2280 )?(128|256|512)GB|" // tested with SAMSUNG SSD PM851 mSATA 128GB,
      // SAMSUNG SSD PM851 M.2 2280 256GB/EXT25D0Q
    "SAMSUNG SSD SM841N (mSATA )?(128|256|512)GB|" // tested with SAMSUNG SSD SM841N mSATA 256GB
    "SAMSUNG 470 Series SSD|"  // tested with SAMSUNG 470 Series SSD 64GB/AXM09B1Q
    "Samsung SSD 750 EVO (120|250|500)GB|" // tested with Samsung SSD 750 EVO 250GB/MAT01B6Q
    "SAMSUNG SSD 830 Series|"  // tested with SAMSUNG SSD 830 Series 64GB/CXM03B1Q
    "SAMSUNG SSD PM830 .*|" // SAMSUNG SSD PM830 2.5" 7mm 128GB/CXM03D1Q
    "MZ7PC(512|256|128|064)HA(GH|FU|DR)-000.*|" // probably PM830, tested with SAMSUNG MZ7PC128HAFU-000L1/CXM04L1Q
    "Samsung SSD 840 (PRO )?Series|" // tested with Samsung SSD 840 PRO Series 128GB/DXM04B0Q,
      // Samsung SSD 840 Series/DXT06B0Q
    "Samsung SSD 8[45]0 EVO .*|" // tested with
      // Samsung SSD 840 EVO (120|250|500|750)GB/EXT0AB0Q,
      // Samsung SSD 840 EVO (120|250)GB/EXT0BB6Q, 1TB/EXT0BB0Q, 120GB mSATA/EXT41B6Q,
      // Samsung SSD 850 EVO 250GB/EMT01B6Q
      // Samsung SSD 850 EVO M.2 250GB/EMT21B6Q
      // Samsung SSD 850 EVO mSATA 120GB/EMT41B6Q
      // Samsung SSD 850 EVO 2TB/EMT02B6Q
    "Samsung SSD 850 PRO ((128|256|512)G|1T)B|" // tested with Samsung SSD 850 PRO 128GB/EXM01B6Q,
      // Samsung SSD 850 PRO 1TB/EXM01B6Q
    "SAMSUNG MZ7PA256HMDR-.*|" // PM810 (470 Series), tested with SAMSUNG MZ7PA256HMDR-010H1/AXM07H1Q
    "Samsung SSD 845DC EVO .*|" // Samsung SSD 845DC EVO 960GB/EXT03X3Q
    "SAMSUNG MZ[7M]PC(032|064|128|256|512)HBCD-.*|" // PM830, tested with SAMSUNG MZMPC032HBCD-000L1/CXM12L1Q
    "SAMSUNG MZ7TD(128|256)HAFV-.*|" // 840 Series, tested with SAMSUNG MZ7TD256HAFV-000L7/DXT06L6Q
    "SAMSUNG MZ7WD((120|240)H[AC]FV|480HAGM|960HAGP)-00003|" // SM843T Series, tested with
      // SAMSUNG MZ7WD120HAFV-00003/DXM85W3Q, SAMSUNG MZ7WD120HCFV-00003/DXM9203Q
    "SAMSUNG MZ[7N]TE(128|256|512)HMHP-.*|" // PM851, tested with SAMSUNG MZ7TE256HMHP-000L7/EXT09L6Q,
      // SAMSUNG MZNTE256HMHP-000H1/EXT22H0Q
    "SAMSUNG MZ7GE(240HMGR|(480|960)HMHP)-00003|" // SM853T Series, tested with
      // SAMSUNG MZ7GE240HMGR-00003/EXT0303Q
    "SAMSUNG MZ7LM(120|240|480|960|1T9|3T8)HC(JM|HP|GR|FD)-.*|" // PM863 Series, tested with
      // SAMSUNG MZ7LM960HCHP-0E003/GXT3003Q
    "SAMSUNG MZ7KM(120|240|480|960|1T9)HA(JM|HP|GR|FD|JM)-.*|" // SM863, tested with MZ7KM480HAHP-0E005/GXM1003Q
    "SAMSUNG MZN(LF|TY)(128|256)H[CD]HP-.*|" // CM871/871a, tested with SAMSUNG MZNLF128HCHP-000H1/FXT21H1Q,
      // SAMSUNG MZNTY256HDHP-000/MAT21K0Q
    "SAMSUNG MZ[7N]LN(128|256|512|1T0)H[ACM](GR|HP|HQ|J[HPQ]|LR)-.*|" // PM871/871a/b, tested with
      // SAMSUNG MZ7LN128HCHP-00000/EMT0100Q, SAMSUNG MZ7LN256HAHQ-000H1/MVT03H6Q,
      // SAMSUNG MZNLN256HMHQ-000H1/MAV21H3Q
    "SAMSUNG SSD PM871 .*|" // SAMSUNG SSD PM871 2.5 7mm 256GB/EMT02D0Q
      // SAMSUNG MZ7LN256HMJP-00000/MAV0100Q, SAMSUNG MZ7LN512HMJP-00000/MAV0100Q
    "SAMSUNG MZHPV(128|256|512)HDGL-.*", // SM951, tested with SAMSUNG MZHPV512HDGL-00000/BXW2500Q
    "", "",
  //"-v 5,raw16(raw16),Reallocated_Sector_Ct "
  //"-v 9,raw24(raw8),Power_On_Hours "
  //"-v 12,raw48,Power_Cycle_Count "
    "-v 170,raw48,Unused_Rsvd_Blk_Ct_Chip " // CM871
    "-v 171,raw48,Program_Fail_Count_Chip " // CM871
    "-v 172,raw48,Erase_Fail_Count_Chip " // CM871
    "-v 173,raw48,Wear_Leveling_Count " // CM871
    "-v 174,raw48,Unexpect_Power_Loss_Ct " // CM871
  //"-v 175,raw48,Program_Fail_Count_Chip "
  //"-v 176,raw48,Erase_Fail_Count_Chip "
  //"-v 177,raw48,Wear_Leveling_Count "
  //"-v 178,raw48,Used_Rsvd_Blk_Cnt_Chip "
  //"-v 179,raw48,Used_Rsvd_Blk_Cnt_Tot "
  //"-v 180,raw48,Unused_Rsvd_Blk_Cnt_Tot "
  //"-v 181,raw48,Program_Fail_Cnt_Total "
  //"-v 182,raw48,Erase_Fail_Count_Total "
  //"-v 183,raw48,Runtime_Bad_Block "
  //"-v 184,raw48,End-to-End_Error " // SM843T Series
    "-v 187,raw48,Uncorrectable_Error_Cnt "
  //"-v 190,tempminmax,Airflow_Temperature_Cel "  // seems to be some sort of temperature value for 470 Series?
    "-v 191,raw48,Unknown_Samsung_Attr " // PM810
  //"-v 194,tempminmax,Temperature_Celsius "
    "-v 195,raw48,ECC_Error_Rate "
  //"-v 196,raw16(raw16),Reallocated_Event_Count "
  //"-v 198,raw48,Offline_Uncorrectable "
    "-v 199,raw48,CRC_Error_Count "
    "-v 201,raw48,Supercap_Status "
    "-v 202,raw48,Exception_Mode_Status "
  //"-v 233,raw48,Media_Wearout_Indicator // PM851, 840
    "-v 234,raw48,Unknown_Samsung_Attr " // PM851, 840
    "-v 235,raw48,POR_Recovery_Count " // PM851, 830/840/850
    "-v 236,raw48,Unknown_Samsung_Attr " // PM851, 840
    "-v 237,raw48,Unknown_Samsung_Attr " // PM851, 840
    "-v 238,raw48,Unknown_Samsung_Attr " // PM851, 840
  //"-v 241,raw48,Total_LBAs_Written "
  //"-v 242,raw48,Total_LBAs_Read " // PM851, SM841N
    "-v 243,raw48,SATA_Downshift_Ct " // PM863
    "-v 244,raw48,Thermal_Throttle_St " // PM863
    "-v 245,raw48,Timed_Workld_Media_Wear " // PM863
    "-v 246,raw48,Timed_Workld_RdWr_Ratio " // PM863
    "-v 247,raw48,Timed_Workld_Timer " // PM863
    "-v 249,raw48,Unknown_Samsung_Attr " // CM871a
    "-v 250,raw48,SATA_Iface_Downshift " // from the spec
    "-v 251,raw48,NAND_Writes" // PM863
  },
  { "Marvell based SanDisk SSDs",
    "SanDisk SD5SG2[0-9]*G1052E|" // X100 (88SS9174), tested with SanDisk SD5SG2256G1052E/10.04.01
    "SanDisk SD6S[BF][12]M[0-9]*G(1022I?)?|" // X110/X210 (88SS9175/187?), tested with SanDisk SD6SB1M064G1022I/X231600,
      // SanDisk SD6SB1M256G1022I/X231600, SanDisk SD6SF1M128G1022/X231200, SanDisk SD6SB2M512G1022I/X210400
    "SanDisk SD7S[BN]6S-?(128|256|512)G(1122|-1006)|" // X300 (88SS9189?), tested with
      // SanDisk SD7SB6S128G1122/X3310000, SanDisk SD7SN6S-512G-1006/X3511006
    "SanDisk SD8S[BN]8U-?((128|256|512)G|1T00)(1122|-1006)|" // X400 (88SS1074), tested with SanDisk SD8SB8U128G1122/X4120000
    "SanDisk SDSSDHP[0-9]*G|" // Ultra Plus (88SS9175), tested with SanDisk SDSSDHP128G/X23[01]6RL
    "SanDisk (SDSSDHII|Ultra II )[0-9]*GB?|" // Ultra II (88SS9190/88SS9189), tested with
      // SanDisk SDSSDHII120G/X31200RL, SanDisk Ultra II 960GB/X41100RL
    "SanDisk SDSSDH2(128|256)G|" // SanDisk SDSSDH2128G/X211200
    "SanDisk SDSSDXPS?[0-9]*G|" // Extreme II/Pro (88SS9187), tested with SanDisk SDSSDXP480G/R1311,
      // SanDisk SDSSDXPS480G/X21200RL
    "SSD SATAIII 16GB", // SSD SATAIII 16GB/i221100 (see #923)
    "", "",
  //"-v 5,raw16(raw16),Reallocated_Sector_Ct "
  //"-v 9,raw24(raw8),Power_On_Hours "
  //"-v 12,raw48,Power_Cycle_Count "
    "-v 165,raw48,Total_Write/Erase_Count "
    "-v 166,raw48,Min_W/E_Cycle "
    "-v 167,raw48,Min_Bad_Block/Die "
    "-v 168,raw48,Maximum_Erase_Cycle "
    "-v 169,raw48,Total_Bad_Block "
    "-v 171,raw48,Program_Fail_Count "
    "-v 172,raw48,Erase_Fail_Count "
    "-v 173,raw48,Avg_Write/Erase_Count "
    "-v 174,raw48,Unexpect_Power_Loss_Ct "
  //"-v 184,raw48,End-to-End_Error "
  //"-v 187,raw48,Reported_Uncorrect "
  //"-v 188,raw48,Command_Timeout "
  //"-v 194,tempminmax,Temperature_Celsius "
    "-v 199,raw48,SATA_CRC_Error "
    "-v 201,raw48,Lifetime_Remaining% "
    "-v 212,raw48,SATA_PHY_Error "
    "-v 230,raw48,Perc_Write/Erase_Count "
    "-v 232,raw48,Perc_Avail_Resrvd_Space "
    "-v 233,raw48,Total_NAND_Writes_GiB "
    "-v 234,raw48,Perc_Write/Erase_Ct_BC "
    "-v 241,raw48,Total_Writes_GiB "
    "-v 242,raw48,Total_Reads_GiB "
  //"-v 243,raw48,Unknown_Attribute "
    "-v 244,raw48,Thermal_Throttle "
    "-v 249,raw48,TLC_NAND_GB_Writes"
  },
  { "SanDisk based SSDs", // see also #463 for the vendor attribute description
    "SanDisk iSSD P4 [0-9]*GB|" // tested with SanDisk iSSD P4 16GB/SSD 9.14
    "SanDisk pSSD|" // tested with SandDisk pSSD/3 (62.7 GB, SanDisk Extreme USB3.0 SDCZ80-064G-J57, 0x0781:0x5580)
    "SanDisk SDSSDP[0-9]*G|" // tested with SanDisk SDSSDP064G/1.0.0, SDSSDP128G/2.0.0
    "SanDisk SDSSDRC032G|" // tested with SanDisk SanDisk SDSSDRC032G/3.1.0
    "SanDisk SSD i100 [0-9]*GB|" // tested with SanDisk SSD i100 8GB/11.56.04, 24GB/11.56.04
    "SanDisk SSD U100 ([0-9]*GB|SMG2)|" // tested with SanDisk SSD U100 8GB/10.56.00, 256GB/10.01.02, SMG2/10.56.04
    "SanDisk SSD U110 (8|16|24|32|64|128)GB|" // tested with SanDisk SSD U110 32GB/U221000
    "SanDisk SDSA6MM-.*|" // tested with SanDisk SDSA6MM-016G-1006/U221006
    "SanDisk SD7[SU]B[23]Q(064|128|256|512)G.*", // tested with SD7SB3Q064G1122/SD7UB3Q256G1122/SD7SB3Q128G/SD7UB2Q512G1122
    "", "",
  //"-v 5,raw16(raw16),Reallocated_Sector_Ct "
  //"-v 9,raw24(raw8),Power_On_Hours "
  //"-v 12,raw48,Power_Cycle_Count "
    "-v 165,raw48,Total_Write/Erase_Count "
    "-v 171,raw48,Program_Fail_Count "
    "-v 172,raw48,Erase_Fail_Count "
    "-v 173,raw48,Avg_Write/Erase_Count "
    "-v 174,raw48,Unexpect_Power_Loss_Ct "
  //"-v 187,raw48,Reported_Uncorrect "
    "-v 212,raw48,SATA_PHY_Error "
    "-v 230,raw48,Perc_Write/Erase_Count "
    "-v 232,raw48,Perc_Avail_Resrvd_Space "
    "-v 234,raw48,Perc_Write/Erase_Ct_BC "
  //"-v 241,raw48,Total_LBAs_Written "
  //"-v 242,raw48,Total_LBAs_Read "
    "-v 244,raw48,Thermal_Throttle "
  },
  //  SDLF1DAR-480G-1HAW/ZR07RE41
  // SDLF1DAR-480G-1JA1/RP41ZH06
  { "Sandisk SATA Cloudspeed Max and GEN2 ESS SSDs",
   "SD[A-Z0-9]{2}[1-3][A-Z]{3}-?[0-9]{3}[GT]-?1[A-Z0-9]{3}",
   "","",
   "-v 13,raw48,Lifetime_UECC_Ct "
   "-v 32,raw48,Lifetime_Write_AmpFctr "
   "-v 33,raw48,Write_AmpFctr "
   "-v 170,raw48,Reserve_Erase_BlkCt "
   "-v 171,raw48,Program_Fail_Ct "
   "-v 172,raw48,Erase_Fail_Ct "
   "-v 173,raw48,Percent_Life_Used "
   "-v 174,raw48,Unexpect_Power_Loss "
   "-v 175,raw48,Lifetime_Die_Failure_Ct "
   "-v 177,raw48,Lifetime_Remaining% "
   "-v 178,raw48,SSD_LifeLeft(0.01%) "
   "-v 180,raw48,Undetected_Data_Err_Ct "
   "-v 183,raw48,LT_Link_Rate_DwnGrd_Ct "
   "-v 191,raw48,Clean_Shutdown_Ct "
   "-v 192,raw48,Unclean_Shutdown_Ct "
   "-v 196,raw48,Lifetime_Retried_Blk_Ct "
   "-v 204,raw48,Average_Block-Erase_Ct "
   "-v 205,raw48,Read_Retry_Enable_Ct "
   "-v 206,raw48,Successful_RaidRecov_Ct "
   "-v 207,raw48,Trimmed_Sector_Ct "
   "-v 211,raw48,Read_Disturb_ReallocEvt "
   "-v 233,raw48,Lifetime_Nand_Writes "
   "-v 235,raw48,Capacitor_Health "
   "-v 244,raw48,Therm_Throt_Activation "
   "-v 245,raw48,Drive_Life_Remaining% "
   "-v 253,raw48,SPI_Test_Remaining "
 },
 { "Sandisk SATA CS1K GEN1 ESS SSDs",
   "SD[A-Z0-9]{2}[NO][A-Z0-9]{3}-?[0-9]{3}[GT]-?1[A-Z0-9]{3}",
   "","",
   "-v 1,raw48,UECC_Ct "
   "-v 2,raw48,Internal_File_Check "
   "-v 5,raw16(raw16),Retried_Blk_Ct "
   "-v 32,raw48,Write_Ampflication "
   "-v 170,raw48,Reserve_Blk_Remaining "
   "-v 171,raw48,Program_Fail_Ct "
   "-v 172,raw48,Erase_Fail_Ct "
   "-v 173,raw48,Drive_Life_Used% "
   "-v 174,raw48,Unexpect_PwrLoss_Ct "
   "-v 175,raw48,PwrLoss_ProtectionFail "
   "-v 177,raw48,DriveLife_Remaining% "
   "-v 178,raw48,SSD_Life_Left "
   "-v 180,raw48,End_to_End_Err_Detect "
   "-v 190,raw48,Drive_Temp_Warning "
   "-v 195,raw48,Uncorrectable_Err_Ct "
   "-v 202,raw48,Exception_Mode_Status "
   "-v 233,raw48,Number_Of_Write_Ct "
   "-v 245,raw48,DriveLife_Used% "
 },
  { "SiliconMotion based SSDs", // SM2246EN (Transcend TS6500)
    "R3SL(120|240|480|960)G|" // AMD Radeon Solid State Drives,
    "CT(120|250|500|1000)BX100SSD1|" // Crucial BX100, tested with CT250BX100SSD1/MU02,
      // CT500BX100SSD1/MU02, CT1000BX100SSD1/MU02
    "CT(240|480|960)BX200SSD1|" // Crucial BX200 Solid State Drive, tested with CT480BX200SSD1/MU02.6
    "TS((16|32|64|128|256|512)G|1T)(SSD|MSA)(370S?|420I?)|" // Transcend SSD370/420 SATA/mSATA, TS6500,
      // tested with TS32GMSA370/20140402, TS16GMSA370/20140516, TS64GSSD370/20140516,
      // TS256GSSD370/N0815B, TS256GSSD370S/N1114H, TS512GSSD370S/N1114H, TS32GSSD420I/N1114H
      // TS256GMTS400
    "TS(16|32|64|128|512|256)GMTS400S?|"
    "TS(120|240)GMTS420|" // Transcend MTS420, TS(120|240)GMTS420
    "TS(128G|256G|512G|1T)SSD230S|" // TS128GSSD230S/P1025F8
    "TS(120|240|480|960)GSSD220S|" // TS480GSSD220S/P0520AA
    "TS(16G|32G|64G|128G|256G|512G|1T)MTS800S?|" // MTS800, tested with TS1TMTS800/O1225H1
    "TS(16|32|64)GMSA630|" // MSA630 mSATA SSD, tested with TS32GMSA630/N0113E1
    "TS(32|64|128)GPSD330|" // Transcend PSD SSD, tested with TS64GPSD330/20140121
    "MKNSSDRE(1TB|2TB|512GB|500GB|256GB|250GB)|" // MKNSSDRE256GB/N1007C
    "MKNSSDTR(240|500|250|120|480|240)GB(-LT)?|" // MKNSSDTR500GB/O1126A
    "LITEON LMH-(128|256|512)V2M-.*|" // LITEON LMH-256V2M-11 MSATA 256GB/FM8110C
    "ADATA SP550", // ADATA SP550/O0803B5a
    "", "",
  //"-v 1,raw48,Raw_Read_Error_Rate "
  //"-v 2,raw48,Throughput_Performance "
  //"-v 9,raw24(raw8),Power_On_Hours "
  //"-v 12,raw48,Power_Cycle_Count "
    "-v 148,raw48,Total_SLC_Erase_Ct "
    "-v 149,raw48,Max_SLC_Erase_Ct "
    "-v 150,raw48,Min_SLC_Erase_Ct "
    "-v 151,raw48,Average_SLC_Erase_Ct "
    "-v 160,raw48,Uncorrectable_Error_Cnt "
    "-v 161,raw48,Valid_Spare_Block_Cnt "
    "-v 163,raw48,Initial_Bad_Block_Count "
    "-v 164,raw48,Total_Erase_Count "
    "-v 165,raw48,Max_Erase_Count "
    "-v 166,raw48,Min_Erase_Count "
    "-v 167,raw48,Average_Erase_Count "
    "-v 168,raw48,Max_Erase_Count_of_Spec "
    "-v 169,raw48,Remaining_Lifetime_Perc "
  //"-v 175,raw48,Program_Fail_Count_Chip "
  //"-v 176,raw48,Erase_Fail_Count_Chip "
  //"-v 177,raw48,Wear_Leveling_Count "
    "-v 178,raw48,Runtime_Invalid_Blk_Cnt "
  //"-v 181,raw48,Program_Fail_Cnt_Total "
  //"-v 182,raw48,Erase_Fail_Count_Total "
  //"-v 187,raw48,Reported_Uncorrect "
  //"-v 192,raw48,Power-Off_Retract_Count "
  //"-v 194,tempminmax,Temperature_Celsius "
  //"-v 195,raw48,Hardware_ECC_Recovered "
  //"-v 196,raw16(raw16),Reallocated_Event_Count "
  //"-v 197,raw48,Current_Pending_Sector "
  //"-v 198,raw48,Offline_Uncorrectable "
  //"-v 199,raw48,UDMA_CRC_Error_Count "
    "-v 225,raw48,Host_Writes_32MiB " // FW 20140402
  //"-v 232,raw48,Available_Reservd_Space "
    "-v 241,raw48,Host_Writes_32MiB "
    "-v 242,raw48,Host_Reads_32MiB "
    "-v 245,raw48,TLC_Writes_32MiB " // FW N0815B, N1114H
    "-v 246,raw48,SLC_Writes_32MiB "
    "-v 247,raw48,Raid_Recoverty_Ct"
  },
  { "SMART Modular Technologies mSATA XL+ SLC SSDs", // tested with SH9MST6D16GJSI01
    "SH9MST6D[0-9]*GJSI?[0-9]*", // based on http://www.smartm.com/salesLiterature/embedded/mSATA_overview.pdf
    "", "", // attributes info from http://www.mouser.com/ds/2/723/smartmodular_09302015_SH9MST6DxxxGJSxxx_rA[1]-770719.pdf
    "-v 1,raw48,Uncorrectable_ECC_Cnt "
  //"-v 5,raw16(raw16),Reallocated_Sector_Ct "
    "-v 9,raw48,Power_On_Hours " // override default raw24(raw8) format
  //"-v 12,raw48,Power_Cycle_Count "
    "-v 14,raw48,Device_Capacity_LBAs "
    "-v 15,raw48,User_Capacity_LBAs " // spec DecID is wrong, HexID is right
    "-v 16,raw48,Init_Spare_Blocks_Avail " // spec DecID is wrong, HexID is right
    "-v 17,raw48,Spare_Blocks_Remaining " // spec DecID is wrong, HexID is right
    "-v 100,raw48,Total_Erase_Count "
    "-v 168,raw48,SATA_PHY_Err_Ct "
    "-v 170,raw48,Initial_Bad_Block_Count "
    "-v 172,raw48,Erase_Fail_Count "
    "-v 173,raw48,Max_Erase_Count "
    "-v 174,raw48,Unexpect_Power_Loss_Ct "
    "-v 175,raw48,Average_Erase_Count "
  //"-v 181,raw48,Program_Fail_Cnt_Total "
  //"-v 187,raw48,Reported_Uncorrect "
  //"-v 194,tempminmax,Temperature_Celsius "
    "-v 197,raw48,Not_In_Use "
    "-v 198,raw48,Not_In_Use "
    "-v 199,raw48,SATA_CRC_Error_Count "
    "-v 202,raw48,Perc_Rated_Life_Used "
    "-v 231,raw48,Perc_Rated_Life_Remain "
    "-v 232,raw48,Read_Fail_Count "
    "-v 234,raw48,Flash_Reads_LBAs "
    "-v 235,raw48,Flash_Writes_LBAs "
    "-v 241,raw48,Host_Writes_LBAs "
    "-v 242,raw48,Host_Reads_LBAs"
    //  247-248 Missing in specification from April 2015
  },
  { "Smart Storage Systems Xcel-10 SSDs",  // based on http://www.smartm.com/files/salesLiterature/storage/xcel10.pdf
    "SMART A25FD-(32|64|128)GI32N", // tested with SMART A25FD-128GI32N/B9F23D4K
    "",
    "", // attributes info from http://www.adtron.com/pdf/SMART_Attributes_Xcel-10_810800014_RevB.pdf
    "-v 1,raw48,Not_Supported "
    "-v 2,raw48,Not_Supported "
  //"-v 9,raw24(raw8),Power_On_Hours "
  //"-v 12,raw48,Power_Cycle_Count "
    "-v 191,raw48,Not_Supported "
  //"-v 192,raw48,Power-Off_Retract_Count "
    "-v 197,raw48,ECC_Error_Count "
  //"-v 198,raw48,Offline_Uncorrectable "
  //"-v 199,raw48,UDMA_CRC_Error_Count "
    "-v 251,raw48,Min_Spares_Remain_Perc " // percentage of the total number of spare blocks available
    "-v 252,raw48,Added_Bad_Flash_Blk_Ct " // number of bad flash blocks
    "-v 254,raw48,Total_Erase_Blocks_Ct" // number of times the drive has erased any erase block
  },
  { "Smart Storage Systems XceedSecure2 SSDs",
    "(SMART|Adtron) ([AIS]25FBS|S35FCS).*",
    "", "",
    "-v 9,sec2hour,Power_On_Hours "
    "-v 194,hex64,Proprietary_194"
  },
  { "Smart Storage Systems XceedUltraX/Adtron A25FBX SSDs",
    "(SMART|Adtron) (A|I)25FBX.*",
    "", "",
    "-v 9,hex64,Proprietary_9 "
    "-v 194,hex48,Proprietary_194"
  },
  { "Smart Storage Systems Adtron A25FB 2xN SSDs",
    "(SMART|Adtron) A25FB.*2.N",
    "", "",
    "-v 110,hex64,Proprietary_HWC "
    "-v 111,hex64,Proprietary_MP "
    "-v 112,hex64,Proprietary_RtR "
    "-v 113,hex64,Proprietary_RR "
    "-v 120,hex64,Proprietary_HFAll "
    "-v 121,hex64,Proprietary_HF1st "
    "-v 122,hex64,Proprietary_HF2nd "
    "-v 123,hex64,Proprietary_HF3rd "
    "-v 125,hex64,Proprietary_SFAll "
    "-v 126,hex64,Proprietary_SF1st "
    "-v 127,hex64,Proprietary_SF2nd "
    "-v 128,hex64,Proprietary_SF3rd "
    "-v 194,raw24/raw32:zvzzzw,Fractional_Temperature"
  },
  { "Smart Storage Systems Adtron A25FB 3xN SSDs",
    "(SMART|Adtron) A25FB-.*3.N",
    "", "",
    "-v 9,sec2hour,Power_On_Hours "
    "-v 113,hex48,Proprietary_RR "
    "-v 130,raw48:54321,Minimum_Spares_All_Zs"
  //"-v 194,tempminmax,Temperature_Celsius"
  },
  { "STEC Mach2 CompactFlash Cards", // tested with STEC M2P CF 1.0.0/K1385MS
    "STEC M2P CF 1.0.0",
    "", "",
    "-v 100,raw48,Erase_Program_Cycles "
    "-v 103,raw48,Remaining_Energy_Storg "
    "-v 170,raw48,Reserved_Block_Count "
    "-v 171,raw48,Program_Fail_Count "
    "-v 172,raw48,Erase_Fail_Count "
    "-v 173,raw48,Wear_Leveling_Count "
    "-v 174,raw48,Unexpect_Power_Loss_Ct "
    "-v 211,raw48,Unknown_Attribute " // ] Missing in specification
    "-v 212,raw48,Unknown_Attribute"  // ] from September 2012
  },
  { "Transcend CompactFlash Cards", // tested with TRANSCEND/20080820,
      // TS4GCF133/20100709, TS16GCF133/20100709, TS16GCF150/20110407
    "TRANSCEND|TS(4|8|16)GCF(133|150)",
    "", "",
    "-v 7,raw48,Unknown_Attribute "
    "-v 8,raw48,Unknown_Attribute"
  },
  { "Marvell SSD SD88SA024BA0 (SUN branded)",
    "MARVELL SD88SA024BA0 SUN24G 0902M0054V",
    "", "", ""
  },
  { "HP 1TB SATA disk GB1000EAFJL",
    "GB1000EAFJL",
    "", "", ""
  },
  { "HP 500GB SATA disk MM0500EANCR",
    "MM0500EANCR",
    "", "", ""
  },
  { "HP 250GB SATA disk VB0250EAVER",
    "VB0250EAVER",
    "", "", ""
  },
  { "IBM Deskstar 60GXP",  // ER60A46A firmware
    "(IBM-|Hitachi )?IC35L0[12346]0AVER07.*",
    "ER60A46A",
    "", ""
  },
  { "IBM Deskstar 60GXP",  // All other firmware
    "(IBM-|Hitachi )?IC35L0[12346]0AVER07.*",
    "",
    "IBM Deskstar 60GXP drives may need upgraded SMART firmware.\n"
    "Please see http://haque.net/dtla_update/",
    ""
  },
  { "IBM Deskstar 40GV & 75GXP (A5AA/A6AA firmware)",
    "(IBM-)?DTLA-30[57]0[123467][05].*",
    "T[WX][123468AG][OF]A[56]AA",
    "", ""
  },
  { "IBM Deskstar 40GV & 75GXP (all other firmware)",
    "(IBM-)?DTLA-30[57]0[123467][05].*",
    "",
    "IBM Deskstar 40GV and 75GXP drives may need upgraded SMART firmware.\n"
    "Please see http://haque.net/dtla_update/",
    ""
  },
  { "", // ExcelStor J240, J340, J360, J680, J880 and J8160
    "ExcelStor Technology J(24|34|36|68|88|816)0",
    "", "", ""
  },
  { "", // Fujitsu M1623TAU
    "FUJITSU M1623TAU",
    "",
    "",
    "-v 9,seconds"
  },
  { "Fujitsu MHG",
    "FUJITSU MHG2...ATU?.*",
    "",
    "",
    "-v 9,seconds"
  },
  { "Fujitsu MHH",
    "FUJITSU MHH2...ATU?.*",
    "",
    "",
    "-v 9,seconds"
  },
  { "Fujitsu MHJ",
    "FUJITSU MHJ2...ATU?.*",
    "",
    "",
    "-v 9,seconds"
  },
  { "Fujitsu MHK",
    "FUJITSU MHK2...ATU?.*",
    "",
    "",
    "-v 9,seconds"
  },
  { "",  // Fujitsu MHL2300AT
    "FUJITSU MHL2300AT",
    "",
    "This drive's firmware has a harmless Drive Identity Structure\n"
      "checksum error bug.",
    "-v 9,seconds"
  },
  { "",  // MHM2200AT, MHM2150AT, MHM2100AT, MHM2060AT
    "FUJITSU MHM2(20|15|10|06)0AT",
    "",
    "This drive's firmware has a harmless Drive Identity Structure\n"
      "checksum error bug.",
    "-v 9,seconds"
  },
  { "Fujitsu MHN",
    "FUJITSU MHN2...AT",
    "",
    "",
    "-v 9,seconds"
  },
  { "", // Fujitsu MHR2020AT
    "FUJITSU MHR2020AT",
    "",
    "",
    "-v 9,seconds"
  },
  { "", // Fujitsu MHR2040AT
    "FUJITSU MHR2040AT",
    "",    // Tested on 40BA
    "",
    "-v 9,seconds -v 192,emergencyretractcyclect "
    "-v 198,offlinescanuncsectorct -v 200,writeerrorcount"
  },
  { "Fujitsu MHS AT",
    "FUJITSU MHS20[6432]0AT(  .)?",
    "",
    "",
    "-v 9,seconds -v 192,emergencyretractcyclect "
    "-v 198,offlinescanuncsectorct -v 200,writeerrorcount "
    "-v 201,detectedtacount"
  },
  { "Fujitsu MHT", // tested with FUJITSU MHT2030AC/909B
    "FUJITSU MHT2...(AC|AH|AS|AT|BH)U?.*",
    "",
    "",
    "-v 9,seconds"
  },
  { "Fujitsu MHU",
    "FUJITSU MHU2...ATU?.*",
    "",
    "",
    "-v 9,seconds"
  },
  { "Fujitsu MHV",
    "FUJITSU MHV2...(AH|AS|AT|BH|BS|BT).*",
    "",
    "",
    "-v 9,seconds"
  },
  { "Fujitsu MPA..MPG",
    "FUJITSU MP[A-G]3...A[HTEV]U?.*",
    "",
    "",
    "-v 9,seconds"
  },
  { "Fujitsu MHY BH",
    "FUJITSU MHY2(04|06|08|10|12|16|20|25)0BH.*",
    "", "",
    "-v 240,raw48,Transfer_Error_Rate"
  },
  { "Fujitsu MHW AC", // tested with FUJITSU MHW2060AC/00900004
    "FUJITSU MHW20(40|60)AC",
    "", "", ""
  },
  { "Fujitsu MHW BH",
    "FUJITSU MHW2(04|06|08|10|12|16)0BH.*",
    "", "", ""
  },
  { "Fujitsu MHW BJ",
    "FUJITSU MHW2(08|12|16)0BJ.*",
    "", "", ""
  },
  { "Fujitsu MHZ BH",
    "FUJITSU MHZ2(04|08|12|16|20|25|32)0BH.*",
    "", "", ""
  },
  { "Fujitsu MHZ BJ",
    "FUJITSU MHZ2(08|12|16|20|25|32)0BJ.*",
    "",
    "",
    "-v 9,minutes"
  },
  { "Fujitsu MHZ BS",
    "FUJITSU MHZ2(12|25)0BS.*",
    "", "", ""
  },
  { "Fujitsu MHZ BK",
    "FUJITSU MHZ2(08|12|16|25)0BK.*",
    "", "", ""
  },
  { "Fujitsu MJA BH",
    "FUJITSU MJA2(08|12|16|25|32|40|50)0BH.*",
    "", "", ""
  },
  { "", // Samsung SV4012H (known firmware)
    "SAMSUNG SV4012H",
    "RM100-08",
    "",
    "-v 9,halfminutes -F samsung"
  },
  { "", // Samsung SV4012H (all other firmware)
    "SAMSUNG SV4012H",
    "",
    "May need -F samsung disabled; see manual for details.",
    "-v 9,halfminutes -F samsung"
  },
  { "", // Samsung SV0412H (known firmware)
    "SAMSUNG SV0412H",
    "SK100-01",
    "",
    "-v 9,halfminutes -v 194,10xCelsius -F samsung"
  },
  { "", // Samsung SV0412H (all other firmware)
    "SAMSUNG SV0412H",
    "",
    "May need -F samsung disabled; see manual for details.",
    "-v 9,halfminutes -v 194,10xCelsius -F samsung"
  },
  { "", // Samsung SV1204H (known firmware)
    "SAMSUNG SV1204H",
    "RK100-1[3-5]",
    "",
    "-v 9,halfminutes -v 194,10xCelsius -F samsung"
  },
  { "", // Samsung SV1204H (all other firmware)
    "SAMSUNG SV1204H",
    "",
    "May need -F samsung disabled; see manual for details.",
    "-v 9,halfminutes -v 194,10xCelsius -F samsung"
  },
  { "", // SAMSUNG SV0322A tested with FW JK200-35
    "SAMSUNG SV0322A",
    "", "", ""
  },
  { "SAMSUNG SpinPoint V80", // tested with SV1604N/TR100-23
    "SAMSUNG SV(0211|0401|0612|0802|1203|1604)N",
    "",
    "",
    "-v 9,halfminutes -F samsung2"
  },
  { "", // SAMSUNG SP40A2H with RR100-07 firmware
    "SAMSUNG SP40A2H",
    "RR100-07",
    "",
    "-v 9,halfminutes -F samsung"
  },
  { "", // SAMSUNG SP80A4H with RT100-06 firmware
    "SAMSUNG SP80A4H",
    "RT100-06",
    "",
    "-v 9,halfminutes -F samsung"
  },
  { "", // SAMSUNG SP8004H with QW100-61 firmware
    "SAMSUNG SP8004H",
    "QW100-61",
    "",
    "-v 9,halfminutes -F samsung"
  },
  { "SAMSUNG SpinPoint F1 DT", // tested with HD103UJ/1AA01113
    "SAMSUNG HD(083G|16[12]G|25[12]H|32[12]H|50[12]I|642J|75[23]L|10[23]U)J",
    "", "", ""
  },
  { "SAMSUNG SpinPoint F1 EG", // tested with HD103UI/1AA01113
    "SAMSUNG HD(252H|322H|502I|642J|753L|103U)I",
    "", "", ""
  },
  { "SAMSUNG SpinPoint F1 RE", // tested with HE103UJ/1AA01113
    "SAMSUNG HE(252H|322H|502I|642J|753L|103U)J",
    "", "", ""
  },
  { "SAMSUNG SpinPoint F2 EG", // tested with HD154UI/1AG01118
    "SAMSUNG HD(502H|10[23]S|15[34]U)I",
    "", "", ""
  },
  { "SAMSUNG SpinPoint F3", // tested with HD502HJ/1AJ100E4
    "SAMSUNG HD(502H|754J|103S)J",
    "", "", ""
  },
  { "Seagate Barracuda SpinPoint F3", // tested with ST1000DM005 HD103SJ/1AJ100E5
    "ST[0-9DM]* HD(502H|754J|103S)J",
    "", "", ""
  },
  { "SAMSUNG SpinPoint F3 EG", // tested with HD503HI/1AJ100E4, HD153WI/1AN10002
    "SAMSUNG HD(253G|(324|503)H|754J|105S|(153|203)W)I",
    "", "", ""
  },
  { "SAMSUNG SpinPoint F3 RE", // tested with HE103SJ/1AJ30001
    "SAMSUNG HE(502H|754J|103S)J",
    "", "", ""
  },
  { "Seagate Samsung Spinpoint F4", // tested with ST250DM001 HD256GJ/1AR10001
    "ST(250|320)DM001 HD(256G|322G|323H)J",
    "", "", ""
  },
  { "SAMSUNG SpinPoint F4 EG (AF)",// tested with HD204UI/1AQ10001(buggy|fixed)
    "SAMSUNG HD(155|204)UI",
    "", // 1AQ10001
    "Using smartmontools or hdparm with this\n"
    "drive may result in data loss due to a firmware bug.\n"
    "****** THIS DRIVE MAY OR MAY NOT BE AFFECTED! ******\n"
    "Buggy and fixed firmware report same version number!\n"
    "See the following web pages for details:\n"
    "http://knowledge.seagate.com/articles/en_US/FAQ/223571en\n"
    "http://www.smartmontools.org/wiki/SamsungF4EGBadBlocks",
    ""
  },
  { "SAMSUNG SpinPoint S250", // tested with HD200HJ/KF100-06
    "SAMSUNG HD(162|200|250)HJ",
    "", "", ""
  },
  { "SAMSUNG SpinPoint T133", // tested with HD300LJ/ZT100-12, HD400LJ/ZZ100-14, HD401LJ/ZZ100-15
    "SAMSUNG HD(250KD|(30[01]|320|40[01])L[DJ])",
    "", "", ""
  },
  { "SAMSUNG SpinPoint T166", // tested with HD252KJ/CM100-11, HD501LJ/CR100-1[01]
    "SAMSUNG HD(080G|160H|252K|32[01]K|403L|50[01]L)J",
    "", "",
    "-v 197,increasing" // at least HD501LJ/CR100-11
  },
  { "SAMSUNG SpinPoint P120", // VF100-37 firmware, tested with SP2514N/VF100-37
    "SAMSUNG SP(16[01]3|2[05][01]4)[CN]",
    "VF100-37",
    "",
    "-F samsung3"
  },
  { "SAMSUNG SpinPoint P120", // other firmware, tested with SP2504C/VT100-33
    "SAMSUNG SP(16[01]3|2[05][01]4)[CN]",
    "",
    "May need -F samsung3 enabled; see manual for details.",
    ""
  },
  { "SAMSUNG SpinPoint P80 SD", // tested with HD160JJ/ZM100-33, SAMSUNG HD080HJ/P/ZH100-34
    "SAMSUNG HD(080H|120I|160J)J(/P)?",
    "", "", ""
  },
  { "SAMSUNG SpinPoint P80", // BH100-35 firmware, tested with SP0842N/BH100-35
    "SAMSUNG SP(0451|08[0124]2|12[0145]3|16[0145]4)[CN]",
    "BH100-35",
    "",
    "-F samsung3"
  },
  { "SAMSUNG SpinPoint P80", // firmware *-35 or later
    "SAMSUNG SP(0451|08[0124]2|12[0145]3|16[0145]4)[CN]",
    ".*-3[5-9]",
    "May need -F samsung3 enabled; see manual for details.",
    ""
  },
  { "SAMSUNG SpinPoint P80", // firmware *-25...34, tested with
      // SP0401N/TJ100-30, SP1614C/SW100-25 and -34
    "SAMSUNG SP(04[05]1|08[0124]2|12[0145]3|16[0145]4)[CN]",
    ".*-(2[5-9]|3[0-4])",
    "",
    "-v 9,halfminutes -v 198,increasing"
  },
  { "SAMSUNG SpinPoint P80", // firmware *-23...24, tested with
    // SP0802N/TK100-23,
    // SP1213N/TL100-23,
    // SP1604N/TM100-23 and -24
    "SAMSUNG SP(0451|08[0124]2|12[0145]3|16[0145]4)[CN]",
    ".*-2[34]",
    "",
    "-v 9,halfminutes -F samsung2"
  },
  { "SAMSUNG SpinPoint P80", // unknown firmware
    "SAMSUNG SP(0451|08[0124]2|12[0145]3|16[0145]4)[CN]",
    "",
    "May need -F samsung2 or -F samsung3 enabled; see manual for details.",
    ""
  },
  { "SAMSUNG SpinPoint M40/60/80", // tested with HM120IC/AN100-16, HM160JI/AD100-16
    "SAMSUNG HM(0[468]0H|120I|1[026]0J)[CI]",
    "",
    "",
    "-v 9,halfminutes"
  },
  { "SAMSUNG SpinPoint M5", // tested with HM160HI/HH100-12
    "SAMSUNG HM(((061|080)G|(121|160)H|250J)I|160HC)",
    "", "", ""
  },
  { "SAMSUNG SpinPoint M6", // tested with HM320JI/2SS00_01 M6
    "SAMSUNG HM(251J|320[HJ]|[45]00L)I",
    "", "", ""
  },
  { "SAMSUNG SpinPoint M7", // tested with HM500JI/2AC101C4
    "SAMSUNG HM(250H|320I|[45]00J)I",
    "", "", ""
  },
  { "SAMSUNG SpinPoint M7E (AF)", // tested with HM321HI/2AJ10001, HM641JI/2AJ10001
    "SAMSUNG HM(161G|(251|321)H|501I|641J)I",
    "", "", ""
  },
  { "Seagate Samsung SpinPoint M7E", // tested with ST640LM000 HM641JI/2AJ10001
    "ST(160|250|320|500|640)LM00[01] HM[0-9]*[GHIJ]I",
    "", "", ""
  },
  { "SAMSUNG SpinPoint M7U (USB)", // tested with HM252HX/2AC101C4
    "SAMSUNG HM(162H|252H|322I|502J)X",
    "", "", ""
  },
  { "SAMSUNG SpinPoint M8 (AF)", // tested with HN-M101MBB/2AR10001
    "SAMSUNG HN-M(250|320|500|640|750|101)MBB",
    "", "", ""
  },
  { "Seagate Samsung SpinPoint M8 (AF)", // tested with
      // ST750LM022 HN-M750MBB/2AR10001, ST320LM001 HN-M320MBB/2AR10002,
      // APPLE HDD ST500LM012/2BA30003
    "ST(250|320|500|640|750|1000)LM0[012][124] HN-M[0-9]*MBB|"
    "APPLE HDD ST500LM012",
    "", "", ""
  },
  { "SAMSUNG SpinPoint M8U (USB)", // tested with HN-M500XBB/2AR10001
    "SAMSUNG HN-M(320|500|750|101)XBB",
    "", "", ""
  },
  { "Seagate Samsung SpinPoint M8U (USB)", // tested with ST1000LM025 HN-M101ABB/2AR10001,
      // ST1000LM025 HN-M101ABB/2BA30003 (0x04e8:0x61b6)
    "ST(250|320|500|640|750|1000)LM0[012][3459] HN-M[0-9]*ABB",
    "", "", ""
  },
  { "Seagate Samsung SpinPoint M9T", // tested with ST2000LM003 HN-M201RAD/2BC10003
      // (Seagate Expansion Portable)
    "ST(1500|2000)LM0(03|04|06|07|10) HN-M[0-9]*RAD",
    "", "", ""
  },
  // Flash accelerated, no SMART info in the specs
  // ST1000LX015-1U7172/SDM1
  { "Seagate FireCuda 2.5", // 
    "ST(500|1000|2000)LX0(01|15|25)-.*",
    "", "", "-v 240,msec24hour32 "
  },
  // ST1000DX002/CC41
  { "Seagate FireCuda 3.5", // ST2000DX002-2DV164/CC41
    "ST[12]000DX002-.*",
    "", "", "-v 240,msec24hour32 "
  },
  { "Seagate Samsung SpinPoint M9TU (USB)", // tested with ST1500LM008 HN-M151AAD/2BC10001
       // (0x04e8:0x61b5), ST2000LM005 HN-M201AAD2BC10001 (0x04e8:0x61b4)
    "ST(1500|2000)LM00[58] HN-M[0-9]*AAD",
    "", "", ""
  },
  { "SAMSUNG SpinPoint MP5", // tested with HM250HJ/2AK10001
    "SAMSUNG HM(250H|320H|500J|640J)J",
    "", "", ""
  },
  { "SAMSUNG SpinPoint MT2", // tested with HM100UI/2AM10001
    "SAMSUNG HM100UI",
    "", "", ""
  },
  { "SAMSUNG HM100UX (S2 Portable)", // tested with HM100UX/2AM10001
    "SAMSUNG HM100UX",
    "", "", ""
  },
  { "SAMSUNG SpinPoint M", // tested with MP0402H/UC100-11
    "SAMSUNG MP0(302|402|603|804)H",
    "",
    "",
    "-v 9,halfminutes"
  },
  { "SAMSUNG SpinPoint N3U-3 (USB, 4KiB LLS)", // tested with HS25YJZ/3AU10-01
    "SAMSUNG HS(122H|2[05]YJ)Z",
    "", "", ""
  },
  { "SK hynix SATA SSDs",
    "SK ?hynix SC(210|300|308|313).*|" // tested with
      // SK hynix SC210 mSATA 256GB/20002L00,
      // SKhynix SC300 HFS256G32MND-3210A/20131P00,
      // SK hynix SC308 SATA 128GB/30001P10,
      // SK hynix SC313 HFS256G32TNF-N3A0A/70000P10
    "HFS(128|256|512)G32MND-(2200|3210)A|" // HFS128G32MND-2200A/20200L00,
      // HFS512G32MND-3210A/20100P00
    "HFS(120|250|500)G32TND-N1A2A", // HFS500G32TND-N1A2A/30000P10
    "", "",
    "-v 5,raw48,Retired_Block_Count "
    "-v 100,raw48,Total_Erase_Count "
    "-v 168,raw48,Min_Erase_Count "
    "-v 169,raw48,Max_Erase_Count "
    "-v 171,raw48,Program_Fail_Count "
    "-v 172,raw48,Erase_Fail_Count "
    "-v 173,raw48,Wear_Leveling_Count "
    "-v 174,raw48,Unexpect_Power_Loss_Ct "
    "-v 176,raw48,Unused_Rsvd_Blk_Cnt_Tot "
    "-v 180,raw48,Erase_Fail_Count "
    "-v 181,raw48,Non4k_Aligned_Access "
    "-v 183,raw48,SATA_Downshift_Count "
    "-v 201,raw48,Percent_Lifetime_Remain "
    "-v 212,raw48,Phy_Error_Count "
    "-v 231,raw48,SSD_Life_Left "
    "-v 241,raw48,Total_Writes_GiB "
    "-v 242,raw48,Total_Reads_GiB "
    "-v 243,raw48,Total_Media_Writes "
    "-v 250,raw48,Read_Retry_Count "
  },
  { "Maxtor Fireball 541DX",
    "Maxtor 2B0(0[468]|1[05]|20)H1",
    "",
    "",
    "-v 9,minutes -v 194,unknown"
  },
  { "Maxtor Fireball 3",
    "Maxtor 2F0[234]0[JL]0",
    "",
    "",
    "-v 9,minutes"
  },
  { "Maxtor DiamondMax 1280 ATA",  // no self-test log, ATA2-Fast
    "Maxtor 8(1280A2|2160A4|2560A4|3840A6|4000A6|5120A8)",
    "",
    "",
    "-v 9,minutes"
  },
  { "Maxtor DiamondMax 2160 Ultra ATA",
    "Maxtor 8(2160D2|3228D3|3240D3|4320D4|6480D6|8400D8|8455D8)",
    "",
    "",
    "-v 9,minutes"
  },
  { "Maxtor DiamondMax 2880 Ultra ATA",
    "Maxtor 9(0510D4|0576D4|0648D5|0720D5|0840D6|0845D6|0864D6|1008D7|1080D8|1152D8)",
    "",
    "",
    "-v 9,minutes"
  },
  { "Maxtor DiamondMax 3400 Ultra ATA",
    "Maxtor 9(1(360|350|202)D8|1190D7|10[12]0D6|0840D5|06[48]0D4|0510D3|1(350|202)E8|1010E6|0840E5|0640E4)",
    "",
    "",
    "-v 9,minutes"
  },
  { "Maxtor DiamondMax D540X-4G",
    "Maxtor 4G(120J6|160J[68])",
    "",
    "",
    "-v 9,minutes -v 194,unknown"
  },
  { "Maxtor DiamondMax D540X-4K",
    "MAXTOR 4K(020H1|040H2|060H3|080H4)",
    "", "", ""
  },
  { "Maxtor DiamondMax Plus D740X",
    "MAXTOR 6L0(20[JL]1|40[JL]2|60[JL]3|80[JL]4)",
    "", "", ""
  },
  { "Maxtor DiamondMax Plus 5120 Ultra ATA 33",
    "Maxtor 9(0512D2|0680D3|0750D3|0913D4|1024D4|1360D6|1536D6|1792D7|2048D8)",
    "",
    "",
    "-v 9,minutes"
  },
  { "Maxtor DiamondMax Plus 6800 Ultra ATA 66",
    "Maxtor 9(2732U8|2390U7|204[09]U6|1707U5|1366U4|1024U3|0845U3|0683U2)",
    "",
    "",
    "-v 9,minutes"
  },
  { "Maxtor DiamondMax D540X-4D",
    "Maxtor 4D0(20H1|40H2|60H3|80H4)",
    "",
    "",
    "-v 9,minutes -v 194,unknown"
  },
  { "Maxtor DiamondMax 16",
    "Maxtor 4(R0[68]0[JL]0|R1[26]0L0|A160J0|R120L4)",
    "",
    "",
    "-v 9,minutes"
  },
  { "Maxtor DiamondMax 4320 Ultra ATA",
    "Maxtor (91728D8|91512D7|91303D6|91080D5|90845D4|90645D3|90648D[34]|90432D2)",
    "",
    "",
    "-v 9,minutes"
  },
  { "Maxtor DiamondMax 17 VL",
    "Maxtor 9(0431U1|0641U2|0871U2|1301U3|1741U4)",
    "",
    "",
    "-v 9,minutes"
  },
  { "Maxtor DiamondMax 20 VL",
    "Maxtor (94091U8|93071U6|92561U5|92041U4|91731U4|91531U3|91361U3|91021U2|90841U2|90651U2)",
    "",
    "",
    "-v 9,minutes"
  },
  { "Maxtor DiamondMax VL 30",  // U: ATA66, H: ATA100
    "Maxtor (33073U4|32049U3|31536U2|30768U1|33073H4|32305H3|31536H2|30768H1)",
    "",
    "",
    "-v 9,minutes"
  },
  { "Maxtor DiamondMax 36",
    "Maxtor (93652U8|92739U6|91826U4|91369U3|90913U2|90845U2|90435U1)",
    "",
    "",
    "-v 9,minutes"
  },
  { "Maxtor DiamondMax 40 ATA 66",
    "Maxtor 9(0684U2|1024U2|1362U3|1536U3|2049U4|2562U5|3073U6|4098U8)",
    "",
    "",
    "-v 9,minutes"
  },
  { "Maxtor DiamondMax Plus 40 (Ultra ATA 66 and Ultra ATA 100)",
    "Maxtor (54098[UH]8|53073[UH]6|52732[UH]6|52049[UH]4|51536[UH]3|51369[UH]3|51024[UH]2)",
    "",
    "",
    "-v 9,minutes"
  },
  { "Maxtor DiamondMax 40 VL Ultra ATA 100",
    "Maxtor 3(1024H1|1535H2|2049H2|3073H3|4098H4)( B)?",
    "",
    "",
    "-v 9,minutes"
  },
  { "Maxtor DiamondMax Plus 45 Ulta ATA 100",
    "Maxtor 5(4610H6|4098H6|3073H4|2049H3|1536H2|1369H2|1023H2)",
    "",
    "",
    "-v 9,minutes"
  },
  { "Maxtor DiamondMax 60 ATA 66",
    "Maxtor 9(1023U2|1536U2|2049U3|2305U3|3073U4|4610U6|6147U8)",
    "",
    "",
    "-v 9,minutes"
  },
  { "Maxtor DiamondMax 60 ATA 100",
    "Maxtor 9(1023H2|1536H2|2049H3|2305H3|3073H4|4098H6|4610H6|6147H8)",
    "",
    "",
    "-v 9,minutes"
  },
  { "Maxtor DiamondMax Plus 60",
    "Maxtor 5T0(60H6|40H4|30H3|20H2|10H1)",
    "",
    "",
    "-v 9,minutes"
  },
  { "Maxtor DiamondMax 80",
    "Maxtor (98196H8|96147H6)",
    "",
    "",
    "-v 9,minutes"
  },
  { "Maxtor DiamondMax 536DX",
    "Maxtor 4W(100H6|080H6|060H4|040H3|030H2)",
    "",
    "",
    "-v 9,minutes"
  },
  { "Maxtor DiamondMax Plus 8",
    "Maxtor 6(E0[234]|K04)0L0",
    "",
    "",
    "-v 9,minutes"
  },
  { "Maxtor DiamondMax 10 (ATA/133 and SATA/150)",
    "Maxtor 6(B(30|25|20|16|12|10|08)0[MPRS]|L(080[MLP]|(100|120)[MP]|160[MP]|200[MPRS]|250[RS]|300[RS]))0",
    "",
    "",
    "-v 9,minutes"
  },
  { "Maxtor DiamondMax 10 (SATA/300)",
    "Maxtor 6V(080E|160E|200E|250F|300F|320F)0",
    "", "", ""
  },
  { "Maxtor DiamondMax Plus 9",
    "Maxtor 6Y((060|080|120|160)L0|(060|080|120|160|200|250)P0|(060|080|120|160|200|250)M0)",
    "",
    "",
    "-v 9,minutes"
  },
  { "Maxtor DiamondMax 11",
    "Maxtor 6H[45]00[FR]0",
    "", "", ""
  },
  { "Maxtor DiamondMax 17",
    "Maxtor 6G(080L|160[PE])0",
    "", "", ""
  },
  { "Seagate Maxtor DiamondMax 20",
    "MAXTOR STM3(40|80|160)[28]1[12]0?AS?",
    "", "", ""
  },
  { "Seagate Maxtor DiamondMax 21", // tested with MAXTOR STM3250310AS/3.AAF
    "MAXTOR STM3(80[28]15|160215|250310|(250|320)820|320620|500630)AS?",
    "", "", ""
  },
  { "Seagate Maxtor DiamondMax 22", // fixed firmware
    "(MAXTOR )?STM3(500320|750330|1000340)AS?",
    "MX1A", // http://knowledge.seagate.com/articles/en_US/FAQ/207969en
    "", ""
  },
  { "Seagate Maxtor DiamondMax 22", // fixed firmware
    "(MAXTOR )?STM3(160813|320614|640323|1000334)AS?",
    "MX1B", // http://knowledge.seagate.com/articles/en_US/FAQ/207975en
    "", ""
  },
  { "Seagate Maxtor DiamondMax 22", // buggy firmware
    "(MAXTOR )?STM3(500320|750330|1000340)AS?",
    "MX15",
    "There are known problems with these drives,\n"
    "AND THIS FIRMWARE VERSION IS AFFECTED,\n"
    "see the following Seagate web pages:\n"
    "http://knowledge.seagate.com/articles/en_US/FAQ/207931en\n"
    "http://knowledge.seagate.com/articles/en_US/FAQ/207969en",
    ""
  },
  { "Seagate Maxtor DiamondMax 22", // unknown firmware
    "(MAXTOR )?STM3(160813|32061[34]|500320|640323|750330|10003(34|40))AS?",
    "",
    "There are known problems with these drives,\n"
    "see the following Seagate web pages:\n"
    "http://knowledge.seagate.com/articles/en_US/FAQ/207931en\n"
    "http://knowledge.seagate.com/articles/en_US/FAQ/207969en\n"
    "http://knowledge.seagate.com/articles/en_US/FAQ/207975en",
    ""
  },
  { "Seagate Maxtor DiamondMax 23", // new firmware
    "STM3((160|250)31|(320|500)41|(750|1000)52)8AS?",
    "CC3[D-Z]",
    "", ""
  },
  { "Seagate Maxtor DiamondMax 23", // unknown firmware
    "STM3((160|250)31|(320|500)41|(750|1000)52)8AS?",
    "",
    "A firmware update for this drive may be available,\n"
    "see the following Seagate web pages:\n"
    "http://knowledge.seagate.com/articles/en_US/FAQ/207931en\n"
    "http://knowledge.seagate.com/articles/en_US/FAQ/213911en",
    ""
  },
  { "Maxtor MaXLine Plus II",
    "Maxtor 7Y250[PM]0",
    "",
    "",
    "-v 9,minutes"
  },
  { "Maxtor MaXLine II",
    "Maxtor [45]A(25|30|32)0[JN]0",
    "",
    "",
    "-v 9,minutes"
  },
  { "Maxtor MaXLine III (ATA/133 and SATA/150)",
    "Maxtor 7L(25|30)0[SR]0",
    "",
    "",
    "-v 9,minutes"
  },
  { "Maxtor MaXLine III (SATA/300)",
    "Maxtor 7V(25|30)0F0",
    "", "", ""
  },
  { "Maxtor MaXLine Pro 500",  // There is also a 7H500R0 model, but I
    "Maxtor 7H500F0",               // haven't added it because I suspect
    "",                               // it might need vendoropts_9_minutes
    "", ""                            // and nobody has submitted a report yet
  },
  { "", // HITACHI_DK14FA-20B
    "HITACHI_DK14FA-20B",
    "",
    "",
    "-v 9,minutes -v 193,loadunload"
  },
  { "HITACHI Travelstar DK23XX/DK23XXB",
    "HITACHI_DK23..-..B?",
    "",
    "",
    "-v 9,minutes -v 193,loadunload"
  },
  { "Hitachi Endurastar J4K20/N4K20 (formerly DK23FA-20J)",
    "(HITACHI_DK23FA-20J|HTA422020F9AT[JN]0)",
    "",
    "",
    "-v 9,minutes -v 193,loadunload"
  },
  { "Hitachi Endurastar J4K30/N4K30",
    "HE[JN]4230[23]0F9AT00",
    "",
    "",
    "-v 9,minutes -v 193,loadunload"
  },
  { "Hitachi Travelstar C4K60",  // 1.8" slim drive
    "HTC4260[23]0G5CE00|HTC4260[56]0G8CE00",
    "",
    "",
    "-v 9,minutes -v 193,loadunload"
  },
  { "IBM Travelstar 4GT",
    "IBM-DTCA-2(324|409)0",
    "", "", ""
  },
  { "IBM Travelstar 6GN",
    "IBM-DBCA-20(324|486|648)0",
    "", "", ""
  },
  { "IBM Travelstar 25GS, 18GT, and 12GN",
    "IBM-DARA-2(25|18|15|12|09|06)000",
    "", "", ""
  },
  { "IBM Travelstar 14GS",
    "IBM-DCYA-214000",
    "", "", ""
  },
  { "IBM Travelstar 4LP",
    "IBM-DTNA-2(180|216)0",
    "", "", ""
  },
  { "IBM Travelstar 48GH, 30GN, and 15GN",
    "(IBM-|Hitachi )?IC25(T048ATDA05|N0(30|20|15|12|10|07|06|05)ATDA04)-.",
    "", "", ""
  },
  { "IBM Travelstar 32GH, 30GT, and 20GN",
    "IBM-DJSA-2(32|30|20|10|05)",
    "", "", ""
  },
  { "IBM Travelstar 4GN",
    "IBM-DKLA-2(216|324|432)0",
    "", "", ""
  },
  { "IBM/Hitachi Travelstar 60GH and 40GN",
    "(IBM-|Hitachi )?IC25(T060ATC[SX]05|N0[4321]0ATC[SX]04)-.",
    "", "", ""
  },
  { "IBM/Hitachi Travelstar 40GNX",
    "(IBM-|Hitachi )?IC25N0[42]0ATC[SX]05-.",
    "", "", ""
  },
  { "Hitachi Travelstar 80GN",
    "(Hitachi )?IC25N0[23468]0ATMR04-.",
    "", "", ""
  },
  { "Hitachi Travelstar 4K40",
    "(Hitachi )?HTS4240[234]0M9AT00",
    "", "", ""
  },
  { "Hitachi Travelstar 4K120",
    "(Hitachi )?(HTS4212(60|80|10|12)H9AT00|HTS421260G9AT00)",
    "", "", ""
  },
  { "Hitachi Travelstar 5K80",
    "(Hitachi )?HTS5480[8642]0M9AT00",
    "", "", ""
  },
  { "Hitachi Travelstar 5K100",
    "(Hitachi )?HTS5410[1864]0G9(AT|SA)00",
    "", "", ""
  },
  { "Hitachi Travelstar E5K100",
    "(Hitachi )?HTE541040G9(AT|SA)00",
    "", "", ""
  },
  { "Hitachi Travelstar 5K120",
    "(Hitachi )?HTS5412(60|80|10|12)H9(AT|SA)00",
    "", "", ""
  },
  { "Hitachi Travelstar 5K160",
    "(Hitachi |HITACHI )?HTS5416([468]0|1[26])J9(AT|SA)00",
    "", "", ""
  },
  { "Hitachi Travelstar E5K160",
    "(Hitachi )?HTE5416(12|16|60|80)J9(AT|SA)00",
    "", "", ""
  },
  { "Hitachi Travelstar 5K250",
    "(Hitachi |HITACHI )?HTS5425(80|12|16|20|25)K9(A3|SA)00",
    "", "", ""
  },
  { "Hitachi Travelstar 5K320", // tested with HITACHI HTS543232L9SA00/FB4ZC4EC,
    // Hitachi HTS543212L9SA02/FBBAC52F
    "(Hitachi |HITACHI )?HT(S|E)5432(80|12|16|25|32)L9(A3(00)?|SA0[012])",
    "", "", ""
  },
  { "Hitachi/HGST Travelstar Z5K320", // tested with Hitachi HTS543232A7A384/ES2OA70K
    "(Hitachi|HGST) HT[ES]5432(16|25|32)A7A38[145]",
    "", "", ""
  },
  { "Hitachi Travelstar 5K500.B", // tested with Hitachi HTS545050B9SA00/PB4OC60X
    "(Hitachi )?HT[ES]5450(12|16|25|32|40|50)B9(A30[01]|SA00)",
    "", "", ""
  },
  { "Hitachi/HGST Travelstar Z5K500", // tested with HGST HTS545050A7E380/GG2OAC90,
      // Hitachi HTS545032A7E380/GGBOA7A0, HGST HTS545050A7E680/GR2OA230,
      // APPLE HDD HTS545050A7E362/GG2AB990
    "(Hitachi|HGST|APPLE HDD) HT[ES]5450(25|32|50)A7E(362|38[01]|680)",
    "", "", ""
  },
  { "Hitachi/HGST Travelstar 5K750", // tested with Hitachi HTS547575A9E384/JE4OA60A,
       // APPLE HDD HTS547550A9E384/JE3AD70F
    "(Hitachi|APPLE HDD) HT[ES]5475(50|64|75)A9E38[14]",
    "", "", ""
  },
  { "HGST Travelstar 5K1000", // tested with HGST HTS541010A9E680/JA0OA560,
      // HGST HTS541075A9E680/JA2OA560
    "HGST HT[ES]5410(64|75|10)A9E68[01]",
    "", "", ""
  },
  { "HGST Travelstar Z5K1000", // tested with HGST HTS541010A7E630/SE0OA4A0
    "HGST HTS5410(75|10)A7E63[015]",
    "", "", ""
  },
  { "HGST Travelstar 5K1500", // tested with HGST HTS541515A9E630/KA0OA500
    "HGST HT[ES]541515A9E63[015]",
    "", "", ""
  },
  { "Hitachi Travelstar 7K60",
    "(Hitachi )?HTS726060M9AT00",
    "", "", ""
  },
  { "Hitachi Travelstar E7K60",
    "(Hitachi )?HTE7260[46]0M9AT00",
    "", "", ""
  },
  { "Hitachi Travelstar 7K100",
    "(Hitachi )?HTS7210[168]0G9(AT|SA)00",
    "", "", ""
  },
  { "Hitachi Travelstar E7K100",
    "(Hitachi )?HTE7210[168]0G9(AT|SA)00",
    "", "", ""
  },
  { "Hitachi Travelstar 7K200", // tested with HITACHI HTS722016K9SA00/DCDZC75A
    "(Hitachi |HITACHI )?HTS7220(80|10|12|16|20)K9(A3|SA)00",
    "", "", ""
  },
  { "Hitachi Travelstar 7K320", // tested with
    // HTS723225L9A360/FCDOC30F, HTS723216L9A362/FC2OC39F
    "(Hitachi )?HT[ES]7232(80|12|16|25|32)L9(A300|A36[02]|SA61)",
    "", "", ""
  },
  { "Hitachi Travelstar Z7K320", // tested with HITACHI HTS723232A7A364/EC2ZB70B
    "(HITACHI )?HT[ES]7232(16|25|32)A7A36[145]",
    "", "", ""
  },
  { "Hitachi Travelstar 7K500", // tested with Hitachi HTS725050A9A360/PC4OC70D,
    // HITACHI HTS725032A9A364/PC3ZC70F
    "(Hitachi |HITACHI )?HT[ES]7250(12|16|25|32|50)A9A36[02-5]",
    "", "", ""
  },
  { "Hitachi/HGST Travelstar Z7K500", // tested with HITACHI HTS725050A7E630/GH2ZB390,
      // HGST HTS725050A7E630/GH2OA420, HGST HTS725050A7E630/GH2OA530
    "(HITACHI|HGST) HT[ES]7250(25|32|50)A7E63[015]",
    "", "", ""
  },
  { "Hitachi/HGST Travelstar 7K750", // tested with Hitachi HTS727550A9E364/JF3OA0E0,
      // Hitachi HTS727575A9E364/JF4OA0D0
    "(Hitachi|HGST) HT[ES]7275(50|64|75)A9E36[14]",
    "", "", ""
  },
  { "HGST Travelstar 7K1000", // tested with HGST HTS721010A9E630/JB0OA3B0
    // HGST HTS721075A9E630/JB2OA3J0
    "HGST HT[ES]7210(10|75)A9E63[01]",
    "", "", ""
  },
  { "IBM Deskstar 14GXP and 16GP",
    "IBM-DTTA-3(7101|7129|7144|5032|5043|5064|5084|5101|5129|5168)0",
    "", "", ""
  },
  { "IBM Deskstar 25GP and 22GXP",
    "IBM-DJNA-3(5(101|152|203|250)|7(091|135|180|220))0",
    "", "", ""
  },
  { "IBM Deskstar 37GP and 34GXP",
    "IBM-DPTA-3(5(375|300|225|150)|7(342|273|205|136))0",
    "", "", ""
  },
  { "IBM/Hitachi Deskstar 120GXP",
    "(IBM-)?IC35L((020|040|060|080|120)AVVA|0[24]0AVVN)07-[01]",
    "", "", ""
  },
  { "IBM/Hitachi Deskstar GXP-180",
    "(IBM-)?IC35L(030|060|090|120|180)AVV207-[01]",
    "", "", ""
  },
  { "Hitachi CinemaStar 5K320", // tested with Hitachi HCS5C3225SLA380/STBOA37H
    "Hitachi HCS5C32(25|32)SLA380",
    "", "", ""
  },
  { "Hitachi CinemaStar 5K1000", // Hitachi HCS5C1010CLA382/JC4OA3EA
    "Hitachi HCS5C10(10|75|50|32|25|16)CLA382",
    "", "", ""
  },
  { "Hitachi Deskstar 5K3000", // tested with HDS5C3030ALA630/MEAOA5C0,
       // Hitachi HDS5C3020BLE630/MZ4OAAB0 (OEM, Toshiba Canvio Desktop)
    "(Hitachi )?HDS5C30(15|20|30)(ALA|BLE)63[02].*",
    "", "", ""
  },
  { "Hitachi Deskstar 5K4000", // tested with HDS5C4040ALE630/MPAOA250
    "(Hitachi )?HDS5C40(30|40)ALE63[01].*",
    "", "", ""
  },
  { "Hitachi Deskstar 7K80",
    "(Hitachi )?HDS7280([48]0PLAT20|(40)?PLA320|80PLA380).*",
    "", "", ""
  },
  { "Hitachi Deskstar 7K160",
    "(Hitachi )?HDS7216(80|16)PLA[3T]80.*",
    "", "", ""
  },
  { "Hitachi Deskstar 7K250",
    "(Hitachi )?HDS7225((40|80|12|16)VLAT20|(12|16|25)VLAT80|(80|12|16|25)VLSA80)",
    "", "", ""
  },
  { "Hitachi Deskstar 7K250 (SUN branded)",
    "HITACHI HDS7225SBSUN250G.*",
    "", "", ""
  },
  { "Hitachi Deskstar T7K250",
    "(Hitachi )?HDT7225((25|20|16)DLA(T80|380))",
    "", "", ""
  },
  { "Hitachi Deskstar 7K400",
    "(Hitachi )?HDS724040KL(AT|SA)80",
    "", "", ""
  },
  { "Hitachi Deskstar 7K500",
    "(Hitachi )?HDS725050KLA(360|T80)",
    "", "", ""
  },
  { "Hitachi Deskstar P7K500",
    "(Hitachi )?HDP7250(16|25|32|40|50)GLA(36|38|T8)0",
    "", "", ""
  },
  { "Hitachi Deskstar T7K500",
    "(Hitachi )?HDT7250(25|32|40|50)VLA(360|380|T80)",
    "", "", ""
  },
  { "Hitachi Deskstar 7K1000",
    "(Hitachi )?HDS7210(50|75|10)KLA330",
    "", "", ""
  },
  { "Hitachi Deskstar 7K1000.B",
    "(Hitachi )?HDT7210((16|25)SLA380|(32|50|64|75|10)SLA360)",
    "", "", ""
  },
  { "Hitachi Deskstar 7K1000.C", // tested with Hitachi HDS721010CLA330/JP4OA3MA,
      // Hitachi HDS721025CLA682/JP1OA41A
    "(Hitachi )?HDS7210((16|25)CLA[36]82|(32|50)CLA[36]62|(64|75|10)CLA[36]3[02])",
    "", "", ""
  },
  { "Hitachi Deskstar 7K1000.D", // tested with HDS721010DLE630/MS2OA5Q0
    "Hitachi HDS7210(25|32|50|75|10)DLE630",
    "", "", ""
  },
  { "Hitachi Deskstar E7K1000", // tested with HDE721010SLA330/ST6OA31B
    "Hitachi HDE7210(50|75|10)SLA330",
    "", "", ""
  },
  { "Hitachi Deskstar 7K2000",
    "Hitachi HDS722020ALA330",
    "", "", ""
  },
  { "Hitachi Deskstar 7K3000", // tested with Hitachi HDS723030ALA640/MKAOA3B0,
      // Hitachi HDS723030BLE640/MX6OAAB0
    "Hitachi HDS7230((15|20)BLA642|30ALA640|30BLE640)",
    "", "", ""
  },
  { "Hitachi/HGST Deskstar 7K4000", // tested with Hitachi HDS724040ALE640/MJAOA250,
      // HGST HDS724040ALE640/MJAOA580
    "(Hitachi|HGST) HDS724040ALE640",
    "", "", ""
  },
  { "HGST Deskstar NAS", // tested with HGST HDN724040ALE640/MJAOA5E0,
       // HGST HDN726050ALE610/APGNT517, HGST HDN726060ALE610/APGNT517
       // HGST HDN726060ALE614/K1HE594D
    "HGST HDN72(4030|4040|6050|6060)ALE6(10|14|40|04)",
    "", "", ""
  },
  { "Hitachi Ultrastar A7K1000", // tested with
    // HUA721010KLA330      44X2459 42C0424IBM/GKAOAB4A
    "(Hitachi )?HUA7210(50|75|10)KLA330.*",
    "", "", ""
  },
  { "Hitachi Ultrastar A7K2000", // tested with
    // HUA722010CLA330      43W7629 42C0401IBM
    "(Hitachi )?HUA7220(50|10|20)[AC]LA33[01].*",
    "", "", ""
  },
  { "Hitachi Ultrastar 7K3000", // tested with Hitachi HUA723030ALA640/MKAOA580,
      // Hitachi HUA723020ALA641/MK7OA840
    "Hitachi HUA7230(20|30)ALA64[01]",
    "", "", ""
  },
  { "Hitachi/HGST Ultrastar 7K4000", // tested with Hitachi HUS724040ALE640/MJAOA3B0,
      // HGST HUS724040ALE640/MJAOA580, HGST HUS724020ALA640/MF6OAA70
    "(Hitachi|HGST) HUS7240(20|30|40)AL[AE]64[01]",
    "", "", ""
  },
  { "Hitachi/HGST Ultrastar 7K2", //
    "(Hitachi|HGST) HUS722T[12]TALA604",
    "", "",
    "-v 16,raw48,Gas_Gauge"
  },
  { "HGST Ultrastar 7K6000", // tested with HGST HUS726060ALE614/APGNW517
    "HGST HUS7260[2456]0AL[AEN]61[014]",
    "", "", ""
  },
  { "HGST Ultrastar He6", // tested with HGST HUS726060ALA640/AHGNT1E2
    "HGST HUS726060ALA64[01]",
    "", "",
    "-v 22,raw48,Helium_Level"
  },
  { "HGST Ultrastar He8", // tested with HGST HUH728060ALE600/GR2OA230
    "HGST HUH7280(60|80)AL[EN]60[014]",
    "", "",
    "-v 22,raw48,Helium_Level"
  },
  { "HGST Ultrastar He10", // tested with HGST HUH7210100ALE600/0F27452
    "HGST HUH7210(08|10)AL[EN]60[014]",
    "", "",
    "-v 22,raw48,Helium_Level"
  },
  { "HGST MegaScale 4000", // tested with HGST HMS5C4040ALE640/MPAOA580
    "HGST HMS5C4040[AB]LE64[01]", // B = DC 4000.B
    "", "", ""
  },
  { "Toshiba 2.5\" HDD (10-20 GB)",
    "TOSHIBA MK(101[67]GAP|15[67]GAP|20(1[678]GAP|(18|23)GAS))",
    "", "", ""
  },
  { "Toshiba 2.5\" HDD (30-60 GB)",
    "TOSHIBA MK((6034|4032)GSX|(6034|4032)GAX|(6026|4026|4019|3019)GAXB?|(6025|6021|4025|4021|4018|3025|3021|3018)GAS|(4036|3029)GACE?|(4018|3017)GAP)",
    "", "", ""
  },
  { "Toshiba 2.5\" HDD (80 GB and above)",
    "TOSHIBA MK(80(25GAS|26GAX|32GAX|32GSX)|10(31GAS|32GAX)|12(33GAS|34G[AS]X)|2035GSS)",
    "", "", ""
  },
  { "Toshiba 2.5\" HDD MK..37GSX", // tested with TOSHIBA MK1637GSX/DL032C
    "TOSHIBA MK(12|16)37GSX",
    "", "", ""
  },
  { "Toshiba 2.5\" HDD MK..46GSX", // tested with TOSHIBA MK1246GSX/LB213M
    "TOSHIBA MK(80|12|16|25)46GSX",
    "", "", ""
  },
  { "Toshiba 2.5\" HDD MK..50GACY", // tested with TOSHIBA MK8050GACY/TF105A
    "TOSHIBA MK8050GACY",
    "", "", ""
  },
  { "Toshiba 2.5\" HDD MK..34GSX", // tested with TOSHIBA MK8034GSX/AH301E
    "TOSHIBA MK(80|12|10)34GSX",
    "", "", ""
  },
  //
  { "Toshiba 2.5\" HDD MK..32GSX", // tested with TOSHIBA MK1032GSX/AS021G
    "TOSHIBA MK(10|80|60|40)32GSX",
    "", "", ""
  },
  { "Toshiba 2.5\" HDD MK..51GSY", // tested with TOSHIBA MK1251GSY/LD101D
    "TOSHIBA MK(80|12|16|25)51GSY",
    "",
    "",
    "-v 9,minutes"
  },
  { "Toshiba 2.5\" HDD MK..52GSX",
    "TOSHIBA MK(80|12|16|25|32)52GSX",
    "", "", ""
  },
  { "Toshiba 2.5\" HDD MK..55GSX", // tested with TOSHIBA MK5055GSX/FG001A, MK3255GSXF/FH115B
    "TOSHIBA MK(12|16|25|32|40|50)55GSXF?",
    "", "", ""
  },
  { "Toshiba 2.5\" HDD MK..56GSY", // tested with TOSHIBA MK2556GSYF/LJ001D
    "TOSHIBA MK(16|25|32|50)56GSYF?",
    "",
    "",
    "-v 9,minutes"
  },
  { "Toshiba 2.5\" HDD MK..59GSXP (AF)",
    "TOSHIBA MK(32|50|64|75)59GSXP?",
    "", "", ""
  },
  { "Toshiba 2.5\" HDD MK..59GSM (AF)",
    "TOSHIBA MK(75|10)59GSM",
    "", "", ""
  },
  { "Toshiba 2.5\" HDD MK..61GSY[N]", // tested with TOSHIBA MK5061GSY/MC102E, MK5061GSYN/MH000A,
      // TOSHIBA MK2561GSYN/MH000D
    "TOSHIBA MK(16|25|32|50|64)61GSYN?",
    "",
    "",
    "-v 9,minutes" // TOSHIBA MK2561GSYN/MH000D
  },
  { "Toshiba 2.5\" HDD MK..61GSYB", // tested with TOSHIBA MK5061GSYB/ME0A
    "TOSHIBA MK(16|25|32|50|64)61GSYB",
    "", "", ""
  },
  { "Toshiba 2.5\" HDD MK..65GSX", // tested with TOSHIBA MK5065GSX/GJ003A, MK3265GSXN/GH012H,
      // MK5065GSXF/GP006B, MK2565GSX H/GJ003A
    "TOSHIBA MK(16|25|32|50|64)65GSX[FN]?( H)?", // "... H" = USB ?
    "", "", ""
  },
  { "Toshiba 2.5\" HDD MK..75GSX", // tested with TOSHIBA MK7575GSX/GT001C
    "TOSHIBA MK(32|50|64|75)75GSX",
    "", "", ""
  },
  { "Toshiba 2.5\" HDD MK..76GSX", // tested with TOSHIBA MK3276GSX/GS002D
    "TOSHIBA MK(16|25|32|50|64)76GSX",
    "",
    "",
    "-v 9,minutes"
  },
  { "Toshiba 2.5\" HDD MQ01ABB...", // tested with TOSHIBA MQ01ABB200/AY000U
    "TOSHIBA MQ01ABB(100|150|200)",
    "", "", ""
  },
  { "Toshiba 2.5\" HDD MQ01ABC...", // tested with TOSHIBA MQ01ABC150/AQ001U
    "TOSHIBA MQ01ABC(100|150|200)",
    "", "", ""
  },
  { "Toshiba 2.5\" HDD MQ01ABD...", // tested with TOSHIBA MQ01ABD100/AX001U,
      // TOSHIBA MQ01ABD100V/AX001Q
    "TOSHIBA MQ01ABD(025|032|050|064|075|100)V?",
    "", "", ""
  },
  { "Toshiba 2.5\" HDD MQ01ABF...", // tested with TOSHIBA MQ01ABF050/AM001J
    "TOSHIBA MQ01ABF(050|075|100)",
    "", "", ""
  },
  { "Toshiba 2.5\" HDD MQ01UBB... (USB 3.0)", // tested with TOSHIBA MQ01UBB200/AY000U (0x0480:0xa100),
      // TOSHIBA MQ01UBB200/34MATMZ5T (0x05ac:0x8406)
    "TOSHIBA MQ01UBB200",
    "", "", ""
  },
  { "Toshiba 2.5\" HDD MQ01UBD... (USB 3.0)", // tested with TOSHIBA MQ01UBD050/AX001U (0x0480:0xa007),
      // TOSHIBA MQ01UBD100/AX001U (0x0480:0x0201, 0x0480:0xa200),
      // TOSHIBA MQ01UBD050/AX101U (0x0480:0xa202)
    "TOSHIBA MQ01UBD(050|075|100)",
    "", "", ""
  },
  { "Toshiba 2.5\" HDD MQ03ABB...", // tested with TOSHIBA MQ03ABB300
    "TOSHIBA MQ03ABB[23]00",
    "", "", ""
  },
  { "Toshiba 2.5\" HDD MQ03UBB...", // tested with TOSHIBA MQ03UBB200/37I7T0NJT
    "TOSHIBA MQ03UBB(300|200|250)",
    "", "", ""
  },
  { "Toshiba 3.5\" HDD MK.002TSKB", // tested with TOSHIBA MK1002TSKB/MT1A
    "TOSHIBA MK(10|20)02TSKB",
    "", "", ""
  },
  { "Toshiba 3.5\" MG03ACAxxx(Y) Enterprise HDD", // tested with TOSHIBA MG03ACA100/FL1A
    "TOSHIBA MG03ACA[1234]00Y?",
    "", "", ""
  },
  { "Toshiba 3.5\" MD04ACA... Enterprise HDD", // tested with TOSHIBA MD04ACA500/FP1A
    "TOSHIBA MD04ACA[2345]00",
    "", "", ""
  },
  { "Toshiba 3.5\" MG04ACA... Enterprise HDD", // tested with TOSHIBA MG04ACA600A/FS2B
    "TOSHIBA MG04ACA[23456]00[AE].?",
    "", "", ""
  },
  { "Toshiba 3.5\" DT01ABA... Desktop HDD", // tested with TOSHIBA DT01ABA300/MZ6OABB0
    "TOSHIBA DT01ABA(100|150|200|300)",
    "", "", ""
  },
  { "Toshiba 3.5\" DT01ACA... Desktop HDD", // tested with TOSHIBA DT01ACA100/MS2OA750,
      // TOSHIBA DT01ACA200/MX4OABB0, TOSHIBA DT01ACA300/MX6OABB0
    "TOSHIBA DT01ACA(025|032|050|075|100|150|200|300)",
    "", "", ""
  },
  { "Toshiba X300", // tested with TOSHIBA HDWE160/FS2A
    "TOSHIBA HDWE1[456]0",
    "", "", ""
  },
  { "Toshiba P300", // tested with TOSHIBA HDWD120/MX4OACF0
    "TOSHIBA HDWD1(30|20|10|05)",
    "", "", ""
  },
  { "Toshiba 1.8\" HDD",
    "TOSHIBA MK[23468]00[4-9]GA[HL]",
    "", "", ""
  },
  { "Toshiba 1.8\" HDD MK..29GSG",
    "TOSHIBA MK(12|16|25)29GSG",
    "", "", ""
  },
  { "", // TOSHIBA MK6022GAX
    "TOSHIBA MK6022GAX",
    "", "", ""
  },
  { "Toshiba HK4R Series SSD", // TOSHIBA THNSN8960PCSE/8EET6101
    "TOSHIBA THNSN8(120P|240P|480P|960P|1Q92)CSE",
    "", "", 
    "-v 167,raw48,SSD_Protect_Mode "
    "-v 168,raw48,SATA_PHY_Error_Count "
    "-v 169,raw48,Bad_Block_Count "
    "-v 173,raw48,Erase_Count "
  },
  { "Toshiba HG6 Series SSD", // TOSHIBA THNSNJ512GCST/JTRA0102
    // http://www.farnell.com/datasheets/1852757.pdf
    // TOSHIBA THNSFJ256GCSU/JULA1102
    // TOSHIBA THNSFJ256GDNU A/JYLA1102
    "TOSHIBA THNS[NF]J(060|128|256|512)G[BCAM8VD][SCN][TU].*",
    "", "", 
    "-v 167,raw48,SSD_Protect_Mode "
    "-v 168,raw48,SATA_PHY_Error_Count "
    "-v 169,raw48,Bad_Block_Count "
    "-v 173,raw48,Erase_Count "
  },
  { "", // TOSHIBA MK6409MAV
    "TOSHIBA MK6409MAV",
    "", "", ""
  },
  { "Toshiba MKx019GAXB (SUN branded)",
    "TOS MK[34]019GAXB SUN[34]0G",
    "", "", ""
  },
  { "Seagate Momentus",
    "ST9(20|28|40|48)11A",
    "", "", ""
  },
  { "Seagate Momentus 42",
    "ST9(2014|3015|4019)A",
    "", "", ""
  },
  { "Seagate Momentus 4200.2", // tested with ST960812A/3.05
    "ST9(100822|808210|60812|50212|402113|30219)A",
    "", "", ""
  },
  { "Seagate Momentus 5400.2",
    "ST9(808211|6082[12]|408114|308110|120821|10082[34]|8823|6812|4813|3811)AS?",
    "", "", ""
  },
  { "Seagate Momentus 5400.3",
    "ST9(4081[45]|6081[35]|8081[15]|100828|120822|160821)AS?",
    "", "", ""
  },
  { "Seagate Momentus 5400.3 ED",
    "ST9(4081[45]|6081[35]|8081[15]|100828|120822|160821)AB",
    "", "", ""
  },
  { "Seagate Momentus 5400.4",
    "ST9(120817|(160|200|250)827)AS",
    "", "", ""
  },
  { "Seagate Momentus 5400.5",
    "ST9((80|120|160)310|(250|320)320)AS",
    "", "", ""
  },
  { "Seagate Momentus 5400.6",
    "ST9(80313|160(301|314)|(12|25)0315|250317|(320|500)325|500327|640320)ASG?",
    "", "", ""
  },
  { "Seagate Momentus 5400.7",
    "ST9(160316|(250|320)310|(500|640)320)AS",
    "", "", ""
  },
  { "Seagate Momentus 5400.7 (AF)", // tested with ST9640322AS/0001BSM2
      // (device reports 4KiB LPS with 1 sector offset)
    "ST9(320312|400321|640322|750423)AS",
    "", "", ""
  },
  { "Seagate Momentus 5400 PSD", // Hybrid drives
    "ST9(808212|(120|160)8220)AS",
    "", "", ""
  },
  { "Seagate Momentus 7200.1",
    "ST9(10021|80825|6023|4015)AS?",
    "", "", ""
  },
  { "Seagate Momentus 7200.2",
    "ST9(80813|100821|120823|160823|200420)ASG?",
    "", "", ""
  },
  { "Seagate Momentus 7200.3",
    "ST9((80|120|160)411|(250|320)421)ASG?",
    "", "", ""
  },
  { "Seagate Momentus 7200.4",
    "ST9(160412|250410|320423|500420)ASG?",
    "", "", ""
  },
  { "Seagate Momentus 7200 FDE.2",
    "ST9((160413|25041[12]|320426|50042[12])AS|(16041[489]|2504[16]4|32042[67]|500426)ASG)",
    "", "", ""
  },
  { "Seagate Momentus 7200.5", // tested with ST9750420AS/0001SDM5, ST9750420AS/0002SDM1
    "ST9(50042[34]|64042[012]|75042[02])ASG?",
    "", "", ""
  },
  { "Seagate Momentus XT", // fixed firmware
    "ST9(2505610|3205620|5005620)AS",
    "SD2[68]", // http://knowledge.seagate.com/articles/en_US/FAQ/215451en
    "", ""
  },
  { "Seagate Momentus XT", // buggy firmware, tested with ST92505610AS/SD24
    "ST9(2505610|3205620|5005620)AS",
    "SD2[45]",
    "These drives may corrupt large files,\n"
    "AND THIS FIRMWARE VERSION IS AFFECTED,\n"
    "see the following web pages for details:\n"
    "http://knowledge.seagate.com/articles/en_US/FAQ/215451en\n"
    "http://forums.seagate.com/t5/Momentus-XT-Momentus-Momentus/Momentus-XT-corrupting-large-files-Linux/td-p/109008\n"
    "http://superuser.com/questions/313447/seagate-momentus-xt-corrupting-files-linux-and-mac",
    ""
  },
  { "Seagate Momentus XT", // unknown firmware
    "ST9(2505610|3205620|5005620)AS",
    "",
    "These drives may corrupt large files,\n"
    "see the following web pages for details:\n"
    "http://knowledge.seagate.com/articles/en_US/FAQ/215451en\n"
    "http://forums.seagate.com/t5/Momentus-XT-Momentus-Momentus/Momentus-XT-corrupting-large-files-Linux/td-p/109008\n"
    "http://superuser.com/questions/313447/seagate-momentus-xt-corrupting-files-linux-and-mac",
    ""
  },
  { "Seagate Momentus XT (AF)", // tested with ST750LX003-1AC154/SM12
    "ST750LX003-.*",
    "", "", ""
  },
  { "Seagate Momentus Thin", // tested with ST320LT007-9ZV142/0004LVM1
    "ST(160|250|320)LT0(07|09|11|14)-.*",
    "", "", ""
  },
  { "Seagate Laptop HDD", // tested with ST500LT012-9WS142/0001SDM1,
      // ST500LM021-1KJ152/0002LIM1, ST4000LM016-1N2170/0003
    "ST((25|32|50)0LT0(12|15|25)|(32|50)0LM0(10|21)|[34]000LM016)-.*",
    "", "", ""
  },
  { "Seagate Laptop SSHD", // tested with ST500LM000-1EJ162/SM11
    "ST(500|1000)LM0(00|14)-.*",
    "", "", ""
  },
  { "Seagate Medalist 1010, 1720, 1721, 2120, 3230 and 4340",  // ATA2, with -t permissive
    "ST3(1010|1720|1721|2120|3230|4340)A",
    "", "", ""
  },
  { "Seagate Medalist 2110, 3221, 4321, 6531, and 8641",
    "ST3(2110|3221|4321|6531|8641)A",
    "", "", ""
  },
  { "Seagate U4",
    "ST3(2112|4311|6421|8421)A",
    "", "", ""
  },
  { "Seagate U5",
    "ST3(40823|30621|20413|15311|10211)A",
    "", "", ""
  },
  { "Seagate U6",
    "ST3(8002|6002|4081|3061|2041)0A",
    "", "", ""
  },
  { "Seagate U7",
    "ST3(30012|40012|60012|80022|120020)A",
    "", "", ""
  },
  { "Seagate U8",
    "ST3(4313|6811|8410|4313|13021|17221)A",
    "", "", ""
  },
  { "Seagate U9", // tested with ST3160022ACE/9.51
    "ST3(80012|120025|160022)A(CE)?",
    "", "", ""
  },
  { "Seagate U10",
    "ST3(20423|15323|10212)A",
    "", "", ""
  },
  { "Seagate UX",
    "ST3(10014A(CE)?|20014A)",
    "", "", ""
  },
  { "Seagate Barracuda ATA",
    "ST3(2804|2724|2043|1362|1022|681)0A",
    "", "", ""
  },
  { "Seagate Barracuda ATA II",
    "ST3(3063|2042|1532|1021)0A",
    "", "", ""
  },
  { "Seagate Barracuda ATA III",
    "ST3(40824|30620|20414|15310|10215)A",
    "", "", ""
  },
  { "Seagate Barracuda ATA IV",
    "ST3(20011|30011|40016|60021|80021)A",
    "", "", ""
  },
  { "Seagate Barracuda ATA V",
    "ST3(12002(3A|4A|9A|3AS)|800(23A|15A|23AS)|60(015A|210A)|40017A)",
    "", "", ""
  },
  { "Seagate Barracuda 5400.1",
    "ST340015A",
    "", "", ""
  },
  { "Seagate Barracuda 7200.7 and 7200.7 Plus", // tested with "ST380819AS          39M3701 39M0171 IBM"/3.03
    "ST3(200021A|200822AS?|16002[13]AS?|12002[26]AS?|1[26]082[78]AS|8001[13]AS?|8081[79]AS|60014A|40111AS|40014AS?)( .* IBM)?",
    "", "", ""
  },
  { "Seagate Barracuda 7200.8",
    "ST3(400[68]32|300[68]31|250[68]23|200826)AS?",
    "", "", ""
  },
  { "Seagate Barracuda 7200.9",
    "ST3(402111?|80[28]110?|120[28]1[0134]|160[28]1[012]|200827|250[68]24|300[68]22|(320|400)[68]33|500[68](32|41))AS?.*",
    "", "", ""
  },
  { "Seagate Barracuda 7200.10",
    "ST3((80|160)[28]15|200820|250[34]10|(250|300|320|400)[68]20|360320|500[68]30|750[68]40)AS?",
    "", "", ""
  },
  { "Seagate Barracuda 7200.11", // unaffected firmware
    "ST3(160813|320[68]13|500[368]20|640[36]23|640[35]30|750[36]30|1000(333|[36]40)|1500341)AS?",
    "CC.?.?", // http://knowledge.seagate.com/articles/en_US/FAQ/207957en
    "", ""
  },
  { "Seagate Barracuda 7200.11", // fixed firmware
    "ST3(500[368]20|750[36]30|1000340)AS?",
    "SD1A", // http://knowledge.seagate.com/articles/en_US/FAQ/207951en
    "", ""
  },
  { "Seagate Barracuda 7200.11", // fixed firmware
    "ST3(160813|320[68]13|640[36]23|1000333|1500341)AS?",
    "SD[12]B", // http://knowledge.seagate.com/articles/en_US/FAQ/207957en
    "", ""
  },
  { "Seagate Barracuda 7200.11", // buggy or fixed firmware
    "ST3(500[368]20|640[35]30|750[36]30|1000340)AS?",
    "(AD14|SD1[5-9]|SD81)",
    "There are known problems with these drives,\n"
    "THIS DRIVE MAY OR MAY NOT BE AFFECTED,\n"
    "see the following web pages for details:\n"
    "http://knowledge.seagate.com/articles/en_US/FAQ/207931en\n"
    "http://knowledge.seagate.com/articles/en_US/FAQ/207951en\n"
    "http://bugs.debian.org/cgi-bin/bugreport.cgi?bug=632758",
    ""
  },
  { "Seagate Barracuda 7200.11", // unknown firmware
    "ST3(160813|320[68]13|500[368]20|640[36]23|640[35]30|750[36]30|1000(333|[36]40)|1500341)AS?",
    "",
    "There are known problems with these drives,\n"
    "see the following Seagate web pages:\n"
    "http://knowledge.seagate.com/articles/en_US/FAQ/207931en\n"
    "http://knowledge.seagate.com/articles/en_US/FAQ/207951en\n"
    "http://knowledge.seagate.com/articles/en_US/FAQ/207957en",
    ""
  },
  { "Seagate Barracuda 7200.12", // new firmware
    "ST3(160318|250318|320418|50041[08]|750528|1000528)AS",
    "CC4[9A-Z]",
    "", ""
  },
  { "Seagate Barracuda 7200.12", // unknown firmware
    "ST3(160318|250318|320418|50041[08]|750528|1000528)AS",
    "",
    "A firmware update for this drive may be available,\n"
    "see the following Seagate web pages:\n"
    "http://knowledge.seagate.com/articles/en_US/FAQ/207931en\n"
    "http://knowledge.seagate.com/articles/en_US/FAQ/213891en",
    ""
  },
  { "Seagate Barracuda 7200.12", // tested with ST3250312AS/JC45, ST31000524AS/JC45,
      // ST3500413AS/JC4B, ST3750525AS/JC4B
      // ST3160316AS/JC45
      // Possible options: ST31000524AS, ST3500413AS, ST3250312AS ,
      // ST3750525AS, ST3320413AS, ST3160316AS
    "ST3(160318|25031[128]|320418|50041[038]|750(518|52[358])|100052[348]|320413|160316)AS",
    "", "", ""
  },
  { "Seagate Barracuda XT", // tested with ST32000641AS/CC13,
      // ST4000DX000-1C5160/CC42
    "ST(3(2000641|3000651)AS|4000DX000-.*)",
    "", "", ""
  },
  { "Seagate Barracuda 7200.14 (AF)", // new firmware, tested with
      // ST3000DM001-9YN166/CC4H, ST3000DM001-9YN166/CC9E
    "ST(1000|1500|2000|2500|3000)DM00[1-3]-9YN16.",
    "CC(4[H-Z]|[5-9A-Z]..*)", // >= "CC4H"
    "",
    "-v 188,raw16 -v 240,msec24hour32" // tested with ST3000DM001-9YN166/CC4H
  },
  { "Seagate Barracuda 7200.14 (AF)", // old firmware, tested with
      // ST1000DM003-9YN162/CC46
    "ST(1000|1500|2000|2500|3000)DM00[1-3]-9YN16.",
    "CC4[679CG]",
    "A firmware update for this drive is available,\n"
    "see the following Seagate web pages:\n"
    "http://knowledge.seagate.com/articles/en_US/FAQ/207931en\n"
    "http://knowledge.seagate.com/articles/en_US/FAQ/223651en",
    "-v 188,raw16 -v 240,msec24hour32"
  },
  { "Seagate Barracuda 7200.14 (AF)", // unknown firmware
    "ST(1000|1500|2000|2500|3000)DM00[1-3]-9YN16.",
    "",
    "A firmware update for this drive may be available,\n"
    "see the following Seagate web pages:\n"
    "http://knowledge.seagate.com/articles/en_US/FAQ/207931en\n"
    "http://knowledge.seagate.com/articles/en_US/FAQ/223651en",
    "-v 188,raw16 -v 240,msec24hour32"
  },
  { "Seagate Barracuda 7200.14 (AF)", // different part number, tested with
      // ST1000DM003-1CH162/CC47, ST1000DM003-1CH162/CC49, ST2000DM001-1CH164/CC24,
      // ST1000DM000-9TS15E/CC92, APPLE HDD ST3000DM001/AP15 (no attr 240)
    "ST(1000|1500|2000|2500|3000)DM00[0-3]-.*|"
    "APPLE HDD ST3000DM001",
    "", "",
    "-v 188,raw16 -v 240,msec24hour32"
  },
  // should be ST4000DM005, ST3000DM008,ST3000DM009,ST2000DM006,ST2000DM007
  // ST1000DM010, ST500DM009
  // tested: ST3000DM008-2DM166/CC26
  { "Seagate Barracuda 3.5", // tested on ST1000DM010-2EP102/Z9ACZM97
    "ST(4000DM00[45]|3000DM008|3000DM009|2000DM006|2000DM007|1000DM010|500DM009)-.*",
    "", "",
    "-v 188,raw16 -v 240,msec24hour32"
  },
  // ST8000DM004, ST6000DM003, ST4000DM004, ST3000DM007, ST2000DM005
  { "Seagate Barracuda Compute", // tested on ST8000DM004-2CX188/0001
    "ST(8000DM004|6000DM003|4000DM004|3000DM007|2000DM005)-.*",
    "", "",
    ""
  },
  { "Seagate Barracuda Pro", // tested on ST8000DM004-2CX188/0001
    "ST(8000DM005|6000DM004|4000DM006|2000DM009)-.*",
    "", "",
    "-v 188,raw16 -v 240,msec24hour32"
  },
  { "Seagate Barracuda 7200.14 (AF)", // < 1TB, tested with ST250DM000-1BC141
    "ST(250|320|500|750)DM00[0-3]-.*",
    "", "",
    "-v 188,raw16 -v 240,msec24hour32"
  },
  { "Seagate Desktop HDD.15", // tested with ST4000DM000-1CD168/CC43, ST5000DM000-1FK178/CC44,
      // ST6000DM001-1XY17Z/CC48
    "ST[4568]000DM00[012]-.*",
    "", "",
    "-v 188,raw16 -v 240,msec24hour32"
  },
  { "Seagate Desktop SSHD", // tested with ST2000DX001-1CM164/CC43
    "ST[124]000DX001-.*",
    "", "",
    "-v 188,raw16 -v 240,msec24hour32"
  },
  { "Seagate Barracuda LP", // new firmware
    "ST3(500412|1000520|1500541|2000542)AS",
    "CC3[5-9A-Z]",
    "",
    "" // -F xerrorlba ?
  },
  { "Seagate Barracuda LP", // unknown firmware
    "ST3(500412|1000520|1500541|2000542)AS",
    "",
    "A firmware update for this drive may be available,\n"
    "see the following Seagate web pages:\n"
    "http://knowledge.seagate.com/articles/en_US/FAQ/207931en\n"
    "http://knowledge.seagate.com/articles/en_US/FAQ/213915en",
    "-F xerrorlba" // tested with ST31000520AS/CC32
  },
  { "Seagate Barracuda Green (AF)", // new firmware
    "ST((10|15|20)00DL00[123])-.*",
    "CC(3[2-9A-Z]|[4-9A-Z]..*)", // >= "CC32"
    "", ""
  },
  { "Seagate Barracuda Green (AF)", // unknown firmware
    "ST((10|15|20)00DL00[123])-.*",
    "",
    "A firmware update for this drive may be available,\n"
    "see the following Seagate web pages:\n"
    "http://knowledge.seagate.com/articles/en_US/FAQ/207931en\n"
    "http://knowledge.seagate.com/articles/en_US/FAQ/218171en",
    ""
  },
  { "Seagate Barracuda ES",
    "ST3(250[68]2|32062|40062|50063|75064)0NS",
    "", "", ""
  },
  // ST5000LM000, ST4000LM024, ST3000LM024, ST2000LM015, ST1000LM048, ST500LM030
  { "Seagate Barracuda 2.5 5400", // ST2000LM015-2E8174/SDM1, ST4000LM024-2AN17V/0001
    "ST(5000LM000|[34]000LM024|2000LM015|1000LM048|500LM030)-.*",
    "",
    "",
    "-v 183,raw48,SATA_Downshift_Count "
  },
  { "Seagate Barracuda ES.2", // fixed firmware
    "ST3(25031|50032|75033|100034)0NS",
    "SN[01]6|"         // http://knowledge.seagate.com/articles/en_US/FAQ/207963en
    "MA(0[^7]|[^0].)", // http://dellfirmware.seagate.com/dell_firmware/DellFirmwareRequest.jsp
    "",
    "-F xerrorlba" // tested with ST31000340NS/SN06
  },
  { "Seagate Barracuda ES.2", // buggy firmware (Dell)
    "ST3(25031|50032|75033|100034)0NS",
    "MA07",
    "There are known problems with these drives,\n"
    "AND THIS FIRMWARE VERSION IS AFFECTED,\n"
    "see the following Seagate web page:\n"
    "http://dellfirmware.seagate.com/dell_firmware/DellFirmwareRequest.jsp",
    ""
  },
  { "Seagate Barracuda ES.2", // unknown firmware
    "ST3(25031|50032|75033|100034)0NS",
    "",
    "There are known problems with these drives,\n"
    "see the following Seagate web pages:\n"
    "http://knowledge.seagate.com/articles/en_US/FAQ/207931en\n"
    "http://knowledge.seagate.com/articles/en_US/FAQ/207963en",
    ""
  },
  { "Seagate Constellation (SATA)", // tested with ST9500530NS/SN03
    "ST9(160511|500530)NS",
    "", "", ""
  },
  { "Seagate Constellation ES (SATA)", // tested with ST31000524NS/SN11,
      // MB0500EAMZD/HPG1
    "ST3(50051|100052|200064)4NS|"
    "MB0500EAMZD", // HP OEM
    "", "", ""
  },
  { "Seagate Constellation ES (SATA 6Gb/s)", // tested with ST1000NM0011/SN02,
      // MB1000GCEEK/HPG1
    "ST(5|10|20)00NM0011|"
    "MB1000GCEEK", // HP OEM
    "", "", ""
  },
  { "Seagate Constellation ES.2 (SATA 6Gb/s)", // tested with ST32000645NS/0004, ST33000650NS,
      // MB3000EBKAB/HPG6
    "ST3(2000645|300065[012])NS|"
    "MB3000EBKAB", // HP OEM
    "", "", ""
  },
  { "Seagate Constellation ES.3", // tested with ST1000NM0033-9ZM173/0001,
      // ST4000NM0033-9ZM170/SN03, MB1000GCWCV/HPGC
    "ST[1234]000NM00[35]3-.*|"
    "MB1000GCWCV", // HP OEM
    "", "", ""
  },
  { "Seagate Constellation CS", // tested with ST3000NC000/CE02, ST3000NC002-1DY166/CN02
    "ST(1000|2000|3000)NC00[0-3](-.*)?",
    "", "", ""
  },
  { "Seagate Constellation.2 (SATA)", // 2.5", tested with ST91000640NS/SN02, MM1000GBKAL/HPGB
    "ST9(25061|50062|100064)[012]NS|" // *SS = SAS
    "MM1000GBKAL", // HP OEM
    "", "", ""
  },
  // ST6000NM0004, ST6000NM0024, ST6000NM0044, ST6000NM0084, ST5000NM0024,
  // ST5000NM0044, ST4000NM0024, ST4000NM0044, ST2000NM0024, ST2000NM0044
  // ST4000NM0035, ST3000NM0005, ST2000NM0055, ST1000NM0055, ST4000NM0045,
  // ST3000NM0015, ST2000NM0065, ST1000NM0065, ST4000NM0105, ST3000NM0055
  { "Seagate Enterprise Capacity 3.5 HDD", // tested with ST6000NM0024-1HT17Z/SN02,
      // ST10000NM0016-1TT101/SNB0
      // ST4000NM0085-1YY107/ZC11SXPH
      // ST8000NM0045-1RL112/NN02
      // ST6000NM0004-1FT17Z/NN01
      // ST4000NM0035-1V4107/TNC3
      // ST1000NM0055-1V410C/TN02
    "ST([1234568]|10)000NM0[01][0-68][456]-.*", // *[069]4 = 4Kn
    "", "", 
    "-v 188,raw16 -v 240,msec24hour32"
  },
  // new models: ST8000VN0002, ST6000VN0021, ST4000VN000
  //             ST8000VN0012, ST6000VN0031, ST4000VN003
  // tested with ST8000VN0002-1Z8112/ZA13YGNF
  { "Seagate NAS HDD", // tested with ST2000VN000-1H3164/SC42, ST3000VN000-1H4167/SC43
    "ST([234]000VN000|[468]000VN00(02|21|12|31|3))-.*",
    "", "", ""
  },
  // ST8000NE0001, ST8000NE0011, ST6000VN0001, ST6000VN0011, ST5000VN0001,
  // ST5000VN0011, ST4000VN0001, ST4000VN0011, ST3000VN0001, ST3000VN0011,
  // ST2000VN0001, ST2000VN0011
  // tested with ST8000NE0001-1WN112/PNA2
  { "Seagate Enterprise NAS HDD",
    "ST(8000NE|[65432]000VN)00[01]1-.*",
    "", "", ""
  },
  // ST10000VN0004, ST8000VN0022, ST6000VN0041, ST4000VN008, ST3000VN007,
  // ST2000VN004, ST1000VN002
  { "Seagate IronWolf", // tested with ST6000VN0041-2EL11C/SC61,
      // ST12000VN0007-2GS116/SC60
    "ST(12|10|8|6|4|3|2|1)000VN00(04|07|22|41|8|7|2|4)-.*",
    "", "", ""
  },  
  { "Seagate Archive HDD", // tested with ST8000AS0002-1NA17Z/AR13
    "ST[568]000AS00[01][12]-.*",
    "", "", ""
  },
  { "Seagate Pipeline HD 5900.1",
    "ST3(160310|320[34]10|500(321|422))CS",
    "", "", ""
  },
  { "Seagate Pipeline HD 5900.2", // tested with ST31000322CS/SC13
    "ST3(160316|250[34]12|320(311|413)|500(312|414)|1000(322|424))CS",
    "", "", ""
  },
  { "Seagate Video 3.5 HDD", // tested with ST4000VM000-1F3168/SC23, SC25
    "ST(10|15|20|30|40)00VM00[023]-.*",
    "", "", ""
  },
  { "Seagate Medalist 17240, 13030, 10231, 8420, and 4310",
    "ST3(17240|13030|10231|8420|4310)A",
    "", "", ""
  },
  { "Seagate Medalist 17242, 13032, 10232, 8422, and 4312",
    "ST3(1724|1303|1023|842|431)2A",
    "", "", ""
  },
  { "Seagate NL35",
    "ST3(250623|250823|400632|400832|250824|250624|400633|400833|500641|500841)NS",
    "", "", ""
  },
  { "Seagate SV35.2",
    "ST3(160815|250820|320620|500630|750640)[AS]V",
    "", "", ""
  },
  { "Seagate SV35.3", // tested with ST3500320SV/SV16
    "ST3(500320|750330|1000340)SV",
    "", "", ""
  },
  { "Seagate SV35.5", // tested with ST31000525SV/CV12
    "ST3(250311|500410|1000525)SV",
    "", "", ""
  },
  // ST6000VX0001,ST6000VX0011,ST5000VX0001,ST5000VX0011,ST4000VX000
  // ST4000VX002, ST3000VX002, ST2000VX003, ST1000VX001, ST1000VX002
  // ST3000VX000, ST3000VX004, ST2000VX000, ST2000VX004, ST1000VX000
  { "Seagate Surveillance", // tested with ST1000VX001-1HH162/CV11, ST2000VX000-9YW164/CV12,
      // ST4000VX000-1F4168/CV14, ST2000VX003-1HH164/CV12
    "ST([1-6]000VX00[01234]1?|31000526SV|3500411SV)(-.*)?",
    "", "", ""
  },
  { "Seagate DB35", // tested with ST3250823ACE/3.03, ST3300831SCE/3.03
    "ST3(200826|250823|300831|400832)[AS]CE",
    "", "", ""
  },
  { "Seagate DB35.2", // tested with ST3160212SCE/3.ACB
    "ST3(802110|120213|160212|200827|250824|300822|400833|500841)[AS]CE",
    "", "", ""
  },
  { "Seagate DB35.3",
    "ST3(750640SCE|((80|160)215|(250|320|400)820|500830|750840)[AS]CE)",
    "", "", ""
  },
  { "Seagate LD25.2", // tested with ST940210AS/3.ALC
    "ST9(40|80)210AS?",
    "", "", ""
  },
  { "Seagate ST1.2 CompactFlash", // tested with ST68022CF/3.01
    "ST6[468]022CF",
    "", "", ""
  },
  { "Seagate Nytro XF1230 SATA SSD", // tested with XF1230-1A0480/ST200354
    "XF1230-1A(0240|0480|0960|1920)",
    "", "", 
    "-v 174,raw48,Unexpect_Power_Loss_Ct "
    "-v 180,raw48,End_to_End_Err_Detect "
    "-v 183,raw48,SATA_Downshift_Count "
    "-v 189,raw48,SSD_Health_Flags "
    "-v 190,raw48,SATA_Error_Ct "
    "-v 201,raw48,Read_Error_Rate "
    "-v 231,raw48,SSD_Life_Left_Perc "
    "-v 234,raw48,Lifetime_Nand_Gb "
    "-v 241,raw48,Total_Writes_GiB "
    "-v 242,raw48,Total_Reads_GiB "
    "-v 245,raw48,Read_Error_Rate "
  },
  { "WD Blue PC SSD", // tested with WDC WDS100T1B0A-00H9H0
    "WDC WDS...[TG]1B0[AB].*",
    "", "",
  //"-v 5,raw48,Reallocated_Sector_Ct " // Reassigned Block Count
  //"-v 9,raw48,Power_On_Hours "
  //"-v 12,raw48,Power_Cycle_Count "
    "-v 165,raw48,Block_Erase_Count "
    "-v 166,raw48,Minimum_PE_Cycles_TLC "
    "-v 167,raw48,Max_Bad_Blocks_per_Die "
    "-v 168,raw48,Maximum_PE_Cycles_TLC "
    "-v 169,raw48,Total_Bad_Blocks "
    "-v 170,raw48,Grown_Bad_Blocks "
    "-v 171,raw48,Program_Fail_Count "
    "-v 172,raw48,Erase_Fail_Count "
    "-v 173,raw48,Average_PE_Cycles_TLC "
    "-v 174,raw48,Unexpected_Power_Loss "
  //"-v 184,raw48,End-to-end_Error " // Detection/Correction Count
  //"-v 187,raw48,Reported_Uncorrect " // Uncorrectable Errors
  //"-v 188,raw48,Command_Timeout
  //"-v 194,tempminmax,Temperature_Celsius " 
  //"-v 199,raw48,UDMA_CRC_Error_Count  // SATA CRC Errors 
    "-v 230,hex48,Media_Wearout_Indicator " // Maybe hex16
  //"-v 232,raw48,Available_Reserve_Space"
    "-v 233,raw48,NAND_GB_Written_TLC "
    "-v 234,raw48,NAND_GB_Written_SLC "
    "-v 241,raw48,Total_Host_GB_Written "
    "-v 242,raw48,Total_Host_GB_Read "
    "-v 244,raw48,Temp_Throttle_Status "
  },
  { "Western Digital Protege",
  /* Western Digital drives with this comment all appear to use Attribute 9 in
   * a  non-standard manner.  These entries may need to be updated when it
   * is understood exactly how Attribute 9 should be interpreted.
   * UPDATE: this is probably explained by the WD firmware bug described in the
   * smartmontools FAQ */
    "WDC WD([2468]00E|1[26]00A)B-.*",
    "", "", ""
  },
  { "Western Digital Caviar",
  /* Western Digital drives with this comment all appear to use Attribute 9 in
   * a  non-standard manner.  These entries may need to be updated when it
   * is understood exactly how Attribute 9 should be interpreted.
   * UPDATE: this is probably explained by the WD firmware bug described in the
   * smartmontools FAQ */
    "WDC WD(2|3|4|6|8|10|12|16|18|20|25)00BB-.*",
    "", "", ""
  },
  { "Western Digital Caviar WDxxxAB",
  /* Western Digital drives with this comment all appear to use Attribute 9 in
   * a  non-standard manner.  These entries may need to be updated when it
   * is understood exactly how Attribute 9 should be interpreted.
   * UPDATE: this is probably explained by the WD firmware bug described in the
   * smartmontools FAQ */
    "WDC WD(3|4|6|8|25)00AB-.*",
    "", "", ""
  },
  { "Western Digital Caviar WDxxxAA",
  /* Western Digital drives with this comment all appear to use Attribute 9 in
   * a  non-standard manner.  These entries may need to be updated when it
   * is understood exactly how Attribute 9 should be interpreted.
   * UPDATE: this is probably explained by the WD firmware bug described in the
   * smartmontools FAQ */
    "WDC WD...?AA(-.*)?",
    "", "", ""
  },
  { "Western Digital Caviar WDxxxBA",
  /* Western Digital drives with this comment all appear to use Attribute 9 in
   * a  non-standard manner.  These entries may need to be updated when it
   * is understood exactly how Attribute 9 should be interpreted.
   * UPDATE: this is probably explained by the WD firmware bug described in the
   * smartmontools FAQ */
    "WDC WD...BA",
    "", "", ""
  },
  { "Western Digital Caviar AC", // add only 5400rpm/7200rpm (ata33 and faster)
    "WDC AC((116|121|125|225|132|232)|([1-4][4-9][0-9])|([1-4][0-9][0-9][0-9]))00[A-Z]?.*",
    "", "", ""
  },
  { "Western Digital Caviar SE",
  /* Western Digital drives with this comment all appear to use Attribute 9 in
   * a  non-standard manner.  These entries may need to be updated when it
   * is understood exactly how Attribute 9 should be interpreted.
   * UPDATE: this is probably explained by the WD firmware bug described in the
   * smartmontools FAQ
   * UPDATE 2: this does not apply to more recent models, at least WD3200AAJB */
    "WDC WD(4|6|8|10|12|16|18|20|25|30|32|40|50)00(JB|PB)-.*",
    "", "", ""
  },
  { "Western Digital Caviar Blue EIDE",  // WD Caviar SE EIDE
    /* not completely accurate: at least also WD800JB, WD(4|8|20|25)00BB sold as Caviar Blue */
    "WDC WD(16|25|32|40|50)00AAJB-.*",
    "", "", ""
  },
  { "Western Digital Caviar Blue EIDE",  // WD Caviar SE16 EIDE
    "WDC WD(25|32|40|50)00AAKB-.*",
    "", "", ""
  },
  { "Western Digital RE EIDE",
    "WDC WD(12|16|25|32)00SB-.*",
    "", "", ""
  },
  { "Western Digital Caviar Serial ATA",
    "WDC WD(4|8|20|32)00BD-.*",
    "", "", ""
  },
  { "Western Digital Caviar SE Serial ATA", // tested with WDC WD3000JD-98KLB0/08.05J08
    "WDC WD(4|8|12|16|20|25|30|32|40)00(JD|KD|PD)-.*",
    "", "", ""
  },
  { "Western Digital Caviar SE Serial ATA",
    "WDC WD(8|12|16|20|25|30|32|40|50)00JS-.*",
    "", "", ""
  },
  { "Western Digital Caviar SE16 Serial ATA",
    "WDC WD(16|20|25|32|40|50|75)00KS-.*",
    "", "", ""
  },
  { "Western Digital Caviar Blue Serial ATA",  // WD Caviar SE Serial ATA
    /* not completely accurate: at least also WD800BD, (4|8)00JD sold as Caviar Blue */
    "WDC WD((8|12|16|25|32)00AABS|(8|12|16|25|32|40|50)00AAJS)-.*",
    "", "", ""
  },
  { "Western Digital Caviar Blue (SATA)",  // WD Caviar SE16 Serial ATA
      // tested with WD1602ABKS-18N8A0/DELL/02.03B04
    "WDC WD((16|20|25|32|40|50|64|75)00AAKS|1602ABKS|10EALS)-.*",
    "", "", ""
  },
  { "Western Digital Blue", // tested with WDC WD5000AZLX-00K4KA0/80.00A80,
      // WDC WD10EZEX-00RKKA0/80.00A80, WDC WD10EZEX-75M2NA0/01.01A01, WDC WD40EZRZ-00WN9B0/80.00A80
    "WDC WD((25|32|50)00AAKX|5000AZ(LX|RZ)|7500A(AL|ZE)X|10E(AL|ZE)X|[1-6]0EZRZ)-.*",
    "", "", ""
  },
  { "Western Digital RE Serial ATA",
    "WDC WD(12|16|25|32)00(SD|YD|YS)-.*",
    "", "", ""
  },
  { "Western Digital RE2 Serial ATA",
    "WDC WD((40|50|75)00(YR|YS|AYYS)|(16|32|40|50)0[01]ABYS)-.*",
    "", "", ""
  },
  { "Western Digital RE2-GP",
    "WDC WD(5000AB|7500AY|1000FY)PS-.*",
    "", "", ""
  },
  { "Western Digital RE3 Serial ATA", // tested with WDC WD7502ABYS-02A6B0/03.00C06
    "WDC WD((25|32|50|75)02A|(75|10)02F)BYS-.*",
    "", "", ""
  },
  { "Western Digital RE4", // tested with WDC WD2003FYYS-18W0B0/01.01D02,
      // WDC WD1003FBYZ-010FB0/01.01V03
      // WDC WD5003ABYZ-011FA0/01.01S03
    "WDC WD((25|50)03ABY[XZ]|1003FBY[XZ]|(15|20)03FYYS)-.*",
    "", "", ""
  },
  { "Western Digital RE4-GP", // tested with WDC WD2002FYPS-02W3B0/04.01G01,
      // WD2003FYPS-27W9B0/01.01D02
    "(WDC )?WD200[23]FYPS-.*",
    "", "", ""
  },
  { "Western Digital Re", // tested with WDC WD1004FBYZ-01YCBB0/RR02,
      // WDC WD2000FYYZ-01UL1B0/01.01K01, WDC WD2000FYYZ-01UL1B1/01.01K02,
      // WDC WD4000FYYZ-01UL1B2/01.01K03, WD2000FYYX/00.0D1K2,
      // WDC WD1004FBYZ-01YCBB1/RR04
      // WD4000FYYZ, WD4000FDYZ, WD3000FYYZ, WD3000FDYZ, WD2000FYYZ, WD2000FDYZ
      // WD2004FBYZ, WD1004FBYZ
    "WDC WD((1004|2004)FBYZ|([234]000)FDYZ|[234]000FYYZ|2000FYYX)-.*",
    "", "",
    "-v 16,raw48,Total_LBAs_Read" // WDC WD1004FBYZ-01YCBB1/RR04
  },
  { "Western Digital Se", // tested with WDC WD2000F9YZ-09N20L0/01.01A01
    // WD6001F9YZ, WD5001F9YZ, WD4000F9YZ, WD3000F9YZ, WD2000F9YZ, WD1002F9YZ
    "WDC WD(1002|2000|3000|4000|5001|6001)F9YZ-.*",
    "", "", ""
  },
  { "Western Digital Caviar Green", // tested with WDC WD7500AADS-00M2B0/01.00A01,
       // WDC WD10EADX/77.04D77
    "WDC WD((50|64|75)00AA[CV]S|(50|64|75)00AADS|10EA[CV]S|(10|15|20)EAD[SX])-.*",
    "",
    "",
    "-F xerrorlba" // tested with WDC WD7500AADS-00M2B0/01.00A01
  },
  { "Western Digital Caviar Green (AF)",
    "WDC WD(((64|75|80)00AA|(10|15|20)EA|(25|30)EZ)R|20EAC)S-.*",
    "", "", ""
  },
  { "Western Digital Green", // tested with
      // WDC WD10EZRX-00A8LB0/01.01A01, WDC WD20EZRX-00DC0B0/80.00A80,
      // WDC WD30EZRX-00MMMB0/80.00A80, WDC WD40EZRX-00SPEB0/80.00A80,
      // WDC WD60EZRX-00MVLB1/80.00A80
    "WDC WD(7500AA|(10|15|20)EA|(10|20|25|30|40|50|60)EZ)RX-.*",
    "", "", ""
  },
  { "Western Digital Caviar Black", // tested with WDC WD7501AAES/06.01D06
    "WDC WD((500|640)1AAL|7501AA[EL]|1001FA[EL]|2001FAS)S-.*|"
    "WDC WD(2002|7502|1502|5003|1002|5002)(FAE|AAE|AZE|AAL)X-.*", // could be
    // WD2002FAEX, WD7502AAEX, WD1502FAEX, WD5003AZEX, WD1002FAEX, WD5002AALX
    "", "", ""
  },
  { "Western Digital Black", // tested with
      // WDC WD1003FZEX-00MK2A0/01.01A01, WDC WD3001FAEX-00MJRA0/01.01L01,
      // WDC WD3003FZEX-00Z4SA0/01.01A01, WDC WD4001FAEX-00MJRA0/01.01L01
      // WDC WD4003FZEX-00Z4SA0/01.01A01, WDC WD5003AZEX-00RKKA0/80.00A80,
      // WDC WD4004FZWX-00GBGB0/81.H0A81
    "WDC WD(6001|2003|5001|1003|4003|4004|5003|3003|3001)(FZW|FZE|AZE)X-.*|" // could be
    // new series  WD6001FZWX WD2003FZEX WD5001FZWX WD1003FZEX
    //             WD4003FZEX WD5003AZEX WD3003FZEX WD4004FZWX
    "WDC WD(4001|3001|2002|1002|5003|7500|5000|3200|2500|1600)(FAE|AZE)X-.*",
    // old series: WD4001FAEX WD3001FAEX WD2002FAEX WD1002FAEX  WD5003AZEX
    "", "", ""
  },
  { "Western Digital AV ATA", // tested with WDC WD3200AVJB-63J5A0/01.03E01
    "WDC WD(8|16|25|32|50)00AV[BJ]B-.*",
    "", "", ""
  },
  { "Western Digital AV SATA",
    "WDC WD(16|25|32)00AVJS-.*",
    "", "", ""
  },
  { "Western Digital AV-GP",
    "WDC WD((16|25|32|50|64|75)00AV[CDV]S|(10|15|20)EV[CDV]S)-.*",
    "", "", ""
  },
  { "Western Digital AV-GP (AF)", // tested with WDC WD10EURS-630AB1/80.00A80,
      // WDC WD10EUCX-63YZ1Y0/51.0AB52, WDC WD20EURX-64HYZY0/80.00A80
    "WDC WD(5000AUDX|7500AURS|10EUCX|(10|15|20|25|30)EUR[SX])-.*",
    "", "", ""
  },
  { "Western Digital AV", // tested with DC WD10JUCT-63CYNY0/01.01A01
    "WDC WD((16|25|32|50)00BU[CD]|5000LUC|10JUC)T-.*",
    "", "", ""
  },
  { "Western Digital Raptor",
    "WDC WD((360|740|800)GD|(360|740|800|1500)ADF[DS])-.*",
    "", "", ""
  },
  { "Western Digital Raptor X",
    "WDC WD1500AHFD-.*",
    "", "", ""
  },
  { "Western Digital VelociRaptor", // tested with WDC WD1500HLHX-01JJPV0/04.05G04
    "WDC WD(((800H|(1500|3000)[BH]|1600H|3000G)LFS)|((1500|3000|4500|6000)[BH]LHX))-.*",
    "", "", ""
  },
  { "Western Digital VelociRaptor (AF)", // tested with WDC WD1000DHTZ-04N21V0/04.06A00
    "WDC WD(2500H|5000H|1000D)HTZ-.*",
    "", "", ""
  },
  { "Western Digital Scorpio EIDE",
    "WDC WD(4|6|8|10|12|16)00(UE|VE)-.*",
    "", "", ""
  },
  { "Western Digital Scorpio Blue EIDE", // tested with WDC WD3200BEVE-00A0HT0/11.01A11
    "WDC WD(4|6|8|10|12|16|25|32)00BEVE-.*",
    "", "", ""
  },
  { "Western Digital Scorpio Serial ATA",
    "WDC WD(4|6|8|10|12|16|25)00BEAS-.*",
    "", "", ""
  },
  { "Western Digital Scorpio Blue Serial ATA",
    "WDC WD((4|6|8|10|12|16|25)00BEVS|(8|12|16|25|32|40|50|64)00BEVT|7500KEVT|10TEVT)-.*",
    "", "", ""
  },
  { "Western Digital Scorpio Blue Serial ATA (AF)", // tested with
      // WDC WD10JPVT-00A1YT0/01.01A01
    "WDC WD((16|25|32|50|64|75)00BPVT|10[JT]PVT)-.*",
    "", "", ""
  },
  { "Western Digital Scorpio Black", // tested with WDC WD5000BEKT-00KA9T0/01.01A01
    "WDC WD(8|12|16|25|32|50)00B[EJ]KT-.*",
    "", "", ""
  },
  { "Western Digital Scorpio Black (AF)",
    "WDC WD(50|75)00BPKT-.*",
    "", "", ""
  },
  { "Western Digital Red", // tested with WDC WD10EFRX-68JCSN0/01.01A01,
      // WDC WD10JFCX-68N6GN0/01.01A01, WDC WD40EFRX-68WT0N0/80.00A80,
      // WDC WD60EFRX-68MYMN1/82.00A82, WDC WD80EFAX-68LHPN0/83.H0A83,
      // WDC WD80EFZX-68UW8N0/83.H0A83
      // WDC WD80EZZX-11CSGA0/83.H0A03 (My Book 0x1058:0x25ee)
    "WDC WD(7500BFC|10JFC|[1-6]0EFR|80E[FZ][AZ])X-.*",
    "", "",
    "-v 22,raw48,Helium_Level" // WD80EFZX
  },
  { "Western Digital Red Pro", // tested with WDC WD2001FFSX-68JNUN0/81.00A81,
      // WDC WD6002FFWX-68TZ4N0/83.H0A83
    "WDC WD([2-68]00[12])FF[SW]X-.*",
    "", "", ""
  },
  { "Western Digital Purple", // tested with WDC WD40PURX-64GVNY0/80.00A80
    "WDC WD[123456]0PURX-.*",
    "", "", ""
  },
  { "Western Digital Gold", // tested with WDC WD4002FYYZ-01B7CB0/01.01M02
    "WDC WD(101KR|[68]002FR|4002FY)YZ-.*",
    "", "", ""
  },
  { "Western Digital Blue Mobile", // tested with WDC WD5000LPVX-08V0TT2/03.01A03,
      // WDC WD20NPVZ-00WFZT0/01.01A01
    "WDC WD((25|32|50|75)00[BLM]|10[JS]|20N)P[CV][TXZ]-.*",
    "", "", ""
  },
  { "Western Digital Green Mobile", // tested with WDC WD20NPVX-00EA4T0/01.01A01
    "WDC WD(15|20)NPV[TX]-.*",
    "", "", ""
  },
  { "Western Digital Black Mobile", // tested with WDC WD7500BPKX-22HPJT0/01.01A01,
      // WDC WD10JPLX-00MBPT0/01.01H01
    "WDC WD((16|25|32)00BEK[TX]|(25|32|50|75)00(BPK|LPL)X|10JPLX)-.*",
    "", "", ""
  },
  { "Western Digital Elements / My Passport (USB)", // tested with WDC WD5000BMVW-11AMCS0/01.01A01
    "WDC WD(25|32|40|50)00BMV[UVW]-.*",  // *W-* = USB 3.0
    "", "", ""
  },
  { "Western Digital Elements / My Passport (USB, AF)", // tested with
      // WDC WD5000KMVV-11TK7S1/01.01A01,
      // WDC WD5000LMVW-11CKRS0/01.01A01 (0x1058:0x07ae),
      // WDC WD5000LMVW-11VEDS0/01.01A01 (0x1058:0x0816),
      // WDC WD7500BMVW-11AJGS2/01.01A01,
      // WDC WD10JMVW-11AJGS2/01.01A01 (0x1058:0x10b8),
      // WDC WD10JMVW-11AJGS4/01.01A01 (0x1058:0x25a2),
      // WDC WD10JMVW-11S5XS1/01.01A01,
      // WDC WD10TMVW-11ZSMS5/01.01A01,
      // WDC WD20NMVW-11AV3S2/01.01A01 (0x1058:0x0822),
      // WDC WD20NMVW-11AV3S3/01.01A01 (0x1058:0x0837),
      // WDC WD20NMVW-11EDZS6/01.01A01 (0x1058-0x259f),
      // WDC WD20NMVW-11EDZS7/01.01A01 (0x1058:0x259d/25a1),
      // WDC WD20NMVW-11W68S0/01.01A01,
      // WDC WD20NMVW-59AV3S3/01.01A01 (0x1058:0x107d),
      // WDC WD30NMVW-11C3NS4/01.01A01,
      // WDC WD40NMZW-11GX6S1/01.01A01 (0x1058:0x2599/25e2/25fa)
    "WDC WD(5000[LK]|7500[BK]|10[JT]|[234]0N)M[VZ][VW]-.*", // *W-* = USB 3.0
    "", "", ""
  },
  { "Quantum Bigfoot", // tested with TS10.0A/A21.0G00, TS12.7A/A21.0F00
    "QUANTUM BIGFOOT TS(10\\.0|12\\.7)A",
    "", "", ""
  },
  { "Quantum Fireball lct15",
    "QUANTUM FIREBALLlct15 ([123]0|22)",
    "", "", ""
  },
  { "Quantum Fireball lct20",
    "QUANTUM FIREBALLlct20 [1234]0",
    "", "", ""
  },
  { "Quantum Fireball CX",
    "QUANTUM FIREBALL CX10.2A",
    "", "", ""
  },
  { "Quantum Fireball CR",
    "QUANTUM FIREBALL CR(4.3|6.4|8.4|13.0)A",
    "", "", ""
  },
  { "Quantum Fireball EX", // tested with QUANTUM FIREBALL EX10.2A/A0A.0D00
    "QUANTUM FIREBALL EX(3\\.2|6\\.4|10\\.2)A",
    "", "", ""
  },
  { "Quantum Fireball ST",
    "QUANTUM FIREBALL ST(3.2|4.3|4300)A",
    "", "", ""
  },
  { "Quantum Fireball SE",
    "QUANTUM FIREBALL SE4.3A",
    "", "", ""
  },
  { "Quantum Fireball Plus LM",
    "QUANTUM FIREBALLP LM(10.2|15|20.[45]|30)",
    "", "", ""
  },
  { "Quantum Fireball Plus AS",
    "QUANTUM FIREBALLP AS(10.2|20.5|30.0|40.0|60.0)",
    "", "", ""
  },
  { "Quantum Fireball Plus KX",
    "QUANTUM FIREBALLP KX27.3",
    "", "", ""
  },
  { "Quantum Fireball Plus KA",
    "QUANTUM FIREBALLP KA(9|10).1",
    "", "", ""
  },

  ////////////////////////////////////////////////////
  // USB ID entries
  ////////////////////////////////////////////////////

  // 0x0350 (?)
  { "USB: ViPowER USB3.0 Storage; ",
    "0x0350:0x0038",
    "", // 0x1905
    "",
    "-d sat,12" // ATA output registers missing
  },
  // Hewlett-Packard
  { "USB: HP Desktop HD BD07; ", // 2TB
    "0x03f0:0xbd07",
    "",
    "",
    "-d sat"
  },
  // ALi
  { "USB: ; ALi M5621", // USB->PATA
    "0x0402:0x5621",
    "",
    "",
    "" // unsupported
  },
  // VIA
  { "USB: Connectland BE-USB2-35BP-LCM; VIA VT6204",
    "0x040d:0x6204",
    "",
    "",
    "" // unsupported
  },
  // Buffalo / Melco
  { "USB: Buffalo JustStore Portable HD-PVU2; ",
    "0x0411:0x0181",
    "",
    "",
    "-d sat"
  },
  { "USB: Buffalo Drivestation Duo; ",
    "0x0411:0x01ce",
    "",
    "",
    "-d sat"
  },
  { "USB: Buffalo DriveStation HD-LBU2 ; Medialogic MLDU11",
    "0x0411:0x01ea",
    "",
    "",
    "-d sat"
  },
  { "USB: Buffalo MiniStation; ",
    "0x0411:0x0(1[df]9|240|251)", // 0x01d9: HD-PCTU2 (0x0108),
      // 0x01f9: HD-PZU3 (0x0100), 0x0240: HD-PCFU3, 0x0251: HD-PNFU3
    "",
    "",
    "-d sat"
  },
  // LG Electronics
  { "USB: LG Mini HXD5; JMicron",
    "0x043e:0x70f1",
    "", // 0x0100
    "",
    "-d usbjmicron"
  },
  // Hitachi (?)
  { "USB: ; Renesas uPD720231A", // USB2/3->SATA
    // 0x0229: Pi-102 Raspberry Pi USB to mSATA Converter Board
    // 0x022a: DeLock 62652 converter SATA 6GB/s > USB 3.0
    "0x045b:0x022[9a]",
    "",
    "",
    "-d sat"
  },
  // Philips
  { "USB: Philips; ", // SDE3273FC/97 2.5" SATA HDD enclosure
    "0x0471:0x2021",
    "", // 0x0103
    "",
    "-d sat"
  },
  // Toshiba
  { "USB: Toshiba Canvio 500GB; SunPlus",
    "0x0480:0xa004",
    "",
    "",
    "-d usbsunplus"
  },
  { "USB: Toshiba; ",
    "0x0480:0x....",
    "",
    "",
    "-d sat"
  },
  // Cypress
  { "USB: ; Cypress CY7C68300A (AT2)",
    "0x04b4:0x6830",
    "0x0001",
    "",
    "" // unsupported
  },
  { "USB: ; Cypress CY7C68300B/C (AT2LP)",
    "0x04b4:0x6830",
    "0x0240",
    "",
    "-d usbcypress"
  },
  // Fujitsu
  { "USB: Fujitsu/Zalman ZM-VE300; ", // USB 3.0
    "0x04c5:0x2028",
    "", // 0x0001
    "",
    "-d sat"
  },
  { "USB: ; Fujitsu", // DeLock 42475, USB 3.0
    "0x04c5:0x201d",
    "", // 0x0001
    "",
    "-d sat"
  },
  // Myson Century
  { "USB: ; Myson Century CS8818",
    "0x04cf:0x8818",
    "", // 0xb007
    "",
    "" // unsupported
  },
  // Samsung
  { "USB: Samsung S2 Portable; JMicron",
    "0x04e8:0x1f0[568a]", // 0x1f0a: SAMSUNG HN-M101XBB
    "",
    "",
    "-d usbjmicron" // 0x1f0a: works also with "-d sat"
  },
  { "USB: Samsung S1 Portable; JMicron",
    "0x04e8:0x2f03",
    "",
    "",
    "-d usbjmicron"
  },
  { "USB: Samsung Story Station; ",
    "0x04e8:0x5f0[56]",
    "",
    "",
    "-d sat"
  },
  { "USB: Samsung G2 Portable; JMicron",
    "0x04e8:0x6032",
    "0x0000",
    "",
    "-d usbjmicron" // ticket #132
  },
  { "USB: Samsung G2 Portable; ",
    "0x04e8:0x6032",
    "0x...[1-9]", // >= 0x0001
    "",
    "-d sat"
  },
  { "USB: Samsung Story Station 3.0; ",
    "0x04e8:0x6052",
    "",
    "",
    "-d sat"
  },
  { "USB: Samsung Story Station 3.0; ",
    "0x04e8:0x6054",
    "",
    "",
    "-d sat"
  },
  { "USB: Samsung M2 Portable 3.0; ",
    "0x04e8:0x60c5",
    "",
    "",
    "-d sat"
  },
  { "USB: Samsung D3 Station; ",
    "0x04e8:0x612[45]", // 3TB, 4TB
    "", // 0x200, 0x202
    "",
    "-d sat"
  },
  { "USB: Samsung M3 Portable USB 3.0; ", // 1.5/2TB: SpinPoint M9TU
    "0x04e8:0x61b[3456]", // 500MB, 2TB, 1.5TB, 1TB
    "", // 0x0e00
    "",
    "-d sat"
  },
  { "USB: Samsung S3 Portable; ",
    "0x04e8:0x61c8", // ST1000LM025 HN-M101ABB
    "", // 0x1301
    "",
    "-d sat"
  },
  // Sunplus
  { "USB: ; SunPlus",
    "0x04fc:0x0c05",
    "",
    "",
    "-d usbsunplus"
  },
  { "USB: ; SunPlus SPDIF215",
    "0x04fc:0x0c15",
    "", // 0xf615
    "",
    "-d usbsunplus"
  },
  { "USB: ; SunPlus SPDIF225", // USB+SATA->SATA
    "0x04fc:0x0c25",
    "", // 0x0103
    "",
    "-d usbsunplus"
  },
  // Iomega
  { "USB: Iomega Prestige Desktop USB 3.0; ",
    "0x059b:0x0070",
    "", // 0x0004
    "",
    "-d sat" // ATA output registers missing
  },
  { "USB: Iomega LPHD080-0; ",
    "0x059b:0x0272",
    "",
    "",
    "-d usbcypress"
  },
  { "USB: Iomega MDHD500-U; JMicron",
    "0x059b:0x0274",
    "", // 0x0000
    "",
    "-d usbjmicron,0"
  },
  { "USB: Iomega MDHD500-U; ",
    "0x059b:0x0275",
    "", // 0x0001
    "",
    "" // unsupported
  },
  { "USB: Iomega; JMicron",
    "0x059b:0x027[78]",  // 0x0277: MDHD-UE, 0x0278: LDHD-UPS
    "", // 0x0000
    "",
    "-d usbjmicron"
  },
  { "USB: Iomega LDHD-UP; Sunplus",
    "0x059b:0x0370",
    "",
    "",
    "-d usbsunplus"
  },
  { "USB: Iomega; JMicron",
    "0x059b:0x0(47[05]|57[15])", // 0x0470: LPHD-UP, 0x0475: GDHDU2 (0x0100),
      // 0x0575: LDHD-UP
    "",
    "",
    "-d usbjmicron"
  },
  { "USB: Iomega; JMicron",
    "0x059b:0x047a",
    "", // 0x0100
    "",
    "-d sat" // works also with "-d usbjmicron"
  },
  // LaCie
  { "USB: LaCie hard disk (FA Porsche design);",
    "0x059f:0x0651",
    "",
    "",
    "" // unsupported
  },
  { "USB: LaCie d2 Quadra; Oxford OXUF934SSA-LQAG ", // USB+IEEE1394+eSATA->SATA
    "0x059f:0x0828",
    "",
    "",
    "-d sat"
  },
  { "USB: LaCie hard disk; JMicron",
    "0x059f:0x0951",
    "",
    "",
    "-d usbjmicron"
  },
  { "USB: LaCie Rugged Triple Interface; ",
    "0x059f:0x100c",
    "", // 0x0001
    "",
    "-d sat"
  },
  { "USB: LaCie Desktop Hard Drive;",
    "0x059f:0x1010",
    "",
    "",
    "-d usbsunplus"
  },
  { "USB: LaCie Desktop Hard Drive; ",
    "0x059f:0x101[68]", // 0x1016: SAMSUNG HD103UJ
    "", // 0x0001
    "",
    "-d sat"
  },
  { "USB: LaCie Desktop Hard Drive; JMicron",
    "0x059f:0x1019",
    "",
    "",
    "-d usbjmicron"
  },
  { "USB: LaCie Rugged Hard Drive; JMicron",
    "0x059f:0x101d",
    "", // 0x0001
    "",
    "-d usbjmicron,x"
  },
  { "USB: LaCie Little Disk USB2; JMicron",
    "0x059f:0x1021",
    "",
    "",
    "-d usbjmicron"
  },
  { "USB: LaCie hard disk; ",
    "0x059f:0x1029",
    "", // 0x0100
    "",
    "-d sat"
  },
  { "USB: Lacie rikiki; JMicron",
    "0x059f:0x102a",
    "",
    "",
    "-d usbjmicron,x"
  },
  { "USB: LaCie D2 USB3; LucidPort USB300 ",
    "0x059f:0x103d",
    "",
    "",
    "-d sat"
  },
  { "USB: LaCie rikiki USB 3.0; ",
    "0x059f:0x10(49|57)",
    "",
    "",
    "-d sat"
  },
  { "USB: LaCie minimus USB 3.0; ",
    "0x059f:0x104a",
    "",
    "",
    "-d sat"
  },
  { "USB: LaCie Rugged Mini USB 3.0; ",
    "0x059f:0x1051",
    "", // 0x0000
    "",
    "-d sat"
  },
  { "USB: LaCie; ", // 0x1070: ASMedia 1053 ?
    "0x059f:0x10(6f|7[05])",
    "", // 6f/70=0x0001, 75=0x0000
    "",
    "-d sat"
  },
  // In-System Design
  { "USB: ; In-System/Cypress ISD-300A1",
    "0x05ab:0x0060",
    "", // 0x1101
    "",
    "-d usbcypress"
  },
  // Apple
  { "USB: Apple; ",
    "0x05ac:0x8406", // TOSHIBA MQ01UBB200
    "",
    "",
    "-d sat"
  },
  // Genesys Logic
  { "USB: ; Genesys Logic GL881E",
    "0x05e3:0x0702",
    "",
    "",
    "" // unsupported
  },
  { "USB: ; Genesys Logic", // TODO: requires '-T permissive'
    "0x05e3:0x0718",
    "", // 0x0041
    "",
    "-d sat"
  },
  { "USB: ; Genesys Logic GL3310",
    "0x05e3:0x0731", // Chieftec USB 3.0 2.5" case
    "",
    "",
    "-d sat"
  },
  { "USB: ; Genesys Logic",
    "0x05e3:0x0735",
    "", // 0x1003
    "",
    "-d sat"
  },
  // Micron
  { "USB: Micron USB SSD; ",
    "0x0634:0x0655",
    "",
    "",
    "" // unsupported
  },
  // Prolific
  { "USB: ; Prolific PL2507", // USB->PATA
    "0x067b:0x2507",
    "",
    "",
    "-d usbjmicron,0" // Port number is required
  },
  { "USB: ; Prolific PL2571/2771/2773/2775", // USB->SATA, USB3->SATA,
    "0x067b:0x(2571|277[135])",              // USB3+eSATA->SATA, USB3->2xSATA
    "",
    "",
    "" // smartmontools >= r4004: -d usbprolific
  },
  { "USB: ; Prolific PL3507", // USB+IEEE1394->PATA
    "0x067b:0x3507",
    "", // 0x0001
    "",
    "-d usbjmicron,p"
  },
  // Imation
  { "USB: Imation ; ", // Imation Odyssey external USB dock
    "0x0718:0x1000",
    "", // 0x5104
    "",
    "-d sat"
  },
  // SanDisk
  { "USB: SanDisk SDCZ80 Flash Drive; Fujitsu", // ATA ID: SanDisk pSSD
    "0x0781:0x558[08]",
    "",
    "",
    "-d sat"
  },
  // Freecom
  { "USB: ; Innostor IS631", // No Name USB3->SATA Enclosure
    "0x07ab:0x0621",
    "",
    "",
    "-d sat"
  },
  { "USB: Freecom; ",
    "0x07ab:0xfc17",
    "", // 0x0100
    "",
    "-d sat"
  },
  { "USB: Freecom Quattro 3.0; ", // USB3.0+IEEE1394+eSATA->SATA
    "0x07ab:0xfc77",
    "",
    "",
    "-d sat"
  },
  { "USB: Freecom Mobile Drive XXS; JMicron",
    "0x07ab:0xfc88",
    "", // 0x0101
    "",
    "-d usbjmicron,x"
  },
  { "USB: Freecom Hard Drive XS; Sunplus",
    "0x07ab:0xfc8e",
    "", // 0x010f
    "",
    "-d usbsunplus"
  },
  { "USB: Freecom; ", // Intel labeled
    "0x07ab:0xfc8f",
    "", // 0x0000
    "",
    "-d sat"
  },
  { "USB: Freecom Classic HD 120GB; ",
    "0x07ab:0xfccd",
    "",
    "",
    "" // unsupported
  },
  { "USB: Freecom HD; JMicron", // 500GB
    "0x07ab:0xfcd[6a]",
    "",
    "",
    "-d usbjmicron"
  },
  // Oxford Semiconductor, Ltd
  { "USB: ; Oxford",
    "0x0928:0x0000",
    "",
    "",
    "" // unsupported
  },
  { "USB: ; Oxford OXU921DS",
    "0x0928:0x0002",
    "",
    "",
    "" // unsupported
  },
  { "USB: ; Oxford", // Zalman ZM-VE200
    "0x0928:0x0010",
    "", // 0x0304
    "",
    "-d sat"
  },
  // Toshiba
  { "USB: Toshiba PX1270E-1G16; Sunplus",
    "0x0930:0x0b03",
    "",
    "",
    "-d usbsunplus"
  },
  { "USB: Toshiba PX1396E-3T01; Sunplus", // similar to Dura Micro 501
    "0x0930:0x0b09",
    "",
    "",
    "-d usbsunplus"
  },
  { "USB: Toshiba Stor.E Steel; Sunplus",
    "0x0930:0x0b11",
    "",
    "",
    "-d usbsunplus"
  },
  { "USB: Toshiba Stor.E; ",
    "0x0930:0x0b1[9ab]",
    "", // 0x0001
    "",
    "-d sat"
  },
  // Lumberg, Inc.
  { "USB: Toshiba Stor.E; Sunplus",
    "0x0939:0x0b1[56]",
    "",
    "",
    "-d usbsunplus"
  },
  // Apricorn
  { "USB: Apricorn SATA Wire; ",
    "0x0984:0x0040",
    "",
    "",
    "-d sat"
  },
  // Neodio Technologies
  { "USB: Neodio; Initio INIC-1810PL",
    "0x0aec:0x3050",
    "", // 0x0100
    "",
    "-d sat"
  },
  // Seagate
  { "USB: Seagate External Drive; Cypress",
    "0x0bc2:0x0503",
    "", // 0x0240
    "",
    "-d usbcypress"
  },
  { "USB: Seagate FreeAgent; ",
    "0x0bc2:0x(3008|50(31|a1))",
    "",
    "",
    "-d sat,12" // 0x50a1: "-d sat" does not work (ticket #151)
  },
  { "USB: Seagate; ",
    "0x0bc2:0x....",
    "",
    "",
    "-d sat"
  },
  // Addonics
  { "USB: Addonics HDMU3; ", // (ticket #609)
    "0x0bf6:0x1001",
    "", // 0x0100
    "",
    ""
  },
  // Dura Micro
  { "USB: Dura Micro; Cypress",
    "0x0c0b:0xb001",
    "", // 0x1110
    "",
    "-d usbcypress"
  },
  { "USB: Dura Micro; Initio",
    "0x0c0b:0xb136",
    "", // 0x0108
    "",
    "-d sat"
  },
  { "USB: Dura Micro 509; Sunplus",
    "0x0c0b:0xb159",
    "", // 0x0103
    "",
    "-d usbsunplus"
  },
  // Maxtor
  { "USB: Maxtor OneTouch 200GB; ",
    "0x0d49:0x7010",
    "",
    "",
    "" // unsupported
  },
  { "USB: Maxtor OneTouch; ",
    "0x0d49:0x7300",
    "", // 0x0121
    "",
    "-d sat"
  },
  { "USB: Maxtor OneTouch 4; ",
    "0x0d49:0x7310",
    "", // 0x0125
    "",
    "-d sat"
  },
  { "USB: Maxtor OneTouch 4 Mini; ",
    "0x0d49:0x7350",
    "", // 0x0125
    "",
    "-d sat"
  },
  { "USB: Maxtor BlackArmor Portable; ",
    "0x0d49:0x7550",
    "",
    "",
    "-d sat"
  },
  { "USB: Maxtor Basics Desktop; ",
    "0x0d49:0x7410",
    "", // 0x0122
    "",
    "-d sat"
  },
  { "USB: Maxtor Basics Portable; ",
    "0x0d49:0x7450",
    "", // 0x0122
    "",
    "-d sat"
  },
  // Jess-Link International
  { "USB: ; Cypress", // Medion HDDrive2Go
    "0x0dbf:0x9001",
    "", // 0x0240
    "",
    "-d usbcypress"
  },
  // Oyen Digital
  { "USB: Oyen Digital MiniPro USB 3.0; ",
    "0x0dc4:0x020a",
    "",
    "",
    "-d sat"
  },
  // Cowon Systems, Inc.
  { "USB: Cowon iAudio X5; ",
    "0x0e21:0x0510",
    "",
    "",
    "-d usbcypress"
  },
  // iRiver
  { "USB: iRiver iHP-120/140 MP3 Player; Cypress",
    "0x1006:0x3002",
    "", // 0x0100
    "",
    "-d usbcypress"
  },
  // Western Digital
  { "USB: WD My Passport (IDE); Cypress",
    "0x1058:0x0701",
    "", // 0x0240
    "",
    "-d usbcypress"
  },
  { "USB: Western Digital; ",
    "0x1058:0x....",
    "",
    "",
    "-d sat"
  },
  // Atech Flash Technology
  { "USB: ; Atech", // Enclosure from Kingston SSDNow notebook upgrade kit
    "0x11b0:0x6298",
    "", // 0x0108
    "",
    "-d sat"
  },
  // ADATA
  { "USB: ADATA; ",
    "0x125f:0xa(11|31|35|15)a", // 0xa11a: Classic CH11 1TB, 0xa31a: HV620 2TB (0x0100)
    "", // 0xa35a: HD650 2TB (0x6503), 0xa15a: HD710 1TB
    "",
    "-d sat"
  },
  { "USB: ADATA; Cypress",
    "0x125f:0xa9[34]a", // 0xa93a: SH93 (0x0150)
    "",
    "",
    "-d usbcypress"
  },
  // Initio
  { "USB: ; Initio",
    "0x13fd:0x(054|1(04|15))0", // 0x0540: Initio 316000
    "", // 0x1040 (0x0106): USB->SATA+PATA, Chieftec CEB-25I
    "", // 0x1150: Initio 6Y120L0, CoolerMaster XCraft RX-3HU
    "" // unsupported
  },
  { "USB: ; Initio",
    "0x13fd:0x16[45]0",
    "", // 0x1640: 0x0864, 0x1650: 0x0436
    "",
    "-d sat,12" // some SMART commands fail, see ticket #295
  },
  { "USB: ; Initio",
    "0x13fd:0x....",
    "",
    "",
    "-d sat"
  },
  // Super Top
  { "USB: Super Top generic enclosure; ",
    "0x14cd:0x6116",
    "", // 0x0150, older report suggests -d usbcypress
    "", // 0x0160 also reported as unsupported
    "-d sat"
  },
  // JMicron
  { "USB: ; JMicron JMS539", // USB2/3->SATA (old firmware)
    "0x152d:0x0539",
    "0x0100",      // 1.00, various devices support -d usbjmicron
    "",            // 1.00, SSI SI-1359RUS3 supports -d sat,
    ""             //       -d usbjmicron may disconnect drive (ticket #552)
  },
  { "USB: ; JMicron JMS539", // USB2/3->SATA (new firmware)
    "0x152d:0x0539",
    "0x020[56]|"   //  2.05, ZTC USB 3.0 enclosure (ticket #338)
    "0x28(01|03|12)", // 28.01, DATOptic U3eSATA (USB3.0 bridge with port multiplier)
    "",               // 28.03, Mediasonic ProBox HF2-SU3S2 Rev 2 (port multiplier, ticket #504)
    "-d sat"          // 28.12, Mediasonic ProBox H82-SU3S2 (port multiplier)
  },
  { "USB: ; JMicron ", // USB->SATA->4xSATA (port multiplier)
    "0x152d:0x0551",   // JMS539? (old firmware may use 0x152d:0x0539, ticket #552)
    "", // 0x0100
    "",
    "-d usbjmicron,x"
  },
  { "USB: ; JMicron",
    "0x152d:0x0561",
    "", // 0x0003, ODROID CloudShell 2
    "",
    "-d sat"
  },
  { "USB: ; JMicron", // USB2/3->2xSATA
    "0x152d:0x0565",
    "", // 0x9114, Akasa DuoDock X (ticket #607)
    "",
    "-d sat"
  },
  { "USB: ; JMicron JMS567", // USB2/3->SATA
    "0x152d:0x0567",
    "", // 0x0114
    "", // 0x0205, 2.05, Mediasonic ProBox HF2-SU3S2 Rev 3 (port multiplier, ticket #504)
    "-d sat"
  },
  { "USB: ; JMicron JMS578", // USB->SATA
    "0x152d:0x0578",
    "", // 0x0100
    "",
    "-d sat"
  },
  { "USB: ; JMicron",
    "0x152d:0x0579", // Intenso External
    "", // 0x0100
    "",
    "-d sat"
  },
  { "USB: OCZ THROTTLE OCZESATATHR8G; JMicron JMF601",
    "0x152d:0x0602",
    "",
    "",
    "" // unsupported
  },
  { "USB: ; JMicron JMS561", // USB2/3->2xSATA
    "0x152d:0x[19]561", // 0x1561(0x0106), Sabrent USB 3.0 Dual Bay SATA Dock
    "",  // 0x9561(0x0105), Orico 6629US3-C USB 3.0 Dual Bay SATA Dock
    "",
    "-d sat"
  },
  { "USB: ; JMicron JM20329", // USB->SATA
    "0x152d:0x2329",
    "", // 0x0100
    "",
    "-d usbjmicron"
  },
  { "USB: ; JMicron JM20336", // USB+SATA->SATA, USB->2xSATA
    "0x152d:0x2336",
    "", // 0x0100
    "",
    "-d usbjmicron,x"
  },
  { "USB: Generic JMicron adapter; JMicron",
    "0x152d:0x2337",
    "",
    "",
    "-d usbjmicron"
  },
  { "USB: ; JMicron JM20337/8", // USB->SATA+PATA, USB+SATA->PATA
    "0x152d:0x2338",
    "", // 0x0100
    "",
    "-d usbjmicron"
  },
  { "USB: ; JMicron JM20339", // USB->SATA
    "0x152d:0x2339",
    "", // 0x0100
    "",
    "-d usbjmicron,x"
  },
  { "USB: ; JMicron", // USB+SATA->SATA
    "0x152d:0x2351",  // e.g. Verbatim Portable Hard Drive 500Gb
    "", // 0x0100
    "",
    "-d sat"
  },
  { "USB: ; JMicron", // USB->SATA
    "0x152d:0x2352",
    "", // 0x0100
    "",
    "-d usbjmicron,x"
  },
  { "USB: ; JMicron", // USB->SATA
    "0x152d:0x2509",
    "", // 0x0100
    "",
    "-d usbjmicron,x"
  },
  { "USB: ; JMicron JMS566", // USB3->SATA
    "0x152d:0x2566", // e.g. Chieftec CEB-7035S
    "", // 0x0114
    "",
    "-d usbjmicron,x"
  },
  { "USB: ; JMicron JMS567", // USB3->SATA
    "0x152d:0x2567",
    "", // 0x0117, Chieftec CEB-7053S
    "",
    "-d sat"
  },
  { "USB: ; JMicron",
    "0x152d:0x2590",
    "", // 0x0x8105 (ticket #550)
    "",
    "-d sat"
  },
  { "USB: ; JMicron JMS567", // USB2/3->SATA
    "0x152d:0x3562",
    "", // 0x0310, StarTech S358BU33ERM (port multiplier, ticket #508)
    "",
    "-d sat"
  },
  { "USB: ; JMicron", // USB3->SATA
    "0x152d:0x3569",
    "", // 0x0203
    "",
    "-d sat"
  },
  { "USB: ; JMicron",
    "0x152d:0x578e",
    "", // 0x1402, Intenso Memory Center
    "",
    "-d sat"
  },
  { "USB: ; JMicron JMS561U", // USB3->2xSATA
    "0x152d:0x8561",
    "", // 0x0107
    "",
    "-d sat"
  },
  // ASMedia
  { "USB: ; ASMedia",
    "0x174c:0x....",
    "",
    "",
    "-d sat"
  },
  // LucidPort
  { "USB: ; LucidPORT USB300", // RaidSonic ICY BOX IB-110StU3-B, Sharkoon SATA QuickPort H3
    "0x1759:0x500[02]", // 0x5000: USB 2.0, 0x5002: USB 3.0
    "",
    "",
    "-d sat"
  },
  { "USB: ; LucidPort", // Fuj:tech SATA-USB3 dock
    "0x1759:0x5100",
    "", // 0x2580
    "",
    "-d sat"
  },
  // Verbatim
  { "USB: Verbatim Portable Hard Drive; Sunplus",
    "0x18a5:0x0214",
    "", // 0x0112
    "",
    "-d usbsunplus"
  },
  { "USB: Verbatim FW/USB160; Oxford OXUF934SSA-LQAG", // USB+IEEE1394->SATA
    "0x18a5:0x0215",
    "", // 0x0001
    "",
    "-d sat"
  },
  { "USB: Verbatim External Hard Drive 47519; Sunplus", // USB->SATA
    "0x18a5:0x0216",
    "",
    "",
    "-d usbsunplus"
  },
  { "USB: Verbatim Pocket Hard Drive; JMicron", // SAMSUNG SpinPoint N3U-3 (USB, 4KiB LLS)
    "0x18a5:0x0227",
    "",
    "",
    "-d usbjmicron" // "-d usbjmicron,x" does not work
  },
  { "USB: Verbatim External Hard Drive; JMicron", // 2TB
    "0x18a5:0x022a",
    "",
    "",
    "-d usbjmicron"
  },
  { "USB: Verbatim Store'n'Go; JMicron", // USB->SATA
    "0x18a5:0x022b",
    "", // 0x0100
    "",
    "-d usbjmicron"
  },
  { "USB: Verbatim Pocket Hard Drive; ", // 1TB USB 3.0
    "0x18a5:0x0237",
    "",
    "",
    "-d sat,12"
  },
  { "USB: Verbatim External Hard Drive; ", // 3TB USB 3.0
    "0x18a5:0x0400",
    "",
    "",
    "-d sat"
  },
  // Silicon Image
  { "USB: Vantec NST-400MX-SR; Silicon Image 5744",
    "0x1a4a:0x1670",
    "",
    "",
    "" // unsupported
  },
  // Corsair
  { "USB: Voyager GTX; ",
    "0x1b1c:0x1a0e",
    "",
    "",
    "-d sat"
  },
  // SunplusIT
  { "USB: ; SunplusIT",
    "0x1bcf:0x0c31",
    "",
    "",
    "-d usbsunplus"
  },
  // TrekStor
  { "USB: TrekStor DataStation; ", // DataStation maxi light (USB 3.0)
    "0x1e68:0x0050",
    "", // 0x0100
    "",
    "-d sat"
  },
  // Innostor
  { "USB: ; Innostor IS611", // USB3->SATA+PATA
    "0x1f75:0x0611", // SMART access via PATA does not work
    "",
    "",
    "-d sat"
  },
  { "USB: ; Innostor IS621", // USB3->SATA
    "0x1f75:0x0621", // Dynex 2.5" USB 3.0 Exclosure DX-HD302513
    "",
    "",
    "-d sat"
  },
  { "USB: ; Innostor IS888", // USB3->SATA
    "0x1f75:0x0888",
    "", // 0x0034, Sharkoon SATA QuickDeck Pro USB 3.0 (unsupported)
    "", // 0x0036, works with -d sat (ticket #827)
    "-d sat"
  },
  // VIA Labs
  { "USB: ; VIA VL701", // USB2/3->SATA
    "0x2109:0x0701", // Intenso 2,5" 1TB USB3
    "", // 0x0107
    "",
    "-d sat" // ATA output registers missing
  },
  { "USB: ; VIA VL711", // USB2/3->SATA
    "0x2109:0x0711",
    "", // 0x0114, Mediasonic ProBox K32-SU3 (ticket #594)
    "", // 0x0507, Intenso 2,5" Memory Case 2TB USB3
    "-d sat"
  },
  // 0x2537 (?)
  { "USB: ; ", // USB 3.0
    "0x2537:0x106[68]", // 0x1066: Orico 2599US3, 0x1068: Fantec ER-35U3
    "", // 0x0100
    "",
    "-d sat"
  },
  // Power Quotient International
  { "USB: PQI H560; ",
    "0x3538:0x0902",
    "", // 0x0000
    "",
    "-d sat"
  },
  // Power Quotient International
  { "USB: PQI bridge; ",
    "0x3538:0x0064",
    "",
    "",
    "-d usbsunplus"
  },
  // Sharkoon
  { "USB: Sharkoon QuickPort XT USB 3.0; ",
     "0x357d:0x7788",
     "",
     "",
     "-d sat"
  },
  // Hitachi/SimpleTech
  { "USB: Hitachi Touro Desk; JMicron", // 3TB
    "0x4971:0x1011",
    "",
    "",
    "-d usbjmicron"
  },
  { "USB: Hitachi Touro; ",
    "0x4971:0x101[45]", // 14=1TB, 15=2TB
    "", // 0x0000
    "",
    "-d sat" // ATA output registers missing
  },
  { "USB: Hitachi Touro Mobile; ", // 1TB
    "0x4971:0x102[034]",
    "", // 0x0100
    "",
    "-d sat"
  },
  { "USB: SimpleTech;", // USB 3.0 HDD BOX Agestar,  Rock External HDD 3,5" UASP
    "0x4971:0x8017",
    "",
    "",
    "-d sat"
  },
  { "USB: Hitachi/SimpleTech; JMicron", // 1TB
    "0x4971:0xce17",
    "",
    "",
    "-d usbjmicron,x"
  },
  // OnSpec
  { "USB: ; OnSpec", // USB->PATA
    "0x55aa:0x2b00",
    "", // 0x0100
    "",
    "" // unsupported
  },
  // 0x6795 (?)
  { "USB: Sharkoon 2-Bay RAID Box; ", // USB 3.0
    "0x6795:0x2756",
    "", // 0x0100
    "",
    "-d sat"
  },
  // JMicron II
  { "USB: ; JMicron JMS566",
    "0xa152:0xb566",
    "", // 0x0223
    "",
    "-d sat"
  },
  // 0xabcd (?)
  { "USB: ; ",
    "0xabcd:0x610[34]", // 0x6103: LogiLink AU0028A V1.0 USB 3.0 to IDE & SATA Adapter
      // 0x6104: LogiLink PCCloneEX Lite
    "",
    "",
    "-d sat"
  },
/*
}; // builtin_knowndrives[]
 */<|MERGE_RESOLUTION|>--- conflicted
+++ resolved
@@ -75,11 +75,7 @@
 /*
 const drive_settings builtin_knowndrives[] = {
  */
-<<<<<<< HEAD
-  { "$Id: drivedb.h 4719 2018-03-10 13:24:39Z chrfranke $",
-=======
-  { "$Id: drivedb.h 4741 2018-07-31 21:30:32Z chrfranke $",
->>>>>>> 1f85f3f4
+  { "$Id: drivedb.h 4742 2018-07-31 21:35:45Z chrfranke $",
     "-", "-",
     "This is a dummy entry to hold the SVN-Id of drivedb.h",
     ""
