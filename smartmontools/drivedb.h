--- conflicted
+++ resolved
@@ -75,11 +75,7 @@
 /*
 const drive_settings builtin_knowndrives[] = {
  */
-<<<<<<< HEAD
-  { "$Id: drivedb.h 4571 2017-10-25 21:15:02Z chrfranke $",
-=======
-  { "$Id: drivedb.h 4591 2017-11-04 22:40:53Z chrfranke $",
->>>>>>> 1c12aad3
+  { "$Id: drivedb.h 4592 2017-11-04 22:49:56Z chrfranke $",
     "-", "-",
     "This is a dummy entry to hold the SVN-Id of drivedb.h",
     ""
