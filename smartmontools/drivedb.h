/*
 * drivedb.h - smartmontools 6.0 drive database file
 *
 * Home page of code is: http://www.smartmontools.org
 *
 * Copyright (C) 2003-11 Philip Williams, Bruce Allen
 * Copyright (C) 2008-16 Christian Franke
 *
 * This program is free software; you can redistribute it and/or modify
 * it under the terms of the GNU General Public License as published by
 * the Free Software Foundation; either version 2, or (at your option)
 * any later version.
 *
 * You should have received a copy of the GNU General Public License
 * (for example COPYING); If not, see <http://www.gnu.org/licenses/>.
 *
 */

/*
 * Structure used to store drive database entries:
 *
 * struct drive_settings {
 *   const char * modelfamily;
 *   const char * modelregexp;
 *   const char * firmwareregexp;
 *   const char * warningmsg;
 *   const char * presets;
 * };
 *
 * The elements are used in the following ways:
 *
 *  modelfamily     Informal string about the model family/series of a
 *                  device. Set to "" if no info (apart from device id)
 *                  known.  The entry is ignored if this string starts with
 *                  a dollar sign.  Must not start with "USB:", see below.
 *  modelregexp     POSIX extended regular expression to match the model of
 *                  a device.  This should never be "".
 *  firmwareregexp  POSIX extended regular expression to match a devices's
 *                  firmware.  This is optional and should be "" if it is not
 *                  to be used.  If it is nonempty then it will be used to
 *                  narrow the set of devices matched by modelregexp.
 *  warningmsg      A message that may be displayed for matching drives.  For
 *                  example, to inform the user that they may need to apply a
 *                  firmware patch.
 *  presets         String with vendor-specific attribute ('-v') and firmware
 *                  bug fix ('-F') options.  Same syntax as in smartctl command
 *                  line.  The user's own settings override these.
 *
 * The regular expressions for drive model and firmware must match the full
 * string.  The effect of "^FULLSTRING$" is identical to "FULLSTRING".
 * The form ".*SUBSTRING.*" can be used if substring match is desired.
 *
 * The table will be searched from the start to end or until the first match,
 * so the order in the table is important for distinct entries that could match
 * the same drive.
 *
 *
 * Format for USB ID entries:
 *
 *  modelfamily     String with format "USB: DEVICE; BRIDGE" where
 *                  DEVICE is the name of the device and BRIDGE is
 *                  the name of the USB bridge.  Both may be empty
 *                  if no info known.
 *  modelregexp     POSIX extended regular expression to match the USB
 *                  vendor:product ID in hex notation ("0x1234:0xabcd").
 *                  This should never be "".
 *  firmwareregexp  POSIX extended regular expression to match the USB
 *                  bcdDevice info.  Only compared during search if other
 *                  entries with same USB vendor:product ID exist.
 *  warningmsg      Not used yet.
 *  presets         String with one device type ('-d') option.
 *
 */

/*
const drive_settings builtin_knowndrives[] = {
 */
<<<<<<< HEAD
  { "$Id: drivedb.h 4230 2016-03-06 14:57:09Z chrfranke $",
=======
  { "$Id: drivedb.h 4288 2016-04-11 16:33:01Z samm2 $",
>>>>>>> a925d248
    "-", "-",
    "This is a dummy entry to hold the SVN-Id of drivedb.h",
    ""
  /* Default settings:
    "-v 1,raw48,Raw_Read_Error_Rate "
    "-v 2,raw48,Throughput_Performance "
    "-v 3,raw16(avg16),Spin_Up_Time "
    "-v 4,raw48,Start_Stop_Count "
    "-v 5,raw16(raw16),Reallocated_Sector_Ct "
    "-v 6,raw48,Read_Channel_Margin "             // HDD only
    "-v 7,raw48,Seek_Error_Rate "                 // HDD only
    "-v 8,raw48,Seek_Time_Performance "           // HDD only
    "-v 9,raw24(raw8),Power_On_Hours "
    "-v 10,raw48,Spin_Retry_Count "               // HDD only
    "-v 11,raw48,Calibration_Retry_Count "        // HDD only
    "-v 12,raw48,Power_Cycle_Count "
    "-v 13,raw48,Read_Soft_Error_Rate "
    //  14-174 Unknown_Attribute
    "-v 175,raw48,Program_Fail_Count_Chip "       // SSD only
    "-v 176,raw48,Erase_Fail_Count_Chip "         // SSD only
    "-v 177,raw48,Wear_Leveling_Count "           // SSD only
    "-v 178,raw48,Used_Rsvd_Blk_Cnt_Chip "        // SSD only
    "-v 179,raw48,Used_Rsvd_Blk_Cnt_Tot "         // SSD only
    "-v 180,raw48,Unused_Rsvd_Blk_Cnt_Tot "       // SSD only
    "-v 181,raw48,Program_Fail_Cnt_Total "
    "-v 182,raw48,Erase_Fail_Count_Total "        // SSD only
    "-v 183,raw48,Runtime_Bad_Block "
    "-v 184,raw48,End-to-End_Error "
    //  185-186 Unknown_Attribute
    "-v 187,raw48,Reported_Uncorrect "
    "-v 188,raw48,Command_Timeout "
    "-v 189,raw48,High_Fly_Writes "               // HDD only
    "-v 190,tempminmax,Airflow_Temperature_Cel "
    "-v 191,raw48,G-Sense_Error_Rate "            // HDD only
    "-v 192,raw48,Power-Off_Retract_Count "
    "-v 193,raw48,Load_Cycle_Count "              // HDD only
    "-v 194,tempminmax,Temperature_Celsius "
    "-v 195,raw48,Hardware_ECC_Recovered "
    "-v 196,raw16(raw16),Reallocated_Event_Count "
    "-v 197,raw48,Current_Pending_Sector "
    "-v 198,raw48,Offline_Uncorrectable "
    "-v 199,raw48,UDMA_CRC_Error_Count "
    "-v 200,raw48,Multi_Zone_Error_Rate "         // HDD only
    "-v 201,raw48,Soft_Read_Error_Rate "          // HDD only
    "-v 202,raw48,Data_Address_Mark_Errs "        // HDD only
    "-v 203,raw48,Run_Out_Cancel "
    "-v 204,raw48,Soft_ECC_Correction "
    "-v 205,raw48,Thermal_Asperity_Rate "
    "-v 206,raw48,Flying_Height "                 // HDD only
    "-v 207,raw48,Spin_High_Current "             // HDD only
    "-v 208,raw48,Spin_Buzz "                     // HDD only
    "-v 209,raw48,Offline_Seek_Performnce "       // HDD only
    //  210-219 Unknown_Attribute
    "-v 220,raw48,Disk_Shift "                    // HDD only
    "-v 221,raw48,G-Sense_Error_Rate "            // HDD only
    "-v 222,raw48,Loaded_Hours "                  // HDD only
    "-v 223,raw48,Load_Retry_Count "              // HDD only
    "-v 224,raw48,Load_Friction "                 // HDD only
    "-v 225,raw48,Load_Cycle_Count "              // HDD only
    "-v 226,raw48,Load-in_Time "                  // HDD only
    "-v 227,raw48,Torq-amp_Count "                // HDD only
    "-v 228,raw48,Power-off_Retract_Count "
    //  229 Unknown_Attribute
    "-v 230,raw48,Head_Amplitude "                // HDD only
    "-v 231,raw48,Temperature_Celsius "
    "-v 232,raw48,Available_Reservd_Space "
    "-v 233,raw48,Media_Wearout_Indicator "       // SSD only
    //  234-239 Unknown_Attribute
    "-v 240,raw48,Head_Flying_Hours "             // HDD only
    "-v 241,raw48,Total_LBAs_Written "
    "-v 242,raw48,Total_LBAs_Read "
    //  243-249 Unknown_Attribute
    "-v 250,raw48,Read_Error_Retry_Rate "
    //  251-253 Unknown_Attribute
    "-v 254,raw48,Free_Fall_Sensor "              // HDD only
  */
  },
  { "Apacer SSD",
    "(2|4|8|16|32)GB SATA Flash Drive", // tested with APSDM002G15AN-CT/SFDDA01C and SFI2101D, APSDM004G13AN-AT/SFDE001A
    "SF(DDA01C|I2101D|DE001A)", "", // spec found at http://wfcache.advantech.com/www/certified-peripherals/documents/96fmcff-04g-cs-ap_Datasheet.pdf
    "-v 160,raw48,Initial_Bad_Block_Count "
    "-v 161,raw48,Bad_Block_Count "
    "-v 162,raw48,Spare_Block_Count "
    "-v 163,raw48,Max_Erase_Count "
    "-v 164,raw48,Average_Erase_Count "
    "-v 165,raw48,Average_Erase_Count " // could be wrong
    "-v 166,raw48,Later_Bad_Block_Count "
    "-v 167,raw48,SSD_Protect_Mode "
    "-v 168,raw48,SATA_PHY_Err_Ct "
  },
  { "Apple MacBook Air SSD", // probably Toshiba
    "APPLE SSD TS(064|128)E", // tested with APPLE SSD TS064E/TQAABBF0
    "", "",
    "-v 173,raw48,Wear_Leveling_Count " //  ]
    "-v 241,raw48,Host_Writes_GiB "     //  ]  guessed (ticket #655)
    "-v 242,raw48,Host_Reades_GiB "     //  ]
  },
  { "Apple SD/SM/TS...E/F SSDs", // SanDisk/Samsung/Toshiba?
    "APPLE SSD (S[DM]|TS)0?(128|256|512|768)[EFG]", // tested with APPLE SSD SD256E/1021AP, SD0128F/A223321
     // APPLE SSD SM768E/CXM90A1Q, SM0512F/UXM2JA1Q, TS0256F/109L0704, SM0512G/BXW1SA0Q
    "", "",
  //"-v 1,raw48,Raw_Read_Error_Rate "
  //"-v 5,raw16(raw16),Reallocated_Sector_Ct "
  //"-v 9,raw24(raw8),Power_On_Hours "
  //"-v 12,raw48,Power_Cycle_Count "
  //"-v 169,raw48,Unknown_Attribute "
    "-v 173,raw48,Wear_Leveling_Count " // ]
    "-v 174,raw48,Host_Reads_MiB "      // ] guessed (ticket #342), S[DM]*F only
    "-v 175,raw48,Host_Writes_MiB "     // ]
  //"-v 192,raw48,Power-Off_Retract_Count "
  //"-v 194,tempminmax,Temperature_Celsius "
  //"-v 197,raw48,Current_Pending_Sector "
  //"-v 199,raw48,UDMA_CRC_Error_Count "
  //"-v 240,raw48,Unknown_SSD_Attribute "
  },
  { "Crucial/Micron RealSSD C300/M500", // Marvell 88SS91xx
    "C300-CTFDDA[AC](064|128|256)MAG|" // Marvell 88SS9174 BJP2, tested with C300-CTFDDAC128MAG/0002,
      // C300-CTFDDAC064MAG/0006
    "Crucial_CT(120|240|480)M500SSD[13]", // Marvell 88SS9187 BLD2, tested with Crucial_CT120M500SSD3/MU02,
      // Crucial_CT120M500SSD1/MU02, Crucial_CT240M500SSD1/MU03, Crucial_CT480M500SSD1/MU03
    "", "",
  //"-v 1,raw48,Raw_Read_Error_Rate "
  //"-v 5,raw16(raw16),Reallocated_Sector_Ct "
  //"-v 9,raw24(raw8),Power_On_Hours "
  //"-v 12,raw48,Power_Cycle_Count "
    "-v 170,raw48,Grown_Failing_Block_Ct "
    "-v 171,raw48,Program_Fail_Count "
    "-v 172,raw48,Erase_Fail_Count "
    "-v 173,raw48,Wear_Leveling_Count "
    "-v 174,raw48,Unexpect_Power_Loss_Ct "
    "-v 181,raw16,Non4k_Aligned_Access "
    "-v 183,raw48,SATA_Iface_Downshift "
  //"-v 184,raw48,End-to-End_Error "
  //"-v 187,raw48,Reported_Uncorrect "
  //"-v 188,raw48,Command_Timeout "
    "-v 189,raw48,Factory_Bad_Block_Ct "
  //"-v 194,tempminmax,Temperature_Celsius "
  //"-v 195,raw48,Hardware_ECC_Recovered "
  //"-v 196,raw16(raw16),Reallocated_Event_Count "
  //"-v 197,raw48,Current_Pending_Sector "
  //"-v 198,raw48,Offline_Uncorrectable "
  //"-v 199,raw48,UDMA_CRC_Error_Count "
    "-v 202,raw48,Percent_Lifetime_Used "
    "-v 206,raw48,Write_Error_Rate "
    "-v 210,raw48,Success_RAIN_Recov_Cnt "
    "-v 246,raw48,Total_Host_Sector_Write "
    "-v 247,raw48,Host_Program_Page_Count "
    "-v 248,raw48,Bckgnd_Program_Page_Cnt"
  },
  { "Crucial/Micron RealSSD m4/C400/P400", // Marvell 9176, fixed firmware
    "C400-MTFDDA[ACK](064|128|256|512)MAM|"
    "M4-CT(064|128|256|512)M4SSD[123]|" // tested with M4-CT512M4SSD2/0309
    "MTFDDAK(064|128|256|512|050|100|200|400)MA[MNR]-1[JKS]1.*", // tested with
       // MTFDDAK256MAR-1K1AA/MA52, MTFDDAK256MAM-1K12/08TH
    "030[9-Z]|03[1-Z].|0[4-Z]..|[1-Z]....*", // >= "0309"
    "",
  //"-v 1,raw48,Raw_Read_Error_Rate "
  //"-v 5,raw16(raw16),Reallocated_Sector_Ct "
  //"-v 9,raw24(raw8),Power_On_Hours "
  //"-v 12,raw48,Power_Cycle_Count "
    "-v 170,raw48,Grown_Failing_Block_Ct "
    "-v 171,raw48,Program_Fail_Count "
    "-v 172,raw48,Erase_Fail_Count "
    "-v 173,raw48,Wear_Leveling_Count "
    "-v 174,raw48,Unexpect_Power_Loss_Ct "
    "-v 181,raw16,Non4k_Aligned_Access "
    "-v 183,raw48,SATA_Iface_Downshift "
  //"-v 184,raw48,End-to-End_Error "
  //"-v 187,raw48,Reported_Uncorrect "
  //"-v 188,raw48,Command_Timeout "
    "-v 189,raw48,Factory_Bad_Block_Ct "
  //"-v 194,tempminmax,Temperature_Celsius "
  //"-v 195,raw48,Hardware_ECC_Recovered "
  //"-v 196,raw16(raw16),Reallocated_Event_Count "
  //"-v 197,raw48,Current_Pending_Sector "
  //"-v 198,raw48,Offline_Uncorrectable "
  //"-v 199,raw48,UDMA_CRC_Error_Count "
    "-v 202,raw48,Perc_Rated_Life_Used "
    "-v 206,raw48,Write_Error_Rate"
  },
  { "Crucial/Micron RealSSD m4/C400", // Marvell 9176, buggy or unknown firmware
    "C400-MTFDDA[ACK](064|128|256|512)MAM|" // tested with C400-MTFDDAC256MAM/0002
    "M4-CT(064|128|256|512)M4SSD[123]", // tested with M4-CT064M4SSD2/0002,
      // M4-CT064M4SSD2/0009, M4-CT256M4SSD3/000F
    "",
    "This drive may hang after 5184 hours of power-on time:\n"
    "http://www.tomshardware.com/news/Crucial-m4-Firmware-BSOD,14544.html\n"
    "See the following web pages for firmware updates:\n"
    "http://www.crucial.com/support/firmware.aspx\n"
    "http://www.micron.com/products/solid-state-storage/client-ssd#software",
    "-v 170,raw48,Grown_Failing_Block_Ct "
    "-v 171,raw48,Program_Fail_Count "
    "-v 172,raw48,Erase_Fail_Count "
    "-v 173,raw48,Wear_Leveling_Count "
    "-v 174,raw48,Unexpect_Power_Loss_Ct "
    "-v 181,raw16,Non4k_Aligned_Access "
    "-v 183,raw48,SATA_Iface_Downshift "
    "-v 189,raw48,Factory_Bad_Block_Ct "
    "-v 202,raw48,Perc_Rated_Life_Used "
    "-v 206,raw48,Write_Error_Rate"
  },
  { "Crucial/Micron MX100/MX200/M5x0/M600 Client SSDs",
    "Crucial_CT(128|256|512)MX100SSD1|"// tested with Crucial_CT256MX100SSD1/MU01
    "Crucial_CT(200|250|256|500|512|1000|1024)MX200SSD[1346]|" // tested with Crucial_CT500MX200SSD1/MU01,
      // Crucial_CT1024MX200SSD1/MU01, Crucial_CT250MX200SSD3/MU01, Crucial_CT250MX200SSD1/MU03
    "Crucial_CT(120|240|480|960)M500SSD[134]|" // tested with Crucial_CT960M500SSD1/MU03,
      // Crucial_CT240M500SSD4/MU05
    "Crucial_CT(128|256|512|1024)M550SSD[13]|" // tested with Crucial_CT512M550SSD3/MU01,
      // Crucial_CT1024M550SSD1/MU01
    "Micron_M500_MTFDDA[KTV](120|240|480|960)MAV|"// tested with Micron_M500_MTFDDAK960MAV/MU05
    "(Micron_)?M510[_-]MTFDDA[KTV](128|256)MAZ|" // tested with M510-MTFDDAK256MAZ/MU01
    "(Micron_)?M550[_-]MTFDDA[KTV](064|128|256|512|1T0)MAY|" // tested with M550-MTFDDAK256MAY/MU01
    "Micron_M600_(EE|MT)FDDA[KTV](128|256|512|1T0)MBF[25Z]?", // tested with Micron_M600_MTFDDAK1T0MBF/MU01
    "", "",
  //"-v 1,raw48,Raw_Read_Error_Rate "
    "-v 5,raw48,Reallocate_NAND_Blk_Cnt "
  //"-v 9,raw24(raw8),Power_On_Hours "
  //"-v 12,raw48,Power_Cycle_Count "
    "-v 171,raw48,Program_Fail_Count "
    "-v 172,raw48,Erase_Fail_Count "
    "-v 173,raw48,Ave_Block-Erase_Count "
    "-v 174,raw48,Unexpect_Power_Loss_Ct "
    "-v 180,raw48,Unused_Reserve_NAND_Blk "
    "-v 183,raw48,SATA_Interfac_Downshift "
    "-v 184,raw48,Error_Correction_Count "
  //"-v 187,raw48,Reported_Uncorrect "
  //"-v 194,tempminmax,Temperature_Celsius "
  //"-v 196,raw16(raw16),Reallocated_Event_Count "
  //"-v 197,raw48,Current_Pending_Sector "
  //"-v 198,raw48,Offline_Uncorrectable "
  //"-v 199,raw48,UDMA_CRC_Error_Count "
    "-v 202,raw48,Percent_Lifetime_Used "
    "-v 206,raw48,Write_Error_Rate "
    "-v 210,raw48,Success_RAIN_Recov_Cnt "
    "-v 246,raw48,Total_Host_Sector_Write "
    "-v 247,raw48,Host_Program_Page_Count "
    "-v 248,raw48,Bckgnd_Program_Page_Cnt"
  },
  { "Micron M500DC/M510DC Enterprise SSDs",
    "Micron_M500DC_(EE|MT)FDDA[AK](120|240|480|800)MBB|" // tested with
      // Micron_M500DC_EEFDDAA120MBB/129, Micron_M500DC_MTFDDAK800MBB/0129
    "MICRON_M510DC_(EE|MT)FDDAK(120|240|480|800|960)MBP", // tested with
      // Micron_M510DC_MTFDDAK240MBP/0005
    "", "",
  //"-v 1,raw48,Raw_Read_Error_Rate "
    "-v 5,raw48,Reallocated_Block_Count "
  //"-v 9,raw24(raw8),Power_On_Hours "
  //"-v 12,raw48,Power_Cycle_Count "
    "-v 170,raw48,Reserved_Block_Count "
    "-v 171,raw48,Program_Fail_Count "
    "-v 172,raw48,Erase_Fail_Count "
    "-v 173,raw48,Ave_Block-Erase_Count "
    "-v 174,raw48,Unexpect_Power_Loss_Ct "
    "-v 184,raw48,Error_Correction_Count "
  //"-v 187,raw48,Reported_Uncorrect "
    "-v 188,raw48,Command_Timeouts "
  //"-v 194,tempminmax,Temperature_Celsius "
    "-v 195,raw48,Cumulativ_Corrected_ECC "
  //"-v 197,raw48,Current_Pending_Sector "
  //"-v 198,raw48,Offline_Uncorrectable "
  //"-v 199,raw48,UDMA_CRC_Error_Count "
    "-v 202,raw48,Percent_Lifetime_Remain "
    "-v 206,raw48,Write_Error_Rate "
    "-v 247,raw48,Host_Program_Page_Count "
    "-v 248,raw48,Bckgnd_Program_Page_Cnt"
  },
  { "SandForce Driven SSDs", // Corsair Force LS with buggy firmware only
    "Corsair Force LS SSD", // tested with Corsair Force LS SSD/S9FM01.8
    "S9FM01\\.8",
    "A firmware update is available for this drive.\n"
    "It is HIGHLY RECOMMENDED for drives with specific serial numbers.\n"
    "See the following web pages for details:\n"
    "http://www.corsair.com/en-us/force-series-ls-60gb-sata-3-6gb-s-ssd\n"
    "https://www.smartmontools.org/ticket/628",
    "-v 1,raw24/raw32,Raw_Read_Error_Rate "
    "-v 5,raw48,Retired_Block_Count "
    "-v 9,msec24hour32,Power_On_Hours_and_Msec "
  //"-v 12,raw48,Power_Cycle_Count "
    "-v 162,raw48,Unknown_SandForce_Attr "
    "-v 170,raw48,Reserve_Block_Count "
    "-v 172,raw48,Erase_Fail_Count "
    "-v 173,raw48,Unknown_SandForce_Attr "
    "-v 174,raw48,Unexpect_Power_Loss_Ct "
    "-v 181,raw48,Program_Fail_Count "
  //"-v 187,raw48,Reported_Uncorrect "
  //"-v 192,raw48,Power-Off_Retract_Count "
  //"-v 194,tempminmax,Temperature_Celsius "
  //"-v 196,raw16(raw16),Reallocated_Event_Count "
    "-v 218,raw48,Unknown_SandForce_Attr "
    "-v 231,raw48,SSD_Life_Left "
    "-v 241,raw48,Lifetime_Writes_GiB "
    "-v 242,raw48,Lifetime_Reads_GiB"
  },
  { "SandForce Driven SSDs",
    "SandForce 1st Ed\\.|" // Demo Drive, tested with firmware 320A13F0
    "ADATA SSD S(396|510|599) .?..GB|" // tested with ADATA SSD S510 60GB/320ABBF0,
      // ADATA SSD S599 256GB/3.1.0, 64GB/3.4.6
    "ADATA SP[389]00|" // tested with ADATA SP300/5.0.2d, SP800/5.0.6c,
      // ADATA SP900/5.0.6 (Premier Pro, SF-2281)
    "ADATA SSD S[PX]900 (64|128|256|512)GB-DL2|" // tested with ADATA SSD SP900 256GB-DL2/5.0.6,
      // ADATA SSD SX900 512GB-DL2/5.8.2
    "ADATA XM11 (128|256)GB|" // tested with ADATA XM11 128GB/5.0.1
    "ATP Velocity MIV (60|120|240|480)GB|" // tested with ATP Velocity MIV 480GB/110719
    "Corsair CSSD-F(40|60|80|115|120|160|240)GBP?2.*|" // Corsair Force, tested with
      // Corsair CSSD-F40GB2/1.1, Corsair CSSD-F115GB2-A/2.1a
    "Corsair Force ((3 |LS )?SSD|GS|GT)|" // SF-2281, tested with
      // Corsair Force SSD/5.05, 3 SSD/1.3.2, GT/1.3.3, GS/5.03,
      // Corsair Force LS SSD/S8FM06.5, S9FM01.8, S9FM02.0
    "FM-25S2S-(60|120|240)GBP2|" // G.SKILL Phoenix Pro, SF-1200, tested with
      // FM-25S2S-240GBP2/4.2
    "FTM(06|12|24|48)CT25H|" // Supertalent TeraDrive CT, tested with
      // FTM24CT25H/STTMP2P1
    "KINGSTON SE50S3(100|240|480)G|" // tested with SE50S3100G/KE1ABBF0
    "KINGSTON SH10[03]S3(90|120|240|480)G|" // HyperX (3K), SF-2281, tested with
      // SH100S3240G/320ABBF0, SH103S3120G/505ABBF0
    "KINGSTON SKC(300S37A|380S3)(60|120|180|240|480)G|" // KC300, SF-2281, tested with
      // SKC300S37A120G/KC4ABBF0, SKC380S3120G/507ABBF0
    "KINGSTON SVP200S3(7A)?(60|90|120|240|480)G|" // V+ 200, SF-2281, tested with
      // SVP200S37A480G/502ABBF0, SVP200S390G/332ABBF0
    "KINGSTON SMS200S3(30|60|120)G|" // mSATA, SF-2241, tested with SMS200S3120G/KC3ABBF0
    "KINGSTON SMS450S3(32|64|128)G|" // mSATA, SF-2281, tested with SMS450S3128G/503ABBF0
    "KINGSTON (SV300|SKC100|SE100)S3.*G|" // other SF-2281
    "MKNSSDCR(45|60|90|120|180|240|360|480)GB(-(7|DX7?|MX|G2))?|" // Mushkin Chronos (7mm/Deluxe/MX/G2),
      // SF-2281, tested with MKNSSDCR120GB, MKNSSDCR120GB-MX/560ABBF0, MKNSSDCR480GB-DX7/603ABBF0
    "MKNSSDEC(60|120|240|480|512)GB|" // Mushkin Enhanced ECO2, tested with MKNSSDEC120GB/604ABBF0
    "MKNSSDAT(30|40|60|120|180|240|480)GB(-(DX|V))?|" // Mushkin Atlas (Deluxe/Value), mSATA, SF-2281,
      // tested with MKNSSDAT120GB-V/540ABBF0
    "Mushkin MKNSSDCL(40|60|80|90|115|120|180|240|480)GB-DX2?|" // Mushkin Callisto deluxe,
      // SF-1200/1222, Mushkin MKNSSDCL60GB-DX/361A13F0
    "OCZ[ -](AGILITY2([ -]EX)?|COLOSSUS2|ONYX2|VERTEX(2|-LE))( [123]\\..*)?|" // SF-1200,
      // tested with OCZ-VERTEX2/1.11, OCZ-VERTEX2 3.5/1.11
    "OCZ-NOCTI|" // mSATA, SF-2100, tested with OCZ-NOCTI/2.15
    "OCZ-REVODRIVE3?( X2)?|" // PCIe, SF-1200/2281, tested with
      // OCZ-REVODRIVE( X2)?/1.20, OCZ-REVODRIVE3 X2/2.11
    "OCZ-REVODRIVE350|"
    "OCZ[ -](VELO|VERTEX2[ -](EX|PRO))( [123]\\..*)?|" // SF-1500, tested with
      // OCZ VERTEX2-PRO/1.10 (Bogus thresholds for attribute 232 and 235)
    "D2[CR]STK251...-....|" // OCZ Deneva 2 C/R, SF-22xx/25xx,
      // tested with D2CSTK251M11-0240/2.08, D2CSTK251A10-0240/2.15
    "OCZ-(AGILITY3|SOLID3|VERTEX3( MI)?)|"  // SF-2200, tested with OCZ-VERTEX3/2.02,
      // OCZ-AGILITY3/2.11, OCZ-SOLID3/2.15, OCZ-VERTEX3 MI/2.15
    "OCZ Z-DRIVE R4 [CR]M8[48]|" // PCIe, SF-2282/2582, tested with OCZ Z-DRIVE R4 CM84/2.13
      // (Bogus attributes under Linux)
    "OCZ Z-DRIVE 4500|"
    "OCZ-VELO DRIVE|" // VeloDrive R, PCIe, tested with OCZ-VELO DRIVE/1.33
    "TALOS2|" // OCZ Talos 2 C/R, SAS (works with -d sat), 2*SF-2282, tested with TALOS2/3.20E
    "(APOC|DENC|DENEVA|FTNC|GFGC|MANG|MMOC|NIMC|TMSC).*|" // other OCZ SF-1200,
      // tested with DENCSTE251M11-0120/1.33, DENEVA PCI-E/1.33
    "(DENR|DRSAK|EC188|NIMR|PSIR|TRSAK).*|" // other OCZ SF-1500
    "OWC Aura Pro( 6G SSD)?|" // tested with OWC Aura Pro 6G SSD/507ABBF0, OWC Aura Pro/603ABBF0
    "OWC Mercury Electra (Pro )?[36]G SSD|" // tested with
      // OWC Mercury Electra 6G SSD/502ABBF0, OWC Mercury Electra Pro 3G SSD/541ABBF0
    "OWC Mercury E(xtreme|XTREME) Pro (6G |RE )?SSD|" // tested with
      // OWC Mercury Extreme Pro SSD/360A13F0, OWC Mercury EXTREME Pro 6G SSD/507ABBF0
    "Patriot Pyro|" // tested with Patriot Pyro/332ABBF0
    "SanDisk SDSSDX(60|120|240|480)GG25|" // SanDisk Extreme, SF-2281, tested with
      // SDSSDX240GG25/R201
    "SanDisk SDSSDA(120|240|480)G|" // SanDisk SSD Plus, tested with SanDisk SDSSDA240G/U21010RL
    "SuperSSpeed S301 [0-9]*GB|" // SF-2281, tested with SuperSSpeed S301 128GB/503
    "SG9XCS2D(0?50|100|200|400)GESLT|" // Smart Storage Systems XceedIOPS2, tested with
      // SG9XCS2D200GESLT/SA03L370
    "SSD9SC(120|240|480)GED[EA]|" // PNY Prevail Elite, tested with SSD9SC120GEDA/334ABBF0
    "(TX32|TX31C1|VN0.?..GCNMK).*|" // Smart Storage Systems XceedSTOR
    "(TX22D1|TX21B1).*|" // Smart Storage Systems XceedIOPS2
    "TX52D1.*|" // Smart Storage Systems Xcel-200
    "TS(64|128|256|512)GSSD[37]20|" // Transcend SSD320/720, SF-2281, tested with
      // TS128GSSD320, TS256GSSD720/5.2.0
    "UGB(88P|99S)GC...H[BF].|" // Unigen, tested with
      // UGB88PGC100HF2/MP Rev2, UGB99SGC100HB3/RC Rev3
    "SG9XCS(1F|2D)(50|100|200|400)GE01|" // XceedIOPS, tested with SG9XCS2D50GE01/SA03F34V
    "VisionTek GoDrive (60|120|240|480)GB", // tested with VisionTek GoDrive 480GB/506ABBF0
    "", "",
    "-v 1,raw24/raw32,Raw_Read_Error_Rate "
    "-v 5,raw48,Retired_Block_Count "
    "-v 9,msec24hour32,Power_On_Hours_and_Msec "
  //"-v 12,raw48,Power_Cycle_Count "
    "-v 13,raw24/raw32,Soft_Read_Error_Rate "
    "-v 100,raw48,Gigabytes_Erased "
    "-v 162,raw48,Unknown_SandForce_Attr " // Corsair Force LS SSD/S9FM01.8, *2.0
    "-v 170,raw48,Reserve_Block_Count "
    "-v 171,raw48,Program_Fail_Count "
    "-v 172,raw48,Erase_Fail_Count "
    "-v 173,raw48,Unknown_SandForce_Attr " // Corsair Force LS SSD/S9FM01.8, *2.0
    "-v 174,raw48,Unexpect_Power_Loss_Ct "
    "-v 177,raw48,Wear_Range_Delta "
    "-v 181,raw48,Program_Fail_Count "
    "-v 182,raw48,Erase_Fail_Count "
    "-v 184,raw48,IO_Error_Detect_Code_Ct "
  //"-v 187,raw48,Reported_Uncorrect "
    "-v 189,tempminmax,Airflow_Temperature_Cel "
  //"-v 192,raw48,Power-Off_Retract_Count "
  //"-v 194,tempminmax,Temperature_Celsius "
    "-v 195,raw24/raw32,ECC_Uncorr_Error_Count "
  //"-v 196,raw16(raw16),Reallocated_Event_Count "
    "-v 198,raw24/raw32:210zr54,Uncorrectable_Sector_Ct " // KINGSTON SE100S3100G/510ABBF0
    "-v 199,raw48,SATA_CRC_Error_Count "
    "-v 201,raw24/raw32,Unc_Soft_Read_Err_Rate "
    "-v 204,raw24/raw32,Soft_ECC_Correct_Rate "
    "-v 218,raw48,Unknown_SandForce_Attr " // Corsair Force LS SSD/S9FM01.8, *2.0
    "-v 230,raw48,Life_Curve_Status "
    "-v 231,raw48,SSD_Life_Left "
  //"-v 232,raw48,Available_Reservd_Space "
    "-v 233,raw48,SandForce_Internal "
    "-v 234,raw48,SandForce_Internal "
    "-v 235,raw48,SuperCap_Health "
    "-v 241,raw48,Lifetime_Writes_GiB "
    "-v 242,raw48,Lifetime_Reads_GiB"
  },
  { "Phison Driven SSDs", // see MKP_521_Phison_SMART_attribute.pdf
    "KINGSTON SUV300S37A(120|240|480)G|" // UV300 SSD, tested with KINGSTON SUV300S37A120G/SAFM11.K
    "KINGSTON SKC310S3B?7A960G|" // SSDNow KC310, KINGSTON SKC310S37A960G/SAFM00.r
    "KINGSTON SKC400S37(128G|256G|512G|1T)|" // SSDNow KC400, KINGSTON SKC400S37128G
    "KINGSTON SV310S3(7A|D7|N7A|B7A)960G|" // SSDNow V310
    "KINGSTON SHSS3B?7A(120|240|480|960)G", // HyperX Savage
    "", "",
  //"-v 1,raw48,Raw_Read_Error_Rate "
    "-v 2,raw48,Not_In_Use "
    "-v 3,raw48,Not_In_Use "
    "-v 5,raw48,Not_In_Use "
    "-v 7,raw48,Not_In_Use "
    "-v 8,raw48,Not_In_Use "
  //"-v 9,raw24(raw8),Power_On_Hours "
    "-v 5,raw48,Retired_Block_Count "
  //"-v 9,raw24(raw8),Power_On_Hours "
    "-v 10,raw48,Not_In_Use "
  //"-v 12,raw48,Power_Cycle_Count "
    "-v 168,raw48,SATA_Phy_Error_Count "
    "-v 170,raw24/raw24:z54z10,Bad_Blk_Ct_Erl/Lat " // Early bad block/Later bad block
    "-v 173,raw16(avg16),MaxAvgErase_Ct "
    "-v 175,raw48,Not_In_Use "
    "-v 183,raw48,Unknown_Attribute "
  //"-v 187,raw48,Reported_Uncorrect "
    "-v 192,raw48,Unsafe_Shutdown_Count "
  //"-v 194,tempminmax,Temperature_Celsius "
    "-v 196,raw48,Not_In_Use "
    "-v 197,raw48,Not_In_Use "
    "-v 199,raw48,CRC_Error_Count "
    "-v 218,raw48,CRC_Error_Count "
    "-v 231,raw48,SSD_Life_Left "
    "-v 233,raw48,Flash_Writes_GiB "
    "-v 240,raw48,Not_In_Use "
    "-v 241,raw48,Lifetime_Writes_GiB "
    "-v 242,raw48,Lifetime_Reads_GiB "
    "-v 244,raw48,Average_Erase_Count "
    "-v 245,raw48,Max_Erase_Count "
    "-v 246,raw48,Total_Erase_Count "
  },
  { "Indilinx Barefoot based SSDs",
    "Corsair CSSD-V(32|60|64|128|256)GB2|" // Corsair Nova, tested with Corsair CSSD-V32GB2/2.2
    "Corsair CMFSSD-(32|64|128|256)D1|" // Corsair Extreme, tested with Corsair CMFSSD-128D1/1.0
    "CRUCIAL_CT(64|128|256)M225|" // tested with CRUCIAL_CT64M225/1571
    "G.SKILL FALCON (64|128|256)GB SSD|" // tested with G.SKILL FALCON 128GB SSD/2030
    "OCZ[ -](AGILITY|ONYX|VERTEX( 1199|-TURBO| v1\\.10)?)|" // tested with
      // OCZ-ONYX/1.6, OCZ-VERTEX 1199/00.P97, OCZ-VERTEX/1.30, OCZ VERTEX-TURBO/1.5, OCZ-VERTEX v1.10/1370
    "Patriot[ -]Torqx.*|"
    "RENICE Z2|" // tested with RENICE Z2/2030
    "STT_FT[MD](28|32|56|64)GX25H|" // Super Talent Ultradrive GX, tested with STT_FTM64GX25H/1916
    "TS(18|25)M(64|128)MLC(16|32|64|128|256|512)GSSD|" // ASAX Leopard Hunt II, tested with TS25M64MLC64GSSD/0.1
    "FM-25S2I-(64|128)GBFII|" // G.Skill FALCON II, tested with FM-25S2I-64GBFII
    "TS(60|120)GSSD25D-M", // Transcend Ultra SSD (SATA II), see also Ticket #80
    "", "",
    "-v 1,raw64 " // Raw_Read_Error_Rate
    "-v 9,raw64 " // Power_On_Hours
    "-v 12,raw64 " // Power_Cycle_Count
    "-v 184,raw64,Initial_Bad_Block_Count "
    "-v 195,raw64,Program_Failure_Blk_Ct "
    "-v 196,raw64,Erase_Failure_Blk_Ct "
    "-v 197,raw64,Read_Failure_Blk_Ct "
    "-v 198,raw64,Read_Sectors_Tot_Ct "
    "-v 199,raw64,Write_Sectors_Tot_Ct "
    "-v 200,raw64,Read_Commands_Tot_Ct "
    "-v 201,raw64,Write_Commands_Tot_Ct "
    "-v 202,raw64,Error_Bits_Flash_Tot_Ct "
    "-v 203,raw64,Corr_Read_Errors_Tot_Ct "
    "-v 204,raw64,Bad_Block_Full_Flag "
    "-v 205,raw64,Max_PE_Count_Spec "
    "-v 206,raw64,Min_Erase_Count "
    "-v 207,raw64,Max_Erase_Count "
    "-v 208,raw64,Average_Erase_Count "
    "-v 209,raw64,Remaining_Lifetime_Perc "
    "-v 210,raw64,Indilinx_Internal "
    "-v 211,raw64,SATA_Error_Ct_CRC "
    "-v 212,raw64,SATA_Error_Ct_Handshake "
    "-v 213,raw64,Indilinx_Internal"
  },
  { "Indilinx Barefoot_2/Everest/Martini based SSDs",
    "OCZ VERTEX[ -]PLUS|" // tested with OCZ VERTEX-PLUS/3.55, OCZ VERTEX PLUS/3.55
    "OCZ-VERTEX PLUS R2|" // Barefoot 2, tested with OCZ-VERTEX PLUS R2/1.2
    "OCZ-PETROL|" // Everest 1, tested with OCZ-PETROL/3.12
    "OCZ-AGILITY4|" // Everest 2, tested with OCZ-AGILITY4/1.5.2
    "OCZ-VERTEX4", // Everest 2, tested with OCZ-VERTEX4/1.5
    "", "",
  //"-v 1,raw48,Raw_Read_Error_Rate "
  //"-v 3,raw16(avg16),Spin_Up_Time "
  //"-v 4,raw48,Start_Stop_Count "
  //"-v 5,raw16(raw16),Reallocated_Sector_Ct "
  //"-v 9,raw24(raw8),Power_On_Hours "
  //"-v 12,raw48,Power_Cycle_Count "
    "-v 232,raw48,Lifetime_Writes " // LBA?
  //"-v 233,raw48,Media_Wearout_Indicator"
  },
  { "Indilinx Barefoot 3 based SSDs",
    "OCZ-VECTOR(1[58]0)?|" // tested with OCZ-VECTOR/1.03, OCZ-VECTOR150/1.2, OCZ-VECTOR180
    "OCZ-VERTEX4[56]0A?|" // Barefoot 3 M10, tested with OCZ-VERTEX450/1.0, OCZ-VERTEX460/1.0, VERTEX460A
    "OCZ-SABER1000|"
    "OCZ-ARC100|"
    "Radeon R7", // Barefoot 3 M00, tested with Radeon R7/1.00
    "", "",
    "-v 5,raw48,Runtime_Bad_Block "
  //"-v 9,raw24(raw8),Power_On_Hours "
  //"-v 12,raw48,Power_Cycle_Count "
    "-v 171,raw48,Avail_OP_Block_Count "
    "-v 174,raw48,Pwr_Cycle_Ct_Unplanned "
    "-v 187,raw48,Total_Unc_NAND_Reads "
    "-v 195,raw48,Total_Prog_Failures "
    "-v 196,raw48,Total_Erase_Failures "
    "-v 197,raw48,Total_Unc_Read_Failures "
    "-v 198,raw48,Host_Reads_GiB "
    "-v 199,raw48,Host_Writes_GiB "
    "-v 205,raw48,Max_Rated_PE_Count "
    "-v 206,raw48,Min_Erase_Count "
    "-v 207,raw48,Max_Erase_Count "
    "-v 208,raw48,Average_Erase_Count "
    "-v 210,raw48,SATA_CRC_Error_Count "
    "-v 212,raw48,Pages_Requiring_Rd_Rtry "
    "-v 213,raw48,Snmple_Retry_Attempts "
    "-v 214,raw48,Adaptive_Retry_Attempts "
    "-v 222,raw48,RAID_Recovery_Count "
    "-v 224,raw48,In_Warranty "
    "-v 225,raw48,DAS_Polarity "
    "-v 226,raw48,Partial_Pfail "
    "-v 230,raw48,Write_Throttling "
    "-v 233,raw48,Remaining_Lifetime_Perc "
    "-v 241,raw48,Host_Writes_GiB " // M00/M10
    "-v 242,raw48,Host_Reads_GiB "  // M00/M10
    "-v 249,raw48,Total_NAND_Prog_Ct_GiB "
    "-v 251,raw48,Total_NAND_Read_Ct_GiB"
  },
  { "OCZ Intrepid 3000 SSDs", // tested with OCZ INTREPID 3600/1.4.3.6, 3800/1.4.3.0, 3700/1.5.0.4
    "OCZ INTREPID 3[678]00",
    "", "",
    "-v 5,raw48,Runtime_Bad_Block "
  //"-v 9,raw24(raw8),Power_On_Hours "
  //"-v 12,raw48,Power_Cycle_Count "
    "-v 100,raw48,Total_Blocks_Erased "
    "-v 171,raw48,Avail_OP_Block_Count "
    "-v 174,raw48,Pwr_Cycle_Ct_Unplanned "
    "-v 184,raw48,Factory_Bad_Block_Count "
    "-v 187,raw48,Total_Unc_NAND_Reads "
    "-v 190,tempminmax,Temperature_Celsius "
    "-v 195,raw48,Total_Prog_Failures "
    "-v 196,raw48,Total_Erase_Failures "
    "-v 197,raw48,Total_Unc_Read_Failures "
    "-v 198,raw48,Host_Reads_GiB "
    "-v 199,raw48,Host_Writes_GiB "
    "-v 202,raw48,Total_Read_Bits_Corr_Ct "
    "-v 205,raw48,Max_Rated_PE_Count "
    "-v 206,raw48,Min_Erase_Count "
    "-v 207,raw48,Max_Erase_Count "
    "-v 208,raw48,Average_Erase_Count "
    "-v 210,raw48,SATA_CRC_Error_Count "
    "-v 211,raw48,SATA_UNC_Count "
    "-v 212,raw48,NAND_Reads_with_Retry "
    "-v 213,raw48,Simple_Rd_Rtry_Attempts "
    "-v 214,raw48,Adaptv_Rd_Rtry_Attempts "
    "-v 221,raw48,Int_Data_Path_Prot_Unc "
    "-v 222,raw48,RAID_Recovery_Count "
    "-v 230,raw48,SuperCap_Charge_Status " // 0=not charged, 1=fully charged, 2=unknown
    "-v 233,raw48,Remaining_Lifetime_Perc "
    "-v 249,raw48,Total_NAND_Prog_Ct_GiB "
    "-v 251,raw48,Total_NAND_Read_Ct_GiB"
  },
  {
    "OCZ Trion SSDs",
    "OCZ-TRION1[05]0", // tested with OCZ-TRION100/SAFM11.2A, TRION150/SAFZ72.2
    "", "",
  //"-v 9,raw24(raw8),Power_On_Hours "
  //"-v 12,raw48,Power_Cycle_Count "
    "-v 167,raw48,SSD_Protect_Mode "
    "-v 168,raw48,SATA_PHY_Error_Count "
    "-v 169,raw48,Bad_Block_Count "
    "-v 173,raw48,Erase_Count "
    "-v 192,raw48,Unexpect_Power_Loss_Ct "
  //"-v 194,tempminmax,Temperature_Celsius "
    "-v 241,raw48,Host_Writes"
  },
  { "InnoDisk InnoLite SATADOM D150QV-L SSDs", // tested with InnoLite SATADOM D150QV-L/120319
    "InnoLite SATADOM D150QV-L",
    "", "",
  //"-v 1,raw48,Raw_Read_Error_Rate "
  //"-v 2,raw48,Throughput_Performance "
  //"-v 3,raw16(avg16),Spin_Up_Time "
  //"-v 5,raw16(raw16),Reallocated_Sector_Ct "
  //"-v 7,raw48,Seek_Error_Rate " // from InnoDisk iSMART Linux tool, useless for SSD
  //"-v 8,raw48,Seek_Time_Performance "
  //"-v 9,raw24(raw8),Power_On_Hours "
  //"-v 10,raw48,Spin_Retry_Count "
  //"-v 12,raw48,Power_Cycle_Count "
    "-v 168,raw48,SATA_PHY_Error_Count "
    "-v 170,raw48,Bad_Block_Count "
    "-v 173,raw48,Erase_Count "
    "-v 175,raw48,Bad_Cluster_Table_Count "
    "-v 192,raw48,Unexpect_Power_Loss_Ct "
  //"-v 194,tempminmax,Temperature_Celsius "
  //"-v 197,raw48,Current_Pending_Sector "
    "-v 229,hex48,Flash_ID "
    "-v 235,raw48,Later_Bad_Block "
    "-v 236,raw48,Unstable_Power_Count "
    "-v 240,raw48,Write_Head"
  },
  { "Innodisk 3MG2-P SSDs", // tested with 2.5" SATA SSD 3MG2-P/M140402,
      // 1.8 SATA SSD 3IE2-P/M150821, 2.5" SATA SSD 3IE2-P/M150821,
      // SATA Slim 3MG2-P/M141114, M.2 (S80) 3MG2-P/M141114
    "((1\\.8|2\\.5)\"? SATA SSD|SATA Slim|M\\.2 \\(S80\\)) 3(MG|IE)2-P",
    "", "",
  //"-v 1,raw48,Raw_Read_Error_Rate "
  //"-v 2,raw48,Throughput_Performance "
  //"-v 9,raw24(raw8),Power_On_Hours "
  //"-v 12,raw48,Power_Cycle_Count "
    "-v 160,raw48,Uncorrectable_Error_Cnt "
    "-v 161,raw48,Number_of_Pure_Spare "
    "-v 163,raw48,Initial_Bad_Block_Count "
    "-v 164,raw48,Total_Erase_Count "
    "-v 165,raw48,Max_Erase_Count "
    "-v 166,raw48,Min_Erase_Count "
    "-v 167,raw48,Average_Erase_Count "
    "-v 168,raw48,Max_Erase_Count_of_Spec "
    "-v 169,raw48,Remaining_Lifetime_Perc "
  //"-v 175,raw48,Program_Fail_Count_Chip "
  //"-v 176,raw48,Erase_Fail_Count_Chip "
  //"-v 177,raw48,Wear_Leveling_Count "
    "-v 178,raw48,Runtime_Invalid_Blk_Cnt "
  //"-v 181,raw48,Program_Fail_Cnt_Total "
  //"-v 182,raw48,Erase_Fail_Count_Total "
  //"-v 187,raw48,Reported_Uncorrect " // ] only in spec
  //"-v 192,raw48,Power-Off_Retract_Count "
  //"-v 194,tempminmax,Temperature_Celsius "
  //"-v 195,raw48,Hardware_ECC_Recovered "
  //"-v 196,raw16(raw16),Reallocated_Event_Count "
  //"-v 197,raw48,Current_Pending_Sector "
  //"-v 198,raw48,Offline_Uncorrectable "
  //"-v 199,raw48,UDMA_CRC_Error_Count "
    "-v 225,raw48,Host_Writes_32MiB "  // ]
  //"-v 232,raw48,Available_Reservd_Space "
    "-v 233,raw48,Flash_Writes_32MiB " // ]
    "-v 234,raw48,Flash_Reads_32MiB "  // ]
    "-v 241,raw48,Host_Writes_32MiB "
    "-v 242,raw48,Host_Reads_32MiB "
    "-v 245,raw48,Flash_Writes_32MiB"
  },
  { "Innodisk 3ME3 SSDs", // tested with  2.5" SATA SSD 3ME3/S15A19, CFast 3ME3/S15A19
      // InnoDisk Corp. - mSATA 3ME3/S15A19, mSATA mini 3ME3/S15A19, M.2 (S42) 3ME3,
      // SATA Slim 3ME3/S15A19, SATADOM-MH 3ME3/S15A19, SATADOM-ML 3ME3/S15A19,
      // SATADOM-MV 3ME3/S15A19, SATADOM-SL 3ME3/S15A19, SATADOM-SV 3ME3/S15A19,
      // SATADOM-SL 3IE3/S151019N
    "(2.5\" SATA SSD|CFast|InnoDisk Corp\\. - mSATA|mSATA mini|"
    "M\\.2 \\(S42\\)|SATA Slim|SATADOM-(MH|ML|MV|SL|SV)) 3ME3|"
    "SATADOM-SL 3IE3",
    "", "",
  //"-v 1,raw48,Raw_Read_Error_Rate "
  //"-v 2,raw48,Throughput_Performance "
  //"-v 3,raw16(avg16),Spin_Up_Time "
    "-v 5,raw48,Later_Bad_Block "
    "-v 7,raw48,Seek_Error_Rate "       // ?
    "-v 8,raw48,Seek_Time_Performance " // ?
  //"-v 9,raw24(raw8),Power_On_Hours "
    "-v 10,raw48,Spin_Retry_Count "     // ?
  //"-v 12,raw48,Power_Cycle_Count "
    "-v 163,raw48,Total_Bad_Block_Count "
    "-v 165,raw48,Max_Erase_Count "
    "-v 167,raw48,Average_Erase_Count "
    "-v 168,raw48,SATA_PHY_Error_Count "
    "-v 169,raw48,Remaining_Lifetime_Perc "
    "-v 170,raw48,Spare_Block_Count "
    "-v 171,raw48,Program_Fail_Count "
    "-v 172,raw48,Erase_Fail_Count "
    "-v 175,raw48,Bad_Cluster_Table_Count "
    "-v 176,raw48,RANGE_RECORD_Count "
  //"-v 187,raw48,Reported_Uncorrect "
  //"-v 192,raw48,Power-Off_Retract_Count "
  //"-v 194,tempminmax,Temperature_Celsius "
  //"-v 197,raw48,Current_Pending_Sector "
    "-v 225,raw48,Data_Log_Write_Count "
    "-v 229,hex48,Flash_ID "
    "-v 232,raw48,Spares_Remaining_Perc "
    "-v 235,raw16,Later_Bad_Blk_Inf_R/W/E " // Read/Write/Erase
    "-v 240,raw48,Write_Head "
    "-v 241,raw48,Host_Writes_32MiB "
    "-v 242,raw48,Host_Reads_32MiB"
  },
  { "InnoDisk iCF 9000 CompactFlash Cards", // tested with InnoDisk Corp. - iCF9000 1GB/140808,
       // ..., InnoDisk Corp. - iCF9000 64GB/140808
    "InnoDisk Corp\\. - iCF9000 (1|2|4|8|16|32|64)GB",
    "", "",
  //"-v 1,raw48,Raw_Read_Error_Rate "
  //"-v 5,raw16(raw16),Reallocated_Sector_Ct "
  //"-v 12,raw48,Power_Cycle_Count "
    "-v 160,raw48,Uncorrectable_Error_Cnt "
    "-v 161,raw48,Valid_Spare_Block_Cnt "
    "-v 162,raw48,Child_Pair_Count "
    "-v 163,raw48,Initial_Bad_Block_Count "
    "-v 164,raw48,Total_Erase_Count "
    "-v 165,raw48,Max_Erase_Count "
    "-v 166,raw48,Min_Erase_Count "
    "-v 167,raw48,Average_Erase_Count "
  //"-v 192,raw48,Power-Off_Retract_Count "
  //"-v 194,tempminmax,Temperature_Celsius "
  //"-v 195,raw48,Hardware_ECC_Recovered "
  //"-v 196,raw16(raw16),Reallocated_Event_Count "
  //"-v 198,raw48,Offline_Uncorrectable "
  //"-v 199,raw48,UDMA_CRC_Error_Count "
  //"-v 229,raw48,Flash_ID " // only in spec
    "-v 241,raw48,Host_Writes_32MiB "
    "-v 242,raw48,Host_Reads_32MiB"
  },
  { "Intel X25-E SSDs",
    "SSDSA2SH(032|064)G1.* INTEL",  // G1 = first generation
    "", "",
  //"-v 3,raw16(avg16),Spin_Up_Time "
  //"-v 4,raw48,Start_Stop_Count "
  //"-v 5,raw16(raw16),Reallocated_Sector_Ct "
  //"-v 9,raw24(raw8),Power_On_Hours "
  //"-v 12,raw48,Power_Cycle_Count "
    "-v 192,raw48,Unsafe_Shutdown_Count "
    "-v 225,raw48,Host_Writes_32MiB "
    "-v 226,raw48,Intel_Internal "
    "-v 227,raw48,Intel_Internal "
    "-v 228,raw48,Intel_Internal "
  //"-v 232,raw48,Available_Reservd_Space "
  //"-v 233,raw48,Media_Wearout_Indicator"
  },
  { "Intel X18-M/X25-M G1 SSDs",
    "INTEL SSDSA[12]MH(080|160)G1.*",  // G1 = first generation, 50nm
    "", "",
  //"-v 3,raw16(avg16),Spin_Up_Time "
  //"-v 4,raw48,Start_Stop_Count "
  //"-v 5,raw16(raw16),Reallocated_Sector_Ct "
  //"-v 9,raw24(raw8),Power_On_Hours "
  //"-v 12,raw48,Power_Cycle_Count "
    "-v 192,raw48,Unsafe_Shutdown_Count "
    "-v 225,raw48,Host_Writes_32MiB "
    "-v 226,raw48,Intel_Internal "
    "-v 227,raw48,Intel_Internal "
    "-v 228,raw48,Intel_Internal "
  //"-v 232,raw48,Available_Reservd_Space "
  //"-v 233,raw48,Media_Wearout_Indicator"
  },
  { "Intel X18-M/X25-M/X25-V G2 SSDs", // fixed firmware
      // tested with INTEL SSDSA2M(080|160)G2GC/2CV102J8 (X25-M)
    "INTEL SSDSA[12]M(040|080|120|160)G2.*",  // G2 = second generation, 34nm
    "2CV102(J[89A-Z]|[K-Z].)", // >= "2CV102J8"
    "",
  //"-v 3,raw16(avg16),Spin_Up_Time "
  //"-v 4,raw48,Start_Stop_Count "
  //"-v 5,raw16(raw16),Reallocated_Sector_Ct "
  //"-v 9,raw24(raw8),Power_On_Hours "
  //"-v 12,raw48,Power_Cycle_Count "
  //"-v 184,raw48,End-to-End_Error " // G2 only
    "-v 192,raw48,Unsafe_Shutdown_Count "
    "-v 225,raw48,Host_Writes_32MiB "
    "-v 226,raw48,Workld_Media_Wear_Indic " // Timed Workload Media Wear Indicator (percent*1024)
    "-v 227,raw48,Workld_Host_Reads_Perc "  // Timed Workload Host Reads Percentage
    "-v 228,raw48,Workload_Minutes " // 226,227,228 can be reset by 'smartctl -t vendor,0x40'
  //"-v 232,raw48,Available_Reservd_Space "
  //"-v 233,raw48,Media_Wearout_Indicator"
  },
  { "Intel X18-M/X25-M/X25-V G2 SSDs", // buggy or unknown firmware
      // tested with INTEL SSDSA2M040G2GC/2CV102HD (X25-V)
    "INTEL SSDSA[12]M(040|080|120|160)G2.*",
    "",
    "This drive may require a firmware update to\n"
    "fix possible drive hangs when reading SMART self-test log:\n"
    "http://downloadcenter.intel.com/Detail_Desc.aspx?DwnldID=18363",
    "-v 192,raw48,Unsafe_Shutdown_Count "
    "-v 225,raw48,Host_Writes_32MiB "
    "-v 226,raw48,Workld_Media_Wear_Indic "
    "-v 227,raw48,Workld_Host_Reads_Perc "
    "-v 228,raw48,Workload_Minutes"
  },
  { "Intel 311/313 Series SSDs", // tested with INTEL SSDSA2VP020G2/2CV102M5,
      // INTEL SSDSA2VP020G3/9CV10379,
    "INTEL SSDSA2VP(020|024)G[23]", // G3 = 313 Series
    "", "",
  //"-v 3,raw16(avg16),Spin_Up_Time "
  //"-v 4,raw48,Start_Stop_Count "
  //"-v 5,raw16(raw16),Reallocated_Sector_Ct "
  //"-v 9,raw24(raw8),Power_On_Hours "
  //"-v 12,raw48,Power_Cycle_Count "
    "-v 170,raw48,Reserve_Block_Count "
    "-v 171,raw48,Program_Fail_Count "
    "-v 172,raw48,Erase_Fail_Count "
    "-v 183,raw48,SATA_Downshift_Count "
  //"-v 184,raw48,End-to-End_Error "
  //"-v 187,raw48,Reported_Uncorrect "
    "-v 192,raw48,Unsafe_Shutdown_Count "
    "-v 225,raw48,Host_Writes_32MiB "
    "-v 226,raw48,Workld_Media_Wear_Indic " // Timed Workload Media Wear Indicator (percent*1024)
    "-v 227,raw48,Workld_Host_Reads_Perc "  // Timed Workload Host Reads Percentage
    "-v 228,raw48,Workload_Minutes " // 226,227,228 can be reset by 'smartctl -t vendor,0x40'
  //"-v 232,raw48,Available_Reservd_Space "
  //"-v 233,raw48,Media_Wearout_Indicator "
    "-v 241,raw48,Host_Writes_32MiB "
    "-v 242,raw48,Host_Reads_32MiB"
  },
  { "Intel 320 Series SSDs", // tested with INTEL SSDSA2CT040G3/4PC10362,
      // INTEL SSDSA2CW160G3/4PC10362, SSDSA2BT040G3/4PC10362, SSDSA2BW120G3A/4PC10362,
      // INTEL SSDSA2BW300G3D/4PC10362, SSDSA2BW160G3L/4PC1LE04, SSDSA1NW160G3/4PC10362
    "INTEL SSDSA[12][BCN][WT](040|080|120|160|300|600)G3[ADL]?",
      // 2B = 2.5" 7mm, 2C = 2.5" 9.5mm, 1N = 1.8" microSATA
    "", "",
    "-F nologdir "
  //"-v 3,raw16(avg16),Spin_Up_Time "
  //"-v 4,raw48,Start_Stop_Count "
  //"-v 5,raw16(raw16),Reallocated_Sector_Ct "
  //"-v 9,raw24(raw8),Power_On_Hours "
  //"-v 12,raw48,Power_Cycle_Count "
    "-v 170,raw48,Reserve_Block_Count "
    "-v 171,raw48,Program_Fail_Count "
    "-v 172,raw48,Erase_Fail_Count "
    "-v 183,raw48,SATA_Downshift_Count " // FW >= 4Px10362
  //"-v 184,raw48,End-to-End_Error "
  //"-v 187,raw48,Reported_Uncorrect "
    "-v 199,raw48,CRC_Error_Count "      // FW >= 4Px10362
    "-v 192,raw48,Unsafe_Shutdown_Count "
    "-v 225,raw48,Host_Writes_32MiB "
    "-v 226,raw48,Workld_Media_Wear_Indic " // Timed Workload Media Wear Indicator (percent*1024)
    "-v 227,raw48,Workld_Host_Reads_Perc "  // Timed Workload Host Reads Percentage
    "-v 228,raw48,Workload_Minutes " // 226,227,228 can be reset by 'smartctl -t vendor,0x40'
  //"-v 232,raw48,Available_Reservd_Space "
  //"-v 233,raw48,Media_Wearout_Indicator "
    "-v 241,raw48,Host_Writes_32MiB "
    "-v 242,raw48,Host_Reads_32MiB"
  },
  { "Intel 710 Series SSDs", // tested with INTEL SSDSA2BZ[12]00G3/6PB10362
    "INTEL SSDSA2BZ(100|200|300)G3",
    "", "",
    "-F nologdir "
  //"-v 3,raw16(avg16),Spin_Up_Time "
  //"-v 4,raw48,Start_Stop_Count "
  //"-v 5,raw16(raw16),Reallocated_Sector_Ct "
  //"-v 9,raw24(raw8),Power_On_Hours "
  //"-v 12,raw48,Power_Cycle_Count "
    "-v 170,raw48,Reserve_Block_Count "
    "-v 171,raw48,Program_Fail_Count "
    "-v 172,raw48,Erase_Fail_Count "
    "-v 174,raw48,Unexpect_Power_Loss_Ct " // Missing in 710 specification from September 2011
    "-v 183,raw48,SATA_Downshift_Count "
  //"-v 184,raw48,End-to-End_Error "
  //"-v 187,raw48,Reported_Uncorrect "
  //"-v 190,tempminmax,Airflow_Temperature_Cel "
    "-v 192,raw48,Unsafe_Shutdown_Count "
    "-v 225,raw48,Host_Writes_32MiB "
    "-v 226,raw48,Workld_Media_Wear_Indic " // Timed Workload Media Wear Indicator (percent*1024)
    "-v 227,raw48,Workld_Host_Reads_Perc "  // Timed Workload Host Reads Percentage
    "-v 228,raw48,Workload_Minutes " // 226,227,228 can be reset by 'smartctl -t vendor,0x40'
  //"-v 232,raw48,Available_Reservd_Space "
  //"-v 233,raw48,Media_Wearout_Indicator "
    "-v 241,raw48,Host_Writes_32MiB "
    "-v 242,raw48,Host_Reads_32MiB"
  },
  { "Intel 510 Series SSDs",
    "INTEL SSDSC2MH(120|250)A2",
    "", "",
  //"-v 3,raw16(avg16),Spin_Up_Time "
  //"-v 4,raw48,Start_Stop_Count "
  //"-v 5,raw16(raw16),Reallocated_Sector_Ct "
  //"-v 9,raw24(raw8),Power_On_Hours "
  //"-v 12,raw48,Power_Cycle_Count "
    "-v 192,raw48,Unsafe_Shutdown_Count "
    "-v 225,raw48,Host_Writes_32MiB "
  //"-v 232,raw48,Available_Reservd_Space "
  //"-v 233,raw48,Media_Wearout_Indicator"
  },
  { "Intel 520 Series SSDs", // tested with INTEL SSDSC2CW120A3/400i, SSDSC2BW480A3F/400i
    "INTEL SSDSC2[BC]W(060|120|180|240|480)A3F?",
    "", "",
  //"-v 5,raw16(raw16),Reallocated_Sector_Ct "
    "-v 9,msec24hour32,Power_On_Hours_and_Msec "
  //"-v 12,raw48,Power_Cycle_Count "
    "-v 170,raw48,Available_Reservd_Space "
    "-v 171,raw48,Program_Fail_Count "
    "-v 172,raw48,Erase_Fail_Count "
    "-v 174,raw48,Unexpect_Power_Loss_Ct "
  //"-v 184,raw48,End-to-End_Error "
    "-v 187,raw48,Uncorrectable_Error_Cnt "
  //"-v 192,raw48,Power-Off_Retract_Count "
    "-v 225,raw48,Host_Writes_32MiB "
    "-v 226,raw48,Workld_Media_Wear_Indic "
    "-v 227,raw48,Workld_Host_Reads_Perc "
    "-v 228,raw48,Workload_Minutes "
  //"-v 232,raw48,Available_Reservd_Space "
  //"-v 233,raw48,Media_Wearout_Indicator "
    "-v 241,raw48,Host_Writes_32MiB "
    "-v 242,raw48,Host_Reads_32MiB "
    "-v 249,raw48,NAND_Writes_1GiB"
  },
  { "Intel 525 Series SSDs", // mSATA, tested with SSDMCEAC120B3/LLLi
    "INTEL SSDMCEAC(030|060|090|120|180|240)B3",
    "", "",
  //"-v 5,raw16(raw16),Reallocated_Sector_Ct "
    "-v 9,msec24hour32,Power_On_Hours_and_Msec "
  //"-v 12,raw48,Power_Cycle_Count "
    "-v 170,raw48,Available_Reservd_Space "
    "-v 171,raw48,Program_Fail_Count "
    "-v 172,raw48,Erase_Fail_Count "
    "-v 174,raw48,Unexpect_Power_Loss_Ct "
    "-v 183,raw48,SATA_Downshift_Count "
  //"-v 184,raw48,End-to-End_Error "
    "-v 187,raw48,Uncorrectable_Error_Cnt "
  //"-v 190,tempminmax,Airflow_Temperature_Cel "
  //"-v 192,raw48,Power-Off_Retract_Count "
  //"-v 199,raw48,UDMA_CRC_Error_Count "
    "-v 225,raw48,Host_Writes_32MiB "
    "-v 226,raw48,Workld_Media_Wear_Indic "
    "-v 227,raw48,Workld_Host_Reads_Perc "
    "-v 228,raw48,Workload_Minutes "
  //"-v 232,raw48,Available_Reservd_Space "
  //"-v 233,raw48,Media_Wearout_Indicator "
    "-v 241,raw48,Host_Writes_32MiB "
    "-v 242,raw48,Host_Reads_32MiB "
    "-v 249,raw48,NAND_Writes_1GiB"
  },
  { "Intel 53x and Pro 2500 Series SSDs", // SandForce SF-2281, tested with
      // INTEL SSDSC2BW180A4/DC12, SSDSC2BW240A4/DC12, SSDMCEAW120A4/DC33
      // INTEL SSDMCEAW240A4/DC33, SSDSC2BF480A5/TG26, SSDSC2BW240H6/RG21
    "INTEL SSD(MCEA|SC2B|SCKJ)[WF](056|080|120|180|240|360|480)(A4|A5|H6)",
      // SC2B = 2.5", MCEA = mSATA, SCKJ = M.2; A4 = 530, A5 = Pro 2500, H6 = 535
    "", "",
  //"-v 5,raw16(raw16),Reallocated_Sector_Ct "
    "-v 9,msec24hour32,Power_On_Hours_and_Msec "
  //"-v 12,raw48,Power_Cycle_Count "
    "-v 170,raw48,Available_Reservd_Space "
    "-v 171,raw48,Program_Fail_Count "
    "-v 172,raw48,Erase_Fail_Count "
    "-v 174,raw48,Unexpect_Power_Loss_Ct "
    "-v 183,raw48,SATA_Downshift_Count "
  //"-v 184,raw48,End-to-End_Error "
    "-v 187,raw48,Uncorrectable_Error_Cnt "
  //"-v 190,tempminmax,Airflow_Temperature_Cel "
  //"-v 192,raw48,Power-Off_Retract_Count "
  //"-v 199,raw48,UDMA_CRC_Error_Count "
    "-v 225,raw48,Host_Writes_32MiB "
    "-v 226,raw48,Workld_Media_Wear_Indic "
    "-v 227,raw48,Workld_Host_Reads_Perc "
    "-v 228,raw48,Workload_Minutes "
  //"-v 232,raw48,Available_Reservd_Space "
  //"-v 233,raw48,Media_Wearout_Indicator "
    "-v 241,raw48,Host_Writes_32MiB "
    "-v 242,raw48,Host_Reads_32MiB "
    "-v 249,raw48,NAND_Writes_1GiB"
  },
  { "Intel 330/335 Series SSDs", // tested with INTEL SSDSC2CT180A3/300i, SSDSC2CT240A3/300i,
      // INTEL SSDSC2CT240A4/335t
    "INTEL SSDSC2CT(060|120|180|240)A[34]", // A4 = 335 Series
    "", "",
  //"-v 5,raw16(raw16),Reallocated_Sector_Ct "
    "-v 9,msec24hour32,Power_On_Hours_and_Msec "
  //"-v 12,raw48,Power_Cycle_Count "
  //"-v 181,raw48,Program_Fail_Cnt_Total " // ] Missing in 330 specification from April 2012
  //"-v 182,raw48,Erase_Fail_Count_Total " // ]
  //"-v 192,raw48,Power-Off_Retract_Count "
    "-v 225,raw48,Host_Writes_32MiB "
  //"-v 232,raw48,Available_Reservd_Space "
  //"-v 233,raw48,Media_Wearout_Indicator "
    "-v 241,raw48,Host_Writes_32MiB "
    "-v 242,raw48,Host_Reads_32MiB "
    "-v 249,raw48,NAND_Writes_1GiB"
  },
  { "Intel 730 and DC S35x0/3610/3700 Series SSDs", // tested with INTEL SSDSC2BP480G4, SSDSC2BB120G4/D2010355,
      // INTEL SSDSC2BB800G4T, SSDSC2BA200G3/5DV10250, SSDSC2BB080G6/G2010130,  SSDSC2BX200G4/G2010110,
      // INTEL SSDSC2BB016T6/G2010140, SSDSC2BX016T4/G2010140
    "INTEL SSDSC(1N|2B)[ABPX]((080|100|120|160|200|240|300|400|480|600|800)G[346]T?|(012|016)T[46])",
      // A = S3700, B*4 = S3500, B*6 = S3510, P = 730, X = S3610
    "", "",
  //"-v 3,raw16(avg16),Spin_Up_Time "
  //"-v 4,raw48,Start_Stop_Count "
  //"-v 5,raw16(raw16),Reallocated_Sector_Ct "
  //"-v 9,raw24(raw8),Power_On_Hours "
  //"-v 12,raw48,Power_Cycle_Count "
    "-v 170,raw48,Available_Reservd_Space "
    "-v 171,raw48,Program_Fail_Count "
    "-v 172,raw48,Erase_Fail_Count "
    "-v 174,raw48,Unsafe_Shutdown_Count "
    "-v 175,raw16(raw16),Power_Loss_Cap_Test "
    "-v 183,raw48,SATA_Downshift_Count "
  //"-v 184,raw48,End-to-End_Error "
  //"-v 187,raw48,Reported_Uncorrect "
    "-v 190,tempminmax,Temperature_Case "
    "-v 192,raw48,Unsafe_Shutdown_Count "
    "-v 194,tempminmax,Temperature_Internal "
  //"-v 197,raw48,Current_Pending_Sector "
    "-v 199,raw48,CRC_Error_Count "
    "-v 225,raw48,Host_Writes_32MiB "
    "-v 226,raw48,Workld_Media_Wear_Indic " // Timed Workload Media Wear Indicator (percent*1024)
    "-v 227,raw48,Workld_Host_Reads_Perc "  // Timed Workload Host Reads Percentage
    "-v 228,raw48,Workload_Minutes " // 226,227,228 can be reset by 'smartctl -t vendor,0x40'
  //"-v 232,raw48,Available_Reservd_Space "
  //"-v 233,raw48,Media_Wearout_Indicator "
    "-v 234,raw24/raw32:04321,Thermal_Throttle "
    "-v 241,raw48,Host_Writes_32MiB "
    "-v 242,raw48,Host_Reads_32MiB "
    "-v 243,raw48,NAND_Writes_32MiB " // S3510/3610
    "-F xerrorlba" // tested with SSDSC2BB600G4/D2010355
  },
  { "Kingston branded X25-V SSDs", // fixed firmware
    "KINGSTON SSDNow 40GB",
    "2CV102(J[89A-Z]|[K-Z].)", // >= "2CV102J8"
    "",
    "-v 192,raw48,Unsafe_Shutdown_Count "
    "-v 225,raw48,Host_Writes_32MiB "
    "-v 226,raw48,Workld_Media_Wear_Indic "
    "-v 227,raw48,Workld_Host_Reads_Perc "
    "-v 228,raw48,Workload_Minutes"
  },
  { "Kingston branded X25-V SSDs", // buggy or unknown firmware
    "KINGSTON SSDNow 40GB",
    "",
    "This drive may require a firmware update to\n"
    "fix possible drive hangs when reading SMART self-test log.\n"
    "To update Kingston branded drives, a modified Intel update\n"
    "tool must be used. Search for \"kingston 40gb firmware\".",
    "-v 192,raw48,Unsafe_Shutdown_Count "
    "-v 225,raw48,Host_Writes_32MiB "
    "-v 226,raw48,Workld_Media_Wear_Indic "
    "-v 227,raw48,Workld_Host_Reads_Perc "
    "-v 228,raw48,Workload_Minutes"
  },
  { "JMicron based SSDs", // JMicron JMF60x
    "Kingston SSDNow V Series [0-9]*GB|" // tested with Kingston SSDNow V Series 64GB/B090522a
    "TS(2|4|8|16|32|64|128|192)GSSD(18|25)[MS]?-[MS]", // Transcend IDE and SATA, tested with
      // TS32GSSD25-M/V090331, TS32GSSD18M-M/v090331
    "[BVv].*", // other Transcend SSD versions will be catched by subsequent entry
    "",
  //"-v 9,raw24(raw8),Power_On_Hours " // raw value always 0?
  //"-v 12,raw48,Power_Cycle_Count "
  //"-v 194,tempminmax,Temperature_Celsius " // raw value always 0?
    "-v 229,hex64:w012345r,Halt_System/Flash_ID " // Halt, Flash[7]
    "-v 232,hex64:w012345r,Firmware_Version_Info " // "YYMMDD", #Channels, #Banks
    "-v 233,hex48:w01234,ECC_Fail_Record " // Fail number, Row[3], Channel, Bank
    "-v 234,raw24/raw24:w01234,Avg/Max_Erase_Count "
    "-v 235,raw24/raw24:w01z23,Good/Sys_Block_Count"
  },
  { "JMicron based SSDs", // JMicron JMF61x, JMF66x, JMF670
    "ADATA S596 Turbo|"  // tested with ADATA S596 Turbo 256GB SATA SSD (JMicron JMF616)
    "ADATA SP600|"  // tested with ADATA SP600/2.4 (JMicron JMF661)
    "ADATA SP310|"  // Premier Pro SP310 mSATA, JMF667, tested with ADATA SP310/3.04
    "APPLE SSD TS(064|128|256|512)C|"  // Toshiba?, tested with APPLE SSD TS064C/CJAA0201
    "KINGSTON SNV425S2(64|128)GB|"  // SSDNow V Series (2. Generation, JMF618),
                                    // tested with KINGSTON SNV425S264GB/C091126a
    "KINGSTON SSDNOW 30GB|" // tested with KINGSTON SSDNOW 30GB/AJXA0202
    "KINGSTON SS100S2(8|16)G|"  // SSDNow S100 Series, tested with KINGSTON SS100S28G/D100309a
    "KINGSTON SNVP325S2(64|128|256|512)GB|" // SSDNow V+ Series, tested with KINGSTON SNVP325S2128GB/AGYA0201
    "KINGSTON SVP?100S2B?(64|96|128|256|512)G|"  // SSDNow V100/V+100 Series,
      // tested with KINGSTON SVP100S296G/CJR10202, KINGSTON SV100S2256G/D110225a
    "KINGSTON SV200S3(64|128|256)G|" // SSDNow V200 Series, tested with KINGSTON SV200S3128G/E120506a
    "TOSHIBA THNS128GG4BBAA|"  // Toshiba / Super Talent UltraDrive DX,
                               // tested with Toshiba 128GB 2.5" SSD (built in MacBooks)
    "TOSHIBA THNSNC128GMLJ|" // tested with THNSNC128GMLJ/CJTA0202 (built in Toshiba Protege/Dynabook)
    "TS(8|16|32|64|128|192|256|512)GSSD25S?-(MD?|S)|" // Transcend IDE and SATA, JMF612, tested with
      // TS256GSSD25S-M/101028, TS32GSSD25-M/20101227
    "TS(32|64|128|256)G(SSD|MSA)340", // Transcend SSD340 SATA/mSATA, JMF667/670, tested with
      // TS256GSSD340/SVN263, TS256GSSD340/SVN423b, TS256GMSA340/SVN263
    "", "",
  //"-v 1,raw48,Raw_Read_Error_Rate "
  //"-v 2,raw48,Throughput_Performance "
    "-v 3,raw48,Unknown_JMF_Attribute "
  //"-v 5,raw16(raw16),Reallocated_Sector_Ct "
    "-v 7,raw48,Unknown_JMF_Attribute "
    "-v 8,raw48,Unknown_JMF_Attribute "
  //"-v 9,raw24(raw8),Power_On_Hours "
    "-v 10,raw48,Unknown_JMF_Attribute "
  //"-v 12,raw48,Power_Cycle_Count "
    "-v 167,raw48,Unknown_JMF_Attribute "
    "-v 168,raw48,SATA_Phy_Error_Count "
    "-v 169,raw48,Unknown_JMF_Attribute "
    "-v 170,raw16,Bad_Block_Count "
    "-v 173,raw16,Erase_Count " // JMF661: different?
    "-v 175,raw48,Bad_Cluster_Table_Count "
    "-v 192,raw48,Unexpect_Power_Loss_Ct "
  //"-v 194,tempminmax,Temperature_Celsius "
  //"-v 197,raw48,Current_Pending_Sector "
    "-v 233,raw48,Unknown_JMF_Attribute " // FW SVN423b
    "-v 234,raw48,Unknown_JMF_Attribute " // FW SVN423b
    "-v 240,raw48,Unknown_JMF_Attribute "
  //"-v 241,raw48,Total_LBAs_Written "    // FW SVN423b
  //"-v 242,raw48,Total_LBAs_Read "       // FW SVN423b
  },
  { "Plextor M3/M5/M6 Series SSDs", // Marvell 88SS9174 (M3, M5S), 88SS9187 (M5P, M5Pro), 88SS9188 (M6M/S),
      // tested with PLEXTOR PX-128M3/1.01, PX-128M3P/1.04, PX-256M3/1.05, PX-128M5S/1.02, PX-256M5S/1.03,
      // PX-128M5M/1.05, PX-128M5S/1.05, PX-128M5Pro/1.05, PX-512M5Pro/1.06, PX-256M5P/1.01, PX-128M6S/1.03
      // (1.04/5 Firmware self-test log lifetime unit is bogus, possibly 1/256 hours)
    "PLEXTOR PX-(64|128|256|512|768)M(3P?|5[MPS]|5Pro|6[MS])",
    "", "",
  //"-v 1,raw48,Raw_Read_Error_Rate "
  //"-v 5,raw16(raw16),Reallocated_Sector_Ct "
  //"-v 9,raw24(raw8),Power_On_Hours "
  //"-v 12,raw48,Power_Cycle_Count "
    "-v 170,raw48,Unknown_Plextor_Attrib "  // M6S/1.03
    "-v 171,raw48,Unknown_Plextor_Attrib "  // M6S/1.03
    "-v 172,raw48,Unknown_Plextor_Attrib "  // M6S/1.03
    "-v 173,raw48,Unknown_Plextor_Attrib "  // M6S/1.03
    "-v 174,raw48,Unknown_Plextor_Attrib "  // M6S/1.03
  //"-v 175,raw48,Program_Fail_Count_Chip " // M6S/1.03
  //"-v 176,raw48,Erase_Fail_Count_Chip "   // M6S/1.03
  //"-v 177,raw48,Wear_Leveling_Count "
  //"-v 178,raw48,Used_Rsvd_Blk_Cnt_Chip "
  //"-v 179,raw48,Used_Rsvd_Blk_Cnt_Tot "   // M6S/1.03
  //"-v 180,raw48,Unused_Rsvd_Blk_Cnt_Tot " // M6S/1.03
  //"-v 181,raw48,Program_Fail_Cnt_Total "
  //"-v 182,raw48,Erase_Fail_Count_Total "
  //"-v 183,raw48,Runtime_Bad_Block "       // M6S/1.03
  //"-v 184,raw48,End-to-End_Error "        // M6S/1.03
  //"-v 187,raw48,Reported_Uncorrect "
  //"-v 188,raw48,Command_Timeout "         // M6S/1.03
  //"-v 192,raw48,Power-Off_Retract_Count "
  //"-v 195,raw48,Hardware_ECC_Recovered "  // MS6/1.03
  //"-v 196,raw16(raw16),Reallocated_Event_Count "
  //"-v 198,raw48,Offline_Uncorrectable "
  //"-v 199,raw48,UDMA_CRC_Error_Count "
  //"-v 232,raw48,Available_Reservd_Space "
  //"-v 233,raw48,Media_Wearout_Indicator " // MS6/1.03
    "-v 241,raw48,Host_Writes_32MiB "
    "-v 242,raw48,Host_Reads_32MiB"
  },
  { "Samsung based SSDs",
    "SAMSUNG SSD PM800 .*GB|"  // SAMSUNG PM800 SSDs, tested with SAMSUNG SSD PM800 TH 64GB/VBM25D1Q
    "SAMSUNG SSD PM810 .*GB|"  // SAMSUNG PM810 (470 series) SSDs, tested with SAMSUNG SSD PM810 2.5" 128GB/AXM06D1Q
    "SAMSUNG SSD PM851 (mSATA )?(128|256|512)GB|" // tested with SAMSUNG SSD PM851 mSATA 128GB
    "SAMSUNG SSD SM841N (mSATA )?(128|256|512)GB|" // tested with SAMSUNG SSD SM841N mSATA 256GB
    "SAMSUNG 470 Series SSD|"  // tested with SAMSUNG 470 Series SSD 64GB/AXM09B1Q
    "SAMSUNG SSD 830 Series|"  // tested with SAMSUNG SSD 830 Series 64GB/CXM03B1Q
    "MZ7PC(512|256|128|064)HA(GH|FU|DR)-000.*|" // probably PM830, tested with SAMSUNG MZ7PC128HAFU-000L1/CXM04L1Q
    "Samsung SSD 840 (PRO )?Series|" // tested with Samsung SSD 840 PRO Series 128GB/DXM04B0Q,
      // Samsung SSD 840 Series/DXT06B0Q
    "Samsung SSD 8[45]0 EVO (mSATA )?((120|250|500)G|1T)B( mSATA)?|" // tested with Samsung SSD 840 EVO (120|250|500)GB/EXT0AB0Q,
      // Samsung SSD 840 EVO (120|250)GB/EXT0BB6Q, 1TB/EXT0BB0Q, 120GB mSATA/EXT41B6Q,
      // Samsung SSD 850 EVO 250GB/EMT01B6Q
      // Samsung SSD 850 EVO mSATA 120GB/EMT41B6Q
    "Samsung SSD 850 PRO ((128|256|512)G|1T)B|" // tested with Samsung SSD 850 PRO 128GB/EXM01B6Q,
      // Samsung SSD 850 PRO 1TB/EXM01B6Q
    "SAMSUNG MZ7WD((120|240)HAFV|480HAGM|960HAGP)-00003|" // SM843T Series, tested with
      // SAMSUNG MZ7WD120HAFV-00003/DXM85W3Q
    "SAMSUNG MZ7GE(240HMGR|(480|960)HMHP)-00003|" // SM853T Series, tested with
      // SAMSUNG MZ7GE240HMGR-00003/EXT0303Q
    "SAMSUNG MZ7LM(120|240|480|960|1T9|3T8)HC(JM|HP|GR|FD)-.*|" // PM863 Series, tested with
      // SAMSUNG MZ7LM960HCHP-0E003/GXT3003Q
    "SAMSUNG MZ7KM(120|240|480|960|1T9)HA(JM|HP|GR|FD|JM)-.*|" // SM863, tested with MZ7KM480HAHP-0E005/GXM1003Q
    "SAMSUNG MZ[7N]LN(128|256|512)HC(HP|GR|JH)-.*", // PM871 Series, tested with SAMSUNG MZ7LN128HCHP
    "", "",
  //"-v 5,raw16(raw16),Reallocated_Sector_Ct "
  //"-v 9,raw24(raw8),Power_On_Hours "
  //"-v 12,raw48,Power_Cycle_Count "
  //"-v 175,raw48,Program_Fail_Count_Chip "
  //"-v 176,raw48,Erase_Fail_Count_Chip "
  //"-v 177,raw48,Wear_Leveling_Count "
  //"-v 178,raw48,Used_Rsvd_Blk_Cnt_Chip "
  //"-v 179,raw48,Used_Rsvd_Blk_Cnt_Tot "
  //"-v 180,raw48,Unused_Rsvd_Blk_Cnt_Tot "
  //"-v 181,raw48,Program_Fail_Cnt_Total "
  //"-v 182,raw48,Erase_Fail_Count_Total "
  //"-v 183,raw48,Runtime_Bad_Block "
  //"-v 184,raw48,End-to-End_Error " // SM843T Series
    "-v 187,raw48,Uncorrectable_Error_Cnt "
  //"-v 190,tempminmax,Airflow_Temperature_Cel "  // seems to be some sort of temperature value for 470 Series?
  //"-v 194,tempminmax,Temperature_Celsius "
    "-v 195,raw48,ECC_Error_Rate "
  //"-v 198,raw48,Offline_Uncorrectable "
    "-v 199,raw48,CRC_Error_Count "
    "-v 201,raw48,Supercap_Status "
    "-v 202,raw48,Exception_Mode_Status "
    "-v 235,raw48,POR_Recovery_Count " // 830/840/850 Series
  //"-v 241,raw48,Total_LBAs_Written "
  //"-v 242,raw48,Total_LBAs_Read " // PM851, SM841N
    "-v 243,raw48,SATA_Downshift_Ct " // PM863
    "-v 244,raw48,Thermal_Throttle_St " // PM863
    "-v 245,raw48,Timed_Workld_Media_Wear " // PM863
    "-v 246,raw48,Timed_Workld_RdWr_Ratio " // PM863
    "-v 247,raw48,Timed_Workld_Timer " // PM863
    "-v 250,raw48,SATA_Iface_Downshift " // from the spec
    "-v 251,raw48,NAND_Writes" // PM863
  },
  { "Marvell based SanDisk SSDs",
    "SanDisk SD5SG2[0-9]*G1052E|" // X100 (88SS9174), tested with SanDisk SD5SG2256G1052E/10.04.01
    "SanDisk SD6S[BF][12]M[0-9]*G(1022I?)?|" // X110/X210 (88SS9175/187?), tested with SanDisk SD6SB1M064G1022I/X231600,
      // SanDisk SD6SB1M256G1022I/X231600, SanDisk SD6SF1M128G1022/X231200, SanDisk SD6SB2M512G1022I/X210400
    "SanDisk SD7SB6S(128|256|512)G1122|" // X300 (88SS9189?), tested with SanDisk SD7SB6S128G1122/X3310000
    "SanDisk SDSSDHP[0-9]*G|" // Ultra Plus (88SS9175), tested with SanDisk SDSSDHP128G/X23[01]6RL
    "SanDisk SDSSDHII[0-9]*G|" // Ultra II (88SS9190/88SS9189), tested with SanDisk SDSSDHII120G/X31200RL
    "SanDisk SDSSDXPS?[0-9]*G", // Extreme II/Pro (88SS9187), tested with SanDisk SDSSDXP480G/R1311,
      // SanDisk SDSSDXPS480G/X21200RL
    "", "",
  //"-v 5,raw16(raw16),Reallocated_Sector_Ct "
  //"-v 9,raw24(raw8),Power_On_Hours "
  //"-v 12,raw48,Power_Cycle_Count "
    "-v 165,raw48,Total_Write/Erase_Count "
    "-v 166,raw48,Min_W/E_Cycle "
    "-v 167,raw48,Min_Bad_Block/Die "
    "-v 168,raw48,Maximum_Erase_Cycle "
    "-v 169,raw48,Total_Bad_Block "
    "-v 171,raw48,Program_Fail_Count "
    "-v 172,raw48,Erase_Fail_Count "
    "-v 173,raw48,Avg_Write/Erase_Count "
    "-v 174,raw48,Unexpect_Power_Loss_Ct "
  //"-v 184,raw48,End-to-End_Error "
  //"-v 187,raw48,Reported_Uncorrect "
  //"-v 188,raw48,Command_Timeout "
  //"-v 194,tempminmax,Temperature_Celsius "
    "-v 199,raw48,SATA_CRC_Error "
    "-v 212,raw48,SATA_PHY_Error "
    "-v 230,raw48,Perc_Write/Erase_Count "
    "-v 232,raw48,Perc_Avail_Resrvd_Space "
    "-v 233,raw48,Total_NAND_Writes_GiB "
    "-v 234,raw48,Perc_Write/Erase_Ct_BC "
    "-v 241,raw48,Total_Writes_GiB "
    "-v 242,raw48,Total_Reads_GiB "
  //"-v 243,raw48,Unknown_Attribute "
    "-v 244,raw48,Thermal_Throttle "
  },
  { "SanDisk based SSDs", // see also #463 for the vendor attribute description
    "SanDisk iSSD P4 [0-9]*GB|" // tested with SanDisk iSSD P4 16GB/SSD 9.14
    "SanDisk pSSD|" // tested with SandDisk pSSD/3 (62.7 GB, SanDisk Extreme USB3.0 SDCZ80-064G-J57, 0x0781:0x5580)
    "SanDisk SDSSDP[0-9]*G|" // tested with SanDisk SDSSDP064G/1.0.0, SDSSDP128G/2.0.0
    "SanDisk SDSSDRC032G|" // tested with SanDisk SanDisk SDSSDRC032G/3.1.0
    "SanDisk SSD i100 [0-9]*GB|" // tested with SanDisk SSD i100 8GB/11.56.04, 24GB/11.56.04
    "SanDisk SSD U100 ([0-9]*GB|SMG2)|" // tested with SanDisk SSD U100 8GB/10.56.00, 256GB/10.01.02, SMG2/10.56.04
    "SanDisk SSD U110 (8|16|24|32|64|128)GB|" // tested with SanDisk SSD U110 32GB/U221000
    "SanDisk SD7[SU]B[23]Q(064|128|256|512)G.*", // tested with SD7SB3Q064G1122/SD7UB3Q256G1122/SD7SB3Q128G/SD7UB2Q512G1122
    "", "",
  //"-v 5,raw16(raw16),Reallocated_Sector_Ct "
  //"-v 9,raw24(raw8),Power_On_Hours "
  //"-v 12,raw48,Power_Cycle_Count "
    "-v 165,raw48,Total_Write/Erase_Count "
    "-v 171,raw48,Program_Fail_Count "
    "-v 172,raw48,Erase_Fail_Count "
    "-v 173,raw48,Avg_Write/Erase_Count "
    "-v 174,raw48,Unexpect_Power_Loss_Ct "
  //"-v 187,raw48,Reported_Uncorrect "
    "-v 212,raw48,SATA_PHY_Error "
    "-v 230,raw48,Perc_Write/Erase_Count "
    "-v 232,raw48,Perc_Avail_Resrvd_Space "
    "-v 234,raw48,Perc_Write/Erase_Ct_BC "
  //"-v 241,raw48,Total_LBAs_Written "
  //"-v 242,raw48,Total_LBAs_Read "
    "-v 244,raw48,Thermal_Throttle "
  },
  { "SiliconMotion based SSDs", // SM2246EN (Transcend TS6500)
    "CT(120|250|500|1000)BX100SSD1|" // Crucial BX100, tested with CT250BX100SSD1/MU02,
      // CT500BX100SSD1/MU02, CT1000BX100SSD1/MU02
    "CT(240|480|960)BX200SSD1|" // Crucial BX200 Solid State Drive, tested with CT480BX200SSD1/MU02.6
    "TS((16|32|64|128|256|512)G|1T)(SSD|MSA)(370S?|420I?)|" // Transcend SSD370/420 SATA/mSATA, TS6500,
      // tested with TS32GMSA370/20140402, TS16GMSA370/20140516, TS64GSSD370/20140516,
      // TS256GSSD370/N0815B, TS256GSSD370S/N1114H, TS512GSSD370S/N1114H, TS32GSSD420I/N1114H
    "ADATA SP550", // ADATA SP550/O0803B5a
    "", "",
  //"-v 1,raw48,Raw_Read_Error_Rate "
  //"-v 2,raw48,Throughput_Performance "
  //"-v 9,raw24(raw8),Power_On_Hours "
  //"-v 12,raw48,Power_Cycle_Count "
    "-v 148,raw48,Total_SLC_Erase_Ct "
    "-v 149,raw48,Max_SLC_Erase_Ct "
    "-v 150,raw48,Min_SLC_Erase_Ct "
    "-v 151,raw48,Average_SLC_Erase_Ct "
    "-v 160,raw48,Uncorrectable_Error_Cnt "
    "-v 161,raw48,Valid_Spare_Block_Cnt "
    "-v 163,raw48,Initial_Bad_Block_Count "
    "-v 164,raw48,Total_Erase_Count "
    "-v 165,raw48,Max_Erase_Count "
    "-v 166,raw48,Min_Erase_Count "
    "-v 167,raw48,Average_Erase_Count "
    "-v 168,raw48,Max_Erase_Count_of_Spec "
    "-v 169,raw48,Remaining_Lifetime_Perc "
  //"-v 175,raw48,Program_Fail_Count_Chip "
  //"-v 176,raw48,Erase_Fail_Count_Chip "
  //"-v 177,raw48,Wear_Leveling_Count "
    "-v 178,raw48,Runtime_Invalid_Blk_Cnt "
  //"-v 181,raw48,Program_Fail_Cnt_Total "
  //"-v 182,raw48,Erase_Fail_Count_Total "
  //"-v 187,raw48,Reported_Uncorrect "
  //"-v 192,raw48,Power-Off_Retract_Count "
  //"-v 194,tempminmax,Temperature_Celsius "
  //"-v 195,raw48,Hardware_ECC_Recovered "
  //"-v 196,raw16(raw16),Reallocated_Event_Count "
  //"-v 197,raw48,Current_Pending_Sector "
  //"-v 198,raw48,Offline_Uncorrectable "
  //"-v 199,raw48,UDMA_CRC_Error_Count "
    "-v 225,raw48,Host_Writes_32MiB " // FW 20140402
  //"-v 232,raw48,Available_Reservd_Space "
    "-v 241,raw48,Host_Writes_32MiB "
    "-v 242,raw48,Host_Reads_32MiB "
    "-v 245,raw48,TLC_Writes_32MiB " // FW N0815B, N1114H
    "-v 246,raw48,SLC_Writes_32MiB "
    "-v 247,raw48,Raid_Recoverty_Ct"
  },
  { "Smart Storage Systems Xcel-10 SSDs",  // based on http://www.smartm.com/files/salesLiterature/storage/xcel10.pdf
    "SMART A25FD-(32|64|128)GI32N", // tested with SMART A25FD-128GI32N/B9F23D4K
    "",
    "", // attributes info from http://www.adtron.com/pdf/SMART_Attributes_Xcel-10_810800014_RevB.pdf
    "-v 1,raw48,Not_Supported "
    "-v 2,raw48,Not_Supported "
  //"-v 9,raw24(raw8),Power_On_Hours "
  //"-v 12,raw48,Power_Cycle_Count "
    "-v 191,raw48,Not_Supported "
  //"-v 192,raw48,Power-Off_Retract_Count "
    "-v 197,raw48,ECC_Error_Count "
  //"-v 198,raw48,Offline_Uncorrectable "
  //"-v 199,raw48,UDMA_CRC_Error_Count "
    "-v 251,raw48,Min_Spares_Remain_Perc " // percentage of the total number of spare blocks available
    "-v 252,raw48,Added_Bad_Flash_Blk_Ct " // number of bad flash blocks
    "-v 254,raw48,Total_Erase_Blocks_Ct" // number of times the drive has erased any erase block
  },
  { "Smart Storage Systems XceedSecure2 SSDs",
    "(SMART|Adtron) ([AIS]25FBS|S35FCS).*",
    "", "",
    "-v 9,sec2hour,Power_On_Hours "
    "-v 194,hex64,Proprietary_194"
  },
  { "Smart Storage Systems XceedUltraX/Adtron A25FBX SSDs",
    "(SMART|Adtron) (A|I)25FBX.*",
    "", "",
    "-v 9,hex64,Proprietary_9 "
    "-v 194,hex48,Proprietary_194"
  },
  { "Smart Storage Systems Adtron A25FB 2xN SSDs",
    "(SMART|Adtron) A25FB.*2.N",
    "", "",
    "-v 110,hex64,Proprietary_HWC "
    "-v 111,hex64,Proprietary_MP "
    "-v 112,hex64,Proprietary_RtR "
    "-v 113,hex64,Proprietary_RR "
    "-v 120,hex64,Proprietary_HFAll "
    "-v 121,hex64,Proprietary_HF1st "
    "-v 122,hex64,Proprietary_HF2nd "
    "-v 123,hex64,Proprietary_HF3rd "
    "-v 125,hex64,Proprietary_SFAll "
    "-v 126,hex64,Proprietary_SF1st "
    "-v 127,hex64,Proprietary_SF2nd "
    "-v 128,hex64,Proprietary_SF3rd "
    "-v 194,raw24/raw32:zvzzzw,Fractional_Temperature"
  },
  { "Smart Storage Systems Adtron A25FB 3xN SSDs",
    "(SMART|Adtron) A25FB-.*3.N",
    "", "",
    "-v 9,sec2hour,Power_On_Hours "
    "-v 113,hex48,Proprietary_RR "
    "-v 130,raw48:54321,Minimum_Spares_All_Zs"
  //"-v 194,tempminmax,Temperature_Celsius"
  },
  { "STEC Mach2 CompactFlash Cards", // tested with STEC M2P CF 1.0.0/K1385MS
    "STEC M2P CF 1.0.0",
    "", "",
    "-v 100,raw48,Erase_Program_Cycles "
    "-v 103,raw48,Remaining_Energy_Storg "
    "-v 170,raw48,Reserved_Block_Count "
    "-v 171,raw48,Program_Fail_Count "
    "-v 172,raw48,Erase_Fail_Count "
    "-v 173,raw48,Wear_Leveling_Count "
    "-v 174,raw48,Unexpect_Power_Loss_Ct "
    "-v 211,raw48,Unknown_Attribute " // ] Missing in specification
    "-v 212,raw48,Unknown_Attribute"  // ] from September 2012
  },
  { "Transcend CompactFlash Cards", // tested with TRANSCEND/20080820,
      // TS4GCF133/20100709, TS16GCF133/20100709, TS16GCF150/20110407
    "TRANSCEND|TS(4|8|16)GCF(133|150)",
    "", "",
    "-v 7,raw48,Unknown_Attribute "
    "-v 8,raw48,Unknown_Attribute"
  },
  { "Marvell SSD SD88SA024BA0 (SUN branded)",
    "MARVELL SD88SA024BA0 SUN24G 0902M0054V",
    "", "", ""
  },
  { "HP 1TB SATA disk GB1000EAFJL",
    "GB1000EAFJL",
    "", "", ""
  },
  { "HP 500GB SATA disk MM0500EANCR",
    "MM0500EANCR",
    "", "", ""
  },
  { "HP 250GB SATA disk VB0250EAVER",
    "VB0250EAVER",
    "", "", ""
  },
  { "IBM Deskstar 60GXP",  // ER60A46A firmware
    "(IBM-|Hitachi )?IC35L0[12346]0AVER07.*",
    "ER60A46A",
    "", ""
  },
  { "IBM Deskstar 60GXP",  // All other firmware
    "(IBM-|Hitachi )?IC35L0[12346]0AVER07.*",
    "",
    "IBM Deskstar 60GXP drives may need upgraded SMART firmware.\n"
    "Please see http://haque.net/dtla_update/",
    ""
  },
  { "IBM Deskstar 40GV & 75GXP (A5AA/A6AA firmware)",
    "(IBM-)?DTLA-30[57]0[123467][05].*",
    "T[WX][123468AG][OF]A[56]AA",
    "", ""
  },
  { "IBM Deskstar 40GV & 75GXP (all other firmware)",
    "(IBM-)?DTLA-30[57]0[123467][05].*",
    "",
    "IBM Deskstar 40GV and 75GXP drives may need upgraded SMART firmware.\n"
    "Please see http://haque.net/dtla_update/",
    ""
  },
  { "", // ExcelStor J240, J340, J360, J680, J880 and J8160
    "ExcelStor Technology J(24|34|36|68|88|816)0",
    "", "", ""
  },
  { "", // Fujitsu M1623TAU
    "FUJITSU M1623TAU",
    "",
    "",
    "-v 9,seconds"
  },
  { "Fujitsu MHG",
    "FUJITSU MHG2...ATU?.*",
    "",
    "",
    "-v 9,seconds"
  },
  { "Fujitsu MHH",
    "FUJITSU MHH2...ATU?.*",
    "",
    "",
    "-v 9,seconds"
  },
  { "Fujitsu MHJ",
    "FUJITSU MHJ2...ATU?.*",
    "",
    "",
    "-v 9,seconds"
  },
  { "Fujitsu MHK",
    "FUJITSU MHK2...ATU?.*",
    "",
    "",
    "-v 9,seconds"
  },
  { "",  // Fujitsu MHL2300AT
    "FUJITSU MHL2300AT",
    "",
    "This drive's firmware has a harmless Drive Identity Structure\n"
      "checksum error bug.",
    "-v 9,seconds"
  },
  { "",  // MHM2200AT, MHM2150AT, MHM2100AT, MHM2060AT
    "FUJITSU MHM2(20|15|10|06)0AT",
    "",
    "This drive's firmware has a harmless Drive Identity Structure\n"
      "checksum error bug.",
    "-v 9,seconds"
  },
  { "Fujitsu MHN",
    "FUJITSU MHN2...AT",
    "",
    "",
    "-v 9,seconds"
  },
  { "", // Fujitsu MHR2020AT
    "FUJITSU MHR2020AT",
    "",
    "",
    "-v 9,seconds"
  },
  { "", // Fujitsu MHR2040AT
    "FUJITSU MHR2040AT",
    "",    // Tested on 40BA
    "",
    "-v 9,seconds -v 192,emergencyretractcyclect "
    "-v 198,offlinescanuncsectorct -v 200,writeerrorcount"
  },
  { "Fujitsu MHS AT",
    "FUJITSU MHS20[6432]0AT(  .)?",
    "",
    "",
    "-v 9,seconds -v 192,emergencyretractcyclect "
    "-v 198,offlinescanuncsectorct -v 200,writeerrorcount "
    "-v 201,detectedtacount"
  },
  { "Fujitsu MHT", // tested with FUJITSU MHT2030AC/909B
    "FUJITSU MHT2...(AC|AH|AS|AT|BH)U?.*",
    "",
    "",
    "-v 9,seconds"
  },
  { "Fujitsu MHU",
    "FUJITSU MHU2...ATU?.*",
    "",
    "",
    "-v 9,seconds"
  },
  { "Fujitsu MHV",
    "FUJITSU MHV2...(AH|AS|AT|BH|BS|BT).*",
    "",
    "",
    "-v 9,seconds"
  },
  { "Fujitsu MPA..MPG",
    "FUJITSU MP[A-G]3...A[HTEV]U?.*",
    "",
    "",
    "-v 9,seconds"
  },
  { "Fujitsu MHY BH",
    "FUJITSU MHY2(04|06|08|10|12|16|20|25)0BH.*",
    "", "",
    "-v 240,raw48,Transfer_Error_Rate"
  },
  { "Fujitsu MHW AC", // tested with FUJITSU MHW2060AC/00900004
    "FUJITSU MHW20(40|60)AC",
    "", "", ""
  },
  { "Fujitsu MHW BH",
    "FUJITSU MHW2(04|06|08|10|12|16)0BH.*",
    "", "", ""
  },
  { "Fujitsu MHW BJ",
    "FUJITSU MHW2(08|12|16)0BJ.*",
    "", "", ""
  },
  { "Fujitsu MHZ BH",
    "FUJITSU MHZ2(04|08|12|16|20|25|32)0BH.*",
    "", "", ""
  },
  { "Fujitsu MHZ BJ",
    "FUJITSU MHZ2(08|12|16|20|25|32)0BJ.*",
    "",
    "",
    "-v 9,minutes"
  },
  { "Fujitsu MHZ BS",
    "FUJITSU MHZ2(12|25)0BS.*",
    "", "", ""
  },
  { "Fujitsu MHZ BK",
    "FUJITSU MHZ2(08|12|16|25)0BK.*",
    "", "", ""
  },
  { "Fujitsu MJA BH",
    "FUJITSU MJA2(08|12|16|25|32|40|50)0BH.*",
    "", "", ""
  },
  { "", // Samsung SV4012H (known firmware)
    "SAMSUNG SV4012H",
    "RM100-08",
    "",
    "-v 9,halfminutes -F samsung"
  },
  { "", // Samsung SV4012H (all other firmware)
    "SAMSUNG SV4012H",
    "",
    "May need -F samsung disabled; see manual for details.",
    "-v 9,halfminutes -F samsung"
  },
  { "", // Samsung SV0412H (known firmware)
    "SAMSUNG SV0412H",
    "SK100-01",
    "",
    "-v 9,halfminutes -v 194,10xCelsius -F samsung"
  },
  { "", // Samsung SV0412H (all other firmware)
    "SAMSUNG SV0412H",
    "",
    "May need -F samsung disabled; see manual for details.",
    "-v 9,halfminutes -v 194,10xCelsius -F samsung"
  },
  { "", // Samsung SV1204H (known firmware)
    "SAMSUNG SV1204H",
    "RK100-1[3-5]",
    "",
    "-v 9,halfminutes -v 194,10xCelsius -F samsung"
  },
  { "", // Samsung SV1204H (all other firmware)
    "SAMSUNG SV1204H",
    "",
    "May need -F samsung disabled; see manual for details.",
    "-v 9,halfminutes -v 194,10xCelsius -F samsung"
  },
  { "", // SAMSUNG SV0322A tested with FW JK200-35
    "SAMSUNG SV0322A",
    "", "", ""
  },
  { "SAMSUNG SpinPoint V80", // tested with SV1604N/TR100-23
    "SAMSUNG SV(0211|0401|0612|0802|1203|1604)N",
    "",
    "",
    "-v 9,halfminutes -F samsung2"
  },
  { "", // SAMSUNG SP40A2H with RR100-07 firmware
    "SAMSUNG SP40A2H",
    "RR100-07",
    "",
    "-v 9,halfminutes -F samsung"
  },
  { "", // SAMSUNG SP80A4H with RT100-06 firmware
    "SAMSUNG SP80A4H",
    "RT100-06",
    "",
    "-v 9,halfminutes -F samsung"
  },
  { "", // SAMSUNG SP8004H with QW100-61 firmware
    "SAMSUNG SP8004H",
    "QW100-61",
    "",
    "-v 9,halfminutes -F samsung"
  },
  { "SAMSUNG SpinPoint F1 DT", // tested with HD103UJ/1AA01113
    "SAMSUNG HD(083G|16[12]G|25[12]H|32[12]H|50[12]I|642J|75[23]L|10[23]U)J",
    "", "", ""
  },
  { "SAMSUNG SpinPoint F1 EG", // tested with HD103UI/1AA01113
    "SAMSUNG HD(252H|322H|502I|642J|753L|103U)I",
    "", "", ""
  },
  { "SAMSUNG SpinPoint F1 RE", // tested with HE103UJ/1AA01113
    "SAMSUNG HE(252H|322H|502I|642J|753L|103U)J",
    "", "", ""
  },
  { "SAMSUNG SpinPoint F2 EG", // tested with HD154UI/1AG01118
    "SAMSUNG HD(502H|10[23]S|15[34]U)I",
    "", "", ""
  },
  { "SAMSUNG SpinPoint F3", // tested with HD502HJ/1AJ100E4
    "SAMSUNG HD(502H|754J|103S)J",
    "", "", ""
  },
  { "Seagate Barracuda SpinPoint F3", // tested with ST1000DM005 HD103SJ/1AJ100E5
    "ST[0-9DM]* HD(502H|754J|103S)J",
    "", "", ""
  },
  { "SAMSUNG SpinPoint F3 EG", // tested with HD503HI/1AJ100E4, HD153WI/1AN10002
    "SAMSUNG HD(253G|(324|503)H|754J|105S|(153|203)W)I",
    "", "", ""
  },
  { "SAMSUNG SpinPoint F3 RE", // tested with HE103SJ/1AJ30001
    "SAMSUNG HE(502H|754J|103S)J",
    "", "", ""
  },
  { "Seagate Samsung Spinpoint F4", // tested with ST250DM001 HD256GJ/1AR10001
    "ST(250|320)DM001 HD(256G|322G|323H)J",
    "", "", ""
  },
  { "SAMSUNG SpinPoint F4 EG (AF)",// tested with HD204UI/1AQ10001(buggy|fixed)
    "SAMSUNG HD(155|204)UI",
    "", // 1AQ10001
    "Using smartmontools or hdparm with this\n"
    "drive may result in data loss due to a firmware bug.\n"
    "****** THIS DRIVE MAY OR MAY NOT BE AFFECTED! ******\n"
    "Buggy and fixed firmware report same version number!\n"
    "See the following web pages for details:\n"
    "http://knowledge.seagate.com/articles/en_US/FAQ/223571en\n"
    "http://www.smartmontools.org/wiki/SamsungF4EGBadBlocks",
    ""
  },
  { "SAMSUNG SpinPoint S250", // tested with HD200HJ/KF100-06
    "SAMSUNG HD(162|200|250)HJ",
    "", "", ""
  },
  { "SAMSUNG SpinPoint T133", // tested with HD300LJ/ZT100-12, HD400LJ/ZZ100-14, HD401LJ/ZZ100-15
    "SAMSUNG HD(250KD|(30[01]|320|40[01])L[DJ])",
    "", "", ""
  },
  { "SAMSUNG SpinPoint T166", // tested with HD252KJ/CM100-11, HD501LJ/CR100-1[01]
    "SAMSUNG HD(080G|160H|252K|32[01]K|403L|50[01]L)J",
    "", "",
    "-v 197,increasing" // at least HD501LJ/CR100-11
  },
  { "SAMSUNG SpinPoint P120", // VF100-37 firmware, tested with SP2514N/VF100-37
    "SAMSUNG SP(16[01]3|2[05][01]4)[CN]",
    "VF100-37",
    "",
    "-F samsung3"
  },
  { "SAMSUNG SpinPoint P120", // other firmware, tested with SP2504C/VT100-33
    "SAMSUNG SP(16[01]3|2[05][01]4)[CN]",
    "",
    "May need -F samsung3 enabled; see manual for details.",
    ""
  },
  { "SAMSUNG SpinPoint P80 SD", // tested with HD160JJ/ZM100-33
    "SAMSUNG HD(080H|120I|160J)J",
    "", "", ""
  },
  { "SAMSUNG SpinPoint P80", // BH100-35 firmware, tested with SP0842N/BH100-35
    "SAMSUNG SP(0451|08[0124]2|12[0145]3|16[0145]4)[CN]",
    "BH100-35",
    "",
    "-F samsung3"
  },
  { "SAMSUNG SpinPoint P80", // firmware *-35 or later
    "SAMSUNG SP(0451|08[0124]2|12[0145]3|16[0145]4)[CN]",
    ".*-3[5-9]",
    "May need -F samsung3 enabled; see manual for details.",
    ""
  },
  { "SAMSUNG SpinPoint P80", // firmware *-25...34, tested with
      // SP0401N/TJ100-30, SP1614C/SW100-25 and -34
    "SAMSUNG SP(04[05]1|08[0124]2|12[0145]3|16[0145]4)[CN]",
    ".*-(2[5-9]|3[0-4])",
    "",
    "-v 9,halfminutes -v 198,increasing"
  },
  { "SAMSUNG SpinPoint P80", // firmware *-23...24, tested with
    // SP0802N/TK100-23,
    // SP1213N/TL100-23,
    // SP1604N/TM100-23 and -24
    "SAMSUNG SP(0451|08[0124]2|12[0145]3|16[0145]4)[CN]",
    ".*-2[34]",
    "",
    "-v 9,halfminutes -F samsung2"
  },
  { "SAMSUNG SpinPoint P80", // unknown firmware
    "SAMSUNG SP(0451|08[0124]2|12[0145]3|16[0145]4)[CN]",
    "",
    "May need -F samsung2 or -F samsung3 enabled; see manual for details.",
    ""
  },
  { "SAMSUNG SpinPoint M40/60/80", // tested with HM120IC/AN100-16, HM160JI/AD100-16
    "SAMSUNG HM(0[468]0H|120I|1[026]0J)[CI]",
    "",
    "",
    "-v 9,halfminutes"
  },
  { "SAMSUNG SpinPoint M5", // tested with HM160HI/HH100-12
    "SAMSUNG HM(((061|080)G|(121|160)H|250J)I|160HC)",
    "", "", ""
  },
  { "SAMSUNG SpinPoint M6", // tested with HM320JI/2SS00_01 M6
    "SAMSUNG HM(251J|320[HJ]|[45]00L)I",
    "", "", ""
  },
  { "SAMSUNG SpinPoint M7", // tested with HM500JI/2AC101C4
    "SAMSUNG HM(250H|320I|[45]00J)I",
    "", "", ""
  },
  { "SAMSUNG SpinPoint M7E (AF)", // tested with HM321HI/2AJ10001, HM641JI/2AJ10001
    "SAMSUNG HM(161G|(251|321)H|501I|641J)I",
    "", "", ""
  },
  { "SAMSUNG SpinPoint M7U (USB)", // tested with HM252HX/2AC101C4
    "SAMSUNG HM(162H|252H|322I|502J)X",
    "", "", ""
  },
  { "SAMSUNG SpinPoint M8 (AF)", // tested with HN-M101MBB/2AR10001
    "SAMSUNG HN-M(250|320|500|640|750|101)MBB",
    "", "", ""
  },
  { "Seagate Samsung SpinPoint M8 (AF)", // tested with
      // ST750LM022 HN-M750MBB/2AR10001, ST320LM001 HN-M320MBB/2AR10002,
      // APPLE HDD ST500LM012/2BA30003
    "ST(250|320|500|640|750|1000)LM0[012][124] HN-M[0-9]*MBB|"
    "APPLE HDD ST500LM012",
    "", "", ""
  },
  { "SAMSUNG SpinPoint M8U (USB)", // tested with HN-M500XBB/2AR10001
    "SAMSUNG HN-M(320|500|750|101)XBB",
    "", "", ""
  },
  { "Seagate Samsung SpinPoint M8U (USB)", // tested with ST1000LM025 HN-M101ABB/2AR10001
    "ST(250|320|500|640|750|1000)LM0[012][3459] HN-M[0-9]*ABB",
    "", "", ""
  },
  { "Seagate Samsung SpinPoint M9T", // tested with ST2000LM003 HN-M201RAD/2BC10003
      // (Seagate Expansion Portable)
    "ST(1500|2000)LM0(03|04|06|07|10) HN-M[0-9]*RAD",
    "", "", ""
  },
  { "Seagate Samsung SpinPoint M9TU (USB)", // tested with ST1500LM008 HN-M151AAD/2BC10001
       // (0x04e8:0x61b5), ST2000LM005 HN-M201AAD2BC10001 (0x04e8:0x61b4)
    "ST(1500|2000)LM00[58] HN-M[0-9]*AAD",
    "", "", ""
  },
  { "SAMSUNG SpinPoint MP5", // tested with HM250HJ/2AK10001
    "SAMSUNG HM(250H|320H|500J|640J)J",
    "", "", ""
  },
  { "SAMSUNG SpinPoint MT2", // tested with HM100UI/2AM10001
    "SAMSUNG HM100UI",
    "", "", ""
  },
  { "SAMSUNG HM100UX (S2 Portable)", // tested with HM100UX/2AM10001
    "SAMSUNG HM100UX",
    "", "", ""
  },
  { "SAMSUNG SpinPoint M", // tested with MP0402H/UC100-11
    "SAMSUNG MP0(302|402|603|804)H",
    "",
    "",
    "-v 9,halfminutes"
  },
  { "SAMSUNG SpinPoint N3U-3 (USB, 4KiB LLS)", // tested with HS25YJZ/3AU10-01
    "SAMSUNG HS(122H|2[05]YJ)Z",
    "", "", ""
  },
  { "Maxtor Fireball 541DX",
    "Maxtor 2B0(0[468]|1[05]|20)H1",
    "",
    "",
    "-v 9,minutes -v 194,unknown"
  },
  { "Maxtor Fireball 3",
    "Maxtor 2F0[234]0[JL]0",
    "",
    "",
    "-v 9,minutes"
  },
  { "Maxtor DiamondMax 1280 ATA",  // no self-test log, ATA2-Fast
    "Maxtor 8(1280A2|2160A4|2560A4|3840A6|4000A6|5120A8)",
    "",
    "",
    "-v 9,minutes"
  },
  { "Maxtor DiamondMax 2160 Ultra ATA",
    "Maxtor 8(2160D2|3228D3|3240D3|4320D4|6480D6|8400D8|8455D8)",
    "",
    "",
    "-v 9,minutes"
  },
  { "Maxtor DiamondMax 2880 Ultra ATA",
    "Maxtor 9(0510D4|0576D4|0648D5|0720D5|0840D6|0845D6|0864D6|1008D7|1080D8|1152D8)",
    "",
    "",
    "-v 9,minutes"
  },
  { "Maxtor DiamondMax 3400 Ultra ATA",
    "Maxtor 9(1(360|350|202)D8|1190D7|10[12]0D6|0840D5|06[48]0D4|0510D3|1(350|202)E8|1010E6|0840E5|0640E4)",
    "",
    "",
    "-v 9,minutes"
  },
  { "Maxtor DiamondMax D540X-4G",
    "Maxtor 4G(120J6|160J[68])",
    "",
    "",
    "-v 9,minutes -v 194,unknown"
  },
  { "Maxtor DiamondMax D540X-4K",
    "MAXTOR 4K(020H1|040H2|060H3|080H4)",
    "", "", ""
  },
  { "Maxtor DiamondMax Plus D740X",
    "MAXTOR 6L0(20[JL]1|40[JL]2|60[JL]3|80[JL]4)",
    "", "", ""
  },
  { "Maxtor DiamondMax Plus 5120 Ultra ATA 33",
    "Maxtor 9(0512D2|0680D3|0750D3|0913D4|1024D4|1360D6|1536D6|1792D7|2048D8)",
    "",
    "",
    "-v 9,minutes"
  },
  { "Maxtor DiamondMax Plus 6800 Ultra ATA 66",
    "Maxtor 9(2732U8|2390U7|204[09]U6|1707U5|1366U4|1024U3|0845U3|0683U2)",
    "",
    "",
    "-v 9,minutes"
  },
  { "Maxtor DiamondMax D540X-4D",
    "Maxtor 4D0(20H1|40H2|60H3|80H4)",
    "",
    "",
    "-v 9,minutes -v 194,unknown"
  },
  { "Maxtor DiamondMax 16",
    "Maxtor 4(R0[68]0[JL]0|R1[26]0L0|A160J0|R120L4)",
    "",
    "",
    "-v 9,minutes"
  },
  { "Maxtor DiamondMax 4320 Ultra ATA",
    "Maxtor (91728D8|91512D7|91303D6|91080D5|90845D4|90645D3|90648D[34]|90432D2)",
    "",
    "",
    "-v 9,minutes"
  },
  { "Maxtor DiamondMax 17 VL",
    "Maxtor 9(0431U1|0641U2|0871U2|1301U3|1741U4)",
    "",
    "",
    "-v 9,minutes"
  },
  { "Maxtor DiamondMax 20 VL",
    "Maxtor (94091U8|93071U6|92561U5|92041U4|91731U4|91531U3|91361U3|91021U2|90841U2|90651U2)",
    "",
    "",
    "-v 9,minutes"
  },
  { "Maxtor DiamondMax VL 30",  // U: ATA66, H: ATA100
    "Maxtor (33073U4|32049U3|31536U2|30768U1|33073H4|32305H3|31536H2|30768H1)",
    "",
    "",
    "-v 9,minutes"
  },
  { "Maxtor DiamondMax 36",
    "Maxtor (93652U8|92739U6|91826U4|91369U3|90913U2|90845U2|90435U1)",
    "",
    "",
    "-v 9,minutes"
  },
  { "Maxtor DiamondMax 40 ATA 66",
    "Maxtor 9(0684U2|1024U2|1362U3|1536U3|2049U4|2562U5|3073U6|4098U8)",
    "",
    "",
    "-v 9,minutes"
  },
  { "Maxtor DiamondMax Plus 40 (Ultra ATA 66 and Ultra ATA 100)",
    "Maxtor (54098[UH]8|53073[UH]6|52732[UH]6|52049[UH]4|51536[UH]3|51369[UH]3|51024[UH]2)",
    "",
    "",
    "-v 9,minutes"
  },
  { "Maxtor DiamondMax 40 VL Ultra ATA 100",
    "Maxtor 3(1024H1|1535H2|2049H2|3073H3|4098H4)( B)?",
    "",
    "",
    "-v 9,minutes"
  },
  { "Maxtor DiamondMax Plus 45 Ulta ATA 100",
    "Maxtor 5(4610H6|4098H6|3073H4|2049H3|1536H2|1369H2|1023H2)",
    "",
    "",
    "-v 9,minutes"
  },
  { "Maxtor DiamondMax 60 ATA 66",
    "Maxtor 9(1023U2|1536U2|2049U3|2305U3|3073U4|4610U6|6147U8)",
    "",
    "",
    "-v 9,minutes"
  },
  { "Maxtor DiamondMax 60 ATA 100",
    "Maxtor 9(1023H2|1536H2|2049H3|2305H3|3073H4|4098H6|4610H6|6147H8)",
    "",
    "",
    "-v 9,minutes"
  },
  { "Maxtor DiamondMax Plus 60",
    "Maxtor 5T0(60H6|40H4|30H3|20H2|10H1)",
    "",
    "",
    "-v 9,minutes"
  },
  { "Maxtor DiamondMax 80",
    "Maxtor (98196H8|96147H6)",
    "",
    "",
    "-v 9,minutes"
  },
  { "Maxtor DiamondMax 536DX",
    "Maxtor 4W(100H6|080H6|060H4|040H3|030H2)",
    "",
    "",
    "-v 9,minutes"
  },
  { "Maxtor DiamondMax Plus 8",
    "Maxtor 6(E0[234]|K04)0L0",
    "",
    "",
    "-v 9,minutes"
  },
  { "Maxtor DiamondMax 10 (ATA/133 and SATA/150)",
    "Maxtor 6(B(30|25|20|16|12|10|08)0[MPRS]|L(080[MLP]|(100|120)[MP]|160[MP]|200[MPRS]|250[RS]|300[RS]))0",
    "",
    "",
    "-v 9,minutes"
  },
  { "Maxtor DiamondMax 10 (SATA/300)",
    "Maxtor 6V(080E|160E|200E|250F|300F|320F)0",
    "", "", ""
  },
  { "Maxtor DiamondMax Plus 9",
    "Maxtor 6Y((060|080|120|160)L0|(060|080|120|160|200|250)P0|(060|080|120|160|200|250)M0)",
    "",
    "",
    "-v 9,minutes"
  },
  { "Maxtor DiamondMax 11",
    "Maxtor 6H[45]00[FR]0",
    "", "", ""
  },
  { "Maxtor DiamondMax 17",
    "Maxtor 6G(080L|160[PE])0",
    "", "", ""
  },
  { "Seagate Maxtor DiamondMax 20",
    "MAXTOR STM3(40|80|160)[28]1[12]0?AS?",
    "", "", ""
  },
  { "Seagate Maxtor DiamondMax 21", // tested with MAXTOR STM3250310AS/3.AAF
    "MAXTOR STM3(80[28]15|160215|250310|(250|320)820|320620|500630)AS?",
    "", "", ""
  },
  { "Seagate Maxtor DiamondMax 22", // fixed firmware
    "(MAXTOR )?STM3(500320|750330|1000340)AS?",
    "MX1A", // http://knowledge.seagate.com/articles/en_US/FAQ/207969en
    "", ""
  },
  { "Seagate Maxtor DiamondMax 22", // fixed firmware
    "(MAXTOR )?STM3(160813|320614|640323|1000334)AS?",
    "MX1B", // http://knowledge.seagate.com/articles/en_US/FAQ/207975en
    "", ""
  },
  { "Seagate Maxtor DiamondMax 22", // buggy firmware
    "(MAXTOR )?STM3(500320|750330|1000340)AS?",
    "MX15",
    "There are known problems with these drives,\n"
    "AND THIS FIRMWARE VERSION IS AFFECTED,\n"
    "see the following Seagate web pages:\n"
    "http://knowledge.seagate.com/articles/en_US/FAQ/207931en\n"
    "http://knowledge.seagate.com/articles/en_US/FAQ/207969en",
    ""
  },
  { "Seagate Maxtor DiamondMax 22", // unknown firmware
    "(MAXTOR )?STM3(160813|32061[34]|500320|640323|750330|10003(34|40))AS?",
    "",
    "There are known problems with these drives,\n"
    "see the following Seagate web pages:\n"
    "http://knowledge.seagate.com/articles/en_US/FAQ/207931en\n"
    "http://knowledge.seagate.com/articles/en_US/FAQ/207969en\n"
    "http://knowledge.seagate.com/articles/en_US/FAQ/207975en",
    ""
  },
  { "Seagate Maxtor DiamondMax 23", // new firmware
    "STM3((160|250)31|(320|500)41|(750|1000)52)8AS?",
    "CC3[D-Z]",
    "", ""
  },
  { "Seagate Maxtor DiamondMax 23", // unknown firmware
    "STM3((160|250)31|(320|500)41|(750|1000)52)8AS?",
    "",
    "A firmware update for this drive may be available,\n"
    "see the following Seagate web pages:\n"
    "http://knowledge.seagate.com/articles/en_US/FAQ/207931en\n"
    "http://knowledge.seagate.com/articles/en_US/FAQ/213911en",
    ""
  },
  { "Maxtor MaXLine Plus II",
    "Maxtor 7Y250[PM]0",
    "",
    "",
    "-v 9,minutes"
  },
  { "Maxtor MaXLine II",
    "Maxtor [45]A(25|30|32)0[JN]0",
    "",
    "",
    "-v 9,minutes"
  },
  { "Maxtor MaXLine III (ATA/133 and SATA/150)",
    "Maxtor 7L(25|30)0[SR]0",
    "",
    "",
    "-v 9,minutes"
  },
  { "Maxtor MaXLine III (SATA/300)",
    "Maxtor 7V(25|30)0F0",
    "", "", ""
  },
  { "Maxtor MaXLine Pro 500",  // There is also a 7H500R0 model, but I
    "Maxtor 7H500F0",               // haven't added it because I suspect
    "",                               // it might need vendoropts_9_minutes
    "", ""                            // and nobody has submitted a report yet
  },
  { "", // HITACHI_DK14FA-20B
    "HITACHI_DK14FA-20B",
    "",
    "",
    "-v 9,minutes -v 193,loadunload"
  },
  { "HITACHI Travelstar DK23XX/DK23XXB",
    "HITACHI_DK23..-..B?",
    "",
    "",
    "-v 9,minutes -v 193,loadunload"
  },
  { "Hitachi Endurastar J4K20/N4K20 (formerly DK23FA-20J)",
    "(HITACHI_DK23FA-20J|HTA422020F9AT[JN]0)",
    "",
    "",
    "-v 9,minutes -v 193,loadunload"
  },
  { "Hitachi Endurastar J4K30/N4K30",
    "HE[JN]4230[23]0F9AT00",
    "",
    "",
    "-v 9,minutes -v 193,loadunload"
  },
  { "Hitachi Travelstar C4K60",  // 1.8" slim drive
    "HTC4260[23]0G5CE00|HTC4260[56]0G8CE00",
    "",
    "",
    "-v 9,minutes -v 193,loadunload"
  },
  { "IBM Travelstar 4GT",
    "IBM-DTCA-2(324|409)0",
    "", "", ""
  },
  { "IBM Travelstar 6GN",
    "IBM-DBCA-20(324|486|648)0",
    "", "", ""
  },
  { "IBM Travelstar 25GS, 18GT, and 12GN",
    "IBM-DARA-2(25|18|15|12|09|06)000",
    "", "", ""
  },
  { "IBM Travelstar 14GS",
    "IBM-DCYA-214000",
    "", "", ""
  },
  { "IBM Travelstar 4LP",
    "IBM-DTNA-2(180|216)0",
    "", "", ""
  },
  { "IBM Travelstar 48GH, 30GN, and 15GN",
    "(IBM-|Hitachi )?IC25(T048ATDA05|N0(30|20|15|12|10|07|06|05)ATDA04)-.",
    "", "", ""
  },
  { "IBM Travelstar 32GH, 30GT, and 20GN",
    "IBM-DJSA-2(32|30|20|10|05)",
    "", "", ""
  },
  { "IBM Travelstar 4GN",
    "IBM-DKLA-2(216|324|432)0",
    "", "", ""
  },
  { "IBM/Hitachi Travelstar 60GH and 40GN",
    "(IBM-|Hitachi )?IC25(T060ATC[SX]05|N0[4321]0ATC[SX]04)-.",
    "", "", ""
  },
  { "IBM/Hitachi Travelstar 40GNX",
    "(IBM-|Hitachi )?IC25N0[42]0ATC[SX]05-.",
    "", "", ""
  },
  { "Hitachi Travelstar 80GN",
    "(Hitachi )?IC25N0[23468]0ATMR04-.",
    "", "", ""
  },
  { "Hitachi Travelstar 4K40",
    "(Hitachi )?HTS4240[234]0M9AT00",
    "", "", ""
  },
  { "Hitachi Travelstar 4K120",
    "(Hitachi )?(HTS4212(60|80|10|12)H9AT00|HTS421260G9AT00)",
    "", "", ""
  },
  { "Hitachi Travelstar 5K80",
    "(Hitachi )?HTS5480[8642]0M9AT00",
    "", "", ""
  },
  { "Hitachi Travelstar 5K100",
    "(Hitachi )?HTS5410[1864]0G9(AT|SA)00",
    "", "", ""
  },
  { "Hitachi Travelstar E5K100",
    "(Hitachi )?HTE541040G9(AT|SA)00",
    "", "", ""
  },
  { "Hitachi Travelstar 5K120",
    "(Hitachi )?HTS5412(60|80|10|12)H9(AT|SA)00",
    "", "", ""
  },
  { "Hitachi Travelstar 5K160",
    "(Hitachi |HITACHI )?HTS5416([468]0|1[26])J9(AT|SA)00",
    "", "", ""
  },
  { "Hitachi Travelstar E5K160",
    "(Hitachi )?HTE5416(12|16|60|80)J9(AT|SA)00",
    "", "", ""
  },
  { "Hitachi Travelstar 5K250",
    "(Hitachi |HITACHI )?HTS5425(80|12|16|20|25)K9(A3|SA)00",
    "", "", ""
  },
  { "Hitachi Travelstar 5K320", // tested with HITACHI HTS543232L9SA00/FB4ZC4EC,
    // Hitachi HTS543212L9SA02/FBBAC52F
    "(Hitachi |HITACHI )?HT(S|E)5432(80|12|16|25|32)L9(A3(00)?|SA0[012])",
    "", "", ""
  },
  { "Hitachi/HGST Travelstar Z5K320", // tested with Hitachi HTS543232A7A384/ES2OA70K
    "(Hitachi|HGST) HT[ES]5432(16|25|32)A7A38[145]",
    "", "", ""
  },
  { "Hitachi Travelstar 5K500.B", // tested with Hitachi HTS545050B9SA00/PB4OC60X
    "(Hitachi )?HT[ES]5450(12|16|25|32|40|50)B9(A30[01]|SA00)",
    "", "", ""
  },
  { "Hitachi/HGST Travelstar Z5K500", // tested with HGST HTS545050A7E380/GG2OAC90,
      // Hitachi HTS545032A7E380/GGBOA7A0, APPLE HDD HTS545050A7E362/GG2AB990
    "(Hitachi|HGST|APPLE HDD) HT[ES]5450(25|32|50)A7E3(62|8[01])",
    "", "", ""
  },
  { "Hitachi/HGST Travelstar 5K750", // tested with Hitachi HTS547575A9E384/JE4OA60A,
       // APPLE HDD HTS547550A9E384/JE3AD70F
    "(Hitachi|APPLE HDD) HT[ES]5475(50|64|75)A9E38[14]",
    "", "", ""
  },
  { "HGST Travelstar 5K1000", // tested with HGST HTS541010A9E680/JA0OA560,
      // HGST HTS541075A9E680/JA2OA560
    "HGST HT[ES]5410(64|75|10)A9E68[01]",
    "", "", ""
  },
  { "HGST Travelstar Z5K1000", // tested with HGST HTS541010A7E630/SE0OA4A0
    "HGST HTS5410(75|10)A7E63[015]",
    "", "", ""
  },
  { "HGST Travelstar 5K1500", // tested with HGST HTS541515A9E630/KA0OA500
    "HGST HT[ES]541515A9E63[015]",
    "", "", ""
  },
  { "Hitachi Travelstar 7K60",
    "(Hitachi )?HTS726060M9AT00",
    "", "", ""
  },
  { "Hitachi Travelstar E7K60",
    "(Hitachi )?HTE7260[46]0M9AT00",
    "", "", ""
  },
  { "Hitachi Travelstar 7K100",
    "(Hitachi )?HTS7210[168]0G9(AT|SA)00",
    "", "", ""
  },
  { "Hitachi Travelstar E7K100",
    "(Hitachi )?HTE7210[168]0G9(AT|SA)00",
    "", "", ""
  },
  { "Hitachi Travelstar 7K200", // tested with HITACHI HTS722016K9SA00/DCDZC75A
    "(Hitachi |HITACHI )?HTS7220(80|10|12|16|20)K9(A3|SA)00",
    "", "", ""
  },
  { "Hitachi Travelstar 7K320", // tested with
    // HTS723225L9A360/FCDOC30F, HTS723216L9A362/FC2OC39F
    "(Hitachi )?HT[ES]7232(80|12|16|25|32)L9(A300|A36[02]|SA61)",
    "", "", ""
  },
  { "Hitachi Travelstar Z7K320", // tested with HITACHI HTS723232A7A364/EC2ZB70B
    "(HITACHI )?HT[ES]7232(16|25|32)A7A36[145]",
    "", "", ""
  },
  { "Hitachi Travelstar 7K500", // tested with Hitachi HTS725050A9A360/PC4OC70D
    "(Hitachi )?HT[ES]7250(12|16|25|32|50)A9A36[02-5]",
    "", "", ""
  },
  { "Hitachi/HGST Travelstar Z7K500", // tested with HITACHI HTS725050A7E630/GH2ZB390,
      // HGST HTS725050A7E630/GH2OA420
    "(HITACHI|HGST) HT[ES]7250(25|32|50)A7E63[015]",
    "", "", ""
  },
  { "Hitachi/HGST Travelstar 7K750", // tested with Hitachi HTS727550A9E364/JF3OA0E0,
      // Hitachi HTS727575A9E364/JF4OA0D0
    "(Hitachi|HGST) HT[ES]7275(50|64|75)A9E36[14]",
    "", "", ""
  },
  { "HGST Travelstar 7K1000", // tested with HGST HTS721010A9E630/JB0OA3B0
    "HGST HTS721010A9E630",
    "", "", ""
  },
  { "IBM Deskstar 14GXP and 16GP",
    "IBM-DTTA-3(7101|7129|7144|5032|5043|5064|5084|5101|5129|5168)0",
    "", "", ""
  },
  { "IBM Deskstar 25GP and 22GXP",
    "IBM-DJNA-3(5(101|152|203|250)|7(091|135|180|220))0",
    "", "", ""
  },
  { "IBM Deskstar 37GP and 34GXP",
    "IBM-DPTA-3(5(375|300|225|150)|7(342|273|205|136))0",
    "", "", ""
  },
  { "IBM/Hitachi Deskstar 120GXP",
    "(IBM-)?IC35L((020|040|060|080|120)AVVA|0[24]0AVVN)07-[01]",
    "", "", ""
  },
  { "IBM/Hitachi Deskstar GXP-180",
    "(IBM-)?IC35L(030|060|090|120|180)AVV207-[01]",
    "", "", ""
  },
  { "Hitachi CinemaStar 5K320", // tested with Hitachi HCS5C3225SLA380/STBOA37H
    "Hitachi HCS5C32(25|32)SLA380",
    "", "", ""
  },
  { "Hitachi Deskstar 5K3000", // tested with HDS5C3030ALA630/MEAOA5C0,
       // Hitachi HDS5C3020BLE630/MZ4OAAB0 (OEM, Toshiba Canvio Desktop)
    "(Hitachi )?HDS5C30(15|20|30)(ALA|BLE)63[02].*",
    "", "", ""
  },
  { "Hitachi Deskstar 5K4000", // tested with HDS5C4040ALE630/MPAOA250
    "(Hitachi )?HDS5C40(30|40)ALE63[01].*",
    "", "", ""
  },
  { "Hitachi Deskstar 7K80",
    "(Hitachi )?HDS7280([48]0PLAT20|(40)?PLA320|80PLA380).*",
    "", "", ""
  },
  { "Hitachi Deskstar 7K160",
    "(Hitachi )?HDS7216(80|16)PLA[3T]80.*",
    "", "", ""
  },
  { "Hitachi Deskstar 7K250",
    "(Hitachi )?HDS7225((40|80|12|16)VLAT20|(12|16|25)VLAT80|(80|12|16|25)VLSA80)",
    "", "", ""
  },
  { "Hitachi Deskstar 7K250 (SUN branded)",
    "HITACHI HDS7225SBSUN250G.*",
    "", "", ""
  },
  { "Hitachi Deskstar T7K250",
    "(Hitachi )?HDT7225((25|20|16)DLA(T80|380))",
    "", "", ""
  },
  { "Hitachi Deskstar 7K400",
    "(Hitachi )?HDS724040KL(AT|SA)80",
    "", "", ""
  },
  { "Hitachi Deskstar 7K500",
    "(Hitachi )?HDS725050KLA(360|T80)",
    "", "", ""
  },
  { "Hitachi Deskstar P7K500",
    "(Hitachi )?HDP7250(16|25|32|40|50)GLA(36|38|T8)0",
    "", "", ""
  },
  { "Hitachi Deskstar T7K500",
    "(Hitachi )?HDT7250(25|32|40|50)VLA(360|380|T80)",
    "", "", ""
  },
  { "Hitachi Deskstar 7K1000",
    "(Hitachi )?HDS7210(50|75|10)KLA330",
    "", "", ""
  },
  { "Hitachi Deskstar 7K1000.B",
    "(Hitachi )?HDT7210((16|25)SLA380|(32|50|64|75|10)SLA360)",
    "", "", ""
  },
  { "Hitachi Deskstar 7K1000.C", // tested with Hitachi HDS721010CLA330/JP4OA3MA,
      // Hitachi HDS721025CLA682/JP1OA41A
    "(Hitachi )?HDS7210((16|25)CLA[36]82|(32|50)CLA[36]62|(64|75|10)CLA[36]3[02])",
    "", "", ""
  },
  { "Hitachi Deskstar 7K1000.D", // tested with HDS721010DLE630/MS2OA5Q0
    "Hitachi HDS7210(25|32|50|75|10)DLE630",
    "", "", ""
  },
  { "Hitachi Deskstar E7K1000", // tested with HDE721010SLA330/ST6OA31B
    "Hitachi HDE7210(50|75|10)SLA330",
    "", "", ""
  },
  { "Hitachi Deskstar 7K2000",
    "Hitachi HDS722020ALA330",
    "", "", ""
  },
  { "Hitachi Deskstar 7K3000", // tested with HDS723030ALA640/MKAOA3B0
    "Hitachi HDS7230((15|20)BLA642|30ALA640)",
    "", "", ""
  },
  { "Hitachi/HGST Deskstar 7K4000", // tested with Hitachi HDS724040ALE640/MJAOA250
    "Hitachi HDS724040ALE640",
    "", "", ""
  },
  { "HGST Deskstar NAS", // tested with HGST HDN724040ALE640/MJAOA5E0,
       // HGST HDN726050ALE610/APGNT517, HGST HDN726060ALE610/APGNT517
    "HGST HDN72(4030|4040|6050|6060)ALE6[14]0",
    "", "", ""
  },
  { "Hitachi Ultrastar A7K1000", // tested with
    // HUA721010KLA330      44X2459 42C0424IBM/GKAOAB4A
    "(Hitachi )?HUA7210(50|75|10)KLA330.*",
    "", "", ""
  },
  { "Hitachi Ultrastar A7K2000", // tested with
    // HUA722010CLA330      43W7629 42C0401IBM
    "(Hitachi )?HUA7220(50|10|20)[AC]LA33[01].*",
    "", "", ""
  },
  { "Hitachi Ultrastar 7K3000", // tested with HUA723030ALA640/MKAOA580
    "Hitachi HUA7230(20|30)ALA640",
    "", "", ""
  },
  { "Hitachi/HGST Ultrastar 7K4000", // tested with Hitachi HUS724040ALE640/MJAOA3B0,
      // HGST HUS724040ALE640/MJAOA580, HGST HUS724020ALA640/MF6OAA70
    "(Hitachi|HGST) HUS7240(20|30|40)AL[AE]64[01]",
    "", "", ""
  },
  { "HGST Ultrastar He6", // tested with HGST HUS726060ALA640/AHGNT1E2
    "HGST HUS726060ALA64[01]",
    "", "", ""
  },
  { "HGST MegaScale 4000", // tested with HGST HMS5C4040ALE640/MPAOA580
    "HGST HMS5C4040[AB]LE64[01]", // B = DC 4000.B
    "", "", ""
  },
  { "Toshiba 2.5\" HDD (10-20 GB)",
    "TOSHIBA MK(101[67]GAP|15[67]GAP|20(1[678]GAP|(18|23)GAS))",
    "", "", ""
  },
  { "Toshiba 2.5\" HDD (30-60 GB)",
    "TOSHIBA MK((6034|4032)GSX|(6034|4032)GAX|(6026|4026|4019|3019)GAXB?|(6025|6021|4025|4021|4018|3025|3021|3018)GAS|(4036|3029)GACE?|(4018|3017)GAP)",
    "", "", ""
  },
  { "Toshiba 2.5\" HDD (80 GB and above)",
    "TOSHIBA MK(80(25GAS|26GAX|32GAX|32GSX)|10(31GAS|32GAX)|12(33GAS|34G[AS]X)|2035GSS)",
    "", "", ""
  },
  { "Toshiba 2.5\" HDD MK..37GSX", // tested with TOSHIBA MK1637GSX/DL032C
    "TOSHIBA MK(12|16)37GSX",
    "", "", ""
  },
  { "Toshiba 2.5\" HDD MK..46GSX", // tested with TOSHIBA MK1246GSX/LB213M
    "TOSHIBA MK(80|12|16|25)46GSX",
    "", "", ""
  },
  { "Toshiba 2.5\" HDD MK..50GACY", // tested with TOSHIBA MK8050GACY/TF105A
    "TOSHIBA MK8050GACY",
    "", "", ""
  },
  { "Toshiba 2.5\" HDD MK..51GSY", // tested with TOSHIBA MK1251GSY/LD101D
    "TOSHIBA MK(80|12|16|25)51GSY",
    "",
    "",
    "-v 9,minutes"
  },
  { "Toshiba 2.5\" HDD MK..52GSX",
    "TOSHIBA MK(80|12|16|25|32)52GSX",
    "", "", ""
  },
  { "Toshiba 2.5\" HDD MK..55GSX", // tested with TOSHIBA MK5055GSX/FG001A, MK3255GSXF/FH115B
    "TOSHIBA MK(12|16|25|32|40|50)55GSXF?",
    "", "", ""
  },
  { "Toshiba 2.5\" HDD MK..56GSY", // tested with TOSHIBA MK2556GSYF/LJ001D
    "TOSHIBA MK(16|25|32|50)56GSYF?",
    "",
    "",
    "-v 9,minutes"
  },
  { "Toshiba 2.5\" HDD MK..59GSXP (AF)",
    "TOSHIBA MK(32|50|64|75)59GSXP?",
    "", "", ""
  },
  { "Toshiba 2.5\" HDD MK..59GSM (AF)",
    "TOSHIBA MK(75|10)59GSM",
    "", "", ""
  },
  { "Toshiba 2.5\" HDD MK..61GSY[N]", // tested with TOSHIBA MK5061GSY/MC102E, MK5061GSYN/MH000A,
      // TOSHIBA MK2561GSYN/MH000D
    "TOSHIBA MK(16|25|32|50|64)61GSYN?",
    "",
    "",
    "-v 9,minutes" // TOSHIBA MK2561GSYN/MH000D
  },
  { "Toshiba 2.5\" HDD MK..61GSYB", // tested with TOSHIBA MK5061GSYB/ME0A
    "TOSHIBA MK(16|25|32|50|64)61GSYB",
    "", "", ""
  },
  { "Toshiba 2.5\" HDD MK..65GSX", // tested with TOSHIBA MK5065GSX/GJ003A, MK3265GSXN/GH012H,
      // MK5065GSXF/GP006B, MK2565GSX H/GJ003A
    "TOSHIBA MK(16|25|32|50|64)65GSX[FN]?( H)?", // "... H" = USB ?
    "", "", ""
  },
  { "Toshiba 2.5\" HDD MK..75GSX", // tested with TOSHIBA MK7575GSX/GT001C
    "TOSHIBA MK(32|50|64|75)75GSX",
    "", "", ""
  },
  { "Toshiba 2.5\" HDD MK..76GSX", // tested with TOSHIBA MK3276GSX/GS002D
    "TOSHIBA MK(16|25|32|50|64)76GSX",
    "",
    "",
    "-v 9,minutes"
  },
  { "Toshiba 2.5\" HDD MQ01ABB...", // tested with TOSHIBA MQ01ABB200/AY000U
    "TOSHIBA MQ01ABB(100|150|200)",
    "", "", ""
  },
  { "Toshiba 2.5\" HDD MQ01ABC...", // tested with TOSHIBA MQ01ABC150/AQ001U
    "TOSHIBA MQ01ABC(100|150|200)",
    "", "", ""
  },
  { "Toshiba 2.5\" HDD MQ01ABD...", // tested with TOSHIBA MQ01ABD100/AX001U
    "TOSHIBA MQ01ABD(025|032|050|064|075|100)",
    "", "", ""
  },
  { "Toshiba 2.5\" HDD MQ01ABF...", // tested with TOSHIBA MQ01ABF050/AM001J
    "TOSHIBA MQ01ABF(050|075|100)",
    "", "", ""
  },
  { "Toshiba 2.5\" HDD MQ01UBB... (USB 3.0)", // tested with TOSHIBA MQ01UBB200/AY000U (0x0480:0xa100)
    "TOSHIBA MQ01UBB200",
    "", "", ""
  },
  { "Toshiba 2.5\" HDD MQ01UBD... (USB 3.0)", // tested with TOSHIBA MQ01UBD050/AX001U (0x0480:0xa007),
      // TOSHIBA MQ01UBD100/AX001U (0x0480:0x0201, 0x0480:0xa200)
    "TOSHIBA MQ01UBD(050|075|100)",
    "", "", ""
  },
  { "Toshiba 3.5\" HDD MK.002TSKB", // tested with TOSHIBA MK1002TSKB/MT1A
    "TOSHIBA MK(10|20)02TSKB",
    "", "", ""
  },
  { "Toshiba 3.5\" MG03ACAxxx(Y) Enterprise HDD", // tested with TOSHIBA MG03ACA100/FL1A
    "TOSHIBA MG03ACA[1234]00Y?",
    "", "", ""
  },
  { "Toshiba 3.5\" MD04ACA... Enterprise HDD", // tested with TOSHIBA MD04ACA500/FP1A
    "TOSHIBA MD04ACA[2345]00",
    "", "", ""
  },
  { "Toshiba 3.5\" DT01ABA... Desktop HDD", // tested with TOSHIBA DT01ABA300/MZ6OABB0
    "TOSHIBA DT01ABA(100|150|200|300)",
    "", "", ""
  },
  { "Toshiba 3.5\" DT01ACA... Desktop HDD", // tested with TOSHIBA DT01ACA100/MS2OA750,
      // TOSHIBA DT01ACA200/MX4OABB0, TOSHIBA DT01ACA300/MX6OABB0
    "TOSHIBA DT01ACA(025|032|050|075|100|150|200|300)",
    "", "", ""
  },
  { "Toshiba 1.8\" HDD",
    "TOSHIBA MK[23468]00[4-9]GA[HL]",
    "", "", ""
  },
  { "Toshiba 1.8\" HDD MK..29GSG",
    "TOSHIBA MK(12|16|25)29GSG",
    "", "", ""
  },
  { "", // TOSHIBA MK6022GAX
    "TOSHIBA MK6022GAX",
    "", "", ""
  },
  { "", // TOSHIBA MK6409MAV
    "TOSHIBA MK6409MAV",
    "", "", ""
  },
  { "Toshiba MKx019GAXB (SUN branded)",
    "TOS MK[34]019GAXB SUN[34]0G",
    "", "", ""
  },
  { "Seagate Momentus",
    "ST9(20|28|40|48)11A",
    "", "", ""
  },
  { "Seagate Momentus 42",
    "ST9(2014|3015|4019)A",
    "", "", ""
  },
  { "Seagate Momentus 4200.2", // tested with ST960812A/3.05
    "ST9(100822|808210|60812|50212|402113|30219)A",
    "", "", ""
  },
  { "Seagate Momentus 5400.2",
    "ST9(808211|6082[12]|408114|308110|120821|10082[34]|8823|6812|4813|3811)AS?",
    "", "", ""
  },
  { "Seagate Momentus 5400.3",
    "ST9(4081[45]|6081[35]|8081[15]|100828|120822|160821)AS?",
    "", "", ""
  },
  { "Seagate Momentus 5400.3 ED",
    "ST9(4081[45]|6081[35]|8081[15]|100828|120822|160821)AB",
    "", "", ""
  },
  { "Seagate Momentus 5400.4",
    "ST9(120817|(160|200|250)827)AS",
    "", "", ""
  },
  { "Seagate Momentus 5400.5",
    "ST9((80|120|160)310|(250|320)320)AS",
    "", "", ""
  },
  { "Seagate Momentus 5400.6",
    "ST9(80313|160(301|314)|(12|25)0315|250317|(320|500)325|500327|640320)ASG?",
    "", "", ""
  },
  { "Seagate Momentus 5400.7",
    "ST9(160316|(250|320)310|(500|640)320)AS",
    "", "", ""
  },
  { "Seagate Momentus 5400.7 (AF)", // tested with ST9640322AS/0001BSM2
      // (device reports 4KiB LPS with 1 sector offset)
    "ST9(320312|400321|640322|750423)AS",
    "", "", ""
  },
  { "Seagate Momentus 5400 PSD", // Hybrid drives
    "ST9(808212|(120|160)8220)AS",
    "", "", ""
  },
  { "Seagate Momentus 7200.1",
    "ST9(10021|80825|6023|4015)AS?",
    "", "", ""
  },
  { "Seagate Momentus 7200.2",
    "ST9(80813|100821|120823|160823|200420)ASG?",
    "", "", ""
  },
  { "Seagate Momentus 7200.3",
    "ST9((80|120|160)411|(250|320)421)ASG?",
    "", "", ""
  },
  { "Seagate Momentus 7200.4",
    "ST9(160412|250410|320423|500420)ASG?",
    "", "", ""
  },
  { "Seagate Momentus 7200 FDE.2",
    "ST9((160413|25041[12]|320426|50042[12])AS|(16041[489]|2504[16]4|32042[67]|500426)ASG)",
    "", "", ""
  },
  { "Seagate Momentus 7200.5", // tested with ST9750420AS/0001SDM5, ST9750420AS/0002SDM1
    "ST9(50042[34]|64042[012]|75042[02])ASG?",
    "", "", ""
  },
  { "Seagate Momentus XT", // fixed firmware
    "ST9(2505610|3205620|5005620)AS",
    "SD2[68]", // http://knowledge.seagate.com/articles/en_US/FAQ/215451en
    "", ""
  },
  { "Seagate Momentus XT", // buggy firmware, tested with ST92505610AS/SD24
    "ST9(2505610|3205620|5005620)AS",
    "SD2[45]",
    "These drives may corrupt large files,\n"
    "AND THIS FIRMWARE VERSION IS AFFECTED,\n"
    "see the following web pages for details:\n"
    "http://knowledge.seagate.com/articles/en_US/FAQ/215451en\n"
    "http://forums.seagate.com/t5/Momentus-XT-Momentus-Momentus/Momentus-XT-corrupting-large-files-Linux/td-p/109008\n"
    "http://superuser.com/questions/313447/seagate-momentus-xt-corrupting-files-linux-and-mac",
    ""
  },
  { "Seagate Momentus XT", // unknown firmware
    "ST9(2505610|3205620|5005620)AS",
    "",
    "These drives may corrupt large files,\n"
    "see the following web pages for details:\n"
    "http://knowledge.seagate.com/articles/en_US/FAQ/215451en\n"
    "http://forums.seagate.com/t5/Momentus-XT-Momentus-Momentus/Momentus-XT-corrupting-large-files-Linux/td-p/109008\n"
    "http://superuser.com/questions/313447/seagate-momentus-xt-corrupting-files-linux-and-mac",
    ""
  },
  { "Seagate Momentus XT (AF)", // tested with ST750LX003-1AC154/SM12
    "ST750LX003-.*",
    "", "", ""
  },
  { "Seagate Momentus Thin", // tested with ST320LT007-9ZV142/0004LVM1
    "ST(160|250|320)LT0(07|09|11|14)-.*",
    "", "", ""
  },
  { "Seagate Laptop Thin HDD", // tested with ST500LT012-9WS142/0001SDM1,
      // ST500LM021-1KJ152/0002LIM1
    "ST((250|320|500)LT0(12|15|25)|(320|500)LM0(10|21))-.*",
    "", "", ""
  },
  { "Seagate Laptop SSHD", // tested with ST500LM000-1EJ162/SM11
    "ST(500|1000)LM0(00|14)-.*",
    "", "", ""
  },
  { "Seagate Medalist 1010, 1720, 1721, 2120, 3230 and 4340",  // ATA2, with -t permissive
    "ST3(1010|1720|1721|2120|3230|4340)A",
    "", "", ""
  },
  { "Seagate Medalist 2110, 3221, 4321, 6531, and 8641",
    "ST3(2110|3221|4321|6531|8641)A",
    "", "", ""
  },
  { "Seagate U4",
    "ST3(2112|4311|6421|8421)A",
    "", "", ""
  },
  { "Seagate U5",
    "ST3(40823|30621|20413|15311|10211)A",
    "", "", ""
  },
  { "Seagate U6",
    "ST3(8002|6002|4081|3061|2041)0A",
    "", "", ""
  },
  { "Seagate U7",
    "ST3(30012|40012|60012|80022|120020)A",
    "", "", ""
  },
  { "Seagate U8",
    "ST3(4313|6811|8410|4313|13021|17221)A",
    "", "", ""
  },
  { "Seagate U9", // tested with ST3160022ACE/9.51
    "ST3(80012|120025|160022)A(CE)?",
    "", "", ""
  },
  { "Seagate U10",
    "ST3(20423|15323|10212)A",
    "", "", ""
  },
  { "Seagate UX",
    "ST3(10014A(CE)?|20014A)",
    "", "", ""
  },
  { "Seagate Barracuda ATA",
    "ST3(2804|2724|2043|1362|1022|681)0A",
    "", "", ""
  },
  { "Seagate Barracuda ATA II",
    "ST3(3063|2042|1532|1021)0A",
    "", "", ""
  },
  { "Seagate Barracuda ATA III",
    "ST3(40824|30620|20414|15310|10215)A",
    "", "", ""
  },
  { "Seagate Barracuda ATA IV",
    "ST3(20011|30011|40016|60021|80021)A",
    "", "", ""
  },
  { "Seagate Barracuda ATA V",
    "ST3(12002(3A|4A|9A|3AS)|800(23A|15A|23AS)|60(015A|210A)|40017A)",
    "", "", ""
  },
  { "Seagate Barracuda 5400.1",
    "ST340015A",
    "", "", ""
  },
  { "Seagate Barracuda 7200.7 and 7200.7 Plus", // tested with "ST380819AS          39M3701 39M0171 IBM"/3.03
    "ST3(200021A|200822AS?|16002[13]AS?|12002[26]AS?|1[26]082[78]AS|8001[13]AS?|8081[79]AS|60014A|40111AS|40014AS?)( .* IBM)?",
    "", "", ""
  },
  { "Seagate Barracuda 7200.8",
    "ST3(400[68]32|300[68]31|250[68]23|200826)AS?",
    "", "", ""
  },
  { "Seagate Barracuda 7200.9",
    "ST3(402111?|80[28]110?|120[28]1[0134]|160[28]1[012]|200827|250[68]24|300[68]22|(320|400)[68]33|500[68](32|41))AS?.*",
    "", "", ""
  },
  { "Seagate Barracuda 7200.10",
    "ST3((80|160)[28]15|200820|250[34]10|(250|300|320|400)[68]20|360320|500[68]30|750[68]40)AS?",
    "", "", ""
  },
  { "Seagate Barracuda 7200.11", // unaffected firmware
    "ST3(160813|320[68]13|500[368]20|640[36]23|640[35]30|750[36]30|1000(333|[36]40)|1500341)AS?",
    "CC.?.?", // http://knowledge.seagate.com/articles/en_US/FAQ/207957en
    "", ""
  },
  { "Seagate Barracuda 7200.11", // fixed firmware
    "ST3(500[368]20|750[36]30|1000340)AS?",
    "SD1A", // http://knowledge.seagate.com/articles/en_US/FAQ/207951en
    "", ""
  },
  { "Seagate Barracuda 7200.11", // fixed firmware
    "ST3(160813|320[68]13|640[36]23|1000333|1500341)AS?",
    "SD[12]B", // http://knowledge.seagate.com/articles/en_US/FAQ/207957en
    "", ""
  },
  { "Seagate Barracuda 7200.11", // buggy or fixed firmware
    "ST3(500[368]20|640[35]30|750[36]30|1000340)AS?",
    "(AD14|SD1[5-9]|SD81)",
    "There are known problems with these drives,\n"
    "THIS DRIVE MAY OR MAY NOT BE AFFECTED,\n"
    "see the following web pages for details:\n"
    "http://knowledge.seagate.com/articles/en_US/FAQ/207931en\n"
    "http://knowledge.seagate.com/articles/en_US/FAQ/207951en\n"
    "http://bugs.debian.org/cgi-bin/bugreport.cgi?bug=632758",
    ""
  },
  { "Seagate Barracuda 7200.11", // unknown firmware
    "ST3(160813|320[68]13|500[368]20|640[36]23|640[35]30|750[36]30|1000(333|[36]40)|1500341)AS?",
    "",
    "There are known problems with these drives,\n"
    "see the following Seagate web pages:\n"
    "http://knowledge.seagate.com/articles/en_US/FAQ/207931en\n"
    "http://knowledge.seagate.com/articles/en_US/FAQ/207951en\n"
    "http://knowledge.seagate.com/articles/en_US/FAQ/207957en",
    ""
  },
  { "Seagate Barracuda 7200.12", // new firmware
    "ST3(160318|250318|320418|50041[08]|750528|1000528)AS",
    "CC4[9A-Z]",
    "", ""
  },
  { "Seagate Barracuda 7200.12", // unknown firmware
    "ST3(160318|250318|320418|50041[08]|750528|1000528)AS",
    "",
    "A firmware update for this drive may be available,\n"
    "see the following Seagate web pages:\n"
    "http://knowledge.seagate.com/articles/en_US/FAQ/207931en\n"
    "http://knowledge.seagate.com/articles/en_US/FAQ/213891en",
    ""
  },
  { "Seagate Barracuda 7200.12", // tested with ST3250312AS/JC45, ST31000524AS/JC45,
      // ST3500413AS/JC4B, ST3750525AS/JC4B
    "ST3(160318|25031[128]|320418|50041[038]|750(518|52[358])|100052[348])AS",
    "", "", ""
  },
  { "Seagate Barracuda XT", // tested with ST32000641AS/CC13,
      // ST4000DX000-1C5160/CC42
    "ST(3(2000641|3000651)AS|4000DX000-.*)",
    "", "", ""
  },
  { "Seagate Barracuda 7200.14 (AF)", // new firmware, tested with
      // ST3000DM001-9YN166/CC4H, ST3000DM001-9YN166/CC9E
    "ST(1000|1500|2000|2500|3000)DM00[1-3]-9YN16.",
    "CC(4[H-Z]|[5-9A-Z]..*)", // >= "CC4H"
    "",
    "-v 188,raw16 -v 240,msec24hour32" // tested with ST3000DM001-9YN166/CC4H
  },
  { "Seagate Barracuda 7200.14 (AF)", // old firmware, tested with
      // ST1000DM003-9YN162/CC46
    "ST(1000|1500|2000|2500|3000)DM00[1-3]-9YN16.",
    "CC4[679CG]",
    "A firmware update for this drive is available,\n"
    "see the following Seagate web pages:\n"
    "http://knowledge.seagate.com/articles/en_US/FAQ/207931en\n"
    "http://knowledge.seagate.com/articles/en_US/FAQ/223651en",
    "-v 188,raw16 -v 240,msec24hour32"
  },
  { "Seagate Barracuda 7200.14 (AF)", // unknown firmware
    "ST(1000|1500|2000|2500|3000)DM00[1-3]-9YN16.",
    "",
    "A firmware update for this drive may be available,\n"
    "see the following Seagate web pages:\n"
    "http://knowledge.seagate.com/articles/en_US/FAQ/207931en\n"
    "http://knowledge.seagate.com/articles/en_US/FAQ/223651en",
    "-v 188,raw16 -v 240,msec24hour32"
  },
  { "Seagate Barracuda 7200.14 (AF)", // different part number, tested with
      // ST1000DM003-1CH162/CC47, ST1000DM003-1CH162/CC49, ST2000DM001-1CH164/CC24,
      // ST1000DM000-9TS15E/CC92, APPLE HDD ST3000DM001/AP15 (no attr 240)
    "ST(1000|1500|2000|2500|3000)DM00[0-3]-.*|"
    "APPLE HDD ST3000DM001",
    "", "",
    "-v 188,raw16 -v 240,msec24hour32"
  },
  { "Seagate Barracuda 7200.14 (AF)", // < 1TB, tested with ST250DM000-1BC141
    "ST(250|320|500|750)DM00[0-3]-.*",
    "", "",
    "-v 188,raw16 -v 240,msec24hour32"
  },
  { "Seagate Desktop HDD.15", // tested with ST4000DM000-1CD168/CC43
    "ST4000DM000-.*",
    "", "",
    "-v 188,raw16 -v 240,msec24hour32"
  },
  { "Seagate Desktop SSHD", // tested with ST2000DX001-1CM164/CC43
    "ST(1000|2000|4000)DX001-.*",
    "", "",
    "-v 188,raw16 -v 240,msec24hour32"
  },
  { "Seagate Barracuda LP", // new firmware
    "ST3(500412|1000520|1500541|2000542)AS",
    "CC3[5-9A-Z]",
    "",
    "" // -F xerrorlba ?
  },
  { "Seagate Barracuda LP", // unknown firmware
    "ST3(500412|1000520|1500541|2000542)AS",
    "",
    "A firmware update for this drive may be available,\n"
    "see the following Seagate web pages:\n"
    "http://knowledge.seagate.com/articles/en_US/FAQ/207931en\n"
    "http://knowledge.seagate.com/articles/en_US/FAQ/213915en",
    "-F xerrorlba" // tested with ST31000520AS/CC32
  },
  { "Seagate Barracuda Green (AF)", // new firmware
    "ST((10|15|20)00DL00[123])-.*",
    "CC(3[2-9A-Z]|[4-9A-Z]..*)", // >= "CC32"
    "", ""
  },
  { "Seagate Barracuda Green (AF)", // unknown firmware
    "ST((10|15|20)00DL00[123])-.*",
    "",
    "A firmware update for this drive may be available,\n"
    "see the following Seagate web pages:\n"
    "http://knowledge.seagate.com/articles/en_US/FAQ/207931en\n"
    "http://knowledge.seagate.com/articles/en_US/FAQ/218171en",
    ""
  },
  { "Seagate Barracuda ES",
    "ST3(250[68]2|32062|40062|50063|75064)0NS",
    "", "", ""
  },
  { "Seagate Barracuda ES.2", // fixed firmware
    "ST3(25031|50032|75033|100034)0NS",
    "SN[01]6|"         // http://knowledge.seagate.com/articles/en_US/FAQ/207963en
    "MA(0[^7]|[^0].)", // http://dellfirmware.seagate.com/dell_firmware/DellFirmwareRequest.jsp
    "",
    "-F xerrorlba" // tested with ST31000340NS/SN06
  },
  { "Seagate Barracuda ES.2", // buggy firmware (Dell)
    "ST3(25031|50032|75033|100034)0NS",
    "MA07",
    "There are known problems with these drives,\n"
    "AND THIS FIRMWARE VERSION IS AFFECTED,\n"
    "see the following Seagate web page:\n"
    "http://dellfirmware.seagate.com/dell_firmware/DellFirmwareRequest.jsp",
    ""
  },
  { "Seagate Barracuda ES.2", // unknown firmware
    "ST3(25031|50032|75033|100034)0NS",
    "",
    "There are known problems with these drives,\n"
    "see the following Seagate web pages:\n"
    "http://knowledge.seagate.com/articles/en_US/FAQ/207931en\n"
    "http://knowledge.seagate.com/articles/en_US/FAQ/207963en",
    ""
  },
  { "Seagate Constellation (SATA)", // tested with ST9500530NS/SN03
    "ST9(160511|500530)NS",
    "", "", ""
  },
  { "Seagate Constellation ES (SATA)", // tested with ST31000524NS/SN11
    "ST3(50051|100052|200064)4NS",
    "", "", ""
  },
  { "Seagate Constellation ES (SATA 6Gb/s)", // tested with ST1000NM0011/SN02
    "ST(5|10|20)00NM0011",
    "", "", ""
  },
  { "Seagate Constellation ES.2 (SATA 6Gb/s)", // tested with ST32000645NS/0004, ST33000650NS,
      // MB3000EBKAB/HPG6
    "ST3(2000645|300065[012])NS|"
    "MB3000EBKAB", // HP OEM
    "", "", ""
  },
  { "Seagate Constellation ES.3", // tested with ST1000NM0033-9ZM173/0001, ST4000NM0033-9ZM170/SN03
    "ST[1234]000NM00[35]3-.*",
    "", "", ""
  },
  { "Seagate Constellation CS", // tested with ST3000NC000/CE02, ST3000NC002-1DY166/CN02
    "ST(1000|2000|3000)NC00[0-3](-.*)?",
    "", "", ""
  },
  { "Seagate Constellation.2 (SATA)", // 2.5", tested with ST91000640NS/SN02, MM1000GBKAL/HPGB
    "ST9(25061|50062|100064)[012]NS|" // *SS = SAS
    "MM1000GBKAL", // HP OEM
    "", "", ""
  },
  { "Seagate Enterprise Capacity 3.5 HDD", // tested with ST6000NM0024-1HT17Z/SN02
    "ST[2456]000NM0[01][248]4-.*", // *[069]4 = 4Kn
    "", "", 
    "-v 188,raw16"
  },
  { "Seagate NAS HDD", // tested with ST2000VN000-1H3164/SC42, ST3000VN000-1H4167/SC43
    "ST[234]000VN000-.*",
    "", "", ""
  },
  { "Seagate Archive HDD", // tested with ST8000AS0002-1NA17Z/AR13
    "ST[568]000AS00[01][12]-.*",
    "", "", ""
  },
  { "Seagate Pipeline HD 5900.1",
    "ST3(160310|320[34]10|500(321|422))CS",
    "", "", ""
  },
  { "Seagate Pipeline HD 5900.2", // tested with ST31000322CS/SC13
    "ST3(160316|250[34]12|320(311|413)|500(312|414)|1000(322|424))CS",
    "", "", ""
  },
  { "Seagate Video 3.5 HDD", // tested with ST4000VM000-1F3168/SC23, SC25
    "ST(10|15|20|30|40)00VM00[023]-.*",
    "", "", ""
  },
  { "Seagate Medalist 17240, 13030, 10231, 8420, and 4310",
    "ST3(17240|13030|10231|8420|4310)A",
    "", "", ""
  },
  { "Seagate Medalist 17242, 13032, 10232, 8422, and 4312",
    "ST3(1724|1303|1023|842|431)2A",
    "", "", ""
  },
  { "Seagate NL35",
    "ST3(250623|250823|400632|400832|250824|250624|400633|400833|500641|500841)NS",
    "", "", ""
  },
  { "Seagate SV35.2",
    "ST3(160815|250820|320620|500630|750640)[AS]V",
    "", "", ""
  },
  { "Seagate SV35.5", // tested with ST31000525SV/CV12
    "ST3(250311|500410|1000525)SV",
    "", "", ""
  },
  { "Seagate SV35", // tested with ST2000VX000-9YW164/CV12
    "ST([123]000VX00[20]|31000526SV|3500411SV)(-.*)?",
    "", "", ""
  },
  { "Seagate DB35", // tested with ST3250823ACE/3.03
    "ST3(200826|250823|300831|400832)ACE",
    "", "", ""
  },
  { "Seagate DB35.2", // tested with ST3160212SCE/3.ACB
    "ST3(802110|120213|160212|200827|250824|300822|400833|500841)[AS]CE",
    "", "", ""
  },
  { "Seagate DB35.3",
    "ST3(750640SCE|((80|160)215|(250|320|400)820|500830|750840)[AS]CE)",
    "", "", ""
  },
  { "Seagate LD25.2", // tested with ST940210AS/3.ALC
    "ST9(40|80)210AS?",
    "", "", ""
  },
  { "Seagate ST1.2 CompactFlash", // tested with ST68022CF/3.01
    "ST6[468]022CF",
    "", "", ""
  },
  { "Western Digital Protege",
  /* Western Digital drives with this comment all appear to use Attribute 9 in
   * a  non-standard manner.  These entries may need to be updated when it
   * is understood exactly how Attribute 9 should be interpreted.
   * UPDATE: this is probably explained by the WD firmware bug described in the
   * smartmontools FAQ */
    "WDC WD([2468]00E|1[26]00A)B-.*",
    "", "", ""
  },
  { "Western Digital Caviar",
  /* Western Digital drives with this comment all appear to use Attribute 9 in
   * a  non-standard manner.  These entries may need to be updated when it
   * is understood exactly how Attribute 9 should be interpreted.
   * UPDATE: this is probably explained by the WD firmware bug described in the
   * smartmontools FAQ */
    "WDC WD(2|3|4|6|8|10|12|16|18|20|25)00BB-.*",
    "", "", ""
  },
  { "Western Digital Caviar WDxxxAB",
  /* Western Digital drives with this comment all appear to use Attribute 9 in
   * a  non-standard manner.  These entries may need to be updated when it
   * is understood exactly how Attribute 9 should be interpreted.
   * UPDATE: this is probably explained by the WD firmware bug described in the
   * smartmontools FAQ */
    "WDC WD(3|4|6|8|25)00AB-.*",
    "", "", ""
  },
  { "Western Digital Caviar WDxxxAA",
  /* Western Digital drives with this comment all appear to use Attribute 9 in
   * a  non-standard manner.  These entries may need to be updated when it
   * is understood exactly how Attribute 9 should be interpreted.
   * UPDATE: this is probably explained by the WD firmware bug described in the
   * smartmontools FAQ */
    "WDC WD...?AA(-.*)?",
    "", "", ""
  },
  { "Western Digital Caviar WDxxxBA",
  /* Western Digital drives with this comment all appear to use Attribute 9 in
   * a  non-standard manner.  These entries may need to be updated when it
   * is understood exactly how Attribute 9 should be interpreted.
   * UPDATE: this is probably explained by the WD firmware bug described in the
   * smartmontools FAQ */
    "WDC WD...BA",
    "", "", ""
  },
  { "Western Digital Caviar AC", // add only 5400rpm/7200rpm (ata33 and faster)
    "WDC AC((116|121|125|225|132|232)|([1-4][4-9][0-9])|([1-4][0-9][0-9][0-9]))00[A-Z]?.*",
    "", "", ""
  },
  { "Western Digital Caviar SE",
  /* Western Digital drives with this comment all appear to use Attribute 9 in
   * a  non-standard manner.  These entries may need to be updated when it
   * is understood exactly how Attribute 9 should be interpreted.
   * UPDATE: this is probably explained by the WD firmware bug described in the
   * smartmontools FAQ
   * UPDATE 2: this does not apply to more recent models, at least WD3200AAJB */
    "WDC WD(4|6|8|10|12|16|18|20|25|30|32|40|50)00(JB|PB)-.*",
    "", "", ""
  },
  { "Western Digital Caviar Blue EIDE",  // WD Caviar SE EIDE
    /* not completely accurate: at least also WD800JB, WD(4|8|20|25)00BB sold as Caviar Blue */
    "WDC WD(16|25|32|40|50)00AAJB-.*",
    "", "", ""
  },
  { "Western Digital Caviar Blue EIDE",  // WD Caviar SE16 EIDE
    "WDC WD(25|32|40|50)00AAKB-.*",
    "", "", ""
  },
  { "Western Digital RE EIDE",
    "WDC WD(12|16|25|32)00SB-.*",
    "", "", ""
  },
  { "Western Digital Caviar Serial ATA",
    "WDC WD(4|8|20|32)00BD-.*",
    "", "", ""
  },
  { "Western Digital Caviar SE Serial ATA", // tested with WDC WD3000JD-98KLB0/08.05J08
    "WDC WD(4|8|12|16|20|25|30|32|40)00(JD|KD|PD)-.*",
    "", "", ""
  },
  { "Western Digital Caviar SE Serial ATA",
    "WDC WD(8|12|16|20|25|30|32|40|50)00JS-.*",
    "", "", ""
  },
  { "Western Digital Caviar SE16 Serial ATA",
    "WDC WD(16|20|25|32|40|50|75)00KS-.*",
    "", "", ""
  },
  { "Western Digital Caviar Blue Serial ATA",  // WD Caviar SE Serial ATA
    /* not completely accurate: at least also WD800BD, (4|8)00JD sold as Caviar Blue */
    "WDC WD((8|12|16|25|32)00AABS|(8|12|16|25|32|40|50)00AAJS)-.*",
    "", "", ""
  },
  { "Western Digital Caviar Blue (SATA)",  // WD Caviar SE16 Serial ATA
      // tested with WD1602ABKS-18N8A0/DELL/02.03B04
    "WDC WD((16|20|25|32|40|50|64|75)00AAKS|1602ABKS|10EALS)-.*",
    "", "", ""
  },
  { "Western Digital Blue", // tested with WDC WD5000AZLX-00K4KA0/80.00A80,
      // WDC WD10EZEX-00RKKA0/80.00A80, WDC WD10EZEX-75M2NA0/01.01A01
    "WDC WD((25|32|50)00AAK|5000AZL|7500AAL|10EAL|10EZE)X-.*",
    "", "", ""
  },
  { "Western Digital RE Serial ATA",
    "WDC WD(12|16|25|32)00(SD|YD|YS)-.*",
    "", "", ""
  },
  { "Western Digital RE2 Serial ATA",
    "WDC WD((40|50|75)00(YR|YS|AYYS)|(16|32|40|50)0[01]ABYS)-.*",
    "", "", ""
  },
  { "Western Digital RE2-GP",
    "WDC WD(5000AB|7500AY|1000FY)PS-.*",
    "", "", ""
  },
  { "Western Digital RE3 Serial ATA", // tested with WDC WD7502ABYS-02A6B0/03.00C06
    "WDC WD((25|32|50|75)02A|(75|10)02F)BYS-.*",
    "", "", ""
  },
  { "Western Digital RE4", // tested with WDC WD2003FYYS-18W0B0/01.01D02,
      // WDC WD1003FBYZ-010FB0/01.01V03
    "WDC WD((25|50)03ABYX|1003FBY[XZ]|(15|20)03FYYS)-.*",
    "", "", ""
  },
  { "Western Digital RE4-GP", // tested with WDC WD2002FYPS-02W3B0/04.01G01
    "WDC WD2002FYPS-.*",
    "", "", ""
  },
  { "Western Digital RE4 (SATA 6Gb/s)", // tested with WDC WD2000FYYZ-01UL1B0/01.01K01,
      // WD2000FYYX/00.0D1K2
    "WDC WD(20|30|40)00FYYZ-.*|WD2000FYYX",
    "", "", ""
  },
  { "Western Digital Se", // tested with WDC WD2000F9YZ-09N20L0/01.01A01
    "WDC WD(1002|2000|3000|4000)F9YZ-.*",
    "", "", ""
  },
  { "Western Digital Caviar Green",
    "WDC WD((50|64|75)00AA(C|V)S|(50|64|75)00AADS|10EA(C|V)S|(10|15|20)EADS)-.*",
    "",
    "",
    "-F xerrorlba" // tested with WDC WD7500AADS-00M2B0/01.00A01
  },
  { "Western Digital Caviar Green (AF)",
    "WDC WD(((64|75|80)00AA|(10|15|20)EA|(25|30)EZ)R|20EAC)S-.*",
    "", "", ""
  },
  { "Western Digital Green", // tested with
      // WDC WD10EZRX-00A8LB0/01.01A01, WDC WD20EZRX-00DC0B0/80.00A80,
      // WDC WD30EZRX-00MMMB0/80.00A80, WDC WD40EZRX-00SPEB0/80.00A80,
      // WDC WD60EZRX-00MVLB1/80.00A80
    "WDC WD(7500AA|(10|15|20)EA|(10|20|25|30|40|50|60)EZ)RX-.*",
    "", "", ""
  },
  { "Western Digital Caviar Black",
    "WDC WD((500|640|750)1AAL|1001FA[EL]|2001FAS)S-.*|"
    "WDC WD(2002|7502|1502|5003|1002|5002)(FAE|AAE|AZE|AAL)X-.*", // could be
    // WD2002FAEX, WD7502AAEX, WD1502FAEX, WD5003AZEX, WD1002FAEX, WD5002AALX
    "", "", ""
  },
  { "Western Digital Black", // tested with
      // WDC WD5003AZEX-00RKKA0/80.00A80, WDC WD1003FZEX-00MK2A0/01.01A01,
      // WDC WD3001FAEX-00MJRA0/01.01L01, WDC WD4001FAEX-00MJRA0/01.01L01
      // WDC WD4003FZEX-00Z4SA0/01.01A01
    "WDC WD(6001|2003|5001|1003|4003|5003|3003|3001)(FZW|FZE|AZE)X-.*|" // could be
    // new series  WD6001FZWX WD2003FZEX WD5001FZWX WD1003FZEX
    //             WD4003FZEX WD5003AZEX WD3003FZEX
    "WDC WD(4001|3001|2002|1002|5003|7500|5000|3200|2500|1600)(FAE|AZE|B[PE]K)[XT]-.*",
    // old series: WD4001FAEX WD3001FAEX WD2002FAEX WD1002FAEX  WD5003AZEX
    //             WD7500BPKT  WD5000BPKT WD3200BEKT WD2500BEKT WD1600BEKT
    "", "", ""
  },
  { "Western Digital AV ATA", // tested with WDC WD3200AVJB-63J5A0/01.03E01
    "WDC WD(8|16|25|32|50)00AV[BJ]B-.*",
    "", "", ""
  },
  { "Western Digital AV SATA",
    "WDC WD(16|25|32)00AVJS-.*",
    "", "", ""
  },
  { "Western Digital AV-GP",
    "WDC WD((16|25|32|50|64|75)00AV[CDV]S|(10|15|20)EV[CDV]S)-.*",
    "", "", ""
  },
  { "Western Digital AV-GP (AF)", // tested with WDC WD10EURS-630AB1/80.00A80,
      // WDC WD10EUCX-63YZ1Y0/51.0AB52, WDC WD20EURX-64HYZY0/80.00A80
    "WDC WD(5000AUDX|7500AURS|10EUCX|(10|15|20|25|30)EUR[SX])-.*",
    "", "", ""
  },
  { "Western Digital AV", // tested with DC WD10JUCT-63CYNY0/01.01A01
    "WDC WD((16|25|32|50)00BU[CD]|5000LUC|10JUC)T-.*",
    "", "", ""
  },
  { "Western Digital Raptor",
    "WDC WD((360|740|800)GD|(360|740|800|1500)ADF[DS])-.*",
    "", "", ""
  },
  { "Western Digital Raptor X",
    "WDC WD1500AHFD-.*",
    "", "", ""
  },
  { "Western Digital VelociRaptor", // tested with WDC WD1500HLHX-01JJPV0/04.05G04
    "WDC WD(((800H|(1500|3000)[BH]|1600H|3000G)LFS)|((1500|3000|4500|6000)[BH]LHX))-.*",
    "", "", ""
  },
  { "Western Digital VelociRaptor (AF)", // tested with WDC WD1000DHTZ-04N21V0/04.06A00
    "WDC WD(2500H|5000H|1000D)HTZ-.*",
    "", "", ""
  },
  { "Western Digital Scorpio EIDE",
    "WDC WD(4|6|8|10|12|16)00(UE|VE)-.*",
    "", "", ""
  },
  { "Western Digital Scorpio Blue EIDE", // tested with WDC WD3200BEVE-00A0HT0/11.01A11
    "WDC WD(4|6|8|10|12|16|25|32)00BEVE-.*",
    "", "", ""
  },
  { "Western Digital Scorpio Serial ATA",
    "WDC WD(4|6|8|10|12|16|25)00BEAS-.*",
    "", "", ""
  },
  { "Western Digital Scorpio Blue Serial ATA",
    "WDC WD((4|6|8|10|12|16|25)00BEVS|(8|12|16|25|32|40|50|64)00BEVT|7500KEVT|10TEVT)-.*",
    "", "", ""
  },
  { "Western Digital Scorpio Blue Serial ATA (AF)", // tested with
      // WDC WD10JPVT-00A1YT0/01.01A01
    "WDC WD((16|25|32|50|64|75)00BPVT|10[JT]PVT)-.*",
    "", "", ""
  },
  { "Western Digital Scorpio Black", // tested with WDC WD5000BEKT-00KA9T0/01.01A01
    "WDC WD(8|12|16|25|32|50)00B[EJ]KT-.*",
    "", "", ""
  },
  { "Western Digital Scorpio Black (AF)",
    "WDC WD(50|75)00BPKT-.*",
    "", "", ""
  },
  { "Western Digital Red", // tested with WDC WD10EFRX-68JCSN0/01.01A01,
      // WDC WD10JFCX-68N6GN0/01.01A01, WDC WD40EFRX-68WT0N0/80.00A80,
      // WDC WD60EFRX-68MYMN1/82.00A82
    "WDC WD(7500BFC|10JFC|(10|20|30|40|50|60)EFR)X-.*",
    "", "", ""
  },
  { "Western Digital Red Pro", // tested with WDC WD2001FFSX-68JNUN0/81.00A81
    "WDC WD[234]001FFSX-.*",
    "", "", ""
  },
  { "Western Digital Purple", // tested with WDC WD40PURX-64GVNY0/80.00A80
    "WDC WD[123456]0PURX-.*",
    "", "", ""
  },
  { "Western Digital Blue Mobile", // tested with WDC WD5000LPVX-08V0TT2/03.01A03
    "WDC WD((25|32|50|75)00[BLM]|10[JS])P[CV][TX]-.*",
    "", "", ""
  },
  { "Western Digital Green Mobile", // tested with WDC WD20NPVX-00EA4T0/01.01A01
    "WDC WD(15|20)NPV[TX]-.*",
    "", "", ""
  },
  { "Western Digital Black Mobile", // tested with WDC WD7500BPKX-22HPJT0/01.01A01
    "WDC WD((16|25|32)00BE|(50|75)00BP)KX-.*",
    "", "", ""
  },
  { "Western Digital Elements / My Passport (USB)", // tested with WDC WD5000BMVW-11AMCS0/01.01A01
    "WDC WD(25|32|40|50)00BMV[UVW]-.*",  // *W-* = USB 3.0
    "", "", ""
  },
  { "Western Digital Elements / My Passport (USB, AF)", // tested with
      // WDC WD5000KMVV-11TK7S1/01.01A01, WDC WD10TMVW-11ZSMS5/01.01A01,
      // WDC WD10JMVW-11S5XS1/01.01A01, WDC WD20NMVW-11W68S0/01.01A01
    "WDC WD(5000[LK]|7500K|10[JT]|20N)MV[VW]-.*", // *W-* = USB 3.0
    "", "", ""
  },
  { "Quantum Bigfoot", // tested with TS10.0A/A21.0G00, TS12.7A/A21.0F00
    "QUANTUM BIGFOOT TS(10\\.0|12\\.7)A",
    "", "", ""
  },
  { "Quantum Fireball lct15",
    "QUANTUM FIREBALLlct15 ([123]0|22)",
    "", "", ""
  },
  { "Quantum Fireball lct20",
    "QUANTUM FIREBALLlct20 [1234]0",
    "", "", ""
  },
  { "Quantum Fireball CX",
    "QUANTUM FIREBALL CX10.2A",
    "", "", ""
  },
  { "Quantum Fireball CR",
    "QUANTUM FIREBALL CR(4.3|6.4|8.4|13.0)A",
    "", "", ""
  },
  { "Quantum Fireball EX", // tested with QUANTUM FIREBALL EX10.2A/A0A.0D00
    "QUANTUM FIREBALL EX(3\\.2|6\\.4|10\\.2)A",
    "", "", ""
  },
  { "Quantum Fireball ST",
    "QUANTUM FIREBALL ST(3.2|4.3|4300)A",
    "", "", ""
  },
  { "Quantum Fireball SE",
    "QUANTUM FIREBALL SE4.3A",
    "", "", ""
  },
  { "Quantum Fireball Plus LM",
    "QUANTUM FIREBALLP LM(10.2|15|20.[45]|30)",
    "", "", ""
  },
  { "Quantum Fireball Plus AS",
    "QUANTUM FIREBALLP AS(10.2|20.5|30.0|40.0|60.0)",
    "", "", ""
  },
  { "Quantum Fireball Plus KX",
    "QUANTUM FIREBALLP KX27.3",
    "", "", ""
  },
  { "Quantum Fireball Plus KA",
    "QUANTUM FIREBALLP KA(9|10).1",
    "", "", ""
  },

  ////////////////////////////////////////////////////
  // USB ID entries
  ////////////////////////////////////////////////////

  // 0x0350 (?)
  { "USB: ViPowER USB3.0 Storage; ",
    "0x0350:0x0038",
    "", // 0x1905
    "",
    "-d sat,12" // ATA output registers missing
  },
  // Hewlett-Packard
  { "USB: HP Desktop HD BD07; ", // 2TB
    "0x03f0:0xbd07",
    "",
    "",
    "-d sat"
  },
  // ALi
  { "USB: ; ALi M5621", // USB->PATA
    "0x0402:0x5621",
    "",
    "",
    "" // unsupported
  },
  // VIA
  { "USB: Connectland BE-USB2-35BP-LCM; VIA VT6204",
    "0x040d:0x6204",
    "",
    "",
    "" // unsupported
  },
  // Buffalo / Melco
  { "USB: Buffalo JustStore Portable HD-PVU2; ",
    "0x0411:0x0181",
    "",
    "",
    "-d sat"
  },
  { "USB: Buffalo Drivestation Duo; ",
    "0x0411:0x01ce",
    "",
    "",
    "-d sat"
  },
  { "USB: Buffalo DriveStation HD-LBU2 ; Medialogic MLDU11",
    "0x0411:0x01ea",
    "",
    "",
    "-d sat"
  },
  { "USB: Buffalo MiniStation Stealth HD-PCTU2; ",
    "0x0411:0x01d9",
    "", // 0x0108
    "",
    "-d sat"
  },
  { "USB: Buffalo MiniStationHD-PCFU3; ",
    "0x0411:0x0240",
    "",
    "",
    "-d sat"
  },
  // LG Electronics
  { "USB: LG Mini HXD5; JMicron",
    "0x043e:0x70f1",
    "", // 0x0100
    "",
    "-d usbjmicron"
  },
  // Philips
  { "USB: Philips; ", // SDE3273FC/97 2.5" SATA HDD enclosure
    "0x0471:0x2021",
    "", // 0x0103
    "",
    "-d sat"
  },
  // Toshiba
  { "USB: Toshiba Stor.E Slim USB 3.0; ", // TOSHIBA MQ01UBD100
    "0x0480:0x0100",
    "", // 0x0000
    "",
    "-d sat"
  },
  { "USB: Toshiba Canvio Basics; ", // TOSHIBA MQ01UBD100
    "0x0480:0x(0201|a200)",
    "",
    "",
    "-d sat"
  },
  { "USB: Toshiba Canvio 500GB; SunPlus",
    "0x0480:0xa004",
    "",
    "",
    "-d usbsunplus"
  },
  { "USB: Toshiba Canvio Basics; ",
    "0x0480:0xa00[6d]",
    "", // 0x0001, 0x0407
    "",
    "-d sat"
  },
  { "USB: Toshiba Canvio 3.0 Portable Hard Drive; ", // TOSHIBA MQ01UBD050
    "0x0480:0xa007",
    "", // 0x0001
    "",
    "-d sat"
  },
  { "USB: Toshiba Stor.E Basics; ",
    "0x0480:0xa00[9ce]",
    "", // 0x0000 (0xa00e)
    "",
    "-d sat"
  },
  { "USB: Toshiba Stor.E Plus", // 2TB
    "0x0480:0xa00a",
    "",
    "",
    "-d sat"
  },
  { "USB: Toshiba Canvio ALU; ", // TOSHIBA MQ01UBB200
    "0x0480:0xa100",
    "",
    "",
    "-d sat"
  },
  { "USB: Toshiba Canvio Desktop; ",
    "0x0480:0xd0(00|10|11)",
    "", // 0x0316 (0xd011)
    "",
    "-d sat"
  },
  // Cypress
  { "USB: ; Cypress CY7C68300A (AT2)",
    "0x04b4:0x6830",
    "0x0001",
    "",
    "" // unsupported
  },
  { "USB: ; Cypress CY7C68300B/C (AT2LP)",
    "0x04b4:0x6830",
    "0x0240",
    "",
    "-d usbcypress"
  },
  // Fujitsu
  { "USB: Fujitsu/Zalman ZM-VE300; ", // USB 3.0
    "0x04c5:0x2028",
    "", // 0x0001
    "",
    "-d sat"
  },
  { "USB: ; Fujitsu", // DeLock 42475, USB 3.0
    "0x04c5:0x201d",
    "", // 0x0001
    "",
    "-d sat"
  },
  // Myson Century
  { "USB: ; Myson Century CS8818",
    "0x04cf:0x8818",
    "", // 0xb007
    "",
    "" // unsupported
  },
  // Samsung
  { "USB: Samsung S2 Portable; JMicron",
    "0x04e8:0x1f0[568a]", // 0x1f0a: SAMSUNG HN-M101XBB
    "",
    "",
    "-d usbjmicron" // 0x1f0a: works also with "-d sat"
  },
  { "USB: Samsung S1 Portable; JMicron",
    "0x04e8:0x2f03",
    "",
    "",
    "-d usbjmicron"
  },
  { "USB: Samsung Story Station; ",
    "0x04e8:0x5f0[56]",
    "",
    "",
    "-d sat"
  },
  { "USB: Samsung G2 Portable; JMicron",
    "0x04e8:0x6032",
    "",
    "",
    "-d usbjmicron"
  },
  { "USB: Samsung Story Station 3.0; ",
    "0x04e8:0x6052",
    "",
    "",
    "-d sat"
  },
  { "USB: Samsung Story Station 3.0; ",
    "0x04e8:0x6054",
    "",
    "",
    "-d sat"
  },
  { "USB: Samsung M2 Portable 3.0; ",
    "0x04e8:0x60c5",
    "",
    "",
    "-d sat"
  },
  { "USB: Samsung D3 Station; ",
    "0x04e8:0x612[45]", // 3TB, 4TB
    "", // 0x200, 0x202
    "",
    "-d sat"
  },
  { "USB: Samsung M3 Portable USB 3.0; ", // 1.5/2TB: SpinPoint M9TU
    "0x04e8:0x61b[3456]", // 500MB, 2TB, 1.5TB, 1TB
    "", // 0x0e00
    "",
    "-d sat"
  },
  { "USB: Samsung S3 Portable; ",
    "0x04e8:0x61c8", // ST1000LM025 HN-M101ABB
    "", // 0x1301
    "",
    "-d sat"
  },
  // Sunplus
  { "USB: ; SunPlus",
    "0x04fc:0x0c05",
    "",
    "",
    "-d usbsunplus"
  },
  { "USB: ; SunPlus SPDIF215",
    "0x04fc:0x0c15",
    "", // 0xf615
    "",
    "-d usbsunplus"
  },
  { "USB: ; SunPlus SPDIF225", // USB+SATA->SATA
    "0x04fc:0x0c25",
    "", // 0x0103
    "",
    "-d usbsunplus"
  },
  // Iomega
  { "USB: Iomega Prestige Desktop USB 3.0; ",
    "0x059b:0x0070",
    "", // 0x0004
    "",
    "-d sat" // ATA output registers missing
  },
  { "USB: Iomega LPHD080-0; ",
    "0x059b:0x0272",
    "",
    "",
    "-d usbcypress"
  },
  { "USB: Iomega MDHD500-U; ",
    "0x059b:0x0275",
    "", // 0x0001
    "",
    "" // unsupported
  },
  { "USB: Iomega MDHD-UE; ",
    "0x059b:0x0277",
    "",
    "",
    "-d usbjmicron"
  },
  { "USB: Iomega LDHD-UP; Sunplus",
    "0x059b:0x0370",
    "",
    "",
    "-d usbsunplus"
  },
  { "USB: Iomega; JMicron",
    "0x059b:0x0[45]75", // 0x0475: Iomega GDHDU2 (0x0100), 0x0575: LDHD-UP
    "",
    "",
    "-d usbjmicron"
  },
  { "USB: Iomega; JMicron",
    "0x059b:0x047a",
    "", // 0x0100
    "",
    "-d sat" // works also with "-d usbjmicron"
  },
  // LaCie
  { "USB: LaCie hard disk (FA Porsche design);",
    "0x059f:0x0651",
    "",
    "",
    "" // unsupported
  },
  { "USB: LaCie hard disk; JMicron",
    "0x059f:0x0951",
    "",
    "",
    "-d usbjmicron"
  },
  { "USB: LaCie Rugged Triple Interface; ",
    "0x059f:0x100c",
    "", // 0x0001
    "",
    "-d sat"
  },
  { "USB: LaCie hard disk (Neil Poulton design);",
    "0x059f:0x1018",
    "",
    "",
    "-d sat"
  },
  { "USB: LaCie Desktop Hard Drive; JMicron",
    "0x059f:0x1019",
    "",
    "",
    "-d usbjmicron"
  },
  { "USB: LaCie Rugged Hard Drive; JMicron",
    "0x059f:0x101d",
    "", // 0x0001
    "",
    "-d usbjmicron,x"
  },
  { "USB: LaCie Little Disk USB2; JMicron",
    "0x059f:0x1021",
    "",
    "",
    "-d usbjmicron"
  },
  { "USB: LaCie hard disk; ",
    "0x059f:0x1029",
    "", // 0x0100
    "",
    "-d sat"
  },
  { "USB: Lacie rikiki; JMicron",
    "0x059f:0x102a",
    "",
    "",
    "-d usbjmicron,x"
  },
  { "USB: LaCie rikiki USB 3.0; ",
    "0x059f:0x10(49|57)",
    "",
    "",
    "-d sat"
  },
  { "USB: LaCie minimus USB 3.0; ",
    "0x059f:0x104a",
    "",
    "",
    "-d sat"
  },
  { "USB: LaCie Rugged Mini USB 3.0; ",
    "0x059f:0x1051",
    "", // 0x0000
    "",
    "-d sat"
  },
  { "USB: LaCie; ",
    "0x059f:0x106f",
    "", // 0x0001
    "",
    "-d sat"
  },
  // In-System Design
  { "USB: ; In-System/Cypress ISD-300A1",
    "0x05ab:0x0060",
    "", // 0x1101
    "",
    "-d usbcypress"
  },
  // Genesys Logic
  { "USB: ; Genesys Logic GL881E",
    "0x05e3:0x0702",
    "",
    "",
    "" // unsupported
  },
  { "USB: ; Genesys Logic", // TODO: requires '-T permissive'
    "0x05e3:0x0718",
    "", // 0x0041
    "",
    "-d sat"
  },
  { "USB: ; Genesys Logic GL3310",
    "0x05e3:0x0731", // Chieftec USB 3.0 2.5" case
    "",
    "",
    "-d sat"
  },
  { "USB: ; Genesys Logic",
    "0x05e3:0x0735",
    "", // 0x1003
    "",
    "-d sat"
  },
  // Micron
  { "USB: Micron USB SSD; ",
    "0x0634:0x0655",
    "",
    "",
    "" // unsupported
  },
  // Prolific
  { "USB: ; Prolific PL2507", // USB->PATA
    "0x067b:0x2507",
    "",
    "",
    "-d usbjmicron,0" // Port number is required
  },
  { "USB: ; Prolific PL2571/2771/2773/2775", // USB->SATA, USB3->SATA,
    "0x067b:0x(2571|277[135])",              // USB3+eSATA->SATA, USB3->2xSATA
    "",
    "",
    "" // smartmontools >= r4004: -d usbprolific
  },
  { "USB: ; Prolific PL3507", // USB+IEEE1394->PATA
    "0x067b:0x3507",
    "", // 0x0001
    "",
    "" // smartmontools >= r3741: -d usbjmicron,p
  },
  // Imation
  { "USB: Imation ; ", // Imation Odyssey external USB dock
    "0x0718:0x1000",
    "", // 0x5104
    "",
    "-d sat"
  },
  // SanDisk
  { "USB: SanDisk SDCZ80 Flash Drive; Fujitsu", // ATA ID: SanDisk pSSD
    "0x0781:0x5580",
    "",
    "",
    "-d sat"
  },
  // Freecom
  { "USB: ; Innostor IS631", // No Name USB3->SATA Enclosure
    "0x07ab:0x0621",
    "",
    "",
    "-d sat"
  },
  { "USB: Freecom Mobile Drive XXS; JMicron",
    "0x07ab:0xfc88",
    "", // 0x0101
    "",
    "-d usbjmicron,x"
  },
  { "USB: Freecom Hard Drive XS; Sunplus",
    "0x07ab:0xfc8e",
    "", // 0x010f
    "",
    "-d usbsunplus"
  },
  { "USB: Freecom; ", // Intel labeled
    "0x07ab:0xfc8f",
    "", // 0x0000
    "",
    "-d sat"
  },
  { "USB: Freecom Classic HD 120GB; ",
    "0x07ab:0xfccd",
    "",
    "",
    "" // unsupported
  },
  { "USB: Freecom HD; JMicron", // 500GB
    "0x07ab:0xfcd[6a]",
    "",
    "",
    "-d usbjmicron"
  },
  // Oxford Semiconductor, Ltd
  { "USB: ; Oxford",
    "0x0928:0x0000",
    "",
    "",
    "" // unsupported
  },
  { "USB: ; Oxford OXU921DS",
    "0x0928:0x0002",
    "",
    "",
    "" // unsupported
  },
  { "USB: ; Oxford", // Zalman ZM-VE200
    "0x0928:0x0010",
    "", // 0x0304
    "",
    "-d sat"
  },
  // Toshiba
  { "USB: Toshiba PX1270E-1G16; Sunplus",
    "0x0930:0x0b03",
    "",
    "",
    "-d usbsunplus"
  },
  { "USB: Toshiba PX1396E-3T01; Sunplus", // similar to Dura Micro 501
    "0x0930:0x0b09",
    "",
    "",
    "-d usbsunplus"
  },
  { "USB: Toshiba Stor.E Steel; Sunplus",
    "0x0930:0x0b11",
    "",
    "",
    "-d usbsunplus"
  },
  { "USB: Toshiba Stor.E; ",
    "0x0930:0x0b1[9ab]",
    "", // 0x0001
    "",
    "-d sat"
  },
  // Lumberg, Inc.
  { "USB: Toshiba Stor.E; Sunplus",
    "0x0939:0x0b1[56]",
    "",
    "",
    "-d usbsunplus"
  },
  // Apricorn
  { "USB: Apricorn SATA Wire; ",
    "0x0984:0x0040",
    "",
    "",
    "-d sat"
  },
  // Seagate
  { "USB: Seagate External Drive; Cypress",
    "0x0bc2:0x0503",
    "", // 0x0240
    "",
    "-d usbcypress"
  },
  { "USB: Seagate FreeAgent Go; ",
    "0x0bc2:0x2(000|100|101)",
    "",
    "",
    "-d sat"
  },
  { "USB: Seagate FreeAgent Go FW; ",
    "0x0bc2:0x2200",
    "",
    "",
    "-d sat"
  },
  { "USB: Seagate Expansion Portable; ",
    "0x0bc2:0x23(00|12|20|21|22)",
    "", // 12=0x0219, 22=0x0000
    "",
    "-d sat"
  },
  { "USB: Seagate FreeAgent Desktop; ",
    "0x0bc2:0x3000",
    "",
    "",
    "-d sat"
  },
  { "USB: Seagate FreeAgent Desk; ",
    "0x0bc2:0x3001",
    "",
    "",
    "-d sat"
  },
  { "USB: Seagate FreeAgent Desk; ", // 1TB
    "0x0bc2:0x3008",
    "",
    "",
    "-d sat,12"
  },
  { "USB: Seagate FreeAgent XTreme; ",
    "0x0bc2:0x3101",
    "",
    "",
    "-d sat"
  },
  { "USB: Seagate Expansion External; ",
    "0x0bc2:0x33(00|12|20|21|32)", // 0x3321: Expansion Desktop 4TB
    "",
    "",
    "-d sat"
  },
  { "USB: Seagate FreeAgent GoFlex USB 2.0; ",
    "0x0bc2:0x502[01]",
    "",
    "",
    "-d sat"
  },
  { "USB: Seagate FreeAgent GoFlex USB 3.0; ",
    "0x0bc2:0x5031",
    "",
    "",
    "-d sat,12"
  },
  { "USB: Seagate FreeAgent; ",
    "0x0bc2:0x5040",
    "",
    "",
    "-d sat"
  },
  { "USB: Seagate FreeAgent GoFlex USB 3.0; ", // 2TB
    "0x0bc2:0x507[01]",
    "",
    "",
    "-d sat"
  },
  { "USB: Seagate FreeAgent GoFlex Desk USB 3.0; ", // 3TB
    "0x0bc2:0x50a1",
    "",
    "",
    "-d sat,12" // "-d sat" does not work (ticket #151)
  },
  { "USB: Seagate FreeAgent GoFlex Desk USB 3.0; ", // 2TB, 4TB
    "0x0bc2:0x50a[57]",
    "", // 0x0100
    "",
    "-d sat"
  },
  { "USB: Seagate FreeAgent GoFlex Pro for Mac; ",
    "0x0bc2:0x6121",
    "", // 0x0148
    "",
    "-d sat"
  },
  { "USB: Seagate Backup Plus USB 3.0; ", // 1TB
    "0x0bc2:0xa0[01]3",
    "", // 0x0100
    "",
    "-d sat"
  },
  { "USB: Seagate Backup Plus Desktop USB 3.0; ",
    "0x0bc2:0xa(0a[14]|b31)", // 4TB, 3TB (8 LBA/1 PBA offset), 5TB
    "",
    "",
    "-d sat"
  },
  { "USB: Seagate Slim Portable Drive; ", // SRD00F1
    "0x0bc2:0xab00",
    "",
    "",
    "-d sat"
  },
  { "USB: Seagate Backup Plus Slim USB 3.0; ", // (ticket #443)
    "0x0bc2:0xab2[14]",
    "", // 0x0100
    "",
    "-d sat"
  },
  // Addonics
  { "USB: Addonics HDMU3; ", // (ticket #609)
    "0x0bf6:0x1001",
    "", // 0x0100
    "",
    ""
  },
  // Dura Micro
  { "USB: Dura Micro; Cypress",
    "0x0c0b:0xb001",
    "", // 0x1110
    "",
    "-d usbcypress"
  },
  { "USB: Dura Micro 509; Sunplus",
    "0x0c0b:0xb159",
    "", // 0x0103
    "",
    "-d usbsunplus"
  },
  // Maxtor
  { "USB: Maxtor OneTouch 200GB; ",
    "0x0d49:0x7010",
    "",
    "",
    "" // unsupported
  },
  { "USB: Maxtor OneTouch; ",
    "0x0d49:0x7300",
    "", // 0x0121
    "",
    "-d sat"
  },
  { "USB: Maxtor OneTouch 4; ",
    "0x0d49:0x7310",
    "", // 0x0125
    "",
    "-d sat"
  },
  { "USB: Maxtor OneTouch 4 Mini; ",
    "0x0d49:0x7350",
    "", // 0x0125
    "",
    "-d sat"
  },
  { "USB: Maxtor BlackArmor Portable; ",
    "0x0d49:0x7550",
    "",
    "",
    "-d sat"
  },
  { "USB: Maxtor Basics Desktop; ",
    "0x0d49:0x7410",
    "", // 0x0122
    "",
    "-d sat"
  },
  { "USB: Maxtor Basics Portable; ",
    "0x0d49:0x7450",
    "", // 0x0122
    "",
    "-d sat"
  },
  // Jess-Link International
  { "USB: ; Cypress", // Medion HDDrive2Go
    "0x0dbf:0x9001",
    "", // 0x0240
    "",
    "-d usbcypress"
  },
  // Oyen Digital
  { "USB: Oyen Digital MiniPro USB 3.0; ",
    "0x0dc4:0x020a",
    "",
    "",
    "-d sat"
  },
  // Cowon Systems, Inc.
  { "USB: Cowon iAudio X5; ",
    "0x0e21:0x0510",
    "",
    "",
    "-d usbcypress"
  },
  // iRiver
  { "USB: iRiver iHP-120/140 MP3 Player; Cypress",
    "0x1006:0x3002",
    "", // 0x0100
    "",
    "-d usbcypress"
  },
  // Western Digital
  { "USB: WD My Passport (IDE); Cypress",
    "0x1058:0x0701",
    "", // 0x0240
    "",
    "-d usbcypress"
  },
  { "USB: WD My Passport; ",
    "0x1058:0x0(70[245a]|71a|730|74[0128a]|7a8|8(10|16|20|30))",
    "",
    "",
    "-d sat"
  },
  { "USB: WD My Book; ",
    "0x1058:0x09(00|06|10)",
    "", // 06=0x0012, 10=0x0106
    "",
    "-d sat"
  },
  { "USB: WD Elements Desktop; ",
    "0x1058:0x10(01|03|21|7c)",
    "", // 01=0x0104, 03=0x0175, 21=0x2002, 7c=0x1065
    "",
    "-d sat"
  },
  { "USB: WD Elements; ",
    "0x1058:0x10(10|23|42|48|a2|a8|b8)",
    "", // 10=0x0105, a8=0x1042, b8=0x1007
    "",
    "-d sat"
  },
  { "USB: WD My Book; ",
    "0x1058:0x11(00|01|02|04|05|10|30|40)",
    "", // 00/01=0x0165, 02=0x1028, 10=0x1030, 30=0x1012, 40=0x1003
    "",
    "-d sat"
  },
  // Atech Flash Technology
  { "USB: ; Atech", // Enclosure from Kingston SSDNow notebook upgrade kit
    "0x11b0:0x6298",
    "", // 0x0108
    "",
    "-d sat"
  },
  // ADATA
  { "USB: ADATA; ",
    "0x125f:0xa(11|31|35|15)a", // 0xa11a: Classic CH11 1TB, 0xa31a: HV620 2TB (0x0100)
    "", // 0xa35a: HD650 2TB (0x6503), 0xa15a: HD710 1TB
    "",
    "-d sat"
  },
  { "USB: ADATA; Cypress",
    "0x125f:0xa9[34]a", // 0xa93a: SH93 (0x0150)
    "",
    "",
    "-d usbcypress"
  },
  // Initio
  { "USB: ; Initio 316000",
    "0x13fd:0x0540",
    "",
    "",
    "" // unsupported
  },
  { "USB: ; Initio", // Thermaltake BlacX
    "0x13fd:0x0840",
    "",
    "",
    "-d sat"
  },
  { "USB: ; Initio", // USB->SATA+PATA, Chieftec CEB-25I
    "0x13fd:0x1040",
    "", // 0x0106
    "",
    "" // unsupported
  },
  { "USB: ; Initio 6Y120L0", // CoolerMaster XCraft RX-3HU
    "0x13fd:0x1150",
    "",
    "",
    "" // unsupported
  },
  { "USB: ; Initio", // USB->SATA
    "0x13fd:0x1240",
    "", // 0x0104
    "",
    "-d sat"
  },
  { "USB: ; Initio", // USB+SATA->SATA
    "0x13fd:0x1340",
    "", // 0x0208
    "",
    "-d sat"
  },
  { "USB: ; Initio",
    "0x13fd:0x16[45]0",
    "", // 0x1640: 0x0864, 0x1650: 0x0436
    "",
    "-d sat,12" // some SMART commands fail, see ticket #295
  },
  { "USB: Intenso Memory Station 2,5\"; Initio",
    "0x13fd:0x1840",
    "",
    "",
    "-d sat"
  },
  { "USB: ; Initio", // NexStar CX USB enclosure
    "0x13fd:0x1e40",
    "",
    "",
    "-d sat"
  },
  { "USB: ; Initio",
    "0x13fd:0x39[124]0", // 0x3910: Seagate Expansion Portable SRD00F1 (0x0100)
    "", // 0x3920: ezDISK EZ370 (0x0205)
    "", // 0x3940: MS-TECH LU-275S (0x0306)
    "-d sat"
  },
  // Super Top
  { "USB: Super Top generic enclosure; ",
    "0x14cd:0x6116",
    "", // 0x0150, older report suggests -d usbcypress
    "", // 0x0160 also reported as unsupported
    "-d sat"
  },
  // JMicron
  { "USB: ; JMicron JMS539", // USB2/3->SATA (old firmware)
    "0x152d:0x0539",
    "0x0100",      // 1.00, various devices support -d usbjmicron
    "",            // 1.00, SSI SI-1359RUS3 supports -d sat,
    ""             //       -d usbjmicron may disconnect drive (ticket #552)
  },
  { "USB: ; JMicron JMS539", // USB2/3->SATA (new firmware)
    "0x152d:0x0539",
    "0x020[56]|"   //  2.05, ZTC USB 3.0 enclosure (ticket #338)
    "0x28(03|12)", // 28.03, Mediasonic ProBox HF2-SU3S2 Rev 2 (port multiplier, ticket #504)
    "",            // 28.12, Mediasonic ProBox H82-SU3S2 (port multiplier)
    "-d sat"
  },
  { "USB: ; JMicron ", // USB->SATA->4xSATA (port multiplier)
    "0x152d:0x0551",   // JMS539? (old firmware may use 0x152d:0x0539, ticket #552)
    "", // 0x0100
    "",
    "-d usbjmicron,x"
  },
  { "USB: ; JMicron", // USB2/3->2xSATA
    "0x152d:0x0565",
    "", // 0x9114, Akasa DuoDock X (ticket #607)
    "",
    "-d sat"
  },
  { "USB: ; JMicron JMS567", // USB2/3->SATA
    "0x152d:0x0567",
    "", // 0x0114
    "", // 0x0205, 2.05, Mediasonic ProBox HF2-SU3S2 Rev 3 (port multiplier, ticket #504)
    "-d sat"
  },
  { "USB: OCZ THROTTLE OCZESATATHR8G; JMicron JMF601",
    "0x152d:0x0602",
    "",
    "",
    "" // unsupported
  },
  { "USB: ; JMicron JM20329", // USB->SATA
    "0x152d:0x2329",
    "", // 0x0100
    "",
    "-d usbjmicron"
  },
  { "USB: ; JMicron JM20336", // USB+SATA->SATA, USB->2xSATA
    "0x152d:0x2336",
    "", // 0x0100
    "",
    "-d usbjmicron,x"
  },
  { "USB: Generic JMicron adapter; JMicron",
    "0x152d:0x2337",
    "",
    "",
    "-d usbjmicron"
  },
  { "USB: ; JMicron JM20337/8", // USB->SATA+PATA, USB+SATA->PATA
    "0x152d:0x2338",
    "", // 0x0100
    "",
    "-d usbjmicron"
  },
  { "USB: ; JMicron JM20339", // USB->SATA
    "0x152d:0x2339",
    "", // 0x0100
    "",
    "-d usbjmicron,x"
  },
  { "USB: ; JMicron", // USB+SATA->SATA
    "0x152d:0x2351",  // e.g. Verbatim Portable Hard Drive 500Gb
    "", // 0x0100
    "",
    "-d sat"
  },
  { "USB: ; JMicron", // USB->SATA
    "0x152d:0x2352",
    "", // 0x0100
    "",
    "-d usbjmicron,x"
  },
  { "USB: ; JMicron", // USB->SATA
    "0x152d:0x2509",
    "", // 0x0100
    "",
    "-d usbjmicron,x"
  },
  { "USB: ; JMicron JMS566", // USB3->SATA
    "0x152d:0x2566", // e.g. Chieftec CEB-7035S
    "", // 0x0114
    "",
    "-d usbjmicron,x"
  },
  { "USB: ; JMicron",
    "0x152d:0x2590",
    "", // 0x0x8105 (ticket #550)
    "",
    "-d sat"
  },
  { "USB: ; JMicron JMS567", // USB2/3->SATA
    "0x152d:0x3562",
    "", // 0x0310, StarTech S358BU33ERM (port multiplier, ticket #508)
    "",
    "-d sat"
  },
  { "USB: ; JMicron", // USB3->SATA
    "0x152d:0x3569",
    "", // 0x0203
    "",
    "-d sat"
  },
  // ASMedia
  { "USB: ; ASMedia ASM1053/1153",
    "0x174c:0x1[01]53",
    "",
    "",
    "-d sat"
  },
  { "USB: ; ASMedia ASM1051",
    "0x174c:0x5106", // 0x174c:0x55aa after firmware update
    "",
    "",
    "-d sat"
  },
  { "USB: ; ASMedia AS2105", // Icy Box IB-AC603A-U3
    "0x174c:0x5136",
    "", // 0x0001
    "",
    "-d sat"
  },
  { "USB: ; ASMedia", // Vantec NexStar USB 3.0 & SATA dual drive dock
    "0x174c:0x5516",
    "",
    "",
    "-d sat"
  },
  { "USB: ; ASMedia", // MEDION HDDrive-n-GO, LaCie Rikiki USB 3.0,
      // Silicon Power Armor A80 (ticket #237)
      // reported as unsupported: BYTECC T-200U3, Kingwin USB 3.0 docking station
    "0x174c:0x55aa",
    "", // 0x0100
    "",
    "-d sat"
  },
  // LucidPort
  { "USB: ; LucidPORT USB300", // RaidSonic ICY BOX IB-110StU3-B, Sharkoon SATA QuickPort H3
    "0x1759:0x500[02]", // 0x5000: USB 2.0, 0x5002: USB 3.0
    "",
    "",
    "-d sat"
  },
  { "USB: ; LucidPort", // Fuj:tech SATA-USB3 dock
    "0x1759:0x5100",
    "", // 0x2580
    "",
    "-d sat"
  },
  // Verbatim
  { "USB: Verbatim Portable Hard Drive; Sunplus",
    "0x18a5:0x0214",
    "", // 0x0112
    "",
    "-d usbsunplus"
  },
  { "USB: Verbatim FW/USB160; Oxford OXUF934SSA-LQAG", // USB+IEEE1394->SATA
    "0x18a5:0x0215",
    "", // 0x0001
    "",
    "-d sat"
  },
  { "USB: Verbatim External Hard Drive 47519; Sunplus", // USB->SATA
    "0x18a5:0x0216",
    "",
    "",
    "-d usbsunplus"
  },
  { "USB: Verbatim Pocket Hard Drive; JMicron", // SAMSUNG SpinPoint N3U-3 (USB, 4KiB LLS)
    "0x18a5:0x0227",
    "",
    "",
    "-d usbjmicron" // "-d usbjmicron,x" does not work
  },
  { "USB: Verbatim External Hard Drive; JMicron", // 2TB
    "0x18a5:0x022a",
    "",
    "",
    "-d usbjmicron"
  },
  { "USB: Verbatim Store'n'Go; JMicron", // USB->SATA
    "0x18a5:0x022b",
    "", // 0x0100
    "",
    "-d usbjmicron"
  },
  { "USB: Verbatim Pocket Hard Drive; ", // 1TB USB 3.0
    "0x18a5:0x0237",
    "",
    "",
    "-d sat,12"
  },
  { "USB: Verbatim External Hard Drive; ", // 3TB USB 3.0
    "0x18a5:0x0400",
    "",
    "",
    "-d sat"
  },
  // Silicon Image
  { "USB: Vantec NST-400MX-SR; Silicon Image 5744",
    "0x1a4a:0x1670",
    "",
    "",
    "" // unsupported
  },
  // SunplusIT
  { "USB: ; SunplusIT",
    "0x1bcf:0x0c31",
    "",
    "",
    "-d usbsunplus"
  },
  // TrekStor
  { "USB: TrekStor DataStation; ", // DataStation maxi light (USB 3.0)
    "0x1e68:0x0050",
    "", // 0x0100
    "",
    "-d sat"
  },
  // Innostor
  { "USB: ; Innostor IS611", // USB3->SATA+PATA
    "0x1f75:0x0611", // SMART access via PATA does not work
    "",
    "",
    "-d sat"
  },
  { "USB: ; Innostor IS621", // USB3->SATA
    "0x1f75:0x0621", // Dynex 2.5" USB 3.0 Exclosure DX-HD302513
    "",
    "",
    "-d sat"
  },
  { "USB: ; Innostor IS888", // USB3->SATA
    "0x1f75:0x0888", // Sharkoon SATA QuickDeck Pro USB 3.0
    "", // 0x0034
    "",
    "" // unsupported
  },
  // VIA Labs
  { "USB: ; VIA VL701", // USB2/3->SATA
    "0x2109:0x0701", // Intenso 2,5" 1TB USB3
    "", // 0x0107
    "",
    "-d sat" // ATA output registers missing
  },
  { "USB: ; VIA VL711", // USB2/3->SATA
    "0x2109:0x0711",
    "", // 0x0114, Mediasonic ProBox K32-SU3 (ticket #594)
    "",
    "" // unsupported
  },
  // 0x2537 (?)
  { "USB: ; ", // USB 3.0
    "0x2537:0x106[68]", // 0x1066: Orico 2599US3, 0x1068: Fantec ER-35U3
    "", // 0x0100
    "",
    "-d sat"
  },
  // Power Quotient International
  { "USB: PQI H560; ",
    "0x3538:0x0902",
    "", // 0x0000
    "",
    "-d sat"
  },
  // Hitachi/SimpleTech
  { "USB: Hitachi Touro Desk; JMicron", // 3TB
    "0x4971:0x1011",
    "",
    "",
    "-d usbjmicron"
  },
  { "USB: Hitachi Touro; ",
    "0x4971:0x101[45]", // 14=1TB, 15=2TB
    "", // 0x0000
    "",
    "-d sat" // ATA output registers missing
  },
  { "USB: Hitachi Touro Mobile; ", // 1TB
    "0x4971:0x102[04]",
    "", // 0x0100
    "",
    "-d sat"
  },
  { "USB: SimpleTech;", // USB 3.0 HDD BOX Agestar,  Rock External HDD 3,5" UASP
    "0x4971:0x8017",
    "",
    "",
    "-d sat"
  },
  { "USB: Hitachi/SimpleTech; JMicron", // 1TB
    "0x4971:0xce17",
    "",
    "",
    "-d usbjmicron,x"
  },
  // OnSpec
  { "USB: ; OnSpec", // USB->PATA
    "0x55aa:0x2b00",
    "", // 0x0100
    "",
    "" // unsupported
  },
  // 0x6795 (?)
  { "USB: Sharkoon 2-Bay RAID Box; ", // USB 3.0
    "0x6795:0x2756",
    "", // 0x0100
    "",
    "-d sat"
  },
  // 0xabcd (?)
  { "USB: ; ",
    "0xabcd:0x6103", // LogiLink AU0028A V1.0 USB 3.0 to IDE & SATA Adapter
    "",
    "",
    "-d sat"
  },
/*
}; // builtin_knowndrives[]
 */<|MERGE_RESOLUTION|>--- conflicted
+++ resolved
@@ -75,11 +75,7 @@
 /*
 const drive_settings builtin_knowndrives[] = {
  */
-<<<<<<< HEAD
-  { "$Id: drivedb.h 4230 2016-03-06 14:57:09Z chrfranke $",
-=======
-  { "$Id: drivedb.h 4288 2016-04-11 16:33:01Z samm2 $",
->>>>>>> a925d248
+  { "$Id: drivedb.h 4291 2016-04-12 19:27:17Z chrfranke $",
     "-", "-",
     "This is a dummy entry to hold the SVN-Id of drivedb.h",
     ""
