/*
 * drivedb.h - smartmontools 6.1-6.3 drive database file
 *
 * Home page of code is: https://www.smartmontools.org
 *
 * Copyright (C) 2003-11 Philip Williams, Bruce Allen
 * Copyright (C) 2008-20 Christian Franke
 *
 * SPDX-License-Identifier: GPL-2.0-or-later
 */

/*
 * Structure used to store drive database entries:
 *
 * struct drive_settings {
 *   const char * modelfamily;
 *   const char * modelregexp;
 *   const char * firmwareregexp;
 *   const char * warningmsg;
 *   const char * presets;
 * };
 *
 * The elements are used in the following ways:
 *
 *  modelfamily     Informal string about the model family/series of a
 *                  device. Set to "" if no info (apart from device id)
 *                  known.  The entry is ignored if this string starts with
 *                  a dollar sign.  Must not start with "USB:", see below.
 *  modelregexp     POSIX extended regular expression to match the model of
 *                  a device.  This should never be "".
 *  firmwareregexp  POSIX extended regular expression to match a devices's
 *                  firmware.  This is optional and should be "" if it is not
 *                  to be used.  If it is nonempty then it will be used to
 *                  narrow the set of devices matched by modelregexp.
 *  warningmsg      A message that may be displayed for matching drives.  For
 *                  example, to inform the user that they may need to apply a
 *                  firmware patch.
 *  presets         String with vendor-specific attribute ('-v') and firmware
 *                  bug fix ('-F') options.  Same syntax as in smartctl command
 *                  line.  The user's own settings override these.
 *
 * The regular expressions for drive model and firmware must match the full
 * string.  The effect of "^FULLSTRING$" is identical to "FULLSTRING".
 * The form ".*SUBSTRING.*" can be used if substring match is desired.
 *
 * The table will be searched from the start to end or until the first match,
 * so the order in the table is important for distinct entries that could match
 * the same drive.
 *
 *
 * Format for USB ID entries:
 *
 *  modelfamily     String with format "USB: DEVICE; BRIDGE" where
 *                  DEVICE is the name of the device and BRIDGE is
 *                  the name of the USB bridge.  Both may be empty
 *                  if no info known.
 *  modelregexp     POSIX extended regular expression to match the USB
 *                  vendor:product ID in hex notation ("0x1234:0xabcd").
 *                  This should never be "".
 *  firmwareregexp  POSIX extended regular expression to match the USB
 *                  bcdDevice info.  Only compared during search if other
 *                  entries with same USB vendor:product ID exist.
 *  warningmsg      Not used yet.
 *  presets         String with one device type ('-d') option.
 *
 */

/*
const drive_settings builtin_knowndrives[] = {
 */
<<<<<<< HEAD
  { "$Id: drivedb.h 5009 2019-12-28 21:49:49Z chrfranke $",
=======
  { "$Id: drivedb.h 5041 2020-03-28 16:51:15Z chrfranke $",
>>>>>>> 587cc782
    "-", "-",
    "This is a dummy entry to hold the SVN-Id of drivedb.h",
    ""
  /* Default settings:
    "-v 1,raw48,Raw_Read_Error_Rate "
    "-v 2,raw48,Throughput_Performance "
    "-v 3,raw16(avg16),Spin_Up_Time "
    "-v 4,raw48,Start_Stop_Count "
    "-v 5,raw16(raw16),Reallocated_Sector_Ct "
    "-v 6,raw48,Read_Channel_Margin "             // HDD only
    "-v 7,raw48,Seek_Error_Rate "                 // HDD only
    "-v 8,raw48,Seek_Time_Performance "           // HDD only
    "-v 9,raw24(raw8),Power_On_Hours "
    "-v 10,raw48,Spin_Retry_Count "               // HDD only
    "-v 11,raw48,Calibration_Retry_Count "        // HDD only
    "-v 12,raw48,Power_Cycle_Count "
    "-v 13,raw48,Read_Soft_Error_Rate "
    //  14-174 Unknown_Attribute
    "-v 175,raw48,Program_Fail_Count_Chip "       // SSD only
    "-v 176,raw48,Erase_Fail_Count_Chip "         // SSD only
    "-v 177,raw48,Wear_Leveling_Count "           // SSD only
    "-v 178,raw48,Used_Rsvd_Blk_Cnt_Chip "        // SSD only
    "-v 179,raw48,Used_Rsvd_Blk_Cnt_Tot "         // SSD only
    "-v 180,raw48,Unused_Rsvd_Blk_Cnt_Tot "       // SSD only
    "-v 181,raw48,Program_Fail_Cnt_Total "
    "-v 182,raw48,Erase_Fail_Count_Total "        // SSD only
    "-v 183,raw48,Runtime_Bad_Block "
    "-v 184,raw48,End-to-End_Error "
    //  185-186 Unknown_Attribute
    "-v 187,raw48,Reported_Uncorrect "
    "-v 188,raw48,Command_Timeout "
    "-v 189,raw48,High_Fly_Writes "               // HDD only
    "-v 190,tempminmax,Airflow_Temperature_Cel "
    "-v 191,raw48,G-Sense_Error_Rate "            // HDD only
    "-v 192,raw48,Power-Off_Retract_Count "
    "-v 193,raw48,Load_Cycle_Count "              // HDD only
    "-v 194,tempminmax,Temperature_Celsius "
    "-v 195,raw48,Hardware_ECC_Recovered "
    "-v 196,raw16(raw16),Reallocated_Event_Count "
    "-v 197,raw48,Current_Pending_Sector "
    "-v 198,raw48,Offline_Uncorrectable "
    "-v 199,raw48,UDMA_CRC_Error_Count "
    "-v 200,raw48,Multi_Zone_Error_Rate "         // HDD only
    "-v 201,raw48,Soft_Read_Error_Rate "          // HDD only
    "-v 202,raw48,Data_Address_Mark_Errs "        // HDD only
    "-v 203,raw48,Run_Out_Cancel "
    "-v 204,raw48,Soft_ECC_Correction "
    "-v 205,raw48,Thermal_Asperity_Rate "
    "-v 206,raw48,Flying_Height "                 // HDD only
    "-v 207,raw48,Spin_High_Current "             // HDD only
    "-v 208,raw48,Spin_Buzz "                     // HDD only
    "-v 209,raw48,Offline_Seek_Performnce "       // HDD only
    //  210-219 Unknown_Attribute
    "-v 220,raw48,Disk_Shift "                    // HDD only
    "-v 221,raw48,G-Sense_Error_Rate "            // HDD only
    "-v 222,raw48,Loaded_Hours "                  // HDD only
    "-v 223,raw48,Load_Retry_Count "              // HDD only
    "-v 224,raw48,Load_Friction "                 // HDD only
    "-v 225,raw48,Load_Cycle_Count "              // HDD only
    "-v 226,raw48,Load-in_Time "                  // HDD only
    "-v 227,raw48,Torq-amp_Count "                // HDD only
    "-v 228,raw48,Power-off_Retract_Count "
    //  229 Unknown_Attribute
    "-v 230,raw48,Head_Amplitude "                // HDD only
    "-v 231,raw48,Temperature_Celsius "
    "-v 232,raw48,Available_Reservd_Space "
    "-v 233,raw48,Media_Wearout_Indicator "       // SSD only
    //  234-239 Unknown_Attribute
    "-v 240,raw24(raw8),Head_Flying_Hours "       // HDD only, smartmontools <= r3966: raw48
    "-v 241,raw48,Total_LBAs_Written "
    "-v 242,raw48,Total_LBAs_Read "
    //  243-249 Unknown_Attribute
    "-v 250,raw48,Read_Error_Retry_Rate "
    //  251-253 Unknown_Attribute
    "-v 254,raw48,Free_Fall_Sensor "              // HDD only
  */
  },
  { "Swissbit C440 Industrial CompactFlash Card",
    // spec v1.23 found at http://www.farnell.com/datasheets/1821167.pdf
    // tested with SFCF4096H2BU4TO-I-MS-527-STD
    "SFCF(2048|4096|8192|16GB|32GB|64GB)H[0-9]BU[24]TO-(C|I)-(MS|QT|NU)-5[0-9]7-STD",
    "", "",
    "-v 196,raw24/raw24,Spare_Blocks "
    "-v 213,raw24/raw24,Spare_Blocks_Worst_Chip "
    "-v 229,raw48,Erase_Count "
    "-v 203,raw48,Total_ECC_Errors "
    "-v 232,raw48,Total_Number_of_Reads "
    "-v 214,raw48,Reserved_Attribute " // Spec says "to be determined"
    "-v 215,raw48,Current_TRIM_Percent "
  },
  { "Swissbit X-600m Series Industrial mSATA SSD",
    // spec v1.06 found at https://www.mouser.com/pdfdocs/Swissbit_X-600m_Datasheet.pdf
    // tested with SFSA016GU1AA2TO-I-DB-216-STD
    "SFSA(008|016|032|064|128)GU[0-9]AA[124]TO-(C|I)-(DB|QC|NC)-2[0-9]6-STD",
    "", "",
  //"-v 1,raw48,Raw_Read_Error_Rate "
  //"-v 5,raw16(raw16),Reallocated_Sector_Ct "
  //"-v 9,raw24(raw8),Power_On_Hours "
  //"-v 12,raw48,Power_Cycle_Count "
    "-v 160,raw48,Uncorrectable_Error_Cnt "
    "-v 161,raw48,Spare_Blocks_Remaining "
    "-v 163,raw48,Initial_Bad_Block_Count "
    "-v 164,raw48,Total_Erase_Count "
    "-v 165,raw48,Max_Erase_Count "
    "-v 166,raw48,Min_Erase_Count "
    "-v 167,raw48,Average_Erase_Count "
    "-v 168,raw48,Max_Erase_Count_of_Spec "
    "-v 169,raw48,Power_On_Uncorr_Err_Cnt "
    "-v 192,raw48,Init_Spare_Blocks_Avail "
    "-v 193,raw48,Dynamic_Remaps "
  //"-v 194,tempminmax,Temperature_Celsius "
  //"-v 195,raw48,Hardware_ECC_Recovered "
  //"-v 196,raw16(raw16),Reallocated_Event_Count "
  //"-v 198,raw48,Offline_Uncorrectable "
    "-v 199,raw48,SATA_CRC_Error_Count "
    "-v 215,raw48,TRIM_Count "
    "-v 235,hex56,Flash_Writes_LBAs_Low "
    "-v 237,hex48,Flash_Writes_LBAs_High "
    "-v 241,hex56,Total_LBAs_Written_Low "
    "-v 242,hex56,Total_LBAs_Read_Low "
    "-v 243,hex48,Total_LBAs_Written_High "
    "-v 244,hex48,Total_LBAs_Read_High "
    "-v 248,raw48,Perc_Rated_Life_Remain "
    "-v 249,raw48,Spares_Remaining_Perc "
  },
  { "Apacer SDM4 Series SSD Module",
    "(2|4|8|16|32|64)GB SATA Flash Drive", // tested with APSDM002G15AN-CT/SFDDA01C and SFI2101D
    "SF(DDA01C|I2101D)",
    "",
    "-v 160,raw48,Initial_Bad_Block_Count "
    "-v 161,raw48,Bad_Block_Count "
    "-v 162,raw48,Spare_Block_Count "
    "-v 163,raw48,Max_Erase_Count "
    "-v 164,raw48,Average_Erase_Count "
    "-v 165,raw48,Average_Erase_Count " // could be wrong
  },
  { "Apacer SDM5/5A/5A-M Series SSD Module",
    "(1|2|4|8|16|32|64)GB SATA Flash Drive", // tested with APSDM016GA2AN-PTM1/SFDK004A,
      // APSDM016GA3AN-ATM/SFDE001A, APSDM004G13AN-AT/SFDE001A
    "SF(DK004A|DE001A)",
    "",
  //"-v 9,raw24(raw8),Power_On_Hours "
  //"-v 12,raw48,Power_Cycle_Count "
    "-v 163,raw48,Max_Erase_Count "
    "-v 164,raw48,Average_Erase_Count "
    "-v 166,raw48,Grown_Bad_Block_Count "
    "-v 167,raw48,SSD_Write_Protect_Mode "
    "-v 168,raw48,SATA_PHY_Err_Ct "
    "-v 175,raw48,Bad_Cluster_Table_Count "
    "-v 192,raw48,Unexpect_Power_Loss_Ct "
  //"-v 194,tempminmax,Temperature_Celsius "
  //"-v 241,raw48,Total_LBAs_Written "
  },
  { "Apacer AS340 SSDs",
    "Apacer AS340 (120|240|480|960)GB", // tested with Apacer AS340 120GB/AP612PE0
    "", "",
  //"-v 9,raw24(raw8),Power_On_Hours "
  //"-v 12,raw48,Power_Cycle_Count "
    "-v 163,raw48,Max_Erase_Count "
    "-v 164,raw48,Average_Erase_Count "
    "-v 166,raw48,Later_Bad_Block_Count "
    "-v 167,raw48,SSD_Protect_Mode "
    "-v 168,raw48,SATA_PHY_Error_Count "
    "-v 171,raw48,Program_Fail_Count "
    "-v 172,raw48,Erase_Fail_Count "
    "-v 175,raw48,Bad_Cluster_Table_Count "
    "-v 192,raw48,Unexpect_Power_Loss_Ct "
  //"-v 194,tempminmax,Temperature_Celsius "
    "-v 231,raw48,Lifetime_Left "
  //"-v 241,raw48,Total_LBAs_Written "
  },
  { "Apple MacBook Air SSD", // probably Toshiba
    "APPLE SSD TS(064|128)E", // tested with APPLE SSD TS064E/TQAABBF0
    "", "",
    "-v 173,raw48,Wear_Leveling_Count " //  ]
    "-v 241,raw48,Host_Writes_GiB "     //  ]  guessed (ticket #655)
    "-v 242,raw48,Host_Reades_GiB "     //  ]
  },
  { "Apple SD/SM/TS...E/F/G SSDs", // SanDisk/Samsung/Toshiba?
    "APPLE SSD (S[DM]|TS)0?(128|256|512|768|1024)[EFG]", // tested with APPLE SSD SD256E/1021AP, SD0128F/A223321
     // APPLE SSD SM768E/CXM90A1Q, SM0512F/UXM2JA1Q, TS0256F/109L0704, SM0512G/BXW1SA0Q, SM1024G/BXW1SA0Q
    "", "",
  //"-v 1,raw48,Raw_Read_Error_Rate "
  //"-v 5,raw16(raw16),Reallocated_Sector_Ct "
  //"-v 9,raw24(raw8),Power_On_Hours "
  //"-v 12,raw48,Power_Cycle_Count "
    "-v 169,raw48,Unknown_Apple_Attrib "
    "-v 173,raw48,Wear_Leveling_Count " // ]
    "-v 174,raw48,Host_Reads_MiB "      // ] guessed (ticket #342), S[DM]*F only
    "-v 175,raw48,Host_Writes_MiB "     // ]
  //"-v 192,raw48,Power-Off_Retract_Count "
  //"-v 194,tempminmax,Temperature_Celsius "
  //"-v 197,raw48,Current_Pending_Sector "
  //"-v 199,raw48,UDMA_CRC_Error_Count "
  //"-v 240,raw48,Unknown_SSD_Attribute "
  },
  { "Crucial/Micron RealSSD C300/P300", // Marvell 88SS9174
    "C300-CTFDDA[AC](064|128|256)MAG|" // tested with C300-CTFDDAC128MAG/0002,
      // C300-CTFDDAC064MAG/0006
    "P300-MTFDDAC(050|100|200)SAL", // tested with P300-MTFDDAC100SAL/0003
    "", "",
  //"-v 1,raw48,Raw_Read_Error_Rate "
  //"-v 5,raw16(raw16),Reallocated_Sector_Ct "
  //"-v 9,raw24(raw8),Power_On_Hours "
  //"-v 12,raw48,Power_Cycle_Count "
    "-v 170,raw48,Grown_Failing_Block_Ct "
    "-v 171,raw48,Program_Fail_Count "
    "-v 172,raw48,Erase_Fail_Count "
    "-v 173,raw48,Wear_Leveling_Count "
    "-v 174,raw48,Unexpect_Power_Loss_Ct "
    "-v 181,raw16,Non4k_Aligned_Access "
    "-v 183,raw48,SATA_Iface_Downshift "
  //"-v 184,raw48,End-to-End_Error "
  //"-v 187,raw48,Reported_Uncorrect "
  //"-v 188,raw48,Command_Timeout "
    "-v 189,raw48,Factory_Bad_Block_Ct "
  //"-v 194,tempminmax,Temperature_Celsius "
  //"-v 195,raw48,Hardware_ECC_Recovered "
  //"-v 196,raw16(raw16),Reallocated_Event_Count "
  //"-v 197,raw48,Current_Pending_Sector "
  //"-v 198,raw48,Offline_Uncorrectable "
  //"-v 199,raw48,UDMA_CRC_Error_Count "
    "-v 202,raw48,Percent_Lifetime_Used "
    "-v 206,raw48,Write_Error_Rate "
  },
  { "Crucial/Micron RealSSD m4/C400/P400", // Marvell 9176, fixed firmware
    "C400-MTFDDA[ACK](064|128|256|512)MAM|"
    // M4-CT032M4SSD3/04MH
    "M4-CT(032|064|128|256|512)M4SSD[123]|" // tested with M4-CT512M4SSD2/0309
    "MTFDDA[AK](064|128|256|512|050|100|200|400)MA[MNR]-1[JKS]1.*", // tested with
       // MTFDDAK256MAR-1K1AA/MA52, MTFDDAK256MAM-1K12/08TH,
       // MTFDDAA064MAR-1J1AB  49Y5835 49Y5838IBM/MA49 (P400e)
    "030[9-Z]|03[1-Z].|0[4-Z]..|[1-Z]....*", // >= "0309"
    "",
  //"-v 1,raw48,Raw_Read_Error_Rate "
  //"-v 5,raw16(raw16),Reallocated_Sector_Ct "
  //"-v 9,raw24(raw8),Power_On_Hours "
  //"-v 12,raw48,Power_Cycle_Count "
    "-v 170,raw48,Grown_Failing_Block_Ct "
    "-v 171,raw48,Program_Fail_Count "
    "-v 172,raw48,Erase_Fail_Count "
    "-v 173,raw48,Wear_Leveling_Count "
    "-v 174,raw48,Unexpect_Power_Loss_Ct "
    "-v 181,raw16,Non4k_Aligned_Access "
    "-v 183,raw48,SATA_Iface_Downshift "
  //"-v 184,raw48,End-to-End_Error "
  //"-v 187,raw48,Reported_Uncorrect "
  //"-v 188,raw48,Command_Timeout "
    "-v 189,raw48,Factory_Bad_Block_Ct "
  //"-v 194,tempminmax,Temperature_Celsius "
  //"-v 195,raw48,Hardware_ECC_Recovered "
  //"-v 196,raw16(raw16),Reallocated_Event_Count "
  //"-v 197,raw48,Current_Pending_Sector "
  //"-v 198,raw48,Offline_Uncorrectable "
  //"-v 199,raw48,UDMA_CRC_Error_Count "
    "-v 202,raw48,Perc_Rated_Life_Used "
    "-v 206,raw48,Write_Error_Rate "
    "-v 225,raw48,Unknown_Marvell_Attr " // P400e
    "-v 231,raw48,Unknown_Marvell_Attr " // P400e
    "-v 242,raw48,Host_Reads" // P400e: 2MiB?
  },
  { "Crucial/Micron RealSSD m4/C400", // Marvell 9176, buggy or unknown firmware
    "C400-MTFDDA[ACK](064|128|256|512)MAM|" // tested with C400-MTFDDAC256MAM/0002
    "M4-CT(032|064|128|256|512)M4SSD[123]", // tested with M4-CT064M4SSD2/0002,
      // M4-CT064M4SSD2/0009, M4-CT256M4SSD3/000F
    "",
    "This drive may hang after 5184 hours of power-on time:\n"
    "https://www.tomshardware.com/news/Crucial-m4-Firmware-BSOD,14544.html\n"
    "See the following web page for firmware updates:\n"
    "http://www.crucial.com/usa/en/support-ssd",
    "-v 170,raw48,Grown_Failing_Block_Ct "
    "-v 171,raw48,Program_Fail_Count "
    "-v 172,raw48,Erase_Fail_Count "
    "-v 173,raw48,Wear_Leveling_Count "
    "-v 174,raw48,Unexpect_Power_Loss_Ct "
    "-v 181,raw16,Non4k_Aligned_Access "
    "-v 183,raw48,SATA_Iface_Downshift "
    "-v 189,raw48,Factory_Bad_Block_Ct "
    "-v 202,raw48,Perc_Rated_Life_Used "
    "-v 206,raw48,Write_Error_Rate"
  },
  { "Crucial/Micron MX500 SSDs",
    "CT(250|500|1000|2000)MX500SSD[14]", // tested with CT500MX500SSD1/M3CR023,
      // .../M3CR020, .../M3CR022
    "M3CR02[0-3]", // Firmware with bogus attribute 197 (see ticket #1227)
    "This firmware returns bogus raw values in attribute 197",
  //"-v 1,raw48,Raw_Read_Error_Rate "
    "-v 5,raw48,Reallocate_NAND_Blk_Cnt "
  //"-v 9,raw24(raw8),Power_On_Hours "
  //"-v 12,raw48,Power_Cycle_Count "
    "-v 171,raw48,Program_Fail_Count "
    "-v 172,raw48,Erase_Fail_Count "
    "-v 173,raw48,Ave_Block-Erase_Count "
    "-v 174,raw48,Unexpect_Power_Loss_Ct "
    "-v 180,raw48,Unused_Reserve_NAND_Blk "
    "-v 183,raw48,SATA_Interfac_Downshift "
    "-v 184,raw48,Error_Correction_Count "
  //"-v 187,raw48,Reported_Uncorrect "
  //"-v 194,tempminmax,Temperature_Celsius "
  //"-v 196,raw16(raw16),Reallocated_Event_Count "
    "-v 197,raw48,Bogus_Current_Pend_Sect " // Randomly flips 0 <> 1
  //"-v 198,raw48,Offline_Uncorrectable "
  //"-v 199,raw48,UDMA_CRC_Error_Count "
    "-v 202,raw48,Percent_Lifetime_Remain "
    "-v 206,raw48,Write_Error_Rate "
    "-v 210,raw48,Success_RAIN_Recov_Cnt "
    "-v 246,raw48,Total_LBAs_Written "
    "-v 247,raw48,Host_Program_Page_Count "
    "-v 248,raw48,FTL_Program_Page_Count"
  },
  { "Crucial/Micron BX/MX1/2/3/500, M5/600, 1100 SSDs",
    "Crucial_CT(128|256|512)MX100SSD1|"// Marvell 88SS9189, tested with Crucial_CT256MX100SSD1/MU01
    "Crucial_CT(200|250|256|500|512|1000|1024)MX200SSD[1346]|" // Marvell 88SS9189, tested with
      // Crucial_CT500MX200SSD1/MU01, Crucial_CT1024MX200SSD1/MU01, Crucial_CT250MX200SSD3/MU01,
      // Crucial_CT250MX200SSD1/MU03
    "Crucial_CT(275|525|750|1050|2050)MX300SSD[14]|" // Marvell 88SS1074, tested with
      // Crucial_CT275MX300SSD1/M0CR040, Crucial_CT525MX300SSD1/M0CR021, Crucial_CT750MX300SSD1/M0CR011,
      // Crucial_CT2050MX300SSD1/M0CR031
    "Crucial_CT(120|240|480|960)M500SSD[134]|" // Marvell 88SS9187, tested with
      // Crucial_CT120M500SSD1/MU02, Crucial_CT120M500SSD3/MU02, Crucial_CT240M500SSD1/MU03,
      // Crucial_CT480M500SSD1/MU03, Crucial_CT960M500SSD1/MU03, Crucial_CT240M500SSD4/MU05
    "Crucial_CT(128|256|512|1024)M550SSD[134]|" // tested with Crucial_CT512M550SSD3/MU01,
      // Crucial_CT1024M550SSD1/MU01, Crucial_CT128M550SSD4/MU02
    "CT(120|240|480)BX300SSD1|" // Silicon Motion SM2258, same attributes as Marvell-based Crucial SSDs,
      // tested with CT240BX300SSD1/M2CR010
    "CT(120|240|480|960|1000)BX500SSD1|" // Silicon Motion SM2258XT, tested with CT120BX500SSD1/M6CR013,
      // CT1000BX500SSD1/M6CR030
    "CT(250|500|1000|2000)MX500SSD[14]|" // Silicon Motion SM2258, tested with CT250MX500SSD1/M3CR010
      // CT500MX500SSD1/M3CR010, CT1000MX500SSD1/M3CR010, CT2000MX500SSD1/M3CR010,
      // CT250MX500SSD4/M3CR022 (now handled by above entry)
    "Micron_M500_MTFDDA[KTV](120|240|480|960)MAV|"// tested with Micron_M500_MTFDDAK960MAV/MU05
    "Micron_M500DC_(EE|MT)FDDA[AK](120|240|480|800)MBB|" // tested with Micron_M500DC_EEFDDAA120MBB/129,
      // Micron_M500DC_MTFDDAK800MBB/0129
    "(Micron[_ ])?M500IT[_ ]MTFDDA[KTY](032|050|060|064|120|128|240|256)[MS]BD|" // tested with M500IT_MTFDDAK240MBD/MG02
    "(Micron_)?M510[_-]MTFDDA[KTV](128|256)MAZ|" // tested with M510-MTFDDAK256MAZ/MU01
    "MICRON_M510DC_(EE|MT)FDDAK(120|240|480|800|960)MBP|" // tested with Micron_M510DC_MTFDDAK240MBP/0005
    "(Micron_)?M550[_-]MTFDDA[KTV](064|128|256|512|1T0)MAY|" // tested with M550-MTFDDAK256MAY/MU01
    "(Micron_M600_)?(EE|MT)FDDA[KTV](128|256|512|1T0)MBF[25Z]?(-.*)?|" // tested with Micron_M600_MTFDDAK1T0MBF/MU01,
      // MTFDDAK256MBF-1AN1ZABHA/M603
    "(Micron_1100_)?MTFDDA[KV](256|512|1T0|2T0)TBN|" // Marvell 88SS1074, tested with
      // Micron_1100_MTFDDAK256TBN/M0MU020, MTFDDAK256TBN/M0MA020 (OEM)
    "Micron 1100 SATA (256G|512G|1T|2T)B", // tested with Micron 1100 SATA 256GB/M0DL022
    "", "",
  //"-v 1,raw48,Raw_Read_Error_Rate "
    "-v 5,raw48,Reallocate_NAND_Blk_Cnt "
  //"-v 9,raw24(raw8),Power_On_Hours "
  //"-v 12,raw48,Power_Cycle_Count "
    "-v 170,raw48,Reserved_Block_Count "
    "-v 171,raw48,Program_Fail_Count "
    "-v 172,raw48,Erase_Fail_Count "
    "-v 173,raw48,Ave_Block-Erase_Count "
    "-v 174,raw48,Unexpect_Power_Loss_Ct "
    "-v 180,raw48,Unused_Reserve_NAND_Blk "
    "-v 183,raw48,SATA_Interfac_Downshift "
    "-v 184,raw48,Error_Correction_Count "
  //"-v 187,raw48,Reported_Uncorrect "
  //"-v 194,tempminmax,Temperature_Celsius "
    "-v 195,raw48,Cumulativ_Corrected_ECC "
  //"-v 196,raw16(raw16),Reallocated_Event_Count "
  //"-v 197,raw48,Current_Pending_Sector "
  //"-v 198,raw48,Offline_Uncorrectable "
  //"-v 199,raw48,UDMA_CRC_Error_Count "
    "-v 202,raw48,Percent_Lifetime_Remain "
    "-v 206,raw48,Write_Error_Rate "
    "-v 210,raw48,Success_RAIN_Recov_Cnt "
    "-v 223,raw48,Unkn_CrucialMicron_Attr " // M6CR030
    "-v 246,raw48,Total_LBAs_Written "
    "-v 247,raw48,Host_Program_Page_Count "
    "-v 248,raw48,FTL_Program_Page_Count "
    "-v 249,raw48,Unkn_CrucialMicron_Attr " // M6CR030
  //"-v 250,raw48,Read_Error_Retry_Rate "   // M6CR030
    "-v 251,raw48,Unkn_CrucialMicron_Attr " // M6CR030
    "-v 252,raw48,Unkn_CrucialMicron_Attr " // M6CR030
    "-v 253,raw48,Unkn_CrucialMicron_Attr " // M6CR030
    "-v 254,raw48,Unkn_CrucialMicron_Attr"  // M6CR030
  },
  // Reference: https://www.micron.com/resource-details/feec878a-265e-49a7-8086-15137c5f9011
  // TN-FD-34: 5100 SSD SMART Implementation
  {
    "Micron 5100 Pro / 5200 SSDs",
    "(Micron_5100_)?(EE|MT)FDDA[KV](240|480|960|1T9|3T8|7T6)T(BY|CB|CC)|" // Matches both stock and Dell OEM
      // tested with Micron_5100_MTFDDAK3T8TCB/D0MU410, MTFDDAK3T8TCB/D0MU410
    "(Micron_5200_)?MTFDDAK(480|960|1T9|3T8|7T6)TD(C|D|N)", // tested with Micron_5200_MTFDDAK3T8TDD/D1MU505
    "", "",
  //"-v 1,raw48,Raw_Read_Error_Rate "
  //"-v 5,raw48,Reallocated_Block_Count "
  //"-v 9,raw24(raw8),Power_On_Hours "  // raw24(raw8)??
  //"-v 12,raw48,Power_Cycle_Count "
    "-v 170,raw48,Reserved_Block_Pct " // Percentage of remaining reserved blocks available
    "-v 171,raw48,Program_Fail_Count "
    "-v 172,raw48,Erase_Fail_Count "
    "-v 173,raw48,Avg_Block-Erase_Count "
    "-v 174,raw48,Unexpect_Power_Loss_Ct "
  //"-v 180,raw48,Reserved_Block_Count " // absolute count of remaining reserved blocks available
    "-v 183,raw48,SATA_Int_Downshift_Ct " // SATA speed downshift count
  //"-v 184,raw48,Error_Correction_Count "
  //"-v 187,raw48,Reported_Uncorrect " // Number of UECC correction failures
  //"-v 188,raw48,Command_Timeouts "
  //"-v 194,tempminmax,Temperature_Celsius " // 100 - degrees C, wraps: 101 reported as 255
  //"-v 195,raw48,Cumulativ_Corrected_ECC "
  //"-v 196,raw48,Reallocation_Event_Ct "
  //"-v 197,raw48,Current_Pending_Sector " // Use the raw value
  //"-v 198,raw48,Offline_Uncorrectable "  // Use the raw value
  //"-v 199,raw48,UDMA_CRC_Error_Count "   // Use the raw value
    "-v 202,raw48,Percent_Lifetime_Remain " // Remaining endurance, trips at 10%
    "-v 206,raw48,Write_Error_Rate "
    "-v 210,raw48,RAIN_Success_Recovered "  // Total number of NAND pages recovered by RAIN
    "-v 211,raw48,Integ_Scan_Complete_Cnt "  // Number of periodic data integrity scans completed
    "-v 212,raw48,Integ_Scan_Folding_Cnt "   // Number of blocks reallocated by integrity scans
    "-v 213,raw48,Integ_Scan_Progress "      // Current is percentage, raw is absolute number of superblocks scanned by the current integrity scan
    "-v 247,raw48,Host_Program_Page_Count "
    "-v 248,raw48,Bckgnd_Program_Page_Cnt"
  },
  { "Micron M500DC/M510DC Enterprise SSDs",
    "Micron_M500DC_(EE|MT)FDDA[AK](120|240|480|800)MBB|" // tested with
      // Micron_M500DC_EEFDDAA120MBB/129, Micron_M500DC_MTFDDAK800MBB/0129
    "MICRON_M510DC_(EE|MT)FDDAK(120|240|480|800|960)MBP", // tested with
      // Micron_M510DC_MTFDDAK240MBP/0005
    "", "",
  //"-v 1,raw48,Raw_Read_Error_Rate "
    "-v 5,raw48,Reallocated_Block_Count "
  //"-v 9,raw24(raw8),Power_On_Hours "
  //"-v 12,raw48,Power_Cycle_Count "
    "-v 170,raw48,Reserved_Block_Count "
    "-v 171,raw48,Program_Fail_Count "
    "-v 172,raw48,Erase_Fail_Count "
    "-v 173,raw48,Ave_Block-Erase_Count "
    "-v 174,raw48,Unexpect_Power_Loss_Ct "
    "-v 184,raw48,Error_Correction_Count "
  //"-v 187,raw48,Reported_Uncorrect "
    "-v 188,raw48,Command_Timeouts "
  //"-v 194,tempminmax,Temperature_Celsius "
    "-v 195,raw48,Cumulativ_Corrected_ECC "
  //"-v 197,raw48,Current_Pending_Sector "
  //"-v 198,raw48,Offline_Uncorrectable "
  //"-v 199,raw48,UDMA_CRC_Error_Count "
    "-v 202,raw48,Percent_Lifetime_Remain "
    "-v 206,raw48,Write_Error_Rate "
    "-v 247,raw48,Host_Program_Page_Count "
    "-v 248,raw48,Bckgnd_Program_Page_Cnt"
  },
  { "SandForce Driven SSDs", // Corsair Force LS with buggy firmware only
    "Corsair Force LS SSD", // tested with Corsair Force LS SSD/S9FM01.8
    "S9FM01\\.8",
    "A firmware update is available for this drive.\n"
    "It is HIGHLY RECOMMENDED for drives with specific serial numbers.\n"
    "See the following web pages for details:\n"
    "https://www.corsair.com/en-us/force-series-ls-60gb-sata-3-6gb-s-ssd\n"
    "https://www.smartmontools.org/ticket/628",
    "-v 1,raw24/raw32,Raw_Read_Error_Rate "
    "-v 5,raw48,Retired_Block_Count "
    "-v 9,msec24hour32,Power_On_Hours_and_Msec "
  //"-v 12,raw48,Power_Cycle_Count "
    "-v 162,raw48,Unknown_SandForce_Attr "
    "-v 170,raw48,Reserve_Block_Count "
    "-v 172,raw48,Erase_Fail_Count "
    "-v 173,raw48,Unknown_SandForce_Attr "
    "-v 174,raw48,Unexpect_Power_Loss_Ct "
    "-v 181,raw48,Program_Fail_Count "
  //"-v 187,raw48,Reported_Uncorrect "
  //"-v 192,raw48,Power-Off_Retract_Count "
  //"-v 194,tempminmax,Temperature_Celsius "
  //"-v 196,raw16(raw16),Reallocated_Event_Count "
    "-v 218,raw48,Unknown_SandForce_Attr "
    "-v 231,raw48,SSD_Life_Left "
    "-v 241,raw48,Lifetime_Writes_GiB "
    "-v 242,raw48,Lifetime_Reads_GiB"
  },
  { "SandForce Driven SSDs",
    "SandForce 1st Ed\\.|" // Demo Drive, tested with firmware 320A13F0
    "ADATA SSD S(396|510|599) .?..GB|" // tested with ADATA SSD S510 60GB/320ABBF0,
      // ADATA SSD S599 256GB/3.1.0, 64GB/3.4.6
    "ADATA SP[389]00|" // tested with ADATA SP300/5.0.2d, SP800/5.0.6c,
      // ADATA SP900/5.0.6 (Premier Pro, SF-2281)
    "ADATA SSD S[PX]900 (64|128|256|512)GB-DL2|" // tested with ADATA SSD SP900 256GB-DL2/5.0.6,
      // ADATA SSD SX900 512GB-DL2/5.8.2
    "ADATA XM11 (128|256)GB|" // tested with ADATA XM11 128GB/5.0.1
    "ATP Velocity MIV (60|120|240|480)GB|" // tested with ATP Velocity MIV 480GB/110719
    "Comay BladeDrive E28 (800|1600|3200)GB|" // LSI SF-2581, tested with Comay BladeDrive E28 800GB/2.71
    "Corsair CSSD-F(40|60|80|115|120|160|240)GBP?2.*|" // Corsair Force, tested with
      // Corsair CSSD-F40GB2/1.1, Corsair CSSD-F115GB2-A/2.1a
    "Corsair Voyager GTX|" // Corsair Voyager GTX/S9FM02J6
    "Corsair Force ((3 |LS )?SSD|GS|GT)|" // SF-2281, tested with
      // Corsair Force SSD/5.05, 3 SSD/1.3.2, GT/1.3.3, GS/5.03,
      // Corsair Force LS SSD/S8FM06.5, S9FM01.8, S9FM02.0
    "FM-25S2S-(60|120|240)GBP2|" // G.SKILL Phoenix Pro, SF-1200, tested with
      // FM-25S2S-240GBP2/4.2
    "FTM(06|12|24|48)CT25H|" // Supertalent TeraDrive CT, tested with
      // FTM24CT25H/STTMP2P1
    "KINGSTON SE50S37?(100|240|480)G|" // tested with KINGSTON SE50S3100G/KE1ABBF0,
      // KINGSTON SE50S37100G/61AABBF0 (E50)
    "KINGSTON SH10[03]S3(90|120|240|480)G|" // HyperX (3K), SF-2281, tested with
      // SH100S3240G/320ABBF0, SH103S3120G/505ABBF0
    "KINGSTON SKC(300S37A|380S3)(60|120|180|240|480)G|" // KC300, SF-2281, tested with
      // SKC300S37A120G/KC4ABBF0, SKC380S3120G/507ABBF0
    "KINGSTON SVP200S3(7A)?(60|90|120|240|480)G|" // V+ 200, SF-2281, tested with
      // SVP200S37A480G/502ABBF0, SVP200S390G/332ABBF0
    "KINGSTON SMS200S3(30|60|120)G|" // mSATA, SF-2241, tested with SMS200S3120G/KC3ABBF0
    "KINGSTON SMS450S3(32|64|128)G|" // mSATA, SF-2281, tested with SMS450S3128G/503ABBF0
    "KINGSTON (SV300|SKC100|SE100)S3.*G|" // other SF-2281
    "KINGSTON SHFS37A(120|240|480)G|" // HyperX Fury, SF-2281, tested with KINGSTON SHFS37A240G/608ABBF0
    "KINGSTON SNS4151S316GD|" // KINGSTON SNS4151S316GD/S9FM01.6
    "MKNSSDCR(45|60|90|120|180|240|360|480)GB(-(7|DX7?|MX|G2))?|" // Mushkin Chronos (7mm/Deluxe/MX/G2),
      // SF-2281, tested with MKNSSDCR120GB, MKNSSDCR120GB-MX/560ABBF0, MKNSSDCR480GB-DX7/603ABBF0
    "MKNSSDEC(60|120|240|480|512)GB|" // Mushkin Enhanced ECO2, tested with MKNSSDEC120GB/604ABBF0
    "MKNSSDAT(30|40|60|120|180|240|480)GB(-(DX|V))?|" // Mushkin Atlas (Deluxe/Value), mSATA, SF-2281,
      // tested with MKNSSDAT120GB-V/540ABBF0
    "Mushkin MKNSSDCL(40|60|80|90|115|120|180|240|480)GB-DX2?|" // Mushkin Callisto deluxe,
      // SF-1200/1222, Mushkin MKNSSDCL60GB-DX/361A13F0
    "MXSSD3MDSF-(60|120)G|" // MX-DS FUSION, tested with MXSSD3MDSF-60G/2.32
    "OCZ[ -](AGILITY2([ -]EX)?|COLOSSUS2|ONYX2|VERTEX(2|-LE))( [123]\\..*)?|" // SF-1200,
      // tested with OCZ-VERTEX2/1.11, OCZ-VERTEX2 3.5/1.11
    "OCZ-NOCTI|" // mSATA, SF-2100, tested with OCZ-NOCTI/2.15
    "OCZ-REVODRIVE3?( X2)?|" // PCIe, SF-1200/2281, tested with
      // OCZ-REVODRIVE( X2)?/1.20, OCZ-REVODRIVE3 X2/2.11
    "OCZ-REVODRIVE350|"
    "OCZ[ -](VELO|VERTEX2[ -](EX|PRO))( [123]\\..*)?|" // SF-1500, tested with
      // OCZ VERTEX2-PRO/1.10 (Bogus thresholds for attribute 232 and 235)
    "D2[CR]STK251...-....(\\.C)?|" // OCZ Deneva 2 C/R, SF-22xx/25xx,
      // tested with D2CSTK251M11-0240/2.08, D2CSTK251A10-0240/2.15, D2RSTK251M11-0100.C/3.22
    "OCZ-(AGILITY3|SOLID3|VERTEX3( LT| MI)?)|"  // SF-2200, tested with OCZ-VERTEX3/2.02,
      // OCZ-AGILITY3/2.11, OCZ-SOLID3/2.15, OCZ-VERTEX3 MI/2.15, OCZ-VERTEX3 LT/2.22
    "OCZ Z-DRIVE R4 [CR]M8[48]|" // PCIe, SF-2282/2582, tested with OCZ Z-DRIVE R4 CM84/2.13
      // (Bogus attributes under Linux)
    "OCZ Z-DRIVE 4500|"
    "OCZ-VELO DRIVE|" // VeloDrive R, PCIe, tested with OCZ-VELO DRIVE/1.33
    "TALOS2|" // OCZ Talos 2 C/R, SAS (works with -d sat), 2*SF-2282, tested with TALOS2/3.20E
    "(APOC|DENC|DENEVA|FTNC|GFGC|MANG|MMOC|NIMC|TMSC).*|" // other OCZ SF-1200,
      // tested with DENCSTE251M11-0120/1.33, DENEVA PCI-E/1.33
    "(DENR|DRSAK|EC188|NIMR|PSIR|TRSAK).*|" // other OCZ SF-1500
    "OWC Aura Pro( 6G SSD)?|" // tested with OWC Aura Pro 6G SSD/507ABBF0, OWC Aura Pro/603ABBF0
    "OWC Mercury Electra (Pro )?[36]G SSD|" // tested with
      // OWC Mercury Electra 6G SSD/502ABBF0, OWC Mercury Electra Pro 3G SSD/541ABBF0
    "OWC Mercury E(xtreme|XTREME) Pro (6G |RE )?SSD|" // tested with
      // OWC Mercury Extreme Pro SSD/360A13F0, OWC Mercury EXTREME Pro 6G SSD/507ABBF0
    "Patriot Pyro|" // tested with Patriot Pyro/332ABBF0
    "SanDisk SDSSDX(60|120|240|480)GG25|" // SanDisk Extreme, SF-2281, tested with
      // SDSSDX240GG25/R201
    "SanDisk SDSSDA(120|240|480)G|" // SanDisk SSD Plus, tested with SanDisk SDSSDA240G/U21010RL
    "SuperSSpeed S301 [0-9]*GB|" // SF-2281, tested with SuperSSpeed S301 128GB/503
    "SG9XCS2D(0?50|100|200|400)GESLT|" // Smart Storage Systems XceedIOPS2, tested with
      // SG9XCS2D200GESLT/SA03L370
    "SSD9SC(120|240|480)GED[EA]|" // PNY Prevail Elite, tested with SSD9SC120GEDA/334ABBF0
    "(TX32|TX31C1|VN0.?..GCNMK).*|" // Smart Storage Systems XceedSTOR
    "(TX22D1|TX21B1).*|" // Smart Storage Systems XceedIOPS2
    "TX52D1.*|" // Smart Storage Systems Xcel-200
    "TS(64|128|256|512)GSSD[37]20|" // Transcend SSD320/720, SF-2281, tested with
      // TS128GSSD320, TS256GSSD720/5.2.0
    "UGB(88P|99S)GC...H[BF].|" // Unigen, tested with
      // UGB88PGC100HF2/MP Rev2, UGB99SGC100HB3/RC Rev3
    "SG9XCS(1F|2D)(50|100|200|400)GE01|" // XceedIOPS, tested with SG9XCS2D50GE01/SA03F34V
    "VisionTek GoDrive (60|120|240|480)GB", // tested with VisionTek GoDrive 480GB/506ABBF0
    "", "",
    "-v 1,raw24/raw32,Raw_Read_Error_Rate "
    "-v 5,raw48,Retired_Block_Count "
    "-v 9,msec24hour32,Power_On_Hours_and_Msec "
  //"-v 12,raw48,Power_Cycle_Count "
    "-v 13,raw24/raw32,Soft_Read_Error_Rate "
    "-v 100,raw48,Gigabytes_Erased "
    "-v 162,raw48,Unknown_SandForce_Attr " // Corsair Force LS SSD/S9FM01.8, *2.0
    "-v 170,raw48,Reserve_Block_Count "
    "-v 171,raw48,Program_Fail_Count "
    "-v 172,raw48,Erase_Fail_Count "
    "-v 173,raw48,Unknown_SandForce_Attr " // Corsair Force LS SSD/S9FM01.8, *2.0
    "-v 174,raw48,Unexpect_Power_Loss_Ct "
    "-v 177,raw48,Wear_Range_Delta "
    "-v 181,raw48,Program_Fail_Count "
    "-v 182,raw48,Erase_Fail_Count "
    "-v 184,raw48,IO_Error_Detect_Code_Ct "
  //"-v 187,raw48,Reported_Uncorrect "
    "-v 189,tempminmax,Airflow_Temperature_Cel "
  //"-v 192,raw48,Power-Off_Retract_Count "
  //"-v 194,tempminmax,Temperature_Celsius "
    "-v 195,raw24/raw32,ECC_Uncorr_Error_Count "
  //"-v 196,raw16(raw16),Reallocated_Event_Count "
    "-v 198,raw24/raw32:210zr54,Uncorrectable_Sector_Ct " // KINGSTON SE100S3100G/510ABBF0
    "-v 199,raw48,SATA_CRC_Error_Count "
    "-v 201,raw24/raw32,Unc_Soft_Read_Err_Rate "
    "-v 204,raw24/raw32,Soft_ECC_Correct_Rate "
    "-v 218,raw48,Unknown_SandForce_Attr " // Corsair Force LS SSD/S9FM01.8, *2.0
    "-v 230,raw48,Life_Curve_Status "
    "-v 231,raw48,SSD_Life_Left "
  //"-v 232,raw48,Available_Reservd_Space "
    "-v 233,raw48,SandForce_Internal "
    "-v 234,raw48,SandForce_Internal "
    "-v 235,raw48,SuperCap_Health "
    "-v 241,raw48,Lifetime_Writes_GiB "
    "-v 242,raw48,Lifetime_Reads_GiB"
  },
  {
    "StorFly CFast SATA 6Gbps SSDs",
    // http://datasheet.octopart.com/VSFCS2CC060G-100-Virtium-datasheet-82287733.pdf
    // tested with StorFly VSFCS2CC060G-100/0409-000
    "StorFly VSFCS2C[CI](016|030|060|120|240)G-...",
    // C - commercial, I industrial
    "", "",
    "-v 192,raw48,Unsafe_Shutdown_Count "
    "-v 160,raw48,Uncorrectable_Error_Cnt "
    // 0729 - remaining in block life. In 0828  remaining is normalized to 100% then decreases
    "-v 161,raw48,Spares_Remaining " 
    "-v 241,raw48,Host_Writes_32MiB "
    "-v 242,raw48,Host_Reads_32MiB "
    "-v 169,raw48,Lifetime_Remaining% "
    "-v 248,raw48,Lifetime_Remaining% " //  later then 0409 FW.
    "-v 249,raw48,Spares_Remaining_Perc " //  later then 0409 FW.
  },
  { "Phison Driven SSDs", // see MKP_521_Phison_SMART_attribute.pdf
    "BP4 mSATA SSD|" // MyDigital BP4, tested with BP4 mSATA SSD/S8FM06.9
    "GOODRAM IRIDIUM PRO|" // tested with GOODRAM IRIDIUM PRO/SAFM01.5
    "IR-SSDPR-S25A-(120|240|480|960)|" // Goodram IRIDM, tested with IR-SSDPR-S25A-120/SBFM91.3,
      // IR-SSDPR-S25A-240/SBFM91.2
    "KINGSTON SEDC400S37(400|480|800|960|1600|1800)G|" // DC400, tested with
      // KINGSTON SEDC400S37480G/SAFM02.[GH], KINGSTON SEDC400S37960G/SAFM32.I
    "KINGSTON SEDC(450R|500[MR])(480|960|1920|3840)G|" // DC450R, DC500M/R, tested with
      // KINGSTON SEDC450R480G/SCEKH3. KINGSTON SEDC500M1920G/SCEKJ2.3,
      // KINGSTON SEDC500R480G/SCEKJ2.3
    "KINGSTON SUV300S37A(120|240|480)G|" // UV300 SSD, tested with KINGSTON SUV300S37A120G/SAFM11.K
    "KINGSTON SKC310S3B?7A960G|" // SSDNow KC310, KINGSTON SKC310S37A960G/SAFM00.r
    "KINGSTON SKC400S37(128G|256G|512G|1T)|" // SSDNow KC400, KINGSTON SKC400S37128G
    "KINGSTON SV310S3(7A|D7|N7A|B7A)960G|" // SSDNow V310
    "KINGSTON SHSS3B?7A(120|240|480|960)G|" // HyperX Savage
    "KINGSTON  ?SA400S37(120|240|480|960)G|" // Kingston A400 SSD, Phison S11 or
      // Silicon Motion controller (see ticket #801), tested with
      // KINGSTON SA400S37240G/SBFK10D7, KINGSTON SA400S37120G/SBFK71E0, */SBFKB1D1
      // KINGSTON  SA400S37480G/SBFK10D7 (two spaces)
    "Patriot (Flare|Blast|Blaze|Burst)|" // tested with Patriot Flare/SBFM91.2,
      // Patriot Blast/SAFM11.3, Patriot Blaze/S9FM02, Patriot Burst/SBFM11.2
    "PNY CS(13|22)11 (120|240|480|960)GB SSD|" // tested with PNY CS1311 120GB SSD/CS131122,
      // PNY CS2211 240GB SSD/CS221016
    "SSD Smartbuy (60|120|240)GB|" // SSD Smartbuy 240GB/SBFM91.1
    "SSD PHISON 256GB PS3110-S10C|" // tested with SSD PHISON 256GB PS3110-S10C/SAFM12.2
    "SSDPR-CX400-(128|256|512|1024)|" // Goodram CX400, tested with SSDPR-CX400-512/SBFM61.3
    "SSM28(128|256|512)GPTCB3B-S11[24]61[123]", // tested with SSM28256GPTCB3B-S112612/SBFM61.2
    "", "",
  //"-v 1,raw48,Raw_Read_Error_Rate "
    "-v 2,raw48,Not_In_Use "
    "-v 3,raw48,Not_In_Use "
    "-v 5,raw48,Not_In_Use "
    "-v 7,raw48,Not_In_Use "
    "-v 8,raw48,Not_In_Use "
  //"-v 9,raw24(raw8),Power_On_Hours "
    "-v 5,raw48,Retired_Block_Count "
  //"-v 9,raw24(raw8),Power_On_Hours "
    "-v 10,raw48,Not_In_Use "
  //"-v 12,raw48,Power_Cycle_Count "
    "-v 167,raw48,Write_Protect_Mode " // DC500
    "-v 168,raw48,SATA_Phy_Error_Count "
    "-v 169,raw48,Bad_Block_Rate " // DC500
    "-v 170,raw24/raw24:z54z10,Bad_Blk_Ct_Erl/Lat " // Early bad block/Later bad block
    "-v 172,raw48,Erase_Fail_Count " // DC500
    "-v 173,raw16(avg16),MaxAvgErase_Ct "
    "-v 175,raw48,Not_In_Use "
    "-v 181,raw48,Program_Fail_Count " // DC500
    "-v 182,raw48,Erase_Fail_Count " // DC500
    "-v 183,raw48,Unknown_Phison_Attr "
  //"-v 187,raw48,Reported_Uncorrect "
    "-v 192,raw48,Unsafe_Shutdown_Count "
    "-v 193,raw48,Power_Fail_Uncompl_Cnt "
  //"-v 194,tempminmax,Temperature_Celsius "
    "-v 195,raw48,Power_Fail_Health "
  //"-v 196,raw16(raw16),Reallocated_Event_Count "
    "-v 197,raw48,Not_In_Use "
    "-v 199,raw48,SATA_CRC_Error_Count "
    "-v 207,raw48,Thermal_Throttling_Cnt "
    "-v 218,raw48,CRC_Error_Count "
    "-v 231,raw48,SSD_Life_Left "
    "-v 232,raw48,Read_Fail_Count "
    "-v 233,raw48,Flash_Writes_GiB "
    "-v 240,raw48,Not_In_Use "
    "-v 241,raw48,Lifetime_Writes_GiB "
    "-v 242,raw48,Lifetime_Reads_GiB "
    "-v 244,raw48,Average_Erase_Count "
    "-v 245,raw48,Max_Erase_Count "
    "-v 246,raw48,Total_Erase_Count "
  },
  // this is a copy of the Phison bases record for the OEM drives with a very
  // weak information in the model. Detection is based on Firmware.
  { "Phison Driven OEM SSDs", // see MKP_521_Phison_SMART_attribute.pdf
    "GOODRAM|" // tested with GOODRAM CX200 (GOODRAM/SAFM12.2)
    "Hoodisk SSD|" // tested with Hoodisk SSD/SBFM01.3
    "INTENSO|" // tested with Intenso SSD SATA III Top (INTENSO/S9FM02.6, .../SAFM01.6)
    "INTENSO SATA III SSD|" // tested with INTENSO SATA III SSD/SBFM11.2, .../SBFM81.3
    "SATA SSD|" // tested with Supermicro SSD-DM032-PHI (SATA SSD/S9FM02.1),
      // PC Engines msata16d (SATA SSD/S9FM02.3), FoxLine flssd240x4s(SATA SSD/SBFM10.5)
    "SPCC Solid State Disk", // Silicon Power A55, tested with SPCC Solid State Disk/SBFM61.2
    "S[89AB]FM[0-9][0-9]\\.[0-9]",
    "",
  //"-v 1,raw48,Raw_Read_Error_Rate "
    "-v 2,raw48,Not_In_Use "
    "-v 3,raw48,Not_In_Use "
    "-v 5,raw48,Not_In_Use "
    "-v 7,raw48,Not_In_Use "
    "-v 8,raw48,Not_In_Use "
  //"-v 9,raw24(raw8),Power_On_Hours "
    "-v 5,raw48,Retired_Block_Count "
  //"-v 9,raw24(raw8),Power_On_Hours "
    "-v 10,raw48,Not_In_Use "
  //"-v 12,raw48,Power_Cycle_Count "
    "-v 168,raw48,SATA_Phy_Error_Count "
    "-v 170,raw24/raw24:z54z10,Bad_Blk_Ct_Erl/Lat " // Early bad block/Later bad block
    "-v 173,raw16(avg16),MaxAvgErase_Ct "
    "-v 175,raw48,Not_In_Use "
    "-v 183,raw48,Unknown_Attribute "
  //"-v 187,raw48,Reported_Uncorrect "
    "-v 192,raw48,Unsafe_Shutdown_Count "
  //"-v 194,tempminmax,Temperature_Celsius "
    "-v 196,raw48,Not_In_Use "
    "-v 197,raw48,Not_In_Use "
    "-v 199,raw48,CRC_Error_Count "
    "-v 218,raw48,CRC_Error_Count "
    "-v 231,raw48,SSD_Life_Left "
    "-v 233,raw48,Flash_Writes_GiB "
    "-v 240,raw48,Not_In_Use "
    "-v 241,raw48,Lifetime_Writes_GiB "
    "-v 242,raw48,Lifetime_Reads_GiB "
    "-v 244,raw48,Average_Erase_Count "
    "-v 245,raw48,Max_Erase_Count "
    "-v 246,raw48,Total_Erase_Count "
  },
  { "Indilinx Barefoot based SSDs",
    "Corsair CSSD-V(32|60|64|128|256)GB2|" // Corsair Nova, tested with Corsair CSSD-V32GB2/2.2
    "Corsair CMFSSD-(32|64|128|256)D1|" // Corsair Extreme, tested with Corsair CMFSSD-128D1/1.0
    "CRUCIAL_CT(64|128|256)M225|" // tested with CRUCIAL_CT64M225/1571
    "G.SKILL FALCON (64|128|256)GB SSD|" // tested with G.SKILL FALCON 128GB SSD/2030
    "OCZ[ -](AGILITY|ONYX|VERTEX( 1199|-TURBO| v1\\.10)?)|" // tested with
      // OCZ-ONYX/1.6, OCZ-VERTEX 1199/00.P97, OCZ-VERTEX/1.30, OCZ VERTEX-TURBO/1.5, OCZ-VERTEX v1.10/1370
    "Patriot[ -]Torqx.*|"
    "RENICE Z2|" // tested with RENICE Z2/2030
    "STT_FT[MD](28|32|56|64)GX25H|" // Super Talent Ultradrive GX, tested with STT_FTM64GX25H/1916
    "TS(18|25)M(64|128)MLC(16|32|64|128|256|512)GSSD|" // ASAX Leopard Hunt II, tested with TS25M64MLC64GSSD/0.1
    "FM-25S2I-(64|128)GBFII|" // G.Skill FALCON II, tested with FM-25S2I-64GBFII
    "TS(60|120)GSSD25D-M", // Transcend Ultra SSD (SATA II), see also Ticket #80
    "", "",
    "-v 1,raw64 " // Raw_Read_Error_Rate
    "-v 9,raw64 " // Power_On_Hours
    "-v 12,raw64 " // Power_Cycle_Count
    "-v 184,raw64,Initial_Bad_Block_Count "
    "-v 195,raw64,Program_Failure_Blk_Ct "
    "-v 196,raw64,Erase_Failure_Blk_Ct "
    "-v 197,raw64,Read_Failure_Blk_Ct "
    "-v 198,raw64,Read_Sectors_Tot_Ct "
    "-v 199,raw64,Write_Sectors_Tot_Ct "
    "-v 200,raw64,Read_Commands_Tot_Ct "
    "-v 201,raw64,Write_Commands_Tot_Ct "
    "-v 202,raw64,Error_Bits_Flash_Tot_Ct "
    "-v 203,raw64,Corr_Read_Errors_Tot_Ct "
    "-v 204,raw64,Bad_Block_Full_Flag "
    "-v 205,raw64,Max_PE_Count_Spec "
    "-v 206,raw64,Min_Erase_Count "
    "-v 207,raw64,Max_Erase_Count "
    "-v 208,raw64,Average_Erase_Count "
    "-v 209,raw64,Remaining_Lifetime_Perc "
    "-v 210,raw64,Indilinx_Internal "
    "-v 211,raw64,SATA_Error_Ct_CRC "
    "-v 212,raw64,SATA_Error_Ct_Handshake "
    "-v 213,raw64,Indilinx_Internal"
  },
  { "Indilinx Barefoot_2/Everest/Martini based SSDs",
    "OCZ VERTEX[ -]PLUS|" // tested with OCZ VERTEX-PLUS/3.55, OCZ VERTEX PLUS/3.55
    "OCZ-VERTEX PLUS R2|" // Barefoot 2, tested with OCZ-VERTEX PLUS R2/1.2
    "OCZ-PETROL|" // Everest 1, tested with OCZ-PETROL/3.12
    "OCZ-AGILITY4|" // Everest 2, tested with OCZ-AGILITY4/1.5.2
    "OCZ-VERTEX4", // Everest 2, tested with OCZ-VERTEX4/1.5
    "", "",
  //"-v 1,raw48,Raw_Read_Error_Rate "
  //"-v 3,raw16(avg16),Spin_Up_Time "
  //"-v 4,raw48,Start_Stop_Count "
  //"-v 5,raw16(raw16),Reallocated_Sector_Ct "
  //"-v 9,raw24(raw8),Power_On_Hours "
  //"-v 12,raw48,Power_Cycle_Count "
    "-v 232,raw48,Lifetime_Writes " // LBA?
  //"-v 233,raw48,Media_Wearout_Indicator"
  },
  { "Indilinx Barefoot 3 based SSDs",
    "OCZ-VECTOR(1[58]0)?|" // tested with OCZ-VECTOR/1.03, OCZ-VECTOR150/1.2, OCZ-VECTOR180
    "OCZ-VERTEX4[56]0A?|" // Barefoot 3 M10, tested with OCZ-VERTEX450/1.0, OCZ-VERTEX460/1.0, VERTEX460A
    "OCZ-SABER1000|"
    "OCZ-ARC100|"
    "Radeon R7", // Barefoot 3 M00, tested with Radeon R7/1.00
    "", "",
    "-v 5,raw48,Runtime_Bad_Block "
  //"-v 9,raw24(raw8),Power_On_Hours "
  //"-v 12,raw48,Power_Cycle_Count "
    "-v 171,raw48,Avail_OP_Block_Count "
    "-v 174,raw48,Pwr_Cycle_Ct_Unplanned "
    "-v 187,raw48,Total_Unc_NAND_Reads "
    "-v 195,raw48,Total_Prog_Failures "
    "-v 196,raw48,Total_Erase_Failures "
    "-v 197,raw48,Total_Unc_Read_Failures "
    "-v 198,raw48,Host_Reads_GiB "
    "-v 199,raw48,Host_Writes_GiB "
    "-v 205,raw48,Max_Rated_PE_Count "
    "-v 206,raw48,Min_Erase_Count "
    "-v 207,raw48,Max_Erase_Count "
    "-v 208,raw48,Average_Erase_Count "
    "-v 210,raw48,SATA_CRC_Error_Count "
    "-v 212,raw48,Pages_Requiring_Rd_Rtry "
    "-v 213,raw48,Snmple_Retry_Attempts "
    "-v 214,raw48,Adaptive_Retry_Attempts "
    "-v 222,raw48,RAID_Recovery_Count "
    "-v 224,raw48,In_Warranty "
    "-v 225,raw48,DAS_Polarity "
    "-v 226,raw48,Partial_Pfail "
    "-v 230,raw48,Write_Throttling "
    "-v 233,raw48,Remaining_Lifetime_Perc "
    "-v 241,raw48,Host_Writes_GiB " // M00/M10
    "-v 242,raw48,Host_Reads_GiB "  // M00/M10
    "-v 249,raw48,Total_NAND_Prog_Ct_GiB "
    "-v 251,raw48,Total_NAND_Read_Ct_GiB"
  },
  { "OCZ Intrepid 3000 SSDs", // tested with OCZ INTREPID 3600/1.4.3.6, 3800/1.4.3.0, 3700/1.5.0.4
    "OCZ INTREPID 3[678]00",
    "", "",
    "-v 5,raw48,Runtime_Bad_Block "
  //"-v 9,raw24(raw8),Power_On_Hours "
  //"-v 12,raw48,Power_Cycle_Count "
    "-v 100,raw48,Total_Blocks_Erased "
    "-v 171,raw48,Avail_OP_Block_Count "
    "-v 174,raw48,Pwr_Cycle_Ct_Unplanned "
    "-v 184,raw48,Factory_Bad_Block_Count "
    "-v 187,raw48,Total_Unc_NAND_Reads "
    "-v 190,tempminmax,Temperature_Celsius "
    "-v 195,raw48,Total_Prog_Failures "
    "-v 196,raw48,Total_Erase_Failures "
    "-v 197,raw48,Total_Unc_Read_Failures "
    "-v 198,raw48,Host_Reads_GiB "
    "-v 199,raw48,Host_Writes_GiB "
    "-v 202,raw48,Total_Read_Bits_Corr_Ct "
    "-v 205,raw48,Max_Rated_PE_Count "
    "-v 206,raw48,Min_Erase_Count "
    "-v 207,raw48,Max_Erase_Count "
    "-v 208,raw48,Average_Erase_Count "
    "-v 210,raw48,SATA_CRC_Error_Count "
    "-v 211,raw48,SATA_UNC_Count "
    "-v 212,raw48,NAND_Reads_with_Retry "
    "-v 213,raw48,Simple_Rd_Rtry_Attempts "
    "-v 214,raw48,Adaptv_Rd_Rtry_Attempts "
    "-v 221,raw48,Int_Data_Path_Prot_Unc "
    "-v 222,raw48,RAID_Recovery_Count "
    "-v 230,raw48,SuperCap_Charge_Status " // 0=not charged, 1=fully charged, 2=unknown
    "-v 233,raw48,Remaining_Lifetime_Perc "
    "-v 249,raw48,Total_NAND_Prog_Ct_GiB "
    "-v 251,raw48,Total_NAND_Read_Ct_GiB"
  },
  {
    "OCZ/Toshiba Trion SSDs",
    "OCZ-TRION1[05]0|" // tested with OCZ-TRION100/SAFM11.2A, TRION150/SAFZ72.2
    "TOSHIBA-TR150|" // tested with TOSHIBA-TR150/SAFZ12.3
    "TOSHIBA Q300( Pro\\.)?", // tested with TOSHIBA Q300 Pro./JYRA0101
    "", "",
  //"-v 9,raw24(raw8),Power_On_Hours "
  //"-v 12,raw48,Power_Cycle_Count "
    "-v 167,raw48,SSD_Protect_Mode "
    "-v 168,raw48,SATA_PHY_Error_Count "
    "-v 169,raw48,Bad_Block_Count "
    "-v 173,raw48,Erase_Count "
    "-v 192,raw48,Unexpect_Power_Loss_Ct "
  //"-v 194,tempminmax,Temperature_Celsius "
    "-v 241,raw48,Host_Writes"
  },
  { "InnoDisk InnoLite SATADOM D150QV SSDs", // tested with InnoLite SATADOM D150QV-L/120319
                                             // InnoLite SATADOM D150QV/120319
    "InnoLite SATADOM D150QV.*",
    "", "",
  //"-v 1,raw48,Raw_Read_Error_Rate "
  //"-v 2,raw48,Throughput_Performance "
  //"-v 3,raw16(avg16),Spin_Up_Time "
  //"-v 5,raw16(raw16),Reallocated_Sector_Ct "
  //"-v 7,raw48,Seek_Error_Rate " // from InnoDisk iSMART Linux tool, useless for SSD
  //"-v 8,raw48,Seek_Time_Performance "
  //"-v 9,raw48,Power_On_Hours "
  //"-v 10,raw48,Spin_Retry_Count "
  //"-v 12,raw48,Power_Cycle_Count "
    "-v 168,raw48,SATA_PHY_Error_Count "
    "-v 170,raw16,Bad_Block_Count_New/Tot "
    "-v 173,raw16,Erase_Count_Max/Avg "
    "-v 175,raw48,Bad_Cluster_Table_Count "
    "-v 192,raw48,Unexpect_Power_Loss_Ct "
  //"-v 194,tempminmax,Temperature_Celsius "
  //"-v 197,raw48,Current_Pending_Sector "
    "-v 229,hex48,Flash_ID "
    "-v 235,raw16,Lat_Bad_Blk_Era/Wri/Rea "
    "-v 236,raw48,Unstable_Power_Count "
    "-v 240,raw48,Write_Head"
  },
  { "Innodisk 1ME3/3ME/3SE SSDs", // tested with 2.5" SATA SSD 3ME/S140714,
      // Mini PCIeDOM 1ME3/S15604, InnoDisk Corp. - mSATA 3SE/S130710
    "((1\\.8|2\\.5)\"? SATA SSD|InnoDisk Corp\\. - mSATA|Mini PCIeDOM|SATA Slim) (1ME3|3[MS]E)",
    "", "",
  //"-v 1,raw48,Raw_Read_Error_Rate "
  //"-v 2,raw48,Throughput_Performance "
  //"-v 3,raw16(avg16),Spin_Up_Time "
  //"-v 5,raw48,Reallocated_Sector_Count "
    "-v 7,raw48,Seek_Error_Rate "       // ?
    "-v 8,raw48,Seek_Time_Performance " // ?
  //"-v 9,raw24(raw8),Power_On_Hours "
    "-v 10,raw48,Spin_Retry_Count "     // ?
  //"-v 12,raw48,Power_Cycle_Count "
    "-v 168,raw48,SATA_PHY_Error_Count "
    "-v 169,hex48,Unknown_Innodisk_Attr "
    "-v 170,raw16,Bad_Block_Count "
    "-v 173,raw16,Erase_Count "
    "-v 175,raw48,Bad_Cluster_Table_Count "
    "-v 176,raw48,Uncorr_RECORD_Count "
  //"-v 192,raw48,Power-Off_Retract_Count "
  //"-v 194,tempminmax,Temperature_Celsius " // ] only in spec
  //"-v 197,raw48,Current_Pending_Sector "
    "-v 225,raw48,Unknown_Innodisk_Attr "
    "-v 229,hex48,Flash_ID "
    "-v 235,raw48,Later_Bad_Block "
    "-v 236,raw48,Unstable_Power_Count "
    "-v 240,raw48,Write_Head"
  },
  { "Innodisk 3IE2/3ME2/3MG2/3SE2/3TG6 SSDs", // tested with 2.5" SATA SSD 3MG2-P/M140402,
      // 1.8 SATA SSD 3IE2-P/M150821, 2.5" SATA SSD 3IE2-P/M150821,
      // SATA Slim 3MG2-P/M141114, M.2 (S80) 3MG2-P/M141114, M.2 (S42) 3SE2-P/M150821,
      // M.2 (S42) 3ME2/M151013, SATA Slim 3TG6-P/A19926J
    "((1\\.8|2\\.5)\"? SATA SSD|SATA Slim|M\\.2 \\(S(42|80)\\)) 3(IE2|ME2|MG2|SE2|TG6)(-P)?",
    "", "",
  //"-v 1,raw48,Raw_Read_Error_Rate "
  //"-v 2,raw48,Throughput_Performance "
  //"-v 9,raw24(raw8),Power_On_Hours "
  //"-v 12,raw48,Power_Cycle_Count "
    "-v 160,raw48,Uncorrectable_Error_Cnt "
    "-v 161,raw48,Number_of_Pure_Spare "
    "-v 163,raw48,Total_Bad_Block_Count "
    "-v 164,raw48,Total_Erase_Count "
    "-v 165,raw48,Max_Erase_Count "
    "-v 166,raw48,Min_Erase_Count "
    "-v 167,raw48,Average_Erase_Count "
    "-v 168,raw48,Max_Erase_Count_of_Spec "
    "-v 169,raw48,Remaining_Lifetime_Perc "
    "-v 170,raw48,Spare_Block_Count "
    "-v 171,raw48,Program_Fail_Count "
    "-v 172,raw48,Erase_Fail_Count "
  //"-v 175,raw48,Program_Fail_Count_Chip "
  //"-v 176,raw48,Erase_Fail_Count_Chip "
  //"-v 177,raw48,Wear_Leveling_Count "
    "-v 178,raw48,Runtime_Invalid_Blk_Cnt "
  //"-v 181,raw48,Program_Fail_Cnt_Total "
  //"-v 182,raw48,Erase_Fail_Count_Total "
  //"-v 187,raw48,Reported_Uncorrect " // ] only in spec
  //"-v 192,raw48,Power-Off_Retract_Count "
  //"-v 194,tempminmax,Temperature_Celsius "
  //"-v 195,raw48,Hardware_ECC_Recovered "
  //"-v 196,raw16(raw16),Reallocated_Event_Count "
  //"-v 197,raw48,Current_Pending_Sector "
  //"-v 198,raw48,Offline_Uncorrectable "
  //"-v 199,raw48,UDMA_CRC_Error_Count "
    "-v 225,raw48,Host_Writes_32MiB "  // ]
    "-v 229,raw48,Flash_ID "  // ]
  //"-v 232,raw48,Available_Reservd_Space "
    "-v 233,raw48,Flash_Writes_32MiB " // ]
    "-v 234,raw48,Flash_Reads_32MiB "  // ]
    "-v 235,raw48,Later_Bad_Block_Info "  // ]
    "-v 241,raw48,Host_Writes_32MiB "
    "-v 242,raw48,Host_Reads_32MiB "
    "-v 245,raw48,Flash_Writes_32MiB "
    "-v 248,raw48,Remaining_Life "
    "-v 249,raw48,Spare_Blocks_Remaining"
  },
  { "Innodisk 3IE3/3ME3/3ME4 SSDs", // tested with 2.5" SATA SSD 3ME3/S15A19, CFast 3ME3/S15A19
      // InnoDisk Corp. - mSATA 3ME3/S15A19, mSATA mini 3ME3/S15A19, M.2 (S42) 3ME3,
      // SATA Slim 3ME3/S15A19, SATADOM-MH 3ME3/S15A19, SATADOM-ML 3ME3/S15A19,
      // SATADOM-MV 3ME3/S15A19, SATADOM-SL 3ME3/S15A19, SATADOM-SV 3ME3/S15A19,
      // SATADOM-SL 3IE3/S151019N, 2.5" SATA SSD 3IE3/S15C14i, CFast 3IE3/S15C14i,
      // InnoDisk Corp. - mSATA 3IE3/S15C14i, Mini PCIeDOM 1IE3/S15C14i,
      // mSATA mini 3IE3/S15C14i, M.2 (S42) 3IE3/S15C14i, SATA Slim 3IE3/S15C14i,
      // SATADOM-SH 3IE3 V2/S15C14i, SATADOM-SL 3IE3 V2/S15A19i, SATADOM-SV 3IE3 V2/S15C14i
      // mSATA 3ME4/L16711, M.2 (S42) 3ME4/L16711, SATADOM-MH 3ME4/L16B01,
      // SATADOM-SH 3ME4/L16B01, SATADOM-SH Type C 3ME4/L16B01, SATADOM-SH Type D 3ME4/L16B01
    "(2.5\" SATA SSD|CFast|InnoDisk Corp\\. - mSATA|Mini PCIeDOM|mSATA( mini)?|"
    "M\\.2 \\(S42\\)|SATA Slim|SATADOM-[MS][HLV]( Type [CD])?) 3([IM]E3|ME4)( V2)?",
    "", "",
  //"-v 1,raw48,Raw_Read_Error_Rate "
  //"-v 2,raw48,Throughput_Performance "
  //"-v 3,raw16(avg16),Spin_Up_Time "
    "-v 5,raw48,Later_Bad_Block "
    "-v 7,raw48,Seek_Error_Rate "       // ?
    "-v 8,raw48,Seek_Time_Performance " // ?
  //"-v 9,raw24(raw8),Power_On_Hours "
    "-v 10,raw48,Spin_Retry_Count "     // ?
  //"-v 12,raw48,Power_Cycle_Count "
    "-v 163,raw48,Total_Bad_Block_Count "
    "-v 165,raw48,Max_Erase_Count "
    "-v 167,raw48,Average_Erase_Count "
    "-v 168,raw48,SATA_PHY_Error_Count "
    "-v 169,raw48,Remaining_Lifetime_Perc "
    "-v 170,raw48,Spare_Block_Count "
    "-v 171,raw48,Program_Fail_Count "
    "-v 172,raw48,Erase_Fail_Count "
    "-v 175,raw48,Bad_Cluster_Table_Count "
    "-v 176,raw48,RANGE_RECORD_Count "
  //"-v 187,raw48,Reported_Uncorrect "
  //"-v 192,raw48,Power-Off_Retract_Count "
  //"-v 194,tempminmax,Temperature_Celsius "
  //"-v 197,raw48,Current_Pending_Sector "
    "-v 225,raw48,Data_Log_Write_Count "
    "-v 229,hex48,Flash_ID "
    "-v 232,raw48,Spares_Remaining_Perc "
    "-v 235,raw16,Later_Bad_Blk_Inf_R/W/E " // Read/Write/Erase
    "-v 240,raw48,Write_Head "
    "-v 241,raw48,Host_Writes_32MiB "
    "-v 242,raw48,Host_Reads_32MiB"
  },
  { "InnoDisk iCF 9000 CompactFlash Cards", // tested with InnoDisk Corp. - iCF9000 1GB/140808,
       // ..., InnoDisk Corp. - iCF9000 64GB/140808
    "InnoDisk Corp\\. - iCF9000 (1|2|4|8|16|32|64)GB",
    "", "",
  //"-v 1,raw48,Raw_Read_Error_Rate "
  //"-v 5,raw16(raw16),Reallocated_Sector_Ct "
  //"-v 12,raw48,Power_Cycle_Count "
    "-v 160,raw48,Uncorrectable_Error_Cnt "
    "-v 161,raw48,Valid_Spare_Block_Cnt "
    "-v 162,raw48,Child_Pair_Count "
    "-v 163,raw48,Initial_Bad_Block_Count "
    "-v 164,raw48,Total_Erase_Count "
    "-v 165,raw48,Max_Erase_Count "
    "-v 166,raw48,Min_Erase_Count "
    "-v 167,raw48,Average_Erase_Count "
  //"-v 192,raw48,Power-Off_Retract_Count "
  //"-v 194,tempminmax,Temperature_Celsius "
  //"-v 195,raw48,Hardware_ECC_Recovered "
  //"-v 196,raw16(raw16),Reallocated_Event_Count "
  //"-v 198,raw48,Offline_Uncorrectable "
  //"-v 199,raw48,UDMA_CRC_Error_Count "
  //"-v 229,raw48,Flash_ID " // only in spec
    "-v 241,raw48,Host_Writes_32MiB "
    "-v 242,raw48,Host_Reads_32MiB"
  },
  { "Intel X25-E SSDs",
    "SSDSA2SH(032|064)G1.* INTEL",  // G1 = first generation
    "", "",
  //"-v 3,raw16(avg16),Spin_Up_Time "
  //"-v 4,raw48,Start_Stop_Count "
  //"-v 5,raw16(raw16),Reallocated_Sector_Ct "
  //"-v 9,raw24(raw8),Power_On_Hours "
  //"-v 12,raw48,Power_Cycle_Count "
    "-v 192,raw48,Unsafe_Shutdown_Count "
    "-v 225,raw48,Host_Writes_32MiB "
    "-v 226,raw48,Intel_Internal "
    "-v 227,raw48,Intel_Internal "
    "-v 228,raw48,Intel_Internal "
  //"-v 232,raw48,Available_Reservd_Space "
  //"-v 233,raw48,Media_Wearout_Indicator"
  },
  { "Intel X18-M/X25-M G1 SSDs",
    "INTEL SSDSA[12]MH(080|160)G1.*",  // G1 = first generation, 50nm
    "", "",
  //"-v 3,raw16(avg16),Spin_Up_Time "
  //"-v 4,raw48,Start_Stop_Count "
  //"-v 5,raw16(raw16),Reallocated_Sector_Ct "
  //"-v 9,raw24(raw8),Power_On_Hours "
  //"-v 12,raw48,Power_Cycle_Count "
    "-v 192,raw48,Unsafe_Shutdown_Count "
    "-v 225,raw48,Host_Writes_32MiB "
    "-v 226,raw48,Intel_Internal "
    "-v 227,raw48,Intel_Internal "
    "-v 228,raw48,Intel_Internal "
  //"-v 232,raw48,Available_Reservd_Space "
  //"-v 233,raw48,Media_Wearout_Indicator"
  },
  { "Intel X18-M/X25-M/X25-V G2 SSDs", // fixed firmware
      // tested with INTEL SSDSA2M(080|160)G2GC/2CV102J8 (X25-M)
    "INTEL SSDSA[12]M(040|080|120|160)G2.*",  // G2 = second generation, 34nm
    "2CV102(J[89A-Z]|[K-Z].)", // >= "2CV102J8"
    "",
  //"-v 3,raw16(avg16),Spin_Up_Time "
  //"-v 4,raw48,Start_Stop_Count "
  //"-v 5,raw16(raw16),Reallocated_Sector_Ct "
  //"-v 9,raw24(raw8),Power_On_Hours "
  //"-v 12,raw48,Power_Cycle_Count "
  //"-v 184,raw48,End-to-End_Error " // G2 only
    "-v 192,raw48,Unsafe_Shutdown_Count "
    "-v 225,raw48,Host_Writes_32MiB "
    "-v 226,raw48,Workld_Media_Wear_Indic " // Timed Workload Media Wear Indicator (percent*1024)
    "-v 227,raw48,Workld_Host_Reads_Perc "  // Timed Workload Host Reads Percentage
    "-v 228,raw48,Workload_Minutes " // 226,227,228 can be reset by 'smartctl -t vendor,0x40'
  //"-v 232,raw48,Available_Reservd_Space "
  //"-v 233,raw48,Media_Wearout_Indicator"
  },
  { "Intel X18-M/X25-M/X25-V G2 SSDs", // buggy or unknown firmware
      // tested with INTEL SSDSA2M040G2GC/2CV102HD (X25-V)
    "INTEL SSDSA[12]M(040|080|120|160)G2.*",
    "",
    "This drive may require a firmware update to\n"
    "fix possible drive hangs when reading SMART self-test log:\n"
    "https://downloadcenter.intel.com/download/26491",
    "-v 192,raw48,Unsafe_Shutdown_Count "
    "-v 225,raw48,Host_Writes_32MiB "
    "-v 226,raw48,Workld_Media_Wear_Indic "
    "-v 227,raw48,Workld_Host_Reads_Perc "
    "-v 228,raw48,Workload_Minutes"
  },
  { "Intel 311/313 Series SSDs", // tested with INTEL SSDSA2VP020G2/2CV102M5,
      // INTEL SSDSA2VP020G3/9CV10379, INTEL SSDMAEXC024G3H/9CV10379
    "INTEL SSD(SA2VP|MAEXC)(020|024)G[23]H?",
      // SA2VP = 2.5", MAEXC = mSATA, G2 = 311, G3 = 313
    "", "",
  //"-v 3,raw16(avg16),Spin_Up_Time "
  //"-v 4,raw48,Start_Stop_Count "
  //"-v 5,raw16(raw16),Reallocated_Sector_Ct "
  //"-v 9,raw24(raw8),Power_On_Hours "
  //"-v 12,raw48,Power_Cycle_Count "
    "-v 170,raw48,Reserve_Block_Count "
    "-v 171,raw48,Program_Fail_Count "
    "-v 172,raw48,Erase_Fail_Count "
    "-v 183,raw48,SATA_Downshift_Count "
  //"-v 184,raw48,End-to-End_Error "
  //"-v 187,raw48,Reported_Uncorrect "
    "-v 192,raw48,Unsafe_Shutdown_Count "
    "-v 225,raw48,Host_Writes_32MiB "
    "-v 226,raw48,Workld_Media_Wear_Indic " // Timed Workload Media Wear Indicator (percent*1024)
    "-v 227,raw48,Workld_Host_Reads_Perc "  // Timed Workload Host Reads Percentage
    "-v 228,raw48,Workload_Minutes " // 226,227,228 can be reset by 'smartctl -t vendor,0x40'
  //"-v 232,raw48,Available_Reservd_Space "
  //"-v 233,raw48,Media_Wearout_Indicator "
    "-v 241,raw48,Host_Writes_32MiB "
    "-v 242,raw48,Host_Reads_32MiB"
  },
  { "Intel 320 Series SSDs", // tested with INTEL SSDSA2CT040G3/4PC10362,
      // INTEL SSDSA2CW160G3/4PC10362, SSDSA2BT040G3/4PC10362, SSDSA2BW120G3A/4PC10362,
      // INTEL SSDSA2BW300G3D/4PC10362, SSDSA2BW160G3L/4PC1LE04, SSDSA1NW160G3/4PC10362
    "INTEL SSDSA[12][BCN][WT](040|080|120|160|300|600)G3[ADL]?",
      // 2B = 2.5" 7mm, 2C = 2.5" 9.5mm, 1N = 1.8" microSATA
    "", "",
    "-F nologdir "
  //"-v 3,raw16(avg16),Spin_Up_Time "
  //"-v 4,raw48,Start_Stop_Count "
  //"-v 5,raw16(raw16),Reallocated_Sector_Ct "
  //"-v 9,raw24(raw8),Power_On_Hours "
  //"-v 12,raw48,Power_Cycle_Count "
    "-v 170,raw48,Reserve_Block_Count "
    "-v 171,raw48,Program_Fail_Count "
    "-v 172,raw48,Erase_Fail_Count "
    "-v 183,raw48,SATA_Downshift_Count " // FW >= 4Px10362
  //"-v 184,raw48,End-to-End_Error "
  //"-v 187,raw48,Reported_Uncorrect "
    "-v 199,raw48,CRC_Error_Count "      // FW >= 4Px10362
    "-v 192,raw48,Unsafe_Shutdown_Count "
    "-v 225,raw48,Host_Writes_32MiB "
    "-v 226,raw48,Workld_Media_Wear_Indic " // Timed Workload Media Wear Indicator (percent*1024)
    "-v 227,raw48,Workld_Host_Reads_Perc "  // Timed Workload Host Reads Percentage
    "-v 228,raw48,Workload_Minutes " // 226,227,228 can be reset by 'smartctl -t vendor,0x40'
  //"-v 232,raw48,Available_Reservd_Space "
  //"-v 233,raw48,Media_Wearout_Indicator "
    "-v 241,raw48,Host_Writes_32MiB "
    "-v 242,raw48,Host_Reads_32MiB"
  },
  { "Intel 710 Series SSDs", // tested with INTEL SSDSA2BZ[12]00G3/6PB10362
    "INTEL SSDSA2BZ(100|200|300)G3",
    "", "",
    "-F nologdir "
  //"-v 3,raw16(avg16),Spin_Up_Time "
  //"-v 4,raw48,Start_Stop_Count "
  //"-v 5,raw16(raw16),Reallocated_Sector_Ct "
  //"-v 9,raw24(raw8),Power_On_Hours "
  //"-v 12,raw48,Power_Cycle_Count "
    "-v 170,raw48,Reserve_Block_Count "
    "-v 171,raw48,Program_Fail_Count "
    "-v 172,raw48,Erase_Fail_Count "
    "-v 174,raw48,Unexpect_Power_Loss_Ct " // Missing in 710 specification from September 2011
    "-v 183,raw48,SATA_Downshift_Count "
  //"-v 184,raw48,End-to-End_Error "
  //"-v 187,raw48,Reported_Uncorrect "
  //"-v 190,tempminmax,Airflow_Temperature_Cel "
    "-v 192,raw48,Unsafe_Shutdown_Count "
    "-v 225,raw48,Host_Writes_32MiB "
    "-v 226,raw48,Workld_Media_Wear_Indic " // Timed Workload Media Wear Indicator (percent*1024)
    "-v 227,raw48,Workld_Host_Reads_Perc "  // Timed Workload Host Reads Percentage
    "-v 228,raw48,Workload_Minutes " // 226,227,228 can be reset by 'smartctl -t vendor,0x40'
  //"-v 232,raw48,Available_Reservd_Space "
  //"-v 233,raw48,Media_Wearout_Indicator "
    "-v 241,raw48,Host_Writes_32MiB "
    "-v 242,raw48,Host_Reads_32MiB"
  },
  { "Intel 510 Series SSDs",
    "INTEL SSDSC2MH(120|250)A2",
    "", "",
  //"-v 3,raw16(avg16),Spin_Up_Time "
  //"-v 4,raw48,Start_Stop_Count "
  //"-v 5,raw16(raw16),Reallocated_Sector_Ct "
  //"-v 9,raw24(raw8),Power_On_Hours "
  //"-v 12,raw48,Power_Cycle_Count "
    "-v 192,raw48,Unsafe_Shutdown_Count "
    "-v 225,raw48,Host_Writes_32MiB "
  //"-v 232,raw48,Available_Reservd_Space "
  //"-v 233,raw48,Media_Wearout_Indicator"
  },
  { "Intel 520 Series SSDs", // tested with INTEL SSDSC2CW120A3/400i, SSDSC2BW480A3F/400i,
      // INTEL SSDSC2BW180A3L/LB3i
    "INTEL SSDSC2[BC]W(060|120|180|240|480)A3[FL]?",
    "", "",
  //"-v 5,raw16(raw16),Reallocated_Sector_Ct "
    "-v 9,msec24hour32,Power_On_Hours_and_Msec "
  //"-v 12,raw48,Power_Cycle_Count "
    "-v 170,raw48,Available_Reservd_Space "
    "-v 171,raw48,Program_Fail_Count "
    "-v 172,raw48,Erase_Fail_Count "
    "-v 174,raw48,Unexpect_Power_Loss_Ct "
  //"-v 184,raw48,End-to-End_Error "
    "-v 187,raw48,Uncorrectable_Error_Cnt "
  //"-v 192,raw48,Power-Off_Retract_Count "
    "-v 225,raw48,Host_Writes_32MiB "
    "-v 226,raw48,Workld_Media_Wear_Indic "
    "-v 227,raw48,Workld_Host_Reads_Perc "
    "-v 228,raw48,Workload_Minutes "
  //"-v 232,raw48,Available_Reservd_Space "
  //"-v 233,raw48,Media_Wearout_Indicator "
    "-v 241,raw48,Host_Writes_32MiB "
    "-v 242,raw48,Host_Reads_32MiB "
    "-v 249,raw48,NAND_Writes_1GiB"
  },
  { "Intel 525 Series SSDs", // mSATA, tested with SSDMCEAC120B3/LLLi
    "INTEL SSDMCEAC(030|060|090|120|180|240)B3",
    "", "",
  //"-v 5,raw16(raw16),Reallocated_Sector_Ct "
    "-v 9,msec24hour32,Power_On_Hours_and_Msec "
  //"-v 12,raw48,Power_Cycle_Count "
    "-v 170,raw48,Available_Reservd_Space "
    "-v 171,raw48,Program_Fail_Count "
    "-v 172,raw48,Erase_Fail_Count "
    "-v 174,raw48,Unexpect_Power_Loss_Ct "
    "-v 183,raw48,SATA_Downshift_Count "
  //"-v 184,raw48,End-to-End_Error "
    "-v 187,raw48,Uncorrectable_Error_Cnt "
  //"-v 190,tempminmax,Airflow_Temperature_Cel "
  //"-v 192,raw48,Power-Off_Retract_Count "
  //"-v 199,raw48,UDMA_CRC_Error_Count "
    "-v 225,raw48,Host_Writes_32MiB "
    "-v 226,raw48,Workld_Media_Wear_Indic "
    "-v 227,raw48,Workld_Host_Reads_Perc "
    "-v 228,raw48,Workload_Minutes "
  //"-v 232,raw48,Available_Reservd_Space "
  //"-v 233,raw48,Media_Wearout_Indicator "
    "-v 241,raw48,Host_Writes_32MiB "
    "-v 242,raw48,Host_Reads_32MiB "
    "-v 249,raw48,NAND_Writes_1GiB"
  },
  { "Intel 53x and Pro 1500/2500 Series SSDs", // SandForce SF-2281, tested with
      // INTEL SSDSC2BW180A4/DC12, SSDSC2BW240A4/DC12, SSDMCEAW120A4/DC33
      // INTEL SSDMCEAW240A4/DC33, SSDSC2BF480A5/TG26, SSDSC2BW240H6/RG21
      // INTEL SSDSC2BF180A4H/LH6i
    "INTEL SSD(MCEA|SC2B|SCKJ)[WF](056|080|120|180|240|360|480)(A4H?|A5|H6)",
      // SC2B = 2.5", MCEA = mSATA, SCKJ = M.2; A4 = 530/Pro 1500, A5 = Pro 2500, H6 = 535
    "", "",
  //"-v 5,raw16(raw16),Reallocated_Sector_Ct "
    "-v 9,msec24hour32,Power_On_Hours_and_Msec "
  //"-v 12,raw48,Power_Cycle_Count "
    "-v 170,raw48,Available_Reservd_Space "
    "-v 171,raw48,Program_Fail_Count "
    "-v 172,raw48,Erase_Fail_Count "
    "-v 174,raw48,Unexpect_Power_Loss_Ct "
    "-v 183,raw48,SATA_Downshift_Count "
  //"-v 184,raw48,End-to-End_Error "
    "-v 187,raw48,Uncorrectable_Error_Cnt "
  //"-v 190,tempminmax,Airflow_Temperature_Cel "
  //"-v 192,raw48,Power-Off_Retract_Count "
  //"-v 199,raw48,UDMA_CRC_Error_Count "
    "-v 225,raw48,Host_Writes_32MiB "
    "-v 226,raw48,Workld_Media_Wear_Indic "
    "-v 227,raw48,Workld_Host_Reads_Perc "
    "-v 228,raw48,Workload_Minutes "
  //"-v 232,raw48,Available_Reservd_Space "
  //"-v 233,raw48,Media_Wearout_Indicator "
    "-v 241,raw48,Host_Writes_32MiB "
    "-v 242,raw48,Host_Reads_32MiB "
    "-v 249,raw48,NAND_Writes_1GiB"
  },
  { "Intel 330/335 Series SSDs", // tested with INTEL SSDSC2CT180A3/300i, SSDSC2CT240A3/300i,
      // INTEL SSDSC2CT240A4/335t
    "INTEL SSDSC2CT(060|120|180|240)A[34]", // A4 = 335 Series
    "", "",
  //"-v 5,raw16(raw16),Reallocated_Sector_Ct "
    "-v 9,msec24hour32,Power_On_Hours_and_Msec "
  //"-v 12,raw48,Power_Cycle_Count "
  //"-v 181,raw48,Program_Fail_Cnt_Total " // ] Missing in 330 specification from April 2012
  //"-v 182,raw48,Erase_Fail_Count_Total " // ]
  //"-v 192,raw48,Power-Off_Retract_Count "
    "-v 225,raw48,Host_Writes_32MiB "
  //"-v 232,raw48,Available_Reservd_Space "
  //"-v 233,raw48,Media_Wearout_Indicator "
    "-v 241,raw48,Host_Writes_32MiB "
    "-v 242,raw48,Host_Reads_32MiB "
    "-v 249,raw48,NAND_Writes_1GiB"
  },
  // https://www.intel.com/content/www/us/en/solid-state-drives/ssd-540s-series-spec.html
  // https://www.intel.com/content/www/us/en/solid-state-drives/ssd-540s-series-m2-spec.html
  { "Intel 540 Series SSDs", // INTEL SSDSC2KW120H6/LSF036C, INTEL SSDSC2KW480H6/LSF036C
    "INTEL SSDSC[K2]KW(120H|180H|240H|360H|480H|010X)6", 
    "", "",
    "-v 9,msec24hour32,Power_On_Hours_and_Msec "
    "-v 170,raw48,Available_Reservd_Space "
    "-v 171,raw48,Program_Fail_Count "
    "-v 172,raw48,Erase_Fail_Count "
    "-v 174,raw48,Unexpect_Power_Loss_Ct "
    "-v 183,raw48,SATA_Downshift_Count "
    "-v 187,raw48,Uncorrectable_Error_Cnt "
    "-v 225,raw48,Host_Writes_32MiB "
    "-v 226,raw48,Workld_Media_Wear_Indic "
    "-v 227,raw48,Workld_Host_Reads_Perc "
    "-v 228,raw48,Workload_Minutes "
    "-v 249,raw48,NAND_Writes_1GiB"
  },
  { "Intel 545s Series SSDs", // tested with INTEL SSDSCKKW512G8, INTEL SSDSC2KW512G8/LHF002C
      // SSDSCKKW128G8X1, SSDSCKKW256G8X1, SSDSCKKW512G8X1, SSDSCKKW010T8X1
    "INTEL SSDSC[2K]KW(128G|256G|512G|010T)8.*",
    "", "",
  //"-v 5,raw16(raw16),Reallocated_Sector_Ct "
  //"-v 9,raw24(raw8),Power_On_Hours "
  //"-v 12,raw48,Power_Cycle_Count "
  //"-v 170,raw48,Available_Reservd_Space "
    "-v 171,raw48,Program_Fail_Count "
    "-v 172,raw48,Erase_Fail_Count "
  //"-v 173 is missing in official Intel doc"
    "-v 174,raw48,Unexpect_Power_Loss_Ct "
    "-v 183,raw48,SATA_Downshift_Count "
  //"-v 184,raw48,End-to-End_Error "
  //"-v 187,raw48,Reported_Uncorrect "
    "-v 190,tempminmax,Temperature_Case "
    "-v 192,raw48,Unsafe_Shutdown_Count "
    "-v 199,raw48,CRC_Error_Count "
    "-v 225,raw48,Host_Writes_32MiB "
    "-v 226,raw48,Workld_Media_Wear_Indic " // Timed Workload Media Wear Indicator (percent*1024)
    "-v 227,raw48,Workld_Host_Reads_Perc "  // Timed Workload Host Reads Percentage
    "-v 228,raw48,Workload_Minutes " // 226,227,228 can be reset by 'smartctl -t vendor,0x40'
  //"-v 232,raw48,Available_Reservd_Space "
  //"-v 233,raw48,Media_Wearout_Indicator "
  //"-v 236 is missing in official Intel doc"
    "-v 241,raw48,Host_Writes_32MiB "
    "-v 242,raw48,Host_Reads_32MiB "
    "-v 249,raw48,NAND_Writes_1GiB "
  //"-v 252 is missing in official intel doc"
  },
  { "Intel 730 and DC S35x0/3610/3700 Series SSDs", // tested with INTEL SSDSC2BP480G4, SSDSC2BB120G4/D2010355,
      // INTEL SSDSC2BB800G4T, SSDSC2BA200G3/5DV10250, SSDSC2BB080G6/G2010130,  SSDSC2BX200G4/G2010110,
      // INTEL SSDSC2BB016T6/G2010140, SSDSC2BX016T4/G2010140, SSDSC2BB150G7/N2010101
    "INTEL SSDSC(1N|2B)[ABPX]((080|100|120|150|160|200|240|300|400|480|600|800)G[3467][RT]?|(012|016)T[46])",
      // A = S3700, B*4 = S3500, B*6 = S3510, P = 730, X = S3610
      // Dell ships drives with model of the form SSDSC2BB120G4R
    "", "",
  //"-v 3,raw16(avg16),Spin_Up_Time "
  //"-v 4,raw48,Start_Stop_Count "
  //"-v 5,raw16(raw16),Reallocated_Sector_Ct "
  //"-v 9,raw24(raw8),Power_On_Hours "
  //"-v 12,raw48,Power_Cycle_Count "
    "-v 170,raw48,Available_Reservd_Space "
    "-v 171,raw48,Program_Fail_Count "
    "-v 172,raw48,Erase_Fail_Count "
    "-v 174,raw48,Unsafe_Shutdown_Count "
    "-v 175,raw16(raw16),Power_Loss_Cap_Test "
    "-v 183,raw48,SATA_Downshift_Count "
  //"-v 184,raw48,End-to-End_Error "
  //"-v 187,raw48,Reported_Uncorrect "
    "-v 190,tempminmax,Temperature_Case "
    "-v 192,raw48,Unsafe_Shutdown_Count "
    "-v 194,tempminmax,Temperature_Internal "
  //"-v 197,raw48,Current_Pending_Sector "
    "-v 199,raw48,CRC_Error_Count "
    "-v 225,raw48,Host_Writes_32MiB "
    "-v 226,raw48,Workld_Media_Wear_Indic " // Timed Workload Media Wear Indicator (percent*1024)
    "-v 227,raw48,Workld_Host_Reads_Perc "  // Timed Workload Host Reads Percentage
    "-v 228,raw48,Workload_Minutes " // 226,227,228 can be reset by 'smartctl -t vendor,0x40'
  //"-v 232,raw48,Available_Reservd_Space "
  //"-v 233,raw48,Media_Wearout_Indicator "
    "-v 234,raw24/raw32:04321,Thermal_Throttle "
    "-v 241,raw48,Host_Writes_32MiB "
    "-v 242,raw48,Host_Reads_32MiB "
    "-v 243,raw48,NAND_Writes_32MiB " // S3510/3610
    "-F xerrorlba" // tested with SSDSC2BB600G4/D2010355
  },
  // https://www.intel.com/content/www/us/en/solid-state-drives/ssd-pro-5400s-series-spec.html
  // https://www.intel.com/content/www/us/en/solid-state-drives/ssd-pro-5400s-series-m2-spec.html
  { "Intel SSD Pro 5400s Series", // Tested with SSDSC2KF480H6/LSF036P
    "INTEL SSDSC[2K]KF(120H|180H|240H|360H|480H|010X)6",
    "", "",
    "-v 170,raw48,Available_Reservd_Space "
    "-v 171,raw48,Program_Fail_Count "
    "-v 172,raw48,Erase_Fail_Count "
    "-v 174,raw48,Unexpect_Power_Loss_Ct "
    "-v 183,raw48,SATA_Downshift_Count "
    "-v 187,raw48,Uncorrectable_Error_Cnt "
    "-v 225,raw48,Host_Writes_32MiB "
    "-v 226,raw48,Workld_Media_Wear_Indic "
    "-v 227,raw48,Workld_Host_Reads_Perc "
    "-v 228,raw48,Workload_Minutes "
    "-v 249,raw48,NAND_Writes_1GiB "
  },
  { "Intel DC S3110 Series SSDs", // Tested with INTEL SSDSCKKI256G8
    "INTEL SSDSCKKI(128|256|512)G8",
    "", "",
    //"-v 5,raw16(raw16),Reallocated_Sector_Ct "
    //"-v 9,raw24(raw8),Power_On_Hours "
    //"-v 12,raw48,Power_Cycle_Count "
    "-v 170,raw48,Available_Reservd_Space "
    "-v 171,raw48,Program_Fail_Count "
    "-v 172,raw48,Erase_Fail_Count "
    //"-v 173 is missing in official Intel doc"
    "-v 174,raw48,Unexpect_Power_Loss_Ct "
    "-v 183,raw48,SATA_Downshift_Count "
    //"-v 184,raw48,End-to-End_Error_Count "
    "-v 187,raw48,Uncorrectable_Error_Cnt "
    //"-v 190,tempminmax,Airflow_Temperature_Cel "
    //"-v 192,raw48,Power-Off_Retract_Count "
    //"-v 199,raw48,UDMA_CRC_Error_Count "
    "-v 225,raw48,Host_Writes_32MiB "
    "-v 226,raw48,Workld_Media_Wear_Indic "
    "-v 227,raw48,Workld_Host_Reads_Perc "
    "-v 228,raw48,Workload_Minutes "
    //"-v 232,raw48,Available_Reservd_Space "
    //"-v 233,raw48,Media_Wearout_Indicator "
    //"-v 236 is missing in official Intel doc"
    "-v 241,raw48,Host_Writes_32MiB "
    "-v 242,raw48,Host_Reads_32MiB "
    "-v 249,raw48,NAND_Writes_1GiB "
    //"-v 252 is missing in official Intel doc"
  },
  { "Intel 3710 Series SSDs", // INTEL SSDSC2BA200G4R/G201DL2B (dell)
    "INTEL SSDSC2BA(200G|400G|800G|012T)4.?",
    "", "",
    "-v 9,msec24hour32,Power_On_Hours_and_Msec "
    "-v 170,raw48,Available_Reservd_Space "
    "-v 171,raw48,Program_Fail_Count "
    "-v 172,raw48,Erase_Fail_Count "
    "-v 174,raw48,Unexpect_Power_Loss_Ct "
    "-v 183,raw48,SATA_Downshift_Count "
    "-v 187,raw48,Uncorrectable_Error_Cnt "
    "-v 225,raw48,Host_Writes_32MiB "
    "-v 226,raw48,Workld_Media_Wear_Indic "
    "-v 227,raw48,Workld_Host_Reads_Perc "
    "-v 228,raw48,Workload_Minutes "
    "-v 234,raw24/raw32:04321,Thermal_Throttle "
    "-v 243,raw48,NAND_Writes_32MiB "
  },
  { "Intel S3520 Series SSDs", // INTEL SSDSC2BB960G7/N2010112, INTEL SSDSC2BB016T7/N2010112
    "INTEL SSDSC(2|K)(J|B)B(240G|480G|960G|150G|760G|800G|012T|016T)7.?",
    "", "",
  //"-v 5,raw16(raw16),Reallocated_Sector_Ct "
  //"-v 9,raw24(raw8),Power_On_Hours "
  //"-v 12,raw48,Power_Cycle_Count "
    "-v 170,raw48,Available_Reservd_Space "
    "-v 171,raw48,Program_Fail_Count "
    "-v 172,raw48,Erase_Fail_Count "
    "-v 174,raw48,Unsafe_Shutdown_Count "
    "-v 175,raw16(raw16),Power_Loss_Cap_Test "
    "-v 183,raw48,SATA_Downshift_Count "
    "-v 184,raw48,End-to-End_Error_Count "
    "-v 187,raw48,Uncorrectable_Error_Cnt "
    "-v 190,tempminmax,Case_Temperature "
    "-v 192,raw48,Unsafe_Shutdown_Count "
    "-v 194,tempminmax,Drive_Temperature "
    "-v 197,raw48,Pending_Sector_Count "
    "-v 199,raw48,CRC_Error_Count "
    "-v 225,raw48,Host_Writes_32MiB "
    "-v 226,raw48,Workld_Media_Wear_Indic " // Timed Workload Media Wear Indicator (percent*1024)
    "-v 227,raw48,Workld_Host_Reads_Perc "  // Timed Workload Host Reads Percentage
    "-v 228,raw48,Workload_Minutes " // 226,227,228 can be reset by 'smartctl -t vendor,0x40'
  //"-v 232,raw48,Available_Reservd_Space "
  //"-v 233,raw48,Media_Wearout_Indicator "
    "-v 234,raw24/raw32:04321,Thermal_Throttle_Status "
    "-v 241,raw48,Host_Writes_32MiB "
    "-v 242,raw48,Host_Reads_32MiB "
    "-v 243,raw48,NAND_Writes_32MiB"
  },
  { "Dell Certified Intel S3520 Series SSDs",
    "SSDSC(2|K)(J|B)B(240G|480G|960G|120G|760G|800G|012T|016T)7R.?",
    "", "",
    "-v 170,raw48,Available_Reservd_Space "
    "-v 174,raw48,Unsafe_Shutdown_Count "
    "-v 195,raw48,Uncorrectable_Error_Cnt "
    "-v 199,raw48,CRC_Error_Count "
    "-v 201,raw16(raw16),Power_Loss_Cap_Test "
    "-v 202,raw48,End_of_Life "
    "-v 225,raw48,Host_Writes_32MiB "
    "-v 226,raw48,Workld_Media_Wear_Indic " // Timed Workload Media Wear Indicator (percent*1024)
    "-v 227,raw48,Workld_Host_Reads_Perc "  // Timed Workload Host Reads Percentage
    "-v 228,raw48,Workload_Minutes " // 226,227,228 can be reset by 'smartctl -t vendor,0x40'
    "-v 233,raw48,Total_LBAs_Written "
    "-v 234,raw24/raw32:04321,Thermal_Throttle_Status "
    "-v 245,raw48,Percent_Life_Remaining"
  },
  { "Intel S4510/S4610/S4500/S4600 Series SSDs", // INTEL SSDSC2KB480G7/SCV10100,
      // INTEL SSDSC2KB960G7/SCV10100, INTEL SSDSC2KB038T7/SCV10100,
      // INTEL SSDSC2KB038T7/SCV10121, INTEL SSDSC2KG240G7/SCV10100
    "INTEL SSDSC(2K|KK)(B|G)(240G|480G|960G|019T|038T)(7|8).?",
    "", "",
  //"-v 5,raw16(raw16),Reallocated_Sector_Ct "
  //"-v 9,raw24(raw8),Power_On_Hours "
  //"-v 12,raw48,Power_Cycle_Count "
    "-v 170,raw48,Available_Reservd_Space "
    "-v 171,raw48,Program_Fail_Count "
    "-v 172,raw48,Erase_Fail_Count "
    "-v 174,raw48,Unsafe_Shutdown_Count "
    "-v 175,raw16(raw16),Power_Loss_Cap_Test "
    "-v 183,raw48,SATA_Downshift_Count "
    "-v 184,raw48,End-to-End_Error_Count "
    "-v 187,raw48,Uncorrectable_Error_Cnt "
    "-v 190,tempminmax,Drive_Temperature "
    "-v 192,raw48,Unsafe_Shutdown_Count "
    "-v 197,raw48,Pending_Sector_Count "
    "-v 199,raw48,CRC_Error_Count "
    "-v 225,raw48,Host_Writes_32MiB "
    "-v 226,raw48,Workld_Media_Wear_Indic " // Timed Workload Media Wear Indicator (percent*1024)
    "-v 227,raw48,Workld_Host_Reads_Perc "  // Timed Workload Host Reads Percentage
    "-v 228,raw48,Workload_Minutes " // 226,227,228 can be reset by 'smartctl -t vendor,0x40'
  //"-v 232,raw48,Available_Reservd_Space "
  //"-v 233,raw48,Media_Wearout_Indicator "
    "-v 234,raw24/raw32:04321,Thermal_Throttle_Status "
    "-v 235,raw16(raw16),Power_Loss_Cap_Test "
    "-v 241,raw48,Host_Writes_32MiB "
    "-v 242,raw48,Host_Reads_32MiB "
    "-v 243,raw48,NAND_Writes_32MiB"
  },
  { "Dell Certified Intel S4x00/D3-S4x10 Series SSDs", // INTEL SSDSC2KB480G7R/SCV1DL58,
      // INTEL SSDSC2KB960G7R/SCV1DL58, INTEL SSDSC2KB038T7R/SCV1DL58,
      // INTEL SSDSC2KB038T7R/SCV1DL58, INTEL SSDSC2KG240G7R/SCV1DL58
    "SSDSC(2K|KK)(B|G)(240G|480G|960G|019T|038T)(7R|8R).?",
    "", "",
    "-v 170,raw48,Available_Reservd_Space "
    "-v 174,raw48,Unsafe_Shutdown_Count "
    "-v 195,raw48,Uncorrectable_Error_Cnt "
    "-v 199,raw48,CRC_Error_Count "
    "-v 201,raw16(raw16),Power_Loss_Cap_Test "
    "-v 202,raw48,End_of_Life "
    "-v 225,raw48,Host_Writes_32MiB "
    "-v 226,raw48,Workld_Media_Wear_Indic " // Timed Workload Media Wear Indicator (percent*1024)
    "-v 227,raw48,Workld_Host_Reads_Perc "  // Timed Workload Host Reads Percentage
    "-v 228,raw48,Workload_Minutes " // 226,227,228 can be reset by 'smartctl -t vendor,0x40'
    "-v 233,raw48,Total_LBAs_Written "
    "-v 234,raw24/raw32:04321,Thermal_Throttle_Status "
    "-v 245,raw48,Percent_Life_Remaining"
  },
  { "Kingston branded X25-V SSDs", // fixed firmware
    "KINGSTON SSDNow 40GB",
    "2CV102(J[89A-Z]|[K-Z].)", // >= "2CV102J8"
    "",
    "-v 192,raw48,Unsafe_Shutdown_Count "
    "-v 225,raw48,Host_Writes_32MiB "
    "-v 226,raw48,Workld_Media_Wear_Indic "
    "-v 227,raw48,Workld_Host_Reads_Perc "
    "-v 228,raw48,Workload_Minutes"
  },
  { "Kingston branded X25-V SSDs", // buggy or unknown firmware
    "KINGSTON SSDNow 40GB",
    "",
    "This drive may require a firmware update to\n"
    "fix possible drive hangs when reading SMART self-test log.\n"
    "To update Kingston branded drives, a modified Intel update\n"
    "tool must be used. Search for \"kingston 40gb firmware\".",
    "-v 192,raw48,Unsafe_Shutdown_Count "
    "-v 225,raw48,Host_Writes_32MiB "
    "-v 226,raw48,Workld_Media_Wear_Indic "
    "-v 227,raw48,Workld_Host_Reads_Perc "
    "-v 228,raw48,Workload_Minutes"
  },
  { "Kingston SSDNow UV400/500",
    "KINGSTON SUV400S37A?(120|240|480|960)G|" // tested with KINGSTON SUV400S37120G/0C3J96R9,
      // KINGSTON SUV400S37240G/0C3J96R9, KINGSTON SUV400S37240G/0C3K87RA,
      // KINGSTON SUV400S37120G/0C3K87RA
    "KINGSTON SUV500(MS)?(120|240|480|960)G", // tested with KINGSTON SUV500120G/003056R6,
      // KINGSTON SUV500240G/003056R6, KINGSTON SUV500480G/003056RI,
      // KINGSTON SUV500MS120G/003056RA, KINGSTON SUV500MS120G/003056RI
    "", "",
    // "-v 1,raw48,Raw_Read_Error_Rate "
    // "-v 5,raw16(raw16),Reallocated_Sector_Ct "
    // "-v 9,raw24(raw8),Power_On_Hours "
    // "-v 12,raw48,Power_Cycle_Count "
    "-v 100,raw48,Unknown_Kingston_Attr "
    "-v 101,raw48,Unknown_Kingston_Attr "
    "-v 170,raw48,Reserved_Block_Count "
    "-v 171,raw48,Program_Fail_Count "
    "-v 172,raw48,Erase_Fail_Count "
    "-v 174,raw48,Unexpect_Power_Loss_Ct "
    // "-v 175,raw48,Program_Fail_Count_Chip,SSD "
    // "-v 176,raw48,Erase_Fail_Count_Chip,SSD "
    // "-v 177,raw48,Wear_Leveling_Count,SSD "
    // "-v 178,raw48,Used_Rsvd_Blk_Cnt_Chip,SSD "
    // "-v 180,raw48,Unused_Rsvd_Blk_Cnt_Tot,SSD "
    // "-v 183,raw48,Runtime_Bad_Block "
    // "-v 187,raw48,Reported_Uncorrect "
    // "-v 194,tempminmax,Temperature_Celsius "
    // "-v 195,raw48,Hardware_ECC_Recovered "
    // "-v 196,raw16(raw16),Reallocated_Event_Count "
    // "-v 197,raw48,Current_Pending_Sector "
    // "-v 199,raw48,UDMA_CRC_Error_Count "
    "-v 201,raw48,Unc_Read_Error_Rate "
    // "-v 204,raw48,Soft_ECC_Correction "
    "-v 231,raw48,SSD_Life_Left "
    "-v 241,raw48,Host_Writes_GiB "
    "-v 242,raw48,Host_Reads_GiB "
    "-v 250,raw48,Read_Retry_Count"
  },
  { "JMicron based SSDs", // JMicron JMF60x
    "Kingston SSDNow V Series [0-9]*GB|" // tested with Kingston SSDNow V Series 64GB/B090522a
    "TS(2|4|8|16|32|64|128|192)GSSD(18|25)[MS]?-[MS]", // Transcend IDE and SATA, tested with
      // TS32GSSD25-M/V090331, TS32GSSD18M-M/v090331
    "[BVv].*", // other Transcend SSD versions will be caught by subsequent entry
    "",
  //"-v 9,raw24(raw8),Power_On_Hours " // raw value always 0?
  //"-v 12,raw48,Power_Cycle_Count "
  //"-v 194,tempminmax,Temperature_Celsius " // raw value always 0?
    "-v 229,hex64:w012345r,Halt_System/Flash_ID " // Halt, Flash[7]
    "-v 232,hex64:w012345r,Firmware_Version_Info " // "YYMMDD", #Channels, #Banks
    "-v 233,hex48:w01234,ECC_Fail_Record " // Fail number, Row[3], Channel, Bank
    "-v 234,raw24/raw24:w01234,Avg/Max_Erase_Count "
    "-v 235,raw24/raw24:w01z23,Good/Sys_Block_Count"
  },
  { "JMicron based SSDs", // JMicron JMF61x, JMF66x, JMF670
    "ADATA S596 Turbo|"  // tested with ADATA S596 Turbo 256GB SATA SSD (JMicron JMF616)
    "ADATA SP600|"  // tested with ADATA SP600/2.4 (JMicron JMF661)
    "ADATA SP310|"  // Premier Pro SP310 mSATA, JMF667, tested with ADATA SP310/3.04
    "ADATA SX930|"  // tested with ADATA SX930/6.8SE
    "APPLE SSD TS(064|128|256|512)C|"  // Toshiba?, tested with APPLE SSD TS064C/CJAA0201
    "KingSpec KDM-SA\\.51-008GMJ|" // tested with KingSpec KDM-SA.51-008GMJ/1.092.37 (JMF605?)
    "KINGSTON SNV425S2(64|128)GB|"  // SSDNow V Series (2. Generation, JMF618),
                                    // tested with KINGSTON SNV425S264GB/C091126a
    "KINGSTON SSDNOW 30GB|" // tested with KINGSTON SSDNOW 30GB/AJXA0202
    "KINGSTON SS100S2(8|16)G|"  // SSDNow S100 Series, tested with KINGSTON SS100S28G/D100309a
    "KINGSTON SNVP325S2(64|128|256|512)GB|" // SSDNow V+ Series, tested with KINGSTON SNVP325S2128GB/AGYA0201
    "KINGSTON SVP?100S2B?(64|96|128|256|512)G|"  // SSDNow V100/V+100 Series,
      // tested with KINGSTON SVP100S296G/CJR10202, KINGSTON SV100S2256G/D110225a
    "KINGSTON SV200S3(64|128|256)G|" // SSDNow V200 Series, tested with KINGSTON SV200S3128G/E120506a
    "TOSHIBA THNS128GG4BBAA|"  // Toshiba / Super Talent UltraDrive DX,
                               // tested with Toshiba 128GB 2.5" SSD (built in MacBooks)
    "TOSHIBA THNSNC128GMLJ|" // tested with THNSNC128GMLJ/CJTA0202 (built in Toshiba Protege/Dynabook)
    "TS(8|16|32|64|128|192|256|512)GSSD25S?-(MD?|S)|" // Transcend IDE and SATA, JMF612, tested with
      // TS256GSSD25S-M/101028, TS32GSSD25-M/20101227
    "TS(32|64|128|256)G(SSD|MSA)[37]40K?", // Transcend SSD340/340K/740 SATA/mSATA, JMF667/670, tested with
      // TS256GSSD340/SVN263, TS256GSSD340/SVN423b, TS256GMSA340/SVN263,
      // TS128GSSD340K/SVN216,TS64GSSD740/SVN167d
    "", "",
  //"-v 1,raw48,Raw_Read_Error_Rate "
  //"-v 2,raw48,Throughput_Performance "
    "-v 3,raw48,Unknown_JMF_Attribute "
  //"-v 5,raw16(raw16),Reallocated_Sector_Ct "
    "-v 7,raw48,Unknown_JMF_Attribute "
    "-v 8,raw48,Unknown_JMF_Attribute "
  //"-v 9,raw24(raw8),Power_On_Hours "
    "-v 10,raw48,Unknown_JMF_Attribute "
  //"-v 12,raw48,Power_Cycle_Count "
    "-v 167,raw48,Unknown_JMF_Attribute "
    "-v 168,raw48,SATA_Phy_Error_Count "
    "-v 169,raw48,Unknown_JMF_Attribute "
    "-v 170,raw16,Bad_Block_Count "
    "-v 173,raw16,Erase_Count " // JMF661: different?
    "-v 175,raw48,Bad_Cluster_Table_Count "
    "-v 180,raw48,Unknown_JMF_Attribute "
    "-v 187,raw48,Unknown_JMF_Attribute "
    "-v 192,raw48,Unexpect_Power_Loss_Ct "
  //"-v 194,tempminmax,Temperature_Celsius "
  //"-v 197,raw48,Current_Pending_Sector "
    "-v 231,raw48,Unknown_JMF_Attribute "
    "-v 233,raw48,Unknown_JMF_Attribute " // FW SVN423b
    "-v 234,raw48,Unknown_JMF_Attribute " // FW SVN423b
    "-v 240,raw48,Unknown_JMF_Attribute "
  //"-v 241,raw48,Total_LBAs_Written "    // FW SVN423b
  //"-v 242,raw48,Total_LBAs_Read "       // FW SVN423b
  },
  { "Plextor M3/M5/M6 Series SSDs", // Marvell 88SS9174 (M3, M5S), 88SS9187 (M5P, M5Pro), 88SS9188 (M6M/S),
      // tested with PLEXTOR PX-128M3/1.01, PX-128M3P/1.04, PX-256M3/1.05, PX-128M5S/1.02, PX-256M5S/1.03,
      // PX-128M5M/1.05, PX-128M5S/1.05, PX-128M5Pro/1.05, PX-512M5Pro/1.06, PX-256M5P/1.01, PX-128M6S/1.03
      // (1.04/5 Firmware self-test log lifetime unit is bogus, possibly 1/256 hours)
      // PLEXTOR PX-256M6S+/1.00
    "PLEXTOR PX-(64|128|256|512|768)M(3P?|5[MPS]|5Pro|6[MS])\\+?",
    "", "",
  //"-v 1,raw48,Raw_Read_Error_Rate "
  //"-v 5,raw16(raw16),Reallocated_Sector_Ct "
  //"-v 9,raw24(raw8),Power_On_Hours "
  //"-v 12,raw48,Power_Cycle_Count "
    "-v 170,raw48,Unknown_Plextor_Attrib "  // M6S/1.03
    "-v 171,raw48,Unknown_Plextor_Attrib "  // M6S/1.03
    "-v 172,raw48,Unknown_Plextor_Attrib "  // M6S/1.03
    "-v 173,raw48,Unknown_Plextor_Attrib "  // M6S/1.03
    "-v 174,raw48,Unknown_Plextor_Attrib "  // M6S/1.03
  //"-v 175,raw48,Program_Fail_Count_Chip " // M6S/1.03
  //"-v 176,raw48,Erase_Fail_Count_Chip "   // M6S/1.03
  //"-v 177,raw48,Wear_Leveling_Count "
  //"-v 178,raw48,Used_Rsvd_Blk_Cnt_Chip "
  //"-v 179,raw48,Used_Rsvd_Blk_Cnt_Tot "   // M6S/1.03
  //"-v 180,raw48,Unused_Rsvd_Blk_Cnt_Tot " // M6S/1.03
  //"-v 181,raw48,Program_Fail_Cnt_Total "
  //"-v 182,raw48,Erase_Fail_Count_Total "
  //"-v 183,raw48,Runtime_Bad_Block "       // M6S/1.03
  //"-v 184,raw48,End-to-End_Error "        // M6S/1.03
  //"-v 187,raw48,Reported_Uncorrect "
  //"-v 188,raw48,Command_Timeout "         // M6S/1.03
  //"-v 192,raw48,Power-Off_Retract_Count "
  //"-v 195,raw48,Hardware_ECC_Recovered "  // MS6/1.03
  //"-v 196,raw16(raw16),Reallocated_Event_Count "
  //"-v 198,raw48,Offline_Uncorrectable "
  //"-v 199,raw48,UDMA_CRC_Error_Count "
  //"-v 232,raw48,Available_Reservd_Space "
  //"-v 233,raw48,Media_Wearout_Indicator " // MS6/1.03
    "-v 241,raw48,Host_Writes_32MiB "
    "-v 242,raw48,Host_Reads_32MiB"
  },
  { "Samsung based SSDs",
    "SAMSUNG SSD PM800 .*GB|"  // SAMSUNG PM800 SSDs, tested with SAMSUNG SSD PM800 TH 64GB/VBM25D1Q
    "SAMSUNG SSD PM810 .*GB|"  // SAMSUNG PM810 (470 series) SSDs, tested with
      // SAMSUNG SSD PM810 2.5" 128GB/AXM06D1Q
    "SAMSUNG SSD SM841N? (2\\.5\"? 7mm |mSATA )?(128|256|512)GB( SED)?|" // tested with
      // SAMSUNG SSD SM841 2.5" 7mm 256GB/DXM02D0Q, SAMSUNG SSD SM841 mSATA 512GB/DXM44D0Q,
      // SAMSUNG SSD SM841N 2.5 7mm 128GB/DXM03D0Q, SAMSUNG SSD SM841N mSATA 256GB SED/DXM45D6Q
    "SAMSUNG SSD PM851 (mSATA |M\\.2 )?(2280 )?(128|256|512)GB|" // tested with SAMSUNG SSD PM851 mSATA 128GB,
      // SAMSUNG SSD PM851 M.2 2280 256GB/EXT25D0Q
    "SAMSUNG 470 Series SSD|"  // tested with SAMSUNG 470 Series SSD 64GB/AXM09B1Q
    "Samsung SSD 750 EVO (120|250|500)GB|" // tested with Samsung SSD 750 EVO 250GB/MAT01B6Q
    "SAMSUNG SSD 830 Series|"  // tested with SAMSUNG SSD 830 Series 64GB/CXM03B1Q
    "SAMSUNG SSD PM830 .*|" // SAMSUNG SSD PM830 2.5" 7mm 128GB/CXM03D1Q
    "MZ7PC(512|256|128|064)HA(GH|FU|DR)-000.*|" // probably PM830, tested with SAMSUNG MZ7PC128HAFU-000L1/CXM04L1Q
    "Samsung SSD 840 (PRO )?Series|" // tested with Samsung SSD 840 PRO Series 128GB/DXM04B0Q,
      // Samsung SSD 840 Series/DXT06B0Q
    "Samsung SSD 8[456]0 EVO (mSATA |M\\.2 )?((120|250|500|750)G|[12]T)B|" // tested with
      // Samsung SSD 840 EVO (120|250|500|750)GB/EXT0AB0Q,
      // Samsung SSD 840 EVO (120|250)GB/EXT0BB6Q, 1TB/EXT0BB0Q, 120GB mSATA/EXT41B6Q,
      // Samsung SSD 850 EVO 250GB/EMT01B6Q, Samsung SSD 850 EVO M.2 250GB/EMT21B6Q,
      // Samsung SSD 850 EVO mSATA 120GB/EMT41B6Q, Samsung SSD 850 EVO 2TB/EMT02B6Q,
      // Samsung SSD 860 EVO 250GB/RVT01B6Q, Samsung SSD 860 EVO mSATA 250GB/RVT41B6Q,
      // Samsung SSD 860 EVO 500GB/RVT01B6Q, Samsung SSD 860 EVO mSATA 500GB/RVT41B6Q,
      // Samsung SSD 860 EVO mSATA 1TB/RVT41B6Q, Samsung SSD 860 EVO 2TB/RVT01B6Q
    "Samsung SSD 8[56]0 PRO ((128|256|512)G|1T)B|" // tested with Samsung SSD 850 PRO 128GB/EXM01B6Q,
      // Samsung SSD 850 PRO 1TB/EXM01B6Q, Samsung SSD 860 PRO 256GB/RVM01B6Q,
      // Samsung SSD 860 PRO 512GB/RVM01B6Q, Samsung SSD 860 PRO 1TB/RVM01B6Q
    "SAMSUNG MZ7PA256HMDR-.*|" // PM810 (470 Series), tested with SAMSUNG MZ7PA256HMDR-010H1/AXM07H1Q
    "Samsung SSD 845DC EVO .*|" // Samsung SSD 845DC EVO 960GB/EXT03X3Q
    "SAMSUNG MZ[7M]PC(032|064|128|256|512)HBCD-.*|" // PM830, tested with SAMSUNG MZMPC032HBCD-000L1/CXM12L1Q
    "SAMSUNG MZ7TD(128|256)HAFV-.*|" // 840 Series, tested with SAMSUNG MZ7TD256HAFV-000L7/DXT06L6Q
    "SAMSUNG MZMTD(128|256|512)HAGL-.*|" // PM841, tested with SAMSUNG MZMTD512HAGL-00000/DXT4200Q
    "SAMSUNG MZ7TD512HAGM-.*|" // Another PM841, SAMSUNG MZ7TD512HAGM-000L1/DXT06L0Q
    "SAMSUNG MZ7WD((120|240)H[AC]FV|480HAGM|960HAGP)-00003|" // SM843T Series, tested with
      // SAMSUNG MZ7WD120HAFV-00003/DXM85W3Q, SAMSUNG MZ7WD120HCFV-00003/DXM9203Q
    "SAMSUNG MZ[7N]TE(128|256|512)HMHP-.*|" // PM851, tested with SAMSUNG MZ7TE256HMHP-000L7/EXT09L6Q,
      // SAMSUNG MZNTE256HMHP-000H1/EXT22H0Q
    "SAMSUNG MZMPF(032|064)HCFV-.*|" // CM851 mSATA, tested with SAMSUNG MZMPF032HCFV-000H1/FXM42H2Q
    "SAMSUNG MZ7GE(240HMGR|(480|960)HMHP)-00003|" // SM853T Series, tested with
      // SAMSUNG MZ7GE240HMGR-00003/EXT0303Q
    "SAMSUNG MZ7LM(120|240|480|960|1T9|3T8)HC(JM|HP|GR|FD)-.*|" // PM863 Series, tested with
      // SAMSUNG MZ7LM960HCHP-0E003/GXT3003Q
    "(SAMSUNG )?MZ7LM(240|480|960|1T9|3T8)HM(JP|HQ|LP)(-.*|0D3)|" // PM863a Series, tested with
      // SAMSUNG MZ7LM3T8HMLP-00005/GXT5104Q, MZ7LM240HMHQ0D3/GC5B (Dell)
    "(SAMSUNG )?MZ7KM(120|240|480|960|1T9)H[AM](FD|GR|H[PQ]|J[MP])(-.*|0D3)|" // SM863(a), tested with
      // SAMSUNG MZ7KM480HAHP-0E005/GXM1003Q, SAMSUNG MZ7KM480HMHQ-00005/GXM5104Q,
      // SAMSUNG MZ7KM960HMJP-00005/GXM5304Q, MZ7KM960HMJP0D3/GD53 (Dell)
    "SAMSUNG MZ7LH(240|480|960|1T9|3T8|7T6)H[AM](HQ|JR|LT|LA)-.*|" //PM883, tested with SAMSUNG MZ7LH960HAJR-00005
    "SAMSUNG MZ7KH(240|480|960|1T9|3T8)HA(HQ|JR|LS)-.*|" //SM883
    "SAMSUNG MZN(LF|TY)(128|256)H[CD]HP-.*|" // CM871/871a, tested with SAMSUNG MZNLF128HCHP-000H1/FXT21H1Q,
      // SAMSUNG MZNTY256HDHP-000/MAT21K0Q
    "SAMSUNG MZ[7N]LN(128|256|512|1T0)H[ACM](GR|HP|HQ|J[HPQ]|LR)-.*|" // PM871/871a/b, tested with
      // SAMSUNG MZ7LN128HCHP-00000/EMT0100Q, SAMSUNG MZ7LN256HAHQ-000H1/MVT03H6Q,
      // SAMSUNG MZNLN256HMHQ-000H1/MAV21H3Q
    "SAMSUNG SSD PM871 .*|" // SAMSUNG SSD PM871 2.5 7mm 256GB/EMT02D0Q
      // SAMSUNG MZ7LN256HMJP-00000/MAV0100Q, SAMSUNG MZ7LN512HMJP-00000/MAV0100Q
    "SAMSUNG MZHPV(128|256|512)HDG(L|M)-.*|" // SM951, tested with SAMSUNG MZHPV512HDGL-00000/BXW2500Q,
      // SAMSUNG MZHPV128HDGM-00000 (BXW2500Q)
    "Samsung Portable SSD T5", // tested with Samsung Portable SSD T5 (0x04e8:0x61f5)
    "", "",
  //"-v 5,raw16(raw16),Reallocated_Sector_Ct "
  //"-v 9,raw24(raw8),Power_On_Hours "
  //"-v 12,raw48,Power_Cycle_Count "
    "-v 170,raw48,Unused_Rsvd_Blk_Ct_Chip " // CM871
    "-v 171,raw48,Program_Fail_Count_Chip " // CM871
    "-v 172,raw48,Erase_Fail_Count_Chip " // CM871
    "-v 173,raw48,Wear_Leveling_Count " // CM871
    "-v 174,raw48,Unexpect_Power_Loss_Ct " // CM871
  //"-v 175,raw48,Program_Fail_Count_Chip "
  //"-v 176,raw48,Erase_Fail_Count_Chip "
  //"-v 177,raw48,Wear_Leveling_Count "
  //"-v 178,raw48,Used_Rsvd_Blk_Cnt_Chip "
  //"-v 179,raw48,Used_Rsvd_Blk_Cnt_Tot "
  //"-v 180,raw48,Unused_Rsvd_Blk_Cnt_Tot "
  //"-v 181,raw48,Program_Fail_Cnt_Total "
  //"-v 182,raw48,Erase_Fail_Count_Total "
  //"-v 183,raw48,Runtime_Bad_Block "
  //"-v 184,raw48,End-to-End_Error " // SM843T Series
    "-v 187,raw48,Uncorrectable_Error_Cnt "
  //"-v 190,tempminmax,Airflow_Temperature_Cel "  // seems to be some sort of temperature value for 470 Series?
    "-v 191,raw48,Unknown_Samsung_Attr " // PM810
  //"-v 194,tempminmax,Temperature_Celsius "
    "-v 195,raw48,ECC_Error_Rate "
  //"-v 196,raw16(raw16),Reallocated_Event_Count "
  //"-v 198,raw48,Offline_Uncorrectable "
    "-v 199,raw48,CRC_Error_Count "
    "-v 201,raw48,Supercap_Status "
    "-v 202,raw48,Exception_Mode_Status "
  //"-v 233,raw48,Media_Wearout_Indicator // PM851, 840
    "-v 234,raw48,Unknown_Samsung_Attr " // PM851, 840
    "-v 235,raw48,POR_Recovery_Count " // PM851, 830/840/850
    "-v 236,raw48,Unknown_Samsung_Attr " // PM851, 840
    "-v 237,raw48,Unknown_Samsung_Attr " // PM851, 840
    "-v 238,raw48,Unknown_Samsung_Attr " // PM851, 840
  //"-v 241,raw48,Total_LBAs_Written "
  //"-v 242,raw48,Total_LBAs_Read " // PM851, SM841N
    "-v 243,raw48,SATA_Downshift_Ct " // PM863
    "-v 244,raw48,Thermal_Throttle_St " // PM863
    "-v 245,raw48,Timed_Workld_Media_Wear " // PM863
    "-v 246,raw48,Timed_Workld_RdWr_Ratio " // PM863
    "-v 247,raw48,Timed_Workld_Timer " // PM863
    "-v 249,raw48,Unknown_Samsung_Attr " // CM871a
    "-v 250,raw48,SATA_Iface_Downshift " // from the spec
    "-v 251,raw48,NAND_Writes" // PM863
  },
  { "Marvell based SanDisk SSDs",
    "SanDisk SD5SG2[0-9]*G1052E|" // X100 (88SS9174), tested with SanDisk SD5SG2256G1052E/10.04.01
    "SanDisk SD6S[BF][12]M[0-9]*G(1022I?)?|" // X110/X210 (88SS9175/187?), tested with SanDisk SD6SB1M064G1022I/X231600,
      // SanDisk SD6SB1M256G1022I/X231600, SanDisk SD6SF1M128G1022/X231200, SanDisk SD6SB2M512G1022I/X210400
    "SanDisk SD7S[BN]6S-?(128|256|512)G(1122|-1006)|" // X300 (88SS9189?), tested with
      // SanDisk SD7SB6S128G1122/X3310000, SanDisk SD7SN6S-512G-1006/X3511006
    "SanDisk SD8S[BN]8U-?((128|256|512)G|1T00)(1122|-1006)|" // X400 (88SS1074), tested with SanDisk SD8SB8U128G1122/X4120000
    "SanDisk SD9S[BN]8W-?((128|256|512)G|[12]T00)1122|" // X600, tested with SanDisk SD9SB8W128G1122/X6107000
    "SanDisk SDSSDHP[0-9]*G|" // Ultra Plus (88SS9175), tested with SanDisk SDSSDHP128G/X23[01]6RL
    "SanDisk (SDSSDHII|Ultra II )[0-9]*GB?|" // Ultra II (88SS9190/88SS9189), tested with
      // SanDisk SDSSDHII120G/X31200RL, SanDisk Ultra II 960GB/X41100RL
    "SanDisk SDSSDH2(128|256)G|" // SanDisk SDSSDH2128G/X211200
    "SanDisk SDSSDH3(250|500|1000|1024|2000)G|" // Ultra 3D, tested with SanDisk SDSSDH3250G/X61170RL,
      // SanDisk SDSSDH3500G/X61110RL, SanDisk SDSSDH31024G/X6107000
    "SanDisk SDSSDXPS?[0-9]*G|" // Extreme II/Pro (88SS9187), tested with SanDisk SDSSDXP480G/R1311,
      // SanDisk SDSSDXPS480G/X21200RL
    "SanDisk SSD PLUS (120|240|480|1000) ?GB|" // Plus (88SS1074), tested with SanDisk SSD PLUS 120 GB/UE3000RL,
      // SanDisk SSD PLUS 120 GB/UE4500RL, SanDisk SSD PLUS 1000GB/UH4400RL
    "SSD SATAIII 16GB", // SSD SATAIII 16GB/i221100 (see #923)
    "", "",
  //"-v 5,raw16(raw16),Reallocated_Sector_Ct "
  //"-v 9,raw24(raw8),Power_On_Hours "
  //"-v 12,raw48,Power_Cycle_Count "
    "-v 165,raw48,Total_Write/Erase_Count "
    "-v 166,raw48,Min_W/E_Cycle "
    "-v 167,raw48,Min_Bad_Block/Die "
    "-v 168,raw48,Maximum_Erase_Cycle "
    "-v 169,raw48,Total_Bad_Block "
    "-v 171,raw48,Program_Fail_Count "
    "-v 172,raw48,Erase_Fail_Count "
    "-v 173,raw48,Avg_Write/Erase_Count "
    "-v 174,raw48,Unexpect_Power_Loss_Ct "
  //"-v 184,raw48,End-to-End_Error "
  //"-v 187,raw48,Reported_Uncorrect "
  //"-v 188,raw48,Command_Timeout "
  //"-v 194,tempminmax,Temperature_Celsius "
    "-v 199,raw48,SATA_CRC_Error "
    "-v 201,raw48,Lifetime_Remaining% "
    "-v 212,raw48,SATA_PHY_Error "
    "-v 230,raw16,Perc_Write/Erase_Count "
    "-v 232,raw48,Perc_Avail_Resrvd_Space "
    "-v 233,raw48,Total_NAND_Writes_GiB "
    "-v 234,raw48,Perc_Write/Erase_Ct_BC "
    "-v 241,raw48,Total_Writes_GiB "
    "-v 242,raw48,Total_Reads_GiB "
  //"-v 243,raw48,Unknown_Attribute "
    "-v 244,raw48,Thermal_Throttle "
    "-v 249,raw48,TLC_NAND_GB_Writes"
  },
  { "SanDisk based SSDs", // see also #463 for the vendor attribute description
    "SanDisk iSSD P4 [0-9]*GB|" // tested with SanDisk iSSD P4 16GB/SSD 9.14
    "SanDisk pSSD|" // tested with SandDisk pSSD/3 (62.7 GB, SanDisk Extreme USB3.0 SDCZ80-064G-J57, 0x0781:0x5580)
    "SanDisk SDSSDP[0-9]*G|" // tested with SanDisk SDSSDP064G/1.0.0, SDSSDP128G/2.0.0
    "SanDisk SDSSDRC032G|" // tested with SanDisk SanDisk SDSSDRC032G/3.1.0
    "SanDisk SSD i100 [0-9]*GB|" // tested with SanDisk SSD i100 8GB/11.56.04, 24GB/11.56.04
    "SanDisk SSD U100 ([0-9]*GB|SMG2)|" // tested with SanDisk SSD U100 8GB/10.56.00, 256GB/10.01.02, SMG2/10.56.04
    "SanDisk SSD U110 (8|16|24|32|64|128)GB|" // tested with SanDisk SSD U110 32GB/U221000
    "SanDisk SDSA6MM-.*|" // tested with SanDisk SDSA6MM-016G-1006/U221006
    "SanDisk SD7[SU]B[23]Q(064|128|256|512)G.*", // tested with SD7SB3Q064G1122/SD7UB3Q256G1122/SD7SB3Q128G/SD7UB2Q512G1122
    "", "",
  //"-v 5,raw16(raw16),Reallocated_Sector_Ct "
  //"-v 9,raw24(raw8),Power_On_Hours "
  //"-v 12,raw48,Power_Cycle_Count "
    "-v 165,raw48,Total_Write/Erase_Count "
    "-v 171,raw48,Program_Fail_Count "
    "-v 172,raw48,Erase_Fail_Count "
    "-v 173,raw48,Avg_Write/Erase_Count "
    "-v 174,raw48,Unexpect_Power_Loss_Ct "
  //"-v 187,raw48,Reported_Uncorrect "
    "-v 212,raw48,SATA_PHY_Error "
    "-v 230,raw48,Perc_Write/Erase_Count "
    "-v 232,raw48,Perc_Avail_Resrvd_Space "
    "-v 234,raw48,Perc_Write/Erase_Ct_BC "
  //"-v 241,raw48,Total_LBAs_Written "
  //"-v 242,raw48,Total_LBAs_Read "
    "-v 244,raw48,Thermal_Throttle "
  },
  //  SDLF1DAR-480G-1HAW/ZR07RE41
  // SDLF1DAR-480G-1JA1/RP41ZH06
  { "Sandisk SATA Cloudspeed Max and GEN2 ESS SSDs",
   "SD[A-Z0-9]{2}[1-3][A-Z]{3}-?[0-9]{3}[GT]-?1[A-Z0-9]{3}",
   "","",
   "-v 13,raw48,Lifetime_UECC_Ct "
   "-v 32,raw48,Lifetime_Write_AmpFctr "
   "-v 33,raw48,Write_AmpFctr "
   "-v 170,raw48,Reserve_Erase_BlkCt "
   "-v 171,raw48,Program_Fail_Ct "
   "-v 172,raw48,Erase_Fail_Ct "
   "-v 173,raw48,Percent_Life_Used "
   "-v 174,raw48,Unexpect_Power_Loss "
   "-v 175,raw48,Lifetime_Die_Failure_Ct "
   "-v 177,raw48,Lifetime_Remaining% "
   "-v 178,raw48,SSD_LifeLeft(0.01%) "
   "-v 180,raw48,Undetected_Data_Err_Ct "
   "-v 183,raw48,LT_Link_Rate_DwnGrd_Ct "
   "-v 191,raw48,Clean_Shutdown_Ct "
   "-v 192,raw48,Unclean_Shutdown_Ct "
   "-v 196,raw48,Lifetime_Retried_Blk_Ct "
   "-v 204,raw48,Average_Block-Erase_Ct "
   "-v 205,raw48,Read_Retry_Enable_Ct "
   "-v 206,raw48,Successful_RaidRecov_Ct "
   "-v 207,raw48,Trimmed_Sector_Ct "
   "-v 211,raw48,Read_Disturb_ReallocEvt "
   "-v 233,raw48,Lifetime_Nand_Writes "
   "-v 235,raw48,Capacitor_Health "
   "-v 244,raw48,Therm_Throt_Activation "
   "-v 245,raw48,Drive_Life_Remaining% "
   "-v 253,raw48,SPI_Test_Remaining "
 },
 { "Sandisk SATA CS1K GEN1 ESS SSDs",
   "SD[A-Z0-9]{2}[NO][A-Z0-9]{3}-?[0-9]{3}[GT]-?1[A-Z0-9]{3}",
   "","",
   "-v 1,raw48,UECC_Ct "
   "-v 2,raw48,Internal_File_Check "
   "-v 5,raw16(raw16),Retried_Blk_Ct "
   "-v 32,raw48,Write_Ampflication "
   "-v 170,raw48,Reserve_Blk_Remaining "
   "-v 171,raw48,Program_Fail_Ct "
   "-v 172,raw48,Erase_Fail_Ct "
   "-v 173,raw48,Drive_Life_Used% "
   "-v 174,raw48,Unexpect_PwrLoss_Ct "
   "-v 175,raw48,PwrLoss_ProtectionFail "
   "-v 177,raw48,DriveLife_Remaining% "
   "-v 178,raw48,SSD_Life_Left "
   "-v 180,raw48,End_to_End_Err_Detect "
   "-v 190,raw48,Drive_Temp_Warning "
   "-v 195,raw48,Uncorrectable_Err_Ct "
   "-v 202,raw48,Exception_Mode_Status "
   "-v 233,raw48,Number_Of_Write_Ct "
   "-v 245,raw48,DriveLife_Used% "
 },
  { "Silicon Motion based SSDs",
    "ADATA (SP550|SU[89]00)|" // tested with ADATA SP550/O0803B5a, ADATA SU800/Q0913A, ADATA SU800/R0427A,
      // ADATA SU800/R0918B, ADATA SU900/Q0125A, ADATA SU900/Q0710B
    "CHN mSATAM3 (128|256|512)|" // Zheino M3, tested with CHN mSATAM3 128/Q1124A0
    "CIS 2S M305 (16|32|64|128|256)GB|" // Ceroz M305, tested with CIS 2S M305 64GB/P0316B
    "CT(120|250|500|1000)BX100SSD1|" // Crucial BX100, tested with CT250BX100SSD1/MU02,
      // CT500BX100SSD1/MU02, CT1000BX100SSD1/MU02
    "CT(240|480|960)BX200SSD1|" // Crucial BX200 Solid State Drive, tested with CT480BX200SSD1/MU02.6
    "DREVO X1 SSD|" // tested with DREVO X1 SSD/Q0111A
    "Drevo X1 pro (64|128|256)G|" // tested with Drevo X1 pro 64G/Q0303B
    "JAJS500M(120|240|480|960)C-1|" // J&A LEVEN JS500, tested with JAJS500M120C-1/P0614D
    "KingDian S100 (32|64)GB|" // SM2244LT, tested with KingDian S100 32GB/0311A
    "KingDian S(200|280|400) ((60|120|240|480)GB|1TB)|" // SM2256EN, tested with KingDian S200 60GB/R0724A0
      // KingDian S280 120GB/Q0526A, KingDian S280 1TB/S0509A0, KingDian S400 120GB/Q0607A
    "KingSpec KSD-[PS]A25\\.[1-9]-(016|032|064|128)(MS|SJ)|" // tested with KingSpec KSD-PA25.6-064MS/20140803
    "KINGSTON SKC600(256|512|1024|2048)G|" // SM2259, tested with KINGSTON SKC600256G/S4500105
    "LITEON LMH-(128|256|512)V2M-.*|" // tested with LITEON LMH-256V2M-11 MSATA 256GB/FM8110C
    "LITEON LCH-(128|256V|512)2S-.*|" // tested with LITEON LCH-256V2S-HP/2C02
    "MKNSSDRE(1TB|2TB|512GB|500GB|256GB|250GB)|" // tested with MKNSSDRE256GB/N1007C
    "MKNSSDTR(240|500|250|120|480|240)GB(-LT)?|" // tested with MKNSSDTR500GB/O1126A
    "OWC Envoy Pro|" // tested with OWC Envoy Pro/R0522A0 (0x1e91:0xa2a5)
    "Patriot P200 ((128|256|512)GB|[12]TB)|" // tested with Patriot P200 256GB/S1022A0
    "R3SL(120|240|480|960)G|" // AMD Radeon SSDs, tested with R3SL240G/P0422C
    "Ramsta SSD S800 (120|240|480)GB|" // SM2258G, tested with Ramsta SSD S800 480GB/RS81V0
    "T60|" // KingSpec T60, tested with T60/20151120
    "TCSUNBOW [MX]3 (60|120|240)GB|" // TC-Sunbow M3/X3, tested with TCSUNBOW M3 240GB/R0327B0,
       // TCSUNBOW X3 120GB/R1211A0
    "TEAM( T253T|L5Lite3)D(120G|240G|480G|1T)|" // Team Group L5Lite 3D, tested with
      // TEAML5Lite3D240G/R0302A0, TEAM T253TD480G/Q0410A
    "TS((16|32|64|128|256|512)G|1T)(SSD|MSA)(370S?|420[IK]?)|" // Transcend SSD370/420 SATA/mSATA, TS6500,
      // tested with TS32GMSA370/20140402, TS16GMSA370/20140516, TS64GSSD370/20140516,
      // TS256GSSD370/N0815B, TS256GSSD370S/N1114H, TS512GSSD370S/N1114H, TS32GSSD420I/N1114H,
      // TS32GSSD420K/P1225CE
    "TS(16|32|64|128|512|256)GMTS4[03]0S?|" // TS256GMTS400, TS256GMTS430S/S0423A
    "TS(120|240)GMTS420S?|" // Transcend MTS420, tested with TS120GMTS420S/R0510A0
    "TS(128G|256G|512G|1T)SSD230S|" // TS128GSSD230S/P1025F8
    "TS(120|240|480|960)GSSD220S|" // TS480GSSD220S/P0520AA
    "TS(16G|32G|64G|128G|256G|512G|1T)MTS800S?|" // MTS800, tested with TS1TMTS800/O1225H1
    "TS(16|32|64)GMSA630|" // MSA630 mSATA SSD, tested with TS32GMSA630/N0113E1
    "TS(32|64|128)GPSD330|" // Transcend PSD SSD, tested with TS64GPSD330/20140121
    "TS(16|32|64|96|128|256)GSSD(630|360S)|" // Transcend 630/360S, tested with TS16GSSD630/N0113E1,
      // TS256GSSD360S/R0123A0
    "TS(128G|256G|512G|1T)ESD400K", // Transcend ESD400 Portable, tested with
      // TS256GESD400K/R0605AS (0x2174:0x2000)
    "", "",
  //"-v 1,raw48,Raw_Read_Error_Rate "
  //"-v 2,raw48,Throughput_Performance "
  //"-v 9,raw24(raw8),Power_On_Hours "
  //"-v 12,raw48,Power_Cycle_Count "
    "-v 148,raw48,Total_SLC_Erase_Ct "
    "-v 149,raw48,Max_SLC_Erase_Ct "
    "-v 150,raw48,Min_SLC_Erase_Ct "
    "-v 151,raw48,Average_SLC_Erase_Ct "
    "-v 159,raw48,Unkn_SiliconMotion_Attr " // SU800/R0427A, SU900/Q0710B, TS256GMTS430S/S0423A
    "-v 160,raw48,Uncorrectable_Error_Cnt "
    "-v 161,raw48,Valid_Spare_Block_Cnt "
    "-v 163,raw48,Initial_Bad_Block_Count "
    "-v 164,raw48,Total_Erase_Count "
    "-v 165,raw48,Max_Erase_Count "
    "-v 166,raw48,Min_Erase_Count "
    "-v 167,raw48,Average_Erase_Count "
    "-v 168,raw48,Max_Erase_Count_of_Spec "
    "-v 169,raw48,Remaining_Lifetime_Perc "
  //"-v 175,raw48,Program_Fail_Count_Chip "
  //"-v 176,raw48,Erase_Fail_Count_Chip "
  //"-v 177,raw48,Wear_Leveling_Count "
    "-v 178,raw48,Runtime_Invalid_Blk_Cnt "
  //"-v 181,raw48,Program_Fail_Cnt_Total "
  //"-v 182,raw48,Erase_Fail_Count_Total "
  //"-v 187,raw48,Reported_Uncorrect "
  //"-v 192,raw48,Power-Off_Retract_Count "
  //"-v 194,tempminmax,Temperature_Celsius "
  //"-v 195,raw48,Hardware_ECC_Recovered "
  //"-v 196,raw16(raw16),Reallocated_Event_Count "
  //"-v 197,raw48,Current_Pending_Sector "
  //"-v 198,raw48,Offline_Uncorrectable "
  //"-v 199,raw48,UDMA_CRC_Error_Count "
    "-v 225,raw48,Host_Writes_32MiB " // FW 20140402
  //"-v 232,raw48,Available_Reservd_Space "
    "-v 241,raw48,Host_Writes_32MiB "
    "-v 242,raw48,Host_Reads_32MiB "
    "-v 245,raw48,TLC_Writes_32MiB " // FW N0815B, N1114H
    "-v 246,raw48,SLC_Writes_32MiB "
    "-v 247,raw48,Raid_Recoverty_Ct "
    "-v 248,raw48,Unkn_SiliconMotion_Attr " // ADATA SU900/Q0125A
  //"-v 250,raw48,Read_Error_Retry_Rate " // ADATA SU800/Q0913A
    "-v 251,raw48,Unkn_SiliconMotion_Attr" // ADATA SU800/Q0913A
  },
  { "Silicon Motion based OEM SSDs", // Like 'Silicon Motion based SSDs' but with FW detection
    "Intenso SSD|" // tested with Intenso SSD/Q1107A0
    "Intenso  SSD Sata III|" // Sata III High, tested with Intenso  SSD Sata III/P0510E
    "KingFast|" // KingFast F6M, tested with KingFast/P0725A
    "SPCC M\\.2 SSD|" // Silicon Power 2280 M55, tested with SPCC M.2 SSD/Q0627A0
    "SuperMicro SSD", // Supermicro SSD-DM032-SMCMVN1, tested with SuperMicro SSD/SOB20R
    "P0510E|P0725A|Q0627A0|Q1107A0|SOB20R",
    "",
    "-v 148,raw48,Total_SLC_Erase_Ct "
    "-v 149,raw48,Max_SLC_Erase_Ct "
    "-v 150,raw48,Min_SLC_Erase_Ct "
    "-v 151,raw48,Average_SLC_Erase_Ct "
    "-v 159,raw48,Unkn_SiliconMotion_Attr "
    "-v 160,raw48,Uncorrectable_Error_Cnt "
    "-v 161,raw48,Valid_Spare_Block_Cnt "
    "-v 163,raw48,Initial_Bad_Block_Count "
    "-v 164,raw48,Total_Erase_Count "
    "-v 165,raw48,Max_Erase_Count "
    "-v 166,raw48,Min_Erase_Count "
    "-v 167,raw48,Average_Erase_Count "
    "-v 168,raw48,Max_Erase_Count_of_Spec "
    "-v 169,raw48,Remaining_Lifetime_Perc "
    "-v 178,raw48,Runtime_Invalid_Blk_Cnt "
    "-v 225,raw48,Host_Writes_32MiB "
    "-v 241,raw48,Host_Writes_32MiB "
    "-v 242,raw48,Host_Reads_32MiB "
    "-v 245,raw48,TLC_Writes_32MiB "
    "-v 246,raw48,SLC_Writes_32MiB "
    "-v 247,raw48,Raid_Recoverty_Ct "
    "-v 248,raw48,Unkn_SiliconMotion_Attr "
    "-v 251,raw48,Unkn_SiliconMotion_Attr"
  },
  { "SMART Modular Technologies mSATA XL+ SLC SSDs", // tested with SH9MST6D16GJSI01
    "SH9MST6D[0-9]*GJSI?[0-9]*", // based on http://www.smartm.com/salesLiterature/embedded/mSATA_overview.pdf
    "", "", // attributes info from http://www.mouser.com/ds/2/723/smartmodular_09302015_SH9MST6DxxxGJSxxx_rA[1]-770719.pdf
    "-v 1,raw48,Uncorrectable_ECC_Cnt "
  //"-v 5,raw16(raw16),Reallocated_Sector_Ct "
    "-v 9,raw48,Power_On_Hours " // override default raw24(raw8) format
  //"-v 12,raw48,Power_Cycle_Count "
    "-v 14,raw48,Device_Capacity_LBAs "
    "-v 15,raw48,User_Capacity_LBAs " // spec DecID is wrong, HexID is right
    "-v 16,raw48,Init_Spare_Blocks_Avail " // spec DecID is wrong, HexID is right
    "-v 17,raw48,Spare_Blocks_Remaining " // spec DecID is wrong, HexID is right
    "-v 100,raw48,Total_Erase_Count "
    "-v 168,raw48,SATA_PHY_Err_Ct "
    "-v 170,raw48,Initial_Bad_Block_Count "
    "-v 172,raw48,Erase_Fail_Count "
    "-v 173,raw48,Max_Erase_Count "
    "-v 174,raw48,Unexpect_Power_Loss_Ct "
    "-v 175,raw48,Average_Erase_Count "
  //"-v 181,raw48,Program_Fail_Cnt_Total "
  //"-v 187,raw48,Reported_Uncorrect "
  //"-v 194,tempminmax,Temperature_Celsius "
    "-v 197,raw48,Not_In_Use "
    "-v 198,raw48,Not_In_Use "
    "-v 199,raw48,SATA_CRC_Error_Count "
    "-v 202,raw48,Perc_Rated_Life_Used "
    "-v 231,raw48,Perc_Rated_Life_Remain "
    "-v 232,raw48,Read_Fail_Count "
    "-v 234,raw48,Flash_Reads_LBAs "
    "-v 235,raw48,Flash_Writes_LBAs "
  //"-v 241,raw48,Total_LBAs_Written "
  //"-v 242,raw48,Total_LBAs_Read "
    //  247-248 Missing in specification from April 2015
  },
  { "Smart Storage Systems Xcel-10 SSDs",  // based on http://www.smartm.com/files/salesLiterature/storage/xcel10.pdf
    "SMART A25FD-(32|64|128)GI32N", // tested with SMART A25FD-128GI32N/B9F23D4K
    "",
    "", // attributes info from http://www.adtron.com/pdf/SMART_Attributes_Xcel-10_810800014_RevB.pdf
    "-v 1,raw48,Not_Supported "
    "-v 2,raw48,Not_Supported "
  //"-v 9,raw24(raw8),Power_On_Hours "
  //"-v 12,raw48,Power_Cycle_Count "
    "-v 191,raw48,Not_Supported "
  //"-v 192,raw48,Power-Off_Retract_Count "
    "-v 197,raw48,ECC_Error_Count "
  //"-v 198,raw48,Offline_Uncorrectable "
  //"-v 199,raw48,UDMA_CRC_Error_Count "
    "-v 251,raw48,Min_Spares_Remain_Perc " // percentage of the total number of spare blocks available
    "-v 252,raw48,Added_Bad_Flash_Blk_Ct " // number of bad flash blocks
    "-v 254,raw48,Total_Erase_Blocks_Ct" // number of times the drive has erased any erase block
  },
  { "Smart Storage Systems XceedSecure2 SSDs",
    "(SMART|Adtron) ([AIS]25FBS|S35FCS).*",
    "", "",
    "-v 9,sec2hour,Power_On_Hours "
    "-v 194,hex64,Proprietary_194"
  },
  { "Smart Storage Systems XceedUltraX/Adtron A25FBX SSDs",
    "(SMART|Adtron) (A|I)25FBX.*",
    "", "",
    "-v 9,hex64,Proprietary_9 "
    "-v 194,hex48,Proprietary_194"
  },
  { "Smart Storage Systems Adtron A25FB 2xN SSDs",
    "(SMART|Adtron) A25FB.*2.N",
    "", "",
    "-v 110,hex64,Proprietary_HWC "
    "-v 111,hex64,Proprietary_MP "
    "-v 112,hex64,Proprietary_RtR "
    "-v 113,hex64,Proprietary_RR "
    "-v 120,hex64,Proprietary_HFAll "
    "-v 121,hex64,Proprietary_HF1st "
    "-v 122,hex64,Proprietary_HF2nd "
    "-v 123,hex64,Proprietary_HF3rd "
    "-v 125,hex64,Proprietary_SFAll "
    "-v 126,hex64,Proprietary_SF1st "
    "-v 127,hex64,Proprietary_SF2nd "
    "-v 128,hex64,Proprietary_SF3rd "
    "-v 194,raw24/raw32:zvzzzw,Fractional_Temperature"
  },
  { "Smart Storage Systems Adtron A25FB 3xN SSDs",
    "(SMART|Adtron) A25FB-.*3.N",
    "", "",
    "-v 9,sec2hour,Power_On_Hours "
    "-v 113,hex48,Proprietary_RR "
    "-v 130,raw48:54321,Minimum_Spares_All_Zs"
  //"-v 194,tempminmax,Temperature_Celsius"
  },
  { "STEC Mach2 CompactFlash Cards", // tested with STEC M2P CF 1.0.0/K1385MS
    "STEC M2P CF 1.0.0",
    "", "",
    "-v 100,raw48,Erase_Program_Cycles "
    "-v 103,raw48,Remaining_Energy_Storg "
    "-v 170,raw48,Reserved_Block_Count "
    "-v 171,raw48,Program_Fail_Count "
    "-v 172,raw48,Erase_Fail_Count "
    "-v 173,raw48,Wear_Leveling_Count "
    "-v 174,raw48,Unexpect_Power_Loss_Ct "
    "-v 211,raw48,Unknown_Attribute " // ] Missing in specification
    "-v 212,raw48,Unknown_Attribute"  // ] from September 2012
  },
  { "Transcend CompactFlash Cards", // tested with TRANSCEND/20080820,
      // TS4GCF133/20100709, TS16GCF133/20100709, TS16GCF150/20110407
    "TRANSCEND|TS(4|8|16)GCF(133|150)",
    "", "",
    "-v 7,raw48,Unknown_Attribute "
    "-v 8,raw48,Unknown_Attribute"
  },
  { "Marvell SSD SD88SA024BA0 (SUN branded)",
    "MARVELL SD88SA024BA0 SUN24G 0902M0054V",
    "", "", ""
  },
  { "HP 1TB SATA disk GB1000EAFJL",
    "GB1000EAFJL",
    "", "", ""
  },
  { "HP 500GB SATA disk MM0500EANCR",
    "MM0500EANCR",
    "", "", ""
  },
  { "HP 250GB SATA disk VB0250EAVER",
    "VB0250EAVER",
    "", "", ""
  },
  { "IBM Deskstar 60GXP",  // ER60A46A firmware
    "(IBM-|Hitachi )?IC35L0[12346]0AVER07.*",
    "ER60A46A",
    "", ""
  },
  { "IBM Deskstar 60GXP",  // All other firmware
    "(IBM-|Hitachi )?IC35L0[12346]0AVER07.*",
    "",
    "IBM Deskstar 60GXP drives may need upgraded SMART firmware.\n"
    "Please see http://haque.net/dtla_update/",
    ""
  },
  { "IBM Deskstar 40GV & 75GXP (A5AA/A6AA firmware)",
    "(IBM-)?DTLA-30[57]0[123467][05].*",
    "T[WX][123468AG][OF]A[56]AA",
    "", ""
  },
  { "IBM Deskstar 40GV & 75GXP (all other firmware)",
    "(IBM-)?DTLA-30[57]0[123467][05].*",
    "",
    "IBM Deskstar 40GV and 75GXP drives may need upgraded SMART firmware.\n"
    "Please see http://haque.net/dtla_update/",
    ""
  },
  { "", // ExcelStor J240, J340, J360, J680, J880 and J8160
    "ExcelStor Technology J(24|34|36|68|88|816)0",
    "", "", ""
  },
  { "", // Fujitsu M1623TAU
    "FUJITSU M1623TAU",
    "",
    "",
    "-v 9,seconds"
  },
  { "Fujitsu MHG",
    "FUJITSU MHG2...ATU?.*",
    "",
    "",
    "-v 9,seconds"
  },
  { "Fujitsu MHH",
    "FUJITSU MHH2...ATU?.*",
    "",
    "",
    "-v 9,seconds"
  },
  { "Fujitsu MHJ",
    "FUJITSU MHJ2...ATU?.*",
    "",
    "",
    "-v 9,seconds"
  },
  { "Fujitsu MHK",
    "FUJITSU MHK2...ATU?.*",
    "",
    "",
    "-v 9,seconds"
  },
  { "",  // Fujitsu MHL2300AT
    "FUJITSU MHL2300AT",
    "",
    "This drive's firmware has a harmless Drive Identity Structure\n"
      "checksum error bug.",
    "-v 9,seconds"
  },
  { "",  // MHM2200AT, MHM2150AT, MHM2100AT, MHM2060AT
    "FUJITSU MHM2(20|15|10|06)0AT",
    "",
    "This drive's firmware has a harmless Drive Identity Structure\n"
      "checksum error bug.",
    "-v 9,seconds"
  },
  { "Fujitsu MHN",
    "FUJITSU MHN2...AT",
    "",
    "",
    "-v 9,seconds"
  },
  { "", // Fujitsu MHR2020AT
    "FUJITSU MHR2020AT",
    "",
    "",
    "-v 9,seconds"
  },
  { "", // Fujitsu MHR2040AT
    "FUJITSU MHR2040AT",
    "",    // Tested on 40BA
    "",
    "-v 9,seconds -v 192,emergencyretractcyclect "
    "-v 198,offlinescanuncsectorct -v 200,writeerrorcount"
  },
  { "Fujitsu MHS AT",
    "FUJITSU MHS20[6432]0AT(  .)?",
    "",
    "",
    "-v 9,seconds -v 192,emergencyretractcyclect "
    "-v 198,offlinescanuncsectorct -v 200,writeerrorcount "
    "-v 201,detectedtacount"
  },
  { "Fujitsu MHT", // tested with FUJITSU MHT2030AC/909B
    "FUJITSU MHT2...(AC|AH|AS|AT|BH)U?.*",
    "",
    "",
    "-v 9,seconds"
  },
  { "Fujitsu MHU",
    "FUJITSU MHU2...ATU?.*",
    "",
    "",
    "-v 9,seconds"
  },
  { "Fujitsu MHV",
    "FUJITSU MHV2...(AH|AS|AT|BH|BS|BT).*",
    "",
    "",
    "-v 9,seconds"
  },
  { "Fujitsu MPA..MPG",
    "FUJITSU MP[A-G]3...A[HTEV]U?.*",
    "",
    "",
    "-v 9,seconds"
  },
  { "Fujitsu MHY BH",
    "FUJITSU MHY2(04|06|08|10|12|16|20|25)0BH.*",
    "", "",
    "-v 240,raw48,Transfer_Error_Rate"
  },
  { "Fujitsu MHW AC", // tested with FUJITSU MHW2060AC/00900004
    "FUJITSU MHW20(40|60)AC",
    "", "", ""
  },
  { "Fujitsu MHW BH",
    "FUJITSU MHW2(04|06|08|10|12|16)0BH.*",
    "", "", ""
  },
  { "Fujitsu MHW BJ",
    "FUJITSU MHW2(08|12|16)0BJ.*",
    "", "", ""
  },
  { "Fujitsu MHZ BH",
    "FUJITSU MHZ2(04|08|12|16|20|25|32)0BH.*",
    "", "", ""
  },
  { "Fujitsu MHZ BJ",
    "FUJITSU MHZ2(08|12|16|20|25|32)0BJ.*",
    "",
    "",
    "-v 9,minutes"
  },
  { "Fujitsu MHZ BS",
    "FUJITSU MHZ2(12|25)0BS.*",
    "", "", ""
  },
  { "Fujitsu MHZ BK",
    "FUJITSU MHZ2(08|12|16|25)0BK.*",
    "", "", ""
  },
  { "Fujitsu MJA BH",
    "FUJITSU MJA2(08|12|16|25|32|40|50)0BH.*",
    "", "", ""
  },
  { "", // Samsung SV4012H (known firmware)
    "SAMSUNG SV4012H",
    "RM100-08",
    "",
    "-v 9,halfminutes -F samsung"
  },
  { "", // Samsung SV4012H (all other firmware)
    "SAMSUNG SV4012H",
    "",
    "May need -F samsung disabled; see manual for details.",
    "-v 9,halfminutes -F samsung"
  },
  { "", // Samsung SV0412H (known firmware)
    "SAMSUNG SV0412H",
    "SK100-01",
    "",
    "-v 9,halfminutes -v 194,10xCelsius -F samsung"
  },
  { "", // Samsung SV0412H (all other firmware)
    "SAMSUNG SV0412H",
    "",
    "May need -F samsung disabled; see manual for details.",
    "-v 9,halfminutes -v 194,10xCelsius -F samsung"
  },
  { "", // Samsung SV1204H (known firmware)
    "SAMSUNG SV1204H",
    "RK100-1[3-5]",
    "",
    "-v 9,halfminutes -v 194,10xCelsius -F samsung"
  },
  { "", // Samsung SV1204H (all other firmware)
    "SAMSUNG SV1204H",
    "",
    "May need -F samsung disabled; see manual for details.",
    "-v 9,halfminutes -v 194,10xCelsius -F samsung"
  },
  { "", // SAMSUNG SV0322A tested with FW JK200-35
    "SAMSUNG SV0322A",
    "", "", ""
  },
  { "SAMSUNG SpinPoint V80", // tested with SV1604N/TR100-23
    "SAMSUNG SV(0211|0401|0612|0802|1203|1604)N",
    "",
    "",
    "-v 9,halfminutes -F samsung2"
  },
  { "", // SAMSUNG SP40A2H with RR100-07 firmware
    "SAMSUNG SP40A2H",
    "RR100-07",
    "",
    "-v 9,halfminutes -F samsung"
  },
  { "", // SAMSUNG SP80A4H with RT100-06 firmware
    "SAMSUNG SP80A4H",
    "RT100-06",
    "",
    "-v 9,halfminutes -F samsung"
  },
  { "", // SAMSUNG SP8004H with QW100-61 firmware
    "SAMSUNG SP8004H",
    "QW100-61",
    "",
    "-v 9,halfminutes -F samsung"
  },
  { "SAMSUNG SpinPoint F1 DT", // tested with HD103UJ/1AA01113
    "SAMSUNG HD(083G|16[12]G|25[12]H|32[12]H|50[12]I|642J|75[23]L|10[23]U)J",
    "", "", ""
  },
  { "SAMSUNG SpinPoint F1 EG", // tested with HD103UI/1AA01113
    "SAMSUNG HD(252H|322H|502I|642J|753L|103U)I",
    "", "", ""
  },
  { "SAMSUNG SpinPoint F1 RE", // tested with HE103UJ/1AA01113
    "SAMSUNG HE(252H|322H|502I|642J|753L|103U)J",
    "", "", ""
  },
  { "SAMSUNG SpinPoint F2 EG", // tested with HD154UI/1AG01118
    "SAMSUNG HD(502H|10[23]S|15[34]U)I",
    "", "", ""
  },
  { "SAMSUNG SpinPoint F3", // tested with HD502HJ/1AJ100E4
    "SAMSUNG HD(502H|754J|103S)J",
    "", "", ""
  },
  { "Seagate Barracuda SpinPoint F3", // tested with ST1000DM005 HD103SJ/1AJ100E5
    "ST[0-9DM]* HD(502H|754J|103S)J",
    "", "", ""
  },
  { "SAMSUNG SpinPoint F3 EG", // tested with HD503HI/1AJ100E4, HD153WI/1AN10002
    "SAMSUNG HD(253G|(324|503)H|754J|105S|(153|203)W)I",
    "", "", ""
  },
  { "SAMSUNG SpinPoint F3 RE", // tested with HE103SJ/1AJ30001
    "SAMSUNG HE(502H|754J|103S)J",
    "", "", ""
  },
  { "Seagate Samsung Spinpoint F4", // tested with ST250DM001 HD256GJ/1AR10001
    "ST(250|320)DM001 HD(256G|322G|323H)J",
    "", "", ""
  },
  { "SAMSUNG SpinPoint F4 EG (AF)",// tested with HD204UI/1AQ10001(buggy|fixed)
    "SAMSUNG HD(155|204)UI",
    "", // 1AQ10001
    "Using smartmontools or hdparm with this\n"
    "drive may result in data loss due to a firmware bug.\n"
    "****** THIS DRIVE MAY OR MAY NOT BE AFFECTED! ******\n"
    "Buggy and fixed firmware report same version number!\n"
    "See the following web pages for details:\n"
    "http://knowledge.seagate.com/articles/en_US/FAQ/223571en\n"
    "https://www.smartmontools.org/wiki/SamsungF4EGBadBlocks",
    ""
  },
  { "Seagate Samsung SpinPoint F4 EG (AF)", // later sold as Barracuda Green,
       // tested with ST2000DL004 HD204UI/1AQ10001
    "ST2000DL004 HD204UI",
    "", "", ""
  },
  { "SAMSUNG SpinPoint S250", // tested with HD200HJ/KF100-06
    "SAMSUNG HD(162|200|250)HJ",
    "", "", ""
  },
  { "SAMSUNG SpinPoint T133", // tested with HD300LJ/ZT100-12, HD400LJ/ZZ100-14, HD401LJ/ZZ100-15
    "SAMSUNG HD(250KD|(30[01]|320|40[01])L[DJ])",
    "", "", ""
  },
  { "SAMSUNG SpinPoint T166", // tested with HD252KJ/CM100-11, HD501LJ/CR100-1[01]
    "SAMSUNG HD(080G|160H|252K|32[01]K|403L|50[01]L)J",
    "", "",
    "-v 197,increasing" // at least HD501LJ/CR100-11
  },
  { "SAMSUNG SpinPoint P120", // VF100-37 firmware, tested with SP2514N/VF100-37
    "SAMSUNG SP(16[01]3|2[05][01]4)[CN]",
    "VF100-37",
    "",
    "-F samsung3"
  },
  { "SAMSUNG SpinPoint P120", // other firmware, tested with SP2504C/VT100-33
    "SAMSUNG SP(16[01]3|2[05][01]4)[CN]",
    "",
    "May need -F samsung3 enabled; see manual for details.",
    ""
  },
  { "SAMSUNG SpinPoint P80 SD", // tested with HD160JJ/ZM100-33, SAMSUNG HD080HJ/P/ZH100-34
    "SAMSUNG HD(080H|120I|160J)J(/P)?",
    "", "", ""
  },
  { "SAMSUNG SpinPoint P80", // BH100-35 firmware, tested with SP0842N/BH100-35
    "SAMSUNG SP(0451|08[0124]2|12[0145]3|16[0145]4)[CN]",
    "BH100-35",
    "",
    "-F samsung3"
  },
  { "SAMSUNG SpinPoint P80", // firmware *-35 or later
    "SAMSUNG SP(0451|08[0124]2|12[0145]3|16[0145]4)[CN]",
    ".*-3[5-9]",
    "May need -F samsung3 enabled; see manual for details.",
    ""
  },
  { "SAMSUNG SpinPoint P80", // firmware *-25...34, tested with
      // SP0401N/TJ100-30, SP1614C/SW100-25 and -34
    "SAMSUNG SP(04[05]1|08[0124]2|12[0145]3|16[0145]4)[CN]",
    ".*-(2[5-9]|3[0-4])",
    "",
    "-v 9,halfminutes -v 198,increasing"
  },
  { "SAMSUNG SpinPoint P80", // firmware *-23...24, tested with
    // SP0802N/TK100-23,
    // SP1213N/TL100-23,
    // SP1604N/TM100-23 and -24
    "SAMSUNG SP(0451|08[0124]2|12[0145]3|16[0145]4)[CN]",
    ".*-2[34]",
    "",
    "-v 9,halfminutes -F samsung2"
  },
  { "SAMSUNG SpinPoint P80", // unknown firmware
    "SAMSUNG SP(0451|08[0124]2|12[0145]3|16[0145]4)[CN]",
    "",
    "May need -F samsung2 or -F samsung3 enabled; see manual for details.",
    ""
  },
  { "SAMSUNG SpinPoint M40/60/80", // tested with HM120IC/AN100-16, HM160JI/AD100-16
    "SAMSUNG HM(0[468]0H|120I|1[026]0J)[CI]",
    "",
    "",
    "-v 9,halfminutes"
  },
  { "SAMSUNG SpinPoint M5", // tested with HM160HI/HH100-12
    "SAMSUNG HM(((061|080)G|(121|160)H|250J)I|160HC)",
    "", "", ""
  },
  { "SAMSUNG SpinPoint M6", // tested with HM320JI/2SS00_01 M6
    "SAMSUNG HM(251J|320[HJ]|[45]00L)I",
    "", "", ""
  },
  { "SAMSUNG SpinPoint M7", // tested with HM500JI/2AC101C4
    "SAMSUNG HM(250H|320I|[45]00J)I",
    "", "", ""
  },
  { "SAMSUNG SpinPoint M7E (AF)", // tested with HM321HI/2AJ10001, HM641JI/2AJ10001
    "SAMSUNG HM(161G|(251|321)H|501I|641J)I",
    "", "", ""
  },
  { "Seagate Samsung SpinPoint M7E", // tested with ST640LM000 HM641JI/2AJ10001
    "ST(160|250|320|500|640)LM00[01] HM[0-9]*[GHIJ]I",
    "", "", ""
  },
  { "SAMSUNG SpinPoint M7U (USB)", // tested with HM252HX/2AC101C4
    "SAMSUNG HM(162H|252H|322I|502J)X",
    "", "", ""
  },
  { "SAMSUNG SpinPoint M8 (AF)", // tested with HN-M101MBB/2AR10001
    "SAMSUNG HN-M(250|320|500|640|750|101)MBB",
    "", "", ""
  },
  { "Seagate Samsung SpinPoint M8 (AF)", // tested with
      // ST750LM022 HN-M750MBB/2AR10001, ST320LM001 HN-M320MBB/2AR10002,
      // APPLE HDD ST500LM012/2BA30003
    "ST(250|320|500|640|750|1000)LM0[012][124] HN-M[0-9]*MBB|"
    "APPLE HDD ST500LM012",
    "", "", ""
  },
  { "SAMSUNG SpinPoint M8U (USB)", // tested with HN-M500XBB/2AR10001
    "SAMSUNG HN-M(320|500|750|101)XBB",
    "", "", ""
  },
  { "Seagate Samsung SpinPoint M8U (USB)", // tested with ST1000LM025 HN-M101ABB/2AR10001,
      // ST1000LM025 HN-M101ABB/2BA30003 (0x04e8:0x61b6)
    "ST(250|320|500|640|750|1000)LM0[012][3459] HN-M[0-9]*ABB",
    "", "", ""
  },
  { "Seagate Barracuda Pro Compute", // tested with ST1000LM049-2GH172/SDM1
    "ST(1000LM049|500LM034)-.*",
    "", "", ""
  },
  { "Seagate Samsung SpinPoint M9T", // tested with ST2000LM003 HN-M201RAD/2BC10003
      // (Seagate Expansion Portable)
    "ST(1500|2000)LM0(03|04|06|07|10) HN-M[0-9]*RAD",
    "", "", ""
  },
  { "Seagate Mobile HDD", // tested with ST2000LM007-1R8174/WDZD1BYX
     //  ST1000LM035-1RK172/ACM1
    "ST(2000LM0(07|09|10)|1000LM03[578])-.*",
    "", "", ""
  },
  // Flash accelerated, no SMART info in the specs
  // ST1000LX015-1U7172/SDM1
  { "Seagate FireCuda 2.5", // 
    "ST(500|1000|2000)LX0(01|15|25)-.*",
    "", "", "-v 240,msec24hour32 "
  },
  // ST1000DX002/CC41
  { "Seagate FireCuda 3.5", // ST2000DX002-2DV164/CC41
    "ST[12]000DX002-.*",
    "", "", "-v 240,msec24hour32 "
  },
  { "Seagate Samsung SpinPoint M9TU (USB)", // tested with ST1500LM008 HN-M151AAD/2BC10001
       // (0x04e8:0x61b5), ST2000LM005 HN-M201AAD2BC10001 (0x04e8:0x61b4)
    "ST(1500|2000)LM00[58] HN-M[0-9]*AAD",
    "", "", ""
  },
  { "SAMSUNG SpinPoint MP5", // tested with HM250HJ/2AK10001
    "SAMSUNG HM(250H|320H|500J|640J)J",
    "", "", ""
  },
  { "SAMSUNG SpinPoint MT2", // tested with HM100UI/2AM10001
    "SAMSUNG HM100UI",
    "", "", ""
  },
  { "SAMSUNG HM100UX (S2 Portable)", // tested with HM100UX/2AM10001
    "SAMSUNG HM100UX",
    "", "", ""
  },
  { "SAMSUNG SpinPoint M", // tested with MP0402H/UC100-11
    "SAMSUNG MP0(302|402|603|804)H",
    "",
    "",
    "-v 9,halfminutes"
  },
  { "SAMSUNG SpinPoint N3U-3 (USB, 4KiB LLS)", // tested with HS25YJZ/3AU10-01
    "SAMSUNG HS(122H|2[05]YJ)Z",
    "", "", ""
  },
  { "SK hynix SATA SSDs",
    "SK ?hynix SC(210|300|308|311|313).*|" // tested with
      // SK hynix SC210 mSATA 256GB/20002L00,
      // SKhynix SC300 HFS256G32MND-3210A/20131P00,
      // SK hynix SC308 SATA 128GB/30001P10,
      // SK hynix SC311 SATA 512GB/70000P10,
      // SK hynix SC313 HFS256G32TNF-N3A0A/70000P10
    "HFS(128|256|512)G3[29]MND-(2200|3[23]10)A|" // HFS128G32MND-2200A/20200L00,
      // HFS512G32MND-3210A/20100P00, HFS512G39MND-3310A/20002P00
    "HFS(120|250|500)G32TND-N1A2A|" // SL308, tested with HFS500G32TND-N1A2A/30000P10
    "HFS(128|256|512)G39TND-N210A", // SC308, tested with HFS128G39TND-N210A/30001P10
    "", "",
  //"-v 1,raw48,Raw_Read_Error_Rate "
    "-v 5,raw48,Retired_Block_Count "
  //"-v 9,raw24(raw8),Power_On_Hours "
  //"-v 12,raw48,Power_Cycle_Count "
    "-v 100,raw48,Total_Erase_Count "
    "-v 168,raw48,Min_Erase_Count "
    "-v 169,raw48,Max_Erase_Count "
    "-v 171,raw48,Program_Fail_Count "
    "-v 172,raw48,Erase_Fail_Count "
    "-v 173,raw48,Wear_Leveling_Count "
    "-v 174,raw48,Unexpect_Power_Loss_Ct "
  //"-v 175,raw48,Program_Fail_Count_Chip "
    "-v 176,raw48,Unused_Rsvd_Blk_Cnt_Tot "
  //"-v 177,raw48,Wear_Leveling_Count "
  //"-v 178,raw48,Used_Rsvd_Blk_Cnt_Chip "
  //"-v 179,raw48,Used_Rsvd_Blk_Cnt_Tot "
    "-v 180,raw48,Erase_Fail_Count "
    "-v 181,raw48,Non4k_Aligned_Access "
    "-v 183,raw48,SATA_Downshift_Count "
  //"-v 184,raw48,End-to-End_Error "
  //"-v 187,raw48,Reported_Uncorrect "
  //"-v 188,raw48,Command_Timeout "
  //"-v 194,tempminmax,Temperature_Celsius "
  //"-v 195,raw48,Hardware_ECC_Recovered "
  //"-v 196,raw16(raw16),Reallocated_Event_Count "
  //"-v 198,raw48,Offline_Uncorrectable "
  //"-v 199,raw48,UDMA_CRC_Error_Count "
    "-v 201,raw48,Percent_Lifetime_Remain "
  //"-v 204,raw48,Soft_ECC_Correction "
    "-v 212,raw48,Phy_Error_Count "
    "-v 231,raw48,SSD_Life_Left "
    "-v 234,raw48,Unknown_SK_hynix_Attrib "
    "-v 241,raw48,Total_Writes_GiB "
    "-v 242,raw48,Total_Reads_GiB "
    "-v 243,raw48,Total_Media_Writes "
    "-v 250,raw48,Read_Retry_Count "
  },
  { "SK hynix SATA SSDs",
    "HFS(480|960|1T9|3T8)G3[2E]FEH-7[4A]10A", // tested with HFS480G32FEH-7410A/90037Q00
    "", "",
  //"-v 1,raw48,Raw_Read_Error_Rate "
    "-v 5,raw48,Retired_Block_Count "
  //"-v 9,raw24(raw8),Power_On_Hours "
    "-v 12,raw48,Device_Power_Cycle_Cnt "
    "-v 171,raw48,Program_Fail_Cnt "
    "-v 172,raw48,Erase_Fail_Cnt "
    "-v 174,raw48,Unexpected_Pwr_Loss_Cnt "
    "-v 175,raw48,Program_Fail_Cnt "
    "-v 176,raw48,Erase_Fail_Cnt "
    "-v 177,raw48,Endurance_Limit_Met "
    "-v 178,raw48,Used_Rsrvd_Blk_Cnt_Wrst "
    "-v 179,raw48,Used_Rsrvd_Blk_Cnt_Tot "
    "-v 180,raw48,E2E_Error_Det_Corr_Rate "
    "-v 181,raw48,Program_Fail_Cnt "
    "-v 182,raw48,Erase_Fail_Cnt "
    "-v 183,raw48,SATA_Downshift_Cnt "
  //"-v 184,raw48,End-to-End_Error "
  //"-v 187,raw48,Reported_Uncorrect "
  //"-v 188,raw48,Command_Timeout "
  //"-v 194,tempminmax,Temperature_Celsius "
    "-v 195,raw48,ECC_on_the_Fly_Rate "
  //"-v 199,raw48,UDMA_CRC_Error_Count "
    "-v 201,raw48,Uncorr_Soft_Read_Err_Rt "
    "-v 204,raw48,Soft_ECC_Correction_Rt "
    "-v 231,raw48,SSD_Life_Left "
    "-v 234,raw48,Lifetime_NAND_Prg_GiB "
    "-v 241,raw48,Lifetime_Writes_GiB "
    "-v 242,raw48,Lifetime_Reads_GiB "
    "-v 245,raw48,SSD_Life_Left "
    "-v 250,raw48,Read_Retry_Count "
  },
  { "Maxtor Fireball 541DX",
    "Maxtor 2B0(0[468]|1[05]|20)H1",
    "",
    "",
    "-v 9,minutes -v 194,unknown"
  },
  { "Maxtor Fireball 3",
    "Maxtor 2F0[234]0[JL]0",
    "",
    "",
    "-v 9,minutes"
  },
  { "Maxtor DiamondMax 1280 ATA",  // no self-test log, ATA2-Fast
    "Maxtor 8(1280A2|2160A4|2560A4|3840A6|4000A6|5120A8)",
    "",
    "",
    "-v 9,minutes"
  },
  { "Maxtor DiamondMax 2160 Ultra ATA",
    "Maxtor 8(2160D2|3228D3|3240D3|4320D4|6480D6|8400D8|8455D8)",
    "",
    "",
    "-v 9,minutes"
  },
  { "Maxtor DiamondMax 2880 Ultra ATA",
    "Maxtor 9(0510D4|0576D4|0648D5|0720D5|0840D6|0845D6|0864D6|1008D7|1080D8|1152D8)",
    "",
    "",
    "-v 9,minutes"
  },
  { "Maxtor DiamondMax 3400 Ultra ATA",
    "Maxtor 9(1(360|350|202)D8|1190D7|10[12]0D6|0840D5|06[48]0D4|0510D3|1(350|202)E8|1010E6|0840E5|0640E4)",
    "",
    "",
    "-v 9,minutes"
  },
  { "Maxtor DiamondMax D540X-4G",
    "Maxtor 4G(120J6|160J[68])",
    "",
    "",
    "-v 9,minutes -v 194,unknown"
  },
  { "Maxtor DiamondMax D540X-4K",
    "MAXTOR 4K(020H1|040H2|060H3|080H4)",
    "", "", ""
  },
  { "Maxtor DiamondMax Plus D740X",
    "MAXTOR 6L0(20[JL]1|40[JL]2|60[JL]3|80[JL]4)",
    "", "", ""
  },
  { "Maxtor DiamondMax Plus 5120 Ultra ATA 33",
    "Maxtor 9(0512D2|0680D3|0750D3|0913D4|1024D4|1360D6|1536D6|1792D7|2048D8)",
    "",
    "",
    "-v 9,minutes"
  },
  { "Maxtor DiamondMax Plus 6800 Ultra ATA 66",
    "Maxtor 9(2732U8|2390U7|204[09]U6|1707U5|1366U4|1024U3|0845U3|0683U2)",
    "",
    "",
    "-v 9,minutes"
  },
  { "Maxtor DiamondMax D540X-4D",
    "Maxtor 4D0(20H1|40H2|60H3|80H4)",
    "",
    "",
    "-v 9,minutes -v 194,unknown"
  },
  { "Maxtor DiamondMax 16",
    "Maxtor 4(R0[68]0[JL]0|R1[26]0L0|A160J0|R120L4)",
    "",
    "",
    "-v 9,minutes"
  },
  { "Maxtor DiamondMax 4320 Ultra ATA",
    "Maxtor (91728D8|91512D7|91303D6|91080D5|90845D4|90645D3|90648D[34]|90432D2)",
    "",
    "",
    "-v 9,minutes"
  },
  { "Maxtor DiamondMax 17 VL",
    "Maxtor 9(0431U1|0641U2|0871U2|1301U3|1741U4)",
    "",
    "",
    "-v 9,minutes"
  },
  { "Maxtor DiamondMax 20 VL",
    "Maxtor (94091U8|93071U6|92561U5|92041U4|91731U4|91531U3|91361U3|91021U2|90841U2|90651U2)",
    "",
    "",
    "-v 9,minutes"
  },
  { "Maxtor DiamondMax VL 30",  // U: ATA66, H: ATA100
    "Maxtor (33073U4|32049U3|31536U2|30768U1|33073H4|32305H3|31536H2|30768H1)",
    "",
    "",
    "-v 9,minutes"
  },
  { "Maxtor DiamondMax 36",
    "Maxtor (93652U8|92739U6|91826U4|91369U3|90913U2|90845U2|90435U1)",
    "",
    "",
    "-v 9,minutes"
  },
  { "Maxtor DiamondMax 40 ATA 66",
    "Maxtor 9(0684U2|1024U2|1362U3|1536U3|2049U4|2562U5|3073U6|4098U8)",
    "",
    "",
    "-v 9,minutes"
  },
  { "Maxtor DiamondMax Plus 40 (Ultra ATA 66 and Ultra ATA 100)",
    "Maxtor (54098[UH]8|53073[UH]6|52732[UH]6|52049[UH]4|51536[UH]3|51369[UH]3|51024[UH]2)",
    "",
    "",
    "-v 9,minutes"
  },
  { "Maxtor DiamondMax 40 VL Ultra ATA 100",
    "Maxtor 3(1024H1|1535H2|2049H2|3073H3|4098H4)( B)?",
    "",
    "",
    "-v 9,minutes"
  },
  { "Maxtor DiamondMax Plus 45 Ulta ATA 100",
    "Maxtor 5(4610H6|4098H6|3073H4|2049H3|1536H2|1369H2|1023H2)",
    "",
    "",
    "-v 9,minutes"
  },
  { "Maxtor DiamondMax 60 ATA 66",
    "Maxtor 9(1023U2|1536U2|2049U3|2305U3|3073U4|4610U6|6147U8)",
    "",
    "",
    "-v 9,minutes"
  },
  { "Maxtor DiamondMax 60 ATA 100",
    "Maxtor 9(1023H2|1536H2|2049H3|2305H3|3073H4|4098H6|4610H6|6147H8)",
    "",
    "",
    "-v 9,minutes"
  },
  { "Maxtor DiamondMax Plus 60",
    "Maxtor 5T0(60H6|40H4|30H3|20H2|10H1)",
    "",
    "",
    "-v 9,minutes"
  },
  { "Maxtor DiamondMax 80",
    "Maxtor (98196H8|96147H6)",
    "",
    "",
    "-v 9,minutes"
  },
  { "Maxtor DiamondMax 536DX",
    "Maxtor 4W(100H6|080H6|060H4|040H3|030H2)",
    "",
    "",
    "-v 9,minutes"
  },
  { "Maxtor DiamondMax Plus 8",
    "Maxtor 6(E0[234]|K04)0L0",
    "",
    "",
    "-v 9,minutes"
  },
  { "Maxtor DiamondMax 10 (ATA/133 and SATA/150)",
    "Maxtor 6(B(30|25|20|16|12|10|08)0[MPRS]|L(080[MLP]|(100|120)[MP]|160[MP]|200[MPRS]|250[RS]|300[RS]))0",
    "",
    "",
    "-v 9,minutes"
  },
  { "Maxtor DiamondMax 10 (SATA/300)",
    "Maxtor 6V(080E|160E|200E|250F|300F|320F)0",
    "", "", ""
  },
  { "Maxtor DiamondMax Plus 9",
    "Maxtor 6Y((060|080|120|160)L0|(060|080|120|160|200|250)P0|(060|080|120|160|200|250)M0)",
    "",
    "",
    "-v 9,minutes"
  },
  { "Maxtor DiamondMax 11",
    "Maxtor 6H[45]00[FR]0",
    "", "", ""
  },
  { "Maxtor DiamondMax 17",
    "Maxtor 6G(080L|160[PE])0",
    "", "", ""
  },
  { "Seagate Maxtor DiamondMax 20",
    "MAXTOR STM3(40|80|160)[28]1[12]0?AS?",
    "", "", ""
  },
  { "Seagate Maxtor DiamondMax 21", // tested with MAXTOR STM3250310AS/3.AAF
    "MAXTOR STM3(80[28]15|160215|250310|(250|320)820|320620|500630)AS?",
    "", "", ""
  },
  { "Seagate Maxtor DiamondMax 22", // fixed firmware
    "(MAXTOR )?STM3(500320|750330|1000340)AS?",
    "MX1A", // http://knowledge.seagate.com/articles/en_US/FAQ/207969en
    "", ""
  },
  { "Seagate Maxtor DiamondMax 22", // fixed firmware
    "(MAXTOR )?STM3(160813|320614|640323|1000334)AS?",
    "MX1B", // http://knowledge.seagate.com/articles/en_US/FAQ/207975en
    "", ""
  },
  { "Seagate Maxtor DiamondMax 22", // buggy firmware
    "(MAXTOR )?STM3(500320|750330|1000340)AS?",
    "MX15",
    "There are known problems with these drives,\n"
    "AND THIS FIRMWARE VERSION IS AFFECTED,\n"
    "see the following Seagate web pages:\n"
    "http://knowledge.seagate.com/articles/en_US/FAQ/207931en\n"
    "http://knowledge.seagate.com/articles/en_US/FAQ/207969en",
    ""
  },
  { "Seagate Maxtor DiamondMax 22", // unknown firmware
    "(MAXTOR )?STM3(160813|32061[34]|500320|640323|750330|10003(34|40))AS?",
    "",
    "There are known problems with these drives,\n"
    "see the following Seagate web pages:\n"
    "http://knowledge.seagate.com/articles/en_US/FAQ/207931en\n"
    "http://knowledge.seagate.com/articles/en_US/FAQ/207969en\n"
    "http://knowledge.seagate.com/articles/en_US/FAQ/207975en",
    ""
  },
  { "Seagate Maxtor DiamondMax 23", // new firmware
    "STM3((160|250)31|(320|500)41|(750|1000)52)8AS?",
    "CC3[D-Z]",
    "", ""
  },
  { "Seagate Maxtor DiamondMax 23", // unknown firmware
    "STM3((160|250)31|(320|500)41|(750|1000)52)8AS?",
    "",
    "A firmware update for this drive may be available,\n"
    "see the following Seagate web pages:\n"
    "http://knowledge.seagate.com/articles/en_US/FAQ/207931en\n"
    "http://knowledge.seagate.com/articles/en_US/FAQ/213911en",
    ""
  },
  { "Maxtor MaXLine Plus II",
    "Maxtor 7Y250[PM]0",
    "",
    "",
    "-v 9,minutes"
  },
  { "Maxtor MaXLine II",
    "Maxtor [45]A(25|30|32)0[JN]0",
    "",
    "",
    "-v 9,minutes"
  },
  { "Maxtor MaXLine III (ATA/133 and SATA/150)",
    "Maxtor 7L(25|30)0[SR]0",
    "",
    "",
    "-v 9,minutes"
  },
  { "Maxtor MaXLine III (SATA/300)",
    "Maxtor 7V(25|30)0F0",
    "", "", ""
  },
  { "Maxtor MaXLine Pro 500",  // There is also a 7H500R0 model, but I
    "Maxtor 7H500F0",               // haven't added it because I suspect
    "",                               // it might need vendoropts_9_minutes
    "", ""                            // and nobody has submitted a report yet
  },
  { "", // HITACHI_DK14FA-20B
    "HITACHI_DK14FA-20B",
    "",
    "",
    "-v 9,minutes -v 193,loadunload"
  },
  { "HITACHI Travelstar DK23XX/DK23XXB",
    "HITACHI_DK23..-..B?",
    "",
    "",
    "-v 9,minutes -v 193,loadunload"
  },
  { "Hitachi Endurastar J4K20/N4K20 (formerly DK23FA-20J)",
    "(HITACHI_DK23FA-20J|HTA422020F9AT[JN]0)",
    "",
    "",
    "-v 9,minutes -v 193,loadunload"
  },
  { "Hitachi Endurastar J4K30/N4K30",
    "HE[JN]4230[23]0F9AT00",
    "",
    "",
    "-v 9,minutes -v 193,loadunload"
  },
  { "Hitachi Travelstar C4K60",  // 1.8" slim drive
    "HTC4260[23]0G5CE00|HTC4260[56]0G8CE00",
    "",
    "",
    "-v 9,minutes -v 193,loadunload"
  },
  { "IBM Travelstar 4GT",
    "IBM-DTCA-2(324|409)0",
    "", "", ""
  },
  { "IBM Travelstar 6GN",
    "IBM-DBCA-20(324|486|648)0",
    "", "", ""
  },
  { "IBM Travelstar 25GS, 18GT, and 12GN",
    "IBM-DARA-2(25|18|15|12|09|06)000",
    "", "", ""
  },
  { "IBM Travelstar 14GS",
    "IBM-DCYA-214000",
    "", "", ""
  },
  { "IBM Travelstar 4LP",
    "IBM-DTNA-2(180|216)0",
    "", "", ""
  },
  { "IBM Travelstar 48GH, 30GN, and 15GN",
    "(IBM-|Hitachi )?IC25(T048ATDA05|N0(30|20|15|12|10|07|06|05)ATDA04)-.",
    "", "", ""
  },
  { "IBM Travelstar 32GH, 30GT, and 20GN",
    "IBM-DJSA-2(32|30|20|10|05)",
    "", "", ""
  },
  { "IBM Travelstar 4GN",
    "IBM-DKLA-2(216|324|432)0",
    "", "", ""
  },
  { "IBM/Hitachi Travelstar 60GH and 40GN",
    "(IBM-|Hitachi )?IC25(T060ATC[SX]05|N0[4321]0ATC[SX]04)-.",
    "", "", ""
  },
  { "IBM/Hitachi Travelstar 40GNX",
    "(IBM-|Hitachi )?IC25N0[42]0ATC[SX]05-.",
    "", "", ""
  },
  { "Hitachi Travelstar 80GN",
    "(Hitachi )?IC25N0[23468]0ATMR04-.",
    "", "", ""
  },
  { "Hitachi Travelstar 4K40",
    "(Hitachi )?HTS4240[234]0M9AT00",
    "", "", ""
  },
  { "Hitachi Travelstar 4K120",
    "(Hitachi )?(HTS4212(60|80|10|12)H9AT00|HTS421260G9AT00)",
    "", "", ""
  },
  { "Hitachi Travelstar 5K80",
    "(Hitachi )?HTS5480[8642]0M9AT00",
    "", "", ""
  },
  { "Hitachi Travelstar 5K100",
    "(Hitachi )?HTS5410[1864]0G9(AT|SA)00",
    "", "", ""
  },
  { "Hitachi Travelstar E5K100",
    "(Hitachi )?HTE541040G9(AT|SA)00",
    "", "", ""
  },
  { "Hitachi Travelstar 5K120",
    "(Hitachi )?HTS5412(60|80|10|12)H9(AT|SA)00",
    "", "", ""
  },
  { "Hitachi Travelstar 5K160",
    "(Hitachi |HITACHI )?HTS5416([468]0|1[26])J9(AT|SA)00",
    "", "", ""
  },
  { "Hitachi Travelstar E5K160",
    "(Hitachi )?HTE5416(12|16|60|80)J9(AT|SA)00",
    "", "", ""
  },
  { "Hitachi Travelstar 5K250",
    "(Hitachi |HITACHI )?HTS5425(80|12|16|20|25)K9(A3|SA)00",
    "", "", ""
  },
  { "Hitachi Travelstar 5K320", // tested with HITACHI HTS543232L9SA00/FB4ZC4EC,
    // Hitachi HTS543212L9SA02/FBBAC52F
    "(Hitachi |HITACHI )?HT(S|E)5432(80|12|16|25|32)L9(A3(00)?|SA0[012])",
    "", "", ""
  },
  { "Hitachi/HGST Travelstar Z5K320", // tested with Hitachi HTS543232A7A384/ES2OA70K
    "(Hitachi|HGST) HT[ES]5432(16|25|32)A7A38[145]",
    "", "", ""
  },
  { "Hitachi Travelstar 5K500.B", // tested with Hitachi HTS545050B9SA00/PB4OC60X
    "(Hitachi )?HT[ES]5450(12|16|25|32|40|50)B9(A30[01]|SA00)",
    "", "", ""
  },
  { "Hitachi/HGST Travelstar Z5K500", // tested with HGST HTS545050A7E380/GG2OAC90,
      // Hitachi HTS545032A7E380/GGBOA7A0, HGST HTS545050A7E680/GR2OA230,
      // APPLE HDD HTS545050A7E362/GG2AB990
    "(Hitachi|HGST|APPLE HDD) HT[ES]5450(25|32|50)A7E(362|38[01]|680)",
    "", "", ""
  },
  { "Hitachi/HGST Travelstar 5K750", // tested with Hitachi HTS547575A9E384/JE4OA60A,
       // APPLE HDD HTS547550A9E384/JE3AD70F
    "(Hitachi|APPLE HDD) HT[ES]5475(50|64|75)A9E38[14]",
    "", "", ""
  },
  { "HGST Travelstar 5K1000", // tested with HGST HTS541010A9E680/JA0OA560,
      // HGST HTS541075A9E680/JA2OA560
    "HGST HT[ES]5410(64|75|10)A9E68[01]",
    "", "", ""
  },
  { "HGST Travelstar Z5K1000", // tested with HGST HTS541010A7E630/SE0OA4A0
    "HGST HTS5410(75|10)A7E63[015]",
    "", "", ""
  },
  { "HGST Travelstar 5K1500", // tested with HGST HTS541515A9E630/KA0OA500
    "HGST HT[ES]541515A9E63[015]",
    "", "", ""
  },
  { "Hitachi Travelstar 7K60",
    "(Hitachi )?HTS726060M9AT00",
    "", "", ""
  },
  { "Hitachi Travelstar E7K60",
    "(Hitachi )?HTE7260[46]0M9AT00",
    "", "", ""
  },
  { "Hitachi Travelstar 7K100",
    "(Hitachi )?HTS7210[168]0G9(AT|SA)00",
    "", "", ""
  },
  { "Hitachi Travelstar E7K100",
    "(Hitachi )?HTE7210[168]0G9(AT|SA)00",
    "", "", ""
  },
  { "Hitachi Travelstar 7K200", // tested with HITACHI HTS722016K9SA00/DCDZC75A
    "(Hitachi |HITACHI )?HTS7220(80|10|12|16|20)K9(A3|SA)00",
    "", "", ""
  },
  { "Hitachi Travelstar 7K320", // tested with
    // HTS723225L9A360/FCDOC30F, HTS723216L9A362/FC2OC39F
    "(Hitachi )?HT[ES]7232(80|12|16|25|32)L9(A300|A36[02]|SA61)",
    "", "", ""
  },
  { "Hitachi Travelstar Z7K320", // tested with HITACHI HTS723232A7A364/EC2ZB70B
    "(HITACHI )?HT[ES]7232(16|25|32)A7A36[145]",
    "", "", ""
  },
  { "Hitachi Travelstar 7K500", // tested with Hitachi HTS725050A9A360/PC4OC70D,
    // HITACHI HTS725032A9A364/PC3ZC70F
    "(Hitachi |HITACHI )?HT[ES]7250(12|16|25|32|50)A9A36[02-5]",
    "", "", ""
  },
  { "Hitachi/HGST Travelstar Z7K500", // tested with HITACHI HTS725050A7E630/GH2ZB390,
      // HGST HTS725050A7E630/GH2OA420, HGST HTS725050A7E630/GH2OA530
    "(HITACHI|HGST) HT[ES]7250(25|32|50)A7E63[015]",
    "", "", ""
  },
  { "Hitachi/HGST Travelstar 7K750", // tested with Hitachi HTS727550A9E364/JF3OA0E0,
      // Hitachi HTS727575A9E364/JF4OA0D0
    "(Hitachi|HGST) HT[ES]7275(50|64|75)A9E36[14]",
    "", "", ""
  },
  { "HGST Travelstar 7K1000", // tested with HGST HTS721010A9E630/JB0OA3B0
    // HGST HTS721075A9E630/JB2OA3J0
    "HGST HT[ES]7210(10|75)A9E63[01]",
    "", "", ""
  },
  { "IBM Deskstar 14GXP and 16GP",
    "IBM-DTTA-3(7101|7129|7144|5032|5043|5064|5084|5101|5129|5168)0",
    "", "", ""
  },
  { "IBM Deskstar 25GP and 22GXP",
    "IBM-DJNA-3(5(101|152|203|250)|7(091|135|180|220))0",
    "", "", ""
  },
  { "IBM Deskstar 37GP and 34GXP",
    "IBM-DPTA-3(5(375|300|225|150)|7(342|273|205|136))0",
    "", "", ""
  },
  { "IBM/Hitachi Deskstar 120GXP",
    "(IBM-)?IC35L((020|040|060|080|120)AVVA|0[24]0AVVN)07-[01]",
    "", "", ""
  },
  { "IBM/Hitachi Deskstar GXP-180",
    "(IBM-)?IC35L(030|060|090|120|180)AVV207-[01]",
    "", "", ""
  },
  { "Hitachi CinemaStar 5K320", // tested with Hitachi HCS5C3225SLA380/STBOA37H
    "Hitachi HCS5C32(25|32)SLA380",
    "", "", ""
  },
  { "Hitachi CinemaStar 5K1000", // Hitachi HCS5C1010CLA382/JC4OA3EA
    "Hitachi HCS5C10(10|75|50|32|25|16)CLA382",
    "", "", ""
  },
  { "Hitachi Deskstar 5K3000", // tested with HDS5C3030ALA630/MEAOA5C0,
       // Hitachi HDS5C3020BLE630/MZ4OAAB0 (OEM, Toshiba Canvio Desktop)
    "(Hitachi )?HDS5C30(15|20|30)(ALA|BLE)63[02].*",
    "", "", ""
  },
  { "Hitachi Deskstar 5K4000", // tested with HDS5C4040ALE630/MPAOA250
    "(Hitachi )?HDS5C40(30|40)ALE63[01].*",
    "", "", ""
  },
  { "Hitachi Deskstar 7K80",
    "(Hitachi )?HDS7280([48]0PLAT20|(40)?PLA320|80PLA380).*",
    "", "", ""
  },
  { "Hitachi Deskstar 7K160",
    "(Hitachi )?HDS7216(80|16)PLA[3T]80.*",
    "", "", ""
  },
  { "Hitachi Deskstar 7K250",
    "(Hitachi )?HDS7225((40|80|12|16)VLAT20|(12|16|25)VLAT80|(80|12|16|25)VLSA80)",
    "", "", ""
  },
  { "Hitachi Deskstar 7K250 (SUN branded)",
    "HITACHI HDS7225SBSUN250G.*",
    "", "", ""
  },
  { "Hitachi Deskstar T7K250",
    "(Hitachi )?HDT7225((25|20|16)DLA(T80|380))",
    "", "", ""
  },
  { "Hitachi Deskstar 7K400",
    "(Hitachi )?HDS724040KL(AT|SA)80",
    "", "", ""
  },
  { "Hitachi Deskstar 7K500",
    "(Hitachi )?HDS725050KLA(360|T80)",
    "", "", ""
  },
  { "Hitachi Deskstar P7K500",
    "(Hitachi )?HDP7250(16|25|32|40|50)GLA(36|38|T8)0",
    "", "", ""
  },
  { "Hitachi Deskstar T7K500",
    "(Hitachi )?HDT7250(25|32|40|50)VLA(360|380|T80)",
    "", "", ""
  },
  { "Hitachi Deskstar 7K1000",
    "(Hitachi )?HDS7210(50|75|10)KLA330",
    "", "", ""
  },
  { "Hitachi Deskstar 7K1000.B",
    "(Hitachi )?HDT7210((16|25)SLA380|(32|50|64|75|10)SLA360)",
    "", "", ""
  },
  { "Hitachi Deskstar 7K1000.C", // tested with Hitachi HDS721010CLA330/JP4OA3MA,
      // Hitachi HDS721025CLA682/JP1OA41A
    "(Hitachi )?HDS7210((16|25)CLA[36]82|(32|50)CLA[36]62|(64|75|10)CLA[36]3[02])",
    "", "", ""
  },
  { "Hitachi Deskstar 7K1000.D", // tested with HDS721010DLE630/MS2OA5Q0
    "Hitachi HDS7210(25|32|50|75|10)DLE630",
    "", "", ""
  },
  { "Hitachi Deskstar E7K1000", // tested with HDE721010SLA330/ST6OA31B
    "Hitachi HDE7210(50|75|10)SLA330",
    "", "", ""
  },
  { "Hitachi Deskstar 7K2000",
    "Hitachi HDS722020ALA330",
    "", "", ""
  },
  { "Hitachi Deskstar 7K3000", // tested with Hitachi HDS723030ALA640/MKAOA3B0,
      // Hitachi HDS723030BLE640/MX6OAAB0
    "Hitachi HDS7230((15|20)BLA642|30ALA640|30BLE640)",
    "", "", ""
  },
  { "Hitachi/HGST Deskstar 7K4000", // tested with Hitachi HDS724040ALE640/MJAOA250,
      // HGST HDS724040ALE640/MJAOA580
    "(Hitachi|HGST) HDS724040ALE640",
    "", "", ""
  },
  { "HGST Deskstar NAS", // tested with HGST HDN724040ALE640/MJAOA5E0,
       // HGST HDN726050ALE610/APGNT517, HGST HDN726060ALE610/APGNT517
       // HGST HDN726040ALE614/APGNW7JH, HGST HDN726060ALE614/K1HE594D
    "HGST HDN72(4030|4040|6040|6050|6060)ALE6(10|14|40|04)",
    "", "", ""
  },
  { "Hitachi Ultrastar A7K1000", // tested with
    // HUA721010KLA330      44X2459 42C0424IBM/GKAOAB4A,,
    // Hitachi HUA721075KLA330/GK8OA70M,
    // HITACHI HUA721075KLA330/GK8OA90A
    "(Hitachi |HITACHI )?HUA7210(50|75|10)KLA330.*",
    "", "", ""
  },
  { "Hitachi Ultrastar A7K2000", // tested with
    // HUA722010CLA330      43W7629 42C0401IBM
    "(Hitachi )?HUA7220(50|10|20)[AC]LA33[01].*",
    "", "", ""
  },
  { "Hitachi Ultrastar 7K3000", // tested with Hitachi HUA723030ALA640/MKAOA580,
      // Hitachi HUA723020ALA641/MK7OA840
    "Hitachi HUA7230(20|30)ALA64[01]",
    "", "", ""
  },
  { "Hitachi/HGST Ultrastar 7K4000", // tested with Hitachi HUS724040ALE640/MJAOA3B0,
      // HGST HUS724040ALE640/MJAOA580, HGST HUS724020ALA640/MF6OAA70
    "(Hitachi|HGST) HUS7240(20|30|40)AL[AE]64[01]",
    "", "", ""
  },
  { "Hitachi/HGST Ultrastar 7K2", //
    "(Hitachi|HGST) HUS722T[12]TALA604",
    "", "",
    "-v 16,raw48,Gas_Gauge"
  },
  { "HGST Ultrastar 7K6000", // tested with HGST HUS726060ALE614/APGNW517
    "HGST HUS7260[2456]0AL[AEN]61[014]",
    "", "", ""
  },
  { "HGST Ultrastar He6", // tested with HGST HUS726060ALA640/AHGNT1E2
    "HGST HUS726060ALA64[01]",
    "", "",
    "-v 22,raw48,Helium_Level"
  },
  { "HGST Ultrastar He8", // tested with HGST HUH728060ALE600/GR2OA230
    "HGST HUH7280(60|80)AL[EN]60[014]",
    "", "",
    "-v 22,raw48,Helium_Level"
  },
  { "HGST Ultrastar He10", // tested with HGST HUH7210100ALE600/0F27452
    "HGST HUH7210(08|10)AL[EN]60[014]",
    "", "",
    "-v 22,raw48,Helium_Level"
  },
  { "WDC HGST Ultrastar He10", // WD white label, tested with
      // WDC WD80EMAZ-00WJTA0/83.H0A83, WDC WD80EZAZ-11TDBA0/83.H0A83,
      // WDC WD100EMAZ-00WJTA0/83.H0A83, WDC WD100EZAZ-11TDBA0/83.H0A83
    "WDC WD(80|100)E[MZ]AZ-.*",
    "", "",
    "-v 22,raw48,Helium_Level"
  },
  { "HGST Ultrastar DC HC520 (He12)", // tested with HGST HUH721212ALE600/LEGNT3D0
    "HGST HUH721212AL[EN]60[014]",
    "", "",
    "-v 22,raw48,Helium_Level"
  },
  { "HGST MegaScale 4000", // tested with HGST HMS5C4040ALE640/MPAOA580
    "HGST HMS5C4040[AB]LE64[01]", // B = DC 4000.B
    "", "", ""
  },
  { "Toshiba 2.5\" HDD (10-20 GB)",
    "TOSHIBA MK(101[67]GAP|15[67]GAP|20(1[678]GAP|(18|23)GAS))",
    "", "", ""
  },
  { "Toshiba 2.5\" HDD (30-60 GB)",
    "TOSHIBA MK((6034|4032)GSX|(6034|4032)GAX|(6026|4026|4019|3019)GAXB?|(6025|6021|4025|4021|4018|3025|3021|3018)GAS|(4036|3029)GACE?|(4018|3017)GAP)",
    "", "", ""
  },
  { "Toshiba 2.5\" HDD (80 GB and above)",
    "TOSHIBA MK(80(25GAS|26GAX|32GAX|32GSX)|10(31GAS|32GAX)|12(33GAS|34G[AS]X)|2035GSS)",
    "", "", ""
  },
  { "Toshiba 2.5\" HDD MK..37GSX", // tested with TOSHIBA MK1637GSX/DL032C
    "TOSHIBA MK(12|16)37GSX",
    "", "", ""
  },
  { "Toshiba 2.5\" HDD MK..46GSX", // tested with TOSHIBA MK1246GSX/LB213M
    "TOSHIBA MK(80|12|16|25)46GSX",
    "", "", ""
  },
  { "Toshiba 2.5\" HDD MK..50GACY", // tested with TOSHIBA MK8050GACY/TF105A
    "TOSHIBA MK8050GACY",
    "", "", ""
  },
  { "Toshiba 2.5\" HDD MK..34GSX", // tested with TOSHIBA MK8034GSX/AH301E
    "TOSHIBA MK(80|12|10)34GSX",
    "", "", ""
  },
  //
  { "Toshiba 2.5\" HDD MK..32GSX", // tested with TOSHIBA MK1032GSX/AS021G
    "TOSHIBA MK(10|80|60|40)32GSX",
    "", "", ""
  },
  { "Toshiba 2.5\" HDD MK..51GSY", // tested with TOSHIBA MK1251GSY/LD101D
    "TOSHIBA MK(80|12|16|25)51GSY",
    "",
    "",
    "-v 9,minutes"
  },
  { "Toshiba 2.5\" HDD MK..52GSX",
    "TOSHIBA MK(80|12|16|25|32)52GSX",
    "", "", ""
  },
  { "Toshiba 2.5\" HDD MK..55GSX", // tested with TOSHIBA MK5055GSX/FG001A, MK3255GSXF/FH115B
    "TOSHIBA MK(12|16|25|32|40|50)55GSXF?",
    "", "", ""
  },
  { "Toshiba 2.5\" HDD MK..56GSY", // tested with TOSHIBA MK2556GSYF/LJ001D
    "TOSHIBA MK(16|25|32|50)56GSYF?",
    "",
    "",
    "-v 9,minutes"
  },
  { "Toshiba 2.5\" HDD MK..59GSXP (AF)",
    "TOSHIBA MK(32|50|64|75)59GSXP?",
    "", "", ""
  },
  { "Toshiba 2.5\" HDD MK..59GSM (AF)",
    "TOSHIBA MK(75|10)59GSM",
    "", "", ""
  },
  { "Toshiba 2.5\" HDD MK..61GSY[N]", // tested with TOSHIBA MK5061GSY/MC102E, MK5061GSYN/MH000A,
      // TOSHIBA MK2561GSYN/MH000D
    "TOSHIBA MK(16|25|32|50|64)61GSYN?",
    "",
    "",
    "-v 9,minutes" // TOSHIBA MK2561GSYN/MH000D
  },
  { "Toshiba 2.5\" HDD MK..61GSYB", // tested with TOSHIBA MK5061GSYB/ME0A
    "TOSHIBA MK(16|25|32|50|64)61GSYB",
    "", "", ""
  },
  { "Toshiba 2.5\" HDD MK..65GSX", // tested with TOSHIBA MK5065GSX/GJ003A, MK3265GSXN/GH012H,
      // MK5065GSXF/GP006B, MK2565GSX H/GJ003A
    "TOSHIBA MK(16|25|32|50|64)65GSX[FN]?( H)?", // "... H" = USB ?
    "", "", ""
  },
  { "Toshiba 2.5\" HDD MK..75GSX", // tested with TOSHIBA MK7575GSX/GT001C
    "TOSHIBA MK(32|50|64|75)75GSX",
    "", "", ""
  },
  { "Toshiba 2.5\" HDD MK..76GSX", // tested with TOSHIBA MK3276GSX/GS002D
    "TOSHIBA MK(16|25|32|50|64)76GSX",
    "",
    "",
    "-v 9,minutes"
  },
  { "Toshiba 2.5\" HDD MQ01ABB...", // tested with TOSHIBA MQ01ABB200/AY000U
    "TOSHIBA MQ01ABB(100|150|200)",
    "", "", ""
  },
  { "Toshiba 2.5\" HDD MQ01ABC...", // tested with TOSHIBA MQ01ABC150/AQ001U
    "TOSHIBA MQ01ABC(100|150|200)",
    "", "", ""
  },
  { "Toshiba 2.5\" HDD MQ01ABD...", // tested with TOSHIBA MQ01ABD100/AX001U,
      // TOSHIBA MQ01ABD100V/AX001Q
    "TOSHIBA MQ01ABD(025|032|050|064|075|100)V?",
    "", "", ""
  },
  { "Toshiba 2.5\" HDD MQ01ABF...", // tested with TOSHIBA MQ01ABF050/AM001J
    "TOSHIBA MQ01ABF(050|075|100)",
    "", "", ""
  },
  { "Toshiba 2.5\" HDD MQ01UBB... (USB 3.0)", // tested with TOSHIBA MQ01UBB200/AY000U (0x0480:0xa100),
      // TOSHIBA MQ01UBB200/34MATMZ5T (0x05ac:0x8406)
    "TOSHIBA MQ01UBB200",
    "", "", ""
  },
  { "Toshiba 2.5\" HDD MQ01UBD... (USB 3.0)", // tested with TOSHIBA MQ01UBD050/AX001U (0x0480:0xa007),
      // TOSHIBA MQ01UBD100/AX001U (0x0480:0x0201, 0x0480:0xa200),
      // TOSHIBA MQ01UBD050/AX101U (0x0480:0xa202)
    "TOSHIBA MQ01UBD(050|075|100)",
    "", "", ""
  },
  { "Toshiba 2.5\" HDD MQ04UBF... (USB 3.0)", // tested with TOSHIBA MQ04UBF100/JU000U (0x0480:0xa202)
    "TOSHIBA MQ04UBF100",
    "", "", ""
  },
  { "Toshiba 2.5\" HDD MQ04UBD...", // tested with TOSHIBA MQ04UBD200/68U2T2VWT
    "TOSHIBA MQ04UBD200",
    "", "", ""
  },
  { "Toshiba 2.5\" HDD MQ03ABB...", // tested with TOSHIBA MQ03ABB300
    "TOSHIBA MQ03ABB[23]00",
    "", "", ""
  },
  { "Toshiba 2.5\" HDD MQ03UBB...", // tested with TOSHIBA MQ03UBB200/37I7T0NJT
    "TOSHIBA MQ03UBB(300|200|250)",
    "", "", ""
  },
  { "Toshiba 3.5\" HDD MK.002TSKB", // tested with TOSHIBA MK1002TSKB/MT1A
    "TOSHIBA MK(10|20)02TSKB",
    "", "", ""
  },
  { "Toshiba 3.5\" MG03ACAxxx(Y) Enterprise HDD", // tested with TOSHIBA MG03ACA100/FL1A
    "TOSHIBA MG03ACA[1234]00Y?",
    "", "", ""
  },
  { "Toshiba 3.5\" MD04ACA... Enterprise HDD", // tested with TOSHIBA MD04ACA500/FP1A
    "TOSHIBA MD04ACA[2345]00",
    "", "", ""
  },
  { "Toshiba 3.5\" MG04ACA... Enterprise HDD", // tested with TOSHIBA MG04ACA600A/FS2B
    "TOSHIBA MG04ACA[23456]00[AE].?",
    "", "", ""
  },
  { "Toshiba MG06ACA... Enterprise Capacity HDD", // tested with TOSHIBA MG06ACA800E/4303,
      // TOSHIBA MG06ACA10TE/0103
    "TOSHIBA MG06ACA([68]00|10T)[AE]Y?",
    "", "", ""
  },
  { "Toshiba MG07ACA... Enterprise Capacity HDD", // tested with TOSHIBA MG07ACA14TE/0101
    "TOSHIBA MG07ACA1[24]T[AE]Y?",
    "", "",
    "-v 23,raw48,Helium_Condition_Lower "
    "-v 24,raw48,Helium_Condition_Upper"
  },
  { "Toshiba 3.5\" DT01ABA... Desktop HDD", // tested with TOSHIBA DT01ABA300/MZ6OABB0
    "TOSHIBA DT01ABA(100|150|200|300)",
    "", "", ""
  },
  { "Toshiba 3.5\" DT01ACA... Desktop HDD", // tested with TOSHIBA DT01ACA100/MS2OA750,
      // TOSHIBA DT01ACA200/MX4OABB0, TOSHIBA DT01ACA300/MX6OABB0
    "TOSHIBA DT01ACA(025|032|050|075|100|150|200|300)",
    "", "", ""
  },
  { "Toshiba X300", // tested with TOSHIBA HDWE160/FS2A
    "TOSHIBA HDWE1[456]0",
    "", "", ""
  },
  { "Toshiba P300", // tested with TOSHIBA HDWD120/MX4OACF0
    "TOSHIBA HDWD1(30|20|10|05)",
    "", "", ""
  },
  { "Toshiba 1.8\" HDD",
    "TOSHIBA MK[23468]00[4-9]GA[HL]",
    "", "", ""
  },
  { "Toshiba 1.8\" HDD MK..29GSG",
    "TOSHIBA MK(12|16|25)29GSG",
    "", "", ""
  },
  { "", // TOSHIBA MK6022GAX
    "TOSHIBA MK6022GAX",
    "", "", ""
  },
  { "Toshiba HK4R Series SSD", // TOSHIBA THNSN8960PCSE/8EET6101
    "TOSHIBA THNSN8(120P|240P|480P|960P|1Q92)CSE",
    "", "", 
    "-v 167,raw48,SSD_Protect_Mode "
    "-v 168,raw48,SATA_PHY_Error_Count "
    "-v 169,raw48,Bad_Block_Count "
    "-v 173,raw48,Erase_Count "
  },
  { "Toshiba HG6 Series SSD", // TOSHIBA THNSNJ512GCST/JTRA0102
    // http://www.farnell.com/datasheets/1852757.pdf
    // TOSHIBA THNSFJ256GCSU/JULA1102
    // TOSHIBA THNSFJ256GDNU A/JYLA1102
    "TOSHIBA THNS[NF]J(060|128|256|512)G[BCAM8VD][SCN][TU].*",
    "", "", 
    "-v 167,raw48,SSD_Protect_Mode "
    "-v 168,raw48,SATA_PHY_Error_Count "
    "-v 169,raw48,Bad_Block_Count "
    "-v 173,raw48,Erase_Count "
  },
  { "", // TOSHIBA MK6409MAV
    "TOSHIBA MK6409MAV",
    "", "", ""
  },
  { "Toshiba MKx019GAXB (SUN branded)",
    "TOS MK[34]019GAXB SUN[34]0G",
    "", "", ""
  },
  { "Seagate Momentus",
    "ST9(20|28|40|48)11A",
    "", "", ""
  },
  { "Seagate Momentus 42",
    "ST9(2014|3015|4019)A",
    "", "", ""
  },
  { "Seagate Momentus 4200.2", // tested with ST960812A/3.05
    "ST9(100822|808210|60812|50212|402113|30219)A",
    "", "", ""
  },
  { "Seagate Momentus 5400.2",
    "ST9(808211|6082[12]|408114|308110|120821|10082[34]|8823|6812|4813|3811)AS?",
    "", "", ""
  },
  { "Seagate Momentus 5400.3",
    "ST9(4081[45]|6081[35]|8081[15]|100828|120822|160821)AS?",
    "", "", ""
  },
  { "Seagate Momentus 5400.3 ED",
    "ST9(4081[45]|6081[35]|8081[15]|100828|120822|160821)AB",
    "", "", ""
  },
  { "Seagate Momentus 5400.4",
    "ST9(120817|(160|200|250)827)AS",
    "", "", ""
  },
  { "Seagate Momentus 5400.5",
    "ST9((80|120|160)310|(250|320)320)AS",
    "", "", ""
  },
  { "Seagate Momentus 5400.6",
    "ST9(80313|160(301|314)|(12|25)0315|250317|(320|500)325|500327|640320)ASG?",
    "", "",
    "-F xerrorlba" // ST9500325AS/0002SDM1 (ticket #1094)
  },
  { "Seagate Momentus 5400.7",
    "ST9(160316|(250|320)310|(500|640)320)AS",
    "", "", ""
  },
  { "Seagate Momentus 5400.7 (AF)", // tested with ST9640322AS/0001BSM2
      // (device reports 4KiB LPS with 1 sector offset)
    "ST9(320312|400321|640322|750423)AS",
    "", "", ""
  },
  { "Seagate Momentus 5400 PSD", // Hybrid drives
    "ST9(808212|(120|160)8220)AS",
    "", "", ""
  },
  { "Seagate Momentus 7200.1",
    "ST9(10021|80825|6023|4015)AS?",
    "", "", ""
  },
  { "Seagate Momentus 7200.2",
    "ST9(80813|100821|120823|160823|200420)ASG?",
    "", "", ""
  },
  { "Seagate Momentus 7200.3",
    "ST9((80|120|160)411|(250|320)421)ASG?",
    "", "", ""
  },
  { "Seagate Momentus 7200.4",
    "ST9(160412|250410|320423|500420)ASG?",
    "", "", ""
  },
  { "Seagate Momentus 7200 FDE.2",
    "ST9((160413|25041[12]|320426|50042[12])AS|(16041[489]|2504[16]4|32042[67]|500426)ASG)",
    "", "", ""
  },
  { "Seagate Momentus 7200.5", // tested with ST9750420AS/0001SDM5, ST9750420AS/0002SDM1
    "ST9(50042[34]|64042[012]|75042[02])ASG?",
    "", "", ""
  },
  { "Seagate Momentus XT", // fixed firmware
    "ST9(2505610|3205620|5005620)AS",
    "SD2[68]", // http://knowledge.seagate.com/articles/en_US/FAQ/215451en
    "", ""
  },
  { "Seagate Momentus XT", // buggy firmware, tested with ST92505610AS/SD24
    "ST9(2505610|3205620|5005620)AS",
    "SD2[45]",
    "These drives may corrupt large files,\n"
    "AND THIS FIRMWARE VERSION IS AFFECTED,\n"
    "see the following web pages for details:\n"
    "http://knowledge.seagate.com/articles/en_US/FAQ/215451en\n"
    "https://superuser.com/questions/313447/seagate-momentus-xt-corrupting-files-linux-and-mac",
    ""
  },
  { "Seagate Momentus XT", // unknown firmware
    "ST9(2505610|3205620|5005620)AS",
    "",
    "These drives may corrupt large files,\n"
    "see the following web pages for details:\n"
    "http://knowledge.seagate.com/articles/en_US/FAQ/215451en\n"
    "https://superuser.com/questions/313447/seagate-momentus-xt-corrupting-files-linux-and-mac",
    ""
  },
  { "Seagate Momentus XT (AF)", // tested with ST750LX003-1AC154/SM12
    "ST750LX003-.*",
    "", "", ""
  },
  { "Seagate Momentus Thin", // tested with ST320LT007-9ZV142/0004LVM1
    "ST(160|250|320)LT0(07|09|11|14)-.*",
    "", "", ""
  },
  { "Seagate Laptop HDD", // tested with ST500LT012-9WS142/0001SDM1,
      // ST500LM021-1KJ152/0002LIM1, ST4000LM016-1N2170/0003
    "ST((25|32|50)0LT0(12|15|25)|(32|50)0LM0(10|21)|[34]000LM016)-.*",
    "", "", ""
  },
  { "Seagate Laptop SSHD", // tested with ST500LM000-1EJ162/SM11
    "ST(500|1000)LM0(00|14)-.*",
    "", "", ""
  },
  { "Seagate Medalist 1010, 1720, 1721, 2120, 3230 and 4340",  // ATA2, with -t permissive
    "ST3(1010|1720|1721|2120|3230|4340)A",
    "", "", ""
  },
  { "Seagate Medalist 2110, 3221, 4321, 6531, and 8641",
    "ST3(2110|3221|4321|6531|8641)A",
    "", "", ""
  },
  { "Seagate U4",
    "ST3(2112|4311|6421|8421)A",
    "", "", ""
  },
  { "Seagate U5",
    "ST3(40823|30621|20413|15311|10211)A",
    "", "", ""
  },
  { "Seagate U6",
    "ST3(8002|6002|4081|3061|2041)0A",
    "", "", ""
  },
  { "Seagate U7",
    "ST3(30012|40012|60012|80022|120020)A",
    "", "", ""
  },
  { "Seagate U8",
    "ST3(4313|6811|8410|4313|13021|17221)A",
    "", "", ""
  },
  { "Seagate U9", // tested with ST3160022ACE/9.51
    "ST3(80012|120025|160022)A(CE)?",
    "", "", ""
  },
  { "Seagate U10",
    "ST3(20423|15323|10212)A",
    "", "", ""
  },
  { "Seagate UX",
    "ST3(10014A(CE)?|20014A)",
    "", "", ""
  },
  { "Seagate Barracuda ATA",
    "ST3(2804|2724|2043|1362|1022|681)0A",
    "", "", ""
  },
  { "Seagate Barracuda ATA II",
    "ST3(3063|2042|1532|1021)0A",
    "", "", ""
  },
  { "Seagate Barracuda ATA III",
    "ST3(40824|30620|20414|15310|10215)A",
    "", "", ""
  },
  { "Seagate Barracuda ATA IV",
    "ST3(20011|30011|40016|60021|80021)A",
    "", "", ""
  },
  { "Seagate Barracuda ATA V",
    "ST3(12002(3A|4A|9A|3AS)|800(23A|15A|23AS)|60(015A|210A)|40017A)",
    "", "", ""
  },
  { "Seagate Barracuda 5400.1",
    "ST340015A",
    "", "", ""
  },
  { "Seagate Barracuda 7200.7 and 7200.7 Plus", // tested with "ST380819AS          39M3701 39M0171 IBM"/3.03
    "ST3(200021A|200822AS?|16002[13]AS?|12002[26]AS?|1[26]082[78]AS|8001[13]AS?|8081[79]AS|60014A|40111AS|40014AS?)( .* IBM)?",
    "", "", ""
  },
  { "Seagate Barracuda 7200.8",
    "ST3(400[68]32|300[68]31|250[68]23|200826)AS?",
    "", "", ""
  },
  { "Seagate Barracuda 7200.9",
    "ST3(402111?|80[28]110?|120[28]1[0134]|160[28]1[012]|200827|250[68]24|300[68]22|(320|400)[68]33|500[68](32|41))AS?.*",
    "", "", ""
  },
  { "Seagate Barracuda 7200.10", // tested with GB0160EAFJE/HPG0
    "ST3((80|160)[28]15|200820|250[34]10|(250|300|320|400)[68]20|360320|500[68]30|750[68]40)AS?|"
    "GB0160EAFJE", // HP OEM
    "", "", ""
  },
  { "Seagate Barracuda 7200.11", // unaffected firmware
    "ST3(160813|320[68]13|500[368]20|640[36]23|640[35]30|750[36]30|1000(333|[36]40)|1500341)AS?",
    "CC.?.?", // http://knowledge.seagate.com/articles/en_US/FAQ/207957en
    "", ""
  },
  { "Seagate Barracuda 7200.11", // fixed firmware
    "ST3(500[368]20|750[36]30|1000340)AS?",
    "SD1A", // http://knowledge.seagate.com/articles/en_US/FAQ/207951en
    "", ""
  },
  { "Seagate Barracuda 7200.11", // fixed firmware
    "ST3(160813|320[68]13|640[36]23|1000333|1500341)AS?",
    "SD[12]B", // http://knowledge.seagate.com/articles/en_US/FAQ/207957en
    "", ""
  },
  { "Seagate Barracuda 7200.11", // buggy or fixed firmware
    "ST3(500[368]20|640[35]30|750[36]30|1000340)AS?",
    "(AD14|SD1[5-9]|SD81)",
    "There are known problems with these drives,\n"
    "THIS DRIVE MAY OR MAY NOT BE AFFECTED,\n"
    "see the following web pages for details:\n"
    "http://knowledge.seagate.com/articles/en_US/FAQ/207931en\n"
    "http://knowledge.seagate.com/articles/en_US/FAQ/207951en\n"
    "https://bugs.debian.org/cgi-bin/bugreport.cgi?bug=632758",
    ""
  },
  { "Seagate Barracuda 7200.11", // unknown firmware
    "ST3(160813|320[68]13|500[368]20|640[36]23|640[35]30|750[36]30|1000(333|[36]40)|1500341)AS?",
    "",
    "There are known problems with these drives,\n"
    "see the following Seagate web pages:\n"
    "http://knowledge.seagate.com/articles/en_US/FAQ/207931en\n"
    "http://knowledge.seagate.com/articles/en_US/FAQ/207951en\n"
    "http://knowledge.seagate.com/articles/en_US/FAQ/207957en",
    ""
  },
  { "Seagate Barracuda 7200.12", // new firmware
    "ST3(160318|250318|320418|50041[08]|750528|1000528)AS",
    "CC4[9A-Z]",
    "", ""
  },
  { "Seagate Barracuda 7200.12", // unknown firmware
    "ST3(160318|250318|320418|50041[08]|750528|1000528)AS",
    "",
    "A firmware update for this drive may be available,\n"
    "see the following Seagate web pages:\n"
    "http://knowledge.seagate.com/articles/en_US/FAQ/207931en\n"
    "http://knowledge.seagate.com/articles/en_US/FAQ/213891en",
    ""
  },
  { "Seagate Barracuda 7200.12", // tested with ST3250312AS/JC45, ST31000524AS/JC45,
      // ST3500413AS/JC4B, ST3750525AS/JC4B
      // ST3160316AS/JC45
      // Possible options: ST31000524AS, ST3500413AS, ST3250312AS ,
      // ST3750525AS, ST3320413AS, ST3160316AS
    "ST3(160318|25031[128]|320418|50041[038]|750(518|52[358])|100052[348]|320413|160316)AS",
    "", "", ""
  },
  { "Seagate Barracuda XT", // tested with ST32000641AS/CC13,
      // ST4000DX000-1C5160/CC42
    "ST(3(2000641|3000651)AS|4000DX000-.*)",
    "", "", ""
  },
  { "Seagate Barracuda 7200.14 (AF)", // new firmware, tested with
      // ST3000DM001-9YN166/CC4H, ST3000DM001-9YN166/CC9E
    "ST(1000|1500|2000|2500|3000)DM00[1-3]-9YN16.",
    "CC(4[H-Z]|[5-9A-Z]..*)", // >= "CC4H"
    "",
    "-v 188,raw16 -v 240,msec24hour32" // tested with ST3000DM001-9YN166/CC4H
  },
  { "Seagate Barracuda 7200.14 (AF)", // old firmware, tested with
      // ST1000DM003-9YN162/CC46
    "ST(1000|1500|2000|2500|3000)DM00[1-3]-9YN16.",
    "CC4[679CG]",
    "A firmware update for this drive is available,\n"
    "see the following Seagate web pages:\n"
    "http://knowledge.seagate.com/articles/en_US/FAQ/207931en\n"
    "http://knowledge.seagate.com/articles/en_US/FAQ/223651en",
    "-v 188,raw16 -v 240,msec24hour32"
  },
  { "Seagate Barracuda 7200.14 (AF)", // unknown firmware
    "ST(1000|1500|2000|2500|3000)DM00[1-3]-9YN16.",
    "",
    "A firmware update for this drive may be available,\n"
    "see the following Seagate web pages:\n"
    "http://knowledge.seagate.com/articles/en_US/FAQ/207931en\n"
    "http://knowledge.seagate.com/articles/en_US/FAQ/223651en",
    "-v 188,raw16 -v 240,msec24hour32"
  },
  { "Seagate Barracuda 7200.14 (AF)", // different part number, tested with
      // ST1000DM003-1CH162/CC47, ST1000DM003-1CH162/CC49, ST2000DM001-1CH164/CC24,
      // ST1000DM000-9TS15E/CC92, APPLE HDD ST3000DM001/AP15 (no attr 240)
    "ST(1000|1500|2000|2500|3000)DM00[0-3]-.*|"
    "APPLE HDD ST3000DM001",
    "", "",
    "-v 188,raw16 -v 240,msec24hour32"
  },
  // should be ST4000DM005, ST3000DM008,ST3000DM009,ST2000DM006,ST2000DM007
  // ST1000DM010, ST500DM009
  // tested: ST3000DM008-2DM166/CC26
  { "Seagate Barracuda 3.5", // tested on ST1000DM010-2EP102/Z9ACZM97
    "ST(4000DM00[45]|3000DM008|3000DM009|2000DM006|2000DM007|1000DM010|500DM009)-.*",
    "", "",
    "-v 188,raw16 -v 240,msec24hour32"
  },
  // ST8000DM004, ST6000DM003, ST4000DM004, ST3000DM007, ST2000DM005
  { "Seagate Barracuda Compute", // tested on ST8000DM004-2CX188/0001
    "ST(8000DM004|6000DM003|4000DM004|3000DM007|2000DM005)-.*",
    "", "",
    ""
  },
  { "Seagate Barracuda Pro", // tested on ST8000DM004-2CX188/0001
    "ST(8000DM005|6000DM004|4000DM006|2000DM009)-.*",
    "", "",
    "-v 188,raw16 -v 240,msec24hour32"
  },
  { "Seagate Barracuda 7200.14 (AF)", // < 1TB, tested with ST250DM000-1BC141
    "ST(250|320|500|750)DM00[0-3]-.*",
    "", "",
    "-v 188,raw16 -v 240,msec24hour32"
  },
  { "Seagate Desktop HDD.15", // tested with ST4000DM000-1CD168/CC43, ST5000DM000-1FK178/CC44,
      // ST6000DM001-1XY17Z/CC48
    "ST[4568]000DM00[012]-.*",
    "", "",
    "-v 188,raw16 -v 240,msec24hour32"
  },
  { "Seagate Desktop SSHD", // tested with ST2000DX001-1CM164/CC43
    "ST[124]000DX001-.*",
    "", "",
    "-v 188,raw16 -v 240,msec24hour32"
  },
  { "Seagate Barracuda LP", // new firmware
    "ST3(500412|1000520|1500541|2000542)AS",
    "CC3[5-9A-Z]",
    "",
    "" // -F xerrorlba ?
  },
  { "Seagate Barracuda LP", // unknown firmware
    "ST3(500412|1000520|1500541|2000542)AS",
    "",
    "A firmware update for this drive may be available,\n"
    "see the following Seagate web pages:\n"
    "http://knowledge.seagate.com/articles/en_US/FAQ/207931en\n"
    "http://knowledge.seagate.com/articles/en_US/FAQ/213915en",
    "-F xerrorlba" // tested with ST31000520AS/CC32
  },
  { "Seagate Barracuda Green (AF)", // new firmware
    "ST((10|15|20)00DL00[123])-.*",
    "CC(3[2-9A-Z]|[4-9A-Z]..*)", // >= "CC32"
    "", ""
  },
  { "Seagate Barracuda Green (AF)", // unknown firmware
    "ST((10|15|20)00DL00[123])-.*",
    "",
    "A firmware update for this drive may be available,\n"
    "see the following Seagate web pages:\n"
    "http://knowledge.seagate.com/articles/en_US/FAQ/207931en\n"
    "http://knowledge.seagate.com/articles/en_US/FAQ/218171en",
    ""
  },
  { "Seagate Barracuda ES",
    "ST3(250[68]2|32062|40062|50063|75064)0NS",
    "", "", ""
  },
  // ST5000LM000, ST4000LM024, ST3000LM024, ST2000LM015, ST1000LM048, ST500LM030
  { "Seagate Barracuda 2.5 5400", // ST2000LM015-2E8174/SDM1, ST4000LM024-2AN17V/0001
    "ST(5000LM000|[34]000LM024|2000LM015|1000LM048|500LM030)-.*",
    "",
    "",
    "-v 183,raw48,SATA_Downshift_Count "
  },
  { "Seagate Barracuda ES.2", // fixed firmware
    "ST3(25031|50032|75033|100034)0NS",
    "SN[01]6|"         // http://knowledge.seagate.com/articles/en_US/FAQ/207963en
    "MA(0[^7]|[^0].)", // http://dellfirmware.seagate.com/dell_firmware/DellFirmwareRequest.jsp
    "",                //        ^^^^^^^^^^^^ down (no DNS A record)
    "-F xerrorlba" // tested with ST31000340NS/SN06
  },
  { "Seagate Barracuda ES.2", // buggy firmware (Dell)
    "ST3(25031|50032|75033|100034)0NS",
    "MA07",
    "There are known problems with these drives,\n"
    "AND THIS FIRMWARE VERSION IS AFFECTED,\n"
    "contact Dell support for a firmware update.",
    ""
  },
  { "Seagate Barracuda ES.2", // unknown firmware
    "ST3(25031|50032|75033|100034)0NS",
    "",
    "There are known problems with these drives,\n"
    "see the following Seagate web pages:\n"
    "http://knowledge.seagate.com/articles/en_US/FAQ/207931en\n"
    "http://knowledge.seagate.com/articles/en_US/FAQ/207963en",
    ""
  },
  { "Seagate Constellation (SATA)", // tested with ST9500530NS/SN03
    "ST9(160511|500530)NS",
    "", "", ""
  },
  { "Seagate Constellation ES (SATA)", // tested with ST31000524NS/SN11,
      // MB0500EAMZD/HPG1
    "ST3(50051|100052|200064)4NS|"
    "MB0500EAMZD", // HP OEM
    "", "", ""
  },
  { "Seagate Constellation ES (SATA 6Gb/s)", // tested with ST1000NM0011/SN02,
      // MB1000GCEEK/HPG1
    "ST(5|10|20)00NM0011|"
    "MB1000GCEEK", // HP OEM
    "", "", ""
  },
  { "Seagate Constellation ES.2 (SATA 6Gb/s)", // tested with ST32000645NS/0004, ST33000650NS,
      // MB3000EBKAB/HPG6
    "ST3(2000645|300065[012])NS|"
    "MB3000EBKAB", // HP OEM
    "", "", ""
  },
  { "Seagate Constellation ES.3", // tested with ST1000NM0033-9ZM173/0001,
      // ST4000NM0033-9ZM170/SN03, MB1000GCWCV/HPGC, MB4000GCWDC/HPGE
    "ST[1234]000NM00[35]3-.*|"
    "MB[14]000GCW(CV|DC)", // HP OEM
    "", "", ""
  },
  { "Seagate Constellation CS", // tested with ST3000NC000/CE02, ST3000NC002-1DY166/CN02
    "ST(1000|2000|3000)NC00[0-3](-.*)?",
    "", "", ""
  },
  { "Seagate Constellation.2 (SATA)", // 2.5", tested with ST91000640NS/SN02, MM1000GBKAL/HPGB
    "ST9(25061|50062|100064)[012]NS|" // *SS = SAS
    "MM1000GBKAL", // HP OEM
    "", "", ""
  },
  // ST6000NM0004, ST6000NM0024, ST6000NM0044, ST6000NM0084, ST5000NM0024,
  // ST5000NM0044, ST4000NM0024, ST4000NM0044, ST2000NM0024, ST2000NM0044
  // ST4000NM0035, ST3000NM0005, ST2000NM0055, ST1000NM0055, ST4000NM0045,
  // ST3000NM0015, ST2000NM0065, ST1000NM0065, ST4000NM0105, ST3000NM0055
  { "Seagate Enterprise Capacity 3.5 HDD", // tested with ST6000NM0024-1HT17Z/SN02,
      // ST10000NM0016-1TT101/SNB0
      // ST4000NM0085-1YY107/ZC11SXPH
      // ST8000NM0045-1RL112/NN02
      // ST6000NM0004-1FT17Z/NN01
      // ST4000NM0035-1V4107/TNC3
      // ST1000NM0055-1V410C/TN02
      // ST8000NM0055-1RM112/SN04
    "ST([1234568]|10)000NM0[01][0-68][456]-.*", // *[069]4 = 4Kn
    "", "", 
    "-v 188,raw16 -v 240,msec24hour32"
  },
  { "Seagate Enterprise Capacity 3.5 HDD", // V5.1, ms in attribute 9
    "ST[12]000NM0008-.*", // tested with ST1000NM0008-2F2100/SN01
    "", "",
    "-v 9,msec24hour32 -v 188,raw16 -v 240,msec24hour32"
  },
  { "Seagate Exos 5E8", // tested with ST8000AS0003-2HH188/0003
    "ST8000AS0003-.*",
    "", "",
    "-v 9,msec24hour32 -v 240,msec24hour32"
  },
  { "Seagate Exos X12", // tested with ST12000NM0007-2A1101/SN02
    "ST12000NM00[01]7-.*", // *17 = SED
    "", "",
    "-v 240,msec24hour32"
  },
  { "Seagate Exos X14", // ST12000NM0008-2H3101/SN02
    "ST(14000NM04[24]8|14000NM0(01|25)8|12000NM0(00|24)8|10000NM0(47|56)8)-.*",
    "", "",
    "-v 240,msec24hour32"
  },
  // new models: ST8000VN0002, ST6000VN0021, ST4000VN000
  //             ST8000VN0012, ST6000VN0031, ST4000VN003
  // tested with ST8000VN0002-1Z8112/ZA13YGNF
  { "Seagate NAS HDD", // tested with ST2000VN000-1H3164/SC42, ST3000VN000-1H4167/SC43
    "ST([234]000VN000|[468]000VN00(02|21|12|31|3))-.*",
    "", "", ""
  },
  // ST8000NE0001, ST8000NE0011, ST6000VN0001, ST6000VN0011, ST5000VN0001,
  // ST5000VN0011, ST4000VN0001, ST4000VN0011, ST3000VN0001, ST3000VN0011,
  // ST2000VN0001, ST2000VN0011
  // tested with ST8000NE0001-1WN112/PNA2
  { "Seagate Enterprise NAS HDD",
    "ST(8000NE|[65432]000VN)00[01]1-.*",
    "", "", ""
  },
  { "Seagate IronWolf", // tested with ST6000VN0033-2EE110/SC60,
      // ST6000VN0041-2EL11C/SC61, ST12000VN0007-2GS116/SC60, ST12000VN0008-2JH101/SC60
    "ST(1|2|3|4|6|8|10|12)000VN00(0?[2478]|22|33|41)-.*",
    "", "", ""
  },
  { "Seagate IronWolf Pro", // tested with ST4000NE0025-2EW107/EN02,
      // ST8000NE0004-1ZF11G/EN01, ST8000NE0021-2EN112/EN02
    "ST([24]000NE0025|4000NE001|6000NE0023|8000NE00(04|08|21)|(10|12|14)000NE000[478])-.*",
    "", "", ""
  },
  { "Seagate Archive HDD", // tested with ST8000AS0002-1NA17Z/AR13
    "ST[568]000AS00[01][12]-.*",
    "", "", ""
  },
  { "Seagate Pipeline HD 5900.1",
    "ST3(160310|320[34]10|500(321|422))CS",
    "", "", ""
  },
  { "Seagate Pipeline HD 5900.2", // tested with ST31000322CS/SC13
    "ST3(160316|250[34]12|320(311|413)|500(312|414)|1000(322|424))CS",
    "", "", ""
  },
  { "Seagate Video 3.5 HDD", // tested with ST4000VM000-1F3168/SC23, SC25
    "ST(10|15|20|30|40)00VM00[023]-.*",
    "", "", ""
  },
  { "Seagate Medalist 17240, 13030, 10231, 8420, and 4310",
    "ST3(17240|13030|10231|8420|4310)A",
    "", "", ""
  },
  { "Seagate Medalist 17242, 13032, 10232, 8422, and 4312",
    "ST3(1724|1303|1023|842|431)2A",
    "", "", ""
  },
  { "Seagate NL35",
    "ST3(250623|250823|400632|400832|250824|250624|400633|400833|500641|500841)NS",
    "", "", ""
  },
  { "Seagate SV35.2",
    "ST3(160815|250820|320620|500630|750640)[AS]V",
    "", "", ""
  },
  { "Seagate SV35.3", // tested with ST3500320SV/SV16
    "ST3(500320|750330|1000340)SV",
    "", "", ""
  },
  { "Seagate SV35.5", // tested with ST31000525SV/CV12
    "ST3(250311|500410|1000525)SV",
    "", "", ""
  },
  // ST6000VX0001,ST6000VX0011,ST5000VX0001,ST5000VX0011,ST4000VX000
  // ST4000VX002, ST3000VX002, ST2000VX003, ST1000VX001, ST1000VX002
  // ST3000VX000, ST3000VX004, ST2000VX000, ST2000VX004, ST1000VX000
  { "Seagate Surveillance", // tested with ST1000VX001-1HH162/CV11, ST2000VX000-9YW164/CV12,
      // ST4000VX000-1F4168/CV14, ST2000VX003-1HH164/CV12
    "ST([1-6]000VX00[01234]1?|31000526SV|3500411SV)(-.*)?",
    "", "", ""
  },
  { "Seagate DB35", // tested with ST3250823ACE/3.03, ST3300831SCE/3.03
    "ST3(200826|250823|300831|400832)[AS]CE",
    "", "", ""
  },
  { "Seagate DB35.2", // tested with ST3160212SCE/3.ACB
    "ST3(802110|120213|160212|200827|250824|300822|400833|500841)[AS]CE",
    "", "", ""
  },
  { "Seagate DB35.3",
    "ST3(750640SCE|((80|160)215|(250|320|400)820|500830|750840)[AS]CE)",
    "", "", ""
  },
  { "Seagate LD25.2", // tested with ST940210AS/3.ALC
    "ST9(40|80)210AS?",
    "", "", ""
  },
  { "Seagate ST1.2 CompactFlash", // tested with ST68022CF/3.01
    "ST6[468]022CF",
    "", "", ""
  },
  { "Seagate Nytro XF1230 SATA SSD", // tested with XF1230-1A0480/ST200354
    "XF1230-1A(0240|0480|0960|1920)",
    "", "", 
    "-v 174,raw48,Unexpect_Power_Loss_Ct "
    "-v 180,raw48,End_to_End_Err_Detect "
    "-v 183,raw48,SATA_Downshift_Count "
    "-v 189,raw48,SSD_Health_Flags "
    "-v 190,raw48,SATA_Error_Ct "
    "-v 201,raw48,Read_Error_Rate "
    "-v 231,raw48,SSD_Life_Left_Perc "
    "-v 234,raw48,Lifetime_Nand_Gb "
    "-v 241,raw48,Total_Writes_GiB "
    "-v 242,raw48,Total_Reads_GiB "
    "-v 245,raw48,Read_Error_Rate "
  },
  { "Seagate IronWolf 110 SATA SSD", //Written to Seagate documentation
    "ZA(240|480|960|1920|3840)NM10001",
    "", "",
    //"-v 1,raw48,Raw_Read_Error_Rate "
    //"-v 5,raw48,Reallocated_Sector_Ct "
    //"-v 9,raw48,Power_On_Hours "
    //"-v 12,raw48,Drive_Power_Cycle_Ct "
    "-v 100,raw48,Flash_GB_Erased "
    "-v 102,raw48,Lifetime_PS4_Entry_Ct "
    "-v 103,raw48,Lifetime_PS3_Exit_Ct "
    "-v 170,raw48,Grown_Bad_Block_Ct "
    "-v 171,raw48,Program_Fail_Count "
    "-v 172,raw48,Erase_Fail_Count "
    "-v 173,raw48,Avg_Program/Erase_Ct "
    "-v 174,raw48,Unexpected_Pwr_Loss_Ct "
    "-v 177,raw16,Wear_Range_Delta "
    "-v 183,hex56,SATA_Downshift_Count "
    "-v 187,raw48,Uncorrectable_ECC_Ct "
    //"-v 194,tempminmax,Primary_Temperature "
    "-v 195,raw16(raw16),RAISE_ECC_Cor_Ct "
    "-v 198,raw48,Uncor_Read_Error_Ct "
    //"-v 199,raw48,SATA_R-Err_(CRC)_Err_Ct "
    "-v 230,raw56,Drv_Life_Protect_Status "
    "-v 231,hex56,SSD_Life_Left "
    //"-v 232,raw48,Available_Rsrvd_Space "
    "-v 233,raw48,Lifetime_Wts_To_Flsh_GB "
    "-v 241,raw48,Lifetime_Wts_Frm_Hst_GB "
    "-v 242,raw48,Lifetime_Rds_Frm_Hst_GB "
    "-v 243,hex56,Free_Space "
  },
  { "Seagate Nytro SATA SSD", //Written to Seagate documentation
    // tested with XA960LE10063, XA960LE10063
    "XA(240|480|960|1920|3840)[LM]E10(00|02|04|06|08|10)3",
    "", "",
    //"-v 1,raw48,Raw_Read_Error_Rate "
    //"-v 5,raw48,Reallocated_Sector_Ct "
    //"-v 9,raw48,Power_On_Hours "
    //"-v 12,raw48,Drive_Power_Cycle_Ct "
    "-v 100,raw48,Flash_GB_Erased "
    "-v 102,raw48,Lifetime_PS4_Entry_Ct "
    "-v 103,raw48,Lifetime_PS3_Exit_Ct "
    "-v 170,raw48,Grown_Bad_Block_Ct "
    "-v 171,raw48,Program_Fail_Count "
    "-v 172,raw48,Erase_Fail_Count "
    "-v 173,raw48,Avg_Program/Erase_Ct "
    "-v 174,raw48,Unexpected_Pwr_Loss_Ct "
    "-v 177,raw16,Wear_Range_Delta "
    "-v 183,hex56,SATA_Downshift_Count "
    "-v 187,raw48,Uncorrectable_ECC_Ct "
    //"-v 194,tempminmax,Primary_Temperature "
    "-v 195,raw16(raw16),RAISE_ECC_Cor_Ct "
    "-v 198,raw48,Uncor_Read_Error_Ct "
    //"-v 199,raw48,SATA_R-Err_(CRC)_Err_Ct "
    "-v 230,raw56,Drv_Life_Protect_Status "
    "-v 231,hex56,SSD_Life_Left "
    //"-v 232,raw48,Available_Rsrvd_Space "
    "-v 233,raw48,Lifetime_Wts_To_Flsh_GB "
    "-v 241,raw48,Lifetime_Wts_Frm_Hst_GB "
    "-v 242,raw48,Lifetime_Rds_Frm_Hst_GB "
    "-v 243,hex56,Free_Space "
  },
  { "WD Blue and Green SSDs", // tested with WDC WDS250G1B0A-00H9H0/X41000WD,
      // WDC WDS250G1B0A-00H9H0/X41100WD, WDC WDS100T1B0A-00H9H0,
      // WDC WDS120G2G0A-00JH30/UE360000, WDC WDS240G2G0A-00JH30/UF300000,
      // WDC WDS500G2B0A-00SM50/X61130WD, WDC WDS200T2B0A-00SM50/X61130WD,
      // WDC WDS200T2B0A/X61190WD, WDC WDS120G1G0A-00SS50/Z3311000
      // WDC  WDS500G2B0A-00SM50/401000WD
    "WDC  ?WDS((120|240|250|480|500)G|[12]00T)(1B|2B|1G|2G)0[AB](-.*)?", // *B* = Blue, *G* = Green, *2B* = Blue 3D NAND
    "", "",
  //"-v 5,raw48,Reallocated_Sector_Ct " // Reassigned Block Count
  //"-v 9,raw48,Power_On_Hours "
  //"-v 12,raw48,Power_Cycle_Count "
    "-v 165,raw48,Block_Erase_Count "
    "-v 166,raw48,Minimum_PE_Cycles_TLC "
    "-v 167,raw48,Max_Bad_Blocks_per_Die "
    "-v 168,raw48,Maximum_PE_Cycles_TLC "
    "-v 169,raw48,Total_Bad_Blocks "
    "-v 170,raw48,Grown_Bad_Blocks "
    "-v 171,raw48,Program_Fail_Count "
    "-v 172,raw48,Erase_Fail_Count "
    "-v 173,raw48,Average_PE_Cycles_TLC "
    "-v 174,raw48,Unexpected_Power_Loss "
  //"-v 184,raw48,End-to-end_Error " // Detection/Correction Count
  //"-v 187,raw48,Reported_Uncorrect " // Uncorrectable Errors
  //"-v 188,raw48,Command_Timeout
  //"-v 194,tempminmax,Temperature_Celsius " 
  //"-v 199,raw48,UDMA_CRC_Error_Count  // SATA CRC Errors 
    "-v 230,hex48,Media_Wearout_Indicator " // Maybe hex16
  //"-v 232,raw48,Available_Reserve_Space"
    "-v 233,raw48,NAND_GB_Written_TLC "
    "-v 234,raw48,NAND_GB_Written_SLC "
    "-v 241,raw48,Host_Writes_GiB "
    "-v 242,raw48,Host_Reads_GiB "
    "-v 244,raw48,Temp_Throttle_Status "
  },
  { "Western Digital Protege",
  /* Western Digital drives with this comment all appear to use Attribute 9 in
   * a  non-standard manner.  These entries may need to be updated when it
   * is understood exactly how Attribute 9 should be interpreted.
   * UPDATE: this is probably explained by the WD firmware bug described in the
   * smartmontools FAQ */
    "WDC WD([2468]00E|1[26]00A)B-.*",
    "", "", ""
  },
  { "Western Digital Caviar",
  /* Western Digital drives with this comment all appear to use Attribute 9 in
   * a  non-standard manner.  These entries may need to be updated when it
   * is understood exactly how Attribute 9 should be interpreted.
   * UPDATE: this is probably explained by the WD firmware bug described in the
   * smartmontools FAQ */
    "WDC WD(2|3|4|6|8|10|12|16|18|20|25)00BB-.*",
    "", "", ""
  },
  { "Western Digital Caviar WDxxxAB",
  /* Western Digital drives with this comment all appear to use Attribute 9 in
   * a  non-standard manner.  These entries may need to be updated when it
   * is understood exactly how Attribute 9 should be interpreted.
   * UPDATE: this is probably explained by the WD firmware bug described in the
   * smartmontools FAQ */
    "WDC WD(3|4|6|8|25)00AB-.*",
    "", "", ""
  },
  { "Western Digital Caviar WDxxxAA",
  /* Western Digital drives with this comment all appear to use Attribute 9 in
   * a  non-standard manner.  These entries may need to be updated when it
   * is understood exactly how Attribute 9 should be interpreted.
   * UPDATE: this is probably explained by the WD firmware bug described in the
   * smartmontools FAQ */
    "WDC WD...?AA(-.*)?",
    "", "", ""
  },
  { "Western Digital Caviar WDxxxBA",
  /* Western Digital drives with this comment all appear to use Attribute 9 in
   * a  non-standard manner.  These entries may need to be updated when it
   * is understood exactly how Attribute 9 should be interpreted.
   * UPDATE: this is probably explained by the WD firmware bug described in the
   * smartmontools FAQ */
    "WDC WD...BA",
    "", "", ""
  },
  { "Western Digital Caviar AC", // add only 5400rpm/7200rpm (ata33 and faster)
    "WDC AC((116|121|125|225|132|232)|([1-4][4-9][0-9])|([1-4][0-9][0-9][0-9]))00[A-Z]?.*",
    "", "", ""
  },
  { "Western Digital Caviar SE",
  /* Western Digital drives with this comment all appear to use Attribute 9 in
   * a  non-standard manner.  These entries may need to be updated when it
   * is understood exactly how Attribute 9 should be interpreted.
   * UPDATE: this is probably explained by the WD firmware bug described in the
   * smartmontools FAQ
   * UPDATE 2: this does not apply to more recent models, at least WD3200AAJB */
    "WDC WD(4|6|8|10|12|16|18|20|25|30|32|40|50)00(JB|PB)-.*",
    "", "", ""
  },
  { "Western Digital Caviar Blue EIDE",  // WD Caviar SE EIDE
    /* not completely accurate: at least also WD800JB, WD(4|8|20|25)00BB sold as Caviar Blue */
    "WDC WD(16|25|32|40|50)00AAJB-.*",
    "", "", ""
  },
  { "Western Digital Caviar Blue EIDE",  // WD Caviar SE16 EIDE
    "WDC WD(25|32|40|50)00AAKB-.*",
    "", "", ""
  },
  { "Western Digital RE EIDE",
    "WDC WD(12|16|25|32)00SB-.*",
    "", "", ""
  },
  { "Western Digital Caviar Serial ATA",
    "WDC WD(4|8|20|32)00BD-.*",
    "", "", ""
  },
  { "Western Digital Caviar SE Serial ATA", // tested with WDC WD3000JD-98KLB0/08.05J08
    "WDC WD(4|8|12|16|20|25|30|32|40)00(JD|KD|PD)-.*",
    "", "", ""
  },
  { "Western Digital Caviar SE Serial ATA",
    "WDC WD(8|12|16|20|25|30|32|40|50)00JS-.*",
    "", "", ""
  },
  { "Western Digital Caviar SE16 Serial ATA",
    "WDC WD(16|20|25|32|40|50|75)00KS-.*",
    "", "", ""
  },
  { "Western Digital Caviar Blue Serial ATA",  // WD Caviar SE Serial ATA
    /* not completely accurate: at least also WD800BD, (4|8)00JD sold as Caviar Blue */
    "WDC WD((8|12|16|25|32)00AABS|(8|12|16|25|32|40|50)00AAJS)-.*",
    "", "", ""
  },
  { "Western Digital Caviar Blue (SATA)",  // WD Caviar SE16 Serial ATA
      // tested with WD1602ABKS-18N8A0/DELL/02.03B04
    "WDC WD((16|20|25|32|40|50|64|75)00AAKS|1602ABKS|10EALS)-.*",
    "", "", ""
  },
  { "Western Digital Blue", // tested with WDC WD5000AZLX-00K4KA0/80.00A80,
      // WDC WD10EZEX-00RKKA0/80.00A80, WDC WD10EZEX-75M2NA0/01.01A01, WDC WD40EZRZ-00WN9B0/80.00A80
    "WDC WD((25|32|50)00AAKX|5000AZ(LX|RZ)|7500A(AL|ZE)X|10E(AL|ZE)X|[1-6]0EZRZ)-.*",
    "", "", ""
  },
  { "Western Digital RE Serial ATA",
    "WDC WD(12|16|25|32)00(SD|YD|YS)-.*",
    "", "", ""
  },
  { "Western Digital RE2 Serial ATA",
    "WDC WD((40|50|75)00(YR|YS|AYYS)|(16|32|40|50)0[01]ABYS)-.*",
    "", "", ""
  },
  { "Western Digital RE2-GP",
    "WDC WD(5000AB|7500AY|1000FY)PS-.*",
    "", "", ""
  },
  { "Western Digital RE3 Serial ATA", // tested with WDC WD7502ABYS-02A6B0/03.00C06,
       // WD1002FBYS-12/03.M0300
    "(WDC )?WD((25|32|50|75)02A|(75|10)02F)BYS-.*",
    "", "", ""
  },
  { "Western Digital RE4", // tested with WDC WD2003FYYS-18W0B0/01.01D02,
      // WDC WD1003FBYZ-010FB0/01.01V03
      // WDC WD5003ABYZ-011FA0/01.01S03
    "WDC WD((25|50)03ABY[XZ]|1003FBY[XZ]|(15|20)03FYYS)-.*",
    "", "", ""
  },
  { "Western Digital RE4-GP", // tested with WDC WD2002FYPS-02W3B0/04.01G01,
      // WD2003FYPS-27W9B0/01.01D02
    "(WDC )?WD200[23]FYPS-.*",
    "", "", ""
  },
  { "Western Digital Re", // tested with WDC WD1004FBYZ-01YCBB0/RR02,
      // WDC WD2000FYYZ-01UL1B0/01.01K01, WDC WD2000FYYZ-01UL1B1/01.01K02,
      // WDC WD4000FYYZ-01UL1B2/01.01K03, WD2000FYYX/00.0D1K2,
      // WDC WD1004FBYZ-01YCBB1/RR04
      // WD4000FYYZ, WD4000FDYZ, WD3000FYYZ, WD3000FDYZ, WD2000FYYZ, WD2000FDYZ
      // WD2004FBYZ, WD1004FBYZ
    "WDC WD((1004|2004)FBYZ|([234]000)FDYZ|[234]000FYYZ|2000FYYX)-.*",
    "", "",
    "-v 16,raw48,Total_LBAs_Read" // WDC WD1004FBYZ-01YCBB1/RR04
  },
  { "Western Digital Se", // tested with WDC WD2000F9YZ-09N20L0/01.01A01
    // WD6001F9YZ, WD5001F9YZ, WD4000F9YZ, WD3000F9YZ, WD2000F9YZ, WD1002F9YZ
    "WDC WD(1002|2000|3000|4000|5001|6001)F9YZ-.*",
    "", "", ""
  },
  { "Western Digital Caviar Green", // tested with WDC WD7500AADS-00M2B0/01.00A01,
       // WDC WD10EADX/77.04D77
    "WDC WD((50|64|75)00AA[CV]S|(50|64|75)00AADS|10EA[CV]S|(10|15|20)EAD[SX])-.*",
    "",
    "",
    "-F xerrorlba" // tested with WDC WD7500AADS-00M2B0/01.00A01
  },
  { "Western Digital Caviar Green (AF)",
    "WDC WD(((64|75|80)00AA|(10|15|20)EA|(25|30)EZ)R|20EAC)S-.*",
    "", "", ""
  },
  { "Western Digital Green", // tested with
      // WDC WD10EZRX-00A8LB0/01.01A01, WDC WD20EZRX-00DC0B0/80.00A80,
      // WDC WD30EZRX-00MMMB0/80.00A80, WDC WD40EZRX-00SPEB0/80.00A80,
      // WDC WD60EZRX-00MVLB1/80.00A80
    "WDC WD(7500AA|(10|15|20)EA|(10|20|25|30|40|50|60)EZ)RX-.*",
    "", "", ""
  },
  { "Western Digital Caviar Black", // tested with WDC WD7501AAES/06.01D06
    "WDC WD((500|640)1AAL|7501AA[EL]|1001FA[EL]|2001FAS)S-.*|"
    "WDC WD(2002|7502|1502|5003|1002|5002)(FAE|AAE|AZE|AAL)X-.*", // could be
    // WD2002FAEX, WD7502AAEX, WD1502FAEX, WD5003AZEX, WD1002FAEX, WD5002AALX
    "", "", ""
  },
  { "Western Digital Black", // tested with
      // WDC WD1003FZEX-00MK2A0/01.01A01, WDC WD3001FAEX-00MJRA0/01.01L01,
      // WDC WD3003FZEX-00Z4SA0/01.01A01, WDC WD4001FAEX-00MJRA0/01.01L01
      // WDC WD4003FZEX-00Z4SA0/01.01A01, WDC WD5003AZEX-00RKKA0/80.00A80,
      // WDC WD4004FZWX-00GBGB0/81.H0A81
    "WDC WD(6001|2003|5001|1003|4003|4004|5003|3003|3001)(FZW|FZE|AZE)X-.*|" // could be
    // new series  WD6001FZWX WD2003FZEX WD5001FZWX WD1003FZEX
    //             WD4003FZEX WD5003AZEX WD3003FZEX WD4004FZWX
    "WDC WD(4001|3001|2002|1002|5003|7500|5000|3200|2500|1600)(FAE|AZE)X-.*",
    // old series: WD4001FAEX WD3001FAEX WD2002FAEX WD1002FAEX  WD5003AZEX
    "", "", ""
  },
  { "Western Digital AV ATA", // tested with WDC WD3200AVJB-63J5A0/01.03E01
    "WDC WD(8|16|25|32|50)00AV[BJ]B-.*",
    "", "", ""
  },
  { "Western Digital AV SATA",
    "WDC WD(16|25|32)00AVJS-.*",
    "", "", ""
  },
  { "Western Digital AV-GP",
    "WDC WD((16|25|32|50|64|75)00AV[CDV]S|(10|15|20)EV[CDV]S)-.*",
    "", "", ""
  },
  { "Western Digital AV-GP (AF)", // tested with WDC WD10EURS-630AB1/80.00A80,
      // WDC WD10EUCX-63YZ1Y0/51.0AB52, WDC WD20EURX-64HYZY0/80.00A80
    "WDC WD(5000AUDX|7500AURS|10EUCX|(10|15|20|25|30)EUR[SX])-.*",
    "", "", ""
  },
  { "Western Digital AV", // tested with DC WD10JUCT-63CYNY0/01.01A01
    "WDC WD((16|25|32|50)00BU[CD]|5000LUC|10JUC)T-.*",
    "", "", ""
  },
  { "Western Digital Raptor",
    "WDC WD((360|740|800)GD|(360|740|800|1500)ADF[DS])-.*",
    "", "", ""
  },
  { "Western Digital Raptor X",
    "WDC WD1500AHFD-.*",
    "", "", ""
  },
  { "Western Digital VelociRaptor", // tested with WDC WD1500HLHX-01JJPV0/04.05G04
    "WDC WD(((800H|(1500|3000)[BH]|1600H|3000G)LFS)|((1500|3000|4500|6000)[BH]LHX))-.*",
    "", "", ""
  },
  { "Western Digital VelociRaptor (AF)", // tested with WDC WD1000DHTZ-04N21V0/04.06A00
    "WDC WD(2500H|5000B|5000H|1000D)HTZ-.*",
    "", "", ""
  },
  { "Western Digital Scorpio EIDE",
    "WDC WD(4|6|8|10|12|16)00(UE|VE)-.*",
    "", "", ""
  },
  { "Western Digital Scorpio Blue EIDE", // tested with WDC WD3200BEVE-00A0HT0/11.01A11
    "WDC WD(4|6|8|10|12|16|25|32)00BEVE-.*",
    "", "", ""
  },
  { "Western Digital Scorpio Serial ATA",
    "WDC WD(4|6|8|10|12|16|25)00BEAS-.*",
    "", "", ""
  },
  { "Western Digital Scorpio Blue Serial ATA",
    "WDC WD((4|6|8|10|12|16|25)00BEVS|(8|12|16|25|32|40|50|64)00BEVT|7500KEVT|10TEVT)-.*",
    "", "", ""
  },
  { "Western Digital Scorpio Blue Serial ATA (AF)", // tested with
      // WDC WD10JPVT-00A1YT0/01.01A01
    "WDC WD((16|25|32|50|64|75)00BPVT|10[JT]PVT)-.*",
    "", "", ""
  },
  { "Western Digital Scorpio Black", // tested with WDC WD5000BEKT-00KA9T0/01.01A01
    "WDC WD(8|12|16|25|32|50)00B[EJ]KT-.*",
    "", "", ""
  },
  { "Western Digital Scorpio Black (AF)",
    "WDC WD(50|75)00BPKT-.*",
    "", "", ""
  },
  { "Western Digital Red", // tested with WDC WD10EFRX-68JCSN0/01.01A01,
      // WDC WD10JFCX-68N6GN0/01.01A01, WDC WD30EFRX-68EUZN0/82.00A82,
      // WDC WD40EFRX-68WT0N0/80.00A80, WDC WD60EFRX-68MYMN1/82.00A82,
      // WDC WD80EFAX-68LHPN0/83.H0A83, WDC WD80EFZX-68UW8N0/83.H0A83,
      // WDC WD80EZZX-11CSGA0/83.H0A03 (My Book 0x1058:0x25ee),
      // WDC WD60EFAX-68SHWN0/82.00A82, WDC WD100EFAX-68LHPN0/83.H0A83
    "WDC WD(7500BFC|10JFC|[1-6]0EFR|[68]0E[FZ][AZ]|100EFA)X-.*",
    "", "",
    "-v 22,raw48,Helium_Level" // WD80EFZX, WD100EFAX
  },
  { "Western Digital Red Pro", // tested with WDC WD2001FFSX-68JNUN0/81.00A81,
      // WDC WD6002FFWX-68TZ4N0/83.H0A83, WDC WD101KFBX-68R56N0/83.H0A03
    "WDC WD([2-68]00[123]FF[BSW]|101KFB)X-.*",
    "", "",
    "-v 22,raw48,Helium_Level" // WD101KFBX
  },
  { "Western Digital Purple", // tested with WDC WD40PURX-64GVNY0/80.00A80
    "WDC WD[123456]0PURX-.*",
    "", "", ""
  },
  { "Western Digital Gold", // tested with WDC WD1005FBYZ-01YCBB2/RR07,
      // WDC WD2005FBYZ-01YCBB2/RR07, WDC WD4002FYYZ-01B7CB0/01.01M02,
      // WDC WD4003FRYZ-01F0DB0/01.01H01, WDC WD8003FRYZ-01JPDB1/01.01H02,
      // WDC WD8004FRYZ-01VAEB0/01.01H01, WDC WD121KRYZ-01W0RB0/01.01H01
    "WDC WD([12]005FB|4002FY|4003FR|6002FR|800[234]FR|1[02]1KR)YZ-.*",
    "", "",
    "-v 22,raw48,Helium_Level" // WD121KRYZ
  },
  { "Western Digital Blue", // tested with WDC WD5000LPVX-08V0TT2/03.01A03,
      // WDC WD20NPVZ-00WFZT0/01.01A01
      // WDC WD10SPZX-22Z10T0/01.01A01
    "WDC WD(20SPZX|20NPVZ|15NPVZ|10[SJ]PZX|7500BPVX|5000[BL]PVX|5000LPCX|3200LPCX)-.*",
    "", "", ""
  },
  { "Western Digital Green Mobile", // tested with WDC WD20NPVX-00EA4T0/01.01A01
    "WDC WD(15|20)NPV[TX]-.*",
    "", "", ""
  },
  { "Western Digital Black Mobile", // tested with WDC WD7500BPKX-22HPJT0/01.01A01,
      // WDC WD10JPLX-00MBPT0/01.01H01
    "WDC WD((16|25|32)00BEK[TX]|(25|32|50|75)00(BPK|LPL)X|10JPLX)-.*",
    "", "", ""
  },
  { "Western Digital Elements / My Passport (USB)", // tested with WDC WD5000BMVW-11AMCS0/01.01A01
    "WDC WD(25|32|40|50)00BMV[UVW]-.*",  // *W-* = USB 3.0
    "", "", ""
  },
  { "Western Digital Elements / My Passport (USB, AF)", // tested with
      // WDC WD5000KMVV-11TK7S1/01.01A01,
      // WDC WD5000LMVW-11CKRS0/01.01A01 (0x1058:0x07ae),
      // WDC WD5000LMVW-11VEDS0/01.01A01 (0x1058:0x0816),
      // WDC WD7500BMVW-11AJGS2/01.01A01,
      // WDC WD10JMVW-11AJGS2/01.01A01 (0x1058:0x10b8),
      // WDC WD10JMVW-11AJGS4/01.01A01 (0x1058:0x25a0/25a2),
      // WDC WD10JMVW-11S5XS1/01.01A01,
      // WDC WD10TMVW-11ZSMS5/01.01A01,
      // WDC WD20NMVW-11AV3S2/01.01A01 (0x1058:0x0822),
      // WDC WD20NMVW-11AV3S3/01.01A01 (0x1058:0x0837),
      // WDC WD20NMVW-11EDZS6/01.01A01 (0x1058-0x259f),
      // WDC WD20NMVW-11EDZS7/01.01A01 (0x1058:0x259d/25a1),
      // WDC WD20NMVW-11W68S0/01.01A01,
      // WDC WD20NMVW-59AV3S3/01.01A01 (0x1058:0x107d),
      // WDC WD30NMVW-11C3NS4/01.01A01,
      // WDC WD40NMZW-11GX6S1/01.01A01 (0x1058:0x2599/25e2/25fa)
    "WDC WD(5000[LK]|7500[BK]|10[JT]|[234]0N)M[VZ][VW]-.*", // *W-* = USB 3.0
    "", "", ""
  },
  { "Quantum Bigfoot", // tested with TS10.0A/A21.0G00, TS12.7A/A21.0F00
    "QUANTUM BIGFOOT TS(10\\.0|12\\.7)A",
    "", "", ""
  },
  { "Quantum Fireball lct15",
    "QUANTUM FIREBALLlct15 ([123]0|22)",
    "", "", ""
  },
  { "Quantum Fireball lct20",
    "QUANTUM FIREBALLlct20 [1234]0",
    "", "", ""
  },
  { "Quantum Fireball CX",
    "QUANTUM FIREBALL CX10.2A",
    "", "", ""
  },
  { "Quantum Fireball CR",
    "QUANTUM FIREBALL CR(4.3|6.4|8.4|13.0)A",
    "", "", ""
  },
  { "Quantum Fireball EX", // tested with QUANTUM FIREBALL EX10.2A/A0A.0D00
    "QUANTUM FIREBALL EX(3\\.2|6\\.4|10\\.2)A",
    "", "", ""
  },
  { "Quantum Fireball ST",
    "QUANTUM FIREBALL ST(3.2|4.3|4300)A",
    "", "", ""
  },
  { "Quantum Fireball SE",
    "QUANTUM FIREBALL SE4.3A",
    "", "", ""
  },
  { "Quantum Fireball Plus LM",
    "QUANTUM FIREBALLP LM(10.2|15|20.[45]|30)",
    "", "", ""
  },
  { "Quantum Fireball Plus AS",
    "QUANTUM FIREBALLP AS(10.2|20.5|30.0|40.0|60.0)",
    "", "", ""
  },
  { "Quantum Fireball Plus KX",
    "QUANTUM FIREBALLP KX27.3",
    "", "", ""
  },
  { "Quantum Fireball Plus KA",
    "QUANTUM FIREBALLP KA(9|10).1",
    "", "", ""
  },

  ////////////////////////////////////////////////////
  // USB ID entries
  ////////////////////////////////////////////////////

  // 0x0080 (JMicron/Toshiba ?)
  { "USB: ; JMicron JMS578",
    "0x0080:0x0578",
    "", // 0x0104
    "",
    "-d sat"
  },
  { "USB: ; ",
    "0x0080:0xa001",
    "", // ORICO 2588US3: 0x0101, 0x0203
    "",
    "-d sat"
  },
  // 0x0350 (?)
  { "USB: ViPowER USB3.0 Storage; ",
    "0x0350:0x0038",
    "", // 0x1905
    "",
    "-d sat,12" // ATA output registers missing
  },
  // Hewlett-Packard
  { "USB: HP Desktop HD BD07; ", // 2TB
    "0x03f0:0xbd07",
    "",
    "",
    "-d sat"
  },
  // ALi
  { "USB: ; ALi M5621", // USB->PATA
    "0x0402:0x5621",
    "",
    "",
    "" // unsupported
  },
  // VIA
  { "USB: Connectland BE-USB2-35BP-LCM; VIA VT6204",
    "0x040d:0x6204",
    "",
    "",
    "" // unsupported
  },
  // Buffalo / Melco
  { "USB: Buffalo JustStore Portable HD-PVU2; ",
    "0x0411:0x0181",
    "",
    "",
    "-d sat"
  },
  { "USB: Buffalo Drivestation Duo; ",
    "0x0411:0x01ce",
    "",
    "",
    "-d sat"
  },
  { "USB: Buffalo DriveStation HD-LBU2 ; Medialogic MLDU11",
    "0x0411:0x01ea",
    "",
    "",
    "-d sat"
  },
  { "USB: Buffalo; ",
    "0x0411:0x0(1[df]9|1e7|240|251|27e)", // 0x01d9: HD-PCTU2 (0x0108), 0x01e7: HD-PNTU3,
      // 0x01f9: HD-PZU3 (0x0100), 0x0240: HD-PCFU3, 0x0251: HD-PNFU3, 0x027e: HD-LC3
    "",
    "",
    "-d sat"
  },
  // LG Electronics
  { "USB: LG Mini HXD5; JMicron",
    "0x043e:0x70f1",
    "", // 0x0100
    "",
    "-d usbjmicron"
  },
  // Hitachi (?)
  { "USB: ; Renesas uPD720231A", // USB2/3->SATA
    // 0x0229: Pi-102 Raspberry Pi USB to mSATA Converter Board
    // 0x022a: DeLock 62652 converter SATA 6GB/s > USB 3.0
    "0x045b:0x022[9a]",
    "",
    "",
    "-d sat"
  },
  // Philips
  { "USB: Philips; ", // SDE3273FC/97 2.5" SATA HDD enclosure
    "0x0471:0x2021",
    "", // 0x0103
    "",
    "-d sat"
  },
  // Toshiba
  { "USB: Toshiba Canvio 500GB; SunPlus",
    "0x0480:0xa004",
    "",
    "",
    "-d usbsunplus"
  },
  { "USB: Toshiba; ",
    "0x0480:0x....",
    "",
    "",
    "-d sat"
  },
  // Cypress
  { "USB: ; Cypress CY7C68300A (AT2)",
    "0x04b4:0x6830",
    "0x0001",
    "",
    "" // unsupported
  },
  { "USB: ; Cypress CY7C68300B/C (AT2LP)",
    "0x04b4:0x6830",
    "0x0240",
    "",
    "-d usbcypress"
  },
  // Fujitsu
  { "USB: Fujitsu/Zalman ZM-VE300; ", // USB 3.0
    "0x04c5:0x2028",
    "", // 0x0001
    "",
    "-d sat"
  },
  { "USB: ; Fujitsu", // DeLock 42475, USB 3.0
    "0x04c5:0x201d",
    "", // 0x0001
    "",
    "-d sat"
  },
  // Myson Century
  { "USB: ; Myson Century CS8818",
    "0x04cf:0x8818",
    "", // 0xb007
    "",
    "" // unsupported
  },
  // Samsung
  { "USB: Samsung S2 Portable; JMicron",
    "0x04e8:0x1f0[568a]", // 0x1f0a: SAMSUNG HN-M101XBB
    "",
    "",
    "-d usbjmicron" // 0x1f0a: works also with "-d sat"
  },
  { "USB: Samsung S1 Portable; JMicron",
    "0x04e8:0x2f03",
    "",
    "",
    "-d usbjmicron"
  },
  { "USB: Samsung Story Station; ",
    "0x04e8:0x5f0[56]",
    "",
    "",
    "-d sat"
  },
  { "USB: Samsung G2 Portable; JMicron",
    "0x04e8:0x6032",
    "0x0000",
    "",
    "-d usbjmicron" // ticket #132
  },
  { "USB: Samsung G2 Portable; ",
    "0x04e8:0x6032",
    "0x...[1-9]", // >= 0x0001
    "",
    "-d sat"
  },
  { "USB: Samsung Story Station 3.0; ",
    "0x04e8:0x6052",
    "",
    "",
    "-d sat"
  },
  { "USB: Samsung Story Station 3.0; ",
    "0x04e8:0x6054",
    "",
    "",
    "-d sat"
  },
  { "USB: Samsung M2 Portable 3.0; ",
    "0x04e8:0x60c5",
    "",
    "",
    "-d sat"
  },
  { "USB: Samsung D3 Station; ",
    "0x04e8:0x612[45]", // 3TB, 4TB
    "", // 0x200, 0x202
    "",
    "-d sat"
  },
  { "USB: Samsung M3 Portable USB 3.0; ", // 1.5/2TB: SpinPoint M9TU
    "0x04e8:0x61b[3456]", // 500MB, 2TB, 1.5TB, 1TB
    "", // 0x0e00
    "",
    "-d sat"
  },
  { "USB: Samsung S3 Portable; ",
    "0x04e8:0x61c8", // ST1000LM025 HN-M101ABB
    "", // 0x1301
    "",
    "-d sat"
  },
  { "USB: Samsung Portable SSD T5; ",
    "0x04e8:0x61f5",
    "", // 0x0100
    "",
    "-d sat"
  },
  { "USB: Samsung; ",
    "0x04e8:0x8003", // USB3 Adapter from SSD EVO 850 Starter Kit
    "", // 0x0100
    "",
    "-d sat"
  },
  // Sunplus
  { "USB: ; SunPlus",
    "0x04fc:0x0c05",
    "",
    "",
    "-d usbsunplus"
  },
  { "USB: ; SunPlus SPDIF215",
    "0x04fc:0x0c15",
    "", // 0xf615
    "",
    "-d usbsunplus"
  },
  { "USB: ; SunPlus SPDIF225", // USB+SATA->SATA
    "0x04fc:0x0c25",
    "", // 0x0103
    "",
    "-d usbsunplus"
  },
  // Iomega
  { "USB: Iomega Prestige Desktop USB 3.0; ",
    "0x059b:0x0070",
    "", // 0x0004
    "",
    "-d sat" // ATA output registers missing
  },
  { "USB: Iomega LPHD080-0; ",
    "0x059b:0x0272",
    "",
    "",
    "-d usbcypress"
  },
  { "USB: Iomega MDHD500-U; JMicron",
    "0x059b:0x0274",
    "", // 0x0000
    "",
    "-d usbjmicron,0"
  },
  { "USB: Iomega MDHD500-U; ",
    "0x059b:0x0275",
    "", // 0x0001
    "",
    "" // unsupported
  },
  { "USB: Iomega; JMicron",
    "0x059b:0x027[78]",  // 0x0277: MDHD-UE, 0x0278: LDHD-UPS
    "", // 0x0000
    "",
    "-d usbjmicron"
  },
  { "USB: Iomega LDHD-UP; Sunplus",
    "0x059b:0x0370",
    "",
    "",
    "-d usbsunplus"
  },
  { "USB: Iomega; JMicron",
    "0x059b:0x0(47[05]|57[15])", // 0x0470: LPHD-UP, 0x0475: GDHDU2 (0x0100),
      // 0x0575: LDHD-UP
    "",
    "",
    "-d usbjmicron"
  },
  { "USB: Iomega; JMicron",
    "0x059b:0x047a",
    "", // 0x0100
    "",
    "-d sat" // works also with "-d usbjmicron"
  },
  // LaCie
  { "USB: LaCie hard disk (FA Porsche design);",
    "0x059f:0x0651",
    "",
    "",
    "" // unsupported
  },
  { "USB: LaCie d2 Quadra; Oxford OXUF934SSA-LQAG ", // USB+IEEE1394+eSATA->SATA
    "0x059f:0x0828",
    "",
    "",
    "-d sat"
  },
  { "USB: LaCie hard disk; JMicron",
    "0x059f:0x0951",
    "",
    "",
    "-d usbjmicron"
  },
  { "USB: LaCie Rugged Triple Interface; ",
    "0x059f:0x100c",
    "", // 0x0001
    "",
    "-d sat"
  },
  { "USB: LaCie Desktop Hard Drive;",
    "0x059f:0x1010",
    "",
    "",
    "-d usbsunplus"
  },
  { "USB: LaCie Desktop Hard Drive; ",
    "0x059f:0x101[68]", // 0x1016: SAMSUNG HD103UJ
    "", // 0x0001
    "",
    "-d sat"
  },
  { "USB: LaCie Desktop Hard Drive; JMicron",
    "0x059f:0x1019",
    "",
    "",
    "-d usbjmicron"
  },
  { "USB: LaCie Rugged Hard Drive; JMicron",
    "0x059f:0x101d",
    "", // 0x0001
    "",
    "-d usbjmicron,x"
  },
  { "USB: LaCie Little Disk USB2; JMicron",
    "0x059f:0x1021",
    "",
    "",
    "-d usbjmicron"
  },
  { "USB: LaCie hard disk; ",
    "0x059f:0x1029",
    "", // 0x0100
    "",
    "-d sat"
  },
  { "USB: Lacie rikiki; JMicron",
    "0x059f:0x102a",
    "",
    "",
    "-d usbjmicron,x"
  },
  { "USB: LaCie D2 USB3; LucidPort USB300 ",
    "0x059f:0x103d",
    "",
    "",
    "-d sat"
  },
  { "USB: LaCie rikiki USB 3.0; ",
    "0x059f:0x10(49|57)",
    "",
    "",
    "-d sat"
  },
  { "USB: LaCie minimus USB 3.0; ",
    "0x059f:0x104a",
    "",
    "",
    "-d sat"
  },
  { "USB: LaCie Rugged Mini USB 3.0; ",
    "0x059f:0x1051",
    "", // 0x0000
    "",
    "-d sat"
  },
  { "USB: LaCie P9230 (LAC302002); ",
    "0x059f:0x1053",
    "", // 0x0000
    "",
    "-d sat"
  },
  { "USB: LaCie Rugged Mini HDD; ",
    "0x059f:0x106b",
    "",
    "",
    "-d sat"
  },
  { "USB: LaCie; ", // 0x1070: ASMedia 1053 ?
    "0x059f:0x10(6f|7[05])",
    "", // 6f/70=0x0001, 75=0x0000
    "",
    "-d sat"
  },
  // In-System Design
  { "USB: ; In-System/Cypress ISD-300A1",
    "0x05ab:0x0060",
    "", // 0x1101
    "",
    "-d usbcypress"
  },
  // Apple
  { "USB: Apple; ",
    "0x05ac:0x8406", // TOSHIBA MQ01UBB200
    "",
    "",
    "-d sat"
  },
  // Genesys Logic
  { "USB: ; Genesys Logic GL881E",
    "0x05e3:0x0702",
    "",
    "",
    "" // unsupported
  },
  { "USB: ; Genesys Logic", // TODO: requires '-T permissive'
    "0x05e3:0x0718",
    "", // 0x0041
    "",
    "-d sat"
  },
  { "USB: ; Genesys Logic GL3310",
    "0x05e3:0x0731", // Chieftec USB 3.0 2.5" case
    "",
    "",
    "-d sat"
  },
  { "USB: ; Genesys Logic",
    "0x05e3:0x0735",
    "", // 0x1003
    "",
    "-d sat"
  },
  // Micron
  { "USB: Micron USB SSD; ",
    "0x0634:0x0655",
    "",
    "",
    "" // unsupported
  },
  // Prolific
  { "USB: ; Prolific PL2507", // USB->PATA
    "0x067b:0x2507",
    "",
    "",
    "-d usbjmicron,0" // Port number is required
  },
  { "USB: ; Prolific PL2571/2771/2773/2775", // USB->SATA, USB3->SATA,
    "0x067b:0x(2571|277[135])",              // USB3+eSATA->SATA, USB3->2xSATA
    "",
    "",
    "" // smartmontools >= r4004: -d usbprolific
  },
  { "USB: ; Prolific PL3507", // USB+IEEE1394->PATA
    "0x067b:0x3507",
    "", // 0x0001
    "",
    "-d usbjmicron,p"
  },
  // Imation
  { "USB: Imation ; ", // Imation Odyssey external USB dock
    "0x0718:0x1000",
    "", // 0x5104
    "",
    "-d sat"
  },
  // SanDisk
  { "USB: SanDisk SDCZ80 Flash Drive; Fujitsu", // ATA ID: SanDisk pSSD
    "0x0781:0x558[08]",
    "",
    "",
    "-d sat"
  },
  // Freecom
  { "USB: ; Innostor IS631", // No Name USB3->SATA Enclosure
    "0x07ab:0x0621",
    "",
    "",
    "-d sat"
  },
  { "USB: Freecom; ",
    "0x07ab:0xfc17",
    "", // 0x0100
    "",
    "-d sat"
  },
  { "USB: Freecom Quattro 3.0; ", // USB3.0+IEEE1394+eSATA->SATA
    "0x07ab:0xfc77",
    "",
    "",
    "-d sat"
  },
  { "USB: Freecom Mobile Drive XXS; JMicron",
    "0x07ab:0xfc88",
    "", // 0x0101
    "",
    "-d usbjmicron,x"
  },
  { "USB: Freecom Hard Drive XS; Sunplus",
    "0x07ab:0xfc8e",
    "", // 0x010f
    "",
    "-d usbsunplus"
  },
  { "USB: Freecom; ", // Intel labeled
    "0x07ab:0xfc8f",
    "", // 0x0000
    "",
    "-d sat"
  },
  { "USB: Freecom Classic HD 120GB; ",
    "0x07ab:0xfccd",
    "",
    "",
    "" // unsupported
  },
  { "USB: Freecom HD; JMicron", // 500GB
    "0x07ab:0xfcd[6a]",
    "",
    "",
    "-d usbjmicron"
  },
  // Fast Point Technologies (?)
  { "USB: ; ",
    "0x0850:0x00(03|31)",
    "", // 0x0100
    "",
    "-d sat"
  },
  // 0x0860 (?)
  { "USB: ; ",
    "0x0860:0x0001",
    "", // 0x0100
    "",
    "-d sat"
  },
  // Oxford Semiconductor, Ltd
  { "USB: ; Oxford",
    "0x0928:0x0000",
    "",
    "",
    "" // unsupported
  },
  { "USB: ; Oxford OXU921DS",
    "0x0928:0x0002",
    "",
    "",
    "" // unsupported
  },
  { "USB: ; Oxford", // Zalman ZM-VE200
    "0x0928:0x0010",
    "", // 0x0304
    "",
    "-d sat"
  },
  // Toshiba
  { "USB: Toshiba PX1270E-1G16; Sunplus",
    "0x0930:0x0b03",
    "",
    "",
    "-d usbsunplus"
  },
  { "USB: Toshiba PX1396E-3T01; Sunplus", // similar to Dura Micro 501
    "0x0930:0x0b09",
    "",
    "",
    "-d usbsunplus"
  },
  { "USB: Toshiba Stor.E Steel; Sunplus",
    "0x0930:0x0b11",
    "",
    "",
    "-d usbsunplus"
  },
  { "USB: Toshiba Stor.E; ",
    "0x0930:0x0b1[9ab]",
    "", // 0x0001
    "",
    "-d sat"
  },
  // Lumberg, Inc.
  { "USB: Toshiba Stor.E; Sunplus",
    "0x0939:0x0b1[56]",
    "",
    "",
    "-d usbsunplus"
  },
  { "USB: Toshiba Stor.E D10; Initio INIC-1610PL",
    "0x0939:0x0b13",
    "",
    "",
    "-d sat,12"
  },
  // Apricorn
  { "USB: Apricorn SATA Wire; ",
    "0x0984:0x0(040|301)", // 0x0040: Apricorn SATA Wire
    "", // 0x0301 (0x0201): Corsair SSD & HDD Cloning Kit
    "",
    "-d sat"
  },
  // Neodio Technologies
  { "USB: Neodio; Initio INIC-1810PL",
    "0x0aec:0x3050",
    "", // 0x0100
    "",
    "-d sat"
  },
  // Seagate
  { "USB: Seagate External Drive; Cypress",
    "0x0bc2:0x0503",
    "", // 0x0240
    "",
    "-d usbcypress"
  },
  { "USB: Seagate FreeAgent; ",
    "0x0bc2:0x(3008|50(31|a1))",
    "",
    "",
    "-d sat,12" // 0x50a1: "-d sat" does not work (ticket #151)
  },
  { "USB: Seagate; ",
    "0x0bc2:0x....",
    "",
    "",
    "-d sat"
  },
  // Addonics
  { "USB: Addonics HDMU3; ", // (ticket #609)
    "0x0bf6:0x1001",
    "", // 0x0100
    "",
    ""
  },
  // Dura Micro
  { "USB: Dura Micro; Cypress",
    "0x0c0b:0xb001",
    "", // 0x1110
    "",
    "-d usbcypress"
  },
  { "USB: Dura Micro; Initio",
    "0x0c0b:0xb136",
    "", // 0x0108
    "",
    "-d sat"
  },
  { "USB: Dura Micro 509; Sunplus",
    "0x0c0b:0xb159",
    "", // 0x0103
    "",
    "-d usbsunplus"
  },
  // Maxtor
  { "USB: Maxtor OneTouch 200GB; ",
    "0x0d49:0x7010",
    "",
    "",
    "" // unsupported
  },
  { "USB: Maxtor OneTouch; ",
    "0x0d49:0x7300",
    "", // 0x0121
    "",
    "-d sat"
  },
  { "USB: Maxtor OneTouch 4; ",
    "0x0d49:0x7310",
    "", // 0x0125
    "",
    "-d sat"
  },
  { "USB: Maxtor OneTouch 4 Mini; ",
    "0x0d49:0x7350",
    "", // 0x0125
    "",
    "-d sat"
  },
  { "USB: Maxtor BlackArmor Portable; ",
    "0x0d49:0x7550",
    "",
    "",
    "-d sat"
  },
  { "USB: Maxtor Basics Desktop; ",
    "0x0d49:0x7410",
    "", // 0x0122
    "",
    "-d sat"
  },
  { "USB: Maxtor Basics Portable; ",
    "0x0d49:0x7450",
    "", // 0x0122
    "",
    "-d sat"
  },
  // Jess-Link International
  { "USB: ; Cypress", // Medion HDDrive2Go
    "0x0dbf:0x9001",
    "", // 0x0240
    "",
    "-d usbcypress"
  },
  // Oyen Digital
  { "USB: Oyen Digital MiniPro USB 3.0; ",
    "0x0dc4:0x020a",
    "",
    "",
    "-d sat"
  },
  // Cowon Systems, Inc.
  { "USB: Cowon iAudio X5; ",
    "0x0e21:0x0510",
    "",
    "",
    "-d usbcypress"
  },
  // iRiver
  { "USB: iRiver iHP-120/140 MP3 Player; Cypress",
    "0x1006:0x3002",
    "", // 0x0100
    "",
    "-d usbcypress"
  },
  // Western Digital
  { "USB: WD My Passport (IDE); Cypress",
    "0x1058:0x0701",
    "", // 0x0240
    "",
    "-d usbcypress"
  },
  { "USB: Western Digital; ",
    "0x1058:0x....",
    "",
    "",
    "-d sat"
  },
  // Atech Flash Technology
  { "USB: ; Atech", // Enclosure from Kingston SSDNow notebook upgrade kit
    "0x11b0:0x6298",
    "", // 0x0108
    "",
    "-d sat"
  },
  // Brain Actuated Technologies
  { "USB: ; Atech", // ICY BOX 2x Raid enclosure IB-RD2253-U31
    "0x1234:0x5678",
    "", // 0x0100
    "",
    "-d sat"
  },
  // ADATA
  { "USB: ADATA; ",
    "0x125f:0xa(11|13|15|31|35|37|75)a", // 0xa11a: Classic CH11 1TB, 0xa13a: NH13 1TB,
    "", // 0xa15a: HD710 1TB, 0xa31a: HV620 2TB (0x0100), 0xa35a: HD650 2TB (0x6503),
    "", // 0xa37a: Silverstone MS10 M.2 (0x3103), 0xa75a: HD710P 4TB
    "-d sat"
  },
  { "USB: ADATA; Cypress",
    "0x125f:0xa9[34]a", // 0xa93a: SH93 (0x0150)
    "",
    "",
    "-d usbcypress"
  },
  // Initio
  { "USB: ; Initio",
    "0x13fd:0x(054|1(04|15))0", // 0x0540: Initio 316000
    "", // 0x1040 (0x0106): USB->SATA+PATA, Chieftec CEB-25I
    "", // 0x1150: Initio 6Y120L0, CoolerMaster XCraft RX-3HU
    "" // unsupported
  },
  { "USB: ; Initio",
    "0x13fd:0x16[45]0",
    "", // 0x1640: 0x0864, 0x1650: 0x0436
    "",
    "-d sat,12" // some SMART commands fail, see ticket #295
  },
  { "USB: ; Initio",
    "0x13fd:0x....",
    "",
    "",
    "-d sat"
  },
  // Super Top
  { "USB: Super Top generic enclosure; ",
    "0x14cd:0x6116",
    "", // 0x0150, older report suggests -d usbcypress
    "", // 0x0160 also reported as unsupported
    "-d sat"
  },
  // JMicron
  { "USB: ; JMicron JMS539", // USB2/3->SATA (old firmware)
    "0x152d:0x0539",
    "0x0100",      // 1.00, various devices support -d usbjmicron
    "",            // 1.00, SSI SI-1359RUS3 supports -d sat,
    ""             //       -d usbjmicron may disconnect drive (ticket #552)
  },
  { "USB: ; JMicron JMS539", // USB2/3->SATA (new firmware)
    "0x152d:0x0539",
    "0x020[56]|"   //  2.05, ZTC USB 3.0 enclosure (ticket #338)
    "0x28(01|03|12)", // 28.01, DATOptic U3eSATA (USB3.0 bridge with port multiplier)
    "",               // 28.03, Mediasonic ProBox HF2-SU3S2 Rev 2 (port multiplier, ticket #504)
    "-d sat"          // 28.12, Mediasonic ProBox H82-SU3S2 (port multiplier)
  },
  { "USB: ; JMicron ", // USB->SATA->4xSATA (port multiplier)
    "0x152d:0x0551",   // JMS539? (old firmware may use 0x152d:0x0539, ticket #552)
    "", // 0x0100
    "",
    "-d usbjmicron,x"
  },
  { "USB: ; JMicron",
    "0x152d:0x0561",
    "", // 0x0003, ODROID CloudShell 2
    "",
    "-d sat"
  },
  { "USB: ; JMicron JM562", // USB2/3+eSATA->2xSATA, USB2/3->3xSATA (RAID0/1)
    "0x152d:0x0562",
    "", // 0x0106, Fantec QB-X2US3R (ticket #966)
    "", // only ATA IDENTIFY works, SMART commands don't work
    "-d sat"
  },
  { "USB: ; JMicron", // USB2/3->2xSATA
    "0x152d:0x0565",
    "", // 0x9114, Akasa DuoDock X (ticket #607)
    "",
    "-d sat"
  },
  { "USB: ; JMicron JMS567", // USB2/3->SATA
    "0x152d:0x0567",
    "", // 0x0114
    "", // 0x0205, 2.05, Mediasonic ProBox HF2-SU3S2 Rev 3 (port multiplier, ticket #504)
    "-d sat"
  },
  { "USB: ; JMicron JMS578", // USB->SATA
    "0x152d:0x0578",
    "", // 0x0100
    "",
    "-d sat"
  },
  { "USB: ; JMicron",
    "0x152d:0x0579", // Intenso External
    "", // 0x0100
    "",
    "-d sat"
  },
  { "USB: ; JMicron JMS583", // USB->PCIe (NVMe)
    "0x152d:0x0583",
    "",
    "",
    "" // smartmontools >= r4850: -d sntjmicron[#please_try]
  },
  { "USB: OCZ THROTTLE OCZESATATHR8G; JMicron JMF601",
    "0x152d:0x0602",
    "",
    "",
    "" // unsupported
  },
  { "USB: ; JMicron",
    "0x152d:0x1337",
    "", // 0x0508, Digitus DA-71106
    "",
    "-d sat"
  },
  { "USB: ; JMicron JMS561", // USB2/3->2xSATA
    "0x152d:0x[19]561", // 0x1561(0x0106), Sabrent USB 3.0 Dual Bay SATA Dock
    "",  // 0x9561(0x0105), Orico 6629US3-C USB 3.0 Dual Bay SATA Dock
    "",
    "-d sat"
  },
  { "USB: ; JMicron JMS576", // USB3.1->SATA
    "0x152d:0x1576",
    "", // 0x0204, ICY BOX IB-223U3a-B
    "",
    "-d sat"
  },
  { "USB: ; JMicron JM20329", // USB->SATA
    "0x152d:0x2329",
    "", // 0x0100
    "",
    "-d usbjmicron"
  },
  { "USB: ; JMicron JM20336", // USB+SATA->SATA, USB->2xSATA
    "0x152d:0x2336",
    "", // 0x0100
    "",
    "-d usbjmicron,x"
  },
  { "USB: Generic JMicron adapter; JMicron",
    "0x152d:0x2337",
    "",
    "",
    "-d usbjmicron"
  },
  { "USB: ; JMicron JM20337/8", // USB->SATA+PATA, USB+SATA->PATA
    "0x152d:0x2338",
    "", // 0x0100
    "",
    "-d usbjmicron"
  },
  { "USB: ; JMicron JM20339", // USB->SATA
    "0x152d:0x2339",
    "", // 0x0100
    "",
    "-d usbjmicron,x"
  },
  { "USB: ; JMicron", // USB+SATA->SATA
    "0x152d:0x2351",  // e.g. Verbatim Portable Hard Drive 500Gb
    "", // 0x0100
    "",
    "-d sat"
  },
  { "USB: ; JMicron", // USB->SATA
    "0x152d:0x2352",
    "", // 0x0100
    "",
    "-d usbjmicron,x"
  },
  { "USB: ; JMicron", // USB->SATA
    "0x152d:0x2509",
    "", // 0x0100
    "",
    "-d usbjmicron,x"
  },
  { "USB: ; JMicron JMS566", // USB3->SATA
    "0x152d:0x2566", // e.g. Chieftec CEB-7035S
    "", // 0x0114
    "",
    "-d usbjmicron,x"
  },
  { "USB: ; JMicron JMS567", // USB3->SATA
    "0x152d:0x2567",
    "", // 0x0117, Chieftec CEB-7053S
    "",
    "-d sat"
  },
  { "USB: ; JMicron",
    "0x152d:0x2590",
    "", // 0x0x8105 (ticket #550)
    "",
    "-d sat"
  },
  { "USB: ; JMicron JMS567", // USB2/3->SATA
    "0x152d:0x3562",
    "", // 0x0310, StarTech S358BU33ERM (port multiplier, ticket #508)
    "",
    "-d sat"
  },
  { "USB: ; JMicron", // USB3->SATA
    "0x152d:0x3569",
    "", // 0x0203
    "",
    "-d sat"
  },
  { "USB: ; JMicron",
    "0x152d:0x578e",
    "", // 0x1402, Intenso Memory Center
    "",
    "-d sat"
  },
  { "USB: ; JMicron JMS561", // USB3->2xSATA
    "0x152d:0x[8a]561",
    "", // 0x8561: 0x0107
    "",
    "-d sat"
  },
  // PNY
  { "USB: ; PNY",
    "0x154b:0x5678",
    "", // 0x5408
    "",
    "-d sat"
  },
  // ASMedia
  { "USB: ; ASMedia",
    "0x174c:0x....",
    "",
    "",
    "-d sat"
  },
  // LucidPort
  { "USB: ; LucidPORT USB300", // RaidSonic ICY BOX IB-110StU3-B, Sharkoon SATA QuickPort H3
    "0x1759:0x500[02]", // 0x5000: USB 2.0, 0x5002: USB 3.0
    "",
    "",
    "-d sat"
  },
  { "USB: ; LucidPort", // Fuj:tech SATA-USB3 dock
    "0x1759:0x5100",
    "", // 0x2580
    "",
    "-d sat"
  },
  // Verbatim
  { "USB: Verbatim Portable Hard Drive; Sunplus",
    "0x18a5:0x0214",
    "", // 0x0112
    "",
    "-d usbsunplus"
  },
  { "USB: Verbatim FW/USB160; Oxford OXUF934SSA-LQAG", // USB+IEEE1394->SATA
    "0x18a5:0x0215",
    "", // 0x0001
    "",
    "-d sat"
  },
  { "USB: Verbatim External Hard Drive 47519; Sunplus", // USB->SATA
    "0x18a5:0x0216",
    "",
    "",
    "-d usbsunplus"
  },
  { "USB: Verbatim Pocket Hard Drive; JMicron", // SAMSUNG SpinPoint N3U-3 (USB, 4KiB LLS)
    "0x18a5:0x0227",
    "",
    "",
    "-d usbjmicron" // "-d usbjmicron,x" does not work
  },
  { "USB: Verbatim External Hard Drive; JMicron", // 2TB
    "0x18a5:0x022a",
    "",
    "",
    "-d usbjmicron"
  },
  { "USB: Verbatim Store'n'Go; JMicron", // USB->SATA
    "0x18a5:0x022b",
    "", // 0x0100
    "",
    "-d usbjmicron"
  },
  { "USB: Verbatim Pocket Hard Drive; ", // 1TB USB 3.0
    "0x18a5:0x0237",
    "",
    "",
    "-d sat,12"
  },
  { "USB: Verbatim External Hard Drive; ", // USB 3.0
    "0x18a5:0x040[08]", // 0=3TB, 8=1TB
    "",
    "",
    "-d sat"
  },
  // Silicon Image
  { "USB: Vantec NST-400MX-SR; Silicon Image 5744",
    "0x1a4a:0x1670",
    "",
    "",
    "" // unsupported
  },
  // Corsair
  { "USB: Voyager GTX; ",
    "0x1b1c:0x1a0e",
    "",
    "",
    "-d sat"
  },
  // SunplusIT
  { "USB: ; SunplusIT",
    "0x1bcf:0x0c31",
    "",
    "",
    "-d usbsunplus"
  },
  // TrekStor
  { "USB: TrekStor DataStation; ", // DataStation maxi light (USB 3.0)
    "0x1e68:0x0050",
    "", // 0x0100
    "",
    "-d sat"
  },
  // 0x1e91 (?)
  { "USB: OWC Envoy Pro; ",
    "0x1e91:0xa2a5",
    "", // 0x0100
    "",
    "-d sat"
  },
  // Innostor
  { "USB: ; Innostor IS611", // USB3->SATA+PATA
    "0x1f75:0x0611", // SMART access via PATA does not work
    "",
    "",
    "-d sat"
  },
  { "USB: ; Innostor IS621", // USB3->SATA
    "0x1f75:0x0621", // Dynex 2.5" USB 3.0 Exclosure DX-HD302513
    "",
    "",
    "-d sat"
  },
  { "USB: ; Innostor IS888", // USB3->SATA
    "0x1f75:0x0888",
    "", // 0x0034, Sharkoon SATA QuickDeck Pro USB 3.0 (unsupported)
    "", // 0x0036, works with -d sat (ticket #827)
    "-d sat"
  },
  // VIA Labs
  { "USB: ; VIA VL701", // USB2/3->SATA
    "0x2109:0x0701", // Intenso 2,5" 1TB USB3
    "", // 0x0107
    "",
    "-d sat" // ATA output registers missing
  },
  { "USB: ; VIA VL711", // USB2/3->SATA
    "0x2109:0x0711",
    "", // 0x0114, Mediasonic ProBox K32-SU3 (ticket #594)
    "", // 0x0507, Intenso 2,5" Memory Case 2TB USB3
    "-d sat"
  },
  { "USB: ; VIA VL715/6", // USB2/3->SATA, USB-C->SATA
    "0x2109:0x071[56]",
    "", // 0x0336/0x0000
    "",
    "-d sat"
  },
  // Transcend (?)
  { "USB: Transcend ESD400; ",
    "0x2174:0x2000", // TS256GESD400K
    "", // 0x1000
    "",
    "-d sat"
  },
  // 0x2537 (?)
  { "USB: ; ", // USB 3.0
    "0x2537:0x106[68]", // 0x1066: Orico 2599US3, 0x1068: Fantec ER-35U3
    "", // 0x0100
    "",
    "-d sat"
  },
  // Power Quotient International
  { "USB: PQI H560; ",
    "0x3538:0x0902",
    "", // 0x0000
    "",
    "-d sat"
  },
  // Power Quotient International
  { "USB: PQI bridge; ",
    "0x3538:0x0064",
    "",
    "",
    "-d usbsunplus"
  },
  // Sharkoon
  { "USB: Sharkoon QuickPort XT USB 3.0; ",
     "0x357d:0x7788",
     "",
     "",
     "-d sat"
  },
  // Hitachi/SimpleTech
  { "USB: Hitachi Touro Desk; JMicron", // 3TB
    "0x4971:0x1011",
    "",
    "",
    "-d usbjmicron"
  },
  { "USB: Hitachi Touro; ",
    "0x4971:0x101[45]", // 14=1TB, 15=2TB
    "", // 0x0000
    "",
    "-d sat" // ATA output registers missing
  },
  { "USB: Hitachi Touro Mobile; ", // 1TB
    "0x4971:0x102[034]",
    "", // 0x0100
    "",
    "-d sat"
  },
  { "USB: SimpleTech;", // USB 3.0 HDD BOX Agestar,  Rock External HDD 3,5" UASP
    "0x4971:0x8017",
    "",
    "",
    "-d sat"
  },
  { "USB: Hitachi/SimpleTech; JMicron", // 1TB
    "0x4971:0xce17",
    "",
    "",
    "-d usbjmicron,x"
  },
  // OnSpec
  { "USB: ; OnSpec", // USB->PATA
    "0x55aa:0x2b00",
    "", // 0x0100
    "",
    "" // unsupported
  },
  // 0x6795 (?)
  { "USB: Sharkoon 2-Bay RAID Box; ", // USB 3.0
    "0x6795:0x2756",
    "", // 0x0100
    "",
    "-d sat"
  },
  // Transcend
  { "USB: ; ",
    "0x8564:0x7000",
    "", // 0x8000
    "",
    "-d sat"
  },
  // JMicron II
  { "USB: ; JMicron JMS566",
    "0xa152:0xb566",
    "", // 0x0223
    "",
    "-d sat"
  },
  // 0xabcd (?)
  { "USB: ; ",
    "0xabcd:0x610[34]", // 0x6103: LogiLink AU0028A V1.0 USB 3.0 to IDE & SATA Adapter
      // 0x6104: LogiLink PCCloneEX Lite
    "",
    "",
    "-d sat"
  },
/*
}; // builtin_knowndrives[]
 */<|MERGE_RESOLUTION|>--- conflicted
+++ resolved
@@ -68,11 +68,7 @@
 /*
 const drive_settings builtin_knowndrives[] = {
  */
-<<<<<<< HEAD
-  { "$Id: drivedb.h 5009 2019-12-28 21:49:49Z chrfranke $",
-=======
-  { "$Id: drivedb.h 5041 2020-03-28 16:51:15Z chrfranke $",
->>>>>>> 587cc782
+  { "$Id: drivedb.h 5042 2020-03-28 16:58:56Z chrfranke $",
     "-", "-",
     "This is a dummy entry to hold the SVN-Id of drivedb.h",
     ""
