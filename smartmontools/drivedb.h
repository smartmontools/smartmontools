--- conflicted
+++ resolved
@@ -75,11 +75,7 @@
 /*
 const drive_settings builtin_knowndrives[] = {
  */
-<<<<<<< HEAD
-  { "$Id: drivedb.h 3790 2013-03-13 20:15:31Z chrfranke $",
-=======
-  { "$Id: drivedb.h 3791 2013-03-13 21:47:19Z chrfranke $",
->>>>>>> 736e5853
+  { "$Id: drivedb.h 3792 2013-03-13 21:54:22Z chrfranke $",
     "-", "-",
     "This is a dummy entry to hold the SVN-Id of drivedb.h",
     ""
