--- conflicted
+++ resolved
@@ -68,11 +68,7 @@
 /*
 const drive_settings builtin_knowndrives[] = {
  */
-<<<<<<< HEAD
-  { "VERSION: 6.1/5360 2022-04-24 15:45:57 $Id: drivedb.h 5361 2022-04-24 16:02:24Z chrfranke $",
-=======
-  { "VERSION: 7.3 $Id: drivedb.h 5364 2022-04-27 21:31:40Z dipohl $",
->>>>>>> c039bd79
+  { "VERSION: 6.1/5364 2022-04-27 21:31:40 $Id: drivedb.h 5365 2022-04-30 14:29:41Z chrfranke $",
     "-", "-",
     "Version information",
     ""
