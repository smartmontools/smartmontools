/*
 * drivedb.h - smartmontools 6.1-6.3 drive database file
 *
 * Home page of code is: http://www.smartmontools.org
 *
 * Copyright (C) 2003-11 Philip Williams, Bruce Allen
 * Copyright (C) 2008-15 Christian Franke
 *
 * This program is free software; you can redistribute it and/or modify
 * it under the terms of the GNU General Public License as published by
 * the Free Software Foundation; either version 2, or (at your option)
 * any later version.
 *
 * You should have received a copy of the GNU General Public License
 * (for example COPYING); If not, see <http://www.gnu.org/licenses/>.
 *
 */

/*
 * Structure used to store drive database entries:
 *
 * struct drive_settings {
 *   const char * modelfamily;
 *   const char * modelregexp;
 *   const char * firmwareregexp;
 *   const char * warningmsg;
 *   const char * presets;
 * };
 *
 * The elements are used in the following ways:
 *
 *  modelfamily     Informal string about the model family/series of a
 *                  device. Set to "" if no info (apart from device id)
 *                  known.  The entry is ignored if this string starts with
 *                  a dollar sign.  Must not start with "USB:", see below.
 *  modelregexp     POSIX extended regular expression to match the model of
 *                  a device.  This should never be "".
 *  firmwareregexp  POSIX extended regular expression to match a devices's
 *                  firmware.  This is optional and should be "" if it is not
 *                  to be used.  If it is nonempty then it will be used to
 *                  narrow the set of devices matched by modelregexp.
 *  warningmsg      A message that may be displayed for matching drives.  For
 *                  example, to inform the user that they may need to apply a
 *                  firmware patch.
 *  presets         String with vendor-specific attribute ('-v') and firmware
 *                  bug fix ('-F') options.  Same syntax as in smartctl command
 *                  line.  The user's own settings override these.
 *
 * The regular expressions for drive model and firmware must match the full
 * string.  The effect of "^FULLSTRING$" is identical to "FULLSTRING".
 * The form ".*SUBSTRING.*" can be used if substring match is desired.
 *
 * The table will be searched from the start to end or until the first match,
 * so the order in the table is important for distinct entries that could match
 * the same drive.
 *
 *
 * Format for USB ID entries:
 *
 *  modelfamily     String with format "USB: DEVICE; BRIDGE" where
 *                  DEVICE is the name of the device and BRIDGE is
 *                  the name of the USB bridge.  Both may be empty
 *                  if no info known.
 *  modelregexp     POSIX extended regular expression to match the USB
 *                  vendor:product ID in hex notation ("0x1234:0xabcd").
 *                  This should never be "".
 *  firmwareregexp  POSIX extended regular expression to match the USB
 *                  bcdDevice info.  Only compared during search if other
 *                  entries with same USB vendor:product ID exist.
 *  warningmsg      Not used yet.
 *  presets         String with one device type ('-d') option.
 *
 */

/*
const drive_settings builtin_knowndrives[] = {
 */
<<<<<<< HEAD
  { "$Id: drivedb.h 4164 2015-10-31 17:17:10Z chrfranke $",
=======
  { "$Id: drivedb.h 4166 2015-11-07 18:14:33Z chrfranke $",
>>>>>>> cb697b54
    "-", "-",
    "This is a dummy entry to hold the SVN-Id of drivedb.h",
    ""
  },
  { "DEFAULT",
    "-", "-",
    "Default settings",
    "-v 1,raw48,Raw_Read_Error_Rate "
    "-v 2,raw48,Throughput_Performance "
    "-v 3,raw16(avg16),Spin_Up_Time "
    "-v 4,raw48,Start_Stop_Count "
    "-v 5,raw16(raw16),Reallocated_Sector_Ct "
    "-v 6,raw48,Read_Channel_Margin,HDD "
    "-v 7,raw48,Seek_Error_Rate,HDD "
    "-v 8,raw48,Seek_Time_Performance,HDD "
    "-v 9,raw24(raw8),Power_On_Hours "
    "-v 10,raw48,Spin_Retry_Count,HDD "
    "-v 11,raw48,Calibration_Retry_Count,HDD "
    "-v 12,raw48,Power_Cycle_Count "
    "-v 13,raw48,Read_Soft_Error_Rate "
    //  14-174 Unknown_Attribute
    "-v 175,raw48,Program_Fail_Count_Chip,SSD "
    "-v 176,raw48,Erase_Fail_Count_Chip,SSD "
    "-v 177,raw48,Wear_Leveling_Count,SSD "
    "-v 178,raw48,Used_Rsvd_Blk_Cnt_Chip,SSD "
    "-v 179,raw48,Used_Rsvd_Blk_Cnt_Tot,SSD "
    "-v 180,raw48,Unused_Rsvd_Blk_Cnt_Tot,SSD "
    "-v 181,raw48,Program_Fail_Cnt_Total "
    "-v 182,raw48,Erase_Fail_Count_Total,SSD "
    "-v 183,raw48,Runtime_Bad_Block "
    "-v 184,raw48,End-to-End_Error "
    //  185-186 Unknown_Attribute
    "-v 187,raw48,Reported_Uncorrect "
    "-v 188,raw48,Command_Timeout "
    "-v 189,raw48,High_Fly_Writes,HDD "
    "-v 190,tempminmax,Airflow_Temperature_Cel "
    "-v 191,raw48,G-Sense_Error_Rate,HDD "
    "-v 192,raw48,Power-Off_Retract_Count "
    "-v 193,raw48,Load_Cycle_Count,HDD "
    "-v 194,tempminmax,Temperature_Celsius "
    "-v 195,raw48,Hardware_ECC_Recovered "
    "-v 196,raw16(raw16),Reallocated_Event_Count "
    "-v 197,raw48,Current_Pending_Sector "
    "-v 198,raw48,Offline_Uncorrectable "
    "-v 199,raw48,UDMA_CRC_Error_Count "
    "-v 200,raw48,Multi_Zone_Error_Rate,HDD "
    "-v 201,raw48,Soft_Read_Error_Rate,HDD "
    "-v 202,raw48,Data_Address_Mark_Errs,HDD "
    "-v 203,raw48,Run_Out_Cancel "
    "-v 204,raw48,Soft_ECC_Correction "
    "-v 205,raw48,Thermal_Asperity_Rate "
    "-v 206,raw48,Flying_Height,HDD "
    "-v 207,raw48,Spin_High_Current,HDD "
    "-v 208,raw48,Spin_Buzz,HDD "
    "-v 209,raw48,Offline_Seek_Performnce,HDD "
    //  210-219 Unknown_Attribute
    "-v 220,raw48,Disk_Shift,HDD "
    "-v 221,raw48,G-Sense_Error_Rate,HDD "
    "-v 222,raw48,Loaded_Hours,HDD "
    "-v 223,raw48,Load_Retry_Count,HDD "
    "-v 224,raw48,Load_Friction,HDD "
    "-v 225,raw48,Load_Cycle_Count,HDD "
    "-v 226,raw48,Load-in_Time,HDD "
    "-v 227,raw48,Torq-amp_Count,HDD "
    "-v 228,raw48,Power-off_Retract_Count "
    //  229 Unknown_Attribute
    "-v 230,raw48,Head_Amplitude,HDD "
    "-v 231,raw48,Temperature_Celsius "
    "-v 232,raw48,Available_Reservd_Space "
    "-v 233,raw48,Media_Wearout_Indicator,SSD "
    //  234-239 Unknown_Attribute
    "-v 240,raw24(raw8),Head_Flying_Hours,HDD "
    "-v 241,raw48,Total_LBAs_Written "
    "-v 242,raw48,Total_LBAs_Read "
    //  243-249 Unknown_Attribute
    "-v 250,raw48,Read_Error_Retry_Rate "
    //  251-253 Unknown_Attribute
    "-v 254,raw48,Free_Fall_Sensor,HDD"
  },
  { "Apacer SSD",
    "(2|4|8|16|32)GB SATA Flash Drive", // tested with APSDM002G15AN-CT/SFDDA01C and SFI2101D, APSDM004G13AN-AT/SFDE001A
    "SF(DDA01C|I2101D|DE001A)", "", // spec found at http://wfcache.advantech.com/www/certified-peripherals/documents/96fmcff-04g-cs-ap_Datasheet.pdf
    "-v 160,raw48,Initial_Bad_Block_Count "
    "-v 161,raw48,Bad_Block_Count "
    "-v 162,raw48,Spare_Block_Count "
    "-v 163,raw48,Max_Erase_Count "
    "-v 164,raw48,Average_Erase_Count "
    "-v 165,raw48,Average_Erase_Count " // could be wrong
    "-v 166,raw48,Later_Bad_Block_Count "
    "-v 167,raw48,SSD_Protect_Mode "
    "-v 168,raw48,SATA_PHY_Err_Ct "
  },
  { "Apple SD/SM/TS...E/F SSDs", // SanDisk/Samsung/Toshiba?
    "APPLE SSD (S[DM]|TS)0?(128|256|512|768)[EF]", // tested with APPLE SSD SD256E/1021AP, SD0128F/A223321
     // APPLE SSD SM768E/CXM90A1Q, SM0512F/UXM2JA1Q, TS0256F/109L0704
    "", "",
  //"-v 1,raw48,Raw_Read_Error_Rate "
  //"-v 5,raw16(raw16),Reallocated_Sector_Ct "
  //"-v 9,raw24(raw8),Power_On_Hours "
  //"-v 12,raw48,Power_Cycle_Count "
  //"-v 169,raw48,Unknown_Attribute "
    "-v 173,raw48,Wear_Leveling_Count " // ]
    "-v 174,raw48,Host_Reads_MiB "      // ] guessed (ticket #342), S[DM]*F only
    "-v 175,raw48,Host_Writes_MiB "     // ]
  //"-v 192,raw48,Power-Off_Retract_Count "
  //"-v 194,tempminmax,Temperature_Celsius "
  //"-v 197,raw48,Current_Pending_Sector "
  //"-v 199,raw48,UDMA_CRC_Error_Count "
  //"-v 240,raw48,Unknown_SSD_Attribute "
  },
  { "Crucial/Micron RealSSD C300/M500", // Marvell 88SS91xx
    "C300-CTFDDA[AC](064|128|256)MAG|" // Marvell 88SS9174 BJP2, tested with C300-CTFDDAC128MAG/0002,
      // C300-CTFDDAC064MAG/0006
    "Crucial_CT(120|240|480)M500SSD[13]", // Marvell 88SS9187 BLD2, tested with Crucial_CT120M500SSD3/MU02,
      // Crucial_CT120M500SSD1/MU02, Crucial_CT240M500SSD1/MU03, Crucial_CT480M500SSD1/MU03
    "", "",
  //"-v 1,raw48,Raw_Read_Error_Rate "
  //"-v 5,raw16(raw16),Reallocated_Sector_Ct "
  //"-v 9,raw24(raw8),Power_On_Hours "
  //"-v 12,raw48,Power_Cycle_Count "
    "-v 170,raw48,Grown_Failing_Block_Ct "
    "-v 171,raw48,Program_Fail_Count "
    "-v 172,raw48,Erase_Fail_Count "
    "-v 173,raw48,Wear_Leveling_Count "
    "-v 174,raw48,Unexpect_Power_Loss_Ct "
    "-v 181,raw16,Non4k_Aligned_Access "
    "-v 183,raw48,SATA_Iface_Downshift "
  //"-v 184,raw48,End-to-End_Error "
  //"-v 187,raw48,Reported_Uncorrect "
  //"-v 188,raw48,Command_Timeout "
    "-v 189,raw48,Factory_Bad_Block_Ct "
  //"-v 194,tempminmax,Temperature_Celsius "
  //"-v 195,raw48,Hardware_ECC_Recovered "
  //"-v 196,raw16(raw16),Reallocated_Event_Count "
  //"-v 197,raw48,Current_Pending_Sector "
  //"-v 198,raw48,Offline_Uncorrectable "
  //"-v 199,raw48,UDMA_CRC_Error_Count "
    "-v 202,raw48,Percent_Lifetime_Used "
    "-v 206,raw48,Write_Error_Rate "
    "-v 210,raw48,Success_RAIN_Recov_Cnt "
    "-v 246,raw48,Total_Host_Sector_Write "
    "-v 247,raw48,Host_Program_Page_Count "
    "-v 248,raw48,Bckgnd_Program_Page_Cnt"
  },
  { "Crucial/Micron RealSSD m4/C400/P400", // Marvell 9176, fixed firmware
    "C400-MTFDDA[ACK](064|128|256|512)MAM|"
    "M4-CT(064|128|256|512)M4SSD[123]|" // tested with M4-CT512M4SSD2/0309
    "MTFDDAK(064|128|256|512|050|100|200|400)MA[MNR]-1[JKS]1.*", // tested with
       // MTFDDAK256MAR-1K1AA/MA52, MTFDDAK256MAM-1K12/08TH
    "030[9-Z]|03[1-Z].|0[4-Z]..|[1-Z]....*", // >= "0309"
    "",
  //"-v 1,raw48,Raw_Read_Error_Rate "
  //"-v 5,raw16(raw16),Reallocated_Sector_Ct "
  //"-v 9,raw24(raw8),Power_On_Hours "
  //"-v 12,raw48,Power_Cycle_Count "
    "-v 170,raw48,Grown_Failing_Block_Ct "
    "-v 171,raw48,Program_Fail_Count "
    "-v 172,raw48,Erase_Fail_Count "
    "-v 173,raw48,Wear_Leveling_Count "
    "-v 174,raw48,Unexpect_Power_Loss_Ct "
    "-v 181,raw16,Non4k_Aligned_Access "
    "-v 183,raw48,SATA_Iface_Downshift "
  //"-v 184,raw48,End-to-End_Error "
  //"-v 187,raw48,Reported_Uncorrect "
  //"-v 188,raw48,Command_Timeout "
    "-v 189,raw48,Factory_Bad_Block_Ct "
  //"-v 194,tempminmax,Temperature_Celsius "
  //"-v 195,raw48,Hardware_ECC_Recovered "
  //"-v 196,raw16(raw16),Reallocated_Event_Count "
  //"-v 197,raw48,Current_Pending_Sector "
  //"-v 198,raw48,Offline_Uncorrectable "
  //"-v 199,raw48,UDMA_CRC_Error_Count "
    "-v 202,raw48,Perc_Rated_Life_Used "
    "-v 206,raw48,Write_Error_Rate"
  },
  { "Crucial/Micron RealSSD m4/C400", // Marvell 9176, buggy or unknown firmware
    "C400-MTFDDA[ACK](064|128|256|512)MAM|" // tested with C400-MTFDDAC256MAM/0002
    "M4-CT(064|128|256|512)M4SSD[123]", // tested with M4-CT064M4SSD2/0002,
      // M4-CT064M4SSD2/0009, M4-CT256M4SSD3/000F
    "",
    "This drive may hang after 5184 hours of power-on time:\n"
    "http://www.tomshardware.com/news/Crucial-m4-Firmware-BSOD,14544.html\n"
    "See the following web pages for firmware updates:\n"
    "http://www.crucial.com/support/firmware.aspx\n"
    "http://www.micron.com/products/solid-state-storage/client-ssd#software",
    "-v 170,raw48,Grown_Failing_Block_Ct "
    "-v 171,raw48,Program_Fail_Count "
    "-v 172,raw48,Erase_Fail_Count "
    "-v 173,raw48,Wear_Leveling_Count "
    "-v 174,raw48,Unexpect_Power_Loss_Ct "
    "-v 181,raw16,Non4k_Aligned_Access "
    "-v 183,raw48,SATA_Iface_Downshift "
    "-v 189,raw48,Factory_Bad_Block_Ct "
    "-v 202,raw48,Perc_Rated_Life_Used "
    "-v 206,raw48,Write_Error_Rate"
  },
  { "Crucial/Micron MX100/MX200/M5x0/M600 Client SSDs",
    "Crucial_CT(128|256|512)MX100SSD1|"// tested with Crucial_CT256MX100SSD1/MU01
    "Crucial_CT(200|256|500|512|1000|1024)MX200SSD[1346]|" // tested with Crucial_CT500MX200SSD1/MU01,
      // Crucial_CT1024MX200SSD1/MU01
    "Crucial_CT(120|240|480|960)M500SSD1|" // tested with Crucial_CT960M500SSD1/MU03
    "Crucial_CT(128|256|512|1024)M550SSD[13]|" // tested with Crucial_CT512M550SSD3/MU01, Crucial_CT1024M550SSD1/MU01
    "Micron_M500_MTFDDA[KTV](120|240|480|960)MAV|"// tested with Micron_M500_MTFDDAK960MAV/MU05
    "(Micron_)?M510[_-]MTFDDA[KTV](128|256)MAZ|" // tested with M510-MTFDDAK256MAZ/MU01
    "(Micron_)?M550[_-]MTFDDA[KTV](064|128|256|512|1T0)MAY|" // tested with M550-MTFDDAK256MAY/MU01
    "Micron_M600_(EE|MT)FDDA[KTV](128|256|512|1T0)MBF[25Z]?", // tested with Micron_M600_MTFDDAK1T0MBF/MU01
    "", "",
  //"-v 1,raw48,Raw_Read_Error_Rate "
    "-v 5,raw48,Reallocate_NAND_Blk_Cnt "
  //"-v 9,raw24(raw8),Power_On_Hours "
  //"-v 12,raw48,Power_Cycle_Count "
    "-v 171,raw48,Program_Fail_Count "
    "-v 172,raw48,Erase_Fail_Count "
    "-v 173,raw48,Ave_Block-Erase_Count "
    "-v 174,raw48,Unexpect_Power_Loss_Ct "
    "-v 180,raw48,Unused_Reserve_NAND_Blk "
    "-v 183,raw48,SATA_Interfac_Downshift "
    "-v 184,raw48,Error_Correction_Count "
  //"-v 187,raw48,Reported_Uncorrect "
  //"-v 194,tempminmax,Temperature_Celsius "
  //"-v 196,raw16(raw16),Reallocated_Event_Count "
  //"-v 197,raw48,Current_Pending_Sector "
  //"-v 198,raw48,Offline_Uncorrectable "
  //"-v 199,raw48,UDMA_CRC_Error_Count "
    "-v 202,raw48,Percent_Lifetime_Used "
    "-v 206,raw48,Write_Error_Rate "
    "-v 210,raw48,Success_RAIN_Recov_Cnt "
    "-v 246,raw48,Total_Host_Sector_Write "
    "-v 247,raw48,Host_Program_Page_Count "
    "-v 248,raw48,Bckgnd_Program_Page_Cnt"
  },
  { "Micron M500DC/M510DC Enterprise SSDs",
    "Micron_M500DC_(EE|MT)FDDA[AK](120|240|480|800)MBB|" // tested with
      // Micron_M500DC_EEFDDAA120MBB/129, Micron_M500DC_MTFDDAK800MBB/0129
    "MICRON_M510DC_(EE|MT)FDDAK(120|240|480|800|960)MBP", // tested with
      // Micron_M510DC_MTFDDAK240MBP/0005
    "", "",
  //"-v 1,raw48,Raw_Read_Error_Rate "
    "-v 5,raw48,Reallocated_Block_Count "
  //"-v 9,raw24(raw8),Power_On_Hours "
  //"-v 12,raw48,Power_Cycle_Count "
    "-v 170,raw48,Reserved_Block_Count "
    "-v 171,raw48,Program_Fail_Count "
    "-v 172,raw48,Erase_Fail_Count "
    "-v 173,raw48,Ave_Block-Erase_Count "
    "-v 174,raw48,Unexpect_Power_Loss_Ct "
    "-v 184,raw48,Error_Correction_Count "
  //"-v 187,raw48,Reported_Uncorrect "
    "-v 188,raw48,Command_Timeouts "
  //"-v 194,tempminmax,Temperature_Celsius "
    "-v 195,raw48,Cumulativ_Corrected_ECC "
  //"-v 197,raw48,Current_Pending_Sector "
  //"-v 198,raw48,Offline_Uncorrectable "
  //"-v 199,raw48,UDMA_CRC_Error_Count "
    "-v 202,raw48,Percent_Lifetime_Remain "
    "-v 206,raw48,Write_Error_Rate "
    "-v 247,raw48,Host_Program_Page_Count "
    "-v 248,raw48,Bckgnd_Program_Page_Cnt"
  },
  { "SandForce Driven SSDs",
    "SandForce 1st Ed\\.|" // Demo Drive, tested with firmware 320A13F0
    "ADATA SSD S(396|510|599) .?..GB|" // tested with ADATA SSD S510 60GB/320ABBF0,
      // ADATA SSD S599 256GB/3.1.0, 64GB/3.4.6
    "ADATA SP[389]00|" // tested with ADATA SP300/5.0.2d, SP800/5.0.6c,
      // ADATA SP900/5.0.6 (Premier Pro, SF-2281)
    "ADATA SSD S[PX]900 (64|128|256|512)GB-DL2|" // tested with ADATA SSD SP900 256GB-DL2/5.0.6,
      // ADATA SSD SX900 512GB-DL2/5.8.2
    "ADATA XM11 (128|256)GB|" // tested with ADATA XM11 128GB/5.0.1
    "ATP Velocity MIV (60|120|240|480)GB|" // tested with ATP Velocity MIV 480GB/110719
    "Corsair CSSD-F(40|60|80|115|120|160|240)GBP?2.*|" // Corsair Force, tested with
      // Corsair CSSD-F40GB2/1.1, Corsair CSSD-F115GB2-A/2.1a
    "Corsair Force ((3 |LS )?SSD|GS|GT)|" // SF-2281, tested with
      // Corsair Force SSD/5.05, 3 SSD/1.3.2, GT/1.3.3, GS/5.03, LS SSD/S8FM06.5
    "FM-25S2S-(60|120|240)GBP2|" // G.SKILL Phoenix Pro, SF-1200, tested with
      // FM-25S2S-240GBP2/4.2
    "FTM(06|12|24|48)CT25H|" // Supertalent TeraDrive CT, tested with
      // FTM24CT25H/STTMP2P1
    "KINGSTON SE50S3(100|240|480)G|" // tested with SE50S3100G/KE1ABBF0
    "KINGSTON SH10[03]S3(90|120|240|480)G|" // HyperX (3K), SF-2281, tested with
      // SH100S3240G/320ABBF0, SH103S3120G/505ABBF0
    "KINGSTON SKC(300S37A|380S3)(60|120|180|240|480)G|" // KC300, SF-2281, tested with
      // SKC300S37A120G/KC4ABBF0, SKC380S3120G/507ABBF0
    "KINGSTON SVP200S3(7A)?(60|90|120|240|480)G|" // V+ 200, SF-2281, tested with
      // SVP200S37A480G/502ABBF0, SVP200S390G/332ABBF0
    "KINGSTON SMS200S3(30|60|120)G|" // mSATA, SF-2241, tested with SMS200S3120G/KC3ABBF0
    "KINGSTON SMS450S3(32|64|128)G|" // mSATA, SF-2281, tested with SMS450S3128G/503ABBF0
    "KINGSTON (SV300|SKC100|SE100)S3.*G|" // other SF-2281
    "MKNSSDCR(45|60|90|120|180|240|360|480)GB(-(7|DX7?|MX|G2))?|" // Mushkin Chronos (7mm/Deluxe/MX/G2),
      // SF-2281, tested with MKNSSDCR120GB, MKNSSDCR120GB-MX/560ABBF0, MKNSSDCR480GB-DX7/603ABBF0
    "MKNSSDEC(60|120|240|480|512)GB|" // Mushkin Enhanced ECO2, tested with MKNSSDEC120GB/604ABBF0
    "MKNSSDAT(30|40|60|120|180|240|480)GB(-(DX|V))?|" // Mushkin Atlas (Deluxe/Value), mSATA, SF-2281,
      // tested with MKNSSDAT120GB-V/540ABBF0
    "Mushkin MKNSSDCL(40|60|80|90|115|120|180|240|480)GB-DX2?|" // Mushkin Callisto deluxe,
      // SF-1200/1222, Mushkin MKNSSDCL60GB-DX/361A13F0
    "OCZ[ -](AGILITY2([ -]EX)?|COLOSSUS2|ONYX2|VERTEX(2|-LE))( [123]\\..*)?|" // SF-1200,
      // tested with OCZ-VERTEX2/1.11, OCZ-VERTEX2 3.5/1.11
    "OCZ-NOCTI|" // mSATA, SF-2100, tested with OCZ-NOCTI/2.15
    "OCZ-REVODRIVE3?( X2)?|" // PCIe, SF-1200/2281, tested with
      // OCZ-REVODRIVE( X2)?/1.20, OCZ-REVODRIVE3 X2/2.11
    "OCZ-REVODRIVE350|"
    "OCZ[ -](VELO|VERTEX2[ -](EX|PRO))( [123]\\..*)?|" // SF-1500, tested with
      // OCZ VERTEX2-PRO/1.10 (Bogus thresholds for attribute 232 and 235)
    "D2[CR]STK251...-....|" // OCZ Deneva 2 C/R, SF-22xx/25xx,
      // tested with D2CSTK251M11-0240/2.08, D2CSTK251A10-0240/2.15
    "OCZ-(AGILITY3|SOLID3|VERTEX3( MI)?)|"  // SF-2200, tested with OCZ-VERTEX3/2.02,
      // OCZ-AGILITY3/2.11, OCZ-SOLID3/2.15, OCZ-VERTEX3 MI/2.15
    "OCZ Z-DRIVE R4 [CR]M8[48]|" // PCIe, SF-2282/2582, tested with OCZ Z-DRIVE R4 CM84/2.13
      // (Bogus attributes under Linux)
    "OCZ Z-DRIVE 4500|"
    "TALOS2|" // OCZ Talos 2 C/R, SAS (works with -d sat), 2*SF-2282, tested with TALOS2/3.20E
    "(APOC|DENC|DENEVA|FTNC|GFGC|MANG|MMOC|NIMC|TMSC).*|" // other OCZ SF-1200,
      // tested with DENCSTE251M11-0120/1.33, DENEVA PCI-E/1.33
    "(DENR|DRSAK|EC188|NIMR|PSIR|TRSAK).*|" // other OCZ SF-1500
    "OWC Aura Pro 6G SSD|" // tested with OWC Aura Pro 6G SSD/507ABBF0
    "OWC Mercury Electra (Pro )?[36]G SSD|" // tested with
      // OWC Mercury Electra 6G SSD/502ABBF0, OWC Mercury Electra Pro 3G SSD/541ABBF0
    "OWC Mercury E(xtreme|XTREME) Pro (6G |RE )?SSD|" // tested with
      // OWC Mercury Extreme Pro SSD/360A13F0, OWC Mercury EXTREME Pro 6G SSD/507ABBF0
    "Patriot Pyro|" // tested with Patriot Pyro/332ABBF0
    "SanDisk SDSSDX(60|120|240|480)GG25|" // SanDisk Extreme, SF-2281, tested with
      // SDSSDX240GG25/R201
    "SuperSSpeed S301 [0-9]*GB|" // SF-2281, tested with SuperSSpeed S301 128GB/503
    "SG9XCS2D(0?50|100|200|400)GESLT|" // Smart Storage Systems XceedIOPS2, tested with
      // SG9XCS2D200GESLT/SA03L370
    "SSD9SC(120|240|480)GED[EA]|" // PNY Prevail Elite, tested with SSD9SC120GEDA/334ABBF0
    "(TX32|TX31C1|VN0.?..GCNMK).*|" // Smart Storage Systems XceedSTOR
    "(TX22D1|TX21B1).*|" // Smart Storage Systems XceedIOPS2
    "TX52D1.*|" // Smart Storage Systems Xcel-200
    "TS(64|128|256|512)GSSD[37]20|" // Transcend SSD320/720, SF-2281, tested with
      // TS128GSSD320, TS256GSSD720/5.2.0
    "UGB(88P|99S)GC...H[BF].|" // Unigen, tested with
      // UGB88PGC100HF2/MP Rev2, UGB99SGC100HB3/RC Rev3
    "VisionTek GoDrive (60|120|240|480)GB", // tested with VisionTek GoDrive 480GB/506ABBF0
    "", "",
    "-v 1,raw24/raw32,Raw_Read_Error_Rate "
    "-v 5,raw48,Retired_Block_Count "
    "-v 9,msec24hour32,Power_On_Hours_and_Msec "
  //"-v 12,raw48,Power_Cycle_Count "
    "-v 13,raw24/raw32,Soft_Read_Error_Rate "
    "-v 100,raw48,Gigabytes_Erased "
    "-v 170,raw48,Reserve_Block_Count "
    "-v 171,raw48,Program_Fail_Count "
    "-v 172,raw48,Erase_Fail_Count "
    "-v 174,raw48,Unexpect_Power_Loss_Ct "
    "-v 177,raw48,Wear_Range_Delta "
    "-v 181,raw48,Program_Fail_Count "
    "-v 182,raw48,Erase_Fail_Count "
    "-v 184,raw48,IO_Error_Detect_Code_Ct "
  //"-v 187,raw48,Reported_Uncorrect "
    "-v 189,tempminmax,Airflow_Temperature_Cel "
  //"-v 194,tempminmax,Temperature_Celsius "
    "-v 195,raw24/raw32,ECC_Uncorr_Error_Count "
  //"-v 196,raw16(raw16),Reallocated_Event_Count "
    "-v 198,raw24/raw32:210zr54,Uncorrectable_Sector_Ct " // KINGSTON SE100S3100G/510ABBF0
    "-v 199,raw48,SATA_CRC_Error_Count "
    "-v 201,raw24/raw32,Unc_Soft_Read_Err_Rate "
    "-v 204,raw24/raw32,Soft_ECC_Correct_Rate "
    "-v 230,raw48,Life_Curve_Status "
    "-v 231,raw48,SSD_Life_Left "
  //"-v 232,raw48,Available_Reservd_Space "
    "-v 233,raw48,SandForce_Internal "
    "-v 234,raw48,SandForce_Internal "
    "-v 235,raw48,SuperCap_Health "
    "-v 241,raw48,Lifetime_Writes_GiB "
    "-v 242,raw48,Lifetime_Reads_GiB"
  },
  { "Indilinx Barefoot based SSDs",
    "Corsair CSSD-V(32|60|64|128|256)GB2|" // Corsair Nova, tested with Corsair CSSD-V32GB2/2.2
    "CRUCIAL_CT(64|128|256)M225|" // tested with CRUCIAL_CT64M225/1571
    "G.SKILL FALCON (64|128|256)GB SSD|" // tested with G.SKILL FALCON 128GB SSD/2030
    "OCZ[ -](AGILITY|ONYX|VERTEX( 1199|-TURBO| v1\\.10)?)|" // tested with
      // OCZ-ONYX/1.6, OCZ-VERTEX 1199/00.P97, OCZ-VERTEX/1.30, OCZ VERTEX-TURBO/1.5, OCZ-VERTEX v1.10/1370
    "Patriot[ -]Torqx.*|"
    "RENICE Z2|" // tested with RENICE Z2/2030
    "STT_FT[MD](28|32|56|64)GX25H|" // Super Talent Ultradrive GX, tested with STT_FTM64GX25H/1916
    "TS(18|25)M(64|128)MLC(16|32|64|128|256|512)GSSD|" // ASAX Leopard Hunt II, tested with TS25M64MLC64GSSD/0.1
    "FM-25S2I-(64|128)GBFII|" // G.Skill FALCON II, tested with FM-25S2I-64GBFII
    "TS(60|120)GSSD25D-M", // Transcend Ultra SSD (SATA II), see also Ticket #80
    "", "",
    "-v 1,raw64 " // Raw_Read_Error_Rate
    "-v 9,raw64 " // Power_On_Hours
    "-v 12,raw64 " // Power_Cycle_Count
    "-v 184,raw64,Initial_Bad_Block_Count "
    "-v 195,raw64,Program_Failure_Blk_Ct "
    "-v 196,raw64,Erase_Failure_Blk_Ct "
    "-v 197,raw64,Read_Failure_Blk_Ct "
    "-v 198,raw64,Read_Sectors_Tot_Ct "
    "-v 199,raw64,Write_Sectors_Tot_Ct "
    "-v 200,raw64,Read_Commands_Tot_Ct "
    "-v 201,raw64,Write_Commands_Tot_Ct "
    "-v 202,raw64,Error_Bits_Flash_Tot_Ct "
    "-v 203,raw64,Corr_Read_Errors_Tot_Ct "
    "-v 204,raw64,Bad_Block_Full_Flag "
    "-v 205,raw64,Max_PE_Count_Spec "
    "-v 206,raw64,Min_Erase_Count "
    "-v 207,raw64,Max_Erase_Count "
    "-v 208,raw64,Average_Erase_Count "
    "-v 209,raw64,Remaining_Lifetime_Perc "
    "-v 210,raw64,Indilinx_Internal "
    "-v 211,raw64,SATA_Error_Ct_CRC "
    "-v 212,raw64,SATA_Error_Ct_Handshake "
    "-v 213,raw64,Indilinx_Internal"
  },
  { "Indilinx Barefoot_2/Everest/Martini based SSDs",
    "OCZ VERTEX[ -]PLUS|" // tested with OCZ VERTEX-PLUS/3.55, OCZ VERTEX PLUS/3.55
    "OCZ-VERTEX PLUS R2|" // Barefoot 2, tested with OCZ-VERTEX PLUS R2/1.2
    "OCZ-PETROL|" // Everest 1, tested with OCZ-PETROL/3.12
    "OCZ-AGILITY4|" // Everest 2, tested with OCZ-AGILITY4/1.5.2
    "OCZ-VERTEX4", // Everest 2, tested with OCZ-VERTEX4/1.5
    "", "",
  //"-v 1,raw48,Raw_Read_Error_Rate "
  //"-v 3,raw16(avg16),Spin_Up_Time "
  //"-v 4,raw48,Start_Stop_Count "
  //"-v 5,raw16(raw16),Reallocated_Sector_Ct "
  //"-v 9,raw24(raw8),Power_On_Hours "
  //"-v 12,raw48,Power_Cycle_Count "
    "-v 232,raw48,Lifetime_Writes " // LBA?
  //"-v 233,raw48,Media_Wearout_Indicator"
  },
  { "Indilinx Barefoot 3 based SSDs",
    "OCZ-VECTOR(1[58]0)?|" // tested with OCZ-VECTOR/1.03, OCZ-VECTOR150/1.2, OCZ-VECTOR180
    "OCZ-VERTEX4[56]0A?|" // Barefoot 3 M10, tested with OCZ-VERTEX450/1.0, OCZ-VERTEX460/1.0, VERTEX460A
    "OCZ-SABER1000|"
    "OCZ-ARC100|"
    "Radeon R7", // Barefoot 3 M00, tested with Radeon R7/1.00
    "", "",
    "-v 5,raw48,Runtime_Bad_Block "
  //"-v 9,raw24(raw8),Power_On_Hours "
  //"-v 12,raw48,Power_Cycle_Count "
    "-v 171,raw48,Avail_OP_Block_Count "
    "-v 174,raw48,Pwr_Cycle_Ct_Unplanned "
    "-v 187,raw48,Total_Unc_NAND_Reads "
    "-v 195,raw48,Total_Prog_Failures "
    "-v 196,raw48,Total_Erase_Failures "
    "-v 197,raw48,Total_Unc_Read_Failures "
    "-v 198,raw48,Host_Reads_GiB "
    "-v 199,raw48,Host_Writes_GiB "
    "-v 205,raw48,Max_Rated_PE_Count "
    "-v 206,raw48,Min_Erase_Count "
    "-v 207,raw48,Max_Erase_Count "
    "-v 208,raw48,Average_Erase_Count "
    "-v 210,raw48,SATA_CRC_Error_Count "
    "-v 212,raw48,Pages_Requiring_Rd_Rtry "
    "-v 213,raw48,Snmple_Retry_Attempts "
    "-v 214,raw48,Adaptive_Retry_Attempts "
    "-v 222,raw48,RAID_Recovery_Count "
    "-v 224,raw48,In_Warranty "
    "-v 225,raw48,DAS_Polarity "
    "-v 226,raw48,Partial_Pfail "
    "-v 230,raw48,Write_Throttling "
    "-v 233,raw48,Remaining_Lifetime_Perc "
    "-v 241,raw48,Host_Writes_GiB " // M00/M10
    "-v 242,raw48,Host_Reads_GiB "  // M00/M10
    "-v 249,raw48,Total_NAND_Prog_Ct_GiB "
    "-v 251,raw48,Total_NAND_Read_Ct_GiB"
  },
  { "OCZ Intrepid 3000 SSDs", // tested with OCZ INTREPID 3600/1.4.3.6, 3800/1.4.3.0, 3700/1.5.0.4
    "OCZ INTREPID 3[678]00",
    "", "",
    "-v 5,raw48,Runtime_Bad_Block "
  //"-v 9,raw24(raw8),Power_On_Hours "
  //"-v 12,raw48,Power_Cycle_Count "
    "-v 100,raw48,Total_Blocks_Erased "
    "-v 171,raw48,Avail_OP_Block_Count "
    "-v 174,raw48,Pwr_Cycle_Ct_Unplanned "
    "-v 184,raw48,Factory_Bad_Block_Count "
    "-v 187,raw48,Total_Unc_NAND_Reads "
    "-v 190,tempminmax,Temperature_Celsius "
    "-v 195,raw48,Total_Prog_Failures "
    "-v 196,raw48,Total_Erase_Failures "
    "-v 197,raw48,Total_Unc_Read_Failures "
    "-v 198,raw48,Host_Reads_GiB "
    "-v 199,raw48,Host_Writes_GiB "
    "-v 202,raw48,Total_Read_Bits_Corr_Ct "
    "-v 205,raw48,Max_Rated_PE_Count "
    "-v 206,raw48,Min_Erase_Count "
    "-v 207,raw48,Max_Erase_Count "
    "-v 208,raw48,Average_Erase_Count "
    "-v 210,raw48,SATA_CRC_Error_Count "
    "-v 211,raw48,SATA_UNC_Count "
    "-v 212,raw48,NAND_Reads_with_Retry "
    "-v 213,raw48,Simple_Rd_Rtry_Attempts "
    "-v 214,raw48,Adaptv_Rd_Rtry_Attempts "
    "-v 221,raw48,Int_Data_Path_Prot_Unc "
    "-v 222,raw48,RAID_Recovery_Count "
    "-v 230,raw48,SuperCap_Charge_Status " // 0=not charged, 1=fully charged, 2=unknown
    "-v 233,raw48,Remaining_Lifetime_Perc "
    "-v 249,raw48,Total_NAND_Prog_Ct_GiB "
    "-v 251,raw48,Total_NAND_Read_Ct_GiB"
  },
  {
    "OCZ Trion",
    "OCZ-TRION100", // tested with OCZ-TRION100/SAFM11.2
    "", "",
  //"-v 9,raw24(raw8),Power_On_Hours "
  //"-v 12,raw48,Power_Cycle_Count "
    "-v 167,raw48,SSD_Protect_Mode "
    "-v 168,raw48,SATA_PHY_Error_Count "
    "-v 169,raw48,Bad_Block_Count "
    "-v 173,raw48,Erase_Count "
    "-v 192,raw48,Unexpect_Power_Loss_Ct"
  //"-v 194,tempminmax,Temperature_Celsius "
  },
  { "InnoDisk InnoLite SATADOM D150QV-L SSDs", // tested with InnoLite SATADOM D150QV-L/120319
    "InnoLite SATADOM D150QV-L",
    "", "",
  //"-v 1,raw48,Raw_Read_Error_Rate "
  //"-v 2,raw48,Throughput_Performance "
  //"-v 3,raw16(avg16),Spin_Up_Time "
  //"-v 5,raw16(raw16),Reallocated_Sector_Ct "
  //"-v 7,raw48,Seek_Error_Rate " // from InnoDisk iSMART Linux tool, useless for SSD
  //"-v 8,raw48,Seek_Time_Performance "
  //"-v 9,raw24(raw8),Power_On_Hours "
  //"-v 10,raw48,Spin_Retry_Count "
  //"-v 12,raw48,Power_Cycle_Count "
    "-v 168,raw48,SATA_PHY_Error_Count "
    "-v 170,raw48,Bad_Block_Count "
    "-v 173,raw48,Erase_Count "
    "-v 175,raw48,Bad_Cluster_Table_Count "
    "-v 192,raw48,Unexpect_Power_Loss_Ct "
  //"-v 194,tempminmax,Temperature_Celsius "
  //"-v 197,raw48,Current_Pending_Sector "
    "-v 229,hex48,Flash_ID "
    "-v 235,raw48,Later_Bad_Block "
    "-v 236,raw48,Unstable_Power_Count "
    "-v 240,raw48,Write_Head"
  },
  { "Innodisk 3MG2-P SSDs", // tested with 2.5" SATA SSD 3MG2-P/M140402,
      // 2.5" SATA SSD 3IE2-P/M150821, SATA Slim 3MG2-P/M141114, M.2 (S80) 3MG2-P/M141114
    "(2.5\" SATA SSD |SATA Slim |M\\.2 \\(S80\\) )3(MG|IE)2-P",
    "", "",
  //"-v 1,raw48,Raw_Read_Error_Rate "
  //"-v 2,raw48,Throughput_Performance "
  //"-v 9,raw24(raw8),Power_On_Hours "
  //"-v 12,raw48,Power_Cycle_Count "
    "-v 160,raw48,Uncorrectable_Error_Cnt "
    "-v 161,raw48,Number_of_Pure_Spare "
    "-v 163,raw48,Initial_Bad_Block_Count "
    "-v 164,raw48,Total_Erase_Count "
    "-v 165,raw48,Max_Erase_Count "
    "-v 166,raw48,Min_Erase_Count "
    "-v 167,raw48,Average_Erase_Count "
    "-v 168,raw48,Max_Erase_Count_of_Spec "
    "-v 169,raw48,Remaining_Lifetime_Perc "
  //"-v 175,raw48,Program_Fail_Count_Chip "
  //"-v 176,raw48,Erase_Fail_Count_Chip "
  //"-v 177,raw48,Wear_Leveling_Count "
    "-v 178,raw48,Runtime_Invalid_Blk_Cnt "
  //"-v 181,raw48,Program_Fail_Cnt_Total "
  //"-v 182,raw48,Erase_Fail_Count_Total "
  //"-v 187,raw48,Reported_Uncorrect " // ] only in spec
  //"-v 192,raw48,Power-Off_Retract_Count "
  //"-v 194,tempminmax,Temperature_Celsius "
  //"-v 195,raw48,Hardware_ECC_Recovered "
  //"-v 196,raw16(raw16),Reallocated_Event_Count "
  //"-v 197,raw48,Current_Pending_Sector "
  //"-v 198,raw48,Offline_Uncorrectable "
  //"-v 199,raw48,UDMA_CRC_Error_Count "
    "-v 225,raw48,Host_Writes_32MiB "  // ]
  //"-v 232,raw48,Available_Reservd_Space "
    "-v 233,raw48,Flash_Writes_32MiB " // ]
    "-v 234,raw48,Flash_Reads_32MiB "  // ]
    "-v 241,raw48,Host_Writes_32MiB "
    "-v 242,raw48,Host_Reads_32MiB "
    "-v 245,raw48,Flash_Writes_32MiB"
  },
  { "InnoDisk iCF 9000 CompactFlash Cards", // tested with InnoDisk Corp. - iCF9000 1GB/140808,
       // ..., InnoDisk Corp. - iCF9000 64GB/140808
    "InnoDisk Corp\\. - iCF9000 (1|2|4|8|16|32|64)GB",
    "", "",
  //"-v 1,raw48,Raw_Read_Error_Rate "
  //"-v 5,raw16(raw16),Reallocated_Sector_Ct "
  //"-v 12,raw48,Power_Cycle_Count "
    "-v 160,raw48,Uncorrectable_Error_Cnt "
    "-v 161,raw48,Valid_Spare_Block_Cnt "
    "-v 162,raw48,Child_Pair_Count "
    "-v 163,raw48,Initial_Bad_Block_Count "
    "-v 164,raw48,Total_Erase_Count "
    "-v 165,raw48,Max_Erase_Count "
    "-v 166,raw48,Min_Erase_Count "
    "-v 167,raw48,Average_Erase_Count "
  //"-v 192,raw48,Power-Off_Retract_Count "
  //"-v 194,tempminmax,Temperature_Celsius "
  //"-v 195,raw48,Hardware_ECC_Recovered "
  //"-v 196,raw16(raw16),Reallocated_Event_Count "
  //"-v 198,raw48,Offline_Uncorrectable "
  //"-v 199,raw48,UDMA_CRC_Error_Count "
  //"-v 229,raw48,Flash_ID " // only in spec
    "-v 241,raw48,Host_Writes_32MiB "
    "-v 242,raw48,Host_Reads_32MiB"
  },
  { "Intel X25-E SSDs",
    "SSDSA2SH(032|064)G1.* INTEL",  // G1 = first generation
    "", "",
  //"-v 3,raw16(avg16),Spin_Up_Time "
  //"-v 4,raw48,Start_Stop_Count "
  //"-v 5,raw16(raw16),Reallocated_Sector_Ct "
  //"-v 9,raw24(raw8),Power_On_Hours "
  //"-v 12,raw48,Power_Cycle_Count "
    "-v 192,raw48,Unsafe_Shutdown_Count "
    "-v 225,raw48,Host_Writes_32MiB "
    "-v 226,raw48,Intel_Internal "
    "-v 227,raw48,Intel_Internal "
    "-v 228,raw48,Intel_Internal "
  //"-v 232,raw48,Available_Reservd_Space "
  //"-v 233,raw48,Media_Wearout_Indicator"
  },
  { "Intel X18-M/X25-M G1 SSDs",
    "INTEL SSDSA[12]MH(080|160)G1.*",  // G1 = first generation, 50nm
    "", "",
  //"-v 3,raw16(avg16),Spin_Up_Time "
  //"-v 4,raw48,Start_Stop_Count "
  //"-v 5,raw16(raw16),Reallocated_Sector_Ct "
  //"-v 9,raw24(raw8),Power_On_Hours "
  //"-v 12,raw48,Power_Cycle_Count "
    "-v 192,raw48,Unsafe_Shutdown_Count "
    "-v 225,raw48,Host_Writes_32MiB "
    "-v 226,raw48,Intel_Internal "
    "-v 227,raw48,Intel_Internal "
    "-v 228,raw48,Intel_Internal "
  //"-v 232,raw48,Available_Reservd_Space "
  //"-v 233,raw48,Media_Wearout_Indicator"
  },
  { "Intel X18-M/X25-M/X25-V G2 SSDs", // fixed firmware
      // tested with INTEL SSDSA2M(080|160)G2GC/2CV102J8 (X25-M)
    "INTEL SSDSA[12]M(040|080|120|160)G2.*",  // G2 = second generation, 34nm
    "2CV102(J[89A-Z]|[K-Z].)", // >= "2CV102J8"
    "",
  //"-v 3,raw16(avg16),Spin_Up_Time "
  //"-v 4,raw48,Start_Stop_Count "
  //"-v 5,raw16(raw16),Reallocated_Sector_Ct "
  //"-v 9,raw24(raw8),Power_On_Hours "
  //"-v 12,raw48,Power_Cycle_Count "
  //"-v 184,raw48,End-to-End_Error " // G2 only
    "-v 192,raw48,Unsafe_Shutdown_Count "
    "-v 225,raw48,Host_Writes_32MiB "
    "-v 226,raw48,Workld_Media_Wear_Indic " // Timed Workload Media Wear Indicator (percent*1024)
    "-v 227,raw48,Workld_Host_Reads_Perc "  // Timed Workload Host Reads Percentage
    "-v 228,raw48,Workload_Minutes " // 226,227,228 can be reset by 'smartctl -t vendor,0x40'
  //"-v 232,raw48,Available_Reservd_Space "
  //"-v 233,raw48,Media_Wearout_Indicator"
  },
  { "Intel X18-M/X25-M/X25-V G2 SSDs", // buggy or unknown firmware
      // tested with INTEL SSDSA2M040G2GC/2CV102HD (X25-V)
    "INTEL SSDSA[12]M(040|080|120|160)G2.*",
    "",
    "This drive may require a firmware update to\n"
    "fix possible drive hangs when reading SMART self-test log:\n"
    "http://downloadcenter.intel.com/Detail_Desc.aspx?DwnldID=18363",
    "-v 192,raw48,Unsafe_Shutdown_Count "
    "-v 225,raw48,Host_Writes_32MiB "
    "-v 226,raw48,Workld_Media_Wear_Indic "
    "-v 227,raw48,Workld_Host_Reads_Perc "
    "-v 228,raw48,Workload_Minutes"
  },
  { "Intel 311/313 Series SSDs", // tested with INTEL SSDSA2VP020G2/2CV102M5,
      // INTEL SSDSA2VP020G3/9CV10379,
    "INTEL SSDSA2VP(020|024)G[23]", // G3 = 313 Series
    "", "",
  //"-v 3,raw16(avg16),Spin_Up_Time "
  //"-v 4,raw48,Start_Stop_Count "
  //"-v 5,raw16(raw16),Reallocated_Sector_Ct "
  //"-v 9,raw24(raw8),Power_On_Hours "
  //"-v 12,raw48,Power_Cycle_Count "
    "-v 170,raw48,Reserve_Block_Count "
    "-v 171,raw48,Program_Fail_Count "
    "-v 172,raw48,Erase_Fail_Count "
    "-v 183,raw48,SATA_Downshift_Count "
  //"-v 184,raw48,End-to-End_Error "
  //"-v 187,raw48,Reported_Uncorrect "
    "-v 192,raw48,Unsafe_Shutdown_Count "
    "-v 225,raw48,Host_Writes_32MiB "
    "-v 226,raw48,Workld_Media_Wear_Indic " // Timed Workload Media Wear Indicator (percent*1024)
    "-v 227,raw48,Workld_Host_Reads_Perc "  // Timed Workload Host Reads Percentage
    "-v 228,raw48,Workload_Minutes " // 226,227,228 can be reset by 'smartctl -t vendor,0x40'
  //"-v 232,raw48,Available_Reservd_Space "
  //"-v 233,raw48,Media_Wearout_Indicator "
    "-v 241,raw48,Host_Writes_32MiB "
    "-v 242,raw48,Host_Reads_32MiB"
  },
  { "Intel 320 Series SSDs", // tested with INTEL SSDSA2CT040G3/4PC10362,
      // INTEL SSDSA2CW160G3/4PC10362, INTEL SSDSA2BT040G3/4PC10362, INTEL SSDSA2BW120G3A/4PC10362,
      // INTEL SSDSA2BW300G3D/4PC10362, INTEL SSDSA2BW160G3L/4PC1LE04
    "INTEL SSDSA[12][BC][WT](040|080|120|160|300|600)G3[ADL]?",
    "", "",
    "-F nologdir "
  //"-v 3,raw16(avg16),Spin_Up_Time "
  //"-v 4,raw48,Start_Stop_Count "
  //"-v 5,raw16(raw16),Reallocated_Sector_Ct "
  //"-v 9,raw24(raw8),Power_On_Hours "
  //"-v 12,raw48,Power_Cycle_Count "
    "-v 170,raw48,Reserve_Block_Count "
    "-v 171,raw48,Program_Fail_Count "
    "-v 172,raw48,Erase_Fail_Count "
    "-v 183,raw48,SATA_Downshift_Count " // FW >= 4Px10362
  //"-v 184,raw48,End-to-End_Error "
  //"-v 187,raw48,Reported_Uncorrect "
    "-v 199,raw48,CRC_Error_Count "      // FW >= 4Px10362
    "-v 192,raw48,Unsafe_Shutdown_Count "
    "-v 225,raw48,Host_Writes_32MiB "
    "-v 226,raw48,Workld_Media_Wear_Indic " // Timed Workload Media Wear Indicator (percent*1024)
    "-v 227,raw48,Workld_Host_Reads_Perc "  // Timed Workload Host Reads Percentage
    "-v 228,raw48,Workload_Minutes " // 226,227,228 can be reset by 'smartctl -t vendor,0x40'
  //"-v 232,raw48,Available_Reservd_Space "
  //"-v 233,raw48,Media_Wearout_Indicator "
    "-v 241,raw48,Host_Writes_32MiB "
    "-v 242,raw48,Host_Reads_32MiB"
  },
  { "Intel 710 Series SSDs", // tested with INTEL SSDSA2BZ[12]00G3/6PB10362
    "INTEL SSDSA2BZ(100|200|300)G3",
    "", "",
    "-F nologdir "
  //"-v 3,raw16(avg16),Spin_Up_Time "
  //"-v 4,raw48,Start_Stop_Count "
  //"-v 5,raw16(raw16),Reallocated_Sector_Ct "
  //"-v 9,raw24(raw8),Power_On_Hours "
  //"-v 12,raw48,Power_Cycle_Count "
    "-v 170,raw48,Reserve_Block_Count "
    "-v 171,raw48,Program_Fail_Count "
    "-v 172,raw48,Erase_Fail_Count "
    "-v 174,raw48,Unexpect_Power_Loss_Ct " // Missing in 710 specification from September 2011
    "-v 183,raw48,SATA_Downshift_Count "
  //"-v 184,raw48,End-to-End_Error "
  //"-v 187,raw48,Reported_Uncorrect "
  //"-v 190,tempminmax,Airflow_Temperature_Cel "
    "-v 192,raw48,Unsafe_Shutdown_Count "
    "-v 225,raw48,Host_Writes_32MiB "
    "-v 226,raw48,Workld_Media_Wear_Indic " // Timed Workload Media Wear Indicator (percent*1024)
    "-v 227,raw48,Workld_Host_Reads_Perc "  // Timed Workload Host Reads Percentage
    "-v 228,raw48,Workload_Minutes " // 226,227,228 can be reset by 'smartctl -t vendor,0x40'
  //"-v 232,raw48,Available_Reservd_Space "
  //"-v 233,raw48,Media_Wearout_Indicator "
    "-v 241,raw48,Host_Writes_32MiB "
    "-v 242,raw48,Host_Reads_32MiB"
  },
  { "Intel 510 Series SSDs",
    "INTEL SSDSC2MH(120|250)A2",
    "", "",
  //"-v 3,raw16(avg16),Spin_Up_Time "
  //"-v 4,raw48,Start_Stop_Count "
  //"-v 5,raw16(raw16),Reallocated_Sector_Ct "
  //"-v 9,raw24(raw8),Power_On_Hours "
  //"-v 12,raw48,Power_Cycle_Count "
    "-v 192,raw48,Unsafe_Shutdown_Count "
    "-v 225,raw48,Host_Writes_32MiB "
  //"-v 232,raw48,Available_Reservd_Space "
  //"-v 233,raw48,Media_Wearout_Indicator"
  },
  { "Intel 520 Series SSDs", // tested with INTEL SSDSC2CW120A3/400i, SSDSC2BW480A3F/400i
    "INTEL SSDSC2[BC]W(060|120|180|240|480)A3F?",
    "", "",
  //"-v 5,raw16(raw16),Reallocated_Sector_Ct "
    "-v 9,msec24hour32,Power_On_Hours_and_Msec "
  //"-v 12,raw48,Power_Cycle_Count "
    "-v 170,raw48,Available_Reservd_Space "
    "-v 171,raw48,Program_Fail_Count "
    "-v 172,raw48,Erase_Fail_Count "
    "-v 174,raw48,Unexpect_Power_Loss_Ct "
  //"-v 184,raw48,End-to-End_Error "
    "-v 187,raw48,Uncorrectable_Error_Cnt "
  //"-v 192,raw48,Power-Off_Retract_Count "
    "-v 225,raw48,Host_Writes_32MiB "
    "-v 226,raw48,Workld_Media_Wear_Indic "
    "-v 227,raw48,Workld_Host_Reads_Perc "
    "-v 228,raw48,Workload_Minutes "
  //"-v 232,raw48,Available_Reservd_Space "
  //"-v 233,raw48,Media_Wearout_Indicator "
    "-v 241,raw48,Host_Writes_32MiB "
    "-v 242,raw48,Host_Reads_32MiB "
    "-v 249,raw48,NAND_Writes_1GiB"
  },
  { "Intel 525 Series SSDs", // mSATA, tested with SSDMCEAC120B3/LLLi
    "INTEL SSDMCEAC(030|060|090|120|180|240)B3",
    "", "",
  //"-v 5,raw16(raw16),Reallocated_Sector_Ct "
    "-v 9,msec24hour32,Power_On_Hours_and_Msec "
  //"-v 12,raw48,Power_Cycle_Count "
    "-v 170,raw48,Available_Reservd_Space "
    "-v 171,raw48,Program_Fail_Count "
    "-v 172,raw48,Erase_Fail_Count "
    "-v 174,raw48,Unexpect_Power_Loss_Ct "
    "-v 183,raw48,SATA_Downshift_Count "
  //"-v 184,raw48,End-to-End_Error "
    "-v 187,raw48,Uncorrectable_Error_Cnt "
  //"-v 190,tempminmax,Airflow_Temperature_Cel "
  //"-v 192,raw48,Power-Off_Retract_Count "
  //"-v 199,raw48,UDMA_CRC_Error_Count "
    "-v 225,raw48,Host_Writes_32MiB "
    "-v 226,raw48,Workld_Media_Wear_Indic "
    "-v 227,raw48,Workld_Host_Reads_Perc "
    "-v 228,raw48,Workload_Minutes "
  //"-v 232,raw48,Available_Reservd_Space "
  //"-v 233,raw48,Media_Wearout_Indicator "
    "-v 241,raw48,Host_Writes_32MiB "
    "-v 242,raw48,Host_Reads_32MiB "
    "-v 249,raw48,NAND_Writes_1GiB"
  },
  { "Intel 530 Series SSDs", // tested with INTEL SSDSC2BW180A4/DC12, SSDSC2BW240A4/DC12,
      // INTEL SSDMCEAW120A4/DC33, INTEL SSDMCEAW240A4/DC33
    "INTEL SSD(MCEA|SC2B)W(080|120|180|240|360|480)A4", // MCEA = mSATA
    "", "",
  //"-v 5,raw16(raw16),Reallocated_Sector_Ct "
    "-v 9,msec24hour32,Power_On_Hours_and_Msec "
  //"-v 12,raw48,Power_Cycle_Count "
    "-v 170,raw48,Available_Reservd_Space "
    "-v 171,raw48,Program_Fail_Count "
    "-v 172,raw48,Erase_Fail_Count "
    "-v 174,raw48,Unexpect_Power_Loss_Ct "
    "-v 183,raw48,SATA_Downshift_Count "
  //"-v 184,raw48,End-to-End_Error "
    "-v 187,raw48,Uncorrectable_Error_Cnt "
  //"-v 190,tempminmax,Airflow_Temperature_Cel "
  //"-v 192,raw48,Power-Off_Retract_Count "
  //"-v 199,raw48,UDMA_CRC_Error_Count "
    "-v 225,raw48,Host_Writes_32MiB "
    "-v 226,raw48,Workld_Media_Wear_Indic "
    "-v 227,raw48,Workld_Host_Reads_Perc "
    "-v 228,raw48,Workload_Minutes "
  //"-v 232,raw48,Available_Reservd_Space "
  //"-v 233,raw48,Media_Wearout_Indicator "
    "-v 241,raw48,Host_Writes_32MiB "
    "-v 242,raw48,Host_Reads_32MiB "
    "-v 249,raw48,NAND_Writes_1GiB"
  },
  { "Intel 330/335 Series SSDs", // tested with INTEL SSDSC2CT180A3/300i, SSDSC2CT240A3/300i,
      // INTEL SSDSC2CT240A4/335t
    "INTEL SSDSC2CT(060|120|180|240)A[34]", // A4 = 335 Series
    "", "",
  //"-v 5,raw16(raw16),Reallocated_Sector_Ct "
    "-v 9,msec24hour32,Power_On_Hours_and_Msec "
  //"-v 12,raw48,Power_Cycle_Count "
  //"-v 181,raw48,Program_Fail_Cnt_Total " // ] Missing in 330 specification from April 2012
  //"-v 182,raw48,Erase_Fail_Count_Total " // ]
  //"-v 192,raw48,Power-Off_Retract_Count "
    "-v 225,raw48,Host_Writes_32MiB "
  //"-v 232,raw48,Available_Reservd_Space "
  //"-v 233,raw48,Media_Wearout_Indicator "
    "-v 241,raw48,Host_Writes_32MiB "
    "-v 242,raw48,Host_Reads_32MiB "
    "-v 249,raw48,NAND_Writes_1GiB"
  },
  { "Intel 730 and DC S3500/S3700 Series SSDs", // tested with INTEL SSDSC2BP480G4, SSDSC2BB120G4/D2010355,
      // INTEL SSDSC2BB800G4T, SSDSC2BA200G3/5DV10250
    "INTEL SSDSC(1N|2B)[ABP](080|100|120|160|200|240|300|400|480|600|800)G[34]T?", // A=S3700, B=S3500, P=730
    "", "",
  //"-v 3,raw16(avg16),Spin_Up_Time "
  //"-v 4,raw48,Start_Stop_Count "
  //"-v 5,raw16(raw16),Reallocated_Sector_Ct "
  //"-v 9,raw24(raw8),Power_On_Hours "
  //"-v 12,raw48,Power_Cycle_Count "
    "-v 170,raw48,Available_Reservd_Space "
    "-v 171,raw48,Program_Fail_Count "
    "-v 172,raw48,Erase_Fail_Count "
    "-v 174,raw48,Unsafe_Shutdown_Count "
    "-v 175,raw16(raw16),Power_Loss_Cap_Test "
    "-v 183,raw48,SATA_Downshift_Count "
  //"-v 184,raw48,End-to-End_Error "
  //"-v 187,raw48,Reported_Uncorrect "
    "-v 190,tempminmax,Temperature_Case "
    "-v 192,raw48,Unsafe_Shutdown_Count "
    "-v 194,tempminmax,Temperature_Internal "
  //"-v 197,raw48,Current_Pending_Sector "
    "-v 199,raw48,CRC_Error_Count "
    "-v 225,raw48,Host_Writes_32MiB "
    "-v 226,raw48,Workld_Media_Wear_Indic " // Timed Workload Media Wear Indicator (percent*1024)
    "-v 227,raw48,Workld_Host_Reads_Perc "  // Timed Workload Host Reads Percentage
    "-v 228,raw48,Workload_Minutes " // 226,227,228 can be reset by 'smartctl -t vendor,0x40'
  //"-v 232,raw48,Available_Reservd_Space "
  //"-v 233,raw48,Media_Wearout_Indicator "
    "-v 234,raw24/raw32:04321,Thermal_Throttle "
    "-v 241,raw48,Host_Writes_32MiB "
    "-v 242,raw48,Host_Reads_32MiB "
    "-F xerrorlba" // tested with SSDSC2BB600G4/D2010355
  },
  { "Kingston branded X25-V SSDs", // fixed firmware
    "KINGSTON SSDNow 40GB",
    "2CV102(J[89A-Z]|[K-Z].)", // >= "2CV102J8"
    "",
    "-v 192,raw48,Unsafe_Shutdown_Count "
    "-v 225,raw48,Host_Writes_32MiB "
    "-v 226,raw48,Workld_Media_Wear_Indic "
    "-v 227,raw48,Workld_Host_Reads_Perc "
    "-v 228,raw48,Workload_Minutes"
  },
  { "Kingston branded X25-V SSDs", // buggy or unknown firmware
    "KINGSTON SSDNow 40GB",
    "",
    "This drive may require a firmware update to\n"
    "fix possible drive hangs when reading SMART self-test log.\n"
    "To update Kingston branded drives, a modified Intel update\n"
    "tool must be used. Search for \"kingston 40gb firmware\".",
    "-v 192,raw48,Unsafe_Shutdown_Count "
    "-v 225,raw48,Host_Writes_32MiB "
    "-v 226,raw48,Workld_Media_Wear_Indic "
    "-v 227,raw48,Workld_Host_Reads_Perc "
    "-v 228,raw48,Workload_Minutes"
  },
  { "JMicron based SSDs", // JMicron JMF60x
    "Kingston SSDNow V Series [0-9]*GB|" // tested with Kingston SSDNow V Series 64GB/B090522a
    "TS(2|4|8|16|32|64|128|192)GSSD(18|25)[MS]?-[MS]", // Transcend IDE and SATA, tested with
      // TS32GSSD25-M/V090331, TS32GSSD18M-M/v090331
    "[BVv].*", // other Transcend SSD versions will be catched by subsequent entry
    "",
  //"-v 9,raw24(raw8),Power_On_Hours " // raw value always 0?
  //"-v 12,raw48,Power_Cycle_Count "
  //"-v 194,tempminmax,Temperature_Celsius " // raw value always 0?
    "-v 229,hex64:w012345r,Halt_System/Flash_ID " // Halt, Flash[7]
    "-v 232,hex64:w012345r,Firmware_Version_Info " // "YYMMDD", #Channels, #Banks
    "-v 233,hex48:w01234,ECC_Fail_Record " // Fail number, Row[3], Channel, Bank
    "-v 234,raw24/raw24:w01234,Avg/Max_Erase_Count "
    "-v 235,raw24/raw24:w01z23,Good/Sys_Block_Count"
  },
  { "JMicron based SSDs", // JMicron JMF61x, JMF66x, JMF670
    "ADATA S596 Turbo|"  // tested with ADATA S596 Turbo 256GB SATA SSD (JMicron JMF616)
    "ADATA SP600|"  // tested with ADATA SP600/2.4 (JMicron JMF661)
    "ADATA SP310|"  // Premier Pro SP310 mSATA, JMF667, tested with ADATA SP310/3.04
    "APPLE SSD TS(064|128|256|512)C|"  // Toshiba?, tested with APPLE SSD TS064C/CJAA0201
    "KINGSTON SNV425S2(64|128)GB|"  // SSDNow V Series (2. Generation, JMF618),
                                    // tested with KINGSTON SNV425S264GB/C091126a
    "KINGSTON SSDNOW 30GB|" // tested with KINGSTON SSDNOW 30GB/AJXA0202
    "KINGSTON SS100S2(8|16)G|"  // SSDNow S100 Series, tested with KINGSTON SS100S28G/D100309a
    "KINGSTON SNVP325S2(64|128|256|512)GB|" // SSDNow V+ Series, tested with KINGSTON SNVP325S2128GB/AGYA0201
    "KINGSTON SVP?100S2B?(64|96|128|256|512)G|"  // SSDNow V100/V+100 Series,
      // tested with KINGSTON SVP100S296G/CJR10202, KINGSTON SV100S2256G/D110225a
    "KINGSTON SV200S3(64|128|256)G|" // SSDNow V200 Series, tested with KINGSTON SV200S3128G/E120506a
    "TOSHIBA THNS128GG4BBAA|"  // Toshiba / Super Talent UltraDrive DX,
                               // tested with Toshiba 128GB 2.5" SSD (built in MacBooks)
    "TOSHIBA THNSNC128GMLJ|" // tested with THNSNC128GMLJ/CJTA0202 (built in Toshiba Protege/Dynabook)
    "TS(8|16|32|64|128|192|256|512)GSSD25S?-(MD?|S)|" // Transcend IDE and SATA, JMF612, tested with
      // TS256GSSD25S-M/101028, TS32GSSD25-M/20101227
    "TS(32|64|128|256)G(SSD|MSA)340", // Transcend SSD340 SATA/mSATA, JMF667/670, tested with
      // TS256GSSD340/SVN263, TS256GSSD340/SVN423b, TS256GMSA340/SVN263
    "", "",
  //"-v 1,raw48,Raw_Read_Error_Rate "
  //"-v 2,raw48,Throughput_Performance "
    "-v 3,raw48,Unknown_JMF_Attribute "
  //"-v 5,raw16(raw16),Reallocated_Sector_Ct "
    "-v 7,raw48,Unknown_JMF_Attribute "
    "-v 8,raw48,Unknown_JMF_Attribute "
  //"-v 9,raw24(raw8),Power_On_Hours "
    "-v 10,raw48,Unknown_JMF_Attribute "
  //"-v 12,raw48,Power_Cycle_Count "
    "-v 167,raw48,Unknown_JMF_Attribute "
    "-v 168,raw48,SATA_Phy_Error_Count "
    "-v 169,raw48,Unknown_JMF_Attribute "
    "-v 170,raw16,Bad_Block_Count "
    "-v 173,raw16,Erase_Count " // JMF661: different?
    "-v 175,raw48,Bad_Cluster_Table_Count "
    "-v 192,raw48,Unexpect_Power_Loss_Ct "
  //"-v 194,tempminmax,Temperature_Celsius "
  //"-v 197,raw48,Current_Pending_Sector "
    "-v 233,raw48,Unknown_JMF_Attribute " // FW SVN423b
    "-v 234,raw48,Unknown_JMF_Attribute " // FW SVN423b
    "-v 240,raw48,Unknown_JMF_Attribute "
  //"-v 241,raw48,Total_LBAs_Written "    // FW SVN423b
  //"-v 242,raw48,Total_LBAs_Read "       // FW SVN423b
  },
  { "Plextor M3/M5/M6 Series SSDs", // Marvell 88SS9174 (M3, M5S), 88SS9187 (M5P, M5Pro), 88SS9188 (M6M/S),
      // tested with PLEXTOR PX-128M3/1.01, PX-128M3P/1.04, PX-256M3/1.05, PX-128M5S/1.02, PX-256M5S/1.03,
      // PX-128M5M/1.05, PX-128M5S/1.05, PX-128M5Pro/1.05, PX-512M5Pro/1.06, PX-256M5P/1.01, PX-128M6S/1.03
      // (1.04/5 Firmware self-test log lifetime unit is bogus, possibly 1/256 hours)
    "PLEXTOR PX-(64|128|256|512|768)M(3P?|5[MPS]|5Pro|6[MS])",
    "", "",
  //"-v 1,raw48,Raw_Read_Error_Rate "
  //"-v 5,raw16(raw16),Reallocated_Sector_Ct "
  //"-v 9,raw24(raw8),Power_On_Hours "
  //"-v 12,raw48,Power_Cycle_Count "
    "-v 170,raw48,Unknown_Plextor_Attrib "  // M6S/1.03
    "-v 171,raw48,Unknown_Plextor_Attrib "  // M6S/1.03
    "-v 172,raw48,Unknown_Plextor_Attrib "  // M6S/1.03
    "-v 173,raw48,Unknown_Plextor_Attrib "  // M6S/1.03
    "-v 174,raw48,Unknown_Plextor_Attrib "  // M6S/1.03
  //"-v 175,raw48,Program_Fail_Count_Chip " // M6S/1.03
  //"-v 176,raw48,Erase_Fail_Count_Chip "   // M6S/1.03
  //"-v 177,raw48,Wear_Leveling_Count "
  //"-v 178,raw48,Used_Rsvd_Blk_Cnt_Chip "
  //"-v 179,raw48,Used_Rsvd_Blk_Cnt_Tot "   // M6S/1.03
  //"-v 180,raw48,Unused_Rsvd_Blk_Cnt_Tot " // M6S/1.03
  //"-v 181,raw48,Program_Fail_Cnt_Total "
  //"-v 182,raw48,Erase_Fail_Count_Total "
  //"-v 183,raw48,Runtime_Bad_Block "       // M6S/1.03
  //"-v 184,raw48,End-to-End_Error "        // M6S/1.03
  //"-v 187,raw48,Reported_Uncorrect "
  //"-v 188,raw48,Command_Timeout "         // M6S/1.03
  //"-v 192,raw48,Power-Off_Retract_Count "
  //"-v 195,raw48,Hardware_ECC_Recovered "  // MS6/1.03
  //"-v 196,raw16(raw16),Reallocated_Event_Count "
  //"-v 198,raw48,Offline_Uncorrectable "
  //"-v 199,raw48,UDMA_CRC_Error_Count "
  //"-v 232,raw48,Available_Reservd_Space "
  //"-v 233,raw48,Media_Wearout_Indicator " // MS6/1.03
    "-v 241,raw48,Host_Writes_32MiB "
    "-v 242,raw48,Host_Reads_32MiB"
  },
  { "Samsung based SSDs",
    "SAMSUNG SSD PM800 .*GB|"  // SAMSUNG PM800 SSDs, tested with SAMSUNG SSD PM800 TH 64GB/VBM25D1Q
    "SAMSUNG SSD PM810 .*GB|"  // SAMSUNG PM810 (470 series) SSDs, tested with SAMSUNG SSD PM810 2.5" 128GB/AXM06D1Q
    "SAMSUNG SSD PM851 (mSATA )?(128|256|512)GB|" // tested with SAMSUNG SSD PM851 mSATA 128GB
    "SAMSUNG SSD SM841N (mSATA )?(128|256|512)GB|" // tested with SAMSUNG SSD SM841N mSATA 256GB
    "SAMSUNG 470 Series SSD|"  // tested with SAMSUNG 470 Series SSD 64GB/AXM09B1Q
    "SAMSUNG SSD 830 Series|"  // tested with SAMSUNG SSD 830 Series 64GB/CXM03B1Q
    "Samsung SSD 840 (PRO )?Series|" // tested with Samsung SSD 840 PRO Series 128GB/DXM04B0Q,
      // Samsung SSD 840 Series/DXT06B0Q
    "Samsung SSD 8[45]0 EVO ((120|250|500)G|1T)B( mSATA)?|" // tested with Samsung SSD 840 EVO (120|250|500)GB/EXT0AB0Q,
      // Samsung SSD 840 EVO (120|250)GB/EXT0BB6Q, 1TB/EXT0BB0Q, 120GB mSATA/EXT41B6Q,
      // Samsung SSD 850 EVO 250GB/EMT01B6Q
    "Samsung SSD 850 PRO ((128|256|512)G|1T)B|" // tested with Samsung SSD 850 PRO 128GB/EXM01B6Q,
      // Samsung SSD 850 PRO 1TB/EXM01B6Q
    "SAMSUNG MZ7WD((120|240)HAFV|480HAGM|960HAGP)-00003|" // SM843T Series, tested with
      // SAMSUNG MZ7WD120HAFV-00003/DXM85W3Q
    "SAMSUNG MZ7GE(240HMGR|(480|960)HMHP)-00003", // SM853T Series, tested with
      // SAMSUNG MZ7GE240HMGR-00003/EXT0303Q
    "", "",
  //"-v 5,raw16(raw16),Reallocated_Sector_Ct "
  //"-v 9,raw24(raw8),Power_On_Hours "
  //"-v 12,raw48,Power_Cycle_Count "
  //"-v 175,raw48,Program_Fail_Count_Chip "
  //"-v 176,raw48,Erase_Fail_Count_Chip "
  //"-v 177,raw48,Wear_Leveling_Count "
  //"-v 178,raw48,Used_Rsvd_Blk_Cnt_Chip "
  //"-v 179,raw48,Used_Rsvd_Blk_Cnt_Tot "
  //"-v 180,raw48,Unused_Rsvd_Blk_Cnt_Tot "
  //"-v 181,raw48,Program_Fail_Cnt_Total "
  //"-v 182,raw48,Erase_Fail_Count_Total "
  //"-v 183,raw48,Runtime_Bad_Block "
  //"-v 184,raw48,End-to-End_Error " // SM843T Series
    "-v 187,raw48,Uncorrectable_Error_Cnt "
  //"-v 190,tempminmax,Airflow_Temperature_Cel "  // seems to be some sort of temperature value for 470 Series?
  //"-v 194,tempminmax,Temperature_Celsius "
    "-v 195,raw48,ECC_Error_Rate "
  //"-v 198,raw48,Offline_Uncorrectable "
    "-v 199,raw48,CRC_Error_Count "
    "-v 201,raw48,Supercap_Status "
    "-v 202,raw48,Exception_Mode_Status "
    "-v 235,raw48,POR_Recovery_Count " // 830/840/850 Series
  //"-v 241,raw48,Total_LBAs_Written "
  //"-v 242,raw48,Total_LBAs_Read " // PM851, SM841N
  },
  { "Marvell based SanDisk SSDs",
    "SanDisk SD5SG2[0-9]*G1052E|" // X100 (88SS9174), tested with SanDisk SD5SG2256G1052E/10.04.01
    "SanDisk SD6S[BF][12]M[0-9]*G(1022I?)?|" // X110/X210 (88SS9175/187?), tested with SanDisk SD6SB1M064G1022I/X231600,
      // SanDisk SD6SB1M256G1022I/X231600, SanDisk SD6SF1M128G1022/X231200, SanDisk SD6SB2M512G1022I/X210400
    "SanDisk SD7SB6S(128|256|512)G1122|" // X300 (88SS9189?), tested with SanDisk SD7SB6S128G1122/X3310000
    "SanDisk SDSSDHP[0-9]*G|" // Ultra Plus (88SS9175), tested with SanDisk SDSSDHP128G/X23[01]6RL
    "SanDisk SDSSDHII[0-9]*G|" // Ultra II (88SS9190/88SS9189), tested with SanDisk SDSSDHII120G/X31200RL
    "SanDisk SDSSDXPS?[0-9]*G", // Extreme II/Pro (88SS9187), tested with SanDisk SDSSDXP480G/R1311,
      // SanDisk SDSSDXPS480G/X21200RL
    "", "",
  //"-v 5,raw16(raw16),Reallocated_Sector_Ct "
  //"-v 9,raw24(raw8),Power_On_Hours "
  //"-v 12,raw48,Power_Cycle_Count "
    "-v 165,raw48,Total_Write/Erase_Count "
    "-v 166,raw48,Min_W/E_Cycle "
    "-v 167,raw48,Min_Bad_Block/Die "
    "-v 168,raw48,Maximum_Erase_Cycle "
    "-v 169,raw48,Total_Bad_Block "
    "-v 171,raw48,Program_Fail_Count "
    "-v 172,raw48,Erase_Fail_Count "
    "-v 173,raw48,Avg_Write/Erase_Count "
    "-v 174,raw48,Unexpect_Power_Loss_Ct "
  //"-v 184,raw48,End-to-End_Error "
  //"-v 187,raw48,Reported_Uncorrect "
  //"-v 188,raw48,Command_Timeout "
  //"-v 194,tempminmax,Temperature_Celsius "
    "-v 199,raw48,SATA_CRC_Error "
    "-v 212,raw48,SATA_PHY_Error "
    "-v 230,raw48,Perc_Write/Erase_Count "
    "-v 232,raw48,Perc_Avail_Resrvd_Space "
    "-v 233,raw48,Total_NAND_Writes_GiB "
    "-v 234,raw48,Perc_Write/Erase_Ct_BC "
    "-v 241,raw48,Total_Writes_GiB "
    "-v 242,raw48,Total_Reads_GiB "
  //"-v 243,raw48,Unknown_Attribute "
    "-v 244,raw48,Thermal_Throttle "
  },
  { "SanDisk based SSDs", // see also #463 for the vendor attribute description
    "SanDisk iSSD P4 [0-9]*GB|" // tested with SanDisk iSSD P4 16GB/SSD 9.14
    "SanDisk pSSD|" // tested with SandDisk pSSD/3 (62.7 GB, SanDisk Extreme USB3.0 SDCZ80-064G-J57, 0x0781:0x5580)
    "SanDisk SDSSDP[0-9]*G|" // tested with SanDisk SDSSDP064G/1.0.0, SDSSDP128G/2.0.0
    "SanDisk SDSSDRC032G|" // tested with SanDisk SanDisk SDSSDRC032G/3.1.0
    "SanDisk SSD i100 [0-9]*GB|" // tested with SanDisk SSD i100 8GB/11.56.04, 24GB/11.56.04
    "SanDisk SSD U100 ([0-9]*GB|SMG2)|" // tested with SanDisk SSD U100 8GB/10.56.00, 256GB/10.01.02, SMG2/10.56.04
    "SanDisk SSD U110 (8|16|24|32|64|128)GB|" // tested with SanDisk SSD U110 32GB/U221000
    "SanDisk SD7[SU]B[23]Q(064|128|256|512)G.*", // tested with SD7SB3Q064G1122/SD7UB3Q256G1122/SD7SB3Q128G/SD7UB2Q512G1122
    "", "",
  //"-v 5,raw16(raw16),Reallocated_Sector_Ct "
  //"-v 9,raw24(raw8),Power_On_Hours "
  //"-v 12,raw48,Power_Cycle_Count "
    "-v 165,raw48,Total_Write/Erase_Count "
    "-v 171,raw48,Program_Fail_Count "
    "-v 172,raw48,Erase_Fail_Count "
    "-v 173,raw48,Avg_Write/Erase_Count "
    "-v 174,raw48,Unexpect_Power_Loss_Ct "
  //"-v 187,raw48,Reported_Uncorrect "
    "-v 212,raw48,SATA_PHY_Error "
    "-v 230,raw48,Perc_Write/Erase_Count "
    "-v 232,raw48,Perc_Avail_Resrvd_Space "
    "-v 234,raw48,Perc_Write/Erase_Ct_BC "
  //"-v 241,raw48,Total_LBAs_Written "
  //"-v 242,raw48,Total_LBAs_Read "
    "-v 244,raw48,Thermal_Throttle "
  },
  { "SiliconMotion based SSDs", // SM2246EN (Transcend TS6500)
    "CT(120|250|500|1000)BX100SSD1|" // Crucial BX100, tested with CT250BX100SSD1/MU02,
      // CT500BX100SSD1/MU02, CT1000BX100SSD1/MU02
    "TS((16|32|64|128|256|512)G|1T)(SSD|MSA)(370S?|420I?)", // Transcend SSD370/420 SATA/mSATA, TS6500,
      // tested with TS32GMSA370/20140402, TS16GMSA370/20140516, TS64GSSD370/20140516,
      // TS256GSSD370/N0815B, TS256GSSD370S/N1114H, TS512GSSD370S/N1114H, TS32GSSD420I/N1114H
    "", "",
  //"-v 1,raw48,Raw_Read_Error_Rate "
  //"-v 2,raw48,Throughput_Performance "
  //"-v 9,raw24(raw8),Power_On_Hours "
  //"-v 12,raw48,Power_Cycle_Count "
    "-v 160,raw48,Uncorrectable_Error_Cnt "
    "-v 161,raw48,Valid_Spare_Block_Cnt "
    "-v 163,raw48,Initial_Bad_Block_Count "
    "-v 164,raw48,Total_Erase_Count "
    "-v 165,raw48,Max_Erase_Count "
    "-v 166,raw48,Min_Erase_Count "
    "-v 167,raw48,Average_Erase_Count "
    "-v 168,raw48,Max_Erase_Count_of_Spec "
    "-v 169,raw48,Remaining_Lifetime_Perc "
  //"-v 175,raw48,Program_Fail_Count_Chip "
  //"-v 176,raw48,Erase_Fail_Count_Chip "
  //"-v 177,raw48,Wear_Leveling_Count "
    "-v 178,raw48,Runtime_Invalid_Blk_Cnt "
  //"-v 181,raw48,Program_Fail_Cnt_Total "
  //"-v 182,raw48,Erase_Fail_Count_Total "
  //"-v 187,raw48,Reported_Uncorrect "
  //"-v 192,raw48,Power-Off_Retract_Count "
  //"-v 194,tempminmax,Temperature_Celsius "
  //"-v 195,raw48,Hardware_ECC_Recovered "
  //"-v 196,raw16(raw16),Reallocated_Event_Count "
  //"-v 197,raw48,Current_Pending_Sector "
  //"-v 198,raw48,Offline_Uncorrectable "
  //"-v 199,raw48,UDMA_CRC_Error_Count "
    "-v 225,raw48,Host_Writes_32MiB " // FW 20140402
  //"-v 232,raw48,Available_Reservd_Space "
    "-v 241,raw48,Host_Writes_32MiB "
    "-v 242,raw48,Host_Reads_32MiB "
    "-v 245,raw48,Flash_Writes_32MiB" // FW N0815B, N1114H
  },
  { "Smart Storage Systems Xcel-10 SSDs",  // based on http://www.smartm.com/files/salesLiterature/storage/xcel10.pdf
    "SMART A25FD-(32|64|128)GI32N", // tested with SMART A25FD-128GI32N/B9F23D4K
    "",
    "", // attributes info from http://www.adtron.com/pdf/SMART_Attributes_Xcel-10_810800014_RevB.pdf
    "-v 1,raw48,Not_Supported "
    "-v 2,raw48,Not_Supported "
  //"-v 9,raw24(raw8),Power_On_Hours "
  //"-v 12,raw48,Power_Cycle_Count "
    "-v 191,raw48,Not_Supported "
  //"-v 192,raw48,Power-Off_Retract_Count "
    "-v 197,raw48,ECC_Error_Count "
  //"-v 198,raw48,Offline_Uncorrectable "
  //"-v 199,raw48,UDMA_CRC_Error_Count "
    "-v 251,raw48,Min_Spares_Remain_Perc " // percentage of the total number of spare blocks available
    "-v 252,raw48,Added_Bad_Flash_Blk_Ct " // number of bad flash blocks
    "-v 254,raw48,Total_Erase_Blocks_Ct" // number of times the drive has erased any erase block
  },
  { "Smart Storage Systems XceedSecure2 SSDs",
    "(SMART|Adtron) ([AIS]25FBS|S35FCS).*",
    "", "",
    "-v 9,sec2hour,Power_On_Hours "
    "-v 194,hex64,Proprietary_194"
  },
  { "Smart Storage Systems XceedUltraX/Adtron A25FBX SSDs",
    "(SMART|Adtron) (A|I)25FBX.*",
    "", "",
    "-v 9,hex64,Proprietary_9 "
    "-v 194,hex48,Proprietary_194"
  },
  { "Smart Storage Systems Adtron A25FB 2xN SSDs",
    "(SMART|Adtron) A25FB.*2.N",
    "", "",
    "-v 110,hex64,Proprietary_HWC "
    "-v 111,hex64,Proprietary_MP "
    "-v 112,hex64,Proprietary_RtR "
    "-v 113,hex64,Proprietary_RR "
    "-v 120,hex64,Proprietary_HFAll "
    "-v 121,hex64,Proprietary_HF1st "
    "-v 122,hex64,Proprietary_HF2nd "
    "-v 123,hex64,Proprietary_HF3rd "
    "-v 125,hex64,Proprietary_SFAll "
    "-v 126,hex64,Proprietary_SF1st "
    "-v 127,hex64,Proprietary_SF2nd "
    "-v 128,hex64,Proprietary_SF3rd "
    "-v 194,raw24/raw32:zvzzzw,Fractional_Temperature"
  },
  { "Smart Storage Systems Adtron A25FB 3xN SSDs",
    "(SMART|Adtron) A25FB-.*3.N",
    "", "",
    "-v 9,sec2hour,Power_On_Hours "
    "-v 113,hex48,Proprietary_RR "
    "-v 130,raw48:54321,Minimum_Spares_All_Zs"
  //"-v 194,tempminmax,Temperature_Celsius"
  },
  { "STEC Mach2 CompactFlash Cards", // tested with STEC M2P CF 1.0.0/K1385MS
    "STEC M2P CF 1.0.0",
    "", "",
    "-v 100,raw48,Erase_Program_Cycles "
    "-v 103,raw48,Remaining_Energy_Storg "
    "-v 170,raw48,Reserved_Block_Count "
    "-v 171,raw48,Program_Fail_Count "
    "-v 172,raw48,Erase_Fail_Count "
    "-v 173,raw48,Wear_Leveling_Count "
    "-v 174,raw48,Unexpect_Power_Loss_Ct "
    "-v 211,raw48,Unknown_Attribute " // ] Missing in specification
    "-v 212,raw48,Unknown_Attribute"  // ] from September 2012
  },
  { "Transcend CompactFlash Cards", // tested with TRANSCEND/20080820,
      // TS4GCF133/20100709, TS16GCF133/20100709, TS16GCF150/20110407
    "TRANSCEND|TS(4|8|16)GCF(133|150)",
    "", "",
    "-v 7,raw48,Unknown_Attribute "
    "-v 8,raw48,Unknown_Attribute"
  },
  { "Marvell SSD SD88SA024BA0 (SUN branded)",
    "MARVELL SD88SA024BA0 SUN24G 0902M0054V",
    "", "", ""
  },
  { "HP 1TB SATA disk GB1000EAFJL",
    "GB1000EAFJL",
    "", "", ""
  },
  { "HP 500GB SATA disk MM0500EANCR",
    "MM0500EANCR",
    "", "", ""
  },
  { "HP 250GB SATA disk VB0250EAVER",
    "VB0250EAVER",
    "", "", ""
  },
  { "IBM Deskstar 60GXP",  // ER60A46A firmware
    "(IBM-|Hitachi )?IC35L0[12346]0AVER07.*",
    "ER60A46A",
    "", ""
  },
  { "IBM Deskstar 60GXP",  // All other firmware
    "(IBM-|Hitachi )?IC35L0[12346]0AVER07.*",
    "",
    "IBM Deskstar 60GXP drives may need upgraded SMART firmware.\n"
    "Please see http://haque.net/dtla_update/",
    ""
  },
  { "IBM Deskstar 40GV & 75GXP (A5AA/A6AA firmware)",
    "(IBM-)?DTLA-30[57]0[123467][05].*",
    "T[WX][123468AG][OF]A[56]AA",
    "", ""
  },
  { "IBM Deskstar 40GV & 75GXP (all other firmware)",
    "(IBM-)?DTLA-30[57]0[123467][05].*",
    "",
    "IBM Deskstar 40GV and 75GXP drives may need upgraded SMART firmware.\n"
    "Please see http://haque.net/dtla_update/",
    ""
  },
  { "", // ExcelStor J240, J340, J360, J680, J880 and J8160
    "ExcelStor Technology J(24|34|36|68|88|816)0",
    "", "", ""
  },
  { "", // Fujitsu M1623TAU
    "FUJITSU M1623TAU",
    "",
    "",
    "-v 9,seconds"
  },
  { "Fujitsu MHG",
    "FUJITSU MHG2...ATU?.*",
    "",
    "",
    "-v 9,seconds"
  },
  { "Fujitsu MHH",
    "FUJITSU MHH2...ATU?.*",
    "",
    "",
    "-v 9,seconds"
  },
  { "Fujitsu MHJ",
    "FUJITSU MHJ2...ATU?.*",
    "",
    "",
    "-v 9,seconds"
  },
  { "Fujitsu MHK",
    "FUJITSU MHK2...ATU?.*",
    "",
    "",
    "-v 9,seconds"
  },
  { "",  // Fujitsu MHL2300AT
    "FUJITSU MHL2300AT",
    "",
    "This drive's firmware has a harmless Drive Identity Structure\n"
      "checksum error bug.",
    "-v 9,seconds"
  },
  { "",  // MHM2200AT, MHM2150AT, MHM2100AT, MHM2060AT
    "FUJITSU MHM2(20|15|10|06)0AT",
    "",
    "This drive's firmware has a harmless Drive Identity Structure\n"
      "checksum error bug.",
    "-v 9,seconds"
  },
  { "Fujitsu MHN",
    "FUJITSU MHN2...AT",
    "",
    "",
    "-v 9,seconds"
  },
  { "", // Fujitsu MHR2020AT
    "FUJITSU MHR2020AT",
    "",
    "",
    "-v 9,seconds"
  },
  { "", // Fujitsu MHR2040AT
    "FUJITSU MHR2040AT",
    "",    // Tested on 40BA
    "",
    "-v 9,seconds -v 192,emergencyretractcyclect "
    "-v 198,offlinescanuncsectorct -v 200,writeerrorcount"
  },
  { "Fujitsu MHS AT",
    "FUJITSU MHS20[6432]0AT(  .)?",
    "",
    "",
    "-v 9,seconds -v 192,emergencyretractcyclect "
    "-v 198,offlinescanuncsectorct -v 200,writeerrorcount "
    "-v 201,detectedtacount"
  },
  { "Fujitsu MHT", // tested with FUJITSU MHT2030AC/909B
    "FUJITSU MHT2...(AC|AH|AS|AT|BH)U?.*",
    "",
    "",
    "-v 9,seconds"
  },
  { "Fujitsu MHU",
    "FUJITSU MHU2...ATU?.*",
    "",
    "",
    "-v 9,seconds"
  },
  { "Fujitsu MHV",
    "FUJITSU MHV2...(AH|AS|AT|BH|BS|BT).*",
    "",
    "",
    "-v 9,seconds"
  },
  { "Fujitsu MPA..MPG",
    "FUJITSU MP[A-G]3...A[HTEV]U?.*",
    "",
    "",
    "-v 9,seconds"
  },
  { "Fujitsu MHY BH",
    "FUJITSU MHY2(04|06|08|10|12|16|20|25)0BH.*",
    "", "",
    "-v 240,raw48,Transfer_Error_Rate"
  },
  { "Fujitsu MHW AC", // tested with FUJITSU MHW2060AC/00900004
    "FUJITSU MHW20(40|60)AC",
    "", "", ""
  },
  { "Fujitsu MHW BH",
    "FUJITSU MHW2(04|06|08|10|12|16)0BH.*",
    "", "", ""
  },
  { "Fujitsu MHW BJ",
    "FUJITSU MHW2(08|12|16)0BJ.*",
    "", "", ""
  },
  { "Fujitsu MHZ BH",
    "FUJITSU MHZ2(04|08|12|16|20|25|32)0BH.*",
    "", "", ""
  },
  { "Fujitsu MHZ BJ",
    "FUJITSU MHZ2(08|12|16|20|25|32)0BJ.*",
    "",
    "",
    "-v 9,minutes"
  },
  { "Fujitsu MHZ BS",
    "FUJITSU MHZ2(12|25)0BS.*",
    "", "", ""
  },
  { "Fujitsu MHZ BK",
    "FUJITSU MHZ2(08|12|16|25)0BK.*",
    "", "", ""
  },
  { "Fujitsu MJA BH",
    "FUJITSU MJA2(08|12|16|25|32|40|50)0BH.*",
    "", "", ""
  },
  { "", // Samsung SV4012H (known firmware)
    "SAMSUNG SV4012H",
    "RM100-08",
    "",
    "-v 9,halfminutes -F samsung"
  },
  { "", // Samsung SV4012H (all other firmware)
    "SAMSUNG SV4012H",
    "",
    "May need -F samsung disabled; see manual for details.",
    "-v 9,halfminutes -F samsung"
  },
  { "", // Samsung SV0412H (known firmware)
    "SAMSUNG SV0412H",
    "SK100-01",
    "",
    "-v 9,halfminutes -v 194,10xCelsius -F samsung"
  },
  { "", // Samsung SV0412H (all other firmware)
    "SAMSUNG SV0412H",
    "",
    "May need -F samsung disabled; see manual for details.",
    "-v 9,halfminutes -v 194,10xCelsius -F samsung"
  },
  { "", // Samsung SV1204H (known firmware)
    "SAMSUNG SV1204H",
    "RK100-1[3-5]",
    "",
    "-v 9,halfminutes -v 194,10xCelsius -F samsung"
  },
  { "", // Samsung SV1204H (all other firmware)
    "SAMSUNG SV1204H",
    "",
    "May need -F samsung disabled; see manual for details.",
    "-v 9,halfminutes -v 194,10xCelsius -F samsung"
  },
  { "", // SAMSUNG SV0322A tested with FW JK200-35
    "SAMSUNG SV0322A",
    "", "", ""
  },
  { "SAMSUNG SpinPoint V80", // tested with SV1604N/TR100-23
    "SAMSUNG SV(0211|0401|0612|0802|1203|1604)N",
    "",
    "",
    "-v 9,halfminutes -F samsung2"
  },
  { "", // SAMSUNG SP40A2H with RR100-07 firmware
    "SAMSUNG SP40A2H",
    "RR100-07",
    "",
    "-v 9,halfminutes -F samsung"
  },
  { "", // SAMSUNG SP80A4H with RT100-06 firmware
    "SAMSUNG SP80A4H",
    "RT100-06",
    "",
    "-v 9,halfminutes -F samsung"
  },
  { "", // SAMSUNG SP8004H with QW100-61 firmware
    "SAMSUNG SP8004H",
    "QW100-61",
    "",
    "-v 9,halfminutes -F samsung"
  },
  { "SAMSUNG SpinPoint F1 DT", // tested with HD103UJ/1AA01113
    "SAMSUNG HD(083G|16[12]G|25[12]H|32[12]H|50[12]I|642J|75[23]L|10[23]U)J",
    "", "", ""
  },
  { "SAMSUNG SpinPoint F1 EG", // tested with HD103UI/1AA01113
    "SAMSUNG HD(252H|322H|502I|642J|753L|103U)I",
    "", "", ""
  },
  { "SAMSUNG SpinPoint F1 RE", // tested with HE103UJ/1AA01113
    "SAMSUNG HE(252H|322H|502I|642J|753L|103U)J",
    "", "", ""
  },
  { "SAMSUNG SpinPoint F2 EG", // tested with HD154UI/1AG01118
    "SAMSUNG HD(502H|10[23]S|15[34]U)I",
    "", "", ""
  },
  { "SAMSUNG SpinPoint F3", // tested with HD502HJ/1AJ100E4
    "SAMSUNG HD(502H|754J|103S)J",
    "", "", ""
  },
  { "Seagate Barracuda SpinPoint F3", // tested with ST1000DM005 HD103SJ/1AJ100E5
    "ST[0-9DM]* HD(502H|754J|103S)J",
    "", "", ""
  },
  { "SAMSUNG SpinPoint F3 EG", // tested with HD503HI/1AJ100E4, HD153WI/1AN10002
    "SAMSUNG HD(253G|(324|503)H|754J|105S|(153|203)W)I",
    "", "", ""
  },
  { "SAMSUNG SpinPoint F3 RE", // tested with HE103SJ/1AJ30001
    "SAMSUNG HE(502H|754J|103S)J",
    "", "", ""
  },
  { "Seagate Samsung Spinpoint F4", // tested with ST250DM001 HD256GJ/1AR10001
    "ST(250|320)DM001 HD(256G|322G|323H)J",
    "", "", ""
  },
  { "SAMSUNG SpinPoint F4 EG (AF)",// tested with HD204UI/1AQ10001(buggy|fixed)
    "SAMSUNG HD(155|204)UI",
    "", // 1AQ10001
    "Using smartmontools or hdparm with this\n"
    "drive may result in data loss due to a firmware bug.\n"
    "****** THIS DRIVE MAY OR MAY NOT BE AFFECTED! ******\n"
    "Buggy and fixed firmware report same version number!\n"
    "See the following web pages for details:\n"
    "http://knowledge.seagate.com/articles/en_US/FAQ/223571en\n"
    "http://www.smartmontools.org/wiki/SamsungF4EGBadBlocks",
    ""
  },
  { "SAMSUNG SpinPoint S250", // tested with HD200HJ/KF100-06
    "SAMSUNG HD(162|200|250)HJ",
    "", "", ""
  },
  { "SAMSUNG SpinPoint T133", // tested with HD300LJ/ZT100-12, HD400LJ/ZZ100-14, HD401LJ/ZZ100-15
    "SAMSUNG HD(250KD|(30[01]|320|40[01])L[DJ])",
    "", "", ""
  },
  { "SAMSUNG SpinPoint T166", // tested with HD252KJ/CM100-11, HD501LJ/CR100-1[01]
    "SAMSUNG HD(080G|160H|252K|32[01]K|403L|50[01]L)J",
    "", "",
    "-v 197,increasing" // at least HD501LJ/CR100-11
  },
  { "SAMSUNG SpinPoint P120", // VF100-37 firmware, tested with SP2514N/VF100-37
    "SAMSUNG SP(16[01]3|2[05][01]4)[CN]",
    "VF100-37",
    "",
    "-F samsung3"
  },
  { "SAMSUNG SpinPoint P120", // other firmware, tested with SP2504C/VT100-33
    "SAMSUNG SP(16[01]3|2[05][01]4)[CN]",
    "",
    "May need -F samsung3 enabled; see manual for details.",
    ""
  },
  { "SAMSUNG SpinPoint P80 SD", // tested with HD160JJ/ZM100-33
    "SAMSUNG HD(080H|120I|160J)J",
    "", "", ""
  },
  { "SAMSUNG SpinPoint P80", // BH100-35 firmware, tested with SP0842N/BH100-35
    "SAMSUNG SP(0451|08[0124]2|12[0145]3|16[0145]4)[CN]",
    "BH100-35",
    "",
    "-F samsung3"
  },
  { "SAMSUNG SpinPoint P80", // firmware *-35 or later
    "SAMSUNG SP(0451|08[0124]2|12[0145]3|16[0145]4)[CN]",
    ".*-3[5-9]",
    "May need -F samsung3 enabled; see manual for details.",
    ""
  },
  { "SAMSUNG SpinPoint P80", // firmware *-25...34, tested with
      // SP0401N/TJ100-30, SP1614C/SW100-25 and -34
    "SAMSUNG SP(04[05]1|08[0124]2|12[0145]3|16[0145]4)[CN]",
    ".*-(2[5-9]|3[0-4])",
    "",
    "-v 9,halfminutes -v 198,increasing"
  },
  { "SAMSUNG SpinPoint P80", // firmware *-23...24, tested with
    // SP0802N/TK100-23,
    // SP1213N/TL100-23,
    // SP1604N/TM100-23 and -24
    "SAMSUNG SP(0451|08[0124]2|12[0145]3|16[0145]4)[CN]",
    ".*-2[34]",
    "",
    "-v 9,halfminutes -F samsung2"
  },
  { "SAMSUNG SpinPoint P80", // unknown firmware
    "SAMSUNG SP(0451|08[0124]2|12[0145]3|16[0145]4)[CN]",
    "",
    "May need -F samsung2 or -F samsung3 enabled; see manual for details.",
    ""
  },
  { "SAMSUNG SpinPoint M40/60/80", // tested with HM120IC/AN100-16, HM160JI/AD100-16
    "SAMSUNG HM(0[468]0H|120I|1[026]0J)[CI]",
    "",
    "",
    "-v 9,halfminutes"
  },
  { "SAMSUNG SpinPoint M5", // tested with HM160HI/HH100-12
    "SAMSUNG HM(((061|080)G|(121|160)H|250J)I|160HC)",
    "", "", ""
  },
  { "SAMSUNG SpinPoint M6", // tested with HM320JI/2SS00_01 M6
    "SAMSUNG HM(251J|320[HJ]|[45]00L)I",
    "", "", ""
  },
  { "SAMSUNG SpinPoint M7", // tested with HM500JI/2AC101C4
    "SAMSUNG HM(250H|320I|[45]00J)I",
    "", "", ""
  },
  { "SAMSUNG SpinPoint M7E (AF)", // tested with HM321HI/2AJ10001, HM641JI/2AJ10001
    "SAMSUNG HM(161G|(251|321)H|501I|641J)I",
    "", "", ""
  },
  { "SAMSUNG SpinPoint M7U (USB)", // tested with HM252HX/2AC101C4
    "SAMSUNG HM(162H|252H|322I|502J)X",
    "", "", ""
  },
  { "SAMSUNG SpinPoint M8 (AF)", // tested with HN-M101MBB/2AR10001
    "SAMSUNG HN-M(250|320|500|640|750|101)MBB",
    "", "", ""
  },
  { "Seagate Samsung SpinPoint M8 (AF)", // tested with
      // ST750LM022 HN-M750MBB/2AR10001, ST320LM001 HN-M320MBB/2AR10002,
      // APPLE HDD ST500LM012/2BA30003
    "ST(250|320|500|640|750|1000)LM0[012][124] HN-M[0-9]*MBB|"
    "APPLE HDD ST500LM012",
    "", "", ""
  },
  { "SAMSUNG SpinPoint M8U (USB)", // tested with HN-M500XBB/2AR10001
    "SAMSUNG HN-M(320|500|750|101)XBB",
    "", "", ""
  },
  { "Seagate Samsung SpinPoint M8U (USB)", // tested with ST1000LM025 HN-M101ABB/2AR10001
    "ST(250|320|500|640|750|1000)LM0[012][3459] HN-M[0-9]*ABB",
    "", "", ""
  },
  { "Seagate Samsung SpinPoint M9T", // tested with ST2000LM003 HN-M201RAD/2BC10003
      // (Seagate Expansion Portable)
    "ST(1500|2000)LM0(03|04|06|07|10) HN-M[0-9]*RAD",
    "", "", ""
  },
  { "Seagate Samsung SpinPoint M9TU (USB)", // tested with ST1500LM008 HN-M151AAD/2BC10001
       // (0x04e8:0x61b5), ST2000LM005 HN-M201AAD2BC10001 (0x04e8:0x61b4)
    "ST(1500|2000)LM00[58] HN-M[0-9]*AAD",
    "", "", ""
  },
  { "SAMSUNG SpinPoint MP5", // tested with HM250HJ/2AK10001
    "SAMSUNG HM(250H|320H|500J|640J)J",
    "", "", ""
  },
  { "SAMSUNG SpinPoint MT2", // tested with HM100UI/2AM10001
    "SAMSUNG HM100UI",
    "", "", ""
  },
  { "SAMSUNG HM100UX (S2 Portable)", // tested with HM100UX/2AM10001
    "SAMSUNG HM100UX",
    "", "", ""
  },
  { "SAMSUNG SpinPoint M", // tested with MP0402H/UC100-11
    "SAMSUNG MP0(302|402|603|804)H",
    "",
    "",
    "-v 9,halfminutes"
  },
  { "SAMSUNG SpinPoint N3U-3 (USB, 4KiB LLS)", // tested with HS25YJZ/3AU10-01
    "SAMSUNG HS(122H|2[05]YJ)Z",
    "", "", ""
  },
  { "Maxtor Fireball 541DX",
    "Maxtor 2B0(0[468]|1[05]|20)H1",
    "",
    "",
    "-v 9,minutes -v 194,unknown"
  },
  { "Maxtor Fireball 3",
    "Maxtor 2F0[234]0[JL]0",
    "",
    "",
    "-v 9,minutes"
  },
  { "Maxtor DiamondMax 1280 ATA",  // no self-test log, ATA2-Fast
    "Maxtor 8(1280A2|2160A4|2560A4|3840A6|4000A6|5120A8)",
    "",
    "",
    "-v 9,minutes"
  },
  { "Maxtor DiamondMax 2160 Ultra ATA",
    "Maxtor 8(2160D2|3228D3|3240D3|4320D4|6480D6|8400D8|8455D8)",
    "",
    "",
    "-v 9,minutes"
  },
  { "Maxtor DiamondMax 2880 Ultra ATA",
    "Maxtor 9(0510D4|0576D4|0648D5|0720D5|0840D6|0845D6|0864D6|1008D7|1080D8|1152D8)",
    "",
    "",
    "-v 9,minutes"
  },
  { "Maxtor DiamondMax 3400 Ultra ATA",
    "Maxtor 9(1(360|350|202)D8|1190D7|10[12]0D6|0840D5|06[48]0D4|0510D3|1(350|202)E8|1010E6|0840E5|0640E4)",
    "",
    "",
    "-v 9,minutes"
  },
  { "Maxtor DiamondMax D540X-4G",
    "Maxtor 4G(120J6|160J[68])",
    "",
    "",
    "-v 9,minutes -v 194,unknown"
  },
  { "Maxtor DiamondMax D540X-4K",
    "MAXTOR 4K(020H1|040H2|060H3|080H4)",
    "", "", ""
  },
  { "Maxtor DiamondMax Plus D740X",
    "MAXTOR 6L0(20[JL]1|40[JL]2|60[JL]3|80[JL]4)",
    "", "", ""
  },
  { "Maxtor DiamondMax Plus 5120 Ultra ATA 33",
    "Maxtor 9(0512D2|0680D3|0750D3|0913D4|1024D4|1360D6|1536D6|1792D7|2048D8)",
    "",
    "",
    "-v 9,minutes"
  },
  { "Maxtor DiamondMax Plus 6800 Ultra ATA 66",
    "Maxtor 9(2732U8|2390U7|204[09]U6|1707U5|1366U4|1024U3|0845U3|0683U2)",
    "",
    "",
    "-v 9,minutes"
  },
  { "Maxtor DiamondMax D540X-4D",
    "Maxtor 4D0(20H1|40H2|60H3|80H4)",
    "",
    "",
    "-v 9,minutes -v 194,unknown"
  },
  { "Maxtor DiamondMax 16",
    "Maxtor 4(R0[68]0[JL]0|R1[26]0L0|A160J0|R120L4)",
    "",
    "",
    "-v 9,minutes"
  },
  { "Maxtor DiamondMax 4320 Ultra ATA",
    "Maxtor (91728D8|91512D7|91303D6|91080D5|90845D4|90645D3|90648D[34]|90432D2)",
    "",
    "",
    "-v 9,minutes"
  },
  { "Maxtor DiamondMax 17 VL",
    "Maxtor 9(0431U1|0641U2|0871U2|1301U3|1741U4)",
    "",
    "",
    "-v 9,minutes"
  },
  { "Maxtor DiamondMax 20 VL",
    "Maxtor (94091U8|93071U6|92561U5|92041U4|91731U4|91531U3|91361U3|91021U2|90841U2|90651U2)",
    "",
    "",
    "-v 9,minutes"
  },
  { "Maxtor DiamondMax VL 30",  // U: ATA66, H: ATA100
    "Maxtor (33073U4|32049U3|31536U2|30768U1|33073H4|32305H3|31536H2|30768H1)",
    "",
    "",
    "-v 9,minutes"
  },
  { "Maxtor DiamondMax 36",
    "Maxtor (93652U8|92739U6|91826U4|91369U3|90913U2|90845U2|90435U1)",
    "",
    "",
    "-v 9,minutes"
  },
  { "Maxtor DiamondMax 40 ATA 66",
    "Maxtor 9(0684U2|1024U2|1362U3|1536U3|2049U4|2562U5|3073U6|4098U8)",
    "",
    "",
    "-v 9,minutes"
  },
  { "Maxtor DiamondMax Plus 40 (Ultra ATA 66 and Ultra ATA 100)",
    "Maxtor (54098[UH]8|53073[UH]6|52732[UH]6|52049[UH]4|51536[UH]3|51369[UH]3|51024[UH]2)",
    "",
    "",
    "-v 9,minutes"
  },
  { "Maxtor DiamondMax 40 VL Ultra ATA 100",
    "Maxtor 3(1024H1|1535H2|2049H2|3073H3|4098H4)( B)?",
    "",
    "",
    "-v 9,minutes"
  },
  { "Maxtor DiamondMax Plus 45 Ulta ATA 100",
    "Maxtor 5(4610H6|4098H6|3073H4|2049H3|1536H2|1369H2|1023H2)",
    "",
    "",
    "-v 9,minutes"
  },
  { "Maxtor DiamondMax 60 ATA 66",
    "Maxtor 9(1023U2|1536U2|2049U3|2305U3|3073U4|4610U6|6147U8)",
    "",
    "",
    "-v 9,minutes"
  },
  { "Maxtor DiamondMax 60 ATA 100",
    "Maxtor 9(1023H2|1536H2|2049H3|2305H3|3073H4|4098H6|4610H6|6147H8)",
    "",
    "",
    "-v 9,minutes"
  },
  { "Maxtor DiamondMax Plus 60",
    "Maxtor 5T0(60H6|40H4|30H3|20H2|10H1)",
    "",
    "",
    "-v 9,minutes"
  },
  { "Maxtor DiamondMax 80",
    "Maxtor (98196H8|96147H6)",
    "",
    "",
    "-v 9,minutes"
  },
  { "Maxtor DiamondMax 536DX",
    "Maxtor 4W(100H6|080H6|060H4|040H3|030H2)",
    "",
    "",
    "-v 9,minutes"
  },
  { "Maxtor DiamondMax Plus 8",
    "Maxtor 6(E0[234]|K04)0L0",
    "",
    "",
    "-v 9,minutes"
  },
  { "Maxtor DiamondMax 10 (ATA/133 and SATA/150)",
    "Maxtor 6(B(30|25|20|16|12|10|08)0[MPRS]|L(080[MLP]|(100|120)[MP]|160[MP]|200[MPRS]|250[RS]|300[RS]))0",
    "",
    "",
    "-v 9,minutes"
  },
  { "Maxtor DiamondMax 10 (SATA/300)",
    "Maxtor 6V(080E|160E|200E|250F|300F|320F)0",
    "", "", ""
  },
  { "Maxtor DiamondMax Plus 9",
    "Maxtor 6Y((060|080|120|160)L0|(060|080|120|160|200|250)P0|(060|080|120|160|200|250)M0)",
    "",
    "",
    "-v 9,minutes"
  },
  { "Maxtor DiamondMax 11",
    "Maxtor 6H[45]00[FR]0",
    "", "", ""
  },
  { "Maxtor DiamondMax 17",
    "Maxtor 6G(080L|160[PE])0",
    "", "", ""
  },
  { "Seagate Maxtor DiamondMax 20",
    "MAXTOR STM3(40|80|160)[28]1[12]0?AS?",
    "", "", ""
  },
  { "Seagate Maxtor DiamondMax 21", // tested with MAXTOR STM3250310AS/3.AAF
    "MAXTOR STM3(80[28]15|160215|250310|(250|320)820|320620|500630)AS?",
    "", "", ""
  },
  { "Seagate Maxtor DiamondMax 22", // fixed firmware
    "(MAXTOR )?STM3(500320|750330|1000340)AS?",
    "MX1A", // http://knowledge.seagate.com/articles/en_US/FAQ/207969en
    "", ""
  },
  { "Seagate Maxtor DiamondMax 22", // fixed firmware
    "(MAXTOR )?STM3(160813|320614|640323|1000334)AS?",
    "MX1B", // http://knowledge.seagate.com/articles/en_US/FAQ/207975en
    "", ""
  },
  { "Seagate Maxtor DiamondMax 22", // buggy firmware
    "(MAXTOR )?STM3(500320|750330|1000340)AS?",
    "MX15",
    "There are known problems with these drives,\n"
    "AND THIS FIRMWARE VERSION IS AFFECTED,\n"
    "see the following Seagate web pages:\n"
    "http://knowledge.seagate.com/articles/en_US/FAQ/207931en\n"
    "http://knowledge.seagate.com/articles/en_US/FAQ/207969en",
    ""
  },
  { "Seagate Maxtor DiamondMax 22", // unknown firmware
    "(MAXTOR )?STM3(160813|32061[34]|500320|640323|750330|10003(34|40))AS?",
    "",
    "There are known problems with these drives,\n"
    "see the following Seagate web pages:\n"
    "http://knowledge.seagate.com/articles/en_US/FAQ/207931en\n"
    "http://knowledge.seagate.com/articles/en_US/FAQ/207969en\n"
    "http://knowledge.seagate.com/articles/en_US/FAQ/207975en",
    ""
  },
  { "Seagate Maxtor DiamondMax 23", // new firmware
    "STM3((160|250)31|(320|500)41|(750|1000)52)8AS?",
    "CC3[D-Z]",
    "", ""
  },
  { "Seagate Maxtor DiamondMax 23", // unknown firmware
    "STM3((160|250)31|(320|500)41|(750|1000)52)8AS?",
    "",
    "A firmware update for this drive may be available,\n"
    "see the following Seagate web pages:\n"
    "http://knowledge.seagate.com/articles/en_US/FAQ/207931en\n"
    "http://knowledge.seagate.com/articles/en_US/FAQ/213911en",
    ""
  },
  { "Maxtor MaXLine Plus II",
    "Maxtor 7Y250[PM]0",
    "",
    "",
    "-v 9,minutes"
  },
  { "Maxtor MaXLine II",
    "Maxtor [45]A(25|30|32)0[JN]0",
    "",
    "",
    "-v 9,minutes"
  },
  { "Maxtor MaXLine III (ATA/133 and SATA/150)",
    "Maxtor 7L(25|30)0[SR]0",
    "",
    "",
    "-v 9,minutes"
  },
  { "Maxtor MaXLine III (SATA/300)",
    "Maxtor 7V(25|30)0F0",
    "", "", ""
  },
  { "Maxtor MaXLine Pro 500",  // There is also a 7H500R0 model, but I
    "Maxtor 7H500F0",               // haven't added it because I suspect
    "",                               // it might need vendoropts_9_minutes
    "", ""                            // and nobody has submitted a report yet
  },
  { "", // HITACHI_DK14FA-20B
    "HITACHI_DK14FA-20B",
    "",
    "",
    "-v 9,minutes -v 193,loadunload"
  },
  { "HITACHI Travelstar DK23XX/DK23XXB",
    "HITACHI_DK23..-..B?",
    "",
    "",
    "-v 9,minutes -v 193,loadunload"
  },
  { "Hitachi Endurastar J4K20/N4K20 (formerly DK23FA-20J)",
    "(HITACHI_DK23FA-20J|HTA422020F9AT[JN]0)",
    "",
    "",
    "-v 9,minutes -v 193,loadunload"
  },
  { "Hitachi Endurastar J4K30/N4K30",
    "HE[JN]4230[23]0F9AT00",
    "",
    "",
    "-v 9,minutes -v 193,loadunload"
  },
  { "Hitachi Travelstar C4K60",  // 1.8" slim drive
    "HTC4260[23]0G5CE00|HTC4260[56]0G8CE00",
    "",
    "",
    "-v 9,minutes -v 193,loadunload"
  },
  { "IBM Travelstar 4GT",
    "IBM-DTCA-2(324|409)0",
    "", "", ""
  },
  { "IBM Travelstar 6GN",
    "IBM-DBCA-20(324|486|648)0",
    "", "", ""
  },
  { "IBM Travelstar 25GS, 18GT, and 12GN",
    "IBM-DARA-2(25|18|15|12|09|06)000",
    "", "", ""
  },
  { "IBM Travelstar 14GS",
    "IBM-DCYA-214000",
    "", "", ""
  },
  { "IBM Travelstar 4LP",
    "IBM-DTNA-2(180|216)0",
    "", "", ""
  },
  { "IBM Travelstar 48GH, 30GN, and 15GN",
    "(IBM-|Hitachi )?IC25(T048ATDA05|N0(30|20|15|12|10|07|06|05)ATDA04)-.",
    "", "", ""
  },
  { "IBM Travelstar 32GH, 30GT, and 20GN",
    "IBM-DJSA-2(32|30|20|10|05)",
    "", "", ""
  },
  { "IBM Travelstar 4GN",
    "IBM-DKLA-2(216|324|432)0",
    "", "", ""
  },
  { "IBM/Hitachi Travelstar 60GH and 40GN",
    "(IBM-|Hitachi )?IC25(T060ATC[SX]05|N0[4321]0ATC[SX]04)-.",
    "", "", ""
  },
  { "IBM/Hitachi Travelstar 40GNX",
    "(IBM-|Hitachi )?IC25N0[42]0ATC[SX]05-.",
    "", "", ""
  },
  { "Hitachi Travelstar 80GN",
    "(Hitachi )?IC25N0[23468]0ATMR04-.",
    "", "", ""
  },
  { "Hitachi Travelstar 4K40",
    "(Hitachi )?HTS4240[234]0M9AT00",
    "", "", ""
  },
  { "Hitachi Travelstar 4K120",
    "(Hitachi )?(HTS4212(60|80|10|12)H9AT00|HTS421260G9AT00)",
    "", "", ""
  },
  { "Hitachi Travelstar 5K80",
    "(Hitachi )?HTS5480[8642]0M9AT00",
    "", "", ""
  },
  { "Hitachi Travelstar 5K100",
    "(Hitachi )?HTS5410[1864]0G9(AT|SA)00",
    "", "", ""
  },
  { "Hitachi Travelstar E5K100",
    "(Hitachi )?HTE541040G9(AT|SA)00",
    "", "", ""
  },
  { "Hitachi Travelstar 5K120",
    "(Hitachi )?HTS5412(60|80|10|12)H9(AT|SA)00",
    "", "", ""
  },
  { "Hitachi Travelstar 5K160",
    "(Hitachi |HITACHI )?HTS5416([468]0|1[26])J9(AT|SA)00",
    "", "", ""
  },
  { "Hitachi Travelstar E5K160",
    "(Hitachi )?HTE5416(12|16|60|80)J9(AT|SA)00",
    "", "", ""
  },
  { "Hitachi Travelstar 5K250",
    "(Hitachi |HITACHI )?HTS5425(80|12|16|20|25)K9(A3|SA)00",
    "", "", ""
  },
  { "Hitachi Travelstar 5K320", // tested with HITACHI HTS543232L9SA00/FB4ZC4EC,
    // Hitachi HTS543212L9SA02/FBBAC52F
    "(Hitachi |HITACHI )?HT(S|E)5432(80|12|16|25|32)L9(A3(00)?|SA0[012])",
    "", "", ""
  },
  { "Hitachi/HGST Travelstar Z5K320", // tested with Hitachi HTS543232A7A384/ES2OA70K
    "(Hitachi|HGST) HT[ES]5432(16|25|32)A7A38[145]",
    "", "", ""
  },
  { "Hitachi Travelstar 5K500.B", // tested with Hitachi HTS545050B9SA00/PB4OC60X
    "(Hitachi )?HT[ES]5450(12|16|25|32|40|50)B9(A30[01]|SA00)",
    "", "", ""
  },
  { "Hitachi/HGST Travelstar Z5K500", // tested with HGST HTS545050A7E380/GG2OAC90,
      // Hitachi HTS545032A7E380/GGBOA7A0, APPLE HDD HTS545050A7E362/GG2AB990
    "(Hitachi|HGST|APPLE HDD) HT[ES]5450(25|32|50)A7E3(62|8[01])",
    "", "", ""
  },
  { "Hitachi/HGST Travelstar 5K750", // tested with Hitachi HTS547575A9E384/JE4OA60A,
       // APPLE HDD HTS547550A9E384/JE3AD70F
    "(Hitachi|APPLE HDD) HT[ES]5475(50|64|75)A9E38[14]",
    "", "", ""
  },
  { "HGST Travelstar 5K1000", // tested with HGST HTS541010A9E680/JA0OA560,
      // HGST HTS541075A9E680/JA2OA560
    "HGST HT[ES]5410(64|75|10)A9E68[01]",
    "", "", ""
  },
  { "HGST Travelstar Z5K1000", // tested with HGST HTS541010A7E630/SE0OA4A0
    "HGST HTS5410(75|10)A7E63[015]",
    "", "", ""
  },
  { "HGST Travelstar 5K1500", // tested with HGST HTS541515A9E630/KA0OA500
    "HGST HT[ES]541515A9E63[015]",
    "", "", ""
  },
  { "Hitachi Travelstar 7K60",
    "(Hitachi )?HTS726060M9AT00",
    "", "", ""
  },
  { "Hitachi Travelstar E7K60",
    "(Hitachi )?HTE7260[46]0M9AT00",
    "", "", ""
  },
  { "Hitachi Travelstar 7K100",
    "(Hitachi )?HTS7210[168]0G9(AT|SA)00",
    "", "", ""
  },
  { "Hitachi Travelstar E7K100",
    "(Hitachi )?HTE7210[168]0G9(AT|SA)00",
    "", "", ""
  },
  { "Hitachi Travelstar 7K200", // tested with HITACHI HTS722016K9SA00/DCDZC75A
    "(Hitachi |HITACHI )?HTS7220(80|10|12|16|20)K9(A3|SA)00",
    "", "", ""
  },
  { "Hitachi Travelstar 7K320", // tested with
    // HTS723225L9A360/FCDOC30F, HTS723216L9A362/FC2OC39F
    "(Hitachi )?HT[ES]7232(80|12|16|25|32)L9(A300|A36[02]|SA61)",
    "", "", ""
  },
  { "Hitachi Travelstar Z7K320", // tested with HITACHI HTS723232A7A364/EC2ZB70B
    "(HITACHI )?HT[ES]7232(16|25|32)A7A36[145]",
    "", "", ""
  },
  { "Hitachi Travelstar 7K500", // tested with Hitachi HTS725050A9A360/PC4OC70D
    "(Hitachi )?HT[ES]7250(12|16|25|32|50)A9A36[02-5]",
    "", "", ""
  },
  { "Hitachi/HGST Travelstar Z7K500", // tested with HITACHI HTS725050A7E630/GH2ZB390,
      // HGST HTS725050A7E630/GH2OA420
    "(HITACHI|HGST) HT[ES]7250(25|32|50)A7E63[015]",
    "", "", ""
  },
  { "Hitachi/HGST Travelstar 7K750", // tested with Hitachi HTS727550A9E364/JF3OA0E0,
      // Hitachi HTS727575A9E364/JF4OA0D0
    "(Hitachi|HGST) HT[ES]7275(50|64|75)A9E36[14]",
    "", "", ""
  },
  { "HGST Travelstar 7K1000", // tested with HGST HTS721010A9E630/JB0OA3B0
    "HGST HTS721010A9E630",
    "", "", ""
  },
  { "IBM Deskstar 14GXP and 16GP",
    "IBM-DTTA-3(7101|7129|7144|5032|5043|5064|5084|5101|5129|5168)0",
    "", "", ""
  },
  { "IBM Deskstar 25GP and 22GXP",
    "IBM-DJNA-3(5(101|152|203|250)|7(091|135|180|220))0",
    "", "", ""
  },
  { "IBM Deskstar 37GP and 34GXP",
    "IBM-DPTA-3(5(375|300|225|150)|7(342|273|205|136))0",
    "", "", ""
  },
  { "IBM/Hitachi Deskstar 120GXP",
    "(IBM-)?IC35L((020|040|060|080|120)AVVA|0[24]0AVVN)07-[01]",
    "", "", ""
  },
  { "IBM/Hitachi Deskstar GXP-180",
    "(IBM-)?IC35L(030|060|090|120|180)AVV207-[01]",
    "", "", ""
  },
  { "Hitachi CinemaStar 5K320", // tested with Hitachi HCS5C3225SLA380/STBOA37H
    "Hitachi HCS5C32(25|32)SLA380",
    "", "", ""
  },
  { "Hitachi Deskstar 5K3000", // tested with HDS5C3030ALA630/MEAOA5C0,
       // Hitachi HDS5C3020BLE630/MZ4OAAB0 (OEM, Toshiba Canvio Desktop)
    "(Hitachi )?HDS5C30(15|20|30)(ALA|BLE)63[02].*",
    "", "", ""
  },
  { "Hitachi Deskstar 5K4000", // tested with HDS5C4040ALE630/MPAOA250
    "(Hitachi )?HDS5C40(30|40)ALE63[01].*",
    "", "", ""
  },
  { "Hitachi Deskstar 7K80",
    "(Hitachi )?HDS7280([48]0PLAT20|(40)?PLA320|80PLA380).*",
    "", "", ""
  },
  { "Hitachi Deskstar 7K160",
    "(Hitachi )?HDS7216(80|16)PLA[3T]80.*",
    "", "", ""
  },
  { "Hitachi Deskstar 7K250",
    "(Hitachi )?HDS7225((40|80|12|16)VLAT20|(12|16|25)VLAT80|(80|12|16|25)VLSA80)",
    "", "", ""
  },
  { "Hitachi Deskstar 7K250 (SUN branded)",
    "HITACHI HDS7225SBSUN250G.*",
    "", "", ""
  },
  { "Hitachi Deskstar T7K250",
    "(Hitachi )?HDT7225((25|20|16)DLA(T80|380))",
    "", "", ""
  },
  { "Hitachi Deskstar 7K400",
    "(Hitachi )?HDS724040KL(AT|SA)80",
    "", "", ""
  },
  { "Hitachi Deskstar 7K500",
    "(Hitachi )?HDS725050KLA(360|T80)",
    "", "", ""
  },
  { "Hitachi Deskstar P7K500",
    "(Hitachi )?HDP7250(16|25|32|40|50)GLA(36|38|T8)0",
    "", "", ""
  },
  { "Hitachi Deskstar T7K500",
    "(Hitachi )?HDT7250(25|32|40|50)VLA(360|380|T80)",
    "", "", ""
  },
  { "Hitachi Deskstar 7K1000",
    "(Hitachi )?HDS7210(50|75|10)KLA330",
    "", "", ""
  },
  { "Hitachi Deskstar 7K1000.B",
    "(Hitachi )?HDT7210((16|25)SLA380|(32|50|64|75|10)SLA360)",
    "", "", ""
  },
  { "Hitachi Deskstar 7K1000.C", // tested with Hitachi HDS721010CLA330/JP4OA3MA,
      // Hitachi HDS721025CLA682/JP1OA41A
    "(Hitachi )?HDS7210((16|25)CLA[36]82|(32|50)CLA[36]62|(64|75|10)CLA[36]3[02])",
    "", "", ""
  },
  { "Hitachi Deskstar 7K1000.D", // tested with HDS721010DLE630/MS2OA5Q0
    "Hitachi HDS7210(25|32|50|75|10)DLE630",
    "", "", ""
  },
  { "Hitachi Deskstar E7K1000", // tested with HDE721010SLA330/ST6OA31B
    "Hitachi HDE7210(50|75|10)SLA330",
    "", "", ""
  },
  { "Hitachi Deskstar 7K2000",
    "Hitachi HDS722020ALA330",
    "", "", ""
  },
  { "Hitachi Deskstar 7K3000", // tested with HDS723030ALA640/MKAOA3B0
    "Hitachi HDS7230((15|20)BLA642|30ALA640)",
    "", "", ""
  },
  { "Hitachi/HGST Deskstar 7K4000", // tested with Hitachi HDS724040ALE640/MJAOA250
    "Hitachi HDS724040ALE640",
    "", "", ""
  },
  { "HGST Deskstar NAS", // tested with HGST HDN724040ALE640/MJAOA5E0,
       // HGST HDN726050ALE610/APGNT517, HGST HDN726060ALE610/APGNT517
    "HGST HDN72(4030|4040|6050|6060)ALE6[14]0",
    "", "", ""
  },
  { "Hitachi Ultrastar A7K1000", // tested with
    // HUA721010KLA330      44X2459 42C0424IBM/GKAOAB4A
    "(Hitachi )?HUA7210(50|75|10)KLA330.*",
    "", "", ""
  },
  { "Hitachi Ultrastar A7K2000", // tested with
    // HUA722010CLA330      43W7629 42C0401IBM
    "(Hitachi )?HUA7220(50|10|20)[AC]LA33[01].*",
    "", "", ""
  },
  { "Hitachi Ultrastar 7K3000", // tested with HUA723030ALA640/MKAOA580
    "Hitachi HUA7230(20|30)ALA640",
    "", "", ""
  },
  { "Hitachi/HGST Ultrastar 7K4000", // tested with Hitachi HUS724040ALE640/MJAOA3B0,
      // HGST HUS724040ALE640/MJAOA580, HGST HUS724020ALA640/MF6OAA70
    "(Hitachi|HGST) HUS7240(20|30|40)AL[AE]64[01]",
    "", "", ""
  },
  { "HGST Ultrastar He6", // tested with HGST HUS726060ALA640/AHGNT1E2
    "HGST HUS726060ALA64[01]",
    "", "", ""
  },
  { "HGST MegaScale 4000", // tested with HGST HMS5C4040ALE640/MPAOA580
    "HGST HMS5C4040[AB]LE64[01]", // B = DC 4000.B
    "", "", ""
  },
  { "Toshiba 2.5\" HDD (10-20 GB)",
    "TOSHIBA MK(101[67]GAP|15[67]GAP|20(1[678]GAP|(18|23)GAS))",
    "", "", ""
  },
  { "Toshiba 2.5\" HDD (30-60 GB)",
    "TOSHIBA MK((6034|4032)GSX|(6034|4032)GAX|(6026|4026|4019|3019)GAXB?|(6025|6021|4025|4021|4018|3025|3021|3018)GAS|(4036|3029)GACE?|(4018|3017)GAP)",
    "", "", ""
  },
  { "Toshiba 2.5\" HDD (80 GB and above)",
    "TOSHIBA MK(80(25GAS|26GAX|32GAX|32GSX)|10(31GAS|32GAX)|12(33GAS|34G[AS]X)|2035GSS)",
    "", "", ""
  },
  { "Toshiba 2.5\" HDD MK..37GSX", // tested with TOSHIBA MK1637GSX/DL032C
    "TOSHIBA MK(12|16)37GSX",
    "", "", ""
  },
  { "Toshiba 2.5\" HDD MK..46GSX", // tested with TOSHIBA MK1246GSX/LB213M
    "TOSHIBA MK(80|12|16|25)46GSX",
    "", "", ""
  },
  { "Toshiba 2.5\" HDD MK..50GACY", // tested with TOSHIBA MK8050GACY/TF105A
    "TOSHIBA MK8050GACY",
    "", "", ""
  },
  { "Toshiba 2.5\" HDD MK..51GSY", // tested with TOSHIBA MK1251GSY/LD101D
    "TOSHIBA MK(80|12|16|25)51GSY",
    "",
    "",
    "-v 9,minutes"
  },
  { "Toshiba 2.5\" HDD MK..52GSX",
    "TOSHIBA MK(80|12|16|25|32)52GSX",
    "", "", ""
  },
  { "Toshiba 2.5\" HDD MK..55GSX", // tested with TOSHIBA MK5055GSX/FG001A, MK3255GSXF/FH115B
    "TOSHIBA MK(12|16|25|32|40|50)55GSXF?",
    "", "", ""
  },
  { "Toshiba 2.5\" HDD MK..56GSY", // tested with TOSHIBA MK2556GSYF/LJ001D
    "TOSHIBA MK(16|25|32|50)56GSYF?",
    "",
    "",
    "-v 9,minutes"
  },
  { "Toshiba 2.5\" HDD MK..59GSXP (AF)",
    "TOSHIBA MK(32|50|64|75)59GSXP?",
    "", "", ""
  },
  { "Toshiba 2.5\" HDD MK..59GSM (AF)",
    "TOSHIBA MK(75|10)59GSM",
    "", "", ""
  },
  { "Toshiba 2.5\" HDD MK..61GSY[N]", // tested with TOSHIBA MK5061GSY/MC102E, MK5061GSYN/MH000A,
      // TOSHIBA MK2561GSYN/MH000D
    "TOSHIBA MK(16|25|32|50|64)61GSYN?",
    "",
    "",
    "-v 9,minutes" // TOSHIBA MK2561GSYN/MH000D
  },
  { "Toshiba 2.5\" HDD MK..61GSYB", // tested with TOSHIBA MK5061GSYB/ME0A
    "TOSHIBA MK(16|25|32|50|64)61GSYB",
    "", "", ""
  },
  { "Toshiba 2.5\" HDD MK..65GSX", // tested with TOSHIBA MK5065GSX/GJ003A, MK3265GSXN/GH012H,
      // MK5065GSXF/GP006B, MK2565GSX H/GJ003A
    "TOSHIBA MK(16|25|32|50|64)65GSX[FN]?( H)?", // "... H" = USB ?
    "", "", ""
  },
  { "Toshiba 2.5\" HDD MK..75GSX", // tested with TOSHIBA MK7575GSX/GT001C
    "TOSHIBA MK(32|50|64|75)75GSX",
    "", "", ""
  },
  { "Toshiba 2.5\" HDD MK..76GSX", // tested with TOSHIBA MK3276GSX/GS002D
    "TOSHIBA MK(16|25|32|50|64)76GSX",
    "",
    "",
    "-v 9,minutes"
  },
  { "Toshiba 2.5\" HDD MQ01ABB...", // tested with TOSHIBA MQ01ABB200/AY000U
    "TOSHIBA MQ01ABB(100|150|200)",
    "", "", ""
  },
  { "Toshiba 2.5\" HDD MQ01ABC...", // tested with TOSHIBA MQ01ABC150/AQ001U
    "TOSHIBA MQ01ABC(100|150|200)",
    "", "", ""
  },
  { "Toshiba 2.5\" HDD MQ01ABD...", // tested with TOSHIBA MQ01ABD100/AX001U
    "TOSHIBA MQ01ABD(025|032|050|064|075|100)",
    "", "", ""
  },
  { "Toshiba 2.5\" HDD MQ01ABF...", // tested with TOSHIBA MQ01ABF050/AM001J
    "TOSHIBA MQ01ABF(050|075|100)",
    "", "", ""
  },
  { "Toshiba 2.5\" HDD MQ01UBB... (USB 3.0)", // tested with TOSHIBA MQ01UBB200/AY000U (0x0480:0xa100)
    "TOSHIBA MQ01UBB200",
    "", "", ""
  },
  { "Toshiba 2.5\" HDD MQ01UBD... (USB 3.0)", // tested with TOSHIBA MQ01UBD050/AX001U (0x0480:0xa007),
      // TOSHIBA MQ01UBD100/AX001U (0x0480:0x0201, 0x0480:0xa200)
    "TOSHIBA MQ01UBD(050|075|100)",
    "", "", ""
  },
  { "Toshiba 3.5\" HDD MK.002TSKB", // tested with TOSHIBA MK1002TSKB/MT1A
    "TOSHIBA MK(10|20)02TSKB",
    "", "", ""
  },
  { "Toshiba 3.5\" MG03ACAxxx(Y) Enterprise HDD", // tested with TOSHIBA MG03ACA100/FL1A
    "TOSHIBA MG03ACA[1234]00Y?",
    "", "", ""
  },
  { "Toshiba 3.5\" MD04ACA... Enterprise HDD", // tested with TOSHIBA MD04ACA500/FP1A
    "TOSHIBA MD04ACA[2345]00",
    "", "", ""
  },
  { "Toshiba 3.5\" DT01ABA... Desktop HDD", // tested with TOSHIBA DT01ABA300/MZ6OABB0
    "TOSHIBA DT01ABA(100|150|200|300)",
    "", "", ""
  },
  { "Toshiba 3.5\" DT01ACA... Desktop HDD", // tested with TOSHIBA DT01ACA100/MS2OA750,
      // TOSHIBA DT01ACA200/MX4OABB0, TOSHIBA DT01ACA300/MX6OABB0
    "TOSHIBA DT01ACA(025|032|050|075|100|150|200|300)",
    "", "", ""
  },
  { "Toshiba 1.8\" HDD",
    "TOSHIBA MK[23468]00[4-9]GA[HL]",
    "", "", ""
  },
  { "Toshiba 1.8\" HDD MK..29GSG",
    "TOSHIBA MK(12|16|25)29GSG",
    "", "", ""
  },
  { "", // TOSHIBA MK6022GAX
    "TOSHIBA MK6022GAX",
    "", "", ""
  },
  { "", // TOSHIBA MK6409MAV
    "TOSHIBA MK6409MAV",
    "", "", ""
  },
  { "Toshiba MKx019GAXB (SUN branded)",
    "TOS MK[34]019GAXB SUN[34]0G",
    "", "", ""
  },
  { "Seagate Momentus",
    "ST9(20|28|40|48)11A",
    "", "", ""
  },
  { "Seagate Momentus 42",
    "ST9(2014|3015|4019)A",
    "", "", ""
  },
  { "Seagate Momentus 4200.2", // tested with ST960812A/3.05
    "ST9(100822|808210|60812|50212|402113|30219)A",
    "", "", ""
  },
  { "Seagate Momentus 5400.2",
    "ST9(808211|6082[12]|408114|308110|120821|10082[34]|8823|6812|4813|3811)AS?",
    "", "", ""
  },
  { "Seagate Momentus 5400.3",
    "ST9(4081[45]|6081[35]|8081[15]|100828|120822|160821)AS?",
    "", "", ""
  },
  { "Seagate Momentus 5400.3 ED",
    "ST9(4081[45]|6081[35]|8081[15]|100828|120822|160821)AB",
    "", "", ""
  },
  { "Seagate Momentus 5400.4",
    "ST9(120817|(160|200|250)827)AS",
    "", "", ""
  },
  { "Seagate Momentus 5400.5",
    "ST9((80|120|160)310|(250|320)320)AS",
    "", "", ""
  },
  { "Seagate Momentus 5400.6",
    "ST9(80313|160(301|314)|(12|25)0315|250317|(320|500)325|500327|640320)ASG?",
    "", "", ""
  },
  { "Seagate Momentus 5400.7",
    "ST9(160316|(250|320)310|(500|640)320)AS",
    "", "", ""
  },
  { "Seagate Momentus 5400.7 (AF)", // tested with ST9640322AS/0001BSM2
      // (device reports 4KiB LPS with 1 sector offset)
    "ST9(320312|400321|640322|750423)AS",
    "", "", ""
  },
  { "Seagate Momentus 5400 PSD", // Hybrid drives
    "ST9(808212|(120|160)8220)AS",
    "", "", ""
  },
  { "Seagate Momentus 7200.1",
    "ST9(10021|80825|6023|4015)AS?",
    "", "", ""
  },
  { "Seagate Momentus 7200.2",
    "ST9(80813|100821|120823|160823|200420)ASG?",
    "", "", ""
  },
  { "Seagate Momentus 7200.3",
    "ST9((80|120|160)411|(250|320)421)ASG?",
    "", "", ""
  },
  { "Seagate Momentus 7200.4",
    "ST9(160412|250410|320423|500420)ASG?",
    "", "", ""
  },
  { "Seagate Momentus 7200 FDE.2",
    "ST9((160413|25041[12]|320426|50042[12])AS|(16041[489]|2504[16]4|32042[67]|500426)ASG)",
    "", "", ""
  },
  { "Seagate Momentus 7200.5", // tested with ST9750420AS/0001SDM5, ST9750420AS/0002SDM1
    "ST9(50042[34]|64042[012]|75042[02])ASG?",
    "", "", ""
  },
  { "Seagate Momentus XT", // fixed firmware
    "ST9(2505610|3205620|5005620)AS",
    "SD2[68]", // http://knowledge.seagate.com/articles/en_US/FAQ/215451en
    "", ""
  },
  { "Seagate Momentus XT", // buggy firmware, tested with ST92505610AS/SD24
    "ST9(2505610|3205620|5005620)AS",
    "SD2[45]",
    "These drives may corrupt large files,\n"
    "AND THIS FIRMWARE VERSION IS AFFECTED,\n"
    "see the following web pages for details:\n"
    "http://knowledge.seagate.com/articles/en_US/FAQ/215451en\n"
    "http://forums.seagate.com/t5/Momentus-XT-Momentus-Momentus/Momentus-XT-corrupting-large-files-Linux/td-p/109008\n"
    "http://superuser.com/questions/313447/seagate-momentus-xt-corrupting-files-linux-and-mac",
    ""
  },
  { "Seagate Momentus XT", // unknown firmware
    "ST9(2505610|3205620|5005620)AS",
    "",
    "These drives may corrupt large files,\n"
    "see the following web pages for details:\n"
    "http://knowledge.seagate.com/articles/en_US/FAQ/215451en\n"
    "http://forums.seagate.com/t5/Momentus-XT-Momentus-Momentus/Momentus-XT-corrupting-large-files-Linux/td-p/109008\n"
    "http://superuser.com/questions/313447/seagate-momentus-xt-corrupting-files-linux-and-mac",
    ""
  },
  { "Seagate Momentus XT (AF)", // tested with ST750LX003-1AC154/SM12
    "ST750LX003-.*",
    "", "", ""
  },
  { "Seagate Momentus Thin", // tested with ST320LT007-9ZV142/0004LVM1
    "ST(160|250|320)LT0(07|09|11|14)-.*",
    "", "", ""
  },
  { "Seagate Laptop Thin HDD", // tested with ST500LT012-9WS142/0001SDM1,
      // ST500LM021-1KJ152/0002LIM1
    "ST((250|320|500)LT0(12|15|25)|(320|500)LM0(10|21))-.*",
    "", "", ""
  },
  { "Seagate Laptop SSHD", // tested with ST500LM000-1EJ162/SM11
    "ST(500|1000)LM0(00|14)-.*",
    "", "", ""
  },
  { "Seagate Medalist 1010, 1720, 1721, 2120, 3230 and 4340",  // ATA2, with -t permissive
    "ST3(1010|1720|1721|2120|3230|4340)A",
    "", "", ""
  },
  { "Seagate Medalist 2110, 3221, 4321, 6531, and 8641",
    "ST3(2110|3221|4321|6531|8641)A",
    "", "", ""
  },
  { "Seagate U4",
    "ST3(2112|4311|6421|8421)A",
    "", "", ""
  },
  { "Seagate U5",
    "ST3(40823|30621|20413|15311|10211)A",
    "", "", ""
  },
  { "Seagate U6",
    "ST3(8002|6002|4081|3061|2041)0A",
    "", "", ""
  },
  { "Seagate U7",
    "ST3(30012|40012|60012|80022|120020)A",
    "", "", ""
  },
  { "Seagate U8",
    "ST3(4313|6811|8410|4313|13021|17221)A",
    "", "", ""
  },
  { "Seagate U9", // tested with ST3160022ACE/9.51
    "ST3(80012|120025|160022)A(CE)?",
    "", "", ""
  },
  { "Seagate U10",
    "ST3(20423|15323|10212)A",
    "", "", ""
  },
  { "Seagate UX",
    "ST3(10014A(CE)?|20014A)",
    "", "", ""
  },
  { "Seagate Barracuda ATA",
    "ST3(2804|2724|2043|1362|1022|681)0A",
    "", "", ""
  },
  { "Seagate Barracuda ATA II",
    "ST3(3063|2042|1532|1021)0A",
    "", "", ""
  },
  { "Seagate Barracuda ATA III",
    "ST3(40824|30620|20414|15310|10215)A",
    "", "", ""
  },
  { "Seagate Barracuda ATA IV",
    "ST3(20011|30011|40016|60021|80021)A",
    "", "", ""
  },
  { "Seagate Barracuda ATA V",
    "ST3(12002(3A|4A|9A|3AS)|800(23A|15A|23AS)|60(015A|210A)|40017A)",
    "", "", ""
  },
  { "Seagate Barracuda 5400.1",
    "ST340015A",
    "", "", ""
  },
  { "Seagate Barracuda 7200.7 and 7200.7 Plus", // tested with "ST380819AS          39M3701 39M0171 IBM"/3.03
    "ST3(200021A|200822AS?|16002[13]AS?|12002[26]AS?|1[26]082[78]AS|8001[13]AS?|8081[79]AS|60014A|40111AS|40014AS?)( .* IBM)?",
    "", "", ""
  },
  { "Seagate Barracuda 7200.8",
    "ST3(400[68]32|300[68]31|250[68]23|200826)AS?",
    "", "", ""
  },
  { "Seagate Barracuda 7200.9",
    "ST3(402111?|80[28]110?|120[28]1[0134]|160[28]1[012]|200827|250[68]24|300[68]22|(320|400)[68]33|500[68](32|41))AS?.*",
    "", "", ""
  },
  { "Seagate Barracuda 7200.10",
    "ST3((80|160)[28]15|200820|250[34]10|(250|300|320|400)[68]20|360320|500[68]30|750[68]40)AS?",
    "", "", ""
  },
  { "Seagate Barracuda 7200.11", // unaffected firmware
    "ST3(160813|320[68]13|500[368]20|640[36]23|640[35]30|750[36]30|1000(333|[36]40)|1500341)AS?",
    "CC.?.?", // http://knowledge.seagate.com/articles/en_US/FAQ/207957en
    "", ""
  },
  { "Seagate Barracuda 7200.11", // fixed firmware
    "ST3(500[368]20|750[36]30|1000340)AS?",
    "SD1A", // http://knowledge.seagate.com/articles/en_US/FAQ/207951en
    "", ""
  },
  { "Seagate Barracuda 7200.11", // fixed firmware
    "ST3(160813|320[68]13|640[36]23|1000333|1500341)AS?",
    "SD[12]B", // http://knowledge.seagate.com/articles/en_US/FAQ/207957en
    "", ""
  },
  { "Seagate Barracuda 7200.11", // buggy or fixed firmware
    "ST3(500[368]20|640[35]30|750[36]30|1000340)AS?",
    "(AD14|SD1[5-9]|SD81)",
    "There are known problems with these drives,\n"
    "THIS DRIVE MAY OR MAY NOT BE AFFECTED,\n"
    "see the following web pages for details:\n"
    "http://knowledge.seagate.com/articles/en_US/FAQ/207931en\n"
    "http://knowledge.seagate.com/articles/en_US/FAQ/207951en\n"
    "http://bugs.debian.org/cgi-bin/bugreport.cgi?bug=632758",
    ""
  },
  { "Seagate Barracuda 7200.11", // unknown firmware
    "ST3(160813|320[68]13|500[368]20|640[36]23|640[35]30|750[36]30|1000(333|[36]40)|1500341)AS?",
    "",
    "There are known problems with these drives,\n"
    "see the following Seagate web pages:\n"
    "http://knowledge.seagate.com/articles/en_US/FAQ/207931en\n"
    "http://knowledge.seagate.com/articles/en_US/FAQ/207951en\n"
    "http://knowledge.seagate.com/articles/en_US/FAQ/207957en",
    ""
  },
  { "Seagate Barracuda 7200.12", // new firmware
    "ST3(160318|250318|320418|50041[08]|750528|1000528)AS",
    "CC4[9A-Z]",
    "", ""
  },
  { "Seagate Barracuda 7200.12", // unknown firmware
    "ST3(160318|250318|320418|50041[08]|750528|1000528)AS",
    "",
    "A firmware update for this drive may be available,\n"
    "see the following Seagate web pages:\n"
    "http://knowledge.seagate.com/articles/en_US/FAQ/207931en\n"
    "http://knowledge.seagate.com/articles/en_US/FAQ/213891en",
    ""
  },
  { "Seagate Barracuda 7200.12", // tested with ST3250312AS/JC45, ST31000524AS/JC45,
      // ST3500413AS/JC4B, ST3750525AS/JC4B
    "ST3(160318|25031[128]|320418|50041[038]|750(518|52[358])|100052[348])AS",
    "", "", ""
  },
  { "Seagate Barracuda XT", // tested with ST32000641AS/CC13,
      // ST4000DX000-1C5160/CC42
    "ST(3(2000641|3000651)AS|4000DX000-.*)",
    "", "", ""
  },
  { "Seagate Barracuda 7200.14 (AF)", // new firmware, tested with
      // ST3000DM001-9YN166/CC4H, ST3000DM001-9YN166/CC9E
    "ST(1000|1500|2000|2500|3000)DM00[1-3]-9YN16.",
    "CC(4[H-Z]|[5-9A-Z]..*)", // >= "CC4H"
    "",
    "-v 188,raw16 -v 240,msec24hour32" // tested with ST3000DM001-9YN166/CC4H
  },
  { "Seagate Barracuda 7200.14 (AF)", // old firmware, tested with
      // ST1000DM003-9YN162/CC46
    "ST(1000|1500|2000|2500|3000)DM00[1-3]-9YN16.",
    "CC4[679CG]",
    "A firmware update for this drive is available,\n"
    "see the following Seagate web pages:\n"
    "http://knowledge.seagate.com/articles/en_US/FAQ/207931en\n"
    "http://knowledge.seagate.com/articles/en_US/FAQ/223651en",
    "-v 188,raw16 -v 240,msec24hour32"
  },
  { "Seagate Barracuda 7200.14 (AF)", // unknown firmware
    "ST(1000|1500|2000|2500|3000)DM00[1-3]-9YN16.",
    "",
    "A firmware update for this drive may be available,\n"
    "see the following Seagate web pages:\n"
    "http://knowledge.seagate.com/articles/en_US/FAQ/207931en\n"
    "http://knowledge.seagate.com/articles/en_US/FAQ/223651en",
    "-v 188,raw16 -v 240,msec24hour32"
  },
  { "Seagate Barracuda 7200.14 (AF)", // different part number, tested with
      // ST1000DM003-1CH162/CC47, ST1000DM003-1CH162/CC49, ST2000DM001-1CH164/CC24,
      // ST1000DM000-9TS15E/CC92, APPLE HDD ST3000DM001/AP15 (no attr 240)
    "ST(1000|1500|2000|2500|3000)DM00[0-3]-.*|"
    "APPLE HDD ST3000DM001",
    "", "",
    "-v 188,raw16 -v 240,msec24hour32"
  },
  { "Seagate Barracuda 7200.14 (AF)", // < 1TB, tested with ST250DM000-1BC141
    "ST(250|320|500|750)DM00[0-3]-.*",
    "", "",
    "-v 188,raw16 -v 240,msec24hour32"
  },
  { "Seagate Desktop HDD.15", // tested with ST4000DM000-1CD168/CC43
    "ST4000DM000-.*",
    "", "",
    "-v 188,raw16 -v 240,msec24hour32"
  },
  { "Seagate Desktop SSHD", // tested with ST2000DX001-1CM164/CC43
    "ST(1000|2000|4000)DX001-.*",
    "", "",
    "-v 188,raw16 -v 240,msec24hour32"
  },
  { "Seagate Barracuda LP", // new firmware
    "ST3(500412|1000520|1500541|2000542)AS",
    "CC3[5-9A-Z]",
    "",
    "" // -F xerrorlba ?
  },
  { "Seagate Barracuda LP", // unknown firmware
    "ST3(500412|1000520|1500541|2000542)AS",
    "",
    "A firmware update for this drive may be available,\n"
    "see the following Seagate web pages:\n"
    "http://knowledge.seagate.com/articles/en_US/FAQ/207931en\n"
    "http://knowledge.seagate.com/articles/en_US/FAQ/213915en",
    "-F xerrorlba" // tested with ST31000520AS/CC32
  },
  { "Seagate Barracuda Green (AF)", // new firmware
    "ST((10|15|20)00DL00[123])-.*",
    "CC(3[2-9A-Z]|[4-9A-Z]..*)", // >= "CC32"
    "", ""
  },
  { "Seagate Barracuda Green (AF)", // unknown firmware
    "ST((10|15|20)00DL00[123])-.*",
    "",
    "A firmware update for this drive may be available,\n"
    "see the following Seagate web pages:\n"
    "http://knowledge.seagate.com/articles/en_US/FAQ/207931en\n"
    "http://knowledge.seagate.com/articles/en_US/FAQ/218171en",
    ""
  },
  { "Seagate Barracuda ES",
    "ST3(250[68]2|32062|40062|50063|75064)0NS",
    "", "", ""
  },
  { "Seagate Barracuda ES.2", // fixed firmware
    "ST3(25031|50032|75033|100034)0NS",
    "SN[01]6|"         // http://knowledge.seagate.com/articles/en_US/FAQ/207963en
    "MA(0[^7]|[^0].)", // http://dellfirmware.seagate.com/dell_firmware/DellFirmwareRequest.jsp
    "",
    "-F xerrorlba" // tested with ST31000340NS/SN06
  },
  { "Seagate Barracuda ES.2", // buggy firmware (Dell)
    "ST3(25031|50032|75033|100034)0NS",
    "MA07",
    "There are known problems with these drives,\n"
    "AND THIS FIRMWARE VERSION IS AFFECTED,\n"
    "see the following Seagate web page:\n"
    "http://dellfirmware.seagate.com/dell_firmware/DellFirmwareRequest.jsp",
    ""
  },
  { "Seagate Barracuda ES.2", // unknown firmware
    "ST3(25031|50032|75033|100034)0NS",
    "",
    "There are known problems with these drives,\n"
    "see the following Seagate web pages:\n"
    "http://knowledge.seagate.com/articles/en_US/FAQ/207931en\n"
    "http://knowledge.seagate.com/articles/en_US/FAQ/207963en",
    ""
  },
  { "Seagate Constellation (SATA)", // tested with ST9500530NS/SN03
    "ST9(160511|500530)NS",
    "", "", ""
  },
  { "Seagate Constellation ES (SATA)", // tested with ST31000524NS/SN11
    "ST3(50051|100052|200064)4NS",
    "", "", ""
  },
  { "Seagate Constellation ES (SATA 6Gb/s)", // tested with ST1000NM0011/SN02
    "ST(5|10|20)00NM0011",
    "", "", ""
  },
  { "Seagate Constellation ES.2 (SATA 6Gb/s)", // tested with ST32000645NS/0004, ST33000650NS,
      // MB3000EBKAB/HPG6
    "ST3(2000645|300065[012])NS|"
    "MB3000EBKAB", // HP OEM
    "", "", ""
  },
  { "Seagate Constellation ES.3", // tested with ST1000NM0033-9ZM173/0001, ST4000NM0033-9ZM170/SN03
    "ST[1234]000NM00[35]3-.*",
    "", "", ""
  },
  { "Seagate Constellation CS", // tested with ST3000NC000/CE02, ST3000NC002-1DY166/CN02
    "ST(1000|2000|3000)NC00[0-3](-.*)?",
    "", "", ""
  },
  { "Seagate Constellation.2 (SATA)", // 2.5", tested with ST91000640NS/SN02, MM1000GBKAL/HPGB
    "ST9(25061|50062|100064)[012]NS|" // *SS = SAS
    "MM1000GBKAL", // HP OEM
    "", "", ""
  },
  { "Seagate Enterprise Capacity 3.5 HDD", // tested with ST6000NM0024-1HT17Z/SN02
    "ST[2456]000NM0[01][248]4-.*", // *[069]4 = 4Kn
    "", "", 
    "-v 188,raw16"
  },
  { "Seagate NAS HDD", // tested with ST2000VN000-1H3164/SC42, ST3000VN000-1H4167/SC43
    "ST[234]000VN000-.*",
    "", "", ""
  },
  { "Seagate Archive HDD", // tested with ST8000AS0002-1NA17Z/AR13
    "ST[568]000AS00[01][12]-.*",
    "", "", ""
  },
  { "Seagate Pipeline HD 5900.1",
    "ST3(160310|320[34]10|500(321|422))CS",
    "", "", ""
  },
  { "Seagate Pipeline HD 5900.2", // tested with ST31000322CS/SC13
    "ST3(160316|250[34]12|320(311|413)|500(312|414)|1000(322|424))CS",
    "", "", ""
  },
  { "Seagate Video 3.5 HDD", // tested with ST4000VM000-1F3168/SC23, SC25
    "ST(10|15|20|30|40)00VM00[023]-.*",
    "", "", ""
  },
  { "Seagate Medalist 17240, 13030, 10231, 8420, and 4310",
    "ST3(17240|13030|10231|8420|4310)A",
    "", "", ""
  },
  { "Seagate Medalist 17242, 13032, 10232, 8422, and 4312",
    "ST3(1724|1303|1023|842|431)2A",
    "", "", ""
  },
  { "Seagate NL35",
    "ST3(250623|250823|400632|400832|250824|250624|400633|400833|500641|500841)NS",
    "", "", ""
  },
  { "Seagate SV35.2",
    "ST3(160815|250820|320620|500630|750640)[AS]V",
    "", "", ""
  },
  { "Seagate SV35.5", // tested with ST31000525SV/CV12
    "ST3(250311|500410|1000525)SV",
    "", "", ""
  },
  { "Seagate SV35", // tested with ST2000VX000-9YW164/CV12
    "ST([123]000VX00[20]|31000526SV|3500411SV)(-.*)?",
    "", "", ""
  },
  { "Seagate DB35", // tested with ST3250823ACE/3.03
    "ST3(200826|250823|300831|400832)ACE",
    "", "", ""
  },
  { "Seagate DB35.2", // tested with ST3160212SCE/3.ACB
    "ST3(802110|120213|160212|200827|250824|300822|400833|500841)[AS]CE",
    "", "", ""
  },
  { "Seagate DB35.3",
    "ST3(750640SCE|((80|160)215|(250|320|400)820|500830|750840)[AS]CE)",
    "", "", ""
  },
  { "Seagate LD25.2", // tested with ST940210AS/3.ALC
    "ST9(40|80)210AS?",
    "", "", ""
  },
  { "Seagate ST1.2 CompactFlash", // tested with ST68022CF/3.01
    "ST6[468]022CF",
    "", "", ""
  },
  { "Western Digital Protege",
  /* Western Digital drives with this comment all appear to use Attribute 9 in
   * a  non-standard manner.  These entries may need to be updated when it
   * is understood exactly how Attribute 9 should be interpreted.
   * UPDATE: this is probably explained by the WD firmware bug described in the
   * smartmontools FAQ */
    "WDC WD([2468]00E|1[26]00A)B-.*",
    "", "", ""
  },
  { "Western Digital Caviar",
  /* Western Digital drives with this comment all appear to use Attribute 9 in
   * a  non-standard manner.  These entries may need to be updated when it
   * is understood exactly how Attribute 9 should be interpreted.
   * UPDATE: this is probably explained by the WD firmware bug described in the
   * smartmontools FAQ */
    "WDC WD(2|3|4|6|8|10|12|16|18|20|25)00BB-.*",
    "", "", ""
  },
  { "Western Digital Caviar WDxxxAB",
  /* Western Digital drives with this comment all appear to use Attribute 9 in
   * a  non-standard manner.  These entries may need to be updated when it
   * is understood exactly how Attribute 9 should be interpreted.
   * UPDATE: this is probably explained by the WD firmware bug described in the
   * smartmontools FAQ */
    "WDC WD(3|4|6|8|25)00AB-.*",
    "", "", ""
  },
  { "Western Digital Caviar WDxxxAA",
  /* Western Digital drives with this comment all appear to use Attribute 9 in
   * a  non-standard manner.  These entries may need to be updated when it
   * is understood exactly how Attribute 9 should be interpreted.
   * UPDATE: this is probably explained by the WD firmware bug described in the
   * smartmontools FAQ */
    "WDC WD...?AA(-.*)?",
    "", "", ""
  },
  { "Western Digital Caviar WDxxxBA",
  /* Western Digital drives with this comment all appear to use Attribute 9 in
   * a  non-standard manner.  These entries may need to be updated when it
   * is understood exactly how Attribute 9 should be interpreted.
   * UPDATE: this is probably explained by the WD firmware bug described in the
   * smartmontools FAQ */
    "WDC WD...BA",
    "", "", ""
  },
  { "Western Digital Caviar AC", // add only 5400rpm/7200rpm (ata33 and faster)
    "WDC AC((116|121|125|225|132|232)|([1-4][4-9][0-9])|([1-4][0-9][0-9][0-9]))00[A-Z]?.*",
    "", "", ""
  },
  { "Western Digital Caviar SE",
  /* Western Digital drives with this comment all appear to use Attribute 9 in
   * a  non-standard manner.  These entries may need to be updated when it
   * is understood exactly how Attribute 9 should be interpreted.
   * UPDATE: this is probably explained by the WD firmware bug described in the
   * smartmontools FAQ
   * UPDATE 2: this does not apply to more recent models, at least WD3200AAJB */
    "WDC WD(4|6|8|10|12|16|18|20|25|30|32|40|50)00(JB|PB)-.*",
    "", "", ""
  },
  { "Western Digital Caviar Blue EIDE",  // WD Caviar SE EIDE
    /* not completely accurate: at least also WD800JB, WD(4|8|20|25)00BB sold as Caviar Blue */
    "WDC WD(16|25|32|40|50)00AAJB-.*",
    "", "", ""
  },
  { "Western Digital Caviar Blue EIDE",  // WD Caviar SE16 EIDE
    "WDC WD(25|32|40|50)00AAKB-.*",
    "", "", ""
  },
  { "Western Digital RE EIDE",
    "WDC WD(12|16|25|32)00SB-.*",
    "", "", ""
  },
  { "Western Digital Caviar Serial ATA",
    "WDC WD(4|8|20|32)00BD-.*",
    "", "", ""
  },
  { "Western Digital Caviar SE Serial ATA", // tested with WDC WD3000JD-98KLB0/08.05J08
    "WDC WD(4|8|12|16|20|25|30|32|40)00(JD|KD|PD)-.*",
    "", "", ""
  },
  { "Western Digital Caviar SE Serial ATA",
    "WDC WD(8|12|16|20|25|30|32|40|50)00JS-.*",
    "", "", ""
  },
  { "Western Digital Caviar SE16 Serial ATA",
    "WDC WD(16|20|25|32|40|50|75)00KS-.*",
    "", "", ""
  },
  { "Western Digital Caviar Blue Serial ATA",  // WD Caviar SE Serial ATA
    /* not completely accurate: at least also WD800BD, (4|8)00JD sold as Caviar Blue */
    "WDC WD((8|12|16|25|32)00AABS|(8|12|16|25|32|40|50)00AAJS)-.*",
    "", "", ""
  },
  { "Western Digital Caviar Blue (SATA)",  // WD Caviar SE16 Serial ATA
      // tested with WD1602ABKS-18N8A0/DELL/02.03B04
    "WDC WD((16|20|25|32|40|50|64|75)00AAKS|1602ABKS|10EALS)-.*",
    "", "", ""
  },
  { "Western Digital Blue", // tested with WDC WD5000AZLX-00K4KA0/80.00A80,
      // WDC WD10EZEX-00RKKA0/80.00A80, WDC WD10EZEX-75M2NA0/01.01A01
    "WDC WD((25|32|50)00AAK|5000AZL|7500AAL|10EAL|10EZE)X-.*",
    "", "", ""
  },
  { "Western Digital RE Serial ATA",
    "WDC WD(12|16|25|32)00(SD|YD|YS)-.*",
    "", "", ""
  },
  { "Western Digital RE2 Serial ATA",
    "WDC WD((40|50|75)00(YR|YS|AYYS)|(16|32|40|50)0[01]ABYS)-.*",
    "", "", ""
  },
  { "Western Digital RE2-GP",
    "WDC WD(5000AB|7500AY|1000FY)PS-.*",
    "", "", ""
  },
  { "Western Digital RE3 Serial ATA", // tested with WDC WD7502ABYS-02A6B0/03.00C06
    "WDC WD((25|32|50|75)02A|(75|10)02F)BYS-.*",
    "", "", ""
  },
  { "Western Digital RE4", // tested with WDC WD2003FYYS-18W0B0/01.01D02,
      // WDC WD1003FBYZ-010FB0/01.01V03
    "WDC WD((25|50)03ABYX|1003FBY[XZ]|(15|20)03FYYS)-.*",
    "", "", ""
  },
  { "Western Digital RE4-GP", // tested with WDC WD2002FYPS-02W3B0/04.01G01
    "WDC WD2002FYPS-.*",
    "", "", ""
  },
  { "Western Digital RE4 (SATA 6Gb/s)", // tested with WDC WD2000FYYZ-01UL1B0/01.01K01,
      // WD2000FYYX/00.0D1K2
    "WDC WD(20|30|40)00FYYZ-.*|WD2000FYYX",
    "", "", ""
  },
  { "Western Digital Se", // tested with WDC WD2000F9YZ-09N20L0/01.01A01
    "WDC WD(1002|2000|3000|4000)F9YZ-.*",
    "", "", ""
  },
  { "Western Digital Caviar Green",
    "WDC WD((50|64|75)00AA(C|V)S|(50|64|75)00AADS|10EA(C|V)S|(10|15|20)EADS)-.*",
    "",
    "",
    "-F xerrorlba" // tested with WDC WD7500AADS-00M2B0/01.00A01
  },
  { "Western Digital Caviar Green (AF)",
    "WDC WD(((64|75|80)00AA|(10|15|20)EA|(25|30)EZ)R|20EAC)S-.*",
    "", "", ""
  },
  { "Western Digital Green", // tested with
      // WDC WD10EZRX-00A8LB0/01.01A01, WDC WD20EZRX-00DC0B0/80.00A80,
      // WDC WD30EZRX-00MMMB0/80.00A80, WDC WD40EZRX-00SPEB0/80.00A80,
      // WDC WD60EZRX-00MVLB1/80.00A80
    "WDC WD(7500AA|(10|15|20)EA|(10|20|25|30|40|50|60)EZ)RX-.*",
    "", "", ""
  },
  { "Western Digital Caviar Black",
    "WDC WD((500|640|750)1AAL|1001FA[EL]|2001FAS)S-.*",
    "", "", ""
  },
  { "Western Digital Black", // tested with
      // WDC WD5003AZEX-00RKKA0/80.00A80, WDC WD1003FZEX-00MK2A0/01.01A01,
      // WDC WD3001FAEX-00MJRA0/01.01L01, WDC WD4001FAEX-00MJRA0/01.01L01
    "WDC WD(5002AAL|5003AZE|(64|75)02AAE|((10|15|20)0[23]|[34]001)F[AZ]E)X-.*",
    "", "", ""
  },
  { "Western Digital AV ATA", // tested with WDC WD3200AVJB-63J5A0/01.03E01
    "WDC WD(8|16|25|32|50)00AV[BJ]B-.*",
    "", "", ""
  },
  { "Western Digital AV SATA",
    "WDC WD(16|25|32)00AVJS-.*",
    "", "", ""
  },
  { "Western Digital AV-GP",
    "WDC WD((16|25|32|50|64|75)00AV[CDV]S|(10|15|20)EV[CDV]S)-.*",
    "", "", ""
  },
  { "Western Digital AV-GP (AF)", // tested with WDC WD10EURS-630AB1/80.00A80,
      // WDC WD10EUCX-63YZ1Y0/51.0AB52, WDC WD20EURX-64HYZY0/80.00A80
    "WDC WD(5000AUDX|7500AURS|10EUCX|(10|15|20|25|30)EUR[SX])-.*",
    "", "", ""
  },
  { "Western Digital AV", // tested with DC WD10JUCT-63CYNY0/01.01A01
    "WDC WD((16|25|32|50)00BU[CD]|5000LUC|10JUC)T-.*",
    "", "", ""
  },
  { "Western Digital Raptor",
    "WDC WD((360|740|800)GD|(360|740|800|1500)ADF[DS])-.*",
    "", "", ""
  },
  { "Western Digital Raptor X",
    "WDC WD1500AHFD-.*",
    "", "", ""
  },
  { "Western Digital VelociRaptor", // tested with WDC WD1500HLHX-01JJPV0/04.05G04
    "WDC WD(((800H|(1500|3000)[BH]|1600H|3000G)LFS)|((1500|3000|4500|6000)[BH]LHX))-.*",
    "", "", ""
  },
  { "Western Digital VelociRaptor (AF)", // tested with WDC WD1000DHTZ-04N21V0/04.06A00
    "WDC WD(2500H|5000H|1000D)HTZ-.*",
    "", "", ""
  },
  { "Western Digital Scorpio EIDE",
    "WDC WD(4|6|8|10|12|16)00(UE|VE)-.*",
    "", "", ""
  },
  { "Western Digital Scorpio Blue EIDE", // tested with WDC WD3200BEVE-00A0HT0/11.01A11
    "WDC WD(4|6|8|10|12|16|25|32)00BEVE-.*",
    "", "", ""
  },
  { "Western Digital Scorpio Serial ATA",
    "WDC WD(4|6|8|10|12|16|25)00BEAS-.*",
    "", "", ""
  },
  { "Western Digital Scorpio Blue Serial ATA",
    "WDC WD((4|6|8|10|12|16|25)00BEVS|(8|12|16|25|32|40|50|64)00BEVT|7500KEVT|10TEVT)-.*",
    "", "", ""
  },
  { "Western Digital Scorpio Blue Serial ATA (AF)", // tested with
      // WDC WD10JPVT-00A1YT0/01.01A01
    "WDC WD((16|25|32|50|64|75)00BPVT|10[JT]PVT)-.*",
    "", "", ""
  },
  { "Western Digital Scorpio Black", // tested with WDC WD5000BEKT-00KA9T0/01.01A01
    "WDC WD(8|12|16|25|32|50)00B[EJ]KT-.*",
    "", "", ""
  },
  { "Western Digital Scorpio Black (AF)",
    "WDC WD(50|75)00BPKT-.*",
    "", "", ""
  },
  { "Western Digital Red", // tested with WDC WD10EFRX-68JCSN0/01.01A01,
      // WDC WD10JFCX-68N6GN0/01.01A01, WDC WD40EFRX-68WT0N0/80.00A80,
      // WDC WD60EFRX-68MYMN1/82.00A82
    "WDC WD(7500BFC|10JFC|(10|20|30|40|50|60)EFR)X-.*",
    "", "", ""
  },
  { "Western Digital Red Pro", // tested with WDC WD2001FFSX-68JNUN0/81.00A81
    "WDC WD[234]001FFSX-.*",
    "", "", ""
  },
  { "Western Digital Purple", // tested with WDC WD40PURX-64GVNY0/80.00A80
    "WDC WD[123456]0PURX-.*",
    "", "", ""
  },
  { "Western Digital Blue Mobile", // tested with WDC WD5000LPVX-08V0TT2/03.01A03
    "WDC WD((25|32|50|75)00[BLM]|10[JS])P[CV][TX]-.*",
    "", "", ""
  },
  { "Western Digital Green Mobile", // tested with WDC WD20NPVX-00EA4T0/01.01A01
    "WDC WD(15|20)NPV[TX]-.*",
    "", "", ""
  },
  { "Western Digital Black Mobile", // tested with WDC WD7500BPKX-22HPJT0/01.01A01
    "WDC WD((16|25|32)00BE|(50|75)00BP)KX-.*",
    "", "", ""
  },
  { "Western Digital Elements / My Passport (USB)", // tested with WDC WD5000BMVW-11AMCS0/01.01A01
    "WDC WD(25|32|40|50)00BMV[UVW]-.*",  // *W-* = USB 3.0
    "", "", ""
  },
  { "Western Digital Elements / My Passport (USB, AF)", // tested with
      // WDC WD5000KMVV-11TK7S1/01.01A01, WDC WD10TMVW-11ZSMS5/01.01A01,
      // WDC WD10JMVW-11S5XS1/01.01A01, WDC WD20NMVW-11W68S0/01.01A01
    "WDC WD(5000[LK]|7500K|10[JT]|20N)MV[VW]-.*", // *W-* = USB 3.0
    "", "", ""
  },
  { "Quantum Bigfoot", // tested with TS10.0A/A21.0G00, TS12.7A/A21.0F00
    "QUANTUM BIGFOOT TS(10\\.0|12\\.7)A",
    "", "", ""
  },
  { "Quantum Fireball lct15",
    "QUANTUM FIREBALLlct15 ([123]0|22)",
    "", "", ""
  },
  { "Quantum Fireball lct20",
    "QUANTUM FIREBALLlct20 [1234]0",
    "", "", ""
  },
  { "Quantum Fireball CX",
    "QUANTUM FIREBALL CX10.2A",
    "", "", ""
  },
  { "Quantum Fireball CR",
    "QUANTUM FIREBALL CR(4.3|6.4|8.4|13.0)A",
    "", "", ""
  },
  { "Quantum Fireball EX", // tested with QUANTUM FIREBALL EX10.2A/A0A.0D00
    "QUANTUM FIREBALL EX(3\\.2|6\\.4|10\\.2)A",
    "", "", ""
  },
  { "Quantum Fireball ST",
    "QUANTUM FIREBALL ST(3.2|4.3|4300)A",
    "", "", ""
  },
  { "Quantum Fireball SE",
    "QUANTUM FIREBALL SE4.3A",
    "", "", ""
  },
  { "Quantum Fireball Plus LM",
    "QUANTUM FIREBALLP LM(10.2|15|20.[45]|30)",
    "", "", ""
  },
  { "Quantum Fireball Plus AS",
    "QUANTUM FIREBALLP AS(10.2|20.5|30.0|40.0|60.0)",
    "", "", ""
  },
  { "Quantum Fireball Plus KX",
    "QUANTUM FIREBALLP KX27.3",
    "", "", ""
  },
  { "Quantum Fireball Plus KA",
    "QUANTUM FIREBALLP KA(9|10).1",
    "", "", ""
  },

  ////////////////////////////////////////////////////
  // USB ID entries
  ////////////////////////////////////////////////////

  // 0x0350 (?)
  { "USB: ViPowER USB3.0 Storage; ",
    "0x0350:0x0038",
    "", // 0x1905
    "",
    "-d sat,12" // ATA output registers missing
  },
  // Hewlett-Packard
  { "USB: HP Desktop HD BD07; ", // 2TB
    "0x03f0:0xbd07",
    "",
    "",
    "-d sat"
  },
  // ALi
  { "USB: ; ALi M5621", // USB->PATA
    "0x0402:0x5621",
    "",
    "",
    "" // unsupported
  },
  // VIA
  { "USB: Connectland BE-USB2-35BP-LCM; VIA VT6204",
    "0x040d:0x6204",
    "",
    "",
    "" // unsupported
  },
  // Buffalo / Melco
  { "USB: Buffalo JustStore Portable HD-PVU2; ",
    "0x0411:0x0181",
    "",
    "",
    "-d sat"
  },
  { "USB: Buffalo Drivestation Duo; ",
    "0x0411:0x01ce",
    "",
    "",
    "-d sat"
  },
  { "USB: Buffalo DriveStation HD-LBU2 ; Medialogic MLDU11",
    "0x0411:0x01ea",
    "",
    "",
    "-d sat"
  },
  { "USB: Buffalo MiniStation Stealth HD-PCTU2; ",
    "0x0411:0x01d9",
    "", // 0x0108
    "",
    "-d sat"
  },
  { "USB: Buffalo MiniStationHD-PCFU3; ",
    "0x0411:0x0240",
    "",
    "",
    "-d sat"
  },
  // LG Electronics
  { "USB: LG Mini HXD5; JMicron",
    "0x043e:0x70f1",
    "", // 0x0100
    "",
    "-d usbjmicron"
  },
  // Philips
  { "USB: Philips; ", // SDE3273FC/97 2.5" SATA HDD enclosure
    "0x0471:0x2021",
    "", // 0x0103
    "",
    "-d sat"
  },
  // Toshiba
  { "USB: Toshiba Stor.E Slim USB 3.0; ", // TOSHIBA MQ01UBD100
    "0x0480:0x0100",
    "", // 0x0000
    "",
    "-d sat"
  },
  { "USB: Toshiba Canvio Basics; ", // TOSHIBA MQ01UBD100
    "0x0480:0x(0201|a200)",
    "",
    "",
    "-d sat"
  },
  { "USB: Toshiba Canvio 500GB; SunPlus",
    "0x0480:0xa004",
    "",
    "",
    "-d usbsunplus"
  },
  { "USB: Toshiba Canvio Basics; ",
    "0x0480:0xa00[6d]",
    "", // 0x0001, 0x0407
    "",
    "-d sat"
  },
  { "USB: Toshiba Canvio 3.0 Portable Hard Drive; ", // TOSHIBA MQ01UBD050
    "0x0480:0xa007",
    "", // 0x0001
    "",
    "-d sat"
  },
  { "USB: Toshiba Stor.E Basics; ",
    "0x0480:0xa00[9ce]",
    "", // 0x0000 (0xa00e)
    "",
    "-d sat"
  },
  { "USB: Toshiba Stor.E Plus", // 2TB
    "0x0480:0xa00a",
    "",
    "",
    "-d sat"
  },
  { "USB: Toshiba Canvio ALU; ", // TOSHIBA MQ01UBB200
    "0x0480:0xa100",
    "",
    "",
    "-d sat"
  },
  { "USB: Toshiba Canvio Desktop; ",
    "0x0480:0xd0(00|10|11)",
    "", // 0x0316 (0xd011)
    "",
    "-d sat"
  },
  // Cypress
  { "USB: ; Cypress CY7C68300A (AT2)",
    "0x04b4:0x6830",
    "0x0001",
    "",
    "" // unsupported
  },
  { "USB: ; Cypress CY7C68300B/C (AT2LP)",
    "0x04b4:0x6830",
    "0x0240",
    "",
    "-d usbcypress"
  },
  // Fujitsu
  { "USB: Fujitsu/Zalman ZM-VE300; ", // USB 3.0
    "0x04c5:0x2028",
    "", // 0x0001
    "",
    "-d sat"
  },
  { "USB: ; Fujitsu", // DeLock 42475, USB 3.0
    "0x04c5:0x201d",
    "", // 0x0001
    "",
    "-d sat"
  },
  // Myson Century
  { "USB: ; Myson Century CS8818",
    "0x04cf:0x8818",
    "", // 0xb007
    "",
    "" // unsupported
  },
  // Samsung
  { "USB: Samsung S2 Portable; JMicron",
    "0x04e8:0x1f0[568a]", // 0x1f0a: SAMSUNG HN-M101XBB
    "",
    "",
    "-d usbjmicron" // 0x1f0a: works also with "-d sat"
  },
  { "USB: Samsung S1 Portable; JMicron",
    "0x04e8:0x2f03",
    "",
    "",
    "-d usbjmicron"
  },
  { "USB: Samsung Story Station; ",
    "0x04e8:0x5f0[56]",
    "",
    "",
    "-d sat"
  },
  { "USB: Samsung G2 Portable; JMicron",
    "0x04e8:0x6032",
    "",
    "",
    "-d usbjmicron"
  },
  { "USB: Samsung Story Station 3.0; ",
    "0x04e8:0x6052",
    "",
    "",
    "-d sat"
  },
  { "USB: Samsung Story Station 3.0; ",
    "0x04e8:0x6054",
    "",
    "",
    "-d sat"
  },
  { "USB: Samsung M2 Portable 3.0; ",
    "0x04e8:0x60c5",
    "",
    "",
    "-d sat"
  },
  { "USB: Samsung D3 Station; ",
    "0x04e8:0x612[45]", // 3TB, 4TB
    "", // 0x200, 0x202
    "",
    "-d sat"
  },
  { "USB: Samsung M3 Portable USB 3.0; ", // 1.5/2TB: SpinPoint M9TU
    "0x04e8:0x61b[3456]", // 500MB, 2TB, 1.5TB, 1TB
    "", // 0x0e00
    "",
    "-d sat"
  },
  { "USB: Samsung S3 Portable; ",
    "0x04e8:0x61c8", // ST1000LM025 HN-M101ABB
    "", // 0x1301
    "",
    "-d sat"
  },
  // Sunplus
  { "USB: ; SunPlus",
    "0x04fc:0x0c05",
    "",
    "",
    "-d usbsunplus"
  },
  { "USB: ; SunPlus SPDIF215",
    "0x04fc:0x0c15",
    "", // 0xf615
    "",
    "-d usbsunplus"
  },
  { "USB: ; SunPlus SPDIF225", // USB+SATA->SATA
    "0x04fc:0x0c25",
    "", // 0x0103
    "",
    "-d usbsunplus"
  },
  // Iomega
  { "USB: Iomega Prestige Desktop USB 3.0; ",
    "0x059b:0x0070",
    "", // 0x0004
    "",
    "-d sat" // ATA output registers missing
  },
  { "USB: Iomega LPHD080-0; ",
    "0x059b:0x0272",
    "",
    "",
    "-d usbcypress"
  },
  { "USB: Iomega MDHD500-U; ",
    "0x059b:0x0275",
    "", // 0x0001
    "",
    "" // unsupported
  },
  { "USB: Iomega MDHD-UE; ",
    "0x059b:0x0277",
    "",
    "",
    "-d usbjmicron"
  },
  { "USB: Iomega LDHD-UP; Sunplus",
    "0x059b:0x0370",
    "",
    "",
    "-d usbsunplus"
  },
  { "USB: Iomega; JMicron",
    "0x059b:0x0[45]75", // 0x0475: Iomega GDHDU2 (0x0100), 0x0575: LDHD-UP
    "",
    "",
    "-d usbjmicron"
  },
  { "USB: Iomega; JMicron",
    "0x059b:0x047a",
    "", // 0x0100
    "",
    "-d sat" // works also with "-d usbjmicron"
  },
  // LaCie
  { "USB: LaCie hard disk (FA Porsche design);",
    "0x059f:0x0651",
    "",
    "",
    "" // unsupported
  },
  { "USB: LaCie hard disk; JMicron",
    "0x059f:0x0951",
    "",
    "",
    "-d usbjmicron"
  },
  { "USB: LaCie Rugged Triple Interface; ",
    "0x059f:0x100c",
    "", // 0x0001
    "",
    "-d sat"
  },
  { "USB: LaCie hard disk (Neil Poulton design);",
    "0x059f:0x1018",
    "",
    "",
    "-d sat"
  },
  { "USB: LaCie Desktop Hard Drive; JMicron",
    "0x059f:0x1019",
    "",
    "",
    "-d usbjmicron"
  },
  { "USB: LaCie Rugged Hard Drive; JMicron",
    "0x059f:0x101d",
    "", // 0x0001
    "",
    "-d usbjmicron,x"
  },
  { "USB: LaCie Little Disk USB2; JMicron",
    "0x059f:0x1021",
    "",
    "",
    "-d usbjmicron"
  },
  { "USB: LaCie hard disk; ",
    "0x059f:0x1029",
    "", // 0x0100
    "",
    "-d sat"
  },
  { "USB: Lacie rikiki; JMicron",
    "0x059f:0x102a",
    "",
    "",
    "-d usbjmicron,x"
  },
  { "USB: LaCie rikiki USB 3.0; ",
    "0x059f:0x10(49|57)",
    "",
    "",
    "-d sat"
  },
  { "USB: LaCie minimus USB 3.0; ",
    "0x059f:0x104a",
    "",
    "",
    "-d sat"
  },
  { "USB: LaCie Rugged Mini USB 3.0; ",
    "0x059f:0x1051",
    "", // 0x0000
    "",
    "-d sat"
  },
  // In-System Design
  { "USB: ; In-System/Cypress ISD-300A1",
    "0x05ab:0x0060",
    "", // 0x1101
    "",
    "-d usbcypress"
  },
  // Genesys Logic
  { "USB: ; Genesys Logic GL881E",
    "0x05e3:0x0702",
    "",
    "",
    "" // unsupported
  },
  { "USB: ; Genesys Logic", // TODO: requires '-T permissive'
    "0x05e3:0x0718",
    "", // 0x0041
    "",
    "-d sat"
  },
  { "USB: ; Genesys Logic GL3310",
    "0x05e3:0x0731", // Chieftec USB 3.0 2.5" case
    "",
    "",
    "-d sat"
  },
  { "USB: ; Genesys Logic",
    "0x05e3:0x0735",
    "", // 0x1003
    "",
    "-d sat"
  },
  // Micron
  { "USB: Micron USB SSD; ",
    "0x0634:0x0655",
    "",
    "",
    "" // unsupported
  },
  // Prolific
  { "USB: ; Prolific PL2507", // USB->PATA
    "0x067b:0x2507",
    "",
    "",
    "-d usbjmicron,0" // Port number is required
  },
  { "USB: ; Prolific PL2571/2771/2773/2775", // USB->SATA, USB3->SATA,
    "0x067b:0x(2571|277[135])",              // USB3+eSATA->SATA, USB3->2xSATA
    "",
    "",
    "" // smartmontools >= r4004: -d usbprolific
  },
  { "USB: ; Prolific PL3507", // USB+IEEE1394->PATA
    "0x067b:0x3507",
    "", // 0x0001
    "",
    "-d usbjmicron,p"
  },
  // Imation
  { "USB: Imation ; ", // Imation Odyssey external USB dock
    "0x0718:0x1000",
    "", // 0x5104
    "",
    "-d sat"
  },
  // SanDisk
  { "USB: SanDisk SDCZ80 Flash Drive; Fujitsu", // ATA ID: SanDisk pSSD
    "0x0781:0x5580",
    "",
    "",
    "-d sat"
  },
  // Freecom
  { "USB: ; Innostor IS631", // No Name USB3->SATA Enclosure
    "0x07ab:0x0621",
    "",
    "",
    "-d sat"
  },
  { "USB: Freecom Mobile Drive XXS; JMicron",
    "0x07ab:0xfc88",
    "", // 0x0101
    "",
    "-d usbjmicron,x"
  },
  { "USB: Freecom Hard Drive XS; Sunplus",
    "0x07ab:0xfc8e",
    "", // 0x010f
    "",
    "-d usbsunplus"
  },
  { "USB: Freecom; ", // Intel labeled
    "0x07ab:0xfc8f",
    "", // 0x0000
    "",
    "-d sat"
  },
  { "USB: Freecom Classic HD 120GB; ",
    "0x07ab:0xfccd",
    "",
    "",
    "" // unsupported
  },
  { "USB: Freecom HD; JMicron", // 500GB
    "0x07ab:0xfcd[6a]",
    "",
    "",
    "-d usbjmicron"
  },
  // Oxford Semiconductor, Ltd
  { "USB: ; Oxford",
    "0x0928:0x0000",
    "",
    "",
    "" // unsupported
  },
  { "USB: ; Oxford OXU921DS",
    "0x0928:0x0002",
    "",
    "",
    "" // unsupported
  },
  { "USB: ; Oxford", // Zalman ZM-VE200
    "0x0928:0x0010",
    "", // 0x0304
    "",
    "-d sat"
  },
  // Toshiba
  { "USB: Toshiba PX1270E-1G16; Sunplus",
    "0x0930:0x0b03",
    "",
    "",
    "-d usbsunplus"
  },
  { "USB: Toshiba PX1396E-3T01; Sunplus", // similar to Dura Micro 501
    "0x0930:0x0b09",
    "",
    "",
    "-d usbsunplus"
  },
  { "USB: Toshiba Stor.E Steel; Sunplus",
    "0x0930:0x0b11",
    "",
    "",
    "-d usbsunplus"
  },
  { "USB: Toshiba Stor.E; ",
    "0x0930:0x0b1[9ab]",
    "", // 0x0001
    "",
    "-d sat"
  },
  // Lumberg, Inc.
  { "USB: Toshiba Stor.E; Sunplus",
    "0x0939:0x0b1[56]",
    "",
    "",
    "-d usbsunplus"
  },
  // Apricorn
  { "USB: Apricorn SATA Wire; ",
    "0x0984:0x0040",
    "",
    "",
    "-d sat"
  },
  // Seagate
  { "USB: Seagate External Drive; Cypress",
    "0x0bc2:0x0503",
    "", // 0x0240
    "",
    "-d usbcypress"
  },
  { "USB: Seagate FreeAgent Go; ",
    "0x0bc2:0x2(000|100|101)",
    "",
    "",
    "-d sat"
  },
  { "USB: Seagate FreeAgent Go FW; ",
    "0x0bc2:0x2200",
    "",
    "",
    "-d sat"
  },
  { "USB: Seagate Expansion Portable; ",
    "0x0bc2:0x23(00|12|20|21)",
    "", // 0x0219 (0x2312)
    "",
    "-d sat"
  },
  { "USB: Seagate FreeAgent Desktop; ",
    "0x0bc2:0x3000",
    "",
    "",
    "-d sat"
  },
  { "USB: Seagate FreeAgent Desk; ",
    "0x0bc2:0x3001",
    "",
    "",
    "-d sat"
  },
  { "USB: Seagate FreeAgent Desk; ", // 1TB
    "0x0bc2:0x3008",
    "",
    "",
    "-d sat,12"
  },
  { "USB: Seagate FreeAgent XTreme; ",
    "0x0bc2:0x3101",
    "",
    "",
    "-d sat"
  },
  { "USB: Seagate Expansion External; ",
    "0x0bc2:0x33(00|12|20|21|32)", // 0x3321: Expansion Desktop 4TB
    "",
    "",
    "-d sat"
  },
  { "USB: Seagate FreeAgent GoFlex USB 2.0; ",
    "0x0bc2:0x502[01]",
    "",
    "",
    "-d sat"
  },
  { "USB: Seagate FreeAgent GoFlex USB 3.0; ",
    "0x0bc2:0x5031",
    "",
    "",
    "-d sat,12"
  },
  { "USB: Seagate FreeAgent; ",
    "0x0bc2:0x5040",
    "",
    "",
    "-d sat"
  },
  { "USB: Seagate FreeAgent GoFlex USB 3.0; ", // 2TB
    "0x0bc2:0x507[01]",
    "",
    "",
    "-d sat"
  },
  { "USB: Seagate FreeAgent GoFlex Desk USB 3.0; ", // 3TB
    "0x0bc2:0x50a1",
    "",
    "",
    "-d sat,12" // "-d sat" does not work (ticket #151)
  },
  { "USB: Seagate FreeAgent GoFlex Desk USB 3.0; ", // 2TB, 4TB
    "0x0bc2:0x50a[57]",
    "", // 0x0100
    "",
    "-d sat"
  },
  { "USB: Seagate FreeAgent GoFlex Pro for Mac; ",
    "0x0bc2:0x6121",
    "", // 0x0148
    "",
    "-d sat"
  },
  { "USB: Seagate Backup Plus USB 3.0; ", // 1TB
    "0x0bc2:0xa0[01]3",
    "", // 0x0100
    "",
    "-d sat"
  },
  { "USB: Seagate Backup Plus Desktop USB 3.0; ",
    "0x0bc2:0xa(0a[14]|b31)", // 4TB, 3TB (8 LBA/1 PBA offset), 5TB
    "",
    "",
    "-d sat"
  },
  { "USB: Seagate Slim Portable Drive; ", // SRD00F1
    "0x0bc2:0xab00",
    "",
    "",
    "-d sat"
  },
  { "USB: Seagate Backup Plus Slim USB 3.0; ", // (ticket #443)
    "0x0bc2:0xab2[14]",
    "", // 0x0100
    "",
    "-d sat"
  },
  // Addonics
  { "USB: Addonics HDMU3; ", // (ticket #609)
    "0x0bf6:0x1001",
    "", // 0x0100
    "",
    ""
  },
  // Dura Micro
  { "USB: Dura Micro; Cypress",
    "0x0c0b:0xb001",
    "", // 0x1110
    "",
    "-d usbcypress"
  },
  { "USB: Dura Micro 509; Sunplus",
    "0x0c0b:0xb159",
    "", // 0x0103
    "",
    "-d usbsunplus"
  },
  // Maxtor
  { "USB: Maxtor OneTouch 200GB; ",
    "0x0d49:0x7010",
    "",
    "",
    "" // unsupported
  },
  { "USB: Maxtor OneTouch; ",
    "0x0d49:0x7300",
    "", // 0x0121
    "",
    "-d sat"
  },
  { "USB: Maxtor OneTouch 4; ",
    "0x0d49:0x7310",
    "", // 0x0125
    "",
    "-d sat"
  },
  { "USB: Maxtor OneTouch 4 Mini; ",
    "0x0d49:0x7350",
    "", // 0x0125
    "",
    "-d sat"
  },
  { "USB: Maxtor BlackArmor Portable; ",
    "0x0d49:0x7550",
    "",
    "",
    "-d sat"
  },
  { "USB: Maxtor Basics Desktop; ",
    "0x0d49:0x7410",
    "", // 0x0122
    "",
    "-d sat"
  },
  { "USB: Maxtor Basics Portable; ",
    "0x0d49:0x7450",
    "", // 0x0122
    "",
    "-d sat"
  },
  // Oyen Digital
  { "USB: Oyen Digital MiniPro USB 3.0; ",
    "0x0dc4:0x020a",
    "",
    "",
    "-d sat"
  },
  // Cowon Systems, Inc.
  { "USB: Cowon iAudio X5; ",
    "0x0e21:0x0510",
    "",
    "",
    "-d usbcypress"
  },
  // iRiver
  { "USB: iRiver iHP-120/140 MP3 Player; Cypress",
    "0x1006:0x3002",
    "", // 0x0100
    "",
    "-d usbcypress"
  },
  // Western Digital
  { "USB: WD My Passport (IDE); Cypress",
    "0x1058:0x0701",
    "", // 0x0240
    "",
    "-d usbcypress"
  },
  { "USB: WD My Passport; ",
    "0x1058:0x0(70[245a]|730|74[0128a]|7a8|8[123]0)",
    "",
    "",
    "-d sat"
  },
  { "USB: WD My Book; ",
    "0x1058:0x09(00|06|10)",
    "", // 06=0x0012, 10=0x0106
    "",
    "-d sat"
  },
  { "USB: WD Elements Desktop; ",
    "0x1058:0x10(01|03|21|7c)",
    "", // 01=0x0104, 03=0x0175, 21=0x2002, 7c=0x1065
    "",
    "-d sat"
  },
  { "USB: WD Elements; ",
    "0x1058:0x10(10|23|42|48|a2|a8|b8)",
    "", // 10=0x0105, a8=0x1042, b8=0x1007
    "",
    "-d sat"
  },
  { "USB: WD My Book; ",
    "0x1058:0x11(00|01|02|04|05|10|30|40)",
    "", // 00/01=0x0165, 02=0x1028, 10=0x1030, 30=0x1012, 40=0x1003
    "",
    "-d sat"
  },
  // Atech Flash Technology
  { "USB: ; Atech", // Enclosure from Kingston SSDNow notebook upgrade kit
    "0x11b0:0x6298",
    "", // 0x0108
    "",
    "-d sat"
  },
  // ADATA
  { "USB: ADATA; ",
    "0x125f:0xa(11|31|35)a", // 0xa11a: Classic CH11 1TB, 0xa31a: HV620 2TB (0x0100)
    "", // 0xa35a: HD650 2TB (0x6503)
    "",
    "-d sat"
  },
  { "USB: ADATA; Cypress",
    "0x125f:0xa9[34]a", // 0xa93a: SH93 (0x0150)
    "",
    "",
    "-d usbcypress"
  },
  // Initio
  { "USB: ; Initio 316000",
    "0x13fd:0x0540",
    "",
    "",
    "" // unsupported
  },
  { "USB: ; Initio", // Thermaltake BlacX
    "0x13fd:0x0840",
    "",
    "",
    "-d sat"
  },
  { "USB: ; Initio", // USB->SATA+PATA, Chieftec CEB-25I
    "0x13fd:0x1040",
    "", // 0x0106
    "",
    "" // unsupported
  },
  { "USB: ; Initio 6Y120L0", // CoolerMaster XCraft RX-3HU
    "0x13fd:0x1150",
    "",
    "",
    "" // unsupported
  },
  { "USB: ; Initio", // USB->SATA
    "0x13fd:0x1240",
    "", // 0x0104
    "",
    "-d sat"
  },
  { "USB: ; Initio", // USB+SATA->SATA
    "0x13fd:0x1340",
    "", // 0x0208
    "",
    "-d sat"
  },
  { "USB: ; Initio",
    "0x13fd:0x1640",
    "", // 0x0864
    "",
    "-d sat,12" // some SMART commands fail, see ticket #295
  },
  { "USB: Intenso Memory Station 2,5\"; Initio",
    "0x13fd:0x1840",
    "",
    "",
    "-d sat"
  },
  { "USB: ; Initio", // NexStar CX USB enclosure
    "0x13fd:0x1e40",
    "",
    "",
    "-d sat"
  },
  { "USB: ; Initio",
    "0x13fd:0x39[124]0", // 0x3910: Seagate Expansion Portable SRD00F1 (0x0100)
    "", // 0x3920: ezDISK EZ370 (0x0205)
    "", // 0x3940: MS-TECH LU-275S (0x0306)
    "-d sat"
  },
  // Super Top
  { "USB: Super Top generic enclosure; ",
    "0x14cd:0x6116",
    "", // 0x0150, older report suggests -d usbcypress
    "", // 0x0160 also reported as unsupported
    "-d sat"
  },
  // JMicron
  { "USB: ; JMicron JMS539", // USB2/3->SATA (old firmware)
    "0x152d:0x0539",
    "0x0100",      // 1.00, various devices support -d usbjmicron
    "",            // 1.00, SSI SI-1359RUS3 supports -d sat,
    ""             //       -d usbjmicron may disconnect drive (ticket #552)
  },
  { "USB: ; JMicron JMS539", // USB2/3->SATA (new firmware)
    "0x152d:0x0539",
    "0x020[56]|"   //  2.05, ZTC USB 3.0 enclosure (ticket #338)
    "0x28(03|12)", // 28.03, Mediasonic ProBox HF2-SU3S2 Rev 2 (port multiplier, ticket #504)
    "",            // 28.12, Mediasonic ProBox H82-SU3S2 (port multiplier)
    "-d sat"
  },
  { "USB: ; JMicron ", // USB->SATA->4xSATA (port multiplier)
    "0x152d:0x0551",   // JMS539? (old firmware may use 0x152d:0x0539, ticket #552)
    "", // 0x0100
    "",
    "-d usbjmicron,x"
  },
  { "USB: ; JMicron", // USB2/3->2xSATA
    "0x152d:0x0565",
    "", // 0x9114, Akasa DuoDock X (ticket #607)
    "",
    "-d sat"
  },
  { "USB: ; JMicron JMS567", // USB2/3->SATA
    "0x152d:0x0567",
    "", // 0x0114
    "", // 0x0205, 2.05, Mediasonic ProBox HF2-SU3S2 Rev 3 (port multiplier, ticket #504)
    "-d sat"
  },
  { "USB: OCZ THROTTLE OCZESATATHR8G; JMicron JMF601",
    "0x152d:0x0602",
    "",
    "",
    "" // unsupported
  },
  { "USB: ; JMicron JM20329", // USB->SATA
    "0x152d:0x2329",
    "", // 0x0100
    "",
    "-d usbjmicron"
  },
  { "USB: ; JMicron JM20336", // USB+SATA->SATA, USB->2xSATA
    "0x152d:0x2336",
    "", // 0x0100
    "",
    "-d usbjmicron,x"
  },
  { "USB: Generic JMicron adapter; JMicron",
    "0x152d:0x2337",
    "",
    "",
    "-d usbjmicron"
  },
  { "USB: ; JMicron JM20337/8", // USB->SATA+PATA, USB+SATA->PATA
    "0x152d:0x2338",
    "", // 0x0100
    "",
    "-d usbjmicron"
  },
  { "USB: ; JMicron JM20339", // USB->SATA
    "0x152d:0x2339",
    "", // 0x0100
    "",
    "-d usbjmicron,x"
  },
  { "USB: ; JMicron", // USB+SATA->SATA
    "0x152d:0x2351",  // e.g. Verbatim Portable Hard Drive 500Gb
    "", // 0x0100
    "",
    "-d sat"
  },
  { "USB: ; JMicron", // USB->SATA
    "0x152d:0x2352",
    "", // 0x0100
    "",
    "-d usbjmicron,x"
  },
  { "USB: ; JMicron", // USB->SATA
    "0x152d:0x2509",
    "", // 0x0100
    "",
    "-d usbjmicron,x"
  },
  { "USB: ; JMicron JMS566", // USB3->SATA
    "0x152d:0x2566", // e.g. Chieftec CEB-7035S
    "", // 0x0114
    "",
    "-d usbjmicron,x"
  },
  { "USB: ; JMicron",
    "0x152d:0x2590",
    "", // 0x0x8105 (ticket #550)
    "",
    "-d sat"
  },
  { "USB: ; JMicron JMS567", // USB2/3->SATA
    "0x152d:0x3562",
    "", // 0x0310, StarTech S358BU33ERM (port multiplier, ticket #508)
    "",
    "-d sat"
  },
  { "USB: ; JMicron", // USB3->SATA
    "0x152d:0x3569",
    "", // 0x0203
    "",
    "-d sat"
  },
  // ASMedia
  { "USB: ; ASMedia ASM1053/1153",
    "0x174c:0x1[01]53",
    "",
    "",
    "-d sat"
  },
  { "USB: ; ASMedia ASM1051",
    "0x174c:0x5106", // 0x174c:0x55aa after firmware update
    "",
    "",
    "-d sat"
  },
  { "USB: ; ASMedia AS2105", // Icy Box IB-AC603A-U3
    "0x174c:0x5136",
    "", // 0x0001
    "",
    "-d sat"
  },
  { "USB: ; ASMedia", // Vantec NexStar USB 3.0 & SATA dual drive dock
    "0x174c:0x5516",
    "",
    "",
    "-d sat"
  },
  { "USB: ; ASMedia", // MEDION HDDrive-n-GO, LaCie Rikiki USB 3.0,
      // Silicon Power Armor A80 (ticket #237)
      // reported as unsupported: BYTECC T-200U3, Kingwin USB 3.0 docking station
    "0x174c:0x55aa",
    "", // 0x0100
    "",
    "-d sat"
  },
  // LucidPort
  { "USB: ; LucidPORT USB300", // RaidSonic ICY BOX IB-110StU3-B, Sharkoon SATA QuickPort H3
    "0x1759:0x500[02]", // 0x5000: USB 2.0, 0x5002: USB 3.0
    "",
    "",
    "-d sat"
  },
  { "USB: ; LucidPort", // Fuj:tech SATA-USB3 dock
    "0x1759:0x5100",
    "", // 0x2580
    "",
    "-d sat"
  },
  // Verbatim
  { "USB: Verbatim Portable Hard Drive; Sunplus",
    "0x18a5:0x0214",
    "", // 0x0112
    "",
    "-d usbsunplus"
  },
  { "USB: Verbatim FW/USB160; Oxford OXUF934SSA-LQAG", // USB+IEEE1394->SATA
    "0x18a5:0x0215",
    "", // 0x0001
    "",
    "-d sat"
  },
  { "USB: Verbatim External Hard Drive 47519; Sunplus", // USB->SATA
    "0x18a5:0x0216",
    "",
    "",
    "-d usbsunplus"
  },
  { "USB: Verbatim Pocket Hard Drive; JMicron", // SAMSUNG SpinPoint N3U-3 (USB, 4KiB LLS)
    "0x18a5:0x0227",
    "",
    "",
    "-d usbjmicron" // "-d usbjmicron,x" does not work
  },
  { "USB: Verbatim External Hard Drive; JMicron", // 2TB
    "0x18a5:0x022a",
    "",
    "",
    "-d usbjmicron"
  },
  { "USB: Verbatim Store'n'Go; JMicron", // USB->SATA
    "0x18a5:0x022b",
    "", // 0x0100
    "",
    "-d usbjmicron"
  },
  { "USB: Verbatim Pocket Hard Drive; ", // 1TB USB 3.0
    "0x18a5:0x0237",
    "",
    "",
    "-d sat,12"
  },
  { "USB: Verbatim External Hard Drive; ", // 3TB USB 3.0
    "0x18a5:0x0400",
    "",
    "",
    "-d sat"
  },
  // Silicon Image
  { "USB: Vantec NST-400MX-SR; Silicon Image 5744",
    "0x1a4a:0x1670",
    "",
    "",
    "" // unsupported
  },
  // SunplusIT
  { "USB: ; SunplusIT",
    "0x1bcf:0x0c31",
    "",
    "",
    "-d usbsunplus"
  },
  // TrekStor
  { "USB: TrekStor DataStation; ", // DataStation maxi light (USB 3.0)
    "0x1e68:0x0050",
    "", // 0x0100
    "",
    "-d sat"
  },
  // Innostor
  { "USB: ; Innostor IS611", // USB3->SATA+PATA
    "0x1f75:0x0611", // SMART access via PATA does not work
    "",
    "",
    "-d sat"
  },
  { "USB: ; Innostor IS621", // USB3->SATA
    "0x1f75:0x0621", // Dynex 2.5" USB 3.0 Exclosure DX-HD302513
    "",
    "",
    "-d sat"
  },
  { "USB: ; Innostor IS888", // USB3->SATA
    "0x1f75:0x0888", // Sharkoon SATA QuickDeck Pro USB 3.0
    "", // 0x0034
    "",
    "" // unsupported
  },
  // VIA Labs
  { "USB: ; VIA VL701", // USB2/3->SATA
    "0x2109:0x0701", // Intenso 2,5" 1TB USB3
    "", // 0x0107
    "",
    "-d sat" // ATA output registers missing
  },
  { "USB: ; VIA VL711", // USB2/3->SATA
    "0x2109:0x0711",
    "", // 0x0114, Mediasonic ProBox K32-SU3 (ticket #594)
    "",
    "" // unsupported
  },
  // 0x2537 (?)
  { "USB: ; ", // USB 3.0
    "0x2537:0x106[68]", // 0x1066: Orico 2599US3, 0x1068: Fantec ER-35U3
    "", // 0x0100
    "",
    "-d sat"
  },
  // Power Quotient International
  { "USB: PQI H560; ",
    "0x3538:0x0902",
    "", // 0x0000
    "",
    "-d sat"
  },
  // Hitachi/SimpleTech
  { "USB: Hitachi Touro Desk; JMicron", // 3TB
    "0x4971:0x1011",
    "",
    "",
    "-d usbjmicron"
  },
  { "USB: Hitachi Touro; ",
    "0x4971:0x101[45]", // 14=1TB, 15=2TB
    "", // 0x0000
    "",
    "-d sat" // ATA output registers missing
  },
  { "USB: Hitachi Touro Mobile; ", // 1TB
    "0x4971:0x102[04]",
    "", // 0x0100
    "",
    "-d sat"
  },
  { "USB: SimpleTech;", // USB 3.0 HDD BOX Agestar,  Rock External HDD 3,5" UASP
    "0x4971:0x8017",
    "",
    "",
    "-d sat"
  },
  { "USB: Hitachi/SimpleTech; JMicron", // 1TB
    "0x4971:0xce17",
    "",
    "",
    "-d usbjmicron,x"
  },
  // OnSpec
  { "USB: ; OnSpec", // USB->PATA
    "0x55aa:0x2b00",
    "", // 0x0100
    "",
    "" // unsupported
  },
  // 0x6795 (?)
  { "USB: Sharkoon 2-Bay RAID Box; ", // USB 3.0
    "0x6795:0x2756",
    "", // 0x0100
    "",
    "-d sat"
  },
/*
}; // builtin_knowndrives[]
 */<|MERGE_RESOLUTION|>--- conflicted
+++ resolved
@@ -75,89 +75,83 @@
 /*
 const drive_settings builtin_knowndrives[] = {
  */
-<<<<<<< HEAD
-  { "$Id: drivedb.h 4164 2015-10-31 17:17:10Z chrfranke $",
-=======
-  { "$Id: drivedb.h 4166 2015-11-07 18:14:33Z chrfranke $",
->>>>>>> cb697b54
+  { "$Id: drivedb.h 4167 2015-11-07 18:27:07Z chrfranke $",
     "-", "-",
     "This is a dummy entry to hold the SVN-Id of drivedb.h",
     ""
-  },
-  { "DEFAULT",
-    "-", "-",
-    "Default settings",
+  /* Default settings:
     "-v 1,raw48,Raw_Read_Error_Rate "
     "-v 2,raw48,Throughput_Performance "
     "-v 3,raw16(avg16),Spin_Up_Time "
     "-v 4,raw48,Start_Stop_Count "
     "-v 5,raw16(raw16),Reallocated_Sector_Ct "
-    "-v 6,raw48,Read_Channel_Margin,HDD "
-    "-v 7,raw48,Seek_Error_Rate,HDD "
-    "-v 8,raw48,Seek_Time_Performance,HDD "
+    "-v 6,raw48,Read_Channel_Margin "             // HDD only
+    "-v 7,raw48,Seek_Error_Rate "                 // HDD only
+    "-v 8,raw48,Seek_Time_Performance "           // HDD only
     "-v 9,raw24(raw8),Power_On_Hours "
-    "-v 10,raw48,Spin_Retry_Count,HDD "
-    "-v 11,raw48,Calibration_Retry_Count,HDD "
+    "-v 10,raw48,Spin_Retry_Count "               // HDD only
+    "-v 11,raw48,Calibration_Retry_Count "        // HDD only
     "-v 12,raw48,Power_Cycle_Count "
     "-v 13,raw48,Read_Soft_Error_Rate "
     //  14-174 Unknown_Attribute
-    "-v 175,raw48,Program_Fail_Count_Chip,SSD "
-    "-v 176,raw48,Erase_Fail_Count_Chip,SSD "
-    "-v 177,raw48,Wear_Leveling_Count,SSD "
-    "-v 178,raw48,Used_Rsvd_Blk_Cnt_Chip,SSD "
-    "-v 179,raw48,Used_Rsvd_Blk_Cnt_Tot,SSD "
-    "-v 180,raw48,Unused_Rsvd_Blk_Cnt_Tot,SSD "
+    "-v 175,raw48,Program_Fail_Count_Chip "       // SSD only
+    "-v 176,raw48,Erase_Fail_Count_Chip "         // SSD only
+    "-v 177,raw48,Wear_Leveling_Count "           // SSD only
+    "-v 178,raw48,Used_Rsvd_Blk_Cnt_Chip "        // SSD only
+    "-v 179,raw48,Used_Rsvd_Blk_Cnt_Tot "         // SSD only
+    "-v 180,raw48,Unused_Rsvd_Blk_Cnt_Tot "       // SSD only
     "-v 181,raw48,Program_Fail_Cnt_Total "
-    "-v 182,raw48,Erase_Fail_Count_Total,SSD "
+    "-v 182,raw48,Erase_Fail_Count_Total "        // SSD only
     "-v 183,raw48,Runtime_Bad_Block "
     "-v 184,raw48,End-to-End_Error "
     //  185-186 Unknown_Attribute
     "-v 187,raw48,Reported_Uncorrect "
     "-v 188,raw48,Command_Timeout "
-    "-v 189,raw48,High_Fly_Writes,HDD "
+    "-v 189,raw48,High_Fly_Writes "               // HDD only
     "-v 190,tempminmax,Airflow_Temperature_Cel "
-    "-v 191,raw48,G-Sense_Error_Rate,HDD "
+    "-v 191,raw48,G-Sense_Error_Rate "            // HDD only
     "-v 192,raw48,Power-Off_Retract_Count "
-    "-v 193,raw48,Load_Cycle_Count,HDD "
+    "-v 193,raw48,Load_Cycle_Count "              // HDD only
     "-v 194,tempminmax,Temperature_Celsius "
     "-v 195,raw48,Hardware_ECC_Recovered "
     "-v 196,raw16(raw16),Reallocated_Event_Count "
     "-v 197,raw48,Current_Pending_Sector "
     "-v 198,raw48,Offline_Uncorrectable "
     "-v 199,raw48,UDMA_CRC_Error_Count "
-    "-v 200,raw48,Multi_Zone_Error_Rate,HDD "
-    "-v 201,raw48,Soft_Read_Error_Rate,HDD "
-    "-v 202,raw48,Data_Address_Mark_Errs,HDD "
+    "-v 200,raw48,Multi_Zone_Error_Rate "         // HDD only
+    "-v 201,raw48,Soft_Read_Error_Rate "          // HDD only
+    "-v 202,raw48,Data_Address_Mark_Errs "        // HDD only
     "-v 203,raw48,Run_Out_Cancel "
     "-v 204,raw48,Soft_ECC_Correction "
     "-v 205,raw48,Thermal_Asperity_Rate "
-    "-v 206,raw48,Flying_Height,HDD "
-    "-v 207,raw48,Spin_High_Current,HDD "
-    "-v 208,raw48,Spin_Buzz,HDD "
-    "-v 209,raw48,Offline_Seek_Performnce,HDD "
+    "-v 206,raw48,Flying_Height "                 // HDD only
+    "-v 207,raw48,Spin_High_Current "             // HDD only
+    "-v 208,raw48,Spin_Buzz "                     // HDD only
+    "-v 209,raw48,Offline_Seek_Performnce "       // HDD only
     //  210-219 Unknown_Attribute
-    "-v 220,raw48,Disk_Shift,HDD "
-    "-v 221,raw48,G-Sense_Error_Rate,HDD "
-    "-v 222,raw48,Loaded_Hours,HDD "
-    "-v 223,raw48,Load_Retry_Count,HDD "
-    "-v 224,raw48,Load_Friction,HDD "
-    "-v 225,raw48,Load_Cycle_Count,HDD "
-    "-v 226,raw48,Load-in_Time,HDD "
-    "-v 227,raw48,Torq-amp_Count,HDD "
+    "-v 220,raw48,Disk_Shift "                    // HDD only
+    "-v 221,raw48,G-Sense_Error_Rate "            // HDD only
+    "-v 222,raw48,Loaded_Hours "                  // HDD only
+    "-v 223,raw48,Load_Retry_Count "              // HDD only
+    "-v 224,raw48,Load_Friction "                 // HDD only
+    "-v 225,raw48,Load_Cycle_Count "              // HDD only
+    "-v 226,raw48,Load-in_Time "                  // HDD only
+    "-v 227,raw48,Torq-amp_Count "                // HDD only
     "-v 228,raw48,Power-off_Retract_Count "
     //  229 Unknown_Attribute
-    "-v 230,raw48,Head_Amplitude,HDD "
+    "-v 230,raw48,Head_Amplitude "                // HDD only
     "-v 231,raw48,Temperature_Celsius "
     "-v 232,raw48,Available_Reservd_Space "
-    "-v 233,raw48,Media_Wearout_Indicator,SSD "
+    "-v 233,raw48,Media_Wearout_Indicator "       // SSD only
     //  234-239 Unknown_Attribute
-    "-v 240,raw24(raw8),Head_Flying_Hours,HDD "
+    "-v 240,raw24(raw8),Head_Flying_Hours "       // HDD only, smartmontools <= r3966: raw48
     "-v 241,raw48,Total_LBAs_Written "
     "-v 242,raw48,Total_LBAs_Read "
     //  243-249 Unknown_Attribute
     "-v 250,raw48,Read_Error_Retry_Rate "
     //  251-253 Unknown_Attribute
-    "-v 254,raw48,Free_Fall_Sensor,HDD"
+    "-v 254,raw48,Free_Fall_Sensor "              // HDD only
+  */
   },
   { "Apacer SSD",
     "(2|4|8|16|32)GB SATA Flash Drive", // tested with APSDM002G15AN-CT/SFDDA01C and SFI2101D, APSDM004G13AN-AT/SFDE001A
