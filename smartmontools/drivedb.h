/*
 * drivedb.h - smartmontools drive database file
 *
 * Home page of code is: http://smartmontools.sourceforge.net
 *
 * Copyright (C) 2003-11 Philip Williams, Bruce Allen
 * Copyright (C) 2008-12 Christian Franke <smartmontools-support@lists.sourceforge.net>
 *
 * This program is free software; you can redistribute it and/or modify
 * it under the terms of the GNU General Public License as published by
 * the Free Software Foundation; either version 2, or (at your option)
 * any later version.
 *
 * You should have received a copy of the GNU General Public License
 * (for example COPYING); If not, see <http://www.gnu.org/licenses/>.
 *
 */

/*
 * Structure used to store drive database entries:
 *
 * struct drive_settings {
 *   const char * modelfamily;
 *   const char * modelregexp;
 *   const char * firmwareregexp;
 *   const char * warningmsg;
 *   const char * presets;
 * };
 *
 * The elements are used in the following ways:
 *
 *  modelfamily     Informal string about the model family/series of a
 *                  device. Set to "" if no info (apart from device id)
 *                  known.  The entry is ignored if this string starts with
 *                  a dollar sign.  Must not start with "USB:", see below.
 *  modelregexp     POSIX extended regular expression to match the model of
 *                  a device.  This should never be "".
 *  firmwareregexp  POSIX extended regular expression to match a devices's
 *                  firmware.  This is optional and should be "" if it is not
 *                  to be used.  If it is nonempty then it will be used to
 *                  narrow the set of devices matched by modelregexp.
 *  warningmsg      A message that may be displayed for matching drives.  For
 *                  example, to inform the user that they may need to apply a
 *                  firmware patch.
 *  presets         String with vendor-specific attribute ('-v') and firmware
 *                  bug fix ('-F') options.  Same syntax as in smartctl command
 *                  line.  The user's own settings override these.
 *
 * The regular expressions for drive model and firmware must match the full
 * string.  The effect of "^FULLSTRING$" is identical to "FULLSTRING".
 * The form ".*SUBSTRING.*" can be used if substring match is desired.
 *
 * The table will be searched from the start to end or until the first match,
 * so the order in the table is important for distinct entries that could match
 * the same drive.
 *
 *
 * Format for USB ID entries:
 *
 *  modelfamily     String with format "USB: DEVICE; BRIDGE" where
 *                  DEVICE is the name of the device and BRIDGE is
 *                  the name of the USB bridge.  Both may be empty
 *                  if no info known.
 *  modelregexp     POSIX extended regular expression to match the USB
 *                  vendor:product ID in hex notation ("0x1234:0xabcd").
 *                  This should never be "".
 *  firmwareregexp  POSIX extended regular expression to match the USB
 *                  bcdDevice info.  Only compared during search if other
 *                  entries with same USB vendor:product ID exist.
 *  warningmsg      Not used yet.
 *  presets         String with one device type ('-d') option.
 *
 */

/*
const drive_settings builtin_knowndrives[] = {
 */
<<<<<<< HEAD
  { "$Id: drivedb.h 3743 2013-01-02 21:39:46Z chrfranke $",
=======
  { "$Id: drivedb.h 3744 2013-01-12 18:32:28Z chrfranke $",
>>>>>>> 7d7e1291
    "-", "-",
    "This is a dummy entry to hold the SVN-Id of drivedb.h",
    ""
  /* Default settings:
    "-v 1,raw48,Raw_Read_Error_Rate "
    "-v 2,raw48,Throughput_Performance "
    "-v 3,raw16(avg16),Spin_Up_Time "
    "-v 4,raw48,Start_Stop_Count "
    "-v 5,raw16(raw16),Reallocated_Sector_Ct "
    "-v 6,raw48,Read_Channel_Margin "
    "-v 7,raw48,Seek_Error_Rate "
    "-v 8,raw48,Seek_Time_Performance "
    "-v 9,raw24(raw8),Power_On_Hours " // smartmontools <= r3527: raw48
    "-v 10,raw48,Spin_Retry_Count "
    "-v 11,raw48,Calibration_Retry_Count "
    "-v 12,raw48,Power_Cycle_Count "
    "-v 13,raw48,Read_Soft_Error_Rate "
    //  14-174 Unknown_Attribute
    "-v 175,raw48,Program_Fail_Count_Chip "
    "-v 176,raw48,Erase_Fail_Count_Chip "
    "-v 177,raw48,Wear_Leveling_Count "
    "-v 178,raw48,Used_Rsvd_Blk_Cnt_Chip "
    "-v 179,raw48,Used_Rsvd_Blk_Cnt_Tot "
    "-v 180,raw48,Unused_Rsvd_Blk_Cnt_Tot "
    "-v 181,raw48,Program_Fail_Cnt_Total "
    "-v 182,raw48,Erase_Fail_Count_Total "
    "-v 183,raw48,Runtime_Bad_Block "
    "-v 184,raw48,End-to-End_Error "
    //  185-186 Unknown_Attribute
    "-v 187,raw48,Reported_Uncorrect "
    "-v 188,raw48,Command_Timeout "
    "-v 189,raw48,High_Fly_Writes "
    "-v 190,tempminmax,Airflow_Temperature_Cel "
    "-v 191,raw48,G-Sense_Error_Rate "
    "-v 192,raw48,Power-Off_Retract_Count "
    "-v 193,raw48,Load_Cycle_Count "
    "-v 194,tempminmax,Temperature_Celsius "
    "-v 195,raw48,Hardware_ECC_Recovered "
    "-v 196,raw16(raw16),Reallocated_Event_Count "
    "-v 197,raw48,Current_Pending_Sector "
    "-v 198,raw48,Offline_Uncorrectable "
    "-v 199,raw48,UDMA_CRC_Error_Count "
    "-v 200,raw48,Multi_Zone_Error_Rate "
    "-v 201,raw48,Soft_Read_Error_Rate "
    "-v 202,raw48,Data_Address_Mark_Errs "
    "-v 203,raw48,Run_Out_Cancel "
    "-v 204,raw48,Soft_ECC_Correction "
    "-v 205,raw48,Thermal_Asperity_Rate "
    "-v 206,raw48,Flying_Height "
    "-v 207,raw48,Spin_High_Current "
    "-v 208,raw48,Spin_Buzz "
    "-v 209,raw48,Offline_Seek_Performnce "
    //  210-219 Unknown_Attribute
    "-v 220,raw48,Disk_Shift "
    "-v 221,raw48,G-Sense_Error_Rate "
    "-v 222,raw48,Loaded_Hours "
    "-v 223,raw48,Load_Retry_Count "
    "-v 224,raw48,Load_Friction "
    "-v 225,raw48,Load_Cycle_Count "
    "-v 226,raw48,Load-in_Time "
    "-v 227,raw48,Torq-amp_Count "
    "-v 228,raw48,Power-off_Retract_Count "
    //  229 Unknown_Attribute
    "-v 230,raw48,Head_Amplitude "
    "-v 231,raw48,Temperature_Celsius "
    "-v 232,raw48,Available_Reservd_Space "
    "-v 233,raw48,Media_Wearout_Indicator "
    //  234-239 Unknown_Attribute
    "-v 240,raw48,Head_Flying_Hours "
    "-v 241,raw48,Total_LBAs_Written "
    "-v 242,raw48,Total_LBAs_Read "
    //  243-249 Unknown_Attribute
    "-v 250,raw48,Read_Error_Retry_Rate "
    //  251-253 Unknown_Attribute
    "-v 254,raw48,Free_Fall_Sensor "
  */
  },
  { "Apple SSD SM128", // Samsung?
    "APPLE SSD SM128",
    "", "", ""
  },
  { "Asus-Phison SSD",
    "ASUS-PHISON SSD",
    "", "", ""
  },
  { "Crucial/Micron RealSSD C300/C400/m4",
    "C300-CTFDDA[AC](064|128|256)MAG|" // Marvell 88SS9174 BJP2, tested with C300-CTFDDAC128MAG/0002
    "C400-MTFDDA[ACK](064|128|256|512)MAM|" // Marvell 9176, tested with C400-MTFDDAC256MAM/0002
    "M4-CT(064|128|256|512)M4SSD2", // tested with M4-CT064M4SSD2/0002, M4-CT512M4SSD2/0309
    "", "",
  //"-v 1,raw48,Raw_Read_Error_Rate "
  //"-v 5,raw16(raw16),Reallocated_Sector_Ct "
  //"-v 9,raw24(raw8),Power_On_Hours "
  //"-v 12,raw48,Power_Cycle_Count "
    "-v 170,raw48,Grown_Failing_Block_Ct "
    "-v 171,raw48,Program_Fail_Count "
    "-v 172,raw48,Erase_Fail_Count "
    "-v 173,raw48,Wear_Leveling_Count "
    "-v 174,raw48,Unexpect_Power_Loss_Ct "
    "-v 181,raw16,Non4k_Aligned_Access "
    "-v 183,raw48,SATA_Iface_Downshift "
  //"-v 184,raw48,End-to-End_Error "
  //"-v 187,raw48,Reported_Uncorrect "
  //"-v 188,raw48,Command_Timeout "
    "-v 189,raw48,Factory_Bad_Block_Ct "
  //"-v 194,tempminmax,Temperature_Celsius "
  //"-v 195,raw48,Hardware_ECC_Recovered "
  //"-v 196,raw16(raw16),Reallocated_Event_Count "
  //"-v 197,raw48,Current_Pending_Sector "
  //"-v 198,raw48,Offline_Uncorrectable "
  //"-v 199,raw48,UDMA_CRC_Error_Count "
    "-v 202,raw48,Perc_Rated_Life_Used "
    "-v 206,raw48,Write_Error_Rate"
  },
  { "SandForce Driven SSDs",
    "SandForce 1st Ed\\.|" // Demo Drive, tested with firmware 320A13F0
    "ADATA SSD S(396|510|599) .?..GB|" // tested with ADATA SSD S510 60GB/320ABBF0,
      // ADATA SSD S599 256GB/3.1.0, 64GB/3.4.6
    "Corsair CSSD-F(40|60|80|115|120|160|240)GBP?2.*|" // Corsair Force, tested with
      // Corsair CSSD-F40GB2/1.1, Corsair CSSD-F115GB2-A/2.1a
    "Corsair Force (3 SSD|GT)|" // SF-2281, tested with Corsair Force 3 SSD/1.3.2, GT/1.3.3
    "FM-25S2S-(60|120|240)GBP2|" // G.SKILL Phoenix Pro, SF-1200, tested with
      // FM-25S2S-240GBP2/4.2
    "FTM(06|12|24|48)CT25H|" // Supertalent TeraDrive CT, tested with
      // FTM24CT25H/STTMP2P1
    "KINGSTON SH10[03]S3(90|120|240|480)G|" // HyperX (3K), SF-2281, tested with
      // SH100S3240G/320ABBF0, SH103S3120G/505ABBF0
    "KINGSTON SVP200S37A(60|90|120|240|480)G|" // V+ 200, SF-2281, tested with
      // SVP200S37A480G/502ABBF0
    "KINGSTON SMS450S3(32|64|128)G|" // mSATA, SF-2281, tested with SMS450S3128G/503ABBF0
    "KINGSTON (SV300|SKC100|SE100)S3.*G|" // other SF-2281
    "MKNSSDCR[0-9]*GB|" // Mushkin Chronos, SF-2281, tested with MKNSSDCR120GB
    "Mushkin MKNSSDCL(40|60|80|90|115|120|180|240|480)GB-DX2?|" // Mushkin Callisto deluxe,
      // SF-1200/1222, Mushkin MKNSSDCL60GB-DX/361A13F0
    "OCZ[ -](AGILITY2([ -]EX)?|COLOSSUS2|ONYX2|VERTEX(2|-LE))( [123]\\..*)?|" // SF-1200,
      // tested with OCZ-VERTEX2/1.11, OCZ-VERTEX2 3.5/1.11
    "OCZ-NOCTI|" // mSATA, SF-2100, tested with OCZ-NOCTI/2.15
    "OCZ-REVODRIVE3?( X2)?|" // PCIe, SF-1200/2281, tested with
      // OCZ-REVODRIVE( X2)?/1.20, OCZ-REVODRIVE3 X2/2.11
    "OCZ[ -](VELO|VERTEX2[ -](EX|PRO))( [123]\\..*)?|" // SF-1500, tested with
      // OCZ VERTEX2-PRO/1.10 (Bogus thresholds for attribute 232 and 235)
    "D2[CR]STK251...-....|" // OCZ Deneva 2 C/R, SF-22xx/25xx,
      // tested with D2CSTK251M11-0240/2.08, D2CSTK251A10-0240/2.15
    "OCZ-(AGILITY3|SOLID3|VERTEX3( MI)?)|"  // SF-2200, tested with OCZ-VERTEX3/2.02,
      // OCZ-AGILITY3/2.11, OCZ-SOLID3/2.15, OCZ-VERTEX3 MI/2.15
    "OCZ Z-DRIVE R4 [CR]M8[48]|" // PCIe, SF-2282/2582, tested with OCZ Z-DRIVE R4 CM84/2.13
      // (Bogus attributes under Linux)
    "(APOC|DENC|DENEVA|FTNC|GFGC|MANG|MMOC|NIMC|TMSC).*|" // other OCZ SF-1200,
      // tested with DENCSTE251M11-0120/1.33, DENEVA PCI-E/1.33
    "(DENR|DRSAK|EC188|NIMR|PSIR|TRSAK).*|" // other OCZ SF-1500
    "OWC Mercury Electra [36]G SSD|" // tested with
      // OWC Mercury Electra 6G SSD/502ABBF0
    "OWC Mercury Extreme Pro (RE )?SSD|" // tested with
      // OWC Mercury Extreme Pro SSD/360A13F0
    "Patriot Pyro|" // tested with Patriot Pyro/332ABBF0
    "SanDisk SDSSDX(60|120|240|480)GG25|" // SanDisk Extreme, SF-2281, tested with
      // SDSSDX240GG25/R201
    "SuperSSpeed S301 [0-9]*GB|" // SF-2281, tested with SuperSSpeed S301 128GB/503
    "(TX32|TX31C1|VN0.?..GCNMK).*|" // Smart Storage Systems XceedSTOR
    "(TX22D1|TX21B1).*|" // Smart Storage Systems XceedIOPS2
    "TX52D1.*|" // Smart Storage Systems Xcel-200
    "UGB(88P|99S)GC...H[BF].", // Unigen, tested with
      // UGB88PGC100HF2/MP Rev2, UGB99SGC100HB3/RC Rev3
    "", "",
    "-v 1,raw24/raw32,Raw_Read_Error_Rate "
    "-v 5,raw48,Retired_Block_Count "
    "-v 9,msec24hour32,Power_On_Hours_and_Msec "
  //"-v 12,raw48,Power_Cycle_Count "
    "-v 13,raw24/raw32,Soft_Read_Error_Rate "
    "-v 100,raw48,Gigabytes_Erased "
    "-v 170,raw48,Reserve_Block_Count "
    "-v 171,raw48,Program_Fail_Count "
    "-v 172,raw48,Erase_Fail_Count "
    "-v 174,raw48,Unexpect_Power_Loss_Ct "
    "-v 177,raw48,Wear_Range_Delta "
    "-v 181,raw48,Program_Fail_Count "
    "-v 182,raw48,Erase_Fail_Count "
    "-v 184,raw48,IO_Error_Detect_Code_Ct "
  //"-v 187,raw48,Reported_Uncorrect "
    "-v 189,tempminmax,Airflow_Temperature_Cel "
  //"-v 194,tempminmax,Temperature_Celsius "
    "-v 195,raw24/raw32,ECC_Uncorr_Error_Count "
  //"-v 196,raw16(raw16),Reallocated_Event_Count "
    "-v 198,hex48,Uncorrectable_Sector_Ct "
    "-v 199,raw48,SATA_CRC_Error_Count "
    "-v 201,raw24/raw32,Unc_Soft_Read_Err_Rate "
    "-v 204,raw24/raw32,Soft_ECC_Correct_Rate "
    "-v 230,raw48,Life_Curve_Status "
    "-v 231,raw48,SSD_Life_Left "
  //"-v 232,raw48,Available_Reservd_Space "
    "-v 233,raw48,SandForce_Internal "
    "-v 234,raw48,SandForce_Internal "
    "-v 235,raw48,SuperCap_Health "
    "-v 241,raw48,Lifetime_Writes_GiB "
    "-v 242,raw48,Lifetime_Reads_GiB"
  },
  { "Indilinx Barefoot based SSDs",
    "Corsair CSSD-V(32|60|64|128|256)GB2|" // Corsair Nova, tested with Corsair CSSD-V32GB2/2.2
    "CRUCIAL_CT(64|128|256)M225|" // tested with CRUCIAL_CT64M225/1571
    "G.SKILL FALCON (64|128|256)GB SSD|" // tested with G.SKILL FALCON 128GB SSD/2030
    "OCZ[ -](AGILITY|ONYX|VERTEX( 1199|-TURBO)?)|" // tested with
      // OCZ-ONYX/1.6, OCZ-VERTEX 1199/00.P97, OCZ-VERTEX/1.30, OCZ VERTEX-TURBO/1.5
    "Patriot[ -]Torqx.*|"
    "RENICE Z2|" // tested with RENICE Z2/2030
    "STT_FT[MD](28|32|56|64)GX25H|" // Super Talent Ultradrive GX, tested with STT_FTM64GX25H/1916
    "TS(18|25)M(64|128)MLC(16|32|64|128|256|512)GSSD|" // ASAX Leopard Hunt II, tested with TS25M64MLC64GSSD/0.1
    "FM-25S2I-(64|128)GBFII|" // G.Skill FALCON II, tested with FM-25S2I-64GBFII
    "TS(60|120)GSSD25D-M", // Transcend Ultra SSD (SATA II), see also Ticket #80
    "", "",
    "-v 1,raw64 " // Raw_Read_Error_Rate
    "-v 9,raw64 " // Power_On_Hours
    "-v 12,raw64 " // Power_Cycle_Count
    "-v 184,raw64,Initial_Bad_Block_Count "
    "-v 195,raw64,Program_Failure_Blk_Ct "
    "-v 196,raw64,Erase_Failure_Blk_Ct "
    "-v 197,raw64,Read_Failure_Blk_Ct "
    "-v 198,raw64,Read_Sectors_Tot_Ct "
    "-v 199,raw64,Write_Sectors_Tot_Ct "
    "-v 200,raw64,Read_Commands_Tot_Ct "
    "-v 201,raw64,Write_Commands_Tot_Ct "
    "-v 202,raw64,Error_Bits_Flash_Tot_Ct "
    "-v 203,raw64,Corr_Read_Errors_Tot_Ct "
    "-v 204,raw64,Bad_Block_Full_Flag "
    "-v 205,raw64,Max_PE_Count_Spec "
    "-v 206,raw64,Min_Erase_Count "
    "-v 207,raw64,Max_Erase_Count "
    "-v 208,raw64,Average_Erase_Count "
    "-v 209,raw64,Remaining_Lifetime_Perc "
    "-v 210,raw64,Indilinx_Internal "
    "-v 211,raw64,SATA_Error_Ct_CRC "
    "-v 212,raw64,SATA_Error_Ct_Handshake "
    "-v 213,raw64,Indilinx_Internal"
  },
  { "Indilinx Everest/Martini based SSDs",
    "OCZ VERTEX[ -]PLUS|" // tested with OCZ VERTEX-PLUS/3.55, OCZ VERTEX PLUS/3.55
    "OCZ-PETROL|" // Everest 1, tested with OCZ-PETROL/3.12
    "OCZ-AGILITY4|" // Everest 2, tested with OCZ-AGILITY4/1.5.2
    "OCZ-VERTEX4", // Everest 2, tested with OCZ-VERTEX4/1.5
    "", "", ""
  //"-v 1,raw48,Raw_Read_Error_Rate "
  //"-v 3,raw16(avg16),Spin_Up_Time "
  //"-v 4,raw48,Start_Stop_Count "
  //"-v 5,raw16(raw16),Reallocated_Sector_Ct "
  //"-v 9,raw24(raw8),Power_On_Hours "
  //"-v 12,raw48,Power_Cycle_Count "
    "-v 232,raw48,Lifetime_Writes " // LBA?
  //"-v 233,raw48,Media_Wearout_Indicator"
  },
  { "Intel X25-E SSDs",
    "SSDSA2SH(032|064)G1.* INTEL",  // G1 = first generation
    "", "",
  //"-v 3,raw16(avg16),Spin_Up_Time "
  //"-v 4,raw48,Start_Stop_Count "
  //"-v 5,raw16(raw16),Reallocated_Sector_Ct "
  //"-v 9,raw24(raw8),Power_On_Hours "
  //"-v 12,raw48,Power_Cycle_Count "
    "-v 192,raw48,Unsafe_Shutdown_Count "
    "-v 225,raw48,Host_Writes_32MiB "
    "-v 226,raw48,Intel_Internal "
    "-v 227,raw48,Intel_Internal "
    "-v 228,raw48,Intel_Internal "
  //"-v 232,raw48,Available_Reservd_Space "
  //"-v 233,raw48,Media_Wearout_Indicator"
  },
  { "Intel X18-M/X25-M G1 SSDs",
    "INTEL SSDSA[12]MH(080|160)G1.*",  // G1 = first generation, 50nm
    "", "",
  //"-v 3,raw16(avg16),Spin_Up_Time "
  //"-v 4,raw48,Start_Stop_Count "
  //"-v 5,raw16(raw16),Reallocated_Sector_Ct "
  //"-v 9,raw24(raw8),Power_On_Hours "
  //"-v 12,raw48,Power_Cycle_Count "
    "-v 192,raw48,Unsafe_Shutdown_Count "
    "-v 225,raw48,Host_Writes_32MiB "
    "-v 226,raw48,Intel_Internal "
    "-v 227,raw48,Intel_Internal "
    "-v 228,raw48,Intel_Internal "
  //"-v 232,raw48,Available_Reservd_Space "
  //"-v 233,raw48,Media_Wearout_Indicator"
  },
  { "Intel X18-M/X25-M/X25-V G2 SSDs", // fixed firmware
      // tested with INTEL SSDSA2M(080|160)G2GC/2CV102J8 (X25-M)
    "INTEL SSDSA[12]M(040|080|120|160)G2.*",  // G2 = second generation, 34nm
    "2CV102(J[89A-Z]|[K-Z].)", // >= "2CV102J8"
    "",
  //"-v 3,raw16(avg16),Spin_Up_Time "
  //"-v 4,raw48,Start_Stop_Count "
  //"-v 5,raw16(raw16),Reallocated_Sector_Ct "
  //"-v 9,raw24(raw8),Power_On_Hours "
  //"-v 12,raw48,Power_Cycle_Count "
  //"-v 184,raw48,End-to-End_Error " // G2 only
    "-v 192,raw48,Unsafe_Shutdown_Count "
    "-v 225,raw48,Host_Writes_32MiB "
    "-v 226,raw48,Workld_Media_Wear_Indic " // Timed Workload Media Wear Indicator (percent*1024)
    "-v 227,raw48,Workld_Host_Reads_Perc "  // Timed Workload Host Reads Percentage
    "-v 228,raw48,Workload_Minutes " // 226,227,228 can be reset by 'smartctl -t vendor,0x40'
  //"-v 232,raw48,Available_Reservd_Space "
  //"-v 233,raw48,Media_Wearout_Indicator"
  },
  { "Intel X18-M/X25-M/X25-V G2 SSDs", // buggy or unknown firmware
      // tested with INTEL SSDSA2M040G2GC/2CV102HD (X25-V)
    "INTEL SSDSA[12]M(040|080|120|160)G2.*",
    "",
    "This drive may require a firmware update to\n"
    "fix possible drive hangs when reading SMART self-test log:\n"
    "http://downloadcenter.intel.com/Detail_Desc.aspx?DwnldID=18363",
    "-v 192,raw48,Unsafe_Shutdown_Count "
    "-v 225,raw48,Host_Writes_32MiB "
    "-v 226,raw48,Workld_Media_Wear_Indic "
    "-v 227,raw48,Workld_Host_Reads_Perc "
    "-v 228,raw48,Workload_Minutes"
  },
<<<<<<< HEAD
  { "Intel 320 Series SSDs", // tested with INTEL SSDSA2CT040G3/4PC10362
    "INTEL SSDSA[12]C[WT](040|080|120|160|300|600)G3",
=======
  { "Intel 320 Series SSDs", // tested with INTEL SSDSA2CT040G3/4PC10362,
      // INTEL SSDSA2CW160G3/4PC10362, INTEL SSDSA2BT040G3/4PC10362
    "INTEL SSDSA[12][BC][WT](040|080|120|160|300|600)G3",
>>>>>>> 7d7e1291
    "", "",
  //"-v 3,raw16(avg16),Spin_Up_Time "
  //"-v 4,raw48,Start_Stop_Count "
  //"-v 5,raw16(raw16),Reallocated_Sector_Ct "
  //"-v 9,raw24(raw8),Power_On_Hours "
  //"-v 12,raw48,Power_Cycle_Count "
    "-v 170,raw48,Reserve_Block_Count "
    "-v 171,raw48,Program_Fail_Count "
    "-v 172,raw48,Erase_Fail_Count "
  //"-v 184,raw48,End-to-End_Error "
  //"-v 187,raw48,Reported_Uncorrect "
    "-v 192,raw48,Unsafe_Shutdown_Count "
    "-v 225,raw48,Host_Writes_32MiB "
    "-v 226,raw48,Workld_Media_Wear_Indic " // Timed Workload Media Wear Indicator (percent*1024)
    "-v 227,raw48,Workld_Host_Reads_Perc "  // Timed Workload Host Reads Percentage
    "-v 228,raw48,Workload_Minutes " // 226,227,228 can be reset by 'smartctl -t vendor,0x40'
  //"-v 232,raw48,Available_Reservd_Space "
  //"-v 233,raw48,Media_Wearout_Indicator "
    "-v 241,raw48,Host_Writes_32MiB "
    "-v 242,raw48,Host_Reads_32MiB"
  },
  { "Intel 710 Series SSDs", // tested with INTEL SSDSA2BZ100G3/6PB10362
    "INTEL SSDSA2BZ(100|200|300)G3",
    "", "",
  //"-v 3,raw16(avg16),Spin_Up_Time "
  //"-v 4,raw48,Start_Stop_Count "
  //"-v 5,raw16(raw16),Reallocated_Sector_Ct "
  //"-v 9,raw24(raw8),Power_On_Hours "
  //"-v 12,raw48,Power_Cycle_Count "
    "-v 170,raw48,Reserve_Block_Count "
    "-v 171,raw48,Program_Fail_Count "
    "-v 172,raw48,Erase_Fail_Count "
    "-v 174,raw48,Unexpect_Power_Loss_Ct " // Missing in 710 specification from September 2011
    "-v 183,raw48,SATA_Downshift_Count "
  //"-v 184,raw48,End-to-End_Error "
  //"-v 187,raw48,Reported_Uncorrect "
  //"-v 190,tempminmax,Airflow_Temperature_Cel "
    "-v 192,raw48,Unsafe_Shutdown_Count "
    "-v 225,raw48,Host_Writes_32MiB "
    "-v 226,raw48,Workld_Media_Wear_Indic " // Timed Workload Media Wear Indicator (percent*1024)
    "-v 227,raw48,Workld_Host_Reads_Perc "  // Timed Workload Host Reads Percentage
    "-v 228,raw48,Workload_Minutes " // 226,227,228 can be reset by 'smartctl -t vendor,0x40'
  //"-v 232,raw48,Available_Reservd_Space "
  //"-v 233,raw48,Media_Wearout_Indicator "
    "-v 241,raw48,Host_Writes_32MiB "
    "-v 242,raw48,Host_Reads_32MiB"
  },
  { "Intel 510 Series SSDs",
    "INTEL SSDSC2MH(120|250)A2",
    "", "",
  //"-v 3,raw16(avg16),Spin_Up_Time "
  //"-v 4,raw48,Start_Stop_Count "
  //"-v 5,raw16(raw16),Reallocated_Sector_Ct "
  //"-v 9,raw24(raw8),Power_On_Hours "
  //"-v 12,raw48,Power_Cycle_Count "
    "-v 192,raw48,Unsafe_Shutdown_Count "
    "-v 225,raw48,Host_Writes_32MiB "
  //"-v 232,raw48,Available_Reservd_Space "
  //"-v 233,raw48,Media_Wearout_Indicator"
  },
  { "Intel 520 Series SSDs", // tested with INTEL SSDSC2CW120A3/400i
    "INTEL SSDSC2CW(060|120|180|240|480)A3",
    "", "",
  //"-v 5,raw16(raw16),Reallocated_Sector_Ct "
    "-v 9,msec24hour32,Power_On_Hours_and_Msec "
  //"-v 12,raw48,Power_Cycle_Count "
    "-v 170,raw48,Available_Reservd_Space "
    "-v 171,raw48,Program_Fail_Count "
    "-v 172,raw48,Erase_Fail_Count "
    "-v 174,raw48,Unexpect_Power_Loss_Ct "
  //"-v 184,raw48,End-to-End_Error "
    "-v 187,raw48,Uncorrectable_Error_Cnt "
  //"-v 192,raw48,Power-Off_Retract_Count "
    "-v 225,raw48,Host_Writes_32MiB "
    "-v 226,raw48,Workld_Media_Wear_Indic "
    "-v 227,raw48,Workld_Host_Reads_Perc "
    "-v 228,raw48,Workload_Minutes "
  //"-v 232,raw48,Available_Reservd_Space "
  //"-v 233,raw48,Media_Wearout_Indicator "
    "-v 241,raw48,Host_Writes_32MiB "
    "-v 242,raw48,Host_Reads_32MiB "
    "-v 249,raw48,NAND_Writes_1GiB"
  },
  { "Intel 330 Series SSDs", // tested with INTEL SSDSC2CT180A3/300i
    "INTEL SSDSC2CT(060|120|180)A3",
    "", "",
  //"-v 5,raw16(raw16),Reallocated_Sector_Ct "
    "-v 9,msec24hour32,Power_On_Hours_and_Msec "
  //"-v 12,raw48,Power_Cycle_Count "
  //"-v 181,raw48,Program_Fail_Cnt_Total " // ] Missing in 330 specification from April 2012
  //"-v 182,raw48,Erase_Fail_Count_Total " // ]
  //"-v 192,raw48,Power-Off_Retract_Count "
    "-v 225,raw48,Host_Writes_32MiB "
  //"-v 232,raw48,Available_Reservd_Space "
  //"-v 233,raw48,Media_Wearout_Indicator "
    "-v 241,raw48,Host_Writes_32MiB "
    "-v 242,raw48,Host_Reads_32MiB "
    "-v 249,raw48,NAND_Writes_1GiB"
  },
  { "Kingston branded X25-V SSDs", // fixed firmware
    "KINGSTON SSDNow 40GB",
    "2CV102(J[89A-Z]|[K-Z].)", // >= "2CV102J8"
    "",
    "-v 192,raw48,Unsafe_Shutdown_Count "
    "-v 225,raw48,Host_Writes_32MiB "
    "-v 226,raw48,Workld_Media_Wear_Indic "
    "-v 227,raw48,Workld_Host_Reads_Perc "
    "-v 228,raw48,Workload_Minutes"
  },
  { "Kingston branded X25-V SSDs", // buggy or unknown firmware
    "KINGSTON SSDNow 40GB",
    "",
    "This drive may require a firmware update to\n"
    "fix possible drive hangs when reading SMART self-test log.\n"
    "To update Kingston branded drives, a modified Intel update\n"
    "tool must be used. Search for \"kingston 40gb firmware\".",
    "-v 192,raw48,Unsafe_Shutdown_Count "
    "-v 225,raw48,Host_Writes_32MiB "
    "-v 226,raw48,Workld_Media_Wear_Indic "
    "-v 227,raw48,Workld_Host_Reads_Perc "
    "-v 228,raw48,Workload_Minutes"
  },
  { "JMicron based SSDs", // JMicron JMF60x
    "Kingston SSDNow V Series [0-9]*GB|" // tested with Kingston SSDNow V Series 64GB/B090522a
    "TS(2|4|8|16|32|64|128|192)GSSD25S?-(M|S)", // Transcend IDE and SATA, tested with TS32GSSD25-M/V090331
    "[BV].*", // other Transcend SSD versions will be catched by subsequent entry
    "",
  //"-v 9,raw24(raw8),Power_On_Hours " // raw value always 0?
  //"-v 12,raw48,Power_Cycle_Count "
  //"-v 194,tempminmax,Temperature_Celsius " // raw value always 0?
    "-v 229,hex64:w012345r,Halt_System/Flash_ID " // Halt, Flash[7]
    "-v 232,hex64:w012345r,Firmware_Version_Info " // "YYMMDD", #Channels, #Banks
    "-v 233,hex48:w01234,ECC_Fail_Record " // Fail number, Row[3], Channel, Bank
    "-v 234,raw24/raw24:w01234,Avg/Max_Erase_Ct "
    "-v 235,raw24/raw24:w01z23,Good/Sys_Block_Ct"
    //  1.....................................40 chars limit for smartmontools <= r3342
  },
  { "JMicron based SSDs", // JMicron JMF61x
    "ADATA S596 Turbo|"  // tested with ADATA S596 Turbo 256GB SATA SSD (JMicron JMF616)
    "APPLE SSD TS.*|"  // Toshiba?, tested with APPLE SSD TS064C/CJAA0201
    "KINGSTON SNV425S2(64|128)GB|"  // SSDNow V Series (2. Generation, JMF618),
                                    // tested with KINGSTON SNV425S264GB/C091126a
    "KINGSTON SSDNOW 30GB|" // tested with KINGSTON SSDNOW 30GB/AJXA0202
    "KINGSTON SS100S2(8|16)G|"  // SSDNow S100 Series, tested with KINGSTON SS100S28G/D100309a
    "KINGSTON SVP?100S2B?(64|96|128|256|512)G|"  // SSDNow V100/V+100 Series,
                                                 // tested with KINGSTON SVP100S296G/CJR10202,
                                                 // KINGSTON SV100S2256G/D110225a
    "TOSHIBA THNS128GG4BBAA|"  // Toshiba / Super Talent UltraDrive DX,
                               // tested with Toshiba 128GB 2.5" SSD (built in MacBooks)
    "TOSHIBA THNSNC128GMLJ|" // tested with THNSNC128GMLJ/CJTA0202 (built in Toshiba Protege/Dynabook)
    "TS(8|16|32|64|128|192|256|512)GSSD25S-(MD?|S)", // Transcend SATA (JMF612), tested with TS256GSSD25S-M/101028
    "", "",
  //"-v 1,raw48,Raw_Read_Error_Rate "
  //"-v 2,raw48,Throughput_Performance "
    "-v 3,raw48,Unknown_Attribute "
  //"-v 5,raw16(raw16),Reallocated_Sector_Ct "
    "-v 7,raw48,Unknown_Attribute "
    "-v 8,raw48,Unknown_Attribute "
  //"-v 9,raw24(raw8),Power_On_Hours "
    "-v 10,raw48,Unknown_Attribute "
  //"-v 12,raw48,Power_Cycle_Count "
  //"-v 167,raw48,Unknown_Attribute "
    "-v 168,raw48,SATA_Phy_Error_Count "
  //"-v 169,raw48,Unknown_Attribute "
    "-v 170,raw16,Bad_Block_Count "
    "-v 173,raw16,Erase_Count "
    "-v 175,raw48,Bad_Cluster_Table_Count "
    "-v 192,raw48,Unexpect_Power_Loss_Ct "
  //"-v 194,tempminmax,Temperature_Celsius "
  //"-v 197,raw48,Current_Pending_Sector "
    "-v 240,raw48,Unknown_Attribute"
  },
  { "Samsung based SSDs",
    "SAMSUNG SSD PM800 .*GB|"  // SAMSUNG PM800 SSDs, tested with SAMSUNG SSD PM800 TH 64GB/VBM25D1Q
    "SAMSUNG SSD PM810 .*GB|"  // SAMSUNG PM810 (470 series) SSDs, tested with SAMSUNG SSD PM810 2.5" 128GB/AXM06D1Q
    "SAMSUNG 470 Series SSD|"  // tested with SAMSUNG 470 Series SSD 64GB/AXM09B1Q
    "SAMSUNG SSD 830 Series|"  // tested with SAMSUNG SSD 830 Series 64GB/CXM03B1Q
    "Samsung SSD 840 PRO Series", // tested with Samsung SSD 840 PRO Series 128GB/DXM04B0Q
    "", "",
  //"-v 5,raw16(raw16),Reallocated_Sector_Ct "
  //"-v 9,raw24(raw8),Power_On_Hours "
  //"-v 12,raw48,Power_Cycle_Count "
  //"-v 175,raw48,Program_Fail_Count_Chip "
  //"-v 176,raw48,Erase_Fail_Count_Chip "
  //"-v 177,raw48,Wear_Leveling_Count "
  //"-v 178,raw48,Used_Rsvd_Blk_Cnt_Chip "
  //"-v 179,raw48,Used_Rsvd_Blk_Cnt_Tot "
  //"-v 180,raw48,Unused_Rsvd_Blk_Cnt_Tot "
  //"-v 181,raw48,Program_Fail_Cnt_Total "
  //"-v 182,raw48,Erase_Fail_Count_Total "
  //"-v 183,raw48,Runtime_Bad_Block "
    "-v 187,raw48,Uncorrectable_Error_Cnt "
  //"-v 190,tempminmax,Airflow_Temperature_Cel "  // seems to be some sort of temperature value for 470 Series?
  //"-v 194,tempminmax,Temperature_Celsius "
    "-v 195,raw48,ECC_Rate "
  //"-v 198,raw48,Offline_Uncorrectable "
    "-v 199,raw48,CRC_Error_Count "
    "-v 201,raw48,Supercap_Status "
    "-v 202,raw48,Exception_Mode_Status "
    "-v 235,raw48,POR_Recovery_Count " // 830/840 Series
  //"-v 241,raw48,Total_LBAs_Written"
  },
  { "Smart Storage Systems Xcel-10 SSDs",  // based on http://www.smartm.com/files/salesLiterature/storage/xcel10.pdf
    "SMART A25FD-(32|64|128)GI32N", // tested with SMART A25FD-128GI32N/B9F23D4K
    "",
    "", // attributes info from http://www.adtron.com/pdf/SMART_Attributes_Xcel-10_810800014_RevB.pdf
    "-v 1,raw48,Not_Supported "
    "-v 2,raw48,Not_Supported "
  //"-v 9,raw24(raw8),Power_On_Hours "
  //"-v 12,raw48,Power_Cycle_Count "
    "-v 191,raw48,Not_Supported "
  //"-v 192,raw48,Power-Off_Retract_Count "
    "-v 197,raw48,ECC_Error_Count "
  //"-v 198,raw48,Offline_Uncorrectable "
  //"-v 199,raw48,UDMA_CRC_Error_Count "
    "-v 251,raw48,Min_Spares_Remain_Perc " // percentage of the total number of spare blocks available
    "-v 252,raw48,Added_Bad_Flash_Blk_Ct " // number of bad flash blocks
    "-v 254,raw48,Total_Erase_Blocks_Ct" // number of times the drive has erased any erase block
  },
  { "Smart Storage Systems XceedSecure2 SSDs",
    "(SMART|Adtron) ([AIS]25FBS|S35FCS).*",
    "", "",
    "-v 9,sec2hour,Power_On_Hours "
    "-v 194,hex64,Proprietary_194"
  },
  { "Smart Storage Systems XceedUltraX/Adtron A25FBX SSDs",
    "(SMART|Adtron) (A|I)25FBX.*",
    "", "",
    "-v 9,hex64,Proprietary_9 "
    "-v 194,hex48,Proprietary_194"
  },
  { "Smart Storage Systems Adtron A25FB 2xN SSDs",
    "(SMART|Adtron) A25FB.*2.N",
    "", "",
    "-v 110,hex64,Proprietary_HWC "
    "-v 111,hex64,Proprietary_MP "
    "-v 112,hex64,Proprietary_RtR "
    "-v 113,hex64,Proprietary_RR "
    "-v 120,hex64,Proprietary_HFAll "
    "-v 121,hex64,Proprietary_HF1st "
    "-v 122,hex64,Proprietary_HF2nd "
    "-v 123,hex64,Proprietary_HF3rd "
    "-v 125,hex64,Proprietary_SFAll "
    "-v 126,hex64,Proprietary_SF1st "
    "-v 127,hex64,Proprietary_SF2nd "
    "-v 128,hex64,Proprietary_SF3rd "
    "-v 194,raw24/raw32:zvzzzw,Fract_Temperature"
    //  1.....................................40 chars limit for smartmontools <= r3342
  },
  { "Smart Storage Systems Adtron A25FB 3xN SSDs",
    "(SMART|Adtron) A25FB-.*3.N",
    "", "",
    "-v 9,sec2hour,Power_On_Hours "
    "-v 113,hex48,Proprietary_RR "
    "-v 130,raw48:54321,Minimum_Spares_All_Zs"
  //"-v 194,tempminmax,Temperature_Celsius"
  },
  { "STEC Mach2 CompactFlash Cards", // tested with STEC M2P CF 1.0.0/K1385MS
    "STEC M2P CF 1.0.0",
    "", "",
    "-v 100,raw48,Erase_Program_Cycles "
    "-v 103,raw48,Remaining_Energy_Storg "
    "-v 170,raw48,Reserved_Block_Count "
    "-v 171,raw48,Program_Fail_Count "
    "-v 172,raw48,Erase_Fail_Count "
    "-v 173,raw48,Wear_Leveling_Count "
    "-v 174,raw48,Unexpect_Power_Loss_Ct "
    "-v 211,raw48,Unknown_Attribute " // ] Missing in specification
    "-v 212,raw48,Unknown_Attribute"  // ] from September 2012
  },
  { "Transcend CompactFlash Cards", // tested with TRANSCEND/20080820,
      // TS4GCF133/20100709, TS16GCF133/20100709
    "TRANSCEND|TS(4|8|16)GCF133",
    "", "",
    "-v 7,raw48,Unknown_Attribute "
    "-v 8,raw48,Unknown_Attribute"
  },
  { "Marvell SSD SD88SA024BA0 (SUN branded)",
    "MARVELL SD88SA024BA0 SUN24G 0902M0054V",
    "", "", ""
  },
  { "HP 1TB SATA disk GB1000EAFJL",
    "GB1000EAFJL",
    "", "", ""
  },
  { "HP 500GB SATA disk MM0500EANCR",
    "MM0500EANCR",
    "", "", ""
  },
  { "HP 250GB SATA disk VB0250EAVER",
    "VB0250EAVER",
    "", "", ""
  },
  { "IBM Deskstar 60GXP",  // ER60A46A firmware
    "(IBM-|Hitachi )?IC35L0[12346]0AVER07.*",
    "ER60A46A",
    "", ""
  },
  { "IBM Deskstar 60GXP",  // All other firmware
    "(IBM-|Hitachi )?IC35L0[12346]0AVER07.*",
    "",
    "IBM Deskstar 60GXP drives may need upgraded SMART firmware.\n"
    "Please see http://haque.net/dtla_update/",
    ""
  },
  { "IBM Deskstar 40GV & 75GXP (A5AA/A6AA firmware)",
    "(IBM-)?DTLA-30[57]0[123467][05].*",
    "T[WX][123468AG][OF]A[56]AA",
    "", ""
  },
  { "IBM Deskstar 40GV & 75GXP (all other firmware)",
    "(IBM-)?DTLA-30[57]0[123467][05].*",
    "",
    "IBM Deskstar 40GV and 75GXP drives may need upgraded SMART firmware.\n"
    "Please see http://haque.net/dtla_update/",
    ""
  },
  { "", // ExcelStor J240, J340, J360, J680, J880 and J8160
    "ExcelStor Technology J(24|34|36|68|88|816)0",
    "", "", ""
  },
  { "", // Fujitsu M1623TAU
    "FUJITSU M1623TAU",
    "",
    "",
    "-v 9,seconds"
  },
  { "Fujitsu MHG",
    "FUJITSU MHG2...ATU?.*",
    "",
    "",
    "-v 9,seconds"
  },
  { "Fujitsu MHH",
    "FUJITSU MHH2...ATU?.*",
    "",
    "",
    "-v 9,seconds"
  },
  { "Fujitsu MHJ",
    "FUJITSU MHJ2...ATU?.*",
    "",
    "",
    "-v 9,seconds"
  },
  { "Fujitsu MHK",
    "FUJITSU MHK2...ATU?.*",
    "",
    "",
    "-v 9,seconds"
  },
  { "",  // Fujitsu MHL2300AT
    "FUJITSU MHL2300AT",
    "",
    "This drive's firmware has a harmless Drive Identity Structure\n"
      "checksum error bug.",
    "-v 9,seconds"
  },
  { "",  // MHM2200AT, MHM2150AT, MHM2100AT, MHM2060AT
    "FUJITSU MHM2(20|15|10|06)0AT",
    "",
    "This drive's firmware has a harmless Drive Identity Structure\n"
      "checksum error bug.",
    "-v 9,seconds"
  },
  { "Fujitsu MHN",
    "FUJITSU MHN2...AT",
    "",
    "",
    "-v 9,seconds"
  },
  { "", // Fujitsu MHR2020AT
    "FUJITSU MHR2020AT",
    "",
    "",
    "-v 9,seconds"
  },
  { "", // Fujitsu MHR2040AT
    "FUJITSU MHR2040AT",
    "",    // Tested on 40BA
    "",
    "-v 9,seconds -v 192,emergencyretractcyclect "
    "-v 198,offlinescanuncsectorct -v 200,writeerrorcount"
  },
  { "Fujitsu MHS AT",
    "FUJITSU MHS20[6432]0AT(  .)?",
    "",
    "",
    "-v 9,seconds -v 192,emergencyretractcyclect "
    "-v 198,offlinescanuncsectorct -v 200,writeerrorcount "
    "-v 201,detectedtacount"
  },
  { "Fujitsu MHT", // tested with FUJITSU MHT2030AC/909B
    "FUJITSU MHT2...(AC|AH|AS|AT|BH)U?.*",
    "",
    "",
    "-v 9,seconds"
  },
  { "Fujitsu MHU",
    "FUJITSU MHU2...ATU?.*",
    "",
    "",
    "-v 9,seconds"
  },
  { "Fujitsu MHV",
    "FUJITSU MHV2...(AH|AS|AT|BH|BS|BT).*",
    "",
    "",
    "-v 9,seconds"
  },
  { "Fujitsu MPA..MPG",
    "FUJITSU MP[A-G]3...A[HTEV]U?.*",
    "",
    "",
    "-v 9,seconds"
  },
  { "Fujitsu MHY BH",
    "FUJITSU MHY2(04|06|08|10|12|16|20|25)0BH.*",
    "", "",
    "-v 240,raw48,Transfer_Error_Rate"
  },
  { "Fujitsu MHW AC", // tested with FUJITSU MHW2060AC/00900004
    "FUJITSU MHW20(40|60)AC",
    "", "", ""
  },
  { "Fujitsu MHW BH",
    "FUJITSU MHW2(04|06|08|10|12|16)0BH.*",
    "", "", ""
  },
  { "Fujitsu MHW BJ",
    "FUJITSU MHW2(08|12|16)0BJ.*",
    "", "", ""
  },
  { "Fujitsu MHZ BH",
    "FUJITSU MHZ2(04|08|12|16|20|25|32)0BH.*",
    "", "", ""
  },
  { "Fujitsu MHZ BJ",
    "FUJITSU MHZ2(08|12|16|20|25|32)0BJ.*",
    "",
    "",
    "-v 9,minutes"
  },
  { "Fujitsu MHZ BS",
    "FUJITSU MHZ2(12|25)0BS.*",
    "", "", ""
  },
  { "Fujitsu MHZ BK",
    "FUJITSU MHZ2(08|12|16|25)0BK.*",
    "", "", ""
  },
  { "Fujitsu MJA BH",
    "FUJITSU MJA2(08|12|16|25|32|40|50)0BH.*",
    "", "", ""
  },
  { "", // Samsung SV4012H (known firmware)
    "SAMSUNG SV4012H",
    "RM100-08",
    "",
    "-v 9,halfminutes -F samsung"
  },
  { "", // Samsung SV4012H (all other firmware)
    "SAMSUNG SV4012H",
    "",
    "May need -F samsung disabled; see manual for details.",
    "-v 9,halfminutes -F samsung"
  },
  { "", // Samsung SV0412H (known firmware)
    "SAMSUNG SV0412H",
    "SK100-01",
    "",
    "-v 9,halfminutes -v 194,10xCelsius -F samsung"
  },
  { "", // Samsung SV0412H (all other firmware)
    "SAMSUNG SV0412H",
    "",
    "May need -F samsung disabled; see manual for details.",
    "-v 9,halfminutes -v 194,10xCelsius -F samsung"
  },
  { "", // Samsung SV1204H (known firmware)
    "SAMSUNG SV1204H",
    "RK100-1[3-5]",
    "",
    "-v 9,halfminutes -v 194,10xCelsius -F samsung"
  },
  { "", // Samsung SV1204H (all other firmware)
    "SAMSUNG SV1204H",
    "",
    "May need -F samsung disabled; see manual for details.",
    "-v 9,halfminutes -v 194,10xCelsius -F samsung"
  },
  { "", // SAMSUNG SV0322A tested with FW JK200-35
    "SAMSUNG SV0322A",
    "", "", ""
  },
  { "SAMSUNG SpinPoint V80", // tested with SV1604N/TR100-23
    "SAMSUNG SV(0211|0401|0612|0802|1203|1604)N",
    "",
    "",
    "-v 9,halfminutes -F samsung2"
  },
  { "", // SAMSUNG SP40A2H with RR100-07 firmware
    "SAMSUNG SP40A2H",
    "RR100-07",
    "",
    "-v 9,halfminutes -F samsung"
  },
  { "", // SAMSUNG SP80A4H with RT100-06 firmware
    "SAMSUNG SP80A4H",
    "RT100-06",
    "",
    "-v 9,halfminutes -F samsung"
  },
  { "", // SAMSUNG SP8004H with QW100-61 firmware
    "SAMSUNG SP8004H",
    "QW100-61",
    "",
    "-v 9,halfminutes -F samsung"
  },
  { "SAMSUNG SpinPoint F1 DT", // tested with HD103UJ/1AA01113
    "SAMSUNG HD(083G|16[12]G|25[12]H|32[12]H|50[12]I|642J|75[23]L|10[23]U)J",
    "", "", ""
  },
  { "SAMSUNG SpinPoint F1 EG", // tested with HD103UI/1AA01113
    "SAMSUNG HD(252H|322H|502I|642J|753L|103U)I",
    "", "", ""
  },
  { "SAMSUNG SpinPoint F1 RE", // tested with HE103UJ/1AA01113
    "SAMSUNG HE(252H|322H|502I|642J|753L|103U)J",
    "", "", ""
  },
  { "SAMSUNG SpinPoint F2 EG", // tested with HD154UI/1AG01118
    "SAMSUNG HD(502H|10[23]S|15[34]U)I",
    "", "", ""
  },
  { "SAMSUNG SpinPoint F3", // tested with HD502HJ/1AJ100E4
    "SAMSUNG HD(502H|754J|103S)J",
    "", "", ""
  },
  { "Seagate Barracuda SpinPoint F3", // tested with ST1000DM005 HD103SJ/1AJ100E5
    "ST[0-9DM]* HD(502H|754J|103S)J",
    "", "", ""
  },
  { "SAMSUNG SpinPoint F3 EG", // tested with HD503HI/1AJ100E4, HD153WI/1AN10002
    "SAMSUNG HD(253G|(324|503)H|754J|105S|(153|203)W)I",
    "", "", ""
  },
  { "SAMSUNG SpinPoint F3 RE", // tested with HE103SJ/1AJ30001
    "SAMSUNG HE(502H|754J|103S)J",
    "", "", ""
  },
  { "SAMSUNG SpinPoint F4 EG (AF)",// tested with HD204UI/1AQ10001(buggy|fixed)
    "SAMSUNG HD(155|204)UI",
    "", // 1AQ10001
    "Using smartmontools or hdparm with this\n"
    "drive may result in data loss due to a firmware bug.\n"
    "****** THIS DRIVE MAY OR MAY NOT BE AFFECTED! ******\n"
    "Buggy and fixed firmware report same version number!\n"
    "See the following web pages for details:\n"
    "http://knowledge.seagate.com/articles/en_US/FAQ/223571en\n"
    "http://sourceforge.net/apps/trac/smartmontools/wiki/SamsungF4EGBadBlocks",
    ""
  },
  { "SAMSUNG SpinPoint S250", // tested with HD200HJ/KF100-06
    "SAMSUNG HD(162|200|250)HJ",
    "", "", ""
  },
  { "SAMSUNG SpinPoint T133", // tested with HD300LJ/ZT100-12, HD400LJ/ZZ100-14, HD401LJ/ZZ100-15
    "SAMSUNG HD(250KD|(30[01]|320|40[01])L[DJ])",
    "", "", ""
  },
  { "SAMSUNG SpinPoint T166", // tested with HD501LJ/CR100-1[01]
    "SAMSUNG HD(080G|160H|32[01]K|403L|50[01]L)J",
    "", "",
    "-v 197,increasing" // at least HD501LJ/CR100-11
  },
  { "SAMSUNG SpinPoint P120", // VF100-37 firmware, tested with SP2514N/VF100-37
    "SAMSUNG SP(16[01]3|2[05][01]4)[CN]",
    "VF100-37",
    "",
    "-F samsung3"
  },
  { "SAMSUNG SpinPoint P120", // other firmware, tested with SP2504C/VT100-33
    "SAMSUNG SP(16[01]3|2[05][01]4)[CN]",
    "",
    "May need -F samsung3 enabled; see manual for details.",
    ""
  },
  { "SAMSUNG SpinPoint P80 SD", // tested with HD160JJ/ZM100-33
    "SAMSUNG HD(080H|120I|160J)J",
    "", "", ""
  },
  { "SAMSUNG SpinPoint P80", // BH100-35 firmware, tested with SP0842N/BH100-35
    "SAMSUNG SP(0451|08[0124]2|12[0145]3|16[0145]4)[CN]",
    "BH100-35",
    "",
    "-F samsung3"
  },
  { "SAMSUNG SpinPoint P80", // firmware *-35 or later
    "SAMSUNG SP(0451|08[0124]2|12[0145]3|16[0145]4)[CN]",
    ".*-3[5-9]",
    "May need -F samsung3 enabled; see manual for details.",
    ""
  },
  { "SAMSUNG SpinPoint P80", // firmware *-25...34, tested with
      // SP0401N/TJ100-30, SP1614C/SW100-25 and -34
    "SAMSUNG SP(04[05]1|08[0124]2|12[0145]3|16[0145]4)[CN]",
    ".*-(2[5-9]|3[0-4])",
    "",
    "-v 9,halfminutes -v 198,increasing"
  },
  { "SAMSUNG SpinPoint P80", // firmware *-23...24, tested with
    // SP0802N/TK100-23,
    // SP1213N/TL100-23,
    // SP1604N/TM100-23 and -24
    "SAMSUNG SP(0451|08[0124]2|12[0145]3|16[0145]4)[CN]",
    ".*-2[34]",
    "",
    "-v 9,halfminutes -F samsung2"
  },
  { "SAMSUNG SpinPoint P80", // unknown firmware
    "SAMSUNG SP(0451|08[0124]2|12[0145]3|16[0145]4)[CN]",
    "",
    "May need -F samsung2 or -F samsung3 enabled; see manual for details.",
    ""
  },
  { "SAMSUNG SpinPoint M40/60/80", // tested with HM120IC/AN100-16, HM160JI/AD100-16
    "SAMSUNG HM(0[468]0H|120I|1[026]0J)[CI]",
    "",
    "",
    "-v 9,halfminutes"
  },
  { "SAMSUNG SpinPoint M5", // tested with HM160HI/HH100-12
    "SAMSUNG HM(((061|080)G|(121|160)H|250J)I|160HC)",
    "", "", ""
  },
  { "SAMSUNG SpinPoint M6", // tested with HM320JI/2SS00_01 M6
    "SAMSUNG HM(251J|320[HJ]|[45]00L)I",
    "", "", ""
  },
  { "SAMSUNG SpinPoint M7", // tested with HM500JI/2AC101C4
    "SAMSUNG HM(250H|320I|[45]00J)I",
    "", "", ""
  },
  { "SAMSUNG SpinPoint M7E (AF)", // tested with HM321HI/2AJ10001, HM641JI/2AJ10001
    "SAMSUNG HM(161G|(251|321)H|501I|641J)I",
    "", "", ""
  },
  { "SAMSUNG SpinPoint M7U (USB)", // tested with HM252HX/2AC101C4
    "SAMSUNG HM(162H|252H|322I|502J)X",
    "", "", ""
  },
  { "SAMSUNG SpinPoint M8 (AF)", // tested with HN-M101MBB/2AR10001
    "SAMSUNG HN-M(250|500|750|101)MBB",
    "", "", ""
  },
  { "Seagate Momentus SpinPoint M8 (AF)", // tested with
      // "ST750LM022 HN-M750MBB"/2AR10001
    "ST(250|500|750|1000)LM0[012][124] HN-M[0-9]*MBB",
    "", "", ""
  },
  { "SAMSUNG SpinPoint M8U (USB)", // tested with HN-M500XBB/2AR10001
    "SAMSUNG HN-M(320|500|750|101)XBB",
    "", "", ""
  },
  { "SAMSUNG SpinPoint MP5", // tested with HM250HJ/2AK10001
    "SAMSUNG HM(250H|320H|500J|640J)J",
    "", "", ""
  },
  { "SAMSUNG SpinPoint MT2", // tested with HM100UI/2AM10001
    "SAMSUNG HM100UI",
    "", "", ""
  },
  { "SAMSUNG HM100UX (S2 Portable)", // tested with HM100UX/2AM10001
    "SAMSUNG HM100UX",
    "", "", ""
  },
  { "SAMSUNG SpinPoint M", // tested with MP0402H/UC100-11
    "SAMSUNG MP0(302|402|603|804)H",
    "",
    "",
    "-v 9,halfminutes"
  },
  { "SAMSUNG SpinPoint N3U-3 (USB, 4KiB LLS)", // tested with HS25YJZ/3AU10-01
    "SAMSUNG HS(122H|2[05]YJ)Z",
    "", "", ""
  },
  { "Maxtor Fireball 541DX",
    "Maxtor 2B0(0[468]|1[05]|20)H1",
    "",
    "",
    "-v 9,minutes -v 194,unknown"
  },
  { "Maxtor Fireball 3",
    "Maxtor 2F0[234]0[JL]0",
    "",
    "",
    "-v 9,minutes"
  },
  { "Maxtor DiamondMax 1280 ATA",  // no self-test log, ATA2-Fast
    "Maxtor 8(1280A2|2160A4|2560A4|3840A6|4000A6|5120A8)",
    "",
    "",
    "-v 9,minutes"
  },
  { "Maxtor DiamondMax 2160 Ultra ATA",
    "Maxtor 8(2160D2|3228D3|3240D3|4320D4|6480D6|8400D8|8455D8)",
    "",
    "",
    "-v 9,minutes"
  },
  { "Maxtor DiamondMax 2880 Ultra ATA",
    "Maxtor 9(0510D4|0576D4|0648D5|0720D5|0840D6|0845D6|0864D6|1008D7|1080D8|1152D8)",
    "",
    "",
    "-v 9,minutes"
  },
  { "Maxtor DiamondMax 3400 Ultra ATA",
    "Maxtor 9(1(360|350|202)D8|1190D7|10[12]0D6|0840D5|06[48]0D4|0510D3|1(350|202)E8|1010E6|0840E5|0640E4)",
    "",
    "",
    "-v 9,minutes"
  },
  { "Maxtor DiamondMax D540X-4G",
    "Maxtor 4G(120J6|160J[68])",
    "",
    "",
    "-v 9,minutes -v 194,unknown"
  },
  { "Maxtor DiamondMax D540X-4K",
    "MAXTOR 4K(020H1|040H2|060H3|080H4)",
    "", "", ""
  },
  { "Maxtor DiamondMax Plus D740X",
    "MAXTOR 6L0(20[JL]1|40[JL]2|60[JL]3|80[JL]4)",
    "", "", ""
  },
  { "Maxtor DiamondMax Plus 5120 Ultra ATA 33",
    "Maxtor 9(0512D2|0680D3|0750D3|0913D4|1024D4|1360D6|1536D6|1792D7|2048D8)",
    "",
    "",
    "-v 9,minutes"
  },
  { "Maxtor DiamondMax Plus 6800 Ultra ATA 66",
    "Maxtor 9(2732U8|2390U7|204[09]U6|1707U5|1366U4|1024U3|0845U3|0683U2)",
    "",
    "",
    "-v 9,minutes"
  },
  { "Maxtor DiamondMax D540X-4D",
    "Maxtor 4D0(20H1|40H2|60H3|80H4)",
    "",
    "",
    "-v 9,minutes -v 194,unknown"
  },
  { "Maxtor DiamondMax 16",
    "Maxtor 4(R0[68]0[JL]0|R1[26]0L0|A160J0|R120L4)",
    "",
    "",
    "-v 9,minutes"
  },
  { "Maxtor DiamondMax 4320 Ultra ATA",
    "Maxtor (91728D8|91512D7|91303D6|91080D5|90845D4|90645D3|90648D[34]|90432D2)",
    "",
    "",
    "-v 9,minutes"
  },
  { "Maxtor DiamondMax 17 VL",
    "Maxtor 9(0431U1|0641U2|0871U2|1301U3|1741U4)",
    "",
    "",
    "-v 9,minutes"
  },
  { "Maxtor DiamondMax 20 VL",
    "Maxtor (94091U8|93071U6|92561U5|92041U4|91731U4|91531U3|91361U3|91021U2|90841U2|90651U2)",
    "",
    "",
    "-v 9,minutes"
  },
  { "Maxtor DiamondMax VL 30",  // U: ATA66, H: ATA100
    "Maxtor (33073U4|32049U3|31536U2|30768U1|33073H4|32305H3|31536H2|30768H1)",
    "",
    "",
    "-v 9,minutes"
  },
  { "Maxtor DiamondMax 36",
    "Maxtor (93652U8|92739U6|91826U4|91369U3|90913U2|90845U2|90435U1)",
    "",
    "",
    "-v 9,minutes"
  },
  { "Maxtor DiamondMax 40 ATA 66",
    "Maxtor 9(0684U2|1024U2|1362U3|1536U3|2049U4|2562U5|3073U6|4098U8)",
    "",
    "",
    "-v 9,minutes"
  },
  { "Maxtor DiamondMax Plus 40 (Ultra ATA 66 and Ultra ATA 100)",
    "Maxtor (54098[UH]8|53073[UH]6|52732[UH]6|52049[UH]4|51536[UH]3|51369[UH]3|51024[UH]2)",
    "",
    "",
    "-v 9,minutes"
  },
  { "Maxtor DiamondMax 40 VL Ultra ATA 100",
    "Maxtor 3(1024H1|1535H2|2049H2|3073H3|4098H4)( B)?",
    "",
    "",
    "-v 9,minutes"
  },
  { "Maxtor DiamondMax Plus 45 Ulta ATA 100",
    "Maxtor 5(4610H6|4098H6|3073H4|2049H3|1536H2|1369H2|1023H2)",
    "",
    "",
    "-v 9,minutes"
  },
  { "Maxtor DiamondMax 60 ATA 66",
    "Maxtor 9(1023U2|1536U2|2049U3|2305U3|3073U4|4610U6|6147U8)",
    "",
    "",
    "-v 9,minutes"
  },
  { "Maxtor DiamondMax 60 ATA 100",
    "Maxtor 9(1023H2|1536H2|2049H3|2305H3|3073H4|4098H6|4610H6|6147H8)",
    "",
    "",
    "-v 9,minutes"
  },
  { "Maxtor DiamondMax Plus 60",
    "Maxtor 5T0(60H6|40H4|30H3|20H2|10H1)",
    "",
    "",
    "-v 9,minutes"
  },
  { "Maxtor DiamondMax 80",
    "Maxtor (98196H8|96147H6)",
    "",
    "",
    "-v 9,minutes"
  },
  { "Maxtor DiamondMax 536DX",
    "Maxtor 4W(100H6|080H6|060H4|040H3|030H2)",
    "",
    "",
    "-v 9,minutes"
  },
  { "Maxtor DiamondMax Plus 8",
    "Maxtor 6(E0[234]|K04)0L0",
    "",
    "",
    "-v 9,minutes"
  },
  { "Maxtor DiamondMax 10 (ATA/133 and SATA/150)",
    "Maxtor 6(B(30|25|20|16|12|10|08)0[MPRS]|L(080[MLP]|(100|120)[MP]|160[MP]|200[MPRS]|250[RS]|300[RS]))0",
    "",
    "",
    "-v 9,minutes"
  },
  { "Maxtor DiamondMax 10 (SATA/300)",
    "Maxtor 6V(080E|160E|200E|250F|300F|320F)0",
    "", "", ""
  },
  { "Maxtor DiamondMax Plus 9",
    "Maxtor 6Y((060|080|120|160)L0|(060|080|120|160|200|250)P0|(060|080|120|160|200|250)M0)",
    "",
    "",
    "-v 9,minutes"
  },
  { "Maxtor DiamondMax 11",
    "Maxtor 6H[45]00[FR]0",
    "", "", ""
  },
  { "Maxtor DiamondMax 17",
    "Maxtor 6G(080L|160[PE])0",
    "", "", ""
  },
  { "Seagate Maxtor DiamondMax 20",
    "MAXTOR STM3(40|80|160)[28]1[12]0?AS?",
    "", "", ""
  },
  { "Seagate Maxtor DiamondMax 21", // tested with MAXTOR STM3250310AS/3.AAF
    "MAXTOR STM3(80[28]15|160215|250310|(250|320)820|320620|500630)AS?",
    "", "", ""
  },
  { "Seagate Maxtor DiamondMax 22", // fixed firmware
    "(MAXTOR )?STM3(500320|750330|1000340)AS?",
    "MX1A", // http://knowledge.seagate.com/articles/en_US/FAQ/207969en
    "", ""
  },
  { "Seagate Maxtor DiamondMax 22", // fixed firmware
    "(MAXTOR )?STM3(160813|320614|640323|1000334)AS?",
    "MX1B", // http://knowledge.seagate.com/articles/en_US/FAQ/207975en
    "", ""
  },
  { "Seagate Maxtor DiamondMax 22", // buggy firmware
    "(MAXTOR )?STM3(500320|750330|1000340)AS?",
    "MX15",
    "There are known problems with these drives,\n"
    "AND THIS FIRMWARE VERSION IS AFFECTED,\n"
    "see the following Seagate web pages:\n"
    "http://knowledge.seagate.com/articles/en_US/FAQ/207931en\n"
    "http://knowledge.seagate.com/articles/en_US/FAQ/207969en",
    ""
  },
  { "Seagate Maxtor DiamondMax 22", // unknown firmware
    "(MAXTOR )?STM3(160813|32061[34]|500320|640323|750330|10003(34|40))AS?",
    "",
    "There are known problems with these drives,\n"
    "see the following Seagate web pages:\n"
    "http://knowledge.seagate.com/articles/en_US/FAQ/207931en\n"
    "http://knowledge.seagate.com/articles/en_US/FAQ/207969en\n"
    "http://knowledge.seagate.com/articles/en_US/FAQ/207975en",
    ""
  },
  { "Seagate Maxtor DiamondMax 23", // new firmware
    "STM3((160|250)31|(320|500)41|(750|1000)52)8AS?",
    "CC3[D-Z]",
    "", ""
  },
  { "Seagate Maxtor DiamondMax 23", // unknown firmware
    "STM3((160|250)31|(320|500)41|(750|1000)52)8AS?",
    "",
    "A firmware update for this drive may be available,\n"
    "see the following Seagate web pages:\n"
    "http://knowledge.seagate.com/articles/en_US/FAQ/207931en\n"
    "http://knowledge.seagate.com/articles/en_US/FAQ/213911en",
    ""
  },
  { "Maxtor MaXLine Plus II",
    "Maxtor 7Y250[PM]0",
    "",
    "",
    "-v 9,minutes"
  },
  { "Maxtor MaXLine II",
    "Maxtor [45]A(25|30|32)0[JN]0",
    "",
    "",
    "-v 9,minutes"
  },
  { "Maxtor MaXLine III (ATA/133 and SATA/150)",
    "Maxtor 7L(25|30)0[SR]0",
    "",
    "",
    "-v 9,minutes"
  },
  { "Maxtor MaXLine III (SATA/300)",
    "Maxtor 7V(25|30)0F0",
    "", "", ""
  },
  { "Maxtor MaXLine Pro 500",  // There is also a 7H500R0 model, but I
    "Maxtor 7H500F0",               // haven't added it because I suspect
    "",                               // it might need vendoropts_9_minutes
    "", ""                            // and nobody has submitted a report yet
  },
  { "", // HITACHI_DK14FA-20B
    "HITACHI_DK14FA-20B",
    "",
    "",
    "-v 9,minutes -v 193,loadunload"
  },
  { "HITACHI Travelstar DK23XX/DK23XXB",
    "HITACHI_DK23..-..B?",
    "",
    "",
    "-v 9,minutes -v 193,loadunload"
  },
  { "Hitachi Endurastar J4K20/N4K20 (formerly DK23FA-20J)",
    "(HITACHI_DK23FA-20J|HTA422020F9AT[JN]0)",
    "",
    "",
    "-v 9,minutes -v 193,loadunload"
  },
  { "Hitachi Endurastar J4K30/N4K30",
    "HE[JN]4230[23]0F9AT00",
    "",
    "",
    "-v 9,minutes -v 193,loadunload"
  },
  { "Hitachi Travelstar C4K60",  // 1.8" slim drive
    "HTC4260[23]0G5CE00|HTC4260[56]0G8CE00",
    "",
    "",
    "-v 9,minutes -v 193,loadunload"
  },
  { "IBM Travelstar 4GT",
    "IBM-DTCA-2(324|409)0",
    "", "", ""
  },
  { "IBM Travelstar 6GN",
    "IBM-DBCA-20(324|486|648)0",
    "", "", ""
  },
  { "IBM Travelstar 25GS, 18GT, and 12GN",
    "IBM-DARA-2(25|18|15|12|09|06)000",
    "", "", ""
  },
  { "IBM Travelstar 14GS",
    "IBM-DCYA-214000",
    "", "", ""
  },
  { "IBM Travelstar 4LP",
    "IBM-DTNA-2(180|216)0",
    "", "", ""
  },
  { "IBM Travelstar 48GH, 30GN, and 15GN",
    "(IBM-|Hitachi )?IC25(T048ATDA05|N0(30|20|15|12|10|07|06|05)ATDA04)-.",
    "", "", ""
  },
  { "IBM Travelstar 32GH, 30GT, and 20GN",
    "IBM-DJSA-2(32|30|20|10|05)",
    "", "", ""
  },
  { "IBM Travelstar 4GN",
    "IBM-DKLA-2(216|324|432)0",
    "", "", ""
  },
  { "IBM/Hitachi Travelstar 60GH and 40GN",
    "(IBM-|Hitachi )?IC25(T060ATC[SX]05|N0[4321]0ATC[SX]04)-.",
    "", "", ""
  },
  { "IBM/Hitachi Travelstar 40GNX",
    "(IBM-|Hitachi )?IC25N0[42]0ATC[SX]05-.",
    "", "", ""
  },
  { "Hitachi Travelstar 80GN",
    "(Hitachi )?IC25N0[23468]0ATMR04-.",
    "", "", ""
  },
  { "Hitachi Travelstar 4K40",
    "(Hitachi )?HTS4240[234]0M9AT00",
    "", "", ""
  },
  { "Hitachi Travelstar 4K120",
    "(Hitachi )?(HTS4212(60|80|10|12)H9AT00|HTS421260G9AT00)",
    "", "", ""
  },
  { "Hitachi Travelstar 5K80",
    "(Hitachi )?HTS5480[8642]0M9AT00",
    "", "", ""
  },
  { "Hitachi Travelstar 5K100",
    "(Hitachi )?HTS5410[1864]0G9(AT|SA)00",
    "", "", ""
  },
  { "Hitachi Travelstar E5K100",
    "(Hitachi )?HTE541040G9(AT|SA)00",
    "", "", ""
  },
  { "Hitachi Travelstar 5K120",
    "(Hitachi )?HTS5412(60|80|10|12)H9(AT|SA)00",
    "", "", ""
  },
  { "Hitachi Travelstar 5K160",
    "(Hitachi |HITACHI )?HTS5416([468]0|1[26])J9(AT|SA)00",
    "", "", ""
  },
  { "Hitachi Travelstar E5K160",
    "(Hitachi )?HTE5416(12|16|60|80)J9(AT|SA)00",
    "", "", ""
  },
  { "Hitachi Travelstar 5K250",
    "(Hitachi |HITACHI )?HTS5425(80|12|16|20|25)K9(A3|SA)00",
    "", "", ""
  },
  { "Hitachi Travelstar 5K320", // tested with HITACHI HTS543232L9SA00/FB4ZC4EC,
    // Hitachi HTS543212L9SA02/FBBAC52F
    "(Hitachi |HITACHI )?HT(S|E)5432(80|12|16|25|32)L9(A3(00)?|SA0[012])",
    "", "", ""
  },
  { "Hitachi Travelstar 5K500.B",
    "(Hitachi )?HT[ES]5450(12|16|25|32|40|50)B9A30[01]",
    "", "", ""
  },
  { "Hitachi Travelstar 7K60",
    "(Hitachi )?HTS726060M9AT00",
    "", "", ""
  },
  { "Hitachi Travelstar E7K60",
    "(Hitachi )?HTE7260[46]0M9AT00",
    "", "", ""
  },
  { "Hitachi Travelstar 7K100",
    "(Hitachi )?HTS7210[168]0G9(AT|SA)00",
    "", "", ""
  },
  { "Hitachi Travelstar E7K100",
    "(Hitachi )?HTE7210[168]0G9(AT|SA)00",
    "", "", ""
  },
  { "Hitachi Travelstar 7K200", // tested with HITACHI HTS722016K9SA00/DCDZC75A
    "(Hitachi |HITACHI )?HTS7220(80|10|12|16|20)K9(A3|SA)00",
    "", "", ""
  },
  { "Hitachi Travelstar 7K320", // tested with
    // HTS723225L9A360/FCDOC30F, HTS723216L9A362/FC2OC39F
    "(Hitachi )?HT[ES]7232(80|12|16|25|32)L9(A300|A36[02]|SA61)",
    "", "", ""
  },
  { "Hitachi Travelstar Z7K320", // tested with HITACHI HTS723232A7A364/EC2ZB70B
    "(HITACHI )?HT[ES]7232(16|25|32)A7A36[145]",
    "", "", ""
  },
  { "Hitachi Travelstar 7K500",
    "(Hitachi )?HT[ES]7250(12|16|25|32|50)A9A36[2-5]",
    "", "", ""
  },
  { "IBM Deskstar 14GXP and 16GP",
    "IBM-DTTA-3(7101|7129|7144|5032|5043|5064|5084|5101|5129|5168)0",
    "", "", ""
  },
  { "IBM Deskstar 25GP and 22GXP",
    "IBM-DJNA-3(5(101|152|203|250)|7(091|135|180|220))0",
    "", "", ""
  },
  { "IBM Deskstar 37GP and 34GXP",
    "IBM-DPTA-3(5(375|300|225|150)|7(342|273|205|136))0",
    "", "", ""
  },
  { "IBM/Hitachi Deskstar 120GXP",
    "(IBM-)?IC35L((020|040|060|080|120)AVVA|0[24]0AVVN)07-[01]",
    "", "", ""
  },
  { "IBM/Hitachi Deskstar GXP-180",
    "(IBM-)?IC35L(030|060|090|120|180)AVV207-[01]",
    "", "", ""
  },
  { "Hitachi Deskstar 5K3000", // tested with HDS5C3030ALA630/MEAOA5C0
    "(Hitachi )?HDS5C30(15|20|30)ALA63[02].*",
    "", "", ""
  },
  { "Hitachi Deskstar 5K4000", // tested with HDS5C4040ALE630/MPAOA250
    "(Hitachi )?HDS5C40(30|40)ALE63[01].*",
    "", "", ""
  },
  { "Hitachi Deskstar 7K80",
    "(Hitachi )?HDS7280([48]0PLAT20|(40)?PLA320|80PLA380).*",
    "", "", ""
  },
  { "Hitachi Deskstar 7K160",
    "(Hitachi )?HDS7216(80|16)PLA[3T]80.*",
    "", "", ""
  },
  { "Hitachi Deskstar 7K250",
    "(Hitachi )?HDS7225((40|80|12|16)VLAT20|(12|16|25)VLAT80|(80|12|16|25)VLSA80)",
    "", "", ""
  },
  { "Hitachi Deskstar 7K250 (SUN branded)",
    "HITACHI HDS7225SBSUN250G.*",
    "", "", ""
  },
  { "Hitachi Deskstar T7K250",
    "(Hitachi )?HDT7225((25|20|16)DLA(T80|380))",
    "", "", ""
  },
  { "Hitachi Deskstar 7K400",
    "(Hitachi )?HDS724040KL(AT|SA)80",
    "", "", ""
  },
  { "Hitachi Deskstar 7K500",
    "(Hitachi )?HDS725050KLA(360|T80)",
    "", "", ""
  },
  { "Hitachi Deskstar P7K500",
    "(Hitachi )?HDP7250(16|25|32|40|50)GLA(36|38|T8)0",
    "", "", ""
  },
  { "Hitachi Deskstar T7K500",
    "(Hitachi )?HDT7250(25|32|40|50)VLA(360|380|T80)",
    "", "", ""
  },
  { "Hitachi Deskstar 7K1000",
    "(Hitachi )?HDS7210(50|75|10)KLA330",
    "", "", ""
  },
  { "Hitachi Deskstar 7K1000.B",
    "(Hitachi )?HDT7210((16|25)SLA380|(32|50|64|75|10)SLA360)",
    "", "", ""
  },
  { "Hitachi Deskstar 7K1000.C", // tested with Hitachi HDS721010CLA330/JP4OA3MA
    "(Hitachi )?HDS7210((16|25)CLA382|(32|50)CLA362|(64|75|10)CLA33[02])",
    "", "", ""
  },
  { "Hitachi Deskstar 7K1000.D", // tested with HDS721010DLE630/MS2OA5Q0
    "Hitachi HDS7210(25|32|50|75|10)DLE630",
    "", "", ""
  },
  { "Hitachi Deskstar E7K1000", // tested with HDE721010SLA330/ST6OA31B
    "Hitachi HDE7210(50|75|10)SLA330",
    "", "", ""
  },
  { "Hitachi Deskstar 7K2000",
    "Hitachi HDS722020ALA330",
    "", "", ""
  },
  { "Hitachi Deskstar 7K3000", // tested with HDS723030ALA640/MKAOA3B0
    "Hitachi HDS7230((15|20)BLA642|30ALA640)",
    "", "", ""
  },
  { "Hitachi Ultrastar A7K1000", // tested with
    // HUA721010KLA330      44X2459 42C0424IBM/GKAOAB4A
    "(Hitachi )?HUA7210(50|75|10)KLA330.*",
    "", "", ""
  },
  { "Hitachi Ultrastar A7K2000", // tested with
    // HUA722010CLA330      43W7629 42C0401IBM
    "(Hitachi )?HUA7220(50|10|20)[AC]LA33[01].*",
    "", "", ""
  },
  { "Hitachi Ultrastar 7K3000", // tested with HUA723030ALA640/MKAOA580
    "Hitachi HUA7230(20|30)ALA640",
    "", "", ""
  },
  { "Hitachi Ultrastar 7K4000", // tested with Hitachi HUS724040ALE640/MJAOA3B0
    "Hitachi HUS7240(20|30|40)ALE640",
    "", "", ""
  },
  { "Toshiba 2.5\" HDD (10-20 GB)",
    "TOSHIBA MK(101[67]GAP|15[67]GAP|20(1[678]GAP|(18|23)GAS))",
    "", "", ""
  },
  { "Toshiba 2.5\" HDD (30-60 GB)",
    "TOSHIBA MK((6034|4032)GSX|(6034|4032)GAX|(6026|4026|4019|3019)GAXB?|(6025|6021|4025|4021|4018|3025|3021|3018)GAS|(4036|3029)GACE?|(4018|3017)GAP)",
    "", "", ""
  },
  { "Toshiba 2.5\" HDD (80 GB and above)",
    "TOSHIBA MK(80(25GAS|26GAX|32GAX|32GSX)|10(31GAS|32GAX)|12(33GAS|34G[AS]X)|2035GSS)",
    "", "", ""
  },
  { "Toshiba 2.5\" HDD MK..50GACY", // tested with TOSHIBA MK8050GACY/TF105A
    "TOSHIBA MK8050GACY",
    "", "", ""
  },
  { "Toshiba 2.5\" HDD MK..52GSX",
    "TOSHIBA MK(80|12|16|25|32)52GSX",
    "", "", ""
  },
  { "Toshiba 2.5\" HDD MK..55GSX", // tested with TOSHIBA MK5055GSX/FG001A, MK3255GSXF/FH115B
    "TOSHIBA MK(12|16|25|32|40|50)55GSXF?",
    "", "", ""
  },
  { "Toshiba 2.5\" HDD MK..56GSY", // tested with TOSHIBA MK2556GSYF/LJ001D
    "TOSHIBA MK(16|25|32|50)56GSYF?",
    "",
    "",
    "-v 9,minutes"
  },
  { "Toshiba 2.5\" HDD MK..59GSXP (AF)",
    "TOSHIBA MK(32|50|64|75)59GSXP?",
    "", "", ""
  },
  { "Toshiba 2.5\" HDD MK..59GSM (AF)",
    "TOSHIBA MK(75|10)59GSM",
    "", "", ""
  },
  { "Toshiba 2.5\" HDD MK..61GSYN", // tested with TOSHIBA MK5061GSYN/MH000A
    "TOSHIBA MK(16|25|32|50|64)61GSYN",
    "", "", ""
  },
  { "Toshiba 2.5\" HDD MK..65GSX", // tested with TOSHIBA MK5065GSX/GJ003A
    "TOSHIBA MK(16|25|32|50|64)65GSX",
    "", "", ""
  },
  { "Toshiba 2.5\" HDD MK..76GSX", // tested with TOSHIBA MK3276GSX/GS002D
    "TOSHIBA MK(16|25|32|50|64)76GSX",
    "",
    "",
    "-v 9,minutes"
  },
  { "Toshiba 3.5\" HDD MK.002TSKB", // tested with TOSHIBA MK1002TSKB/MT1A
    "TOSHIBA MK(10|20)02TSKB",
    "", "", ""
  },
  { "Toshiba 1.8\" HDD",
    "TOSHIBA MK[23468]00[4-9]GA[HL]",
    "", "", ""
  },
  { "Toshiba 1.8\" HDD MK..29GSG",
    "TOSHIBA MK(12|16|25)29GSG",
    "", "", ""
  },
  { "", // TOSHIBA MK6022GAX
    "TOSHIBA MK6022GAX",
    "", "", ""
  },
  { "", // TOSHIBA MK6409MAV
    "TOSHIBA MK6409MAV",
    "", "", ""
  },
  { "Toshiba MKx019GAXB (SUN branded)",
    "TOS MK[34]019GAXB SUN[34]0G",
    "", "", ""
  },
  { "Seagate Momentus",
    "ST9(20|28|40|48)11A",
    "", "", ""
  },
  { "Seagate Momentus 42",
    "ST9(2014|3015|4019)A",
    "", "", ""
  },
  { "Seagate Momentus 4200.2", // tested with ST960812A/3.05
    "ST9(100822|808210|60812|50212|402113|30219)A",
    "", "", ""
  },
  { "Seagate Momentus 5400.2",
    "ST9(808211|6082[12]|408114|308110|120821|10082[34]|8823|6812|4813|3811)AS?",
    "", "", ""
  },
  { "Seagate Momentus 5400.3",
    "ST9(4081[45]|6081[35]|8081[15]|100828|120822|160821)AS?",
    "", "", ""
  },
  { "Seagate Momentus 5400.3 ED",
    "ST9(4081[45]|6081[35]|8081[15]|100828|120822|160821)AB",
    "", "", ""
  },
  { "Seagate Momentus 5400.4",
    "ST9(120817|(160|200|250)827)AS",
    "", "", ""
  },
  { "Seagate Momentus 5400.5",
    "ST9((80|120|160)310|(250|320)320)AS",
    "", "", ""
  },
  { "Seagate Momentus 5400.6",
    "ST9(80313|160(301|314)|(12|25)0315|250317|(320|500)325|500327|640320)ASG?",
    "", "", ""
  },
  { "Seagate Momentus 5400.7",
    "ST9(160316|(250|320)310|(500|640)320)AS",
    "", "", ""
  },
  { "Seagate Momentus 5400.7 (AF)", // tested with ST9640322AS/0001BSM2
      // (device reports 4KiB LPS with 1 sector offset)
    "ST9(320312|400321|640322|750423)AS",
    "", "", ""
  },
  { "Seagate Momentus 5400 PSD", // Hybrid drives
    "ST9(808212|(120|160)8220)AS",
    "", "", ""
  },
  { "Seagate Momentus 7200.1",
    "ST9(10021|80825|6023|4015)AS?",
    "", "", ""
  },
  { "Seagate Momentus 7200.2",
    "ST9(80813|100821|120823|160823|200420)ASG?",
    "", "", ""
  },
  { "Seagate Momentus 7200.3",
    "ST9((80|120|160)411|(250|320)421)ASG?",
    "", "", ""
  },
  { "Seagate Momentus 7200.4",
    "ST9(160412|250410|320423|500420)ASG?",
    "", "", ""
  },
  { "Seagate Momentus 7200 FDE.2",
    "ST9((160413|25041[12]|320426|50042[12])AS|(16041[489]|2504[16]4|32042[67]|500426)ASG)",
    "", "", ""
  },
  { "Seagate Momentus XT", // fixed firmware
    "ST9(2505610|3205620|5005620)AS",
    "SD2[68]", // http://knowledge.seagate.com/articles/en_US/FAQ/215451en
    "", ""
  },
  { "Seagate Momentus XT", // buggy firmware, tested with ST92505610AS/SD24
    "ST9(2505610|3205620|5005620)AS",
    "SD2[45]",
    "These drives may corrupt large files,\n"
    "AND THIS FIRMWARE VERSION IS AFFECTED,\n"
    "see the following web pages for details:\n"
    "http://knowledge.seagate.com/articles/en_US/FAQ/215451en\n"
    "http://forums.seagate.com/t5/Momentus-XT-Momentus-Momentus/Momentus-XT-corrupting-large-files-Linux/td-p/109008\n"
    "http://superuser.com/questions/313447/seagate-momentus-xt-corrupting-files-linux-and-mac",
    ""
  },
  { "Seagate Momentus XT", // unknown firmware
    "ST9(2505610|3205620|5005620)AS",
    "",
    "These drives may corrupt large files,\n"
    "see the following web pages for details:\n"
    "http://knowledge.seagate.com/articles/en_US/FAQ/215451en\n"
    "http://forums.seagate.com/t5/Momentus-XT-Momentus-Momentus/Momentus-XT-corrupting-large-files-Linux/td-p/109008\n"
    "http://superuser.com/questions/313447/seagate-momentus-xt-corrupting-files-linux-and-mac",
    ""
  },
  { "Seagate Momentus XT (AF)", // tested with ST750LX003-1AC154/SM12
    "ST750LX003-.*",
    "", "", ""
  },
  { "Seagate Medalist 1010, 1720, 1721, 2120, 3230 and 4340",  // ATA2, with -t permissive
    "ST3(1010|1720|1721|2120|3230|4340)A",
    "", "", ""
  },
  { "Seagate Medalist 2110, 3221, 4321, 6531, and 8641",
    "ST3(2110|3221|4321|6531|8641)A",
    "", "", ""
  },
  { "Seagate U4",
    "ST3(2112|4311|6421|8421)A",
    "", "", ""
  },
  { "Seagate U5",
    "ST3(40823|30621|20413|15311|10211)A",
    "", "", ""
  },
  { "Seagate U6",
    "ST3(8002|6002|4081|3061|2041)0A",
    "", "", ""
  },
  { "Seagate U7",
    "ST3(30012|40012|60012|80022|120020)A",
    "", "", ""
  },
  { "Seagate U8",
    "ST3(4313|6811|8410|4313|13021|17221)A",
    "", "", ""
  },
  { "Seagate U9", // tested with ST3160022ACE/9.51
    "ST3(80012|120025|160022)A(CE)?",
    "", "", ""
  },
  { "Seagate U10",
    "ST3(20423|15323|10212)A",
    "", "", ""
  },
  { "Seagate UX",
    "ST3(10014A(CE)?|20014A)",
    "", "", ""
  },
  { "Seagate Barracuda ATA",
    "ST3(2804|2724|2043|1362|1022|681)0A",
    "", "", ""
  },
  { "Seagate Barracuda ATA II",
    "ST3(3063|2042|1532|1021)0A",
    "", "", ""
  },
  { "Seagate Barracuda ATA III",
    "ST3(40824|30620|20414|15310|10215)A",
    "", "", ""
  },
  { "Seagate Barracuda ATA IV",
    "ST3(20011|30011|40016|60021|80021)A",
    "", "", ""
  },
  { "Seagate Barracuda ATA V",
    "ST3(12002(3A|4A|9A|3AS)|800(23A|15A|23AS)|60(015A|210A)|40017A)",
    "", "", ""
  },
  { "Seagate Barracuda 5400.1",
    "ST340015A",
    "", "", ""
  },
  { "Seagate Barracuda 7200.7 and 7200.7 Plus", // tested with "ST380819AS          39M3701 39M0171 IBM"/3.03
    "ST3(200021A|200822AS?|16002[13]AS?|12002[26]AS?|1[26]082[78]AS|8001[13]AS?|8081[79]AS|60014A|40111AS|40014AS?)( .* IBM)?",
    "", "", ""
  },
  { "Seagate Barracuda 7200.8",
    "ST3(400[68]32|300[68]31|250[68]23|200826)AS?",
    "", "", ""
  },
  { "Seagate Barracuda 7200.9",
    "ST3(402111?|80[28]110?|120[28]1[0134]|160[28]1[012]|200827|250[68]24|300[68]22|(320|400)[68]33|500[68](32|41))AS?.*",
    "", "", ""
  },
  { "Seagate Barracuda 7200.10",
    "ST3((80|160)[28]15|200820|250[34]10|(250|300|320|400)[68]20|360320|500[68]30|750[68]40)AS?",
    "", "", ""
  },
  { "Seagate Barracuda 7200.11", // unaffected firmware
    "ST3(160813|320[68]13|500[368]20|640[36]23|640[35]30|750[36]30|1000(333|[36]40)|1500341)AS?",
    "CC.?.?", // http://knowledge.seagate.com/articles/en_US/FAQ/207957en
    "", ""
  },
  { "Seagate Barracuda 7200.11", // fixed firmware
    "ST3(500[368]20|750[36]30|1000340)AS?",
    "SD1A", // http://knowledge.seagate.com/articles/en_US/FAQ/207951en
    "", ""
  },
  { "Seagate Barracuda 7200.11", // fixed firmware
    "ST3(160813|320[68]13|640[36]23|1000333|1500341)AS?",
    "SD[12]B", // http://knowledge.seagate.com/articles/en_US/FAQ/207957en
    "", ""
  },
  { "Seagate Barracuda 7200.11", // buggy or fixed firmware
    "ST3(500[368]20|640[35]30|750[36]30|1000340)AS?",
    "(AD14|SD1[5-9]|SD81)",
    "There are known problems with these drives,\n"
    "THIS DRIVE MAY OR MAY NOT BE AFFECTED,\n"
    "see the following web pages for details:\n"
    "http://knowledge.seagate.com/articles/en_US/FAQ/207931en\n"
    "http://knowledge.seagate.com/articles/en_US/FAQ/207951en\n"
    "http://bugs.debian.org/cgi-bin/bugreport.cgi?bug=632758",
    ""
  },
  { "Seagate Barracuda 7200.11", // unknown firmware
    "ST3(160813|320[68]13|500[368]20|640[36]23|640[35]30|750[36]30|1000(333|[36]40)|1500341)AS?",
    "",
    "There are known problems with these drives,\n"
    "see the following Seagate web pages:\n"
    "http://knowledge.seagate.com/articles/en_US/FAQ/207931en\n"
    "http://knowledge.seagate.com/articles/en_US/FAQ/207951en\n"
    "http://knowledge.seagate.com/articles/en_US/FAQ/207957en",
    ""
  },
  { "Seagate Barracuda 7200.12", // new firmware
    "ST3(160318|250318|320418|50041[08]|750528|1000528)AS",
    "CC4[9A-Z]",
    "", ""
  },
  { "Seagate Barracuda 7200.12", // unknown firmware
    "ST3(160318|250318|320418|50041[08]|750528|1000528)AS",
    "",
    "A firmware update for this drive may be available,\n"
    "see the following Seagate web pages:\n"
    "http://knowledge.seagate.com/articles/en_US/FAQ/207931en\n"
    "http://knowledge.seagate.com/articles/en_US/FAQ/213891en",
    ""
  },
  { "Seagate Barracuda 7200.12", // tested with ST3250312AS/JC45, ST31000524AS/JC45,
      // ST3500413AS/JC4B, ST3750525AS/JC4B
    "ST3(160318|25031[128]|320418|50041[038]|750(518|52[358])|100052[348])AS",
    "", "", ""
  },
  { "Seagate Barracuda XT", // tested with ST32000641AS/CC13,
      // ST4000DX000-1C5160/CC42
    "ST(3(2000641|3000651)AS|4000DX000-.*)",
    "", "", ""
  },
  { "Seagate Barracuda 7200.14 (AF)", // new firmware, tested with
      // ST3000DM001-9YN166/CC4H
    "ST(1000|1500|2000|2500|3000)DM00[1-3]-.*",
    "CC4[H-Z]",
    "",
    "-v 188,raw16 -v 240,msec24hour32" // tested with ST3000DM001-9YN166/CC4H
  },
  { "Seagate Barracuda 7200.14 (AF)", // old firmware, tested with
      // ST1000DM003-9YN162/CC46
    "ST(1000|1500|2000|2500|3000)DM00[1-3]-.*",
    "CC4[679CG]",
    "A firmware update for this drive is available,\n"
    "see the following Seagate web pages:\n"
    "http://knowledge.seagate.com/articles/en_US/FAQ/207931en\n"
    "http://knowledge.seagate.com/articles/en_US/FAQ/223651en",
    "-v 188,raw16 -v 240,msec24hour32"
  },
  { "Seagate Barracuda 7200.14 (AF)", // unknown firmware
    "ST(1000|1500|2000|2500|3000)DM00[1-3]-.*",
    "",
    "A firmware update for this drive may be available,\n"
    "see the following Seagate web pages:\n"
    "http://knowledge.seagate.com/articles/en_US/FAQ/207931en\n"
    "http://knowledge.seagate.com/articles/en_US/FAQ/223651en",
    "-v 188,raw16 -v 240,msec24hour32"
  },
  { "Seagate Barracuda 7200.14 (AF)", // < 1TB, tested with ST250DM000-1BC141
    "ST(250|320|500|750)DM00[0-3]-.*",
    "", "",
    "-v 188,raw16 -v 240,msec24hour32"
  },
  { "Seagate Barracuda LP", // new firmware
    "ST3(500412|1000520|1500541|2000542)AS",
    "CC3[5-9A-Z]",
    "", ""
  },
  { "Seagate Barracuda LP", // unknown firmware
    "ST3(500412|1000520|1500541|2000542)AS",
    "",
    "A firmware update for this drive may be available,\n"
    "see the following Seagate web pages:\n"
    "http://knowledge.seagate.com/articles/en_US/FAQ/207931en\n"
    "http://knowledge.seagate.com/articles/en_US/FAQ/213915en",
    ""
  },
  { "Seagate Barracuda Green (AF)", // new firmware
    "ST((10|15|20)00DL00[123])-.*",
    "CC3[2-9A-Z]",
    "", ""
  },
  { "Seagate Barracuda Green (AF)", // unknown firmware
    "ST((10|15|20)00DL00[123])-.*",
    "",
    "A firmware update for this drive may be available,\n"
    "see the following Seagate web pages:\n"
    "http://knowledge.seagate.com/articles/en_US/FAQ/207931en\n"
    "http://knowledge.seagate.com/articles/en_US/FAQ/218171en",
    ""
  },
  { "Seagate Barracuda ES",
    "ST3(250[68]2|32062|40062|50063|75064)0NS",
    "", "", ""
  },
  { "Seagate Barracuda ES.2", // fixed firmware
    "ST3(25031|50032|75033|100034)0NS",
    "SN[01]6|"         // http://knowledge.seagate.com/articles/en_US/FAQ/207963en
    "MA(0[^7]|[^0].)", // http://dellfirmware.seagate.com/dell_firmware/DellFirmwareRequest.jsp
    "", ""
  },
  { "Seagate Barracuda ES.2", // buggy firmware (Dell)
    "ST3(25031|50032|75033|100034)0NS",
    "MA07",
    "There are known problems with these drives,\n"
    "AND THIS FIRMWARE VERSION IS AFFECTED,\n"
    "see the following Seagate web page:\n"
    "http://dellfirmware.seagate.com/dell_firmware/DellFirmwareRequest.jsp",
    ""
  },
  { "Seagate Barracuda ES.2", // unknown firmware
    "ST3(25031|50032|75033|100034)0NS",
    "",
    "There are known problems with these drives,\n"
    "see the following Seagate web pages:\n"
    "http://knowledge.seagate.com/articles/en_US/FAQ/207931en\n"
    "http://knowledge.seagate.com/articles/en_US/FAQ/207963en",
    ""
  },
  { "Seagate Constellation (SATA)", // tested with ST9500530NS/SN03
    "ST9(160511|500530)NS",
    "", "", ""
  },
  { "Seagate Constellation ES (SATA)", // tested with ST31000524NS/SN11
    "ST3(50051|100052|200064)4NS",
    "", "", ""
  },
  { "Seagate Constellation ES (SATA 6Gb/s)", // tested with ST1000NM0011/SN02
    "ST(5|10|20)00NM0011",
    "", "", ""
  },
  { "Seagate Constellation ES.2 (SATA 6Gb/s)", // tested with ST33000650NS
    "ST3300065[012]NS",
    "", "", ""
  },
  { "Seagate Pipeline HD 5900.1",
    "ST3(160310|320[34]10|500(321|422))CS",
    "", "", ""
  },
  { "Seagate Pipeline HD 5900.2", // tested with ST31000322CS/SC13
    "ST3(160316|250[34]12|320(311|413)|500(312|414)|1000(322|424))CS",
    "", "", ""
  },
  { "Seagate Medalist 17240, 13030, 10231, 8420, and 4310",
    "ST3(17240|13030|10231|8420|4310)A",
    "", "", ""
  },
  { "Seagate Medalist 17242, 13032, 10232, 8422, and 4312",
    "ST3(1724|1303|1023|842|431)2A",
    "", "", ""
  },
  { "Seagate NL35",
    "ST3(250623|250823|400632|400832|250824|250624|400633|400833|500641|500841)NS",
    "", "", ""
  },
  { "Seagate SV35.2",
    "ST3(160815|250820|320620|500630|750640)[AS]V",
    "", "", ""
  },
  { "Seagate SV35.5", // tested with ST31000525SV/CV12
    "ST3(250311|500410|1000525)SV",
    "", "", ""
  },
  { "Seagate SV35", // tested with ST2000VX000-9YW164/CV12
    "ST([123]000VX00[20]|31000526SV|3500411SV)(-.*)?",
    "", "", ""
  },
  { "Seagate DB35", // tested with ST3250823ACE/3.03
    "ST3(200826|250823|300831|400832)ACE",
    "", "", ""
  },
  { "Seagate DB35.2", // tested with ST3160212SCE/3.ACB
    "ST3(802110|120213|160212|200827|250824|300822|400833|500841)[AS]CE",
    "", "", ""
  },
  { "Seagate DB35.3",
    "ST3(750640SCE|((80|160)215|(250|320|400)820|500830|750840)[AS]CE)",
    "", "", ""
  },
  { "Seagate ST1.2 CompactFlash", // tested with ST68022CF/3.01
    "ST6[468]022CF",
    "", "", ""
  },
  { "Western Digital Protege",
  /* Western Digital drives with this comment all appear to use Attribute 9 in
   * a  non-standard manner.  These entries may need to be updated when it
   * is understood exactly how Attribute 9 should be interpreted.
   * UPDATE: this is probably explained by the WD firmware bug described in the
   * smartmontools FAQ */
    "WDC WD([2468]00E|1[26]00A)B-.*",
    "", "", ""
  },
  { "Western Digital Caviar",
  /* Western Digital drives with this comment all appear to use Attribute 9 in
   * a  non-standard manner.  These entries may need to be updated when it
   * is understood exactly how Attribute 9 should be interpreted.
   * UPDATE: this is probably explained by the WD firmware bug described in the
   * smartmontools FAQ */
    "WDC WD(2|3|4|6|8|10|12|16|18|20|25)00BB-.*",
    "", "", ""
  },
  { "Western Digital Caviar WDxxxAB",
  /* Western Digital drives with this comment all appear to use Attribute 9 in
   * a  non-standard manner.  These entries may need to be updated when it
   * is understood exactly how Attribute 9 should be interpreted.
   * UPDATE: this is probably explained by the WD firmware bug described in the
   * smartmontools FAQ */
    "WDC WD(3|4|6|8|25)00AB-.*",
    "", "", ""
  },
  { "Western Digital Caviar WDxxxAA",
  /* Western Digital drives with this comment all appear to use Attribute 9 in
   * a  non-standard manner.  These entries may need to be updated when it
   * is understood exactly how Attribute 9 should be interpreted.
   * UPDATE: this is probably explained by the WD firmware bug described in the
   * smartmontools FAQ */
    "WDC WD...?AA(-.*)?",
    "", "", ""
  },
  { "Western Digital Caviar WDxxxBA",
  /* Western Digital drives with this comment all appear to use Attribute 9 in
   * a  non-standard manner.  These entries may need to be updated when it
   * is understood exactly how Attribute 9 should be interpreted.
   * UPDATE: this is probably explained by the WD firmware bug described in the
   * smartmontools FAQ */
    "WDC WD...BA",
    "", "", ""
  },
  { "Western Digital Caviar AC", // add only 5400rpm/7200rpm (ata33 and faster)
    "WDC AC((116|121|125|225|132|232)|([1-4][4-9][0-9])|([1-4][0-9][0-9][0-9]))00[A-Z]?.*",
    "", "", ""
  },
  { "Western Digital Caviar SE",
  /* Western Digital drives with this comment all appear to use Attribute 9 in
   * a  non-standard manner.  These entries may need to be updated when it
   * is understood exactly how Attribute 9 should be interpreted.
   * UPDATE: this is probably explained by the WD firmware bug described in the
   * smartmontools FAQ
   * UPDATE 2: this does not apply to more recent models, at least WD3200AAJB */
    "WDC WD(4|6|8|10|12|16|18|20|25|30|32|40|50)00(JB|PB)-.*",
    "", "", ""
  },
  { "Western Digital Caviar Blue EIDE",  // WD Caviar SE EIDE
    /* not completely accurate: at least also WD800JB, WD(4|8|20|25)00BB sold as Caviar Blue */
    "WDC WD(16|25|32|40|50)00AAJB-.*",
    "", "", ""
  },
  { "Western Digital Caviar Blue EIDE",  // WD Caviar SE16 EIDE
    "WDC WD(25|32|40|50)00AAKB-.*",
    "", "", ""
  },
  { "Western Digital RE EIDE",
    "WDC WD(12|16|25|32)00SB-.*",
    "", "", ""
  },
  { "Western Digital Caviar Serial ATA",
    "WDC WD(4|8|20|32)00BD-.*",
    "", "", ""
  },
  { "Western Digital Caviar SE Serial ATA", // tested with WDC WD3000JD-98KLB0/08.05J08
    "WDC WD(4|8|12|16|20|25|30|32|40)00(JD|KD|PD)-.*",
    "", "", ""
  },
  { "Western Digital Caviar SE Serial ATA",
    "WDC WD(8|12|16|20|25|30|32|40|50)00JS-.*",
    "", "", ""
  },
  { "Western Digital Caviar SE16 Serial ATA",
    "WDC WD(16|20|25|32|40|50|75)00KS-.*",
    "", "", ""
  },
  { "Western Digital Caviar Blue Serial ATA",  // WD Caviar SE Serial ATA
    /* not completely accurate: at least also WD800BD, (4|8)00JD sold as Caviar Blue */
    "WDC WD((8|12|16|25|32)00AABS|(8|12|16|25|32|40|50)00AAJS)-.*",
    "", "", ""
  },
  { "Western Digital Caviar Blue Serial ATA",  // WD Caviar SE16 Serial ATA
    "WDC WD((16|20|25|32|40|50|64|75)00AAKS|10EALS)-.*",
    "", "", ""
  },
  { "Western Digital Caviar Blue Serial ATA",  // SATA 3.0 variants
    "WDC WD((25|32|50)00AAKX|7500AALX|10EALX)-.*",
    "", "", ""
  },
  { "Western Digital RE Serial ATA",
    "WDC WD(12|16|25|32)00(SD|YD|YS)-.*",
    "", "", ""
  },
  { "Western Digital RE2 Serial ATA",
    "WDC WD((40|50|75)00(YR|YS|AYYS)|(16|32|40|50)0[01]ABYS)-.*",
    "", "", ""
  },
  { "Western Digital RE2-GP",
    "WDC WD(5000AB|7500AY|1000FY)PS-.*",
    "", "", ""
  },
  { "Western Digital RE3 Serial ATA", // tested with WDC WD7502ABYS-02A6B0/03.00C06
    "WDC WD((25|32|50|75)02A|(75|10)02F)BYS-.*",
    "", "", ""
  },
  { "Western Digital RE4 Serial ATA",
    "WDC WD((((25|50)03A|1003F)BYX)|((15|20)03FYYS))-.*",
    "", "", ""
  },
  { "Western Digital RE4-GP", // tested with WDC WD2002FYPS-02W3B0/04.01G01
    "WDC WD2002FYPS-.*",
    "", "", ""
  },
  { "Western Digital Caviar Green",
    "WDC WD((50|64|75)00AA(C|V)S|(50|64|75)00AADS|10EA(C|V)S|(10|15|20)EADS)-.*",
    "", "", ""
  },
  { "Western Digital Caviar Green (AF)",
    "WDC WD(((64|75|80)00AA|(10|15|20)EA|(25|30)EZ)R|20EAC)S-.*",
    "", "", ""
  },
  { "Western Digital Caviar Green (AF, SATA 6Gb/s)", // tested with
      // WDC WD10EZRX-00A8LB0/01.01A01, WDC WD30EZRX-00MMMB0/80.00A80
    "WDC WD(7500AA|(10|15|20)EA|(10|25|30)EZ)RX-.*",
    "", "", ""
  },
  { "Western Digital Caviar Black",
    "WDC WD((500|640|750)1AAL|1001FA[EL]|2001FAS)S-.*",
    "", "", ""
  },
  { "Western Digital Caviar Black",  // SATA 6 Gb/s variants, tested with
      //  WDC WD4001FAEX-00MJRA0/01.01L01
    "WDC WD(5002AAL|(64|75)02AAE|((10|15|20)02|4001)FAE)X-.*",
    "", "", ""
  },
  { "Western Digital Caviar Black (AF)", // tested with WDC WD5003AZEX-00RKKA0/80.00A80
    "WDC WD(5003AZE)X-.*",
    "", "", ""
  },
  { "Western Digital AV ATA", // tested with WDC WD3200AVJB-63J5A0/01.03E01
    "WDC WD(8|16|25|32|50)00AV[BJ]B-.*",
    "", "", ""
  },
  { "Western Digital AV SATA",
    "WDC WD(16|25|32)00AVJS-.*",
    "", "", ""
  },
  { "Western Digital AV-GP",
    "WDC WD((16|25|32|50|64|75)00AV[CDV]S|(10|15|20)EV[CDV]S)-.*",
    "", "", ""
  },
  { "Western Digital AV-GP (AF)", // tested with WDC WD10EURS-630AB1/80.00A80, WDC WD10EUCX-63YZ1Y0/51.0AB52
    "WDC WD(7500AURS|10EU[CR]X|(10|15|20|25|30)EURS)-.*",
    "", "", ""
  },
  { "Western Digital AV-25",
    "WDC WD((16|25|32|50)00BUD|5000BUC)T-.*",
    "", "", ""
  },
  { "Western Digital Raptor",
    "WDC WD((360|740|800)GD|(360|740|800|1500)ADF[DS])-.*",
    "", "", ""
  },
  { "Western Digital Raptor X",
    "WDC WD1500AHFD-.*",
    "", "", ""
  },
  { "Western Digital VelociRaptor", // tested with WDC WD1500HLHX-01JJPV0/04.05G04
    "WDC WD(((800H|(1500|3000)[BH]|1600H|3000G)LFS)|((1500|3000|4500|6000)[BH]LHX))-.*",
    "", "", ""
  },
  { "Western Digital VelociRaptor (AF)", // tested with WDC WD1000DHTZ-04N21V0/04.06A00
    "WDC WD(2500H|5000H|1000D)HTZ-.*",
    "", "", ""
  },
  { "Western Digital Scorpio EIDE",
    "WDC WD(4|6|8|10|12|16)00(UE|VE)-.*",
    "", "", ""
  },
  { "Western Digital Scorpio Blue EIDE", // tested with WDC WD3200BEVE-00A0HT0/11.01A11
    "WDC WD(4|6|8|10|12|16|25|32)00BEVE-.*",
    "", "", ""
  },
  { "Western Digital Scorpio Serial ATA",
    "WDC WD(4|6|8|10|12|16|25)00BEAS-.*",
    "", "", ""
  },
  { "Western Digital Scorpio Blue Serial ATA",
    "WDC WD((4|6|8|10|12|16|25)00BEVS|(8|12|16|25|32|40|50|64)00BEVT|7500KEVT|10TEVT)-.*",
    "", "", ""
  },
  { "Western Digital Scorpio Blue Serial ATA (AF)", // tested with
      // WDC WD10JPVT-00A1YT0/01.01A01
    "WDC WD((16|25|32|50|64|75)00BPVT|10[JT]PVT)-.*",
    "", "", ""
  },
  { "Western Digital Scorpio Black", // tested with WDC WD5000BEKT-00KA9T0/01.01A01
    "WDC WD(8|12|16|25|32|50)00B[EJ]KT-.*",
    "", "", ""
  },
  { "Western Digital Scorpio Black (AF)",
    "WDC WD(50|75)00BPKT-.*",
    "", "", ""
  },
  { "Western Digital Red (AF)", // tested with WDC WD10EFRX-68JCSN0/01.01A01
    "WDC WD(10|20|30)EFRX-.*",
    "", "", ""
  },
  { "Western Digital My Passport (USB)", // tested with WDC WD5000BMVW-11AMCS0/01.01A01
    "WDC WD(25|32|40|50)00BMV[UVW]-.*",  // *W-* = USB 3.0
    "", "", ""
  },
  { "Western Digital My Passport (USB, AF)", // tested with
      // WDC WD5000KMVV-11TK7S1/01.01A01, WDC WD10TMVW-11ZSMS5/01.01A01,
      // WDC WD10JMVW-11S5XS1/01.01A01, WDC WD20NMVW-11W68S0/01.01A01
    "WDC WD(5000[LK]|7500K|10[JT]|20N)MV[VW]-.*", // *W-* = USB 3.0
    "", "", ""
  },
  { "Quantum Bigfoot", // tested with TS10.0A/A21.0G00, TS12.7A/A21.0F00
    "QUANTUM BIGFOOT TS(10\\.0|12\\.7)A",
    "", "", ""
  },
  { "Quantum Fireball lct15",
    "QUANTUM FIREBALLlct15 ([123]0|22)",
    "", "", ""
  },
  { "Quantum Fireball lct20",
    "QUANTUM FIREBALLlct20 [1234]0",
    "", "", ""
  },
  { "Quantum Fireball CX",
    "QUANTUM FIREBALL CX10.2A",
    "", "", ""
  },
  { "Quantum Fireball CR",
    "QUANTUM FIREBALL CR(4.3|6.4|8.4|13.0)A",
    "", "", ""
  },
  { "Quantum Fireball EX",
    "QUANTUM FIREBALL EX(3.2|6.4)A",
    "", "", ""
  },
  { "Quantum Fireball ST",
    "QUANTUM FIREBALL ST(3.2|4.3|4300)A",
    "", "", ""
  },
  { "Quantum Fireball SE",
    "QUANTUM FIREBALL SE4.3A",
    "", "", ""
  },
  { "Quantum Fireball Plus LM",
    "QUANTUM FIREBALLP LM(10.2|15|20.[45]|30)",
    "", "", ""
  },
  { "Quantum Fireball Plus AS",
    "QUANTUM FIREBALLP AS(10.2|20.5|30.0|40.0|60.0)",
    "", "", ""
  },
  { "Quantum Fireball Plus KX",
    "QUANTUM FIREBALLP KX27.3",
    "", "", ""
  },
  { "Quantum Fireball Plus KA",
    "QUANTUM FIREBALLP KA(9|10).1",
    "", "", ""
  },

  ////////////////////////////////////////////////////
  // USB ID entries
  ////////////////////////////////////////////////////

  // Hewlett-Packard
  { "USB: HP Desktop HD BD07; ", // 2TB
    "0x03f0:0xbd07",
    "",
    "",
    "-d sat"
  },
  // ALi
  { "USB: ; ALi M5621", // USB->PATA
    "0x0402:0x5621",
    "",
    "",
    "" // unsupported
  },
  // VIA
  { "USB: Connectland BE-USB2-35BP-LCM; VIA VT6204",
    "0x040d:0x6204",
    "",
    "",
    "" // unsupported
  },
  // Buffalo / Melco
  { "USB: Buffalo JustStore Portable HD-PVU2; ",
    "0x0411:0x0181",
    "",
    "",
    "-d sat"
  },
  { "USB: Buffalo MiniStation Stealth HD-PCTU2; ",
    "0x0411:0x01d9",
    "", // 0x0108
    "",
    "-d sat"
  },
  // LG Electronics
  { "USB: LG Mini HXD5; JMicron",
    "0x043e:0x70f1",
    "", // 0x0100
    "",
    "-d usbjmicron"
  },
  // Philips
  { "USB: Philips; ", // SDE3273FC/97 2.5" SATA HDD enclosure
    "0x0471:0x2021",
    "", // 0x0103
    "",
    "-d sat"
  },
  // Toshiba
  { "USB: Toshiba Canvio 500GB; SunPlus",
    "0x0480:0xa004",
    "",
    "",
    "-d usbsunplus"
  },
  { "USB: Toshiba Canvio Basics; ",
    "0x0480:0xa006",
    "", // 0x0001
    "",
    "-d sat"
  },
  // Cypress
  { "USB: ; Cypress CY7C68300A (AT2)",
    "0x04b4:0x6830",
    "0x0001",
    "",
    "" // unsupported
  },
  { "USB: ; Cypress CY7C68300B/C (AT2LP)",
    "0x04b4:0x6830",
    "0x0240",
    "",
    "-d usbcypress"
  },
  // Myson Century
  { "USB: ; Myson Century CS8818",
    "0x04cf:0x8818",
    "", // 0xb007
    "",
    "" // unsupported
  },
  // Samsung
  { "USB: Samsung S2 Portable; JMicron",
    "0x04e8:0x1f0[568]",
    "",
    "",
    "-d usbjmicron"
  },
  { "USB: Samsung S1 Portable; JMicron",
    "0x04e8:0x2f03",
    "",
    "",
    "-d usbjmicron"
  },
  { "USB: Samsung Story Station; ",
    "0x04e8:0x5f0[56]",
    "",
    "",
    "-d sat"
  },
  { "USB: Samsung G2 Portable; JMicron",
    "0x04e8:0x6032",
    "",
    "",
    "-d usbjmicron"
  },
  { "USB: Samsung Story Station 3.0; ",
    "0x04e8:0x6052",
    "",
    "",
    "-d sat"
  },
  { "USB: Samsung Story Station 3.0; ",
    "0x04e8:0x6054",
    "",
    "",
    "-d sat"
  },
  { "USB: Samsung M2 Portable 3.0; ",
    "0x04e8:0x60c5",
    "",
    "",
    "-d sat"
  },
  // Sunplus
  { "USB: ; SunPlus",
    "0x04fc:0x0c05",
    "",
    "",
    "-d usbsunplus"
  },
  { "USB: ; SunPlus SPDIF215",
    "0x04fc:0x0c15",
    "", // 0xf615
    "",
    "-d usbsunplus"
  },
  { "USB: ; SunPlus SPDIF225", // USB+SATA->SATA
    "0x04fc:0x0c25",
    "", // 0x0103
    "",
    "-d usbsunplus"
  },
  // Iomega
  { "USB: Iomega Prestige Desktop USB 3.0; ",
    "0x059b:0x0070",
    "", // 0x0004
    "",
    "-d sat" // ATA output registers missing
  },
  { "USB: Iomega LPHD080-0; ",
    "0x059b:0x0272",
    "",
    "",
    "-d usbcypress"
  },
  { "USB: Iomega MDHD500-U; ",
    "0x059b:0x0275",
    "", // 0x0001
    "",
    "" // unsupported
  },
  { "USB: Iomega MDHD-UE; ",
    "0x059b:0x0277",
    "",
    "",
    "-d usbjmicron"
  },
  { "USB: Iomega LDHD-UP; Sunplus",
    "0x059b:0x0370",
    "",
    "",
    "-d usbsunplus"
  },
  { "USB: Iomega GDHDU2; JMicron",
    "0x059b:0x0475",
    "", // 0x0100
    "",
    "-d usbjmicron"
  },
  // LaCie
  { "USB: LaCie hard disk (FA Porsche design);",
    "0x059f:0x0651",
    "",
    "",
    "" // unsupported
  },
  { "USB: LaCie hard disk; JMicron",
    "0x059f:0x0951",
    "",
    "",
    "-d usbjmicron"
  },
  { "USB: LaCie hard disk (Neil Poulton design);",
    "0x059f:0x1018",
    "",
    "",
    "-d sat"
  },
  { "USB: LaCie Desktop Hard Drive; JMicron",
    "0x059f:0x1019",
    "",
    "",
    "-d usbjmicron"
  },
  { "USB: LaCie Rugged Hard Drive; JMicron",
    "0x059f:0x101d",
    "", // 0x0001
    "",
    "-d usbjmicron,x"
  },
  { "USB: LaCie Little Disk USB2; JMicron",
    "0x059f:0x1021",
    "",
    "",
    "-d usbjmicron"
  },
  { "USB: LaCie hard disk; ",
    "0x059f:0x1029",
    "", // 0x0100
    "",
    "-d sat"
  },
  { "USB: Lacie rikiki; JMicron",
    "0x059f:0x102a",
    "",
    "",
    "-d usbjmicron,x"
  },
  { "USB: LaCie rikiki USB 3.0; ",
    "0x059f:0x10(49|57)",
    "",
    "",
    "-d sat"
  },
  { "USB: LaCie minimus USB 3.0; ",
    "0x059f:0x104a",
    "",
    "",
    "-d sat"
  },
  // In-System Design
  { "USB: ; In-System/Cypress ISD-300A1",
    "0x05ab:0x0060",
    "", // 0x1101
    "",
    "-d usbcypress"
  },
  // Genesys Logic
  { "USB: ; Genesys Logic GL881E",
    "0x05e3:0x0702",
    "",
    "",
    "" // unsupported
  },
  { "USB: ; Genesys Logic", // TODO: requires '-T permissive'
    "0x05e3:0x0718",
    "", // 0x0041
    "",
    "-d sat"
  },
  // Micron
  { "USB: Micron USB SSD; ",
    "0x0634:0x0655",
    "",
    "",
    "" // unsupported
  },
  // Prolific
  { "USB: ; Prolific PL2507", // USB->PATA
    "0x067b:0x2507",
    "",
    "",
    "-d usbjmicron,0" // Port number is required
  },
  { "USB: ; Prolific PL3507", // USB+IEE1394->PATA
    "0x067b:0x3507",
    "", // 0x0001
    "",
    "" // smartmontools >= r3741: -d usbjmicron,p
  },
  // Imation
  { "USB: Imation ; ", // Imation Odyssey external USB dock
    "0x0718:0x1000",
    "", // 0x5104
    "",
    "-d sat"
  },
  // Freecom
  { "USB: Freecom Mobile Drive XXS; JMicron",
    "0x07ab:0xfc88",
    "", // 0x0101
    "",
    "-d usbjmicron,x"
  },
  { "USB: Freecom Hard Drive XS; Sunplus",
    "0x07ab:0xfc8e",
    "", // 0x010f
    "",
    "-d usbsunplus"
  },
  { "USB: Freecom; ", // Intel labeled
    "0x07ab:0xfc8f",
    "", // 0x0000
    "",
    "-d sat"
  },
  { "USB: Freecom Classic HD 120GB; ",
    "0x07ab:0xfccd",
    "",
    "",
    "" // unsupported
  },
  { "USB: Freecom HD 500GB; JMicron",
    "0x07ab:0xfcda",
    "",
    "",
    "-d usbjmicron"
  },
  // Oxford Semiconductor, Ltd
  { "USB: ; Oxford",
    "0x0928:0x0000",
    "",
    "",
    "" // unsupported
  },
  { "USB: ; Oxford OXU921DS",
    "0x0928:0x0002",
    "",
    "",
    "" // unsupported
  },
  { "USB: ; Oxford", // Zalman ZM-VE200
    "0x0928:0x0010",
    "", // 0x0304
    "",
    "-d sat"
  },
  // Toshiba
  { "USB: Toshiba PX1270E-1G16; Sunplus",
    "0x0930:0x0b03",
    "",
    "",
    "-d usbsunplus"
  },
  { "USB: Toshiba PX1396E-3T01; Sunplus", // similar to Dura Micro 501
    "0x0930:0x0b09",
    "",
    "",
    "-d usbsunplus"
  },
  { "USB: Toshiba Stor.E Steel; Sunplus",
    "0x0930:0x0b11",
    "",
    "",
    "-d usbsunplus"
  },
  { "USB: Toshiba Stor.E; ",
    "0x0930:0x0b1[9ab]",
    "", // 0x0001
    "",
    "-d sat"
  },
  // Lumberg, Inc.
  { "USB: Toshiba Stor.E; Sunplus",
    "0x0939:0x0b16",
    "",
    "",
    "-d usbsunplus"
  },
  // Seagate
  { "USB: Seagate External Drive; Cypress",
    "0x0bc2:0x0503",
    "", // 0x0240
    "",
    "-d usbcypress"
  },
  { "USB: Seagate FreeAgent Go; ",
    "0x0bc2:0x2(000|100|101)",
    "",
    "",
    "-d sat"
  },
  { "USB: Seagate FreeAgent Go FW; ",
    "0x0bc2:0x2200",
    "",
    "",
    "-d sat"
  },
  { "USB: Seagate Expansion Portable; ",
    "0x0bc2:0x2300",
    "",
    "",
    "-d sat"
  },
  { "USB: Seagate FreeAgent Desktop; ",
    "0x0bc2:0x3000",
    "",
    "",
    "-d sat"
  },
  { "USB: Seagate FreeAgent Desk; ",
    "0x0bc2:0x3001",
    "",
    "",
    "-d sat"
  },
  { "USB: Seagate Expansion External; ", // 2TB
    "0x0bc2:0x33(00|32)",
    "",
    "",
    "-d sat"
  },
  { "USB: Seagate FreeAgent GoFlex USB 2.0; ",
    "0x0bc2:0x5021",
    "",
    "",
    "-d sat"
  },
  { "USB: Seagate FreeAgent GoFlex USB 3.0; ",
    "0x0bc2:0x5031",
    "",
    "",
    "-d sat,12"
  },
  { "USB: Seagate FreeAgent; ",
    "0x0bc2:0x5040",
    "",
    "",
    "-d sat"
  },
  { "USB: Seagate FreeAgent GoFlex USB 3.0; ", // 2TB
    "0x0bc2:0x5071",
    "",
    "",
    "-d sat"
  },
  { "USB: Seagate FreeAgent GoFlex Desk USB 3.0; ", // 3TB
    "0x0bc2:0x50a1",
    "",
    "",
    "-d sat,12" // "-d sat" does not work (ticket #151)
  },
  { "USB: Seagate FreeAgent GoFlex Desk USB 3.0; ", // 4TB
    "0x0bc2:0x50a5",
    "", // 0x0100
    "",
    "-d sat"
  },
  { "USB: Seagate Backup Plus USB 3.0; ", // 1TB
    "0x0bc2:0xa013",
    "", // 0x0100
    "",
    "-d sat"
  },
  { "USB: Seagate Backup Plus Desktop USB 3.0; ", // 3TB, 8 LBA/1 PBA offset
    "0x0bc2:0xa0a4",
    "",
    "",
    "-d sat"
  },
  // Dura Micro
  { "USB: Dura Micro; Cypress",
    "0x0c0b:0xb001",
    "", // 0x1110
    "",
    "-d usbcypress"
  },
  { "USB: Dura Micro 509; Sunplus",
    "0x0c0b:0xb159",
    "", // 0x0103
    "",
    "-d usbsunplus"
  },
  // Maxtor
  { "USB: Maxtor OneTouch 200GB; ",
    "0x0d49:0x7010",
    "",
    "",
    "" // unsupported
  },
  { "USB: Maxtor OneTouch; ",
    "0x0d49:0x7300",
    "", // 0x0121
    "",
    "-d sat"
  },
  { "USB: Maxtor OneTouch 4; ",
    "0x0d49:0x7310",
    "", // 0x0125
    "",
    "-d sat"
  },
  { "USB: Maxtor OneTouch 4 Mini; ",
    "0x0d49:0x7350",
    "", // 0x0125
    "",
    "-d sat"
  },
  { "USB: Maxtor BlackArmor Portable; ",
    "0x0d49:0x7550",
    "",
    "",
    "-d sat"
  },
  { "USB: Maxtor Basics Desktop; ",
    "0x0d49:0x7410",
    "", // 0x0122
    "",
    "-d sat"
  },
  { "USB: Maxtor Basics Portable; ",
    "0x0d49:0x7450",
    "", // 0x0122
    "",
    "-d sat"
  },
  // Oyen Digital
  { "USB: Oyen Digital MiniPro USB 3.0; ",
    "0x0dc4:0x020a",
    "",
    "",
    "-d sat"
  },
  // Cowon Systems, Inc.
  { "USB: Cowon iAudio X5; ",
    "0x0e21:0x0510",
    "",
    "",
    "-d usbcypress"
  },
  // iRiver
  { "USB: iRiver iHP-120/140 MP3 Player; Cypress",
    "0x1006:0x3002",
    "", // 0x0100
    "",
    "-d usbcypress"
  },
  // Western Digital
  { "USB: WD My Passport (IDE); Cypress",
    "0x1058:0x0701",
    "", // 0x0240
    "",
    "-d usbcypress"
  },
  { "USB: WD My Passport Portable; ",
    "0x1058:0x0702",
    "", // 0x0102
    "",
    "-d sat"
  },
  { "USB: WD My Passport Essential; ",
    "0x1058:0x0704",
    "", // 0x0175
    "",
    "-d sat"
  },
  { "USB: WD My Passport Elite; ",
    "0x1058:0x0705",
    "", // 0x0175
    "",
    "-d sat"
  },
  { "USB: WD My Passport 070A; ",
    "0x1058:0x070a",
    "", // 0x1028
    "",
    "-d sat"
  },
  { "USB: WD My Passport 0730; ",
    "0x1058:0x0730",
    "", // 0x1008
    "",
    "-d sat"
  },
  { "USB: WD My Passport Essential SE USB 3.0; ",
    "0x1058:0x074[02]",
    "",
    "",
    "-d sat"
  },
  { "USB: WD My Passport USB 3.0; ",
    "0x1058:0x07[4a]8",
    "",
    "",
    "-d sat"
  },
  { "USB: WD My Book ES; ",
    "0x1058:0x0906",
    "", // 0x0012
    "",
    "-d sat"
  },
  { "USB: WD My Book Essential; ",
    "0x1058:0x0910",
    "", // 0x0106
    "",
    "-d sat"
  },
  { "USB: WD Elements Desktop; ",
    "0x1058:0x1001",
    "", // 0x0104
    "",
    "-d sat"
  },
  { "USB: WD Elements Desktop WDE1UBK...; ",
    "0x1058:0x1003",
    "", // 0x0175
    "",
    "-d sat"
  },
  { "USB: WD Elements; ",
    "0x1058:0x1010",
    "", // 0x0105
    "",
    "-d sat"
  },
  { "USB: WD Elements Desktop; ", // 2TB
    "0x1058:0x1021",
    "", // 0x2002
    "",
    "-d sat"
  },
  { "USB: WD Elements SE; ", // 1TB
    "0x1058:0x1023",
    "",
    "",
    "-d sat"
  },
  { "USB: WD Elements SE USB 3.0; ",
    "0x1058:0x1042",
    "",
    "",
    "-d sat"
  },
  { "USB: WD My Book Essential; ",
    "0x1058:0x1100",
    "", // 0x0165
    "",
    "-d sat"
  },
  { "USB: WD My Book Office Edition; ", // 1TB
    "0x1058:0x1101",
    "", // 0x0165
    "",
    "-d sat"
  },
  { "USB: WD My Book; ",
    "0x1058:0x1102",
    "", // 0x1028
    "",
    "-d sat"
  },
  { "USB: WD My Book Studio II; ", // 2x1TB
    "0x1058:0x1105",
    "",
    "",
    "-d sat"
  },
  { "USB: WD My Book Essential; ",
    "0x1058:0x1110",
    "", // 0x1030
    "",
    "-d sat"
  },
  { "USB: WD My Book Essential USB 3.0; ", // 3TB
    "0x1058:0x11[34]0",
    "", // 0x1012/0x1003
    "",
    "-d sat"
  },
  // Atech Flash Technology
  { "USB: ; Atech", // Enclosure from Kingston SSDNow notebook upgrade kit
    "0x11b0:0x6298",
    "", // 0x0108
    "",
    "-d sat"
  },
  // A-DATA
  { "USB: A-DATA SH93; Cypress",
    "0x125f:0xa93a",
    "", // 0x0150
    "",
    "-d usbcypress"
  },
  { "USB: A-DATA DashDrive; Cypress",
    "0x125f:0xa94a",
    "",
    "",
    "-d usbcypress"
  },
  // Initio
  { "USB: ; Initio 316000",
    "0x13fd:0x0540",
    "",
    "",
    "" // unsupported
  },
  { "USB: ; Initio", // Thermaltake BlacX
    "0x13fd:0x0840",
    "",
    "",
    "-d sat"
  },
  { "USB: ; Initio", // USB->SATA+PATA, Chieftec CEB-25I
    "0x13fd:0x1040",
    "", // 0x0106
    "",
    "" // unsupported
  },
  { "USB: ; Initio 6Y120L0", // CoolerMaster XCraft RX-3HU
    "0x13fd:0x1150",
    "",
    "",
    "" // unsupported
  },
  { "USB: ; Initio", // USB->SATA
    "0x13fd:0x1240",
    "", // 0x0104
    "",
    "-d sat"
  },
  { "USB: ; Initio", // USB+SATA->SATA
    "0x13fd:0x1340",
    "", // 0x0208
    "",
    "-d sat"
  },
  { "USB: Intenso Memory Station 2,5\"; Initio",
    "0x13fd:0x1840",
    "",
    "",
    "-d sat"
  },
  { "USB: ; Initio", // NexStar CX USB enclosure
    "0x13fd:0x1e40",
    "",
    "",
    "-d sat"
  },
  // Super Top
  { "USB: Super Top generic enclosure; Cypress",
    "0x14cd:0x6116",
    "", // 0x0160 also reported as unsupported
    "",
    "-d usbcypress"
  },
  // JMicron
  { "USB: ; JMicron USB 3.0",
    "0x152d:0x0539",
    "", // 0x0100
    "",
    "-d usbjmicron"
  },
  { "USB: ; JMicron ", // USB->SATA->4xSATA (port multiplier)
    "0x152d:0x0551",
    "", // 0x0100
    "",
    "-d usbjmicron,x"
  },
  { "USB: OCZ THROTTLE OCZESATATHR8G; JMicron JMF601",
    "0x152d:0x0602",
    "",
    "",
    "" // unsupported
  },
  { "USB: ; JMicron JM20329", // USB->SATA
    "0x152d:0x2329",
    "", // 0x0100
    "",
    "-d usbjmicron"
  },
  { "USB: ; JMicron JM20336", // USB+SATA->SATA, USB->2xSATA
    "0x152d:0x2336",
    "", // 0x0100
    "",
    "-d usbjmicron,x"
  },
  { "USB: Generic JMicron adapter; JMicron",
    "0x152d:0x2337",
    "",
    "",
    "-d usbjmicron"
  },
  { "USB: ; JMicron JM20337/8", // USB->SATA+PATA, USB+SATA->PATA
    "0x152d:0x2338",
    "", // 0x0100
    "",
    "-d usbjmicron"
  },
  { "USB: ; JMicron JM20339", // USB->SATA
    "0x152d:0x2339",
    "", // 0x0100
    "",
    "-d usbjmicron,x"
  },
  { "USB: ; JMicron", // USB+SATA->SATA
    "0x152d:0x2351",  // e.g. Verbatim Portable Hard Drive 500Gb
    "", // 0x0100
    "",
    "-d sat"
  },
  { "USB: ; JMicron", // USB->SATA
    "0x152d:0x2352",
    "", // 0x0100
    "",
    "-d usbjmicron,x"
  },
  { "USB: ; JMicron", // USB->SATA
    "0x152d:0x2509",
    "", // 0x0100
    "",
    "-d usbjmicron,x"
  },
  // ASMedia
  { "USB: ; ASMedia ASM1051",
    "0x174c:0x5106", // 0x174c:0x55aa after firmware update
    "",
    "",
    "-d sat"
  },
  { "USB: ; ASMedia USB 3.0", // MEDION HDDrive-n-GO, LaCie Rikiki USB 3.0,
      // Silicon Power Armor A80 (ticket #237)
      // reported as unsupported: BYTECC T-200U3, Kingwin USB 3.0 docking station
    "0x174c:0x55aa",
    "", // 0x0100
    "",
    "-d sat"
  },
  // LucidPort
  { "USB: ; LucidPORT USB300", // RaidSonic ICY BOX IB-110StU3-B, Sharkoon SATA QuickPort H3
    "0x1759:0x500[02]", // 0x5000: USB 2.0, 0x5002: USB 3.0
    "",
    "",
    "-d sat"
  },
  // Verbatim
  { "USB: Verbatim Portable Hard Drive; Sunplus",
    "0x18a5:0x0214",
    "", // 0x0112
    "",
    "-d usbsunplus"
  },
  { "USB: Verbatim FW/USB160; Oxford OXUF934SSA-LQAG", // USB+IEE1394->SATA
    "0x18a5:0x0215",
    "", // 0x0001
    "",
    "-d sat"
  },
  { "USB: Verbatim External Hard Drive 47519; Sunplus", // USB->SATA
    "0x18a5:0x0216",
    "",
    "",
    "-d usbsunplus"
  },
  { "USB: Verbatim Pocket Hard Drive; JMicron", // SAMSUNG SpinPoint N3U-3 (USB, 4KiB LLS)
    "0x18a5:0x0227",
    "",
    "",
    "-d usbjmicron" // "-d usbjmicron,x" does not work
  },
  { "USB: Verbatim External Hard Drive; JMicron", // 2TB
    "0x18a5:0x022a",
    "",
    "",
    "-d usbjmicron"
  },
  { "USB: Verbatim Store'n'Go; JMicron", // USB->SATA
    "0x18a5:0x022b",
    "", // 0x0100
    "",
    "-d usbjmicron"
  },
  // Silicon Image
  { "USB: Vantec NST-400MX-SR; Silicon Image 5744",
    "0x1a4a:0x1670",
    "",
    "",
    "" // unsupported
  },
  // SunplusIT
  { "USB: ; SunplusIT",
    "0x1bcf:0x0c31",
    "",
    "",
    "-d usbsunplus"
  },
  // Innostor
  { "USB: ; Innostor IS888", // Sharkoon SATA QuickDeck Pro USB 3.0
    "0x1f75:0x0888",
    "", // 0x0034
    "",
    "" // unsupported
  },
  // Power Quotient International
  { "USB: PQI H560; ",
    "0x3538:0x0902",
    "", // 0x0000
    "",
    "-d sat"
  },
  // Hitachi/SimpleTech
  { "USB: Hitachi Touro Desk; JMicron", // 3TB
    "0x4971:0x1011",
    "",
    "",
    "-d usbjmicron"
  },
  { "USB: Hitachi Touro Desk 3.0; ", // 2TB
    "0x4971:0x1015",
    "", // 0x0000
    "",
    "-d sat" // ATA output registers missing
  },
  { "USB: Hitachi/SimpleTech; JMicron", // 1TB
    "0x4971:0xce17",
    "",
    "",
    "-d usbjmicron,x"
  },
  // OnSpec
  { "USB: ; OnSpec", // USB->PATA
    "0x55aa:0x2b00",
    "", // 0x0100
    "",
    "" // unsupported
  },
/*
}; // builtin_knowndrives[]
 */<|MERGE_RESOLUTION|>--- conflicted
+++ resolved
@@ -75,11 +75,7 @@
 /*
 const drive_settings builtin_knowndrives[] = {
  */
-<<<<<<< HEAD
-  { "$Id: drivedb.h 3743 2013-01-02 21:39:46Z chrfranke $",
-=======
-  { "$Id: drivedb.h 3744 2013-01-12 18:32:28Z chrfranke $",
->>>>>>> 7d7e1291
+  { "$Id: drivedb.h 3745 2013-01-12 18:46:19Z chrfranke $",
     "-", "-",
     "This is a dummy entry to hold the SVN-Id of drivedb.h",
     ""
@@ -392,14 +388,9 @@
     "-v 227,raw48,Workld_Host_Reads_Perc "
     "-v 228,raw48,Workload_Minutes"
   },
-<<<<<<< HEAD
-  { "Intel 320 Series SSDs", // tested with INTEL SSDSA2CT040G3/4PC10362
-    "INTEL SSDSA[12]C[WT](040|080|120|160|300|600)G3",
-=======
   { "Intel 320 Series SSDs", // tested with INTEL SSDSA2CT040G3/4PC10362,
       // INTEL SSDSA2CW160G3/4PC10362, INTEL SSDSA2BT040G3/4PC10362
     "INTEL SSDSA[12][BC][WT](040|080|120|160|300|600)G3",
->>>>>>> 7d7e1291
     "", "",
   //"-v 3,raw16(avg16),Spin_Up_Time "
   //"-v 4,raw48,Start_Stop_Count "
