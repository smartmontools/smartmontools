--- conflicted
+++ resolved
@@ -75,11 +75,7 @@
 /*
 const drive_settings builtin_knowndrives[] = {
  */
-<<<<<<< HEAD
-  { "$Id: drivedb.h 3616 2012-09-25 21:30:23Z chrfranke $",
-=======
-  { "$Id: drivedb.h 3626 2012-10-07 16:05:59Z chrfranke $",
->>>>>>> f9e4f65d
+  { "$Id: drivedb.h 3627 2012-10-07 16:13:28Z chrfranke $",
     "-", "-",
     "This is a dummy entry to hold the SVN-Id of drivedb.h",
     ""
