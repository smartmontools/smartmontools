/*
 * drivedb.h - smartmontools drive database file
 *
 * Home page of code is: http://smartmontools.sourceforge.net
 *
 * Copyright (C) 2003-11 Philip Williams, Bruce Allen
 * Copyright (C) 2008-14 Christian Franke <smartmontools-support@lists.sourceforge.net>
 *
 * This program is free software; you can redistribute it and/or modify
 * it under the terms of the GNU General Public License as published by
 * the Free Software Foundation; either version 2, or (at your option)
 * any later version.
 *
 * You should have received a copy of the GNU General Public License
 * (for example COPYING); If not, see <http://www.gnu.org/licenses/>.
 *
 */

/*
 * Structure used to store drive database entries:
 *
 * struct drive_settings {
 *   const char * modelfamily;
 *   const char * modelregexp;
 *   const char * firmwareregexp;
 *   const char * warningmsg;
 *   const char * presets;
 * };
 *
 * The elements are used in the following ways:
 *
 *  modelfamily     Informal string about the model family/series of a
 *                  device. Set to "" if no info (apart from device id)
 *                  known.  The entry is ignored if this string starts with
 *                  a dollar sign.  Must not start with "USB:", see below.
 *  modelregexp     POSIX extended regular expression to match the model of
 *                  a device.  This should never be "".
 *  firmwareregexp  POSIX extended regular expression to match a devices's
 *                  firmware.  This is optional and should be "" if it is not
 *                  to be used.  If it is nonempty then it will be used to
 *                  narrow the set of devices matched by modelregexp.
 *  warningmsg      A message that may be displayed for matching drives.  For
 *                  example, to inform the user that they may need to apply a
 *                  firmware patch.
 *  presets         String with vendor-specific attribute ('-v') and firmware
 *                  bug fix ('-F') options.  Same syntax as in smartctl command
 *                  line.  The user's own settings override these.
 *
 * The regular expressions for drive model and firmware must match the full
 * string.  The effect of "^FULLSTRING$" is identical to "FULLSTRING".
 * The form ".*SUBSTRING.*" can be used if substring match is desired.
 *
 * The table will be searched from the start to end or until the first match,
 * so the order in the table is important for distinct entries that could match
 * the same drive.
 *
 *
 * Format for USB ID entries:
 *
 *  modelfamily     String with format "USB: DEVICE; BRIDGE" where
 *                  DEVICE is the name of the device and BRIDGE is
 *                  the name of the USB bridge.  Both may be empty
 *                  if no info known.
 *  modelregexp     POSIX extended regular expression to match the USB
 *                  vendor:product ID in hex notation ("0x1234:0xabcd").
 *                  This should never be "".
 *  firmwareregexp  POSIX extended regular expression to match the USB
 *                  bcdDevice info.  Only compared during search if other
 *                  entries with same USB vendor:product ID exist.
 *  warningmsg      Not used yet.
 *  presets         String with one device type ('-d') option.
 *
 */

/*
const drive_settings builtin_knowndrives[] = {
 */
<<<<<<< HEAD
  { "$Id: drivedb.h 4015 2014-11-30 14:55:46Z chrfranke $",
=======
  { "$Id: drivedb.h 4017 2014-11-30 17:55:13Z chrfranke $",
>>>>>>> e185091d
    "-", "-",
    "This is a dummy entry to hold the SVN-Id of drivedb.h",
    ""
  /* Default settings:
    "-v 1,raw48,Raw_Read_Error_Rate "
    "-v 2,raw48,Throughput_Performance "
    "-v 3,raw16(avg16),Spin_Up_Time "
    "-v 4,raw48,Start_Stop_Count "
    "-v 5,raw16(raw16),Reallocated_Sector_Ct "
    "-v 6,raw48,Read_Channel_Margin "
    "-v 7,raw48,Seek_Error_Rate "
    "-v 8,raw48,Seek_Time_Performance "
    "-v 9,raw24(raw8),Power_On_Hours " // smartmontools <= r3527: raw48
    "-v 10,raw48,Spin_Retry_Count "
    "-v 11,raw48,Calibration_Retry_Count "
    "-v 12,raw48,Power_Cycle_Count "
    "-v 13,raw48,Read_Soft_Error_Rate "
    //  14-174 Unknown_Attribute
    "-v 175,raw48,Program_Fail_Count_Chip "
    "-v 176,raw48,Erase_Fail_Count_Chip "
    "-v 177,raw48,Wear_Leveling_Count "
    "-v 178,raw48,Used_Rsvd_Blk_Cnt_Chip "
    "-v 179,raw48,Used_Rsvd_Blk_Cnt_Tot "
    "-v 180,raw48,Unused_Rsvd_Blk_Cnt_Tot "
    "-v 181,raw48,Program_Fail_Cnt_Total "
    "-v 182,raw48,Erase_Fail_Count_Total "
    "-v 183,raw48,Runtime_Bad_Block "
    "-v 184,raw48,End-to-End_Error "
    //  185-186 Unknown_Attribute
    "-v 187,raw48,Reported_Uncorrect "
    "-v 188,raw48,Command_Timeout "
    "-v 189,raw48,High_Fly_Writes "
    "-v 190,tempminmax,Airflow_Temperature_Cel "
    "-v 191,raw48,G-Sense_Error_Rate "
    "-v 192,raw48,Power-Off_Retract_Count "
    "-v 193,raw48,Load_Cycle_Count "
    "-v 194,tempminmax,Temperature_Celsius "
    "-v 195,raw48,Hardware_ECC_Recovered "
    "-v 196,raw16(raw16),Reallocated_Event_Count "
    "-v 197,raw48,Current_Pending_Sector "
    "-v 198,raw48,Offline_Uncorrectable "
    "-v 199,raw48,UDMA_CRC_Error_Count "
    "-v 200,raw48,Multi_Zone_Error_Rate "
    "-v 201,raw48,Soft_Read_Error_Rate "
    "-v 202,raw48,Data_Address_Mark_Errs "
    "-v 203,raw48,Run_Out_Cancel "
    "-v 204,raw48,Soft_ECC_Correction "
    "-v 205,raw48,Thermal_Asperity_Rate "
    "-v 206,raw48,Flying_Height "
    "-v 207,raw48,Spin_High_Current "
    "-v 208,raw48,Spin_Buzz "
    "-v 209,raw48,Offline_Seek_Performnce "
    //  210-219 Unknown_Attribute
    "-v 220,raw48,Disk_Shift "
    "-v 221,raw48,G-Sense_Error_Rate "
    "-v 222,raw48,Loaded_Hours "
    "-v 223,raw48,Load_Retry_Count "
    "-v 224,raw48,Load_Friction "
    "-v 225,raw48,Load_Cycle_Count "
    "-v 226,raw48,Load-in_Time "
    "-v 227,raw48,Torq-amp_Count "
    "-v 228,raw48,Power-off_Retract_Count "
    //  229 Unknown_Attribute
    "-v 230,raw48,Head_Amplitude "
    "-v 231,raw48,Temperature_Celsius "
    "-v 232,raw48,Available_Reservd_Space "
    "-v 233,raw48,Media_Wearout_Indicator "
    //  234-239 Unknown_Attribute
    "-v 240,raw48,Head_Flying_Hours "
    "-v 241,raw48,Total_LBAs_Written "
    "-v 242,raw48,Total_LBAs_Read "
    //  243-249 Unknown_Attribute
    "-v 250,raw48,Read_Error_Retry_Rate "
    //  251-253 Unknown_Attribute
    "-v 254,raw48,Free_Fall_Sensor "
  */
  },
  { "Apacer SSD",
    "(2|4|8|16|32)GB SATA Flash Drive", // tested with APSDM002G15AN-CT/SFDDA01C and SFI2101D, APSDM004G13AN-AT/SFDE001A
    "SF(DDA01C|I2101D|DE001A)", "", // spec found at http://wfcache.advantech.com/www/certified-peripherals/documents/96fmcff-04g-cs-ap_Datasheet.pdf
    "-v 160,raw48,Initial_Bad_Block_Count "
    "-v 161,raw48,Bad_Block_Count "
    "-v 162,raw48,Spare_Block_Count "
    "-v 163,raw48,Max_Erase_Count "
    "-v 164,raw48,Average_Erase_Count "
    "-v 165,raw48,Average_Erase_Count " // could be wrong
    "-v 166,raw48,Later_Bad_Block_Count "
    "-v 167,raw48,SSD_Protect_Mode "
    "-v 168,raw48,SATA_PHY_Err_Ct "
  },
  { "Apple SD/SM/TS...E/F SSDs", // SanDisk/Samsung/Toshiba?
    "APPLE SSD (S[DM]|TS)0?(128|256|512|768)[EF]", // tested with APPLE SSD SD256E/1021AP, SD0128F/A223321
     // APPLE SSD SM768E/CXM90A1Q, SM0512F/UXM2JA1Q, TS0256F/109L0704
    "", "",
  //"-v 1,raw48,Raw_Read_Error_Rate "
  //"-v 5,raw16(raw16),Reallocated_Sector_Ct "
  //"-v 9,raw24(raw8),Power_On_Hours "
  //"-v 12,raw48,Power_Cycle_Count "
  //"-v 169,raw48,Unknown_Attribute "
    "-v 173,raw48,Wear_Leveling_Count " // ]
    "-v 174,raw48,Host_Reads_MiB "      // ] guessed (ticket #342), S[DM]*F only
    "-v 175,raw48,Host_Writes_MiB "     // ]
  //"-v 192,raw48,Power-Off_Retract_Count "
  //"-v 194,tempminmax,Temperature_Celsius "
  //"-v 197,raw48,Current_Pending_Sector "
  //"-v 199,raw48,UDMA_CRC_Error_Count "
  //"-v 240,raw48,Unknown_SSD_Attribute "
  },
  { "Crucial/Micron RealSSD C300/M500", // Marvell 88SS91xx
    "C300-CTFDDA[AC](064|128|256)MAG|" // Marvell 88SS9174 BJP2, tested with C300-CTFDDAC128MAG/0002,
      // C300-CTFDDAC064MAG/0006
    "Crucial_CT(120|240|480)M500SSD[13]", // Marvell 88SS9187 BLD2, tested with Crucial_CT120M500SSD3/MU02,
      // Crucial_CT120M500SSD1/MU02, Crucial_CT240M500SSD1/MU03, Crucial_CT480M500SSD1/MU03
    "", "",
  //"-v 1,raw48,Raw_Read_Error_Rate "
  //"-v 5,raw16(raw16),Reallocated_Sector_Ct "
  //"-v 9,raw24(raw8),Power_On_Hours "
  //"-v 12,raw48,Power_Cycle_Count "
    "-v 170,raw48,Grown_Failing_Block_Ct "
    "-v 171,raw48,Program_Fail_Count "
    "-v 172,raw48,Erase_Fail_Count "
    "-v 173,raw48,Wear_Leveling_Count "
    "-v 174,raw48,Unexpect_Power_Loss_Ct "
    "-v 181,raw16,Non4k_Aligned_Access "
    "-v 183,raw48,SATA_Iface_Downshift "
  //"-v 184,raw48,End-to-End_Error "
  //"-v 187,raw48,Reported_Uncorrect "
  //"-v 188,raw48,Command_Timeout "
    "-v 189,raw48,Factory_Bad_Block_Ct "
  //"-v 194,tempminmax,Temperature_Celsius "
  //"-v 195,raw48,Hardware_ECC_Recovered "
  //"-v 196,raw16(raw16),Reallocated_Event_Count "
  //"-v 197,raw48,Current_Pending_Sector "
  //"-v 198,raw48,Offline_Uncorrectable "
  //"-v 199,raw48,UDMA_CRC_Error_Count "
    "-v 202,raw48,Percent_Lifetime_Used "
    "-v 206,raw48,Write_Error_Rate "
    "-v 210,raw48,Success_RAIN_Recov_Cnt "
    "-v 246,raw48,Total_Host_Sector_Write "
    "-v 247,raw48,Host_Program_Page_Count "
    "-v 248,raw48,Bckgnd_Program_Page_Cnt"
  },
  { "Crucial/Micron RealSSD m4/C400/P400", // Marvell 9176, fixed firmware
    "C400-MTFDDA[ACK](064|128|256|512)MAM|"
    "M4-CT(064|128|256|512)M4SSD[123]|" // tested with M4-CT512M4SSD2/0309
    "MTFDDAK(064|128|256|512|050|100|200|400)MA[MNR]-1[JKS]1.*", // tested with
       // MTFDDAK256MAR-1K1AA/MA52, MTFDDAK256MAM-1K12/08TH
    "030[9-Z]|03[1-Z].|0[4-Z]..|[1-Z]....*", // >= "0309"
    "",
  //"-v 1,raw48,Raw_Read_Error_Rate "
  //"-v 5,raw16(raw16),Reallocated_Sector_Ct "
  //"-v 9,raw24(raw8),Power_On_Hours "
  //"-v 12,raw48,Power_Cycle_Count "
    "-v 170,raw48,Grown_Failing_Block_Ct "
    "-v 171,raw48,Program_Fail_Count "
    "-v 172,raw48,Erase_Fail_Count "
    "-v 173,raw48,Wear_Leveling_Count "
    "-v 174,raw48,Unexpect_Power_Loss_Ct "
    "-v 181,raw16,Non4k_Aligned_Access "
    "-v 183,raw48,SATA_Iface_Downshift "
  //"-v 184,raw48,End-to-End_Error "
  //"-v 187,raw48,Reported_Uncorrect "
  //"-v 188,raw48,Command_Timeout "
    "-v 189,raw48,Factory_Bad_Block_Ct "
  //"-v 194,tempminmax,Temperature_Celsius "
  //"-v 195,raw48,Hardware_ECC_Recovered "
  //"-v 196,raw16(raw16),Reallocated_Event_Count "
  //"-v 197,raw48,Current_Pending_Sector "
  //"-v 198,raw48,Offline_Uncorrectable "
  //"-v 199,raw48,UDMA_CRC_Error_Count "
    "-v 202,raw48,Perc_Rated_Life_Used "
    "-v 206,raw48,Write_Error_Rate"
  },
  { "Crucial/Micron RealSSD m4/C400", // Marvell 9176, buggy or unknown firmware
    "C400-MTFDDA[ACK](064|128|256|512)MAM|" // tested with C400-MTFDDAC256MAM/0002
    "M4-CT(064|128|256|512)M4SSD[123]", // tested with M4-CT064M4SSD2/0002,
      // M4-CT064M4SSD2/0009, M4-CT256M4SSD3/000F
    "",
    "This drive may hang after 5184 hours of power-on time:\n"
    "http://www.tomshardware.com/news/Crucial-m4-Firmware-BSOD,14544.html\n"
    "See the following web pages for firmware updates:\n"
    "http://www.crucial.com/support/firmware.aspx\n"
    "http://www.micron.com/products/solid-state-storage/client-ssd#software",
    "-v 170,raw48,Grown_Failing_Block_Ct "
    "-v 171,raw48,Program_Fail_Count "
    "-v 172,raw48,Erase_Fail_Count "
    "-v 173,raw48,Wear_Leveling_Count "
    "-v 174,raw48,Unexpect_Power_Loss_Ct "
    "-v 181,raw16,Non4k_Aligned_Access "
    "-v 183,raw48,SATA_Iface_Downshift "
    "-v 189,raw48,Factory_Bad_Block_Ct "
    "-v 202,raw48,Perc_Rated_Life_Used "
    "-v 206,raw48,Write_Error_Rate"
  },
  { "Crucial/Micron MX100/M500/M510/M550/M600 Client SSDs",
    "Crucial_CT(128|256|512)MX100SSD1|"// tested with Crucial_CT256MX100SSD1/MU01
    "Crucial_CT(120|240|480|960)M500SSD1|" // tested with Crucial_CT960M500SSD1/MU03
    "Crucial_CT(128|256|512|1024)M550SSD[13]|" // tested with Crucial_CT512M550SSD3/MU01, Crucial_CT1024M550SSD1/MU01
    "Micron_M500_MTFDDA[KTV](120|240|480|960)MAV|"// tested with Micron_M500_MTFDDAK960MAV/MU05
    "(Micron_)?M510[_-]MTFDDA[KTV](128|256)MAZ|" // tested with M510-MTFDDAK256MAZ/MU01
    "(Micron_)?M550[_-]MTFDDA[KTV](064|128|256|512|1T0)MAY|" // tested with M550-MTFDDAK256MAY/MU01
    "Micron_M600_MTFDDA[KTV](128|256|512|1T0)MBF", // tested with Micron_M600_MTFDDAK1T0MBF/MU01
    "", "",
  //"-v 1,raw48,Raw_Read_Error_Rate "
    "-v 5,raw48,Reallocate_NAND_Blk_Cnt "
  //"-v 9,raw24(raw8),Power_On_Hours "
  //"-v 12,raw48,Power_Cycle_Count "
    "-v 171,raw48,Program_Fail_Count "
    "-v 172,raw48,Erase_Fail_Count "
    "-v 173,raw48,Ave_Block-Erase_Count "
    "-v 174,raw48,Unexpect_Power_Loss_Ct "
    "-v 180,raw48,Unused_Reserve_NAND_Blk "
    "-v 183,raw48,SATA_Interfac_Downshift "
    "-v 184,raw48,Error_Correction_Count "
  //"-v 187,raw48,Reported_Uncorrect "
  //"-v 194,tempminmax,Temperature_Celsius "
  //"-v 196,raw16(raw16),Reallocated_Event_Count "
  //"-v 197,raw48,Current_Pending_Sector "
  //"-v 198,raw48,Offline_Uncorrectable "
  //"-v 199,raw48,UDMA_CRC_Error_Count "
    "-v 202,raw48,Percent_Lifetime_Used "
    "-v 206,raw48,Write_Error_Rate "
    "-v 210,raw48,Success_RAIN_Recov_Cnt "
    "-v 246,raw48,Total_Host_Sector_Write "
    "-v 247,raw48,Host_Program_Page_Count "
    "-v 248,raw48,Bckgnd_Program_Page_Cnt"
  },
  { "Micron M500DC Enterprise SSDs",
    "Micron_M500DC_(EE|MT)FDDA[AK](120|240|480|800)MBB", // tested with
      // Micron_M500DC_EEFDDAA120MBB/129, Micron_M500DC_MTFDDAK800MBB/0129
    "", "",
  //"-v 1,raw48,Raw_Read_Error_Rate "
    "-v 5,raw48,Reallocated_Block_Count "
  //"-v 9,raw24(raw8),Power_On_Hours "
  //"-v 12,raw48,Power_Cycle_Count "
    "-v 170,raw48,Reserved_Block_Count "
    "-v 171,raw48,Program_Fail_Count "
    "-v 172,raw48,Erase_Fail_Count "
    "-v 173,raw48,Ave_Block-Erase_Count "
    "-v 174,raw48,Unexpect_Power_Loss_Ct "
    "-v 184,raw48,Error_Correction_Count "
  //"-v 187,raw48,Reported_Uncorrect "
    "-v 188,raw48,Command_Timeouts "
  //"-v 194,tempminmax,Temperature_Celsius "
    "-v 195,raw48,Cumulativ_Corrected_ECC "
  //"-v 197,raw48,Current_Pending_Sector "
  //"-v 198,raw48,Offline_Uncorrectable "
  //"-v 199,raw48,UDMA_CRC_Error_Count "
    "-v 202,raw48,Percent_Lifetime_Remain "
    "-v 206,raw48,Write_Error_Rate "
    "-v 247,raw48,Host_Program_Page_Count "
    "-v 248,raw48,Bckgnd_Program_Page_Cnt"
  },
  { "SandForce Driven SSDs",
    "SandForce 1st Ed\\.|" // Demo Drive, tested with firmware 320A13F0
    "ADATA SSD S(396|510|599) .?..GB|" // tested with ADATA SSD S510 60GB/320ABBF0,
      // ADATA SSD S599 256GB/3.1.0, 64GB/3.4.6
    "ADATA SP[389]00|" // tested with ADATA SP300/5.0.2d, SP800/5.0.6c,
      // ADATA SP900/5.0.6 (Premier Pro, SF-2281)
    "ADATA SSD S[PX]900 (64|128|256|512)GB-DL2|" // tested with ADATA SSD SP900 256GB-DL2/5.0.6,
      // ADATA SSD SX900 512GB-DL2/5.8.2
    "ADATA XM11 (128|256)GB|" // tested with ADATA XM11 128GB/5.0.1
    "Corsair CSSD-F(40|60|80|115|120|160|240)GBP?2.*|" // Corsair Force, tested with
      // Corsair CSSD-F40GB2/1.1, Corsair CSSD-F115GB2-A/2.1a
    "Corsair Force ((3 |LS )?SSD|GS|GT)|" // SF-2281, tested with
      // Corsair Force SSD/5.05, 3 SSD/1.3.2, GT/1.3.3, GS/5.03, LS SSD/S8FM06.5
    "FM-25S2S-(60|120|240)GBP2|" // G.SKILL Phoenix Pro, SF-1200, tested with
      // FM-25S2S-240GBP2/4.2
    "FTM(06|12|24|48)CT25H|" // Supertalent TeraDrive CT, tested with
      // FTM24CT25H/STTMP2P1
    "KINGSTON SE50S3(100|240|480)G|" // tested with SE50S3100G/KE1ABBF0
    "KINGSTON SH10[03]S3(90|120|240|480)G|" // HyperX (3K), SF-2281, tested with
      // SH100S3240G/320ABBF0, SH103S3120G/505ABBF0
    "KINGSTON SKC(300S37A|380S3)(60|120|240|480)G|" // SF-2281, tested with SKC300S37A120G/KC4ABBF0,
      // SKC380S3120G/507ABBF0
    "KINGSTON SVP200S3(7A)?(60|90|120|240|480)G|" // V+ 200, SF-2281, tested with
      // SVP200S37A480G/502ABBF0, SVP200S390G/332ABBF0
    "KINGSTON SMS200S3(30|60|120)G|" // mSATA, SF-2241, tested with SMS200S3120G/KC3ABBF0
    "KINGSTON SMS450S3(32|64|128)G|" // mSATA, SF-2281, tested with SMS450S3128G/503ABBF0
    "KINGSTON (SV300|SKC100|SE100)S3.*G|" // other SF-2281
    "MKNSSDCR(45|60|90|120|180|240|480)GB(-DX)?|" // Mushkin Chronos (deluxe), SF-2281,
      // tested with MKNSSDCR120GB
    "MKNSSDAT(30|40|60|120|180|240|480)GB(-(DX|V))?|" // Mushkin Atlas (Deluxe/Value), mSATA, SF-2281,
      // tested with MKNSSDAT120GB-V/540ABBF0
    "Mushkin MKNSSDCL(40|60|80|90|115|120|180|240|480)GB-DX2?|" // Mushkin Callisto deluxe,
      // SF-1200/1222, Mushkin MKNSSDCL60GB-DX/361A13F0
    "OCZ[ -](AGILITY2([ -]EX)?|COLOSSUS2|ONYX2|VERTEX(2|-LE))( [123]\\..*)?|" // SF-1200,
      // tested with OCZ-VERTEX2/1.11, OCZ-VERTEX2 3.5/1.11
    "OCZ-NOCTI|" // mSATA, SF-2100, tested with OCZ-NOCTI/2.15
    "OCZ-REVODRIVE3?( X2)?|" // PCIe, SF-1200/2281, tested with
      // OCZ-REVODRIVE( X2)?/1.20, OCZ-REVODRIVE3 X2/2.11
    "OCZ[ -](VELO|VERTEX2[ -](EX|PRO))( [123]\\..*)?|" // SF-1500, tested with
      // OCZ VERTEX2-PRO/1.10 (Bogus thresholds for attribute 232 and 235)
    "D2[CR]STK251...-....|" // OCZ Deneva 2 C/R, SF-22xx/25xx,
      // tested with D2CSTK251M11-0240/2.08, D2CSTK251A10-0240/2.15
    "OCZ-(AGILITY3|SOLID3|VERTEX3( MI)?)|"  // SF-2200, tested with OCZ-VERTEX3/2.02,
      // OCZ-AGILITY3/2.11, OCZ-SOLID3/2.15, OCZ-VERTEX3 MI/2.15
    "OCZ Z-DRIVE R4 [CR]M8[48]|" // PCIe, SF-2282/2582, tested with OCZ Z-DRIVE R4 CM84/2.13
      // (Bogus attributes under Linux)
    "TALOS2|" // OCZ Talos 2 C/R, SAS (works with -d sat), 2*SF-2282, tested with TALOS2/3.20E
    "(APOC|DENC|DENEVA|FTNC|GFGC|MANG|MMOC|NIMC|TMSC).*|" // other OCZ SF-1200,
      // tested with DENCSTE251M11-0120/1.33, DENEVA PCI-E/1.33
    "(DENR|DRSAK|EC188|NIMR|PSIR|TRSAK).*|" // other OCZ SF-1500
    "OWC Aura Pro 6G SSD|" // tested with OWC Aura Pro 6G SSD/507ABBF0
    "OWC Mercury Electra (Pro )?[36]G SSD|" // tested with
      // OWC Mercury Electra 6G SSD/502ABBF0, OWC Mercury Electra Pro 3G SSD/541ABBF0
    "OWC Mercury E(xtreme|XTREME) Pro (6G |RE )?SSD|" // tested with
      // OWC Mercury Extreme Pro SSD/360A13F0, OWC Mercury EXTREME Pro 6G SSD/507ABBF0
    "Patriot Pyro|" // tested with Patriot Pyro/332ABBF0
    "SanDisk SDSSDX(60|120|240|480)GG25|" // SanDisk Extreme, SF-2281, tested with
      // SDSSDX240GG25/R201
    "SuperSSpeed S301 [0-9]*GB|" // SF-2281, tested with SuperSSpeed S301 128GB/503
    "SG9XCS2D(0?50|100|200|400)GESLT|" // Smart Storage Systems XceedIOPS2, tested with
      // SG9XCS2D200GESLT/SA03L370
    "SSD9SC(120|240|480)GED[EA]|" // PNY Prevail Elite, tested with SSD9SC120GEDA/334ABBF0
    "(TX32|TX31C1|VN0.?..GCNMK).*|" // Smart Storage Systems XceedSTOR
    "(TX22D1|TX21B1).*|" // Smart Storage Systems XceedIOPS2
    "TX52D1.*|" // Smart Storage Systems Xcel-200
    "TS(64|128|256|512)GSSD[37]20|" // Transcend SSD320/720, SF-2281, tested with
      // TS128GSSD320, TS256GSSD720/5.2.0
    "UGB(88P|99S)GC...H[BF].|" // Unigen, tested with
      // UGB88PGC100HF2/MP Rev2, UGB99SGC100HB3/RC Rev3
    "VisionTek GoDrive (60|120|240|480)GB", // tested with VisionTek GoDrive 480GB/506ABBF0
    "", "",
    "-v 1,raw24/raw32,Raw_Read_Error_Rate "
    "-v 5,raw48,Retired_Block_Count "
    "-v 9,msec24hour32,Power_On_Hours_and_Msec "
  //"-v 12,raw48,Power_Cycle_Count "
    "-v 13,raw24/raw32,Soft_Read_Error_Rate "
    "-v 100,raw48,Gigabytes_Erased "
    "-v 170,raw48,Reserve_Block_Count "
    "-v 171,raw48,Program_Fail_Count "
    "-v 172,raw48,Erase_Fail_Count "
    "-v 174,raw48,Unexpect_Power_Loss_Ct "
    "-v 177,raw48,Wear_Range_Delta "
    "-v 181,raw48,Program_Fail_Count "
    "-v 182,raw48,Erase_Fail_Count "
    "-v 184,raw48,IO_Error_Detect_Code_Ct "
  //"-v 187,raw48,Reported_Uncorrect "
    "-v 189,tempminmax,Airflow_Temperature_Cel "
  //"-v 194,tempminmax,Temperature_Celsius "
    "-v 195,raw24/raw32,ECC_Uncorr_Error_Count "
  //"-v 196,raw16(raw16),Reallocated_Event_Count "
    "-v 198,raw24/raw32:210zr54,Uncorrectable_Sector_Ct " // KINGSTON SE100S3100G/510ABBF0
    "-v 199,raw48,SATA_CRC_Error_Count "
    "-v 201,raw24/raw32,Unc_Soft_Read_Err_Rate "
    "-v 204,raw24/raw32,Soft_ECC_Correct_Rate "
    "-v 230,raw48,Life_Curve_Status "
    "-v 231,raw48,SSD_Life_Left "
  //"-v 232,raw48,Available_Reservd_Space "
    "-v 233,raw48,SandForce_Internal "
    "-v 234,raw48,SandForce_Internal "
    "-v 235,raw48,SuperCap_Health "
    "-v 241,raw48,Lifetime_Writes_GiB "
    "-v 242,raw48,Lifetime_Reads_GiB"
  },
  { "Indilinx Barefoot based SSDs",
    "Corsair CSSD-V(32|60|64|128|256)GB2|" // Corsair Nova, tested with Corsair CSSD-V32GB2/2.2
    "CRUCIAL_CT(64|128|256)M225|" // tested with CRUCIAL_CT64M225/1571
    "G.SKILL FALCON (64|128|256)GB SSD|" // tested with G.SKILL FALCON 128GB SSD/2030
    "OCZ[ -](AGILITY|ONYX|VERTEX( 1199|-TURBO| v1\\.10)?)|" // tested with
      // OCZ-ONYX/1.6, OCZ-VERTEX 1199/00.P97, OCZ-VERTEX/1.30, OCZ VERTEX-TURBO/1.5, OCZ-VERTEX v1.10/1370
    "Patriot[ -]Torqx.*|"
    "RENICE Z2|" // tested with RENICE Z2/2030
    "STT_FT[MD](28|32|56|64)GX25H|" // Super Talent Ultradrive GX, tested with STT_FTM64GX25H/1916
    "TS(18|25)M(64|128)MLC(16|32|64|128|256|512)GSSD|" // ASAX Leopard Hunt II, tested with TS25M64MLC64GSSD/0.1
    "FM-25S2I-(64|128)GBFII|" // G.Skill FALCON II, tested with FM-25S2I-64GBFII
    "TS(60|120)GSSD25D-M", // Transcend Ultra SSD (SATA II), see also Ticket #80
    "", "",
    "-v 1,raw64 " // Raw_Read_Error_Rate
    "-v 9,raw64 " // Power_On_Hours
    "-v 12,raw64 " // Power_Cycle_Count
    "-v 184,raw64,Initial_Bad_Block_Count "
    "-v 195,raw64,Program_Failure_Blk_Ct "
    "-v 196,raw64,Erase_Failure_Blk_Ct "
    "-v 197,raw64,Read_Failure_Blk_Ct "
    "-v 198,raw64,Read_Sectors_Tot_Ct "
    "-v 199,raw64,Write_Sectors_Tot_Ct "
    "-v 200,raw64,Read_Commands_Tot_Ct "
    "-v 201,raw64,Write_Commands_Tot_Ct "
    "-v 202,raw64,Error_Bits_Flash_Tot_Ct "
    "-v 203,raw64,Corr_Read_Errors_Tot_Ct "
    "-v 204,raw64,Bad_Block_Full_Flag "
    "-v 205,raw64,Max_PE_Count_Spec "
    "-v 206,raw64,Min_Erase_Count "
    "-v 207,raw64,Max_Erase_Count "
    "-v 208,raw64,Average_Erase_Count "
    "-v 209,raw64,Remaining_Lifetime_Perc "
    "-v 210,raw64,Indilinx_Internal "
    "-v 211,raw64,SATA_Error_Ct_CRC "
    "-v 212,raw64,SATA_Error_Ct_Handshake "
    "-v 213,raw64,Indilinx_Internal"
  },
  { "Indilinx Barefoot_2/Everest/Martini based SSDs",
    "OCZ VERTEX[ -]PLUS|" // tested with OCZ VERTEX-PLUS/3.55, OCZ VERTEX PLUS/3.55
    "OCZ-VERTEX PLUS R2|" // Barefoot 2, tested with OCZ-VERTEX PLUS R2/1.2
    "OCZ-PETROL|" // Everest 1, tested with OCZ-PETROL/3.12
    "OCZ-AGILITY4|" // Everest 2, tested with OCZ-AGILITY4/1.5.2
    "OCZ-VERTEX4", // Everest 2, tested with OCZ-VERTEX4/1.5
    "", "", ""
  //"-v 1,raw48,Raw_Read_Error_Rate "
  //"-v 3,raw16(avg16),Spin_Up_Time "
  //"-v 4,raw48,Start_Stop_Count "
  //"-v 5,raw16(raw16),Reallocated_Sector_Ct "
  //"-v 9,raw24(raw8),Power_On_Hours "
  //"-v 12,raw48,Power_Cycle_Count "
    "-v 232,raw48,Lifetime_Writes " // LBA?
  //"-v 233,raw48,Media_Wearout_Indicator"
  },
  { "Indilinx Barefoot 3 based SSDs",
    "OCZ-VECTOR|" // tested with OCZ-VECTOR/1.03
    "OCZ-VERTEX450", // tested with OCZ-VERTEX450/1.0 (Barefoot 3 M10)
    "", "", ""
    "-v 5,raw48,Runtime_Bad_Block "
  //"-v 9,raw24(raw8),Power_On_Hours "
  //"-v 12,raw48,Power_Cycle_Count "
    "-v 171,raw48,Avail_OP_Block_Count "
    "-v 174,raw48,Pwr_Cycle_Ct_Unplanned "
    "-v 187,raw48,Total_Unc_NAND_Reads "
    "-v 195,raw48,Total_Prog_Failures "
    "-v 196,raw48,Total_Erase_Failures "
    "-v 197,raw48,Total_Unc_Read_Failures "
    "-v 198,raw48,Host_Reads_GiB "
    "-v 199,raw48,Host_Writes_GiB "
    "-v 208,raw48,Average_Erase_Count "
    "-v 210,raw48,SATA_CRC_Error_Count "
    "-v 233,raw48,Remaining_Lifetime_Perc "
    "-v 241,raw48,Host_Writes_GiB " // M10
    "-v 242,raw48,Host_Reads_GiB "  // M10
    "-v 249,raw48,Total_NAND_Prog_Ct_GiB"
  },
  { "OCZ Intrepid 3000 SSDs", // tested with OCZ INTREPID 3600/1.4.3.6, 3800/1.4.3.0
    "OCZ INTREPID 3[68]00",
    "", "", ""
    "-v 5,raw48,Runtime_Bad_Block "
  //"-v 9,raw24(raw8),Power_On_Hours "
  //"-v 12,raw48,Power_Cycle_Count "
    "-v 100,raw48,Total_Blocks_Erased "
    "-v 171,raw48,Avail_OP_Block_Count "
    "-v 174,raw48,Pwr_Cycle_Ct_Unplanned "
    "-v 184,raw48,Factory_Bad_Block_Count "
    "-v 187,raw48,Total_Unc_NAND_Reads "
    "-v 190,tempminmax,Temperature_Celsius "
    "-v 195,raw48,Total_Prog_Failures "
    "-v 196,raw48,Total_Erase_Failures "
    "-v 197,raw48,Total_Unc_Read_Failures "
    "-v 198,raw48,Host_Reads_GiB "
    "-v 199,raw48,Host_Writes_GiB "
    "-v 202,raw48,Total_Read_Bits_Corr_Ct "
    "-v 205,raw48,Max_Rated_PE_Count "
    "-v 206,raw48,Min_Erase_Count "
    "-v 207,raw48,Max_Erase_Count "
    "-v 208,raw48,Average_Erase_Count "
    "-v 210,raw48,SATA_CRC_Error_Count "
    "-v 211,raw48,SATA_UNC_Count "
    "-v 212,raw48,NAND_Reads_with_Retry "
    "-v 213,raw48,Simple_Rd_Rtry_Attempts "
    "-v 214,raw48,Adaptv_Rd_Rtry_Attempts "
    "-v 221,raw48,Int_Data_Path_Prot_Unc "
    "-v 222,raw48,RAID_Recovery_Count "
    "-v 230,raw48,SuperCap_Charge_Status " // 0=not charged, 1=fully charged, 2=unknown
    "-v 233,raw48,Remaining_Lifetime_Perc "
    "-v 249,raw48,Total_NAND_Prog_Ct_GiB "
    "-v 251,raw48,Total_NAND_Read_Ct_GiB"
  },
  { "InnoDisk InnoLite SATADOM D150QV-L SSDs", // tested with InnoLite SATADOM D150QV-L/120319
    "InnoLite SATADOM D150QV-L",
    "", "",
  //"-v 1,raw48,Raw_Read_Error_Rate "
  //"-v 2,raw48,Throughput_Performance "
  //"-v 3,raw16(avg16),Spin_Up_Time "
  //"-v 5,raw16(raw16),Reallocated_Sector_Ct "
  //"-v 7,raw48,Seek_Error_Rate " // from InnoDisk iSMART Linux tool, useless for SSD
  //"-v 8,raw48,Seek_Time_Performance "
  //"-v 9,raw24(raw8),Power_On_Hours "
  //"-v 10,raw48,Spin_Retry_Count "
  //"-v 12,raw48,Power_Cycle_Count "
    "-v 168,raw48,SATA_PHY_Error_Count "
    "-v 170,raw48,Bad_Block_Count "
    "-v 173,raw48,Erase_Count "
    "-v 175,raw48,Bad_Cluster_Table_Count "
    "-v 192,raw48,Unexpect_Power_Loss_Ct "
  //"-v 194,tempminmax,Temperature_Celsius "
  //"-v 197,raw48,Current_Pending_Sector "
    "-v 229,hex48,Flash_ID "
    "-v 235,raw48,Later_Bad_Block "
    "-v 236,raw48,Unstable_Power_Count "
    "-v 240,raw48,Write_Head"
  },
  { "Intel X25-E SSDs",
    "SSDSA2SH(032|064)G1.* INTEL",  // G1 = first generation
    "", "",
  //"-v 3,raw16(avg16),Spin_Up_Time "
  //"-v 4,raw48,Start_Stop_Count "
  //"-v 5,raw16(raw16),Reallocated_Sector_Ct "
  //"-v 9,raw24(raw8),Power_On_Hours "
  //"-v 12,raw48,Power_Cycle_Count "
    "-v 192,raw48,Unsafe_Shutdown_Count "
    "-v 225,raw48,Host_Writes_32MiB "
    "-v 226,raw48,Intel_Internal "
    "-v 227,raw48,Intel_Internal "
    "-v 228,raw48,Intel_Internal "
  //"-v 232,raw48,Available_Reservd_Space "
  //"-v 233,raw48,Media_Wearout_Indicator"
  },
  { "Intel X18-M/X25-M G1 SSDs",
    "INTEL SSDSA[12]MH(080|160)G1.*",  // G1 = first generation, 50nm
    "", "",
  //"-v 3,raw16(avg16),Spin_Up_Time "
  //"-v 4,raw48,Start_Stop_Count "
  //"-v 5,raw16(raw16),Reallocated_Sector_Ct "
  //"-v 9,raw24(raw8),Power_On_Hours "
  //"-v 12,raw48,Power_Cycle_Count "
    "-v 192,raw48,Unsafe_Shutdown_Count "
    "-v 225,raw48,Host_Writes_32MiB "
    "-v 226,raw48,Intel_Internal "
    "-v 227,raw48,Intel_Internal "
    "-v 228,raw48,Intel_Internal "
  //"-v 232,raw48,Available_Reservd_Space "
  //"-v 233,raw48,Media_Wearout_Indicator"
  },
  { "Intel X18-M/X25-M/X25-V G2 SSDs", // fixed firmware
      // tested with INTEL SSDSA2M(080|160)G2GC/2CV102J8 (X25-M)
    "INTEL SSDSA[12]M(040|080|120|160)G2.*",  // G2 = second generation, 34nm
    "2CV102(J[89A-Z]|[K-Z].)", // >= "2CV102J8"
    "",
  //"-v 3,raw16(avg16),Spin_Up_Time "
  //"-v 4,raw48,Start_Stop_Count "
  //"-v 5,raw16(raw16),Reallocated_Sector_Ct "
  //"-v 9,raw24(raw8),Power_On_Hours "
  //"-v 12,raw48,Power_Cycle_Count "
  //"-v 184,raw48,End-to-End_Error " // G2 only
    "-v 192,raw48,Unsafe_Shutdown_Count "
    "-v 225,raw48,Host_Writes_32MiB "
    "-v 226,raw48,Workld_Media_Wear_Indic " // Timed Workload Media Wear Indicator (percent*1024)
    "-v 227,raw48,Workld_Host_Reads_Perc "  // Timed Workload Host Reads Percentage
    "-v 228,raw48,Workload_Minutes " // 226,227,228 can be reset by 'smartctl -t vendor,0x40'
  //"-v 232,raw48,Available_Reservd_Space "
  //"-v 233,raw48,Media_Wearout_Indicator"
  },
  { "Intel X18-M/X25-M/X25-V G2 SSDs", // buggy or unknown firmware
      // tested with INTEL SSDSA2M040G2GC/2CV102HD (X25-V)
    "INTEL SSDSA[12]M(040|080|120|160)G2.*",
    "",
    "This drive may require a firmware update to\n"
    "fix possible drive hangs when reading SMART self-test log:\n"
    "http://downloadcenter.intel.com/Detail_Desc.aspx?DwnldID=18363",
    "-v 192,raw48,Unsafe_Shutdown_Count "
    "-v 225,raw48,Host_Writes_32MiB "
    "-v 226,raw48,Workld_Media_Wear_Indic "
    "-v 227,raw48,Workld_Host_Reads_Perc "
    "-v 228,raw48,Workload_Minutes"
  },
  { "Intel 311/313 Series SSDs", // tested with INTEL SSDSA2VP020G2/2CV102M5,
      // INTEL SSDSA2VP020G3/9CV10379,
    "INTEL SSDSA2VP(020|024)G[23]", // G3 = 313 Series
    "", "",
  //"-v 3,raw16(avg16),Spin_Up_Time "
  //"-v 4,raw48,Start_Stop_Count "
  //"-v 5,raw16(raw16),Reallocated_Sector_Ct "
  //"-v 9,raw24(raw8),Power_On_Hours "
  //"-v 12,raw48,Power_Cycle_Count "
    "-v 170,raw48,Reserve_Block_Count "
    "-v 171,raw48,Program_Fail_Count "
    "-v 172,raw48,Erase_Fail_Count "
    "-v 183,raw48,SATA_Downshift_Count "
  //"-v 184,raw48,End-to-End_Error "
  //"-v 187,raw48,Reported_Uncorrect "
    "-v 192,raw48,Unsafe_Shutdown_Count "
    "-v 225,raw48,Host_Writes_32MiB "
    "-v 226,raw48,Workld_Media_Wear_Indic " // Timed Workload Media Wear Indicator (percent*1024)
    "-v 227,raw48,Workld_Host_Reads_Perc "  // Timed Workload Host Reads Percentage
    "-v 228,raw48,Workload_Minutes " // 226,227,228 can be reset by 'smartctl -t vendor,0x40'
  //"-v 232,raw48,Available_Reservd_Space "
  //"-v 233,raw48,Media_Wearout_Indicator "
    "-v 241,raw48,Host_Writes_32MiB "
    "-v 242,raw48,Host_Reads_32MiB"
  },
  { "Intel 320 Series SSDs", // tested with INTEL SSDSA2CT040G3/4PC10362,
      // INTEL SSDSA2CW160G3/4PC10362, INTEL SSDSA2BT040G3/4PC10362, INTEL SSDSA2BW120G3A/4PC10362,
      // INTEL SSDSA2BW300G3D/4PC10362, INTEL SSDSA2BW160G3L/4PC1LE04
    "INTEL SSDSA[12][BC][WT](040|080|120|160|300|600)G3[ADL]?",
    "", "",
  //"-v 3,raw16(avg16),Spin_Up_Time "
  //"-v 4,raw48,Start_Stop_Count "
  //"-v 5,raw16(raw16),Reallocated_Sector_Ct "
  //"-v 9,raw24(raw8),Power_On_Hours "
  //"-v 12,raw48,Power_Cycle_Count "
    "-v 170,raw48,Reserve_Block_Count "
    "-v 171,raw48,Program_Fail_Count "
    "-v 172,raw48,Erase_Fail_Count "
    "-v 183,raw48,SATA_Downshift_Count " // FW >= 4Px10362
  //"-v 184,raw48,End-to-End_Error "
  //"-v 187,raw48,Reported_Uncorrect "
    "-v 199,raw48,CRC_Error_Count "      // FW >= 4Px10362
    "-v 192,raw48,Unsafe_Shutdown_Count "
    "-v 225,raw48,Host_Writes_32MiB "
    "-v 226,raw48,Workld_Media_Wear_Indic " // Timed Workload Media Wear Indicator (percent*1024)
    "-v 227,raw48,Workld_Host_Reads_Perc "  // Timed Workload Host Reads Percentage
    "-v 228,raw48,Workload_Minutes " // 226,227,228 can be reset by 'smartctl -t vendor,0x40'
  //"-v 232,raw48,Available_Reservd_Space "
  //"-v 233,raw48,Media_Wearout_Indicator "
    "-v 241,raw48,Host_Writes_32MiB "
    "-v 242,raw48,Host_Reads_32MiB"
  },
  { "Intel 710 Series SSDs", // tested with INTEL SSDSA2BZ100G3/6PB10362
    "INTEL SSDSA2BZ(100|200|300)G3",
    "", "",
  //"-v 3,raw16(avg16),Spin_Up_Time "
  //"-v 4,raw48,Start_Stop_Count "
  //"-v 5,raw16(raw16),Reallocated_Sector_Ct "
  //"-v 9,raw24(raw8),Power_On_Hours "
  //"-v 12,raw48,Power_Cycle_Count "
    "-v 170,raw48,Reserve_Block_Count "
    "-v 171,raw48,Program_Fail_Count "
    "-v 172,raw48,Erase_Fail_Count "
    "-v 174,raw48,Unexpect_Power_Loss_Ct " // Missing in 710 specification from September 2011
    "-v 183,raw48,SATA_Downshift_Count "
  //"-v 184,raw48,End-to-End_Error "
  //"-v 187,raw48,Reported_Uncorrect "
  //"-v 190,tempminmax,Airflow_Temperature_Cel "
    "-v 192,raw48,Unsafe_Shutdown_Count "
    "-v 225,raw48,Host_Writes_32MiB "
    "-v 226,raw48,Workld_Media_Wear_Indic " // Timed Workload Media Wear Indicator (percent*1024)
    "-v 227,raw48,Workld_Host_Reads_Perc "  // Timed Workload Host Reads Percentage
    "-v 228,raw48,Workload_Minutes " // 226,227,228 can be reset by 'smartctl -t vendor,0x40'
  //"-v 232,raw48,Available_Reservd_Space "
  //"-v 233,raw48,Media_Wearout_Indicator "
    "-v 241,raw48,Host_Writes_32MiB "
    "-v 242,raw48,Host_Reads_32MiB"
  },
  { "Intel 510 Series SSDs",
    "INTEL SSDSC2MH(120|250)A2",
    "", "",
  //"-v 3,raw16(avg16),Spin_Up_Time "
  //"-v 4,raw48,Start_Stop_Count "
  //"-v 5,raw16(raw16),Reallocated_Sector_Ct "
  //"-v 9,raw24(raw8),Power_On_Hours "
  //"-v 12,raw48,Power_Cycle_Count "
    "-v 192,raw48,Unsafe_Shutdown_Count "
    "-v 225,raw48,Host_Writes_32MiB "
  //"-v 232,raw48,Available_Reservd_Space "
  //"-v 233,raw48,Media_Wearout_Indicator"
  },
  { "Intel 520 Series SSDs", // tested with INTEL SSDSC2CW120A3/400i, SSDSC2BW480A3F/400i
    "INTEL SSDSC2[BC]W(060|120|180|240|480)A3F?",
    "", "",
  //"-v 5,raw16(raw16),Reallocated_Sector_Ct "
    "-v 9,msec24hour32,Power_On_Hours_and_Msec "
  //"-v 12,raw48,Power_Cycle_Count "
    "-v 170,raw48,Available_Reservd_Space "
    "-v 171,raw48,Program_Fail_Count "
    "-v 172,raw48,Erase_Fail_Count "
    "-v 174,raw48,Unexpect_Power_Loss_Ct "
  //"-v 184,raw48,End-to-End_Error "
    "-v 187,raw48,Uncorrectable_Error_Cnt "
  //"-v 192,raw48,Power-Off_Retract_Count "
    "-v 225,raw48,Host_Writes_32MiB "
    "-v 226,raw48,Workld_Media_Wear_Indic "
    "-v 227,raw48,Workld_Host_Reads_Perc "
    "-v 228,raw48,Workload_Minutes "
  //"-v 232,raw48,Available_Reservd_Space "
  //"-v 233,raw48,Media_Wearout_Indicator "
    "-v 241,raw48,Host_Writes_32MiB "
    "-v 242,raw48,Host_Reads_32MiB "
    "-v 249,raw48,NAND_Writes_1GiB"
  },
  { "Intel 525 Series SSDs", // mSATA, tested with SSDMCEAC120B3/LLLi
    "INTEL SSDMCEAC(030|060|090|120|180|240)B3",
    "", "",
  //"-v 5,raw16(raw16),Reallocated_Sector_Ct "
    "-v 9,msec24hour32,Power_On_Hours_and_Msec "
  //"-v 12,raw48,Power_Cycle_Count "
    "-v 170,raw48,Available_Reservd_Space "
    "-v 171,raw48,Program_Fail_Count "
    "-v 172,raw48,Erase_Fail_Count "
    "-v 174,raw48,Unexpect_Power_Loss_Ct "
    "-v 183,raw48,SATA_Downshift_Count "
  //"-v 184,raw48,End-to-End_Error "
    "-v 187,raw48,Uncorrectable_Error_Cnt "
  //"-v 190,tempminmax,Airflow_Temperature_Cel "
  //"-v 192,raw48,Power-Off_Retract_Count "
  //"-v 199,raw48,UDMA_CRC_Error_Count "
    "-v 225,raw48,Host_Writes_32MiB "
    "-v 226,raw48,Workld_Media_Wear_Indic "
    "-v 227,raw48,Workld_Host_Reads_Perc "
    "-v 228,raw48,Workload_Minutes "
  //"-v 232,raw48,Available_Reservd_Space "
  //"-v 233,raw48,Media_Wearout_Indicator "
    "-v 241,raw48,Host_Writes_32MiB "
    "-v 242,raw48,Host_Reads_32MiB "
    "-v 249,raw48,NAND_Writes_1GiB"
  },
  { "Intel 530 Series SSDs", // tested with INTEL SSDSC2BW180A4/DC12, SSDSC2BW240A4/DC12
    "INTEL SSDSC2BW(080|120|180|240|360|480)A4",
    "", "",
  //"-v 5,raw16(raw16),Reallocated_Sector_Ct "
    "-v 9,msec24hour32,Power_On_Hours_and_Msec "
  //"-v 12,raw48,Power_Cycle_Count "
    "-v 170,raw48,Available_Reservd_Space "
    "-v 171,raw48,Program_Fail_Count "
    "-v 172,raw48,Erase_Fail_Count "
    "-v 174,raw48,Unexpect_Power_Loss_Ct "
    "-v 183,raw48,SATA_Downshift_Count "
  //"-v 184,raw48,End-to-End_Error "
    "-v 187,raw48,Uncorrectable_Error_Cnt "
  //"-v 190,tempminmax,Airflow_Temperature_Cel "
  //"-v 192,raw48,Power-Off_Retract_Count "
  //"-v 199,raw48,UDMA_CRC_Error_Count "
    "-v 225,raw48,Host_Writes_32MiB "
    "-v 226,raw48,Workld_Media_Wear_Indic "
    "-v 227,raw48,Workld_Host_Reads_Perc "
    "-v 228,raw48,Workload_Minutes "
  //"-v 232,raw48,Available_Reservd_Space "
  //"-v 233,raw48,Media_Wearout_Indicator "
    "-v 241,raw48,Host_Writes_32MiB "
    "-v 242,raw48,Host_Reads_32MiB "
    "-v 249,raw48,NAND_Writes_1GiB"
  },
  { "Intel 330/335 Series SSDs", // tested with INTEL SSDSC2CT180A3/300i, SSDSC2CT240A3/300i,
      // INTEL SSDSC2CT240A4/335t
    "INTEL SSDSC2CT(060|120|180|240)A[34]", // A4 = 335 Series
    "", "",
  //"-v 5,raw16(raw16),Reallocated_Sector_Ct "
    "-v 9,msec24hour32,Power_On_Hours_and_Msec "
  //"-v 12,raw48,Power_Cycle_Count "
  //"-v 181,raw48,Program_Fail_Cnt_Total " // ] Missing in 330 specification from April 2012
  //"-v 182,raw48,Erase_Fail_Count_Total " // ]
  //"-v 192,raw48,Power-Off_Retract_Count "
    "-v 225,raw48,Host_Writes_32MiB "
  //"-v 232,raw48,Available_Reservd_Space "
  //"-v 233,raw48,Media_Wearout_Indicator "
    "-v 241,raw48,Host_Writes_32MiB "
    "-v 242,raw48,Host_Reads_32MiB "
    "-v 249,raw48,NAND_Writes_1GiB"
  },
  { "Intel 730 and DC S3500/S3700 Series SSDs", // tested with INTEL SSDSC2BP480G4, SSDSC2BB120G4/D2010355,
      // INTEL SSDSC2BB800G4T, SSDSC2BA200G3/5DV10250
    "INTEL SSDSC(1N|2B)[ABP](080|100|120|160|200|240|300|400|480|600|800)G[34]T?", // A=S3700, B=S3500, P=730
    "", "",
  //"-v 3,raw16(avg16),Spin_Up_Time "
  //"-v 4,raw48,Start_Stop_Count "
  //"-v 5,raw16(raw16),Reallocated_Sector_Ct "
  //"-v 9,raw24(raw8),Power_On_Hours "
  //"-v 12,raw48,Power_Cycle_Count "
    "-v 170,raw48,Available_Reservd_Space "
    "-v 171,raw48,Program_Fail_Count "
    "-v 172,raw48,Erase_Fail_Count "
    "-v 174,raw48,Unsafe_Shutdown_Count "
    "-v 175,raw16(raw16),Power_Loss_Cap_Test "
    "-v 183,raw48,SATA_Downshift_Count "
  //"-v 184,raw48,End-to-End_Error "
  //"-v 187,raw48,Reported_Uncorrect "
    "-v 190,tempminmax,Temperature_Case "
    "-v 192,raw48,Unsafe_Shutdown_Count "
    "-v 194,tempminmax,Temperature_Internal "
  //"-v 197,raw48,Current_Pending_Sector "
    "-v 199,raw48,CRC_Error_Count "
    "-v 225,raw48,Host_Writes_32MiB "
    "-v 226,raw48,Workld_Media_Wear_Indic " // Timed Workload Media Wear Indicator (percent*1024)
    "-v 227,raw48,Workld_Host_Reads_Perc "  // Timed Workload Host Reads Percentage
    "-v 228,raw48,Workload_Minutes " // 226,227,228 can be reset by 'smartctl -t vendor,0x40'
  //"-v 232,raw48,Available_Reservd_Space "
  //"-v 233,raw48,Media_Wearout_Indicator "
    "-v 234,raw24/raw32:04321,Thermal_Throttle "
    "-v 241,raw48,Host_Writes_32MiB "
    "-v 242,raw48,Host_Reads_32MiB"
  },
  { "Kingston branded X25-V SSDs", // fixed firmware
    "KINGSTON SSDNow 40GB",
    "2CV102(J[89A-Z]|[K-Z].)", // >= "2CV102J8"
    "",
    "-v 192,raw48,Unsafe_Shutdown_Count "
    "-v 225,raw48,Host_Writes_32MiB "
    "-v 226,raw48,Workld_Media_Wear_Indic "
    "-v 227,raw48,Workld_Host_Reads_Perc "
    "-v 228,raw48,Workload_Minutes"
  },
  { "Kingston branded X25-V SSDs", // buggy or unknown firmware
    "KINGSTON SSDNow 40GB",
    "",
    "This drive may require a firmware update to\n"
    "fix possible drive hangs when reading SMART self-test log.\n"
    "To update Kingston branded drives, a modified Intel update\n"
    "tool must be used. Search for \"kingston 40gb firmware\".",
    "-v 192,raw48,Unsafe_Shutdown_Count "
    "-v 225,raw48,Host_Writes_32MiB "
    "-v 226,raw48,Workld_Media_Wear_Indic "
    "-v 227,raw48,Workld_Host_Reads_Perc "
    "-v 228,raw48,Workload_Minutes"
  },
  { "JMicron based SSDs", // JMicron JMF60x
    "Kingston SSDNow V Series [0-9]*GB|" // tested with Kingston SSDNow V Series 64GB/B090522a
    "TS(2|4|8|16|32|64|128|192)GSSD(18|25)[MS]?-[MS]", // Transcend IDE and SATA, tested with
      // TS32GSSD25-M/V090331, TS32GSSD18M-M/v090331
    "[BVv].*", // other Transcend SSD versions will be catched by subsequent entry
    "",
  //"-v 9,raw24(raw8),Power_On_Hours " // raw value always 0?
  //"-v 12,raw48,Power_Cycle_Count "
  //"-v 194,tempminmax,Temperature_Celsius " // raw value always 0?
    "-v 229,hex64:w012345r,Halt_System/Flash_ID " // Halt, Flash[7]
    "-v 232,hex64:w012345r,Firmware_Version_Info " // "YYMMDD", #Channels, #Banks
    "-v 233,hex48:w01234,ECC_Fail_Record " // Fail number, Row[3], Channel, Bank
    "-v 234,raw24/raw24:w01234,Avg/Max_Erase_Count "
    "-v 235,raw24/raw24:w01z23,Good/Sys_Block_Count"
  },
  { "JMicron based SSDs", // JMicron JMF61x, JMF661
    "ADATA S596 Turbo|"  // tested with ADATA S596 Turbo 256GB SATA SSD (JMicron JMF616)
    "ADATA SP600|"  // tested with ADATA SP600/2.4 (JMicron JMF661)
    "APPLE SSD TS(064|128|256|512)C|"  // Toshiba?, tested with APPLE SSD TS064C/CJAA0201
    "KINGSTON SNV425S2(64|128)GB|"  // SSDNow V Series (2. Generation, JMF618),
                                    // tested with KINGSTON SNV425S264GB/C091126a
    "KINGSTON SSDNOW 30GB|" // tested with KINGSTON SSDNOW 30GB/AJXA0202
    "KINGSTON SS100S2(8|16)G|"  // SSDNow S100 Series, tested with KINGSTON SS100S28G/D100309a
    "KINGSTON SVP?100S2B?(64|96|128|256|512)G|"  // SSDNow V100/V+100 Series,
      // tested with KINGSTON SVP100S296G/CJR10202, KINGSTON SV100S2256G/D110225a
    "KINGSTON SV200S3(64|128|256)G|" // SSDNow V200 Series, tested with KINGSTON SV200S3128G/E120506a
    "TOSHIBA THNS128GG4BBAA|"  // Toshiba / Super Talent UltraDrive DX,
                               // tested with Toshiba 128GB 2.5" SSD (built in MacBooks)
    "TOSHIBA THNSNC128GMLJ|" // tested with THNSNC128GMLJ/CJTA0202 (built in Toshiba Protege/Dynabook)
    "TS(8|16|32|64|128|192|256|512)GSSD25S?-(MD?|S)", // Transcend IDE and SATA (JMF612), tested with
      // TS256GSSD25S-M/101028, TS32GSSD25-M/20101227
    "", "",
  //"-v 1,raw48,Raw_Read_Error_Rate "
  //"-v 2,raw48,Throughput_Performance "
    "-v 3,raw48,Unknown_Attribute "
  //"-v 5,raw16(raw16),Reallocated_Sector_Ct "
    "-v 7,raw48,Unknown_Attribute "
    "-v 8,raw48,Unknown_Attribute "
  //"-v 9,raw24(raw8),Power_On_Hours "
    "-v 10,raw48,Unknown_Attribute "
  //"-v 12,raw48,Power_Cycle_Count "
  //"-v 167,raw48,Unknown_Attribute "
    "-v 168,raw48,SATA_Phy_Error_Count "
  //"-v 169,raw48,Unknown_Attribute "
    "-v 170,raw16,Bad_Block_Count "
    "-v 173,raw16,Erase_Count " // JMF661: different?
    "-v 175,raw48,Bad_Cluster_Table_Count "
    "-v 192,raw48,Unexpect_Power_Loss_Ct "
  //"-v 194,tempminmax,Temperature_Celsius "
  //"-v 197,raw48,Current_Pending_Sector "
    "-v 240,raw48,Unknown_Attribute"
  },
  { "Plextor M3/M5 (Pro) Series SSDs", // Marvell 88SS9174 (M3, M5S), 88SS9187 (M5Pro), tested with
      // PLEXTOR PX-128M3/1.01, PX-128M3P/1.04, PX-256M3/1.05, PX-128M5S/1.02, PX-256M5S/1.03,
      // PX-128M5M/1.05, PX-128M5S/1.05, PX-128M5Pro/1.05, PX-512M5Pro/1.06
      // (1.04/5 Firmware self-test log lifetime unit is bogus, possibly 1/256 hours)
    "PLEXTOR PX-(64|128|256|512)M(3P?|5[MS]|5Pro)",
    "", "",
  //"-v 1,raw48,Raw_Read_Error_Rate "
  //"-v 5,raw16(raw16),Reallocated_Sector_Ct "
  //"-v 9,raw24(raw8),Power_On_Hours "
  //"-v 12,raw48,Power_Cycle_Count "
  //"-v 177,raw48,Wear_Leveling_Count "
  //"-v 178,raw48,Used_Rsvd_Blk_Cnt_Chip "
  //"-v 181,raw48,Program_Fail_Cnt_Total "
  //"-v 182,raw48,Erase_Fail_Count_Total "
  //"-v 187,raw48,Reported_Uncorrect "
  //"-v 192,raw48,Power-Off_Retract_Count "
  //"-v 196,raw16(raw16),Reallocated_Event_Count "
  //"-v 198,raw48,Offline_Uncorrectable "
  //"-v 199,raw48,UDMA_CRC_Error_Count "
  //"-v 232,raw48,Available_Reservd_Space "
    "-v 241,raw48,Host_Writes_32MiB "
    "-v 242,raw48,Host_Reads_32MiB"
  },
  { "Samsung based SSDs",
    "SAMSUNG SSD PM800 .*GB|"  // SAMSUNG PM800 SSDs, tested with SAMSUNG SSD PM800 TH 64GB/VBM25D1Q
    "SAMSUNG SSD PM810 .*GB|"  // SAMSUNG PM810 (470 series) SSDs, tested with SAMSUNG SSD PM810 2.5" 128GB/AXM06D1Q
    "SAMSUNG 470 Series SSD|"  // tested with SAMSUNG 470 Series SSD 64GB/AXM09B1Q
    "SAMSUNG SSD 830 Series|"  // tested with SAMSUNG SSD 830 Series 64GB/CXM03B1Q
    "Samsung SSD 840 (PRO )?Series|" // tested with Samsung SSD 840 PRO Series 128GB/DXM04B0Q,
      // Samsung SSD 840 Series/DXT06B0Q
    "Samsung SSD 840 EVO ([0-9]*G|1T)B( mSATA)?|"  // tested with Samsung SSD 840 EVO (120|250|500)GB/EXT0AB0Q,
      // Samsung SSD 840 EVO (120|250)GB/EXT0BB6Q, 1TB/EXT0BB0Q, 120GB mSATA/EXT41B6Q
    "SAMSUNG MZ7WD((120|240)HAFV|480HAGM|960HAGP)-00003", // SM843T Series, tested with
      // SAMSUNG MZ7WD120HAFV-00003/DXM85W3Q
    "", "",
  //"-v 5,raw16(raw16),Reallocated_Sector_Ct "
  //"-v 9,raw24(raw8),Power_On_Hours "
  //"-v 12,raw48,Power_Cycle_Count "
  //"-v 175,raw48,Program_Fail_Count_Chip "
  //"-v 176,raw48,Erase_Fail_Count_Chip "
  //"-v 177,raw48,Wear_Leveling_Count "
  //"-v 178,raw48,Used_Rsvd_Blk_Cnt_Chip "
  //"-v 179,raw48,Used_Rsvd_Blk_Cnt_Tot "
  //"-v 180,raw48,Unused_Rsvd_Blk_Cnt_Tot "
  //"-v 181,raw48,Program_Fail_Cnt_Total "
  //"-v 182,raw48,Erase_Fail_Count_Total "
  //"-v 183,raw48,Runtime_Bad_Block "
  //"-v 184,raw48,End-to-End_Error " // SM843T Series
    "-v 187,raw48,Uncorrectable_Error_Cnt "
  //"-v 190,tempminmax,Airflow_Temperature_Cel "  // seems to be some sort of temperature value for 470 Series?
  //"-v 194,tempminmax,Temperature_Celsius "
    "-v 195,raw48,ECC_Error_Rate "
  //"-v 198,raw48,Offline_Uncorrectable "
    "-v 199,raw48,CRC_Error_Count "
    "-v 201,raw48,Supercap_Status "
    "-v 202,raw48,Exception_Mode_Status "
    "-v 235,raw48,POR_Recovery_Count " // 830/840 Series
  //"-v 241,raw48,Total_LBAs_Written"
  },
  { "Marvell based SanDisk SSDs",
    "SanDisk SD5SG2[0-9]*G1052E|" // X100 (88SS9174), tested with SanDisk SD5SG2256G1052E/10.04.01
    "SanDisk SD6SB[12]M[0-9]*G(1022I)?|" // X110/X210 (88SS9175), tested with SanDisk SD6SB1M064G1022I/X231600,
      // SanDisk SD6SB1M256G1022I/X231600, SanDisk SD6SB2M512G1022I/X210400
    "SanDisk SDSSDHP[0-9]*G|" // Ultra Plus (88SS9175), tested with SanDisk SDSSDHP128G/X23[01]6RL
    "SanDisk SDSSDXP[0-9]*G", // Extreme II (88SS9187), tested with SanDisk SDSSDXP480G/R1311
    "", "",
  //"-v 5,raw16(raw16),Reallocated_Sector_Ct "
  //"-v 9,raw24(raw8),Power_On_Hours "
  //"-v 12,raw48,Power_Cycle_Count "
    "-v 166,raw48,Min_W/E_Cycle "
    "-v 167,raw48,Min_Bad_Block/Die "
    "-v 168,raw48,Maximum_Erase_Cycle "
    "-v 169,raw48,Total_Bad_Block "
    "-v 171,raw48,Program_Fail_Count "
    "-v 172,raw48,Erase_Fail_Count "
    "-v 173,raw48,Avg_Write_Erase_Ct "
    "-v 174,raw48,Unexpect_Power_Loss_Ct "
  //"-v 187,raw48,Reported_Uncorrect "
  //"-v 194,tempminmax,Temperature_Celsius "
    "-v 212,raw48,SATA_PHY_Error "
    "-v 230,raw48,Perc_Write_Erase_Count "
    "-v 232,raw48,Perc_Avail_Resrvd_Space "
    "-v 233,raw48,Total_NAND_Writes_GiB "
    "-v 241,raw48,Total_Writes_GiB "
    "-v 242,raw48,Total_Reads_GiB "
  //"-v 243,raw48,Unknown_Attribute "
  },
  { "SanDisk based SSDs", // see also #463 for the vendor attribute description
    "SanDisk iSSD P4 [0-9]*GB|" // tested with SanDisk iSSD P4 16GB/SSD 9.14
    "SanDisk SDSSDP[0-9]*G|" // tested with SanDisk SDSSDP064G/1.0.0, SDSSDP128G/2.0.0
    "SanDisk SSD i100 [0-9]*GB|" // tested with SanDisk SSD i100 8GB/11.56.04, 24GB/11.56.04
    "SanDisk SSD U100 ([0-9]*GB|SMG2)|" // tested with SanDisk SSD U100 8GB/10.56.00, 256GB/10.01.02, SMG2/10.56.04
    "SanDisk SD7[SU]B[23]Q(064|128|256|512)G.*", // tested with SD7SB3Q064G1122/SD7UB3Q256G1122/SD7SB3Q128G/SD7UB2Q512G1122
    "", "",
  //"-v 5,raw16(raw16),Reallocated_Sector_Ct "
  //"-v 9,raw24(raw8),Power_On_Hours "
  //"-v 12,raw48,Power_Cycle_Count "
    "-v 171,raw48,Program_Fail_Count "
    "-v 172,raw48,Erase_Fail_Count "
    "-v 173,raw48,Avg_Write_Erase_Ct "
    "-v 174,raw48,Unexpect_Power_Loss_Ct "
  //"-v 187,raw48,Reported_Uncorrect "
    "-v 212,raw48,SATA_PHY_Error "
    "-v 230,raw48,Perc_Write_Erase_Count "
    "-v 232,raw48,Perc_Avail_Resrvd_Space "
    "-v 234,raw48,Perc_Write_Erase_Ct_BC "
  //"-v 241,raw48,Total_LBAs_Written "
  //"-v 242,raw48,Total_LBAs_Read "
    "-v 244,raw48,Thermal_Throttle "
  },
  { "Smart Storage Systems Xcel-10 SSDs",  // based on http://www.smartm.com/files/salesLiterature/storage/xcel10.pdf
    "SMART A25FD-(32|64|128)GI32N", // tested with SMART A25FD-128GI32N/B9F23D4K
    "",
    "", // attributes info from http://www.adtron.com/pdf/SMART_Attributes_Xcel-10_810800014_RevB.pdf
    "-v 1,raw48,Not_Supported "
    "-v 2,raw48,Not_Supported "
  //"-v 9,raw24(raw8),Power_On_Hours "
  //"-v 12,raw48,Power_Cycle_Count "
    "-v 191,raw48,Not_Supported "
  //"-v 192,raw48,Power-Off_Retract_Count "
    "-v 197,raw48,ECC_Error_Count "
  //"-v 198,raw48,Offline_Uncorrectable "
  //"-v 199,raw48,UDMA_CRC_Error_Count "
    "-v 251,raw48,Min_Spares_Remain_Perc " // percentage of the total number of spare blocks available
    "-v 252,raw48,Added_Bad_Flash_Blk_Ct " // number of bad flash blocks
    "-v 254,raw48,Total_Erase_Blocks_Ct" // number of times the drive has erased any erase block
  },
  { "Smart Storage Systems XceedSecure2 SSDs",
    "(SMART|Adtron) ([AIS]25FBS|S35FCS).*",
    "", "",
    "-v 9,sec2hour,Power_On_Hours "
    "-v 194,hex64,Proprietary_194"
  },
  { "Smart Storage Systems XceedUltraX/Adtron A25FBX SSDs",
    "(SMART|Adtron) (A|I)25FBX.*",
    "", "",
    "-v 9,hex64,Proprietary_9 "
    "-v 194,hex48,Proprietary_194"
  },
  { "Smart Storage Systems Adtron A25FB 2xN SSDs",
    "(SMART|Adtron) A25FB.*2.N",
    "", "",
    "-v 110,hex64,Proprietary_HWC "
    "-v 111,hex64,Proprietary_MP "
    "-v 112,hex64,Proprietary_RtR "
    "-v 113,hex64,Proprietary_RR "
    "-v 120,hex64,Proprietary_HFAll "
    "-v 121,hex64,Proprietary_HF1st "
    "-v 122,hex64,Proprietary_HF2nd "
    "-v 123,hex64,Proprietary_HF3rd "
    "-v 125,hex64,Proprietary_SFAll "
    "-v 126,hex64,Proprietary_SF1st "
    "-v 127,hex64,Proprietary_SF2nd "
    "-v 128,hex64,Proprietary_SF3rd "
    "-v 194,raw24/raw32:zvzzzw,Fractional_Temperature"
  },
  { "Smart Storage Systems Adtron A25FB 3xN SSDs",
    "(SMART|Adtron) A25FB-.*3.N",
    "", "",
    "-v 9,sec2hour,Power_On_Hours "
    "-v 113,hex48,Proprietary_RR "
    "-v 130,raw48:54321,Minimum_Spares_All_Zs"
  //"-v 194,tempminmax,Temperature_Celsius"
  },
  { "STEC Mach2 CompactFlash Cards", // tested with STEC M2P CF 1.0.0/K1385MS
    "STEC M2P CF 1.0.0",
    "", "",
    "-v 100,raw48,Erase_Program_Cycles "
    "-v 103,raw48,Remaining_Energy_Storg "
    "-v 170,raw48,Reserved_Block_Count "
    "-v 171,raw48,Program_Fail_Count "
    "-v 172,raw48,Erase_Fail_Count "
    "-v 173,raw48,Wear_Leveling_Count "
    "-v 174,raw48,Unexpect_Power_Loss_Ct "
    "-v 211,raw48,Unknown_Attribute " // ] Missing in specification
    "-v 212,raw48,Unknown_Attribute"  // ] from September 2012
  },
  { "Transcend CompactFlash Cards", // tested with TRANSCEND/20080820,
      // TS4GCF133/20100709, TS16GCF133/20100709, TS16GCF150/20110407
    "TRANSCEND|TS(4|8|16)GCF(133|150)",
    "", "",
    "-v 7,raw48,Unknown_Attribute "
    "-v 8,raw48,Unknown_Attribute"
  },
  { "Marvell SSD SD88SA024BA0 (SUN branded)",
    "MARVELL SD88SA024BA0 SUN24G 0902M0054V",
    "", "", ""
  },
  { "HP 1TB SATA disk GB1000EAFJL",
    "GB1000EAFJL",
    "", "", ""
  },
  { "HP 500GB SATA disk MM0500EANCR",
    "MM0500EANCR",
    "", "", ""
  },
  { "HP 250GB SATA disk VB0250EAVER",
    "VB0250EAVER",
    "", "", ""
  },
  { "IBM Deskstar 60GXP",  // ER60A46A firmware
    "(IBM-|Hitachi )?IC35L0[12346]0AVER07.*",
    "ER60A46A",
    "", ""
  },
  { "IBM Deskstar 60GXP",  // All other firmware
    "(IBM-|Hitachi )?IC35L0[12346]0AVER07.*",
    "",
    "IBM Deskstar 60GXP drives may need upgraded SMART firmware.\n"
    "Please see http://haque.net/dtla_update/",
    ""
  },
  { "IBM Deskstar 40GV & 75GXP (A5AA/A6AA firmware)",
    "(IBM-)?DTLA-30[57]0[123467][05].*",
    "T[WX][123468AG][OF]A[56]AA",
    "", ""
  },
  { "IBM Deskstar 40GV & 75GXP (all other firmware)",
    "(IBM-)?DTLA-30[57]0[123467][05].*",
    "",
    "IBM Deskstar 40GV and 75GXP drives may need upgraded SMART firmware.\n"
    "Please see http://haque.net/dtla_update/",
    ""
  },
  { "", // ExcelStor J240, J340, J360, J680, J880 and J8160
    "ExcelStor Technology J(24|34|36|68|88|816)0",
    "", "", ""
  },
  { "", // Fujitsu M1623TAU
    "FUJITSU M1623TAU",
    "",
    "",
    "-v 9,seconds"
  },
  { "Fujitsu MHG",
    "FUJITSU MHG2...ATU?.*",
    "",
    "",
    "-v 9,seconds"
  },
  { "Fujitsu MHH",
    "FUJITSU MHH2...ATU?.*",
    "",
    "",
    "-v 9,seconds"
  },
  { "Fujitsu MHJ",
    "FUJITSU MHJ2...ATU?.*",
    "",
    "",
    "-v 9,seconds"
  },
  { "Fujitsu MHK",
    "FUJITSU MHK2...ATU?.*",
    "",
    "",
    "-v 9,seconds"
  },
  { "",  // Fujitsu MHL2300AT
    "FUJITSU MHL2300AT",
    "",
    "This drive's firmware has a harmless Drive Identity Structure\n"
      "checksum error bug.",
    "-v 9,seconds"
  },
  { "",  // MHM2200AT, MHM2150AT, MHM2100AT, MHM2060AT
    "FUJITSU MHM2(20|15|10|06)0AT",
    "",
    "This drive's firmware has a harmless Drive Identity Structure\n"
      "checksum error bug.",
    "-v 9,seconds"
  },
  { "Fujitsu MHN",
    "FUJITSU MHN2...AT",
    "",
    "",
    "-v 9,seconds"
  },
  { "", // Fujitsu MHR2020AT
    "FUJITSU MHR2020AT",
    "",
    "",
    "-v 9,seconds"
  },
  { "", // Fujitsu MHR2040AT
    "FUJITSU MHR2040AT",
    "",    // Tested on 40BA
    "",
    "-v 9,seconds -v 192,emergencyretractcyclect "
    "-v 198,offlinescanuncsectorct -v 200,writeerrorcount"
  },
  { "Fujitsu MHS AT",
    "FUJITSU MHS20[6432]0AT(  .)?",
    "",
    "",
    "-v 9,seconds -v 192,emergencyretractcyclect "
    "-v 198,offlinescanuncsectorct -v 200,writeerrorcount "
    "-v 201,detectedtacount"
  },
  { "Fujitsu MHT", // tested with FUJITSU MHT2030AC/909B
    "FUJITSU MHT2...(AC|AH|AS|AT|BH)U?.*",
    "",
    "",
    "-v 9,seconds"
  },
  { "Fujitsu MHU",
    "FUJITSU MHU2...ATU?.*",
    "",
    "",
    "-v 9,seconds"
  },
  { "Fujitsu MHV",
    "FUJITSU MHV2...(AH|AS|AT|BH|BS|BT).*",
    "",
    "",
    "-v 9,seconds"
  },
  { "Fujitsu MPA..MPG",
    "FUJITSU MP[A-G]3...A[HTEV]U?.*",
    "",
    "",
    "-v 9,seconds"
  },
  { "Fujitsu MHY BH",
    "FUJITSU MHY2(04|06|08|10|12|16|20|25)0BH.*",
    "", "",
    "-v 240,raw48,Transfer_Error_Rate"
  },
  { "Fujitsu MHW AC", // tested with FUJITSU MHW2060AC/00900004
    "FUJITSU MHW20(40|60)AC",
    "", "", ""
  },
  { "Fujitsu MHW BH",
    "FUJITSU MHW2(04|06|08|10|12|16)0BH.*",
    "", "", ""
  },
  { "Fujitsu MHW BJ",
    "FUJITSU MHW2(08|12|16)0BJ.*",
    "", "", ""
  },
  { "Fujitsu MHZ BH",
    "FUJITSU MHZ2(04|08|12|16|20|25|32)0BH.*",
    "", "", ""
  },
  { "Fujitsu MHZ BJ",
    "FUJITSU MHZ2(08|12|16|20|25|32)0BJ.*",
    "",
    "",
    "-v 9,minutes"
  },
  { "Fujitsu MHZ BS",
    "FUJITSU MHZ2(12|25)0BS.*",
    "", "", ""
  },
  { "Fujitsu MHZ BK",
    "FUJITSU MHZ2(08|12|16|25)0BK.*",
    "", "", ""
  },
  { "Fujitsu MJA BH",
    "FUJITSU MJA2(08|12|16|25|32|40|50)0BH.*",
    "", "", ""
  },
  { "", // Samsung SV4012H (known firmware)
    "SAMSUNG SV4012H",
    "RM100-08",
    "",
    "-v 9,halfminutes -F samsung"
  },
  { "", // Samsung SV4012H (all other firmware)
    "SAMSUNG SV4012H",
    "",
    "May need -F samsung disabled; see manual for details.",
    "-v 9,halfminutes -F samsung"
  },
  { "", // Samsung SV0412H (known firmware)
    "SAMSUNG SV0412H",
    "SK100-01",
    "",
    "-v 9,halfminutes -v 194,10xCelsius -F samsung"
  },
  { "", // Samsung SV0412H (all other firmware)
    "SAMSUNG SV0412H",
    "",
    "May need -F samsung disabled; see manual for details.",
    "-v 9,halfminutes -v 194,10xCelsius -F samsung"
  },
  { "", // Samsung SV1204H (known firmware)
    "SAMSUNG SV1204H",
    "RK100-1[3-5]",
    "",
    "-v 9,halfminutes -v 194,10xCelsius -F samsung"
  },
  { "", // Samsung SV1204H (all other firmware)
    "SAMSUNG SV1204H",
    "",
    "May need -F samsung disabled; see manual for details.",
    "-v 9,halfminutes -v 194,10xCelsius -F samsung"
  },
  { "", // SAMSUNG SV0322A tested with FW JK200-35
    "SAMSUNG SV0322A",
    "", "", ""
  },
  { "SAMSUNG SpinPoint V80", // tested with SV1604N/TR100-23
    "SAMSUNG SV(0211|0401|0612|0802|1203|1604)N",
    "",
    "",
    "-v 9,halfminutes -F samsung2"
  },
  { "", // SAMSUNG SP40A2H with RR100-07 firmware
    "SAMSUNG SP40A2H",
    "RR100-07",
    "",
    "-v 9,halfminutes -F samsung"
  },
  { "", // SAMSUNG SP80A4H with RT100-06 firmware
    "SAMSUNG SP80A4H",
    "RT100-06",
    "",
    "-v 9,halfminutes -F samsung"
  },
  { "", // SAMSUNG SP8004H with QW100-61 firmware
    "SAMSUNG SP8004H",
    "QW100-61",
    "",
    "-v 9,halfminutes -F samsung"
  },
  { "SAMSUNG SpinPoint F1 DT", // tested with HD103UJ/1AA01113
    "SAMSUNG HD(083G|16[12]G|25[12]H|32[12]H|50[12]I|642J|75[23]L|10[23]U)J",
    "", "", ""
  },
  { "SAMSUNG SpinPoint F1 EG", // tested with HD103UI/1AA01113
    "SAMSUNG HD(252H|322H|502I|642J|753L|103U)I",
    "", "", ""
  },
  { "SAMSUNG SpinPoint F1 RE", // tested with HE103UJ/1AA01113
    "SAMSUNG HE(252H|322H|502I|642J|753L|103U)J",
    "", "", ""
  },
  { "SAMSUNG SpinPoint F2 EG", // tested with HD154UI/1AG01118
    "SAMSUNG HD(502H|10[23]S|15[34]U)I",
    "", "", ""
  },
  { "SAMSUNG SpinPoint F3", // tested with HD502HJ/1AJ100E4
    "SAMSUNG HD(502H|754J|103S)J",
    "", "", ""
  },
  { "Seagate Barracuda SpinPoint F3", // tested with ST1000DM005 HD103SJ/1AJ100E5
    "ST[0-9DM]* HD(502H|754J|103S)J",
    "", "", ""
  },
  { "SAMSUNG SpinPoint F3 EG", // tested with HD503HI/1AJ100E4, HD153WI/1AN10002
    "SAMSUNG HD(253G|(324|503)H|754J|105S|(153|203)W)I",
    "", "", ""
  },
  { "SAMSUNG SpinPoint F3 RE", // tested with HE103SJ/1AJ30001
    "SAMSUNG HE(502H|754J|103S)J",
    "", "", ""
  },
  { "Seagate Samsung Spinpoint F4", // tested with ST250DM001 HD256GJ/1AR10001
    "ST(250|320)DM001 HD(256G|322G|323H)J",
    "", "", ""
  },
  { "SAMSUNG SpinPoint F4 EG (AF)",// tested with HD204UI/1AQ10001(buggy|fixed)
    "SAMSUNG HD(155|204)UI",
    "", // 1AQ10001
    "Using smartmontools or hdparm with this\n"
    "drive may result in data loss due to a firmware bug.\n"
    "****** THIS DRIVE MAY OR MAY NOT BE AFFECTED! ******\n"
    "Buggy and fixed firmware report same version number!\n"
    "See the following web pages for details:\n"
    "http://knowledge.seagate.com/articles/en_US/FAQ/223571en\n"
    "http://www.smartmontools.org/wiki/SamsungF4EGBadBlocks",
    ""
  },
  { "SAMSUNG SpinPoint S250", // tested with HD200HJ/KF100-06
    "SAMSUNG HD(162|200|250)HJ",
    "", "", ""
  },
  { "SAMSUNG SpinPoint T133", // tested with HD300LJ/ZT100-12, HD400LJ/ZZ100-14, HD401LJ/ZZ100-15
    "SAMSUNG HD(250KD|(30[01]|320|40[01])L[DJ])",
    "", "", ""
  },
  { "SAMSUNG SpinPoint T166", // tested with HD501LJ/CR100-1[01]
    "SAMSUNG HD(080G|160H|32[01]K|403L|50[01]L)J",
    "", "",
    "-v 197,increasing" // at least HD501LJ/CR100-11
  },
  { "SAMSUNG SpinPoint P120", // VF100-37 firmware, tested with SP2514N/VF100-37
    "SAMSUNG SP(16[01]3|2[05][01]4)[CN]",
    "VF100-37",
    "",
    "-F samsung3"
  },
  { "SAMSUNG SpinPoint P120", // other firmware, tested with SP2504C/VT100-33
    "SAMSUNG SP(16[01]3|2[05][01]4)[CN]",
    "",
    "May need -F samsung3 enabled; see manual for details.",
    ""
  },
  { "SAMSUNG SpinPoint P80 SD", // tested with HD160JJ/ZM100-33
    "SAMSUNG HD(080H|120I|160J)J",
    "", "", ""
  },
  { "SAMSUNG SpinPoint P80", // BH100-35 firmware, tested with SP0842N/BH100-35
    "SAMSUNG SP(0451|08[0124]2|12[0145]3|16[0145]4)[CN]",
    "BH100-35",
    "",
    "-F samsung3"
  },
  { "SAMSUNG SpinPoint P80", // firmware *-35 or later
    "SAMSUNG SP(0451|08[0124]2|12[0145]3|16[0145]4)[CN]",
    ".*-3[5-9]",
    "May need -F samsung3 enabled; see manual for details.",
    ""
  },
  { "SAMSUNG SpinPoint P80", // firmware *-25...34, tested with
      // SP0401N/TJ100-30, SP1614C/SW100-25 and -34
    "SAMSUNG SP(04[05]1|08[0124]2|12[0145]3|16[0145]4)[CN]",
    ".*-(2[5-9]|3[0-4])",
    "",
    "-v 9,halfminutes -v 198,increasing"
  },
  { "SAMSUNG SpinPoint P80", // firmware *-23...24, tested with
    // SP0802N/TK100-23,
    // SP1213N/TL100-23,
    // SP1604N/TM100-23 and -24
    "SAMSUNG SP(0451|08[0124]2|12[0145]3|16[0145]4)[CN]",
    ".*-2[34]",
    "",
    "-v 9,halfminutes -F samsung2"
  },
  { "SAMSUNG SpinPoint P80", // unknown firmware
    "SAMSUNG SP(0451|08[0124]2|12[0145]3|16[0145]4)[CN]",
    "",
    "May need -F samsung2 or -F samsung3 enabled; see manual for details.",
    ""
  },
  { "SAMSUNG SpinPoint M40/60/80", // tested with HM120IC/AN100-16, HM160JI/AD100-16
    "SAMSUNG HM(0[468]0H|120I|1[026]0J)[CI]",
    "",
    "",
    "-v 9,halfminutes"
  },
  { "SAMSUNG SpinPoint M5", // tested with HM160HI/HH100-12
    "SAMSUNG HM(((061|080)G|(121|160)H|250J)I|160HC)",
    "", "", ""
  },
  { "SAMSUNG SpinPoint M6", // tested with HM320JI/2SS00_01 M6
    "SAMSUNG HM(251J|320[HJ]|[45]00L)I",
    "", "", ""
  },
  { "SAMSUNG SpinPoint M7", // tested with HM500JI/2AC101C4
    "SAMSUNG HM(250H|320I|[45]00J)I",
    "", "", ""
  },
  { "SAMSUNG SpinPoint M7E (AF)", // tested with HM321HI/2AJ10001, HM641JI/2AJ10001
    "SAMSUNG HM(161G|(251|321)H|501I|641J)I",
    "", "", ""
  },
  { "SAMSUNG SpinPoint M7U (USB)", // tested with HM252HX/2AC101C4
    "SAMSUNG HM(162H|252H|322I|502J)X",
    "", "", ""
  },
  { "SAMSUNG SpinPoint M8 (AF)", // tested with HN-M101MBB/2AR10001
    "SAMSUNG HN-M(250|320|500|640|750|101)MBB",
    "", "", ""
  },
  { "Seagate Momentus SpinPoint M8 (AF)", // tested with
      // ST750LM022 HN-M750MBB/2AR10001, ST320LM001 HN-M320MBB/2AR10002
    "ST(250|320|500|640|750|1000)LM0[012][124] HN-M[0-9]*MBB",
    "", "", ""
  },
  { "SAMSUNG SpinPoint M8U (USB)", // tested with HN-M500XBB/2AR10001
    "SAMSUNG HN-M(320|500|750|101)XBB",
    "", "", ""
  },
  { "Seagate Samsung SpinPoint M8U (USB)", // tested with ST1000LM025 HN-M101ABB/2AR10001
    "ST(250|320|500|640|750|1000)LM0[012][3459] HN-M[0-9]*ABB",
    "", "", ""
  },
  { "SAMSUNG SpinPoint MP5", // tested with HM250HJ/2AK10001
    "SAMSUNG HM(250H|320H|500J|640J)J",
    "", "", ""
  },
  { "SAMSUNG SpinPoint MT2", // tested with HM100UI/2AM10001
    "SAMSUNG HM100UI",
    "", "", ""
  },
  { "SAMSUNG HM100UX (S2 Portable)", // tested with HM100UX/2AM10001
    "SAMSUNG HM100UX",
    "", "", ""
  },
  { "SAMSUNG SpinPoint M", // tested with MP0402H/UC100-11
    "SAMSUNG MP0(302|402|603|804)H",
    "",
    "",
    "-v 9,halfminutes"
  },
  { "SAMSUNG SpinPoint N3U-3 (USB, 4KiB LLS)", // tested with HS25YJZ/3AU10-01
    "SAMSUNG HS(122H|2[05]YJ)Z",
    "", "", ""
  },
  { "Maxtor Fireball 541DX",
    "Maxtor 2B0(0[468]|1[05]|20)H1",
    "",
    "",
    "-v 9,minutes -v 194,unknown"
  },
  { "Maxtor Fireball 3",
    "Maxtor 2F0[234]0[JL]0",
    "",
    "",
    "-v 9,minutes"
  },
  { "Maxtor DiamondMax 1280 ATA",  // no self-test log, ATA2-Fast
    "Maxtor 8(1280A2|2160A4|2560A4|3840A6|4000A6|5120A8)",
    "",
    "",
    "-v 9,minutes"
  },
  { "Maxtor DiamondMax 2160 Ultra ATA",
    "Maxtor 8(2160D2|3228D3|3240D3|4320D4|6480D6|8400D8|8455D8)",
    "",
    "",
    "-v 9,minutes"
  },
  { "Maxtor DiamondMax 2880 Ultra ATA",
    "Maxtor 9(0510D4|0576D4|0648D5|0720D5|0840D6|0845D6|0864D6|1008D7|1080D8|1152D8)",
    "",
    "",
    "-v 9,minutes"
  },
  { "Maxtor DiamondMax 3400 Ultra ATA",
    "Maxtor 9(1(360|350|202)D8|1190D7|10[12]0D6|0840D5|06[48]0D4|0510D3|1(350|202)E8|1010E6|0840E5|0640E4)",
    "",
    "",
    "-v 9,minutes"
  },
  { "Maxtor DiamondMax D540X-4G",
    "Maxtor 4G(120J6|160J[68])",
    "",
    "",
    "-v 9,minutes -v 194,unknown"
  },
  { "Maxtor DiamondMax D540X-4K",
    "MAXTOR 4K(020H1|040H2|060H3|080H4)",
    "", "", ""
  },
  { "Maxtor DiamondMax Plus D740X",
    "MAXTOR 6L0(20[JL]1|40[JL]2|60[JL]3|80[JL]4)",
    "", "", ""
  },
  { "Maxtor DiamondMax Plus 5120 Ultra ATA 33",
    "Maxtor 9(0512D2|0680D3|0750D3|0913D4|1024D4|1360D6|1536D6|1792D7|2048D8)",
    "",
    "",
    "-v 9,minutes"
  },
  { "Maxtor DiamondMax Plus 6800 Ultra ATA 66",
    "Maxtor 9(2732U8|2390U7|204[09]U6|1707U5|1366U4|1024U3|0845U3|0683U2)",
    "",
    "",
    "-v 9,minutes"
  },
  { "Maxtor DiamondMax D540X-4D",
    "Maxtor 4D0(20H1|40H2|60H3|80H4)",
    "",
    "",
    "-v 9,minutes -v 194,unknown"
  },
  { "Maxtor DiamondMax 16",
    "Maxtor 4(R0[68]0[JL]0|R1[26]0L0|A160J0|R120L4)",
    "",
    "",
    "-v 9,minutes"
  },
  { "Maxtor DiamondMax 4320 Ultra ATA",
    "Maxtor (91728D8|91512D7|91303D6|91080D5|90845D4|90645D3|90648D[34]|90432D2)",
    "",
    "",
    "-v 9,minutes"
  },
  { "Maxtor DiamondMax 17 VL",
    "Maxtor 9(0431U1|0641U2|0871U2|1301U3|1741U4)",
    "",
    "",
    "-v 9,minutes"
  },
  { "Maxtor DiamondMax 20 VL",
    "Maxtor (94091U8|93071U6|92561U5|92041U4|91731U4|91531U3|91361U3|91021U2|90841U2|90651U2)",
    "",
    "",
    "-v 9,minutes"
  },
  { "Maxtor DiamondMax VL 30",  // U: ATA66, H: ATA100
    "Maxtor (33073U4|32049U3|31536U2|30768U1|33073H4|32305H3|31536H2|30768H1)",
    "",
    "",
    "-v 9,minutes"
  },
  { "Maxtor DiamondMax 36",
    "Maxtor (93652U8|92739U6|91826U4|91369U3|90913U2|90845U2|90435U1)",
    "",
    "",
    "-v 9,minutes"
  },
  { "Maxtor DiamondMax 40 ATA 66",
    "Maxtor 9(0684U2|1024U2|1362U3|1536U3|2049U4|2562U5|3073U6|4098U8)",
    "",
    "",
    "-v 9,minutes"
  },
  { "Maxtor DiamondMax Plus 40 (Ultra ATA 66 and Ultra ATA 100)",
    "Maxtor (54098[UH]8|53073[UH]6|52732[UH]6|52049[UH]4|51536[UH]3|51369[UH]3|51024[UH]2)",
    "",
    "",
    "-v 9,minutes"
  },
  { "Maxtor DiamondMax 40 VL Ultra ATA 100",
    "Maxtor 3(1024H1|1535H2|2049H2|3073H3|4098H4)( B)?",
    "",
    "",
    "-v 9,minutes"
  },
  { "Maxtor DiamondMax Plus 45 Ulta ATA 100",
    "Maxtor 5(4610H6|4098H6|3073H4|2049H3|1536H2|1369H2|1023H2)",
    "",
    "",
    "-v 9,minutes"
  },
  { "Maxtor DiamondMax 60 ATA 66",
    "Maxtor 9(1023U2|1536U2|2049U3|2305U3|3073U4|4610U6|6147U8)",
    "",
    "",
    "-v 9,minutes"
  },
  { "Maxtor DiamondMax 60 ATA 100",
    "Maxtor 9(1023H2|1536H2|2049H3|2305H3|3073H4|4098H6|4610H6|6147H8)",
    "",
    "",
    "-v 9,minutes"
  },
  { "Maxtor DiamondMax Plus 60",
    "Maxtor 5T0(60H6|40H4|30H3|20H2|10H1)",
    "",
    "",
    "-v 9,minutes"
  },
  { "Maxtor DiamondMax 80",
    "Maxtor (98196H8|96147H6)",
    "",
    "",
    "-v 9,minutes"
  },
  { "Maxtor DiamondMax 536DX",
    "Maxtor 4W(100H6|080H6|060H4|040H3|030H2)",
    "",
    "",
    "-v 9,minutes"
  },
  { "Maxtor DiamondMax Plus 8",
    "Maxtor 6(E0[234]|K04)0L0",
    "",
    "",
    "-v 9,minutes"
  },
  { "Maxtor DiamondMax 10 (ATA/133 and SATA/150)",
    "Maxtor 6(B(30|25|20|16|12|10|08)0[MPRS]|L(080[MLP]|(100|120)[MP]|160[MP]|200[MPRS]|250[RS]|300[RS]))0",
    "",
    "",
    "-v 9,minutes"
  },
  { "Maxtor DiamondMax 10 (SATA/300)",
    "Maxtor 6V(080E|160E|200E|250F|300F|320F)0",
    "", "", ""
  },
  { "Maxtor DiamondMax Plus 9",
    "Maxtor 6Y((060|080|120|160)L0|(060|080|120|160|200|250)P0|(060|080|120|160|200|250)M0)",
    "",
    "",
    "-v 9,minutes"
  },
  { "Maxtor DiamondMax 11",
    "Maxtor 6H[45]00[FR]0",
    "", "", ""
  },
  { "Maxtor DiamondMax 17",
    "Maxtor 6G(080L|160[PE])0",
    "", "", ""
  },
  { "Seagate Maxtor DiamondMax 20",
    "MAXTOR STM3(40|80|160)[28]1[12]0?AS?",
    "", "", ""
  },
  { "Seagate Maxtor DiamondMax 21", // tested with MAXTOR STM3250310AS/3.AAF
    "MAXTOR STM3(80[28]15|160215|250310|(250|320)820|320620|500630)AS?",
    "", "", ""
  },
  { "Seagate Maxtor DiamondMax 22", // fixed firmware
    "(MAXTOR )?STM3(500320|750330|1000340)AS?",
    "MX1A", // http://knowledge.seagate.com/articles/en_US/FAQ/207969en
    "", ""
  },
  { "Seagate Maxtor DiamondMax 22", // fixed firmware
    "(MAXTOR )?STM3(160813|320614|640323|1000334)AS?",
    "MX1B", // http://knowledge.seagate.com/articles/en_US/FAQ/207975en
    "", ""
  },
  { "Seagate Maxtor DiamondMax 22", // buggy firmware
    "(MAXTOR )?STM3(500320|750330|1000340)AS?",
    "MX15",
    "There are known problems with these drives,\n"
    "AND THIS FIRMWARE VERSION IS AFFECTED,\n"
    "see the following Seagate web pages:\n"
    "http://knowledge.seagate.com/articles/en_US/FAQ/207931en\n"
    "http://knowledge.seagate.com/articles/en_US/FAQ/207969en",
    ""
  },
  { "Seagate Maxtor DiamondMax 22", // unknown firmware
    "(MAXTOR )?STM3(160813|32061[34]|500320|640323|750330|10003(34|40))AS?",
    "",
    "There are known problems with these drives,\n"
    "see the following Seagate web pages:\n"
    "http://knowledge.seagate.com/articles/en_US/FAQ/207931en\n"
    "http://knowledge.seagate.com/articles/en_US/FAQ/207969en\n"
    "http://knowledge.seagate.com/articles/en_US/FAQ/207975en",
    ""
  },
  { "Seagate Maxtor DiamondMax 23", // new firmware
    "STM3((160|250)31|(320|500)41|(750|1000)52)8AS?",
    "CC3[D-Z]",
    "", ""
  },
  { "Seagate Maxtor DiamondMax 23", // unknown firmware
    "STM3((160|250)31|(320|500)41|(750|1000)52)8AS?",
    "",
    "A firmware update for this drive may be available,\n"
    "see the following Seagate web pages:\n"
    "http://knowledge.seagate.com/articles/en_US/FAQ/207931en\n"
    "http://knowledge.seagate.com/articles/en_US/FAQ/213911en",
    ""
  },
  { "Maxtor MaXLine Plus II",
    "Maxtor 7Y250[PM]0",
    "",
    "",
    "-v 9,minutes"
  },
  { "Maxtor MaXLine II",
    "Maxtor [45]A(25|30|32)0[JN]0",
    "",
    "",
    "-v 9,minutes"
  },
  { "Maxtor MaXLine III (ATA/133 and SATA/150)",
    "Maxtor 7L(25|30)0[SR]0",
    "",
    "",
    "-v 9,minutes"
  },
  { "Maxtor MaXLine III (SATA/300)",
    "Maxtor 7V(25|30)0F0",
    "", "", ""
  },
  { "Maxtor MaXLine Pro 500",  // There is also a 7H500R0 model, but I
    "Maxtor 7H500F0",               // haven't added it because I suspect
    "",                               // it might need vendoropts_9_minutes
    "", ""                            // and nobody has submitted a report yet
  },
  { "", // HITACHI_DK14FA-20B
    "HITACHI_DK14FA-20B",
    "",
    "",
    "-v 9,minutes -v 193,loadunload"
  },
  { "HITACHI Travelstar DK23XX/DK23XXB",
    "HITACHI_DK23..-..B?",
    "",
    "",
    "-v 9,minutes -v 193,loadunload"
  },
  { "Hitachi Endurastar J4K20/N4K20 (formerly DK23FA-20J)",
    "(HITACHI_DK23FA-20J|HTA422020F9AT[JN]0)",
    "",
    "",
    "-v 9,minutes -v 193,loadunload"
  },
  { "Hitachi Endurastar J4K30/N4K30",
    "HE[JN]4230[23]0F9AT00",
    "",
    "",
    "-v 9,minutes -v 193,loadunload"
  },
  { "Hitachi Travelstar C4K60",  // 1.8" slim drive
    "HTC4260[23]0G5CE00|HTC4260[56]0G8CE00",
    "",
    "",
    "-v 9,minutes -v 193,loadunload"
  },
  { "IBM Travelstar 4GT",
    "IBM-DTCA-2(324|409)0",
    "", "", ""
  },
  { "IBM Travelstar 6GN",
    "IBM-DBCA-20(324|486|648)0",
    "", "", ""
  },
  { "IBM Travelstar 25GS, 18GT, and 12GN",
    "IBM-DARA-2(25|18|15|12|09|06)000",
    "", "", ""
  },
  { "IBM Travelstar 14GS",
    "IBM-DCYA-214000",
    "", "", ""
  },
  { "IBM Travelstar 4LP",
    "IBM-DTNA-2(180|216)0",
    "", "", ""
  },
  { "IBM Travelstar 48GH, 30GN, and 15GN",
    "(IBM-|Hitachi )?IC25(T048ATDA05|N0(30|20|15|12|10|07|06|05)ATDA04)-.",
    "", "", ""
  },
  { "IBM Travelstar 32GH, 30GT, and 20GN",
    "IBM-DJSA-2(32|30|20|10|05)",
    "", "", ""
  },
  { "IBM Travelstar 4GN",
    "IBM-DKLA-2(216|324|432)0",
    "", "", ""
  },
  { "IBM/Hitachi Travelstar 60GH and 40GN",
    "(IBM-|Hitachi )?IC25(T060ATC[SX]05|N0[4321]0ATC[SX]04)-.",
    "", "", ""
  },
  { "IBM/Hitachi Travelstar 40GNX",
    "(IBM-|Hitachi )?IC25N0[42]0ATC[SX]05-.",
    "", "", ""
  },
  { "Hitachi Travelstar 80GN",
    "(Hitachi )?IC25N0[23468]0ATMR04-.",
    "", "", ""
  },
  { "Hitachi Travelstar 4K40",
    "(Hitachi )?HTS4240[234]0M9AT00",
    "", "", ""
  },
  { "Hitachi Travelstar 4K120",
    "(Hitachi )?(HTS4212(60|80|10|12)H9AT00|HTS421260G9AT00)",
    "", "", ""
  },
  { "Hitachi Travelstar 5K80",
    "(Hitachi )?HTS5480[8642]0M9AT00",
    "", "", ""
  },
  { "Hitachi Travelstar 5K100",
    "(Hitachi )?HTS5410[1864]0G9(AT|SA)00",
    "", "", ""
  },
  { "Hitachi Travelstar E5K100",
    "(Hitachi )?HTE541040G9(AT|SA)00",
    "", "", ""
  },
  { "Hitachi Travelstar 5K120",
    "(Hitachi )?HTS5412(60|80|10|12)H9(AT|SA)00",
    "", "", ""
  },
  { "Hitachi Travelstar 5K160",
    "(Hitachi |HITACHI )?HTS5416([468]0|1[26])J9(AT|SA)00",
    "", "", ""
  },
  { "Hitachi Travelstar E5K160",
    "(Hitachi )?HTE5416(12|16|60|80)J9(AT|SA)00",
    "", "", ""
  },
  { "Hitachi Travelstar 5K250",
    "(Hitachi |HITACHI )?HTS5425(80|12|16|20|25)K9(A3|SA)00",
    "", "", ""
  },
  { "Hitachi Travelstar 5K320", // tested with HITACHI HTS543232L9SA00/FB4ZC4EC,
    // Hitachi HTS543212L9SA02/FBBAC52F
    "(Hitachi |HITACHI )?HT(S|E)5432(80|12|16|25|32)L9(A3(00)?|SA0[012])",
    "", "", ""
  },
  { "Hitachi Travelstar 5K500.B",
    "(Hitachi )?HT[ES]5450(12|16|25|32|40|50)B9A30[01]",
    "", "", ""
  },
  { "Hitachi/HGST Travelstar Z5K500", // tested with HGST HTS545050A7E380/GG2OAC90
    "HGST HT[ES]5450(25|32|50)A7E38[01]",
    "", "", ""
  },
  { "Hitachi/HGST Travelstar 5K750", // tested with Hitachi HTS547575A9E384/JE4OA60A,
       // APPLE HDD HTS547550A9E384/JE3AD70F
    "(Hitachi|APPLE HDD) HT[ES]5475(50|64|75)A9E38[14]",
    "", "", ""
  },
  { "Hitachi Travelstar 7K60",
    "(Hitachi )?HTS726060M9AT00",
    "", "", ""
  },
  { "Hitachi Travelstar E7K60",
    "(Hitachi )?HTE7260[46]0M9AT00",
    "", "", ""
  },
  { "Hitachi Travelstar 7K100",
    "(Hitachi )?HTS7210[168]0G9(AT|SA)00",
    "", "", ""
  },
  { "Hitachi Travelstar E7K100",
    "(Hitachi )?HTE7210[168]0G9(AT|SA)00",
    "", "", ""
  },
  { "Hitachi Travelstar 7K200", // tested with HITACHI HTS722016K9SA00/DCDZC75A
    "(Hitachi |HITACHI )?HTS7220(80|10|12|16|20)K9(A3|SA)00",
    "", "", ""
  },
  { "Hitachi Travelstar 7K320", // tested with
    // HTS723225L9A360/FCDOC30F, HTS723216L9A362/FC2OC39F
    "(Hitachi )?HT[ES]7232(80|12|16|25|32)L9(A300|A36[02]|SA61)",
    "", "", ""
  },
  { "Hitachi Travelstar Z7K320", // tested with HITACHI HTS723232A7A364/EC2ZB70B
    "(HITACHI )?HT[ES]7232(16|25|32)A7A36[145]",
    "", "", ""
  },
  { "Hitachi Travelstar 7K500",
    "(Hitachi )?HT[ES]7250(12|16|25|32|50)A9A36[2-5]",
    "", "", ""
  },
  { "Hitachi/HGST Travelstar Z7K500", // tested with HITACHI HTS725050A7E630/GH2ZB390,
      // HGST HTS725050A7E630/GH2OA420
    "(HITACHI|HGST) HT[ES]7250(25|32|50)A7E63[015]",
    "", "", ""
  },
  { "Hitachi/HGST Travelstar 7K750", // tested with Hitachi HTS727550A9E364/JF3OA0E0,
      // Hitachi HTS727575A9E364/JF4OA0D0
    "(Hitachi|HGST) HT[ES]7275(50|64|75)A9E36[14]",
    "", "", ""
  },
  { "HGST Travelstar 7K1000", // tested with HGST HTS721010A9E630/JB0OA3B0
    "HGST HTS721010A9E630",
    "", "", ""
  },
  { "IBM Deskstar 14GXP and 16GP",
    "IBM-DTTA-3(7101|7129|7144|5032|5043|5064|5084|5101|5129|5168)0",
    "", "", ""
  },
  { "IBM Deskstar 25GP and 22GXP",
    "IBM-DJNA-3(5(101|152|203|250)|7(091|135|180|220))0",
    "", "", ""
  },
  { "IBM Deskstar 37GP and 34GXP",
    "IBM-DPTA-3(5(375|300|225|150)|7(342|273|205|136))0",
    "", "", ""
  },
  { "IBM/Hitachi Deskstar 120GXP",
    "(IBM-)?IC35L((020|040|060|080|120)AVVA|0[24]0AVVN)07-[01]",
    "", "", ""
  },
  { "IBM/Hitachi Deskstar GXP-180",
    "(IBM-)?IC35L(030|060|090|120|180)AVV207-[01]",
    "", "", ""
  },
  { "Hitachi Deskstar 5K3000", // tested with HDS5C3030ALA630/MEAOA5C0,
       // Hitachi HDS5C3020BLE630/MZ4OAAB0 (OEM, Toshiba Canvio Desktop)
    "(Hitachi )?HDS5C30(15|20|30)(ALA|BLE)63[02].*",
    "", "", ""
  },
  { "Hitachi Deskstar 5K4000", // tested with HDS5C4040ALE630/MPAOA250
    "(Hitachi )?HDS5C40(30|40)ALE63[01].*",
    "", "", ""
  },
  { "Hitachi Deskstar 7K80",
    "(Hitachi )?HDS7280([48]0PLAT20|(40)?PLA320|80PLA380).*",
    "", "", ""
  },
  { "Hitachi Deskstar 7K160",
    "(Hitachi )?HDS7216(80|16)PLA[3T]80.*",
    "", "", ""
  },
  { "Hitachi Deskstar 7K250",
    "(Hitachi )?HDS7225((40|80|12|16)VLAT20|(12|16|25)VLAT80|(80|12|16|25)VLSA80)",
    "", "", ""
  },
  { "Hitachi Deskstar 7K250 (SUN branded)",
    "HITACHI HDS7225SBSUN250G.*",
    "", "", ""
  },
  { "Hitachi Deskstar T7K250",
    "(Hitachi )?HDT7225((25|20|16)DLA(T80|380))",
    "", "", ""
  },
  { "Hitachi Deskstar 7K400",
    "(Hitachi )?HDS724040KL(AT|SA)80",
    "", "", ""
  },
  { "Hitachi Deskstar 7K500",
    "(Hitachi )?HDS725050KLA(360|T80)",
    "", "", ""
  },
  { "Hitachi Deskstar P7K500",
    "(Hitachi )?HDP7250(16|25|32|40|50)GLA(36|38|T8)0",
    "", "", ""
  },
  { "Hitachi Deskstar T7K500",
    "(Hitachi )?HDT7250(25|32|40|50)VLA(360|380|T80)",
    "", "", ""
  },
  { "Hitachi Deskstar 7K1000",
    "(Hitachi )?HDS7210(50|75|10)KLA330",
    "", "", ""
  },
  { "Hitachi Deskstar 7K1000.B",
    "(Hitachi )?HDT7210((16|25)SLA380|(32|50|64|75|10)SLA360)",
    "", "", ""
  },
  { "Hitachi Deskstar 7K1000.C", // tested with Hitachi HDS721010CLA330/JP4OA3MA
    "(Hitachi )?HDS7210((16|25)CLA382|(32|50)CLA362|(64|75|10)CLA33[02])",
    "", "", ""
  },
  { "Hitachi Deskstar 7K1000.D", // tested with HDS721010DLE630/MS2OA5Q0
    "Hitachi HDS7210(25|32|50|75|10)DLE630",
    "", "", ""
  },
  { "Hitachi Deskstar E7K1000", // tested with HDE721010SLA330/ST6OA31B
    "Hitachi HDE7210(50|75|10)SLA330",
    "", "", ""
  },
  { "Hitachi Deskstar 7K2000",
    "Hitachi HDS722020ALA330",
    "", "", ""
  },
  { "Hitachi Deskstar 7K3000", // tested with HDS723030ALA640/MKAOA3B0
    "Hitachi HDS7230((15|20)BLA642|30ALA640)",
    "", "", ""
  },
  { "Hitachi/HGST Deskstar 7K4000", // tested with Hitachi HDS724040ALE640/MJAOA250
    "Hitachi HDS724040ALE640",
    "", "", ""
  },
  { "Hitachi Ultrastar A7K1000", // tested with
    // HUA721010KLA330      44X2459 42C0424IBM/GKAOAB4A
    "(Hitachi )?HUA7210(50|75|10)KLA330.*",
    "", "", ""
  },
  { "Hitachi Ultrastar A7K2000", // tested with
    // HUA722010CLA330      43W7629 42C0401IBM
    "(Hitachi )?HUA7220(50|10|20)[AC]LA33[01].*",
    "", "", ""
  },
  { "Hitachi Ultrastar 7K3000", // tested with HUA723030ALA640/MKAOA580
    "Hitachi HUA7230(20|30)ALA640",
    "", "", ""
  },
  { "Hitachi Ultrastar 7K4000", // tested with Hitachi HUS724040ALE640/MJAOA3B0
    "Hitachi HUS7240(20|30|40)ALE640",
    "", "", ""
  },
  { "Toshiba 2.5\" HDD (10-20 GB)",
    "TOSHIBA MK(101[67]GAP|15[67]GAP|20(1[678]GAP|(18|23)GAS))",
    "", "", ""
  },
  { "Toshiba 2.5\" HDD (30-60 GB)",
    "TOSHIBA MK((6034|4032)GSX|(6034|4032)GAX|(6026|4026|4019|3019)GAXB?|(6025|6021|4025|4021|4018|3025|3021|3018)GAS|(4036|3029)GACE?|(4018|3017)GAP)",
    "", "", ""
  },
  { "Toshiba 2.5\" HDD (80 GB and above)",
    "TOSHIBA MK(80(25GAS|26GAX|32GAX|32GSX)|10(31GAS|32GAX)|12(33GAS|34G[AS]X)|2035GSS)",
    "", "", ""
  },
  { "Toshiba 2.5\" HDD MK..37GSX", // tested with TOSHIBA MK1637GSX/DL032C
    "TOSHIBA MK(12|16)37GSX",
    "", "", ""
  },
  { "Toshiba 2.5\" HDD MK..46GSX", // tested with TOSHIBA MK1246GSX/LB213M
    "TOSHIBA MK(80|12|16|25)46GSX",
    "", "", ""
  },
  { "Toshiba 2.5\" HDD MK..50GACY", // tested with TOSHIBA MK8050GACY/TF105A
    "TOSHIBA MK8050GACY",
    "", "", ""
  },
  { "Toshiba 2.5\" HDD MK..52GSX",
    "TOSHIBA MK(80|12|16|25|32)52GSX",
    "", "", ""
  },
  { "Toshiba 2.5\" HDD MK..55GSX", // tested with TOSHIBA MK5055GSX/FG001A, MK3255GSXF/FH115B
    "TOSHIBA MK(12|16|25|32|40|50)55GSXF?",
    "", "", ""
  },
  { "Toshiba 2.5\" HDD MK..56GSY", // tested with TOSHIBA MK2556GSYF/LJ001D
    "TOSHIBA MK(16|25|32|50)56GSYF?",
    "",
    "",
    "-v 9,minutes"
  },
  { "Toshiba 2.5\" HDD MK..59GSXP (AF)",
    "TOSHIBA MK(32|50|64|75)59GSXP?",
    "", "", ""
  },
  { "Toshiba 2.5\" HDD MK..59GSM (AF)",
    "TOSHIBA MK(75|10)59GSM",
    "", "", ""
  },
  { "Toshiba 2.5\" HDD MK..61GSY[N]", // tested with TOSHIBA MK5061GSY/MC102E, MK5061GSYN/MH000A
    "TOSHIBA MK(16|25|32|50|64)61GSYN?",
    "", "", ""
  },
  { "Toshiba 2.5\" HDD MK..65GSX", // tested with TOSHIBA MK5065GSX/GJ003A, MK3265GSXN/GH012H,
      // MK5065GSXF/GP006B, MK2565GSX H/GJ003A
    "TOSHIBA MK(16|25|32|50|64)65GSX[FN]?( H)?", // "... H" = USB ?
    "", "", ""
  },
  { "Toshiba 2.5\" HDD MK..76GSX", // tested with TOSHIBA MK3276GSX/GS002D
    "TOSHIBA MK(16|25|32|50|64)76GSX",
    "",
    "",
    "-v 9,minutes"
  },
  { "Toshiba 2.5\" HDD MQ01ABD...", // tested with TOSHIBA MQ01ABD100/AX001U
    "TOSHIBA MQ01ABD(025|032|050|064|075|100)",
    "", "", ""
  },
  { "Toshiba 2.5\" HDD MQ01UBD... (USB 3.0)", // tested with TOSHIBA MQ01ABD100/AX001U
    "TOSHIBA MQ01UBD(050|075|100)",
    "", "", ""
  },
  { "Toshiba 3.5\" HDD MK.002TSKB", // tested with TOSHIBA MK1002TSKB/MT1A
    "TOSHIBA MK(10|20)02TSKB",
    "", "", ""
  },
  { "Toshiba 3.5\" MG03ACAxxx(Y) Enterprise HDD", // tested with TOSHIBA MG03ACA100/FL1A
    "TOSHIBA MG03ACA[1234]00Y?",
    "", "", ""
  },
  { "Toshiba 3.5\" HDD DT01ACA...", // tested with TOSHIBA DT01ACA100/MS2OA750,
      // TOSHIBA DT01ACA200/MX4OABB0, TOSHIBA DT01ACA300/MX6OABB0
    "TOSHIBA DT01ACA(025|032|050|075|100|150|200|300)",
    "", "", ""
  },
  { "Toshiba 1.8\" HDD",
    "TOSHIBA MK[23468]00[4-9]GA[HL]",
    "", "", ""
  },
  { "Toshiba 1.8\" HDD MK..29GSG",
    "TOSHIBA MK(12|16|25)29GSG",
    "", "", ""
  },
  { "", // TOSHIBA MK6022GAX
    "TOSHIBA MK6022GAX",
    "", "", ""
  },
  { "", // TOSHIBA MK6409MAV
    "TOSHIBA MK6409MAV",
    "", "", ""
  },
  { "Toshiba MKx019GAXB (SUN branded)",
    "TOS MK[34]019GAXB SUN[34]0G",
    "", "", ""
  },
  { "Seagate Momentus",
    "ST9(20|28|40|48)11A",
    "", "", ""
  },
  { "Seagate Momentus 42",
    "ST9(2014|3015|4019)A",
    "", "", ""
  },
  { "Seagate Momentus 4200.2", // tested with ST960812A/3.05
    "ST9(100822|808210|60812|50212|402113|30219)A",
    "", "", ""
  },
  { "Seagate Momentus 5400.2",
    "ST9(808211|6082[12]|408114|308110|120821|10082[34]|8823|6812|4813|3811)AS?",
    "", "", ""
  },
  { "Seagate Momentus 5400.3",
    "ST9(4081[45]|6081[35]|8081[15]|100828|120822|160821)AS?",
    "", "", ""
  },
  { "Seagate Momentus 5400.3 ED",
    "ST9(4081[45]|6081[35]|8081[15]|100828|120822|160821)AB",
    "", "", ""
  },
  { "Seagate Momentus 5400.4",
    "ST9(120817|(160|200|250)827)AS",
    "", "", ""
  },
  { "Seagate Momentus 5400.5",
    "ST9((80|120|160)310|(250|320)320)AS",
    "", "", ""
  },
  { "Seagate Momentus 5400.6",
    "ST9(80313|160(301|314)|(12|25)0315|250317|(320|500)325|500327|640320)ASG?",
    "", "", ""
  },
  { "Seagate Momentus 5400.7",
    "ST9(160316|(250|320)310|(500|640)320)AS",
    "", "", ""
  },
  { "Seagate Momentus 5400.7 (AF)", // tested with ST9640322AS/0001BSM2
      // (device reports 4KiB LPS with 1 sector offset)
    "ST9(320312|400321|640322|750423)AS",
    "", "", ""
  },
  { "Seagate Momentus 5400 PSD", // Hybrid drives
    "ST9(808212|(120|160)8220)AS",
    "", "", ""
  },
  { "Seagate Momentus 7200.1",
    "ST9(10021|80825|6023|4015)AS?",
    "", "", ""
  },
  { "Seagate Momentus 7200.2",
    "ST9(80813|100821|120823|160823|200420)ASG?",
    "", "", ""
  },
  { "Seagate Momentus 7200.3",
    "ST9((80|120|160)411|(250|320)421)ASG?",
    "", "", ""
  },
  { "Seagate Momentus 7200.4",
    "ST9(160412|250410|320423|500420)ASG?",
    "", "", ""
  },
  { "Seagate Momentus 7200 FDE.2",
    "ST9((160413|25041[12]|320426|50042[12])AS|(16041[489]|2504[16]4|32042[67]|500426)ASG)",
    "", "", ""
  },
  { "Seagate Momentus 7200.5", // tested with ST9750420AS/0001SDM5, ST9750420AS/0002SDM1
    "ST9(50042[34]|64042[012]|75042[02])ASG?",
    "", "", ""
  },
  { "Seagate Momentus XT", // fixed firmware
    "ST9(2505610|3205620|5005620)AS",
    "SD2[68]", // http://knowledge.seagate.com/articles/en_US/FAQ/215451en
    "", ""
  },
  { "Seagate Momentus XT", // buggy firmware, tested with ST92505610AS/SD24
    "ST9(2505610|3205620|5005620)AS",
    "SD2[45]",
    "These drives may corrupt large files,\n"
    "AND THIS FIRMWARE VERSION IS AFFECTED,\n"
    "see the following web pages for details:\n"
    "http://knowledge.seagate.com/articles/en_US/FAQ/215451en\n"
    "http://forums.seagate.com/t5/Momentus-XT-Momentus-Momentus/Momentus-XT-corrupting-large-files-Linux/td-p/109008\n"
    "http://superuser.com/questions/313447/seagate-momentus-xt-corrupting-files-linux-and-mac",
    ""
  },
  { "Seagate Momentus XT", // unknown firmware
    "ST9(2505610|3205620|5005620)AS",
    "",
    "These drives may corrupt large files,\n"
    "see the following web pages for details:\n"
    "http://knowledge.seagate.com/articles/en_US/FAQ/215451en\n"
    "http://forums.seagate.com/t5/Momentus-XT-Momentus-Momentus/Momentus-XT-corrupting-large-files-Linux/td-p/109008\n"
    "http://superuser.com/questions/313447/seagate-momentus-xt-corrupting-files-linux-and-mac",
    ""
  },
  { "Seagate Momentus XT (AF)", // tested with ST750LX003-1AC154/SM12
    "ST750LX003-.*",
    "", "", ""
  },
  { "Seagate Momentus Thin", // tested with ST320LT007-9ZV142/0004LVM1
    "ST(160|250|320)LT0(07|09|11|14)-.*",
    "", "", ""
  },
  { "Seagate Laptop Thin HDD", // tested with ST500LT012-9WS142/0001SDM1
    "ST(250|320|500)LT0(12|15|25)-.*",
    "", "", ""
  },
  { "Seagate Laptop SSHD", // tested with ST500LM000-1EJ162/SM11
    "ST(500|1000)LM0(00|14)-.*",
    "", "", ""
  },
  { "Seagate Medalist 1010, 1720, 1721, 2120, 3230 and 4340",  // ATA2, with -t permissive
    "ST3(1010|1720|1721|2120|3230|4340)A",
    "", "", ""
  },
  { "Seagate Medalist 2110, 3221, 4321, 6531, and 8641",
    "ST3(2110|3221|4321|6531|8641)A",
    "", "", ""
  },
  { "Seagate U4",
    "ST3(2112|4311|6421|8421)A",
    "", "", ""
  },
  { "Seagate U5",
    "ST3(40823|30621|20413|15311|10211)A",
    "", "", ""
  },
  { "Seagate U6",
    "ST3(8002|6002|4081|3061|2041)0A",
    "", "", ""
  },
  { "Seagate U7",
    "ST3(30012|40012|60012|80022|120020)A",
    "", "", ""
  },
  { "Seagate U8",
    "ST3(4313|6811|8410|4313|13021|17221)A",
    "", "", ""
  },
  { "Seagate U9", // tested with ST3160022ACE/9.51
    "ST3(80012|120025|160022)A(CE)?",
    "", "", ""
  },
  { "Seagate U10",
    "ST3(20423|15323|10212)A",
    "", "", ""
  },
  { "Seagate UX",
    "ST3(10014A(CE)?|20014A)",
    "", "", ""
  },
  { "Seagate Barracuda ATA",
    "ST3(2804|2724|2043|1362|1022|681)0A",
    "", "", ""
  },
  { "Seagate Barracuda ATA II",
    "ST3(3063|2042|1532|1021)0A",
    "", "", ""
  },
  { "Seagate Barracuda ATA III",
    "ST3(40824|30620|20414|15310|10215)A",
    "", "", ""
  },
  { "Seagate Barracuda ATA IV",
    "ST3(20011|30011|40016|60021|80021)A",
    "", "", ""
  },
  { "Seagate Barracuda ATA V",
    "ST3(12002(3A|4A|9A|3AS)|800(23A|15A|23AS)|60(015A|210A)|40017A)",
    "", "", ""
  },
  { "Seagate Barracuda 5400.1",
    "ST340015A",
    "", "", ""
  },
  { "Seagate Barracuda 7200.7 and 7200.7 Plus", // tested with "ST380819AS          39M3701 39M0171 IBM"/3.03
    "ST3(200021A|200822AS?|16002[13]AS?|12002[26]AS?|1[26]082[78]AS|8001[13]AS?|8081[79]AS|60014A|40111AS|40014AS?)( .* IBM)?",
    "", "", ""
  },
  { "Seagate Barracuda 7200.8",
    "ST3(400[68]32|300[68]31|250[68]23|200826)AS?",
    "", "", ""
  },
  { "Seagate Barracuda 7200.9",
    "ST3(402111?|80[28]110?|120[28]1[0134]|160[28]1[012]|200827|250[68]24|300[68]22|(320|400)[68]33|500[68](32|41))AS?.*",
    "", "", ""
  },
  { "Seagate Barracuda 7200.10",
    "ST3((80|160)[28]15|200820|250[34]10|(250|300|320|400)[68]20|360320|500[68]30|750[68]40)AS?",
    "", "", ""
  },
  { "Seagate Barracuda 7200.11", // unaffected firmware
    "ST3(160813|320[68]13|500[368]20|640[36]23|640[35]30|750[36]30|1000(333|[36]40)|1500341)AS?",
    "CC.?.?", // http://knowledge.seagate.com/articles/en_US/FAQ/207957en
    "", ""
  },
  { "Seagate Barracuda 7200.11", // fixed firmware
    "ST3(500[368]20|750[36]30|1000340)AS?",
    "SD1A", // http://knowledge.seagate.com/articles/en_US/FAQ/207951en
    "", ""
  },
  { "Seagate Barracuda 7200.11", // fixed firmware
    "ST3(160813|320[68]13|640[36]23|1000333|1500341)AS?",
    "SD[12]B", // http://knowledge.seagate.com/articles/en_US/FAQ/207957en
    "", ""
  },
  { "Seagate Barracuda 7200.11", // buggy or fixed firmware
    "ST3(500[368]20|640[35]30|750[36]30|1000340)AS?",
    "(AD14|SD1[5-9]|SD81)",
    "There are known problems with these drives,\n"
    "THIS DRIVE MAY OR MAY NOT BE AFFECTED,\n"
    "see the following web pages for details:\n"
    "http://knowledge.seagate.com/articles/en_US/FAQ/207931en\n"
    "http://knowledge.seagate.com/articles/en_US/FAQ/207951en\n"
    "http://bugs.debian.org/cgi-bin/bugreport.cgi?bug=632758",
    ""
  },
  { "Seagate Barracuda 7200.11", // unknown firmware
    "ST3(160813|320[68]13|500[368]20|640[36]23|640[35]30|750[36]30|1000(333|[36]40)|1500341)AS?",
    "",
    "There are known problems with these drives,\n"
    "see the following Seagate web pages:\n"
    "http://knowledge.seagate.com/articles/en_US/FAQ/207931en\n"
    "http://knowledge.seagate.com/articles/en_US/FAQ/207951en\n"
    "http://knowledge.seagate.com/articles/en_US/FAQ/207957en",
    ""
  },
  { "Seagate Barracuda 7200.12", // new firmware
    "ST3(160318|250318|320418|50041[08]|750528|1000528)AS",
    "CC4[9A-Z]",
    "", ""
  },
  { "Seagate Barracuda 7200.12", // unknown firmware
    "ST3(160318|250318|320418|50041[08]|750528|1000528)AS",
    "",
    "A firmware update for this drive may be available,\n"
    "see the following Seagate web pages:\n"
    "http://knowledge.seagate.com/articles/en_US/FAQ/207931en\n"
    "http://knowledge.seagate.com/articles/en_US/FAQ/213891en",
    ""
  },
  { "Seagate Barracuda 7200.12", // tested with ST3250312AS/JC45, ST31000524AS/JC45,
      // ST3500413AS/JC4B, ST3750525AS/JC4B
    "ST3(160318|25031[128]|320418|50041[038]|750(518|52[358])|100052[348])AS",
    "", "", ""
  },
  { "Seagate Barracuda XT", // tested with ST32000641AS/CC13,
      // ST4000DX000-1C5160/CC42
    "ST(3(2000641|3000651)AS|4000DX000-.*)",
    "", "", ""
  },
  { "Seagate Barracuda 7200.14 (AF)", // new firmware, tested with
      // ST3000DM001-9YN166/CC4H, ST3000DM001-9YN166/CC9E
    "ST(1000|1500|2000|2500|3000)DM00[1-3]-9YN16.",
    "CC(4[H-Z]|[5-9A-Z]..*)", // >= "CC4H"
    "",
    "-v 188,raw16 -v 240,msec24hour32" // tested with ST3000DM001-9YN166/CC4H
  },
  { "Seagate Barracuda 7200.14 (AF)", // old firmware, tested with
      // ST1000DM003-9YN162/CC46
    "ST(1000|1500|2000|2500|3000)DM00[1-3]-9YN16.",
    "CC4[679CG]",
    "A firmware update for this drive is available,\n"
    "see the following Seagate web pages:\n"
    "http://knowledge.seagate.com/articles/en_US/FAQ/207931en\n"
    "http://knowledge.seagate.com/articles/en_US/FAQ/223651en",
    "-v 188,raw16 -v 240,msec24hour32"
  },
  { "Seagate Barracuda 7200.14 (AF)", // unknown firmware
    "ST(1000|1500|2000|2500|3000)DM00[1-3]-9YN16.",
    "",
    "A firmware update for this drive may be available,\n"
    "see the following Seagate web pages:\n"
    "http://knowledge.seagate.com/articles/en_US/FAQ/207931en\n"
    "http://knowledge.seagate.com/articles/en_US/FAQ/223651en",
    "-v 188,raw16 -v 240,msec24hour32"
  },
  { "Seagate Barracuda 7200.14 (AF)", // different part number, tested with
      // ST1000DM003-1CH162/CC47, ST1000DM003-1CH162/CC49, ST2000DM001-1CH164/CC24,
      // ST1000DM000-9TS15E/CC92
    "ST(1000|1500|2000|2500|3000)DM00[0-3]-.*",
    "", "",
    "-v 188,raw16 -v 240,msec24hour32"
  },
  { "Seagate Barracuda 7200.14 (AF)", // < 1TB, tested with ST250DM000-1BC141
    "ST(250|320|500|750)DM00[0-3]-.*",
    "", "",
    "-v 188,raw16 -v 240,msec24hour32"
  },
  { "Seagate Desktop HDD.15", // tested with ST4000DM000-1CD168/CC43
    "ST4000DM000-.*",
    "", "",
    "-v 188,raw16 -v 240,msec24hour32"
  },
  { "Seagate Desktop SSHD", // tested with ST2000DX001-1CM164/CC43
    "ST(1000|2000|4000)DX001-.*",
    "", "",
    "-v 188,raw16 -v 240,msec24hour32"
  },
  { "Seagate Barracuda LP", // new firmware
    "ST3(500412|1000520|1500541|2000542)AS",
    "CC3[5-9A-Z]",
    "", ""
  },
  { "Seagate Barracuda LP", // unknown firmware
    "ST3(500412|1000520|1500541|2000542)AS",
    "",
    "A firmware update for this drive may be available,\n"
    "see the following Seagate web pages:\n"
    "http://knowledge.seagate.com/articles/en_US/FAQ/207931en\n"
    "http://knowledge.seagate.com/articles/en_US/FAQ/213915en",
    ""
  },
  { "Seagate Barracuda Green (AF)", // new firmware
    "ST((10|15|20)00DL00[123])-.*",
    "CC(3[2-9A-Z]|[4-9A-Z]..*)", // >= "CC32"
    "", ""
  },
  { "Seagate Barracuda Green (AF)", // unknown firmware
    "ST((10|15|20)00DL00[123])-.*",
    "",
    "A firmware update for this drive may be available,\n"
    "see the following Seagate web pages:\n"
    "http://knowledge.seagate.com/articles/en_US/FAQ/207931en\n"
    "http://knowledge.seagate.com/articles/en_US/FAQ/218171en",
    ""
  },
  { "Seagate Barracuda ES",
    "ST3(250[68]2|32062|40062|50063|75064)0NS",
    "", "", ""
  },
  { "Seagate Barracuda ES.2", // fixed firmware
    "ST3(25031|50032|75033|100034)0NS",
    "SN[01]6|"         // http://knowledge.seagate.com/articles/en_US/FAQ/207963en
    "MA(0[^7]|[^0].)", // http://dellfirmware.seagate.com/dell_firmware/DellFirmwareRequest.jsp
    "", ""
  },
  { "Seagate Barracuda ES.2", // buggy firmware (Dell)
    "ST3(25031|50032|75033|100034)0NS",
    "MA07",
    "There are known problems with these drives,\n"
    "AND THIS FIRMWARE VERSION IS AFFECTED,\n"
    "see the following Seagate web page:\n"
    "http://dellfirmware.seagate.com/dell_firmware/DellFirmwareRequest.jsp",
    ""
  },
  { "Seagate Barracuda ES.2", // unknown firmware
    "ST3(25031|50032|75033|100034)0NS",
    "",
    "There are known problems with these drives,\n"
    "see the following Seagate web pages:\n"
    "http://knowledge.seagate.com/articles/en_US/FAQ/207931en\n"
    "http://knowledge.seagate.com/articles/en_US/FAQ/207963en",
    ""
  },
  { "Seagate Constellation (SATA)", // tested with ST9500530NS/SN03
    "ST9(160511|500530)NS",
    "", "", ""
  },
  { "Seagate Constellation ES (SATA)", // tested with ST31000524NS/SN11
    "ST3(50051|100052|200064)4NS",
    "", "", ""
  },
  { "Seagate Constellation ES (SATA 6Gb/s)", // tested with ST1000NM0011/SN02
    "ST(5|10|20)00NM0011",
    "", "", ""
  },
  { "Seagate Constellation ES.2 (SATA 6Gb/s)", // tested with ST32000645NS/0004, ST33000650NS
    "ST3(2000645|300065[012])NS",
    "", "", ""
  },
  { "Seagate Constellation ES.3", // tested with ST1000NM0033-9ZM173/0001, ST4000NM0033-9ZM170/SN03
    "ST[1234]000NM00[35]3-.*",
    "", "", ""
  },
  { "Seagate Constellation CS", // tested with ST3000NC000/CE02, ST3000NC002-1DY166/CN02
    "ST(1000|2000|3000)NC00[0-3](-.*)?",
    "", "", ""
  },
  { "Seagate Constellation.2 (SATA)", // 2.5", tested with ST91000640NS/SN02
    "ST9(25061|50062|100064)[012]NS", // *SS = SAS
    "", "", ""
  },
  { "Seagate NAS HDD", // tested with ST2000VN000-1H3164/SC42, ST3000VN000-1H4167/SC43
    "ST[234]000VN000-.*",
    "", "", ""
  },
  { "Seagate Pipeline HD 5900.1",
    "ST3(160310|320[34]10|500(321|422))CS",
    "", "", ""
  },
  { "Seagate Pipeline HD 5900.2", // tested with ST31000322CS/SC13
    "ST3(160316|250[34]12|320(311|413)|500(312|414)|1000(322|424))CS",
    "", "", ""
  },
  { "Seagate Video 3.5 HDD", // tested with ST4000VM000-1F3168/SC23, SC25
    "ST(10|15|20|30|40)00VM00[023]-.*",
    "", "", ""
  },
  { "Seagate Medalist 17240, 13030, 10231, 8420, and 4310",
    "ST3(17240|13030|10231|8420|4310)A",
    "", "", ""
  },
  { "Seagate Medalist 17242, 13032, 10232, 8422, and 4312",
    "ST3(1724|1303|1023|842|431)2A",
    "", "", ""
  },
  { "Seagate NL35",
    "ST3(250623|250823|400632|400832|250824|250624|400633|400833|500641|500841)NS",
    "", "", ""
  },
  { "Seagate SV35.2",
    "ST3(160815|250820|320620|500630|750640)[AS]V",
    "", "", ""
  },
  { "Seagate SV35.5", // tested with ST31000525SV/CV12
    "ST3(250311|500410|1000525)SV",
    "", "", ""
  },
  { "Seagate SV35", // tested with ST2000VX000-9YW164/CV12
    "ST([123]000VX00[20]|31000526SV|3500411SV)(-.*)?",
    "", "", ""
  },
  { "Seagate DB35", // tested with ST3250823ACE/3.03
    "ST3(200826|250823|300831|400832)ACE",
    "", "", ""
  },
  { "Seagate DB35.2", // tested with ST3160212SCE/3.ACB
    "ST3(802110|120213|160212|200827|250824|300822|400833|500841)[AS]CE",
    "", "", ""
  },
  { "Seagate DB35.3",
    "ST3(750640SCE|((80|160)215|(250|320|400)820|500830|750840)[AS]CE)",
    "", "", ""
  },
  { "Seagate LD25.2", // tested with ST940210AS/3.ALC
    "ST9(40|80)210AS?",
    "", "", ""
  },
  { "Seagate ST1.2 CompactFlash", // tested with ST68022CF/3.01
    "ST6[468]022CF",
    "", "", ""
  },
  { "Western Digital Protege",
  /* Western Digital drives with this comment all appear to use Attribute 9 in
   * a  non-standard manner.  These entries may need to be updated when it
   * is understood exactly how Attribute 9 should be interpreted.
   * UPDATE: this is probably explained by the WD firmware bug described in the
   * smartmontools FAQ */
    "WDC WD([2468]00E|1[26]00A)B-.*",
    "", "", ""
  },
  { "Western Digital Caviar",
  /* Western Digital drives with this comment all appear to use Attribute 9 in
   * a  non-standard manner.  These entries may need to be updated when it
   * is understood exactly how Attribute 9 should be interpreted.
   * UPDATE: this is probably explained by the WD firmware bug described in the
   * smartmontools FAQ */
    "WDC WD(2|3|4|6|8|10|12|16|18|20|25)00BB-.*",
    "", "", ""
  },
  { "Western Digital Caviar WDxxxAB",
  /* Western Digital drives with this comment all appear to use Attribute 9 in
   * a  non-standard manner.  These entries may need to be updated when it
   * is understood exactly how Attribute 9 should be interpreted.
   * UPDATE: this is probably explained by the WD firmware bug described in the
   * smartmontools FAQ */
    "WDC WD(3|4|6|8|25)00AB-.*",
    "", "", ""
  },
  { "Western Digital Caviar WDxxxAA",
  /* Western Digital drives with this comment all appear to use Attribute 9 in
   * a  non-standard manner.  These entries may need to be updated when it
   * is understood exactly how Attribute 9 should be interpreted.
   * UPDATE: this is probably explained by the WD firmware bug described in the
   * smartmontools FAQ */
    "WDC WD...?AA(-.*)?",
    "", "", ""
  },
  { "Western Digital Caviar WDxxxBA",
  /* Western Digital drives with this comment all appear to use Attribute 9 in
   * a  non-standard manner.  These entries may need to be updated when it
   * is understood exactly how Attribute 9 should be interpreted.
   * UPDATE: this is probably explained by the WD firmware bug described in the
   * smartmontools FAQ */
    "WDC WD...BA",
    "", "", ""
  },
  { "Western Digital Caviar AC", // add only 5400rpm/7200rpm (ata33 and faster)
    "WDC AC((116|121|125|225|132|232)|([1-4][4-9][0-9])|([1-4][0-9][0-9][0-9]))00[A-Z]?.*",
    "", "", ""
  },
  { "Western Digital Caviar SE",
  /* Western Digital drives with this comment all appear to use Attribute 9 in
   * a  non-standard manner.  These entries may need to be updated when it
   * is understood exactly how Attribute 9 should be interpreted.
   * UPDATE: this is probably explained by the WD firmware bug described in the
   * smartmontools FAQ
   * UPDATE 2: this does not apply to more recent models, at least WD3200AAJB */
    "WDC WD(4|6|8|10|12|16|18|20|25|30|32|40|50)00(JB|PB)-.*",
    "", "", ""
  },
  { "Western Digital Caviar Blue EIDE",  // WD Caviar SE EIDE
    /* not completely accurate: at least also WD800JB, WD(4|8|20|25)00BB sold as Caviar Blue */
    "WDC WD(16|25|32|40|50)00AAJB-.*",
    "", "", ""
  },
  { "Western Digital Caviar Blue EIDE",  // WD Caviar SE16 EIDE
    "WDC WD(25|32|40|50)00AAKB-.*",
    "", "", ""
  },
  { "Western Digital RE EIDE",
    "WDC WD(12|16|25|32)00SB-.*",
    "", "", ""
  },
  { "Western Digital Caviar Serial ATA",
    "WDC WD(4|8|20|32)00BD-.*",
    "", "", ""
  },
  { "Western Digital Caviar SE Serial ATA", // tested with WDC WD3000JD-98KLB0/08.05J08
    "WDC WD(4|8|12|16|20|25|30|32|40)00(JD|KD|PD)-.*",
    "", "", ""
  },
  { "Western Digital Caviar SE Serial ATA",
    "WDC WD(8|12|16|20|25|30|32|40|50)00JS-.*",
    "", "", ""
  },
  { "Western Digital Caviar SE16 Serial ATA",
    "WDC WD(16|20|25|32|40|50|75)00KS-.*",
    "", "", ""
  },
  { "Western Digital Caviar Blue Serial ATA",  // WD Caviar SE Serial ATA
    /* not completely accurate: at least also WD800BD, (4|8)00JD sold as Caviar Blue */
    "WDC WD((8|12|16|25|32)00AABS|(8|12|16|25|32|40|50)00AAJS)-.*",
    "", "", ""
  },
  { "Western Digital Caviar Blue (SATA)",  // WD Caviar SE16 Serial ATA
      // tested with WD1602ABKS-18N8A0/DELL/02.03B04
    "WDC WD((16|20|25|32|40|50|64|75)00AAKS|1602ABKS|10EALS)-.*",
    "", "", ""
  },
  { "Western Digital Caviar Blue (SATA 6Gb/s)", // tested with WDC WD10EZEX-00RKKA0/80.00A80
    "WDC WD((25|32|50)00AAKX|7500AALX|10EALX|10EZEX)-.*",
    "", "", ""
  },
  { "Western Digital RE Serial ATA",
    "WDC WD(12|16|25|32)00(SD|YD|YS)-.*",
    "", "", ""
  },
  { "Western Digital RE2 Serial ATA",
    "WDC WD((40|50|75)00(YR|YS|AYYS)|(16|32|40|50)0[01]ABYS)-.*",
    "", "", ""
  },
  { "Western Digital RE2-GP",
    "WDC WD(5000AB|7500AY|1000FY)PS-.*",
    "", "", ""
  },
  { "Western Digital RE3 Serial ATA", // tested with WDC WD7502ABYS-02A6B0/03.00C06
    "WDC WD((25|32|50|75)02A|(75|10)02F)BYS-.*",
    "", "", ""
  },
  { "Western Digital RE4", // tested with WDC WD2003FYYS-18W0B0/01.01D02
    "WDC WD((((25|50)03A|1003F)BYX)|((15|20)03FYYS))-.*",
    "", "", ""
  },
  { "Western Digital RE4-GP", // tested with WDC WD2002FYPS-02W3B0/04.01G01
    "WDC WD2002FYPS-.*",
    "", "", ""
  },
  { "Western Digital RE4 (SATA 6Gb/s)", // tested with WDC WD2000FYYZ-01UL1B0/01.01K01,
      // WD2000FYYX/00.0D1K2
    "WDC WD(20|30|40)00FYYZ-.*|WD2000FYYX",
    "", "", ""
  },
  { "Western Digital Se", // tested with WDC WD2000F9YZ-09N20L0/01.01A01
    "WDC WD(1002|2000|3000|4000)F9YZ-.*",
    "", "", ""
  },
  { "Western Digital Caviar Green",
    "WDC WD((50|64|75)00AA(C|V)S|(50|64|75)00AADS|10EA(C|V)S|(10|15|20)EADS)-.*",
    "", "", ""
  },
  { "Western Digital Caviar Green (AF)",
    "WDC WD(((64|75|80)00AA|(10|15|20)EA|(25|30)EZ)R|20EAC)S-.*",
    "", "", ""
  },
  { "Western Digital Caviar Green (AF, SATA 6Gb/s)", // tested with
      // WDC WD10EZRX-00A8LB0/01.01A01, WDC WD20EZRX-00DC0B0/80.00A80,
      // WDC WD30EZRX-00MMMB0/80.00A80, WDC WD40EZRX-00SPEB0/80.00A80
    "WDC WD(7500AA|(10|15|20)EA|(10|20|25|30|40)EZ)RX-.*",
    "", "", ""
  },
  { "Western Digital Caviar Black",
    "WDC WD((500|640|750)1AAL|1001FA[EL]|2001FAS)S-.*",
    "", "", ""
  },
  { "Western Digital Black", // tested with
      // WDC WD5003AZEX-00RKKA0/80.00A80, WDC WD1003FZEX-00MK2A0/01.01A01,
      // WDC WD3001FAEX-00MJRA0/01.01L01, WDC WD4001FAEX-00MJRA0/01.01L01
    "WDC WD(5002AAL|5003AZE|(64|75)02AAE|((10|15|20)0[23]|[34]001)F[AZ]E)X-.*",
    "", "", ""
  },
  { "Western Digital AV ATA", // tested with WDC WD3200AVJB-63J5A0/01.03E01
    "WDC WD(8|16|25|32|50)00AV[BJ]B-.*",
    "", "", ""
  },
  { "Western Digital AV SATA",
    "WDC WD(16|25|32)00AVJS-.*",
    "", "", ""
  },
  { "Western Digital AV-GP",
    "WDC WD((16|25|32|50|64|75)00AV[CDV]S|(10|15|20)EV[CDV]S)-.*",
    "", "", ""
  },
  { "Western Digital AV-GP (AF)", // tested with WDC WD10EURS-630AB1/80.00A80, WDC WD10EUCX-63YZ1Y0/51.0AB52
    "WDC WD(7500AURS|10EU[CR]X|(10|15|20|25|30)EURS)-.*",
    "", "", ""
  },
  { "Western Digital AV-25",
    "WDC WD((16|25|32|50)00BUD|5000BUC)T-.*",
    "", "", ""
  },
  { "Western Digital Raptor",
    "WDC WD((360|740|800)GD|(360|740|800|1500)ADF[DS])-.*",
    "", "", ""
  },
  { "Western Digital Raptor X",
    "WDC WD1500AHFD-.*",
    "", "", ""
  },
  { "Western Digital VelociRaptor", // tested with WDC WD1500HLHX-01JJPV0/04.05G04
    "WDC WD(((800H|(1500|3000)[BH]|1600H|3000G)LFS)|((1500|3000|4500|6000)[BH]LHX))-.*",
    "", "", ""
  },
  { "Western Digital VelociRaptor (AF)", // tested with WDC WD1000DHTZ-04N21V0/04.06A00
    "WDC WD(2500H|5000H|1000D)HTZ-.*",
    "", "", ""
  },
  { "Western Digital Scorpio EIDE",
    "WDC WD(4|6|8|10|12|16)00(UE|VE)-.*",
    "", "", ""
  },
  { "Western Digital Scorpio Blue EIDE", // tested with WDC WD3200BEVE-00A0HT0/11.01A11
    "WDC WD(4|6|8|10|12|16|25|32)00BEVE-.*",
    "", "", ""
  },
  { "Western Digital Scorpio Serial ATA",
    "WDC WD(4|6|8|10|12|16|25)00BEAS-.*",
    "", "", ""
  },
  { "Western Digital Scorpio Blue Serial ATA",
    "WDC WD((4|6|8|10|12|16|25)00BEVS|(8|12|16|25|32|40|50|64)00BEVT|7500KEVT|10TEVT)-.*",
    "", "", ""
  },
  { "Western Digital Scorpio Blue Serial ATA (AF)", // tested with
      // WDC WD10JPVT-00A1YT0/01.01A01
    "WDC WD((16|25|32|50|64|75)00BPVT|10[JT]PVT)-.*",
    "", "", ""
  },
  { "Western Digital Scorpio Black", // tested with WDC WD5000BEKT-00KA9T0/01.01A01
    "WDC WD(8|12|16|25|32|50)00B[EJ]KT-.*",
    "", "", ""
  },
  { "Western Digital Scorpio Black (AF)",
    "WDC WD(50|75)00BPKT-.*",
    "", "", ""
  },
  { "Western Digital Red (AF)", // tested with WDC WD10EFRX-68JCSN0/01.01A01,
      // WDC WD10JFCX-68N6GN0/01.01A01, WDC WD40EFRX-68WT0N0/80.00A80
    "WDC WD(10|20|30|40)[EJ]F[CR]X-.*",
    "", "", ""
  },
  { "Western Digital Blue Mobile", // tested with WDC WD5000LPVX-08V0TT2/03.01A03
    "WDC WD((25|32|50|75)00[BLM]|10[JS])P[CV][TX]-.*",
    "", "", ""
  },
  { "Western Digital Green Mobile", // tested with WDC WD20NPVX-00EA4T0/01.01A01
    "WDC WD(15|20)NPV[TX]-.*",
    "", "", ""
  },
  { "Western Digital Elements / My Passport (USB)", // tested with WDC WD5000BMVW-11AMCS0/01.01A01
    "WDC WD(25|32|40|50)00BMV[UVW]-.*",  // *W-* = USB 3.0
    "", "", ""
  },
  { "Western Digital Elements / My Passport (USB, AF)", // tested with
      // WDC WD5000KMVV-11TK7S1/01.01A01, WDC WD10TMVW-11ZSMS5/01.01A01,
      // WDC WD10JMVW-11S5XS1/01.01A01, WDC WD20NMVW-11W68S0/01.01A01
    "WDC WD(5000[LK]|7500K|10[JT]|20N)MV[VW]-.*", // *W-* = USB 3.0
    "", "", ""
  },
  { "Quantum Bigfoot", // tested with TS10.0A/A21.0G00, TS12.7A/A21.0F00
    "QUANTUM BIGFOOT TS(10\\.0|12\\.7)A",
    "", "", ""
  },
  { "Quantum Fireball lct15",
    "QUANTUM FIREBALLlct15 ([123]0|22)",
    "", "", ""
  },
  { "Quantum Fireball lct20",
    "QUANTUM FIREBALLlct20 [1234]0",
    "", "", ""
  },
  { "Quantum Fireball CX",
    "QUANTUM FIREBALL CX10.2A",
    "", "", ""
  },
  { "Quantum Fireball CR",
    "QUANTUM FIREBALL CR(4.3|6.4|8.4|13.0)A",
    "", "", ""
  },
  { "Quantum Fireball EX", // tested with QUANTUM FIREBALL EX10.2A/A0A.0D00
    "QUANTUM FIREBALL EX(3\\.2|6\\.4|10\\.2)A",
    "", "", ""
  },
  { "Quantum Fireball ST",
    "QUANTUM FIREBALL ST(3.2|4.3|4300)A",
    "", "", ""
  },
  { "Quantum Fireball SE",
    "QUANTUM FIREBALL SE4.3A",
    "", "", ""
  },
  { "Quantum Fireball Plus LM",
    "QUANTUM FIREBALLP LM(10.2|15|20.[45]|30)",
    "", "", ""
  },
  { "Quantum Fireball Plus AS",
    "QUANTUM FIREBALLP AS(10.2|20.5|30.0|40.0|60.0)",
    "", "", ""
  },
  { "Quantum Fireball Plus KX",
    "QUANTUM FIREBALLP KX27.3",
    "", "", ""
  },
  { "Quantum Fireball Plus KA",
    "QUANTUM FIREBALLP KA(9|10).1",
    "", "", ""
  },

  ////////////////////////////////////////////////////
  // USB ID entries
  ////////////////////////////////////////////////////

  // Hewlett-Packard
  { "USB: HP Desktop HD BD07; ", // 2TB
    "0x03f0:0xbd07",
    "",
    "",
    "-d sat"
  },
  // ALi
  { "USB: ; ALi M5621", // USB->PATA
    "0x0402:0x5621",
    "",
    "",
    "" // unsupported
  },
  // VIA
  { "USB: Connectland BE-USB2-35BP-LCM; VIA VT6204",
    "0x040d:0x6204",
    "",
    "",
    "" // unsupported
  },
  // Buffalo / Melco
  { "USB: Buffalo JustStore Portable HD-PVU2; ",
    "0x0411:0x0181",
    "",
    "",
    "-d sat"
  },
  { "USB: Buffalo MiniStation Stealth HD-PCTU2; ",
    "0x0411:0x01d9",
    "", // 0x0108
    "",
    "-d sat"
  },
  { "USB: Buffalo MiniStationHD-PCFU3; ",
    "0x0411:0x0240",
    "",
    "",
    "-d sat"
  },
  // LG Electronics
  { "USB: LG Mini HXD5; JMicron",
    "0x043e:0x70f1",
    "", // 0x0100
    "",
    "-d usbjmicron"
  },
  // Philips
  { "USB: Philips; ", // SDE3273FC/97 2.5" SATA HDD enclosure
    "0x0471:0x2021",
    "", // 0x0103
    "",
    "-d sat"
  },
  // Toshiba
  { "USB: Toshiba Stor.E Slim USB 3.0; ", // 1TB, MQ01UBD100
    "0x0480:0x0100",
    "", // 0x0000
    "",
    "-d sat"
  },
  { "USB: Toshiba Canvio 500GB; SunPlus",
    "0x0480:0xa004",
    "",
    "",
    "-d usbsunplus"
  },
  { "USB: Toshiba Canvio Basics; ",
    "0x0480:0xa006",
    "", // 0x0001
    "",
    "-d sat"
  },
  { "USB: Toshiba Canvio 3.0 Portable Hard Drive; ", // 1TB
    "0x0480:0xa007",
    "", // 0x0001
    "",
    "-d sat"
  },
  { "USB: Toshiba Stor.E Basics; ", // 1TB
    "0x0480:0xa009",
    "",
    "",
    "-d sat"
  },
  { "USB: Toshiba Stor.E Plus", // 2TB
    "0x0480:0xa00a",
    "",
    "",
    "-d sat"
  },
  { "USB: Toshiba Canvio Desktop; ", // 2TB
    "0x0480:0xd010",
    "",
    "",
    "-d sat"
  },
  // Cypress
  { "USB: ; Cypress CY7C68300A (AT2)",
    "0x04b4:0x6830",
    "0x0001",
    "",
    "" // unsupported
  },
  { "USB: ; Cypress CY7C68300B/C (AT2LP)",
    "0x04b4:0x6830",
    "0x0240",
    "",
    "-d usbcypress"
  },
  // Fujitsu
  { "USB: Fujitsu/Zalman ZM-VE300; ", // USB 3.0
    "0x04c5:0x2028",
    "", // 0x0001
    "",
    "-d sat"
  },
  // Fujitsu chip on DeLock 42475 
  { "USB: Fujitsu  SATA-to-USB3.0 bridge chip", // USB 3.0
    "0x04c5:0x201d",
    "", // 0x0001
    "",
    "-d sat"
  },
  // Myson Century
  { "USB: ; Myson Century CS8818",
    "0x04cf:0x8818",
    "", // 0xb007
    "",
    "" // unsupported
  },
  // Samsung
  { "USB: Samsung S2 Portable; JMicron",
    "0x04e8:0x1f0[568]",
    "",
    "",
    "-d usbjmicron"
  },
  { "USB: Samsung S1 Portable; JMicron",
    "0x04e8:0x2f03",
    "",
    "",
    "-d usbjmicron"
  },
  { "USB: Samsung Story Station; ",
    "0x04e8:0x5f0[56]",
    "",
    "",
    "-d sat"
  },
  { "USB: Samsung G2 Portable; JMicron",
    "0x04e8:0x6032",
    "",
    "",
    "-d usbjmicron"
  },
  { "USB: Samsung Story Station 3.0; ",
    "0x04e8:0x6052",
    "",
    "",
    "-d sat"
  },
  { "USB: Samsung Story Station 3.0; ",
    "0x04e8:0x6054",
    "",
    "",
    "-d sat"
  },
  { "USB: Samsung M2 Portable 3.0; ",
    "0x04e8:0x60c5",
    "",
    "",
    "-d sat"
  },
  { "USB: Samsung D3 Station; ", // 3TB
    "0x04e8:0x6124",
    "", // 0x200
    "",
    "-d sat"
  },
  { "USB: Samsung M3 Portable USB 3.0; ",
    "0x04e8:0x61b[456]", // 4=2TB, 5=1.5TB, 6=1TB
    "", // 0x0e00
    "",
    "-d sat"
  },
  // Sunplus
  { "USB: ; SunPlus",
    "0x04fc:0x0c05",
    "",
    "",
    "-d usbsunplus"
  },
  { "USB: ; SunPlus SPDIF215",
    "0x04fc:0x0c15",
    "", // 0xf615
    "",
    "-d usbsunplus"
  },
  { "USB: ; SunPlus SPDIF225", // USB+SATA->SATA
    "0x04fc:0x0c25",
    "", // 0x0103
    "",
    "-d usbsunplus"
  },
  // Iomega
  { "USB: Iomega Prestige Desktop USB 3.0; ",
    "0x059b:0x0070",
    "", // 0x0004
    "",
    "-d sat" // ATA output registers missing
  },
  { "USB: Iomega LPHD080-0; ",
    "0x059b:0x0272",
    "",
    "",
    "-d usbcypress"
  },
  { "USB: Iomega MDHD500-U; ",
    "0x059b:0x0275",
    "", // 0x0001
    "",
    "" // unsupported
  },
  { "USB: Iomega MDHD-UE; ",
    "0x059b:0x0277",
    "",
    "",
    "-d usbjmicron"
  },
  { "USB: Iomega LDHD-UP; Sunplus",
    "0x059b:0x0370",
    "",
    "",
    "-d usbsunplus"
  },
  { "USB: Iomega GDHDU2; JMicron",
    "0x059b:0x0475",
    "", // 0x0100
    "",
    "-d usbjmicron"
  },
  { "USB: Iomega; JMicron",
    "0x059b:0x047a",
    "", // 0x0100
    "",
    "-d sat" // works also with "-d usbjmicron"
  },
  // LaCie
  { "USB: LaCie hard disk (FA Porsche design);",
    "0x059f:0x0651",
    "",
    "",
    "" // unsupported
  },
  { "USB: LaCie hard disk; JMicron",
    "0x059f:0x0951",
    "",
    "",
    "-d usbjmicron"
  },
  { "USB: LaCie hard disk (Neil Poulton design);",
    "0x059f:0x1018",
    "",
    "",
    "-d sat"
  },
  { "USB: LaCie Desktop Hard Drive; JMicron",
    "0x059f:0x1019",
    "",
    "",
    "-d usbjmicron"
  },
  { "USB: LaCie Rugged Hard Drive; JMicron",
    "0x059f:0x101d",
    "", // 0x0001
    "",
    "-d usbjmicron,x"
  },
  { "USB: LaCie Little Disk USB2; JMicron",
    "0x059f:0x1021",
    "",
    "",
    "-d usbjmicron"
  },
  { "USB: LaCie hard disk; ",
    "0x059f:0x1029",
    "", // 0x0100
    "",
    "-d sat"
  },
  { "USB: Lacie rikiki; JMicron",
    "0x059f:0x102a",
    "",
    "",
    "-d usbjmicron,x"
  },
  { "USB: LaCie rikiki USB 3.0; ",
    "0x059f:0x10(49|57)",
    "",
    "",
    "-d sat"
  },
  { "USB: LaCie minimus USB 3.0; ",
    "0x059f:0x104a",
    "",
    "",
    "-d sat"
  },
  { "USB: LaCie Rugged Mini USB 3.0; ",
    "0x059f:0x1051",
    "", // 0x0000
    "",
    "-d sat"
  },
  // In-System Design
  { "USB: ; In-System/Cypress ISD-300A1",
    "0x05ab:0x0060",
    "", // 0x1101
    "",
    "-d usbcypress"
  },
  // Genesys Logic
  { "USB: ; Genesys Logic GL881E",
    "0x05e3:0x0702",
    "",
    "",
    "" // unsupported
  },
  { "USB: ; Genesys Logic", // TODO: requires '-T permissive'
    "0x05e3:0x0718",
    "", // 0x0041
    "",
    "-d sat"
  },
  // Micron
  { "USB: Micron USB SSD; ",
    "0x0634:0x0655",
    "",
    "",
    "" // unsupported
  },
  // Prolific
  { "USB: ; Prolific PL2507", // USB->PATA
    "0x067b:0x2507",
    "",
    "",
    "-d usbjmicron,0" // Port number is required
  },
  { "USB: ; Prolific PL2571/2771/2773/2775", // USB->SATA, USB3->SATA,
    "0x067b:0x(2571|277[135])",              // USB3+eSATA->SATA, USB3->2xSATA
    "",
    "",
    "" // smartmontools >= r4004: -d usbprolific
  },
  { "USB: ; Prolific PL3507", // USB+IEE1394->PATA
    "0x067b:0x3507",
    "", // 0x0001
    "",
    "" // smartmontools >= r3741: -d usbjmicron,p
  },
  // Imation
  { "USB: Imation ; ", // Imation Odyssey external USB dock
    "0x0718:0x1000",
    "", // 0x5104
    "",
    "-d sat"
  },
  // Freecom
  { "USB: Freecom Mobile Drive XXS; JMicron",
    "0x07ab:0xfc88",
    "", // 0x0101
    "",
    "-d usbjmicron,x"
  },
  { "USB: Freecom Hard Drive XS; Sunplus",
    "0x07ab:0xfc8e",
    "", // 0x010f
    "",
    "-d usbsunplus"
  },
  { "USB: Freecom; ", // Intel labeled
    "0x07ab:0xfc8f",
    "", // 0x0000
    "",
    "-d sat"
  },
  { "USB: Freecom Classic HD 120GB; ",
    "0x07ab:0xfccd",
    "",
    "",
    "" // unsupported
  },
  { "USB: Freecom HD 500GB; JMicron",
    "0x07ab:0xfcda",
    "",
    "",
    "-d usbjmicron"
  },
  // Oxford Semiconductor, Ltd
  { "USB: ; Oxford",
    "0x0928:0x0000",
    "",
    "",
    "" // unsupported
  },
  { "USB: ; Oxford OXU921DS",
    "0x0928:0x0002",
    "",
    "",
    "" // unsupported
  },
  { "USB: ; Oxford", // Zalman ZM-VE200
    "0x0928:0x0010",
    "", // 0x0304
    "",
    "-d sat"
  },
  // Toshiba
  { "USB: Toshiba PX1270E-1G16; Sunplus",
    "0x0930:0x0b03",
    "",
    "",
    "-d usbsunplus"
  },
  { "USB: Toshiba PX1396E-3T01; Sunplus", // similar to Dura Micro 501
    "0x0930:0x0b09",
    "",
    "",
    "-d usbsunplus"
  },
  { "USB: Toshiba Stor.E Steel; Sunplus",
    "0x0930:0x0b11",
    "",
    "",
    "-d usbsunplus"
  },
  { "USB: Toshiba Stor.E; ",
    "0x0930:0x0b1[9ab]",
    "", // 0x0001
    "",
    "-d sat"
  },
  // Lumberg, Inc.
  { "USB: Toshiba Stor.E; Sunplus",
    "0x0939:0x0b1[56]",
    "",
    "",
    "-d usbsunplus"
  },
  // Seagate
  { "USB: Seagate External Drive; Cypress",
    "0x0bc2:0x0503",
    "", // 0x0240
    "",
    "-d usbcypress"
  },
  { "USB: Seagate FreeAgent Go; ",
    "0x0bc2:0x2(000|100|101)",
    "",
    "",
    "-d sat"
  },
  { "USB: Seagate FreeAgent Go FW; ",
    "0x0bc2:0x2200",
    "",
    "",
    "-d sat"
  },
  { "USB: Seagate Expansion Portable; ",
    "0x0bc2:0x23(00|12)",
    "",
    "",
    "-d sat"
  },
  { "USB: Seagate FreeAgent Desktop; ",
    "0x0bc2:0x3000",
    "",
    "",
    "-d sat"
  },
  { "USB: Seagate FreeAgent Desk; ",
    "0x0bc2:0x3001",
    "",
    "",
    "-d sat"
  },
  { "USB: Seagate FreeAgent Desk; ", // 1TB
    "0x0bc2:0x3008",
    "",
    "",
    "-d sat,12"
  },
  { "USB: Seagate Expansion External; ", // 2TB, 3TB
    "0x0bc2:0x33(00|12|20|32)",
    "",
    "",
    "-d sat"
  },
  { "USB: Seagate FreeAgent GoFlex USB 2.0; ",
    "0x0bc2:0x502[01]",
    "",
    "",
    "-d sat"
  },
  { "USB: Seagate FreeAgent GoFlex USB 3.0; ",
    "0x0bc2:0x5031",
    "",
    "",
    "-d sat,12"
  },
  { "USB: Seagate FreeAgent; ",
    "0x0bc2:0x5040",
    "",
    "",
    "-d sat"
  },
  { "USB: Seagate FreeAgent GoFlex USB 3.0; ", // 2TB
    "0x0bc2:0x5071",
    "",
    "",
    "-d sat"
  },
  { "USB: Seagate FreeAgent GoFlex Desk USB 3.0; ", // 3TB
    "0x0bc2:0x50a1",
    "",
    "",
    "-d sat,12" // "-d sat" does not work (ticket #151)
  },
  { "USB: Seagate FreeAgent GoFlex Desk USB 3.0; ", // 4TB
    "0x0bc2:0x50a5",
    "", // 0x0100
    "",
    "-d sat"
  },
  { "USB: Seagate Backup Plus USB 3.0; ", // 1TB
    "0x0bc2:0xa013",
    "", // 0x0100
    "",
    "-d sat"
  },
  { "USB: Seagate Backup Plus Desktop USB 3.0; ", // 4TB, 3TB (8 LBA/1 PBA offset)
    "0x0bc2:0xa0a[14]",
    "",
    "",
    "-d sat"
  },
  { "USB: Seagate Backup Plus Slim USB 3.0; ", // (ticket #443)
    "0x0bc2:0xab24",
    "", // 0x0100
    "",
    "-d sat"
  },
  // Dura Micro
  { "USB: Dura Micro; Cypress",
    "0x0c0b:0xb001",
    "", // 0x1110
    "",
    "-d usbcypress"
  },
  { "USB: Dura Micro 509; Sunplus",
    "0x0c0b:0xb159",
    "", // 0x0103
    "",
    "-d usbsunplus"
  },
  // Maxtor
  { "USB: Maxtor OneTouch 200GB; ",
    "0x0d49:0x7010",
    "",
    "",
    "" // unsupported
  },
  { "USB: Maxtor OneTouch; ",
    "0x0d49:0x7300",
    "", // 0x0121
    "",
    "-d sat"
  },
  { "USB: Maxtor OneTouch 4; ",
    "0x0d49:0x7310",
    "", // 0x0125
    "",
    "-d sat"
  },
  { "USB: Maxtor OneTouch 4 Mini; ",
    "0x0d49:0x7350",
    "", // 0x0125
    "",
    "-d sat"
  },
  { "USB: Maxtor BlackArmor Portable; ",
    "0x0d49:0x7550",
    "",
    "",
    "-d sat"
  },
  { "USB: Maxtor Basics Desktop; ",
    "0x0d49:0x7410",
    "", // 0x0122
    "",
    "-d sat"
  },
  { "USB: Maxtor Basics Portable; ",
    "0x0d49:0x7450",
    "", // 0x0122
    "",
    "-d sat"
  },
  // Oyen Digital
  { "USB: Oyen Digital MiniPro USB 3.0; ",
    "0x0dc4:0x020a",
    "",
    "",
    "-d sat"
  },
  // Cowon Systems, Inc.
  { "USB: Cowon iAudio X5; ",
    "0x0e21:0x0510",
    "",
    "",
    "-d usbcypress"
  },
  // iRiver
  { "USB: iRiver iHP-120/140 MP3 Player; Cypress",
    "0x1006:0x3002",
    "", // 0x0100
    "",
    "-d usbcypress"
  },
  // Western Digital
  { "USB: WD My Passport (IDE); Cypress",
    "0x1058:0x0701",
    "", // 0x0240
    "",
    "-d usbcypress"
  },
  { "USB: WD My Passport; ",
    "0x1058:0x07(0[245a]|30)",
    "",
    "",
    "-d sat"
  },
  { "USB: WD My Passport USB 3.0; ",
    "0x1058:0x0(74[0128a]|7a8|820)",
    "",
    "",
    "-d sat"
  },
  { "USB: WD My Book ES; ",
    "0x1058:0x0906",
    "", // 0x0012
    "",
    "-d sat"
  },
  { "USB: WD My Book Essential; ",
    "0x1058:0x0910",
    "", // 0x0106
    "",
    "-d sat"
  },
  { "USB: WD Elements Desktop; ",
    "0x1058:0x1001",
    "", // 0x0104
    "",
    "-d sat"
  },
  { "USB: WD Elements Desktop WDE1UBK...; ",
    "0x1058:0x1003",
    "", // 0x0175
    "",
    "-d sat"
  },
  { "USB: WD Elements; ",
    "0x1058:0x10(10|48|a2)",
    "", // 0x0105
    "",
    "-d sat"
  },
  { "USB: WD Elements Desktop; ", // 2TB
    "0x1058:0x1021",
    "", // 0x2002
    "",
    "-d sat"
  },
  { "USB: WD Elements SE; ", // 1TB
    "0x1058:0x1023",
    "",
    "",
    "-d sat"
  },
  { "USB: WD Elements SE USB 3.0; ",
    "0x1058:0x1042",
    "",
    "",
    "-d sat"
  },
  { "USB: WD Elements; ",
    "0x1058:0x10[ab]8", // a=1TB, b=2TB
    "", // a=0x1042, b=0x1007
    "",
    "-d sat"
  },
  { "USB: WD My Book Essential; ",
    "0x1058:0x1100",
    "", // 0x0165
    "",
    "-d sat"
  },
  { "USB: WD My Book Office Edition; ", // 1TB
    "0x1058:0x1101",
    "", // 0x0165
    "",
    "-d sat"
  },
  { "USB: WD My Book; ",
    "0x1058:0x1102",
    "", // 0x1028
    "",
    "-d sat"
  },
  { "USB: WD My Book Studio II; ", // 2x1TB
    "0x1058:0x1105",
    "",
    "",
    "-d sat"
  },
  { "USB: WD My Book Essential; ",
    "0x1058:0x1110",
    "", // 0x1030
    "",
    "-d sat"
  },
  { "USB: WD My Book Essential USB 3.0; ", // 3TB
    "0x1058:0x11[34]0",
    "", // 0x1012/0x1003
    "",
    "-d sat"
  },
  // Atech Flash Technology
  { "USB: ; Atech", // Enclosure from Kingston SSDNow notebook upgrade kit
    "0x11b0:0x6298",
    "", // 0x0108
    "",
    "-d sat"
  },
  // ADATA
  { "USB: ADATA; ",
    "0x125f:0xa[13]1a", // 1=Classic CH11 1TB, 3=DashDrive HV620 2TB
    "", // 0x0100
    "",
    "-d sat"
  },
  { "USB: A-DATA SH93; Cypress",
    "0x125f:0xa93a",
    "", // 0x0150
    "",
    "-d usbcypress"
  },
  { "USB: A-DATA DashDrive; Cypress",
    "0x125f:0xa94a",
    "",
    "",
    "-d usbcypress"
  },
  // Initio
  { "USB: ; Initio 316000",
    "0x13fd:0x0540",
    "",
    "",
    "" // unsupported
  },
  { "USB: ; Initio", // Thermaltake BlacX
    "0x13fd:0x0840",
    "",
    "",
    "-d sat"
  },
  { "USB: ; Initio", // USB->SATA+PATA, Chieftec CEB-25I
    "0x13fd:0x1040",
    "", // 0x0106
    "",
    "" // unsupported
  },
  { "USB: ; Initio 6Y120L0", // CoolerMaster XCraft RX-3HU
    "0x13fd:0x1150",
    "",
    "",
    "" // unsupported
  },
  { "USB: ; Initio", // USB->SATA
    "0x13fd:0x1240",
    "", // 0x0104
    "",
    "-d sat"
  },
  { "USB: ; Initio", // USB+SATA->SATA
    "0x13fd:0x1340",
    "", // 0x0208
    "",
    "-d sat"
  },
  { "USB: ; Initio",
    "0x13fd:0x1640",
    "", // 0x0864
    "",
    "-d sat,12" // some SMART commands fail, see ticket #295
  },
  { "USB: Intenso Memory Station 2,5\"; Initio",
    "0x13fd:0x1840",
    "",
    "",
    "-d sat"
  },
  { "USB: ; Initio", // NexStar CX USB enclosure
    "0x13fd:0x1e40",
    "",
    "",
    "-d sat"
  },
  // Super Top
  { "USB: Super Top generic enclosure; Cypress",
    "0x14cd:0x6116",
    "", // 0x0160 also reported as unsupported
    "",
    "-d usbcypress"
  },
  // JMicron
  { "USB: ; JMicron JMS539", // USB2/3->SATA (old firmware)
    "0x152d:0x0539",
    "0x0100",  //  1.00
    "",
    "-d usbjmicron"
  },
  { "USB: ; JMicron JMS539", // USB2/3->SATA (new firmware)
    "0x152d:0x0539",
    "0x0205|"  //  2.05, ticket #338
    "0x2812",  // 28.12, Mediasonic ProBox H82-SU3S2 (port multiplier)
    "",
    "-d sat"
  },
  { "USB: ; JMicron ", // USB->SATA->4xSATA (port multiplier)
    "0x152d:0x0551",
    "", // 0x0100
    "",
    "-d usbjmicron,x"
  },
  { "USB: OCZ THROTTLE OCZESATATHR8G; JMicron JMF601",
    "0x152d:0x0602",
    "",
    "",
    "" // unsupported
  },
  { "USB: ; JMicron JM20329", // USB->SATA
    "0x152d:0x2329",
    "", // 0x0100
    "",
    "-d usbjmicron"
  },
  { "USB: ; JMicron JM20336", // USB+SATA->SATA, USB->2xSATA
    "0x152d:0x2336",
    "", // 0x0100
    "",
    "-d usbjmicron,x"
  },
  { "USB: Generic JMicron adapter; JMicron",
    "0x152d:0x2337",
    "",
    "",
    "-d usbjmicron"
  },
  { "USB: ; JMicron JM20337/8", // USB->SATA+PATA, USB+SATA->PATA
    "0x152d:0x2338",
    "", // 0x0100
    "",
    "-d usbjmicron"
  },
  { "USB: ; JMicron JM20339", // USB->SATA
    "0x152d:0x2339",
    "", // 0x0100
    "",
    "-d usbjmicron,x"
  },
  { "USB: ; JMicron", // USB+SATA->SATA
    "0x152d:0x2351",  // e.g. Verbatim Portable Hard Drive 500Gb
    "", // 0x0100
    "",
    "-d sat"
  },
  { "USB: ; JMicron", // USB->SATA
    "0x152d:0x2352",
    "", // 0x0100
    "",
    "-d usbjmicron,x"
  },
  { "USB: ; JMicron", // USB->SATA
    "0x152d:0x2509",
    "", // 0x0100
    "",
    "-d usbjmicron,x"
  },
  // ASMedia
  { "USB: ; ASMedia ASM1051",
    "0x174c:0x5106", // 0x174c:0x55aa after firmware update
    "",
    "",
    "-d sat"
  },
  { "USB: ; ASMedia USB 3.0", // MEDION HDDrive-n-GO, LaCie Rikiki USB 3.0,
      // Silicon Power Armor A80 (ticket #237)
      // reported as unsupported: BYTECC T-200U3, Kingwin USB 3.0 docking station
    "0x174c:0x55aa",
    "", // 0x0100
    "",
    "-d sat"
  },
  { "USB: ; ASMedia AS2105", // Icy Box IB-AC603A-U3
    "0x174c:0x5136",
    "", // 0x0001
    "",
    "-d sat"
  },
  // LucidPort
  { "USB: ; LucidPORT USB300", // RaidSonic ICY BOX IB-110StU3-B, Sharkoon SATA QuickPort H3
    "0x1759:0x500[02]", // 0x5000: USB 2.0, 0x5002: USB 3.0
    "",
    "",
    "-d sat"
  },
  { "USB: ; LucidPort", // Fuj:tech SATA-USB3 dock
    "0x1759:0x5100",
    "", // 0x2580
    "",
    "-d sat"
  },
  // Verbatim
  { "USB: Verbatim Portable Hard Drive; Sunplus",
    "0x18a5:0x0214",
    "", // 0x0112
    "",
    "-d usbsunplus"
  },
  { "USB: Verbatim FW/USB160; Oxford OXUF934SSA-LQAG", // USB+IEE1394->SATA
    "0x18a5:0x0215",
    "", // 0x0001
    "",
    "-d sat"
  },
  { "USB: Verbatim External Hard Drive 47519; Sunplus", // USB->SATA
    "0x18a5:0x0216",
    "",
    "",
    "-d usbsunplus"
  },
  { "USB: Verbatim Pocket Hard Drive; JMicron", // SAMSUNG SpinPoint N3U-3 (USB, 4KiB LLS)
    "0x18a5:0x0227",
    "",
    "",
    "-d usbjmicron" // "-d usbjmicron,x" does not work
  },
  { "USB: Verbatim External Hard Drive; JMicron", // 2TB
    "0x18a5:0x022a",
    "",
    "",
    "-d usbjmicron"
  },
  { "USB: Verbatim Store'n'Go; JMicron", // USB->SATA
    "0x18a5:0x022b",
    "", // 0x0100
    "",
    "-d usbjmicron"
  },
  // Silicon Image
  { "USB: Vantec NST-400MX-SR; Silicon Image 5744",
    "0x1a4a:0x1670",
    "",
    "",
    "" // unsupported
  },
  // SunplusIT
  { "USB: ; SunplusIT",
    "0x1bcf:0x0c31",
    "",
    "",
    "-d usbsunplus"
  },
  // TrekStor
  { "USB: TrekStor DataStation; ", // DataStation maxi light (USB 3.0)
    "0x1e68:0x0050",
    "", // 0x0100
    "",
    "-d sat"
  },
  // Innostor
  { "USB: ; Innostor IS888", // Sharkoon SATA QuickDeck Pro USB 3.0
    "0x1f75:0x0888",
    "", // 0x0034
    "",
    "" // unsupported
  },
  // Power Quotient International
  { "USB: PQI H560; ",
    "0x3538:0x0902",
    "", // 0x0000
    "",
    "-d sat"
  },
  // Hitachi/SimpleTech
  { "USB: Hitachi Touro Desk; JMicron", // 3TB
    "0x4971:0x1011",
    "",
    "",
    "-d usbjmicron"
  },
  { "USB: Hitachi Touro Desk 3.0; ", // 2TB
    "0x4971:0x1015",
    "", // 0x0000
    "",
    "-d sat" // ATA output registers missing
  },
  { "USB: Hitachi/SimpleTech; JMicron", // 1TB
    "0x4971:0xce17",
    "",
    "",
    "-d usbjmicron,x"
  },
  // OnSpec
  { "USB: ; OnSpec", // USB->PATA
    "0x55aa:0x2b00",
    "", // 0x0100
    "",
    "" // unsupported
  },
  // 0x6795 (?)
  { "USB: Sharkoon 2-Bay RAID Box; ", // USB 3.0
    "0x6795:0x2756",
    "", // 0x0100
    "",
    "-d sat"
  },
/*
}; // builtin_knowndrives[]
 */<|MERGE_RESOLUTION|>--- conflicted
+++ resolved
@@ -75,11 +75,7 @@
 /*
 const drive_settings builtin_knowndrives[] = {
  */
-<<<<<<< HEAD
-  { "$Id: drivedb.h 4015 2014-11-30 14:55:46Z chrfranke $",
-=======
-  { "$Id: drivedb.h 4017 2014-11-30 17:55:13Z chrfranke $",
->>>>>>> e185091d
+  { "$Id: drivedb.h 4018 2014-11-30 17:59:09Z chrfranke $",
     "-", "-",
     "This is a dummy entry to hold the SVN-Id of drivedb.h",
     ""
