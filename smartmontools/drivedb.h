/*
 * drivedb.h - smartmontools 5.41-5.43 drive database file
 *
 * Home page of code is: http://www.smartmontools.org
 *
 * Copyright (C) 2003-11 Philip Williams, Bruce Allen
 * Copyright (C) 2008-18 Christian Franke
 *
 * SPDX-License-Identifier: GPL-2.0-or-later
 */

/*
 * Structure used to store drive database entries:
 *
 * struct drive_settings {
 *   const char * modelfamily;
 *   const char * modelregexp;
 *   const char * firmwareregexp;
 *   const char * warningmsg;
 *   const char * presets;
 * };
 *
 * The elements are used in the following ways:
 *
 *  modelfamily     Informal string about the model family/series of a
 *                  device. Set to "" if no info (apart from device id)
 *                  known.  The entry is ignored if this string starts with
 *                  a dollar sign.  Must not start with "USB:", see below.
 *  modelregexp     POSIX extended regular expression to match the model of
 *                  a device.  This should never be "".
 *  firmwareregexp  POSIX extended regular expression to match a devices's
 *                  firmware.  This is optional and should be "" if it is not
 *                  to be used.  If it is nonempty then it will be used to
 *                  narrow the set of devices matched by modelregexp.
 *  warningmsg      A message that may be displayed for matching drives.  For
 *                  example, to inform the user that they may need to apply a
 *                  firmware patch.
 *  presets         String with vendor-specific attribute ('-v') and firmware
 *                  bug fix ('-F') options.  Same syntax as in smartctl command
 *                  line.  The user's own settings override these.
 *
 * The regular expressions for drive model and firmware must match the full
 * string.  The effect of "^FULLSTRING$" is identical to "FULLSTRING".
 * The form ".*SUBSTRING.*" can be used if substring match is desired.
 *
 * The table will be searched from the start to end or until the first match,
 * so the order in the table is important for distinct entries that could match
 * the same drive.
 *
 *
 * Format for USB ID entries:
 *
 *  modelfamily     String with format "USB: DEVICE; BRIDGE" where
 *                  DEVICE is the name of the device and BRIDGE is
 *                  the name of the USB bridge.  Both may be empty
 *                  if no info known.
 *  modelregexp     POSIX extended regular expression to match the USB
 *                  vendor:product ID in hex notation ("0x1234:0xabcd").
 *                  This should never be "".
 *  firmwareregexp  POSIX extended regular expression to match the USB
 *                  bcdDevice info.  Only compared during search if other
 *                  entries with same USB vendor:product ID exist.
 *  warningmsg      Not used yet.
 *  presets         String with one device type ('-d') option.
 *
 */

/*
const drive_settings builtin_knowndrives[] = {
 */
<<<<<<< HEAD
  { "$Id: drivedb.h 4778 2018-09-16 14:16:01Z chrfranke $",
=======
  { "$Id: drivedb.h 4802 2018-10-09 17:58:22Z chrfranke $",
>>>>>>> e4f0953e
    "-", "-",
    "This is a dummy entry to hold the SVN-Id of drivedb.h",
    ""
  /* Default settings:
    "-v 1,raw48,Raw_Read_Error_Rate "
    "-v 2,raw48,Throughput_Performance "
    "-v 3,raw16(avg16),Spin_Up_Time "
    "-v 4,raw48,Start_Stop_Count "
    "-v 5,raw16(raw16),Reallocated_Sector_Ct "
    "-v 6,raw48,Read_Channel_Margin "
    "-v 7,raw48,Seek_Error_Rate "
    "-v 8,raw48,Seek_Time_Performance "
    "-v 9,raw24(raw8),Power_On_Hours " // smartmontools <= r3527: raw48
    "-v 10,raw48,Spin_Retry_Count "
    "-v 11,raw48,Calibration_Retry_Count "
    "-v 12,raw48,Power_Cycle_Count "
    "-v 13,raw48,Read_Soft_Error_Rate "
    //  14-174 Unknown_Attribute
    "-v 175,raw48,Program_Fail_Count_Chip "
    "-v 176,raw48,Erase_Fail_Count_Chip "
    "-v 177,raw48,Wear_Leveling_Count "
    "-v 178,raw48,Used_Rsvd_Blk_Cnt_Chip "
    "-v 179,raw48,Used_Rsvd_Blk_Cnt_Tot "
    "-v 180,raw48,Unused_Rsvd_Blk_Cnt_Tot "
    "-v 181,raw48,Program_Fail_Cnt_Total "
    "-v 182,raw48,Erase_Fail_Count_Total "
    "-v 183,raw48,Runtime_Bad_Block "
    "-v 184,raw48,End-to-End_Error "
    //  185-186 Unknown_Attribute
    "-v 187,raw48,Reported_Uncorrect "
    "-v 188,raw48,Command_Timeout "
    "-v 189,raw48,High_Fly_Writes "
    "-v 190,tempminmax,Airflow_Temperature_Cel "
    "-v 191,raw48,G-Sense_Error_Rate "
    "-v 192,raw48,Power-Off_Retract_Count "
    "-v 193,raw48,Load_Cycle_Count "
    "-v 194,tempminmax,Temperature_Celsius "
    "-v 195,raw48,Hardware_ECC_Recovered "
    "-v 196,raw16(raw16),Reallocated_Event_Count "
    "-v 197,raw48,Current_Pending_Sector "
    "-v 198,raw48,Offline_Uncorrectable "
    "-v 199,raw48,UDMA_CRC_Error_Count "
    "-v 200,raw48,Multi_Zone_Error_Rate "
    "-v 201,raw48,Soft_Read_Error_Rate "
    "-v 202,raw48,Data_Address_Mark_Errs "
    "-v 203,raw48,Run_Out_Cancel "
    "-v 204,raw48,Soft_ECC_Correction "
    "-v 205,raw48,Thermal_Asperity_Rate "
    "-v 206,raw48,Flying_Height "
    "-v 207,raw48,Spin_High_Current "
    "-v 208,raw48,Spin_Buzz "
    "-v 209,raw48,Offline_Seek_Performnce "
    //  210-219 Unknown_Attribute
    "-v 220,raw48,Disk_Shift "
    "-v 221,raw48,G-Sense_Error_Rate "
    "-v 222,raw48,Loaded_Hours "
    "-v 223,raw48,Load_Retry_Count "
    "-v 224,raw48,Load_Friction "
    "-v 225,raw48,Load_Cycle_Count "
    "-v 226,raw48,Load-in_Time "
    "-v 227,raw48,Torq-amp_Count "
    "-v 228,raw48,Power-off_Retract_Count "
    //  229 Unknown_Attribute
    "-v 230,raw48,Head_Amplitude "
    "-v 231,raw48,Temperature_Celsius "
    "-v 232,raw48,Available_Reservd_Space "
    "-v 233,raw48,Media_Wearout_Indicator "
    //  234-239 Unknown_Attribute
    "-v 240,raw48,Head_Flying_Hours "
    "-v 241,raw48,Total_LBAs_Written "
    "-v 242,raw48,Total_LBAs_Read "
    //  243-249 Unknown_Attribute
    "-v 250,raw48,Read_Error_Retry_Rate "
    //  251-253 Unknown_Attribute
    "-v 254,raw48,Free_Fall_Sensor "
  */
  },
  { "Swissbit C440 Industrial CompactFlash Card",
    // spec v1.23 found at http://www.farnell.com/datasheets/1821167.pdf
    // tested with SFCF4096H2BU4TO-I-MS-527-STD
    "SFCF(2048|4096|8192|16GB|32GB|64GB)H[0-9]BU[24]TO-(C|I)-(MS|QT|NU)-5[0-9]7-STD",
    "", "",
    "-v 196,raw24/raw24,Spare_Blocks "
    "-v 213,raw24/raw24,Spare_Blocks_Worst_Chip "
    "-v 229,raw48,Erase_Count "
    "-v 203,raw48,Total_ECC_Errors "
    "-v 232,raw48,Total_Number_of_Reads "
    "-v 214,raw48,Reserved_Attribute " // Spec says "to be determined"
    "-v 215,raw48,Current_TRIM_Percent "
  },
  { "Apacer SSD",
    "(2|4|8|16|32)GB SATA Flash Drive", // tested with APSDM002G15AN-CT/SFDDA01C and SFI2101D, APSDM004G13AN-AT/SFDE001A
    "SF(DDA01C|I2101D|DE001A)", "", // spec found at http://wfcache.advantech.com/www/certified-peripherals/documents/96fmcff-04g-cs-ap_Datasheet.pdf
    "-v 160,raw48,Initial_Bad_Block_Count "
    "-v 161,raw48,Bad_Block_Count "
    "-v 162,raw48,Spare_Block_Count "
    "-v 163,raw48,Max_Erase_Count "
    "-v 164,raw48,Average_Erase_Count "
    "-v 165,raw48,Average_Erase_Count " // could be wrong
    "-v 166,raw48,Later_Bad_Block_Count "
    "-v 167,raw48,SSD_Protect_Mode "
    "-v 168,raw48,SATA_PHY_Err_Ct "
  },
  { "Apple MacBook Air SSD", // probably Toshiba
    "APPLE SSD TS(064|128)E", // tested with APPLE SSD TS064E/TQAABBF0
    "", "",
    "-v 173,raw48,Wear_Leveling_Count " //  ]
    "-v 241,raw48,Host_Writes_GiB "     //  ]  guessed (ticket #655)
    "-v 242,raw48,Host_Reades_GiB "     //  ]
  },
  { "Apple SD/SM/TS...E/F/G SSDs", // SanDisk/Samsung/Toshiba?
    "APPLE SSD (S[DM]|TS)0?(128|256|512|768|1024)[EFG]", // tested with APPLE SSD SD256E/1021AP, SD0128F/A223321
     // APPLE SSD SM768E/CXM90A1Q, SM0512F/UXM2JA1Q, TS0256F/109L0704, SM0512G/BXW1SA0Q, SM1024G/BXW1SA0Q
    "", "",
  //"-v 1,raw48,Raw_Read_Error_Rate "
  //"-v 5,raw16(raw16),Reallocated_Sector_Ct "
  //"-v 9,raw24(raw8),Power_On_Hours "
  //"-v 12,raw48,Power_Cycle_Count "
    "-v 169,raw48,Unknown_Apple_Attrib "
    "-v 173,raw48,Wear_Leveling_Count " // ]
    "-v 174,raw48,Host_Reads_MiB "      // ] guessed (ticket #342), S[DM]*F only
    "-v 175,raw48,Host_Writes_MiB "     // ]
  //"-v 192,raw48,Power-Off_Retract_Count "
  //"-v 194,tempminmax,Temperature_Celsius "
  //"-v 197,raw48,Current_Pending_Sector "
  //"-v 199,raw48,UDMA_CRC_Error_Count "
  //"-v 240,raw48,Unknown_SSD_Attribute "
  },
  { "Crucial/Micron RealSSD C300/P300", // Marvell 88SS9174
    "C300-CTFDDA[AC](064|128|256)MAG|" // tested with C300-CTFDDAC128MAG/0002,
      // C300-CTFDDAC064MAG/0006
    "P300-MTFDDAC(050|100|200)SAL", // tested with P300-MTFDDAC100SAL/0003
    "", "",
  //"-v 1,raw48,Raw_Read_Error_Rate "
  //"-v 5,raw16(raw16),Reallocated_Sector_Ct "
  //"-v 9,raw24(raw8),Power_On_Hours "
  //"-v 12,raw48,Power_Cycle_Count "
    "-v 170,raw48,Grown_Failing_Block_Ct "
    "-v 171,raw48,Program_Fail_Count "
    "-v 172,raw48,Erase_Fail_Count "
    "-v 173,raw48,Wear_Leveling_Count "
    "-v 174,raw48,Unexpect_Power_Loss_Ct "
    "-v 181,raw16,Non4k_Aligned_Access "
    "-v 183,raw48,SATA_Iface_Downshift "
  //"-v 184,raw48,End-to-End_Error "
  //"-v 187,raw48,Reported_Uncorrect "
  //"-v 188,raw48,Command_Timeout "
    "-v 189,raw48,Factory_Bad_Block_Ct "
  //"-v 194,tempminmax,Temperature_Celsius "
  //"-v 195,raw48,Hardware_ECC_Recovered "
  //"-v 196,raw16(raw16),Reallocated_Event_Count "
  //"-v 197,raw48,Current_Pending_Sector "
  //"-v 198,raw48,Offline_Uncorrectable "
  //"-v 199,raw48,UDMA_CRC_Error_Count "
    "-v 202,raw48,Percent_Lifetime_Used "
    "-v 206,raw48,Write_Error_Rate "
  },
  { "Crucial/Micron RealSSD m4/C400/P400", // Marvell 9176, fixed firmware
    "C400-MTFDDA[ACK](064|128|256|512)MAM|"
    // M4-CT032M4SSD3/04MH
    "M4-CT(032|064|128|256|512)M4SSD[123]|" // tested with M4-CT512M4SSD2/0309
    "MTFDDA[AK](064|128|256|512|050|100|200|400)MA[MNR]-1[JKS]1.*", // tested with
       // MTFDDAK256MAR-1K1AA/MA52, MTFDDAK256MAM-1K12/08TH,
       // MTFDDAA064MAR-1J1AB  49Y5835 49Y5838IBM/MA49 (P400e)
    "030[9-Z]|03[1-Z].|0[4-Z]..|[1-Z]....*", // >= "0309"
    "",
  //"-v 1,raw48,Raw_Read_Error_Rate "
  //"-v 5,raw16(raw16),Reallocated_Sector_Ct "
  //"-v 9,raw24(raw8),Power_On_Hours "
  //"-v 12,raw48,Power_Cycle_Count "
    "-v 170,raw48,Grown_Failing_Block_Ct "
    "-v 171,raw48,Program_Fail_Count "
    "-v 172,raw48,Erase_Fail_Count "
    "-v 173,raw48,Wear_Leveling_Count "
    "-v 174,raw48,Unexpect_Power_Loss_Ct "
    "-v 181,raw16,Non4k_Aligned_Access "
    "-v 183,raw48,SATA_Iface_Downshift "
  //"-v 184,raw48,End-to-End_Error "
  //"-v 187,raw48,Reported_Uncorrect "
  //"-v 188,raw48,Command_Timeout "
    "-v 189,raw48,Factory_Bad_Block_Ct "
  //"-v 194,tempminmax,Temperature_Celsius "
  //"-v 195,raw48,Hardware_ECC_Recovered "
  //"-v 196,raw16(raw16),Reallocated_Event_Count "
  //"-v 197,raw48,Current_Pending_Sector "
  //"-v 198,raw48,Offline_Uncorrectable "
  //"-v 199,raw48,UDMA_CRC_Error_Count "
    "-v 202,raw48,Perc_Rated_Life_Used "
    "-v 206,raw48,Write_Error_Rate "
    "-v 225,raw48,Unknown_Marvell_Attr " // P400e
    "-v 231,raw48,Unknown_Marvell_Attr " // P400e
    "-v 242,raw48,Host_Reads" // P400e: 2MiB?
  },
  { "Crucial/Micron RealSSD m4/C400", // Marvell 9176, buggy or unknown firmware
    "C400-MTFDDA[ACK](064|128|256|512)MAM|" // tested with C400-MTFDDAC256MAM/0002
    "M4-CT(032|064|128|256|512)M4SSD[123]", // tested with M4-CT064M4SSD2/0002,
      // M4-CT064M4SSD2/0009, M4-CT256M4SSD3/000F
    "",
    "This drive may hang after 5184 hours of power-on time:\n"
    "https://www.tomshardware.com/news/Crucial-m4-Firmware-BSOD,14544.html\n"
    "See the following web page for firmware updates:\n"
    "http://www.crucial.com/usa/en/support-ssd",
    "-v 170,raw48,Grown_Failing_Block_Ct "
    "-v 171,raw48,Program_Fail_Count "
    "-v 172,raw48,Erase_Fail_Count "
    "-v 173,raw48,Wear_Leveling_Count "
    "-v 174,raw48,Unexpect_Power_Loss_Ct "
    "-v 181,raw16,Non4k_Aligned_Access "
    "-v 183,raw48,SATA_Iface_Downshift "
    "-v 189,raw48,Factory_Bad_Block_Ct "
    "-v 202,raw48,Perc_Rated_Life_Used "
    "-v 206,raw48,Write_Error_Rate"
  },
  { "Crucial/Micron BX/MX1/2/3/500, M5/600, 1100 SSDs",
    "Crucial_CT(128|256|512)MX100SSD1|"// Marvell 88SS9189, tested with Crucial_CT256MX100SSD1/MU01
    "Crucial_CT(200|250|256|500|512|1000|1024)MX200SSD[1346]|" // Marvell 88SS9189, tested with
      // Crucial_CT500MX200SSD1/MU01, Crucial_CT1024MX200SSD1/MU01, Crucial_CT250MX200SSD3/MU01,
      // Crucial_CT250MX200SSD1/MU03
    "Crucial_CT(275|525|750|1050|2050)MX300SSD[14]|" // Marvell 88SS1074, tested with
      // Crucial_CT275MX300SSD1/M0CR040, Crucial_CT525MX300SSD1/M0CR021, Crucial_CT750MX300SSD1/M0CR011,
      // Crucial_CT2050MX300SSD1/M0CR031
    "Crucial_CT(120|240|480|960)M500SSD[134]|" // Marvell 88SS9187, tested with
      // Crucial_CT120M500SSD1/MU02, Crucial_CT120M500SSD3/MU02, Crucial_CT240M500SSD1/MU03,
      // Crucial_CT480M500SSD1/MU03, Crucial_CT960M500SSD1/MU03, Crucial_CT240M500SSD4/MU05
    "Crucial_CT(128|256|512|1024)M550SSD[134]|" // tested with Crucial_CT512M550SSD3/MU01,
      // Crucial_CT1024M550SSD1/MU01, Crucial_CT128M550SSD4/MU02
    "CT(120|240|480)BX300SSD1|" // Silicon Motion SM2258, same attributes as Marvell-based Crucial SSDs,
      // tested with CT240BX300SSD1/M2CR010
    "CT(120|240|480|960)BX500SSD1|" // Silicon Motion SM2258XT, tested with CT120BX500SSD1/M6CR013
    "CT(250|500|1000|2000)MX500SSD1|" // Silicon Motion SM2258, tested with CT250MX500SSD1/M3CR010
      // CT500MX500SSD1/M3CR010, CT1000MX500SSD1/M3CR010, CT2000MX500SSD1/M3CR010
    "Micron_M500_MTFDDA[KTV](120|240|480|960)MAV|"// tested with Micron_M500_MTFDDAK960MAV/MU05
    "Micron_M500DC_(EE|MT)FDDA[AK](120|240|480|800)MBB|" // tested with Micron_M500DC_EEFDDAA120MBB/129,
      // Micron_M500DC_MTFDDAK800MBB/0129
    "(Micron[_ ])?M500IT[_ ]MTFDDA[KTY](032|050|060|064|120|128|240|256)[MS]BD|" // tested with M500IT_MTFDDAK240MBD/MG02
    "(Micron_)?M510[_-]MTFDDA[KTV](128|256)MAZ|" // tested with M510-MTFDDAK256MAZ/MU01
    "MICRON_M510DC_(EE|MT)FDDAK(120|240|480|800|960)MBP|" // tested with Micron_M510DC_MTFDDAK240MBP/0005
    "(Micron_)?M550[_-]MTFDDA[KTV](064|128|256|512|1T0)MAY|" // tested with M550-MTFDDAK256MAY/MU01
    "Micron_M600_(EE|MT)FDDA[KTV](128|256|512|1T0)MBF[25Z]?|" // tested with Micron_M600_MTFDDAK1T0MBF/MU01
    "(Micron_1100_)?MTFDDA[KV](256|512|1T0|2T0)TBN", // Marvell 88SS1074, tested with
      // Micron_1100_MTFDDAK256TBN/M0MU020, MTFDDAK256TBN/M0MA020 (OEM)
    "", "",
  //"-v 1,raw48,Raw_Read_Error_Rate "
    "-v 5,raw48,Reallocate_NAND_Blk_Cnt "
  //"-v 9,raw24(raw8),Power_On_Hours "
  //"-v 12,raw48,Power_Cycle_Count "
    "-v 170,raw48,Reserved_Block_Count "
    "-v 171,raw48,Program_Fail_Count "
    "-v 172,raw48,Erase_Fail_Count "
    "-v 173,raw48,Ave_Block-Erase_Count "
    "-v 174,raw48,Unexpect_Power_Loss_Ct "
    "-v 180,raw48,Unused_Reserve_NAND_Blk "
    "-v 183,raw48,SATA_Interfac_Downshift "
    "-v 184,raw48,Error_Correction_Count "
  //"-v 187,raw48,Reported_Uncorrect "
  //"-v 194,tempminmax,Temperature_Celsius "
    "-v 195,raw48,Cumulativ_Corrected_ECC "
  //"-v 196,raw16(raw16),Reallocated_Event_Count "
  //"-v 197,raw48,Current_Pending_Sector "
  //"-v 198,raw48,Offline_Uncorrectable "
  //"-v 199,raw48,UDMA_CRC_Error_Count "
    "-v 202,raw48,Percent_Lifetime_Remain "
    "-v 206,raw48,Write_Error_Rate "
    "-v 210,raw48,Success_RAIN_Recov_Cnt "
    "-v 246,raw48,Total_Host_Sector_Write "
    "-v 247,raw48,Host_Program_Page_Count "
    "-v 248,raw48,FTL_Program_Page_Count"
  },
  // Reference: https://www.micron.com/resource-details/feec878a-265e-49a7-8086-15137c5f9011
  // TN-FD-34: 5100 SSD SMART Implementation
  {
    "Micron 5100 Pro / 5200 SSDs",
    "(Micron_5100_)?(EE|MT)FDDA[KV](240|480|960|1T9|3T8|7T6)T(BY|CB|CC)|" // Matches both stock and Dell OEM
      // tested with Micron_5100_MTFDDAK3T8TCB/D0MU410, MTFDDAK3T8TCB/D0MU410
    "(Micron_5200_)?MTFDDAK(480|960|1T9|3T8|7T6)TD(C|D|N)", // tested with Micron_5200_MTFDDAK3T8TDD/D1MU505
    "", "",
  //"-v 1,raw48,Raw_Read_Error_Rate "
  //"-v 5,raw48,Reallocated_Block_Count "
  //"-v 9,raw24(raw8),Power_On_Hours "  // raw24(raw8)??
  //"-v 12,raw48,Power_Cycle_Count "
    "-v 170,raw48,Reserved_Block_Pct " // Percentage of remaining reserved blocks available
    "-v 171,raw48,Program_Fail_Count "
    "-v 172,raw48,Erase_Fail_Count "
    "-v 173,raw48,Avg_Block-Erase_Count "
    "-v 174,raw48,Unexpect_Power_Loss_Ct "
  //"-v 180,raw48,Reserved_Block_Count " // absolute count of remaining reserved blocks available
    "-v 183,raw48,SATA_Int_Downshift_Ct " // SATA speed downshift count
  //"-v 184,raw48,Error_Correction_Count "
  //"-v 187,raw48,Reported_Uncorrect " // Number of UECC correction failures
  //"-v 188,raw48,Command_Timeouts "
  //"-v 194,tempminmax,Temperature_Celsius " // 100 - degrees C, wraps: 101 reported as 255
  //"-v 195,raw48,Cumulativ_Corrected_ECC "
  //"-v 196,raw48,Reallocation_Event_Ct "
  //"-v 197,raw48,Current_Pending_Sector " // Use the raw value
  //"-v 198,raw48,Offline_Uncorrectable "  // Use the raw value
  //"-v 199,raw48,UDMA_CRC_Error_Count "   // Use the raw value
    "-v 202,raw48,Percent_Lifetime_Remain " // Remaining endurance, trips at 10%
    "-v 206,raw48,Write_Error_Rate "
    "-v 210,raw48,RAIN_Success_Recovered "  // Total number of NAND pages recovered by RAIN
    "-v 247,raw48,Host_Program_Page_Count "
    "-v 248,raw48,Bckgnd_Program_Page_Cnt"
  },
  { "Micron M500DC/M510DC Enterprise SSDs",
    "Micron_M500DC_(EE|MT)FDDA[AK](120|240|480|800)MBB|" // tested with
      // Micron_M500DC_EEFDDAA120MBB/129, Micron_M500DC_MTFDDAK800MBB/0129
    "MICRON_M510DC_(EE|MT)FDDAK(120|240|480|800|960)MBP", // tested with
      // Micron_M510DC_MTFDDAK240MBP/0005
    "", "",
  //"-v 1,raw48,Raw_Read_Error_Rate "
    "-v 5,raw48,Reallocated_Block_Count "
  //"-v 9,raw24(raw8),Power_On_Hours "
  //"-v 12,raw48,Power_Cycle_Count "
    "-v 170,raw48,Reserved_Block_Count "
    "-v 171,raw48,Program_Fail_Count "
    "-v 172,raw48,Erase_Fail_Count "
    "-v 173,raw48,Ave_Block-Erase_Count "
    "-v 174,raw48,Unexpect_Power_Loss_Ct "
    "-v 184,raw48,Error_Correction_Count "
  //"-v 187,raw48,Reported_Uncorrect "
    "-v 188,raw48,Command_Timeouts "
  //"-v 194,tempminmax,Temperature_Celsius "
    "-v 195,raw48,Cumulativ_Corrected_ECC "
  //"-v 197,raw48,Current_Pending_Sector "
  //"-v 198,raw48,Offline_Uncorrectable "
  //"-v 199,raw48,UDMA_CRC_Error_Count "
    "-v 202,raw48,Percent_Lifetime_Remain "
    "-v 206,raw48,Write_Error_Rate "
    "-v 247,raw48,Host_Program_Page_Count "
    "-v 248,raw48,Bckgnd_Program_Page_Cnt"
  },
  { "SandForce Driven SSDs", // Corsair Force LS with buggy firmware only
    "Corsair Force LS SSD", // tested with Corsair Force LS SSD/S9FM01.8
    "S9FM01\\.8",
    "A firmware update is available for this drive.\n"
    "It is HIGHLY RECOMMENDED for drives with specific serial numbers.\n"
    "See the following web pages for details:\n"
    "https://www.corsair.com/en-us/force-series-ls-60gb-sata-3-6gb-s-ssd\n"
    "https://www.smartmontools.org/ticket/628",
    "-v 1,raw24/raw32,Raw_Read_Error_Rate "
    "-v 5,raw48,Retired_Block_Count "
    "-v 9,msec24hour32,Power_On_Hours_and_Msec "
  //"-v 12,raw48,Power_Cycle_Count "
    "-v 162,raw48,Unknown_SandForce_Attr "
    "-v 170,raw48,Reserve_Block_Count "
    "-v 172,raw48,Erase_Fail_Count "
    "-v 173,raw48,Unknown_SandForce_Attr "
    "-v 174,raw48,Unexpect_Power_Loss_Ct "
    "-v 181,raw48,Program_Fail_Count "
  //"-v 187,raw48,Reported_Uncorrect "
  //"-v 192,raw48,Power-Off_Retract_Count "
  //"-v 194,tempminmax,Temperature_Celsius "
  //"-v 196,raw16(raw16),Reallocated_Event_Count "
    "-v 218,raw48,Unknown_SandForce_Attr "
    "-v 231,raw48,SSD_Life_Left "
    "-v 241,raw48,Lifetime_Writes_GiB "
    "-v 242,raw48,Lifetime_Reads_GiB"
  },
  { "SandForce Driven SSDs",
    "SandForce 1st Ed\\.|" // Demo Drive, tested with firmware 320A13F0
    "ADATA SSD S(396|510|599) .?..GB|" // tested with ADATA SSD S510 60GB/320ABBF0,
      // ADATA SSD S599 256GB/3.1.0, 64GB/3.4.6
    "ADATA SP[389]00|" // tested with ADATA SP300/5.0.2d, SP800/5.0.6c,
      // ADATA SP900/5.0.6 (Premier Pro, SF-2281)
    "ADATA SSD S[PX]900 (64|128|256|512)GB-DL2|" // tested with ADATA SSD SP900 256GB-DL2/5.0.6,
      // ADATA SSD SX900 512GB-DL2/5.8.2
    "ADATA XM11 (128|256)GB|" // tested with ADATA XM11 128GB/5.0.1
    "ATP Velocity MIV (60|120|240|480)GB|" // tested with ATP Velocity MIV 480GB/110719
    "Corsair CSSD-F(40|60|80|115|120|160|240)GBP?2.*|" // Corsair Force, tested with
      // Corsair CSSD-F40GB2/1.1, Corsair CSSD-F115GB2-A/2.1a
    "Corsair Voyager GTX|" // Corsair Voyager GTX/S9FM02J6
    "Corsair Force ((3 |LS )?SSD|GS|GT)|" // SF-2281, tested with
      // Corsair Force SSD/5.05, 3 SSD/1.3.2, GT/1.3.3, GS/5.03,
      // Corsair Force LS SSD/S8FM06.5, S9FM01.8, S9FM02.0
    "FM-25S2S-(60|120|240)GBP2|" // G.SKILL Phoenix Pro, SF-1200, tested with
      // FM-25S2S-240GBP2/4.2
    "FTM(06|12|24|48)CT25H|" // Supertalent TeraDrive CT, tested with
      // FTM24CT25H/STTMP2P1
    "KINGSTON SE50S3(100|240|480)G|" // tested with SE50S3100G/KE1ABBF0
    "KINGSTON SH10[03]S3(90|120|240|480)G|" // HyperX (3K), SF-2281, tested with
      // SH100S3240G/320ABBF0, SH103S3120G/505ABBF0
    "KINGSTON SKC(300S37A|380S3)(60|120|180|240|480)G|" // KC300, SF-2281, tested with
      // SKC300S37A120G/KC4ABBF0, SKC380S3120G/507ABBF0
    "KINGSTON SVP200S3(7A)?(60|90|120|240|480)G|" // V+ 200, SF-2281, tested with
      // SVP200S37A480G/502ABBF0, SVP200S390G/332ABBF0
    "KINGSTON SMS200S3(30|60|120)G|" // mSATA, SF-2241, tested with SMS200S3120G/KC3ABBF0
    "KINGSTON SMS450S3(32|64|128)G|" // mSATA, SF-2281, tested with SMS450S3128G/503ABBF0
    "KINGSTON (SV300|SKC100|SE100)S3.*G|" // other SF-2281
    "KINGSTON SNS4151S316GD|" // KINGSTON SNS4151S316GD/S9FM01.6
    "MKNSSDCR(45|60|90|120|180|240|360|480)GB(-(7|DX7?|MX|G2))?|" // Mushkin Chronos (7mm/Deluxe/MX/G2),
      // SF-2281, tested with MKNSSDCR120GB, MKNSSDCR120GB-MX/560ABBF0, MKNSSDCR480GB-DX7/603ABBF0
    "MKNSSDEC(60|120|240|480|512)GB|" // Mushkin Enhanced ECO2, tested with MKNSSDEC120GB/604ABBF0
    "MKNSSDAT(30|40|60|120|180|240|480)GB(-(DX|V))?|" // Mushkin Atlas (Deluxe/Value), mSATA, SF-2281,
      // tested with MKNSSDAT120GB-V/540ABBF0
    "Mushkin MKNSSDCL(40|60|80|90|115|120|180|240|480)GB-DX2?|" // Mushkin Callisto deluxe,
      // SF-1200/1222, Mushkin MKNSSDCL60GB-DX/361A13F0
    "OCZ[ -](AGILITY2([ -]EX)?|COLOSSUS2|ONYX2|VERTEX(2|-LE))( [123]\\..*)?|" // SF-1200,
      // tested with OCZ-VERTEX2/1.11, OCZ-VERTEX2 3.5/1.11
    "OCZ-NOCTI|" // mSATA, SF-2100, tested with OCZ-NOCTI/2.15
    "OCZ-REVODRIVE3?( X2)?|" // PCIe, SF-1200/2281, tested with
      // OCZ-REVODRIVE( X2)?/1.20, OCZ-REVODRIVE3 X2/2.11
    "OCZ-REVODRIVE350|"
    "OCZ[ -](VELO|VERTEX2[ -](EX|PRO))( [123]\\..*)?|" // SF-1500, tested with
      // OCZ VERTEX2-PRO/1.10 (Bogus thresholds for attribute 232 and 235)
    "D2[CR]STK251...-....|" // OCZ Deneva 2 C/R, SF-22xx/25xx,
      // tested with D2CSTK251M11-0240/2.08, D2CSTK251A10-0240/2.15
    "OCZ-(AGILITY3|SOLID3|VERTEX3( MI)?)|"  // SF-2200, tested with OCZ-VERTEX3/2.02,
      // OCZ-AGILITY3/2.11, OCZ-SOLID3/2.15, OCZ-VERTEX3 MI/2.15
    "OCZ Z-DRIVE R4 [CR]M8[48]|" // PCIe, SF-2282/2582, tested with OCZ Z-DRIVE R4 CM84/2.13
      // (Bogus attributes under Linux)
    "OCZ Z-DRIVE 4500|"
    "OCZ-VELO DRIVE|" // VeloDrive R, PCIe, tested with OCZ-VELO DRIVE/1.33
    "TALOS2|" // OCZ Talos 2 C/R, SAS (works with -d sat), 2*SF-2282, tested with TALOS2/3.20E
    "(APOC|DENC|DENEVA|FTNC|GFGC|MANG|MMOC|NIMC|TMSC).*|" // other OCZ SF-1200,
      // tested with DENCSTE251M11-0120/1.33, DENEVA PCI-E/1.33
    "(DENR|DRSAK|EC188|NIMR|PSIR|TRSAK).*|" // other OCZ SF-1500
    "OWC Aura Pro( 6G SSD)?|" // tested with OWC Aura Pro 6G SSD/507ABBF0, OWC Aura Pro/603ABBF0
    "OWC Mercury Electra (Pro )?[36]G SSD|" // tested with
      // OWC Mercury Electra 6G SSD/502ABBF0, OWC Mercury Electra Pro 3G SSD/541ABBF0
    "OWC Mercury E(xtreme|XTREME) Pro (6G |RE )?SSD|" // tested with
      // OWC Mercury Extreme Pro SSD/360A13F0, OWC Mercury EXTREME Pro 6G SSD/507ABBF0
    "Patriot Pyro|" // tested with Patriot Pyro/332ABBF0
    "SanDisk SDSSDX(60|120|240|480)GG25|" // SanDisk Extreme, SF-2281, tested with
      // SDSSDX240GG25/R201
    "SanDisk SDSSDA(120|240|480)G|" // SanDisk SSD Plus, tested with SanDisk SDSSDA240G/U21010RL
    "SuperSSpeed S301 [0-9]*GB|" // SF-2281, tested with SuperSSpeed S301 128GB/503
    "SG9XCS2D(0?50|100|200|400)GESLT|" // Smart Storage Systems XceedIOPS2, tested with
      // SG9XCS2D200GESLT/SA03L370
    "SSD9SC(120|240|480)GED[EA]|" // PNY Prevail Elite, tested with SSD9SC120GEDA/334ABBF0
    "(TX32|TX31C1|VN0.?..GCNMK).*|" // Smart Storage Systems XceedSTOR
    "(TX22D1|TX21B1).*|" // Smart Storage Systems XceedIOPS2
    "TX52D1.*|" // Smart Storage Systems Xcel-200
    "TS(64|128|256|512)GSSD[37]20|" // Transcend SSD320/720, SF-2281, tested with
      // TS128GSSD320, TS256GSSD720/5.2.0
    "UGB(88P|99S)GC...H[BF].|" // Unigen, tested with
      // UGB88PGC100HF2/MP Rev2, UGB99SGC100HB3/RC Rev3
    "SG9XCS(1F|2D)(50|100|200|400)GE01|" // XceedIOPS, tested with SG9XCS2D50GE01/SA03F34V
    "VisionTek GoDrive (60|120|240|480)GB", // tested with VisionTek GoDrive 480GB/506ABBF0
    "", "",
    "-v 1,raw24/raw32,Raw_Read_Error_Rate "
    "-v 5,raw48,Retired_Block_Count "
    "-v 9,msec24hour32,Power_On_Hours_and_Msec "
  //"-v 12,raw48,Power_Cycle_Count "
    "-v 13,raw24/raw32,Soft_Read_Error_Rate "
    "-v 100,raw48,Gigabytes_Erased "
    "-v 162,raw48,Unknown_SandForce_Attr " // Corsair Force LS SSD/S9FM01.8, *2.0
    "-v 170,raw48,Reserve_Block_Count "
    "-v 171,raw48,Program_Fail_Count "
    "-v 172,raw48,Erase_Fail_Count "
    "-v 173,raw48,Unknown_SandForce_Attr " // Corsair Force LS SSD/S9FM01.8, *2.0
    "-v 174,raw48,Unexpect_Power_Loss_Ct "
    "-v 177,raw48,Wear_Range_Delta "
    "-v 181,raw48,Program_Fail_Count "
    "-v 182,raw48,Erase_Fail_Count "
    "-v 184,raw48,IO_Error_Detect_Code_Ct "
  //"-v 187,raw48,Reported_Uncorrect "
    "-v 189,tempminmax,Airflow_Temperature_Cel "
  //"-v 192,raw48,Power-Off_Retract_Count "
  //"-v 194,tempminmax,Temperature_Celsius "
    "-v 195,raw24/raw32,ECC_Uncorr_Error_Count "
  //"-v 196,raw16(raw16),Reallocated_Event_Count "
    "-v 198,raw24/raw32:210zr54,Uncorrectable_Sector_Ct " // KINGSTON SE100S3100G/510ABBF0
    "-v 199,raw48,SATA_CRC_Error_Count "
    "-v 201,raw24/raw32,Unc_Soft_Read_Err_Rate "
    "-v 204,raw24/raw32,Soft_ECC_Correct_Rate "
    "-v 218,raw48,Unknown_SandForce_Attr " // Corsair Force LS SSD/S9FM01.8, *2.0
    "-v 230,raw48,Life_Curve_Status "
    "-v 231,raw48,SSD_Life_Left "
  //"-v 232,raw48,Available_Reservd_Space "
    "-v 233,raw48,SandForce_Internal "
    "-v 234,raw48,SandForce_Internal "
    "-v 235,raw48,SuperCap_Health "
    "-v 241,raw48,Lifetime_Writes_GiB "
    "-v 242,raw48,Lifetime_Reads_GiB"
  },
  {
    "StorFly CFast SATA 6Gbps SSDs",
    // http://datasheet.octopart.com/VSFCS2CC060G-100-Virtium-datasheet-82287733.pdf
    // tested with StorFly VSFCS2CC060G-100/0409-000
    "StorFly VSFCS2C[CI](016|030|060|120|240)G-...",
    // C - commercial, I industrial
    "", "",
    "-v 192,raw48,Unsafe_Shutdown_Count "
    "-v 160,raw48,Uncorrectable_Error_Cnt "
    // 0729 - remaining in block life. In 0828  remaining is normalized to 100% then decreases
    "-v 161,raw48,Spares_Remaining " 
    "-v 241,raw48,Host_Writes_32MiB "
    "-v 242,raw48,Host_Reads_32MiB "
    "-v 169,raw48,Lifetime_Remaining% "
    "-v 248,raw48,Lifetime_Remaining% " //  later then 0409 FW.
    "-v 249,raw48,Spares_Remaining_Perc " //  later then 0409 FW.
  },
  { "Phison Driven SSDs", // see MKP_521_Phison_SMART_attribute.pdf
    "KINGSTON SEDC400S37(400|480|800|960|1600|1800)G|" // DC400, tested with
      // KINGSTON SEDC400S37480G/SAFM02.[GH], KINGSTON SEDC400S37960G/SAFM32.I
    "KINGSTON SUV300S37A(120|240|480)G|" // UV300 SSD, tested with KINGSTON SUV300S37A120G/SAFM11.K
    "KINGSTON SKC310S3B?7A960G|" // SSDNow KC310, KINGSTON SKC310S37A960G/SAFM00.r
    "KINGSTON SKC400S37(128G|256G|512G|1T)|" // SSDNow KC400, KINGSTON SKC400S37128G
    "KINGSTON SV310S3(7A|D7|N7A|B7A)960G|" // SSDNow V310
    "PNY CS1311 (120|240|480|960)GB SSD|" // tested with PNY CS1311 120GB SSD/CS131122
    "SSD Smartbuy (60|120|240)GB|" // SSD Smartbuy 240GB/SBFM91.1
    "KINGSTON SHSS3B?7A(120|240|480|960)G|" // HyperX Savage
    "KINGSTON SA400S37(120|240|480|960)G", // Kingston A400 SSD/SBFKB1D1
    "", "",
  //"-v 1,raw48,Raw_Read_Error_Rate "
    "-v 2,raw48,Not_In_Use "
    "-v 3,raw48,Not_In_Use "
    "-v 5,raw48,Not_In_Use "
    "-v 7,raw48,Not_In_Use "
    "-v 8,raw48,Not_In_Use "
  //"-v 9,raw24(raw8),Power_On_Hours "
    "-v 5,raw48,Retired_Block_Count "
  //"-v 9,raw24(raw8),Power_On_Hours "
    "-v 10,raw48,Not_In_Use "
  //"-v 12,raw48,Power_Cycle_Count "
    "-v 168,raw48,SATA_Phy_Error_Count "
    "-v 170,raw24/raw24:z54z10,Bad_Blk_Ct_Erl/Lat " // Early bad block/Later bad block
    "-v 173,raw16(avg16),MaxAvgErase_Ct "
    "-v 175,raw48,Not_In_Use "
    "-v 183,raw48,Unknown_Attribute "
  //"-v 187,raw48,Reported_Uncorrect "
    "-v 192,raw48,Unsafe_Shutdown_Count "
  //"-v 194,tempminmax,Temperature_Celsius "
    "-v 196,raw48,Not_In_Use "
    "-v 197,raw48,Not_In_Use "
    "-v 199,raw48,CRC_Error_Count "
    "-v 218,raw48,CRC_Error_Count "
    "-v 231,raw48,SSD_Life_Left "
    "-v 233,raw48,Flash_Writes_GiB "
    "-v 240,raw48,Not_In_Use "
    "-v 241,raw48,Lifetime_Writes_GiB "
    "-v 242,raw48,Lifetime_Reads_GiB "
    "-v 244,raw48,Average_Erase_Count "
    "-v 245,raw48,Max_Erase_Count "
    "-v 246,raw48,Total_Erase_Count "
  },
  // this is a copy of the Phison bases record for the OEM drives with a very
  // weak information in the model. Detection is based on Firmware.
  { "Phison Driven OEM SSDs", // see MKP_521_Phison_SMART_attribute.pdf
    "GOODRAM|" // tested with GOODRAM CX200 (GOODRAM/SAFM12.2)
    "INTENSO|" // tested with Intenso SSD SATA III Top (INTENSO/S9FM02.6, .../SAFM01.6)
    "SATA SSD", // tested with Supermicro SSD-DM032-PHI (SATA SSD/S9FM02.1),
      // PC Engines msata16d (SATA SSD/S9FM02.3), FoxLine flssd240x4s(SATA SSD/SBFM10.5)
    "S9FM02\\.[136]|SAFM01\\.6|SAFM12\\.2|SBFM10\\.5|SBFM91\\.2",
    "",
  //"-v 1,raw48,Raw_Read_Error_Rate "
    "-v 2,raw48,Not_In_Use "
    "-v 3,raw48,Not_In_Use "
    "-v 5,raw48,Not_In_Use "
    "-v 7,raw48,Not_In_Use "
    "-v 8,raw48,Not_In_Use "
  //"-v 9,raw24(raw8),Power_On_Hours "
    "-v 5,raw48,Retired_Block_Count "
  //"-v 9,raw24(raw8),Power_On_Hours "
    "-v 10,raw48,Not_In_Use "
  //"-v 12,raw48,Power_Cycle_Count "
    "-v 168,raw48,SATA_Phy_Error_Count "
    "-v 170,raw24/raw24:z54z10,Bad_Blk_Ct_Erl/Lat " // Early bad block/Later bad block
    "-v 173,raw16(avg16),MaxAvgErase_Ct "
    "-v 175,raw48,Not_In_Use "
    "-v 183,raw48,Unknown_Attribute "
  //"-v 187,raw48,Reported_Uncorrect "
    "-v 192,raw48,Unsafe_Shutdown_Count "
  //"-v 194,tempminmax,Temperature_Celsius "
    "-v 196,raw48,Not_In_Use "
    "-v 197,raw48,Not_In_Use "
    "-v 199,raw48,CRC_Error_Count "
    "-v 218,raw48,CRC_Error_Count "
    "-v 231,raw48,SSD_Life_Left "
    "-v 233,raw48,Flash_Writes_GiB "
    "-v 240,raw48,Not_In_Use "
    "-v 241,raw48,Lifetime_Writes_GiB "
    "-v 242,raw48,Lifetime_Reads_GiB "
    "-v 244,raw48,Average_Erase_Count "
    "-v 245,raw48,Max_Erase_Count "
    "-v 246,raw48,Total_Erase_Count "
  },
  { "Indilinx Barefoot based SSDs",
    "Corsair CSSD-V(32|60|64|128|256)GB2|" // Corsair Nova, tested with Corsair CSSD-V32GB2/2.2
    "Corsair CMFSSD-(32|64|128|256)D1|" // Corsair Extreme, tested with Corsair CMFSSD-128D1/1.0
    "CRUCIAL_CT(64|128|256)M225|" // tested with CRUCIAL_CT64M225/1571
    "G.SKILL FALCON (64|128|256)GB SSD|" // tested with G.SKILL FALCON 128GB SSD/2030
    "OCZ[ -](AGILITY|ONYX|VERTEX( 1199|-TURBO| v1\\.10)?)|" // tested with
      // OCZ-ONYX/1.6, OCZ-VERTEX 1199/00.P97, OCZ-VERTEX/1.30, OCZ VERTEX-TURBO/1.5, OCZ-VERTEX v1.10/1370
    "Patriot[ -]Torqx.*|"
    "RENICE Z2|" // tested with RENICE Z2/2030
    "STT_FT[MD](28|32|56|64)GX25H|" // Super Talent Ultradrive GX, tested with STT_FTM64GX25H/1916
    "TS(18|25)M(64|128)MLC(16|32|64|128|256|512)GSSD|" // ASAX Leopard Hunt II, tested with TS25M64MLC64GSSD/0.1
    "FM-25S2I-(64|128)GBFII|" // G.Skill FALCON II, tested with FM-25S2I-64GBFII
    "TS(60|120)GSSD25D-M", // Transcend Ultra SSD (SATA II), see also Ticket #80
    "", "",
    "-v 1,raw64 " // Raw_Read_Error_Rate
    "-v 9,raw64 " // Power_On_Hours
    "-v 12,raw64 " // Power_Cycle_Count
    "-v 184,raw64,Initial_Bad_Block_Count "
    "-v 195,raw64,Program_Failure_Blk_Ct "
    "-v 196,raw64,Erase_Failure_Blk_Ct "
    "-v 197,raw64,Read_Failure_Blk_Ct "
    "-v 198,raw64,Read_Sectors_Tot_Ct "
    "-v 199,raw64,Write_Sectors_Tot_Ct "
    "-v 200,raw64,Read_Commands_Tot_Ct "
    "-v 201,raw64,Write_Commands_Tot_Ct "
    "-v 202,raw64,Error_Bits_Flash_Tot_Ct "
    "-v 203,raw64,Corr_Read_Errors_Tot_Ct "
    "-v 204,raw64,Bad_Block_Full_Flag "
    "-v 205,raw64,Max_PE_Count_Spec "
    "-v 206,raw64,Min_Erase_Count "
    "-v 207,raw64,Max_Erase_Count "
    "-v 208,raw64,Average_Erase_Count "
    "-v 209,raw64,Remaining_Lifetime_Perc "
    "-v 210,raw64,Indilinx_Internal "
    "-v 211,raw64,SATA_Error_Ct_CRC "
    "-v 212,raw64,SATA_Error_Ct_Handshake "
    "-v 213,raw64,Indilinx_Internal"
  },
  { "Indilinx Barefoot_2/Everest/Martini based SSDs",
    "OCZ VERTEX[ -]PLUS|" // tested with OCZ VERTEX-PLUS/3.55, OCZ VERTEX PLUS/3.55
    "OCZ-VERTEX PLUS R2|" // Barefoot 2, tested with OCZ-VERTEX PLUS R2/1.2
    "OCZ-PETROL|" // Everest 1, tested with OCZ-PETROL/3.12
    "OCZ-AGILITY4|" // Everest 2, tested with OCZ-AGILITY4/1.5.2
    "OCZ-VERTEX4", // Everest 2, tested with OCZ-VERTEX4/1.5
    "", "",
  //"-v 1,raw48,Raw_Read_Error_Rate "
  //"-v 3,raw16(avg16),Spin_Up_Time "
  //"-v 4,raw48,Start_Stop_Count "
  //"-v 5,raw16(raw16),Reallocated_Sector_Ct "
  //"-v 9,raw24(raw8),Power_On_Hours "
  //"-v 12,raw48,Power_Cycle_Count "
    "-v 232,raw48,Lifetime_Writes " // LBA?
  //"-v 233,raw48,Media_Wearout_Indicator"
  },
  { "Indilinx Barefoot 3 based SSDs",
    "OCZ-VECTOR(1[58]0)?|" // tested with OCZ-VECTOR/1.03, OCZ-VECTOR150/1.2, OCZ-VECTOR180
    "OCZ-VERTEX4[56]0A?|" // Barefoot 3 M10, tested with OCZ-VERTEX450/1.0, OCZ-VERTEX460/1.0, VERTEX460A
    "OCZ-SABER1000|"
    "OCZ-ARC100|"
    "Radeon R7", // Barefoot 3 M00, tested with Radeon R7/1.00
    "", "",
    "-v 5,raw48,Runtime_Bad_Block "
  //"-v 9,raw24(raw8),Power_On_Hours "
  //"-v 12,raw48,Power_Cycle_Count "
    "-v 171,raw48,Avail_OP_Block_Count "
    "-v 174,raw48,Pwr_Cycle_Ct_Unplanned "
    "-v 187,raw48,Total_Unc_NAND_Reads "
    "-v 195,raw48,Total_Prog_Failures "
    "-v 196,raw48,Total_Erase_Failures "
    "-v 197,raw48,Total_Unc_Read_Failures "
    "-v 198,raw48,Host_Reads_GiB "
    "-v 199,raw48,Host_Writes_GiB "
    "-v 205,raw48,Max_Rated_PE_Count "
    "-v 206,raw48,Min_Erase_Count "
    "-v 207,raw48,Max_Erase_Count "
    "-v 208,raw48,Average_Erase_Count "
    "-v 210,raw48,SATA_CRC_Error_Count "
    "-v 212,raw48,Pages_Requiring_Rd_Rtry "
    "-v 213,raw48,Snmple_Retry_Attempts "
    "-v 214,raw48,Adaptive_Retry_Attempts "
    "-v 222,raw48,RAID_Recovery_Count "
    "-v 224,raw48,In_Warranty "
    "-v 225,raw48,DAS_Polarity "
    "-v 226,raw48,Partial_Pfail "
    "-v 230,raw48,Write_Throttling "
    "-v 233,raw48,Remaining_Lifetime_Perc "
    "-v 241,raw48,Host_Writes_GiB " // M00/M10
    "-v 242,raw48,Host_Reads_GiB "  // M00/M10
    "-v 249,raw48,Total_NAND_Prog_Ct_GiB "
    "-v 251,raw48,Total_NAND_Read_Ct_GiB"
  },
  { "OCZ Intrepid 3000 SSDs", // tested with OCZ INTREPID 3600/1.4.3.6, 3800/1.4.3.0, 3700/1.5.0.4
    "OCZ INTREPID 3[678]00",
    "", "",
    "-v 5,raw48,Runtime_Bad_Block "
  //"-v 9,raw24(raw8),Power_On_Hours "
  //"-v 12,raw48,Power_Cycle_Count "
    "-v 100,raw48,Total_Blocks_Erased "
    "-v 171,raw48,Avail_OP_Block_Count "
    "-v 174,raw48,Pwr_Cycle_Ct_Unplanned "
    "-v 184,raw48,Factory_Bad_Block_Count "
    "-v 187,raw48,Total_Unc_NAND_Reads "
    "-v 190,tempminmax,Temperature_Celsius "
    "-v 195,raw48,Total_Prog_Failures "
    "-v 196,raw48,Total_Erase_Failures "
    "-v 197,raw48,Total_Unc_Read_Failures "
    "-v 198,raw48,Host_Reads_GiB "
    "-v 199,raw48,Host_Writes_GiB "
    "-v 202,raw48,Total_Read_Bits_Corr_Ct "
    "-v 205,raw48,Max_Rated_PE_Count "
    "-v 206,raw48,Min_Erase_Count "
    "-v 207,raw48,Max_Erase_Count "
    "-v 208,raw48,Average_Erase_Count "
    "-v 210,raw48,SATA_CRC_Error_Count "
    "-v 211,raw48,SATA_UNC_Count "
    "-v 212,raw48,NAND_Reads_with_Retry "
    "-v 213,raw48,Simple_Rd_Rtry_Attempts "
    "-v 214,raw48,Adaptv_Rd_Rtry_Attempts "
    "-v 221,raw48,Int_Data_Path_Prot_Unc "
    "-v 222,raw48,RAID_Recovery_Count "
    "-v 230,raw48,SuperCap_Charge_Status " // 0=not charged, 1=fully charged, 2=unknown
    "-v 233,raw48,Remaining_Lifetime_Perc "
    "-v 249,raw48,Total_NAND_Prog_Ct_GiB "
    "-v 251,raw48,Total_NAND_Read_Ct_GiB"
  },
  {
    "OCZ/Toshiba Trion SSDs",
    "OCZ-TRION1[05]0|" // tested with OCZ-TRION100/SAFM11.2A, TRION150/SAFZ72.2
    "TOSHIBA-TR150|" // tested with TOSHIBA-TR150/SAFZ12.3
    "TOSHIBA Q300( Pro\\.)?", // tested with TOSHIBA Q300 Pro./JYRA0101
    "", "",
  //"-v 9,raw24(raw8),Power_On_Hours "
  //"-v 12,raw48,Power_Cycle_Count "
    "-v 167,raw48,SSD_Protect_Mode "
    "-v 168,raw48,SATA_PHY_Error_Count "
    "-v 169,raw48,Bad_Block_Count "
    "-v 173,raw48,Erase_Count "
    "-v 192,raw48,Unexpect_Power_Loss_Ct "
  //"-v 194,tempminmax,Temperature_Celsius "
    "-v 241,raw48,Host_Writes"
  },
  { "InnoDisk InnoLite SATADOM D150QV SSDs", // tested with InnoLite SATADOM D150QV-L/120319
                                             // InnoLite SATADOM D150QV/120319
    "InnoLite SATADOM D150QV.*",
    "", "",
  //"-v 1,raw48,Raw_Read_Error_Rate "
  //"-v 2,raw48,Throughput_Performance "
  //"-v 3,raw16(avg16),Spin_Up_Time "
  //"-v 5,raw16(raw16),Reallocated_Sector_Ct "
  //"-v 7,raw48,Seek_Error_Rate " // from InnoDisk iSMART Linux tool, useless for SSD
  //"-v 8,raw48,Seek_Time_Performance "
  //"-v 9,raw48,Power_On_Hours "
  //"-v 10,raw48,Spin_Retry_Count "
  //"-v 12,raw48,Power_Cycle_Count "
    "-v 168,raw48,SATA_PHY_Error_Count "
    "-v 170,raw16,Bad_Block_Count_New/Tot "
    "-v 173,raw16,Erase_Count_Max/Avg "
    "-v 175,raw48,Bad_Cluster_Table_Count "
    "-v 192,raw48,Unexpect_Power_Loss_Ct "
  //"-v 194,tempminmax,Temperature_Celsius "
  //"-v 197,raw48,Current_Pending_Sector "
    "-v 229,hex48,Flash_ID "
    "-v 235,raw16,Lat_Bad_Blk_Era/Wri/Rea "
    "-v 236,raw48,Unstable_Power_Count "
    "-v 240,raw48,Write_Head"
  },
  { "Innodisk 1ME3/3ME/3SE SSDs", // tested with 2.5" SATA SSD 3ME/S140714,
      // Mini PCIeDOM 1ME3/S15604, InnoDisk Corp. - mSATA 3SE/S130710
    "((1\\.8|2\\.5)\"? SATA SSD|InnoDisk Corp\\. - mSATA|Mini PCIeDOM|SATA Slim) (1ME3|3[MS]E)",
    "", "",
  //"-v 1,raw48,Raw_Read_Error_Rate "
  //"-v 2,raw48,Throughput_Performance "
  //"-v 3,raw16(avg16),Spin_Up_Time "
  //"-v 5,raw48,Reallocated_Sector_Count "
    "-v 7,raw48,Seek_Error_Rate "       // ?
    "-v 8,raw48,Seek_Time_Performance " // ?
  //"-v 9,raw24(raw8),Power_On_Hours "
    "-v 10,raw48,Spin_Retry_Count "     // ?
  //"-v 12,raw48,Power_Cycle_Count "
    "-v 168,raw48,SATA_PHY_Error_Count "
    "-v 169,hex48,Unknown_Innodisk_Attr "
    "-v 170,raw16,Bad_Block_Count "
    "-v 173,raw16,Erase_Count "
    "-v 175,raw48,Bad_Cluster_Table_Count "
    "-v 176,raw48,Uncorr_RECORD_Count "
  //"-v 192,raw48,Power-Off_Retract_Count "
  //"-v 194,tempminmax,Temperature_Celsius " // ] only in spec
  //"-v 197,raw48,Current_Pending_Sector "
    "-v 225,raw48,Unknown_Innodisk_Attr "
    "-v 229,hex48,Flash_ID "
    "-v 235,raw48,Later_Bad_Block "
    "-v 236,raw48,Unstable_Power_Count "
    "-v 240,raw48,Write_Head"
  },
  { "Innodisk 3IE2/3ME2/3MG2/3SE2 SSDs", // tested with 2.5" SATA SSD 3MG2-P/M140402,
      // 1.8 SATA SSD 3IE2-P/M150821, 2.5" SATA SSD 3IE2-P/M150821,
      // SATA Slim 3MG2-P/M141114, M.2 (S80) 3MG2-P/M141114, M.2 (S42) 3SE2-P/M150821,
      // M.2 (S42) 3ME2/M151013
    "((1\\.8|2\\.5)\"? SATA SSD|SATA Slim|M\\.2 \\(S(42|80)\\)) 3(IE|ME|MG|SE)2(-P)?",
    "", "",
  //"-v 1,raw48,Raw_Read_Error_Rate "
  //"-v 2,raw48,Throughput_Performance "
  //"-v 9,raw24(raw8),Power_On_Hours "
  //"-v 12,raw48,Power_Cycle_Count "
    "-v 160,raw48,Uncorrectable_Error_Cnt "
    "-v 161,raw48,Number_of_Pure_Spare "
    "-v 163,raw48,Initial_Bad_Block_Count "
    "-v 164,raw48,Total_Erase_Count "
    "-v 165,raw48,Max_Erase_Count "
    "-v 166,raw48,Min_Erase_Count "
    "-v 167,raw48,Average_Erase_Count "
    "-v 168,raw48,Max_Erase_Count_of_Spec "
    "-v 169,raw48,Remaining_Lifetime_Perc "
  //"-v 175,raw48,Program_Fail_Count_Chip "
  //"-v 176,raw48,Erase_Fail_Count_Chip "
  //"-v 177,raw48,Wear_Leveling_Count "
    "-v 178,raw48,Runtime_Invalid_Blk_Cnt "
  //"-v 181,raw48,Program_Fail_Cnt_Total "
  //"-v 182,raw48,Erase_Fail_Count_Total "
  //"-v 187,raw48,Reported_Uncorrect " // ] only in spec
  //"-v 192,raw48,Power-Off_Retract_Count "
  //"-v 194,tempminmax,Temperature_Celsius "
  //"-v 195,raw48,Hardware_ECC_Recovered "
  //"-v 196,raw16(raw16),Reallocated_Event_Count "
  //"-v 197,raw48,Current_Pending_Sector "
  //"-v 198,raw48,Offline_Uncorrectable "
  //"-v 199,raw48,UDMA_CRC_Error_Count "
    "-v 225,raw48,Host_Writes_32MiB "  // ]
  //"-v 232,raw48,Available_Reservd_Space "
    "-v 233,raw48,Flash_Writes_32MiB " // ]
    "-v 234,raw48,Flash_Reads_32MiB "  // ]
    "-v 241,raw48,Host_Writes_32MiB "
    "-v 242,raw48,Host_Reads_32MiB "
    "-v 245,raw48,Flash_Writes_32MiB"
  },
  { "Innodisk 3IE3/3ME3/3ME4 SSDs", // tested with 2.5" SATA SSD 3ME3/S15A19, CFast 3ME3/S15A19
      // InnoDisk Corp. - mSATA 3ME3/S15A19, mSATA mini 3ME3/S15A19, M.2 (S42) 3ME3,
      // SATA Slim 3ME3/S15A19, SATADOM-MH 3ME3/S15A19, SATADOM-ML 3ME3/S15A19,
      // SATADOM-MV 3ME3/S15A19, SATADOM-SL 3ME3/S15A19, SATADOM-SV 3ME3/S15A19,
      // SATADOM-SL 3IE3/S151019N, 2.5" SATA SSD 3IE3/S15C14i, CFast 3IE3/S15C14i,
      // InnoDisk Corp. - mSATA 3IE3/S15C14i, Mini PCIeDOM 1IE3/S15C14i,
      // mSATA mini 3IE3/S15C14i, M.2 (S42) 3IE3/S15C14i, SATA Slim 3IE3/S15C14i,
      // SATADOM-SH 3IE3 V2/S15C14i, SATADOM-SL 3IE3 V2/S15A19i, SATADOM-SV 3IE3 V2/S15C14i
      // mSATA 3ME4/L16711, M.2 (S42) 3ME4/L16711, SATADOM-MH 3ME4/L16B01,
      // SATADOM-SH 3ME4/L16B01, SATADOM-SH Type C 3ME4/L16B01, SATADOM-SH Type D 3ME4/L16B01
    "(2.5\" SATA SSD|CFast|InnoDisk Corp\\. - mSATA|Mini PCIeDOM|mSATA( mini)?|"
    "M\\.2 \\(S42\\)|SATA Slim|SATADOM-[MS][HLV]( Type [CD])?) 3([IM]E3|ME4)( V2)?",
    "", "",
  //"-v 1,raw48,Raw_Read_Error_Rate "
  //"-v 2,raw48,Throughput_Performance "
  //"-v 3,raw16(avg16),Spin_Up_Time "
    "-v 5,raw48,Later_Bad_Block "
    "-v 7,raw48,Seek_Error_Rate "       // ?
    "-v 8,raw48,Seek_Time_Performance " // ?
  //"-v 9,raw24(raw8),Power_On_Hours "
    "-v 10,raw48,Spin_Retry_Count "     // ?
  //"-v 12,raw48,Power_Cycle_Count "
    "-v 163,raw48,Total_Bad_Block_Count "
    "-v 165,raw48,Max_Erase_Count "
    "-v 167,raw48,Average_Erase_Count "
    "-v 168,raw48,SATA_PHY_Error_Count "
    "-v 169,raw48,Remaining_Lifetime_Perc "
    "-v 170,raw48,Spare_Block_Count "
    "-v 171,raw48,Program_Fail_Count "
    "-v 172,raw48,Erase_Fail_Count "
    "-v 175,raw48,Bad_Cluster_Table_Count "
    "-v 176,raw48,RANGE_RECORD_Count "
  //"-v 187,raw48,Reported_Uncorrect "
  //"-v 192,raw48,Power-Off_Retract_Count "
  //"-v 194,tempminmax,Temperature_Celsius "
  //"-v 197,raw48,Current_Pending_Sector "
    "-v 225,raw48,Data_Log_Write_Count "
    "-v 229,hex48,Flash_ID "
    "-v 232,raw48,Spares_Remaining_Perc "
    "-v 235,raw16,Later_Bad_Blk_Inf_R/W/E " // Read/Write/Erase
    "-v 240,raw48,Write_Head "
    "-v 241,raw48,Host_Writes_32MiB "
    "-v 242,raw48,Host_Reads_32MiB"
  },
  { "InnoDisk iCF 9000 CompactFlash Cards", // tested with InnoDisk Corp. - iCF9000 1GB/140808,
       // ..., InnoDisk Corp. - iCF9000 64GB/140808
    "InnoDisk Corp\\. - iCF9000 (1|2|4|8|16|32|64)GB",
    "", "",
  //"-v 1,raw48,Raw_Read_Error_Rate "
  //"-v 5,raw16(raw16),Reallocated_Sector_Ct "
  //"-v 12,raw48,Power_Cycle_Count "
    "-v 160,raw48,Uncorrectable_Error_Cnt "
    "-v 161,raw48,Valid_Spare_Block_Cnt "
    "-v 162,raw48,Child_Pair_Count "
    "-v 163,raw48,Initial_Bad_Block_Count "
    "-v 164,raw48,Total_Erase_Count "
    "-v 165,raw48,Max_Erase_Count "
    "-v 166,raw48,Min_Erase_Count "
    "-v 167,raw48,Average_Erase_Count "
  //"-v 192,raw48,Power-Off_Retract_Count "
  //"-v 194,tempminmax,Temperature_Celsius "
  //"-v 195,raw48,Hardware_ECC_Recovered "
  //"-v 196,raw16(raw16),Reallocated_Event_Count "
  //"-v 198,raw48,Offline_Uncorrectable "
  //"-v 199,raw48,UDMA_CRC_Error_Count "
  //"-v 229,raw48,Flash_ID " // only in spec
    "-v 241,raw48,Host_Writes_32MiB "
    "-v 242,raw48,Host_Reads_32MiB"
  },
  { "Intel X25-E SSDs",
    "SSDSA2SH(032|064)G1.* INTEL",  // G1 = first generation
    "", "",
  //"-v 3,raw16(avg16),Spin_Up_Time "
  //"-v 4,raw48,Start_Stop_Count "
  //"-v 5,raw16(raw16),Reallocated_Sector_Ct "
  //"-v 9,raw24(raw8),Power_On_Hours "
  //"-v 12,raw48,Power_Cycle_Count "
    "-v 192,raw48,Unsafe_Shutdown_Count "
    "-v 225,raw48,Host_Writes_32MiB "
    "-v 226,raw48,Intel_Internal "
    "-v 227,raw48,Intel_Internal "
    "-v 228,raw48,Intel_Internal "
  //"-v 232,raw48,Available_Reservd_Space "
  //"-v 233,raw48,Media_Wearout_Indicator"
  },
  { "Intel X18-M/X25-M G1 SSDs",
    "INTEL SSDSA[12]MH(080|160)G1.*",  // G1 = first generation, 50nm
    "", "",
  //"-v 3,raw16(avg16),Spin_Up_Time "
  //"-v 4,raw48,Start_Stop_Count "
  //"-v 5,raw16(raw16),Reallocated_Sector_Ct "
  //"-v 9,raw24(raw8),Power_On_Hours "
  //"-v 12,raw48,Power_Cycle_Count "
    "-v 192,raw48,Unsafe_Shutdown_Count "
    "-v 225,raw48,Host_Writes_32MiB "
    "-v 226,raw48,Intel_Internal "
    "-v 227,raw48,Intel_Internal "
    "-v 228,raw48,Intel_Internal "
  //"-v 232,raw48,Available_Reservd_Space "
  //"-v 233,raw48,Media_Wearout_Indicator"
  },
  { "Intel X18-M/X25-M/X25-V G2 SSDs", // fixed firmware
      // tested with INTEL SSDSA2M(080|160)G2GC/2CV102J8 (X25-M)
    "INTEL SSDSA[12]M(040|080|120|160)G2.*",  // G2 = second generation, 34nm
    "2CV102(J[89A-Z]|[K-Z].)", // >= "2CV102J8"
    "",
  //"-v 3,raw16(avg16),Spin_Up_Time "
  //"-v 4,raw48,Start_Stop_Count "
  //"-v 5,raw16(raw16),Reallocated_Sector_Ct "
  //"-v 9,raw24(raw8),Power_On_Hours "
  //"-v 12,raw48,Power_Cycle_Count "
  //"-v 184,raw48,End-to-End_Error " // G2 only
    "-v 192,raw48,Unsafe_Shutdown_Count "
    "-v 225,raw48,Host_Writes_32MiB "
    "-v 226,raw48,Workld_Media_Wear_Indic " // Timed Workload Media Wear Indicator (percent*1024)
    "-v 227,raw48,Workld_Host_Reads_Perc "  // Timed Workload Host Reads Percentage
    "-v 228,raw48,Workload_Minutes " // 226,227,228 can be reset by 'smartctl -t vendor,0x40'
  //"-v 232,raw48,Available_Reservd_Space "
  //"-v 233,raw48,Media_Wearout_Indicator"
  },
  { "Intel X18-M/X25-M/X25-V G2 SSDs", // buggy or unknown firmware
      // tested with INTEL SSDSA2M040G2GC/2CV102HD (X25-V)
    "INTEL SSDSA[12]M(040|080|120|160)G2.*",
    "",
    "This drive may require a firmware update to\n"
    "fix possible drive hangs when reading SMART self-test log:\n"
    "https://downloadcenter.intel.com/download/26491",
    "-v 192,raw48,Unsafe_Shutdown_Count "
    "-v 225,raw48,Host_Writes_32MiB "
    "-v 226,raw48,Workld_Media_Wear_Indic "
    "-v 227,raw48,Workld_Host_Reads_Perc "
    "-v 228,raw48,Workload_Minutes"
  },
  { "Intel 311/313 Series SSDs", // tested with INTEL SSDSA2VP020G2/2CV102M5,
      // INTEL SSDSA2VP020G3/9CV10379, INTEL SSDMAEXC024G3H/9CV10379
    "INTEL SSD(SA2VP|MAEXC)(020|024)G[23]H?",
      // SA2VP = 2.5", MAEXC = mSATA, G2 = 311, G3 = 313
    "", "",
  //"-v 3,raw16(avg16),Spin_Up_Time "
  //"-v 4,raw48,Start_Stop_Count "
  //"-v 5,raw16(raw16),Reallocated_Sector_Ct "
  //"-v 9,raw24(raw8),Power_On_Hours "
  //"-v 12,raw48,Power_Cycle_Count "
    "-v 170,raw48,Reserve_Block_Count "
    "-v 171,raw48,Program_Fail_Count "
    "-v 172,raw48,Erase_Fail_Count "
    "-v 183,raw48,SATA_Downshift_Count "
  //"-v 184,raw48,End-to-End_Error "
  //"-v 187,raw48,Reported_Uncorrect "
    "-v 192,raw48,Unsafe_Shutdown_Count "
    "-v 225,raw48,Host_Writes_32MiB "
    "-v 226,raw48,Workld_Media_Wear_Indic " // Timed Workload Media Wear Indicator (percent*1024)
    "-v 227,raw48,Workld_Host_Reads_Perc "  // Timed Workload Host Reads Percentage
    "-v 228,raw48,Workload_Minutes " // 226,227,228 can be reset by 'smartctl -t vendor,0x40'
  //"-v 232,raw48,Available_Reservd_Space "
  //"-v 233,raw48,Media_Wearout_Indicator "
    "-v 241,raw48,Host_Writes_32MiB "
    "-v 242,raw48,Host_Reads_32MiB"
  },
  { "Intel 320 Series SSDs", // tested with INTEL SSDSA2CT040G3/4PC10362,
      // INTEL SSDSA2CW160G3/4PC10362, SSDSA2BT040G3/4PC10362, SSDSA2BW120G3A/4PC10362,
      // INTEL SSDSA2BW300G3D/4PC10362, SSDSA2BW160G3L/4PC1LE04, SSDSA1NW160G3/4PC10362
    "INTEL SSDSA[12][BCN][WT](040|080|120|160|300|600)G3[ADL]?",
      // 2B = 2.5" 7mm, 2C = 2.5" 9.5mm, 1N = 1.8" microSATA
    "", "",
  //"-v 3,raw16(avg16),Spin_Up_Time "
  //"-v 4,raw48,Start_Stop_Count "
  //"-v 5,raw16(raw16),Reallocated_Sector_Ct "
  //"-v 9,raw24(raw8),Power_On_Hours "
  //"-v 12,raw48,Power_Cycle_Count "
    "-v 170,raw48,Reserve_Block_Count "
    "-v 171,raw48,Program_Fail_Count "
    "-v 172,raw48,Erase_Fail_Count "
    "-v 183,raw48,SATA_Downshift_Count " // FW >= 4Px10362
  //"-v 184,raw48,End-to-End_Error "
  //"-v 187,raw48,Reported_Uncorrect "
    "-v 199,raw48,CRC_Error_Count "      // FW >= 4Px10362
    "-v 192,raw48,Unsafe_Shutdown_Count "
    "-v 225,raw48,Host_Writes_32MiB "
    "-v 226,raw48,Workld_Media_Wear_Indic " // Timed Workload Media Wear Indicator (percent*1024)
    "-v 227,raw48,Workld_Host_Reads_Perc "  // Timed Workload Host Reads Percentage
    "-v 228,raw48,Workload_Minutes " // 226,227,228 can be reset by 'smartctl -t vendor,0x40'
  //"-v 232,raw48,Available_Reservd_Space "
  //"-v 233,raw48,Media_Wearout_Indicator "
    "-v 241,raw48,Host_Writes_32MiB "
    "-v 242,raw48,Host_Reads_32MiB"
  },
  { "Intel 710 Series SSDs", // tested with INTEL SSDSA2BZ100G3/6PB10362
    "INTEL SSDSA2BZ(100|200|300)G3",
    "", "",
  //"-v 3,raw16(avg16),Spin_Up_Time "
  //"-v 4,raw48,Start_Stop_Count "
  //"-v 5,raw16(raw16),Reallocated_Sector_Ct "
  //"-v 9,raw24(raw8),Power_On_Hours "
  //"-v 12,raw48,Power_Cycle_Count "
    "-v 170,raw48,Reserve_Block_Count "
    "-v 171,raw48,Program_Fail_Count "
    "-v 172,raw48,Erase_Fail_Count "
    "-v 174,raw48,Unexpect_Power_Loss_Ct " // Missing in 710 specification from September 2011
    "-v 183,raw48,SATA_Downshift_Count "
  //"-v 184,raw48,End-to-End_Error "
  //"-v 187,raw48,Reported_Uncorrect "
  //"-v 190,tempminmax,Airflow_Temperature_Cel "
    "-v 192,raw48,Unsafe_Shutdown_Count "
    "-v 225,raw48,Host_Writes_32MiB "
    "-v 226,raw48,Workld_Media_Wear_Indic " // Timed Workload Media Wear Indicator (percent*1024)
    "-v 227,raw48,Workld_Host_Reads_Perc "  // Timed Workload Host Reads Percentage
    "-v 228,raw48,Workload_Minutes " // 226,227,228 can be reset by 'smartctl -t vendor,0x40'
  //"-v 232,raw48,Available_Reservd_Space "
  //"-v 233,raw48,Media_Wearout_Indicator "
    "-v 241,raw48,Host_Writes_32MiB "
    "-v 242,raw48,Host_Reads_32MiB"
  },
  { "Intel 510 Series SSDs",
    "INTEL SSDSC2MH(120|250)A2",
    "", "",
  //"-v 3,raw16(avg16),Spin_Up_Time "
  //"-v 4,raw48,Start_Stop_Count "
  //"-v 5,raw16(raw16),Reallocated_Sector_Ct "
  //"-v 9,raw24(raw8),Power_On_Hours "
  //"-v 12,raw48,Power_Cycle_Count "
    "-v 192,raw48,Unsafe_Shutdown_Count "
    "-v 225,raw48,Host_Writes_32MiB "
  //"-v 232,raw48,Available_Reservd_Space "
  //"-v 233,raw48,Media_Wearout_Indicator"
  },
  { "Intel 520 Series SSDs", // tested with INTEL SSDSC2CW120A3/400i, SSDSC2BW480A3F/400i,
      // INTEL SSDSC2BW180A3L/LB3i
    "INTEL SSDSC2[BC]W(060|120|180|240|480)A3[FL]?",
    "", "",
  //"-v 5,raw16(raw16),Reallocated_Sector_Ct "
    "-v 9,msec24hour32,Power_On_Hours_and_Msec "
  //"-v 12,raw48,Power_Cycle_Count "
    "-v 170,raw48,Available_Reservd_Space "
    "-v 171,raw48,Program_Fail_Count "
    "-v 172,raw48,Erase_Fail_Count "
    "-v 174,raw48,Unexpect_Power_Loss_Ct "
  //"-v 184,raw48,End-to-End_Error "
    "-v 187,raw48,Uncorrectable_Error_Cnt "
  //"-v 192,raw48,Power-Off_Retract_Count "
    "-v 225,raw48,Host_Writes_32MiB "
    "-v 226,raw48,Workld_Media_Wear_Indic "
    "-v 227,raw48,Workld_Host_Reads_Perc "
    "-v 228,raw48,Workload_Minutes "
  //"-v 232,raw48,Available_Reservd_Space "
  //"-v 233,raw48,Media_Wearout_Indicator "
    "-v 241,raw48,Host_Writes_32MiB "
    "-v 242,raw48,Host_Reads_32MiB "
    "-v 249,raw48,NAND_Writes_1GiB"
  },
  { "Intel 525 Series SSDs", // mSATA, tested with SSDMCEAC120B3/LLLi
    "INTEL SSDMCEAC(030|060|090|120|180|240)B3",
    "", "",
  //"-v 5,raw16(raw16),Reallocated_Sector_Ct "
    "-v 9,msec24hour32,Power_On_Hours_and_Msec "
  //"-v 12,raw48,Power_Cycle_Count "
    "-v 170,raw48,Available_Reservd_Space "
    "-v 171,raw48,Program_Fail_Count "
    "-v 172,raw48,Erase_Fail_Count "
    "-v 174,raw48,Unexpect_Power_Loss_Ct "
    "-v 183,raw48,SATA_Downshift_Count "
  //"-v 184,raw48,End-to-End_Error "
    "-v 187,raw48,Uncorrectable_Error_Cnt "
  //"-v 190,tempminmax,Airflow_Temperature_Cel "
  //"-v 192,raw48,Power-Off_Retract_Count "
  //"-v 199,raw48,UDMA_CRC_Error_Count "
    "-v 225,raw48,Host_Writes_32MiB "
    "-v 226,raw48,Workld_Media_Wear_Indic "
    "-v 227,raw48,Workld_Host_Reads_Perc "
    "-v 228,raw48,Workload_Minutes "
  //"-v 232,raw48,Available_Reservd_Space "
  //"-v 233,raw48,Media_Wearout_Indicator "
    "-v 241,raw48,Host_Writes_32MiB "
    "-v 242,raw48,Host_Reads_32MiB "
    "-v 249,raw48,NAND_Writes_1GiB"
  },
  { "Intel 53x and Pro 2500 Series SSDs", // SandForce SF-2281, tested with
      // INTEL SSDSC2BW180A4/DC12, SSDSC2BW240A4/DC12, SSDMCEAW120A4/DC33
      // INTEL SSDMCEAW240A4/DC33, SSDSC2BF480A5/TG26, SSDSC2BW240H6/RG21
    "INTEL SSD(MCEA|SC2B|SCKJ)[WF](056|080|120|180|240|360|480)(A4|A5|H6)",
      // SC2B = 2.5", MCEA = mSATA, SCKJ = M.2; A4 = 530, A5 = Pro 2500, H6 = 535
    "", "",
  //"-v 5,raw16(raw16),Reallocated_Sector_Ct "
    "-v 9,msec24hour32,Power_On_Hours_and_Msec "
  //"-v 12,raw48,Power_Cycle_Count "
    "-v 170,raw48,Available_Reservd_Space "
    "-v 171,raw48,Program_Fail_Count "
    "-v 172,raw48,Erase_Fail_Count "
    "-v 174,raw48,Unexpect_Power_Loss_Ct "
    "-v 183,raw48,SATA_Downshift_Count "
  //"-v 184,raw48,End-to-End_Error "
    "-v 187,raw48,Uncorrectable_Error_Cnt "
  //"-v 190,tempminmax,Airflow_Temperature_Cel "
  //"-v 192,raw48,Power-Off_Retract_Count "
  //"-v 199,raw48,UDMA_CRC_Error_Count "
    "-v 225,raw48,Host_Writes_32MiB "
    "-v 226,raw48,Workld_Media_Wear_Indic "
    "-v 227,raw48,Workld_Host_Reads_Perc "
    "-v 228,raw48,Workload_Minutes "
  //"-v 232,raw48,Available_Reservd_Space "
  //"-v 233,raw48,Media_Wearout_Indicator "
    "-v 241,raw48,Host_Writes_32MiB "
    "-v 242,raw48,Host_Reads_32MiB "
    "-v 249,raw48,NAND_Writes_1GiB"
  },
  { "Intel 330/335 Series SSDs", // tested with INTEL SSDSC2CT180A3/300i, SSDSC2CT240A3/300i,
      // INTEL SSDSC2CT240A4/335t
    "INTEL SSDSC2CT(060|120|180|240)A[34]", // A4 = 335 Series
    "", "",
  //"-v 5,raw16(raw16),Reallocated_Sector_Ct "
    "-v 9,msec24hour32,Power_On_Hours_and_Msec "
  //"-v 12,raw48,Power_Cycle_Count "
  //"-v 181,raw48,Program_Fail_Cnt_Total " // ] Missing in 330 specification from April 2012
  //"-v 182,raw48,Erase_Fail_Count_Total " // ]
  //"-v 192,raw48,Power-Off_Retract_Count "
    "-v 225,raw48,Host_Writes_32MiB "
  //"-v 232,raw48,Available_Reservd_Space "
  //"-v 233,raw48,Media_Wearout_Indicator "
    "-v 241,raw48,Host_Writes_32MiB "
    "-v 242,raw48,Host_Reads_32MiB "
    "-v 249,raw48,NAND_Writes_1GiB"
  },
  // https://www.intel.com/content/www/us/en/solid-state-drives/ssd-540s-series-spec.html
  // https://www.intel.com/content/www/us/en/solid-state-drives/ssd-540s-series-m2-spec.html
  { "Intel 540 Series SSDs", // INTEL SSDSC2KW120H6/LSF036C, INTEL SSDSC2KW480H6/LSF036C
    "INTEL SSDSC[K2]KW(120H|180H|240H|360H|480H|010X)6", 
    "", "",
    "-v 9,msec24hour32,Power_On_Hours_and_Msec "
    "-v 170,raw48,Available_Reservd_Space "
    "-v 171,raw48,Program_Fail_Count "
    "-v 172,raw48,Erase_Fail_Count "
    "-v 174,raw48,Unexpect_Power_Loss_Ct "
    "-v 183,raw48,SATA_Downshift_Count "
    "-v 187,raw48,Uncorrectable_Error_Cnt "
    "-v 225,raw48,Host_Writes_32MiB "
    "-v 226,raw48,Workld_Media_Wear_Indic "
    "-v 227,raw48,Workld_Host_Reads_Perc "
    "-v 228,raw48,Workload_Minutes "
    "-v 249,raw48,NAND_Writes_1GiB"
  },
  { "Intel 730 and DC S35x0/3610/3700 Series SSDs", // tested with INTEL SSDSC2BP480G4, SSDSC2BB120G4/D2010355,
      // INTEL SSDSC2BB800G4T, SSDSC2BA200G3/5DV10250, SSDSC2BB080G6/G2010130,  SSDSC2BX200G4/G2010110,
      // INTEL SSDSC2BB016T6/G2010140, SSDSC2BX016T4/G2010140, SSDSC2BB150G7/N2010101
    "INTEL SSDSC(1N|2B)[ABPX]((080|100|120|150|160|200|240|300|400|480|600|800)G[3467][RT]?|(012|016)T[46])",
      // A = S3700, B*4 = S3500, B*6 = S3510, P = 730, X = S3610
      // Dell ships drives with model of the form SSDSC2BB120G4R
    "", "",
  //"-v 3,raw16(avg16),Spin_Up_Time "
  //"-v 4,raw48,Start_Stop_Count "
  //"-v 5,raw16(raw16),Reallocated_Sector_Ct "
  //"-v 9,raw24(raw8),Power_On_Hours "
  //"-v 12,raw48,Power_Cycle_Count "
    "-v 170,raw48,Available_Reservd_Space "
    "-v 171,raw48,Program_Fail_Count "
    "-v 172,raw48,Erase_Fail_Count "
    "-v 174,raw48,Unsafe_Shutdown_Count "
    "-v 175,raw16(raw16),Power_Loss_Cap_Test "
    "-v 183,raw48,SATA_Downshift_Count "
  //"-v 184,raw48,End-to-End_Error "
  //"-v 187,raw48,Reported_Uncorrect "
    "-v 190,tempminmax,Temperature_Case "
    "-v 192,raw48,Unsafe_Shutdown_Count "
    "-v 194,tempminmax,Temperature_Internal "
  //"-v 197,raw48,Current_Pending_Sector "
    "-v 199,raw48,CRC_Error_Count "
    "-v 225,raw48,Host_Writes_32MiB "
    "-v 226,raw48,Workld_Media_Wear_Indic " // Timed Workload Media Wear Indicator (percent*1024)
    "-v 227,raw48,Workld_Host_Reads_Perc "  // Timed Workload Host Reads Percentage
    "-v 228,raw48,Workload_Minutes " // 226,227,228 can be reset by 'smartctl -t vendor,0x40'
  //"-v 232,raw48,Available_Reservd_Space "
  //"-v 233,raw48,Media_Wearout_Indicator "
    "-v 234,raw24/raw32:04321,Thermal_Throttle "
    "-v 241,raw48,Host_Writes_32MiB "
    "-v 242,raw48,Host_Reads_32MiB "
    "-v 243,raw48,NAND_Writes_32MiB " // S3510/3610
  },
  // https://www.intel.com/content/www/us/en/solid-state-drives/ssd-pro-5400s-series-spec.html
  // https://www.intel.com/content/www/us/en/solid-state-drives/ssd-pro-5400s-series-m2-spec.html
  { "Intel SSD Pro 5400s Series", // Tested with SSDSC2KF480H6/LSF036P
    "INTEL SSDSC[2K]KF(120H|180H|240H|360H|480H|010X)6",
    "", "",
    "-v 170,raw48,Available_Reservd_Space "
    "-v 171,raw48,Program_Fail_Count "
    "-v 172,raw48,Erase_Fail_Count "
    "-v 174,raw48,Unexpect_Power_Loss_Ct "
    "-v 183,raw48,SATA_Downshift_Count "
    "-v 187,raw48,Uncorrectable_Error_Cnt "
    "-v 225,raw48,Host_Writes_32MiB "
    "-v 226,raw48,Workld_Media_Wear_Indic "
    "-v 227,raw48,Workld_Host_Reads_Perc "
    "-v 228,raw48,Workload_Minutes "
    "-v 249,raw48,NAND_Writes_1GiB "
  },
  { "Intel 3710 Series SSDs", // INTEL SSDSC2BA200G4R/G201DL2B (dell)
    "INTEL SSDSC2BA(200G|400G|800G|012T)4.?",
    "", "",
    "-v 9,msec24hour32,Power_On_Hours_and_Msec "
    "-v 170,raw48,Available_Reservd_Space "
    "-v 171,raw48,Program_Fail_Count "
    "-v 172,raw48,Erase_Fail_Count "
    "-v 174,raw48,Unexpect_Power_Loss_Ct "
    "-v 183,raw48,SATA_Downshift_Count "
    "-v 187,raw48,Uncorrectable_Error_Cnt "
    "-v 225,raw48,Host_Writes_32MiB "
    "-v 226,raw48,Workld_Media_Wear_Indic "
    "-v 227,raw48,Workld_Host_Reads_Perc "
    "-v 228,raw48,Workload_Minutes "
    "-v 234,raw24/raw32:04321,Thermal_Throttle "
    "-v 243,raw48,NAND_Writes_32MiB "
  },
  { "Intel S3520 Series SSDs", // INTEL SSDSC2BB960G7/N2010112, INTEL SSDSC2BB016T7/N2010112
    "INTEL SSDSC(2|K)(J|B)B(240G|480G|960G|150G|760G|800G|012T|016T)7.?",
    "", "",
  //"-v 5,raw16(raw16),Reallocated_Sector_Ct "
  //"-v 9,raw24(raw8),Power_On_Hours "
  //"-v 12,raw48,Power_Cycle_Count "
    "-v 170,raw48,Available_Reservd_Space "
    "-v 171,raw48,Program_Fail_Count "
    "-v 172,raw48,Erase_Fail_Count "
    "-v 174,raw48,Unsafe_Shutdown_Count "
    "-v 175,raw16(raw16),Power_Loss_Cap_Test "
    "-v 183,raw48,SATA_Downshift_Count "
    "-v 184,raw48,End-to-End_Error_Count "
    "-v 187,raw48,Uncorrectable_Error_Cnt "
    "-v 190,tempminmax,Case_Temperature "
    "-v 192,raw48,Unsafe_Shutdown_Count "
    "-v 194,tempminmax,Drive_Temperature "
    "-v 197,raw48,Pending_Sector_Count "
    "-v 199,raw48,CRC_Error_Count "
    "-v 225,raw48,Host_Writes_32MiB "
    "-v 226,raw48,Workld_Media_Wear_Indic " // Timed Workload Media Wear Indicator (percent*1024)
    "-v 227,raw48,Workld_Host_Reads_Perc "  // Timed Workload Host Reads Percentage
    "-v 228,raw48,Workload_Minutes " // 226,227,228 can be reset by 'smartctl -t vendor,0x40'
  //"-v 232,raw48,Available_Reservd_Space "
  //"-v 233,raw48,Media_Wearout_Indicator "
    "-v 234,raw24/raw32:04321,Thermal_Throttle_Status "
    "-v 241,raw48,Host_Writes_32MiB "
    "-v 242,raw48,Host_Reads_32MiB "
    "-v 243,raw48,NAND_Writes_32MiB"
  },
  { "Intel S4510/S4610/S4500/S4600 Series SSDs", // INTEL SSDSC2KB480G7/SCV10100,
      // INTEL SSDSC2KB960G7/SCV10100, INTEL SSDSC2KB038T7/SCV10100,
      // INTEL SSDSC2KB038T7/SCV10121, INTEL SSDSC2KG240G7/SCV10100
    "INTEL SSDSC2K(B|G)(240G|480G|960G|019T|038T)(7|8).?",
    "", "",
  //"-v 5,raw16(raw16),Reallocated_Sector_Ct "
  //"-v 9,raw24(raw8),Power_On_Hours "
  //"-v 12,raw48,Power_Cycle_Count "
    "-v 170,raw48,Available_Reservd_Space "
    "-v 171,raw48,Program_Fail_Count "
    "-v 172,raw48,Erase_Fail_Count "
    "-v 174,raw48,Unsafe_Shutdown_Count "
    "-v 175,raw16(raw16),Power_Loss_Cap_Test "
    "-v 183,raw48,SATA_Downshift_Count "
    "-v 184,raw48,End-to-End_Error_Count "
    "-v 187,raw48,Uncorrectable_Error_Cnt "
    "-v 190,tempminmax,Drive_Temperature "
    "-v 192,raw48,Unsafe_Shutdown_Count "
    "-v 197,raw48,Pending_Sector_Count "
    "-v 199,raw48,CRC_Error_Count "
    "-v 225,raw48,Host_Writes_32MiB "
    "-v 226,raw48,Workld_Media_Wear_Indic " // Timed Workload Media Wear Indicator (percent*1024)
    "-v 227,raw48,Workld_Host_Reads_Perc "  // Timed Workload Host Reads Percentage
    "-v 228,raw48,Workload_Minutes " // 226,227,228 can be reset by 'smartctl -t vendor,0x40'
  //"-v 232,raw48,Available_Reservd_Space "
  //"-v 233,raw48,Media_Wearout_Indicator "
    "-v 234,raw24/raw32:04321,Thermal_Throttle_Status "
    "-v 235,raw16(raw16),Power_Loss_Cap_Test "
    "-v 241,raw48,Host_Writes_32MiB "
    "-v 242,raw48,Host_Reads_32MiB "
    "-v 243,raw48,NAND_Writes_32MiB"
  },
  { "Kingston branded X25-V SSDs", // fixed firmware
    "KINGSTON SSDNow 40GB",
    "2CV102(J[89A-Z]|[K-Z].)", // >= "2CV102J8"
    "",
    "-v 192,raw48,Unsafe_Shutdown_Count "
    "-v 225,raw48,Host_Writes_32MiB "
    "-v 226,raw48,Workld_Media_Wear_Indic "
    "-v 227,raw48,Workld_Host_Reads_Perc "
    "-v 228,raw48,Workload_Minutes"
  },
  { "Kingston branded X25-V SSDs", // buggy or unknown firmware
    "KINGSTON SSDNow 40GB",
    "",
    "This drive may require a firmware update to\n"
    "fix possible drive hangs when reading SMART self-test log.\n"
    "To update Kingston branded drives, a modified Intel update\n"
    "tool must be used. Search for \"kingston 40gb firmware\".",
    "-v 192,raw48,Unsafe_Shutdown_Count "
    "-v 225,raw48,Host_Writes_32MiB "
    "-v 226,raw48,Workld_Media_Wear_Indic "
    "-v 227,raw48,Workld_Host_Reads_Perc "
    "-v 228,raw48,Workload_Minutes"
  },
  { "JMicron based SSDs", // JMicron JMF60x
    "Kingston SSDNow V Series [0-9]*GB|" // tested with Kingston SSDNow V Series 64GB/B090522a
    "TS(2|4|8|16|32|64|128|192)GSSD(18|25)[MS]?-[MS]", // Transcend IDE and SATA, tested with
      // TS32GSSD25-M/V090331, TS32GSSD18M-M/v090331
    "[BVv].*", // other Transcend SSD versions will be catched by subsequent entry
    "",
  //"-v 9,raw24(raw8),Power_On_Hours " // raw value always 0?
  //"-v 12,raw48,Power_Cycle_Count "
  //"-v 194,tempminmax,Temperature_Celsius " // raw value always 0?
    "-v 229,hex64:w012345r,Halt_System/Flash_ID " // Halt, Flash[7]
    "-v 232,hex64:w012345r,Firmware_Version_Info " // "YYMMDD", #Channels, #Banks
    "-v 233,hex48:w01234,ECC_Fail_Record " // Fail number, Row[3], Channel, Bank
    "-v 234,raw24/raw24:w01234,Avg/Max_Erase_Count "
    "-v 235,raw24/raw24:w01z23,Good/Sys_Block_Count"
  },
  { "JMicron based SSDs", // JMicron JMF61x, JMF66x, JMF670
    "ADATA S596 Turbo|"  // tested with ADATA S596 Turbo 256GB SATA SSD (JMicron JMF616)
    "ADATA SP600|"  // tested with ADATA SP600/2.4 (JMicron JMF661)
    "ADATA SP310|"  // Premier Pro SP310 mSATA, JMF667, tested with ADATA SP310/3.04
    "APPLE SSD TS(064|128|256|512)C|"  // Toshiba?, tested with APPLE SSD TS064C/CJAA0201
    "KINGSTON SNV425S2(64|128)GB|"  // SSDNow V Series (2. Generation, JMF618),
                                    // tested with KINGSTON SNV425S264GB/C091126a
    "KINGSTON SSDNOW 30GB|" // tested with KINGSTON SSDNOW 30GB/AJXA0202
    "KINGSTON SS100S2(8|16)G|"  // SSDNow S100 Series, tested with KINGSTON SS100S28G/D100309a
    "KINGSTON SNVP325S2(64|128|256|512)GB|" // SSDNow V+ Series, tested with KINGSTON SNVP325S2128GB/AGYA0201
    "KINGSTON SVP?100S2B?(64|96|128|256|512)G|"  // SSDNow V100/V+100 Series,
      // tested with KINGSTON SVP100S296G/CJR10202, KINGSTON SV100S2256G/D110225a
    "KINGSTON SV200S3(64|128|256)G|" // SSDNow V200 Series, tested with KINGSTON SV200S3128G/E120506a
    "TOSHIBA THNS128GG4BBAA|"  // Toshiba / Super Talent UltraDrive DX,
                               // tested with Toshiba 128GB 2.5" SSD (built in MacBooks)
    "TOSHIBA THNSNC128GMLJ|" // tested with THNSNC128GMLJ/CJTA0202 (built in Toshiba Protege/Dynabook)
    "TS(8|16|32|64|128|192|256|512)GSSD25S?-(MD?|S)|" // Transcend IDE and SATA, JMF612, tested with
      // TS256GSSD25S-M/101028, TS32GSSD25-M/20101227
    "TS(32|64|128|256)G(SSD|MSA)340", // Transcend SSD340 SATA/mSATA, JMF667/670, tested with
      // TS256GSSD340/SVN263, TS256GSSD340/SVN423b, TS256GMSA340/SVN263
    "", "",
  //"-v 1,raw48,Raw_Read_Error_Rate "
  //"-v 2,raw48,Throughput_Performance "
    "-v 3,raw48,Unknown_JMF_Attribute "
  //"-v 5,raw16(raw16),Reallocated_Sector_Ct "
    "-v 7,raw48,Unknown_JMF_Attribute "
    "-v 8,raw48,Unknown_JMF_Attribute "
  //"-v 9,raw24(raw8),Power_On_Hours "
    "-v 10,raw48,Unknown_JMF_Attribute "
  //"-v 12,raw48,Power_Cycle_Count "
    "-v 167,raw48,Unknown_JMF_Attribute "
    "-v 168,raw48,SATA_Phy_Error_Count "
    "-v 169,raw48,Unknown_JMF_Attribute "
    "-v 170,raw16,Bad_Block_Count "
    "-v 173,raw16,Erase_Count " // JMF661: different?
    "-v 175,raw48,Bad_Cluster_Table_Count "
    "-v 192,raw48,Unexpect_Power_Loss_Ct "
  //"-v 194,tempminmax,Temperature_Celsius "
  //"-v 197,raw48,Current_Pending_Sector "
    "-v 233,raw48,Unknown_JMF_Attribute " // FW SVN423b
    "-v 234,raw48,Unknown_JMF_Attribute " // FW SVN423b
    "-v 240,raw48,Unknown_JMF_Attribute "
  //"-v 241,raw48,Total_LBAs_Written "    // FW SVN423b
  //"-v 242,raw48,Total_LBAs_Read "       // FW SVN423b
  },
  { "Plextor M3/M5/M6 Series SSDs", // Marvell 88SS9174 (M3, M5S), 88SS9187 (M5P, M5Pro), 88SS9188 (M6M/S),
      // tested with PLEXTOR PX-128M3/1.01, PX-128M3P/1.04, PX-256M3/1.05, PX-128M5S/1.02, PX-256M5S/1.03,
      // PX-128M5M/1.05, PX-128M5S/1.05, PX-128M5Pro/1.05, PX-512M5Pro/1.06, PX-256M5P/1.01, PX-128M6S/1.03
      // (1.04/5 Firmware self-test log lifetime unit is bogus, possibly 1/256 hours)
      // PLEXTOR PX-256M6S+/1.00
    "PLEXTOR PX-(64|128|256|512|768)M(3P?|5[MPS]|5Pro|6[MS])\\+?",
    "", "",
  //"-v 1,raw48,Raw_Read_Error_Rate "
  //"-v 5,raw16(raw16),Reallocated_Sector_Ct "
  //"-v 9,raw24(raw8),Power_On_Hours "
  //"-v 12,raw48,Power_Cycle_Count "
    "-v 170,raw48,Unknown_Plextor_Attrib "  // M6S/1.03
    "-v 171,raw48,Unknown_Plextor_Attrib "  // M6S/1.03
    "-v 172,raw48,Unknown_Plextor_Attrib "  // M6S/1.03
    "-v 173,raw48,Unknown_Plextor_Attrib "  // M6S/1.03
    "-v 174,raw48,Unknown_Plextor_Attrib "  // M6S/1.03
  //"-v 175,raw48,Program_Fail_Count_Chip " // M6S/1.03
  //"-v 176,raw48,Erase_Fail_Count_Chip "   // M6S/1.03
  //"-v 177,raw48,Wear_Leveling_Count "
  //"-v 178,raw48,Used_Rsvd_Blk_Cnt_Chip "
  //"-v 179,raw48,Used_Rsvd_Blk_Cnt_Tot "   // M6S/1.03
  //"-v 180,raw48,Unused_Rsvd_Blk_Cnt_Tot " // M6S/1.03
  //"-v 181,raw48,Program_Fail_Cnt_Total "
  //"-v 182,raw48,Erase_Fail_Count_Total "
  //"-v 183,raw48,Runtime_Bad_Block "       // M6S/1.03
  //"-v 184,raw48,End-to-End_Error "        // M6S/1.03
  //"-v 187,raw48,Reported_Uncorrect "
  //"-v 188,raw48,Command_Timeout "         // M6S/1.03
  //"-v 192,raw48,Power-Off_Retract_Count "
  //"-v 195,raw48,Hardware_ECC_Recovered "  // MS6/1.03
  //"-v 196,raw16(raw16),Reallocated_Event_Count "
  //"-v 198,raw48,Offline_Uncorrectable "
  //"-v 199,raw48,UDMA_CRC_Error_Count "
  //"-v 232,raw48,Available_Reservd_Space "
  //"-v 233,raw48,Media_Wearout_Indicator " // MS6/1.03
    "-v 241,raw48,Host_Writes_32MiB "
    "-v 242,raw48,Host_Reads_32MiB"
  },
  { "Samsung based SSDs",
    "SAMSUNG SSD PM800 .*GB|"  // SAMSUNG PM800 SSDs, tested with SAMSUNG SSD PM800 TH 64GB/VBM25D1Q
    "SAMSUNG SSD PM810 .*GB|"  // SAMSUNG PM810 (470 series) SSDs, tested with SAMSUNG SSD PM810 2.5" 128GB/AXM06D1Q
    "SAMSUNG SSD PM851 (mSATA |M\\.2 )?(2280 )?(128|256|512)GB|" // tested with SAMSUNG SSD PM851 mSATA 128GB,
      // SAMSUNG SSD PM851 M.2 2280 256GB/EXT25D0Q
    "SAMSUNG SSD SM841N (mSATA )?(128|256|512)GB|" // tested with SAMSUNG SSD SM841N mSATA 256GB
    "SAMSUNG 470 Series SSD|"  // tested with SAMSUNG 470 Series SSD 64GB/AXM09B1Q
    "Samsung SSD 750 EVO (120|250|500)GB|" // tested with Samsung SSD 750 EVO 250GB/MAT01B6Q
    "SAMSUNG SSD 830 Series|"  // tested with SAMSUNG SSD 830 Series 64GB/CXM03B1Q
    "SAMSUNG SSD PM830 .*|" // SAMSUNG SSD PM830 2.5" 7mm 128GB/CXM03D1Q
    "MZ7PC(512|256|128|064)HA(GH|FU|DR)-000.*|" // probably PM830, tested with SAMSUNG MZ7PC128HAFU-000L1/CXM04L1Q
    "Samsung SSD 840 (PRO )?Series|" // tested with Samsung SSD 840 PRO Series 128GB/DXM04B0Q,
      // Samsung SSD 840 Series/DXT06B0Q
    "Samsung SSD 8[45]0 EVO .*|" // tested with
      // Samsung SSD 840 EVO (120|250|500|750)GB/EXT0AB0Q,
      // Samsung SSD 840 EVO (120|250)GB/EXT0BB6Q, 1TB/EXT0BB0Q, 120GB mSATA/EXT41B6Q,
      // Samsung SSD 850 EVO 250GB/EMT01B6Q
      // Samsung SSD 850 EVO M.2 250GB/EMT21B6Q
      // Samsung SSD 850 EVO mSATA 120GB/EMT41B6Q
      // Samsung SSD 850 EVO 2TB/EMT02B6Q
    "Samsung SSD 850 PRO ((128|256|512)G|1T)B|" // tested with Samsung SSD 850 PRO 128GB/EXM01B6Q,
      // Samsung SSD 850 PRO 1TB/EXM01B6Q
    "SAMSUNG MZ7PA256HMDR-.*|" // PM810 (470 Series), tested with SAMSUNG MZ7PA256HMDR-010H1/AXM07H1Q
    "Samsung SSD 845DC EVO .*|" // Samsung SSD 845DC EVO 960GB/EXT03X3Q
    "SAMSUNG MZ[7M]PC(032|064|128|256|512)HBCD-.*|" // PM830, tested with SAMSUNG MZMPC032HBCD-000L1/CXM12L1Q
    "SAMSUNG MZ7TD(128|256)HAFV-.*|" // 840 Series, tested with SAMSUNG MZ7TD256HAFV-000L7/DXT06L6Q
    "SAMSUNG MZ7WD((120|240)H[AC]FV|480HAGM|960HAGP)-00003|" // SM843T Series, tested with
      // SAMSUNG MZ7WD120HAFV-00003/DXM85W3Q, SAMSUNG MZ7WD120HCFV-00003/DXM9203Q
    "SAMSUNG MZ[7N]TE(128|256|512)HMHP-.*|" // PM851, tested with SAMSUNG MZ7TE256HMHP-000L7/EXT09L6Q,
      // SAMSUNG MZNTE256HMHP-000H1/EXT22H0Q
    "SAMSUNG MZ7GE(240HMGR|(480|960)HMHP)-00003|" // SM853T Series, tested with
      // SAMSUNG MZ7GE240HMGR-00003/EXT0303Q
    "SAMSUNG MZ7LM(120|240|480|960|1T9|3T8)HC(JM|HP|GR|FD)-.*|" // PM863 Series, tested with
      // SAMSUNG MZ7LM960HCHP-0E003/GXT3003Q
    "SAMSUNG MZ7LM(240|480|960|1T9|3T8)HM(JP|HQ|LP)-.*|" // PM863a Series, tested with
      // SAMSUNG MZ7LM3T8HMLP-00005/GXT5104Q
    "SAMSUNG MZ7KM(120|240|480|960|1T9)HA(JM|HP|GR|FD|JM)-.*|" // SM863, tested with MZ7KM480HAHP-0E005/GXM1003Q
    "SAMSUNG MZ7LH(240|480|960|1T9|3T8|7T6)H[AM](HQ|JR|LT|LA)-.*|" //PM883, tested with SAMSUNG MZ7LH960HAJR-00005
    "SAMSUNG MZ7KH(240|480|960|1T9|3T8)HA(HQ|JR|LS)-.*|" //SM883
    "SAMSUNG MZN(LF|TY)(128|256)H[CD]HP-.*|" // CM871/871a, tested with SAMSUNG MZNLF128HCHP-000H1/FXT21H1Q,
      // SAMSUNG MZNTY256HDHP-000/MAT21K0Q
    "SAMSUNG MZ[7N]LN(128|256|512|1T0)H[ACM](GR|HP|HQ|J[HPQ]|LR)-.*|" // PM871/871a/b, tested with
      // SAMSUNG MZ7LN128HCHP-00000/EMT0100Q, SAMSUNG MZ7LN256HAHQ-000H1/MVT03H6Q,
      // SAMSUNG MZNLN256HMHQ-000H1/MAV21H3Q
    "SAMSUNG SSD PM871 .*|" // SAMSUNG SSD PM871 2.5 7mm 256GB/EMT02D0Q
      // SAMSUNG MZ7LN256HMJP-00000/MAV0100Q, SAMSUNG MZ7LN512HMJP-00000/MAV0100Q
    "SAMSUNG MZHPV(128|256|512)HDGL-.*", // SM951, tested with SAMSUNG MZHPV512HDGL-00000/BXW2500Q
    "", "",
  //"-v 5,raw16(raw16),Reallocated_Sector_Ct "
  //"-v 9,raw24(raw8),Power_On_Hours "
  //"-v 12,raw48,Power_Cycle_Count "
    "-v 170,raw48,Unused_Rsvd_Blk_Ct_Chip " // CM871
    "-v 171,raw48,Program_Fail_Count_Chip " // CM871
    "-v 172,raw48,Erase_Fail_Count_Chip " // CM871
    "-v 173,raw48,Wear_Leveling_Count " // CM871
    "-v 174,raw48,Unexpect_Power_Loss_Ct " // CM871
  //"-v 175,raw48,Program_Fail_Count_Chip "
  //"-v 176,raw48,Erase_Fail_Count_Chip "
  //"-v 177,raw48,Wear_Leveling_Count "
  //"-v 178,raw48,Used_Rsvd_Blk_Cnt_Chip "
  //"-v 179,raw48,Used_Rsvd_Blk_Cnt_Tot "
  //"-v 180,raw48,Unused_Rsvd_Blk_Cnt_Tot "
  //"-v 181,raw48,Program_Fail_Cnt_Total "
  //"-v 182,raw48,Erase_Fail_Count_Total "
  //"-v 183,raw48,Runtime_Bad_Block "
  //"-v 184,raw48,End-to-End_Error " // SM843T Series
    "-v 187,raw48,Uncorrectable_Error_Cnt "
  //"-v 190,tempminmax,Airflow_Temperature_Cel "  // seems to be some sort of temperature value for 470 Series?
    "-v 191,raw48,Unknown_Samsung_Attr " // PM810
  //"-v 194,tempminmax,Temperature_Celsius "
    "-v 195,raw48,ECC_Error_Rate "
  //"-v 196,raw16(raw16),Reallocated_Event_Count "
  //"-v 198,raw48,Offline_Uncorrectable "
    "-v 199,raw48,CRC_Error_Count "
    "-v 201,raw48,Supercap_Status "
    "-v 202,raw48,Exception_Mode_Status "
  //"-v 233,raw48,Media_Wearout_Indicator // PM851, 840
    "-v 234,raw48,Unknown_Samsung_Attr " // PM851, 840
    "-v 235,raw48,POR_Recovery_Count " // PM851, 830/840/850
    "-v 236,raw48,Unknown_Samsung_Attr " // PM851, 840
    "-v 237,raw48,Unknown_Samsung_Attr " // PM851, 840
    "-v 238,raw48,Unknown_Samsung_Attr " // PM851, 840
  //"-v 241,raw48,Total_LBAs_Written "
  //"-v 242,raw48,Total_LBAs_Read " // PM851, SM841N
    "-v 243,raw48,SATA_Downshift_Ct " // PM863
    "-v 244,raw48,Thermal_Throttle_St " // PM863
    "-v 245,raw48,Timed_Workld_Media_Wear " // PM863
    "-v 246,raw48,Timed_Workld_RdWr_Ratio " // PM863
    "-v 247,raw48,Timed_Workld_Timer " // PM863
    "-v 249,raw48,Unknown_Samsung_Attr " // CM871a
    "-v 250,raw48,SATA_Iface_Downshift " // from the spec
    "-v 251,raw48,NAND_Writes" // PM863
  },
  { "Marvell based SanDisk SSDs",
    "SanDisk SD5SG2[0-9]*G1052E|" // X100 (88SS9174), tested with SanDisk SD5SG2256G1052E/10.04.01
    "SanDisk SD6S[BF][12]M[0-9]*G(1022I?)?|" // X110/X210 (88SS9175/187?), tested with SanDisk SD6SB1M064G1022I/X231600,
      // SanDisk SD6SB1M256G1022I/X231600, SanDisk SD6SF1M128G1022/X231200, SanDisk SD6SB2M512G1022I/X210400
    "SanDisk SD7S[BN]6S-?(128|256|512)G(1122|-1006)|" // X300 (88SS9189?), tested with
      // SanDisk SD7SB6S128G1122/X3310000, SanDisk SD7SN6S-512G-1006/X3511006
    "SanDisk SD8S[BN]8U-?((128|256|512)G|1T00)(1122|-1006)|" // X400 (88SS1074), tested with SanDisk SD8SB8U128G1122/X4120000
    "SanDisk SDSSDHP[0-9]*G|" // Ultra Plus (88SS9175), tested with SanDisk SDSSDHP128G/X23[01]6RL
    "SanDisk (SDSSDHII|Ultra II )[0-9]*GB?|" // Ultra II (88SS9190/88SS9189), tested with
      // SanDisk SDSSDHII120G/X31200RL, SanDisk Ultra II 960GB/X41100RL
    "SanDisk SDSSDH2(128|256)G|" // SanDisk SDSSDH2128G/X211200
    "SanDisk SDSSDXPS?[0-9]*G|" // Extreme II/Pro (88SS9187), tested with SanDisk SDSSDXP480G/R1311,
      // SanDisk SDSSDXPS480G/X21200RL
    "SSD SATAIII 16GB", // SSD SATAIII 16GB/i221100 (see #923)
    "", "",
  //"-v 5,raw16(raw16),Reallocated_Sector_Ct "
  //"-v 9,raw24(raw8),Power_On_Hours "
  //"-v 12,raw48,Power_Cycle_Count "
    "-v 165,raw48,Total_Write/Erase_Count "
    "-v 166,raw48,Min_W/E_Cycle "
    "-v 167,raw48,Min_Bad_Block/Die "
    "-v 168,raw48,Maximum_Erase_Cycle "
    "-v 169,raw48,Total_Bad_Block "
    "-v 171,raw48,Program_Fail_Count "
    "-v 172,raw48,Erase_Fail_Count "
    "-v 173,raw48,Avg_Write/Erase_Count "
    "-v 174,raw48,Unexpect_Power_Loss_Ct "
  //"-v 184,raw48,End-to-End_Error "
  //"-v 187,raw48,Reported_Uncorrect "
  //"-v 188,raw48,Command_Timeout "
  //"-v 194,tempminmax,Temperature_Celsius "
    "-v 199,raw48,SATA_CRC_Error "
    "-v 201,raw48,Lifetime_Remaining% "
    "-v 212,raw48,SATA_PHY_Error "
    "-v 230,raw48,Perc_Write/Erase_Count "
    "-v 232,raw48,Perc_Avail_Resrvd_Space "
    "-v 233,raw48,Total_NAND_Writes_GiB "
    "-v 234,raw48,Perc_Write/Erase_Ct_BC "
    "-v 241,raw48,Total_Writes_GiB "
    "-v 242,raw48,Total_Reads_GiB "
  //"-v 243,raw48,Unknown_Attribute "
    "-v 244,raw48,Thermal_Throttle "
    "-v 249,raw48,TLC_NAND_GB_Writes"
  },
  { "SanDisk based SSDs", // see also #463 for the vendor attribute description
    "SanDisk iSSD P4 [0-9]*GB|" // tested with SanDisk iSSD P4 16GB/SSD 9.14
    "SanDisk pSSD|" // tested with SandDisk pSSD/3 (62.7 GB, SanDisk Extreme USB3.0 SDCZ80-064G-J57, 0x0781:0x5580)
    "SanDisk SDSSDP[0-9]*G|" // tested with SanDisk SDSSDP064G/1.0.0, SDSSDP128G/2.0.0
    "SanDisk SDSSDRC032G|" // tested with SanDisk SanDisk SDSSDRC032G/3.1.0
    "SanDisk SSD i100 [0-9]*GB|" // tested with SanDisk SSD i100 8GB/11.56.04, 24GB/11.56.04
    "SanDisk SSD U100 ([0-9]*GB|SMG2)|" // tested with SanDisk SSD U100 8GB/10.56.00, 256GB/10.01.02, SMG2/10.56.04
    "SanDisk SSD U110 (8|16|24|32|64|128)GB|" // tested with SanDisk SSD U110 32GB/U221000
    "SanDisk SDSA6MM-.*|" // tested with SanDisk SDSA6MM-016G-1006/U221006
    "SanDisk SD7[SU]B[23]Q(064|128|256|512)G.*", // tested with SD7SB3Q064G1122/SD7UB3Q256G1122/SD7SB3Q128G/SD7UB2Q512G1122
    "", "",
  //"-v 5,raw16(raw16),Reallocated_Sector_Ct "
  //"-v 9,raw24(raw8),Power_On_Hours "
  //"-v 12,raw48,Power_Cycle_Count "
    "-v 165,raw48,Total_Write/Erase_Count "
    "-v 171,raw48,Program_Fail_Count "
    "-v 172,raw48,Erase_Fail_Count "
    "-v 173,raw48,Avg_Write/Erase_Count "
    "-v 174,raw48,Unexpect_Power_Loss_Ct "
  //"-v 187,raw48,Reported_Uncorrect "
    "-v 212,raw48,SATA_PHY_Error "
    "-v 230,raw48,Perc_Write/Erase_Count "
    "-v 232,raw48,Perc_Avail_Resrvd_Space "
    "-v 234,raw48,Perc_Write/Erase_Ct_BC "
  //"-v 241,raw48,Total_LBAs_Written "
  //"-v 242,raw48,Total_LBAs_Read "
    "-v 244,raw48,Thermal_Throttle "
  },
  //  SDLF1DAR-480G-1HAW/ZR07RE41
  // SDLF1DAR-480G-1JA1/RP41ZH06
  { "Sandisk SATA Cloudspeed Max and GEN2 ESS SSDs",
   "SD[A-Z0-9]{2}[1-3][A-Z]{3}-?[0-9]{3}[GT]-?1[A-Z0-9]{3}",
   "","",
   "-v 13,raw48,Lifetime_UECC_Ct "
   "-v 32,raw48,Lifetime_Write_AmpFctr "
   "-v 33,raw48,Write_AmpFctr "
   "-v 170,raw48,Reserve_Erase_BlkCt "
   "-v 171,raw48,Program_Fail_Ct "
   "-v 172,raw48,Erase_Fail_Ct "
   "-v 173,raw48,Percent_Life_Used "
   "-v 174,raw48,Unexpect_Power_Loss "
   "-v 175,raw48,Lifetime_Die_Failure_Ct "
   "-v 177,raw48,Lifetime_Remaining% "
   "-v 178,raw48,SSD_LifeLeft(0.01%) "
   "-v 180,raw48,Undetected_Data_Err_Ct "
   "-v 183,raw48,LT_Link_Rate_DwnGrd_Ct "
   "-v 191,raw48,Clean_Shutdown_Ct "
   "-v 192,raw48,Unclean_Shutdown_Ct "
   "-v 196,raw48,Lifetime_Retried_Blk_Ct "
   "-v 204,raw48,Average_Block-Erase_Ct "
   "-v 205,raw48,Read_Retry_Enable_Ct "
   "-v 206,raw48,Successful_RaidRecov_Ct "
   "-v 207,raw48,Trimmed_Sector_Ct "
   "-v 211,raw48,Read_Disturb_ReallocEvt "
   "-v 233,raw48,Lifetime_Nand_Writes "
   "-v 235,raw48,Capacitor_Health "
   "-v 244,raw48,Therm_Throt_Activation "
   "-v 245,raw48,Drive_Life_Remaining% "
   "-v 253,raw48,SPI_Test_Remaining "
 },
 { "Sandisk SATA CS1K GEN1 ESS SSDs",
   "SD[A-Z0-9]{2}[NO][A-Z0-9]{3}-?[0-9]{3}[GT]-?1[A-Z0-9]{3}",
   "","",
   "-v 1,raw48,UECC_Ct "
   "-v 2,raw48,Internal_File_Check "
   "-v 5,raw16(raw16),Retried_Blk_Ct "
   "-v 32,raw48,Write_Ampflication "
   "-v 170,raw48,Reserve_Blk_Remaining "
   "-v 171,raw48,Program_Fail_Ct "
   "-v 172,raw48,Erase_Fail_Ct "
   "-v 173,raw48,Drive_Life_Used% "
   "-v 174,raw48,Unexpect_PwrLoss_Ct "
   "-v 175,raw48,PwrLoss_ProtectionFail "
   "-v 177,raw48,DriveLife_Remaining% "
   "-v 178,raw48,SSD_Life_Left "
   "-v 180,raw48,End_to_End_Err_Detect "
   "-v 190,raw48,Drive_Temp_Warning "
   "-v 195,raw48,Uncorrectable_Err_Ct "
   "-v 202,raw48,Exception_Mode_Status "
   "-v 233,raw48,Number_Of_Write_Ct "
   "-v 245,raw48,DriveLife_Used% "
 },
  { "SiliconMotion based SSDs", // SM2246EN (Transcend TS6500)
    "R3SL(120|240|480|960)G|" // AMD Radeon Solid State Drives,
    "CT(120|250|500|1000)BX100SSD1|" // Crucial BX100, tested with CT250BX100SSD1/MU02,
      // CT500BX100SSD1/MU02, CT1000BX100SSD1/MU02
    "CT(240|480|960)BX200SSD1|" // Crucial BX200 Solid State Drive, tested with CT480BX200SSD1/MU02.6
    "TS((16|32|64|128|256|512)G|1T)(SSD|MSA)(370S?|420I?)|" // Transcend SSD370/420 SATA/mSATA, TS6500,
      // tested with TS32GMSA370/20140402, TS16GMSA370/20140516, TS64GSSD370/20140516,
      // TS256GSSD370/N0815B, TS256GSSD370S/N1114H, TS512GSSD370S/N1114H, TS32GSSD420I/N1114H
      // TS256GMTS400
    "TS(16|32|64|128|512|256)GMTS400S?|"
    "TS(120|240)GMTS420|" // Transcend MTS420, TS(120|240)GMTS420
    "TS(128G|256G|512G|1T)SSD230S|" // TS128GSSD230S/P1025F8
    "TS(120|240|480|960)GSSD220S|" // TS480GSSD220S/P0520AA
    "TS(16G|32G|64G|128G|256G|512G|1T)MTS800S?|" // MTS800, tested with TS1TMTS800/O1225H1
    "TS(16|32|64)GMSA630|" // MSA630 mSATA SSD, tested with TS32GMSA630/N0113E1
    "TS(32|64|128)GPSD330|" // Transcend PSD SSD, tested with TS64GPSD330/20140121
    "MKNSSDRE(1TB|2TB|512GB|500GB|256GB|250GB)|" // MKNSSDRE256GB/N1007C
    "MKNSSDTR(240|500|250|120|480|240)GB(-LT)?|" // MKNSSDTR500GB/O1126A
    "LITEON LMH-(128|256|512)V2M-.*|" // LITEON LMH-256V2M-11 MSATA 256GB/FM8110C
    "ADATA SP550", // ADATA SP550/O0803B5a
    "", "",
  //"-v 1,raw48,Raw_Read_Error_Rate "
  //"-v 2,raw48,Throughput_Performance "
  //"-v 9,raw24(raw8),Power_On_Hours "
  //"-v 12,raw48,Power_Cycle_Count "
    "-v 148,raw48,Total_SLC_Erase_Ct "
    "-v 149,raw48,Max_SLC_Erase_Ct "
    "-v 150,raw48,Min_SLC_Erase_Ct "
    "-v 151,raw48,Average_SLC_Erase_Ct "
    "-v 160,raw48,Uncorrectable_Error_Cnt "
    "-v 161,raw48,Valid_Spare_Block_Cnt "
    "-v 163,raw48,Initial_Bad_Block_Count "
    "-v 164,raw48,Total_Erase_Count "
    "-v 165,raw48,Max_Erase_Count "
    "-v 166,raw48,Min_Erase_Count "
    "-v 167,raw48,Average_Erase_Count "
    "-v 168,raw48,Max_Erase_Count_of_Spec "
    "-v 169,raw48,Remaining_Lifetime_Perc "
  //"-v 175,raw48,Program_Fail_Count_Chip "
  //"-v 176,raw48,Erase_Fail_Count_Chip "
  //"-v 177,raw48,Wear_Leveling_Count "
    "-v 178,raw48,Runtime_Invalid_Blk_Cnt "
  //"-v 181,raw48,Program_Fail_Cnt_Total "
  //"-v 182,raw48,Erase_Fail_Count_Total "
  //"-v 187,raw48,Reported_Uncorrect "
  //"-v 192,raw48,Power-Off_Retract_Count "
  //"-v 194,tempminmax,Temperature_Celsius "
  //"-v 195,raw48,Hardware_ECC_Recovered "
  //"-v 196,raw16(raw16),Reallocated_Event_Count "
  //"-v 197,raw48,Current_Pending_Sector "
  //"-v 198,raw48,Offline_Uncorrectable "
  //"-v 199,raw48,UDMA_CRC_Error_Count "
    "-v 225,raw48,Host_Writes_32MiB " // FW 20140402
  //"-v 232,raw48,Available_Reservd_Space "
    "-v 241,raw48,Host_Writes_32MiB "
    "-v 242,raw48,Host_Reads_32MiB "
    "-v 245,raw48,TLC_Writes_32MiB " // FW N0815B, N1114H
    "-v 246,raw48,SLC_Writes_32MiB "
    "-v 247,raw48,Raid_Recoverty_Ct"
  },
  { "SMART Modular Technologies mSATA XL+ SLC SSDs", // tested with SH9MST6D16GJSI01
    "SH9MST6D[0-9]*GJSI?[0-9]*", // based on http://www.smartm.com/salesLiterature/embedded/mSATA_overview.pdf
    "", "", // attributes info from http://www.mouser.com/ds/2/723/smartmodular_09302015_SH9MST6DxxxGJSxxx_rA[1]-770719.pdf
    "-v 1,raw48,Uncorrectable_ECC_Cnt "
  //"-v 5,raw16(raw16),Reallocated_Sector_Ct "
    "-v 9,raw48,Power_On_Hours " // override default raw24(raw8) format
  //"-v 12,raw48,Power_Cycle_Count "
    "-v 14,raw48,Device_Capacity_LBAs "
    "-v 15,raw48,User_Capacity_LBAs " // spec DecID is wrong, HexID is right
    "-v 16,raw48,Init_Spare_Blocks_Avail " // spec DecID is wrong, HexID is right
    "-v 17,raw48,Spare_Blocks_Remaining " // spec DecID is wrong, HexID is right
    "-v 100,raw48,Total_Erase_Count "
    "-v 168,raw48,SATA_PHY_Err_Ct "
    "-v 170,raw48,Initial_Bad_Block_Count "
    "-v 172,raw48,Erase_Fail_Count "
    "-v 173,raw48,Max_Erase_Count "
    "-v 174,raw48,Unexpect_Power_Loss_Ct "
    "-v 175,raw48,Average_Erase_Count "
  //"-v 181,raw48,Program_Fail_Cnt_Total "
  //"-v 187,raw48,Reported_Uncorrect "
  //"-v 194,tempminmax,Temperature_Celsius "
    "-v 197,raw48,Not_In_Use "
    "-v 198,raw48,Not_In_Use "
    "-v 199,raw48,SATA_CRC_Error_Count "
    "-v 202,raw48,Perc_Rated_Life_Used "
    "-v 231,raw48,Perc_Rated_Life_Remain "
    "-v 232,raw48,Read_Fail_Count "
    "-v 234,raw48,Flash_Reads_LBAs "
    "-v 235,raw48,Flash_Writes_LBAs "
    "-v 241,raw48,Host_Writes_LBAs "
    "-v 242,raw48,Host_Reads_LBAs"
    //  247-248 Missing in specification from April 2015
  },
  { "Smart Storage Systems Xcel-10 SSDs",  // based on http://www.smartm.com/files/salesLiterature/storage/xcel10.pdf
    "SMART A25FD-(32|64|128)GI32N", // tested with SMART A25FD-128GI32N/B9F23D4K
    "",
    "", // attributes info from http://www.adtron.com/pdf/SMART_Attributes_Xcel-10_810800014_RevB.pdf
    "-v 1,raw48,Not_Supported "
    "-v 2,raw48,Not_Supported "
  //"-v 9,raw24(raw8),Power_On_Hours "
  //"-v 12,raw48,Power_Cycle_Count "
    "-v 191,raw48,Not_Supported "
  //"-v 192,raw48,Power-Off_Retract_Count "
    "-v 197,raw48,ECC_Error_Count "
  //"-v 198,raw48,Offline_Uncorrectable "
  //"-v 199,raw48,UDMA_CRC_Error_Count "
    "-v 251,raw48,Min_Spares_Remain_Perc " // percentage of the total number of spare blocks available
    "-v 252,raw48,Added_Bad_Flash_Blk_Ct " // number of bad flash blocks
    "-v 254,raw48,Total_Erase_Blocks_Ct" // number of times the drive has erased any erase block
  },
  { "Smart Storage Systems XceedSecure2 SSDs",
    "(SMART|Adtron) ([AIS]25FBS|S35FCS).*",
    "", "",
    "-v 9,sec2hour,Power_On_Hours "
    "-v 194,hex64,Proprietary_194"
  },
  { "Smart Storage Systems XceedUltraX/Adtron A25FBX SSDs",
    "(SMART|Adtron) (A|I)25FBX.*",
    "", "",
    "-v 9,hex64,Proprietary_9 "
    "-v 194,hex48,Proprietary_194"
  },
  { "Smart Storage Systems Adtron A25FB 2xN SSDs",
    "(SMART|Adtron) A25FB.*2.N",
    "", "",
    "-v 110,hex64,Proprietary_HWC "
    "-v 111,hex64,Proprietary_MP "
    "-v 112,hex64,Proprietary_RtR "
    "-v 113,hex64,Proprietary_RR "
    "-v 120,hex64,Proprietary_HFAll "
    "-v 121,hex64,Proprietary_HF1st "
    "-v 122,hex64,Proprietary_HF2nd "
    "-v 123,hex64,Proprietary_HF3rd "
    "-v 125,hex64,Proprietary_SFAll "
    "-v 126,hex64,Proprietary_SF1st "
    "-v 127,hex64,Proprietary_SF2nd "
    "-v 128,hex64,Proprietary_SF3rd "
    "-v 194,raw24/raw32:zvzzzw,Fractional_Temperature"
  },
  { "Smart Storage Systems Adtron A25FB 3xN SSDs",
    "(SMART|Adtron) A25FB-.*3.N",
    "", "",
    "-v 9,sec2hour,Power_On_Hours "
    "-v 113,hex48,Proprietary_RR "
    "-v 130,raw48:54321,Minimum_Spares_All_Zs"
  //"-v 194,tempminmax,Temperature_Celsius"
  },
  { "STEC Mach2 CompactFlash Cards", // tested with STEC M2P CF 1.0.0/K1385MS
    "STEC M2P CF 1.0.0",
    "", "",
    "-v 100,raw48,Erase_Program_Cycles "
    "-v 103,raw48,Remaining_Energy_Storg "
    "-v 170,raw48,Reserved_Block_Count "
    "-v 171,raw48,Program_Fail_Count "
    "-v 172,raw48,Erase_Fail_Count "
    "-v 173,raw48,Wear_Leveling_Count "
    "-v 174,raw48,Unexpect_Power_Loss_Ct "
    "-v 211,raw48,Unknown_Attribute " // ] Missing in specification
    "-v 212,raw48,Unknown_Attribute"  // ] from September 2012
  },
  { "Transcend CompactFlash Cards", // tested with TRANSCEND/20080820,
      // TS4GCF133/20100709, TS16GCF133/20100709, TS16GCF150/20110407
    "TRANSCEND|TS(4|8|16)GCF(133|150)",
    "", "",
    "-v 7,raw48,Unknown_Attribute "
    "-v 8,raw48,Unknown_Attribute"
  },
  { "Marvell SSD SD88SA024BA0 (SUN branded)",
    "MARVELL SD88SA024BA0 SUN24G 0902M0054V",
    "", "", ""
  },
  { "HP 1TB SATA disk GB1000EAFJL",
    "GB1000EAFJL",
    "", "", ""
  },
  { "HP 500GB SATA disk MM0500EANCR",
    "MM0500EANCR",
    "", "", ""
  },
  { "HP 250GB SATA disk VB0250EAVER",
    "VB0250EAVER",
    "", "", ""
  },
  { "IBM Deskstar 60GXP",  // ER60A46A firmware
    "(IBM-|Hitachi )?IC35L0[12346]0AVER07.*",
    "ER60A46A",
    "", ""
  },
  { "IBM Deskstar 60GXP",  // All other firmware
    "(IBM-|Hitachi )?IC35L0[12346]0AVER07.*",
    "",
    "IBM Deskstar 60GXP drives may need upgraded SMART firmware.\n"
    "Please see http://haque.net/dtla_update/",
    ""
  },
  { "IBM Deskstar 40GV & 75GXP (A5AA/A6AA firmware)",
    "(IBM-)?DTLA-30[57]0[123467][05].*",
    "T[WX][123468AG][OF]A[56]AA",
    "", ""
  },
  { "IBM Deskstar 40GV & 75GXP (all other firmware)",
    "(IBM-)?DTLA-30[57]0[123467][05].*",
    "",
    "IBM Deskstar 40GV and 75GXP drives may need upgraded SMART firmware.\n"
    "Please see http://haque.net/dtla_update/",
    ""
  },
  { "", // ExcelStor J240, J340, J360, J680, J880 and J8160
    "ExcelStor Technology J(24|34|36|68|88|816)0",
    "", "", ""
  },
  { "", // Fujitsu M1623TAU
    "FUJITSU M1623TAU",
    "",
    "",
    "-v 9,seconds"
  },
  { "Fujitsu MHG",
    "FUJITSU MHG2...ATU?.*",
    "",
    "",
    "-v 9,seconds"
  },
  { "Fujitsu MHH",
    "FUJITSU MHH2...ATU?.*",
    "",
    "",
    "-v 9,seconds"
  },
  { "Fujitsu MHJ",
    "FUJITSU MHJ2...ATU?.*",
    "",
    "",
    "-v 9,seconds"
  },
  { "Fujitsu MHK",
    "FUJITSU MHK2...ATU?.*",
    "",
    "",
    "-v 9,seconds"
  },
  { "",  // Fujitsu MHL2300AT
    "FUJITSU MHL2300AT",
    "",
    "This drive's firmware has a harmless Drive Identity Structure\n"
      "checksum error bug.",
    "-v 9,seconds"
  },
  { "",  // MHM2200AT, MHM2150AT, MHM2100AT, MHM2060AT
    "FUJITSU MHM2(20|15|10|06)0AT",
    "",
    "This drive's firmware has a harmless Drive Identity Structure\n"
      "checksum error bug.",
    "-v 9,seconds"
  },
  { "Fujitsu MHN",
    "FUJITSU MHN2...AT",
    "",
    "",
    "-v 9,seconds"
  },
  { "", // Fujitsu MHR2020AT
    "FUJITSU MHR2020AT",
    "",
    "",
    "-v 9,seconds"
  },
  { "", // Fujitsu MHR2040AT
    "FUJITSU MHR2040AT",
    "",    // Tested on 40BA
    "",
    "-v 9,seconds -v 192,emergencyretractcyclect "
    "-v 198,offlinescanuncsectorct -v 200,writeerrorcount"
  },
  { "Fujitsu MHS AT",
    "FUJITSU MHS20[6432]0AT(  .)?",
    "",
    "",
    "-v 9,seconds -v 192,emergencyretractcyclect "
    "-v 198,offlinescanuncsectorct -v 200,writeerrorcount "
    "-v 201,detectedtacount"
  },
  { "Fujitsu MHT", // tested with FUJITSU MHT2030AC/909B
    "FUJITSU MHT2...(AC|AH|AS|AT|BH)U?.*",
    "",
    "",
    "-v 9,seconds"
  },
  { "Fujitsu MHU",
    "FUJITSU MHU2...ATU?.*",
    "",
    "",
    "-v 9,seconds"
  },
  { "Fujitsu MHV",
    "FUJITSU MHV2...(AH|AS|AT|BH|BS|BT).*",
    "",
    "",
    "-v 9,seconds"
  },
  { "Fujitsu MPA..MPG",
    "FUJITSU MP[A-G]3...A[HTEV]U?.*",
    "",
    "",
    "-v 9,seconds"
  },
  { "Fujitsu MHY BH",
    "FUJITSU MHY2(04|06|08|10|12|16|20|25)0BH.*",
    "", "",
    "-v 240,raw48,Transfer_Error_Rate"
  },
  { "Fujitsu MHW AC", // tested with FUJITSU MHW2060AC/00900004
    "FUJITSU MHW20(40|60)AC",
    "", "", ""
  },
  { "Fujitsu MHW BH",
    "FUJITSU MHW2(04|06|08|10|12|16)0BH.*",
    "", "", ""
  },
  { "Fujitsu MHW BJ",
    "FUJITSU MHW2(08|12|16)0BJ.*",
    "", "", ""
  },
  { "Fujitsu MHZ BH",
    "FUJITSU MHZ2(04|08|12|16|20|25|32)0BH.*",
    "", "", ""
  },
  { "Fujitsu MHZ BJ",
    "FUJITSU MHZ2(08|12|16|20|25|32)0BJ.*",
    "",
    "",
    "-v 9,minutes"
  },
  { "Fujitsu MHZ BS",
    "FUJITSU MHZ2(12|25)0BS.*",
    "", "", ""
  },
  { "Fujitsu MHZ BK",
    "FUJITSU MHZ2(08|12|16|25)0BK.*",
    "", "", ""
  },
  { "Fujitsu MJA BH",
    "FUJITSU MJA2(08|12|16|25|32|40|50)0BH.*",
    "", "", ""
  },
  { "", // Samsung SV4012H (known firmware)
    "SAMSUNG SV4012H",
    "RM100-08",
    "",
    "-v 9,halfminutes -F samsung"
  },
  { "", // Samsung SV4012H (all other firmware)
    "SAMSUNG SV4012H",
    "",
    "May need -F samsung disabled; see manual for details.",
    "-v 9,halfminutes -F samsung"
  },
  { "", // Samsung SV0412H (known firmware)
    "SAMSUNG SV0412H",
    "SK100-01",
    "",
    "-v 9,halfminutes -v 194,10xCelsius -F samsung"
  },
  { "", // Samsung SV0412H (all other firmware)
    "SAMSUNG SV0412H",
    "",
    "May need -F samsung disabled; see manual for details.",
    "-v 9,halfminutes -v 194,10xCelsius -F samsung"
  },
  { "", // Samsung SV1204H (known firmware)
    "SAMSUNG SV1204H",
    "RK100-1[3-5]",
    "",
    "-v 9,halfminutes -v 194,10xCelsius -F samsung"
  },
  { "", // Samsung SV1204H (all other firmware)
    "SAMSUNG SV1204H",
    "",
    "May need -F samsung disabled; see manual for details.",
    "-v 9,halfminutes -v 194,10xCelsius -F samsung"
  },
  { "", // SAMSUNG SV0322A tested with FW JK200-35
    "SAMSUNG SV0322A",
    "", "", ""
  },
  { "SAMSUNG SpinPoint V80", // tested with SV1604N/TR100-23
    "SAMSUNG SV(0211|0401|0612|0802|1203|1604)N",
    "",
    "",
    "-v 9,halfminutes -F samsung2"
  },
  { "", // SAMSUNG SP40A2H with RR100-07 firmware
    "SAMSUNG SP40A2H",
    "RR100-07",
    "",
    "-v 9,halfminutes -F samsung"
  },
  { "", // SAMSUNG SP80A4H with RT100-06 firmware
    "SAMSUNG SP80A4H",
    "RT100-06",
    "",
    "-v 9,halfminutes -F samsung"
  },
  { "", // SAMSUNG SP8004H with QW100-61 firmware
    "SAMSUNG SP8004H",
    "QW100-61",
    "",
    "-v 9,halfminutes -F samsung"
  },
  { "SAMSUNG SpinPoint F1 DT", // tested with HD103UJ/1AA01113
    "SAMSUNG HD(083G|16[12]G|25[12]H|32[12]H|50[12]I|642J|75[23]L|10[23]U)J",
    "", "", ""
  },
  { "SAMSUNG SpinPoint F1 EG", // tested with HD103UI/1AA01113
    "SAMSUNG HD(252H|322H|502I|642J|753L|103U)I",
    "", "", ""
  },
  { "SAMSUNG SpinPoint F1 RE", // tested with HE103UJ/1AA01113
    "SAMSUNG HE(252H|322H|502I|642J|753L|103U)J",
    "", "", ""
  },
  { "SAMSUNG SpinPoint F2 EG", // tested with HD154UI/1AG01118
    "SAMSUNG HD(502H|10[23]S|15[34]U)I",
    "", "", ""
  },
  { "SAMSUNG SpinPoint F3", // tested with HD502HJ/1AJ100E4
    "SAMSUNG HD(502H|754J|103S)J",
    "", "", ""
  },
  { "Seagate Barracuda SpinPoint F3", // tested with ST1000DM005 HD103SJ/1AJ100E5
    "ST[0-9DM]* HD(502H|754J|103S)J",
    "", "", ""
  },
  { "SAMSUNG SpinPoint F3 EG", // tested with HD503HI/1AJ100E4, HD153WI/1AN10002
    "SAMSUNG HD(253G|(324|503)H|754J|105S|(153|203)W)I",
    "", "", ""
  },
  { "SAMSUNG SpinPoint F3 RE", // tested with HE103SJ/1AJ30001
    "SAMSUNG HE(502H|754J|103S)J",
    "", "", ""
  },
  { "Seagate Samsung Spinpoint F4", // tested with ST250DM001 HD256GJ/1AR10001
    "ST(250|320)DM001 HD(256G|322G|323H)J",
    "", "", ""
  },
  { "SAMSUNG SpinPoint F4 EG (AF)",// tested with HD204UI/1AQ10001(buggy|fixed)
    "SAMSUNG HD(155|204)UI",
    "", // 1AQ10001
    "Using smartmontools or hdparm with this\n"
    "drive may result in data loss due to a firmware bug.\n"
    "****** THIS DRIVE MAY OR MAY NOT BE AFFECTED! ******\n"
    "Buggy and fixed firmware report same version number!\n"
    "See the following web pages for details:\n"
    "http://knowledge.seagate.com/articles/en_US/FAQ/223571en\n"
    "https://www.smartmontools.org/wiki/SamsungF4EGBadBlocks",
    ""
  },
  { "Seagate Samsung SpinPoint F4 EG (AF)", // later sold as Barracuda Green,
       // tested with ST2000DL004 HD204UI/1AQ10001
    "ST2000DL004 HD204UI",
    "", "", ""
  },
  { "SAMSUNG SpinPoint S250", // tested with HD200HJ/KF100-06
    "SAMSUNG HD(162|200|250)HJ",
    "", "", ""
  },
  { "SAMSUNG SpinPoint T133", // tested with HD300LJ/ZT100-12, HD400LJ/ZZ100-14, HD401LJ/ZZ100-15
    "SAMSUNG HD(250KD|(30[01]|320|40[01])L[DJ])",
    "", "", ""
  },
  { "SAMSUNG SpinPoint T166", // tested with HD252KJ/CM100-11, HD501LJ/CR100-1[01]
    "SAMSUNG HD(080G|160H|252K|32[01]K|403L|50[01]L)J",
    "", "",
    "-v 197,increasing" // at least HD501LJ/CR100-11
  },
  { "SAMSUNG SpinPoint P120", // VF100-37 firmware, tested with SP2514N/VF100-37
    "SAMSUNG SP(16[01]3|2[05][01]4)[CN]",
    "VF100-37",
    "",
    "-F samsung3"
  },
  { "SAMSUNG SpinPoint P120", // other firmware, tested with SP2504C/VT100-33
    "SAMSUNG SP(16[01]3|2[05][01]4)[CN]",
    "",
    "May need -F samsung3 enabled; see manual for details.",
    ""
  },
  { "SAMSUNG SpinPoint P80 SD", // tested with HD160JJ/ZM100-33, SAMSUNG HD080HJ/P/ZH100-34
    "SAMSUNG HD(080H|120I|160J)J(/P)?",
    "", "", ""
  },
  { "SAMSUNG SpinPoint P80", // BH100-35 firmware, tested with SP0842N/BH100-35
    "SAMSUNG SP(0451|08[0124]2|12[0145]3|16[0145]4)[CN]",
    "BH100-35",
    "",
    "-F samsung3"
  },
  { "SAMSUNG SpinPoint P80", // firmware *-35 or later
    "SAMSUNG SP(0451|08[0124]2|12[0145]3|16[0145]4)[CN]",
    ".*-3[5-9]",
    "May need -F samsung3 enabled; see manual for details.",
    ""
  },
  { "SAMSUNG SpinPoint P80", // firmware *-25...34, tested with
      // SP0401N/TJ100-30, SP1614C/SW100-25 and -34
    "SAMSUNG SP(04[05]1|08[0124]2|12[0145]3|16[0145]4)[CN]",
    ".*-(2[5-9]|3[0-4])",
    "",
    "-v 9,halfminutes -v 198,increasing"
  },
  { "SAMSUNG SpinPoint P80", // firmware *-23...24, tested with
    // SP0802N/TK100-23,
    // SP1213N/TL100-23,
    // SP1604N/TM100-23 and -24
    "SAMSUNG SP(0451|08[0124]2|12[0145]3|16[0145]4)[CN]",
    ".*-2[34]",
    "",
    "-v 9,halfminutes -F samsung2"
  },
  { "SAMSUNG SpinPoint P80", // unknown firmware
    "SAMSUNG SP(0451|08[0124]2|12[0145]3|16[0145]4)[CN]",
    "",
    "May need -F samsung2 or -F samsung3 enabled; see manual for details.",
    ""
  },
  { "SAMSUNG SpinPoint M40/60/80", // tested with HM120IC/AN100-16, HM160JI/AD100-16
    "SAMSUNG HM(0[468]0H|120I|1[026]0J)[CI]",
    "",
    "",
    "-v 9,halfminutes"
  },
  { "SAMSUNG SpinPoint M5", // tested with HM160HI/HH100-12
    "SAMSUNG HM(((061|080)G|(121|160)H|250J)I|160HC)",
    "", "", ""
  },
  { "SAMSUNG SpinPoint M6", // tested with HM320JI/2SS00_01 M6
    "SAMSUNG HM(251J|320[HJ]|[45]00L)I",
    "", "", ""
  },
  { "SAMSUNG SpinPoint M7", // tested with HM500JI/2AC101C4
    "SAMSUNG HM(250H|320I|[45]00J)I",
    "", "", ""
  },
  { "SAMSUNG SpinPoint M7E (AF)", // tested with HM321HI/2AJ10001, HM641JI/2AJ10001
    "SAMSUNG HM(161G|(251|321)H|501I|641J)I",
    "", "", ""
  },
  { "Seagate Samsung SpinPoint M7E", // tested with ST640LM000 HM641JI/2AJ10001
    "ST(160|250|320|500|640)LM00[01] HM[0-9]*[GHIJ]I",
    "", "", ""
  },
  { "SAMSUNG SpinPoint M7U (USB)", // tested with HM252HX/2AC101C4
    "SAMSUNG HM(162H|252H|322I|502J)X",
    "", "", ""
  },
  { "SAMSUNG SpinPoint M8 (AF)", // tested with HN-M101MBB/2AR10001
    "SAMSUNG HN-M(250|320|500|640|750|101)MBB",
    "", "", ""
  },
  { "Seagate Samsung SpinPoint M8 (AF)", // tested with
      // ST750LM022 HN-M750MBB/2AR10001, ST320LM001 HN-M320MBB/2AR10002,
      // APPLE HDD ST500LM012/2BA30003
    "ST(250|320|500|640|750|1000)LM0[012][124] HN-M[0-9]*MBB|"
    "APPLE HDD ST500LM012",
    "", "", ""
  },
  { "SAMSUNG SpinPoint M8U (USB)", // tested with HN-M500XBB/2AR10001
    "SAMSUNG HN-M(320|500|750|101)XBB",
    "", "", ""
  },
  { "Seagate Samsung SpinPoint M8U (USB)", // tested with ST1000LM025 HN-M101ABB/2AR10001,
      // ST1000LM025 HN-M101ABB/2BA30003 (0x04e8:0x61b6)
    "ST(250|320|500|640|750|1000)LM0[012][3459] HN-M[0-9]*ABB",
    "", "", ""
  },
  { "Seagate Samsung SpinPoint M9T", // tested with ST2000LM003 HN-M201RAD/2BC10003
      // (Seagate Expansion Portable)
    "ST(1500|2000)LM0(03|04|06|07|10) HN-M[0-9]*RAD",
    "", "", ""
  },
  // Flash accelerated, no SMART info in the specs
  // ST1000LX015-1U7172/SDM1
  { "Seagate FireCuda 2.5", // 
    "ST(500|1000|2000)LX0(01|15|25)-.*",
    "", "", "-v 240,msec24hour32 "
  },
  // ST1000DX002/CC41
  { "Seagate FireCuda 3.5", // ST2000DX002-2DV164/CC41
    "ST[12]000DX002-.*",
    "", "", "-v 240,msec24hour32 "
  },
  { "Seagate Samsung SpinPoint M9TU (USB)", // tested with ST1500LM008 HN-M151AAD/2BC10001
       // (0x04e8:0x61b5), ST2000LM005 HN-M201AAD2BC10001 (0x04e8:0x61b4)
    "ST(1500|2000)LM00[58] HN-M[0-9]*AAD",
    "", "", ""
  },
  { "SAMSUNG SpinPoint MP5", // tested with HM250HJ/2AK10001
    "SAMSUNG HM(250H|320H|500J|640J)J",
    "", "", ""
  },
  { "SAMSUNG SpinPoint MT2", // tested with HM100UI/2AM10001
    "SAMSUNG HM100UI",
    "", "", ""
  },
  { "SAMSUNG HM100UX (S2 Portable)", // tested with HM100UX/2AM10001
    "SAMSUNG HM100UX",
    "", "", ""
  },
  { "SAMSUNG SpinPoint M", // tested with MP0402H/UC100-11
    "SAMSUNG MP0(302|402|603|804)H",
    "",
    "",
    "-v 9,halfminutes"
  },
  { "SAMSUNG SpinPoint N3U-3 (USB, 4KiB LLS)", // tested with HS25YJZ/3AU10-01
    "SAMSUNG HS(122H|2[05]YJ)Z",
    "", "", ""
  },
  { "SK hynix SATA SSDs",
    "SK ?hynix SC(210|300|308|313).*|" // tested with
      // SK hynix SC210 mSATA 256GB/20002L00,
      // SKhynix SC300 HFS256G32MND-3210A/20131P00,
      // SK hynix SC308 SATA 128GB/30001P10,
      // SK hynix SC313 HFS256G32TNF-N3A0A/70000P10
    "HFS(128|256|512)G32MND-(2200|3210)A|" // HFS128G32MND-2200A/20200L00,
      // HFS512G32MND-3210A/20100P00
    "HFS(120|250|500)G32TND-N1A2A", // HFS500G32TND-N1A2A/30000P10
    "", "",
    "-v 5,raw48,Retired_Block_Count "
    "-v 100,raw48,Total_Erase_Count "
    "-v 168,raw48,Min_Erase_Count "
    "-v 169,raw48,Max_Erase_Count "
    "-v 171,raw48,Program_Fail_Count "
    "-v 172,raw48,Erase_Fail_Count "
    "-v 173,raw48,Wear_Leveling_Count "
    "-v 174,raw48,Unexpect_Power_Loss_Ct "
    "-v 176,raw48,Unused_Rsvd_Blk_Cnt_Tot "
    "-v 180,raw48,Erase_Fail_Count "
    "-v 181,raw48,Non4k_Aligned_Access "
    "-v 183,raw48,SATA_Downshift_Count "
    "-v 201,raw48,Percent_Lifetime_Remain "
    "-v 212,raw48,Phy_Error_Count "
    "-v 231,raw48,SSD_Life_Left "
    "-v 241,raw48,Total_Writes_GiB "
    "-v 242,raw48,Total_Reads_GiB "
    "-v 243,raw48,Total_Media_Writes "
    "-v 250,raw48,Read_Retry_Count "
  },
  { "Maxtor Fireball 541DX",
    "Maxtor 2B0(0[468]|1[05]|20)H1",
    "",
    "",
    "-v 9,minutes -v 194,unknown"
  },
  { "Maxtor Fireball 3",
    "Maxtor 2F0[234]0[JL]0",
    "",
    "",
    "-v 9,minutes"
  },
  { "Maxtor DiamondMax 1280 ATA",  // no self-test log, ATA2-Fast
    "Maxtor 8(1280A2|2160A4|2560A4|3840A6|4000A6|5120A8)",
    "",
    "",
    "-v 9,minutes"
  },
  { "Maxtor DiamondMax 2160 Ultra ATA",
    "Maxtor 8(2160D2|3228D3|3240D3|4320D4|6480D6|8400D8|8455D8)",
    "",
    "",
    "-v 9,minutes"
  },
  { "Maxtor DiamondMax 2880 Ultra ATA",
    "Maxtor 9(0510D4|0576D4|0648D5|0720D5|0840D6|0845D6|0864D6|1008D7|1080D8|1152D8)",
    "",
    "",
    "-v 9,minutes"
  },
  { "Maxtor DiamondMax 3400 Ultra ATA",
    "Maxtor 9(1(360|350|202)D8|1190D7|10[12]0D6|0840D5|06[48]0D4|0510D3|1(350|202)E8|1010E6|0840E5|0640E4)",
    "",
    "",
    "-v 9,minutes"
  },
  { "Maxtor DiamondMax D540X-4G",
    "Maxtor 4G(120J6|160J[68])",
    "",
    "",
    "-v 9,minutes -v 194,unknown"
  },
  { "Maxtor DiamondMax D540X-4K",
    "MAXTOR 4K(020H1|040H2|060H3|080H4)",
    "", "", ""
  },
  { "Maxtor DiamondMax Plus D740X",
    "MAXTOR 6L0(20[JL]1|40[JL]2|60[JL]3|80[JL]4)",
    "", "", ""
  },
  { "Maxtor DiamondMax Plus 5120 Ultra ATA 33",
    "Maxtor 9(0512D2|0680D3|0750D3|0913D4|1024D4|1360D6|1536D6|1792D7|2048D8)",
    "",
    "",
    "-v 9,minutes"
  },
  { "Maxtor DiamondMax Plus 6800 Ultra ATA 66",
    "Maxtor 9(2732U8|2390U7|204[09]U6|1707U5|1366U4|1024U3|0845U3|0683U2)",
    "",
    "",
    "-v 9,minutes"
  },
  { "Maxtor DiamondMax D540X-4D",
    "Maxtor 4D0(20H1|40H2|60H3|80H4)",
    "",
    "",
    "-v 9,minutes -v 194,unknown"
  },
  { "Maxtor DiamondMax 16",
    "Maxtor 4(R0[68]0[JL]0|R1[26]0L0|A160J0|R120L4)",
    "",
    "",
    "-v 9,minutes"
  },
  { "Maxtor DiamondMax 4320 Ultra ATA",
    "Maxtor (91728D8|91512D7|91303D6|91080D5|90845D4|90645D3|90648D[34]|90432D2)",
    "",
    "",
    "-v 9,minutes"
  },
  { "Maxtor DiamondMax 17 VL",
    "Maxtor 9(0431U1|0641U2|0871U2|1301U3|1741U4)",
    "",
    "",
    "-v 9,minutes"
  },
  { "Maxtor DiamondMax 20 VL",
    "Maxtor (94091U8|93071U6|92561U5|92041U4|91731U4|91531U3|91361U3|91021U2|90841U2|90651U2)",
    "",
    "",
    "-v 9,minutes"
  },
  { "Maxtor DiamondMax VL 30",  // U: ATA66, H: ATA100
    "Maxtor (33073U4|32049U3|31536U2|30768U1|33073H4|32305H3|31536H2|30768H1)",
    "",
    "",
    "-v 9,minutes"
  },
  { "Maxtor DiamondMax 36",
    "Maxtor (93652U8|92739U6|91826U4|91369U3|90913U2|90845U2|90435U1)",
    "",
    "",
    "-v 9,minutes"
  },
  { "Maxtor DiamondMax 40 ATA 66",
    "Maxtor 9(0684U2|1024U2|1362U3|1536U3|2049U4|2562U5|3073U6|4098U8)",
    "",
    "",
    "-v 9,minutes"
  },
  { "Maxtor DiamondMax Plus 40 (Ultra ATA 66 and Ultra ATA 100)",
    "Maxtor (54098[UH]8|53073[UH]6|52732[UH]6|52049[UH]4|51536[UH]3|51369[UH]3|51024[UH]2)",
    "",
    "",
    "-v 9,minutes"
  },
  { "Maxtor DiamondMax 40 VL Ultra ATA 100",
    "Maxtor 3(1024H1|1535H2|2049H2|3073H3|4098H4)( B)?",
    "",
    "",
    "-v 9,minutes"
  },
  { "Maxtor DiamondMax Plus 45 Ulta ATA 100",
    "Maxtor 5(4610H6|4098H6|3073H4|2049H3|1536H2|1369H2|1023H2)",
    "",
    "",
    "-v 9,minutes"
  },
  { "Maxtor DiamondMax 60 ATA 66",
    "Maxtor 9(1023U2|1536U2|2049U3|2305U3|3073U4|4610U6|6147U8)",
    "",
    "",
    "-v 9,minutes"
  },
  { "Maxtor DiamondMax 60 ATA 100",
    "Maxtor 9(1023H2|1536H2|2049H3|2305H3|3073H4|4098H6|4610H6|6147H8)",
    "",
    "",
    "-v 9,minutes"
  },
  { "Maxtor DiamondMax Plus 60",
    "Maxtor 5T0(60H6|40H4|30H3|20H2|10H1)",
    "",
    "",
    "-v 9,minutes"
  },
  { "Maxtor DiamondMax 80",
    "Maxtor (98196H8|96147H6)",
    "",
    "",
    "-v 9,minutes"
  },
  { "Maxtor DiamondMax 536DX",
    "Maxtor 4W(100H6|080H6|060H4|040H3|030H2)",
    "",
    "",
    "-v 9,minutes"
  },
  { "Maxtor DiamondMax Plus 8",
    "Maxtor 6(E0[234]|K04)0L0",
    "",
    "",
    "-v 9,minutes"
  },
  { "Maxtor DiamondMax 10 (ATA/133 and SATA/150)",
    "Maxtor 6(B(30|25|20|16|12|10|08)0[MPRS]|L(080[MLP]|(100|120)[MP]|160[MP]|200[MPRS]|250[RS]|300[RS]))0",
    "",
    "",
    "-v 9,minutes"
  },
  { "Maxtor DiamondMax 10 (SATA/300)",
    "Maxtor 6V(080E|160E|200E|250F|300F|320F)0",
    "", "", ""
  },
  { "Maxtor DiamondMax Plus 9",
    "Maxtor 6Y((060|080|120|160)L0|(060|080|120|160|200|250)P0|(060|080|120|160|200|250)M0)",
    "",
    "",
    "-v 9,minutes"
  },
  { "Maxtor DiamondMax 11",
    "Maxtor 6H[45]00[FR]0",
    "", "", ""
  },
  { "Maxtor DiamondMax 17",
    "Maxtor 6G(080L|160[PE])0",
    "", "", ""
  },
  { "Seagate Maxtor DiamondMax 20",
    "MAXTOR STM3(40|80|160)[28]1[12]0?AS?",
    "", "", ""
  },
  { "Seagate Maxtor DiamondMax 21", // tested with MAXTOR STM3250310AS/3.AAF
    "MAXTOR STM3(80[28]15|160215|250310|(250|320)820|320620|500630)AS?",
    "", "", ""
  },
  { "Seagate Maxtor DiamondMax 22", // fixed firmware
    "(MAXTOR )?STM3(500320|750330|1000340)AS?",
    "MX1A", // http://knowledge.seagate.com/articles/en_US/FAQ/207969en
    "", ""
  },
  { "Seagate Maxtor DiamondMax 22", // fixed firmware
    "(MAXTOR )?STM3(160813|320614|640323|1000334)AS?",
    "MX1B", // http://knowledge.seagate.com/articles/en_US/FAQ/207975en
    "", ""
  },
  { "Seagate Maxtor DiamondMax 22", // buggy firmware
    "(MAXTOR )?STM3(500320|750330|1000340)AS?",
    "MX15",
    "There are known problems with these drives,\n"
    "AND THIS FIRMWARE VERSION IS AFFECTED,\n"
    "see the following Seagate web pages:\n"
    "http://knowledge.seagate.com/articles/en_US/FAQ/207931en\n"
    "http://knowledge.seagate.com/articles/en_US/FAQ/207969en",
    ""
  },
  { "Seagate Maxtor DiamondMax 22", // unknown firmware
    "(MAXTOR )?STM3(160813|32061[34]|500320|640323|750330|10003(34|40))AS?",
    "",
    "There are known problems with these drives,\n"
    "see the following Seagate web pages:\n"
    "http://knowledge.seagate.com/articles/en_US/FAQ/207931en\n"
    "http://knowledge.seagate.com/articles/en_US/FAQ/207969en\n"
    "http://knowledge.seagate.com/articles/en_US/FAQ/207975en",
    ""
  },
  { "Seagate Maxtor DiamondMax 23", // new firmware
    "STM3((160|250)31|(320|500)41|(750|1000)52)8AS?",
    "CC3[D-Z]",
    "", ""
  },
  { "Seagate Maxtor DiamondMax 23", // unknown firmware
    "STM3((160|250)31|(320|500)41|(750|1000)52)8AS?",
    "",
    "A firmware update for this drive may be available,\n"
    "see the following Seagate web pages:\n"
    "http://knowledge.seagate.com/articles/en_US/FAQ/207931en\n"
    "http://knowledge.seagate.com/articles/en_US/FAQ/213911en",
    ""
  },
  { "Maxtor MaXLine Plus II",
    "Maxtor 7Y250[PM]0",
    "",
    "",
    "-v 9,minutes"
  },
  { "Maxtor MaXLine II",
    "Maxtor [45]A(25|30|32)0[JN]0",
    "",
    "",
    "-v 9,minutes"
  },
  { "Maxtor MaXLine III (ATA/133 and SATA/150)",
    "Maxtor 7L(25|30)0[SR]0",
    "",
    "",
    "-v 9,minutes"
  },
  { "Maxtor MaXLine III (SATA/300)",
    "Maxtor 7V(25|30)0F0",
    "", "", ""
  },
  { "Maxtor MaXLine Pro 500",  // There is also a 7H500R0 model, but I
    "Maxtor 7H500F0",               // haven't added it because I suspect
    "",                               // it might need vendoropts_9_minutes
    "", ""                            // and nobody has submitted a report yet
  },
  { "", // HITACHI_DK14FA-20B
    "HITACHI_DK14FA-20B",
    "",
    "",
    "-v 9,minutes -v 193,loadunload"
  },
  { "HITACHI Travelstar DK23XX/DK23XXB",
    "HITACHI_DK23..-..B?",
    "",
    "",
    "-v 9,minutes -v 193,loadunload"
  },
  { "Hitachi Endurastar J4K20/N4K20 (formerly DK23FA-20J)",
    "(HITACHI_DK23FA-20J|HTA422020F9AT[JN]0)",
    "",
    "",
    "-v 9,minutes -v 193,loadunload"
  },
  { "Hitachi Endurastar J4K30/N4K30",
    "HE[JN]4230[23]0F9AT00",
    "",
    "",
    "-v 9,minutes -v 193,loadunload"
  },
  { "Hitachi Travelstar C4K60",  // 1.8" slim drive
    "HTC4260[23]0G5CE00|HTC4260[56]0G8CE00",
    "",
    "",
    "-v 9,minutes -v 193,loadunload"
  },
  { "IBM Travelstar 4GT",
    "IBM-DTCA-2(324|409)0",
    "", "", ""
  },
  { "IBM Travelstar 6GN",
    "IBM-DBCA-20(324|486|648)0",
    "", "", ""
  },
  { "IBM Travelstar 25GS, 18GT, and 12GN",
    "IBM-DARA-2(25|18|15|12|09|06)000",
    "", "", ""
  },
  { "IBM Travelstar 14GS",
    "IBM-DCYA-214000",
    "", "", ""
  },
  { "IBM Travelstar 4LP",
    "IBM-DTNA-2(180|216)0",
    "", "", ""
  },
  { "IBM Travelstar 48GH, 30GN, and 15GN",
    "(IBM-|Hitachi )?IC25(T048ATDA05|N0(30|20|15|12|10|07|06|05)ATDA04)-.",
    "", "", ""
  },
  { "IBM Travelstar 32GH, 30GT, and 20GN",
    "IBM-DJSA-2(32|30|20|10|05)",
    "", "", ""
  },
  { "IBM Travelstar 4GN",
    "IBM-DKLA-2(216|324|432)0",
    "", "", ""
  },
  { "IBM/Hitachi Travelstar 60GH and 40GN",
    "(IBM-|Hitachi )?IC25(T060ATC[SX]05|N0[4321]0ATC[SX]04)-.",
    "", "", ""
  },
  { "IBM/Hitachi Travelstar 40GNX",
    "(IBM-|Hitachi )?IC25N0[42]0ATC[SX]05-.",
    "", "", ""
  },
  { "Hitachi Travelstar 80GN",
    "(Hitachi )?IC25N0[23468]0ATMR04-.",
    "", "", ""
  },
  { "Hitachi Travelstar 4K40",
    "(Hitachi )?HTS4240[234]0M9AT00",
    "", "", ""
  },
  { "Hitachi Travelstar 4K120",
    "(Hitachi )?(HTS4212(60|80|10|12)H9AT00|HTS421260G9AT00)",
    "", "", ""
  },
  { "Hitachi Travelstar 5K80",
    "(Hitachi )?HTS5480[8642]0M9AT00",
    "", "", ""
  },
  { "Hitachi Travelstar 5K100",
    "(Hitachi )?HTS5410[1864]0G9(AT|SA)00",
    "", "", ""
  },
  { "Hitachi Travelstar E5K100",
    "(Hitachi )?HTE541040G9(AT|SA)00",
    "", "", ""
  },
  { "Hitachi Travelstar 5K120",
    "(Hitachi )?HTS5412(60|80|10|12)H9(AT|SA)00",
    "", "", ""
  },
  { "Hitachi Travelstar 5K160",
    "(Hitachi |HITACHI )?HTS5416([468]0|1[26])J9(AT|SA)00",
    "", "", ""
  },
  { "Hitachi Travelstar E5K160",
    "(Hitachi )?HTE5416(12|16|60|80)J9(AT|SA)00",
    "", "", ""
  },
  { "Hitachi Travelstar 5K250",
    "(Hitachi |HITACHI )?HTS5425(80|12|16|20|25)K9(A3|SA)00",
    "", "", ""
  },
  { "Hitachi Travelstar 5K320", // tested with HITACHI HTS543232L9SA00/FB4ZC4EC,
    // Hitachi HTS543212L9SA02/FBBAC52F
    "(Hitachi |HITACHI )?HT(S|E)5432(80|12|16|25|32)L9(A3(00)?|SA0[012])",
    "", "", ""
  },
  { "Hitachi/HGST Travelstar Z5K320", // tested with Hitachi HTS543232A7A384/ES2OA70K
    "(Hitachi|HGST) HT[ES]5432(16|25|32)A7A38[145]",
    "", "", ""
  },
  { "Hitachi Travelstar 5K500.B", // tested with Hitachi HTS545050B9SA00/PB4OC60X
    "(Hitachi )?HT[ES]5450(12|16|25|32|40|50)B9(A30[01]|SA00)",
    "", "", ""
  },
  { "Hitachi/HGST Travelstar Z5K500", // tested with HGST HTS545050A7E380/GG2OAC90,
      // Hitachi HTS545032A7E380/GGBOA7A0, HGST HTS545050A7E680/GR2OA230,
      // APPLE HDD HTS545050A7E362/GG2AB990
    "(Hitachi|HGST|APPLE HDD) HT[ES]5450(25|32|50)A7E(362|38[01]|680)",
    "", "", ""
  },
  { "Hitachi/HGST Travelstar 5K750", // tested with Hitachi HTS547575A9E384/JE4OA60A,
       // APPLE HDD HTS547550A9E384/JE3AD70F
    "(Hitachi|APPLE HDD) HT[ES]5475(50|64|75)A9E38[14]",
    "", "", ""
  },
  { "HGST Travelstar 5K1000", // tested with HGST HTS541010A9E680/JA0OA560,
      // HGST HTS541075A9E680/JA2OA560
    "HGST HT[ES]5410(64|75|10)A9E68[01]",
    "", "", ""
  },
  { "HGST Travelstar Z5K1000", // tested with HGST HTS541010A7E630/SE0OA4A0
    "HGST HTS5410(75|10)A7E63[015]",
    "", "", ""
  },
  { "HGST Travelstar 5K1500", // tested with HGST HTS541515A9E630/KA0OA500
    "HGST HT[ES]541515A9E63[015]",
    "", "", ""
  },
  { "Hitachi Travelstar 7K60",
    "(Hitachi )?HTS726060M9AT00",
    "", "", ""
  },
  { "Hitachi Travelstar E7K60",
    "(Hitachi )?HTE7260[46]0M9AT00",
    "", "", ""
  },
  { "Hitachi Travelstar 7K100",
    "(Hitachi )?HTS7210[168]0G9(AT|SA)00",
    "", "", ""
  },
  { "Hitachi Travelstar E7K100",
    "(Hitachi )?HTE7210[168]0G9(AT|SA)00",
    "", "", ""
  },
  { "Hitachi Travelstar 7K200", // tested with HITACHI HTS722016K9SA00/DCDZC75A
    "(Hitachi |HITACHI )?HTS7220(80|10|12|16|20)K9(A3|SA)00",
    "", "", ""
  },
  { "Hitachi Travelstar 7K320", // tested with
    // HTS723225L9A360/FCDOC30F, HTS723216L9A362/FC2OC39F
    "(Hitachi )?HT[ES]7232(80|12|16|25|32)L9(A300|A36[02]|SA61)",
    "", "", ""
  },
  { "Hitachi Travelstar Z7K320", // tested with HITACHI HTS723232A7A364/EC2ZB70B
    "(HITACHI )?HT[ES]7232(16|25|32)A7A36[145]",
    "", "", ""
  },
  { "Hitachi Travelstar 7K500", // tested with Hitachi HTS725050A9A360/PC4OC70D,
    // HITACHI HTS725032A9A364/PC3ZC70F
    "(Hitachi |HITACHI )?HT[ES]7250(12|16|25|32|50)A9A36[02-5]",
    "", "", ""
  },
  { "Hitachi/HGST Travelstar Z7K500", // tested with HITACHI HTS725050A7E630/GH2ZB390,
      // HGST HTS725050A7E630/GH2OA420, HGST HTS725050A7E630/GH2OA530
    "(HITACHI|HGST) HT[ES]7250(25|32|50)A7E63[015]",
    "", "", ""
  },
  { "Hitachi/HGST Travelstar 7K750", // tested with Hitachi HTS727550A9E364/JF3OA0E0,
      // Hitachi HTS727575A9E364/JF4OA0D0
    "(Hitachi|HGST) HT[ES]7275(50|64|75)A9E36[14]",
    "", "", ""
  },
  { "HGST Travelstar 7K1000", // tested with HGST HTS721010A9E630/JB0OA3B0
    // HGST HTS721075A9E630/JB2OA3J0
    "HGST HT[ES]7210(10|75)A9E63[01]",
    "", "", ""
  },
  { "IBM Deskstar 14GXP and 16GP",
    "IBM-DTTA-3(7101|7129|7144|5032|5043|5064|5084|5101|5129|5168)0",
    "", "", ""
  },
  { "IBM Deskstar 25GP and 22GXP",
    "IBM-DJNA-3(5(101|152|203|250)|7(091|135|180|220))0",
    "", "", ""
  },
  { "IBM Deskstar 37GP and 34GXP",
    "IBM-DPTA-3(5(375|300|225|150)|7(342|273|205|136))0",
    "", "", ""
  },
  { "IBM/Hitachi Deskstar 120GXP",
    "(IBM-)?IC35L((020|040|060|080|120)AVVA|0[24]0AVVN)07-[01]",
    "", "", ""
  },
  { "IBM/Hitachi Deskstar GXP-180",
    "(IBM-)?IC35L(030|060|090|120|180)AVV207-[01]",
    "", "", ""
  },
  { "Hitachi CinemaStar 5K320", // tested with Hitachi HCS5C3225SLA380/STBOA37H
    "Hitachi HCS5C32(25|32)SLA380",
    "", "", ""
  },
  { "Hitachi CinemaStar 5K1000", // Hitachi HCS5C1010CLA382/JC4OA3EA
    "Hitachi HCS5C10(10|75|50|32|25|16)CLA382",
    "", "", ""
  },
  { "Hitachi Deskstar 5K3000", // tested with HDS5C3030ALA630/MEAOA5C0,
       // Hitachi HDS5C3020BLE630/MZ4OAAB0 (OEM, Toshiba Canvio Desktop)
    "(Hitachi )?HDS5C30(15|20|30)(ALA|BLE)63[02].*",
    "", "", ""
  },
  { "Hitachi Deskstar 5K4000", // tested with HDS5C4040ALE630/MPAOA250
    "(Hitachi )?HDS5C40(30|40)ALE63[01].*",
    "", "", ""
  },
  { "Hitachi Deskstar 7K80",
    "(Hitachi )?HDS7280([48]0PLAT20|(40)?PLA320|80PLA380).*",
    "", "", ""
  },
  { "Hitachi Deskstar 7K160",
    "(Hitachi )?HDS7216(80|16)PLA[3T]80.*",
    "", "", ""
  },
  { "Hitachi Deskstar 7K250",
    "(Hitachi )?HDS7225((40|80|12|16)VLAT20|(12|16|25)VLAT80|(80|12|16|25)VLSA80)",
    "", "", ""
  },
  { "Hitachi Deskstar 7K250 (SUN branded)",
    "HITACHI HDS7225SBSUN250G.*",
    "", "", ""
  },
  { "Hitachi Deskstar T7K250",
    "(Hitachi )?HDT7225((25|20|16)DLA(T80|380))",
    "", "", ""
  },
  { "Hitachi Deskstar 7K400",
    "(Hitachi )?HDS724040KL(AT|SA)80",
    "", "", ""
  },
  { "Hitachi Deskstar 7K500",
    "(Hitachi )?HDS725050KLA(360|T80)",
    "", "", ""
  },
  { "Hitachi Deskstar P7K500",
    "(Hitachi )?HDP7250(16|25|32|40|50)GLA(36|38|T8)0",
    "", "", ""
  },
  { "Hitachi Deskstar T7K500",
    "(Hitachi )?HDT7250(25|32|40|50)VLA(360|380|T80)",
    "", "", ""
  },
  { "Hitachi Deskstar 7K1000",
    "(Hitachi )?HDS7210(50|75|10)KLA330",
    "", "", ""
  },
  { "Hitachi Deskstar 7K1000.B",
    "(Hitachi )?HDT7210((16|25)SLA380|(32|50|64|75|10)SLA360)",
    "", "", ""
  },
  { "Hitachi Deskstar 7K1000.C", // tested with Hitachi HDS721010CLA330/JP4OA3MA,
      // Hitachi HDS721025CLA682/JP1OA41A
    "(Hitachi )?HDS7210((16|25)CLA[36]82|(32|50)CLA[36]62|(64|75|10)CLA[36]3[02])",
    "", "", ""
  },
  { "Hitachi Deskstar 7K1000.D", // tested with HDS721010DLE630/MS2OA5Q0
    "Hitachi HDS7210(25|32|50|75|10)DLE630",
    "", "", ""
  },
  { "Hitachi Deskstar E7K1000", // tested with HDE721010SLA330/ST6OA31B
    "Hitachi HDE7210(50|75|10)SLA330",
    "", "", ""
  },
  { "Hitachi Deskstar 7K2000",
    "Hitachi HDS722020ALA330",
    "", "", ""
  },
  { "Hitachi Deskstar 7K3000", // tested with Hitachi HDS723030ALA640/MKAOA3B0,
      // Hitachi HDS723030BLE640/MX6OAAB0
    "Hitachi HDS7230((15|20)BLA642|30ALA640|30BLE640)",
    "", "", ""
  },
  { "Hitachi/HGST Deskstar 7K4000", // tested with Hitachi HDS724040ALE640/MJAOA250,
      // HGST HDS724040ALE640/MJAOA580
    "(Hitachi|HGST) HDS724040ALE640",
    "", "", ""
  },
  { "HGST Deskstar NAS", // tested with HGST HDN724040ALE640/MJAOA5E0,
       // HGST HDN726050ALE610/APGNT517, HGST HDN726060ALE610/APGNT517
       // HGST HDN726040ALE614/APGNW7JH, HGST HDN726060ALE614/K1HE594D
    "HGST HDN72(4030|4040|6040|6050|6060)ALE6(10|14|40|04)",
    "", "", ""
  },
  { "Hitachi Ultrastar A7K1000", // tested with
    // HUA721010KLA330      44X2459 42C0424IBM/GKAOAB4A
    "(Hitachi )?HUA7210(50|75|10)KLA330.*",
    "", "", ""
  },
  { "Hitachi Ultrastar A7K2000", // tested with
    // HUA722010CLA330      43W7629 42C0401IBM
    "(Hitachi )?HUA7220(50|10|20)[AC]LA33[01].*",
    "", "", ""
  },
  { "Hitachi Ultrastar 7K3000", // tested with Hitachi HUA723030ALA640/MKAOA580,
      // Hitachi HUA723020ALA641/MK7OA840
    "Hitachi HUA7230(20|30)ALA64[01]",
    "", "", ""
  },
  { "Hitachi/HGST Ultrastar 7K4000", // tested with Hitachi HUS724040ALE640/MJAOA3B0,
      // HGST HUS724040ALE640/MJAOA580, HGST HUS724020ALA640/MF6OAA70
    "(Hitachi|HGST) HUS7240(20|30|40)AL[AE]64[01]",
    "", "", ""
  },
  { "Hitachi/HGST Ultrastar 7K2", //
    "(Hitachi|HGST) HUS722T[12]TALA604",
    "", "",
    "-v 16,raw48,Gas_Gauge"
  },
  { "HGST Ultrastar 7K6000", // tested with HGST HUS726060ALE614/APGNW517
    "HGST HUS7260[2456]0AL[AEN]61[014]",
    "", "", ""
  },
  { "HGST Ultrastar He6", // tested with HGST HUS726060ALA640/AHGNT1E2
    "HGST HUS726060ALA64[01]",
    "", "",
    "-v 22,raw48,Helium_Level"
  },
  { "HGST Ultrastar He8", // tested with HGST HUH728060ALE600/GR2OA230
    "HGST HUH7280(60|80)AL[EN]60[014]",
    "", "",
    "-v 22,raw48,Helium_Level"
  },
  { "HGST Ultrastar He10", // tested with HGST HUH7210100ALE600/0F27452
    "HGST HUH7210(08|10)AL[EN]60[014]",
    "", "",
    "-v 22,raw48,Helium_Level"
  },
  { "HGST Ultrastar DC HC520 (He12)", // tested with HGST HUH721212ALE600/LEGNT3D0
    "HGST HUH721212AL[EN]60[014]",
    "", "",
    "-v 22,raw48,Helium_Level"
  },
  { "HGST MegaScale 4000", // tested with HGST HMS5C4040ALE640/MPAOA580
    "HGST HMS5C4040[AB]LE64[01]", // B = DC 4000.B
    "", "", ""
  },
  { "Toshiba 2.5\" HDD (10-20 GB)",
    "TOSHIBA MK(101[67]GAP|15[67]GAP|20(1[678]GAP|(18|23)GAS))",
    "", "", ""
  },
  { "Toshiba 2.5\" HDD (30-60 GB)",
    "TOSHIBA MK((6034|4032)GSX|(6034|4032)GAX|(6026|4026|4019|3019)GAXB?|(6025|6021|4025|4021|4018|3025|3021|3018)GAS|(4036|3029)GACE?|(4018|3017)GAP)",
    "", "", ""
  },
  { "Toshiba 2.5\" HDD (80 GB and above)",
    "TOSHIBA MK(80(25GAS|26GAX|32GAX|32GSX)|10(31GAS|32GAX)|12(33GAS|34G[AS]X)|2035GSS)",
    "", "", ""
  },
  { "Toshiba 2.5\" HDD MK..37GSX", // tested with TOSHIBA MK1637GSX/DL032C
    "TOSHIBA MK(12|16)37GSX",
    "", "", ""
  },
  { "Toshiba 2.5\" HDD MK..46GSX", // tested with TOSHIBA MK1246GSX/LB213M
    "TOSHIBA MK(80|12|16|25)46GSX",
    "", "", ""
  },
  { "Toshiba 2.5\" HDD MK..50GACY", // tested with TOSHIBA MK8050GACY/TF105A
    "TOSHIBA MK8050GACY",
    "", "", ""
  },
  { "Toshiba 2.5\" HDD MK..34GSX", // tested with TOSHIBA MK8034GSX/AH301E
    "TOSHIBA MK(80|12|10)34GSX",
    "", "", ""
  },
  //
  { "Toshiba 2.5\" HDD MK..32GSX", // tested with TOSHIBA MK1032GSX/AS021G
    "TOSHIBA MK(10|80|60|40)32GSX",
    "", "", ""
  },
  { "Toshiba 2.5\" HDD MK..51GSY", // tested with TOSHIBA MK1251GSY/LD101D
    "TOSHIBA MK(80|12|16|25)51GSY",
    "",
    "",
    "-v 9,minutes"
  },
  { "Toshiba 2.5\" HDD MK..52GSX",
    "TOSHIBA MK(80|12|16|25|32)52GSX",
    "", "", ""
  },
  { "Toshiba 2.5\" HDD MK..55GSX", // tested with TOSHIBA MK5055GSX/FG001A, MK3255GSXF/FH115B
    "TOSHIBA MK(12|16|25|32|40|50)55GSXF?",
    "", "", ""
  },
  { "Toshiba 2.5\" HDD MK..56GSY", // tested with TOSHIBA MK2556GSYF/LJ001D
    "TOSHIBA MK(16|25|32|50)56GSYF?",
    "",
    "",
    "-v 9,minutes"
  },
  { "Toshiba 2.5\" HDD MK..59GSXP (AF)",
    "TOSHIBA MK(32|50|64|75)59GSXP?",
    "", "", ""
  },
  { "Toshiba 2.5\" HDD MK..59GSM (AF)",
    "TOSHIBA MK(75|10)59GSM",
    "", "", ""
  },
  { "Toshiba 2.5\" HDD MK..61GSY[N]", // tested with TOSHIBA MK5061GSY/MC102E, MK5061GSYN/MH000A,
      // TOSHIBA MK2561GSYN/MH000D
    "TOSHIBA MK(16|25|32|50|64)61GSYN?",
    "",
    "",
    "-v 9,minutes" // TOSHIBA MK2561GSYN/MH000D
  },
  { "Toshiba 2.5\" HDD MK..61GSYB", // tested with TOSHIBA MK5061GSYB/ME0A
    "TOSHIBA MK(16|25|32|50|64)61GSYB",
    "", "", ""
  },
  { "Toshiba 2.5\" HDD MK..65GSX", // tested with TOSHIBA MK5065GSX/GJ003A, MK3265GSXN/GH012H,
      // MK5065GSXF/GP006B, MK2565GSX H/GJ003A
    "TOSHIBA MK(16|25|32|50|64)65GSX[FN]?( H)?", // "... H" = USB ?
    "", "", ""
  },
  { "Toshiba 2.5\" HDD MK..75GSX", // tested with TOSHIBA MK7575GSX/GT001C
    "TOSHIBA MK(32|50|64|75)75GSX",
    "", "", ""
  },
  { "Toshiba 2.5\" HDD MK..76GSX", // tested with TOSHIBA MK3276GSX/GS002D
    "TOSHIBA MK(16|25|32|50|64)76GSX",
    "",
    "",
    "-v 9,minutes"
  },
  { "Toshiba 2.5\" HDD MQ01ABB...", // tested with TOSHIBA MQ01ABB200/AY000U
    "TOSHIBA MQ01ABB(100|150|200)",
    "", "", ""
  },
  { "Toshiba 2.5\" HDD MQ01ABC...", // tested with TOSHIBA MQ01ABC150/AQ001U
    "TOSHIBA MQ01ABC(100|150|200)",
    "", "", ""
  },
  { "Toshiba 2.5\" HDD MQ01ABD...", // tested with TOSHIBA MQ01ABD100/AX001U,
      // TOSHIBA MQ01ABD100V/AX001Q
    "TOSHIBA MQ01ABD(025|032|050|064|075|100)V?",
    "", "", ""
  },
  { "Toshiba 2.5\" HDD MQ01ABF...", // tested with TOSHIBA MQ01ABF050/AM001J
    "TOSHIBA MQ01ABF(050|075|100)",
    "", "", ""
  },
  { "Toshiba 2.5\" HDD MQ01UBB... (USB 3.0)", // tested with TOSHIBA MQ01UBB200/AY000U (0x0480:0xa100),
      // TOSHIBA MQ01UBB200/34MATMZ5T (0x05ac:0x8406)
    "TOSHIBA MQ01UBB200",
    "", "", ""
  },
  { "Toshiba 2.5\" HDD MQ01UBD... (USB 3.0)", // tested with TOSHIBA MQ01UBD050/AX001U (0x0480:0xa007),
      // TOSHIBA MQ01UBD100/AX001U (0x0480:0x0201, 0x0480:0xa200),
      // TOSHIBA MQ01UBD050/AX101U (0x0480:0xa202)
    "TOSHIBA MQ01UBD(050|075|100)",
    "", "", ""
  },
  { "Toshiba 2.5\" HDD MQ03ABB...", // tested with TOSHIBA MQ03ABB300
    "TOSHIBA MQ03ABB[23]00",
    "", "", ""
  },
  { "Toshiba 2.5\" HDD MQ03UBB...", // tested with TOSHIBA MQ03UBB200/37I7T0NJT
    "TOSHIBA MQ03UBB(300|200|250)",
    "", "", ""
  },
  { "Toshiba 3.5\" HDD MK.002TSKB", // tested with TOSHIBA MK1002TSKB/MT1A
    "TOSHIBA MK(10|20)02TSKB",
    "", "", ""
  },
  { "Toshiba 3.5\" MG03ACAxxx(Y) Enterprise HDD", // tested with TOSHIBA MG03ACA100/FL1A
    "TOSHIBA MG03ACA[1234]00Y?",
    "", "", ""
  },
  { "Toshiba 3.5\" MD04ACA... Enterprise HDD", // tested with TOSHIBA MD04ACA500/FP1A
    "TOSHIBA MD04ACA[2345]00",
    "", "", ""
  },
  { "Toshiba 3.5\" MG04ACA... Enterprise HDD", // tested with TOSHIBA MG04ACA600A/FS2B
    "TOSHIBA MG04ACA[23456]00[AE].?",
    "", "", ""
  },
  { "Toshiba 3.5\" DT01ABA... Desktop HDD", // tested with TOSHIBA DT01ABA300/MZ6OABB0
    "TOSHIBA DT01ABA(100|150|200|300)",
    "", "", ""
  },
  { "Toshiba 3.5\" DT01ACA... Desktop HDD", // tested with TOSHIBA DT01ACA100/MS2OA750,
      // TOSHIBA DT01ACA200/MX4OABB0, TOSHIBA DT01ACA300/MX6OABB0
    "TOSHIBA DT01ACA(025|032|050|075|100|150|200|300)",
    "", "", ""
  },
  { "Toshiba X300", // tested with TOSHIBA HDWE160/FS2A
    "TOSHIBA HDWE1[456]0",
    "", "", ""
  },
  { "Toshiba P300", // tested with TOSHIBA HDWD120/MX4OACF0
    "TOSHIBA HDWD1(30|20|10|05)",
    "", "", ""
  },
  { "Toshiba 1.8\" HDD",
    "TOSHIBA MK[23468]00[4-9]GA[HL]",
    "", "", ""
  },
  { "Toshiba 1.8\" HDD MK..29GSG",
    "TOSHIBA MK(12|16|25)29GSG",
    "", "", ""
  },
  { "", // TOSHIBA MK6022GAX
    "TOSHIBA MK6022GAX",
    "", "", ""
  },
  { "Toshiba HK4R Series SSD", // TOSHIBA THNSN8960PCSE/8EET6101
    "TOSHIBA THNSN8(120P|240P|480P|960P|1Q92)CSE",
    "", "", 
    "-v 167,raw48,SSD_Protect_Mode "
    "-v 168,raw48,SATA_PHY_Error_Count "
    "-v 169,raw48,Bad_Block_Count "
    "-v 173,raw48,Erase_Count "
  },
  { "Toshiba HG6 Series SSD", // TOSHIBA THNSNJ512GCST/JTRA0102
    // http://www.farnell.com/datasheets/1852757.pdf
    // TOSHIBA THNSFJ256GCSU/JULA1102
    // TOSHIBA THNSFJ256GDNU A/JYLA1102
    "TOSHIBA THNS[NF]J(060|128|256|512)G[BCAM8VD][SCN][TU].*",
    "", "", 
    "-v 167,raw48,SSD_Protect_Mode "
    "-v 168,raw48,SATA_PHY_Error_Count "
    "-v 169,raw48,Bad_Block_Count "
    "-v 173,raw48,Erase_Count "
  },
  { "", // TOSHIBA MK6409MAV
    "TOSHIBA MK6409MAV",
    "", "", ""
  },
  { "Toshiba MKx019GAXB (SUN branded)",
    "TOS MK[34]019GAXB SUN[34]0G",
    "", "", ""
  },
  { "Seagate Momentus",
    "ST9(20|28|40|48)11A",
    "", "", ""
  },
  { "Seagate Momentus 42",
    "ST9(2014|3015|4019)A",
    "", "", ""
  },
  { "Seagate Momentus 4200.2", // tested with ST960812A/3.05
    "ST9(100822|808210|60812|50212|402113|30219)A",
    "", "", ""
  },
  { "Seagate Momentus 5400.2",
    "ST9(808211|6082[12]|408114|308110|120821|10082[34]|8823|6812|4813|3811)AS?",
    "", "", ""
  },
  { "Seagate Momentus 5400.3",
    "ST9(4081[45]|6081[35]|8081[15]|100828|120822|160821)AS?",
    "", "", ""
  },
  { "Seagate Momentus 5400.3 ED",
    "ST9(4081[45]|6081[35]|8081[15]|100828|120822|160821)AB",
    "", "", ""
  },
  { "Seagate Momentus 5400.4",
    "ST9(120817|(160|200|250)827)AS",
    "", "", ""
  },
  { "Seagate Momentus 5400.5",
    "ST9((80|120|160)310|(250|320)320)AS",
    "", "", ""
  },
  { "Seagate Momentus 5400.6",
    "ST9(80313|160(301|314)|(12|25)0315|250317|(320|500)325|500327|640320)ASG?",
    "", "",
    "-F xerrorlba" // ST9500325AS/0002SDM1 (ticket #1094)
  },
  { "Seagate Momentus 5400.7",
    "ST9(160316|(250|320)310|(500|640)320)AS",
    "", "", ""
  },
  { "Seagate Momentus 5400.7 (AF)", // tested with ST9640322AS/0001BSM2
      // (device reports 4KiB LPS with 1 sector offset)
    "ST9(320312|400321|640322|750423)AS",
    "", "", ""
  },
  { "Seagate Momentus 5400 PSD", // Hybrid drives
    "ST9(808212|(120|160)8220)AS",
    "", "", ""
  },
  { "Seagate Momentus 7200.1",
    "ST9(10021|80825|6023|4015)AS?",
    "", "", ""
  },
  { "Seagate Momentus 7200.2",
    "ST9(80813|100821|120823|160823|200420)ASG?",
    "", "", ""
  },
  { "Seagate Momentus 7200.3",
    "ST9((80|120|160)411|(250|320)421)ASG?",
    "", "", ""
  },
  { "Seagate Momentus 7200.4",
    "ST9(160412|250410|320423|500420)ASG?",
    "", "", ""
  },
  { "Seagate Momentus 7200 FDE.2",
    "ST9((160413|25041[12]|320426|50042[12])AS|(16041[489]|2504[16]4|32042[67]|500426)ASG)",
    "", "", ""
  },
  { "Seagate Momentus 7200.5", // tested with ST9750420AS/0001SDM5, ST9750420AS/0002SDM1
    "ST9(50042[34]|64042[012]|75042[02])ASG?",
    "", "", ""
  },
  { "Seagate Momentus XT", // fixed firmware
    "ST9(2505610|3205620|5005620)AS",
    "SD2[68]", // http://knowledge.seagate.com/articles/en_US/FAQ/215451en
    "", ""
  },
  { "Seagate Momentus XT", // buggy firmware, tested with ST92505610AS/SD24
    "ST9(2505610|3205620|5005620)AS",
    "SD2[45]",
    "These drives may corrupt large files,\n"
    "AND THIS FIRMWARE VERSION IS AFFECTED,\n"
    "see the following web pages for details:\n"
    "http://knowledge.seagate.com/articles/en_US/FAQ/215451en\n"
    "https://superuser.com/questions/313447/seagate-momentus-xt-corrupting-files-linux-and-mac",
    ""
  },
  { "Seagate Momentus XT", // unknown firmware
    "ST9(2505610|3205620|5005620)AS",
    "",
    "These drives may corrupt large files,\n"
    "see the following web pages for details:\n"
    "http://knowledge.seagate.com/articles/en_US/FAQ/215451en\n"
    "https://superuser.com/questions/313447/seagate-momentus-xt-corrupting-files-linux-and-mac",
    ""
  },
  { "Seagate Momentus XT (AF)", // tested with ST750LX003-1AC154/SM12
    "ST750LX003-.*",
    "", "", ""
  },
  { "Seagate Momentus Thin", // tested with ST320LT007-9ZV142/0004LVM1
    "ST(160|250|320)LT0(07|09|11|14)-.*",
    "", "", ""
  },
  { "Seagate Laptop HDD", // tested with ST500LT012-9WS142/0001SDM1,
      // ST500LM021-1KJ152/0002LIM1, ST4000LM016-1N2170/0003
    "ST((25|32|50)0LT0(12|15|25)|(32|50)0LM0(10|21)|[34]000LM016)-.*",
    "", "", ""
  },
  { "Seagate Laptop SSHD", // tested with ST500LM000-1EJ162/SM11
    "ST(500|1000)LM0(00|14)-.*",
    "", "", ""
  },
  { "Seagate Medalist 1010, 1720, 1721, 2120, 3230 and 4340",  // ATA2, with -t permissive
    "ST3(1010|1720|1721|2120|3230|4340)A",
    "", "", ""
  },
  { "Seagate Medalist 2110, 3221, 4321, 6531, and 8641",
    "ST3(2110|3221|4321|6531|8641)A",
    "", "", ""
  },
  { "Seagate U4",
    "ST3(2112|4311|6421|8421)A",
    "", "", ""
  },
  { "Seagate U5",
    "ST3(40823|30621|20413|15311|10211)A",
    "", "", ""
  },
  { "Seagate U6",
    "ST3(8002|6002|4081|3061|2041)0A",
    "", "", ""
  },
  { "Seagate U7",
    "ST3(30012|40012|60012|80022|120020)A",
    "", "", ""
  },
  { "Seagate U8",
    "ST3(4313|6811|8410|4313|13021|17221)A",
    "", "", ""
  },
  { "Seagate U9", // tested with ST3160022ACE/9.51
    "ST3(80012|120025|160022)A(CE)?",
    "", "", ""
  },
  { "Seagate U10",
    "ST3(20423|15323|10212)A",
    "", "", ""
  },
  { "Seagate UX",
    "ST3(10014A(CE)?|20014A)",
    "", "", ""
  },
  { "Seagate Barracuda ATA",
    "ST3(2804|2724|2043|1362|1022|681)0A",
    "", "", ""
  },
  { "Seagate Barracuda ATA II",
    "ST3(3063|2042|1532|1021)0A",
    "", "", ""
  },
  { "Seagate Barracuda ATA III",
    "ST3(40824|30620|20414|15310|10215)A",
    "", "", ""
  },
  { "Seagate Barracuda ATA IV",
    "ST3(20011|30011|40016|60021|80021)A",
    "", "", ""
  },
  { "Seagate Barracuda ATA V",
    "ST3(12002(3A|4A|9A|3AS)|800(23A|15A|23AS)|60(015A|210A)|40017A)",
    "", "", ""
  },
  { "Seagate Barracuda 5400.1",
    "ST340015A",
    "", "", ""
  },
  { "Seagate Barracuda 7200.7 and 7200.7 Plus", // tested with "ST380819AS          39M3701 39M0171 IBM"/3.03
    "ST3(200021A|200822AS?|16002[13]AS?|12002[26]AS?|1[26]082[78]AS|8001[13]AS?|8081[79]AS|60014A|40111AS|40014AS?)( .* IBM)?",
    "", "", ""
  },
  { "Seagate Barracuda 7200.8",
    "ST3(400[68]32|300[68]31|250[68]23|200826)AS?",
    "", "", ""
  },
  { "Seagate Barracuda 7200.9",
    "ST3(402111?|80[28]110?|120[28]1[0134]|160[28]1[012]|200827|250[68]24|300[68]22|(320|400)[68]33|500[68](32|41))AS?.*",
    "", "", ""
  },
  { "Seagate Barracuda 7200.10",
    "ST3((80|160)[28]15|200820|250[34]10|(250|300|320|400)[68]20|360320|500[68]30|750[68]40)AS?",
    "", "", ""
  },
  { "Seagate Barracuda 7200.11", // unaffected firmware
    "ST3(160813|320[68]13|500[368]20|640[36]23|640[35]30|750[36]30|1000(333|[36]40)|1500341)AS?",
    "CC.?.?", // http://knowledge.seagate.com/articles/en_US/FAQ/207957en
    "", ""
  },
  { "Seagate Barracuda 7200.11", // fixed firmware
    "ST3(500[368]20|750[36]30|1000340)AS?",
    "SD1A", // http://knowledge.seagate.com/articles/en_US/FAQ/207951en
    "", ""
  },
  { "Seagate Barracuda 7200.11", // fixed firmware
    "ST3(160813|320[68]13|640[36]23|1000333|1500341)AS?",
    "SD[12]B", // http://knowledge.seagate.com/articles/en_US/FAQ/207957en
    "", ""
  },
  { "Seagate Barracuda 7200.11", // buggy or fixed firmware
    "ST3(500[368]20|640[35]30|750[36]30|1000340)AS?",
    "(AD14|SD1[5-9]|SD81)",
    "There are known problems with these drives,\n"
    "THIS DRIVE MAY OR MAY NOT BE AFFECTED,\n"
    "see the following web pages for details:\n"
    "http://knowledge.seagate.com/articles/en_US/FAQ/207931en\n"
    "http://knowledge.seagate.com/articles/en_US/FAQ/207951en\n"
    "https://bugs.debian.org/cgi-bin/bugreport.cgi?bug=632758",
    ""
  },
  { "Seagate Barracuda 7200.11", // unknown firmware
    "ST3(160813|320[68]13|500[368]20|640[36]23|640[35]30|750[36]30|1000(333|[36]40)|1500341)AS?",
    "",
    "There are known problems with these drives,\n"
    "see the following Seagate web pages:\n"
    "http://knowledge.seagate.com/articles/en_US/FAQ/207931en\n"
    "http://knowledge.seagate.com/articles/en_US/FAQ/207951en\n"
    "http://knowledge.seagate.com/articles/en_US/FAQ/207957en",
    ""
  },
  { "Seagate Barracuda 7200.12", // new firmware
    "ST3(160318|250318|320418|50041[08]|750528|1000528)AS",
    "CC4[9A-Z]",
    "", ""
  },
  { "Seagate Barracuda 7200.12", // unknown firmware
    "ST3(160318|250318|320418|50041[08]|750528|1000528)AS",
    "",
    "A firmware update for this drive may be available,\n"
    "see the following Seagate web pages:\n"
    "http://knowledge.seagate.com/articles/en_US/FAQ/207931en\n"
    "http://knowledge.seagate.com/articles/en_US/FAQ/213891en",
    ""
  },
  { "Seagate Barracuda 7200.12", // tested with ST3250312AS/JC45, ST31000524AS/JC45,
      // ST3500413AS/JC4B, ST3750525AS/JC4B
      // ST3160316AS/JC45
      // Possible options: ST31000524AS, ST3500413AS, ST3250312AS ,
      // ST3750525AS, ST3320413AS, ST3160316AS
    "ST3(160318|25031[128]|320418|50041[038]|750(518|52[358])|100052[348]|320413|160316)AS",
    "", "", ""
  },
  { "Seagate Barracuda XT", // tested with ST32000641AS/CC13,
      // ST4000DX000-1C5160/CC42
    "ST(3(2000641|3000651)AS|4000DX000-.*)",
    "", "", ""
  },
  { "Seagate Barracuda 7200.14 (AF)", // new firmware, tested with
      // ST3000DM001-9YN166/CC4H, ST3000DM001-9YN166/CC9E
    "ST(1000|1500|2000|2500|3000)DM00[1-3]-9YN16.",
    "CC(4[H-Z]|[5-9A-Z]..*)", // >= "CC4H"
    "",
    "-v 188,raw16 -v 240,msec24hour32" // tested with ST3000DM001-9YN166/CC4H
  },
  { "Seagate Barracuda 7200.14 (AF)", // old firmware, tested with
      // ST1000DM003-9YN162/CC46
    "ST(1000|1500|2000|2500|3000)DM00[1-3]-9YN16.",
    "CC4[679CG]",
    "A firmware update for this drive is available,\n"
    "see the following Seagate web pages:\n"
    "http://knowledge.seagate.com/articles/en_US/FAQ/207931en\n"
    "http://knowledge.seagate.com/articles/en_US/FAQ/223651en",
    "-v 188,raw16 -v 240,msec24hour32"
  },
  { "Seagate Barracuda 7200.14 (AF)", // unknown firmware
    "ST(1000|1500|2000|2500|3000)DM00[1-3]-9YN16.",
    "",
    "A firmware update for this drive may be available,\n"
    "see the following Seagate web pages:\n"
    "http://knowledge.seagate.com/articles/en_US/FAQ/207931en\n"
    "http://knowledge.seagate.com/articles/en_US/FAQ/223651en",
    "-v 188,raw16 -v 240,msec24hour32"
  },
  { "Seagate Barracuda 7200.14 (AF)", // different part number, tested with
      // ST1000DM003-1CH162/CC47, ST1000DM003-1CH162/CC49, ST2000DM001-1CH164/CC24,
      // ST1000DM000-9TS15E/CC92, APPLE HDD ST3000DM001/AP15 (no attr 240)
    "ST(1000|1500|2000|2500|3000)DM00[0-3]-.*|"
    "APPLE HDD ST3000DM001",
    "", "",
    "-v 188,raw16 -v 240,msec24hour32"
  },
  // should be ST4000DM005, ST3000DM008,ST3000DM009,ST2000DM006,ST2000DM007
  // ST1000DM010, ST500DM009
  // tested: ST3000DM008-2DM166/CC26
  { "Seagate Barracuda 3.5", // tested on ST1000DM010-2EP102/Z9ACZM97
    "ST(4000DM00[45]|3000DM008|3000DM009|2000DM006|2000DM007|1000DM010|500DM009)-.*",
    "", "",
    "-v 188,raw16 -v 240,msec24hour32"
  },
  // ST8000DM004, ST6000DM003, ST4000DM004, ST3000DM007, ST2000DM005
  { "Seagate Barracuda Compute", // tested on ST8000DM004-2CX188/0001
    "ST(8000DM004|6000DM003|4000DM004|3000DM007|2000DM005)-.*",
    "", "",
    ""
  },
  { "Seagate Barracuda Pro", // tested on ST8000DM004-2CX188/0001
    "ST(8000DM005|6000DM004|4000DM006|2000DM009)-.*",
    "", "",
    "-v 188,raw16 -v 240,msec24hour32"
  },
  { "Seagate Barracuda 7200.14 (AF)", // < 1TB, tested with ST250DM000-1BC141
    "ST(250|320|500|750)DM00[0-3]-.*",
    "", "",
    "-v 188,raw16 -v 240,msec24hour32"
  },
  { "Seagate Desktop HDD.15", // tested with ST4000DM000-1CD168/CC43, ST5000DM000-1FK178/CC44,
      // ST6000DM001-1XY17Z/CC48
    "ST[4568]000DM00[012]-.*",
    "", "",
    "-v 188,raw16 -v 240,msec24hour32"
  },
  { "Seagate Desktop SSHD", // tested with ST2000DX001-1CM164/CC43
    "ST[124]000DX001-.*",
    "", "",
    "-v 188,raw16 -v 240,msec24hour32"
  },
  { "Seagate Barracuda LP", // new firmware
    "ST3(500412|1000520|1500541|2000542)AS",
    "CC3[5-9A-Z]",
    "", ""
  },
  { "Seagate Barracuda LP", // unknown firmware
    "ST3(500412|1000520|1500541|2000542)AS",
    "",
    "A firmware update for this drive may be available,\n"
    "see the following Seagate web pages:\n"
    "http://knowledge.seagate.com/articles/en_US/FAQ/207931en\n"
    "http://knowledge.seagate.com/articles/en_US/FAQ/213915en",
    ""
  },
  { "Seagate Barracuda Green (AF)", // new firmware
    "ST((10|15|20)00DL00[123])-.*",
    "CC(3[2-9A-Z]|[4-9A-Z]..*)", // >= "CC32"
    "", ""
  },
  { "Seagate Barracuda Green (AF)", // unknown firmware
    "ST((10|15|20)00DL00[123])-.*",
    "",
    "A firmware update for this drive may be available,\n"
    "see the following Seagate web pages:\n"
    "http://knowledge.seagate.com/articles/en_US/FAQ/207931en\n"
    "http://knowledge.seagate.com/articles/en_US/FAQ/218171en",
    ""
  },
  { "Seagate Barracuda ES",
    "ST3(250[68]2|32062|40062|50063|75064)0NS",
    "", "", ""
  },
  // ST5000LM000, ST4000LM024, ST3000LM024, ST2000LM015, ST1000LM048, ST500LM030
  { "Seagate Barracuda 2.5 5400", // ST2000LM015-2E8174/SDM1, ST4000LM024-2AN17V/0001
    "ST(5000LM000|[34]000LM024|2000LM015|1000LM048|500LM030)-.*",
    "",
    "",
    "-v 183,raw48,SATA_Downshift_Count "
  },
  { "Seagate Barracuda ES.2", // fixed firmware
    "ST3(25031|50032|75033|100034)0NS",
    "SN[01]6|"         // http://knowledge.seagate.com/articles/en_US/FAQ/207963en
    "MA(0[^7]|[^0].)", // http://dellfirmware.seagate.com/dell_firmware/DellFirmwareRequest.jsp
    "", ""             //        ^^^^^^^^^^^^ down (no DNS A record)
  },
  { "Seagate Barracuda ES.2", // buggy firmware (Dell)
    "ST3(25031|50032|75033|100034)0NS",
    "MA07",
    "There are known problems with these drives,\n"
    "AND THIS FIRMWARE VERSION IS AFFECTED,\n"
    "contact Dell support for a firmware update.",
    ""
  },
  { "Seagate Barracuda ES.2", // unknown firmware
    "ST3(25031|50032|75033|100034)0NS",
    "",
    "There are known problems with these drives,\n"
    "see the following Seagate web pages:\n"
    "http://knowledge.seagate.com/articles/en_US/FAQ/207931en\n"
    "http://knowledge.seagate.com/articles/en_US/FAQ/207963en",
    ""
  },
  { "Seagate Constellation (SATA)", // tested with ST9500530NS/SN03
    "ST9(160511|500530)NS",
    "", "", ""
  },
  { "Seagate Constellation ES (SATA)", // tested with ST31000524NS/SN11,
      // MB0500EAMZD/HPG1
    "ST3(50051|100052|200064)4NS|"
    "MB0500EAMZD", // HP OEM
    "", "", ""
  },
  { "Seagate Constellation ES (SATA 6Gb/s)", // tested with ST1000NM0011/SN02,
      // MB1000GCEEK/HPG1
    "ST(5|10|20)00NM0011|"
    "MB1000GCEEK", // HP OEM
    "", "", ""
  },
  { "Seagate Constellation ES.2 (SATA 6Gb/s)", // tested with ST32000645NS/0004, ST33000650NS,
      // MB3000EBKAB/HPG6
    "ST3(2000645|300065[012])NS|"
    "MB3000EBKAB", // HP OEM
    "", "", ""
  },
  { "Seagate Constellation ES.3", // tested with ST1000NM0033-9ZM173/0001,
      // ST4000NM0033-9ZM170/SN03, MB1000GCWCV/HPGC
    "ST[1234]000NM00[35]3-.*|"
    "MB1000GCWCV", // HP OEM
    "", "", ""
  },
  { "Seagate Constellation CS", // tested with ST3000NC000/CE02, ST3000NC002-1DY166/CN02
    "ST(1000|2000|3000)NC00[0-3](-.*)?",
    "", "", ""
  },
  { "Seagate Constellation.2 (SATA)", // 2.5", tested with ST91000640NS/SN02, MM1000GBKAL/HPGB
    "ST9(25061|50062|100064)[012]NS|" // *SS = SAS
    "MM1000GBKAL", // HP OEM
    "", "", ""
  },
  // ST6000NM0004, ST6000NM0024, ST6000NM0044, ST6000NM0084, ST5000NM0024,
  // ST5000NM0044, ST4000NM0024, ST4000NM0044, ST2000NM0024, ST2000NM0044
  // ST4000NM0035, ST3000NM0005, ST2000NM0055, ST1000NM0055, ST4000NM0045,
  // ST3000NM0015, ST2000NM0065, ST1000NM0065, ST4000NM0105, ST3000NM0055
  { "Seagate Enterprise Capacity 3.5 HDD", // tested with ST6000NM0024-1HT17Z/SN02,
      // ST10000NM0016-1TT101/SNB0
      // ST4000NM0085-1YY107/ZC11SXPH
      // ST8000NM0045-1RL112/NN02
      // ST6000NM0004-1FT17Z/NN01
      // ST4000NM0035-1V4107/TNC3
      // ST1000NM0055-1V410C/TN02
      // ST8000NM0055-1RM112/SN04
    "ST([1234568]|10)000NM0[01][0-68][456]-.*", // *[069]4 = 4Kn
    "", "", 
    "-v 188,raw16 -v 240,msec24hour32"
  },
  { "Seagate Enterprise Capacity 3.5 HDD", // V5.1, ms in attribute 9
    "ST[12]000NM0008-.*", // tested with ST1000NM0008-2F2100/SN01
    "", "",
    "-v 9,msec24hour32 -v 188,raw16 -v 240,msec24hour32"
  },
  { "Seagate Exos X12 HDD", // tested with ST12000NM0007-2A1101/SN02
    "ST12000NM00[01]7-.*", // *17 = SED
    "", "",
    "-v 240,msec24hour32"
  },
  // new models: ST8000VN0002, ST6000VN0021, ST4000VN000
  //             ST8000VN0012, ST6000VN0031, ST4000VN003
  // tested with ST8000VN0002-1Z8112/ZA13YGNF
  { "Seagate NAS HDD", // tested with ST2000VN000-1H3164/SC42, ST3000VN000-1H4167/SC43
    "ST([234]000VN000|[468]000VN00(02|21|12|31|3))-.*",
    "", "", ""
  },
  // ST8000NE0001, ST8000NE0011, ST6000VN0001, ST6000VN0011, ST5000VN0001,
  // ST5000VN0011, ST4000VN0001, ST4000VN0011, ST3000VN0001, ST3000VN0011,
  // ST2000VN0001, ST2000VN0011
  // tested with ST8000NE0001-1WN112/PNA2
  { "Seagate Enterprise NAS HDD",
    "ST(8000NE|[65432]000VN)00[01]1-.*",
    "", "", ""
  },
  // ST10000VN0004, ST8000VN0022, ST6000VN0041, ST4000VN008, ST3000VN007,
  // ST2000VN004, ST1000VN002
  { "Seagate IronWolf", // tested with ST6000VN0041-2EL11C/SC61,
      // ST12000VN0007-2GS116/SC60
    "ST(12|10|8|6|4|3|2|1)000VN00(04|07|22|41|8|7|2|4)-.*",
    "", "", ""
  },  
  { "Seagate Archive HDD", // tested with ST8000AS0002-1NA17Z/AR13
    "ST[568]000AS00[01][12]-.*",
    "", "", ""
  },
  { "Seagate Pipeline HD 5900.1",
    "ST3(160310|320[34]10|500(321|422))CS",
    "", "", ""
  },
  { "Seagate Pipeline HD 5900.2", // tested with ST31000322CS/SC13
    "ST3(160316|250[34]12|320(311|413)|500(312|414)|1000(322|424))CS",
    "", "", ""
  },
  { "Seagate Video 3.5 HDD", // tested with ST4000VM000-1F3168/SC23, SC25
    "ST(10|15|20|30|40)00VM00[023]-.*",
    "", "", ""
  },
  { "Seagate Medalist 17240, 13030, 10231, 8420, and 4310",
    "ST3(17240|13030|10231|8420|4310)A",
    "", "", ""
  },
  { "Seagate Medalist 17242, 13032, 10232, 8422, and 4312",
    "ST3(1724|1303|1023|842|431)2A",
    "", "", ""
  },
  { "Seagate NL35",
    "ST3(250623|250823|400632|400832|250824|250624|400633|400833|500641|500841)NS",
    "", "", ""
  },
  { "Seagate SV35.2",
    "ST3(160815|250820|320620|500630|750640)[AS]V",
    "", "", ""
  },
  { "Seagate SV35.3", // tested with ST3500320SV/SV16
    "ST3(500320|750330|1000340)SV",
    "", "", ""
  },
  { "Seagate SV35.5", // tested with ST31000525SV/CV12
    "ST3(250311|500410|1000525)SV",
    "", "", ""
  },
  // ST6000VX0001,ST6000VX0011,ST5000VX0001,ST5000VX0011,ST4000VX000
  // ST4000VX002, ST3000VX002, ST2000VX003, ST1000VX001, ST1000VX002
  // ST3000VX000, ST3000VX004, ST2000VX000, ST2000VX004, ST1000VX000
  { "Seagate Surveillance", // tested with ST1000VX001-1HH162/CV11, ST2000VX000-9YW164/CV12,
      // ST4000VX000-1F4168/CV14, ST2000VX003-1HH164/CV12
    "ST([1-6]000VX00[01234]1?|31000526SV|3500411SV)(-.*)?",
    "", "", ""
  },
  { "Seagate DB35", // tested with ST3250823ACE/3.03, ST3300831SCE/3.03
    "ST3(200826|250823|300831|400832)[AS]CE",
    "", "", ""
  },
  { "Seagate DB35.2", // tested with ST3160212SCE/3.ACB
    "ST3(802110|120213|160212|200827|250824|300822|400833|500841)[AS]CE",
    "", "", ""
  },
  { "Seagate DB35.3",
    "ST3(750640SCE|((80|160)215|(250|320|400)820|500830|750840)[AS]CE)",
    "", "", ""
  },
  { "Seagate LD25.2", // tested with ST940210AS/3.ALC
    "ST9(40|80)210AS?",
    "", "", ""
  },
  { "Seagate ST1.2 CompactFlash", // tested with ST68022CF/3.01
    "ST6[468]022CF",
    "", "", ""
  },
  { "Seagate Nytro XF1230 SATA SSD", // tested with XF1230-1A0480/ST200354
    "XF1230-1A(0240|0480|0960|1920)",
    "", "", 
    "-v 174,raw48,Unexpect_Power_Loss_Ct "
    "-v 180,raw48,End_to_End_Err_Detect "
    "-v 183,raw48,SATA_Downshift_Count "
    "-v 189,raw48,SSD_Health_Flags "
    "-v 190,raw48,SATA_Error_Ct "
    "-v 201,raw48,Read_Error_Rate "
    "-v 231,raw48,SSD_Life_Left_Perc "
    "-v 234,raw48,Lifetime_Nand_Gb "
    "-v 241,raw48,Total_Writes_GiB "
    "-v 242,raw48,Total_Reads_GiB "
    "-v 245,raw48,Read_Error_Rate "
  },
  { "WD Blue PC SSD", // tested with WDC WDS100T1B0A-00H9H0
    "WDC WDS...[TG]1B0[AB].*",
    "", "",
  //"-v 5,raw48,Reallocated_Sector_Ct " // Reassigned Block Count
  //"-v 9,raw48,Power_On_Hours "
  //"-v 12,raw48,Power_Cycle_Count "
    "-v 165,raw48,Block_Erase_Count "
    "-v 166,raw48,Minimum_PE_Cycles_TLC "
    "-v 167,raw48,Max_Bad_Blocks_per_Die "
    "-v 168,raw48,Maximum_PE_Cycles_TLC "
    "-v 169,raw48,Total_Bad_Blocks "
    "-v 170,raw48,Grown_Bad_Blocks "
    "-v 171,raw48,Program_Fail_Count "
    "-v 172,raw48,Erase_Fail_Count "
    "-v 173,raw48,Average_PE_Cycles_TLC "
    "-v 174,raw48,Unexpected_Power_Loss "
  //"-v 184,raw48,End-to-end_Error " // Detection/Correction Count
  //"-v 187,raw48,Reported_Uncorrect " // Uncorrectable Errors
  //"-v 188,raw48,Command_Timeout
  //"-v 194,tempminmax,Temperature_Celsius " 
  //"-v 199,raw48,UDMA_CRC_Error_Count  // SATA CRC Errors 
    "-v 230,hex48,Media_Wearout_Indicator " // Maybe hex16
  //"-v 232,raw48,Available_Reserve_Space"
    "-v 233,raw48,NAND_GB_Written_TLC "
    "-v 234,raw48,NAND_GB_Written_SLC "
    "-v 241,raw48,Total_Host_GB_Written "
    "-v 242,raw48,Total_Host_GB_Read "
    "-v 244,raw48,Temp_Throttle_Status "
  },
  { "Western Digital Protege",
  /* Western Digital drives with this comment all appear to use Attribute 9 in
   * a  non-standard manner.  These entries may need to be updated when it
   * is understood exactly how Attribute 9 should be interpreted.
   * UPDATE: this is probably explained by the WD firmware bug described in the
   * smartmontools FAQ */
    "WDC WD([2468]00E|1[26]00A)B-.*",
    "", "", ""
  },
  { "Western Digital Caviar",
  /* Western Digital drives with this comment all appear to use Attribute 9 in
   * a  non-standard manner.  These entries may need to be updated when it
   * is understood exactly how Attribute 9 should be interpreted.
   * UPDATE: this is probably explained by the WD firmware bug described in the
   * smartmontools FAQ */
    "WDC WD(2|3|4|6|8|10|12|16|18|20|25)00BB-.*",
    "", "", ""
  },
  { "Western Digital Caviar WDxxxAB",
  /* Western Digital drives with this comment all appear to use Attribute 9 in
   * a  non-standard manner.  These entries may need to be updated when it
   * is understood exactly how Attribute 9 should be interpreted.
   * UPDATE: this is probably explained by the WD firmware bug described in the
   * smartmontools FAQ */
    "WDC WD(3|4|6|8|25)00AB-.*",
    "", "", ""
  },
  { "Western Digital Caviar WDxxxAA",
  /* Western Digital drives with this comment all appear to use Attribute 9 in
   * a  non-standard manner.  These entries may need to be updated when it
   * is understood exactly how Attribute 9 should be interpreted.
   * UPDATE: this is probably explained by the WD firmware bug described in the
   * smartmontools FAQ */
    "WDC WD...?AA(-.*)?",
    "", "", ""
  },
  { "Western Digital Caviar WDxxxBA",
  /* Western Digital drives with this comment all appear to use Attribute 9 in
   * a  non-standard manner.  These entries may need to be updated when it
   * is understood exactly how Attribute 9 should be interpreted.
   * UPDATE: this is probably explained by the WD firmware bug described in the
   * smartmontools FAQ */
    "WDC WD...BA",
    "", "", ""
  },
  { "Western Digital Caviar AC", // add only 5400rpm/7200rpm (ata33 and faster)
    "WDC AC((116|121|125|225|132|232)|([1-4][4-9][0-9])|([1-4][0-9][0-9][0-9]))00[A-Z]?.*",
    "", "", ""
  },
  { "Western Digital Caviar SE",
  /* Western Digital drives with this comment all appear to use Attribute 9 in
   * a  non-standard manner.  These entries may need to be updated when it
   * is understood exactly how Attribute 9 should be interpreted.
   * UPDATE: this is probably explained by the WD firmware bug described in the
   * smartmontools FAQ
   * UPDATE 2: this does not apply to more recent models, at least WD3200AAJB */
    "WDC WD(4|6|8|10|12|16|18|20|25|30|32|40|50)00(JB|PB)-.*",
    "", "", ""
  },
  { "Western Digital Caviar Blue EIDE",  // WD Caviar SE EIDE
    /* not completely accurate: at least also WD800JB, WD(4|8|20|25)00BB sold as Caviar Blue */
    "WDC WD(16|25|32|40|50)00AAJB-.*",
    "", "", ""
  },
  { "Western Digital Caviar Blue EIDE",  // WD Caviar SE16 EIDE
    "WDC WD(25|32|40|50)00AAKB-.*",
    "", "", ""
  },
  { "Western Digital RE EIDE",
    "WDC WD(12|16|25|32)00SB-.*",
    "", "", ""
  },
  { "Western Digital Caviar Serial ATA",
    "WDC WD(4|8|20|32)00BD-.*",
    "", "", ""
  },
  { "Western Digital Caviar SE Serial ATA", // tested with WDC WD3000JD-98KLB0/08.05J08
    "WDC WD(4|8|12|16|20|25|30|32|40)00(JD|KD|PD)-.*",
    "", "", ""
  },
  { "Western Digital Caviar SE Serial ATA",
    "WDC WD(8|12|16|20|25|30|32|40|50)00JS-.*",
    "", "", ""
  },
  { "Western Digital Caviar SE16 Serial ATA",
    "WDC WD(16|20|25|32|40|50|75)00KS-.*",
    "", "", ""
  },
  { "Western Digital Caviar Blue Serial ATA",  // WD Caviar SE Serial ATA
    /* not completely accurate: at least also WD800BD, (4|8)00JD sold as Caviar Blue */
    "WDC WD((8|12|16|25|32)00AABS|(8|12|16|25|32|40|50)00AAJS)-.*",
    "", "", ""
  },
  { "Western Digital Caviar Blue (SATA)",  // WD Caviar SE16 Serial ATA
      // tested with WD1602ABKS-18N8A0/DELL/02.03B04
    "WDC WD((16|20|25|32|40|50|64|75)00AAKS|1602ABKS|10EALS)-.*",
    "", "", ""
  },
  { "Western Digital Blue", // tested with WDC WD5000AZLX-00K4KA0/80.00A80,
      // WDC WD10EZEX-00RKKA0/80.00A80, WDC WD10EZEX-75M2NA0/01.01A01, WDC WD40EZRZ-00WN9B0/80.00A80
    "WDC WD((25|32|50)00AAKX|5000AZ(LX|RZ)|7500A(AL|ZE)X|10E(AL|ZE)X|[1-6]0EZRZ)-.*",
    "", "", ""
  },
  { "Western Digital RE Serial ATA",
    "WDC WD(12|16|25|32)00(SD|YD|YS)-.*",
    "", "", ""
  },
  { "Western Digital RE2 Serial ATA",
    "WDC WD((40|50|75)00(YR|YS|AYYS)|(16|32|40|50)0[01]ABYS)-.*",
    "", "", ""
  },
  { "Western Digital RE2-GP",
    "WDC WD(5000AB|7500AY|1000FY)PS-.*",
    "", "", ""
  },
  { "Western Digital RE3 Serial ATA", // tested with WDC WD7502ABYS-02A6B0/03.00C06
    "WDC WD((25|32|50|75)02A|(75|10)02F)BYS-.*",
    "", "", ""
  },
  { "Western Digital RE4", // tested with WDC WD2003FYYS-18W0B0/01.01D02,
      // WDC WD1003FBYZ-010FB0/01.01V03
      // WDC WD5003ABYZ-011FA0/01.01S03
    "WDC WD((25|50)03ABY[XZ]|1003FBY[XZ]|(15|20)03FYYS)-.*",
    "", "", ""
  },
  { "Western Digital RE4-GP", // tested with WDC WD2002FYPS-02W3B0/04.01G01,
      // WD2003FYPS-27W9B0/01.01D02
    "(WDC )?WD200[23]FYPS-.*",
    "", "", ""
  },
  { "Western Digital Re", // tested with WDC WD1004FBYZ-01YCBB0/RR02,
      // WDC WD2000FYYZ-01UL1B0/01.01K01, WDC WD2000FYYZ-01UL1B1/01.01K02,
      // WDC WD4000FYYZ-01UL1B2/01.01K03, WD2000FYYX/00.0D1K2,
      // WDC WD1004FBYZ-01YCBB1/RR04
      // WD4000FYYZ, WD4000FDYZ, WD3000FYYZ, WD3000FDYZ, WD2000FYYZ, WD2000FDYZ
      // WD2004FBYZ, WD1004FBYZ
    "WDC WD((1004|2004)FBYZ|([234]000)FDYZ|[234]000FYYZ|2000FYYX)-.*",
    "", "",
    "-v 16,raw48,Total_LBAs_Read" // WDC WD1004FBYZ-01YCBB1/RR04
  },
  { "Western Digital Se", // tested with WDC WD2000F9YZ-09N20L0/01.01A01
    // WD6001F9YZ, WD5001F9YZ, WD4000F9YZ, WD3000F9YZ, WD2000F9YZ, WD1002F9YZ
    "WDC WD(1002|2000|3000|4000|5001|6001)F9YZ-.*",
    "", "", ""
  },
  { "Western Digital Caviar Green", // tested with WDC WD7500AADS-00M2B0/01.00A01,
       // WDC WD10EADX/77.04D77
    "WDC WD((50|64|75)00AA[CV]S|(50|64|75)00AADS|10EA[CV]S|(10|15|20)EAD[SX])-.*",
    "", "", ""
  },
  { "Western Digital Caviar Green (AF)",
    "WDC WD(((64|75|80)00AA|(10|15|20)EA|(25|30)EZ)R|20EAC)S-.*",
    "", "", ""
  },
  { "Western Digital Green", // tested with
      // WDC WD10EZRX-00A8LB0/01.01A01, WDC WD20EZRX-00DC0B0/80.00A80,
      // WDC WD30EZRX-00MMMB0/80.00A80, WDC WD40EZRX-00SPEB0/80.00A80,
      // WDC WD60EZRX-00MVLB1/80.00A80
    "WDC WD(7500AA|(10|15|20)EA|(10|20|25|30|40|50|60)EZ)RX-.*",
    "", "", ""
  },
  { "Western Digital Caviar Black", // tested with WDC WD7501AAES/06.01D06
    "WDC WD((500|640)1AAL|7501AA[EL]|1001FA[EL]|2001FAS)S-.*|"
    "WDC WD(2002|7502|1502|5003|1002|5002)(FAE|AAE|AZE|AAL)X-.*", // could be
    // WD2002FAEX, WD7502AAEX, WD1502FAEX, WD5003AZEX, WD1002FAEX, WD5002AALX
    "", "", ""
  },
  { "Western Digital Black", // tested with
      // WDC WD1003FZEX-00MK2A0/01.01A01, WDC WD3001FAEX-00MJRA0/01.01L01,
      // WDC WD3003FZEX-00Z4SA0/01.01A01, WDC WD4001FAEX-00MJRA0/01.01L01
      // WDC WD4003FZEX-00Z4SA0/01.01A01, WDC WD5003AZEX-00RKKA0/80.00A80,
      // WDC WD4004FZWX-00GBGB0/81.H0A81
    "WDC WD(6001|2003|5001|1003|4003|4004|5003|3003|3001)(FZW|FZE|AZE)X-.*|" // could be
    // new series  WD6001FZWX WD2003FZEX WD5001FZWX WD1003FZEX
    //             WD4003FZEX WD5003AZEX WD3003FZEX WD4004FZWX
    "WDC WD(4001|3001|2002|1002|5003|7500|5000|3200|2500|1600)(FAE|AZE)X-.*",
    // old series: WD4001FAEX WD3001FAEX WD2002FAEX WD1002FAEX  WD5003AZEX
    "", "", ""
  },
  { "Western Digital AV ATA", // tested with WDC WD3200AVJB-63J5A0/01.03E01
    "WDC WD(8|16|25|32|50)00AV[BJ]B-.*",
    "", "", ""
  },
  { "Western Digital AV SATA",
    "WDC WD(16|25|32)00AVJS-.*",
    "", "", ""
  },
  { "Western Digital AV-GP",
    "WDC WD((16|25|32|50|64|75)00AV[CDV]S|(10|15|20)EV[CDV]S)-.*",
    "", "", ""
  },
  { "Western Digital AV-GP (AF)", // tested with WDC WD10EURS-630AB1/80.00A80,
      // WDC WD10EUCX-63YZ1Y0/51.0AB52, WDC WD20EURX-64HYZY0/80.00A80
    "WDC WD(5000AUDX|7500AURS|10EUCX|(10|15|20|25|30)EUR[SX])-.*",
    "", "", ""
  },
  { "Western Digital AV", // tested with DC WD10JUCT-63CYNY0/01.01A01
    "WDC WD((16|25|32|50)00BU[CD]|5000LUC|10JUC)T-.*",
    "", "", ""
  },
  { "Western Digital Raptor",
    "WDC WD((360|740|800)GD|(360|740|800|1500)ADF[DS])-.*",
    "", "", ""
  },
  { "Western Digital Raptor X",
    "WDC WD1500AHFD-.*",
    "", "", ""
  },
  { "Western Digital VelociRaptor", // tested with WDC WD1500HLHX-01JJPV0/04.05G04
    "WDC WD(((800H|(1500|3000)[BH]|1600H|3000G)LFS)|((1500|3000|4500|6000)[BH]LHX))-.*",
    "", "", ""
  },
  { "Western Digital VelociRaptor (AF)", // tested with WDC WD1000DHTZ-04N21V0/04.06A00
    "WDC WD(2500H|5000B|5000H|1000D)HTZ-.*",
    "", "", ""
  },
  { "Western Digital Scorpio EIDE",
    "WDC WD(4|6|8|10|12|16)00(UE|VE)-.*",
    "", "", ""
  },
  { "Western Digital Scorpio Blue EIDE", // tested with WDC WD3200BEVE-00A0HT0/11.01A11
    "WDC WD(4|6|8|10|12|16|25|32)00BEVE-.*",
    "", "", ""
  },
  { "Western Digital Scorpio Serial ATA",
    "WDC WD(4|6|8|10|12|16|25)00BEAS-.*",
    "", "", ""
  },
  { "Western Digital Scorpio Blue Serial ATA",
    "WDC WD((4|6|8|10|12|16|25)00BEVS|(8|12|16|25|32|40|50|64)00BEVT|7500KEVT|10TEVT)-.*",
    "", "", ""
  },
  { "Western Digital Scorpio Blue Serial ATA (AF)", // tested with
      // WDC WD10JPVT-00A1YT0/01.01A01
    "WDC WD((16|25|32|50|64|75)00BPVT|10[JT]PVT)-.*",
    "", "", ""
  },
  { "Western Digital Scorpio Black", // tested with WDC WD5000BEKT-00KA9T0/01.01A01
    "WDC WD(8|12|16|25|32|50)00B[EJ]KT-.*",
    "", "", ""
  },
  { "Western Digital Scorpio Black (AF)",
    "WDC WD(50|75)00BPKT-.*",
    "", "", ""
  },
  { "Western Digital Red", // tested with WDC WD10EFRX-68JCSN0/01.01A01,
      // WDC WD10JFCX-68N6GN0/01.01A01, WDC WD40EFRX-68WT0N0/80.00A80,
      // WDC WD60EFRX-68MYMN1/82.00A82, WDC WD80EFAX-68LHPN0/83.H0A83,
      // WDC WD80EFZX-68UW8N0/83.H0A83
      // WDC WD80EZZX-11CSGA0/83.H0A03 (My Book 0x1058:0x25ee)
    "WDC WD(7500BFC|10JFC|[1-6]0EFR|80E[FZ][AZ])X-.*",
    "", "",
    "-v 22,raw48,Helium_Level" // WD80EFZX
  },
  { "Western Digital Red Pro", // tested with WDC WD2001FFSX-68JNUN0/81.00A81,
      // WDC WD6002FFWX-68TZ4N0/83.H0A83
    "WDC WD([2-68]00[12])FF[SW]X-.*",
    "", "", ""
  },
  { "Western Digital Purple", // tested with WDC WD40PURX-64GVNY0/80.00A80
    "WDC WD[123456]0PURX-.*",
    "", "", ""
  },
  { "Western Digital Gold", // tested with WDC WD4002FYYZ-01B7CB0/01.01M02
    "WDC WD(101KR|[68]002FR|4002FY)YZ-.*",
    "", "", ""
  },
  { "Western Digital Blue Mobile", // tested with WDC WD5000LPVX-08V0TT2/03.01A03,
      // WDC WD20NPVZ-00WFZT0/01.01A01
    "WDC WD((25|32|50|75)00[BLM]|10[JS]|20N)P[CV][TXZ]-.*",
    "", "", ""
  },
  { "Western Digital Green Mobile", // tested with WDC WD20NPVX-00EA4T0/01.01A01
    "WDC WD(15|20)NPV[TX]-.*",
    "", "", ""
  },
  { "Western Digital Black Mobile", // tested with WDC WD7500BPKX-22HPJT0/01.01A01,
      // WDC WD10JPLX-00MBPT0/01.01H01
    "WDC WD((16|25|32)00BEK[TX]|(25|32|50|75)00(BPK|LPL)X|10JPLX)-.*",
    "", "", ""
  },
  { "Western Digital Elements / My Passport (USB)", // tested with WDC WD5000BMVW-11AMCS0/01.01A01
    "WDC WD(25|32|40|50)00BMV[UVW]-.*",  // *W-* = USB 3.0
    "", "", ""
  },
  { "Western Digital Elements / My Passport (USB, AF)", // tested with
      // WDC WD5000KMVV-11TK7S1/01.01A01,
      // WDC WD5000LMVW-11CKRS0/01.01A01 (0x1058:0x07ae),
      // WDC WD5000LMVW-11VEDS0/01.01A01 (0x1058:0x0816),
      // WDC WD7500BMVW-11AJGS2/01.01A01,
      // WDC WD10JMVW-11AJGS2/01.01A01 (0x1058:0x10b8),
      // WDC WD10JMVW-11AJGS4/01.01A01 (0x1058:0x25a2),
      // WDC WD10JMVW-11S5XS1/01.01A01,
      // WDC WD10TMVW-11ZSMS5/01.01A01,
      // WDC WD20NMVW-11AV3S2/01.01A01 (0x1058:0x0822),
      // WDC WD20NMVW-11AV3S3/01.01A01 (0x1058:0x0837),
      // WDC WD20NMVW-11EDZS6/01.01A01 (0x1058-0x259f),
      // WDC WD20NMVW-11EDZS7/01.01A01 (0x1058:0x259d/25a1),
      // WDC WD20NMVW-11W68S0/01.01A01,
      // WDC WD20NMVW-59AV3S3/01.01A01 (0x1058:0x107d),
      // WDC WD30NMVW-11C3NS4/01.01A01,
      // WDC WD40NMZW-11GX6S1/01.01A01 (0x1058:0x2599/25e2/25fa)
    "WDC WD(5000[LK]|7500[BK]|10[JT]|[234]0N)M[VZ][VW]-.*", // *W-* = USB 3.0
    "", "", ""
  },
  { "Quantum Bigfoot", // tested with TS10.0A/A21.0G00, TS12.7A/A21.0F00
    "QUANTUM BIGFOOT TS(10\\.0|12\\.7)A",
    "", "", ""
  },
  { "Quantum Fireball lct15",
    "QUANTUM FIREBALLlct15 ([123]0|22)",
    "", "", ""
  },
  { "Quantum Fireball lct20",
    "QUANTUM FIREBALLlct20 [1234]0",
    "", "", ""
  },
  { "Quantum Fireball CX",
    "QUANTUM FIREBALL CX10.2A",
    "", "", ""
  },
  { "Quantum Fireball CR",
    "QUANTUM FIREBALL CR(4.3|6.4|8.4|13.0)A",
    "", "", ""
  },
  { "Quantum Fireball EX", // tested with QUANTUM FIREBALL EX10.2A/A0A.0D00
    "QUANTUM FIREBALL EX(3\\.2|6\\.4|10\\.2)A",
    "", "", ""
  },
  { "Quantum Fireball ST",
    "QUANTUM FIREBALL ST(3.2|4.3|4300)A",
    "", "", ""
  },
  { "Quantum Fireball SE",
    "QUANTUM FIREBALL SE4.3A",
    "", "", ""
  },
  { "Quantum Fireball Plus LM",
    "QUANTUM FIREBALLP LM(10.2|15|20.[45]|30)",
    "", "", ""
  },
  { "Quantum Fireball Plus AS",
    "QUANTUM FIREBALLP AS(10.2|20.5|30.0|40.0|60.0)",
    "", "", ""
  },
  { "Quantum Fireball Plus KX",
    "QUANTUM FIREBALLP KX27.3",
    "", "", ""
  },
  { "Quantum Fireball Plus KA",
    "QUANTUM FIREBALLP KA(9|10).1",
    "", "", ""
  },

  ////////////////////////////////////////////////////
  // USB ID entries
  ////////////////////////////////////////////////////

  // 0x0350 (?)
  { "USB: ViPowER USB3.0 Storage; ",
    "0x0350:0x0038",
    "", // 0x1905
    "",
    "-d sat,12" // ATA output registers missing
  },
  // Hewlett-Packard
  { "USB: HP Desktop HD BD07; ", // 2TB
    "0x03f0:0xbd07",
    "",
    "",
    "-d sat"
  },
  // ALi
  { "USB: ; ALi M5621", // USB->PATA
    "0x0402:0x5621",
    "",
    "",
    "" // unsupported
  },
  // VIA
  { "USB: Connectland BE-USB2-35BP-LCM; VIA VT6204",
    "0x040d:0x6204",
    "",
    "",
    "" // unsupported
  },
  // Buffalo / Melco
  { "USB: Buffalo JustStore Portable HD-PVU2; ",
    "0x0411:0x0181",
    "",
    "",
    "-d sat"
  },
  { "USB: Buffalo Drivestation Duo; ",
    "0x0411:0x01ce",
    "",
    "",
    "-d sat"
  },
  { "USB: Buffalo DriveStation HD-LBU2 ; Medialogic MLDU11",
    "0x0411:0x01ea",
    "",
    "",
    "-d sat"
  },
  { "USB: Buffalo MiniStation; ",
    "0x0411:0x0(1[df]9|240|251)", // 0x01d9: HD-PCTU2 (0x0108),
      // 0x01f9: HD-PZU3 (0x0100), 0x0240: HD-PCFU3, 0x0251: HD-PNFU3
    "",
    "",
    "-d sat"
  },
  // LG Electronics
  { "USB: LG Mini HXD5; JMicron",
    "0x043e:0x70f1",
    "", // 0x0100
    "",
    "-d usbjmicron"
  },
  // Hitachi (?)
  { "USB: ; Renesas uPD720231A", // USB2/3->SATA
    // 0x0229: Pi-102 Raspberry Pi USB to mSATA Converter Board
    // 0x022a: DeLock 62652 converter SATA 6GB/s > USB 3.0
    "0x045b:0x022[9a]",
    "",
    "",
    "-d sat"
  },
  // Philips
  { "USB: Philips; ", // SDE3273FC/97 2.5" SATA HDD enclosure
    "0x0471:0x2021",
    "", // 0x0103
    "",
    "-d sat"
  },
  // Toshiba
  { "USB: Toshiba Canvio 500GB; SunPlus",
    "0x0480:0xa004",
    "",
    "",
    "-d usbsunplus"
  },
  { "USB: Toshiba; ",
    "0x0480:0x....",
    "",
    "",
    "-d sat"
  },
  // Cypress
  { "USB: ; Cypress CY7C68300A (AT2)",
    "0x04b4:0x6830",
    "0x0001",
    "",
    "" // unsupported
  },
  { "USB: ; Cypress CY7C68300B/C (AT2LP)",
    "0x04b4:0x6830",
    "0x0240",
    "",
    "-d usbcypress"
  },
  // Fujitsu
  { "USB: Fujitsu/Zalman ZM-VE300; ", // USB 3.0
    "0x04c5:0x2028",
    "", // 0x0001
    "",
    "-d sat"
  },
  { "USB: ; Fujitsu", // DeLock 42475, USB 3.0
    "0x04c5:0x201d",
    "", // 0x0001
    "",
    "-d sat"
  },
  // Myson Century
  { "USB: ; Myson Century CS8818",
    "0x04cf:0x8818",
    "", // 0xb007
    "",
    "" // unsupported
  },
  // Samsung
  { "USB: Samsung S2 Portable; JMicron",
    "0x04e8:0x1f0[568a]", // 0x1f0a: SAMSUNG HN-M101XBB
    "",
    "",
    "-d usbjmicron" // 0x1f0a: works also with "-d sat"
  },
  { "USB: Samsung S1 Portable; JMicron",
    "0x04e8:0x2f03",
    "",
    "",
    "-d usbjmicron"
  },
  { "USB: Samsung Story Station; ",
    "0x04e8:0x5f0[56]",
    "",
    "",
    "-d sat"
  },
  { "USB: Samsung G2 Portable; JMicron",
    "0x04e8:0x6032",
    "0x0000",
    "",
    "-d usbjmicron" // ticket #132
  },
  { "USB: Samsung G2 Portable; ",
    "0x04e8:0x6032",
    "0x...[1-9]", // >= 0x0001
    "",
    "-d sat"
  },
  { "USB: Samsung Story Station 3.0; ",
    "0x04e8:0x6052",
    "",
    "",
    "-d sat"
  },
  { "USB: Samsung Story Station 3.0; ",
    "0x04e8:0x6054",
    "",
    "",
    "-d sat"
  },
  { "USB: Samsung M2 Portable 3.0; ",
    "0x04e8:0x60c5",
    "",
    "",
    "-d sat"
  },
  { "USB: Samsung D3 Station; ",
    "0x04e8:0x612[45]", // 3TB, 4TB
    "", // 0x200, 0x202
    "",
    "-d sat"
  },
  { "USB: Samsung M3 Portable USB 3.0; ", // 1.5/2TB: SpinPoint M9TU
    "0x04e8:0x61b[3456]", // 500MB, 2TB, 1.5TB, 1TB
    "", // 0x0e00
    "",
    "-d sat"
  },
  { "USB: Samsung S3 Portable; ",
    "0x04e8:0x61c8", // ST1000LM025 HN-M101ABB
    "", // 0x1301
    "",
    "-d sat"
  },
  // Sunplus
  { "USB: ; SunPlus",
    "0x04fc:0x0c05",
    "",
    "",
    "-d usbsunplus"
  },
  { "USB: ; SunPlus SPDIF215",
    "0x04fc:0x0c15",
    "", // 0xf615
    "",
    "-d usbsunplus"
  },
  { "USB: ; SunPlus SPDIF225", // USB+SATA->SATA
    "0x04fc:0x0c25",
    "", // 0x0103
    "",
    "-d usbsunplus"
  },
  // Iomega
  { "USB: Iomega Prestige Desktop USB 3.0; ",
    "0x059b:0x0070",
    "", // 0x0004
    "",
    "-d sat" // ATA output registers missing
  },
  { "USB: Iomega LPHD080-0; ",
    "0x059b:0x0272",
    "",
    "",
    "-d usbcypress"
  },
  { "USB: Iomega MDHD500-U; JMicron",
    "0x059b:0x0274",
    "", // 0x0000
    "",
    "-d usbjmicron,0"
  },
  { "USB: Iomega MDHD500-U; ",
    "0x059b:0x0275",
    "", // 0x0001
    "",
    "" // unsupported
  },
  { "USB: Iomega; JMicron",
    "0x059b:0x027[78]",  // 0x0277: MDHD-UE, 0x0278: LDHD-UPS
    "", // 0x0000
    "",
    "-d usbjmicron"
  },
  { "USB: Iomega LDHD-UP; Sunplus",
    "0x059b:0x0370",
    "",
    "",
    "-d usbsunplus"
  },
  { "USB: Iomega; JMicron",
    "0x059b:0x0(47[05]|57[15])", // 0x0470: LPHD-UP, 0x0475: GDHDU2 (0x0100),
      // 0x0575: LDHD-UP
    "",
    "",
    "-d usbjmicron"
  },
  { "USB: Iomega; JMicron",
    "0x059b:0x047a",
    "", // 0x0100
    "",
    "-d sat" // works also with "-d usbjmicron"
  },
  // LaCie
  { "USB: LaCie hard disk (FA Porsche design);",
    "0x059f:0x0651",
    "",
    "",
    "" // unsupported
  },
  { "USB: LaCie d2 Quadra; Oxford OXUF934SSA-LQAG ", // USB+IEEE1394+eSATA->SATA
    "0x059f:0x0828",
    "",
    "",
    "-d sat"
  },
  { "USB: LaCie hard disk; JMicron",
    "0x059f:0x0951",
    "",
    "",
    "-d usbjmicron"
  },
  { "USB: LaCie Rugged Triple Interface; ",
    "0x059f:0x100c",
    "", // 0x0001
    "",
    "-d sat"
  },
  { "USB: LaCie Desktop Hard Drive;",
    "0x059f:0x1010",
    "",
    "",
    "-d usbsunplus"
  },
  { "USB: LaCie Desktop Hard Drive; ",
    "0x059f:0x101[68]", // 0x1016: SAMSUNG HD103UJ
    "", // 0x0001
    "",
    "-d sat"
  },
  { "USB: LaCie Desktop Hard Drive; JMicron",
    "0x059f:0x1019",
    "",
    "",
    "-d usbjmicron"
  },
  { "USB: LaCie Rugged Hard Drive; JMicron",
    "0x059f:0x101d",
    "", // 0x0001
    "",
    "-d usbjmicron,x"
  },
  { "USB: LaCie Little Disk USB2; JMicron",
    "0x059f:0x1021",
    "",
    "",
    "-d usbjmicron"
  },
  { "USB: LaCie hard disk; ",
    "0x059f:0x1029",
    "", // 0x0100
    "",
    "-d sat"
  },
  { "USB: Lacie rikiki; JMicron",
    "0x059f:0x102a",
    "",
    "",
    "-d usbjmicron,x"
  },
  { "USB: LaCie D2 USB3; LucidPort USB300 ",
    "0x059f:0x103d",
    "",
    "",
    "-d sat"
  },
  { "USB: LaCie rikiki USB 3.0; ",
    "0x059f:0x10(49|57)",
    "",
    "",
    "-d sat"
  },
  { "USB: LaCie minimus USB 3.0; ",
    "0x059f:0x104a",
    "",
    "",
    "-d sat"
  },
  { "USB: LaCie Rugged Mini USB 3.0; ",
    "0x059f:0x1051",
    "", // 0x0000
    "",
    "-d sat"
  },
  { "USB: LaCie; ", // 0x1070: ASMedia 1053 ?
    "0x059f:0x10(6f|7[05])",
    "", // 6f/70=0x0001, 75=0x0000
    "",
    "-d sat"
  },
  // In-System Design
  { "USB: ; In-System/Cypress ISD-300A1",
    "0x05ab:0x0060",
    "", // 0x1101
    "",
    "-d usbcypress"
  },
  // Apple
  { "USB: Apple; ",
    "0x05ac:0x8406", // TOSHIBA MQ01UBB200
    "",
    "",
    "-d sat"
  },
  // Genesys Logic
  { "USB: ; Genesys Logic GL881E",
    "0x05e3:0x0702",
    "",
    "",
    "" // unsupported
  },
  { "USB: ; Genesys Logic", // TODO: requires '-T permissive'
    "0x05e3:0x0718",
    "", // 0x0041
    "",
    "-d sat"
  },
  { "USB: ; Genesys Logic GL3310",
    "0x05e3:0x0731", // Chieftec USB 3.0 2.5" case
    "",
    "",
    "-d sat"
  },
  { "USB: ; Genesys Logic",
    "0x05e3:0x0735",
    "", // 0x1003
    "",
    "-d sat"
  },
  // Micron
  { "USB: Micron USB SSD; ",
    "0x0634:0x0655",
    "",
    "",
    "" // unsupported
  },
  // Prolific
  { "USB: ; Prolific PL2507", // USB->PATA
    "0x067b:0x2507",
    "",
    "",
    "-d usbjmicron,0" // Port number is required
  },
  { "USB: ; Prolific PL2571/2771/2773/2775", // USB->SATA, USB3->SATA,
    "0x067b:0x(2571|277[135])",              // USB3+eSATA->SATA, USB3->2xSATA
    "",
    "",
    "" // smartmontools >= r4004: -d usbprolific
  },
  { "USB: ; Prolific PL3507", // USB+IEEE1394->PATA
    "0x067b:0x3507",
    "", // 0x0001
    "",
    "" // smartmontools >= r3741: -d usbjmicron,p
  },
  // Imation
  { "USB: Imation ; ", // Imation Odyssey external USB dock
    "0x0718:0x1000",
    "", // 0x5104
    "",
    "-d sat"
  },
  // SanDisk
  { "USB: SanDisk SDCZ80 Flash Drive; Fujitsu", // ATA ID: SanDisk pSSD
    "0x0781:0x558[08]",
    "",
    "",
    "-d sat"
  },
  // Freecom
  { "USB: ; Innostor IS631", // No Name USB3->SATA Enclosure
    "0x07ab:0x0621",
    "",
    "",
    "-d sat"
  },
  { "USB: Freecom; ",
    "0x07ab:0xfc17",
    "", // 0x0100
    "",
    "-d sat"
  },
  { "USB: Freecom Quattro 3.0; ", // USB3.0+IEEE1394+eSATA->SATA
    "0x07ab:0xfc77",
    "",
    "",
    "-d sat"
  },
  { "USB: Freecom Mobile Drive XXS; JMicron",
    "0x07ab:0xfc88",
    "", // 0x0101
    "",
    "-d usbjmicron,x"
  },
  { "USB: Freecom Hard Drive XS; Sunplus",
    "0x07ab:0xfc8e",
    "", // 0x010f
    "",
    "-d usbsunplus"
  },
  { "USB: Freecom; ", // Intel labeled
    "0x07ab:0xfc8f",
    "", // 0x0000
    "",
    "-d sat"
  },
  { "USB: Freecom Classic HD 120GB; ",
    "0x07ab:0xfccd",
    "",
    "",
    "" // unsupported
  },
  { "USB: Freecom HD; JMicron", // 500GB
    "0x07ab:0xfcd[6a]",
    "",
    "",
    "-d usbjmicron"
  },
  // Oxford Semiconductor, Ltd
  { "USB: ; Oxford",
    "0x0928:0x0000",
    "",
    "",
    "" // unsupported
  },
  { "USB: ; Oxford OXU921DS",
    "0x0928:0x0002",
    "",
    "",
    "" // unsupported
  },
  { "USB: ; Oxford", // Zalman ZM-VE200
    "0x0928:0x0010",
    "", // 0x0304
    "",
    "-d sat"
  },
  // Toshiba
  { "USB: Toshiba PX1270E-1G16; Sunplus",
    "0x0930:0x0b03",
    "",
    "",
    "-d usbsunplus"
  },
  { "USB: Toshiba PX1396E-3T01; Sunplus", // similar to Dura Micro 501
    "0x0930:0x0b09",
    "",
    "",
    "-d usbsunplus"
  },
  { "USB: Toshiba Stor.E Steel; Sunplus",
    "0x0930:0x0b11",
    "",
    "",
    "-d usbsunplus"
  },
  { "USB: Toshiba Stor.E; ",
    "0x0930:0x0b1[9ab]",
    "", // 0x0001
    "",
    "-d sat"
  },
  // Lumberg, Inc.
  { "USB: Toshiba Stor.E; Sunplus",
    "0x0939:0x0b1[56]",
    "",
    "",
    "-d usbsunplus"
  },
  // Apricorn
  { "USB: Apricorn SATA Wire; ",
    "0x0984:0x0040",
    "",
    "",
    "-d sat"
  },
  // Neodio Technologies
  { "USB: Neodio; Initio INIC-1810PL",
    "0x0aec:0x3050",
    "", // 0x0100
    "",
    "-d sat"
  },
  // Seagate
  { "USB: Seagate External Drive; Cypress",
    "0x0bc2:0x0503",
    "", // 0x0240
    "",
    "-d usbcypress"
  },
  { "USB: Seagate FreeAgent; ",
    "0x0bc2:0x(3008|50(31|a1))",
    "",
    "",
    "-d sat,12" // 0x50a1: "-d sat" does not work (ticket #151)
  },
  { "USB: Seagate; ",
    "0x0bc2:0x....",
    "",
    "",
    "-d sat"
  },
  // Addonics
  { "USB: Addonics HDMU3; ", // (ticket #609)
    "0x0bf6:0x1001",
    "", // 0x0100
    "",
    ""
  },
  // Dura Micro
  { "USB: Dura Micro; Cypress",
    "0x0c0b:0xb001",
    "", // 0x1110
    "",
    "-d usbcypress"
  },
  { "USB: Dura Micro; Initio",
    "0x0c0b:0xb136",
    "", // 0x0108
    "",
    "-d sat"
  },
  { "USB: Dura Micro 509; Sunplus",
    "0x0c0b:0xb159",
    "", // 0x0103
    "",
    "-d usbsunplus"
  },
  // Maxtor
  { "USB: Maxtor OneTouch 200GB; ",
    "0x0d49:0x7010",
    "",
    "",
    "" // unsupported
  },
  { "USB: Maxtor OneTouch; ",
    "0x0d49:0x7300",
    "", // 0x0121
    "",
    "-d sat"
  },
  { "USB: Maxtor OneTouch 4; ",
    "0x0d49:0x7310",
    "", // 0x0125
    "",
    "-d sat"
  },
  { "USB: Maxtor OneTouch 4 Mini; ",
    "0x0d49:0x7350",
    "", // 0x0125
    "",
    "-d sat"
  },
  { "USB: Maxtor BlackArmor Portable; ",
    "0x0d49:0x7550",
    "",
    "",
    "-d sat"
  },
  { "USB: Maxtor Basics Desktop; ",
    "0x0d49:0x7410",
    "", // 0x0122
    "",
    "-d sat"
  },
  { "USB: Maxtor Basics Portable; ",
    "0x0d49:0x7450",
    "", // 0x0122
    "",
    "-d sat"
  },
  // Jess-Link International
  { "USB: ; Cypress", // Medion HDDrive2Go
    "0x0dbf:0x9001",
    "", // 0x0240
    "",
    "-d usbcypress"
  },
  // Oyen Digital
  { "USB: Oyen Digital MiniPro USB 3.0; ",
    "0x0dc4:0x020a",
    "",
    "",
    "-d sat"
  },
  // Cowon Systems, Inc.
  { "USB: Cowon iAudio X5; ",
    "0x0e21:0x0510",
    "",
    "",
    "-d usbcypress"
  },
  // iRiver
  { "USB: iRiver iHP-120/140 MP3 Player; Cypress",
    "0x1006:0x3002",
    "", // 0x0100
    "",
    "-d usbcypress"
  },
  // Western Digital
  { "USB: WD My Passport (IDE); Cypress",
    "0x1058:0x0701",
    "", // 0x0240
    "",
    "-d usbcypress"
  },
  { "USB: Western Digital; ",
    "0x1058:0x....",
    "",
    "",
    "-d sat"
  },
  // Atech Flash Technology
  { "USB: ; Atech", // Enclosure from Kingston SSDNow notebook upgrade kit
    "0x11b0:0x6298",
    "", // 0x0108
    "",
    "-d sat"
  },
  // ADATA
  { "USB: ADATA; ",
    "0x125f:0xa(11|31|35|15)a", // 0xa11a: Classic CH11 1TB, 0xa31a: HV620 2TB (0x0100)
    "", // 0xa35a: HD650 2TB (0x6503), 0xa15a: HD710 1TB
    "",
    "-d sat"
  },
  { "USB: ADATA; Cypress",
    "0x125f:0xa9[34]a", // 0xa93a: SH93 (0x0150)
    "",
    "",
    "-d usbcypress"
  },
  // Initio
  { "USB: ; Initio",
    "0x13fd:0x(054|1(04|15))0", // 0x0540: Initio 316000
    "", // 0x1040 (0x0106): USB->SATA+PATA, Chieftec CEB-25I
    "", // 0x1150: Initio 6Y120L0, CoolerMaster XCraft RX-3HU
    "" // unsupported
  },
  { "USB: ; Initio",
    "0x13fd:0x16[45]0",
    "", // 0x1640: 0x0864, 0x1650: 0x0436
    "",
    "-d sat,12" // some SMART commands fail, see ticket #295
  },
  { "USB: ; Initio",
    "0x13fd:0x....",
    "",
    "",
    "-d sat"
  },
  // Super Top
  { "USB: Super Top generic enclosure; ",
    "0x14cd:0x6116",
    "", // 0x0150, older report suggests -d usbcypress
    "", // 0x0160 also reported as unsupported
    "-d sat"
  },
  // JMicron
  { "USB: ; JMicron JMS539", // USB2/3->SATA (old firmware)
    "0x152d:0x0539",
    "0x0100",      // 1.00, various devices support -d usbjmicron
    "",            // 1.00, SSI SI-1359RUS3 supports -d sat,
    ""             //       -d usbjmicron may disconnect drive (ticket #552)
  },
  { "USB: ; JMicron JMS539", // USB2/3->SATA (new firmware)
    "0x152d:0x0539",
    "0x020[56]|"   //  2.05, ZTC USB 3.0 enclosure (ticket #338)
    "0x28(01|03|12)", // 28.01, DATOptic U3eSATA (USB3.0 bridge with port multiplier)
    "",               // 28.03, Mediasonic ProBox HF2-SU3S2 Rev 2 (port multiplier, ticket #504)
    "-d sat"          // 28.12, Mediasonic ProBox H82-SU3S2 (port multiplier)
  },
  { "USB: ; JMicron ", // USB->SATA->4xSATA (port multiplier)
    "0x152d:0x0551",   // JMS539? (old firmware may use 0x152d:0x0539, ticket #552)
    "", // 0x0100
    "",
    "-d usbjmicron,x"
  },
  { "USB: ; JMicron",
    "0x152d:0x0561",
    "", // 0x0003, ODROID CloudShell 2
    "",
    "-d sat"
  },
  { "USB: ; JMicron JM562", // USB2/3+eSATA->2xSATA, USB2/3->3xSATA (RAID0/1)
    "0x152d:0x0562",
    "", // 0x0106, Fantec QB-X2US3R (ticket #966)
    "", // only ATA IDENTIFY works, SMART commands don't work
    "-d sat"
  },
  { "USB: ; JMicron", // USB2/3->2xSATA
    "0x152d:0x0565",
    "", // 0x9114, Akasa DuoDock X (ticket #607)
    "",
    "-d sat"
  },
  { "USB: ; JMicron JMS567", // USB2/3->SATA
    "0x152d:0x0567",
    "", // 0x0114
    "", // 0x0205, 2.05, Mediasonic ProBox HF2-SU3S2 Rev 3 (port multiplier, ticket #504)
    "-d sat"
  },
  { "USB: ; JMicron JMS578", // USB->SATA
    "0x152d:0x0578",
    "", // 0x0100
    "",
    "-d sat"
  },
  { "USB: ; JMicron",
    "0x152d:0x0579", // Intenso External
    "", // 0x0100
    "",
    "-d sat"
  },
  { "USB: OCZ THROTTLE OCZESATATHR8G; JMicron JMF601",
    "0x152d:0x0602",
    "",
    "",
    "" // unsupported
  },
  { "USB: ; JMicron JMS561", // USB2/3->2xSATA
    "0x152d:0x[19]561", // 0x1561(0x0106), Sabrent USB 3.0 Dual Bay SATA Dock
    "",  // 0x9561(0x0105), Orico 6629US3-C USB 3.0 Dual Bay SATA Dock
    "",
    "-d sat"
  },
  { "USB: ; JMicron JM20329", // USB->SATA
    "0x152d:0x2329",
    "", // 0x0100
    "",
    "-d usbjmicron"
  },
  { "USB: ; JMicron JM20336", // USB+SATA->SATA, USB->2xSATA
    "0x152d:0x2336",
    "", // 0x0100
    "",
    "-d usbjmicron,x"
  },
  { "USB: Generic JMicron adapter; JMicron",
    "0x152d:0x2337",
    "",
    "",
    "-d usbjmicron"
  },
  { "USB: ; JMicron JM20337/8", // USB->SATA+PATA, USB+SATA->PATA
    "0x152d:0x2338",
    "", // 0x0100
    "",
    "-d usbjmicron"
  },
  { "USB: ; JMicron JM20339", // USB->SATA
    "0x152d:0x2339",
    "", // 0x0100
    "",
    "-d usbjmicron,x"
  },
  { "USB: ; JMicron", // USB+SATA->SATA
    "0x152d:0x2351",  // e.g. Verbatim Portable Hard Drive 500Gb
    "", // 0x0100
    "",
    "-d sat"
  },
  { "USB: ; JMicron", // USB->SATA
    "0x152d:0x2352",
    "", // 0x0100
    "",
    "-d usbjmicron,x"
  },
  { "USB: ; JMicron", // USB->SATA
    "0x152d:0x2509",
    "", // 0x0100
    "",
    "-d usbjmicron,x"
  },
  { "USB: ; JMicron JMS566", // USB3->SATA
    "0x152d:0x2566", // e.g. Chieftec CEB-7035S
    "", // 0x0114
    "",
    "-d usbjmicron,x"
  },
  { "USB: ; JMicron JMS567", // USB3->SATA
    "0x152d:0x2567",
    "", // 0x0117, Chieftec CEB-7053S
    "",
    "-d sat"
  },
  { "USB: ; JMicron",
    "0x152d:0x2590",
    "", // 0x0x8105 (ticket #550)
    "",
    "-d sat"
  },
  { "USB: ; JMicron JMS567", // USB2/3->SATA
    "0x152d:0x3562",
    "", // 0x0310, StarTech S358BU33ERM (port multiplier, ticket #508)
    "",
    "-d sat"
  },
  { "USB: ; JMicron", // USB3->SATA
    "0x152d:0x3569",
    "", // 0x0203
    "",
    "-d sat"
  },
  { "USB: ; JMicron",
    "0x152d:0x578e",
    "", // 0x1402, Intenso Memory Center
    "",
    "-d sat"
  },
  { "USB: ; JMicron JMS561U", // USB3->2xSATA
    "0x152d:0x8561",
    "", // 0x0107
    "",
    "-d sat"
  },
  // ASMedia
  { "USB: ; ASMedia",
    "0x174c:0x....",
    "",
    "",
    "-d sat"
  },
  // LucidPort
  { "USB: ; LucidPORT USB300", // RaidSonic ICY BOX IB-110StU3-B, Sharkoon SATA QuickPort H3
    "0x1759:0x500[02]", // 0x5000: USB 2.0, 0x5002: USB 3.0
    "",
    "",
    "-d sat"
  },
  { "USB: ; LucidPort", // Fuj:tech SATA-USB3 dock
    "0x1759:0x5100",
    "", // 0x2580
    "",
    "-d sat"
  },
  // Verbatim
  { "USB: Verbatim Portable Hard Drive; Sunplus",
    "0x18a5:0x0214",
    "", // 0x0112
    "",
    "-d usbsunplus"
  },
  { "USB: Verbatim FW/USB160; Oxford OXUF934SSA-LQAG", // USB+IEEE1394->SATA
    "0x18a5:0x0215",
    "", // 0x0001
    "",
    "-d sat"
  },
  { "USB: Verbatim External Hard Drive 47519; Sunplus", // USB->SATA
    "0x18a5:0x0216",
    "",
    "",
    "-d usbsunplus"
  },
  { "USB: Verbatim Pocket Hard Drive; JMicron", // SAMSUNG SpinPoint N3U-3 (USB, 4KiB LLS)
    "0x18a5:0x0227",
    "",
    "",
    "-d usbjmicron" // "-d usbjmicron,x" does not work
  },
  { "USB: Verbatim External Hard Drive; JMicron", // 2TB
    "0x18a5:0x022a",
    "",
    "",
    "-d usbjmicron"
  },
  { "USB: Verbatim Store'n'Go; JMicron", // USB->SATA
    "0x18a5:0x022b",
    "", // 0x0100
    "",
    "-d usbjmicron"
  },
  { "USB: Verbatim Pocket Hard Drive; ", // 1TB USB 3.0
    "0x18a5:0x0237",
    "",
    "",
    "-d sat,12"
  },
  { "USB: Verbatim External Hard Drive; ", // 3TB USB 3.0
    "0x18a5:0x0400",
    "",
    "",
    "-d sat"
  },
  // Silicon Image
  { "USB: Vantec NST-400MX-SR; Silicon Image 5744",
    "0x1a4a:0x1670",
    "",
    "",
    "" // unsupported
  },
  // Corsair
  { "USB: Voyager GTX; ",
    "0x1b1c:0x1a0e",
    "",
    "",
    "-d sat"
  },
  // SunplusIT
  { "USB: ; SunplusIT",
    "0x1bcf:0x0c31",
    "",
    "",
    "-d usbsunplus"
  },
  // TrekStor
  { "USB: TrekStor DataStation; ", // DataStation maxi light (USB 3.0)
    "0x1e68:0x0050",
    "", // 0x0100
    "",
    "-d sat"
  },
  // Innostor
  { "USB: ; Innostor IS611", // USB3->SATA+PATA
    "0x1f75:0x0611", // SMART access via PATA does not work
    "",
    "",
    "-d sat"
  },
  { "USB: ; Innostor IS621", // USB3->SATA
    "0x1f75:0x0621", // Dynex 2.5" USB 3.0 Exclosure DX-HD302513
    "",
    "",
    "-d sat"
  },
  { "USB: ; Innostor IS888", // USB3->SATA
    "0x1f75:0x0888",
    "", // 0x0034, Sharkoon SATA QuickDeck Pro USB 3.0 (unsupported)
    "", // 0x0036, works with -d sat (ticket #827)
    "-d sat"
  },
  // VIA Labs
  { "USB: ; VIA VL701", // USB2/3->SATA
    "0x2109:0x0701", // Intenso 2,5" 1TB USB3
    "", // 0x0107
    "",
    "-d sat" // ATA output registers missing
  },
  { "USB: ; VIA VL711", // USB2/3->SATA
    "0x2109:0x0711",
    "", // 0x0114, Mediasonic ProBox K32-SU3 (ticket #594)
    "", // 0x0507, Intenso 2,5" Memory Case 2TB USB3
    "-d sat"
  },
  { "USB: ; VIA VL715", // USB2/3->SATA
    "0x2109:0x0715",
    "", // 0x0336
    "",
    "-d sat"
  },
  // 0x2537 (?)
  { "USB: ; ", // USB 3.0
    "0x2537:0x106[68]", // 0x1066: Orico 2599US3, 0x1068: Fantec ER-35U3
    "", // 0x0100
    "",
    "-d sat"
  },
  // Power Quotient International
  { "USB: PQI H560; ",
    "0x3538:0x0902",
    "", // 0x0000
    "",
    "-d sat"
  },
  // Power Quotient International
  { "USB: PQI bridge; ",
    "0x3538:0x0064",
    "",
    "",
    "-d usbsunplus"
  },
  // Sharkoon
  { "USB: Sharkoon QuickPort XT USB 3.0; ",
     "0x357d:0x7788",
     "",
     "",
     "-d sat"
  },
  // Hitachi/SimpleTech
  { "USB: Hitachi Touro Desk; JMicron", // 3TB
    "0x4971:0x1011",
    "",
    "",
    "-d usbjmicron"
  },
  { "USB: Hitachi Touro; ",
    "0x4971:0x101[45]", // 14=1TB, 15=2TB
    "", // 0x0000
    "",
    "-d sat" // ATA output registers missing
  },
  { "USB: Hitachi Touro Mobile; ", // 1TB
    "0x4971:0x102[034]",
    "", // 0x0100
    "",
    "-d sat"
  },
  { "USB: SimpleTech;", // USB 3.0 HDD BOX Agestar,  Rock External HDD 3,5" UASP
    "0x4971:0x8017",
    "",
    "",
    "-d sat"
  },
  { "USB: Hitachi/SimpleTech; JMicron", // 1TB
    "0x4971:0xce17",
    "",
    "",
    "-d usbjmicron,x"
  },
  // OnSpec
  { "USB: ; OnSpec", // USB->PATA
    "0x55aa:0x2b00",
    "", // 0x0100
    "",
    "" // unsupported
  },
  // 0x6795 (?)
  { "USB: Sharkoon 2-Bay RAID Box; ", // USB 3.0
    "0x6795:0x2756",
    "", // 0x0100
    "",
    "-d sat"
  },
  // JMicron II
  { "USB: ; JMicron JMS566",
    "0xa152:0xb566",
    "", // 0x0223
    "",
    "-d sat"
  },
  // 0xabcd (?)
  { "USB: ; ",
    "0xabcd:0x610[34]", // 0x6103: LogiLink AU0028A V1.0 USB 3.0 to IDE & SATA Adapter
      // 0x6104: LogiLink PCCloneEX Lite
    "",
    "",
    "-d sat"
  },
/*
}; // builtin_knowndrives[]
 */<|MERGE_RESOLUTION|>--- conflicted
+++ resolved
@@ -68,11 +68,7 @@
 /*
 const drive_settings builtin_knowndrives[] = {
  */
-<<<<<<< HEAD
-  { "$Id: drivedb.h 4778 2018-09-16 14:16:01Z chrfranke $",
-=======
-  { "$Id: drivedb.h 4802 2018-10-09 17:58:22Z chrfranke $",
->>>>>>> e4f0953e
+  { "$Id: drivedb.h 4803 2018-10-09 18:28:33Z chrfranke $",
     "-", "-",
     "This is a dummy entry to hold the SVN-Id of drivedb.h",
     ""
@@ -3203,8 +3199,7 @@
   },
   { "Seagate Momentus 5400.6",
     "ST9(80313|160(301|314)|(12|25)0315|250317|(320|500)325|500327|640320)ASG?",
-    "", "",
-    "-F xerrorlba" // ST9500325AS/0002SDM1 (ticket #1094)
+    "", "", ""
   },
   { "Seagate Momentus 5400.7",
     "ST9(160316|(250|320)310|(500|640)320)AS",
