--- conflicted
+++ resolved
@@ -68,11 +68,7 @@
 /*
 const drive_settings builtin_knowndrives[] = {
  */
-<<<<<<< HEAD
-  { "VERSION: 7.0/5625 2024-10-16 14:27:12 $Id: drivedb.h 5626 2024-10-16 14:35:02Z chrfranke $",
-=======
-  { "VERSION: 7.3 $Id: drivedb.h 5653 2025-01-26 17:19:23Z chrfranke $",
->>>>>>> 41909faf
+  { "VERSION: 7.0/5653 2025-01-26 17:19:23 $Id: drivedb.h 5654 2025-01-26 17:39:16Z chrfranke $",
     "-", "-",
     "Version information",
     ""
