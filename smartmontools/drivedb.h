/*
 * drivedb.h - smartmontools drive database file
 *
 * Home page of code is: http://www.smartmontools.org
 *
 * Copyright (C) 2003-11 Philip Williams, Bruce Allen
 * Copyright (C) 2008-15 Christian Franke
 *
 * This program is free software; you can redistribute it and/or modify
 * it under the terms of the GNU General Public License as published by
 * the Free Software Foundation; either version 2, or (at your option)
 * any later version.
 *
 * You should have received a copy of the GNU General Public License
 * (for example COPYING); If not, see <http://www.gnu.org/licenses/>.
 *
 */

/*
 * Structure used to store drive database entries:
 *
 * struct drive_settings {
 *   const char * modelfamily;
 *   const char * modelregexp;
 *   const char * firmwareregexp;
 *   const char * warningmsg;
 *   const char * presets;
 * };
 *
 * The elements are used in the following ways:
 *
 *  modelfamily     Informal string about the model family/series of a
 *                  device. Set to "" if no info (apart from device id)
 *                  known.  The entry is ignored if this string starts with
 *                  a dollar sign.  Must not start with "USB:", see below.
 *  modelregexp     POSIX extended regular expression to match the model of
 *                  a device.  This should never be "".
 *  firmwareregexp  POSIX extended regular expression to match a devices's
 *                  firmware.  This is optional and should be "" if it is not
 *                  to be used.  If it is nonempty then it will be used to
 *                  narrow the set of devices matched by modelregexp.
 *  warningmsg      A message that may be displayed for matching drives.  For
 *                  example, to inform the user that they may need to apply a
 *                  firmware patch.
 *  presets         String with vendor-specific attribute ('-v') and firmware
 *                  bug fix ('-F') options.  Same syntax as in smartctl command
 *                  line.  The user's own settings override these.
 *
 * The regular expressions for drive model and firmware must match the full
 * string.  The effect of "^FULLSTRING$" is identical to "FULLSTRING".
 * The form ".*SUBSTRING.*" can be used if substring match is desired.
 *
 * The table will be searched from the start to end or until the first match,
 * so the order in the table is important for distinct entries that could match
 * the same drive.
 *
 *
 * Format for USB ID entries:
 *
 *  modelfamily     String with format "USB: DEVICE; BRIDGE" where
 *                  DEVICE is the name of the device and BRIDGE is
 *                  the name of the USB bridge.  Both may be empty
 *                  if no info known.
 *  modelregexp     POSIX extended regular expression to match the USB
 *                  vendor:product ID in hex notation ("0x1234:0xabcd").
 *                  This should never be "".
 *  firmwareregexp  POSIX extended regular expression to match the USB
 *                  bcdDevice info.  Only compared during search if other
 *                  entries with same USB vendor:product ID exist.
 *  warningmsg      Not used yet.
 *  presets         String with one device type ('-d') option.
 *
 */

/*
const drive_settings builtin_knowndrives[] = {
 */
<<<<<<< HEAD
  { "$Id: drivedb.h 4112 2015-07-01 19:44:20Z chrfranke $",
=======
  { "$Id: drivedb.h 4132 2015-10-04 16:15:01Z chrfranke $",
>>>>>>> d97b7a5e
    "-", "-",
    "This is a dummy entry to hold the SVN-Id of drivedb.h",
    ""
  /* Default settings:
    "-v 1,raw48,Raw_Read_Error_Rate "
    "-v 2,raw48,Throughput_Performance "
    "-v 3,raw16(avg16),Spin_Up_Time "
    "-v 4,raw48,Start_Stop_Count "
    "-v 5,raw16(raw16),Reallocated_Sector_Ct "
    "-v 6,raw48,Read_Channel_Margin "             // HDD only
    "-v 7,raw48,Seek_Error_Rate "                 // HDD only
    "-v 8,raw48,Seek_Time_Performance "           // HDD only
    "-v 9,raw24(raw8),Power_On_Hours "
    "-v 10,raw48,Spin_Retry_Count "               // HDD only
    "-v 11,raw48,Calibration_Retry_Count "        // HDD only
    "-v 12,raw48,Power_Cycle_Count "
    "-v 13,raw48,Read_Soft_Error_Rate "
    //  14-174 Unknown_Attribute
    "-v 175,raw48,Program_Fail_Count_Chip "       // SSD only
    "-v 176,raw48,Erase_Fail_Count_Chip "         // SSD only
    "-v 177,raw48,Wear_Leveling_Count "           // SSD only
    "-v 178,raw48,Used_Rsvd_Blk_Cnt_Chip "        // SSD only
    "-v 179,raw48,Used_Rsvd_Blk_Cnt_Tot "         // SSD only
    "-v 180,raw48,Unused_Rsvd_Blk_Cnt_Tot "       // SSD only
    "-v 181,raw48,Program_Fail_Cnt_Total "
    "-v 182,raw48,Erase_Fail_Count_Total "        // SSD only
    "-v 183,raw48,Runtime_Bad_Block "
    "-v 184,raw48,End-to-End_Error "
    //  185-186 Unknown_Attribute
    "-v 187,raw48,Reported_Uncorrect "
    "-v 188,raw48,Command_Timeout "
    "-v 189,raw48,High_Fly_Writes "               // HDD only
    "-v 190,tempminmax,Airflow_Temperature_Cel "
    "-v 191,raw48,G-Sense_Error_Rate "            // HDD only
    "-v 192,raw48,Power-Off_Retract_Count "
    "-v 193,raw48,Load_Cycle_Count "              // HDD only
    "-v 194,tempminmax,Temperature_Celsius "
    "-v 195,raw48,Hardware_ECC_Recovered "
    "-v 196,raw16(raw16),Reallocated_Event_Count "
    "-v 197,raw48,Current_Pending_Sector "
    "-v 198,raw48,Offline_Uncorrectable "
    "-v 199,raw48,UDMA_CRC_Error_Count "
    "-v 200,raw48,Multi_Zone_Error_Rate "         // HDD only
    "-v 201,raw48,Soft_Read_Error_Rate "          // HDD only
    "-v 202,raw48,Data_Address_Mark_Errs "        // HDD only
    "-v 203,raw48,Run_Out_Cancel "
    "-v 204,raw48,Soft_ECC_Correction "
    "-v 205,raw48,Thermal_Asperity_Rate "
    "-v 206,raw48,Flying_Height "                 // HDD only
    "-v 207,raw48,Spin_High_Current "             // HDD only
    "-v 208,raw48,Spin_Buzz "                     // HDD only
    "-v 209,raw48,Offline_Seek_Performnce "       // HDD only
    //  210-219 Unknown_Attribute
    "-v 220,raw48,Disk_Shift "                    // HDD only
    "-v 221,raw48,G-Sense_Error_Rate "            // HDD only
    "-v 222,raw48,Loaded_Hours "                  // HDD only
    "-v 223,raw48,Load_Retry_Count "              // HDD only
    "-v 224,raw48,Load_Friction "                 // HDD only
    "-v 225,raw48,Load_Cycle_Count "              // HDD only
    "-v 226,raw48,Load-in_Time "                  // HDD only
    "-v 227,raw48,Torq-amp_Count "                // HDD only
    "-v 228,raw48,Power-off_Retract_Count "
    //  229 Unknown_Attribute
    "-v 230,raw48,Head_Amplitude "                // HDD only
    "-v 231,raw48,Temperature_Celsius "
    "-v 232,raw48,Available_Reservd_Space "
    "-v 233,raw48,Media_Wearout_Indicator "       // SSD only
    //  234-239 Unknown_Attribute
    "-v 240,raw24(raw8),Head_Flying_Hours "       // HDD only, smartmontools <= r3966: raw48
    "-v 241,raw48,Total_LBAs_Written "
    "-v 242,raw48,Total_LBAs_Read "
    //  243-249 Unknown_Attribute
    "-v 250,raw48,Read_Error_Retry_Rate "
    //  251-253 Unknown_Attribute
    "-v 254,raw48,Free_Fall_Sensor "              // HDD only
  */
  },
  { "Apacer SSD",
    "(2|4|8|16|32)GB SATA Flash Drive", // tested with APSDM002G15AN-CT/SFDDA01C and SFI2101D, APSDM004G13AN-AT/SFDE001A
    "SF(DDA01C|I2101D|DE001A)", "", // spec found at http://wfcache.advantech.com/www/certified-peripherals/documents/96fmcff-04g-cs-ap_Datasheet.pdf
    "-v 160,raw48,Initial_Bad_Block_Count "
    "-v 161,raw48,Bad_Block_Count "
    "-v 162,raw48,Spare_Block_Count "
    "-v 163,raw48,Max_Erase_Count "
    "-v 164,raw48,Average_Erase_Count "
    "-v 165,raw48,Average_Erase_Count " // could be wrong
    "-v 166,raw48,Later_Bad_Block_Count "
    "-v 167,raw48,SSD_Protect_Mode "
    "-v 168,raw48,SATA_PHY_Err_Ct "
  },
  { "Apple SD/SM/TS...E/F SSDs", // SanDisk/Samsung/Toshiba?
    "APPLE SSD (S[DM]|TS)0?(128|256|512|768)[EF]", // tested with APPLE SSD SD256E/1021AP, SD0128F/A223321
     // APPLE SSD SM768E/CXM90A1Q, SM0512F/UXM2JA1Q, TS0256F/109L0704
    "", "",
  //"-v 1,raw48,Raw_Read_Error_Rate "
  //"-v 5,raw16(raw16),Reallocated_Sector_Ct "
  //"-v 9,raw24(raw8),Power_On_Hours "
  //"-v 12,raw48,Power_Cycle_Count "
  //"-v 169,raw48,Unknown_Attribute "
    "-v 173,raw48,Wear_Leveling_Count " // ]
    "-v 174,raw48,Host_Reads_MiB "      // ] guessed (ticket #342), S[DM]*F only
    "-v 175,raw48,Host_Writes_MiB "     // ]
  //"-v 192,raw48,Power-Off_Retract_Count "
  //"-v 194,tempminmax,Temperature_Celsius "
  //"-v 197,raw48,Current_Pending_Sector "
  //"-v 199,raw48,UDMA_CRC_Error_Count "
  //"-v 240,raw48,Unknown_SSD_Attribute "
  },
  { "Crucial/Micron RealSSD C300/M500", // Marvell 88SS91xx
    "C300-CTFDDA[AC](064|128|256)MAG|" // Marvell 88SS9174 BJP2, tested with C300-CTFDDAC128MAG/0002,
      // C300-CTFDDAC064MAG/0006
    "Crucial_CT(120|240|480)M500SSD[13]", // Marvell 88SS9187 BLD2, tested with Crucial_CT120M500SSD3/MU02,
      // Crucial_CT120M500SSD1/MU02, Crucial_CT240M500SSD1/MU03, Crucial_CT480M500SSD1/MU03
    "", "",
  //"-v 1,raw48,Raw_Read_Error_Rate "
  //"-v 5,raw16(raw16),Reallocated_Sector_Ct "
  //"-v 9,raw24(raw8),Power_On_Hours "
  //"-v 12,raw48,Power_Cycle_Count "
    "-v 170,raw48,Grown_Failing_Block_Ct "
    "-v 171,raw48,Program_Fail_Count "
    "-v 172,raw48,Erase_Fail_Count "
    "-v 173,raw48,Wear_Leveling_Count "
    "-v 174,raw48,Unexpect_Power_Loss_Ct "
    "-v 181,raw16,Non4k_Aligned_Access "
    "-v 183,raw48,SATA_Iface_Downshift "
  //"-v 184,raw48,End-to-End_Error "
  //"-v 187,raw48,Reported_Uncorrect "
  //"-v 188,raw48,Command_Timeout "
    "-v 189,raw48,Factory_Bad_Block_Ct "
  //"-v 194,tempminmax,Temperature_Celsius "
  //"-v 195,raw48,Hardware_ECC_Recovered "
  //"-v 196,raw16(raw16),Reallocated_Event_Count "
  //"-v 197,raw48,Current_Pending_Sector "
  //"-v 198,raw48,Offline_Uncorrectable "
  //"-v 199,raw48,UDMA_CRC_Error_Count "
    "-v 202,raw48,Percent_Lifetime_Used "
    "-v 206,raw48,Write_Error_Rate "
    "-v 210,raw48,Success_RAIN_Recov_Cnt "
    "-v 246,raw48,Total_Host_Sector_Write "
    "-v 247,raw48,Host_Program_Page_Count "
    "-v 248,raw48,Bckgnd_Program_Page_Cnt"
  },
  { "Crucial/Micron RealSSD m4/C400/P400", // Marvell 9176, fixed firmware
    "C400-MTFDDA[ACK](064|128|256|512)MAM|"
    "M4-CT(064|128|256|512)M4SSD[123]|" // tested with M4-CT512M4SSD2/0309
    "MTFDDAK(064|128|256|512|050|100|200|400)MA[MNR]-1[JKS]1.*", // tested with
       // MTFDDAK256MAR-1K1AA/MA52, MTFDDAK256MAM-1K12/08TH
    "030[9-Z]|03[1-Z].|0[4-Z]..|[1-Z]....*", // >= "0309"
    "",
  //"-v 1,raw48,Raw_Read_Error_Rate "
  //"-v 5,raw16(raw16),Reallocated_Sector_Ct "
  //"-v 9,raw24(raw8),Power_On_Hours "
  //"-v 12,raw48,Power_Cycle_Count "
    "-v 170,raw48,Grown_Failing_Block_Ct "
    "-v 171,raw48,Program_Fail_Count "
    "-v 172,raw48,Erase_Fail_Count "
    "-v 173,raw48,Wear_Leveling_Count "
    "-v 174,raw48,Unexpect_Power_Loss_Ct "
    "-v 181,raw16,Non4k_Aligned_Access "
    "-v 183,raw48,SATA_Iface_Downshift "
  //"-v 184,raw48,End-to-End_Error "
  //"-v 187,raw48,Reported_Uncorrect "
  //"-v 188,raw48,Command_Timeout "
    "-v 189,raw48,Factory_Bad_Block_Ct "
  //"-v 194,tempminmax,Temperature_Celsius "
  //"-v 195,raw48,Hardware_ECC_Recovered "
  //"-v 196,raw16(raw16),Reallocated_Event_Count "
  //"-v 197,raw48,Current_Pending_Sector "
  //"-v 198,raw48,Offline_Uncorrectable "
  //"-v 199,raw48,UDMA_CRC_Error_Count "
    "-v 202,raw48,Perc_Rated_Life_Used "
    "-v 206,raw48,Write_Error_Rate"
  },
  { "Crucial/Micron RealSSD m4/C400", // Marvell 9176, buggy or unknown firmware
    "C400-MTFDDA[ACK](064|128|256|512)MAM|" // tested with C400-MTFDDAC256MAM/0002
    "M4-CT(064|128|256|512)M4SSD[123]", // tested with M4-CT064M4SSD2/0002,
      // M4-CT064M4SSD2/0009, M4-CT256M4SSD3/000F
    "",
    "This drive may hang after 5184 hours of power-on time:\n"
    "http://www.tomshardware.com/news/Crucial-m4-Firmware-BSOD,14544.html\n"
    "See the following web pages for firmware updates:\n"
    "http://www.crucial.com/support/firmware.aspx\n"
    "http://www.micron.com/products/solid-state-storage/client-ssd#software",
    "-v 170,raw48,Grown_Failing_Block_Ct "
    "-v 171,raw48,Program_Fail_Count "
    "-v 172,raw48,Erase_Fail_Count "
    "-v 173,raw48,Wear_Leveling_Count "
    "-v 174,raw48,Unexpect_Power_Loss_Ct "
    "-v 181,raw16,Non4k_Aligned_Access "
    "-v 183,raw48,SATA_Iface_Downshift "
    "-v 189,raw48,Factory_Bad_Block_Ct "
    "-v 202,raw48,Perc_Rated_Life_Used "
    "-v 206,raw48,Write_Error_Rate"
  },
  { "Crucial/Micron MX100/MX200/M5x0/M600 Client SSDs",
    "Crucial_CT(128|256|512)MX100SSD1|"// tested with Crucial_CT256MX100SSD1/MU01
    "Crucial_CT(200|256|500|512|1000|1024)MX200SSD[1346]|" // tested with Crucial_CT500MX200SSD1/MU01,
      // Crucial_CT1024MX200SSD1/MU01
    "Crucial_CT(120|240|480|960)M500SSD1|" // tested with Crucial_CT960M500SSD1/MU03
    "Crucial_CT(128|256|512|1024)M550SSD[13]|" // tested with Crucial_CT512M550SSD3/MU01, Crucial_CT1024M550SSD1/MU01
    "Micron_M500_MTFDDA[KTV](120|240|480|960)MAV|"// tested with Micron_M500_MTFDDAK960MAV/MU05
    "(Micron_)?M510[_-]MTFDDA[KTV](128|256)MAZ|" // tested with M510-MTFDDAK256MAZ/MU01
    "(Micron_)?M550[_-]MTFDDA[KTV](064|128|256|512|1T0)MAY|" // tested with M550-MTFDDAK256MAY/MU01
    "Micron_M600_(EE|MT)FDDA[KTV](128|256|512|1T0)MBF[25Z]?", // tested with Micron_M600_MTFDDAK1T0MBF/MU01
    "", "",
  //"-v 1,raw48,Raw_Read_Error_Rate "
    "-v 5,raw48,Reallocate_NAND_Blk_Cnt "
  //"-v 9,raw24(raw8),Power_On_Hours "
  //"-v 12,raw48,Power_Cycle_Count "
    "-v 171,raw48,Program_Fail_Count "
    "-v 172,raw48,Erase_Fail_Count "
    "-v 173,raw48,Ave_Block-Erase_Count "
    "-v 174,raw48,Unexpect_Power_Loss_Ct "
    "-v 180,raw48,Unused_Reserve_NAND_Blk "
    "-v 183,raw48,SATA_Interfac_Downshift "
    "-v 184,raw48,Error_Correction_Count "
  //"-v 187,raw48,Reported_Uncorrect "
  //"-v 194,tempminmax,Temperature_Celsius "
  //"-v 196,raw16(raw16),Reallocated_Event_Count "
  //"-v 197,raw48,Current_Pending_Sector "
  //"-v 198,raw48,Offline_Uncorrectable "
  //"-v 199,raw48,UDMA_CRC_Error_Count "
    "-v 202,raw48,Percent_Lifetime_Used "
    "-v 206,raw48,Write_Error_Rate "
    "-v 210,raw48,Success_RAIN_Recov_Cnt "
    "-v 246,raw48,Total_Host_Sector_Write "
    "-v 247,raw48,Host_Program_Page_Count "
    "-v 248,raw48,Bckgnd_Program_Page_Cnt"
  },
  { "Micron M500DC Enterprise SSDs",
    "Micron_M500DC_(EE|MT)FDDA[AK](120|240|480|800)MBB", // tested with
      // Micron_M500DC_EEFDDAA120MBB/129, Micron_M500DC_MTFDDAK800MBB/0129
    "", "",
  //"-v 1,raw48,Raw_Read_Error_Rate "
    "-v 5,raw48,Reallocated_Block_Count "
  //"-v 9,raw24(raw8),Power_On_Hours "
  //"-v 12,raw48,Power_Cycle_Count "
    "-v 170,raw48,Reserved_Block_Count "
    "-v 171,raw48,Program_Fail_Count "
    "-v 172,raw48,Erase_Fail_Count "
    "-v 173,raw48,Ave_Block-Erase_Count "
    "-v 174,raw48,Unexpect_Power_Loss_Ct "
    "-v 184,raw48,Error_Correction_Count "
  //"-v 187,raw48,Reported_Uncorrect "
    "-v 188,raw48,Command_Timeouts "
  //"-v 194,tempminmax,Temperature_Celsius "
    "-v 195,raw48,Cumulativ_Corrected_ECC "
  //"-v 197,raw48,Current_Pending_Sector "
  //"-v 198,raw48,Offline_Uncorrectable "
  //"-v 199,raw48,UDMA_CRC_Error_Count "
    "-v 202,raw48,Percent_Lifetime_Remain "
    "-v 206,raw48,Write_Error_Rate "
    "-v 247,raw48,Host_Program_Page_Count "
    "-v 248,raw48,Bckgnd_Program_Page_Cnt"
  },
  { "SandForce Driven SSDs",
    "SandForce 1st Ed\\.|" // Demo Drive, tested with firmware 320A13F0
    "ADATA SSD S(396|510|599) .?..GB|" // tested with ADATA SSD S510 60GB/320ABBF0,
      // ADATA SSD S599 256GB/3.1.0, 64GB/3.4.6
    "ADATA SP[389]00|" // tested with ADATA SP300/5.0.2d, SP800/5.0.6c,
      // ADATA SP900/5.0.6 (Premier Pro, SF-2281)
    "ADATA SSD S[PX]900 (64|128|256|512)GB-DL2|" // tested with ADATA SSD SP900 256GB-DL2/5.0.6,
      // ADATA SSD SX900 512GB-DL2/5.8.2
    "ADATA XM11 (128|256)GB|" // tested with ADATA XM11 128GB/5.0.1
    "ATP Velocity MIV (60|120|240|480)GB|" // tested with ATP Velocity MIV 480GB/110719
    "Corsair CSSD-F(40|60|80|115|120|160|240)GBP?2.*|" // Corsair Force, tested with
      // Corsair CSSD-F40GB2/1.1, Corsair CSSD-F115GB2-A/2.1a
    "Corsair Force ((3 |LS )?SSD|GS|GT)|" // SF-2281, tested with
      // Corsair Force SSD/5.05, 3 SSD/1.3.2, GT/1.3.3, GS/5.03, LS SSD/S8FM06.5
    "FM-25S2S-(60|120|240)GBP2|" // G.SKILL Phoenix Pro, SF-1200, tested with
      // FM-25S2S-240GBP2/4.2
    "FTM(06|12|24|48)CT25H|" // Supertalent TeraDrive CT, tested with
      // FTM24CT25H/STTMP2P1
    "KINGSTON SE50S3(100|240|480)G|" // tested with SE50S3100G/KE1ABBF0
    "KINGSTON SH10[03]S3(90|120|240|480)G|" // HyperX (3K), SF-2281, tested with
      // SH100S3240G/320ABBF0, SH103S3120G/505ABBF0
    "KINGSTON SKC(300S37A|380S3)(60|120|180|240|480)G|" // KC300, SF-2281, tested with
      // SKC300S37A120G/KC4ABBF0, SKC380S3120G/507ABBF0
    "KINGSTON SVP200S3(7A)?(60|90|120|240|480)G|" // V+ 200, SF-2281, tested with
      // SVP200S37A480G/502ABBF0, SVP200S390G/332ABBF0
    "KINGSTON SMS200S3(30|60|120)G|" // mSATA, SF-2241, tested with SMS200S3120G/KC3ABBF0
    "KINGSTON SMS450S3(32|64|128)G|" // mSATA, SF-2281, tested with SMS450S3128G/503ABBF0
    "KINGSTON (SV300|SKC100|SE100)S3.*G|" // other SF-2281
    "MKNSSDCR(45|60|90|120|180|240|480)GB(-[DM]X)?|" // Mushkin Chronos (Deluxe/Enhanced), SF-2281,
      // tested with MKNSSDCR120GB, MKNSSDCR120GB-MX/560ABBF0
    "MKNSSDAT(30|40|60|120|180|240|480)GB(-(DX|V))?|" // Mushkin Atlas (Deluxe/Value), mSATA, SF-2281,
      // tested with MKNSSDAT120GB-V/540ABBF0
    "Mushkin MKNSSDCL(40|60|80|90|115|120|180|240|480)GB-DX2?|" // Mushkin Callisto deluxe,
      // SF-1200/1222, Mushkin MKNSSDCL60GB-DX/361A13F0
    "OCZ[ -](AGILITY2([ -]EX)?|COLOSSUS2|ONYX2|VERTEX(2|-LE))( [123]\\..*)?|" // SF-1200,
      // tested with OCZ-VERTEX2/1.11, OCZ-VERTEX2 3.5/1.11
    "OCZ-NOCTI|" // mSATA, SF-2100, tested with OCZ-NOCTI/2.15
    "OCZ-REVODRIVE3?( X2)?|" // PCIe, SF-1200/2281, tested with
      // OCZ-REVODRIVE( X2)?/1.20, OCZ-REVODRIVE3 X2/2.11
    "OCZ[ -](VELO|VERTEX2[ -](EX|PRO))( [123]\\..*)?|" // SF-1500, tested with
      // OCZ VERTEX2-PRO/1.10 (Bogus thresholds for attribute 232 and 235)
    "D2[CR]STK251...-....|" // OCZ Deneva 2 C/R, SF-22xx/25xx,
      // tested with D2CSTK251M11-0240/2.08, D2CSTK251A10-0240/2.15
    "OCZ-(AGILITY3|SOLID3|VERTEX3( MI)?)|"  // SF-2200, tested with OCZ-VERTEX3/2.02,
      // OCZ-AGILITY3/2.11, OCZ-SOLID3/2.15, OCZ-VERTEX3 MI/2.15
    "OCZ Z-DRIVE R4 [CR]M8[48]|" // PCIe, SF-2282/2582, tested with OCZ Z-DRIVE R4 CM84/2.13
      // (Bogus attributes under Linux)
    "TALOS2|" // OCZ Talos 2 C/R, SAS (works with -d sat), 2*SF-2282, tested with TALOS2/3.20E
    "(APOC|DENC|DENEVA|FTNC|GFGC|MANG|MMOC|NIMC|TMSC).*|" // other OCZ SF-1200,
      // tested with DENCSTE251M11-0120/1.33, DENEVA PCI-E/1.33
    "(DENR|DRSAK|EC188|NIMR|PSIR|TRSAK).*|" // other OCZ SF-1500
    "OWC Aura Pro 6G SSD|" // tested with OWC Aura Pro 6G SSD/507ABBF0
    "OWC Mercury Electra (Pro )?[36]G SSD|" // tested with
      // OWC Mercury Electra 6G SSD/502ABBF0, OWC Mercury Electra Pro 3G SSD/541ABBF0
    "OWC Mercury E(xtreme|XTREME) Pro (6G |RE )?SSD|" // tested with
      // OWC Mercury Extreme Pro SSD/360A13F0, OWC Mercury EXTREME Pro 6G SSD/507ABBF0
    "Patriot Pyro|" // tested with Patriot Pyro/332ABBF0
    "SanDisk SDSSDX(60|120|240|480)GG25|" // SanDisk Extreme, SF-2281, tested with
      // SDSSDX240GG25/R201
    "SuperSSpeed S301 [0-9]*GB|" // SF-2281, tested with SuperSSpeed S301 128GB/503
    "SG9XCS2D(0?50|100|200|400)GESLT|" // Smart Storage Systems XceedIOPS2, tested with
      // SG9XCS2D200GESLT/SA03L370
    "SSD9SC(120|240|480)GED[EA]|" // PNY Prevail Elite, tested with SSD9SC120GEDA/334ABBF0
    "(TX32|TX31C1|VN0.?..GCNMK).*|" // Smart Storage Systems XceedSTOR
    "(TX22D1|TX21B1).*|" // Smart Storage Systems XceedIOPS2
    "TX52D1.*|" // Smart Storage Systems Xcel-200
    "TS(64|128|256|512)GSSD[37]20|" // Transcend SSD320/720, SF-2281, tested with
      // TS128GSSD320, TS256GSSD720/5.2.0
    "UGB(88P|99S)GC...H[BF].|" // Unigen, tested with
      // UGB88PGC100HF2/MP Rev2, UGB99SGC100HB3/RC Rev3
    "VisionTek GoDrive (60|120|240|480)GB", // tested with VisionTek GoDrive 480GB/506ABBF0
    "", "",
    "-v 1,raw24/raw32,Raw_Read_Error_Rate "
    "-v 5,raw48,Retired_Block_Count "
    "-v 9,msec24hour32,Power_On_Hours_and_Msec "
  //"-v 12,raw48,Power_Cycle_Count "
    "-v 13,raw24/raw32,Soft_Read_Error_Rate "
    "-v 100,raw48,Gigabytes_Erased "
    "-v 170,raw48,Reserve_Block_Count "
    "-v 171,raw48,Program_Fail_Count "
    "-v 172,raw48,Erase_Fail_Count "
    "-v 174,raw48,Unexpect_Power_Loss_Ct "
    "-v 177,raw48,Wear_Range_Delta "
    "-v 181,raw48,Program_Fail_Count "
    "-v 182,raw48,Erase_Fail_Count "
    "-v 184,raw48,IO_Error_Detect_Code_Ct "
  //"-v 187,raw48,Reported_Uncorrect "
    "-v 189,tempminmax,Airflow_Temperature_Cel "
  //"-v 194,tempminmax,Temperature_Celsius "
    "-v 195,raw24/raw32,ECC_Uncorr_Error_Count "
  //"-v 196,raw16(raw16),Reallocated_Event_Count "
    "-v 198,raw24/raw32:210zr54,Uncorrectable_Sector_Ct " // KINGSTON SE100S3100G/510ABBF0
    "-v 199,raw48,SATA_CRC_Error_Count "
    "-v 201,raw24/raw32,Unc_Soft_Read_Err_Rate "
    "-v 204,raw24/raw32,Soft_ECC_Correct_Rate "
    "-v 230,raw48,Life_Curve_Status "
    "-v 231,raw48,SSD_Life_Left "
  //"-v 232,raw48,Available_Reservd_Space "
    "-v 233,raw48,SandForce_Internal "
    "-v 234,raw48,SandForce_Internal "
    "-v 235,raw48,SuperCap_Health "
    "-v 241,raw48,Lifetime_Writes_GiB "
    "-v 242,raw48,Lifetime_Reads_GiB"
  },
  { "Indilinx Barefoot based SSDs",
    "Corsair CSSD-V(32|60|64|128|256)GB2|" // Corsair Nova, tested with Corsair CSSD-V32GB2/2.2
    "CRUCIAL_CT(64|128|256)M225|" // tested with CRUCIAL_CT64M225/1571
    "G.SKILL FALCON (64|128|256)GB SSD|" // tested with G.SKILL FALCON 128GB SSD/2030
    "OCZ[ -](AGILITY|ONYX|VERTEX( 1199|-TURBO| v1\\.10)?)|" // tested with
      // OCZ-ONYX/1.6, OCZ-VERTEX 1199/00.P97, OCZ-VERTEX/1.30, OCZ VERTEX-TURBO/1.5, OCZ-VERTEX v1.10/1370
    "Patriot[ -]Torqx.*|"
    "RENICE Z2|" // tested with RENICE Z2/2030
    "STT_FT[MD](28|32|56|64)GX25H|" // Super Talent Ultradrive GX, tested with STT_FTM64GX25H/1916
    "TS(18|25)M(64|128)MLC(16|32|64|128|256|512)GSSD|" // ASAX Leopard Hunt II, tested with TS25M64MLC64GSSD/0.1
    "FM-25S2I-(64|128)GBFII|" // G.Skill FALCON II, tested with FM-25S2I-64GBFII
    "TS(60|120)GSSD25D-M", // Transcend Ultra SSD (SATA II), see also Ticket #80
    "", "",
    "-v 1,raw64 " // Raw_Read_Error_Rate
    "-v 9,raw64 " // Power_On_Hours
    "-v 12,raw64 " // Power_Cycle_Count
    "-v 184,raw64,Initial_Bad_Block_Count "
    "-v 195,raw64,Program_Failure_Blk_Ct "
    "-v 196,raw64,Erase_Failure_Blk_Ct "
    "-v 197,raw64,Read_Failure_Blk_Ct "
    "-v 198,raw64,Read_Sectors_Tot_Ct "
    "-v 199,raw64,Write_Sectors_Tot_Ct "
    "-v 200,raw64,Read_Commands_Tot_Ct "
    "-v 201,raw64,Write_Commands_Tot_Ct "
    "-v 202,raw64,Error_Bits_Flash_Tot_Ct "
    "-v 203,raw64,Corr_Read_Errors_Tot_Ct "
    "-v 204,raw64,Bad_Block_Full_Flag "
    "-v 205,raw64,Max_PE_Count_Spec "
    "-v 206,raw64,Min_Erase_Count "
    "-v 207,raw64,Max_Erase_Count "
    "-v 208,raw64,Average_Erase_Count "
    "-v 209,raw64,Remaining_Lifetime_Perc "
    "-v 210,raw64,Indilinx_Internal "
    "-v 211,raw64,SATA_Error_Ct_CRC "
    "-v 212,raw64,SATA_Error_Ct_Handshake "
    "-v 213,raw64,Indilinx_Internal"
  },
  { "Indilinx Barefoot_2/Everest/Martini based SSDs",
    "OCZ VERTEX[ -]PLUS|" // tested with OCZ VERTEX-PLUS/3.55, OCZ VERTEX PLUS/3.55
    "OCZ-VERTEX PLUS R2|" // Barefoot 2, tested with OCZ-VERTEX PLUS R2/1.2
    "OCZ-PETROL|" // Everest 1, tested with OCZ-PETROL/3.12
    "OCZ-AGILITY4|" // Everest 2, tested with OCZ-AGILITY4/1.5.2
    "OCZ-VERTEX4", // Everest 2, tested with OCZ-VERTEX4/1.5
    "", "",
  //"-v 1,raw48,Raw_Read_Error_Rate "
  //"-v 3,raw16(avg16),Spin_Up_Time "
  //"-v 4,raw48,Start_Stop_Count "
  //"-v 5,raw16(raw16),Reallocated_Sector_Ct "
  //"-v 9,raw24(raw8),Power_On_Hours "
  //"-v 12,raw48,Power_Cycle_Count "
    "-v 232,raw48,Lifetime_Writes " // LBA?
  //"-v 233,raw48,Media_Wearout_Indicator"
  },
  { "Indilinx Barefoot 3 based SSDs",
    "OCZ-VECTOR(150)?|" // tested with OCZ-VECTOR/1.03, OCZ-VECTOR150/1.2
    "OCZ-VERTEX4[56]0|" // Barefoot 3 M10, tested with OCZ-VERTEX450/1.0, OCZ-VERTEX460/1.0
    "Radeon R7", // Barefoot 3 M00, tested with Radeon R7/1.00
    "", "",
    "-v 5,raw48,Runtime_Bad_Block "
  //"-v 9,raw24(raw8),Power_On_Hours "
  //"-v 12,raw48,Power_Cycle_Count "
    "-v 171,raw48,Avail_OP_Block_Count "
    "-v 174,raw48,Pwr_Cycle_Ct_Unplanned "
    "-v 187,raw48,Total_Unc_NAND_Reads "
    "-v 195,raw48,Total_Prog_Failures "
    "-v 196,raw48,Total_Erase_Failures "
    "-v 197,raw48,Total_Unc_Read_Failures "
    "-v 198,raw48,Host_Reads_GiB "
    "-v 199,raw48,Host_Writes_GiB "
    "-v 208,raw48,Average_Erase_Count "
    "-v 210,raw48,SATA_CRC_Error_Count "
    "-v 233,raw48,Remaining_Lifetime_Perc "
    "-v 241,raw48,Host_Writes_GiB " // M00/M10
    "-v 242,raw48,Host_Reads_GiB "  // M00/M10
    "-v 249,raw48,Total_NAND_Prog_Ct_GiB"
  },
  { "OCZ Intrepid 3000 SSDs", // tested with OCZ INTREPID 3600/1.4.3.6, 3800/1.4.3.0
    "OCZ INTREPID 3[68]00",
    "", "",
    "-v 5,raw48,Runtime_Bad_Block "
  //"-v 9,raw24(raw8),Power_On_Hours "
  //"-v 12,raw48,Power_Cycle_Count "
    "-v 100,raw48,Total_Blocks_Erased "
    "-v 171,raw48,Avail_OP_Block_Count "
    "-v 174,raw48,Pwr_Cycle_Ct_Unplanned "
    "-v 184,raw48,Factory_Bad_Block_Count "
    "-v 187,raw48,Total_Unc_NAND_Reads "
    "-v 190,tempminmax,Temperature_Celsius "
    "-v 195,raw48,Total_Prog_Failures "
    "-v 196,raw48,Total_Erase_Failures "
    "-v 197,raw48,Total_Unc_Read_Failures "
    "-v 198,raw48,Host_Reads_GiB "
    "-v 199,raw48,Host_Writes_GiB "
    "-v 202,raw48,Total_Read_Bits_Corr_Ct "
    "-v 205,raw48,Max_Rated_PE_Count "
    "-v 206,raw48,Min_Erase_Count "
    "-v 207,raw48,Max_Erase_Count "
    "-v 208,raw48,Average_Erase_Count "
    "-v 210,raw48,SATA_CRC_Error_Count "
    "-v 211,raw48,SATA_UNC_Count "
    "-v 212,raw48,NAND_Reads_with_Retry "
    "-v 213,raw48,Simple_Rd_Rtry_Attempts "
    "-v 214,raw48,Adaptv_Rd_Rtry_Attempts "
    "-v 221,raw48,Int_Data_Path_Prot_Unc "
    "-v 222,raw48,RAID_Recovery_Count "
    "-v 230,raw48,SuperCap_Charge_Status " // 0=not charged, 1=fully charged, 2=unknown
    "-v 233,raw48,Remaining_Lifetime_Perc "
    "-v 249,raw48,Total_NAND_Prog_Ct_GiB "
    "-v 251,raw48,Total_NAND_Read_Ct_GiB"
  },
  { "InnoDisk InnoLite SATADOM D150QV-L SSDs", // tested with InnoLite SATADOM D150QV-L/120319
    "InnoLite SATADOM D150QV-L",
    "", "",
  //"-v 1,raw48,Raw_Read_Error_Rate "
  //"-v 2,raw48,Throughput_Performance "
  //"-v 3,raw16(avg16),Spin_Up_Time "
  //"-v 5,raw16(raw16),Reallocated_Sector_Ct "
  //"-v 7,raw48,Seek_Error_Rate " // from InnoDisk iSMART Linux tool, useless for SSD
  //"-v 8,raw48,Seek_Time_Performance "
  //"-v 9,raw24(raw8),Power_On_Hours "
  //"-v 10,raw48,Spin_Retry_Count "
  //"-v 12,raw48,Power_Cycle_Count "
    "-v 168,raw48,SATA_PHY_Error_Count "
    "-v 170,raw48,Bad_Block_Count "
    "-v 173,raw48,Erase_Count "
    "-v 175,raw48,Bad_Cluster_Table_Count "
    "-v 192,raw48,Unexpect_Power_Loss_Ct "
  //"-v 194,tempminmax,Temperature_Celsius "
  //"-v 197,raw48,Current_Pending_Sector "
    "-v 229,hex48,Flash_ID "
    "-v 235,raw48,Later_Bad_Block "
    "-v 236,raw48,Unstable_Power_Count "
    "-v 240,raw48,Write_Head"
  },
  { "InnoDisk iCF 9000 CompactFlash Cards", // tested with InnoDisk Corp. - iCF9000 1GB/140808,
       // ..., InnoDisk Corp. - iCF9000 64GB/140808
    "InnoDisk Corp\\. - iCF9000 (1|2|4|8|16|32|64)GB",
    "", "",
  //"-v 1,raw48,Raw_Read_Error_Rate "
  //"-v 5,raw16(raw16),Reallocated_Sector_Ct "
  //"-v 12,raw48,Power_Cycle_Count "
    "-v 160,raw48,Uncorrectable_Error_Cnt "
    "-v 161,raw48,Valid_Spare_Block_Cnt "
    "-v 162,raw48,Child_Pair_Count "
    "-v 163,raw48,Initial_Bad_Block_Count "
    "-v 164,raw48,Total_Erase_Count "
    "-v 165,raw48,Max_Erase_Count "
    "-v 166,raw48,Min_Erase_Count "
    "-v 167,raw48,Average_Erase_Count "
  //"-v 192,raw48,Power-Off_Retract_Count "
  //"-v 194,tempminmax,Temperature_Celsius "
  //"-v 195,raw48,Hardware_ECC_Recovered "
  //"-v 196,raw16(raw16),Reallocated_Event_Count "
  //"-v 198,raw48,Offline_Uncorrectable "
  //"-v 199,raw48,UDMA_CRC_Error_Count "
  //"-v 229,raw48,Flash_ID " // only in spec
    "-v 241,raw48,Host_Writes_32MiB "
    "-v 242,raw48,Host_Reads_32MiB"
  },
  { "Intel X25-E SSDs",
    "SSDSA2SH(032|064)G1.* INTEL",  // G1 = first generation
    "", "",
  //"-v 3,raw16(avg16),Spin_Up_Time "
  //"-v 4,raw48,Start_Stop_Count "
  //"-v 5,raw16(raw16),Reallocated_Sector_Ct "
  //"-v 9,raw24(raw8),Power_On_Hours "
  //"-v 12,raw48,Power_Cycle_Count "
    "-v 192,raw48,Unsafe_Shutdown_Count "
    "-v 225,raw48,Host_Writes_32MiB "
    "-v 226,raw48,Intel_Internal "
    "-v 227,raw48,Intel_Internal "
    "-v 228,raw48,Intel_Internal "
  //"-v 232,raw48,Available_Reservd_Space "
  //"-v 233,raw48,Media_Wearout_Indicator"
  },
  { "Intel X18-M/X25-M G1 SSDs",
    "INTEL SSDSA[12]MH(080|160)G1.*",  // G1 = first generation, 50nm
    "", "",
  //"-v 3,raw16(avg16),Spin_Up_Time "
  //"-v 4,raw48,Start_Stop_Count "
  //"-v 5,raw16(raw16),Reallocated_Sector_Ct "
  //"-v 9,raw24(raw8),Power_On_Hours "
  //"-v 12,raw48,Power_Cycle_Count "
    "-v 192,raw48,Unsafe_Shutdown_Count "
    "-v 225,raw48,Host_Writes_32MiB "
    "-v 226,raw48,Intel_Internal "
    "-v 227,raw48,Intel_Internal "
    "-v 228,raw48,Intel_Internal "
  //"-v 232,raw48,Available_Reservd_Space "
  //"-v 233,raw48,Media_Wearout_Indicator"
  },
  { "Intel X18-M/X25-M/X25-V G2 SSDs", // fixed firmware
      // tested with INTEL SSDSA2M(080|160)G2GC/2CV102J8 (X25-M)
    "INTEL SSDSA[12]M(040|080|120|160)G2.*",  // G2 = second generation, 34nm
    "2CV102(J[89A-Z]|[K-Z].)", // >= "2CV102J8"
    "",
  //"-v 3,raw16(avg16),Spin_Up_Time "
  //"-v 4,raw48,Start_Stop_Count "
  //"-v 5,raw16(raw16),Reallocated_Sector_Ct "
  //"-v 9,raw24(raw8),Power_On_Hours "
  //"-v 12,raw48,Power_Cycle_Count "
  //"-v 184,raw48,End-to-End_Error " // G2 only
    "-v 192,raw48,Unsafe_Shutdown_Count "
    "-v 225,raw48,Host_Writes_32MiB "
    "-v 226,raw48,Workld_Media_Wear_Indic " // Timed Workload Media Wear Indicator (percent*1024)
    "-v 227,raw48,Workld_Host_Reads_Perc "  // Timed Workload Host Reads Percentage
    "-v 228,raw48,Workload_Minutes " // 226,227,228 can be reset by 'smartctl -t vendor,0x40'
  //"-v 232,raw48,Available_Reservd_Space "
  //"-v 233,raw48,Media_Wearout_Indicator"
  },
  { "Intel X18-M/X25-M/X25-V G2 SSDs", // buggy or unknown firmware
      // tested with INTEL SSDSA2M040G2GC/2CV102HD (X25-V)
    "INTEL SSDSA[12]M(040|080|120|160)G2.*",
    "",
    "This drive may require a firmware update to\n"
    "fix possible drive hangs when reading SMART self-test log:\n"
    "http://downloadcenter.intel.com/Detail_Desc.aspx?DwnldID=18363",
    "-v 192,raw48,Unsafe_Shutdown_Count "
    "-v 225,raw48,Host_Writes_32MiB "
    "-v 226,raw48,Workld_Media_Wear_Indic "
    "-v 227,raw48,Workld_Host_Reads_Perc "
    "-v 228,raw48,Workload_Minutes"
  },
  { "Intel 311/313 Series SSDs", // tested with INTEL SSDSA2VP020G2/2CV102M5,
      // INTEL SSDSA2VP020G3/9CV10379,
    "INTEL SSDSA2VP(020|024)G[23]", // G3 = 313 Series
    "", "",
  //"-v 3,raw16(avg16),Spin_Up_Time "
  //"-v 4,raw48,Start_Stop_Count "
  //"-v 5,raw16(raw16),Reallocated_Sector_Ct "
  //"-v 9,raw24(raw8),Power_On_Hours "
  //"-v 12,raw48,Power_Cycle_Count "
    "-v 170,raw48,Reserve_Block_Count "
    "-v 171,raw48,Program_Fail_Count "
    "-v 172,raw48,Erase_Fail_Count "
    "-v 183,raw48,SATA_Downshift_Count "
  //"-v 184,raw48,End-to-End_Error "
  //"-v 187,raw48,Reported_Uncorrect "
    "-v 192,raw48,Unsafe_Shutdown_Count "
    "-v 225,raw48,Host_Writes_32MiB "
    "-v 226,raw48,Workld_Media_Wear_Indic " // Timed Workload Media Wear Indicator (percent*1024)
    "-v 227,raw48,Workld_Host_Reads_Perc "  // Timed Workload Host Reads Percentage
    "-v 228,raw48,Workload_Minutes " // 226,227,228 can be reset by 'smartctl -t vendor,0x40'
  //"-v 232,raw48,Available_Reservd_Space "
  //"-v 233,raw48,Media_Wearout_Indicator "
    "-v 241,raw48,Host_Writes_32MiB "
    "-v 242,raw48,Host_Reads_32MiB"
  },
  { "Intel 320 Series SSDs", // tested with INTEL SSDSA2CT040G3/4PC10362,
      // INTEL SSDSA2CW160G3/4PC10362, INTEL SSDSA2BT040G3/4PC10362, INTEL SSDSA2BW120G3A/4PC10362,
      // INTEL SSDSA2BW300G3D/4PC10362, INTEL SSDSA2BW160G3L/4PC1LE04
    "INTEL SSDSA[12][BC][WT](040|080|120|160|300|600)G3[ADL]?",
    "", "",
    "-F nologdir "
  //"-v 3,raw16(avg16),Spin_Up_Time "
  //"-v 4,raw48,Start_Stop_Count "
  //"-v 5,raw16(raw16),Reallocated_Sector_Ct "
  //"-v 9,raw24(raw8),Power_On_Hours "
  //"-v 12,raw48,Power_Cycle_Count "
    "-v 170,raw48,Reserve_Block_Count "
    "-v 171,raw48,Program_Fail_Count "
    "-v 172,raw48,Erase_Fail_Count "
    "-v 183,raw48,SATA_Downshift_Count " // FW >= 4Px10362
  //"-v 184,raw48,End-to-End_Error "
  //"-v 187,raw48,Reported_Uncorrect "
    "-v 199,raw48,CRC_Error_Count "      // FW >= 4Px10362
    "-v 192,raw48,Unsafe_Shutdown_Count "
    "-v 225,raw48,Host_Writes_32MiB "
    "-v 226,raw48,Workld_Media_Wear_Indic " // Timed Workload Media Wear Indicator (percent*1024)
    "-v 227,raw48,Workld_Host_Reads_Perc "  // Timed Workload Host Reads Percentage
    "-v 228,raw48,Workload_Minutes " // 226,227,228 can be reset by 'smartctl -t vendor,0x40'
  //"-v 232,raw48,Available_Reservd_Space "
  //"-v 233,raw48,Media_Wearout_Indicator "
    "-v 241,raw48,Host_Writes_32MiB "
    "-v 242,raw48,Host_Reads_32MiB"
  },
  { "Intel 710 Series SSDs", // tested with INTEL SSDSA2BZ[12]00G3/6PB10362
    "INTEL SSDSA2BZ(100|200|300)G3",
    "", "",
    "-F nologdir "
  //"-v 3,raw16(avg16),Spin_Up_Time "
  //"-v 4,raw48,Start_Stop_Count "
  //"-v 5,raw16(raw16),Reallocated_Sector_Ct "
  //"-v 9,raw24(raw8),Power_On_Hours "
  //"-v 12,raw48,Power_Cycle_Count "
    "-v 170,raw48,Reserve_Block_Count "
    "-v 171,raw48,Program_Fail_Count "
    "-v 172,raw48,Erase_Fail_Count "
    "-v 174,raw48,Unexpect_Power_Loss_Ct " // Missing in 710 specification from September 2011
    "-v 183,raw48,SATA_Downshift_Count "
  //"-v 184,raw48,End-to-End_Error "
  //"-v 187,raw48,Reported_Uncorrect "
  //"-v 190,tempminmax,Airflow_Temperature_Cel "
    "-v 192,raw48,Unsafe_Shutdown_Count "
    "-v 225,raw48,Host_Writes_32MiB "
    "-v 226,raw48,Workld_Media_Wear_Indic " // Timed Workload Media Wear Indicator (percent*1024)
    "-v 227,raw48,Workld_Host_Reads_Perc "  // Timed Workload Host Reads Percentage
    "-v 228,raw48,Workload_Minutes " // 226,227,228 can be reset by 'smartctl -t vendor,0x40'
  //"-v 232,raw48,Available_Reservd_Space "
  //"-v 233,raw48,Media_Wearout_Indicator "
    "-v 241,raw48,Host_Writes_32MiB "
    "-v 242,raw48,Host_Reads_32MiB"
  },
  { "Intel 510 Series SSDs",
    "INTEL SSDSC2MH(120|250)A2",
    "", "",
  //"-v 3,raw16(avg16),Spin_Up_Time "
  //"-v 4,raw48,Start_Stop_Count "
  //"-v 5,raw16(raw16),Reallocated_Sector_Ct "
  //"-v 9,raw24(raw8),Power_On_Hours "
  //"-v 12,raw48,Power_Cycle_Count "
    "-v 192,raw48,Unsafe_Shutdown_Count "
    "-v 225,raw48,Host_Writes_32MiB "
  //"-v 232,raw48,Available_Reservd_Space "
  //"-v 233,raw48,Media_Wearout_Indicator"
  },
  { "Intel 520 Series SSDs", // tested with INTEL SSDSC2CW120A3/400i, SSDSC2BW480A3F/400i
    "INTEL SSDSC2[BC]W(060|120|180|240|480)A3F?",
    "", "",
  //"-v 5,raw16(raw16),Reallocated_Sector_Ct "
    "-v 9,msec24hour32,Power_On_Hours_and_Msec "
  //"-v 12,raw48,Power_Cycle_Count "
    "-v 170,raw48,Available_Reservd_Space "
    "-v 171,raw48,Program_Fail_Count "
    "-v 172,raw48,Erase_Fail_Count "
    "-v 174,raw48,Unexpect_Power_Loss_Ct "
  //"-v 184,raw48,End-to-End_Error "
    "-v 187,raw48,Uncorrectable_Error_Cnt "
  //"-v 192,raw48,Power-Off_Retract_Count "
    "-v 225,raw48,Host_Writes_32MiB "
    "-v 226,raw48,Workld_Media_Wear_Indic "
    "-v 227,raw48,Workld_Host_Reads_Perc "
    "-v 228,raw48,Workload_Minutes "
  //"-v 232,raw48,Available_Reservd_Space "
  //"-v 233,raw48,Media_Wearout_Indicator "
    "-v 241,raw48,Host_Writes_32MiB "
    "-v 242,raw48,Host_Reads_32MiB "
    "-v 249,raw48,NAND_Writes_1GiB"
  },
  { "Intel 525 Series SSDs", // mSATA, tested with SSDMCEAC120B3/LLLi
    "INTEL SSDMCEAC(030|060|090|120|180|240)B3",
    "", "",
  //"-v 5,raw16(raw16),Reallocated_Sector_Ct "
    "-v 9,msec24hour32,Power_On_Hours_and_Msec "
  //"-v 12,raw48,Power_Cycle_Count "
    "-v 170,raw48,Available_Reservd_Space "
    "-v 171,raw48,Program_Fail_Count "
    "-v 172,raw48,Erase_Fail_Count "
    "-v 174,raw48,Unexpect_Power_Loss_Ct "
    "-v 183,raw48,SATA_Downshift_Count "
  //"-v 184,raw48,End-to-End_Error "
    "-v 187,raw48,Uncorrectable_Error_Cnt "
  //"-v 190,tempminmax,Airflow_Temperature_Cel "
  //"-v 192,raw48,Power-Off_Retract_Count "
  //"-v 199,raw48,UDMA_CRC_Error_Count "
    "-v 225,raw48,Host_Writes_32MiB "
    "-v 226,raw48,Workld_Media_Wear_Indic "
    "-v 227,raw48,Workld_Host_Reads_Perc "
    "-v 228,raw48,Workload_Minutes "
  //"-v 232,raw48,Available_Reservd_Space "
  //"-v 233,raw48,Media_Wearout_Indicator "
    "-v 241,raw48,Host_Writes_32MiB "
    "-v 242,raw48,Host_Reads_32MiB "
    "-v 249,raw48,NAND_Writes_1GiB"
  },
  { "Intel 530 Series SSDs", // tested with INTEL SSDSC2BW180A4/DC12, SSDSC2BW240A4/DC12,
      // INTEL SSDMCEAW120A4/DC33, INTEL SSDMCEAW240A4/DC33
    "INTEL SSD(MCEA|SC2B)W(080|120|180|240|360|480)A4", // MCEA = mSATA
    "", "",
  //"-v 5,raw16(raw16),Reallocated_Sector_Ct "
    "-v 9,msec24hour32,Power_On_Hours_and_Msec "
  //"-v 12,raw48,Power_Cycle_Count "
    "-v 170,raw48,Available_Reservd_Space "
    "-v 171,raw48,Program_Fail_Count "
    "-v 172,raw48,Erase_Fail_Count "
    "-v 174,raw48,Unexpect_Power_Loss_Ct "
    "-v 183,raw48,SATA_Downshift_Count "
  //"-v 184,raw48,End-to-End_Error "
    "-v 187,raw48,Uncorrectable_Error_Cnt "
  //"-v 190,tempminmax,Airflow_Temperature_Cel "
  //"-v 192,raw48,Power-Off_Retract_Count "
  //"-v 199,raw48,UDMA_CRC_Error_Count "
    "-v 225,raw48,Host_Writes_32MiB "
    "-v 226,raw48,Workld_Media_Wear_Indic "
    "-v 227,raw48,Workld_Host_Reads_Perc "
    "-v 228,raw48,Workload_Minutes "
  //"-v 232,raw48,Available_Reservd_Space "
  //"-v 233,raw48,Media_Wearout_Indicator "
    "-v 241,raw48,Host_Writes_32MiB "
    "-v 242,raw48,Host_Reads_32MiB "
    "-v 249,raw48,NAND_Writes_1GiB"
  },
  { "Intel 330/335 Series SSDs", // tested with INTEL SSDSC2CT180A3/300i, SSDSC2CT240A3/300i,
      // INTEL SSDSC2CT240A4/335t
    "INTEL SSDSC2CT(060|120|180|240)A[34]", // A4 = 335 Series
    "", "",
  //"-v 5,raw16(raw16),Reallocated_Sector_Ct "
    "-v 9,msec24hour32,Power_On_Hours_and_Msec "
  //"-v 12,raw48,Power_Cycle_Count "
  //"-v 181,raw48,Program_Fail_Cnt_Total " // ] Missing in 330 specification from April 2012
  //"-v 182,raw48,Erase_Fail_Count_Total " // ]
  //"-v 192,raw48,Power-Off_Retract_Count "
    "-v 225,raw48,Host_Writes_32MiB "
  //"-v 232,raw48,Available_Reservd_Space "
  //"-v 233,raw48,Media_Wearout_Indicator "
    "-v 241,raw48,Host_Writes_32MiB "
    "-v 242,raw48,Host_Reads_32MiB "
    "-v 249,raw48,NAND_Writes_1GiB"
  },
  { "Intel 730 and DC S3500/S3700 Series SSDs", // tested with INTEL SSDSC2BP480G4, SSDSC2BB120G4/D2010355,
      // INTEL SSDSC2BB800G4T, SSDSC2BA200G3/5DV10250
    "INTEL SSDSC(1N|2B)[ABP](080|100|120|160|200|240|300|400|480|600|800)G[34]T?", // A=S3700, B=S3500, P=730
    "", "",
  //"-v 3,raw16(avg16),Spin_Up_Time "
  //"-v 4,raw48,Start_Stop_Count "
  //"-v 5,raw16(raw16),Reallocated_Sector_Ct "
  //"-v 9,raw24(raw8),Power_On_Hours "
  //"-v 12,raw48,Power_Cycle_Count "
    "-v 170,raw48,Available_Reservd_Space "
    "-v 171,raw48,Program_Fail_Count "
    "-v 172,raw48,Erase_Fail_Count "
    "-v 174,raw48,Unsafe_Shutdown_Count "
    "-v 175,raw16(raw16),Power_Loss_Cap_Test "
    "-v 183,raw48,SATA_Downshift_Count "
  //"-v 184,raw48,End-to-End_Error "
  //"-v 187,raw48,Reported_Uncorrect "
    "-v 190,tempminmax,Temperature_Case "
    "-v 192,raw48,Unsafe_Shutdown_Count "
    "-v 194,tempminmax,Temperature_Internal "
  //"-v 197,raw48,Current_Pending_Sector "
    "-v 199,raw48,CRC_Error_Count "
    "-v 225,raw48,Host_Writes_32MiB "
    "-v 226,raw48,Workld_Media_Wear_Indic " // Timed Workload Media Wear Indicator (percent*1024)
    "-v 227,raw48,Workld_Host_Reads_Perc "  // Timed Workload Host Reads Percentage
    "-v 228,raw48,Workload_Minutes " // 226,227,228 can be reset by 'smartctl -t vendor,0x40'
  //"-v 232,raw48,Available_Reservd_Space "
  //"-v 233,raw48,Media_Wearout_Indicator "
    "-v 234,raw24/raw32:04321,Thermal_Throttle "
    "-v 241,raw48,Host_Writes_32MiB "
    "-v 242,raw48,Host_Reads_32MiB "
    "-F xerrorlba" // tested with SSDSC2BB600G4/D2010355
  },
  { "Kingston branded X25-V SSDs", // fixed firmware
    "KINGSTON SSDNow 40GB",
    "2CV102(J[89A-Z]|[K-Z].)", // >= "2CV102J8"
    "",
    "-v 192,raw48,Unsafe_Shutdown_Count "
    "-v 225,raw48,Host_Writes_32MiB "
    "-v 226,raw48,Workld_Media_Wear_Indic "
    "-v 227,raw48,Workld_Host_Reads_Perc "
    "-v 228,raw48,Workload_Minutes"
  },
  { "Kingston branded X25-V SSDs", // buggy or unknown firmware
    "KINGSTON SSDNow 40GB",
    "",
    "This drive may require a firmware update to\n"
    "fix possible drive hangs when reading SMART self-test log.\n"
    "To update Kingston branded drives, a modified Intel update\n"
    "tool must be used. Search for \"kingston 40gb firmware\".",
    "-v 192,raw48,Unsafe_Shutdown_Count "
    "-v 225,raw48,Host_Writes_32MiB "
    "-v 226,raw48,Workld_Media_Wear_Indic "
    "-v 227,raw48,Workld_Host_Reads_Perc "
    "-v 228,raw48,Workload_Minutes"
  },
  { "JMicron based SSDs", // JMicron JMF60x
    "Kingston SSDNow V Series [0-9]*GB|" // tested with Kingston SSDNow V Series 64GB/B090522a
    "TS(2|4|8|16|32|64|128|192)GSSD(18|25)[MS]?-[MS]", // Transcend IDE and SATA, tested with
      // TS32GSSD25-M/V090331, TS32GSSD18M-M/v090331
    "[BVv].*", // other Transcend SSD versions will be catched by subsequent entry
    "",
  //"-v 9,raw24(raw8),Power_On_Hours " // raw value always 0?
  //"-v 12,raw48,Power_Cycle_Count "
  //"-v 194,tempminmax,Temperature_Celsius " // raw value always 0?
    "-v 229,hex64:w012345r,Halt_System/Flash_ID " // Halt, Flash[7]
    "-v 232,hex64:w012345r,Firmware_Version_Info " // "YYMMDD", #Channels, #Banks
    "-v 233,hex48:w01234,ECC_Fail_Record " // Fail number, Row[3], Channel, Bank
    "-v 234,raw24/raw24:w01234,Avg/Max_Erase_Count "
    "-v 235,raw24/raw24:w01z23,Good/Sys_Block_Count"
  },
  { "JMicron based SSDs", // JMicron JMF61x, JMF66x, JMF670
    "ADATA S596 Turbo|"  // tested with ADATA S596 Turbo 256GB SATA SSD (JMicron JMF616)
    "ADATA SP600|"  // tested with ADATA SP600/2.4 (JMicron JMF661)
    "ADATA SP310|"  // Premier Pro SP310 mSATA, JMF667, tested with ADATA SP310/3.04
    "APPLE SSD TS(064|128|256|512)C|"  // Toshiba?, tested with APPLE SSD TS064C/CJAA0201
    "KINGSTON SNV425S2(64|128)GB|"  // SSDNow V Series (2. Generation, JMF618),
                                    // tested with KINGSTON SNV425S264GB/C091126a
    "KINGSTON SSDNOW 30GB|" // tested with KINGSTON SSDNOW 30GB/AJXA0202
    "KINGSTON SS100S2(8|16)G|"  // SSDNow S100 Series, tested with KINGSTON SS100S28G/D100309a
    "KINGSTON SNVP325S2(64|128|256|512)GB|" // SSDNow V+ Series, tested with KINGSTON SNVP325S2128GB/AGYA0201
    "KINGSTON SVP?100S2B?(64|96|128|256|512)G|"  // SSDNow V100/V+100 Series,
      // tested with KINGSTON SVP100S296G/CJR10202, KINGSTON SV100S2256G/D110225a
    "KINGSTON SV200S3(64|128|256)G|" // SSDNow V200 Series, tested with KINGSTON SV200S3128G/E120506a
    "TOSHIBA THNS128GG4BBAA|"  // Toshiba / Super Talent UltraDrive DX,
                               // tested with Toshiba 128GB 2.5" SSD (built in MacBooks)
    "TOSHIBA THNSNC128GMLJ|" // tested with THNSNC128GMLJ/CJTA0202 (built in Toshiba Protege/Dynabook)
    "TS(8|16|32|64|128|192|256|512)GSSD25S?-(MD?|S)|" // Transcend IDE and SATA, JMF612, tested with
      // TS256GSSD25S-M/101028, TS32GSSD25-M/20101227
    "TS(32|64|128|256)G(SSD|MSA)340", // Transcend SSD340 SATA/mSATA, JMF667/670, tested with
      // TS256GSSD340/SVN263, TS256GSSD340/SVN423b, TS256GMSA340/SVN263
    "", "",
  //"-v 1,raw48,Raw_Read_Error_Rate "
  //"-v 2,raw48,Throughput_Performance "
    "-v 3,raw48,Unknown_JMF_Attribute "
  //"-v 5,raw16(raw16),Reallocated_Sector_Ct "
    "-v 7,raw48,Unknown_JMF_Attribute "
    "-v 8,raw48,Unknown_JMF_Attribute "
  //"-v 9,raw24(raw8),Power_On_Hours "
    "-v 10,raw48,Unknown_JMF_Attribute "
  //"-v 12,raw48,Power_Cycle_Count "
    "-v 167,raw48,Unknown_JMF_Attribute "
    "-v 168,raw48,SATA_Phy_Error_Count "
    "-v 169,raw48,Unknown_JMF_Attribute "
    "-v 170,raw16,Bad_Block_Count "
    "-v 173,raw16,Erase_Count " // JMF661: different?
    "-v 175,raw48,Bad_Cluster_Table_Count "
    "-v 192,raw48,Unexpect_Power_Loss_Ct "
  //"-v 194,tempminmax,Temperature_Celsius "
  //"-v 197,raw48,Current_Pending_Sector "
    "-v 233,raw48,Unknown_JMF_Attribute " // FW SVN423b
    "-v 234,raw48,Unknown_JMF_Attribute " // FW SVN423b
    "-v 240,raw48,Unknown_JMF_Attribute "
  //"-v 241,raw48,Total_LBAs_Written "    // FW SVN423b
  //"-v 242,raw48,Total_LBAs_Read "       // FW SVN423b
  },
  { "Plextor M3/M5/M6 Series SSDs", // Marvell 88SS9174 (M3, M5S), 88SS9187 (M5P, M5Pro), 88SS9188 (M6M/S),
      // tested with PLEXTOR PX-128M3/1.01, PX-128M3P/1.04, PX-256M3/1.05, PX-128M5S/1.02, PX-256M5S/1.03,
      // PX-128M5M/1.05, PX-128M5S/1.05, PX-128M5Pro/1.05, PX-512M5Pro/1.06, PX-256M5P/1.01, PX-128M6S/1.03
      // (1.04/5 Firmware self-test log lifetime unit is bogus, possibly 1/256 hours)
    "PLEXTOR PX-(64|128|256|512|768)M(3P?|5[MPS]|5Pro|6[MS])",
    "", "",
  //"-v 1,raw48,Raw_Read_Error_Rate "
  //"-v 5,raw16(raw16),Reallocated_Sector_Ct "
  //"-v 9,raw24(raw8),Power_On_Hours "
  //"-v 12,raw48,Power_Cycle_Count "
    "-v 170,raw48,Unknown_Plextor_Attrib "  // M6S/1.03
    "-v 171,raw48,Unknown_Plextor_Attrib "  // M6S/1.03
    "-v 172,raw48,Unknown_Plextor_Attrib "  // M6S/1.03
    "-v 173,raw48,Unknown_Plextor_Attrib "  // M6S/1.03
    "-v 174,raw48,Unknown_Plextor_Attrib "  // M6S/1.03
  //"-v 175,raw48,Program_Fail_Count_Chip " // M6S/1.03
  //"-v 176,raw48,Erase_Fail_Count_Chip "   // M6S/1.03
  //"-v 177,raw48,Wear_Leveling_Count "
  //"-v 178,raw48,Used_Rsvd_Blk_Cnt_Chip "
  //"-v 179,raw48,Used_Rsvd_Blk_Cnt_Tot "   // M6S/1.03
  //"-v 180,raw48,Unused_Rsvd_Blk_Cnt_Tot " // M6S/1.03
  //"-v 181,raw48,Program_Fail_Cnt_Total "
  //"-v 182,raw48,Erase_Fail_Count_Total "
  //"-v 183,raw48,Runtime_Bad_Block "       // M6S/1.03
  //"-v 184,raw48,End-to-End_Error "        // M6S/1.03
  //"-v 187,raw48,Reported_Uncorrect "
  //"-v 188,raw48,Command_Timeout "         // M6S/1.03
  //"-v 192,raw48,Power-Off_Retract_Count "
  //"-v 195,raw48,Hardware_ECC_Recovered "  // MS6/1.03
  //"-v 196,raw16(raw16),Reallocated_Event_Count "
  //"-v 198,raw48,Offline_Uncorrectable "
  //"-v 199,raw48,UDMA_CRC_Error_Count "
  //"-v 232,raw48,Available_Reservd_Space "
  //"-v 233,raw48,Media_Wearout_Indicator " // MS6/1.03
    "-v 241,raw48,Host_Writes_32MiB "
    "-v 242,raw48,Host_Reads_32MiB"
  },
  { "Samsung based SSDs",
    "SAMSUNG SSD PM800 .*GB|"  // SAMSUNG PM800 SSDs, tested with SAMSUNG SSD PM800 TH 64GB/VBM25D1Q
    "SAMSUNG SSD PM810 .*GB|"  // SAMSUNG PM810 (470 series) SSDs, tested with SAMSUNG SSD PM810 2.5" 128GB/AXM06D1Q
    "SAMSUNG SSD PM851 (mSATA )?(128|256|512)GB|" // tested with SAMSUNG SSD PM851 mSATA 128GB
    "SAMSUNG SSD SM841N (mSATA )?(128|256|512)GB|" // tested with SAMSUNG SSD SM841N mSATA 256GB
    "SAMSUNG 470 Series SSD|"  // tested with SAMSUNG 470 Series SSD 64GB/AXM09B1Q
    "SAMSUNG SSD 830 Series|"  // tested with SAMSUNG SSD 830 Series 64GB/CXM03B1Q
    "Samsung SSD 840 (PRO )?Series|" // tested with Samsung SSD 840 PRO Series 128GB/DXM04B0Q,
      // Samsung SSD 840 Series/DXT06B0Q
    "Samsung SSD 8[45]0 EVO ((120|250|500)G|1T)B( mSATA)?|" // tested with Samsung SSD 840 EVO (120|250|500)GB/EXT0AB0Q,
      // Samsung SSD 840 EVO (120|250)GB/EXT0BB6Q, 1TB/EXT0BB0Q, 120GB mSATA/EXT41B6Q,
      // Samsung SSD 850 EVO 250GB/EMT01B6Q
    "Samsung SSD 850 PRO ((128|256|512)G|1T)B|" // tested with Samsung SSD 850 PRO 128GB/EXM01B6Q,
      // Samsung SSD 850 PRO 1TB/EXM01B6Q
    "SAMSUNG MZ7WD((120|240)HAFV|480HAGM|960HAGP)-00003|" // SM843T Series, tested with
      // SAMSUNG MZ7WD120HAFV-00003/DXM85W3Q
    "SAMSUNG MZ7GE(240HMGR|(480|960)HMHP)-00003", // SM853T Series, tested with
      // SAMSUNG MZ7GE240HMGR-00003/EXT0303Q
    "", "",
  //"-v 5,raw16(raw16),Reallocated_Sector_Ct "
  //"-v 9,raw24(raw8),Power_On_Hours "
  //"-v 12,raw48,Power_Cycle_Count "
  //"-v 175,raw48,Program_Fail_Count_Chip "
  //"-v 176,raw48,Erase_Fail_Count_Chip "
  //"-v 177,raw48,Wear_Leveling_Count "
  //"-v 178,raw48,Used_Rsvd_Blk_Cnt_Chip "
  //"-v 179,raw48,Used_Rsvd_Blk_Cnt_Tot "
  //"-v 180,raw48,Unused_Rsvd_Blk_Cnt_Tot "
  //"-v 181,raw48,Program_Fail_Cnt_Total "
  //"-v 182,raw48,Erase_Fail_Count_Total "
  //"-v 183,raw48,Runtime_Bad_Block "
  //"-v 184,raw48,End-to-End_Error " // SM843T Series
    "-v 187,raw48,Uncorrectable_Error_Cnt "
  //"-v 190,tempminmax,Airflow_Temperature_Cel "  // seems to be some sort of temperature value for 470 Series?
  //"-v 194,tempminmax,Temperature_Celsius "
    "-v 195,raw48,ECC_Error_Rate "
  //"-v 198,raw48,Offline_Uncorrectable "
    "-v 199,raw48,CRC_Error_Count "
    "-v 201,raw48,Supercap_Status "
    "-v 202,raw48,Exception_Mode_Status "
    "-v 235,raw48,POR_Recovery_Count " // 830/840/850 Series
  //"-v 241,raw48,Total_LBAs_Written "
  //"-v 242,raw48,Total_LBAs_Read " // PM851, SM841N
  },
  { "Marvell based SanDisk SSDs",
    "SanDisk SD5SG2[0-9]*G1052E|" // X100 (88SS9174), tested with SanDisk SD5SG2256G1052E/10.04.01
    "SanDisk SD6S[BF][12]M[0-9]*G(1022I?)?|" // X110/X210 (88SS9175/187?), tested with SanDisk SD6SB1M064G1022I/X231600,
      // SanDisk SD6SB1M256G1022I/X231600, SanDisk SD6SF1M128G1022/X231200, SanDisk SD6SB2M512G1022I/X210400
    "SanDisk SD7SB6S(128|256|512)G1122|" // X300 (88SS9189?), tested with SanDisk SD7SB6S128G1122/X3310000
    "SanDisk SDSSDHP[0-9]*G|" // Ultra Plus (88SS9175), tested with SanDisk SDSSDHP128G/X23[01]6RL
    "SanDisk SDSSDHII[0-9]*G|" // Ultra II (88SS9190/88SS9189), tested with SanDisk SDSSDHII120G/X31200RL
    "SanDisk SDSSDXPS?[0-9]*G", // Extreme II/Pro (88SS9187), tested with SanDisk SDSSDXP480G/R1311,
      // SanDisk SDSSDXPS480G/X21200RL
    "", "",
  //"-v 5,raw16(raw16),Reallocated_Sector_Ct "
  //"-v 9,raw24(raw8),Power_On_Hours "
  //"-v 12,raw48,Power_Cycle_Count "
    "-v 165,raw48,Total_Write/Erase_Count "
    "-v 166,raw48,Min_W/E_Cycle "
    "-v 167,raw48,Min_Bad_Block/Die "
    "-v 168,raw48,Maximum_Erase_Cycle "
    "-v 169,raw48,Total_Bad_Block "
    "-v 171,raw48,Program_Fail_Count "
    "-v 172,raw48,Erase_Fail_Count "
    "-v 173,raw48,Avg_Write/Erase_Count "
    "-v 174,raw48,Unexpect_Power_Loss_Ct "
  //"-v 184,raw48,End-to-End_Error "
  //"-v 187,raw48,Reported_Uncorrect "
  //"-v 188,raw48,Command_Timeout "
  //"-v 194,tempminmax,Temperature_Celsius "
    "-v 199,raw48,SATA_CRC_Error "
    "-v 212,raw48,SATA_PHY_Error "
    "-v 230,raw48,Perc_Write/Erase_Count "
    "-v 232,raw48,Perc_Avail_Resrvd_Space "
    "-v 233,raw48,Total_NAND_Writes_GiB "
    "-v 234,raw48,Perc_Write/Erase_Ct_BC "
    "-v 241,raw48,Total_Writes_GiB "
    "-v 242,raw48,Total_Reads_GiB "
  //"-v 243,raw48,Unknown_Attribute "
    "-v 244,raw48,Thermal_Throttle "
  },
  { "SanDisk based SSDs", // see also #463 for the vendor attribute description
    "SanDisk iSSD P4 [0-9]*GB|" // tested with SanDisk iSSD P4 16GB/SSD 9.14
    "SanDisk pSSD|" // tested with SandDisk pSSD/3 (62.7 GB, SanDisk Extreme USB3.0 SDCZ80-064G-J57, 0x0781:0x5580)
    "SanDisk SDSSDP[0-9]*G|" // tested with SanDisk SDSSDP064G/1.0.0, SDSSDP128G/2.0.0
    "SanDisk SDSSDRC032G|" // tested with SanDisk SanDisk SDSSDRC032G/3.1.0
    "SanDisk SSD i100 [0-9]*GB|" // tested with SanDisk SSD i100 8GB/11.56.04, 24GB/11.56.04
    "SanDisk SSD U100 ([0-9]*GB|SMG2)|" // tested with SanDisk SSD U100 8GB/10.56.00, 256GB/10.01.02, SMG2/10.56.04
    "SanDisk SSD U110 (8|16|24|32|64|128)GB|" // tested with SanDisk SSD U110 32GB/U221000
    "SanDisk SD7[SU]B[23]Q(064|128|256|512)G.*", // tested with SD7SB3Q064G1122/SD7UB3Q256G1122/SD7SB3Q128G/SD7UB2Q512G1122
    "", "",
  //"-v 5,raw16(raw16),Reallocated_Sector_Ct "
  //"-v 9,raw24(raw8),Power_On_Hours "
  //"-v 12,raw48,Power_Cycle_Count "
    "-v 165,raw48,Total_Write/Erase_Count "
    "-v 171,raw48,Program_Fail_Count "
    "-v 172,raw48,Erase_Fail_Count "
    "-v 173,raw48,Avg_Write/Erase_Count "
    "-v 174,raw48,Unexpect_Power_Loss_Ct "
  //"-v 187,raw48,Reported_Uncorrect "
    "-v 212,raw48,SATA_PHY_Error "
    "-v 230,raw48,Perc_Write/Erase_Count "
    "-v 232,raw48,Perc_Avail_Resrvd_Space "
    "-v 234,raw48,Perc_Write/Erase_Ct_BC "
  //"-v 241,raw48,Total_LBAs_Written "
  //"-v 242,raw48,Total_LBAs_Read "
    "-v 244,raw48,Thermal_Throttle "
  },
  { "SiliconMotion based SSDs", // SM2246EN (Transcend TS6500)
    "TS((16|32|64|128|256|512)G|1T)(SSD|MSA)370", // Transcend SSD370 SATA/mSATA, TS6500, tested with
      // TS32GMSA370/20140402, TS16GMSA370/20140516, TS64GSSD370/20140516, TS256GSSD370/N0815B
    "", "",
  //"-v 1,raw48,Raw_Read_Error_Rate "
  //"-v 2,raw48,Throughput_Performance "
  //"-v 9,raw24(raw8),Power_On_Hours "
  //"-v 12,raw48,Power_Cycle_Count "
    "-v 160,raw48,Uncorrectable_Error_Cnt "
    "-v 161,raw48,Valid_Spare_Block_Cnt "
    "-v 163,raw48,Initial_Bad_Block_Count "
    "-v 164,raw48,Total_Erase_Count "
    "-v 165,raw48,Max_Erase_Count "
    "-v 166,raw48,Min_Erase_Count "
    "-v 167,raw48,Average_Erase_Count "
    "-v 168,raw48,Max_Erase_Count_of_Spec "
    "-v 169,raw48,Remaining_Lifetime_Perc "
  //"-v 175,raw48,Program_Fail_Count_Chip "
  //"-v 176,raw48,Erase_Fail_Count_Chip "
  //"-v 177,raw48,Wear_Leveling_Count "
    "-v 178,raw48,Runtime_Invalid_Blk_Cnt "
  //"-v 181,raw48,Program_Fail_Cnt_Total "
  //"-v 182,raw48,Erase_Fail_Count_Total "
  //"-v 187,raw48,Reported_Uncorrect "
  //"-v 192,raw48,Power-Off_Retract_Count "
  //"-v 194,tempminmax,Temperature_Celsius "
  //"-v 195,raw48,Hardware_ECC_Recovered "
  //"-v 196,raw16(raw16),Reallocated_Event_Count "
  //"-v 197,raw48,Current_Pending_Sector "
  //"-v 198,raw48,Offline_Uncorrectable "
  //"-v 199,raw48,UDMA_CRC_Error_Count "
    "-v 225,raw48,Host_Writes_32MiB " // FW 20140402
  //"-v 232,raw48,Available_Reservd_Space "
    "-v 241,raw48,Host_Writes_32MiB "
    "-v 242,raw48,Host_Reads_32MiB "
    "-v 245,raw48,Unkn_SiliconMotion_Attr" // FW N0815B
  },
  { "Smart Storage Systems Xcel-10 SSDs",  // based on http://www.smartm.com/files/salesLiterature/storage/xcel10.pdf
    "SMART A25FD-(32|64|128)GI32N", // tested with SMART A25FD-128GI32N/B9F23D4K
    "",
    "", // attributes info from http://www.adtron.com/pdf/SMART_Attributes_Xcel-10_810800014_RevB.pdf
    "-v 1,raw48,Not_Supported "
    "-v 2,raw48,Not_Supported "
  //"-v 9,raw24(raw8),Power_On_Hours "
  //"-v 12,raw48,Power_Cycle_Count "
    "-v 191,raw48,Not_Supported "
  //"-v 192,raw48,Power-Off_Retract_Count "
    "-v 197,raw48,ECC_Error_Count "
  //"-v 198,raw48,Offline_Uncorrectable "
  //"-v 199,raw48,UDMA_CRC_Error_Count "
    "-v 251,raw48,Min_Spares_Remain_Perc " // percentage of the total number of spare blocks available
    "-v 252,raw48,Added_Bad_Flash_Blk_Ct " // number of bad flash blocks
    "-v 254,raw48,Total_Erase_Blocks_Ct" // number of times the drive has erased any erase block
  },
  { "Smart Storage Systems XceedSecure2 SSDs",
    "(SMART|Adtron) ([AIS]25FBS|S35FCS).*",
    "", "",
    "-v 9,sec2hour,Power_On_Hours "
    "-v 194,hex64,Proprietary_194"
  },
  { "Smart Storage Systems XceedUltraX/Adtron A25FBX SSDs",
    "(SMART|Adtron) (A|I)25FBX.*",
    "", "",
    "-v 9,hex64,Proprietary_9 "
    "-v 194,hex48,Proprietary_194"
  },
  { "Smart Storage Systems Adtron A25FB 2xN SSDs",
    "(SMART|Adtron) A25FB.*2.N",
    "", "",
    "-v 110,hex64,Proprietary_HWC "
    "-v 111,hex64,Proprietary_MP "
    "-v 112,hex64,Proprietary_RtR "
    "-v 113,hex64,Proprietary_RR "
    "-v 120,hex64,Proprietary_HFAll "
    "-v 121,hex64,Proprietary_HF1st "
    "-v 122,hex64,Proprietary_HF2nd "
    "-v 123,hex64,Proprietary_HF3rd "
    "-v 125,hex64,Proprietary_SFAll "
    "-v 126,hex64,Proprietary_SF1st "
    "-v 127,hex64,Proprietary_SF2nd "
    "-v 128,hex64,Proprietary_SF3rd "
    "-v 194,raw24/raw32:zvzzzw,Fractional_Temperature"
  },
  { "Smart Storage Systems Adtron A25FB 3xN SSDs",
    "(SMART|Adtron) A25FB-.*3.N",
    "", "",
    "-v 9,sec2hour,Power_On_Hours "
    "-v 113,hex48,Proprietary_RR "
    "-v 130,raw48:54321,Minimum_Spares_All_Zs"
  //"-v 194,tempminmax,Temperature_Celsius"
  },
  { "STEC Mach2 CompactFlash Cards", // tested with STEC M2P CF 1.0.0/K1385MS
    "STEC M2P CF 1.0.0",
    "", "",
    "-v 100,raw48,Erase_Program_Cycles "
    "-v 103,raw48,Remaining_Energy_Storg "
    "-v 170,raw48,Reserved_Block_Count "
    "-v 171,raw48,Program_Fail_Count "
    "-v 172,raw48,Erase_Fail_Count "
    "-v 173,raw48,Wear_Leveling_Count "
    "-v 174,raw48,Unexpect_Power_Loss_Ct "
    "-v 211,raw48,Unknown_Attribute " // ] Missing in specification
    "-v 212,raw48,Unknown_Attribute"  // ] from September 2012
  },
  { "Transcend CompactFlash Cards", // tested with TRANSCEND/20080820,
      // TS4GCF133/20100709, TS16GCF133/20100709, TS16GCF150/20110407
    "TRANSCEND|TS(4|8|16)GCF(133|150)",
    "", "",
    "-v 7,raw48,Unknown_Attribute "
    "-v 8,raw48,Unknown_Attribute"
  },
  { "Marvell SSD SD88SA024BA0 (SUN branded)",
    "MARVELL SD88SA024BA0 SUN24G 0902M0054V",
    "", "", ""
  },
  { "HP 1TB SATA disk GB1000EAFJL",
    "GB1000EAFJL",
    "", "", ""
  },
  { "HP 500GB SATA disk MM0500EANCR",
    "MM0500EANCR",
    "", "", ""
  },
  { "HP 250GB SATA disk VB0250EAVER",
    "VB0250EAVER",
    "", "", ""
  },
  { "IBM Deskstar 60GXP",  // ER60A46A firmware
    "(IBM-|Hitachi )?IC35L0[12346]0AVER07.*",
    "ER60A46A",
    "", ""
  },
  { "IBM Deskstar 60GXP",  // All other firmware
    "(IBM-|Hitachi )?IC35L0[12346]0AVER07.*",
    "",
    "IBM Deskstar 60GXP drives may need upgraded SMART firmware.\n"
    "Please see http://haque.net/dtla_update/",
    ""
  },
  { "IBM Deskstar 40GV & 75GXP (A5AA/A6AA firmware)",
    "(IBM-)?DTLA-30[57]0[123467][05].*",
    "T[WX][123468AG][OF]A[56]AA",
    "", ""
  },
  { "IBM Deskstar 40GV & 75GXP (all other firmware)",
    "(IBM-)?DTLA-30[57]0[123467][05].*",
    "",
    "IBM Deskstar 40GV and 75GXP drives may need upgraded SMART firmware.\n"
    "Please see http://haque.net/dtla_update/",
    ""
  },
  { "", // ExcelStor J240, J340, J360, J680, J880 and J8160
    "ExcelStor Technology J(24|34|36|68|88|816)0",
    "", "", ""
  },
  { "", // Fujitsu M1623TAU
    "FUJITSU M1623TAU",
    "",
    "",
    "-v 9,seconds"
  },
  { "Fujitsu MHG",
    "FUJITSU MHG2...ATU?.*",
    "",
    "",
    "-v 9,seconds"
  },
  { "Fujitsu MHH",
    "FUJITSU MHH2...ATU?.*",
    "",
    "",
    "-v 9,seconds"
  },
  { "Fujitsu MHJ",
    "FUJITSU MHJ2...ATU?.*",
    "",
    "",
    "-v 9,seconds"
  },
  { "Fujitsu MHK",
    "FUJITSU MHK2...ATU?.*",
    "",
    "",
    "-v 9,seconds"
  },
  { "",  // Fujitsu MHL2300AT
    "FUJITSU MHL2300AT",
    "",
    "This drive's firmware has a harmless Drive Identity Structure\n"
      "checksum error bug.",
    "-v 9,seconds"
  },
  { "",  // MHM2200AT, MHM2150AT, MHM2100AT, MHM2060AT
    "FUJITSU MHM2(20|15|10|06)0AT",
    "",
    "This drive's firmware has a harmless Drive Identity Structure\n"
      "checksum error bug.",
    "-v 9,seconds"
  },
  { "Fujitsu MHN",
    "FUJITSU MHN2...AT",
    "",
    "",
    "-v 9,seconds"
  },
  { "", // Fujitsu MHR2020AT
    "FUJITSU MHR2020AT",
    "",
    "",
    "-v 9,seconds"
  },
  { "", // Fujitsu MHR2040AT
    "FUJITSU MHR2040AT",
    "",    // Tested on 40BA
    "",
    "-v 9,seconds -v 192,emergencyretractcyclect "
    "-v 198,offlinescanuncsectorct -v 200,writeerrorcount"
  },
  { "Fujitsu MHS AT",
    "FUJITSU MHS20[6432]0AT(  .)?",
    "",
    "",
    "-v 9,seconds -v 192,emergencyretractcyclect "
    "-v 198,offlinescanuncsectorct -v 200,writeerrorcount "
    "-v 201,detectedtacount"
  },
  { "Fujitsu MHT", // tested with FUJITSU MHT2030AC/909B
    "FUJITSU MHT2...(AC|AH|AS|AT|BH)U?.*",
    "",
    "",
    "-v 9,seconds"
  },
  { "Fujitsu MHU",
    "FUJITSU MHU2...ATU?.*",
    "",
    "",
    "-v 9,seconds"
  },
  { "Fujitsu MHV",
    "FUJITSU MHV2...(AH|AS|AT|BH|BS|BT).*",
    "",
    "",
    "-v 9,seconds"
  },
  { "Fujitsu MPA..MPG",
    "FUJITSU MP[A-G]3...A[HTEV]U?.*",
    "",
    "",
    "-v 9,seconds"
  },
  { "Fujitsu MHY BH",
    "FUJITSU MHY2(04|06|08|10|12|16|20|25)0BH.*",
    "", "",
    "-v 240,raw48,Transfer_Error_Rate"
  },
  { "Fujitsu MHW AC", // tested with FUJITSU MHW2060AC/00900004
    "FUJITSU MHW20(40|60)AC",
    "", "", ""
  },
  { "Fujitsu MHW BH",
    "FUJITSU MHW2(04|06|08|10|12|16)0BH.*",
    "", "", ""
  },
  { "Fujitsu MHW BJ",
    "FUJITSU MHW2(08|12|16)0BJ.*",
    "", "", ""
  },
  { "Fujitsu MHZ BH",
    "FUJITSU MHZ2(04|08|12|16|20|25|32)0BH.*",
    "", "", ""
  },
  { "Fujitsu MHZ BJ",
    "FUJITSU MHZ2(08|12|16|20|25|32)0BJ.*",
    "",
    "",
    "-v 9,minutes"
  },
  { "Fujitsu MHZ BS",
    "FUJITSU MHZ2(12|25)0BS.*",
    "", "", ""
  },
  { "Fujitsu MHZ BK",
    "FUJITSU MHZ2(08|12|16|25)0BK.*",
    "", "", ""
  },
  { "Fujitsu MJA BH",
    "FUJITSU MJA2(08|12|16|25|32|40|50)0BH.*",
    "", "", ""
  },
  { "", // Samsung SV4012H (known firmware)
    "SAMSUNG SV4012H",
    "RM100-08",
    "",
    "-v 9,halfminutes -F samsung"
  },
  { "", // Samsung SV4012H (all other firmware)
    "SAMSUNG SV4012H",
    "",
    "May need -F samsung disabled; see manual for details.",
    "-v 9,halfminutes -F samsung"
  },
  { "", // Samsung SV0412H (known firmware)
    "SAMSUNG SV0412H",
    "SK100-01",
    "",
    "-v 9,halfminutes -v 194,10xCelsius -F samsung"
  },
  { "", // Samsung SV0412H (all other firmware)
    "SAMSUNG SV0412H",
    "",
    "May need -F samsung disabled; see manual for details.",
    "-v 9,halfminutes -v 194,10xCelsius -F samsung"
  },
  { "", // Samsung SV1204H (known firmware)
    "SAMSUNG SV1204H",
    "RK100-1[3-5]",
    "",
    "-v 9,halfminutes -v 194,10xCelsius -F samsung"
  },
  { "", // Samsung SV1204H (all other firmware)
    "SAMSUNG SV1204H",
    "",
    "May need -F samsung disabled; see manual for details.",
    "-v 9,halfminutes -v 194,10xCelsius -F samsung"
  },
  { "", // SAMSUNG SV0322A tested with FW JK200-35
    "SAMSUNG SV0322A",
    "", "", ""
  },
  { "SAMSUNG SpinPoint V80", // tested with SV1604N/TR100-23
    "SAMSUNG SV(0211|0401|0612|0802|1203|1604)N",
    "",
    "",
    "-v 9,halfminutes -F samsung2"
  },
  { "", // SAMSUNG SP40A2H with RR100-07 firmware
    "SAMSUNG SP40A2H",
    "RR100-07",
    "",
    "-v 9,halfminutes -F samsung"
  },
  { "", // SAMSUNG SP80A4H with RT100-06 firmware
    "SAMSUNG SP80A4H",
    "RT100-06",
    "",
    "-v 9,halfminutes -F samsung"
  },
  { "", // SAMSUNG SP8004H with QW100-61 firmware
    "SAMSUNG SP8004H",
    "QW100-61",
    "",
    "-v 9,halfminutes -F samsung"
  },
  { "SAMSUNG SpinPoint F1 DT", // tested with HD103UJ/1AA01113
    "SAMSUNG HD(083G|16[12]G|25[12]H|32[12]H|50[12]I|642J|75[23]L|10[23]U)J",
    "", "", ""
  },
  { "SAMSUNG SpinPoint F1 EG", // tested with HD103UI/1AA01113
    "SAMSUNG HD(252H|322H|502I|642J|753L|103U)I",
    "", "", ""
  },
  { "SAMSUNG SpinPoint F1 RE", // tested with HE103UJ/1AA01113
    "SAMSUNG HE(252H|322H|502I|642J|753L|103U)J",
    "", "", ""
  },
  { "SAMSUNG SpinPoint F2 EG", // tested with HD154UI/1AG01118
    "SAMSUNG HD(502H|10[23]S|15[34]U)I",
    "", "", ""
  },
  { "SAMSUNG SpinPoint F3", // tested with HD502HJ/1AJ100E4
    "SAMSUNG HD(502H|754J|103S)J",
    "", "", ""
  },
  { "Seagate Barracuda SpinPoint F3", // tested with ST1000DM005 HD103SJ/1AJ100E5
    "ST[0-9DM]* HD(502H|754J|103S)J",
    "", "", ""
  },
  { "SAMSUNG SpinPoint F3 EG", // tested with HD503HI/1AJ100E4, HD153WI/1AN10002
    "SAMSUNG HD(253G|(324|503)H|754J|105S|(153|203)W)I",
    "", "", ""
  },
  { "SAMSUNG SpinPoint F3 RE", // tested with HE103SJ/1AJ30001
    "SAMSUNG HE(502H|754J|103S)J",
    "", "", ""
  },
  { "Seagate Samsung Spinpoint F4", // tested with ST250DM001 HD256GJ/1AR10001
    "ST(250|320)DM001 HD(256G|322G|323H)J",
    "", "", ""
  },
  { "SAMSUNG SpinPoint F4 EG (AF)",// tested with HD204UI/1AQ10001(buggy|fixed)
    "SAMSUNG HD(155|204)UI",
    "", // 1AQ10001
    "Using smartmontools or hdparm with this\n"
    "drive may result in data loss due to a firmware bug.\n"
    "****** THIS DRIVE MAY OR MAY NOT BE AFFECTED! ******\n"
    "Buggy and fixed firmware report same version number!\n"
    "See the following web pages for details:\n"
    "http://knowledge.seagate.com/articles/en_US/FAQ/223571en\n"
    "http://www.smartmontools.org/wiki/SamsungF4EGBadBlocks",
    ""
  },
  { "SAMSUNG SpinPoint S250", // tested with HD200HJ/KF100-06
    "SAMSUNG HD(162|200|250)HJ",
    "", "", ""
  },
  { "SAMSUNG SpinPoint T133", // tested with HD300LJ/ZT100-12, HD400LJ/ZZ100-14, HD401LJ/ZZ100-15
    "SAMSUNG HD(250KD|(30[01]|320|40[01])L[DJ])",
    "", "", ""
  },
  { "SAMSUNG SpinPoint T166", // tested with HD252KJ/CM100-11, HD501LJ/CR100-1[01]
    "SAMSUNG HD(080G|160H|252K|32[01]K|403L|50[01]L)J",
    "", "",
    "-v 197,increasing" // at least HD501LJ/CR100-11
  },
  { "SAMSUNG SpinPoint P120", // VF100-37 firmware, tested with SP2514N/VF100-37
    "SAMSUNG SP(16[01]3|2[05][01]4)[CN]",
    "VF100-37",
    "",
    "-F samsung3"
  },
  { "SAMSUNG SpinPoint P120", // other firmware, tested with SP2504C/VT100-33
    "SAMSUNG SP(16[01]3|2[05][01]4)[CN]",
    "",
    "May need -F samsung3 enabled; see manual for details.",
    ""
  },
  { "SAMSUNG SpinPoint P80 SD", // tested with HD160JJ/ZM100-33
    "SAMSUNG HD(080H|120I|160J)J",
    "", "", ""
  },
  { "SAMSUNG SpinPoint P80", // BH100-35 firmware, tested with SP0842N/BH100-35
    "SAMSUNG SP(0451|08[0124]2|12[0145]3|16[0145]4)[CN]",
    "BH100-35",
    "",
    "-F samsung3"
  },
  { "SAMSUNG SpinPoint P80", // firmware *-35 or later
    "SAMSUNG SP(0451|08[0124]2|12[0145]3|16[0145]4)[CN]",
    ".*-3[5-9]",
    "May need -F samsung3 enabled; see manual for details.",
    ""
  },
  { "SAMSUNG SpinPoint P80", // firmware *-25...34, tested with
      // SP0401N/TJ100-30, SP1614C/SW100-25 and -34
    "SAMSUNG SP(04[05]1|08[0124]2|12[0145]3|16[0145]4)[CN]",
    ".*-(2[5-9]|3[0-4])",
    "",
    "-v 9,halfminutes -v 198,increasing"
  },
  { "SAMSUNG SpinPoint P80", // firmware *-23...24, tested with
    // SP0802N/TK100-23,
    // SP1213N/TL100-23,
    // SP1604N/TM100-23 and -24
    "SAMSUNG SP(0451|08[0124]2|12[0145]3|16[0145]4)[CN]",
    ".*-2[34]",
    "",
    "-v 9,halfminutes -F samsung2"
  },
  { "SAMSUNG SpinPoint P80", // unknown firmware
    "SAMSUNG SP(0451|08[0124]2|12[0145]3|16[0145]4)[CN]",
    "",
    "May need -F samsung2 or -F samsung3 enabled; see manual for details.",
    ""
  },
  { "SAMSUNG SpinPoint M40/60/80", // tested with HM120IC/AN100-16, HM160JI/AD100-16
    "SAMSUNG HM(0[468]0H|120I|1[026]0J)[CI]",
    "",
    "",
    "-v 9,halfminutes"
  },
  { "SAMSUNG SpinPoint M5", // tested with HM160HI/HH100-12
    "SAMSUNG HM(((061|080)G|(121|160)H|250J)I|160HC)",
    "", "", ""
  },
  { "SAMSUNG SpinPoint M6", // tested with HM320JI/2SS00_01 M6
    "SAMSUNG HM(251J|320[HJ]|[45]00L)I",
    "", "", ""
  },
  { "SAMSUNG SpinPoint M7", // tested with HM500JI/2AC101C4
    "SAMSUNG HM(250H|320I|[45]00J)I",
    "", "", ""
  },
  { "SAMSUNG SpinPoint M7E (AF)", // tested with HM321HI/2AJ10001, HM641JI/2AJ10001
    "SAMSUNG HM(161G|(251|321)H|501I|641J)I",
    "", "", ""
  },
  { "SAMSUNG SpinPoint M7U (USB)", // tested with HM252HX/2AC101C4
    "SAMSUNG HM(162H|252H|322I|502J)X",
    "", "", ""
  },
  { "SAMSUNG SpinPoint M8 (AF)", // tested with HN-M101MBB/2AR10001
    "SAMSUNG HN-M(250|320|500|640|750|101)MBB",
    "", "", ""
  },
  { "Seagate Samsung SpinPoint M8 (AF)", // tested with
      // ST750LM022 HN-M750MBB/2AR10001, ST320LM001 HN-M320MBB/2AR10002,
      // APPLE HDD ST500LM012/2BA30003
    "ST(250|320|500|640|750|1000)LM0[012][124] HN-M[0-9]*MBB|"
    "APPLE HDD ST500LM012",
    "", "", ""
  },
  { "SAMSUNG SpinPoint M8U (USB)", // tested with HN-M500XBB/2AR10001
    "SAMSUNG HN-M(320|500|750|101)XBB",
    "", "", ""
  },
  { "Seagate Samsung SpinPoint M8U (USB)", // tested with ST1000LM025 HN-M101ABB/2AR10001
    "ST(250|320|500|640|750|1000)LM0[012][3459] HN-M[0-9]*ABB",
    "", "", ""
  },
  { "Seagate Samsung SpinPoint M9T", // tested with ST2000LM003 HN-M201RAD/2BC10003
      // (Seagate Expansion Portable)
    "ST(1500|2000)LM0(03|04|06|07|10) HN-M[0-9]*RAD",
    "", "", ""
  },
  { "Seagate Samsung SpinPoint M9TU (USB)", // tested with ST1500LM008 HN-M151AAD/2BC10001
       // (0x04e8:0x61b5), ST2000LM005 HN-M201AAD2BC10001 (0x04e8:0x61b4)
    "ST(1500|2000)LM00[58] HN-M[0-9]*AAD",
    "", "", ""
  },
  { "SAMSUNG SpinPoint MP5", // tested with HM250HJ/2AK10001
    "SAMSUNG HM(250H|320H|500J|640J)J",
    "", "", ""
  },
  { "SAMSUNG SpinPoint MT2", // tested with HM100UI/2AM10001
    "SAMSUNG HM100UI",
    "", "", ""
  },
  { "SAMSUNG HM100UX (S2 Portable)", // tested with HM100UX/2AM10001
    "SAMSUNG HM100UX",
    "", "", ""
  },
  { "SAMSUNG SpinPoint M", // tested with MP0402H/UC100-11
    "SAMSUNG MP0(302|402|603|804)H",
    "",
    "",
    "-v 9,halfminutes"
  },
  { "SAMSUNG SpinPoint N3U-3 (USB, 4KiB LLS)", // tested with HS25YJZ/3AU10-01
    "SAMSUNG HS(122H|2[05]YJ)Z",
    "", "", ""
  },
  { "Maxtor Fireball 541DX",
    "Maxtor 2B0(0[468]|1[05]|20)H1",
    "",
    "",
    "-v 9,minutes -v 194,unknown"
  },
  { "Maxtor Fireball 3",
    "Maxtor 2F0[234]0[JL]0",
    "",
    "",
    "-v 9,minutes"
  },
  { "Maxtor DiamondMax 1280 ATA",  // no self-test log, ATA2-Fast
    "Maxtor 8(1280A2|2160A4|2560A4|3840A6|4000A6|5120A8)",
    "",
    "",
    "-v 9,minutes"
  },
  { "Maxtor DiamondMax 2160 Ultra ATA",
    "Maxtor 8(2160D2|3228D3|3240D3|4320D4|6480D6|8400D8|8455D8)",
    "",
    "",
    "-v 9,minutes"
  },
  { "Maxtor DiamondMax 2880 Ultra ATA",
    "Maxtor 9(0510D4|0576D4|0648D5|0720D5|0840D6|0845D6|0864D6|1008D7|1080D8|1152D8)",
    "",
    "",
    "-v 9,minutes"
  },
  { "Maxtor DiamondMax 3400 Ultra ATA",
    "Maxtor 9(1(360|350|202)D8|1190D7|10[12]0D6|0840D5|06[48]0D4|0510D3|1(350|202)E8|1010E6|0840E5|0640E4)",
    "",
    "",
    "-v 9,minutes"
  },
  { "Maxtor DiamondMax D540X-4G",
    "Maxtor 4G(120J6|160J[68])",
    "",
    "",
    "-v 9,minutes -v 194,unknown"
  },
  { "Maxtor DiamondMax D540X-4K",
    "MAXTOR 4K(020H1|040H2|060H3|080H4)",
    "", "", ""
  },
  { "Maxtor DiamondMax Plus D740X",
    "MAXTOR 6L0(20[JL]1|40[JL]2|60[JL]3|80[JL]4)",
    "", "", ""
  },
  { "Maxtor DiamondMax Plus 5120 Ultra ATA 33",
    "Maxtor 9(0512D2|0680D3|0750D3|0913D4|1024D4|1360D6|1536D6|1792D7|2048D8)",
    "",
    "",
    "-v 9,minutes"
  },
  { "Maxtor DiamondMax Plus 6800 Ultra ATA 66",
    "Maxtor 9(2732U8|2390U7|204[09]U6|1707U5|1366U4|1024U3|0845U3|0683U2)",
    "",
    "",
    "-v 9,minutes"
  },
  { "Maxtor DiamondMax D540X-4D",
    "Maxtor 4D0(20H1|40H2|60H3|80H4)",
    "",
    "",
    "-v 9,minutes -v 194,unknown"
  },
  { "Maxtor DiamondMax 16",
    "Maxtor 4(R0[68]0[JL]0|R1[26]0L0|A160J0|R120L4)",
    "",
    "",
    "-v 9,minutes"
  },
  { "Maxtor DiamondMax 4320 Ultra ATA",
    "Maxtor (91728D8|91512D7|91303D6|91080D5|90845D4|90645D3|90648D[34]|90432D2)",
    "",
    "",
    "-v 9,minutes"
  },
  { "Maxtor DiamondMax 17 VL",
    "Maxtor 9(0431U1|0641U2|0871U2|1301U3|1741U4)",
    "",
    "",
    "-v 9,minutes"
  },
  { "Maxtor DiamondMax 20 VL",
    "Maxtor (94091U8|93071U6|92561U5|92041U4|91731U4|91531U3|91361U3|91021U2|90841U2|90651U2)",
    "",
    "",
    "-v 9,minutes"
  },
  { "Maxtor DiamondMax VL 30",  // U: ATA66, H: ATA100
    "Maxtor (33073U4|32049U3|31536U2|30768U1|33073H4|32305H3|31536H2|30768H1)",
    "",
    "",
    "-v 9,minutes"
  },
  { "Maxtor DiamondMax 36",
    "Maxtor (93652U8|92739U6|91826U4|91369U3|90913U2|90845U2|90435U1)",
    "",
    "",
    "-v 9,minutes"
  },
  { "Maxtor DiamondMax 40 ATA 66",
    "Maxtor 9(0684U2|1024U2|1362U3|1536U3|2049U4|2562U5|3073U6|4098U8)",
    "",
    "",
    "-v 9,minutes"
  },
  { "Maxtor DiamondMax Plus 40 (Ultra ATA 66 and Ultra ATA 100)",
    "Maxtor (54098[UH]8|53073[UH]6|52732[UH]6|52049[UH]4|51536[UH]3|51369[UH]3|51024[UH]2)",
    "",
    "",
    "-v 9,minutes"
  },
  { "Maxtor DiamondMax 40 VL Ultra ATA 100",
    "Maxtor 3(1024H1|1535H2|2049H2|3073H3|4098H4)( B)?",
    "",
    "",
    "-v 9,minutes"
  },
  { "Maxtor DiamondMax Plus 45 Ulta ATA 100",
    "Maxtor 5(4610H6|4098H6|3073H4|2049H3|1536H2|1369H2|1023H2)",
    "",
    "",
    "-v 9,minutes"
  },
  { "Maxtor DiamondMax 60 ATA 66",
    "Maxtor 9(1023U2|1536U2|2049U3|2305U3|3073U4|4610U6|6147U8)",
    "",
    "",
    "-v 9,minutes"
  },
  { "Maxtor DiamondMax 60 ATA 100",
    "Maxtor 9(1023H2|1536H2|2049H3|2305H3|3073H4|4098H6|4610H6|6147H8)",
    "",
    "",
    "-v 9,minutes"
  },
  { "Maxtor DiamondMax Plus 60",
    "Maxtor 5T0(60H6|40H4|30H3|20H2|10H1)",
    "",
    "",
    "-v 9,minutes"
  },
  { "Maxtor DiamondMax 80",
    "Maxtor (98196H8|96147H6)",
    "",
    "",
    "-v 9,minutes"
  },
  { "Maxtor DiamondMax 536DX",
    "Maxtor 4W(100H6|080H6|060H4|040H3|030H2)",
    "",
    "",
    "-v 9,minutes"
  },
  { "Maxtor DiamondMax Plus 8",
    "Maxtor 6(E0[234]|K04)0L0",
    "",
    "",
    "-v 9,minutes"
  },
  { "Maxtor DiamondMax 10 (ATA/133 and SATA/150)",
    "Maxtor 6(B(30|25|20|16|12|10|08)0[MPRS]|L(080[MLP]|(100|120)[MP]|160[MP]|200[MPRS]|250[RS]|300[RS]))0",
    "",
    "",
    "-v 9,minutes"
  },
  { "Maxtor DiamondMax 10 (SATA/300)",
    "Maxtor 6V(080E|160E|200E|250F|300F|320F)0",
    "", "", ""
  },
  { "Maxtor DiamondMax Plus 9",
    "Maxtor 6Y((060|080|120|160)L0|(060|080|120|160|200|250)P0|(060|080|120|160|200|250)M0)",
    "",
    "",
    "-v 9,minutes"
  },
  { "Maxtor DiamondMax 11",
    "Maxtor 6H[45]00[FR]0",
    "", "", ""
  },
  { "Maxtor DiamondMax 17",
    "Maxtor 6G(080L|160[PE])0",
    "", "", ""
  },
  { "Seagate Maxtor DiamondMax 20",
    "MAXTOR STM3(40|80|160)[28]1[12]0?AS?",
    "", "", ""
  },
  { "Seagate Maxtor DiamondMax 21", // tested with MAXTOR STM3250310AS/3.AAF
    "MAXTOR STM3(80[28]15|160215|250310|(250|320)820|320620|500630)AS?",
    "", "", ""
  },
  { "Seagate Maxtor DiamondMax 22", // fixed firmware
    "(MAXTOR )?STM3(500320|750330|1000340)AS?",
    "MX1A", // http://knowledge.seagate.com/articles/en_US/FAQ/207969en
    "", ""
  },
  { "Seagate Maxtor DiamondMax 22", // fixed firmware
    "(MAXTOR )?STM3(160813|320614|640323|1000334)AS?",
    "MX1B", // http://knowledge.seagate.com/articles/en_US/FAQ/207975en
    "", ""
  },
  { "Seagate Maxtor DiamondMax 22", // buggy firmware
    "(MAXTOR )?STM3(500320|750330|1000340)AS?",
    "MX15",
    "There are known problems with these drives,\n"
    "AND THIS FIRMWARE VERSION IS AFFECTED,\n"
    "see the following Seagate web pages:\n"
    "http://knowledge.seagate.com/articles/en_US/FAQ/207931en\n"
    "http://knowledge.seagate.com/articles/en_US/FAQ/207969en",
    ""
  },
  { "Seagate Maxtor DiamondMax 22", // unknown firmware
    "(MAXTOR )?STM3(160813|32061[34]|500320|640323|750330|10003(34|40))AS?",
    "",
    "There are known problems with these drives,\n"
    "see the following Seagate web pages:\n"
    "http://knowledge.seagate.com/articles/en_US/FAQ/207931en\n"
    "http://knowledge.seagate.com/articles/en_US/FAQ/207969en\n"
    "http://knowledge.seagate.com/articles/en_US/FAQ/207975en",
    ""
  },
  { "Seagate Maxtor DiamondMax 23", // new firmware
    "STM3((160|250)31|(320|500)41|(750|1000)52)8AS?",
    "CC3[D-Z]",
    "", ""
  },
  { "Seagate Maxtor DiamondMax 23", // unknown firmware
    "STM3((160|250)31|(320|500)41|(750|1000)52)8AS?",
    "",
    "A firmware update for this drive may be available,\n"
    "see the following Seagate web pages:\n"
    "http://knowledge.seagate.com/articles/en_US/FAQ/207931en\n"
    "http://knowledge.seagate.com/articles/en_US/FAQ/213911en",
    ""
  },
  { "Maxtor MaXLine Plus II",
    "Maxtor 7Y250[PM]0",
    "",
    "",
    "-v 9,minutes"
  },
  { "Maxtor MaXLine II",
    "Maxtor [45]A(25|30|32)0[JN]0",
    "",
    "",
    "-v 9,minutes"
  },
  { "Maxtor MaXLine III (ATA/133 and SATA/150)",
    "Maxtor 7L(25|30)0[SR]0",
    "",
    "",
    "-v 9,minutes"
  },
  { "Maxtor MaXLine III (SATA/300)",
    "Maxtor 7V(25|30)0F0",
    "", "", ""
  },
  { "Maxtor MaXLine Pro 500",  // There is also a 7H500R0 model, but I
    "Maxtor 7H500F0",               // haven't added it because I suspect
    "",                               // it might need vendoropts_9_minutes
    "", ""                            // and nobody has submitted a report yet
  },
  { "", // HITACHI_DK14FA-20B
    "HITACHI_DK14FA-20B",
    "",
    "",
    "-v 9,minutes -v 193,loadunload"
  },
  { "HITACHI Travelstar DK23XX/DK23XXB",
    "HITACHI_DK23..-..B?",
    "",
    "",
    "-v 9,minutes -v 193,loadunload"
  },
  { "Hitachi Endurastar J4K20/N4K20 (formerly DK23FA-20J)",
    "(HITACHI_DK23FA-20J|HTA422020F9AT[JN]0)",
    "",
    "",
    "-v 9,minutes -v 193,loadunload"
  },
  { "Hitachi Endurastar J4K30/N4K30",
    "HE[JN]4230[23]0F9AT00",
    "",
    "",
    "-v 9,minutes -v 193,loadunload"
  },
  { "Hitachi Travelstar C4K60",  // 1.8" slim drive
    "HTC4260[23]0G5CE00|HTC4260[56]0G8CE00",
    "",
    "",
    "-v 9,minutes -v 193,loadunload"
  },
  { "IBM Travelstar 4GT",
    "IBM-DTCA-2(324|409)0",
    "", "", ""
  },
  { "IBM Travelstar 6GN",
    "IBM-DBCA-20(324|486|648)0",
    "", "", ""
  },
  { "IBM Travelstar 25GS, 18GT, and 12GN",
    "IBM-DARA-2(25|18|15|12|09|06)000",
    "", "", ""
  },
  { "IBM Travelstar 14GS",
    "IBM-DCYA-214000",
    "", "", ""
  },
  { "IBM Travelstar 4LP",
    "IBM-DTNA-2(180|216)0",
    "", "", ""
  },
  { "IBM Travelstar 48GH, 30GN, and 15GN",
    "(IBM-|Hitachi )?IC25(T048ATDA05|N0(30|20|15|12|10|07|06|05)ATDA04)-.",
    "", "", ""
  },
  { "IBM Travelstar 32GH, 30GT, and 20GN",
    "IBM-DJSA-2(32|30|20|10|05)",
    "", "", ""
  },
  { "IBM Travelstar 4GN",
    "IBM-DKLA-2(216|324|432)0",
    "", "", ""
  },
  { "IBM/Hitachi Travelstar 60GH and 40GN",
    "(IBM-|Hitachi )?IC25(T060ATC[SX]05|N0[4321]0ATC[SX]04)-.",
    "", "", ""
  },
  { "IBM/Hitachi Travelstar 40GNX",
    "(IBM-|Hitachi )?IC25N0[42]0ATC[SX]05-.",
    "", "", ""
  },
  { "Hitachi Travelstar 80GN",
    "(Hitachi )?IC25N0[23468]0ATMR04-.",
    "", "", ""
  },
  { "Hitachi Travelstar 4K40",
    "(Hitachi )?HTS4240[234]0M9AT00",
    "", "", ""
  },
  { "Hitachi Travelstar 4K120",
    "(Hitachi )?(HTS4212(60|80|10|12)H9AT00|HTS421260G9AT00)",
    "", "", ""
  },
  { "Hitachi Travelstar 5K80",
    "(Hitachi )?HTS5480[8642]0M9AT00",
    "", "", ""
  },
  { "Hitachi Travelstar 5K100",
    "(Hitachi )?HTS5410[1864]0G9(AT|SA)00",
    "", "", ""
  },
  { "Hitachi Travelstar E5K100",
    "(Hitachi )?HTE541040G9(AT|SA)00",
    "", "", ""
  },
  { "Hitachi Travelstar 5K120",
    "(Hitachi )?HTS5412(60|80|10|12)H9(AT|SA)00",
    "", "", ""
  },
  { "Hitachi Travelstar 5K160",
    "(Hitachi |HITACHI )?HTS5416([468]0|1[26])J9(AT|SA)00",
    "", "", ""
  },
  { "Hitachi Travelstar E5K160",
    "(Hitachi )?HTE5416(12|16|60|80)J9(AT|SA)00",
    "", "", ""
  },
  { "Hitachi Travelstar 5K250",
    "(Hitachi |HITACHI )?HTS5425(80|12|16|20|25)K9(A3|SA)00",
    "", "", ""
  },
  { "Hitachi Travelstar 5K320", // tested with HITACHI HTS543232L9SA00/FB4ZC4EC,
    // Hitachi HTS543212L9SA02/FBBAC52F
    "(Hitachi |HITACHI )?HT(S|E)5432(80|12|16|25|32)L9(A3(00)?|SA0[012])",
    "", "", ""
  },
  { "Hitachi/HGST Travelstar Z5K320", // tested with Hitachi HTS543232A7A384/ES2OA70K
    "(Hitachi|HGST) HT[ES]5432(16|25|32)A7A38[145]",
    "", "", ""
  },
  { "Hitachi Travelstar 5K500.B", // tested with Hitachi HTS545050B9SA00/PB4OC60X
    "(Hitachi )?HT[ES]5450(12|16|25|32|40|50)B9(A30[01]|SA00)",
    "", "", ""
  },
  { "Hitachi/HGST Travelstar Z5K500", // tested with HGST HTS545050A7E380/GG2OAC90,
      // Hitachi HTS545032A7E380/GGBOA7A0, APPLE HDD HTS545050A7E362/GG2AB990
    "(Hitachi|HGST|APPLE HDD) HT[ES]5450(25|32|50)A7E3(62|8[01])",
    "", "", ""
  },
  { "Hitachi/HGST Travelstar 5K750", // tested with Hitachi HTS547575A9E384/JE4OA60A,
       // APPLE HDD HTS547550A9E384/JE3AD70F
    "(Hitachi|APPLE HDD) HT[ES]5475(50|64|75)A9E38[14]",
    "", "", ""
  },
  { "HGST Travelstar 5K1000", // tested with HGST HTS541010A9E680/JA0OA560,
      // HGST HTS541075A9E680/JA2OA560
    "HGST HT[ES]5410(64|75|10)A9E68[01]",
    "", "", ""
  },
  { "HGST Travelstar Z5K1000", // tested with HGST HTS541010A7E630/SE0OA4A0
    "HGST HTS5410(75|10)A7E63[015]",
    "", "", ""
  },
  { "HGST Travelstar 5K1500", // tested with HGST HTS541515A9E630/KA0OA500
    "HGST HT[ES]541515A9E63[015]",
    "", "", ""
  },
  { "Hitachi Travelstar 7K60",
    "(Hitachi )?HTS726060M9AT00",
    "", "", ""
  },
  { "Hitachi Travelstar E7K60",
    "(Hitachi )?HTE7260[46]0M9AT00",
    "", "", ""
  },
  { "Hitachi Travelstar 7K100",
    "(Hitachi )?HTS7210[168]0G9(AT|SA)00",
    "", "", ""
  },
  { "Hitachi Travelstar E7K100",
    "(Hitachi )?HTE7210[168]0G9(AT|SA)00",
    "", "", ""
  },
  { "Hitachi Travelstar 7K200", // tested with HITACHI HTS722016K9SA00/DCDZC75A
    "(Hitachi |HITACHI )?HTS7220(80|10|12|16|20)K9(A3|SA)00",
    "", "", ""
  },
  { "Hitachi Travelstar 7K320", // tested with
    // HTS723225L9A360/FCDOC30F, HTS723216L9A362/FC2OC39F
    "(Hitachi )?HT[ES]7232(80|12|16|25|32)L9(A300|A36[02]|SA61)",
    "", "", ""
  },
  { "Hitachi Travelstar Z7K320", // tested with HITACHI HTS723232A7A364/EC2ZB70B
    "(HITACHI )?HT[ES]7232(16|25|32)A7A36[145]",
    "", "", ""
  },
  { "Hitachi Travelstar 7K500", // tested with Hitachi HTS725050A9A360/PC4OC70D
    "(Hitachi )?HT[ES]7250(12|16|25|32|50)A9A36[02-5]",
    "", "", ""
  },
  { "Hitachi/HGST Travelstar Z7K500", // tested with HITACHI HTS725050A7E630/GH2ZB390,
      // HGST HTS725050A7E630/GH2OA420
    "(HITACHI|HGST) HT[ES]7250(25|32|50)A7E63[015]",
    "", "", ""
  },
  { "Hitachi/HGST Travelstar 7K750", // tested with Hitachi HTS727550A9E364/JF3OA0E0,
      // Hitachi HTS727575A9E364/JF4OA0D0
    "(Hitachi|HGST) HT[ES]7275(50|64|75)A9E36[14]",
    "", "", ""
  },
  { "HGST Travelstar 7K1000", // tested with HGST HTS721010A9E630/JB0OA3B0
    "HGST HTS721010A9E630",
    "", "", ""
  },
  { "IBM Deskstar 14GXP and 16GP",
    "IBM-DTTA-3(7101|7129|7144|5032|5043|5064|5084|5101|5129|5168)0",
    "", "", ""
  },
  { "IBM Deskstar 25GP and 22GXP",
    "IBM-DJNA-3(5(101|152|203|250)|7(091|135|180|220))0",
    "", "", ""
  },
  { "IBM Deskstar 37GP and 34GXP",
    "IBM-DPTA-3(5(375|300|225|150)|7(342|273|205|136))0",
    "", "", ""
  },
  { "IBM/Hitachi Deskstar 120GXP",
    "(IBM-)?IC35L((020|040|060|080|120)AVVA|0[24]0AVVN)07-[01]",
    "", "", ""
  },
  { "IBM/Hitachi Deskstar GXP-180",
    "(IBM-)?IC35L(030|060|090|120|180)AVV207-[01]",
    "", "", ""
  },
  { "Hitachi CinemaStar 5K320", // tested with Hitachi HCS5C3225SLA380/STBOA37H
    "Hitachi HCS5C32(25|32)SLA380",
    "", "", ""
  },
  { "Hitachi Deskstar 5K3000", // tested with HDS5C3030ALA630/MEAOA5C0,
       // Hitachi HDS5C3020BLE630/MZ4OAAB0 (OEM, Toshiba Canvio Desktop)
    "(Hitachi )?HDS5C30(15|20|30)(ALA|BLE)63[02].*",
    "", "", ""
  },
  { "Hitachi Deskstar 5K4000", // tested with HDS5C4040ALE630/MPAOA250
    "(Hitachi )?HDS5C40(30|40)ALE63[01].*",
    "", "", ""
  },
  { "Hitachi Deskstar 7K80",
    "(Hitachi )?HDS7280([48]0PLAT20|(40)?PLA320|80PLA380).*",
    "", "", ""
  },
  { "Hitachi Deskstar 7K160",
    "(Hitachi )?HDS7216(80|16)PLA[3T]80.*",
    "", "", ""
  },
  { "Hitachi Deskstar 7K250",
    "(Hitachi )?HDS7225((40|80|12|16)VLAT20|(12|16|25)VLAT80|(80|12|16|25)VLSA80)",
    "", "", ""
  },
  { "Hitachi Deskstar 7K250 (SUN branded)",
    "HITACHI HDS7225SBSUN250G.*",
    "", "", ""
  },
  { "Hitachi Deskstar T7K250",
    "(Hitachi )?HDT7225((25|20|16)DLA(T80|380))",
    "", "", ""
  },
  { "Hitachi Deskstar 7K400",
    "(Hitachi )?HDS724040KL(AT|SA)80",
    "", "", ""
  },
  { "Hitachi Deskstar 7K500",
    "(Hitachi )?HDS725050KLA(360|T80)",
    "", "", ""
  },
  { "Hitachi Deskstar P7K500",
    "(Hitachi )?HDP7250(16|25|32|40|50)GLA(36|38|T8)0",
    "", "", ""
  },
  { "Hitachi Deskstar T7K500",
    "(Hitachi )?HDT7250(25|32|40|50)VLA(360|380|T80)",
    "", "", ""
  },
  { "Hitachi Deskstar 7K1000",
    "(Hitachi )?HDS7210(50|75|10)KLA330",
    "", "", ""
  },
  { "Hitachi Deskstar 7K1000.B",
    "(Hitachi )?HDT7210((16|25)SLA380|(32|50|64|75|10)SLA360)",
    "", "", ""
  },
  { "Hitachi Deskstar 7K1000.C", // tested with Hitachi HDS721010CLA330/JP4OA3MA,
      // Hitachi HDS721025CLA682/JP1OA41A
    "(Hitachi )?HDS7210((16|25)CLA[36]82|(32|50)CLA[36]62|(64|75|10)CLA[36]3[02])",
    "", "", ""
  },
  { "Hitachi Deskstar 7K1000.D", // tested with HDS721010DLE630/MS2OA5Q0
    "Hitachi HDS7210(25|32|50|75|10)DLE630",
    "", "", ""
  },
  { "Hitachi Deskstar E7K1000", // tested with HDE721010SLA330/ST6OA31B
    "Hitachi HDE7210(50|75|10)SLA330",
    "", "", ""
  },
  { "Hitachi Deskstar 7K2000",
    "Hitachi HDS722020ALA330",
    "", "", ""
  },
  { "Hitachi Deskstar 7K3000", // tested with HDS723030ALA640/MKAOA3B0
    "Hitachi HDS7230((15|20)BLA642|30ALA640)",
    "", "", ""
  },
  { "Hitachi/HGST Deskstar 7K4000", // tested with Hitachi HDS724040ALE640/MJAOA250
    "Hitachi HDS724040ALE640",
    "", "", ""
  },
  { "HGST Deskstar NAS", // tested with HGST HDN724040ALE640/MJAOA5E0,
       // HGST HDN726050ALE610/APGNT517, HGST HDN726060ALE610/APGNT517
    "HGST HDN72(4030|4040|6050|6060)ALE6[14]0",
    "", "", ""
  },
  { "Hitachi Ultrastar A7K1000", // tested with
    // HUA721010KLA330      44X2459 42C0424IBM/GKAOAB4A
    "(Hitachi )?HUA7210(50|75|10)KLA330.*",
    "", "", ""
  },
  { "Hitachi Ultrastar A7K2000", // tested with
    // HUA722010CLA330      43W7629 42C0401IBM
    "(Hitachi )?HUA7220(50|10|20)[AC]LA33[01].*",
    "", "", ""
  },
  { "Hitachi Ultrastar 7K3000", // tested with HUA723030ALA640/MKAOA580
    "Hitachi HUA7230(20|30)ALA640",
    "", "", ""
  },
  { "Hitachi/HGST Ultrastar 7K4000", // tested with Hitachi HUS724040ALE640/MJAOA3B0,
      // HGST HUS724040ALE640/MJAOA580, HGST HUS724020ALA640/MF6OAA70
    "(Hitachi|HGST) HUS7240(20|30|40)AL[AE]64[01]",
    "", "", ""
  },
  { "HGST Ultrastar He6", // tested with HGST HUS726060ALA640/AHGNT1E2
    "HGST HUS726060ALA64[01]",
    "", "", ""
  },
  { "HGST MegaScale 4000", // tested with HGST HMS5C4040ALE640/MPAOA580
    "HGST HMS5C4040[AB]LE64[01]", // B = DC 4000.B
    "", "", ""
  },
  { "Toshiba 2.5\" HDD (10-20 GB)",
    "TOSHIBA MK(101[67]GAP|15[67]GAP|20(1[678]GAP|(18|23)GAS))",
    "", "", ""
  },
  { "Toshiba 2.5\" HDD (30-60 GB)",
    "TOSHIBA MK((6034|4032)GSX|(6034|4032)GAX|(6026|4026|4019|3019)GAXB?|(6025|6021|4025|4021|4018|3025|3021|3018)GAS|(4036|3029)GACE?|(4018|3017)GAP)",
    "", "", ""
  },
  { "Toshiba 2.5\" HDD (80 GB and above)",
    "TOSHIBA MK(80(25GAS|26GAX|32GAX|32GSX)|10(31GAS|32GAX)|12(33GAS|34G[AS]X)|2035GSS)",
    "", "", ""
  },
  { "Toshiba 2.5\" HDD MK..37GSX", // tested with TOSHIBA MK1637GSX/DL032C
    "TOSHIBA MK(12|16)37GSX",
    "", "", ""
  },
  { "Toshiba 2.5\" HDD MK..46GSX", // tested with TOSHIBA MK1246GSX/LB213M
    "TOSHIBA MK(80|12|16|25)46GSX",
    "", "", ""
  },
  { "Toshiba 2.5\" HDD MK..50GACY", // tested with TOSHIBA MK8050GACY/TF105A
    "TOSHIBA MK8050GACY",
    "", "", ""
  },
  { "Toshiba 2.5\" HDD MK..51GSY", // tested with TOSHIBA MK1251GSY/LD101D
    "TOSHIBA MK(80|12|16|25)51GSY",
    "",
    "",
    "-v 9,minutes"
  },
  { "Toshiba 2.5\" HDD MK..52GSX",
    "TOSHIBA MK(80|12|16|25|32)52GSX",
    "", "", ""
  },
  { "Toshiba 2.5\" HDD MK..55GSX", // tested with TOSHIBA MK5055GSX/FG001A, MK3255GSXF/FH115B
    "TOSHIBA MK(12|16|25|32|40|50)55GSXF?",
    "", "", ""
  },
  { "Toshiba 2.5\" HDD MK..56GSY", // tested with TOSHIBA MK2556GSYF/LJ001D
    "TOSHIBA MK(16|25|32|50)56GSYF?",
    "",
    "",
    "-v 9,minutes"
  },
  { "Toshiba 2.5\" HDD MK..59GSXP (AF)",
    "TOSHIBA MK(32|50|64|75)59GSXP?",
    "", "", ""
  },
  { "Toshiba 2.5\" HDD MK..59GSM (AF)",
    "TOSHIBA MK(75|10)59GSM",
    "", "", ""
  },
  { "Toshiba 2.5\" HDD MK..61GSY[N]", // tested with TOSHIBA MK5061GSY/MC102E, MK5061GSYN/MH000A,
      // TOSHIBA MK2561GSYN/MH000D
    "TOSHIBA MK(16|25|32|50|64)61GSYN?",
    "",
    "",
    "-v 9,minutes" // TOSHIBA MK2561GSYN/MH000D
  },
  { "Toshiba 2.5\" HDD MK..61GSYB", // tested with TOSHIBA MK5061GSYB/ME0A
    "TOSHIBA MK(16|25|32|50|64)61GSYB",
    "", "", ""
  },
  { "Toshiba 2.5\" HDD MK..65GSX", // tested with TOSHIBA MK5065GSX/GJ003A, MK3265GSXN/GH012H,
      // MK5065GSXF/GP006B, MK2565GSX H/GJ003A
    "TOSHIBA MK(16|25|32|50|64)65GSX[FN]?( H)?", // "... H" = USB ?
    "", "", ""
  },
  { "Toshiba 2.5\" HDD MK..75GSX", // tested with TOSHIBA MK7575GSX/GT001C
    "TOSHIBA MK(32|50|64|75)75GSX",
    "", "", ""
  },
  { "Toshiba 2.5\" HDD MK..76GSX", // tested with TOSHIBA MK3276GSX/GS002D
    "TOSHIBA MK(16|25|32|50|64)76GSX",
    "",
    "",
    "-v 9,minutes"
  },
  { "Toshiba 2.5\" HDD MQ01ABB...", // tested with TOSHIBA MQ01ABB200/AY000U
    "TOSHIBA MQ01ABB(100|150|200)",
    "", "", ""
  },
  { "Toshiba 2.5\" HDD MQ01ABC...", // tested with TOSHIBA MQ01ABC150/AQ001U
    "TOSHIBA MQ01ABC(100|150|200)",
    "", "", ""
  },
  { "Toshiba 2.5\" HDD MQ01ABD...", // tested with TOSHIBA MQ01ABD100/AX001U
    "TOSHIBA MQ01ABD(025|032|050|064|075|100)",
    "", "", ""
  },
  { "Toshiba 2.5\" HDD MQ01ABF...", // tested with TOSHIBA MQ01ABF050/AM001J
    "TOSHIBA MQ01ABF(050|075|100)",
    "", "", ""
  },
  { "Toshiba 2.5\" HDD MQ01UBB... (USB 3.0)", // tested with TOSHIBA MQ01UBB200/AY000U (0x0480:0xa100)
    "TOSHIBA MQ01UBB200",
    "", "", ""
  },
  { "Toshiba 2.5\" HDD MQ01UBD... (USB 3.0)", // tested with TOSHIBA MQ01UBD050/AX001U (0x0480:0xa007),
      // TOSHIBA MQ01UBD100/AX001U (0x0480:0x0201, 0x0480:0xa200)
    "TOSHIBA MQ01UBD(050|075|100)",
    "", "", ""
  },
  { "Toshiba 3.5\" HDD MK.002TSKB", // tested with TOSHIBA MK1002TSKB/MT1A
    "TOSHIBA MK(10|20)02TSKB",
    "", "", ""
  },
  { "Toshiba 3.5\" MG03ACAxxx(Y) Enterprise HDD", // tested with TOSHIBA MG03ACA100/FL1A
    "TOSHIBA MG03ACA[1234]00Y?",
    "", "", ""
  },
  { "Toshiba 3.5\" MD04ACA... Enterprise HDD", // tested with TOSHIBA MD04ACA500/FP1A
    "TOSHIBA MD04ACA[2345]00",
    "", "", ""
  },
  { "Toshiba 3.5\" DT01ABA... Desktop HDD", // tested with TOSHIBA DT01ABA300/MZ6OABB0
    "TOSHIBA DT01ABA(100|150|200|300)",
    "", "", ""
  },
  { "Toshiba 3.5\" DT01ACA... Desktop HDD", // tested with TOSHIBA DT01ACA100/MS2OA750,
      // TOSHIBA DT01ACA200/MX4OABB0, TOSHIBA DT01ACA300/MX6OABB0
    "TOSHIBA DT01ACA(025|032|050|075|100|150|200|300)",
    "", "", ""
  },
  { "Toshiba 1.8\" HDD",
    "TOSHIBA MK[23468]00[4-9]GA[HL]",
    "", "", ""
  },
  { "Toshiba 1.8\" HDD MK..29GSG",
    "TOSHIBA MK(12|16|25)29GSG",
    "", "", ""
  },
  { "", // TOSHIBA MK6022GAX
    "TOSHIBA MK6022GAX",
    "", "", ""
  },
  { "", // TOSHIBA MK6409MAV
    "TOSHIBA MK6409MAV",
    "", "", ""
  },
  { "Toshiba MKx019GAXB (SUN branded)",
    "TOS MK[34]019GAXB SUN[34]0G",
    "", "", ""
  },
  { "Seagate Momentus",
    "ST9(20|28|40|48)11A",
    "", "", ""
  },
  { "Seagate Momentus 42",
    "ST9(2014|3015|4019)A",
    "", "", ""
  },
  { "Seagate Momentus 4200.2", // tested with ST960812A/3.05
    "ST9(100822|808210|60812|50212|402113|30219)A",
    "", "", ""
  },
  { "Seagate Momentus 5400.2",
    "ST9(808211|6082[12]|408114|308110|120821|10082[34]|8823|6812|4813|3811)AS?",
    "", "", ""
  },
  { "Seagate Momentus 5400.3",
    "ST9(4081[45]|6081[35]|8081[15]|100828|120822|160821)AS?",
    "", "", ""
  },
  { "Seagate Momentus 5400.3 ED",
    "ST9(4081[45]|6081[35]|8081[15]|100828|120822|160821)AB",
    "", "", ""
  },
  { "Seagate Momentus 5400.4",
    "ST9(120817|(160|200|250)827)AS",
    "", "", ""
  },
  { "Seagate Momentus 5400.5",
    "ST9((80|120|160)310|(250|320)320)AS",
    "", "", ""
  },
  { "Seagate Momentus 5400.6",
    "ST9(80313|160(301|314)|(12|25)0315|250317|(320|500)325|500327|640320)ASG?",
    "", "", ""
  },
  { "Seagate Momentus 5400.7",
    "ST9(160316|(250|320)310|(500|640)320)AS",
    "", "", ""
  },
  { "Seagate Momentus 5400.7 (AF)", // tested with ST9640322AS/0001BSM2
      // (device reports 4KiB LPS with 1 sector offset)
    "ST9(320312|400321|640322|750423)AS",
    "", "", ""
  },
  { "Seagate Momentus 5400 PSD", // Hybrid drives
    "ST9(808212|(120|160)8220)AS",
    "", "", ""
  },
  { "Seagate Momentus 7200.1",
    "ST9(10021|80825|6023|4015)AS?",
    "", "", ""
  },
  { "Seagate Momentus 7200.2",
    "ST9(80813|100821|120823|160823|200420)ASG?",
    "", "", ""
  },
  { "Seagate Momentus 7200.3",
    "ST9((80|120|160)411|(250|320)421)ASG?",
    "", "", ""
  },
  { "Seagate Momentus 7200.4",
    "ST9(160412|250410|320423|500420)ASG?",
    "", "", ""
  },
  { "Seagate Momentus 7200 FDE.2",
    "ST9((160413|25041[12]|320426|50042[12])AS|(16041[489]|2504[16]4|32042[67]|500426)ASG)",
    "", "", ""
  },
  { "Seagate Momentus 7200.5", // tested with ST9750420AS/0001SDM5, ST9750420AS/0002SDM1
    "ST9(50042[34]|64042[012]|75042[02])ASG?",
    "", "", ""
  },
  { "Seagate Momentus XT", // fixed firmware
    "ST9(2505610|3205620|5005620)AS",
    "SD2[68]", // http://knowledge.seagate.com/articles/en_US/FAQ/215451en
    "", ""
  },
  { "Seagate Momentus XT", // buggy firmware, tested with ST92505610AS/SD24
    "ST9(2505610|3205620|5005620)AS",
    "SD2[45]",
    "These drives may corrupt large files,\n"
    "AND THIS FIRMWARE VERSION IS AFFECTED,\n"
    "see the following web pages for details:\n"
    "http://knowledge.seagate.com/articles/en_US/FAQ/215451en\n"
    "http://forums.seagate.com/t5/Momentus-XT-Momentus-Momentus/Momentus-XT-corrupting-large-files-Linux/td-p/109008\n"
    "http://superuser.com/questions/313447/seagate-momentus-xt-corrupting-files-linux-and-mac",
    ""
  },
  { "Seagate Momentus XT", // unknown firmware
    "ST9(2505610|3205620|5005620)AS",
    "",
    "These drives may corrupt large files,\n"
    "see the following web pages for details:\n"
    "http://knowledge.seagate.com/articles/en_US/FAQ/215451en\n"
    "http://forums.seagate.com/t5/Momentus-XT-Momentus-Momentus/Momentus-XT-corrupting-large-files-Linux/td-p/109008\n"
    "http://superuser.com/questions/313447/seagate-momentus-xt-corrupting-files-linux-and-mac",
    ""
  },
  { "Seagate Momentus XT (AF)", // tested with ST750LX003-1AC154/SM12
    "ST750LX003-.*",
    "", "", ""
  },
  { "Seagate Momentus Thin", // tested with ST320LT007-9ZV142/0004LVM1
    "ST(160|250|320)LT0(07|09|11|14)-.*",
    "", "", ""
  },
  { "Seagate Laptop Thin HDD", // tested with ST500LT012-9WS142/0001SDM1,
      // ST500LM021-1KJ152/0002LIM1
    "ST((250|320|500)LT0(12|15|25)|(320|500)LM0(10|21))-.*",
    "", "", ""
  },
  { "Seagate Laptop SSHD", // tested with ST500LM000-1EJ162/SM11
    "ST(500|1000)LM0(00|14)-.*",
    "", "", ""
  },
  { "Seagate Medalist 1010, 1720, 1721, 2120, 3230 and 4340",  // ATA2, with -t permissive
    "ST3(1010|1720|1721|2120|3230|4340)A",
    "", "", ""
  },
  { "Seagate Medalist 2110, 3221, 4321, 6531, and 8641",
    "ST3(2110|3221|4321|6531|8641)A",
    "", "", ""
  },
  { "Seagate U4",
    "ST3(2112|4311|6421|8421)A",
    "", "", ""
  },
  { "Seagate U5",
    "ST3(40823|30621|20413|15311|10211)A",
    "", "", ""
  },
  { "Seagate U6",
    "ST3(8002|6002|4081|3061|2041)0A",
    "", "", ""
  },
  { "Seagate U7",
    "ST3(30012|40012|60012|80022|120020)A",
    "", "", ""
  },
  { "Seagate U8",
    "ST3(4313|6811|8410|4313|13021|17221)A",
    "", "", ""
  },
  { "Seagate U9", // tested with ST3160022ACE/9.51
    "ST3(80012|120025|160022)A(CE)?",
    "", "", ""
  },
  { "Seagate U10",
    "ST3(20423|15323|10212)A",
    "", "", ""
  },
  { "Seagate UX",
    "ST3(10014A(CE)?|20014A)",
    "", "", ""
  },
  { "Seagate Barracuda ATA",
    "ST3(2804|2724|2043|1362|1022|681)0A",
    "", "", ""
  },
  { "Seagate Barracuda ATA II",
    "ST3(3063|2042|1532|1021)0A",
    "", "", ""
  },
  { "Seagate Barracuda ATA III",
    "ST3(40824|30620|20414|15310|10215)A",
    "", "", ""
  },
  { "Seagate Barracuda ATA IV",
    "ST3(20011|30011|40016|60021|80021)A",
    "", "", ""
  },
  { "Seagate Barracuda ATA V",
    "ST3(12002(3A|4A|9A|3AS)|800(23A|15A|23AS)|60(015A|210A)|40017A)",
    "", "", ""
  },
  { "Seagate Barracuda 5400.1",
    "ST340015A",
    "", "", ""
  },
  { "Seagate Barracuda 7200.7 and 7200.7 Plus", // tested with "ST380819AS          39M3701 39M0171 IBM"/3.03
    "ST3(200021A|200822AS?|16002[13]AS?|12002[26]AS?|1[26]082[78]AS|8001[13]AS?|8081[79]AS|60014A|40111AS|40014AS?)( .* IBM)?",
    "", "", ""
  },
  { "Seagate Barracuda 7200.8",
    "ST3(400[68]32|300[68]31|250[68]23|200826)AS?",
    "", "", ""
  },
  { "Seagate Barracuda 7200.9",
    "ST3(402111?|80[28]110?|120[28]1[0134]|160[28]1[012]|200827|250[68]24|300[68]22|(320|400)[68]33|500[68](32|41))AS?.*",
    "", "", ""
  },
  { "Seagate Barracuda 7200.10",
    "ST3((80|160)[28]15|200820|250[34]10|(250|300|320|400)[68]20|360320|500[68]30|750[68]40)AS?",
    "", "", ""
  },
  { "Seagate Barracuda 7200.11", // unaffected firmware
    "ST3(160813|320[68]13|500[368]20|640[36]23|640[35]30|750[36]30|1000(333|[36]40)|1500341)AS?",
    "CC.?.?", // http://knowledge.seagate.com/articles/en_US/FAQ/207957en
    "", ""
  },
  { "Seagate Barracuda 7200.11", // fixed firmware
    "ST3(500[368]20|750[36]30|1000340)AS?",
    "SD1A", // http://knowledge.seagate.com/articles/en_US/FAQ/207951en
    "", ""
  },
  { "Seagate Barracuda 7200.11", // fixed firmware
    "ST3(160813|320[68]13|640[36]23|1000333|1500341)AS?",
    "SD[12]B", // http://knowledge.seagate.com/articles/en_US/FAQ/207957en
    "", ""
  },
  { "Seagate Barracuda 7200.11", // buggy or fixed firmware
    "ST3(500[368]20|640[35]30|750[36]30|1000340)AS?",
    "(AD14|SD1[5-9]|SD81)",
    "There are known problems with these drives,\n"
    "THIS DRIVE MAY OR MAY NOT BE AFFECTED,\n"
    "see the following web pages for details:\n"
    "http://knowledge.seagate.com/articles/en_US/FAQ/207931en\n"
    "http://knowledge.seagate.com/articles/en_US/FAQ/207951en\n"
    "http://bugs.debian.org/cgi-bin/bugreport.cgi?bug=632758",
    ""
  },
  { "Seagate Barracuda 7200.11", // unknown firmware
    "ST3(160813|320[68]13|500[368]20|640[36]23|640[35]30|750[36]30|1000(333|[36]40)|1500341)AS?",
    "",
    "There are known problems with these drives,\n"
    "see the following Seagate web pages:\n"
    "http://knowledge.seagate.com/articles/en_US/FAQ/207931en\n"
    "http://knowledge.seagate.com/articles/en_US/FAQ/207951en\n"
    "http://knowledge.seagate.com/articles/en_US/FAQ/207957en",
    ""
  },
  { "Seagate Barracuda 7200.12", // new firmware
    "ST3(160318|250318|320418|50041[08]|750528|1000528)AS",
    "CC4[9A-Z]",
    "", ""
  },
  { "Seagate Barracuda 7200.12", // unknown firmware
    "ST3(160318|250318|320418|50041[08]|750528|1000528)AS",
    "",
    "A firmware update for this drive may be available,\n"
    "see the following Seagate web pages:\n"
    "http://knowledge.seagate.com/articles/en_US/FAQ/207931en\n"
    "http://knowledge.seagate.com/articles/en_US/FAQ/213891en",
    ""
  },
  { "Seagate Barracuda 7200.12", // tested with ST3250312AS/JC45, ST31000524AS/JC45,
      // ST3500413AS/JC4B, ST3750525AS/JC4B
    "ST3(160318|25031[128]|320418|50041[038]|750(518|52[358])|100052[348])AS",
    "", "", ""
  },
  { "Seagate Barracuda XT", // tested with ST32000641AS/CC13,
      // ST4000DX000-1C5160/CC42
    "ST(3(2000641|3000651)AS|4000DX000-.*)",
    "", "", ""
  },
  { "Seagate Barracuda 7200.14 (AF)", // new firmware, tested with
      // ST3000DM001-9YN166/CC4H, ST3000DM001-9YN166/CC9E
    "ST(1000|1500|2000|2500|3000)DM00[1-3]-9YN16.",
    "CC(4[H-Z]|[5-9A-Z]..*)", // >= "CC4H"
    "",
    "-v 188,raw16 -v 240,msec24hour32" // tested with ST3000DM001-9YN166/CC4H
  },
  { "Seagate Barracuda 7200.14 (AF)", // old firmware, tested with
      // ST1000DM003-9YN162/CC46
    "ST(1000|1500|2000|2500|3000)DM00[1-3]-9YN16.",
    "CC4[679CG]",
    "A firmware update for this drive is available,\n"
    "see the following Seagate web pages:\n"
    "http://knowledge.seagate.com/articles/en_US/FAQ/207931en\n"
    "http://knowledge.seagate.com/articles/en_US/FAQ/223651en",
    "-v 188,raw16 -v 240,msec24hour32"
  },
  { "Seagate Barracuda 7200.14 (AF)", // unknown firmware
    "ST(1000|1500|2000|2500|3000)DM00[1-3]-9YN16.",
    "",
    "A firmware update for this drive may be available,\n"
    "see the following Seagate web pages:\n"
    "http://knowledge.seagate.com/articles/en_US/FAQ/207931en\n"
    "http://knowledge.seagate.com/articles/en_US/FAQ/223651en",
    "-v 188,raw16 -v 240,msec24hour32"
  },
  { "Seagate Barracuda 7200.14 (AF)", // different part number, tested with
      // ST1000DM003-1CH162/CC47, ST1000DM003-1CH162/CC49, ST2000DM001-1CH164/CC24,
      // ST1000DM000-9TS15E/CC92, APPLE HDD ST3000DM001/AP15 (no attr 240)
    "ST(1000|1500|2000|2500|3000)DM00[0-3]-.*|"
    "APPLE HDD ST3000DM001",
    "", "",
    "-v 188,raw16 -v 240,msec24hour32"
  },
  { "Seagate Barracuda 7200.14 (AF)", // < 1TB, tested with ST250DM000-1BC141
    "ST(250|320|500|750)DM00[0-3]-.*",
    "", "",
    "-v 188,raw16 -v 240,msec24hour32"
  },
  { "Seagate Desktop HDD.15", // tested with ST4000DM000-1CD168/CC43
    "ST4000DM000-.*",
    "", "",
    "-v 188,raw16 -v 240,msec24hour32"
  },
  { "Seagate Desktop SSHD", // tested with ST2000DX001-1CM164/CC43
    "ST(1000|2000|4000)DX001-.*",
    "", "",
    "-v 188,raw16 -v 240,msec24hour32"
  },
  { "Seagate Barracuda LP", // new firmware
    "ST3(500412|1000520|1500541|2000542)AS",
    "CC3[5-9A-Z]",
    "",
    "" // -F xerrorlba ?
  },
  { "Seagate Barracuda LP", // unknown firmware
    "ST3(500412|1000520|1500541|2000542)AS",
    "",
    "A firmware update for this drive may be available,\n"
    "see the following Seagate web pages:\n"
    "http://knowledge.seagate.com/articles/en_US/FAQ/207931en\n"
    "http://knowledge.seagate.com/articles/en_US/FAQ/213915en",
    "-F xerrorlba" // tested with ST31000520AS/CC32
  },
  { "Seagate Barracuda Green (AF)", // new firmware
    "ST((10|15|20)00DL00[123])-.*",
    "CC(3[2-9A-Z]|[4-9A-Z]..*)", // >= "CC32"
    "", ""
  },
  { "Seagate Barracuda Green (AF)", // unknown firmware
    "ST((10|15|20)00DL00[123])-.*",
    "",
    "A firmware update for this drive may be available,\n"
    "see the following Seagate web pages:\n"
    "http://knowledge.seagate.com/articles/en_US/FAQ/207931en\n"
    "http://knowledge.seagate.com/articles/en_US/FAQ/218171en",
    ""
  },
  { "Seagate Barracuda ES",
    "ST3(250[68]2|32062|40062|50063|75064)0NS",
    "", "", ""
  },
  { "Seagate Barracuda ES.2", // fixed firmware
    "ST3(25031|50032|75033|100034)0NS",
    "SN[01]6|"         // http://knowledge.seagate.com/articles/en_US/FAQ/207963en
    "MA(0[^7]|[^0].)", // http://dellfirmware.seagate.com/dell_firmware/DellFirmwareRequest.jsp
    "",
    "-F xerrorlba" // tested with ST31000340NS/SN06
  },
  { "Seagate Barracuda ES.2", // buggy firmware (Dell)
    "ST3(25031|50032|75033|100034)0NS",
    "MA07",
    "There are known problems with these drives,\n"
    "AND THIS FIRMWARE VERSION IS AFFECTED,\n"
    "see the following Seagate web page:\n"
    "http://dellfirmware.seagate.com/dell_firmware/DellFirmwareRequest.jsp",
    ""
  },
  { "Seagate Barracuda ES.2", // unknown firmware
    "ST3(25031|50032|75033|100034)0NS",
    "",
    "There are known problems with these drives,\n"
    "see the following Seagate web pages:\n"
    "http://knowledge.seagate.com/articles/en_US/FAQ/207931en\n"
    "http://knowledge.seagate.com/articles/en_US/FAQ/207963en",
    ""
  },
  { "Seagate Constellation (SATA)", // tested with ST9500530NS/SN03
    "ST9(160511|500530)NS",
    "", "", ""
  },
  { "Seagate Constellation ES (SATA)", // tested with ST31000524NS/SN11
    "ST3(50051|100052|200064)4NS",
    "", "", ""
  },
  { "Seagate Constellation ES (SATA 6Gb/s)", // tested with ST1000NM0011/SN02
    "ST(5|10|20)00NM0011",
    "", "", ""
  },
  { "Seagate Constellation ES.2 (SATA 6Gb/s)", // tested with ST32000645NS/0004, ST33000650NS,
      // MB3000EBKAB/HPG6
    "ST3(2000645|300065[012])NS|"
    "MB3000EBKAB", // HP OEM
    "", "", ""
  },
  { "Seagate Constellation ES.3", // tested with ST1000NM0033-9ZM173/0001, ST4000NM0033-9ZM170/SN03
    "ST[1234]000NM00[35]3-.*",
    "", "", ""
  },
  { "Seagate Constellation CS", // tested with ST3000NC000/CE02, ST3000NC002-1DY166/CN02
    "ST(1000|2000|3000)NC00[0-3](-.*)?",
    "", "", ""
  },
  { "Seagate Constellation.2 (SATA)", // 2.5", tested with ST91000640NS/SN02, MM1000GBKAL/HPGB
    "ST9(25061|50062|100064)[012]NS|" // *SS = SAS
    "MM1000GBKAL", // HP OEM
    "", "", ""
  },
  { "Seagate Enterprise Capacity 3.5 HDD", // tested with ST6000NM0024-1HT17Z/SN02
    "ST[2456]000NM0[01][248]4-.*", // *[069]4 = 4Kn
    "", "", 
    "-v 188,raw16"
  },
  { "Seagate NAS HDD", // tested with ST2000VN000-1H3164/SC42, ST3000VN000-1H4167/SC43
    "ST[234]000VN000-.*",
    "", "", ""
  },
  { "Seagate Archive HDD", // tested with ST8000AS0002-1NA17Z/AR13
    "ST[568]000AS00[01][12]-.*",
    "", "", ""
  },
  { "Seagate Pipeline HD 5900.1",
    "ST3(160310|320[34]10|500(321|422))CS",
    "", "", ""
  },
  { "Seagate Pipeline HD 5900.2", // tested with ST31000322CS/SC13
    "ST3(160316|250[34]12|320(311|413)|500(312|414)|1000(322|424))CS",
    "", "", ""
  },
  { "Seagate Video 3.5 HDD", // tested with ST4000VM000-1F3168/SC23, SC25
    "ST(10|15|20|30|40)00VM00[023]-.*",
    "", "", ""
  },
  { "Seagate Medalist 17240, 13030, 10231, 8420, and 4310",
    "ST3(17240|13030|10231|8420|4310)A",
    "", "", ""
  },
  { "Seagate Medalist 17242, 13032, 10232, 8422, and 4312",
    "ST3(1724|1303|1023|842|431)2A",
    "", "", ""
  },
  { "Seagate NL35",
    "ST3(250623|250823|400632|400832|250824|250624|400633|400833|500641|500841)NS",
    "", "", ""
  },
  { "Seagate SV35.2",
    "ST3(160815|250820|320620|500630|750640)[AS]V",
    "", "", ""
  },
  { "Seagate SV35.5", // tested with ST31000525SV/CV12
    "ST3(250311|500410|1000525)SV",
    "", "", ""
  },
  { "Seagate SV35", // tested with ST2000VX000-9YW164/CV12
    "ST([123]000VX00[20]|31000526SV|3500411SV)(-.*)?",
    "", "", ""
  },
  { "Seagate DB35", // tested with ST3250823ACE/3.03
    "ST3(200826|250823|300831|400832)ACE",
    "", "", ""
  },
  { "Seagate DB35.2", // tested with ST3160212SCE/3.ACB
    "ST3(802110|120213|160212|200827|250824|300822|400833|500841)[AS]CE",
    "", "", ""
  },
  { "Seagate DB35.3",
    "ST3(750640SCE|((80|160)215|(250|320|400)820|500830|750840)[AS]CE)",
    "", "", ""
  },
  { "Seagate LD25.2", // tested with ST940210AS/3.ALC
    "ST9(40|80)210AS?",
    "", "", ""
  },
  { "Seagate ST1.2 CompactFlash", // tested with ST68022CF/3.01
    "ST6[468]022CF",
    "", "", ""
  },
  { "Western Digital Protege",
  /* Western Digital drives with this comment all appear to use Attribute 9 in
   * a  non-standard manner.  These entries may need to be updated when it
   * is understood exactly how Attribute 9 should be interpreted.
   * UPDATE: this is probably explained by the WD firmware bug described in the
   * smartmontools FAQ */
    "WDC WD([2468]00E|1[26]00A)B-.*",
    "", "", ""
  },
  { "Western Digital Caviar",
  /* Western Digital drives with this comment all appear to use Attribute 9 in
   * a  non-standard manner.  These entries may need to be updated when it
   * is understood exactly how Attribute 9 should be interpreted.
   * UPDATE: this is probably explained by the WD firmware bug described in the
   * smartmontools FAQ */
    "WDC WD(2|3|4|6|8|10|12|16|18|20|25)00BB-.*",
    "", "", ""
  },
  { "Western Digital Caviar WDxxxAB",
  /* Western Digital drives with this comment all appear to use Attribute 9 in
   * a  non-standard manner.  These entries may need to be updated when it
   * is understood exactly how Attribute 9 should be interpreted.
   * UPDATE: this is probably explained by the WD firmware bug described in the
   * smartmontools FAQ */
    "WDC WD(3|4|6|8|25)00AB-.*",
    "", "", ""
  },
  { "Western Digital Caviar WDxxxAA",
  /* Western Digital drives with this comment all appear to use Attribute 9 in
   * a  non-standard manner.  These entries may need to be updated when it
   * is understood exactly how Attribute 9 should be interpreted.
   * UPDATE: this is probably explained by the WD firmware bug described in the
   * smartmontools FAQ */
    "WDC WD...?AA(-.*)?",
    "", "", ""
  },
  { "Western Digital Caviar WDxxxBA",
  /* Western Digital drives with this comment all appear to use Attribute 9 in
   * a  non-standard manner.  These entries may need to be updated when it
   * is understood exactly how Attribute 9 should be interpreted.
   * UPDATE: this is probably explained by the WD firmware bug described in the
   * smartmontools FAQ */
    "WDC WD...BA",
    "", "", ""
  },
  { "Western Digital Caviar AC", // add only 5400rpm/7200rpm (ata33 and faster)
    "WDC AC((116|121|125|225|132|232)|([1-4][4-9][0-9])|([1-4][0-9][0-9][0-9]))00[A-Z]?.*",
    "", "", ""
  },
  { "Western Digital Caviar SE",
  /* Western Digital drives with this comment all appear to use Attribute 9 in
   * a  non-standard manner.  These entries may need to be updated when it
   * is understood exactly how Attribute 9 should be interpreted.
   * UPDATE: this is probably explained by the WD firmware bug described in the
   * smartmontools FAQ
   * UPDATE 2: this does not apply to more recent models, at least WD3200AAJB */
    "WDC WD(4|6|8|10|12|16|18|20|25|30|32|40|50)00(JB|PB)-.*",
    "", "", ""
  },
  { "Western Digital Caviar Blue EIDE",  // WD Caviar SE EIDE
    /* not completely accurate: at least also WD800JB, WD(4|8|20|25)00BB sold as Caviar Blue */
    "WDC WD(16|25|32|40|50)00AAJB-.*",
    "", "", ""
  },
  { "Western Digital Caviar Blue EIDE",  // WD Caviar SE16 EIDE
    "WDC WD(25|32|40|50)00AAKB-.*",
    "", "", ""
  },
  { "Western Digital RE EIDE",
    "WDC WD(12|16|25|32)00SB-.*",
    "", "", ""
  },
  { "Western Digital Caviar Serial ATA",
    "WDC WD(4|8|20|32)00BD-.*",
    "", "", ""
  },
  { "Western Digital Caviar SE Serial ATA", // tested with WDC WD3000JD-98KLB0/08.05J08
    "WDC WD(4|8|12|16|20|25|30|32|40)00(JD|KD|PD)-.*",
    "", "", ""
  },
  { "Western Digital Caviar SE Serial ATA",
    "WDC WD(8|12|16|20|25|30|32|40|50)00JS-.*",
    "", "", ""
  },
  { "Western Digital Caviar SE16 Serial ATA",
    "WDC WD(16|20|25|32|40|50|75)00KS-.*",
    "", "", ""
  },
  { "Western Digital Caviar Blue Serial ATA",  // WD Caviar SE Serial ATA
    /* not completely accurate: at least also WD800BD, (4|8)00JD sold as Caviar Blue */
    "WDC WD((8|12|16|25|32)00AABS|(8|12|16|25|32|40|50)00AAJS)-.*",
    "", "", ""
  },
  { "Western Digital Caviar Blue (SATA)",  // WD Caviar SE16 Serial ATA
      // tested with WD1602ABKS-18N8A0/DELL/02.03B04
    "WDC WD((16|20|25|32|40|50|64|75)00AAKS|1602ABKS|10EALS)-.*",
    "", "", ""
  },
  { "Western Digital Blue", // tested with WDC WD5000AZLX-00K4KA0/80.00A80,
      // WDC WD10EZEX-00RKKA0/80.00A80, WDC WD10EZEX-75M2NA0/01.01A01
    "WDC WD((25|32|50)00AAK|5000AZL|7500AAL|10EAL|10EZE)X-.*",
    "", "", ""
  },
  { "Western Digital RE Serial ATA",
    "WDC WD(12|16|25|32)00(SD|YD|YS)-.*",
    "", "", ""
  },
  { "Western Digital RE2 Serial ATA",
    "WDC WD((40|50|75)00(YR|YS|AYYS)|(16|32|40|50)0[01]ABYS)-.*",
    "", "", ""
  },
  { "Western Digital RE2-GP",
    "WDC WD(5000AB|7500AY|1000FY)PS-.*",
    "", "", ""
  },
  { "Western Digital RE3 Serial ATA", // tested with WDC WD7502ABYS-02A6B0/03.00C06
    "WDC WD((25|32|50|75)02A|(75|10)02F)BYS-.*",
    "", "", ""
  },
  { "Western Digital RE4", // tested with WDC WD2003FYYS-18W0B0/01.01D02,
      // WDC WD1003FBYZ-010FB0/01.01V03
    "WDC WD((25|50)03ABYX|1003FBY[XZ]|(15|20)03FYYS)-.*",
    "", "", ""
  },
  { "Western Digital RE4-GP", // tested with WDC WD2002FYPS-02W3B0/04.01G01
    "WDC WD2002FYPS-.*",
    "", "", ""
  },
  { "Western Digital RE4 (SATA 6Gb/s)", // tested with WDC WD2000FYYZ-01UL1B0/01.01K01,
      // WD2000FYYX/00.0D1K2
    "WDC WD(20|30|40)00FYYZ-.*|WD2000FYYX",
    "", "", ""
  },
  { "Western Digital Se", // tested with WDC WD2000F9YZ-09N20L0/01.01A01
    "WDC WD(1002|2000|3000|4000)F9YZ-.*",
    "", "", ""
  },
  { "Western Digital Caviar Green",
    "WDC WD((50|64|75)00AA(C|V)S|(50|64|75)00AADS|10EA(C|V)S|(10|15|20)EADS)-.*",
    "",
    "",
    "-F xerrorlba" // tested with WDC WD7500AADS-00M2B0/01.00A01
  },
  { "Western Digital Caviar Green (AF)",
    "WDC WD(((64|75|80)00AA|(10|15|20)EA|(25|30)EZ)R|20EAC)S-.*",
    "", "", ""
  },
  { "Western Digital Green", // tested with
      // WDC WD10EZRX-00A8LB0/01.01A01, WDC WD20EZRX-00DC0B0/80.00A80,
      // WDC WD30EZRX-00MMMB0/80.00A80, WDC WD40EZRX-00SPEB0/80.00A80,
      // WDC WD60EZRX-00MVLB1/80.00A80
    "WDC WD(7500AA|(10|15|20)EA|(10|20|25|30|40|50|60)EZ)RX-.*",
    "", "", ""
  },
  { "Western Digital Caviar Black",
    "WDC WD((500|640|750)1AAL|1001FA[EL]|2001FAS)S-.*",
    "", "", ""
  },
  { "Western Digital Black", // tested with
      // WDC WD5003AZEX-00RKKA0/80.00A80, WDC WD1003FZEX-00MK2A0/01.01A01,
      // WDC WD3001FAEX-00MJRA0/01.01L01, WDC WD4001FAEX-00MJRA0/01.01L01
    "WDC WD(5002AAL|5003AZE|(64|75)02AAE|((10|15|20)0[23]|[34]001)F[AZ]E)X-.*",
    "", "", ""
  },
  { "Western Digital AV ATA", // tested with WDC WD3200AVJB-63J5A0/01.03E01
    "WDC WD(8|16|25|32|50)00AV[BJ]B-.*",
    "", "", ""
  },
  { "Western Digital AV SATA",
    "WDC WD(16|25|32)00AVJS-.*",
    "", "", ""
  },
  { "Western Digital AV-GP",
    "WDC WD((16|25|32|50|64|75)00AV[CDV]S|(10|15|20)EV[CDV]S)-.*",
    "", "", ""
  },
  { "Western Digital AV-GP (AF)", // tested with WDC WD10EURS-630AB1/80.00A80,
      // WDC WD10EUCX-63YZ1Y0/51.0AB52, WDC WD20EURX-64HYZY0/80.00A80
    "WDC WD(5000AUDX|7500AURS|10EUCX|(10|15|20|25|30)EUR[SX])-.*",
    "", "", ""
  },
  { "Western Digital AV", // tested with DC WD10JUCT-63CYNY0/01.01A01
    "WDC WD((16|25|32|50)00BU[CD]|5000LUC|10JUC)T-.*",
    "", "", ""
  },
  { "Western Digital Raptor",
    "WDC WD((360|740|800)GD|(360|740|800|1500)ADF[DS])-.*",
    "", "", ""
  },
  { "Western Digital Raptor X",
    "WDC WD1500AHFD-.*",
    "", "", ""
  },
  { "Western Digital VelociRaptor", // tested with WDC WD1500HLHX-01JJPV0/04.05G04
    "WDC WD(((800H|(1500|3000)[BH]|1600H|3000G)LFS)|((1500|3000|4500|6000)[BH]LHX))-.*",
    "", "", ""
  },
  { "Western Digital VelociRaptor (AF)", // tested with WDC WD1000DHTZ-04N21V0/04.06A00
    "WDC WD(2500H|5000H|1000D)HTZ-.*",
    "", "", ""
  },
  { "Western Digital Scorpio EIDE",
    "WDC WD(4|6|8|10|12|16)00(UE|VE)-.*",
    "", "", ""
  },
  { "Western Digital Scorpio Blue EIDE", // tested with WDC WD3200BEVE-00A0HT0/11.01A11
    "WDC WD(4|6|8|10|12|16|25|32)00BEVE-.*",
    "", "", ""
  },
  { "Western Digital Scorpio Serial ATA",
    "WDC WD(4|6|8|10|12|16|25)00BEAS-.*",
    "", "", ""
  },
  { "Western Digital Scorpio Blue Serial ATA",
    "WDC WD((4|6|8|10|12|16|25)00BEVS|(8|12|16|25|32|40|50|64)00BEVT|7500KEVT|10TEVT)-.*",
    "", "", ""
  },
  { "Western Digital Scorpio Blue Serial ATA (AF)", // tested with
      // WDC WD10JPVT-00A1YT0/01.01A01
    "WDC WD((16|25|32|50|64|75)00BPVT|10[JT]PVT)-.*",
    "", "", ""
  },
  { "Western Digital Scorpio Black", // tested with WDC WD5000BEKT-00KA9T0/01.01A01
    "WDC WD(8|12|16|25|32|50)00B[EJ]KT-.*",
    "", "", ""
  },
  { "Western Digital Scorpio Black (AF)",
    "WDC WD(50|75)00BPKT-.*",
    "", "", ""
  },
  { "Western Digital Red", // tested with WDC WD10EFRX-68JCSN0/01.01A01,
      // WDC WD10JFCX-68N6GN0/01.01A01, WDC WD40EFRX-68WT0N0/80.00A80,
      // WDC WD60EFRX-68MYMN1/82.00A82
    "WDC WD(7500BFC|10JFC|(10|20|30|40|50|60)EFR)X-.*",
    "", "", ""
  },
  { "Western Digital Red Pro", // tested with WDC WD2001FFSX-68JNUN0/81.00A81
    "WDC WD[234]001FFSX-.*",
    "", "", ""
  },
  { "Western Digital Purple", // tested with WDC WD40PURX-64GVNY0/80.00A80
    "WDC WD[123456]0PURX-.*",
    "", "", ""
  },
  { "Western Digital Blue Mobile", // tested with WDC WD5000LPVX-08V0TT2/03.01A03
    "WDC WD((25|32|50|75)00[BLM]|10[JS])P[CV][TX]-.*",
    "", "", ""
  },
  { "Western Digital Green Mobile", // tested with WDC WD20NPVX-00EA4T0/01.01A01
    "WDC WD(15|20)NPV[TX]-.*",
    "", "", ""
  },
  { "Western Digital Black Mobile", // tested with WDC WD7500BPKX-22HPJT0/01.01A01
    "WDC WD((16|25|32)00BE|(50|75)00BP)KX-.*",
    "", "", ""
  },
  { "Western Digital Elements / My Passport (USB)", // tested with WDC WD5000BMVW-11AMCS0/01.01A01
    "WDC WD(25|32|40|50)00BMV[UVW]-.*",  // *W-* = USB 3.0
    "", "", ""
  },
  { "Western Digital Elements / My Passport (USB, AF)", // tested with
      // WDC WD5000KMVV-11TK7S1/01.01A01, WDC WD10TMVW-11ZSMS5/01.01A01,
      // WDC WD10JMVW-11S5XS1/01.01A01, WDC WD20NMVW-11W68S0/01.01A01
    "WDC WD(5000[LK]|7500K|10[JT]|20N)MV[VW]-.*", // *W-* = USB 3.0
    "", "", ""
  },
  { "Quantum Bigfoot", // tested with TS10.0A/A21.0G00, TS12.7A/A21.0F00
    "QUANTUM BIGFOOT TS(10\\.0|12\\.7)A",
    "", "", ""
  },
  { "Quantum Fireball lct15",
    "QUANTUM FIREBALLlct15 ([123]0|22)",
    "", "", ""
  },
  { "Quantum Fireball lct20",
    "QUANTUM FIREBALLlct20 [1234]0",
    "", "", ""
  },
  { "Quantum Fireball CX",
    "QUANTUM FIREBALL CX10.2A",
    "", "", ""
  },
  { "Quantum Fireball CR",
    "QUANTUM FIREBALL CR(4.3|6.4|8.4|13.0)A",
    "", "", ""
  },
  { "Quantum Fireball EX", // tested with QUANTUM FIREBALL EX10.2A/A0A.0D00
    "QUANTUM FIREBALL EX(3\\.2|6\\.4|10\\.2)A",
    "", "", ""
  },
  { "Quantum Fireball ST",
    "QUANTUM FIREBALL ST(3.2|4.3|4300)A",
    "", "", ""
  },
  { "Quantum Fireball SE",
    "QUANTUM FIREBALL SE4.3A",
    "", "", ""
  },
  { "Quantum Fireball Plus LM",
    "QUANTUM FIREBALLP LM(10.2|15|20.[45]|30)",
    "", "", ""
  },
  { "Quantum Fireball Plus AS",
    "QUANTUM FIREBALLP AS(10.2|20.5|30.0|40.0|60.0)",
    "", "", ""
  },
  { "Quantum Fireball Plus KX",
    "QUANTUM FIREBALLP KX27.3",
    "", "", ""
  },
  { "Quantum Fireball Plus KA",
    "QUANTUM FIREBALLP KA(9|10).1",
    "", "", ""
  },

  ////////////////////////////////////////////////////
  // USB ID entries
  ////////////////////////////////////////////////////

  // 0x0350 (?)
  { "USB: ViPowER USB3.0 Storage; ",
    "0x0350:0x0038",
    "", // 0x1905
    "",
    "-d sat,12" // ATA output registers missing
  },
  // Hewlett-Packard
  { "USB: HP Desktop HD BD07; ", // 2TB
    "0x03f0:0xbd07",
    "",
    "",
    "-d sat"
  },
  // ALi
  { "USB: ; ALi M5621", // USB->PATA
    "0x0402:0x5621",
    "",
    "",
    "" // unsupported
  },
  // VIA
  { "USB: Connectland BE-USB2-35BP-LCM; VIA VT6204",
    "0x040d:0x6204",
    "",
    "",
    "" // unsupported
  },
  // Buffalo / Melco
  { "USB: Buffalo JustStore Portable HD-PVU2; ",
    "0x0411:0x0181",
    "",
    "",
    "-d sat"
  },
  { "USB: Buffalo Drivestation Duo; ",
    "0x0411:0x01ce",
    "",
    "",
    "-d sat"
  },
  { "USB: Buffalo DriveStation HD-LBU2 ; Medialogic MLDU11",
    "0x0411:0x01ea",
    "",
    "",
    "-d sat"
  },
  { "USB: Buffalo MiniStation Stealth HD-PCTU2; ",
    "0x0411:0x01d9",
    "", // 0x0108
    "",
    "-d sat"
  },
  { "USB: Buffalo MiniStationHD-PCFU3; ",
    "0x0411:0x0240",
    "",
    "",
    "-d sat"
  },
  // LG Electronics
  { "USB: LG Mini HXD5; JMicron",
    "0x043e:0x70f1",
    "", // 0x0100
    "",
    "-d usbjmicron"
  },
  // Philips
  { "USB: Philips; ", // SDE3273FC/97 2.5" SATA HDD enclosure
    "0x0471:0x2021",
    "", // 0x0103
    "",
    "-d sat"
  },
  // Toshiba
  { "USB: Toshiba Stor.E Slim USB 3.0; ", // TOSHIBA MQ01UBD100
    "0x0480:0x0100",
    "", // 0x0000
    "",
    "-d sat"
  },
  { "USB: Toshiba Canvio Basics; ", // TOSHIBA MQ01UBD100
    "0x0480:0x(0201|a200)",
    "",
    "",
    "-d sat"
  },
  { "USB: Toshiba Canvio 500GB; SunPlus",
    "0x0480:0xa004",
    "",
    "",
    "-d usbsunplus"
  },
  { "USB: Toshiba Canvio Basics; ",
    "0x0480:0xa00[6d]",
    "", // 0x0001, 0x0407
    "",
    "-d sat"
  },
  { "USB: Toshiba Canvio 3.0 Portable Hard Drive; ", // TOSHIBA MQ01UBD050
    "0x0480:0xa007",
    "", // 0x0001
    "",
    "-d sat"
  },
  { "USB: Toshiba Stor.E Basics; ",
    "0x0480:0xa00[9ce]",
    "", // 0x0000 (0xa00e)
    "",
    "-d sat"
  },
  { "USB: Toshiba Stor.E Plus", // 2TB
    "0x0480:0xa00a",
    "",
    "",
    "-d sat"
  },
  { "USB: Toshiba Canvio ALU; ", // TOSHIBA MQ01UBB200
    "0x0480:0xa100",
    "",
    "",
    "-d sat"
  },
  { "USB: Toshiba Canvio Desktop; ",
    "0x0480:0xd0(00|10|11)",
    "", // 0x0316 (0xd011)
    "",
    "-d sat"
  },
  // Cypress
  { "USB: ; Cypress CY7C68300A (AT2)",
    "0x04b4:0x6830",
    "0x0001",
    "",
    "" // unsupported
  },
  { "USB: ; Cypress CY7C68300B/C (AT2LP)",
    "0x04b4:0x6830",
    "0x0240",
    "",
    "-d usbcypress"
  },
  // Fujitsu
  { "USB: Fujitsu/Zalman ZM-VE300; ", // USB 3.0
    "0x04c5:0x2028",
    "", // 0x0001
    "",
    "-d sat"
  },
  { "USB: ; Fujitsu", // DeLock 42475, USB 3.0
    "0x04c5:0x201d",
    "", // 0x0001
    "",
    "-d sat"
  },
  // Myson Century
  { "USB: ; Myson Century CS8818",
    "0x04cf:0x8818",
    "", // 0xb007
    "",
    "" // unsupported
  },
  // Samsung
  { "USB: Samsung S2 Portable; JMicron",
    "0x04e8:0x1f0[568a]", // 0x1f0a: SAMSUNG HN-M101XBB
    "",
    "",
    "-d usbjmicron" // 0x1f0a: works also with "-d sat"
  },
  { "USB: Samsung S1 Portable; JMicron",
    "0x04e8:0x2f03",
    "",
    "",
    "-d usbjmicron"
  },
  { "USB: Samsung Story Station; ",
    "0x04e8:0x5f0[56]",
    "",
    "",
    "-d sat"
  },
  { "USB: Samsung G2 Portable; JMicron",
    "0x04e8:0x6032",
    "",
    "",
    "-d usbjmicron"
  },
  { "USB: Samsung Story Station 3.0; ",
    "0x04e8:0x6052",
    "",
    "",
    "-d sat"
  },
  { "USB: Samsung Story Station 3.0; ",
    "0x04e8:0x6054",
    "",
    "",
    "-d sat"
  },
  { "USB: Samsung M2 Portable 3.0; ",
    "0x04e8:0x60c5",
    "",
    "",
    "-d sat"
  },
  { "USB: Samsung D3 Station; ",
    "0x04e8:0x612[45]", // 3TB, 4TB
    "", // 0x200, 0x202
    "",
    "-d sat"
  },
  { "USB: Samsung M3 Portable USB 3.0; ", // 1.5/2TB: SpinPoint M9TU
    "0x04e8:0x61b[3456]", // 500MB, 2TB, 1.5TB, 1TB
    "", // 0x0e00
    "",
    "-d sat"
  },
  { "USB: Samsung S3 Portable; ",
    "0x04e8:0x61c8", // ST1000LM025 HN-M101ABB
    "", // 0x1301
    "",
    "-d sat"
  },
  // Sunplus
  { "USB: ; SunPlus",
    "0x04fc:0x0c05",
    "",
    "",
    "-d usbsunplus"
  },
  { "USB: ; SunPlus SPDIF215",
    "0x04fc:0x0c15",
    "", // 0xf615
    "",
    "-d usbsunplus"
  },
  { "USB: ; SunPlus SPDIF225", // USB+SATA->SATA
    "0x04fc:0x0c25",
    "", // 0x0103
    "",
    "-d usbsunplus"
  },
  // Iomega
  { "USB: Iomega Prestige Desktop USB 3.0; ",
    "0x059b:0x0070",
    "", // 0x0004
    "",
    "-d sat" // ATA output registers missing
  },
  { "USB: Iomega LPHD080-0; ",
    "0x059b:0x0272",
    "",
    "",
    "-d usbcypress"
  },
  { "USB: Iomega MDHD500-U; ",
    "0x059b:0x0275",
    "", // 0x0001
    "",
    "" // unsupported
  },
  { "USB: Iomega MDHD-UE; ",
    "0x059b:0x0277",
    "",
    "",
    "-d usbjmicron"
  },
  { "USB: Iomega LDHD-UP; Sunplus",
    "0x059b:0x0370",
    "",
    "",
    "-d usbsunplus"
  },
  { "USB: Iomega; JMicron",
    "0x059b:0x0[45]75", // 0x0475: Iomega GDHDU2 (0x0100), 0x0575: LDHD-UP
    "",
    "",
    "-d usbjmicron"
  },
  { "USB: Iomega; JMicron",
    "0x059b:0x047a",
    "", // 0x0100
    "",
    "-d sat" // works also with "-d usbjmicron"
  },
  // LaCie
  { "USB: LaCie hard disk (FA Porsche design);",
    "0x059f:0x0651",
    "",
    "",
    "" // unsupported
  },
  { "USB: LaCie hard disk; JMicron",
    "0x059f:0x0951",
    "",
    "",
    "-d usbjmicron"
  },
  { "USB: LaCie Rugged Triple Interface; ",
    "0x059f:0x100c",
    "", // 0x0001
    "",
    "-d sat"
  },
  { "USB: LaCie hard disk (Neil Poulton design);",
    "0x059f:0x1018",
    "",
    "",
    "-d sat"
  },
  { "USB: LaCie Desktop Hard Drive; JMicron",
    "0x059f:0x1019",
    "",
    "",
    "-d usbjmicron"
  },
  { "USB: LaCie Rugged Hard Drive; JMicron",
    "0x059f:0x101d",
    "", // 0x0001
    "",
    "-d usbjmicron,x"
  },
  { "USB: LaCie Little Disk USB2; JMicron",
    "0x059f:0x1021",
    "",
    "",
    "-d usbjmicron"
  },
  { "USB: LaCie hard disk; ",
    "0x059f:0x1029",
    "", // 0x0100
    "",
    "-d sat"
  },
  { "USB: Lacie rikiki; JMicron",
    "0x059f:0x102a",
    "",
    "",
    "-d usbjmicron,x"
  },
  { "USB: LaCie rikiki USB 3.0; ",
    "0x059f:0x10(49|57)",
    "",
    "",
    "-d sat"
  },
  { "USB: LaCie minimus USB 3.0; ",
    "0x059f:0x104a",
    "",
    "",
    "-d sat"
  },
  { "USB: LaCie Rugged Mini USB 3.0; ",
    "0x059f:0x1051",
    "", // 0x0000
    "",
    "-d sat"
  },
  // In-System Design
  { "USB: ; In-System/Cypress ISD-300A1",
    "0x05ab:0x0060",
    "", // 0x1101
    "",
    "-d usbcypress"
  },
  // Genesys Logic
  { "USB: ; Genesys Logic GL881E",
    "0x05e3:0x0702",
    "",
    "",
    "" // unsupported
  },
  { "USB: ; Genesys Logic", // TODO: requires '-T permissive'
    "0x05e3:0x0718",
    "", // 0x0041
    "",
    "-d sat"
  },
  { "USB: ; Genesys Logic GL3310",
    "0x05e3:0x0731", // Chieftec USB 3.0 2.5" case
    "",
    "",
    "-d sat"
  },
  { "USB: ; Genesys Logic",
    "0x05e3:0x0735",
    "", // 0x1003
    "",
    "-d sat"
  },
  // Micron
  { "USB: Micron USB SSD; ",
    "0x0634:0x0655",
    "",
    "",
    "" // unsupported
  },
  // Prolific
  { "USB: ; Prolific PL2507", // USB->PATA
    "0x067b:0x2507",
    "",
    "",
    "-d usbjmicron,0" // Port number is required
  },
  { "USB: ; Prolific PL2571/2771/2773/2775", // USB->SATA, USB3->SATA,
    "0x067b:0x(2571|277[135])",              // USB3+eSATA->SATA, USB3->2xSATA
    "",
    "",
    "" // smartmontools >= r4004: -d usbprolific
  },
  { "USB: ; Prolific PL3507", // USB+IEEE1394->PATA
    "0x067b:0x3507",
    "", // 0x0001
    "",
    "-d usbjmicron,p"
  },
  // Imation
  { "USB: Imation ; ", // Imation Odyssey external USB dock
    "0x0718:0x1000",
    "", // 0x5104
    "",
    "-d sat"
  },
  // SanDisk
  { "USB: SanDisk SDCZ80 Flash Drive; Fujitsu", // ATA ID: SanDisk pSSD
    "0x0781:0x5580",
    "",
    "",
    "-d sat"
  },
  // Freecom
  { "USB: ; Innostor IS631", // No Name USB3->SATA Enclosure
    "0x07ab:0x0621",
    "",
    "",
    "-d sat"
  },
  { "USB: Freecom Mobile Drive XXS; JMicron",
    "0x07ab:0xfc88",
    "", // 0x0101
    "",
    "-d usbjmicron,x"
  },
  { "USB: Freecom Hard Drive XS; Sunplus",
    "0x07ab:0xfc8e",
    "", // 0x010f
    "",
    "-d usbsunplus"
  },
  { "USB: Freecom; ", // Intel labeled
    "0x07ab:0xfc8f",
    "", // 0x0000
    "",
    "-d sat"
  },
  { "USB: Freecom Classic HD 120GB; ",
    "0x07ab:0xfccd",
    "",
    "",
    "" // unsupported
  },
  { "USB: Freecom HD; JMicron", // 500GB
    "0x07ab:0xfcd[6a]",
    "",
    "",
    "-d usbjmicron"
  },
  // Oxford Semiconductor, Ltd
  { "USB: ; Oxford",
    "0x0928:0x0000",
    "",
    "",
    "" // unsupported
  },
  { "USB: ; Oxford OXU921DS",
    "0x0928:0x0002",
    "",
    "",
    "" // unsupported
  },
  { "USB: ; Oxford", // Zalman ZM-VE200
    "0x0928:0x0010",
    "", // 0x0304
    "",
    "-d sat"
  },
  // Toshiba
  { "USB: Toshiba PX1270E-1G16; Sunplus",
    "0x0930:0x0b03",
    "",
    "",
    "-d usbsunplus"
  },
  { "USB: Toshiba PX1396E-3T01; Sunplus", // similar to Dura Micro 501
    "0x0930:0x0b09",
    "",
    "",
    "-d usbsunplus"
  },
  { "USB: Toshiba Stor.E Steel; Sunplus",
    "0x0930:0x0b11",
    "",
    "",
    "-d usbsunplus"
  },
  { "USB: Toshiba Stor.E; ",
    "0x0930:0x0b1[9ab]",
    "", // 0x0001
    "",
    "-d sat"
  },
  // Lumberg, Inc.
  { "USB: Toshiba Stor.E; Sunplus",
    "0x0939:0x0b1[56]",
    "",
    "",
    "-d usbsunplus"
  },
  // Apricorn
  { "USB: Apricorn SATA Wire; ",
    "0x0984:0x0040",
    "",
    "",
    "-d sat"
  },
  // Seagate
  { "USB: Seagate External Drive; Cypress",
    "0x0bc2:0x0503",
    "", // 0x0240
    "",
    "-d usbcypress"
  },
  { "USB: Seagate FreeAgent Go; ",
    "0x0bc2:0x2(000|100|101)",
    "",
    "",
    "-d sat"
  },
  { "USB: Seagate FreeAgent Go FW; ",
    "0x0bc2:0x2200",
    "",
    "",
    "-d sat"
  },
  { "USB: Seagate Expansion Portable; ",
    "0x0bc2:0x23(00|12|20|21)",
    "", // 0x0219 (0x2312)
    "",
    "-d sat"
  },
  { "USB: Seagate FreeAgent Desktop; ",
    "0x0bc2:0x3000",
    "",
    "",
    "-d sat"
  },
  { "USB: Seagate FreeAgent Desk; ",
    "0x0bc2:0x3001",
    "",
    "",
    "-d sat"
  },
  { "USB: Seagate FreeAgent Desk; ", // 1TB
    "0x0bc2:0x3008",
    "",
    "",
    "-d sat,12"
  },
  { "USB: Seagate FreeAgent XTreme; ",
    "0x0bc2:0x3101",
    "",
    "",
    "-d sat"
  },
  { "USB: Seagate Expansion External; ",
    "0x0bc2:0x33(00|12|20|21|32)", // 0x3321: Expansion Desktop 4TB
    "",
    "",
    "-d sat"
  },
  { "USB: Seagate FreeAgent GoFlex USB 2.0; ",
    "0x0bc2:0x502[01]",
    "",
    "",
    "-d sat"
  },
  { "USB: Seagate FreeAgent GoFlex USB 3.0; ",
    "0x0bc2:0x5031",
    "",
    "",
    "-d sat,12"
  },
  { "USB: Seagate FreeAgent; ",
    "0x0bc2:0x5040",
    "",
    "",
    "-d sat"
  },
  { "USB: Seagate FreeAgent GoFlex USB 3.0; ", // 2TB
    "0x0bc2:0x507[01]",
    "",
    "",
    "-d sat"
  },
  { "USB: Seagate FreeAgent GoFlex Desk USB 3.0; ", // 3TB
    "0x0bc2:0x50a1",
    "",
    "",
    "-d sat,12" // "-d sat" does not work (ticket #151)
  },
  { "USB: Seagate FreeAgent GoFlex Desk USB 3.0; ", // 2TB, 4TB
    "0x0bc2:0x50a[57]",
    "", // 0x0100
    "",
    "-d sat"
  },
  { "USB: Seagate FreeAgent GoFlex Pro for Mac; ",
    "0x0bc2:0x6121",
    "", // 0x0148
    "",
    "-d sat"
  },
  { "USB: Seagate Backup Plus USB 3.0; ", // 1TB
    "0x0bc2:0xa0[01]3",
    "", // 0x0100
    "",
    "-d sat"
  },
  { "USB: Seagate Backup Plus Desktop USB 3.0; ",
    "0x0bc2:0xa(0a[14]|b31)", // 4TB, 3TB (8 LBA/1 PBA offset), 5TB
    "",
    "",
    "-d sat"
  },
  { "USB: Seagate Slim Portable Drive; ", // SRD00F1
    "0x0bc2:0xab00",
    "",
    "",
    "-d sat"
  },
  { "USB: Seagate Backup Plus Slim USB 3.0; ", // (ticket #443)
    "0x0bc2:0xab2[14]",
    "", // 0x0100
    "",
    "-d sat"
  },
  // Addonics
  { "USB: Addonics HDMU3; ", // (ticket #609)
    "0x0bf6:0x1001",
    "", // 0x0100
    "",
    ""
  },
  // Dura Micro
  { "USB: Dura Micro; Cypress",
    "0x0c0b:0xb001",
    "", // 0x1110
    "",
    "-d usbcypress"
  },
  { "USB: Dura Micro 509; Sunplus",
    "0x0c0b:0xb159",
    "", // 0x0103
    "",
    "-d usbsunplus"
  },
  // Maxtor
  { "USB: Maxtor OneTouch 200GB; ",
    "0x0d49:0x7010",
    "",
    "",
    "" // unsupported
  },
  { "USB: Maxtor OneTouch; ",
    "0x0d49:0x7300",
    "", // 0x0121
    "",
    "-d sat"
  },
  { "USB: Maxtor OneTouch 4; ",
    "0x0d49:0x7310",
    "", // 0x0125
    "",
    "-d sat"
  },
  { "USB: Maxtor OneTouch 4 Mini; ",
    "0x0d49:0x7350",
    "", // 0x0125
    "",
    "-d sat"
  },
  { "USB: Maxtor BlackArmor Portable; ",
    "0x0d49:0x7550",
    "",
    "",
    "-d sat"
  },
  { "USB: Maxtor Basics Desktop; ",
    "0x0d49:0x7410",
    "", // 0x0122
    "",
    "-d sat"
  },
  { "USB: Maxtor Basics Portable; ",
    "0x0d49:0x7450",
    "", // 0x0122
    "",
    "-d sat"
  },
  // Oyen Digital
  { "USB: Oyen Digital MiniPro USB 3.0; ",
    "0x0dc4:0x020a",
    "",
    "",
    "-d sat"
  },
  // Cowon Systems, Inc.
  { "USB: Cowon iAudio X5; ",
    "0x0e21:0x0510",
    "",
    "",
    "-d usbcypress"
  },
  // iRiver
  { "USB: iRiver iHP-120/140 MP3 Player; Cypress",
    "0x1006:0x3002",
    "", // 0x0100
    "",
    "-d usbcypress"
  },
  // Western Digital
  { "USB: WD My Passport (IDE); Cypress",
    "0x1058:0x0701",
    "", // 0x0240
    "",
    "-d usbcypress"
  },
  { "USB: WD My Passport; ",
    "0x1058:0x0(70[245a]|730|74[0128a]|7a8|8[123]0)",
    "",
    "",
    "-d sat"
  },
  { "USB: WD My Book; ",
    "0x1058:0x09(00|06|10)",
    "", // 06=0x0012, 10=0x0106
    "",
    "-d sat"
  },
  { "USB: WD Elements Desktop; ",
    "0x1058:0x10(01|03|21|7c)",
    "", // 01=0x0104, 03=0x0175, 21=0x2002, 7c=0x1065
    "",
    "-d sat"
  },
  { "USB: WD Elements; ",
    "0x1058:0x10(10|23|42|48|a2|a8|b8)",
    "", // 10=0x0105, a8=0x1042, b8=0x1007
    "",
    "-d sat"
  },
  { "USB: WD My Book; ",
    "0x1058:0x11(00|01|02|04|05|10|30|40)",
    "", // 00/01=0x0165, 02=0x1028, 10=0x1030, 30=0x1012, 40=0x1003
    "",
    "-d sat"
  },
  // Atech Flash Technology
  { "USB: ; Atech", // Enclosure from Kingston SSDNow notebook upgrade kit
    "0x11b0:0x6298",
    "", // 0x0108
    "",
    "-d sat"
  },
  // ADATA
  { "USB: ADATA; ",
    "0x125f:0xa(11|31|35)a", // 0xa11a: Classic CH11 1TB, 0xa31a: HV620 2TB (0x0100)
    "", // 0xa35a: HD650 2TB (0x6503)
    "",
    "-d sat"
  },
  { "USB: ADATA; Cypress",
    "0x125f:0xa9[34]a", // 0xa93a: SH93 (0x0150)
    "",
    "",
    "-d usbcypress"
  },
  // Initio
  { "USB: ; Initio 316000",
    "0x13fd:0x0540",
    "",
    "",
    "" // unsupported
  },
  { "USB: ; Initio", // Thermaltake BlacX
    "0x13fd:0x0840",
    "",
    "",
    "-d sat"
  },
  { "USB: ; Initio", // USB->SATA+PATA, Chieftec CEB-25I
    "0x13fd:0x1040",
    "", // 0x0106
    "",
    "" // unsupported
  },
  { "USB: ; Initio 6Y120L0", // CoolerMaster XCraft RX-3HU
    "0x13fd:0x1150",
    "",
    "",
    "" // unsupported
  },
  { "USB: ; Initio", // USB->SATA
    "0x13fd:0x1240",
    "", // 0x0104
    "",
    "-d sat"
  },
  { "USB: ; Initio", // USB+SATA->SATA
    "0x13fd:0x1340",
    "", // 0x0208
    "",
    "-d sat"
  },
  { "USB: ; Initio",
    "0x13fd:0x1640",
    "", // 0x0864
    "",
    "-d sat,12" // some SMART commands fail, see ticket #295
  },
  { "USB: Intenso Memory Station 2,5\"; Initio",
    "0x13fd:0x1840",
    "",
    "",
    "-d sat"
  },
  { "USB: ; Initio", // NexStar CX USB enclosure
    "0x13fd:0x1e40",
    "",
    "",
    "-d sat"
  },
  { "USB: ; Initio",
    "0x13fd:0x39[124]0", // 0x3910: Seagate Expansion Portable SRD00F1 (0x0100)
    "", // 0x3920: ezDISK EZ370 (0x0205)
    "", // 0x3940: MS-TECH LU-275S (0x0306)
    "-d sat"
  },
  // Super Top
  { "USB: Super Top generic enclosure; ",
    "0x14cd:0x6116",
    "", // 0x0150, older report suggests -d usbcypress
    "", // 0x0160 also reported as unsupported
    "-d sat"
  },
  // JMicron
  { "USB: ; JMicron JMS539", // USB2/3->SATA (old firmware)
    "0x152d:0x0539",
    "0x0100",      // 1.00, various devices support -d usbjmicron
    "",            // 1.00, SSI SI-1359RUS3 supports -d sat,
    ""             //       -d usbjmicron may disconnect drive (ticket #552)
  },
  { "USB: ; JMicron JMS539", // USB2/3->SATA (new firmware)
    "0x152d:0x0539",
    "0x020[56]|"   //  2.05, ZTC USB 3.0 enclosure (ticket #338)
    "0x28(03|12)", // 28.03, Mediasonic ProBox HF2-SU3S2 Rev 2 (port multiplier, ticket #504)
    "",            // 28.12, Mediasonic ProBox H82-SU3S2 (port multiplier)
    "-d sat"
  },
  { "USB: ; JMicron ", // USB->SATA->4xSATA (port multiplier)
    "0x152d:0x0551",   // JMS539? (old firmware may use 0x152d:0x0539, ticket #552)
    "", // 0x0100
    "",
    "-d usbjmicron,x"
  },
  { "USB: ; JMicron", // USB2/3->2xSATA
    "0x152d:0x0565",
    "", // 0x9114, Akasa DuoDock X (ticket #607)
    "",
    "-d sat"
  },
  { "USB: ; JMicron JMS567", // USB2/3->SATA
    "0x152d:0x0567",
    "", // 0x0114
    "", // 0x0205, 2.05, Mediasonic ProBox HF2-SU3S2 Rev 3 (port multiplier, ticket #504)
    "-d sat"
  },
  { "USB: OCZ THROTTLE OCZESATATHR8G; JMicron JMF601",
    "0x152d:0x0602",
    "",
    "",
    "" // unsupported
  },
  { "USB: ; JMicron JM20329", // USB->SATA
    "0x152d:0x2329",
    "", // 0x0100
    "",
    "-d usbjmicron"
  },
  { "USB: ; JMicron JM20336", // USB+SATA->SATA, USB->2xSATA
    "0x152d:0x2336",
    "", // 0x0100
    "",
    "-d usbjmicron,x"
  },
  { "USB: Generic JMicron adapter; JMicron",
    "0x152d:0x2337",
    "",
    "",
    "-d usbjmicron"
  },
  { "USB: ; JMicron JM20337/8", // USB->SATA+PATA, USB+SATA->PATA
    "0x152d:0x2338",
    "", // 0x0100
    "",
    "-d usbjmicron"
  },
  { "USB: ; JMicron JM20339", // USB->SATA
    "0x152d:0x2339",
    "", // 0x0100
    "",
    "-d usbjmicron,x"
  },
  { "USB: ; JMicron", // USB+SATA->SATA
    "0x152d:0x2351",  // e.g. Verbatim Portable Hard Drive 500Gb
    "", // 0x0100
    "",
    "-d sat"
  },
  { "USB: ; JMicron", // USB->SATA
    "0x152d:0x2352",
    "", // 0x0100
    "",
    "-d usbjmicron,x"
  },
  { "USB: ; JMicron", // USB->SATA
    "0x152d:0x2509",
    "", // 0x0100
    "",
    "-d usbjmicron,x"
  },
  { "USB: ; JMicron JMS566", // USB3->SATA
    "0x152d:0x2566", // e.g. Chieftec CEB-7035S
    "", // 0x0114
    "",
    "-d usbjmicron,x"
  },
  { "USB: ; JMicron",
    "0x152d:0x2590",
    "", // 0x0x8105 (ticket #550)
    "",
    "-d sat"
  },
  { "USB: ; JMicron JMS567", // USB2/3->SATA
    "0x152d:0x3562",
    "", // 0x0310, StarTech S358BU33ERM (port multiplier, ticket #508)
    "",
    "-d sat"
  },
  { "USB: ; JMicron", // USB3->SATA
    "0x152d:0x3569",
    "", // 0x0203
    "",
    "-d sat"
  },
  // ASMedia
  { "USB: ; ASMedia ASM1053/1153",
    "0x174c:0x1[01]53",
    "",
    "",
    "-d sat"
  },
  { "USB: ; ASMedia ASM1051",
    "0x174c:0x5106", // 0x174c:0x55aa after firmware update
    "",
    "",
    "-d sat"
  },
  { "USB: ; ASMedia AS2105", // Icy Box IB-AC603A-U3
    "0x174c:0x5136",
    "", // 0x0001
    "",
    "-d sat"
  },
  { "USB: ; ASMedia", // Vantec NexStar USB 3.0 & SATA dual drive dock
    "0x174c:0x5516",
    "",
    "",
    "-d sat"
  },
  { "USB: ; ASMedia", // MEDION HDDrive-n-GO, LaCie Rikiki USB 3.0,
      // Silicon Power Armor A80 (ticket #237)
      // reported as unsupported: BYTECC T-200U3, Kingwin USB 3.0 docking station
    "0x174c:0x55aa",
    "", // 0x0100
    "",
    "-d sat"
  },
  // LucidPort
  { "USB: ; LucidPORT USB300", // RaidSonic ICY BOX IB-110StU3-B, Sharkoon SATA QuickPort H3
    "0x1759:0x500[02]", // 0x5000: USB 2.0, 0x5002: USB 3.0
    "",
    "",
    "-d sat"
  },
  { "USB: ; LucidPort", // Fuj:tech SATA-USB3 dock
    "0x1759:0x5100",
    "", // 0x2580
    "",
    "-d sat"
  },
  // Verbatim
  { "USB: Verbatim Portable Hard Drive; Sunplus",
    "0x18a5:0x0214",
    "", // 0x0112
    "",
    "-d usbsunplus"
  },
  { "USB: Verbatim FW/USB160; Oxford OXUF934SSA-LQAG", // USB+IEEE1394->SATA
    "0x18a5:0x0215",
    "", // 0x0001
    "",
    "-d sat"
  },
  { "USB: Verbatim External Hard Drive 47519; Sunplus", // USB->SATA
    "0x18a5:0x0216",
    "",
    "",
    "-d usbsunplus"
  },
  { "USB: Verbatim Pocket Hard Drive; JMicron", // SAMSUNG SpinPoint N3U-3 (USB, 4KiB LLS)
    "0x18a5:0x0227",
    "",
    "",
    "-d usbjmicron" // "-d usbjmicron,x" does not work
  },
  { "USB: Verbatim External Hard Drive; JMicron", // 2TB
    "0x18a5:0x022a",
    "",
    "",
    "-d usbjmicron"
  },
  { "USB: Verbatim Store'n'Go; JMicron", // USB->SATA
    "0x18a5:0x022b",
    "", // 0x0100
    "",
    "-d usbjmicron"
  },
  { "USB: Verbatim Pocket Hard Drive; ", // 1TB USB 3.0
    "0x18a5:0x0237",
    "",
    "",
    "-d sat,12"
  },
  { "USB: Verbatim External Hard Drive; ", // 3TB USB 3.0
    "0x18a5:0x0400",
    "",
    "",
    "-d sat"
  },
  // Silicon Image
  { "USB: Vantec NST-400MX-SR; Silicon Image 5744",
    "0x1a4a:0x1670",
    "",
    "",
    "" // unsupported
  },
  // SunplusIT
  { "USB: ; SunplusIT",
    "0x1bcf:0x0c31",
    "",
    "",
    "-d usbsunplus"
  },
  // TrekStor
  { "USB: TrekStor DataStation; ", // DataStation maxi light (USB 3.0)
    "0x1e68:0x0050",
    "", // 0x0100
    "",
    "-d sat"
  },
  // Innostor
  { "USB: ; Innostor IS611", // USB3->SATA+PATA
    "0x1f75:0x0611", // SMART access via PATA does not work
    "",
    "",
    "-d sat"
  },
  { "USB: ; Innostor IS621", // USB3->SATA
    "0x1f75:0x0621", // Dynex 2.5" USB 3.0 Exclosure DX-HD302513
    "",
    "",
    "-d sat"
  },
  { "USB: ; Innostor IS888", // USB3->SATA
    "0x1f75:0x0888", // Sharkoon SATA QuickDeck Pro USB 3.0
    "", // 0x0034
    "",
    "" // unsupported
  },
  // VIA Labs
  { "USB: ; VIA VL701", // USB2/3->SATA
    "0x2109:0x0701", // Intenso 2,5" 1TB USB3
    "", // 0x0107
    "",
    "-d sat" // ATA output registers missing
  },
  { "USB: ; VIA VL711", // USB2/3->SATA
    "0x2109:0x0711",
    "", // 0x0114, Mediasonic ProBox K32-SU3 (ticket #594)
    "",
    "" // unsupported
  },
  // 0x2537 (?)
  { "USB: ; ", // USB 3.0
    "0x2537:0x106[68]", // 0x1066: Orico 2599US3, 0x1068: Fantec ER-35U3
    "", // 0x0100
    "",
    "-d sat"
  },
  // Power Quotient International
  { "USB: PQI H560; ",
    "0x3538:0x0902",
    "", // 0x0000
    "",
    "-d sat"
  },
  // Hitachi/SimpleTech
  { "USB: Hitachi Touro Desk; JMicron", // 3TB
    "0x4971:0x1011",
    "",
    "",
    "-d usbjmicron"
  },
  { "USB: Hitachi Touro; ",
    "0x4971:0x101[45]", // 14=1TB, 15=2TB
    "", // 0x0000
    "",
    "-d sat" // ATA output registers missing
  },
  { "USB: Hitachi Touro Mobile; ", // 1TB
    "0x4971:0x102[04]",
    "", // 0x0100
    "",
    "-d sat"
  },
  { "USB: SimpleTech;", // USB 3.0 HDD BOX Agestar,  Rock External HDD 3,5" UASP
    "0x4971:0x8017",
    "",
    "",
    "-d sat"
  },
  { "USB: Hitachi/SimpleTech; JMicron", // 1TB
    "0x4971:0xce17",
    "",
    "",
    "-d usbjmicron,x"
  },
  // OnSpec
  { "USB: ; OnSpec", // USB->PATA
    "0x55aa:0x2b00",
    "", // 0x0100
    "",
    "" // unsupported
  },
  // 0x6795 (?)
  { "USB: Sharkoon 2-Bay RAID Box; ", // USB 3.0
    "0x6795:0x2756",
    "", // 0x0100
    "",
    "-d sat"
  },
/*
}; // builtin_knowndrives[]
 */<|MERGE_RESOLUTION|>--- conflicted
+++ resolved
@@ -75,11 +75,7 @@
 /*
 const drive_settings builtin_knowndrives[] = {
  */
-<<<<<<< HEAD
-  { "$Id: drivedb.h 4112 2015-07-01 19:44:20Z chrfranke $",
-=======
-  { "$Id: drivedb.h 4132 2015-10-04 16:15:01Z chrfranke $",
->>>>>>> d97b7a5e
+  { "$Id: drivedb.h 4133 2015-10-04 16:26:13Z chrfranke $",
     "-", "-",
     "This is a dummy entry to hold the SVN-Id of drivedb.h",
     ""
