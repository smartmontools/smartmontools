--- conflicted
+++ resolved
@@ -68,11 +68,7 @@
 /*
 const drive_settings builtin_knowndrives[] = {
  */
-<<<<<<< HEAD
-  { "$Id: drivedb.h 4910 2019-04-22 15:32:33Z chrfranke $",
-=======
-  { "$Id: drivedb.h 4916 2019-05-21 20:09:51Z chrfranke $",
->>>>>>> 025761de
+  { "$Id: drivedb.h 4917 2019-05-21 20:14:34Z chrfranke $",
     "-", "-",
     "This is a dummy entry to hold the SVN-Id of drivedb.h",
     ""
