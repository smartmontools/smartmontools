/*
 * drivedb.h - smartmontools 5.41-5.43 drive database file
 *
 * Home page of code is: http://www.smartmontools.org
 *
 * Copyright (C) 2003-11 Philip Williams, Bruce Allen
 * Copyright (C) 2008-18 Christian Franke
 *
 * SPDX-License-Identifier: GPL-2.0-or-later
 */

/*
 * Structure used to store drive database entries:
 *
 * struct drive_settings {
 *   const char * modelfamily;
 *   const char * modelregexp;
 *   const char * firmwareregexp;
 *   const char * warningmsg;
 *   const char * presets;
 * };
 *
 * The elements are used in the following ways:
 *
 *  modelfamily     Informal string about the model family/series of a
 *                  device. Set to "" if no info (apart from device id)
 *                  known.  The entry is ignored if this string starts with
 *                  a dollar sign.  Must not start with "USB:", see below.
 *  modelregexp     POSIX extended regular expression to match the model of
 *                  a device.  This should never be "".
 *  firmwareregexp  POSIX extended regular expression to match a devices's
 *                  firmware.  This is optional and should be "" if it is not
 *                  to be used.  If it is nonempty then it will be used to
 *                  narrow the set of devices matched by modelregexp.
 *  warningmsg      A message that may be displayed for matching drives.  For
 *                  example, to inform the user that they may need to apply a
 *                  firmware patch.
 *  presets         String with vendor-specific attribute ('-v') and firmware
 *                  bug fix ('-F') options.  Same syntax as in smartctl command
 *                  line.  The user's own settings override these.
 *
 * The regular expressions for drive model and firmware must match the full
 * string.  The effect of "^FULLSTRING$" is identical to "FULLSTRING".
 * The form ".*SUBSTRING.*" can be used if substring match is desired.
 *
 * The table will be searched from the start to end or until the first match,
 * so the order in the table is important for distinct entries that could match
 * the same drive.
 *
 *
 * Format for USB ID entries:
 *
 *  modelfamily     String with format "USB: DEVICE; BRIDGE" where
 *                  DEVICE is the name of the device and BRIDGE is
 *                  the name of the USB bridge.  Both may be empty
 *                  if no info known.
 *  modelregexp     POSIX extended regular expression to match the USB
 *                  vendor:product ID in hex notation ("0x1234:0xabcd").
 *                  This should never be "".
 *  firmwareregexp  POSIX extended regular expression to match the USB
 *                  bcdDevice info.  Only compared during search if other
 *                  entries with same USB vendor:product ID exist.
 *  warningmsg      Not used yet.
 *  presets         String with one device type ('-d') option.
 *
 */

/*
const drive_settings builtin_knowndrives[] = {
 */
<<<<<<< HEAD
  { "$Id: drivedb.h 4867 2018-12-20 16:09:40Z chrfranke $",
=======
  { "$Id: drivedb.h 4868 2018-12-27 15:58:07Z chrfranke $",
>>>>>>> 9ce26453
    "-", "-",
    "This is a dummy entry to hold the SVN-Id of drivedb.h",
    ""
  /* Default settings:
    "-v 1,raw48,Raw_Read_Error_Rate "
    "-v 2,raw48,Throughput_Performance "
    "-v 3,raw16(avg16),Spin_Up_Time "
    "-v 4,raw48,Start_Stop_Count "
    "-v 5,raw16(raw16),Reallocated_Sector_Ct "
    "-v 6,raw48,Read_Channel_Margin "
    "-v 7,raw48,Seek_Error_Rate "
    "-v 8,raw48,Seek_Time_Performance "
    "-v 9,raw24(raw8),Power_On_Hours " // smartmontools <= r3527: raw48
    "-v 10,raw48,Spin_Retry_Count "
    "-v 11,raw48,Calibration_Retry_Count "
    "-v 12,raw48,Power_Cycle_Count "
    "-v 13,raw48,Read_Soft_Error_Rate "
    //  14-174 Unknown_Attribute
    "-v 175,raw48,Program_Fail_Count_Chip "
    "-v 176,raw48,Erase_Fail_Count_Chip "
    "-v 177,raw48,Wear_Leveling_Count "
    "-v 178,raw48,Used_Rsvd_Blk_Cnt_Chip "
    "-v 179,raw48,Used_Rsvd_Blk_Cnt_Tot "
    "-v 180,raw48,Unused_Rsvd_Blk_Cnt_Tot "
    "-v 181,raw48,Program_Fail_Cnt_Total "
    "-v 182,raw48,Erase_Fail_Count_Total "
    "-v 183,raw48,Runtime_Bad_Block "
    "-v 184,raw48,End-to-End_Error "
    //  185-186 Unknown_Attribute
    "-v 187,raw48,Reported_Uncorrect "
    "-v 188,raw48,Command_Timeout "
    "-v 189,raw48,High_Fly_Writes "
    "-v 190,tempminmax,Airflow_Temperature_Cel "
    "-v 191,raw48,G-Sense_Error_Rate "
    "-v 192,raw48,Power-Off_Retract_Count "
    "-v 193,raw48,Load_Cycle_Count "
    "-v 194,tempminmax,Temperature_Celsius "
    "-v 195,raw48,Hardware_ECC_Recovered "
    "-v 196,raw16(raw16),Reallocated_Event_Count "
    "-v 197,raw48,Current_Pending_Sector "
    "-v 198,raw48,Offline_Uncorrectable "
    "-v 199,raw48,UDMA_CRC_Error_Count "
    "-v 200,raw48,Multi_Zone_Error_Rate "
    "-v 201,raw48,Soft_Read_Error_Rate "
    "-v 202,raw48,Data_Address_Mark_Errs "
    "-v 203,raw48,Run_Out_Cancel "
    "-v 204,raw48,Soft_ECC_Correction "
    "-v 205,raw48,Thermal_Asperity_Rate "
    "-v 206,raw48,Flying_Height "
    "-v 207,raw48,Spin_High_Current "
    "-v 208,raw48,Spin_Buzz "
    "-v 209,raw48,Offline_Seek_Performnce "
    //  210-219 Unknown_Attribute
    "-v 220,raw48,Disk_Shift "
    "-v 221,raw48,G-Sense_Error_Rate "
    "-v 222,raw48,Loaded_Hours "
    "-v 223,raw48,Load_Retry_Count "
    "-v 224,raw48,Load_Friction "
    "-v 225,raw48,Load_Cycle_Count "
    "-v 226,raw48,Load-in_Time "
    "-v 227,raw48,Torq-amp_Count "
    "-v 228,raw48,Power-off_Retract_Count "
    //  229 Unknown_Attribute
    "-v 230,raw48,Head_Amplitude "
    "-v 231,raw48,Temperature_Celsius "
    "-v 232,raw48,Available_Reservd_Space "
    "-v 233,raw48,Media_Wearout_Indicator "
    //  234-239 Unknown_Attribute
    "-v 240,raw48,Head_Flying_Hours "
    "-v 241,raw48,Total_LBAs_Written "
    "-v 242,raw48,Total_LBAs_Read "
    //  243-249 Unknown_Attribute
    "-v 250,raw48,Read_Error_Retry_Rate "
    //  251-253 Unknown_Attribute
    "-v 254,raw48,Free_Fall_Sensor "
  */
  },
  { "Swissbit C440 Industrial CompactFlash Card",
    // spec v1.23 found at http://www.farnell.com/datasheets/1821167.pdf
    // tested with SFCF4096H2BU4TO-I-MS-527-STD
    "SFCF(2048|4096|8192|16GB|32GB|64GB)H[0-9]BU[24]TO-(C|I)-(MS|QT|NU)-5[0-9]7-STD",
    "", "",
    "-v 196,raw24/raw24,Spare_Blocks "
    "-v 213,raw24/raw24,Spare_Blocks_Worst_Chip "
    "-v 229,raw48,Erase_Count "
    "-v 203,raw48,Total_ECC_Errors "
    "-v 232,raw48,Total_Number_of_Reads "
    "-v 214,raw48,Reserved_Attribute " // Spec says "to be determined"
    "-v 215,raw48,Current_TRIM_Percent "
  },
  { "Apacer SSD",
    "(2|4|8|16|32)GB SATA Flash Drive", // tested with APSDM002G15AN-CT/SFDDA01C and SFI2101D, APSDM004G13AN-AT/SFDE001A
    "SF(DDA01C|I2101D|DE001A)", "", // spec found at http://wfcache.advantech.com/www/certified-peripherals/documents/96fmcff-04g-cs-ap_Datasheet.pdf
    "-v 160,raw48,Initial_Bad_Block_Count "
    "-v 161,raw48,Bad_Block_Count "
    "-v 162,raw48,Spare_Block_Count "
    "-v 163,raw48,Max_Erase_Count "
    "-v 164,raw48,Average_Erase_Count "
    "-v 165,raw48,Average_Erase_Count " // could be wrong
    "-v 166,raw48,Later_Bad_Block_Count "
    "-v 167,raw48,SSD_Protect_Mode "
    "-v 168,raw48,SATA_PHY_Err_Ct "
  },
  { "Apple MacBook Air SSD", // probably Toshiba
    "APPLE SSD TS(064|128)E", // tested with APPLE SSD TS064E/TQAABBF0
    "", "",
    "-v 173,raw48,Wear_Leveling_Count " //  ]
    "-v 241,raw48,Host_Writes_GiB "     //  ]  guessed (ticket #655)
    "-v 242,raw48,Host_Reades_GiB "     //  ]
  },
  { "Apple SD/SM/TS...E/F/G SSDs", // SanDisk/Samsung/Toshiba?
    "APPLE SSD (S[DM]|TS)0?(128|256|512|768|1024)[EFG]", // tested with APPLE SSD SD256E/1021AP, SD0128F/A223321
     // APPLE SSD SM768E/CXM90A1Q, SM0512F/UXM2JA1Q, TS0256F/109L0704, SM0512G/BXW1SA0Q, SM1024G/BXW1SA0Q
    "", "",
  //"-v 1,raw48,Raw_Read_Error_Rate "
  //"-v 5,raw16(raw16),Reallocated_Sector_Ct "
  //"-v 9,raw24(raw8),Power_On_Hours "
  //"-v 12,raw48,Power_Cycle_Count "
    "-v 169,raw48,Unknown_Apple_Attrib "
    "-v 173,raw48,Wear_Leveling_Count " // ]
    "-v 174,raw48,Host_Reads_MiB "      // ] guessed (ticket #342), S[DM]*F only
    "-v 175,raw48,Host_Writes_MiB "     // ]
  //"-v 192,raw48,Power-Off_Retract_Count "
  //"-v 194,tempminmax,Temperature_Celsius "
  //"-v 197,raw48,Current_Pending_Sector "
  //"-v 199,raw48,UDMA_CRC_Error_Count "
  //"-v 240,raw48,Unknown_SSD_Attribute "
  },
  { "Crucial/Micron RealSSD C300/P300", // Marvell 88SS9174
    "C300-CTFDDA[AC](064|128|256)MAG|" // tested with C300-CTFDDAC128MAG/0002,
      // C300-CTFDDAC064MAG/0006
    "P300-MTFDDAC(050|100|200)SAL", // tested with P300-MTFDDAC100SAL/0003
    "", "",
  //"-v 1,raw48,Raw_Read_Error_Rate "
  //"-v 5,raw16(raw16),Reallocated_Sector_Ct "
  //"-v 9,raw24(raw8),Power_On_Hours "
  //"-v 12,raw48,Power_Cycle_Count "
    "-v 170,raw48,Grown_Failing_Block_Ct "
    "-v 171,raw48,Program_Fail_Count "
    "-v 172,raw48,Erase_Fail_Count "
    "-v 173,raw48,Wear_Leveling_Count "
    "-v 174,raw48,Unexpect_Power_Loss_Ct "
    "-v 181,raw16,Non4k_Aligned_Access "
    "-v 183,raw48,SATA_Iface_Downshift "
  //"-v 184,raw48,End-to-End_Error "
  //"-v 187,raw48,Reported_Uncorrect "
  //"-v 188,raw48,Command_Timeout "
    "-v 189,raw48,Factory_Bad_Block_Ct "
  //"-v 194,tempminmax,Temperature_Celsius "
  //"-v 195,raw48,Hardware_ECC_Recovered "
  //"-v 196,raw16(raw16),Reallocated_Event_Count "
  //"-v 197,raw48,Current_Pending_Sector "
  //"-v 198,raw48,Offline_Uncorrectable "
  //"-v 199,raw48,UDMA_CRC_Error_Count "
    "-v 202,raw48,Percent_Lifetime_Used "
    "-v 206,raw48,Write_Error_Rate "
  },
  { "Crucial/Micron RealSSD m4/C400/P400", // Marvell 9176, fixed firmware
    "C400-MTFDDA[ACK](064|128|256|512)MAM|"
    // M4-CT032M4SSD3/04MH
    "M4-CT(032|064|128|256|512)M4SSD[123]|" // tested with M4-CT512M4SSD2/0309
    "MTFDDA[AK](064|128|256|512|050|100|200|400)MA[MNR]-1[JKS]1.*", // tested with
       // MTFDDAK256MAR-1K1AA/MA52, MTFDDAK256MAM-1K12/08TH,
       // MTFDDAA064MAR-1J1AB  49Y5835 49Y5838IBM/MA49 (P400e)
    "030[9-Z]|03[1-Z].|0[4-Z]..|[1-Z]....*", // >= "0309"
    "",
  //"-v 1,raw48,Raw_Read_Error_Rate "
  //"-v 5,raw16(raw16),Reallocated_Sector_Ct "
  //"-v 9,raw24(raw8),Power_On_Hours "
  //"-v 12,raw48,Power_Cycle_Count "
    "-v 170,raw48,Grown_Failing_Block_Ct "
    "-v 171,raw48,Program_Fail_Count "
    "-v 172,raw48,Erase_Fail_Count "
    "-v 173,raw48,Wear_Leveling_Count "
    "-v 174,raw48,Unexpect_Power_Loss_Ct "
    "-v 181,raw16,Non4k_Aligned_Access "
    "-v 183,raw48,SATA_Iface_Downshift "
  //"-v 184,raw48,End-to-End_Error "
  //"-v 187,raw48,Reported_Uncorrect "
  //"-v 188,raw48,Command_Timeout "
    "-v 189,raw48,Factory_Bad_Block_Ct "
  //"-v 194,tempminmax,Temperature_Celsius "
  //"-v 195,raw48,Hardware_ECC_Recovered "
  //"-v 196,raw16(raw16),Reallocated_Event_Count "
  //"-v 197,raw48,Current_Pending_Sector "
  //"-v 198,raw48,Offline_Uncorrectable "
  //"-v 199,raw48,UDMA_CRC_Error_Count "
    "-v 202,raw48,Perc_Rated_Life_Used "
    "-v 206,raw48,Write_Error_Rate "
    "-v 225,raw48,Unknown_Marvell_Attr " // P400e
    "-v 231,raw48,Unknown_Marvell_Attr " // P400e
    "-v 242,raw48,Host_Reads" // P400e: 2MiB?
  },
  { "Crucial/Micron RealSSD m4/C400", // Marvell 9176, buggy or unknown firmware
    "C400-MTFDDA[ACK](064|128|256|512)MAM|" // tested with C400-MTFDDAC256MAM/0002
    "M4-CT(032|064|128|256|512)M4SSD[123]", // tested with M4-CT064M4SSD2/0002,
      // M4-CT064M4SSD2/0009, M4-CT256M4SSD3/000F
    "",
    "This drive may hang after 5184 hours of power-on time:\n"
    "https://www.tomshardware.com/news/Crucial-m4-Firmware-BSOD,14544.html\n"
    "See the following web page for firmware updates:\n"
    "http://www.crucial.com/usa/en/support-ssd",
    "-v 170,raw48,Grown_Failing_Block_Ct "
    "-v 171,raw48,Program_Fail_Count "
    "-v 172,raw48,Erase_Fail_Count "
    "-v 173,raw48,Wear_Leveling_Count "
    "-v 174,raw48,Unexpect_Power_Loss_Ct "
    "-v 181,raw16,Non4k_Aligned_Access "
    "-v 183,raw48,SATA_Iface_Downshift "
    "-v 189,raw48,Factory_Bad_Block_Ct "
    "-v 202,raw48,Perc_Rated_Life_Used "
    "-v 206,raw48,Write_Error_Rate"
  },
  { "Crucial/Micron BX/MX1/2/3/500, M5/600, 1100 SSDs",
    "Crucial_CT(128|256|512)MX100SSD1|"// Marvell 88SS9189, tested with Crucial_CT256MX100SSD1/MU01
    "Crucial_CT(200|250|256|500|512|1000|1024)MX200SSD[1346]|" // Marvell 88SS9189, tested with
      // Crucial_CT500MX200SSD1/MU01, Crucial_CT1024MX200SSD1/MU01, Crucial_CT250MX200SSD3/MU01,
      // Crucial_CT250MX200SSD1/MU03
    "Crucial_CT(275|525|750|1050|2050)MX300SSD[14]|" // Marvell 88SS1074, tested with
      // Crucial_CT275MX300SSD1/M0CR040, Crucial_CT525MX300SSD1/M0CR021, Crucial_CT750MX300SSD1/M0CR011,
      // Crucial_CT2050MX300SSD1/M0CR031
    "Crucial_CT(120|240|480|960)M500SSD[134]|" // Marvell 88SS9187, tested with
      // Crucial_CT120M500SSD1/MU02, Crucial_CT120M500SSD3/MU02, Crucial_CT240M500SSD1/MU03,
      // Crucial_CT480M500SSD1/MU03, Crucial_CT960M500SSD1/MU03, Crucial_CT240M500SSD4/MU05
    "Crucial_CT(128|256|512|1024)M550SSD[134]|" // tested with Crucial_CT512M550SSD3/MU01,
      // Crucial_CT1024M550SSD1/MU01, Crucial_CT128M550SSD4/MU02
    "CT(120|240|480)BX300SSD1|" // Silicon Motion SM2258, same attributes as Marvell-based Crucial SSDs,
      // tested with CT240BX300SSD1/M2CR010
    "CT(120|240|480|960)BX500SSD1|" // Silicon Motion SM2258XT, tested with CT120BX500SSD1/M6CR013
    "CT(250|500|1000|2000)MX500SSD[14]|" // Silicon Motion SM2258, tested with CT250MX500SSD1/M3CR010
      // CT500MX500SSD1/M3CR010, CT1000MX500SSD1/M3CR010, CT2000MX500SSD1/M3CR010, CT250MX500SSD4/M3CR022
    "Micron_M500_MTFDDA[KTV](120|240|480|960)MAV|"// tested with Micron_M500_MTFDDAK960MAV/MU05
    "Micron_M500DC_(EE|MT)FDDA[AK](120|240|480|800)MBB|" // tested with Micron_M500DC_EEFDDAA120MBB/129,
      // Micron_M500DC_MTFDDAK800MBB/0129
    "(Micron[_ ])?M500IT[_ ]MTFDDA[KTY](032|050|060|064|120|128|240|256)[MS]BD|" // tested with M500IT_MTFDDAK240MBD/MG02
    "(Micron_)?M510[_-]MTFDDA[KTV](128|256)MAZ|" // tested with M510-MTFDDAK256MAZ/MU01
    "MICRON_M510DC_(EE|MT)FDDAK(120|240|480|800|960)MBP|" // tested with Micron_M510DC_MTFDDAK240MBP/0005
    "(Micron_)?M550[_-]MTFDDA[KTV](064|128|256|512|1T0)MAY|" // tested with M550-MTFDDAK256MAY/MU01
    "Micron_M600_(EE|MT)FDDA[KTV](128|256|512|1T0)MBF[25Z]?|" // tested with Micron_M600_MTFDDAK1T0MBF/MU01
    "(Micron_1100_)?MTFDDA[KV](256|512|1T0|2T0)TBN|" // Marvell 88SS1074, tested with
      // Micron_1100_MTFDDAK256TBN/M0MU020, MTFDDAK256TBN/M0MA020 (OEM)
    "Micron 1100 SATA (256G|512G|1T|2T)B", // tested with Micron 1100 SATA 256GB/M0DL022
    "", "",
  //"-v 1,raw48,Raw_Read_Error_Rate "
    "-v 5,raw48,Reallocate_NAND_Blk_Cnt "
  //"-v 9,raw24(raw8),Power_On_Hours "
  //"-v 12,raw48,Power_Cycle_Count "
    "-v 170,raw48,Reserved_Block_Count "
    "-v 171,raw48,Program_Fail_Count "
    "-v 172,raw48,Erase_Fail_Count "
    "-v 173,raw48,Ave_Block-Erase_Count "
    "-v 174,raw48,Unexpect_Power_Loss_Ct "
    "-v 180,raw48,Unused_Reserve_NAND_Blk "
    "-v 183,raw48,SATA_Interfac_Downshift "
    "-v 184,raw48,Error_Correction_Count "
  //"-v 187,raw48,Reported_Uncorrect "
  //"-v 194,tempminmax,Temperature_Celsius "
    "-v 195,raw48,Cumulativ_Corrected_ECC "
  //"-v 196,raw16(raw16),Reallocated_Event_Count "
  //"-v 197,raw48,Current_Pending_Sector "
  //"-v 198,raw48,Offline_Uncorrectable "
  //"-v 199,raw48,UDMA_CRC_Error_Count "
    "-v 202,raw48,Percent_Lifetime_Remain "
    "-v 206,raw48,Write_Error_Rate "
    "-v 210,raw48,Success_RAIN_Recov_Cnt "
    "-v 246,raw48,Total_Host_Sector_Write "
    "-v 247,raw48,Host_Program_Page_Count "
    "-v 248,raw48,FTL_Program_Page_Count"
  },
  // Reference: https://www.micron.com/resource-details/feec878a-265e-49a7-8086-15137c5f9011
  // TN-FD-34: 5100 SSD SMART Implementation
  {
    "Micron 5100 Pro / 5200 SSDs",
    "(Micron_5100_)?(EE|MT)FDDA[KV](240|480|960|1T9|3T8|7T6)T(BY|CB|CC)|" // Matches both stock and Dell OEM
      // tested with Micron_5100_MTFDDAK3T8TCB/D0MU410, MTFDDAK3T8TCB/D0MU410
    "(Micron_5200_)?MTFDDAK(480|960|1T9|3T8|7T6)TD(C|D|N)", // tested with Micron_5200_MTFDDAK3T8TDD/D1MU505
    "", "",
  //"-v 1,raw48,Raw_Read_Error_Rate "
  //"-v 5,raw48,Reallocated_Block_Count "
  //"-v 9,raw24(raw8),Power_On_Hours "  // raw24(raw8)??
  //"-v 12,raw48,Power_Cycle_Count "
    "-v 170,raw48,Reserved_Block_Pct " // Percentage of remaining reserved blocks available
    "-v 171,raw48,Program_Fail_Count "
    "-v 172,raw48,Erase_Fail_Count "
    "-v 173,raw48,Avg_Block-Erase_Count "
    "-v 174,raw48,Unexpect_Power_Loss_Ct "
  //"-v 180,raw48,Reserved_Block_Count " // absolute count of remaining reserved blocks available
    "-v 183,raw48,SATA_Int_Downshift_Ct " // SATA speed downshift count
  //"-v 184,raw48,Error_Correction_Count "
  //"-v 187,raw48,Reported_Uncorrect " // Number of UECC correction failures
  //"-v 188,raw48,Command_Timeouts "
  //"-v 194,tempminmax,Temperature_Celsius " // 100 - degrees C, wraps: 101 reported as 255
  //"-v 195,raw48,Cumulativ_Corrected_ECC "
  //"-v 196,raw48,Reallocation_Event_Ct "
  //"-v 197,raw48,Current_Pending_Sector " // Use the raw value
  //"-v 198,raw48,Offline_Uncorrectable "  // Use the raw value
  //"-v 199,raw48,UDMA_CRC_Error_Count "   // Use the raw value
    "-v 202,raw48,Percent_Lifetime_Remain " // Remaining endurance, trips at 10%
    "-v 206,raw48,Write_Error_Rate "
    "-v 210,raw48,RAIN_Success_Recovered "  // Total number of NAND pages recovered by RAIN
    "-v 247,raw48,Host_Program_Page_Count "
    "-v 248,raw48,Bckgnd_Program_Page_Cnt"
  },
  { "Micron M500DC/M510DC Enterprise SSDs",
    "Micron_M500DC_(EE|MT)FDDA[AK](120|240|480|800)MBB|" // tested with
      // Micron_M500DC_EEFDDAA120MBB/129, Micron_M500DC_MTFDDAK800MBB/0129
    "MICRON_M510DC_(EE|MT)FDDAK(120|240|480|800|960)MBP", // tested with
      // Micron_M510DC_MTFDDAK240MBP/0005
    "", "",
  //"-v 1,raw48,Raw_Read_Error_Rate "
    "-v 5,raw48,Reallocated_Block_Count "
  //"-v 9,raw24(raw8),Power_On_Hours "
  //"-v 12,raw48,Power_Cycle_Count "
    "-v 170,raw48,Reserved_Block_Count "
    "-v 171,raw48,Program_Fail_Count "
    "-v 172,raw48,Erase_Fail_Count "
    "-v 173,raw48,Ave_Block-Erase_Count "
    "-v 174,raw48,Unexpect_Power_Loss_Ct "
    "-v 184,raw48,Error_Correction_Count "
  //"-v 187,raw48,Reported_Uncorrect "
    "-v 188,raw48,Command_Timeouts "
  //"-v 194,tempminmax,Temperature_Celsius "
    "-v 195,raw48,Cumulativ_Corrected_ECC "
  //"-v 197,raw48,Current_Pending_Sector "
  //"-v 198,raw48,Offline_Uncorrectable "
  //"-v 199,raw48,UDMA_CRC_Error_Count "
    "-v 202,raw48,Percent_Lifetime_Remain "
    "-v 206,raw48,Write_Error_Rate "
    "-v 247,raw48,Host_Program_Page_Count "
    "-v 248,raw48,Bckgnd_Program_Page_Cnt"
  },
  { "SandForce Driven SSDs", // Corsair Force LS with buggy firmware only
    "Corsair Force LS SSD", // tested with Corsair Force LS SSD/S9FM01.8
    "S9FM01\\.8",
    "A firmware update is available for this drive.\n"
    "It is HIGHLY RECOMMENDED for drives with specific serial numbers.\n"
    "See the following web pages for details:\n"
    "https://www.corsair.com/en-us/force-series-ls-60gb-sata-3-6gb-s-ssd\n"
    "https://www.smartmontools.org/ticket/628",
    "-v 1,raw24/raw32,Raw_Read_Error_Rate "
    "-v 5,raw48,Retired_Block_Count "
    "-v 9,msec24hour32,Power_On_Hours_and_Msec "
  //"-v 12,raw48,Power_Cycle_Count "
    "-v 162,raw48,Unknown_SandForce_Attr "
    "-v 170,raw48,Reserve_Block_Count "
    "-v 172,raw48,Erase_Fail_Count "
    "-v 173,raw48,Unknown_SandForce_Attr "
    "-v 174,raw48,Unexpect_Power_Loss_Ct "
    "-v 181,raw48,Program_Fail_Count "
  //"-v 187,raw48,Reported_Uncorrect "
  //"-v 192,raw48,Power-Off_Retract_Count "
  //"-v 194,tempminmax,Temperature_Celsius "
  //"-v 196,raw16(raw16),Reallocated_Event_Count "
    "-v 218,raw48,Unknown_SandForce_Attr "
    "-v 231,raw48,SSD_Life_Left "
    "-v 241,raw48,Lifetime_Writes_GiB "
    "-v 242,raw48,Lifetime_Reads_GiB"
  },
  { "SandForce Driven SSDs",
    "SandForce 1st Ed\\.|" // Demo Drive, tested with firmware 320A13F0
    "ADATA SSD S(396|510|599) .?..GB|" // tested with ADATA SSD S510 60GB/320ABBF0,
      // ADATA SSD S599 256GB/3.1.0, 64GB/3.4.6
    "ADATA SP[389]00|" // tested with ADATA SP300/5.0.2d, SP800/5.0.6c,
      // ADATA SP900/5.0.6 (Premier Pro, SF-2281)
    "ADATA SSD S[PX]900 (64|128|256|512)GB-DL2|" // tested with ADATA SSD SP900 256GB-DL2/5.0.6,
      // ADATA SSD SX900 512GB-DL2/5.8.2
    "ADATA XM11 (128|256)GB|" // tested with ADATA XM11 128GB/5.0.1
    "ATP Velocity MIV (60|120|240|480)GB|" // tested with ATP Velocity MIV 480GB/110719
    "Comay BladeDrive E28 (800|1600|3200)GB|" // LSI SF-2581, tested with Comay BladeDrive E28 800GB/2.71
    "Corsair CSSD-F(40|60|80|115|120|160|240)GBP?2.*|" // Corsair Force, tested with
      // Corsair CSSD-F40GB2/1.1, Corsair CSSD-F115GB2-A/2.1a
    "Corsair Voyager GTX|" // Corsair Voyager GTX/S9FM02J6
    "Corsair Force ((3 |LS )?SSD|GS|GT)|" // SF-2281, tested with
      // Corsair Force SSD/5.05, 3 SSD/1.3.2, GT/1.3.3, GS/5.03,
      // Corsair Force LS SSD/S8FM06.5, S9FM01.8, S9FM02.0
    "FM-25S2S-(60|120|240)GBP2|" // G.SKILL Phoenix Pro, SF-1200, tested with
      // FM-25S2S-240GBP2/4.2
    "FTM(06|12|24|48)CT25H|" // Supertalent TeraDrive CT, tested with
      // FTM24CT25H/STTMP2P1
    "KINGSTON SE50S37?(100|240|480)G|" // tested with KINGSTON SE50S3100G/KE1ABBF0,
      // KINGSTON SE50S37100G/61AABBF0 (E50)
    "KINGSTON SH10[03]S3(90|120|240|480)G|" // HyperX (3K), SF-2281, tested with
      // SH100S3240G/320ABBF0, SH103S3120G/505ABBF0
    "KINGSTON SKC(300S37A|380S3)(60|120|180|240|480)G|" // KC300, SF-2281, tested with
      // SKC300S37A120G/KC4ABBF0, SKC380S3120G/507ABBF0
    "KINGSTON SVP200S3(7A)?(60|90|120|240|480)G|" // V+ 200, SF-2281, tested with
      // SVP200S37A480G/502ABBF0, SVP200S390G/332ABBF0
    "KINGSTON SMS200S3(30|60|120)G|" // mSATA, SF-2241, tested with SMS200S3120G/KC3ABBF0
    "KINGSTON SMS450S3(32|64|128)G|" // mSATA, SF-2281, tested with SMS450S3128G/503ABBF0
    "KINGSTON (SV300|SKC100|SE100)S3.*G|" // other SF-2281
    "KINGSTON SHFS37A(120|240|480)G|" // HyperX Fury, SF-2281, tested with KINGSTON SHFS37A240G/608ABBF0
    "KINGSTON SNS4151S316GD|" // KINGSTON SNS4151S316GD/S9FM01.6
    "MKNSSDCR(45|60|90|120|180|240|360|480)GB(-(7|DX7?|MX|G2))?|" // Mushkin Chronos (7mm/Deluxe/MX/G2),
      // SF-2281, tested with MKNSSDCR120GB, MKNSSDCR120GB-MX/560ABBF0, MKNSSDCR480GB-DX7/603ABBF0
    "MKNSSDEC(60|120|240|480|512)GB|" // Mushkin Enhanced ECO2, tested with MKNSSDEC120GB/604ABBF0
    "MKNSSDAT(30|40|60|120|180|240|480)GB(-(DX|V))?|" // Mushkin Atlas (Deluxe/Value), mSATA, SF-2281,
      // tested with MKNSSDAT120GB-V/540ABBF0
    "Mushkin MKNSSDCL(40|60|80|90|115|120|180|240|480)GB-DX2?|" // Mushkin Callisto deluxe,
      // SF-1200/1222, Mushkin MKNSSDCL60GB-DX/361A13F0
    "MXSSD3MDSF-(60|120)G|" // MX-DS FUSION, tested with MXSSD3MDSF-60G/2.32
    "OCZ[ -](AGILITY2([ -]EX)?|COLOSSUS2|ONYX2|VERTEX(2|-LE))( [123]\\..*)?|" // SF-1200,
      // tested with OCZ-VERTEX2/1.11, OCZ-VERTEX2 3.5/1.11
    "OCZ-NOCTI|" // mSATA, SF-2100, tested with OCZ-NOCTI/2.15
    "OCZ-REVODRIVE3?( X2)?|" // PCIe, SF-1200/2281, tested with
      // OCZ-REVODRIVE( X2)?/1.20, OCZ-REVODRIVE3 X2/2.11
    "OCZ-REVODRIVE350|"
    "OCZ[ -](VELO|VERTEX2[ -](EX|PRO))( [123]\\..*)?|" // SF-1500, tested with
      // OCZ VERTEX2-PRO/1.10 (Bogus thresholds for attribute 232 and 235)
    "D2[CR]STK251...-....(\\.C)?|" // OCZ Deneva 2 C/R, SF-22xx/25xx,
      // tested with D2CSTK251M11-0240/2.08, D2CSTK251A10-0240/2.15, D2RSTK251M11-0100.C/3.22
    "OCZ-(AGILITY3|SOLID3|VERTEX3( LT| MI)?)|"  // SF-2200, tested with OCZ-VERTEX3/2.02,
      // OCZ-AGILITY3/2.11, OCZ-SOLID3/2.15, OCZ-VERTEX3 MI/2.15, OCZ-VERTEX3 LT/2.22
    "OCZ Z-DRIVE R4 [CR]M8[48]|" // PCIe, SF-2282/2582, tested with OCZ Z-DRIVE R4 CM84/2.13
      // (Bogus attributes under Linux)
    "OCZ Z-DRIVE 4500|"
    "OCZ-VELO DRIVE|" // VeloDrive R, PCIe, tested with OCZ-VELO DRIVE/1.33
    "TALOS2|" // OCZ Talos 2 C/R, SAS (works with -d sat), 2*SF-2282, tested with TALOS2/3.20E
    "(APOC|DENC|DENEVA|FTNC|GFGC|MANG|MMOC|NIMC|TMSC).*|" // other OCZ SF-1200,
      // tested with DENCSTE251M11-0120/1.33, DENEVA PCI-E/1.33
    "(DENR|DRSAK|EC188|NIMR|PSIR|TRSAK).*|" // other OCZ SF-1500
    "OWC Aura Pro( 6G SSD)?|" // tested with OWC Aura Pro 6G SSD/507ABBF0, OWC Aura Pro/603ABBF0
    "OWC Mercury Electra (Pro )?[36]G SSD|" // tested with
      // OWC Mercury Electra 6G SSD/502ABBF0, OWC Mercury Electra Pro 3G SSD/541ABBF0
    "OWC Mercury E(xtreme|XTREME) Pro (6G |RE )?SSD|" // tested with
      // OWC Mercury Extreme Pro SSD/360A13F0, OWC Mercury EXTREME Pro 6G SSD/507ABBF0
    "Patriot Pyro|" // tested with Patriot Pyro/332ABBF0
    "SanDisk SDSSDX(60|120|240|480)GG25|" // SanDisk Extreme, SF-2281, tested with
      // SDSSDX240GG25/R201
    "SanDisk SDSSDA(120|240|480)G|" // SanDisk SSD Plus, tested with SanDisk SDSSDA240G/U21010RL
    "SuperSSpeed S301 [0-9]*GB|" // SF-2281, tested with SuperSSpeed S301 128GB/503
    "SG9XCS2D(0?50|100|200|400)GESLT|" // Smart Storage Systems XceedIOPS2, tested with
      // SG9XCS2D200GESLT/SA03L370
    "SSD9SC(120|240|480)GED[EA]|" // PNY Prevail Elite, tested with SSD9SC120GEDA/334ABBF0
    "(TX32|TX31C1|VN0.?..GCNMK).*|" // Smart Storage Systems XceedSTOR
    "(TX22D1|TX21B1).*|" // Smart Storage Systems XceedIOPS2
    "TX52D1.*|" // Smart Storage Systems Xcel-200
    "TS(64|128|256|512)GSSD[37]20|" // Transcend SSD320/720, SF-2281, tested with
      // TS128GSSD320, TS256GSSD720/5.2.0
    "UGB(88P|99S)GC...H[BF].|" // Unigen, tested with
      // UGB88PGC100HF2/MP Rev2, UGB99SGC100HB3/RC Rev3
    "SG9XCS(1F|2D)(50|100|200|400)GE01|" // XceedIOPS, tested with SG9XCS2D50GE01/SA03F34V
    "VisionTek GoDrive (60|120|240|480)GB", // tested with VisionTek GoDrive 480GB/506ABBF0
    "", "",
    "-v 1,raw24/raw32,Raw_Read_Error_Rate "
    "-v 5,raw48,Retired_Block_Count "
    "-v 9,msec24hour32,Power_On_Hours_and_Msec "
  //"-v 12,raw48,Power_Cycle_Count "
    "-v 13,raw24/raw32,Soft_Read_Error_Rate "
    "-v 100,raw48,Gigabytes_Erased "
    "-v 162,raw48,Unknown_SandForce_Attr " // Corsair Force LS SSD/S9FM01.8, *2.0
    "-v 170,raw48,Reserve_Block_Count "
    "-v 171,raw48,Program_Fail_Count "
    "-v 172,raw48,Erase_Fail_Count "
    "-v 173,raw48,Unknown_SandForce_Attr " // Corsair Force LS SSD/S9FM01.8, *2.0
    "-v 174,raw48,Unexpect_Power_Loss_Ct "
    "-v 177,raw48,Wear_Range_Delta "
    "-v 181,raw48,Program_Fail_Count "
    "-v 182,raw48,Erase_Fail_Count "
    "-v 184,raw48,IO_Error_Detect_Code_Ct "
  //"-v 187,raw48,Reported_Uncorrect "
    "-v 189,tempminmax,Airflow_Temperature_Cel "
  //"-v 192,raw48,Power-Off_Retract_Count "
  //"-v 194,tempminmax,Temperature_Celsius "
    "-v 195,raw24/raw32,ECC_Uncorr_Error_Count "
  //"-v 196,raw16(raw16),Reallocated_Event_Count "
    "-v 198,raw24/raw32:210zr54,Uncorrectable_Sector_Ct " // KINGSTON SE100S3100G/510ABBF0
    "-v 199,raw48,SATA_CRC_Error_Count "
    "-v 201,raw24/raw32,Unc_Soft_Read_Err_Rate "
    "-v 204,raw24/raw32,Soft_ECC_Correct_Rate "
    "-v 218,raw48,Unknown_SandForce_Attr " // Corsair Force LS SSD/S9FM01.8, *2.0
    "-v 230,raw48,Life_Curve_Status "
    "-v 231,raw48,SSD_Life_Left "
  //"-v 232,raw48,Available_Reservd_Space "
    "-v 233,raw48,SandForce_Internal "
    "-v 234,raw48,SandForce_Internal "
    "-v 235,raw48,SuperCap_Health "
    "-v 241,raw48,Lifetime_Writes_GiB "
    "-v 242,raw48,Lifetime_Reads_GiB"
  },
  {
    "StorFly CFast SATA 6Gbps SSDs",
    // http://datasheet.octopart.com/VSFCS2CC060G-100-Virtium-datasheet-82287733.pdf
    // tested with StorFly VSFCS2CC060G-100/0409-000
    "StorFly VSFCS2C[CI](016|030|060|120|240)G-...",
    // C - commercial, I industrial
    "", "",
    "-v 192,raw48,Unsafe_Shutdown_Count "
    "-v 160,raw48,Uncorrectable_Error_Cnt "
    // 0729 - remaining in block life. In 0828  remaining is normalized to 100% then decreases
    "-v 161,raw48,Spares_Remaining " 
    "-v 241,raw48,Host_Writes_32MiB "
    "-v 242,raw48,Host_Reads_32MiB "
    "-v 169,raw48,Lifetime_Remaining% "
    "-v 248,raw48,Lifetime_Remaining% " //  later then 0409 FW.
    "-v 249,raw48,Spares_Remaining_Perc " //  later then 0409 FW.
  },
  { "Phison Driven SSDs", // see MKP_521_Phison_SMART_attribute.pdf
    "KINGSTON SEDC400S37(400|480|800|960|1600|1800)G|" // DC400, tested with
      // KINGSTON SEDC400S37480G/SAFM02.[GH], KINGSTON SEDC400S37960G/SAFM32.I
    "KINGSTON SUV300S37A(120|240|480)G|" // UV300 SSD, tested with KINGSTON SUV300S37A120G/SAFM11.K
    "KINGSTON SKC310S3B?7A960G|" // SSDNow KC310, KINGSTON SKC310S37A960G/SAFM00.r
    "KINGSTON SKC400S37(128G|256G|512G|1T)|" // SSDNow KC400, KINGSTON SKC400S37128G
    "KINGSTON SV310S3(7A|D7|N7A|B7A)960G|" // SSDNow V310
    "PNY CS(13|22)11 (120|240|480|960)GB SSD|" // tested with PNY CS1311 120GB SSD/CS131122,
      // PNY CS2211 240GB SSD/CS221016
    "SSD Smartbuy (60|120|240)GB|" // SSD Smartbuy 240GB/SBFM91.1
    "KINGSTON SHSS3B?7A(120|240|480|960)G|" // HyperX Savage
    "KINGSTON  ?SA400S37(120|240|480|960)G", // Kingston A400 SSD, Phison S11 or
      // Silicon Motion controller (see ticket #801), tested with
      // KINGSTON SA400S37240G/SBFK10D7, KINGSTON SA400S37120G/SBFK71E0, */SBFKB1D1
      // KINGSTON  SA400S37480G/SBFK10D7 (two spaces)
    "", "",
  //"-v 1,raw48,Raw_Read_Error_Rate "
    "-v 2,raw48,Not_In_Use "
    "-v 3,raw48,Not_In_Use "
    "-v 5,raw48,Not_In_Use "
    "-v 7,raw48,Not_In_Use "
    "-v 8,raw48,Not_In_Use "
  //"-v 9,raw24(raw8),Power_On_Hours "
    "-v 5,raw48,Retired_Block_Count "
  //"-v 9,raw24(raw8),Power_On_Hours "
    "-v 10,raw48,Not_In_Use "
  //"-v 12,raw48,Power_Cycle_Count "
    "-v 168,raw48,SATA_Phy_Error_Count "
    "-v 170,raw24/raw24:z54z10,Bad_Blk_Ct_Erl/Lat " // Early bad block/Later bad block
    "-v 173,raw16(avg16),MaxAvgErase_Ct "
    "-v 175,raw48,Not_In_Use "
    "-v 183,raw48,Unknown_Attribute "
  //"-v 187,raw48,Reported_Uncorrect "
    "-v 192,raw48,Unsafe_Shutdown_Count "
  //"-v 194,tempminmax,Temperature_Celsius "
    "-v 196,raw48,Not_In_Use "
    "-v 197,raw48,Not_In_Use "
    "-v 199,raw48,CRC_Error_Count "
    "-v 218,raw48,CRC_Error_Count "
    "-v 231,raw48,SSD_Life_Left "
    "-v 233,raw48,Flash_Writes_GiB "
    "-v 240,raw48,Not_In_Use "
    "-v 241,raw48,Lifetime_Writes_GiB "
    "-v 242,raw48,Lifetime_Reads_GiB "
    "-v 244,raw48,Average_Erase_Count "
    "-v 245,raw48,Max_Erase_Count "
    "-v 246,raw48,Total_Erase_Count "
  },
  // this is a copy of the Phison bases record for the OEM drives with a very
  // weak information in the model. Detection is based on Firmware.
  { "Phison Driven OEM SSDs", // see MKP_521_Phison_SMART_attribute.pdf
    "GOODRAM|" // tested with GOODRAM CX200 (GOODRAM/SAFM12.2)
    "INTENSO|" // tested with Intenso SSD SATA III Top (INTENSO/S9FM02.6, .../SAFM01.6)
    "SATA SSD", // tested with Supermicro SSD-DM032-PHI (SATA SSD/S9FM02.1),
      // PC Engines msata16d (SATA SSD/S9FM02.3), FoxLine flssd240x4s(SATA SSD/SBFM10.5)
    "S9FM02\\.[136]|SAFM01\\.6|SAFM12\\.2|SBFM10\\.5|SBFM91\\.2",
    "",
  //"-v 1,raw48,Raw_Read_Error_Rate "
    "-v 2,raw48,Not_In_Use "
    "-v 3,raw48,Not_In_Use "
    "-v 5,raw48,Not_In_Use "
    "-v 7,raw48,Not_In_Use "
    "-v 8,raw48,Not_In_Use "
  //"-v 9,raw24(raw8),Power_On_Hours "
    "-v 5,raw48,Retired_Block_Count "
  //"-v 9,raw24(raw8),Power_On_Hours "
    "-v 10,raw48,Not_In_Use "
  //"-v 12,raw48,Power_Cycle_Count "
    "-v 168,raw48,SATA_Phy_Error_Count "
    "-v 170,raw24/raw24:z54z10,Bad_Blk_Ct_Erl/Lat " // Early bad block/Later bad block
    "-v 173,raw16(avg16),MaxAvgErase_Ct "
    "-v 175,raw48,Not_In_Use "
    "-v 183,raw48,Unknown_Attribute "
  //"-v 187,raw48,Reported_Uncorrect "
    "-v 192,raw48,Unsafe_Shutdown_Count "
  //"-v 194,tempminmax,Temperature_Celsius "
    "-v 196,raw48,Not_In_Use "
    "-v 197,raw48,Not_In_Use "
    "-v 199,raw48,CRC_Error_Count "
    "-v 218,raw48,CRC_Error_Count "
    "-v 231,raw48,SSD_Life_Left "
    "-v 233,raw48,Flash_Writes_GiB "
    "-v 240,raw48,Not_In_Use "
    "-v 241,raw48,Lifetime_Writes_GiB "
    "-v 242,raw48,Lifetime_Reads_GiB "
    "-v 244,raw48,Average_Erase_Count "
    "-v 245,raw48,Max_Erase_Count "
    "-v 246,raw48,Total_Erase_Count "
  },
  { "Indilinx Barefoot based SSDs",
    "Corsair CSSD-V(32|60|64|128|256)GB2|" // Corsair Nova, tested with Corsair CSSD-V32GB2/2.2
    "Corsair CMFSSD-(32|64|128|256)D1|" // Corsair Extreme, tested with Corsair CMFSSD-128D1/1.0
    "CRUCIAL_CT(64|128|256)M225|" // tested with CRUCIAL_CT64M225/1571
    "G.SKILL FALCON (64|128|256)GB SSD|" // tested with G.SKILL FALCON 128GB SSD/2030
    "OCZ[ -](AGILITY|ONYX|VERTEX( 1199|-TURBO| v1\\.10)?)|" // tested with
      // OCZ-ONYX/1.6, OCZ-VERTEX 1199/00.P97, OCZ-VERTEX/1.30, OCZ VERTEX-TURBO/1.5, OCZ-VERTEX v1.10/1370
    "Patriot[ -]Torqx.*|"
    "RENICE Z2|" // tested with RENICE Z2/2030
    "STT_FT[MD](28|32|56|64)GX25H|" // Super Talent Ultradrive GX, tested with STT_FTM64GX25H/1916
    "TS(18|25)M(64|128)MLC(16|32|64|128|256|512)GSSD|" // ASAX Leopard Hunt II, tested with TS25M64MLC64GSSD/0.1
    "FM-25S2I-(64|128)GBFII|" // G.Skill FALCON II, tested with FM-25S2I-64GBFII
    "TS(60|120)GSSD25D-M", // Transcend Ultra SSD (SATA II), see also Ticket #80
    "", "",
    "-v 1,raw64 " // Raw_Read_Error_Rate
    "-v 9,raw64 " // Power_On_Hours
    "-v 12,raw64 " // Power_Cycle_Count
    "-v 184,raw64,Initial_Bad_Block_Count "
    "-v 195,raw64,Program_Failure_Blk_Ct "
    "-v 196,raw64,Erase_Failure_Blk_Ct "
    "-v 197,raw64,Read_Failure_Blk_Ct "
    "-v 198,raw64,Read_Sectors_Tot_Ct "
    "-v 199,raw64,Write_Sectors_Tot_Ct "
    "-v 200,raw64,Read_Commands_Tot_Ct "
    "-v 201,raw64,Write_Commands_Tot_Ct "
    "-v 202,raw64,Error_Bits_Flash_Tot_Ct "
    "-v 203,raw64,Corr_Read_Errors_Tot_Ct "
    "-v 204,raw64,Bad_Block_Full_Flag "
    "-v 205,raw64,Max_PE_Count_Spec "
    "-v 206,raw64,Min_Erase_Count "
    "-v 207,raw64,Max_Erase_Count "
    "-v 208,raw64,Average_Erase_Count "
    "-v 209,raw64,Remaining_Lifetime_Perc "
    "-v 210,raw64,Indilinx_Internal "
    "-v 211,raw64,SATA_Error_Ct_CRC "
    "-v 212,raw64,SATA_Error_Ct_Handshake "
    "-v 213,raw64,Indilinx_Internal"
  },
  { "Indilinx Barefoot_2/Everest/Martini based SSDs",
    "OCZ VERTEX[ -]PLUS|" // tested with OCZ VERTEX-PLUS/3.55, OCZ VERTEX PLUS/3.55
    "OCZ-VERTEX PLUS R2|" // Barefoot 2, tested with OCZ-VERTEX PLUS R2/1.2
    "OCZ-PETROL|" // Everest 1, tested with OCZ-PETROL/3.12
    "OCZ-AGILITY4|" // Everest 2, tested with OCZ-AGILITY4/1.5.2
    "OCZ-VERTEX4", // Everest 2, tested with OCZ-VERTEX4/1.5
    "", "",
  //"-v 1,raw48,Raw_Read_Error_Rate "
  //"-v 3,raw16(avg16),Spin_Up_Time "
  //"-v 4,raw48,Start_Stop_Count "
  //"-v 5,raw16(raw16),Reallocated_Sector_Ct "
  //"-v 9,raw24(raw8),Power_On_Hours "
  //"-v 12,raw48,Power_Cycle_Count "
    "-v 232,raw48,Lifetime_Writes " // LBA?
  //"-v 233,raw48,Media_Wearout_Indicator"
  },
  { "Indilinx Barefoot 3 based SSDs",
    "OCZ-VECTOR(1[58]0)?|" // tested with OCZ-VECTOR/1.03, OCZ-VECTOR150/1.2, OCZ-VECTOR180
    "OCZ-VERTEX4[56]0A?|" // Barefoot 3 M10, tested with OCZ-VERTEX450/1.0, OCZ-VERTEX460/1.0, VERTEX460A
    "OCZ-SABER1000|"
    "OCZ-ARC100|"
    "Radeon R7", // Barefoot 3 M00, tested with Radeon R7/1.00
    "", "",
    "-v 5,raw48,Runtime_Bad_Block "
  //"-v 9,raw24(raw8),Power_On_Hours "
  //"-v 12,raw48,Power_Cycle_Count "
    "-v 171,raw48,Avail_OP_Block_Count "
    "-v 174,raw48,Pwr_Cycle_Ct_Unplanned "
    "-v 187,raw48,Total_Unc_NAND_Reads "
    "-v 195,raw48,Total_Prog_Failures "
    "-v 196,raw48,Total_Erase_Failures "
    "-v 197,raw48,Total_Unc_Read_Failures "
    "-v 198,raw48,Host_Reads_GiB "
    "-v 199,raw48,Host_Writes_GiB "
    "-v 205,raw48,Max_Rated_PE_Count "
    "-v 206,raw48,Min_Erase_Count "
    "-v 207,raw48,Max_Erase_Count "
    "-v 208,raw48,Average_Erase_Count "
    "-v 210,raw48,SATA_CRC_Error_Count "
    "-v 212,raw48,Pages_Requiring_Rd_Rtry "
    "-v 213,raw48,Snmple_Retry_Attempts "
    "-v 214,raw48,Adaptive_Retry_Attempts "
    "-v 222,raw48,RAID_Recovery_Count "
    "-v 224,raw48,In_Warranty "
    "-v 225,raw48,DAS_Polarity "
    "-v 226,raw48,Partial_Pfail "
    "-v 230,raw48,Write_Throttling "
    "-v 233,raw48,Remaining_Lifetime_Perc "
    "-v 241,raw48,Host_Writes_GiB " // M00/M10
    "-v 242,raw48,Host_Reads_GiB "  // M00/M10
    "-v 249,raw48,Total_NAND_Prog_Ct_GiB "
    "-v 251,raw48,Total_NAND_Read_Ct_GiB"
  },
  { "OCZ Intrepid 3000 SSDs", // tested with OCZ INTREPID 3600/1.4.3.6, 3800/1.4.3.0, 3700/1.5.0.4
    "OCZ INTREPID 3[678]00",
    "", "",
    "-v 5,raw48,Runtime_Bad_Block "
  //"-v 9,raw24(raw8),Power_On_Hours "
  //"-v 12,raw48,Power_Cycle_Count "
    "-v 100,raw48,Total_Blocks_Erased "
    "-v 171,raw48,Avail_OP_Block_Count "
    "-v 174,raw48,Pwr_Cycle_Ct_Unplanned "
    "-v 184,raw48,Factory_Bad_Block_Count "
    "-v 187,raw48,Total_Unc_NAND_Reads "
    "-v 190,tempminmax,Temperature_Celsius "
    "-v 195,raw48,Total_Prog_Failures "
    "-v 196,raw48,Total_Erase_Failures "
    "-v 197,raw48,Total_Unc_Read_Failures "
    "-v 198,raw48,Host_Reads_GiB "
    "-v 199,raw48,Host_Writes_GiB "
    "-v 202,raw48,Total_Read_Bits_Corr_Ct "
    "-v 205,raw48,Max_Rated_PE_Count "
    "-v 206,raw48,Min_Erase_Count "
    "-v 207,raw48,Max_Erase_Count "
    "-v 208,raw48,Average_Erase_Count "
    "-v 210,raw48,SATA_CRC_Error_Count "
    "-v 211,raw48,SATA_UNC_Count "
    "-v 212,raw48,NAND_Reads_with_Retry "
    "-v 213,raw48,Simple_Rd_Rtry_Attempts "
    "-v 214,raw48,Adaptv_Rd_Rtry_Attempts "
    "-v 221,raw48,Int_Data_Path_Prot_Unc "
    "-v 222,raw48,RAID_Recovery_Count "
    "-v 230,raw48,SuperCap_Charge_Status " // 0=not charged, 1=fully charged, 2=unknown
    "-v 233,raw48,Remaining_Lifetime_Perc "
    "-v 249,raw48,Total_NAND_Prog_Ct_GiB "
    "-v 251,raw48,Total_NAND_Read_Ct_GiB"
  },
  {
    "OCZ/Toshiba Trion SSDs",
    "OCZ-TRION1[05]0|" // tested with OCZ-TRION100/SAFM11.2A, TRION150/SAFZ72.2
    "TOSHIBA-TR150|" // tested with TOSHIBA-TR150/SAFZ12.3
    "TOSHIBA Q300( Pro\\.)?", // tested with TOSHIBA Q300 Pro./JYRA0101
    "", "",
  //"-v 9,raw24(raw8),Power_On_Hours "
  //"-v 12,raw48,Power_Cycle_Count "
    "-v 167,raw48,SSD_Protect_Mode "
    "-v 168,raw48,SATA_PHY_Error_Count "
    "-v 169,raw48,Bad_Block_Count "
    "-v 173,raw48,Erase_Count "
    "-v 192,raw48,Unexpect_Power_Loss_Ct "
  //"-v 194,tempminmax,Temperature_Celsius "
    "-v 241,raw48,Host_Writes"
  },
  { "InnoDisk InnoLite SATADOM D150QV SSDs", // tested with InnoLite SATADOM D150QV-L/120319
                                             // InnoLite SATADOM D150QV/120319
    "InnoLite SATADOM D150QV.*",
    "", "",
  //"-v 1,raw48,Raw_Read_Error_Rate "
  //"-v 2,raw48,Throughput_Performance "
  //"-v 3,raw16(avg16),Spin_Up_Time "
  //"-v 5,raw16(raw16),Reallocated_Sector_Ct "
  //"-v 7,raw48,Seek_Error_Rate " // from InnoDisk iSMART Linux tool, useless for SSD
  //"-v 8,raw48,Seek_Time_Performance "
  //"-v 9,raw48,Power_On_Hours "
  //"-v 10,raw48,Spin_Retry_Count "
  //"-v 12,raw48,Power_Cycle_Count "
    "-v 168,raw48,SATA_PHY_Error_Count "
    "-v 170,raw16,Bad_Block_Count_New/Tot "
    "-v 173,raw16,Erase_Count_Max/Avg "
    "-v 175,raw48,Bad_Cluster_Table_Count "
    "-v 192,raw48,Unexpect_Power_Loss_Ct "
  //"-v 194,tempminmax,Temperature_Celsius "
  //"-v 197,raw48,Current_Pending_Sector "
    "-v 229,hex48,Flash_ID "
    "-v 235,raw16,Lat_Bad_Blk_Era/Wri/Rea "
    "-v 236,raw48,Unstable_Power_Count "
    "-v 240,raw48,Write_Head"
  },
  { "Innodisk 1ME3/3ME/3SE SSDs", // tested with 2.5" SATA SSD 3ME/S140714,
      // Mini PCIeDOM 1ME3/S15604, InnoDisk Corp. - mSATA 3SE/S130710
    "((1\\.8|2\\.5)\"? SATA SSD|InnoDisk Corp\\. - mSATA|Mini PCIeDOM|SATA Slim) (1ME3|3[MS]E)",
    "", "",
  //"-v 1,raw48,Raw_Read_Error_Rate "
  //"-v 2,raw48,Throughput_Performance "
  //"-v 3,raw16(avg16),Spin_Up_Time "
  //"-v 5,raw48,Reallocated_Sector_Count "
    "-v 7,raw48,Seek_Error_Rate "       // ?
    "-v 8,raw48,Seek_Time_Performance " // ?
  //"-v 9,raw24(raw8),Power_On_Hours "
    "-v 10,raw48,Spin_Retry_Count "     // ?
  //"-v 12,raw48,Power_Cycle_Count "
    "-v 168,raw48,SATA_PHY_Error_Count "
    "-v 169,hex48,Unknown_Innodisk_Attr "
    "-v 170,raw16,Bad_Block_Count "
    "-v 173,raw16,Erase_Count "
    "-v 175,raw48,Bad_Cluster_Table_Count "
    "-v 176,raw48,Uncorr_RECORD_Count "
  //"-v 192,raw48,Power-Off_Retract_Count "
  //"-v 194,tempminmax,Temperature_Celsius " // ] only in spec
  //"-v 197,raw48,Current_Pending_Sector "
    "-v 225,raw48,Unknown_Innodisk_Attr "
    "-v 229,hex48,Flash_ID "
    "-v 235,raw48,Later_Bad_Block "
    "-v 236,raw48,Unstable_Power_Count "
    "-v 240,raw48,Write_Head"
  },
  { "Innodisk 3IE2/3ME2/3MG2/3SE2 SSDs", // tested with 2.5" SATA SSD 3MG2-P/M140402,
      // 1.8 SATA SSD 3IE2-P/M150821, 2.5" SATA SSD 3IE2-P/M150821,
      // SATA Slim 3MG2-P/M141114, M.2 (S80) 3MG2-P/M141114, M.2 (S42) 3SE2-P/M150821,
      // M.2 (S42) 3ME2/M151013
    "((1\\.8|2\\.5)\"? SATA SSD|SATA Slim|M\\.2 \\(S(42|80)\\)) 3(IE|ME|MG|SE)2(-P)?",
    "", "",
  //"-v 1,raw48,Raw_Read_Error_Rate "
  //"-v 2,raw48,Throughput_Performance "
  //"-v 9,raw24(raw8),Power_On_Hours "
  //"-v 12,raw48,Power_Cycle_Count "
    "-v 160,raw48,Uncorrectable_Error_Cnt "
    "-v 161,raw48,Number_of_Pure_Spare "
    "-v 163,raw48,Initial_Bad_Block_Count "
    "-v 164,raw48,Total_Erase_Count "
    "-v 165,raw48,Max_Erase_Count "
    "-v 166,raw48,Min_Erase_Count "
    "-v 167,raw48,Average_Erase_Count "
    "-v 168,raw48,Max_Erase_Count_of_Spec "
    "-v 169,raw48,Remaining_Lifetime_Perc "
  //"-v 175,raw48,Program_Fail_Count_Chip "
  //"-v 176,raw48,Erase_Fail_Count_Chip "
  //"-v 177,raw48,Wear_Leveling_Count "
    "-v 178,raw48,Runtime_Invalid_Blk_Cnt "
  //"-v 181,raw48,Program_Fail_Cnt_Total "
  //"-v 182,raw48,Erase_Fail_Count_Total "
  //"-v 187,raw48,Reported_Uncorrect " // ] only in spec
  //"-v 192,raw48,Power-Off_Retract_Count "
  //"-v 194,tempminmax,Temperature_Celsius "
  //"-v 195,raw48,Hardware_ECC_Recovered "
  //"-v 196,raw16(raw16),Reallocated_Event_Count "
  //"-v 197,raw48,Current_Pending_Sector "
  //"-v 198,raw48,Offline_Uncorrectable "
  //"-v 199,raw48,UDMA_CRC_Error_Count "
    "-v 225,raw48,Host_Writes_32MiB "  // ]
  //"-v 232,raw48,Available_Reservd_Space "
    "-v 233,raw48,Flash_Writes_32MiB " // ]
    "-v 234,raw48,Flash_Reads_32MiB "  // ]
    "-v 241,raw48,Host_Writes_32MiB "
    "-v 242,raw48,Host_Reads_32MiB "
    "-v 245,raw48,Flash_Writes_32MiB"
  },
  { "Innodisk 3IE3/3ME3/3ME4 SSDs", // tested with 2.5" SATA SSD 3ME3/S15A19, CFast 3ME3/S15A19
      // InnoDisk Corp. - mSATA 3ME3/S15A19, mSATA mini 3ME3/S15A19, M.2 (S42) 3ME3,
      // SATA Slim 3ME3/S15A19, SATADOM-MH 3ME3/S15A19, SATADOM-ML 3ME3/S15A19,
      // SATADOM-MV 3ME3/S15A19, SATADOM-SL 3ME3/S15A19, SATADOM-SV 3ME3/S15A19,
      // SATADOM-SL 3IE3/S151019N, 2.5" SATA SSD 3IE3/S15C14i, CFast 3IE3/S15C14i,
      // InnoDisk Corp. - mSATA 3IE3/S15C14i, Mini PCIeDOM 1IE3/S15C14i,
      // mSATA mini 3IE3/S15C14i, M.2 (S42) 3IE3/S15C14i, SATA Slim 3IE3/S15C14i,
      // SATADOM-SH 3IE3 V2/S15C14i, SATADOM-SL 3IE3 V2/S15A19i, SATADOM-SV 3IE3 V2/S15C14i
      // mSATA 3ME4/L16711, M.2 (S42) 3ME4/L16711, SATADOM-MH 3ME4/L16B01,
      // SATADOM-SH 3ME4/L16B01, SATADOM-SH Type C 3ME4/L16B01, SATADOM-SH Type D 3ME4/L16B01
    "(2.5\" SATA SSD|CFast|InnoDisk Corp\\. - mSATA|Mini PCIeDOM|mSATA( mini)?|"
    "M\\.2 \\(S42\\)|SATA Slim|SATADOM-[MS][HLV]( Type [CD])?) 3([IM]E3|ME4)( V2)?",
    "", "",
  //"-v 1,raw48,Raw_Read_Error_Rate "
  //"-v 2,raw48,Throughput_Performance "
  //"-v 3,raw16(avg16),Spin_Up_Time "
    "-v 5,raw48,Later_Bad_Block "
    "-v 7,raw48,Seek_Error_Rate "       // ?
    "-v 8,raw48,Seek_Time_Performance " // ?
  //"-v 9,raw24(raw8),Power_On_Hours "
    "-v 10,raw48,Spin_Retry_Count "     // ?
  //"-v 12,raw48,Power_Cycle_Count "
    "-v 163,raw48,Total_Bad_Block_Count "
    "-v 165,raw48,Max_Erase_Count "
    "-v 167,raw48,Average_Erase_Count "
    "-v 168,raw48,SATA_PHY_Error_Count "
    "-v 169,raw48,Remaining_Lifetime_Perc "
    "-v 170,raw48,Spare_Block_Count "
    "-v 171,raw48,Program_Fail_Count "
    "-v 172,raw48,Erase_Fail_Count "
    "-v 175,raw48,Bad_Cluster_Table_Count "
    "-v 176,raw48,RANGE_RECORD_Count "
  //"-v 187,raw48,Reported_Uncorrect "
  //"-v 192,raw48,Power-Off_Retract_Count "
  //"-v 194,tempminmax,Temperature_Celsius "
  //"-v 197,raw48,Current_Pending_Sector "
    "-v 225,raw48,Data_Log_Write_Count "
    "-v 229,hex48,Flash_ID "
    "-v 232,raw48,Spares_Remaining_Perc "
    "-v 235,raw16,Later_Bad_Blk_Inf_R/W/E " // Read/Write/Erase
    "-v 240,raw48,Write_Head "
    "-v 241,raw48,Host_Writes_32MiB "
    "-v 242,raw48,Host_Reads_32MiB"
  },
  { "InnoDisk iCF 9000 CompactFlash Cards", // tested with InnoDisk Corp. - iCF9000 1GB/140808,
       // ..., InnoDisk Corp. - iCF9000 64GB/140808
    "InnoDisk Corp\\. - iCF9000 (1|2|4|8|16|32|64)GB",
    "", "",
  //"-v 1,raw48,Raw_Read_Error_Rate "
  //"-v 5,raw16(raw16),Reallocated_Sector_Ct "
  //"-v 12,raw48,Power_Cycle_Count "
    "-v 160,raw48,Uncorrectable_Error_Cnt "
    "-v 161,raw48,Valid_Spare_Block_Cnt "
    "-v 162,raw48,Child_Pair_Count "
    "-v 163,raw48,Initial_Bad_Block_Count "
    "-v 164,raw48,Total_Erase_Count "
    "-v 165,raw48,Max_Erase_Count "
    "-v 166,raw48,Min_Erase_Count "
    "-v 167,raw48,Average_Erase_Count "
  //"-v 192,raw48,Power-Off_Retract_Count "
  //"-v 194,tempminmax,Temperature_Celsius "
  //"-v 195,raw48,Hardware_ECC_Recovered "
  //"-v 196,raw16(raw16),Reallocated_Event_Count "
  //"-v 198,raw48,Offline_Uncorrectable "
  //"-v 199,raw48,UDMA_CRC_Error_Count "
  //"-v 229,raw48,Flash_ID " // only in spec
    "-v 241,raw48,Host_Writes_32MiB "
    "-v 242,raw48,Host_Reads_32MiB"
  },
  { "Intel X25-E SSDs",
    "SSDSA2SH(032|064)G1.* INTEL",  // G1 = first generation
    "", "",
  //"-v 3,raw16(avg16),Spin_Up_Time "
  //"-v 4,raw48,Start_Stop_Count "
  //"-v 5,raw16(raw16),Reallocated_Sector_Ct "
  //"-v 9,raw24(raw8),Power_On_Hours "
  //"-v 12,raw48,Power_Cycle_Count "
    "-v 192,raw48,Unsafe_Shutdown_Count "
    "-v 225,raw48,Host_Writes_32MiB "
    "-v 226,raw48,Intel_Internal "
    "-v 227,raw48,Intel_Internal "
    "-v 228,raw48,Intel_Internal "
  //"-v 232,raw48,Available_Reservd_Space "
  //"-v 233,raw48,Media_Wearout_Indicator"
  },
  { "Intel X18-M/X25-M G1 SSDs",
    "INTEL SSDSA[12]MH(080|160)G1.*",  // G1 = first generation, 50nm
    "", "",
  //"-v 3,raw16(avg16),Spin_Up_Time "
  //"-v 4,raw48,Start_Stop_Count "
  //"-v 5,raw16(raw16),Reallocated_Sector_Ct "
  //"-v 9,raw24(raw8),Power_On_Hours "
  //"-v 12,raw48,Power_Cycle_Count "
    "-v 192,raw48,Unsafe_Shutdown_Count "
    "-v 225,raw48,Host_Writes_32MiB "
    "-v 226,raw48,Intel_Internal "
    "-v 227,raw48,Intel_Internal "
    "-v 228,raw48,Intel_Internal "
  //"-v 232,raw48,Available_Reservd_Space "
  //"-v 233,raw48,Media_Wearout_Indicator"
  },
  { "Intel X18-M/X25-M/X25-V G2 SSDs", // fixed firmware
      // tested with INTEL SSDSA2M(080|160)G2GC/2CV102J8 (X25-M)
    "INTEL SSDSA[12]M(040|080|120|160)G2.*",  // G2 = second generation, 34nm
    "2CV102(J[89A-Z]|[K-Z].)", // >= "2CV102J8"
    "",
  //"-v 3,raw16(avg16),Spin_Up_Time "
  //"-v 4,raw48,Start_Stop_Count "
  //"-v 5,raw16(raw16),Reallocated_Sector_Ct "
  //"-v 9,raw24(raw8),Power_On_Hours "
  //"-v 12,raw48,Power_Cycle_Count "
  //"-v 184,raw48,End-to-End_Error " // G2 only
    "-v 192,raw48,Unsafe_Shutdown_Count "
    "-v 225,raw48,Host_Writes_32MiB "
    "-v 226,raw48,Workld_Media_Wear_Indic " // Timed Workload Media Wear Indicator (percent*1024)
    "-v 227,raw48,Workld_Host_Reads_Perc "  // Timed Workload Host Reads Percentage
    "-v 228,raw48,Workload_Minutes " // 226,227,228 can be reset by 'smartctl -t vendor,0x40'
  //"-v 232,raw48,Available_Reservd_Space "
  //"-v 233,raw48,Media_Wearout_Indicator"
  },
  { "Intel X18-M/X25-M/X25-V G2 SSDs", // buggy or unknown firmware
      // tested with INTEL SSDSA2M040G2GC/2CV102HD (X25-V)
    "INTEL SSDSA[12]M(040|080|120|160)G2.*",
    "",
    "This drive may require a firmware update to\n"
    "fix possible drive hangs when reading SMART self-test log:\n"
    "https://downloadcenter.intel.com/download/26491",
    "-v 192,raw48,Unsafe_Shutdown_Count "
    "-v 225,raw48,Host_Writes_32MiB "
    "-v 226,raw48,Workld_Media_Wear_Indic "
    "-v 227,raw48,Workld_Host_Reads_Perc "
    "-v 228,raw48,Workload_Minutes"
  },
  { "Intel 311/313 Series SSDs", // tested with INTEL SSDSA2VP020G2/2CV102M5,
      // INTEL SSDSA2VP020G3/9CV10379, INTEL SSDMAEXC024G3H/9CV10379
    "INTEL SSD(SA2VP|MAEXC)(020|024)G[23]H?",
      // SA2VP = 2.5", MAEXC = mSATA, G2 = 311, G3 = 313
    "", "",
  //"-v 3,raw16(avg16),Spin_Up_Time "
  //"-v 4,raw48,Start_Stop_Count "
  //"-v 5,raw16(raw16),Reallocated_Sector_Ct "
  //"-v 9,raw24(raw8),Power_On_Hours "
  //"-v 12,raw48,Power_Cycle_Count "
    "-v 170,raw48,Reserve_Block_Count "
    "-v 171,raw48,Program_Fail_Count "
    "-v 172,raw48,Erase_Fail_Count "
    "-v 183,raw48,SATA_Downshift_Count "
  //"-v 184,raw48,End-to-End_Error "
  //"-v 187,raw48,Reported_Uncorrect "
    "-v 192,raw48,Unsafe_Shutdown_Count "
    "-v 225,raw48,Host_Writes_32MiB "
    "-v 226,raw48,Workld_Media_Wear_Indic " // Timed Workload Media Wear Indicator (percent*1024)
    "-v 227,raw48,Workld_Host_Reads_Perc "  // Timed Workload Host Reads Percentage
    "-v 228,raw48,Workload_Minutes " // 226,227,228 can be reset by 'smartctl -t vendor,0x40'
  //"-v 232,raw48,Available_Reservd_Space "
  //"-v 233,raw48,Media_Wearout_Indicator "
    "-v 241,raw48,Host_Writes_32MiB "
    "-v 242,raw48,Host_Reads_32MiB"
  },
  { "Intel 320 Series SSDs", // tested with INTEL SSDSA2CT040G3/4PC10362,
      // INTEL SSDSA2CW160G3/4PC10362, SSDSA2BT040G3/4PC10362, SSDSA2BW120G3A/4PC10362,
      // INTEL SSDSA2BW300G3D/4PC10362, SSDSA2BW160G3L/4PC1LE04, SSDSA1NW160G3/4PC10362
    "INTEL SSDSA[12][BCN][WT](040|080|120|160|300|600)G3[ADL]?",
      // 2B = 2.5" 7mm, 2C = 2.5" 9.5mm, 1N = 1.8" microSATA
    "", "",
  //"-v 3,raw16(avg16),Spin_Up_Time "
  //"-v 4,raw48,Start_Stop_Count "
  //"-v 5,raw16(raw16),Reallocated_Sector_Ct "
  //"-v 9,raw24(raw8),Power_On_Hours "
  //"-v 12,raw48,Power_Cycle_Count "
    "-v 170,raw48,Reserve_Block_Count "
    "-v 171,raw48,Program_Fail_Count "
    "-v 172,raw48,Erase_Fail_Count "
    "-v 183,raw48,SATA_Downshift_Count " // FW >= 4Px10362
  //"-v 184,raw48,End-to-End_Error "
  //"-v 187,raw48,Reported_Uncorrect "
    "-v 199,raw48,CRC_Error_Count "      // FW >= 4Px10362
    "-v 192,raw48,Unsafe_Shutdown_Count "
    "-v 225,raw48,Host_Writes_32MiB "
    "-v 226,raw48,Workld_Media_Wear_Indic " // Timed Workload Media Wear Indicator (percent*1024)
    "-v 227,raw48,Workld_Host_Reads_Perc "  // Timed Workload Host Reads Percentage
    "-v 228,raw48,Workload_Minutes " // 226,227,228 can be reset by 'smartctl -t vendor,0x40'
  //"-v 232,raw48,Available_Reservd_Space "
  //"-v 233,raw48,Media_Wearout_Indicator "
    "-v 241,raw48,Host_Writes_32MiB "
    "-v 242,raw48,Host_Reads_32MiB"
  },
  { "Intel 710 Series SSDs", // tested with INTEL SSDSA2BZ100G3/6PB10362
    "INTEL SSDSA2BZ(100|200|300)G3",
    "", "",
  //"-v 3,raw16(avg16),Spin_Up_Time "
  //"-v 4,raw48,Start_Stop_Count "
  //"-v 5,raw16(raw16),Reallocated_Sector_Ct "
  //"-v 9,raw24(raw8),Power_On_Hours "
  //"-v 12,raw48,Power_Cycle_Count "
    "-v 170,raw48,Reserve_Block_Count "
    "-v 171,raw48,Program_Fail_Count "
    "-v 172,raw48,Erase_Fail_Count "
    "-v 174,raw48,Unexpect_Power_Loss_Ct " // Missing in 710 specification from September 2011
    "-v 183,raw48,SATA_Downshift_Count "
  //"-v 184,raw48,End-to-End_Error "
  //"-v 187,raw48,Reported_Uncorrect "
  //"-v 190,tempminmax,Airflow_Temperature_Cel "
    "-v 192,raw48,Unsafe_Shutdown_Count "
    "-v 225,raw48,Host_Writes_32MiB "
    "-v 226,raw48,Workld_Media_Wear_Indic " // Timed Workload Media Wear Indicator (percent*1024)
    "-v 227,raw48,Workld_Host_Reads_Perc "  // Timed Workload Host Reads Percentage
    "-v 228,raw48,Workload_Minutes " // 226,227,228 can be reset by 'smartctl -t vendor,0x40'
  //"-v 232,raw48,Available_Reservd_Space "
  //"-v 233,raw48,Media_Wearout_Indicator "
    "-v 241,raw48,Host_Writes_32MiB "
    "-v 242,raw48,Host_Reads_32MiB"
  },
  { "Intel 510 Series SSDs",
    "INTEL SSDSC2MH(120|250)A2",
    "", "",
  //"-v 3,raw16(avg16),Spin_Up_Time "
  //"-v 4,raw48,Start_Stop_Count "
  //"-v 5,raw16(raw16),Reallocated_Sector_Ct "
  //"-v 9,raw24(raw8),Power_On_Hours "
  //"-v 12,raw48,Power_Cycle_Count "
    "-v 192,raw48,Unsafe_Shutdown_Count "
    "-v 225,raw48,Host_Writes_32MiB "
  //"-v 232,raw48,Available_Reservd_Space "
  //"-v 233,raw48,Media_Wearout_Indicator"
  },
  { "Intel 520 Series SSDs", // tested with INTEL SSDSC2CW120A3/400i, SSDSC2BW480A3F/400i,
      // INTEL SSDSC2BW180A3L/LB3i
    "INTEL SSDSC2[BC]W(060|120|180|240|480)A3[FL]?",
    "", "",
  //"-v 5,raw16(raw16),Reallocated_Sector_Ct "
    "-v 9,msec24hour32,Power_On_Hours_and_Msec "
  //"-v 12,raw48,Power_Cycle_Count "
    "-v 170,raw48,Available_Reservd_Space "
    "-v 171,raw48,Program_Fail_Count "
    "-v 172,raw48,Erase_Fail_Count "
    "-v 174,raw48,Unexpect_Power_Loss_Ct "
  //"-v 184,raw48,End-to-End_Error "
    "-v 187,raw48,Uncorrectable_Error_Cnt "
  //"-v 192,raw48,Power-Off_Retract_Count "
    "-v 225,raw48,Host_Writes_32MiB "
    "-v 226,raw48,Workld_Media_Wear_Indic "
    "-v 227,raw48,Workld_Host_Reads_Perc "
    "-v 228,raw48,Workload_Minutes "
  //"-v 232,raw48,Available_Reservd_Space "
  //"-v 233,raw48,Media_Wearout_Indicator "
    "-v 241,raw48,Host_Writes_32MiB "
    "-v 242,raw48,Host_Reads_32MiB "
    "-v 249,raw48,NAND_Writes_1GiB"
  },
  { "Intel 525 Series SSDs", // mSATA, tested with SSDMCEAC120B3/LLLi
    "INTEL SSDMCEAC(030|060|090|120|180|240)B3",
    "", "",
  //"-v 5,raw16(raw16),Reallocated_Sector_Ct "
    "-v 9,msec24hour32,Power_On_Hours_and_Msec "
  //"-v 12,raw48,Power_Cycle_Count "
    "-v 170,raw48,Available_Reservd_Space "
    "-v 171,raw48,Program_Fail_Count "
    "-v 172,raw48,Erase_Fail_Count "
    "-v 174,raw48,Unexpect_Power_Loss_Ct "
    "-v 183,raw48,SATA_Downshift_Count "
  //"-v 184,raw48,End-to-End_Error "
    "-v 187,raw48,Uncorrectable_Error_Cnt "
  //"-v 190,tempminmax,Airflow_Temperature_Cel "
  //"-v 192,raw48,Power-Off_Retract_Count "
  //"-v 199,raw48,UDMA_CRC_Error_Count "
    "-v 225,raw48,Host_Writes_32MiB "
    "-v 226,raw48,Workld_Media_Wear_Indic "
    "-v 227,raw48,Workld_Host_Reads_Perc "
    "-v 228,raw48,Workload_Minutes "
  //"-v 232,raw48,Available_Reservd_Space "
  //"-v 233,raw48,Media_Wearout_Indicator "
    "-v 241,raw48,Host_Writes_32MiB "
    "-v 242,raw48,Host_Reads_32MiB "
    "-v 249,raw48,NAND_Writes_1GiB"
  },
  { "Intel 53x and Pro 2500 Series SSDs", // SandForce SF-2281, tested with
      // INTEL SSDSC2BW180A4/DC12, SSDSC2BW240A4/DC12, SSDMCEAW120A4/DC33
      // INTEL SSDMCEAW240A4/DC33, SSDSC2BF480A5/TG26, SSDSC2BW240H6/RG21
    "INTEL SSD(MCEA|SC2B|SCKJ)[WF](056|080|120|180|240|360|480)(A4|A5|H6)",
      // SC2B = 2.5", MCEA = mSATA, SCKJ = M.2; A4 = 530, A5 = Pro 2500, H6 = 535
    "", "",
  //"-v 5,raw16(raw16),Reallocated_Sector_Ct "
    "-v 9,msec24hour32,Power_On_Hours_and_Msec "
  //"-v 12,raw48,Power_Cycle_Count "
    "-v 170,raw48,Available_Reservd_Space "
    "-v 171,raw48,Program_Fail_Count "
    "-v 172,raw48,Erase_Fail_Count "
    "-v 174,raw48,Unexpect_Power_Loss_Ct "
    "-v 183,raw48,SATA_Downshift_Count "
  //"-v 184,raw48,End-to-End_Error "
    "-v 187,raw48,Uncorrectable_Error_Cnt "
  //"-v 190,tempminmax,Airflow_Temperature_Cel "
  //"-v 192,raw48,Power-Off_Retract_Count "
  //"-v 199,raw48,UDMA_CRC_Error_Count "
    "-v 225,raw48,Host_Writes_32MiB "
    "-v 226,raw48,Workld_Media_Wear_Indic "
    "-v 227,raw48,Workld_Host_Reads_Perc "
    "-v 228,raw48,Workload_Minutes "
  //"-v 232,raw48,Available_Reservd_Space "
  //"-v 233,raw48,Media_Wearout_Indicator "
    "-v 241,raw48,Host_Writes_32MiB "
    "-v 242,raw48,Host_Reads_32MiB "
    "-v 249,raw48,NAND_Writes_1GiB"
  },
  { "Intel 330/335 Series SSDs", // tested with INTEL SSDSC2CT180A3/300i, SSDSC2CT240A3/300i,
      // INTEL SSDSC2CT240A4/335t
    "INTEL SSDSC2CT(060|120|180|240)A[34]", // A4 = 335 Series
    "", "",
  //"-v 5,raw16(raw16),Reallocated_Sector_Ct "
    "-v 9,msec24hour32,Power_On_Hours_and_Msec "
  //"-v 12,raw48,Power_Cycle_Count "
  //"-v 181,raw48,Program_Fail_Cnt_Total " // ] Missing in 330 specification from April 2012
  //"-v 182,raw48,Erase_Fail_Count_Total " // ]
  //"-v 192,raw48,Power-Off_Retract_Count "
    "-v 225,raw48,Host_Writes_32MiB "
  //"-v 232,raw48,Available_Reservd_Space "
  //"-v 233,raw48,Media_Wearout_Indicator "
    "-v 241,raw48,Host_Writes_32MiB "
    "-v 242,raw48,Host_Reads_32MiB "
    "-v 249,raw48,NAND_Writes_1GiB"
  },
  // https://www.intel.com/content/www/us/en/solid-state-drives/ssd-540s-series-spec.html
  // https://www.intel.com/content/www/us/en/solid-state-drives/ssd-540s-series-m2-spec.html
  { "Intel 540 Series SSDs", // INTEL SSDSC2KW120H6/LSF036C, INTEL SSDSC2KW480H6/LSF036C
    "INTEL SSDSC[K2]KW(120H|180H|240H|360H|480H|010X)6", 
    "", "",
    "-v 9,msec24hour32,Power_On_Hours_and_Msec "
    "-v 170,raw48,Available_Reservd_Space "
    "-v 171,raw48,Program_Fail_Count "
    "-v 172,raw48,Erase_Fail_Count "
    "-v 174,raw48,Unexpect_Power_Loss_Ct "
    "-v 183,raw48,SATA_Downshift_Count "
    "-v 187,raw48,Uncorrectable_Error_Cnt "
    "-v 225,raw48,Host_Writes_32MiB "
    "-v 226,raw48,Workld_Media_Wear_Indic "
    "-v 227,raw48,Workld_Host_Reads_Perc "
    "-v 228,raw48,Workload_Minutes "
    "-v 249,raw48,NAND_Writes_1GiB"
  },
  { "Intel 730 and DC S35x0/3610/3700 Series SSDs", // tested with INTEL SSDSC2BP480G4, SSDSC2BB120G4/D2010355,
      // INTEL SSDSC2BB800G4T, SSDSC2BA200G3/5DV10250, SSDSC2BB080G6/G2010130,  SSDSC2BX200G4/G2010110,
      // INTEL SSDSC2BB016T6/G2010140, SSDSC2BX016T4/G2010140, SSDSC2BB150G7/N2010101
    "INTEL SSDSC(1N|2B)[ABPX]((080|100|120|150|160|200|240|300|400|480|600|800)G[3467][RT]?|(012|016)T[46])",
      // A = S3700, B*4 = S3500, B*6 = S3510, P = 730, X = S3610
      // Dell ships drives with model of the form SSDSC2BB120G4R
    "", "",
  //"-v 3,raw16(avg16),Spin_Up_Time "
  //"-v 4,raw48,Start_Stop_Count "
  //"-v 5,raw16(raw16),Reallocated_Sector_Ct "
  //"-v 9,raw24(raw8),Power_On_Hours "
  //"-v 12,raw48,Power_Cycle_Count "
    "-v 170,raw48,Available_Reservd_Space "
    "-v 171,raw48,Program_Fail_Count "
    "-v 172,raw48,Erase_Fail_Count "
    "-v 174,raw48,Unsafe_Shutdown_Count "
    "-v 175,raw16(raw16),Power_Loss_Cap_Test "
    "-v 183,raw48,SATA_Downshift_Count "
  //"-v 184,raw48,End-to-End_Error "
  //"-v 187,raw48,Reported_Uncorrect "
    "-v 190,tempminmax,Temperature_Case "
    "-v 192,raw48,Unsafe_Shutdown_Count "
    "-v 194,tempminmax,Temperature_Internal "
  //"-v 197,raw48,Current_Pending_Sector "
    "-v 199,raw48,CRC_Error_Count "
    "-v 225,raw48,Host_Writes_32MiB "
    "-v 226,raw48,Workld_Media_Wear_Indic " // Timed Workload Media Wear Indicator (percent*1024)
    "-v 227,raw48,Workld_Host_Reads_Perc "  // Timed Workload Host Reads Percentage
    "-v 228,raw48,Workload_Minutes " // 226,227,228 can be reset by 'smartctl -t vendor,0x40'
  //"-v 232,raw48,Available_Reservd_Space "
  //"-v 233,raw48,Media_Wearout_Indicator "
    "-v 234,raw24/raw32:04321,Thermal_Throttle "
    "-v 241,raw48,Host_Writes_32MiB "
    "-v 242,raw48,Host_Reads_32MiB "
    "-v 243,raw48,NAND_Writes_32MiB " // S3510/3610
  },
  // https://www.intel.com/content/www/us/en/solid-state-drives/ssd-pro-5400s-series-spec.html
  // https://www.intel.com/content/www/us/en/solid-state-drives/ssd-pro-5400s-series-m2-spec.html
  { "Intel SSD Pro 5400s Series", // Tested with SSDSC2KF480H6/LSF036P
    "INTEL SSDSC[2K]KF(120H|180H|240H|360H|480H|010X)6",
    "", "",
    "-v 170,raw48,Available_Reservd_Space "
    "-v 171,raw48,Program_Fail_Count "
    "-v 172,raw48,Erase_Fail_Count "
    "-v 174,raw48,Unexpect_Power_Loss_Ct "
    "-v 183,raw48,SATA_Downshift_Count "
    "-v 187,raw48,Uncorrectable_Error_Cnt "
    "-v 225,raw48,Host_Writes_32MiB "
    "-v 226,raw48,Workld_Media_Wear_Indic "
    "-v 227,raw48,Workld_Host_Reads_Perc "
    "-v 228,raw48,Workload_Minutes "
    "-v 249,raw48,NAND_Writes_1GiB "
  },
  { "Intel 3710 Series SSDs", // INTEL SSDSC2BA200G4R/G201DL2B (dell)
    "INTEL SSDSC2BA(200G|400G|800G|012T)4.?",
    "", "",
    "-v 9,msec24hour32,Power_On_Hours_and_Msec "
    "-v 170,raw48,Available_Reservd_Space "
    "-v 171,raw48,Program_Fail_Count "
    "-v 172,raw48,Erase_Fail_Count "
    "-v 174,raw48,Unexpect_Power_Loss_Ct "
    "-v 183,raw48,SATA_Downshift_Count "
    "-v 187,raw48,Uncorrectable_Error_Cnt "
    "-v 225,raw48,Host_Writes_32MiB "
    "-v 226,raw48,Workld_Media_Wear_Indic "
    "-v 227,raw48,Workld_Host_Reads_Perc "
    "-v 228,raw48,Workload_Minutes "
    "-v 234,raw24/raw32:04321,Thermal_Throttle "
    "-v 243,raw48,NAND_Writes_32MiB "
  },
  { "Intel S3520 Series SSDs", // INTEL SSDSC2BB960G7/N2010112, INTEL SSDSC2BB016T7/N2010112
    "INTEL SSDSC(2|K)(J|B)B(240G|480G|960G|150G|760G|800G|012T|016T)7.?",
    "", "",
  //"-v 5,raw16(raw16),Reallocated_Sector_Ct "
  //"-v 9,raw24(raw8),Power_On_Hours "
  //"-v 12,raw48,Power_Cycle_Count "
    "-v 170,raw48,Available_Reservd_Space "
    "-v 171,raw48,Program_Fail_Count "
    "-v 172,raw48,Erase_Fail_Count "
    "-v 174,raw48,Unsafe_Shutdown_Count "
    "-v 175,raw16(raw16),Power_Loss_Cap_Test "
    "-v 183,raw48,SATA_Downshift_Count "
    "-v 184,raw48,End-to-End_Error_Count "
    "-v 187,raw48,Uncorrectable_Error_Cnt "
    "-v 190,tempminmax,Case_Temperature "
    "-v 192,raw48,Unsafe_Shutdown_Count "
    "-v 194,tempminmax,Drive_Temperature "
    "-v 197,raw48,Pending_Sector_Count "
    "-v 199,raw48,CRC_Error_Count "
    "-v 225,raw48,Host_Writes_32MiB "
    "-v 226,raw48,Workld_Media_Wear_Indic " // Timed Workload Media Wear Indicator (percent*1024)
    "-v 227,raw48,Workld_Host_Reads_Perc "  // Timed Workload Host Reads Percentage
    "-v 228,raw48,Workload_Minutes " // 226,227,228 can be reset by 'smartctl -t vendor,0x40'
  //"-v 232,raw48,Available_Reservd_Space "
  //"-v 233,raw48,Media_Wearout_Indicator "
    "-v 234,raw24/raw32:04321,Thermal_Throttle_Status "
    "-v 241,raw48,Host_Writes_32MiB "
    "-v 242,raw48,Host_Reads_32MiB "
    "-v 243,raw48,NAND_Writes_32MiB"
  },
  { "Dell Certified Intel S3520 Series SSDs",
    "SSDSC(2|K)(J|B)B(240G|480G|960G|120G|760G|800G|012T|016T)7R.?",
    "", "",
    "-v 170,raw48,Available_Reservd_Space "
    "-v 174,raw48,Unsafe_Shutdown_Count "
    "-v 195,raw48,Uncorrectable_Error_Cnt "
    "-v 199,raw48,CRC_Error_Count "
    "-v 201,raw16(raw16),Power_Loss_Cap_Test "
    "-v 202,raw48,End_of_Life "
    "-v 225,raw48,Host_Writes_32MiB "
    "-v 226,raw48,Workld_Media_Wear_Indic " // Timed Workload Media Wear Indicator (percent*1024)
    "-v 227,raw48,Workld_Host_Reads_Perc "  // Timed Workload Host Reads Percentage
    "-v 228,raw48,Workload_Minutes " // 226,227,228 can be reset by 'smartctl -t vendor,0x40'
    "-v 233,raw48,Total_LBAs_Written "
    "-v 234,raw24/raw32:04321,Thermal_Throttle_Status "
    "-v 245,raw48,Percent_Life_Remaining"
  },
  { "Intel S4510/S4610/S4500/S4600 Series SSDs", // INTEL SSDSC2KB480G7/SCV10100,
      // INTEL SSDSC2KB960G7/SCV10100, INTEL SSDSC2KB038T7/SCV10100,
      // INTEL SSDSC2KB038T7/SCV10121, INTEL SSDSC2KG240G7/SCV10100
    "INTEL SSDSC(2K|KK)(B|G)(240G|480G|960G|019T|038T)(7|8).?",
    "", "",
  //"-v 5,raw16(raw16),Reallocated_Sector_Ct "
  //"-v 9,raw24(raw8),Power_On_Hours "
  //"-v 12,raw48,Power_Cycle_Count "
    "-v 170,raw48,Available_Reservd_Space "
    "-v 171,raw48,Program_Fail_Count "
    "-v 172,raw48,Erase_Fail_Count "
    "-v 174,raw48,Unsafe_Shutdown_Count "
    "-v 175,raw16(raw16),Power_Loss_Cap_Test "
    "-v 183,raw48,SATA_Downshift_Count "
    "-v 184,raw48,End-to-End_Error_Count "
    "-v 187,raw48,Uncorrectable_Error_Cnt "
    "-v 190,tempminmax,Drive_Temperature "
    "-v 192,raw48,Unsafe_Shutdown_Count "
    "-v 197,raw48,Pending_Sector_Count "
    "-v 199,raw48,CRC_Error_Count "
    "-v 225,raw48,Host_Writes_32MiB "
    "-v 226,raw48,Workld_Media_Wear_Indic " // Timed Workload Media Wear Indicator (percent*1024)
    "-v 227,raw48,Workld_Host_Reads_Perc "  // Timed Workload Host Reads Percentage
    "-v 228,raw48,Workload_Minutes " // 226,227,228 can be reset by 'smartctl -t vendor,0x40'
  //"-v 232,raw48,Available_Reservd_Space "
  //"-v 233,raw48,Media_Wearout_Indicator "
    "-v 234,raw24/raw32:04321,Thermal_Throttle_Status "
    "-v 235,raw16(raw16),Power_Loss_Cap_Test "
    "-v 241,raw48,Host_Writes_32MiB "
    "-v 242,raw48,Host_Reads_32MiB "
    "-v 243,raw48,NAND_Writes_32MiB"
  },
  { "Dell Certified Intel S4x00/D3-S4x10 Series SSDs", // INTEL SSDSC2KB480G7R/SCV1DL58,
      // INTEL SSDSC2KB960G7R/SCV1DL58, INTEL SSDSC2KB038T7R/SCV1DL58,
      // INTEL SSDSC2KB038T7R/SCV1DL58, INTEL SSDSC2KG240G7R/SCV1DL58
    "SSDSC(2K|KK)(B|G)(240G|480G|960G|019T|038T)(7R|8R).?",
    "", "",
    "-v 170,raw48,Available_Reservd_Space "
    "-v 174,raw48,Unsafe_Shutdown_Count "
    "-v 195,raw48,Uncorrectable_Error_Cnt "
    "-v 199,raw48,CRC_Error_Count "
    "-v 201,raw16(raw16),Power_Loss_Cap_Test "
    "-v 202,raw48,End_of_Life "
    "-v 225,raw48,Host_Writes_32MiB "
    "-v 226,raw48,Workld_Media_Wear_Indic " // Timed Workload Media Wear Indicator (percent*1024)
    "-v 227,raw48,Workld_Host_Reads_Perc "  // Timed Workload Host Reads Percentage
    "-v 228,raw48,Workload_Minutes " // 226,227,228 can be reset by 'smartctl -t vendor,0x40'
    "-v 233,raw48,Total_LBAs_Written "
    "-v 234,raw24/raw32:04321,Thermal_Throttle_Status "
    "-v 245,raw48,Percent_Life_Remaining"
  },
  { "Kingston branded X25-V SSDs", // fixed firmware
    "KINGSTON SSDNow 40GB",
    "2CV102(J[89A-Z]|[K-Z].)", // >= "2CV102J8"
    "",
    "-v 192,raw48,Unsafe_Shutdown_Count "
    "-v 225,raw48,Host_Writes_32MiB "
    "-v 226,raw48,Workld_Media_Wear_Indic "
    "-v 227,raw48,Workld_Host_Reads_Perc "
    "-v 228,raw48,Workload_Minutes"
  },
  { "Kingston branded X25-V SSDs", // buggy or unknown firmware
    "KINGSTON SSDNow 40GB",
    "",
    "This drive may require a firmware update to\n"
    "fix possible drive hangs when reading SMART self-test log.\n"
    "To update Kingston branded drives, a modified Intel update\n"
    "tool must be used. Search for \"kingston 40gb firmware\".",
    "-v 192,raw48,Unsafe_Shutdown_Count "
    "-v 225,raw48,Host_Writes_32MiB "
    "-v 226,raw48,Workld_Media_Wear_Indic "
    "-v 227,raw48,Workld_Host_Reads_Perc "
    "-v 228,raw48,Workload_Minutes"
  },
  { "JMicron based SSDs", // JMicron JMF60x
    "Kingston SSDNow V Series [0-9]*GB|" // tested with Kingston SSDNow V Series 64GB/B090522a
    "TS(2|4|8|16|32|64|128|192)GSSD(18|25)[MS]?-[MS]", // Transcend IDE and SATA, tested with
      // TS32GSSD25-M/V090331, TS32GSSD18M-M/v090331
    "[BVv].*", // other Transcend SSD versions will be caught by subsequent entry
    "",
  //"-v 9,raw24(raw8),Power_On_Hours " // raw value always 0?
  //"-v 12,raw48,Power_Cycle_Count "
  //"-v 194,tempminmax,Temperature_Celsius " // raw value always 0?
    "-v 229,hex64:w012345r,Halt_System/Flash_ID " // Halt, Flash[7]
    "-v 232,hex64:w012345r,Firmware_Version_Info " // "YYMMDD", #Channels, #Banks
    "-v 233,hex48:w01234,ECC_Fail_Record " // Fail number, Row[3], Channel, Bank
    "-v 234,raw24/raw24:w01234,Avg/Max_Erase_Count "
    "-v 235,raw24/raw24:w01z23,Good/Sys_Block_Count"
  },
  { "JMicron based SSDs", // JMicron JMF61x, JMF66x, JMF670
    "ADATA S596 Turbo|"  // tested with ADATA S596 Turbo 256GB SATA SSD (JMicron JMF616)
    "ADATA SP600|"  // tested with ADATA SP600/2.4 (JMicron JMF661)
    "ADATA SP310|"  // Premier Pro SP310 mSATA, JMF667, tested with ADATA SP310/3.04
    "ADATA SX930|"  // tested with ADATA SX930/6.8SE
    "APPLE SSD TS(064|128|256|512)C|"  // Toshiba?, tested with APPLE SSD TS064C/CJAA0201
    "KingSpec KDM-SA\\.51-008GMJ|" // tested with KingSpec KDM-SA.51-008GMJ/1.092.37 (JMF605?)
    "KINGSTON SNV425S2(64|128)GB|"  // SSDNow V Series (2. Generation, JMF618),
                                    // tested with KINGSTON SNV425S264GB/C091126a
    "KINGSTON SSDNOW 30GB|" // tested with KINGSTON SSDNOW 30GB/AJXA0202
    "KINGSTON SS100S2(8|16)G|"  // SSDNow S100 Series, tested with KINGSTON SS100S28G/D100309a
    "KINGSTON SNVP325S2(64|128|256|512)GB|" // SSDNow V+ Series, tested with KINGSTON SNVP325S2128GB/AGYA0201
    "KINGSTON SVP?100S2B?(64|96|128|256|512)G|"  // SSDNow V100/V+100 Series,
      // tested with KINGSTON SVP100S296G/CJR10202, KINGSTON SV100S2256G/D110225a
    "KINGSTON SV200S3(64|128|256)G|" // SSDNow V200 Series, tested with KINGSTON SV200S3128G/E120506a
    "TOSHIBA THNS128GG4BBAA|"  // Toshiba / Super Talent UltraDrive DX,
                               // tested with Toshiba 128GB 2.5" SSD (built in MacBooks)
    "TOSHIBA THNSNC128GMLJ|" // tested with THNSNC128GMLJ/CJTA0202 (built in Toshiba Protege/Dynabook)
    "TS(8|16|32|64|128|192|256|512)GSSD25S?-(MD?|S)|" // Transcend IDE and SATA, JMF612, tested with
      // TS256GSSD25S-M/101028, TS32GSSD25-M/20101227
    "TS(32|64|128|256)G(SSD|MSA)340", // Transcend SSD340 SATA/mSATA, JMF667/670, tested with
      // TS256GSSD340/SVN263, TS256GSSD340/SVN423b, TS256GMSA340/SVN263
    "", "",
  //"-v 1,raw48,Raw_Read_Error_Rate "
  //"-v 2,raw48,Throughput_Performance "
    "-v 3,raw48,Unknown_JMF_Attribute "
  //"-v 5,raw16(raw16),Reallocated_Sector_Ct "
    "-v 7,raw48,Unknown_JMF_Attribute "
    "-v 8,raw48,Unknown_JMF_Attribute "
  //"-v 9,raw24(raw8),Power_On_Hours "
    "-v 10,raw48,Unknown_JMF_Attribute "
  //"-v 12,raw48,Power_Cycle_Count "
    "-v 167,raw48,Unknown_JMF_Attribute "
    "-v 168,raw48,SATA_Phy_Error_Count "
    "-v 169,raw48,Unknown_JMF_Attribute "
    "-v 170,raw16,Bad_Block_Count "
    "-v 173,raw16,Erase_Count " // JMF661: different?
    "-v 175,raw48,Bad_Cluster_Table_Count "
    "-v 192,raw48,Unexpect_Power_Loss_Ct "
  //"-v 194,tempminmax,Temperature_Celsius "
  //"-v 197,raw48,Current_Pending_Sector "
    "-v 233,raw48,Unknown_JMF_Attribute " // FW SVN423b
    "-v 234,raw48,Unknown_JMF_Attribute " // FW SVN423b
    "-v 240,raw48,Unknown_JMF_Attribute "
  //"-v 241,raw48,Total_LBAs_Written "    // FW SVN423b
  //"-v 242,raw48,Total_LBAs_Read "       // FW SVN423b
  },
  { "Plextor M3/M5/M6 Series SSDs", // Marvell 88SS9174 (M3, M5S), 88SS9187 (M5P, M5Pro), 88SS9188 (M6M/S),
      // tested with PLEXTOR PX-128M3/1.01, PX-128M3P/1.04, PX-256M3/1.05, PX-128M5S/1.02, PX-256M5S/1.03,
      // PX-128M5M/1.05, PX-128M5S/1.05, PX-128M5Pro/1.05, PX-512M5Pro/1.06, PX-256M5P/1.01, PX-128M6S/1.03
      // (1.04/5 Firmware self-test log lifetime unit is bogus, possibly 1/256 hours)
      // PLEXTOR PX-256M6S+/1.00
    "PLEXTOR PX-(64|128|256|512|768)M(3P?|5[MPS]|5Pro|6[MS])\\+?",
    "", "",
  //"-v 1,raw48,Raw_Read_Error_Rate "
  //"-v 5,raw16(raw16),Reallocated_Sector_Ct "
  //"-v 9,raw24(raw8),Power_On_Hours "
  //"-v 12,raw48,Power_Cycle_Count "
    "-v 170,raw48,Unknown_Plextor_Attrib "  // M6S/1.03
    "-v 171,raw48,Unknown_Plextor_Attrib "  // M6S/1.03
    "-v 172,raw48,Unknown_Plextor_Attrib "  // M6S/1.03
    "-v 173,raw48,Unknown_Plextor_Attrib "  // M6S/1.03
    "-v 174,raw48,Unknown_Plextor_Attrib "  // M6S/1.03
  //"-v 175,raw48,Program_Fail_Count_Chip " // M6S/1.03
  //"-v 176,raw48,Erase_Fail_Count_Chip "   // M6S/1.03
  //"-v 177,raw48,Wear_Leveling_Count "
  //"-v 178,raw48,Used_Rsvd_Blk_Cnt_Chip "
  //"-v 179,raw48,Used_Rsvd_Blk_Cnt_Tot "   // M6S/1.03
  //"-v 180,raw48,Unused_Rsvd_Blk_Cnt_Tot " // M6S/1.03
  //"-v 181,raw48,Program_Fail_Cnt_Total "
  //"-v 182,raw48,Erase_Fail_Count_Total "
  //"-v 183,raw48,Runtime_Bad_Block "       // M6S/1.03
  //"-v 184,raw48,End-to-End_Error "        // M6S/1.03
  //"-v 187,raw48,Reported_Uncorrect "
  //"-v 188,raw48,Command_Timeout "         // M6S/1.03
  //"-v 192,raw48,Power-Off_Retract_Count "
  //"-v 195,raw48,Hardware_ECC_Recovered "  // MS6/1.03
  //"-v 196,raw16(raw16),Reallocated_Event_Count "
  //"-v 198,raw48,Offline_Uncorrectable "
  //"-v 199,raw48,UDMA_CRC_Error_Count "
  //"-v 232,raw48,Available_Reservd_Space "
  //"-v 233,raw48,Media_Wearout_Indicator " // MS6/1.03
    "-v 241,raw48,Host_Writes_32MiB "
    "-v 242,raw48,Host_Reads_32MiB"
  },
  { "Samsung based SSDs",
    "SAMSUNG SSD PM800 .*GB|"  // SAMSUNG PM800 SSDs, tested with SAMSUNG SSD PM800 TH 64GB/VBM25D1Q
    "SAMSUNG SSD PM810 .*GB|"  // SAMSUNG PM810 (470 series) SSDs, tested with
      // SAMSUNG SSD PM810 2.5" 128GB/AXM06D1Q
    "SAMSUNG SSD SM841N? (2\\.5\"? 7mm |mSATA )?(128|256|512)GB( SED)?|" // tested with
      // SAMSUNG SSD SM841 2.5" 7mm 256GB/DXM02D0Q, SAMSUNG SSD SM841 mSATA 512GB/DXM44D0Q,
      // SAMSUNG SSD SM841N 2.5 7mm 128GB/DXM03D0Q, SAMSUNG SSD SM841N mSATA 256GB SED/DXM45D6Q
    "SAMSUNG SSD PM851 (mSATA |M\\.2 )?(2280 )?(128|256|512)GB|" // tested with SAMSUNG SSD PM851 mSATA 128GB,
      // SAMSUNG SSD PM851 M.2 2280 256GB/EXT25D0Q
    "SAMSUNG 470 Series SSD|"  // tested with SAMSUNG 470 Series SSD 64GB/AXM09B1Q
    "Samsung SSD 750 EVO (120|250|500)GB|" // tested with Samsung SSD 750 EVO 250GB/MAT01B6Q
    "SAMSUNG SSD 830 Series|"  // tested with SAMSUNG SSD 830 Series 64GB/CXM03B1Q
    "SAMSUNG SSD PM830 .*|" // SAMSUNG SSD PM830 2.5" 7mm 128GB/CXM03D1Q
    "MZ7PC(512|256|128|064)HA(GH|FU|DR)-000.*|" // probably PM830, tested with SAMSUNG MZ7PC128HAFU-000L1/CXM04L1Q
    "Samsung SSD 840 (PRO )?Series|" // tested with Samsung SSD 840 PRO Series 128GB/DXM04B0Q,
      // Samsung SSD 840 Series/DXT06B0Q
    "Samsung SSD 8[456]0 EVO (mSATA |M\\.2 )?((120|250|500|750)G|[12]T)B|" // tested with
      // Samsung SSD 840 EVO (120|250|500|750)GB/EXT0AB0Q,
      // Samsung SSD 840 EVO (120|250)GB/EXT0BB6Q, 1TB/EXT0BB0Q, 120GB mSATA/EXT41B6Q,
      // Samsung SSD 850 EVO 250GB/EMT01B6Q, Samsung SSD 850 EVO M.2 250GB/EMT21B6Q,
      // Samsung SSD 850 EVO mSATA 120GB/EMT41B6Q, Samsung SSD 850 EVO 2TB/EMT02B6Q,
      // Samsung SSD 860 EVO 250GB/RVT01B6Q, Samsung SSD 860 EVO mSATA 250GB/RVT41B6Q,
      // Samsung SSD 860 EVO 500GB/RVT01B6Q, Samsung SSD 860 EVO mSATA 500GB/RVT41B6Q,
      // Samsung SSD 860 EVO mSATA 1TB/RVT41B6Q, Samsung SSD 860 EVO 2TB/RVT01B6Q
    "Samsung SSD 8[56]0 PRO ((128|256|512)G|1T)B|" // tested with Samsung SSD 850 PRO 128GB/EXM01B6Q,
      // Samsung SSD 850 PRO 1TB/EXM01B6Q, Samsung SSD 860 PRO 256GB/RVM01B6Q,
      // Samsung SSD 860 PRO 512GB/RVM01B6Q, Samsung SSD 860 PRO 1TB/RVM01B6Q
    "SAMSUNG MZ7PA256HMDR-.*|" // PM810 (470 Series), tested with SAMSUNG MZ7PA256HMDR-010H1/AXM07H1Q
    "Samsung SSD 845DC EVO .*|" // Samsung SSD 845DC EVO 960GB/EXT03X3Q
    "SAMSUNG MZ[7M]PC(032|064|128|256|512)HBCD-.*|" // PM830, tested with SAMSUNG MZMPC032HBCD-000L1/CXM12L1Q
    "SAMSUNG MZ7TD(128|256)HAFV-.*|" // 840 Series, tested with SAMSUNG MZ7TD256HAFV-000L7/DXT06L6Q
    "SAMSUNG MZMTD(128|256|512)HAGL-.*|" // PM841, tested with SAMSUNG MZMTD512HAGL-00000/DXT4200Q
    "SAMSUNG MZ7WD((120|240)H[AC]FV|480HAGM|960HAGP)-00003|" // SM843T Series, tested with
      // SAMSUNG MZ7WD120HAFV-00003/DXM85W3Q, SAMSUNG MZ7WD120HCFV-00003/DXM9203Q
    "SAMSUNG MZ[7N]TE(128|256|512)HMHP-.*|" // PM851, tested with SAMSUNG MZ7TE256HMHP-000L7/EXT09L6Q,
      // SAMSUNG MZNTE256HMHP-000H1/EXT22H0Q
    "SAMSUNG MZMPF(032|064)HCFV-.*|" // CM851 mSATA, tested with SAMSUNG MZMPF032HCFV-000H1/FXM42H2Q
    "SAMSUNG MZ7GE(240HMGR|(480|960)HMHP)-00003|" // SM853T Series, tested with
      // SAMSUNG MZ7GE240HMGR-00003/EXT0303Q
    "SAMSUNG MZ7LM(120|240|480|960|1T9|3T8)HC(JM|HP|GR|FD)-.*|" // PM863 Series, tested with
      // SAMSUNG MZ7LM960HCHP-0E003/GXT3003Q
    "SAMSUNG MZ7LM(240|480|960|1T9|3T8)HM(JP|HQ|LP)-.*|" // PM863a Series, tested with
      // SAMSUNG MZ7LM3T8HMLP-00005/GXT5104Q
    "SAMSUNG MZ7KM(120|240|480|960|1T9)H[AM](FD|GR|HP|HQ|JM)-.*|" // SM863(a), tested with
      // SAMSUNG MZ7KM480HAHP-0E005/GXM1003Q, SAMSUNG MZ7KM480HMHQ-00005/GXM5104Q
    "SAMSUNG MZ7LH(240|480|960|1T9|3T8|7T6)H[AM](HQ|JR|LT|LA)-.*|" //PM883, tested with SAMSUNG MZ7LH960HAJR-00005
    "SAMSUNG MZ7KH(240|480|960|1T9|3T8)HA(HQ|JR|LS)-.*|" //SM883
    "SAMSUNG MZN(LF|TY)(128|256)H[CD]HP-.*|" // CM871/871a, tested with SAMSUNG MZNLF128HCHP-000H1/FXT21H1Q,
      // SAMSUNG MZNTY256HDHP-000/MAT21K0Q
    "SAMSUNG MZ[7N]LN(128|256|512|1T0)H[ACM](GR|HP|HQ|J[HPQ]|LR)-.*|" // PM871/871a/b, tested with
      // SAMSUNG MZ7LN128HCHP-00000/EMT0100Q, SAMSUNG MZ7LN256HAHQ-000H1/MVT03H6Q,
      // SAMSUNG MZNLN256HMHQ-000H1/MAV21H3Q
    "SAMSUNG SSD PM871 .*|" // SAMSUNG SSD PM871 2.5 7mm 256GB/EMT02D0Q
      // SAMSUNG MZ7LN256HMJP-00000/MAV0100Q, SAMSUNG MZ7LN512HMJP-00000/MAV0100Q
    "SAMSUNG MZHPV(128|256|512)HDG(L|M)-.*|" // SM951, tested with SAMSUNG MZHPV512HDGL-00000/BXW2500Q,
      // SAMSUNG MZHPV128HDGM-00000 (BXW2500Q)
    "Samsung Portable SSD T5", // tested with Samsung Portable SSD T5 (0x04e8:0x61f5)
    "", "",
  //"-v 5,raw16(raw16),Reallocated_Sector_Ct "
  //"-v 9,raw24(raw8),Power_On_Hours "
  //"-v 12,raw48,Power_Cycle_Count "
    "-v 170,raw48,Unused_Rsvd_Blk_Ct_Chip " // CM871
    "-v 171,raw48,Program_Fail_Count_Chip " // CM871
    "-v 172,raw48,Erase_Fail_Count_Chip " // CM871
    "-v 173,raw48,Wear_Leveling_Count " // CM871
    "-v 174,raw48,Unexpect_Power_Loss_Ct " // CM871
  //"-v 175,raw48,Program_Fail_Count_Chip "
  //"-v 176,raw48,Erase_Fail_Count_Chip "
  //"-v 177,raw48,Wear_Leveling_Count "
  //"-v 178,raw48,Used_Rsvd_Blk_Cnt_Chip "
  //"-v 179,raw48,Used_Rsvd_Blk_Cnt_Tot "
  //"-v 180,raw48,Unused_Rsvd_Blk_Cnt_Tot "
  //"-v 181,raw48,Program_Fail_Cnt_Total "
  //"-v 182,raw48,Erase_Fail_Count_Total "
  //"-v 183,raw48,Runtime_Bad_Block "
  //"-v 184,raw48,End-to-End_Error " // SM843T Series
    "-v 187,raw48,Uncorrectable_Error_Cnt "
  //"-v 190,tempminmax,Airflow_Temperature_Cel "  // seems to be some sort of temperature value for 470 Series?
    "-v 191,raw48,Unknown_Samsung_Attr " // PM810
  //"-v 194,tempminmax,Temperature_Celsius "
    "-v 195,raw48,ECC_Error_Rate "
  //"-v 196,raw16(raw16),Reallocated_Event_Count "
  //"-v 198,raw48,Offline_Uncorrectable "
    "-v 199,raw48,CRC_Error_Count "
    "-v 201,raw48,Supercap_Status "
    "-v 202,raw48,Exception_Mode_Status "
  //"-v 233,raw48,Media_Wearout_Indicator // PM851, 840
    "-v 234,raw48,Unknown_Samsung_Attr " // PM851, 840
    "-v 235,raw48,POR_Recovery_Count " // PM851, 830/840/850
    "-v 236,raw48,Unknown_Samsung_Attr " // PM851, 840
    "-v 237,raw48,Unknown_Samsung_Attr " // PM851, 840
    "-v 238,raw48,Unknown_Samsung_Attr " // PM851, 840
  //"-v 241,raw48,Total_LBAs_Written "
  //"-v 242,raw48,Total_LBAs_Read " // PM851, SM841N
    "-v 243,raw48,SATA_Downshift_Ct " // PM863
    "-v 244,raw48,Thermal_Throttle_St " // PM863
    "-v 245,raw48,Timed_Workld_Media_Wear " // PM863
    "-v 246,raw48,Timed_Workld_RdWr_Ratio " // PM863
    "-v 247,raw48,Timed_Workld_Timer " // PM863
    "-v 249,raw48,Unknown_Samsung_Attr " // CM871a
    "-v 250,raw48,SATA_Iface_Downshift " // from the spec
    "-v 251,raw48,NAND_Writes" // PM863
  },
  { "Marvell based SanDisk SSDs",
    "SanDisk SD5SG2[0-9]*G1052E|" // X100 (88SS9174), tested with SanDisk SD5SG2256G1052E/10.04.01
    "SanDisk SD6S[BF][12]M[0-9]*G(1022I?)?|" // X110/X210 (88SS9175/187?), tested with SanDisk SD6SB1M064G1022I/X231600,
      // SanDisk SD6SB1M256G1022I/X231600, SanDisk SD6SF1M128G1022/X231200, SanDisk SD6SB2M512G1022I/X210400
    "SanDisk SD7S[BN]6S-?(128|256|512)G(1122|-1006)|" // X300 (88SS9189?), tested with
      // SanDisk SD7SB6S128G1122/X3310000, SanDisk SD7SN6S-512G-1006/X3511006
    "SanDisk SD8S[BN]8U-?((128|256|512)G|1T00)(1122|-1006)|" // X400 (88SS1074), tested with SanDisk SD8SB8U128G1122/X4120000
    "SanDisk SDSSDHP[0-9]*G|" // Ultra Plus (88SS9175), tested with SanDisk SDSSDHP128G/X23[01]6RL
    "SanDisk (SDSSDHII|Ultra II )[0-9]*GB?|" // Ultra II (88SS9190/88SS9189), tested with
      // SanDisk SDSSDHII120G/X31200RL, SanDisk Ultra II 960GB/X41100RL
    "SanDisk SDSSDH2(128|256)G|" // SanDisk SDSSDH2128G/X211200
    "SanDisk SDSSDXPS?[0-9]*G|" // Extreme II/Pro (88SS9187), tested with SanDisk SDSSDXP480G/R1311,
      // SanDisk SDSSDXPS480G/X21200RL
    "SSD SATAIII 16GB", // SSD SATAIII 16GB/i221100 (see #923)
    "", "",
  //"-v 5,raw16(raw16),Reallocated_Sector_Ct "
  //"-v 9,raw24(raw8),Power_On_Hours "
  //"-v 12,raw48,Power_Cycle_Count "
    "-v 165,raw48,Total_Write/Erase_Count "
    "-v 166,raw48,Min_W/E_Cycle "
    "-v 167,raw48,Min_Bad_Block/Die "
    "-v 168,raw48,Maximum_Erase_Cycle "
    "-v 169,raw48,Total_Bad_Block "
    "-v 171,raw48,Program_Fail_Count "
    "-v 172,raw48,Erase_Fail_Count "
    "-v 173,raw48,Avg_Write/Erase_Count "
    "-v 174,raw48,Unexpect_Power_Loss_Ct "
  //"-v 184,raw48,End-to-End_Error "
  //"-v 187,raw48,Reported_Uncorrect "
  //"-v 188,raw48,Command_Timeout "
  //"-v 194,tempminmax,Temperature_Celsius "
    "-v 199,raw48,SATA_CRC_Error "
    "-v 201,raw48,Lifetime_Remaining% "
    "-v 212,raw48,SATA_PHY_Error "
    "-v 230,raw48,Perc_Write/Erase_Count "
    "-v 232,raw48,Perc_Avail_Resrvd_Space "
    "-v 233,raw48,Total_NAND_Writes_GiB "
    "-v 234,raw48,Perc_Write/Erase_Ct_BC "
    "-v 241,raw48,Total_Writes_GiB "
    "-v 242,raw48,Total_Reads_GiB "
  //"-v 243,raw48,Unknown_Attribute "
    "-v 244,raw48,Thermal_Throttle "
    "-v 249,raw48,TLC_NAND_GB_Writes"
  },
  { "SanDisk based SSDs", // see also #463 for the vendor attribute description
    "SanDisk iSSD P4 [0-9]*GB|" // tested with SanDisk iSSD P4 16GB/SSD 9.14
    "SanDisk pSSD|" // tested with SandDisk pSSD/3 (62.7 GB, SanDisk Extreme USB3.0 SDCZ80-064G-J57, 0x0781:0x5580)
    "SanDisk SDSSDP[0-9]*G|" // tested with SanDisk SDSSDP064G/1.0.0, SDSSDP128G/2.0.0
    "SanDisk SDSSDRC032G|" // tested with SanDisk SanDisk SDSSDRC032G/3.1.0
    "SanDisk SSD i100 [0-9]*GB|" // tested with SanDisk SSD i100 8GB/11.56.04, 24GB/11.56.04
    "SanDisk SSD U100 ([0-9]*GB|SMG2)|" // tested with SanDisk SSD U100 8GB/10.56.00, 256GB/10.01.02, SMG2/10.56.04
    "SanDisk SSD U110 (8|16|24|32|64|128)GB|" // tested with SanDisk SSD U110 32GB/U221000
    "SanDisk SDSA6MM-.*|" // tested with SanDisk SDSA6MM-016G-1006/U221006
    "SanDisk SD7[SU]B[23]Q(064|128|256|512)G.*", // tested with SD7SB3Q064G1122/SD7UB3Q256G1122/SD7SB3Q128G/SD7UB2Q512G1122
    "", "",
  //"-v 5,raw16(raw16),Reallocated_Sector_Ct "
  //"-v 9,raw24(raw8),Power_On_Hours "
  //"-v 12,raw48,Power_Cycle_Count "
    "-v 165,raw48,Total_Write/Erase_Count "
    "-v 171,raw48,Program_Fail_Count "
    "-v 172,raw48,Erase_Fail_Count "
    "-v 173,raw48,Avg_Write/Erase_Count "
    "-v 174,raw48,Unexpect_Power_Loss_Ct "
  //"-v 187,raw48,Reported_Uncorrect "
    "-v 212,raw48,SATA_PHY_Error "
    "-v 230,raw48,Perc_Write/Erase_Count "
    "-v 232,raw48,Perc_Avail_Resrvd_Space "
    "-v 234,raw48,Perc_Write/Erase_Ct_BC "
  //"-v 241,raw48,Total_LBAs_Written "
  //"-v 242,raw48,Total_LBAs_Read "
    "-v 244,raw48,Thermal_Throttle "
  },
  //  SDLF1DAR-480G-1HAW/ZR07RE41
  // SDLF1DAR-480G-1JA1/RP41ZH06
  { "Sandisk SATA Cloudspeed Max and GEN2 ESS SSDs",
   "SD[A-Z0-9]{2}[1-3][A-Z]{3}-?[0-9]{3}[GT]-?1[A-Z0-9]{3}",
   "","",
   "-v 13,raw48,Lifetime_UECC_Ct "
   "-v 32,raw48,Lifetime_Write_AmpFctr "
   "-v 33,raw48,Write_AmpFctr "
   "-v 170,raw48,Reserve_Erase_BlkCt "
   "-v 171,raw48,Program_Fail_Ct "
   "-v 172,raw48,Erase_Fail_Ct "
   "-v 173,raw48,Percent_Life_Used "
   "-v 174,raw48,Unexpect_Power_Loss "
   "-v 175,raw48,Lifetime_Die_Failure_Ct "
   "-v 177,raw48,Lifetime_Remaining% "
   "-v 178,raw48,SSD_LifeLeft(0.01%) "
   "-v 180,raw48,Undetected_Data_Err_Ct "
   "-v 183,raw48,LT_Link_Rate_DwnGrd_Ct "
   "-v 191,raw48,Clean_Shutdown_Ct "
   "-v 192,raw48,Unclean_Shutdown_Ct "
   "-v 196,raw48,Lifetime_Retried_Blk_Ct "
   "-v 204,raw48,Average_Block-Erase_Ct "
   "-v 205,raw48,Read_Retry_Enable_Ct "
   "-v 206,raw48,Successful_RaidRecov_Ct "
   "-v 207,raw48,Trimmed_Sector_Ct "
   "-v 211,raw48,Read_Disturb_ReallocEvt "
   "-v 233,raw48,Lifetime_Nand_Writes "
   "-v 235,raw48,Capacitor_Health "
   "-v 244,raw48,Therm_Throt_Activation "
   "-v 245,raw48,Drive_Life_Remaining% "
   "-v 253,raw48,SPI_Test_Remaining "
 },
 { "Sandisk SATA CS1K GEN1 ESS SSDs",
   "SD[A-Z0-9]{2}[NO][A-Z0-9]{3}-?[0-9]{3}[GT]-?1[A-Z0-9]{3}",
   "","",
   "-v 1,raw48,UECC_Ct "
   "-v 2,raw48,Internal_File_Check "
   "-v 5,raw16(raw16),Retried_Blk_Ct "
   "-v 32,raw48,Write_Ampflication "
   "-v 170,raw48,Reserve_Blk_Remaining "
   "-v 171,raw48,Program_Fail_Ct "
   "-v 172,raw48,Erase_Fail_Ct "
   "-v 173,raw48,Drive_Life_Used% "
   "-v 174,raw48,Unexpect_PwrLoss_Ct "
   "-v 175,raw48,PwrLoss_ProtectionFail "
   "-v 177,raw48,DriveLife_Remaining% "
   "-v 178,raw48,SSD_Life_Left "
   "-v 180,raw48,End_to_End_Err_Detect "
   "-v 190,raw48,Drive_Temp_Warning "
   "-v 195,raw48,Uncorrectable_Err_Ct "
   "-v 202,raw48,Exception_Mode_Status "
   "-v 233,raw48,Number_Of_Write_Ct "
   "-v 245,raw48,DriveLife_Used% "
 },
  { "SiliconMotion based SSDs", // SM2246EN (Transcend TS6500)
    "R3SL(120|240|480|960)G|" // AMD Radeon Solid State Drives,
    "CT(120|250|500|1000)BX100SSD1|" // Crucial BX100, tested with CT250BX100SSD1/MU02,
      // CT500BX100SSD1/MU02, CT1000BX100SSD1/MU02
    "CT(240|480|960)BX200SSD1|" // Crucial BX200 Solid State Drive, tested with CT480BX200SSD1/MU02.6
    "KingDian S400 (120|240|480)GB|" // SM2256EN, tested with KingDian S400 120GB/Q0607A
    "KingSpec KSD-[PS]A25\\.[1-9]-(016|032|064|128)(MS|SJ)|" // tested with KingSpec KSD-PA25.6-064MS/20140803
    "T60|" // KingSpec T60, tested with T60/20151120
    "TEAML5Lite3D(120G|240G|480G|1T)|" // Team Group L5Lite 3D, tested with TEAML5Lite3D240G/R0302A0
    "TS((16|32|64|128|256|512)G|1T)(SSD|MSA)(370S?|420[IK]?)|" // Transcend SSD370/420 SATA/mSATA, TS6500,
      // tested with TS32GMSA370/20140402, TS16GMSA370/20140516, TS64GSSD370/20140516,
      // TS256GSSD370/N0815B, TS256GSSD370S/N1114H, TS512GSSD370S/N1114H, TS32GSSD420I/N1114H,
      // TS32GSSD420K/P1225CE
    "TS(16|32|64|128|512|256)GMTS400S?|" // TS256GMTS400
    "TS(120|240)GMTS420|" // Transcend MTS420
    "TS(128G|256G|512G|1T)SSD230S|" // TS128GSSD230S/P1025F8
    "TS(120|240|480|960)GSSD220S|" // TS480GSSD220S/P0520AA
    "TS(16G|32G|64G|128G|256G|512G|1T)MTS800S?|" // MTS800, tested with TS1TMTS800/O1225H1
    "TS(16|32|64)GMSA630|" // MSA630 mSATA SSD, tested with TS32GMSA630/N0113E1
    "TS(32|64|128)GPSD330|" // Transcend PSD SSD, tested with TS64GPSD330/20140121
    "TS(16|32|64|96|128|256)GSSD630|" // Transcend 630, tested with TS16GSSD630/N0113E1
    "TS(128G|256G|512G|1T)ESD400K|" // Transcend ESD400 Portable, tested with
      // TS256GESD400K/R0605AS (0x2174:0x2000)
    "MKNSSDRE(1TB|2TB|512GB|500GB|256GB|250GB)|" // MKNSSDRE256GB/N1007C
    "MKNSSDTR(240|500|250|120|480|240)GB(-LT)?|" // MKNSSDTR500GB/O1126A
    "LITEON LMH-(128|256|512)V2M-.*|" // LITEON LMH-256V2M-11 MSATA 256GB/FM8110C
    "ADATA SP550", // ADATA SP550/O0803B5a
    "", "",
  //"-v 1,raw48,Raw_Read_Error_Rate "
  //"-v 2,raw48,Throughput_Performance "
  //"-v 9,raw24(raw8),Power_On_Hours "
  //"-v 12,raw48,Power_Cycle_Count "
    "-v 148,raw48,Total_SLC_Erase_Ct "
    "-v 149,raw48,Max_SLC_Erase_Ct "
    "-v 150,raw48,Min_SLC_Erase_Ct "
    "-v 151,raw48,Average_SLC_Erase_Ct "
    "-v 160,raw48,Uncorrectable_Error_Cnt "
    "-v 161,raw48,Valid_Spare_Block_Cnt "
    "-v 163,raw48,Initial_Bad_Block_Count "
    "-v 164,raw48,Total_Erase_Count "
    "-v 165,raw48,Max_Erase_Count "
    "-v 166,raw48,Min_Erase_Count "
    "-v 167,raw48,Average_Erase_Count "
    "-v 168,raw48,Max_Erase_Count_of_Spec "
    "-v 169,raw48,Remaining_Lifetime_Perc "
  //"-v 175,raw48,Program_Fail_Count_Chip "
  //"-v 176,raw48,Erase_Fail_Count_Chip "
  //"-v 177,raw48,Wear_Leveling_Count "
    "-v 178,raw48,Runtime_Invalid_Blk_Cnt "
  //"-v 181,raw48,Program_Fail_Cnt_Total "
  //"-v 182,raw48,Erase_Fail_Count_Total "
  //"-v 187,raw48,Reported_Uncorrect "
  //"-v 192,raw48,Power-Off_Retract_Count "
  //"-v 194,tempminmax,Temperature_Celsius "
  //"-v 195,raw48,Hardware_ECC_Recovered "
  //"-v 196,raw16(raw16),Reallocated_Event_Count "
  //"-v 197,raw48,Current_Pending_Sector "
  //"-v 198,raw48,Offline_Uncorrectable "
  //"-v 199,raw48,UDMA_CRC_Error_Count "
    "-v 225,raw48,Host_Writes_32MiB " // FW 20140402
  //"-v 232,raw48,Available_Reservd_Space "
    "-v 241,raw48,Host_Writes_32MiB "
    "-v 242,raw48,Host_Reads_32MiB "
    "-v 245,raw48,TLC_Writes_32MiB " // FW N0815B, N1114H
    "-v 246,raw48,SLC_Writes_32MiB "
    "-v 247,raw48,Raid_Recoverty_Ct"
  },
  { "SMART Modular Technologies mSATA XL+ SLC SSDs", // tested with SH9MST6D16GJSI01
    "SH9MST6D[0-9]*GJSI?[0-9]*", // based on http://www.smartm.com/salesLiterature/embedded/mSATA_overview.pdf
    "", "", // attributes info from http://www.mouser.com/ds/2/723/smartmodular_09302015_SH9MST6DxxxGJSxxx_rA[1]-770719.pdf
    "-v 1,raw48,Uncorrectable_ECC_Cnt "
  //"-v 5,raw16(raw16),Reallocated_Sector_Ct "
    "-v 9,raw48,Power_On_Hours " // override default raw24(raw8) format
  //"-v 12,raw48,Power_Cycle_Count "
    "-v 14,raw48,Device_Capacity_LBAs "
    "-v 15,raw48,User_Capacity_LBAs " // spec DecID is wrong, HexID is right
    "-v 16,raw48,Init_Spare_Blocks_Avail " // spec DecID is wrong, HexID is right
    "-v 17,raw48,Spare_Blocks_Remaining " // spec DecID is wrong, HexID is right
    "-v 100,raw48,Total_Erase_Count "
    "-v 168,raw48,SATA_PHY_Err_Ct "
    "-v 170,raw48,Initial_Bad_Block_Count "
    "-v 172,raw48,Erase_Fail_Count "
    "-v 173,raw48,Max_Erase_Count "
    "-v 174,raw48,Unexpect_Power_Loss_Ct "
    "-v 175,raw48,Average_Erase_Count "
  //"-v 181,raw48,Program_Fail_Cnt_Total "
  //"-v 187,raw48,Reported_Uncorrect "
  //"-v 194,tempminmax,Temperature_Celsius "
    "-v 197,raw48,Not_In_Use "
    "-v 198,raw48,Not_In_Use "
    "-v 199,raw48,SATA_CRC_Error_Count "
    "-v 202,raw48,Perc_Rated_Life_Used "
    "-v 231,raw48,Perc_Rated_Life_Remain "
    "-v 232,raw48,Read_Fail_Count "
    "-v 234,raw48,Flash_Reads_LBAs "
    "-v 235,raw48,Flash_Writes_LBAs "
    "-v 241,raw48,Host_Writes_LBAs "
    "-v 242,raw48,Host_Reads_LBAs"
    //  247-248 Missing in specification from April 2015
  },
  { "Smart Storage Systems Xcel-10 SSDs",  // based on http://www.smartm.com/files/salesLiterature/storage/xcel10.pdf
    "SMART A25FD-(32|64|128)GI32N", // tested with SMART A25FD-128GI32N/B9F23D4K
    "",
    "", // attributes info from http://www.adtron.com/pdf/SMART_Attributes_Xcel-10_810800014_RevB.pdf
    "-v 1,raw48,Not_Supported "
    "-v 2,raw48,Not_Supported "
  //"-v 9,raw24(raw8),Power_On_Hours "
  //"-v 12,raw48,Power_Cycle_Count "
    "-v 191,raw48,Not_Supported "
  //"-v 192,raw48,Power-Off_Retract_Count "
    "-v 197,raw48,ECC_Error_Count "
  //"-v 198,raw48,Offline_Uncorrectable "
  //"-v 199,raw48,UDMA_CRC_Error_Count "
    "-v 251,raw48,Min_Spares_Remain_Perc " // percentage of the total number of spare blocks available
    "-v 252,raw48,Added_Bad_Flash_Blk_Ct " // number of bad flash blocks
    "-v 254,raw48,Total_Erase_Blocks_Ct" // number of times the drive has erased any erase block
  },
  { "Smart Storage Systems XceedSecure2 SSDs",
    "(SMART|Adtron) ([AIS]25FBS|S35FCS).*",
    "", "",
    "-v 9,sec2hour,Power_On_Hours "
    "-v 194,hex64,Proprietary_194"
  },
  { "Smart Storage Systems XceedUltraX/Adtron A25FBX SSDs",
    "(SMART|Adtron) (A|I)25FBX.*",
    "", "",
    "-v 9,hex64,Proprietary_9 "
    "-v 194,hex48,Proprietary_194"
  },
  { "Smart Storage Systems Adtron A25FB 2xN SSDs",
    "(SMART|Adtron) A25FB.*2.N",
    "", "",
    "-v 110,hex64,Proprietary_HWC "
    "-v 111,hex64,Proprietary_MP "
    "-v 112,hex64,Proprietary_RtR "
    "-v 113,hex64,Proprietary_RR "
    "-v 120,hex64,Proprietary_HFAll "
    "-v 121,hex64,Proprietary_HF1st "
    "-v 122,hex64,Proprietary_HF2nd "
    "-v 123,hex64,Proprietary_HF3rd "
    "-v 125,hex64,Proprietary_SFAll "
    "-v 126,hex64,Proprietary_SF1st "
    "-v 127,hex64,Proprietary_SF2nd "
    "-v 128,hex64,Proprietary_SF3rd "
    "-v 194,raw24/raw32:zvzzzw,Fractional_Temperature"
  },
  { "Smart Storage Systems Adtron A25FB 3xN SSDs",
    "(SMART|Adtron) A25FB-.*3.N",
    "", "",
    "-v 9,sec2hour,Power_On_Hours "
    "-v 113,hex48,Proprietary_RR "
    "-v 130,raw48:54321,Minimum_Spares_All_Zs"
  //"-v 194,tempminmax,Temperature_Celsius"
  },
  { "STEC Mach2 CompactFlash Cards", // tested with STEC M2P CF 1.0.0/K1385MS
    "STEC M2P CF 1.0.0",
    "", "",
    "-v 100,raw48,Erase_Program_Cycles "
    "-v 103,raw48,Remaining_Energy_Storg "
    "-v 170,raw48,Reserved_Block_Count "
    "-v 171,raw48,Program_Fail_Count "
    "-v 172,raw48,Erase_Fail_Count "
    "-v 173,raw48,Wear_Leveling_Count "
    "-v 174,raw48,Unexpect_Power_Loss_Ct "
    "-v 211,raw48,Unknown_Attribute " // ] Missing in specification
    "-v 212,raw48,Unknown_Attribute"  // ] from September 2012
  },
  { "Transcend CompactFlash Cards", // tested with TRANSCEND/20080820,
      // TS4GCF133/20100709, TS16GCF133/20100709, TS16GCF150/20110407
    "TRANSCEND|TS(4|8|16)GCF(133|150)",
    "", "",
    "-v 7,raw48,Unknown_Attribute "
    "-v 8,raw48,Unknown_Attribute"
  },
  { "Marvell SSD SD88SA024BA0 (SUN branded)",
    "MARVELL SD88SA024BA0 SUN24G 0902M0054V",
    "", "", ""
  },
  { "HP 1TB SATA disk GB1000EAFJL",
    "GB1000EAFJL",
    "", "", ""
  },
  { "HP 500GB SATA disk MM0500EANCR",
    "MM0500EANCR",
    "", "", ""
  },
  { "HP 250GB SATA disk VB0250EAVER",
    "VB0250EAVER",
    "", "", ""
  },
  { "IBM Deskstar 60GXP",  // ER60A46A firmware
    "(IBM-|Hitachi )?IC35L0[12346]0AVER07.*",
    "ER60A46A",
    "", ""
  },
  { "IBM Deskstar 60GXP",  // All other firmware
    "(IBM-|Hitachi )?IC35L0[12346]0AVER07.*",
    "",
    "IBM Deskstar 60GXP drives may need upgraded SMART firmware.\n"
    "Please see http://haque.net/dtla_update/",
    ""
  },
  { "IBM Deskstar 40GV & 75GXP (A5AA/A6AA firmware)",
    "(IBM-)?DTLA-30[57]0[123467][05].*",
    "T[WX][123468AG][OF]A[56]AA",
    "", ""
  },
  { "IBM Deskstar 40GV & 75GXP (all other firmware)",
    "(IBM-)?DTLA-30[57]0[123467][05].*",
    "",
    "IBM Deskstar 40GV and 75GXP drives may need upgraded SMART firmware.\n"
    "Please see http://haque.net/dtla_update/",
    ""
  },
  { "", // ExcelStor J240, J340, J360, J680, J880 and J8160
    "ExcelStor Technology J(24|34|36|68|88|816)0",
    "", "", ""
  },
  { "", // Fujitsu M1623TAU
    "FUJITSU M1623TAU",
    "",
    "",
    "-v 9,seconds"
  },
  { "Fujitsu MHG",
    "FUJITSU MHG2...ATU?.*",
    "",
    "",
    "-v 9,seconds"
  },
  { "Fujitsu MHH",
    "FUJITSU MHH2...ATU?.*",
    "",
    "",
    "-v 9,seconds"
  },
  { "Fujitsu MHJ",
    "FUJITSU MHJ2...ATU?.*",
    "",
    "",
    "-v 9,seconds"
  },
  { "Fujitsu MHK",
    "FUJITSU MHK2...ATU?.*",
    "",
    "",
    "-v 9,seconds"
  },
  { "",  // Fujitsu MHL2300AT
    "FUJITSU MHL2300AT",
    "",
    "This drive's firmware has a harmless Drive Identity Structure\n"
      "checksum error bug.",
    "-v 9,seconds"
  },
  { "",  // MHM2200AT, MHM2150AT, MHM2100AT, MHM2060AT
    "FUJITSU MHM2(20|15|10|06)0AT",
    "",
    "This drive's firmware has a harmless Drive Identity Structure\n"
      "checksum error bug.",
    "-v 9,seconds"
  },
  { "Fujitsu MHN",
    "FUJITSU MHN2...AT",
    "",
    "",
    "-v 9,seconds"
  },
  { "", // Fujitsu MHR2020AT
    "FUJITSU MHR2020AT",
    "",
    "",
    "-v 9,seconds"
  },
  { "", // Fujitsu MHR2040AT
    "FUJITSU MHR2040AT",
    "",    // Tested on 40BA
    "",
    "-v 9,seconds -v 192,emergencyretractcyclect "
    "-v 198,offlinescanuncsectorct -v 200,writeerrorcount"
  },
  { "Fujitsu MHS AT",
    "FUJITSU MHS20[6432]0AT(  .)?",
    "",
    "",
    "-v 9,seconds -v 192,emergencyretractcyclect "
    "-v 198,offlinescanuncsectorct -v 200,writeerrorcount "
    "-v 201,detectedtacount"
  },
  { "Fujitsu MHT", // tested with FUJITSU MHT2030AC/909B
    "FUJITSU MHT2...(AC|AH|AS|AT|BH)U?.*",
    "",
    "",
    "-v 9,seconds"
  },
  { "Fujitsu MHU",
    "FUJITSU MHU2...ATU?.*",
    "",
    "",
    "-v 9,seconds"
  },
  { "Fujitsu MHV",
    "FUJITSU MHV2...(AH|AS|AT|BH|BS|BT).*",
    "",
    "",
    "-v 9,seconds"
  },
  { "Fujitsu MPA..MPG",
    "FUJITSU MP[A-G]3...A[HTEV]U?.*",
    "",
    "",
    "-v 9,seconds"
  },
  { "Fujitsu MHY BH",
    "FUJITSU MHY2(04|06|08|10|12|16|20|25)0BH.*",
    "", "",
    "-v 240,raw48,Transfer_Error_Rate"
  },
  { "Fujitsu MHW AC", // tested with FUJITSU MHW2060AC/00900004
    "FUJITSU MHW20(40|60)AC",
    "", "", ""
  },
  { "Fujitsu MHW BH",
    "FUJITSU MHW2(04|06|08|10|12|16)0BH.*",
    "", "", ""
  },
  { "Fujitsu MHW BJ",
    "FUJITSU MHW2(08|12|16)0BJ.*",
    "", "", ""
  },
  { "Fujitsu MHZ BH",
    "FUJITSU MHZ2(04|08|12|16|20|25|32)0BH.*",
    "", "", ""
  },
  { "Fujitsu MHZ BJ",
    "FUJITSU MHZ2(08|12|16|20|25|32)0BJ.*",
    "",
    "",
    "-v 9,minutes"
  },
  { "Fujitsu MHZ BS",
    "FUJITSU MHZ2(12|25)0BS.*",
    "", "", ""
  },
  { "Fujitsu MHZ BK",
    "FUJITSU MHZ2(08|12|16|25)0BK.*",
    "", "", ""
  },
  { "Fujitsu MJA BH",
    "FUJITSU MJA2(08|12|16|25|32|40|50)0BH.*",
    "", "", ""
  },
  { "", // Samsung SV4012H (known firmware)
    "SAMSUNG SV4012H",
    "RM100-08",
    "",
    "-v 9,halfminutes -F samsung"
  },
  { "", // Samsung SV4012H (all other firmware)
    "SAMSUNG SV4012H",
    "",
    "May need -F samsung disabled; see manual for details.",
    "-v 9,halfminutes -F samsung"
  },
  { "", // Samsung SV0412H (known firmware)
    "SAMSUNG SV0412H",
    "SK100-01",
    "",
    "-v 9,halfminutes -v 194,10xCelsius -F samsung"
  },
  { "", // Samsung SV0412H (all other firmware)
    "SAMSUNG SV0412H",
    "",
    "May need -F samsung disabled; see manual for details.",
    "-v 9,halfminutes -v 194,10xCelsius -F samsung"
  },
  { "", // Samsung SV1204H (known firmware)
    "SAMSUNG SV1204H",
    "RK100-1[3-5]",
    "",
    "-v 9,halfminutes -v 194,10xCelsius -F samsung"
  },
  { "", // Samsung SV1204H (all other firmware)
    "SAMSUNG SV1204H",
    "",
    "May need -F samsung disabled; see manual for details.",
    "-v 9,halfminutes -v 194,10xCelsius -F samsung"
  },
  { "", // SAMSUNG SV0322A tested with FW JK200-35
    "SAMSUNG SV0322A",
    "", "", ""
  },
  { "SAMSUNG SpinPoint V80", // tested with SV1604N/TR100-23
    "SAMSUNG SV(0211|0401|0612|0802|1203|1604)N",
    "",
    "",
    "-v 9,halfminutes -F samsung2"
  },
  { "", // SAMSUNG SP40A2H with RR100-07 firmware
    "SAMSUNG SP40A2H",
    "RR100-07",
    "",
    "-v 9,halfminutes -F samsung"
  },
  { "", // SAMSUNG SP80A4H with RT100-06 firmware
    "SAMSUNG SP80A4H",
    "RT100-06",
    "",
    "-v 9,halfminutes -F samsung"
  },
  { "", // SAMSUNG SP8004H with QW100-61 firmware
    "SAMSUNG SP8004H",
    "QW100-61",
    "",
    "-v 9,halfminutes -F samsung"
  },
  { "SAMSUNG SpinPoint F1 DT", // tested with HD103UJ/1AA01113
    "SAMSUNG HD(083G|16[12]G|25[12]H|32[12]H|50[12]I|642J|75[23]L|10[23]U)J",
    "", "", ""
  },
  { "SAMSUNG SpinPoint F1 EG", // tested with HD103UI/1AA01113
    "SAMSUNG HD(252H|322H|502I|642J|753L|103U)I",
    "", "", ""
  },
  { "SAMSUNG SpinPoint F1 RE", // tested with HE103UJ/1AA01113
    "SAMSUNG HE(252H|322H|502I|642J|753L|103U)J",
    "", "", ""
  },
  { "SAMSUNG SpinPoint F2 EG", // tested with HD154UI/1AG01118
    "SAMSUNG HD(502H|10[23]S|15[34]U)I",
    "", "", ""
  },
  { "SAMSUNG SpinPoint F3", // tested with HD502HJ/1AJ100E4
    "SAMSUNG HD(502H|754J|103S)J",
    "", "", ""
  },
  { "Seagate Barracuda SpinPoint F3", // tested with ST1000DM005 HD103SJ/1AJ100E5
    "ST[0-9DM]* HD(502H|754J|103S)J",
    "", "", ""
  },
  { "SAMSUNG SpinPoint F3 EG", // tested with HD503HI/1AJ100E4, HD153WI/1AN10002
    "SAMSUNG HD(253G|(324|503)H|754J|105S|(153|203)W)I",
    "", "", ""
  },
  { "SAMSUNG SpinPoint F3 RE", // tested with HE103SJ/1AJ30001
    "SAMSUNG HE(502H|754J|103S)J",
    "", "", ""
  },
  { "Seagate Samsung Spinpoint F4", // tested with ST250DM001 HD256GJ/1AR10001
    "ST(250|320)DM001 HD(256G|322G|323H)J",
    "", "", ""
  },
  { "SAMSUNG SpinPoint F4 EG (AF)",// tested with HD204UI/1AQ10001(buggy|fixed)
    "SAMSUNG HD(155|204)UI",
    "", // 1AQ10001
    "Using smartmontools or hdparm with this\n"
    "drive may result in data loss due to a firmware bug.\n"
    "****** THIS DRIVE MAY OR MAY NOT BE AFFECTED! ******\n"
    "Buggy and fixed firmware report same version number!\n"
    "See the following web pages for details:\n"
    "http://knowledge.seagate.com/articles/en_US/FAQ/223571en\n"
    "https://www.smartmontools.org/wiki/SamsungF4EGBadBlocks",
    ""
  },
  { "Seagate Samsung SpinPoint F4 EG (AF)", // later sold as Barracuda Green,
       // tested with ST2000DL004 HD204UI/1AQ10001
    "ST2000DL004 HD204UI",
    "", "", ""
  },
  { "SAMSUNG SpinPoint S250", // tested with HD200HJ/KF100-06
    "SAMSUNG HD(162|200|250)HJ",
    "", "", ""
  },
  { "SAMSUNG SpinPoint T133", // tested with HD300LJ/ZT100-12, HD400LJ/ZZ100-14, HD401LJ/ZZ100-15
    "SAMSUNG HD(250KD|(30[01]|320|40[01])L[DJ])",
    "", "", ""
  },
  { "SAMSUNG SpinPoint T166", // tested with HD252KJ/CM100-11, HD501LJ/CR100-1[01]
    "SAMSUNG HD(080G|160H|252K|32[01]K|403L|50[01]L)J",
    "", "",
    "-v 197,increasing" // at least HD501LJ/CR100-11
  },
  { "SAMSUNG SpinPoint P120", // VF100-37 firmware, tested with SP2514N/VF100-37
    "SAMSUNG SP(16[01]3|2[05][01]4)[CN]",
    "VF100-37",
    "",
    "-F samsung3"
  },
  { "SAMSUNG SpinPoint P120", // other firmware, tested with SP2504C/VT100-33
    "SAMSUNG SP(16[01]3|2[05][01]4)[CN]",
    "",
    "May need -F samsung3 enabled; see manual for details.",
    ""
  },
  { "SAMSUNG SpinPoint P80 SD", // tested with HD160JJ/ZM100-33, SAMSUNG HD080HJ/P/ZH100-34
    "SAMSUNG HD(080H|120I|160J)J(/P)?",
    "", "", ""
  },
  { "SAMSUNG SpinPoint P80", // BH100-35 firmware, tested with SP0842N/BH100-35
    "SAMSUNG SP(0451|08[0124]2|12[0145]3|16[0145]4)[CN]",
    "BH100-35",
    "",
    "-F samsung3"
  },
  { "SAMSUNG SpinPoint P80", // firmware *-35 or later
    "SAMSUNG SP(0451|08[0124]2|12[0145]3|16[0145]4)[CN]",
    ".*-3[5-9]",
    "May need -F samsung3 enabled; see manual for details.",
    ""
  },
  { "SAMSUNG SpinPoint P80", // firmware *-25...34, tested with
      // SP0401N/TJ100-30, SP1614C/SW100-25 and -34
    "SAMSUNG SP(04[05]1|08[0124]2|12[0145]3|16[0145]4)[CN]",
    ".*-(2[5-9]|3[0-4])",
    "",
    "-v 9,halfminutes -v 198,increasing"
  },
  { "SAMSUNG SpinPoint P80", // firmware *-23...24, tested with
    // SP0802N/TK100-23,
    // SP1213N/TL100-23,
    // SP1604N/TM100-23 and -24
    "SAMSUNG SP(0451|08[0124]2|12[0145]3|16[0145]4)[CN]",
    ".*-2[34]",
    "",
    "-v 9,halfminutes -F samsung2"
  },
  { "SAMSUNG SpinPoint P80", // unknown firmware
    "SAMSUNG SP(0451|08[0124]2|12[0145]3|16[0145]4)[CN]",
    "",
    "May need -F samsung2 or -F samsung3 enabled; see manual for details.",
    ""
  },
  { "SAMSUNG SpinPoint M40/60/80", // tested with HM120IC/AN100-16, HM160JI/AD100-16
    "SAMSUNG HM(0[468]0H|120I|1[026]0J)[CI]",
    "",
    "",
    "-v 9,halfminutes"
  },
  { "SAMSUNG SpinPoint M5", // tested with HM160HI/HH100-12
    "SAMSUNG HM(((061|080)G|(121|160)H|250J)I|160HC)",
    "", "", ""
  },
  { "SAMSUNG SpinPoint M6", // tested with HM320JI/2SS00_01 M6
    "SAMSUNG HM(251J|320[HJ]|[45]00L)I",
    "", "", ""
  },
  { "SAMSUNG SpinPoint M7", // tested with HM500JI/2AC101C4
    "SAMSUNG HM(250H|320I|[45]00J)I",
    "", "", ""
  },
  { "SAMSUNG SpinPoint M7E (AF)", // tested with HM321HI/2AJ10001, HM641JI/2AJ10001
    "SAMSUNG HM(161G|(251|321)H|501I|641J)I",
    "", "", ""
  },
  { "Seagate Samsung SpinPoint M7E", // tested with ST640LM000 HM641JI/2AJ10001
    "ST(160|250|320|500|640)LM00[01] HM[0-9]*[GHIJ]I",
    "", "", ""
  },
  { "SAMSUNG SpinPoint M7U (USB)", // tested with HM252HX/2AC101C4
    "SAMSUNG HM(162H|252H|322I|502J)X",
    "", "", ""
  },
  { "SAMSUNG SpinPoint M8 (AF)", // tested with HN-M101MBB/2AR10001
    "SAMSUNG HN-M(250|320|500|640|750|101)MBB",
    "", "", ""
  },
  { "Seagate Samsung SpinPoint M8 (AF)", // tested with
      // ST750LM022 HN-M750MBB/2AR10001, ST320LM001 HN-M320MBB/2AR10002,
      // APPLE HDD ST500LM012/2BA30003
    "ST(250|320|500|640|750|1000)LM0[012][124] HN-M[0-9]*MBB|"
    "APPLE HDD ST500LM012",
    "", "", ""
  },
  { "SAMSUNG SpinPoint M8U (USB)", // tested with HN-M500XBB/2AR10001
    "SAMSUNG HN-M(320|500|750|101)XBB",
    "", "", ""
  },
  { "Seagate Samsung SpinPoint M8U (USB)", // tested with ST1000LM025 HN-M101ABB/2AR10001,
      // ST1000LM025 HN-M101ABB/2BA30003 (0x04e8:0x61b6)
    "ST(250|320|500|640|750|1000)LM0[012][3459] HN-M[0-9]*ABB",
    "", "", ""
  },
  { "Seagate Samsung SpinPoint M9T", // tested with ST2000LM003 HN-M201RAD/2BC10003
      // (Seagate Expansion Portable)
    "ST(1500|2000)LM0(03|04|06|07|10) HN-M[0-9]*RAD",
    "", "", ""
  },
  // Flash accelerated, no SMART info in the specs
  // ST1000LX015-1U7172/SDM1
  { "Seagate FireCuda 2.5", // 
    "ST(500|1000|2000)LX0(01|15|25)-.*",
    "", "", "-v 240,msec24hour32 "
  },
  // ST1000DX002/CC41
  { "Seagate FireCuda 3.5", // ST2000DX002-2DV164/CC41
    "ST[12]000DX002-.*",
    "", "", "-v 240,msec24hour32 "
  },
  { "Seagate Samsung SpinPoint M9TU (USB)", // tested with ST1500LM008 HN-M151AAD/2BC10001
       // (0x04e8:0x61b5), ST2000LM005 HN-M201AAD2BC10001 (0x04e8:0x61b4)
    "ST(1500|2000)LM00[58] HN-M[0-9]*AAD",
    "", "", ""
  },
  { "SAMSUNG SpinPoint MP5", // tested with HM250HJ/2AK10001
    "SAMSUNG HM(250H|320H|500J|640J)J",
    "", "", ""
  },
  { "SAMSUNG SpinPoint MT2", // tested with HM100UI/2AM10001
    "SAMSUNG HM100UI",
    "", "", ""
  },
  { "SAMSUNG HM100UX (S2 Portable)", // tested with HM100UX/2AM10001
    "SAMSUNG HM100UX",
    "", "", ""
  },
  { "SAMSUNG SpinPoint M", // tested with MP0402H/UC100-11
    "SAMSUNG MP0(302|402|603|804)H",
    "",
    "",
    "-v 9,halfminutes"
  },
  { "SAMSUNG SpinPoint N3U-3 (USB, 4KiB LLS)", // tested with HS25YJZ/3AU10-01
    "SAMSUNG HS(122H|2[05]YJ)Z",
    "", "", ""
  },
  { "SK hynix SATA SSDs",
    "SK ?hynix SC(210|300|308|313).*|" // tested with
      // SK hynix SC210 mSATA 256GB/20002L00,
      // SKhynix SC300 HFS256G32MND-3210A/20131P00,
      // SK hynix SC308 SATA 128GB/30001P10,
      // SK hynix SC313 HFS256G32TNF-N3A0A/70000P10
    "HFS(128|256|512)G32MND-(2200|3210)A|" // HFS128G32MND-2200A/20200L00,
      // HFS512G32MND-3210A/20100P00
    "HFS(120|250|500)G32TND-N1A2A", // HFS500G32TND-N1A2A/30000P10
    "", "",
    "-v 5,raw48,Retired_Block_Count "
    "-v 100,raw48,Total_Erase_Count "
    "-v 168,raw48,Min_Erase_Count "
    "-v 169,raw48,Max_Erase_Count "
    "-v 171,raw48,Program_Fail_Count "
    "-v 172,raw48,Erase_Fail_Count "
    "-v 173,raw48,Wear_Leveling_Count "
    "-v 174,raw48,Unexpect_Power_Loss_Ct "
    "-v 176,raw48,Unused_Rsvd_Blk_Cnt_Tot "
    "-v 180,raw48,Erase_Fail_Count "
    "-v 181,raw48,Non4k_Aligned_Access "
    "-v 183,raw48,SATA_Downshift_Count "
    "-v 201,raw48,Percent_Lifetime_Remain "
    "-v 212,raw48,Phy_Error_Count "
    "-v 231,raw48,SSD_Life_Left "
    "-v 241,raw48,Total_Writes_GiB "
    "-v 242,raw48,Total_Reads_GiB "
    "-v 243,raw48,Total_Media_Writes "
    "-v 250,raw48,Read_Retry_Count "
  },
  { "Maxtor Fireball 541DX",
    "Maxtor 2B0(0[468]|1[05]|20)H1",
    "",
    "",
    "-v 9,minutes -v 194,unknown"
  },
  { "Maxtor Fireball 3",
    "Maxtor 2F0[234]0[JL]0",
    "",
    "",
    "-v 9,minutes"
  },
  { "Maxtor DiamondMax 1280 ATA",  // no self-test log, ATA2-Fast
    "Maxtor 8(1280A2|2160A4|2560A4|3840A6|4000A6|5120A8)",
    "",
    "",
    "-v 9,minutes"
  },
  { "Maxtor DiamondMax 2160 Ultra ATA",
    "Maxtor 8(2160D2|3228D3|3240D3|4320D4|6480D6|8400D8|8455D8)",
    "",
    "",
    "-v 9,minutes"
  },
  { "Maxtor DiamondMax 2880 Ultra ATA",
    "Maxtor 9(0510D4|0576D4|0648D5|0720D5|0840D6|0845D6|0864D6|1008D7|1080D8|1152D8)",
    "",
    "",
    "-v 9,minutes"
  },
  { "Maxtor DiamondMax 3400 Ultra ATA",
    "Maxtor 9(1(360|350|202)D8|1190D7|10[12]0D6|0840D5|06[48]0D4|0510D3|1(350|202)E8|1010E6|0840E5|0640E4)",
    "",
    "",
    "-v 9,minutes"
  },
  { "Maxtor DiamondMax D540X-4G",
    "Maxtor 4G(120J6|160J[68])",
    "",
    "",
    "-v 9,minutes -v 194,unknown"
  },
  { "Maxtor DiamondMax D540X-4K",
    "MAXTOR 4K(020H1|040H2|060H3|080H4)",
    "", "", ""
  },
  { "Maxtor DiamondMax Plus D740X",
    "MAXTOR 6L0(20[JL]1|40[JL]2|60[JL]3|80[JL]4)",
    "", "", ""
  },
  { "Maxtor DiamondMax Plus 5120 Ultra ATA 33",
    "Maxtor 9(0512D2|0680D3|0750D3|0913D4|1024D4|1360D6|1536D6|1792D7|2048D8)",
    "",
    "",
    "-v 9,minutes"
  },
  { "Maxtor DiamondMax Plus 6800 Ultra ATA 66",
    "Maxtor 9(2732U8|2390U7|204[09]U6|1707U5|1366U4|1024U3|0845U3|0683U2)",
    "",
    "",
    "-v 9,minutes"
  },
  { "Maxtor DiamondMax D540X-4D",
    "Maxtor 4D0(20H1|40H2|60H3|80H4)",
    "",
    "",
    "-v 9,minutes -v 194,unknown"
  },
  { "Maxtor DiamondMax 16",
    "Maxtor 4(R0[68]0[JL]0|R1[26]0L0|A160J0|R120L4)",
    "",
    "",
    "-v 9,minutes"
  },
  { "Maxtor DiamondMax 4320 Ultra ATA",
    "Maxtor (91728D8|91512D7|91303D6|91080D5|90845D4|90645D3|90648D[34]|90432D2)",
    "",
    "",
    "-v 9,minutes"
  },
  { "Maxtor DiamondMax 17 VL",
    "Maxtor 9(0431U1|0641U2|0871U2|1301U3|1741U4)",
    "",
    "",
    "-v 9,minutes"
  },
  { "Maxtor DiamondMax 20 VL",
    "Maxtor (94091U8|93071U6|92561U5|92041U4|91731U4|91531U3|91361U3|91021U2|90841U2|90651U2)",
    "",
    "",
    "-v 9,minutes"
  },
  { "Maxtor DiamondMax VL 30",  // U: ATA66, H: ATA100
    "Maxtor (33073U4|32049U3|31536U2|30768U1|33073H4|32305H3|31536H2|30768H1)",
    "",
    "",
    "-v 9,minutes"
  },
  { "Maxtor DiamondMax 36",
    "Maxtor (93652U8|92739U6|91826U4|91369U3|90913U2|90845U2|90435U1)",
    "",
    "",
    "-v 9,minutes"
  },
  { "Maxtor DiamondMax 40 ATA 66",
    "Maxtor 9(0684U2|1024U2|1362U3|1536U3|2049U4|2562U5|3073U6|4098U8)",
    "",
    "",
    "-v 9,minutes"
  },
  { "Maxtor DiamondMax Plus 40 (Ultra ATA 66 and Ultra ATA 100)",
    "Maxtor (54098[UH]8|53073[UH]6|52732[UH]6|52049[UH]4|51536[UH]3|51369[UH]3|51024[UH]2)",
    "",
    "",
    "-v 9,minutes"
  },
  { "Maxtor DiamondMax 40 VL Ultra ATA 100",
    "Maxtor 3(1024H1|1535H2|2049H2|3073H3|4098H4)( B)?",
    "",
    "",
    "-v 9,minutes"
  },
  { "Maxtor DiamondMax Plus 45 Ulta ATA 100",
    "Maxtor 5(4610H6|4098H6|3073H4|2049H3|1536H2|1369H2|1023H2)",
    "",
    "",
    "-v 9,minutes"
  },
  { "Maxtor DiamondMax 60 ATA 66",
    "Maxtor 9(1023U2|1536U2|2049U3|2305U3|3073U4|4610U6|6147U8)",
    "",
    "",
    "-v 9,minutes"
  },
  { "Maxtor DiamondMax 60 ATA 100",
    "Maxtor 9(1023H2|1536H2|2049H3|2305H3|3073H4|4098H6|4610H6|6147H8)",
    "",
    "",
    "-v 9,minutes"
  },
  { "Maxtor DiamondMax Plus 60",
    "Maxtor 5T0(60H6|40H4|30H3|20H2|10H1)",
    "",
    "",
    "-v 9,minutes"
  },
  { "Maxtor DiamondMax 80",
    "Maxtor (98196H8|96147H6)",
    "",
    "",
    "-v 9,minutes"
  },
  { "Maxtor DiamondMax 536DX",
    "Maxtor 4W(100H6|080H6|060H4|040H3|030H2)",
    "",
    "",
    "-v 9,minutes"
  },
  { "Maxtor DiamondMax Plus 8",
    "Maxtor 6(E0[234]|K04)0L0",
    "",
    "",
    "-v 9,minutes"
  },
  { "Maxtor DiamondMax 10 (ATA/133 and SATA/150)",
    "Maxtor 6(B(30|25|20|16|12|10|08)0[MPRS]|L(080[MLP]|(100|120)[MP]|160[MP]|200[MPRS]|250[RS]|300[RS]))0",
    "",
    "",
    "-v 9,minutes"
  },
  { "Maxtor DiamondMax 10 (SATA/300)",
    "Maxtor 6V(080E|160E|200E|250F|300F|320F)0",
    "", "", ""
  },
  { "Maxtor DiamondMax Plus 9",
    "Maxtor 6Y((060|080|120|160)L0|(060|080|120|160|200|250)P0|(060|080|120|160|200|250)M0)",
    "",
    "",
    "-v 9,minutes"
  },
  { "Maxtor DiamondMax 11",
    "Maxtor 6H[45]00[FR]0",
    "", "", ""
  },
  { "Maxtor DiamondMax 17",
    "Maxtor 6G(080L|160[PE])0",
    "", "", ""
  },
  { "Seagate Maxtor DiamondMax 20",
    "MAXTOR STM3(40|80|160)[28]1[12]0?AS?",
    "", "", ""
  },
  { "Seagate Maxtor DiamondMax 21", // tested with MAXTOR STM3250310AS/3.AAF
    "MAXTOR STM3(80[28]15|160215|250310|(250|320)820|320620|500630)AS?",
    "", "", ""
  },
  { "Seagate Maxtor DiamondMax 22", // fixed firmware
    "(MAXTOR )?STM3(500320|750330|1000340)AS?",
    "MX1A", // http://knowledge.seagate.com/articles/en_US/FAQ/207969en
    "", ""
  },
  { "Seagate Maxtor DiamondMax 22", // fixed firmware
    "(MAXTOR )?STM3(160813|320614|640323|1000334)AS?",
    "MX1B", // http://knowledge.seagate.com/articles/en_US/FAQ/207975en
    "", ""
  },
  { "Seagate Maxtor DiamondMax 22", // buggy firmware
    "(MAXTOR )?STM3(500320|750330|1000340)AS?",
    "MX15",
    "There are known problems with these drives,\n"
    "AND THIS FIRMWARE VERSION IS AFFECTED,\n"
    "see the following Seagate web pages:\n"
    "http://knowledge.seagate.com/articles/en_US/FAQ/207931en\n"
    "http://knowledge.seagate.com/articles/en_US/FAQ/207969en",
    ""
  },
  { "Seagate Maxtor DiamondMax 22", // unknown firmware
    "(MAXTOR )?STM3(160813|32061[34]|500320|640323|750330|10003(34|40))AS?",
    "",
    "There are known problems with these drives,\n"
    "see the following Seagate web pages:\n"
    "http://knowledge.seagate.com/articles/en_US/FAQ/207931en\n"
    "http://knowledge.seagate.com/articles/en_US/FAQ/207969en\n"
    "http://knowledge.seagate.com/articles/en_US/FAQ/207975en",
    ""
  },
  { "Seagate Maxtor DiamondMax 23", // new firmware
    "STM3((160|250)31|(320|500)41|(750|1000)52)8AS?",
    "CC3[D-Z]",
    "", ""
  },
  { "Seagate Maxtor DiamondMax 23", // unknown firmware
    "STM3((160|250)31|(320|500)41|(750|1000)52)8AS?",
    "",
    "A firmware update for this drive may be available,\n"
    "see the following Seagate web pages:\n"
    "http://knowledge.seagate.com/articles/en_US/FAQ/207931en\n"
    "http://knowledge.seagate.com/articles/en_US/FAQ/213911en",
    ""
  },
  { "Maxtor MaXLine Plus II",
    "Maxtor 7Y250[PM]0",
    "",
    "",
    "-v 9,minutes"
  },
  { "Maxtor MaXLine II",
    "Maxtor [45]A(25|30|32)0[JN]0",
    "",
    "",
    "-v 9,minutes"
  },
  { "Maxtor MaXLine III (ATA/133 and SATA/150)",
    "Maxtor 7L(25|30)0[SR]0",
    "",
    "",
    "-v 9,minutes"
  },
  { "Maxtor MaXLine III (SATA/300)",
    "Maxtor 7V(25|30)0F0",
    "", "", ""
  },
  { "Maxtor MaXLine Pro 500",  // There is also a 7H500R0 model, but I
    "Maxtor 7H500F0",               // haven't added it because I suspect
    "",                               // it might need vendoropts_9_minutes
    "", ""                            // and nobody has submitted a report yet
  },
  { "", // HITACHI_DK14FA-20B
    "HITACHI_DK14FA-20B",
    "",
    "",
    "-v 9,minutes -v 193,loadunload"
  },
  { "HITACHI Travelstar DK23XX/DK23XXB",
    "HITACHI_DK23..-..B?",
    "",
    "",
    "-v 9,minutes -v 193,loadunload"
  },
  { "Hitachi Endurastar J4K20/N4K20 (formerly DK23FA-20J)",
    "(HITACHI_DK23FA-20J|HTA422020F9AT[JN]0)",
    "",
    "",
    "-v 9,minutes -v 193,loadunload"
  },
  { "Hitachi Endurastar J4K30/N4K30",
    "HE[JN]4230[23]0F9AT00",
    "",
    "",
    "-v 9,minutes -v 193,loadunload"
  },
  { "Hitachi Travelstar C4K60",  // 1.8" slim drive
    "HTC4260[23]0G5CE00|HTC4260[56]0G8CE00",
    "",
    "",
    "-v 9,minutes -v 193,loadunload"
  },
  { "IBM Travelstar 4GT",
    "IBM-DTCA-2(324|409)0",
    "", "", ""
  },
  { "IBM Travelstar 6GN",
    "IBM-DBCA-20(324|486|648)0",
    "", "", ""
  },
  { "IBM Travelstar 25GS, 18GT, and 12GN",
    "IBM-DARA-2(25|18|15|12|09|06)000",
    "", "", ""
  },
  { "IBM Travelstar 14GS",
    "IBM-DCYA-214000",
    "", "", ""
  },
  { "IBM Travelstar 4LP",
    "IBM-DTNA-2(180|216)0",
    "", "", ""
  },
  { "IBM Travelstar 48GH, 30GN, and 15GN",
    "(IBM-|Hitachi )?IC25(T048ATDA05|N0(30|20|15|12|10|07|06|05)ATDA04)-.",
    "", "", ""
  },
  { "IBM Travelstar 32GH, 30GT, and 20GN",
    "IBM-DJSA-2(32|30|20|10|05)",
    "", "", ""
  },
  { "IBM Travelstar 4GN",
    "IBM-DKLA-2(216|324|432)0",
    "", "", ""
  },
  { "IBM/Hitachi Travelstar 60GH and 40GN",
    "(IBM-|Hitachi )?IC25(T060ATC[SX]05|N0[4321]0ATC[SX]04)-.",
    "", "", ""
  },
  { "IBM/Hitachi Travelstar 40GNX",
    "(IBM-|Hitachi )?IC25N0[42]0ATC[SX]05-.",
    "", "", ""
  },
  { "Hitachi Travelstar 80GN",
    "(Hitachi )?IC25N0[23468]0ATMR04-.",
    "", "", ""
  },
  { "Hitachi Travelstar 4K40",
    "(Hitachi )?HTS4240[234]0M9AT00",
    "", "", ""
  },
  { "Hitachi Travelstar 4K120",
    "(Hitachi )?(HTS4212(60|80|10|12)H9AT00|HTS421260G9AT00)",
    "", "", ""
  },
  { "Hitachi Travelstar 5K80",
    "(Hitachi )?HTS5480[8642]0M9AT00",
    "", "", ""
  },
  { "Hitachi Travelstar 5K100",
    "(Hitachi )?HTS5410[1864]0G9(AT|SA)00",
    "", "", ""
  },
  { "Hitachi Travelstar E5K100",
    "(Hitachi )?HTE541040G9(AT|SA)00",
    "", "", ""
  },
  { "Hitachi Travelstar 5K120",
    "(Hitachi )?HTS5412(60|80|10|12)H9(AT|SA)00",
    "", "", ""
  },
  { "Hitachi Travelstar 5K160",
    "(Hitachi |HITACHI )?HTS5416([468]0|1[26])J9(AT|SA)00",
    "", "", ""
  },
  { "Hitachi Travelstar E5K160",
    "(Hitachi )?HTE5416(12|16|60|80)J9(AT|SA)00",
    "", "", ""
  },
  { "Hitachi Travelstar 5K250",
    "(Hitachi |HITACHI )?HTS5425(80|12|16|20|25)K9(A3|SA)00",
    "", "", ""
  },
  { "Hitachi Travelstar 5K320", // tested with HITACHI HTS543232L9SA00/FB4ZC4EC,
    // Hitachi HTS543212L9SA02/FBBAC52F
    "(Hitachi |HITACHI )?HT(S|E)5432(80|12|16|25|32)L9(A3(00)?|SA0[012])",
    "", "", ""
  },
  { "Hitachi/HGST Travelstar Z5K320", // tested with Hitachi HTS543232A7A384/ES2OA70K
    "(Hitachi|HGST) HT[ES]5432(16|25|32)A7A38[145]",
    "", "", ""
  },
  { "Hitachi Travelstar 5K500.B", // tested with Hitachi HTS545050B9SA00/PB4OC60X
    "(Hitachi )?HT[ES]5450(12|16|25|32|40|50)B9(A30[01]|SA00)",
    "", "", ""
  },
  { "Hitachi/HGST Travelstar Z5K500", // tested with HGST HTS545050A7E380/GG2OAC90,
      // Hitachi HTS545032A7E380/GGBOA7A0, HGST HTS545050A7E680/GR2OA230,
      // APPLE HDD HTS545050A7E362/GG2AB990
    "(Hitachi|HGST|APPLE HDD) HT[ES]5450(25|32|50)A7E(362|38[01]|680)",
    "", "", ""
  },
  { "Hitachi/HGST Travelstar 5K750", // tested with Hitachi HTS547575A9E384/JE4OA60A,
       // APPLE HDD HTS547550A9E384/JE3AD70F
    "(Hitachi|APPLE HDD) HT[ES]5475(50|64|75)A9E38[14]",
    "", "", ""
  },
  { "HGST Travelstar 5K1000", // tested with HGST HTS541010A9E680/JA0OA560,
      // HGST HTS541075A9E680/JA2OA560
    "HGST HT[ES]5410(64|75|10)A9E68[01]",
    "", "", ""
  },
  { "HGST Travelstar Z5K1000", // tested with HGST HTS541010A7E630/SE0OA4A0
    "HGST HTS5410(75|10)A7E63[015]",
    "", "", ""
  },
  { "HGST Travelstar 5K1500", // tested with HGST HTS541515A9E630/KA0OA500
    "HGST HT[ES]541515A9E63[015]",
    "", "", ""
  },
  { "Hitachi Travelstar 7K60",
    "(Hitachi )?HTS726060M9AT00",
    "", "", ""
  },
  { "Hitachi Travelstar E7K60",
    "(Hitachi )?HTE7260[46]0M9AT00",
    "", "", ""
  },
  { "Hitachi Travelstar 7K100",
    "(Hitachi )?HTS7210[168]0G9(AT|SA)00",
    "", "", ""
  },
  { "Hitachi Travelstar E7K100",
    "(Hitachi )?HTE7210[168]0G9(AT|SA)00",
    "", "", ""
  },
  { "Hitachi Travelstar 7K200", // tested with HITACHI HTS722016K9SA00/DCDZC75A
    "(Hitachi |HITACHI )?HTS7220(80|10|12|16|20)K9(A3|SA)00",
    "", "", ""
  },
  { "Hitachi Travelstar 7K320", // tested with
    // HTS723225L9A360/FCDOC30F, HTS723216L9A362/FC2OC39F
    "(Hitachi )?HT[ES]7232(80|12|16|25|32)L9(A300|A36[02]|SA61)",
    "", "", ""
  },
  { "Hitachi Travelstar Z7K320", // tested with HITACHI HTS723232A7A364/EC2ZB70B
    "(HITACHI )?HT[ES]7232(16|25|32)A7A36[145]",
    "", "", ""
  },
  { "Hitachi Travelstar 7K500", // tested with Hitachi HTS725050A9A360/PC4OC70D,
    // HITACHI HTS725032A9A364/PC3ZC70F
    "(Hitachi |HITACHI )?HT[ES]7250(12|16|25|32|50)A9A36[02-5]",
    "", "", ""
  },
  { "Hitachi/HGST Travelstar Z7K500", // tested with HITACHI HTS725050A7E630/GH2ZB390,
      // HGST HTS725050A7E630/GH2OA420, HGST HTS725050A7E630/GH2OA530
    "(HITACHI|HGST) HT[ES]7250(25|32|50)A7E63[015]",
    "", "", ""
  },
  { "Hitachi/HGST Travelstar 7K750", // tested with Hitachi HTS727550A9E364/JF3OA0E0,
      // Hitachi HTS727575A9E364/JF4OA0D0
    "(Hitachi|HGST) HT[ES]7275(50|64|75)A9E36[14]",
    "", "", ""
  },
  { "HGST Travelstar 7K1000", // tested with HGST HTS721010A9E630/JB0OA3B0
    // HGST HTS721075A9E630/JB2OA3J0
    "HGST HT[ES]7210(10|75)A9E63[01]",
    "", "", ""
  },
  { "IBM Deskstar 14GXP and 16GP",
    "IBM-DTTA-3(7101|7129|7144|5032|5043|5064|5084|5101|5129|5168)0",
    "", "", ""
  },
  { "IBM Deskstar 25GP and 22GXP",
    "IBM-DJNA-3(5(101|152|203|250)|7(091|135|180|220))0",
    "", "", ""
  },
  { "IBM Deskstar 37GP and 34GXP",
    "IBM-DPTA-3(5(375|300|225|150)|7(342|273|205|136))0",
    "", "", ""
  },
  { "IBM/Hitachi Deskstar 120GXP",
    "(IBM-)?IC35L((020|040|060|080|120)AVVA|0[24]0AVVN)07-[01]",
    "", "", ""
  },
  { "IBM/Hitachi Deskstar GXP-180",
    "(IBM-)?IC35L(030|060|090|120|180)AVV207-[01]",
    "", "", ""
  },
  { "Hitachi CinemaStar 5K320", // tested with Hitachi HCS5C3225SLA380/STBOA37H
    "Hitachi HCS5C32(25|32)SLA380",
    "", "", ""
  },
  { "Hitachi CinemaStar 5K1000", // Hitachi HCS5C1010CLA382/JC4OA3EA
    "Hitachi HCS5C10(10|75|50|32|25|16)CLA382",
    "", "", ""
  },
  { "Hitachi Deskstar 5K3000", // tested with HDS5C3030ALA630/MEAOA5C0,
       // Hitachi HDS5C3020BLE630/MZ4OAAB0 (OEM, Toshiba Canvio Desktop)
    "(Hitachi )?HDS5C30(15|20|30)(ALA|BLE)63[02].*",
    "", "", ""
  },
  { "Hitachi Deskstar 5K4000", // tested with HDS5C4040ALE630/MPAOA250
    "(Hitachi )?HDS5C40(30|40)ALE63[01].*",
    "", "", ""
  },
  { "Hitachi Deskstar 7K80",
    "(Hitachi )?HDS7280([48]0PLAT20|(40)?PLA320|80PLA380).*",
    "", "", ""
  },
  { "Hitachi Deskstar 7K160",
    "(Hitachi )?HDS7216(80|16)PLA[3T]80.*",
    "", "", ""
  },
  { "Hitachi Deskstar 7K250",
    "(Hitachi )?HDS7225((40|80|12|16)VLAT20|(12|16|25)VLAT80|(80|12|16|25)VLSA80)",
    "", "", ""
  },
  { "Hitachi Deskstar 7K250 (SUN branded)",
    "HITACHI HDS7225SBSUN250G.*",
    "", "", ""
  },
  { "Hitachi Deskstar T7K250",
    "(Hitachi )?HDT7225((25|20|16)DLA(T80|380))",
    "", "", ""
  },
  { "Hitachi Deskstar 7K400",
    "(Hitachi )?HDS724040KL(AT|SA)80",
    "", "", ""
  },
  { "Hitachi Deskstar 7K500",
    "(Hitachi )?HDS725050KLA(360|T80)",
    "", "", ""
  },
  { "Hitachi Deskstar P7K500",
    "(Hitachi )?HDP7250(16|25|32|40|50)GLA(36|38|T8)0",
    "", "", ""
  },
  { "Hitachi Deskstar T7K500",
    "(Hitachi )?HDT7250(25|32|40|50)VLA(360|380|T80)",
    "", "", ""
  },
  { "Hitachi Deskstar 7K1000",
    "(Hitachi )?HDS7210(50|75|10)KLA330",
    "", "", ""
  },
  { "Hitachi Deskstar 7K1000.B",
    "(Hitachi )?HDT7210((16|25)SLA380|(32|50|64|75|10)SLA360)",
    "", "", ""
  },
  { "Hitachi Deskstar 7K1000.C", // tested with Hitachi HDS721010CLA330/JP4OA3MA,
      // Hitachi HDS721025CLA682/JP1OA41A
    "(Hitachi )?HDS7210((16|25)CLA[36]82|(32|50)CLA[36]62|(64|75|10)CLA[36]3[02])",
    "", "", ""
  },
  { "Hitachi Deskstar 7K1000.D", // tested with HDS721010DLE630/MS2OA5Q0
    "Hitachi HDS7210(25|32|50|75|10)DLE630",
    "", "", ""
  },
  { "Hitachi Deskstar E7K1000", // tested with HDE721010SLA330/ST6OA31B
    "Hitachi HDE7210(50|75|10)SLA330",
    "", "", ""
  },
  { "Hitachi Deskstar 7K2000",
    "Hitachi HDS722020ALA330",
    "", "", ""
  },
  { "Hitachi Deskstar 7K3000", // tested with Hitachi HDS723030ALA640/MKAOA3B0,
      // Hitachi HDS723030BLE640/MX6OAAB0
    "Hitachi HDS7230((15|20)BLA642|30ALA640|30BLE640)",
    "", "", ""
  },
  { "Hitachi/HGST Deskstar 7K4000", // tested with Hitachi HDS724040ALE640/MJAOA250,
      // HGST HDS724040ALE640/MJAOA580
    "(Hitachi|HGST) HDS724040ALE640",
    "", "", ""
  },
  { "HGST Deskstar NAS", // tested with HGST HDN724040ALE640/MJAOA5E0,
       // HGST HDN726050ALE610/APGNT517, HGST HDN726060ALE610/APGNT517
       // HGST HDN726040ALE614/APGNW7JH, HGST HDN726060ALE614/K1HE594D
    "HGST HDN72(4030|4040|6040|6050|6060)ALE6(10|14|40|04)",
    "", "", ""
  },
  { "Hitachi Ultrastar A7K1000", // tested with
    // HUA721010KLA330      44X2459 42C0424IBM/GKAOAB4A
    "(Hitachi )?HUA7210(50|75|10)KLA330.*",
    "", "", ""
  },
  { "Hitachi Ultrastar A7K2000", // tested with
    // HUA722010CLA330      43W7629 42C0401IBM
    "(Hitachi )?HUA7220(50|10|20)[AC]LA33[01].*",
    "", "", ""
  },
  { "Hitachi Ultrastar 7K3000", // tested with Hitachi HUA723030ALA640/MKAOA580,
      // Hitachi HUA723020ALA641/MK7OA840
    "Hitachi HUA7230(20|30)ALA64[01]",
    "", "", ""
  },
  { "Hitachi/HGST Ultrastar 7K4000", // tested with Hitachi HUS724040ALE640/MJAOA3B0,
      // HGST HUS724040ALE640/MJAOA580, HGST HUS724020ALA640/MF6OAA70
    "(Hitachi|HGST) HUS7240(20|30|40)AL[AE]64[01]",
    "", "", ""
  },
  { "Hitachi/HGST Ultrastar 7K2", //
    "(Hitachi|HGST) HUS722T[12]TALA604",
    "", "",
    "-v 16,raw48,Gas_Gauge"
  },
  { "HGST Ultrastar 7K6000", // tested with HGST HUS726060ALE614/APGNW517
    "HGST HUS7260[2456]0AL[AEN]61[014]",
    "", "", ""
  },
  { "HGST Ultrastar He6", // tested with HGST HUS726060ALA640/AHGNT1E2
    "HGST HUS726060ALA64[01]",
    "", "",
    "-v 22,raw48,Helium_Level"
  },
  { "HGST Ultrastar He8", // tested with HGST HUH728060ALE600/GR2OA230
    "HGST HUH7280(60|80)AL[EN]60[014]",
    "", "",
    "-v 22,raw48,Helium_Level"
  },
  { "HGST Ultrastar He10", // tested with HGST HUH7210100ALE600/0F27452
    "HGST HUH7210(08|10)AL[EN]60[014]",
    "", "",
    "-v 22,raw48,Helium_Level"
  },
  { "WDC HGST Ultrastar He10", // WD white label, tested with
      // WDC WD80EMAZ-00WJTA0/83.H0A83, WDC WD80EZAZ-11TDBA0/83.H0A83,
      // WDC WD100EZAZ-11TDBA0/83.H0A83
    "WDC WD(80E[MZ]|100EZ)AZ-.*",
    "", "",
    "-v 22,raw48,Helium_Level"
  },
  { "HGST Ultrastar DC HC520 (He12)", // tested with HGST HUH721212ALE600/LEGNT3D0
    "HGST HUH721212AL[EN]60[014]",
    "", "",
    "-v 22,raw48,Helium_Level"
  },
  { "HGST MegaScale 4000", // tested with HGST HMS5C4040ALE640/MPAOA580
    "HGST HMS5C4040[AB]LE64[01]", // B = DC 4000.B
    "", "", ""
  },
  { "Toshiba 2.5\" HDD (10-20 GB)",
    "TOSHIBA MK(101[67]GAP|15[67]GAP|20(1[678]GAP|(18|23)GAS))",
    "", "", ""
  },
  { "Toshiba 2.5\" HDD (30-60 GB)",
    "TOSHIBA MK((6034|4032)GSX|(6034|4032)GAX|(6026|4026|4019|3019)GAXB?|(6025|6021|4025|4021|4018|3025|3021|3018)GAS|(4036|3029)GACE?|(4018|3017)GAP)",
    "", "", ""
  },
  { "Toshiba 2.5\" HDD (80 GB and above)",
    "TOSHIBA MK(80(25GAS|26GAX|32GAX|32GSX)|10(31GAS|32GAX)|12(33GAS|34G[AS]X)|2035GSS)",
    "", "", ""
  },
  { "Toshiba 2.5\" HDD MK..37GSX", // tested with TOSHIBA MK1637GSX/DL032C
    "TOSHIBA MK(12|16)37GSX",
    "", "", ""
  },
  { "Toshiba 2.5\" HDD MK..46GSX", // tested with TOSHIBA MK1246GSX/LB213M
    "TOSHIBA MK(80|12|16|25)46GSX",
    "", "", ""
  },
  { "Toshiba 2.5\" HDD MK..50GACY", // tested with TOSHIBA MK8050GACY/TF105A
    "TOSHIBA MK8050GACY",
    "", "", ""
  },
  { "Toshiba 2.5\" HDD MK..34GSX", // tested with TOSHIBA MK8034GSX/AH301E
    "TOSHIBA MK(80|12|10)34GSX",
    "", "", ""
  },
  //
  { "Toshiba 2.5\" HDD MK..32GSX", // tested with TOSHIBA MK1032GSX/AS021G
    "TOSHIBA MK(10|80|60|40)32GSX",
    "", "", ""
  },
  { "Toshiba 2.5\" HDD MK..51GSY", // tested with TOSHIBA MK1251GSY/LD101D
    "TOSHIBA MK(80|12|16|25)51GSY",
    "",
    "",
    "-v 9,minutes"
  },
  { "Toshiba 2.5\" HDD MK..52GSX",
    "TOSHIBA MK(80|12|16|25|32)52GSX",
    "", "", ""
  },
  { "Toshiba 2.5\" HDD MK..55GSX", // tested with TOSHIBA MK5055GSX/FG001A, MK3255GSXF/FH115B
    "TOSHIBA MK(12|16|25|32|40|50)55GSXF?",
    "", "", ""
  },
  { "Toshiba 2.5\" HDD MK..56GSY", // tested with TOSHIBA MK2556GSYF/LJ001D
    "TOSHIBA MK(16|25|32|50)56GSYF?",
    "",
    "",
    "-v 9,minutes"
  },
  { "Toshiba 2.5\" HDD MK..59GSXP (AF)",
    "TOSHIBA MK(32|50|64|75)59GSXP?",
    "", "", ""
  },
  { "Toshiba 2.5\" HDD MK..59GSM (AF)",
    "TOSHIBA MK(75|10)59GSM",
    "", "", ""
  },
  { "Toshiba 2.5\" HDD MK..61GSY[N]", // tested with TOSHIBA MK5061GSY/MC102E, MK5061GSYN/MH000A,
      // TOSHIBA MK2561GSYN/MH000D
    "TOSHIBA MK(16|25|32|50|64)61GSYN?",
    "",
    "",
    "-v 9,minutes" // TOSHIBA MK2561GSYN/MH000D
  },
  { "Toshiba 2.5\" HDD MK..61GSYB", // tested with TOSHIBA MK5061GSYB/ME0A
    "TOSHIBA MK(16|25|32|50|64)61GSYB",
    "", "", ""
  },
  { "Toshiba 2.5\" HDD MK..65GSX", // tested with TOSHIBA MK5065GSX/GJ003A, MK3265GSXN/GH012H,
      // MK5065GSXF/GP006B, MK2565GSX H/GJ003A
    "TOSHIBA MK(16|25|32|50|64)65GSX[FN]?( H)?", // "... H" = USB ?
    "", "", ""
  },
  { "Toshiba 2.5\" HDD MK..75GSX", // tested with TOSHIBA MK7575GSX/GT001C
    "TOSHIBA MK(32|50|64|75)75GSX",
    "", "", ""
  },
  { "Toshiba 2.5\" HDD MK..76GSX", // tested with TOSHIBA MK3276GSX/GS002D
    "TOSHIBA MK(16|25|32|50|64)76GSX",
    "",
    "",
    "-v 9,minutes"
  },
  { "Toshiba 2.5\" HDD MQ01ABB...", // tested with TOSHIBA MQ01ABB200/AY000U
    "TOSHIBA MQ01ABB(100|150|200)",
    "", "", ""
  },
  { "Toshiba 2.5\" HDD MQ01ABC...", // tested with TOSHIBA MQ01ABC150/AQ001U
    "TOSHIBA MQ01ABC(100|150|200)",
    "", "", ""
  },
  { "Toshiba 2.5\" HDD MQ01ABD...", // tested with TOSHIBA MQ01ABD100/AX001U,
      // TOSHIBA MQ01ABD100V/AX001Q
    "TOSHIBA MQ01ABD(025|032|050|064|075|100)V?",
    "", "", ""
  },
  { "Toshiba 2.5\" HDD MQ01ABF...", // tested with TOSHIBA MQ01ABF050/AM001J
    "TOSHIBA MQ01ABF(050|075|100)",
    "", "", ""
  },
  { "Toshiba 2.5\" HDD MQ01UBB... (USB 3.0)", // tested with TOSHIBA MQ01UBB200/AY000U (0x0480:0xa100),
      // TOSHIBA MQ01UBB200/34MATMZ5T (0x05ac:0x8406)
    "TOSHIBA MQ01UBB200",
    "", "", ""
  },
  { "Toshiba 2.5\" HDD MQ01UBD... (USB 3.0)", // tested with TOSHIBA MQ01UBD050/AX001U (0x0480:0xa007),
      // TOSHIBA MQ01UBD100/AX001U (0x0480:0x0201, 0x0480:0xa200),
      // TOSHIBA MQ01UBD050/AX101U (0x0480:0xa202)
    "TOSHIBA MQ01UBD(050|075|100)",
    "", "", ""
  },
  { "Toshiba 2.5\" HDD MQ04UBF... (USB 3.0)", // tested with TOSHIBA MQ04UBF100/JU000U (0x0480:0xa202)
    "TOSHIBA MQ04UBF100",
    "", "", ""
  },
  { "Toshiba 2.5\" HDD MQ03ABB...", // tested with TOSHIBA MQ03ABB300
    "TOSHIBA MQ03ABB[23]00",
    "", "", ""
  },
  { "Toshiba 2.5\" HDD MQ03UBB...", // tested with TOSHIBA MQ03UBB200/37I7T0NJT
    "TOSHIBA MQ03UBB(300|200|250)",
    "", "", ""
  },
  { "Toshiba 3.5\" HDD MK.002TSKB", // tested with TOSHIBA MK1002TSKB/MT1A
    "TOSHIBA MK(10|20)02TSKB",
    "", "", ""
  },
  { "Toshiba 3.5\" MG03ACAxxx(Y) Enterprise HDD", // tested with TOSHIBA MG03ACA100/FL1A
    "TOSHIBA MG03ACA[1234]00Y?",
    "", "", ""
  },
  { "Toshiba 3.5\" MD04ACA... Enterprise HDD", // tested with TOSHIBA MD04ACA500/FP1A
    "TOSHIBA MD04ACA[2345]00",
    "", "", ""
  },
  { "Toshiba 3.5\" MG04ACA... Enterprise HDD", // tested with TOSHIBA MG04ACA600A/FS2B
    "TOSHIBA MG04ACA[23456]00[AE].?",
    "", "", ""
  },
  { "Toshiba 3.5\" DT01ABA... Desktop HDD", // tested with TOSHIBA DT01ABA300/MZ6OABB0
    "TOSHIBA DT01ABA(100|150|200|300)",
    "", "", ""
  },
  { "Toshiba 3.5\" DT01ACA... Desktop HDD", // tested with TOSHIBA DT01ACA100/MS2OA750,
      // TOSHIBA DT01ACA200/MX4OABB0, TOSHIBA DT01ACA300/MX6OABB0
    "TOSHIBA DT01ACA(025|032|050|075|100|150|200|300)",
    "", "", ""
  },
  { "Toshiba X300", // tested with TOSHIBA HDWE160/FS2A
    "TOSHIBA HDWE1[456]0",
    "", "", ""
  },
  { "Toshiba P300", // tested with TOSHIBA HDWD120/MX4OACF0
    "TOSHIBA HDWD1(30|20|10|05)",
    "", "", ""
  },
  { "Toshiba 1.8\" HDD",
    "TOSHIBA MK[23468]00[4-9]GA[HL]",
    "", "", ""
  },
  { "Toshiba 1.8\" HDD MK..29GSG",
    "TOSHIBA MK(12|16|25)29GSG",
    "", "", ""
  },
  { "", // TOSHIBA MK6022GAX
    "TOSHIBA MK6022GAX",
    "", "", ""
  },
  { "Toshiba HK4R Series SSD", // TOSHIBA THNSN8960PCSE/8EET6101
    "TOSHIBA THNSN8(120P|240P|480P|960P|1Q92)CSE",
    "", "", 
    "-v 167,raw48,SSD_Protect_Mode "
    "-v 168,raw48,SATA_PHY_Error_Count "
    "-v 169,raw48,Bad_Block_Count "
    "-v 173,raw48,Erase_Count "
  },
  { "Toshiba HG6 Series SSD", // TOSHIBA THNSNJ512GCST/JTRA0102
    // http://www.farnell.com/datasheets/1852757.pdf
    // TOSHIBA THNSFJ256GCSU/JULA1102
    // TOSHIBA THNSFJ256GDNU A/JYLA1102
    "TOSHIBA THNS[NF]J(060|128|256|512)G[BCAM8VD][SCN][TU].*",
    "", "", 
    "-v 167,raw48,SSD_Protect_Mode "
    "-v 168,raw48,SATA_PHY_Error_Count "
    "-v 169,raw48,Bad_Block_Count "
    "-v 173,raw48,Erase_Count "
  },
  { "", // TOSHIBA MK6409MAV
    "TOSHIBA MK6409MAV",
    "", "", ""
  },
  { "Toshiba MKx019GAXB (SUN branded)",
    "TOS MK[34]019GAXB SUN[34]0G",
    "", "", ""
  },
  { "Seagate Momentus",
    "ST9(20|28|40|48)11A",
    "", "", ""
  },
  { "Seagate Momentus 42",
    "ST9(2014|3015|4019)A",
    "", "", ""
  },
  { "Seagate Momentus 4200.2", // tested with ST960812A/3.05
    "ST9(100822|808210|60812|50212|402113|30219)A",
    "", "", ""
  },
  { "Seagate Momentus 5400.2",
    "ST9(808211|6082[12]|408114|308110|120821|10082[34]|8823|6812|4813|3811)AS?",
    "", "", ""
  },
  { "Seagate Momentus 5400.3",
    "ST9(4081[45]|6081[35]|8081[15]|100828|120822|160821)AS?",
    "", "", ""
  },
  { "Seagate Momentus 5400.3 ED",
    "ST9(4081[45]|6081[35]|8081[15]|100828|120822|160821)AB",
    "", "", ""
  },
  { "Seagate Momentus 5400.4",
    "ST9(120817|(160|200|250)827)AS",
    "", "", ""
  },
  { "Seagate Momentus 5400.5",
    "ST9((80|120|160)310|(250|320)320)AS",
    "", "", ""
  },
  { "Seagate Momentus 5400.6",
    "ST9(80313|160(301|314)|(12|25)0315|250317|(320|500)325|500327|640320)ASG?",
    "", "", ""
  },
  { "Seagate Momentus 5400.7",
    "ST9(160316|(250|320)310|(500|640)320)AS",
    "", "", ""
  },
  { "Seagate Momentus 5400.7 (AF)", // tested with ST9640322AS/0001BSM2
      // (device reports 4KiB LPS with 1 sector offset)
    "ST9(320312|400321|640322|750423)AS",
    "", "", ""
  },
  { "Seagate Momentus 5400 PSD", // Hybrid drives
    "ST9(808212|(120|160)8220)AS",
    "", "", ""
  },
  { "Seagate Momentus 7200.1",
    "ST9(10021|80825|6023|4015)AS?",
    "", "", ""
  },
  { "Seagate Momentus 7200.2",
    "ST9(80813|100821|120823|160823|200420)ASG?",
    "", "", ""
  },
  { "Seagate Momentus 7200.3",
    "ST9((80|120|160)411|(250|320)421)ASG?",
    "", "", ""
  },
  { "Seagate Momentus 7200.4",
    "ST9(160412|250410|320423|500420)ASG?",
    "", "", ""
  },
  { "Seagate Momentus 7200 FDE.2",
    "ST9((160413|25041[12]|320426|50042[12])AS|(16041[489]|2504[16]4|32042[67]|500426)ASG)",
    "", "", ""
  },
  { "Seagate Momentus 7200.5", // tested with ST9750420AS/0001SDM5, ST9750420AS/0002SDM1
    "ST9(50042[34]|64042[012]|75042[02])ASG?",
    "", "", ""
  },
  { "Seagate Momentus XT", // fixed firmware
    "ST9(2505610|3205620|5005620)AS",
    "SD2[68]", // http://knowledge.seagate.com/articles/en_US/FAQ/215451en
    "", ""
  },
  { "Seagate Momentus XT", // buggy firmware, tested with ST92505610AS/SD24
    "ST9(2505610|3205620|5005620)AS",
    "SD2[45]",
    "These drives may corrupt large files,\n"
    "AND THIS FIRMWARE VERSION IS AFFECTED,\n"
    "see the following web pages for details:\n"
    "http://knowledge.seagate.com/articles/en_US/FAQ/215451en\n"
    "https://superuser.com/questions/313447/seagate-momentus-xt-corrupting-files-linux-and-mac",
    ""
  },
  { "Seagate Momentus XT", // unknown firmware
    "ST9(2505610|3205620|5005620)AS",
    "",
    "These drives may corrupt large files,\n"
    "see the following web pages for details:\n"
    "http://knowledge.seagate.com/articles/en_US/FAQ/215451en\n"
    "https://superuser.com/questions/313447/seagate-momentus-xt-corrupting-files-linux-and-mac",
    ""
  },
  { "Seagate Momentus XT (AF)", // tested with ST750LX003-1AC154/SM12
    "ST750LX003-.*",
    "", "", ""
  },
  { "Seagate Momentus Thin", // tested with ST320LT007-9ZV142/0004LVM1
    "ST(160|250|320)LT0(07|09|11|14)-.*",
    "", "", ""
  },
  { "Seagate Laptop HDD", // tested with ST500LT012-9WS142/0001SDM1,
      // ST500LM021-1KJ152/0002LIM1, ST4000LM016-1N2170/0003
    "ST((25|32|50)0LT0(12|15|25)|(32|50)0LM0(10|21)|[34]000LM016)-.*",
    "", "", ""
  },
  { "Seagate Laptop SSHD", // tested with ST500LM000-1EJ162/SM11
    "ST(500|1000)LM0(00|14)-.*",
    "", "", ""
  },
  { "Seagate Medalist 1010, 1720, 1721, 2120, 3230 and 4340",  // ATA2, with -t permissive
    "ST3(1010|1720|1721|2120|3230|4340)A",
    "", "", ""
  },
  { "Seagate Medalist 2110, 3221, 4321, 6531, and 8641",
    "ST3(2110|3221|4321|6531|8641)A",
    "", "", ""
  },
  { "Seagate U4",
    "ST3(2112|4311|6421|8421)A",
    "", "", ""
  },
  { "Seagate U5",
    "ST3(40823|30621|20413|15311|10211)A",
    "", "", ""
  },
  { "Seagate U6",
    "ST3(8002|6002|4081|3061|2041)0A",
    "", "", ""
  },
  { "Seagate U7",
    "ST3(30012|40012|60012|80022|120020)A",
    "", "", ""
  },
  { "Seagate U8",
    "ST3(4313|6811|8410|4313|13021|17221)A",
    "", "", ""
  },
  { "Seagate U9", // tested with ST3160022ACE/9.51
    "ST3(80012|120025|160022)A(CE)?",
    "", "", ""
  },
  { "Seagate U10",
    "ST3(20423|15323|10212)A",
    "", "", ""
  },
  { "Seagate UX",
    "ST3(10014A(CE)?|20014A)",
    "", "", ""
  },
  { "Seagate Barracuda ATA",
    "ST3(2804|2724|2043|1362|1022|681)0A",
    "", "", ""
  },
  { "Seagate Barracuda ATA II",
    "ST3(3063|2042|1532|1021)0A",
    "", "", ""
  },
  { "Seagate Barracuda ATA III",
    "ST3(40824|30620|20414|15310|10215)A",
    "", "", ""
  },
  { "Seagate Barracuda ATA IV",
    "ST3(20011|30011|40016|60021|80021)A",
    "", "", ""
  },
  { "Seagate Barracuda ATA V",
    "ST3(12002(3A|4A|9A|3AS)|800(23A|15A|23AS)|60(015A|210A)|40017A)",
    "", "", ""
  },
  { "Seagate Barracuda 5400.1",
    "ST340015A",
    "", "", ""
  },
  { "Seagate Barracuda 7200.7 and 7200.7 Plus", // tested with "ST380819AS          39M3701 39M0171 IBM"/3.03
    "ST3(200021A|200822AS?|16002[13]AS?|12002[26]AS?|1[26]082[78]AS|8001[13]AS?|8081[79]AS|60014A|40111AS|40014AS?)( .* IBM)?",
    "", "", ""
  },
  { "Seagate Barracuda 7200.8",
    "ST3(400[68]32|300[68]31|250[68]23|200826)AS?",
    "", "", ""
  },
  { "Seagate Barracuda 7200.9",
    "ST3(402111?|80[28]110?|120[28]1[0134]|160[28]1[012]|200827|250[68]24|300[68]22|(320|400)[68]33|500[68](32|41))AS?.*",
    "", "", ""
  },
  { "Seagate Barracuda 7200.10", // tested with GB0160EAFJE/HPG0
    "ST3((80|160)[28]15|200820|250[34]10|(250|300|320|400)[68]20|360320|500[68]30|750[68]40)AS?|"
    "GB0160EAFJE", // HP OEM
    "", "", ""
  },
  { "Seagate Barracuda 7200.11", // unaffected firmware
    "ST3(160813|320[68]13|500[368]20|640[36]23|640[35]30|750[36]30|1000(333|[36]40)|1500341)AS?",
    "CC.?.?", // http://knowledge.seagate.com/articles/en_US/FAQ/207957en
    "", ""
  },
  { "Seagate Barracuda 7200.11", // fixed firmware
    "ST3(500[368]20|750[36]30|1000340)AS?",
    "SD1A", // http://knowledge.seagate.com/articles/en_US/FAQ/207951en
    "", ""
  },
  { "Seagate Barracuda 7200.11", // fixed firmware
    "ST3(160813|320[68]13|640[36]23|1000333|1500341)AS?",
    "SD[12]B", // http://knowledge.seagate.com/articles/en_US/FAQ/207957en
    "", ""
  },
  { "Seagate Barracuda 7200.11", // buggy or fixed firmware
    "ST3(500[368]20|640[35]30|750[36]30|1000340)AS?",
    "(AD14|SD1[5-9]|SD81)",
    "There are known problems with these drives,\n"
    "THIS DRIVE MAY OR MAY NOT BE AFFECTED,\n"
    "see the following web pages for details:\n"
    "http://knowledge.seagate.com/articles/en_US/FAQ/207931en\n"
    "http://knowledge.seagate.com/articles/en_US/FAQ/207951en\n"
    "https://bugs.debian.org/cgi-bin/bugreport.cgi?bug=632758",
    ""
  },
  { "Seagate Barracuda 7200.11", // unknown firmware
    "ST3(160813|320[68]13|500[368]20|640[36]23|640[35]30|750[36]30|1000(333|[36]40)|1500341)AS?",
    "",
    "There are known problems with these drives,\n"
    "see the following Seagate web pages:\n"
    "http://knowledge.seagate.com/articles/en_US/FAQ/207931en\n"
    "http://knowledge.seagate.com/articles/en_US/FAQ/207951en\n"
    "http://knowledge.seagate.com/articles/en_US/FAQ/207957en",
    ""
  },
  { "Seagate Barracuda 7200.12", // new firmware
    "ST3(160318|250318|320418|50041[08]|750528|1000528)AS",
    "CC4[9A-Z]",
    "", ""
  },
  { "Seagate Barracuda 7200.12", // unknown firmware
    "ST3(160318|250318|320418|50041[08]|750528|1000528)AS",
    "",
    "A firmware update for this drive may be available,\n"
    "see the following Seagate web pages:\n"
    "http://knowledge.seagate.com/articles/en_US/FAQ/207931en\n"
    "http://knowledge.seagate.com/articles/en_US/FAQ/213891en",
    ""
  },
  { "Seagate Barracuda 7200.12", // tested with ST3250312AS/JC45, ST31000524AS/JC45,
      // ST3500413AS/JC4B, ST3750525AS/JC4B
      // ST3160316AS/JC45
      // Possible options: ST31000524AS, ST3500413AS, ST3250312AS ,
      // ST3750525AS, ST3320413AS, ST3160316AS
    "ST3(160318|25031[128]|320418|50041[038]|750(518|52[358])|100052[348]|320413|160316)AS",
    "", "", ""
  },
  { "Seagate Barracuda XT", // tested with ST32000641AS/CC13,
      // ST4000DX000-1C5160/CC42
    "ST(3(2000641|3000651)AS|4000DX000-.*)",
    "", "", ""
  },
  { "Seagate Barracuda 7200.14 (AF)", // new firmware, tested with
      // ST3000DM001-9YN166/CC4H, ST3000DM001-9YN166/CC9E
    "ST(1000|1500|2000|2500|3000)DM00[1-3]-9YN16.",
    "CC(4[H-Z]|[5-9A-Z]..*)", // >= "CC4H"
    "",
    "-v 188,raw16 -v 240,msec24hour32" // tested with ST3000DM001-9YN166/CC4H
  },
  { "Seagate Barracuda 7200.14 (AF)", // old firmware, tested with
      // ST1000DM003-9YN162/CC46
    "ST(1000|1500|2000|2500|3000)DM00[1-3]-9YN16.",
    "CC4[679CG]",
    "A firmware update for this drive is available,\n"
    "see the following Seagate web pages:\n"
    "http://knowledge.seagate.com/articles/en_US/FAQ/207931en\n"
    "http://knowledge.seagate.com/articles/en_US/FAQ/223651en",
    "-v 188,raw16 -v 240,msec24hour32"
  },
  { "Seagate Barracuda 7200.14 (AF)", // unknown firmware
    "ST(1000|1500|2000|2500|3000)DM00[1-3]-9YN16.",
    "",
    "A firmware update for this drive may be available,\n"
    "see the following Seagate web pages:\n"
    "http://knowledge.seagate.com/articles/en_US/FAQ/207931en\n"
    "http://knowledge.seagate.com/articles/en_US/FAQ/223651en",
    "-v 188,raw16 -v 240,msec24hour32"
  },
  { "Seagate Barracuda 7200.14 (AF)", // different part number, tested with
      // ST1000DM003-1CH162/CC47, ST1000DM003-1CH162/CC49, ST2000DM001-1CH164/CC24,
      // ST1000DM000-9TS15E/CC92, APPLE HDD ST3000DM001/AP15 (no attr 240)
    "ST(1000|1500|2000|2500|3000)DM00[0-3]-.*|"
    "APPLE HDD ST3000DM001",
    "", "",
    "-v 188,raw16 -v 240,msec24hour32"
  },
  // should be ST4000DM005, ST3000DM008,ST3000DM009,ST2000DM006,ST2000DM007
  // ST1000DM010, ST500DM009
  // tested: ST3000DM008-2DM166/CC26
  { "Seagate Barracuda 3.5", // tested on ST1000DM010-2EP102/Z9ACZM97
    "ST(4000DM00[45]|3000DM008|3000DM009|2000DM006|2000DM007|1000DM010|500DM009)-.*",
    "", "",
    "-v 188,raw16 -v 240,msec24hour32"
  },
  // ST8000DM004, ST6000DM003, ST4000DM004, ST3000DM007, ST2000DM005
  { "Seagate Barracuda Compute", // tested on ST8000DM004-2CX188/0001
    "ST(8000DM004|6000DM003|4000DM004|3000DM007|2000DM005)-.*",
    "", "",
    ""
  },
  { "Seagate Barracuda Pro", // tested on ST8000DM004-2CX188/0001
    "ST(8000DM005|6000DM004|4000DM006|2000DM009)-.*",
    "", "",
    "-v 188,raw16 -v 240,msec24hour32"
  },
  { "Seagate Barracuda 7200.14 (AF)", // < 1TB, tested with ST250DM000-1BC141
    "ST(250|320|500|750)DM00[0-3]-.*",
    "", "",
    "-v 188,raw16 -v 240,msec24hour32"
  },
  { "Seagate Desktop HDD.15", // tested with ST4000DM000-1CD168/CC43, ST5000DM000-1FK178/CC44,
      // ST6000DM001-1XY17Z/CC48
    "ST[4568]000DM00[012]-.*",
    "", "",
    "-v 188,raw16 -v 240,msec24hour32"
  },
  { "Seagate Desktop SSHD", // tested with ST2000DX001-1CM164/CC43
    "ST[124]000DX001-.*",
    "", "",
    "-v 188,raw16 -v 240,msec24hour32"
  },
  { "Seagate Barracuda LP", // new firmware
    "ST3(500412|1000520|1500541|2000542)AS",
    "CC3[5-9A-Z]",
    "", ""
  },
  { "Seagate Barracuda LP", // unknown firmware
    "ST3(500412|1000520|1500541|2000542)AS",
    "",
    "A firmware update for this drive may be available,\n"
    "see the following Seagate web pages:\n"
    "http://knowledge.seagate.com/articles/en_US/FAQ/207931en\n"
    "http://knowledge.seagate.com/articles/en_US/FAQ/213915en",
    ""
  },
  { "Seagate Barracuda Green (AF)", // new firmware
    "ST((10|15|20)00DL00[123])-.*",
    "CC(3[2-9A-Z]|[4-9A-Z]..*)", // >= "CC32"
    "", ""
  },
  { "Seagate Barracuda Green (AF)", // unknown firmware
    "ST((10|15|20)00DL00[123])-.*",
    "",
    "A firmware update for this drive may be available,\n"
    "see the following Seagate web pages:\n"
    "http://knowledge.seagate.com/articles/en_US/FAQ/207931en\n"
    "http://knowledge.seagate.com/articles/en_US/FAQ/218171en",
    ""
  },
  { "Seagate Barracuda ES",
    "ST3(250[68]2|32062|40062|50063|75064)0NS",
    "", "", ""
  },
  // ST5000LM000, ST4000LM024, ST3000LM024, ST2000LM015, ST1000LM048, ST500LM030
  { "Seagate Barracuda 2.5 5400", // ST2000LM015-2E8174/SDM1, ST4000LM024-2AN17V/0001
    "ST(5000LM000|[34]000LM024|2000LM015|1000LM048|500LM030)-.*",
    "",
    "",
    "-v 183,raw48,SATA_Downshift_Count "
  },
  { "Seagate Barracuda ES.2", // fixed firmware
    "ST3(25031|50032|75033|100034)0NS",
    "SN[01]6|"         // http://knowledge.seagate.com/articles/en_US/FAQ/207963en
    "MA(0[^7]|[^0].)", // http://dellfirmware.seagate.com/dell_firmware/DellFirmwareRequest.jsp
    "", ""             //        ^^^^^^^^^^^^ down (no DNS A record)
  },
  { "Seagate Barracuda ES.2", // buggy firmware (Dell)
    "ST3(25031|50032|75033|100034)0NS",
    "MA07",
    "There are known problems with these drives,\n"
    "AND THIS FIRMWARE VERSION IS AFFECTED,\n"
    "contact Dell support for a firmware update.",
    ""
  },
  { "Seagate Barracuda ES.2", // unknown firmware
    "ST3(25031|50032|75033|100034)0NS",
    "",
    "There are known problems with these drives,\n"
    "see the following Seagate web pages:\n"
    "http://knowledge.seagate.com/articles/en_US/FAQ/207931en\n"
    "http://knowledge.seagate.com/articles/en_US/FAQ/207963en",
    ""
  },
  { "Seagate Constellation (SATA)", // tested with ST9500530NS/SN03
    "ST9(160511|500530)NS",
    "", "", ""
  },
  { "Seagate Constellation ES (SATA)", // tested with ST31000524NS/SN11,
      // MB0500EAMZD/HPG1
    "ST3(50051|100052|200064)4NS|"
    "MB0500EAMZD", // HP OEM
    "", "", ""
  },
  { "Seagate Constellation ES (SATA 6Gb/s)", // tested with ST1000NM0011/SN02,
      // MB1000GCEEK/HPG1
    "ST(5|10|20)00NM0011|"
    "MB1000GCEEK", // HP OEM
    "", "", ""
  },
  { "Seagate Constellation ES.2 (SATA 6Gb/s)", // tested with ST32000645NS/0004, ST33000650NS,
      // MB3000EBKAB/HPG6
    "ST3(2000645|300065[012])NS|"
    "MB3000EBKAB", // HP OEM
    "", "", ""
  },
  { "Seagate Constellation ES.3", // tested with ST1000NM0033-9ZM173/0001,
      // ST4000NM0033-9ZM170/SN03, MB1000GCWCV/HPGC, MB4000GCWDC/HPGE
    "ST[1234]000NM00[35]3-.*|"
    "MB[14]000GCW(CV|DC)", // HP OEM
    "", "", ""
  },
  { "Seagate Constellation CS", // tested with ST3000NC000/CE02, ST3000NC002-1DY166/CN02
    "ST(1000|2000|3000)NC00[0-3](-.*)?",
    "", "", ""
  },
  { "Seagate Constellation.2 (SATA)", // 2.5", tested with ST91000640NS/SN02, MM1000GBKAL/HPGB
    "ST9(25061|50062|100064)[012]NS|" // *SS = SAS
    "MM1000GBKAL", // HP OEM
    "", "", ""
  },
  // ST6000NM0004, ST6000NM0024, ST6000NM0044, ST6000NM0084, ST5000NM0024,
  // ST5000NM0044, ST4000NM0024, ST4000NM0044, ST2000NM0024, ST2000NM0044
  // ST4000NM0035, ST3000NM0005, ST2000NM0055, ST1000NM0055, ST4000NM0045,
  // ST3000NM0015, ST2000NM0065, ST1000NM0065, ST4000NM0105, ST3000NM0055
  { "Seagate Enterprise Capacity 3.5 HDD", // tested with ST6000NM0024-1HT17Z/SN02,
      // ST10000NM0016-1TT101/SNB0
      // ST4000NM0085-1YY107/ZC11SXPH
      // ST8000NM0045-1RL112/NN02
      // ST6000NM0004-1FT17Z/NN01
      // ST4000NM0035-1V4107/TNC3
      // ST1000NM0055-1V410C/TN02
      // ST8000NM0055-1RM112/SN04
    "ST([1234568]|10)000NM0[01][0-68][456]-.*", // *[069]4 = 4Kn
    "", "", 
    "-v 188,raw16 -v 240,msec24hour32"
  },
  { "Seagate Enterprise Capacity 3.5 HDD", // V5.1, ms in attribute 9
    "ST[12]000NM0008-.*", // tested with ST1000NM0008-2F2100/SN01
    "", "",
    "-v 9,msec24hour32 -v 188,raw16 -v 240,msec24hour32"
  },
  { "Seagate Exos 5E8", // tested with ST8000AS0003-2HH188/0003
    "ST8000AS0003-.*",
    "", "",
    "-v 9,msec24hour32 -v 240,msec24hour32"
  },
  { "Seagate Exos X12", // tested with ST12000NM0007-2A1101/SN02
    "ST12000NM00[01]7-.*", // *17 = SED
    "", "",
    "-v 240,msec24hour32"
  },
  // new models: ST8000VN0002, ST6000VN0021, ST4000VN000
  //             ST8000VN0012, ST6000VN0031, ST4000VN003
  // tested with ST8000VN0002-1Z8112/ZA13YGNF
  { "Seagate NAS HDD", // tested with ST2000VN000-1H3164/SC42, ST3000VN000-1H4167/SC43
    "ST([234]000VN000|[468]000VN00(02|21|12|31|3))-.*",
    "", "", ""
  },
  // ST8000NE0001, ST8000NE0011, ST6000VN0001, ST6000VN0011, ST5000VN0001,
  // ST5000VN0011, ST4000VN0001, ST4000VN0011, ST3000VN0001, ST3000VN0011,
  // ST2000VN0001, ST2000VN0011
  // tested with ST8000NE0001-1WN112/PNA2
  { "Seagate Enterprise NAS HDD",
    "ST(8000NE|[65432]000VN)00[01]1-.*",
    "", "", ""
  },
  // ST10000VN0004, ST8000VN0022, ST6000VN0041, ST4000VN008, ST3000VN007,
  // ST2000VN004, ST1000VN002
  { "Seagate IronWolf", // tested with ST6000VN0041-2EL11C/SC61,
      // ST12000VN0007-2GS116/SC60
    "ST(12|10|8|6|4|3|2|1)000VN00(04|07|22|41|8|7|2|4)-.*",
    "", "", ""
  },
  { "Seagate IronWolf Pro", // tested with ST4000NE0025-2EW107/EN02,
      // ST8000NE0004-1ZF11G/EN01, ST8000NE0021-2EN112/EN02
    "ST([24]000NE0025|6000NE0023|8000NE00(04|08|21)|(10|12|14)000NE000[478])-.*",
    "", "", ""
  },
  { "Seagate Archive HDD", // tested with ST8000AS0002-1NA17Z/AR13
    "ST[568]000AS00[01][12]-.*",
    "", "", ""
  },
  { "Seagate Pipeline HD 5900.1",
    "ST3(160310|320[34]10|500(321|422))CS",
    "", "", ""
  },
  { "Seagate Pipeline HD 5900.2", // tested with ST31000322CS/SC13
    "ST3(160316|250[34]12|320(311|413)|500(312|414)|1000(322|424))CS",
    "", "", ""
  },
  { "Seagate Video 3.5 HDD", // tested with ST4000VM000-1F3168/SC23, SC25
    "ST(10|15|20|30|40)00VM00[023]-.*",
    "", "", ""
  },
  { "Seagate Medalist 17240, 13030, 10231, 8420, and 4310",
    "ST3(17240|13030|10231|8420|4310)A",
    "", "", ""
  },
  { "Seagate Medalist 17242, 13032, 10232, 8422, and 4312",
    "ST3(1724|1303|1023|842|431)2A",
    "", "", ""
  },
  { "Seagate NL35",
    "ST3(250623|250823|400632|400832|250824|250624|400633|400833|500641|500841)NS",
    "", "", ""
  },
  { "Seagate SV35.2",
    "ST3(160815|250820|320620|500630|750640)[AS]V",
    "", "", ""
  },
  { "Seagate SV35.3", // tested with ST3500320SV/SV16
    "ST3(500320|750330|1000340)SV",
    "", "", ""
  },
  { "Seagate SV35.5", // tested with ST31000525SV/CV12
    "ST3(250311|500410|1000525)SV",
    "", "", ""
  },
  // ST6000VX0001,ST6000VX0011,ST5000VX0001,ST5000VX0011,ST4000VX000
  // ST4000VX002, ST3000VX002, ST2000VX003, ST1000VX001, ST1000VX002
  // ST3000VX000, ST3000VX004, ST2000VX000, ST2000VX004, ST1000VX000
  { "Seagate Surveillance", // tested with ST1000VX001-1HH162/CV11, ST2000VX000-9YW164/CV12,
      // ST4000VX000-1F4168/CV14, ST2000VX003-1HH164/CV12
    "ST([1-6]000VX00[01234]1?|31000526SV|3500411SV)(-.*)?",
    "", "", ""
  },
  { "Seagate DB35", // tested with ST3250823ACE/3.03, ST3300831SCE/3.03
    "ST3(200826|250823|300831|400832)[AS]CE",
    "", "", ""
  },
  { "Seagate DB35.2", // tested with ST3160212SCE/3.ACB
    "ST3(802110|120213|160212|200827|250824|300822|400833|500841)[AS]CE",
    "", "", ""
  },
  { "Seagate DB35.3",
    "ST3(750640SCE|((80|160)215|(250|320|400)820|500830|750840)[AS]CE)",
    "", "", ""
  },
  { "Seagate LD25.2", // tested with ST940210AS/3.ALC
    "ST9(40|80)210AS?",
    "", "", ""
  },
  { "Seagate ST1.2 CompactFlash", // tested with ST68022CF/3.01
    "ST6[468]022CF",
    "", "", ""
  },
  { "Seagate Nytro XF1230 SATA SSD", // tested with XF1230-1A0480/ST200354
    "XF1230-1A(0240|0480|0960|1920)",
    "", "", 
    "-v 174,raw48,Unexpect_Power_Loss_Ct "
    "-v 180,raw48,End_to_End_Err_Detect "
    "-v 183,raw48,SATA_Downshift_Count "
    "-v 189,raw48,SSD_Health_Flags "
    "-v 190,raw48,SATA_Error_Ct "
    "-v 201,raw48,Read_Error_Rate "
    "-v 231,raw48,SSD_Life_Left_Perc "
    "-v 234,raw48,Lifetime_Nand_Gb "
    "-v 241,raw48,Total_Writes_GiB "
    "-v 242,raw48,Total_Reads_GiB "
    "-v 245,raw48,Read_Error_Rate "
  },
  { "WD Blue and Green SSDs", // tested with WDC WDS250G1B0A-00H9H0/X41000WD,
      // WDC WDS250G1B0A-00H9H0/X41100WD, WDC WDS100T1B0A-00H9H0,
      // WDC WDS120G2G0A-00JH30/UE360000, WDC WDS240G2G0A-00JH30/UF300000
    "WDC WDS((120|240|250|480|500)G|100T)(1B|2G)0[AB]-.*", // *1B* = Blue, *2G* = Green
    "", "",
  //"-v 5,raw48,Reallocated_Sector_Ct " // Reassigned Block Count
  //"-v 9,raw48,Power_On_Hours "
  //"-v 12,raw48,Power_Cycle_Count "
    "-v 165,raw48,Block_Erase_Count "
    "-v 166,raw48,Minimum_PE_Cycles_TLC "
    "-v 167,raw48,Max_Bad_Blocks_per_Die "
    "-v 168,raw48,Maximum_PE_Cycles_TLC "
    "-v 169,raw48,Total_Bad_Blocks "
    "-v 170,raw48,Grown_Bad_Blocks "
    "-v 171,raw48,Program_Fail_Count "
    "-v 172,raw48,Erase_Fail_Count "
    "-v 173,raw48,Average_PE_Cycles_TLC "
    "-v 174,raw48,Unexpected_Power_Loss "
  //"-v 184,raw48,End-to-end_Error " // Detection/Correction Count
  //"-v 187,raw48,Reported_Uncorrect " // Uncorrectable Errors
  //"-v 188,raw48,Command_Timeout
  //"-v 194,tempminmax,Temperature_Celsius " 
  //"-v 199,raw48,UDMA_CRC_Error_Count  // SATA CRC Errors 
    "-v 230,hex48,Media_Wearout_Indicator " // Maybe hex16
  //"-v 232,raw48,Available_Reserve_Space"
    "-v 233,raw48,NAND_GB_Written_TLC "
    "-v 234,raw48,NAND_GB_Written_SLC "
    "-v 241,raw48,Total_Host_GB_Written "
    "-v 242,raw48,Total_Host_GB_Read "
    "-v 244,raw48,Temp_Throttle_Status "
  },
  { "Western Digital Protege",
  /* Western Digital drives with this comment all appear to use Attribute 9 in
   * a  non-standard manner.  These entries may need to be updated when it
   * is understood exactly how Attribute 9 should be interpreted.
   * UPDATE: this is probably explained by the WD firmware bug described in the
   * smartmontools FAQ */
    "WDC WD([2468]00E|1[26]00A)B-.*",
    "", "", ""
  },
  { "Western Digital Caviar",
  /* Western Digital drives with this comment all appear to use Attribute 9 in
   * a  non-standard manner.  These entries may need to be updated when it
   * is understood exactly how Attribute 9 should be interpreted.
   * UPDATE: this is probably explained by the WD firmware bug described in the
   * smartmontools FAQ */
    "WDC WD(2|3|4|6|8|10|12|16|18|20|25)00BB-.*",
    "", "", ""
  },
  { "Western Digital Caviar WDxxxAB",
  /* Western Digital drives with this comment all appear to use Attribute 9 in
   * a  non-standard manner.  These entries may need to be updated when it
   * is understood exactly how Attribute 9 should be interpreted.
   * UPDATE: this is probably explained by the WD firmware bug described in the
   * smartmontools FAQ */
    "WDC WD(3|4|6|8|25)00AB-.*",
    "", "", ""
  },
  { "Western Digital Caviar WDxxxAA",
  /* Western Digital drives with this comment all appear to use Attribute 9 in
   * a  non-standard manner.  These entries may need to be updated when it
   * is understood exactly how Attribute 9 should be interpreted.
   * UPDATE: this is probably explained by the WD firmware bug described in the
   * smartmontools FAQ */
    "WDC WD...?AA(-.*)?",
    "", "", ""
  },
  { "Western Digital Caviar WDxxxBA",
  /* Western Digital drives with this comment all appear to use Attribute 9 in
   * a  non-standard manner.  These entries may need to be updated when it
   * is understood exactly how Attribute 9 should be interpreted.
   * UPDATE: this is probably explained by the WD firmware bug described in the
   * smartmontools FAQ */
    "WDC WD...BA",
    "", "", ""
  },
  { "Western Digital Caviar AC", // add only 5400rpm/7200rpm (ata33 and faster)
    "WDC AC((116|121|125|225|132|232)|([1-4][4-9][0-9])|([1-4][0-9][0-9][0-9]))00[A-Z]?.*",
    "", "", ""
  },
  { "Western Digital Caviar SE",
  /* Western Digital drives with this comment all appear to use Attribute 9 in
   * a  non-standard manner.  These entries may need to be updated when it
   * is understood exactly how Attribute 9 should be interpreted.
   * UPDATE: this is probably explained by the WD firmware bug described in the
   * smartmontools FAQ
   * UPDATE 2: this does not apply to more recent models, at least WD3200AAJB */
    "WDC WD(4|6|8|10|12|16|18|20|25|30|32|40|50)00(JB|PB)-.*",
    "", "", ""
  },
  { "Western Digital Caviar Blue EIDE",  // WD Caviar SE EIDE
    /* not completely accurate: at least also WD800JB, WD(4|8|20|25)00BB sold as Caviar Blue */
    "WDC WD(16|25|32|40|50)00AAJB-.*",
    "", "", ""
  },
  { "Western Digital Caviar Blue EIDE",  // WD Caviar SE16 EIDE
    "WDC WD(25|32|40|50)00AAKB-.*",
    "", "", ""
  },
  { "Western Digital RE EIDE",
    "WDC WD(12|16|25|32)00SB-.*",
    "", "", ""
  },
  { "Western Digital Caviar Serial ATA",
    "WDC WD(4|8|20|32)00BD-.*",
    "", "", ""
  },
  { "Western Digital Caviar SE Serial ATA", // tested with WDC WD3000JD-98KLB0/08.05J08
    "WDC WD(4|8|12|16|20|25|30|32|40)00(JD|KD|PD)-.*",
    "", "", ""
  },
  { "Western Digital Caviar SE Serial ATA",
    "WDC WD(8|12|16|20|25|30|32|40|50)00JS-.*",
    "", "", ""
  },
  { "Western Digital Caviar SE16 Serial ATA",
    "WDC WD(16|20|25|32|40|50|75)00KS-.*",
    "", "", ""
  },
  { "Western Digital Caviar Blue Serial ATA",  // WD Caviar SE Serial ATA
    /* not completely accurate: at least also WD800BD, (4|8)00JD sold as Caviar Blue */
    "WDC WD((8|12|16|25|32)00AABS|(8|12|16|25|32|40|50)00AAJS)-.*",
    "", "", ""
  },
  { "Western Digital Caviar Blue (SATA)",  // WD Caviar SE16 Serial ATA
      // tested with WD1602ABKS-18N8A0/DELL/02.03B04
    "WDC WD((16|20|25|32|40|50|64|75)00AAKS|1602ABKS|10EALS)-.*",
    "", "", ""
  },
  { "Western Digital Blue", // tested with WDC WD5000AZLX-00K4KA0/80.00A80,
      // WDC WD10EZEX-00RKKA0/80.00A80, WDC WD10EZEX-75M2NA0/01.01A01, WDC WD40EZRZ-00WN9B0/80.00A80
    "WDC WD((25|32|50)00AAKX|5000AZ(LX|RZ)|7500A(AL|ZE)X|10E(AL|ZE)X|[1-6]0EZRZ)-.*",
    "", "", ""
  },
  { "Western Digital RE Serial ATA",
    "WDC WD(12|16|25|32)00(SD|YD|YS)-.*",
    "", "", ""
  },
  { "Western Digital RE2 Serial ATA",
    "WDC WD((40|50|75)00(YR|YS|AYYS)|(16|32|40|50)0[01]ABYS)-.*",
    "", "", ""
  },
  { "Western Digital RE2-GP",
    "WDC WD(5000AB|7500AY|1000FY)PS-.*",
    "", "", ""
  },
  { "Western Digital RE3 Serial ATA", // tested with WDC WD7502ABYS-02A6B0/03.00C06
    "WDC WD((25|32|50|75)02A|(75|10)02F)BYS-.*",
    "", "", ""
  },
  { "Western Digital RE4", // tested with WDC WD2003FYYS-18W0B0/01.01D02,
      // WDC WD1003FBYZ-010FB0/01.01V03
      // WDC WD5003ABYZ-011FA0/01.01S03
    "WDC WD((25|50)03ABY[XZ]|1003FBY[XZ]|(15|20)03FYYS)-.*",
    "", "", ""
  },
  { "Western Digital RE4-GP", // tested with WDC WD2002FYPS-02W3B0/04.01G01,
      // WD2003FYPS-27W9B0/01.01D02
    "(WDC )?WD200[23]FYPS-.*",
    "", "", ""
  },
  { "Western Digital Re", // tested with WDC WD1004FBYZ-01YCBB0/RR02,
      // WDC WD2000FYYZ-01UL1B0/01.01K01, WDC WD2000FYYZ-01UL1B1/01.01K02,
      // WDC WD4000FYYZ-01UL1B2/01.01K03, WD2000FYYX/00.0D1K2,
      // WDC WD1004FBYZ-01YCBB1/RR04
      // WD4000FYYZ, WD4000FDYZ, WD3000FYYZ, WD3000FDYZ, WD2000FYYZ, WD2000FDYZ
      // WD2004FBYZ, WD1004FBYZ
    "WDC WD((1004|2004)FBYZ|([234]000)FDYZ|[234]000FYYZ|2000FYYX)-.*",
    "", "",
    "-v 16,raw48,Total_LBAs_Read" // WDC WD1004FBYZ-01YCBB1/RR04
  },
  { "Western Digital Se", // tested with WDC WD2000F9YZ-09N20L0/01.01A01
    // WD6001F9YZ, WD5001F9YZ, WD4000F9YZ, WD3000F9YZ, WD2000F9YZ, WD1002F9YZ
    "WDC WD(1002|2000|3000|4000|5001|6001)F9YZ-.*",
    "", "", ""
  },
  { "Western Digital Caviar Green", // tested with WDC WD7500AADS-00M2B0/01.00A01,
       // WDC WD10EADX/77.04D77
    "WDC WD((50|64|75)00AA[CV]S|(50|64|75)00AADS|10EA[CV]S|(10|15|20)EAD[SX])-.*",
    "", "", ""
  },
  { "Western Digital Caviar Green (AF)",
    "WDC WD(((64|75|80)00AA|(10|15|20)EA|(25|30)EZ)R|20EAC)S-.*",
    "", "", ""
  },
  { "Western Digital Green", // tested with
      // WDC WD10EZRX-00A8LB0/01.01A01, WDC WD20EZRX-00DC0B0/80.00A80,
      // WDC WD30EZRX-00MMMB0/80.00A80, WDC WD40EZRX-00SPEB0/80.00A80,
      // WDC WD60EZRX-00MVLB1/80.00A80
    "WDC WD(7500AA|(10|15|20)EA|(10|20|25|30|40|50|60)EZ)RX-.*",
    "", "", ""
  },
  { "Western Digital Caviar Black", // tested with WDC WD7501AAES/06.01D06
    "WDC WD((500|640)1AAL|7501AA[EL]|1001FA[EL]|2001FAS)S-.*|"
    "WDC WD(2002|7502|1502|5003|1002|5002)(FAE|AAE|AZE|AAL)X-.*", // could be
    // WD2002FAEX, WD7502AAEX, WD1502FAEX, WD5003AZEX, WD1002FAEX, WD5002AALX
    "", "", ""
  },
  { "Western Digital Black", // tested with
      // WDC WD1003FZEX-00MK2A0/01.01A01, WDC WD3001FAEX-00MJRA0/01.01L01,
      // WDC WD3003FZEX-00Z4SA0/01.01A01, WDC WD4001FAEX-00MJRA0/01.01L01
      // WDC WD4003FZEX-00Z4SA0/01.01A01, WDC WD5003AZEX-00RKKA0/80.00A80,
      // WDC WD4004FZWX-00GBGB0/81.H0A81
    "WDC WD(6001|2003|5001|1003|4003|4004|5003|3003|3001)(FZW|FZE|AZE)X-.*|" // could be
    // new series  WD6001FZWX WD2003FZEX WD5001FZWX WD1003FZEX
    //             WD4003FZEX WD5003AZEX WD3003FZEX WD4004FZWX
    "WDC WD(4001|3001|2002|1002|5003|7500|5000|3200|2500|1600)(FAE|AZE)X-.*",
    // old series: WD4001FAEX WD3001FAEX WD2002FAEX WD1002FAEX  WD5003AZEX
    "", "", ""
  },
  { "Western Digital AV ATA", // tested with WDC WD3200AVJB-63J5A0/01.03E01
    "WDC WD(8|16|25|32|50)00AV[BJ]B-.*",
    "", "", ""
  },
  { "Western Digital AV SATA",
    "WDC WD(16|25|32)00AVJS-.*",
    "", "", ""
  },
  { "Western Digital AV-GP",
    "WDC WD((16|25|32|50|64|75)00AV[CDV]S|(10|15|20)EV[CDV]S)-.*",
    "", "", ""
  },
  { "Western Digital AV-GP (AF)", // tested with WDC WD10EURS-630AB1/80.00A80,
      // WDC WD10EUCX-63YZ1Y0/51.0AB52, WDC WD20EURX-64HYZY0/80.00A80
    "WDC WD(5000AUDX|7500AURS|10EUCX|(10|15|20|25|30)EUR[SX])-.*",
    "", "", ""
  },
  { "Western Digital AV", // tested with DC WD10JUCT-63CYNY0/01.01A01
    "WDC WD((16|25|32|50)00BU[CD]|5000LUC|10JUC)T-.*",
    "", "", ""
  },
  { "Western Digital Raptor",
    "WDC WD((360|740|800)GD|(360|740|800|1500)ADF[DS])-.*",
    "", "", ""
  },
  { "Western Digital Raptor X",
    "WDC WD1500AHFD-.*",
    "", "", ""
  },
  { "Western Digital VelociRaptor", // tested with WDC WD1500HLHX-01JJPV0/04.05G04
    "WDC WD(((800H|(1500|3000)[BH]|1600H|3000G)LFS)|((1500|3000|4500|6000)[BH]LHX))-.*",
    "", "", ""
  },
  { "Western Digital VelociRaptor (AF)", // tested with WDC WD1000DHTZ-04N21V0/04.06A00
    "WDC WD(2500H|5000B|5000H|1000D)HTZ-.*",
    "", "", ""
  },
  { "Western Digital Scorpio EIDE",
    "WDC WD(4|6|8|10|12|16)00(UE|VE)-.*",
    "", "", ""
  },
  { "Western Digital Scorpio Blue EIDE", // tested with WDC WD3200BEVE-00A0HT0/11.01A11
    "WDC WD(4|6|8|10|12|16|25|32)00BEVE-.*",
    "", "", ""
  },
  { "Western Digital Scorpio Serial ATA",
    "WDC WD(4|6|8|10|12|16|25)00BEAS-.*",
    "", "", ""
  },
  { "Western Digital Scorpio Blue Serial ATA",
    "WDC WD((4|6|8|10|12|16|25)00BEVS|(8|12|16|25|32|40|50|64)00BEVT|7500KEVT|10TEVT)-.*",
    "", "", ""
  },
  { "Western Digital Scorpio Blue Serial ATA (AF)", // tested with
      // WDC WD10JPVT-00A1YT0/01.01A01
    "WDC WD((16|25|32|50|64|75)00BPVT|10[JT]PVT)-.*",
    "", "", ""
  },
  { "Western Digital Scorpio Black", // tested with WDC WD5000BEKT-00KA9T0/01.01A01
    "WDC WD(8|12|16|25|32|50)00B[EJ]KT-.*",
    "", "", ""
  },
  { "Western Digital Scorpio Black (AF)",
    "WDC WD(50|75)00BPKT-.*",
    "", "", ""
  },
  { "Western Digital Red", // tested with WDC WD10EFRX-68JCSN0/01.01A01,
      // WDC WD10JFCX-68N6GN0/01.01A01, WDC WD30EFRX-68EUZN0/82.00A82,
      // WDC WD40EFRX-68WT0N0/80.00A80, WDC WD60EFRX-68MYMN1/82.00A82,
      // WDC WD80EFAX-68LHPN0/83.H0A83, WDC WD80EFZX-68UW8N0/83.H0A83,
      // WDC WD80EZZX-11CSGA0/83.H0A03 (My Book 0x1058:0x25ee)
    "WDC WD(7500BFC|10JFC|[1-6]0EFR|80E[FZ][AZ])X-.*",
    "", "",
    "-v 22,raw48,Helium_Level" // WD80EFZX
  },
  { "Western Digital Red Pro", // tested with WDC WD2001FFSX-68JNUN0/81.00A81,
      // WDC WD6002FFWX-68TZ4N0/83.H0A83
    "WDC WD([2-68]00[12])FF[SW]X-.*",
    "", "", ""
  },
  { "Western Digital Purple", // tested with WDC WD40PURX-64GVNY0/80.00A80
    "WDC WD[123456]0PURX-.*",
    "", "", ""
  },
  { "Western Digital Gold", // tested with WDC WD1005FBYZ-01YCBB2/RR07,
      // WDC WD2005FBYZ-01YCBB2/RR07, WDC WD4002FYYZ-01B7CB0/01.01M02,
      // WDC WD8003FRYZ-01JPDB1/01.01H02, WDC WD121KRYZ-01W0RB0/01.01H01
    "WDC WD([12]005FB|4002FY|6002FR|800[23]FR|1[02]1KR)YZ-.*",
    "", "",
    "-v 22,raw48,Helium_Level" // WD121KRYZ
  },
  { "Western Digital Blue Mobile", // tested with WDC WD5000LPVX-08V0TT2/03.01A03,
      // WDC WD20NPVZ-00WFZT0/01.01A01
    "WDC WD((25|32|50|75)00[BLM]|10[JS]|20N)P[CV][TXZ]-.*",
    "", "", ""
  },
  { "Western Digital Green Mobile", // tested with WDC WD20NPVX-00EA4T0/01.01A01
    "WDC WD(15|20)NPV[TX]-.*",
    "", "", ""
  },
  { "Western Digital Black Mobile", // tested with WDC WD7500BPKX-22HPJT0/01.01A01,
      // WDC WD10JPLX-00MBPT0/01.01H01
    "WDC WD((16|25|32)00BEK[TX]|(25|32|50|75)00(BPK|LPL)X|10JPLX)-.*",
    "", "", ""
  },
  { "Western Digital Elements / My Passport (USB)", // tested with WDC WD5000BMVW-11AMCS0/01.01A01
    "WDC WD(25|32|40|50)00BMV[UVW]-.*",  // *W-* = USB 3.0
    "", "", ""
  },
  { "Western Digital Elements / My Passport (USB, AF)", // tested with
      // WDC WD5000KMVV-11TK7S1/01.01A01,
      // WDC WD5000LMVW-11CKRS0/01.01A01 (0x1058:0x07ae),
      // WDC WD5000LMVW-11VEDS0/01.01A01 (0x1058:0x0816),
      // WDC WD7500BMVW-11AJGS2/01.01A01,
      // WDC WD10JMVW-11AJGS2/01.01A01 (0x1058:0x10b8),
      // WDC WD10JMVW-11AJGS4/01.01A01 (0x1058:0x25a0/25a2),
      // WDC WD10JMVW-11S5XS1/01.01A01,
      // WDC WD10TMVW-11ZSMS5/01.01A01,
      // WDC WD20NMVW-11AV3S2/01.01A01 (0x1058:0x0822),
      // WDC WD20NMVW-11AV3S3/01.01A01 (0x1058:0x0837),
      // WDC WD20NMVW-11EDZS6/01.01A01 (0x1058-0x259f),
      // WDC WD20NMVW-11EDZS7/01.01A01 (0x1058:0x259d/25a1),
      // WDC WD20NMVW-11W68S0/01.01A01,
      // WDC WD20NMVW-59AV3S3/01.01A01 (0x1058:0x107d),
      // WDC WD30NMVW-11C3NS4/01.01A01,
      // WDC WD40NMZW-11GX6S1/01.01A01 (0x1058:0x2599/25e2/25fa)
    "WDC WD(5000[LK]|7500[BK]|10[JT]|[234]0N)M[VZ][VW]-.*", // *W-* = USB 3.0
    "", "", ""
  },
  { "Quantum Bigfoot", // tested with TS10.0A/A21.0G00, TS12.7A/A21.0F00
    "QUANTUM BIGFOOT TS(10\\.0|12\\.7)A",
    "", "", ""
  },
  { "Quantum Fireball lct15",
    "QUANTUM FIREBALLlct15 ([123]0|22)",
    "", "", ""
  },
  { "Quantum Fireball lct20",
    "QUANTUM FIREBALLlct20 [1234]0",
    "", "", ""
  },
  { "Quantum Fireball CX",
    "QUANTUM FIREBALL CX10.2A",
    "", "", ""
  },
  { "Quantum Fireball CR",
    "QUANTUM FIREBALL CR(4.3|6.4|8.4|13.0)A",
    "", "", ""
  },
  { "Quantum Fireball EX", // tested with QUANTUM FIREBALL EX10.2A/A0A.0D00
    "QUANTUM FIREBALL EX(3\\.2|6\\.4|10\\.2)A",
    "", "", ""
  },
  { "Quantum Fireball ST",
    "QUANTUM FIREBALL ST(3.2|4.3|4300)A",
    "", "", ""
  },
  { "Quantum Fireball SE",
    "QUANTUM FIREBALL SE4.3A",
    "", "", ""
  },
  { "Quantum Fireball Plus LM",
    "QUANTUM FIREBALLP LM(10.2|15|20.[45]|30)",
    "", "", ""
  },
  { "Quantum Fireball Plus AS",
    "QUANTUM FIREBALLP AS(10.2|20.5|30.0|40.0|60.0)",
    "", "", ""
  },
  { "Quantum Fireball Plus KX",
    "QUANTUM FIREBALLP KX27.3",
    "", "", ""
  },
  { "Quantum Fireball Plus KA",
    "QUANTUM FIREBALLP KA(9|10).1",
    "", "", ""
  },

  ////////////////////////////////////////////////////
  // USB ID entries
  ////////////////////////////////////////////////////

  // 0x0350 (?)
  { "USB: ViPowER USB3.0 Storage; ",
    "0x0350:0x0038",
    "", // 0x1905
    "",
    "-d sat,12" // ATA output registers missing
  },
  // Hewlett-Packard
  { "USB: HP Desktop HD BD07; ", // 2TB
    "0x03f0:0xbd07",
    "",
    "",
    "-d sat"
  },
  // ALi
  { "USB: ; ALi M5621", // USB->PATA
    "0x0402:0x5621",
    "",
    "",
    "" // unsupported
  },
  // VIA
  { "USB: Connectland BE-USB2-35BP-LCM; VIA VT6204",
    "0x040d:0x6204",
    "",
    "",
    "" // unsupported
  },
  // Buffalo / Melco
  { "USB: Buffalo JustStore Portable HD-PVU2; ",
    "0x0411:0x0181",
    "",
    "",
    "-d sat"
  },
  { "USB: Buffalo Drivestation Duo; ",
    "0x0411:0x01ce",
    "",
    "",
    "-d sat"
  },
  { "USB: Buffalo DriveStation HD-LBU2 ; Medialogic MLDU11",
    "0x0411:0x01ea",
    "",
    "",
    "-d sat"
  },
  { "USB: Buffalo; ",
    "0x0411:0x0(1[df]9|1e7|240|251|27e)", // 0x01d9: HD-PCTU2 (0x0108), 0x01e7: HD-PNTU3,
      // 0x01f9: HD-PZU3 (0x0100), 0x0240: HD-PCFU3, 0x0251: HD-PNFU3, 0x027e: HD-LC3
    "",
    "",
    "-d sat"
  },
  // LG Electronics
  { "USB: LG Mini HXD5; JMicron",
    "0x043e:0x70f1",
    "", // 0x0100
    "",
    "-d usbjmicron"
  },
  // Hitachi (?)
  { "USB: ; Renesas uPD720231A", // USB2/3->SATA
    // 0x0229: Pi-102 Raspberry Pi USB to mSATA Converter Board
    // 0x022a: DeLock 62652 converter SATA 6GB/s > USB 3.0
    "0x045b:0x022[9a]",
    "",
    "",
    "-d sat"
  },
  // Philips
  { "USB: Philips; ", // SDE3273FC/97 2.5" SATA HDD enclosure
    "0x0471:0x2021",
    "", // 0x0103
    "",
    "-d sat"
  },
  // Toshiba
  { "USB: Toshiba Canvio 500GB; SunPlus",
    "0x0480:0xa004",
    "",
    "",
    "-d usbsunplus"
  },
  { "USB: Toshiba; ",
    "0x0480:0x....",
    "",
    "",
    "-d sat"
  },
  // Cypress
  { "USB: ; Cypress CY7C68300A (AT2)",
    "0x04b4:0x6830",
    "0x0001",
    "",
    "" // unsupported
  },
  { "USB: ; Cypress CY7C68300B/C (AT2LP)",
    "0x04b4:0x6830",
    "0x0240",
    "",
    "-d usbcypress"
  },
  // Fujitsu
  { "USB: Fujitsu/Zalman ZM-VE300; ", // USB 3.0
    "0x04c5:0x2028",
    "", // 0x0001
    "",
    "-d sat"
  },
  { "USB: ; Fujitsu", // DeLock 42475, USB 3.0
    "0x04c5:0x201d",
    "", // 0x0001
    "",
    "-d sat"
  },
  // Myson Century
  { "USB: ; Myson Century CS8818",
    "0x04cf:0x8818",
    "", // 0xb007
    "",
    "" // unsupported
  },
  // Samsung
  { "USB: Samsung S2 Portable; JMicron",
    "0x04e8:0x1f0[568a]", // 0x1f0a: SAMSUNG HN-M101XBB
    "",
    "",
    "-d usbjmicron" // 0x1f0a: works also with "-d sat"
  },
  { "USB: Samsung S1 Portable; JMicron",
    "0x04e8:0x2f03",
    "",
    "",
    "-d usbjmicron"
  },
  { "USB: Samsung Story Station; ",
    "0x04e8:0x5f0[56]",
    "",
    "",
    "-d sat"
  },
  { "USB: Samsung G2 Portable; JMicron",
    "0x04e8:0x6032",
    "0x0000",
    "",
    "-d usbjmicron" // ticket #132
  },
  { "USB: Samsung G2 Portable; ",
    "0x04e8:0x6032",
    "0x...[1-9]", // >= 0x0001
    "",
    "-d sat"
  },
  { "USB: Samsung Story Station 3.0; ",
    "0x04e8:0x6052",
    "",
    "",
    "-d sat"
  },
  { "USB: Samsung Story Station 3.0; ",
    "0x04e8:0x6054",
    "",
    "",
    "-d sat"
  },
  { "USB: Samsung M2 Portable 3.0; ",
    "0x04e8:0x60c5",
    "",
    "",
    "-d sat"
  },
  { "USB: Samsung D3 Station; ",
    "0x04e8:0x612[45]", // 3TB, 4TB
    "", // 0x200, 0x202
    "",
    "-d sat"
  },
  { "USB: Samsung M3 Portable USB 3.0; ", // 1.5/2TB: SpinPoint M9TU
    "0x04e8:0x61b[3456]", // 500MB, 2TB, 1.5TB, 1TB
    "", // 0x0e00
    "",
    "-d sat"
  },
  { "USB: Samsung S3 Portable; ",
    "0x04e8:0x61c8", // ST1000LM025 HN-M101ABB
    "", // 0x1301
    "",
    "-d sat"
  },
  { "USB: Samsung Portable SSD T5; ",
    "0x04e8:0x61f5",
    "", // 0x0100
    "",
    "-d sat"
  },
  // Sunplus
  { "USB: ; SunPlus",
    "0x04fc:0x0c05",
    "",
    "",
    "-d usbsunplus"
  },
  { "USB: ; SunPlus SPDIF215",
    "0x04fc:0x0c15",
    "", // 0xf615
    "",
    "-d usbsunplus"
  },
  { "USB: ; SunPlus SPDIF225", // USB+SATA->SATA
    "0x04fc:0x0c25",
    "", // 0x0103
    "",
    "-d usbsunplus"
  },
  // Iomega
  { "USB: Iomega Prestige Desktop USB 3.0; ",
    "0x059b:0x0070",
    "", // 0x0004
    "",
    "-d sat" // ATA output registers missing
  },
  { "USB: Iomega LPHD080-0; ",
    "0x059b:0x0272",
    "",
    "",
    "-d usbcypress"
  },
  { "USB: Iomega MDHD500-U; JMicron",
    "0x059b:0x0274",
    "", // 0x0000
    "",
    "-d usbjmicron,0"
  },
  { "USB: Iomega MDHD500-U; ",
    "0x059b:0x0275",
    "", // 0x0001
    "",
    "" // unsupported
  },
  { "USB: Iomega; JMicron",
    "0x059b:0x027[78]",  // 0x0277: MDHD-UE, 0x0278: LDHD-UPS
    "", // 0x0000
    "",
    "-d usbjmicron"
  },
  { "USB: Iomega LDHD-UP; Sunplus",
    "0x059b:0x0370",
    "",
    "",
    "-d usbsunplus"
  },
  { "USB: Iomega; JMicron",
    "0x059b:0x0(47[05]|57[15])", // 0x0470: LPHD-UP, 0x0475: GDHDU2 (0x0100),
      // 0x0575: LDHD-UP
    "",
    "",
    "-d usbjmicron"
  },
  { "USB: Iomega; JMicron",
    "0x059b:0x047a",
    "", // 0x0100
    "",
    "-d sat" // works also with "-d usbjmicron"
  },
  // LaCie
  { "USB: LaCie hard disk (FA Porsche design);",
    "0x059f:0x0651",
    "",
    "",
    "" // unsupported
  },
  { "USB: LaCie d2 Quadra; Oxford OXUF934SSA-LQAG ", // USB+IEEE1394+eSATA->SATA
    "0x059f:0x0828",
    "",
    "",
    "-d sat"
  },
  { "USB: LaCie hard disk; JMicron",
    "0x059f:0x0951",
    "",
    "",
    "-d usbjmicron"
  },
  { "USB: LaCie Rugged Triple Interface; ",
    "0x059f:0x100c",
    "", // 0x0001
    "",
    "-d sat"
  },
  { "USB: LaCie Desktop Hard Drive;",
    "0x059f:0x1010",
    "",
    "",
    "-d usbsunplus"
  },
  { "USB: LaCie Desktop Hard Drive; ",
    "0x059f:0x101[68]", // 0x1016: SAMSUNG HD103UJ
    "", // 0x0001
    "",
    "-d sat"
  },
  { "USB: LaCie Desktop Hard Drive; JMicron",
    "0x059f:0x1019",
    "",
    "",
    "-d usbjmicron"
  },
  { "USB: LaCie Rugged Hard Drive; JMicron",
    "0x059f:0x101d",
    "", // 0x0001
    "",
    "-d usbjmicron,x"
  },
  { "USB: LaCie Little Disk USB2; JMicron",
    "0x059f:0x1021",
    "",
    "",
    "-d usbjmicron"
  },
  { "USB: LaCie hard disk; ",
    "0x059f:0x1029",
    "", // 0x0100
    "",
    "-d sat"
  },
  { "USB: Lacie rikiki; JMicron",
    "0x059f:0x102a",
    "",
    "",
    "-d usbjmicron,x"
  },
  { "USB: LaCie D2 USB3; LucidPort USB300 ",
    "0x059f:0x103d",
    "",
    "",
    "-d sat"
  },
  { "USB: LaCie rikiki USB 3.0; ",
    "0x059f:0x10(49|57)",
    "",
    "",
    "-d sat"
  },
  { "USB: LaCie minimus USB 3.0; ",
    "0x059f:0x104a",
    "",
    "",
    "-d sat"
  },
  { "USB: LaCie Rugged Mini USB 3.0; ",
    "0x059f:0x1051",
    "", // 0x0000
    "",
    "-d sat"
  },
  { "USB: LaCie Rugged Mini HDD; ",
    "0x059f:0x106b",
    "",
    "",
    "-d sat"
  },
  { "USB: LaCie; ", // 0x1070: ASMedia 1053 ?
    "0x059f:0x10(6f|7[05])",
    "", // 6f/70=0x0001, 75=0x0000
    "",
    "-d sat"
  },
  // In-System Design
  { "USB: ; In-System/Cypress ISD-300A1",
    "0x05ab:0x0060",
    "", // 0x1101
    "",
    "-d usbcypress"
  },
  // Apple
  { "USB: Apple; ",
    "0x05ac:0x8406", // TOSHIBA MQ01UBB200
    "",
    "",
    "-d sat"
  },
  // Genesys Logic
  { "USB: ; Genesys Logic GL881E",
    "0x05e3:0x0702",
    "",
    "",
    "" // unsupported
  },
  { "USB: ; Genesys Logic", // TODO: requires '-T permissive'
    "0x05e3:0x0718",
    "", // 0x0041
    "",
    "-d sat"
  },
  { "USB: ; Genesys Logic GL3310",
    "0x05e3:0x0731", // Chieftec USB 3.0 2.5" case
    "",
    "",
    "-d sat"
  },
  { "USB: ; Genesys Logic",
    "0x05e3:0x0735",
    "", // 0x1003
    "",
    "-d sat"
  },
  // Micron
  { "USB: Micron USB SSD; ",
    "0x0634:0x0655",
    "",
    "",
    "" // unsupported
  },
  // Prolific
  { "USB: ; Prolific PL2507", // USB->PATA
    "0x067b:0x2507",
    "",
    "",
    "-d usbjmicron,0" // Port number is required
  },
  { "USB: ; Prolific PL2571/2771/2773/2775", // USB->SATA, USB3->SATA,
    "0x067b:0x(2571|277[135])",              // USB3+eSATA->SATA, USB3->2xSATA
    "",
    "",
    "" // smartmontools >= r4004: -d usbprolific
  },
  { "USB: ; Prolific PL3507", // USB+IEEE1394->PATA
    "0x067b:0x3507",
    "", // 0x0001
    "",
    "" // smartmontools >= r3741: -d usbjmicron,p
  },
  // Imation
  { "USB: Imation ; ", // Imation Odyssey external USB dock
    "0x0718:0x1000",
    "", // 0x5104
    "",
    "-d sat"
  },
  // SanDisk
  { "USB: SanDisk SDCZ80 Flash Drive; Fujitsu", // ATA ID: SanDisk pSSD
    "0x0781:0x558[08]",
    "",
    "",
    "-d sat"
  },
  // Freecom
  { "USB: ; Innostor IS631", // No Name USB3->SATA Enclosure
    "0x07ab:0x0621",
    "",
    "",
    "-d sat"
  },
  { "USB: Freecom; ",
    "0x07ab:0xfc17",
    "", // 0x0100
    "",
    "-d sat"
  },
  { "USB: Freecom Quattro 3.0; ", // USB3.0+IEEE1394+eSATA->SATA
    "0x07ab:0xfc77",
    "",
    "",
    "-d sat"
  },
  { "USB: Freecom Mobile Drive XXS; JMicron",
    "0x07ab:0xfc88",
    "", // 0x0101
    "",
    "-d usbjmicron,x"
  },
  { "USB: Freecom Hard Drive XS; Sunplus",
    "0x07ab:0xfc8e",
    "", // 0x010f
    "",
    "-d usbsunplus"
  },
  { "USB: Freecom; ", // Intel labeled
    "0x07ab:0xfc8f",
    "", // 0x0000
    "",
    "-d sat"
  },
  { "USB: Freecom Classic HD 120GB; ",
    "0x07ab:0xfccd",
    "",
    "",
    "" // unsupported
  },
  { "USB: Freecom HD; JMicron", // 500GB
    "0x07ab:0xfcd[6a]",
    "",
    "",
    "-d usbjmicron"
  },
  // Oxford Semiconductor, Ltd
  { "USB: ; Oxford",
    "0x0928:0x0000",
    "",
    "",
    "" // unsupported
  },
  { "USB: ; Oxford OXU921DS",
    "0x0928:0x0002",
    "",
    "",
    "" // unsupported
  },
  { "USB: ; Oxford", // Zalman ZM-VE200
    "0x0928:0x0010",
    "", // 0x0304
    "",
    "-d sat"
  },
  // Toshiba
  { "USB: Toshiba PX1270E-1G16; Sunplus",
    "0x0930:0x0b03",
    "",
    "",
    "-d usbsunplus"
  },
  { "USB: Toshiba PX1396E-3T01; Sunplus", // similar to Dura Micro 501
    "0x0930:0x0b09",
    "",
    "",
    "-d usbsunplus"
  },
  { "USB: Toshiba Stor.E Steel; Sunplus",
    "0x0930:0x0b11",
    "",
    "",
    "-d usbsunplus"
  },
  { "USB: Toshiba Stor.E; ",
    "0x0930:0x0b1[9ab]",
    "", // 0x0001
    "",
    "-d sat"
  },
  // Lumberg, Inc.
  { "USB: Toshiba Stor.E; Sunplus",
    "0x0939:0x0b1[56]",
    "",
    "",
    "-d usbsunplus"
  },
  // Apricorn
  { "USB: Apricorn SATA Wire; ",
    "0x0984:0x0040",
    "",
    "",
    "-d sat"
  },
  // Neodio Technologies
  { "USB: Neodio; Initio INIC-1810PL",
    "0x0aec:0x3050",
    "", // 0x0100
    "",
    "-d sat"
  },
  // Seagate
  { "USB: Seagate External Drive; Cypress",
    "0x0bc2:0x0503",
    "", // 0x0240
    "",
    "-d usbcypress"
  },
  { "USB: Seagate FreeAgent; ",
    "0x0bc2:0x(3008|50(31|a1))",
    "",
    "",
    "-d sat,12" // 0x50a1: "-d sat" does not work (ticket #151)
  },
  { "USB: Seagate; ",
    "0x0bc2:0x....",
    "",
    "",
    "-d sat"
  },
  // Addonics
  { "USB: Addonics HDMU3; ", // (ticket #609)
    "0x0bf6:0x1001",
    "", // 0x0100
    "",
    ""
  },
  // Dura Micro
  { "USB: Dura Micro; Cypress",
    "0x0c0b:0xb001",
    "", // 0x1110
    "",
    "-d usbcypress"
  },
  { "USB: Dura Micro; Initio",
    "0x0c0b:0xb136",
    "", // 0x0108
    "",
    "-d sat"
  },
  { "USB: Dura Micro 509; Sunplus",
    "0x0c0b:0xb159",
    "", // 0x0103
    "",
    "-d usbsunplus"
  },
  // Maxtor
  { "USB: Maxtor OneTouch 200GB; ",
    "0x0d49:0x7010",
    "",
    "",
    "" // unsupported
  },
  { "USB: Maxtor OneTouch; ",
    "0x0d49:0x7300",
    "", // 0x0121
    "",
    "-d sat"
  },
  { "USB: Maxtor OneTouch 4; ",
    "0x0d49:0x7310",
    "", // 0x0125
    "",
    "-d sat"
  },
  { "USB: Maxtor OneTouch 4 Mini; ",
    "0x0d49:0x7350",
    "", // 0x0125
    "",
    "-d sat"
  },
  { "USB: Maxtor BlackArmor Portable; ",
    "0x0d49:0x7550",
    "",
    "",
    "-d sat"
  },
  { "USB: Maxtor Basics Desktop; ",
    "0x0d49:0x7410",
    "", // 0x0122
    "",
    "-d sat"
  },
  { "USB: Maxtor Basics Portable; ",
    "0x0d49:0x7450",
    "", // 0x0122
    "",
    "-d sat"
  },
  // Jess-Link International
  { "USB: ; Cypress", // Medion HDDrive2Go
    "0x0dbf:0x9001",
    "", // 0x0240
    "",
    "-d usbcypress"
  },
  // Oyen Digital
  { "USB: Oyen Digital MiniPro USB 3.0; ",
    "0x0dc4:0x020a",
    "",
    "",
    "-d sat"
  },
  // Cowon Systems, Inc.
  { "USB: Cowon iAudio X5; ",
    "0x0e21:0x0510",
    "",
    "",
    "-d usbcypress"
  },
  // iRiver
  { "USB: iRiver iHP-120/140 MP3 Player; Cypress",
    "0x1006:0x3002",
    "", // 0x0100
    "",
    "-d usbcypress"
  },
  // Western Digital
  { "USB: WD My Passport (IDE); Cypress",
    "0x1058:0x0701",
    "", // 0x0240
    "",
    "-d usbcypress"
  },
  { "USB: Western Digital; ",
    "0x1058:0x....",
    "",
    "",
    "-d sat"
  },
  // Atech Flash Technology
  { "USB: ; Atech", // Enclosure from Kingston SSDNow notebook upgrade kit
    "0x11b0:0x6298",
    "", // 0x0108
    "",
    "-d sat"
  },
  // ADATA
  { "USB: ADATA; ",
    "0x125f:0xa(11|13|15|31|35|75)a", // 0xa11a: Classic CH11 1TB, 0xa13a: NH13 1TB,
    "", // 0xa15a: HD710 1TB, 0xa31a: HV620 2TB (0x0100), 0xa35a: HD650 2TB (0x6503),
    "", // 0xa75a: HD710P 4TB
    "-d sat"
  },
  { "USB: ADATA; Cypress",
    "0x125f:0xa9[34]a", // 0xa93a: SH93 (0x0150)
    "",
    "",
    "-d usbcypress"
  },
  // Initio
  { "USB: ; Initio",
    "0x13fd:0x(054|1(04|15))0", // 0x0540: Initio 316000
    "", // 0x1040 (0x0106): USB->SATA+PATA, Chieftec CEB-25I
    "", // 0x1150: Initio 6Y120L0, CoolerMaster XCraft RX-3HU
    "" // unsupported
  },
  { "USB: ; Initio",
    "0x13fd:0x16[45]0",
    "", // 0x1640: 0x0864, 0x1650: 0x0436
    "",
    "-d sat,12" // some SMART commands fail, see ticket #295
  },
  { "USB: ; Initio",
    "0x13fd:0x....",
    "",
    "",
    "-d sat"
  },
  // Super Top
  { "USB: Super Top generic enclosure; ",
    "0x14cd:0x6116",
    "", // 0x0150, older report suggests -d usbcypress
    "", // 0x0160 also reported as unsupported
    "-d sat"
  },
  // JMicron
  { "USB: ; JMicron JMS539", // USB2/3->SATA (old firmware)
    "0x152d:0x0539",
    "0x0100",      // 1.00, various devices support -d usbjmicron
    "",            // 1.00, SSI SI-1359RUS3 supports -d sat,
    ""             //       -d usbjmicron may disconnect drive (ticket #552)
  },
  { "USB: ; JMicron JMS539", // USB2/3->SATA (new firmware)
    "0x152d:0x0539",
    "0x020[56]|"   //  2.05, ZTC USB 3.0 enclosure (ticket #338)
    "0x28(01|03|12)", // 28.01, DATOptic U3eSATA (USB3.0 bridge with port multiplier)
    "",               // 28.03, Mediasonic ProBox HF2-SU3S2 Rev 2 (port multiplier, ticket #504)
    "-d sat"          // 28.12, Mediasonic ProBox H82-SU3S2 (port multiplier)
  },
  { "USB: ; JMicron ", // USB->SATA->4xSATA (port multiplier)
    "0x152d:0x0551",   // JMS539? (old firmware may use 0x152d:0x0539, ticket #552)
    "", // 0x0100
    "",
    "-d usbjmicron,x"
  },
  { "USB: ; JMicron",
    "0x152d:0x0561",
    "", // 0x0003, ODROID CloudShell 2
    "",
    "-d sat"
  },
  { "USB: ; JMicron JM562", // USB2/3+eSATA->2xSATA, USB2/3->3xSATA (RAID0/1)
    "0x152d:0x0562",
    "", // 0x0106, Fantec QB-X2US3R (ticket #966)
    "", // only ATA IDENTIFY works, SMART commands don't work
    "-d sat"
  },
  { "USB: ; JMicron", // USB2/3->2xSATA
    "0x152d:0x0565",
    "", // 0x9114, Akasa DuoDock X (ticket #607)
    "",
    "-d sat"
  },
  { "USB: ; JMicron JMS567", // USB2/3->SATA
    "0x152d:0x0567",
    "", // 0x0114
    "", // 0x0205, 2.05, Mediasonic ProBox HF2-SU3S2 Rev 3 (port multiplier, ticket #504)
    "-d sat"
  },
  { "USB: ; JMicron JMS578", // USB->SATA
    "0x152d:0x0578",
    "", // 0x0100
    "",
    "-d sat"
  },
  { "USB: ; JMicron",
    "0x152d:0x0579", // Intenso External
    "", // 0x0100
    "",
    "-d sat"
  },
  { "USB: ; JMicron JMS583", // USB->PCIe (NVMe)
    "0x152d:0x0583",
    "",
    "",
    "" // smartmontools >= r4850: -d sntjmicron#please_try
  },
  { "USB: OCZ THROTTLE OCZESATATHR8G; JMicron JMF601",
    "0x152d:0x0602",
    "",
    "",
    "" // unsupported
  },
  { "USB: ; JMicron JMS561", // USB2/3->2xSATA
    "0x152d:0x[19]561", // 0x1561(0x0106), Sabrent USB 3.0 Dual Bay SATA Dock
    "",  // 0x9561(0x0105), Orico 6629US3-C USB 3.0 Dual Bay SATA Dock
    "",
    "-d sat"
  },
  { "USB: ; JMicron JM20329", // USB->SATA
    "0x152d:0x2329",
    "", // 0x0100
    "",
    "-d usbjmicron"
  },
  { "USB: ; JMicron JM20336", // USB+SATA->SATA, USB->2xSATA
    "0x152d:0x2336",
    "", // 0x0100
    "",
    "-d usbjmicron,x"
  },
  { "USB: Generic JMicron adapter; JMicron",
    "0x152d:0x2337",
    "",
    "",
    "-d usbjmicron"
  },
  { "USB: ; JMicron JM20337/8", // USB->SATA+PATA, USB+SATA->PATA
    "0x152d:0x2338",
    "", // 0x0100
    "",
    "-d usbjmicron"
  },
  { "USB: ; JMicron JM20339", // USB->SATA
    "0x152d:0x2339",
    "", // 0x0100
    "",
    "-d usbjmicron,x"
  },
  { "USB: ; JMicron", // USB+SATA->SATA
    "0x152d:0x2351",  // e.g. Verbatim Portable Hard Drive 500Gb
    "", // 0x0100
    "",
    "-d sat"
  },
  { "USB: ; JMicron", // USB->SATA
    "0x152d:0x2352",
    "", // 0x0100
    "",
    "-d usbjmicron,x"
  },
  { "USB: ; JMicron", // USB->SATA
    "0x152d:0x2509",
    "", // 0x0100
    "",
    "-d usbjmicron,x"
  },
  { "USB: ; JMicron JMS566", // USB3->SATA
    "0x152d:0x2566", // e.g. Chieftec CEB-7035S
    "", // 0x0114
    "",
    "-d usbjmicron,x"
  },
  { "USB: ; JMicron JMS567", // USB3->SATA
    "0x152d:0x2567",
    "", // 0x0117, Chieftec CEB-7053S
    "",
    "-d sat"
  },
  { "USB: ; JMicron",
    "0x152d:0x2590",
    "", // 0x0x8105 (ticket #550)
    "",
    "-d sat"
  },
  { "USB: ; JMicron JMS567", // USB2/3->SATA
    "0x152d:0x3562",
    "", // 0x0310, StarTech S358BU33ERM (port multiplier, ticket #508)
    "",
    "-d sat"
  },
  { "USB: ; JMicron", // USB3->SATA
    "0x152d:0x3569",
    "", // 0x0203
    "",
    "-d sat"
  },
  { "USB: ; JMicron",
    "0x152d:0x578e",
    "", // 0x1402, Intenso Memory Center
    "",
    "-d sat"
  },
  { "USB: ; JMicron JMS561U", // USB3->2xSATA
    "0x152d:0x8561",
    "", // 0x0107
    "",
    "-d sat"
  },
  // ASMedia
  { "USB: ; ASMedia",
    "0x174c:0x....",
    "",
    "",
    "-d sat"
  },
  // LucidPort
  { "USB: ; LucidPORT USB300", // RaidSonic ICY BOX IB-110StU3-B, Sharkoon SATA QuickPort H3
    "0x1759:0x500[02]", // 0x5000: USB 2.0, 0x5002: USB 3.0
    "",
    "",
    "-d sat"
  },
  { "USB: ; LucidPort", // Fuj:tech SATA-USB3 dock
    "0x1759:0x5100",
    "", // 0x2580
    "",
    "-d sat"
  },
  // Verbatim
  { "USB: Verbatim Portable Hard Drive; Sunplus",
    "0x18a5:0x0214",
    "", // 0x0112
    "",
    "-d usbsunplus"
  },
  { "USB: Verbatim FW/USB160; Oxford OXUF934SSA-LQAG", // USB+IEEE1394->SATA
    "0x18a5:0x0215",
    "", // 0x0001
    "",
    "-d sat"
  },
  { "USB: Verbatim External Hard Drive 47519; Sunplus", // USB->SATA
    "0x18a5:0x0216",
    "",
    "",
    "-d usbsunplus"
  },
  { "USB: Verbatim Pocket Hard Drive; JMicron", // SAMSUNG SpinPoint N3U-3 (USB, 4KiB LLS)
    "0x18a5:0x0227",
    "",
    "",
    "-d usbjmicron" // "-d usbjmicron,x" does not work
  },
  { "USB: Verbatim External Hard Drive; JMicron", // 2TB
    "0x18a5:0x022a",
    "",
    "",
    "-d usbjmicron"
  },
  { "USB: Verbatim Store'n'Go; JMicron", // USB->SATA
    "0x18a5:0x022b",
    "", // 0x0100
    "",
    "-d usbjmicron"
  },
  { "USB: Verbatim Pocket Hard Drive; ", // 1TB USB 3.0
    "0x18a5:0x0237",
    "",
    "",
    "-d sat,12"
  },
  { "USB: Verbatim External Hard Drive; ", // USB 3.0
    "0x18a5:0x040[08]", // 0=3TB, 8=1TB
    "",
    "",
    "-d sat"
  },
  // Silicon Image
  { "USB: Vantec NST-400MX-SR; Silicon Image 5744",
    "0x1a4a:0x1670",
    "",
    "",
    "" // unsupported
  },
  // Corsair
  { "USB: Voyager GTX; ",
    "0x1b1c:0x1a0e",
    "",
    "",
    "-d sat"
  },
  // SunplusIT
  { "USB: ; SunplusIT",
    "0x1bcf:0x0c31",
    "",
    "",
    "-d usbsunplus"
  },
  // TrekStor
  { "USB: TrekStor DataStation; ", // DataStation maxi light (USB 3.0)
    "0x1e68:0x0050",
    "", // 0x0100
    "",
    "-d sat"
  },
  // Innostor
  { "USB: ; Innostor IS611", // USB3->SATA+PATA
    "0x1f75:0x0611", // SMART access via PATA does not work
    "",
    "",
    "-d sat"
  },
  { "USB: ; Innostor IS621", // USB3->SATA
    "0x1f75:0x0621", // Dynex 2.5" USB 3.0 Exclosure DX-HD302513
    "",
    "",
    "-d sat"
  },
  { "USB: ; Innostor IS888", // USB3->SATA
    "0x1f75:0x0888",
    "", // 0x0034, Sharkoon SATA QuickDeck Pro USB 3.0 (unsupported)
    "", // 0x0036, works with -d sat (ticket #827)
    "-d sat"
  },
  // VIA Labs
  { "USB: ; VIA VL701", // USB2/3->SATA
    "0x2109:0x0701", // Intenso 2,5" 1TB USB3
    "", // 0x0107
    "",
    "-d sat" // ATA output registers missing
  },
  { "USB: ; VIA VL711", // USB2/3->SATA
    "0x2109:0x0711",
    "", // 0x0114, Mediasonic ProBox K32-SU3 (ticket #594)
    "", // 0x0507, Intenso 2,5" Memory Case 2TB USB3
    "-d sat"
  },
  { "USB: ; VIA VL715", // USB2/3->SATA
    "0x2109:0x0715",
    "", // 0x0336
    "",
    "-d sat"
  },
  // Transcend (?)
  { "USB: Transcend ESD400; ",
    "0x2174:0x2000", // TS256GESD400K
    "", // 0x1000
    "",
    "-d sat"
  },
  // 0x2537 (?)
  { "USB: ; ", // USB 3.0
    "0x2537:0x106[68]", // 0x1066: Orico 2599US3, 0x1068: Fantec ER-35U3
    "", // 0x0100
    "",
    "-d sat"
  },
  // Power Quotient International
  { "USB: PQI H560; ",
    "0x3538:0x0902",
    "", // 0x0000
    "",
    "-d sat"
  },
  // Power Quotient International
  { "USB: PQI bridge; ",
    "0x3538:0x0064",
    "",
    "",
    "-d usbsunplus"
  },
  // Sharkoon
  { "USB: Sharkoon QuickPort XT USB 3.0; ",
     "0x357d:0x7788",
     "",
     "",
     "-d sat"
  },
  // Hitachi/SimpleTech
  { "USB: Hitachi Touro Desk; JMicron", // 3TB
    "0x4971:0x1011",
    "",
    "",
    "-d usbjmicron"
  },
  { "USB: Hitachi Touro; ",
    "0x4971:0x101[45]", // 14=1TB, 15=2TB
    "", // 0x0000
    "",
    "-d sat" // ATA output registers missing
  },
  { "USB: Hitachi Touro Mobile; ", // 1TB
    "0x4971:0x102[034]",
    "", // 0x0100
    "",
    "-d sat"
  },
  { "USB: SimpleTech;", // USB 3.0 HDD BOX Agestar,  Rock External HDD 3,5" UASP
    "0x4971:0x8017",
    "",
    "",
    "-d sat"
  },
  { "USB: Hitachi/SimpleTech; JMicron", // 1TB
    "0x4971:0xce17",
    "",
    "",
    "-d usbjmicron,x"
  },
  // OnSpec
  { "USB: ; OnSpec", // USB->PATA
    "0x55aa:0x2b00",
    "", // 0x0100
    "",
    "" // unsupported
  },
  // 0x6795 (?)
  { "USB: Sharkoon 2-Bay RAID Box; ", // USB 3.0
    "0x6795:0x2756",
    "", // 0x0100
    "",
    "-d sat"
  },
  // JMicron II
  { "USB: ; JMicron JMS566",
    "0xa152:0xb566",
    "", // 0x0223
    "",
    "-d sat"
  },
  // 0xabcd (?)
  { "USB: ; ",
    "0xabcd:0x610[34]", // 0x6103: LogiLink AU0028A V1.0 USB 3.0 to IDE & SATA Adapter
      // 0x6104: LogiLink PCCloneEX Lite
    "",
    "",
    "-d sat"
  },
/*
}; // builtin_knowndrives[]
 */<|MERGE_RESOLUTION|>--- conflicted
+++ resolved
@@ -68,11 +68,7 @@
 /*
 const drive_settings builtin_knowndrives[] = {
  */
-<<<<<<< HEAD
-  { "$Id: drivedb.h 4867 2018-12-20 16:09:40Z chrfranke $",
-=======
-  { "$Id: drivedb.h 4868 2018-12-27 15:58:07Z chrfranke $",
->>>>>>> 9ce26453
+  { "$Id: drivedb.h 4869 2018-12-27 16:04:58Z chrfranke $",
     "-", "-",
     "This is a dummy entry to hold the SVN-Id of drivedb.h",
     ""
