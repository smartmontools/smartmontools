/*
 * drivedb.h - smartmontools 5.43 drive database file
 *
 * Home page of code is: https://www.smartmontools.org
 *
 * Copyright (C) 2003-11 Philip Williams, Bruce Allen
 * Copyright (C) 2008-20 Christian Franke
 *
 * SPDX-License-Identifier: GPL-2.0-or-later
 */

/*
 * Structure used to store drive database entries:
 *
 * struct drive_settings {
 *   const char * modelfamily;
 *   const char * modelregexp;
 *   const char * firmwareregexp;
 *   const char * warningmsg;
 *   const char * presets;
 * };
 *
 * The elements are used in the following ways:
 *
 *  modelfamily     Informal string about the model family/series of a
 *                  device. Set to "" if no info (apart from device id)
 *                  known.  The entry is ignored if this string starts with
 *                  a dollar sign.  Must not start with "USB:", see below.
 *  modelregexp     POSIX extended regular expression to match the model of
 *                  a device.  This should never be "".
 *  firmwareregexp  POSIX extended regular expression to match a devices's
 *                  firmware.  This is optional and should be "" if it is not
 *                  to be used.  If it is nonempty then it will be used to
 *                  narrow the set of devices matched by modelregexp.
 *  warningmsg      A message that may be displayed for matching drives.  For
 *                  example, to inform the user that they may need to apply a
 *                  firmware patch.
 *  presets         String with vendor-specific attribute ('-v') and firmware
 *                  bug fix ('-F') options.  Same syntax as in smartctl command
 *                  line.  The user's own settings override these.
 *
 * The regular expressions for drive model and firmware must match the full
 * string.  The effect of "^FULLSTRING$" is identical to "FULLSTRING".
 * The form ".*SUBSTRING.*" can be used if substring match is desired.
 *
 * The table will be searched from the start to end or until the first match,
 * so the order in the table is important for distinct entries that could match
 * the same drive.
 *
 *
 * Format for USB ID entries:
 *
 *  modelfamily     String with format "USB: DEVICE; BRIDGE" where
 *                  DEVICE is the name of the device and BRIDGE is
 *                  the name of the USB bridge.  Both may be empty
 *                  if no info known.
 *  modelregexp     POSIX extended regular expression to match the USB
 *                  vendor:product ID in hex notation ("0x1234:0xabcd").
 *                  This should never be "".
 *  firmwareregexp  POSIX extended regular expression to match the USB
 *                  bcdDevice info.  Only compared during search if other
 *                  entries with same USB vendor:product ID exist.
 *  warningmsg      Not used yet.
 *  presets         String with one device type ('-d') option.
 *
 */

/*
const drive_settings builtin_knowndrives[] = {
 */
<<<<<<< HEAD
  { "$Id: drivedb.h 5137 2020-12-20 15:57:09Z chrfranke $",
=======
  { "$Id: drivedb.h 5150 2020-12-29 16:55:11Z chrfranke $",
>>>>>>> f81a55e9
    "-", "-",
    "This is a dummy entry to hold the SVN-Id of drivedb.h",
    ""
  /* Default settings:
    "-v 1,raw48,Raw_Read_Error_Rate "
    "-v 2,raw48,Throughput_Performance "
    "-v 3,raw16(avg16),Spin_Up_Time "
    "-v 4,raw48,Start_Stop_Count "
    "-v 5,raw16(raw16),Reallocated_Sector_Ct "
    "-v 6,raw48,Read_Channel_Margin "
    "-v 7,raw48,Seek_Error_Rate "
    "-v 8,raw48,Seek_Time_Performance "
    "-v 9,raw24(raw8),Power_On_Hours " // smartmontools <= r3527: raw48
    "-v 10,raw48,Spin_Retry_Count "
    "-v 11,raw48,Calibration_Retry_Count "
    "-v 12,raw48,Power_Cycle_Count "
    "-v 13,raw48,Read_Soft_Error_Rate "
    //  14-174 Unknown_Attribute
    "-v 175,raw48,Program_Fail_Count_Chip "
    "-v 176,raw48,Erase_Fail_Count_Chip "
    "-v 177,raw48,Wear_Leveling_Count "
    "-v 178,raw48,Used_Rsvd_Blk_Cnt_Chip "
    "-v 179,raw48,Used_Rsvd_Blk_Cnt_Tot "
    "-v 180,raw48,Unused_Rsvd_Blk_Cnt_Tot "
    "-v 181,raw48,Program_Fail_Cnt_Total "
    "-v 182,raw48,Erase_Fail_Count_Total "
    "-v 183,raw48,Runtime_Bad_Block "
    "-v 184,raw48,End-to-End_Error "
    //  185-186 Unknown_Attribute
    "-v 187,raw48,Reported_Uncorrect "
    "-v 188,raw48,Command_Timeout "
    "-v 189,raw48,High_Fly_Writes "
    "-v 190,tempminmax,Airflow_Temperature_Cel "
    "-v 191,raw48,G-Sense_Error_Rate "
    "-v 192,raw48,Power-Off_Retract_Count "
    "-v 193,raw48,Load_Cycle_Count "
    "-v 194,tempminmax,Temperature_Celsius "
    "-v 195,raw48,Hardware_ECC_Recovered "
    "-v 196,raw16(raw16),Reallocated_Event_Count "
    "-v 197,raw48,Current_Pending_Sector "
    "-v 198,raw48,Offline_Uncorrectable "
    "-v 199,raw48,UDMA_CRC_Error_Count "
    "-v 200,raw48,Multi_Zone_Error_Rate "
    "-v 201,raw48,Soft_Read_Error_Rate "
    "-v 202,raw48,Data_Address_Mark_Errs "
    "-v 203,raw48,Run_Out_Cancel "
    "-v 204,raw48,Soft_ECC_Correction "
    "-v 205,raw48,Thermal_Asperity_Rate "
    "-v 206,raw48,Flying_Height "
    "-v 207,raw48,Spin_High_Current "
    "-v 208,raw48,Spin_Buzz "
    "-v 209,raw48,Offline_Seek_Performnce "
    //  210-219 Unknown_Attribute
    "-v 220,raw48,Disk_Shift "
    "-v 221,raw48,G-Sense_Error_Rate "
    "-v 222,raw48,Loaded_Hours "
    "-v 223,raw48,Load_Retry_Count "
    "-v 224,raw48,Load_Friction "
    "-v 225,raw48,Load_Cycle_Count "
    "-v 226,raw48,Load-in_Time "
    "-v 227,raw48,Torq-amp_Count "
    "-v 228,raw48,Power-off_Retract_Count "
    //  229 Unknown_Attribute
    "-v 230,raw48,Head_Amplitude "
    "-v 231,raw48,Temperature_Celsius "
    "-v 232,raw48,Available_Reservd_Space "
    "-v 233,raw48,Media_Wearout_Indicator "
    //  234-239 Unknown_Attribute
    "-v 240,raw48,Head_Flying_Hours "
    "-v 241,raw48,Total_LBAs_Written "
    "-v 242,raw48,Total_LBAs_Read "
    //  243-249 Unknown_Attribute
    "-v 250,raw48,Read_Error_Retry_Rate "
    //  251-253 Unknown_Attribute
    "-v 254,raw48,Free_Fall_Sensor "
  */
  },
  { "Swissbit C440 Industrial CompactFlash Card",
    // spec v1.23 found at http://www.farnell.com/datasheets/1821167.pdf
    // tested with SFCF4096H2BU4TO-I-MS-527-STD
    "SFCF(2048|4096|8192|16GB|32GB|64GB)H[0-9]BU[24]TO-(C|I)-(MS|QT|NU)-5[0-9]7-STD",
    "", "",
    "-v 196,raw24/raw24,Spare_Blocks "
    "-v 213,raw24/raw24,Spare_Blocks_Worst_Chip "
    "-v 229,raw48,Erase_Count "
    "-v 203,raw48,Total_ECC_Errors "
    "-v 232,raw48,Total_Number_of_Reads "
    "-v 214,raw48,Reserved_Attribute " // Spec says "to be determined"
    "-v 215,raw48,Current_TRIM_Percent "
  },
  { "Swissbit X-600m Series Industrial mSATA SSD",
    // spec v1.06 found at https://www.mouser.com/pdfdocs/Swissbit_X-600m_Datasheet.pdf
    // tested with SFSA016GU1AA2TO-I-DB-216-STD
    "SFSA(008|016|032|064|128)GU[0-9]AA[124]TO-(C|I)-(DB|QC|NC)-2[0-9]6-STD",
    "", "",
  //"-v 1,raw48,Raw_Read_Error_Rate "
  //"-v 5,raw16(raw16),Reallocated_Sector_Ct "
  //"-v 9,raw24(raw8),Power_On_Hours "
  //"-v 12,raw48,Power_Cycle_Count "
    "-v 160,raw48,Uncorrectable_Error_Cnt "
    "-v 161,raw48,Spare_Blocks_Remaining "
    "-v 163,raw48,Initial_Bad_Block_Count "
    "-v 164,raw48,Total_Erase_Count "
    "-v 165,raw48,Max_Erase_Count "
    "-v 166,raw48,Min_Erase_Count "
    "-v 167,raw48,Average_Erase_Count "
    "-v 168,raw48,Max_Erase_Count_of_Spec "
    "-v 169,raw48,Power_On_Uncorr_Err_Cnt "
    "-v 192,raw48,Init_Spare_Blocks_Avail "
    "-v 193,raw48,Dynamic_Remaps "
  //"-v 194,tempminmax,Temperature_Celsius "
  //"-v 195,raw48,Hardware_ECC_Recovered "
  //"-v 196,raw16(raw16),Reallocated_Event_Count "
  //"-v 198,raw48,Offline_Uncorrectable "
    "-v 199,raw48,SATA_CRC_Error_Count "
    "-v 215,raw48,TRIM_Count "
    "-v 235,hex56,Flash_Writes_LBAs_Low "
    "-v 237,hex48,Flash_Writes_LBAs_High "
    "-v 241,hex56,Total_LBAs_Written_Low "
    "-v 242,hex56,Total_LBAs_Read_Low "
    "-v 243,hex48,Total_LBAs_Written_High "
    "-v 244,hex48,Total_LBAs_Read_High "
    "-v 248,raw48,Perc_Rated_Life_Remain "
    "-v 249,raw48,Spares_Remaining_Perc "
  },
  { "Apacer SDM4 Series SSD Module",
    "(2|4|8|16|32|64)GB SATA Flash Drive", // tested with APSDM002G15AN-CT/SFDDA01C and SFI2101D
    "SF(DDA01C|I2101D)",
    "",
    "-v 160,raw48,Initial_Bad_Block_Count "
    "-v 161,raw48,Bad_Block_Count "
    "-v 162,raw48,Spare_Block_Count "
    "-v 163,raw48,Max_Erase_Count "
    "-v 164,raw48,Average_Erase_Count "
    "-v 165,raw48,Average_Erase_Count " // could be wrong
  },
  { "Apacer SDM5/5A/5A-M Series SSD Module",
    "(1|2|4|8|16|32|64)GB SATA Flash Drive", // tested with APSDM016GA2AN-PTM1/SFDK004A,
      // APSDM016GA3AN-ATM/SFDE001A, APSDM004G13AN-AT/SFDE001A
    "SF(DK004A|DE001A)",
    "",
  //"-v 9,raw24(raw8),Power_On_Hours "
  //"-v 12,raw48,Power_Cycle_Count "
    "-v 163,raw48,Max_Erase_Count "
    "-v 164,raw48,Average_Erase_Count "
    "-v 166,raw48,Grown_Bad_Block_Count "
    "-v 167,raw48,SSD_Write_Protect_Mode "
    "-v 168,raw48,SATA_PHY_Err_Ct "
    "-v 175,raw48,Bad_Cluster_Table_Count "
    "-v 192,raw48,Unexpect_Power_Loss_Ct "
  //"-v 194,tempminmax,Temperature_Celsius "
  //"-v 241,raw48,Total_LBAs_Written "
  },
  { "Apacer AS340 SSDs",
    "Apacer AS340 (120|240|480|960)GB", // tested with Apacer AS340 120GB/AP612PE0
    "", "",
  //"-v 9,raw24(raw8),Power_On_Hours "
  //"-v 12,raw48,Power_Cycle_Count "
    "-v 163,raw48,Max_Erase_Count "
    "-v 164,raw48,Average_Erase_Count "
    "-v 166,raw48,Later_Bad_Block_Count "
    "-v 167,raw48,SSD_Protect_Mode "
    "-v 168,raw48,SATA_PHY_Error_Count "
    "-v 171,raw48,Program_Fail_Count "
    "-v 172,raw48,Erase_Fail_Count "
    "-v 175,raw48,Bad_Cluster_Table_Count "
    "-v 192,raw48,Unexpect_Power_Loss_Ct "
  //"-v 194,tempminmax,Temperature_Celsius "
    "-v 231,raw48,Lifetime_Left "
  //"-v 241,raw48,Total_LBAs_Written "
  },
  { "Apacer SSDs",
    "([1248]|1[056]|20|3[02]|40|60|64|80|12[08]|160|240|256|320|480|512|640|960|1280|1920|3840)(GB|TB) SATA Flash Drive|"
    "S[GH]250-M2[48][02] 128GB SSD", // tested with 120GB SATA Flash Drive/SFMB6130, SH250-M242 128GB SSD/SFMB8120
    "SFM[BC][0-9A-Z][0-9A-Z][1-9A-Z][0-9A-Z]",
    "",
  //"-v 9,raw24(raw8),Power_On_Hours "
  //"-v 12,raw48,Power_Cycle_Count "
    "-v 163,raw48,Maximum_Erase_Count "
    "-v 164,raw48,Average_Erase_Count "
    "-v 166,raw48,Total_Later_Bad_Blk_Ct "
    "-v 167,raw48,SSD_Protect_Mode "
    "-v 168,raw48,SATA_PHY_Error_Count "
    "-v 171,raw48,Program_Fail_Count "
    "-v 172,raw48,Erase_Fail_Count "
    "-v 175,raw48,Bad_Cluster_Table_Ct "
    "-v 192,raw48,Unexpect_Power_Loss_Ct "
  //"-v 194,tempminmax,Temperature_Celsius "
    "-v 231,raw48,Lifetime_Left "
  //"-v 241,raw48,Total_LBAs_Written "
  },
  { "Apple MacBook Air SSD", // probably Toshiba
    "APPLE SSD TS(064|128)E", // tested with APPLE SSD TS064E/TQAABBF0
    "", "",
    "-v 173,raw48,Wear_Leveling_Count " //  ]
    "-v 241,raw48,Host_Writes_GiB "     //  ]  guessed (ticket #655)
    "-v 242,raw48,Host_Reades_GiB "     //  ]
  },
  { "Apple SD/SM/TS...E/F/G SSDs", // SanDisk/Samsung/Toshiba?
    "APPLE SSD (S[DM]|TS)0?(128|256|512|768|1024)[EFG]", // tested with APPLE SSD SD256E/1021AP, SD0128F/A223321
      // APPLE SSD SM768E/CXM90A1Q, SM0512F/UXM2JA1Q, TS0256F/109L0704, SM0512G/BXW1SA0Q, SM1024G/BXW1SA0Q
    "", "",
  //"-v 1,raw48,Raw_Read_Error_Rate "
  //"-v 5,raw16(raw16),Reallocated_Sector_Ct "
  //"-v 9,raw24(raw8),Power_On_Hours "
  //"-v 12,raw48,Power_Cycle_Count "
    "-v 169,raw48,Unknown_Apple_Attrib "
    "-v 173,raw48,Wear_Leveling_Count " // ]
    "-v 174,raw48,Host_Reads_MiB "      // ] guessed (ticket #342), S[DM]*F only
    "-v 175,raw48,Host_Writes_MiB "     // ]
  //"-v 192,raw48,Power-Off_Retract_Count "
  //"-v 194,tempminmax,Temperature_Celsius "
  //"-v 197,raw48,Current_Pending_Sector "
  //"-v 199,raw48,UDMA_CRC_Error_Count "
  //"-v 240,raw48,Unknown_SSD_Attribute "
  },
  { "ATP SATA III aMLC M.2 2242 Embedded SSD",
    "ATP I-Temp M\\.2 2242", // tested with ATP I-Temp M.2 2242/R0822A
    "","",
    "-v 1,raw48,Raw_Read_Error_Count "
  //"-v 5,raw16(raw16),Reallocated_Sector_Ct "
  //"-v 9,raw24(raw8),Power_On_Hours "
  //"-v 12,raw48,Power_Cycle_Count "
    "-v 14,raw48,Device_Raw_Capacity "
    "-v 15,raw48,Device_User_Capacity "
    "-v 16,raw48,Initial_Spare_Blocks "
    "-v 17,raw48,Remaining_Spare_Blocks "
    "-v 100,raw48,Total_Erease_Count "
    "-v 160,raw48,Uncorrectable_Sectors "
    "-v 172,raw48,Block_Erase_Failure "
    "-v 173,raw48,Max_Erase_Count "
    "-v 174,raw48,Unexpected_Power_Cycle "
    "-v 175,raw48,Average_Erase_Count "
    "-v 181,raw48,Program_Fail_Blocks "
    "-v 187,raw48,Reported_UE_Counts "
    "-v 194,raw48,Device_Temperature "
  //"-v 195,raw48,Hardware_ECC_Recovered "
  //"-v 197,raw48,Current_Pending_Sector "
  //"-v 198,raw48,Offline_Uncorrectable "
    "-v 199,raw48,SATA_CRC_Error_Count "
    "-v 202,raw48,Percent_Lifetime_Used "
    "-v 205,raw48,Thermal_Asperity_Rate "
    "-v 231,raw48,Controller_Temperature "
    "-v 234,raw48,Nand_Sectors_Read "
    "-v 235,raw48,Device_Sectors_Written "
    "-v 241,raw48,Nand_Sectors_Written "
    "-v 242,raw48,Device_Bytes_Read "
    "-v 248,raw48,PCT_Life_Remaining "
    "-v 249,raw48,Spare_Block_Remaining "
  },
  { "Crucial/Micron RealSSD C300/P300", // Marvell 88SS9174
    "C300-CTFDDA[AC](064|128|256)MAG|" // tested with C300-CTFDDAC128MAG/0002,
      // C300-CTFDDAC064MAG/0006
    "P300-MTFDDAC(050|100|200)SAL", // tested with P300-MTFDDAC100SAL/0003
    "", "",
  //"-v 1,raw48,Raw_Read_Error_Rate "
  //"-v 5,raw16(raw16),Reallocated_Sector_Ct "
  //"-v 9,raw24(raw8),Power_On_Hours "
  //"-v 12,raw48,Power_Cycle_Count "
    "-v 170,raw48,Grown_Failing_Block_Ct "
    "-v 171,raw48,Program_Fail_Count "
    "-v 172,raw48,Erase_Fail_Count "
    "-v 173,raw48,Wear_Leveling_Count "
    "-v 174,raw48,Unexpect_Power_Loss_Ct "
    "-v 181,raw16,Non4k_Aligned_Access "
    "-v 183,raw48,SATA_Iface_Downshift "
  //"-v 184,raw48,End-to-End_Error "
  //"-v 187,raw48,Reported_Uncorrect "
  //"-v 188,raw48,Command_Timeout "
    "-v 189,raw48,Factory_Bad_Block_Ct "
  //"-v 194,tempminmax,Temperature_Celsius "
  //"-v 195,raw48,Hardware_ECC_Recovered "
  //"-v 196,raw16(raw16),Reallocated_Event_Count "
  //"-v 197,raw48,Current_Pending_Sector "
  //"-v 198,raw48,Offline_Uncorrectable "
  //"-v 199,raw48,UDMA_CRC_Error_Count "
    "-v 202,raw48,Percent_Lifetime_Used "
    "-v 206,raw48,Write_Error_Rate "
  },
  { "Crucial/Micron RealSSD m4/C400/P400", // Marvell 9176, fixed firmware
    "C400-MTFDDA[ACK](064|128|256|512)MAM|"
      // M4-CT032M4SSD3/04MH
    "M4-CT(032|064|128|256|512)M4SSD[123]|" // tested with M4-CT512M4SSD2/0309
    "MTFDDA[AK](064|128|256|512|050|100|200|400)MA[MNR]-1[JKS]1.*", // tested with
      // MTFDDAK256MAR-1K1AA/MA52, MTFDDAK256MAM-1K12/08TH,
      // MTFDDAA064MAR-1J1AB  49Y5835 49Y5838IBM/MA49 (P400e)
    "030[9-Z]|03[1-Z].|0[4-Z]..|[1-Z]....*", // >= "0309"
    "",
  //"-v 1,raw48,Raw_Read_Error_Rate "
  //"-v 5,raw16(raw16),Reallocated_Sector_Ct "
  //"-v 9,raw24(raw8),Power_On_Hours "
  //"-v 12,raw48,Power_Cycle_Count "
    "-v 170,raw48,Grown_Failing_Block_Ct "
    "-v 171,raw48,Program_Fail_Count "
    "-v 172,raw48,Erase_Fail_Count "
    "-v 173,raw48,Wear_Leveling_Count "
    "-v 174,raw48,Unexpect_Power_Loss_Ct "
    "-v 181,raw16,Non4k_Aligned_Access "
    "-v 183,raw48,SATA_Iface_Downshift "
  //"-v 184,raw48,End-to-End_Error "
  //"-v 187,raw48,Reported_Uncorrect "
  //"-v 188,raw48,Command_Timeout "
    "-v 189,raw48,Factory_Bad_Block_Ct "
  //"-v 194,tempminmax,Temperature_Celsius "
  //"-v 195,raw48,Hardware_ECC_Recovered "
  //"-v 196,raw16(raw16),Reallocated_Event_Count "
  //"-v 197,raw48,Current_Pending_Sector "
  //"-v 198,raw48,Offline_Uncorrectable "
  //"-v 199,raw48,UDMA_CRC_Error_Count "
    "-v 202,raw48,Perc_Rated_Life_Used "
    "-v 206,raw48,Write_Error_Rate "
    "-v 225,raw48,Unknown_Marvell_Attr " // P400e
    "-v 231,raw48,Unknown_Marvell_Attr " // P400e
    "-v 242,raw48,Host_Reads" // P400e: 2MiB?
  },
  { "Crucial/Micron RealSSD m4/C400", // Marvell 9176, buggy or unknown firmware
    "C400-MTFDDA[ACK](064|128|256|512)MAM|" // tested with C400-MTFDDAC256MAM/0002
    "M4-CT(032|064|128|256|512)M4SSD[123]", // tested with M4-CT064M4SSD2/0002,
      // M4-CT064M4SSD2/0009, M4-CT256M4SSD3/000F
    "",
    "This drive may hang after 5184 hours of power-on time:\n"
    "https://www.tomshardware.com/news/Crucial-m4-Firmware-BSOD,14544.html\n"
    "See the following web page for firmware updates:\n"
    "http://www.crucial.com/usa/en/support-ssd",
    "-v 170,raw48,Grown_Failing_Block_Ct "
    "-v 171,raw48,Program_Fail_Count "
    "-v 172,raw48,Erase_Fail_Count "
    "-v 173,raw48,Wear_Leveling_Count "
    "-v 174,raw48,Unexpect_Power_Loss_Ct "
    "-v 181,raw16,Non4k_Aligned_Access "
    "-v 183,raw48,SATA_Iface_Downshift "
    "-v 189,raw48,Factory_Bad_Block_Ct "
    "-v 202,raw48,Perc_Rated_Life_Used "
    "-v 206,raw48,Write_Error_Rate"
  },
  { "Crucial/Micron Client SSDs", // MX100, MX200, BX300, MX300, BX500, MX500, M500, M600, 1100, 1300
      // See also tnfd22_client_ssd_smart_attributes.pdf Rev. E from 2018-09-28
      // (covers M500 FW>=MU03, M510, M550, MX100, M600, MX200, 1100, MX300, 1300)
    "Crucial_CT(128|256|512)MX100SSD1|"// Marvell 88SS9189, tested with Crucial_CT256MX100SSD1/MU01
    "Crucial_CT(200|250|256|500|512|1000|1024)MX200SSD[1346]|" // Marvell 88SS9189, tested with
      // Crucial_CT500MX200SSD1/MU01, Crucial_CT1024MX200SSD1/MU01, Crucial_CT250MX200SSD3/MU01,
      // Crucial_CT250MX200SSD1/MU03
    "Crucial_CT(275|525|750|1050|2050)MX300SSD[14]|" // Marvell 88SS1074, tested with
      // Crucial_CT275MX300SSD1/M0CR040, Crucial_CT525MX300SSD1/M0CR021, Crucial_CT750MX300SSD1/M0CR011,
      // Crucial_CT2050MX300SSD1/M0CR031
    "Crucial_CT(120|240|480|960)M500SSD[134]|" // Marvell 88SS9187, tested with
      // Crucial_CT120M500SSD1/MU02, Crucial_CT120M500SSD3/MU02, Crucial_CT240M500SSD1/MU03,
      // Crucial_CT480M500SSD1/MU03, Crucial_CT960M500SSD1/MU03, Crucial_CT240M500SSD4/MU05
    "Crucial_CT(128|256|512|1024)M550SSD[134]|" // tested with Crucial_CT512M550SSD3/MU01,
      // Crucial_CT1024M550SSD1/MU01, Crucial_CT128M550SSD4/MU02
    "CT(120|240|480)BX300SSD1|" // Silicon Motion SM2258, same attributes as Marvell-based Crucial SSDs,
      // tested with CT240BX300SSD1/M2CR010
    "CT(120|240|480|960|[12]000)BX500SSD1|" // Silicon Motion SM2258XT, tested with CT120BX500SSD1/M6CR013,
      // CT1000BX500SSD1/M6CR030, CT2000BX500SSD1/M6CR030
    "CT(250|500|1000|2000)MX500SSD[14]|" // Silicon Motion SM2258, tested with CT250MX500SSD1/M3CR010
      // CT500MX500SSD1/M3CR010, CT1000MX500SSD1/M3CR010, CT2000MX500SSD1/M3CR010,
      // CT500MX500SSD1/M3CR020, CT250MX500SSD4/M3CR022, CT500MX500SSD1/M3CR022,
      // CT500MX500SSD1/M3CR023, CT1000MX500SSD1/M3CR032
    "Micron_M500_MTFDDA[KTV](120|240|480|960)MAV|"// tested with Micron_M500_MTFDDAK960MAV/MU05
    "Micron_M500DC_(EE|MT)FDDA[AK](120|240|480|800)MBB|" // tested with Micron_M500DC_EEFDDAA120MBB/129,
      // Micron_M500DC_MTFDDAK800MBB/0129
    "(Micron[_ ])?M500IT[_ ]MTFDDA[KTY](032|050|060|064|120|128|240|256)[MS]BD|" // tested with M500IT_MTFDDAK240MBD/MG02
    "(Micron_)?M510[_-]MTFDDA[KTV](128|256)MAZ|" // tested with M510-MTFDDAK256MAZ/MU01
    "MICRON_M510DC_(EE|MT)FDDAK(120|240|480|800|960)MBP|" // tested with Micron_M510DC_MTFDDAK240MBP/0005
    "(Micron_)?M550[_-]MTFDDA[KTV](064|128|256|512|1T0)MAY|" // tested with M550-MTFDDAK256MAY/MU01
    "(Micron_M600_)?(EE|MT)FDDA[KTV](128|256|512|1T0)MBF[25Z]?(-.*)?|" // tested with Micron_M600_MTFDDAK1T0MBF/MU01,
      // MTFDDAK256MBF-1AN1ZABHA/M603
    "(Micron_1100_)?MTFDDA[KV](256|512|1T0|2T0)TBN(-.*)?|" // Marvell 88SS1074, tested with
      // Micron_1100_MTFDDAK256TBN/M0MU020, MTFDDAK256TBN/M0MA020 (OEM), MTFDDAV256TBN-1AR15ABHA/HPC0T14
    "Micron 1100 SATA (256G|512G|1T|2T)B|" // tested with Micron 1100 SATA 256GB/M0DL022
    "(Micron_1300_)?(EE|MT)FDDA[KV](256|512|1T0|2T0)TDL", // tested with Micron_1300_MTFDDAK256TDL/M5MU000,
      // Micron_1300_MTFDDAK1T0TDL/M5MU000, MTFDDAK2T0TDL/M5MU030
    "", "",
  //"-v 1,raw48,Raw_Read_Error_Rate "
    "-v 5,raw48,Reallocate_NAND_Blk_Cnt "
  //"-v 9,raw24(raw8),Power_On_Hours "
  //"-v 12,raw48,Power_Cycle_Count "
    "-v 170,raw48,Reserved_Block_Count "
    "-v 171,raw48,Program_Fail_Count "
    "-v 172,raw48,Erase_Fail_Count "
    "-v 173,raw48,Ave_Block-Erase_Count "
    "-v 174,raw48,Unexpect_Power_Loss_Ct "
    "-v 180,raw48,Unused_Reserve_NAND_Blk "
    "-v 183,raw48,SATA_Interfac_Downshift "
    "-v 184,raw48,Error_Correction_Count "
  //"-v 187,raw48,Reported_Uncorrect "
  //"-v 194,tempminmax,Temperature_Celsius "
    "-v 195,raw48,Cumulativ_Corrected_ECC "
  //"-v 196,raw16(raw16),Reallocated_Event_Count "
    "-v 197,raw48,Current_Pending_ECC_Cnt " // MX500: May flip 0 <> 1 (ticket #1227)
  //"-v 198,raw48,Offline_Uncorrectable "
  //"-v 199,raw48,UDMA_CRC_Error_Count "
    "-v 202,raw48,Percent_Lifetime_Remain " // norm = max(100-raw,0); raw = percent_lifetime_used
    "-v 206,raw48,Write_Error_Rate "
    "-v 210,raw48,Success_RAIN_Recov_Cnt "
    "-v 223,raw48,Unkn_CrucialMicron_Attr " // M6CR030
    "-v 246,raw48,Total_LBAs_Written "
    "-v 247,raw48,Host_Program_Page_Count "
    "-v 248,raw48,FTL_Program_Page_Count "
    "-v 249,raw48,Unkn_CrucialMicron_Attr " // M6CR030
  //"-v 250,raw48,Read_Error_Retry_Rate "   // M6CR030
    "-v 251,raw48,Unkn_CrucialMicron_Attr " // M6CR030
    "-v 252,raw48,Unkn_CrucialMicron_Attr " // M6CR030
    "-v 253,raw48,Unkn_CrucialMicron_Attr " // M6CR030
    "-v 254,raw48,Unkn_CrucialMicron_Attr"  // M6CR030
  },
  // Reference: https://www.micron.com/resource-details/feec878a-265e-49a7-8086-15137c5f9011
  // TN-FD-34: 5100 SSD SMART Implementation
  { "Micron 5100 Pro / 52x0 / 5300 SSDs",
    "(Micron_5100_)?(EE|MT)FDDA[KV](240|480|960|1T9|3T8|7T6)T(BY|CB|CC)|" // Matches both stock and Dell OEM
      // tested with Micron_5100_MTFDDAK3T8TCB/D0MU410, MTFDDAK3T8TCB/D0MU410
    "(Micron_5200_)?MTFDDAK(480|960|1T9|3T8|7T6)TD(C|D|N)|" // tested with Micron_5200_MTFDDAK3T8TDD/D1MU505
    "Micron_5210_MTFDDAK(480|960|1T9|3T8|7T6)QDE|" // tested with Micron_5210_MTFDDAK7T6QDE/D2MU804
    "Micron_5300(HC)?_MTFDDA[KV](240|480|960|1T9|3T8|7T6)TD[ST]", // tested with Micron_5300_MTFDDAK1T9TDS/D3MU001,
      // Micron_5300HC_MTFDDAK960TDS/D3MN010
    "", "",
  //"-v 1,raw48,Raw_Read_Error_Rate "
  //"-v 5,raw16(raw16),Reallocated_Sector_Ct "
  //"-v 9,raw24(raw8),Power_On_Hours "  // raw24(raw8)??
  //"-v 12,raw48,Power_Cycle_Count "
    "-v 170,raw48,Reserved_Block_Pct " // Percentage of remaining reserved blocks available
    "-v 171,raw48,Program_Fail_Count "
    "-v 172,raw48,Erase_Fail_Count "
    "-v 173,raw48,Avg_Block-Erase_Count "
    "-v 174,raw48,Unexpect_Power_Loss_Ct "
  //"-v 180,raw48,Unused_Rsvd_Blk_Cnt_Tot " // absolute count of remaining reserved blocks available
    "-v 183,raw48,SATA_Int_Downshift_Ct " // SATA speed downshift count
  //"-v 184,raw48,End-to-End_Error "
  //"-v 187,raw48,Reported_Uncorrect " // Number of UECC correction failures
  //"-v 188,raw48,Command_Timeout "
  //"-v 194,tempminmax,Temperature_Celsius " // 100 - degrees C, wraps: 101 reported as 255
  //"-v 195,raw48,Hardware_ECC_Recovered "
  //"-v 196,raw16(raw16),Reallocated_Event_Count "
  //"-v 197,raw48,Current_Pending_Sector " // Use the raw value
  //"-v 198,raw48,Offline_Uncorrectable "  // Use the raw value
  //"-v 199,raw48,UDMA_CRC_Error_Count "   // Use the raw value
    "-v 202,raw48,Percent_Lifetime_Remain " // Remaining endurance, trips at 10%
    "-v 206,raw48,Write_Error_Rate "
    "-v 210,raw48,RAIN_Success_Recovered "  // Total number of NAND pages recovered by RAIN
    "-v 211,raw48,Integ_Scan_Complete_Cnt "  // Number of periodic data integrity scans completed
    "-v 212,raw48,Integ_Scan_Folding_Cnt "   // Number of blocks reallocated by integrity scans
    "-v 213,raw48,Integ_Scan_Progress "      // Current is percentage, raw is absolute number of superblocks scanned by the current integrity scan
    "-v 246,raw48,Total_LBAs_Written "
    "-v 247,raw48,Host_Program_Page_Count "
    "-v 248,raw48,Bckgnd_Program_Page_Cnt"
  },
  { "Micron M500DC/M510DC Enterprise SSDs",
    "Micron_M500DC_(EE|MT)FDDA[AK](120|240|480|800)MBB|" // tested with
      // Micron_M500DC_EEFDDAA120MBB/129, Micron_M500DC_MTFDDAK800MBB/0129
    "MICRON_M510DC_(EE|MT)FDDAK(120|240|480|800|960)MBP", // tested with
      // Micron_M510DC_MTFDDAK240MBP/0005
    "", "",
  //"-v 1,raw48,Raw_Read_Error_Rate "
    "-v 5,raw48,Reallocated_Block_Count "
  //"-v 9,raw24(raw8),Power_On_Hours "
  //"-v 12,raw48,Power_Cycle_Count "
    "-v 170,raw48,Reserved_Block_Count "
    "-v 171,raw48,Program_Fail_Count "
    "-v 172,raw48,Erase_Fail_Count "
    "-v 173,raw48,Ave_Block-Erase_Count "
    "-v 174,raw48,Unexpect_Power_Loss_Ct "
    "-v 184,raw48,Error_Correction_Count "
  //"-v 187,raw48,Reported_Uncorrect "
    "-v 188,raw48,Command_Timeouts "
  //"-v 194,tempminmax,Temperature_Celsius "
    "-v 195,raw48,Cumulativ_Corrected_ECC "
  //"-v 197,raw48,Current_Pending_Sector "
  //"-v 198,raw48,Offline_Uncorrectable "
  //"-v 199,raw48,UDMA_CRC_Error_Count "
    "-v 202,raw48,Percent_Lifetime_Remain "
    "-v 206,raw48,Write_Error_Rate "
    "-v 247,raw48,Host_Program_Page_Count "
    "-v 248,raw48,Bckgnd_Program_Page_Cnt"
  },
  { "SandForce Driven SSDs", // Corsair Force LS with buggy firmware only
    "Corsair Force LS SSD", // tested with Corsair Force LS SSD/S9FM01.8
    "S9FM01\\.8",
    "A firmware update is available for this drive.\n"
    "It is HIGHLY RECOMMENDED for drives with specific serial numbers.\n"
    "See the following web pages for details:\n"
    "https://www.corsair.com/en-us/force-series-ls-60gb-sata-3-6gb-s-ssd\n"
    "https://www.smartmontools.org/ticket/628",
    "-v 1,raw24/raw32,Raw_Read_Error_Rate "
    "-v 5,raw48,Retired_Block_Count "
    "-v 9,msec24hour32,Power_On_Hours_and_Msec "
  //"-v 12,raw48,Power_Cycle_Count "
    "-v 162,raw48,Unknown_SandForce_Attr "
    "-v 170,raw48,Reserve_Block_Count "
    "-v 172,raw48,Erase_Fail_Count "
    "-v 173,raw48,Unknown_SandForce_Attr "
    "-v 174,raw48,Unexpect_Power_Loss_Ct "
    "-v 181,raw48,Program_Fail_Count "
  //"-v 187,raw48,Reported_Uncorrect "
  //"-v 192,raw48,Power-Off_Retract_Count "
  //"-v 194,tempminmax,Temperature_Celsius "
  //"-v 196,raw16(raw16),Reallocated_Event_Count "
    "-v 218,raw48,Unknown_SandForce_Attr "
    "-v 231,raw48,SSD_Life_Left "
    "-v 241,raw48,Lifetime_Writes_GiB "
    "-v 242,raw48,Lifetime_Reads_GiB"
  },
  { "SandForce Driven SSDs",
    "SandForce 1st Ed\\.|" // Demo Drive, tested with firmware 320A13F0
    "ADATA SSD S(396|510|599) .?..GB|" // tested with ADATA SSD S510 60GB/320ABBF0,
      // ADATA SSD S599 256GB/3.1.0, 64GB/3.4.6
    "ADATA SP[389]00|" // tested with ADATA SP300/5.0.2d, SP800/5.0.6c,
      // ADATA SP900/5.0.6 (Premier Pro, SF-2281)
    "ADATA SSD S[PX]900 (64|128|256|512)GB-DL2|" // tested with ADATA SSD SP900 256GB-DL2/5.0.6,
      // ADATA SSD SX900 512GB-DL2/5.8.2
    "ADATA XM11 (128|256)GB|" // tested with ADATA XM11 128GB/5.0.1
    "ATP Velocity MIV (60|120|240|480)GB|" // tested with ATP Velocity MIV 480GB/110719
    "Comay BladeDrive E28 (800|1600|3200)GB|" // LSI SF-2581, tested with Comay BladeDrive E28 800GB/2.71
    "Corsair CSSD-F(40|60|80|115|120|160|240)GBP?2.*|" // Corsair Force, tested with
      // Corsair CSSD-F40GB2/1.1, Corsair CSSD-F115GB2-A/2.1a
    "Corsair Voyager GTX|" // Corsair Voyager GTX/S9FM02J6
    "Corsair Force ((3 |LS )?SSD|GS|GT)|" // SF-2281, tested with
      // Corsair Force SSD/5.05, 3 SSD/1.3.2, GT/1.3.3, GS/5.03,
      // Corsair Force LS SSD/S8FM06.5, S9FM01.8, S9FM02.0
    "FM-25S2S-(60|120|240)GBP2|" // G.SKILL Phoenix Pro, SF-1200, tested with
      // FM-25S2S-240GBP2/4.2
    "FTM(06|12|24|48)CT25H|" // Supertalent TeraDrive CT, tested with
      // FTM24CT25H/STTMP2P1
    "KINGSTON SE50S37?(100|240|480)G|" // tested with KINGSTON SE50S3100G/KE1ABBF0,
      // KINGSTON SE50S37100G/61AABBF0 (E50)
    "KINGSTON SH10[03]S3(90|120|240|480)G|" // HyperX (3K), SF-2281, tested with
      // SH100S3240G/320ABBF0, SH103S3120G/505ABBF0
    "KINGSTON SKC(300S37A|380S3)(60|120|180|240|480)G|" // KC300, SF-2281, tested with
      // SKC300S37A120G/KC4ABBF0, SKC380S3120G/507ABBF0
    "KINGSTON SVP200S3(7A)?(60|90|120|240|480)G|" // V+ 200, SF-2281, tested with
      // SVP200S37A480G/502ABBF0, SVP200S390G/332ABBF0
    "KINGSTON SMS200S3(30|60|120)G|" // mSATA, SF-2241, tested with SMS200S3120G/KC3ABBF0
    "KINGSTON SMS450S3(32|64|128)G|" // mSATA, SF-2281, tested with SMS450S3128G/503ABBF0
    "KINGSTON (SV300|SKC100|SE100)S3.*G|" // other SF-2281
    "KINGSTON SHFS37A(120|240|480)G|" // HyperX Fury, SF-2281, tested with KINGSTON SHFS37A240G/608ABBF0
    "KINGSTON SNS4151S316GD|" // KINGSTON SNS4151S316GD/S9FM01.6
    "MKNSSDCR(45|60|90|120|180|240|360|480)GB(-(7|DX7?|MX|G2))?|" // Mushkin Chronos (7mm/Deluxe/MX/G2),
      // SF-2281, tested with MKNSSDCR120GB, MKNSSDCR120GB-MX/560ABBF0, MKNSSDCR480GB-DX7/603ABBF0
    "MKNSSDEC(60|120|240|480|512)GB|" // Mushkin Enhanced ECO2, tested with MKNSSDEC120GB/604ABBF0
    "MKNSSDAT(30|40|60|120|180|240|480)GB(-(DX|V))?|" // Mushkin Atlas (Deluxe/Value), mSATA, SF-2281,
      // tested with MKNSSDAT120GB-V/540ABBF0
    "Mushkin MKNSSDCL(40|60|80|90|115|120|180|240|480)GB-DX2?|" // Mushkin Callisto deluxe,
      // SF-1200/1222, Mushkin MKNSSDCL60GB-DX/361A13F0
    "MXSSD3MDSF-(60|120)G|" // MX-DS FUSION, tested with MXSSD3MDSF-60G/2.32
    "OCZ[ -](AGILITY2([ -]EX)?|COLOSSUS2|ONYX2|VERTEX(2|-LE))( [123]\\..*)?|" // SF-1200,
      // tested with OCZ-VERTEX2/1.11, OCZ-VERTEX2 3.5/1.11
    "OCZ-NOCTI|" // mSATA, SF-2100, tested with OCZ-NOCTI/2.15
    "OCZ-REVODRIVE3?( X2)?|" // PCIe, SF-1200/2281, tested with
      // OCZ-REVODRIVE( X2)?/1.20, OCZ-REVODRIVE3 X2/2.11
    "OCZ-REVODRIVE350|"
    "OCZ[ -](VELO|VERTEX2[ -](EX|PRO))( [123]\\..*)?|" // SF-1500, tested with
      // OCZ VERTEX2-PRO/1.10 (Bogus thresholds for attribute 232 and 235)
    "D2[CR]STK251...-....(\\.C)?|" // OCZ Deneva 2 C/R, SF-22xx/25xx,
      // tested with D2CSTK251M11-0240/2.08, D2CSTK251A10-0240/2.15, D2RSTK251M11-0100.C/3.22
    "OCZ-(AGILITY3|SOLID3|VERTEX3( LT| MI)?)|"  // SF-2200, tested with OCZ-VERTEX3/2.02,
      // OCZ-AGILITY3/2.11, OCZ-SOLID3/2.15, OCZ-VERTEX3 MI/2.15, OCZ-VERTEX3 LT/2.22
    "OCZ Z-DRIVE R4 [CR]M8[48]|" // PCIe, SF-2282/2582, tested with OCZ Z-DRIVE R4 CM84/2.13
      // (Bogus attributes under Linux)
    "OCZ Z-DRIVE 4500|"
    "OCZ-VELO DRIVE|" // VeloDrive R, PCIe, tested with OCZ-VELO DRIVE/1.33
    "TALOS2|" // OCZ Talos 2 C/R, SAS (works with -d sat), 2*SF-2282, tested with TALOS2/3.20E
    "(APOC|DENC|DENEVA|FTNC|GFGC|MANG|MMOC|NIMC|TMSC).*|" // other OCZ SF-1200,
      // tested with DENCSTE251M11-0120/1.33, DENEVA PCI-E/1.33
    "(DENR|DRSAK|EC188|NIMR|PSIR|TRSAK).*|" // other OCZ SF-1500
    "OWC Aura Pro( 6G SSD)?|" // tested with OWC Aura Pro 6G SSD/507ABBF0, OWC Aura Pro/603ABBF0
    "OWC Mercury Electra (Pro )?[36]G SSD|" // tested with
      // OWC Mercury Electra 6G SSD/502ABBF0, OWC Mercury Electra Pro 3G SSD/541ABBF0
    "OWC Mercury E(xtreme|XTREME) Pro (6G |RE )?SSD|" // tested with
      // OWC Mercury Extreme Pro SSD/360A13F0, OWC Mercury EXTREME Pro 6G SSD/507ABBF0
    "Patriot Pyro|" // tested with Patriot Pyro/332ABBF0
    "SanDisk SDSSDX(60|120|240|480)GG25|" // SanDisk Extreme, SF-2281, tested with
      // SDSSDX240GG25/R201
    "SanDisk SDSSDA(120|240|480)G|" // SanDisk SSD Plus, tested with SanDisk SDSSDA240G/U21010RL
    "SuperSSpeed S301 [0-9]*GB|" // SF-2281, tested with SuperSSpeed S301 128GB/503
    "SG9XCS2D(0?50|100|200|400)GESLT|" // Smart Storage Systems XceedIOPS2, tested with
      // SG9XCS2D200GESLT/SA03L370
    "SSD9SC(120|240|480)GED[EA]|" // PNY Prevail Elite, tested with SSD9SC120GEDA/334ABBF0
    "(TX32|TX31C1|VN0.?..GCNMK).*|" // Smart Storage Systems XceedSTOR
    "(TX22D1|TX21B1).*|" // Smart Storage Systems XceedIOPS2
    "TX52D1.*|" // Smart Storage Systems Xcel-200
    "TS(64|128|256|512)GSSD[37]20|" // Transcend SSD320/720, SF-2281, tested with
      // TS128GSSD320, TS256GSSD720/5.2.0
    "UGB(88P|99S)GC...H[BF].|" // Unigen, tested with
      // UGB88PGC100HF2/MP Rev2, UGB99SGC100HB3/RC Rev3
    "SG9XCS(1F|2D)(50|100|200|400)GE01|" // XceedIOPS, tested with SG9XCS2D50GE01/SA03F34V
    "VisionTek GoDrive (60|120|240|480)GB", // tested with VisionTek GoDrive 480GB/506ABBF0
    "", "",
    "-v 1,raw24/raw32,Raw_Read_Error_Rate "
    "-v 5,raw48,Retired_Block_Count "
    "-v 9,msec24hour32,Power_On_Hours_and_Msec "
  //"-v 12,raw48,Power_Cycle_Count "
    "-v 13,raw24/raw32,Soft_Read_Error_Rate "
    "-v 100,raw48,Gigabytes_Erased "
    "-v 162,raw48,Unknown_SandForce_Attr " // Corsair Force LS SSD/S9FM01.8, *2.0
    "-v 170,raw48,Reserve_Block_Count "
    "-v 171,raw48,Program_Fail_Count "
    "-v 172,raw48,Erase_Fail_Count "
    "-v 173,raw48,Unknown_SandForce_Attr " // Corsair Force LS SSD/S9FM01.8, *2.0
    "-v 174,raw48,Unexpect_Power_Loss_Ct "
    "-v 177,raw48,Wear_Range_Delta "
    "-v 181,raw48,Program_Fail_Count "
    "-v 182,raw48,Erase_Fail_Count "
    "-v 184,raw48,IO_Error_Detect_Code_Ct "
  //"-v 187,raw48,Reported_Uncorrect "
    "-v 189,tempminmax,Airflow_Temperature_Cel "
  //"-v 192,raw48,Power-Off_Retract_Count "
  //"-v 194,tempminmax,Temperature_Celsius "
    "-v 195,raw24/raw32,ECC_Uncorr_Error_Count "
  //"-v 196,raw16(raw16),Reallocated_Event_Count "
    "-v 198,raw24/raw32:210zr54,Uncorrectable_Sector_Ct " // KINGSTON SE100S3100G/510ABBF0
    "-v 199,raw48,SATA_CRC_Error_Count "
    "-v 201,raw24/raw32,Unc_Soft_Read_Err_Rate "
    "-v 204,raw24/raw32,Soft_ECC_Correct_Rate "
    "-v 218,raw48,Unknown_SandForce_Attr " // Corsair Force LS SSD/S9FM01.8, *2.0
    "-v 230,raw48,Life_Curve_Status "
    "-v 231,raw48,SSD_Life_Left "
  //"-v 232,raw48,Available_Reservd_Space "
    "-v 233,raw48,SandForce_Internal "
    "-v 234,raw48,SandForce_Internal "
    "-v 235,raw48,SuperCap_Health "
    "-v 241,raw48,Lifetime_Writes_GiB "
    "-v 242,raw48,Lifetime_Reads_GiB"
  },
  { "StorFly CFast SATA 6Gbps SSDs",
    // http://datasheet.octopart.com/VSFCS2CC060G-100-Virtium-datasheet-82287733.pdf
    // tested with StorFly VSFCS2CC060G-100/0409-000
    "StorFly VSFCS2C[CI](016|030|060|120|240)G-...",
    // C - commercial, I industrial
    "", "",
    "-v 192,raw48,Unsafe_Shutdown_Count "
    "-v 160,raw48,Uncorrectable_Error_Cnt "
    // 0729 - remaining in block life. In 0828  remaining is normalized to 100% then decreases
    "-v 161,raw48,Spares_Remaining "
    "-v 241,raw48,Host_Writes_32MiB "
    "-v 242,raw48,Host_Reads_32MiB "
    "-v 169,raw48,Lifetime_Remaining% "
    "-v 248,raw48,Lifetime_Remaining% " //  later then 0409 FW.
    "-v 249,raw48,Spares_Remaining_Perc " //  later then 0409 FW.
  },
  { "Phison Driven SSDs", // see MKP_521_Phison_SMART_attribute.pdf
    "BP4 mSATA SSD|" // MyDigital BP4, tested with BP4 mSATA SSD/S8FM06.9
    "Corsair Force LE200 SSD|" // tested with Corsair Force LE200 SSD/SBFM10, .../SBFM60.9
    "GIGABYTE GP-GSTFS31((120|240|256|480)G|100T)NTD|" // tested with GIGABYTE GP-GSTFS31120GNTD/SBFM61.3
    "GOODRAM IRIDIUM PRO|" // tested with GOODRAM IRIDIUM PRO/SAFM01.5
    "IR-SSDPR-S25A-(120|240|480|960)|" // Goodram IRIDM, tested with IR-SSDPR-S25A-120/SBFM91.3,
      // IR-SSDPR-S25A-240/SBFM91.2
    "KINGSTON O(C|M[48S])P0S3(64|128|256|512)B-[0A]0|" // tested with KINGSTON OCP0S364B-A0/SBFK62A3,
      // KINGSTON OM4P0S3256B-A0/SBFK62A3, KINGSTON OM8P0S364B-A0/SBFK62A3,
      // KINGSTON OMSP0S3128B-00/SBFK62A3
    "KINGSTON SEDC400S37(400|480|800|960|1600|1800)G|" // DC400, tested with
      // KINGSTON SEDC400S37480G/SAFM02.[GH], KINGSTON SEDC400S37960G/SAFM32.I
    "KINGSTON SEDC(450R|500[MR])(480|960|1920|3840|7680)G|" // DC450R, DC500M/R, tested with
      // KINGSTON SEDC450R480G/SCEKH3. KINGSTON SEDC500M1920G/SCEKJ2.3,
      // KINGSTON SEDC500R480G/SCEKJ2.3, KINGSTON SEDC450R7680G/SCEKH3.4
    "KINGSTON SUV300S37A(120|240|480)G|" // UV300 SSD, tested with KINGSTON SUV300S37A120G/SAFM11.K
    "KINGSTON SKC310S3B?7A960G|" // SSDNow KC310, KINGSTON SKC310S37A960G/SAFM00.r
    "KINGSTON SKC400S37(128G|256G|512G|1T)|" // SSDNow KC400, KINGSTON SKC400S37128G
    "KINGSTON SV310S3(7A|D7|N7A|B7A)960G|" // SSDNow V310
    "KINGSTON SHSS3B?7A(120|240|480|960)G|" // HyperX Savage
    "KINGSTON  ?SA400(M8|S37)(120|240|480|960)G|" // Kingston A400 SSD, Phison S11 or
      // Silicon Motion controller (see ticket #801), tested with
      // KINGSTON SA400S37240G/SBFK10D7, KINGSTON SA400S37120G/SBFK71E0, */SBFKB1D1
      // KINGSTON  SA400S37480G/SBFK10D7 (two spaces), KINGSTON SA400M8240G/SBFK61E1
    "Patriot (Flare|Blast|Blaze|Burst)|" // tested with Patriot Flare/SBFM91.2,
      // Patriot Blast/SAFM11.3, Patriot Blaze/S9FM02, Patriot Burst/SBFM11.2
    "PNY CS(900|1311|2211) (120|240|480|960)GB SSD|" // tested with PNY CS900 120GB SSD/CS900612,
      // PNY CS900 240GB SSD/CS900613, PNY CS1311 120GB SSD/CS131122, PNY CS2211 240GB SSD/CS221016
    "SSD Smartbuy (60|64|120|128|240|256|480|512|960|1024|2000)GB|" // PS3111-S11, tested with
      // SSD Smartbuy 240GB/SBFM91.1, SSD Smartbuy 64GB/SBFM21.1
    "SSD PHISON 256GB PS3110-S10C|" // tested with SSD PHISON 256GB PS3110-S10C/SAFM12.2
    "SSDPR-CX400-(128|256|512|1024)|" // Goodram CX400, tested with SSDPR-CX400-512/SBFM61.3
    "SSM28(128|256|512)GPTCB3B-S11[24]61[123]", // tested with SSM28256GPTCB3B-S112612/SBFM61.2
    "", "",
  //"-v 1,raw48,Raw_Read_Error_Rate "
    "-v 2,raw48,Not_In_Use "
    "-v 3,raw48,Not_In_Use "
    "-v 5,raw48,Not_In_Use "
    "-v 7,raw48,Not_In_Use "
    "-v 8,raw48,Not_In_Use "
  //"-v 9,raw24(raw8),Power_On_Hours "
    "-v 5,raw48,Retired_Block_Count "
  //"-v 9,raw24(raw8),Power_On_Hours "
    "-v 10,raw48,Not_In_Use "
  //"-v 12,raw48,Power_Cycle_Count "
    "-v 167,raw48,Write_Protect_Mode " // DC500
    "-v 168,raw48,SATA_Phy_Error_Count "
    "-v 169,raw48,Bad_Block_Rate " // DC500
    "-v 170,raw24/raw24:z54z10,Bad_Blk_Ct_Erl/Lat " // Early bad block/Later bad block
    "-v 172,raw48,Erase_Fail_Count " // DC500
    "-v 173,raw16(avg16),MaxAvgErase_Ct "
    "-v 175,raw48,Not_In_Use "
    "-v 181,raw48,Program_Fail_Count " // DC500
    "-v 182,raw48,Erase_Fail_Count " // DC500
    "-v 183,raw48,Unknown_Phison_Attr "
  //"-v 187,raw48,Reported_Uncorrect "
    "-v 192,raw48,Unsafe_Shutdown_Count "
    "-v 193,raw48,Power_Fail_Uncompl_Cnt "
  //"-v 194,tempminmax,Temperature_Celsius "
    "-v 195,raw48,Power_Fail_Health "
  //"-v 196,raw16(raw16),Reallocated_Event_Count "
    "-v 197,raw48,Not_In_Use "
    "-v 199,raw48,SATA_CRC_Error_Count "
    "-v 207,raw48,Thermal_Throttling_Cnt "
    "-v 218,raw48,CRC_Error_Count "
    "-v 231,raw48,SSD_Life_Left "
    "-v 232,raw48,Read_Fail_Count "
    "-v 233,raw48,Flash_Writes_GiB "
    "-v 240,raw48,Not_In_Use "
    "-v 241,raw48,Lifetime_Writes_GiB "
    "-v 242,raw48,Lifetime_Reads_GiB "
    "-v 244,raw48,Average_Erase_Count "
    "-v 245,raw48,Max_Erase_Count "
    "-v 246,raw48,Total_Erase_Count "
  },
  // this is a copy of the Phison bases record for the OEM drives with a very
  // weak information in the model. Detection is based on Firmware.
  { "Phison Driven OEM SSDs", // see MKP_521_Phison_SMART_attribute.pdf
    "GOODRAM|" // tested with GOODRAM CX200 (GOODRAM/SAFM12.2)
    "Hoodisk SSD|" // tested with Hoodisk SSD/SBFM01.3
    "INTENSO|" // tested with Intenso SSD SATA III Top (INTENSO/S9FM02.6, .../SAFM01.6)
    "INTENSO SATA III SSD|" // tested with INTENSO SATA III SSD/SBFM11.2, .../SBFM81.3
    "SATA SSD|" // tested with Supermicro SSD-DM032-PHI (SATA SSD/S9FM02.1),
      // PC Engines msata16d (SATA SSD/S9FM02.3), FoxLine flssd240x4s(SATA SSD/SBFM10.5)
    "SPCC Solid State Disk", // Silicon Power A55, tested with SPCC Solid State Disk/SBFM61.2
    "S[89AB]FM[0-9][0-9]\\.[0-9]",
    "",
  //"-v 1,raw48,Raw_Read_Error_Rate "
    "-v 2,raw48,Not_In_Use "
    "-v 3,raw48,Not_In_Use "
    "-v 5,raw48,Not_In_Use "
    "-v 7,raw48,Not_In_Use "
    "-v 8,raw48,Not_In_Use "
  //"-v 9,raw24(raw8),Power_On_Hours "
    "-v 5,raw48,Retired_Block_Count "
  //"-v 9,raw24(raw8),Power_On_Hours "
    "-v 10,raw48,Not_In_Use "
  //"-v 12,raw48,Power_Cycle_Count "
    "-v 168,raw48,SATA_Phy_Error_Count "
    "-v 170,raw24/raw24:z54z10,Bad_Blk_Ct_Erl/Lat " // Early bad block/Later bad block
    "-v 173,raw16(avg16),MaxAvgErase_Ct "
    "-v 175,raw48,Not_In_Use "
    "-v 183,raw48,Unknown_Attribute "
  //"-v 187,raw48,Reported_Uncorrect "
    "-v 192,raw48,Unsafe_Shutdown_Count "
  //"-v 194,tempminmax,Temperature_Celsius "
    "-v 196,raw48,Not_In_Use "
    "-v 197,raw48,Not_In_Use "
    "-v 199,raw48,CRC_Error_Count "
    "-v 218,raw48,CRC_Error_Count "
    "-v 231,raw48,SSD_Life_Left "
    "-v 233,raw48,Flash_Writes_GiB "
    "-v 240,raw48,Not_In_Use "
    "-v 241,raw48,Lifetime_Writes_GiB "
    "-v 242,raw48,Lifetime_Reads_GiB "
    "-v 244,raw48,Average_Erase_Count "
    "-v 245,raw48,Max_Erase_Count "
    "-v 246,raw48,Total_Erase_Count "
  },
  { "Indilinx Barefoot based SSDs",
    "Corsair CSSD-V(32|60|64|128|256)GB2|" // Corsair Nova, tested with Corsair CSSD-V32GB2/2.2
    "Corsair CMFSSD-(32|64|128|256)D1|" // Corsair Extreme, tested with Corsair CMFSSD-128D1/1.0
    "CRUCIAL_CT(64|128|256)M225|" // tested with CRUCIAL_CT64M225/1571
    "G.SKILL FALCON (64|128|256)GB SSD|" // tested with G.SKILL FALCON 128GB SSD/2030
    "OCZ[ -](AGILITY|ONYX|VERTEX( 1199|-TURBO| v1\\.10)?)|" // tested with
      // OCZ-ONYX/1.6, OCZ-VERTEX 1199/00.P97, OCZ-VERTEX/1.30, OCZ VERTEX-TURBO/1.5, OCZ-VERTEX v1.10/1370
    "Patriot[ -]Torqx.*|"
    "RENICE Z2|" // tested with RENICE Z2/2030
    "STT_FT[MD](28|32|56|64)GX25H|" // Super Talent Ultradrive GX, tested with STT_FTM64GX25H/1916
    "TS(18|25)M(64|128)MLC(16|32|64|128|256|512)GSSD|" // ASAX Leopard Hunt II, tested with TS25M64MLC64GSSD/0.1
    "FM-25S2I-(64|128)GBFII|" // G.Skill FALCON II, tested with FM-25S2I-64GBFII
    "TS(60|120)GSSD25D-M", // Transcend Ultra SSD (SATA II), see also Ticket #80
    "", "",
    "-v 1,raw64 " // Raw_Read_Error_Rate
    "-v 9,raw64 " // Power_On_Hours
    "-v 12,raw64 " // Power_Cycle_Count
    "-v 184,raw64,Initial_Bad_Block_Count "
    "-v 195,raw64,Program_Failure_Blk_Ct "
    "-v 196,raw64,Erase_Failure_Blk_Ct "
    "-v 197,raw64,Read_Failure_Blk_Ct "
    "-v 198,raw64,Read_Sectors_Tot_Ct "
    "-v 199,raw64,Write_Sectors_Tot_Ct "
    "-v 200,raw64,Read_Commands_Tot_Ct "
    "-v 201,raw64,Write_Commands_Tot_Ct "
    "-v 202,raw64,Error_Bits_Flash_Tot_Ct "
    "-v 203,raw64,Corr_Read_Errors_Tot_Ct "
    "-v 204,raw64,Bad_Block_Full_Flag "
    "-v 205,raw64,Max_PE_Count_Spec "
    "-v 206,raw64,Min_Erase_Count "
    "-v 207,raw64,Max_Erase_Count "
    "-v 208,raw64,Average_Erase_Count "
    "-v 209,raw64,Remaining_Lifetime_Perc "
    "-v 210,raw64,Indilinx_Internal "
    "-v 211,raw64,SATA_Error_Ct_CRC "
    "-v 212,raw64,SATA_Error_Ct_Handshake "
    "-v 213,raw64,Indilinx_Internal"
  },
  { "Indilinx Barefoot_2/Everest/Martini based SSDs",
    "OCZ VERTEX[ -]PLUS|" // tested with OCZ VERTEX-PLUS/3.55, OCZ VERTEX PLUS/3.55
    "OCZ-VERTEX PLUS R2|" // Barefoot 2, tested with OCZ-VERTEX PLUS R2/1.2
    "OCZ-OCTANE|" // Everest 1, tested with OCZ-OCTANE/1.13
    "OCZ-PETROL|" // Everest 1, tested with OCZ-PETROL/3.12
    "OCZ-AGILITY4|" // Everest 2, tested with OCZ-AGILITY4/1.5.2
    "OCZ-VERTEX4", // Everest 2, tested with OCZ-VERTEX4/1.5
    "", "",
  //"-v 1,raw48,Raw_Read_Error_Rate "
  //"-v 3,raw16(avg16),Spin_Up_Time "
  //"-v 4,raw48,Start_Stop_Count "
  //"-v 5,raw16(raw16),Reallocated_Sector_Ct "
  //"-v 9,raw24(raw8),Power_On_Hours "
  //"-v 12,raw48,Power_Cycle_Count "
    "-v 232,raw48,Lifetime_Writes " // LBA?
  //"-v 233,raw48,Media_Wearout_Indicator"
  },
  { "Indilinx Barefoot 3 based SSDs",
    "OCZ-VECTOR(1[58]0)?|" // tested with OCZ-VECTOR/1.03, OCZ-VECTOR150/1.2, OCZ-VECTOR180
    "OCZ-VERTEX4[56]0A?|" // Barefoot 3 M10, tested with OCZ-VERTEX450/1.0, OCZ-VERTEX460/1.0, VERTEX460A
    "OCZ-SABER1000|"
    "OCZ-ARC100|"
    "Radeon R7", // Barefoot 3 M00, tested with Radeon R7/1.00
    "", "",
    "-v 5,raw48,Runtime_Bad_Block "
  //"-v 9,raw24(raw8),Power_On_Hours "
  //"-v 12,raw48,Power_Cycle_Count "
    "-v 171,raw48,Avail_OP_Block_Count "
    "-v 174,raw48,Pwr_Cycle_Ct_Unplanned "
    "-v 187,raw48,Total_Unc_NAND_Reads "
    "-v 195,raw48,Total_Prog_Failures "
    "-v 196,raw48,Total_Erase_Failures "
    "-v 197,raw48,Total_Unc_Read_Failures "
    "-v 198,raw48,Host_Reads_GiB "
    "-v 199,raw48,Host_Writes_GiB "
    "-v 205,raw48,Max_Rated_PE_Count "
    "-v 206,raw48,Min_Erase_Count "
    "-v 207,raw48,Max_Erase_Count "
    "-v 208,raw48,Average_Erase_Count "
    "-v 210,raw48,SATA_CRC_Error_Count "
    "-v 212,raw48,Pages_Requiring_Rd_Rtry "
    "-v 213,raw48,Snmple_Retry_Attempts "
    "-v 214,raw48,Adaptive_Retry_Attempts "
    "-v 222,raw48,RAID_Recovery_Count "
    "-v 224,raw48,In_Warranty "
    "-v 225,raw48,DAS_Polarity "
    "-v 226,raw48,Partial_Pfail "
    "-v 230,raw48,Write_Throttling "
    "-v 233,raw48,Remaining_Lifetime_Perc "
    "-v 241,raw48,Host_Writes_GiB " // M00/M10
    "-v 242,raw48,Host_Reads_GiB "  // M00/M10
    "-v 249,raw48,Total_NAND_Prog_Ct_GiB "
    "-v 251,raw48,Total_NAND_Read_Ct_GiB"
  },
  { "OCZ Intrepid 3000 SSDs", // tested with OCZ INTREPID 3600/1.4.3.6, 3800/1.4.3.0, 3700/1.5.0.4
    "OCZ INTREPID 3[678]00",
    "", "",
    "-v 5,raw48,Runtime_Bad_Block "
  //"-v 9,raw24(raw8),Power_On_Hours "
  //"-v 12,raw48,Power_Cycle_Count "
    "-v 100,raw48,Total_Blocks_Erased "
    "-v 171,raw48,Avail_OP_Block_Count "
    "-v 174,raw48,Pwr_Cycle_Ct_Unplanned "
    "-v 184,raw48,Factory_Bad_Block_Count "
    "-v 187,raw48,Total_Unc_NAND_Reads "
    "-v 190,tempminmax,Temperature_Celsius "
    "-v 195,raw48,Total_Prog_Failures "
    "-v 196,raw48,Total_Erase_Failures "
    "-v 197,raw48,Total_Unc_Read_Failures "
    "-v 198,raw48,Host_Reads_GiB "
    "-v 199,raw48,Host_Writes_GiB "
    "-v 202,raw48,Total_Read_Bits_Corr_Ct "
    "-v 205,raw48,Max_Rated_PE_Count "
    "-v 206,raw48,Min_Erase_Count "
    "-v 207,raw48,Max_Erase_Count "
    "-v 208,raw48,Average_Erase_Count "
    "-v 210,raw48,SATA_CRC_Error_Count "
    "-v 211,raw48,SATA_UNC_Count "
    "-v 212,raw48,NAND_Reads_with_Retry "
    "-v 213,raw48,Simple_Rd_Rtry_Attempts "
    "-v 214,raw48,Adaptv_Rd_Rtry_Attempts "
    "-v 221,raw48,Int_Data_Path_Prot_Unc "
    "-v 222,raw48,RAID_Recovery_Count "
    "-v 230,raw48,SuperCap_Charge_Status " // 0=not charged, 1=fully charged, 2=unknown
    "-v 233,raw48,Remaining_Lifetime_Perc "
    "-v 249,raw48,Total_NAND_Prog_Ct_GiB "
    "-v 251,raw48,Total_NAND_Read_Ct_GiB"
  },
  { "OCZ/Toshiba Trion SSDs",
    "OCZ-TRION1[05]0|" // tested with OCZ-TRION100/SAFM11.2A, TRION150/SAFZ72.2
    "TOSHIBA-TR150|" // tested with TOSHIBA-TR150/SAFZ12.3
    "TOSHIBA Q300( Pro\\.)?", // tested with TOSHIBA Q300 Pro./JYRA0101
    "", "",
  //"-v 9,raw24(raw8),Power_On_Hours "
  //"-v 12,raw48,Power_Cycle_Count "
    "-v 167,raw48,SSD_Protect_Mode "
    "-v 168,raw48,SATA_PHY_Error_Count "
    "-v 169,raw48,Bad_Block_Count "
    "-v 173,raw48,Erase_Count "
    "-v 192,raw48,Unexpect_Power_Loss_Ct "
  //"-v 194,tempminmax,Temperature_Celsius "
    "-v 241,raw48,Host_Writes"
  },
  { "InnoDisk InnoLite SATADOM D150QV SSDs", // tested with InnoLite SATADOM D150QV-L/120319
                                             // InnoLite SATADOM D150QV/120319
    "InnoLite SATADOM D150QV.*",
    "", "",
  //"-v 1,raw48,Raw_Read_Error_Rate "
  //"-v 2,raw48,Throughput_Performance "
  //"-v 3,raw16(avg16),Spin_Up_Time "
  //"-v 5,raw16(raw16),Reallocated_Sector_Ct "
  //"-v 7,raw48,Seek_Error_Rate " // from InnoDisk iSMART Linux tool, useless for SSD
  //"-v 8,raw48,Seek_Time_Performance "
  //"-v 9,raw24(raw8),Power_On_Hours "
  //"-v 10,raw48,Spin_Retry_Count "
  //"-v 12,raw48,Power_Cycle_Count "
    "-v 168,raw48,SATA_PHY_Error_Count "
    "-v 170,raw16,Bad_Block_Count_New/Tot "
    "-v 173,raw16,Erase_Count_Max/Avg "
    "-v 175,raw48,Bad_Cluster_Table_Count "
    "-v 192,raw48,Unexpect_Power_Loss_Ct "
  //"-v 194,tempminmax,Temperature_Celsius "
  //"-v 197,raw48,Current_Pending_Sector "
    "-v 229,hex48,Flash_ID "
    "-v 235,raw16,Lat_Bad_Blk_Era/Wri/Rea "
    "-v 236,raw48,Unstable_Power_Count "
    "-v 240,raw48,Write_Head"
  },
  { "Innodisk 1ME3/3ME/3SE SSDs", // tested with 2.5" SATA SSD 3ME/S140714,
      // Mini PCIeDOM 1ME3/S15604, InnoDisk Corp. - mSATA 3SE/S130710
    "((1\\.8|2\\.5)\"? SATA SSD|InnoDisk Corp\\. - mSATA|Mini PCIeDOM|SATA Slim) (1ME3|3[MS]E)",
    "", "",
  //"-v 1,raw48,Raw_Read_Error_Rate "
  //"-v 2,raw48,Throughput_Performance "
  //"-v 3,raw16(avg16),Spin_Up_Time "
  //"-v 5,raw16(raw16),Reallocated_Sector_Ct "
    "-v 7,raw48,Seek_Error_Rate "       // ?
    "-v 8,raw48,Seek_Time_Performance " // ?
  //"-v 9,raw24(raw8),Power_On_Hours "
    "-v 10,raw48,Spin_Retry_Count "     // ?
  //"-v 12,raw48,Power_Cycle_Count "
    "-v 168,raw48,SATA_PHY_Error_Count "
    "-v 169,hex48,Unknown_Innodisk_Attr "
    "-v 170,raw16,Bad_Block_Count "
    "-v 173,raw16,Erase_Count "
    "-v 175,raw48,Bad_Cluster_Table_Count "
    "-v 176,raw48,Uncorr_RECORD_Count "
  //"-v 192,raw48,Power-Off_Retract_Count "
  //"-v 194,tempminmax,Temperature_Celsius " // ] only in spec
  //"-v 197,raw48,Current_Pending_Sector "
    "-v 225,raw48,Unknown_Innodisk_Attr "
    "-v 229,hex48,Flash_ID "
    "-v 235,raw48,Later_Bad_Block "
    "-v 236,raw48,Unstable_Power_Count "
    "-v 240,raw48,Write_Head"
  },
  { "Innodisk 3IE2/3ME2/3MG2/3SE2/3TG6 SSDs", // tested with 2.5" SATA SSD 3MG2-P/M140402,
      // 1.8 SATA SSD 3IE2-P/M150821, 2.5" SATA SSD 3IE2-P/M150821,
      // SATA Slim 3MG2-P/M141114, M.2 (S80) 3MG2-P/M141114, M.2 (S42) 3SE2-P/M150821,
      // M.2 (S42) 3ME2/M151013, SATA Slim 3TG6-P/A19926J
    "((1\\.8|2\\.5)\"? SATA SSD|SATA Slim|M\\.2 \\(S(42|80)\\)) 3(IE2|ME2|MG2|SE2|TG6)(-P)?",
    "", "",
  //"-v 1,raw48,Raw_Read_Error_Rate "
  //"-v 2,raw48,Throughput_Performance "
  //"-v 9,raw24(raw8),Power_On_Hours "
  //"-v 12,raw48,Power_Cycle_Count "
    "-v 160,raw48,Uncorrectable_Error_Cnt "
    "-v 161,raw48,Number_of_Pure_Spare "
    "-v 163,raw48,Total_Bad_Block_Count "
    "-v 164,raw48,Total_Erase_Count "
    "-v 165,raw48,Max_Erase_Count "
    "-v 166,raw48,Min_Erase_Count "
    "-v 167,raw48,Average_Erase_Count "
    "-v 168,raw48,Max_Erase_Count_of_Spec "
    "-v 169,raw48,Remaining_Lifetime_Perc "
    "-v 170,raw48,Spare_Block_Count "
    "-v 171,raw48,Program_Fail_Count "
    "-v 172,raw48,Erase_Fail_Count "
  //"-v 175,raw48,Program_Fail_Count_Chip "
  //"-v 176,raw48,Erase_Fail_Count_Chip "
  //"-v 177,raw48,Wear_Leveling_Count "
    "-v 178,raw48,Runtime_Invalid_Blk_Cnt "
  //"-v 181,raw48,Program_Fail_Cnt_Total "
  //"-v 182,raw48,Erase_Fail_Count_Total "
  //"-v 187,raw48,Reported_Uncorrect " // ] only in spec
  //"-v 192,raw48,Power-Off_Retract_Count "
  //"-v 194,tempminmax,Temperature_Celsius "
  //"-v 195,raw48,Hardware_ECC_Recovered "
  //"-v 196,raw16(raw16),Reallocated_Event_Count "
  //"-v 197,raw48,Current_Pending_Sector "
  //"-v 198,raw48,Offline_Uncorrectable "
  //"-v 199,raw48,UDMA_CRC_Error_Count "
    "-v 225,raw48,Host_Writes_32MiB "  // ]
    "-v 229,raw48,Flash_ID "  // ]
  //"-v 232,raw48,Available_Reservd_Space "
    "-v 233,raw48,Flash_Writes_32MiB " // ]
    "-v 234,raw48,Flash_Reads_32MiB "  // ]
    "-v 235,raw48,Later_Bad_Block_Info "  // ]
    "-v 241,raw48,Host_Writes_32MiB "
    "-v 242,raw48,Host_Reads_32MiB "
    "-v 245,raw48,Flash_Writes_32MiB "
    "-v 248,raw48,Remaining_Life "
    "-v 249,raw48,Spare_Blocks_Remaining"
  },
  { "Innodisk 3IE3/3ME3/3ME4 SSDs", // tested with 2.5" SATA SSD 3ME3/S15A19, CFast 3ME3/S15A19
      // InnoDisk Corp. - mSATA 3ME3/S15A19, mSATA mini 3ME3/S15A19, M.2 (S42) 3ME3,
      // SATA Slim 3ME3/S15A19, SATADOM-MH 3ME3/S15A19, SATADOM-ML 3ME3/S15A19,
      // SATADOM-MV 3ME3/S15A19, SATADOM-SL 3ME3/S15A19, SATADOM-SV 3ME3/S15A19,
      // SATADOM-SL 3IE3/S151019N, 2.5" SATA SSD 3IE3/S15C14i, CFast 3IE3/S15C14i,
      // InnoDisk Corp. - mSATA 3IE3/S15C14i, Mini PCIeDOM 1IE3/S15C14i,
      // mSATA mini 3IE3/S15C14i, M.2 (S42) 3IE3/S15C14i, SATA Slim 3IE3/S15C14i,
      // SATADOM-SH 3IE3 V2/S15C14i, SATADOM-SL 3IE3 V2/S15A19i, SATADOM-SV 3IE3 V2/S15C14i
      // mSATA 3ME4/L16711, M.2 (S42) 3ME4/L16711, SATADOM-MH 3ME4/L16B01,
      // SATADOM-SH 3ME4/L16B01, SATADOM-SH Type C 3ME4/L16B01, SATADOM-SH Type D 3ME4/L16B01
    "(2.5\" SATA SSD|CFast|InnoDisk Corp\\. - mSATA|Mini PCIeDOM|mSATA( mini)?|"
    "M\\.2 \\(S42\\)|SATA Slim|SATADOM-[MS][HLV]( Type [CD])?) 3([IM]E3|ME4)( V2)?",
    "", "",
  //"-v 1,raw48,Raw_Read_Error_Rate "
  //"-v 2,raw48,Throughput_Performance "
  //"-v 3,raw16(avg16),Spin_Up_Time "
    "-v 5,raw48,Later_Bad_Block "
    "-v 7,raw48,Seek_Error_Rate "       // ?
    "-v 8,raw48,Seek_Time_Performance " // ?
  //"-v 9,raw24(raw8),Power_On_Hours "
    "-v 10,raw48,Spin_Retry_Count "     // ?
  //"-v 12,raw48,Power_Cycle_Count "
    "-v 163,raw48,Total_Bad_Block_Count "
    "-v 165,raw48,Max_Erase_Count "
    "-v 167,raw48,Average_Erase_Count "
    "-v 168,raw48,SATA_PHY_Error_Count "
    "-v 169,raw48,Remaining_Lifetime_Perc "
    "-v 170,raw48,Spare_Block_Count "
    "-v 171,raw48,Program_Fail_Count "
    "-v 172,raw48,Erase_Fail_Count "
    "-v 175,raw48,Bad_Cluster_Table_Count "
    "-v 176,raw48,RANGE_RECORD_Count "
  //"-v 187,raw48,Reported_Uncorrect "
  //"-v 192,raw48,Power-Off_Retract_Count "
  //"-v 194,tempminmax,Temperature_Celsius "
  //"-v 197,raw48,Current_Pending_Sector "
    "-v 225,raw48,Data_Log_Write_Count "
    "-v 229,hex48,Flash_ID "
    "-v 232,raw48,Spares_Remaining_Perc "
    "-v 235,raw16,Later_Bad_Blk_Inf_R/W/E " // Read/Write/Erase
    "-v 240,raw48,Write_Head "
    "-v 241,raw48,Host_Writes_32MiB "
    "-v 242,raw48,Host_Reads_32MiB"
  },
  { "InnoDisk iCF 9000 / 1SE2 Cards", // tested with InnoDisk Corp. - iCF9000 1GB/140808,
      // InnoDisk Corp. - iCF9000 64GB/140808, InnoDisk Corp. - EDC 1SE2 H 64GB/131216
    "InnoDisk Corp\\. - (iCF9000|EDC 1SE2 H) (1|2|4|8|16|32|64)GB",
    "", "",
  //"-v 1,raw48,Raw_Read_Error_Rate "
  //"-v 5,raw16(raw16),Reallocated_Sector_Ct "
  //"-v 12,raw48,Power_Cycle_Count "
    "-v 160,raw48,Uncorrectable_Error_Cnt "
    "-v 161,raw48,Valid_Spare_Block_Cnt "
    "-v 162,raw48,Child_Pair_Count "
    "-v 163,raw48,Initial_Bad_Block_Count "
    "-v 164,raw48,Total_Erase_Count "
    "-v 165,raw48,Max_Erase_Count "
    "-v 166,raw48,Min_Erase_Count "
    "-v 167,raw48,Average_Erase_Count "
  //"-v 192,raw48,Power-Off_Retract_Count "
  //"-v 194,tempminmax,Temperature_Celsius "
  //"-v 195,raw48,Hardware_ECC_Recovered "
  //"-v 196,raw16(raw16),Reallocated_Event_Count "
  //"-v 198,raw48,Offline_Uncorrectable "
  //"-v 199,raw48,UDMA_CRC_Error_Count "
  //"-v 229,raw48,Flash_ID " // only in spec
    "-v 241,raw48,Host_Writes_32MiB "
    "-v 242,raw48,Host_Reads_32MiB"
  },
  { "Intel X25-E SSDs", // tested with
      // INTELSSDSA2SH064G1IB 43W7659 44E9163IBM/447C8860
    "(INTEL)?SSDSA2SH(032|064)G1.* (.*IBM|INTEL)", // G1 = first generation
    "", "",
  //"-v 3,raw16(avg16),Spin_Up_Time "
  //"-v 4,raw48,Start_Stop_Count "
  //"-v 5,raw16(raw16),Reallocated_Sector_Ct "
  //"-v 9,raw24(raw8),Power_On_Hours "
  //"-v 12,raw48,Power_Cycle_Count "
    "-v 192,raw48,Unsafe_Shutdown_Count "
    "-v 225,raw48,Host_Writes_32MiB "
    "-v 226,raw48,Intel_Internal "
    "-v 227,raw48,Intel_Internal "
    "-v 228,raw48,Intel_Internal "
  //"-v 232,raw48,Available_Reservd_Space "
  //"-v 233,raw48,Media_Wearout_Indicator"
  },
  { "Intel X18-M/X25-M G1 SSDs",
    "INTEL SSDSA[12]MH(080|160)G1.*",  // G1 = first generation, 50nm
    "", "",
  //"-v 3,raw16(avg16),Spin_Up_Time "
  //"-v 4,raw48,Start_Stop_Count "
  //"-v 5,raw16(raw16),Reallocated_Sector_Ct "
  //"-v 9,raw24(raw8),Power_On_Hours "
  //"-v 12,raw48,Power_Cycle_Count "
    "-v 192,raw48,Unsafe_Shutdown_Count "
    "-v 225,raw48,Host_Writes_32MiB "
    "-v 226,raw48,Intel_Internal "
    "-v 227,raw48,Intel_Internal "
    "-v 228,raw48,Intel_Internal "
  //"-v 232,raw48,Available_Reservd_Space "
  //"-v 233,raw48,Media_Wearout_Indicator"
  },
  { "Intel X18-M/X25-M/X25-V G2 SSDs", // fixed firmware
      // tested with INTEL SSDSA2M(080|160)G2GC/2CV102J8 (X25-M)
    "INTEL SSDSA[12]M(040|080|120|160)G2.*",  // G2 = second generation, 34nm
    "2CV102(J[89A-Z]|[K-Z].)", // >= "2CV102J8"
    "",
  //"-v 3,raw16(avg16),Spin_Up_Time "
  //"-v 4,raw48,Start_Stop_Count "
  //"-v 5,raw16(raw16),Reallocated_Sector_Ct "
  //"-v 9,raw24(raw8),Power_On_Hours "
  //"-v 12,raw48,Power_Cycle_Count "
  //"-v 184,raw48,End-to-End_Error " // G2 only
    "-v 192,raw48,Unsafe_Shutdown_Count "
    "-v 225,raw48,Host_Writes_32MiB "
    "-v 226,raw48,Workld_Media_Wear_Indic " // Timed Workload Media Wear Indicator (percent*1024)
    "-v 227,raw48,Workld_Host_Reads_Perc "  // Timed Workload Host Reads Percentage
    "-v 228,raw48,Workload_Minutes " // 226,227,228 can be reset by 'smartctl -t vendor,0x40'
  //"-v 232,raw48,Available_Reservd_Space "
  //"-v 233,raw48,Media_Wearout_Indicator"
  },
  { "Intel X18-M/X25-M/X25-V G2 SSDs", // buggy or unknown firmware
      // tested with INTEL SSDSA2M040G2GC/2CV102HD (X25-V)
    "INTEL SSDSA[12]M(040|080|120|160)G2.*",
    "",
    "This drive may require a firmware update to\n"
    "fix possible drive hangs when reading SMART self-test log:\n"
    "https://downloadcenter.intel.com/download/26491",
    "-v 192,raw48,Unsafe_Shutdown_Count "
    "-v 225,raw48,Host_Writes_32MiB "
    "-v 226,raw48,Workld_Media_Wear_Indic "
    "-v 227,raw48,Workld_Host_Reads_Perc "
    "-v 228,raw48,Workload_Minutes"
  },
  { "Intel 311/313 Series SSDs", // tested with INTEL SSDSA2VP020G2/2CV102M5,
      // INTEL SSDSA2VP020G3/9CV10379, INTEL SSDMAEXC024G3H/9CV10379
    "INTEL SSD(SA2VP|MAEXC)(020|024)G[23]H?",
      // SA2VP = 2.5", MAEXC = mSATA, G2 = 311, G3 = 313
    "", "",
  //"-v 3,raw16(avg16),Spin_Up_Time "
  //"-v 4,raw48,Start_Stop_Count "
  //"-v 5,raw16(raw16),Reallocated_Sector_Ct "
  //"-v 9,raw24(raw8),Power_On_Hours "
  //"-v 12,raw48,Power_Cycle_Count "
    "-v 170,raw48,Reserve_Block_Count "
    "-v 171,raw48,Program_Fail_Count "
    "-v 172,raw48,Erase_Fail_Count "
    "-v 183,raw48,SATA_Downshift_Count "
  //"-v 184,raw48,End-to-End_Error "
  //"-v 187,raw48,Reported_Uncorrect "
    "-v 192,raw48,Unsafe_Shutdown_Count "
    "-v 225,raw48,Host_Writes_32MiB "
    "-v 226,raw48,Workld_Media_Wear_Indic " // Timed Workload Media Wear Indicator (percent*1024)
    "-v 227,raw48,Workld_Host_Reads_Perc "  // Timed Workload Host Reads Percentage
    "-v 228,raw48,Workload_Minutes " // 226,227,228 can be reset by 'smartctl -t vendor,0x40'
  //"-v 232,raw48,Available_Reservd_Space "
  //"-v 233,raw48,Media_Wearout_Indicator "
    "-v 241,raw48,Host_Writes_32MiB "
    "-v 242,raw48,Host_Reads_32MiB"
  },
  { "Intel 320 Series SSDs", // tested with INTEL SSDSA2CT040G3/4PC10362,
      // INTEL SSDSA2CW160G3/4PC10362, SSDSA2BT040G3/4PC10362, SSDSA2BW120G3A/4PC10362,
      // INTEL SSDSA2BW300G3D/4PC10362, SSDSA2BW160G3L/4PC1LE04, SSDSA1NW160G3/4PC10362,
      // INTEL SSDSA2BW160G3H/4PC10365
    "INTEL SSDSA[12][BCN][WT](040|080|120|160|300|600)G3[ADHL]?",
      // 2B = 2.5" 7mm, 2C = 2.5" 9.5mm, 1N = 1.8" microSATA, *H = HP OEM
    "", "",
  //"-v 3,raw16(avg16),Spin_Up_Time "
  //"-v 4,raw48,Start_Stop_Count "
  //"-v 5,raw16(raw16),Reallocated_Sector_Ct "
  //"-v 9,raw24(raw8),Power_On_Hours "
  //"-v 12,raw48,Power_Cycle_Count "
    "-v 170,raw48,Reserve_Block_Count "
    "-v 171,raw48,Program_Fail_Count "
    "-v 172,raw48,Erase_Fail_Count "
    "-v 183,raw48,SATA_Downshift_Count " // FW >= 4Px10362
  //"-v 184,raw48,End-to-End_Error "
  //"-v 187,raw48,Reported_Uncorrect "
    "-v 199,raw48,CRC_Error_Count "      // FW >= 4Px10362
    "-v 192,raw48,Unsafe_Shutdown_Count "
    "-v 225,raw48,Host_Writes_32MiB "
    "-v 226,raw48,Workld_Media_Wear_Indic " // Timed Workload Media Wear Indicator (percent*1024)
    "-v 227,raw48,Workld_Host_Reads_Perc "  // Timed Workload Host Reads Percentage
    "-v 228,raw48,Workload_Minutes " // 226,227,228 can be reset by 'smartctl -t vendor,0x40'
  //"-v 232,raw48,Available_Reservd_Space "
  //"-v 233,raw48,Media_Wearout_Indicator "
    "-v 241,raw48,Host_Writes_32MiB "
    "-v 242,raw48,Host_Reads_32MiB"
  },
  { "Intel 710 Series SSDs", // tested with INTEL SSDSA2BZ100G3/6PB10362
    "INTEL SSDSA2BZ(100|200|300)G3",
    "", "",
  //"-v 3,raw16(avg16),Spin_Up_Time "
  //"-v 4,raw48,Start_Stop_Count "
  //"-v 5,raw16(raw16),Reallocated_Sector_Ct "
  //"-v 9,raw24(raw8),Power_On_Hours "
  //"-v 12,raw48,Power_Cycle_Count "
    "-v 170,raw48,Reserve_Block_Count "
    "-v 171,raw48,Program_Fail_Count "
    "-v 172,raw48,Erase_Fail_Count "
    "-v 174,raw48,Unexpect_Power_Loss_Ct " // Missing in 710 specification from September 2011
    "-v 183,raw48,SATA_Downshift_Count "
  //"-v 184,raw48,End-to-End_Error "
  //"-v 187,raw48,Reported_Uncorrect "
  //"-v 190,tempminmax,Airflow_Temperature_Cel "
    "-v 192,raw48,Unsafe_Shutdown_Count "
    "-v 225,raw48,Host_Writes_32MiB "
    "-v 226,raw48,Workld_Media_Wear_Indic " // Timed Workload Media Wear Indicator (percent*1024)
    "-v 227,raw48,Workld_Host_Reads_Perc "  // Timed Workload Host Reads Percentage
    "-v 228,raw48,Workload_Minutes " // 226,227,228 can be reset by 'smartctl -t vendor,0x40'
  //"-v 232,raw48,Available_Reservd_Space "
  //"-v 233,raw48,Media_Wearout_Indicator "
    "-v 241,raw48,Host_Writes_32MiB "
    "-v 242,raw48,Host_Reads_32MiB"
  },
  { "Intel 510 Series SSDs",
    "INTEL SSDSC2MH(120|250)A2",
    "", "",
  //"-v 3,raw16(avg16),Spin_Up_Time "
  //"-v 4,raw48,Start_Stop_Count "
  //"-v 5,raw16(raw16),Reallocated_Sector_Ct "
  //"-v 9,raw24(raw8),Power_On_Hours "
  //"-v 12,raw48,Power_Cycle_Count "
    "-v 192,raw48,Unsafe_Shutdown_Count "
    "-v 225,raw48,Host_Writes_32MiB "
  //"-v 232,raw48,Available_Reservd_Space "
  //"-v 233,raw48,Media_Wearout_Indicator"
  },
  { "Intel 520 Series SSDs", // tested with INTEL SSDSC2CW120A3/400i, SSDSC2BW480A3F/400i,
      // INTEL SSDSC2BW180A3L/LB3i
    "INTEL SSDSC2[BC]W(060|120|180|240|480)A3[FL]?",
    "", "",
  //"-v 5,raw16(raw16),Reallocated_Sector_Ct "
    "-v 9,msec24hour32,Power_On_Hours_and_Msec "
  //"-v 12,raw48,Power_Cycle_Count "
    "-v 170,raw48,Available_Reservd_Space "
    "-v 171,raw48,Program_Fail_Count "
    "-v 172,raw48,Erase_Fail_Count "
    "-v 174,raw48,Unexpect_Power_Loss_Ct "
  //"-v 184,raw48,End-to-End_Error "
    "-v 187,raw48,Uncorrectable_Error_Cnt "
  //"-v 192,raw48,Power-Off_Retract_Count "
    "-v 225,raw48,Host_Writes_32MiB "
    "-v 226,raw48,Workld_Media_Wear_Indic "
    "-v 227,raw48,Workld_Host_Reads_Perc "
    "-v 228,raw48,Workload_Minutes "
  //"-v 232,raw48,Available_Reservd_Space "
  //"-v 233,raw48,Media_Wearout_Indicator "
    "-v 241,raw48,Host_Writes_32MiB "
    "-v 242,raw48,Host_Reads_32MiB "
    "-v 249,raw48,NAND_Writes_1GiB"
  },
  { "Intel 525 Series SSDs", // mSATA, tested with SSDMCEAC120B3/LLLi
    "INTEL SSDMCEAC(030|060|090|120|180|240)B3",
    "", "",
  //"-v 5,raw16(raw16),Reallocated_Sector_Ct "
    "-v 9,msec24hour32,Power_On_Hours_and_Msec "
  //"-v 12,raw48,Power_Cycle_Count "
    "-v 170,raw48,Available_Reservd_Space "
    "-v 171,raw48,Program_Fail_Count "
    "-v 172,raw48,Erase_Fail_Count "
    "-v 174,raw48,Unexpect_Power_Loss_Ct "
    "-v 183,raw48,SATA_Downshift_Count "
  //"-v 184,raw48,End-to-End_Error "
    "-v 187,raw48,Uncorrectable_Error_Cnt "
  //"-v 190,tempminmax,Airflow_Temperature_Cel "
  //"-v 192,raw48,Power-Off_Retract_Count "
  //"-v 199,raw48,UDMA_CRC_Error_Count "
    "-v 225,raw48,Host_Writes_32MiB "
    "-v 226,raw48,Workld_Media_Wear_Indic "
    "-v 227,raw48,Workld_Host_Reads_Perc "
    "-v 228,raw48,Workload_Minutes "
  //"-v 232,raw48,Available_Reservd_Space "
  //"-v 233,raw48,Media_Wearout_Indicator "
    "-v 241,raw48,Host_Writes_32MiB "
    "-v 242,raw48,Host_Reads_32MiB "
    "-v 249,raw48,NAND_Writes_1GiB"
  },
  { "Intel 53x and Pro 1500/2500 Series SSDs", // SandForce SF-2281, tested with
      // INTEL SSDSC2BW180A4/DC12, SSDSC2BW240A4/DC12, SSDMCEAW120A4/DC33
      // INTEL SSDMCEAW240A4/DC33, SSDSC2BF480A5/TG26, SSDSC2BW240H6/RG21
      // INTEL SSDSC2BF180A4H/LH6i
    "INTEL SSD(MCEA|SC2B|SCKJ)[WF](056|080|120|180|240|360|480)(A4H?|A5|H6)",
      // SC2B = 2.5", MCEA = mSATA, SCKJ = M.2; A4 = 530/Pro 1500, A5 = Pro 2500, H6 = 535
    "", "",
  //"-v 5,raw16(raw16),Reallocated_Sector_Ct "
    "-v 9,msec24hour32,Power_On_Hours_and_Msec "
  //"-v 12,raw48,Power_Cycle_Count "
    "-v 170,raw48,Available_Reservd_Space "
    "-v 171,raw48,Program_Fail_Count "
    "-v 172,raw48,Erase_Fail_Count "
    "-v 174,raw48,Unexpect_Power_Loss_Ct "
    "-v 183,raw48,SATA_Downshift_Count "
  //"-v 184,raw48,End-to-End_Error "
    "-v 187,raw48,Uncorrectable_Error_Cnt "
  //"-v 190,tempminmax,Airflow_Temperature_Cel "
  //"-v 192,raw48,Power-Off_Retract_Count "
  //"-v 199,raw48,UDMA_CRC_Error_Count "
    "-v 225,raw48,Host_Writes_32MiB "
    "-v 226,raw48,Workld_Media_Wear_Indic "
    "-v 227,raw48,Workld_Host_Reads_Perc "
    "-v 228,raw48,Workload_Minutes "
  //"-v 232,raw48,Available_Reservd_Space "
  //"-v 233,raw48,Media_Wearout_Indicator "
    "-v 241,raw48,Host_Writes_32MiB "
    "-v 242,raw48,Host_Reads_32MiB "
    "-v 249,raw48,NAND_Writes_1GiB"
  },
  { "Intel 330/335 Series SSDs", // tested with INTEL SSDSC2CT180A3/300i, SSDSC2CT240A3/300i,
      // INTEL SSDSC2CT240A4/335t
    "INTEL SSDSC2CT(060|120|180|240)A[34]", // A4 = 335 Series
    "", "",
  //"-v 5,raw16(raw16),Reallocated_Sector_Ct "
    "-v 9,msec24hour32,Power_On_Hours_and_Msec "
  //"-v 12,raw48,Power_Cycle_Count "
  //"-v 181,raw48,Program_Fail_Cnt_Total " // ] Missing in 330 specification from April 2012
  //"-v 182,raw48,Erase_Fail_Count_Total " // ]
  //"-v 192,raw48,Power-Off_Retract_Count "
    "-v 225,raw48,Host_Writes_32MiB "
  //"-v 232,raw48,Available_Reservd_Space "
  //"-v 233,raw48,Media_Wearout_Indicator "
    "-v 241,raw48,Host_Writes_32MiB "
    "-v 242,raw48,Host_Reads_32MiB "
    "-v 249,raw48,NAND_Writes_1GiB"
  },
  // https://www.intel.com/content/www/us/en/solid-state-drives/ssd-540s-series-spec.html
  // https://www.intel.com/content/www/us/en/solid-state-drives/ssd-540s-series-m2-spec.html
  { "Intel 540 Series SSDs", // INTEL SSDSC2KW120H6/LSF036C, INTEL SSDSC2KW480H6/LSF036C
    "INTEL SSDSC[K2]KW(120H|180H|240H|360H|480H|010X)6",
    "", "",
    "-v 9,msec24hour32,Power_On_Hours_and_Msec "
    "-v 170,raw48,Available_Reservd_Space "
    "-v 171,raw48,Program_Fail_Count "
    "-v 172,raw48,Erase_Fail_Count "
    "-v 174,raw48,Unexpect_Power_Loss_Ct "
    "-v 183,raw48,SATA_Downshift_Count "
    "-v 187,raw48,Uncorrectable_Error_Cnt "
    "-v 225,raw48,Host_Writes_32MiB "
    "-v 226,raw48,Workld_Media_Wear_Indic "
    "-v 227,raw48,Workld_Host_Reads_Perc "
    "-v 228,raw48,Workload_Minutes "
    "-v 249,raw48,NAND_Writes_1GiB"
  },
  { "Intel 545s Series SSDs", // tested with INTEL SSDSCKKW512G8, INTEL SSDSC2KW512G8/LHF002C
      // SSDSCKKW128G8X1, SSDSCKKW256G8X1, SSDSCKKW512G8X1, SSDSCKKW010T8X1
    "INTEL SSDSC[2K]KW(128G|256G|512G|010T)8.*",
    "", "",
  //"-v 5,raw16(raw16),Reallocated_Sector_Ct "
  //"-v 9,raw24(raw8),Power_On_Hours "
  //"-v 12,raw48,Power_Cycle_Count "
  //"-v 170,raw48,Available_Reservd_Space "
    "-v 171,raw48,Program_Fail_Count "
    "-v 172,raw48,Erase_Fail_Count "
  //"-v 173 is missing in official Intel doc"
    "-v 174,raw48,Unexpect_Power_Loss_Ct "
    "-v 183,raw48,SATA_Downshift_Count "
  //"-v 184,raw48,End-to-End_Error "
  //"-v 187,raw48,Reported_Uncorrect "
    "-v 190,tempminmax,Temperature_Case "
    "-v 192,raw48,Unsafe_Shutdown_Count "
    "-v 199,raw48,CRC_Error_Count "
    "-v 225,raw48,Host_Writes_32MiB "
    "-v 226,raw48,Workld_Media_Wear_Indic " // Timed Workload Media Wear Indicator (percent*1024)
    "-v 227,raw48,Workld_Host_Reads_Perc "  // Timed Workload Host Reads Percentage
    "-v 228,raw48,Workload_Minutes " // 226,227,228 can be reset by 'smartctl -t vendor,0x40'
  //"-v 232,raw48,Available_Reservd_Space "
  //"-v 233,raw48,Media_Wearout_Indicator "
  //"-v 236 is missing in official Intel doc"
    "-v 241,raw48,Host_Writes_32MiB "
    "-v 242,raw48,Host_Reads_32MiB "
    "-v 249,raw48,NAND_Writes_1GiB "
  //"-v 252 is missing in official intel doc"
  },
  { "Intel 730 and DC S35x0/3610/3700 Series SSDs", // tested with INTEL SSDSC2BP480G4, SSDSC2BB120G4/D2010355,
      // INTEL SSDSC2BB800G4T, SSDSC2BA200G3/5DV10250, SSDSC2BB080G6/G2010130,  SSDSC2BX200G4/G2010110,
      // INTEL SSDSC2BB016T6/G2010140, SSDSC2BX016T4/G2010140, SSDSC2BB150G7/N2010101,
      // INTEL SSDSC2BB480H4/D2010380
    "INTEL SSDSC(1N|2B)[ABPX]((080|100|120|150|160|200|240|300|400|480|600|800)[GH][3467][RT]?|(012|016)T[46])",
      // A = S3700, B*4 = S3500, B*6 = S3510, P = 730, X = S3610
      // Dell ships drives with model of the form SSDSC2BB120G4R
    "", "",
  //"-v 3,raw16(avg16),Spin_Up_Time "
  //"-v 4,raw48,Start_Stop_Count "
  //"-v 5,raw16(raw16),Reallocated_Sector_Ct "
  //"-v 9,raw24(raw8),Power_On_Hours "
  //"-v 12,raw48,Power_Cycle_Count "
    "-v 170,raw48,Available_Reservd_Space "
    "-v 171,raw48,Program_Fail_Count "
    "-v 172,raw48,Erase_Fail_Count "
    "-v 174,raw48,Unsafe_Shutdown_Count "
    "-v 175,raw16(raw16),Power_Loss_Cap_Test "
    "-v 183,raw48,SATA_Downshift_Count "
  //"-v 184,raw48,End-to-End_Error "
  //"-v 187,raw48,Reported_Uncorrect "
    "-v 190,tempminmax,Temperature_Case "
    "-v 192,raw48,Unsafe_Shutdown_Count "
    "-v 194,tempminmax,Temperature_Internal "
  //"-v 197,raw48,Current_Pending_Sector "
    "-v 199,raw48,CRC_Error_Count "
    "-v 225,raw48,Host_Writes_32MiB "
    "-v 226,raw48,Workld_Media_Wear_Indic " // Timed Workload Media Wear Indicator (percent*1024)
    "-v 227,raw48,Workld_Host_Reads_Perc "  // Timed Workload Host Reads Percentage
    "-v 228,raw48,Workload_Minutes " // 226,227,228 can be reset by 'smartctl -t vendor,0x40'
  //"-v 232,raw48,Available_Reservd_Space "
  //"-v 233,raw48,Media_Wearout_Indicator "
    "-v 234,raw24/raw32:04321,Thermal_Throttle "
    "-v 241,raw48,Host_Writes_32MiB "
    "-v 242,raw48,Host_Reads_32MiB "
    "-v 243,raw48,NAND_Writes_32MiB " // S3510/3610
  },
  // https://www.intel.com/content/www/us/en/solid-state-drives/ssd-pro-5400s-series-spec.html
  // https://www.intel.com/content/www/us/en/solid-state-drives/ssd-pro-5400s-series-m2-spec.html
  { "Intel SSD Pro 5400s Series", // Tested with SSDSC2KF480H6/LSF036P
    "INTEL SSDSC[2K]KF(120H|180H|240H|360H|480H|010X)6",
    "", "",
    "-v 170,raw48,Available_Reservd_Space "
    "-v 171,raw48,Program_Fail_Count "
    "-v 172,raw48,Erase_Fail_Count "
    "-v 174,raw48,Unexpect_Power_Loss_Ct "
    "-v 183,raw48,SATA_Downshift_Count "
    "-v 187,raw48,Uncorrectable_Error_Cnt "
    "-v 225,raw48,Host_Writes_32MiB "
    "-v 226,raw48,Workld_Media_Wear_Indic "
    "-v 227,raw48,Workld_Host_Reads_Perc "
    "-v 228,raw48,Workload_Minutes "
    "-v 249,raw48,NAND_Writes_1GiB "
  },
  { "Intel DC S3110 Series SSDs", // Tested with INTEL SSDSCKKI256G8
    "INTEL SSDSCKKI(128|256|512)G8",
    "", "",
  //"-v 5,raw16(raw16),Reallocated_Sector_Ct "
  //"-v 9,raw24(raw8),Power_On_Hours "
  //"-v 12,raw48,Power_Cycle_Count "
    "-v 170,raw48,Available_Reservd_Space "
    "-v 171,raw48,Program_Fail_Count "
    "-v 172,raw48,Erase_Fail_Count "
  //"-v 173 is missing in official Intel doc"
    "-v 174,raw48,Unexpect_Power_Loss_Ct "
    "-v 183,raw48,SATA_Downshift_Count "
  //"-v 184,raw48,End-to-End_Error "
    "-v 187,raw48,Uncorrectable_Error_Cnt "
  //"-v 190,tempminmax,Airflow_Temperature_Cel "
  //"-v 192,raw48,Power-Off_Retract_Count "
  //"-v 199,raw48,UDMA_CRC_Error_Count "
    "-v 225,raw48,Host_Writes_32MiB "
    "-v 226,raw48,Workld_Media_Wear_Indic "
    "-v 227,raw48,Workld_Host_Reads_Perc "
    "-v 228,raw48,Workload_Minutes "
  //"-v 232,raw48,Available_Reservd_Space "
  //"-v 233,raw48,Media_Wearout_Indicator "
  //"-v 236 is missing in official Intel doc"
    "-v 241,raw48,Host_Writes_32MiB "
    "-v 242,raw48,Host_Reads_32MiB "
    "-v 249,raw48,NAND_Writes_1GiB "
  //"-v 252 is missing in official Intel doc"
  },
  { "Intel 3710 Series SSDs", // INTEL SSDSC2BA200G4R/G201DL2B (dell)
    "INTEL SSDSC2BA(200G|400G|800G|012T)4.?",
    "", "",
    "-v 9,msec24hour32,Power_On_Hours_and_Msec "
    "-v 170,raw48,Available_Reservd_Space "
    "-v 171,raw48,Program_Fail_Count "
    "-v 172,raw48,Erase_Fail_Count "
    "-v 174,raw48,Unexpect_Power_Loss_Ct "
    "-v 183,raw48,SATA_Downshift_Count "
    "-v 187,raw48,Uncorrectable_Error_Cnt "
    "-v 225,raw48,Host_Writes_32MiB "
    "-v 226,raw48,Workld_Media_Wear_Indic "
    "-v 227,raw48,Workld_Host_Reads_Perc "
    "-v 228,raw48,Workload_Minutes "
    "-v 234,raw24/raw32:04321,Thermal_Throttle "
    "-v 243,raw48,NAND_Writes_32MiB "
  },
  { "Intel S3520 Series SSDs", // INTEL SSDSC2BB960G7/N2010112, INTEL SSDSC2BB016T7/N2010112
    "INTEL SSDSC(2|K)(J|B)B(240G|480G|960G|150G|760G|800G|012T|016T)7.?",
    "", "",
  //"-v 5,raw16(raw16),Reallocated_Sector_Ct "
  //"-v 9,raw24(raw8),Power_On_Hours "
  //"-v 12,raw48,Power_Cycle_Count "
    "-v 170,raw48,Available_Reservd_Space "
    "-v 171,raw48,Program_Fail_Count "
    "-v 172,raw48,Erase_Fail_Count "
    "-v 174,raw48,Unsafe_Shutdown_Count "
    "-v 175,raw16(raw16),Power_Loss_Cap_Test "
    "-v 183,raw48,SATA_Downshift_Count "
    "-v 184,raw48,End-to-End_Error_Count "
    "-v 187,raw48,Uncorrectable_Error_Cnt "
    "-v 190,tempminmax,Case_Temperature "
    "-v 192,raw48,Unsafe_Shutdown_Count "
    "-v 194,tempminmax,Drive_Temperature "
    "-v 197,raw48,Pending_Sector_Count "
    "-v 199,raw48,CRC_Error_Count "
    "-v 225,raw48,Host_Writes_32MiB "
    "-v 226,raw48,Workld_Media_Wear_Indic " // Timed Workload Media Wear Indicator (percent*1024)
    "-v 227,raw48,Workld_Host_Reads_Perc "  // Timed Workload Host Reads Percentage
    "-v 228,raw48,Workload_Minutes " // 226,227,228 can be reset by 'smartctl -t vendor,0x40'
  //"-v 232,raw48,Available_Reservd_Space "
  //"-v 233,raw48,Media_Wearout_Indicator "
    "-v 234,raw24/raw32:04321,Thermal_Throttle_Status "
    "-v 241,raw48,Host_Writes_32MiB "
    "-v 242,raw48,Host_Reads_32MiB "
    "-v 243,raw48,NAND_Writes_32MiB"
  },
  { "Dell Certified Intel S3520 Series SSDs",
    "SSDSC(2|K)(J|B)B(240G|480G|960G|120G|760G|800G|012T|016T)7R.?",
    "", "",
    "-v 170,raw48,Available_Reservd_Space "
    "-v 174,raw48,Unsafe_Shutdown_Count "
    "-v 195,raw48,Uncorrectable_Error_Cnt "
    "-v 199,raw48,CRC_Error_Count "
    "-v 201,raw16(raw16),Power_Loss_Cap_Test "
    "-v 202,raw48,End_of_Life "
    "-v 225,raw48,Host_Writes_32MiB "
    "-v 226,raw48,Workld_Media_Wear_Indic " // Timed Workload Media Wear Indicator (percent*1024)
    "-v 227,raw48,Workld_Host_Reads_Perc "  // Timed Workload Host Reads Percentage
    "-v 228,raw48,Workload_Minutes " // 226,227,228 can be reset by 'smartctl -t vendor,0x40'
    "-v 233,raw48,Total_LBAs_Written "
    "-v 234,raw24/raw32:04321,Thermal_Throttle_Status "
    "-v 245,raw48,Percent_Life_Remaining"
  },
  { "Intel S4510/S4610/S4500/S4600 Series SSDs", // INTEL SSDSC2KB480G7/SCV10100,
      // INTEL SSDSC2KB960G7/SCV10100, INTEL SSDSC2KB038T7/SCV10100,
      // INTEL SSDSC2KB038T7/SCV10121, INTEL SSDSC2KG240G7/SCV10100
    "INTEL SSDSC(2K|KK)(B|G)(240G|480G|960G|019T|038T)(7|8).?",
    "", "",
  //"-v 5,raw16(raw16),Reallocated_Sector_Ct "
  //"-v 9,raw24(raw8),Power_On_Hours "
  //"-v 12,raw48,Power_Cycle_Count "
    "-v 170,raw48,Available_Reservd_Space "
    "-v 171,raw48,Program_Fail_Count "
    "-v 172,raw48,Erase_Fail_Count "
    "-v 174,raw48,Unsafe_Shutdown_Count "
    "-v 175,raw16(raw16),Power_Loss_Cap_Test "
    "-v 183,raw48,SATA_Downshift_Count "
    "-v 184,raw48,End-to-End_Error_Count "
    "-v 187,raw48,Uncorrectable_Error_Cnt "
    "-v 190,tempminmax,Drive_Temperature "
    "-v 192,raw48,Unsafe_Shutdown_Count "
    "-v 197,raw48,Pending_Sector_Count "
    "-v 199,raw48,CRC_Error_Count "
    "-v 225,raw48,Host_Writes_32MiB "
    "-v 226,raw48,Workld_Media_Wear_Indic " // Timed Workload Media Wear Indicator (percent*1024)
    "-v 227,raw48,Workld_Host_Reads_Perc "  // Timed Workload Host Reads Percentage
    "-v 228,raw48,Workload_Minutes " // 226,227,228 can be reset by 'smartctl -t vendor,0x40'
  //"-v 232,raw48,Available_Reservd_Space "
  //"-v 233,raw48,Media_Wearout_Indicator "
    "-v 234,raw24/raw32:04321,Thermal_Throttle_Status "
    "-v 235,raw16(raw16),Power_Loss_Cap_Test "
    "-v 241,raw48,Host_Writes_32MiB "
    "-v 242,raw48,Host_Reads_32MiB "
    "-v 243,raw48,NAND_Writes_32MiB"
  },
  { "Dell Certified Intel S4x00/D3-S4x10 Series SSDs", // INTEL SSDSC2KB480G7R/SCV1DL58,
      // INTEL SSDSC2KB960G7R/SCV1DL58, INTEL SSDSC2KB038T7R/SCV1DL58,
      // INTEL SSDSC2KB038T7R/SCV1DL58, INTEL SSDSC2KG240G7R/SCV1DL58
    "SSDSC(2K|KK)(B|G)(240G|480G|960G|019T|038T)(7R|8R).?",
    "", "",
    "-v 170,raw48,Available_Reservd_Space "
    "-v 174,raw48,Unsafe_Shutdown_Count "
    "-v 195,raw48,Uncorrectable_Error_Cnt "
    "-v 199,raw48,CRC_Error_Count "
    "-v 201,raw16(raw16),Power_Loss_Cap_Test "
    "-v 202,raw48,End_of_Life "
    "-v 225,raw48,Host_Writes_32MiB "
    "-v 226,raw48,Workld_Media_Wear_Indic " // Timed Workload Media Wear Indicator (percent*1024)
    "-v 227,raw48,Workld_Host_Reads_Perc "  // Timed Workload Host Reads Percentage
    "-v 228,raw48,Workload_Minutes " // 226,227,228 can be reset by 'smartctl -t vendor,0x40'
    "-v 233,raw48,Total_LBAs_Written "
    "-v 234,raw24/raw32:04321,Thermal_Throttle_Status "
    "-v 245,raw48,Percent_Life_Remaining"
  },
  { "Kingston branded X25-V SSDs", // fixed firmware
    "KINGSTON SSDNow 40GB",
    "2CV102(J[89A-Z]|[K-Z].)", // >= "2CV102J8"
    "",
    "-v 192,raw48,Unsafe_Shutdown_Count "
    "-v 225,raw48,Host_Writes_32MiB "
    "-v 226,raw48,Workld_Media_Wear_Indic "
    "-v 227,raw48,Workld_Host_Reads_Perc "
    "-v 228,raw48,Workload_Minutes"
  },
  { "Kingston branded X25-V SSDs", // buggy or unknown firmware
    "KINGSTON SSDNow 40GB",
    "",
    "This drive may require a firmware update to\n"
    "fix possible drive hangs when reading SMART self-test log.\n"
    "To update Kingston branded drives, a modified Intel update\n"
    "tool must be used. Search for \"kingston 40gb firmware\".",
    "-v 192,raw48,Unsafe_Shutdown_Count "
    "-v 225,raw48,Host_Writes_32MiB "
    "-v 226,raw48,Workld_Media_Wear_Indic "
    "-v 227,raw48,Workld_Host_Reads_Perc "
    "-v 228,raw48,Workload_Minutes"
  },
  { "Kingston SSDNow UV400/500",
    "KINGSTON SUV400S37A?(120|240|480|960)G|" // tested with KINGSTON SUV400S37120G/0C3J96R9,
      // KINGSTON SUV400S37240G/0C3J96R9, KINGSTON SUV400S37240G/0C3K87RA,
      // KINGSTON SUV400S37120G/0C3K87RA
    "KINGSTON SUV500(M[8S])?(120|240|480|960)G", // tested with KINGSTON SUV500120G/003056R6,
      // KINGSTON SUV500240G/003056R6, KINGSTON SUV500480G/003056RI,
      // KINGSTON SUV500MS120G/003056RA, KINGSTON SUV500MS120G/003056RI,
      // KINGSTON SUV500M8120G/003056RI
    "", "",
  //"-v 1,raw48,Raw_Read_Error_Rate "
  //"-v 5,raw16(raw16),Reallocated_Sector_Ct "
  //"-v 9,raw24(raw8),Power_On_Hours "
  //"-v 12,raw48,Power_Cycle_Count "
    "-v 100,raw48,Unknown_Kingston_Attr "
    "-v 101,raw48,Unknown_Kingston_Attr "
    "-v 170,raw48,Reserved_Block_Count "
    "-v 171,raw48,Program_Fail_Count "
    "-v 172,raw48,Erase_Fail_Count "
    "-v 174,raw48,Unexpect_Power_Loss_Ct "
  //"-v 175,raw48,Program_Fail_Count_Chip,SSD "
  //"-v 176,raw48,Erase_Fail_Count_Chip,SSD "
  //"-v 177,raw48,Wear_Leveling_Count,SSD "
  //"-v 178,raw48,Used_Rsvd_Blk_Cnt_Chip,SSD "
  //"-v 180,raw48,Unused_Rsvd_Blk_Cnt_Tot,SSD "
  //"-v 183,raw48,Runtime_Bad_Block "
  //"-v 187,raw48,Reported_Uncorrect "
  //"-v 194,tempminmax,Temperature_Celsius "
  //"-v 195,raw48,Hardware_ECC_Recovered "
  //"-v 196,raw16(raw16),Reallocated_Event_Count "
  //"-v 197,raw48,Current_Pending_Sector "
  //"-v 199,raw48,UDMA_CRC_Error_Count "
    "-v 201,raw48,Unc_Read_Error_Rate "
  //"-v 204,raw48,Soft_ECC_Correction "
    "-v 231,raw48,SSD_Life_Left "
    "-v 241,raw48,Host_Writes_GiB "
    "-v 242,raw48,Host_Reads_GiB "
    "-v 250,raw48,Read_Retry_Count"
  },
  { "JMicron based SSDs", // JMicron JMF60x
    "Kingston SSDNow V Series [0-9]*GB|" // tested with Kingston SSDNow V Series 64GB/B090522a
    "TS(2|4|8|16|32|64|128|192)GSSD(18|25)[MS]?-[MS]", // Transcend IDE and SATA, tested with
      // TS32GSSD25-M/V090331, TS32GSSD18M-M/v090331
    "[BVv].*", // other Transcend SSD versions will be caught by subsequent entry
    "",
  //"-v 9,raw24(raw8),Power_On_Hours " // raw value always 0?
  //"-v 12,raw48,Power_Cycle_Count "
  //"-v 194,tempminmax,Temperature_Celsius " // raw value always 0?
    "-v 229,hex64:w012345r,Halt_System/Flash_ID " // Halt, Flash[7]
    "-v 232,hex64:w012345r,Firmware_Version_Info " // "YYMMDD", #Channels, #Banks
    "-v 233,hex48:w01234,ECC_Fail_Record " // Fail number, Row[3], Channel, Bank
    "-v 234,raw24/raw24:w01234,Avg/Max_Erase_Count "
    "-v 235,raw24/raw24:w01z23,Good/Sys_Block_Count"
  },
  { "JMicron/Maxiotek based SSDs", // JMicron JMF61x, JMF66x, JMF670
    "ADATA S596 Turbo|"  // tested with ADATA S596 Turbo 256GB SATA SSD (JMicron JMF616)
    "ADATA SP310|"  // Premier Pro SP310 mSATA, JMF667, tested with ADATA SP310/3.04
    "ADATA SP600(NS34)?|" // tested with ADATA SP600/2.4 (JMicron JMF661)
    "ADATA SX930|"  // tested with ADATA SX930/6.8SE
    "APPLE SSD TS(064|128|256|512)C|"  // Toshiba?, tested with APPLE SSD TS064C/CJAA0201
    "IM2S3138E-(128|256)GM-B|" // ADATA OEM, tested with IM2S3138E-128GM-B/DA002
    "KingSpec KDM-SA\\.51-008GMJ|" // tested with KingSpec KDM-SA.51-008GMJ/1.092.37 (JMF605?)
    "KINGSTON SNV425S2(64|128)GB|"  // SSDNow V Series (2. Generation, JMF618),
                                    // tested with KINGSTON SNV425S264GB/C091126a
    "KINGSTON SSDNOW 30GB|" // tested with KINGSTON SSDNOW 30GB/AJXA0202
    "KINGSTON SS100S2(8|16)G|"  // SSDNow S100 Series, tested with KINGSTON SS100S28G/D100309a
    "KINGSTON SNVP325S2(64|128|256|512)GB|" // SSDNow V+ Series, tested with KINGSTON SNVP325S2128GB/AGYA0201
    "KINGSTON SVP?100S2B?(64|96|128|256|512)G|"  // SSDNow V100/V+100 Series,
      // tested with KINGSTON SVP100S296G/CJR10202, KINGSTON SV100S2256G/D110225a
    "KINGSTON SV200S3(64|128|256)G|" // SSDNow V200 Series, tested with KINGSTON SV200S3128G/E120506a
    "NT-(64|128|256|512|[12]T)|" // KingSpec NT, MAS0902A-B2C or CS1802A-B2C, tested with NT-512/T191212
    "TOSHIBA THNS128GG4BBAA|"  // Toshiba / Super Talent UltraDrive DX,
                               // tested with Toshiba 128GB 2.5" SSD (built in MacBooks)
    "TOSHIBA THNSNC128GMLJ|" // tested with THNSNC128GMLJ/CJTA0202 (built in Toshiba Protege/Dynabook)
    "TS(8|16|32|64|128|192|256|512)GSSD25S?-(MD?|S)|" // Transcend IDE and SATA, JMF612, tested with
      // TS256GSSD25S-M/101028, TS32GSSD25-M/20101227
    "TS(32|64|128|256)G(SSD|MSA)[37]40K?", // Transcend SSD340/340K/740 SATA/mSATA, JMF667/670, tested with
      // TS256GSSD340/SVN263, TS256GSSD340/SVN423b, TS256GMSA340/SVN263,
      // TS128GSSD340K/SVN216,TS64GSSD740/SVN167d
    "", "",
  //"-v 1,raw48,Raw_Read_Error_Rate "
  //"-v 2,raw48,Throughput_Performance "
    "-v 3,raw48,Unknown_JMF_Attribute "
  //"-v 5,raw16(raw16),Reallocated_Sector_Ct "
    "-v 7,raw48,Unknown_JMF_Attribute "
    "-v 8,raw48,Unknown_JMF_Attribute "
  //"-v 9,raw24(raw8),Power_On_Hours "
    "-v 10,raw48,Unknown_JMF_Attribute "
  //"-v 12,raw48,Power_Cycle_Count "
    "-v 167,raw48,Unknown_JMF_Attribute "
    "-v 168,raw48,SATA_Phy_Error_Count "
    "-v 169,raw48,Unknown_JMF_Attribute "
    "-v 170,raw16,Bad_Block_Count "
    "-v 173,raw16,Erase_Count " // JMF661: different?
    "-v 175,raw48,Bad_Cluster_Table_Count "
    "-v 180,raw48,Unknown_JMF_Attribute "
    "-v 187,raw48,Unknown_JMF_Attribute "
    "-v 192,raw48,Unexpect_Power_Loss_Ct "
  //"-v 194,tempminmax,Temperature_Celsius "
  //"-v 197,raw48,Current_Pending_Sector "
    "-v 231,raw48,Unknown_JMF_Attribute "
    "-v 233,raw48,Unknown_JMF_Attribute " // FW SVN423b
    "-v 234,raw48,Unknown_JMF_Attribute " // FW SVN423b
    "-v 240,raw48,Unknown_JMF_Attribute "
  //"-v 241,raw48,Total_LBAs_Written "    // FW SVN423b
  //"-v 242,raw48,Total_LBAs_Read "       // FW SVN423b
  },
  { "Plextor M3/M5/M6/M7 Series SSDs", // Marvell 88SS9174 (M3, M5S), 88SS9187 (M5P, M5Pro), 88SS9188 (M6M/S),
      // tested with PLEXTOR PX-128M3/1.01, PX-128M3P/1.04, PX-256M3/1.05, PX-128M5S/1.02, PX-256M5S/1.03,
      // PX-128M5M/1.05, PX-128M5S/1.05, PX-128M5Pro/1.05, PX-512M5Pro/1.06, PX-256M5P/1.01, PX-128M6S/1.03
      // (1.04/5 Firmware self-test log lifetime unit is bogus, possibly 1/256 hours)
      // PLEXTOR PX-256M6S+/1.00, PLEXTOR  PX-128M3/1.00, PLEXTOR PX-128M3/1.07, PLEXTOR PX-128M6V/1.04,
      // PLEXTOR PX-128M6G-2242/1.01, PLEXTOR PX-512M7VC/1.05
    "PLEXTOR  ?PX-(64|128|256|512|768)M(3P?|5[MPS]|5Pro|6[GMSV]|7VC)(\\+|-.*)?",
    "", "",
  //"-v 1,raw48,Raw_Read_Error_Rate "
  //"-v 5,raw16(raw16),Reallocated_Sector_Ct "
  //"-v 9,raw24(raw8),Power_On_Hours "
  //"-v 12,raw48,Power_Cycle_Count "
    "-v 170,raw48,Unknown_Plextor_Attrib "  // M6S/1.03
    "-v 171,raw48,Unknown_Plextor_Attrib "  // M6S/1.03
    "-v 172,raw48,Unknown_Plextor_Attrib "  // M6S/1.03
    "-v 173,raw48,Unknown_Plextor_Attrib "  // M6S/1.03
    "-v 174,raw48,Unknown_Plextor_Attrib "  // M6S/1.03
  //"-v 175,raw48,Program_Fail_Count_Chip " // M6S/1.03
  //"-v 176,raw48,Erase_Fail_Count_Chip "   // M6S/1.03
  //"-v 177,raw48,Wear_Leveling_Count "
  //"-v 178,raw48,Used_Rsvd_Blk_Cnt_Chip "
  //"-v 179,raw48,Used_Rsvd_Blk_Cnt_Tot "   // M6S/1.03
  //"-v 180,raw48,Unused_Rsvd_Blk_Cnt_Tot " // M6S/1.03
  //"-v 181,raw48,Program_Fail_Cnt_Total "
  //"-v 182,raw48,Erase_Fail_Count_Total "
  //"-v 183,raw48,Runtime_Bad_Block "       // M6S/1.03
  //"-v 184,raw48,End-to-End_Error "        // M6S/1.03
  //"-v 187,raw48,Reported_Uncorrect "
  //"-v 188,raw48,Command_Timeout "         // M6S/1.03
  //"-v 192,raw48,Power-Off_Retract_Count "
  //"-v 195,raw48,Hardware_ECC_Recovered "  // MS6/1.03
  //"-v 196,raw16(raw16),Reallocated_Event_Count "
  //"-v 198,raw48,Offline_Uncorrectable "
  //"-v 199,raw48,UDMA_CRC_Error_Count "
  //"-v 232,raw48,Available_Reservd_Space "
  //"-v 233,raw48,Media_Wearout_Indicator " // MS6/1.03
    "-v 241,raw48,Host_Writes_32MiB "
    "-v 242,raw48,Host_Reads_32MiB"
  },
  { "Samsung based SSDs",
    "SAMSUNG SSD PM800 .*GB|"  // SAMSUNG PM800 SSDs, tested with SAMSUNG SSD PM800 TH 64GB/VBM25D1Q
    "SAMSUNG SSD PM810 .*GB|"  // SAMSUNG PM810 (470 series) SSDs, tested with
      // SAMSUNG SSD PM810 2.5" 128GB/AXM06D1Q
    "SAMSUNG SSD SM841N? (2\\.5\"? 7mm |mSATA )?(128|256|512)GB( SED)?|" // tested with
      // SAMSUNG SSD SM841 2.5" 7mm 256GB/DXM02D0Q, SAMSUNG SSD SM841 mSATA 512GB/DXM44D0Q,
      // SAMSUNG SSD SM841N 2.5 7mm 128GB/DXM03D0Q, SAMSUNG SSD SM841N mSATA 256GB SED/DXM45D6Q
    "SAMSUNG SSD PM851 (mSATA |M\\.2 )?(2280 )?(128|256|512)GB|" // tested with SAMSUNG SSD PM851 mSATA 128GB,
      // SAMSUNG SSD PM851 M.2 2280 256GB/EXT25D0Q
    "SAMSUNG 470 Series SSD|"  // tested with SAMSUNG 470 Series SSD 64GB/AXM09B1Q
    "Samsung SSD 750 EVO (120|250|500)GB|" // tested with Samsung SSD 750 EVO 250GB/MAT01B6Q
    "SAMSUNG SSD 830 Series|"  // tested with SAMSUNG SSD 830 Series 64GB/CXM03B1Q
    "SAMSUNG SSD PM830 .*|" // SAMSUNG SSD PM830 2.5" 7mm 128GB/CXM03D1Q
    "MZ7PC(512|256|128|064)HA(GH|FU|DR)-000.*|" // probably PM830, tested with SAMSUNG MZ7PC128HAFU-000L1/CXM04L1Q
    "Samsung SSD 840 (PRO )?Series|" // tested with Samsung SSD 840 PRO Series 128GB/DXM04B0Q,
      // Samsung SSD 840 Series/DXT06B0Q
    "Samsung SSD 8[456]0 EVO (mSATA |M\\.2 )?((120|250|500|750)G|[124]T)B|" // tested with
      // Samsung SSD 840 EVO (120|250|500|750)GB/EXT0AB0Q,
      // Samsung SSD 840 EVO (120|250)GB/EXT0BB6Q, 1TB/EXT0BB0Q, 120GB mSATA/EXT41B6Q,
      // Samsung SSD 850 EVO 250GB/EMT01B6Q, Samsung SSD 850 EVO M.2 250GB/EMT21B6Q,
      // Samsung SSD 850 EVO mSATA 120GB/EMT41B6Q, Samsung SSD 850 EVO 2TB/EMT02B6Q,
      // Samsung SSD 860 EVO 250GB/RVT01B6Q, Samsung SSD 860 EVO mSATA 250GB/RVT41B6Q,
      // Samsung SSD 860 EVO 500GB/RVT01B6Q, Samsung SSD 860 EVO mSATA 500GB/RVT41B6Q,
      // Samsung SSD 860 EVO mSATA 1TB/RVT41B6Q, Samsung SSD 860 EVO 2TB/RVT01B6Q,
      // Samsung SSD 860 EVO 4TB/RVT04B6Q
    "Samsung SSD 8[56]0 PRO ((128|256|512)G|[124]T)B|" // tested with Samsung SSD 850 PRO 128GB/EXM01B6Q,
      // Samsung SSD 850 PRO 1TB/EXM01B6Q, Samsung SSD 850 PRO 2TB/EXM02B6Q,
      // Samsung SSD 860 PRO 256GB/RVM01B6Q, Samsung SSD 860 PRO 512GB/RVM01B6Q,
      // Samsung SSD 860 PRO 1TB/RVM01B6Q
    "Samsung SSD 883 DCT (240|480|960)GB|" // tested with Samsung SSD 883 DCT 480GB/HXT7404Q
    "SAMSUNG MZ7PA256HMDR-.*|" // PM810 (470 Series), tested with SAMSUNG MZ7PA256HMDR-010H1/AXM07H1Q
    "Samsung SSD 845DC EVO .*|" // Samsung SSD 845DC EVO 960GB/EXT03X3Q
    "Samsung SSD 870 QVO [1248]TB|" // tested with Samsung SSD 870 QVO 4TB/SVQ01B6Q
    "SAMSUNG MZ[7M]PC(032|064|128|256|512)HBCD-.*|" // PM830, tested with SAMSUNG MZMPC032HBCD-000L1/CXM12L1Q
    "SAMSUNG MZ7TD(128|256)HAFV-.*|" // 840 Series, tested with SAMSUNG MZ7TD256HAFV-000L7/DXT06L6Q
    "SAMSUNG MZMTD(128|256|512)HAGL-.*|" // PM841, tested with SAMSUNG MZMTD512HAGL-00000/DXT4200Q
    "SAMSUNG MZ7TD512HAGM-.*|" // Another PM841, SAMSUNG MZ7TD512HAGM-000L1/DXT06L0Q
    "SAMSUNG MZ7WD((120|240)H[AC]FV|480HAGM|960HAGP)-00003|" // SM843T Series, tested with
      // SAMSUNG MZ7WD120HAFV-00003/DXM85W3Q, SAMSUNG MZ7WD120HCFV-00003/DXM9203Q
    "SAMSUNG MZ[7N]TE(128|256|512)HMHP-.*|" // PM851, tested with SAMSUNG MZ7TE256HMHP-000L7/EXT09L6Q,
      // SAMSUNG MZNTE256HMHP-000H1/EXT22H0Q
    "SAMSUNG MZMPF(032|064)HCFV-.*|" // CM851 mSATA, tested with SAMSUNG MZMPF032HCFV-000H1/FXM42H2Q
    "SAMSUNG MZ7GE(240HMGR|(480|960)HMHP)-00003|" // SM853T Series, tested with
      // SAMSUNG MZ7GE240HMGR-00003/EXT0303Q
    "SAMSUNG MZ7LM(120|240|480|960|1T9|3T8)HC(JM|HP|GR|FD)-.*|" // PM863 Series, tested with
      // SAMSUNG MZ7LM960HCHP-0E003/GXT3003Q
    "(SAMSUNG )?MZ7LM(240|480|960|1T9|3T8)HM(JP|HQ|LP)(-.*|0D3)|" // PM863a Series, tested with
      // SAMSUNG MZ7LM3T8HMLP-00005/GXT5104Q, MZ7LM240HMHQ0D3/GC5B (Dell)
    "(SAMSUNG )?MZ7KM(120|240|480|960|1T9)H[AM](FD|GR|H[PQ]|J[MP])(-.*|0D3)|" // SM863(a), tested with
      // SAMSUNG MZ7KM480HAHP-0E005/GXM1003Q, SAMSUNG MZ7KM480HMHQ-00005/GXM5104Q,
      // SAMSUNG MZ7KM960HMJP-00005/GXM5304Q, MZ7KM960HMJP0D3/GD53 (Dell)
    "SAMSUNG MZ7LH(240|480|960|1T9|3T8|7T6)H[AM](HQ|JR|LT|LA)-.*|" //PM883, tested with SAMSUNG MZ7LH960HAJR-00005
    "SAMSUNG MZ7KH(240|480|960|1T9|3T8)HA(HQ|JR|LS)-.*|" //SM883
    "SAMSUNG MZN(LF|TY)(128|256)H[CD]HP-.*|" // CM871/871a, tested with SAMSUNG MZNLF128HCHP-000H1/FXT21H1Q,
      // SAMSUNG MZNTY256HDHP-000/MAT21K0Q
    "SAMSUNG MZ[7NY]LN(128|256|512|1T0)H[ACM](GR|HP|HQ|J[HPQ]|LR)-.*|" // PM871/871a/b, tested with
      // SAMSUNG MZ7LN128HCHP-00000/EMT0100Q, SAMSUNG MZ7LN256HAHQ-000H1/MVT03H6Q,
      // SAMSUNG MZNLN256HMHQ-000H1/MAV21H3Q, SAMSUNG MZYLN256HCHP-000L2/EMT63L0Q
    "SAMSUNG SSD PM871 .*|" // SAMSUNG SSD PM871 2.5 7mm 256GB/EMT02D0Q
      // SAMSUNG MZ7LN256HMJP-00000/MAV0100Q, SAMSUNG MZ7LN512HMJP-00000/MAV0100Q
    "SAMSUNG MZHPV(128|256|512)HDG(L|M)-.*|" // SM951, tested with SAMSUNG MZHPV512HDGL-00000/BXW2500Q,
      // SAMSUNG MZHPV128HDGM-00000 (BXW2500Q)
    "Samsung Portable SSD T5", // tested with Samsung Portable SSD T5 (0x04e8:0x61f5)
    "", "",
  //"-v 5,raw16(raw16),Reallocated_Sector_Ct "
  //"-v 9,raw24(raw8),Power_On_Hours "
  //"-v 12,raw48,Power_Cycle_Count "
    "-v 170,raw48,Unused_Rsvd_Blk_Ct_Chip " // CM871
    "-v 171,raw48,Program_Fail_Count_Chip " // CM871
    "-v 172,raw48,Erase_Fail_Count_Chip " // CM871
    "-v 173,raw48,Wear_Leveling_Count " // CM871
    "-v 174,raw48,Unexpect_Power_Loss_Ct " // CM871
  //"-v 175,raw48,Program_Fail_Count_Chip "
  //"-v 176,raw48,Erase_Fail_Count_Chip "
  //"-v 177,raw48,Wear_Leveling_Count "
  //"-v 178,raw48,Used_Rsvd_Blk_Cnt_Chip "
  //"-v 179,raw48,Used_Rsvd_Blk_Cnt_Tot "
  //"-v 180,raw48,Unused_Rsvd_Blk_Cnt_Tot "
  //"-v 181,raw48,Program_Fail_Cnt_Total "
  //"-v 182,raw48,Erase_Fail_Count_Total "
  //"-v 183,raw48,Runtime_Bad_Block "
  //"-v 184,raw48,End-to-End_Error " // SM843T Series
    "-v 187,raw48,Uncorrectable_Error_Cnt "
  //"-v 190,tempminmax,Airflow_Temperature_Cel "  // seems to be some sort of temperature value for 470 Series?
    "-v 191,raw48,Unknown_Samsung_Attr " // PM810
  //"-v 194,tempminmax,Temperature_Celsius "
    "-v 195,raw48,ECC_Error_Rate "
  //"-v 196,raw16(raw16),Reallocated_Event_Count "
  //"-v 198,raw48,Offline_Uncorrectable "
    "-v 199,raw48,CRC_Error_Count "
    "-v 201,raw48,Supercap_Status "
    "-v 202,raw48,Exception_Mode_Status "
  //"-v 233,raw48,Media_Wearout_Indicator " // PM851, 840
    "-v 234,raw48,Unknown_Samsung_Attr " // PM851, 840
    "-v 235,raw48,POR_Recovery_Count " // PM851, 830/840/850
    "-v 236,raw48,Unknown_Samsung_Attr " // PM851, 840
    "-v 237,raw48,Unknown_Samsung_Attr " // PM851, 840
    "-v 238,raw48,Unknown_Samsung_Attr " // PM851, 840
  //"-v 241,raw48,Total_LBAs_Written "
  //"-v 242,raw48,Total_LBAs_Read " // PM851, SM841N
    "-v 243,raw48,SATA_Downshift_Ct " // PM863
    "-v 244,raw48,Thermal_Throttle_St " // PM863
    "-v 245,raw48,Timed_Workld_Media_Wear " // PM863
    "-v 246,raw48,Timed_Workld_RdWr_Ratio " // PM863
    "-v 247,raw48,Timed_Workld_Timer " // PM863
    "-v 249,raw48,NAND_Writes_1GiB " // CM871a, PM871
    "-v 250,raw48,SATA_Iface_Downshift " // from the spec
    "-v 251,raw48,NAND_Writes" // PM863
  },
  { "Marvell based SanDisk SSDs",
    "SanDisk SD5SG2[0-9]*G1052E|" // X100 (88SS9174), tested with SanDisk SD5SG2256G1052E/10.04.01
    "SanDisk SD6S[BF][12]M[0-9]*G(1022I?)?|" // X110/X210 (88SS9175/187?), tested with SanDisk SD6SB1M064G1022I/X231600,
      // SanDisk SD6SB1M256G1022I/X231600, SanDisk SD6SF1M128G1022/X231200, SanDisk SD6SB2M512G1022I/X210400
    "SanDisk SD7S[BN]6S-?(128|256|512)G(1122|-1006)|" // X300 (88SS9189?), tested with
      // SanDisk SD7SB6S128G1122/X3310000, SanDisk SD7SN6S-512G-1006/X3511006
    "SanDisk SD8S[BN]8U-?((128|256|512)G|1T00)(1122|-1006)|" // X400 (88SS1074), tested with SanDisk SD8SB8U128G1122/X4120000
    "SanDisk SD9S[BN]8W-?((128|256|512)G|[12]T00)1122|" // X600, tested with SanDisk SD9SB8W128G1122/X6107000
    "SanDisk SDSSDA-((120|240|480)G|[12]T00)|" // Plus, tested with SanDisk SDSSDA-2T00/411040RL
    "SanDisk SDSSDHP[0-9]*G|" // Ultra Plus (88SS9175), tested with SanDisk SDSSDHP128G/X23[01]6RL
    "SanDisk (SDSSDHII|Ultra II )[0-9]*GB?|" // Ultra II (88SS9190/88SS9189), tested with
      // SanDisk SDSSDHII120G/X31200RL, SanDisk Ultra II 960GB/X41100RL
    "SanDisk SDSSDH2(128|256)G|" // SanDisk SDSSDH2128G/X211200
    "SanDisk SDSSDH3((250|500|1000|1024|2000)G| [24]T00)|" // Ultra 3D, tested with SanDisk SDSSDH3250G/X61170RL,
      // SanDisk SDSSDH3500G/X61110RL, SanDisk SDSSDH31024G/X6107000, SanDisk SDSSDH3 2T00/411040RL,
      // SanDisk SDSSDH3 4T00/411040RL
    "SanDisk SDSSDXPS?[0-9]*G|" // Extreme II/Pro (88SS9187), tested with SanDisk SDSSDXP480G/R1311,
      // SanDisk SDSSDXPS480G/X21200RL
    "SanDisk SSD G5 BICS4|" // WD Blue SSD WDS100T2B0A (#1378), tested with SanDisk SSD G5 BICS4/415000WD
    "SanDisk SSD PLUS (120|240|480|1000) ?GB|" // Plus (88SS1074), tested with SanDisk SSD PLUS 120 GB/UE3000RL,
      // SanDisk SSD PLUS 120 GB/UE4500RL, SanDisk SSD PLUS 1000GB/UH4400RL
    "SSD SATAIII 16GB", // SSD SATAIII 16GB/i221100 (see #923)
    "", "",
  //"-v 5,raw16(raw16),Reallocated_Sector_Ct "
  //"-v 9,raw24(raw8),Power_On_Hours "
  //"-v 12,raw48,Power_Cycle_Count "
    "-v 165,raw48,Total_Write/Erase_Count "
    "-v 166,raw48,Min_W/E_Cycle "
    "-v 167,raw48,Min_Bad_Block/Die "
    "-v 168,raw48,Maximum_Erase_Cycle "
    "-v 169,raw48,Total_Bad_Block "
    "-v 170,raw48,Unknown_Marvell_Attr " // SDSSDH3 4T00
    "-v 171,raw48,Program_Fail_Count "
    "-v 172,raw48,Erase_Fail_Count "
    "-v 173,raw48,Avg_Write/Erase_Count "
    "-v 174,raw48,Unexpect_Power_Loss_Ct "
  //"-v 184,raw48,End-to-End_Error "
  //"-v 187,raw48,Reported_Uncorrect "
  //"-v 188,raw48,Command_Timeout "
  //"-v 194,tempminmax,Temperature_Celsius "
    "-v 199,raw48,SATA_CRC_Error "
    "-v 201,raw48,Lifetime_Remaining% "
    "-v 212,raw48,SATA_PHY_Error "
    "-v 230,raw16,Perc_Write/Erase_Count "
    "-v 232,raw48,Perc_Avail_Resrvd_Space "
    "-v 233,raw48,Total_NAND_Writes_GiB "
    "-v 234,raw48,Perc_Write/Erase_Ct_BC "
    "-v 241,raw48,Total_Writes_GiB "
    "-v 242,raw48,Total_Reads_GiB "
    "-v 243,raw48,Unknown_Marvell_Attr "
    "-v 244,raw48,Thermal_Throttle "
    "-v 249,raw48,TLC_NAND_GB_Writes"
  },
  { "SanDisk based SSDs", // see also #463 for the vendor attribute description
    "SanDisk iSSD P4 [0-9]*GB|" // tested with SanDisk iSSD P4 16GB/SSD 9.14
    "SanDisk pSSD|" // tested with SandDisk pSSD/3 (62.7 GB, SanDisk Extreme USB3.0 SDCZ80-064G-J57, 0x0781:0x5580)
    "SanDisk SDSSDP[0-9]*G|" // tested with SanDisk SDSSDP064G/1.0.0, SDSSDP128G/2.0.0
    "SanDisk SDSSDRC032G|" // tested with SanDisk SanDisk SDSSDRC032G/3.1.0
    "SanDisk SSD i100 [0-9]*GB|" // tested with SanDisk SSD i100 8GB/11.56.04, 24GB/11.56.04
    "SanDisk SSD U100 ([0-9]*GB|SMG2)|" // tested with SanDisk SSD U100 8GB/10.56.00, 256GB/10.01.02, SMG2/10.56.04
    "SanDisk SSD U110 (8|16|24|32|64|128)GB|" // tested with SanDisk SSD U110 32GB/U221000
    "SanDisk SDSA6[GM]M-[0-9]*G-.*|" // tested with SanDisk SDSA6GM-016G-1006/U221006, SanDisk SDSA6MM-016G-1006/U221006
    "SanDisk SD7[SU]B[23]Q(064|128|256|512)G.*", // tested with SD7SB3Q064G1122/SD7UB3Q256G1122/SD7SB3Q128G/SD7UB2Q512G1122
    "", "",
  //"-v 5,raw16(raw16),Reallocated_Sector_Ct "
  //"-v 9,raw24(raw8),Power_On_Hours "
  //"-v 12,raw48,Power_Cycle_Count "
    "-v 165,raw48,Total_Write/Erase_Count "
    "-v 171,raw48,Program_Fail_Count "
    "-v 172,raw48,Erase_Fail_Count "
    "-v 173,raw48,Avg_Write/Erase_Count "
    "-v 174,raw48,Unexpect_Power_Loss_Ct "
  //"-v 187,raw48,Reported_Uncorrect "
    "-v 212,raw48,SATA_PHY_Error "
    "-v 230,raw48,Perc_Write/Erase_Count "
    "-v 232,raw48,Perc_Avail_Resrvd_Space "
    "-v 234,raw48,Perc_Write/Erase_Ct_BC "
  //"-v 241,raw48,Total_LBAs_Written "
  //"-v 242,raw48,Total_LBAs_Read "
    "-v 244,raw48,Thermal_Throttle "
  },
  // SDLF1DAR-480G-1HAW/ZR07RE41
  // SDLF1DAR-480G-1JA1/RP41ZH06
  { "Sandisk SATA Cloudspeed Max and GEN2 ESS SSDs",
    "SD[A-Z0-9]{2}[1-3][A-Z]{3}-?[0-9]{3}[GT]-?1[A-Z0-9]{3}",
    "","",
    "-v 13,raw48,Lifetime_UECC_Ct "
    "-v 32,raw48,Lifetime_Write_AmpFctr "
    "-v 33,raw48,Write_AmpFctr "
    "-v 170,raw48,Reserve_Erase_BlkCt "
    "-v 171,raw48,Program_Fail_Ct "
    "-v 172,raw48,Erase_Fail_Ct "
    "-v 173,raw48,Percent_Life_Used "
    "-v 174,raw48,Unexpect_Power_Loss "
    "-v 175,raw48,Lifetime_Die_Failure_Ct "
    "-v 177,raw48,Lifetime_Remaining% "
    "-v 178,raw48,SSD_LifeLeft(0.01%) "
    "-v 180,raw48,Undetected_Data_Err_Ct "
    "-v 183,raw48,LT_Link_Rate_DwnGrd_Ct "
    "-v 191,raw48,Clean_Shutdown_Ct "
    "-v 192,raw48,Unclean_Shutdown_Ct "
    "-v 196,raw48,Lifetime_Retried_Blk_Ct "
    "-v 204,raw48,Average_Block-Erase_Ct "
    "-v 205,raw48,Read_Retry_Enable_Ct "
    "-v 206,raw48,Successful_RaidRecov_Ct "
    "-v 207,raw48,Trimmed_Sector_Ct "
    "-v 211,raw48,Read_Disturb_ReallocEvt "
    "-v 233,raw48,Lifetime_Nand_Writes "
    "-v 235,raw48,Capacitor_Health "
    "-v 244,raw48,Therm_Throt_Activation "
    "-v 245,raw48,Drive_Life_Remaining% "
    "-v 253,raw48,SPI_Test_Remaining "
  },
  { "Sandisk SATA CS1K GEN1 ESS SSDs",
    "SD[A-Z0-9]{2}[NO][A-Z0-9]{3}-?[0-9]{3}[GT]-?1[A-Z0-9]{3}",
    "","",
    "-v 1,raw48,UECC_Ct "
    "-v 2,raw48,Internal_File_Check "
    "-v 5,raw16(raw16),Retried_Blk_Ct "
    "-v 32,raw48,Write_Ampflication "
    "-v 170,raw48,Reserve_Blk_Remaining "
    "-v 171,raw48,Program_Fail_Ct "
    "-v 172,raw48,Erase_Fail_Ct "
    "-v 173,raw48,Drive_Life_Used% "
    "-v 174,raw48,Unexpect_PwrLoss_Ct "
    "-v 175,raw48,PwrLoss_ProtectionFail "
    "-v 177,raw48,DriveLife_Remaining% "
    "-v 178,raw48,SSD_Life_Left "
    "-v 180,raw48,End_to_End_Err_Detect "
    "-v 190,raw48,Drive_Temp_Warning "
    "-v 195,raw48,Uncorrectable_Err_Ct "
    "-v 202,raw48,Exception_Mode_Status "
    "-v 233,raw48,Number_Of_Write_Ct "
    "-v 245,raw48,DriveLife_Used% "
  },
  { "Silicon Motion based SSDs",
    "ADATA_IMSS332-((008|016|032|064|128|256|512)G|001T)[AEMT]P?|" // tested with ADATA_IMSS332-128GTP/Q0810B
    "ADATA (SP550|SU(650(NS38)?|655|[89]00))|" // tested with ADATA SP550/O0803B5a, ADATA SU650/S0212B0,
      // ADATA SU650/V8X01c45, ADATA SU650/V8X21c64, ADATA SU650NS38/P191202a, ADATA SU655/V8X01c55,
      // ADATA SU800/Q0913A, ADATA SU800/R0427A, ADATA SU800/R0918B, ADATA SU900/Q0125A, ADATA SU900/Q0710B
    "CORSAIR FORCE LX SSD|" // tested with CORSAIR FORCE LX SSD/N0307A
    "CHN mSATAM3 (128|256|512)|" // Zheino M3, tested with CHN mSATAM3 128/Q1124A0
    "CIS 2S M305 (16|32|64|128|256)GB|" // Ceroz M305, tested with CIS 2S M305 64GB/P0316B
    "CT(120|250|500|1000)BX100SSD1|" // Crucial BX100, tested with CT250BX100SSD1/MU02,
      // CT500BX100SSD1/MU02, CT1000BX100SSD1/MU02
    "CT(240|480|960)BX200SSD1|" // Crucial BX200 Solid State Drive, tested with CT480BX200SSD1/MU02.6
    "DREVO X1 SSD|" // tested with DREVO X1 SSD/Q0111A
    "Drevo X1 pro (64|128|256)G|" // tested with Drevo X1 pro 64G/Q0303B
    "JAJS500M(120|240|480|960)C-1|" // J&A LEVEN JS500, tested with JAJS500M120C-1/P0614D
    "JAJS600M1TB|" // Intenso, tested with JAJS600M1TB/T0529A0
    "KingDian S100 (32|64)GB|" // SM2244LT, tested with KingDian S100 32GB/0311A
    "KingDian S(200|280|400) ((60|120|240|480)GB|1TB)|" // SM2256EN, tested with KingDian S200 60GB/R0724A0
      // KingDian S280 120GB/Q0526A, KingDian S280 1TB/S0509A0, KingDian S400 120GB/Q0607A
    "KingSpec KSD-[PS]A25\\.[1-9]-(016|032|064|128)(MS|SJ)|" // tested with KingSpec KSD-PA25.6-064MS/20140803
    "KINGSTON SKC600(256|512|1024|2048)G|" // SM2259, tested with KINGSTON SKC600256G/S4500105
    "LITEON LMH-(128|256|512)V2M-.*|" // tested with LITEON LMH-256V2M-11 MSATA 256GB/FM8110C
    "LITEON LCH-(128|256V|512)2S-.*|" // tested with LITEON LCH-256V2S-HP/2C02
    "MKNSSDRE(1TB|2TB|512GB|500GB|256GB|250GB)|" // tested with MKNSSDRE256GB/N1007C
    "MKNSSDTR(240|500|250|120|480|240)GB(-LT)?|" // tested with MKNSSDTR500GB/O1126A
    "NFN025SA31T-.*|"// Neo Forza (?), from HP Laptop, tested with NFN025SA31T-6000000/S0628A0
    "OWC Envoy Pro|" // tested with OWC Envoy Pro/R0522A0 (0x1e91:0xa2a5)
    "Patriot P200 ((128|256|512)GB|[12]TB)|" // tested with Patriot P200 256GB/S1022A0
    "R3SL(120|240|480|960)G|" // AMD Radeon SSDs, tested with R3SL240G/P0422C
    "Ramsta SSD S800 (120|240|480)GB|" // SM2258G, tested with Ramsta SSD S800 480GB/RS81V0
    "SED2QII-LP SATA SSD ((64|128|256|512)GB|[12]TB)|" // ACPI SED2QII-LP, tested with
      // SED2QII-LP SATA SSD 64GB/S0410A
    "T60|" // KingSpec T60, tested with T60/20151120
    "TCSUNBOW [MX]3 (60|120|240)GB|" // TC-Sunbow M3/X3, tested with TCSUNBOW M3 240GB/R0327B0,
      // TCSUNBOW X3 120GB/R1211A0
    "TEAM( T253T|L5Lite3)D(120G|240G|480G|1T)|" // Team Group L5Lite 3D, tested with
      // TEAML5Lite3D240G/R0302A0, TEAM T253TD480G/Q0410A
    "TS((16|32|64|128|256|512)G|1T)(SSD|MSA)(230S?|370S?|420[IK]?)|" // Transcend SSD230/370/420
      // SATA/mSATA, TS6500, tested with TS128GMSA230S/02J0S86A, TS32GMSA370/20140402,
      // TS16GMSA370/20140516, TS64GSSD370/20140516, TS256GSSD370/N0815B, TS256GSSD370S/N1114H,
      // TS512GSSD370S/N1114H, TS32GSSD420I/N1114H, TS32GSSD420K/P1225CE
    "TS(16|32|64|128|512|256)GMTS4[03]0S?|" // TS256GMTS400, TS256GMTS430S/S0423A
    "TS(120|240)GMTS420S?|" // Transcend MTS420, tested with TS120GMTS420S/R0510A0
    "TS(128G|256G|512G|1T)SSD230S|" // TS128GSSD230S/P1025F8
    "TS(120|240|480|960)GSSD220S|" // TS480GSSD220S/P0520AA
    "TS(16G|32G|64G|128G|256G|512G|1T)MTS800S?|" // MTS800, tested with TS1TMTS800/O1225H1
    "TS(16|32|64)GMSA630|" // MSA630 mSATA SSD, tested with TS32GMSA630/N0113E1
    "TS(32|64|128)GPSD330|" // Transcend PSD SSD, tested with TS64GPSD330/20140121
    "TS(16|32|64|96|128|256)GSSD(630|360S)|" // Transcend 630/360S, tested with TS16GSSD630/N0113E1,
      // TS256GSSD360S/R0123A0
    "TS(128G|256G|512G|1T)ESD400K", // Transcend ESD400 Portable, tested with
      // TS256GESD400K/R0605AS (0x2174:0x2000)
    "", "",
  //"-v 1,raw48,Raw_Read_Error_Rate "
  //"-v 2,raw48,Throughput_Performance "
  //"-v 9,raw24(raw8),Power_On_Hours "
  //"-v 12,raw48,Power_Cycle_Count "
    "-v 148,raw48,Total_SLC_Erase_Ct "
    "-v 149,raw48,Max_SLC_Erase_Ct "
    "-v 150,raw48,Min_SLC_Erase_Ct "
    "-v 151,raw48,Average_SLC_Erase_Ct "
    "-v 159,raw48,DRAM_1_Bit_Error_Count " // KINGSTON SKC600256G/S4500105
    "-v 160,raw48,Uncorrectable_Error_Cnt "
    "-v 161,raw48,Valid_Spare_Block_Cnt "
    "-v 163,raw48,Initial_Bad_Block_Count "
    "-v 164,raw48,Total_Erase_Count "
    "-v 165,raw48,Max_Erase_Count "
    "-v 166,raw48,Min_Erase_Count "
    "-v 167,raw48,Average_Erase_Count "
    "-v 168,raw48,Max_Erase_Count_of_Spec "
    "-v 169,raw48,Remaining_Lifetime_Perc "
  //"-v 175,raw48,Program_Fail_Count_Chip "
  //"-v 176,raw48,Erase_Fail_Count_Chip "
  //"-v 177,raw48,Wear_Leveling_Count "
    "-v 178,raw48,Runtime_Invalid_Blk_Cnt "
  //"-v 181,raw48,Program_Fail_Cnt_Total "
  //"-v 182,raw48,Erase_Fail_Count_Total "
  //"-v 187,raw48,Reported_Uncorrect "
  //"-v 192,raw48,Power-Off_Retract_Count "
  //"-v 194,tempminmax,Temperature_Celsius "
  //"-v 195,raw48,Hardware_ECC_Recovered "
  //"-v 196,raw16(raw16),Reallocated_Event_Count "
  //"-v 197,raw48,Current_Pending_Sector "
  //"-v 198,raw48,Offline_Uncorrectable "
  //"-v 199,raw48,UDMA_CRC_Error_Count "
    "-v 225,raw48,Host_Writes_32MiB " // FW 20140402
    "-v 231,raw48,SSD_Life_Left " // KINGSTON SKC600256G/S4500105
  //"-v 232,raw48,Available_Reservd_Space "
    "-v 241,raw48,Host_Writes_32MiB "
    "-v 242,raw48,Host_Reads_32MiB "
    "-v 245,raw48,TLC_Writes_32MiB " // FW N0815B, N1114H
    "-v 246,raw48,SLC_Writes_32MiB "
    "-v 247,raw48,Raid_Recoverty_Ct "
    "-v 248,raw48,Unkn_SiliconMotion_Attr " // ADATA SU900/Q0125A
    "-v 249,raw48,Unkn_SiliconMotion_Attr " // ADATA SU650/V8X01c45
  //"-v 250,raw48,Read_Error_Retry_Rate " // ADATA SU800/Q0913A
    "-v 251,raw48,Unkn_SiliconMotion_Attr" // ADATA SU800/Q0913A
  },
  { "Silicon Motion based OEM SSDs", // Like 'Silicon Motion based SSDs' but with FW detection
    "240GB|" // from Lenovo T430 Thinkpad, tested with 240GB/P0510E
    "Dogfish SSD (128|256|512)GB|" // tested with Dogfish SSD 128GB/S1211A0
    "INTENSO|" // tested with INTENSO/S1211A0 (Portable SSD 256GB premium edition)
    "Intenso SSD|" // tested with Intenso SSD/Q1107A0
    "Intenso  ?SSD Sata III|" // Sata III High, tested with Intenso  SSD Sata III/P0510E,
      // Intenso SSD Sata III/R0817B0
    "KingFast|" // KingFast F6M, tested with KingFast/P0725A
    "LDLC|" // tested with LDLC/KFS03005
    "SATA3 ((12[08]|240|256|480)G|[12]T)B SSD|" // TCSUNBOW X3, tested with SATA3 240GB SSD/S0618A0,
      // SATA3 1TB SSD/S1230A0,
      // KingDian S370, tested with SATA3 128GB SSD/T0311A0, SATA3 256GB SSD/S1127B0
      // KingDian S280, tested with SATA3 240GB SSD/T0519A0
    "SPCC M\\.2 SSD|" // Silicon Power 2280 M55, tested with SPCC M.2 SSD/Q0627A0
    "SuperMicro SSD", // Supermicro SSD-DM032-SMCMVN1, tested with SuperMicro SSD/SOB20R
    "KFS03005|P0510E|P0725A|Q(0627|1107)A0|R0817B0|S(0618|1211|1230)A0|S1127B0|SOB20R|T0(311|519)A0",
    "",
    "-v 148,raw48,Total_SLC_Erase_Ct "
    "-v 149,raw48,Max_SLC_Erase_Ct "
    "-v 150,raw48,Min_SLC_Erase_Ct "
    "-v 151,raw48,Average_SLC_Erase_Ct "
    "-v 159,raw48,Unkn_SiliconMotion_Attr "
    "-v 160,raw48,Uncorrectable_Error_Cnt "
    "-v 161,raw48,Valid_Spare_Block_Cnt "
    "-v 163,raw48,Initial_Bad_Block_Count "
    "-v 164,raw48,Total_Erase_Count "
    "-v 165,raw48,Max_Erase_Count "
    "-v 166,raw48,Min_Erase_Count "
    "-v 167,raw48,Average_Erase_Count "
    "-v 168,raw48,Max_Erase_Count_of_Spec "
    "-v 169,raw48,Remaining_Lifetime_Perc "
    "-v 178,raw48,Runtime_Invalid_Blk_Cnt "
    "-v 225,raw48,Host_Writes_32MiB "
    "-v 241,raw48,Host_Writes_32MiB "
    "-v 242,raw48,Host_Reads_32MiB "
    "-v 245,raw48,TLC_Writes_32MiB "
    "-v 246,raw48,SLC_Writes_32MiB "
    "-v 247,raw48,Raid_Recoverty_Ct "
    "-v 248,raw48,Unkn_SiliconMotion_Attr "
    "-v 251,raw48,Unkn_SiliconMotion_Attr"
  },
  { "SMART Modular Technologies mSATA XL+ SLC SSDs", // tested with SH9MST6D16GJSI01
    "SH9MST6D[0-9]*GJSI?[0-9]*", // based on http://www.smartm.com/salesLiterature/embedded/mSATA_overview.pdf
    "", "", // attributes info from http://www.mouser.com/ds/2/723/smartmodular_09302015_SH9MST6DxxxGJSxxx_rA[1]-770719.pdf
    "-v 1,raw48,Uncorrectable_ECC_Cnt "
  //"-v 5,raw16(raw16),Reallocated_Sector_Ct "
    "-v 9,raw48,Power_On_Hours " // override default raw24(raw8) format
  //"-v 12,raw48,Power_Cycle_Count "
    "-v 14,raw48,Device_Capacity_LBAs "
    "-v 15,raw48,User_Capacity_LBAs " // spec DecID is wrong, HexID is right
    "-v 16,raw48,Init_Spare_Blocks_Avail " // spec DecID is wrong, HexID is right
    "-v 17,raw48,Spare_Blocks_Remaining " // spec DecID is wrong, HexID is right
    "-v 100,raw48,Total_Erase_Count "
    "-v 168,raw48,SATA_PHY_Err_Ct "
    "-v 170,raw48,Initial_Bad_Block_Count "
    "-v 172,raw48,Erase_Fail_Count "
    "-v 173,raw48,Max_Erase_Count "
    "-v 174,raw48,Unexpect_Power_Loss_Ct "
    "-v 175,raw48,Average_Erase_Count "
  //"-v 181,raw48,Program_Fail_Cnt_Total "
  //"-v 187,raw48,Reported_Uncorrect "
  //"-v 194,tempminmax,Temperature_Celsius "
    "-v 197,raw48,Not_In_Use "
    "-v 198,raw48,Not_In_Use "
    "-v 199,raw48,SATA_CRC_Error_Count "
    "-v 202,raw48,Perc_Rated_Life_Used "
    "-v 231,raw48,Perc_Rated_Life_Remain "
    "-v 232,raw48,Read_Fail_Count "
    "-v 234,raw48,Flash_Reads_LBAs "
    "-v 235,raw48,Flash_Writes_LBAs "
  //"-v 241,raw48,Total_LBAs_Written "
  //"-v 242,raw48,Total_LBAs_Read "
    //  247-248 Missing in specification from April 2015
  },
  { "Smart Storage Systems Xcel-10 SSDs",  // based on http://www.smartm.com/files/salesLiterature/storage/xcel10.pdf
    "SMART A25FD-(32|64|128)GI32N", // tested with SMART A25FD-128GI32N/B9F23D4K
    "",
    "", // attributes info from http://www.adtron.com/pdf/SMART_Attributes_Xcel-10_810800014_RevB.pdf
    "-v 1,raw48,Not_Supported "
    "-v 2,raw48,Not_Supported "
  //"-v 9,raw24(raw8),Power_On_Hours "
  //"-v 12,raw48,Power_Cycle_Count "
    "-v 191,raw48,Not_Supported "
  //"-v 192,raw48,Power-Off_Retract_Count "
    "-v 197,raw48,ECC_Error_Count "
  //"-v 198,raw48,Offline_Uncorrectable "
  //"-v 199,raw48,UDMA_CRC_Error_Count "
    "-v 251,raw48,Min_Spares_Remain_Perc " // percentage of the total number of spare blocks available
    "-v 252,raw48,Added_Bad_Flash_Blk_Ct " // number of bad flash blocks
    "-v 254,raw48,Total_Erase_Blocks_Ct" // number of times the drive has erased any erase block
  },
  { "Smart Storage Systems XceedSecure2 SSDs",
    "(SMART|Adtron) ([AIS]25FBS|S35FCS).*",
    "", "",
    "-v 9,sec2hour,Power_On_Hours "
    "-v 194,hex64,Proprietary_194"
  },
  { "Smart Storage Systems XceedUltraX/Adtron A25FBX SSDs",
    "(SMART|Adtron) (A|I)25FBX.*",
    "", "",
    "-v 9,hex64,Proprietary_9 "
    "-v 194,hex48,Proprietary_194"
  },
  { "Smart Storage Systems Adtron A25FB 2xN SSDs",
    "(SMART|Adtron) A25FB.*2.N",
    "", "",
    "-v 110,hex64,Proprietary_HWC "
    "-v 111,hex64,Proprietary_MP "
    "-v 112,hex64,Proprietary_RtR "
    "-v 113,hex64,Proprietary_RR "
    "-v 120,hex64,Proprietary_HFAll "
    "-v 121,hex64,Proprietary_HF1st "
    "-v 122,hex64,Proprietary_HF2nd "
    "-v 123,hex64,Proprietary_HF3rd "
    "-v 125,hex64,Proprietary_SFAll "
    "-v 126,hex64,Proprietary_SF1st "
    "-v 127,hex64,Proprietary_SF2nd "
    "-v 128,hex64,Proprietary_SF3rd "
    "-v 194,raw24/raw32:zvzzzw,Fractional_Temperature"
  },
  { "Smart Storage Systems Adtron A25FB 3xN SSDs",
    "(SMART|Adtron) A25FB-.*3.N",
    "", "",
    "-v 9,sec2hour,Power_On_Hours "
    "-v 113,hex48,Proprietary_RR "
    "-v 130,raw48:54321,Minimum_Spares_All_Zs"
  //"-v 194,tempminmax,Temperature_Celsius"
  },
  { "SSSTC ER2 GD/CD Series SSDs", // Marvel DEAN 2.1
    "SSSTC ER2-[CG]D(240|480|960|1920)", // tested with SSSTC ER2-GD480/E4N2302
    "","",
  //"-v 5,raw16(raw16),Reallocated_Sector_Ct "
  //"-v 9,raw24(raw8),Power_On_Hours "
  //"-v 12,raw48,Power_Cycle_Count "
    "-v 170,raw48,Available_Reservd_Space "
    "-v 171,raw48,Program_Fail_Count "
    "-v 172,raw48,Erase_Fail_Count "
    "-v 173,raw48,Average_PE_Count "
    "-v 174,raw48,Unexpect_Power_Loss_Ct "
    "-v 175,raw48,PwrLoss_ProtectionFail "
    "-v 183,raw48,SATA_Iface_Downshift "
  //"-v 184,raw48,End-to-End_Error "
  //"-v 187,raw48,Reported_Uncorrect "
  //"-v 194,tempminmax,Temperature_Celsius "
  //"-v 198,raw48,Offline_Uncorrectable "
  //"-v 199,raw48,UDMA_CRC_Error_Count "
    "-v 202,raw48,Percent_Lifetime_Remain "
  //"-v 210,raw48,Raid_Success_Recover_Ct " // ] E4N2302: Missing
  //"-v 234,raw48,Thermal_Throttle_Status " // ]
  //"-v 241,raw48,Total_LBAs_Written "
  //"-v 242,raw48,Total_LBAs_Read "
    "-v 243,raw48,NAND_Writes_GiB "
  },
  { "STEC Mach2 CompactFlash Cards", // tested with STEC M2P CF 1.0.0/K1385MS
    "STEC M2P CF 1.0.0",
    "", "",
    "-v 100,raw48,Erase_Program_Cycles "
    "-v 103,raw48,Remaining_Energy_Storg "
    "-v 170,raw48,Reserved_Block_Count "
    "-v 171,raw48,Program_Fail_Count "
    "-v 172,raw48,Erase_Fail_Count "
    "-v 173,raw48,Wear_Leveling_Count "
    "-v 174,raw48,Unexpect_Power_Loss_Ct "
    "-v 211,raw48,Unknown_Attribute " // ] Missing in specification
    "-v 212,raw48,Unknown_Attribute"  // ] from September 2012
  },
  { "Transcend CompactFlash Cards", // tested with TRANSCEND/20080820,
      // TS4GCF133/20100709, TS16GCF133/20100709, TS16GCF150/20110407
    "TRANSCEND|TS(4|8|16)GCF(133|150)",
    "", "",
    "-v 7,raw48,Unknown_Attribute "
    "-v 8,raw48,Unknown_Attribute"
  },
  { "Marvell SSD SD88SA024BA0 (SUN branded)",
    "MARVELL SD88SA024BA0 SUN24G 0902M0054V",
    "", "", ""
  },
  { "HP 1TB SATA disk GB1000EAFJL",
    "GB1000EAFJL",
    "", "", ""
  },
  { "HP 500GB SATA disk MM0500EANCR",
    "MM0500EANCR",
    "", "", ""
  },
  { "HP 250GB SATA disk VB0250EAVER",
    "VB0250EAVER",
    "", "", ""
  },
  { "IBM Deskstar 60GXP",  // ER60A46A firmware
    "(IBM-|Hitachi )?IC35L0[12346]0AVER07.*",
    "ER60A46A",
    "", ""
  },
  { "IBM Deskstar 60GXP",  // All other firmware
    "(IBM-|Hitachi )?IC35L0[12346]0AVER07.*",
    "",
    "IBM Deskstar 60GXP drives may need upgraded SMART firmware.\n"
    "Please see http://haque.net/dtla_update/",
    ""
  },
  { "IBM Deskstar 40GV & 75GXP (A5AA/A6AA firmware)",
    "(IBM-)?DTLA-30[57]0[123467][05].*",
    "T[WX][123468AG][OF]A[56]AA",
    "", ""
  },
  { "IBM Deskstar 40GV & 75GXP (all other firmware)",
    "(IBM-)?DTLA-30[57]0[123467][05].*",
    "",
    "IBM Deskstar 40GV and 75GXP drives may need upgraded SMART firmware.\n"
    "Please see http://haque.net/dtla_update/",
    ""
  },
  { "", // ExcelStor J240, J340, J360, J680, J880 and J8160
    "ExcelStor Technology J(24|34|36|68|88|816)0",
    "", "", ""
  },
  { "", // Fujitsu M1623TAU
    "FUJITSU M1623TAU",
    "",
    "",
    "-v 9,seconds"
  },
  { "Fujitsu MHG",
    "FUJITSU MHG2...ATU?.*",
    "",
    "",
    "-v 9,seconds"
  },
  { "Fujitsu MHH",
    "FUJITSU MHH2...ATU?.*",
    "",
    "",
    "-v 9,seconds"
  },
  { "Fujitsu MHJ",
    "FUJITSU MHJ2...ATU?.*",
    "",
    "",
    "-v 9,seconds"
  },
  { "Fujitsu MHK",
    "FUJITSU MHK2...ATU?.*",
    "",
    "",
    "-v 9,seconds"
  },
  { "",  // Fujitsu MHL2300AT
    "FUJITSU MHL2300AT",
    "",
    "This drive's firmware has a harmless Drive Identity Structure\n"
    "checksum error bug.",
    "-v 9,seconds"
  },
  { "",  // MHM2200AT, MHM2150AT, MHM2100AT, MHM2060AT
    "FUJITSU MHM2(20|15|10|06)0AT",
    "",
    "This drive's firmware has a harmless Drive Identity Structure\n"
    "checksum error bug.",
    "-v 9,seconds"
  },
  { "Fujitsu MHN",
    "FUJITSU MHN2...AT",
    "",
    "",
    "-v 9,seconds"
  },
  { "", // Fujitsu MHR2020AT
    "FUJITSU MHR2020AT",
    "",
    "",
    "-v 9,seconds"
  },
  { "", // Fujitsu MHR2040AT
    "FUJITSU MHR2040AT",
    "",    // Tested on 40BA
    "",
    "-v 9,seconds -v 192,emergencyretractcyclect "
    "-v 198,offlinescanuncsectorct -v 200,writeerrorcount"
  },
  { "Fujitsu MHS AT",
    "FUJITSU MHS20[6432]0AT(  .)?",
    "",
    "",
    "-v 9,seconds -v 192,emergencyretractcyclect "
    "-v 198,offlinescanuncsectorct -v 200,writeerrorcount "
    "-v 201,detectedtacount"
  },
  { "Fujitsu MHT", // tested with FUJITSU MHT2030AC/909B
    "FUJITSU MHT2...(AC|AH|AS|AT|BH)U?.*",
    "",
    "",
    "-v 9,seconds"
  },
  { "Fujitsu MHU",
    "FUJITSU MHU2...ATU?.*",
    "",
    "",
    "-v 9,seconds"
  },
  { "Fujitsu MHV",
    "FUJITSU MHV2...(AH|AS|AT|BH|BS|BT).*",
    "",
    "",
    "-v 9,seconds"
  },
  { "Fujitsu MPA..MPG",
    "FUJITSU MP[A-G]3...A[HTEV]U?.*",
    "",
    "",
    "-v 9,seconds"
  },
  { "Fujitsu MHY BH",
    "FUJITSU MHY2(04|06|08|10|12|16|20|25)0BH.*",
    "", "",
    "-v 240,raw48,Transfer_Error_Rate"
  },
  { "Fujitsu MHW AC", // tested with FUJITSU MHW2060AC/00900004
    "FUJITSU MHW20(40|60)AC",
    "", "", ""
  },
  { "Fujitsu MHW BH",
    "FUJITSU MHW2(04|06|08|10|12|16)0BH.*",
    "", "", ""
  },
  { "Fujitsu MHW BJ",
    "FUJITSU MHW2(08|12|16)0BJ.*",
    "", "", ""
  },
  { "Fujitsu MHZ BH",
    "FUJITSU MHZ2(04|08|12|16|20|25|32)0BH.*",
    "", "", ""
  },
  { "Fujitsu MHZ BJ",
    "FUJITSU MHZ2(08|12|16|20|25|32)0BJ.*",
    "",
    "",
    "-v 9,minutes"
  },
  { "Fujitsu MHZ BS",
    "FUJITSU MHZ2(12|25)0BS.*",
    "", "", ""
  },
  { "Fujitsu MHZ BK",
    "FUJITSU MHZ2(08|12|16|25)0BK.*",
    "", "", ""
  },
  { "Fujitsu MJA BH",
    "FUJITSU MJA2(08|12|16|25|32|40|50)0BH.*",
    "", "", ""
  },
  { "", // Samsung SV4012H (known firmware)
    "SAMSUNG SV4012H",
    "RM100-08",
    "",
    "-v 9,halfminutes -F samsung"
  },
  { "", // Samsung SV4012H (all other firmware)
    "SAMSUNG SV4012H",
    "",
    "May need -F samsung disabled; see manual for details.",
    "-v 9,halfminutes -F samsung"
  },
  { "", // Samsung SV0412H (known firmware)
    "SAMSUNG SV0412H",
    "SK100-01",
    "",
    "-v 9,halfminutes -v 194,10xCelsius -F samsung"
  },
  { "", // Samsung SV0412H (all other firmware)
    "SAMSUNG SV0412H",
    "",
    "May need -F samsung disabled; see manual for details.",
    "-v 9,halfminutes -v 194,10xCelsius -F samsung"
  },
  { "", // Samsung SV1204H (known firmware)
    "SAMSUNG SV1204H",
    "RK100-1[3-5]",
    "",
    "-v 9,halfminutes -v 194,10xCelsius -F samsung"
  },
  { "", // Samsung SV1204H (all other firmware)
    "SAMSUNG SV1204H",
    "",
    "May need -F samsung disabled; see manual for details.",
    "-v 9,halfminutes -v 194,10xCelsius -F samsung"
  },
  { "", // SAMSUNG SV0322A tested with FW JK200-35
    "SAMSUNG SV0322A",
    "", "", ""
  },
  { "SAMSUNG SpinPoint V80", // tested with SV1604N/TR100-23
    "SAMSUNG SV(0211|0401|0612|0802|1203|1604)N",
    "",
    "",
    "-v 9,halfminutes -F samsung2"
  },
  { "", // SAMSUNG SP40A2H with RR100-07 firmware
    "SAMSUNG SP40A2H",
    "RR100-07",
    "",
    "-v 9,halfminutes -F samsung"
  },
  { "", // SAMSUNG SP80A4H with RT100-06 firmware
    "SAMSUNG SP80A4H",
    "RT100-06",
    "",
    "-v 9,halfminutes -F samsung"
  },
  { "", // SAMSUNG SP8004H with QW100-61 firmware
    "SAMSUNG SP8004H",
    "QW100-61",
    "",
    "-v 9,halfminutes -F samsung"
  },
  { "SAMSUNG SpinPoint F1 DT", // tested with HD103UJ/1AA01113
    "SAMSUNG HD(083G|16[12]G|25[12]H|32[12]H|50[12]I|642J|75[23]L|10[23]U)J",
    "", "", ""
  },
  { "SAMSUNG SpinPoint F1 EG", // tested with HD103UI/1AA01113
    "SAMSUNG HD(252H|322H|502I|642J|753L|103U)I",
    "", "", ""
  },
  { "SAMSUNG SpinPoint F1 RE", // tested with HE103UJ/1AA01113
    "SAMSUNG HE(252H|322H|502I|642J|753L|103U)J",
    "", "", ""
  },
  { "SAMSUNG SpinPoint F2 EG", // tested with HD154UI/1AG01118
    "SAMSUNG HD(502H|10[23]S|15[34]U)I",
    "", "", ""
  },
  { "SAMSUNG SpinPoint F3", // tested with HD502HJ/1AJ100E4
    "SAMSUNG HD(502H|754J|103S)J",
    "", "", ""
  },
  { "Seagate Barracuda SpinPoint F3", // tested with ST1000DM005 HD103SJ/1AJ100E5
    "ST[0-9DM]* HD(502H|754J|103S)J",
    "", "", ""
  },
  { "SAMSUNG SpinPoint F3 EG", // tested with HD503HI/1AJ100E4, HD153WI/1AN10002
    "SAMSUNG HD(253G|(324|503)H|754J|105S|(153|203)W)I",
    "", "", ""
  },
  { "SAMSUNG SpinPoint F3 RE", // tested with HE103SJ/1AJ30001
    "SAMSUNG HE(502H|754J|103S)J",
    "", "", ""
  },
  { "Seagate Samsung Spinpoint F4", // tested with ST250DM001 HD256GJ/1AR10001
    "ST(250|320)DM001 HD(256G|322G|323H)J",
    "", "", ""
  },
  { "SAMSUNG SpinPoint F4 EG (AF)",// tested with HD204UI/1AQ10001(buggy|fixed)
    "SAMSUNG HD(155|204)UI",
    "", // 1AQ10001
    "Using smartmontools or hdparm with this\n"
    "drive may result in data loss due to a firmware bug.\n"
    "****** THIS DRIVE MAY OR MAY NOT BE AFFECTED! ******\n"
    "Buggy and fixed firmware report same version number!\n"
    "See the following web pages for details:\n"
    "http://knowledge.seagate.com/articles/en_US/FAQ/223571en\n"
    "https://www.smartmontools.org/wiki/SamsungF4EGBadBlocks",
    ""
  },
  { "Seagate Samsung SpinPoint F4 EG (AF)", // later sold as Barracuda Green,
      // tested with ST2000DL004 HD204UI/1AQ10001
    "ST2000DL004 HD204UI",
    "", "", ""
  },
  { "SAMSUNG SpinPoint S250", // tested with HD200HJ/KF100-06
    "SAMSUNG HD(162|200|250)HJ",
    "", "", ""
  },
  { "SAMSUNG SpinPoint T133", // tested with HD300LJ/ZT100-12, HD400LJ/ZZ100-14, HD401LJ/ZZ100-15
    "SAMSUNG HD(250KD|(30[01]|320|40[01])L[DJ])",
    "", "", ""
  },
  { "SAMSUNG SpinPoint T166", // tested with HD252KJ/CM100-11, HD501LJ/CR100-1[01]
    "SAMSUNG HD(080G|160H|252K|32[01]K|403L|50[01]L)J",
    "", "",
    "-v 197,increasing" // at least HD501LJ/CR100-11
  },
  { "SAMSUNG SpinPoint P120", // VF100-37 firmware, tested with SP2514N/VF100-37
    "SAMSUNG SP(16[01]3|2[05][01]4)[CN]",
    "VF100-37",
    "",
    "-F samsung3"
  },
  { "SAMSUNG SpinPoint P120", // other firmware, tested with SP2504C/VT100-33
    "SAMSUNG SP(16[01]3|2[05][01]4)[CN]",
    "",
    "May need -F samsung3 enabled; see manual for details.",
    ""
  },
  { "SAMSUNG SpinPoint P80 SD", // tested with HD160JJ/ZM100-33, SAMSUNG HD080HJ/P/ZH100-34
    "SAMSUNG HD(080H|120I|160J)J(/P)?",
    "", "", ""
  },
  { "SAMSUNG SpinPoint P80", // BH100-35 firmware, tested with SP0842N/BH100-35
    "SAMSUNG SP(0451|08[0124]2|12[0145]3|16[0145]4)[CN]",
    "BH100-35",
    "",
    "-F samsung3"
  },
  { "SAMSUNG SpinPoint P80", // firmware *-35 or later
    "SAMSUNG SP(0451|08[0124]2|12[0145]3|16[0145]4)[CN]",
    ".*-3[5-9]",
    "May need -F samsung3 enabled; see manual for details.",
    ""
  },
  { "SAMSUNG SpinPoint P80", // firmware *-25...34, tested with
      // SP0401N/TJ100-30, SP1614C/SW100-25 and -34
    "SAMSUNG SP(04[05]1|08[0124]2|12[0145]3|16[0145]4)[CN]",
    ".*-(2[5-9]|3[0-4])",
    "",
    "-v 9,halfminutes -v 198,increasing"
  },
  { "SAMSUNG SpinPoint P80", // firmware *-23...24, tested with
    // SP0802N/TK100-23,
    // SP1213N/TL100-23,
    // SP1604N/TM100-23 and -24
    "SAMSUNG SP(0451|08[0124]2|12[0145]3|16[0145]4)[CN]",
    ".*-2[34]",
    "",
    "-v 9,halfminutes -F samsung2"
  },
  { "SAMSUNG SpinPoint P80", // unknown firmware
    "SAMSUNG SP(0451|08[0124]2|12[0145]3|16[0145]4)[CN]",
    "",
    "May need -F samsung2 or -F samsung3 enabled; see manual for details.",
    ""
  },
  { "SAMSUNG SpinPoint M40/60/80", // tested with HM120IC/AN100-16, HM160JI/AD100-16
    "SAMSUNG HM(0[468]0H|120I|1[026]0J)[CI]",
    "",
    "",
    "-v 9,halfminutes"
  },
  { "SAMSUNG SpinPoint M5", // tested with HM160HI/HH100-12
    "SAMSUNG HM(((061|080)G|(121|160)H|250J)I|160HC)",
    "", "", ""
  },
  { "SAMSUNG SpinPoint M6", // tested with HM320JI/2SS00_01 M6
    "SAMSUNG HM(251J|320[HJ]|[45]00L)I",
    "", "", ""
  },
  { "SAMSUNG SpinPoint M7", // tested with HM500JI/2AC101C4
    "SAMSUNG HM(250H|320I|[45]00J)I",
    "", "", ""
  },
  { "SAMSUNG SpinPoint M7E (AF)", // tested with HM321HI/2AJ10001, HM641JI/2AJ10001
    "SAMSUNG HM(161G|(251|321)H|501I|641J)I",
    "", "", ""
  },
  { "Seagate Samsung SpinPoint M7E", // tested with ST640LM000 HM641JI/2AJ10001
    "ST(160|250|320|500|640)LM00[01] HM[0-9]*[GHIJ]I",
    "", "", ""
  },
  { "SAMSUNG SpinPoint M7U (USB)", // tested with HM252HX/2AC101C4
    "SAMSUNG HM(162H|252H|322I|502J)X",
    "", "", ""
  },
  { "SAMSUNG SpinPoint M8 (AF)", // tested with HN-M101MBB/2AR10001
    "SAMSUNG HN-M(250|320|500|640|750|101)MBB",
    "", "", ""
  },
  { "Seagate Samsung SpinPoint M8 (AF)", // tested with
      // ST750LM022 HN-M750MBB/2AR10001, ST320LM001 HN-M320MBB/2AR10002,
      // APPLE HDD ST500LM012/2BA30003
    "ST(250|320|500|640|750|1000)LM0[012][124] HN-M[0-9]*MBB|"
    "APPLE HDD ST500LM012",
    "", "", ""
  },
  { "SAMSUNG SpinPoint M8U (USB)", // tested with HN-M500XBB/2AR10001
    "SAMSUNG HN-M(320|500|750|101)XBB",
    "", "", ""
  },
  { "Seagate Samsung SpinPoint M8U (USB)", // tested with ST1000LM025 HN-M101ABB/2AR10001,
      // ST1000LM025 HN-M101ABB/2BA30003 (0x04e8:0x61b6)
    "ST(250|320|500|640|750|1000)LM0[012][3459] HN-M[0-9]*ABB",
    "", "", ""
  },
  { "Seagate Barracuda Pro Compute", // tested with ST1000LM049-2GH172/SDM1
    "ST(1000LM049|500LM034)-.*",
    "", "", ""
  },
  { "Seagate Samsung SpinPoint M9T", // tested with ST2000LM003 HN-M201RAD/2BC10003
      // (Seagate Expansion Portable)
    "ST(1500|2000)LM0(03|04|06|07|10) HN-M[0-9]*RAD",
    "", "", ""
  },
  { "Seagate Mobile HDD", // tested with ST1000LM035-1RK172/ACM1,
     // ST1000LM035-1RK172/ACM2, ST2000LM007-1R8174/SBK2
    "ST(2000LM0(07|09|10)|1000LM03[578])-.*",
    "", "", ""
  },
  // Flash accelerated, no SMART info in the specs
  // ST1000LX015-1U7172/SDM1
  { "Seagate FireCuda 2.5",
    "ST(500|1000|2000)LX0(01|15|25)-.*",
    "", "", "-v 240,msec24hour32 "
  },
  { "Seagate FireCuda 3.5", // ST2000DX002-2DV164/CC41
    "ST[12]000DX002-.*",
    "", "", "-v 240,msec24hour32 "
  },
  { "Seagate Samsung SpinPoint M9TU (USB)", // tested with ST1500LM008 HN-M151AAD/2BC10001
      // (0x04e8:0x61b5), ST2000LM005 HN-M201AAD2BC10001 (0x04e8:0x61b4)
    "ST(1500|2000)LM00[58] HN-M[0-9]*AAD",
    "", "", ""
  },
  { "SAMSUNG SpinPoint MP5", // tested with HM250HJ/2AK10001
    "SAMSUNG HM(250H|320H|500J|640J)J",
    "", "", ""
  },
  { "SAMSUNG SpinPoint MT2", // tested with HM100UI/2AM10001
    "SAMSUNG HM100UI",
    "", "", ""
  },
  { "SAMSUNG HM100UX (S2 Portable)", // tested with HM100UX/2AM10001
    "SAMSUNG HM100UX",
    "", "", ""
  },
  { "SAMSUNG SpinPoint M", // tested with MP0402H/UC100-11
    "SAMSUNG MP0(302|402|603|804)H",
    "",
    "",
    "-v 9,halfminutes"
  },
  { "SAMSUNG SpinPoint N3U-3 (USB)", // tested with
      // SAMSUNG HS25YJZ/3AU10-01 (0x18a5:0x0227, reports 4KiB LPS/LLS. ticket #159),
      // SAMSUNG HS20YJZ/3AU10-01 (0x04e8:0x2f06, reports 512B sectors, Debian Bug 964032)
    "SAMSUNG HS(122H|2[05]YJ)Z",
    "", "", ""
  },
  { "SK hynix SATA SSDs",
    "SK ?hynix SC(210|300|308|311|313).*|" // tested with
      // SK hynix SC210 mSATA 256GB/20002L00,
      // SKhynix SC300 HFS256G32MND-3210A/20131P00,
      // SK hynix SC308 SATA 128GB/30001P10,
      // SK hynix SC311 SATA 512GB/70000P10,
      // SK hynix SC313 HFS256G32TNF-N3A0A/70000P10
    "HFS(128|256|512)G3[29]MND-(2200|3[23]10)A|" // HFS128G32MND-2200A/20200L00,
      // HFS512G32MND-3210A/20100P00, HFS512G39MND-3310A/20002P00
    "HFS(120|250|500)G32TND-N1A2A|" // SL308, tested with HFS500G32TND-N1A2A/30000P10
    "HFS(128|256|512)G39MND-3510A|" // SC300, tested with HFS512G39MND-3510A/20400P00
    "HFS(128|256|512)G39TND-N210A", // SC308, tested with HFS128G39TND-N210A/30001P10
    "", "",
  //"-v 1,raw48,Raw_Read_Error_Rate "
    "-v 5,raw48,Retired_Block_Count "
  //"-v 9,raw24(raw8),Power_On_Hours "
  //"-v 12,raw48,Power_Cycle_Count "
    "-v 100,raw48,Total_Erase_Count "
    "-v 168,raw48,Min_Erase_Count "
    "-v 169,raw48,Max_Erase_Count "
    "-v 170,raw48,Unknown_SK_hynix_Attrib "
    "-v 171,raw48,Program_Fail_Count "
    "-v 172,raw48,Erase_Fail_Count "
    "-v 173,raw48,Wear_Leveling_Count "
    "-v 174,raw48,Unexpect_Power_Loss_Ct "
  //"-v 175,raw48,Program_Fail_Count_Chip "
    "-v 176,raw48,Unused_Rsvd_Blk_Cnt_Tot "
  //"-v 177,raw48,Wear_Leveling_Count "
  //"-v 178,raw48,Used_Rsvd_Blk_Cnt_Chip "
  //"-v 179,raw48,Used_Rsvd_Blk_Cnt_Tot "
    "-v 180,raw48,Erase_Fail_Count "
    "-v 181,raw48,Non4k_Aligned_Access "
    "-v 183,raw48,SATA_Downshift_Count "
  //"-v 184,raw48,End-to-End_Error "
  //"-v 187,raw48,Reported_Uncorrect "
  //"-v 188,raw48,Command_Timeout "
  //"-v 194,tempminmax,Temperature_Celsius "
  //"-v 195,raw48,Hardware_ECC_Recovered "
  //"-v 196,raw16(raw16),Reallocated_Event_Count "
  //"-v 198,raw48,Offline_Uncorrectable "
  //"-v 199,raw48,UDMA_CRC_Error_Count "
    "-v 201,raw48,Percent_Lifetime_Remain "
  //"-v 204,raw48,Soft_ECC_Correction "
    "-v 212,raw48,Phy_Error_Count "
    "-v 231,raw48,SSD_Life_Left "
    "-v 234,raw48,Unknown_SK_hynix_Attrib "
    "-v 241,raw48,Total_Writes_GiB "
    "-v 242,raw48,Total_Reads_GiB "
    "-v 243,raw48,Total_Media_Writes "
    "-v 250,raw48,Read_Retry_Count "
  },
  { "SK hynix SATA SSDs",
    "HFS(480|960|1T9|3T8)G3[2E]FEH-7[4A]10A", // tested with HFS480G32FEH-7410A/90037Q00
    "", "",
  //"-v 1,raw48,Raw_Read_Error_Rate "
    "-v 5,raw48,Retired_Block_Count "
  //"-v 9,raw24(raw8),Power_On_Hours "
    "-v 12,raw48,Device_Power_Cycle_Cnt "
    "-v 171,raw48,Program_Fail_Cnt "
    "-v 172,raw48,Erase_Fail_Cnt "
    "-v 174,raw48,Unexpected_Pwr_Loss_Cnt "
    "-v 175,raw48,Program_Fail_Cnt "
    "-v 176,raw48,Erase_Fail_Cnt "
    "-v 177,raw48,Endurance_Limit_Met "
    "-v 178,raw48,Used_Rsrvd_Blk_Cnt_Wrst "
    "-v 179,raw48,Used_Rsrvd_Blk_Cnt_Tot "
    "-v 180,raw48,E2E_Error_Det_Corr_Rate "
    "-v 181,raw48,Program_Fail_Cnt "
    "-v 182,raw48,Erase_Fail_Cnt "
    "-v 183,raw48,SATA_Downshift_Cnt "
  //"-v 184,raw48,End-to-End_Error "
  //"-v 187,raw48,Reported_Uncorrect "
  //"-v 188,raw48,Command_Timeout "
  //"-v 194,tempminmax,Temperature_Celsius "
    "-v 195,raw48,ECC_on_the_Fly_Rate "
  //"-v 199,raw48,UDMA_CRC_Error_Count "
    "-v 201,raw48,Uncorr_Soft_Read_Err_Rt "
    "-v 204,raw48,Soft_ECC_Correction_Rt "
    "-v 231,raw48,SSD_Life_Left "
    "-v 234,raw48,Lifetime_NAND_Prg_GiB "
    "-v 241,raw48,Lifetime_Writes_GiB "
    "-v 242,raw48,Lifetime_Reads_GiB "
    "-v 245,raw48,SSD_Life_Left "
    "-v 250,raw48,Read_Retry_Count "
  },
  { "Maxtor Fireball 541DX",
    "Maxtor 2B0(0[468]|1[05]|20)H1",
    "",
    "",
    "-v 9,minutes -v 194,unknown"
  },
  { "Maxtor Fireball 3",
    "Maxtor 2F0[234]0[JL]0",
    "",
    "",
    "-v 9,minutes"
  },
  { "Maxtor DiamondMax 1280 ATA",  // no self-test log, ATA2-Fast
    "Maxtor 8(1280A2|2160A4|2560A4|3840A6|4000A6|5120A8)",
    "",
    "",
    "-v 9,minutes"
  },
  { "Maxtor DiamondMax 2160 Ultra ATA",
    "Maxtor 8(2160D2|3228D3|3240D3|4320D4|6480D6|8400D8|8455D8)",
    "",
    "",
    "-v 9,minutes"
  },
  { "Maxtor DiamondMax 2880 Ultra ATA",
    "Maxtor 9(0510D4|0576D4|0648D5|0720D5|0840D6|0845D6|0864D6|1008D7|1080D8|1152D8)",
    "",
    "",
    "-v 9,minutes"
  },
  { "Maxtor DiamondMax 3400 Ultra ATA",
    "Maxtor 9(1(360|350|202)D8|1190D7|10[12]0D6|0840D5|06[48]0D4|0510D3|1(350|202)E8|1010E6|0840E5|0640E4)",
    "",
    "",
    "-v 9,minutes"
  },
  { "Maxtor DiamondMax D540X-4G",
    "Maxtor 4G(120J6|160J[68])",
    "",
    "",
    "-v 9,minutes -v 194,unknown"
  },
  { "Maxtor DiamondMax D540X-4K",
    "MAXTOR 4K(020H1|040H2|060H3|080H4)",
    "", "", ""
  },
  { "Maxtor DiamondMax Plus D740X",
    "MAXTOR 6L0(20[JL]1|40[JL]2|60[JL]3|80[JL]4)",
    "", "", ""
  },
  { "Maxtor DiamondMax Plus 5120 Ultra ATA 33",
    "Maxtor 9(0512D2|0680D3|0750D3|0913D4|1024D4|1360D6|1536D6|1792D7|2048D8)",
    "",
    "",
    "-v 9,minutes"
  },
  { "Maxtor DiamondMax Plus 6800 Ultra ATA 66",
    "Maxtor 9(2732U8|2390U7|204[09]U6|1707U5|1366U4|1024U3|0845U3|0683U2)",
    "",
    "",
    "-v 9,minutes"
  },
  { "Maxtor DiamondMax D540X-4D",
    "Maxtor 4D0(20H1|40H2|60H3|80H4)",
    "",
    "",
    "-v 9,minutes -v 194,unknown"
  },
  { "Maxtor DiamondMax 16",
    "Maxtor 4(R0[68]0[JL]0|R1[26]0L0|A160J0|R120L4)",
    "",
    "",
    "-v 9,minutes"
  },
  { "Maxtor DiamondMax 4320 Ultra ATA",
    "Maxtor (91728D8|91512D7|91303D6|91080D5|90845D4|90645D3|90648D[34]|90432D2)",
    "",
    "",
    "-v 9,minutes"
  },
  { "Maxtor DiamondMax 17 VL",
    "Maxtor 9(0431U1|0641U2|0871U2|1301U3|1741U4)",
    "",
    "",
    "-v 9,minutes"
  },
  { "Maxtor DiamondMax 20 VL",
    "Maxtor (94091U8|93071U6|92561U5|92041U4|91731U4|91531U3|91361U3|91021U2|90841U2|90651U2)",
    "",
    "",
    "-v 9,minutes"
  },
  { "Maxtor DiamondMax VL 30",  // U: ATA66, H: ATA100
    "Maxtor (33073U4|32049U3|31536U2|30768U1|33073H4|32305H3|31536H2|30768H1)",
    "",
    "",
    "-v 9,minutes"
  },
  { "Maxtor DiamondMax 36",
    "Maxtor (93652U8|92739U6|91826U4|91369U3|90913U2|90845U2|90435U1)",
    "",
    "",
    "-v 9,minutes"
  },
  { "Maxtor DiamondMax 40 ATA 66",
    "Maxtor 9(0684U2|1024U2|1362U3|1536U3|2049U4|2562U5|3073U6|4098U8)",
    "",
    "",
    "-v 9,minutes"
  },
  { "Maxtor DiamondMax Plus 40 (Ultra ATA 66 and Ultra ATA 100)",
    "Maxtor (54098[UH]8|53073[UH]6|52732[UH]6|52049[UH]4|51536[UH]3|51369[UH]3|51024[UH]2)",
    "",
    "",
    "-v 9,minutes"
  },
  { "Maxtor DiamondMax 40 VL Ultra ATA 100",
    "Maxtor 3(1024H1|1535H2|2049H2|3073H3|4098H4)( B)?",
    "",
    "",
    "-v 9,minutes"
  },
  { "Maxtor DiamondMax Plus 45 Ulta ATA 100",
    "Maxtor 5(4610H6|4098H6|3073H4|2049H3|1536H2|1369H2|1023H2)",
    "",
    "",
    "-v 9,minutes"
  },
  { "Maxtor DiamondMax 60 ATA 66",
    "Maxtor 9(1023U2|1536U2|2049U3|2305U3|3073U4|4610U6|6147U8)",
    "",
    "",
    "-v 9,minutes"
  },
  { "Maxtor DiamondMax 60 ATA 100",
    "Maxtor 9(1023H2|1536H2|2049H3|2305H3|3073H4|4098H6|4610H6|6147H8)",
    "",
    "",
    "-v 9,minutes"
  },
  { "Maxtor DiamondMax Plus 60",
    "Maxtor 5T0(60H6|40H4|30H3|20H2|10H1)",
    "",
    "",
    "-v 9,minutes"
  },
  { "Maxtor DiamondMax 80",
    "Maxtor (98196H8|96147H6)",
    "",
    "",
    "-v 9,minutes"
  },
  { "Maxtor DiamondMax 536DX",
    "Maxtor 4W(100H6|080H6|060H4|040H3|030H2)",
    "",
    "",
    "-v 9,minutes"
  },
  { "Maxtor DiamondMax Plus 8",
    "Maxtor 6(E0[234]|K04)0L0",
    "",
    "",
    "-v 9,minutes"
  },
  { "Maxtor DiamondMax 10 (ATA/133 and SATA/150)",
    "Maxtor 6(B(30|25|20|16|12|10|08)0[MPRS]|L(080[MLP]|(100|120)[MP]|160[MP]|200[MPRS]|250[RS]|300[RS]))0",
    "",
    "",
    "-v 9,minutes"
  },
  { "Maxtor DiamondMax 10 (SATA/300)",
    "Maxtor 6V(080E|160E|200E|250F|300F|320F)0",
    "", "", ""
  },
  { "Maxtor DiamondMax Plus 9",
    "Maxtor 6Y((060|080|120|160)L0|(060|080|120|160|200|250)P0|(060|080|120|160|200|250)M0)",
    "",
    "",
    "-v 9,minutes"
  },
  { "Maxtor DiamondMax 11",
    "Maxtor 6H[45]00[FR]0",
    "", "", ""
  },
  { "Maxtor DiamondMax 17",
    "Maxtor 6G(080L|160[PE])0",
    "", "", ""
  },
  { "Seagate Maxtor DiamondMax 20",
    "MAXTOR STM3(40|80|160)[28]1[12]0?AS?",
    "", "", ""
  },
  { "Seagate Maxtor DiamondMax 21", // tested with MAXTOR STM3250310AS/3.AAF
    "MAXTOR STM3(80[28]15|160215|250310|(250|320)820|320620|500630)AS?",
    "", "", ""
  },
  { "Seagate Maxtor DiamondMax 22", // fixed firmware
    "(MAXTOR )?STM3(500320|750330|1000340)AS?",
    "MX1A", // http://knowledge.seagate.com/articles/en_US/FAQ/207969en
    "", ""
  },
  { "Seagate Maxtor DiamondMax 22", // fixed firmware
    "(MAXTOR )?STM3(160813|320614|640323|1000334)AS?",
    "MX1B", // http://knowledge.seagate.com/articles/en_US/FAQ/207975en
    "", ""
  },
  { "Seagate Maxtor DiamondMax 22", // buggy firmware
    "(MAXTOR )?STM3(500320|750330|1000340)AS?",
    "MX15",
    "There are known problems with these drives,\n"
    "AND THIS FIRMWARE VERSION IS AFFECTED,\n"
    "see the following Seagate web pages:\n"
    "http://knowledge.seagate.com/articles/en_US/FAQ/207931en\n"
    "http://knowledge.seagate.com/articles/en_US/FAQ/207969en",
    ""
  },
  { "Seagate Maxtor DiamondMax 22", // unknown firmware
    "(MAXTOR )?STM3(160813|32061[34]|500320|640323|750330|10003(34|40))AS?",
    "",
    "There are known problems with these drives,\n"
    "see the following Seagate web pages:\n"
    "http://knowledge.seagate.com/articles/en_US/FAQ/207931en\n"
    "http://knowledge.seagate.com/articles/en_US/FAQ/207969en\n"
    "http://knowledge.seagate.com/articles/en_US/FAQ/207975en",
    ""
  },
  { "Seagate Maxtor DiamondMax 23", // new firmware
    "STM3((160|250)31|(320|500)41|(750|1000)52)8AS?",
    "CC3[D-Z]",
    "", ""
  },
  { "Seagate Maxtor DiamondMax 23", // unknown firmware
    "STM3((160|250)31|(320|500)41|(750|1000)52)8AS?",
    "",
    "A firmware update for this drive may be available,\n"
    "see the following Seagate web pages:\n"
    "http://knowledge.seagate.com/articles/en_US/FAQ/207931en\n"
    "http://knowledge.seagate.com/articles/en_US/FAQ/213911en",
    ""
  },
  { "Maxtor MaXLine Plus II",
    "Maxtor 7Y250[PM]0",
    "",
    "",
    "-v 9,minutes"
  },
  { "Maxtor MaXLine II",
    "Maxtor [45]A(25|30|32)0[JN]0",
    "",
    "",
    "-v 9,minutes"
  },
  { "Maxtor MaXLine III (ATA/133 and SATA/150)",
    "Maxtor 7L(25|30)0[SR]0",
    "",
    "",
    "-v 9,minutes"
  },
  { "Maxtor MaXLine III (SATA/300)",
    "Maxtor 7V(25|30)0F0",
    "", "", ""
  },
  { "Maxtor MaXLine Pro 500",  // There is also a 7H500R0 model, but I
    "Maxtor 7H500F0",               // haven't added it because I suspect
    "",                               // it might need vendoropts_9_minutes
    "", ""                            // and nobody has submitted a report yet
  },
  { "", // HITACHI_DK14FA-20B
    "HITACHI_DK14FA-20B",
    "",
    "",
    "-v 9,minutes -v 193,loadunload"
  },
  { "HITACHI Travelstar DK23XX/DK23XXB",
    "HITACHI_DK23..-..B?",
    "",
    "",
    "-v 9,minutes -v 193,loadunload"
  },
  { "Hitachi Endurastar J4K20/N4K20 (formerly DK23FA-20J)",
    "(HITACHI_DK23FA-20J|HTA422020F9AT[JN]0)",
    "",
    "",
    "-v 9,minutes -v 193,loadunload"
  },
  { "Hitachi Endurastar J4K30/N4K30",
    "HE[JN]4230[23]0F9AT00",
    "",
    "",
    "-v 9,minutes -v 193,loadunload"
  },
  { "Hitachi Travelstar C4K60",  // 1.8" slim drive
    "HTC4260[23]0G5CE00|HTC4260[56]0G8CE00",
    "",
    "",
    "-v 9,minutes -v 193,loadunload"
  },
  { "IBM Travelstar 4GT",
    "IBM-DTCA-2(324|409)0",
    "", "", ""
  },
  { "IBM Travelstar 6GN",
    "IBM-DBCA-20(324|486|648)0",
    "", "", ""
  },
  { "IBM Travelstar 25GS, 18GT, and 12GN",
    "IBM-DARA-2(25|18|15|12|09|06)000",
    "", "", ""
  },
  { "IBM Travelstar 14GS",
    "IBM-DCYA-214000",
    "", "", ""
  },
  { "IBM Travelstar 4LP",
    "IBM-DTNA-2(180|216)0",
    "", "", ""
  },
  { "IBM Travelstar 48GH, 30GN, and 15GN",
    "(IBM-|Hitachi )?IC25(T048ATDA05|N0(30|20|15|12|10|07|06|05)ATDA04)-.",
    "", "", ""
  },
  { "IBM Travelstar 32GH, 30GT, and 20GN",
    "IBM-DJSA-2(32|30|20|10|05)",
    "", "", ""
  },
  { "IBM Travelstar 4GN",
    "IBM-DKLA-2(216|324|432)0",
    "", "", ""
  },
  { "IBM/Hitachi Travelstar 60GH and 40GN",
    "(IBM-|Hitachi )?IC25(T060ATC[SX]05|N0[4321]0ATC[SX]04)-.",
    "", "", ""
  },
  { "IBM/Hitachi Travelstar 40GNX",
    "(IBM-|Hitachi )?IC25N0[42]0ATC[SX]05-.",
    "", "", ""
  },
  { "Hitachi Travelstar 80GN",
    "(Hitachi )?IC25N0[23468]0ATMR04-.",
    "", "", ""
  },
  { "Hitachi Travelstar 4K40",
    "(Hitachi )?HTS4240[234]0M9AT00",
    "", "", ""
  },
  { "Hitachi Travelstar 4K120",
    "(Hitachi )?(HTS4212(60|80|10|12)H9AT00|HTS421260G9AT00)",
    "", "", ""
  },
  { "Hitachi Travelstar 5K80",
    "(Hitachi )?HTS5480[8642]0M9AT00",
    "", "", ""
  },
  { "Hitachi Travelstar 5K100",
    "(Hitachi )?HTS5410[1864]0G9(AT|SA)00",
    "", "", ""
  },
  { "Hitachi Travelstar E5K100",
    "(Hitachi )?HTE541040G9(AT|SA)00",
    "", "", ""
  },
  { "Hitachi Travelstar 5K120",
    "(Hitachi )?HTS5412(60|80|10|12)H9(AT|SA)00",
    "", "", ""
  },
  { "Hitachi Travelstar 5K160",
    "(Hitachi |HITACHI )?HTS5416([468]0|1[26])J9(AT|SA)00",
    "", "", ""
  },
  { "Hitachi Travelstar E5K160",
    "(Hitachi )?HTE5416(12|16|60|80)J9(AT|SA)00",
    "", "", ""
  },
  { "Hitachi Travelstar 5K250",
    "(Hitachi |HITACHI )?HTS5425(80|12|16|20|25)K9(A3|SA)00",
    "", "", ""
  },
  { "Hitachi Travelstar 5K320", // tested with HITACHI HTS543232L9SA00/FB4ZC4EC,
    // Hitachi HTS543212L9SA02/FBBAC52F
    "(Hitachi |HITACHI )?HT(S|E)5432(80|12|16|25|32)L9(A3(00)?|SA0[012])",
    "", "", ""
  },
  { "Hitachi/HGST Travelstar Z5K320", // tested with Hitachi HTS543232A7A384/ES2OA70K
    "(Hitachi|HGST) HT[ES]5432(16|25|32)A7A38[145]",
    "", "", ""
  },
  { "Hitachi Travelstar 5K500.B", // tested with Hitachi HTS545050B9SA00/PB4OC60X,
      // Hitachi HTS545025B9SA02/PB2AC60W
    "(Hitachi )?HT[ES]5450(12|16|25|32|40|50)B9(A30[01]|SA0[02])",
    "", "", ""
  },
  { "Hitachi/HGST Travelstar Z5K500", // tested with HGST HTS545050A7E380/GG2OAC90,
      // Hitachi HTS545032A7E380/GGBOA7A0, HGST HTS545050A7E680/GR2OA230,
      // APPLE HDD HTS545050A7E362/GG2AB990
    "(Hitachi|HGST|APPLE HDD) HT[ES]5450(25|32|50)A7E(362|38[01]|680)",
    "", "", ""
  },
  { "Hitachi/HGST Travelstar 5K750", // tested with Hitachi HTS547575A9E384/JE4OA60A,
      // APPLE HDD HTS547550A9E384/JE3AD70F
    "(Hitachi|APPLE HDD) HT[ES]5475(50|64|75)A9E38[14]",
    "", "", ""
  },
  { "HGST Travelstar 5K1000", // tested with HGST HTS541010A9E680/JA0OA560,
      // HGST HTS541075A9E680/JA2OA560
    "HGST HT[ES]5410(64|75|10)A9E68[01]",
    "", "", ""
  },
  { "HGST Travelstar Z5K1000", // tested with HGST HTS541010A7E630/SE0OA4A0,
      // HGST HTS541010B7E610/01.01A01
    "HGST HTS5410(75|10)[AB]7E6(10|3[015])",
    "", "", ""
  },
  { "HGST Travelstar 5K1500", // tested with HGST HTS541515A9E630/KA0OA500
    "HGST HT[ES]541515A9E63[015]",
    "", "", ""
  },
  { "Hitachi Travelstar 7K60",
    "(Hitachi )?HTS726060M9AT00",
    "", "", ""
  },
  { "Hitachi Travelstar E7K60",
    "(Hitachi )?HTE7260[46]0M9AT00",
    "", "", ""
  },
  { "Hitachi Travelstar 7K100",
    "(Hitachi )?HTS7210[168]0G9(AT|SA)00",
    "", "", ""
  },
  { "Hitachi Travelstar E7K100",
    "(Hitachi )?HTE7210[168]0G9(AT|SA)00",
    "", "", ""
  },
  { "Hitachi Travelstar 7K200", // tested with HITACHI HTS722016K9SA00/DCDZC75A
    "(Hitachi |HITACHI )?HTS7220(80|10|12|16|20)K9(A3|SA)00",
    "", "", ""
  },
  { "Hitachi Travelstar 7K320", // tested with HITACHI HTS723216L9SA60/FC2ZC50B,
    // HTS723225L9A360/FCDOC30F, HTS723216L9A362/FC2OC39F
    "(Hitachi |HITACHI )?HT[ES]7232(80|12|16|25|32)L9(A300|A36[02]|SA6[01])",
    "", "", ""
  },
  { "Hitachi Travelstar Z7K320", // tested with HITACHI HTS723232A7A364/EC2ZB70B
    "(HITACHI )?HT[ES]7232(16|25|32)A7A36[145]",
    "", "", ""
  },
  { "Hitachi Travelstar 7K500", // tested with Hitachi HTS725050A9A360/PC4OC70D,
    // HITACHI HTS725032A9A364/PC3ZC70F
    "(Hitachi |HITACHI )?HT[ES]7250(12|16|25|32|50)A9A36[02-5]",
    "", "", ""
  },
  { "Hitachi/HGST Travelstar Z7K500", // tested with HITACHI HTS725050A7E630/GH2ZB390,
      // HGST HTS725050A7E630/GH2OA420, HGST HTS725050A7E630/GH2OA530
    "(HITACHI|HGST) HT[ES]7250(25|32|50)A7E63[015]",
    "", "", ""
  },
  { "Hitachi/HGST Travelstar 7K750", // tested with Hitachi HTS727550A9E364/JF3OA0E0,
      // Hitachi HTS727575A9E364/JF4OA0D0
    "(Hitachi|HGST) HT[ES]7275(50|64|75)A9E36[14]",
    "", "", ""
  },
  { "HGST Travelstar 7K1000", // tested with HGST HTS721010A9E630/JB0OA3B0
    // HGST HTS721075A9E630/JB2OA3J0
    "HGST HT[ES]7210(10|75)A9E63[01]",
    "", "", ""
  },
  { "IBM Deskstar 14GXP and 16GP",
    "IBM-DTTA-3(7101|7129|7144|5032|5043|5064|5084|5101|5129|5168)0",
    "", "", ""
  },
  { "IBM Deskstar 25GP and 22GXP",
    "IBM-DJNA-3(5(101|152|203|250)|7(091|135|180|220))0",
    "", "", ""
  },
  { "IBM Deskstar 37GP and 34GXP",
    "IBM-DPTA-3(5(375|300|225|150)|7(342|273|205|136))0",
    "", "", ""
  },
  { "IBM/Hitachi Deskstar 120GXP",
    "(IBM-)?IC35L((020|040|060|080|120)AVVA|0[24]0AVVN)07-[01]",
    "", "", ""
  },
  { "IBM/Hitachi Deskstar GXP-180",
    "(IBM-)?IC35L(030|060|090|120|180)AVV207-[01]",
    "", "", ""
  },
  { "Hitachi CinemaStar 5K320", // tested with Hitachi HCS5C3225SLA380/STBOA37H
    "Hitachi HCS5C32(25|32)SLA380",
    "", "", ""
  },
  { "Hitachi CinemaStar 5K1000", // Hitachi HCS5C1010CLA382/JC4OA3EA
    "Hitachi HCS5C10(10|75|50|32|25|16)CLA382",
    "", "", ""
  },
  { "Hitachi Deskstar 5K3000", // tested with HDS5C3030ALA630/MEAOA5C0,
      // Hitachi HDS5C3020BLE630/MZ4OAAB0 (OEM, Toshiba Canvio Desktop)
    "(Hitachi )?HDS5C30(15|20|30)(ALA|BLE)63[02].*",
    "", "", ""
  },
  { "Hitachi/HGST Deskstar 5K4000", // tested with HDS5C4040ALE630/MPAOA250
      // HGST HDS5C4040ALE630/MPAOA580
    "(Hitachi |HGST )?HDS5C40(30|40)ALE63[01].*",
    "", "", ""
  },
  { "Hitachi Deskstar 7K80",
    "(Hitachi )?HDS7280([48]0PLAT20|(40)?PLA320|80PLA380).*",
    "", "", ""
  },
  { "Hitachi Deskstar 7K160",
    "(Hitachi )?HDS7216(80|16)PLA[3T]80.*",
    "", "", ""
  },
  { "Hitachi Deskstar 7K250",
    "(Hitachi )?HDS7225((40|80|12|16)VLAT20|(12|16|25)VLAT80|(80|12|16|25)VLSA80)",
    "", "", ""
  },
  { "Hitachi Deskstar 7K250 (SUN branded)",
    "HITACHI HDS7225SBSUN250G.*",
    "", "", ""
  },
  { "Hitachi Deskstar T7K250",
    "(Hitachi )?HDT7225((25|20|16)DLA(T80|380))",
    "", "", ""
  },
  { "Hitachi Deskstar 7K400",
    "(Hitachi )?HDS724040KL(AT|SA)80",
    "", "", ""
  },
  { "Hitachi Deskstar 7K500",
    "(Hitachi )?HDS725050KLA(360|T80)",
    "", "", ""
  },
  { "Hitachi Deskstar P7K500",
    "(Hitachi )?HDP7250(16|25|32|40|50)GLA(36|38|T8)0",
    "", "", ""
  },
  { "Hitachi Deskstar T7K500",
    "(Hitachi )?HDT7250(25|32|40|50)VLA(360|380|T80)",
    "", "", ""
  },
  { "Hitachi Deskstar 7K1000",
    "(Hitachi )?HDS7210(50|75|10)KLA330",
    "", "", ""
  },
  { "Hitachi Deskstar 7K1000.B",
    "(Hitachi )?HDT7210((16|25)SLA380|(32|50|64|75|10)SLA360)",
    "", "", ""
  },
  { "Hitachi Deskstar 7K1000.C", // tested with Hitachi HDS721010CLA330/JP4OA3MA,
      // Hitachi HDS721025CLA682/JP1OA41A
    "(Hitachi )?HDS7210((16|25)CLA[36]82|(32|50)CLA[36]62|(64|75|10)CLA[36]3[02])",
    "", "", ""
  },
  { "Hitachi Deskstar 7K1000.D", // tested with HDS721010DLE630/MS2OA5Q0
    "Hitachi HDS7210(25|32|50|75|10)DLE630",
    "", "", ""
  },
  { "Hitachi Deskstar E7K1000", // tested with HDE721010SLA330/ST6OA31B
    "Hitachi HDE7210(50|75|10)SLA330",
    "", "", ""
  },
  { "Hitachi Deskstar 7K2000",
    "Hitachi HDS722020ALA330",
    "", "", ""
  },
  { "Hitachi Deskstar 7K3000", // tested with Hitachi HDS723030ALA640/MKAOA3B0,
      // Hitachi HDS723030BLE640/MX6OAAB0
    "Hitachi HDS7230((15|20)BLA642|30ALA640|30BLE640)",
    "", "", ""
  },
  { "Hitachi/HGST Deskstar 7K4000", // tested with Hitachi HDS724040ALE640/MJAOA250,
      // HGST HDS724040ALE640/MJAOA580
    "(Hitachi|HGST) HDS724040ALE640",
    "", "", ""
  },
  { "HGST Deskstar NAS", // tested with HGST HDN724040ALE640/MJAOA5E0,
      // HGST HDN726050ALE610/APGNT517, HGST HDN726060ALE610/APGNT517
      // HGST HDN726040ALE614/APGNW7JH, HGST HDN726060ALE614/K1HE594D
      // HGST HDN728080ALE604/A4GNW91X
    "HGST HDN72(40[34]|60[456]|808)0ALE6(04|1[04]|40)",
    "", "",
    "-v 22,raw48,Helium_Level" // HDN728080ALE604
  },
  { "Hitachi/HGST Ultrastar 5K3000", // tested with Hitachi HUA5C3030ALA640/MEAOA800
    "(Hitachi |HGST )?HUA5C30(20|30)ALA64[01]",
    "", "", ""
  },
  { "Hitachi Ultrastar A7K1000", // tested with
    // HUA721010KLA330      44X2459 42C0424IBM/GKAOAB4A,,
    // Hitachi HUA721075KLA330/GK8OA70M,
    // HITACHI HUA721075KLA330/GK8OA90A
    "(Hitachi |HITACHI )?HUA7210(50|75|10)KLA330.*",
    "", "", ""
  },
  { "Hitachi Ultrastar A7K2000", // tested with
    // HUA722010CLA330      43W7629 42C0401IBM
    "(Hitachi )?HUA7220(50|10|20)[AC]LA33[01].*",
    "", "", ""
  },
  { "Hitachi Ultrastar 7K3000", // tested with Hitachi HUA723030ALA640/MKAOA580,
      // Hitachi HUA723020ALA641/MK7OA840, HUA723020ALA640/MK7OAAA0
    "(Hitachi )?HUA7230(20|30)ALA64[01]",
    "", "", ""
  },
  { "Hitachi/HGST Ultrastar 7K4000", // tested with Hitachi HUS724040ALE640/MJAOA3B0,
      // HGST HUS724040ALE640/MJAOA580, HGST HUS724020ALA640/MF6OAA70,
      // HUS724030ALA640/MF8OAAZ0
    "(Hitachi |HGST )?HUS7240(20|30|40)AL[AE]64[01]",
    "", "", ""
  },
  { "Hitachi/HGST Ultrastar 7K2",
    "(Hitachi|HGST) HUS722T[12]TALA604",
    "", "",
    "-v 16,raw48,Gas_Gauge"
  },
  { "HGST Ultrastar 7K6000", // tested with HGST HUS726060ALE614/APGNW517
    "HGST HUS7260[2456]0AL[AEN]61[014]",
    "", "", ""
  },
  { "HGST Ultrastar HC310/320", // tested with HGST HUS726T6TALE6L4/VKGNW40H,
      // HGST HUS728T8TALE6L4/V8GNW460
    "HGST HUS72(6T[46]|8T8)TALE6L4",
    "", "", ""
  },
  { "HGST Ultrastar He6", // tested with HGST HUS726060ALA640/AHGNT1E2
    "HGST HUS726060ALA64[01]",
    "", "",
    "-v 22,raw48,Helium_Level"
  },
  { "HGST Ultrastar He8", // tested with HGST HUH728060ALE600/GR2OA230
    "HGST HUH7280(60|80)AL[EN]60[014]",
    "", "",
    "-v 22,raw48,Helium_Level"
  },
  { "HGST Ultrastar He10", // tested with HGST HUH7210100ALE600/0F27452
    "HGST HUH7210(08|10)AL[EN]60[014]",
    "", "",
    "-v 22,raw48,Helium_Level"
  },
  { "Western Digital Ultrastar He10/12", // WD white label, tested with
      // WDC WD80EMAZ-00WJTA0/83.H0A83 (Easystore 0x1058:0x25fb),
      // WDC WD80EZAZ-11TDBA0/83.H0A83, WDC WD100EMAZ-00WJTA0/83.H0A83,
      // WDC WD100EZAZ-11TDBA0/83.H0A83, WDC WD120EMAZ-11BLFA0/81.00A81
    "WDC WD(80|100|120)E[MZ]AZ-.*",
    "", "",
    "-v 22,raw48,Helium_Level"
  },
  { "HGST Ultrastar DC HC520 (He12)", // tested with HGST HUH721212ALE600/LEGNT3D0
    "HGST HUH721212AL[EN]60[014]",
    "", "",
    "-v 22,raw48,Helium_Level"
  },
  { "Western Digital Ultrastar DC HC530", // tested with WDC  WUH721414ALE6L4/LDGNW07G
    "WDC  ?WUH721414ALE6L4",
    "", "",
    "-v 22,raw48,Helium_Level"
  },
  { "HGST MegaScale 4000", // tested with HGST HMS5C4040ALE640/MPAOA580
    "HGST HMS5C4040[AB]LE64[01]", // B = DC 4000.B
    "", "", ""
  },
  { "Toshiba 2.5\" HDD (10-20 GB)",
    "TOSHIBA MK(101[67]GAP|15[67]GAP|20(1[678]GAP|(18|23)GAS))",
    "", "", ""
  },
  { "Toshiba 2.5\" HDD (30-60 GB)",
    "TOSHIBA MK((6034|4032)GSX|(6034|4032)GAX|(6026|4026|4019|3019)GAXB?|(6025|6021|4025|4021|4018|3025|3021|3018)GAS|(4036|3029)GACE?|(4018|3017)GAP)",
    "", "", ""
  },
  { "Toshiba 2.5\" HDD (80 GB and above)",
    "TOSHIBA MK(80(25GAS|26GAX|32GAX|32GSX)|10(31GAS|32GAX)|12(33GAS|34G[AS]X)|2035GSS)",
    "", "", ""
  },
  { "Toshiba 2.5\" HDD MK..37GSX", // tested with TOSHIBA MK1637GSX/DL032C
    "TOSHIBA MK(12|16)37GSX",
    "", "", ""
  },
  { "Toshiba 2.5\" HDD MK..46GSX", // tested with TOSHIBA MK1246GSX/LB213M
    "TOSHIBA MK(80|12|16|25)46GSX",
    "", "", ""
  },
  { "Toshiba 2.5\" HDD MK..50GACY", // tested with TOSHIBA MK8050GACY/TF105A
    "TOSHIBA MK8050GACY",
    "", "", ""
  },
  { "Toshiba 2.5\" HDD MK..34GSX", // tested with TOSHIBA MK8034GSX/AH301E
    "TOSHIBA MK(80|12|10)34GSX",
    "", "", ""
  },
  { "Toshiba 2.5\" HDD MK..32GSX", // tested with TOSHIBA MK1032GSX/AS021G
    "TOSHIBA MK(10|80|60|40)32GSX",
    "", "", ""
  },
  { "Toshiba 2.5\" HDD MK..51GSY", // tested with TOSHIBA MK1251GSY/LD101D
    "TOSHIBA MK(80|12|16|25)51GSY",
    "",
    "",
    "-v 9,minutes"
  },
  { "Toshiba 2.5\" HDD MK..52GSX", // tested with TOSHIBA MK3252GSX/LV010A
    "TOSHIBA MK(80|12|16|25|32)52GSX",
    "", "", ""
  },
  { "Toshiba 2.5\" HDD MK..55GSX", // tested with TOSHIBA MK5055GSX/FG001A, MK3255GSXF/FH115B
    "TOSHIBA MK(12|16|25|32|40|50)55GSXF?",
    "", "", ""
  },
  { "Toshiba 2.5\" HDD MK..56GSY", // tested with TOSHIBA MK2556GSYF/LJ001D
    "TOSHIBA MK(16|25|32|50)56GSYF?",
    "",
    "",
    "-v 9,minutes"
  },
  { "Toshiba 2.5\" HDD MK..59GSXP (AF)",
    "TOSHIBA MK(32|50|64|75)59GSXP?",
    "", "", ""
  },
  { "Toshiba 2.5\" HDD MK..59GSM (AF)",
    "TOSHIBA MK(75|10)59GSM",
    "", "", ""
  },
  { "Toshiba 2.5\" HDD MK..61GSY[N]", // tested with TOSHIBA MK5061GSY/MC102E, MK5061GSYN/MH000A,
      // TOSHIBA MK2561GSYN/MH000D
    "TOSHIBA MK(16|25|32|50|64)61GSYN?",
    "",
    "",
    "-v 9,minutes" // TOSHIBA MK2561GSYN/MH000D
  },
  { "Toshiba 2.5\" HDD MK..61GSYB", // tested with TOSHIBA MK5061GSYB/ME0A
    "TOSHIBA MK(16|25|32|50|64)61GSYB",
    "", "", ""
  },
  { "Toshiba 2.5\" HDD MK..65GSX", // tested with TOSHIBA MK5065GSX/GJ003A, MK3265GSXN/GH012H,
      // MK5065GSXF/GP006B, MK2565GSX H/GJ003A
    "TOSHIBA MK(16|25|32|50|64)65GSX[FN]?( H)?", // "... H" = USB ?
    "", "", ""
  },
  { "Toshiba 2.5\" HDD MK..75GSX", // tested with TOSHIBA MK7575GSX/GT001C
    "TOSHIBA MK(32|50|64|75)75GSX",
    "", "", ""
  },
  { "Toshiba 2.5\" HDD MK..76GSX/GS001A", // tested with TOSHIBA MK2576GSX/GS001A
    "TOSHIBA MK(16|25|32|50|64)76GSX",
    "GS001A",
    "", ""
  },
  { "Toshiba 2.5\" HDD MK..76GSX", // tested with TOSHIBA MK3276GSX/GS002D
    "TOSHIBA MK(16|25|32|50|64)76GSX",
    "",
    "",
    "-v 9,minutes"
  },
  { "Toshiba 2.5\" HDD MQ01ABB...", // tested with TOSHIBA MQ01ABB200/AY000U
    "TOSHIBA MQ01ABB(100|150|200)",
    "", "", ""
  },
  { "Toshiba 2.5\" HDD MQ01ABC...", // tested with TOSHIBA MQ01ABC150/AQ001U
    "TOSHIBA MQ01ABC(100|150|200)",
    "", "", ""
  },
  { "Toshiba 2.5\" HDD MQ01ABD...", // tested with TOSHIBA MQ01ABD100/AX001U,
      // TOSHIBA MQ01ABD100V/AX001Q
    "TOSHIBA MQ01ABD(025|032|050|064|075|100)V?",
    "", "", ""
  },
  { "Toshiba 2.5\" HDD MQ01ABF...", // tested with TOSHIBA MQ01ABF050/AM001J
    "TOSHIBA MQ01ABF(050|075|100)",
    "", "", ""
  },
  { "Toshiba 2.5\" HDD MQ01UBB... (USB 3.0)", // tested with TOSHIBA MQ01UBB200/AY000U (0x0480:0xa100),
      // TOSHIBA MQ01UBB200/34MATMZ5T (0x05ac:0x8406)
    "TOSHIBA MQ01UBB200",
    "", "", ""
  },
  { "Toshiba 2.5\" HDD MQ01UBD... (USB 3.0)", // tested with TOSHIBA MQ01UBD050/AX001U (0x0480:0xa007),
      // TOSHIBA MQ01UBD100/AX001U (0x0480:0x0201, 0x0480:0xa200),
      // TOSHIBA MQ01UBD050/AX101U (0x0480:0xa202)
    "TOSHIBA MQ01UBD(050|075|100)",
    "", "", ""
  },
  { "Toshiba 2.5\" HDD MQ04UBF... (USB 3.0)", // tested with TOSHIBA MQ04UBF100/JU000U (0x0480:0xa202)
    "TOSHIBA MQ04UBF100",
    "", "", ""
  },
  { "Toshiba 2.5\" HDD MQ04UBD...", // tested with TOSHIBA MQ04UBD200/68U2T2VWT
    "TOSHIBA MQ04UBD200",
    "", "", ""
  },
  { "Toshiba 2.5\" HDD MQ03ABB...", // tested with TOSHIBA MQ03ABB300
    "TOSHIBA MQ03ABB[23]00",
    "", "", ""
  },
  { "Toshiba 2.5\" HDD MQ03UBB...", // tested with TOSHIBA MQ03UBB200/37I7T0NJT
    "TOSHIBA MQ03UBB(300|200|250)",
    "", "", ""
  },
  { "Toshiba 3.5\" HDD MK.002TSKB", // tested with TOSHIBA MK1002TSKB/MT1A
    "TOSHIBA MK(10|20)02TSKB",
    "", "", ""
  },
  { "Toshiba 3.5\" MG03ACAxxx(Y) Enterprise HDD", // tested with TOSHIBA MG03ACA100/FL1A
    "TOSHIBA MG03ACA[1234]00Y?",
    "", "", ""
  },
  { "Toshiba 3.5\" MD04ACA... Enterprise HDD", // tested with TOSHIBA MD04ACA500/FP1A
    "TOSHIBA MD04ACA[2345]00",
    "", "", ""
  },
  { "Toshiba 3.5\" MG04ACA... Enterprise HDD", // tested with TOSHIBA MG04ACA600A/FS2B
    "TOSHIBA MG04ACA[23456]00[AE].?",
    "", "", ""
  },
  { "Toshiba MG06ACA... Enterprise Capacity HDD", // tested with TOSHIBA MG06ACA800E/4303,
      // TOSHIBA MG06ACA10TE/0103
    "TOSHIBA MG06ACA([68]00|10T)[AE]Y?",
    "", "", ""
  },
  { "Toshiba MG07ACA... Enterprise Capacity HDD", // tested with TOSHIBA MG07ACA14TE/0101
    "TOSHIBA MG07ACA1[24]T[AE]Y?",
    "", "",
    "-v 23,raw48,Helium_Condition_Lower "
    "-v 24,raw48,Helium_Condition_Upper"
  },
  { "Toshiba 3.5\" DT01ABA... Desktop HDD", // tested with TOSHIBA DT01ABA300/MZ6OABB0
    "TOSHIBA DT01ABA(100|150|200|300)",
    "", "", ""
  },
  { "Toshiba 3.5\" DT01ACA... Desktop HDD", // tested with TOSHIBA DT01ACA100/MS2OA750,
      // TOSHIBA DT01ACA200/MX4OABB0, TOSHIBA DT01ACA300/MX6OABB0
    "TOSHIBA DT01ACA(025|032|050|075|100|150|200|300)",
    "", "", ""
  },
  { "Toshiba X300", // tested with TOSHIBA HDWE160/FS2A
    "TOSHIBA HDWE1[456]0",
    "", "", ""
  },
  { "Toshiba P300", // tested with TOSHIBA HDWD120/MX4OACF0
    "TOSHIBA HDWD1(30|20|10|05)",
    "", "", ""
  },
  { "Toshiba L200 (CMR)",
    "TOSHIBA HDW[JK]1(05|10)",
    "", "", ""
  },
  { "Toshiba L200 (SMR)", // tested with TOSHIBA HDWL110/JU000A. TOSHIBA HDWL120/JT000A
    "TOSHIBA HDWL1[12]0",
    "", "", ""
  },
  { "Toshiba 1.8\" HDD",
    "TOSHIBA MK[23468]00[4-9]GA[HL]",
    "", "", ""
  },
  { "Toshiba 1.8\" HDD MK..29GSG",
    "TOSHIBA MK(12|16|25)29GSG",
    "", "", ""
  },
  { "", // TOSHIBA MK6022GAX
    "TOSHIBA MK6022GAX",
    "", "", ""
  },
  { "Toshiba HK4R Series SSD", // TOSHIBA THNSN8960PCSE/8EET6101
    "TOSHIBA THNSN8(120P|240P|480P|960P|1Q92)CSE",
    "", "",
    "-v 167,raw48,SSD_Protect_Mode "
    "-v 168,raw48,SATA_PHY_Error_Count "
    "-v 169,raw48,Bad_Block_Count "
    "-v 173,raw48,Erase_Count "
  },
  { "Toshiba HG6 Series SSD", // TOSHIBA THNSNJ512GCST/JTRA0102
    // http://www.farnell.com/datasheets/1852757.pdf
    // TOSHIBA THNSFJ256GCSU/JULA1102
    // TOSHIBA THNSFJ256GDNU A/JYLA1102
    "TOSHIBA THNS[NF]J(060|128|256|512)G[BCAM8VD][SCN][TU].*",
    "", "",
    "-v 167,raw48,SSD_Protect_Mode "
    "-v 168,raw48,SATA_PHY_Error_Count "
    "-v 169,raw48,Bad_Block_Count "
    "-v 173,raw48,Erase_Count "
  },
  { "", // TOSHIBA MK6409MAV
    "TOSHIBA MK6409MAV",
    "", "", ""
  },
  { "Toshiba MKx019GAXB (SUN branded)",
    "TOS MK[34]019GAXB SUN[34]0G",
    "", "", ""
  },
  { "Seagate Momentus",
    "ST9(20|28|40|48)11A",
    "", "", ""
  },
  { "Seagate Momentus 42",
    "ST9(2014|3015|4019)A",
    "", "", ""
  },
  { "Seagate Momentus 4200.2", // tested with ST960812A/3.05
    "ST9(100822|808210|60812|50212|402113|30219)A",
    "", "", ""
  },
  { "Seagate Momentus 5400.2",
    "ST9(808211|6082[12]|408114|308110|120821|10082[34]|8823|6812|4813|3811)AS?",
    "", "", ""
  },
  { "Seagate Momentus 5400.3",
    "ST9(4081[45]|6081[35]|8081[15]|100828|120822|160821)AS?",
    "", "", ""
  },
  { "Seagate Momentus 5400.3 ED",
    "ST9(4081[45]|6081[35]|8081[15]|100828|120822|160821)AB",
    "", "", ""
  },
  { "Seagate Momentus 5400.4",
    "ST9(120817|(160|200|250)827)AS",
    "", "", ""
  },
  { "Seagate Momentus 5400.5",
    "ST9((80|120|160)310|(250|320)320)AS",
    "", "", ""
  },
  { "Seagate Momentus 5400.6",
    "ST9(80313|160(301|314)|(12|25)0315|250317|(320|500)325|500327|640320)ASG?",
    "", "", ""
  },
  { "Seagate Momentus 5400.7",
    "ST9(160316|(250|320)310|(500|640)320)AS",
    "", "", ""
  },
  { "Seagate Momentus 5400.7 (AF)", // tested with ST9640322AS/0001BSM2
      // (device reports 4KiB LPS with 1 sector offset)
    "ST9(320312|400321|640322|750423)AS",
    "", "", ""
  },
  { "Seagate Momentus 5400 PSD", // Hybrid drives
    "ST9(808212|(120|160)8220)AS",
    "", "", ""
  },
  { "Seagate Momentus 7200.1",
    "ST9(10021|80825|6023|4015)AS?",
    "", "", ""
  },
  { "Seagate Momentus 7200.2",
    "ST9(80813|100821|120823|160823|200420)ASG?",
    "", "", ""
  },
  { "Seagate Momentus 7200.3",
    "ST9((80|120|160)411|(250|320)421)ASG?",
    "", "", ""
  },
  { "Seagate Momentus 7200.4",
    "ST9(160412|250410|320423|500420)ASG?",
    "", "", ""
  },
  { "Seagate Momentus 7200 FDE.2",
    "ST9((160413|25041[12]|320426|50042[12])AS|(16041[489]|2504[16]4|32042[67]|500426)ASG)",
    "", "", ""
  },
  { "Seagate Momentus 7200.5", // tested with ST9750420AS/0001SDM5, ST9750420AS/0002SDM1
    "ST9(50042[34]|64042[012]|75042[02])ASG?",
    "", "", ""
  },
  { "Seagate Momentus XT", // fixed firmware
    "ST9(2505610|3205620|5005620)AS",
    "SD2[68]", // http://knowledge.seagate.com/articles/en_US/FAQ/215451en
    "", ""
  },
  { "Seagate Momentus XT", // buggy firmware, tested with ST92505610AS/SD24
    "ST9(2505610|3205620|5005620)AS",
    "SD2[45]",
    "These drives may corrupt large files,\n"
    "AND THIS FIRMWARE VERSION IS AFFECTED,\n"
    "see the following web pages for details:\n"
    "http://knowledge.seagate.com/articles/en_US/FAQ/215451en\n"
    "https://superuser.com/questions/313447/seagate-momentus-xt-corrupting-files-linux-and-mac",
    ""
  },
  { "Seagate Momentus XT", // unknown firmware
    "ST9(2505610|3205620|5005620)AS",
    "",
    "These drives may corrupt large files,\n"
    "see the following web pages for details:\n"
    "http://knowledge.seagate.com/articles/en_US/FAQ/215451en\n"
    "https://superuser.com/questions/313447/seagate-momentus-xt-corrupting-files-linux-and-mac",
    ""
  },
  { "Seagate Momentus XT (AF)", // tested with ST750LX003-1AC154/SM12
    "ST750LX003-.*",
    "", "", ""
  },
  { "Seagate Momentus Thin", // tested with ST320LT007-9ZV142/0004LVM1
    "ST(160|250|320)LT0(07|09|11|14)-.*",
    "", "", ""
  },
  { "Seagate Laptop HDD", // tested with ST500LT012-9WS142/0001SDM1,
      // ST500LM021-1KJ152/0002LIM1, ST4000LM016-1N2170/0003
    "ST((25|32|50)0LT0(12|15|25)|(32|50)0LM0(10|21)|[34]000LM016)-.*",
    "", "", ""
  },
  { "Seagate Laptop SSHD", // tested with ST500LM000-1EJ162/SM11
    "ST(500|1000)LM0(00|14)-.*",
    "", "", ""
  },
  { "Seagate Medalist 1010, 1720, 1721, 2120, 3230 and 4340",  // ATA2, with -t permissive
    "ST3(1010|1720|1721|2120|3230|4340)A",
    "", "", ""
  },
  { "Seagate Medalist 2110, 3221, 4321, 6531, and 8641",
    "ST3(2110|3221|4321|6531|8641)A",
    "", "", ""
  },
  { "Seagate U4",
    "ST3(2112|4311|6421|8421)A",
    "", "", ""
  },
  { "Seagate U5",
    "ST3(40823|30621|20413|15311|10211)A",
    "", "", ""
  },
  { "Seagate U6",
    "ST3(8002|6002|4081|3061|2041)0A",
    "", "", ""
  },
  { "Seagate U7",
    "ST3(30012|40012|60012|80022|120020)A",
    "", "", ""
  },
  { "Seagate U8",
    "ST3(4313|6811|8410|4313|13021|17221)A",
    "", "", ""
  },
  { "Seagate U9", // tested with ST3160022ACE/9.51
    "ST3(80012|120025|160022)A(CE)?",
    "", "", ""
  },
  { "Seagate U10",
    "ST3(20423|15323|10212)A",
    "", "", ""
  },
  { "Seagate UX",
    "ST3(10014A(CE)?|20014A)",
    "", "", ""
  },
  { "Seagate Barracuda ATA",
    "ST3(2804|2724|2043|1362|1022|681)0A",
    "", "", ""
  },
  { "Seagate Barracuda ATA II",
    "ST3(3063|2042|1532|1021)0A",
    "", "", ""
  },
  { "Seagate Barracuda ATA III",
    "ST3(40824|30620|20414|15310|10215)A",
    "", "", ""
  },
  { "Seagate Barracuda ATA IV",
    "ST3(20011|30011|40016|60021|80021)A",
    "", "", ""
  },
  { "Seagate Barracuda ATA V",
    "ST3(12002(3A|4A|9A|3AS)|800(23A|15A|23AS)|60(015A|210A)|40017A)",
    "", "", ""
  },
  { "Seagate Barracuda 5400.1",
    "ST340015A",
    "", "", ""
  },
  { "Seagate Barracuda 7200.7 and 7200.7 Plus", // tested with "ST380819AS          39M3701 39M0171 IBM"/3.03
    "ST3(200021A|200822AS?|16002[13]AS?|12002[26]AS?|1[26]082[78]AS|8001[13]AS?|8081[79]AS|60014A|40111AS|40014AS?)( .* IBM)?",
    "", "", ""
  },
  { "Seagate Barracuda 7200.8",
    "ST3(400[68]32|300[68]31|250[68]23|200826)AS?",
    "", "", ""
  },
  { "Seagate Barracuda 7200.9",
    "ST3(402111?|80[28]110?|120[28]1[0134]|160[28]1[012]|200827|250[68]24|300[68]22|(320|400)[68]33|500[68](32|41))AS?.*",
    "", "", ""
  },
  { "Seagate Barracuda 7200.10", // tested with GB0160EAFJE/HPG0
    "ST3((80|160)[28]15|200820|250[34]10|(250|300|320|400)[68]20|360320|500[68]30|750[68]40)AS?|"
    "GB0160EAFJE", // HP OEM
    "", "", ""
  },
  { "Seagate Barracuda 7200.11", // unaffected firmware
    "ST3(160813|320[68]13|500[368]20|640[36]23|640[35]30|750[36]30|1000(333|[36]40)|1500341)AS?",
    "CC.?.?", // http://knowledge.seagate.com/articles/en_US/FAQ/207957en
    "", ""
  },
  { "Seagate Barracuda 7200.11", // fixed firmware
    "ST3(500[368]20|750[36]30|1000340)AS?",
    "SD1A", // http://knowledge.seagate.com/articles/en_US/FAQ/207951en
    "", ""
  },
  { "Seagate Barracuda 7200.11", // fixed firmware
    "ST3(160813|320[68]13|640[36]23|1000333|1500341)AS?",
    "SD[12]B", // http://knowledge.seagate.com/articles/en_US/FAQ/207957en
    "", ""
  },
  { "Seagate Barracuda 7200.11", // buggy or fixed firmware
    "ST3(500[368]20|640[35]30|750[36]30|1000340)AS?",
    "(AD14|SD1[5-9]|SD81)",
    "There are known problems with these drives,\n"
    "THIS DRIVE MAY OR MAY NOT BE AFFECTED,\n"
    "see the following web pages for details:\n"
    "http://knowledge.seagate.com/articles/en_US/FAQ/207931en\n"
    "http://knowledge.seagate.com/articles/en_US/FAQ/207951en\n"
    "https://bugs.debian.org/cgi-bin/bugreport.cgi?bug=632758",
    ""
  },
  { "Seagate Barracuda 7200.11", // unknown firmware
    "ST3(160813|320[68]13|500[368]20|640[36]23|640[35]30|750[36]30|1000(333|[36]40)|1500341)AS?",
    "",
    "There are known problems with these drives,\n"
    "see the following Seagate web pages:\n"
    "http://knowledge.seagate.com/articles/en_US/FAQ/207931en\n"
    "http://knowledge.seagate.com/articles/en_US/FAQ/207951en\n"
    "http://knowledge.seagate.com/articles/en_US/FAQ/207957en",
    ""
  },
  { "Seagate Barracuda 7200.12", // new firmware
    "ST3(160318|250318|320418|50041[08]|750528|1000528)AS",
    "CC4[9A-Z]",
    "", ""
  },
  { "Seagate Barracuda 7200.12", // unknown firmware
    "ST3(160318|250318|320418|50041[08]|750528|1000528)AS",
    "",
    "A firmware update for this drive may be available,\n"
    "see the following Seagate web pages:\n"
    "http://knowledge.seagate.com/articles/en_US/FAQ/207931en\n"
    "http://knowledge.seagate.com/articles/en_US/FAQ/213891en",
    ""
  },
  { "Seagate Barracuda 7200.12", // tested with ST3250312AS/JC45, ST31000524AS/JC45,
      // ST3500413AS/JC4B, ST3750525AS/JC4B
      // ST3160316AS/JC45
      // Possible options: ST31000524AS, ST3500413AS, ST3250312AS ,
      // ST3750525AS, ST3320413AS, ST3160316AS
    "ST3(160318|25031[128]|320418|50041[038]|750(518|52[358])|100052[348]|320413|160316)AS",
    "", "", ""
  },
  { "Seagate Barracuda XT", // tested with ST32000641AS/CC13,
      // ST4000DX000-1C5160/CC42
    "ST(3(2000641|3000651)AS|4000DX000-.*)",
    "", "", ""
  },
  { "Seagate Barracuda 7200.14 (AF)", // new firmware, tested with
      // ST3000DM001-9YN166/CC4H, ST3000DM001-9YN166/CC9E
    "ST(1000|1500|2000|2500|3000)DM00[1-3]-9YN16.",
    "CC(4[H-Z]|[5-9A-Z]..*)", // >= "CC4H"
    "",
    "-v 188,raw16 -v 240,msec24hour32" // tested with ST3000DM001-9YN166/CC4H
  },
  { "Seagate Barracuda 7200.14 (AF)", // old firmware, tested with
      // ST1000DM003-9YN162/CC46
    "ST(1000|1500|2000|2500|3000)DM00[1-3]-9YN16.",
    "CC4[679CG]",
    "A firmware update for this drive is available,\n"
    "see the following Seagate web pages:\n"
    "http://knowledge.seagate.com/articles/en_US/FAQ/207931en\n"
    "http://knowledge.seagate.com/articles/en_US/FAQ/223651en",
    "-v 188,raw16 -v 240,msec24hour32"
  },
  { "Seagate Barracuda 7200.14 (AF)", // unknown firmware
    "ST(1000|1500|2000|2500|3000)DM00[1-3]-9YN16.",
    "",
    "A firmware update for this drive may be available,\n"
    "see the following Seagate web pages:\n"
    "http://knowledge.seagate.com/articles/en_US/FAQ/207931en\n"
    "http://knowledge.seagate.com/articles/en_US/FAQ/223651en",
    "-v 188,raw16 -v 240,msec24hour32"
  },
  { "Seagate Barracuda 7200.14 (AF)", // different part number, tested with
      // ST1000DM003-1CH162/CC47, ST1000DM003-1CH162/CC49, ST2000DM001-1CH164/CC24,
      // ST1000DM000-9TS15E/CC92, APPLE HDD ST3000DM001/AP15 (no attr 240)
    "ST(1000|1500|2000|2500|3000)DM00[0-3]-.*|"
    "APPLE HDD ST3000DM001",
    "", "",
    "-v 188,raw16 -v 240,msec24hour32"
  },
  { "Seagate Barracuda 7200.14 (AF)", // < 1TB, tested with ST250DM000-1BC141
    "ST(250|320|500|750)DM00[0-3]-.*",
    "", "",
    "-v 188,raw16 -v 240,msec24hour32"
  },
  { "Seagate BarraCuda 3.5", // tested with ST1000DM010-2EP102/Z9ACZM97,
      // ST2000DM008-2FR102/0001, ST3000DM008-2DM166/CC26, ST4000DM005-2DP166/0001,
      // ST4000DM006-2G5107/DN02, ST8000DM004-2CX188/0001, ST10000DM0004-1ZC101/DN01,
      // ST12000DM0007-2GR116/DN01
    "ST(500DM009|1000DM010|2000DM00[5-9]|3000DM00[789]|4000DM00[456]|6000DM00[34]|"
       "8000DM00[45]|10000DM0004|12000DM0007)-.*",
    "", "",
    "-v 200,raw48,Pressure_Limit "
    "-v 188,raw16 -v 240,msec24hour32"
  },
  { "Seagate Desktop HDD.15", // tested with ST4000DM000-1CD168/CC43, ST5000DM000-1FK178/CC44,
      // ST6000DM001-1XY17Z/CC48
    "ST[4568]000DM00[012]-.*",
    "", "",
    "-v 188,raw16 -v 240,msec24hour32"
  },
  { "Seagate Desktop SSHD", // tested with ST2000DX001-1CM164/CC43
    "ST[124]000DX001-.*",
    "", "",
    "-v 188,raw16 -v 240,msec24hour32"
  },
  { "Seagate Barracuda LP", // new firmware
    "ST3(500412|1000520|1500541|2000542)AS",
    "CC3[5-9A-Z]",
    "", ""
  },
  { "Seagate Barracuda LP", // unknown firmware
    "ST3(500412|1000520|1500541|2000542)AS",
    "",
    "A firmware update for this drive may be available,\n"
    "see the following Seagate web pages:\n"
    "http://knowledge.seagate.com/articles/en_US/FAQ/207931en\n"
    "http://knowledge.seagate.com/articles/en_US/FAQ/213915en",
    ""
  },
  { "Seagate Barracuda Green (AF)", // new firmware
    "ST((10|15|20)00DL00[123])-.*",
    "CC(3[2-9A-Z]|[4-9A-Z]..*)", // >= "CC32"
    "", ""
  },
  { "Seagate Barracuda Green (AF)", // unknown firmware
    "ST((10|15|20)00DL00[123])-.*",
    "",
    "A firmware update for this drive may be available,\n"
    "see the following Seagate web pages:\n"
    "http://knowledge.seagate.com/articles/en_US/FAQ/207931en\n"
    "http://knowledge.seagate.com/articles/en_US/FAQ/218171en",
    ""
  },
  { "Seagate Barracuda ES",
    "ST3(250[68]2|32062|40062|50063|75064)0NS",
    "", "", ""
  },
  // ST5000LM000, ST4000LM024, ST3000LM024, ST2000LM015, ST1000LM048, ST500LM030
  { "Seagate Barracuda 2.5 5400", // ST2000LM015-2E8174/SDM1, ST4000LM024-2AN17V/0001
    "ST(5000LM000|[34]000LM024|2000LM015|1000LM048|500LM030)-.*",
    "",
    "",
    "-v 183,raw48,SATA_Downshift_Count "
  },
  { "Seagate Barracuda ES.2", // fixed firmware
    "ST3(25031|50032|75033|100034)0NS",
    "SN[01]6|"         // http://knowledge.seagate.com/articles/en_US/FAQ/207963en
    "MA(0[^7]|[^0].)", // http://dellfirmware.seagate.com/dell_firmware/DellFirmwareRequest.jsp
    "", ""             //        ^^^^^^^^^^^^ down (no DNS A record)
  },
  { "Seagate Barracuda ES.2", // buggy firmware (Dell)
    "ST3(25031|50032|75033|100034)0NS",
    "MA07",
    "There are known problems with these drives,\n"
    "AND THIS FIRMWARE VERSION IS AFFECTED,\n"
    "contact Dell support for a firmware update.",
    ""
  },
  { "Seagate Barracuda ES.2", // unknown firmware
    "ST3(25031|50032|75033|100034)0NS",
    "",
    "There are known problems with these drives,\n"
    "see the following Seagate web pages:\n"
    "http://knowledge.seagate.com/articles/en_US/FAQ/207931en\n"
    "http://knowledge.seagate.com/articles/en_US/FAQ/207963en",
    ""
  },
  { "Seagate Constellation (SATA)", // tested with ST9500530NS/SN03
    "ST9(160511|500530)NS",
    "", "", ""
  },
  { "Seagate Constellation ES (SATA)", // tested with ST31000524NS/SN11,
      // MB0500EAMZD/HPG1
    "ST3(50051|100052|200064)4NS|"
    "MB0500EAMZD", // HP OEM
    "", "", ""
  },
  { "Seagate Constellation ES (SATA 6Gb/s)", // tested with ST1000NM0011/SN02,
      // MB1000GCEEK/HPG1
    "ST(5|10|20)00NM0011|"
    "MB1000GCEEK", // HP OEM
    "", "", ""
  },
  { "Seagate Constellation ES.2 (SATA 6Gb/s)", // tested with ST32000645NS/0004, ST33000650NS,
      // MB3000EBKAB/HPG6
    "ST3(2000645|300065[012])NS|"
    "MB3000EBKAB", // HP OEM
    "", "", ""
  },
  { "Seagate Constellation ES.3", // tested with ST1000NM0033-9ZM173/0001,
      // ST4000NM0033-9ZM170/SN03, MB1000GCWCV/HPGC, MB4000GCWDC/HPGE
    "ST[1234]000NM00[35]3-.*|"
    "MB[14]000GCW(CV|DC)", // HP OEM
    "", "", ""
  },
  { "Seagate Constellation CS", // tested with ST3000NC000/CE02, ST3000NC002-1DY166/CN02
    "ST(1000|2000|3000)NC00[0-3](-.*)?",
    "", "", ""
  },
  { "Seagate Constellation.2 (SATA)", // 2.5", tested with ST91000640NS/SN02, MM1000GBKAL/HPGB
    "ST9(25061|50062|100064)[012]NS|" // *SS = SAS
    "MM1000GBKAL", // HP OEM
    "", "", ""
  },
  // ST6000NM0004, ST6000NM0024, ST6000NM0044, ST6000NM0084, ST5000NM0024,
  // ST5000NM0044, ST4000NM0024, ST4000NM0044, ST2000NM0024, ST2000NM0044
  // ST4000NM0035, ST3000NM0005, ST2000NM0055, ST1000NM0055, ST4000NM0045,
  // ST3000NM0015, ST2000NM0065, ST1000NM0065, ST4000NM0105, ST3000NM0055
  { "Seagate Enterprise Capacity 3.5 HDD", // tested with ST6000NM0024-1HT17Z/SN02,
      // ST10000NM0016-1TT101/SNB0
      // ST4000NM0085-1YY107/ZC11SXPH
      // ST8000NM0045-1RL112/NN02
      // ST6000NM0004-1FT17Z/NN01
      // ST4000NM0035-1V4107/TNC3
      // ST1000NM0055-1V410C/TN02
      // ST8000NM0055-1RM112/SN04
      // ST10000NM0156-2AA111/SS05
    "ST([1234568]|10)000NM0[01][0-68][456]-.*", // *[069]4 = 4Kn
    "", "",
    "-v 200,raw48,Pressure_Limit "
    "-v 188,raw16 -v 240,msec24hour32"
  },
  { "Seagate Enterprise Capacity 3.5 HDD", // V5.1, ms in attribute 9
    "ST[12]000NM0008-.*", // tested with ST1000NM0008-2F2100/SN01
    "", "",
    "-v 9,msec24hour32 -v 188,raw16 -v 240,msec24hour32"
  },
  { "Seagate Exos 5E8", // tested with ST8000AS0003-2HH188/0003
    "ST8000AS0003-.*",
    "", "",
    "-v 9,msec24hour32 -v 240,msec24hour32"
  },
  { "Seagate Exos X12", // tested with ST12000NM0007-2A1101/SN02
    "ST12000NM00[01]7-.*", // *17 = SED
    "", "",
    "-v 200,raw48,Pressure_Limit "
    "-v 240,msec24hour32"
  },
  { "Seagate Exos X14", // tested with ST12000NM0008-2H3101/SN02,
      // ST12000NM0538-2K2101/CMA2 (OEM?)
    "ST(14000NM04[24]8|14000NM0(01|25)8|12000NM0(00|24|53)8|10000NM0(47|56)8)-.*",
    "", "",
    "-v 18,raw48,Head_Health "
    "-v 200,raw48,Pressure_Limit "
    "-v 240,msec24hour32"
  },
  { "Seagate Exos X16", // tested with ST10000NM001G-2MW103/SN02
      // ST14000NM001G-2KJ103/SN02, ST16000NM001G-2KK103/SN02, ST16000NM001G-2KK103/SN03
    "ST1[0246]000NM00[13]G-.*",
    "", "",
    "-v 18,raw48,Head_Health "
    "-v 200,raw48,Pressure_Limit "
    "-v 240,msec24hour32"
  },
  // new models: ST8000VN0002, ST6000VN0021, ST4000VN000
  //             ST8000VN0012, ST6000VN0031, ST4000VN003
  // tested with ST8000VN0002-1Z8112/ZA13YGNF
  { "Seagate NAS HDD", // tested with ST2000VN000-1H3164/SC42, ST3000VN000-1H4167/SC43
    "ST([234]000VN000|[468]000VN00(02|21|12|31|3))-.*",
    "", "", ""
  },
  // ST8000NE0001, ST8000NE0011, ST6000VN0001, ST6000VN0011, ST5000VN0001,
  // ST5000VN0011, ST4000VN0001, ST4000VN0011, ST3000VN0001, ST3000VN0011,
  // ST2000VN0001, ST2000VN0011
  // tested with ST8000NE0001-1WN112/PNA2
  { "Seagate Enterprise NAS HDD",
    "ST(8000NE|[65432]000VN)00[01]1-.*",
    "", "", ""
  },
  { "Seagate IronWolf", // tested with ST3000VN007-2E4166/SC60, ST4000VN008-2DR166/SC60,
      // ST6000VN0033-2EE110/SC60, ST6000VN0041-2EL11C/SC61, ST8000VN0022-2EL112/SC61,
      // ST10000VN0004-1ZD101/SC60, ST12000VN0007-2GS116/SC60, ST12000VN0008-2JH101/SC60
    "ST(1|2|3|4|6|8|10|12)000VN00(0?[2478]|1|22|33|41)-.*",
    "", "",
    "-v 18,raw48,Head_Health "
    "-v 200,raw48,Pressure_Limit"
  },
  { "Seagate IronWolf Pro", // tested with ST4000NE0025-2EW107/EN02,
      // ST8000NE0004-1ZF11G/EN01, ST8000NE0021-2EN112/EN02, ST16000NE000-2RW103/EN02
    "ST([24]000NE0025|4000NE001|6000NE0023|8000NE00(04|08|21)|(10|12|14)000NE000[478]|16000NE000)-.*",
    "", "",
    "-v 18,raw48,Head_Health " // ST16000NE000
    "-v 200,raw48,Pressure_Limit "
    "-v 240,msec24hour32"
  },
  { "Seagate Archive HDD (SMR)", // tested with ST8000AS0002-1NA17Z/AR13
    "ST[568]000AS00[01][12]-.*",
    "", "", ""
  },
  { "Seagate Pipeline HD 5900.1",
    "ST3(160310|320[34]10|500(321|422))CS",
    "", "", ""
  },
  { "Seagate Pipeline HD 5900.2", // tested with ST31000322CS/SC13
    "ST3(160316|250[34]12|320(311|413)|500(312|414)|1000(322|424))CS",
    "", "", ""
  },
  { "Seagate Video 3.5 HDD", // tested with ST4000VM000-1F3168/SC23, SC25
    "ST(10|15|20|30|40)00VM00[023]-.*",
    "", "", ""
  },
  { "Seagate Medalist 17240, 13030, 10231, 8420, and 4310",
    "ST3(17240|13030|10231|8420|4310)A",
    "", "", ""
  },
  { "Seagate Medalist 17242, 13032, 10232, 8422, and 4312",
    "ST3(1724|1303|1023|842|431)2A",
    "", "", ""
  },
  { "Seagate NL35",
    "ST3(250623|250823|400632|400832|250824|250624|400633|400833|500641|500841)NS",
    "", "", ""
  },
  { "Seagate SV35.2",
    "ST3(160815|250820|320620|500630|750640)[AS]V",
    "", "", ""
  },
  { "Seagate SV35.3", // tested with ST3500320SV/SV16
    "ST3(500320|750330|1000340)SV",
    "", "", ""
  },
  { "Seagate SV35.5", // tested with ST31000525SV/CV12
    "ST3(250311|500410|1000525)SV",
    "", "", ""
  },
  // ST6000VX0001,ST6000VX0011,ST5000VX0001,ST5000VX0011,ST4000VX000
  // ST4000VX002, ST3000VX002, ST2000VX003, ST1000VX001, ST1000VX002
  // ST3000VX000, ST3000VX004, ST2000VX000, ST2000VX004, ST1000VX000
  { "Seagate Surveillance", // tested with ST1000VX001-1HH162/CV11, ST2000VX000-9YW164/CV12,
      // ST4000VX000-1F4168/CV14, ST2000VX003-1HH164/CV12
    "ST([1-5]000VX00[01234]1?|31000526SV|3500411SV)(-.*)?",
    "", "", ""
  },
  { "Seagate Skyhawk", // tested with ST3000VX010-2H916L/CV11, ST6000VX0023-2EF110/SC60
    "ST(1000VX005|2000VX008|3000VX0(09|10)|4000VX007|6000VX00(1|23)|8000VX00(4|22))-.*",
    "", "",
    "-v 9,msec24hour32 " // CV* Firmware only?
    "-v 240,msec24hour32"
  },
  { "Seagate DB35", // tested with ST3250823ACE/3.03, ST3300831SCE/3.03
    "ST3(200826|250823|300831|400832)[AS]CE",
    "", "", ""
  },
  { "Seagate DB35.2", // tested with ST3160212SCE/3.ACB
    "ST3(802110|120213|160212|200827|250824|300822|400833|500841)[AS]CE",
    "", "", ""
  },
  { "Seagate DB35.3",
    "ST3(750640SCE|((80|160)215|(250|320|400)820|500830|750840)[AS]CE)",
    "", "", ""
  },
  { "Seagate LD25.2", // tested with ST940210AS/3.ALC
    "ST9(40|80)210AS?",
    "", "", ""
  },
  { "Seagate ST1.2 CompactFlash", // tested with ST68022CF/3.01
    "ST6[468]022CF",
    "", "", ""
  },
  { "Seagate Nytro XF1230 SATA SSD", // tested with XF1230-1A0480/ST200354
    "XF1230-1A(0240|0480|0960|1920)",
    "", "",
    "-v 174,raw48,Unexpect_Power_Loss_Ct "
    "-v 180,raw48,End_to_End_Err_Detect "
    "-v 183,raw48,SATA_Downshift_Count "
    "-v 189,raw48,SSD_Health_Flags "
    "-v 190,raw48,SATA_Error_Ct "
    "-v 201,raw48,Read_Error_Rate "
    "-v 231,raw48,SSD_Life_Left_Perc "
    "-v 234,raw48,Lifetime_Nand_Gb "
    "-v 241,raw48,Total_Writes_GiB "
    "-v 242,raw48,Total_Reads_GiB "
    "-v 245,raw48,Read_Error_Rate "
  },
  { "Seagate IronWolf 110 SATA SSD", //Written to Seagate documentation
    "ZA(240|480|960|1920|3840)NM10001",
    "", "",
  //"-v 1,raw48,Raw_Read_Error_Rate "
  //"-v 5,raw16(raw16),Reallocated_Sector_Ct "
  //"-v 9,raw24(raw8),Power_On_Hours "
  //"-v 12,raw48,Power_Cycle_Count "
    "-v 100,raw48,Flash_GB_Erased "
    "-v 102,raw48,Lifetime_PS4_Entry_Ct "
    "-v 103,raw48,Lifetime_PS3_Exit_Ct "
    "-v 170,raw48,Grown_Bad_Block_Ct "
    "-v 171,raw48,Program_Fail_Count "
    "-v 172,raw48,Erase_Fail_Count "
    "-v 173,raw48,Avg_Program/Erase_Ct "
    "-v 174,raw48,Unexpected_Pwr_Loss_Ct "
    "-v 177,raw16,Wear_Range_Delta "
    "-v 183,hex56,SATA_Downshift_Count "
    "-v 187,raw48,Uncorrectable_ECC_Ct "
  //"-v 194,tempminmax,Temperature_Celsius "
    "-v 195,raw16(raw16),RAISE_ECC_Cor_Ct "
    "-v 198,raw48,Uncor_Read_Error_Ct "
  //"-v 199,raw48,UDMA_CRC_Error_Count "
    "-v 230,raw56,Drv_Life_Protect_Status "
    "-v 231,hex56,SSD_Life_Left "
  //"-v 232,raw48,Available_Reservd_Space "
    "-v 233,raw48,Lifetime_Wts_To_Flsh_GB "
    "-v 241,raw48,Lifetime_Wts_Frm_Hst_GB "
    "-v 242,raw48,Lifetime_Rds_Frm_Hst_GB "
    "-v 243,hex56,Free_Space "
  },
  { "Seagate IronWolf Pro 125 SSDs", // IronWolf_Pro_125_SSD_Product_Manual_100866982_A.pdf
    "Seagate IronWolfPro ZA(240|480|960|1920|3840)NX10001-.*", // tested with
      // Seagate IronWolfPro ZA3840NX10001-2ZH104/SU4SC01B
    "", "",
  //"-v 1,raw48,Raw_Read_Error_Rate "
  //"-v 9,raw24(raw8),Power_On_Hours "
  //"-v 12,raw48,Power_Cycle_Count "
    "-v 16,raw48,Spare_Blocks_Available "
    "-v 17,raw48,Spare_Blocks_Remaining "
    "-v 168,raw48,SATA_PHY_Error_Count "
    "-v 170,raw16,Early/Later_Bad_Blck_Ct "
    "-v 173,raw16,Max/Avg/Min_Erase_Ct "
    "-v 174,raw48,Unexpect_Power_Loss_Ct "
    "-v 177,raw16,Wear_Range_Delta "
  //"-v 192,raw48,Power-Off_Retract_Count "
  //"-v 194,tempminmax,Temperature_Celsius "
    "-v 218,raw48,SATA_CRC_Error_Count "
    "-v 231,raw48,SSD_Life_Left "
    "-v 232,hex48,Read_Failure_Blk_Ct "
    "-v 233,raw48,Flash_Writes_GiB "
    "-v 234,raw48,NAND_Reads_Sectors "
    "-v 235,raw48,Flash_Writes_Sectors "
    "-v 241,raw48,Host_Writes_GiB "
    "-v 242,raw48,Host_Reads_GiB "
    "-v 246,hex64,Write_Protect_Detail " // prevents interpretation of bogus threshold 255 (ticket #1396)
    "-v 247,raw48,Health_Check_Timer "
  },
  { "Seagate Nytro SATA SSD", //Written to Seagate documentation
    // tested with XA960LE10063, XA960LE10063
    "XA(240|480|960|1920|3840)[LM]E10(00|02|04|06|08|10)3",
    "", "",
  //"-v 1,raw48,Raw_Read_Error_Rate "
  //"-v 5,raw16(raw16),Reallocated_Sector_Ct "
  //"-v 9,raw24(raw8),Power_On_Hours "
  //"-v 12,raw48,Power_Cycle_Count "
    "-v 100,raw48,Flash_GB_Erased "
    "-v 102,raw48,Lifetime_PS4_Entry_Ct "
    "-v 103,raw48,Lifetime_PS3_Exit_Ct "
    "-v 170,raw48,Grown_Bad_Block_Ct "
    "-v 171,raw48,Program_Fail_Count "
    "-v 172,raw48,Erase_Fail_Count "
    "-v 173,raw48,Avg_Program/Erase_Ct "
    "-v 174,raw48,Unexpected_Pwr_Loss_Ct "
    "-v 177,raw16,Wear_Range_Delta "
    "-v 183,hex56,SATA_Downshift_Count "
    "-v 187,raw48,Uncorrectable_ECC_Ct "
  //"-v 194,tempminmax,Temperature_Celsius "
    "-v 195,raw16(raw16),RAISE_ECC_Cor_Ct "
    "-v 198,raw48,Uncor_Read_Error_Ct "
  //"-v 199,raw48,UDMA_CRC_Error_Count "
    "-v 230,raw56,Drv_Life_Protect_Status "
    "-v 231,hex56,SSD_Life_Left "
  //"-v 232,raw48,Available_Reservd_Space "
    "-v 233,raw48,Lifetime_Wts_To_Flsh_GB "
    "-v 241,raw48,Lifetime_Wts_Frm_Hst_GB "
    "-v 242,raw48,Lifetime_Rds_Frm_Hst_GB "
    "-v 243,hex56,Free_Space "
  },
  { "WD Blue / Red / Green SSDs", // tested with WDC WDS250G1B0A-00H9H0/X41000WD,
      // WDC WDS250G1B0A-00H9H0/X41100WD, WDC WDS100T1B0A-00H9H0,
      // WDC WDS120G2G0A-00JH30/UE360000, WDC WDS240G2G0A-00JH30/UF300000,
      // WDC WDS500G2B0A-00SM50/X61130WD, WDC WDS200T2B0A-00SM50/X61130WD,
      // WDC WDS200T2B0A/X61190WD, WDC WDS120G1G0A-00SS50/Z3311000
      // WDC  WDS500G2B0A-00SM50/401000WD,
      // WDC WDBNCE2500PNC/X61130WD, WDC WDBNCE0010PNC-WRSN/X41110WD,
      // WDC  WDS200T1R0A-68A4W0/411000WR
    "WDC WDBNCE(250|500|00[124])0PNC(-.*)?|" // Blue 3D
    "WDC  ?WDS((120|240|250|480|500)G|[12]00T)(1B|2B|1G|2G|1R)0[AB](-.*)?",
      // *B* = Blue, *G* = Green, *2B* = Blue 3D NAND, *1R* = Red SA500
    "", "",
  //"-v 5,raw16(raw16),Reallocated_Sector_Ct " // Reassigned Block Count
  //"-v 9,raw24(raw8),Power_On_Hours "
  //"-v 12,raw48,Power_Cycle_Count "
    "-v 165,raw48,Block_Erase_Count "
    "-v 166,raw48,Minimum_PE_Cycles_TLC "
    "-v 167,raw48,Max_Bad_Blocks_per_Die "
    "-v 168,raw48,Maximum_PE_Cycles_TLC "
    "-v 169,raw48,Total_Bad_Blocks "
    "-v 170,raw48,Grown_Bad_Blocks "
    "-v 171,raw48,Program_Fail_Count "
    "-v 172,raw48,Erase_Fail_Count "
    "-v 173,raw48,Average_PE_Cycles_TLC "
    "-v 174,raw48,Unexpected_Power_Loss "
  //"-v 184,raw48,End-to-End_Error " // Detection/Correction Count
  //"-v 187,raw48,Reported_Uncorrect " // Uncorrectable Errors
  //"-v 188,raw48,Command_Timeout "
  //"-v 194,tempminmax,Temperature_Celsius "
  //"-v 199,raw48,UDMA_CRC_Error_Count " // SATA CRC Errors
    "-v 230,hex48,Media_Wearout_Indicator " // Maybe hex16
  //"-v 232,raw48,Available_Reservd_Space"
    "-v 233,raw48,NAND_GB_Written_TLC "
    "-v 234,raw48,NAND_GB_Written_SLC "
    "-v 241,raw48,Host_Writes_GiB "
    "-v 242,raw48,Host_Reads_GiB "
    "-v 244,raw48,Temp_Throttle_Status "
  },
  { "Western Digital Protege",
  /* Western Digital drives with this comment all appear to use Attribute 9 in
   * a  non-standard manner.  These entries may need to be updated when it
   * is understood exactly how Attribute 9 should be interpreted.
   * UPDATE: this is probably explained by the WD firmware bug described in the
   * smartmontools FAQ */
    "WDC WD([2468]00E|1[26]00A)B-.*",
    "", "", ""
  },
  { "Western Digital Caviar",
  /* Western Digital drives with this comment all appear to use Attribute 9 in
   * a  non-standard manner.  These entries may need to be updated when it
   * is understood exactly how Attribute 9 should be interpreted.
   * UPDATE: this is probably explained by the WD firmware bug described in the
   * smartmontools FAQ */
    "WDC WD(2|3|4|6|8|10|12|16|18|20|25)00BB-.*",
    "", "", ""
  },
  { "Western Digital Caviar WDxxxAB",
  /* Western Digital drives with this comment all appear to use Attribute 9 in
   * a  non-standard manner.  These entries may need to be updated when it
   * is understood exactly how Attribute 9 should be interpreted.
   * UPDATE: this is probably explained by the WD firmware bug described in the
   * smartmontools FAQ */
    "WDC WD(3|4|6|8|25)00AB-.*",
    "", "", ""
  },
  { "Western Digital Caviar WDxxxAA",
  /* Western Digital drives with this comment all appear to use Attribute 9 in
   * a  non-standard manner.  These entries may need to be updated when it
   * is understood exactly how Attribute 9 should be interpreted.
   * UPDATE: this is probably explained by the WD firmware bug described in the
   * smartmontools FAQ */
    "WDC WD...?AA(-.*)?",
    "", "", ""
  },
  { "Western Digital Caviar WDxxxBA",
  /* Western Digital drives with this comment all appear to use Attribute 9 in
   * a  non-standard manner.  These entries may need to be updated when it
   * is understood exactly how Attribute 9 should be interpreted.
   * UPDATE: this is probably explained by the WD firmware bug described in the
   * smartmontools FAQ */
    "WDC WD...BA",
    "", "", ""
  },
  { "Western Digital Caviar AC", // add only 5400rpm/7200rpm (ata33 and faster)
    "WDC AC((116|121|125|225|132|232)|([1-4][4-9][0-9])|([1-4][0-9][0-9][0-9]))00[A-Z]?.*",
    "", "", ""
  },
  { "Western Digital Caviar SE",
  /* Western Digital drives with this comment all appear to use Attribute 9 in
   * a  non-standard manner.  These entries may need to be updated when it
   * is understood exactly how Attribute 9 should be interpreted.
   * UPDATE: this is probably explained by the WD firmware bug described in the
   * smartmontools FAQ
   * UPDATE 2: this does not apply to more recent models, at least WD3200AAJB */
    "WDC WD(4|6|8|10|12|16|18|20|25|30|32|40|50)00(JB|PB)-.*",
    "", "", ""
  },
  { "Western Digital Caviar Blue EIDE",  // WD Caviar SE EIDE
    /* not completely accurate: at least also WD800JB, WD(4|8|20|25)00BB sold as Caviar Blue */
    "WDC WD(16|25|32|40|50)00AAJB-.*",
    "", "", ""
  },
  { "Western Digital Caviar Blue EIDE",  // WD Caviar SE16 EIDE
    "WDC WD(25|32|40|50)00AAKB-.*",
    "", "", ""
  },
  { "Western Digital RE EIDE",
    "WDC WD(12|16|25|32)00SB-.*",
    "", "", ""
  },
  { "Western Digital Caviar Serial ATA",
    "WDC WD(4|8|20|32)00BD-.*",
    "", "", ""
  },
  { "Western Digital Caviar SE Serial ATA", // tested with WDC WD3000JD-98KLB0/08.05J08
    "WDC WD(4|8|12|16|20|25|30|32|40)00(JD|KD|PD)-.*",
    "", "", ""
  },
  { "Western Digital Caviar SE Serial ATA",
    "WDC WD(8|12|16|20|25|30|32|40|50)00JS-.*",
    "", "", ""
  },
  { "Western Digital Caviar SE16 Serial ATA",
    "WDC WD(16|20|25|32|40|50|75)00KS-.*",
    "", "", ""
  },
  { "Western Digital Caviar Blue Serial ATA",  // WD Caviar SE Serial ATA
    /* not completely accurate: at least also WD800BD, (4|8)00JD sold as Caviar Blue */
    "WDC WD((8|12|16|25|32)00AABS|(8|12|16|25|32|40|50)00AAJS)-.*",
    "", "", ""
  },
  { "Western Digital Caviar Blue (SATA)",  // WD Caviar SE16 Serial ATA
      // tested with WD1602ABKS-18N8A0/DELL/02.03B04
    "WDC WD((16|20|25|32|40|50|64|75)00AAKS|1602ABKS|10EALS)-.*",
    "", "", ""
  },
  { "Western Digital Blue", // tested with WDC WD5000AZLX-00K4KA0/80.00A80,
      // WDC WD10EZEX-00RKKA0/80.00A80, WDC WD10EZEX-75M2NA0/01.01A01, WDC WD40EZRZ-00WN9B0/80.00A80,
      // APPLE HDD WDC WD10EALX-408EA0/07.01D03
    "(APPLE HDD )?WDC WD((25|32|50)00AAKX|5000AZ(LX|RZ)|7500A(AL|ZE)X|10E(AL|ZE)X|[1-6]0EZRZ)-.*",
    "", "", ""
  },
  { "Western Digital Blue (SMR)", // ticket #1313
    "WDC WD(20|60)EZAZ-.*",
    "", "", ""
  },
  { "Western Digital RE Serial ATA",
    "WDC WD(12|16|25|32)00(SD|YD|YS)-.*",
    "", "", ""
  },
  { "Western Digital RE2 Serial ATA",
    "WDC WD((40|50|75)00(YR|YS|AYYS)|(16|32|40|50)0[01]ABYS)-.*",
    "", "", ""
  },
  { "Western Digital RE2-GP",
    "WDC WD(5000AB|7500AY|1000FY)PS-.*",
    "", "", ""
  },
  { "Western Digital RE3 Serial ATA", // tested with WDC WD7502ABYS-02A6B0/03.00C06,
      // WD1002FBYS-12/03.M0300
    "(WDC )?WD((25|32|50|75)02A|(75|10)02F)BYS-.*",
    "", "", ""
  },
  { "Western Digital RE4", // tested with WDC WD2003FYYS-18W0B0/01.01D02,
      // WDC WD1003FBYZ-010FB0/01.01V03
      // WDC WD5003ABYZ-011FA0/01.01S03
    "WDC WD((25|50)03ABY[XZ]|1003FBY[XZ]|(15|20)03FYYS)-.*",
    "", "", ""
  },
  { "Western Digital RE4-GP", // tested with WDC WD2002FYPS-02W3B0/04.01G01,
      // WD2003FYPS-27W9B0/01.01D02
    "(WDC )?WD200[23]FYPS-.*",
    "", "", ""
  },
  { "Western Digital Re", // tested with WDC WD1004FBYZ-01YCBB0/RR02,
      // WDC WD2000FYYZ-01UL1B0/01.01K01, WDC WD2000FYYZ-01UL1B1/01.01K02,
      // WDC WD4000FYYZ-01UL1B2/01.01K03, WD2000FYYX/00.0D1K2,
      // WDC WD1004FBYZ-01YCBB1/RR04
      // WD4000FYYZ, WD4000FDYZ, WD3000FYYZ, WD3000FDYZ, WD2000FYYZ, WD2000FDYZ
      // WD2004FBYZ, WD1004FBYZ
    "WDC WD((1004|2004)FBYZ|([234]000)FDYZ|[234]000FYYZ|2000FYYX)-.*",
    "", "",
    "-v 16,raw48,Total_LBAs_Read" // WDC WD1004FBYZ-01YCBB1/RR04
  },
  { "Western Digital Se", // tested with WDC WD2000F9YZ-09N20L0/01.01A01
    // WD6001F9YZ, WD5001F9YZ, WD4000F9YZ, WD3000F9YZ, WD2000F9YZ, WD1002F9YZ
    "WDC WD(1002|2000|3000|4000|5001|6001)F9YZ-.*",
    "", "", ""
  },
  { "Western Digital Caviar Green", // tested with WDC WD7500AADS-00M2B0/01.00A01,
      // WDC WD10EADX/77.04D77
    "WDC WD((50|64|75)00AA[CV]S|(50|64|75)00AADS|10EA[CV]S|(10|15|20)EAD[SX])-.*",
    "", "", ""
  },
  { "Western Digital Caviar Green (AF)",
    "WDC WD(((64|75|80)00AA|(10|15|20)EA|(25|30)EZ)R|20EAC)S-.*",
    "", "", ""
  },
  { "Western Digital Green", // tested with
      // WDC WD10EZRX-00A8LB0/01.01A01, WDC WD20EZRX-00DC0B0/80.00A80,
      // WDC WD30EZRX-00MMMB0/80.00A80, WDC WD40EZRX-00SPEB0/80.00A80,
      // WDC WD60EZRX-00MVLB1/80.00A80, WDC WD5000AZRX-00A8LB0/01.01A01
    "WDC WD(5000AZ|7500AA|(10|15|20)EA|(10|20|25|30|40|50|60)EZ)RX-.*",
    "", "", ""
  },
  { "Western Digital Caviar Black", // tested with WDC WD7501AAES/06.01D06
    "WDC WD((500|640)1AAL|7501AA[EL]|1001FA[EL]|2001FAS)S-.*|"
    "WDC WD(2002|7502|1502|5003|1002|5002)(FAE|AAE|AZE|AAL)X-.*", // could be
    // WD2002FAEX, WD7502AAEX, WD1502FAEX, WD5003AZEX, WD1002FAEX, WD5002AALX
    "", "", ""
  },
  { "Western Digital Black", // tested with
      // WDC WD1003FZEX-00MK2A0/01.01A01, WDC WD3001FAEX-00MJRA0/01.01L01,
      // WDC WD3003FZEX-00Z4SA0/01.01A01, WDC WD4001FAEX-00MJRA0/01.01L01
      // WDC WD4003FZEX-00Z4SA0/01.01A01, WDC WD5003AZEX-00RKKA0/80.00A80,
      // WDC WD4004FZWX-00GBGB0/81.H0A81
    "WDC WD(6001|2003|5001|1003|4003|4004|5003|3003|3001)(FZW|FZE|AZE)X-.*|" // could be
    // new series  WD6001FZWX WD2003FZEX WD5001FZWX WD1003FZEX
    //             WD4003FZEX WD5003AZEX WD3003FZEX WD4004FZWX
    "WDC WD(4001|3001|2002|1002|5003|7500|5000|3200|2500|1600)(FAE|AZE)X-.*",
    // old series: WD4001FAEX WD3001FAEX WD2002FAEX WD1002FAEX  WD5003AZEX
    "", "", ""
  },
  { "Western Digital Black (SMR)", // ticket #1313
    "WDC WD10SPSX-.*",
    "", "", ""
  },
  { "Western Digital AV ATA", // tested with WDC WD3200AVJB-63J5A0/01.03E01
    "WDC WD(8|16|25|32|50)00AV[BJ]B-.*",
    "", "", ""
  },
  { "Western Digital AV SATA",
    "WDC WD(16|25|32)00AVJS-.*",
    "", "", ""
  },
  { "Western Digital AV-GP",
    "WDC WD((16|25|32|50|64|75)00AV[CDV]S|(10|15|20)EV[CDV]S)-.*",
    "", "", ""
  },
  { "Western Digital AV-GP (AF)", // tested with WDC WD10EURS-630AB1/80.00A80,
      // WDC WD10EUCX-63YZ1Y0/51.0AB52, WDC WD20EURX-64HYZY0/80.00A80
    "WDC WD(5000AUDX|7500AURS|10EUCX|(10|15|20|25|30)EUR[SX])-.*",
    "", "", ""
  },
  { "Western Digital AV", // tested with DC WD10JUCT-63CYNY0/01.01A01
    "WDC WD((16|25|32|50)00BU[CD]|5000LUC|10JUC)T-.*",
    "", "", ""
  },
  { "Western Digital Raptor",
    "WDC WD((360|740|800)GD|(360|740|800|1500)ADF[DS])-.*",
    "", "", ""
  },
  { "Western Digital Raptor X",
    "WDC WD1500AHFD-.*",
    "", "", ""
  },
  { "Western Digital VelociRaptor", // tested with WDC WD1500HLHX-01JJPV0/04.05G04
    "WDC WD(((800H|(1500|3000)[BH]|1600H|3000G)LFS)|((1500|3000|4500|6000)[BH]LHX))-.*",
    "", "", ""
  },
  { "Western Digital VelociRaptor (AF)", // tested with WDC WD1000DHTZ-04N21V0/04.06A00
    "WDC WD(2500H|5000B|5000H|1000D)HTZ-.*",
    "", "", ""
  },
  { "Western Digital Scorpio EIDE",
    "WDC WD(4|6|8|10|12|16)00(UE|VE)-.*",
    "", "", ""
  },
  { "Western Digital Scorpio Blue EIDE", // tested with WDC WD3200BEVE-00A0HT0/11.01A11
    "WDC WD(4|6|8|10|12|16|25|32)00BEVE-.*",
    "", "", ""
  },
  { "Western Digital Scorpio Serial ATA",
    "WDC WD(4|6|8|10|12|16|25)00BEAS-.*",
    "", "", ""
  },
  { "Western Digital Scorpio Blue Serial ATA", // tested with WDC WD3200BEVS-08VAT2/14.01A14
    "WDC WD((4|6|8|10|12|16|25|32)00BEVS|(8|12|16|25|32|40|50|64)00BEVT|7500KEVT|10TEVT)-.*",
    "", "", ""
  },
  { "Western Digital Scorpio Blue Serial ATA (AF)", // tested with
      // WDC WD10JPVT-00A1YT0/01.01A01
    "WDC WD((16|25|32|50|64|75)00BPVT|10[JT]PVT)-.*",
    "", "", ""
  },
  { "Western Digital Scorpio Black", // tested with WDC WD5000BEKT-00KA9T0/01.01A01
    "WDC WD(8|12|16|25|32|50)00B[EJ]KT-.*",
    "", "", ""
  },
  { "Western Digital Scorpio Black (AF)",
    "WDC WD(50|75)00BPKT-.*",
    "", "", ""
  },
  { "Western Digital Red", // tested with WDC WD10EFRX-68JCSN0/01.01A01,
      // WDC WD10JFCX-68N6GN0/01.01A01, WDC WD30EFRX-68EUZN0/82.00A82,
      // WDC WD40EFRX-68WT0N0/80.00A80, WDC WD60EFRX-68MYMN1/82.00A82,
      // WDC WD80EFAX-68LHPN0/83.H0A83, WDC WD80EFZX-68UW8N0/83.H0A83,
      // WDC WD80EZZX-11CSGA0/83.H0A03 (My Book 0x1058:0x25ee),
      // WDC WD100EFAX-68LHPN0/83.H0A83,
      // WDC WD120EMFZ-11A6JA0/81.00A81 (Easystore 0x1058:0x25fb)
    "WDC WD(7500BFCX|10JFCX|[1-6]0EFRX|[68]0E[FZ]ZX|(8|10)0EFAX|120EMFZ)-.*",
    "", "",
    "-v 22,raw48,Helium_Level" // WD80EFAX, WD80EFZX, WD100EFAX, WD120EMFZ
  },
  { "Western Digital Red (SMR)", // ticket #1313, tested with WDC WD60EFAX-68SHWN0/82.00A82
    "WDC WD[2346]0EFAX-.*",
    "", "", ""
  },
  { "Western Digital Red Pro", // tested with WDC WD2001FFSX-68JNUN0/81.00A81,
      // WDC WD6002FFWX-68TZ4N0/83.H0A83, WDC WD101KFBX-68R56N0/83.H0A03
    "WDC WD([2-68]00[123]FF[BSW]|101KFB)X-.*",
    "", "",
    "-v 22,raw48,Helium_Level" // WD101KFBX
  },
  { "Western Digital Purple", // tested with WDC WD40PURX-64GVNY0/80.00A80,
      // WDC WD40PURZ-85TTDY0/80.00A80
      // WDC WD80PUZX-64NEAY0/80.H0A80
    "WDC WD[1234568]0PU[RZ][XZ]-.*",
    "", "", ""
  },
  { "Western Digital Gold", // tested with WDC WD1005FBYZ-01YCBB2/RR07,
      // WDC WD2005FBYZ-01YCBB2/RR07, WDC WD4002FYYZ-01B7CB0/01.01M02,
      // WDC WD4003FRYZ-01F0DB0/01.01H01, WDC WD6003FRYZ-01F0DB0/01.01H01,
      // WDC WD8003FRYZ-01JPDB1/01.01H02, WDC WD8004FRYZ-01VAEB0/01.01H01,
      // WDC WD102KRYZ-01A5AB0/01.01H01, WDC WD121KRYZ-01W0RB0/01.01H01
    "WDC WD([12]005FB|4002FY|4003FR|600[23]FR|800[234]FR|(1[02]1|102)KR)YZ-.*",
    "", "",
    "-v 22,raw48,Helium_Level" // WD121KRYZ
  },
  { "Western Digital Blue Mobile", // tested with WDC WD5000LPVX-08V0TT2/03.01A03,
      // WDC WD10JPVX-75JC3T0/0301A03,  WDC WD10JPVX-22JC3T0/01.01A01,
      // WDC WD20NPVZ-00WFZT0/01.01A01
    "WDC WD(3200LPCX|5000[BL]P[CV]X|7500BPVX|10JP[VZ]X|(15|20)NPVZ)-.*",
    "", "", ""
  },
  { "Western Digital Blue Mobile (SMR)", // ticket #1313, tested with
      // WDC WD10SPZX-22Z10T0/01.01A01, WDC WD10SPZX-21Z10T0/02.01A02,
      // WDC WD20SPZX-22CRAT0/01.01A01, WDC WD20SPZX-22UA7T0/01.01A01
    "WDC WD[12]0SPZX-.*",
    "", "", ""
  },
  { "Western Digital Green Mobile", // tested with WDC WD20NPVX-00EA4T0/01.01A01
    "WDC WD(15|20)NPV[TX]-.*",
    "", "", ""
  },
  { "Western Digital Black Mobile", // tested with WDC WD7500BPKX-22HPJT0/01.01A01,
      // WDC WD10JPLX-00MBPT0/01.01H01
    "WDC WD((16|25|32)00BEK[TX]|(25|32|50|75)00(BPK|LPL)X|10JPLX)-.*",
    "", "", ""
  },
  { "Western Digital Elements / My Passport (USB)", // tested with WDC WD5000BMVW-11AMCS0/01.01A01
    "WDC WD(25|32|40|50)00BMV[UVW]-.*",  // *W-* = USB 3.0
    "", "", ""
  },
  { "Western Digital Elements / My Passport (USB, AF)", // tested with
      // WDC WD5000KMVV-11TK7S1/01.01A01,
      // WDC WD5000LMVW-11CKRS0/01.01A01 (0x1058:0x07ae),
      // WDC WD5000LMVW-11VEDS0/01.01A01 (0x1058:0x0816),
      // WDC WD7500BMVW-11AJGS2/01.01A01,
      // WDC WD10JMVW-11AJGS2/01.01A01 (0x1058:0x10b8),
      // WDC WD10JMVW-11AJGS4/01.01A01 (0x1058:0x25a0/25a2),
      // WDC WD10JMVW-11S5XS1/01.01A01,
      // WDC WD10SMZW-11Y0TS0/01.01A01,
      // WDC WD10TMVW-11ZSMS5/01.01A01,
      // WDC WD20NMVW-11AV3S2/01.01A01 (0x1058:0x0822),
      // WDC WD20NMVW-11AV3S3/01.01A01 (0x1058:0x0837),
      // WDC WD20NMVW-11EDZS6/01.01A01 (0x1058-0x259f),
      // WDC WD20NMVW-11EDZS7/01.01A01 (0x1058:0x259d/25a1),
      // WDC WD20NMVW-11W68S0/01.01A01,
      // WDC WD20NMVW-59AV3S3/01.01A01 (0x1058:0x107d),
      // WDC WD30NMVW-11C3NS4/01.01A01,
      // WDC WD40NMZW-11GX6S1/01.01A01 (0x1058:0x2599/25e2/25fa)
      // WDC WD50NDZW-11MR8S1/02.01A02
    "WDC WD((5000[LK]|7500[BK]|10[JST]|[234]0N)M|50ND)[VZ][VW]-.*", // *W-* = USB 3.0
    "", "", ""
  },
  { "Quantum Bigfoot", // tested with TS10.0A/A21.0G00, TS12.7A/A21.0F00
    "QUANTUM BIGFOOT TS(10\\.0|12\\.7)A",
    "", "", ""
  },
  { "Quantum Fireball lct15",
    "QUANTUM FIREBALLlct15 ([123]0|22)",
    "", "", ""
  },
  { "Quantum Fireball lct20",
    "QUANTUM FIREBALLlct20 [1234]0",
    "", "", ""
  },
  { "Quantum Fireball CX",
    "QUANTUM FIREBALL CX10.2A",
    "", "", ""
  },
  { "Quantum Fireball CR",
    "QUANTUM FIREBALL CR(4.3|6.4|8.4|13.0)A",
    "", "", ""
  },
  { "Quantum Fireball EX", // tested with QUANTUM FIREBALL EX10.2A/A0A.0D00
    "QUANTUM FIREBALL EX(3\\.2|6\\.4|10\\.2)A",
    "", "", ""
  },
  { "Quantum Fireball ST",
    "QUANTUM FIREBALL ST(3.2|4.3|4300)A",
    "", "", ""
  },
  { "Quantum Fireball SE",
    "QUANTUM FIREBALL SE4.3A",
    "", "", ""
  },
  { "Quantum Fireball Plus LM",
    "QUANTUM FIREBALLP LM(10.2|15|20.[45]|30)",
    "", "", ""
  },
  { "Quantum Fireball Plus AS",
    "QUANTUM FIREBALLP AS(10.2|20.5|30.0|40.0|60.0)",
    "", "", ""
  },
  { "Quantum Fireball Plus KX",
    "QUANTUM FIREBALLP KX27.3",
    "", "", ""
  },
  { "Quantum Fireball Plus KA",
    "QUANTUM FIREBALLP KA(9|10).1",
    "", "", ""
  },

  ////////////////////////////////////////////////////
  // USB ID entries
  ////////////////////////////////////////////////////

  // 0x0080 (JMicron/Toshiba ?)
  { "USB: ; JMicron JMS578",
    "0x0080:0x0578",
    "", // 0x0104
    "",
    "-d sat"
  },
  { "USB: ; ",
    "0x0080:0xa001",
    "", // ORICO 2588US3: 0x0101, 0x0203
    "",
    "-d sat"
  },
  // 0x0350 (?)
  { "USB: ViPowER USB3.0 Storage; ",
    "0x0350:0x0038",
    "", // 0x1905
    "",
    "-d sat,12" // ATA output registers missing
  },
  // Hewlett-Packard
  { "USB: HP Desktop HD BD07; ", // 2TB
    "0x03f0:0xbd07",
    "",
    "",
    "-d sat"
  },
  // ALi
  { "USB: ; ALi M5621", // USB->PATA
    "0x0402:0x5621",
    "",
    "",
    "" // unsupported
  },
  // VIA
  { "USB: Connectland BE-USB2-35BP-LCM; VIA VT6204",
    "0x040d:0x6204",
    "",
    "",
    "" // unsupported
  },
  // Buffalo / Melco
  { "USB: Buffalo JustStore Portable HD-PVU2; ",
    "0x0411:0x0181",
    "",
    "",
    "-d sat"
  },
  { "USB: Buffalo Drivestation Duo; ",
    "0x0411:0x01ce",
    "",
    "",
    "-d sat"
  },
  { "USB: Buffalo DriveStation HD-LBU2 ; Medialogic MLDU11",
    "0x0411:0x01ea",
    "",
    "",
    "-d sat"
  },
  { "USB: Buffalo; ",
    "0x0411:0x0(1[df]9|1e7|240|251|27e)", // 0x01d9: HD-PCTU2 (0x0108), 0x01e7: HD-PNTU3,
      // 0x01f9: HD-PZU3 (0x0100), 0x0240: HD-PCFU3, 0x0251: HD-PNFU3, 0x027e: HD-LC3
    "",
    "",
    "-d sat"
  },
  // LG Electronics
  { "USB: LG Mini HXD5; JMicron",
    "0x043e:0x70f1",
    "", // 0x0100
    "",
    "-d usbjmicron"
  },
  // Hitachi (?)
  { "USB: ; Renesas uPD720231A", // USB2/3->SATA
    // 0x0229: Pi-102 Raspberry Pi USB to mSATA Converter Board
    // 0x022a: DeLock 62652 converter SATA 6GB/s > USB 3.0
    "0x045b:0x022[9a]",
    "",
    "",
    "-d sat"
  },
  // Philips
  { "USB: Philips; ", // SDE3273FC/97 2.5" SATA HDD enclosure
    "0x0471:0x2021",
    "", // 0x0103
    "",
    "-d sat"
  },
  // Toshiba
  { "USB: Toshiba Canvio 500GB; SunPlus",
    "0x0480:0xa004",
    "",
    "",
    "-d usbsunplus"
  },
  { "USB: Toshiba; ",
    "0x0480:0x....",
    "",
    "",
    "-d sat"
  },
  // Cypress
  { "USB: ; Cypress CY7C68300A (AT2)",
    "0x04b4:0x6830",
    "0x0001",
    "",
    "" // unsupported
  },
  { "USB: ; Cypress CY7C68300B/C (AT2LP)",
    "0x04b4:0x6830",
    "0x0240",
    "",
    "-d usbcypress"
  },
  // Fujitsu
  { "USB: Fujitsu/Zalman ZM-VE300; ", // USB 3.0
    "0x04c5:0x2028",
    "", // 0x0001
    "",
    "-d sat"
  },
  { "USB: ; Fujitsu", // DeLock 42475, USB 3.0
    "0x04c5:0x201d",
    "", // 0x0001
    "",
    "-d sat"
  },
  // Myson Century
  { "USB: ; Myson Century CS8818",
    "0x04cf:0x8818",
    "", // 0xb007
    "",
    "" // unsupported
  },
  // Samsung
  { "USB: Samsung S2 Portable; JMicron",
    "0x04e8:0x1f0[568a]", // 0x1f0a: SAMSUNG HN-M101XBB
    "",
    "",
    "-d usbjmicron" // 0x1f0a: works also with "-d sat"
  },
  { "USB: Samsung S1; JMicron",
    "0x04e8:0x2f0[36]", // 0x2f03: S1 Portable, 0x2f06: S1 Mini (SAMSUNG HS20YJZ/3AU10-01)
    "",
    "",
    "-d usbjmicron"
  },
  { "USB: Samsung Story Station; ",
    "0x04e8:0x5f0[56]",
    "",
    "",
    "-d sat"
  },
  { "USB: Samsung G2 Portable; JMicron",
    "0x04e8:0x6032",
    "0x0000",
    "",
    "-d usbjmicron" // ticket #132
  },
  { "USB: Samsung G2 Portable; ",
    "0x04e8:0x6032",
    "0x...[1-9]", // >= 0x0001
    "",
    "-d sat"
  },
  { "USB: Samsung Story Station 3.0; ",
    "0x04e8:0x6052",
    "",
    "",
    "-d sat"
  },
  { "USB: Samsung Story Station 3.0; ",
    "0x04e8:0x6054",
    "",
    "",
    "-d sat"
  },
  { "USB: Samsung M2 Portable 3.0; ",
    "0x04e8:0x60c5",
    "",
    "",
    "-d sat"
  },
  { "USB: Samsung D3 Station; ",
    "0x04e8:0x612[45]", // 3TB, 4TB
    "", // 0x200, 0x202
    "",
    "-d sat"
  },
  { "USB: Samsung M3 Portable USB 3.0; ", // 1.5/2TB: SpinPoint M9TU
    "0x04e8:0x61b[3456]", // 500MB, 2TB, 1.5TB, 1TB
    "", // 0x0e00
    "",
    "-d sat"
  },
  { "USB: Samsung S3 Portable; ",
    "0x04e8:0x61c8", // ST1000LM025 HN-M101ABB
    "", // 0x1301
    "",
    "-d sat"
  },
  { "USB: Samsung Portable SSD T5; ",
    "0x04e8:0x61f5",
    "", // 0x0100
    "",
    "-d sat"
  },
  { "USB: Samsung; ",
    "0x04e8:0x8003", // USB3 Adapter from SSD EVO 850 Starter Kit
    "", // 0x0100
    "",
    "-d sat"
  },
  { "USB: Sony HD-E1; ",
    "0x054c:0x05bf", //  Sony HD-E1B - 1TB USB3.0
    "", // 0x6610
    "",
    "-d sat"
  },
  // Sunplus
  { "USB: ; SunPlus",
    "0x04fc:0x0c05",
    "",
    "",
    "-d usbsunplus"
  },
  { "USB: ; SunPlus SPDIF215",
    "0x04fc:0x0c15",
    "", // 0xf615
    "",
    "-d usbsunplus"
  },
  { "USB: ; SunPlus SPDIF225", // USB+SATA->SATA
    "0x04fc:0x0c25",
    "", // 0x0103
    "",
    "-d usbsunplus"
  },
  // Iomega
  { "USB: Iomega Prestige Desktop USB 3.0; ",
    "0x059b:0x0070",
    "", // 0x0004
    "",
    "-d sat" // ATA output registers missing
  },
  { "USB: Iomega LPHD080-0; ",
    "0x059b:0x0272",
    "",
    "",
    "-d usbcypress"
  },
  { "USB: Iomega MDHD500-U; JMicron",
    "0x059b:0x0274",
    "", // 0x0000
    "",
    "-d usbjmicron,0"
  },
  { "USB: Iomega MDHD500-U; ",
    "0x059b:0x0275",
    "", // 0x0001
    "",
    "" // unsupported
  },
  { "USB: Iomega; JMicron",
    "0x059b:0x027[78]",  // 0x0277: MDHD-UE, 0x0278: LDHD-UPS
    "", // 0x0000
    "",
    "-d usbjmicron"
  },
  { "USB: Iomega LDHD-UP; Sunplus",
    "0x059b:0x0370",
    "",
    "",
    "-d usbsunplus"
  },
  { "USB: Iomega; JMicron",
    "0x059b:0x0(47[05]|57[15])", // 0x0470: LPHD-UP, 0x0475: GDHDU2 (0x0100),
      // 0x0575: LDHD-UP
    "",
    "",
    "-d usbjmicron"
  },
  { "USB: Iomega; JMicron",
    "0x059b:0x047a",
    "", // 0x0100
    "",
    "-d sat" // works also with "-d usbjmicron"
  },
  // LaCie
  { "USB: LaCie hard disk (FA Porsche design);",
    "0x059f:0x0651",
    "",
    "",
    "" // unsupported
  },
  { "USB: LaCie d2 Quadra; Oxford OXUF934SSA-LQAG ", // USB+IEEE1394+eSATA->SATA
    "0x059f:0x0828",
    "",
    "",
    "-d sat"
  },
  { "USB: LaCie hard disk; JMicron",
    "0x059f:0x0951",
    "",
    "",
    "-d usbjmicron"
  },
  { "USB: LaCie Rugged Triple Interface; ",
    "0x059f:0x100c",
    "", // 0x0001
    "",
    "-d sat"
  },
  { "USB: LaCie Desktop Hard Drive;",
    "0x059f:0x1010",
    "",
    "",
    "-d usbsunplus"
  },
  { "USB: LaCie Desktop Hard Drive; ",
    "0x059f:0x101[68]", // 0x1016: SAMSUNG HD103UJ
    "", // 0x0001
    "",
    "-d sat"
  },
  { "USB: LaCie Desktop Hard Drive; JMicron",
    "0x059f:0x1019",
    "",
    "",
    "-d usbjmicron"
  },
  { "USB: LaCie Rugged Hard Drive; JMicron",
    "0x059f:0x101d",
    "", // 0x0001
    "",
    "-d usbjmicron,x"
  },
  { "USB: LaCie Little Disk USB2; JMicron",
    "0x059f:0x1021",
    "",
    "",
    "-d usbjmicron"
  },
  { "USB: LaCie hard disk; ",
    "0x059f:0x1029",
    "", // 0x0100
    "",
    "-d sat"
  },
  { "USB: Lacie rikiki; JMicron",
    "0x059f:0x102a",
    "",
    "",
    "-d usbjmicron,x"
  },
  { "USB: LaCie D2 USB3; LucidPort USB300 ",
    "0x059f:0x103d",
    "",
    "",
    "-d sat"
  },
  { "USB: LaCie rikiki USB 3.0; ",
    "0x059f:0x10(49|57)",
    "",
    "",
    "-d sat"
  },
  { "USB: LaCie minimus USB 3.0; ",
    "0x059f:0x104a",
    "",
    "",
    "-d sat"
  },
  { "USB: LaCie Rugged Mini USB 3.0; ",
    "0x059f:0x1051",
    "", // 0x0000
    "",
    "-d sat"
  },
  { "USB: LaCie P9230 (LAC302002); ",
    "0x059f:0x1053",
    "", // 0x0000
    "",
    "-d sat"
  },
  { "USB: LaCie Rugged Mini HDD; ",
    "0x059f:0x106b",
    "",
    "",
    "-d sat"
  },
  { "USB: LaCie; ", // 0x1070: ASMedia 1053 ?
    "0x059f:0x10(6f|7[05])",
    "", // 6f/70=0x0001, 75=0x0000
    "",
    "-d sat"
  },
  // In-System Design
  { "USB: ; In-System/Cypress ISD-300A1",
    "0x05ab:0x0060",
    "", // 0x1101
    "",
    "-d usbcypress"
  },
  // Apple
  { "USB: Apple; ",
    "0x05ac:0x8406", // TOSHIBA MQ01UBB200
    "",
    "",
    "-d sat"
  },
  // Genesys Logic
  { "USB: ; Genesys Logic GL881E",
    "0x05e3:0x0702",
    "",
    "",
    "" // unsupported
  },
  { "USB: ; Genesys Logic", // TODO: requires '-T permissive'
    "0x05e3:0x0718",
    "", // 0x0041
    "",
    "-d sat"
  },
  { "USB: ; Genesys Logic GL3310",
    "0x05e3:0x0731", // Chieftec USB 3.0 2.5" case
    "",
    "",
    "-d sat"
  },
  { "USB: ; Genesys Logic",
    "0x05e3:0x0735",
    "", // 0x1003
    "",
    "-d sat"
  },
  // Micron
  { "USB: Micron USB SSD; ",
    "0x0634:0x0655",
    "",
    "",
    "" // unsupported
  },
  // Prolific
  { "USB: ; Prolific PL2507", // USB->PATA
    "0x067b:0x2507",
    "",
    "",
    "-d usbjmicron,0" // Port number is required
  },
  { "USB: ; Prolific PL2571/2771/2773/2775", // USB->SATA, USB3->SATA,
    "0x067b:0x(2571|277[135])",              // USB3+eSATA->SATA, USB3->2xSATA
    "",
    "",
    "" // smartmontools >= r4004: -d usbprolific
  },
  { "USB: ; Prolific PL3507", // USB+IEEE1394->PATA
    "0x067b:0x3507",
    "", // 0x0001
    "",
    "" // smartmontools >= r3741: -d usbjmicron,p
  },
  // Imation
  { "USB: Imation ; ", // Imation Odyssey external USB dock
    "0x0718:0x1000",
    "", // 0x5104
    "",
    "-d sat"
  },
  // SanDisk
  { "USB: SanDisk SDCZ80 Flash Drive; Fujitsu", // ATA ID: SanDisk pSSD
    "0x0781:0x558[08]",
    "",
    "",
    "-d sat"
  },
  // Freecom
  { "USB: ; Innostor IS631", // No Name USB3->SATA Enclosure
    "0x07ab:0x0621",
    "",
    "",
    "-d sat"
  },
  { "USB: Freecom; ",
    "0x07ab:0xfc17",
    "", // 0x0100
    "",
    "-d sat"
  },
  { "USB: Freecom Quattro 3.0; ", // USB3.0+IEEE1394+eSATA->SATA
    "0x07ab:0xfc77",
    "",
    "",
    "-d sat"
  },
  { "USB: Freecom Mobile Drive XXS; JMicron",
    "0x07ab:0xfc88",
    "", // 0x0101
    "",
    "-d usbjmicron,x"
  },
  { "USB: Freecom Hard Drive XS; Sunplus",
    "0x07ab:0xfc8e",
    "", // 0x010f
    "",
    "-d usbsunplus"
  },
  { "USB: Freecom; ", // Intel labeled
    "0x07ab:0xfc8f",
    "", // 0x0000
    "",
    "-d sat"
  },
  { "USB: Freecom Classic HD 120GB; ",
    "0x07ab:0xfccd",
    "",
    "",
    "" // unsupported
  },
  { "USB: Freecom HD; JMicron", // 500GB
    "0x07ab:0xfcd[6a]",
    "",
    "",
    "-d usbjmicron"
  },
  // Fast Point Technologies (?)
  { "USB: ; ",
    "0x0850:0x00(03|31)",
    "", // 0x0100
    "",
    "-d sat"
  },
  // 0x0860 (?)
  { "USB: ; ",
    "0x0860:0x0001",
    "", // 0x0100
    "",
    "-d sat"
  },
  // Oxford Semiconductor, Ltd
  { "USB: ; Oxford",
    "0x0928:0x0000",
    "",
    "",
    "" // unsupported
  },
  { "USB: ; Oxford OXU921DS",
    "0x0928:0x0002",
    "",
    "",
    "" // unsupported
  },
  { "USB: ; Oxford", // Zalman ZM-VE200
    "0x0928:0x0010",
    "", // 0x0304
    "",
    "-d sat"
  },
  // Toshiba
  { "USB: Toshiba PX1270E-1G16; Sunplus",
    "0x0930:0x0b03",
    "",
    "",
    "-d usbsunplus"
  },
  { "USB: Toshiba PX1396E-3T01; Sunplus", // similar to Dura Micro 501
    "0x0930:0x0b09",
    "",
    "",
    "-d usbsunplus"
  },
  { "USB: Toshiba Stor.E Steel; Sunplus",
    "0x0930:0x0b11",
    "",
    "",
    "-d usbsunplus"
  },
  { "USB: Toshiba Stor.E; ",
    "0x0930:0x0b1[9ab]",
    "", // 0x0001
    "",
    "-d sat"
  },
  { "USB: Toshiba; Sunplus",
    "0x0930:0xa002",
    "", // 0x0103
    "",
    "-d usbsunplus"
  },
  // Lumberg, Inc.
  { "USB: Toshiba Stor.E; Sunplus",
    "0x0939:0x0b1[56]",
    "",
    "",
    "-d usbsunplus"
  },
  { "USB: Toshiba Stor.E D10; Initio INIC-1610PL",
    "0x0939:0x0b13",
    "",
    "",
    "-d sat,12"
  },
  // Apricorn
  { "USB: Apricorn SATA Wire; ",
    "0x0984:0x0(040|301)", // 0x0040: Apricorn SATA Wire
    "", // 0x0301 (0x0201): Corsair SSD & HDD Cloning Kit
    "",
    "-d sat"
  },
  // Neodio Technologies
  { "USB: Neodio; Initio INIC-1810PL",
    "0x0aec:0x3050",
    "", // 0x0100
    "",
    "-d sat"
  },
  // Seagate
  { "USB: Seagate External Drive; Cypress",
    "0x0bc2:0x0503",
    "", // 0x0240
    "",
    "-d usbcypress"
  },
  { "USB: Seagate FreeAgent; ",
    "0x0bc2:0x(3008|50(31|a1))",
    "",
    "",
    "-d sat,12" // 0x50a1: "-d sat" does not work (ticket #151)
  },
  { "USB: Seagate; ",
    "0x0bc2:0x....",
    "",
    "",
    "-d sat"
  },
  // Realtek
  { "USB: ; Realtek RTL9210", // USB->PCIe (NVMe)
    "0x0bda:0x9210",
    "", // 0x2100
    "",
    "" // smartmontools >= r5051: -d sntrealtek
  },
  // Addonics
  { "USB: Addonics HDMU3; ", // (ticket #609)
    "0x0bf6:0x1001",
    "", // 0x0100
    "",
    ""
  },
  // Dura Micro
  { "USB: Dura Micro; Cypress",
    "0x0c0b:0xb001",
    "", // 0x1110
    "",
    "-d usbcypress"
  },
  { "USB: Dura Micro; Initio",
    "0x0c0b:0xb136",
    "", // 0x0108
    "",
    "-d sat"
  },
  { "USB: Dura Micro 509; Sunplus",
    "0x0c0b:0xb159",
    "", // 0x0103
    "",
    "-d usbsunplus"
  },
  // Maxtor
  { "USB: Maxtor OneTouch 200GB; ",
    "0x0d49:0x7010",
    "",
    "",
    "" // unsupported
  },
  { "USB: Maxtor OneTouch; ",
    "0x0d49:0x7300",
    "", // 0x0121
    "",
    "-d sat"
  },
  { "USB: Maxtor OneTouch 4; ",
    "0x0d49:0x7310",
    "", // 0x0125
    "",
    "-d sat"
  },
  { "USB: Maxtor OneTouch 4 Mini; ",
    "0x0d49:0x7350",
    "", // 0x0125
    "",
    "-d sat"
  },
  { "USB: Maxtor BlackArmor Portable; ",
    "0x0d49:0x7550",
    "",
    "",
    "-d sat"
  },
  { "USB: Maxtor Basics Desktop; ",
    "0x0d49:0x7410",
    "", // 0x0122
    "",
    "-d sat"
  },
  { "USB: Maxtor Basics Portable; ",
    "0x0d49:0x7450",
    "", // 0x0122
    "",
    "-d sat"
  },
  // Jess-Link International
  { "USB: ; Cypress", // Medion HDDrive2Go
    "0x0dbf:0x9001",
    "", // 0x0240
    "",
    "-d usbcypress"
  },
  // Oyen Digital
  { "USB: Oyen Digital MiniPro USB 3.0; ",
    "0x0dc4:0x020a",
    "",
    "",
    "-d sat"
  },
  // Cowon Systems, Inc.
  { "USB: Cowon iAudio X5; ",
    "0x0e21:0x0510",
    "",
    "",
    "-d usbcypress"
  },
  // iRiver
  { "USB: iRiver iHP-120/140 MP3 Player; Cypress",
    "0x1006:0x3002",
    "", // 0x0100
    "",
    "-d usbcypress"
  },
  // Western Digital
  { "USB: WD My Passport (IDE); Cypress",
    "0x1058:0x0701",
    "", // 0x0240
    "",
    "-d usbcypress"
  },
  { "USB: Western Digital; ",
    "0x1058:0x....",
    "",
    "",
    "-d sat"
  },
  // Atech Flash Technology
  { "USB: ; Atech", // Enclosure from Kingston SSDNow notebook upgrade kit
    "0x11b0:0x6298",
    "", // 0x0108
    "",
    "-d sat"
  },
  // Brain Actuated Technologies
  { "USB: ; Atech", // ICY BOX 2x Raid enclosure IB-RD2253-U31
    "0x1234:0x5678",
    "", // 0x0100
    "",
    "-d sat"
  },
  // ADATA
  { "USB: ADATA; ",
    "0x125f:0xa(11|13|15|31|35|37|75|83)a", // 0xa11a: Classic CH11 1TB, 0xa13a: NH13 1TB,
    "", // 0xa15a: HD710 1TB, 0xa31a: HV620 2TB (0x0100), 0xa35a: HD650 2TB (0x6503),
    "", // 0xa37a: Silverstone MS10 M.2 (0x3103), 0xa75a: HD710P 4TB, 0xa83a: HD330 (0x0100)
    "-d sat"
  },
  { "USB: ADATA; Cypress",
    "0x125f:0xa9[34]a", // 0xa93a: SH93 (0x0150)
    "",
    "",
    "-d usbcypress"
  },
  // Initio
  { "USB: ; Initio",
    "0x13fd:0x(054|1(04|15))0", // 0x0540: Initio 316000
    "", // 0x1040 (0x0106): USB->SATA+PATA, Chieftec CEB-25I
    "", // 0x1150: Initio 6Y120L0, CoolerMaster XCraft RX-3HU
    "" // unsupported
  },
  { "USB: ; Initio",
    "0x13fd:0x16[45]0",
    "", // 0x1640: 0x0864, 0x1650: 0x0436
    "",
    "-d sat,12" // some SMART commands fail, see ticket #295
  },
  { "USB: ; Initio",
    "0x13fd:0x....",
    "",
    "",
    "-d sat"
  },
  // Super Top
  { "USB: Super Top generic enclosure; ",
    "0x14cd:0x6116",
    "", // 0x0150, older report suggests -d usbcypress
    "", // 0x0160 also reported as unsupported
    "-d sat"
  },
  // JMicron
  { "USB: ; JMicron JMS539", // USB2/3->SATA (old firmware)
    "0x152d:0x0539",
    "0x0100",      // 1.00, various devices support -d usbjmicron
    "",            // 1.00, SSI SI-1359RUS3 supports -d sat,
    ""             //       -d usbjmicron may disconnect drive (ticket #552)
  },
  { "USB: ; JMicron JMS539", // USB2/3->SATA (new firmware)
    "0x152d:0x0539",
    "0x020[56]|"   //  2.05, ZTC USB 3.0 enclosure (ticket #338)
    "0x28(01|03|12)", // 28.01, DATOptic U3eSATA (USB3.0 bridge with port multiplier)
    "",               // 28.03, Mediasonic ProBox HF2-SU3S2 Rev 2 (port multiplier, ticket #504)
    "-d sat"          // 28.12, Mediasonic ProBox H82-SU3S2 (port multiplier)
  },
  { "USB: ; JMicron ", // USB->SATA->4xSATA (port multiplier)
    "0x152d:0x0551",   // JMS539? (old firmware may use 0x152d:0x0539, ticket #552)
    "", // 0x0100
    "",
    "-d usbjmicron,x"
  },
  { "USB: ; JMicron",
    "0x152d:0x0561",
    "", // 0x0003, ODROID CloudShell 2
    "",
    "-d sat"
  },
  { "USB: ; JMicron JM562", // USB2/3+eSATA->2xSATA, USB2/3->3xSATA (RAID0/1)
    "0x152d:0x0562",
    "", // 0x0106, Fantec QB-X2US3R (ticket #966)
    "", // only ATA IDENTIFY works, SMART commands don't work
    "-d sat"
  },
  { "USB: ; JMicron", // USB2/3->2xSATA
    "0x152d:0x0565",
    "", // 0x9114, Akasa DuoDock X (ticket #607)
    "",
    "-d sat"
  },
  { "USB: ; JMicron JMS567", // USB2/3->SATA
    "0x152d:0x0567",
    "", // 0x0114
    "", // 0x0205, 2.05, Mediasonic ProBox HF2-SU3S2 Rev 3 (port multiplier, ticket #504)
    "-d sat"
  },
  { "USB: ; JMicron JMS578", // USB->SATA
    "0x152d:0x0578",
    "", // 0x0100
    "",
    "-d sat"
  },
  { "USB: ; JMicron",
    "0x152d:0x0579", // Intenso External
    "", // 0x0100
    "",
    "-d sat"
  },
  { "USB: ; JMicron JMS583", // USB->PCIe (NVMe)
    "0x152d:0x0583",
    "",
    "",
    "" // smartmontools >= r4850: -d sntjmicron[#please_try]
  },
  { "USB: OCZ THROTTLE OCZESATATHR8G; JMicron JMF601",
    "0x152d:0x0602",
    "",
    "",
    "" // unsupported
  },
  { "USB: ; JMicron",
    "0x152d:0x1337",
    "", // 0x0508, Digitus DA-71106
    "",
    "-d sat"
  },
  { "USB: ; JMicron JMS561", // USB2/3->2xSATA
    "0x152d:0x[19]561", // 0x1561(0x0106), Sabrent USB 3.0 Dual Bay SATA Dock
    "",  // 0x9561(0x0105), Orico 6629US3-C USB 3.0 Dual Bay SATA Dock
    "",
    "-d sat"
  },
  { "USB: ; JMicron JMS576", // USB3.1->SATA
    "0x152d:0x1576",
    "", // 0x0204, ICY BOX IB-223U3a-B
    "",
    "-d sat"
  },
  { "USB: ; JMicron JM20329", // USB->SATA
    "0x152d:0x2329",
    "", // 0x0100
    "",
    "-d usbjmicron"
  },
  { "USB: ; JMicron JM20336", // USB+SATA->SATA, USB->2xSATA
    "0x152d:0x2336",
    "", // 0x0100
    "",
    "-d usbjmicron,x"
  },
  { "USB: Generic JMicron adapter; JMicron",
    "0x152d:0x2337",
    "",
    "",
    "-d usbjmicron"
  },
  { "USB: ; JMicron JM20337/8", // USB->SATA+PATA, USB+SATA->PATA
    "0x152d:0x2338",
    "", // 0x0100
    "",
    "-d usbjmicron"
  },
  { "USB: ; JMicron JM20339", // USB->SATA
    "0x152d:0x2339",
    "", // 0x0100
    "",
    "-d usbjmicron,x"
  },
  { "USB: ; JMicron", // USB+SATA->SATA
    "0x152d:0x2351",  // e.g. Verbatim Portable Hard Drive 500Gb
    "", // 0x0100
    "",
    "-d sat"
  },
  { "USB: ; JMicron", // USB->SATA
    "0x152d:0x2352",
    "", // 0x0100
    "",
    "-d usbjmicron,x"
  },
  { "USB: ; JMicron", // USB->SATA
    "0x152d:0x2509",
    "", // 0x0100
    "",
    "-d usbjmicron,x"
  },
  { "USB: ; JMicron JMS566", // USB3->SATA
    "0x152d:0x2566", // e.g. Chieftec CEB-7035S
    "", // 0x0114
    "",
    "-d usbjmicron,x"
  },
  { "USB: ; JMicron JMS567", // USB3->SATA
    "0x152d:0x2567",
    "", // 0x0117, Chieftec CEB-7053S
    "",
    "-d sat"
  },
  { "USB: ; JMicron",
    "0x152d:0x2590",
    "", // 0x0x8105 (ticket #550)
    "",
    "-d sat"
  },
  { "USB: ; JMicron JMS567", // USB2/3->SATA
    "0x152d:0x3562",
    "", // 0x0310, StarTech S358BU33ERM (port multiplier, ticket #508)
    "",
    "-d sat"
  },
  { "USB: ; JMicron", // USB3->SATA
    "0x152d:0x3569",
    "", // 0x0203
    "",
    "-d sat"
  },
  { "USB: ; JMicron",
    "0x152d:0x578e",
    "", // 0x1402, Intenso Memory Center
    "",
    "-d sat"
  },
  { "USB: ; JMicron JMS561", // USB3->2xSATA
    "0x152d:0x[8a]561",
    "", // 0x8561: 0x0107
    "",
    "-d sat"
  },
  // PNY
  { "USB: ; PNY",
    "0x154b:0x5678",
    "", // 0x5408
    "",
    "-d sat"
  },
  // ASMedia
  { "USB: ; ASMedia",
    "0x174c:0x....",
    "",
    "",
    "-d sat"
  },
  // LucidPort
  { "USB: ; LucidPORT USB300", // RaidSonic ICY BOX IB-110StU3-B, Sharkoon SATA QuickPort H3
    "0x1759:0x500[02]", // 0x5000: USB 2.0, 0x5002: USB 3.0
    "",
    "",
    "-d sat"
  },
  { "USB: ; LucidPort", // Fuj:tech SATA-USB3 dock
    "0x1759:0x5100",
    "", // 0x2580
    "",
    "-d sat"
  },
  // Verbatim
  { "USB: Verbatim Portable Hard Drive; Sunplus",
    "0x18a5:0x0214",
    "", // 0x0112
    "",
    "-d usbsunplus"
  },
  { "USB: Verbatim FW/USB160; Oxford OXUF934SSA-LQAG", // USB+IEEE1394->SATA
    "0x18a5:0x0215",
    "", // 0x0001
    "",
    "-d sat"
  },
  { "USB: Verbatim External Hard Drive 47519; Sunplus", // USB->SATA
    "0x18a5:0x0216",
    "",
    "",
    "-d usbsunplus"
  },
  { "USB: Verbatim Pocket Hard Drive; JMicron", // SAMSUNG HS25YJZ/3AU10-01
    "0x18a5:0x0227",
    "",
    "",
    "-d usbjmicron" // "-d usbjmicron,x" does not work
  },
  { "USB: Verbatim External Hard Drive; JMicron", // 2TB
    "0x18a5:0x022a",
    "",
    "",
    "-d usbjmicron"
  },
  { "USB: Verbatim Store'n'Go; JMicron", // USB->SATA
    "0x18a5:0x022b",
    "", // 0x0100
    "",
    "-d usbjmicron"
  },
  { "USB: Verbatim Pocket Hard Drive; ", // 1TB USB 3.0
    "0x18a5:0x0237",
    "",
    "",
    "-d sat,12"
  },
  { "USB: Verbatim External Hard Drive; ", // USB 3.0
    "0x18a5:0x040[08]", // 0=3TB, 8=1TB
    "",
    "",
    "-d sat"
  },
  // Silicon Image
  { "USB: Vantec NST-400MX-SR; Silicon Image 5744",
    "0x1a4a:0x1670",
    "",
    "",
    "" // unsupported
  },
  // Corsair
  { "USB: Voyager GTX; ",
    "0x1b1c:0x1a0e",
    "",
    "",
    "-d sat"
  },
  // SunplusIT
  { "USB: ; SunplusIT",
    "0x1bcf:0x0c31",
    "",
    "",
    "-d usbsunplus"
  },
  // TrekStor
  { "USB: TrekStor DataStation; ", // DataStation maxi light (USB 3.0)
    "0x1e68:0x0050",
    "", // 0x0100
    "",
    "-d sat"
  },
  // 0x1e91 (?)
  { "USB: OWC Envoy Pro; ",
    "0x1e91:0xa2a5",
    "", // 0x0100
    "",
    "-d sat"
  },
  { "USB: OWC Mercury Elite Pro Quad; ",
    "0x1e91:0xa4a7",
    "", // 0x0100
    "",
    "-d sat"
  },
  // Innostor
  { "USB: ; Innostor IS611", // USB3->SATA+PATA
    "0x1f75:0x0611", // SMART access via PATA does not work
    "",
    "",
    "-d sat"
  },
  { "USB: ; Innostor IS621", // USB3->SATA
    "0x1f75:0x0621", // Dynex 2.5" USB 3.0 Exclosure DX-HD302513
    "",
    "",
    "-d sat"
  },
  { "USB: ; Innostor IS888", // USB3->SATA
    "0x1f75:0x0888",
    "", // 0x0034, Sharkoon SATA QuickDeck Pro USB 3.0 (unsupported)
    "", // 0x0036, works with -d sat (ticket #827)
    "-d sat"
  },
  // VIA Labs
  { "USB: ; VIA VL701", // USB2/3->SATA
    "0x2109:0x0701", // Intenso 2,5" 1TB USB3
    "", // 0x0107
    "",
    "-d sat" // ATA output registers missing
  },
  { "USB: ; VIA VL711", // USB2/3->SATA
    "0x2109:0x0711",
    "", // 0x0114, Mediasonic ProBox K32-SU3 (ticket #594)
    "", // 0x0507, Intenso 2,5" Memory Case 2TB USB3
    "-d sat"
  },
  { "USB: ; VIA VL715/6", // USB2/3->SATA, USB-C->SATA
    "0x2109:0x071[56]",
    "", // 0x0336/0x0000
    "",
    "-d sat"
  },
  // Transcend (?)
  { "USB: Transcend ESD400; ",
    "0x2174:0x2000", // TS256GESD400K
    "", // 0x1000
    "",
    "-d sat"
  },
  // 0x2537 (?)
  { "USB: ; ", // USB 3.0
    "0x2537:0x106[68]", // 0x1066: Orico 2599US3, 0x1068: Fantec ER-35U3
    "", // 0x0100
    "",
    "-d sat"
  },
  // AKiTiO (?)
  { "USB: AkiTio NT2 U3.1C; ",
    "0x2ce5:0x0014",
    "", // 0x0100
    "",
    "-d sat"
  },
  // Power Quotient International
  { "USB: PQI H560; ",
    "0x3538:0x0902",
    "", // 0x0000
    "",
    "-d sat"
  },
  // Power Quotient International
  { "USB: PQI bridge; ",
    "0x3538:0x0064",
    "",
    "",
    "-d usbsunplus"
  },
  // Sharkoon
  { "USB: Sharkoon QuickPort XT USB 3.0; ",
    "0x357d:0x7788",
    "",
    "",
    "-d sat"
  },
  // Hitachi/SimpleTech
  { "USB: Hitachi Touro Desk; JMicron", // 3TB
    "0x4971:0x1011",
    "",
    "",
    "-d usbjmicron"
  },
  { "USB: Hitachi Touro; ",
    "0x4971:0x101[45]", // 14=1TB, 15=2TB
    "", // 0x0000
    "",
    "-d sat" // ATA output registers missing
  },
  { "USB: Hitachi Touro Mobile; ", // 1TB
    "0x4971:0x102[034]",
    "", // 0x0100
    "",
    "-d sat"
  },
  { "USB: SimpleTech;", // USB 3.0 HDD BOX Agestar,  Rock External HDD 3,5" UASP
    "0x4971:0x8017",
    "",
    "",
    "-d sat"
  },
  { "USB: Hitachi/SimpleTech; JMicron", // 1TB
    "0x4971:0xce17",
    "",
    "",
    "-d usbjmicron,x"
  },
  // OnSpec
  { "USB: ; OnSpec", // USB->PATA
    "0x55aa:0x2b00",
    "", // 0x0100
    "",
    "" // unsupported
  },
  // 0x6795 (?)
  { "USB: Sharkoon 2-Bay RAID Box; ", // USB 3.0
    "0x6795:0x2756",
    "", // 0x0100
    "",
    "-d sat"
  },
  // Transcend
  { "USB: ; ",
    "0x8564:0x7000",
    "", // 0x8000
    "",
    "-d sat"
  },
  // JMicron II
  { "USB: ; JMicron JMS566",
    "0xa152:0xb566",
    "", // 0x0223
    "",
    "-d sat"
  },
  // 0xabcd (?)
  { "USB: ; ",
    "0xabcd:0x610[34]", // 0x6103: LogiLink AU0028A V1.0 USB 3.0 to IDE & SATA Adapter
      // 0x6104: LogiLink PCCloneEX Lite
    "",
    "",
    "-d sat"
  },
/*
}; // builtin_knowndrives[]
 */<|MERGE_RESOLUTION|>--- conflicted
+++ resolved
@@ -68,11 +68,7 @@
 /*
 const drive_settings builtin_knowndrives[] = {
  */
-<<<<<<< HEAD
-  { "$Id: drivedb.h 5137 2020-12-20 15:57:09Z chrfranke $",
-=======
-  { "$Id: drivedb.h 5150 2020-12-29 16:55:11Z chrfranke $",
->>>>>>> f81a55e9
+  { "$Id: drivedb.h 5151 2020-12-29 18:15:59Z chrfranke $",
     "-", "-",
     "This is a dummy entry to hold the SVN-Id of drivedb.h",
     ""
