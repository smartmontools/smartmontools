/*
 * drivedb.h - smartmontools 7.2 drive database file
 *
 * Home page of code is: https://www.smartmontools.org
 *
 * Copyright (C) 2003-11 Philip Williams, Bruce Allen
 * Copyright (C) 2008-25 Christian Franke
 *
 * SPDX-License-Identifier: GPL-2.0-or-later
 */

/*
 * Structure used to store drive database entries:
 *
 * struct drive_settings {
 *   const char * modelfamily;
 *   const char * modelregexp;
 *   const char * firmwareregexp;
 *   const char * warningmsg;
 *   const char * presets;
 * };
 *
 * The elements are used in the following ways:
 *
 *  modelfamily     Informal string about the model family/series of a
 *                  device. Set to "" if no info (apart from device id)
 *                  known.  The entry is ignored if this string starts with
 *                  a dollar sign.  Must not start with "USB:", see below.
 *  modelregexp     POSIX extended regular expression to match the model of
 *                  a device.  This should never be "".
 *  firmwareregexp  POSIX extended regular expression to match a devices's
 *                  firmware.  This is optional and should be "" if it is not
 *                  to be used.  If it is nonempty then it will be used to
 *                  narrow the set of devices matched by modelregexp.
 *  warningmsg      A message that may be displayed for matching drives.  For
 *                  example, to inform the user that they may need to apply a
 *                  firmware patch.
 *  presets         String with vendor-specific attribute ('-v') and firmware
 *                  bug fix ('-F') options.  Same syntax as in smartctl command
 *                  line.  The user's own settings override these.
 *
 * The regular expressions for drive model and firmware must match the full
 * string.  The effect of "^FULLSTRING$" is identical to "FULLSTRING".
 * The form ".*SUBSTRING.*" can be used if substring match is desired.
 *
 * The table will be searched from the start to end or until the first match,
 * so the order in the table is important for distinct entries that could match
 * the same drive.
 *
 *
 * Format for USB ID entries:
 *
 *  modelfamily     String with format "USB: DEVICE; BRIDGE" where
 *                  DEVICE is the name of the device and BRIDGE is
 *                  the name of the USB bridge.  Both may be empty
 *                  if no info known.
 *  modelregexp     POSIX extended regular expression to match the USB
 *                  vendor:product ID in hex notation ("0x1234:0xabcd").
 *                  This should never be "".
 *  firmwareregexp  POSIX extended regular expression to match the USB
 *                  bcdDevice info.  Only compared during search if other
 *                  entries with same USB vendor:product ID exist.
 *  warningmsg      Not used yet.
 *  presets         String with one device type ('-d') option.
 *
 */

/*
const drive_settings builtin_knowndrives[] = {
 */
<<<<<<< HEAD
  { "VERSION: 7.2/5704 2025-04-26 10:12:20 $Id: drivedb.h 5705 2025-04-26 10:28:37Z chrfranke $",
=======
  { "VERSION: 7.5 $Id: drivedb.h 5706 2025-04-27 16:54:06Z chrfranke $",
>>>>>>> 0e265264
    "-", "-",
    "Version information",
    ""
  },
  { "DEFAULT",
    "-", "-",
    "Default settings",
    "-v 1,raw48,Raw_Read_Error_Rate "
    "-v 2,raw48,Throughput_Performance "
    "-v 3,raw16(avg16),Spin_Up_Time "
    "-v 4,raw48,Start_Stop_Count "
    "-v 5,raw16(raw16),Reallocated_Sector_Ct "
    "-v 6,raw48,Read_Channel_Margin,HDD "
    "-v 7,raw48,Seek_Error_Rate,HDD "
    "-v 8,raw48,Seek_Time_Performance,HDD "
    "-v 9,raw24(raw8),Power_On_Hours "
    "-v 10,raw48,Spin_Retry_Count,HDD "
    "-v 11,raw48,Calibration_Retry_Count,HDD "
    "-v 12,raw48,Power_Cycle_Count "
    "-v 13,raw48,Read_Soft_Error_Rate "
    //  14-21 Unknown_Attribute
    "-v 22,raw48,Helium_Level,HDD " // WDC (HGST)
    "-v 23,raw48,Helium_Condition_Lower,HDD " // ] Toshiba
    "-v 24,raw48,Helium_Condition_Upper,HDD " // ]
    //  25-174 Unknown_Attribute
    "-v 175,raw48,Program_Fail_Count_Chip,SSD "
    "-v 176,raw48,Erase_Fail_Count_Chip,SSD "
    "-v 177,raw48,Wear_Leveling_Count,SSD "
    "-v 178,raw48,Used_Rsvd_Blk_Cnt_Chip,SSD "
    "-v 179,raw48,Used_Rsvd_Blk_Cnt_Tot,SSD "
    "-v 180,raw48,Unused_Rsvd_Blk_Cnt_Tot,SSD "
    "-v 181,raw48,Program_Fail_Cnt_Total "
    "-v 182,raw48,Erase_Fail_Count_Total,SSD "
    "-v 183,raw48,Runtime_Bad_Block "
    "-v 184,raw48,End-to-End_Error "
    //  185-186 Unknown_Attribute
    "-v 187,raw48,Reported_Uncorrect "
    "-v 188,raw48,Command_Timeout "
    "-v 189,raw48,High_Fly_Writes,HDD "
    "-v 190,tempminmax,Airflow_Temperature_Cel "
    "-v 191,raw48,G-Sense_Error_Rate,HDD "
    "-v 192,raw48,Power-Off_Retract_Count "
    "-v 193,raw48,Load_Cycle_Count,HDD "
    "-v 194,tempminmax,Temperature_Celsius "
    "-v 195,raw48,Hardware_ECC_Recovered "
    "-v 196,raw16(raw16),Reallocated_Event_Count "
    "-v 197,raw48,Current_Pending_Sector "
    "-v 198,raw48,Offline_Uncorrectable "
    "-v 199,raw48,UDMA_CRC_Error_Count "
    "-v 200,raw48,Multi_Zone_Error_Rate,HDD " // Seagate Helium HDDs: "Pressure_Limit"
    "-v 201,raw48,Soft_Read_Error_Rate,HDD "
    "-v 202,raw48,Data_Address_Mark_Errs,HDD "
    "-v 203,raw48,Run_Out_Cancel "
    "-v 204,raw48,Soft_ECC_Correction "
    "-v 205,raw48,Thermal_Asperity_Rate "
    "-v 206,raw48,Flying_Height,HDD "
    "-v 207,raw48,Spin_High_Current,HDD "
    "-v 208,raw48,Spin_Buzz,HDD "
    "-v 209,raw48,Offline_Seek_Performnce,HDD "
    //  210-219 Unknown_Attribute
    "-v 220,raw48,Disk_Shift,HDD "
    "-v 221,raw48,G-Sense_Error_Rate,HDD "
    "-v 222,raw48,Loaded_Hours,HDD "
    "-v 223,raw48,Load_Retry_Count,HDD "
    "-v 224,raw48,Load_Friction,HDD "
    "-v 225,raw48,Load_Cycle_Count,HDD "
    "-v 226,raw48,Load-in_Time,HDD "
    "-v 227,raw48,Torq-amp_Count,HDD "
    "-v 228,raw48,Power-off_Retract_Count "
    //  229 Unknown_Attribute
    "-v 230,raw48,Head_Amplitude,HDD "
    "-v 231,raw48,Temperature_Celsius,HDD "
    "-v 232,raw48,Available_Reservd_Space "
    "-v 233,raw48,Media_Wearout_Indicator,SSD "
    //  234-239 Unknown_Attribute
    "-v 240,raw24(raw8),Head_Flying_Hours,HDD "
    "-v 241,raw48,Total_LBAs_Written "
    "-v 242,raw48,Total_LBAs_Read "
    //  243-249 Unknown_Attribute
    "-v 250,raw48,Read_Error_Retry_Rate "
    //  251-253 Unknown_Attribute
    "-v 254,raw48,Free_Fall_Sensor,HDD"
  },
  { "Swissbit C440 Industrial CompactFlash Card",
    // spec v1.23 found at http://www.farnell.com/datasheets/1821167.pdf
    // tested with SFCF4096H2BU4TO-I-MS-527-STD
    "SFCF(2048|4096|8192|16GB|32GB|64GB)H[0-9]BU[24]TO-(C|I)-(MS|QT|NU)-5[0-9]7-STD",
    "", "",
    "-v 196,raw24/raw24,Spare_Blocks "
    "-v 213,raw24/raw24,Spare_Blocks_Worst_Chip "
    "-v 229,raw48,Erase_Count "
    "-v 203,raw48,Total_ECC_Errors "
    "-v 232,raw48,Total_Number_of_Reads "
    "-v 214,raw48,Reserved_Attribute " // Spec says "to be determined"
    "-v 215,raw48,Current_TRIM_Percent "
  },
  { "Swissbit X-600m Series Industrial mSATA SSD",
    // spec v1.06 found at https://www.mouser.com/pdfdocs/Swissbit_X-600m_Datasheet.pdf
    // tested with SFSA016GU1AA2TO-I-DB-216-STD
    "SFSA(008|016|032|064|128)GU[0-9]AA[124]TO-(C|I)-(DB|QC|NC)-2[0-9]6-STD",
    "", "",
  //"-v 1,raw48,Raw_Read_Error_Rate "
  //"-v 5,raw16(raw16),Reallocated_Sector_Ct "
  //"-v 9,raw24(raw8),Power_On_Hours "
  //"-v 12,raw48,Power_Cycle_Count "
    "-v 160,raw48,Uncorrectable_Error_Cnt "
    "-v 161,raw48,Spare_Blocks_Remaining "
    "-v 163,raw48,Initial_Bad_Block_Count "
    "-v 164,raw48,Total_Erase_Count "
    "-v 165,raw48,Max_Erase_Count "
    "-v 166,raw48,Min_Erase_Count "
    "-v 167,raw48,Average_Erase_Count "
    "-v 168,raw48,Max_Erase_Count_of_Spec "
    "-v 169,raw48,Power_On_Uncorr_Err_Cnt "
    "-v 192,raw48,Init_Spare_Blocks_Avail "
    "-v 193,raw48,Dynamic_Remaps "
  //"-v 194,tempminmax,Temperature_Celsius "
  //"-v 195,raw48,Hardware_ECC_Recovered "
  //"-v 196,raw16(raw16),Reallocated_Event_Count "
  //"-v 198,raw48,Offline_Uncorrectable "
    "-v 199,raw48,SATA_CRC_Error_Count "
    "-v 215,raw48,TRIM_Count "
    "-v 235,hex56,Flash_Writes_LBAs_Low "
    "-v 237,hex48,Flash_Writes_LBAs_High "
    "-v 241,hex56,Total_LBAs_Written_Low "
    "-v 242,hex56,Total_LBAs_Read_Low "
    "-v 243,hex48,Total_LBAs_Written_High "
    "-v 244,hex48,Total_LBAs_Read_High "
    "-v 248,raw48,Perc_Rated_Life_Remain "
    "-v 249,raw48,Spares_Remaining_Perc "
  },
  { "Swissbit X-7x Family SATA SSD", // tested with
      // SFSA060GM2AK1TO-C-6B-536-STD/SBR11007, SFSA020GU2AK1TO-I-6B-22P-STD/SBR15004,
      // SFSA160GM2AK1TA-I-8C-11P-STD/SBR15103, SFSA320GM2AK2TA-I-8C-21P-STD/SBR15103
    "SFSA....[MQSUV].AK.T[ABO].............",
    "", "",
  //"-v 1,raw48,Raw_Read_Error_Rate "
  //"-v 5,raw16(raw16),Reallocated_Sector_Ct "
  //"-v 9,raw24(raw8),Power_On_Hours "
  //"-v 12,raw48,Power_Cycle_Count "
    "-v 16,raw48,Avg_Erase_Count_pSLC "
    "-v 17,raw48,Rated_Erase_Count_pSLC "
    "-v 160,raw48,UECC_Sector_Count "
    "-v 161,raw48,Spare_Block_Count "
    "-v 163,raw48,Initial_Bad_Block_Count "
    "-v 164,raw48,Total_Erase_Count "
    "-v 165,raw48,Maximum_Erase_Count "
    "-v 166,raw48,Minimum_Erase_Count "
    "-v 167,raw48,Average_Erase_Count "
    "-v 168,raw48,Rated_Erase_Count "
    "-v 169,raw48,Power_On_UECC_Err_Cnt "
    "-v 193,raw48,Dynamic_Remaps "
  //"-v 194,tempminmax,Temperature_Celsius "
  //"-v 195,raw48,Hardware_ECC_Recovered "
  //"-v 196,raw16(raw16),Reallocated_Event_Count "
  //"-v 198,raw48,Offline_Uncorrectable "
  //"-v 199,raw48,UDMA_CRC_Error_Count "
    "-v 215,raw48,Number_of_TRIM_Commands  "
    "-v 231,raw48,Life_Remaining_Percent "
    "-v 235,raw48,Flash_LBAs_Written "
    "-v 237,raw48,Flash_LBAs_Written_Exp "
  //"-v 241,raw48,Total_LBAs_Written "
  //"-v 242,raw48,Total_LBAs_Read "
    "-v 243,raw48,Host_LBA_Write_Exp "
    "-v 244,raw48,Host_LBA_Read_Exp "
    "-v 248,raw48,SSD_Remaining_Life_Perc "
  },
  { "Swissbit X-8x Family SATA SSD", // tested with
    // SFSA080GM1AO1TO-C-8C-11P-STD/AOR20008, SFSA020GM1AO1TO-I-6B-11P-STD/AOR20008
    "SFSA....M.AO.TO.............",
    "", "",
  //"-v 9,raw24(raw8),Power_On_Hours "
  //"-v 12,raw48,Power_Cycle_Count "
    "-v 165,raw48,Maximum_Erase_Count "
    "-v 167,raw48,Average_Erase_Count "
    "-v 168,raw48,Rated_Erase_Count "
    "-v 169,raw48,Power_On_Data_Repairs "
  //"-v 184,raw48,End-to-End_Error "
    "-v 185,raw48,E2E_ErrCnt_SATA-Flash "
  //"-v 194,tempminmax,Temperature_Celsius "
  //"-v 195,raw48,Hardware_ECC_Recovered "
    "-v 196,raw48,Total_Spare_Block_Cnt "
  //"-v 198,raw48,Offline_Uncorrectable "
  //"-v 199,raw48,UDMA_CRC_Error_Count "
    "-v 200,raw48,SATA_COM_Reset "
    "-v 213,raw48,Spare_Block_Cnt_Worst "
    "-v 215,raw48,Trim_Status "
    "-v 229,raw48,Total_Flash_Blk_Erases "
    "-v 232,raw48,Total_Read_Cnt "
    "-v 241,raw48,Total_Host_LBA_Written "
    "-v 242,raw48,Total_Host_LBA_Read "
    "-v 248,raw48,Remaining_Life "
  },
  { "Apacer SDM4 Series SSD Module",
    "(2|4|8|16|32|64)GB SATA Flash Drive", // tested with APSDM002G15AN-CT/SFDDA01C and SFI2101D
    "SF(DDA01C|I2101D)",
    "",
    "-v 160,raw48,Initial_Bad_Block_Count "
    "-v 161,raw48,Bad_Block_Count "
    "-v 162,raw48,Spare_Block_Count "
    "-v 163,raw48,Max_Erase_Count "
    "-v 164,raw48,Average_Erase_Count "
    "-v 165,raw48,Average_Erase_Count " // could be wrong
  },
  { "Apacer SDM5/5A/5A-M Series SSD Module",
    "(1|2|4|8|16|32|64)GB SATA Flash Drive", // tested with APSDM016GA2AN-PTM1/SFDK004A,
      // APSDM016GA3AN-ATM/SFDE001A, APSDM004G13AN-AT/SFDE001A
    "SF(DK004A|DE001A)",
    "",
  //"-v 9,raw24(raw8),Power_On_Hours "
  //"-v 12,raw48,Power_Cycle_Count "
    "-v 163,raw48,Max_Erase_Count "
    "-v 164,raw48,Average_Erase_Count "
    "-v 166,raw48,Grown_Bad_Block_Count "
    "-v 167,raw48,SSD_Write_Protect_Mode "
    "-v 168,raw48,SATA_PHY_Err_Ct "
    "-v 175,raw48,Bad_Cluster_Table_Count "
    "-v 192,raw48,Unexpect_Power_Loss_Ct "
  //"-v 194,tempminmax,Temperature_Celsius "
  //"-v 241,raw48,Total_LBAs_Written "
  },
  { "Apacer AS340/350 SSDs",
    "Apacer AS3[45]0 ((12[08]|240|256|480|512|960)G|1T)B", // tested with
      // Apacer AS340 120GB/AP612PE0, Apacer AS350 1TB/AP613PE0
    "", "",
  //"-v 9,raw24(raw8),Power_On_Hours "
  //"-v 12,raw48,Power_Cycle_Count "
    "-v 163,raw48,Max_Erase_Count "
    "-v 164,raw48,Average_Erase_Count "
    "-v 166,raw48,Later_Bad_Block_Count "
    "-v 167,raw48,SSD_Protect_Mode "
    "-v 168,raw48,SATA_PHY_Error_Count "
    "-v 171,raw48,Program_Fail_Count "
    "-v 172,raw48,Erase_Fail_Count "
    "-v 175,raw48,Bad_Cluster_Table_Count "
    "-v 192,raw48,Unexpect_Power_Loss_Ct "
  //"-v 194,tempminmax,Temperature_Celsius "
    "-v 231,raw48,Lifetime_Left "
  //"-v 241,raw48,Total_LBAs_Written "
  },
  { "Apacer SSDs",
    "([1248]|1[056]|20|3[02]|40|60|64|80|12[08]|160|240|256|320|480|512|640|960|1024|1280|1920|2048|3840|4096)(GB|TB) SATA Flash Drive|"
    "1TB SATA SSD|" // tested with 1TB SATA SSD/AP613PE0 (AP1TPPSS25-R)
    "S[GHTV]250-(M2[48][02]|25) ([1248]|1[056]|20|3[02]|40|60|64|80|12[08]|160|240|256|320|480|512|640|960|1024|1280|1920|2048|3840|4096)(GB|TB) SSD",
      // tested with 120GB SATA Flash Drive/SFMB6130, SH250-M242 128GB SSD/SFMB8120, ST250-M280 256GB SSD/SFMD6110
    "AP613PE0|SFM[BCDEGHJ][0-9A-Z][0-9A-Z][1-9A-Z][0-9A-Z]",
    "",
  //"-v 9,raw24(raw8),Power_On_Hours "
  //"-v 12,raw48,Power_Cycle_Count "
    "-v 163,raw48,Maximum_Erase_Count "
    "-v 164,raw48,Average_Erase_Count "
    "-v 166,raw48,Total_Later_Bad_Blk_Ct "
    "-v 167,raw48,SSD_Protect_Mode "
    "-v 168,raw48,SATA_PHY_Error_Count "
    "-v 171,raw48,Program_Fail_Count "
    "-v 172,raw48,Erase_Fail_Count "
    "-v 175,raw48,Bad_Cluster_Table_Ct "
    "-v 192,raw48,Unexpect_Power_Loss_Ct "
  //"-v 194,tempminmax,Temperature_Celsius "
    "-v 231,raw48,Lifetime_Left "
  //"-v 241,raw48,Total_LBAs_Written "
  },
  { "Apple MacBook Air SSD", // probably Toshiba
    "APPLE SSD TS(064|128)E", // tested with APPLE SSD TS064E/TQAABBF0
    "", "",
    "-v 173,raw48,Wear_Leveling_Count " //  ]
    "-v 241,raw48,Host_Writes_GiB "     //  ]  guessed (ticket #655)
    "-v 242,raw48,Host_Reades_GiB "     //  ]
  },
  { "Apple SD/SM/TS...E/F/G SSDs", // SanDisk/Samsung/Toshiba?
    "APPLE SSD (S[DM]|TS)0?(128|256|512|768|1024)[EFG]", // tested with APPLE SSD SD256E/1021AP, SD0128F/A223321
      // APPLE SSD SM768E/CXM90A1Q, SM0512F/UXM2JA1Q, TS0256F/109L0704, SM0512G/BXW1SA0Q, SM1024G/BXW1SA0Q
    "", "",
  //"-v 1,raw48,Raw_Read_Error_Rate "
  //"-v 5,raw16(raw16),Reallocated_Sector_Ct "
  //"-v 9,raw24(raw8),Power_On_Hours "
  //"-v 12,raw48,Power_Cycle_Count "
    "-v 169,raw48,Unknown_Apple_Attrib "
    "-v 173,raw48,Wear_Leveling_Count " // ]
    "-v 174,raw48,Host_Reads_MiB "      // ] guessed (ticket #342), S[DM]*F only
    "-v 175,raw48,Host_Writes_MiB "     // ]
  //"-v 192,raw48,Power-Off_Retract_Count "
  //"-v 194,tempminmax,Temperature_Celsius "
  //"-v 197,raw48,Current_Pending_Sector "
  //"-v 199,raw48,UDMA_CRC_Error_Count "
  //"-v 240,raw48,Unknown_SSD_Attribute "
  },
  { "ATP SATA III Value Line SSDs",
    "ATP SATA III (M.2 (2242|2280)|mSATA|mSATA SSD|2.5 inch)",
      // tested M.2 2280 with firmware version SBFMBB.3 (Value Line),
      // ATP SATA III M.2 2280/SBFMBB.3
    "SBFMB1.1|SBFMBB.3|SBFMT1.3",
    "",
    "-v 1,raw48,Raw_Read_Error_Count "
  //"-v 9,raw24(raw8),Power_On_Hours "
  //"-v 12,raw48,Power_Cycle_Count "
    "-v 168,raw48,SATA_PHY_Error_Count "
    "-v 170,raw16,Bad_Bl_Ct_LATER_0_EARLY " // Raw value: Byte [5~4] Later bad block count
                                            //            Byte [3~2] 0
                                            //            Byte [1~0] Early bad block count (meaning see ticket #1642)
    "-v 173,raw16,Erase_Count_0_AVG_MAX "   // Raw value: Byte [5~4] 0
                                            //            Byte [3~2] Average erase count
                                            //            Byte [1~0] Max erase count
    "-v 192,raw48,Unexpected_Power_Loss "
  //"-v 194,tempminmax,Device_Temperature "
    "-v 218,raw48,CRC_Errors "
    "-v 231,raw48,Percent_Lifetime_Remain "
    "-v 241,raw48,Host_Writes_GiB "
  },
  { "ATP SATA III Superior Line SSDs",
    "ATP (SATA III|SATAIII|I-Temp. SATA III|I-Temp. SATAIII) (M.2 (2242|2280)|mSATA|2.5 inch) SSD",
      // tested M.2 2242 & 2280 with firmware version T0205B (Superior Line with PLP),
      // ATP SATA III M.2 2280 SSD/T0205B
    "T0205B|U0316B",
    "",
    "-v 1,raw48,Raw_Read_Error_Count "
    "-v 5,raw16(raw16),Realloc_Flash_Blocks_Ct "
  //"-v 9,raw24(raw8),Power_On_Hours "
  //"-v 12,raw48,Power_Cycle_Count "
    "-v 14,raw48,Device_Raw_Capacity "
    "-v 15,raw48,Device_User_Capacity "
    "-v 16,raw48,Initial_Spare_Blocks "
    "-v 17,raw48,Remaining_Spare_Blocks "
    "-v 100,raw48,Total_Erease_Count "
    "-v 160,raw48,Uncorrectable_Sectors "
    "-v 172,raw48,Block_Erase_Failures "
    "-v 173,raw48,Maximum_Erase_Count "
    "-v 174,raw48,Unexpected_Power_Loss "
    "-v 175,raw48,Average_Erase_Count "
    "-v 181,raw48,Block_Program_Failures "
    "-v 187,raw48,Reported_Uncorr_Errors "
  //"-v 194,tempminmax,Device_Temperature "
  //"-v 195,raw48,Hardware_ECC_Recovered "
    "-v 197,raw48,Current_Pending_ECC_Cnt " // Like Crucial MX500: May flip 0 <> 1 (ticket #1227)
    "-v 198,raw48,Offline_UErr_Media_Scan "
    "-v 199,raw48,SATA_FIS_CRC_Errors "
    "-v 202,raw48,Percent_Lifetime_Used "
    "-v 205,raw48,Thermal_Asperity_Rate "
    "-v 231,tempminmax,Controller_Temperature "
    "-v 234,raw48,Sectors_Read_from_NAND "
    "-v 235,raw48,Sectors_Written_to_SSD "
    "-v 241,raw48,Sectors_Written_to_NAND "
    "-v 242,raw48,Sectors_Read_from_SSD "
    "-v 248,raw48,Percent_Lifetime_Remain "
    "-v 249,raw48,Spare_Blocks_Remaining " // same as ID 17 (Remaining_Spare_Blocks)
  },
  { "ATP SATA III aMLC M.2 2242/80 Embedded SSDs",
    "ATP I-Temp M\\.2 22(42|80)", // tested with ATP I-Temp M.2 2242/R0822A,
      // ATP I-Temp M.2 2280/R0822A
    "","",
    "-v 1,raw48,Raw_Read_Error_Count "
  //"-v 5,raw16(raw16),Reallocated_Sector_Ct "
  //"-v 9,raw24(raw8),Power_On_Hours "
  //"-v 12,raw48,Power_Cycle_Count "
    "-v 14,raw48,Device_Raw_Capacity "
    "-v 15,raw48,Device_User_Capacity "
    "-v 16,raw48,Initial_Spare_Blocks "
    "-v 17,raw48,Remaining_Spare_Blocks "
    "-v 100,raw48,Total_Erease_Count "
    "-v 160,raw48,Uncorrectable_Sectors "
    "-v 172,raw48,Block_Erase_Failure "
    "-v 173,raw48,Max_Erase_Count "
    "-v 174,raw48,Unexpected_Power_Cycle "
    "-v 175,raw48,Average_Erase_Count "
    "-v 181,raw48,Program_Fail_Blocks "
    "-v 187,raw48,Reported_UE_Counts "
    "-v 194,raw48,Device_Temperature "
  //"-v 195,raw48,Hardware_ECC_Recovered "
  //"-v 197,raw48,Current_Pending_Sector "
  //"-v 198,raw48,Offline_Uncorrectable "
    "-v 199,raw48,SATA_CRC_Error_Count "
    "-v 202,raw48,Percent_Lifetime_Used "
    "-v 205,raw48,Thermal_Asperity_Rate "
    "-v 231,raw48,Controller_Temperature "
    "-v 234,raw48,Nand_Sectors_Read "
    "-v 235,raw48,Device_Sectors_Written "
    "-v 241,raw48,Nand_Sectors_Written "
    "-v 242,raw48,Device_Bytes_Read "
    "-v 248,raw48,PCT_Life_Remaining "
    "-v 249,raw48,Spare_Block_Remaining "
  },
  { "Crucial/Micron RealSSD C300/P300", // Marvell 88SS9174
    "C300-CTFDDA[AC](064|128|256)MAG|" // tested with C300-CTFDDAC128MAG/0002,
      // C300-CTFDDAC064MAG/0006
    "(C300-)?MTFDBAK(064|128|256)MAG(-1G1)?|" // tested with
      // C300-MTFDBAK128MAG/0006 (attr 9 only), MTFDBAK256MAG-1G1/0007
    "P300-MTFDDAC(050|100|200)SAL", // tested with P300-MTFDDAC100SAL/0003
    "", "",
  //"-v 1,raw48,Raw_Read_Error_Rate "
  //"-v 5,raw16(raw16),Reallocated_Sector_Ct "
  //"-v 9,raw24(raw8),Power_On_Hours "
  //"-v 12,raw48,Power_Cycle_Count "
    "-v 170,raw48,Grown_Failing_Block_Ct "
    "-v 171,raw48,Program_Fail_Count "
    "-v 172,raw48,Erase_Fail_Count "
    "-v 173,raw48,Wear_Leveling_Count "
    "-v 174,raw48,Unexpect_Power_Loss_Ct "
    "-v 181,raw16,Non4k_Aligned_Access "
    "-v 183,raw48,SATA_Iface_Downshift "
  //"-v 184,raw48,End-to-End_Error "
  //"-v 187,raw48,Reported_Uncorrect "
  //"-v 188,raw48,Command_Timeout "
    "-v 189,raw48,Factory_Bad_Block_Ct "
  //"-v 194,tempminmax,Temperature_Celsius "
  //"-v 195,raw48,Hardware_ECC_Recovered "
  //"-v 196,raw16(raw16),Reallocated_Event_Count "
  //"-v 197,raw48,Current_Pending_Sector "
  //"-v 198,raw48,Offline_Uncorrectable "
  //"-v 199,raw48,UDMA_CRC_Error_Count "
    "-v 202,raw48,Percent_Lifetime_Used "
    "-v 206,raw48,Write_Error_Rate "
  },
  { "Crucial/Micron RealSSD m4/C400/P400", // Marvell 9176, fixed firmware
    "C400-MTFDDA[ACK](064|128|256|512)MAM|"
      // M4-CT032M4SSD3/04MH
    "M4-CT(032|064|128|256|512)M4SSD[123]|" // tested with M4-CT512M4SSD2/0309
    "MTFDDA[AK](064|128|256|512|050|100|200|400)MA[MNR]-1[JKS]1.*", // tested with
      // MTFDDAK256MAR-1K1AA/MA52, MTFDDAK256MAM-1K12/08TH,
      // MTFDDAA064MAR-1J1AB  49Y5835 49Y5838IBM/MA49 (P400e)
    "030[9-Z]|03[1-Z].|0[4-Z]..|[1-Z]....*", // >= "0309"
    "",
  //"-v 1,raw48,Raw_Read_Error_Rate "
  //"-v 5,raw16(raw16),Reallocated_Sector_Ct "
  //"-v 9,raw24(raw8),Power_On_Hours "
  //"-v 12,raw48,Power_Cycle_Count "
    "-v 170,raw48,Grown_Failing_Block_Ct "
    "-v 171,raw48,Program_Fail_Count "
    "-v 172,raw48,Erase_Fail_Count "
    "-v 173,raw48,Wear_Leveling_Count "
    "-v 174,raw48,Unexpect_Power_Loss_Ct "
    "-v 181,raw16,Non4k_Aligned_Access "
    "-v 183,raw48,SATA_Iface_Downshift "
  //"-v 184,raw48,End-to-End_Error "
  //"-v 187,raw48,Reported_Uncorrect "
  //"-v 188,raw48,Command_Timeout "
    "-v 189,raw48,Factory_Bad_Block_Ct "
  //"-v 194,tempminmax,Temperature_Celsius "
  //"-v 195,raw48,Hardware_ECC_Recovered "
  //"-v 196,raw16(raw16),Reallocated_Event_Count "
  //"-v 197,raw48,Current_Pending_Sector "
  //"-v 198,raw48,Offline_Uncorrectable "
  //"-v 199,raw48,UDMA_CRC_Error_Count "
    "-v 202,raw48,Perc_Rated_Life_Used "
    "-v 206,raw48,Write_Error_Rate "
    "-v 225,raw48,Unknown_Marvell_Attr " // P400e
    "-v 231,raw48,Unknown_Marvell_Attr " // P400e
    "-v 242,raw48,Host_Reads" // P400e: 2MiB?
  },
  { "Crucial/Micron RealSSD m4/C400", // Marvell 9176, buggy or unknown firmware
    "C400-MTFDDA[ACK](064|128|256|512)MAM|" // tested with C400-MTFDDAC256MAM/0002
    "M4-CT(032|064|128|256|512)M4SSD[123]", // tested with M4-CT064M4SSD2/0002,
      // M4-CT064M4SSD2/0009, M4-CT256M4SSD3/000F
    "",
    "This drive may hang after 5184 hours of power-on time:\n"
    "https://www.tomshardware.com/news/Crucial-m4-Firmware-BSOD,14544.html\n"
    "See the following web page for firmware updates:\n"
    "http://www.crucial.com/usa/en/support-ssd",
    "-v 170,raw48,Grown_Failing_Block_Ct "
    "-v 171,raw48,Program_Fail_Count "
    "-v 172,raw48,Erase_Fail_Count "
    "-v 173,raw48,Wear_Leveling_Count "
    "-v 174,raw48,Unexpect_Power_Loss_Ct "
    "-v 181,raw16,Non4k_Aligned_Access "
    "-v 183,raw48,SATA_Iface_Downshift "
    "-v 189,raw48,Factory_Bad_Block_Ct "
    "-v 202,raw48,Perc_Rated_Life_Used "
    "-v 206,raw48,Write_Error_Rate"
  },
  { "Crucial/Micron Client SSDs", // MX100, MX200, BX300, MX300, BX500, MX500, M500, M600, 1100, 1300
      // See also tnfd22_client_ssd_smart_attributes.pdf Rev. E from 2018-09-28
      // (covers M500 FW>=MU03, M510, M550, MX100, M600, MX200, 1100, MX300, 1300)
    "Crucial_CT(128|256|512)MX100SSD1|"// Marvell 88SS9189, tested with Crucial_CT256MX100SSD1/MU01
    "Crucial_CT(200|250|256|500|512|1000|1024)MX200SSD[1346]|" // Marvell 88SS9189, tested with
      // Crucial_CT500MX200SSD1/MU01, Crucial_CT1024MX200SSD1/MU01, Crucial_CT250MX200SSD3/MU01,
      // Crucial_CT250MX200SSD1/MU03
    "Crucial_CT(275|525|750|1050|2050)MX300SSD[14]|" // Marvell 88SS1074, tested with
      // Crucial_CT275MX300SSD1/M0CR040, Crucial_CT525MX300SSD1/M0CR021, Crucial_CT750MX300SSD1/M0CR011,
      // Crucial_CT2050MX300SSD1/M0CR031
    "Crucial_CT(120|240|480|960)M500SSD[134]|" // Marvell 88SS9187, tested with
      // Crucial_CT120M500SSD1/MU02, Crucial_CT120M500SSD3/MU02, Crucial_CT240M500SSD1/MU03,
      // Crucial_CT480M500SSD1/MU03, Crucial_CT960M500SSD1/MU03, Crucial_CT240M500SSD4/MU05
    "Crucial_CT(128|256|512|1024)M550SSD[134]|" // tested with Crucial_CT512M550SSD3/MU01,
      // Crucial_CT1024M550SSD1/MU01, Crucial_CT128M550SSD4/MU02
    "CT(120|240|480)BX300SSD1|" // Silicon Motion SM2258, same attributes as Marvell-based Crucial SSDs,
      // tested with CT240BX300SSD1/M2CR010
    "CT(120|240|480|960|[12]000)BX500SSD1|" // Silicon Motion SM2258XT, tested with CT120BX500SSD1/M6CR013,
      // CT1000BX500SSD1/M6CR030, CT2000BX500SSD1/M6CR030
    "CT(250|500|[124]000)MX500SSD[14]|" // Silicon Motion SM2258, tested with CT250MX500SSD1/M3CR010
      // CT500MX500SSD1/M3CR010, CT1000MX500SSD1/M3CR010, CT2000MX500SSD1/M3CR010,
      // CT500MX500SSD1/M3CR020, CT250MX500SSD4/M3CR022, CT500MX500SSD1/M3CR022,
      // CT500MX500SSD1/M3CR023, CT1000MX500SSD1/M3CR032, CT4000MX500SSD1/M3CR044
    "Micron_M500_MTFDDA[KTV](120|240|480|960)MAV|"// tested with Micron_M500_MTFDDAK960MAV/MU05
    "Micron_M500DC_(EE|MT)FDDA[AK](120|240|480|800)MBB|" // tested with Micron_M500DC_EEFDDAA120MBB/129,
      // Micron_M500DC_MTFDDAK800MBB/0129
    "(Micron[_ ])?M500IT[_ ]MTFDDA[KTY](032|050|060|064|120|128|240|256)[MS]BD|" // tested with M500IT_MTFDDAK240MBD/MG02
    "(Micron_)?M510[_-]MTFDDA[KTV](128|256)MAZ|" // tested with M510-MTFDDAK256MAZ/MU01
    "MICRON_M510DC_(EE|MT)FDDAK(120|240|480|800|960)MBP|" // tested with Micron_M510DC_MTFDDAK240MBP/0005
    "(Micron_)?M550[_-]MTFDDA[KTV](064|128|256|512|1T0)MAY|" // tested with M550-MTFDDAK256MAY/MU01
    "(Micron_M600_)?(EE|MT)FDDA[KTV](128|256|512|1T0)MBF[25Z]?(-.*)?|" // tested with Micron_M600_MTFDDAK1T0MBF/MU01,
      // MTFDDAK256MBF-1AN1ZABHA/M603
    "(Micron_1100_)?MTFDDA[KV](256|512|1T0|2T0)TBN(-.*)?|" // Marvell 88SS1074, tested with
      // Micron_1100_MTFDDAK256TBN/M0MU020, MTFDDAK256TBN/M0MA020 (OEM), MTFDDAV256TBN-1AR15ABHA/HPC0T14
    "Micron 1100 SATA (256G|512G|1T|2T)B|" // tested with Micron 1100 SATA 256GB/M0DL022
    "(Micron_1300_)?(EE|MT)FDDA[KV](256|512|1T0|2T0)TDL(-.*)?", // tested with Micron_1300_MTFDDAK256TDL/M5MU000,
      // Micron_1300_MTFDDAK1T0TDL/M5MU000, MTFDDAK2T0TDL/M5MU030, MTFDDAK256TDL-1AW1ZABFA/M5MA030
    "", "",
  //"-v 1,raw48,Raw_Read_Error_Rate "
    "-v 5,raw48,Reallocate_NAND_Blk_Cnt "
  //"-v 9,raw24(raw8),Power_On_Hours "
  //"-v 12,raw48,Power_Cycle_Count "
    "-v 170,raw48,Reserved_Block_Count "
    "-v 171,raw48,Program_Fail_Count "
    "-v 172,raw48,Erase_Fail_Count "
    "-v 173,raw48,Ave_Block-Erase_Count "
    "-v 174,raw48,Unexpect_Power_Loss_Ct "
    "-v 180,raw48,Unused_Reserve_NAND_Blk "
    "-v 183,raw48,SATA_Interfac_Downshift "
    "-v 184,raw48,Error_Correction_Count "
  //"-v 187,raw48,Reported_Uncorrect "
  //"-v 194,tempminmax,Temperature_Celsius "
    "-v 195,raw48,Cumulativ_Corrected_ECC "
  //"-v 196,raw16(raw16),Reallocated_Event_Count "
    "-v 197,raw48,Current_Pending_ECC_Cnt " // MX500: May flip 0 <> 1 (ticket #1227)
  //"-v 198,raw48,Offline_Uncorrectable "
  //"-v 199,raw48,UDMA_CRC_Error_Count "
    "-v 202,raw48,Percent_Lifetime_Remain " // norm = max(100-raw,0); raw = percent_lifetime_used
    "-v 206,raw48,Write_Error_Rate "
    "-v 210,raw48,Success_RAIN_Recov_Cnt "
    "-v 223,raw48,Unkn_CrucialMicron_Attr " // M6CR030
    "-v 246,raw48,Total_LBAs_Written "
    "-v 247,raw48,Host_Program_Page_Count "
    "-v 248,raw48,FTL_Program_Page_Count "
    "-v 249,raw48,Unkn_CrucialMicron_Attr " // M6CR030
  //"-v 250,raw48,Read_Error_Retry_Rate "   // M6CR030
    "-v 251,raw48,Unkn_CrucialMicron_Attr " // M6CR030
    "-v 252,raw48,Unkn_CrucialMicron_Attr " // M6CR030
    "-v 253,raw48,Unkn_CrucialMicron_Attr " // M6CR030
    "-v 254,raw48,Unkn_CrucialMicron_Attr"  // M6CR030
  },
  { "Lexar 128GB SSD", // for other Lexar drives see ticket #1529
    "Lexar 128GB SSD", // Lexar 128GB SSD/H190117D
    "", "",
    "-v 5,raw48,New_Bad_Blk_Cnt "
  //"-v 9,raw24(raw8),Power_On_Hours "
  //"-v 12,raw48,Power_Cycle_Count "
    "-v 167,raw48,SSD_Protect_mode "
    "-v 168,raw48,SATA_PHY_Error_Cnt "
    "-v 169,raw48,Bad_Block_Cnt "
    "-v 171,raw48,Program_Fail_Cnt "
    "-v 172,raw48,Erase_Fail_Cnt "
    "-v 173,raw48,Erase_Cnt "
    "-v 175,raw48,Bad_Cluster_Cnt "
    "-v 177,raw48,Read_Retry_Cnt "
    "-v 180,raw48,Spare_Blk_Cnt_Left "
  //"-v 187,raw48,Reported_Uncorrect "
  //"-v 192,raw48,Power-Off_Retract_Count "
  //"-v 194,tempminmax,Temperature_Celsius "
  //"-v 199,raw48,UDMA_CRC_Error_Count "
    "-v 206,raw48,Min_Erase_Cnt "
    "-v 207,raw48,Max_Erase_Cnt "
    "-v 208,raw48,Avg_Erase_Cnt "
    "-v 209,raw48,SLC_Min_Erase_Cnt "
    "-v 210,raw48,SLC_Max_Erase_Cnt "
    "-v 211,raw48,SLC_Avg_Erase_Cnt "
    "-v 231,raw48,SSD_Life_Left "
  //"-v 241,raw48,Total_LBAs_Written "
  //"-v 242,raw48,Total_LBAs_Read "
    "-v 245,raw48,Bit_Error_Cnt "
  },
  // Reference: https://www.micron.com/resource-details/feec878a-265e-49a7-8086-15137c5f9011
  // TN-FD-34: 5100 SSD SMART Implementation
  { "Micron 5100 / 52x0 / 5300 / 5400 SSDs",
    "(Micron_5100_)?(EE|MT)FDDA[KV](240|480|960|1T9|3T8|7T6)T(BY|CB|CC)|" // Matches both stock and Dell OEM
      // tested with Micron_5100_MTFDDAK3T8TCB/D0MU410, MTFDDAK3T8TCB/D0MU410
    "(Micron_5200_)?MTFDDAK(240|480|960|1T9|3T8|7T6)TD(C|D|N)|" // tested with Micron_5200_MTFDDAK240TDN/D1MU005,
      // Micron_5200_MTFDDAK3T8TDD/D1MU505
    "Micron_5210_MTFDDAK(480|960|1T9|3T8|7T6)QDE|" // tested with Micron_5210_MTFDDAK7T6QDE/D2MU804
    "(Micron_5300(HC)?_)?MTFDDA[KV](240|480|960|1T9|3T8|7T6)TD[STU]|" // tested with Micron_5300_MTFDDAK1T9TDS/D3MU001
      // Micron_5300HC_MTFDDAK960TDS/D3MN010, MTFDDAK1T9TDT/D3MU001
    "(Micron_5400_)?(EE|MT)FDDA[KV](240|480|960|1T9|3T8|7T6)TG[ABC](_SED)?", // tested with
      // Micron_5400_MTFDDAK1T9TGB/D4MU001, Micron_5400_MTFDDAK960TGA_SED/D4CS001
    "", "",
  //"-v 1,raw48,Raw_Read_Error_Rate "
  //"-v 5,raw16(raw16),Reallocated_Sector_Ct "
  //"-v 9,raw24(raw8),Power_On_Hours "  // raw24(raw8)??
  //"-v 12,raw48,Power_Cycle_Count "
    "-v 170,raw48,Reserved_Block_Pct " // Percentage of remaining reserved blocks available
    "-v 171,raw48,Program_Fail_Count "
    "-v 172,raw48,Erase_Fail_Count "
    "-v 173,raw48,Avg_Block-Erase_Count "
    "-v 174,raw48,Unexpect_Power_Loss_Ct "
  //"-v 180,raw48,Unused_Rsvd_Blk_Cnt_Tot " // absolute count of remaining reserved blocks available
    "-v 183,raw48,SATA_Int_Downshift_Ct " // SATA speed downshift count
  //"-v 184,raw48,End-to-End_Error "
  //"-v 187,raw48,Reported_Uncorrect " // Number of UECC correction failures
  //"-v 188,raw48,Command_Timeout "
  //"-v 194,tempminmax,Temperature_Celsius " // 100 - degrees C, wraps: 101 reported as 255
  //"-v 195,raw48,Hardware_ECC_Recovered "
  //"-v 196,raw16(raw16),Reallocated_Event_Count "
  //"-v 197,raw48,Current_Pending_Sector " // Use the raw value
  //"-v 198,raw48,Offline_Uncorrectable "  // Use the raw value
  //"-v 199,raw48,UDMA_CRC_Error_Count "   // Use the raw value
    "-v 202,raw48,Percent_Lifetime_Remain " // Remaining endurance, trips at 10%
    "-v 206,raw48,Write_Error_Rate "
    "-v 210,raw48,RAIN_Success_Recovered "  // Total number of NAND pages recovered by RAIN
    "-v 211,raw48,Integ_Scan_Complete_Cnt "  // Number of periodic data integrity scans completed
    "-v 212,raw48,Integ_Scan_Folding_Cnt "   // Number of blocks reallocated by integrity scans
    "-v 213,raw48,Integ_Scan_Progress "      // Current is percentage, raw is absolute number of superblocks scanned by the current integrity scan
    "-v 246,raw48,Total_LBAs_Written "
    "-v 247,raw48,Host_Program_Page_Count "
    "-v 248,raw48,Bckgnd_Program_Page_Cnt"
  },
  { "Micron M500DC/M510DC Enterprise SSDs",
    "Micron_M500DC_(EE|MT)FDDA[AK](120|240|480|800)MBB|" // tested with
      // Micron_M500DC_EEFDDAA120MBB/129, Micron_M500DC_MTFDDAK800MBB/0129
    "MICRON_M510DC_(EE|MT)FDDAK(120|240|480|800|960)MBP", // tested with
      // Micron_M510DC_MTFDDAK240MBP/0005
    "", "",
  //"-v 1,raw48,Raw_Read_Error_Rate "
    "-v 5,raw48,Reallocated_Block_Count "
  //"-v 9,raw24(raw8),Power_On_Hours "
  //"-v 12,raw48,Power_Cycle_Count "
    "-v 170,raw48,Reserved_Block_Count "
    "-v 171,raw48,Program_Fail_Count "
    "-v 172,raw48,Erase_Fail_Count "
    "-v 173,raw48,Ave_Block-Erase_Count "
    "-v 174,raw48,Unexpect_Power_Loss_Ct "
    "-v 184,raw48,Error_Correction_Count "
  //"-v 187,raw48,Reported_Uncorrect "
    "-v 188,raw48,Command_Timeouts "
  //"-v 194,tempminmax,Temperature_Celsius "
    "-v 195,raw48,Cumulativ_Corrected_ECC "
  //"-v 197,raw48,Current_Pending_Sector "
  //"-v 198,raw48,Offline_Uncorrectable "
  //"-v 199,raw48,UDMA_CRC_Error_Count "
    "-v 202,raw48,Percent_Lifetime_Remain "
    "-v 206,raw48,Write_Error_Rate "
    "-v 247,raw48,Host_Program_Page_Count "
    "-v 248,raw48,Bckgnd_Program_Page_Cnt"
  },
  { "SandForce Driven SSDs", // Corsair Force LS with buggy firmware only
    "Corsair Force LS SSD", // tested with Corsair Force LS SSD/S9FM01.8
    "S9FM01\\.8",
    "A firmware update is available for this drive.\n"
    "It is HIGHLY RECOMMENDED for drives with specific serial numbers.\n"
    "See the following web pages for details:\n"
    "https://www.corsair.com/en-us/force-series-ls-60gb-sata-3-6gb-s-ssd\n"
    "https://www.smartmontools.org/ticket/628",
    "-v 1,raw24/raw32,Raw_Read_Error_Rate "
    "-v 5,raw48,Retired_Block_Count "
    "-v 9,msec24hour32,Power_On_Hours_and_Msec "
  //"-v 12,raw48,Power_Cycle_Count "
    "-v 162,raw48,Unknown_SandForce_Attr "
    "-v 170,raw48,Reserve_Block_Count "
    "-v 172,raw48,Erase_Fail_Count "
    "-v 173,raw48,Unknown_SandForce_Attr "
    "-v 174,raw48,Unexpect_Power_Loss_Ct "
    "-v 181,raw48,Program_Fail_Count "
  //"-v 187,raw48,Reported_Uncorrect "
  //"-v 192,raw48,Power-Off_Retract_Count "
  //"-v 194,tempminmax,Temperature_Celsius "
  //"-v 196,raw16(raw16),Reallocated_Event_Count "
    "-v 218,raw48,Unknown_SandForce_Attr "
    "-v 231,raw48,SSD_Life_Left "
    "-v 241,raw48,Lifetime_Writes_GiB "
    "-v 242,raw48,Lifetime_Reads_GiB"
  },
  { "SandForce Driven SSDs",
    "SanDisk SDSSDA(120|240|480)G|" // SanDisk SSD Plus, tested with SanDisk SDSSDA240G/U21010RL
    "SanDisk SD8S[BFN]AT128G1(00|12)2", // SanDisk Z400s, tested with 
      // SanDisk SD8SFAT128G1122/Z2333000, SanDisk SD8SNAT128G1002/Z2317002
      // SanDisk SD8SBAT128G1002/Z2317002
    "", "",
    "-v 5,raw48,Retired_Block_Count "
  //"-v 9,raw24(raw8),Power_On_Hours "
  //"-v 12,raw48,Power_Cycle_Count "
    "-v 166,raw48,Min_PE_Cycles "
    "-v 167,raw48,Max_Bad_Blocks_Per_Die "
    "-v 168,raw48,Max_PE_Cycles "
    "-v 169,raw48,Total_Bad_Blocks "
    "-v 170,raw48,Grown_Bad_Blocks "
    "-v 171,raw48,Program_Fail_Count "
    "-v 172,raw48,Erase_Fail_Count "
    "-v 173,raw48,Average_PE_Cycles "
    "-v 174,raw48,Unexpect_Power_Loss_Ct "
  //"-v 187,raw48,Reported_Uncorrect "
  //"-v 194,tempminmax,Temperature_Celsius "
  //"-v 199,raw48,UDMA_CRC_Error_Count "
    "-v 230,raw48,Media_Wearout_Indicator "
  //"-v 232,raw48,Available_Reservd_Space "
    "-v 233,raw48,NAND_GiB_Written "
    "-v 241,raw48,Lifetime_Writes_GiB "
    "-v 242,raw48,Lifetime_Reads_GiB"
  },
  { "SandForce Driven SSDs",
    "SandForce 1st Ed\\.|" // Demo Drive, tested with firmware 320A13F0
    "ADATA SSD S(396|510|599) .?..GB|" // tested with ADATA SSD S510 60GB/320ABBF0,
      // ADATA SSD S599 256GB/3.1.0, 64GB/3.4.6
    "ADATA SP[389]00|" // tested with ADATA SP300/5.0.2d, SP800/5.0.6c,
      // ADATA SP900/5.0.6 (Premier Pro, SF-2281)
    "ADATA SSD S[PX]900 (64|128|256|512)GB-DL2|" // tested with ADATA SSD SP900 256GB-DL2/5.0.6,
      // ADATA SSD SX900 512GB-DL2/5.8.2
    "ADATA XM11 (128|256)GB|" // tested with ADATA XM11 128GB/5.0.1
    "ATP Velocity MIV (60|120|240|480)GB|" // tested with ATP Velocity MIV 480GB/110719
    "Comay BladeDrive E28 (800|1600|3200)GB|" // LSI SF-2581, tested with Comay BladeDrive E28 800GB/2.71
    "Corsair CSSD-F(40|60|80|115|120|160|240)GBP?2.*|" // Corsair Force, tested with
      // Corsair CSSD-F40GB2/1.1, Corsair CSSD-F115GB2-A/2.1a
    "Corsair Voyager GTX|" // Corsair Voyager GTX/S9FM02J6
    "Corsair Force ((3 |LS )?SSD|GS|GT)|" // SF-2281, tested with
      // Corsair Force SSD/5.05, 3 SSD/1.3.2, GT/1.3.3, GS/5.03,
      // Corsair Force LS SSD/S8FM06.5, S9FM01.8, S9FM02.0
    "FM-25S2S-(60|120|240)GBP2|" // G.SKILL Phoenix Pro, SF-1200, tested with
      // FM-25S2S-240GBP2/4.2
    "FTM(06|12|24|48)CT25H|" // Supertalent TeraDrive CT, tested with
      // FTM24CT25H/STTMP2P1
    "KINGSTON SE50S37?(100|240|480)G|" // tested with KINGSTON SE50S3100G/KE1ABBF0,
      // KINGSTON SE50S37100G/61AABBF0 (E50)
    "KINGSTON SH10[03]S3(90|120|240|480)G|" // HyperX (3K), SF-2281, tested with
      // SH100S3240G/320ABBF0, SH103S3120G/505ABBF0
    "KINGSTON SKC(300S37A|380S3)(60|120|180|240|480)G|" // KC300, SF-2281, tested with
      // SKC300S37A120G/KC4ABBF0, SKC380S3120G/507ABBF0
    "KINGSTON SVP200S3(7A)?(60|90|120|240|480)G|" // V+ 200, SF-2281, tested with
      // SVP200S37A480G/502ABBF0, SVP200S390G/332ABBF0
    "KINGSTON SMS200S3(30|60|120)G|" // mSATA, SF-2241, tested with SMS200S3120G/KC3ABBF0
    "KINGSTON SMS450S3(32|64|128)G|" // mSATA, SF-2281, tested with SMS450S3128G/503ABBF0
    "KINGSTON (SV300|SKC100|SE100)S3.*G|" // other SF-2281
    "KINGSTON SHFS37A(120|240|480)G|" // HyperX Fury, SF-2281, tested with KINGSTON SHFS37A240G/608ABBF0
    "KINGSTON SNS4151S316GD|" // KINGSTON SNS4151S316GD/S9FM01.6
    "MKNSSDCR(45|60|90|120|180|240|360|480)GB(-(7|DX7?|MX|G2))?|" // Mushkin Chronos (7mm/Deluxe/MX/G2),
      // SF-2281, tested with MKNSSDCR120GB, MKNSSDCR120GB-MX/560ABBF0, MKNSSDCR480GB-DX7/603ABBF0
    "MKNSSDEC(60|120|240|480|512)GB|" // Mushkin Enhanced ECO2, tested with MKNSSDEC120GB/604ABBF0
    "MKNSSDAT(30|40|60|120|180|240|480)GB(-(DX|V))?|" // Mushkin Atlas (Deluxe/Value), mSATA, SF-2281,
      // tested with MKNSSDAT120GB-V/540ABBF0
    "Mushkin MKNSSDCL(40|60|80|90|115|120|180|240|480)GB-DX2?|" // Mushkin Callisto deluxe,
      // SF-1200/1222, Mushkin MKNSSDCL60GB-DX/361A13F0
    "MXSSD3MDSF-(60|120)G|" // MX-DS FUSION, tested with MXSSD3MDSF-60G/2.32
    "OCZ[ -](AGILITY2([ -]EX)?|COLOSSUS2|ONYX2|VERTEX(2|-LE))( [123]\\..*)?|" // SF-1200,
      // tested with OCZ-VERTEX2/1.11, OCZ-VERTEX2 3.5/1.11
    "OCZ-NOCTI|" // mSATA, SF-2100, tested with OCZ-NOCTI/2.15
    "OCZ-REVODRIVE3?( X2)?|" // PCIe, SF-1200/2281, tested with
      // OCZ-REVODRIVE( X2)?/1.20, OCZ-REVODRIVE3 X2/2.11
    "OCZ-REVODRIVE350|"
    "OCZ[ -](VELO|VERTEX2[ -](EX|PRO))( [123]\\..*)?|" // SF-1500, tested with
      // OCZ VERTEX2-PRO/1.10 (Bogus thresholds for attribute 232 and 235)
    "D2[CR]STK251...-....(\\.C)?|" // OCZ Deneva 2 C/R, SF-22xx/25xx,
      // tested with D2CSTK251M11-0240/2.08, D2CSTK251A10-0240/2.15, D2RSTK251M11-0100.C/3.22
    "OCZ-(AGILITY3|SOLID3|VERTEX3(\\.20| LT| MI)?)|" // SF-2200, tested with OCZ-VERTEX3/2.02,
      // OCZ-AGILITY3/2.11, OCZ-SOLID3/2.15, OCZ-VERTEX3 MI/2.15, OCZ-VERTEX3 LT/2.22, OCZ-VERTEX3.20/2.60
    "OCZ Z-DRIVE R4 [CR]M8[48]|" // PCIe, SF-2282/2582, tested with OCZ Z-DRIVE R4 CM84/2.13
      // (Bogus attributes under Linux)
    "OCZ Z-DRIVE 4500|"
    "OCZ-VELO DRIVE|" // VeloDrive R, PCIe, tested with OCZ-VELO DRIVE/1.33
    "TALOS2|" // OCZ Talos 2 C/R, SAS (works with -d sat), 2*SF-2282, tested with TALOS2/3.20E
    "(APOC|DENC|DENEVA|FTNC|GFGC|MANG|MMOC|NIMC|TMSC).*|" // other OCZ SF-1200,
      // tested with DENCSTE251M11-0120/1.33, DENEVA PCI-E/1.33
    "(DENR|DRSAK|EC188|NIMR|PSIR|TRSAK).*|" // other OCZ SF-1500
    "OWC Aura Pro( 6G SSD)?|" // tested with OWC Aura Pro 6G SSD/507ABBF0, OWC Aura Pro/603ABBF0
    "OWC Mercury Electra (Pro )?[36]G SSD|" // tested with
      // OWC Mercury Electra 6G SSD/502ABBF0, OWC Mercury Electra Pro 3G SSD/541ABBF0
    "OWC Mercury E(xtreme|XTREME) Pro (6G |RE )?SSD|" // tested with
      // OWC Mercury Extreme Pro SSD/360A13F0, OWC Mercury EXTREME Pro 6G SSD/507ABBF0
    "Patriot Pyro|" // tested with Patriot Pyro/332ABBF0
    "SanDisk SDSSDX(60|120|240|480)GG25|" // SanDisk Extreme, SF-2281, tested with
      // SDSSDX240GG25/R201
    "SuperSSpeed S301 [0-9]*GB|" // SF-2281, tested with SuperSSpeed S301 128GB/503
    "SG9XCS2D(0?50|100|200|400)GESLT|" // Smart Storage Systems XceedIOPS2, tested with
      // SG9XCS2D200GESLT/SA03L370
    "SSD9SC(120|240|480)GED[EA]|" // PNY Prevail Elite, tested with SSD9SC120GEDA/334ABBF0
    "(TX32|TX31C1|VN0.?..GCNMK).*|" // Smart Storage Systems XceedSTOR
    "(TX22D1|TX21B1).*|" // Smart Storage Systems XceedIOPS2
    "TX52D1.*|" // Smart Storage Systems Xcel-200
    "TS(64|128|256|512)GSSD[37]20|" // Transcend SSD320/720, SF-2281, tested with
      // TS128GSSD320, TS256GSSD720/5.2.0
    "UGB(88P|99S)GC...H[BF].|" // Unigen, tested with
      // UGB88PGC100HF2/MP Rev2, UGB99SGC100HB3/RC Rev3
    "SG9XCS(1F|2D)(50|100|200|400)GE01|" // XceedIOPS, tested with SG9XCS2D50GE01/SA03F34V
    "VisionTek GoDrive (60|120|240|480)GB", // tested with VisionTek GoDrive 480GB/506ABBF0
    "", "",
    "-v 1,raw24/raw32,Raw_Read_Error_Rate "
    "-v 5,raw48,Retired_Block_Count "
    "-v 9,msec24hour32,Power_On_Hours_and_Msec "
  //"-v 12,raw48,Power_Cycle_Count "
    "-v 13,raw24/raw32,Soft_Read_Error_Rate "
    "-v 100,raw48,Gigabytes_Erased "
    "-v 162,raw48,Unknown_SandForce_Attr " // Corsair Force LS SSD/S9FM01.8, *2.0
    "-v 170,raw48,Reserve_Block_Count "
    "-v 171,raw48,Program_Fail_Count "
    "-v 172,raw48,Erase_Fail_Count "
    "-v 173,raw48,Unknown_SandForce_Attr " // Corsair Force LS SSD/S9FM01.8, *2.0
    "-v 174,raw48,Unexpect_Power_Loss_Ct "
    "-v 177,raw48,Wear_Range_Delta "
    "-v 181,raw48,Program_Fail_Count "
    "-v 182,raw48,Erase_Fail_Count "
    "-v 184,raw48,IO_Error_Detect_Code_Ct "
  //"-v 187,raw48,Reported_Uncorrect "
    "-v 189,tempminmax,Airflow_Temperature_Cel "
  //"-v 192,raw48,Power-Off_Retract_Count "
  //"-v 194,tempminmax,Temperature_Celsius "
    "-v 195,raw24/raw32,ECC_Uncorr_Error_Count "
  //"-v 196,raw16(raw16),Reallocated_Event_Count "
    "-v 198,raw24/raw32:210zr54,Uncorrectable_Sector_Ct " // KINGSTON SE100S3100G/510ABBF0
    "-v 199,raw48,SATA_CRC_Error_Count "
    "-v 201,raw24/raw32,Unc_Soft_Read_Err_Rate "
    "-v 204,raw24/raw32,Soft_ECC_Correct_Rate "
    "-v 218,raw48,Unknown_SandForce_Attr " // Corsair Force LS SSD/S9FM01.8, *2.0
    "-v 230,raw48,Life_Curve_Status "
    "-v 231,raw48,SSD_Life_Left "
  //"-v 232,raw48,Available_Reservd_Space "
    "-v 233,raw48,SandForce_Internal "
    "-v 234,raw48,SandForce_Internal "
    "-v 235,raw48,SuperCap_Health "
    "-v 241,raw48,Lifetime_Writes_GiB "
    "-v 242,raw48,Lifetime_Reads_GiB"
  },
  { "StorFly CFast SATA 6Gbps SSDs",
    // http://datasheet.octopart.com/VSFCS2CC060G-100-Virtium-datasheet-82287733.pdf
    // tested with StorFly VSFCS2CC060G-100/0409-000
    "StorFly VSFCS2C[CI](016|030|060|120|240)G-...",
    // C - commercial, I industrial
    "", "",
    "-v 192,raw48,Unsafe_Shutdown_Count "
    "-v 160,raw48,Uncorrectable_Error_Cnt "
    // 0729 - remaining in block life. In 0828  remaining is normalized to 100% then decreases
    "-v 161,raw48,Spares_Remaining "
    "-v 241,raw48,Host_Writes_32MiB "
    "-v 242,raw48,Host_Reads_32MiB "
    "-v 169,raw48,Lifetime_Remaining% "
    "-v 248,raw48,Lifetime_Remaining% " //  later then 0409 FW.
    "-v 249,raw48,Spares_Remaining_Perc " //  later then 0409 FW.
  },
  { "Phison Driven SSDs", // see MKP_521_Phison_SMART_attribute.pdf
    "BP4 mSATA SSD|" // MyDigital BP4, tested with BP4 mSATA SSD/S8FM06.9
    "Corsair Force LE(200)? SSD|" // tested with Corsair Force LE SSD/SAFC11.0,
      // Corsair Force LE200 SSD/SBFM10, .../SBFM60.9
    "DGSR2(128|256|512)GP13T|"  // tested with DGSR2512GP13T/SBFM61.5
    "GIGABYTE GP-GSTFS31((120|240|256|480)G|100T)NTD|" // tested with GIGABYTE GP-GSTFS31120GNTD/SBFM61.3
    "GOODRAM IRIDIUM PRO|" // tested with GOODRAM IRIDIUM PRO/SAFM01.5
    "IRP?-SSDPR-S25[AC]-(120|240|256|480|512|960|0[12]T)|" // Goodram IRIDM (PRO), tested with
      // IR-SSDPR-S25A-120/SBFM91.3, IR-SSDPR-S25A-240/SBFM91.2, IRP-SSDPR-S25C-512/SCFM13.3,
      // IRP-SSDPR-S25C-02T/SCFM13.2
    "KINGSTON O(C|M[48S])P0S3(64|128|256|512)B-[0A]0|" // tested with KINGSTON OCP0S364B-A0/SBFK62A3,
      // KINGSTON OM4P0S3256B-A0/SBFK62A3, KINGSTON OM8P0S364B-A0/SBFK62A3,
      // KINGSTON OMSP0S3128B-00/SBFK62A3
    "KINGSTON RBUSNS(4|8)180S3(32|64|128|256|512)GJ|" // RBU-SNSx180S3, tested with
      // KINGSTON RBUSNS4180S3256GJ/SBFK61D1, KINGSTON RBUSNS8180S3512GJ/SBFK61D1
    "KINGSTON SEDC400S37(400|480|800|960|1600|1800)G|" // DC400, tested with
      // KINGSTON SEDC400S37480G/SAFM02.[GH], KINGSTON SEDC400S37960G/SAFM32.I
    "KINGSTON SEDC(450R|500[MR]|600M)(480|960|1920|3840|7680)G|" // DC450R, DC500M/R, DC600M, tested with
      // KINGSTON SEDC450R480G/SCEKH3. KINGSTON SEDC500M1920G/SCEKJ2.3,
      // KINGSTON SEDC500R480G/SCEKJ2.3, KINGSTON SEDC450R7680G/SCEKH3.4,
      // KINGSTON SEDC600M7680G/SCEKH5.1
    "KINGSTON SM2280S3G2(120)G|" // KINGSTON SM2280S3G2120G/SAFM01.R
    "KINGSTON SUV300S37A(120|240|480)G|" // UV300 SSD, tested with KINGSTON SUV300S37A120G/SAFM11.K
    "KINGSTON SKC310S3B?7A960G|" // SSDNow KC310, KINGSTON SKC310S37A960G/SAFM00.r
    "KINGSTON SKC400S37(128G|256G|512G|1T)|" // SSDNow KC400, KINGSTON SKC400S37128G
    "KINGSTON SV310S3(7A|D7|N7A|B7A)960G|" // SSDNow V310
    "KINGSTON SHSS3B?7A(120|240|480|960)G|" // HyperX Savage
    "KINGSTON SS200S330G|" // SSDNow S200, tested with KINGSTON SS200S330G/S8FM06.A
    "KINGSTON  ?SA400(M8|S37)(120|240|480|960)G|" // Kingston A400 SSD, Phison S11 or
      // Silicon Motion controller (see ticket #801), tested with
      // KINGSTON SA400S37240G/SBFK10D7, KINGSTON SA400S37120G/SBFK71E0, */SBFKB1D1
      // KINGSTON  SA400S37480G/SBFK10D7 (two spaces), KINGSTON SA400M8240G/SBFK61E1
    "Patriot (Blast|Blaze|Flare|Ignite)|" // tested with Patriot Blast/SAFM11.3,
      // Patriot Blaze/S9FM02, Patriot Flare/SBFM91.2, Patriot Ignite/SAFM01.7
    "Patriot Burst( (120|240|480|960)GB)?|" // tested with Patriot Burst/SBFM11.2,
      // Patriot Burst 480GB/SBFMLA.5
    "PNY CS(900|1311|2211) (120G|240G|480G|960G|1T|2T)B SSD|" // tested with PNY CS900 120GB SSD/CS900612,
      // PNY CS900 240GB SSD/CS900613, PNY CS900 500GB SSD/CS900Y13, PNY CS900 1TB SSD/CS900615,
      // PNY CS1311 120GB SSD/CS131122, PNY CS2211 240GB SSD/CS221016
    "PNY ELITE PSSD|" // tested with PNY ELITE PSSD/CS105P13 (240G)
    "S11-(128|256|512)G-PHISON-SSD-B27|" // tested with: S11-512G-PHISON-SSD-B27/SBFMJ1.3
    "SSD Smartbuy (60|64|120|128|240|256|480|512|960|1024|2000)GB|" // PS3111-S11, tested with
      // SSD Smartbuy 240GB/SBFM91.1, SSD Smartbuy 64GB/SBFM21.1
    "SSD PHISON (128|256)GB PS3110-S10C|" // tested with SSD PHISON 128GB PS3110-S10C/SAFM12.2,
      // SSD PHISON 256GB PS3110-S10C/SAFM12.2
    "SSDPR-CX400-(128|256|512|1024)|" // Goodram CX400, tested with SSDPR-CX400-512/SBFM61.3
    "TEAM L3 EVO SSD (120|240|480|960)GB|" // TEAM L3 EVO SSD 120GB/SBFM11.0
    "SSM28(128|256|512)GPTCB3B-S11[24]61[123]|" // tested with SSM28256GPTCB3B-S112612/SBFM61.2
    "SVM2S46(128|256|512)GNPI51UF", // tested with SVM2S46128GNPI51UF/SBFMH1.2
    "", "",
  //"-v 1,raw48,Raw_Read_Error_Rate "
    "-v 2,raw48,Not_In_Use "
    "-v 3,raw48,Not_In_Use "
    "-v 5,raw48,Retired_Block_Count "
    "-v 7,raw48,Not_In_Use "
    "-v 8,raw48,Not_In_Use "
  //"-v 9,raw24(raw8),Power_On_Hours "
    "-v 10,raw48,Not_In_Use "
  //"-v 12,raw48,Power_Cycle_Count "
    "-v 167,raw48,Write_Protect_Mode " // DC500
    "-v 168,raw48,SATA_Phy_Error_Count "
    "-v 169,raw48,Bad_Block_Rate " // DC500
    "-v 170,raw24/raw24:z54z10,Bad_Blk_Ct_Lat/Erl " // Later bad block/Early bad block (see #1642)
    "-v 172,raw48,Erase_Fail_Count " // DC500
    "-v 173,raw16(avg16),MaxAvgErase_Ct "
    "-v 175,raw48,Not_In_Use "
    "-v 181,raw48,Program_Fail_Count " // DC500
    "-v 182,raw48,Erase_Fail_Count " // DC500
    "-v 183,raw48,Unknown_Phison_Attr "
  //"-v 187,raw48,Reported_Uncorrect "
    "-v 192,raw48,Unsafe_Shutdown_Count "
    "-v 193,raw48,Power_Fail_Uncompl_Cnt "
  //"-v 194,tempminmax,Temperature_Celsius "
    "-v 195,raw48,Power_Fail_Health "
  //"-v 196,raw16(raw16),Reallocated_Event_Count "
    "-v 197,raw48,Not_In_Use "
    "-v 199,raw48,SATA_CRC_Error_Count "
    "-v 207,raw48,Thermal_Throttling_Cnt "
    "-v 218,raw48,CRC_Error_Count "
    "-v 231,raw48,SSD_Life_Left "
    "-v 232,raw48,Read_Fail_Count "
    "-v 233,raw48,Flash_Writes_GiB "
    "-v 240,raw48,Not_In_Use "
    "-v 241,raw48,Lifetime_Writes_GiB "
    "-v 242,raw48,Lifetime_Reads_GiB "
    "-v 244,raw48,Average_Erase_Count "
    "-v 245,raw48,Max_Erase_Count "
    "-v 246,raw48,Total_Erase_Count "
  },
  // this is a copy of the Phison bases record for the OEM drives with a very
  // weak information in the model. Detection is based on Firmware.
  { "Phison Driven OEM SSDs", // see MKP_521_Phison_SMART_attribute.pdf
    "Gigastone SSD|" // tested with GSTB512G (Gigastone SSD/SHFM20.2)
    "GOODRAM|" // tested with GOODRAM CX200 (GOODRAM/SAFM12.2)
    "Hoodisk SSD|" // tested with Hoodisk SSD/SBFM01.3, Hoodisk SSD/SBFMJ1.3
    "INTENSO|" // tested with Intenso SSD SATA III Top (INTENSO/S9FM02.6, .../SAFM01.6)
    "INTENSO SATA III SSD|" // tested with INTENSO SATA III SSD/SBFM11.2, .../SBFM81.3
    "Kingmax SATA SSD (120|240|480|960)GB|" // tested with Kingmax SATA SSD 240GB/SBFMY1.3
    "SATA SSD|" // tested with Supermicro SSD-DM032-PHI (SATA SSD/S9FM02.1),
      // PC Engines msata16d (SATA SSD/S9FM02.3), FoxLine flssd240x4s(SATA SSD/SBFM10.5)
    "SPCC Solid State Disk|" // Silicon Power, tested with SPCC Solid State Disk/SBFD00.3,
      // SPCC Solid State Disk/SBFM61.2, SPCC Solid State Disk/SBFMT1.3
    "SSDPR-CX400-(128|256|512|1024|2028)-G2", // Goodram CX400 G2, tested with
      // SSDPR-CX400-512-G2/SBFMLA.5 (SSDPR-CX400-128-G2/SN07373 differs, see ticket #1689)
    "S[89ABH]F[DM][0-9JLTY][0-9A]\\.[0-9]",
    "",
  //"-v 1,raw48,Raw_Read_Error_Rate "
    "-v 2,raw48,Not_In_Use "
    "-v 3,raw48,Not_In_Use "
    "-v 5,raw48,Retired_Block_Count "
    "-v 7,raw48,Not_In_Use "
    "-v 8,raw48,Not_In_Use "
  //"-v 9,raw24(raw8),Power_On_Hours "
    "-v 10,raw48,Not_In_Use "
  //"-v 12,raw48,Power_Cycle_Count "
    "-v 168,raw48,SATA_Phy_Error_Count "
    "-v 170,raw24/raw24:z54z10,Bad_Blk_Ct_Lat/Erl " // Later bad block/Early bad block (see #1642)
    "-v 173,raw16(avg16),MaxAvgErase_Ct "
    "-v 175,raw48,Not_In_Use "
    "-v 183,raw48,Unknown_Attribute "
  //"-v 187,raw48,Reported_Uncorrect "
    "-v 192,raw48,Unsafe_Shutdown_Count "
  //"-v 194,tempminmax,Temperature_Celsius "
    "-v 196,raw48,Not_In_Use "
    "-v 197,raw48,Not_In_Use "
    "-v 199,raw48,CRC_Error_Count "
    "-v 218,raw48,CRC_Error_Count "
    "-v 231,raw48,SSD_Life_Left "
    "-v 233,raw48,Flash_Writes_GiB "
    "-v 240,raw48,Not_In_Use "
    "-v 241,raw48,Lifetime_Writes_GiB "
    "-v 242,raw48,Lifetime_Reads_GiB "
    "-v 244,raw48,Average_Erase_Count "
    "-v 245,raw48,Max_Erase_Count "
    "-v 246,raw48,Total_Erase_Count "
  },
  { "Indilinx Barefoot based SSDs",
    "Corsair CSSD-V(32|60|64|128|256)GB2|" // Corsair Nova, tested with Corsair CSSD-V32GB2/2.2
    "Corsair CMFSSD-(32|64|128|256)D1|" // Corsair Extreme, tested with Corsair CMFSSD-128D1/1.0
    "CRUCIAL_CT(64|128|256)M225|" // tested with CRUCIAL_CT64M225/1571
    "G.SKILL FALCON (64|128|256)GB SSD|" // tested with G.SKILL FALCON 128GB SSD/2030
    "OCZ[ -](AGILITY|ONYX|VERTEX( 1199|-TURBO| v1\\.10)?)|" // tested with
      // OCZ-ONYX/1.6, OCZ-VERTEX 1199/00.P97, OCZ-VERTEX/1.30, OCZ VERTEX-TURBO/1.5, OCZ-VERTEX v1.10/1370
    "Patriot[ -]Torqx.*|"
    "RENICE Z2|" // tested with RENICE Z2/2030
    "STT_FT[MD](28|32|56|64)GX25H|" // Super Talent Ultradrive GX, tested with STT_FTM64GX25H/1916
    "TS(18|25)M(64|128)MLC(16|32|64|128|256|512)GSSD|" // ASAX Leopard Hunt II, tested with TS25M64MLC64GSSD/0.1
    "FM-25S2I-(64|128)GBFII|" // G.Skill FALCON II, tested with FM-25S2I-64GBFII
    "TS(60|120)GSSD25D-M", // Transcend Ultra SSD (SATA II), see also Ticket #80
    "", "",
    "-v 1,raw64 " // Raw_Read_Error_Rate
    "-v 9,raw64 " // Power_On_Hours
    "-v 12,raw64 " // Power_Cycle_Count
    "-v 184,raw64,Initial_Bad_Block_Count "
    "-v 195,raw64,Program_Failure_Blk_Ct "
    "-v 196,raw64,Erase_Failure_Blk_Ct "
    "-v 197,raw64,Read_Failure_Blk_Ct "
    "-v 198,raw64,Read_Sectors_Tot_Ct "
    "-v 199,raw64,Write_Sectors_Tot_Ct "
    "-v 200,raw64,Read_Commands_Tot_Ct "
    "-v 201,raw64,Write_Commands_Tot_Ct "
    "-v 202,raw64,Error_Bits_Flash_Tot_Ct "
    "-v 203,raw64,Corr_Read_Errors_Tot_Ct "
    "-v 204,raw64,Bad_Block_Full_Flag "
    "-v 205,raw64,Max_PE_Count_Spec "
    "-v 206,raw64,Min_Erase_Count "
    "-v 207,raw64,Max_Erase_Count "
    "-v 208,raw64,Average_Erase_Count "
    "-v 209,raw64,Remaining_Lifetime_Perc "
    "-v 210,raw64,Indilinx_Internal "
    "-v 211,raw64,SATA_Error_Ct_CRC "
    "-v 212,raw64,SATA_Error_Ct_Handshake "
    "-v 213,raw64,Indilinx_Internal"
  },
  { "Indilinx Barefoot_2/Everest/Martini based SSDs",
    "OCZ VERTEX[ -]PLUS|" // tested with OCZ VERTEX-PLUS/3.55, OCZ VERTEX PLUS/3.55
    "OCZ-VERTEX PLUS R2|" // Barefoot 2, tested with OCZ-VERTEX PLUS R2/1.2
    "OCZ-OCTANE|" // Everest 1, tested with OCZ-OCTANE/1.13
    "OCZ-PETROL|" // Everest 1, tested with OCZ-PETROL/3.12
    "OCZ-AGILITY4|" // Everest 2, tested with OCZ-AGILITY4/1.5.2
    "OCZ-VERTEX4", // Everest 2, tested with OCZ-VERTEX4/1.5
    "", "",
  //"-v 1,raw48,Raw_Read_Error_Rate "
  //"-v 3,raw16(avg16),Spin_Up_Time "
  //"-v 4,raw48,Start_Stop_Count "
  //"-v 5,raw16(raw16),Reallocated_Sector_Ct "
  //"-v 9,raw24(raw8),Power_On_Hours "
  //"-v 12,raw48,Power_Cycle_Count "
    "-v 232,raw48,Lifetime_Writes " // LBA?
  //"-v 233,raw48,Media_Wearout_Indicator"
  },
  { "Indilinx Barefoot 3 based SSDs",
    "OCZ-VECTOR(1[58]0)?|" // tested with OCZ-VECTOR/1.03, OCZ-VECTOR150/1.2, OCZ-VECTOR180
    "OCZ-VERTEX4[56]0A?|" // Barefoot 3 M10, tested with OCZ-VERTEX450/1.0, OCZ-VERTEX460/1.0, VERTEX460A
    "OCZ-SABER1000|"
    "OCZ-ARC100|"
    "Radeon R7", // Barefoot 3 M00, tested with Radeon R7/1.00
    "", "",
    "-v 5,raw48,Runtime_Bad_Block "
  //"-v 9,raw24(raw8),Power_On_Hours "
  //"-v 12,raw48,Power_Cycle_Count "
    "-v 171,raw48,Avail_OP_Block_Count "
    "-v 174,raw48,Pwr_Cycle_Ct_Unplanned "
    "-v 187,raw48,Total_Unc_NAND_Reads "
    "-v 195,raw48,Total_Prog_Failures "
    "-v 196,raw48,Total_Erase_Failures "
    "-v 197,raw48,Total_Unc_Read_Failures "
    "-v 198,raw48,Host_Reads_GiB "
    "-v 199,raw48,Host_Writes_GiB "
    "-v 205,raw48,Max_Rated_PE_Count "
    "-v 206,raw48,Min_Erase_Count "
    "-v 207,raw48,Max_Erase_Count "
    "-v 208,raw48,Average_Erase_Count "
    "-v 210,raw48,SATA_CRC_Error_Count "
    "-v 212,raw48,Pages_Requiring_Rd_Rtry "
    "-v 213,raw48,Snmple_Retry_Attempts "
    "-v 214,raw48,Adaptive_Retry_Attempts "
    "-v 222,raw48,RAID_Recovery_Count "
    "-v 224,raw48,In_Warranty "
    "-v 225,raw48,DAS_Polarity "
    "-v 226,raw48,Partial_Pfail "
    "-v 230,raw48,Write_Throttling "
    "-v 233,raw48,Remaining_Lifetime_Perc "
    "-v 241,raw48,Host_Writes_GiB " // M00/M10
    "-v 242,raw48,Host_Reads_GiB "  // M00/M10
    "-v 249,raw48,Total_NAND_Prog_Ct_GiB "
    "-v 251,raw48,Total_NAND_Read_Ct_GiB"
  },
  { "OCZ Intrepid 3000 SSDs", // tested with OCZ INTREPID 3600/1.4.3.6, 3800/1.4.3.0, 3700/1.5.0.4
    "OCZ INTREPID 3[678]00",
    "", "",
    "-v 5,raw48,Runtime_Bad_Block "
  //"-v 9,raw24(raw8),Power_On_Hours "
  //"-v 12,raw48,Power_Cycle_Count "
    "-v 100,raw48,Total_Blocks_Erased "
    "-v 171,raw48,Avail_OP_Block_Count "
    "-v 174,raw48,Pwr_Cycle_Ct_Unplanned "
    "-v 184,raw48,Factory_Bad_Block_Count "
    "-v 187,raw48,Total_Unc_NAND_Reads "
    "-v 190,tempminmax,Temperature_Celsius "
    "-v 195,raw48,Total_Prog_Failures "
    "-v 196,raw48,Total_Erase_Failures "
    "-v 197,raw48,Total_Unc_Read_Failures "
    "-v 198,raw48,Host_Reads_GiB "
    "-v 199,raw48,Host_Writes_GiB "
    "-v 202,raw48,Total_Read_Bits_Corr_Ct "
    "-v 205,raw48,Max_Rated_PE_Count "
    "-v 206,raw48,Min_Erase_Count "
    "-v 207,raw48,Max_Erase_Count "
    "-v 208,raw48,Average_Erase_Count "
    "-v 210,raw48,SATA_CRC_Error_Count "
    "-v 211,raw48,SATA_UNC_Count "
    "-v 212,raw48,NAND_Reads_with_Retry "
    "-v 213,raw48,Simple_Rd_Rtry_Attempts "
    "-v 214,raw48,Adaptv_Rd_Rtry_Attempts "
    "-v 221,raw48,Int_Data_Path_Prot_Unc "
    "-v 222,raw48,RAID_Recovery_Count "
    "-v 230,raw48,SuperCap_Charge_Status " // 0=not charged, 1=fully charged, 2=unknown
    "-v 233,raw48,Remaining_Lifetime_Perc "
    "-v 249,raw48,Total_NAND_Prog_Ct_GiB "
    "-v 251,raw48,Total_NAND_Read_Ct_GiB"
  },
  { "OCZ/Toshiba Trion SSDs",
    "OCZ-TRION1[05]0|" // tested with OCZ-TRION100/SAFM11.2A, TRION150/SAFZ72.2
    "TOSHIBA-TR150|" // tested with TOSHIBA-TR150/SAFZ12.3
    "TOSHIBA Q300( Pro\\.)?", // tested with TOSHIBA Q300 Pro./JYRA0101
    "", "",
  //"-v 9,raw24(raw8),Power_On_Hours "
  //"-v 12,raw48,Power_Cycle_Count "
    "-v 167,raw48,SSD_Protect_Mode "
    "-v 168,raw48,SATA_PHY_Error_Count "
    "-v 169,raw48,Bad_Block_Count "
    "-v 173,raw48,Erase_Count "
    "-v 192,raw48,Unexpect_Power_Loss_Ct "
  //"-v 194,tempminmax,Temperature_Celsius "
    "-v 241,raw48,Host_Writes"
  },
  { "InnoDisk InnoLite SATADOM D150QV SSDs", // tested with InnoLite SATADOM D150QV-L/120319
                                             // InnoLite SATADOM D150QV/120319
    "InnoLite SATADOM D150QV.*",
    "", "",
  //"-v 1,raw48,Raw_Read_Error_Rate "
  //"-v 2,raw48,Throughput_Performance "
  //"-v 3,raw16(avg16),Spin_Up_Time "
  //"-v 5,raw16(raw16),Reallocated_Sector_Ct "
  //"-v 7,raw48,Seek_Error_Rate " // from InnoDisk iSMART Linux tool, useless for SSD
  //"-v 8,raw48,Seek_Time_Performance "
  //"-v 9,raw24(raw8),Power_On_Hours "
  //"-v 10,raw48,Spin_Retry_Count "
  //"-v 12,raw48,Power_Cycle_Count "
    "-v 168,raw48,SATA_PHY_Error_Count "
    "-v 170,raw16,Bad_Block_Count_New/Tot "
    "-v 173,raw16,Erase_Count_Max/Avg "
    "-v 175,raw48,Bad_Cluster_Table_Count "
    "-v 192,raw48,Unexpect_Power_Loss_Ct "
  //"-v 194,tempminmax,Temperature_Celsius "
  //"-v 197,raw48,Current_Pending_Sector "
    "-v 229,hex48,Flash_ID "
    "-v 235,raw16,Lat_Bad_Blk_Era/Wri/Rea "
    "-v 236,raw48,Unstable_Power_Count "
    "-v 240,raw48,Write_Head"
  },
  { "Innodisk 1ME3/3ME/3SE SSDs", // tested with 2.5" SATA SSD 3ME/S140714,
      // Mini PCIeDOM 1ME3/S15604, InnoDisk Corp. - mSATA 3SE/S130710
    "((1\\.8|2\\.5)\"? SATA SSD|InnoDisk Corp\\. - mSATA|Mini PCIeDOM|SATA Slim) (1ME3|3[MS]E)",
    "", "",
  //"-v 1,raw48,Raw_Read_Error_Rate "
  //"-v 2,raw48,Throughput_Performance "
  //"-v 3,raw16(avg16),Spin_Up_Time "
  //"-v 5,raw16(raw16),Reallocated_Sector_Ct "
    "-v 7,raw48,Seek_Error_Rate "       // ?
    "-v 8,raw48,Seek_Time_Performance " // ?
  //"-v 9,raw24(raw8),Power_On_Hours "
    "-v 10,raw48,Spin_Retry_Count "     // ?
  //"-v 12,raw48,Power_Cycle_Count "
    "-v 168,raw48,SATA_PHY_Error_Count "
    "-v 169,hex48,Unknown_Innodisk_Attr "
    "-v 170,raw16,Bad_Block_Count "
    "-v 173,raw16,Erase_Count "
    "-v 175,raw48,Bad_Cluster_Table_Count "
    "-v 176,raw48,Uncorr_RECORD_Count "
  //"-v 192,raw48,Power-Off_Retract_Count "
  //"-v 194,tempminmax,Temperature_Celsius " // ] only in spec
  //"-v 197,raw48,Current_Pending_Sector "
    "-v 225,raw48,Unknown_Innodisk_Attr "
    "-v 229,hex48,Flash_ID "
    "-v 235,raw48,Later_Bad_Block "
    "-v 236,raw48,Unstable_Power_Count "
    "-v 240,raw48,Write_Head"
  },
  { "Innodisk 3IE2/3ME2/3MG2/3SE2/3TG6 SSDs", // tested with 2.5" SATA SSD 3MG2-P/M140402,
      // 1.8 SATA SSD 3IE2-P/M150821, 2.5" SATA SSD 3IE2-P/M150821,
      // SATA Slim 3MG2-P/M141114, M.2 (S80) 3MG2-P/M141114, M.2 (S42) 3SE2-P/M150821,
      // M.2 (S42) 3ME2/M151013, SATA Slim 3TG6-P/A19926J
    "((1\\.8|2\\.5)\"? SATA SSD|SATA Slim|M\\.2 \\(S(42|80)\\)) 3(IE2|ME2|MG2|SE2|TG6)(-P)?",
    "", "",
  //"-v 1,raw48,Raw_Read_Error_Rate "
  //"-v 2,raw48,Throughput_Performance "
  //"-v 9,raw24(raw8),Power_On_Hours "
  //"-v 12,raw48,Power_Cycle_Count "
    "-v 160,raw48,Uncorrectable_Error_Cnt "
    "-v 161,raw48,Number_of_Pure_Spare "
    "-v 163,raw48,Total_Bad_Block_Count "
    "-v 164,raw48,Total_Erase_Count "
    "-v 165,raw48,Max_Erase_Count "
    "-v 166,raw48,Min_Erase_Count "
    "-v 167,raw48,Average_Erase_Count "
    "-v 168,raw48,Max_Erase_Count_of_Spec "
    "-v 169,raw48,Remaining_Lifetime_Perc "
    "-v 170,raw48,Spare_Block_Count "
    "-v 171,raw48,Program_Fail_Count "
    "-v 172,raw48,Erase_Fail_Count "
  //"-v 175,raw48,Program_Fail_Count_Chip "
  //"-v 176,raw48,Erase_Fail_Count_Chip "
  //"-v 177,raw48,Wear_Leveling_Count "
    "-v 178,raw48,Runtime_Invalid_Blk_Cnt "
  //"-v 181,raw48,Program_Fail_Cnt_Total "
  //"-v 182,raw48,Erase_Fail_Count_Total "
  //"-v 187,raw48,Reported_Uncorrect " // ] only in spec
  //"-v 192,raw48,Power-Off_Retract_Count "
  //"-v 194,tempminmax,Temperature_Celsius "
  //"-v 195,raw48,Hardware_ECC_Recovered "
  //"-v 196,raw16(raw16),Reallocated_Event_Count "
  //"-v 197,raw48,Current_Pending_Sector "
  //"-v 198,raw48,Offline_Uncorrectable "
  //"-v 199,raw48,UDMA_CRC_Error_Count "
    "-v 225,raw48,Host_Writes_32MiB "  // ]
    "-v 229,raw48,Flash_ID "  // ]
  //"-v 232,raw48,Available_Reservd_Space "
    "-v 233,raw48,Flash_Writes_32MiB " // ]
    "-v 234,raw48,Flash_Reads_32MiB "  // ]
    "-v 235,raw48,Later_Bad_Block_Info "  // ]
    "-v 241,raw48,Host_Writes_32MiB "
    "-v 242,raw48,Host_Reads_32MiB "
    "-v 245,raw48,Flash_Writes_32MiB "
    "-v 248,raw48,Remaining_Life "
    "-v 249,raw48,Spare_Blocks_Remaining"
  },
  { "Innodisk 1IE3/3IE3/3ME3/3IE4/3ME4 SSDs", // tested with 2.5" SATA SSD 3ME3/S15A19,
      // InnoDisk Corp. - mSATA 3ME3/S15A19, mSATA mini 3ME3/S15A19, M.2 (S42) 3ME3,
      // SATA Slim 3ME3/S15A19, SATADOM-MH 3ME3/S15A19, SATADOM-ML 3ME3/S15A19,
      // SATADOM-MV 3ME3/S15A19, SATADOM-SL 3ME3/S15A19, SATADOM-SV 3ME3/S15A19,
      // SATADOM-SL 3IE3/S151019N, 2.5" SATA SSD 3IE3/S15C14i, CFast 3IE3/S15C14i,
      // InnoDisk Corp. - mSATA 3IE3/S15C14i, Mini PCIeDOM 1IE3/S15C14i, CFast 3ME3/S15A19
      // mSATA mini 3IE3/S15C14i, M.2 (S42) 3IE3/S15C14i, SATA Slim 3IE3/S15C14i,
      // SATADOM-SH 3IE3 V2/S15C14i, SATADOM-SL 3IE3 V2/S15A19i, SATADOM-SV 3IE3 V2/S15C14i
      // mSATA 3ME4/L16711, M.2 (S42) 3ME4/L16711, SATADOM-MH 3ME4/L16B01,
      // SATADOM-SH 3ME4/L16B01, SATADOM-SH Type C 3ME4/L16B01, SATADOM-SH Type D 3ME4/L16B01,
      // mSATA 3IE4/L16B01Hi
    "(2.5\" SATA SSD|CFast|Mini PCIeDOM|(InnoDisk Corp\\. - )?mSATA( mini)?) (1IE3|3[IM]E[34])( V2)?|"
    "(M\\.2 \\(S42\\)|SATA Slim|SATADOM-[MS][HLV]( Type [CD])?) (1IE3|3[IM]E[34])( V2)?",
    "", "",
  //"-v 1,raw48,Raw_Read_Error_Rate "
  //"-v 2,raw48,Throughput_Performance "
  //"-v 3,raw16(avg16),Spin_Up_Time "
    "-v 5,raw48,Later_Bad_Block "
    "-v 7,raw48,Seek_Error_Rate "       // ?
    "-v 8,raw48,Seek_Time_Performance " // ?
  //"-v 9,raw24(raw8),Power_On_Hours "
    "-v 10,raw48,Spin_Retry_Count "     // ?
  //"-v 12,raw48,Power_Cycle_Count "
    "-v 163,raw48,Total_Bad_Block_Count "
    "-v 165,raw48,Max_Erase_Count "
    "-v 167,raw48,Average_Erase_Count "
    "-v 168,raw48,SATA_PHY_Error_Count "
    "-v 169,raw48,Remaining_Lifetime_Perc "
    "-v 170,raw48,Spare_Block_Count "
    "-v 171,raw48,Program_Fail_Count "
    "-v 172,raw48,Erase_Fail_Count "
    "-v 175,raw48,Bad_Cluster_Table_Count "
    "-v 176,raw48,RANGE_RECORD_Count "
  //"-v 187,raw48,Reported_Uncorrect "
  //"-v 192,raw48,Power-Off_Retract_Count "
  //"-v 194,tempminmax,Temperature_Celsius "
  //"-v 197,raw48,Current_Pending_Sector "
    "-v 225,raw48,Data_Log_Write_Count "
    "-v 229,hex48,Flash_ID "
    "-v 232,raw48,Spares_Remaining_Perc "
    "-v 235,raw16,Later_Bad_Blk_Inf_R/W/E " // Read/Write/Erase
    "-v 240,raw48,Write_Head "
    "-v 241,raw48,Host_Writes_32MiB "
    "-v 242,raw48,Host_Reads_32MiB"
  },
  { "InnoDisk iCF 9000 / 1SE2 Cards", // tested with InnoDisk Corp. - iCF9000 1GB/140808,
      // InnoDisk Corp. - iCF9000 64GB/140808, InnoDisk Corp. - EDC 1SE2 H 64GB/131216
    "InnoDisk Corp\\. - (iCF9000|EDC 1SE2 H) (1|2|4|8|16|32|64)GB",
    "", "",
  //"-v 1,raw48,Raw_Read_Error_Rate "
  //"-v 5,raw16(raw16),Reallocated_Sector_Ct "
  //"-v 12,raw48,Power_Cycle_Count "
    "-v 160,raw48,Uncorrectable_Error_Cnt "
    "-v 161,raw48,Valid_Spare_Block_Cnt "
    "-v 162,raw48,Child_Pair_Count "
    "-v 163,raw48,Initial_Bad_Block_Count "
    "-v 164,raw48,Total_Erase_Count "
    "-v 165,raw48,Max_Erase_Count "
    "-v 166,raw48,Min_Erase_Count "
    "-v 167,raw48,Average_Erase_Count "
  //"-v 192,raw48,Power-Off_Retract_Count "
  //"-v 194,tempminmax,Temperature_Celsius "
  //"-v 195,raw48,Hardware_ECC_Recovered "
  //"-v 196,raw16(raw16),Reallocated_Event_Count "
  //"-v 198,raw48,Offline_Uncorrectable "
  //"-v 199,raw48,UDMA_CRC_Error_Count "
  //"-v 229,raw48,Flash_ID " // only in spec
    "-v 241,raw48,Host_Writes_32MiB "
    "-v 242,raw48,Host_Reads_32MiB"
  },
  { "Intel X25-E SSDs", // tested with
      // INTELSSDSA2SH064G1IB 43W7659 44E9163IBM/447C8860
    "(INTEL)?SSDSA2SH(032|064)G1.* (.*IBM|INTEL)", // G1 = first generation
    "", "",
  //"-v 3,raw16(avg16),Spin_Up_Time "
  //"-v 4,raw48,Start_Stop_Count "
  //"-v 5,raw16(raw16),Reallocated_Sector_Ct "
  //"-v 9,raw24(raw8),Power_On_Hours "
  //"-v 12,raw48,Power_Cycle_Count "
    "-v 192,raw48,Unsafe_Shutdown_Count "
    "-v 225,raw48,Host_Writes_32MiB "
    "-v 226,raw48,Intel_Internal "
    "-v 227,raw48,Intel_Internal "
    "-v 228,raw48,Intel_Internal "
  //"-v 232,raw48,Available_Reservd_Space "
  //"-v 233,raw48,Media_Wearout_Indicator"
  },
  { "Intel X18-M/X25-M G1 SSDs",
    "INTEL SSDSA[12]MH(080|160)G1.*",  // G1 = first generation, 50nm
    "", "",
  //"-v 3,raw16(avg16),Spin_Up_Time "
  //"-v 4,raw48,Start_Stop_Count "
  //"-v 5,raw16(raw16),Reallocated_Sector_Ct "
  //"-v 9,raw24(raw8),Power_On_Hours "
  //"-v 12,raw48,Power_Cycle_Count "
    "-v 192,raw48,Unsafe_Shutdown_Count "
    "-v 225,raw48,Host_Writes_32MiB "
    "-v 226,raw48,Intel_Internal "
    "-v 227,raw48,Intel_Internal "
    "-v 228,raw48,Intel_Internal "
  //"-v 232,raw48,Available_Reservd_Space "
  //"-v 233,raw48,Media_Wearout_Indicator"
  },
  { "Intel X18-M/X25-M/X25-V G2 SSDs", // fixed firmware
      // tested with INTEL SSDSA2M(080|160)G2GC/2CV102J8 (X25-M)
    "INTEL SSDSA[12]M(040|080|120|160)G2.*",  // G2 = second generation, 34nm
    "2CV102(J[89A-Z]|[K-Z].)", // >= "2CV102J8"
    "",
  //"-v 3,raw16(avg16),Spin_Up_Time "
  //"-v 4,raw48,Start_Stop_Count "
  //"-v 5,raw16(raw16),Reallocated_Sector_Ct "
  //"-v 9,raw24(raw8),Power_On_Hours "
  //"-v 12,raw48,Power_Cycle_Count "
  //"-v 184,raw48,End-to-End_Error " // G2 only
    "-v 192,raw48,Unsafe_Shutdown_Count "
    "-v 225,raw48,Host_Writes_32MiB "
    "-v 226,raw48,Workld_Media_Wear_Indic " // Timed Workload Media Wear Indicator (percent*1024)
    "-v 227,raw48,Workld_Host_Reads_Perc "  // Timed Workload Host Reads Percentage
    "-v 228,raw48,Workload_Minutes " // 226,227,228 can be reset by 'smartctl -t vendor,0x40'
  //"-v 232,raw48,Available_Reservd_Space "
  //"-v 233,raw48,Media_Wearout_Indicator"
  },
  { "Intel X18-M/X25-M/X25-V G2 SSDs", // buggy or unknown firmware
      // tested with INTEL SSDSA2M040G2GC/2CV102HD (X25-V)
    "INTEL SSDSA[12]M(040|080|120|160)G2.*",
    "",
    "This drive may require a firmware update to\n"
    "fix possible drive hangs when reading SMART self-test log:\n"
    "https://downloadcenter.intel.com/download/26491",
    "-v 192,raw48,Unsafe_Shutdown_Count "
    "-v 225,raw48,Host_Writes_32MiB "
    "-v 226,raw48,Workld_Media_Wear_Indic "
    "-v 227,raw48,Workld_Host_Reads_Perc "
    "-v 228,raw48,Workload_Minutes"
  },
  { "Intel 311/313 Series SSDs", // tested with INTEL SSDSA2VP020G2/2CV102M5,
      // INTEL SSDSA2VP020G3/9CV10379, INTEL SSDMAEXC024G3H/9CV10379
    "INTEL SSD(SA2VP|MAEXC)(020|024)G[23]H?",
      // SA2VP = 2.5", MAEXC = mSATA, G2 = 311, G3 = 313
    "", "",
  //"-v 3,raw16(avg16),Spin_Up_Time "
  //"-v 4,raw48,Start_Stop_Count "
  //"-v 5,raw16(raw16),Reallocated_Sector_Ct "
  //"-v 9,raw24(raw8),Power_On_Hours "
  //"-v 12,raw48,Power_Cycle_Count "
    "-v 170,raw48,Reserve_Block_Count "
    "-v 171,raw48,Program_Fail_Count "
    "-v 172,raw48,Erase_Fail_Count "
    "-v 183,raw48,SATA_Downshift_Count "
  //"-v 184,raw48,End-to-End_Error "
  //"-v 187,raw48,Reported_Uncorrect "
    "-v 192,raw48,Unsafe_Shutdown_Count "
    "-v 225,raw48,Host_Writes_32MiB "
    "-v 226,raw48,Workld_Media_Wear_Indic " // Timed Workload Media Wear Indicator (percent*1024)
    "-v 227,raw48,Workld_Host_Reads_Perc "  // Timed Workload Host Reads Percentage
    "-v 228,raw48,Workload_Minutes " // 226,227,228 can be reset by 'smartctl -t vendor,0x40'
  //"-v 232,raw48,Available_Reservd_Space "
  //"-v 233,raw48,Media_Wearout_Indicator "
    "-v 241,raw48,Host_Writes_32MiB "
    "-v 242,raw48,Host_Reads_32MiB"
  },
  { "Intel 320 Series SSDs", // tested with INTEL SSDSA2CT040G3/4PC10362,
      // INTEL SSDSA2CW160G3/4PC10362, SSDSA2BT040G3/4PC10362, SSDSA2BW120G3A/4PC10362,
      // INTEL SSDSA2BW300G3D/4PC10362, SSDSA2BW160G3L/4PC1LE04, SSDSA1NW160G3/4PC10362,
      // INTEL SSDSA2BW160G3H/4PC10365
    "INTEL SSDSA[12][BCN][WT](040|080|120|160|300|600)G3[ADHL]?",
      // 2B = 2.5" 7mm, 2C = 2.5" 9.5mm, 1N = 1.8" microSATA, *H = HP OEM
    "", "",
    "-F nologdir "
  //"-v 3,raw16(avg16),Spin_Up_Time "
  //"-v 4,raw48,Start_Stop_Count "
  //"-v 5,raw16(raw16),Reallocated_Sector_Ct "
  //"-v 9,raw24(raw8),Power_On_Hours "
  //"-v 12,raw48,Power_Cycle_Count "
    "-v 170,raw48,Reserve_Block_Count "
    "-v 171,raw48,Program_Fail_Count "
    "-v 172,raw48,Erase_Fail_Count "
    "-v 183,raw48,SATA_Downshift_Count " // FW >= 4Px10362
  //"-v 184,raw48,End-to-End_Error "
  //"-v 187,raw48,Reported_Uncorrect "
    "-v 199,raw48,CRC_Error_Count "      // FW >= 4Px10362
    "-v 192,raw48,Unsafe_Shutdown_Count "
    "-v 225,raw48,Host_Writes_32MiB "
    "-v 226,raw48,Workld_Media_Wear_Indic " // Timed Workload Media Wear Indicator (percent*1024)
    "-v 227,raw48,Workld_Host_Reads_Perc "  // Timed Workload Host Reads Percentage
    "-v 228,raw48,Workload_Minutes " // 226,227,228 can be reset by 'smartctl -t vendor,0x40'
  //"-v 232,raw48,Available_Reservd_Space "
  //"-v 233,raw48,Media_Wearout_Indicator "
    "-v 241,raw48,Host_Writes_32MiB "
    "-v 242,raw48,Host_Reads_32MiB"
  },
  { "Intel 710 Series SSDs", // tested with INTEL SSDSA2BZ[12]00G3/6PB10362
    "INTEL SSDSA2BZ(100|200|300)G3",
    "", "",
    "-F nologdir "
  //"-v 3,raw16(avg16),Spin_Up_Time "
  //"-v 4,raw48,Start_Stop_Count "
  //"-v 5,raw16(raw16),Reallocated_Sector_Ct "
  //"-v 9,raw24(raw8),Power_On_Hours "
  //"-v 12,raw48,Power_Cycle_Count "
    "-v 170,raw48,Reserve_Block_Count "
    "-v 171,raw48,Program_Fail_Count "
    "-v 172,raw48,Erase_Fail_Count "
    "-v 174,raw48,Unexpect_Power_Loss_Ct " // Missing in 710 specification from September 2011
    "-v 183,raw48,SATA_Downshift_Count "
  //"-v 184,raw48,End-to-End_Error "
  //"-v 187,raw48,Reported_Uncorrect "
  //"-v 190,tempminmax,Airflow_Temperature_Cel "
    "-v 192,raw48,Unsafe_Shutdown_Count "
    "-v 225,raw48,Host_Writes_32MiB "
    "-v 226,raw48,Workld_Media_Wear_Indic " // Timed Workload Media Wear Indicator (percent*1024)
    "-v 227,raw48,Workld_Host_Reads_Perc "  // Timed Workload Host Reads Percentage
    "-v 228,raw48,Workload_Minutes " // 226,227,228 can be reset by 'smartctl -t vendor,0x40'
  //"-v 232,raw48,Available_Reservd_Space "
  //"-v 233,raw48,Media_Wearout_Indicator "
    "-v 241,raw48,Host_Writes_32MiB "
    "-v 242,raw48,Host_Reads_32MiB"
  },
  { "Intel 510 Series SSDs",
    "INTEL SSDSC2MH(120|250)A2",
    "", "",
  //"-v 3,raw16(avg16),Spin_Up_Time "
  //"-v 4,raw48,Start_Stop_Count "
  //"-v 5,raw16(raw16),Reallocated_Sector_Ct "
  //"-v 9,raw24(raw8),Power_On_Hours "
  //"-v 12,raw48,Power_Cycle_Count "
    "-v 192,raw48,Unsafe_Shutdown_Count "
    "-v 225,raw48,Host_Writes_32MiB "
  //"-v 232,raw48,Available_Reservd_Space "
  //"-v 233,raw48,Media_Wearout_Indicator"
  },
  { "Intel 520 Series SSDs", // tested with INTEL SSDSC2CW120A3/400i, SSDSC2BW480A3F/400i,
      // INTEL SSDSC2BW180A3L/LB3i
    "INTEL SSDSC2[BC]W(060|120|180|240|480)A3[FL]?",
    "", "",
  //"-v 5,raw16(raw16),Reallocated_Sector_Ct "
    "-v 9,msec24hour32,Power_On_Hours_and_Msec "
  //"-v 12,raw48,Power_Cycle_Count "
    "-v 170,raw48,Available_Reservd_Space "
    "-v 171,raw48,Program_Fail_Count "
    "-v 172,raw48,Erase_Fail_Count "
    "-v 174,raw48,Unexpect_Power_Loss_Ct "
  //"-v 184,raw48,End-to-End_Error "
    "-v 187,raw48,Uncorrectable_Error_Cnt "
  //"-v 192,raw48,Power-Off_Retract_Count "
    "-v 225,raw48,Host_Writes_32MiB "
    "-v 226,raw48,Workld_Media_Wear_Indic "
    "-v 227,raw48,Workld_Host_Reads_Perc "
    "-v 228,raw48,Workload_Minutes "
  //"-v 232,raw48,Available_Reservd_Space "
  //"-v 233,raw48,Media_Wearout_Indicator "
    "-v 241,raw48,Host_Writes_32MiB "
    "-v 242,raw48,Host_Reads_32MiB "
    "-v 249,raw48,NAND_Writes_1GiB"
  },
  { "Intel 525 Series SSDs", // mSATA, tested with SSDMCEAC120B3/LLLi
    "INTEL SSDMCEAC(030|060|090|120|180|240)B3",
    "", "",
  //"-v 5,raw16(raw16),Reallocated_Sector_Ct "
    "-v 9,msec24hour32,Power_On_Hours_and_Msec "
  //"-v 12,raw48,Power_Cycle_Count "
    "-v 170,raw48,Available_Reservd_Space "
    "-v 171,raw48,Program_Fail_Count "
    "-v 172,raw48,Erase_Fail_Count "
    "-v 174,raw48,Unexpect_Power_Loss_Ct "
    "-v 183,raw48,SATA_Downshift_Count "
  //"-v 184,raw48,End-to-End_Error "
    "-v 187,raw48,Uncorrectable_Error_Cnt "
  //"-v 190,tempminmax,Airflow_Temperature_Cel "
  //"-v 192,raw48,Power-Off_Retract_Count "
  //"-v 199,raw48,UDMA_CRC_Error_Count "
    "-v 225,raw48,Host_Writes_32MiB "
    "-v 226,raw48,Workld_Media_Wear_Indic "
    "-v 227,raw48,Workld_Host_Reads_Perc "
    "-v 228,raw48,Workload_Minutes "
  //"-v 232,raw48,Available_Reservd_Space "
  //"-v 233,raw48,Media_Wearout_Indicator "
    "-v 241,raw48,Host_Writes_32MiB "
    "-v 242,raw48,Host_Reads_32MiB "
    "-v 249,raw48,NAND_Writes_1GiB"
  },
  { "Intel 53x and Pro 1500/2500 Series SSDs", // SandForce SF-2281, tested with
      // INTEL SSDSC2BW180A4/DC12, INTEL SSDSC2BW240A4/DC12, INTEL SSDMCEAW120A4/DC33,
      // INTEL SSDMCEAW240A4/DC33, INTEL SSDSC2BF180A4H/LH6i, INTEL SSDSC2BF480A5/TG26,
      // INTEL SSDSC2BF240A5L/LT2i, INTEL SSDSC2BW240H6/RG21
    "INTEL SSD(MCEA|SC2B|SCKJ)[WF](056|080|120|180|240|360|480)(A4H?|A5L?|H6)",
      // SC2B = 2.5", MCEA = mSATA, SCKJ = M.2; A4 = 530/Pro 1500, A5 = Pro 2500, H6 = 535
    "", "",
  //"-v 5,raw16(raw16),Reallocated_Sector_Ct "
    "-v 9,msec24hour32,Power_On_Hours_and_Msec "
  //"-v 12,raw48,Power_Cycle_Count "
    "-v 170,raw48,Available_Reservd_Space "
    "-v 171,raw48,Program_Fail_Count "
    "-v 172,raw48,Erase_Fail_Count "
    "-v 174,raw48,Unexpect_Power_Loss_Ct "
    "-v 183,raw48,SATA_Downshift_Count "
  //"-v 184,raw48,End-to-End_Error "
    "-v 187,raw48,Uncorrectable_Error_Cnt "
  //"-v 190,tempminmax,Airflow_Temperature_Cel "
  //"-v 192,raw48,Power-Off_Retract_Count "
  //"-v 199,raw48,UDMA_CRC_Error_Count "
    "-v 225,raw48,Host_Writes_32MiB "
    "-v 226,raw48,Workld_Media_Wear_Indic "
    "-v 227,raw48,Workld_Host_Reads_Perc "
    "-v 228,raw48,Workload_Minutes "
  //"-v 232,raw48,Available_Reservd_Space "
  //"-v 233,raw48,Media_Wearout_Indicator "
    "-v 241,raw48,Host_Writes_32MiB "
    "-v 242,raw48,Host_Reads_32MiB "
    "-v 249,raw48,NAND_Writes_1GiB"
  },
  { "Intel 330/335 Series SSDs", // tested with INTEL SSDSC2CT180A3/300i, SSDSC2CT240A3/300i,
      // INTEL SSDSC2CT240A4/335t
    "INTEL SSDSC2CT(060|120|180|240)A[34]", // A4 = 335 Series
    "", "",
  //"-v 5,raw16(raw16),Reallocated_Sector_Ct "
    "-v 9,msec24hour32,Power_On_Hours_and_Msec "
  //"-v 12,raw48,Power_Cycle_Count "
  //"-v 181,raw48,Program_Fail_Cnt_Total " // ] Missing in 330 specification from April 2012
  //"-v 182,raw48,Erase_Fail_Count_Total " // ]
  //"-v 192,raw48,Power-Off_Retract_Count "
    "-v 225,raw48,Host_Writes_32MiB "
  //"-v 232,raw48,Available_Reservd_Space "
  //"-v 233,raw48,Media_Wearout_Indicator "
    "-v 241,raw48,Host_Writes_32MiB "
    "-v 242,raw48,Host_Reads_32MiB "
    "-v 249,raw48,NAND_Writes_1GiB"
  },
  // https://www.intel.com/content/www/us/en/solid-state-drives/ssd-540s-series-spec.html
  // https://www.intel.com/content/www/us/en/solid-state-drives/ssd-540s-series-m2-spec.html
  { "Intel 540 Series SSDs", // INTEL SSDSC2KW120H6/LSF036C, INTEL SSDSC2KW480H6/LSF036C
    "INTEL SSDSC[K2]KW(120H|180H|240H|360H|480H|010X)6",
    "", "",
    "-v 9,msec24hour32,Power_On_Hours_and_Msec "
    "-v 170,raw48,Available_Reservd_Space "
    "-v 171,raw48,Program_Fail_Count "
    "-v 172,raw48,Erase_Fail_Count "
    "-v 174,raw48,Unexpect_Power_Loss_Ct "
    "-v 183,raw48,SATA_Downshift_Count "
    "-v 187,raw48,Uncorrectable_Error_Cnt "
    "-v 225,raw48,Host_Writes_32MiB "
    "-v 226,raw48,Workld_Media_Wear_Indic "
    "-v 227,raw48,Workld_Host_Reads_Perc "
    "-v 228,raw48,Workload_Minutes "
    "-v 249,raw48,NAND_Writes_1GiB"
  },
  { "Intel 545s Series SSDs", // tested with INTEL SSDSCKKW512G8, INTEL SSDSC2KW512G8/LHF002C
      // SSDSCKKW128G8X1, SSDSCKKW256G8X1, SSDSCKKW512G8X1, SSDSCKKW010T8X1
      // INTEL SSDSCKKF512G8 SATA 512GB/LHFD05N
    "INTEL SSDSC[2K]K[WF](128G|256G|512G|010T)8.*",
    "", "",
  //"-v 5,raw16(raw16),Reallocated_Sector_Ct "
  //"-v 9,raw24(raw8),Power_On_Hours "
  //"-v 12,raw48,Power_Cycle_Count "
  //"-v 170,raw48,Available_Reservd_Space "
    "-v 171,raw48,Program_Fail_Count "
    "-v 172,raw48,Erase_Fail_Count "
  //"-v 173 is missing in official Intel doc"
    "-v 174,raw48,Unexpect_Power_Loss_Ct "
    "-v 183,raw48,SATA_Downshift_Count "
  //"-v 184,raw48,End-to-End_Error "
  //"-v 187,raw48,Reported_Uncorrect "
    "-v 190,tempminmax,Temperature_Case "
    "-v 192,raw48,Unsafe_Shutdown_Count "
    "-v 199,raw48,CRC_Error_Count "
    "-v 225,raw48,Host_Writes_32MiB "
    "-v 226,raw48,Workld_Media_Wear_Indic " // Timed Workload Media Wear Indicator (percent*1024)
    "-v 227,raw48,Workld_Host_Reads_Perc "  // Timed Workload Host Reads Percentage
    "-v 228,raw48,Workload_Minutes " // 226,227,228 can be reset by 'smartctl -t vendor,0x40'
  //"-v 232,raw48,Available_Reservd_Space "
  //"-v 233,raw48,Media_Wearout_Indicator "
  //"-v 236 is missing in official Intel doc"
    "-v 241,raw48,Host_Writes_32MiB "
    "-v 242,raw48,Host_Reads_32MiB "
    "-v 249,raw48,NAND_Writes_1GiB "
  //"-v 252 is missing in official intel doc"
  },
  { "Intel 730 and DC S35x0/3610/3700 Series SSDs", // tested with INTEL SSDSC2BP480G4, SSDSC2BB120G4/D2010355,
      // INTEL SSDSC2BB800G4T, SSDSC2BA200G3/5DV10250, SSDSC2BB080G6/G2010130,  SSDSC2BX200G4/G2010110,
      // INTEL SSDSC2BB016T6/G2010140, SSDSC2BX016T4/G2010140, SSDSC2BB150G7/N2010101,
      // INTEL SSDSC2BB480H4/D2010380, INTEL SSDSC2BB240G4C/D201FJ14, INTEL SSDSC2BA800G3E/5DV10250
    "INTEL SSDSC(1N|2B)[ABPX]((080|100|120|150|160|200|240|300|400|480|600|800)[GH][3467][CERT]?|(012|016)T[46])|"
      // A = S3700, B*4 = S3500, B*6 = S3510, P = 730, X = S3610
      // Dell ships drives with model of the form SSDSC2BB120G4R
    "VK000(120|240|480)GWSXF", // tested with VK000480GWSXF/HPG2 (HPE INTEL SSDSC2BB480G4)
    "", "",
  //"-v 3,raw16(avg16),Spin_Up_Time "
  //"-v 4,raw48,Start_Stop_Count "
  //"-v 5,raw16(raw16),Reallocated_Sector_Ct "
  //"-v 9,raw24(raw8),Power_On_Hours "
    "-v 11,raw48,Unknown_Intel_Attribute " // VK000480GWSXF
  //"-v 12,raw48,Power_Cycle_Count "
    "-v 170,raw48,Available_Reservd_Space "
    "-v 171,raw48,Program_Fail_Count "
    "-v 172,raw48,Erase_Fail_Count "
    "-v 173,raw48,Unknown_Intel_Attribute " // VK000480GWSXF
    "-v 174,raw48,Unsafe_Shutdown_Count "
    "-v 175,raw16(raw16),Power_Loss_Cap_Test "
    "-v 183,raw48,SATA_Downshift_Count "
  //"-v 184,raw48,End-to-End_Error "
  //"-v 187,raw48,Reported_Uncorrect "
    "-v 190,tempminmax,Temperature_Case "
    "-v 192,raw48,Unsafe_Shutdown_Count "
    "-v 194,tempminmax,Temperature_Internal "
  //"-v 197,raw48,Current_Pending_Sector "
    "-v 199,raw48,CRC_Error_Count "
    "-v 225,raw48,Host_Writes_32MiB "
    "-v 226,raw48,Workld_Media_Wear_Indic " // Timed Workload Media Wear Indicator (percent*1024)
    "-v 227,raw48,Workld_Host_Reads_Perc "  // Timed Workload Host Reads Percentage
    "-v 228,raw48,Workload_Minutes " // 226,227,228 can be reset by 'smartctl -t vendor,0x40'
  //"-v 232,raw48,Available_Reservd_Space "
  //"-v 233,raw48,Media_Wearout_Indicator "
    "-v 234,raw24/raw32:04321,Thermal_Throttle "
    "-v 241,raw48,Host_Writes_32MiB "
    "-v 242,raw48,Host_Reads_32MiB "
    "-v 243,raw48,NAND_Writes_32MiB " // S3510/3610
    "-F xerrorlba" // tested with SSDSC2BB600G4/D2010355
  },
  // https://www.intel.com/content/www/us/en/solid-state-drives/ssd-pro-5400s-series-spec.html
  // https://www.intel.com/content/www/us/en/solid-state-drives/ssd-pro-5400s-series-m2-spec.html
  { "Intel SSD Pro 5400s Series", // Tested with SSDSC2KF480H6/LSF036P
    "INTEL SSDSC[2K]KF(120H|180H|240H|360H|480H|010X)6",
    "", "",
    "-v 170,raw48,Available_Reservd_Space "
    "-v 171,raw48,Program_Fail_Count "
    "-v 172,raw48,Erase_Fail_Count "
    "-v 174,raw48,Unexpect_Power_Loss_Ct "
    "-v 183,raw48,SATA_Downshift_Count "
    "-v 187,raw48,Uncorrectable_Error_Cnt "
    "-v 225,raw48,Host_Writes_32MiB "
    "-v 226,raw48,Workld_Media_Wear_Indic "
    "-v 227,raw48,Workld_Host_Reads_Perc "
    "-v 228,raw48,Workload_Minutes "
    "-v 249,raw48,NAND_Writes_1GiB "
  },
  { "Intel DC S3110 Series SSDs", // Tested with INTEL SSDSCKKI256G8
    "INTEL SSDSCKKI(128|256|512)G8",
    "", "",
  //"-v 5,raw16(raw16),Reallocated_Sector_Ct "
  //"-v 9,raw24(raw8),Power_On_Hours "
  //"-v 12,raw48,Power_Cycle_Count "
    "-v 170,raw48,Available_Reservd_Space "
    "-v 171,raw48,Program_Fail_Count "
    "-v 172,raw48,Erase_Fail_Count "
  //"-v 173 is missing in official Intel doc"
    "-v 174,raw48,Unexpect_Power_Loss_Ct "
    "-v 183,raw48,SATA_Downshift_Count "
  //"-v 184,raw48,End-to-End_Error "
    "-v 187,raw48,Uncorrectable_Error_Cnt "
  //"-v 190,tempminmax,Airflow_Temperature_Cel "
  //"-v 192,raw48,Power-Off_Retract_Count "
  //"-v 199,raw48,UDMA_CRC_Error_Count "
    "-v 225,raw48,Host_Writes_32MiB "
    "-v 226,raw48,Workld_Media_Wear_Indic "
    "-v 227,raw48,Workld_Host_Reads_Perc "
    "-v 228,raw48,Workload_Minutes "
  //"-v 232,raw48,Available_Reservd_Space "
  //"-v 233,raw48,Media_Wearout_Indicator "
  //"-v 236 is missing in official Intel doc"
    "-v 241,raw48,Host_Writes_32MiB "
    "-v 242,raw48,Host_Reads_32MiB "
    "-v 249,raw48,NAND_Writes_1GiB "
  //"-v 252 is missing in official Intel doc"
  },
  { "Intel 3710 Series SSDs", // INTEL SSDSC2BA200G4R/G201DL2B (dell)
    "INTEL SSDSC2BA(200G|400G|800G|012T)4.?",
    "", "",
    "-v 9,msec24hour32,Power_On_Hours_and_Msec "
    "-v 170,raw48,Available_Reservd_Space "
    "-v 171,raw48,Program_Fail_Count "
    "-v 172,raw48,Erase_Fail_Count "
    "-v 174,raw48,Unexpect_Power_Loss_Ct "
    "-v 183,raw48,SATA_Downshift_Count "
    "-v 187,raw48,Uncorrectable_Error_Cnt "
    "-v 225,raw48,Host_Writes_32MiB "
    "-v 226,raw48,Workld_Media_Wear_Indic "
    "-v 227,raw48,Workld_Host_Reads_Perc "
    "-v 228,raw48,Workload_Minutes "
    "-v 234,raw24/raw32:04321,Thermal_Throttle "
    "-v 243,raw48,NAND_Writes_32MiB "
  },
  { "Intel S3520 Series SSDs", // INTEL SSDSC2BB960G7/N2010112, INTEL SSDSC2BB016T7/N2010112
    "INTEL SSDSC(2|K)(J|B)B(240G|480G|960G|150G|760G|800G|012T|016T)7.?",
    "", "",
  //"-v 5,raw16(raw16),Reallocated_Sector_Ct "
  //"-v 9,raw24(raw8),Power_On_Hours "
  //"-v 12,raw48,Power_Cycle_Count "
    "-v 170,raw48,Available_Reservd_Space "
    "-v 171,raw48,Program_Fail_Count "
    "-v 172,raw48,Erase_Fail_Count "
    "-v 174,raw48,Unsafe_Shutdown_Count "
    "-v 175,raw16(raw16),Power_Loss_Cap_Test "
    "-v 183,raw48,SATA_Downshift_Count "
    "-v 184,raw48,End-to-End_Error_Count "
    "-v 187,raw48,Uncorrectable_Error_Cnt "
    "-v 190,tempminmax,Case_Temperature "
    "-v 192,raw48,Unsafe_Shutdown_Count "
    "-v 194,tempminmax,Drive_Temperature "
    "-v 197,raw48,Pending_Sector_Count "
    "-v 199,raw48,CRC_Error_Count "
    "-v 225,raw48,Host_Writes_32MiB "
    "-v 226,raw48,Workld_Media_Wear_Indic " // Timed Workload Media Wear Indicator (percent*1024)
    "-v 227,raw48,Workld_Host_Reads_Perc "  // Timed Workload Host Reads Percentage
    "-v 228,raw48,Workload_Minutes " // 226,227,228 can be reset by 'smartctl -t vendor,0x40'
  //"-v 232,raw48,Available_Reservd_Space "
  //"-v 233,raw48,Media_Wearout_Indicator "
    "-v 234,raw24/raw32:04321,Thermal_Throttle_Status "
    "-v 241,raw48,Host_Writes_32MiB "
    "-v 242,raw48,Host_Reads_32MiB "
    "-v 243,raw48,NAND_Writes_32MiB"
  },
  { "Dell Certified Intel S3520 Series SSDs",
    "SSDSC(2|K)(J|B)B(240G|480G|960G|120G|760G|800G|012T|016T)7R.?",
    "", "",
    "-v 170,raw48,Available_Reservd_Space "
    "-v 174,raw48,Unsafe_Shutdown_Count "
    "-v 195,raw48,Uncorrectable_Error_Cnt "
    "-v 199,raw48,CRC_Error_Count "
    "-v 201,raw16(raw16),Power_Loss_Cap_Test "
    "-v 202,raw48,End_of_Life "
    "-v 225,raw48,Host_Writes_32MiB "
    "-v 226,raw48,Workld_Media_Wear_Indic " // Timed Workload Media Wear Indicator (percent*1024)
    "-v 227,raw48,Workld_Host_Reads_Perc "  // Timed Workload Host Reads Percentage
    "-v 228,raw48,Workload_Minutes " // 226,227,228 can be reset by 'smartctl -t vendor,0x40'
    "-v 233,raw48,Total_LBAs_Written "
    "-v 234,raw24/raw32:04321,Thermal_Throttle_Status "
    "-v 245,raw48,Percent_Life_Remaining"
  },
  { "Intel/Solidigm S46x0/S45x0 Series SSDs", // INTEL SSDSC2KB480G7/SCV10100,
      // INTEL SSDSC2KB960G7/SCV10100, INTEL SSDSC2KB038T7/SCV10100,
      // INTEL SSDSC2KB038T7/SCV10121, INTEL SSDSC2KG240G7/SCV10100,
      // INTEL SSDSC2KB480GZ/7CV10100, INTEL SSDSC2KB076T8/XCV10132,
      // SOLIDIGM SSDSC2KB960GZ/7CV10130
    "(INTEL|SOLIDIGM) SSDSC(2K|KK)(B|G)(240G|480G|960G|019T|038T|076T)[78Z].?",
    "", "",
  //"-v 5,raw16(raw16),Reallocated_Sector_Ct "
  //"-v 9,raw24(raw8),Power_On_Hours "
  //"-v 12,raw48,Power_Cycle_Count "
    "-v 170,raw48,Available_Reservd_Space "
    "-v 171,raw48,Program_Fail_Count "
    "-v 172,raw48,Erase_Fail_Count "
    "-v 174,raw48,Unsafe_Shutdown_Count "
    "-v 175,raw16(raw16),Power_Loss_Cap_Test "
    "-v 183,raw48,SATA_Downshift_Count "
    "-v 184,raw48,End-to-End_Error_Count "
    "-v 187,raw48,Uncorrectable_Error_Cnt "
    "-v 190,tempminmax,Drive_Temperature "
    "-v 192,raw48,Unsafe_Shutdown_Count "
    "-v 197,raw48,Pending_Sector_Count "
    "-v 199,raw48,CRC_Error_Count "
    "-v 225,raw48,Host_Writes_32MiB "
    "-v 226,raw48,Workld_Media_Wear_Indic " // Timed Workload Media Wear Indicator (percent*1024)
    "-v 227,raw48,Workld_Host_Reads_Perc "  // Timed Workload Host Reads Percentage
    "-v 228,raw48,Workload_Minutes " // 226,227,228 can be reset by 'smartctl -t vendor,0x40'
  //"-v 232,raw48,Available_Reservd_Space "
  //"-v 233,raw48,Media_Wearout_Indicator "
    "-v 234,raw24/raw32:04321,Thermal_Throttle_Status "
    "-v 235,raw16(raw16),Power_Loss_Cap_Test "
    "-v 241,raw48,Host_Writes_32MiB "
    "-v 242,raw48,Host_Reads_32MiB "
    "-v 243,raw48,NAND_Writes_32MiB"
  },
  { "Dell Certified Intel S4x00/D3-S4x10 Series SSDs", // INTEL SSDSC2KB480G7R/SCV1DL58,
      // INTEL SSDSC2KB960G7R/SCV1DL58, INTEL SSDSC2KB038T7R/SCV1DL58,
      // INTEL SSDSC2KB038T7R/SCV1DL58, INTEL SSDSC2KG240G7R/SCV1DL58
    "SSDSC(2K|KK)(B|G)(240G|480G|960G|019T|038T)(7R|8R).?",
    "", "",
    "-v 170,raw48,Available_Reservd_Space "
    "-v 174,raw48,Unsafe_Shutdown_Count "
    "-v 195,raw48,Uncorrectable_Error_Cnt "
    "-v 199,raw48,CRC_Error_Count "
    "-v 201,raw16(raw16),Power_Loss_Cap_Test "
    "-v 202,raw48,End_of_Life "
    "-v 225,raw48,Host_Writes_32MiB "
    "-v 226,raw48,Workld_Media_Wear_Indic " // Timed Workload Media Wear Indicator (percent*1024)
    "-v 227,raw48,Workld_Host_Reads_Perc "  // Timed Workload Host Reads Percentage
    "-v 228,raw48,Workload_Minutes " // 226,227,228 can be reset by 'smartctl -t vendor,0x40'
    "-v 233,raw48,Total_LBAs_Written "
    "-v 234,raw24/raw32:04321,Thermal_Throttle_Status "
    "-v 245,raw48,Percent_Life_Remaining"
  },
  { "Kingston branded X25-V SSDs", // fixed firmware
    "KINGSTON SSDNow 40GB",
    "2CV102(J[89A-Z]|[K-Z].)", // >= "2CV102J8"
    "",
    "-v 192,raw48,Unsafe_Shutdown_Count "
    "-v 225,raw48,Host_Writes_32MiB "
    "-v 226,raw48,Workld_Media_Wear_Indic "
    "-v 227,raw48,Workld_Host_Reads_Perc "
    "-v 228,raw48,Workload_Minutes"
  },
  { "Kingston branded X25-V SSDs", // buggy or unknown firmware
    "KINGSTON SSDNow 40GB",
    "",
    "This drive may require a firmware update to\n"
    "fix possible drive hangs when reading SMART self-test log.\n"
    "To update Kingston branded drives, a modified Intel update\n"
    "tool must be used. Search for \"kingston 40gb firmware\".",
    "-v 192,raw48,Unsafe_Shutdown_Count "
    "-v 225,raw48,Host_Writes_32MiB "
    "-v 226,raw48,Workld_Media_Wear_Indic "
    "-v 227,raw48,Workld_Host_Reads_Perc "
    "-v 228,raw48,Workload_Minutes"
  },
  { "Kingston SSDNow UV400/500",
    "KINGSTON SUV400S37A?(120|240|480|960)G|" // tested with KINGSTON SUV400S37120G/0C3J96R9,
      // KINGSTON SUV400S37240G/0C3J96R9, KINGSTON SUV400S37240G/0C3K87RA,
      // KINGSTON SUV400S37120G/0C3K87RA
    "KINGSTON SUV500(M[8S])?(120|240|480|960)G", // tested with KINGSTON SUV500120G/003056R6,
      // KINGSTON SUV500240G/003056R6, KINGSTON SUV500480G/003056RI,
      // KINGSTON SUV500MS120G/003056RA, KINGSTON SUV500MS120G/003056RI,
      // KINGSTON SUV500M8120G/003056RI
    "", "",
  //"-v 1,raw48,Raw_Read_Error_Rate "
  //"-v 5,raw16(raw16),Reallocated_Sector_Ct "
  //"-v 9,raw24(raw8),Power_On_Hours "
  //"-v 12,raw48,Power_Cycle_Count "
    "-v 100,raw48,Unknown_Kingston_Attr "
    "-v 101,raw48,Unknown_Kingston_Attr "
    "-v 170,raw48,Reserved_Block_Count "
    "-v 171,raw48,Program_Fail_Count "
    "-v 172,raw48,Erase_Fail_Count "
    "-v 174,raw48,Unexpect_Power_Loss_Ct "
  //"-v 175,raw48,Program_Fail_Count_Chip "
  //"-v 176,raw48,Erase_Fail_Count_Chip "
  //"-v 177,raw48,Wear_Leveling_Count "
  //"-v 178,raw48,Used_Rsvd_Blk_Cnt_Chip "
  //"-v 180,raw48,Unused_Rsvd_Blk_Cnt_Tot "
  //"-v 183,raw48,Runtime_Bad_Block "
  //"-v 187,raw48,Reported_Uncorrect "
  //"-v 194,tempminmax,Temperature_Celsius "
  //"-v 195,raw48,Hardware_ECC_Recovered "
  //"-v 196,raw16(raw16),Reallocated_Event_Count "
  //"-v 197,raw48,Current_Pending_Sector "
  //"-v 199,raw48,UDMA_CRC_Error_Count "
    "-v 201,raw48,Unc_Read_Error_Rate "
  //"-v 204,raw48,Soft_ECC_Correction "
    "-v 231,raw48,SSD_Life_Left "
    "-v 241,raw48,Host_Writes_GiB "
    "-v 242,raw48,Host_Reads_GiB "
    "-v 250,raw48,Read_Retry_Count"
  },
  { "JMicron based SSDs", // JMicron JMF60x
    "Kingston SSDNow V Series [0-9]*GB|" // tested with Kingston SSDNow V Series 64GB/B090522a
    "TS(2|4|8|16|32|64|128|192)GSSD(18|25)[MS]?-[MS]", // Transcend IDE and SATA, tested with
      // TS32GSSD25-M/V090331, TS32GSSD18M-M/v090331
    "[BVv].*", // other Transcend SSD versions will be caught by subsequent entry
    "",
  //"-v 9,raw24(raw8),Power_On_Hours " // raw value always 0?
  //"-v 12,raw48,Power_Cycle_Count "
  //"-v 194,tempminmax,Temperature_Celsius " // raw value always 0?
    "-v 229,hex64:w012345r,Halt_System/Flash_ID " // Halt, Flash[7]
    "-v 232,hex64:w012345r,Firmware_Version_Info " // "YYMMDD", #Channels, #Banks
    "-v 233,hex48:w01234,ECC_Fail_Record " // Fail number, Row[3], Channel, Bank
    "-v 234,raw24/raw24:w01234,Avg/Max_Erase_Count "
    "-v 235,raw24/raw24:w01z23,Good/Sys_Block_Count"
  },
  { "JMicron/Maxiotek based SSDs", // JMicron JMF61x, JMF66x, JMF670
    "ADATA S596 Turbo|"  // tested with ADATA S596 Turbo 256GB SATA SSD (JMicron JMF616)
    "ADATA SP310|"  // Premier Pro SP310 mSATA, JMF667, tested with ADATA SP310/3.04
    "ADATA SP600(NS34)?|" // tested with ADATA SP600/2.4 (JMicron JMF661)
    "ADATA SX930|"  // tested with ADATA SX930/6.8SE
    "APPLE SSD TS(064|128|256|512)C|"  // Toshiba?, tested with APPLE SSD TS064C/CJAA0201
    "IM2S3138E-(128|256)GM-B|" // ADATA OEM, tested with IM2S3138E-128GM-B/DA002
    "KingSpec KDM-SA\\.51-008GMJ|" // tested with KingSpec KDM-SA.51-008GMJ/1.092.37 (JMF605?)
    "KINGSTON SNV425S2(64|128)GB|"  // SSDNow V Series (2. Generation, JMF618),
                                    // tested with KINGSTON SNV425S264GB/C091126a
    "KINGSTON SSDNOW 30GB|" // tested with KINGSTON SSDNOW 30GB/AJXA0202
    "KINGSTON SS100S2(8|16)G|"  // SSDNow S100 Series, tested with KINGSTON SS100S28G/D100309a
    "KINGSTON SNVP325S2(64|128|256|512)GB|" // SSDNow V+ Series, tested with KINGSTON SNVP325S2128GB/AGYA0201
    "KINGSTON SVP?100S2B?(64|96|128|256|512)G|"  // SSDNow V100/V+100 Series,
      // tested with KINGSTON SVP100S296G/CJR10202, KINGSTON SV100S2256G/D110225a
    "KINGSTON SV200S3(64|128|256)G|" // SSDNow V200 Series, tested with KINGSTON SV200S3128G/E120506a
    "NT-(64|128|256|512|[12]T)|" // KingSpec NT, MAS0902A-B2C or CS1802A-B2C, tested with NT-512/T191212
    "TOSHIBA THNS128GG4BBAA|"  // Toshiba / Super Talent UltraDrive DX,
                               // tested with Toshiba 128GB 2.5" SSD (built in MacBooks)
    "TOSHIBA THNSNC128GMLJ|" // tested with THNSNC128GMLJ/CJTA0202 (built in Toshiba Protege/Dynabook)
    "TS(8|16|32|64|128|192|256|512)GSSD25S?-(MD?|S)|" // Transcend IDE and SATA, JMF612, tested with
      // TS256GSSD25S-M/101028, TS32GSSD25-M/20101227
    "TS(32|64|128|256)G(SSD|MSA)[37]40K?", // Transcend SSD340/340K/740 SATA/mSATA, JMF667/670, tested with
      // TS256GSSD340/SVN263, TS256GSSD340/SVN423b, TS256GMSA340/SVN263,
      // TS128GSSD340K/SVN216,TS64GSSD740/SVN167d
    "", "",
  //"-v 1,raw48,Raw_Read_Error_Rate "
  //"-v 2,raw48,Throughput_Performance "
    "-v 3,raw48,Unknown_JMF_Attribute "
  //"-v 5,raw16(raw16),Reallocated_Sector_Ct "
    "-v 7,raw48,Unknown_JMF_Attribute "
    "-v 8,raw48,Unknown_JMF_Attribute "
  //"-v 9,raw24(raw8),Power_On_Hours "
    "-v 10,raw48,Unknown_JMF_Attribute "
  //"-v 12,raw48,Power_Cycle_Count "
    "-v 167,raw48,Unknown_JMF_Attribute "
    "-v 168,raw48,SATA_Phy_Error_Count "
    "-v 169,raw48,Unknown_JMF_Attribute "
    "-v 170,raw16,Bad_Block_Count "
    "-v 173,raw16,Erase_Count " // JMF661: different?
    "-v 175,raw48,Bad_Cluster_Table_Count "
    "-v 180,raw48,Unknown_JMF_Attribute "
    "-v 187,raw48,Unknown_JMF_Attribute "
    "-v 192,raw48,Unexpect_Power_Loss_Ct "
  //"-v 194,tempminmax,Temperature_Celsius "
  //"-v 197,raw48,Current_Pending_Sector "
    "-v 231,raw48,Unknown_JMF_Attribute "
    "-v 233,raw48,Unknown_JMF_Attribute " // FW SVN423b
    "-v 234,raw48,Unknown_JMF_Attribute " // FW SVN423b
    "-v 240,raw48,Unknown_JMF_Attribute "
  //"-v 241,raw48,Total_LBAs_Written "    // FW SVN423b
  //"-v 242,raw48,Total_LBAs_Read "       // FW SVN423b
  },
  { "Plextor M3/M5/M6/M7 Series SSDs", // Marvell 88SS9174 (M3, M5S), 88SS9187 (M5P, M5Pro), 88SS9188 (M6M/S),
      // tested with PLEXTOR PX-128M3/1.01, PX-128M3P/1.04, PX-256M3/1.05, PX-128M5S/1.02, PX-256M5S/1.03,
      // PX-128M5M/1.05, PX-128M5S/1.05, PX-128M5Pro/1.05, PX-512M5Pro/1.06, PX-256M5P/1.01, PX-128M6S/1.03
      // (1.04/5 Firmware self-test log lifetime unit is bogus, possibly 1/256 hours)
      // PLEXTOR PX-256M6S+/1.00, PLEXTOR  PX-128M3/1.00, PLEXTOR PX-128M3/1.07, PLEXTOR PX-128M6V/1.04,
      // PLEXTOR PX-128M6G-2242/1.01, PLEXTOR PX-512M7VC/1.05, PLEXTOR PX-512M8VC +/1.00
    "PLEXTOR  ?PX-(64|128|256|512|768)M(3P?|5[MPS]|5Pro|6[GMSV]|[78]VC)(\\+|-.*| )?",
    "", "",
  //"-v 1,raw48,Raw_Read_Error_Rate "
  //"-v 5,raw16(raw16),Reallocated_Sector_Ct "
  //"-v 9,raw24(raw8),Power_On_Hours "
  //"-v 12,raw48,Power_Cycle_Count "
    "-v 170,raw48,Unknown_Plextor_Attrib "  // M6S/1.03
    "-v 171,raw48,Unknown_Plextor_Attrib "  // M6S/1.03
    "-v 172,raw48,Unknown_Plextor_Attrib "  // M6S/1.03
    "-v 173,raw48,Unknown_Plextor_Attrib "  // M6S/1.03
    "-v 174,raw48,Unknown_Plextor_Attrib "  // M6S/1.03
  //"-v 175,raw48,Program_Fail_Count_Chip " // M6S/1.03
  //"-v 176,raw48,Erase_Fail_Count_Chip "   // M6S/1.03
  //"-v 177,raw48,Wear_Leveling_Count "
  //"-v 178,raw48,Used_Rsvd_Blk_Cnt_Chip "
  //"-v 179,raw48,Used_Rsvd_Blk_Cnt_Tot "   // M6S/1.03
  //"-v 180,raw48,Unused_Rsvd_Blk_Cnt_Tot " // M6S/1.03
  //"-v 181,raw48,Program_Fail_Cnt_Total "
  //"-v 182,raw48,Erase_Fail_Count_Total "
  //"-v 183,raw48,Runtime_Bad_Block "       // M6S/1.03
  //"-v 184,raw48,End-to-End_Error "        // M6S/1.03
  //"-v 187,raw48,Reported_Uncorrect "
  //"-v 188,raw48,Command_Timeout "         // M6S/1.03
  //"-v 192,raw48,Power-Off_Retract_Count "
  //"-v 195,raw48,Hardware_ECC_Recovered "  // MS6/1.03
  //"-v 196,raw16(raw16),Reallocated_Event_Count "
  //"-v 198,raw48,Offline_Uncorrectable "
  //"-v 199,raw48,UDMA_CRC_Error_Count "
  //"-v 232,raw48,Available_Reservd_Space "
  //"-v 233,raw48,Media_Wearout_Indicator " // MS6/1.03
    "-v 241,raw48,Host_Writes_32MiB "
    "-v 242,raw48,Host_Reads_32MiB"
  },
  { "Samsung based SSDs",
    "SAMSUNG SSD PM800 .*GB|"  // SAMSUNG PM800 SSDs, tested with SAMSUNG SSD PM800 TH 64GB/VBM25D1Q
    "SAMSUNG SSD PM810 .*GB|"  // SAMSUNG PM810 (470 series) SSDs, tested with
      // SAMSUNG SSD PM810 2.5" 128GB/AXM06D1Q
    "SAMSUNG SSD SM841N? (2\\.5\"? 7mm |mSATA )?(128|256|512)GB( SED)?|" // tested with
      // SAMSUNG SSD SM841 2.5" 7mm 256GB/DXM02D0Q, SAMSUNG SSD SM841 mSATA 512GB/DXM44D0Q,
      // SAMSUNG SSD SM841N 2.5 7mm 128GB/DXM03D0Q, SAMSUNG SSD SM841N mSATA 256GB SED/DXM45D6Q
    "SAMSUNG SSD PM851 (mSATA |M\\.2 )?(2280 )?(128|256|512)GB|" // tested with SAMSUNG SSD PM851 mSATA 128GB,
      // SAMSUNG SSD PM851 M.2 2280 256GB/EXT25D0Q
    "SAMSUNG 470 Series SSD|"  // tested with SAMSUNG 470 Series SSD 64GB/AXM09B1Q
    "Samsung SSD 750 EVO (120|250|500)GB|" // tested with Samsung SSD 750 EVO 250GB/MAT01B6Q
    "SAMSUNG SSD 830 Series|"  // tested with SAMSUNG SSD 830 Series 64GB/CXM03B1Q
    "SAMSUNG SSD PM830 .*|" // SAMSUNG SSD PM830 2.5" 7mm 128GB/CXM03D1Q
    "MZ7PC(512|256|128|064)HA(GH|FU|DR)-000.*|" // probably PM830, tested with SAMSUNG MZ7PC128HAFU-000L1/CXM04L1Q
    "Samsung SSD 840 (PRO )?Series|" // tested with Samsung SSD 840 PRO Series 128GB/DXM04B0Q,
      // Samsung SSD 840 Series/DXT06B0Q
    "Samsung SSD 8[4-7]0 EVO (mSATA |M\\.2 )?((120|250|500|750)G|[124]T)B|" // tested with
      // Samsung SSD 840 EVO (120|250|500|750)GB/EXT0AB0Q,
      // Samsung SSD 840 EVO (120|250)GB/EXT0BB6Q, 1TB/EXT0BB0Q, 120GB mSATA/EXT41B6Q,
      // Samsung SSD 850 EVO 250GB/EMT01B6Q, Samsung SSD 850 EVO M.2 250GB/EMT21B6Q,
      // Samsung SSD 850 EVO mSATA 120GB/EMT41B6Q, Samsung SSD 850 EVO 2TB/EMT02B6Q,
      // Samsung SSD 860 EVO 250GB/RVT01B6Q, Samsung SSD 860 EVO mSATA 250GB/RVT41B6Q,
      // Samsung SSD 860 EVO 500GB/RVT01B6Q, Samsung SSD 860 EVO mSATA 500GB/RVT41B6Q,
      // Samsung SSD 860 EVO mSATA 1TB/RVT41B6Q, Samsung SSD 860 EVO 2TB/RVT01B6Q,
      // Samsung SSD 860 EVO 4TB/RVT04B6Q, Samsung SSD 870 EVO 1TB/SVT01B6Q,
      // Samsung SSD 870 EVO 4TB/SVT02B6Q
    "Samsung SSD 8[56]0 PRO ((128|256|512)G|[124]T)B|" // tested with Samsung SSD 850 PRO 128GB/EXM01B6Q,
      // Samsung SSD 850 PRO 1TB/EXM01B6Q, Samsung SSD 850 PRO 2TB/EXM02B6Q,
      // Samsung SSD 860 PRO 256GB/RVM01B6Q, Samsung SSD 860 PRO 512GB/RVM01B6Q,
      // Samsung SSD 860 PRO 1TB/RVM01B6Q
    "Samsung SSD 8[67]0 QVO [1248]TB|" // tested with Samsung SSD 860 QVO 1TB/RVQ02B6Q,
      // Samsung SSD 860 QVO 2TB/RVQ01B6Q, Samsung SSD 870 QVO 4TB/SVQ01B6Q
    "Samsung SSD 883 DCT ((240|480|960)G|(1\\.92|3\\.84)T)B|" // tested with
      // Samsung SSD 883 DCT 480GB/HXT7404Q, Samsung SSD 883 DCT 3.84TB/HXT7404Q
    "Samsung SSD 845DC EVO .*|" // Samsung SSD 845DC EVO 960GB/EXT03X3Q
    "SAMSUNG MZ7PA256HMDR-.*|" // PM810 (470 Series), tested with SAMSUNG MZ7PA256HMDR-010H1/AXM07H1Q
    "SAMSUNG MZ[7M]PC(032|064|128|256|512)HBCD-.*|" // PM830, tested with SAMSUNG MZMPC032HBCD-000L1/CXM12L1Q
    "SAMSUNG MZ7TD(128|256)HAFV-.*|" // 840 Series, tested with SAMSUNG MZ7TD256HAFV-000L7/DXT06L6Q
    "SAMSUNG MZ[7M]TD(128|256|512)HA[GF][LMV]-.*|" // PM841, tested with SAMSUNG MZMTD512HAGL-00000/DXT4200Q,
      // SAMSUNG MZ7TD512HAGM-000L1/DXT06L0Q, SAMSUNG MZMTD128HAFV-000L1/DXT43L0Q
    "SAMSUNG MZ7WD((120|240)H[AC]FV|480H[AC]GM|960H[AC]GP)-.*|" // SM843T(N?) Series, tested with
      // SAMSUNG MZ7WD120HAFV-00003/DXM85W3Q, SAMSUNG MZ7WD120HCFV-00003/DXM9203Q,
      // SAMSUNG MZ7WD960HCGP-000PU/DXM9BW4Q (SM843TN?)
    "SAMSUNG MZ[7N]TE(128|256|512)HM(HP|JH)-.*|" // PM851, tested with SAMSUNG MZ7TE256HMHP-000L7/EXT09L6Q,
      // SAMSUNG MZNTE256HMHP-000H1/EXT22H0Q, SAMSUNG MZNTE512HMJH-000L2/EXT26L0Q
    "SAMSUNG MZMPF(032|064)HCFV-.*|" // CM851 mSATA, tested with SAMSUNG MZMPF032HCFV-000H1/FXM42H2Q
    "SAMSUNG MZ7GE(240HMGR|(480|960)HMHP)-00003|" // SM853T Series, tested with
      // SAMSUNG MZ7GE240HMGR-00003/EXT0303Q
    "SAMSUNG MZ7LM(120|240|480|960|1T9|3T8)HC(JM|HP|GR|FD)-.*|" // PM863 Series, tested with
      // SAMSUNG MZ7LM960HCHP-0E003/GXT3003Q
    "(SAMSUNG )?MZ7LM(240|480|960|1T9|3T8)HM(JP|HQ|LP)(-.*|0D3)|" // PM863a Series, tested with
      // SAMSUNG MZ7LM3T8HMLP-00005/GXT5104Q, MZ7LM240HMHQ0D3/GC5B (Dell)
    "(SAMSUNG )?MZ7KM(120|240|480|960|1T9)H[AM](FD|GR|H[PQ]|J[MP])(-.*|0D3)|" // SM863(a), tested with
      // SAMSUNG MZ7KM480HAHP-0E005/GXM1003Q, SAMSUNG MZ7KM480HMHQ-00005/GXM5104Q,
      // SAMSUNG MZ7KM960HMJP-00005/GXM5304Q, MZ7KM960HMJP0D3/GD53 (Dell)
    "SAMSUNG MZ[7N]LH(128|256|512|1T0)H[AB](JD|HQ|L[BU])-.*|" // PM881, tested with
      // SAMSUNG MZ7LH512HALU-00000/RVT0200Q
    "SAMSUNG MZ7LH(240|480|960|1T9|3T8|7T6)H[AM](HQ|JR|LT|LA)-.*|" //PM883, tested with SAMSUNG MZ7LH960HAJR-00005
    "SAMSUNG MZ7L3(240|480|960|1T9|3T8|7T6)H(B[LN][AT]|CHQ|CJR)-.*|" // PM893/897, tested with
      // SAMSUNG MZ7L3240HCHQ-00A07/JXTC104Q, SAMSUNG MZ7L3480HCHQ-00A07/JXTC104Q,
      // SAMSUNG MZ7L3480HBLT-00A07/JXTE004Q, SAMSUNG MZ7L33T8HBLT-00A07/JXTC104Q
    "MK000(240|480|960)GZXR[AB]|" // MK000960GZXRB/HPG0 (HPE MZ7L3960HBLT-00AH3)
      // MK000480GZXRA/HPG0 (HPE P18432-B21)
    "SAMSUNG MZ7KH(240|480|960|1T9|3T8)HA(HQ|JR|LS)-.*|" //SM883
    "SAMSUNG MZ[7N](LF|TY)(128|192|256)H[CD](GS|HP)-.*|" // CM871/871a, tested with SAMSUNG MZNLF128HCHP-000H1/FXT21H1Q,
      // SAMSUNG MZNTY256HDHP-000/MAT21K0Q, SAMSUNG MZ7LF192HCGS-000L1/FXT03L1Q
    "SAMSUNG MZ[7NY]LN(128|256|512|1T0)H[ACM](GR|HP|HQ|J[HPQ]|LR)-.*|" // PM871/871a/b, tested with
      // SAMSUNG MZ7LN128HCHP-00000/EMT0100Q, SAMSUNG MZ7LN256HAHQ-000H1/MVT03H6Q,
      // SAMSUNG MZNLN256HMHQ-000H1/MAV21H3Q, SAMSUNG MZYLN256HCHP-000L2/EMT63L0Q
    "SAMSUNG SSD PM871 .*|" // SAMSUNG SSD PM871 2.5 7mm 256GB/EMT02D0Q
      // SAMSUNG MZ7LN256HMJP-00000/MAV0100Q, SAMSUNG MZ7LN512HMJP-00000/MAV0100Q
    "SAMSUNG MZHPV(128|256|512)HDG(L|M)-.*|" // SM951, tested with SAMSUNG MZHPV512HDGL-00000/BXW2500Q,
      // SAMSUNG MZHPV128HDGM-00000 (BXW2500Q)
    "Samsung Portable SSD T5", // tested with Samsung Portable SSD T5 (0x04e8:0x61f5)
    "", "",
  //"-v 5,raw16(raw16),Reallocated_Sector_Ct "
  //"-v 9,raw24(raw8),Power_On_Hours "
  //"-v 12,raw48,Power_Cycle_Count "
    "-v 170,raw48,Unused_Rsvd_Blk_Ct_Chip " // CM871
    "-v 171,raw48,Program_Fail_Count_Chip " // CM871
    "-v 172,raw48,Erase_Fail_Count_Chip " // CM871
    "-v 173,raw48,Wear_Leveling_Count " // CM871
    "-v 174,raw48,Unexpect_Power_Loss_Ct " // CM871
  //"-v 175,raw48,Program_Fail_Count_Chip "
  //"-v 176,raw48,Erase_Fail_Count_Chip "
  //"-v 177,raw48,Wear_Leveling_Count "
  //"-v 178,raw48,Used_Rsvd_Blk_Cnt_Chip "
  //"-v 179,raw48,Used_Rsvd_Blk_Cnt_Tot "
  //"-v 180,raw48,Unused_Rsvd_Blk_Cnt_Tot "
  //"-v 181,raw48,Program_Fail_Cnt_Total "
  //"-v 182,raw48,Erase_Fail_Count_Total "
  //"-v 183,raw48,Runtime_Bad_Block "
  //"-v 184,raw48,End-to-End_Error " // SM843T Series
    "-v 187,raw48,Uncorrectable_Error_Cnt "
  //"-v 190,tempminmax,Airflow_Temperature_Cel "  // seems to be some sort of temperature value for 470 Series?
    "-v 191,raw48,Unknown_Samsung_Attr " // PM810
  //"-v 194,tempminmax,Temperature_Celsius "
    "-v 195,raw48,ECC_Error_Rate "
  //"-v 196,raw16(raw16),Reallocated_Event_Count "
  //"-v 197,raw48,Current_Pending_Sector " // PM893
  //"-v 198,raw48,Offline_Uncorrectable "
    "-v 199,raw48,CRC_Error_Count "
    "-v 201,raw48,Supercap_Status "
    "-v 202,raw48,Exception_Mode_Status " // PM893
  //"-v 233,raw48,Media_Wearout_Indicator " // PM851, 840
    "-v 234,raw48,Unknown_Samsung_Attr " // PM851, 840
    "-v 235,raw48,POR_Recovery_Count " // PM851, 830/840/850, PM893
    "-v 236,raw48,Unknown_Samsung_Attr " // PM851, 840
    "-v 237,raw48,Unknown_Samsung_Attr " // PM851, 840
    "-v 238,raw48,Unknown_Samsung_Attr " // PM851, 840
  //"-v 241,raw48,Total_LBAs_Written "
  //"-v 242,raw48,Total_LBAs_Read " // PM851, SM841N
    "-v 243,raw48,SATA_Downshift_Ct " // PM863, PM893
    "-v 244,raw48,Thermal_Throttle_St " // PM863, PM893
    "-v 245,raw48,Timed_Workld_Media_Wear " // PM863, PM893
    "-v 246,raw48,Timed_Workld_RdWr_Ratio " // PM863, PM893
    "-v 247,raw48,Timed_Workld_Timer " // PM863, PM893
    "-v 249,raw48,NAND_Writes_1GiB " // CM871a, PM871
    "-v 250,raw48,SATA_Iface_Downshift " // from the spec
    "-v 251,raw48,NAND_Writes " // PM863, PM893
    "-v 252,raw48,Added_Bad_Flash_Blk_Ct" // 870 EVO FW SVT02B6Q
  },
  { "Marvell based SanDisk SSDs",
    "SanDisk SD5SG2[0-9]*G1052E|" // X100 (88SS9174), tested with SanDisk SD5SG2256G1052E/10.04.01
    "SanDisk SD6S[BFP][12]M[0-9]*G(1022I?|1102)?|" // X110/X210 (88SS9175/187?), tested with SanDisk SD6SB1M064G1022I/X231600,
      // SanDisk SD6SB1M256G1022I/X231600, SanDisk SD6SF1M128G1022/X231200, SanDisk SD6SB2M512G1022I/X210400
      // SanDisk SD6SP1M128G1102/X231302
    "SanDisk SD7S[BN][67]S-?(128|256|512|960)G(1122|-1006)?|" // X300 (88SS9189?), tested with
      // SanDisk SD7SB6S128G1122/X3310000, SanDisk SD7SN6S-512G-1006/X3511006, SanDisk SD7SB7S960G/X36310DC
    "SanDisk SD8[ST][BN]8U-?((128|256|512)G|1T00)(1122|-10[01]6)|" // X400 (88SS1074), tested with SanDisk SD8SB8U128G1122/X4120000
      // SanDisk SD8TB8U-512G-1016/X4163116
    "SanDisk SD9S[BN]8W-?((128|256|512)G|[12]T00)(1122|-1006|1020)|" // X600, tested with SanDisk SD9SB8W128G1122/X6107000, SD9SB8W-512G-1006/X6103006
      // SanDisk SD9SB8W1T001122/X6107000, SD9SB8W256G1122/X6107000, SanDisk SD9SN8W128G1020/X6101020
    "SanDisk SDSSDA-((120|240|480)G|[12]T00)|" // Plus, tested with SanDisk SDSSDA-2T00/411040RL
    "SanDisk SDSSDHP[0-9]*G|" // Ultra Plus (88SS9175), tested with SanDisk SDSSDHP128G/X23[01]6RL
    "SanDisk (SDSSDHII|Ultra II )[0-9]*GB?|" // Ultra II (88SS9190/88SS9189), tested with
      // SanDisk SDSSDHII120G/X31200RL, SanDisk Ultra II 960GB/X41100RL
    "SanDisk SDSSDH2(128|256)G|" // SanDisk SDSSDH2128G/X211200
    "SanDisk SDSSDH3 ?((250|500|512|1000|1024|2000)G|[124]T00)|" // Ultra 3D, tested with SanDisk SDSSDH3250G/X61170RL,
      // SanDisk SDSSDH3 250G/401120RL, SanDisk SDSSDH3500G/X61110RL, SanDisk SDSSDH3 512G/40101000,
      // SanDisk SDSSDH31024G/X6107000, SanDisk SDSSDH3 1T00/415020RL, SanDisk SDSSDH3 2T00/411040RL,
      // SanDisk SDSSDH3 4T00/411040RL
    "SanDisk SDSSDXPS?[0-9]*G|" // Extreme II/Pro (88SS9187), tested with SanDisk SDSSDXP480G/R1311,
      // SanDisk SDSSDXPS480G/X21200RL
    "SanDisk SSD G5 BICS4|" // WD Blue SSD WDS100T2B0A (#1378), tested with SanDisk SSD G5 BICS4/415000WD
    "SanDisk SSD PLUS (120|240|480|[12]000) ?GB|" // Plus (88SS1074), tested with SanDisk SSD PLUS 120 GB/UE3000RL,
      // SanDisk SSD PLUS 120 GB/UE4500RL, SanDisk SSD PLUS 1000GB/UH4400RL
      // SanDisk SSD PLUS 2000GB/UP4504RL
    "SSD SATAIII 16GB", // SSD SATAIII 16GB/i221100 (see #923)
    "", "",
  //"-v 5,raw16(raw16),Reallocated_Sector_Ct "
  //"-v 9,raw24(raw8),Power_On_Hours "
  //"-v 12,raw48,Power_Cycle_Count "
    "-v 165,raw48,Total_Write/Erase_Count "
    "-v 166,raw48,Min_W/E_Cycle "
    "-v 167,raw48,Min_Bad_Block/Die "
    "-v 168,raw48,Maximum_Erase_Cycle "
    "-v 169,raw48,Total_Bad_Block "
    "-v 170,raw48,Unknown_Marvell_Attr " // SDSSDH3 4T00
    "-v 171,raw48,Program_Fail_Count "
    "-v 172,raw48,Erase_Fail_Count "
    "-v 173,raw48,Avg_Write/Erase_Count "
    "-v 174,raw48,Unexpect_Power_Loss_Ct "
  //"-v 184,raw48,End-to-End_Error "
  //"-v 187,raw48,Reported_Uncorrect "
  //"-v 188,raw48,Command_Timeout "
  //"-v 194,tempminmax,Temperature_Celsius "
    "-v 199,raw48,SATA_CRC_Error "
    "-v 201,raw48,Lifetime_Remaining% "
    "-v 212,raw48,SATA_PHY_Error "
    "-v 230,raw16,Perc_Write/Erase_Count "
    "-v 232,raw48,Perc_Avail_Resrvd_Space "
    "-v 233,raw48,Total_NAND_Writes_GiB "
    "-v 234,raw48,Perc_Write/Erase_Ct_BC "
    "-v 241,raw48,Total_Writes_GiB "
    "-v 242,raw48,Total_Reads_GiB "
    "-v 243,raw48,Unknown_Marvell_Attr "
    "-v 244,raw48,Thermal_Throttle "
    "-v 249,raw48,TLC_NAND_GB_Writes"
  },
  { "SanDisk based SSDs", // see also #463 for the vendor attribute description
    "SanDisk iSSD P4 [0-9]*GB|" // tested with SanDisk iSSD P4 16GB/SSD 9.14
    "SanDisk pSSD|" // tested with SandDisk pSSD/3 (62.7 GB, SanDisk Extreme USB3.0 SDCZ80-064G-J57, 0x0781:0x5580)
    "SanDisk SDSSDP[0-9]*G|" // tested with SanDisk SDSSDP064G/1.0.0, SDSSDP128G/2.0.0
    "SanDisk SDSSDRC032G|" // tested with SanDisk SanDisk SDSSDRC032G/3.1.0
    "SanDisk SSD i100 [0-9]*GB|" // tested with SanDisk SSD i100 8GB/11.56.04, 24GB/11.56.04
    "SanDisk SSD U100 ([0-9]*GB|SMG2)|" // tested with SanDisk SSD U100 8GB/10.56.00, 256GB/10.01.02, SMG2/10.56.04
    "SanDisk SSD U110 (8|16|24|32|64|128)GB|" // tested with SanDisk SSD U110 32GB/U221000
    "SanDisk SDSA6[DGM]M-[0-9]*G-.*|" // tested with SanDisk SDSA6GM-016G-1006/U221006, SanDisk SDSA6MM-016G-1006/U221006,
      // SanDisk SDSA6GM-016G-1006/U221006
    "SanDisk SD7[SU]B[23]Q(064|128|256|512)G.*", // tested with SD7SB3Q064G1122/SD7UB3Q256G1122/SD7SB3Q128G/SD7UB2Q512G1122
    "", "",
  //"-v 5,raw16(raw16),Reallocated_Sector_Ct "
  //"-v 9,raw24(raw8),Power_On_Hours "
  //"-v 12,raw48,Power_Cycle_Count "
    "-v 165,raw48,Total_Write/Erase_Count "
    "-v 171,raw48,Program_Fail_Count "
    "-v 172,raw48,Erase_Fail_Count "
    "-v 173,raw48,Avg_Write/Erase_Count "
    "-v 174,raw48,Unexpect_Power_Loss_Ct "
  //"-v 187,raw48,Reported_Uncorrect "
    "-v 212,raw48,SATA_PHY_Error "
    "-v 230,raw48,Perc_Write/Erase_Count "
    "-v 232,raw48,Perc_Avail_Resrvd_Space "
    "-v 234,raw48,Perc_Write/Erase_Ct_BC "
  //"-v 241,raw48,Total_LBAs_Written "
  //"-v 242,raw48,Total_LBAs_Read "
    "-v 244,raw48,Thermal_Throttle "
  },
  // SDLF1DAR-480G-1HAW/ZR07RE41
  // SDLF1DAR-480G-1JA1/RP41ZH06
  { "Sandisk SATA Cloudspeed Max and GEN2 ESS SSDs",
    "SD[A-Z0-9]{2}[1-3][A-Z]{3}-?[0-9]{3}[GT]-?1[A-Z0-9]{3}",
    "","",
    "-v 13,raw48,Lifetime_UECC_Ct "
    "-v 32,raw48,Lifetime_Write_AmpFctr "
    "-v 33,raw48,Write_AmpFctr "
    "-v 170,raw48,Reserve_Erase_BlkCt "
    "-v 171,raw48,Program_Fail_Ct "
    "-v 172,raw48,Erase_Fail_Ct "
    "-v 173,raw48,Percent_Life_Used "
    "-v 174,raw48,Unexpect_Power_Loss "
    "-v 175,raw48,Lifetime_Die_Failure_Ct "
    "-v 177,raw48,Lifetime_Remaining% "
    "-v 178,raw48,SSD_LifeLeft(0.01%) "
    "-v 180,raw48,Undetected_Data_Err_Ct "
    "-v 183,raw48,LT_Link_Rate_DwnGrd_Ct "
    "-v 191,raw48,Clean_Shutdown_Ct "
    "-v 192,raw48,Unclean_Shutdown_Ct "
    "-v 196,raw48,Lifetime_Retried_Blk_Ct "
    "-v 204,raw48,Average_Block-Erase_Ct "
    "-v 205,raw48,Read_Retry_Enable_Ct "
    "-v 206,raw48,Successful_RaidRecov_Ct "
    "-v 207,raw48,Trimmed_Sector_Ct "
    "-v 211,raw48,Read_Disturb_ReallocEvt "
    "-v 233,raw48,Lifetime_Nand_Writes "
    "-v 235,raw48,Capacitor_Health "
    "-v 244,raw48,Therm_Throt_Activation "
    "-v 245,raw48,Drive_Life_Remaining% "
    "-v 253,raw48,SPI_Test_Remaining "
  },
  { "Sandisk SATA CS1K GEN1 ESS SSDs",
    "SD[A-Z0-9]{2}[NO][A-Z0-9]{3}-?[0-9]{3}[GT]-?1[A-Z0-9]{3}",
    "","",
    "-v 1,raw48,UECC_Ct "
    "-v 2,raw48,Internal_File_Check "
    "-v 5,raw16(raw16),Retried_Blk_Ct "
    "-v 32,raw48,Write_Ampflication "
    "-v 170,raw48,Reserve_Blk_Remaining "
    "-v 171,raw48,Program_Fail_Ct "
    "-v 172,raw48,Erase_Fail_Ct "
    "-v 173,raw48,Drive_Life_Used% "
    "-v 174,raw48,Unexpect_PwrLoss_Ct "
    "-v 175,raw48,PwrLoss_ProtectionFail "
    "-v 177,raw48,DriveLife_Remaining% "
    "-v 178,raw48,SSD_Life_Left "
    "-v 180,raw48,End_to_End_Err_Detect "
    "-v 190,raw48,Drive_Temp_Warning "
    "-v 195,raw48,Uncorrectable_Err_Ct "
    "-v 202,raw48,Exception_Mode_Status "
    "-v 233,raw48,Number_Of_Write_Ct "
    "-v 245,raw48,DriveLife_Used% "
  },
  { "Silicon Motion based SSDs",
    "ADATA_IMSS332-((008|016|032|064|128|256|512)G|001T)[AEMT]P?|" // tested with ADATA_IMSS332-128GTP/Q0810B
    "ADATA (SP550|SU(630|650(NS38)?|655|[89]00))|" // tested with ADATA SP550/O0803B5a, ADATA SU630/S1127B0,
      // ADATA SU650/S0212B0, ADATA SU650/V8X01c45, ADATA SU650/V8X21c64, ADATA SU650NS38/P191202a,
      // ADATA SU655/V8X01c55, ADATA SU800/Q0913A, ADATA SU800/R0427A, ADATA SU800/R0918B, ADATA SU900/Q0125A,
      // ADATA SU900/Q0710B
    "AMD R5SL512G|"// tested with AMD R5SL512G/V0929A0
    "CORSAIR FORCE LX SSD|" // tested with CORSAIR FORCE LX SSD/N0307A
    "CHN mSATAM3 (128|256|512)|" // Zheino M3, tested with CHN mSATAM3 128/Q1124A0
    "CIS 2S M305 (16|32|64|128|256)GB|" // Ceroz M305, tested with CIS 2S M305 64GB/P0316B
    "CT(120|250|500|1000)BX100SSD1|" // Crucial BX100, tested with CT250BX100SSD1/MU02,
      // CT500BX100SSD1/MU02, CT1000BX100SSD1/MU02
    "CT(240|480|960)BX200SSD1|" // Crucial BX200 Solid State Drive, tested with CT480BX200SSD1/MU02.6
    "DREVO X1 SSD|" // tested with DREVO X1 SSD/Q0111A
    "Drevo X1 pro (64|128|256)G|" // tested with Drevo X1 pro 64G/Q0303B
    "DEXP SSD C100 (128|256|512)Gb|" // tested with DEXP SSD C100 256Gb/V0218A0
    "JAJS[56]00M((12[08]|240|256|480|512|960)C|1TB)(-1)?|" // J&A LEVEN JS500/600 (Intenso TOP), tested with
      // JAJS500M120C-1/P0614D, JAJS600M1TB/T0529A0, JAJS600M256C/U0803A0
    "KingDian S100 (32|64)GB|" // SM2244LT, tested with KingDian S100 32GB/0311A
    "KingDian S(200|280|400) ((60|120|240|480)GB|1TB)|" // SM2256EN, tested with KingDian S200 60GB/R0724A0
      // KingDian S280 120GB/Q0526A, KingDian S280 1TB/S0509A0, KingDian S400 120GB/Q0607A
    "KingSpec KSD-[PS]A25\\.[1-9]-(016|032|064|128)(MS|SJ)|" // tested with KingSpec KSD-PA25.6-064MS/20140803
    "KINGSTON SKC600(MS)?(256|512|1024|2048)G|" // KC600 MS=mSATA, tested with KINGSTON SKC600256G/S4500105,
      // KINGSTON SKC600MS256G/S4500107
    "LITEON L[CM]H-(128|256|512)V2[MS](-.*)?|" // tested with LITEON LCH-256V2S-HP/2C02,
      // LITEON LCH-256V2S/3C87901, LITEON LMH-256V2M-11 MSATA 256GB/FM8110C
    "MKNSSDRE((25[06]|500|512)G|[12]T)B(-LT)?|" // Mushkin, tested with MKNSSDRE256GB/N1007C,
      // MKNSSDRE250GB-LT/O1026A
    "MKNSSD(S2|TR)(12[08]|2[45]0|480|500)GB(-(3DL|LT))?|" // Mushkin, tested with MKNSSDS2500GB/T0818A0,
      // MKNSSDTR500GB/O1126A, MKNSSDTR128GB-3DL/Q0616B0
    "NFN025SA31T-.*|" // Neo Forza (?), from HP Laptop, tested with NFN025SA31T-6000000/S0628A0
    "NFORCE (256|512)25 - SSZS13|" // Nextron NForce, tested with NFORCE 25625 - SSZS13/V0915A0
    "ONDA S-12 64GB|" // tested with ONDA S-12 64GB/U0401A0
    "OWC Envoy Pro|" // tested with OWC Envoy Pro/R0522A0 (0x1e91:0xa2a5)
    "Patriot P2[01]0 ((128|256|512)GB|[12]TB)|" // tested with Patriot P200 256GB/S1022A0,
      // Patriot P210 256GB/HPS2227P
    "R3SL(120|240|480|960)G|" // AMD Radeon SSDs, tested with R3SL240G/P0422C
    "Ramsta SSD S800 (120|240|480)GB|" // SM2258G, tested with Ramsta SSD S800 480GB/RS81V0
    "SED2QII-LP SATA SSD ((64|128|256|512)GB|[12]TB)|" // ACPI SED2QII-LP, tested with
      // SED2QII-LP SATA SSD 64GB/S0410A
    "T60|" // KingSpec T60, tested with T60/20151120
    "TCSUNBOW [MX]3 (60|120|240|480)GB|" // TC-Sunbow M3/X3, tested with TCSUNBOW M3 240GB/R0327B0,
      // TCSUNBOW X3 120GB/R1211A0, TCSUNBOW X3 480GB/S0509A0
    "TEAM( T253(TD|X6)|L5Lite3D)((120|240|256|480|512)G|[12]T)|" // TEAMGROUP, tested with
      // TEAML5Lite3D240G/R0302A0 (L5Lite 3D), TEAM T253TD480G/Q0410A, TEAM T253X6256G/U1014A0 (CX2)
    "TS((16|32|64|128|256|512)G|1T)(SSD|MS[AM])(230S?|3[67]0[SI]?|420[IK]?)|" // Transcend SSD230/360/370/420
      // SATA/mSATA, TS6500, tested with TS128GMSA230S/02J0S86A, TS32GMSA370/20140402,
      // mSATA MSM360 mini SSD, tested with TS32GMSM360/Q0407A
      // TS128GMSA370I/P1225CH1
      // TS16GMSA370/20140516, TS64GSSD370/20140516, TS256GSSD370/N0815B, TS256GSSD370S/N1114H,
      // TS512GSSD370S/N1114H, TS32GSSD420I/N1114H, TS32GSSD420K/P1225CE
    "TS(16|32|64|128|512|256)GMTS4[03]0S?|" // TS256GMTS400, TS256GMTS430S/S0423A
    "TS(120|240)GMTS420S?|" // Transcend MTS420, tested with TS120GMTS420S/R0510A0
    "TS(128G|256G|512G|1T|2T|4T)SSD230S|" // TS128GSSD230S/P1025F8, TS2TSSD230S/22Z4W14J
    "TS(120|240|480|960)GSSD220S|" // TS480GSSD220S/P0520AA
    "TS((64|128|256|512)G|[12]T)SSD452K|"// Transcend 452K, tested with TS128GSSD452K/02J0S86A
    "TS(16G|32G|64G|128G|256G|512G|1T)MTS800S?|" // MTS800, tested with TS1TMTS800/O1225H1
    "TS(16|32|64)GMSA630|" // MSA630 mSATA SSD, tested with TS32GMSA630/N0113E1
    "TS(32|64|128)GPSD330|" // Transcend PSD SSD, tested with TS64GPSD330/20140121
    "TS(16|32|64|96|128|256)GSSD(630|360S)|" // Transcend 630/360S, tested with TS16GSSD630/N0113E1,
      // TS256GSSD360S/R0123A0
    "TS(128G|256G|512G|1T)ESD400K|" // Transcend ESD400 Portable, tested with
      // TS256GESD400K/R0605AS (0x2174:0x2000)
    "TS(128G|256G|512G|1T)MTS830S|" // Transcend 830S, tested with TS256GMTS830S/02J0T3HB
    "TSG(16|32|64|128|256|512)MTS400ISI|" // Transcend MTS400I, tested with TSG64MTS400ISI/S0903D
    "UMAX 2242 (128|256|512)GB", // tested with UMAX 2242 256GB/U0330A0
    "", "",
  //"-v 1,raw48,Raw_Read_Error_Rate "
  //"-v 2,raw48,Throughput_Performance "
  //"-v 5,raw16(raw16),Reallocated_Sector_Ct "
  //"-v 9,raw24(raw8),Power_On_Hours "
  //"-v 12,raw48,Power_Cycle_Count "
    "-v 148,raw48,Total_SLC_Erase_Ct "
    "-v 149,raw48,Max_SLC_Erase_Ct "
    "-v 150,raw48,Min_SLC_Erase_Ct "
    "-v 151,raw48,Average_SLC_Erase_Ct "
    "-v 159,raw48,DRAM_1_Bit_Error_Count " // KINGSTON SKC600256G/S4500105
    "-v 160,raw48,Uncorrectable_Error_Cnt "
    "-v 161,raw48,Valid_Spare_Block_Cnt "
    "-v 162,raw48,Cache_Block_Count " // Transcend MSM360 
    "-v 163,raw48,Initial_Bad_Block_Count "
    "-v 164,raw48,Total_Erase_Count "
    "-v 165,raw48,Max_Erase_Count "
    "-v 166,raw48,Min_Erase_Count "
    "-v 167,raw48,Average_Erase_Count "
    "-v 168,raw48,Max_Erase_Count_of_Spec "
    "-v 169,raw48,Remaining_Lifetime_Perc "
  //"-v 175,raw48,Program_Fail_Count_Chip "
  //"-v 176,raw48,Erase_Fail_Count_Chip "
  //"-v 177,raw48,Wear_Leveling_Count "
    "-v 178,raw48,Runtime_Invalid_Blk_Cnt "
  //"-v 181,raw48,Program_Fail_Cnt_Total "
  //"-v 182,raw48,Erase_Fail_Count_Total "
  //"-v 187,raw48,Reported_Uncorrect "
  //"-v 192,raw48,Power-Off_Retract_Count "
  //"-v 194,tempminmax,Temperature_Celsius "
  //"-v 195,raw48,Hardware_ECC_Recovered "
  //"-v 196,raw16(raw16),Reallocated_Event_Count "
  //"-v 197,raw48,Current_Pending_Sector "
  //"-v 198,raw48,Offline_Uncorrectable "
  //"-v 199,raw48,UDMA_CRC_Error_Count "
    "-v 225,raw48,Host_Writes_32MiB " // FW 20140402
    "-v 231,raw48,SSD_Life_Left " // KINGSTON SKC600256G/S4500105
  //"-v 232,raw48,Available_Reservd_Space "
    "-v 241,raw48,Host_Writes_32MiB "
    "-v 242,raw48,Host_Reads_32MiB "
    "-v 245,raw48,TLC_Writes_32MiB " // FW N0815B, N1114H // TS128GMSA370I: Flash Write Sector Count
    "-v 246,raw48,SLC_Writes_32MiB "
    "-v 247,raw48,Raid_Recoverty_Ct "
    "-v 248,raw48,Unkn_SiliconMotion_Attr " // ADATA SU900/Q0125A
    "-v 249,raw48,Unkn_SiliconMotion_Attr " // ADATA SU650/V8X01c45
  //"-v 250,raw48,Read_Error_Retry_Rate " // ADATA SU800/Q0913A
    "-v 251,raw48,Unkn_SiliconMotion_Attr" // ADATA SU800/Q0913A
  },
  // Supermicro SSD-DM032-SMCMVN1, tested with SuperMicro SSD/SOB20R, see (#1380)
  { "Supermicro SATA DOM (SuperDOM)",
    "SuperMicro SSD",
    "", "",
    "-v 1,raw48,Raw_Read_Error_Rate "
    "-v 15,raw48,User_Cpcty_Sector_Cnt "
    "-v 160,raw48,Not_In_Use "
    "-v 161,raw48,Not_In_Use "
    "-v 163,raw48,Not_In_Use "
    "-v 164,raw48,Not_In_Use "
    "-v 165,raw48,Not_In_Use "
    "-v 166,raw48,Minimum_PE_Cycles_TLC "
    "-v 167,raw48,Not_In_Use "
    "-v 168,raw48,Maximum_PE_Cycles_TLC "
    "-v 231,raw48,SSD_Life_Left "
    "-v 233,raw48,NAND_Writes_1GiB "
    "-v 241,raw48,Lifetime_Writes_GiB "
    "-v 242,raw48,Lifetime_Reads_GiB "
  },
  { "Silicon Motion based OEM SSDs", // Like 'Silicon Motion based SSDs' but with FW detection
    "240GB|" // from Lenovo T430 Thinkpad, tested with 240GB/P0510E
    "Dogfish SSD (128|256|512)GB|" // tested with Dogfish SSD 128GB/S1211A0
    "GIM(16|32|64|128|256|512)|"// GUDGA GIM, tested with GIM128/U0401A0
    "INTENSO( SSD)?|" // tested with INTENSO/S1211A0 (Portable SSD 256GB premium edition),
      // INTENSO/V0609A0, INTENSO SSD/V0823A0, INTENSO/V0718B0, INTENSO SSD/W0413A0, INTENSO SSD/W0714A0,
    "Intenso  ?SSD( S(ata|ATA) ?III)?|" // tested with Intenso SSD/Q1107A0, Intenso  SSD Sata III/P0510E,
      // Intenso SSD Sata III/R0817B0, Intenso SSD Sata III/S0222A0, Intenso SSD Sata III/V0303B0,
      // Intenso SSD SATAIII/W0825A0,
    "KingFast|" // tested with KingFast/P0725A (F6M), KingFast/S0424A0 (120GB), KingFast/S1128B0 (512GB)
    "KSM512|" // KingSpec, tested with KSM512/S0509A0
    "LDLC|" // tested with LDLC/KFS03005
    "Netac MobileDataStar|" // tested with Netac MobileDataStar/HPS2227I (0x0dd8:0x0562)
    "ORTIAL SSD|" // tested with ORTIAL SSD/U0202A0 (128GB)
    "RX7 (240|256|512)G|" // tested with RX7 240G/T0910A0
    "SATA3 ((12[08]|240|256|480)G|[12]T)B SSD|" // TCSUNBOW X3, tested with SATA3 240GB SSD/S0618A0,
      // SATA3 1TB SSD/S1230A0,
      // KingDian S370, tested with SATA3 128GB SSD/T0311A0, SATA3 256GB SSD/S1127B0
      // KingDian S280, tested with SATA3 240GB SSD/T0519A0
    "SPCC M\\.2 SSD|" // Silicon Power A/M55, tested with SPCC M.2 SSD/Q0627A0, SPCC M.2 SSD/U0506A0,
      // SPCC M.2 SSD/U1209A0
    "SSD 120GB|" // Intenso M.2 SSD High, tested with SSD 120GB/R0529A
    "T-FORCE (128|256|512)GB|" // tested with T-FORCE 512GB/T0910A0
    "Verbatim Vi550 S3|" // tested with Verbatim Vi550 S3/U1124A0 (128GB),
       // may also exist with different controllers (tickets #1626, #1629, #1774, #1930, GH issues/185),
    "Vi550 S3", // another variant (ticket #1899), tested with Vi550 S3/HP3418C5
    "HP(3418C5|S2227I)|KFS03005|P0510E|P0725A|Q(0627|1107)A0|R(0529A|0817B0)|"
    "S(0222|0424|0509|0618|1211|1230)A0|S112[78]B0|T0(311|519|910)A0|"
    "U(0202|0401|0506|1124|1209)A0|V0((609|823)A|(303|718)B)0|V1027A0|"
    "W(0413|0714|0825)A0",
    "",
    "-v 148,raw48,Total_SLC_Erase_Ct "
    "-v 149,raw48,Max_SLC_Erase_Ct "
    "-v 150,raw48,Min_SLC_Erase_Ct "
    "-v 151,raw48,Average_SLC_Erase_Ct "
    "-v 159,raw48,Unkn_SiliconMotion_Attr "
    "-v 160,raw48,Uncorrectable_Error_Cnt "
    "-v 161,raw48,Valid_Spare_Block_Cnt "
    "-v 163,raw48,Initial_Bad_Block_Count "
    "-v 164,raw48,Total_Erase_Count "
    "-v 165,raw48,Max_Erase_Count "
    "-v 166,raw48,Min_Erase_Count "
    "-v 167,raw48,Average_Erase_Count "
    "-v 168,raw48,Max_Erase_Count_of_Spec "
    "-v 169,raw48,Remaining_Lifetime_Perc "
    "-v 178,raw48,Runtime_Invalid_Blk_Cnt "
    "-v 225,raw48,Host_Writes_32MiB "
    "-v 241,raw48,Host_Writes_32MiB "
    "-v 242,raw48,Host_Reads_32MiB "
    "-v 245,raw48,TLC_Writes_32MiB "
    "-v 246,raw48,SLC_Writes_32MiB "
    "-v 247,raw48,Raid_Recoverty_Ct "
    "-v 248,raw48,Unkn_SiliconMotion_Attr "
    "-v 251,raw48,Unkn_SiliconMotion_Attr"
  },
  { "SMART Modular Technologies mSATA XL+ SLC SSDs", // tested with SH9MST6D16GJSI01
    "SH9MST6D[0-9]*GJSI?[0-9]*", // based on http://www.smartm.com/salesLiterature/embedded/mSATA_overview.pdf
    "", "", // attributes info from http://www.mouser.com/ds/2/723/smartmodular_09302015_SH9MST6DxxxGJSxxx_rA[1]-770719.pdf
    "-v 1,raw48,Uncorrectable_ECC_Cnt "
  //"-v 5,raw16(raw16),Reallocated_Sector_Ct "
    "-v 9,raw48,Power_On_Hours " // override default raw24(raw8) format
  //"-v 12,raw48,Power_Cycle_Count "
    "-v 14,raw48,Device_Capacity_LBAs "
    "-v 15,raw48,User_Capacity_LBAs " // spec DecID is wrong, HexID is right
    "-v 16,raw48,Init_Spare_Blocks_Avail " // spec DecID is wrong, HexID is right
    "-v 17,raw48,Spare_Blocks_Remaining " // spec DecID is wrong, HexID is right
    "-v 100,raw48,Total_Erase_Count "
    "-v 168,raw48,SATA_PHY_Err_Ct "
    "-v 170,raw48,Initial_Bad_Block_Count "
    "-v 172,raw48,Erase_Fail_Count "
    "-v 173,raw48,Max_Erase_Count "
    "-v 174,raw48,Unexpect_Power_Loss_Ct "
    "-v 175,raw48,Average_Erase_Count "
  //"-v 181,raw48,Program_Fail_Cnt_Total "
  //"-v 187,raw48,Reported_Uncorrect "
  //"-v 194,tempminmax,Temperature_Celsius "
    "-v 197,raw48,Not_In_Use "
    "-v 198,raw48,Not_In_Use "
    "-v 199,raw48,SATA_CRC_Error_Count "
    "-v 202,raw48,Perc_Rated_Life_Used "
    "-v 231,raw48,Perc_Rated_Life_Remain "
    "-v 232,raw48,Read_Fail_Count "
    "-v 234,raw48,Flash_Reads_LBAs "
    "-v 235,raw48,Flash_Writes_LBAs "
  //"-v 241,raw48,Total_LBAs_Written "
  //"-v 242,raw48,Total_LBAs_Read "
    //  247-248 Missing in specification from April 2015
  },
  { "Smart Storage Systems Xcel-10 SSDs",  // based on http://www.smartm.com/files/salesLiterature/storage/xcel10.pdf
    "SMART A25FD-(32|64|128)GI32N", // tested with SMART A25FD-128GI32N/B9F23D4K
    "",
    "", // attributes info from http://www.adtron.com/pdf/SMART_Attributes_Xcel-10_810800014_RevB.pdf
    "-v 1,raw48,Not_Supported "
    "-v 2,raw48,Not_Supported "
  //"-v 9,raw24(raw8),Power_On_Hours "
  //"-v 12,raw48,Power_Cycle_Count "
    "-v 191,raw48,Not_Supported "
  //"-v 192,raw48,Power-Off_Retract_Count "
    "-v 197,raw48,ECC_Error_Count "
  //"-v 198,raw48,Offline_Uncorrectable "
  //"-v 199,raw48,UDMA_CRC_Error_Count "
    "-v 251,raw48,Min_Spares_Remain_Perc " // percentage of the total number of spare blocks available
    "-v 252,raw48,Added_Bad_Flash_Blk_Ct " // number of bad flash blocks
    "-v 254,raw48,Total_Erase_Blocks_Ct" // number of times the drive has erased any erase block
  },
  { "Smart Storage Systems XceedSecure2 SSDs",
    "(SMART|Adtron) ([AIS]25FBS|S35FCS).*",
    "", "",
    "-v 9,sec2hour,Power_On_Hours "
    "-v 194,hex64,Proprietary_194"
  },
  { "Smart Storage Systems XceedUltraX/Adtron A25FBX SSDs",
    "(SMART|Adtron) (A|I)25FBX.*",
    "", "",
    "-v 9,hex64,Proprietary_9 "
    "-v 194,hex48,Proprietary_194"
  },
  { "Smart Storage Systems Adtron A25FB 2xN SSDs",
    "(SMART|Adtron) A25FB.*2.N",
    "", "",
    "-v 110,hex64,Proprietary_HWC "
    "-v 111,hex64,Proprietary_MP "
    "-v 112,hex64,Proprietary_RtR "
    "-v 113,hex64,Proprietary_RR "
    "-v 120,hex64,Proprietary_HFAll "
    "-v 121,hex64,Proprietary_HF1st "
    "-v 122,hex64,Proprietary_HF2nd "
    "-v 123,hex64,Proprietary_HF3rd "
    "-v 125,hex64,Proprietary_SFAll "
    "-v 126,hex64,Proprietary_SF1st "
    "-v 127,hex64,Proprietary_SF2nd "
    "-v 128,hex64,Proprietary_SF3rd "
    "-v 194,raw24/raw32:zvzzzw,Fractional_Temperature"
  },
  { "Smart Storage Systems Adtron A25FB 3xN SSDs",
    "(SMART|Adtron) A25FB-.*3.N",
    "", "",
    "-v 9,sec2hour,Power_On_Hours "
    "-v 113,hex48,Proprietary_RR "
    "-v 130,raw48:54321,Minimum_Spares_All_Zs"
  //"-v 194,tempminmax,Temperature_Celsius"
  },
  { "SSSTC ERX GD/CD Series SSDs", // Marvel DEAN 2.1
    "(SSSTC|SATA) ER[2-9]-[CG]D(240|480|960|1920|3840|7680|15360)A?|" // tested with
      // SSSTC ER3-GD240/F2MRD0F, SSSTC ER2-GD480/E4N23021, SSSTC ER3-CD960A/F3MRD0Y,
      // SSSTC ER2-CD1920A/E5MN401, SSSTC ER4-CD7680A/G62RD14
    "AF[2-9]MA31DT[ED]LT(240|480|960|1920|3840|7680|15360)A?", // tested with
      // AF2MA31DTDLT240A/F2M96T0, AF3MA31DTELT240A/F2M9601
    "","",
  //"-v 1,raw48,Raw_Read_Error_Rate "
  //"-v 5,raw16(raw16),Reallocated_Sector_Ct "
  //"-v 9,raw24(raw8),Power_On_Hours "
  //"-v 12,raw48,Power_Cycle_Count "
    "-v 100,raw48,Max_Min_EC_Count "
    "-v 170,raw48,Available_Reservd_Space "
    "-v 171,raw48,Program_Fail_Count "
    "-v 172,raw48,Erase_Fail_Count "
    "-v 173,raw48,Average_PE_Count "
    "-v 174,raw48,Unexpect_Power_Loss_Ct "
    "-v 175,raw48,PLP_Failure "
  //"-v 176,raw48,Erase_Fail_Count_Chip "
  //"-v 177,raw48,Wear_Leveling_Count "
  //"-v 178,raw48,Used_Rsvd_Blk_Cnt_Chip "
  //"-v 179,raw48,Used_Rsvd_Blk_Cnt_Tot "
    "-v 180,raw48,Over-Provisioning_Rate "
    "-v 181,raw48,Sys_Percent_Life_Remain "
    "-v 182,raw48,Heavy_GC_Log "
    "-v 183,raw48,SATA_Iface_Downshift "
  //"-v 184,raw48,End-to-End_Error "
  //"-v 187,raw48,Reported_Uncorrect "
  //"-v 188,raw48,Command_Timeout "
    "-v 189,raw48,Maximum_Erase_Count "
  //"-v 190,tempminmax,Airflow_Temperature_Cel "
    "-v 191,raw48,Mininum_Erase_Count "
  //"-v 194,tempminmax,Temperature_Celsius "
  //"-v 195,raw48,Hardware_ECC_Recovered "
  //"-v 198,raw48,Offline_Uncorrectable "
  //"-v 199,raw48,UDMA_CRC_Error_Count "
    "-v 202,raw48,Percent_Lifetime_Remain "
    "-v 210,raw48,Raid_Success_Recover_Ct "
    "-v 229,raw48,PLP_Failure "
    "-v 231,raw48,Percent_Lifetime_Remain "
  //"-v 232,raw48,Available_Reservd_Space "
    "-v 233,raw48,Percent_Lifetime_Remain "
    "-v 234,raw48,Thermal_Throttle_Status "
  //"-v 241,raw48,Total_LBAs_Written "
  //"-v 242,raw48,Total_LBAs_Read "
    "-v 243,raw48,Total_NAND_Written " // GiB?
    "-v 244,raw48,SoC_Data_Path_Prot_Det "
    "-v 245,raw48,Thermal_Sensor_Health "
    "-v 246,raw48,Heavy_Read_Retry_count "
    "-v 247,raw48,NOR_Health "
    "-v 248,raw48,Cross_Temp_Duration "
    "-v 249,raw48,SSD_Health"
  },
  { "STEC Mach2 CompactFlash Cards", // tested with STEC M2P CF 1.0.0/K1385MS
    "STEC M2P CF 1.0.0",
    "", "",
    "-v 100,raw48,Erase_Program_Cycles "
    "-v 103,raw48,Remaining_Energy_Storg "
    "-v 170,raw48,Reserved_Block_Count "
    "-v 171,raw48,Program_Fail_Count "
    "-v 172,raw48,Erase_Fail_Count "
    "-v 173,raw48,Wear_Leveling_Count "
    "-v 174,raw48,Unexpect_Power_Loss_Ct "
    "-v 211,raw48,Unknown_Attribute " // ] Missing in specification
    "-v 212,raw48,Unknown_Attribute"  // ] from September 2012
  },
  { "Transcend CompactFlash Cards", // tested with TRANSCEND/20080820,
      // TS4GCF133/20100709, TS16GCF133/20100709, TS16GCF150/20110407
    "TRANSCEND|TS(4|8|16)GCF(133|150)",
    "", "",
    "-v 7,raw48,Unknown_Attribute "
    "-v 8,raw48,Unknown_Attribute"
  },
  { "Xmore Industrial SATA SSDs", // tested with M2CA032GXAIMS-003Z/XP01.1GB
    "(CFAST|M2[AC]A|MSATA|SSD)[0-9]{3}[GT]XA[CEI][MT][MST]-[0-9]{3}[TZ]",
    "", "",
  //"-v 1,raw48,Raw_Read_Error_Rate "
  //"-v 9,raw24(raw8),Power_On_Hours "
  //"-v 12,raw48,Power_Cycle_Count "
    "-v 168,raw48,SATA_Phy_Error_Count "
    "-v 169,raw48,Bad_Block_Rate "
    "-v 170,raw24/raw24:z54z10,Bad_Blk_Ct_Lat/Erl " // Later bad block/Early bad block
    "-v 173,raw16(avg16),MaxAvgErase_Ct "
    "-v 192,raw48,Unexpect_Power_Loss_Ct "
  //"-v 194,tempminmax,Temperature_Celsius " // optional
    "-v 218,raw48,SATA_CRC_Error_Count "
    "-v 231,raw48,Percent_Lifetime_Remain "
    "-v 241,raw48,Host_Writes_GiB"
  },
  { "Marvell SSD SD88SA024BA0 (SUN branded)",
    "MARVELL SD88SA024BA0 SUN24G 0902M0054V",
    "", "", ""
  },
  { "HP 1TB SATA disk GB1000EAFJL",
    "GB1000EAFJL",
    "", "", ""
  },
  { "HP 500GB SATA disk MM0500EANCR",
    "MM0500EANCR",
    "", "", ""
  },
  { "HP 250GB SATA disk VB0250EAVER",
    "VB0250EAVER",
    "", "", ""
  },
  { "IBM Deskstar 60GXP",  // ER60A46A firmware
    "(IBM-|Hitachi )?IC35L0[12346]0AVER07.*",
    "ER60A46A",
    "", ""
  },
  { "IBM Deskstar 60GXP",  // All other firmware
    "(IBM-|Hitachi )?IC35L0[12346]0AVER07.*",
    "",
    "IBM Deskstar 60GXP drives may need upgraded SMART firmware.\n"
    "Please see http://haque.net/dtla_update/",
    ""
  },
  { "IBM Deskstar 40GV & 75GXP (A5AA/A6AA firmware)",
    "(IBM-)?DTLA-30[57]0[123467][05].*",
    "T[WX][123468AG][OF]A[56]AA",
    "", ""
  },
  { "IBM Deskstar 40GV & 75GXP (all other firmware)",
    "(IBM-)?DTLA-30[57]0[123467][05].*",
    "",
    "IBM Deskstar 40GV and 75GXP drives may need upgraded SMART firmware.\n"
    "Please see http://haque.net/dtla_update/",
    ""
  },
  { "", // ExcelStor J240, J340, J360, J680, J880 and J8160
    "ExcelStor Technology J(24|34|36|68|88|816)0",
    "", "", ""
  },
  { "", // Fujitsu M1623TAU
    "FUJITSU M1623TAU",
    "",
    "",
    "-v 9,seconds"
  },
  { "Fujitsu MHG",
    "FUJITSU MHG2...ATU?.*",
    "",
    "",
    "-v 9,seconds"
  },
  { "Fujitsu MHH",
    "FUJITSU MHH2...ATU?.*",
    "",
    "",
    "-v 9,seconds"
  },
  { "Fujitsu MHJ",
    "FUJITSU MHJ2...ATU?.*",
    "",
    "",
    "-v 9,seconds"
  },
  { "Fujitsu MHK",
    "FUJITSU MHK2...ATU?.*",
    "",
    "",
    "-v 9,seconds"
  },
  { "",  // Fujitsu MHL2300AT
    "FUJITSU MHL2300AT",
    "",
    "This drive's firmware has a harmless Drive Identity Structure\n"
    "checksum error bug.",
    "-v 9,seconds"
  },
  { "",  // MHM2200AT, MHM2150AT, MHM2100AT, MHM2060AT
    "FUJITSU MHM2(20|15|10|06)0AT",
    "",
    "This drive's firmware has a harmless Drive Identity Structure\n"
    "checksum error bug.",
    "-v 9,seconds"
  },
  { "Fujitsu MHN",
    "FUJITSU MHN2...AT",
    "",
    "",
    "-v 9,seconds"
  },
  { "", // Fujitsu MHR2020AT
    "FUJITSU MHR2020AT",
    "",
    "",
    "-v 9,seconds"
  },
  { "", // Fujitsu MHR2040AT
    "FUJITSU MHR2040AT",
    "",    // Tested on 40BA
    "",
    "-v 9,seconds -v 192,emergencyretractcyclect "
    "-v 198,offlinescanuncsectorct -v 200,writeerrorcount"
  },
  { "Fujitsu MHS AT",
    "FUJITSU MHS20[6432]0AT(  .)?",
    "",
    "",
    "-v 9,seconds -v 192,emergencyretractcyclect "
    "-v 198,offlinescanuncsectorct -v 200,writeerrorcount "
    "-v 201,detectedtacount"
  },
  { "Fujitsu MHT", // tested with FUJITSU MHT2030AC/909B
    "FUJITSU MHT2...(AC|AH|AS|AT|BH)U?.*",
    "",
    "",
    "-v 9,seconds"
  },
  { "Fujitsu MHU",
    "FUJITSU MHU2...ATU?.*",
    "",
    "",
    "-v 9,seconds"
  },
  { "Fujitsu MHV",
    "FUJITSU MHV2...(AH|AS|AT|BH|BS|BT).*",
    "",
    "",
    "-v 9,seconds"
  },
  { "Fujitsu MPA..MPG",
    "FUJITSU MP[A-G]3...A[HTEV]U?.*",
    "",
    "",
    "-v 9,seconds"
  },
  { "Fujitsu MHY BH",
    "FUJITSU MHY2(04|06|08|10|12|16|20|25)0BH.*",
    "", "",
    "-v 240,raw48,Transfer_Error_Rate"
  },
  { "Fujitsu MHW AC", // tested with FUJITSU MHW2060AC/00900004
    "FUJITSU MHW20(40|60)AC",
    "", "", ""
  },
  { "Fujitsu MHW BH",
    "FUJITSU MHW2(04|06|08|10|12|16)0BH.*",
    "", "", ""
  },
  { "Fujitsu MHW BJ",
    "FUJITSU MHW2(08|12|16)0BJ.*",
    "", "", ""
  },
  { "Fujitsu MHZ BH",
    "FUJITSU MHZ2(04|08|12|16|20|25|32)0BH.*",
    "", "", ""
  },
  { "Fujitsu MHZ BJ",
    "FUJITSU MHZ2(08|12|16|20|25|32)0BJ.*",
    "",
    "",
    "-v 9,minutes"
  },
  { "Fujitsu MHZ BS",
    "FUJITSU MHZ2(12|25)0BS.*",
    "", "", ""
  },
  { "Fujitsu MHZ BK",
    "FUJITSU MHZ2(08|12|16|25)0BK.*",
    "", "", ""
  },
  { "Fujitsu MJA BH",
    "FUJITSU MJA2(08|12|16|25|32|40|50)0BH.*",
    "", "", ""
  },
  { "", // Samsung SV4012H (known firmware)
    "SAMSUNG SV4012H",
    "RM100-08",
    "",
    "-v 9,halfminutes -F samsung"
  },
  { "", // Samsung SV4012H (all other firmware)
    "SAMSUNG SV4012H",
    "",
    "May need -F samsung disabled; see manual for details.",
    "-v 9,halfminutes -F samsung"
  },
  { "", // Samsung SV0412H (known firmware)
    "SAMSUNG SV0412H",
    "SK100-01",
    "",
    "-v 9,halfminutes -v 194,10xCelsius -F samsung"
  },
  { "", // Samsung SV0412H (all other firmware)
    "SAMSUNG SV0412H",
    "",
    "May need -F samsung disabled; see manual for details.",
    "-v 9,halfminutes -v 194,10xCelsius -F samsung"
  },
  { "", // Samsung SV1204H (known firmware)
    "SAMSUNG SV1204H",
    "RK100-1[3-5]",
    "",
    "-v 9,halfminutes -v 194,10xCelsius -F samsung"
  },
  { "", // Samsung SV1204H (all other firmware)
    "SAMSUNG SV1204H",
    "",
    "May need -F samsung disabled; see manual for details.",
    "-v 9,halfminutes -v 194,10xCelsius -F samsung"
  },
  { "", // SAMSUNG SV0322A tested with FW JK200-35
    "SAMSUNG SV0322A",
    "", "", ""
  },
  { "SAMSUNG SpinPoint V80", // tested with SV1604N/TR100-23
    "SAMSUNG SV(0211|0401|0612|0802|1203|1604)N",
    "",
    "",
    "-v 9,halfminutes -F samsung2"
  },
  { "", // SAMSUNG SP40A2H with RR100-07 firmware
    "SAMSUNG SP40A2H",
    "RR100-07",
    "",
    "-v 9,halfminutes -F samsung"
  },
  { "", // SAMSUNG SP80A4H with RT100-06 firmware
    "SAMSUNG SP80A4H",
    "RT100-06",
    "",
    "-v 9,halfminutes -F samsung"
  },
  { "", // SAMSUNG SP8004H with QW100-61 firmware
    "SAMSUNG SP8004H",
    "QW100-61",
    "",
    "-v 9,halfminutes -F samsung"
  },
  { "SAMSUNG SpinPoint F1 DT", // tested with HD103UJ/1AA01113
    "SAMSUNG HD(083G|16[12]G|25[12]H|32[12]H|50[12]I|642J|75[23]L|10[23]U)J",
    "", "", ""
  },
  { "SAMSUNG SpinPoint F1 EG", // tested with HD103UI/1AA01113
    "SAMSUNG HD(252H|322H|502I|642J|753L|103U)I",
    "", "", ""
  },
  { "SAMSUNG SpinPoint F1 RE", // tested with HE103UJ/1AA01113
    "SAMSUNG HE(252H|322H|502I|642J|753L|103U)J",
    "", "", ""
  },
  { "SAMSUNG SpinPoint F2 EG", // tested with HD154UI/1AG01118
    "SAMSUNG HD(502H|10[23]S|15[34]U)I",
    "", "", ""
  },
  { "SAMSUNG SpinPoint F3", // tested with HD502HJ/1AJ100E4
    "SAMSUNG HD(502H|754J|103S)J",
    "", "", ""
  },
  { "Seagate Barracuda SpinPoint F3", // tested with ST1000DM005 HD103SJ/1AJ100E5
    "ST[0-9DM]* HD(502H|754J|103S)J",
    "", "", ""
  },
  { "SAMSUNG SpinPoint F3 EG", // tested with HD503HI/1AJ100E4, HD153WI/1AN10002
    "SAMSUNG HD(253G|(324|503)H|754J|105S|(153|203)W)I",
    "", "", ""
  },
  { "SAMSUNG SpinPoint F3 RE", // tested with HE103SJ/1AJ30001
    "SAMSUNG HE(502H|754J|103S)J",
    "", "", ""
  },
  { "Seagate Samsung Spinpoint F4", // tested with ST250DM001 HD256GJ/1AR10001
    "ST(250|320)DM001 HD(256G|322G|323H)J",
    "", "", ""
  },
  { "SAMSUNG SpinPoint F4 EG (AF)",// tested with HD204UI/1AQ10001(buggy|fixed)
    "SAMSUNG HD(155|204)UI",
    "", // 1AQ10001
    "Using smartmontools or hdparm with this\n"
    "drive may result in data loss due to a firmware bug.\n"
    "****** THIS DRIVE MAY OR MAY NOT BE AFFECTED! ******\n"
    "Buggy and fixed firmware report same version number!\n"
    "See the following web pages for details:\n"
    "http://knowledge.seagate.com/articles/en_US/FAQ/223571en\n"
    "https://www.smartmontools.org/wiki/SamsungF4EGBadBlocks",
    ""
  },
  { "Seagate Samsung SpinPoint F4 EG (AF)", // later sold as Barracuda Green,
      // tested with ST2000DL004 HD204UI/1AQ10001
    "ST2000DL004 HD204UI",
    "", "", ""
  },
  { "SAMSUNG SpinPoint S250", // tested with HD200HJ/KF100-06
    "SAMSUNG HD(162|200|250)HJ",
    "", "", ""
  },
  { "SAMSUNG SpinPoint T133", // tested with HD300LJ/ZT100-12, HD400LJ/ZZ100-14, HD401LJ/ZZ100-15
    "SAMSUNG HD(250KD|(30[01]|320|40[01])L[DJ])",
    "", "", ""
  },
  { "SAMSUNG SpinPoint T166", // tested with HD252KJ/CM100-11, HD501LJ/CR100-1[01]
    "SAMSUNG HD(080G|160H|252K|32[01]K|403L|50[01]L)J",
    "", "",
    "-v 197,increasing" // at least HD501LJ/CR100-11
  },
  { "SAMSUNG SpinPoint P120", // VF100-37 firmware, tested with SP2514N/VF100-37
    "SAMSUNG SP(16[01]3|2[05][01]4)[CN]",
    "VF100-37",
    "",
    "-F samsung3"
  },
  { "SAMSUNG SpinPoint P120", // other firmware, tested with SP2504C/VT100-33
    "SAMSUNG SP(16[01]3|2[05][01]4)[CN]",
    "",
    "May need -F samsung3 enabled; see manual for details.",
    ""
  },
  { "SAMSUNG SpinPoint P80 SD", // tested with HD160JJ/ZM100-33, SAMSUNG HD080HJ/P/ZH100-34
    "SAMSUNG HD(080H|120I|160J)J(/P)?",
    "", "", ""
  },
  { "SAMSUNG SpinPoint P80", // BH100-35 firmware, tested with SP0842N/BH100-35
    "SAMSUNG SP(0451|08[0124]2|12[0145]3|16[0145]4)[CN]",
    "BH100-35",
    "",
    "-F samsung3"
  },
  { "SAMSUNG SpinPoint P80", // firmware *-35 or later
    "SAMSUNG SP(0451|08[0124]2|12[0145]3|16[0145]4)[CN]",
    ".*-3[5-9]",
    "May need -F samsung3 enabled; see manual for details.",
    ""
  },
  { "SAMSUNG SpinPoint P80", // firmware *-25...34, tested with
      // SP0401N/TJ100-30, SP1614C/SW100-25 and -34
    "SAMSUNG SP(04[05]1|08[0124]2|12[0145]3|16[0145]4)[CN]",
    ".*-(2[5-9]|3[0-4])",
    "",
    "-v 9,halfminutes -v 198,increasing"
  },
  { "SAMSUNG SpinPoint P80", // firmware *-23...24, tested with
    // SP0802N/TK100-23,
    // SP1213N/TL100-23,
    // SP1604N/TM100-23 and -24
    "SAMSUNG SP(0451|08[0124]2|12[0145]3|16[0145]4)[CN]",
    ".*-2[34]",
    "",
    "-v 9,halfminutes -F samsung2"
  },
  { "SAMSUNG SpinPoint P80", // unknown firmware
    "SAMSUNG SP(0451|08[0124]2|12[0145]3|16[0145]4)[CN]",
    "",
    "May need -F samsung2 or -F samsung3 enabled; see manual for details.",
    ""
  },
  { "SAMSUNG SpinPoint M40/60/80", // tested with HM120IC/AN100-16, HM160JI/AD100-16
    "SAMSUNG HM(0[468]0H|120I|1[026]0J)[CI]",
    "",
    "",
    "-v 9,halfminutes"
  },
  { "SAMSUNG SpinPoint M5", // tested with HM160HI/HH100-12
    "SAMSUNG HM(((061|080)G|(121|160)H|250J)I|160HC)",
    "", "", ""
  },
  { "SAMSUNG SpinPoint M6", // tested with HM320JI/2SS00_01 M6
    "SAMSUNG HM(251J|320[HJ]|[45]00L)I",
    "", "", ""
  },
  { "SAMSUNG SpinPoint M7", // tested with HM500JI/2AC101C4
    "SAMSUNG HM(250H|320I|[45]00J)I",
    "", "", ""
  },
  { "SAMSUNG SpinPoint M7E (AF)", // tested with HM321HI/2AJ10001, HM641JI/2AJ10001
    "SAMSUNG HM(161G|(251|321)H|501I|641J)I",
    "", "", ""
  },
  { "Seagate Samsung SpinPoint M7E", // tested with ST640LM000 HM641JI/2AJ10001
    "ST(160|250|320|500|640)LM00[01] HM[0-9]*[GHIJ]I",
    "", "", ""
  },
  { "SAMSUNG SpinPoint M7U (USB)", // tested with HM252HX/2AC101C4
    "SAMSUNG HM(162H|252H|322I|502J)X",
    "", "", ""
  },
  { "SAMSUNG SpinPoint M8 (AF)", // tested with HN-M101MBB/2AR10001
    "SAMSUNG HN-M(250|320|500|640|750|101)MBB",
    "", "", ""
  },
  { "Seagate Samsung SpinPoint M8 (AF)", // tested with
      // ST750LM022 HN-M750MBB/2AR10001, ST320LM001 HN-M320MBB/2AR10002,
      // APPLE HDD ST500LM012/2BA30003
    "ST(250|320|500|640|750|1000)LM0[012][124] HN-M[0-9]*MBB|"
    "APPLE HDD ST500LM012",
    "", "", ""
  },
  { "SAMSUNG SpinPoint M8U (USB)", // tested with HN-M500XBB/2AR10001
    "SAMSUNG HN-M(320|500|750|101)XBB",
    "", "", ""
  },
  { "Seagate Samsung SpinPoint M8U (USB)", // tested with ST1000LM025 HN-M101ABB/2AR10001,
      // ST1000LM025 HN-M101ABB/2BA30003 (0x04e8:0x61b6)
    "ST(250|320|500|640|750|1000)LM0[012][3459] HN-M[0-9]*ABB",
    "", "", ""
  },
  { "Seagate Barracuda Pro Compute", // tested with ST1000LM049-2GH172/SDM1
    "ST(1000LM049|500LM034)-.*",
    "", "", ""
  },
  { "Seagate Samsung SpinPoint M9T", // tested with ST2000LM003 HN-M201RAD/2BC10003
      // (Seagate Expansion Portable)
    "ST(1500|2000)LM0(03|04|06|07|10) HN-M[0-9]*RAD",
    "", "", ""
  },
  { "Seagate Mobile HDD", // tested with ST1000LM035-1RK172/ACM1,
     // ST1000LM035-1RK172/ACM2, ST1000LM035-1RK172/EB01 (0x1005:0xc004),
     // ST2000LM007-1R8174/SBK2
    "ST(2000LM0(07|09|10)|1000LM03[578])-.*",
    "", "", ""
  },
  // Flash accelerated, no SMART info in the specs
  // ST1000LX015-1U7172/SDM1
  { "Seagate FireCuda 2.5",
    "ST(500|1000|2000)LX0(01|15|25)-.*",
    "", "", "-v 240,msec24hour32 "
  },
  { "Seagate FireCuda 3.5", // ST2000DX002-2DV164/CC41
    "ST[12]000DX002-.*",
    "", "", "-v 240,msec24hour32 "
  },
  { "Seagate Samsung SpinPoint M9TU (USB)", // tested with ST1500LM008 HN-M151AAD/2BC10001
      // (0x04e8:0x61b5), ST2000LM005 HN-M201AAD2BC10001 (0x04e8:0x61b4)
    "ST(1500|2000)LM00[58] HN-M[0-9]*AAD",
    "", "", ""
  },
  { "Seagate FreePlay", // tested with ST1500LM003-9YH148/CC94
    // from FreeAgent GoFlex Enclosure.
    "ST(1500LM003|1000LM010|1000LM002)-.*",
    "", "", ""
  },
  { "SAMSUNG SpinPoint MP5", // tested with HM250HJ/2AK10001
    "SAMSUNG HM(250H|320H|500J|640J)J",
    "", "", ""
  },
  { "SAMSUNG SpinPoint MT2", // tested with HM100UI/2AM10001
    "SAMSUNG HM100UI",
    "", "", ""
  },
  { "SAMSUNG HM100UX (S2 Portable)", // tested with HM100UX/2AM10001
    "SAMSUNG HM100UX",
    "", "", ""
  },
  { "SAMSUNG SpinPoint M", // tested with MP0402H/UC100-11
    "SAMSUNG MP0(302|402|603|804)H",
    "",
    "",
    "-v 9,halfminutes"
  },
  { "SAMSUNG SpinPoint N3U-3 (USB)", // tested with
      // SAMSUNG HS25YJZ/3AU10-01 (0x18a5:0x0227, reports 4KiB LPS/LLS. ticket #159),
      // SAMSUNG HS20YJZ/3AU10-01 (0x04e8:0x2f06, reports 512B sectors, Debian Bug 964032)
    "SAMSUNG HS(122H|2[05]YJ)Z",
    "", "", ""
  },
  { "SK hynix SATA SSDs",
    "SK ?hynix (SC(210|300|308|311|313|401)|SH920) .*|" // tested with
      // SK hynix SC210 mSATA 256GB/20002L00,
      // SKhynix SC300 HFS256G32MND-3210A/20131P00,
      // SK hynix SC308 SATA 256GB/30000P10,
      // SK hynix SC308 SATA 128GB/30001P10,
      // SK hynix SC311 SATA 512GB/70000P10,
      // SK hynix SC313 HFS256G32TNF-N3A0A/70000P10,
      // SK hynix SC401 SATA 512GB/90000121,
      // SK hynix SH920 mSATA 256GB/1010BL00
    "HFS(128|256|512)G3[29A]MN[BD]-(2200|3[23]10)A|" // SC210, tested with
      // HFS128G32MND-2200A/20200L00, HFS512G32MND-3210A/20100P00,
      // HFS512G39MND-3310A/20002P00, HFS256G3AMNB-2200A/1010BL00
    "HFS(128|256|512)G3[29]MND-3(312|510)A|" // SC300, tested with HFS256G32MND-3312A/20001P00,
      // HFS512G39MND-3510A/20400P00
    "HFS(128|256|512)G39TND-N210A|" // SC308, tested with HFS128G39TND-N210A/30001P10
    "HFS(120|250|500)G32TND-N1A2A|" // SL308, tested with HFS500G32TND-N1A2A/30000P10
    "HFS(128|256|512)G32TNF-N3A0A|" // SC313, tested with HFS256G32TNF-N3A0A/70000P10
    // HFS480G32FEH-BA10A/DD02 (Dell)
    "SHGS31-(250|500|1000)GS-2", // S31, tested with SHGS31-1000GS-2/90000Q00
    "", "",
  //"-v 1,raw48,Raw_Read_Error_Rate "
    "-v 5,raw48,Retired_Block_Count "
  //"-v 9,raw24(raw8),Power_On_Hours "
  //"-v 12,raw48,Power_Cycle_Count "
    "-v 100,raw48,Total_Erase_Count "
    "-v 168,raw48,Min_Erase_Count "
    "-v 169,raw48,Max_Erase_Count "
    "-v 170,raw48,Unknown_SK_hynix_Attrib "
    "-v 171,raw48,Program_Fail_Count "
    "-v 172,raw48,Erase_Fail_Count "
    "-v 173,raw48,Wear_Leveling_Count "
    "-v 174,raw48,Unexpect_Power_Loss_Ct "
  //"-v 175,raw48,Program_Fail_Count_Chip "
    "-v 176,raw48,Unused_Rsvd_Blk_Cnt_Tot "
  //"-v 177,raw48,Wear_Leveling_Count "
  //"-v 178,raw48,Used_Rsvd_Blk_Cnt_Chip "
  //"-v 179,raw48,Used_Rsvd_Blk_Cnt_Tot "
    "-v 180,raw48,Erase_Fail_Count "
    "-v 181,raw48,Non4k_Aligned_Access "
    "-v 183,raw48,SATA_Downshift_Count "
  //"-v 184,raw48,End-to-End_Error "
  //"-v 187,raw48,Reported_Uncorrect "
  //"-v 188,raw48,Command_Timeout "
    "-v 191,raw48,Unknown_SK_hynix_Attrib " // SC210
  //"-v 194,tempminmax,Temperature_Celsius "
  //"-v 195,raw48,Hardware_ECC_Recovered "
  //"-v 196,raw16(raw16),Reallocated_Event_Count "
  //"-v 198,raw48,Offline_Uncorrectable "
  //"-v 199,raw48,UDMA_CRC_Error_Count "
    "-v 201,raw48,Percent_Lifetime_Remain "
  //"-v 204,raw48,Soft_ECC_Correction "
    "-v 212,raw48,Phy_Error_Count "
    "-v 231,raw48,SSD_Life_Left "
    "-v 234,raw48,Unknown_SK_hynix_Attrib "
    "-v 236,raw48,Unknown_SK_hynix_Attrib " // SC311, SC313
    "-v 238,raw48,Unknown_SK_hynix_Attrib " // SC401
    "-v 241,raw48,Total_Writes_GB " // SC31: ~GB, not GiB (#1517)
    "-v 242,raw48,Total_Reads_GB "
    "-v 243,raw48,Total_Media_Writes "
    "-v 249,raw48,NAND_Writes_GiB " // SC311, SC313
    "-v 250,raw48,Read_Retry_Count "
  },
  { "SK hynix SATA SSDs",
    "HFS(480|960|1T9|3T8)G3[2E]FEH-[7B][4A]10A|" // tested with HFS480G32FEH-7410A/90037Q00,
      // HFS480G32FEH-BA10A/DD02 (Dell), HFS1T9G32FEH-BA10A/DD02 (Dell)
    "HFS(480|960|1T9|3T8)G3H2X069N|" // tested with HFS480G3H2X069N/DZ00 (Dell)
    "SK HYNIX SE5110 (480|960|1920|3840)GB ZIRCON LITE 3DTLC", // tested with
      // SK HYNIX SE5110 480GB ZIRCON LITE 3DTLC/410A5Z00
      // SK HYNIX SE5110 960GB ZIRCON LITE 3DTLC/410A5Z00
      // SK HYNIX SE5110 1920GB ZIRCON LITE 3DTLC/410A5Z00
      // SK HYNIX SE5110 3840GB ZIRCON LITE 3DTLC/410A5Z00
    "", "",
  //"-v 1,raw48,Raw_Read_Error_Rate "
    "-v 5,raw48,Retired_Block_Count "
  //"-v 9,raw24(raw8),Power_On_Hours "
  //"-v 12,raw48,Power_Cycle_Count "
  //"-v 13,raw48,Read_Soft_Error_Rate "
    "-v 171,raw48,Program_Fail_Count "
    "-v 172,raw48,Erase_Fail_Count "
    "-v 173,raw48,Max_Erase_Count "
    "-v 174,raw48,Unexpected_Pwr_Loss_Cnt "
    "-v 175,raw48,Program_Fail_Count "
    "-v 176,raw48,Erase_Fail_Count "
    "-v 177,raw48,Endurance_Limit_Met "
    "-v 178,raw48,Used_Rsrvd_Blk_Cnt_Wrst "
    "-v 179,raw48,Used_Rsrvd_Blk_Cnt_Tot "
    "-v 180,raw48,E2E_Error_Det_Corr_Rate "
    "-v 181,raw48,Program_Fail_Count "
    "-v 182,raw48,Erase_Fail_Count "
    "-v 183,raw48,SATA_Downshift_Count "
  //"-v 184,raw48,End-to-End_Error "
  //"-v 187,raw48,Reported_Uncorrect "
  //"-v 188,raw48,Command_Timeout "
  //"-v 194,tempminmax,Temperature_Celsius "
    "-v 195,raw48,ECC_on_the_Fly_Rate "
  //"-v 199,raw48,UDMA_CRC_Error_Count "
    "-v 201,raw48,Uncorr_Soft_Read_Err_Rt "
    "-v 202,raw48,Exception_Mode_Status "
    "-v 204,raw48,Soft_ECC_Correction_Rt "
    "-v 231,raw48,SSD_Life_Left "
    "-v 234,raw48,Lifetime_NAND_Prg_GiB " // ?
    "-v 235,raw48,Lifetime_Writes_GiB "
    "-v 241,raw48,Lifetime_NAND_Prg_GiB "
    "-v 242,raw48,Lifetime_Reads_GiB "
    "-v 245,raw48,SSD_Life_Left "
    "-v 250,raw48,Read_Retry_Count "
  },
  { "Maxtor Fireball 541DX",
    "Maxtor 2B0(0[468]|1[05]|20)H1",
    "",
    "",
    "-v 9,minutes -v 194,unknown"
  },
  { "Maxtor Fireball 3",
    "Maxtor 2F0[234]0[JL]0",
    "",
    "",
    "-v 9,minutes"
  },
  { "Maxtor DiamondMax 1280 ATA",  // no self-test log, ATA2-Fast
    "Maxtor 8(1280A2|2160A4|2560A4|3840A6|4000A6|5120A8)",
    "",
    "",
    "-v 9,minutes"
  },
  { "Maxtor DiamondMax 2160 Ultra ATA",
    "Maxtor 8(2160D2|3228D3|3240D3|4320D4|6480D6|8400D8|8455D8)",
    "",
    "",
    "-v 9,minutes"
  },
  { "Maxtor DiamondMax 2880 Ultra ATA",
    "Maxtor 9(0510D4|0576D4|0648D5|0720D5|0840D6|0845D6|0864D6|1008D7|1080D8|1152D8)",
    "",
    "",
    "-v 9,minutes"
  },
  { "Maxtor DiamondMax 3400 Ultra ATA",
    "Maxtor 9(1(360|350|202)D8|1190D7|10[12]0D6|0840D5|06[48]0D4|0510D3|1(350|202)E8|1010E6|0840E5|0640E4)",
    "",
    "",
    "-v 9,minutes"
  },
  { "Maxtor DiamondMax D540X-4G",
    "Maxtor 4G(120J6|160J[68])",
    "",
    "",
    "-v 9,minutes -v 194,unknown"
  },
  { "Maxtor DiamondMax D540X-4K",
    "MAXTOR 4K(020H1|040H2|060H3|080H4)",
    "", "", ""
  },
  { "Maxtor DiamondMax Plus D740X",
    "MAXTOR 6L0(20[JL]1|40[JL]2|60[JL]3|80[JL]4)",
    "", "", ""
  },
  { "Maxtor DiamondMax Plus 5120 Ultra ATA 33",
    "Maxtor 9(0512D2|0680D3|0750D3|0913D4|1024D4|1360D6|1536D6|1792D7|2048D8)",
    "",
    "",
    "-v 9,minutes"
  },
  { "Maxtor DiamondMax Plus 6800 Ultra ATA 66",
    "Maxtor 9(2732U8|2390U7|204[09]U6|1707U5|1366U4|1024U3|0845U3|0683U2)",
    "",
    "",
    "-v 9,minutes"
  },
  { "Maxtor DiamondMax D540X-4D",
    "Maxtor 4D0(20H1|40H2|60H3|80H4)",
    "",
    "",
    "-v 9,minutes -v 194,unknown"
  },
  { "Maxtor DiamondMax 16",
    "Maxtor 4(R0[68]0[JL]0|R1[26]0L0|A160J0|R120L4)",
    "",
    "",
    "-v 9,minutes"
  },
  { "Maxtor DiamondMax 4320 Ultra ATA",
    "Maxtor (91728D8|91512D7|91303D6|91080D5|90845D4|90645D3|90648D[34]|90432D2)",
    "",
    "",
    "-v 9,minutes"
  },
  { "Maxtor DiamondMax 17 VL",
    "Maxtor 9(0431U1|0641U2|0871U2|1301U3|1741U4)",
    "",
    "",
    "-v 9,minutes"
  },
  { "Maxtor DiamondMax 20 VL",
    "Maxtor (94091U8|93071U6|92561U5|92041U4|91731U4|91531U3|91361U3|91021U2|90841U2|90651U2)",
    "",
    "",
    "-v 9,minutes"
  },
  { "Maxtor DiamondMax VL 30",  // U: ATA66, H: ATA100
    "Maxtor (33073U4|32049U3|31536U2|30768U1|33073H4|32305H3|31536H2|30768H1)",
    "",
    "",
    "-v 9,minutes"
  },
  { "Maxtor DiamondMax 36",
    "Maxtor (93652U8|92739U6|91826U4|91369U3|90913U2|90845U2|90435U1)",
    "",
    "",
    "-v 9,minutes"
  },
  { "Maxtor DiamondMax 40 ATA 66",
    "Maxtor 9(0684U2|1024U2|1362U3|1536U3|2049U4|2562U5|3073U6|4098U8)",
    "",
    "",
    "-v 9,minutes"
  },
  { "Maxtor DiamondMax Plus 40 (Ultra ATA 66 and Ultra ATA 100)",
    "Maxtor (54098[UH]8|53073[UH]6|52732[UH]6|52049[UH]4|51536[UH]3|51369[UH]3|51024[UH]2)",
    "",
    "",
    "-v 9,minutes"
  },
  { "Maxtor DiamondMax 40 VL Ultra ATA 100",
    "Maxtor 3(1024H1|1535H2|2049H2|3073H3|4098H4)( B)?",
    "",
    "",
    "-v 9,minutes"
  },
  { "Maxtor DiamondMax Plus 45 Ulta ATA 100",
    "Maxtor 5(4610H6|4098H6|3073H4|2049H3|1536H2|1369H2|1023H2)",
    "",
    "",
    "-v 9,minutes"
  },
  { "Maxtor DiamondMax 60 ATA 66",
    "Maxtor 9(1023U2|1536U2|2049U3|2305U3|3073U4|4610U6|6147U8)",
    "",
    "",
    "-v 9,minutes"
  },
  { "Maxtor DiamondMax 60 ATA 100",
    "Maxtor 9(1023H2|1536H2|2049H3|2305H3|3073H4|4098H6|4610H6|6147H8)",
    "",
    "",
    "-v 9,minutes"
  },
  { "Maxtor DiamondMax Plus 60",
    "Maxtor 5T0(60H6|40H4|30H3|20H2|10H1)",
    "",
    "",
    "-v 9,minutes"
  },
  { "Maxtor DiamondMax 80",
    "Maxtor (98196H8|96147H6)",
    "",
    "",
    "-v 9,minutes"
  },
  { "Maxtor DiamondMax 536DX",
    "Maxtor 4W(100H6|080H6|060H4|040H3|030H2)",
    "",
    "",
    "-v 9,minutes"
  },
  { "Maxtor DiamondMax Plus 8",
    "Maxtor 6(E0[234]|K04)0L0",
    "",
    "",
    "-v 9,minutes"
  },
  { "Maxtor DiamondMax 10 (ATA/133 and SATA/150)",
    "Maxtor 6(B(30|25|20|16|12|10|08)0[MPRS]|L(080[MLP]|(100|120)[MP]|160[MP]|200[MPRS]|250[RS]|300[RS]))0",
    "",
    "",
    "-v 9,minutes"
  },
  { "Maxtor DiamondMax 10 (SATA/300)",
    "Maxtor 6V(080E|160E|200E|250F|300F|320F)0",
    "", "", ""
  },
  { "Maxtor DiamondMax Plus 9",
    "Maxtor 6Y((060|080|120|160)L0|(060|080|120|160|200|250)P0|(060|080|120|160|200|250)M0)",
    "",
    "",
    "-v 9,minutes"
  },
  { "Maxtor DiamondMax 11",
    "Maxtor 6H[45]00[FR]0",
    "", "", ""
  },
  { "Maxtor DiamondMax 17",
    "Maxtor 6G(080L|160[PE])0",
    "", "", ""
  },
  { "Seagate Maxtor DiamondMax 20",
    "MAXTOR STM3(40|80|160)[28]1[12]0?AS?",
    "", "", ""
  },
  { "Seagate Maxtor DiamondMax 21", // tested with MAXTOR STM3250310AS/3.AAF
    "MAXTOR STM3(80[28]15|160215|250310|(250|320)820|320620|500630)AS?",
    "", "", ""
  },
  { "Seagate Maxtor DiamondMax 22", // fixed firmware
    "(MAXTOR )?STM3(500320|750330|1000340)AS?",
    "MX1A", // http://knowledge.seagate.com/articles/en_US/FAQ/207969en
    "", ""
  },
  { "Seagate Maxtor DiamondMax 22", // fixed firmware
    "(MAXTOR )?STM3(160813|320614|640323|1000334)AS?",
    "MX1B", // http://knowledge.seagate.com/articles/en_US/FAQ/207975en
    "", ""
  },
  { "Seagate Maxtor DiamondMax 22", // buggy firmware
    "(MAXTOR )?STM3(500320|750330|1000340)AS?",
    "MX15",
    "There are known problems with these drives,\n"
    "AND THIS FIRMWARE VERSION IS AFFECTED,\n"
    "see the following Seagate web pages:\n"
    "http://knowledge.seagate.com/articles/en_US/FAQ/207931en\n"
    "http://knowledge.seagate.com/articles/en_US/FAQ/207969en",
    ""
  },
  { "Seagate Maxtor DiamondMax 22", // unknown firmware
    "(MAXTOR )?STM3(160813|32061[34]|500320|640323|750330|10003(34|40))AS?",
    "",
    "There are known problems with these drives,\n"
    "see the following Seagate web pages:\n"
    "http://knowledge.seagate.com/articles/en_US/FAQ/207931en\n"
    "http://knowledge.seagate.com/articles/en_US/FAQ/207969en\n"
    "http://knowledge.seagate.com/articles/en_US/FAQ/207975en",
    ""
  },
  { "Seagate Maxtor DiamondMax 23", // new firmware
    "STM3((160|250)31|(320|500)41|(750|1000)52)8AS?",
    "CC3[D-Z]",
    "", ""
  },
  { "Seagate Maxtor DiamondMax 23", // unknown firmware
    "STM3((160|250)31|(320|500)41|(750|1000)52)8AS?",
    "",
    "A firmware update for this drive may be available,\n"
    "see the following Seagate web pages:\n"
    "http://knowledge.seagate.com/articles/en_US/FAQ/207931en\n"
    "http://knowledge.seagate.com/articles/en_US/FAQ/213911en",
    ""
  },
  { "Maxtor MaXLine Plus II",
    "Maxtor 7Y250[PM]0",
    "",
    "",
    "-v 9,minutes"
  },
  { "Maxtor MaXLine II",
    "Maxtor [45]A(25|30|32)0[JN]0",
    "",
    "",
    "-v 9,minutes"
  },
  { "Maxtor MaXLine III (ATA/133 and SATA/150)",
    "Maxtor 7L(25|30)0[SR]0",
    "",
    "",
    "-v 9,minutes"
  },
  { "Maxtor MaXLine III (SATA/300)",
    "Maxtor 7V(25|30)0F0",
    "", "", ""
  },
  { "Maxtor MaXLine Pro 500",  // There is also a 7H500R0 model, but I
    "Maxtor 7H500F0",               // haven't added it because I suspect
    "",                               // it might need vendoropts_9_minutes
    "", ""                            // and nobody has submitted a report yet
  },
  { "", // HITACHI_DK14FA-20B
    "HITACHI_DK14FA-20B",
    "",
    "",
    "-v 9,minutes -v 193,loadunload"
  },
  { "HITACHI Travelstar DK23XX/DK23XXB",
    "HITACHI_DK23..-..B?",
    "",
    "",
    "-v 9,minutes -v 193,loadunload"
  },
  { "Hitachi Endurastar J4K20/N4K20 (formerly DK23FA-20J)",
    "(HITACHI_DK23FA-20J|HTA422020F9AT[JN]0)",
    "",
    "",
    "-v 9,minutes -v 193,loadunload"
  },
  { "Hitachi Endurastar J4K30/N4K30",
    "HE[JN]4230[23]0F9AT00",
    "",
    "",
    "-v 9,minutes -v 193,loadunload"
  },
  { "Hitachi Travelstar C4K60",  // 1.8" slim drive
    "HTC4260[23]0G5CE00|HTC4260[56]0G8CE00",
    "",
    "",
    "-v 9,minutes -v 193,loadunload"
  },
  { "IBM Travelstar 4GT",
    "IBM-DTCA-2(324|409)0",
    "", "", ""
  },
  { "IBM Travelstar 6GN",
    "IBM-DBCA-20(324|486|648)0",
    "", "", ""
  },
  { "IBM Travelstar 25GS, 18GT, and 12GN",
    "IBM-DARA-2(25|18|15|12|09|06)000",
    "", "", ""
  },
  { "IBM Travelstar 14GS",
    "IBM-DCYA-214000",
    "", "", ""
  },
  { "IBM Travelstar 4LP",
    "IBM-DTNA-2(180|216)0",
    "", "", ""
  },
  { "IBM Travelstar 48GH, 30GN, and 15GN",
    "(IBM-|Hitachi )?IC25(T048ATDA05|N0(30|20|15|12|10|07|06|05)ATDA04)-.",
    "", "", ""
  },
  { "IBM Travelstar 32GH, 30GT, and 20GN",
    "IBM-DJSA-2(32|30|20|10|05)",
    "", "", ""
  },
  { "IBM Travelstar 4GN",
    "IBM-DKLA-2(216|324|432)0",
    "", "", ""
  },
  { "IBM/Hitachi Travelstar 60GH and 40GN",
    "(IBM-|Hitachi )?IC25(T060ATC[SX]05|N0[4321]0ATC[SX]04)-.",
    "", "", ""
  },
  { "IBM/Hitachi Travelstar 40GNX",
    "(IBM-|Hitachi )?IC25N0[42]0ATC[SX]05-.",
    "", "", ""
  },
  { "Hitachi Travelstar 80GN",
    "(Hitachi )?IC25N0[23468]0ATMR04-.",
    "", "", ""
  },
  { "Hitachi Travelstar 4K40",
    "(Hitachi )?HTS4240[234]0M9AT00",
    "", "", ""
  },
  { "Hitachi Travelstar 4K120",
    "(Hitachi )?(HTS4212(60|80|10|12)H9AT00|HTS421260G9AT00)",
    "", "", ""
  },
  { "Hitachi Travelstar 5K80",
    "(Hitachi )?HTS5480[8642]0M9AT00",
    "", "", ""
  },
  { "Hitachi Travelstar 5K100",
    "(Hitachi )?HTS5410[1864]0G9(AT|SA)00",
    "", "", ""
  },
  { "Hitachi Travelstar E5K100",
    "(Hitachi )?HTE541040G9(AT|SA)00",
    "", "", ""
  },
  { "Hitachi Travelstar 5K120",
    "(Hitachi )?HTS5412(60|80|10|12)H9(AT|SA)00",
    "", "", ""
  },
  { "Hitachi Travelstar 5K160",
    "(Hitachi |HITACHI )?HTS5416([468]0|1[26])J9(AT|SA)00",
    "", "", ""
  },
  { "Hitachi Travelstar E5K160",
    "(Hitachi )?HTE5416(12|16|60|80)J9(AT|SA)00",
    "", "", ""
  },
  { "Hitachi Travelstar 5K250",
    "(Hitachi |HITACHI )?HTS5425(80|12|16|20|25)K9(A3|SA)00",
    "", "", ""
  },
  { "Hitachi Travelstar 5K320", // tested with HITACHI HTS543232L9SA00/FB4ZC4EC,
    // Hitachi HTS543212L9SA02/FBBAC52F
    "(Hitachi |HITACHI )?HT(S|E)5432(80|12|16|25|32)L9(A3(00)?|SA0[012])",
    "", "", ""
  },
  { "Hitachi/HGST Travelstar Z5K320", // tested with Hitachi HTS543232A7A384/ES2OA70K
    "(Hitachi|HGST) HT[ES]5432(16|25|32)A7A38[145]",
    "", "", ""
  },
  { "Hitachi Travelstar 5K500.B", // tested with Hitachi HTS545050B9SA00/PB4OC60X,
      // Hitachi HTS545025B9SA02/PB2AC60W
    "(Hitachi )?HT[ES]5450(12|16|25|32|40|50)B9(A30[01]|SA0[02])",
    "", "", ""
  },
  { "Hitachi/HGST Travelstar Z5K500", // tested with HGST HTS545050A7E380/GG2OAC90,
      // Hitachi HTS545032A7E380/GGBOA7A0, HGST HTS545050A7E680/GR2OA230,
      // APPLE HDD HTS545050A7E362/GG2AB990
    "(Hitachi|HGST|APPLE HDD) HT[ES]5450(25|32|50)A7E(362|38[01]|680)",
    "", "", ""
  },
  { "Hitachi/HGST Travelstar 5K750", // tested with Hitachi HTS547575A9E384/JE4OA60A,
      // APPLE HDD HTS547550A9E384/JE3AD70F
    "(Hitachi|APPLE HDD) HT[ES]5475(50|64|75)A9E38[14]",
    "", "", ""
  },
  { "HGST Travelstar 5K1000", // tested with HGST HTS541010A9E680/JA0OA560,
      // HGST HTS541075A9E680/JA2OA560
    "HGST HT[ES]5410(64|75|10)A9E68[01]",
    "", "", ""
  },
  { "HGST Travelstar Z5K1000", // tested with HGST HTS541010A7E630/SE0OA4A0,
      // HGST HTS541010B7E610/01.01A01
    "HGST HTS5410(75|10)[AB]7E6(10|3[015])",
    "", "", ""
  },
  { "HGST Travelstar 5K1500", // tested with HGST HTS541515A9E630/KA0OA500
    "HGST HT[ES]541515A9E63[015]",
    "", "", ""
  },
  { "Hitachi Travelstar 7K60",
    "(Hitachi )?HTS726060M9AT00",
    "", "", ""
  },
  { "Hitachi Travelstar E7K60",
    "(Hitachi )?HTE7260[46]0M9AT00",
    "", "", ""
  },
  { "Hitachi Travelstar 7K100",
    "(Hitachi )?HTS7210[168]0G9(AT|SA)00",
    "", "", ""
  },
  { "Hitachi Travelstar E7K100",
    "(Hitachi )?HTE7210[168]0G9(AT|SA)00",
    "", "", ""
  },
  { "Hitachi Travelstar 7K200", // tested with HITACHI HTS722016K9SA00/DCDZC75A
    "(Hitachi |HITACHI )?HTS7220(80|10|12|16|20)K9(A3|SA)00",
    "", "", ""
  },
  { "Hitachi Travelstar 7K320", // tested with HITACHI HTS723216L9SA60/FC2ZC50B,
    // HTS723225L9A360/FCDOC30F, HTS723216L9A362/FC2OC39F
    "(Hitachi |HITACHI )?HT[ES]7232(80|12|16|25|32)L9(A300|A36[02]|SA6[01])",
    "", "", ""
  },
  { "Hitachi Travelstar Z7K320", // tested with HITACHI HTS723232A7A364/EC2ZB70B
    "(HITACHI )?HT[ES]7232(16|25|32)A7A36[145]",
    "", "", ""
  },
  { "Hitachi Travelstar 7K500", // tested with Hitachi HTS725050A9A360/PC4OC70D,
    // HITACHI HTS725032A9A364/PC3ZC70F
    "(Hitachi |HITACHI )?HT[ES]7250(12|16|25|32|50)A9A36[02-5]",
    "", "", ""
  },
  { "Hitachi/HGST Travelstar Z7K500", // tested with HITACHI HTS725050A7E630/GH2ZB390,
      // HGST HTS725050A7E630/GH2OA420, HGST HTS725050A7E630/GH2OA530
    "(HITACHI|HGST) HT[ES]7250(25|32|50)A7E63[015]",
    "", "", ""
  },
  { "Hitachi/HGST Travelstar 7K750", // tested with Hitachi HTS727550A9E364/JF3OA0E0,
      // Hitachi HTS727575A9E364/JF4OA0D0
    "(Hitachi|HGST) HT[ES]7275(50|64|75)A9E36[14]",
    "", "", ""
  },
  { "HGST Travelstar 7K1000", // tested with HGST HTS721010A9E630/JB0OA3B0
    // HGST HTS721075A9E630/JB2OA3J0
    "HGST HT[ES]7210(10|75)A9E63[01]",
    "", "", ""
  },
  { "IBM Deskstar 14GXP and 16GP",
    "IBM-DTTA-3(7101|7129|7144|5032|5043|5064|5084|5101|5129|5168)0",
    "", "", ""
  },
  { "IBM Deskstar 25GP and 22GXP",
    "IBM-DJNA-3(5(101|152|203|250)|7(091|135|180|220))0",
    "", "", ""
  },
  { "IBM Deskstar 37GP and 34GXP",
    "IBM-DPTA-3(5(375|300|225|150)|7(342|273|205|136))0",
    "", "", ""
  },
  { "IBM/Hitachi Deskstar 120GXP",
    "(IBM-)?IC35L((020|040|060|080|120)AVVA|0[24]0AVVN)07-[01]",
    "", "", ""
  },
  { "IBM/Hitachi Deskstar GXP-180",
    "(IBM-)?IC35L(030|060|090|120|180)AVV207-[01]",
    "", "", ""
  },
  { "Hitachi CinemaStar 5K320", // tested with Hitachi HCS5C3225SLA380/STBOA37H
    "Hitachi HCS5C32(25|32)SLA380",
    "", "", ""
  },
  { "Hitachi CinemaStar 5K1000", // Hitachi HCS5C1010CLA382/JC4OA3EA
    "Hitachi HCS5C10(10|75|50|32|25|16)CLA382",
    "", "", ""
  },
  { "Hitachi Deskstar 5K3000", // tested with HDS5C3030ALA630/MEAOA5C0,
      // Hitachi HDS5C3020BLE630/MZ4OAAB0 (OEM, Toshiba Canvio Desktop)
    "(Hitachi )?HDS5C30(15|20|30)(ALA|BLE)63[02].*",
    "", "", ""
  },
  { "Hitachi/HGST Deskstar 5K4000", // tested with HDS5C4040ALE630/MPAOA250
      // HGST HDS5C4040ALE630/MPAOA580
    "(Hitachi |HGST )?HDS5C40(30|40)ALE63[01].*",
    "", "", ""
  },
  { "Hitachi Deskstar 7K80",
    "(Hitachi )?HDS7280([48]0PLAT20|(40)?PLA320|80PLA380).*",
    "", "", ""
  },
  { "Hitachi Deskstar 7K160",
    "(Hitachi )?HDS7216(80|16)PLA[3T]80.*",
    "", "", ""
  },
  { "Hitachi Deskstar 7K250",
    "(Hitachi )?HDS7225((40|80|12|16)VLAT20|(12|16|25)VLAT80|(80|12|16|25)VLSA80)",
    "", "", ""
  },
  { "Hitachi Deskstar 7K250 (SUN branded)",
    "HITACHI HDS7225SBSUN250G.*",
    "", "", ""
  },
  { "Hitachi Deskstar T7K250",
    "(Hitachi )?HDT7225((25|20|16)DLA(T80|380))",
    "", "", ""
  },
  { "Hitachi Deskstar 7K400",
    "(Hitachi )?HDS724040KL(AT|SA)80",
    "", "", ""
  },
  { "Hitachi Deskstar 7K500",
    "(Hitachi )?HDS725050KLA(360|T80)",
    "", "", ""
  },
  { "Hitachi Deskstar P7K500",
    "(Hitachi )?HDP7250(16|25|32|40|50)GLA(36|38|T8)0",
    "", "", ""
  },
  { "Hitachi Deskstar T7K500",
    "(Hitachi )?HDT7250(25|32|40|50)VLA(360|380|T80)",
    "", "", ""
  },
  { "Hitachi Deskstar 7K1000",
    "(Hitachi )?HDS7210(50|75|10)KLA330",
    "", "", ""
  },
  { "Hitachi Deskstar 7K1000.B",
    "(Hitachi )?HDT7210((16|25)SLA380|(32|50|64|75|10)SLA360)",
    "", "", ""
  },
  { "Hitachi Deskstar 7K1000.C", // tested with Hitachi HDS721010CLA330/JP4OA3MA,
      // Hitachi HDS721025CLA682/JP1OA41A
    "(Hitachi )?HDS7210((16|25)CLA[36]82|(32|50)CLA[36]62|(64|75|10)CLA[36]3[02])",
    "", "", ""
  },
  { "Hitachi Deskstar 7K1000.D", // tested with HDS721010DLE630/MS2OA5Q0
    "Hitachi HDS7210(25|32|50|75|10)DLE630",
    "", "", ""
  },
  { "Hitachi Deskstar E7K1000", // tested with HDE721010SLA330/ST6OA31B
    "Hitachi HDE7210(50|75|10)SLA330",
    "", "", ""
  },
  { "Hitachi Deskstar 7K2000",
    "Hitachi HDS722020ALA330",
    "", "", ""
  },
  { "Hitachi Deskstar 7K3000", // tested with Hitachi HDS723030ALA640/MKAOA3B0,
      // Hitachi HDS723030BLE640/MX6OAAB0
    "Hitachi HDS7230((15|20)BLA642|30ALA640|30BLE640)",
    "", "", ""
  },
  { "Hitachi/HGST Deskstar 7K4000", // tested with Hitachi HDS724040ALE640/MJAOA250,
      // HGST HDS724040ALE640/MJAOA580
    "(Hitachi|HGST) HDS724040ALE640",
    "", "", ""
  },
  { "HGST Deskstar NAS", // tested with HGST HDN724040ALE640/MJAOA5E0,
      // HGST HDN726050ALE610/APGNT517, HGST HDN726060ALE610/APGNT517
      // HGST HDN726040ALE614/APGNW7JH, HGST HDN726060ALE614/K1HE594D
      // HGST HDN728080ALE604/A4GNW91X
    "HGST HDN72(40[34]|60[456]|808)0ALE6(04|1[04]|40)",
    "", "", ""
  //"-v 22,raw48,Helium_Level" // HDN728080ALE604
  },
  { "Hitachi/HGST Ultrastar 5K3000", // tested with Hitachi HUA5C3030ALA640/MEAOA800
    "(Hitachi |HGST )?HUA5C30(20|30)ALA64[01]",
    "", "", ""
  },
  { "Hitachi Ultrastar A7K1000", // tested with
    // HUA721010KLA330      44X2459 42C0424IBM/GKAOAB4A,,
    // Hitachi HUA721075KLA330/GK8OA70M,
    // HITACHI HUA721075KLA330/GK8OA90A
    "(Hitachi |HITACHI )?HUA7210(50|75|10)KLA330.*",
    "", "", ""
  },
  { "Hitachi Ultrastar A7K2000", // tested with
    // HUA722010CLA330      43W7629 42C0401IBM
    "(Hitachi )?HUA7220(50|10|20)[AC]LA33[01].*",
    "", "", ""
  },
  { "Hitachi Ultrastar 7K3000", // tested with Hitachi HUA723030ALA640/MKAOA580,
      // Hitachi HUA723020ALA641/MK7OA840, HUA723020ALA640/MK7OAAA0
    "(Hitachi )?HUA7230(20|30)ALA64[01]",
    "", "", ""
  },
  { "Hitachi/HGST Ultrastar 7K4000", // tested with Hitachi HUS724040ALE640/MJAOA3B0,
      // HGST HUS724040ALE640/MJAOA580, HGST HUS724020ALA640/MF6OAA70,
      // HUS724030ALA640/MF8OAAZ0, HITACHI HUS724040ALE640/MJAONS04,
      // HGST HUS724045ALE640/MJBOA5G0
    "(Hitachi |HITACHI |HGST )?HUS7240([234]0|45)AL[AE]64[01]",
    "", "", ""
  },
  { "Hitachi/HGST Ultrastar 7K2",
    "(Hitachi|HGST) HUS722T[12]TALA604",
    "", "",
    "-v 16,raw48,Gas_Gauge"
  },
  { "HGST Ultrastar 7K6000", // tested with HGST HUS726060ALE614/APGNW517
    "HGST HUS7260[2456]0AL[AEN]61[014]",
    "", "", ""
  },
  { "HGST Ultrastar HC310/320", // tested with HGST HUS726T6TALE6L4/VKGNW40H,
      // HGST HUS728T8TALE6L4/V8GNW460, HGST HUS726T4TALA6L1/VLGNX41C
    "HGST HUS72(6T[46]|8T8)TAL[AE]6L[14]",
    "", "", ""
  },
  { "HGST Ultrastar He6", // tested with HGST HUS726060ALA640/AHGNT1E2
    "HGST HUS726060ALA64[01]",
    "", "", ""
  //"-v 22,raw48,Helium_Level"
  },
  { "HGST Ultrastar He8", // tested with HGST HUH728060ALE600/GR2OA230
    "HGST HUH7280(60|80)AL[EN]60[014]",
    "", "", ""
  //"-v 22,raw48,Helium_Level"
  },
  { "HGST Ultrastar He10", // tested with HGST HUH7210100ALE600/0F27452
    "HGST HUH7210(08|10)AL[EN]60[014]",
    "", "", ""
  //"-v 22,raw48,Helium_Level"
  },
  { "Western Digital Ultrastar (He10/12)", // WD white label, tested with
      // WDC WD80EMAZ-00WJTA0/83.H0A83 (Easystore 0x1058:0x25fb),
      // WDC WD80EZAZ-11TDBA0/83.H0A83, WDC WD100EMAZ-00WJTA0/83.H0A83,
      // WDC WD100EZAZ-11TDBA0/83.H0A83, WDC WD120EMAZ-11BLFA0/81.00A81
      // WDC WD140EDFZ-11A0VA0/81.00A81 (Easystore 0x1058:0x25fb)
      // WDC WD140EDGZ-11B2DA2/85.00A85, WDC WD140EDGZ-11B1PA0/85.00A85
      // WDC WD120EDAZ-11F3RA0/81.00A81, WDC WD80EDAZ-11TA3A0/81.00A81
      // WDC WD40EDAZ-11SLVB0/80.00A80
    "WDC WD(40EDA|(80|100|120|140)E([MZ]A|DA|DF|DG))Z-.*",
    "", "", ""
  //"-v 22,raw48,Helium_Level" // not: WD80EDAZ, WD40EDAZ
  },
  { "HGST Ultrastar DC HC520 (He12)", // tested with HGST HUH721212ALE600/LEGNT3D0
    "HGST HUH721212AL[EN]60[014]",
    "", "", ""
  //"-v 22,raw48,Helium_Level"
  },
  { "Western Digital Ultrastar DC HC530", // tested with
      // WDC  WUH721414ALE604/LDAZW110, WDC  WUH721414ALE6L4/LDGNW07G
    "WDC  ?WUH721414ALE6[0L]4",
    "", "",
  //"-v 22,raw48,Helium_Level "
    "-v 188,raw16 "
  },
  { "Western Digital Ultrastar DC HC550", // tested with WDC  WUH721818ALE6L4/PCGNW110,
      // WUH721818ALE6L4/PCGAW232, WDC  WUH721818ALN6L4/PCGNW088
    "(WDC  ?)?WUH72181[68]AL[EN]6[0L][0146]",
    "", "", ""
  //"-v 22,raw48,Helium_Level"
  },
  { "Western Digital Ultrastar DC HC560", // tested with WDC  WUH722020ALN604/PQGNW108
    // WDC WUH722020BLE6L4
    "(WDC  ?)?WUH722020[AB]L[EN]6[0L][014]",
    "", "",
  //"-v 22,raw48,Helium_Level "
    "-v 82,raw16,Head_Health_Score "
    "-v 90,hex48,NAND_Master"
  },
  { "Western Digital Ultrastar DC HC570", // tested with WUH722222ALE604
    "(WDC  ?)?WUH722222[AB]L[EN]6[0L]4",
    "", "",
  //"-v 22,raw48,Helium_Level "
    "-v 71,raw16,Milli_Micro_Actuator "
    "-v 82,raw16,Head_Health_Score "
    "-v 90,hex48,NAND_Master"
  },
  { "Western Digital Ultrastar DC HC650", // tested with WDC  WSH722020ALE6L0/PCGMT421
    "(WDC  ?)?WSH7220(20|VC)AL[EN]6[0L][0146]",
    "", "", ""
  //"-v 22,raw48,Helium_Level"
  },
  { "Western Digital Ultrastar DC HC670", // WSH722626ALE604
    "(WDC  ?)?WSH722222[AB]L[EN]6[0L]4",
    "", "",
  //"-v 22,raw48,Helium_Level "
    "-v 71,raw16,Milli_Micro_Actuator "
    "-v 82,raw16,Head_Health_Score "
    "-v 90,hex48,NAND_Master"
  },
  { "HGST MegaScale 4000", // tested with HGST HMS5C4040ALE640/MPAOA580
    "HGST HMS5C4040[AB]LE64[01]", // B = DC 4000.B
    "", "", ""
  },
  { "Toshiba 2.5\" HDD (10-20 GB)",
    "TOSHIBA MK(101[67]GAP|15[67]GAP|20(1[678]GAP|(18|23)GAS))",
    "", "", ""
  },
  { "Toshiba 2.5\" HDD (30-60 GB)",
    "TOSHIBA MK((6034|4032)GSX|(6034|4032)GAX|(6026|4026|4019|3019)GAXB?|(6025|6021|4025|4021|4018|3025|3021|3018)GAS|(4036|3029)GACE?|(4018|3017)GAP)",
    "", "", ""
  },
  { "Toshiba 2.5\" HDD (80 GB and above)",
    "TOSHIBA MK(80(25GAS|26GAX|32GAX|32GSX)|10(31GAS|32GAX)|12(33GAS|34G[AS]X)|2035GSS)",
    "", "", ""
  },
  { "Toshiba 2.5\" HDD MK..37GSX", // tested with TOSHIBA MK1637GSX/DL032C
    "TOSHIBA MK(12|16)37GSX",
    "", "", ""
  },
  { "Toshiba 2.5\" HDD MK..46GSX", // tested with TOSHIBA MK1246GSX/LB213M
    "TOSHIBA MK(80|12|16|25)46GSX",
    "", "", ""
  },
  { "Toshiba 2.5\" HDD MK..50GACY", // tested with TOSHIBA MK8050GACY/TF105A
    "TOSHIBA MK8050GACY",
    "", "", ""
  },
  { "Toshiba 2.5\" HDD MK..34GSX", // tested with TOSHIBA MK8034GSX/AH301E
    "TOSHIBA MK(80|12|10)34GSX",
    "", "", ""
  },
  { "Toshiba 2.5\" HDD MK..32GSX", // tested with TOSHIBA MK1032GSX/AS021G
    "TOSHIBA MK(10|80|60|40)32GSX",
    "", "", ""
  },
  { "Toshiba 2.5\" HDD MK..51GSY", // tested with TOSHIBA MK1251GSY/LD101D
    "TOSHIBA MK(80|12|16|25)51GSY",
    "",
    "",
    "-v 9,minutes"
  },
  { "Toshiba 2.5\" HDD MK..52GSX", // tested with TOSHIBA MK3252GSX/LV010A
    "TOSHIBA MK(80|12|16|25|32)52GSX",
    "", "", ""
  },
  { "Toshiba 2.5\" HDD MK..55GSX", // tested with TOSHIBA MK5055GSX/FG001A, MK3255GSXF/FH115B
    "TOSHIBA MK(12|16|25|32|40|50)55GSXF?",
    "", "", ""
  },
  { "Toshiba 2.5\" HDD MK..56GSY", // tested with TOSHIBA MK2556GSYF/LJ001D
    "TOSHIBA MK(16|25|32|50)56GSYF?",
    "",
    "",
    "-v 9,minutes"
  },
  { "Toshiba 2.5\" HDD MK..59GSXP (AF)",
    "TOSHIBA MK(32|50|64|75)59GSXP?",
    "", "", ""
  },
  { "Toshiba 2.5\" HDD MK..59GSM (AF)",
    "TOSHIBA MK(75|10)59GSM",
    "", "", ""
  },
  { "Toshiba 2.5\" HDD MK..61GSY[N]", // tested with TOSHIBA MK5061GSY/MC102E, MK5061GSYN/MH000A,
      // TOSHIBA MK2561GSYN/MH000D
    "TOSHIBA MK(16|25|32|50|64)61GSYN?",
    "",
    "",
    "-v 9,minutes" // TOSHIBA MK2561GSYN/MH000D
  },
  { "Toshiba 2.5\" HDD MK..61GSYB", // tested with TOSHIBA MK5061GSYB/ME0A
    "TOSHIBA MK(16|25|32|50|64)61GSYB",
    "", "", ""
  },
  { "Toshiba 2.5\" HDD MK..65GSX", // tested with TOSHIBA MK5065GSX/GJ003A, MK3265GSXN/GH012H,
      // MK5065GSXF/GP006B, MK2565GSX H/GJ003A
    "TOSHIBA MK(16|25|32|50|64)65GSX[FN]?( H)?", // "... H" = USB ?
    "", "", ""
  },
  { "Toshiba 2.5\" HDD MK..75GSX", // tested with TOSHIBA MK7575GSX/GT001C
    "TOSHIBA MK(32|50|64|75)75GSX",
    "", "", ""
  },
  { "Toshiba 2.5\" HDD MK..76GSX/GS001A", // tested with TOSHIBA MK2576GSX/GS001A
    "TOSHIBA MK(16|25|32|50|64)76GSX",
    "GS001A",
    "", ""
  },
  { "Toshiba 2.5\" HDD MK..76GSX", // tested with TOSHIBA MK3276GSX/GS002D
    "TOSHIBA MK(16|25|32|50|64)76GSX",
    "",
    "",
    "-v 9,minutes"
  },
  { "Toshiba 2.5\" HDD MQ01ABB...", // tested with TOSHIBA MQ01ABB200/AY000U
    "TOSHIBA MQ01ABB(100|150|200)",
    "", "", ""
  },
  { "Toshiba 2.5\" HDD MQ01ABC...", // tested with TOSHIBA MQ01ABC150/AQ001U
    "TOSHIBA MQ01ABC(100|150|200)",
    "", "", ""
  },
  { "Toshiba 2.5\" HDD MQ01ABD...", // tested with TOSHIBA MQ01ABD100/AX001U,
      // TOSHIBA MQ01ABD100/AX1R4C, TOSHIBA MQ01ABD100V/AX001Q
    "TOSHIBA MQ01ABD(025|032|050|064|075|100)V?",
    "", "", ""
  },
  { "Toshiba 2.5\" HDD MQ01ABF...", // tested with TOSHIBA MQ01ABF050/AM001J,
      // TOSHIBA MQ01ABF032/AM001J 
    "TOSHIBA MQ01ABF(032|050|075|100)",
    "", "", ""
  },
  { "Toshiba 2.5\" HDD MQ01UBB... (USB 3.0)", // tested with TOSHIBA MQ01UBB200/AY000U (0x0480:0xa100),
      // TOSHIBA MQ01UBB200/34MATMZ5T (0x05ac:0x8406)
    "TOSHIBA MQ01UBB200",
    "", "", ""
  },
  { "Toshiba 2.5\" HDD MQ01UBD... (USB 3.0)", // tested with TOSHIBA MQ01UBD050/AX001U (0x0480:0xa007),
      // TOSHIBA MQ01UBD100/AX001U (0x0480:0x0201, 0x0480:0xa200),
      // TOSHIBA MQ01UBD050/AX101U (0x0480:0xa202)
    "TOSHIBA MQ01UBD(050|075|100)",
    "", "", ""
  },
  { "Toshiba 2.5\" HDD MQ04UBF... (USB 3.0)", // tested with TOSHIBA MQ04UBF100/JU000U (0x0480:0xa202)
    "TOSHIBA MQ04UBF100",
    "", "", ""
  },
  { "Toshiba 2.5\" HDD MQ04UBD...", // tested with TOSHIBA MQ04UBD200/68U2T2VWT
    "TOSHIBA MQ04UBD200",
    "", "", ""
  },
  { "Toshiba 2.5\" HDD MQ03ABB...", // tested with TOSHIBA MQ03ABB300
    "TOSHIBA MQ03ABB[23]00",
    "", "", ""
  },
  { "Toshiba 2.5\" HDD MQ03UBB...", // tested with TOSHIBA MQ03UBB200/37I7T0NJT
    "TOSHIBA MQ03UBB(300|200|250)",
    "", "", ""
  },
  { "Toshiba 2.5\" HDD MQ04UBB... (USB, SMR)", // tested with TOSHIBA MQ04UBB400/JS000U,
      // TOSHIBA MQ04UBB400/JS0B0U (0x0480:0xa301) ('Device managed zones', no TRIM support)
    "TOSHIBA MQ04UBB[24]00",
    "", "", ""
  },
  { "Toshiba 3.5\" HDD MK.002TSKB", // tested with TOSHIBA MK1002TSKB/MT1A
    "TOSHIBA MK(10|20)02TSKB",
    "", "", ""
  },
  { "Toshiba 3.5\" MG03ACAxxx(Y) Enterprise HDD", // tested with TOSHIBA MG03ACA100/FL1A
    "TOSHIBA MG03ACA[1234]00Y?",
    "", "", ""
  },
  { "Toshiba MD04ACA... Enterprise HDD", // tested with TOSHIBA MD04ACA500/FP1A
    "TOSHIBA MD04ACA[2-6]00N?",
    "", "", ""
  },
  { "Toshiba MG04ACA... Enterprise HDD", // tested with TOSHIBA MG04ACA600A/FS2B,
      // TOSHIBA MG04ACA400NY/FK5D (Dell)
    "TOSHIBA MG04ACA[1-6]00[AEN]Y?",
    "", "", ""
  },
  { "Toshiba MG05ACA... Enterprise Capacity HDD", // tested with TOSHIBA MG05ACA800E/GX2A
    "TOSHIBA MG05ACA800[AE]",
    "", "", ""
  },
  { "Toshiba MG06ACA... Enterprise Capacity HDD", // tested with TOSHIBA MG06ACA800E/0109,
      // TOSHIBA MG06ACA800E/4303, TOSHIBA MG06ACA10TE/0103,
    "TOSHIBA MG06ACA([68]00|10T)[AE]Y?",
    "", "", ""
  },
  { "Toshiba MG07ACA... Enterprise Capacity HDD", // tested with TOSHIBA MG07ACA14TE/0101
    "TOSHIBA MG07ACA1[24]T[AE]Y?",
    "", "", ""
  //"-v 23,raw48,Helium_Condition_Lower "
  //"-v 24,raw48,Helium_Condition_Upper"
  },
  { "Toshiba MG08ACA... Enterprise Capacity HDD", // tested with TOSHIBA MG08ACA14TE/0102,
      // TOSHIBA MG08ACA16TE/0102
    "TOSHIBA MG08ACA1[46]T[AE]Y?",
    "", "", ""
  //"-v 23,raw48,Helium_Condition_Lower "
  //"-v 24,raw48,Helium_Condition_Upper"
  },
  { "Toshiba MG08ADA... Enterprise Capacity HDD", // tested with TOSHIBA MG08ADA800E/0101,
      // TOSHIBA MG08ADA800E/4303, TOSHIBA MG08ADA800E/4304
    "TOSHIBA MG08ADA[468]00[AEN]Y?",
    "", "", ""
  },
  { "Toshiba MG09ACA... Enterprise Capacity HDD", // tested with TOSHIBA MG09ACA18TE/0102,
      // "MG09ACA12TE          01GV181D7A01906LEN/BB3A"
    "(TOSHIBA )?MG09ACA1[02468]T[AE]Y?( .*LEN)?",
    "", "",
  //"-v 23,raw48,Helium_Condition_Lower "
  //"-v 24,raw48,Helium_Condition_Upper "
    "-v 27,raw48,MAMR_Health_Monitor"
  },
  { "Toshiba MG10ACA... Enterprise Capacity HDD", // tested with TOSHIBA MG10ACA20TE/0102
    "TOSHIBA MG10ACA20T[AE]Y?",
    "", "",
  //"-v 23,raw48,Helium_Condition_Lower "
  //"-v 24,raw48,Helium_Condition_Upper "
    "-v 27,raw48,MAMR_Health_Monitor"
  },
  { "Toshiba MG10ADA... Enterprise Capacity HDD", // tested with TOSHIBA MG10ADA10TE/0101
    "TOSHIBA MG10ADA([12468]00|10T)[EN]",
    "", "",
  //"-v 23,raw48,Helium_Condition_Lower "
  //"-v 24,raw48,Helium_Condition_Upper "
    "-v 27,raw48,MAMR_Health_Monitor"
  },
  { "Toshiba MG10AFA... Enterprise Capacity HDD", // tested with TOSHIBA MG10AFA22TE/0102
    "TOSHIBA MG10AFA22T[AE]Y?",
    "", "",
  //"-v 23,raw48,Helium_Condition_Lower "
  //"-v 24,raw48,Helium_Condition_Upper "
    "-v 27,raw48,MAMR_Health_Monitor"
  },
  { "Toshiba MG11 Cloud-scale Capacity HDD", // tested with TOSHIBA MG11ACA24TE/0102
    "TOSHIBA MG11AC[AP](1[468]|2[024])TEY?", // ACP = self-encrypting device (SED)
    "", "",                                  // TEY = sanitize instant erase (SIE)
  //"-v 23,raw48,Helium_Condition_Lower "
  //"-v 24,raw48,Helium_Condition_Upper "
    "-v 27,raw48,MAMR_Health_Monitor"
  },
  { "Toshiba 3.5\" DT01ABA... Desktop HDD", // tested with TOSHIBA DT01ABA300/MZ6OABB0
    "TOSHIBA DT01ABA(100|150|200|300)",
    "", "", ""
  },
  { "Toshiba 3.5\" DT01ACA... Desktop HDD", // tested with TOSHIBA DT01ACA100/MS2OA750,
      // TOSHIBA DT01ACA200/MX4OABB0, TOSHIBA DT01ACA300/MX6OABB0
    "TOSHIBA DT01ACA(025|032|050|075|100|150|200|300)",
    "", "", ""
  },
  { "Toshiba N300/MN NAS HDD", // tested with TOSHIBA HDWQ140/FJ1M, TOSHIBA HDWN160/FS1M,
      // TOSHIBA HDWN180/GX2M, TOSHIBA HDWG440/0601 (4TB), TOSHIBA HDWG480/0601 (8TB),
      // TOSHIBA HDWG11A/0603 (10TB), TOSHIBA HDWG21C/0601 (12TB), TOSHIBA HDWG21E/0601 (14TB), 
      // TOSHIBA MN07ACA12T/0601, TOSHIBA MN08ACA14T/0601, TOSHIBA HDWG51J/0104 (18TB)
    "TOSHIBA HDW([GNQ]1[468]0|G(440|480|11A|21[CE]|31[EG]|51[EJ]))|" // 31G: 16TB
    "TOSHIBA MN0(4ACA400|6ACA([68]00|10T)|7ACA1[24]T|8ACA1[46]T)",
    "", "",
  //"-v 23,raw48,Helium_Condition_Lower " // ] >= 12TB
  //"-v 24,raw48,Helium_Condition_Upper " // ]
    "-v 27,raw48,MAMR_Health_Monitor" // HDWG51J/0104
  },
  { "Toshiba P300 (CMR)", // tested with TOSHIBA HDWD120/MX4OACF0
    "TOSHIBA HDWD1(05|10|20|30)",
    "", "", ""
  },
  { "Toshiba P300 (SMR)", // tested with TOSHIBA HDWD240/KQ000A
    "TOSHIBA HDWD2[246]0",
    "", "", ""
  },
  { "Toshiba S300 (SMR)", // tested with TOSHIBA HDWT860/KQ0H1L
    "TOSHIBA HDWT(7[24]|8[46])0",
    "", "", ""
  },
  { "Toshiba X300", // tested with TOSHIBA HDWE160/FS2A, TOSHIBA HDWF180/GX0B
      // TOSHIBA HDWR480/0601
    "TOSHIBA HDW(E1[456]0|[FR]180|R(4[468]0|11A|21[CE]|31[EG]|51J))", // 4n0:nTB, 11A:10TB,
      // 21C:12TB, 21E:14TB, 31E:14TB, 31G:16TB, 51J:18TB
    "", "", ""
  //"-v 23,raw48,Helium_Condition_Lower " // ] >= 12TB
  //"-v 24,raw48,Helium_Condition_Upper"  // ]
  },
  { "Toshiba L200 (CMR)",
    "TOSHIBA HDW[JK]1(05|10)",
    "", "", ""
  },
  { "Toshiba L200 (SMR)", // tested with TOSHIBA HDWL110/JU000A. TOSHIBA HDWL120/JT000A
    "TOSHIBA HDWL1[12]0",
    "", "", ""
  },
  { "Toshiba 1.8\" HDD",
    "TOSHIBA MK[23468]00[4-9]GA[HL]",
    "", "", ""
  },
  { "Toshiba 1.8\" HDD MK..29GSG",
    "TOSHIBA MK(12|16|25)29GSG",
    "", "", ""
  },
  { "", // TOSHIBA MK6022GAX
    "TOSHIBA MK6022GAX",
    "", "", ""
  },
  { "Toshiba HK4R Series SSD", // TOSHIBA THNSN8960PCSE/8EET6101
    "TOSHIBA THNSN8(120P|240P|480P|960P|1Q92)CSE",
    "", "",
    "-v 167,raw48,SSD_Protect_Mode "
    "-v 168,raw48,SATA_PHY_Error_Count "
    "-v 169,raw48,Bad_Block_Count "
    "-v 173,raw48,Erase_Count "
  },
  { "Toshiba HG6 Series SSD", // TOSHIBA THNSNJ512GCST/JTRA0102
    // http://www.farnell.com/datasheets/1852757.pdf
    // TOSHIBA THNSFJ256GCSU/JULA1102
    // TOSHIBA THNSFJ256GDNU A/JYLA1102
    "TOSHIBA THNS[NF]J(060|128|256|512)G[BCAM8VD][SCN][TU].*",
    "", "",
    "-v 167,raw48,SSD_Protect_Mode "
    "-v 168,raw48,SATA_PHY_Error_Count "
    "-v 169,raw48,Bad_Block_Count "
    "-v 173,raw48,Erase_Count "
  },
  { "", // TOSHIBA MK6409MAV
    "TOSHIBA MK6409MAV",
    "", "", ""
  },
  { "Toshiba MKx019GAXB (SUN branded)",
    "TOS MK[34]019GAXB SUN[34]0G",
    "", "", ""
  },
  { "Seagate Momentus",
    "ST9(20|28|40|48)11A",
    "", "", ""
  },
  { "Seagate Momentus 42",
    "ST9(2014|3015|4019)A",
    "", "", ""
  },
  { "Seagate Momentus 4200.2", // tested with ST960812A/3.05
    "ST9(100822|808210|60812|50212|402113|30219)A",
    "", "", ""
  },
  { "Seagate Momentus 5400.2",
    "ST9(808211|6082[12]|408114|308110|120821|10082[34]|8823|6812|4813|3811)AS?",
    "", "", ""
  },
  { "Seagate Momentus 5400.3",
    "ST9(4081[45]|6081[35]|8081[15]|100828|120822|160821)AS?",
    "", "", ""
  },
  { "Seagate Momentus 5400.3 ED",
    "ST9(4081[45]|6081[35]|8081[15]|100828|120822|160821)AB",
    "", "", ""
  },
  { "Seagate Momentus 5400.4",
    "ST9(120817|(160|200|250)827)AS",
    "", "", ""
  },
  { "Seagate Momentus 5400.5",
    "ST9((80|120|160)310|(250|320)320)AS",
    "", "", ""
  },
  { "Seagate Momentus 5400.6",
    "ST9(80313|160(301|314)|(12|25)0315|250317|(320|500)325|500327|640320)ASG?",
    "", "",
    "-F xerrorlba" // ST9500325AS/0002SDM1 (ticket #1094)
  },
  { "Seagate Momentus 5400.7",
    "ST9(160316|(250|320)310|(500|640)320)AS",
    "", "", ""
  },
  { "Seagate Momentus 5400.7 (AF)", // tested with ST9640322AS/0001BSM2
      // (device reports 4KiB LPS with 1 sector offset)
    "ST9(320312|400321|640322|750423)AS",
    "", "", ""
  },
  { "Seagate Momentus 5400 PSD", // Hybrid drives
    "ST9(808212|(120|160)8220)AS",
    "", "", ""
  },
  { "Seagate Momentus 7200.1",
    "ST9(10021|80825|6023|4015)AS?",
    "", "", ""
  },
  { "Seagate Momentus 7200.2",
    "ST9(80813|100821|120823|160823|200420)ASG?",
    "", "", ""
  },
  { "Seagate Momentus 7200.3",
    "ST9((80|120|160)411|(250|320)421)ASG?",
    "", "", ""
  },
  { "Seagate Momentus 7200.4",
    "ST9(160412|250410|320423|500420)ASG?",
    "", "", ""
  },
  { "Seagate Momentus 7200 FDE.2",
    "ST9((160413|25041[12]|320426|50042[12])AS|(16041[489]|2504[16]4|32042[67]|500426)ASG)",
    "", "", ""
  },
  { "Seagate Momentus 7200.5", // tested with ST9750420AS/0001SDM5, ST9750420AS/0002SDM1
    "ST9(50042[34]|64042[012]|75042[02])ASG?",
    "", "", ""
  },
  { "Seagate Momentus XT", // fixed firmware
    "ST9(2505610|3205620|5005620)AS",
    "SD2[68]", // http://knowledge.seagate.com/articles/en_US/FAQ/215451en
    "", ""
  },
  { "Seagate Momentus XT", // buggy firmware, tested with ST92505610AS/SD24
    "ST9(2505610|3205620|5005620)AS",
    "SD2[45]",
    "These drives may corrupt large files,\n"
    "AND THIS FIRMWARE VERSION IS AFFECTED,\n"
    "see the following web pages for details:\n"
    "http://knowledge.seagate.com/articles/en_US/FAQ/215451en\n"
    "https://superuser.com/questions/313447/seagate-momentus-xt-corrupting-files-linux-and-mac",
    ""
  },
  { "Seagate Momentus XT", // unknown firmware
    "ST9(2505610|3205620|5005620)AS",
    "",
    "These drives may corrupt large files,\n"
    "see the following web pages for details:\n"
    "http://knowledge.seagate.com/articles/en_US/FAQ/215451en\n"
    "https://superuser.com/questions/313447/seagate-momentus-xt-corrupting-files-linux-and-mac",
    ""
  },
  { "Seagate Momentus XT (AF)", // tested with ST750LX003-1AC154/SM12
    "ST750LX003-.*",
    "", "", ""
  },
  { "Seagate Momentus Thin", // tested with ST320LT007-9ZV142/0004LVM1
    "ST(160|250|320)LT0(07|09|11|14)-.*",
    "", "", ""
  },
  { "Seagate Laptop HDD", // tested with ST500LT012-9WS142/0001SDM1,
      // ST500LM021-1KJ152/0002LIM1, ST4000LM016-1N2170/0003
    "ST((25|32|50)0LT0(12|15|25)|(32|50)0LM0(10|21)|[34]000LM016)-.*",
    "", "", ""
  },
  { "Seagate Laptop SSHD", // tested with ST500LM000-1EJ162/SM11
    "ST(500|1000)LM0(00|14)-.*",
    "", "", ""
  },
  { "Seagate Medalist 1010, 1720, 1721, 2120, 3230 and 4340",  // ATA2, with -t permissive
    "ST3(1010|1720|1721|2120|3230|4340)A",
    "", "", ""
  },
  { "Seagate Medalist 2110, 3221, 4321, 6531, and 8641",
    "ST3(2110|3221|4321|6531|8641)A",
    "", "", ""
  },
  { "Seagate U4",
    "ST3(2112|4311|6421|8421)A",
    "", "", ""
  },
  { "Seagate U5",
    "ST3(40823|30621|20413|15311|10211)A",
    "", "", ""
  },
  { "Seagate U6",
    "ST3(8002|6002|4081|3061|2041)0A",
    "", "", ""
  },
  { "Seagate U7",
    "ST3(30012|40012|60012|80022|120020)A",
    "", "", ""
  },
  { "Seagate U8",
    "ST3(4313|6811|8410|4313|13021|17221)A",
    "", "", ""
  },
  { "Seagate U9", // tested with ST3160022ACE/9.51
    "ST3(80012|120025|160022)A(CE)?",
    "", "", ""
  },
  { "Seagate U10",
    "ST3(20423|15323|10212)A",
    "", "", ""
  },
  { "Seagate UX",
    "ST3(10014A(CE)?|20014A)",
    "", "", ""
  },
  { "Seagate Barracuda ATA",
    "ST3(2804|2724|2043|1362|1022|681)0A",
    "", "", ""
  },
  { "Seagate Barracuda ATA II",
    "ST3(3063|2042|1532|1021)0A",
    "", "", ""
  },
  { "Seagate Barracuda ATA III",
    "ST3(40824|30620|20414|15310|10215)A",
    "", "", ""
  },
  { "Seagate Barracuda ATA IV",
    "ST3(20011|30011|40016|60021|80021)A",
    "", "", ""
  },
  { "Seagate Barracuda ATA V",
    "ST3(12002(3A|4A|9A|3AS)|800(23A|15A|23AS)|60(015A|210A)|40017A)",
    "", "", ""
  },
  { "Seagate Barracuda 5400.1",
    "ST340015A",
    "", "", ""
  },
  { "Seagate Barracuda 7200.7 and 7200.7 Plus", // tested with "ST380819AS          39M3701 39M0171 IBM"/3.03
    "ST3(200021A|200822AS?|16002[13]AS?|12002[26]AS?|1[26]082[78]AS|8001[13]AS?|8081[79]AS|60014A|40111AS|40014AS?)( .* IBM)?",
    "", "", ""
  },
  { "Seagate Barracuda 7200.8",
    "ST3(400[68]32|300[68]31|250[68]23|200826)AS?",
    "", "", ""
  },
  { "Seagate Barracuda 7200.9",
    "ST3(402111?|80[28]110?|120[28]1[0134]|160[28]1[012]|200827|250[68]24|300[68]22|(320|400)[68]33|500[68](32|41))AS?.*",
    "", "", ""
  },
  { "Seagate Barracuda 7200.10", // tested with GB0160EAFJE/HPG0
    "ST3((80|160)[28]15|200820|250[34]10|(250|300|320|400)[68]20|360320|500[68]30|750[68]40)AS?|"
    "GB0160EAFJE", // HP OEM
    "", "", ""
  },
  { "Seagate Barracuda 7200.11", // unaffected firmware
    "ST3(160813|320[68]13|500[368]20|640[36]23|640[35]30|750[36]30|1000(333|[36]40)|1500341)AS?",
    "CC.?.?", // http://knowledge.seagate.com/articles/en_US/FAQ/207957en
    "", ""
  },
  { "Seagate Barracuda 7200.11", // fixed firmware
    "ST3(500[368]20|750[36]30|1000340)AS?",
    "SD1A", // http://knowledge.seagate.com/articles/en_US/FAQ/207951en
    "", ""
  },
  { "Seagate Barracuda 7200.11", // fixed firmware
    "ST3(160813|320[68]13|640[36]23|1000333|1500341)AS?",
    "SD[12]B", // http://knowledge.seagate.com/articles/en_US/FAQ/207957en
    "", ""
  },
  { "Seagate Barracuda 7200.11", // buggy or fixed firmware
    "ST3(500[368]20|640[35]30|750[36]30|1000340)AS?",
    "(AD14|SD1[5-9]|SD81)",
    "There are known problems with these drives,\n"
    "THIS DRIVE MAY OR MAY NOT BE AFFECTED,\n"
    "see the following web pages for details:\n"
    "http://knowledge.seagate.com/articles/en_US/FAQ/207931en\n"
    "http://knowledge.seagate.com/articles/en_US/FAQ/207951en\n"
    "https://bugs.debian.org/cgi-bin/bugreport.cgi?bug=632758",
    ""
  },
  { "Seagate Barracuda 7200.11", // unknown firmware
    "ST3(160813|320[68]13|500[368]20|640[36]23|640[35]30|750[36]30|1000(333|[36]40)|1500341)AS?",
    "",
    "There are known problems with these drives,\n"
    "see the following Seagate web pages:\n"
    "http://knowledge.seagate.com/articles/en_US/FAQ/207931en\n"
    "http://knowledge.seagate.com/articles/en_US/FAQ/207951en\n"
    "http://knowledge.seagate.com/articles/en_US/FAQ/207957en",
    ""
  },
  { "Seagate Barracuda 7200.12", // new firmware, tested with ST3500418AS/HP34
    "ST3(160318|250318|320418|50041[08]|750528|1000528)AS",
    "CC4[9A-Z]|HP34", // HP34: 180 Unknown_HDD_Attribute
    "", ""
  },
  { "Seagate Barracuda 7200.12", // unknown firmware
    "ST3(160318|250318|320418|50041[08]|750528|1000528)AS",
    "",
    "A firmware update for this drive may be available,\n"
    "see the following Seagate web pages:\n"
    "http://knowledge.seagate.com/articles/en_US/FAQ/207931en\n"
    "http://knowledge.seagate.com/articles/en_US/FAQ/213891en",
    ""
  },
  { "Seagate Barracuda 7200.12", // tested with ST3160316AS/JC45, ST3250312AS/JC45,
      // ST3500413AS/JC47, ST3500413AS/JC4B, ST3750525AS/JC4B, ST31000524AS/JC45,
      // ST31000524AS/JC4B
    "ST3(160318|25031[128]|320418|50041[038]|750(518|52[358])|100052[348]|320413|160316)AS",
    "", "", ""
    "-v 188,raw16 -v 240,msec24hour32"
  },
  { "Seagate Barracuda XT", // tested with ST32000641AS/CC13,
      // ST4000DX000-1C5160/CC42
    "ST(3(2000641|3000651)AS|4000DX000-.*)",
    "", "", ""
  },
  { "Seagate Barracuda 7200.14 (AF)", // new firmware, tested with
      // ST3000DM001-9YN166/CC4H, ST3000DM001-9YN166/CC9E
    "ST(1000|1500|2000|2500|3000)DM00[1-3]-9YN16.",
    "CC(4[H-Z]|[5-9A-Z]..*)", // >= "CC4H"
    "",
    "-v 188,raw16 -v 240,msec24hour32" // tested with ST3000DM001-9YN166/CC4H
  },
  { "Seagate Barracuda 7200.14 (AF)", // old firmware, tested with
      // ST1000DM003-9YN162/CC46
    "ST(1000|1500|2000|2500|3000)DM00[1-3]-9YN16.",
    "CC4[679CG]",
    "A firmware update for this drive is available,\n"
    "see the following Seagate web pages:\n"
    "http://knowledge.seagate.com/articles/en_US/FAQ/207931en\n"
    "http://knowledge.seagate.com/articles/en_US/FAQ/223651en",
    "-v 188,raw16 -v 240,msec24hour32"
  },
  { "Seagate Barracuda 7200.14 (AF)", // unknown firmware
    "ST(1000|1500|2000|2500|3000)DM00[1-3]-9YN16.",
    "",
    "A firmware update for this drive may be available,\n"
    "see the following Seagate web pages:\n"
    "http://knowledge.seagate.com/articles/en_US/FAQ/207931en\n"
    "http://knowledge.seagate.com/articles/en_US/FAQ/223651en",
    "-v 188,raw16 -v 240,msec24hour32"
  },
  { "Seagate Barracuda 7200.14 (AF)", // different part number, tested with
      // ST1000DM003-1CH162/CC47, ST1000DM003-1CH162/CC49, ST2000DM001-1CH164/CC24,
      // ST1000DM000-9TS15E/CC92, APPLE HDD ST3000DM001/AP15 (no attr 240)
    "ST(1000|1500|2000|2500|3000)DM00[0-3]-.*|"
    "APPLE HDD ST3000DM001",
    "", "",
    "-v 188,raw16 -v 240,msec24hour32"
  },
  { "Seagate Barracuda 7200.14 (AF)", // < 1TB, tested with ST250DM000-1BC141
    "ST(250|320|500|750)DM00[0-3]-.*",
    "", "",
    "-v 188,raw16 -v 240,msec24hour32"
  },
  { "Seagate BarraCuda 3.5 (CMR)", // tested with ST1000DM010-2EP102/CC43,
      // ST3000DM008-2DM166/CC26, ST4000DM006-2G5107/DN02, ST10000DM0004-1ZC101/DN01,
      // ST12000DM0007-2GR116/DN01
    "ST(500DM009|1000DM010|2000DM00[67]|3000DM00[89]|4000DM006|6000DM004|8000DM005|10000DM0004|12000DM0007)-.*",
    "", "",
    "-v 200,raw48,Pressure_Limit "
    "-v 188,raw16 -v 240,msec24hour32"
  },
  { "Seagate BarraCuda 3.5 (SMR)", // tested with ST2000DM008-2FR102/0001,
      // ST4000DM004-2CV104/0001 (TRIM: no), ST4000DM005-2DP166/0001, ST8000DM004-2CX188/0001
    "ST(2000DM00[589]|3000DM007|4000DM00[45]|6000DM003|8000DM004)-.*",
    "", "",
    "-v 9,msec24hour32 " // ST4000DM004-2CV104/0001
    "-v 200,raw48,Pressure_Limit "
    "-v 188,raw16 -v 240,msec24hour32"
  },
  { "Seagate Desktop HDD.15", // tested with ST4000DM000-1CD168/CC43, ST5000DM000-1FK178/CC44,
      // ST6000DM001-1XY17Z/CC48
    "ST[4568]000DM00[012]-.*",
    "", "",
    "-v 188,raw16 -v 240,msec24hour32"
  },
  { "Seagate Desktop SSHD", // tested with ST2000DX001-1CM164/CC43
    "ST[124]000DX001-.*",
    "", "",
    "-v 188,raw16 -v 240,msec24hour32"
  },
  { "Seagate Barracuda LP", // new firmware
    "ST3(500412|1000520|1500541|2000542)AS",
    "CC3[5-9A-Z]",
    "",
    "" // -F xerrorlba ?
  },
  { "Seagate Barracuda LP", // unknown firmware
    "ST3(500412|1000520|1500541|2000542)AS",
    "",
    "A firmware update for this drive may be available,\n"
    "see the following Seagate web pages:\n"
    "http://knowledge.seagate.com/articles/en_US/FAQ/207931en\n"
    "http://knowledge.seagate.com/articles/en_US/FAQ/213915en",
    "-F xerrorlba" // tested with ST31000520AS/CC32
  },
  { "Seagate Barracuda Green (AF)", // new firmware
    "ST((10|15|20)00DL00[123])-.*",
    "CC(3[2-9A-Z]|[4-9A-Z]..*)", // >= "CC32"
    "", ""
  },
  { "Seagate Barracuda Green (AF)", // unknown firmware
    "ST((10|15|20)00DL00[123])-.*",
    "",
    "A firmware update for this drive may be available,\n"
    "see the following Seagate web pages:\n"
    "http://knowledge.seagate.com/articles/en_US/FAQ/207931en\n"
    "http://knowledge.seagate.com/articles/en_US/FAQ/218171en",
    ""
  },
  { "Seagate Barracuda ES",
    "ST3(250[68]2|32062|40062|50063|75064)0NS",
    "", "", ""
  },
  // ST5000LM000, ST4000LM024, ST3000LM024, ST2000LM015, ST1000LM048, ST500LM030
  { "Seagate Barracuda 2.5 5400", // ST2000LM015-2E8174/SDM1, ST4000LM024-2AN17V/0001
    "ST(5000LM000|[34]000LM024|2000LM015|1000LM048|500LM030)-.*",
    "",
    "",
    "-v 183,raw48,SATA_Downshift_Count "
  },
  { "Seagate Barracuda ES.2", // fixed firmware
    "ST3(25031|50032|75033|100034)0NS",
    "SN[01]6|"         // http://knowledge.seagate.com/articles/en_US/FAQ/207963en
    "MA(0[^7]|[^0].)", // http://dellfirmware.seagate.com/dell_firmware/DellFirmwareRequest.jsp
    "",                //        ^^^^^^^^^^^^ down (no DNS A record)
    "-F xerrorlba" // tested with ST31000340NS/SN06
  },
  { "Seagate Barracuda ES.2", // buggy firmware (Dell)
    "ST3(25031|50032|75033|100034)0NS",
    "MA07",
    "There are known problems with these drives,\n"
    "AND THIS FIRMWARE VERSION IS AFFECTED,\n"
    "contact Dell support for a firmware update.",
    ""
  },
  { "Seagate Barracuda ES.2", // unknown firmware
    "ST3(25031|50032|75033|100034)0NS",
    "",
    "There are known problems with these drives,\n"
    "see the following Seagate web pages:\n"
    "http://knowledge.seagate.com/articles/en_US/FAQ/207931en\n"
    "http://knowledge.seagate.com/articles/en_US/FAQ/207963en",
    ""
  },
  { "Seagate Constellation (SATA)", // tested with ST9500530NS/SN03
    "ST9(160511|500530)NS",
    "", "", ""
  },
  { "Seagate Constellation ES (SATA)", // tested with ST31000524NS/SN11,
      // MB0500EAMZD/HPG1
    "ST3(50051|100052|200064)4NS|"
    "MB0500EAMZD", // HP OEM
    "", "", ""
  },
  { "Seagate Constellation ES (SATA 6Gb/s)", // tested with ST1000NM0011/SN02,
      // MB1000GCEEK/HPG1
    "ST(5|10|20)00NM0011|"
    "MB1000GCEEK", // HP OEM
    "", "", ""
  },
  { "Seagate Constellation ES.2 (SATA 6Gb/s)", // tested with ST32000645NS/0004, ST33000650NS,
      // "ST33000650NS         81Y9799 81Y3865IBM/BB3A", MB3000EBKAB/HPG6,
    "ST3(2000645|300065[012])NS( .*IBM)?|"
    "MB3000EBKAB", // HP OEM
    "", "", ""
  },
  { "Seagate Constellation ES.3", // tested with ST1000NM0033-9ZM173/0001,
      // ST4000NM0033-9ZM170/SN03, MB1000GCWCV/HPGC, MB4000GCWDC/HPGE
    "ST[1234]000NM00[35]3-.*|"
    "MB[14]000GCW(CV|DC)", // HP OEM
    "", "", ""
  },
  { "Seagate Constellation CS", // tested with ST3000NC000/CE02, ST3000NC002-1DY166/CN02
    "ST(1000|2000|3000)NC00[0-3](-.*)?",
    "", "", ""
  },
  { "Seagate Constellation.2 (SATA)", // 2.5", tested with ST91000640NS/SN02, MM1000GBKAL/HPGB
    "ST9(25061|50062|100064)[012]NS|" // *SS = SAS
    "MM1000GBKAL", // HP OEM
    "", "", ""
  },
  // ST6000NM0004, ST6000NM0024, ST6000NM0044, ST6000NM0084, ST5000NM0024,
  // ST5000NM0044, ST4000NM0024, ST4000NM0044, ST2000NM0024, ST2000NM0044
  // ST4000NM0035, ST3000NM0005, ST2000NM0055, ST1000NM0055, ST4000NM0045,
  // ST3000NM0015, ST2000NM0065, ST1000NM0065, ST4000NM0105, ST3000NM0055
  { "Seagate Enterprise Capacity 3.5 HDD", // tested with ST6000NM0024-1HT17Z/SN02,
      // ST10000NM0016-1TT101/SNB0
      // ST4000NM0085-1YY107/ZC11SXPH
      // ST8000NM0045-1RL112/NN02
      // ST6000NM0004-1FT17Z/NN01
      // ST4000NM0035-1V4107/TNC3
      // ST1000NM0055-1V410C/TN02
      // ST8000NM0055-1RM112/SN04
      // ST10000NM0156-2AA111/SS05, ST4000NM0245-1Z2107/SS05
    "ST([1234568]|10)000NM0[012][0-68][456]-.*", // *[069]4 = 4Kn
    "", "",
    "-v 200,raw48,Pressure_Limit "
    "-v 188,raw16 -v 240,msec24hour32"
  },
  { "Seagate Enterprise Capacity 3.5 HDD", // V5.1, ms in attribute 9
    "ST[12]000NM0008-.*", // tested with ST1000NM0008-2F2100/SN01
    "", "",
    "-v 9,msec24hour32 -v 188,raw16 -v 240,msec24hour32"
  },
  { "Seagate Enterprise Capacity 3.5 HDD v7 SED", // tested with ST12000NM0127/G005
    "ST12000NM01[12]7",
    "", "",
    "-v 1,raw24/raw32 -v 7,raw24/raw32 "
    "-v 195,raw24/raw32,Hardware_ECC_Recovered "
  },
  { "Seagate Exos 5E8", // tested with ST8000AS0003-2HH188/0003
    "ST8000AS0003-.*",
    "", "",
    "-v 9,msec24hour32 -v 240,msec24hour32"
  },
  // ST1000NM000A, ST1000NM002A, ST2000NM000A, ST2000NM001A, ST2000NM002A,
  // ST3000NM000A, ST3000NM004A, ST4000NM000A, ST4000NM001A, ST4000NM002A,
  // ST4000NM006A, ST4000NM010A, ST4000NM012A, ST4000NM013A, ST6000NM002A,
  // ST6000NM021A, ST6000NM022A, ST6000NM025A, ST6000NM026A, ST8000NM000A,
  // ST8000NM002A, ST8000NM004A, ST8000NM008A, ST8000NM009A, ST8000NM016A
  { "Seagate Exos 7E8", // tested with ST4000NM000A-2HZ100/TN03, ST6000NM021A-2R7101/SN02,
      // ST8000NM000A-2KE101/SN02, OOS6000G/OOS1
    "ST[123468]000NM0(0[01234689]|1[0236]|2[1256])A-.*|"
    "OOS6000G", // 6TB refurbished and rebranded
    "", "",
    "-v 18,raw48,Head_Health "
    "-v 188,raw16 "
    "-v 240,msec24hour32"
  },
  { "Seagate Exos X12", // tested with ST12000NM0007-2A1101/SN02
    "ST12000NM00[01]7-.*", // *17 = SED
    "", "",
    "-v 200,raw48,Pressure_Limit "
    "-v 240,msec24hour32"
  },
  { "Seagate Exos X14", // tested with ST12000NM0008-2H3101/SN02,
      // ST12000NM0538-2K2101/CMA2 (OEM?)
    "ST(14000NM04[24]8|14000NM0(01|25)8|12000NM0(00|24|53)8|10000NM0(47|56)8)-.*",
    "", "",
    "-v 18,raw48,Head_Health "
    "-v 200,raw48,Pressure_Limit "
    "-v 240,msec24hour32"
  },
  { "Seagate Exos X16", // tested with ST10000NM001G-2MW103/SN02
      // ST14000NM001G-2KJ103/SN02, ST14000NM001G-2KJ1037/SN04, ST16000NM001G-2KK103/SN02,
      // ST16000NM001G-2KK103/SN03
    "ST1[0246]000NM00[13]G-.*",
    "", "",
    "-v 1,raw24/raw32 -v 7,raw24/raw32 "
    "-v 18,raw48,Head_Health "
    "-v 188,raw16 "
    "-v 200,raw48,Pressure_Limit "
    "-v 240,msec24hour32"
  },
  { "Seagate Exos X18", // tested with ST12000NM000J-2TY103/SN02,
      // ST16000NM000J-2TW103/SC02, ST18000NM000J-2TV103/SN01, .../SN02,
      // ST18000NM002J-2TV133/PAL7 (Dell)
    "ST1(0000NM0(18|20)G|[2468]000NM00[012]J)-.*",
    "", "",
    "-v 1,raw24/raw32 -v 7,raw24/raw32 "
    "-v 18,raw48,Head_Health "
    "-v 188,raw16 "
    "-v 200,raw48,Pressure_Limit "
    "-v 240,msec24hour32"
  },
  { "Seagate Exos X20/X22", // tested with ST20000NM007D-3DJ103/SN01, .../SN03,
      // ST22000NM001E-3HM103/SN03, OOS20000G/OOS1
    "ST(18|20)000NM00[0347]D-.*|" // X20
    "ST2[02]000NM001E-.*|" // X22
    "OOS20000G", // 20TB refurbished and rebranded
    "", "",
    "-v 1,raw24/raw32 -v 7,raw24/raw32 "
    "-v 18,raw48,Head_Health "
    "-v 188,raw16 "
    "-v 200,raw48,Pressure_Limit "
    "-v 240,msec24hour32"
  },
  { "Seagate Exos X24", // tested with ST24000NM002H-3KS133/SE03,
      // ST24000NM000C-3WD103/SN02 (30TB HAMR recertified to 24TB CMR ?)
    "ST((12|16|20|24)000NM002H|24000NM000C)-.*",
    "", "",
    "-v 1,raw24/raw32 -v 7,raw24/raw32 "
    "-v 18,raw48,Head_Health "
    "-v 188,raw16 "
    "-v 200,raw48,Pressure_Limit "
    "-v 240,msec24hour32"
  },
  // new models: ST8000VN0002, ST6000VN0021, ST4000VN000
  //             ST8000VN0012, ST6000VN0031, ST4000VN003
  // tested with ST8000VN0002-1Z8112/ZA13YGNF
  { "Seagate NAS HDD", // tested with ST2000VN000-1H3164/SC42, ST3000VN000-1H4167/SC43
    "ST([234]000VN000|[468]000VN00(02|21|12|31|3))-.*",
    "", "", ""
  },
  // ST8000NE0001, ST8000NE0011, ST6000VN0001, ST6000VN0011, ST5000VN0001,
  // ST5000VN0011, ST4000VN0001, ST4000VN0011, ST3000VN0001, ST3000VN0011,
  // ST2000VN0001, ST2000VN0011
  // tested with ST8000NE0001-1WN112/PNA2
  { "Seagate Enterprise NAS HDD",
    "ST(8000NE|[65432]000VN)00[01]1-.*",
    "", "", ""
  },
  { "Seagate IronWolf", // tested with ST2000VN003-3CW102/SC60, ST3000VN007-2E4166/SC60,
      // ST4000VN006-3CW104/SC60,
      // ST4000VN008-2DR166/SC60, ST6000VN001-2BB186/SC60, ST6000VN0033-2EE110/SC60,
      // ST6000VN0041-2EL11C/SC61, ST8000VN0022-2EL112/SC61, ST10000VN000-3AK101/SC60,
      // ST10000VN0004-1ZD101/SC60, ST10000VN0004-2GS11L/SC60, ST12000VN0007-2GS116/SC60,
      // ST12000VN0008-2JH101/SC60, ST16000VN001-2RV103/SC60
    "ST([123468]|1[0246])000VN00(0?[0234678]|1|22|33|41)-.*",
    "", "",
    "-v 18,raw48,Head_Health "
    "-v 188,raw16 "
    "-v 200,raw48,Pressure_Limit "
    "-v 240,msec24hour32"
  },
  { "Seagate IronWolf Pro", // tested with ST4000NE0025-2EW107/EN02,
      // ST8000NE0004-1ZF11G/EN01, ST8000NE0021-2EN112/EN02, ST12000NT001-3LX101/EN01,
      // ST16000NE000-2RW103/EN02, ST16000NT001-3LV101/EN01
    "ST([24]000NE0025|4000NE001|6000NE0023|8000NE00(04|08|21)|(1[02468]|2[02])000(NE|NT)(000[478]|001)|16000NE000)-.*",
    "", "",
    "-v 18,raw48,Head_Health " // ST16000NE000
    "-v 188,raw16 "
    "-v 200,raw48,Pressure_Limit "
    "-v 240,msec24hour32"
  },
  { "Seagate Archive HDD (SMR)", // tested with ST8000AS0002-1NA17Z/AR13
    "ST[568]000AS00[01][12]-.*",
    "", "", ""
  },
  { "Seagate Pipeline HD 5900.1",
    "ST3(160310|320[34]10|500(321|422))CS",
    "", "", ""
  },
  { "Seagate Pipeline HD 5900.2", // tested with ST31000322CS/SC13
    "ST3(160316|250[34]12|320(311|413)|500(312|414)|1000(322|424))CS",
    "", "", ""
  },
  { "Seagate Video 3.5 HDD", // tested with ST4000VM000-1F3168/SC23, SC25
    "ST(10|15|20|30|40)00VM00[023]-.*",
    "", "", ""
  },
  { "Seagate Medalist 17240, 13030, 10231, 8420, and 4310",
    "ST3(17240|13030|10231|8420|4310)A",
    "", "", ""
  },
  { "Seagate Medalist 17242, 13032, 10232, 8422, and 4312",
    "ST3(1724|1303|1023|842|431)2A",
    "", "", ""
  },
  { "Seagate NL35",
    "ST3(250623|250823|400632|400832|250824|250624|400633|400833|500641|500841)NS",
    "", "", ""
  },
  { "Seagate SV35.2",
    "ST3(160815|250820|320620|500630|750640)[AS]V",
    "", "", ""
  },
  { "Seagate SV35.3", // tested with ST3500320SV/SV16
    "ST3(500320|750330|1000340)SV",
    "", "", ""
  },
  { "Seagate SV35.5", // tested with ST31000525SV/CV12
    "ST3(250311|500410|1000525)SV",
    "", "", ""
  },
  // ST6000VX0001,ST6000VX0011,ST5000VX0001,ST5000VX0011,ST4000VX000
  // ST4000VX002, ST3000VX002, ST2000VX003, ST1000VX001, ST1000VX002
  // ST3000VX000, ST3000VX004, ST2000VX000, ST2000VX004, ST1000VX000
  { "Seagate Surveillance", // tested with ST1000VX001-1HH162/CV11, ST2000VX000-9YW164/CV12,
      // ST4000VX000-1F4168/CV14, ST2000VX003-1HH164/CV12
    "ST([1-5]000VX00[01234]1?|31000526SV|3500411SV)(-.*)?",
    "", "", ""
  },
  { "Seagate Skyhawk", // tested with ST3000VX010-2H916L/CV11, ST6000VX0023-2EF110/SC60
    "ST(1000VX005|2000VX008|3000VX0(09|10)|4000VX007|6000VX00(1|23)|8000VX00(4|22))-.*",
    "", "",
    "-v 9,msec24hour32 " // CV* Firmware only?
    "-v 240,msec24hour32"
  },
  { "Seagate DB35", // tested with ST3250823ACE/3.03, ST3300831SCE/3.03
    "ST3(200826|250823|300831|400832)[AS]CE",
    "", "", ""
  },
  { "Seagate DB35.2", // tested with ST3160212SCE/3.ACB
    "ST3(802110|120213|160212|200827|250824|300822|400833|500841)[AS]CE",
    "", "", ""
  },
  { "Seagate DB35.3",
    "ST3(750640SCE|((80|160)215|(250|320|400)820|500830|750840)[AS]CE)",
    "", "", ""
  },
  { "Seagate LD25.2", // tested with ST940210AS/3.ALC
    "ST9(40|80)210AS?",
    "", "", ""
  },
  { "Seagate ST1.2 CompactFlash", // tested with ST68022CF/3.01
    "ST6[468]022CF",
    "", "", ""
  },
  { "Seagate Nytro XF1230 SATA SSD", // tested with XF1230-1A0480/ST200354
    "XF1230-1A(0240|0480|0960|1920)",
    "", "",
    "-v 174,raw48,Unexpect_Power_Loss_Ct "
    "-v 180,raw48,End_to_End_Err_Detect "
    "-v 183,raw48,SATA_Downshift_Count "
    "-v 189,raw48,SSD_Health_Flags "
    "-v 190,raw48,SATA_Error_Ct "
    "-v 201,raw48,Read_Error_Rate "
    "-v 231,raw48,SSD_Life_Left_Perc "
    "-v 234,raw48,Lifetime_Nand_Gb "
    "-v 241,raw48,Total_Writes_GiB "
    "-v 242,raw48,Total_Reads_GiB "
    "-v 245,raw48,Read_Error_Rate "
  },
  { "Seagate IronWolf 110 SATA SSD", //Written to Seagate documentation
    "ZA(240|480|960|1920|3840)NM10001",
    "", "",
  //"-v 1,raw48,Raw_Read_Error_Rate "
  //"-v 5,raw16(raw16),Reallocated_Sector_Ct "
  //"-v 9,raw24(raw8),Power_On_Hours "
  //"-v 12,raw48,Power_Cycle_Count "
    "-v 100,raw48,Flash_GB_Erased "
    "-v 102,raw48,Lifetime_PS4_Entry_Ct "
    "-v 103,raw48,Lifetime_PS3_Exit_Ct "
    "-v 170,raw48,Grown_Bad_Block_Ct "
    "-v 171,raw48,Program_Fail_Count "
    "-v 172,raw48,Erase_Fail_Count "
    "-v 173,raw48,Avg_Program/Erase_Ct "
    "-v 174,raw48,Unexpected_Pwr_Loss_Ct "
    "-v 177,raw16,Wear_Range_Delta "
    "-v 183,hex56,SATA_Downshift_Count "
    "-v 187,raw48,Uncorrectable_ECC_Ct "
  //"-v 194,tempminmax,Temperature_Celsius "
    "-v 195,raw16(raw16),RAISE_ECC_Cor_Ct "
    "-v 198,raw48,Uncor_Read_Error_Ct "
  //"-v 199,raw48,UDMA_CRC_Error_Count "
    "-v 230,raw56,Drv_Life_Protect_Status "
    "-v 231,hex56,SSD_Life_Left "
  //"-v 232,raw48,Available_Reservd_Space "
    "-v 233,raw48,Lifetime_Wts_To_Flsh_GB "
    "-v 241,raw48,Lifetime_Wts_Frm_Hst_GB "
    "-v 242,raw48,Lifetime_Rds_Frm_Hst_GB "
    "-v 243,hex56,Free_Space "
  },
  { "Seagate IronWolf (Pro) 125 SSDs", // IronWolf_Pro_125_SSD_Product_Manual_100866982_A.pdf 
				       // IronWolf_125_SSD_Product_Manual_100866980_C.pdf
    "Seagate IronWolf ZA(250|500|1000|2000|4000)NM10002-.*|" // tested with
      // Seagate IronWolf ZA500NM10002-2ZG101/SU3SC013
    "Seagate IronWolfPro ZA(240|480|960|1920|3840)NX10001-.*", // tested with
      // Seagate IronWolfPro ZA3840NX10001-2ZH104/SU4SC01B
    "", "",
  //"-v 1,raw48,Raw_Read_Error_Rate "
  //"-v 9,raw24(raw8),Power_On_Hours "
  //"-v 12,raw48,Power_Cycle_Count "
    "-v 16,raw48,Spare_Blocks_Available "
    "-v 17,raw48,Spare_Blocks_Remaining "
    "-v 168,raw48,SATA_PHY_Error_Count "
    "-v 170,raw16,Early/Later_Bad_Blck_Ct "
    "-v 173,raw16,Max/Avg/Min_Erase_Ct "
    "-v 174,raw48,Unexpect_Power_Loss_Ct "
    "-v 177,raw16,Wear_Range_Delta "
  //"-v 192,raw48,Power-Off_Retract_Count "
  //"-v 194,tempminmax,Temperature_Celsius "
    "-v 218,raw48,SATA_CRC_Error_Count "
    "-v 231,raw48,SSD_Life_Left "
    "-v 232,hex48,Read_Failure_Blk_Ct "
    "-v 233,raw48,Flash_Writes_GiB "
    "-v 234,raw48,NAND_Reads_Sectors "
    "-v 235,raw48,Flash_Writes_Sectors "
    "-v 241,raw48,Host_Writes_GiB "
    "-v 242,raw48,Host_Reads_GiB "
    "-v 246,hex64,Write_Protect_Detail " // prevents interpretation of bogus threshold 255 (ticket #1396)
    "-v 247,raw48,Health_Check_Timer "
  },
  { "Seagate Nytro SATA SSD", //Written to Seagate documentation
    // tested with XA960LE10063, XA960LE10063
    "XA(240|480|960|1920|3840)[LM]E10(00|02|04|06|08|10)3",
    "", "",
  //"-v 1,raw48,Raw_Read_Error_Rate "
  //"-v 5,raw16(raw16),Reallocated_Sector_Ct "
  //"-v 9,raw24(raw8),Power_On_Hours "
  //"-v 12,raw48,Power_Cycle_Count "
    "-v 100,raw48,Flash_GB_Erased "
    "-v 102,raw48,Lifetime_PS4_Entry_Ct "
    "-v 103,raw48,Lifetime_PS3_Exit_Ct "
    "-v 170,raw48,Grown_Bad_Block_Ct "
    "-v 171,raw48,Program_Fail_Count "
    "-v 172,raw48,Erase_Fail_Count "
    "-v 173,raw48,Avg_Program/Erase_Ct "
    "-v 174,raw48,Unexpected_Pwr_Loss_Ct "
    "-v 177,raw16,Wear_Range_Delta "
    "-v 183,hex56,SATA_Downshift_Count "
    "-v 187,raw48,Uncorrectable_ECC_Ct "
  //"-v 194,tempminmax,Temperature_Celsius "
    "-v 195,raw16(raw16),RAISE_ECC_Cor_Ct "
    "-v 198,raw48,Uncor_Read_Error_Ct "
  //"-v 199,raw48,UDMA_CRC_Error_Count "
    "-v 230,raw56,Drv_Life_Protect_Status "
    "-v 231,hex56,SSD_Life_Left "
  //"-v 232,raw48,Available_Reservd_Space "
    "-v 233,raw48,Lifetime_Wts_To_Flsh_GB "
    "-v 241,raw48,Lifetime_Wts_Frm_Hst_GB "
    "-v 242,raw48,Lifetime_Rds_Frm_Hst_GB "
    "-v 243,hex56,Free_Space "
  },
  { "WD Blue / Red / Green SSDs", // tested with WDC WDS250G1B0A-00H9H0/X41000WD,
      // WDC WDS250G1B0A-00H9H0/X41100WD, WDC WDS100T1B0A-00H9H0,
      // WDC WDS120G2G0A-00JH30/UE360000, WDC WDS240G2G0A-00JH30/UF300000,
      // WDC WDS500G2B0A-00SM50/X61130WD, WDC WDS200T2B0A-00SM50/X61130WD,
      // WDC WDS200T2B0A/X61190WD, WDC WDS120G1G0A-00SS50/Z3311000
      // WDC  WDS500G2B0A-00SM50/401000WD,
      // WDC WDBNCE2500PNC/X61130WD, WDC WDBNCE0010PNC-WRSN/X41110WD,
      // WDC  WDS200T1R0A-68A4W0/411000WR, WDC  WDS400T1R0A-68A4W0/411000WR
    "WDC WDBNCE(250|500|00[124])0PNC(-.*)?|" // Blue 3D
    "WDC  ?WDS((120|240|250|480|500)G|[124]00T)(1B|2B|1G|2G|1R)0[AB](-.*)?|"
      // *B* = Blue, *G* = Green, *2B* = Blue 3D NAND, *1R* = Red SA500
    "WD Blue SA510 2.5 1000GB|" // tested with WD Blue SA510 2.5 1000GB/52008100
    "SanDisk Portable SSD", // tested with SanDisk Portable SSD/UM5004RL
                            // (Sandisk SDSSDE30-2T00, 0x0781:0x55b0)
    "", "",
  //"-v 5,raw16(raw16),Reallocated_Sector_Ct " // Reassigned Block Count
  //"-v 9,raw24(raw8),Power_On_Hours "
  //"-v 12,raw48,Power_Cycle_Count "
    "-v 165,raw48,Block_Erase_Count "
    "-v 166,raw48,Minimum_PE_Cycles_TLC "
    "-v 167,raw48,Max_Bad_Blocks_per_Die "
    "-v 168,raw48,Maximum_PE_Cycles_TLC "
    "-v 169,raw48,Total_Bad_Blocks "
    "-v 170,raw48,Grown_Bad_Blocks "
    "-v 171,raw48,Program_Fail_Count "
    "-v 172,raw48,Erase_Fail_Count "
    "-v 173,raw48,Average_PE_Cycles_TLC "
    "-v 174,raw48,Unexpected_Power_Loss "
  //"-v 184,raw48,End-to-End_Error " // Detection/Correction Count
  //"-v 187,raw48,Reported_Uncorrect " // Uncorrectable Errors
  //"-v 188,raw48,Command_Timeout "
  //"-v 194,tempminmax,Temperature_Celsius "
  //"-v 199,raw48,UDMA_CRC_Error_Count " // SATA CRC Errors
    "-v 230,hex48,Media_Wearout_Indicator " // Maybe hex16
  //"-v 232,raw48,Available_Reservd_Space"
    "-v 233,raw48,NAND_GB_Written_TLC "
    "-v 234,raw48,NAND_GB_Written_SLC "
    "-v 241,raw48,Host_Writes_GiB "
    "-v 242,raw48,Host_Reads_GiB "
    "-v 244,raw48,Temp_Throttle_Status "
  },
  { "Western Digital Protege",
  /* Western Digital drives with this comment all appear to use Attribute 9 in
   * a  non-standard manner.  These entries may need to be updated when it
   * is understood exactly how Attribute 9 should be interpreted.
   * UPDATE: this is probably explained by the WD firmware bug described in the
   * smartmontools FAQ */
    "WDC WD([2468]00E|1[26]00A)B-.*",
    "", "", ""
  },
  { "Western Digital Caviar",
  /* Western Digital drives with this comment all appear to use Attribute 9 in
   * a  non-standard manner.  These entries may need to be updated when it
   * is understood exactly how Attribute 9 should be interpreted.
   * UPDATE: this is probably explained by the WD firmware bug described in the
   * smartmontools FAQ */
    "WDC WD(2|3|4|6|8|10|12|16|18|20|25)00BB-.*",
    "", "", ""
  },
  { "Western Digital Caviar WDxxxAB",
  /* Western Digital drives with this comment all appear to use Attribute 9 in
   * a  non-standard manner.  These entries may need to be updated when it
   * is understood exactly how Attribute 9 should be interpreted.
   * UPDATE: this is probably explained by the WD firmware bug described in the
   * smartmontools FAQ */
    "WDC WD(3|4|6|8|25)00AB-.*",
    "", "", ""
  },
  { "Western Digital Caviar WDxxxAA",
  /* Western Digital drives with this comment all appear to use Attribute 9 in
   * a  non-standard manner.  These entries may need to be updated when it
   * is understood exactly how Attribute 9 should be interpreted.
   * UPDATE: this is probably explained by the WD firmware bug described in the
   * smartmontools FAQ */
    "WDC WD...?AA(-.*)?",
    "", "", ""
  },
  { "Western Digital Caviar WDxxxBA",
  /* Western Digital drives with this comment all appear to use Attribute 9 in
   * a  non-standard manner.  These entries may need to be updated when it
   * is understood exactly how Attribute 9 should be interpreted.
   * UPDATE: this is probably explained by the WD firmware bug described in the
   * smartmontools FAQ */
    "WDC WD...BA",
    "", "", ""
  },
  { "Western Digital Caviar AC", // add only 5400rpm/7200rpm (ata33 and faster)
    "WDC AC((116|121|125|225|132|232)|([1-4][4-9][0-9])|([1-4][0-9][0-9][0-9]))00[A-Z]?.*",
    "", "", ""
  },
  { "Western Digital Caviar SE",
  /* Western Digital drives with this comment all appear to use Attribute 9 in
   * a  non-standard manner.  These entries may need to be updated when it
   * is understood exactly how Attribute 9 should be interpreted.
   * UPDATE: this is probably explained by the WD firmware bug described in the
   * smartmontools FAQ
   * UPDATE 2: this does not apply to more recent models, at least WD3200AAJB */
    "WDC WD(4|6|8|10|12|16|18|20|25|30|32|40|50)00(JB|PB)-.*",
    "", "", ""
  },
  { "Western Digital Caviar Blue EIDE",  // WD Caviar SE EIDE
    /* not completely accurate: at least also WD800JB, WD(4|8|20|25)00BB sold as Caviar Blue */
    "WDC WD(16|25|32|40|50)00AAJB-.*",
    "", "", ""
  },
  { "Western Digital Caviar Blue EIDE",  // WD Caviar SE16 EIDE
    "WDC WD(25|32|40|50)00AAKB-.*",
    "", "", ""
  },
  { "Western Digital RE EIDE",
    "WDC WD(12|16|25|32)00SB-.*",
    "", "", ""
  },
  { "Western Digital PiDrive Foundation Edition", // WDC WD3750LMCW-11D9GS3
    "WDC WD(3750|2500)LMCW-.*",
    "", "", ""
  },
  { "Western Digital Caviar Serial ATA",
    "WDC WD(4|8|20|32)00BD-.*",
    "", "", ""
  },
  { "Western Digital Caviar SE Serial ATA", // tested with WDC WD3000JD-98KLB0/08.05J08
    "WDC WD(4|8|12|16|20|25|30|32|40)00(JD|KD|PD)-.*",
    "", "", ""
  },
  { "Western Digital Caviar SE Serial ATA",
    "WDC WD(8|12|16|20|25|30|32|40|50)00JS-.*",
    "", "", ""
  },
  { "Western Digital Caviar SE16 Serial ATA",
    "WDC WD(16|20|25|32|40|50|75)00KS-.*",
    "", "", ""
  },
  { "Western Digital Caviar Blue Serial ATA",  // WD Caviar SE Serial ATA
    /* not completely accurate: at least also WD800BD, (4|8)00JD sold as Caviar Blue */
    "WDC WD((8|12|16|25|32)00AABS|(8|12|16|25|32|40|50)00AAJS)-.*",
    "", "", ""
  },
  { "Western Digital Caviar Blue (SATA)",  // WD Caviar SE16 Serial ATA
      // tested with WD1602ABKS-18N8A0/DELL/02.03B04
    "WDC WD((16|20|25|32|40|50|64|75)00AAKS|1602ABKS|10EALS)-.*",
    "", "", ""
  },
  { "Western Digital Blue (CMR)", // tested with WDC WD5000AZLX-00K4KA0/80.00A80,
      // WDC WD10EZEX-00RKKA0/80.00A80, WDC WD10EZEX-75M2NA0/01.01A01,
      // WDC WD40EZRZ-00WN9B0/80.00A80, WDC WD80EAZZ-00BKLB0/80.00A80,
      // APPLE HDD WDC WD10EALX-408EA0/07.01D03
    "(APPLE HDD )?WDC WD((25|32|50)00AAKX|5000AZ(LX|RZ)|7500A(AL|ZE)X|[123468]0E(ALX|A[ARZ]Z|Z[AE]X|ZRZ))-.*",
    "", "", ""
  },
  { "Western Digital Blue (SMR)", // tested with WDC WD40EZAZ-00SF3B0/80.00A80 (TRIM: zeroed)
    "WDC WD[2346]0EZ(AZ|BX)-.*",
    "", "", ""
  },
  { "Western Digital RE Serial ATA",
    "WDC WD(12|16|25|32)00(SD|YD|YS)-.*",
    "", "", ""
  },
  { "Western Digital RE2 Serial ATA",
    "WDC WD((40|50|75)00(YR|YS|AYYS)|(16|32|40|50)0[01]ABYS)-.*",
    "", "", ""
  },
  { "Western Digital RE2-GP",
    "WDC WD(5000AB|7500AY|1000FY)PS-.*",
    "", "", ""
  },
  { "Western Digital RE3 Serial ATA", // tested with WDC WD7502ABYS-02A6B0/03.00C06,
      // WD1002FBYS-12/03.M0300
    "(WDC )?WD((25|32|50|75)02A|(75|10)02F)BYS-.*",
    "", "", ""
  },
  { "Western Digital RE4", // tested with WDC WD2003FYYS-18W0B0/01.01D02,
      // WDC WD1003FBYZ-010FB0/01.01V03
      // WDC WD5003ABYZ-011FA0/01.01S03
    "WDC WD((25|50)03ABY[XZ]|1003FBY[XZ]|(15|20)03FYYS)-.*",
    "", "", ""
  },
  { "Western Digital RE4-GP", // tested with WDC WD2002FYPS-02W3B0/04.01G01,
      // WD2003FYPS-27W9B0/01.01D02
    "(WDC )?WD200[23]FYPS-.*",
    "", "", ""
  },
  { "Western Digital Re", // tested with WDC WD1004FBYZ-01YCBB0/RR02,
      // WDC WD2000FYYZ-01UL1B0/01.01K01, WDC WD2000FYYZ-01UL1B1/01.01K02,
      // WDC WD4000FYYZ-01UL1B2/01.01K03, WD2000FYYX/00.0D1K2,
      // WDC WD1004FBYZ-01YCBB1/RR04
      // WD4000FYYZ, WD4000FDYZ, WD3000FYYZ, WD3000FDYZ, WD2000FYYZ, WD2000FDYZ
      // WD2004FBYZ, WD1004FBYZ
    "WDC WD((1004|2004)FBYZ|([234]000)FDYZ|[234]000FYYZ|2000FYYX)-.*",
    "", "",
    "-v 16,raw48,Total_LBAs_Read" // WDC WD1004FBYZ-01YCBB1/RR04
  },
  { "Western Digital Se", // tested with WDC WD2000F9YZ-09N20L0/01.01A01
    // WD6001F9YZ, WD5001F9YZ, WD4000F9YZ, WD3000F9YZ, WD2000F9YZ, WD1002F9YZ
    "WDC WD(1002|2000|3000|4000|5001|6001)F9YZ-.*",
    "", "", ""
  },
  { "Western Digital Caviar Green", // tested with WDC WD7500AADS-00M2B0/01.00A01,
      // WDC WD10EADX/77.04D77
    "WDC WD((50|64|75)00AA[CV]S|(50|64|75)00AADS|10EA[CV]S|(10|15|20)EAD[SX])-.*",
    "",
    "",
    "-F xerrorlba" // tested with WDC WD7500AADS-00M2B0/01.00A01
  },
  { "Western Digital Caviar Green (AF)",
    "WDC WD(((64|75|80)00AA|(10|15|20)EA|(25|30)EZ)R|20EAC)S-.*",
    "", "", ""
  },
  { "Western Digital Green", // tested with
      // WDC WD10EZRX-00A8LB0/01.01A01, WDC WD20EZRX-00DC0B0/80.00A80,
      // WDC WD30EZRX-00MMMB0/80.00A80, WDC WD40EZRX-00SPEB0/80.00A80,
      // WDC WD60EZRX-00MVLB1/80.00A80, WDC WD5000AZRX-00A8LB0/01.01A01
    "WDC WD(5000AZ|7500AA|(10|15|20)EA|(10|20|25|30|40|50|60)EZ)RX-.*",
    "", "", ""
  },
  { "Western Digital Caviar Black", // tested with WDC WD7501AAES/06.01D06
    "WDC WD((500|640)1AAL|7501AA[EL]|1001FA[EL]|2001FAS)S-.*|"
    "WDC WD(2002|7502|1502|5003|1002|5002)(FAE|AAE|AZE|AAL)X-.*", // could be
    // WD2002FAEX, WD7502AAEX, WD1502FAEX, WD5003AZEX, WD1002FAEX, WD5002AALX
    "", "", "-F xerrorlba" // WDC WD6401AALS-00L3B2/01.03B01 (ticket #1558)
  },
  { "Western Digital Black", // tested with
      // WDC WD1003FZEX-00MK2A0/01.01A01, WDC WD3001FAEX-00MJRA0/01.01L01,
      // WDC WD3003FZEX-00Z4SA0/01.01A01, WDC WD4001FAEX-00MJRA0/01.01L01
      // WDC WD4003FZEX-00Z4SA0/01.01A01, WDC WD5003AZEX-00RKKA0/80.00A80,
      // WDC WD4004FZWX-00GBGB0/81.H0A81, WDC WD4005FZBX-00K5WB0/01.01A01
    "WDC WD(6001|2003|5001|1003|4003|4004|4005|5003|3003|3001)(FZW|FZE|FZB|AZE)X-.*|" // could be
    // new series  WD6001FZWX WD2003FZEX WD5001FZWX WD1003FZEX
    //             WD4003FZEX WD5003AZEX WD3003FZEX WD4004FZWX
    "WDC WD(4001|3001|2002|1002|5003|7500|5000|3200|2500|1600)(FAE|AZE)X-.*",
    // old series: WD4001FAEX WD3001FAEX WD2002FAEX WD1002FAEX  WD5003AZEX
    "", "", ""
  },
  { "Western Digital Black (SMR)", // ticket #1313
    "WDC WD10SPSX-.*",
    "", "", ""
  },
  { "Western Digital AV ATA", // tested with WDC WD3200AVJB-63J5A0/01.03E01
    "WDC WD(8|16|25|32|50)00AV[BJ]B-.*",
    "", "", ""
  },
  { "Western Digital AV SATA",
    "WDC WD(16|25|32)00AVJS-.*",
    "", "", ""
  },
  { "Western Digital AV-GP",
    "WDC WD((16|25|32|50|64|75)00AV[CDV]S|(10|15|20)EV[CDV]S)-.*",
    "", "", ""
  },
  { "Western Digital AV-GP (AF)", // tested with WDC WD10EURS-630AB1/80.00A80,
      // WDC WD10EUCX-63YZ1Y0/51.0AB52, WDC WD20EURX-64HYZY0/80.00A80
    "WDC WD(5000AUDX|7500AURS|10EUCX|(10|15|20|25|30)EUR[SX])-.*",
    "", "", ""
  },
  { "Western Digital AV", // tested with DC WD10JUCT-63CYNY0/01.01A01
    "WDC WD((16|25|32|50)00BU[CD]|5000LUC|10JUC)T-.*",
    "", "", ""
  },
  { "Western Digital Raptor",
    "WDC WD((360|740|800)GD|(360|740|800|1500)ADF[DS])-.*",
    "", "", ""
  },
  { "Western Digital Raptor X",
    "WDC WD1500AHFD-.*",
    "", "", ""
  },
  { "Western Digital VelociRaptor", // tested with WDC WD1500HLHX-01JJPV0/04.05G04
    "WDC WD(((800H|(1500|3000)[BH]|1600H|3000G)LFS)|((1500|3000|4500|6000)[BH]LHX))-.*",
    "", "", ""
  },
  { "Western Digital VelociRaptor (AF)", // tested with WDC WD1000DHTZ-04N21V0/04.06A00
    "WDC WD(2500H|5000B|5000H|1000D)HTZ-.*",
    "", "", ""
  },
  { "Western Digital Scorpio EIDE",
    "WDC WD(4|6|8|10|12|16)00(UE|VE)-.*",
    "", "", ""
  },
  { "Western Digital Scorpio Blue EIDE", // tested with WDC WD3200BEVE-00A0HT0/11.01A11
    "WDC WD(4|6|8|10|12|16|25|32)00BEVE-.*",
    "", "", ""
  },
  { "Western Digital Scorpio Serial ATA",
    "WDC WD(4|6|8|10|12|16|25)00BEAS-.*",
    "", "", ""
  },
  { "Western Digital Scorpio Blue Serial ATA", // tested with WDC WD3200BEVS-08VAT2/14.01A14
    "WDC WD((4|6|8|10|12|16|25|32)00BEVS|(8|12|16|25|32|40|50|64)00BEVT|7500KEVT|10TEVT)-.*",
    "", "", ""
  },
  { "Western Digital Scorpio Blue Serial ATA (AF)", // tested with
      // WDC WD10JPVT-00A1YT0/01.01A01
    "WDC WD((16|25|32|50|64|75)00BPVT|10[JT]PVT)-.*",
    "", "", ""
  },
  { "Western Digital Scorpio Black", // tested with WDC WD5000BEKT-00KA9T0/01.01A01
    "WDC WD(8|12|16|25|32|50)00B[EJ]KT-.*",
    "", "", ""
  },
  { "Western Digital Scorpio Black (AF)",
    "WDC WD(50|75)00BPKT-.*",
    "", "", ""
  },
  { "Western Digital Red (CMR)", // tested with WDC WD10EFRX-68JCSN0/01.01A01,
      // WDC WD10JFCX-68N6GN0/01.01A01, WDC WD20EFZX-68AWUN0/81.00B81,
      // WDC WD30EFRX-68EUZN0/82.00A82, WDC WD30EFZX-68AWUN0/81.00B81,
      // WDC WD40EFPX-68C6CN0/81.00A81, WDC WD40EFRX-68WT0N0/80.00A80,
      // WDC WD40EFZX-68AWUN0/81.00B81,
      // WDC WD60EFRX-68MYMN1/82.00A82, WDC WD60EFPX-68C5ZN0/81.00A81,
      // WDC WD80EFZX-68UW8N0/83.H0A83,
      // WDC WD80EZZX-11CSGA0/83.H0A03 (My Book 0x1058:0x25ee),
      // WDC WD120EMFZ-11A6JA0/81.00A81 (Easystore 0x1058:0x25fb)
      // WDC WD160EMFZ-11AFXA0/81.00A81,
    "WDC WD(7500BFCX|10JFCX|[1-6]0EFRX|[2-8]0EFPX|[23468]0E[FZ]ZX|80EFZZ|1[26]0EMFZ)-.*",
    "", "", ""
  //"-v 22,raw48,Helium_Level" // WD80EFAX, WD80EFZX, WD100EFAX, WD120EMFZ, WD160EMFZ
  },
  { "Western Digital Red (SMR)", // ticket #1313, tested with WDC WD60EFAX-68SHWN0/82.00A82
    "WDC WD[2346]0EFAX-.*",
    "", "", ""
  },
  { "Western Digital Red Plus", // tested with WDC WD80EFAX-68LHPN0/83.H0A83.
      // WDC WD80EFBX-68AZZN0/85.00A85, WDC WD101EFAX-68LDBN0/81.00A81,
      // WDC WD101EFBX-68B0AN0/85.00A85, WDC WD100EFAX-68LHPN0/83.H0A83,
      // WDC WD120EFAX-68UNTN0/81.00A81, WDC WD120EFBX-68B0EN0/85.00A85,
      // WDC WD140EFFX-68VBXN0/81.00A81
    "WDC WD(80|10[01]|1[24]0|1[68]1)(JFC|EF[ABFR])X-.*",
    "", "", ""
  //"-v 22,raw48,Helium_Level" // >= 12TB
  },
  { "Western Digital Red Pro", // tested with WDC WD2001FFSX-68JNUN0/81.00A81,
      // WDC WD6002FFWX-68TZ4N0/83.H0A83, WDC WD101KFBX-68R56N0/83.H0A03,
      // WDC WD102KFBX-68M95N0/83.00A83, WDC WD121KFBX-68EF5N0/83.00A83,
      // WDC WD141KFGX-68FH9N0/83.00A83, WDC WD142KFGX-68AFPN0/83.00A83,
      // WDC WD161KFGX-68AFPN0/83.00A83, WDC WD181KFGX-68AFPN0/83.00A83,
      // WDC WD201KFGX-68BKJN0/83.00A83
    "WDC WD([2-68]00[123]FF[BSW]|1[02][12]KFB|(1[468]|20)[12]KFG)X-.*",
    "", "",
  //"-v 22,raw48,Helium_Level " // not WD102KFBX
    "-v 90,hex48,NAND_Master" // WD201KFGX
  },
  { "Western Digital Purple (Pro)", // tested with WDC WD40PURX-64GVNY0/80.00A80,
      // WDC WD40PURZ-85TTDY0/80.00A80
      // WDC WD80PUZX-64NEAY0/80.H0A80
      // WDC WD121PURP-85B5SY0/82.00A82
    "WDC WD[1234568](0|[0248]1)PU[RZ][PXZ]-.*",
    "", "", ""
  //"-v 22,raw48,Helium_Level" // WD121PURP-85B5SY0, WD80PUZX-64NEAY0
  },
  { "Western Digital Gold", // tested with WDC WD1005FBYZ-01YCBB2/RR07,
      // WDC WD1005VBYZ-02RRWB2/RR07, WDC WD2005VBYZ-02RRWB2/RR07
      // WDC WD2005FBYZ-01YCBB2/RR07, WDC WD4002FYYZ-01B7CB0/01.01M02,
      // WDC WD4003FRYZ-01F0DB0/01.01H01, WDC WD6003FRYZ-01F0DB0/01.01H01,
      // WDC WD8003FRYZ-01JPDB1/01.01H02, WDC WD8004FRYZ-01VAEB0/01.01H01,
      // WDC WD102KRYZ-01A5AB0/01.01H01, WDC WD121KRYZ-01W0RB0/01.01H01,
      // WDC WD141KRYZ-01C66B0/01.01H01, WDC WD161KRYZ-01AGBB0/01.01H01
    "WDC WD([12]005[FV]B|4002FY|4003FR|600[23]FR|800[234]FR|([12][02468]1|102)KR)YZ-.*",
    "", "", ""
  //"-v 22,raw48,Helium_Level" // WD121KRYZ, WD141KRYZ
  },
  { "Western Digital Blue Mobile", // tested with WDC WD5000LPVX-08V0TT2/03.01A03,
      // WDC WD10JPVX-75JC3T0/0301A03,  WDC WD10JPVX-22JC3T0/01.01A01,
      // WDC WD20NPVZ-00WFZT0/01.01A01
    "WDC WD(3200LPCX|5000[BL]P[CV]X|7500BPVX|10JP[VZ]X|(15|20)NPVZ)-.*",
    "", "", ""
  },
  { "Western Digital Blue Mobile (SMR)", // ticket #1313, tested with
      // WDC WD10SPZX-22Z10T0/01.01A01, WDC WD10SPZX-21Z10T0/02.01A02,
      // WDC WD20SPZX-22CRAT0/01.01A01, WDC WD20SPZX-22UA7T0/01.01A01
    "WDC WD[12]0SPZX-.*",
    "", "", ""
  },
  { "Western Digital Green Mobile", // tested with WDC WD20NPVX-00EA4T0/01.01A01
    "WDC WD(15|20)NPV[TX]-.*",
    "", "", ""
  },
  { "Western Digital Black Mobile", // tested with WDC WD7500BPKX-22HPJT0/01.01A01,
      // WDC WD10JPLX-00MBPT0/01.01H01
    "WDC WD((16|25|32)00BEK[TX]|(25|32|50|75)00(BPK|LPL)X|10JPLX)-.*",
    "", "", ""
  },
  { "Western Digital Elements / My Passport (USB)", // tested with WDC WD5000BMVW-11AMCS0/01.01A01
    "WDC WD(25|32|40|50)00BMV[UVW]-.*",  // *W-* = USB 3.0
    "", "", ""
  },
  { "Western Digital Elements / My Passport (USB, AF)", // tested with
      // WDC WD5000KMVV-11TK7S1/01.01A01,
      // WDC WD5000LMVW-11CKRS0/01.01A01 (0x1058:0x07ae),
      // WDC WD5000LMVW-11VEDS0/01.01A01 (0x1058:0x0816),
      // WDC WD7500BMVW-11AJGS2/01.01A01,
      // WDC WD10JMVW-11AJGS2/01.01A01 (0x1058:0x10b8),
      // WDC WD10JMVW-11AJGS4/01.01A01 (0x1058:0x25a0/25a2),
      // WDC WD10JMVW-11S5XS1/01.01A01,
      // WDC WD10SMZW-11Y0TS0/01.01A01,
      // WDC WD10TMVW-11ZSMS5/01.01A01,
      // WDC WD20NMVW-11AV3S2/01.01A01 (0x1058:0x0822),
      // WDC WD20NMVW-11AV3S3/01.01A01 (0x1058:0x0837),
      // WDC WD20NMVW-11EDZS6/01.01A01 (0x1058-0x259f),
      // WDC WD20NMVW-11EDZS7/01.01A01 (0x1058:0x259d/25a1),
      // WDC WD20NMVW-11W68S0/01.01A01,
      // WDC WD20NMVW-59AV3S3/01.01A01 (0x1058:0x107d),
      // WDC WD30NMVW-11C3NS4/01.01A01,
      // WDC WD40NMZW-11GX6S1/01.01A01 (0x1058:0x2599/25e2/25fa)
      // WDC WD50NDZW-11A8JS1/01.01A01 (0x1058:0x2627)
      // WDC WD50NDZW-11MR8S1/02.01A02
      // WDC WD40NDZM-59A8KS1/01.01A01
    "WDC WD((5000[LK]|7500[BK]|10[JST]|[234]0N)M|50ND|40ND)[VZ][VWM]-.*", // *W-* = USB 3.0
    // Model numbers with "M" suffix denote the use of USB-C receptacles instead of Micro-B.
    "", "", ""
  },
  { "Quantum Bigfoot", // tested with TS10.0A/A21.0G00, TS12.7A/A21.0F00
    "QUANTUM BIGFOOT TS(10\\.0|12\\.7)A",
    "", "", ""
  },
  { "Quantum Fireball lct15",
    "QUANTUM FIREBALLlct15 ([123]0|22)",
    "", "", ""
  },
  { "Quantum Fireball lct20",
    "QUANTUM FIREBALLlct20 [1234]0",
    "", "", ""
  },
  { "Quantum Fireball CX",
    "QUANTUM FIREBALL CX10.2A",
    "", "", ""
  },
  { "Quantum Fireball CR",
    "QUANTUM FIREBALL CR(4.3|6.4|8.4|13.0)A",
    "", "", ""
  },
  { "Quantum Fireball EX", // tested with QUANTUM FIREBALL EX10.2A/A0A.0D00
    "QUANTUM FIREBALL EX(3\\.2|6\\.4|10\\.2)A",
    "", "", ""
  },
  { "Quantum Fireball ST",
    "QUANTUM FIREBALL ST(3.2|4.3|4300)A",
    "", "", ""
  },
  { "Quantum Fireball SE",
    "QUANTUM FIREBALL SE4.3A",
    "", "", ""
  },
  { "Quantum Fireball Plus LM",
    "QUANTUM FIREBALLP LM(10.2|15|20.[45]|30)",
    "", "", ""
  },
  { "Quantum Fireball Plus AS",
    "QUANTUM FIREBALLP AS(10.2|20.5|30.0|40.0|60.0)",
    "", "", ""
  },
  { "Quantum Fireball Plus KX",
    "QUANTUM FIREBALLP KX27.3",
    "", "", ""
  },
  { "Quantum Fireball Plus KA",
    "QUANTUM FIREBALLP KA(9|10).1",
    "", "", ""
  },

  ////////////////////////////////////////////////////
  // USB ID entries
  ////////////////////////////////////////////////////

  // 0x0080 (JMicron/Toshiba ?)
  { "USB: ; JMicron JMS578",
    "0x0080:0x0578",
    "", // 0x0104
    "",
    "-d sat"
  },
  { "USB: ; ",
    "0x0080:0xa001",
    "", // ORICO 2588US3: 0x0101, 0x0203
    "",
    "-d sat"
  },
  // 0x0350 (?)
  { "USB: ViPowER USB3.0 Storage; ",
    "0x0350:0x0038",
    "", // 0x1905
    "",
    "-d sat,12" // ATA output registers missing
  },
  // Hewlett-Packard
  { "USB: HP Personal Media Drive; ",
    "0x03f0:0x070c",
    "",
    "",
    "-d usbsunplus"
  },
  { "USB: HP x911w; ",
    "0x03f0:0x0c5c",
    "",
    "",
     "-d sat"
  },
  { "USB: HP Desktop HD BD07; ", // 2TB
    "0x03f0:0xbd07",
    "",
    "",
    "-d sat"
  },
  // ALi
  { "USB: ; ALi M5621", // USB->PATA
    "0x0402:0x5621",
    "",
    "",
    "" // unsupported
  },
  // VIA
  { "USB: Connectland BE-USB2-35BP-LCM; VIA VT6204",
    "0x040d:0x6204",
    "",
    "",
    "" // unsupported
  },
  // Buffalo / Melco
  { "USB: Buffalo; ",
    "0x0411:0x0(157|181|1ce|1[df]9|1e[7a]|240|251|27e)", // 0x0157: HD-PEU2, 0x0181: HD-PVU2,
      // 0x01ce: Duo, 0x01d9: HD-PCTU2 (0x0108), 0x01e7: HD-PNTU3, 0x01ea: HD-LBU2,
      // 0x01f9: HD-PZU3 (0x0100), 0x0240: HD-PCFU3, 0x0251: HD-PNFU3, 0x027e: HD-LC3
    "",
    "",
    "-d sat"
  },
  { "USB: Buffalo SSD-PSTA/N; ASMedia",
    "0x0411:0x039d",
    "",
    "",
    "" // smartmontools >= r5168: -d sntasmedia
  },
  // LG Electronics
  { "USB: LG Mini HXD5; JMicron",
    "0x043e:0x70f1",
    "", // 0x0100
    "",
    "-d usbjmicron"
  },
  // Hitachi / Renesas
  { "USB: ; Renesas uPD720231A", // USB2/3->SATA
    // 0x0229: Pi-102 Raspberry Pi USB to mSATA Converter Board
    // 0x022a: DeLock 62652 converter SATA 6GB/s > USB 3.0
    "0x045b:0x022[9a]",
    "",
    "",
    "-d sat"
  },
  // Philips
  { "USB: Philips; ", // SDE3273FC/97 2.5" SATA HDD enclosure
    "0x0471:0x2021",
    "", // 0x0103
    "",
    "-d sat"
  },
  // Toshiba
  { "USB: Toshiba Canvio 500GB; SunPlus",
    "0x0480:0xa004",
    "",
    "",
    "-d usbsunplus"
  },
  { "USB: Toshiba; ",
    "0x0480:0x....",
    "",
    "",
    "-d sat"
  },
  // Cypress
  { "USB: ; Cypress CY7C68300A (AT2)",
    "0x04b4:0x6830",
    "0x0001",
    "",
    "" // unsupported
  },
  { "USB: ; Cypress CY7C68300B/C (AT2LP)",
    "0x04b4:0x6830",
    "0x0240",
    "",
    "-d usbcypress"
  },
  // Fujitsu
  { "USB: Fujitsu; ",
    "0x04c5:0x(11bc|201d|2028)", "", // 0x11bc (0x0101), 0x201d: DeLock 42475 (0x0001),
    "", // 0x2028: Zalman ZM-VE300 (0x0001)
    ""
    "-d sat"
  },
  // Myson Century
  { "USB: ; Myson Century CS8818",
    "0x04cf:0x8818",
    "", // 0xb007
    "",
    "" // unsupported
  },
  // Samsung
  { "USB: Samsung S2 Portable; JMicron",
    "0x04e8:0x1f0[568a]", // 0x1f0a: SAMSUNG HN-M101XBB
    "",
    "",
    "-d usbjmicron" // 0x1f0a: works also with "-d sat"
  },
  { "USB: Samsung S1; JMicron",
    "0x04e8:0x2f0[36]", // 0x2f03: S1 Portable, 0x2f06: S1 Mini (SAMSUNG HS20YJZ/3AU10-01)
    "",
    "",
    "-d usbjmicron"
  },
  { "USB: Samsung Portable SSD T7; ASMedia ASM2362",
    "0x04e8:0x(4001|61fb)", // 0x61fb: T7 Shield
    "", // 0x0100
    "",
    "" // smartmontools >= r5168: -d sntasmedia
  },
  { "USB: Samsung Story Station; ",
    "0x04e8:0x5f0[56]",
    "",
    "",
    "-d sat"
  },
  { "USB: Samsung G2 Portable; JMicron",
    "0x04e8:0x6032",
    "0x0000",
    "",
    "-d usbjmicron" // ticket #132
  },
  { "USB: Samsung G2 Portable; ",
    "0x04e8:0x6032",
    "0x...[1-9]", // >= 0x0001
    "",
    "-d sat"
  },
  { "USB: Samsung Story Station 3.0; ",
    "0x04e8:0x6052",
    "",
    "",
    "-d sat"
  },
  { "USB: Samsung Story Station 3.0; ",
    "0x04e8:0x6054",
    "",
    "",
    "-d sat"
  },
  { "USB: Samsung M2 Portable 3.0; ",
    "0x04e8:0x60c5",
    "",
    "",
    "-d sat"
  },
  { "USB: Samsung D3 Station; ",
    "0x04e8:0x612[45]", // 3TB, 4TB
    "", // 0x200, 0x202
    "",
    "-d sat"
  },
  { "USB: Samsung M3 Portable USB 3.0; ", // 1.5/2TB: SpinPoint M9TU
    "0x04e8:0x61b[3456]", // 500MB, 2TB, 1.5TB, 1TB
    "", // 0x0e00
    "",
    "-d sat"
  },
  { "USB: Samsung S3 Portable; ",
    "0x04e8:0x61c8", // ST1000LM025 HN-M101ABB
    "", // 0x1301
    "",
    "-d sat"
  },
  { "USB: Samsung Portable SSD T5; ",
    "0x04e8:0x61f5",
    "", // 0x0100
    "",
    "-d sat"
  },
  { "USB: Samsung Portable SSD T9; ASMedia ASM2362",
    "0x04e8:0x61fd",
    "", // 0x0100
    "",
    "" // smartmontools >= r5168: -d sntasmedia
  },
  { "USB: Samsung; ",
    "0x04e8:0x8003", // USB3 Adapter from SSD EVO 850 Starter Kit
    "", // 0x0100
    "",
    "-d sat"
  },
  // Sony
  { "USB: Sony HD-E1; ",
    "0x054c:0x05bf", //  Sony HD-E1B - 1TB USB3.0
    "", // 0x6610
    "",
    "-d sat"
  },
  // Sunplus
  { "USB: ; SunPlus",
    "0x04fc:0x0c05",
    "",
    "",
    "-d usbsunplus"
  },
  { "USB: ; SunPlus SPDIF215",
    "0x04fc:0x0c15",
    "", // 0xf615
    "",
    "-d usbsunplus"
  },
  { "USB: ; SunPlus SPDIF225", // USB+SATA->SATA
    "0x04fc:0x0c25",
    "", // 0x0103
    "",
    "-d usbsunplus"
  },
  // Intrinsix
  { "USB: ; Intrinsix",
    "0x0578:0x0578",
    "", // 0x0202
    "",
    "-d sat" // ATA output registers missing
  },
  // Iomega
  { "USB: Iomega Prestige Desktop USB 3.0; ",
    "0x059b:0x0070",
    "", // 0x0004
    "",
    "-d sat" // ATA output registers missing
  },
  { "USB: Iomega LPHD080-0; ",
    "0x059b:0x0272",
    "",
    "",
    "-d usbcypress"
  },
  { "USB: Iomega MDHD500-U; JMicron",
    "0x059b:0x0274",
    "", // 0x0000
    "",
    "-d usbjmicron,0"
  },
  { "USB: Iomega MDHD500-U; ",
    "0x059b:0x0275",
    "", // 0x0001
    "",
    "" // unsupported
  },
  { "USB: Iomega; JMicron",
    "0x059b:0x027[78]",  // 0x0277: MDHD-UE, 0x0278: LDHD-UPS
    "", // 0x0000
    "",
    "-d usbjmicron"
  },
  { "USB: Iomega LDHD-UP; Sunplus",
    "0x059b:0x0370",
    "",
    "",
    "-d usbsunplus"
  },
  { "USB: Iomega; JMicron",
    "0x059b:0x0(47[05]|57[15])", // 0x0470: LPHD-UP, 0x0475: GDHDU2 (0x0100),
      // 0x0575: LDHD-UP
    "",
    "",
    "-d usbjmicron"
  },
  { "USB: Iomega; JMicron",
    "0x059b:0x047a",
    "", // 0x0100
    "",
    "-d sat" // works also with "-d usbjmicron"
  },
  // LaCie
  { "USB: LaCie hard disk (FA Porsche design);",
    "0x059f:0x0651",
    "",
    "",
    "" // unsupported
  },
  { "USB: LaCie d2 Quadra; Oxford OXUF934SSA-LQAG ", // USB+IEEE1394+eSATA->SATA
    "0x059f:0x0828",
    "",
    "",
    "-d sat"
  },
  { "USB: LaCie hard disk; JMicron",
    "0x059f:0x0951",
    "",
    "",
    "-d usbjmicron"
  },
  { "USB: LaCie Rugged Triple Interface; ",
    "0x059f:0x100c",
    "", // 0x0001
    "",
    "-d sat"
  },
  { "USB: LaCie Desktop Hard Drive;",
    "0x059f:0x1010",
    "",
    "",
    "-d usbsunplus"
  },
  { "USB: LaCie Desktop Hard Drive; ",
    "0x059f:0x101[68]", // 0x1016: SAMSUNG HD103UJ
    "", // 0x0001
    "",
    "-d sat"
  },
  { "USB: LaCie Desktop Hard Drive; JMicron",
    "0x059f:0x1019",
    "",
    "",
    "-d usbjmicron"
  },
  { "USB: LaCie Rugged Hard Drive; JMicron",
    "0x059f:0x101d",
    "", // 0x0001
    "",
    "-d usbjmicron,x"
  },
  { "USB: LaCie Little Disk USB2; JMicron",
    "0x059f:0x1021",
    "",
    "",
    "-d usbjmicron"
  },
  { "USB: LaCie hard disk; ",
    "0x059f:0x1029",
    "", // 0x0100
    "",
    "-d sat"
  },
  { "USB: Lacie rikiki; JMicron",
    "0x059f:0x102a",
    "",
    "",
    "-d usbjmicron,x"
  },
  { "USB: LaCie D2 USB3; LucidPort USB300 ",
    "0x059f:0x103d",
    "",
    "",
    "-d sat"
  },
  { "USB: LaCie rikiki USB 3.0; ",
    "0x059f:0x10(49|57)",
    "",
    "",
    "-d sat"
  },
  { "USB: LaCie minimus USB 3.0; ",
    "0x059f:0x104a",
    "",
    "",
    "-d sat"
  },
  { "USB: LaCie Rugged Mini USB 3.0; ",
    "0x059f:0x1051",
    "", // 0x0000
    "",
    "-d sat"
  },
  { "USB: LaCie P9230 (LAC302002); ",
    "0x059f:0x1053",
    "", // 0x0000
    "",
    "-d sat"
  },
  { "USB: LaCie Rugged Mini HDD; ",
    "0x059f:0x106b",
    "",
    "",
    "-d sat"
  },
  { "USB: LaCie; ", // 0x1070: ASMedia 1053 ?
    "0x059f:0x10(6f|7[05]|b8)", // 0x0x10b8: d2 PROFESSIONAL
    "", // 6f/70/b8=0x0001, 75=0x0000
    "",
    "-d sat"
  },
  // In-System Design
  { "USB: ; In-System/Cypress ISD-300A1",
    "0x05ab:0x0060",
    "", // 0x1101
    "",
    "-d usbcypress"
  },
  // Apple
  { "USB: Apple; ",
    "0x05ac:0x8406", // TOSHIBA MQ01UBB200
    "",
    "",
    "-d sat"
  },
  // Genesys Logic
  { "USB: ; Genesys Logic GL881E",
    "0x05e3:0x0702",
    "",
    "",
    "" // unsupported
  },
  { "USB: ; Genesys Logic",
    "0x05e3:0x(07(18|3[15]|61)|2013)", // 0x0718(0x0041): Requires '-T permissive',
    "", // 0x0731: Genesys Logic GL3310, Chieftec USB 3.0 2.5" case, 0x0735(0x1003): ?,
    "", // 0x0761(0x2402): Other World Computing SATA Adapter PA023U3,
        // 0x2013(0x0100): Sharkoon QuickPort Duo Clone USB 3.1 Type-C
    "-d sat"
  },
  // Micron
  { "USB: Micron USB SSD; ",
    "0x0634:0x0655",
    "",
    "",
    "" // unsupported
  },
  // Prolific
  { "USB: ; Prolific PL2507", // USB->PATA
    "0x067b:0x2507",
    "",
    "",
    "-d usbjmicron,0" // Port number is required
  },
  { "USB: ; Prolific PL2571/2771/2773/2775", // USB->SATA, USB3->SATA,
    "0x067b:0x(2571|277[135])",              // USB3+eSATA->SATA, USB3->2xSATA
    "",
    "",
    "-d usbprolific"
  },
  { "USB: ; Prolific PL3507", // USB+IEEE1394->PATA
    "0x067b:0x3507",
    "", // 0x0001
    "",
    "-d usbjmicron,p"
  },
  // Imation
  { "USB: Imation ; ", // Imation Odyssey external USB dock
    "0x0718:0x1000",
    "", // 0x5104
    "",
    "-d sat"
  },
  // Jess-Link
  { "USB: Packard Bell Carbon; SunPlus",
    "0x0766:0x0017",
    "", // 0x0108
    "",
    "-d usbsunplus"
  },
  // Logitec
  { "USB: Logitec LGB-4BNHUC; ",
    "0x0789:0x0296",
    "",
    "",
    "-d sat"
  },
  // SanDisk
  { "USB: SanDisk; ",
    "0x0781:0x55(8[08]|b0)", // 0x5580: SanDisk SDCZ80 (SanDisk pSSD)
    "", // 0x55b0: Sandisk SDSSDE30-2T00 (SanDisk Portable SSD)
    "",
    "-d sat"
  },
  { "USB: SanDisk Extreme; ASMedia ASM2362",
    "0x0781:0x55ae", // SanDisk Extreme (Western Digital SN580E 1TB)
    "", // 0x3008
    "",
    "" // smartmontools >= r5168: -d sntasmedia
  },
  // Freecom
  { "USB: ; Innostor IS631", // No Name USB3->SATA Enclosure
    "0x07ab:0x0621",
    "",
    "",
    "-d sat"
  },
  { "USB: Freecom; ",
    "0x07ab:0xfc17",
    "", // 0x0100
    "",
    "-d sat"
  },
  { "USB: Freecom Quattro 3.0; ", // USB3.0+IEEE1394+eSATA->SATA
    "0x07ab:0xfc77",
    "",
    "",
    "-d sat"
  },
  { "USB: Freecom Mobile Drive XXS; JMicron",
    "0x07ab:0xfc88",
    "", // 0x0101
    "",
    "-d usbjmicron,x"
  },
  { "USB: Freecom Hard Drive XS; Sunplus",
    "0x07ab:0xfc8e",
    "", // 0x010f
    "",
    "-d usbsunplus"
  },
  { "USB: Freecom; ", // Intel labeled
    "0x07ab:0xfc8f",
    "", // 0x0000
    "",
    "-d sat"
  },
  { "USB: Freecom Classic HD 120GB; ",
    "0x07ab:0xfccd",
    "",
    "",
    "" // unsupported
  },
  { "USB: Freecom; JMicron", // 0xfc85: Freecom FHD-2 Pro / JMicron JM20316
    "0x07ab:0xfc(85|d[6a])",
    "",
    "",
    "-d usbjmicron"
  },
  // Fast Point Technologies
  { "USB: ; ",
    "0x0850:0x00(03|31)",
    "", // 0x0100
    "",
    "-d sat"
  },
  // 0x0860 (?)
  { "USB: ; ",
    "0x0860:0x0001",
    "", // 0x0100
    "",
    "-d sat"
  },
  // Oxford Semiconductor, Ltd
  { "USB: ; Oxford",
    "0x0928:0x0000",
    "",
    "",
    "" // unsupported
  },
  { "USB: ; Oxford OXU921DS",
    "0x0928:0x0002",
    "",
    "",
    "" // unsupported
  },
  { "USB: ; Oxford", // Zalman ZM-VE200
    "0x0928:0x0010",
    "", // 0x0304
    "",
    "-d sat"
  },
  // Toshiba
  { "USB: Toshiba PX1270E-1G16; Sunplus",
    "0x0930:0x0b03",
    "",
    "",
    "-d usbsunplus"
  },
  { "USB: Toshiba PX1396E-3T01; Sunplus", // similar to Dura Micro 501
    "0x0930:0x0b09",
    "",
    "",
    "-d usbsunplus"
  },
  { "USB: Toshiba Stor.E Steel; Sunplus",
    "0x0930:0x0b11",
    "",
    "",
    "-d usbsunplus"
  },
  { "USB: Toshiba Stor.E; ",
    "0x0930:0x0b1[9ab]",
    "", // 0x0001
    "",
    "-d sat"
  },
  { "USB: Toshiba; Sunplus",
    "0x0930:0xa002",
    "", // 0x0103
    "",
    "-d usbsunplus"
  },
  // Lumberg, Inc.
  { "USB: Toshiba Stor.E; Sunplus",
    "0x0939:0x0b1[56]",
    "",
    "",
    "-d usbsunplus"
  },
  { "USB: Toshiba Stor.E D10; Initio INIC-1610PL",
    "0x0939:0x0b13",
    "",
    "",
    "-d sat,12"
  },
  // Kingston
  { "USB: Kingston DataTraveller; ",
    "0x0951:0x177f",
    "",
    "",
    "-d sat,12"
  },
  { "USB: Kingston; ",
    "0x0951:0x1780", // XS1000
    "", // 0x100
    "",
    "-d sat"
  },
  // Apricorn
  { "USB: Apricorn; ",
    "0x0984:0x0(040|301|320)", // 0x0040: Apricorn SATA Wire
    "", // 0x0301 (0x0201): Corsair SSD & HDD Cloning Kit
    "", // 0x0320 (0x0133): Apricorn EZ-UP3 (Initio INIC-3607)
    "-d sat"
  },
  // Neodio Technologies
  { "USB: Neodio; Initio INIC-1810PL",
    "0x0aec:0x3050",
    "", // 0x0100
    "",
    "-d sat"
  },
  // Asus (?)
  { "USB: ; ",
    "0x0b05:0x17f8", // ASUSTek T100TA
    "", // 0x0100
    "",
    "-d sat"
  },
  { "USB: ; ASMedia ASM236x",
    "0x0b05:0x1932", // Asus ROG Strix Arion enclosure
    "", // 0x0100
    "",
    "" // smartmontools >= r5168: -d sntasmedia
  },
  // Seagate
  { "USB: Seagate External Drive; Cypress",
    "0x0bc2:0x0503",
    "", // 0x0240
    "",
    "-d usbcypress"
  },
  { "USB: Seagate FreeAgent; ",
    "0x0bc2:0x(3008|50(31|a1))",
    "",
    "",
    "-d sat,12" // 0x50a1: "-d sat" does not work (ticket #151)
  },
  { "USB: Seagate FireCuda Gaming SSD; ASMedia ASM2364",
    "0x0bc2:0xaa1a",
    "", // 0x100
    "",
    "" // smartmontools >= r5168: -d sntasmedia
  },
  { "USB: Seagate; ",
    "0x0bc2:0x....",
    "",
    "",
    "-d sat"
  },
  // Realtek
  { "USB: ; Realtek RTL9201", // USB->SATA
    "0x0bda:0x9201",
    "", // 0xf200
    "",
    "-d sat"
  },
  { "USB: ; Realtek RTL9210", // USB->PCIe (NVMe)
    "0x0bda:0x9210",
    "", // 0x2100
    "",
    "-d sntrealtek"
  },
  { "USB: ; Realtek RTL9211", // USB->PCIe (NVMe) or SATA
    "0x(0bda|2eb9):0x9211", // 0x0bda: guessed, 0x2eb9: Sabrent EC-WPTF
    ".*", // fall through to next entry and report ambiguous result
    "",
    "-d sntrealtek" // NVMe or ...
  },
  { "USB: ; Realtek RTL9211",
    "0x(0bda|2eb9):0x9211",
    "",
    "",
    "" // ... SATA (unsupported)
  },
  { "USB: ; Realtek RTL9220", // USB->PCIe (NVMe) or SATA
    "0x0bda:0x9220",
    "",
    "",
    "-d sntrealtek" // ... SATA (requires `-d sat`)
  },
  // Addonics
  { "USB: Addonics HDMU3; ", // (ticket #609)
    "0x0bf6:0x1001",
    "", // 0x0100
    "",
    ""
  },
  // Dura Micro
  { "USB: Dura Micro; Cypress",
    "0x0c0b:0xb001",
    "", // 0x1110
    "",
    "-d usbcypress"
  },
  { "USB: Dura Micro; Initio",
    "0x0c0b:0xb136",
    "", // 0x0108
    "",
    "-d sat"
  },
  { "USB: Dura Micro 509; Sunplus",
    "0x0c0b:0xb159",
    "", // 0x0103
    "",
    "-d usbsunplus"
  },
  // Maxtor
  { "USB: Maxtor OneTouch 200GB; ",
    "0x0d49:0x7010",
    "",
    "",
    "" // unsupported
  },
  { "USB: Maxtor OneTouch; ",
    "0x0d49:0x7300",
    "", // 0x0121
    "",
    "-d sat"
  },
  { "USB: Maxtor OneTouch 4; ",
    "0x0d49:0x7310",
    "", // 0x0125
    "",
    "-d sat"
  },
  { "USB: Maxtor OneTouch 4 Mini; ",
    "0x0d49:0x7350",
    "", // 0x0125
    "",
    "-d sat"
  },
  { "USB: Maxtor BlackArmor Portable; ",
    "0x0d49:0x7550",
    "",
    "",
    "-d sat"
  },
  { "USB: Maxtor Basics Desktop; ",
    "0x0d49:0x7410",
    "", // 0x0122
    "",
    "-d sat"
  },
  { "USB: Maxtor Basics Portable; ",
    "0x0d49:0x7450",
    "", // 0x0122
    "",
    "-d sat"
  },
  // Jess-Link International
  { "USB: ; Cypress", // Medion HDDrive2Go
    "0x0dbf:0x9001",
    "", // 0x0240
    "",
    "-d usbcypress"
  },
  // Oyen Digital
  { "USB: Oyen Digital MiniPro USB 3.0; ",
    "0x0dc4:0x020a",
    "",
    "",
    "-d sat"
  },
  // Netac Technology
  { "USB: Netac Z Slim; ",
    "0x0dd8:0x0562",
    "", // 0x1101
    "",
    "-d sat"
  },
  // Cowon Systems, Inc.
  { "USB: Cowon iAudio X5; ",
    "0x0e21:0x0510",
    "",
    "",
    "-d usbcypress"
  },
  // TerraMaster (?)
  { "USB: ; ",
    "0x1000:0x1352", // TerraMaster D5-300C 5-Bay Box
    "",
    "",
    "-d sat"
  },
  // Apacer
  { "USB: Apacer; ",
    "0x1005:0xc004", // Apacer AC633
    "",
    "",
    "-d sat"
  },
  // iRiver
  { "USB: iRiver iHP-120/140 MP3 Player; Cypress",
    "0x1006:0x3002",
    "", // 0x0100
    "",
    "-d usbcypress"
  },
  // Western Digital
  { "USB: WD My Passport (IDE); Cypress",
    "0x1058:0x0701",
    "", // 0x0240
    "",
    "-d usbcypress"
  },
  { "USB: Western Digital; ASMedia ASM236x",
    "0x1058:0x266e", // WD Elements SE SSD
    "",
    "",
    "" // smartmontools >= r5168: -d sntasmedia
  },
  { "USB: Western Digital; ",
    "0x1058:0x....",
    "",
    "",
    "-d sat"
  },
  // Atech Flash Technology
  { "USB: ; Atech", // Kingston
    "0x11b0:0x6(298|388)",
    "", // 0x0108, 0x5408
    "",
    "-d sat"
  },
  // Brain Actuated Technologies
  { "USB: ; Atech", // ICY BOX 2x Raid enclosure IB-RD2253-U31
    "0x1234:0x5678",
    "", // 0x0100
    "",
    "-d sat"
  },
  // ADATA
  { "USB: ADATA; ",
    "0x125f:0xa(1[135]|21|31|3[57]|68|7[56]|8[35])a", // 0xa11a: Classic CH11 1TB, 0xa13a: NH13 1TB,
    "", // 0xa15a: HD710 1TB, 0xa21a: HV610 (0x4504), 0xa31a: HV620 2TB (0x0100),
    "", // 0xa35a: HD650 2TB (0x6503), 0xa37a: Silverstone MS10 M.2 (0x3103), 0xa75a: HD710P 4TB,
        // 0xa68a: SD600, 0xa76a: ED600 (0x0204), 0xa83a: HD330 (0x0100),
        // 0xa85a: HD680 (0x100)
    "-d sat"
  },
  { "USB: ADATA; Cypress",
    "0x125f:0xa9[34]a", // 0xa93a: SH93 (0x0150)
    "",
    "",
    "-d usbcypress"
  },
  // 0x1352 (?)
  { "USB: ; ",
    "0x1352:0xa006", // TerraMaster D2-320
    "", // 0x0100
    "",
    "-d sat"
  },
  // Initio
  { "USB: ; Initio",
    "0x13fd:0x(054|1(04|15))0", // 0x0540: Initio 316000
    "", // 0x1040 (0x0106): USB->SATA+PATA, Chieftec CEB-25I
    "", // 0x1150: Initio 6Y120L0, CoolerMaster XCraft RX-3HU
    "" // unsupported
  },
  { "USB: ; Initio",
    "0x13fd:0x16[45]0",
    "", // 0x1640: 0x0864, 0x1650: 0x0436
    "",
    "-d sat,12" // some SMART commands fail, see ticket #295
  },
  { "USB: ; Initio",
    "0x13fd:0x....",
    "",
    "",
    "-d sat"
  },
  // Phison
  { "USB: ; ",
    "0x13fe:0x6500", // TeamGroup C212 USB flash drive
    "", // 0x0110
    "",
    "" // smartmontools >= r5168: -d sntasmedia
  },
  // Super Top
  { "USB: Super Top generic enclosure; ",
    "0x14cd:0x6116",
    "", // 0x0150, older report suggests -d usbcypress
    "", // 0x0160 also reported as unsupported
    "-d sat"
  },
  // JMicron
  { "USB: ; JMicron JMS539", // USB2/3->SATA (old firmware)
    "0x152d:0x0539",
    "0x0100",      // 1.00, various devices support -d usbjmicron
    "",            // 1.00, SSI SI-1359RUS3 supports -d sat,
    ""             //       -d usbjmicron may disconnect drive (ticket #552)
  },
  { "USB: ; JMicron JMS539", // USB2/3->SATA (new firmware)
    "0x152d:0x0539",
    "0x020[56]|"   //  2.05, ZTC USB 3.0 enclosure (ticket #338)
    "0x28(01|03|12)", // 28.01, DATOptic U3eSATA (USB3.0 bridge with port multiplier)
    "",               // 28.03, Mediasonic ProBox HF2-SU3S2 Rev 2 (port multiplier, ticket #504)
    "-d sat"          // 28.12, Mediasonic ProBox H82-SU3S2 (port multiplier)
  },
  { "USB: ; JMicron ", // USB->SATA->4xSATA (port multiplier)
    "0x152d:0x0551",   // JMS539? (old firmware may use 0x152d:0x0539, ticket #552)
    "", // 0x0100
    "",
    "-d usbjmicron,x"
  },
  { "USB: ; JMicron",
    "0x152d:0x0561",
    "", // 0x0003, ODROID CloudShell 2
    "",
    "-d sat"
  },
  { "USB: ; JMicron JMS562", // USB2/3+eSATA->2xSATA, USB2/3->3xSATA (RAID0/1)
    "0x152d:0x0562",
    "", // 0x0106, Fantec QB-X2US3R (ticket #966)
    "", // only ATA IDENTIFY works, SMART commands don't work
    "-d sat"
  },
  { "USB: ; JMicron", // USB2/3->2xSATA
    "0x152d:0x0565",
    "", // 0x9114, Akasa DuoDock X (ticket #607)
    "",
    "-d sat"
  },
  { "USB: ; JMicron JMS567", // USB2/3->SATA
    "0x152d:0x0567",
    "", // 0x0114
    "", // 0x0205, 2.05, Mediasonic ProBox HF2-SU3S2 Rev 3 (port multiplier, ticket #504)
    "-d sat"
  },
  { "USB: ; JMicron JMS578", // USB->SATA
    "0x152d:0x0578",
    "", // 0x0100, 0x0204
    "",
    "-d sat"
  },
  { "USB: ; JMicron",
    "0x152d:0x05(79|80)", // 0x0579(0x0100): Intenso External
    "", // 0x0100, 0x0201
    "",
    "-d sat"
  },
  { "USB: ; JMicron JMS583", // USB->PCIe (NVMe)
    "0x152d:0x[0a]583",
    "", // 0x214
    "",
    "-d sntjmicron"
  },
  { "USB: OCZ THROTTLE OCZESATATHR8G; JMicron JMF601",
    "0x152d:0x0602",
    "",
    "",
    "" // unsupported
  },
  { "USB: ; JMicron",
    "0x152d:0x1337",
    "", // 0x0508, Digitus DA-71106
    "",
    "-d sat"
  },
  { "USB: ; JMicron JMS561", // USB2/3->2xSATA
    "0x152d:0x[19]561", // 0x1561(0x0106), Sabrent USB 3.0 Dual Bay SATA Dock
    "",  // 0x9561(0x0105), Orico 6629US3-C USB 3.0 Dual Bay SATA Dock
    "",
    "-d sat"
  },
  { "USB: ; JMicron JMS576", // USB3.1->SATA
    "0x152d:0x[01]576",
    "", // 0x0204, ICY BOX IB-223U3a-B
    "",
    "-d sat"
  },
  { "USB: ; JMicron JM20329", // USB->SATA
    "0x152d:0x2329",
    "", // 0x0100
    "",
    "-d usbjmicron"
  },
  { "USB: ; JMicron JM20336", // USB+SATA->SATA, USB->2xSATA
    "0x152d:0x2336",
    "", // 0x0100
    "",
    "-d usbjmicron,x"
  },
  { "USB: Generic JMicron adapter; JMicron",
    "0x152d:0x2337",
    "",
    "",
    "-d usbjmicron"
  },
  { "USB: ; JMicron JM20337/8", // USB->SATA+PATA, USB+SATA->PATA
    "0x152d:0x2338",
    "", // 0x0100
    "",
    "-d usbjmicron"
  },
  { "USB: ; JMicron JM20339", // USB->SATA
    "0x152d:0x2339",
    "", // 0x0100
    "",
    "-d usbjmicron,x"
  },
  { "USB: ; JMicron", // USB+SATA->SATA
    "0x152d:0x2351",  // e.g. Verbatim Portable Hard Drive 500Gb
    "", // 0x0100
    "",
    "-d sat"
  },
  { "USB: ; JMicron", // USB->SATA
    "0x152d:0x2352",
    "", // 0x0100
    "",
    "-d usbjmicron,x"
  },
  { "USB: ; JMicron", // USB->SATA
    "0x152d:0x2509",
    "0x0100", // old firmware
    "",
    "-d usbjmicron,x"
  },
  { "USB: ; JMicron", // USB->SATA
    "0x152d:0x2509",
    "0x0107", // newer firmware supports SAT
    "",
    "-d sat"
  },
  { "USB: ; JMicron JMS566", // USB3->SATA
    "0x152d:0x2566", // e.g. Chieftec CEB-7035S
    "", // 0x0114
    "",
    "-d usbjmicron,x"
  },
  { "USB: ; JMicron JMS567", // USB3->SATA
    "0x152d:0x2567",
    "", // 0x0117, Chieftec CEB-7053S
    "",
    "-d sat"
  },
  { "USB: ; JMicron",
    "0x152d:0x2590",
    "", // 0x0x8105 (ticket #550)
    "",
    "-d sat"
  },
  { "USB: ; JMicron JMS567", // USB2/3->SATA
    "0x152d:0x3562",
    "", // 0x0310, StarTech S358BU33ERM (port multiplier, ticket #508)
    "",
    "-d sat"
  },
  { "USB: ; JMicron", // USB3->SATA
    "0x152d:0x3569",
    "", // 0x0203
    "",
    "-d sat"
  },
  { "USB: ; JMicron",
    "0x152d:0x(578e|a5(78|80)|b567)",
    "", // 0x578e(0x1402): Intenso Memory Center, 0xa578: Sabrent EC-DFLT,
    "", // 0xa580(0x003): CENMATE 2 Bay RAID Enclosure, 0xb567: Fantec AD-U3S
    "-d sat"
  },
  { "USB: ; JMicron JMS561", // USB3->2xSATA
    "0x152d:0x[8a]561",
    "", // 0x8561: 0x0107
    "",
    "-d sat"
  },
  { "USB: ; JMicron JMS581", // USB3.2->SATA+PCIe (NVMe)
    "0x152d:0xb581",
    "", // 0x4403: Unitek M.2 NVMe/SATA USB adapter
    "",
    "-d sntjmicron" // smartmontools >= r5677: -d sntjmicron/sat
  },
  // PNY
  { "USB: ; PNY",
    "0x154b:0x(5678|8001|f009)",
    "", // 0x5678: 0x5408
    "",
    "-d sat"
  },
  // Pinas
  { "USB: ; Pinas",
    "0x1741:0x1156", // Argon EON, device #2
    "", // 0x0100
    "",
    "-d sat"
  },
  // ASMedia
  { "USB: ; ASMedia ASM236x", // USB->PCIe (NVMe)
    "0x174c:0x236[24]",
    "",
    "",
    "" // smartmontools >= r5168: -d sntasmedia
  },
  { "USB: ; ASMedia",
    "0x174c:0x....",
    "",
    "",
    "-d sat"
  },
  // ASMedia
  { "USB: ; ASMedia ASM1352-PM", // USB3->2xSATA
    "0x174d:0x1352",
    "", // 0x0100
    "",
    "-d sat"
  },
  // Pinas
  { "USB: ; Pinas",
    "0x174e:0x1155", // Argon EON, device #1
    "", // 0x0100
    "",
    "-d sat"
  },
  // LucidPort
  { "USB: ; LucidPORT USB300", // RaidSonic ICY BOX IB-110StU3-B, Sharkoon SATA QuickPort H3
    "0x1759:0x500[02]", // 0x5000: USB 2.0, 0x5002: USB 3.0
    "",
    "",
    "-d sat"
  },
  { "USB: ; LucidPort", // Fuj:tech SATA-USB3 dock
    "0x1759:0x5100",
    "", // 0x2580
    "",
    "-d sat"
  },
  // Verbatim
  { "USB: Verbatim Portable Hard Drive; Sunplus",
    "0x18a5:0x0214",
    "", // 0x0112
    "",
    "-d usbsunplus"
  },
  { "USB: Verbatim FW/USB160; Oxford OXUF934SSA-LQAG", // USB+IEEE1394->SATA
    "0x18a5:0x0215",
    "", // 0x0001
    "",
    "-d sat"
  },
  { "USB: Verbatim External Hard Drive 47519; Sunplus", // USB->SATA
    "0x18a5:0x0216",
    "",
    "",
    "-d usbsunplus"
  },
  { "USB: Verbatim Pocket Hard Drive; JMicron", // SAMSUNG HS25YJZ/3AU10-01
    "0x18a5:0x0227",
    "",
    "",
    "-d usbjmicron" // "-d usbjmicron,x" does not work
  },
  { "USB: Verbatim External Hard Drive; JMicron", // 2TB
    "0x18a5:0x022a",
    "",
    "",
    "-d usbjmicron"
  },
  { "USB: Verbatim Store'n'Go; JMicron", // USB->SATA
    "0x18a5:0x022b",
    "", // 0x0100
    "",
    "-d usbjmicron"
  },
  { "USB: Verbatim Pocket Hard Drive; ", // 1TB USB 3.0
    "0x18a5:0x0237",
    "",
    "",
    "-d sat,12"
  },
  { "USB: Verbatim External Hard Drive; ", // USB 3.0
    "0x18a5:0x04(0[08]|46)", // 00=3TB, 08=1TB, 46=500MB Mobile
    "",
    "",
    "-d sat"
  },
  // Silicon Image
  { "USB: Vantec NST-400MX-SR; Silicon Image 5744",
    "0x1a4a:0x1670",
    "",
    "",
    "" // unsupported
  },
  // Corsair
  { "USB: Voyager GTX; ",
    "0x1b1c:0x1a0e",
    "",
    "",
    "-d sat"
  },
  // SunplusIT
  { "USB: ; SunplusIT",
    "0x1bcf:0x0c31",
    "",
    "",
    "-d usbsunplus"
  },
  // Actions Microelectronics
  { "USB: ; Actions AM8180", // rebranded Realtek RTL9210
    "0x1de1:0xe101",
    "", // 0x2001
    "",
    "-d sntrealtek"
  },
  // Kanguru Solutions
  { "USB: ; ", // ICY BOX IB-256WP
    "0x1e1d:0x20a0",
    "", // 0x3203
    "",
    "-d sat" // ATA output registers missing
  },
  // TrekStor
  { "USB: TrekStor DataStation; ", // DataStation maxi light (USB 3.0)
    "0x1e68:0x0050",
    "", // 0x0100
    "",
    "-d sat"
  },
  // Other World Computing
  { "USB: OWC Envoy Pro; ",
    "0x1e91:0xa2a5",
    "", // 0x0100
    "",
    "-d sat"
  },
  { "USB: OWC Mercury Elite Pro Quad; ",
    "0x1e91:0xa4a7",
    "", // 0x0100
    "",
    "-d sat"
  },
  // Innostor
  { "USB: ; Innostor IS611", // USB3->SATA+PATA
    "0x1f75:0x0611", // SMART access via PATA does not work
    "",
    "",
    "-d sat"
  },
  { "USB: ; Innostor IS621", // USB3->SATA
    "0x1f75:0x0621", // Dynex 2.5" USB 3.0 Exclosure DX-HD302513
    "",
    "",
    "-d sat"
  },
  { "USB: ; Innostor IS888", // USB3->SATA
    "0x1f75:0x0888",
    "", // 0x0034, Sharkoon SATA QuickDeck Pro USB 3.0 (unsupported)
    "", // 0x0036, works with -d sat (ticket #827)
    "-d sat"
  },
  // VIA Labs
  { "USB: ; VIA VL700", // USB2/3->SATA
    "0x2109:0x0700", // Diginote 2.5" USB-3.0 HDD enclosure 80000894
    "", // 0x0005
    "",
    "-d sat,12" // ATA output registers missing
  },
  { "USB: ; VIA VL701", // USB2/3->SATA
    "0x2109:0x0701", // Intenso 2,5" 1TB USB3
    "", // 0x0107
    "",
    "-d sat" // ATA output registers missing
  },
  { "USB: ; VIA VL711", // USB2/3->SATA
    "0x2109:0x0711",
    "", // 0x0114, Mediasonic ProBox K32-SU3 (ticket #594)
    "", // 0x0507, Intenso 2,5" Memory Case 2TB USB3
    "-d sat"
  },
  { "USB: ; VIA VL715/6/7", // USB2/3->SATA, USB-C->SATA
    "0x2109:0x071[567]",
    "", // 0x0336/0x0000
    "",
    "-d sat"
  },
  // Transcend (?)
  { "USB: Transcend ESD310/400; ",
    "0x2174:0x2[01]00", // 0x2000: TS256GESD400K. 0x2100: TS512GESD310C
    "", // 0x1000, 0x0100
    "",
    "-d sat"
  },
  // 0x235c (?)
  { "USB: ; ",
    "0x235c:0xa006", // Terramaster D4-320 (see also 0x5432:0x235c)
    "", // 0x0100
    "",
    "-d sat"
  },
  // Norelsys
  { "USB: ; ", // USB 3.0
    "0x2537:0x106[68]", // 0x1066: Orico 2599US3, 0x1068: Fantec ER-35U3
    "", // 0x0100
    "",
    "-d sat"
  },
  // 0x2bdf (?)
  { "USB: ; ",
    "0x2bdf:0x0580", // HIKSEMI
    "", // 0x1601
    "",
    "-d sat"
  },
  // InX8 / AKiTiO
  { "USB: AkiTio NT2 U3.1C; ",
    "0x2ce5:0x0014",
    "", // 0x0100
    "",
    "-d sat"
  },
  // 0x2eb9 (?): See Realtek (0x0bda) above
  // KIOXIA (?)
  { "USB: ; ", // KIOXIA EXCERIA PLUS
    "0x30de:0x1000",
    "",
    "",
    "-d sntjmicron"
  },
  // 0x31db (?)
  { "USB: ; ",
    "0x31db:0x0716", // DockCase 10s PLP 2.5" Enclosure
    "", // 0x0148
    "",
    "-d sat"
  },
  // Power Quotient International
  { "USB: PQI bridge; ",
    "0x3538:0x0064",
    "",
    "",
    "-d usbsunplus"
  },
  { "USB: PQI H560; ",
    "0x3538:0x0902",
    "", // 0x0000
    "",
    "-d sat"
  },
  // Sharkoon
  { "USB: Sharkoon QuickPort XT USB 3.0; ",
    "0x357d:0x7788",
    "",
    "",
    "-d sat"
  },
  // Hitachi/SimpleTech
  { "USB: Hitachi Touro Desk; JMicron", // 3TB
    "0x4971:0x1011",
    "",
    "",
    "-d usbjmicron"
  },
  { "USB: Hitachi Touro; ",
    "0x4971:0x101[345]", // 14=1TB, 15=2TB, 13=Touro Desk Pro 3TB
    "", // 0x0000
    "",
    "-d sat" // ATA output registers missing
  },
  { "USB: Hitachi Touro Mobile; ", // 1TB
    "0x4971:0x102[034]",
    "", // 0x0100
    "",
    "-d sat"
  },
  { "USB: SimpleTech;", // USB 3.0 HDD BOX Agestar,  Rock External HDD 3,5" UASP
    "0x4971:0x8017",
    "",
    "",
    "-d sat"
  },
  { "USB: Hitachi/SimpleTech; JMicron", // 1TB
    "0x4971:0xce17",
    "",
    "",
    "-d usbjmicron,x"
  },
  // 0x5432 (?)
  { "USB: ; ",
    "0x5432:0x235c", // TerraMaster D4-320 (see also 0x235c:0xa006)
    "", // 0x0100
    "",
    "-d sat"
  },
  // OnSpec
  { "USB: ; OnSpec", // USB->PATA
    "0x55aa:0x2b00",
    "", // 0x0100
    "",
    "" // unsupported
  },
  // 0x5910 (?)
  { "USB: ; ",
    "0x5910:0x13fd", // Sabrent EC-SSHD
    "", // 0x0153
    "",
    "-d sat"
  },
  // 0x6795 (?)
  { "USB: Sharkoon 2-Bay RAID Box; ", // USB 3.0
    "0x6795:0x2756",
    "", // 0x0100
    "",
    "-d sat"
  },
  // Transcend
  { "USB: ; ",
    "0x8564:0x7000",
    "", // 0x8000
    "",
    "-d sat"
  },
  // Other World Computing
  { "USB: USB3 to SATA; ",
    "0x7825:0xa2a4",
    "", // 0x4101
    "",
    "-d sat"
  },
  // JMicron II
  { "USB: ; JMicron JMS566",
    "0xa152:0xb566",
    "", // 0x0223
    "",
    "-d sat"
  },
  // 0xab12 (?)
  { "USB: ; JMicron JMS578",
    "0xab12:0x34cd",
    "", // 0x0405
    "",
    "-d sat"
  },
  // Logilink
  { "USB: ; ",
    "0xabcd:0x610[34]", // 0x6103: LogiLink AU0028A V1.0 USB 3.0 to IDE & SATA Adapter
      // 0x6104: LogiLink PCCloneEX Lite
    "",
    "",
    "-d sat"
  },
/*
}; // builtin_knowndrives[]
 */<|MERGE_RESOLUTION|>--- conflicted
+++ resolved
@@ -68,11 +68,7 @@
 /*
 const drive_settings builtin_knowndrives[] = {
  */
-<<<<<<< HEAD
-  { "VERSION: 7.2/5704 2025-04-26 10:12:20 $Id: drivedb.h 5705 2025-04-26 10:28:37Z chrfranke $",
-=======
-  { "VERSION: 7.5 $Id: drivedb.h 5706 2025-04-27 16:54:06Z chrfranke $",
->>>>>>> 0e265264
+  { "VERSION: 7.2/5706 2025-04-27 16:54:06 $Id: drivedb.h 5707 2025-04-27 17:03:41Z chrfranke $",
     "-", "-",
     "Version information",
     ""
