--- conflicted
+++ resolved
@@ -58,11 +58,7 @@
 /*
 const drive_settings builtin_knowndrives[] = {
  */
-<<<<<<< HEAD
-  { "$Id: drivedb.h 3216 2010-11-24 22:19:51Z chrfranke $",
-=======
-  { "$Id: drivedb.h 3218 2010-12-09 20:44:07Z chrfranke $",
->>>>>>> beccc1f8
+  { "$Id: drivedb.h 3219 2010-12-09 20:49:48Z chrfranke $",
     "-", "-",
     "This is a dummy entry to hold the SVN-Id of drivedb.h",
     ""
