/*
 * drivedb.h - smartmontools 5.41-5.42 drive database file
 *
 * Home page of code is: https://www.smartmontools.org
 *
 * Copyright (C) 2003-11 Philip Williams, Bruce Allen
 * Copyright (C) 2008-19 Christian Franke
 *
 * SPDX-License-Identifier: GPL-2.0-or-later
 */

/*
 * Structure used to store drive database entries:
 *
 * struct drive_settings {
 *   const char * modelfamily;
 *   const char * modelregexp;
 *   const char * firmwareregexp;
 *   const char * warningmsg;
 *   const char * presets;
 * };
 *
 * The elements are used in the following ways:
 *
 *  modelfamily     Informal string about the model family/series of a
 *                  device. Set to "" if no info (apart from device id)
 *                  known.  The entry is ignored if this string starts with
 *                  a dollar sign.  Must not start with "USB:", see below.
 *  modelregexp     POSIX extended regular expression to match the model of
 *                  a device.  This should never be "".
 *  firmwareregexp  POSIX extended regular expression to match a devices's
 *                  firmware.  This is optional and should be "" if it is not
 *                  to be used.  If it is nonempty then it will be used to
 *                  narrow the set of devices matched by modelregexp.
 *  warningmsg      A message that may be displayed for matching drives.  For
 *                  example, to inform the user that they may need to apply a
 *                  firmware patch.
 *  presets         String with vendor-specific attribute ('-v') and firmware
 *                  bug fix ('-F') options.  Same syntax as in smartctl command
 *                  line.  The user's own settings override these.
 *
 * The regular expressions for drive model and firmware must match the full
 * string.  The effect of "^FULLSTRING$" is identical to "FULLSTRING".
 * The form ".*SUBSTRING.*" can be used if substring match is desired.
 *
 * The table will be searched from the start to end or until the first match,
 * so the order in the table is important for distinct entries that could match
 * the same drive.
 *
 *
 * Format for USB ID entries:
 *
 *  modelfamily     String with format "USB: DEVICE; BRIDGE" where
 *                  DEVICE is the name of the device and BRIDGE is
 *                  the name of the USB bridge.  Both may be empty
 *                  if no info known.
 *  modelregexp     POSIX extended regular expression to match the USB
 *                  vendor:product ID in hex notation ("0x1234:0xabcd").
 *                  This should never be "".
 *  firmwareregexp  POSIX extended regular expression to match the USB
 *                  bcdDevice info.  Only compared during search if other
 *                  entries with same USB vendor:product ID exist.
 *  warningmsg      Not used yet.
 *  presets         String with one device type ('-d') option.
 *
 */

/*
const drive_settings builtin_knowndrives[] = {
 */
<<<<<<< HEAD
  { "$Id: drivedb.h 4924 2019-06-19 19:39:36Z chrfranke $",
=======
  { "$Id: drivedb.h 4944 2019-08-12 20:12:27Z chrfranke $",
>>>>>>> 813a7cab
    "-", "-",
    "This is a dummy entry to hold the SVN-Id of drivedb.h",
    ""
  /* Default settings:
    "-v 1,raw48,Raw_Read_Error_Rate "
    "-v 2,raw48,Throughput_Performance "
    "-v 3,raw16(avg16),Spin_Up_Time "
    "-v 4,raw48,Start_Stop_Count "
    "-v 5,raw16(raw16),Reallocated_Sector_Ct "
    "-v 6,raw48,Read_Channel_Margin "
    "-v 7,raw48,Seek_Error_Rate "
    "-v 8,raw48,Seek_Time_Performance "
    "-v 9,raw24(raw8),Power_On_Hours " // smartmontools <= r3527: raw48
    "-v 10,raw48,Spin_Retry_Count "
    "-v 11,raw48,Calibration_Retry_Count "
    "-v 12,raw48,Power_Cycle_Count "
    "-v 13,raw48,Read_Soft_Error_Rate "
    //  14-174 Unknown_Attribute
    "-v 175,raw48,Program_Fail_Count_Chip "
    "-v 176,raw48,Erase_Fail_Count_Chip "
    "-v 177,raw48,Wear_Leveling_Count "
    "-v 178,raw48,Used_Rsvd_Blk_Cnt_Chip "
    "-v 179,raw48,Used_Rsvd_Blk_Cnt_Tot "
    "-v 180,raw48,Unused_Rsvd_Blk_Cnt_Tot "
    "-v 181,raw48,Program_Fail_Cnt_Total "
    "-v 182,raw48,Erase_Fail_Count_Total "
    "-v 183,raw48,Runtime_Bad_Block "
    "-v 184,raw48,End-to-End_Error "
    //  185-186 Unknown_Attribute
    "-v 187,raw48,Reported_Uncorrect "
    "-v 188,raw48,Command_Timeout "
    "-v 189,raw48,High_Fly_Writes "
    "-v 190,tempminmax,Airflow_Temperature_Cel "
    "-v 191,raw48,G-Sense_Error_Rate "
    "-v 192,raw48,Power-Off_Retract_Count "
    "-v 193,raw48,Load_Cycle_Count "
    "-v 194,tempminmax,Temperature_Celsius "
    "-v 195,raw48,Hardware_ECC_Recovered "
    "-v 196,raw16(raw16),Reallocated_Event_Count "
    "-v 197,raw48,Current_Pending_Sector "
    "-v 198,raw48,Offline_Uncorrectable "
    "-v 199,raw48,UDMA_CRC_Error_Count "
    "-v 200,raw48,Multi_Zone_Error_Rate "
    "-v 201,raw48,Soft_Read_Error_Rate "
    "-v 202,raw48,Data_Address_Mark_Errs "
    "-v 203,raw48,Run_Out_Cancel "
    "-v 204,raw48,Soft_ECC_Correction "
    "-v 205,raw48,Thermal_Asperity_Rate "
    "-v 206,raw48,Flying_Height "
    "-v 207,raw48,Spin_High_Current "
    "-v 208,raw48,Spin_Buzz "
    "-v 209,raw48,Offline_Seek_Performnce "
    //  210-219 Unknown_Attribute
    "-v 220,raw48,Disk_Shift "
    "-v 221,raw48,G-Sense_Error_Rate "
    "-v 222,raw48,Loaded_Hours "
    "-v 223,raw48,Load_Retry_Count "
    "-v 224,raw48,Load_Friction "
    "-v 225,raw48,Load_Cycle_Count "
    "-v 226,raw48,Load-in_Time "
    "-v 227,raw48,Torq-amp_Count "
    "-v 228,raw48,Power-off_Retract_Count "
    //  229 Unknown_Attribute
    "-v 230,raw48,Head_Amplitude "
    "-v 231,raw48,Temperature_Celsius "
    "-v 232,raw48,Available_Reservd_Space "
    "-v 233,raw48,Media_Wearout_Indicator "
    //  234-239 Unknown_Attribute
    "-v 240,raw48,Head_Flying_Hours "
    "-v 241,raw48,Total_LBAs_Written "
    "-v 242,raw48,Total_LBAs_Read "
    //  243-249 Unknown_Attribute
    "-v 250,raw48,Read_Error_Retry_Rate "
    //  251-253 Unknown_Attribute
    "-v 254,raw48,Free_Fall_Sensor "
  */
  },
  { "Swissbit C440 Industrial CompactFlash Card",
    // spec v1.23 found at http://www.farnell.com/datasheets/1821167.pdf
    // tested with SFCF4096H2BU4TO-I-MS-527-STD
    "SFCF(2048|4096|8192|16GB|32GB|64GB)H[0-9]BU[24]TO-(C|I)-(MS|QT|NU)-5[0-9]7-STD",
    "", "",
    "-v 196,raw24/raw24,Spare_Blocks "
    "-v 213,raw24/raw24,Spare_Blocks_Worst_Chip "
    "-v 229,raw48,Erase_Count "
    "-v 203,raw48,Total_ECC_Errors "
    "-v 232,raw48,Total_Number_of_Reads "
    "-v 214,raw48,Reserved_Attribute " // Spec says "to be determined"
    "-v 215,raw48,Current_TRIM_Percent "
  },
  { "Swissbit X-600m Series Industrial mSATA SSD",
    // spec v1.06 found at https://www.mouser.com/pdfdocs/Swissbit_X-600m_Datasheet.pdf
    // tested with SFSA016GU1AA2TO-I-DB-216-STD
    "SFSA(008|016|032|064|128)GU[0-9]AA[124]TO-(C|I)-(DB|QC|NC)-2[0-9]6-STD",
    "", "",
  //"-v 1,raw48,Raw_Read_Error_Rate "
  //"-v 5,raw16(raw16),Reallocated_Sector_Ct "
  //"-v 9,raw24(raw8),Power_On_Hours "
  //"-v 12,raw48,Power_Cycle_Count "
    "-v 160,raw48,Uncorrectable_Error_Cnt "
    "-v 161,raw48,Spare_Blocks_Remaining "
    "-v 163,raw48,Initial_Bad_Block_Count "
    "-v 164,raw48,Total_Erase_Count "
    "-v 165,raw48,Max_Erase_Count "
    "-v 166,raw48,Min_Erase_Count "
    "-v 167,raw48,Average_Erase_Count "
    "-v 168,raw48,Max_Erase_Count_of_Spec "
    "-v 169,raw48,Power_On_Uncorr_Err_Cnt "
    "-v 192,raw48,Init_Spare_Blocks_Avail "
    "-v 193,raw48,Dynamic_Remaps "
  //"-v 194,tempminmax,Temperature_Celsius "
  //"-v 195,raw48,Hardware_ECC_Recovered "
  //"-v 196,raw16(raw16),Reallocated_Event_Count "
  //"-v 198,raw48,Offline_Uncorrectable "
    "-v 199,raw48,SATA_CRC_Error_Count "
    "-v 215,raw48,TRIM_Count "
    "-v 235,hex48,Flash_Writes_LBAs_Low "
    "-v 237,hex48,Flash_Writes_LBAs_High "
    "-v 241,hex48,Total_LBAs_Written_Low "
    "-v 242,hex48,Total_LBAs_Read_Low "
    "-v 243,hex48,Total_LBAs_Written_High "
    "-v 244,hex48,Total_LBAs_Read_High "
    "-v 248,raw48,Perc_Rated_Life_Remain "
    "-v 249,raw48,Spares_Remaining_Perc "
  },
  { "Apacer SDM4 Series SSD Module",
    "(2|4|8|16|32|64)GB SATA Flash Drive", // tested with APSDM002G15AN-CT/SFDDA01C and SFI2101D
    "SF(DDA01C|I2101D)",
    "",
    "-v 160,raw48,Initial_Bad_Block_Count "
    "-v 161,raw48,Bad_Block_Count "
    "-v 162,raw48,Spare_Block_Count "
    "-v 163,raw48,Max_Erase_Count "
    "-v 164,raw48,Average_Erase_Count "
    "-v 165,raw48,Average_Erase_Count " // could be wrong
  },
  { "Apacer SDM5/5A/5A-M Series SSD Module",
    "(1|2|4|8|16|32|64)GB SATA Flash Drive", // tested with APSDM016GA2AN-PTM1/SFDK004A,
      // APSDM016GA3AN-ATM/SFDE001A, APSDM004G13AN-AT/SFDE001A
    "SF(DK004A|DE001A)",
    "",
  //"-v 9,raw24(raw8),Power_On_Hours "
  //"-v 12,raw48,Power_Cycle_Count "
    "-v 163,raw48,Max_Erase_Count "
    "-v 164,raw48,Average_Erase_Count "
    "-v 166,raw48,Grown_Bad_Block_Count "
    "-v 167,raw48,SSD_Write_Protect_Mode "
    "-v 168,raw48,SATA_PHY_Err_Ct "
    "-v 175,raw48,Bad_Cluster_Table_Count "
    "-v 192,raw48,Unexpect_Power_Loss_Ct "
  //"-v 194,tempminmax,Temperature_Celsius "
  //"-v 241,raw48,Total_LBAs_Written "
  },
  { "Apacer AS340 SSDs",
    "Apacer AS340 (120|240|480|960)GB", // tested with Apacer AS340 120GB/AP612PE0
    "", "",
  //"-v 9,raw24(raw8),Power_On_Hours "
  //"-v 12,raw48,Power_Cycle_Count "
    "-v 163,raw48,Max_Erase_Count "
    "-v 164,raw48,Average_Erase_Count "
    "-v 166,raw48,Later_Bad_Block_Count "
    "-v 167,raw48,SSD_Protect_Mode "
    "-v 168,raw48,SATA_PHY_Error_Count "
    "-v 171,raw48,Program_Fail_Count "
    "-v 172,raw48,Erase_Fail_Count "
    "-v 175,raw48,Bad_Cluster_Table_Count "
    "-v 192,raw48,Unexpect_Power_Loss_Ct "
  //"-v 194,tempminmax,Temperature_Celsius "
    "-v 231,raw48,Lifetime_Left "
  //"-v 241,raw48,Total_LBAs_Written "
  },
  { "Apple MacBook Air SSD", // probably Toshiba
    "APPLE SSD TS(064|128)E", // tested with APPLE SSD TS064E/TQAABBF0
    "", "",
    "-v 173,raw48,Wear_Leveling_Count " //  ]
    "-v 241,raw48,Host_Writes_GiB "     //  ]  guessed (ticket #655)
    "-v 242,raw48,Host_Reades_GiB "     //  ]
  },
  { "Apple SD/SM/TS...E/F/G SSDs", // SanDisk/Samsung/Toshiba?
    "APPLE SSD (S[DM]|TS)0?(128|256|512|768|1024)[EFG]", // tested with APPLE SSD SD256E/1021AP, SD0128F/A223321
     // APPLE SSD SM768E/CXM90A1Q, SM0512F/UXM2JA1Q, TS0256F/109L0704, SM0512G/BXW1SA0Q, SM1024G/BXW1SA0Q
    "", "",
  //"-v 1,raw48,Raw_Read_Error_Rate "
  //"-v 5,raw16(raw16),Reallocated_Sector_Ct "
  //"-v 9,raw24(raw8),Power_On_Hours "
  //"-v 12,raw48,Power_Cycle_Count "
    "-v 169,raw48,Unknown_Apple_Attrib "
    "-v 173,raw48,Wear_Leveling_Count " // ]
    "-v 174,raw48,Host_Reads_MiB "      // ] guessed (ticket #342), S[DM]*F only
    "-v 175,raw48,Host_Writes_MiB "     // ]
  //"-v 192,raw48,Power-Off_Retract_Count "
  //"-v 194,tempminmax,Temperature_Celsius "
  //"-v 197,raw48,Current_Pending_Sector "
  //"-v 199,raw48,UDMA_CRC_Error_Count "
  //"-v 240,raw48,Unknown_SSD_Attribute "
  },
  { "Crucial/Micron RealSSD C300/P300", // Marvell 88SS9174
    "C300-CTFDDA[AC](064|128|256)MAG|" // tested with C300-CTFDDAC128MAG/0002,
      // C300-CTFDDAC064MAG/0006
    "P300-MTFDDAC(050|100|200)SAL", // tested with P300-MTFDDAC100SAL/0003
    "", "",
  //"-v 1,raw48,Raw_Read_Error_Rate "
  //"-v 5,raw16(raw16),Reallocated_Sector_Ct "
  //"-v 9,raw24(raw8),Power_On_Hours "
  //"-v 12,raw48,Power_Cycle_Count "
    "-v 170,raw48,Grown_Failing_Block_Ct "
    "-v 171,raw48,Program_Fail_Count "
    "-v 172,raw48,Erase_Fail_Count "
    "-v 173,raw48,Wear_Leveling_Count "
    "-v 174,raw48,Unexpect_Power_Loss_Ct "
    "-v 181,raw16,Non4k_Aligned_Access "
    "-v 183,raw48,SATA_Iface_Downshift "
  //"-v 184,raw48,End-to-End_Error "
  //"-v 187,raw48,Reported_Uncorrect "
  //"-v 188,raw48,Command_Timeout "
    "-v 189,raw48,Factory_Bad_Block_Ct "
  //"-v 194,tempminmax,Temperature_Celsius "
  //"-v 195,raw48,Hardware_ECC_Recovered "
  //"-v 196,raw16(raw16),Reallocated_Event_Count "
  //"-v 197,raw48,Current_Pending_Sector "
  //"-v 198,raw48,Offline_Uncorrectable "
  //"-v 199,raw48,UDMA_CRC_Error_Count "
    "-v 202,raw48,Percent_Lifetime_Used "
    "-v 206,raw48,Write_Error_Rate "
  },
  { "Crucial/Micron RealSSD m4/C400/P400", // Marvell 9176, fixed firmware
    "C400-MTFDDA[ACK](064|128|256|512)MAM|"
    // M4-CT032M4SSD3/04MH
    "M4-CT(032|064|128|256|512)M4SSD[123]|" // tested with M4-CT512M4SSD2/0309
    "MTFDDA[AK](064|128|256|512|050|100|200|400)MA[MNR]-1[JKS]1.*", // tested with
       // MTFDDAK256MAR-1K1AA/MA52, MTFDDAK256MAM-1K12/08TH,
       // MTFDDAA064MAR-1J1AB  49Y5835 49Y5838IBM/MA49 (P400e)
    "030[9-Z]|03[1-Z].|0[4-Z]..|[1-Z]....*", // >= "0309"
    "",
  //"-v 1,raw48,Raw_Read_Error_Rate "
  //"-v 5,raw16(raw16),Reallocated_Sector_Ct "
  //"-v 9,raw24(raw8),Power_On_Hours "
  //"-v 12,raw48,Power_Cycle_Count "
    "-v 170,raw48,Grown_Failing_Block_Ct "
    "-v 171,raw48,Program_Fail_Count "
    "-v 172,raw48,Erase_Fail_Count "
    "-v 173,raw48,Wear_Leveling_Count "
    "-v 174,raw48,Unexpect_Power_Loss_Ct "
    "-v 181,raw16,Non4k_Aligned_Access "
    "-v 183,raw48,SATA_Iface_Downshift "
  //"-v 184,raw48,End-to-End_Error "
  //"-v 187,raw48,Reported_Uncorrect "
  //"-v 188,raw48,Command_Timeout "
    "-v 189,raw48,Factory_Bad_Block_Ct "
  //"-v 194,tempminmax,Temperature_Celsius "
  //"-v 195,raw48,Hardware_ECC_Recovered "
  //"-v 196,raw16(raw16),Reallocated_Event_Count "
  //"-v 197,raw48,Current_Pending_Sector "
  //"-v 198,raw48,Offline_Uncorrectable "
  //"-v 199,raw48,UDMA_CRC_Error_Count "
    "-v 202,raw48,Perc_Rated_Life_Used "
    "-v 206,raw48,Write_Error_Rate "
    "-v 225,raw48,Unknown_Marvell_Attr " // P400e
    "-v 231,raw48,Unknown_Marvell_Attr " // P400e
    "-v 242,raw48,Host_Reads" // P400e: 2MiB?
  },
  { "Crucial/Micron RealSSD m4/C400", // Marvell 9176, buggy or unknown firmware
    "C400-MTFDDA[ACK](064|128|256|512)MAM|" // tested with C400-MTFDDAC256MAM/0002
    "M4-CT(032|064|128|256|512)M4SSD[123]", // tested with M4-CT064M4SSD2/0002,
      // M4-CT064M4SSD2/0009, M4-CT256M4SSD3/000F
    "",
    "This drive may hang after 5184 hours of power-on time:\n"
    "https://www.tomshardware.com/news/Crucial-m4-Firmware-BSOD,14544.html\n"
    "See the following web page for firmware updates:\n"
    "http://www.crucial.com/usa/en/support-ssd",
    "-v 170,raw48,Grown_Failing_Block_Ct "
    "-v 171,raw48,Program_Fail_Count "
    "-v 172,raw48,Erase_Fail_Count "
    "-v 173,raw48,Wear_Leveling_Count "
    "-v 174,raw48,Unexpect_Power_Loss_Ct "
    "-v 181,raw16,Non4k_Aligned_Access "
    "-v 183,raw48,SATA_Iface_Downshift "
    "-v 189,raw48,Factory_Bad_Block_Ct "
    "-v 202,raw48,Perc_Rated_Life_Used "
    "-v 206,raw48,Write_Error_Rate"
  },
  { "Crucial/Micron BX/MX1/2/3/500, M5/600, 1100 SSDs",
    "Crucial_CT(128|256|512)MX100SSD1|"// Marvell 88SS9189, tested with Crucial_CT256MX100SSD1/MU01
    "Crucial_CT(200|250|256|500|512|1000|1024)MX200SSD[1346]|" // Marvell 88SS9189, tested with
      // Crucial_CT500MX200SSD1/MU01, Crucial_CT1024MX200SSD1/MU01, Crucial_CT250MX200SSD3/MU01,
      // Crucial_CT250MX200SSD1/MU03
    "Crucial_CT(275|525|750|1050|2050)MX300SSD[14]|" // Marvell 88SS1074, tested with
      // Crucial_CT275MX300SSD1/M0CR040, Crucial_CT525MX300SSD1/M0CR021, Crucial_CT750MX300SSD1/M0CR011,
      // Crucial_CT2050MX300SSD1/M0CR031
    "Crucial_CT(120|240|480|960)M500SSD[134]|" // Marvell 88SS9187, tested with
      // Crucial_CT120M500SSD1/MU02, Crucial_CT120M500SSD3/MU02, Crucial_CT240M500SSD1/MU03,
      // Crucial_CT480M500SSD1/MU03, Crucial_CT960M500SSD1/MU03, Crucial_CT240M500SSD4/MU05
    "Crucial_CT(128|256|512|1024)M550SSD[134]|" // tested with Crucial_CT512M550SSD3/MU01,
      // Crucial_CT1024M550SSD1/MU01, Crucial_CT128M550SSD4/MU02
    "CT(120|240|480)BX300SSD1|" // Silicon Motion SM2258, same attributes as Marvell-based Crucial SSDs,
      // tested with CT240BX300SSD1/M2CR010
    "CT(120|240|480|960)BX500SSD1|" // Silicon Motion SM2258XT, tested with CT120BX500SSD1/M6CR013
    "CT(250|500|1000|2000)MX500SSD[14]|" // Silicon Motion SM2258, tested with CT250MX500SSD1/M3CR010
      // CT500MX500SSD1/M3CR010, CT1000MX500SSD1/M3CR010, CT2000MX500SSD1/M3CR010, CT250MX500SSD4/M3CR022
    "Micron_M500_MTFDDA[KTV](120|240|480|960)MAV|"// tested with Micron_M500_MTFDDAK960MAV/MU05
    "Micron_M500DC_(EE|MT)FDDA[AK](120|240|480|800)MBB|" // tested with Micron_M500DC_EEFDDAA120MBB/129,
      // Micron_M500DC_MTFDDAK800MBB/0129
    "(Micron[_ ])?M500IT[_ ]MTFDDA[KTY](032|050|060|064|120|128|240|256)[MS]BD|" // tested with M500IT_MTFDDAK240MBD/MG02
    "(Micron_)?M510[_-]MTFDDA[KTV](128|256)MAZ|" // tested with M510-MTFDDAK256MAZ/MU01
    "MICRON_M510DC_(EE|MT)FDDAK(120|240|480|800|960)MBP|" // tested with Micron_M510DC_MTFDDAK240MBP/0005
    "(Micron_)?M550[_-]MTFDDA[KTV](064|128|256|512|1T0)MAY|" // tested with M550-MTFDDAK256MAY/MU01
    "Micron_M600_(EE|MT)FDDA[KTV](128|256|512|1T0)MBF[25Z]?|" // tested with Micron_M600_MTFDDAK1T0MBF/MU01
    "(Micron_1100_)?MTFDDA[KV](256|512|1T0|2T0)TBN|" // Marvell 88SS1074, tested with
      // Micron_1100_MTFDDAK256TBN/M0MU020, MTFDDAK256TBN/M0MA020 (OEM)
    "Micron 1100 SATA (256G|512G|1T|2T)B", // tested with Micron 1100 SATA 256GB/M0DL022
    "", "",
  //"-v 1,raw48,Raw_Read_Error_Rate "
    "-v 5,raw48,Reallocate_NAND_Blk_Cnt "
  //"-v 9,raw24(raw8),Power_On_Hours "
  //"-v 12,raw48,Power_Cycle_Count "
    "-v 170,raw48,Reserved_Block_Count "
    "-v 171,raw48,Program_Fail_Count "
    "-v 172,raw48,Erase_Fail_Count "
    "-v 173,raw48,Ave_Block-Erase_Count "
    "-v 174,raw48,Unexpect_Power_Loss_Ct "
    "-v 180,raw48,Unused_Reserve_NAND_Blk "
    "-v 183,raw48,SATA_Interfac_Downshift "
    "-v 184,raw48,Error_Correction_Count "
  //"-v 187,raw48,Reported_Uncorrect "
  //"-v 194,tempminmax,Temperature_Celsius "
    "-v 195,raw48,Cumulativ_Corrected_ECC "
  //"-v 196,raw16(raw16),Reallocated_Event_Count "
  //"-v 197,raw48,Current_Pending_Sector "
  //"-v 198,raw48,Offline_Uncorrectable "
  //"-v 199,raw48,UDMA_CRC_Error_Count "
    "-v 202,raw48,Percent_Lifetime_Remain "
    "-v 206,raw48,Write_Error_Rate "
    "-v 210,raw48,Success_RAIN_Recov_Cnt "
    "-v 246,raw48,Total_LBAs_Written "
    "-v 247,raw48,Host_Program_Page_Count "
    "-v 248,raw48,FTL_Program_Page_Count"
  },
  // Reference: https://www.micron.com/resource-details/feec878a-265e-49a7-8086-15137c5f9011
  // TN-FD-34: 5100 SSD SMART Implementation
  {
    "Micron 5100 Pro / 5200 SSDs",
    "(Micron_5100_)?(EE|MT)FDDA[KV](240|480|960|1T9|3T8|7T6)T(BY|CB|CC)|" // Matches both stock and Dell OEM
      // tested with Micron_5100_MTFDDAK3T8TCB/D0MU410, MTFDDAK3T8TCB/D0MU410
    "(Micron_5200_)?MTFDDAK(480|960|1T9|3T8|7T6)TD(C|D|N)", // tested with Micron_5200_MTFDDAK3T8TDD/D1MU505
    "", "",
  //"-v 1,raw48,Raw_Read_Error_Rate "
  //"-v 5,raw48,Reallocated_Block_Count "
  //"-v 9,raw24(raw8),Power_On_Hours "  // raw24(raw8)??
  //"-v 12,raw48,Power_Cycle_Count "
    "-v 170,raw48,Reserved_Block_Pct " // Percentage of remaining reserved blocks available
    "-v 171,raw48,Program_Fail_Count "
    "-v 172,raw48,Erase_Fail_Count "
    "-v 173,raw48,Avg_Block-Erase_Count "
    "-v 174,raw48,Unexpect_Power_Loss_Ct "
  //"-v 180,raw48,Reserved_Block_Count " // absolute count of remaining reserved blocks available
    "-v 183,raw48,SATA_Int_Downshift_Ct " // SATA speed downshift count
  //"-v 184,raw48,Error_Correction_Count "
  //"-v 187,raw48,Reported_Uncorrect " // Number of UECC correction failures
  //"-v 188,raw48,Command_Timeouts "
  //"-v 194,tempminmax,Temperature_Celsius " // 100 - degrees C, wraps: 101 reported as 255
  //"-v 195,raw48,Cumulativ_Corrected_ECC "
  //"-v 196,raw48,Reallocation_Event_Ct "
  //"-v 197,raw48,Current_Pending_Sector " // Use the raw value
  //"-v 198,raw48,Offline_Uncorrectable "  // Use the raw value
  //"-v 199,raw48,UDMA_CRC_Error_Count "   // Use the raw value
    "-v 202,raw48,Percent_Lifetime_Remain " // Remaining endurance, trips at 10%
    "-v 206,raw48,Write_Error_Rate "
    "-v 210,raw48,RAIN_Success_Recovered "  // Total number of NAND pages recovered by RAIN
    "-v 247,raw48,Host_Program_Page_Count "
    "-v 248,raw48,Bckgnd_Program_Page_Cnt"
  },
  { "Micron M500DC/M510DC Enterprise SSDs",
    "Micron_M500DC_(EE|MT)FDDA[AK](120|240|480|800)MBB|" // tested with
      // Micron_M500DC_EEFDDAA120MBB/129, Micron_M500DC_MTFDDAK800MBB/0129
    "MICRON_M510DC_(EE|MT)FDDAK(120|240|480|800|960)MBP", // tested with
      // Micron_M510DC_MTFDDAK240MBP/0005
    "", "",
  //"-v 1,raw48,Raw_Read_Error_Rate "
    "-v 5,raw48,Reallocated_Block_Count "
  //"-v 9,raw24(raw8),Power_On_Hours "
  //"-v 12,raw48,Power_Cycle_Count "
    "-v 170,raw48,Reserved_Block_Count "
    "-v 171,raw48,Program_Fail_Count "
    "-v 172,raw48,Erase_Fail_Count "
    "-v 173,raw48,Ave_Block-Erase_Count "
    "-v 174,raw48,Unexpect_Power_Loss_Ct "
    "-v 184,raw48,Error_Correction_Count "
  //"-v 187,raw48,Reported_Uncorrect "
    "-v 188,raw48,Command_Timeouts "
  //"-v 194,tempminmax,Temperature_Celsius "
    "-v 195,raw48,Cumulativ_Corrected_ECC "
  //"-v 197,raw48,Current_Pending_Sector "
  //"-v 198,raw48,Offline_Uncorrectable "
  //"-v 199,raw48,UDMA_CRC_Error_Count "
    "-v 202,raw48,Percent_Lifetime_Remain "
    "-v 206,raw48,Write_Error_Rate "
    "-v 247,raw48,Host_Program_Page_Count "
    "-v 248,raw48,Bckgnd_Program_Page_Cnt"
  },
  { "SandForce Driven SSDs", // Corsair Force LS with buggy firmware only
    "Corsair Force LS SSD", // tested with Corsair Force LS SSD/S9FM01.8
    "S9FM01\\.8",
    "A firmware update is available for this drive.\n"
    "It is HIGHLY RECOMMENDED for drives with specific serial numbers.\n"
    "See the following web pages for details:\n"
    "https://www.corsair.com/en-us/force-series-ls-60gb-sata-3-6gb-s-ssd\n"
    "https://www.smartmontools.org/ticket/628",
    "-v 1,raw24/raw32,Raw_Read_Error_Rate "
    "-v 5,raw48,Retired_Block_Count "
    "-v 9,msec24hour32,Power_On_Hours_and_Msec "
  //"-v 12,raw48,Power_Cycle_Count "
    "-v 162,raw48,Unknown_SandForce_Attr "
    "-v 170,raw48,Reserve_Block_Count "
    "-v 172,raw48,Erase_Fail_Count "
    "-v 173,raw48,Unknown_SandForce_Attr "
    "-v 174,raw48,Unexpect_Power_Loss_Ct "
    "-v 181,raw48,Program_Fail_Count "
  //"-v 187,raw48,Reported_Uncorrect "
  //"-v 192,raw48,Power-Off_Retract_Count "
  //"-v 194,tempminmax,Temperature_Celsius "
  //"-v 196,raw16(raw16),Reallocated_Event_Count "
    "-v 218,raw48,Unknown_SandForce_Attr "
    "-v 231,raw48,SSD_Life_Left "
    "-v 241,raw48,Lifetime_Writes_GiB "
    "-v 242,raw48,Lifetime_Reads_GiB"
  },
  { "SandForce Driven SSDs",
    "SandForce 1st Ed\\.|" // Demo Drive, tested with firmware 320A13F0
    "ADATA SSD S(396|510|599) .?..GB|" // tested with ADATA SSD S510 60GB/320ABBF0,
      // ADATA SSD S599 256GB/3.1.0, 64GB/3.4.6
    "ADATA SP[389]00|" // tested with ADATA SP300/5.0.2d, SP800/5.0.6c,
      // ADATA SP900/5.0.6 (Premier Pro, SF-2281)
    "ADATA SSD S[PX]900 (64|128|256|512)GB-DL2|" // tested with ADATA SSD SP900 256GB-DL2/5.0.6,
      // ADATA SSD SX900 512GB-DL2/5.8.2
    "ADATA XM11 (128|256)GB|" // tested with ADATA XM11 128GB/5.0.1
    "ATP Velocity MIV (60|120|240|480)GB|" // tested with ATP Velocity MIV 480GB/110719
    "Comay BladeDrive E28 (800|1600|3200)GB|" // LSI SF-2581, tested with Comay BladeDrive E28 800GB/2.71
    "Corsair CSSD-F(40|60|80|115|120|160|240)GBP?2.*|" // Corsair Force, tested with
      // Corsair CSSD-F40GB2/1.1, Corsair CSSD-F115GB2-A/2.1a
    "Corsair Voyager GTX|" // Corsair Voyager GTX/S9FM02J6
    "Corsair Force ((3 |LS )?SSD|GS|GT)|" // SF-2281, tested with
      // Corsair Force SSD/5.05, 3 SSD/1.3.2, GT/1.3.3, GS/5.03,
      // Corsair Force LS SSD/S8FM06.5, S9FM01.8, S9FM02.0
    "FM-25S2S-(60|120|240)GBP2|" // G.SKILL Phoenix Pro, SF-1200, tested with
      // FM-25S2S-240GBP2/4.2
    "FTM(06|12|24|48)CT25H|" // Supertalent TeraDrive CT, tested with
      // FTM24CT25H/STTMP2P1
    "KINGSTON SE50S37?(100|240|480)G|" // tested with KINGSTON SE50S3100G/KE1ABBF0,
      // KINGSTON SE50S37100G/61AABBF0 (E50)
    "KINGSTON SH10[03]S3(90|120|240|480)G|" // HyperX (3K), SF-2281, tested with
      // SH100S3240G/320ABBF0, SH103S3120G/505ABBF0
    "KINGSTON SKC(300S37A|380S3)(60|120|180|240|480)G|" // KC300, SF-2281, tested with
      // SKC300S37A120G/KC4ABBF0, SKC380S3120G/507ABBF0
    "KINGSTON SVP200S3(7A)?(60|90|120|240|480)G|" // V+ 200, SF-2281, tested with
      // SVP200S37A480G/502ABBF0, SVP200S390G/332ABBF0
    "KINGSTON SMS200S3(30|60|120)G|" // mSATA, SF-2241, tested with SMS200S3120G/KC3ABBF0
    "KINGSTON SMS450S3(32|64|128)G|" // mSATA, SF-2281, tested with SMS450S3128G/503ABBF0
    "KINGSTON (SV300|SKC100|SE100)S3.*G|" // other SF-2281
    "KINGSTON SHFS37A(120|240|480)G|" // HyperX Fury, SF-2281, tested with KINGSTON SHFS37A240G/608ABBF0
    "KINGSTON SNS4151S316GD|" // KINGSTON SNS4151S316GD/S9FM01.6
    "MKNSSDCR(45|60|90|120|180|240|360|480)GB(-(7|DX7?|MX|G2))?|" // Mushkin Chronos (7mm/Deluxe/MX/G2),
      // SF-2281, tested with MKNSSDCR120GB, MKNSSDCR120GB-MX/560ABBF0, MKNSSDCR480GB-DX7/603ABBF0
    "MKNSSDEC(60|120|240|480|512)GB|" // Mushkin Enhanced ECO2, tested with MKNSSDEC120GB/604ABBF0
    "MKNSSDAT(30|40|60|120|180|240|480)GB(-(DX|V))?|" // Mushkin Atlas (Deluxe/Value), mSATA, SF-2281,
      // tested with MKNSSDAT120GB-V/540ABBF0
    "Mushkin MKNSSDCL(40|60|80|90|115|120|180|240|480)GB-DX2?|" // Mushkin Callisto deluxe,
      // SF-1200/1222, Mushkin MKNSSDCL60GB-DX/361A13F0
    "MXSSD3MDSF-(60|120)G|" // MX-DS FUSION, tested with MXSSD3MDSF-60G/2.32
    "OCZ[ -](AGILITY2([ -]EX)?|COLOSSUS2|ONYX2|VERTEX(2|-LE))( [123]\\..*)?|" // SF-1200,
      // tested with OCZ-VERTEX2/1.11, OCZ-VERTEX2 3.5/1.11
    "OCZ-NOCTI|" // mSATA, SF-2100, tested with OCZ-NOCTI/2.15
    "OCZ-REVODRIVE3?( X2)?|" // PCIe, SF-1200/2281, tested with
      // OCZ-REVODRIVE( X2)?/1.20, OCZ-REVODRIVE3 X2/2.11
    "OCZ-REVODRIVE350|"
    "OCZ[ -](VELO|VERTEX2[ -](EX|PRO))( [123]\\..*)?|" // SF-1500, tested with
      // OCZ VERTEX2-PRO/1.10 (Bogus thresholds for attribute 232 and 235)
    "D2[CR]STK251...-....(\\.C)?|" // OCZ Deneva 2 C/R, SF-22xx/25xx,
      // tested with D2CSTK251M11-0240/2.08, D2CSTK251A10-0240/2.15, D2RSTK251M11-0100.C/3.22
    "OCZ-(AGILITY3|SOLID3|VERTEX3( LT| MI)?)|"  // SF-2200, tested with OCZ-VERTEX3/2.02,
      // OCZ-AGILITY3/2.11, OCZ-SOLID3/2.15, OCZ-VERTEX3 MI/2.15, OCZ-VERTEX3 LT/2.22
    "OCZ Z-DRIVE R4 [CR]M8[48]|" // PCIe, SF-2282/2582, tested with OCZ Z-DRIVE R4 CM84/2.13
      // (Bogus attributes under Linux)
    "OCZ Z-DRIVE 4500|"
    "OCZ-VELO DRIVE|" // VeloDrive R, PCIe, tested with OCZ-VELO DRIVE/1.33
    "TALOS2|" // OCZ Talos 2 C/R, SAS (works with -d sat), 2*SF-2282, tested with TALOS2/3.20E
    "(APOC|DENC|DENEVA|FTNC|GFGC|MANG|MMOC|NIMC|TMSC).*|" // other OCZ SF-1200,
      // tested with DENCSTE251M11-0120/1.33, DENEVA PCI-E/1.33
    "(DENR|DRSAK|EC188|NIMR|PSIR|TRSAK).*|" // other OCZ SF-1500
    "OWC Aura Pro( 6G SSD)?|" // tested with OWC Aura Pro 6G SSD/507ABBF0, OWC Aura Pro/603ABBF0
    "OWC Mercury Electra (Pro )?[36]G SSD|" // tested with
      // OWC Mercury Electra 6G SSD/502ABBF0, OWC Mercury Electra Pro 3G SSD/541ABBF0
    "OWC Mercury E(xtreme|XTREME) Pro (6G |RE )?SSD|" // tested with
      // OWC Mercury Extreme Pro SSD/360A13F0, OWC Mercury EXTREME Pro 6G SSD/507ABBF0
    "Patriot Pyro|" // tested with Patriot Pyro/332ABBF0
    "SanDisk SDSSDX(60|120|240|480)GG25|" // SanDisk Extreme, SF-2281, tested with
      // SDSSDX240GG25/R201
    "SanDisk SDSSDA(120|240|480)G|" // SanDisk SSD Plus, tested with SanDisk SDSSDA240G/U21010RL
    "SuperSSpeed S301 [0-9]*GB|" // SF-2281, tested with SuperSSpeed S301 128GB/503
    "SG9XCS2D(0?50|100|200|400)GESLT|" // Smart Storage Systems XceedIOPS2, tested with
      // SG9XCS2D200GESLT/SA03L370
    "SSD9SC(120|240|480)GED[EA]|" // PNY Prevail Elite, tested with SSD9SC120GEDA/334ABBF0
    "(TX32|TX31C1|VN0.?..GCNMK).*|" // Smart Storage Systems XceedSTOR
    "(TX22D1|TX21B1).*|" // Smart Storage Systems XceedIOPS2
    "TX52D1.*|" // Smart Storage Systems Xcel-200
    "TS(64|128|256|512)GSSD[37]20|" // Transcend SSD320/720, SF-2281, tested with
      // TS128GSSD320, TS256GSSD720/5.2.0
    "UGB(88P|99S)GC...H[BF].|" // Unigen, tested with
      // UGB88PGC100HF2/MP Rev2, UGB99SGC100HB3/RC Rev3
    "SG9XCS(1F|2D)(50|100|200|400)GE01|" // XceedIOPS, tested with SG9XCS2D50GE01/SA03F34V
    "VisionTek GoDrive (60|120|240|480)GB", // tested with VisionTek GoDrive 480GB/506ABBF0
    "", "",
    "-v 1,raw24/raw32,Raw_Read_Error_Rate "
    "-v 5,raw48,Retired_Block_Count "
    "-v 9,msec24hour32,Power_On_Hours_and_Msec "
  //"-v 12,raw48,Power_Cycle_Count "
    "-v 13,raw24/raw32,Soft_Read_Error_Rate "
    "-v 100,raw48,Gigabytes_Erased "
    "-v 162,raw48,Unknown_SandForce_Attr " // Corsair Force LS SSD/S9FM01.8, *2.0
    "-v 170,raw48,Reserve_Block_Count "
    "-v 171,raw48,Program_Fail_Count "
    "-v 172,raw48,Erase_Fail_Count "
    "-v 173,raw48,Unknown_SandForce_Attr " // Corsair Force LS SSD/S9FM01.8, *2.0
    "-v 174,raw48,Unexpect_Power_Loss_Ct "
    "-v 177,raw48,Wear_Range_Delta "
    "-v 181,raw48,Program_Fail_Count "
    "-v 182,raw48,Erase_Fail_Count "
    "-v 184,raw48,IO_Error_Detect_Code_Ct "
  //"-v 187,raw48,Reported_Uncorrect "
    "-v 189,tempminmax,Airflow_Temperature_Cel "
  //"-v 192,raw48,Power-Off_Retract_Count "
  //"-v 194,tempminmax,Temperature_Celsius "
    "-v 195,raw24/raw32,ECC_Uncorr_Error_Count "
  //"-v 196,raw16(raw16),Reallocated_Event_Count "
    "-v 198,raw24/raw32:210zr54,Uncorrectable_Sector_Ct " // KINGSTON SE100S3100G/510ABBF0
    "-v 199,raw48,SATA_CRC_Error_Count "
    "-v 201,raw24/raw32,Unc_Soft_Read_Err_Rate "
    "-v 204,raw24/raw32,Soft_ECC_Correct_Rate "
    "-v 218,raw48,Unknown_SandForce_Attr " // Corsair Force LS SSD/S9FM01.8, *2.0
    "-v 230,raw48,Life_Curve_Status "
    "-v 231,raw48,SSD_Life_Left "
  //"-v 232,raw48,Available_Reservd_Space "
    "-v 233,raw48,SandForce_Internal "
    "-v 234,raw48,SandForce_Internal "
    "-v 235,raw48,SuperCap_Health "
    "-v 241,raw48,Lifetime_Writes_GiB "
    "-v 242,raw48,Lifetime_Reads_GiB"
  },
  {
    "StorFly CFast SATA 6Gbps SSDs",
    // http://datasheet.octopart.com/VSFCS2CC060G-100-Virtium-datasheet-82287733.pdf
    // tested with StorFly VSFCS2CC060G-100/0409-000
    "StorFly VSFCS2C[CI](016|030|060|120|240)G-...",
    // C - commercial, I industrial
    "", "",
    "-v 192,raw48,Unsafe_Shutdown_Count "
    "-v 160,raw48,Uncorrectable_Error_Cnt "
    // 0729 - remaining in block life. In 0828  remaining is normalized to 100% then decreases
    "-v 161,raw48,Spares_Remaining " 
    "-v 241,raw48,Host_Writes_32MiB "
    "-v 242,raw48,Host_Reads_32MiB "
    "-v 169,raw48,Lifetime_Remaining% "
    "-v 248,raw48,Lifetime_Remaining% " //  later then 0409 FW.
    "-v 249,raw48,Spares_Remaining_Perc " //  later then 0409 FW.
  },
  { "Phison Driven SSDs", // see MKP_521_Phison_SMART_attribute.pdf
    "KINGSTON SEDC400S37(400|480|800|960|1600|1800)G|" // DC400, tested with
      // KINGSTON SEDC400S37480G/SAFM02.[GH], KINGSTON SEDC400S37960G/SAFM32.I
    "KINGSTON SEDC500[MR](480|960|1920|3840)G|" // DC500M/R, tested with
      // KINGSTON SEDC500M1920G/SCEKJ2.3, KINGSTON SEDC500R480G/SCEKJ2.3
    "KINGSTON SUV300S37A(120|240|480)G|" // UV300 SSD, tested with KINGSTON SUV300S37A120G/SAFM11.K
    "KINGSTON SKC310S3B?7A960G|" // SSDNow KC310, KINGSTON SKC310S37A960G/SAFM00.r
    "KINGSTON SKC400S37(128G|256G|512G|1T)|" // SSDNow KC400, KINGSTON SKC400S37128G
    "KINGSTON SV310S3(7A|D7|N7A|B7A)960G|" // SSDNow V310
    "PNY CS(13|22)11 (120|240|480|960)GB SSD|" // tested with PNY CS1311 120GB SSD/CS131122,
      // PNY CS2211 240GB SSD/CS221016
    "SSD Smartbuy (60|120|240)GB|" // SSD Smartbuy 240GB/SBFM91.1
    "KINGSTON SHSS3B?7A(120|240|480|960)G|" // HyperX Savage
    "KINGSTON  ?SA400S37(120|240|480|960)G", // Kingston A400 SSD, Phison S11 or
      // Silicon Motion controller (see ticket #801), tested with
      // KINGSTON SA400S37240G/SBFK10D7, KINGSTON SA400S37120G/SBFK71E0, */SBFKB1D1
      // KINGSTON  SA400S37480G/SBFK10D7 (two spaces)
    "", "",
  //"-v 1,raw48,Raw_Read_Error_Rate "
    "-v 2,raw48,Not_In_Use "
    "-v 3,raw48,Not_In_Use "
    "-v 5,raw48,Not_In_Use "
    "-v 7,raw48,Not_In_Use "
    "-v 8,raw48,Not_In_Use "
  //"-v 9,raw24(raw8),Power_On_Hours "
    "-v 5,raw48,Retired_Block_Count "
  //"-v 9,raw24(raw8),Power_On_Hours "
    "-v 10,raw48,Not_In_Use "
  //"-v 12,raw48,Power_Cycle_Count "
    "-v 167,raw48,Unknown_Phison_Attr "
    "-v 168,raw48,SATA_Phy_Error_Count "
    "-v 169,raw48,Unknown_Phison_Attr "
    "-v 170,raw24/raw24:z54z10,Bad_Blk_Ct_Erl/Lat " // Early bad block/Later bad block
    "-v 172,raw48,Unknown_Phison_Attr "
    "-v 173,raw16(avg16),MaxAvgErase_Ct "
    "-v 175,raw48,Not_In_Use "
    "-v 181,raw48,Unknown_Phison_Attr "
    "-v 182,raw48,Unknown_Phison_Attr "
    "-v 183,raw48,Unknown_Phison_Attr "
  //"-v 187,raw48,Reported_Uncorrect "
    "-v 192,raw48,Unsafe_Shutdown_Count "
    "-v 193,raw48,Power_Fail_Uncompl_Cnt "
  //"-v 194,tempminmax,Temperature_Celsius "
    "-v 194,raw48,Power_Fail_Health "
  //"-v 196,raw16(raw16),Reallocated_Event_Count "
    "-v 197,raw48,Not_In_Use "
    "-v 199,raw48,SATA_CRC_Error_Count "
    "-v 207,raw48,Thermal_Throttling_Cnt "
    "-v 218,raw48,CRC_Error_Count "
    "-v 231,raw48,SSD_Life_Left "
    "-v 232,raw48,Read_Fail_Count "
    "-v 233,raw48,Flash_Writes_GiB "
    "-v 240,raw48,Not_In_Use "
    "-v 241,raw48,Lifetime_Writes_GiB "
    "-v 242,raw48,Lifetime_Reads_GiB "
    "-v 244,raw48,Average_Erase_Count "
    "-v 245,raw48,Max_Erase_Count "
    "-v 246,raw48,Total_Erase_Count "
  },
  // this is a copy of the Phison bases record for the OEM drives with a very
  // weak information in the model. Detection is based on Firmware.
  { "Phison Driven OEM SSDs", // see MKP_521_Phison_SMART_attribute.pdf
    "GOODRAM|" // tested with GOODRAM CX200 (GOODRAM/SAFM12.2)
    "INTENSO|" // tested with Intenso SSD SATA III Top (INTENSO/S9FM02.6, .../SAFM01.6)
    "SATA SSD", // tested with Supermicro SSD-DM032-PHI (SATA SSD/S9FM02.1),
      // PC Engines msata16d (SATA SSD/S9FM02.3), FoxLine flssd240x4s(SATA SSD/SBFM10.5)
    "S9FM02\\.[136]|SAFM01\\.6|SAFM12\\.2|SBFM10\\.5|SBFM91\\.2",
    "",
  //"-v 1,raw48,Raw_Read_Error_Rate "
    "-v 2,raw48,Not_In_Use "
    "-v 3,raw48,Not_In_Use "
    "-v 5,raw48,Not_In_Use "
    "-v 7,raw48,Not_In_Use "
    "-v 8,raw48,Not_In_Use "
  //"-v 9,raw24(raw8),Power_On_Hours "
    "-v 5,raw48,Retired_Block_Count "
  //"-v 9,raw24(raw8),Power_On_Hours "
    "-v 10,raw48,Not_In_Use "
  //"-v 12,raw48,Power_Cycle_Count "
    "-v 168,raw48,SATA_Phy_Error_Count "
    "-v 170,raw24/raw24:z54z10,Bad_Blk_Ct_Erl/Lat " // Early bad block/Later bad block
    "-v 173,raw16(avg16),MaxAvgErase_Ct "
    "-v 175,raw48,Not_In_Use "
    "-v 183,raw48,Unknown_Attribute "
  //"-v 187,raw48,Reported_Uncorrect "
    "-v 192,raw48,Unsafe_Shutdown_Count "
  //"-v 194,tempminmax,Temperature_Celsius "
    "-v 196,raw48,Not_In_Use "
    "-v 197,raw48,Not_In_Use "
    "-v 199,raw48,CRC_Error_Count "
    "-v 218,raw48,CRC_Error_Count "
    "-v 231,raw48,SSD_Life_Left "
    "-v 233,raw48,Flash_Writes_GiB "
    "-v 240,raw48,Not_In_Use "
    "-v 241,raw48,Lifetime_Writes_GiB "
    "-v 242,raw48,Lifetime_Reads_GiB "
    "-v 244,raw48,Average_Erase_Count "
    "-v 245,raw48,Max_Erase_Count "
    "-v 246,raw48,Total_Erase_Count "
  },
  { "Indilinx Barefoot based SSDs",
    "Corsair CSSD-V(32|60|64|128|256)GB2|" // Corsair Nova, tested with Corsair CSSD-V32GB2/2.2
    "Corsair CMFSSD-(32|64|128|256)D1|" // Corsair Extreme, tested with Corsair CMFSSD-128D1/1.0
    "CRUCIAL_CT(64|128|256)M225|" // tested with CRUCIAL_CT64M225/1571
    "G.SKILL FALCON (64|128|256)GB SSD|" // tested with G.SKILL FALCON 128GB SSD/2030
    "OCZ[ -](AGILITY|ONYX|VERTEX( 1199|-TURBO| v1\\.10)?)|" // tested with
      // OCZ-ONYX/1.6, OCZ-VERTEX 1199/00.P97, OCZ-VERTEX/1.30, OCZ VERTEX-TURBO/1.5, OCZ-VERTEX v1.10/1370
    "Patriot[ -]Torqx.*|"
    "RENICE Z2|" // tested with RENICE Z2/2030
    "STT_FT[MD](28|32|56|64)GX25H|" // Super Talent Ultradrive GX, tested with STT_FTM64GX25H/1916
    "TS(18|25)M(64|128)MLC(16|32|64|128|256|512)GSSD|" // ASAX Leopard Hunt II, tested with TS25M64MLC64GSSD/0.1
    "FM-25S2I-(64|128)GBFII|" // G.Skill FALCON II, tested with FM-25S2I-64GBFII
    "TS(60|120)GSSD25D-M", // Transcend Ultra SSD (SATA II), see also Ticket #80
    "", "",
    "-v 1,raw64 " // Raw_Read_Error_Rate
    "-v 9,raw64 " // Power_On_Hours
    "-v 12,raw64 " // Power_Cycle_Count
    "-v 184,raw64,Initial_Bad_Block_Count "
    "-v 195,raw64,Program_Failure_Blk_Ct "
    "-v 196,raw64,Erase_Failure_Blk_Ct "
    "-v 197,raw64,Read_Failure_Blk_Ct "
    "-v 198,raw64,Read_Sectors_Tot_Ct "
    "-v 199,raw64,Write_Sectors_Tot_Ct "
    "-v 200,raw64,Read_Commands_Tot_Ct "
    "-v 201,raw64,Write_Commands_Tot_Ct "
    "-v 202,raw64,Error_Bits_Flash_Tot_Ct "
    "-v 203,raw64,Corr_Read_Errors_Tot_Ct "
    "-v 204,raw64,Bad_Block_Full_Flag "
    "-v 205,raw64,Max_PE_Count_Spec "
    "-v 206,raw64,Min_Erase_Count "
    "-v 207,raw64,Max_Erase_Count "
    "-v 208,raw64,Average_Erase_Count "
    "-v 209,raw64,Remaining_Lifetime_Perc "
    "-v 210,raw64,Indilinx_Internal "
    "-v 211,raw64,SATA_Error_Ct_CRC "
    "-v 212,raw64,SATA_Error_Ct_Handshake "
    "-v 213,raw64,Indilinx_Internal"
  },
  { "Indilinx Barefoot_2/Everest/Martini based SSDs",
    "OCZ VERTEX[ -]PLUS|" // tested with OCZ VERTEX-PLUS/3.55, OCZ VERTEX PLUS/3.55
    "OCZ-VERTEX PLUS R2|" // Barefoot 2, tested with OCZ-VERTEX PLUS R2/1.2
    "OCZ-PETROL|" // Everest 1, tested with OCZ-PETROL/3.12
    "OCZ-AGILITY4|" // Everest 2, tested with OCZ-AGILITY4/1.5.2
    "OCZ-VERTEX4", // Everest 2, tested with OCZ-VERTEX4/1.5
    "", "",
  //"-v 1,raw48,Raw_Read_Error_Rate "
  //"-v 3,raw16(avg16),Spin_Up_Time "
  //"-v 4,raw48,Start_Stop_Count "
  //"-v 5,raw16(raw16),Reallocated_Sector_Ct "
  //"-v 9,raw24(raw8),Power_On_Hours "
  //"-v 12,raw48,Power_Cycle_Count "
    "-v 232,raw48,Lifetime_Writes " // LBA?
  //"-v 233,raw48,Media_Wearout_Indicator"
  },
  { "Indilinx Barefoot 3 based SSDs",
    "OCZ-VECTOR(1[58]0)?|" // tested with OCZ-VECTOR/1.03, OCZ-VECTOR150/1.2, OCZ-VECTOR180
    "OCZ-VERTEX4[56]0A?|" // Barefoot 3 M10, tested with OCZ-VERTEX450/1.0, OCZ-VERTEX460/1.0, VERTEX460A
    "OCZ-SABER1000|"
    "OCZ-ARC100|"
    "Radeon R7", // Barefoot 3 M00, tested with Radeon R7/1.00
    "", "",
    "-v 5,raw48,Runtime_Bad_Block "
  //"-v 9,raw24(raw8),Power_On_Hours "
  //"-v 12,raw48,Power_Cycle_Count "
    "-v 171,raw48,Avail_OP_Block_Count "
    "-v 174,raw48,Pwr_Cycle_Ct_Unplanned "
    "-v 187,raw48,Total_Unc_NAND_Reads "
    "-v 195,raw48,Total_Prog_Failures "
    "-v 196,raw48,Total_Erase_Failures "
    "-v 197,raw48,Total_Unc_Read_Failures "
    "-v 198,raw48,Host_Reads_GiB "
    "-v 199,raw48,Host_Writes_GiB "
    "-v 205,raw48,Max_Rated_PE_Count "
    "-v 206,raw48,Min_Erase_Count "
    "-v 207,raw48,Max_Erase_Count "
    "-v 208,raw48,Average_Erase_Count "
    "-v 210,raw48,SATA_CRC_Error_Count "
    "-v 212,raw48,Pages_Requiring_Rd_Rtry "
    "-v 213,raw48,Snmple_Retry_Attempts "
    "-v 214,raw48,Adaptive_Retry_Attempts "
    "-v 222,raw48,RAID_Recovery_Count "
    "-v 224,raw48,In_Warranty "
    "-v 225,raw48,DAS_Polarity "
    "-v 226,raw48,Partial_Pfail "
    "-v 230,raw48,Write_Throttling "
    "-v 233,raw48,Remaining_Lifetime_Perc "
    "-v 241,raw48,Host_Writes_GiB " // M00/M10
    "-v 242,raw48,Host_Reads_GiB "  // M00/M10
    "-v 249,raw48,Total_NAND_Prog_Ct_GiB "
    "-v 251,raw48,Total_NAND_Read_Ct_GiB"
  },
  { "OCZ Intrepid 3000 SSDs", // tested with OCZ INTREPID 3600/1.4.3.6, 3800/1.4.3.0, 3700/1.5.0.4
    "OCZ INTREPID 3[678]00",
    "", "",
    "-v 5,raw48,Runtime_Bad_Block "
  //"-v 9,raw24(raw8),Power_On_Hours "
  //"-v 12,raw48,Power_Cycle_Count "
    "-v 100,raw48,Total_Blocks_Erased "
    "-v 171,raw48,Avail_OP_Block_Count "
    "-v 174,raw48,Pwr_Cycle_Ct_Unplanned "
    "-v 184,raw48,Factory_Bad_Block_Count "
    "-v 187,raw48,Total_Unc_NAND_Reads "
    "-v 190,tempminmax,Temperature_Celsius "
    "-v 195,raw48,Total_Prog_Failures "
    "-v 196,raw48,Total_Erase_Failures "
    "-v 197,raw48,Total_Unc_Read_Failures "
    "-v 198,raw48,Host_Reads_GiB "
    "-v 199,raw48,Host_Writes_GiB "
    "-v 202,raw48,Total_Read_Bits_Corr_Ct "
    "-v 205,raw48,Max_Rated_PE_Count "
    "-v 206,raw48,Min_Erase_Count "
    "-v 207,raw48,Max_Erase_Count "
    "-v 208,raw48,Average_Erase_Count "
    "-v 210,raw48,SATA_CRC_Error_Count "
    "-v 211,raw48,SATA_UNC_Count "
    "-v 212,raw48,NAND_Reads_with_Retry "
    "-v 213,raw48,Simple_Rd_Rtry_Attempts "
    "-v 214,raw48,Adaptv_Rd_Rtry_Attempts "
    "-v 221,raw48,Int_Data_Path_Prot_Unc "
    "-v 222,raw48,RAID_Recovery_Count "
    "-v 230,raw48,SuperCap_Charge_Status " // 0=not charged, 1=fully charged, 2=unknown
    "-v 233,raw48,Remaining_Lifetime_Perc "
    "-v 249,raw48,Total_NAND_Prog_Ct_GiB "
    "-v 251,raw48,Total_NAND_Read_Ct_GiB"
  },
  {
    "OCZ/Toshiba Trion SSDs",
    "OCZ-TRION1[05]0|" // tested with OCZ-TRION100/SAFM11.2A, TRION150/SAFZ72.2
    "TOSHIBA-TR150|" // tested with TOSHIBA-TR150/SAFZ12.3
    "TOSHIBA Q300( Pro\\.)?", // tested with TOSHIBA Q300 Pro./JYRA0101
    "", "",
  //"-v 9,raw24(raw8),Power_On_Hours "
  //"-v 12,raw48,Power_Cycle_Count "
    "-v 167,raw48,SSD_Protect_Mode "
    "-v 168,raw48,SATA_PHY_Error_Count "
    "-v 169,raw48,Bad_Block_Count "
    "-v 173,raw48,Erase_Count "
    "-v 192,raw48,Unexpect_Power_Loss_Ct "
  //"-v 194,tempminmax,Temperature_Celsius "
    "-v 241,raw48,Host_Writes"
  },
  { "InnoDisk InnoLite SATADOM D150QV SSDs", // tested with InnoLite SATADOM D150QV-L/120319
                                             // InnoLite SATADOM D150QV/120319
    "InnoLite SATADOM D150QV.*",
    "", "",
  //"-v 1,raw48,Raw_Read_Error_Rate "
  //"-v 2,raw48,Throughput_Performance "
  //"-v 3,raw16(avg16),Spin_Up_Time "
  //"-v 5,raw16(raw16),Reallocated_Sector_Ct "
  //"-v 7,raw48,Seek_Error_Rate " // from InnoDisk iSMART Linux tool, useless for SSD
  //"-v 8,raw48,Seek_Time_Performance "
  //"-v 9,raw48,Power_On_Hours "
  //"-v 10,raw48,Spin_Retry_Count "
  //"-v 12,raw48,Power_Cycle_Count "
    "-v 168,raw48,SATA_PHY_Error_Count "
    "-v 170,raw16,Bad_Block_Count_New/Tot "
    "-v 173,raw16,Erase_Count_Max/Avg "
    "-v 175,raw48,Bad_Cluster_Table_Count "
    "-v 192,raw48,Unexpect_Power_Loss_Ct "
  //"-v 194,tempminmax,Temperature_Celsius "
  //"-v 197,raw48,Current_Pending_Sector "
    "-v 229,hex48,Flash_ID "
    "-v 235,raw16,Lat_Bad_Blk_Era/Wri/Rea "
    "-v 236,raw48,Unstable_Power_Count "
    "-v 240,raw48,Write_Head"
  },
  { "Innodisk 1ME3/3ME/3SE SSDs", // tested with 2.5" SATA SSD 3ME/S140714,
      // Mini PCIeDOM 1ME3/S15604, InnoDisk Corp. - mSATA 3SE/S130710
    "((1\\.8|2\\.5)\"? SATA SSD|InnoDisk Corp\\. - mSATA|Mini PCIeDOM|SATA Slim) (1ME3|3[MS]E)",
    "", "",
  //"-v 1,raw48,Raw_Read_Error_Rate "
  //"-v 2,raw48,Throughput_Performance "
  //"-v 3,raw16(avg16),Spin_Up_Time "
  //"-v 5,raw48,Reallocated_Sector_Count "
    "-v 7,raw48,Seek_Error_Rate "       // ?
    "-v 8,raw48,Seek_Time_Performance " // ?
  //"-v 9,raw24(raw8),Power_On_Hours "
    "-v 10,raw48,Spin_Retry_Count "     // ?
  //"-v 12,raw48,Power_Cycle_Count "
    "-v 168,raw48,SATA_PHY_Error_Count "
    "-v 169,hex48,Unknown_Innodisk_Attr "
    "-v 170,raw16,Bad_Block_Count "
    "-v 173,raw16,Erase_Count "
    "-v 175,raw48,Bad_Cluster_Table_Count "
    "-v 176,raw48,Uncorr_RECORD_Count "
  //"-v 192,raw48,Power-Off_Retract_Count "
  //"-v 194,tempminmax,Temperature_Celsius " // ] only in spec
  //"-v 197,raw48,Current_Pending_Sector "
    "-v 225,raw48,Unknown_Innodisk_Attr "
    "-v 229,hex48,Flash_ID "
    "-v 235,raw48,Later_Bad_Block "
    "-v 236,raw48,Unstable_Power_Count "
    "-v 240,raw48,Write_Head"
  },
  { "Innodisk 3IE2/3ME2/3MG2/3SE2 SSDs", // tested with 2.5" SATA SSD 3MG2-P/M140402,
      // 1.8 SATA SSD 3IE2-P/M150821, 2.5" SATA SSD 3IE2-P/M150821,
      // SATA Slim 3MG2-P/M141114, M.2 (S80) 3MG2-P/M141114, M.2 (S42) 3SE2-P/M150821,
      // M.2 (S42) 3ME2/M151013
    "((1\\.8|2\\.5)\"? SATA SSD|SATA Slim|M\\.2 \\(S(42|80)\\)) 3(IE|ME|MG|SE)2(-P)?",
    "", "",
  //"-v 1,raw48,Raw_Read_Error_Rate "
  //"-v 2,raw48,Throughput_Performance "
  //"-v 9,raw24(raw8),Power_On_Hours "
  //"-v 12,raw48,Power_Cycle_Count "
    "-v 160,raw48,Uncorrectable_Error_Cnt "
    "-v 161,raw48,Number_of_Pure_Spare "
    "-v 163,raw48,Initial_Bad_Block_Count "
    "-v 164,raw48,Total_Erase_Count "
    "-v 165,raw48,Max_Erase_Count "
    "-v 166,raw48,Min_Erase_Count "
    "-v 167,raw48,Average_Erase_Count "
    "-v 168,raw48,Max_Erase_Count_of_Spec "
    "-v 169,raw48,Remaining_Lifetime_Perc "
  //"-v 175,raw48,Program_Fail_Count_Chip "
  //"-v 176,raw48,Erase_Fail_Count_Chip "
  //"-v 177,raw48,Wear_Leveling_Count "
    "-v 178,raw48,Runtime_Invalid_Blk_Cnt "
  //"-v 181,raw48,Program_Fail_Cnt_Total "
  //"-v 182,raw48,Erase_Fail_Count_Total "
  //"-v 187,raw48,Reported_Uncorrect " // ] only in spec
  //"-v 192,raw48,Power-Off_Retract_Count "
  //"-v 194,tempminmax,Temperature_Celsius "
  //"-v 195,raw48,Hardware_ECC_Recovered "
  //"-v 196,raw16(raw16),Reallocated_Event_Count "
  //"-v 197,raw48,Current_Pending_Sector "
  //"-v 198,raw48,Offline_Uncorrectable "
  //"-v 199,raw48,UDMA_CRC_Error_Count "
    "-v 225,raw48,Host_Writes_32MiB "  // ]
  //"-v 232,raw48,Available_Reservd_Space "
    "-v 233,raw48,Flash_Writes_32MiB " // ]
    "-v 234,raw48,Flash_Reads_32MiB "  // ]
    "-v 241,raw48,Host_Writes_32MiB "
    "-v 242,raw48,Host_Reads_32MiB "
    "-v 245,raw48,Flash_Writes_32MiB"
  },
  { "Innodisk 3IE3/3ME3/3ME4 SSDs", // tested with 2.5" SATA SSD 3ME3/S15A19, CFast 3ME3/S15A19
      // InnoDisk Corp. - mSATA 3ME3/S15A19, mSATA mini 3ME3/S15A19, M.2 (S42) 3ME3,
      // SATA Slim 3ME3/S15A19, SATADOM-MH 3ME3/S15A19, SATADOM-ML 3ME3/S15A19,
      // SATADOM-MV 3ME3/S15A19, SATADOM-SL 3ME3/S15A19, SATADOM-SV 3ME3/S15A19,
      // SATADOM-SL 3IE3/S151019N, 2.5" SATA SSD 3IE3/S15C14i, CFast 3IE3/S15C14i,
      // InnoDisk Corp. - mSATA 3IE3/S15C14i, Mini PCIeDOM 1IE3/S15C14i,
      // mSATA mini 3IE3/S15C14i, M.2 (S42) 3IE3/S15C14i, SATA Slim 3IE3/S15C14i,
      // SATADOM-SH 3IE3 V2/S15C14i, SATADOM-SL 3IE3 V2/S15A19i, SATADOM-SV 3IE3 V2/S15C14i
      // mSATA 3ME4/L16711, M.2 (S42) 3ME4/L16711, SATADOM-MH 3ME4/L16B01,
      // SATADOM-SH 3ME4/L16B01, SATADOM-SH Type C 3ME4/L16B01, SATADOM-SH Type D 3ME4/L16B01
    "(2.5\" SATA SSD|CFast|InnoDisk Corp\\. - mSATA|Mini PCIeDOM|mSATA( mini)?|"
    "M\\.2 \\(S42\\)|SATA Slim|SATADOM-[MS][HLV]( Type [CD])?) 3([IM]E3|ME4)( V2)?",
    "", "",
  //"-v 1,raw48,Raw_Read_Error_Rate "
  //"-v 2,raw48,Throughput_Performance "
  //"-v 3,raw16(avg16),Spin_Up_Time "
    "-v 5,raw48,Later_Bad_Block "
    "-v 7,raw48,Seek_Error_Rate "       // ?
    "-v 8,raw48,Seek_Time_Performance " // ?
  //"-v 9,raw24(raw8),Power_On_Hours "
    "-v 10,raw48,Spin_Retry_Count "     // ?
  //"-v 12,raw48,Power_Cycle_Count "
    "-v 163,raw48,Total_Bad_Block_Count "
    "-v 165,raw48,Max_Erase_Count "
    "-v 167,raw48,Average_Erase_Count "
    "-v 168,raw48,SATA_PHY_Error_Count "
    "-v 169,raw48,Remaining_Lifetime_Perc "
    "-v 170,raw48,Spare_Block_Count "
    "-v 171,raw48,Program_Fail_Count "
    "-v 172,raw48,Erase_Fail_Count "
    "-v 175,raw48,Bad_Cluster_Table_Count "
    "-v 176,raw48,RANGE_RECORD_Count "
  //"-v 187,raw48,Reported_Uncorrect "
  //"-v 192,raw48,Power-Off_Retract_Count "
  //"-v 194,tempminmax,Temperature_Celsius "
  //"-v 197,raw48,Current_Pending_Sector "
    "-v 225,raw48,Data_Log_Write_Count "
    "-v 229,hex48,Flash_ID "
    "-v 232,raw48,Spares_Remaining_Perc "
    "-v 235,raw16,Later_Bad_Blk_Inf_R/W/E " // Read/Write/Erase
    "-v 240,raw48,Write_Head "
    "-v 241,raw48,Host_Writes_32MiB "
    "-v 242,raw48,Host_Reads_32MiB"
  },
  { "InnoDisk iCF 9000 CompactFlash Cards", // tested with InnoDisk Corp. - iCF9000 1GB/140808,
       // ..., InnoDisk Corp. - iCF9000 64GB/140808
    "InnoDisk Corp\\. - iCF9000 (1|2|4|8|16|32|64)GB",
    "", "",
  //"-v 1,raw48,Raw_Read_Error_Rate "
  //"-v 5,raw16(raw16),Reallocated_Sector_Ct "
  //"-v 12,raw48,Power_Cycle_Count "
    "-v 160,raw48,Uncorrectable_Error_Cnt "
    "-v 161,raw48,Valid_Spare_Block_Cnt "
    "-v 162,raw48,Child_Pair_Count "
    "-v 163,raw48,Initial_Bad_Block_Count "
    "-v 164,raw48,Total_Erase_Count "
    "-v 165,raw48,Max_Erase_Count "
    "-v 166,raw48,Min_Erase_Count "
    "-v 167,raw48,Average_Erase_Count "
  //"-v 192,raw48,Power-Off_Retract_Count "
  //"-v 194,tempminmax,Temperature_Celsius "
  //"-v 195,raw48,Hardware_ECC_Recovered "
  //"-v 196,raw16(raw16),Reallocated_Event_Count "
  //"-v 198,raw48,Offline_Uncorrectable "
  //"-v 199,raw48,UDMA_CRC_Error_Count "
  //"-v 229,raw48,Flash_ID " // only in spec
    "-v 241,raw48,Host_Writes_32MiB "
    "-v 242,raw48,Host_Reads_32MiB"
  },
  { "Intel X25-E SSDs",
    "SSDSA2SH(032|064)G1.* INTEL",  // G1 = first generation
    "", "",
  //"-v 3,raw16(avg16),Spin_Up_Time "
  //"-v 4,raw48,Start_Stop_Count "
  //"-v 5,raw16(raw16),Reallocated_Sector_Ct "
  //"-v 9,raw24(raw8),Power_On_Hours "
  //"-v 12,raw48,Power_Cycle_Count "
    "-v 192,raw48,Unsafe_Shutdown_Count "
    "-v 225,raw48,Host_Writes_32MiB "
    "-v 226,raw48,Intel_Internal "
    "-v 227,raw48,Intel_Internal "
    "-v 228,raw48,Intel_Internal "
  //"-v 232,raw48,Available_Reservd_Space "
  //"-v 233,raw48,Media_Wearout_Indicator"
  },
  { "Intel X18-M/X25-M G1 SSDs",
    "INTEL SSDSA[12]MH(080|160)G1.*",  // G1 = first generation, 50nm
    "", "",
  //"-v 3,raw16(avg16),Spin_Up_Time "
  //"-v 4,raw48,Start_Stop_Count "
  //"-v 5,raw16(raw16),Reallocated_Sector_Ct "
  //"-v 9,raw24(raw8),Power_On_Hours "
  //"-v 12,raw48,Power_Cycle_Count "
    "-v 192,raw48,Unsafe_Shutdown_Count "
    "-v 225,raw48,Host_Writes_32MiB "
    "-v 226,raw48,Intel_Internal "
    "-v 227,raw48,Intel_Internal "
    "-v 228,raw48,Intel_Internal "
  //"-v 232,raw48,Available_Reservd_Space "
  //"-v 233,raw48,Media_Wearout_Indicator"
  },
  { "Intel X18-M/X25-M/X25-V G2 SSDs", // fixed firmware
      // tested with INTEL SSDSA2M(080|160)G2GC/2CV102J8 (X25-M)
    "INTEL SSDSA[12]M(040|080|120|160)G2.*",  // G2 = second generation, 34nm
    "2CV102(J[89A-Z]|[K-Z].)", // >= "2CV102J8"
    "",
  //"-v 3,raw16(avg16),Spin_Up_Time "
  //"-v 4,raw48,Start_Stop_Count "
  //"-v 5,raw16(raw16),Reallocated_Sector_Ct "
  //"-v 9,raw24(raw8),Power_On_Hours "
  //"-v 12,raw48,Power_Cycle_Count "
  //"-v 184,raw48,End-to-End_Error " // G2 only
    "-v 192,raw48,Unsafe_Shutdown_Count "
    "-v 225,raw48,Host_Writes_32MiB "
    "-v 226,raw48,Workld_Media_Wear_Indic " // Timed Workload Media Wear Indicator (percent*1024)
    "-v 227,raw48,Workld_Host_Reads_Perc "  // Timed Workload Host Reads Percentage
    "-v 228,raw48,Workload_Minutes " // 226,227,228 can be reset by 'smartctl -t vendor,0x40'
  //"-v 232,raw48,Available_Reservd_Space "
  //"-v 233,raw48,Media_Wearout_Indicator"
  },
  { "Intel X18-M/X25-M/X25-V G2 SSDs", // buggy or unknown firmware
      // tested with INTEL SSDSA2M040G2GC/2CV102HD (X25-V)
    "INTEL SSDSA[12]M(040|080|120|160)G2.*",
    "",
    "This drive may require a firmware update to\n"
    "fix possible drive hangs when reading SMART self-test log:\n"
    "https://downloadcenter.intel.com/download/26491",
    "-v 192,raw48,Unsafe_Shutdown_Count "
    "-v 225,raw48,Host_Writes_32MiB "
    "-v 226,raw48,Workld_Media_Wear_Indic "
    "-v 227,raw48,Workld_Host_Reads_Perc "
    "-v 228,raw48,Workload_Minutes"
  },
  { "Intel 311/313 Series SSDs", // tested with INTEL SSDSA2VP020G2/2CV102M5,
      // INTEL SSDSA2VP020G3/9CV10379, INTEL SSDMAEXC024G3H/9CV10379
    "INTEL SSD(SA2VP|MAEXC)(020|024)G[23]H?",
      // SA2VP = 2.5", MAEXC = mSATA, G2 = 311, G3 = 313
    "", "",
  //"-v 3,raw16(avg16),Spin_Up_Time "
  //"-v 4,raw48,Start_Stop_Count "
  //"-v 5,raw16(raw16),Reallocated_Sector_Ct "
  //"-v 9,raw24(raw8),Power_On_Hours "
  //"-v 12,raw48,Power_Cycle_Count "
    "-v 170,raw48,Reserve_Block_Count "
    "-v 171,raw48,Program_Fail_Count "
    "-v 172,raw48,Erase_Fail_Count "
    "-v 183,raw48,SATA_Downshift_Count "
  //"-v 184,raw48,End-to-End_Error "
  //"-v 187,raw48,Reported_Uncorrect "
    "-v 192,raw48,Unsafe_Shutdown_Count "
    "-v 225,raw48,Host_Writes_32MiB "
    "-v 226,raw48,Workld_Media_Wear_Indic " // Timed Workload Media Wear Indicator (percent*1024)
    "-v 227,raw48,Workld_Host_Reads_Perc "  // Timed Workload Host Reads Percentage
    "-v 228,raw48,Workload_Minutes " // 226,227,228 can be reset by 'smartctl -t vendor,0x40'
  //"-v 232,raw48,Available_Reservd_Space "
  //"-v 233,raw48,Media_Wearout_Indicator "
    "-v 241,raw48,Host_Writes_32MiB "
    "-v 242,raw48,Host_Reads_32MiB"
  },
  { "Intel 320 Series SSDs", // tested with INTEL SSDSA2CT040G3/4PC10362,
      // INTEL SSDSA2CW160G3/4PC10362, SSDSA2BT040G3/4PC10362, SSDSA2BW120G3A/4PC10362,
      // INTEL SSDSA2BW300G3D/4PC10362, SSDSA2BW160G3L/4PC1LE04, SSDSA1NW160G3/4PC10362
    "INTEL SSDSA[12][BCN][WT](040|080|120|160|300|600)G3[ADL]?",
      // 2B = 2.5" 7mm, 2C = 2.5" 9.5mm, 1N = 1.8" microSATA
    "", "",
  //"-v 3,raw16(avg16),Spin_Up_Time "
  //"-v 4,raw48,Start_Stop_Count "
  //"-v 5,raw16(raw16),Reallocated_Sector_Ct "
  //"-v 9,raw24(raw8),Power_On_Hours "
  //"-v 12,raw48,Power_Cycle_Count "
    "-v 170,raw48,Reserve_Block_Count "
    "-v 171,raw48,Program_Fail_Count "
    "-v 172,raw48,Erase_Fail_Count "
    "-v 183,raw48,SATA_Downshift_Count " // FW >= 4Px10362
  //"-v 184,raw48,End-to-End_Error "
  //"-v 187,raw48,Reported_Uncorrect "
    "-v 199,raw48,CRC_Error_Count "      // FW >= 4Px10362
    "-v 192,raw48,Unsafe_Shutdown_Count "
    "-v 225,raw48,Host_Writes_32MiB "
    "-v 226,raw48,Workld_Media_Wear_Indic " // Timed Workload Media Wear Indicator (percent*1024)
    "-v 227,raw48,Workld_Host_Reads_Perc "  // Timed Workload Host Reads Percentage
    "-v 228,raw48,Workload_Minutes " // 226,227,228 can be reset by 'smartctl -t vendor,0x40'
  //"-v 232,raw48,Available_Reservd_Space "
  //"-v 233,raw48,Media_Wearout_Indicator "
    "-v 241,raw48,Host_Writes_32MiB "
    "-v 242,raw48,Host_Reads_32MiB"
  },
  { "Intel 710 Series SSDs", // tested with INTEL SSDSA2BZ100G3/6PB10362
    "INTEL SSDSA2BZ(100|200|300)G3",
    "", "",
  //"-v 3,raw16(avg16),Spin_Up_Time "
  //"-v 4,raw48,Start_Stop_Count "
  //"-v 5,raw16(raw16),Reallocated_Sector_Ct "
  //"-v 9,raw24(raw8),Power_On_Hours "
  //"-v 12,raw48,Power_Cycle_Count "
    "-v 170,raw48,Reserve_Block_Count "
    "-v 171,raw48,Program_Fail_Count "
    "-v 172,raw48,Erase_Fail_Count "
    "-v 174,raw48,Unexpect_Power_Loss_Ct " // Missing in 710 specification from September 2011
    "-v 183,raw48,SATA_Downshift_Count "
  //"-v 184,raw48,End-to-End_Error "
  //"-v 187,raw48,Reported_Uncorrect "
  //"-v 190,tempminmax,Airflow_Temperature_Cel "
    "-v 192,raw48,Unsafe_Shutdown_Count "
    "-v 225,raw48,Host_Writes_32MiB "
    "-v 226,raw48,Workld_Media_Wear_Indic " // Timed Workload Media Wear Indicator (percent*1024)
    "-v 227,raw48,Workld_Host_Reads_Perc "  // Timed Workload Host Reads Percentage
    "-v 228,raw48,Workload_Minutes " // 226,227,228 can be reset by 'smartctl -t vendor,0x40'
  //"-v 232,raw48,Available_Reservd_Space "
  //"-v 233,raw48,Media_Wearout_Indicator "
    "-v 241,raw48,Host_Writes_32MiB "
    "-v 242,raw48,Host_Reads_32MiB"
  },
  { "Intel 510 Series SSDs",
    "INTEL SSDSC2MH(120|250)A2",
    "", "",
  //"-v 3,raw16(avg16),Spin_Up_Time "
  //"-v 4,raw48,Start_Stop_Count "
  //"-v 5,raw16(raw16),Reallocated_Sector_Ct "
  //"-v 9,raw24(raw8),Power_On_Hours "
  //"-v 12,raw48,Power_Cycle_Count "
    "-v 192,raw48,Unsafe_Shutdown_Count "
    "-v 225,raw48,Host_Writes_32MiB "
  //"-v 232,raw48,Available_Reservd_Space "
  //"-v 233,raw48,Media_Wearout_Indicator"
  },
  { "Intel 520 Series SSDs", // tested with INTEL SSDSC2CW120A3/400i, SSDSC2BW480A3F/400i,
      // INTEL SSDSC2BW180A3L/LB3i
    "INTEL SSDSC2[BC]W(060|120|180|240|480)A3[FL]?",
    "", "",
  //"-v 5,raw16(raw16),Reallocated_Sector_Ct "
    "-v 9,msec24hour32,Power_On_Hours_and_Msec "
  //"-v 12,raw48,Power_Cycle_Count "
    "-v 170,raw48,Available_Reservd_Space "
    "-v 171,raw48,Program_Fail_Count "
    "-v 172,raw48,Erase_Fail_Count "
    "-v 174,raw48,Unexpect_Power_Loss_Ct "
  //"-v 184,raw48,End-to-End_Error "
    "-v 187,raw48,Uncorrectable_Error_Cnt "
  //"-v 192,raw48,Power-Off_Retract_Count "
    "-v 225,raw48,Host_Writes_32MiB "
    "-v 226,raw48,Workld_Media_Wear_Indic "
    "-v 227,raw48,Workld_Host_Reads_Perc "
    "-v 228,raw48,Workload_Minutes "
  //"-v 232,raw48,Available_Reservd_Space "
  //"-v 233,raw48,Media_Wearout_Indicator "
    "-v 241,raw48,Host_Writes_32MiB "
    "-v 242,raw48,Host_Reads_32MiB "
    "-v 249,raw48,NAND_Writes_1GiB"
  },
  { "Intel 525 Series SSDs", // mSATA, tested with SSDMCEAC120B3/LLLi
    "INTEL SSDMCEAC(030|060|090|120|180|240)B3",
    "", "",
  //"-v 5,raw16(raw16),Reallocated_Sector_Ct "
    "-v 9,msec24hour32,Power_On_Hours_and_Msec "
  //"-v 12,raw48,Power_Cycle_Count "
    "-v 170,raw48,Available_Reservd_Space "
    "-v 171,raw48,Program_Fail_Count "
    "-v 172,raw48,Erase_Fail_Count "
    "-v 174,raw48,Unexpect_Power_Loss_Ct "
    "-v 183,raw48,SATA_Downshift_Count "
  //"-v 184,raw48,End-to-End_Error "
    "-v 187,raw48,Uncorrectable_Error_Cnt "
  //"-v 190,tempminmax,Airflow_Temperature_Cel "
  //"-v 192,raw48,Power-Off_Retract_Count "
  //"-v 199,raw48,UDMA_CRC_Error_Count "
    "-v 225,raw48,Host_Writes_32MiB "
    "-v 226,raw48,Workld_Media_Wear_Indic "
    "-v 227,raw48,Workld_Host_Reads_Perc "
    "-v 228,raw48,Workload_Minutes "
  //"-v 232,raw48,Available_Reservd_Space "
  //"-v 233,raw48,Media_Wearout_Indicator "
    "-v 241,raw48,Host_Writes_32MiB "
    "-v 242,raw48,Host_Reads_32MiB "
    "-v 249,raw48,NAND_Writes_1GiB"
  },
  { "Intel 53x and Pro 1500/2500 Series SSDs", // SandForce SF-2281, tested with
      // INTEL SSDSC2BW180A4/DC12, SSDSC2BW240A4/DC12, SSDMCEAW120A4/DC33
      // INTEL SSDMCEAW240A4/DC33, SSDSC2BF480A5/TG26, SSDSC2BW240H6/RG21
      // INTEL SSDSC2BF180A4H/LH6i
    "INTEL SSD(MCEA|SC2B|SCKJ)[WF](056|080|120|180|240|360|480)(A4H?|A5|H6)",
      // SC2B = 2.5", MCEA = mSATA, SCKJ = M.2; A4 = 530/Pro 1500, A5 = Pro 2500, H6 = 535
    "", "",
  //"-v 5,raw16(raw16),Reallocated_Sector_Ct "
    "-v 9,msec24hour32,Power_On_Hours_and_Msec "
  //"-v 12,raw48,Power_Cycle_Count "
    "-v 170,raw48,Available_Reservd_Space "
    "-v 171,raw48,Program_Fail_Count "
    "-v 172,raw48,Erase_Fail_Count "
    "-v 174,raw48,Unexpect_Power_Loss_Ct "
    "-v 183,raw48,SATA_Downshift_Count "
  //"-v 184,raw48,End-to-End_Error "
    "-v 187,raw48,Uncorrectable_Error_Cnt "
  //"-v 190,tempminmax,Airflow_Temperature_Cel "
  //"-v 192,raw48,Power-Off_Retract_Count "
  //"-v 199,raw48,UDMA_CRC_Error_Count "
    "-v 225,raw48,Host_Writes_32MiB "
    "-v 226,raw48,Workld_Media_Wear_Indic "
    "-v 227,raw48,Workld_Host_Reads_Perc "
    "-v 228,raw48,Workload_Minutes "
  //"-v 232,raw48,Available_Reservd_Space "
  //"-v 233,raw48,Media_Wearout_Indicator "
    "-v 241,raw48,Host_Writes_32MiB "
    "-v 242,raw48,Host_Reads_32MiB "
    "-v 249,raw48,NAND_Writes_1GiB"
  },
  { "Intel 330/335 Series SSDs", // tested with INTEL SSDSC2CT180A3/300i, SSDSC2CT240A3/300i,
      // INTEL SSDSC2CT240A4/335t
    "INTEL SSDSC2CT(060|120|180|240)A[34]", // A4 = 335 Series
    "", "",
  //"-v 5,raw16(raw16),Reallocated_Sector_Ct "
    "-v 9,msec24hour32,Power_On_Hours_and_Msec "
  //"-v 12,raw48,Power_Cycle_Count "
  //"-v 181,raw48,Program_Fail_Cnt_Total " // ] Missing in 330 specification from April 2012
  //"-v 182,raw48,Erase_Fail_Count_Total " // ]
  //"-v 192,raw48,Power-Off_Retract_Count "
    "-v 225,raw48,Host_Writes_32MiB "
  //"-v 232,raw48,Available_Reservd_Space "
  //"-v 233,raw48,Media_Wearout_Indicator "
    "-v 241,raw48,Host_Writes_32MiB "
    "-v 242,raw48,Host_Reads_32MiB "
    "-v 249,raw48,NAND_Writes_1GiB"
  },
  // https://www.intel.com/content/www/us/en/solid-state-drives/ssd-540s-series-spec.html
  // https://www.intel.com/content/www/us/en/solid-state-drives/ssd-540s-series-m2-spec.html
  { "Intel 540 Series SSDs", // INTEL SSDSC2KW120H6/LSF036C, INTEL SSDSC2KW480H6/LSF036C
    "INTEL SSDSC[K2]KW(120H|180H|240H|360H|480H|010X)6", 
    "", "",
    "-v 9,msec24hour32,Power_On_Hours_and_Msec "
    "-v 170,raw48,Available_Reservd_Space "
    "-v 171,raw48,Program_Fail_Count "
    "-v 172,raw48,Erase_Fail_Count "
    "-v 174,raw48,Unexpect_Power_Loss_Ct "
    "-v 183,raw48,SATA_Downshift_Count "
    "-v 187,raw48,Uncorrectable_Error_Cnt "
    "-v 225,raw48,Host_Writes_32MiB "
    "-v 226,raw48,Workld_Media_Wear_Indic "
    "-v 227,raw48,Workld_Host_Reads_Perc "
    "-v 228,raw48,Workload_Minutes "
    "-v 249,raw48,NAND_Writes_1GiB"
  },
  { "Intel 545s Series SSDs", // tested with INTEL SSDSCKKW512G8, INTEL SSDSC2KW512G8/LHF002C
      // SSDSCKKW128G8X1, SSDSCKKW256G8X1, SSDSCKKW512G8X1, SSDSCKKW010T8X1
    "INTEL SSDSC[2K]KW(128G|256G|512G|010T)8.*",
    "", "",
  //"-v 5,raw16(raw16),Reallocated_Sector_Ct "
  //"-v 9,raw24(raw8),Power_On_Hours "
  //"-v 12,raw48,Power_Cycle_Count "
  //"-v 170,raw48,Available_Reservd_Space "
    "-v 171,raw48,Program_Fail_Count "
    "-v 172,raw48,Erase_Fail_Count "
  //"-v 173 is missing in official Intel doc"
    "-v 174,raw48,Unexpect_Power_Loss_Ct "
    "-v 183,raw48,SATA_Downshift_Count "
  //"-v 184,raw48,End-to-End_Error "
  //"-v 187,raw48,Reported_Uncorrect "
    "-v 190,tempminmax,Temperature_Case "
    "-v 192,raw48,Unsafe_Shutdown_Count "
    "-v 199,raw48,CRC_Error_Count "
    "-v 225,raw48,Host_Writes_32MiB "
    "-v 226,raw48,Workld_Media_Wear_Indic " // Timed Workload Media Wear Indicator (percent*1024)
    "-v 227,raw48,Workld_Host_Reads_Perc "  // Timed Workload Host Reads Percentage
    "-v 228,raw48,Workload_Minutes " // 226,227,228 can be reset by 'smartctl -t vendor,0x40'
  //"-v 232,raw48,Available_Reservd_Space "
  //"-v 233,raw48,Media_Wearout_Indicator "
  //"-v 236 is missing in official Intel doc"
    "-v 241,raw48,Host_Writes_32MiB "
    "-v 242,raw48,Host_Reads_32MiB "
    "-v 249,raw48,NAND_Writes_1GiB "
  //"-v 252 is missing in official intel doc"
  },
  { "Intel 730 and DC S35x0/3610/3700 Series SSDs", // tested with INTEL SSDSC2BP480G4, SSDSC2BB120G4/D2010355,
      // INTEL SSDSC2BB800G4T, SSDSC2BA200G3/5DV10250, SSDSC2BB080G6/G2010130,  SSDSC2BX200G4/G2010110,
      // INTEL SSDSC2BB016T6/G2010140, SSDSC2BX016T4/G2010140, SSDSC2BB150G7/N2010101
    "INTEL SSDSC(1N|2B)[ABPX]((080|100|120|150|160|200|240|300|400|480|600|800)G[3467][RT]?|(012|016)T[46])",
      // A = S3700, B*4 = S3500, B*6 = S3510, P = 730, X = S3610
      // Dell ships drives with model of the form SSDSC2BB120G4R
    "", "",
  //"-v 3,raw16(avg16),Spin_Up_Time "
  //"-v 4,raw48,Start_Stop_Count "
  //"-v 5,raw16(raw16),Reallocated_Sector_Ct "
  //"-v 9,raw24(raw8),Power_On_Hours "
  //"-v 12,raw48,Power_Cycle_Count "
    "-v 170,raw48,Available_Reservd_Space "
    "-v 171,raw48,Program_Fail_Count "
    "-v 172,raw48,Erase_Fail_Count "
    "-v 174,raw48,Unsafe_Shutdown_Count "
    "-v 175,raw16(raw16),Power_Loss_Cap_Test "
    "-v 183,raw48,SATA_Downshift_Count "
  //"-v 184,raw48,End-to-End_Error "
  //"-v 187,raw48,Reported_Uncorrect "
    "-v 190,tempminmax,Temperature_Case "
    "-v 192,raw48,Unsafe_Shutdown_Count "
    "-v 194,tempminmax,Temperature_Internal "
  //"-v 197,raw48,Current_Pending_Sector "
    "-v 199,raw48,CRC_Error_Count "
    "-v 225,raw48,Host_Writes_32MiB "
    "-v 226,raw48,Workld_Media_Wear_Indic " // Timed Workload Media Wear Indicator (percent*1024)
    "-v 227,raw48,Workld_Host_Reads_Perc "  // Timed Workload Host Reads Percentage
    "-v 228,raw48,Workload_Minutes " // 226,227,228 can be reset by 'smartctl -t vendor,0x40'
  //"-v 232,raw48,Available_Reservd_Space "
  //"-v 233,raw48,Media_Wearout_Indicator "
    "-v 234,raw24/raw32:04321,Thermal_Throttle "
    "-v 241,raw48,Host_Writes_32MiB "
    "-v 242,raw48,Host_Reads_32MiB "
    "-v 243,raw48,NAND_Writes_32MiB " // S3510/3610
  },
  // https://www.intel.com/content/www/us/en/solid-state-drives/ssd-pro-5400s-series-spec.html
  // https://www.intel.com/content/www/us/en/solid-state-drives/ssd-pro-5400s-series-m2-spec.html
  { "Intel SSD Pro 5400s Series", // Tested with SSDSC2KF480H6/LSF036P
    "INTEL SSDSC[2K]KF(120H|180H|240H|360H|480H|010X)6",
    "", "",
    "-v 170,raw48,Available_Reservd_Space "
    "-v 171,raw48,Program_Fail_Count "
    "-v 172,raw48,Erase_Fail_Count "
    "-v 174,raw48,Unexpect_Power_Loss_Ct "
    "-v 183,raw48,SATA_Downshift_Count "
    "-v 187,raw48,Uncorrectable_Error_Cnt "
    "-v 225,raw48,Host_Writes_32MiB "
    "-v 226,raw48,Workld_Media_Wear_Indic "
    "-v 227,raw48,Workld_Host_Reads_Perc "
    "-v 228,raw48,Workload_Minutes "
    "-v 249,raw48,NAND_Writes_1GiB "
  },
  { "Intel DC S3110 Series SSDs", // Tested with INTEL SSDSCKKI256G8
    "INTEL SSDSCKKI(128|256|512)G8",
    "", "",
    //"-v 5,raw16(raw16),Reallocated_Sector_Ct "
    //"-v 9,raw24(raw8),Power_On_Hours "
    //"-v 12,raw48,Power_Cycle_Count "
    "-v 170,raw48,Available_Reservd_Space "
    "-v 171,raw48,Program_Fail_Count "
    "-v 172,raw48,Erase_Fail_Count "
    //"-v 173 is missing in official Intel doc"
    "-v 174,raw48,Unexpect_Power_Loss_Ct "
    "-v 183,raw48,SATA_Downshift_Count "
    //"-v 184,raw48,End-to-End_Error_Count "
    "-v 187,raw48,Uncorrectable_Error_Cnt "
    //"-v 190,tempminmax,Airflow_Temperature_Cel "
    //"-v 192,raw48,Power-Off_Retract_Count "
    //"-v 199,raw48,UDMA_CRC_Error_Count "
    "-v 225,raw48,Host_Writes_32MiB "
    "-v 226,raw48,Workld_Media_Wear_Indic "
    "-v 227,raw48,Workld_Host_Reads_Perc "
    "-v 228,raw48,Workload_Minutes "
    //"-v 232,raw48,Available_Reservd_Space "
    //"-v 233,raw48,Media_Wearout_Indicator "
    //"-v 236 is missing in official Intel doc"
    "-v 241,raw48,Host_Writes_32MiB "
    "-v 242,raw48,Host_Reads_32MiB "
    "-v 249,raw48,NAND_Writes_1GiB "
    //"-v 252 is missing in official Intel doc"
  },
  { "Intel 3710 Series SSDs", // INTEL SSDSC2BA200G4R/G201DL2B (dell)
    "INTEL SSDSC2BA(200G|400G|800G|012T)4.?",
    "", "",
    "-v 9,msec24hour32,Power_On_Hours_and_Msec "
    "-v 170,raw48,Available_Reservd_Space "
    "-v 171,raw48,Program_Fail_Count "
    "-v 172,raw48,Erase_Fail_Count "
    "-v 174,raw48,Unexpect_Power_Loss_Ct "
    "-v 183,raw48,SATA_Downshift_Count "
    "-v 187,raw48,Uncorrectable_Error_Cnt "
    "-v 225,raw48,Host_Writes_32MiB "
    "-v 226,raw48,Workld_Media_Wear_Indic "
    "-v 227,raw48,Workld_Host_Reads_Perc "
    "-v 228,raw48,Workload_Minutes "
    "-v 234,raw24/raw32:04321,Thermal_Throttle "
    "-v 243,raw48,NAND_Writes_32MiB "
  },
  { "Intel S3520 Series SSDs", // INTEL SSDSC2BB960G7/N2010112, INTEL SSDSC2BB016T7/N2010112
    "INTEL SSDSC(2|K)(J|B)B(240G|480G|960G|150G|760G|800G|012T|016T)7.?",
    "", "",
  //"-v 5,raw16(raw16),Reallocated_Sector_Ct "
  //"-v 9,raw24(raw8),Power_On_Hours "
  //"-v 12,raw48,Power_Cycle_Count "
    "-v 170,raw48,Available_Reservd_Space "
    "-v 171,raw48,Program_Fail_Count "
    "-v 172,raw48,Erase_Fail_Count "
    "-v 174,raw48,Unsafe_Shutdown_Count "
    "-v 175,raw16(raw16),Power_Loss_Cap_Test "
    "-v 183,raw48,SATA_Downshift_Count "
    "-v 184,raw48,End-to-End_Error_Count "
    "-v 187,raw48,Uncorrectable_Error_Cnt "
    "-v 190,tempminmax,Case_Temperature "
    "-v 192,raw48,Unsafe_Shutdown_Count "
    "-v 194,tempminmax,Drive_Temperature "
    "-v 197,raw48,Pending_Sector_Count "
    "-v 199,raw48,CRC_Error_Count "
    "-v 225,raw48,Host_Writes_32MiB "
    "-v 226,raw48,Workld_Media_Wear_Indic " // Timed Workload Media Wear Indicator (percent*1024)
    "-v 227,raw48,Workld_Host_Reads_Perc "  // Timed Workload Host Reads Percentage
    "-v 228,raw48,Workload_Minutes " // 226,227,228 can be reset by 'smartctl -t vendor,0x40'
  //"-v 232,raw48,Available_Reservd_Space "
  //"-v 233,raw48,Media_Wearout_Indicator "
    "-v 234,raw24/raw32:04321,Thermal_Throttle_Status "
    "-v 241,raw48,Host_Writes_32MiB "
    "-v 242,raw48,Host_Reads_32MiB "
    "-v 243,raw48,NAND_Writes_32MiB"
  },
  { "Dell Certified Intel S3520 Series SSDs",
    "SSDSC(2|K)(J|B)B(240G|480G|960G|120G|760G|800G|012T|016T)7R.?",
    "", "",
    "-v 170,raw48,Available_Reservd_Space "
    "-v 174,raw48,Unsafe_Shutdown_Count "
    "-v 195,raw48,Uncorrectable_Error_Cnt "
    "-v 199,raw48,CRC_Error_Count "
    "-v 201,raw16(raw16),Power_Loss_Cap_Test "
    "-v 202,raw48,End_of_Life "
    "-v 225,raw48,Host_Writes_32MiB "
    "-v 226,raw48,Workld_Media_Wear_Indic " // Timed Workload Media Wear Indicator (percent*1024)
    "-v 227,raw48,Workld_Host_Reads_Perc "  // Timed Workload Host Reads Percentage
    "-v 228,raw48,Workload_Minutes " // 226,227,228 can be reset by 'smartctl -t vendor,0x40'
    "-v 233,raw48,Total_LBAs_Written "
    "-v 234,raw24/raw32:04321,Thermal_Throttle_Status "
    "-v 245,raw48,Percent_Life_Remaining"
  },
  { "Intel S4510/S4610/S4500/S4600 Series SSDs", // INTEL SSDSC2KB480G7/SCV10100,
      // INTEL SSDSC2KB960G7/SCV10100, INTEL SSDSC2KB038T7/SCV10100,
      // INTEL SSDSC2KB038T7/SCV10121, INTEL SSDSC2KG240G7/SCV10100
    "INTEL SSDSC(2K|KK)(B|G)(240G|480G|960G|019T|038T)(7|8).?",
    "", "",
  //"-v 5,raw16(raw16),Reallocated_Sector_Ct "
  //"-v 9,raw24(raw8),Power_On_Hours "
  //"-v 12,raw48,Power_Cycle_Count "
    "-v 170,raw48,Available_Reservd_Space "
    "-v 171,raw48,Program_Fail_Count "
    "-v 172,raw48,Erase_Fail_Count "
    "-v 174,raw48,Unsafe_Shutdown_Count "
    "-v 175,raw16(raw16),Power_Loss_Cap_Test "
    "-v 183,raw48,SATA_Downshift_Count "
    "-v 184,raw48,End-to-End_Error_Count "
    "-v 187,raw48,Uncorrectable_Error_Cnt "
    "-v 190,tempminmax,Drive_Temperature "
    "-v 192,raw48,Unsafe_Shutdown_Count "
    "-v 197,raw48,Pending_Sector_Count "
    "-v 199,raw48,CRC_Error_Count "
    "-v 225,raw48,Host_Writes_32MiB "
    "-v 226,raw48,Workld_Media_Wear_Indic " // Timed Workload Media Wear Indicator (percent*1024)
    "-v 227,raw48,Workld_Host_Reads_Perc "  // Timed Workload Host Reads Percentage
    "-v 228,raw48,Workload_Minutes " // 226,227,228 can be reset by 'smartctl -t vendor,0x40'
  //"-v 232,raw48,Available_Reservd_Space "
  //"-v 233,raw48,Media_Wearout_Indicator "
    "-v 234,raw24/raw32:04321,Thermal_Throttle_Status "
    "-v 235,raw16(raw16),Power_Loss_Cap_Test "
    "-v 241,raw48,Host_Writes_32MiB "
    "-v 242,raw48,Host_Reads_32MiB "
    "-v 243,raw48,NAND_Writes_32MiB"
  },
  { "Dell Certified Intel S4x00/D3-S4x10 Series SSDs", // INTEL SSDSC2KB480G7R/SCV1DL58,
      // INTEL SSDSC2KB960G7R/SCV1DL58, INTEL SSDSC2KB038T7R/SCV1DL58,
      // INTEL SSDSC2KB038T7R/SCV1DL58, INTEL SSDSC2KG240G7R/SCV1DL58
    "SSDSC(2K|KK)(B|G)(240G|480G|960G|019T|038T)(7R|8R).?",
    "", "",
    "-v 170,raw48,Available_Reservd_Space "
    "-v 174,raw48,Unsafe_Shutdown_Count "
    "-v 195,raw48,Uncorrectable_Error_Cnt "
    "-v 199,raw48,CRC_Error_Count "
    "-v 201,raw16(raw16),Power_Loss_Cap_Test "
    "-v 202,raw48,End_of_Life "
    "-v 225,raw48,Host_Writes_32MiB "
    "-v 226,raw48,Workld_Media_Wear_Indic " // Timed Workload Media Wear Indicator (percent*1024)
    "-v 227,raw48,Workld_Host_Reads_Perc "  // Timed Workload Host Reads Percentage
    "-v 228,raw48,Workload_Minutes " // 226,227,228 can be reset by 'smartctl -t vendor,0x40'
    "-v 233,raw48,Total_LBAs_Written "
    "-v 234,raw24/raw32:04321,Thermal_Throttle_Status "
    "-v 245,raw48,Percent_Life_Remaining"
  },
  { "Kingston branded X25-V SSDs", // fixed firmware
    "KINGSTON SSDNow 40GB",
    "2CV102(J[89A-Z]|[K-Z].)", // >= "2CV102J8"
    "",
    "-v 192,raw48,Unsafe_Shutdown_Count "
    "-v 225,raw48,Host_Writes_32MiB "
    "-v 226,raw48,Workld_Media_Wear_Indic "
    "-v 227,raw48,Workld_Host_Reads_Perc "
    "-v 228,raw48,Workload_Minutes"
  },
  { "Kingston branded X25-V SSDs", // buggy or unknown firmware
    "KINGSTON SSDNow 40GB",
    "",
    "This drive may require a firmware update to\n"
    "fix possible drive hangs when reading SMART self-test log.\n"
    "To update Kingston branded drives, a modified Intel update\n"
    "tool must be used. Search for \"kingston 40gb firmware\".",
    "-v 192,raw48,Unsafe_Shutdown_Count "
    "-v 225,raw48,Host_Writes_32MiB "
    "-v 226,raw48,Workld_Media_Wear_Indic "
    "-v 227,raw48,Workld_Host_Reads_Perc "
    "-v 228,raw48,Workload_Minutes"
  },
  { "JMicron based SSDs", // JMicron JMF60x
    "Kingston SSDNow V Series [0-9]*GB|" // tested with Kingston SSDNow V Series 64GB/B090522a
    "TS(2|4|8|16|32|64|128|192)GSSD(18|25)[MS]?-[MS]", // Transcend IDE and SATA, tested with
      // TS32GSSD25-M/V090331, TS32GSSD18M-M/v090331
    "[BVv].*", // other Transcend SSD versions will be caught by subsequent entry
    "",
  //"-v 9,raw24(raw8),Power_On_Hours " // raw value always 0?
  //"-v 12,raw48,Power_Cycle_Count "
  //"-v 194,tempminmax,Temperature_Celsius " // raw value always 0?
    "-v 229,hex64:w012345r,Halt_System/Flash_ID " // Halt, Flash[7]
    "-v 232,hex64:w012345r,Firmware_Version_Info " // "YYMMDD", #Channels, #Banks
    "-v 233,hex48:w01234,ECC_Fail_Record " // Fail number, Row[3], Channel, Bank
    "-v 234,raw24/raw24:w01234,Avg/Max_Erase_Count "
    "-v 235,raw24/raw24:w01z23,Good/Sys_Block_Count"
  },
  { "JMicron based SSDs", // JMicron JMF61x, JMF66x, JMF670
    "ADATA S596 Turbo|"  // tested with ADATA S596 Turbo 256GB SATA SSD (JMicron JMF616)
    "ADATA SP600|"  // tested with ADATA SP600/2.4 (JMicron JMF661)
    "ADATA SP310|"  // Premier Pro SP310 mSATA, JMF667, tested with ADATA SP310/3.04
    "ADATA SX930|"  // tested with ADATA SX930/6.8SE
    "APPLE SSD TS(064|128|256|512)C|"  // Toshiba?, tested with APPLE SSD TS064C/CJAA0201
    "KingSpec KDM-SA\\.51-008GMJ|" // tested with KingSpec KDM-SA.51-008GMJ/1.092.37 (JMF605?)
    "KINGSTON SNV425S2(64|128)GB|"  // SSDNow V Series (2. Generation, JMF618),
                                    // tested with KINGSTON SNV425S264GB/C091126a
    "KINGSTON SSDNOW 30GB|" // tested with KINGSTON SSDNOW 30GB/AJXA0202
    "KINGSTON SS100S2(8|16)G|"  // SSDNow S100 Series, tested with KINGSTON SS100S28G/D100309a
    "KINGSTON SNVP325S2(64|128|256|512)GB|" // SSDNow V+ Series, tested with KINGSTON SNVP325S2128GB/AGYA0201
    "KINGSTON SVP?100S2B?(64|96|128|256|512)G|"  // SSDNow V100/V+100 Series,
      // tested with KINGSTON SVP100S296G/CJR10202, KINGSTON SV100S2256G/D110225a
    "KINGSTON SV200S3(64|128|256)G|" // SSDNow V200 Series, tested with KINGSTON SV200S3128G/E120506a
    "TOSHIBA THNS128GG4BBAA|"  // Toshiba / Super Talent UltraDrive DX,
                               // tested with Toshiba 128GB 2.5" SSD (built in MacBooks)
    "TOSHIBA THNSNC128GMLJ|" // tested with THNSNC128GMLJ/CJTA0202 (built in Toshiba Protege/Dynabook)
    "TS(8|16|32|64|128|192|256|512)GSSD25S?-(MD?|S)|" // Transcend IDE and SATA, JMF612, tested with
      // TS256GSSD25S-M/101028, TS32GSSD25-M/20101227
    "TS(32|64|128|256)G(SSD|MSA)[37]40K?", // Transcend SSD340/340K/740 SATA/mSATA, JMF667/670, tested with
      // TS256GSSD340/SVN263, TS256GSSD340/SVN423b, TS256GMSA340/SVN263,
      // TS128GSSD340K/SVN216,TS64GSSD740/SVN167d
    "", "",
  //"-v 1,raw48,Raw_Read_Error_Rate "
  //"-v 2,raw48,Throughput_Performance "
    "-v 3,raw48,Unknown_JMF_Attribute "
  //"-v 5,raw16(raw16),Reallocated_Sector_Ct "
    "-v 7,raw48,Unknown_JMF_Attribute "
    "-v 8,raw48,Unknown_JMF_Attribute "
  //"-v 9,raw24(raw8),Power_On_Hours "
    "-v 10,raw48,Unknown_JMF_Attribute "
  //"-v 12,raw48,Power_Cycle_Count "
    "-v 167,raw48,Unknown_JMF_Attribute "
    "-v 168,raw48,SATA_Phy_Error_Count "
    "-v 169,raw48,Unknown_JMF_Attribute "
    "-v 170,raw16,Bad_Block_Count "
    "-v 173,raw16,Erase_Count " // JMF661: different?
    "-v 175,raw48,Bad_Cluster_Table_Count "
    "-v 180,raw48,Unknown_JMF_Attribute "
    "-v 187,raw48,Unknown_JMF_Attribute "
    "-v 192,raw48,Unexpect_Power_Loss_Ct "
  //"-v 194,tempminmax,Temperature_Celsius "
  //"-v 197,raw48,Current_Pending_Sector "
    "-v 231,raw48,Unknown_JMF_Attribute "
    "-v 233,raw48,Unknown_JMF_Attribute " // FW SVN423b
    "-v 234,raw48,Unknown_JMF_Attribute " // FW SVN423b
    "-v 240,raw48,Unknown_JMF_Attribute "
  //"-v 241,raw48,Total_LBAs_Written "    // FW SVN423b
  //"-v 242,raw48,Total_LBAs_Read "       // FW SVN423b
  },
  { "Plextor M3/M5/M6 Series SSDs", // Marvell 88SS9174 (M3, M5S), 88SS9187 (M5P, M5Pro), 88SS9188 (M6M/S),
      // tested with PLEXTOR PX-128M3/1.01, PX-128M3P/1.04, PX-256M3/1.05, PX-128M5S/1.02, PX-256M5S/1.03,
      // PX-128M5M/1.05, PX-128M5S/1.05, PX-128M5Pro/1.05, PX-512M5Pro/1.06, PX-256M5P/1.01, PX-128M6S/1.03
      // (1.04/5 Firmware self-test log lifetime unit is bogus, possibly 1/256 hours)
      // PLEXTOR PX-256M6S+/1.00
    "PLEXTOR PX-(64|128|256|512|768)M(3P?|5[MPS]|5Pro|6[MS])\\+?",
    "", "",
  //"-v 1,raw48,Raw_Read_Error_Rate "
  //"-v 5,raw16(raw16),Reallocated_Sector_Ct "
  //"-v 9,raw24(raw8),Power_On_Hours "
  //"-v 12,raw48,Power_Cycle_Count "
    "-v 170,raw48,Unknown_Plextor_Attrib "  // M6S/1.03
    "-v 171,raw48,Unknown_Plextor_Attrib "  // M6S/1.03
    "-v 172,raw48,Unknown_Plextor_Attrib "  // M6S/1.03
    "-v 173,raw48,Unknown_Plextor_Attrib "  // M6S/1.03
    "-v 174,raw48,Unknown_Plextor_Attrib "  // M6S/1.03
  //"-v 175,raw48,Program_Fail_Count_Chip " // M6S/1.03
  //"-v 176,raw48,Erase_Fail_Count_Chip "   // M6S/1.03
  //"-v 177,raw48,Wear_Leveling_Count "
  //"-v 178,raw48,Used_Rsvd_Blk_Cnt_Chip "
  //"-v 179,raw48,Used_Rsvd_Blk_Cnt_Tot "   // M6S/1.03
  //"-v 180,raw48,Unused_Rsvd_Blk_Cnt_Tot " // M6S/1.03
  //"-v 181,raw48,Program_Fail_Cnt_Total "
  //"-v 182,raw48,Erase_Fail_Count_Total "
  //"-v 183,raw48,Runtime_Bad_Block "       // M6S/1.03
  //"-v 184,raw48,End-to-End_Error "        // M6S/1.03
  //"-v 187,raw48,Reported_Uncorrect "
  //"-v 188,raw48,Command_Timeout "         // M6S/1.03
  //"-v 192,raw48,Power-Off_Retract_Count "
  //"-v 195,raw48,Hardware_ECC_Recovered "  // MS6/1.03
  //"-v 196,raw16(raw16),Reallocated_Event_Count "
  //"-v 198,raw48,Offline_Uncorrectable "
  //"-v 199,raw48,UDMA_CRC_Error_Count "
  //"-v 232,raw48,Available_Reservd_Space "
  //"-v 233,raw48,Media_Wearout_Indicator " // MS6/1.03
    "-v 241,raw48,Host_Writes_32MiB "
    "-v 242,raw48,Host_Reads_32MiB"
  },
  { "Samsung based SSDs",
    "SAMSUNG SSD PM800 .*GB|"  // SAMSUNG PM800 SSDs, tested with SAMSUNG SSD PM800 TH 64GB/VBM25D1Q
    "SAMSUNG SSD PM810 .*GB|"  // SAMSUNG PM810 (470 series) SSDs, tested with
      // SAMSUNG SSD PM810 2.5" 128GB/AXM06D1Q
    "SAMSUNG SSD SM841N? (2\\.5\"? 7mm |mSATA )?(128|256|512)GB( SED)?|" // tested with
      // SAMSUNG SSD SM841 2.5" 7mm 256GB/DXM02D0Q, SAMSUNG SSD SM841 mSATA 512GB/DXM44D0Q,
      // SAMSUNG SSD SM841N 2.5 7mm 128GB/DXM03D0Q, SAMSUNG SSD SM841N mSATA 256GB SED/DXM45D6Q
    "SAMSUNG SSD PM851 (mSATA |M\\.2 )?(2280 )?(128|256|512)GB|" // tested with SAMSUNG SSD PM851 mSATA 128GB,
      // SAMSUNG SSD PM851 M.2 2280 256GB/EXT25D0Q
    "SAMSUNG 470 Series SSD|"  // tested with SAMSUNG 470 Series SSD 64GB/AXM09B1Q
    "Samsung SSD 750 EVO (120|250|500)GB|" // tested with Samsung SSD 750 EVO 250GB/MAT01B6Q
    "SAMSUNG SSD 830 Series|"  // tested with SAMSUNG SSD 830 Series 64GB/CXM03B1Q
    "SAMSUNG SSD PM830 .*|" // SAMSUNG SSD PM830 2.5" 7mm 128GB/CXM03D1Q
    "MZ7PC(512|256|128|064)HA(GH|FU|DR)-000.*|" // probably PM830, tested with SAMSUNG MZ7PC128HAFU-000L1/CXM04L1Q
    "Samsung SSD 840 (PRO )?Series|" // tested with Samsung SSD 840 PRO Series 128GB/DXM04B0Q,
      // Samsung SSD 840 Series/DXT06B0Q
    "Samsung SSD 8[456]0 EVO (mSATA |M\\.2 )?((120|250|500|750)G|[12]T)B|" // tested with
      // Samsung SSD 840 EVO (120|250|500|750)GB/EXT0AB0Q,
      // Samsung SSD 840 EVO (120|250)GB/EXT0BB6Q, 1TB/EXT0BB0Q, 120GB mSATA/EXT41B6Q,
      // Samsung SSD 850 EVO 250GB/EMT01B6Q, Samsung SSD 850 EVO M.2 250GB/EMT21B6Q,
      // Samsung SSD 850 EVO mSATA 120GB/EMT41B6Q, Samsung SSD 850 EVO 2TB/EMT02B6Q,
      // Samsung SSD 860 EVO 250GB/RVT01B6Q, Samsung SSD 860 EVO mSATA 250GB/RVT41B6Q,
      // Samsung SSD 860 EVO 500GB/RVT01B6Q, Samsung SSD 860 EVO mSATA 500GB/RVT41B6Q,
      // Samsung SSD 860 EVO mSATA 1TB/RVT41B6Q, Samsung SSD 860 EVO 2TB/RVT01B6Q
    "Samsung SSD 8[56]0 PRO ((128|256|512)G|1T)B|" // tested with Samsung SSD 850 PRO 128GB/EXM01B6Q,
      // Samsung SSD 850 PRO 1TB/EXM01B6Q, Samsung SSD 860 PRO 256GB/RVM01B6Q,
      // Samsung SSD 860 PRO 512GB/RVM01B6Q, Samsung SSD 860 PRO 1TB/RVM01B6Q
    "SAMSUNG MZ7PA256HMDR-.*|" // PM810 (470 Series), tested with SAMSUNG MZ7PA256HMDR-010H1/AXM07H1Q
    "Samsung SSD 845DC EVO .*|" // Samsung SSD 845DC EVO 960GB/EXT03X3Q
    "SAMSUNG MZ[7M]PC(032|064|128|256|512)HBCD-.*|" // PM830, tested with SAMSUNG MZMPC032HBCD-000L1/CXM12L1Q
    "SAMSUNG MZ7TD(128|256)HAFV-.*|" // 840 Series, tested with SAMSUNG MZ7TD256HAFV-000L7/DXT06L6Q
    "SAMSUNG MZMTD(128|256|512)HAGL-.*|" // PM841, tested with SAMSUNG MZMTD512HAGL-00000/DXT4200Q
    "SAMSUNG MZ7WD((120|240)H[AC]FV|480HAGM|960HAGP)-00003|" // SM843T Series, tested with
      // SAMSUNG MZ7WD120HAFV-00003/DXM85W3Q, SAMSUNG MZ7WD120HCFV-00003/DXM9203Q
    "SAMSUNG MZ[7N]TE(128|256|512)HMHP-.*|" // PM851, tested with SAMSUNG MZ7TE256HMHP-000L7/EXT09L6Q,
      // SAMSUNG MZNTE256HMHP-000H1/EXT22H0Q
    "SAMSUNG MZMPF(032|064)HCFV-.*|" // CM851 mSATA, tested with SAMSUNG MZMPF032HCFV-000H1/FXM42H2Q
    "SAMSUNG MZ7GE(240HMGR|(480|960)HMHP)-00003|" // SM853T Series, tested with
      // SAMSUNG MZ7GE240HMGR-00003/EXT0303Q
    "SAMSUNG MZ7LM(120|240|480|960|1T9|3T8)HC(JM|HP|GR|FD)-.*|" // PM863 Series, tested with
      // SAMSUNG MZ7LM960HCHP-0E003/GXT3003Q
    "(SAMSUNG )?MZ7LM(240|480|960|1T9|3T8)HM(JP|HQ|LP)(-.*|0D3)|" // PM863a Series, tested with
      // SAMSUNG MZ7LM3T8HMLP-00005/GXT5104Q, MZ7LM240HMHQ0D3/GC5B (Dell)
    "(SAMSUNG )?MZ7KM(120|240|480|960|1T9)H[AM](FD|GR|H[PQ]|J[MP])(-.*|0D3)|" // SM863(a), tested with
      // SAMSUNG MZ7KM480HAHP-0E005/GXM1003Q, SAMSUNG MZ7KM480HMHQ-00005/GXM5104Q,
      // SAMSUNG MZ7KM960HMJP-00005/GXM5304Q, MZ7KM960HMJP0D3/GD53 (Dell)
    "SAMSUNG MZ7LH(240|480|960|1T9|3T8|7T6)H[AM](HQ|JR|LT|LA)-.*|" //PM883, tested with SAMSUNG MZ7LH960HAJR-00005
    "SAMSUNG MZ7KH(240|480|960|1T9|3T8)HA(HQ|JR|LS)-.*|" //SM883
    "SAMSUNG MZN(LF|TY)(128|256)H[CD]HP-.*|" // CM871/871a, tested with SAMSUNG MZNLF128HCHP-000H1/FXT21H1Q,
      // SAMSUNG MZNTY256HDHP-000/MAT21K0Q
    "SAMSUNG MZ[7N]LN(128|256|512|1T0)H[ACM](GR|HP|HQ|J[HPQ]|LR)-.*|" // PM871/871a/b, tested with
      // SAMSUNG MZ7LN128HCHP-00000/EMT0100Q, SAMSUNG MZ7LN256HAHQ-000H1/MVT03H6Q,
      // SAMSUNG MZNLN256HMHQ-000H1/MAV21H3Q
    "SAMSUNG SSD PM871 .*|" // SAMSUNG SSD PM871 2.5 7mm 256GB/EMT02D0Q
      // SAMSUNG MZ7LN256HMJP-00000/MAV0100Q, SAMSUNG MZ7LN512HMJP-00000/MAV0100Q
    "SAMSUNG MZHPV(128|256|512)HDG(L|M)-.*|" // SM951, tested with SAMSUNG MZHPV512HDGL-00000/BXW2500Q,
      // SAMSUNG MZHPV128HDGM-00000 (BXW2500Q)
    "Samsung Portable SSD T5", // tested with Samsung Portable SSD T5 (0x04e8:0x61f5)
    "", "",
  //"-v 5,raw16(raw16),Reallocated_Sector_Ct "
  //"-v 9,raw24(raw8),Power_On_Hours "
  //"-v 12,raw48,Power_Cycle_Count "
    "-v 170,raw48,Unused_Rsvd_Blk_Ct_Chip " // CM871
    "-v 171,raw48,Program_Fail_Count_Chip " // CM871
    "-v 172,raw48,Erase_Fail_Count_Chip " // CM871
    "-v 173,raw48,Wear_Leveling_Count " // CM871
    "-v 174,raw48,Unexpect_Power_Loss_Ct " // CM871
  //"-v 175,raw48,Program_Fail_Count_Chip "
  //"-v 176,raw48,Erase_Fail_Count_Chip "
  //"-v 177,raw48,Wear_Leveling_Count "
  //"-v 178,raw48,Used_Rsvd_Blk_Cnt_Chip "
  //"-v 179,raw48,Used_Rsvd_Blk_Cnt_Tot "
  //"-v 180,raw48,Unused_Rsvd_Blk_Cnt_Tot "
  //"-v 181,raw48,Program_Fail_Cnt_Total "
  //"-v 182,raw48,Erase_Fail_Count_Total "
  //"-v 183,raw48,Runtime_Bad_Block "
  //"-v 184,raw48,End-to-End_Error " // SM843T Series
    "-v 187,raw48,Uncorrectable_Error_Cnt "
  //"-v 190,tempminmax,Airflow_Temperature_Cel "  // seems to be some sort of temperature value for 470 Series?
    "-v 191,raw48,Unknown_Samsung_Attr " // PM810
  //"-v 194,tempminmax,Temperature_Celsius "
    "-v 195,raw48,ECC_Error_Rate "
  //"-v 196,raw16(raw16),Reallocated_Event_Count "
  //"-v 198,raw48,Offline_Uncorrectable "
    "-v 199,raw48,CRC_Error_Count "
    "-v 201,raw48,Supercap_Status "
    "-v 202,raw48,Exception_Mode_Status "
  //"-v 233,raw48,Media_Wearout_Indicator // PM851, 840
    "-v 234,raw48,Unknown_Samsung_Attr " // PM851, 840
    "-v 235,raw48,POR_Recovery_Count " // PM851, 830/840/850
    "-v 236,raw48,Unknown_Samsung_Attr " // PM851, 840
    "-v 237,raw48,Unknown_Samsung_Attr " // PM851, 840
    "-v 238,raw48,Unknown_Samsung_Attr " // PM851, 840
  //"-v 241,raw48,Total_LBAs_Written "
  //"-v 242,raw48,Total_LBAs_Read " // PM851, SM841N
    "-v 243,raw48,SATA_Downshift_Ct " // PM863
    "-v 244,raw48,Thermal_Throttle_St " // PM863
    "-v 245,raw48,Timed_Workld_Media_Wear " // PM863
    "-v 246,raw48,Timed_Workld_RdWr_Ratio " // PM863
    "-v 247,raw48,Timed_Workld_Timer " // PM863
    "-v 249,raw48,Unknown_Samsung_Attr " // CM871a
    "-v 250,raw48,SATA_Iface_Downshift " // from the spec
    "-v 251,raw48,NAND_Writes" // PM863
  },
  { "Marvell based SanDisk SSDs",
    "SanDisk SD5SG2[0-9]*G1052E|" // X100 (88SS9174), tested with SanDisk SD5SG2256G1052E/10.04.01
    "SanDisk SD6S[BF][12]M[0-9]*G(1022I?)?|" // X110/X210 (88SS9175/187?), tested with SanDisk SD6SB1M064G1022I/X231600,
      // SanDisk SD6SB1M256G1022I/X231600, SanDisk SD6SF1M128G1022/X231200, SanDisk SD6SB2M512G1022I/X210400
    "SanDisk SD7S[BN]6S-?(128|256|512)G(1122|-1006)|" // X300 (88SS9189?), tested with
      // SanDisk SD7SB6S128G1122/X3310000, SanDisk SD7SN6S-512G-1006/X3511006
    "SanDisk SD8S[BN]8U-?((128|256|512)G|1T00)(1122|-1006)|" // X400 (88SS1074), tested with SanDisk SD8SB8U128G1122/X4120000
    "SanDisk SDSSDHP[0-9]*G|" // Ultra Plus (88SS9175), tested with SanDisk SDSSDHP128G/X23[01]6RL
    "SanDisk (SDSSDHII|Ultra II )[0-9]*GB?|" // Ultra II (88SS9190/88SS9189), tested with
      // SanDisk SDSSDHII120G/X31200RL, SanDisk Ultra II 960GB/X41100RL
    "SanDisk SDSSDH2(128|256)G|" // SanDisk SDSSDH2128G/X211200
    "SanDisk SDSSDH3(250|500|[12]000)G|" // Ultra 3D, tested with SanDisk SDSSDH3250G/X61170RL, SanDisk SDSSDH3500G/X61110RL
    "SanDisk SDSSDXPS?[0-9]*G|" // Extreme II/Pro (88SS9187), tested with SanDisk SDSSDXP480G/R1311,
      // SanDisk SDSSDXPS480G/X21200RL
    "SSD SATAIII 16GB", // SSD SATAIII 16GB/i221100 (see #923)
    "", "",
  //"-v 5,raw16(raw16),Reallocated_Sector_Ct "
  //"-v 9,raw24(raw8),Power_On_Hours "
  //"-v 12,raw48,Power_Cycle_Count "
    "-v 165,raw48,Total_Write/Erase_Count "
    "-v 166,raw48,Min_W/E_Cycle "
    "-v 167,raw48,Min_Bad_Block/Die "
    "-v 168,raw48,Maximum_Erase_Cycle "
    "-v 169,raw48,Total_Bad_Block "
    "-v 171,raw48,Program_Fail_Count "
    "-v 172,raw48,Erase_Fail_Count "
    "-v 173,raw48,Avg_Write/Erase_Count "
    "-v 174,raw48,Unexpect_Power_Loss_Ct "
  //"-v 184,raw48,End-to-End_Error "
  //"-v 187,raw48,Reported_Uncorrect "
  //"-v 188,raw48,Command_Timeout "
  //"-v 194,tempminmax,Temperature_Celsius "
    "-v 199,raw48,SATA_CRC_Error "
    "-v 201,raw48,Lifetime_Remaining% "
    "-v 212,raw48,SATA_PHY_Error "
    "-v 230,raw16,Perc_Write/Erase_Count "
    "-v 232,raw48,Perc_Avail_Resrvd_Space "
    "-v 233,raw48,Total_NAND_Writes_GiB "
    "-v 234,raw48,Perc_Write/Erase_Ct_BC "
    "-v 241,raw48,Total_Writes_GiB "
    "-v 242,raw48,Total_Reads_GiB "
  //"-v 243,raw48,Unknown_Attribute "
    "-v 244,raw48,Thermal_Throttle "
    "-v 249,raw48,TLC_NAND_GB_Writes"
  },
  { "SanDisk based SSDs", // see also #463 for the vendor attribute description
    "SanDisk iSSD P4 [0-9]*GB|" // tested with SanDisk iSSD P4 16GB/SSD 9.14
    "SanDisk pSSD|" // tested with SandDisk pSSD/3 (62.7 GB, SanDisk Extreme USB3.0 SDCZ80-064G-J57, 0x0781:0x5580)
    "SanDisk SDSSDP[0-9]*G|" // tested with SanDisk SDSSDP064G/1.0.0, SDSSDP128G/2.0.0
    "SanDisk SDSSDRC032G|" // tested with SanDisk SanDisk SDSSDRC032G/3.1.0
    "SanDisk SSD i100 [0-9]*GB|" // tested with SanDisk SSD i100 8GB/11.56.04, 24GB/11.56.04
    "SanDisk SSD U100 ([0-9]*GB|SMG2)|" // tested with SanDisk SSD U100 8GB/10.56.00, 256GB/10.01.02, SMG2/10.56.04
    "SanDisk SSD U110 (8|16|24|32|64|128)GB|" // tested with SanDisk SSD U110 32GB/U221000
    "SanDisk SDSA6MM-.*|" // tested with SanDisk SDSA6MM-016G-1006/U221006
    "SanDisk SD7[SU]B[23]Q(064|128|256|512)G.*", // tested with SD7SB3Q064G1122/SD7UB3Q256G1122/SD7SB3Q128G/SD7UB2Q512G1122
    "", "",
  //"-v 5,raw16(raw16),Reallocated_Sector_Ct "
  //"-v 9,raw24(raw8),Power_On_Hours "
  //"-v 12,raw48,Power_Cycle_Count "
    "-v 165,raw48,Total_Write/Erase_Count "
    "-v 171,raw48,Program_Fail_Count "
    "-v 172,raw48,Erase_Fail_Count "
    "-v 173,raw48,Avg_Write/Erase_Count "
    "-v 174,raw48,Unexpect_Power_Loss_Ct "
  //"-v 187,raw48,Reported_Uncorrect "
    "-v 212,raw48,SATA_PHY_Error "
    "-v 230,raw48,Perc_Write/Erase_Count "
    "-v 232,raw48,Perc_Avail_Resrvd_Space "
    "-v 234,raw48,Perc_Write/Erase_Ct_BC "
  //"-v 241,raw48,Total_LBAs_Written "
  //"-v 242,raw48,Total_LBAs_Read "
    "-v 244,raw48,Thermal_Throttle "
  },
  //  SDLF1DAR-480G-1HAW/ZR07RE41
  // SDLF1DAR-480G-1JA1/RP41ZH06
  { "Sandisk SATA Cloudspeed Max and GEN2 ESS SSDs",
   "SD[A-Z0-9]{2}[1-3][A-Z]{3}-?[0-9]{3}[GT]-?1[A-Z0-9]{3}",
   "","",
   "-v 13,raw48,Lifetime_UECC_Ct "
   "-v 32,raw48,Lifetime_Write_AmpFctr "
   "-v 33,raw48,Write_AmpFctr "
   "-v 170,raw48,Reserve_Erase_BlkCt "
   "-v 171,raw48,Program_Fail_Ct "
   "-v 172,raw48,Erase_Fail_Ct "
   "-v 173,raw48,Percent_Life_Used "
   "-v 174,raw48,Unexpect_Power_Loss "
   "-v 175,raw48,Lifetime_Die_Failure_Ct "
   "-v 177,raw48,Lifetime_Remaining% "
   "-v 178,raw48,SSD_LifeLeft(0.01%) "
   "-v 180,raw48,Undetected_Data_Err_Ct "
   "-v 183,raw48,LT_Link_Rate_DwnGrd_Ct "
   "-v 191,raw48,Clean_Shutdown_Ct "
   "-v 192,raw48,Unclean_Shutdown_Ct "
   "-v 196,raw48,Lifetime_Retried_Blk_Ct "
   "-v 204,raw48,Average_Block-Erase_Ct "
   "-v 205,raw48,Read_Retry_Enable_Ct "
   "-v 206,raw48,Successful_RaidRecov_Ct "
   "-v 207,raw48,Trimmed_Sector_Ct "
   "-v 211,raw48,Read_Disturb_ReallocEvt "
   "-v 233,raw48,Lifetime_Nand_Writes "
   "-v 235,raw48,Capacitor_Health "
   "-v 244,raw48,Therm_Throt_Activation "
   "-v 245,raw48,Drive_Life_Remaining% "
   "-v 253,raw48,SPI_Test_Remaining "
 },
 { "Sandisk SATA CS1K GEN1 ESS SSDs",
   "SD[A-Z0-9]{2}[NO][A-Z0-9]{3}-?[0-9]{3}[GT]-?1[A-Z0-9]{3}",
   "","",
   "-v 1,raw48,UECC_Ct "
   "-v 2,raw48,Internal_File_Check "
   "-v 5,raw16(raw16),Retried_Blk_Ct "
   "-v 32,raw48,Write_Ampflication "
   "-v 170,raw48,Reserve_Blk_Remaining "
   "-v 171,raw48,Program_Fail_Ct "
   "-v 172,raw48,Erase_Fail_Ct "
   "-v 173,raw48,Drive_Life_Used% "
   "-v 174,raw48,Unexpect_PwrLoss_Ct "
   "-v 175,raw48,PwrLoss_ProtectionFail "
   "-v 177,raw48,DriveLife_Remaining% "
   "-v 178,raw48,SSD_Life_Left "
   "-v 180,raw48,End_to_End_Err_Detect "
   "-v 190,raw48,Drive_Temp_Warning "
   "-v 195,raw48,Uncorrectable_Err_Ct "
   "-v 202,raw48,Exception_Mode_Status "
   "-v 233,raw48,Number_Of_Write_Ct "
   "-v 245,raw48,DriveLife_Used% "
 },
  { "SiliconMotion based SSDs", // SM2246EN (Transcend TS6500)
    "R3SL(120|240|480|960)G|" // AMD Radeon Solid State Drives,
    "CT(120|250|500|1000)BX100SSD1|" // Crucial BX100, tested with CT250BX100SSD1/MU02,
      // CT500BX100SSD1/MU02, CT1000BX100SSD1/MU02
    "CT(240|480|960)BX200SSD1|" // Crucial BX200 Solid State Drive, tested with CT480BX200SSD1/MU02.6
    "KingDian S400 (120|240|480)GB|" // SM2256EN, tested with KingDian S400 120GB/Q0607A
    "KingSpec KSD-[PS]A25\\.[1-9]-(016|032|064|128)(MS|SJ)|" // tested with KingSpec KSD-PA25.6-064MS/20140803
    "T60|" // KingSpec T60, tested with T60/20151120
    "TEAML5Lite3D(120G|240G|480G|1T)|" // Team Group L5Lite 3D, tested with TEAML5Lite3D240G/R0302A0
    "TS((16|32|64|128|256|512)G|1T)(SSD|MSA)(370S?|420[IK]?)|" // Transcend SSD370/420 SATA/mSATA, TS6500,
      // tested with TS32GMSA370/20140402, TS16GMSA370/20140516, TS64GSSD370/20140516,
      // TS256GSSD370/N0815B, TS256GSSD370S/N1114H, TS512GSSD370S/N1114H, TS32GSSD420I/N1114H,
      // TS32GSSD420K/P1225CE
    "TS(16|32|64|128|512|256)GMTS400S?|" // TS256GMTS400
    "TS(120|240)GMTS420|" // Transcend MTS420
    "TS(128G|256G|512G|1T)SSD230S|" // TS128GSSD230S/P1025F8
    "TS(120|240|480|960)GSSD220S|" // TS480GSSD220S/P0520AA
    "TS(16G|32G|64G|128G|256G|512G|1T)MTS800S?|" // MTS800, tested with TS1TMTS800/O1225H1
    "TS(16|32|64)GMSA630|" // MSA630 mSATA SSD, tested with TS32GMSA630/N0113E1
    "TS(32|64|128)GPSD330|" // Transcend PSD SSD, tested with TS64GPSD330/20140121
    "TS(16|32|64|96|128|256)GSSD630|" // Transcend 630, tested with TS16GSSD630/N0113E1
    "TS(128G|256G|512G|1T)ESD400K|" // Transcend ESD400 Portable, tested with
      // TS256GESD400K/R0605AS (0x2174:0x2000)
    "MKNSSDRE(1TB|2TB|512GB|500GB|256GB|250GB)|" // MKNSSDRE256GB/N1007C
    "MKNSSDTR(240|500|250|120|480|240)GB(-LT)?|" // MKNSSDTR500GB/O1126A
    "LITEON LMH-(128|256|512)V2M-.*|" // LITEON LMH-256V2M-11 MSATA 256GB/FM8110C
    "ADATA SP550", // ADATA SP550/O0803B5a
    "", "",
  //"-v 1,raw48,Raw_Read_Error_Rate "
  //"-v 2,raw48,Throughput_Performance "
  //"-v 9,raw24(raw8),Power_On_Hours "
  //"-v 12,raw48,Power_Cycle_Count "
    "-v 148,raw48,Total_SLC_Erase_Ct "
    "-v 149,raw48,Max_SLC_Erase_Ct "
    "-v 150,raw48,Min_SLC_Erase_Ct "
    "-v 151,raw48,Average_SLC_Erase_Ct "
    "-v 160,raw48,Uncorrectable_Error_Cnt "
    "-v 161,raw48,Valid_Spare_Block_Cnt "
    "-v 163,raw48,Initial_Bad_Block_Count "
    "-v 164,raw48,Total_Erase_Count "
    "-v 165,raw48,Max_Erase_Count "
    "-v 166,raw48,Min_Erase_Count "
    "-v 167,raw48,Average_Erase_Count "
    "-v 168,raw48,Max_Erase_Count_of_Spec "
    "-v 169,raw48,Remaining_Lifetime_Perc "
  //"-v 175,raw48,Program_Fail_Count_Chip "
  //"-v 176,raw48,Erase_Fail_Count_Chip "
  //"-v 177,raw48,Wear_Leveling_Count "
    "-v 178,raw48,Runtime_Invalid_Blk_Cnt "
  //"-v 181,raw48,Program_Fail_Cnt_Total "
  //"-v 182,raw48,Erase_Fail_Count_Total "
  //"-v 187,raw48,Reported_Uncorrect "
  //"-v 192,raw48,Power-Off_Retract_Count "
  //"-v 194,tempminmax,Temperature_Celsius "
  //"-v 195,raw48,Hardware_ECC_Recovered "
  //"-v 196,raw16(raw16),Reallocated_Event_Count "
  //"-v 197,raw48,Current_Pending_Sector "
  //"-v 198,raw48,Offline_Uncorrectable "
  //"-v 199,raw48,UDMA_CRC_Error_Count "
    "-v 225,raw48,Host_Writes_32MiB " // FW 20140402
  //"-v 232,raw48,Available_Reservd_Space "
    "-v 241,raw48,Host_Writes_32MiB "
    "-v 242,raw48,Host_Reads_32MiB "
    "-v 245,raw48,TLC_Writes_32MiB " // FW N0815B, N1114H
    "-v 246,raw48,SLC_Writes_32MiB "
    "-v 247,raw48,Raid_Recoverty_Ct"
  },
  { "SMART Modular Technologies mSATA XL+ SLC SSDs", // tested with SH9MST6D16GJSI01
    "SH9MST6D[0-9]*GJSI?[0-9]*", // based on http://www.smartm.com/salesLiterature/embedded/mSATA_overview.pdf
    "", "", // attributes info from http://www.mouser.com/ds/2/723/smartmodular_09302015_SH9MST6DxxxGJSxxx_rA[1]-770719.pdf
    "-v 1,raw48,Uncorrectable_ECC_Cnt "
  //"-v 5,raw16(raw16),Reallocated_Sector_Ct "
    "-v 9,raw48,Power_On_Hours " // override default raw24(raw8) format
  //"-v 12,raw48,Power_Cycle_Count "
    "-v 14,raw48,Device_Capacity_LBAs "
    "-v 15,raw48,User_Capacity_LBAs " // spec DecID is wrong, HexID is right
    "-v 16,raw48,Init_Spare_Blocks_Avail " // spec DecID is wrong, HexID is right
    "-v 17,raw48,Spare_Blocks_Remaining " // spec DecID is wrong, HexID is right
    "-v 100,raw48,Total_Erase_Count "
    "-v 168,raw48,SATA_PHY_Err_Ct "
    "-v 170,raw48,Initial_Bad_Block_Count "
    "-v 172,raw48,Erase_Fail_Count "
    "-v 173,raw48,Max_Erase_Count "
    "-v 174,raw48,Unexpect_Power_Loss_Ct "
    "-v 175,raw48,Average_Erase_Count "
  //"-v 181,raw48,Program_Fail_Cnt_Total "
  //"-v 187,raw48,Reported_Uncorrect "
  //"-v 194,tempminmax,Temperature_Celsius "
    "-v 197,raw48,Not_In_Use "
    "-v 198,raw48,Not_In_Use "
    "-v 199,raw48,SATA_CRC_Error_Count "
    "-v 202,raw48,Perc_Rated_Life_Used "
    "-v 231,raw48,Perc_Rated_Life_Remain "
    "-v 232,raw48,Read_Fail_Count "
    "-v 234,raw48,Flash_Reads_LBAs "
    "-v 235,raw48,Flash_Writes_LBAs "
  //"-v 241,raw48,Total_LBAs_Written "
  //"-v 242,raw48,Total_LBAs_Read "
    //  247-248 Missing in specification from April 2015
  },
  { "Smart Storage Systems Xcel-10 SSDs",  // based on http://www.smartm.com/files/salesLiterature/storage/xcel10.pdf
    "SMART A25FD-(32|64|128)GI32N", // tested with SMART A25FD-128GI32N/B9F23D4K
    "",
    "", // attributes info from http://www.adtron.com/pdf/SMART_Attributes_Xcel-10_810800014_RevB.pdf
    "-v 1,raw48,Not_Supported "
    "-v 2,raw48,Not_Supported "
  //"-v 9,raw24(raw8),Power_On_Hours "
  //"-v 12,raw48,Power_Cycle_Count "
    "-v 191,raw48,Not_Supported "
  //"-v 192,raw48,Power-Off_Retract_Count "
    "-v 197,raw48,ECC_Error_Count "
  //"-v 198,raw48,Offline_Uncorrectable "
  //"-v 199,raw48,UDMA_CRC_Error_Count "
    "-v 251,raw48,Min_Spares_Remain_Perc " // percentage of the total number of spare blocks available
    "-v 252,raw48,Added_Bad_Flash_Blk_Ct " // number of bad flash blocks
    "-v 254,raw48,Total_Erase_Blocks_Ct" // number of times the drive has erased any erase block
  },
  { "Smart Storage Systems XceedSecure2 SSDs",
    "(SMART|Adtron) ([AIS]25FBS|S35FCS).*",
    "", "",
    "-v 9,sec2hour,Power_On_Hours "
    "-v 194,hex64,Proprietary_194"
  },
  { "Smart Storage Systems XceedUltraX/Adtron A25FBX SSDs",
    "(SMART|Adtron) (A|I)25FBX.*",
    "", "",
    "-v 9,hex64,Proprietary_9 "
    "-v 194,hex48,Proprietary_194"
  },
  { "Smart Storage Systems Adtron A25FB 2xN SSDs",
    "(SMART|Adtron) A25FB.*2.N",
    "", "",
    "-v 110,hex64,Proprietary_HWC "
    "-v 111,hex64,Proprietary_MP "
    "-v 112,hex64,Proprietary_RtR "
    "-v 113,hex64,Proprietary_RR "
    "-v 120,hex64,Proprietary_HFAll "
    "-v 121,hex64,Proprietary_HF1st "
    "-v 122,hex64,Proprietary_HF2nd "
    "-v 123,hex64,Proprietary_HF3rd "
    "-v 125,hex64,Proprietary_SFAll "
    "-v 126,hex64,Proprietary_SF1st "
    "-v 127,hex64,Proprietary_SF2nd "
    "-v 128,hex64,Proprietary_SF3rd "
    "-v 194,raw24/raw32:zvzzzw,Fractional_Temperature"
  },
  { "Smart Storage Systems Adtron A25FB 3xN SSDs",
    "(SMART|Adtron) A25FB-.*3.N",
    "", "",
    "-v 9,sec2hour,Power_On_Hours "
    "-v 113,hex48,Proprietary_RR "
    "-v 130,raw48:54321,Minimum_Spares_All_Zs"
  //"-v 194,tempminmax,Temperature_Celsius"
  },
  { "STEC Mach2 CompactFlash Cards", // tested with STEC M2P CF 1.0.0/K1385MS
    "STEC M2P CF 1.0.0",
    "", "",
    "-v 100,raw48,Erase_Program_Cycles "
    "-v 103,raw48,Remaining_Energy_Storg "
    "-v 170,raw48,Reserved_Block_Count "
    "-v 171,raw48,Program_Fail_Count "
    "-v 172,raw48,Erase_Fail_Count "
    "-v 173,raw48,Wear_Leveling_Count "
    "-v 174,raw48,Unexpect_Power_Loss_Ct "
    "-v 211,raw48,Unknown_Attribute " // ] Missing in specification
    "-v 212,raw48,Unknown_Attribute"  // ] from September 2012
  },
  { "Transcend CompactFlash Cards", // tested with TRANSCEND/20080820,
      // TS4GCF133/20100709, TS16GCF133/20100709, TS16GCF150/20110407
    "TRANSCEND|TS(4|8|16)GCF(133|150)",
    "", "",
    "-v 7,raw48,Unknown_Attribute "
    "-v 8,raw48,Unknown_Attribute"
  },
  { "Marvell SSD SD88SA024BA0 (SUN branded)",
    "MARVELL SD88SA024BA0 SUN24G 0902M0054V",
    "", "", ""
  },
  { "HP 1TB SATA disk GB1000EAFJL",
    "GB1000EAFJL",
    "", "", ""
  },
  { "HP 500GB SATA disk MM0500EANCR",
    "MM0500EANCR",
    "", "", ""
  },
  { "HP 250GB SATA disk VB0250EAVER",
    "VB0250EAVER",
    "", "", ""
  },
  { "IBM Deskstar 60GXP",  // ER60A46A firmware
    "(IBM-|Hitachi )?IC35L0[12346]0AVER07.*",
    "ER60A46A",
    "", ""
  },
  { "IBM Deskstar 60GXP",  // All other firmware
    "(IBM-|Hitachi )?IC35L0[12346]0AVER07.*",
    "",
    "IBM Deskstar 60GXP drives may need upgraded SMART firmware.\n"
    "Please see http://haque.net/dtla_update/",
    ""
  },
  { "IBM Deskstar 40GV & 75GXP (A5AA/A6AA firmware)",
    "(IBM-)?DTLA-30[57]0[123467][05].*",
    "T[WX][123468AG][OF]A[56]AA",
    "", ""
  },
  { "IBM Deskstar 40GV & 75GXP (all other firmware)",
    "(IBM-)?DTLA-30[57]0[123467][05].*",
    "",
    "IBM Deskstar 40GV and 75GXP drives may need upgraded SMART firmware.\n"
    "Please see http://haque.net/dtla_update/",
    ""
  },
  { "", // ExcelStor J240, J340, J360, J680, J880 and J8160
    "ExcelStor Technology J(24|34|36|68|88|816)0",
    "", "", ""
  },
  { "", // Fujitsu M1623TAU
    "FUJITSU M1623TAU",
    "",
    "",
    "-v 9,seconds"
  },
  { "Fujitsu MHG",
    "FUJITSU MHG2...ATU?.*",
    "",
    "",
    "-v 9,seconds"
  },
  { "Fujitsu MHH",
    "FUJITSU MHH2...ATU?.*",
    "",
    "",
    "-v 9,seconds"
  },
  { "Fujitsu MHJ",
    "FUJITSU MHJ2...ATU?.*",
    "",
    "",
    "-v 9,seconds"
  },
  { "Fujitsu MHK",
    "FUJITSU MHK2...ATU?.*",
    "",
    "",
    "-v 9,seconds"
  },
  { "",  // Fujitsu MHL2300AT
    "FUJITSU MHL2300AT",
    "",
    "This drive's firmware has a harmless Drive Identity Structure\n"
      "checksum error bug.",
    "-v 9,seconds"
  },
  { "",  // MHM2200AT, MHM2150AT, MHM2100AT, MHM2060AT
    "FUJITSU MHM2(20|15|10|06)0AT",
    "",
    "This drive's firmware has a harmless Drive Identity Structure\n"
      "checksum error bug.",
    "-v 9,seconds"
  },
  { "Fujitsu MHN",
    "FUJITSU MHN2...AT",
    "",
    "",
    "-v 9,seconds"
  },
  { "", // Fujitsu MHR2020AT
    "FUJITSU MHR2020AT",
    "",
    "",
    "-v 9,seconds"
  },
  { "", // Fujitsu MHR2040AT
    "FUJITSU MHR2040AT",
    "",    // Tested on 40BA
    "",
    "-v 9,seconds -v 192,emergencyretractcyclect "
    "-v 198,offlinescanuncsectorct -v 200,writeerrorcount"
  },
  { "Fujitsu MHS AT",
    "FUJITSU MHS20[6432]0AT(  .)?",
    "",
    "",
    "-v 9,seconds -v 192,emergencyretractcyclect "
    "-v 198,offlinescanuncsectorct -v 200,writeerrorcount "
    "-v 201,detectedtacount"
  },
  { "Fujitsu MHT", // tested with FUJITSU MHT2030AC/909B
    "FUJITSU MHT2...(AC|AH|AS|AT|BH)U?.*",
    "",
    "",
    "-v 9,seconds"
  },
  { "Fujitsu MHU",
    "FUJITSU MHU2...ATU?.*",
    "",
    "",
    "-v 9,seconds"
  },
  { "Fujitsu MHV",
    "FUJITSU MHV2...(AH|AS|AT|BH|BS|BT).*",
    "",
    "",
    "-v 9,seconds"
  },
  { "Fujitsu MPA..MPG",
    "FUJITSU MP[A-G]3...A[HTEV]U?.*",
    "",
    "",
    "-v 9,seconds"
  },
  { "Fujitsu MHY BH",
    "FUJITSU MHY2(04|06|08|10|12|16|20|25)0BH.*",
    "", "",
    "-v 240,raw48,Transfer_Error_Rate"
  },
  { "Fujitsu MHW AC", // tested with FUJITSU MHW2060AC/00900004
    "FUJITSU MHW20(40|60)AC",
    "", "", ""
  },
  { "Fujitsu MHW BH",
    "FUJITSU MHW2(04|06|08|10|12|16)0BH.*",
    "", "", ""
  },
  { "Fujitsu MHW BJ",
    "FUJITSU MHW2(08|12|16)0BJ.*",
    "", "", ""
  },
  { "Fujitsu MHZ BH",
    "FUJITSU MHZ2(04|08|12|16|20|25|32)0BH.*",
    "", "", ""
  },
  { "Fujitsu MHZ BJ",
    "FUJITSU MHZ2(08|12|16|20|25|32)0BJ.*",
    "",
    "",
    "-v 9,minutes"
  },
  { "Fujitsu MHZ BS",
    "FUJITSU MHZ2(12|25)0BS.*",
    "", "", ""
  },
  { "Fujitsu MHZ BK",
    "FUJITSU MHZ2(08|12|16|25)0BK.*",
    "", "", ""
  },
  { "Fujitsu MJA BH",
    "FUJITSU MJA2(08|12|16|25|32|40|50)0BH.*",
    "", "", ""
  },
  { "", // Samsung SV4012H (known firmware)
    "SAMSUNG SV4012H",
    "RM100-08",
    "",
    "-v 9,halfminutes -F samsung"
  },
  { "", // Samsung SV4012H (all other firmware)
    "SAMSUNG SV4012H",
    "",
    "May need -F samsung disabled; see manual for details.",
    "-v 9,halfminutes -F samsung"
  },
  { "", // Samsung SV0412H (known firmware)
    "SAMSUNG SV0412H",
    "SK100-01",
    "",
    "-v 9,halfminutes -v 194,10xCelsius -F samsung"
  },
  { "", // Samsung SV0412H (all other firmware)
    "SAMSUNG SV0412H",
    "",
    "May need -F samsung disabled; see manual for details.",
    "-v 9,halfminutes -v 194,10xCelsius -F samsung"
  },
  { "", // Samsung SV1204H (known firmware)
    "SAMSUNG SV1204H",
    "RK100-1[3-5]",
    "",
    "-v 9,halfminutes -v 194,10xCelsius -F samsung"
  },
  { "", // Samsung SV1204H (all other firmware)
    "SAMSUNG SV1204H",
    "",
    "May need -F samsung disabled; see manual for details.",
    "-v 9,halfminutes -v 194,10xCelsius -F samsung"
  },
  { "", // SAMSUNG SV0322A tested with FW JK200-35
    "SAMSUNG SV0322A",
    "", "", ""
  },
  { "SAMSUNG SpinPoint V80", // tested with SV1604N/TR100-23
    "SAMSUNG SV(0211|0401|0612|0802|1203|1604)N",
    "",
    "",
    "-v 9,halfminutes -F samsung2"
  },
  { "", // SAMSUNG SP40A2H with RR100-07 firmware
    "SAMSUNG SP40A2H",
    "RR100-07",
    "",
    "-v 9,halfminutes -F samsung"
  },
  { "", // SAMSUNG SP80A4H with RT100-06 firmware
    "SAMSUNG SP80A4H",
    "RT100-06",
    "",
    "-v 9,halfminutes -F samsung"
  },
  { "", // SAMSUNG SP8004H with QW100-61 firmware
    "SAMSUNG SP8004H",
    "QW100-61",
    "",
    "-v 9,halfminutes -F samsung"
  },
  { "SAMSUNG SpinPoint F1 DT", // tested with HD103UJ/1AA01113
    "SAMSUNG HD(083G|16[12]G|25[12]H|32[12]H|50[12]I|642J|75[23]L|10[23]U)J",
    "", "", ""
  },
  { "SAMSUNG SpinPoint F1 EG", // tested with HD103UI/1AA01113
    "SAMSUNG HD(252H|322H|502I|642J|753L|103U)I",
    "", "", ""
  },
  { "SAMSUNG SpinPoint F1 RE", // tested with HE103UJ/1AA01113
    "SAMSUNG HE(252H|322H|502I|642J|753L|103U)J",
    "", "", ""
  },
  { "SAMSUNG SpinPoint F2 EG", // tested with HD154UI/1AG01118
    "SAMSUNG HD(502H|10[23]S|15[34]U)I",
    "", "", ""
  },
  { "SAMSUNG SpinPoint F3", // tested with HD502HJ/1AJ100E4
    "SAMSUNG HD(502H|754J|103S)J",
    "", "", ""
  },
  { "Seagate Barracuda SpinPoint F3", // tested with ST1000DM005 HD103SJ/1AJ100E5
    "ST[0-9DM]* HD(502H|754J|103S)J",
    "", "", ""
  },
  { "SAMSUNG SpinPoint F3 EG", // tested with HD503HI/1AJ100E4, HD153WI/1AN10002
    "SAMSUNG HD(253G|(324|503)H|754J|105S|(153|203)W)I",
    "", "", ""
  },
  { "SAMSUNG SpinPoint F3 RE", // tested with HE103SJ/1AJ30001
    "SAMSUNG HE(502H|754J|103S)J",
    "", "", ""
  },
  { "Seagate Samsung Spinpoint F4", // tested with ST250DM001 HD256GJ/1AR10001
    "ST(250|320)DM001 HD(256G|322G|323H)J",
    "", "", ""
  },
  { "SAMSUNG SpinPoint F4 EG (AF)",// tested with HD204UI/1AQ10001(buggy|fixed)
    "SAMSUNG HD(155|204)UI",
    "", // 1AQ10001
    "Using smartmontools or hdparm with this\n"
    "drive may result in data loss due to a firmware bug.\n"
    "****** THIS DRIVE MAY OR MAY NOT BE AFFECTED! ******\n"
    "Buggy and fixed firmware report same version number!\n"
    "See the following web pages for details:\n"
    "http://knowledge.seagate.com/articles/en_US/FAQ/223571en\n"
    "https://www.smartmontools.org/wiki/SamsungF4EGBadBlocks",
    ""
  },
  { "Seagate Samsung SpinPoint F4 EG (AF)", // later sold as Barracuda Green,
       // tested with ST2000DL004 HD204UI/1AQ10001
    "ST2000DL004 HD204UI",
    "", "", ""
  },
  { "SAMSUNG SpinPoint S250", // tested with HD200HJ/KF100-06
    "SAMSUNG HD(162|200|250)HJ",
    "", "", ""
  },
  { "SAMSUNG SpinPoint T133", // tested with HD300LJ/ZT100-12, HD400LJ/ZZ100-14, HD401LJ/ZZ100-15
    "SAMSUNG HD(250KD|(30[01]|320|40[01])L[DJ])",
    "", "", ""
  },
  { "SAMSUNG SpinPoint T166", // tested with HD252KJ/CM100-11, HD501LJ/CR100-1[01]
    "SAMSUNG HD(080G|160H|252K|32[01]K|403L|50[01]L)J",
    "", "",
    "-v 197,increasing" // at least HD501LJ/CR100-11
  },
  { "SAMSUNG SpinPoint P120", // VF100-37 firmware, tested with SP2514N/VF100-37
    "SAMSUNG SP(16[01]3|2[05][01]4)[CN]",
    "VF100-37",
    "",
    "-F samsung3"
  },
  { "SAMSUNG SpinPoint P120", // other firmware, tested with SP2504C/VT100-33
    "SAMSUNG SP(16[01]3|2[05][01]4)[CN]",
    "",
    "May need -F samsung3 enabled; see manual for details.",
    ""
  },
  { "SAMSUNG SpinPoint P80 SD", // tested with HD160JJ/ZM100-33, SAMSUNG HD080HJ/P/ZH100-34
    "SAMSUNG HD(080H|120I|160J)J(/P)?",
    "", "", ""
  },
  { "SAMSUNG SpinPoint P80", // BH100-35 firmware, tested with SP0842N/BH100-35
    "SAMSUNG SP(0451|08[0124]2|12[0145]3|16[0145]4)[CN]",
    "BH100-35",
    "",
    "-F samsung3"
  },
  { "SAMSUNG SpinPoint P80", // firmware *-35 or later
    "SAMSUNG SP(0451|08[0124]2|12[0145]3|16[0145]4)[CN]",
    ".*-3[5-9]",
    "May need -F samsung3 enabled; see manual for details.",
    ""
  },
  { "SAMSUNG SpinPoint P80", // firmware *-25...34, tested with
      // SP0401N/TJ100-30, SP1614C/SW100-25 and -34
    "SAMSUNG SP(04[05]1|08[0124]2|12[0145]3|16[0145]4)[CN]",
    ".*-(2[5-9]|3[0-4])",
    "",
    "-v 9,halfminutes -v 198,increasing"
  },
  { "SAMSUNG SpinPoint P80", // firmware *-23...24, tested with
    // SP0802N/TK100-23,
    // SP1213N/TL100-23,
    // SP1604N/TM100-23 and -24
    "SAMSUNG SP(0451|08[0124]2|12[0145]3|16[0145]4)[CN]",
    ".*-2[34]",
    "",
    "-v 9,halfminutes -F samsung2"
  },
  { "SAMSUNG SpinPoint P80", // unknown firmware
    "SAMSUNG SP(0451|08[0124]2|12[0145]3|16[0145]4)[CN]",
    "",
    "May need -F samsung2 or -F samsung3 enabled; see manual for details.",
    ""
  },
  { "SAMSUNG SpinPoint M40/60/80", // tested with HM120IC/AN100-16, HM160JI/AD100-16
    "SAMSUNG HM(0[468]0H|120I|1[026]0J)[CI]",
    "",
    "",
    "-v 9,halfminutes"
  },
  { "SAMSUNG SpinPoint M5", // tested with HM160HI/HH100-12
    "SAMSUNG HM(((061|080)G|(121|160)H|250J)I|160HC)",
    "", "", ""
  },
  { "SAMSUNG SpinPoint M6", // tested with HM320JI/2SS00_01 M6
    "SAMSUNG HM(251J|320[HJ]|[45]00L)I",
    "", "", ""
  },
  { "SAMSUNG SpinPoint M7", // tested with HM500JI/2AC101C4
    "SAMSUNG HM(250H|320I|[45]00J)I",
    "", "", ""
  },
  { "SAMSUNG SpinPoint M7E (AF)", // tested with HM321HI/2AJ10001, HM641JI/2AJ10001
    "SAMSUNG HM(161G|(251|321)H|501I|641J)I",
    "", "", ""
  },
  { "Seagate Samsung SpinPoint M7E", // tested with ST640LM000 HM641JI/2AJ10001
    "ST(160|250|320|500|640)LM00[01] HM[0-9]*[GHIJ]I",
    "", "", ""
  },
  { "SAMSUNG SpinPoint M7U (USB)", // tested with HM252HX/2AC101C4
    "SAMSUNG HM(162H|252H|322I|502J)X",
    "", "", ""
  },
  { "SAMSUNG SpinPoint M8 (AF)", // tested with HN-M101MBB/2AR10001
    "SAMSUNG HN-M(250|320|500|640|750|101)MBB",
    "", "", ""
  },
  { "Seagate Samsung SpinPoint M8 (AF)", // tested with
      // ST750LM022 HN-M750MBB/2AR10001, ST320LM001 HN-M320MBB/2AR10002,
      // APPLE HDD ST500LM012/2BA30003
    "ST(250|320|500|640|750|1000)LM0[012][124] HN-M[0-9]*MBB|"
    "APPLE HDD ST500LM012",
    "", "", ""
  },
  { "SAMSUNG SpinPoint M8U (USB)", // tested with HN-M500XBB/2AR10001
    "SAMSUNG HN-M(320|500|750|101)XBB",
    "", "", ""
  },
  { "Seagate Samsung SpinPoint M8U (USB)", // tested with ST1000LM025 HN-M101ABB/2AR10001,
      // ST1000LM025 HN-M101ABB/2BA30003 (0x04e8:0x61b6)
    "ST(250|320|500|640|750|1000)LM0[012][3459] HN-M[0-9]*ABB",
    "", "", ""
  },
  { "Seagate Samsung SpinPoint M9T", // tested with ST2000LM003 HN-M201RAD/2BC10003
      // (Seagate Expansion Portable)
    "ST(1500|2000)LM0(03|04|06|07|10) HN-M[0-9]*RAD",
    "", "", ""
  },
  // Flash accelerated, no SMART info in the specs
  // ST1000LX015-1U7172/SDM1
  { "Seagate FireCuda 2.5", // 
    "ST(500|1000|2000)LX0(01|15|25)-.*",
    "", "", "-v 240,msec24hour32 "
  },
  // ST1000DX002/CC41
  { "Seagate FireCuda 3.5", // ST2000DX002-2DV164/CC41
    "ST[12]000DX002-.*",
    "", "", "-v 240,msec24hour32 "
  },
  { "Seagate Samsung SpinPoint M9TU (USB)", // tested with ST1500LM008 HN-M151AAD/2BC10001
       // (0x04e8:0x61b5), ST2000LM005 HN-M201AAD2BC10001 (0x04e8:0x61b4)
    "ST(1500|2000)LM00[58] HN-M[0-9]*AAD",
    "", "", ""
  },
  { "SAMSUNG SpinPoint MP5", // tested with HM250HJ/2AK10001
    "SAMSUNG HM(250H|320H|500J|640J)J",
    "", "", ""
  },
  { "SAMSUNG SpinPoint MT2", // tested with HM100UI/2AM10001
    "SAMSUNG HM100UI",
    "", "", ""
  },
  { "SAMSUNG HM100UX (S2 Portable)", // tested with HM100UX/2AM10001
    "SAMSUNG HM100UX",
    "", "", ""
  },
  { "SAMSUNG SpinPoint M", // tested with MP0402H/UC100-11
    "SAMSUNG MP0(302|402|603|804)H",
    "",
    "",
    "-v 9,halfminutes"
  },
  { "SAMSUNG SpinPoint N3U-3 (USB, 4KiB LLS)", // tested with HS25YJZ/3AU10-01
    "SAMSUNG HS(122H|2[05]YJ)Z",
    "", "", ""
  },
  { "SK hynix SATA SSDs",
    "SK ?hynix SC(210|300|308|313).*|" // tested with
      // SK hynix SC210 mSATA 256GB/20002L00,
      // SKhynix SC300 HFS256G32MND-3210A/20131P00,
      // SK hynix SC308 SATA 128GB/30001P10,
      // SK hynix SC313 HFS256G32TNF-N3A0A/70000P10
    "HFS(128|256|512)G3[29]MND-(2200|3[23]10)A|" // HFS128G32MND-2200A/20200L00,
      // HFS512G32MND-3210A/20100P00, HFS512G39MND-3310A/20002P00
    "HFS(120|250|500)G32TND-N1A2A|" // SL308, tested with HFS500G32TND-N1A2A/30000P10
    "HFS(128|256|512)G39TND-N210A", // SC308, tested with HFS128G39TND-N210A/30001P10
    "", "",
  //"-v 1,raw48,Raw_Read_Error_Rate "
    "-v 5,raw48,Retired_Block_Count "
  //"-v 9,raw24(raw8),Power_On_Hours "
  //"-v 12,raw48,Power_Cycle_Count "
    "-v 100,raw48,Total_Erase_Count "
    "-v 168,raw48,Min_Erase_Count "
    "-v 169,raw48,Max_Erase_Count "
    "-v 171,raw48,Program_Fail_Count "
    "-v 172,raw48,Erase_Fail_Count "
    "-v 173,raw48,Wear_Leveling_Count "
    "-v 174,raw48,Unexpect_Power_Loss_Ct "
  //"-v 175,raw48,Program_Fail_Count_Chip "
    "-v 176,raw48,Unused_Rsvd_Blk_Cnt_Tot "
  //"-v 177,raw48,Wear_Leveling_Count "
  //"-v 178,raw48,Used_Rsvd_Blk_Cnt_Chip "
  //"-v 179,raw48,Used_Rsvd_Blk_Cnt_Tot "
    "-v 180,raw48,Erase_Fail_Count "
    "-v 181,raw48,Non4k_Aligned_Access "
    "-v 183,raw48,SATA_Downshift_Count "
  //"-v 184,raw48,End-to-End_Error "
  //"-v 187,raw48,Reported_Uncorrect "
  //"-v 188,raw48,Command_Timeout "
  //"-v 194,tempminmax,Temperature_Celsius "
  //"-v 195,raw48,Hardware_ECC_Recovered "
  //"-v 196,raw16(raw16),Reallocated_Event_Count "
  //"-v 198,raw48,Offline_Uncorrectable "
  //"-v 199,raw48,UDMA_CRC_Error_Count "
    "-v 201,raw48,Percent_Lifetime_Remain "
  //"-v 204,raw48,Soft_ECC_Correction "
    "-v 212,raw48,Phy_Error_Count "
    "-v 231,raw48,SSD_Life_Left "
    "-v 234,raw48,Unknown_SK_hynix_Attrib "
    "-v 241,raw48,Total_Writes_GiB "
    "-v 242,raw48,Total_Reads_GiB "
    "-v 243,raw48,Total_Media_Writes "
    "-v 250,raw48,Read_Retry_Count "
  },
  { "SK hynix SATA SSDs",
    "HFS(480|960|1T9|3T8)G3[2E]FEH-7[4A]10A", // tested with HFS480G32FEH-7410A/90037Q00
    "", "",
  //"-v 1,raw48,Raw_Read_Error_Rate "
    "-v 5,raw48,Retired_Block_Count "
  //"-v 9,raw24(raw8),Power_On_Hours "
    "-v 12,raw48,Device_Power_Cycle_Cnt "
    "-v 171,raw48,Program_Fail_Cnt "
    "-v 172,raw48,Erase_Fail_Cnt "
    "-v 174,raw48,Unexpected_Pwr_Loss_Cnt "
    "-v 175,raw48,Program_Fail_Cnt "
    "-v 176,raw48,Erase_Fail_Cnt "
    "-v 177,raw48,Endurance_Limit_Met "
    "-v 178,raw48,Used_Rsrvd_Blk_Cnt_Wrst "
    "-v 179,raw48,Used_Rsrvd_Blk_Cnt_Tot "
    "-v 180,raw48,E2E_Error_Det_Corr_Rate "
    "-v 181,raw48,Program_Fail_Cnt "
    "-v 182,raw48,Erase_Fail_Cnt "
    "-v 183,raw48,SATA_Downshift_Cnt "
  //"-v 184,raw48,End-to-End_Error "
  //"-v 187,raw48,Reported_Uncorrect "
  //"-v 188,raw48,Command_Timeout "
  //"-v 194,tempminmax,Temperature_Celsius "
    "-v 195,raw48,ECC_on_the_Fly_Rate "
  //"-v 199,raw48,UDMA_CRC_Error_Count "
    "-v 201,raw48,Uncorr_Soft_Read_Err_Rt "
    "-v 204,raw48,Soft_ECC_Correction_Rt "
    "-v 231,raw48,SSD_Life_Left "
    "-v 234,raw48,Lifetime_NAND_Prg_GiB "
    "-v 241,raw48,Lifetime_Writes_GiB "
    "-v 242,raw48,Lifetime_Reads_GiB "
    "-v 245,raw48,SSD_Life_Left "
    "-v 250,raw48,Read_Retry_Count "
  },
  { "Maxtor Fireball 541DX",
    "Maxtor 2B0(0[468]|1[05]|20)H1",
    "",
    "",
    "-v 9,minutes -v 194,unknown"
  },
  { "Maxtor Fireball 3",
    "Maxtor 2F0[234]0[JL]0",
    "",
    "",
    "-v 9,minutes"
  },
  { "Maxtor DiamondMax 1280 ATA",  // no self-test log, ATA2-Fast
    "Maxtor 8(1280A2|2160A4|2560A4|3840A6|4000A6|5120A8)",
    "",
    "",
    "-v 9,minutes"
  },
  { "Maxtor DiamondMax 2160 Ultra ATA",
    "Maxtor 8(2160D2|3228D3|3240D3|4320D4|6480D6|8400D8|8455D8)",
    "",
    "",
    "-v 9,minutes"
  },
  { "Maxtor DiamondMax 2880 Ultra ATA",
    "Maxtor 9(0510D4|0576D4|0648D5|0720D5|0840D6|0845D6|0864D6|1008D7|1080D8|1152D8)",
    "",
    "",
    "-v 9,minutes"
  },
  { "Maxtor DiamondMax 3400 Ultra ATA",
    "Maxtor 9(1(360|350|202)D8|1190D7|10[12]0D6|0840D5|06[48]0D4|0510D3|1(350|202)E8|1010E6|0840E5|0640E4)",
    "",
    "",
    "-v 9,minutes"
  },
  { "Maxtor DiamondMax D540X-4G",
    "Maxtor 4G(120J6|160J[68])",
    "",
    "",
    "-v 9,minutes -v 194,unknown"
  },
  { "Maxtor DiamondMax D540X-4K",
    "MAXTOR 4K(020H1|040H2|060H3|080H4)",
    "", "", ""
  },
  { "Maxtor DiamondMax Plus D740X",
    "MAXTOR 6L0(20[JL]1|40[JL]2|60[JL]3|80[JL]4)",
    "", "", ""
  },
  { "Maxtor DiamondMax Plus 5120 Ultra ATA 33",
    "Maxtor 9(0512D2|0680D3|0750D3|0913D4|1024D4|1360D6|1536D6|1792D7|2048D8)",
    "",
    "",
    "-v 9,minutes"
  },
  { "Maxtor DiamondMax Plus 6800 Ultra ATA 66",
    "Maxtor 9(2732U8|2390U7|204[09]U6|1707U5|1366U4|1024U3|0845U3|0683U2)",
    "",
    "",
    "-v 9,minutes"
  },
  { "Maxtor DiamondMax D540X-4D",
    "Maxtor 4D0(20H1|40H2|60H3|80H4)",
    "",
    "",
    "-v 9,minutes -v 194,unknown"
  },
  { "Maxtor DiamondMax 16",
    "Maxtor 4(R0[68]0[JL]0|R1[26]0L0|A160J0|R120L4)",
    "",
    "",
    "-v 9,minutes"
  },
  { "Maxtor DiamondMax 4320 Ultra ATA",
    "Maxtor (91728D8|91512D7|91303D6|91080D5|90845D4|90645D3|90648D[34]|90432D2)",
    "",
    "",
    "-v 9,minutes"
  },
  { "Maxtor DiamondMax 17 VL",
    "Maxtor 9(0431U1|0641U2|0871U2|1301U3|1741U4)",
    "",
    "",
    "-v 9,minutes"
  },
  { "Maxtor DiamondMax 20 VL",
    "Maxtor (94091U8|93071U6|92561U5|92041U4|91731U4|91531U3|91361U3|91021U2|90841U2|90651U2)",
    "",
    "",
    "-v 9,minutes"
  },
  { "Maxtor DiamondMax VL 30",  // U: ATA66, H: ATA100
    "Maxtor (33073U4|32049U3|31536U2|30768U1|33073H4|32305H3|31536H2|30768H1)",
    "",
    "",
    "-v 9,minutes"
  },
  { "Maxtor DiamondMax 36",
    "Maxtor (93652U8|92739U6|91826U4|91369U3|90913U2|90845U2|90435U1)",
    "",
    "",
    "-v 9,minutes"
  },
  { "Maxtor DiamondMax 40 ATA 66",
    "Maxtor 9(0684U2|1024U2|1362U3|1536U3|2049U4|2562U5|3073U6|4098U8)",
    "",
    "",
    "-v 9,minutes"
  },
  { "Maxtor DiamondMax Plus 40 (Ultra ATA 66 and Ultra ATA 100)",
    "Maxtor (54098[UH]8|53073[UH]6|52732[UH]6|52049[UH]4|51536[UH]3|51369[UH]3|51024[UH]2)",
    "",
    "",
    "-v 9,minutes"
  },
  { "Maxtor DiamondMax 40 VL Ultra ATA 100",
    "Maxtor 3(1024H1|1535H2|2049H2|3073H3|4098H4)( B)?",
    "",
    "",
    "-v 9,minutes"
  },
  { "Maxtor DiamondMax Plus 45 Ulta ATA 100",
    "Maxtor 5(4610H6|4098H6|3073H4|2049H3|1536H2|1369H2|1023H2)",
    "",
    "",
    "-v 9,minutes"
  },
  { "Maxtor DiamondMax 60 ATA 66",
    "Maxtor 9(1023U2|1536U2|2049U3|2305U3|3073U4|4610U6|6147U8)",
    "",
    "",
    "-v 9,minutes"
  },
  { "Maxtor DiamondMax 60 ATA 100",
    "Maxtor 9(1023H2|1536H2|2049H3|2305H3|3073H4|4098H6|4610H6|6147H8)",
    "",
    "",
    "-v 9,minutes"
  },
  { "Maxtor DiamondMax Plus 60",
    "Maxtor 5T0(60H6|40H4|30H3|20H2|10H1)",
    "",
    "",
    "-v 9,minutes"
  },
  { "Maxtor DiamondMax 80",
    "Maxtor (98196H8|96147H6)",
    "",
    "",
    "-v 9,minutes"
  },
  { "Maxtor DiamondMax 536DX",
    "Maxtor 4W(100H6|080H6|060H4|040H3|030H2)",
    "",
    "",
    "-v 9,minutes"
  },
  { "Maxtor DiamondMax Plus 8",
    "Maxtor 6(E0[234]|K04)0L0",
    "",
    "",
    "-v 9,minutes"
  },
  { "Maxtor DiamondMax 10 (ATA/133 and SATA/150)",
    "Maxtor 6(B(30|25|20|16|12|10|08)0[MPRS]|L(080[MLP]|(100|120)[MP]|160[MP]|200[MPRS]|250[RS]|300[RS]))0",
    "",
    "",
    "-v 9,minutes"
  },
  { "Maxtor DiamondMax 10 (SATA/300)",
    "Maxtor 6V(080E|160E|200E|250F|300F|320F)0",
    "", "", ""
  },
  { "Maxtor DiamondMax Plus 9",
    "Maxtor 6Y((060|080|120|160)L0|(060|080|120|160|200|250)P0|(060|080|120|160|200|250)M0)",
    "",
    "",
    "-v 9,minutes"
  },
  { "Maxtor DiamondMax 11",
    "Maxtor 6H[45]00[FR]0",
    "", "", ""
  },
  { "Maxtor DiamondMax 17",
    "Maxtor 6G(080L|160[PE])0",
    "", "", ""
  },
  { "Seagate Maxtor DiamondMax 20",
    "MAXTOR STM3(40|80|160)[28]1[12]0?AS?",
    "", "", ""
  },
  { "Seagate Maxtor DiamondMax 21", // tested with MAXTOR STM3250310AS/3.AAF
    "MAXTOR STM3(80[28]15|160215|250310|(250|320)820|320620|500630)AS?",
    "", "", ""
  },
  { "Seagate Maxtor DiamondMax 22", // fixed firmware
    "(MAXTOR )?STM3(500320|750330|1000340)AS?",
    "MX1A", // http://knowledge.seagate.com/articles/en_US/FAQ/207969en
    "", ""
  },
  { "Seagate Maxtor DiamondMax 22", // fixed firmware
    "(MAXTOR )?STM3(160813|320614|640323|1000334)AS?",
    "MX1B", // http://knowledge.seagate.com/articles/en_US/FAQ/207975en
    "", ""
  },
  { "Seagate Maxtor DiamondMax 22", // buggy firmware
    "(MAXTOR )?STM3(500320|750330|1000340)AS?",
    "MX15",
    "There are known problems with these drives,\n"
    "AND THIS FIRMWARE VERSION IS AFFECTED,\n"
    "see the following Seagate web pages:\n"
    "http://knowledge.seagate.com/articles/en_US/FAQ/207931en\n"
    "http://knowledge.seagate.com/articles/en_US/FAQ/207969en",
    ""
  },
  { "Seagate Maxtor DiamondMax 22", // unknown firmware
    "(MAXTOR )?STM3(160813|32061[34]|500320|640323|750330|10003(34|40))AS?",
    "",
    "There are known problems with these drives,\n"
    "see the following Seagate web pages:\n"
    "http://knowledge.seagate.com/articles/en_US/FAQ/207931en\n"
    "http://knowledge.seagate.com/articles/en_US/FAQ/207969en\n"
    "http://knowledge.seagate.com/articles/en_US/FAQ/207975en",
    ""
  },
  { "Seagate Maxtor DiamondMax 23", // new firmware
    "STM3((160|250)31|(320|500)41|(750|1000)52)8AS?",
    "CC3[D-Z]",
    "", ""
  },
  { "Seagate Maxtor DiamondMax 23", // unknown firmware
    "STM3((160|250)31|(320|500)41|(750|1000)52)8AS?",
    "",
    "A firmware update for this drive may be available,\n"
    "see the following Seagate web pages:\n"
    "http://knowledge.seagate.com/articles/en_US/FAQ/207931en\n"
    "http://knowledge.seagate.com/articles/en_US/FAQ/213911en",
    ""
  },
  { "Maxtor MaXLine Plus II",
    "Maxtor 7Y250[PM]0",
    "",
    "",
    "-v 9,minutes"
  },
  { "Maxtor MaXLine II",
    "Maxtor [45]A(25|30|32)0[JN]0",
    "",
    "",
    "-v 9,minutes"
  },
  { "Maxtor MaXLine III (ATA/133 and SATA/150)",
    "Maxtor 7L(25|30)0[SR]0",
    "",
    "",
    "-v 9,minutes"
  },
  { "Maxtor MaXLine III (SATA/300)",
    "Maxtor 7V(25|30)0F0",
    "", "", ""
  },
  { "Maxtor MaXLine Pro 500",  // There is also a 7H500R0 model, but I
    "Maxtor 7H500F0",               // haven't added it because I suspect
    "",                               // it might need vendoropts_9_minutes
    "", ""                            // and nobody has submitted a report yet
  },
  { "", // HITACHI_DK14FA-20B
    "HITACHI_DK14FA-20B",
    "",
    "",
    "-v 9,minutes -v 193,loadunload"
  },
  { "HITACHI Travelstar DK23XX/DK23XXB",
    "HITACHI_DK23..-..B?",
    "",
    "",
    "-v 9,minutes -v 193,loadunload"
  },
  { "Hitachi Endurastar J4K20/N4K20 (formerly DK23FA-20J)",
    "(HITACHI_DK23FA-20J|HTA422020F9AT[JN]0)",
    "",
    "",
    "-v 9,minutes -v 193,loadunload"
  },
  { "Hitachi Endurastar J4K30/N4K30",
    "HE[JN]4230[23]0F9AT00",
    "",
    "",
    "-v 9,minutes -v 193,loadunload"
  },
  { "Hitachi Travelstar C4K60",  // 1.8" slim drive
    "HTC4260[23]0G5CE00|HTC4260[56]0G8CE00",
    "",
    "",
    "-v 9,minutes -v 193,loadunload"
  },
  { "IBM Travelstar 4GT",
    "IBM-DTCA-2(324|409)0",
    "", "", ""
  },
  { "IBM Travelstar 6GN",
    "IBM-DBCA-20(324|486|648)0",
    "", "", ""
  },
  { "IBM Travelstar 25GS, 18GT, and 12GN",
    "IBM-DARA-2(25|18|15|12|09|06)000",
    "", "", ""
  },
  { "IBM Travelstar 14GS",
    "IBM-DCYA-214000",
    "", "", ""
  },
  { "IBM Travelstar 4LP",
    "IBM-DTNA-2(180|216)0",
    "", "", ""
  },
  { "IBM Travelstar 48GH, 30GN, and 15GN",
    "(IBM-|Hitachi )?IC25(T048ATDA05|N0(30|20|15|12|10|07|06|05)ATDA04)-.",
    "", "", ""
  },
  { "IBM Travelstar 32GH, 30GT, and 20GN",
    "IBM-DJSA-2(32|30|20|10|05)",
    "", "", ""
  },
  { "IBM Travelstar 4GN",
    "IBM-DKLA-2(216|324|432)0",
    "", "", ""
  },
  { "IBM/Hitachi Travelstar 60GH and 40GN",
    "(IBM-|Hitachi )?IC25(T060ATC[SX]05|N0[4321]0ATC[SX]04)-.",
    "", "", ""
  },
  { "IBM/Hitachi Travelstar 40GNX",
    "(IBM-|Hitachi )?IC25N0[42]0ATC[SX]05-.",
    "", "", ""
  },
  { "Hitachi Travelstar 80GN",
    "(Hitachi )?IC25N0[23468]0ATMR04-.",
    "", "", ""
  },
  { "Hitachi Travelstar 4K40",
    "(Hitachi )?HTS4240[234]0M9AT00",
    "", "", ""
  },
  { "Hitachi Travelstar 4K120",
    "(Hitachi )?(HTS4212(60|80|10|12)H9AT00|HTS421260G9AT00)",
    "", "", ""
  },
  { "Hitachi Travelstar 5K80",
    "(Hitachi )?HTS5480[8642]0M9AT00",
    "", "", ""
  },
  { "Hitachi Travelstar 5K100",
    "(Hitachi )?HTS5410[1864]0G9(AT|SA)00",
    "", "", ""
  },
  { "Hitachi Travelstar E5K100",
    "(Hitachi )?HTE541040G9(AT|SA)00",
    "", "", ""
  },
  { "Hitachi Travelstar 5K120",
    "(Hitachi )?HTS5412(60|80|10|12)H9(AT|SA)00",
    "", "", ""
  },
  { "Hitachi Travelstar 5K160",
    "(Hitachi |HITACHI )?HTS5416([468]0|1[26])J9(AT|SA)00",
    "", "", ""
  },
  { "Hitachi Travelstar E5K160",
    "(Hitachi )?HTE5416(12|16|60|80)J9(AT|SA)00",
    "", "", ""
  },
  { "Hitachi Travelstar 5K250",
    "(Hitachi |HITACHI )?HTS5425(80|12|16|20|25)K9(A3|SA)00",
    "", "", ""
  },
  { "Hitachi Travelstar 5K320", // tested with HITACHI HTS543232L9SA00/FB4ZC4EC,
    // Hitachi HTS543212L9SA02/FBBAC52F
    "(Hitachi |HITACHI )?HT(S|E)5432(80|12|16|25|32)L9(A3(00)?|SA0[012])",
    "", "", ""
  },
  { "Hitachi/HGST Travelstar Z5K320", // tested with Hitachi HTS543232A7A384/ES2OA70K
    "(Hitachi|HGST) HT[ES]5432(16|25|32)A7A38[145]",
    "", "", ""
  },
  { "Hitachi Travelstar 5K500.B", // tested with Hitachi HTS545050B9SA00/PB4OC60X
    "(Hitachi )?HT[ES]5450(12|16|25|32|40|50)B9(A30[01]|SA00)",
    "", "", ""
  },
  { "Hitachi/HGST Travelstar Z5K500", // tested with HGST HTS545050A7E380/GG2OAC90,
      // Hitachi HTS545032A7E380/GGBOA7A0, HGST HTS545050A7E680/GR2OA230,
      // APPLE HDD HTS545050A7E362/GG2AB990
    "(Hitachi|HGST|APPLE HDD) HT[ES]5450(25|32|50)A7E(362|38[01]|680)",
    "", "", ""
  },
  { "Hitachi/HGST Travelstar 5K750", // tested with Hitachi HTS547575A9E384/JE4OA60A,
       // APPLE HDD HTS547550A9E384/JE3AD70F
    "(Hitachi|APPLE HDD) HT[ES]5475(50|64|75)A9E38[14]",
    "", "", ""
  },
  { "HGST Travelstar 5K1000", // tested with HGST HTS541010A9E680/JA0OA560,
      // HGST HTS541075A9E680/JA2OA560
    "HGST HT[ES]5410(64|75|10)A9E68[01]",
    "", "", ""
  },
  { "HGST Travelstar Z5K1000", // tested with HGST HTS541010A7E630/SE0OA4A0
    "HGST HTS5410(75|10)A7E63[015]",
    "", "", ""
  },
  { "HGST Travelstar 5K1500", // tested with HGST HTS541515A9E630/KA0OA500
    "HGST HT[ES]541515A9E63[015]",
    "", "", ""
  },
  { "Hitachi Travelstar 7K60",
    "(Hitachi )?HTS726060M9AT00",
    "", "", ""
  },
  { "Hitachi Travelstar E7K60",
    "(Hitachi )?HTE7260[46]0M9AT00",
    "", "", ""
  },
  { "Hitachi Travelstar 7K100",
    "(Hitachi )?HTS7210[168]0G9(AT|SA)00",
    "", "", ""
  },
  { "Hitachi Travelstar E7K100",
    "(Hitachi )?HTE7210[168]0G9(AT|SA)00",
    "", "", ""
  },
  { "Hitachi Travelstar 7K200", // tested with HITACHI HTS722016K9SA00/DCDZC75A
    "(Hitachi |HITACHI )?HTS7220(80|10|12|16|20)K9(A3|SA)00",
    "", "", ""
  },
  { "Hitachi Travelstar 7K320", // tested with
    // HTS723225L9A360/FCDOC30F, HTS723216L9A362/FC2OC39F
    "(Hitachi )?HT[ES]7232(80|12|16|25|32)L9(A300|A36[02]|SA61)",
    "", "", ""
  },
  { "Hitachi Travelstar Z7K320", // tested with HITACHI HTS723232A7A364/EC2ZB70B
    "(HITACHI )?HT[ES]7232(16|25|32)A7A36[145]",
    "", "", ""
  },
  { "Hitachi Travelstar 7K500", // tested with Hitachi HTS725050A9A360/PC4OC70D,
    // HITACHI HTS725032A9A364/PC3ZC70F
    "(Hitachi |HITACHI )?HT[ES]7250(12|16|25|32|50)A9A36[02-5]",
    "", "", ""
  },
  { "Hitachi/HGST Travelstar Z7K500", // tested with HITACHI HTS725050A7E630/GH2ZB390,
      // HGST HTS725050A7E630/GH2OA420, HGST HTS725050A7E630/GH2OA530
    "(HITACHI|HGST) HT[ES]7250(25|32|50)A7E63[015]",
    "", "", ""
  },
  { "Hitachi/HGST Travelstar 7K750", // tested with Hitachi HTS727550A9E364/JF3OA0E0,
      // Hitachi HTS727575A9E364/JF4OA0D0
    "(Hitachi|HGST) HT[ES]7275(50|64|75)A9E36[14]",
    "", "", ""
  },
  { "HGST Travelstar 7K1000", // tested with HGST HTS721010A9E630/JB0OA3B0
    // HGST HTS721075A9E630/JB2OA3J0
    "HGST HT[ES]7210(10|75)A9E63[01]",
    "", "", ""
  },
  { "IBM Deskstar 14GXP and 16GP",
    "IBM-DTTA-3(7101|7129|7144|5032|5043|5064|5084|5101|5129|5168)0",
    "", "", ""
  },
  { "IBM Deskstar 25GP and 22GXP",
    "IBM-DJNA-3(5(101|152|203|250)|7(091|135|180|220))0",
    "", "", ""
  },
  { "IBM Deskstar 37GP and 34GXP",
    "IBM-DPTA-3(5(375|300|225|150)|7(342|273|205|136))0",
    "", "", ""
  },
  { "IBM/Hitachi Deskstar 120GXP",
    "(IBM-)?IC35L((020|040|060|080|120)AVVA|0[24]0AVVN)07-[01]",
    "", "", ""
  },
  { "IBM/Hitachi Deskstar GXP-180",
    "(IBM-)?IC35L(030|060|090|120|180)AVV207-[01]",
    "", "", ""
  },
  { "Hitachi CinemaStar 5K320", // tested with Hitachi HCS5C3225SLA380/STBOA37H
    "Hitachi HCS5C32(25|32)SLA380",
    "", "", ""
  },
  { "Hitachi CinemaStar 5K1000", // Hitachi HCS5C1010CLA382/JC4OA3EA
    "Hitachi HCS5C10(10|75|50|32|25|16)CLA382",
    "", "", ""
  },
  { "Hitachi Deskstar 5K3000", // tested with HDS5C3030ALA630/MEAOA5C0,
       // Hitachi HDS5C3020BLE630/MZ4OAAB0 (OEM, Toshiba Canvio Desktop)
    "(Hitachi )?HDS5C30(15|20|30)(ALA|BLE)63[02].*",
    "", "", ""
  },
  { "Hitachi Deskstar 5K4000", // tested with HDS5C4040ALE630/MPAOA250
    "(Hitachi )?HDS5C40(30|40)ALE63[01].*",
    "", "", ""
  },
  { "Hitachi Deskstar 7K80",
    "(Hitachi )?HDS7280([48]0PLAT20|(40)?PLA320|80PLA380).*",
    "", "", ""
  },
  { "Hitachi Deskstar 7K160",
    "(Hitachi )?HDS7216(80|16)PLA[3T]80.*",
    "", "", ""
  },
  { "Hitachi Deskstar 7K250",
    "(Hitachi )?HDS7225((40|80|12|16)VLAT20|(12|16|25)VLAT80|(80|12|16|25)VLSA80)",
    "", "", ""
  },
  { "Hitachi Deskstar 7K250 (SUN branded)",
    "HITACHI HDS7225SBSUN250G.*",
    "", "", ""
  },
  { "Hitachi Deskstar T7K250",
    "(Hitachi )?HDT7225((25|20|16)DLA(T80|380))",
    "", "", ""
  },
  { "Hitachi Deskstar 7K400",
    "(Hitachi )?HDS724040KL(AT|SA)80",
    "", "", ""
  },
  { "Hitachi Deskstar 7K500",
    "(Hitachi )?HDS725050KLA(360|T80)",
    "", "", ""
  },
  { "Hitachi Deskstar P7K500",
    "(Hitachi )?HDP7250(16|25|32|40|50)GLA(36|38|T8)0",
    "", "", ""
  },
  { "Hitachi Deskstar T7K500",
    "(Hitachi )?HDT7250(25|32|40|50)VLA(360|380|T80)",
    "", "", ""
  },
  { "Hitachi Deskstar 7K1000",
    "(Hitachi )?HDS7210(50|75|10)KLA330",
    "", "", ""
  },
  { "Hitachi Deskstar 7K1000.B",
    "(Hitachi )?HDT7210((16|25)SLA380|(32|50|64|75|10)SLA360)",
    "", "", ""
  },
  { "Hitachi Deskstar 7K1000.C", // tested with Hitachi HDS721010CLA330/JP4OA3MA,
      // Hitachi HDS721025CLA682/JP1OA41A
    "(Hitachi )?HDS7210((16|25)CLA[36]82|(32|50)CLA[36]62|(64|75|10)CLA[36]3[02])",
    "", "", ""
  },
  { "Hitachi Deskstar 7K1000.D", // tested with HDS721010DLE630/MS2OA5Q0
    "Hitachi HDS7210(25|32|50|75|10)DLE630",
    "", "", ""
  },
  { "Hitachi Deskstar E7K1000", // tested with HDE721010SLA330/ST6OA31B
    "Hitachi HDE7210(50|75|10)SLA330",
    "", "", ""
  },
  { "Hitachi Deskstar 7K2000",
    "Hitachi HDS722020ALA330",
    "", "", ""
  },
  { "Hitachi Deskstar 7K3000", // tested with Hitachi HDS723030ALA640/MKAOA3B0,
      // Hitachi HDS723030BLE640/MX6OAAB0
    "Hitachi HDS7230((15|20)BLA642|30ALA640|30BLE640)",
    "", "", ""
  },
  { "Hitachi/HGST Deskstar 7K4000", // tested with Hitachi HDS724040ALE640/MJAOA250,
      // HGST HDS724040ALE640/MJAOA580
    "(Hitachi|HGST) HDS724040ALE640",
    "", "", ""
  },
  { "HGST Deskstar NAS", // tested with HGST HDN724040ALE640/MJAOA5E0,
       // HGST HDN726050ALE610/APGNT517, HGST HDN726060ALE610/APGNT517
       // HGST HDN726040ALE614/APGNW7JH, HGST HDN726060ALE614/K1HE594D
    "HGST HDN72(4030|4040|6040|6050|6060)ALE6(10|14|40|04)",
    "", "", ""
  },
  { "Hitachi Ultrastar A7K1000", // tested with
    // HUA721010KLA330      44X2459 42C0424IBM/GKAOAB4A
    "(Hitachi )?HUA7210(50|75|10)KLA330.*",
    "", "", ""
  },
  { "Hitachi Ultrastar A7K2000", // tested with
    // HUA722010CLA330      43W7629 42C0401IBM
    "(Hitachi )?HUA7220(50|10|20)[AC]LA33[01].*",
    "", "", ""
  },
  { "Hitachi Ultrastar 7K3000", // tested with Hitachi HUA723030ALA640/MKAOA580,
      // Hitachi HUA723020ALA641/MK7OA840
    "Hitachi HUA7230(20|30)ALA64[01]",
    "", "", ""
  },
  { "Hitachi/HGST Ultrastar 7K4000", // tested with Hitachi HUS724040ALE640/MJAOA3B0,
      // HGST HUS724040ALE640/MJAOA580, HGST HUS724020ALA640/MF6OAA70
    "(Hitachi|HGST) HUS7240(20|30|40)AL[AE]64[01]",
    "", "", ""
  },
  { "Hitachi/HGST Ultrastar 7K2", //
    "(Hitachi|HGST) HUS722T[12]TALA604",
    "", "",
    "-v 16,raw48,Gas_Gauge"
  },
  { "HGST Ultrastar 7K6000", // tested with HGST HUS726060ALE614/APGNW517
    "HGST HUS7260[2456]0AL[AEN]61[014]",
    "", "", ""
  },
  { "HGST Ultrastar He6", // tested with HGST HUS726060ALA640/AHGNT1E2
    "HGST HUS726060ALA64[01]",
    "", "",
    "-v 22,raw48,Helium_Level"
  },
  { "HGST Ultrastar He8", // tested with HGST HUH728060ALE600/GR2OA230
    "HGST HUH7280(60|80)AL[EN]60[014]",
    "", "",
    "-v 22,raw48,Helium_Level"
  },
  { "HGST Ultrastar He10", // tested with HGST HUH7210100ALE600/0F27452
    "HGST HUH7210(08|10)AL[EN]60[014]",
    "", "",
    "-v 22,raw48,Helium_Level"
  },
  { "WDC HGST Ultrastar He10", // WD white label, tested with
      // WDC WD80EMAZ-00WJTA0/83.H0A83, WDC WD80EZAZ-11TDBA0/83.H0A83,
      // WDC WD100EMAZ-00WJTA0/83.H0A83, WDC WD100EZAZ-11TDBA0/83.H0A83
    "WDC WD(80|100)E[MZ]AZ-.*",
    "", "",
    "-v 22,raw48,Helium_Level"
  },
  { "HGST Ultrastar DC HC520 (He12)", // tested with HGST HUH721212ALE600/LEGNT3D0
    "HGST HUH721212AL[EN]60[014]",
    "", "",
    "-v 22,raw48,Helium_Level"
  },
  { "HGST MegaScale 4000", // tested with HGST HMS5C4040ALE640/MPAOA580
    "HGST HMS5C4040[AB]LE64[01]", // B = DC 4000.B
    "", "", ""
  },
  { "Toshiba 2.5\" HDD (10-20 GB)",
    "TOSHIBA MK(101[67]GAP|15[67]GAP|20(1[678]GAP|(18|23)GAS))",
    "", "", ""
  },
  { "Toshiba 2.5\" HDD (30-60 GB)",
    "TOSHIBA MK((6034|4032)GSX|(6034|4032)GAX|(6026|4026|4019|3019)GAXB?|(6025|6021|4025|4021|4018|3025|3021|3018)GAS|(4036|3029)GACE?|(4018|3017)GAP)",
    "", "", ""
  },
  { "Toshiba 2.5\" HDD (80 GB and above)",
    "TOSHIBA MK(80(25GAS|26GAX|32GAX|32GSX)|10(31GAS|32GAX)|12(33GAS|34G[AS]X)|2035GSS)",
    "", "", ""
  },
  { "Toshiba 2.5\" HDD MK..37GSX", // tested with TOSHIBA MK1637GSX/DL032C
    "TOSHIBA MK(12|16)37GSX",
    "", "", ""
  },
  { "Toshiba 2.5\" HDD MK..46GSX", // tested with TOSHIBA MK1246GSX/LB213M
    "TOSHIBA MK(80|12|16|25)46GSX",
    "", "", ""
  },
  { "Toshiba 2.5\" HDD MK..50GACY", // tested with TOSHIBA MK8050GACY/TF105A
    "TOSHIBA MK8050GACY",
    "", "", ""
  },
  { "Toshiba 2.5\" HDD MK..34GSX", // tested with TOSHIBA MK8034GSX/AH301E
    "TOSHIBA MK(80|12|10)34GSX",
    "", "", ""
  },
  //
  { "Toshiba 2.5\" HDD MK..32GSX", // tested with TOSHIBA MK1032GSX/AS021G
    "TOSHIBA MK(10|80|60|40)32GSX",
    "", "", ""
  },
  { "Toshiba 2.5\" HDD MK..51GSY", // tested with TOSHIBA MK1251GSY/LD101D
    "TOSHIBA MK(80|12|16|25)51GSY",
    "",
    "",
    "-v 9,minutes"
  },
  { "Toshiba 2.5\" HDD MK..52GSX",
    "TOSHIBA MK(80|12|16|25|32)52GSX",
    "", "", ""
  },
  { "Toshiba 2.5\" HDD MK..55GSX", // tested with TOSHIBA MK5055GSX/FG001A, MK3255GSXF/FH115B
    "TOSHIBA MK(12|16|25|32|40|50)55GSXF?",
    "", "", ""
  },
  { "Toshiba 2.5\" HDD MK..56GSY", // tested with TOSHIBA MK2556GSYF/LJ001D
    "TOSHIBA MK(16|25|32|50)56GSYF?",
    "",
    "",
    "-v 9,minutes"
  },
  { "Toshiba 2.5\" HDD MK..59GSXP (AF)",
    "TOSHIBA MK(32|50|64|75)59GSXP?",
    "", "", ""
  },
  { "Toshiba 2.5\" HDD MK..59GSM (AF)",
    "TOSHIBA MK(75|10)59GSM",
    "", "", ""
  },
  { "Toshiba 2.5\" HDD MK..61GSY[N]", // tested with TOSHIBA MK5061GSY/MC102E, MK5061GSYN/MH000A,
      // TOSHIBA MK2561GSYN/MH000D
    "TOSHIBA MK(16|25|32|50|64)61GSYN?",
    "",
    "",
    "-v 9,minutes" // TOSHIBA MK2561GSYN/MH000D
  },
  { "Toshiba 2.5\" HDD MK..61GSYB", // tested with TOSHIBA MK5061GSYB/ME0A
    "TOSHIBA MK(16|25|32|50|64)61GSYB",
    "", "", ""
  },
  { "Toshiba 2.5\" HDD MK..65GSX", // tested with TOSHIBA MK5065GSX/GJ003A, MK3265GSXN/GH012H,
      // MK5065GSXF/GP006B, MK2565GSX H/GJ003A
    "TOSHIBA MK(16|25|32|50|64)65GSX[FN]?( H)?", // "... H" = USB ?
    "", "", ""
  },
  { "Toshiba 2.5\" HDD MK..75GSX", // tested with TOSHIBA MK7575GSX/GT001C
    "TOSHIBA MK(32|50|64|75)75GSX",
    "", "", ""
  },
  { "Toshiba 2.5\" HDD MK..76GSX", // tested with TOSHIBA MK3276GSX/GS002D
    "TOSHIBA MK(16|25|32|50|64)76GSX",
    "",
    "",
    "-v 9,minutes"
  },
  { "Toshiba 2.5\" HDD MQ01ABB...", // tested with TOSHIBA MQ01ABB200/AY000U
    "TOSHIBA MQ01ABB(100|150|200)",
    "", "", ""
  },
  { "Toshiba 2.5\" HDD MQ01ABC...", // tested with TOSHIBA MQ01ABC150/AQ001U
    "TOSHIBA MQ01ABC(100|150|200)",
    "", "", ""
  },
  { "Toshiba 2.5\" HDD MQ01ABD...", // tested with TOSHIBA MQ01ABD100/AX001U,
      // TOSHIBA MQ01ABD100V/AX001Q
    "TOSHIBA MQ01ABD(025|032|050|064|075|100)V?",
    "", "", ""
  },
  { "Toshiba 2.5\" HDD MQ01ABF...", // tested with TOSHIBA MQ01ABF050/AM001J
    "TOSHIBA MQ01ABF(050|075|100)",
    "", "", ""
  },
  { "Toshiba 2.5\" HDD MQ01UBB... (USB 3.0)", // tested with TOSHIBA MQ01UBB200/AY000U (0x0480:0xa100),
      // TOSHIBA MQ01UBB200/34MATMZ5T (0x05ac:0x8406)
    "TOSHIBA MQ01UBB200",
    "", "", ""
  },
  { "Toshiba 2.5\" HDD MQ01UBD... (USB 3.0)", // tested with TOSHIBA MQ01UBD050/AX001U (0x0480:0xa007),
      // TOSHIBA MQ01UBD100/AX001U (0x0480:0x0201, 0x0480:0xa200),
      // TOSHIBA MQ01UBD050/AX101U (0x0480:0xa202)
    "TOSHIBA MQ01UBD(050|075|100)",
    "", "", ""
  },
  { "Toshiba 2.5\" HDD MQ04UBF... (USB 3.0)", // tested with TOSHIBA MQ04UBF100/JU000U (0x0480:0xa202)
    "TOSHIBA MQ04UBF100",
    "", "", ""
  },
  { "Toshiba 2.5\" HDD MQ03ABB...", // tested with TOSHIBA MQ03ABB300
    "TOSHIBA MQ03ABB[23]00",
    "", "", ""
  },
  { "Toshiba 2.5\" HDD MQ03UBB...", // tested with TOSHIBA MQ03UBB200/37I7T0NJT
    "TOSHIBA MQ03UBB(300|200|250)",
    "", "", ""
  },
  { "Toshiba 3.5\" HDD MK.002TSKB", // tested with TOSHIBA MK1002TSKB/MT1A
    "TOSHIBA MK(10|20)02TSKB",
    "", "", ""
  },
  { "Toshiba 3.5\" MG03ACAxxx(Y) Enterprise HDD", // tested with TOSHIBA MG03ACA100/FL1A
    "TOSHIBA MG03ACA[1234]00Y?",
    "", "", ""
  },
  { "Toshiba 3.5\" MD04ACA... Enterprise HDD", // tested with TOSHIBA MD04ACA500/FP1A
    "TOSHIBA MD04ACA[2345]00",
    "", "", ""
  },
  { "Toshiba 3.5\" MG04ACA... Enterprise HDD", // tested with TOSHIBA MG04ACA600A/FS2B
    "TOSHIBA MG04ACA[23456]00[AE].?",
    "", "", ""
  },
  { "Toshiba MG06ACA... Enterprise Capacity HDD", // tested with TOSHIBA MG06ACA800E/4303,
      // TOSHIBA MG06ACA10TE/0103
    "TOSHIBA MG06ACA([68]00|10T)[AE]Y?",
    "", "", ""
  },
  { "Toshiba MG07ACA... Enterprise Capacity HDD", // tested with TOSHIBA MG07ACA14TE/0101
    "TOSHIBA MG07ACA1[24]T[AE]Y?",
    "", "",
    "-v 23,raw48,Helium_Condition_Lower "
    "-v 24,raw48,Helium_Condition_Upper"
  },
  { "Toshiba 3.5\" DT01ABA... Desktop HDD", // tested with TOSHIBA DT01ABA300/MZ6OABB0
    "TOSHIBA DT01ABA(100|150|200|300)",
    "", "", ""
  },
  { "Toshiba 3.5\" DT01ACA... Desktop HDD", // tested with TOSHIBA DT01ACA100/MS2OA750,
      // TOSHIBA DT01ACA200/MX4OABB0, TOSHIBA DT01ACA300/MX6OABB0
    "TOSHIBA DT01ACA(025|032|050|075|100|150|200|300)",
    "", "", ""
  },
  { "Toshiba X300", // tested with TOSHIBA HDWE160/FS2A
    "TOSHIBA HDWE1[456]0",
    "", "", ""
  },
  { "Toshiba P300", // tested with TOSHIBA HDWD120/MX4OACF0
    "TOSHIBA HDWD1(30|20|10|05)",
    "", "", ""
  },
  { "Toshiba 1.8\" HDD",
    "TOSHIBA MK[23468]00[4-9]GA[HL]",
    "", "", ""
  },
  { "Toshiba 1.8\" HDD MK..29GSG",
    "TOSHIBA MK(12|16|25)29GSG",
    "", "", ""
  },
  { "", // TOSHIBA MK6022GAX
    "TOSHIBA MK6022GAX",
    "", "", ""
  },
  { "Toshiba HK4R Series SSD", // TOSHIBA THNSN8960PCSE/8EET6101
    "TOSHIBA THNSN8(120P|240P|480P|960P|1Q92)CSE",
    "", "", 
    "-v 167,raw48,SSD_Protect_Mode "
    "-v 168,raw48,SATA_PHY_Error_Count "
    "-v 169,raw48,Bad_Block_Count "
    "-v 173,raw48,Erase_Count "
  },
  { "Toshiba HG6 Series SSD", // TOSHIBA THNSNJ512GCST/JTRA0102
    // http://www.farnell.com/datasheets/1852757.pdf
    // TOSHIBA THNSFJ256GCSU/JULA1102
    // TOSHIBA THNSFJ256GDNU A/JYLA1102
    "TOSHIBA THNS[NF]J(060|128|256|512)G[BCAM8VD][SCN][TU].*",
    "", "", 
    "-v 167,raw48,SSD_Protect_Mode "
    "-v 168,raw48,SATA_PHY_Error_Count "
    "-v 169,raw48,Bad_Block_Count "
    "-v 173,raw48,Erase_Count "
  },
  { "", // TOSHIBA MK6409MAV
    "TOSHIBA MK6409MAV",
    "", "", ""
  },
  { "Toshiba MKx019GAXB (SUN branded)",
    "TOS MK[34]019GAXB SUN[34]0G",
    "", "", ""
  },
  { "Seagate Momentus",
    "ST9(20|28|40|48)11A",
    "", "", ""
  },
  { "Seagate Momentus 42",
    "ST9(2014|3015|4019)A",
    "", "", ""
  },
  { "Seagate Momentus 4200.2", // tested with ST960812A/3.05
    "ST9(100822|808210|60812|50212|402113|30219)A",
    "", "", ""
  },
  { "Seagate Momentus 5400.2",
    "ST9(808211|6082[12]|408114|308110|120821|10082[34]|8823|6812|4813|3811)AS?",
    "", "", ""
  },
  { "Seagate Momentus 5400.3",
    "ST9(4081[45]|6081[35]|8081[15]|100828|120822|160821)AS?",
    "", "", ""
  },
  { "Seagate Momentus 5400.3 ED",
    "ST9(4081[45]|6081[35]|8081[15]|100828|120822|160821)AB",
    "", "", ""
  },
  { "Seagate Momentus 5400.4",
    "ST9(120817|(160|200|250)827)AS",
    "", "", ""
  },
  { "Seagate Momentus 5400.5",
    "ST9((80|120|160)310|(250|320)320)AS",
    "", "", ""
  },
  { "Seagate Momentus 5400.6",
    "ST9(80313|160(301|314)|(12|25)0315|250317|(320|500)325|500327|640320)ASG?",
    "", "", ""
  },
  { "Seagate Momentus 5400.7",
    "ST9(160316|(250|320)310|(500|640)320)AS",
    "", "", ""
  },
  { "Seagate Momentus 5400.7 (AF)", // tested with ST9640322AS/0001BSM2
      // (device reports 4KiB LPS with 1 sector offset)
    "ST9(320312|400321|640322|750423)AS",
    "", "", ""
  },
  { "Seagate Momentus 5400 PSD", // Hybrid drives
    "ST9(808212|(120|160)8220)AS",
    "", "", ""
  },
  { "Seagate Momentus 7200.1",
    "ST9(10021|80825|6023|4015)AS?",
    "", "", ""
  },
  { "Seagate Momentus 7200.2",
    "ST9(80813|100821|120823|160823|200420)ASG?",
    "", "", ""
  },
  { "Seagate Momentus 7200.3",
    "ST9((80|120|160)411|(250|320)421)ASG?",
    "", "", ""
  },
  { "Seagate Momentus 7200.4",
    "ST9(160412|250410|320423|500420)ASG?",
    "", "", ""
  },
  { "Seagate Momentus 7200 FDE.2",
    "ST9((160413|25041[12]|320426|50042[12])AS|(16041[489]|2504[16]4|32042[67]|500426)ASG)",
    "", "", ""
  },
  { "Seagate Momentus 7200.5", // tested with ST9750420AS/0001SDM5, ST9750420AS/0002SDM1
    "ST9(50042[34]|64042[012]|75042[02])ASG?",
    "", "", ""
  },
  { "Seagate Momentus XT", // fixed firmware
    "ST9(2505610|3205620|5005620)AS",
    "SD2[68]", // http://knowledge.seagate.com/articles/en_US/FAQ/215451en
    "", ""
  },
  { "Seagate Momentus XT", // buggy firmware, tested with ST92505610AS/SD24
    "ST9(2505610|3205620|5005620)AS",
    "SD2[45]",
    "These drives may corrupt large files,\n"
    "AND THIS FIRMWARE VERSION IS AFFECTED,\n"
    "see the following web pages for details:\n"
    "http://knowledge.seagate.com/articles/en_US/FAQ/215451en\n"
    "https://superuser.com/questions/313447/seagate-momentus-xt-corrupting-files-linux-and-mac",
    ""
  },
  { "Seagate Momentus XT", // unknown firmware
    "ST9(2505610|3205620|5005620)AS",
    "",
    "These drives may corrupt large files,\n"
    "see the following web pages for details:\n"
    "http://knowledge.seagate.com/articles/en_US/FAQ/215451en\n"
    "https://superuser.com/questions/313447/seagate-momentus-xt-corrupting-files-linux-and-mac",
    ""
  },
  { "Seagate Momentus XT (AF)", // tested with ST750LX003-1AC154/SM12
    "ST750LX003-.*",
    "", "", ""
  },
  { "Seagate Momentus Thin", // tested with ST320LT007-9ZV142/0004LVM1
    "ST(160|250|320)LT0(07|09|11|14)-.*",
    "", "", ""
  },
  { "Seagate Laptop HDD", // tested with ST500LT012-9WS142/0001SDM1,
      // ST500LM021-1KJ152/0002LIM1, ST4000LM016-1N2170/0003
    "ST((25|32|50)0LT0(12|15|25)|(32|50)0LM0(10|21)|[34]000LM016)-.*",
    "", "", ""
  },
  { "Seagate Laptop SSHD", // tested with ST500LM000-1EJ162/SM11
    "ST(500|1000)LM0(00|14)-.*",
    "", "", ""
  },
  { "Seagate Medalist 1010, 1720, 1721, 2120, 3230 and 4340",  // ATA2, with -t permissive
    "ST3(1010|1720|1721|2120|3230|4340)A",
    "", "", ""
  },
  { "Seagate Medalist 2110, 3221, 4321, 6531, and 8641",
    "ST3(2110|3221|4321|6531|8641)A",
    "", "", ""
  },
  { "Seagate U4",
    "ST3(2112|4311|6421|8421)A",
    "", "", ""
  },
  { "Seagate U5",
    "ST3(40823|30621|20413|15311|10211)A",
    "", "", ""
  },
  { "Seagate U6",
    "ST3(8002|6002|4081|3061|2041)0A",
    "", "", ""
  },
  { "Seagate U7",
    "ST3(30012|40012|60012|80022|120020)A",
    "", "", ""
  },
  { "Seagate U8",
    "ST3(4313|6811|8410|4313|13021|17221)A",
    "", "", ""
  },
  { "Seagate U9", // tested with ST3160022ACE/9.51
    "ST3(80012|120025|160022)A(CE)?",
    "", "", ""
  },
  { "Seagate U10",
    "ST3(20423|15323|10212)A",
    "", "", ""
  },
  { "Seagate UX",
    "ST3(10014A(CE)?|20014A)",
    "", "", ""
  },
  { "Seagate Barracuda ATA",
    "ST3(2804|2724|2043|1362|1022|681)0A",
    "", "", ""
  },
  { "Seagate Barracuda ATA II",
    "ST3(3063|2042|1532|1021)0A",
    "", "", ""
  },
  { "Seagate Barracuda ATA III",
    "ST3(40824|30620|20414|15310|10215)A",
    "", "", ""
  },
  { "Seagate Barracuda ATA IV",
    "ST3(20011|30011|40016|60021|80021)A",
    "", "", ""
  },
  { "Seagate Barracuda ATA V",
    "ST3(12002(3A|4A|9A|3AS)|800(23A|15A|23AS)|60(015A|210A)|40017A)",
    "", "", ""
  },
  { "Seagate Barracuda 5400.1",
    "ST340015A",
    "", "", ""
  },
  { "Seagate Barracuda 7200.7 and 7200.7 Plus", // tested with "ST380819AS          39M3701 39M0171 IBM"/3.03
    "ST3(200021A|200822AS?|16002[13]AS?|12002[26]AS?|1[26]082[78]AS|8001[13]AS?|8081[79]AS|60014A|40111AS|40014AS?)( .* IBM)?",
    "", "", ""
  },
  { "Seagate Barracuda 7200.8",
    "ST3(400[68]32|300[68]31|250[68]23|200826)AS?",
    "", "", ""
  },
  { "Seagate Barracuda 7200.9",
    "ST3(402111?|80[28]110?|120[28]1[0134]|160[28]1[012]|200827|250[68]24|300[68]22|(320|400)[68]33|500[68](32|41))AS?.*",
    "", "", ""
  },
  { "Seagate Barracuda 7200.10", // tested with GB0160EAFJE/HPG0
    "ST3((80|160)[28]15|200820|250[34]10|(250|300|320|400)[68]20|360320|500[68]30|750[68]40)AS?|"
    "GB0160EAFJE", // HP OEM
    "", "", ""
  },
  { "Seagate Barracuda 7200.11", // unaffected firmware
    "ST3(160813|320[68]13|500[368]20|640[36]23|640[35]30|750[36]30|1000(333|[36]40)|1500341)AS?",
    "CC.?.?", // http://knowledge.seagate.com/articles/en_US/FAQ/207957en
    "", ""
  },
  { "Seagate Barracuda 7200.11", // fixed firmware
    "ST3(500[368]20|750[36]30|1000340)AS?",
    "SD1A", // http://knowledge.seagate.com/articles/en_US/FAQ/207951en
    "", ""
  },
  { "Seagate Barracuda 7200.11", // fixed firmware
    "ST3(160813|320[68]13|640[36]23|1000333|1500341)AS?",
    "SD[12]B", // http://knowledge.seagate.com/articles/en_US/FAQ/207957en
    "", ""
  },
  { "Seagate Barracuda 7200.11", // buggy or fixed firmware
    "ST3(500[368]20|640[35]30|750[36]30|1000340)AS?",
    "(AD14|SD1[5-9]|SD81)",
    "There are known problems with these drives,\n"
    "THIS DRIVE MAY OR MAY NOT BE AFFECTED,\n"
    "see the following web pages for details:\n"
    "http://knowledge.seagate.com/articles/en_US/FAQ/207931en\n"
    "http://knowledge.seagate.com/articles/en_US/FAQ/207951en\n"
    "https://bugs.debian.org/cgi-bin/bugreport.cgi?bug=632758",
    ""
  },
  { "Seagate Barracuda 7200.11", // unknown firmware
    "ST3(160813|320[68]13|500[368]20|640[36]23|640[35]30|750[36]30|1000(333|[36]40)|1500341)AS?",
    "",
    "There are known problems with these drives,\n"
    "see the following Seagate web pages:\n"
    "http://knowledge.seagate.com/articles/en_US/FAQ/207931en\n"
    "http://knowledge.seagate.com/articles/en_US/FAQ/207951en\n"
    "http://knowledge.seagate.com/articles/en_US/FAQ/207957en",
    ""
  },
  { "Seagate Barracuda 7200.12", // new firmware
    "ST3(160318|250318|320418|50041[08]|750528|1000528)AS",
    "CC4[9A-Z]",
    "", ""
  },
  { "Seagate Barracuda 7200.12", // unknown firmware
    "ST3(160318|250318|320418|50041[08]|750528|1000528)AS",
    "",
    "A firmware update for this drive may be available,\n"
    "see the following Seagate web pages:\n"
    "http://knowledge.seagate.com/articles/en_US/FAQ/207931en\n"
    "http://knowledge.seagate.com/articles/en_US/FAQ/213891en",
    ""
  },
  { "Seagate Barracuda 7200.12", // tested with ST3250312AS/JC45, ST31000524AS/JC45,
      // ST3500413AS/JC4B, ST3750525AS/JC4B
      // ST3160316AS/JC45
      // Possible options: ST31000524AS, ST3500413AS, ST3250312AS ,
      // ST3750525AS, ST3320413AS, ST3160316AS
    "ST3(160318|25031[128]|320418|50041[038]|750(518|52[358])|100052[348]|320413|160316)AS",
    "", "", ""
  },
  { "Seagate Barracuda XT", // tested with ST32000641AS/CC13,
      // ST4000DX000-1C5160/CC42
    "ST(3(2000641|3000651)AS|4000DX000-.*)",
    "", "", ""
  },
  { "Seagate Barracuda 7200.14 (AF)", // new firmware, tested with
      // ST3000DM001-9YN166/CC4H, ST3000DM001-9YN166/CC9E
    "ST(1000|1500|2000|2500|3000)DM00[1-3]-9YN16.",
    "CC(4[H-Z]|[5-9A-Z]..*)", // >= "CC4H"
    "",
    "-v 188,raw16 -v 240,msec24hour32" // tested with ST3000DM001-9YN166/CC4H
  },
  { "Seagate Barracuda 7200.14 (AF)", // old firmware, tested with
      // ST1000DM003-9YN162/CC46
    "ST(1000|1500|2000|2500|3000)DM00[1-3]-9YN16.",
    "CC4[679CG]",
    "A firmware update for this drive is available,\n"
    "see the following Seagate web pages:\n"
    "http://knowledge.seagate.com/articles/en_US/FAQ/207931en\n"
    "http://knowledge.seagate.com/articles/en_US/FAQ/223651en",
    "-v 188,raw16 -v 240,msec24hour32"
  },
  { "Seagate Barracuda 7200.14 (AF)", // unknown firmware
    "ST(1000|1500|2000|2500|3000)DM00[1-3]-9YN16.",
    "",
    "A firmware update for this drive may be available,\n"
    "see the following Seagate web pages:\n"
    "http://knowledge.seagate.com/articles/en_US/FAQ/207931en\n"
    "http://knowledge.seagate.com/articles/en_US/FAQ/223651en",
    "-v 188,raw16 -v 240,msec24hour32"
  },
  { "Seagate Barracuda 7200.14 (AF)", // different part number, tested with
      // ST1000DM003-1CH162/CC47, ST1000DM003-1CH162/CC49, ST2000DM001-1CH164/CC24,
      // ST1000DM000-9TS15E/CC92, APPLE HDD ST3000DM001/AP15 (no attr 240)
    "ST(1000|1500|2000|2500|3000)DM00[0-3]-.*|"
    "APPLE HDD ST3000DM001",
    "", "",
    "-v 188,raw16 -v 240,msec24hour32"
  },
  // should be ST4000DM005, ST3000DM008,ST3000DM009,ST2000DM006,ST2000DM007
  // ST1000DM010, ST500DM009
  // tested: ST3000DM008-2DM166/CC26
  { "Seagate Barracuda 3.5", // tested on ST1000DM010-2EP102/Z9ACZM97
    "ST(4000DM00[45]|3000DM008|3000DM009|2000DM006|2000DM007|1000DM010|500DM009)-.*",
    "", "",
    "-v 188,raw16 -v 240,msec24hour32"
  },
  // ST8000DM004, ST6000DM003, ST4000DM004, ST3000DM007, ST2000DM005
  { "Seagate Barracuda Compute", // tested on ST8000DM004-2CX188/0001
    "ST(8000DM004|6000DM003|4000DM004|3000DM007|2000DM005)-.*",
    "", "",
    ""
  },
  { "Seagate Barracuda Pro", // tested on ST8000DM004-2CX188/0001
    "ST(8000DM005|6000DM004|4000DM006|2000DM009)-.*",
    "", "",
    "-v 188,raw16 -v 240,msec24hour32"
  },
  { "Seagate Barracuda 7200.14 (AF)", // < 1TB, tested with ST250DM000-1BC141
    "ST(250|320|500|750)DM00[0-3]-.*",
    "", "",
    "-v 188,raw16 -v 240,msec24hour32"
  },
  { "Seagate Desktop HDD.15", // tested with ST4000DM000-1CD168/CC43, ST5000DM000-1FK178/CC44,
      // ST6000DM001-1XY17Z/CC48
    "ST[4568]000DM00[012]-.*",
    "", "",
    "-v 188,raw16 -v 240,msec24hour32"
  },
  { "Seagate Desktop SSHD", // tested with ST2000DX001-1CM164/CC43
    "ST[124]000DX001-.*",
    "", "",
    "-v 188,raw16 -v 240,msec24hour32"
  },
  { "Seagate Barracuda LP", // new firmware
    "ST3(500412|1000520|1500541|2000542)AS",
    "CC3[5-9A-Z]",
    "", ""
  },
  { "Seagate Barracuda LP", // unknown firmware
    "ST3(500412|1000520|1500541|2000542)AS",
    "",
    "A firmware update for this drive may be available,\n"
    "see the following Seagate web pages:\n"
    "http://knowledge.seagate.com/articles/en_US/FAQ/207931en\n"
    "http://knowledge.seagate.com/articles/en_US/FAQ/213915en",
    ""
  },
  { "Seagate Barracuda Green (AF)", // new firmware
    "ST((10|15|20)00DL00[123])-.*",
    "CC(3[2-9A-Z]|[4-9A-Z]..*)", // >= "CC32"
    "", ""
  },
  { "Seagate Barracuda Green (AF)", // unknown firmware
    "ST((10|15|20)00DL00[123])-.*",
    "",
    "A firmware update for this drive may be available,\n"
    "see the following Seagate web pages:\n"
    "http://knowledge.seagate.com/articles/en_US/FAQ/207931en\n"
    "http://knowledge.seagate.com/articles/en_US/FAQ/218171en",
    ""
  },
  { "Seagate Barracuda ES",
    "ST3(250[68]2|32062|40062|50063|75064)0NS",
    "", "", ""
  },
  // ST5000LM000, ST4000LM024, ST3000LM024, ST2000LM015, ST1000LM048, ST500LM030
  { "Seagate Barracuda 2.5 5400", // ST2000LM015-2E8174/SDM1, ST4000LM024-2AN17V/0001
    "ST(5000LM000|[34]000LM024|2000LM015|1000LM048|500LM030)-.*",
    "",
    "",
    "-v 183,raw48,SATA_Downshift_Count "
  },
  { "Seagate Barracuda ES.2", // fixed firmware
    "ST3(25031|50032|75033|100034)0NS",
    "SN[01]6|"         // http://knowledge.seagate.com/articles/en_US/FAQ/207963en
    "MA(0[^7]|[^0].)", // http://dellfirmware.seagate.com/dell_firmware/DellFirmwareRequest.jsp
    "", ""             //        ^^^^^^^^^^^^ down (no DNS A record)
  },
  { "Seagate Barracuda ES.2", // buggy firmware (Dell)
    "ST3(25031|50032|75033|100034)0NS",
    "MA07",
    "There are known problems with these drives,\n"
    "AND THIS FIRMWARE VERSION IS AFFECTED,\n"
    "contact Dell support for a firmware update.",
    ""
  },
  { "Seagate Barracuda ES.2", // unknown firmware
    "ST3(25031|50032|75033|100034)0NS",
    "",
    "There are known problems with these drives,\n"
    "see the following Seagate web pages:\n"
    "http://knowledge.seagate.com/articles/en_US/FAQ/207931en\n"
    "http://knowledge.seagate.com/articles/en_US/FAQ/207963en",
    ""
  },
  { "Seagate Constellation (SATA)", // tested with ST9500530NS/SN03
    "ST9(160511|500530)NS",
    "", "", ""
  },
  { "Seagate Constellation ES (SATA)", // tested with ST31000524NS/SN11,
      // MB0500EAMZD/HPG1
    "ST3(50051|100052|200064)4NS|"
    "MB0500EAMZD", // HP OEM
    "", "", ""
  },
  { "Seagate Constellation ES (SATA 6Gb/s)", // tested with ST1000NM0011/SN02,
      // MB1000GCEEK/HPG1
    "ST(5|10|20)00NM0011|"
    "MB1000GCEEK", // HP OEM
    "", "", ""
  },
  { "Seagate Constellation ES.2 (SATA 6Gb/s)", // tested with ST32000645NS/0004, ST33000650NS,
      // MB3000EBKAB/HPG6
    "ST3(2000645|300065[012])NS|"
    "MB3000EBKAB", // HP OEM
    "", "", ""
  },
  { "Seagate Constellation ES.3", // tested with ST1000NM0033-9ZM173/0001,
      // ST4000NM0033-9ZM170/SN03, MB1000GCWCV/HPGC, MB4000GCWDC/HPGE
    "ST[1234]000NM00[35]3-.*|"
    "MB[14]000GCW(CV|DC)", // HP OEM
    "", "", ""
  },
  { "Seagate Constellation CS", // tested with ST3000NC000/CE02, ST3000NC002-1DY166/CN02
    "ST(1000|2000|3000)NC00[0-3](-.*)?",
    "", "", ""
  },
  { "Seagate Constellation.2 (SATA)", // 2.5", tested with ST91000640NS/SN02, MM1000GBKAL/HPGB
    "ST9(25061|50062|100064)[012]NS|" // *SS = SAS
    "MM1000GBKAL", // HP OEM
    "", "", ""
  },
  // ST6000NM0004, ST6000NM0024, ST6000NM0044, ST6000NM0084, ST5000NM0024,
  // ST5000NM0044, ST4000NM0024, ST4000NM0044, ST2000NM0024, ST2000NM0044
  // ST4000NM0035, ST3000NM0005, ST2000NM0055, ST1000NM0055, ST4000NM0045,
  // ST3000NM0015, ST2000NM0065, ST1000NM0065, ST4000NM0105, ST3000NM0055
  { "Seagate Enterprise Capacity 3.5 HDD", // tested with ST6000NM0024-1HT17Z/SN02,
      // ST10000NM0016-1TT101/SNB0
      // ST4000NM0085-1YY107/ZC11SXPH
      // ST8000NM0045-1RL112/NN02
      // ST6000NM0004-1FT17Z/NN01
      // ST4000NM0035-1V4107/TNC3
      // ST1000NM0055-1V410C/TN02
      // ST8000NM0055-1RM112/SN04
    "ST([1234568]|10)000NM0[01][0-68][456]-.*", // *[069]4 = 4Kn
    "", "", 
    "-v 188,raw16 -v 240,msec24hour32"
  },
  { "Seagate Enterprise Capacity 3.5 HDD", // V5.1, ms in attribute 9
    "ST[12]000NM0008-.*", // tested with ST1000NM0008-2F2100/SN01
    "", "",
    "-v 9,msec24hour32 -v 188,raw16 -v 240,msec24hour32"
  },
  { "Seagate Exos 5E8", // tested with ST8000AS0003-2HH188/0003
    "ST8000AS0003-.*",
    "", "",
    "-v 9,msec24hour32 -v 240,msec24hour32"
  },
  { "Seagate Exos X12", // tested with ST12000NM0007-2A1101/SN02
    "ST12000NM00[01]7-.*", // *17 = SED
    "", "",
    "-v 240,msec24hour32"
  },
  // new models: ST8000VN0002, ST6000VN0021, ST4000VN000
  //             ST8000VN0012, ST6000VN0031, ST4000VN003
  // tested with ST8000VN0002-1Z8112/ZA13YGNF
  { "Seagate NAS HDD", // tested with ST2000VN000-1H3164/SC42, ST3000VN000-1H4167/SC43
    "ST([234]000VN000|[468]000VN00(02|21|12|31|3))-.*",
    "", "", ""
  },
  // ST8000NE0001, ST8000NE0011, ST6000VN0001, ST6000VN0011, ST5000VN0001,
  // ST5000VN0011, ST4000VN0001, ST4000VN0011, ST3000VN0001, ST3000VN0011,
  // ST2000VN0001, ST2000VN0011
  // tested with ST8000NE0001-1WN112/PNA2
  { "Seagate Enterprise NAS HDD",
    "ST(8000NE|[65432]000VN)00[01]1-.*",
    "", "", ""
  },
  // ST10000VN0004, ST8000VN0022, ST6000VN0041, ST4000VN008, ST3000VN007,
  // ST2000VN004, ST1000VN002
  { "Seagate IronWolf", // tested with ST6000VN0041-2EL11C/SC61,
      // ST12000VN0007-2GS116/SC60
    "ST(12|10|8|6|4|3|2|1)000VN00(04|07|22|41|8|7|2|4)-.*",
    "", "", ""
  },
  { "Seagate IronWolf Pro", // tested with ST4000NE0025-2EW107/EN02,
      // ST8000NE0004-1ZF11G/EN01, ST8000NE0021-2EN112/EN02
    "ST([24]000NE0025|6000NE0023|8000NE00(04|08|21)|(10|12|14)000NE000[478])-.*",
    "", "", ""
  },
  { "Seagate Archive HDD", // tested with ST8000AS0002-1NA17Z/AR13
    "ST[568]000AS00[01][12]-.*",
    "", "", ""
  },
  { "Seagate Pipeline HD 5900.1",
    "ST3(160310|320[34]10|500(321|422))CS",
    "", "", ""
  },
  { "Seagate Pipeline HD 5900.2", // tested with ST31000322CS/SC13
    "ST3(160316|250[34]12|320(311|413)|500(312|414)|1000(322|424))CS",
    "", "", ""
  },
  { "Seagate Video 3.5 HDD", // tested with ST4000VM000-1F3168/SC23, SC25
    "ST(10|15|20|30|40)00VM00[023]-.*",
    "", "", ""
  },
  { "Seagate Medalist 17240, 13030, 10231, 8420, and 4310",
    "ST3(17240|13030|10231|8420|4310)A",
    "", "", ""
  },
  { "Seagate Medalist 17242, 13032, 10232, 8422, and 4312",
    "ST3(1724|1303|1023|842|431)2A",
    "", "", ""
  },
  { "Seagate NL35",
    "ST3(250623|250823|400632|400832|250824|250624|400633|400833|500641|500841)NS",
    "", "", ""
  },
  { "Seagate SV35.2",
    "ST3(160815|250820|320620|500630|750640)[AS]V",
    "", "", ""
  },
  { "Seagate SV35.3", // tested with ST3500320SV/SV16
    "ST3(500320|750330|1000340)SV",
    "", "", ""
  },
  { "Seagate SV35.5", // tested with ST31000525SV/CV12
    "ST3(250311|500410|1000525)SV",
    "", "", ""
  },
  // ST6000VX0001,ST6000VX0011,ST5000VX0001,ST5000VX0011,ST4000VX000
  // ST4000VX002, ST3000VX002, ST2000VX003, ST1000VX001, ST1000VX002
  // ST3000VX000, ST3000VX004, ST2000VX000, ST2000VX004, ST1000VX000
  { "Seagate Surveillance", // tested with ST1000VX001-1HH162/CV11, ST2000VX000-9YW164/CV12,
      // ST4000VX000-1F4168/CV14, ST2000VX003-1HH164/CV12
    "ST([1-6]000VX00[01234]1?|31000526SV|3500411SV)(-.*)?",
    "", "", ""
  },
  { "Seagate DB35", // tested with ST3250823ACE/3.03, ST3300831SCE/3.03
    "ST3(200826|250823|300831|400832)[AS]CE",
    "", "", ""
  },
  { "Seagate DB35.2", // tested with ST3160212SCE/3.ACB
    "ST3(802110|120213|160212|200827|250824|300822|400833|500841)[AS]CE",
    "", "", ""
  },
  { "Seagate DB35.3",
    "ST3(750640SCE|((80|160)215|(250|320|400)820|500830|750840)[AS]CE)",
    "", "", ""
  },
  { "Seagate LD25.2", // tested with ST940210AS/3.ALC
    "ST9(40|80)210AS?",
    "", "", ""
  },
  { "Seagate ST1.2 CompactFlash", // tested with ST68022CF/3.01
    "ST6[468]022CF",
    "", "", ""
  },
  { "Seagate Nytro XF1230 SATA SSD", // tested with XF1230-1A0480/ST200354
    "XF1230-1A(0240|0480|0960|1920)",
    "", "", 
    "-v 174,raw48,Unexpect_Power_Loss_Ct "
    "-v 180,raw48,End_to_End_Err_Detect "
    "-v 183,raw48,SATA_Downshift_Count "
    "-v 189,raw48,SSD_Health_Flags "
    "-v 190,raw48,SATA_Error_Ct "
    "-v 201,raw48,Read_Error_Rate "
    "-v 231,raw48,SSD_Life_Left_Perc "
    "-v 234,raw48,Lifetime_Nand_Gb "
    "-v 241,raw48,Total_Writes_GiB "
    "-v 242,raw48,Total_Reads_GiB "
    "-v 245,raw48,Read_Error_Rate "
  },
  { "Seagate IronWolf 110 SATA SSD", //Written to Seagate documentation
    "ZA(240|480|960|1920|3840)NM10001",
    "", "",
    //"-v 1,raw48,Raw_Read_Error_Rate "
    //"-v 5,raw48,Reallocated_Sector_Ct "
    //"-v 9,raw48,Power_On_Hours "
    //"-v 12,raw48,Drive_Power_Cycle_Ct "
    "-v 100,raw48,Flash_GB_Erased "
    "-v 102,raw48,Lifetime_PS4_Entry_Ct "
    "-v 103,raw48,Lifetime_PS3_Exit_Ct "
    "-v 170,raw48,Grown_Bad_Block_Ct "
    "-v 171,raw48,Program_Fail_Count "
    "-v 172,raw48,Erase_Fail_Count "
    "-v 173,raw48,Avg_Program/Erase_Ct "
    "-v 174,raw48,Unexpected_Pwr_Loss_Ct "
    "-v 177,raw16,Wear_Range_Delta "
    "-v 183,hex48,SATA_Downshift_Count "
    "-v 187,raw48,Uncorrectable_ECC_Ct "
    //"-v 194,tempminmax,Primary_Temperature "
    "-v 195,raw16(raw16),RAISE_ECC_Cor_Ct "
    "-v 198,raw48,Uncor_Read_Error_Ct "
    //"-v 199,raw48,SATA_R-Err_(CRC)_Err_Ct "
    "-v 230,raw48,Drv_Life_Protect_Status "
    "-v 231,hex48,SSD_Life_Left "
    //"-v 232,raw48,Available_Rsrvd_Space "
    "-v 233,raw48,Lifetime_Wts_To_Flsh_GB "
    "-v 241,raw48,Lifetime_Wts_Frm_Hst_GB "
    "-v 242,raw48,Lifetime_Rds_Frm_Hst_GB "
    "-v 243,hex48,Free_Space "
  },
  { "Seagate Nytro SATA SSD", //Written to Seagate documentation
    // tested with XA960LE10063, XA960LE10063
    "XA(240|480|960|1920|3840)[LM]E10(00|02|04|06|08|10)3",
    "", "",
    //"-v 1,raw48,Raw_Read_Error_Rate "
    //"-v 5,raw48,Reallocated_Sector_Ct "
    //"-v 9,raw48,Power_On_Hours "
    //"-v 12,raw48,Drive_Power_Cycle_Ct "
    "-v 100,raw48,Flash_GB_Erased "
    "-v 102,raw48,Lifetime_PS4_Entry_Ct "
    "-v 103,raw48,Lifetime_PS3_Exit_Ct "
    "-v 170,raw48,Grown_Bad_Block_Ct "
    "-v 171,raw48,Program_Fail_Count "
    "-v 172,raw48,Erase_Fail_Count "
    "-v 173,raw48,Avg_Program/Erase_Ct "
    "-v 174,raw48,Unexpected_Pwr_Loss_Ct "
    "-v 177,raw16,Wear_Range_Delta "
    "-v 183,hex48,SATA_Downshift_Count "
    "-v 187,raw48,Uncorrectable_ECC_Ct "
    //"-v 194,tempminmax,Primary_Temperature "
    "-v 195,raw16(raw16),RAISE_ECC_Cor_Ct "
    "-v 198,raw48,Uncor_Read_Error_Ct "
    //"-v 199,raw48,SATA_R-Err_(CRC)_Err_Ct "
    "-v 230,raw48,Drv_Life_Protect_Status "
    "-v 231,hex48,SSD_Life_Left "
    //"-v 232,raw48,Available_Rsrvd_Space "
    "-v 233,raw48,Lifetime_Wts_To_Flsh_GB "
    "-v 241,raw48,Lifetime_Wts_Frm_Hst_GB "
    "-v 242,raw48,Lifetime_Rds_Frm_Hst_GB "
    "-v 243,hex48,Free_Space "
  },
  { "WD Blue and Green SSDs", // tested with WDC WDS250G1B0A-00H9H0/X41000WD,
      // WDC WDS250G1B0A-00H9H0/X41100WD, WDC WDS100T1B0A-00H9H0,
      // WDC WDS120G2G0A-00JH30/UE360000, WDC WDS240G2G0A-00JH30/UF300000,
      // WDC WDS500G2B0A-00SM50/X61130WD, WDC WDS200T2B0A-00SM50/X61130WD,
      // WDC WDS200T2B0A/X61190WD
    "WDC WDS((120|240|250|480|500)G|[12]00T)(1B|2B|2G)0[AB](-.*)?", // *1B* = Blue, *2G* = Green, *2B* = Blue 3D NAND
    "", "",
  //"-v 5,raw48,Reallocated_Sector_Ct " // Reassigned Block Count
  //"-v 9,raw48,Power_On_Hours "
  //"-v 12,raw48,Power_Cycle_Count "
    "-v 165,raw48,Block_Erase_Count "
    "-v 166,raw48,Minimum_PE_Cycles_TLC "
    "-v 167,raw48,Max_Bad_Blocks_per_Die "
    "-v 168,raw48,Maximum_PE_Cycles_TLC "
    "-v 169,raw48,Total_Bad_Blocks "
    "-v 170,raw48,Grown_Bad_Blocks "
    "-v 171,raw48,Program_Fail_Count "
    "-v 172,raw48,Erase_Fail_Count "
    "-v 173,raw48,Average_PE_Cycles_TLC "
    "-v 174,raw48,Unexpected_Power_Loss "
  //"-v 184,raw48,End-to-end_Error " // Detection/Correction Count
  //"-v 187,raw48,Reported_Uncorrect " // Uncorrectable Errors
  //"-v 188,raw48,Command_Timeout
  //"-v 194,tempminmax,Temperature_Celsius " 
  //"-v 199,raw48,UDMA_CRC_Error_Count  // SATA CRC Errors 
    "-v 230,hex48,Media_Wearout_Indicator " // Maybe hex16
  //"-v 232,raw48,Available_Reserve_Space"
    "-v 233,raw48,NAND_GB_Written_TLC "
    "-v 234,raw48,NAND_GB_Written_SLC "
    "-v 241,raw48,Host_Writes_GiB "
    "-v 242,raw48,Host_Reads_GiB "
    "-v 244,raw48,Temp_Throttle_Status "
  },
  { "Western Digital Protege",
  /* Western Digital drives with this comment all appear to use Attribute 9 in
   * a  non-standard manner.  These entries may need to be updated when it
   * is understood exactly how Attribute 9 should be interpreted.
   * UPDATE: this is probably explained by the WD firmware bug described in the
   * smartmontools FAQ */
    "WDC WD([2468]00E|1[26]00A)B-.*",
    "", "", ""
  },
  { "Western Digital Caviar",
  /* Western Digital drives with this comment all appear to use Attribute 9 in
   * a  non-standard manner.  These entries may need to be updated when it
   * is understood exactly how Attribute 9 should be interpreted.
   * UPDATE: this is probably explained by the WD firmware bug described in the
   * smartmontools FAQ */
    "WDC WD(2|3|4|6|8|10|12|16|18|20|25)00BB-.*",
    "", "", ""
  },
  { "Western Digital Caviar WDxxxAB",
  /* Western Digital drives with this comment all appear to use Attribute 9 in
   * a  non-standard manner.  These entries may need to be updated when it
   * is understood exactly how Attribute 9 should be interpreted.
   * UPDATE: this is probably explained by the WD firmware bug described in the
   * smartmontools FAQ */
    "WDC WD(3|4|6|8|25)00AB-.*",
    "", "", ""
  },
  { "Western Digital Caviar WDxxxAA",
  /* Western Digital drives with this comment all appear to use Attribute 9 in
   * a  non-standard manner.  These entries may need to be updated when it
   * is understood exactly how Attribute 9 should be interpreted.
   * UPDATE: this is probably explained by the WD firmware bug described in the
   * smartmontools FAQ */
    "WDC WD...?AA(-.*)?",
    "", "", ""
  },
  { "Western Digital Caviar WDxxxBA",
  /* Western Digital drives with this comment all appear to use Attribute 9 in
   * a  non-standard manner.  These entries may need to be updated when it
   * is understood exactly how Attribute 9 should be interpreted.
   * UPDATE: this is probably explained by the WD firmware bug described in the
   * smartmontools FAQ */
    "WDC WD...BA",
    "", "", ""
  },
  { "Western Digital Caviar AC", // add only 5400rpm/7200rpm (ata33 and faster)
    "WDC AC((116|121|125|225|132|232)|([1-4][4-9][0-9])|([1-4][0-9][0-9][0-9]))00[A-Z]?.*",
    "", "", ""
  },
  { "Western Digital Caviar SE",
  /* Western Digital drives with this comment all appear to use Attribute 9 in
   * a  non-standard manner.  These entries may need to be updated when it
   * is understood exactly how Attribute 9 should be interpreted.
   * UPDATE: this is probably explained by the WD firmware bug described in the
   * smartmontools FAQ
   * UPDATE 2: this does not apply to more recent models, at least WD3200AAJB */
    "WDC WD(4|6|8|10|12|16|18|20|25|30|32|40|50)00(JB|PB)-.*",
    "", "", ""
  },
  { "Western Digital Caviar Blue EIDE",  // WD Caviar SE EIDE
    /* not completely accurate: at least also WD800JB, WD(4|8|20|25)00BB sold as Caviar Blue */
    "WDC WD(16|25|32|40|50)00AAJB-.*",
    "", "", ""
  },
  { "Western Digital Caviar Blue EIDE",  // WD Caviar SE16 EIDE
    "WDC WD(25|32|40|50)00AAKB-.*",
    "", "", ""
  },
  { "Western Digital RE EIDE",
    "WDC WD(12|16|25|32)00SB-.*",
    "", "", ""
  },
  { "Western Digital Caviar Serial ATA",
    "WDC WD(4|8|20|32)00BD-.*",
    "", "", ""
  },
  { "Western Digital Caviar SE Serial ATA", // tested with WDC WD3000JD-98KLB0/08.05J08
    "WDC WD(4|8|12|16|20|25|30|32|40)00(JD|KD|PD)-.*",
    "", "", ""
  },
  { "Western Digital Caviar SE Serial ATA",
    "WDC WD(8|12|16|20|25|30|32|40|50)00JS-.*",
    "", "", ""
  },
  { "Western Digital Caviar SE16 Serial ATA",
    "WDC WD(16|20|25|32|40|50|75)00KS-.*",
    "", "", ""
  },
  { "Western Digital Caviar Blue Serial ATA",  // WD Caviar SE Serial ATA
    /* not completely accurate: at least also WD800BD, (4|8)00JD sold as Caviar Blue */
    "WDC WD((8|12|16|25|32)00AABS|(8|12|16|25|32|40|50)00AAJS)-.*",
    "", "", ""
  },
  { "Western Digital Caviar Blue (SATA)",  // WD Caviar SE16 Serial ATA
      // tested with WD1602ABKS-18N8A0/DELL/02.03B04
    "WDC WD((16|20|25|32|40|50|64|75)00AAKS|1602ABKS|10EALS)-.*",
    "", "", ""
  },
  { "Western Digital Blue", // tested with WDC WD5000AZLX-00K4KA0/80.00A80,
      // WDC WD10EZEX-00RKKA0/80.00A80, WDC WD10EZEX-75M2NA0/01.01A01, WDC WD40EZRZ-00WN9B0/80.00A80
    "WDC WD((25|32|50)00AAKX|5000AZ(LX|RZ)|7500A(AL|ZE)X|10E(AL|ZE)X|[1-6]0EZRZ)-.*",
    "", "", ""
  },
  { "Western Digital RE Serial ATA",
    "WDC WD(12|16|25|32)00(SD|YD|YS)-.*",
    "", "", ""
  },
  { "Western Digital RE2 Serial ATA",
    "WDC WD((40|50|75)00(YR|YS|AYYS)|(16|32|40|50)0[01]ABYS)-.*",
    "", "", ""
  },
  { "Western Digital RE2-GP",
    "WDC WD(5000AB|7500AY|1000FY)PS-.*",
    "", "", ""
  },
  { "Western Digital RE3 Serial ATA", // tested with WDC WD7502ABYS-02A6B0/03.00C06
    "WDC WD((25|32|50|75)02A|(75|10)02F)BYS-.*",
    "", "", ""
  },
  { "Western Digital RE4", // tested with WDC WD2003FYYS-18W0B0/01.01D02,
      // WDC WD1003FBYZ-010FB0/01.01V03
      // WDC WD5003ABYZ-011FA0/01.01S03
    "WDC WD((25|50)03ABY[XZ]|1003FBY[XZ]|(15|20)03FYYS)-.*",
    "", "", ""
  },
  { "Western Digital RE4-GP", // tested with WDC WD2002FYPS-02W3B0/04.01G01,
      // WD2003FYPS-27W9B0/01.01D02
    "(WDC )?WD200[23]FYPS-.*",
    "", "", ""
  },
  { "Western Digital Re", // tested with WDC WD1004FBYZ-01YCBB0/RR02,
      // WDC WD2000FYYZ-01UL1B0/01.01K01, WDC WD2000FYYZ-01UL1B1/01.01K02,
      // WDC WD4000FYYZ-01UL1B2/01.01K03, WD2000FYYX/00.0D1K2,
      // WDC WD1004FBYZ-01YCBB1/RR04
      // WD4000FYYZ, WD4000FDYZ, WD3000FYYZ, WD3000FDYZ, WD2000FYYZ, WD2000FDYZ
      // WD2004FBYZ, WD1004FBYZ
    "WDC WD((1004|2004)FBYZ|([234]000)FDYZ|[234]000FYYZ|2000FYYX)-.*",
    "", "",
    "-v 16,raw48,Total_LBAs_Read" // WDC WD1004FBYZ-01YCBB1/RR04
  },
  { "Western Digital Se", // tested with WDC WD2000F9YZ-09N20L0/01.01A01
    // WD6001F9YZ, WD5001F9YZ, WD4000F9YZ, WD3000F9YZ, WD2000F9YZ, WD1002F9YZ
    "WDC WD(1002|2000|3000|4000|5001|6001)F9YZ-.*",
    "", "", ""
  },
  { "Western Digital Caviar Green", // tested with WDC WD7500AADS-00M2B0/01.00A01,
       // WDC WD10EADX/77.04D77
    "WDC WD((50|64|75)00AA[CV]S|(50|64|75)00AADS|10EA[CV]S|(10|15|20)EAD[SX])-.*",
    "", "", ""
  },
  { "Western Digital Caviar Green (AF)",
    "WDC WD(((64|75|80)00AA|(10|15|20)EA|(25|30)EZ)R|20EAC)S-.*",
    "", "", ""
  },
  { "Western Digital Green", // tested with
      // WDC WD10EZRX-00A8LB0/01.01A01, WDC WD20EZRX-00DC0B0/80.00A80,
      // WDC WD30EZRX-00MMMB0/80.00A80, WDC WD40EZRX-00SPEB0/80.00A80,
      // WDC WD60EZRX-00MVLB1/80.00A80
    "WDC WD(7500AA|(10|15|20)EA|(10|20|25|30|40|50|60)EZ)RX-.*",
    "", "", ""
  },
  { "Western Digital Caviar Black", // tested with WDC WD7501AAES/06.01D06
    "WDC WD((500|640)1AAL|7501AA[EL]|1001FA[EL]|2001FAS)S-.*|"
    "WDC WD(2002|7502|1502|5003|1002|5002)(FAE|AAE|AZE|AAL)X-.*", // could be
    // WD2002FAEX, WD7502AAEX, WD1502FAEX, WD5003AZEX, WD1002FAEX, WD5002AALX
    "", "", ""
  },
  { "Western Digital Black", // tested with
      // WDC WD1003FZEX-00MK2A0/01.01A01, WDC WD3001FAEX-00MJRA0/01.01L01,
      // WDC WD3003FZEX-00Z4SA0/01.01A01, WDC WD4001FAEX-00MJRA0/01.01L01
      // WDC WD4003FZEX-00Z4SA0/01.01A01, WDC WD5003AZEX-00RKKA0/80.00A80,
      // WDC WD4004FZWX-00GBGB0/81.H0A81
    "WDC WD(6001|2003|5001|1003|4003|4004|5003|3003|3001)(FZW|FZE|AZE)X-.*|" // could be
    // new series  WD6001FZWX WD2003FZEX WD5001FZWX WD1003FZEX
    //             WD4003FZEX WD5003AZEX WD3003FZEX WD4004FZWX
    "WDC WD(4001|3001|2002|1002|5003|7500|5000|3200|2500|1600)(FAE|AZE)X-.*",
    // old series: WD4001FAEX WD3001FAEX WD2002FAEX WD1002FAEX  WD5003AZEX
    "", "", ""
  },
  { "Western Digital AV ATA", // tested with WDC WD3200AVJB-63J5A0/01.03E01
    "WDC WD(8|16|25|32|50)00AV[BJ]B-.*",
    "", "", ""
  },
  { "Western Digital AV SATA",
    "WDC WD(16|25|32)00AVJS-.*",
    "", "", ""
  },
  { "Western Digital AV-GP",
    "WDC WD((16|25|32|50|64|75)00AV[CDV]S|(10|15|20)EV[CDV]S)-.*",
    "", "", ""
  },
  { "Western Digital AV-GP (AF)", // tested with WDC WD10EURS-630AB1/80.00A80,
      // WDC WD10EUCX-63YZ1Y0/51.0AB52, WDC WD20EURX-64HYZY0/80.00A80
    "WDC WD(5000AUDX|7500AURS|10EUCX|(10|15|20|25|30)EUR[SX])-.*",
    "", "", ""
  },
  { "Western Digital AV", // tested with DC WD10JUCT-63CYNY0/01.01A01
    "WDC WD((16|25|32|50)00BU[CD]|5000LUC|10JUC)T-.*",
    "", "", ""
  },
  { "Western Digital Raptor",
    "WDC WD((360|740|800)GD|(360|740|800|1500)ADF[DS])-.*",
    "", "", ""
  },
  { "Western Digital Raptor X",
    "WDC WD1500AHFD-.*",
    "", "", ""
  },
  { "Western Digital VelociRaptor", // tested with WDC WD1500HLHX-01JJPV0/04.05G04
    "WDC WD(((800H|(1500|3000)[BH]|1600H|3000G)LFS)|((1500|3000|4500|6000)[BH]LHX))-.*",
    "", "", ""
  },
  { "Western Digital VelociRaptor (AF)", // tested with WDC WD1000DHTZ-04N21V0/04.06A00
    "WDC WD(2500H|5000B|5000H|1000D)HTZ-.*",
    "", "", ""
  },
  { "Western Digital Scorpio EIDE",
    "WDC WD(4|6|8|10|12|16)00(UE|VE)-.*",
    "", "", ""
  },
  { "Western Digital Scorpio Blue EIDE", // tested with WDC WD3200BEVE-00A0HT0/11.01A11
    "WDC WD(4|6|8|10|12|16|25|32)00BEVE-.*",
    "", "", ""
  },
  { "Western Digital Scorpio Serial ATA",
    "WDC WD(4|6|8|10|12|16|25)00BEAS-.*",
    "", "", ""
  },
  { "Western Digital Scorpio Blue Serial ATA",
    "WDC WD((4|6|8|10|12|16|25)00BEVS|(8|12|16|25|32|40|50|64)00BEVT|7500KEVT|10TEVT)-.*",
    "", "", ""
  },
  { "Western Digital Scorpio Blue Serial ATA (AF)", // tested with
      // WDC WD10JPVT-00A1YT0/01.01A01
    "WDC WD((16|25|32|50|64|75)00BPVT|10[JT]PVT)-.*",
    "", "", ""
  },
  { "Western Digital Scorpio Black", // tested with WDC WD5000BEKT-00KA9T0/01.01A01
    "WDC WD(8|12|16|25|32|50)00B[EJ]KT-.*",
    "", "", ""
  },
  { "Western Digital Scorpio Black (AF)",
    "WDC WD(50|75)00BPKT-.*",
    "", "", ""
  },
  { "Western Digital Red", // tested with WDC WD10EFRX-68JCSN0/01.01A01,
      // WDC WD10JFCX-68N6GN0/01.01A01, WDC WD30EFRX-68EUZN0/82.00A82,
      // WDC WD40EFRX-68WT0N0/80.00A80, WDC WD60EFRX-68MYMN1/82.00A82,
      // WDC WD80EFAX-68LHPN0/83.H0A83, WDC WD80EFZX-68UW8N0/83.H0A83,
      // WDC WD80EZZX-11CSGA0/83.H0A03 (My Book 0x1058:0x25ee),
      // WDC WD100EFAX-68LHPN0/83.H0A83
    "WDC WD(7500BFC|10JFC|[1-6]0EFR|80E[FZ][AZ]|100EFA)X-.*",
    "", "",
    "-v 22,raw48,Helium_Level" // WD80EFZX, WD100EFAX
  },
  { "Western Digital Red Pro", // tested with WDC WD2001FFSX-68JNUN0/81.00A81,
      // WDC WD6002FFWX-68TZ4N0/83.H0A83, WDC WD101KFBX-68R56N0/83.H0A03
    "WDC WD([2-68]00[123]FF[BSW]|101KFB)X-.*",
    "", "",
    "-v 22,raw48,Helium_Level" // WD101KFBX
  },
  { "Western Digital Purple", // tested with WDC WD40PURX-64GVNY0/80.00A80
    "WDC WD[123456]0PURX-.*",
    "", "", ""
  },
  { "Western Digital Gold", // tested with WDC WD1005FBYZ-01YCBB2/RR07,
      // WDC WD2005FBYZ-01YCBB2/RR07, WDC WD4002FYYZ-01B7CB0/01.01M02,
      // WDC WD8003FRYZ-01JPDB1/01.01H02, WDC WD121KRYZ-01W0RB0/01.01H01
    "WDC WD([12]005FB|4002FY|6002FR|800[23]FR|1[02]1KR)YZ-.*",
    "", "",
    "-v 22,raw48,Helium_Level" // WD121KRYZ
  },
  { "Western Digital Blue Mobile", // tested with WDC WD5000LPVX-08V0TT2/03.01A03,
      // WDC WD20NPVZ-00WFZT0/01.01A01
    "WDC WD((25|32|50|75)00[BLM]|10[JS]|20N)P[CV][TXZ]-.*",
    "", "", ""
  },
  { "Western Digital Green Mobile", // tested with WDC WD20NPVX-00EA4T0/01.01A01
    "WDC WD(15|20)NPV[TX]-.*",
    "", "", ""
  },
  { "Western Digital Black Mobile", // tested with WDC WD7500BPKX-22HPJT0/01.01A01,
      // WDC WD10JPLX-00MBPT0/01.01H01
    "WDC WD((16|25|32)00BEK[TX]|(25|32|50|75)00(BPK|LPL)X|10JPLX)-.*",
    "", "", ""
  },
  { "Western Digital Elements / My Passport (USB)", // tested with WDC WD5000BMVW-11AMCS0/01.01A01
    "WDC WD(25|32|40|50)00BMV[UVW]-.*",  // *W-* = USB 3.0
    "", "", ""
  },
  { "Western Digital Elements / My Passport (USB, AF)", // tested with
      // WDC WD5000KMVV-11TK7S1/01.01A01,
      // WDC WD5000LMVW-11CKRS0/01.01A01 (0x1058:0x07ae),
      // WDC WD5000LMVW-11VEDS0/01.01A01 (0x1058:0x0816),
      // WDC WD7500BMVW-11AJGS2/01.01A01,
      // WDC WD10JMVW-11AJGS2/01.01A01 (0x1058:0x10b8),
      // WDC WD10JMVW-11AJGS4/01.01A01 (0x1058:0x25a0/25a2),
      // WDC WD10JMVW-11S5XS1/01.01A01,
      // WDC WD10TMVW-11ZSMS5/01.01A01,
      // WDC WD20NMVW-11AV3S2/01.01A01 (0x1058:0x0822),
      // WDC WD20NMVW-11AV3S3/01.01A01 (0x1058:0x0837),
      // WDC WD20NMVW-11EDZS6/01.01A01 (0x1058-0x259f),
      // WDC WD20NMVW-11EDZS7/01.01A01 (0x1058:0x259d/25a1),
      // WDC WD20NMVW-11W68S0/01.01A01,
      // WDC WD20NMVW-59AV3S3/01.01A01 (0x1058:0x107d),
      // WDC WD30NMVW-11C3NS4/01.01A01,
      // WDC WD40NMZW-11GX6S1/01.01A01 (0x1058:0x2599/25e2/25fa)
    "WDC WD(5000[LK]|7500[BK]|10[JT]|[234]0N)M[VZ][VW]-.*", // *W-* = USB 3.0
    "", "", ""
  },
  { "Quantum Bigfoot", // tested with TS10.0A/A21.0G00, TS12.7A/A21.0F00
    "QUANTUM BIGFOOT TS(10\\.0|12\\.7)A",
    "", "", ""
  },
  { "Quantum Fireball lct15",
    "QUANTUM FIREBALLlct15 ([123]0|22)",
    "", "", ""
  },
  { "Quantum Fireball lct20",
    "QUANTUM FIREBALLlct20 [1234]0",
    "", "", ""
  },
  { "Quantum Fireball CX",
    "QUANTUM FIREBALL CX10.2A",
    "", "", ""
  },
  { "Quantum Fireball CR",
    "QUANTUM FIREBALL CR(4.3|6.4|8.4|13.0)A",
    "", "", ""
  },
  { "Quantum Fireball EX", // tested with QUANTUM FIREBALL EX10.2A/A0A.0D00
    "QUANTUM FIREBALL EX(3\\.2|6\\.4|10\\.2)A",
    "", "", ""
  },
  { "Quantum Fireball ST",
    "QUANTUM FIREBALL ST(3.2|4.3|4300)A",
    "", "", ""
  },
  { "Quantum Fireball SE",
    "QUANTUM FIREBALL SE4.3A",
    "", "", ""
  },
  { "Quantum Fireball Plus LM",
    "QUANTUM FIREBALLP LM(10.2|15|20.[45]|30)",
    "", "", ""
  },
  { "Quantum Fireball Plus AS",
    "QUANTUM FIREBALLP AS(10.2|20.5|30.0|40.0|60.0)",
    "", "", ""
  },
  { "Quantum Fireball Plus KX",
    "QUANTUM FIREBALLP KX27.3",
    "", "", ""
  },
  { "Quantum Fireball Plus KA",
    "QUANTUM FIREBALLP KA(9|10).1",
    "", "", ""
  },

  ////////////////////////////////////////////////////
  // USB ID entries
  ////////////////////////////////////////////////////

  // 0x0080 (JMicron/Toshiba ?)
  { "USB: ; JMicron JMS578",
    "0x0080:0x0578",
    "", // 0x0104
    "",
    "-d sat"
  },
  { "USB: ; ",
    "0x0080:0xa001",
    "", // ORICO 2588US3: 0x0101, 0x0203
    "",
    "-d sat"
  },
  // 0x0350 (?)
  { "USB: ViPowER USB3.0 Storage; ",
    "0x0350:0x0038",
    "", // 0x1905
    "",
    "-d sat,12" // ATA output registers missing
  },
  // Hewlett-Packard
  { "USB: HP Desktop HD BD07; ", // 2TB
    "0x03f0:0xbd07",
    "",
    "",
    "-d sat"
  },
  // ALi
  { "USB: ; ALi M5621", // USB->PATA
    "0x0402:0x5621",
    "",
    "",
    "" // unsupported
  },
  // VIA
  { "USB: Connectland BE-USB2-35BP-LCM; VIA VT6204",
    "0x040d:0x6204",
    "",
    "",
    "" // unsupported
  },
  // Buffalo / Melco
  { "USB: Buffalo JustStore Portable HD-PVU2; ",
    "0x0411:0x0181",
    "",
    "",
    "-d sat"
  },
  { "USB: Buffalo Drivestation Duo; ",
    "0x0411:0x01ce",
    "",
    "",
    "-d sat"
  },
  { "USB: Buffalo DriveStation HD-LBU2 ; Medialogic MLDU11",
    "0x0411:0x01ea",
    "",
    "",
    "-d sat"
  },
  { "USB: Buffalo; ",
    "0x0411:0x0(1[df]9|1e7|240|251|27e)", // 0x01d9: HD-PCTU2 (0x0108), 0x01e7: HD-PNTU3,
      // 0x01f9: HD-PZU3 (0x0100), 0x0240: HD-PCFU3, 0x0251: HD-PNFU3, 0x027e: HD-LC3
    "",
    "",
    "-d sat"
  },
  // LG Electronics
  { "USB: LG Mini HXD5; JMicron",
    "0x043e:0x70f1",
    "", // 0x0100
    "",
    "-d usbjmicron"
  },
  // Hitachi (?)
  { "USB: ; Renesas uPD720231A", // USB2/3->SATA
    // 0x0229: Pi-102 Raspberry Pi USB to mSATA Converter Board
    // 0x022a: DeLock 62652 converter SATA 6GB/s > USB 3.0
    "0x045b:0x022[9a]",
    "",
    "",
    "-d sat"
  },
  // Philips
  { "USB: Philips; ", // SDE3273FC/97 2.5" SATA HDD enclosure
    "0x0471:0x2021",
    "", // 0x0103
    "",
    "-d sat"
  },
  // Toshiba
  { "USB: Toshiba Canvio 500GB; SunPlus",
    "0x0480:0xa004",
    "",
    "",
    "-d usbsunplus"
  },
  { "USB: Toshiba; ",
    "0x0480:0x....",
    "",
    "",
    "-d sat"
  },
  // Cypress
  { "USB: ; Cypress CY7C68300A (AT2)",
    "0x04b4:0x6830",
    "0x0001",
    "",
    "" // unsupported
  },
  { "USB: ; Cypress CY7C68300B/C (AT2LP)",
    "0x04b4:0x6830",
    "0x0240",
    "",
    "-d usbcypress"
  },
  // Fujitsu
  { "USB: Fujitsu/Zalman ZM-VE300; ", // USB 3.0
    "0x04c5:0x2028",
    "", // 0x0001
    "",
    "-d sat"
  },
  { "USB: ; Fujitsu", // DeLock 42475, USB 3.0
    "0x04c5:0x201d",
    "", // 0x0001
    "",
    "-d sat"
  },
  // Myson Century
  { "USB: ; Myson Century CS8818",
    "0x04cf:0x8818",
    "", // 0xb007
    "",
    "" // unsupported
  },
  // Samsung
  { "USB: Samsung S2 Portable; JMicron",
    "0x04e8:0x1f0[568a]", // 0x1f0a: SAMSUNG HN-M101XBB
    "",
    "",
    "-d usbjmicron" // 0x1f0a: works also with "-d sat"
  },
  { "USB: Samsung S1 Portable; JMicron",
    "0x04e8:0x2f03",
    "",
    "",
    "-d usbjmicron"
  },
  { "USB: Samsung Story Station; ",
    "0x04e8:0x5f0[56]",
    "",
    "",
    "-d sat"
  },
  { "USB: Samsung G2 Portable; JMicron",
    "0x04e8:0x6032",
    "0x0000",
    "",
    "-d usbjmicron" // ticket #132
  },
  { "USB: Samsung G2 Portable; ",
    "0x04e8:0x6032",
    "0x...[1-9]", // >= 0x0001
    "",
    "-d sat"
  },
  { "USB: Samsung Story Station 3.0; ",
    "0x04e8:0x6052",
    "",
    "",
    "-d sat"
  },
  { "USB: Samsung Story Station 3.0; ",
    "0x04e8:0x6054",
    "",
    "",
    "-d sat"
  },
  { "USB: Samsung M2 Portable 3.0; ",
    "0x04e8:0x60c5",
    "",
    "",
    "-d sat"
  },
  { "USB: Samsung D3 Station; ",
    "0x04e8:0x612[45]", // 3TB, 4TB
    "", // 0x200, 0x202
    "",
    "-d sat"
  },
  { "USB: Samsung M3 Portable USB 3.0; ", // 1.5/2TB: SpinPoint M9TU
    "0x04e8:0x61b[3456]", // 500MB, 2TB, 1.5TB, 1TB
    "", // 0x0e00
    "",
    "-d sat"
  },
  { "USB: Samsung S3 Portable; ",
    "0x04e8:0x61c8", // ST1000LM025 HN-M101ABB
    "", // 0x1301
    "",
    "-d sat"
  },
  { "USB: Samsung Portable SSD T5; ",
    "0x04e8:0x61f5",
    "", // 0x0100
    "",
    "-d sat"
  },
  // Sunplus
  { "USB: ; SunPlus",
    "0x04fc:0x0c05",
    "",
    "",
    "-d usbsunplus"
  },
  { "USB: ; SunPlus SPDIF215",
    "0x04fc:0x0c15",
    "", // 0xf615
    "",
    "-d usbsunplus"
  },
  { "USB: ; SunPlus SPDIF225", // USB+SATA->SATA
    "0x04fc:0x0c25",
    "", // 0x0103
    "",
    "-d usbsunplus"
  },
  // Iomega
  { "USB: Iomega Prestige Desktop USB 3.0; ",
    "0x059b:0x0070",
    "", // 0x0004
    "",
    "-d sat" // ATA output registers missing
  },
  { "USB: Iomega LPHD080-0; ",
    "0x059b:0x0272",
    "",
    "",
    "-d usbcypress"
  },
  { "USB: Iomega MDHD500-U; JMicron",
    "0x059b:0x0274",
    "", // 0x0000
    "",
    "-d usbjmicron,0"
  },
  { "USB: Iomega MDHD500-U; ",
    "0x059b:0x0275",
    "", // 0x0001
    "",
    "" // unsupported
  },
  { "USB: Iomega; JMicron",
    "0x059b:0x027[78]",  // 0x0277: MDHD-UE, 0x0278: LDHD-UPS
    "", // 0x0000
    "",
    "-d usbjmicron"
  },
  { "USB: Iomega LDHD-UP; Sunplus",
    "0x059b:0x0370",
    "",
    "",
    "-d usbsunplus"
  },
  { "USB: Iomega; JMicron",
    "0x059b:0x0(47[05]|57[15])", // 0x0470: LPHD-UP, 0x0475: GDHDU2 (0x0100),
      // 0x0575: LDHD-UP
    "",
    "",
    "-d usbjmicron"
  },
  { "USB: Iomega; JMicron",
    "0x059b:0x047a",
    "", // 0x0100
    "",
    "-d sat" // works also with "-d usbjmicron"
  },
  // LaCie
  { "USB: LaCie hard disk (FA Porsche design);",
    "0x059f:0x0651",
    "",
    "",
    "" // unsupported
  },
  { "USB: LaCie d2 Quadra; Oxford OXUF934SSA-LQAG ", // USB+IEEE1394+eSATA->SATA
    "0x059f:0x0828",
    "",
    "",
    "-d sat"
  },
  { "USB: LaCie hard disk; JMicron",
    "0x059f:0x0951",
    "",
    "",
    "-d usbjmicron"
  },
  { "USB: LaCie Rugged Triple Interface; ",
    "0x059f:0x100c",
    "", // 0x0001
    "",
    "-d sat"
  },
  { "USB: LaCie Desktop Hard Drive;",
    "0x059f:0x1010",
    "",
    "",
    "-d usbsunplus"
  },
  { "USB: LaCie Desktop Hard Drive; ",
    "0x059f:0x101[68]", // 0x1016: SAMSUNG HD103UJ
    "", // 0x0001
    "",
    "-d sat"
  },
  { "USB: LaCie Desktop Hard Drive; JMicron",
    "0x059f:0x1019",
    "",
    "",
    "-d usbjmicron"
  },
  { "USB: LaCie Rugged Hard Drive; JMicron",
    "0x059f:0x101d",
    "", // 0x0001
    "",
    "-d usbjmicron,x"
  },
  { "USB: LaCie Little Disk USB2; JMicron",
    "0x059f:0x1021",
    "",
    "",
    "-d usbjmicron"
  },
  { "USB: LaCie hard disk; ",
    "0x059f:0x1029",
    "", // 0x0100
    "",
    "-d sat"
  },
  { "USB: Lacie rikiki; JMicron",
    "0x059f:0x102a",
    "",
    "",
    "-d usbjmicron,x"
  },
  { "USB: LaCie D2 USB3; LucidPort USB300 ",
    "0x059f:0x103d",
    "",
    "",
    "-d sat"
  },
  { "USB: LaCie rikiki USB 3.0; ",
    "0x059f:0x10(49|57)",
    "",
    "",
    "-d sat"
  },
  { "USB: LaCie minimus USB 3.0; ",
    "0x059f:0x104a",
    "",
    "",
    "-d sat"
  },
  { "USB: LaCie Rugged Mini USB 3.0; ",
    "0x059f:0x1051",
    "", // 0x0000
    "",
    "-d sat"
  },
  { "USB: LaCie Rugged Mini HDD; ",
    "0x059f:0x106b",
    "",
    "",
    "-d sat"
  },
  { "USB: LaCie; ", // 0x1070: ASMedia 1053 ?
    "0x059f:0x10(6f|7[05])",
    "", // 6f/70=0x0001, 75=0x0000
    "",
    "-d sat"
  },
  // In-System Design
  { "USB: ; In-System/Cypress ISD-300A1",
    "0x05ab:0x0060",
    "", // 0x1101
    "",
    "-d usbcypress"
  },
  // Apple
  { "USB: Apple; ",
    "0x05ac:0x8406", // TOSHIBA MQ01UBB200
    "",
    "",
    "-d sat"
  },
  // Genesys Logic
  { "USB: ; Genesys Logic GL881E",
    "0x05e3:0x0702",
    "",
    "",
    "" // unsupported
  },
  { "USB: ; Genesys Logic", // TODO: requires '-T permissive'
    "0x05e3:0x0718",
    "", // 0x0041
    "",
    "-d sat"
  },
  { "USB: ; Genesys Logic GL3310",
    "0x05e3:0x0731", // Chieftec USB 3.0 2.5" case
    "",
    "",
    "-d sat"
  },
  { "USB: ; Genesys Logic",
    "0x05e3:0x0735",
    "", // 0x1003
    "",
    "-d sat"
  },
  // Micron
  { "USB: Micron USB SSD; ",
    "0x0634:0x0655",
    "",
    "",
    "" // unsupported
  },
  // Prolific
  { "USB: ; Prolific PL2507", // USB->PATA
    "0x067b:0x2507",
    "",
    "",
    "-d usbjmicron,0" // Port number is required
  },
  { "USB: ; Prolific PL2571/2771/2773/2775", // USB->SATA, USB3->SATA,
    "0x067b:0x(2571|277[135])",              // USB3+eSATA->SATA, USB3->2xSATA
    "",
    "",
    "" // smartmontools >= r4004: -d usbprolific
  },
  { "USB: ; Prolific PL3507", // USB+IEEE1394->PATA
    "0x067b:0x3507",
    "", // 0x0001
    "",
    "" // smartmontools >= r3741: -d usbjmicron,p
  },
  // Imation
  { "USB: Imation ; ", // Imation Odyssey external USB dock
    "0x0718:0x1000",
    "", // 0x5104
    "",
    "-d sat"
  },
  // SanDisk
  { "USB: SanDisk SDCZ80 Flash Drive; Fujitsu", // ATA ID: SanDisk pSSD
    "0x0781:0x558[08]",
    "",
    "",
    "-d sat"
  },
  // Freecom
  { "USB: ; Innostor IS631", // No Name USB3->SATA Enclosure
    "0x07ab:0x0621",
    "",
    "",
    "-d sat"
  },
  { "USB: Freecom; ",
    "0x07ab:0xfc17",
    "", // 0x0100
    "",
    "-d sat"
  },
  { "USB: Freecom Quattro 3.0; ", // USB3.0+IEEE1394+eSATA->SATA
    "0x07ab:0xfc77",
    "",
    "",
    "-d sat"
  },
  { "USB: Freecom Mobile Drive XXS; JMicron",
    "0x07ab:0xfc88",
    "", // 0x0101
    "",
    "-d usbjmicron,x"
  },
  { "USB: Freecom Hard Drive XS; Sunplus",
    "0x07ab:0xfc8e",
    "", // 0x010f
    "",
    "-d usbsunplus"
  },
  { "USB: Freecom; ", // Intel labeled
    "0x07ab:0xfc8f",
    "", // 0x0000
    "",
    "-d sat"
  },
  { "USB: Freecom Classic HD 120GB; ",
    "0x07ab:0xfccd",
    "",
    "",
    "" // unsupported
  },
  { "USB: Freecom HD; JMicron", // 500GB
    "0x07ab:0xfcd[6a]",
    "",
    "",
    "-d usbjmicron"
  },
  // Fast Point Technologies (?)
  { "USB: ; ",
    "0x0850:0x0003",
    "", // 0x0100
    "",
    "-d sat"
  },
  // Oxford Semiconductor, Ltd
  { "USB: ; Oxford",
    "0x0928:0x0000",
    "",
    "",
    "" // unsupported
  },
  { "USB: ; Oxford OXU921DS",
    "0x0928:0x0002",
    "",
    "",
    "" // unsupported
  },
  { "USB: ; Oxford", // Zalman ZM-VE200
    "0x0928:0x0010",
    "", // 0x0304
    "",
    "-d sat"
  },
  // Toshiba
  { "USB: Toshiba PX1270E-1G16; Sunplus",
    "0x0930:0x0b03",
    "",
    "",
    "-d usbsunplus"
  },
  { "USB: Toshiba PX1396E-3T01; Sunplus", // similar to Dura Micro 501
    "0x0930:0x0b09",
    "",
    "",
    "-d usbsunplus"
  },
  { "USB: Toshiba Stor.E Steel; Sunplus",
    "0x0930:0x0b11",
    "",
    "",
    "-d usbsunplus"
  },
  { "USB: Toshiba Stor.E; ",
    "0x0930:0x0b1[9ab]",
    "", // 0x0001
    "",
    "-d sat"
  },
  // Lumberg, Inc.
  { "USB: Toshiba Stor.E; Sunplus",
    "0x0939:0x0b1[56]",
    "",
    "",
    "-d usbsunplus"
  },
  // Apricorn
  { "USB: Apricorn SATA Wire; ",
    "0x0984:0x0040",
    "",
    "",
    "-d sat"
  },
  // Neodio Technologies
  { "USB: Neodio; Initio INIC-1810PL",
    "0x0aec:0x3050",
    "", // 0x0100
    "",
    "-d sat"
  },
  // Seagate
  { "USB: Seagate External Drive; Cypress",
    "0x0bc2:0x0503",
    "", // 0x0240
    "",
    "-d usbcypress"
  },
  { "USB: Seagate FreeAgent; ",
    "0x0bc2:0x(3008|50(31|a1))",
    "",
    "",
    "-d sat,12" // 0x50a1: "-d sat" does not work (ticket #151)
  },
  { "USB: Seagate; ",
    "0x0bc2:0x....",
    "",
    "",
    "-d sat"
  },
  // Addonics
  { "USB: Addonics HDMU3; ", // (ticket #609)
    "0x0bf6:0x1001",
    "", // 0x0100
    "",
    ""
  },
  // Dura Micro
  { "USB: Dura Micro; Cypress",
    "0x0c0b:0xb001",
    "", // 0x1110
    "",
    "-d usbcypress"
  },
  { "USB: Dura Micro; Initio",
    "0x0c0b:0xb136",
    "", // 0x0108
    "",
    "-d sat"
  },
  { "USB: Dura Micro 509; Sunplus",
    "0x0c0b:0xb159",
    "", // 0x0103
    "",
    "-d usbsunplus"
  },
  // Maxtor
  { "USB: Maxtor OneTouch 200GB; ",
    "0x0d49:0x7010",
    "",
    "",
    "" // unsupported
  },
  { "USB: Maxtor OneTouch; ",
    "0x0d49:0x7300",
    "", // 0x0121
    "",
    "-d sat"
  },
  { "USB: Maxtor OneTouch 4; ",
    "0x0d49:0x7310",
    "", // 0x0125
    "",
    "-d sat"
  },
  { "USB: Maxtor OneTouch 4 Mini; ",
    "0x0d49:0x7350",
    "", // 0x0125
    "",
    "-d sat"
  },
  { "USB: Maxtor BlackArmor Portable; ",
    "0x0d49:0x7550",
    "",
    "",
    "-d sat"
  },
  { "USB: Maxtor Basics Desktop; ",
    "0x0d49:0x7410",
    "", // 0x0122
    "",
    "-d sat"
  },
  { "USB: Maxtor Basics Portable; ",
    "0x0d49:0x7450",
    "", // 0x0122
    "",
    "-d sat"
  },
  // Jess-Link International
  { "USB: ; Cypress", // Medion HDDrive2Go
    "0x0dbf:0x9001",
    "", // 0x0240
    "",
    "-d usbcypress"
  },
  // Oyen Digital
  { "USB: Oyen Digital MiniPro USB 3.0; ",
    "0x0dc4:0x020a",
    "",
    "",
    "-d sat"
  },
  // Cowon Systems, Inc.
  { "USB: Cowon iAudio X5; ",
    "0x0e21:0x0510",
    "",
    "",
    "-d usbcypress"
  },
  // iRiver
  { "USB: iRiver iHP-120/140 MP3 Player; Cypress",
    "0x1006:0x3002",
    "", // 0x0100
    "",
    "-d usbcypress"
  },
  // Western Digital
  { "USB: WD My Passport (IDE); Cypress",
    "0x1058:0x0701",
    "", // 0x0240
    "",
    "-d usbcypress"
  },
  { "USB: Western Digital; ",
    "0x1058:0x....",
    "",
    "",
    "-d sat"
  },
  // Atech Flash Technology
  { "USB: ; Atech", // Enclosure from Kingston SSDNow notebook upgrade kit
    "0x11b0:0x6298",
    "", // 0x0108
    "",
    "-d sat"
  },
  // ADATA
  { "USB: ADATA; ",
    "0x125f:0xa(11|13|15|31|35|75)a", // 0xa11a: Classic CH11 1TB, 0xa13a: NH13 1TB,
    "", // 0xa15a: HD710 1TB, 0xa31a: HV620 2TB (0x0100), 0xa35a: HD650 2TB (0x6503),
    "", // 0xa75a: HD710P 4TB
    "-d sat"
  },
  { "USB: ADATA; Cypress",
    "0x125f:0xa9[34]a", // 0xa93a: SH93 (0x0150)
    "",
    "",
    "-d usbcypress"
  },
  // Initio
  { "USB: ; Initio",
    "0x13fd:0x(054|1(04|15))0", // 0x0540: Initio 316000
    "", // 0x1040 (0x0106): USB->SATA+PATA, Chieftec CEB-25I
    "", // 0x1150: Initio 6Y120L0, CoolerMaster XCraft RX-3HU
    "" // unsupported
  },
  { "USB: ; Initio",
    "0x13fd:0x16[45]0",
    "", // 0x1640: 0x0864, 0x1650: 0x0436
    "",
    "-d sat,12" // some SMART commands fail, see ticket #295
  },
  { "USB: ; Initio",
    "0x13fd:0x....",
    "",
    "",
    "-d sat"
  },
  // Super Top
  { "USB: Super Top generic enclosure; ",
    "0x14cd:0x6116",
    "", // 0x0150, older report suggests -d usbcypress
    "", // 0x0160 also reported as unsupported
    "-d sat"
  },
  // JMicron
  { "USB: ; JMicron JMS539", // USB2/3->SATA (old firmware)
    "0x152d:0x0539",
    "0x0100",      // 1.00, various devices support -d usbjmicron
    "",            // 1.00, SSI SI-1359RUS3 supports -d sat,
    ""             //       -d usbjmicron may disconnect drive (ticket #552)
  },
  { "USB: ; JMicron JMS539", // USB2/3->SATA (new firmware)
    "0x152d:0x0539",
    "0x020[56]|"   //  2.05, ZTC USB 3.0 enclosure (ticket #338)
    "0x28(01|03|12)", // 28.01, DATOptic U3eSATA (USB3.0 bridge with port multiplier)
    "",               // 28.03, Mediasonic ProBox HF2-SU3S2 Rev 2 (port multiplier, ticket #504)
    "-d sat"          // 28.12, Mediasonic ProBox H82-SU3S2 (port multiplier)
  },
  { "USB: ; JMicron ", // USB->SATA->4xSATA (port multiplier)
    "0x152d:0x0551",   // JMS539? (old firmware may use 0x152d:0x0539, ticket #552)
    "", // 0x0100
    "",
    "-d usbjmicron,x"
  },
  { "USB: ; JMicron",
    "0x152d:0x0561",
    "", // 0x0003, ODROID CloudShell 2
    "",
    "-d sat"
  },
  { "USB: ; JMicron JM562", // USB2/3+eSATA->2xSATA, USB2/3->3xSATA (RAID0/1)
    "0x152d:0x0562",
    "", // 0x0106, Fantec QB-X2US3R (ticket #966)
    "", // only ATA IDENTIFY works, SMART commands don't work
    "-d sat"
  },
  { "USB: ; JMicron", // USB2/3->2xSATA
    "0x152d:0x0565",
    "", // 0x9114, Akasa DuoDock X (ticket #607)
    "",
    "-d sat"
  },
  { "USB: ; JMicron JMS567", // USB2/3->SATA
    "0x152d:0x0567",
    "", // 0x0114
    "", // 0x0205, 2.05, Mediasonic ProBox HF2-SU3S2 Rev 3 (port multiplier, ticket #504)
    "-d sat"
  },
  { "USB: ; JMicron JMS578", // USB->SATA
    "0x152d:0x0578",
    "", // 0x0100
    "",
    "-d sat"
  },
  { "USB: ; JMicron",
    "0x152d:0x0579", // Intenso External
    "", // 0x0100
    "",
    "-d sat"
  },
  { "USB: ; JMicron JMS583", // USB->PCIe (NVMe)
    "0x152d:0x0583",
    "",
    "",
    "" // smartmontools >= r4850: -d sntjmicron[#please_try]
  },
  { "USB: OCZ THROTTLE OCZESATATHR8G; JMicron JMF601",
    "0x152d:0x0602",
    "",
    "",
    "" // unsupported
  },
  { "USB: ; JMicron JMS561", // USB2/3->2xSATA
    "0x152d:0x[19]561", // 0x1561(0x0106), Sabrent USB 3.0 Dual Bay SATA Dock
    "",  // 0x9561(0x0105), Orico 6629US3-C USB 3.0 Dual Bay SATA Dock
    "",
    "-d sat"
  },
  { "USB: ; JMicron JM20329", // USB->SATA
    "0x152d:0x2329",
    "", // 0x0100
    "",
    "-d usbjmicron"
  },
  { "USB: ; JMicron JM20336", // USB+SATA->SATA, USB->2xSATA
    "0x152d:0x2336",
    "", // 0x0100
    "",
    "-d usbjmicron,x"
  },
  { "USB: Generic JMicron adapter; JMicron",
    "0x152d:0x2337",
    "",
    "",
    "-d usbjmicron"
  },
  { "USB: ; JMicron JM20337/8", // USB->SATA+PATA, USB+SATA->PATA
    "0x152d:0x2338",
    "", // 0x0100
    "",
    "-d usbjmicron"
  },
  { "USB: ; JMicron JM20339", // USB->SATA
    "0x152d:0x2339",
    "", // 0x0100
    "",
    "-d usbjmicron,x"
  },
  { "USB: ; JMicron", // USB+SATA->SATA
    "0x152d:0x2351",  // e.g. Verbatim Portable Hard Drive 500Gb
    "", // 0x0100
    "",
    "-d sat"
  },
  { "USB: ; JMicron", // USB->SATA
    "0x152d:0x2352",
    "", // 0x0100
    "",
    "-d usbjmicron,x"
  },
  { "USB: ; JMicron", // USB->SATA
    "0x152d:0x2509",
    "", // 0x0100
    "",
    "-d usbjmicron,x"
  },
  { "USB: ; JMicron JMS566", // USB3->SATA
    "0x152d:0x2566", // e.g. Chieftec CEB-7035S
    "", // 0x0114
    "",
    "-d usbjmicron,x"
  },
  { "USB: ; JMicron JMS567", // USB3->SATA
    "0x152d:0x2567",
    "", // 0x0117, Chieftec CEB-7053S
    "",
    "-d sat"
  },
  { "USB: ; JMicron",
    "0x152d:0x2590",
    "", // 0x0x8105 (ticket #550)
    "",
    "-d sat"
  },
  { "USB: ; JMicron JMS567", // USB2/3->SATA
    "0x152d:0x3562",
    "", // 0x0310, StarTech S358BU33ERM (port multiplier, ticket #508)
    "",
    "-d sat"
  },
  { "USB: ; JMicron", // USB3->SATA
    "0x152d:0x3569",
    "", // 0x0203
    "",
    "-d sat"
  },
  { "USB: ; JMicron",
    "0x152d:0x578e",
    "", // 0x1402, Intenso Memory Center
    "",
    "-d sat"
  },
  { "USB: ; JMicron JMS561U", // USB3->2xSATA
    "0x152d:0x8561",
    "", // 0x0107
    "",
    "-d sat"
  },
  // ASMedia
  { "USB: ; ASMedia",
    "0x174c:0x....",
    "",
    "",
    "-d sat"
  },
  // LucidPort
  { "USB: ; LucidPORT USB300", // RaidSonic ICY BOX IB-110StU3-B, Sharkoon SATA QuickPort H3
    "0x1759:0x500[02]", // 0x5000: USB 2.0, 0x5002: USB 3.0
    "",
    "",
    "-d sat"
  },
  { "USB: ; LucidPort", // Fuj:tech SATA-USB3 dock
    "0x1759:0x5100",
    "", // 0x2580
    "",
    "-d sat"
  },
  // Verbatim
  { "USB: Verbatim Portable Hard Drive; Sunplus",
    "0x18a5:0x0214",
    "", // 0x0112
    "",
    "-d usbsunplus"
  },
  { "USB: Verbatim FW/USB160; Oxford OXUF934SSA-LQAG", // USB+IEEE1394->SATA
    "0x18a5:0x0215",
    "", // 0x0001
    "",
    "-d sat"
  },
  { "USB: Verbatim External Hard Drive 47519; Sunplus", // USB->SATA
    "0x18a5:0x0216",
    "",
    "",
    "-d usbsunplus"
  },
  { "USB: Verbatim Pocket Hard Drive; JMicron", // SAMSUNG SpinPoint N3U-3 (USB, 4KiB LLS)
    "0x18a5:0x0227",
    "",
    "",
    "-d usbjmicron" // "-d usbjmicron,x" does not work
  },
  { "USB: Verbatim External Hard Drive; JMicron", // 2TB
    "0x18a5:0x022a",
    "",
    "",
    "-d usbjmicron"
  },
  { "USB: Verbatim Store'n'Go; JMicron", // USB->SATA
    "0x18a5:0x022b",
    "", // 0x0100
    "",
    "-d usbjmicron"
  },
  { "USB: Verbatim Pocket Hard Drive; ", // 1TB USB 3.0
    "0x18a5:0x0237",
    "",
    "",
    "-d sat,12"
  },
  { "USB: Verbatim External Hard Drive; ", // USB 3.0
    "0x18a5:0x040[08]", // 0=3TB, 8=1TB
    "",
    "",
    "-d sat"
  },
  // Silicon Image
  { "USB: Vantec NST-400MX-SR; Silicon Image 5744",
    "0x1a4a:0x1670",
    "",
    "",
    "" // unsupported
  },
  // Corsair
  { "USB: Voyager GTX; ",
    "0x1b1c:0x1a0e",
    "",
    "",
    "-d sat"
  },
  // SunplusIT
  { "USB: ; SunplusIT",
    "0x1bcf:0x0c31",
    "",
    "",
    "-d usbsunplus"
  },
  // TrekStor
  { "USB: TrekStor DataStation; ", // DataStation maxi light (USB 3.0)
    "0x1e68:0x0050",
    "", // 0x0100
    "",
    "-d sat"
  },
  // Innostor
  { "USB: ; Innostor IS611", // USB3->SATA+PATA
    "0x1f75:0x0611", // SMART access via PATA does not work
    "",
    "",
    "-d sat"
  },
  { "USB: ; Innostor IS621", // USB3->SATA
    "0x1f75:0x0621", // Dynex 2.5" USB 3.0 Exclosure DX-HD302513
    "",
    "",
    "-d sat"
  },
  { "USB: ; Innostor IS888", // USB3->SATA
    "0x1f75:0x0888",
    "", // 0x0034, Sharkoon SATA QuickDeck Pro USB 3.0 (unsupported)
    "", // 0x0036, works with -d sat (ticket #827)
    "-d sat"
  },
  // VIA Labs
  { "USB: ; VIA VL701", // USB2/3->SATA
    "0x2109:0x0701", // Intenso 2,5" 1TB USB3
    "", // 0x0107
    "",
    "-d sat" // ATA output registers missing
  },
  { "USB: ; VIA VL711", // USB2/3->SATA
    "0x2109:0x0711",
    "", // 0x0114, Mediasonic ProBox K32-SU3 (ticket #594)
    "", // 0x0507, Intenso 2,5" Memory Case 2TB USB3
    "-d sat"
  },
  { "USB: ; VIA VL715/6", // USB2/3->SATA, USB-C->SATA
    "0x2109:0x071[56]",
    "", // 0x0336/0x0000
    "",
    "-d sat"
  },
  // Transcend (?)
  { "USB: Transcend ESD400; ",
    "0x2174:0x2000", // TS256GESD400K
    "", // 0x1000
    "",
    "-d sat"
  },
  // 0x2537 (?)
  { "USB: ; ", // USB 3.0
    "0x2537:0x106[68]", // 0x1066: Orico 2599US3, 0x1068: Fantec ER-35U3
    "", // 0x0100
    "",
    "-d sat"
  },
  // Power Quotient International
  { "USB: PQI H560; ",
    "0x3538:0x0902",
    "", // 0x0000
    "",
    "-d sat"
  },
  // Power Quotient International
  { "USB: PQI bridge; ",
    "0x3538:0x0064",
    "",
    "",
    "-d usbsunplus"
  },
  // Sharkoon
  { "USB: Sharkoon QuickPort XT USB 3.0; ",
     "0x357d:0x7788",
     "",
     "",
     "-d sat"
  },
  // Hitachi/SimpleTech
  { "USB: Hitachi Touro Desk; JMicron", // 3TB
    "0x4971:0x1011",
    "",
    "",
    "-d usbjmicron"
  },
  { "USB: Hitachi Touro; ",
    "0x4971:0x101[45]", // 14=1TB, 15=2TB
    "", // 0x0000
    "",
    "-d sat" // ATA output registers missing
  },
  { "USB: Hitachi Touro Mobile; ", // 1TB
    "0x4971:0x102[034]",
    "", // 0x0100
    "",
    "-d sat"
  },
  { "USB: SimpleTech;", // USB 3.0 HDD BOX Agestar,  Rock External HDD 3,5" UASP
    "0x4971:0x8017",
    "",
    "",
    "-d sat"
  },
  { "USB: Hitachi/SimpleTech; JMicron", // 1TB
    "0x4971:0xce17",
    "",
    "",
    "-d usbjmicron,x"
  },
  // OnSpec
  { "USB: ; OnSpec", // USB->PATA
    "0x55aa:0x2b00",
    "", // 0x0100
    "",
    "" // unsupported
  },
  // 0x6795 (?)
  { "USB: Sharkoon 2-Bay RAID Box; ", // USB 3.0
    "0x6795:0x2756",
    "", // 0x0100
    "",
    "-d sat"
  },
  // Transcend
  { "USB: ; ",
    "0x8564:0x7000",
    "", // 0x8000
    "",
    "-d sat"
  },
  // JMicron II
  { "USB: ; JMicron JMS566",
    "0xa152:0xb566",
    "", // 0x0223
    "",
    "-d sat"
  },
  // 0xabcd (?)
  { "USB: ; ",
    "0xabcd:0x610[34]", // 0x6103: LogiLink AU0028A V1.0 USB 3.0 to IDE & SATA Adapter
      // 0x6104: LogiLink PCCloneEX Lite
    "",
    "",
    "-d sat"
  },
/*
}; // builtin_knowndrives[]
 */<|MERGE_RESOLUTION|>--- conflicted
+++ resolved
@@ -68,11 +68,7 @@
 /*
 const drive_settings builtin_knowndrives[] = {
  */
-<<<<<<< HEAD
-  { "$Id: drivedb.h 4924 2019-06-19 19:39:36Z chrfranke $",
-=======
-  { "$Id: drivedb.h 4944 2019-08-12 20:12:27Z chrfranke $",
->>>>>>> 813a7cab
+  { "$Id: drivedb.h 4945 2019-08-12 20:18:59Z chrfranke $",
     "-", "-",
     "This is a dummy entry to hold the SVN-Id of drivedb.h",
     ""
