/*
 * os_win32.cpp
 *
 * Home page of code is: http://www.smartmontools.org
 *
 * Copyright (C) 2004-18 Christian Franke
 *
 * Original AACRaid code:
 *  Copyright (C) 2015    Nidhi Malhotra <nidhi.malhotra@pmcs.com>
 *
 * Original Areca code:
 *  Copyright (C) 2012    Hank Wu <hank@areca.com.tw>
 *
 * SPDX-License-Identifier: GPL-2.0-or-later
 */

#include "config.h"
#define WINVER 0x0502
#define _WIN32_WINNT WINVER

#include "atacmds.h"
#include "scsicmds.h"
#include "nvmecmds.h"
#include "utility.h"

#include "dev_interface.h"
#include "dev_ata_cmd_set.h"
#include "dev_areca.h"

#include "os_win32/wmiquery.h"
#include "os_win32/popen.h"

// TODO: Move from smartctl.h to other include file
extern unsigned char failuretest_permissive;

#include <errno.h>

#ifdef _DEBUG
#include <assert.h>
#else
#undef assert
#define assert(x) /* */
#endif

#include <stddef.h> // offsetof()
#include <io.h> // access()

// WIN32_LEAN_AND_MEAN may be required to prevent inclusion of <winioctl.h>
#define WIN32_LEAN_AND_MEAN
#include <windows.h>

#if HAVE_NTDDDISK_H
// i686-pc-cygwin, i686-w64-mingw32, x86_64-w64-mingw32
// (Missing: FILE_DEVICE_SCSI)
#include <devioctl.h>
#include <ntdddisk.h>
#include <ntddscsi.h>
#include <ntddstor.h>
#elif HAVE_DDK_NTDDDISK_H
// older i686-pc-cygwin, i686-pc-mingw32, i586-mingw32msvc
// (Missing: IOCTL_IDE_PASS_THROUGH, IOCTL_ATA_PASS_THROUGH, FILE_DEVICE_SCSI)
#include <ddk/ntdddisk.h>
#include <ddk/ntddscsi.h>
#include <ddk/ntddstor.h>
#else
// MSVC10, older MinGW
// (Missing: IOCTL_SCSI_MINIPORT_*)
#include <ntddscsi.h>
#include <winioctl.h>
#endif

#ifndef _WIN32
// csmisas.h and aacraid.h require _WIN32 but w32api-headers no longer define it on Cygwin
// (aacraid.h also checks for _WIN64 which is also set on Cygwin x64)
#define _WIN32
#endif

// CSMI support
#include "csmisas.h"

// aacraid support
#include "aacraid.h"

// Silence -Wunused-local-typedefs warning from g++ >= 4.8
#if __GNUC__ >= 4
#define ATTR_UNUSED __attribute__((unused))
#else
#define ATTR_UNUSED /**/
#endif

// Macro to check constants at compile time using a dummy typedef
#define ASSERT_CONST(c, n) \
  typedef char assert_const_##c[((c) == (n)) ? 1 : -1] ATTR_UNUSED
#define ASSERT_SIZEOF(t, n) \
  typedef char assert_sizeof_##t[(sizeof(t) == (n)) ? 1 : -1] ATTR_UNUSED

#ifndef _WIN64
#define SELECT_WIN_32_64(x32, x64) (x32)
#else
#define SELECT_WIN_32_64(x32, x64) (x64)
#endif

// Cygwin does no longer provide strn?icmp() compatibility macros
// MSVCRT does not provide strn?casecmp()
#if defined(__CYGWIN__) && !defined(stricmp)
#define stricmp strcasecmp
#define strnicmp strncasecmp
#endif

const char * os_win32_cpp_cvsid = "$Id$";

/////////////////////////////////////////////////////////////////////////////
// Windows I/O-controls, some declarations are missing in the include files

extern "C" {

// SMART_* IOCTLs, also known as DFP_* (Disk Fault Protection)

ASSERT_CONST(SMART_GET_VERSION, 0x074080);
ASSERT_CONST(SMART_SEND_DRIVE_COMMAND, 0x07c084);
ASSERT_CONST(SMART_RCV_DRIVE_DATA, 0x07c088);
ASSERT_SIZEOF(GETVERSIONINPARAMS, 24);
ASSERT_SIZEOF(SENDCMDINPARAMS, 32+1);
ASSERT_SIZEOF(SENDCMDOUTPARAMS, 16+1);


// IDE PASS THROUGH (2000, XP, undocumented)

#ifndef IOCTL_IDE_PASS_THROUGH

#define IOCTL_IDE_PASS_THROUGH \
  CTL_CODE(IOCTL_SCSI_BASE, 0x040A, METHOD_BUFFERED, FILE_READ_ACCESS | FILE_WRITE_ACCESS)

#endif // IOCTL_IDE_PASS_THROUGH

#pragma pack(1)

typedef struct {
  IDEREGS IdeReg;
  ULONG DataBufferSize;
  UCHAR DataBuffer[1];
} ATA_PASS_THROUGH;

#pragma pack()

ASSERT_CONST(IOCTL_IDE_PASS_THROUGH, 0x04d028);
ASSERT_SIZEOF(ATA_PASS_THROUGH, 12+1);


// ATA PASS THROUGH (Win2003, XP SP2)

#ifndef IOCTL_ATA_PASS_THROUGH

#define IOCTL_ATA_PASS_THROUGH \
  CTL_CODE(IOCTL_SCSI_BASE, 0x040B, METHOD_BUFFERED, FILE_READ_ACCESS | FILE_WRITE_ACCESS)

typedef struct _ATA_PASS_THROUGH_EX {
  USHORT Length;
  USHORT AtaFlags;
  UCHAR PathId;
  UCHAR TargetId;
  UCHAR Lun;
  UCHAR ReservedAsUchar;
  ULONG DataTransferLength;
  ULONG TimeOutValue;
  ULONG ReservedAsUlong;
  ULONG_PTR DataBufferOffset;
  UCHAR PreviousTaskFile[8];
  UCHAR CurrentTaskFile[8];
} ATA_PASS_THROUGH_EX;

#define ATA_FLAGS_DRDY_REQUIRED 0x01
#define ATA_FLAGS_DATA_IN       0x02
#define ATA_FLAGS_DATA_OUT      0x04
#define ATA_FLAGS_48BIT_COMMAND 0x08
#define ATA_FLAGS_USE_DMA       0x10
#define ATA_FLAGS_NO_MULTIPLE   0x20 // Vista

#endif // IOCTL_ATA_PASS_THROUGH

ASSERT_CONST(IOCTL_ATA_PASS_THROUGH, 0x04d02c);
ASSERT_SIZEOF(ATA_PASS_THROUGH_EX, SELECT_WIN_32_64(40, 48));


// IOCTL_SCSI_PASS_THROUGH[_DIRECT]

ASSERT_CONST(IOCTL_SCSI_PASS_THROUGH, 0x04d004);
ASSERT_CONST(IOCTL_SCSI_PASS_THROUGH_DIRECT, 0x04d014);
ASSERT_SIZEOF(SCSI_PASS_THROUGH, SELECT_WIN_32_64(44, 56));
ASSERT_SIZEOF(SCSI_PASS_THROUGH_DIRECT, SELECT_WIN_32_64(44, 56));


// SMART IOCTL via SCSI MINIPORT ioctl

#ifndef FILE_DEVICE_SCSI
#define FILE_DEVICE_SCSI 0x001b
#endif

#ifndef IOCTL_SCSI_MINIPORT_SMART_VERSION

#define IOCTL_SCSI_MINIPORT_SMART_VERSION               ((FILE_DEVICE_SCSI << 16) + 0x0500)
#define IOCTL_SCSI_MINIPORT_IDENTIFY                    ((FILE_DEVICE_SCSI << 16) + 0x0501)
#define IOCTL_SCSI_MINIPORT_READ_SMART_ATTRIBS          ((FILE_DEVICE_SCSI << 16) + 0x0502)
#define IOCTL_SCSI_MINIPORT_READ_SMART_THRESHOLDS       ((FILE_DEVICE_SCSI << 16) + 0x0503)
#define IOCTL_SCSI_MINIPORT_ENABLE_SMART                ((FILE_DEVICE_SCSI << 16) + 0x0504)
#define IOCTL_SCSI_MINIPORT_DISABLE_SMART               ((FILE_DEVICE_SCSI << 16) + 0x0505)
#define IOCTL_SCSI_MINIPORT_RETURN_STATUS               ((FILE_DEVICE_SCSI << 16) + 0x0506)
#define IOCTL_SCSI_MINIPORT_ENABLE_DISABLE_AUTOSAVE     ((FILE_DEVICE_SCSI << 16) + 0x0507)
#define IOCTL_SCSI_MINIPORT_SAVE_ATTRIBUTE_VALUES       ((FILE_DEVICE_SCSI << 16) + 0x0508)
#define IOCTL_SCSI_MINIPORT_EXECUTE_OFFLINE_DIAGS       ((FILE_DEVICE_SCSI << 16) + 0x0509)
#define IOCTL_SCSI_MINIPORT_ENABLE_DISABLE_AUTO_OFFLINE ((FILE_DEVICE_SCSI << 16) + 0x050a)
#define IOCTL_SCSI_MINIPORT_READ_SMART_LOG              ((FILE_DEVICE_SCSI << 16) + 0x050b)
#define IOCTL_SCSI_MINIPORT_WRITE_SMART_LOG             ((FILE_DEVICE_SCSI << 16) + 0x050c)

#endif // IOCTL_SCSI_MINIPORT_SMART_VERSION

ASSERT_CONST(IOCTL_SCSI_MINIPORT, 0x04d008);
ASSERT_SIZEOF(SRB_IO_CONTROL, 28);


// IOCTL_STORAGE_QUERY_PROPERTY

#ifndef IOCTL_STORAGE_QUERY_PROPERTY

#define IOCTL_STORAGE_QUERY_PROPERTY \
  CTL_CODE(IOCTL_STORAGE_BASE, 0x0500, METHOD_BUFFERED, FILE_ANY_ACCESS)

typedef struct _STORAGE_DEVICE_DESCRIPTOR {
  ULONG Version;
  ULONG Size;
  UCHAR DeviceType;
  UCHAR DeviceTypeModifier;
  BOOLEAN RemovableMedia;
  BOOLEAN CommandQueueing;
  ULONG VendorIdOffset;
  ULONG ProductIdOffset;
  ULONG ProductRevisionOffset;
  ULONG SerialNumberOffset;
  STORAGE_BUS_TYPE BusType;
  ULONG RawPropertiesLength;
  UCHAR RawDeviceProperties[1];
} STORAGE_DEVICE_DESCRIPTOR;

typedef enum _STORAGE_QUERY_TYPE {
  PropertyStandardQuery = 0,
  PropertyExistsQuery,
  PropertyMaskQuery,
  PropertyQueryMaxDefined
} STORAGE_QUERY_TYPE;

typedef enum _STORAGE_PROPERTY_ID {
  StorageDeviceProperty = 0,
  StorageAdapterProperty,
  StorageDeviceIdProperty,
  StorageDeviceUniqueIdProperty,
  StorageDeviceWriteCacheProperty,
  StorageMiniportProperty,
  StorageAccessAlignmentProperty
} STORAGE_PROPERTY_ID;

typedef struct _STORAGE_PROPERTY_QUERY {
  STORAGE_PROPERTY_ID PropertyId;
  STORAGE_QUERY_TYPE QueryType;
  UCHAR AdditionalParameters[1];
} STORAGE_PROPERTY_QUERY;

#endif // IOCTL_STORAGE_QUERY_PROPERTY

ASSERT_CONST(IOCTL_STORAGE_QUERY_PROPERTY, 0x002d1400);
ASSERT_SIZEOF(STORAGE_DEVICE_DESCRIPTOR, 36+1+3);
ASSERT_SIZEOF(STORAGE_PROPERTY_QUERY, 8+1+3);


// IOCTL_STORAGE_QUERY_PROPERTY: Windows 10 enhancements

namespace win10 {

  // enum STORAGE_PROPERTY_ID: new values
  const STORAGE_PROPERTY_ID StorageAdapterProtocolSpecificProperty = (STORAGE_PROPERTY_ID)49;
  const STORAGE_PROPERTY_ID StorageDeviceProtocolSpecificProperty = (STORAGE_PROPERTY_ID)50;

  typedef enum _STORAGE_PROTOCOL_TYPE {
    ProtocolTypeUnknown = 0,
    ProtocolTypeScsi,
    ProtocolTypeAta,
    ProtocolTypeNvme,
    ProtocolTypeSd
  } STORAGE_PROTOCOL_TYPE;

  typedef enum _STORAGE_PROTOCOL_NVME_DATA_TYPE {
    NVMeDataTypeUnknown = 0,
    NVMeDataTypeIdentify,
    NVMeDataTypeLogPage,
    NVMeDataTypeFeature
  } STORAGE_PROTOCOL_NVME_DATA_TYPE;

  typedef struct _STORAGE_PROTOCOL_SPECIFIC_DATA {
    STORAGE_PROTOCOL_TYPE ProtocolType;
    ULONG DataType;
    ULONG ProtocolDataRequestValue;
    ULONG ProtocolDataRequestSubValue;
    ULONG ProtocolDataOffset;
    ULONG ProtocolDataLength;
    ULONG FixedProtocolReturnData;
    ULONG Reserved[3];
  } STORAGE_PROTOCOL_SPECIFIC_DATA;

  ASSERT_SIZEOF(STORAGE_PROTOCOL_SPECIFIC_DATA, 40);

} // namespace win10


// IOCTL_STORAGE_PREDICT_FAILURE

ASSERT_CONST(IOCTL_STORAGE_PREDICT_FAILURE, 0x002d1100);
ASSERT_SIZEOF(STORAGE_PREDICT_FAILURE, 4+512);


// 3ware specific versions of SMART ioctl structs

#define SMART_VENDOR_3WARE      0x13C1  // identifies 3ware specific parameters

#pragma pack(1)

typedef struct _GETVERSIONINPARAMS_EX {
  BYTE bVersion;
  BYTE bRevision;
  BYTE bReserved;
  BYTE bIDEDeviceMap;
  DWORD fCapabilities;
  DWORD dwDeviceMapEx;  // 3ware specific: RAID drive bit map
  WORD wIdentifier;     // Vendor specific identifier
  WORD wControllerId;   // 3ware specific: Controller ID (0,1,...)
  ULONG dwReserved[2];
} GETVERSIONINPARAMS_EX;

typedef struct _SENDCMDINPARAMS_EX {
  DWORD cBufferSize;
  IDEREGS irDriveRegs;
  BYTE bDriveNumber;
  BYTE bPortNumber;     // 3ware specific: port number
  WORD wIdentifier;     // Vendor specific identifier
  DWORD dwReserved[4];
  BYTE bBuffer[1];
} SENDCMDINPARAMS_EX;

#pragma pack()

ASSERT_SIZEOF(GETVERSIONINPARAMS_EX, sizeof(GETVERSIONINPARAMS));
ASSERT_SIZEOF(SENDCMDINPARAMS_EX, sizeof(SENDCMDINPARAMS));


// NVME_PASS_THROUGH

#ifndef NVME_PASS_THROUGH_SRB_IO_CODE

#define NVME_SIG_STR "NvmeMini"
#define NVME_STORPORT_DRIVER 0xe000

#define NVME_PASS_THROUGH_SRB_IO_CODE \
  CTL_CODE(NVME_STORPORT_DRIVER, 0x0800, METHOD_BUFFERED, FILE_ANY_ACCESS)

#pragma pack(1)
typedef struct _NVME_PASS_THROUGH_IOCTL
{
  SRB_IO_CONTROL SrbIoCtrl;
  ULONG VendorSpecific[6];
  ULONG NVMeCmd[16]; // Command DW[0...15]
  ULONG CplEntry[4]; // Completion DW[0...3]
  ULONG Direction; // 0=No, 1=Out, 2=In, 3=I/O
  ULONG QueueId; // 0=AdminQ
  ULONG DataBufferLen; // sizeof(DataBuffer) if Data In
  ULONG MetaDataLen;
  ULONG ReturnBufferLen; // offsetof(DataBuffer), plus sizeof(DataBuffer) if Data Out
  UCHAR DataBuffer[1];
} NVME_PASS_THROUGH_IOCTL;
#pragma pack()

#endif // NVME_PASS_THROUGH_SRB_IO_CODE

ASSERT_CONST(NVME_PASS_THROUGH_SRB_IO_CODE, (int)0xe0002000);
ASSERT_SIZEOF(NVME_PASS_THROUGH_IOCTL, 152+1);
ASSERT_SIZEOF(NVME_PASS_THROUGH_IOCTL, offsetof(NVME_PASS_THROUGH_IOCTL, DataBuffer)+1);


// CSMI structs

ASSERT_SIZEOF(IOCTL_HEADER, sizeof(SRB_IO_CONTROL));
ASSERT_SIZEOF(CSMI_SAS_DRIVER_INFO_BUFFER, 204);
ASSERT_SIZEOF(CSMI_SAS_PHY_INFO_BUFFER, 2080);
ASSERT_SIZEOF(CSMI_SAS_STP_PASSTHRU_BUFFER, 168);

// aacraid struct

ASSERT_SIZEOF(SCSI_REQUEST_BLOCK, SELECT_WIN_32_64(64, 88));

} // extern "C"

/////////////////////////////////////////////////////////////////////////////

namespace os_win32 { // no need to publish anything, name provided for Doxygen

#ifdef _MSC_VER
#pragma warning(disable:4250)
#endif

static int is_permissive()
{
  if (!failuretest_permissive) {
    pout("To continue, add one or more '-T permissive' options.\n");
    return 0;
  }
  failuretest_permissive--;
  return 1;
}

// return number for drive letter, -1 on error
// "[A-Za-z]:([/\\][.]?)?" => 0-25
// Accepts trailing '"' to fix broken "X:\" parameter passing from .bat files
static int drive_letter(const char * s)
{
  return (   (('A' <= s[0] && s[0] <= 'Z') || ('a' <= s[0] && s[0] <= 'z'))
          && s[1] == ':'
          && (!s[2] || (   strchr("/\\\"", s[2])
                        && (!s[3] || (s[3] == '.' && !s[4])))              ) ?
          (s[0] & 0x1f) - 1 : -1);
}

// Skip trailing "/dev/", do not allow "/dev/X:"
static const char * skipdev(const char * s)
{
  return (!strncmp(s, "/dev/", 5) && drive_letter(s+5) < 0 ? s+5 : s);
}

// "sd[a-z]" -> 0-25, "sd[a-z][a-z]" -> 26-701
static int sdxy_to_phydrive(const char (& xy)[2+1])
{
  int phydrive = xy[0] - 'a';
  if (xy[1])
    phydrive = (phydrive + 1) * ('z' - 'a' + 1) + (xy[1] - 'a');
  return phydrive;
}

static void copy_swapped(unsigned char * dest, const char * src, int destsize)
{
  int srclen = strcspn(src, "\r\n");
  int i;
  for (i = 0; i < destsize-1 && i < srclen-1; i+=2) {
    dest[i] = src[i+1]; dest[i+1] = src[i];
  }
  if (i < destsize-1 && i < srclen)
    dest[i+1] = src[i];
}


/////////////////////////////////////////////////////////////////////////////
// win_smart_device

class win_smart_device
: virtual public /*implements*/ smart_device
{
public:
  win_smart_device()
    : smart_device(never_called),
      m_fh(INVALID_HANDLE_VALUE)
    { }

  virtual ~win_smart_device() throw();

  virtual bool is_open() const;

  virtual bool close();

protected:
  /// Set handle for open() in derived classes.
  void set_fh(HANDLE fh)
    { m_fh = fh; }

  /// Return handle for derived classes.
  HANDLE get_fh() const
    { return m_fh; }

private:
  HANDLE m_fh; ///< File handle
};


// Common routines for devices with HANDLEs

win_smart_device::~win_smart_device() throw()
{
  if (m_fh != INVALID_HANDLE_VALUE)
    ::CloseHandle(m_fh);
}

bool win_smart_device::is_open() const
{
  return (m_fh != INVALID_HANDLE_VALUE);
}

bool win_smart_device::close()
{
  if (m_fh == INVALID_HANDLE_VALUE)
    return true;
  BOOL rc = ::CloseHandle(m_fh);
  m_fh = INVALID_HANDLE_VALUE;
  return !!rc;
}


/////////////////////////////////////////////////////////////////////////////

#define SMART_CYL_LOW  0x4F
#define SMART_CYL_HI   0xC2

static void print_ide_regs(const IDEREGS * r, int out)
{
  pout("%s=0x%02x,%s=0x%02x, SC=0x%02x, SN=0x%02x, CL=0x%02x, CH=0x%02x, SEL=0x%02x\n",
    (out?"STS":"CMD"), r->bCommandReg, (out?"ERR":" FR"), r->bFeaturesReg,
    r->bSectorCountReg, r->bSectorNumberReg, r->bCylLowReg, r->bCylHighReg, r->bDriveHeadReg);
}

static void print_ide_regs_io(const IDEREGS * ri, const IDEREGS * ro)
{
  pout("    Input : "); print_ide_regs(ri, 0);
  if (ro) {
    pout("    Output: "); print_ide_regs(ro, 1);
  }
}

/////////////////////////////////////////////////////////////////////////////

// call SMART_GET_VERSION, return device map or -1 on error

static int smart_get_version(HANDLE hdevice, GETVERSIONINPARAMS_EX * ata_version_ex = 0)
{
  GETVERSIONINPARAMS vers; memset(&vers, 0, sizeof(vers));
  const GETVERSIONINPARAMS_EX & vers_ex = (const GETVERSIONINPARAMS_EX &)vers;
  DWORD num_out;

  if (!DeviceIoControl(hdevice, SMART_GET_VERSION,
    NULL, 0, &vers, sizeof(vers), &num_out, NULL)) {
    if (ata_debugmode)
      pout("  SMART_GET_VERSION failed, Error=%u\n", (unsigned)GetLastError());
    errno = ENOSYS;
    return -1;
  }
  assert(num_out == sizeof(GETVERSIONINPARAMS));

  if (ata_debugmode > 1) {
    pout("  SMART_GET_VERSION succeeded, bytes returned: %u\n"
         "    Vers = %d.%d, Caps = 0x%x, DeviceMap = 0x%02x\n",
      (unsigned)num_out, vers.bVersion, vers.bRevision,
      (unsigned)vers.fCapabilities, vers.bIDEDeviceMap);
    if (vers_ex.wIdentifier == SMART_VENDOR_3WARE)
      pout("    Identifier = %04x(3WARE), ControllerId=%u, DeviceMapEx = 0x%08x\n",
      vers_ex.wIdentifier, vers_ex.wControllerId, (unsigned)vers_ex.dwDeviceMapEx);
  }

  if (ata_version_ex)
    *ata_version_ex = vers_ex;

  // TODO: Check vers.fCapabilities here?
  return vers.bIDEDeviceMap;
}


// call SMART_* ioctl

static int smart_ioctl(HANDLE hdevice, IDEREGS * regs, char * data, unsigned datasize, int port)
{
  SENDCMDINPARAMS inpar;
  SENDCMDINPARAMS_EX & inpar_ex = (SENDCMDINPARAMS_EX &)inpar;

  unsigned char outbuf[sizeof(SENDCMDOUTPARAMS)-1 + 512];
  const SENDCMDOUTPARAMS * outpar;
  DWORD code, num_out;
  unsigned int size_out;
  const char * name;

  memset(&inpar, 0, sizeof(inpar));
  inpar.irDriveRegs = *regs;

  // Older drivers may require bits 5 and 7 set
  // ATA-3: bits shall be set, ATA-4 and later: bits are obsolete
  inpar.irDriveRegs.bDriveHeadReg |= 0xa0;

  // Drive number 0-3 was required on Win9x/ME only
  //inpar.irDriveRegs.bDriveHeadReg |= (drive & 1) << 4;
  //inpar.bDriveNumber = drive;

  if (port >= 0) {
    // Set RAID port
    inpar_ex.wIdentifier = SMART_VENDOR_3WARE;
    inpar_ex.bPortNumber = port;
  }

  if (datasize == 512) {
    code = SMART_RCV_DRIVE_DATA; name = "SMART_RCV_DRIVE_DATA";
    inpar.cBufferSize = size_out = 512;
  }
  else if (datasize == 0) {
    code = SMART_SEND_DRIVE_COMMAND; name = "SMART_SEND_DRIVE_COMMAND";
    if (regs->bFeaturesReg == ATA_SMART_STATUS)
      size_out = sizeof(IDEREGS); // ioctl returns new IDEREGS as data
      // Note: cBufferSize must be 0 on Win9x
    else
      size_out = 0;
  }
  else {
    errno = EINVAL;
    return -1;
  }

  memset(&outbuf, 0, sizeof(outbuf));

  if (!DeviceIoControl(hdevice, code, &inpar, sizeof(SENDCMDINPARAMS)-1,
    outbuf, sizeof(SENDCMDOUTPARAMS)-1 + size_out, &num_out, NULL)) {
    // CAUTION: DO NOT change "regs" Parameter in this case, see win_ata_device::ata_pass_through()
    long err = GetLastError();
    if (ata_debugmode && (err != ERROR_INVALID_PARAMETER || ata_debugmode > 1)) {
      pout("  %s failed, Error=%ld\n", name, err);
      print_ide_regs_io(regs, NULL);
    }
    errno = (   err == ERROR_INVALID_FUNCTION/*9x*/
             || err == ERROR_INVALID_PARAMETER/*NT/2K/XP*/
             || err == ERROR_NOT_SUPPORTED ? ENOSYS : EIO);
    return -1;
  }
  // NOTE: On Win9x, inpar.irDriveRegs now contains the returned regs

  outpar = (const SENDCMDOUTPARAMS *)outbuf;

  if (outpar->DriverStatus.bDriverError) {
    if (ata_debugmode) {
      pout("  %s failed, DriverError=0x%02x, IDEError=0x%02x\n", name,
        outpar->DriverStatus.bDriverError, outpar->DriverStatus.bIDEError);
      print_ide_regs_io(regs, NULL);
    }
    errno = (!outpar->DriverStatus.bIDEError ? ENOSYS : EIO);
    return -1;
  }

  if (ata_debugmode > 1) {
    pout("  %s succeeded, bytes returned: %u (buffer %u)\n", name,
      (unsigned)num_out, (unsigned)outpar->cBufferSize);
    print_ide_regs_io(regs, (regs->bFeaturesReg == ATA_SMART_STATUS ?
      (const IDEREGS *)(outpar->bBuffer) : NULL));
  }

  if (datasize)
    memcpy(data, outpar->bBuffer, 512);
  else if (regs->bFeaturesReg == ATA_SMART_STATUS) {
    if (nonempty(outpar->bBuffer, sizeof(IDEREGS)))
      memcpy(regs, outpar->bBuffer, sizeof(IDEREGS));
    else {  // Workaround for driver not returning regs
      if (ata_debugmode)
        pout("  WARNING: driver does not return ATA registers in output buffer!\n");
      *regs = inpar.irDriveRegs;
    }
  }

  return 0;
}


/////////////////////////////////////////////////////////////////////////////
// IDE PASS THROUGH (2000, XP, undocumented)
//
// Based on WinATA.cpp, 2002 c't/Matthias Withopf
// ftp://ftp.heise.de/pub/ct/listings/0207-218.zip

static int ide_pass_through_ioctl(HANDLE hdevice, IDEREGS * regs, char * data, unsigned datasize)
{
  if (datasize > 512) {
    errno = EINVAL;
    return -1;
  }
  unsigned int size = sizeof(ATA_PASS_THROUGH)-1 + datasize;
  ATA_PASS_THROUGH * buf = (ATA_PASS_THROUGH *)VirtualAlloc(NULL, size, MEM_COMMIT, PAGE_READWRITE);
  DWORD num_out;
  const unsigned char magic = 0xcf;

  if (!buf) {
    errno = ENOMEM;
    return -1;
  }

  buf->IdeReg = *regs;
  buf->DataBufferSize = datasize;
  if (datasize)
    buf->DataBuffer[0] = magic;

  if (!DeviceIoControl(hdevice, IOCTL_IDE_PASS_THROUGH,
    buf, size, buf, size, &num_out, NULL)) {
    long err = GetLastError();
    if (ata_debugmode) {
      pout("  IOCTL_IDE_PASS_THROUGH failed, Error=%ld\n", err);
      print_ide_regs_io(regs, NULL);
    }
    VirtualFree(buf, 0, MEM_RELEASE);
    errno = (err == ERROR_INVALID_FUNCTION || err == ERROR_NOT_SUPPORTED ? ENOSYS : EIO);
    return -1;
  }

  // Check ATA status
  if (buf->IdeReg.bCommandReg/*Status*/ & 0x01) {
    if (ata_debugmode) {
      pout("  IOCTL_IDE_PASS_THROUGH command failed:\n");
      print_ide_regs_io(regs, &buf->IdeReg);
    }
    VirtualFree(buf, 0, MEM_RELEASE);
    errno = EIO;
    return -1;
  }

  // Check and copy data
  if (datasize) {
    if (   num_out != size
        || (buf->DataBuffer[0] == magic && !nonempty(buf->DataBuffer+1, datasize-1))) {
      if (ata_debugmode) {
        pout("  IOCTL_IDE_PASS_THROUGH output data missing (%u, %u)\n",
          (unsigned)num_out, (unsigned)buf->DataBufferSize);
        print_ide_regs_io(regs, &buf->IdeReg);
      }
      VirtualFree(buf, 0, MEM_RELEASE);
      errno = EIO;
      return -1;
    }
    memcpy(data, buf->DataBuffer, datasize);
  }

  if (ata_debugmode > 1) {
    pout("  IOCTL_IDE_PASS_THROUGH succeeded, bytes returned: %u (buffer %u)\n",
      (unsigned)num_out, (unsigned)buf->DataBufferSize);
    print_ide_regs_io(regs, &buf->IdeReg);
  }
  *regs = buf->IdeReg;

  // Caution: VirtualFree() fails if parameter "dwSize" is nonzero
  VirtualFree(buf, 0, MEM_RELEASE);
  return 0;
}


/////////////////////////////////////////////////////////////////////////////
// ATA PASS THROUGH (Win2003, XP SP2)

// Warning:
// IOCTL_ATA_PASS_THROUGH[_DIRECT] can only handle one interrupt/DRQ data
// transfer per command. Therefore, multi-sector transfers are only supported
// for the READ/WRITE MULTIPLE [EXT] commands. Other commands like READ/WRITE SECTORS
// or READ/WRITE LOG EXT work only with single sector transfers.
// The latter are supported on Vista (only) through new ATA_FLAGS_NO_MULTIPLE.
// See:
// http://social.msdn.microsoft.com/Forums/en-US/storageplatformata/thread/eb408507-f221-455b-9bbb-d1069b29c4da

static int ata_pass_through_ioctl(HANDLE hdevice, IDEREGS * regs, IDEREGS * prev_regs, char * data, int datasize)
{
  const int max_sectors = 32; // TODO: Allocate dynamic buffer

  typedef struct {
    ATA_PASS_THROUGH_EX apt;
    ULONG Filler;
    UCHAR ucDataBuf[max_sectors * 512];
  } ATA_PASS_THROUGH_EX_WITH_BUFFERS;

  const unsigned char magic = 0xcf;

  ATA_PASS_THROUGH_EX_WITH_BUFFERS ab; memset(&ab, 0, sizeof(ab));
  ab.apt.Length = sizeof(ATA_PASS_THROUGH_EX);
  //ab.apt.PathId = 0;
  //ab.apt.TargetId = 0;
  //ab.apt.Lun = 0;
  ab.apt.TimeOutValue = 60; // seconds
  unsigned size = offsetof(ATA_PASS_THROUGH_EX_WITH_BUFFERS, ucDataBuf);
  ab.apt.DataBufferOffset = size;

  if (datasize > 0) {
    if (datasize > (int)sizeof(ab.ucDataBuf)) {
      errno = EINVAL;
      return -1;
    }
    ab.apt.AtaFlags = ATA_FLAGS_DATA_IN;
    ab.apt.DataTransferLength = datasize;
    size += datasize;
    ab.ucDataBuf[0] = magic;
  }
  else if (datasize < 0) {
    if (-datasize > (int)sizeof(ab.ucDataBuf)) {
      errno = EINVAL;
      return -1;
    }
    ab.apt.AtaFlags = ATA_FLAGS_DATA_OUT;
    ab.apt.DataTransferLength = -datasize;
    size += -datasize;
    memcpy(ab.ucDataBuf, data, -datasize);
  }
  else {
    assert(ab.apt.AtaFlags == 0);
    assert(ab.apt.DataTransferLength == 0);
  }

  assert(sizeof(ab.apt.CurrentTaskFile) == sizeof(IDEREGS));
  IDEREGS * ctfregs = (IDEREGS *)ab.apt.CurrentTaskFile;
  IDEREGS * ptfregs = (IDEREGS *)ab.apt.PreviousTaskFile;
  *ctfregs = *regs;

  if (prev_regs) {
    *ptfregs = *prev_regs;
    ab.apt.AtaFlags |= ATA_FLAGS_48BIT_COMMAND;
  }

  DWORD num_out;
  if (!DeviceIoControl(hdevice, IOCTL_ATA_PASS_THROUGH,
    &ab, size, &ab, size, &num_out, NULL)) {
    long err = GetLastError();
    if (ata_debugmode) {
      pout("  IOCTL_ATA_PASS_THROUGH failed, Error=%ld\n", err);
      print_ide_regs_io(regs, NULL);
    }
    errno = (err == ERROR_INVALID_FUNCTION || err == ERROR_NOT_SUPPORTED ? ENOSYS : EIO);
    return -1;
  }

  // Check ATA status
  if (ctfregs->bCommandReg/*Status*/ & (0x01/*Err*/|0x08/*DRQ*/)) {
    if (ata_debugmode) {
      pout("  IOCTL_ATA_PASS_THROUGH command failed:\n");
      print_ide_regs_io(regs, ctfregs);
    }
    errno = EIO;
    return -1;
  }

  // Check and copy data
  if (datasize > 0) {
    if (   num_out != size
        || (ab.ucDataBuf[0] == magic && !nonempty(ab.ucDataBuf+1, datasize-1))) {
      if (ata_debugmode) {
        pout("  IOCTL_ATA_PASS_THROUGH output data missing (%u)\n", (unsigned)num_out);
        print_ide_regs_io(regs, ctfregs);
      }
      errno = EIO;
      return -1;
    }
    memcpy(data, ab.ucDataBuf, datasize);
  }

  if (ata_debugmode > 1) {
    pout("  IOCTL_ATA_PASS_THROUGH succeeded, bytes returned: %u\n", (unsigned)num_out);
    print_ide_regs_io(regs, ctfregs);
  }
  *regs = *ctfregs;
  if (prev_regs)
    *prev_regs = *ptfregs;

  return 0;
}


/////////////////////////////////////////////////////////////////////////////
// SMART IOCTL via SCSI MINIPORT ioctl

// This function is handled by ATAPI port driver (atapi.sys) or by SCSI
// miniport driver (via SCSI port driver scsiport.sys).
// It can be used to skip the missing or broken handling of some SMART
// command codes (e.g. READ_LOG) in the disk class driver (disk.sys)

static int ata_via_scsi_miniport_smart_ioctl(HANDLE hdevice, IDEREGS * regs, char * data, int datasize)
{
  // Select code
  DWORD code = 0; const char * name = 0;
  if (regs->bCommandReg == ATA_IDENTIFY_DEVICE) {
    code = IOCTL_SCSI_MINIPORT_IDENTIFY; name = "IDENTIFY";
  }
  else if (regs->bCommandReg == ATA_SMART_CMD) switch (regs->bFeaturesReg) {
    case ATA_SMART_READ_VALUES:
      code = IOCTL_SCSI_MINIPORT_READ_SMART_ATTRIBS; name = "READ_SMART_ATTRIBS"; break;
    case ATA_SMART_READ_THRESHOLDS:
      code = IOCTL_SCSI_MINIPORT_READ_SMART_THRESHOLDS; name = "READ_SMART_THRESHOLDS"; break;
    case ATA_SMART_ENABLE:
      code = IOCTL_SCSI_MINIPORT_ENABLE_SMART; name = "ENABLE_SMART"; break;
    case ATA_SMART_DISABLE:
      code = IOCTL_SCSI_MINIPORT_DISABLE_SMART; name = "DISABLE_SMART"; break;
    case ATA_SMART_STATUS:
      code = IOCTL_SCSI_MINIPORT_RETURN_STATUS; name = "RETURN_STATUS"; break;
    case ATA_SMART_AUTOSAVE:
      code = IOCTL_SCSI_MINIPORT_ENABLE_DISABLE_AUTOSAVE; name = "ENABLE_DISABLE_AUTOSAVE"; break;
  //case ATA_SMART_SAVE: // obsolete since ATA-6, not used by smartmontools
  //  code = IOCTL_SCSI_MINIPORT_SAVE_ATTRIBUTE_VALUES; name = "SAVE_ATTRIBUTE_VALUES"; break;
    case ATA_SMART_IMMEDIATE_OFFLINE:
      code = IOCTL_SCSI_MINIPORT_EXECUTE_OFFLINE_DIAGS; name = "EXECUTE_OFFLINE_DIAGS"; break;
    case ATA_SMART_AUTO_OFFLINE:
      code = IOCTL_SCSI_MINIPORT_ENABLE_DISABLE_AUTO_OFFLINE; name = "ENABLE_DISABLE_AUTO_OFFLINE"; break;
    case ATA_SMART_READ_LOG_SECTOR:
      code = IOCTL_SCSI_MINIPORT_READ_SMART_LOG; name = "READ_SMART_LOG"; break;
    case ATA_SMART_WRITE_LOG_SECTOR:
      code = IOCTL_SCSI_MINIPORT_WRITE_SMART_LOG; name = "WRITE_SMART_LOG"; break;
  }
  if (!code) {
    errno = ENOSYS;
    return -1;
  }

  // Set SRB
  struct {
    SRB_IO_CONTROL srbc;
    union {
      SENDCMDINPARAMS in;
      SENDCMDOUTPARAMS out;
    } params;
    char space[512-1];
  } sb;
  ASSERT_SIZEOF(sb, sizeof(SRB_IO_CONTROL)+sizeof(SENDCMDINPARAMS)-1+512);
  memset(&sb, 0, sizeof(sb));

  unsigned size;
  if (datasize > 0) {
    if (datasize > (int)sizeof(sb.space)+1) {
      errno = EINVAL;
      return -1;
    }
    size = datasize;
  }
  else if (datasize < 0) {
    if (-datasize > (int)sizeof(sb.space)+1) {
      errno = EINVAL;
      return -1;
    }
    size = -datasize;
    memcpy(sb.params.in.bBuffer, data, size);
  }
  else if (code == IOCTL_SCSI_MINIPORT_RETURN_STATUS)
    size = sizeof(IDEREGS);
  else
    size = 0;
  sb.srbc.HeaderLength = sizeof(SRB_IO_CONTROL);
  memcpy(sb.srbc.Signature, "SCSIDISK", 8); // atapi.sys
  sb.srbc.Timeout = 60; // seconds
  sb.srbc.ControlCode = code;
  //sb.srbc.ReturnCode = 0;
  sb.srbc.Length = sizeof(SENDCMDINPARAMS)-1 + size;
  sb.params.in.irDriveRegs = *regs;
  sb.params.in.cBufferSize = size;

  // Call miniport ioctl
  size += sizeof(SRB_IO_CONTROL) + sizeof(SENDCMDINPARAMS)-1;
  DWORD num_out;
  if (!DeviceIoControl(hdevice, IOCTL_SCSI_MINIPORT,
    &sb, size, &sb, size, &num_out, NULL)) {
    long err = GetLastError();
    if (ata_debugmode) {
      pout("  IOCTL_SCSI_MINIPORT_%s failed, Error=%ld\n", name, err);
      print_ide_regs_io(regs, NULL);
    }
    errno = (err == ERROR_INVALID_FUNCTION || err == ERROR_NOT_SUPPORTED ? ENOSYS : EIO);
    return -1;
  }

  // Check result
  if (sb.srbc.ReturnCode) {
    if (ata_debugmode) {
      pout("  IOCTL_SCSI_MINIPORT_%s failed, ReturnCode=0x%08x\n", name, (unsigned)sb.srbc.ReturnCode);
      print_ide_regs_io(regs, NULL);
    }
    errno = EIO;
    return -1;
  }

  if (sb.params.out.DriverStatus.bDriverError) {
    if (ata_debugmode) {
      pout("  IOCTL_SCSI_MINIPORT_%s failed, DriverError=0x%02x, IDEError=0x%02x\n", name,
        sb.params.out.DriverStatus.bDriverError, sb.params.out.DriverStatus.bIDEError);
      print_ide_regs_io(regs, NULL);
    }
    errno = (!sb.params.out.DriverStatus.bIDEError ? ENOSYS : EIO);
    return -1;
  }

  if (ata_debugmode > 1) {
    pout("  IOCTL_SCSI_MINIPORT_%s succeeded, bytes returned: %u (buffer %u)\n", name,
      (unsigned)num_out, (unsigned)sb.params.out.cBufferSize);
    print_ide_regs_io(regs, (code == IOCTL_SCSI_MINIPORT_RETURN_STATUS ?
                             (const IDEREGS *)(sb.params.out.bBuffer) : 0));
  }

  if (datasize > 0)
    memcpy(data, sb.params.out.bBuffer, datasize);
  else if (datasize == 0 && code == IOCTL_SCSI_MINIPORT_RETURN_STATUS)
    memcpy(regs, sb.params.out.bBuffer, sizeof(IDEREGS));

  return 0;
}


/////////////////////////////////////////////////////////////////////////////
// ATA PASS THROUGH via 3ware specific SCSI MINIPORT ioctl

static int ata_via_3ware_miniport_ioctl(HANDLE hdevice, IDEREGS * regs, char * data, int datasize, int port)
{
  struct {
    SRB_IO_CONTROL srbc;
    IDEREGS regs;
    UCHAR buffer[512];
  } sb;
  ASSERT_SIZEOF(sb, sizeof(SRB_IO_CONTROL)+sizeof(IDEREGS)+512);

  if (!(0 <= datasize && datasize <= (int)sizeof(sb.buffer) && port >= 0)) {
    errno = EINVAL;
    return -1;
  }
  memset(&sb, 0, sizeof(sb));
  strncpy((char *)sb.srbc.Signature, "<3ware>", sizeof(sb.srbc.Signature));
  sb.srbc.HeaderLength = sizeof(SRB_IO_CONTROL);
  sb.srbc.Timeout = 60; // seconds
  sb.srbc.ControlCode = 0xA0000000;
  sb.srbc.ReturnCode = 0;
  sb.srbc.Length = sizeof(IDEREGS) + (datasize > 0 ? datasize : 1);
  sb.regs = *regs;
  sb.regs.bReserved = port;

  DWORD num_out;
  if (!DeviceIoControl(hdevice, IOCTL_SCSI_MINIPORT,
    &sb, sizeof(sb), &sb, sizeof(sb), &num_out, NULL)) {
    long err = GetLastError();
    if (ata_debugmode) {
      pout("  ATA via IOCTL_SCSI_MINIPORT failed, Error=%ld\n", err);
      print_ide_regs_io(regs, NULL);
    }
    errno = (err == ERROR_INVALID_FUNCTION ? ENOSYS : EIO);
    return -1;
  }

  if (sb.srbc.ReturnCode) {
    if (ata_debugmode) {
      pout("  ATA via IOCTL_SCSI_MINIPORT failed, ReturnCode=0x%08x\n", (unsigned)sb.srbc.ReturnCode);
      print_ide_regs_io(regs, NULL);
    }
    errno = EIO;
    return -1;
  }

  // Copy data
  if (datasize > 0)
    memcpy(data, sb.buffer, datasize);

  if (ata_debugmode > 1) {
    pout("  ATA via IOCTL_SCSI_MINIPORT succeeded, bytes returned: %u\n", (unsigned)num_out);
    print_ide_regs_io(regs, &sb.regs);
  }
  *regs = sb.regs;

  return 0;
}


/////////////////////////////////////////////////////////////////////////////

// 3ware specific call to update the devicemap returned by SMART_GET_VERSION.
// 3DM/CLI "Rescan Controller" function does not to always update it.

static int update_3ware_devicemap_ioctl(HANDLE hdevice)
{
  SRB_IO_CONTROL srbc;
  memset(&srbc, 0, sizeof(srbc));
  strncpy((char *)srbc.Signature, "<3ware>", sizeof(srbc.Signature));
  srbc.HeaderLength = sizeof(SRB_IO_CONTROL);
  srbc.Timeout = 60; // seconds
  srbc.ControlCode = 0xCC010014;
  srbc.ReturnCode = 0;
  srbc.Length = 0;

  DWORD num_out;
  if (!DeviceIoControl(hdevice, IOCTL_SCSI_MINIPORT,
    &srbc, sizeof(srbc), &srbc, sizeof(srbc), &num_out, NULL)) {
    long err = GetLastError();
    if (ata_debugmode)
      pout("  UPDATE DEVICEMAP via IOCTL_SCSI_MINIPORT failed, Error=%ld\n", err);
    errno = (err == ERROR_INVALID_FUNCTION ? ENOSYS : EIO);
    return -1;
  }
  if (srbc.ReturnCode) {
    if (ata_debugmode)
      pout("  UPDATE DEVICEMAP via IOCTL_SCSI_MINIPORT failed, ReturnCode=0x%08x\n", (unsigned)srbc.ReturnCode);
    errno = EIO;
    return -1;
  }
  if (ata_debugmode > 1)
    pout("  UPDATE DEVICEMAP via IOCTL_SCSI_MINIPORT succeeded\n");
  return 0;
}


/////////////////////////////////////////////////////////////////////////////
// IOCTL_STORAGE_QUERY_PROPERTY

union STORAGE_DEVICE_DESCRIPTOR_DATA {
  STORAGE_DEVICE_DESCRIPTOR desc;
  char raw[256];
};

// Get STORAGE_DEVICE_DESCRIPTOR_DATA for device.
// (This works without admin rights)

static int storage_query_property_ioctl(HANDLE hdevice, STORAGE_DEVICE_DESCRIPTOR_DATA * data)
{
  STORAGE_PROPERTY_QUERY query = {StorageDeviceProperty, PropertyStandardQuery, {0} };
  memset(data, 0, sizeof(*data));

  DWORD num_out;
  if (!DeviceIoControl(hdevice, IOCTL_STORAGE_QUERY_PROPERTY,
    &query, sizeof(query), data, sizeof(*data), &num_out, NULL)) {
    if (ata_debugmode > 1 || scsi_debugmode > 1)
      pout("  IOCTL_STORAGE_QUERY_PROPERTY failed, Error=%u\n", (unsigned)GetLastError());
    errno = ENOSYS;
    return -1;
  }

  if (ata_debugmode > 1 || scsi_debugmode > 1) {
    pout("  IOCTL_STORAGE_QUERY_PROPERTY returns:\n"
         "    Vendor:   \"%s\"\n"
         "    Product:  \"%s\"\n"
         "    Revision: \"%s\"\n"
         "    Removable: %s\n"
         "    BusType:   0x%02x\n",
         (data->desc.VendorIdOffset        ? data->raw+data->desc.VendorIdOffset : "(null)"),
         (data->desc.ProductIdOffset       ? data->raw+data->desc.ProductIdOffset : "(null)"),
         (data->desc.ProductRevisionOffset ? data->raw+data->desc.ProductRevisionOffset : "(null)"),
         (data->desc.RemovableMedia? "Yes":"No"), data->desc.BusType
    );
  }
  return 0;
}


/////////////////////////////////////////////////////////////////////////////
// IOCTL_STORAGE_PREDICT_FAILURE

// Call IOCTL_STORAGE_PREDICT_FAILURE, return PredictFailure value
// or -1 on error, optionally return VendorSpecific data.
// (This works without admin rights)

static int storage_predict_failure_ioctl(HANDLE hdevice, char * data = 0)
{
  STORAGE_PREDICT_FAILURE pred;
  memset(&pred, 0, sizeof(pred));

  DWORD num_out;
  if (!DeviceIoControl(hdevice, IOCTL_STORAGE_PREDICT_FAILURE,
    0, 0, &pred, sizeof(pred), &num_out, NULL)) {
    if (ata_debugmode > 1)
      pout("  IOCTL_STORAGE_PREDICT_FAILURE failed, Error=%u\n", (unsigned)GetLastError());
    errno = ENOSYS;
    return -1;
  }

  if (ata_debugmode > 1) {
    pout("  IOCTL_STORAGE_PREDICT_FAILURE returns:\n"
         "    PredictFailure: 0x%08x\n"
         "    VendorSpecific: 0x%02x,0x%02x,0x%02x,...,0x%02x\n",
         (unsigned)pred.PredictFailure,
         pred.VendorSpecific[0], pred.VendorSpecific[1], pred.VendorSpecific[2],
         pred.VendorSpecific[sizeof(pred.VendorSpecific)-1]
    );
  }
  if (data)
    memcpy(data, pred.VendorSpecific, sizeof(pred.VendorSpecific));
  return (!pred.PredictFailure ? 0 : 1);
}


// Build IDENTIFY information from STORAGE_DEVICE_DESCRIPTOR
static int get_identify_from_device_property(HANDLE hdevice, ata_identify_device * id)
{
  STORAGE_DEVICE_DESCRIPTOR_DATA data;
  if (storage_query_property_ioctl(hdevice, &data))
    return -1;

  memset(id, 0, sizeof(*id));

  // Some drivers split ATA model string into VendorId and ProductId,
  // others return it as ProductId only.
  char model[sizeof(id->model) + 1] = "";

  unsigned i = 0;
  if (data.desc.VendorIdOffset) {
    for ( ;i < sizeof(model)-1 && data.raw[data.desc.VendorIdOffset+i]; i++)
      model[i] = data.raw[data.desc.VendorIdOffset+i];
  }

  if (data.desc.ProductIdOffset) {
    while (i > 1 && model[i-2] == ' ') // Keep last blank from VendorId
      i--;
    // Ignore VendorId "ATA"
    if (i <= 4 && !strncmp(model, "ATA", 3) && (i == 3 || model[3] == ' '))
      i = 0;
    for (unsigned j = 0; i < sizeof(model)-1 && data.raw[data.desc.ProductIdOffset+j]; i++, j++)
      model[i] = data.raw[data.desc.ProductIdOffset+j];
  }

  while (i > 0 && model[i-1] == ' ')
    i--;
  model[i] = 0;
  copy_swapped(id->model, model, sizeof(id->model));

  if (data.desc.ProductRevisionOffset)
    copy_swapped(id->fw_rev, data.raw+data.desc.ProductRevisionOffset, sizeof(id->fw_rev));

  id->command_set_1 = 0x0001; id->command_set_2 = 0x4000; // SMART supported, words 82,83 valid
  id->cfs_enable_1  = 0x0001; id->csf_default   = 0x4000; // SMART enabled, words 85,87 valid
  return 0;
}

// Get Serial Number in IDENTIFY from WMI
static bool get_serial_from_wmi(int drive, ata_identify_device * id)
{
  bool debug = (ata_debugmode > 1);

  wbem_services ws;
  if (!ws.connect()) {
    if (debug)
      pout("WMI connect failed\n");
    return false;
  }

  wbem_object wo;
  if (!ws.query1(wo, "SELECT Model,SerialNumber FROM Win32_DiskDrive WHERE "
                     "DeviceID=\"\\\\\\\\.\\\\PHYSICALDRIVE%d\"", drive))
    return false;

  std::string serial = wo.get_str("SerialNumber");
  if (debug)
    pout("  WMI:PhysicalDrive%d: \"%s\", S/N:\"%s\"\n", drive, wo.get_str("Model").c_str(), serial.c_str());

  copy_swapped(id->serial_no, serial.c_str(), sizeof(id->serial_no));
  return true;
}


/////////////////////////////////////////////////////////////////////////////
// USB ID detection using WMI

// Get USB ID for a physical or logical drive number
static bool get_usb_id(int phydrive, int logdrive,
                       unsigned short & vendor_id,
                       unsigned short & product_id)
{
  bool debug = (scsi_debugmode > 1);

  wbem_services ws;
  if (!ws.connect()) {
    if (debug)
      pout("WMI connect failed\n");
    return false;
  }

  // Get device name
  std::string name;

  wbem_object wo;
  if (0 <= logdrive && logdrive <= 'Z'-'A') {
    // Drive letter -> Partition info
    if (!ws.query1(wo, "ASSOCIATORS OF {Win32_LogicalDisk.DeviceID=\"%c:\"} WHERE ResultClass = Win32_DiskPartition",
                   'A'+logdrive))
      return false;

    std::string partid = wo.get_str("DeviceID");
    if (debug)
      pout("%c: --> \"%s\" -->\n", 'A'+logdrive, partid.c_str());

    // Partition ID -> Physical drive info
    if (!ws.query1(wo, "ASSOCIATORS OF {Win32_DiskPartition.DeviceID=\"%s\"} WHERE ResultClass = Win32_DiskDrive",
                   partid.c_str()))
      return false;

    name = wo.get_str("Model");
    if (debug)
      pout("%s --> \"%s\":\n", wo.get_str("DeviceID").c_str(), name.c_str());
  }

  else if (phydrive >= 0) {
    // Physical drive number -> Physical drive info
    if (!ws.query1(wo, "SELECT Model FROM Win32_DiskDrive WHERE DeviceID=\"\\\\\\\\.\\\\PHYSICALDRIVE%d\"", phydrive))
      return false;

    name = wo.get_str("Model");
    if (debug)
      pout("\\.\\\\PHYSICALDRIVE%d --> \"%s\":\n", phydrive, name.c_str());
  }
  else
    return false;


  // Get USB_CONTROLLER -> DEVICE associations
  wbem_enumerator we;
  if (!ws.query(we, "SELECT Antecedent,Dependent FROM Win32_USBControllerDevice"))
    return false;

  unsigned short usb_venid = 0, prev_usb_venid = 0;
  unsigned short usb_proid = 0, prev_usb_proid = 0;
  std::string prev_usb_ant;
  std::string prev_ant, ant, dep;

  const regular_expression regex("^.*PnPEntity\\.DeviceID=\"([^\"]*)\"");

  while (we.next(wo)) {
    prev_ant = ant;
    // Find next 'USB_CONTROLLER, DEVICE' pair
    ant = wo.get_str("Antecedent");
    dep = wo.get_str("Dependent");

    if (debug && ant != prev_ant)
      pout(" %s:\n", ant.c_str());

    // Extract DeviceID
    regular_expression::match_range match[2];
    if (!(regex.execute(dep.c_str(), 2, match) && match[1].rm_so >= 0)) {
      if (debug)
        pout("  | (\"%s\")\n", dep.c_str());
      continue;
    }

    std::string devid(dep.c_str()+match[1].rm_so, match[1].rm_eo-match[1].rm_so);

    if (str_starts_with(devid, "USB\\\\VID_")) {
      // USB bridge entry, save CONTROLLER, ID
      int nc = -1;
      if (!(sscanf(devid.c_str(), "USB\\\\VID_%4hx&PID_%4hx%n",
            &prev_usb_venid, &prev_usb_proid, &nc) == 2 && nc == 9+4+5+4)) {
        prev_usb_venid = prev_usb_proid = 0;
      }
      prev_usb_ant = ant;
      if (debug)
        pout("  +-> \"%s\" [0x%04x:0x%04x]\n", devid.c_str(), prev_usb_venid, prev_usb_proid);
    }
    else if (str_starts_with(devid, "USBSTOR\\\\") || str_starts_with(devid, "SCSI\\\\")) {
      // USBSTORage or SCSI device found
      if (debug)
        pout("  +--> \"%s\"\n", devid.c_str());

      // Retrieve name
      wbem_object wo2;
      if (!ws.query1(wo2, "SELECT Name FROM Win32_PnPEntity WHERE DeviceID=\"%s\"", devid.c_str()))
        continue;
      std::string name2 = wo2.get_str("Name");

      // Continue if not name of physical disk drive
      if (name2 != name) {
        if (debug)
          pout("  +---> (\"%s\")\n", name2.c_str());
        continue;
      }

      // Fail if previous USB bridge is associated to other controller or ID is unknown
      if (!(ant == prev_usb_ant && prev_usb_venid)) {
        if (debug)
          pout("  +---> \"%s\" (Error: No USB bridge found)\n", name2.c_str());
        return false;
      }

      // Handle multiple devices with same name
      if (usb_venid) {
        // Fail if multiple devices with same name have different USB bridge types
        if (!(usb_venid == prev_usb_venid && usb_proid == prev_usb_proid)) {
          if (debug)
            pout("  +---> \"%s\" (Error: More than one USB ID found)\n", name2.c_str());
          return false;
        }
      }

      // Found
      usb_venid = prev_usb_venid;
      usb_proid = prev_usb_proid;
      if (debug)
        pout("  +===> \"%s\" [0x%04x:0x%04x]\n", name2.c_str(), usb_venid, usb_proid);

      // Continue to check for duplicate names ...
    }
    else {
      if (debug)
        pout("  |   \"%s\"\n", devid.c_str());
    }
  }

  if (!usb_venid)
    return false;

  vendor_id = usb_venid;
  product_id = usb_proid;

  return true;
}


/////////////////////////////////////////////////////////////////////////////

// Call GetDevicePowerState()
// returns: 1=active, 0=standby, -1=error
// (This would also work for SCSI drives)

static int get_device_power_state(HANDLE hdevice)
{
  BOOL state = TRUE;
  if (!GetDevicePowerState(hdevice, &state)) {
    long err = GetLastError();
    if (ata_debugmode)
      pout("  GetDevicePowerState() failed, Error=%ld\n", err);
    errno = (err == ERROR_INVALID_FUNCTION ? ENOSYS : EIO);
    // TODO: This may not work as expected on transient errors,
    // because smartd interprets -1 as SLEEP mode regardless of errno.
    return -1;
  }

  if (ata_debugmode > 1)
    pout("  GetDevicePowerState() succeeded, state=%d\n", state);
  return state;
}


/////////////////////////////////////////////////////////////////////////////
// win_ata_device

class win_ata_device
: public /*implements*/ ata_device,
  public /*extends*/ win_smart_device
{
public:
  win_ata_device(smart_interface * intf, const char * dev_name, const char * req_type);

  virtual ~win_ata_device() throw();

  virtual bool open();

  virtual bool is_powered_down();

  virtual bool ata_pass_through(const ata_cmd_in & in, ata_cmd_out & out);

  virtual bool ata_identify_is_cached() const;

private:
  bool open(bool query_device);

  bool open(int phydrive, int logdrive, const char * options, int port, bool query_device);

  std::string m_options;
  bool m_usr_options; // options set by user?
  bool m_admin; // open with admin access?
  int m_phydrive; // PhysicalDriveN or -1
  bool m_id_is_cached; // ata_identify_is_cached() return value.
  bool m_is_3ware; // LSI/3ware controller detected?
  int m_port; // LSI/3ware port
  int m_smartver_state;
};


win_ata_device::win_ata_device(smart_interface * intf, const char * dev_name, const char * req_type)
: smart_device(intf, dev_name, "ata", req_type),
  m_usr_options(false),
  m_admin(false),
  m_phydrive(-1),
  m_id_is_cached(false),
  m_is_3ware(false),
  m_port(-1),
  m_smartver_state(0)
{
}

win_ata_device::~win_ata_device() throw()
{
}

// Get default ATA device options

static const char * ata_get_def_options()
{
  return "pasifm"; // GetDevicePowerState(), ATA_, SMART_*, IDE_PASS_THROUGH,
                   // STORAGE_*, SCSI_MINIPORT_*
}

// Open ATA device

bool win_ata_device::open()
{
  // Open device for r/w operations
  return open(false);
}

bool win_ata_device::open(bool query_device)
{
  const char * name = skipdev(get_dev_name()); int len = strlen(name);
  // [sh]d[a-z]([a-z])?(:[saicmfp]+)? => Physical drive 0-701, with options
  char drive[2+1] = "", options[8+1] = ""; int n1 = -1, n2 = -1;
  if (   sscanf(name, "%*[sh]d%2[a-z]%n:%6[saimfp]%n", drive, &n1, options, &n2) >= 1
      && ((n1 == len && !options[0]) || n2 == len)                                   ) {
    return open(sdxy_to_phydrive(drive), -1, options, -1, query_device);
  }
  // [sh]d[a-z],N(:[saicmfp3]+)? => Physical drive 0-701, RAID port N, with options
  drive[0] = 0; options[0] = 0; n1 = -1; n2 = -1;
  unsigned port = ~0;
  if (   sscanf(name, "%*[sh]d%2[a-z],%u%n:%7[saimfp3]%n", drive, &port, &n1, options, &n2) >= 2
      && port < 32 && ((n1 == len && !options[0]) || n2 == len)                                  ) {
    return open(sdxy_to_phydrive(drive), -1, options, port, query_device);
  }
  // pd<m>,N => Physical drive <m>, RAID port N
  int phydrive = -1; port = ~0; n1 = -1; n2 = -1;
  if (   sscanf(name, "pd%d%n,%u%n", &phydrive, &n1, &port, &n2) >= 1
      && phydrive >= 0 && ((n1 == len && (int)port < 0) || (n2 == len && port < 32))) {
    return open(phydrive, -1, "", (int)port, query_device);
  }
  // [a-zA-Z]: => Physical drive behind logical drive 0-25
  int logdrive = drive_letter(name);
  if (logdrive >= 0) {
    return open(-1, logdrive, "", -1, query_device);
  }

  return set_err(EINVAL);
}


bool win_ata_device::open(int phydrive, int logdrive, const char * options, int port, bool query_device)
{
  m_phydrive = -1;
  char devpath[30];
  if (0 <= phydrive && phydrive <= 255)
    snprintf(devpath, sizeof(devpath)-1, "\\\\.\\PhysicalDrive%d", (m_phydrive = phydrive));
  else if (0 <= logdrive && logdrive <= 'Z'-'A')
    snprintf(devpath, sizeof(devpath)-1, "\\\\.\\%c:", 'A'+logdrive);
  else
    return set_err(ENOENT);

  // Open device
  HANDLE h = INVALID_HANDLE_VALUE;
  if (!(*options && !options[strspn(options, "fp")]) && !query_device) {
    // Open with admin rights
    m_admin = true;
    h = CreateFileA(devpath, GENERIC_READ|GENERIC_WRITE,
      FILE_SHARE_READ|FILE_SHARE_WRITE,
      NULL, OPEN_EXISTING, 0, 0);
  }
  if (h == INVALID_HANDLE_VALUE) {
    // Open without admin rights
    m_admin = false;
    h = CreateFileA(devpath, 0,
      FILE_SHARE_READ|FILE_SHARE_WRITE,
      NULL, OPEN_EXISTING, 0, 0);
  }
  if (h == INVALID_HANDLE_VALUE) {
    long err = GetLastError();
    if (err == ERROR_FILE_NOT_FOUND)
      set_err(ENOENT, "%s: not found", devpath);
    else if (err == ERROR_ACCESS_DENIED)
      set_err(EACCES, "%s: access denied", devpath);
    else
      set_err(EIO, "%s: Error=%ld", devpath, err);
    return false;
  }
  set_fh(h);

  // Warn once if admin rights are missing
  if (!m_admin && !query_device) {
    static bool noadmin_warning = false;
    if (!noadmin_warning) {
      pout("Warning: Limited functionality due to missing admin rights\n");
      noadmin_warning = true;
    }
  }

  if (ata_debugmode > 1)
    pout("%s: successfully opened%s\n", devpath, (!m_admin ? " (without admin rights)" :""));

  m_usr_options = false;
  if (*options) {
    // Save user options
    m_options = options; m_usr_options = true;
  }
  else if (port >= 0)
    // RAID: SMART_* and SCSI_MINIPORT
    m_options = "s3";
  else {
    // Set default options according to Windows version
    static const char * def_options = ata_get_def_options();
    m_options = def_options;
  }

  // SMART_GET_VERSION may spin up disk, so delay until first real SMART_* call
  m_port = port;
  if (port < 0)
    return true;

  // 3ware RAID: Get port map
  GETVERSIONINPARAMS_EX vers_ex;
  int devmap = smart_get_version(h, &vers_ex);

  // 3ware RAID if vendor id present
  m_is_3ware = (vers_ex.wIdentifier == SMART_VENDOR_3WARE);

  unsigned portmap = 0;
  if (port >= 0 && devmap >= 0) {
    // 3ware RAID: check vendor id
    if (!m_is_3ware) {
      pout("SMART_GET_VERSION returns unknown Identifier = 0x%04x\n"
           "This is no 3ware 9000 controller or driver has no SMART support.\n",
           vers_ex.wIdentifier);
      devmap = -1;
    }
    else
      portmap = vers_ex.dwDeviceMapEx;
  }
  if (devmap < 0) {
    pout("%s: ATA driver has no SMART support\n", devpath);
    if (!is_permissive()) {
      close();
      return set_err(ENOSYS);
    }
  }
  m_smartver_state = 1;

  {
    // 3ware RAID: update devicemap first
    if (!update_3ware_devicemap_ioctl(h)) {
      if (   smart_get_version(h, &vers_ex) >= 0
          && vers_ex.wIdentifier == SMART_VENDOR_3WARE    )
        portmap = vers_ex.dwDeviceMapEx;
    }
    // Check port existence
    if (!(portmap & (1U << port))) {
      if (!is_permissive()) {
        close();
        return set_err(ENOENT, "%s: Port %d is empty or does not exist", devpath, port);
      }
    }
  }

  return true;
}


/////////////////////////////////////////////////////////////////////////////

// Query OS if device is powered up or down.
bool win_ata_device::is_powered_down()
{
  // To check power mode, we open device for query operations only.
  // Opening for SMART r/w operations can already spin up the disk.
  bool self_open = !is_open();
  if (self_open)
    if (!open(true))
      return false;
  int rc = get_device_power_state(get_fh());
  if (self_open)
    close();
  return !rc;
}

/////////////////////////////////////////////////////////////////////////////

// Interface to ATA devices
bool win_ata_device::ata_pass_through(const ata_cmd_in & in, ata_cmd_out & out)
{
  // No multi-sector support for now, see above
  // warning about IOCTL_ATA_PASS_THROUGH
  if (!ata_cmd_is_supported(in,
    ata_device::supports_data_out |
    ata_device::supports_output_regs |
    ata_device::supports_48bit)
  )
    return false;

  // 3ware RAID: SMART DISABLE without port number disables SMART functions
  if (   m_is_3ware && m_port < 0
      && in.in_regs.command == ATA_SMART_CMD
      && in.in_regs.features == ATA_SMART_DISABLE)
    return set_err(ENOSYS, "SMART DISABLE requires 3ware port number");

  // Determine ioctl functions valid for this ATA cmd
  const char * valid_options = 0;

  switch (in.in_regs.command) {
    case ATA_IDENTIFY_DEVICE:
    case ATA_IDENTIFY_PACKET_DEVICE:
      // SMART_*, ATA_, IDE_, SCSI_PASS_THROUGH, STORAGE_PREDICT_FAILURE
      // and SCSI_MINIPORT_* if requested by user
      valid_options = (m_usr_options ? "saimf" : "saif");
      break;

    case ATA_CHECK_POWER_MODE:
      // Try GetDevicePowerState() first, ATA/IDE_PASS_THROUGH may spin up disk
      valid_options = "pai3";
      break;

    case ATA_SMART_CMD:
      switch (in.in_regs.features) {
        case ATA_SMART_READ_VALUES:
        case ATA_SMART_READ_THRESHOLDS:
        case ATA_SMART_AUTOSAVE:
        case ATA_SMART_ENABLE:
        case ATA_SMART_DISABLE:
        case ATA_SMART_AUTO_OFFLINE:
          // SMART_*, ATA_, IDE_, SCSI_PASS_THROUGH, STORAGE_PREDICT_FAILURE
          // and SCSI_MINIPORT_* if requested by user
          valid_options = (m_usr_options ? "saimf" : "saif");
          break;

        case ATA_SMART_IMMEDIATE_OFFLINE:
          // SMART_SEND_DRIVE_COMMAND does not support ABORT_SELF_TEST
          valid_options = (m_usr_options || in.in_regs.lba_low != 127/*ABORT*/ ?
                           "saim3" : "aim3");
          break;

        case ATA_SMART_READ_LOG_SECTOR:
          // SMART_RCV_DRIVE_DATA does not support READ_LOG
          // Try SCSI_MINIPORT also to skip buggy class driver
          // SMART functions do not support multi sector I/O.
          if (in.size == 512)
            valid_options = (m_usr_options ? "saim3" : "aim3");
          else
            valid_options = "a";
          break;

        case ATA_SMART_WRITE_LOG_SECTOR:
          // ATA_PASS_THROUGH, SCSI_MINIPORT, others don't support DATA_OUT
          // but SCSI_MINIPORT_* only if requested by user and single sector.
          valid_options = (in.size == 512 && m_usr_options ? "am" : "a");
          break;

        case ATA_SMART_STATUS:
          valid_options = (m_usr_options ? "saimf" : "saif");
          break;

        default:
          // Unknown SMART command, handle below
          break;
      }
      break;

    default:
      // Other ATA command, handle below
      break;
  }

  if (!valid_options) {
    // No special ATA command found above, select a generic pass through ioctl.
    if (!(   in.direction == ata_cmd_in::no_data
          || (in.direction == ata_cmd_in::data_in && in.size == 512))
         ||  in.in_regs.is_48bit_cmd()                               )
      // DATA_OUT, more than one sector, 48-bit command: ATA_PASS_THROUGH only
      valid_options = "a";
    else
      // ATA/IDE_PASS_THROUGH
      valid_options = "ai";
  }

  if (!m_admin) {
    // Restrict to IOCTL_STORAGE_*
    if (strchr(valid_options, 'f'))
      valid_options = "f";
    else if (strchr(valid_options, 'p'))
      valid_options = "p";
    else
      return set_err(ENOSYS, "Function requires admin rights");
  }

  // Set IDEREGS
  IDEREGS regs, prev_regs;
  {
    const ata_in_regs & lo = in.in_regs;
    regs.bFeaturesReg     = lo.features;
    regs.bSectorCountReg  = lo.sector_count;
    regs.bSectorNumberReg = lo.lba_low;
    regs.bCylLowReg       = lo.lba_mid;
    regs.bCylHighReg      = lo.lba_high;
    regs.bDriveHeadReg    = lo.device;
    regs.bCommandReg      = lo.command;
    regs.bReserved        = 0;
  }
  if (in.in_regs.is_48bit_cmd()) {
    const ata_in_regs & hi = in.in_regs.prev;
    prev_regs.bFeaturesReg     = hi.features;
    prev_regs.bSectorCountReg  = hi.sector_count;
    prev_regs.bSectorNumberReg = hi.lba_low;
    prev_regs.bCylLowReg       = hi.lba_mid;
    prev_regs.bCylHighReg      = hi.lba_high;
    prev_regs.bDriveHeadReg    = hi.device;
    prev_regs.bCommandReg      = hi.command;
    prev_regs.bReserved        = 0;
  }

  // Set data direction
  int datasize = 0;
  char * data = 0;
  switch (in.direction) {
    case ata_cmd_in::no_data:
      break;
    case ata_cmd_in::data_in:
      datasize = (int)in.size;
      data = (char *)in.buffer;
      break;
    case ata_cmd_in::data_out:
      datasize = -(int)in.size;
      data = (char *)in.buffer;
      break;
    default:
      return set_err(EINVAL, "win_ata_device::ata_pass_through: invalid direction=%d",
          (int)in.direction);
  }


  // Try all valid ioctls in the order specified in m_options
  bool powered_up = false;
  bool out_regs_set = false;
  bool id_is_cached = false;
  const char * options = m_options.c_str();

  for (int i = 0; ; i++) {
    char opt = options[i];

    if (!opt) {
      if (in.in_regs.command == ATA_CHECK_POWER_MODE && powered_up) {
        // Power up reported by GetDevicePowerState() and no ioctl available
        // to detect the actual mode of the drive => simulate ATA result ACTIVE/IDLE.
        regs.bSectorCountReg = 0xff;
        out_regs_set = true;
        break;
      }
      // No IOCTL found
      return set_err(ENOSYS);
    }
    if (!strchr(valid_options, opt))
      // Invalid for this command
      continue;

    errno = 0;
    assert(   datasize == 0 || datasize == 512
           || (datasize == -512 && strchr("am", opt))
           || (datasize > 512 && opt == 'a'));
    int rc;
    switch (opt) {
      default: assert(0);
      case 's':
        // call SMART_GET_VERSION once for each drive
        if (m_smartver_state > 1) {
          rc = -1; errno = ENOSYS;
          break;
        }
        if (!m_smartver_state) {
          assert(m_port == -1);
          GETVERSIONINPARAMS_EX vers_ex;
          if (smart_get_version(get_fh(), &vers_ex) < 0) {
            if (!failuretest_permissive) {
              m_smartver_state = 2;
              rc = -1; errno = ENOSYS;
              break;
            }
            failuretest_permissive--;
          }
          else  {
            // 3ware RAID if vendor id present
            m_is_3ware = (vers_ex.wIdentifier == SMART_VENDOR_3WARE);
          }

          m_smartver_state = 1;
        }
        rc = smart_ioctl(get_fh(), &regs, data, datasize, m_port);
        out_regs_set = (in.in_regs.features == ATA_SMART_STATUS);
        id_is_cached = (m_port < 0); // Not cached by 3ware driver
        break;
      case 'm':
        rc = ata_via_scsi_miniport_smart_ioctl(get_fh(), &regs, data, datasize);
        id_is_cached = (m_port < 0);
        break;
      case 'a':
        rc = ata_pass_through_ioctl(get_fh(), &regs,
          (in.in_regs.is_48bit_cmd() ? &prev_regs : 0),
          data, datasize);
        out_regs_set = true;
        break;
      case 'i':
        rc = ide_pass_through_ioctl(get_fh(), &regs, data, datasize);
        out_regs_set = true;
        break;
      case 'f':
        if (in.in_regs.command == ATA_IDENTIFY_DEVICE) {
            ata_identify_device * id = reinterpret_cast<ata_identify_device *>(data);
            rc = get_identify_from_device_property(get_fh(), id);
            if (rc == 0 && m_phydrive >= 0)
              get_serial_from_wmi(m_phydrive, id);
            id_is_cached = true;
        }
        else if (in.in_regs.command == ATA_SMART_CMD) switch (in.in_regs.features) {
          case ATA_SMART_READ_VALUES:
            rc = storage_predict_failure_ioctl(get_fh(), data);
            if (rc > 0)
              rc = 0;
            break;
          case ATA_SMART_ENABLE:
            rc = 0;
            break;
          case ATA_SMART_STATUS:
            rc = storage_predict_failure_ioctl(get_fh());
            if (rc == 0) {
              // Good SMART status
              out.out_regs.lba_high = 0xc2; out.out_regs.lba_mid = 0x4f;
            }
            else if (rc > 0) {
              // Bad SMART status
              out.out_regs.lba_high = 0x2c; out.out_regs.lba_mid = 0xf4;
              rc = 0;
            }
            break;
          default:
            errno = ENOSYS; rc = -1;
        }
        else {
            errno = ENOSYS; rc = -1;
        }
        break;
      case '3':
        rc = ata_via_3ware_miniport_ioctl(get_fh(), &regs, data, datasize, m_port);
        out_regs_set = true;
        break;
      case 'p':
        assert(in.in_regs.command == ATA_CHECK_POWER_MODE && in.size == 0);
        rc = get_device_power_state(get_fh());
        if (rc == 0) {
          // Power down reported by GetDevicePowerState(), using a passthrough ioctl would
          // spin up the drive => simulate ATA result STANDBY.
          regs.bSectorCountReg = 0x00;
          out_regs_set = true;
        }
        else if (rc > 0) {
          // Power up reported by GetDevicePowerState(), but this reflects the actual mode
          // only if it is selected by the device driver => try a passthrough ioctl to get the
          // actual mode, if none available simulate ACTIVE/IDLE.
          powered_up = true;
          rc = -1; errno = ENOSYS;
        }
        break;
    }

    if (!rc)
      // Working ioctl found
      break;

    if (errno != ENOSYS)
      // Abort on I/O error
      return set_err(errno);

    out_regs_set = false;
    // CAUTION: *_ioctl() MUST NOT change "regs" Parameter in the ENOSYS case
  }

  // Return IDEREGS if set
  if (out_regs_set) {
    ata_out_regs & lo = out.out_regs;
    lo.error        = regs.bFeaturesReg;
    lo.sector_count = regs.bSectorCountReg;
    lo.lba_low      = regs.bSectorNumberReg;
    lo.lba_mid      = regs.bCylLowReg;
    lo.lba_high     = regs.bCylHighReg;
    lo.device       = regs.bDriveHeadReg;
    lo.status       = regs.bCommandReg;
    if (in.in_regs.is_48bit_cmd()) {
      ata_out_regs & hi = out.out_regs.prev;
      hi.sector_count = prev_regs.bSectorCountReg;
      hi.lba_low      = prev_regs.bSectorNumberReg;
      hi.lba_mid      = prev_regs.bCylLowReg;
      hi.lba_high     = prev_regs.bCylHighReg;
    }
  }

  if (   in.in_regs.command == ATA_IDENTIFY_DEVICE
      || in.in_regs.command == ATA_IDENTIFY_PACKET_DEVICE)
    // Update ata_identify_is_cached() result according to ioctl used.
    m_id_is_cached = id_is_cached;

  return true;
}

// Return true if OS caches the ATA identify sector
bool win_ata_device::ata_identify_is_cached() const
{
  return m_id_is_cached;
}


//////////////////////////////////////////////////////////////////////
// csmi_device

class csmi_device
: virtual public /*extends*/ smart_device
{
public:
  enum { max_number_of_ports = 32 };

  /// Get bitmask of used ports
  unsigned get_ports_used();

protected:
  csmi_device()
    : smart_device(never_called)
    { memset(&m_phy_ent, 0, sizeof(m_phy_ent)); }

  typedef signed char port_2_index_map[max_number_of_ports];

  /// Get phy info and port mapping, return #ports or -1 on error
  int get_phy_info(CSMI_SAS_PHY_INFO & phy_info, port_2_index_map & p2i);

  /// Select physical drive
  bool select_port(int port);

  /// Get info for selected physical drive
  const CSMI_SAS_PHY_ENTITY & get_phy_ent() const
    { return m_phy_ent; }

  /// Call platform-specific CSMI ioctl
  virtual bool csmi_ioctl(unsigned code, IOCTL_HEADER * csmi_buffer,
    unsigned csmi_bufsiz) = 0;

private:
  CSMI_SAS_PHY_ENTITY m_phy_ent; ///< CSMI info for this phy
};


/////////////////////////////////////////////////////////////////////////////

int csmi_device::get_phy_info(CSMI_SAS_PHY_INFO & phy_info, port_2_index_map & p2i)
{
  // max_number_of_ports must match CSMI_SAS_PHY_INFO.Phy[] array size
  typedef char ASSERT_phy_info_size[
    (int)(sizeof(phy_info.Phy) / sizeof(phy_info.Phy[0])) == max_number_of_ports ? 1 : -1]
    ATTR_UNUSED;

  // Get driver info to check CSMI support
  CSMI_SAS_DRIVER_INFO_BUFFER driver_info_buf;
  memset(&driver_info_buf, 0, sizeof(driver_info_buf));
  if (!csmi_ioctl(CC_CSMI_SAS_GET_DRIVER_INFO, &driver_info_buf.IoctlHeader, sizeof(driver_info_buf)))
    return -1;

  if (scsi_debugmode > 1) {
    const CSMI_SAS_DRIVER_INFO & driver_info = driver_info_buf.Information;
    pout("CSMI_SAS_DRIVER_INFO:\n");
    pout("  Name:        \"%.81s\"\n", driver_info.szName);
    pout("  Description: \"%.81s\"\n", driver_info.szDescription);
    pout("  Revision:    %d.%d\n", driver_info.usMajorRevision, driver_info.usMinorRevision);
  }

  // Get Phy info
  CSMI_SAS_PHY_INFO_BUFFER phy_info_buf;
  memset(&phy_info_buf, 0, sizeof(phy_info_buf));
  if (!csmi_ioctl(CC_CSMI_SAS_GET_PHY_INFO, &phy_info_buf.IoctlHeader, sizeof(phy_info_buf)))
    return -1;

  phy_info = phy_info_buf.Information;

  if (phy_info.bNumberOfPhys > max_number_of_ports) {
    set_err(EIO, "CSMI_SAS_PHY_INFO: Bogus NumberOfPhys=%d", phy_info.bNumberOfPhys);
    return -1;
  }

  // Create port -> index map
  //                                     IRST Release
  // Phy[i].Value               9.x   10.x   14.8   15.2   16.0
  // ----------------------------------------------------------
  // bPortIdentifier           0xff   0xff   port   0x00   port
  // Identify.bPhyIdentifier   index? index? index  index  port
  // Attached.bPhyIdentifier   0x00   0x00   0x00   index  0x00
  //
  // Empty ports with hotplug support may appear in Phy[].

  int number_of_ports;
  for (int mode = 0; ; mode++) {
     for (int i = 0; i < max_number_of_ports; i++)
       p2i[i] = -1;

     number_of_ports = 0;
     bool found = false;
     for (int i = 0; i < max_number_of_ports; i++) {
        const CSMI_SAS_PHY_ENTITY & pe = phy_info.Phy[i];
        if (pe.Identify.bDeviceType == CSMI_SAS_NO_DEVICE_ATTACHED)
          continue;

        // Try to detect which field contains the actual port number.
        // Use a bPhyIdentifier or the bPortIdentifier if unique
        // and not always identical to table index, otherwise use index.
        int port;
        switch (mode) {
          case 0:  port = pe.Attached.bPhyIdentifier; break;
          case 1:  port = pe.Identify.bPhyIdentifier; break;
          case 2:  port = pe.bPortIdentifier; break;
          default: port = i; break;
        }
        if (!(port < max_number_of_ports && p2i[port] == -1)) {
          found = false;
          break;
        }

        p2i[port] = i;
        if (number_of_ports <= port)
          number_of_ports = port + 1;
        if (port != i)
          found = true;
     }

     if (found || mode > 2)
       break;
  }

  if (scsi_debugmode > 1) {
    pout("CSMI_SAS_PHY_INFO: NumberOfPhys=%d\n", phy_info.bNumberOfPhys);
    for (int i = 0; i < max_number_of_ports; i++) {
      const CSMI_SAS_PHY_ENTITY & pe = phy_info.Phy[i];
      const CSMI_SAS_IDENTIFY & id = pe.Identify, & at = pe.Attached;
      if (id.bDeviceType == CSMI_SAS_NO_DEVICE_ATTACHED)
        continue;

      int port = -1;
      for (int p = 0; p < max_number_of_ports && port < 0; p++) {
        if (p2i[p] == i)
          port = p;
      }

      pout("Phy[%d] Port:   %d\n", i, port);
      pout("  Type:        0x%02x, 0x%02x\n", id.bDeviceType, at.bDeviceType);
      pout("  InitProto:   0x%02x, 0x%02x\n", id.bInitiatorPortProtocol, at.bInitiatorPortProtocol);
      pout("  TargetProto: 0x%02x, 0x%02x\n", id.bTargetPortProtocol, at.bTargetPortProtocol);
      pout("  PortIdent:   0x%02x\n", pe.bPortIdentifier);
      pout("  PhyIdent:    0x%02x, 0x%02x\n", id.bPhyIdentifier, at.bPhyIdentifier);
      const unsigned char * b = id.bSASAddress;
      pout("  SASAddress:  %02x %02x %02x %02x %02x %02x %02x %02x, ",
        b[0], b[1], b[2], b[3], b[4], b[5], b[6], b[7]);
      b = at.bSASAddress;
      pout(               "%02x %02x %02x %02x %02x %02x %02x %02x\n",
        b[0], b[1], b[2], b[3], b[4], b[5], b[6], b[7]);
    }
  }

  return number_of_ports;
}

unsigned csmi_device::get_ports_used()
{
  CSMI_SAS_PHY_INFO phy_info;
  port_2_index_map p2i;
  int number_of_ports = get_phy_info(phy_info, p2i);
  if (number_of_ports < 0)
    return 0;

  unsigned ports_used = 0;
  for (int p = 0; p < max_number_of_ports; p++) {
    int i = p2i[p];
    if (i < 0)
      continue;
    const CSMI_SAS_PHY_ENTITY & pe = phy_info.Phy[i];
    if (pe.Attached.bDeviceType == CSMI_SAS_NO_DEVICE_ATTACHED)
      continue;
    switch (pe.Attached.bTargetPortProtocol) {
      case CSMI_SAS_PROTOCOL_SATA:
      case CSMI_SAS_PROTOCOL_STP:
        break;
      default:
        continue;
    }

    ports_used |= (1U << p);
  }

  return ports_used;
}

bool csmi_device::select_port(int port)
{
  if (!(0 <= port && port < max_number_of_ports))
    return set_err(EINVAL, "Invalid port number %d", port);

  CSMI_SAS_PHY_INFO phy_info;
  port_2_index_map p2i;
  int number_of_ports = get_phy_info(phy_info, p2i);
  if (number_of_ports < 0)
    return false;

  int port_index = p2i[port];
  if (port_index < 0) {
    if (port < number_of_ports)
      return set_err(ENOENT, "Port %d is disabled", port);
    else
      return set_err(ENOENT, "Port %d does not exist (#ports: %d)", port,
        number_of_ports);
  }

  const CSMI_SAS_PHY_ENTITY & phy_ent = phy_info.Phy[port_index];
  if (phy_ent.Attached.bDeviceType == CSMI_SAS_NO_DEVICE_ATTACHED)
    return set_err(ENOENT, "No device on port %d", port);

  switch (phy_ent.Attached.bTargetPortProtocol) {
    case CSMI_SAS_PROTOCOL_SATA:
    case CSMI_SAS_PROTOCOL_STP:
      break;
    default:
      return set_err(ENOENT, "No SATA device on port %d (protocol: %d)",
        port, phy_ent.Attached.bTargetPortProtocol);
  }

  m_phy_ent = phy_ent;
  return true;
}


//////////////////////////////////////////////////////////////////////
// csmi_ata_device

class csmi_ata_device
: virtual public /*extends*/ csmi_device,
  virtual public /*implements*/ ata_device
{
public:
  virtual bool ata_pass_through(const ata_cmd_in & in, ata_cmd_out & out);

protected:
  csmi_ata_device()
    : smart_device(never_called) { }
};


//////////////////////////////////////////////////////////////////////

bool csmi_ata_device::ata_pass_through(const ata_cmd_in & in, ata_cmd_out & out)
{
  if (!ata_cmd_is_supported(in,
    ata_device::supports_data_out |
    ata_device::supports_output_regs |
    ata_device::supports_multi_sector |
    ata_device::supports_48bit,
    "CSMI")
  )
    return false;

  // Create buffer with appropriate size
  raw_buffer pthru_raw_buf(sizeof(CSMI_SAS_STP_PASSTHRU_BUFFER) + in.size);
  CSMI_SAS_STP_PASSTHRU_BUFFER * pthru_buf = (CSMI_SAS_STP_PASSTHRU_BUFFER *)pthru_raw_buf.data();

  // Set addresses from Phy info
  CSMI_SAS_STP_PASSTHRU & pthru = pthru_buf->Parameters;
  const CSMI_SAS_PHY_ENTITY & phy_ent = get_phy_ent();
  pthru.bPhyIdentifier = phy_ent.Identify.bPhyIdentifier;
  pthru.bPortIdentifier = phy_ent.bPortIdentifier;
  memcpy(pthru.bDestinationSASAddress, phy_ent.Attached.bSASAddress,
    sizeof(pthru.bDestinationSASAddress));
  pthru.bConnectionRate = CSMI_SAS_LINK_RATE_NEGOTIATED;

  // Set transfer mode
  switch (in.direction) {
    case ata_cmd_in::no_data:
      pthru.uFlags = CSMI_SAS_STP_PIO | CSMI_SAS_STP_UNSPECIFIED;
      break;
    case ata_cmd_in::data_in:
      pthru.uFlags = CSMI_SAS_STP_PIO | CSMI_SAS_STP_READ;
      pthru.uDataLength = in.size;
      break;
    case ata_cmd_in::data_out:
      pthru.uFlags = CSMI_SAS_STP_PIO | CSMI_SAS_STP_WRITE;
      pthru.uDataLength = in.size;
      memcpy(pthru_buf->bDataBuffer, in.buffer, in.size);
      break;
    default:
      return set_err(EINVAL, "csmi_ata_device::ata_pass_through: invalid direction=%d",
        (int)in.direction);
  }

  // Set host-to-device FIS
  {
    unsigned char * fis = pthru.bCommandFIS;
    const ata_in_regs & lo = in.in_regs;
    const ata_in_regs & hi = in.in_regs.prev;
    fis[ 0] = 0x27; // Type: host-to-device FIS
    fis[ 1] = 0x80; // Bit7: Update command register
    fis[ 2] = lo.command;
    fis[ 3] = lo.features;
    fis[ 4] = lo.lba_low;
    fis[ 5] = lo.lba_mid;
    fis[ 6] = lo.lba_high;
    fis[ 7] = lo.device;
    fis[ 8] = hi.lba_low;
    fis[ 9] = hi.lba_mid;
    fis[10] = hi.lba_high;
    fis[11] = hi.features;
    fis[12] = lo.sector_count;
    fis[13] = hi.sector_count;
  }

  // Call ioctl
  if (!csmi_ioctl(CC_CSMI_SAS_STP_PASSTHRU, &pthru_buf->IoctlHeader, pthru_raw_buf.size())) {
    return false;
  }

  // Get device-to-host FIS
  {
    const unsigned char * fis = pthru_buf->Status.bStatusFIS;
    ata_out_regs & lo = out.out_regs;
    lo.status       = fis[ 2];
    lo.error        = fis[ 3];
    lo.lba_low      = fis[ 4];
    lo.lba_mid      = fis[ 5];
    lo.lba_high     = fis[ 6];
    lo.device       = fis[ 7];
    lo.sector_count = fis[12];
    if (in.in_regs.is_48bit_cmd()) {
      ata_out_regs & hi = out.out_regs.prev;
      hi.lba_low      = fis[ 8];
      hi.lba_mid      = fis[ 9];
      hi.lba_high     = fis[10];
      hi.sector_count = fis[13];
    }
  }

  // Get data
  if (in.direction == ata_cmd_in::data_in)
    // TODO: Check ptru_buf->Status.uDataBytes
    memcpy(in.buffer, pthru_buf->bDataBuffer, in.size);

  return true;
}


//////////////////////////////////////////////////////////////////////
// win_csmi_device

class win_csmi_device
: public /*implements*/ csmi_ata_device
{
public:
  win_csmi_device(smart_interface * intf, const char * dev_name,
    const char * req_type);

  virtual ~win_csmi_device() throw();

  virtual bool open();

  virtual bool close();

  virtual bool is_open() const;

  bool open_scsi();

protected:
  virtual bool csmi_ioctl(unsigned code, IOCTL_HEADER * csmi_buffer,
    unsigned csmi_bufsiz);

private:
  HANDLE m_fh; ///< Controller device handle
  int m_port; ///< Port number
};


//////////////////////////////////////////////////////////////////////

win_csmi_device::win_csmi_device(smart_interface * intf, const char * dev_name,
  const char * req_type)
: smart_device(intf, dev_name, "ata", req_type),
  m_fh(INVALID_HANDLE_VALUE), m_port(-1)
{
}

win_csmi_device::~win_csmi_device() throw()
{
  if (m_fh != INVALID_HANDLE_VALUE)
    CloseHandle(m_fh);
}

bool win_csmi_device::is_open() const
{
  return (m_fh != INVALID_HANDLE_VALUE);
}

bool win_csmi_device::close()
{
  if (m_fh == INVALID_HANDLE_VALUE)
    return true;
  BOOL rc = CloseHandle(m_fh);
  m_fh = INVALID_HANDLE_VALUE;
  return !!rc;
}


bool win_csmi_device::open_scsi()
{
  // Parse name
  unsigned contr_no = ~0, port = ~0; int nc = -1;
  const char * name = skipdev(get_dev_name());
  if (!(   sscanf(name, "csmi%u,%u%n", &contr_no, &port, &nc) >= 0
        && nc == (int)strlen(name) && contr_no <= 9 && port < 32)  )
    return set_err(EINVAL);

  // Open controller handle
  char devpath[30];
  snprintf(devpath, sizeof(devpath)-1, "\\\\.\\Scsi%u:", contr_no);

  HANDLE h = CreateFileA(devpath, GENERIC_READ|GENERIC_WRITE,
    FILE_SHARE_READ|FILE_SHARE_WRITE,
    (SECURITY_ATTRIBUTES *)0, OPEN_EXISTING, 0, 0);

  if (h == INVALID_HANDLE_VALUE) {
    long err = GetLastError();
    if (err == ERROR_FILE_NOT_FOUND)
      set_err(ENOENT, "%s: not found", devpath);
    else if (err == ERROR_ACCESS_DENIED)
      set_err(EACCES, "%s: access denied", devpath);
    else
      set_err(EIO, "%s: Error=%ld", devpath, err);
    return false;
  }

  if (scsi_debugmode > 1)
    pout(" %s: successfully opened\n", devpath);

  m_fh = h;
  m_port = port;
  return true;
}


bool win_csmi_device::open()
{
  if (!open_scsi())
    return false;

  // Get Phy info for this drive
  if (!select_port(m_port)) {
    close();
    return false;
  }

  return true;
}


bool win_csmi_device::csmi_ioctl(unsigned code, IOCTL_HEADER * csmi_buffer,
  unsigned csmi_bufsiz)
{
  // Determine signature
  const char * sig;
  switch (code) {
    case CC_CSMI_SAS_GET_DRIVER_INFO:
      sig = CSMI_ALL_SIGNATURE; break;
    case CC_CSMI_SAS_GET_PHY_INFO:
    case CC_CSMI_SAS_STP_PASSTHRU:
      sig = CSMI_SAS_SIGNATURE; break;
    default:
      return set_err(ENOSYS, "Unknown CSMI code=%u", code);
  }

  // Set header
  csmi_buffer->HeaderLength = sizeof(IOCTL_HEADER);
  strncpy((char *)csmi_buffer->Signature, sig, sizeof(csmi_buffer->Signature));
  csmi_buffer->Timeout = CSMI_SAS_TIMEOUT;
  csmi_buffer->ControlCode = code;
  csmi_buffer->ReturnCode = 0;
  csmi_buffer->Length = csmi_bufsiz - sizeof(IOCTL_HEADER);

  // Call function
  DWORD num_out = 0;
  if (!DeviceIoControl(m_fh, IOCTL_SCSI_MINIPORT,
    csmi_buffer, csmi_bufsiz, csmi_buffer, csmi_bufsiz, &num_out, (OVERLAPPED*)0)) {
    long err = GetLastError();
    if (scsi_debugmode)
      pout("  IOCTL_SCSI_MINIPORT(CC_CSMI_%u) failed, Error=%ld\n", code, err);
    if (   err == ERROR_INVALID_FUNCTION
        || err == ERROR_NOT_SUPPORTED
        || err == ERROR_DEV_NOT_EXIST)
      return set_err(ENOSYS, "CSMI is not supported (Error=%ld)", err);
    else
      return set_err(EIO, "CSMI(%u) failed with Error=%ld", code, err);
  }

  // Check result
  if (csmi_buffer->ReturnCode) {
    if (scsi_debugmode) {
      pout("  IOCTL_SCSI_MINIPORT(CC_CSMI_%u) failed, ReturnCode=%u\n",
        code, (unsigned)csmi_buffer->ReturnCode);
    }
    return set_err(EIO, "CSMI(%u) failed with ReturnCode=%u", code, (unsigned)csmi_buffer->ReturnCode);
  }

  if (scsi_debugmode > 1)
    pout("  IOCTL_SCSI_MINIPORT(CC_CSMI_%u) succeeded, bytes returned: %u\n", code, (unsigned)num_out);

  return true;
}


//////////////////////////////////////////////////////////////////////
// win_tw_cli_device

// Routines for pseudo device /dev/tw_cli/*
// Parses output of 3ware "tw_cli /cx/py show all" or 3DM SMART data window
// TODO: This is OS independent

class win_tw_cli_device
: public /*implements*/ ata_device_with_command_set
{
public:
  win_tw_cli_device(smart_interface * intf, const char * dev_name, const char * req_type);

  virtual bool is_open() const;

  virtual bool open();

  virtual bool close();

protected:
  virtual int ata_command_interface(smart_command_set command, int select, char * data);

private:
  bool m_ident_valid, m_smart_valid;
  ata_identify_device m_ident_buf;
  ata_smart_values m_smart_buf;
};


/////////////////////////////////////////////////////////////////////////////

win_tw_cli_device::win_tw_cli_device(smart_interface * intf, const char * dev_name, const char * req_type)
: smart_device(intf, dev_name, "tw_cli", req_type),
  m_ident_valid(false), m_smart_valid(false)
{
  memset(&m_ident_buf, 0, sizeof(m_ident_buf));
  memset(&m_smart_buf, 0, sizeof(m_smart_buf));
}


bool win_tw_cli_device::is_open() const
{
  return (m_ident_valid || m_smart_valid);
}


// Get clipboard data

static int get_clipboard(char * data, int datasize)
{
  if (!OpenClipboard(NULL))
    return -1;
  HANDLE h = GetClipboardData(CF_TEXT);
  if (!h) {
    CloseClipboard();
    return 0;
  }
  const void * p = GlobalLock(h);
  int n = GlobalSize(h);
  if (n > datasize)
    n = datasize;
  memcpy(data, p, n);
  GlobalFree(h);
  CloseClipboard();
  return n;
}


static const char * findstr(const char * str, const char * sub)
{
  const char * s = strstr(str, sub);
  return (s ? s+strlen(sub) : "");
}


bool win_tw_cli_device::open()
{
  m_ident_valid = m_smart_valid = false;
  const char * name = skipdev(get_dev_name());
  // Read tw_cli or 3DM browser output into buffer
  char buffer[4096];
  int size = -1, n1 = -1, n2 = -1;
  if (!strcmp(name, "tw_cli/clip")) { // read clipboard
    size = get_clipboard(buffer, sizeof(buffer));
  }
  else if (!strcmp(name, "tw_cli/stdin")) {  // read stdin
    size = fread(buffer, 1, sizeof(buffer), stdin);
  }
  else if (sscanf(name, "tw_cli/%nc%*u/p%*u%n", &n1, &n2) >= 0 && n2 == (int)strlen(name)) {
    // tw_cli/cx/py => read output from "tw_cli /cx/py show all"
    char cmd[100];
    snprintf(cmd, sizeof(cmd), "tw_cli /%s show all", name+n1);
    if (ata_debugmode > 1)
      pout("%s: Run: \"%s\"\n", name, cmd);
    FILE * f = popen(cmd, "rb");
    if (f) {
      size = fread(buffer, 1, sizeof(buffer), f);
      pclose(f);
    }
  }
  else {
    return set_err(EINVAL);
  }

  if (ata_debugmode > 1)
    pout("%s: Read %d bytes\n", name, size);
  if (size <= 0)
    return set_err(ENOENT);
  if (size >= (int)sizeof(buffer))
    return set_err(EIO);

  buffer[size] = 0;
  if (ata_debugmode > 1)
    pout("[\n%.100s%s\n]\n", buffer, (size>100?"...":""));

  // Fake identify sector
  ASSERT_SIZEOF(ata_identify_device, 512);
  ata_identify_device * id = &m_ident_buf;
  memset(id, 0, sizeof(*id));
  copy_swapped(id->model    , findstr(buffer, " Model = "   ), sizeof(id->model));
  copy_swapped(id->fw_rev   , findstr(buffer, " Firmware Version = "), sizeof(id->fw_rev));
  copy_swapped(id->serial_no, findstr(buffer, " Serial = "  ), sizeof(id->serial_no));
  unsigned long nblocks = 0; // "Capacity = N.N GB (N Blocks)"
  sscanf(findstr(buffer, "Capacity = "), "%*[^(\r\n](%lu", &nblocks);
  if (nblocks) {
    id->words047_079[49-47] = 0x0200; // size valid
    id->words047_079[60-47] = (unsigned short)(nblocks    ); // secs_16
    id->words047_079[61-47] = (unsigned short)(nblocks>>16); // secs_32
  }
  id->command_set_1 = 0x0001; id->command_set_2 = 0x4000; // SMART supported, words 82,83 valid
  id->cfs_enable_1  = 0x0001; id->csf_default   = 0x4000; // SMART enabled, words 85,87 valid

  // Parse smart data hex dump
  const char * s = findstr(buffer, "Drive Smart Data:");
  if (!*s)
    s = findstr(buffer, "Drive SMART Data:"); // tw_cli from 9.5.x
  if (!*s) {
    s = findstr(buffer, "S.M.A.R.T. (Controller"); // from 3DM browser window
    if (*s) {
      const char * s1 = findstr(s, "<td class"); // html version
      if (*s1)
        s = s1;
      s += strcspn(s, "\r\n");
    }
    else
      s = buffer; // try raw hex dump without header
  }
  unsigned char * sd = (unsigned char *)&m_smart_buf;
  int i = 0;
  for (;;) {
    unsigned x = ~0; int n = -1;
    if (!(sscanf(s, "%x %n", &x, &n) == 1 && !(x & ~0xff)))
      break;
    sd[i] = (unsigned char)x;
    if (!(++i < 512 && n > 0))
      break;
    s += n;
    if (*s == '<') // "<br>"
      s += strcspn(s, "\r\n");
  }
  if (i < 512) {
    if (!id->model[1]) {
      // No useful data found
      char * err = strstr(buffer, "Error:");
      if (!err)
        err = strstr(buffer, "error :");
      if (err && (err = strchr(err, ':'))) {
        // Show tw_cli error message
        err++;
        err[strcspn(err, "\r\n")] = 0;
        return set_err(EIO, "%s", err);
      }
      return set_err(EIO);
    }
    sd = 0;
  }

  m_ident_valid = true;
  m_smart_valid = !!sd;
  return true;
}


bool win_tw_cli_device::close()
{
  m_ident_valid = m_smart_valid = false;
  return true;
}


int win_tw_cli_device::ata_command_interface(smart_command_set command, int /*select*/, char * data)
{
  switch (command) {
    case IDENTIFY:
      if (!m_ident_valid)
        break;
      memcpy(data, &m_ident_buf, 512);
      return 0;
    case READ_VALUES:
      if (!m_smart_valid)
        break;
      memcpy(data, &m_smart_buf, 512);
      return 0;
    case ENABLE:
    case STATUS:
    case STATUS_CHECK: // Fake "good" SMART status
      return 0;
    default:
      break;
  }
  // Arrive here for all unsupported commands
  set_err(ENOSYS);
  return -1;
}


/////////////////////////////////////////////////////////////////////////////
// win_scsi_device
// SPT Interface (for SCSI devices and ATA devices behind SATLs)

class win_scsi_device
: public /*implements*/ scsi_device,
  virtual public /*extends*/ win_smart_device
{
public:
  win_scsi_device(smart_interface * intf, const char * dev_name, const char * req_type);

  virtual bool open();

  virtual bool scsi_pass_through(scsi_cmnd_io * iop);

private:
  bool open(int pd_num, int ld_num, int tape_num, int sub_addr);
};


/////////////////////////////////////////////////////////////////////////////

win_scsi_device::win_scsi_device(smart_interface * intf,
  const char * dev_name, const char * req_type)
: smart_device(intf, dev_name, "scsi", req_type)
{
}

bool win_scsi_device::open()
{
  const char * name = skipdev(get_dev_name()); int len = strlen(name);
  // sd[a-z]([a-z])?,N => Physical drive 0-701, RAID port N
  char drive[2+1] = ""; int sub_addr = -1; int n1 = -1; int n2 = -1;
  if (   sscanf(name, "sd%2[a-z]%n,%d%n", drive, &n1, &sub_addr, &n2) >= 1
      && ((n1 == len && sub_addr == -1) || (n2 == len && sub_addr >= 0))  ) {
    return open(sdxy_to_phydrive(drive), -1, -1, sub_addr);
  }
  // pd<m>,N => Physical drive <m>, RAID port N
  int pd_num = -1; sub_addr = -1; n1 = -1; n2 = -1;
  if (   sscanf(name, "pd%d%n,%d%n", &pd_num, &n1, &sub_addr, &n2) >= 1
      && pd_num >= 0 && ((n1 == len && sub_addr == -1) || (n2 == len && sub_addr >= 0))) {
    return open(pd_num, -1, -1, sub_addr);
  }
  // [a-zA-Z]: => Physical drive behind logical drive 0-25
  int logdrive = drive_letter(name);
  if (logdrive >= 0) {
    return open(-1, logdrive, -1, -1);
  }
  // n?st<m> => tape drive <m> (same names used in Cygwin's /dev emulation)
  int tape_num = -1; n1 = -1;
  if (sscanf(name, "st%d%n", &tape_num, &n1) == 1 && tape_num >= 0 && n1 == len) {
    return open(-1, -1, tape_num, -1);
  }
  tape_num = -1; n1 = -1;
  if (sscanf(name, "nst%d%n", &tape_num, &n1) == 1 && tape_num >= 0 && n1 == len) {
    return open(-1, -1, tape_num, -1);
  }
  // tape<m> => tape drive <m>
  tape_num = -1; n1 = -1;
  if (sscanf(name, "tape%d%n", &tape_num, &n1) == 1 && tape_num >= 0 && n1 == len) {
    return open(-1, -1, tape_num, -1);
  }

  return set_err(EINVAL);
}

bool win_scsi_device::open(int pd_num, int ld_num, int tape_num, int /*sub_addr*/)
{
  char b[128];
  b[sizeof(b) - 1] = '\0';
  if (pd_num >= 0)
    snprintf(b, sizeof(b) - 1, "\\\\.\\PhysicalDrive%d", pd_num);
  else if (ld_num >= 0)
    snprintf(b, sizeof(b) - 1, "\\\\.\\%c:", 'A' + ld_num);
  else if (tape_num >= 0)
    snprintf(b, sizeof(b) - 1, "\\\\.\\TAPE%d", tape_num);
  else {
    set_err(EINVAL);
    return false;
  }

  // Open device
  HANDLE h = CreateFileA(b, GENERIC_READ|GENERIC_WRITE,
           FILE_SHARE_READ|FILE_SHARE_WRITE, NULL,
           OPEN_EXISTING, 0, 0);
  if (h == INVALID_HANDLE_VALUE) {
    set_err(ENODEV, "%s: Open failed, Error=%u", b, (unsigned)GetLastError());
    return false;
  }
  set_fh(h);
  return true;
}


typedef struct {
  SCSI_PASS_THROUGH_DIRECT spt;
  ULONG           Filler;
  UCHAR           ucSenseBuf[64];
} SCSI_PASS_THROUGH_DIRECT_WITH_BUFFER;


// Issue command via IOCTL_SCSI_PASS_THROUGH instead of *_DIRECT.
// Used if DataTransferLength not supported by *_DIRECT.
static long scsi_pass_through_indirect(HANDLE h,
  SCSI_PASS_THROUGH_DIRECT_WITH_BUFFER * sbd)
{
  struct SCSI_PASS_THROUGH_WITH_BUFFERS {
    SCSI_PASS_THROUGH spt;
    ULONG Filler;
    UCHAR ucSenseBuf[sizeof(sbd->ucSenseBuf)];
    UCHAR ucDataBuf[512];
  };

  SCSI_PASS_THROUGH_WITH_BUFFERS sb;
  memset(&sb, 0, sizeof(sb));

  // DATA_OUT not implemented yet
  if (!(   sbd->spt.DataIn == SCSI_IOCTL_DATA_IN
        && sbd->spt.DataTransferLength <= sizeof(sb.ucDataBuf)))
    return ERROR_INVALID_PARAMETER;

  sb.spt.Length = sizeof(sb.spt);
  sb.spt.CdbLength = sbd->spt.CdbLength;
  memcpy(sb.spt.Cdb, sbd->spt.Cdb, sizeof(sb.spt.Cdb));
  sb.spt.SenseInfoLength = sizeof(sb.ucSenseBuf);
  sb.spt.SenseInfoOffset = offsetof(SCSI_PASS_THROUGH_WITH_BUFFERS, ucSenseBuf);
  sb.spt.DataIn = sbd->spt.DataIn;
  sb.spt.DataTransferLength = sbd->spt.DataTransferLength;
  sb.spt.DataBufferOffset = offsetof(SCSI_PASS_THROUGH_WITH_BUFFERS, ucDataBuf);
  sb.spt.TimeOutValue = sbd->spt.TimeOutValue;

  DWORD num_out;
  if (!DeviceIoControl(h, IOCTL_SCSI_PASS_THROUGH,
         &sb, sizeof(sb), &sb, sizeof(sb), &num_out, 0))
    return GetLastError();

  sbd->spt.ScsiStatus = sb.spt.ScsiStatus;
  if (sb.spt.ScsiStatus & SCSI_STATUS_CHECK_CONDITION)
    memcpy(sbd->ucSenseBuf, sb.ucSenseBuf, sizeof(sbd->ucSenseBuf));

  sbd->spt.DataTransferLength = sb.spt.DataTransferLength;
  if (sbd->spt.DataIn == SCSI_IOCTL_DATA_IN && sb.spt.DataTransferLength > 0)
    memcpy(sbd->spt.DataBuffer, sb.ucDataBuf, sb.spt.DataTransferLength);
  return 0;
}


// Interface to SPT SCSI devices.  See scsicmds.h and os_linux.c
bool win_scsi_device::scsi_pass_through(struct scsi_cmnd_io * iop)
{
  int report = scsi_debugmode; // TODO

  if (report > 0) {
    int k, j;
    const unsigned char * ucp = iop->cmnd;
    const char * np;
    char buff[256];
    const int sz = (int)sizeof(buff);

    np = scsi_get_opcode_name(ucp[0]);
    j = snprintf(buff, sz, " [%s: ", np ? np : "<unknown opcode>");
    for (k = 0; k < (int)iop->cmnd_len; ++k)
      j += snprintf(&buff[j], (sz > j ? (sz - j) : 0), "%02x ", ucp[k]);
    if ((report > 1) &&
      (DXFER_TO_DEVICE == iop->dxfer_dir) && (iop->dxferp)) {
      int trunc = (iop->dxfer_len > 256) ? 1 : 0;

      j += snprintf(&buff[j], (sz > j ? (sz - j) : 0), "]\n  Outgoing "
              "data, len=%d%s:\n", (int)iop->dxfer_len,
              (trunc ? " [only first 256 bytes shown]" : ""));
      dStrHex(iop->dxferp, (trunc ? 256 : iop->dxfer_len) , 1);
    }
    else
      j += snprintf(&buff[j], (sz > j ? (sz - j) : 0), "]\n");
    pout("%s", buff);
  }

  SCSI_PASS_THROUGH_DIRECT_WITH_BUFFER sb;
  if (iop->cmnd_len > (int)sizeof(sb.spt.Cdb)) {
    set_err(EINVAL, "cmnd_len too large");
    return false;
  }

  memset(&sb, 0, sizeof(sb));
  sb.spt.Length = sizeof(SCSI_PASS_THROUGH_DIRECT);
  sb.spt.CdbLength = iop->cmnd_len;
  memcpy(sb.spt.Cdb, iop->cmnd, iop->cmnd_len);
  sb.spt.SenseInfoLength = sizeof(sb.ucSenseBuf);
  sb.spt.SenseInfoOffset =
    offsetof(SCSI_PASS_THROUGH_DIRECT_WITH_BUFFER, ucSenseBuf);
  sb.spt.TimeOutValue = (iop->timeout ? iop->timeout : 60);

  bool direct = true;
  switch (iop->dxfer_dir) {
    case DXFER_NONE:
      sb.spt.DataIn = SCSI_IOCTL_DATA_UNSPECIFIED;
      break;
    case DXFER_FROM_DEVICE:
      sb.spt.DataIn = SCSI_IOCTL_DATA_IN;
      sb.spt.DataTransferLength = iop->dxfer_len;
      sb.spt.DataBuffer = iop->dxferp;
      // IOCTL_SCSI_PASS_THROUGH_DIRECT does not support single byte
      // transfers (needed for SMART STATUS check of JMicron USB bridges)
      if (sb.spt.DataTransferLength == 1)
        direct = false;
      break;
    case DXFER_TO_DEVICE:
      sb.spt.DataIn = SCSI_IOCTL_DATA_OUT;
      sb.spt.DataTransferLength = iop->dxfer_len;
      sb.spt.DataBuffer = iop->dxferp;
      break;
    default:
      set_err(EINVAL, "bad dxfer_dir");
      return false;
  }

  long err = 0;
  if (direct) {
    DWORD num_out;
    if (!DeviceIoControl(get_fh(), IOCTL_SCSI_PASS_THROUGH_DIRECT,
           &sb, sizeof(sb), &sb, sizeof(sb), &num_out, 0))
      err = GetLastError();
  }
  else
    err = scsi_pass_through_indirect(get_fh(), &sb);

  if (err)
    return set_err((err == ERROR_INVALID_FUNCTION ? ENOSYS : EIO),
      "IOCTL_SCSI_PASS_THROUGH%s failed, Error=%ld",
      (direct ? "_DIRECT" : ""), err);

  iop->scsi_status = sb.spt.ScsiStatus;
  if (SCSI_STATUS_CHECK_CONDITION & iop->scsi_status) {
    int slen = sb.ucSenseBuf[7] + 8;

    if (slen > (int)sizeof(sb.ucSenseBuf))
      slen = sizeof(sb.ucSenseBuf);
    if (slen > (int)iop->max_sense_len)
      slen = iop->max_sense_len;
    memcpy(iop->sensep, sb.ucSenseBuf, slen);
    iop->resp_sense_len = slen;
    if (report) {
      if (report > 1) {
        pout("  >>> Sense buffer, len=%d:\n", slen);
        dStrHex(iop->sensep, slen , 1);
      }
      if ((iop->sensep[0] & 0x7f) > 0x71)
        pout("  status=%x: [desc] sense_key=%x asc=%x ascq=%x\n",
             iop->scsi_status, iop->sensep[1] & 0xf,
             iop->sensep[2], iop->sensep[3]);
      else
        pout("  status=%x: sense_key=%x asc=%x ascq=%x\n",
             iop->scsi_status, iop->sensep[2] & 0xf,
             iop->sensep[12], iop->sensep[13]);
    }
  } else
    iop->resp_sense_len = 0;

  if (iop->dxfer_len > sb.spt.DataTransferLength)
    iop->resid = iop->dxfer_len - sb.spt.DataTransferLength;
  else
    iop->resid = 0;

  if ((iop->dxfer_dir == DXFER_FROM_DEVICE) && (report > 1)) {
     int trunc = (iop->dxfer_len > 256) ? 1 : 0;
     pout("  Incoming data, len=%d, resid=%d%s:\n", (int)iop->dxfer_len, iop->resid,
        (trunc ? " [only first 256 bytes shown]" : ""));
        dStrHex(iop->dxferp, (trunc ? 256 : iop->dxfer_len) , 1);
  }
  return true;
}


/////////////////////////////////////////////////////////////////////////////
/// Areca RAID support

// TODO: combine with above scsi_pass_through_direct()
static long scsi_pass_through_direct(HANDLE fd, UCHAR targetid, struct scsi_cmnd_io * iop)
{
  int report = scsi_debugmode; // TODO

  if (report > 0) {
    int k, j;
    const unsigned char * ucp = iop->cmnd;
    const char * np;
    char buff[256];
    const int sz = (int)sizeof(buff);

    np = scsi_get_opcode_name(ucp[0]);
    j = snprintf(buff, sz, " [%s: ", np ? np : "<unknown opcode>");
    for (k = 0; k < (int)iop->cmnd_len; ++k)
      j += snprintf(&buff[j], (sz > j ? (sz - j) : 0), "%02x ", ucp[k]);
    if ((report > 1) &&
      (DXFER_TO_DEVICE == iop->dxfer_dir) && (iop->dxferp)) {
      int trunc = (iop->dxfer_len > 256) ? 1 : 0;

      j += snprintf(&buff[j], (sz > j ? (sz - j) : 0), "]\n  Outgoing "
              "data, len=%d%s:\n", (int)iop->dxfer_len,
              (trunc ? " [only first 256 bytes shown]" : ""));
      dStrHex(iop->dxferp, (trunc ? 256 : iop->dxfer_len) , 1);
    }
    else
      j += snprintf(&buff[j], (sz > j ? (sz - j) : 0), "]\n");
    pout("%s", buff);
  }

  SCSI_PASS_THROUGH_DIRECT_WITH_BUFFER sb;
  if (iop->cmnd_len > (int)sizeof(sb.spt.Cdb)) {
    return EINVAL;
  }

  memset(&sb, 0, sizeof(sb));
  sb.spt.Length = sizeof(SCSI_PASS_THROUGH_DIRECT);
  //sb.spt.PathId = 0;
  sb.spt.TargetId = targetid;
  //sb.spt.Lun = 0;
  sb.spt.CdbLength = iop->cmnd_len;
  memcpy(sb.spt.Cdb, iop->cmnd, iop->cmnd_len);
  sb.spt.SenseInfoLength = sizeof(sb.ucSenseBuf);
  sb.spt.SenseInfoOffset =
    offsetof(SCSI_PASS_THROUGH_DIRECT_WITH_BUFFER, ucSenseBuf);
  sb.spt.TimeOutValue = (iop->timeout ? iop->timeout : 60);

  bool direct = true;
  switch (iop->dxfer_dir) {
    case DXFER_NONE:
      sb.spt.DataIn = SCSI_IOCTL_DATA_UNSPECIFIED;
      break;
    case DXFER_FROM_DEVICE:
      sb.spt.DataIn = SCSI_IOCTL_DATA_IN;
      sb.spt.DataTransferLength = iop->dxfer_len;
      sb.spt.DataBuffer = iop->dxferp;
      // IOCTL_SCSI_PASS_THROUGH_DIRECT does not support single byte
      // transfers (needed for SMART STATUS check of JMicron USB bridges)
      if (sb.spt.DataTransferLength == 1)
        direct = false;
      break;
    case DXFER_TO_DEVICE:
      sb.spt.DataIn = SCSI_IOCTL_DATA_OUT;
      sb.spt.DataTransferLength = iop->dxfer_len;
      sb.spt.DataBuffer = iop->dxferp;
      break;
    default:
      return EINVAL;
  }

  long err = 0;
  if (direct) {
    DWORD num_out;
    if (!DeviceIoControl(fd, IOCTL_SCSI_PASS_THROUGH_DIRECT,
           &sb, sizeof(sb), &sb, sizeof(sb), &num_out, 0))
      err = GetLastError();
  }
  else
    err = scsi_pass_through_indirect(fd, &sb);

  if (err)
  {
    return err;
  }

  iop->scsi_status = sb.spt.ScsiStatus;
  if (SCSI_STATUS_CHECK_CONDITION & iop->scsi_status) {
    int slen = sb.ucSenseBuf[7] + 8;

    if (slen > (int)sizeof(sb.ucSenseBuf))
      slen = sizeof(sb.ucSenseBuf);
    if (slen > (int)iop->max_sense_len)
      slen = iop->max_sense_len;
    memcpy(iop->sensep, sb.ucSenseBuf, slen);
    iop->resp_sense_len = slen;
    if (report) {
      if (report > 1) {
        pout("  >>> Sense buffer, len=%d:\n", slen);
        dStrHex(iop->sensep, slen , 1);
      }
      if ((iop->sensep[0] & 0x7f) > 0x71)
        pout("  status=%x: [desc] sense_key=%x asc=%x ascq=%x\n",
             iop->scsi_status, iop->sensep[1] & 0xf,
             iop->sensep[2], iop->sensep[3]);
      else
        pout("  status=%x: sense_key=%x asc=%x ascq=%x\n",
             iop->scsi_status, iop->sensep[2] & 0xf,
             iop->sensep[12], iop->sensep[13]);
    }
  } else
    iop->resp_sense_len = 0;

  if (iop->dxfer_len > sb.spt.DataTransferLength)
    iop->resid = iop->dxfer_len - sb.spt.DataTransferLength;
  else
    iop->resid = 0;

  if ((iop->dxfer_dir == DXFER_FROM_DEVICE) && (report > 1)) {
     int trunc = (iop->dxfer_len > 256) ? 1 : 0;
     pout("  Incoming data, len=%d, resid=%d%s:\n", (int)iop->dxfer_len, iop->resid,
        (trunc ? " [only first 256 bytes shown]" : ""));
        dStrHex(iop->dxferp, (trunc ? 256 : iop->dxfer_len) , 1);
  }

  return 0;
}


/////////////////////////////////////////////////////////////////////////////
// win_areca_scsi_device
// SAS(SCSI) device behind Areca RAID Controller

class win_areca_scsi_device
: public /*implements*/ areca_scsi_device,
  public /*extends*/ win_smart_device
{
public:
  win_areca_scsi_device(smart_interface * intf, const char * dev_name, int disknum, int encnum = 1);
  virtual bool open();
  virtual smart_device * autodetect_open();
  virtual bool arcmsr_lock();
  virtual bool arcmsr_unlock();
  virtual int arcmsr_do_scsi_io(struct scsi_cmnd_io * iop);

private:
  HANDLE m_mutex;
};


/////////////////////////////////////////////////////////////////////////////

win_areca_scsi_device::win_areca_scsi_device(smart_interface * intf, const char * dev_name, int disknum, int encnum)
: smart_device(intf, dev_name, "areca", "areca")
{
    set_fh(INVALID_HANDLE_VALUE);
    set_disknum(disknum);
    set_encnum(encnum);
    set_info().info_name = strprintf("%s [areca_disk#%02d_enc#%02d]", dev_name, disknum, encnum);
}

bool win_areca_scsi_device::open()
{
  HANDLE hFh;

  if( is_open() )
  {
    return true;
  }
  hFh = CreateFile( get_dev_name(),
                    GENERIC_READ|GENERIC_WRITE,
                    FILE_SHARE_READ|FILE_SHARE_WRITE,
                    NULL,
                    OPEN_EXISTING,
                    0,
                    NULL );
  if(hFh == INVALID_HANDLE_VALUE)
  {
    return false;
  }

  set_fh(hFh);
  return true;
}

smart_device * win_areca_scsi_device::autodetect_open()
{
  return this;
}

int win_areca_scsi_device::arcmsr_do_scsi_io(struct scsi_cmnd_io * iop)
{
   int ioctlreturn = 0;

   ioctlreturn = scsi_pass_through_direct(get_fh(), 16, iop);
   if ( ioctlreturn || iop->scsi_status )
   {
     ioctlreturn = scsi_pass_through_direct(get_fh(), 127, iop);
     if ( ioctlreturn || iop->scsi_status )
     {
       // errors found
       return -1;
     }
   }

   return ioctlreturn;
}

bool win_areca_scsi_device::arcmsr_lock()
{
#define    SYNCOBJNAME "Global\\SynIoctlMutex"
  int ctlrnum = -1;
  char mutexstr[64];

  if (sscanf(get_dev_name(), "\\\\.\\scsi%d:", &ctlrnum) < 1)
    return set_err(EINVAL, "unable to parse device name");

  snprintf(mutexstr, sizeof(mutexstr), "%s%d", SYNCOBJNAME, ctlrnum);
  m_mutex = CreateMutex(NULL, FALSE, mutexstr);
  if ( m_mutex == NULL )
  {
    return set_err(EIO, "CreateMutex failed");
  }

  // atomic access to driver
  WaitForSingleObject(m_mutex, INFINITE);

  return true;
}


bool win_areca_scsi_device::arcmsr_unlock()
{
  if( m_mutex != NULL)
  {
      ReleaseMutex(m_mutex);
      CloseHandle(m_mutex);
  }

  return true;
}


/////////////////////////////////////////////////////////////////////////////
// win_areca_ata_device
// SATA(ATA) device behind Areca RAID Controller

class win_areca_ata_device
: public /*implements*/ areca_ata_device,
  public /*extends*/ win_smart_device
{
public:
  win_areca_ata_device(smart_interface * intf, const char * dev_name, int disknum, int encnum = 1);
  virtual bool open();
  virtual smart_device * autodetect_open();
  virtual bool arcmsr_lock();
  virtual bool arcmsr_unlock();
  virtual int arcmsr_do_scsi_io(struct scsi_cmnd_io * iop);

private:
  HANDLE m_mutex;
};


/////////////////////////////////////////////////////////////////////////////

win_areca_ata_device::win_areca_ata_device(smart_interface * intf, const char * dev_name, int disknum, int encnum)
: smart_device(intf, dev_name, "areca", "areca")
{
  set_fh(INVALID_HANDLE_VALUE);
  set_disknum(disknum);
  set_encnum(encnum);
  set_info().info_name = strprintf("%s [areca_disk#%02d_enc#%02d]", dev_name, disknum, encnum);
}

bool win_areca_ata_device::open()
{
  HANDLE hFh;

  if( is_open() )
  {
    return true;
  }
  hFh = CreateFile( get_dev_name(),
                    GENERIC_READ|GENERIC_WRITE,
                    FILE_SHARE_READ|FILE_SHARE_WRITE,
                    NULL,
                    OPEN_EXISTING,
                    0,
                    NULL );
  if(hFh == INVALID_HANDLE_VALUE)
  {
    return false;
  }

  set_fh(hFh);
  return true;
}

smart_device * win_areca_ata_device::autodetect_open()
{
  // autodetect device type
  int is_ata = arcmsr_get_dev_type();
  if(is_ata < 0)
  {
    set_err(EIO);
    return this;
  }

  if(is_ata == 1)
  {
    // SATA device
    return this;
  }

  // SAS device
  smart_device_auto_ptr newdev(new win_areca_scsi_device(smi(), get_dev_name(), get_disknum(), get_encnum()));
  close();
  delete this;
  newdev->open(); // TODO: Can possibly pass open fd

  return newdev.release();
}

int win_areca_ata_device::arcmsr_do_scsi_io(struct scsi_cmnd_io * iop)
{
   int ioctlreturn = 0;

   ioctlreturn = scsi_pass_through_direct(get_fh(), 16, iop);
   if ( ioctlreturn || iop->scsi_status )
   {
     ioctlreturn = scsi_pass_through_direct(get_fh(), 127, iop);
     if ( ioctlreturn || iop->scsi_status )
     {
       // errors found
       return -1;
     }
   }

   return ioctlreturn;
}

bool win_areca_ata_device::arcmsr_lock()
{
#define    SYNCOBJNAME "Global\\SynIoctlMutex"
  int ctlrnum = -1;
  char mutexstr[64];

  if (sscanf(get_dev_name(), "\\\\.\\scsi%d:", &ctlrnum) < 1)
    return set_err(EINVAL, "unable to parse device name");

  snprintf(mutexstr, sizeof(mutexstr), "%s%d", SYNCOBJNAME, ctlrnum);
  m_mutex = CreateMutex(NULL, FALSE, mutexstr);
  if ( m_mutex == NULL )
  {
    return set_err(EIO, "CreateMutex failed");
  }

  // atomic access to driver
  WaitForSingleObject(m_mutex, INFINITE);

  return true;
}


bool win_areca_ata_device::arcmsr_unlock()
{
  if( m_mutex != NULL)
  {
      ReleaseMutex(m_mutex);
      CloseHandle(m_mutex);
  }

  return true;
}


/////////////////////////////////////////////////////////////////////////////
// win_aacraid_device
// PMC aacraid Support

class win_aacraid_device
:public /*implements*/ scsi_device,
public /*extends*/ win_smart_device
{
public:
  win_aacraid_device(smart_interface *intf, const char *dev_name,unsigned int ctrnum, unsigned int target, unsigned int lun);

  virtual ~win_aacraid_device() throw();

  virtual bool open();

  virtual bool scsi_pass_through(struct scsi_cmnd_io *iop);

private:
  //Device Host number
  int m_ctrnum;

  //Channel(Lun) of the device
  int m_lun;

  //Id of the device
  int m_target;
};


/////////////////////////////////////////////////////////////////////////////

win_aacraid_device::win_aacraid_device(smart_interface * intf,
  const char *dev_name, unsigned ctrnum, unsigned target, unsigned lun)
: smart_device(intf, dev_name, "aacraid", "aacraid"),
  m_ctrnum(ctrnum), m_lun(lun), m_target(target)
{
  set_info().info_name = strprintf("%s [aacraid_disk_%02d_%02d_%d]", dev_name, m_ctrnum, m_lun, m_target);
  set_info().dev_type  = strprintf("aacraid,%d,%d,%d", m_ctrnum, m_lun, m_target);
}

win_aacraid_device::~win_aacraid_device() throw()
{
}

bool win_aacraid_device::open()
{
  if (is_open())
    return true;

  HANDLE hFh = CreateFile( get_dev_name(),
          GENERIC_READ|GENERIC_WRITE,
          FILE_SHARE_READ|FILE_SHARE_WRITE,
          NULL,
          OPEN_EXISTING,
          0,
          0);
  if (hFh == INVALID_HANDLE_VALUE)
    return set_err(ENODEV, "Open failed, Error=%u", (unsigned)GetLastError());

  set_fh(hFh);
  return true;
}

bool win_aacraid_device::scsi_pass_through(struct scsi_cmnd_io *iop)
{
  int report = scsi_debugmode;
  if (report > 0)
  {
    int k, j;
    const unsigned char * ucp = iop->cmnd;
    const char * np;
    char buff[256];
    const int sz = (int)sizeof(buff);
    np = scsi_get_opcode_name(ucp[0]);
    j  = snprintf(buff, sz, " [%s: ", np ? np : "<unknown opcode>");
    for (k = 0; k < (int)iop->cmnd_len; ++k)
      j += snprintf(&buff[j], (sz > j ? (sz - j) : 0), "%02x ", ucp[k]);
    if ((report > 1) &&
      (DXFER_TO_DEVICE == iop->dxfer_dir) && (iop->dxferp)) {
      int trunc = (iop->dxfer_len > 256) ? 1 : 0;

      j += snprintf(&buff[j], (sz > j ? (sz - j) : 0), "]\n  Outgoing "
        "data, len=%d%s:\n", (int)iop->dxfer_len,
        (trunc ? " [only first 256 bytes shown]" : ""));
        dStrHex(iop->dxferp, (trunc ? 256 : (int)iop->dxfer_len) , 1);
      }
    else
      j += snprintf(&buff[j], (sz > j ? (sz - j) : 0), "]\n");
    pout("buff %s\n",buff);
  }

  char ioBuffer[1000];
  SRB_IO_CONTROL * pSrbIO = (SRB_IO_CONTROL *) ioBuffer;
  SCSI_REQUEST_BLOCK * pScsiIO = (SCSI_REQUEST_BLOCK *) (ioBuffer + sizeof(SRB_IO_CONTROL));
  DWORD scsiRequestBlockSize = sizeof(SCSI_REQUEST_BLOCK);
  char *pRequestSenseIO = (char *) (ioBuffer + sizeof(SRB_IO_CONTROL) + scsiRequestBlockSize);
  DWORD dataOffset = (sizeof(SRB_IO_CONTROL) + scsiRequestBlockSize  + 7) & 0xfffffff8;
  char *pDataIO = (char *) (ioBuffer + dataOffset);
  memset(pScsiIO, 0, scsiRequestBlockSize);
  pScsiIO->Length    = (USHORT) scsiRequestBlockSize;
  pScsiIO->Function  = SRB_FUNCTION_EXECUTE_SCSI;
  pScsiIO->PathId    = 0;
  pScsiIO->TargetId  = m_target;
  pScsiIO->Lun       = m_lun;
  pScsiIO->CdbLength = (int)iop->cmnd_len;
  switch(iop->dxfer_dir){
    case DXFER_NONE:
      pScsiIO->SrbFlags = SRB_NoDataXfer;
      break;
    case DXFER_FROM_DEVICE:
      pScsiIO->SrbFlags |= SRB_DataIn;
      break;
    case DXFER_TO_DEVICE:
      pScsiIO->SrbFlags |= SRB_DataOut;
      break;
    default:
      pout("aacraid: bad dxfer_dir\n");
      return set_err(EINVAL, "aacraid: bad dxfer_dir\n");
  }
  pScsiIO->DataTransferLength = (ULONG)iop->dxfer_len;
  pScsiIO->TimeOutValue = iop->timeout;
  UCHAR *pCdb = (UCHAR *) pScsiIO->Cdb;
  memcpy(pCdb, iop->cmnd, 16);
  if (iop->max_sense_len){
    memset(pRequestSenseIO, 0, iop->max_sense_len);
  }
  if (pScsiIO->SrbFlags & SRB_FLAGS_DATA_OUT){
    memcpy(pDataIO, iop->dxferp, iop->dxfer_len);
  }
  else if (pScsiIO->SrbFlags & SRB_FLAGS_DATA_IN){
    memset(pDataIO, 0, iop->dxfer_len);
  }

  DWORD bytesReturned = 0;
  memset(pSrbIO, 0, sizeof(SRB_IO_CONTROL));
  pSrbIO->HeaderLength = sizeof(SRB_IO_CONTROL);
  memcpy(pSrbIO->Signature, "AACAPI", 7);
  pSrbIO->ControlCode = ARCIOCTL_SEND_RAW_SRB;
  pSrbIO->Length = (dataOffset + iop->dxfer_len - sizeof(SRB_IO_CONTROL) + 7) & 0xfffffff8;
  pSrbIO->Timeout = 3*60;

  if (!DeviceIoControl(
                   get_fh(),
                   IOCTL_SCSI_MINIPORT,
                   ioBuffer,
                   sizeof(SRB_IO_CONTROL) + pSrbIO->Length,
                   ioBuffer,
                   sizeof(SRB_IO_CONTROL) + pSrbIO->Length,
                   &bytesReturned,
                   NULL)
     ) {
    return set_err(EIO, "ARCIOCTL_SEND_RAW_SRB failed, Error=%u", (unsigned)GetLastError());
  }

  iop->scsi_status = pScsiIO->ScsiStatus;
  if (SCSI_STATUS_CHECK_CONDITION & iop->scsi_status) {
    int slen = sizeof(pRequestSenseIO) + 8;
    if (slen > (int)sizeof(pRequestSenseIO))
      slen = sizeof(pRequestSenseIO);
    if (slen > (int)iop->max_sense_len)
      slen = (int)iop->max_sense_len;
    memcpy(iop->sensep, pRequestSenseIO, slen);
    iop->resp_sense_len = slen;
    if (report) {
      if (report > 1) {
        pout("  >>> Sense buffer, len=%d:\n", slen);
        dStrHex(iop->sensep, slen , 1);
      }
      if ((iop->sensep[0] & 0x7f) > 0x71)
        pout("  status=%x: [desc] sense_key=%x asc=%x ascq=%x\n",
          iop->scsi_status, iop->sensep[1] & 0xf,
          iop->sensep[2], iop->sensep[3]);
      else
        pout("  status=%x: sense_key=%x asc=%x ascq=%x\n",
          iop->scsi_status, iop->sensep[2] & 0xf,
          iop->sensep[12], iop->sensep[13]);
    }
  }
  else {
    iop->resp_sense_len = 0;
  }

  if (iop->dxfer_dir == DXFER_FROM_DEVICE){
     memcpy(iop->dxferp,pDataIO, iop->dxfer_len);
  }
  if((iop->dxfer_dir == DXFER_FROM_DEVICE) && (report > 1)){
    int trunc = (iop->dxfer_len > 256) ? 1 : 0;
    pout("  Incoming data, len=%d, resid=%d%s:\n", (int)iop->dxfer_len, iop->resid,
      (trunc ? " [only first 256 bytes shown]" : ""));
    dStrHex((const uint8_t *)pDataIO, (trunc ? 256 : (int)(iop->dxfer_len)) , 1);
  }
  return true;
}


/////////////////////////////////////////////////////////////////////////////
// win_nvme_device

class win_nvme_device
: public /*implements*/ nvme_device,
  public /*extends*/ win_smart_device
{
public:
  win_nvme_device(smart_interface * intf, const char * dev_name,
    const char * req_type, unsigned nsid);

  virtual bool open();

  virtual bool nvme_pass_through(const nvme_cmd_in & in, nvme_cmd_out & out);

  bool open_scsi(int n);

  bool probe();

private:
  int m_scsi_no;
};


/////////////////////////////////////////////////////////////////////////////

win_nvme_device::win_nvme_device(smart_interface * intf, const char * dev_name,
  const char * req_type, unsigned nsid)
: smart_device(intf, dev_name, "nvme", req_type),
  nvme_device(nsid),
  m_scsi_no(-1)
{
}

bool win_nvme_device::open_scsi(int n)
{
  // TODO: Use common open function for all devices using "\\.\ScsiN:"
  char devpath[32];
  snprintf(devpath, sizeof(devpath)-1, "\\\\.\\Scsi%d:", n);

  HANDLE h = CreateFileA(devpath, GENERIC_READ|GENERIC_WRITE,
    FILE_SHARE_READ|FILE_SHARE_WRITE,
    (SECURITY_ATTRIBUTES *)0, OPEN_EXISTING, 0, 0);

  if (h == INVALID_HANDLE_VALUE) {
    long err = GetLastError();
    if (nvme_debugmode > 1)
      pout("  %s: Open failed, Error=%ld\n", devpath, err);
    if (err == ERROR_FILE_NOT_FOUND)
      set_err(ENOENT, "%s: not found", devpath);
    else if (err == ERROR_ACCESS_DENIED)
      set_err(EACCES, "%s: access denied", devpath);
    else
      set_err(EIO, "%s: Error=%ld", devpath, err);
    return false;
  }

  if (nvme_debugmode > 1)
    pout("  %s: successfully opened\n", devpath);

  set_fh(h);
  return true;
}

// Check if NVMe DeviceIoControl(IOCTL_SCSI_MINIPORT) pass-through works.
// On Win10 and later that returns false with an errorNumber of 1
// ("Incorrect function"). Win10 has new pass-through:
// DeviceIoControl(IOCTL_STORAGE_PROTOCOL_COMMAND). However for commonly
// requested NVMe commands like Identify and Get Features Microsoft want
// "Protocol specific queries" sent.
bool win_nvme_device::probe()
{
  smartmontools::nvme_id_ctrl id_ctrl;
  nvme_cmd_in in;
  in.set_data_in(smartmontools::nvme_admin_identify, &id_ctrl, sizeof(id_ctrl));
  // in.nsid = 0;
  in.cdw10 = 0x1;
  nvme_cmd_out out;

  bool ok = nvme_pass_through(in, out);
  if (!ok && nvme_debugmode > 1)
    pout("  nvme probe failed: %s\n", get_errmsg());
  return ok;
}

bool win_nvme_device::open()
{
  if (m_scsi_no < 0) {
    // First open -> search of NVMe devices
    const char * name = skipdev(get_dev_name());
    char s[2+1] = ""; int n1 = -1, n2 = -1, len = strlen(name);
    unsigned no = ~0, nsid = 0xffffffff;
    sscanf(name, "nvm%2[es]%u%nn%u%n", s, &no, &n1, &nsid, &n2);

    if (!(   (n1 == len || (n2 == len && nsid > 0))
          && s[0] == 'e' && (!s[1] || s[1] == 's') ))
      return set_err(EINVAL);

    if (!s[1]) {
      // /dev/nvmeN* -> search for nth NVMe device
      unsigned nvme_cnt = 0;
      for (int i = 0; i < 32; i++) {
        if (!open_scsi(i)) {
          if (get_errno() == EACCES)
            return false;
          continue;
        }
        // Done if pass-through works and correct number
        if (probe()) {
          if (nvme_cnt == no) {
            m_scsi_no = i;
            break;
          }
          nvme_cnt++;
        }
        close();
      }

      if (!is_open())
        return set_err(ENOENT);
      clear_err();
    }
    else {
      // /dev/nvmesN* -> use "\\.\ScsiN:"
      if (!open_scsi(no))
        return false;
      m_scsi_no = no;
    }

    if (!get_nsid())
      set_nsid(nsid);
  }
  else {
    // Reopen same "\\.\ScsiN:"
    if (!open_scsi(m_scsi_no))
      return false;
  }

  return true;
}

bool win_nvme_device::nvme_pass_through(const nvme_cmd_in & in, nvme_cmd_out & out)
{
  // Create buffer with appropriate size
  raw_buffer pthru_raw_buf(offsetof(NVME_PASS_THROUGH_IOCTL, DataBuffer) + in.size);
  NVME_PASS_THROUGH_IOCTL * pthru =
    reinterpret_cast<NVME_PASS_THROUGH_IOCTL *>(pthru_raw_buf.data());

  // Set NVMe command
  pthru->SrbIoCtrl.HeaderLength = sizeof(SRB_IO_CONTROL);
  memcpy(pthru->SrbIoCtrl.Signature, NVME_SIG_STR, sizeof(NVME_SIG_STR)-1);
  pthru->SrbIoCtrl.Timeout = 60;
  pthru->SrbIoCtrl.ControlCode = NVME_PASS_THROUGH_SRB_IO_CODE;
  pthru->SrbIoCtrl.ReturnCode = 0;
  pthru->SrbIoCtrl.Length = pthru_raw_buf.size() - sizeof(SRB_IO_CONTROL);

  pthru->NVMeCmd[0] = in.opcode;
  pthru->NVMeCmd[1] = in.nsid;
  pthru->NVMeCmd[10] = in.cdw10;
  pthru->NVMeCmd[11] = in.cdw11;
  pthru->NVMeCmd[12] = in.cdw12;
  pthru->NVMeCmd[13] = in.cdw13;
  pthru->NVMeCmd[14] = in.cdw14;
  pthru->NVMeCmd[15] = in.cdw15;

  pthru->Direction = in.direction();
  // pthru->QueueId = 0; // AdminQ
  // pthru->DataBufferLen = 0;
  if (in.direction() & nvme_cmd_in::data_out) {
    pthru->DataBufferLen = in.size;
    memcpy(pthru->DataBuffer, in.buffer, in.size);
  }
  // pthru->MetaDataLen = 0;
  pthru->ReturnBufferLen = pthru_raw_buf.size();

  // Call NVME_PASS_THROUGH
  DWORD num_out = 0;
  BOOL ok = DeviceIoControl(get_fh(), IOCTL_SCSI_MINIPORT,
    pthru, pthru_raw_buf.size(), pthru, pthru_raw_buf.size(),
    &num_out, (OVERLAPPED*)0);

  // Check status
  unsigned status = pthru->CplEntry[3] >> 17;
  if (status)
    return set_nvme_err(out, status);

  if (!ok)
    return set_err(EIO, "NVME_PASS_THROUGH failed, Error=%u", (unsigned)GetLastError());

  if (in.direction() & nvme_cmd_in::data_in)
    memcpy(in.buffer, pthru->DataBuffer, in.size);

  out.result = pthru->CplEntry[0];
  return true;
}


/////////////////////////////////////////////////////////////////////////////
// win10_nvme_device

class win10_nvme_device
: public /*implements*/ nvme_device,
  public /*extends*/ win_smart_device
{
public:
  win10_nvme_device(smart_interface * intf, const char * dev_name,
    const char * req_type, unsigned nsid);

  virtual bool open();

  virtual bool nvme_pass_through(const nvme_cmd_in & in, nvme_cmd_out & out);

private:
  bool open(int phydrive);
};


/////////////////////////////////////////////////////////////////////////////

win10_nvme_device::win10_nvme_device(smart_interface * intf, const char * dev_name,
  const char * req_type, unsigned nsid)
: smart_device(intf, dev_name, "nvme", req_type),
  nvme_device(nsid)
{
}

bool win10_nvme_device::open()
{
  // TODO: Use common /dev/ parsing functions
  const char * name = skipdev(get_dev_name()); int len = strlen(name);
  // sd[a-z]([a-z])? => Physical drive 0-701
  char drive[2 + 1] = ""; int n = -1;
  if (sscanf(name, "sd%2[a-z]%n", drive, &n) == 1 && n == len)
    return open(sdxy_to_phydrive(drive));

  // pdN => Physical drive N
  int phydrive = -1; n = -1;
  if (sscanf(name, "pd%d%n", &phydrive, &n) == 1 && phydrive >= 0 && n == len)
    return open(phydrive);

  return set_err(EINVAL);
}

bool win10_nvme_device::open(int phydrive)
{
  // TODO: Use common open function for all devices using "\\.\PhysicalDriveN"
  char devpath[64];
  snprintf(devpath, sizeof(devpath) - 1, "\\\\.\\PhysicalDrive%d", phydrive);

  // No GENERIC_READ/WRITE access required, this works without admin rights
  HANDLE h = CreateFileA(devpath, 0, FILE_SHARE_READ | FILE_SHARE_WRITE,
    (SECURITY_ATTRIBUTES *)0, OPEN_EXISTING, 0, (HANDLE)0);

  if (h == INVALID_HANDLE_VALUE) {
    long err = GetLastError();
    if (nvme_debugmode > 1)
      pout("  %s: Open failed, Error=%ld\n", devpath, err);
    if (err == ERROR_FILE_NOT_FOUND)
      set_err(ENOENT, "%s: not found", devpath);
    else if (err == ERROR_ACCESS_DENIED)
      set_err(EACCES, "%s: access denied", devpath);
    else
      set_err(EIO, "%s: Error=%ld", devpath, err);
    return false;
  }

  if (nvme_debugmode > 1)
    pout("  %s: successfully opened\n", devpath);

  set_fh(h);

  // Use broadcast namespace if no NSID specified
  // TODO: Get NSID of current device
  if (!get_nsid())
    set_nsid(0xffffffff);
  return true;
}

struct STORAGE_PROTOCOL_SPECIFIC_QUERY_WITH_BUFFER
{
  struct { // STORAGE_PROPERTY_QUERY without AdditionalsParameters[1]
    STORAGE_PROPERTY_ID PropertyId;
    STORAGE_QUERY_TYPE QueryType;
  } PropertyQuery;
  win10::STORAGE_PROTOCOL_SPECIFIC_DATA ProtocolSpecific;
  BYTE DataBuffer[1];
};

bool win10_nvme_device::nvme_pass_through(const nvme_cmd_in & in, nvme_cmd_out & out)
{
  // Create buffer with appropriate size
  raw_buffer spsq_raw_buf(offsetof(STORAGE_PROTOCOL_SPECIFIC_QUERY_WITH_BUFFER, DataBuffer) + in.size);
  STORAGE_PROTOCOL_SPECIFIC_QUERY_WITH_BUFFER * spsq =
    reinterpret_cast<STORAGE_PROTOCOL_SPECIFIC_QUERY_WITH_BUFFER *>(spsq_raw_buf.data());

  // Set NVMe specific STORAGE_PROPERTY_QUERY
  spsq->PropertyQuery.QueryType = PropertyStandardQuery;
  spsq->ProtocolSpecific.ProtocolType = win10::ProtocolTypeNvme;
<<<<<<< HEAD
  spsq->ProtocolSpecific.ProtocolDataRequestSubValue = in.nsid; // ? move to in.opcode selct

=======
  spsq->ProtocolSpecific.ProtocolDataRequestSubValue = in.nsid; // ?
  
>>>>>>> eb729a2c
  switch (in.opcode) {
    case smartmontools::nvme_admin_identify:
      if (!in.nsid) // Identify controller
        spsq->PropertyQuery.PropertyId = win10::StorageAdapterProtocolSpecificProperty;
      else
        spsq->PropertyQuery.PropertyId = win10::StorageDeviceProtocolSpecificProperty;
      spsq->ProtocolSpecific.DataType = win10::NVMeDataTypeIdentify;
      spsq->ProtocolSpecific.ProtocolDataRequestValue = in.cdw10;
      break;
    case smartmontools::nvme_admin_get_log_page:
      spsq->PropertyQuery.PropertyId = win10::StorageDeviceProtocolSpecificProperty;
      spsq->ProtocolSpecific.DataType = win10::NVMeDataTypeLogPage;
<<<<<<< HEAD
      //spsq->ProtocolSpecific.ProtocolDataRequestValue = in.cdw10 & 0xff; // LID only ?
      spsq->ProtocolSpecific.ProtocolDataRequestValue = 2; /*S.M.A.R.T health information request value*/
      spsq->ProtocolSpecific.ProtocolDataRequestSubValue = 0x00000000; /*S.M.A.R.T health information request sub value */
=======
      spsq->ProtocolSpecific.ProtocolDataRequestValue = 2; /*S.M.A.R.T health information request value*/
      spsq->ProtocolSpecific.ProtocolDataRequestSubValue = 0x00000000; /*S.M.A.R.T health information request sub value */

>>>>>>> eb729a2c
      break;
    // TODO: nvme_admin_get_features
    default:
      return set_err(ENOSYS, "NVMe admin command 0x%02x not supported", in.opcode);
  }

  spsq->ProtocolSpecific.ProtocolDataOffset = sizeof(spsq->ProtocolSpecific);
  spsq->ProtocolSpecific.ProtocolDataLength = in.size;

  if (in.direction() & nvme_cmd_in::data_out)
    memcpy(spsq->DataBuffer, in.buffer, in.size);

  if (nvme_debugmode > 1)
    pout("  [WIN10: STORAGE_QUERY_PROPERTY: Id=%u, Type=%u, Value=0x%08x, SubVal=0x%08x]\n",
         (unsigned)spsq->PropertyQuery.PropertyId,
         (unsigned)spsq->ProtocolSpecific.DataType,
         (unsigned)spsq->ProtocolSpecific.ProtocolDataRequestValue,
         (unsigned)spsq->ProtocolSpecific.ProtocolDataRequestSubValue);

  // Call IOCTL_STORAGE_QUERY_PROPERTY
  DWORD num_out = 0;
  long err = 0;
  if (!DeviceIoControl(get_fh(), IOCTL_STORAGE_QUERY_PROPERTY,
        spsq, spsq_raw_buf.size(), spsq, spsq_raw_buf.size(),
        &num_out, (OVERLAPPED*)0)) {
    err = GetLastError();
  }

  if (nvme_debugmode > 1)
    pout("  [STORAGE_QUERY_PROPERTY: ReturnData=0x%08x, Reserved[3]={0x%x, 0x%x, 0x%x}]\n",
    (unsigned)spsq->ProtocolSpecific.FixedProtocolReturnData,
      (unsigned)spsq->ProtocolSpecific.Reserved[0],
      (unsigned)spsq->ProtocolSpecific.Reserved[1],
      (unsigned)spsq->ProtocolSpecific.Reserved[2]);

  // NVMe status is checked by IOCTL
  if (err)
    return set_err(EIO, "IOCTL_STORAGE_QUERY_PROPERTY(NVMe) failed, Error=%ld", err);

  if (in.direction() & nvme_cmd_in::data_in)
    memcpy(in.buffer, spsq->DataBuffer, in.size);

  out.result = spsq->ProtocolSpecific.FixedProtocolReturnData; // Completion DW0 ?
  return true;
}


/////////////////////////////////////////////////////////////////////////////
// win_smart_interface
// Platform specific interface

class win_smart_interface
: public /*implements*/ smart_interface
{
public:
  virtual std::string get_os_version_str();

  virtual std::string get_app_examples(const char * appname);

#ifndef __CYGWIN__
  virtual int64_t get_timer_usec();
#endif

  virtual bool disable_system_auto_standby(bool disable);

  virtual bool scan_smart_devices(smart_device_list & devlist, const char * type,
    const char * pattern = 0);

protected:
  virtual ata_device * get_ata_device(const char * name, const char * type);

  virtual scsi_device * get_scsi_device(const char * name, const char * type);

  virtual nvme_device * get_nvme_device(const char * name, const char * type, unsigned nsid);

  virtual smart_device * autodetect_smart_device(const char * name);

  virtual smart_device * get_custom_smart_device(const char * name, const char * type);

  virtual std::string get_valid_custom_dev_types_str();

private:
  smart_device * get_usb_device(const char * name, int phydrive, int logdrive = -1);
};


/////////////////////////////////////////////////////////////////////////////

#ifndef _WIN64
// Running on 64-bit Windows as 32-bit app ?
static bool is_wow64()
{
  BOOL (WINAPI * IsWow64Process_p)(HANDLE, PBOOL) =
    (BOOL (WINAPI *)(HANDLE, PBOOL))
    GetProcAddress(GetModuleHandleA("kernel32.dll"), "IsWow64Process");
  if (!IsWow64Process_p)
    return false;
  BOOL w64 = FALSE;
  if (!IsWow64Process_p(GetCurrentProcess(), &w64))
    return false;
  return !!w64;
}
#endif // _WIN64

// Return info string about build host and OS version
std::string win_smart_interface::get_os_version_str()
{
  char vstr[sizeof(SMARTMONTOOLS_BUILD_HOST)-1+sizeof("-2003r2(64)-sp2.1")+13]
    = SMARTMONTOOLS_BUILD_HOST;
  if (vstr[1] < '6')
    vstr[1] = '6';
  char * const vptr = vstr+sizeof(SMARTMONTOOLS_BUILD_HOST)-1;
  const int vlen = sizeof(vstr)-sizeof(SMARTMONTOOLS_BUILD_HOST);
  assert(vptr == vstr+strlen(vstr) && vptr+vlen+1 == vstr+sizeof(vstr));

  // Starting with Windows 8.1, GetVersionEx() does no longer report the
  // actual OS version.  RtlGetVersion() is not affected.
  LONG /*NTSTATUS*/ (WINAPI /*NTAPI*/ * RtlGetVersion_p)(LPOSVERSIONINFOEXW) =
    (LONG (WINAPI *)(LPOSVERSIONINFOEXW))
    GetProcAddress(GetModuleHandleA("ntdll.dll"), "RtlGetVersion");

  OSVERSIONINFOEXW vi; memset(&vi, 0, sizeof(vi));
  vi.dwOSVersionInfoSize = sizeof(vi);
  if (!RtlGetVersion_p || RtlGetVersion_p(&vi)) {
    if (!GetVersionExW((OSVERSIONINFOW *)&vi))
      return vstr;
  }

  const char * w = 0;
  unsigned build = 0;
  if (   vi.dwPlatformId == VER_PLATFORM_WIN32_NT
      && vi.dwMajorVersion <= 0xf && vi.dwMinorVersion <= 0xf) {
    switch (  (vi.dwMajorVersion << 4 | vi.dwMinorVersion) << 1
            | (vi.wProductType > VER_NT_WORKSTATION ? 1 : 0)   ) {
      case 0x50<<1    :
      case 0x50<<1 | 1: w = "2000";     break;
      case 0x51<<1    : w = "xp";       break;
      case 0x52<<1    : w = "xp64";     break;
      case 0x52<<1 | 1: w = (!GetSystemMetrics(89/*SM_SERVERR2*/)
                          ? "2003"
                          : "2003r2");  break;
      case 0x60<<1    : w = "vista";    break;
      case 0x60<<1 | 1: w = "2008";     break;
      case 0x61<<1    : w = "win7";     break;
      case 0x61<<1 | 1: w = "2008r2";   break;
      case 0x62<<1    : w = "win8";     break;
      case 0x62<<1 | 1: w = "2012";     break;
      case 0x63<<1    : w = "win8.1";   break;
      case 0x63<<1 | 1: w = "2012r2";   break;
      case 0xa0<<1    :
        switch (vi.dwBuildNumber) {
          case 10240:   w = "w10-1507"; break;
          case 10586:   w = "w10-1511"; break;
          case 14393:   w = "w10-1607"; break;
          case 15063:   w = "w10-1703"; break;
          case 16299:   w = "w10-1709"; break;
          case 17134:   w = "w10-1803"; break;
          case 17763:   w = "w10-1809"; break;
          default:      w = "w10";
                        build = vi.dwBuildNumber; break;
        } break;
      case 0xa0<<1 | 1:
        switch (vi.dwBuildNumber) {
          case 14393:   w = "2016";      break;
          case 16299:   w = "2016-1709"; break;
          case 17134:   w = "2016-1803"; break;
          case 17763:   w = "2019";      break;
          default:      w = (vi.dwBuildNumber < 17763
                          ? "2016"
                          : "2019");
                        build = vi.dwBuildNumber; break;
        } break;
    }
  }

  const char * w64 = "";
#ifndef _WIN64
  if (is_wow64())
    w64 = "(64)";
#endif

  if (!w)
    snprintf(vptr, vlen, "-%s%u.%u%s",
      (vi.dwPlatformId==VER_PLATFORM_WIN32_NT ? "nt" : "??"),
      (unsigned)vi.dwMajorVersion, (unsigned)vi.dwMinorVersion, w64);
  else if (build)
    snprintf(vptr, vlen, "-%s-b%u%s", w, build, w64);
  else if (vi.wServicePackMinor)
    snprintf(vptr, vlen, "-%s-sp%u.%u%s", w, vi.wServicePackMajor, vi.wServicePackMinor, w64);
  else if (vi.wServicePackMajor)
    snprintf(vptr, vlen, "-%s-sp%u%s", w, vi.wServicePackMajor, w64);
  else
    snprintf(vptr, vlen, "-%s%s", w, w64);
  return vstr;
}

#ifndef __CYGWIN__
// MSVCRT only provides ftime() which uses GetSystemTime()
// This provides only ~15ms resolution by default.
// Use QueryPerformanceCounter instead (~300ns).
// (Cygwin provides CLOCK_MONOTONIC which has the same effect)
int64_t win_smart_interface::get_timer_usec()
{
  static int64_t freq = 0;

  LARGE_INTEGER t;
  if (freq == 0)
    freq = (QueryPerformanceFrequency(&t) ? t.QuadPart : -1);
  if (freq <= 0)
    return smart_interface::get_timer_usec();

  if (!QueryPerformanceCounter(&t))
    return -1;
  if (!(0 <= t.QuadPart && t.QuadPart <= (int64_t)(~(uint64_t)0 >> 1)/1000000))
    return -1;

  return (t.QuadPart * 1000000LL) / freq;
}
#endif // __CYGWIN__


ata_device * win_smart_interface::get_ata_device(const char * name, const char * type)
{
  const char * testname = skipdev(name);
  if (!strncmp(testname, "csmi", 4))
    return new win_csmi_device(this, name, type);
  if (!strncmp(testname, "tw_cli", 6))
    return new win_tw_cli_device(this, name, type);
  return new win_ata_device(this, name, type);
}

scsi_device * win_smart_interface::get_scsi_device(const char * name, const char * type)
{
  return new win_scsi_device(this, name, type);
}

nvme_device * win_smart_interface::get_nvme_device(const char * name, const char * type,
  unsigned nsid)
{
  if (str_starts_with(skipdev(name), "nvme"))
    return new win_nvme_device(this, name, type, nsid);
  return new win10_nvme_device(this, name, type, nsid);
}


smart_device * win_smart_interface::get_custom_smart_device(const char * name, const char * type)
{
  // Areca?
  int disknum = -1, n1 = -1, n2 = -1;
  int encnum = 1;
  char devpath[32];

  if (sscanf(type, "areca,%n%d/%d%n", &n1, &disknum, &encnum, &n2) >= 1 || n1 == 6) {
    if (!(1 <= disknum && disknum <= 128)) {
      set_err(EINVAL, "Option -d areca,N/E (N=%d) must have 1 <= N <= 128", disknum);
      return 0;
    }
    if (!(1 <= encnum && encnum <= 8)) {
      set_err(EINVAL, "Option -d areca,N/E (E=%d) must have 1 <= E <= 8", encnum);
      return 0;
    }

    name = skipdev(name);
#define ARECA_MAX_CTLR_NUM  16
    n1 = -1;
    int ctlrindex = 0;
    if (sscanf(name, "arcmsr%d%n", &ctlrindex, &n1) >= 1 && n1 == (int)strlen(name)) {
      /*
       1. scan from "\\\\.\\scsi[0]:" up to "\\\\.\\scsi[ARECA_MAX_CTLR_NUM]:" and
       2. map arcmsrX into "\\\\.\\scsiX"
      */
     for (int idx = 0; idx < ARECA_MAX_CTLR_NUM; idx++) {
        memset(devpath, 0, sizeof(devpath));
        snprintf(devpath, sizeof(devpath), "\\\\.\\scsi%d:", idx);
        win_areca_ata_device *arcdev = new win_areca_ata_device(this, devpath, disknum, encnum);
        if(arcdev->arcmsr_probe()) {
          if(ctlrindex-- == 0) {
            return arcdev;
          }
        }
        delete arcdev;
      }
      set_err(ENOENT, "No Areca controller found");
    }
    else
      set_err(EINVAL, "Option -d areca,N/E requires device name /dev/arcmsrX");
    return 0;
  }

  // aacraid?
  unsigned ctrnum, lun, target;
  n1 = -1;

  if (   sscanf(type, "aacraid,%u,%u,%u%n", &ctrnum, &lun, &target, &n1) >= 3
      && n1 == (int)strlen(type)) {
#define aacraid_MAX_CTLR_NUM  16
    if (ctrnum >= aacraid_MAX_CTLR_NUM) {
      set_err(EINVAL, "aacraid: invalid host number %u", ctrnum);
      return 0;
    }

    /*
    1. scan from "\\\\.\\scsi[0]:" up to "\\\\.\\scsi[AACRAID_MAX_CTLR_NUM]:" and
    2. map ARCX into "\\\\.\\scsiX"
    */
    memset(devpath, 0, sizeof(devpath));
    unsigned ctlrindex = 0;
    for (int portNum = 0; portNum < aacraid_MAX_CTLR_NUM; portNum++){
      char subKey[63];
      snprintf(subKey, sizeof(subKey), "HARDWARE\\DEVICEMAP\\Scsi\\Scsi Port %d", portNum);
      HKEY hScsiKey = 0;
      long regStatus = RegOpenKeyExA(HKEY_LOCAL_MACHINE, subKey, 0, KEY_READ, &hScsiKey);
      if (regStatus == ERROR_SUCCESS){
        char driverName[20];
        DWORD driverNameSize = sizeof(driverName);
        DWORD regType = 0;
        regStatus = RegQueryValueExA(hScsiKey, "Driver", NULL, &regType, (LPBYTE) driverName, &driverNameSize);
        if (regStatus == ERROR_SUCCESS){
          if (regType == REG_SZ){
            if (stricmp(driverName, "arcsas") == 0){
              if(ctrnum == ctlrindex){
                snprintf(devpath, sizeof(devpath), "\\\\.\\Scsi%d:", portNum);
                return get_sat_device("sat,auto",
                  new win_aacraid_device(this, devpath, ctrnum, target, lun));
              }
              ctlrindex++;
            }
          }
        }
        RegCloseKey(hScsiKey);
      }
    }

    set_err(EINVAL, "aacraid: host %u not found", ctrnum);
    return 0;
  }

  return 0;
}

std::string win_smart_interface::get_valid_custom_dev_types_str()
{
  return "aacraid,H,L,ID, areca,N[/E]";
}


// Return value for device detection functions
enum win_dev_type { DEV_UNKNOWN = 0, DEV_ATA, DEV_SCSI, DEV_SAT, DEV_USB, DEV_NVME };

// Return true if ATA drive behind a SAT layer
static bool is_sat(const STORAGE_DEVICE_DESCRIPTOR_DATA * data)
{
  if (!data->desc.VendorIdOffset)
    return false;
  if (strcmp(data->raw + data->desc.VendorIdOffset, "ATA     "))
    return false;
  return true;
}

// Return true if Intel ICHxR RAID volume
static bool is_intel_raid_volume(const STORAGE_DEVICE_DESCRIPTOR_DATA * data)
{
  if (!(data->desc.VendorIdOffset && data->desc.ProductIdOffset))
    return false;
  const char * vendor = data->raw + data->desc.VendorIdOffset;
  if (!(!strnicmp(vendor, "Intel", 5) && strspn(vendor+5, " ") == strlen(vendor+5)))
    return false;
  if (strnicmp(data->raw + data->desc.ProductIdOffset, "Raid ", 5))
    return false;
  return true;
}

// get DEV_* for open handle
static win_dev_type get_controller_type(HANDLE hdevice, bool admin, GETVERSIONINPARAMS_EX * ata_version_ex)
{
  // Get BusType from device descriptor
  STORAGE_DEVICE_DESCRIPTOR_DATA data;
  if (storage_query_property_ioctl(hdevice, &data))
    return DEV_UNKNOWN;

  // Newer BusType* values are missing in older includes
  switch ((int)data.desc.BusType) {
    case BusTypeAta:
    case 0x0b: // BusTypeSata
      // Certain Intel AHCI drivers (C600+/C220+) have broken
      // IOCTL_ATA_PASS_THROUGH support and a working SAT layer
      if (is_sat(&data))
        return DEV_SAT;

      if (ata_version_ex)
        memset(ata_version_ex, 0, sizeof(*ata_version_ex));
      return DEV_ATA;

    case BusTypeScsi:
    case BusTypeRAID:
      if (is_sat(&data))
        return DEV_SAT;

      // Intel ICHxR RAID volume: reports SMART_GET_VERSION but does not support SMART_*
      if (is_intel_raid_volume(&data))
        return DEV_SCSI;
      // LSI/3ware RAID volume: supports SMART_*
      if (admin && smart_get_version(hdevice, ata_version_ex) >= 0)
        return DEV_ATA;

      return DEV_SCSI;

    case 0x09: // BusTypeiScsi
    case 0x0a: // BusTypeSas
      if (is_sat(&data))
        return DEV_SAT;

      return DEV_SCSI;

    case BusTypeUsb:
      return DEV_USB;

    case 0x11: // BusTypeNvme
      return DEV_NVME;

    case 0x12: //BusTypeSCM 
    case 0x13: //BusTypeUfs
    case 0x14: //BusTypeMax,
    default:
      return DEV_UNKNOWN;
  }
  /*NOTREACHED*/
}

// get DEV_* for device path
static win_dev_type get_controller_type(const char * path, GETVERSIONINPARAMS_EX * ata_version_ex = 0)
{
  bool admin = true;
  HANDLE h = CreateFileA(path, GENERIC_READ|GENERIC_WRITE,
    FILE_SHARE_READ|FILE_SHARE_WRITE, NULL, OPEN_EXISTING, 0, NULL);
  if (h == INVALID_HANDLE_VALUE) {
    admin = false;
    h = CreateFileA(path, 0,
      FILE_SHARE_READ|FILE_SHARE_WRITE, NULL, OPEN_EXISTING, 0, NULL);
    if (h == INVALID_HANDLE_VALUE)
      return DEV_UNKNOWN;
  }
  if (ata_debugmode > 1 || scsi_debugmode > 1)
    pout(" %s: successfully opened%s\n", path, (!admin ? " (without admin rights)" :""));
  win_dev_type type = get_controller_type(h, admin, ata_version_ex);
  CloseHandle(h);
  return type;
}

// get DEV_* for physical drive number
static win_dev_type get_phy_drive_type(int drive, GETVERSIONINPARAMS_EX * ata_version_ex)
{
  char path[30];
  snprintf(path, sizeof(path)-1, "\\\\.\\PhysicalDrive%d", drive);
  return get_controller_type(path, ata_version_ex);
}

static win_dev_type get_phy_drive_type(int drive)
{
  return get_phy_drive_type(drive, 0);
}

// get DEV_* for logical drive number
static win_dev_type get_log_drive_type(int drive)
{
  char path[30];
  snprintf(path, sizeof(path)-1, "\\\\.\\%c:", 'A'+drive);
  return get_controller_type(path);
}

static win_dev_type get_dev_type(const char * name, int & phydrive, int & logdrive)
{
  phydrive = logdrive = -1;

  name = skipdev(name);
  if (!strncmp(name, "st", 2))
    return DEV_SCSI;
  if (!strncmp(name, "nst", 3))
    return DEV_SCSI;
  if (!strncmp(name, "tape", 4))
    return DEV_SCSI;

  logdrive = drive_letter(name);
  if (logdrive >= 0) {
    win_dev_type type = get_log_drive_type(logdrive);
    return (type != DEV_UNKNOWN ? type : DEV_SCSI);
  }

  char drive[2+1] = "";
  if (sscanf(name, "sd%2[a-z]", drive) == 1) {
    phydrive = sdxy_to_phydrive(drive);
    return get_phy_drive_type(phydrive);
  }

  if (sscanf(name, "pd%d", &phydrive) == 1 && phydrive >= 0)
    return get_phy_drive_type(phydrive);

  return DEV_UNKNOWN;
}


smart_device * win_smart_interface::get_usb_device(const char * name,
  int phydrive, int logdrive /* = -1 */)
{
  // Get USB bridge ID
  unsigned short vendor_id = 0, product_id = 0;
  if (!get_usb_id(phydrive, logdrive, vendor_id, product_id)) {
    set_err(EINVAL, "Unable to read USB device ID");
    return 0;
  }

  // Get type name for this ID
  const char * usbtype = get_usb_dev_type_by_id(vendor_id, product_id);
  if (!usbtype)
    return 0;

  // Return SAT/USB device for this type
  return get_scsi_passthrough_device(usbtype, new win_scsi_device(this, name, ""));
}

smart_device * win_smart_interface::autodetect_smart_device(const char * name)
{
  const char * testname = skipdev(name);
  if (str_starts_with(testname, "hd"))
    return new win_ata_device(this, name, "");

  if (str_starts_with(testname, "tw_cli"))
    return new win_tw_cli_device(this, name, "");

  if (str_starts_with(testname, "csmi"))
    return new win_csmi_device(this, name, "");

  if (str_starts_with(testname, "nvme"))
    return new win_nvme_device(this, name, "", 0 /* use default nsid */);

  int phydrive = -1, logdrive = -1;
  win_dev_type type = get_dev_type(name, phydrive, logdrive);

  if (type == DEV_ATA)
    return new win_ata_device(this, name, "");

  if (type == DEV_SCSI)
    return new win_scsi_device(this, name, "");

  if (type == DEV_SAT)
    return get_sat_device("sat", new win_scsi_device(this, name, ""));

  if (type == DEV_USB)
    return get_usb_device(name, phydrive, logdrive);

  if (type == DEV_NVME)
    return new win10_nvme_device(this, name, "", 0 /* use default nsid */);

  return 0;
}


// Scan for devices
bool win_smart_interface::scan_smart_devices(smart_device_list & devlist,
  const char * type, const char * pattern /* = 0*/)
{
  if (pattern) {
    set_err(EINVAL, "DEVICESCAN with pattern not implemented yet");
    return false;
  }

  // Check for "[*,]pd" type
  bool pd = false;
  char type2[16+1] = "";
  if (type) {
    int nc = -1;
    if (!strcmp(type, "pd")) {
      pd = true;
      type = 0;
    }
    else if (sscanf(type, "%16[^,],pd%n", type2, &nc) == 1 &&
             nc == (int)strlen(type)) {
      pd = true;
      type = type2;
    }
  }

  // Set valid types
  bool ata, scsi, sat, usb, csmi, nvme;
  if (!type) {
    ata = scsi = usb = sat = csmi = true;
#ifdef WITH_NVME_DEVICESCAN // TODO: Remove when NVMe support is no longer EXPERIMENTAL
    nvme = true;
#else
    nvme = false;
#endif
  }
  else {
    ata = scsi = usb = sat = csmi = nvme = false;
    if (!strcmp(type, "ata"))
      ata = true;
    else if (!strcmp(type, "scsi"))
      scsi = true;
    else if (!strcmp(type, "sat"))
      sat = true;
    else if (!strcmp(type, "usb"))
      usb = true;
    else if (!strcmp(type, "csmi"))
      csmi = true;
    else if (!strcmp(type, "nvme"))
      nvme = true;
    else {
      set_err(EINVAL,
              "Invalid type '%s', valid arguments are: ata[,pd], scsi[,pd], "
              "sat[,pd], usb[,pd], csmi, nvme, pd", type);
      return false;
    }
  }

  char name[32];

  if (ata || scsi || sat || usb || nvme) {
    // Scan up to 128 drives and 2 3ware controllers
    const int max_raid = 2;
    bool raid_seen[max_raid] = {false, false};

    for (int i = 0; i < 128; i++) {
      if (pd)
        snprintf(name, sizeof(name), "/dev/pd%d", i);
      else if (i + 'a' <= 'z')
        snprintf(name, sizeof(name), "/dev/sd%c", i + 'a');
      else
        snprintf(name, sizeof(name), "/dev/sd%c%c",
                 i / ('z'-'a'+1) - 1 + 'a',
                 i % ('z'-'a'+1)     + 'a');

      smart_device * dev = 0;
      GETVERSIONINPARAMS_EX vers_ex;

      switch (get_phy_drive_type(i, (ata ? &vers_ex : 0))) {
        case DEV_ATA:
          // Driver supports SMART_GET_VERSION or STORAGE_QUERY_PROPERTY returned ATA/SATA
          if (!ata)
            continue;

          // Interpret RAID drive map if present
          if (vers_ex.wIdentifier == SMART_VENDOR_3WARE) {
            // Skip if too many controllers or logical drive from this controller already seen
            if (!(vers_ex.wControllerId < max_raid && !raid_seen[vers_ex.wControllerId]))
              continue;
            raid_seen[vers_ex.wControllerId] = true;
            // Add physical drives
            int len = strlen(name);
            for (unsigned int pi = 0; pi < 32; pi++) {
              if (vers_ex.dwDeviceMapEx & (1U << pi)) {
                snprintf(name+len, sizeof(name)-1-len, ",%u", pi);
                devlist.push_back( new win_ata_device(this, name, "ata") );
              }
            }
            continue;
          }

          dev = new win_ata_device(this, name, "ata");
          break;

        case DEV_SCSI:
          // STORAGE_QUERY_PROPERTY returned SCSI/SAS/...
          if (!scsi)
            continue;
          dev = new win_scsi_device(this, name, "scsi");
          break;

        case DEV_SAT:
          // STORAGE_QUERY_PROPERTY returned VendorId "ATA     "
          if (!sat)
            continue;
          dev = get_sat_device("sat", new win_scsi_device(this, name, ""));
          break;

        case DEV_USB:
          // STORAGE_QUERY_PROPERTY returned USB
          if (!usb)
            continue;
          dev = get_usb_device(name, i);
          if (!dev)
            // Unknown or unsupported USB ID, return as SCSI
            dev = new win_scsi_device(this, name, "");
          break;

        case DEV_NVME:
          // STORAGE_QUERY_PROPERTY returned NVMe
          if (!nvme)
            continue;
          dev = new win10_nvme_device(this, name, "", 0 /* use default nsid */);
          break;

        default:
          // Unknown type
          continue;
      }

      devlist.push_back(dev);
    }
  }

  if (csmi) {
    // Scan CSMI devices
    for (int i = 0; i <= 9; i++) {
      snprintf(name, sizeof(name)-1, "/dev/csmi%d,0", i);
      win_csmi_device test_dev(this, name, "");
      if (!test_dev.open_scsi())
        continue;

      unsigned ports_used = test_dev.get_ports_used();
      if (!ports_used)
        continue;

      for (int pi = 0; pi < 32; pi++) {
        if (!(ports_used & (1U << pi)))
          continue;
        snprintf(name, sizeof(name)-1, "/dev/csmi%d,%d", i, pi);
        devlist.push_back( new win_csmi_device(this, name, "ata") );
      }
    }
  }

  if (nvme) {
    // Scan \\.\Scsi[0-31] for up to 10 NVMe devices
    int nvme_cnt = 0;
    for (int i = 0; i < 32; i++) {
      snprintf(name, sizeof(name)-1, "/dev/nvme%d", i);
      win_nvme_device test_dev(this, name, "", 0);
      if (!test_dev.open_scsi(i)) {
        if (test_dev.get_errno() == EACCES)
          break;
        continue;
      }

      if (!test_dev.probe())
        continue;
      if (++nvme_cnt >= 10)
        break;
    }

    for (int i = 0; i < nvme_cnt; i++) {
      snprintf(name, sizeof(name)-1, "/dev/nvme%d", i);
      devlist.push_back( new win_nvme_device(this, name, "nvme", 0) );
    }
  }
  return true;
}


// get examples for smartctl
std::string win_smart_interface::get_app_examples(const char * appname)
{
  if (strcmp(appname, "smartctl"))
    return "";
  return "=================================================== SMARTCTL EXAMPLES =====\n\n"
         "  smartctl -a /dev/sda                       (Prints all SMART information)\n\n"
         "  smartctl --smart=on --offlineauto=on --saveauto=on /dev/sda\n"
         "                                              (Enables SMART on first disk)\n\n"
         "  smartctl -t long /dev/sda              (Executes extended disk self-test)\n\n"
         "  smartctl --attributes --log=selftest --quietmode=errorsonly /dev/sda\n"
         "                                      (Prints Self-Test & Attribute errors)\n"
         "  smartctl -a /dev/sda\n"
         "             (Prints all information for disk on PhysicalDrive 0)\n"
         "  smartctl -a /dev/pd3\n"
         "             (Prints all information for disk on PhysicalDrive 3)\n"
         "  smartctl -a /dev/tape1\n"
         "             (Prints all information for SCSI tape on Tape 1)\n"
         "  smartctl -A /dev/hdb,3\n"
         "                (Prints Attributes for physical drive 3 on 3ware 9000 RAID)\n"
         "  smartctl -A /dev/tw_cli/c0/p1\n"
         "            (Prints Attributes for 3ware controller 0, port 1 using tw_cli)\n"
         "  smartctl --all --device=areca,3/1 /dev/arcmsr0\n"
         "           (Prints all SMART info for 3rd ATA disk of the 1st enclosure\n"
         "            on 1st Areca RAID controller)\n"
         "\n"
         "  ATA SMART access methods and ordering may be specified by modifiers\n"
         "  following the device name: /dev/hdX:[saicm], where\n"
         "  's': SMART_* IOCTLs,         'a': IOCTL_ATA_PASS_THROUGH,\n"
         "  'i': IOCTL_IDE_PASS_THROUGH, 'f': IOCTL_STORAGE_*,\n"
         "  'm': IOCTL_SCSI_MINIPORT_*.\n"
      + strprintf(
         "  The default on this system is /dev/sdX:%s\n", ata_get_def_options()
        );
}


bool win_smart_interface::disable_system_auto_standby(bool disable)
{
  if (disable) {
    SYSTEM_POWER_STATUS ps;
    if (!GetSystemPowerStatus(&ps))
      return set_err(ENOSYS, "Unknown power status");
    if (ps.ACLineStatus != 1) {
      SetThreadExecutionState(ES_CONTINUOUS);
      if (ps.ACLineStatus == 0)
        set_err(EIO, "AC offline");
      else
        set_err(EIO, "Unknown AC line status");
      return false;
    }
  }

  if (!SetThreadExecutionState(ES_CONTINUOUS | (disable ? ES_SYSTEM_REQUIRED : 0)))
    return set_err(ENOSYS);
  return true;
}


} // namespace

/////////////////////////////////////////////////////////////////////////////

// Initialize platform interface and register with smi()
void smart_interface::init()
{
  {
    // Remove "." from DLL search path if supported
    // to prevent DLL preloading attacks
    BOOL (WINAPI * SetDllDirectoryA_p)(LPCSTR) = (BOOL (WINAPI *)(LPCSTR))
      GetProcAddress(GetModuleHandleA("kernel32.dll"), "SetDllDirectoryA");
    if (SetDllDirectoryA_p)
      SetDllDirectoryA_p("");
  }

  static os_win32::win_smart_interface the_win_interface;
  smart_interface::set(&the_win_interface);
}


#ifndef __CYGWIN__

// Get exe directory
// (prototype in utiliy.h)
std::string get_exe_dir()
{
  char path[MAX_PATH];
  // Get path of this exe
  if (!GetModuleFileNameA(GetModuleHandleA(0), path, sizeof(path)))
    throw std::runtime_error("GetModuleFileName() failed");
  // Replace backslash by slash
  int sl = -1;
  for (int i = 0; path[i]; i++)
    if (path[i] == '\\') {
      path[i] = '/'; sl = i;
    }
  // Remove filename
  if (sl >= 0)
    path[sl] = 0;
  return path;
}

#endif<|MERGE_RESOLUTION|>--- conflicted
+++ resolved
@@ -3849,13 +3849,8 @@
   // Set NVMe specific STORAGE_PROPERTY_QUERY
   spsq->PropertyQuery.QueryType = PropertyStandardQuery;
   spsq->ProtocolSpecific.ProtocolType = win10::ProtocolTypeNvme;
-<<<<<<< HEAD
-  spsq->ProtocolSpecific.ProtocolDataRequestSubValue = in.nsid; // ? move to in.opcode selct
-
-=======
-  spsq->ProtocolSpecific.ProtocolDataRequestSubValue = in.nsid; // ?
-  
->>>>>>> eb729a2c
+
+  spsq->ProtocolSpecific.ProtocolDataRequestSubValue = in.nsid; 
   switch (in.opcode) {
     case smartmontools::nvme_admin_identify:
       if (!in.nsid) // Identify controller
@@ -3868,15 +3863,9 @@
     case smartmontools::nvme_admin_get_log_page:
       spsq->PropertyQuery.PropertyId = win10::StorageDeviceProtocolSpecificProperty;
       spsq->ProtocolSpecific.DataType = win10::NVMeDataTypeLogPage;
-<<<<<<< HEAD
       //spsq->ProtocolSpecific.ProtocolDataRequestValue = in.cdw10 & 0xff; // LID only ?
       spsq->ProtocolSpecific.ProtocolDataRequestValue = 2; /*S.M.A.R.T health information request value*/
       spsq->ProtocolSpecific.ProtocolDataRequestSubValue = 0x00000000; /*S.M.A.R.T health information request sub value */
-=======
-      spsq->ProtocolSpecific.ProtocolDataRequestValue = 2; /*S.M.A.R.T health information request value*/
-      spsq->ProtocolSpecific.ProtocolDataRequestSubValue = 0x00000000; /*S.M.A.R.T health information request sub value */
-
->>>>>>> eb729a2c
       break;
     // TODO: nvme_admin_get_features
     default:
@@ -3890,7 +3879,7 @@
     memcpy(spsq->DataBuffer, in.buffer, in.size);
 
   if (nvme_debugmode > 1)
-    pout("  [WIN10: STORAGE_QUERY_PROPERTY: Id=%u, Type=%u, Value=0x%08x, SubVal=0x%08x]\n",
+    pout("  [STORAGE_QUERY_PROPERTY: Id=%u, Type=%u, Value=0x%08x, SubVal=0x%08x]\n",
          (unsigned)spsq->PropertyQuery.PropertyId,
          (unsigned)spsq->ProtocolSpecific.DataType,
          (unsigned)spsq->ProtocolSpecific.ProtocolDataRequestValue,
