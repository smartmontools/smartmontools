--- conflicted
+++ resolved
@@ -75,83 +75,6 @@
 
   ata_vendor_attr_defs attribute_defs; // -v options
 
-<<<<<<< HEAD
-  bool ignore_presets; // Ignore presets from drive database
-  bool show_presets; // Show presets and exit
-  unsigned char powermode; // Skip check, if disk in idle or standby mode
-  unsigned char powerexit; // exit() code for low power mode
-
-  bool get_set_used; // true if any get/set command is used
-  bool get_aam; // print Automatic Acoustic Management status
-  int set_aam; // disable(-1), enable(1..255->0..254) Automatic Acoustic Management
-  bool get_apm; // print Advanced Power Management status
-  int set_apm; // disable(-1), enable(2..255->1..254) Advanced Power Management
-  bool get_lookahead; // print read look-ahead status
-  int set_lookahead; // disable(-1), enable(1) read look-ahead
-  int set_standby; // set(1..255->0..254) standby timer
-  bool set_standby_now; // set drive to standby
-  bool get_security; // print ATA security status
-  bool set_security_freeze; // Freeze ATA security
-  bool get_wcache; // print write cache status
-  int set_wcache; // disable(-1), enable(1) write cache
-  bool sct_wcache_reorder_get; // print write cache reordering status
-  int sct_wcache_reorder_set; // disable(-1), enable(1) write cache reordering
-  bool sct_wcache_reorder_set_pers;
-  bool sct_wcache_sct_get; // print SCT Feature Control of write cache status
-  int sct_wcache_sct_set; // determined by ata set features command(1), force enable(2), force disable(3)
-  bool sct_wcache_sct_set_pers; // persistent or volatile
-  bool get_dsn; // print DSN status
-  int set_dsn; // disable(02h), enable(01h) DSN
-
-  bool farm_log;  // Seagate Field Access Reliability Metrics log (FARM) for ATA
-  bool all;       // Helper for FARM debug messages
-
-  ata_print_options()
-    : drive_info(false),
-      identify_word_level(-1), identify_bit_level(-1),
-      smart_check_status(false),
-      smart_general_values(false),
-      smart_vendor_attrib(false),
-      smart_error_log(false),
-      smart_selftest_log(false),
-      smart_selective_selftest_log(false),
-      gp_logdir(false), smart_logdir(false),
-      smart_ext_error_log(0),
-      smart_ext_selftest_log(0),
-      retry_error_log(false), retry_selftest_log(false),
-      devstat_all_pages(false), devstat_ssd_page(false),
-      pending_defects_log(0),
-      sct_temp_sts(false), sct_temp_hist(false),
-      sct_erc_get(false),
-      sct_erc_set(false),
-      sct_erc_readtime(0), sct_erc_writetime(0),
-      sataphy(false), sataphy_reset(false),
-      smart_disable(false), smart_enable(false),
-      smart_auto_offl_disable(false), smart_auto_offl_enable(false),
-      smart_auto_save_disable(false), smart_auto_save_enable(false),
-      smart_selftest_type(-1), smart_selftest_force(false),
-      sct_temp_int(0), sct_temp_int_pers(false),
-      output_format(0),
-      fix_swapped_id(false),
-      ignore_presets(false),
-      show_presets(false),
-      powermode(0), powerexit(0),
-      get_set_used(false),
-      get_aam(false), set_aam(0),
-      get_apm(false), set_apm(0),
-      get_lookahead(false), set_lookahead(0),
-      set_standby(0), set_standby_now(false),
-      get_security(false), set_security_freeze(false),
-      get_wcache(false), set_wcache(0),
-      sct_wcache_reorder_get(false), sct_wcache_reorder_set(0),
-      sct_wcache_reorder_set_pers(false),
-      sct_wcache_sct_get(false), sct_wcache_sct_set(0),
-      sct_wcache_sct_set_pers(false),
-      get_dsn(false), set_dsn(0),
-      farm_log(false),
-      all(false)
-    { }
-=======
   bool ignore_presets = false; // Ignore presets from drive database
   bool show_presets = false; // Show presets and exit
   unsigned char powermode = 0; // Skip check, if disk in idle or standby mode
@@ -179,7 +102,9 @@
   bool sct_wcache_sct_set_pers = false; // persistent or volatile
   bool get_dsn = false; // print DSN status
   int set_dsn = 0; // disable(02h), enable(01h) DSN
->>>>>>> 6ed6b1a0
+  
+  bool farm_log = false;  // Seagate Field Access Reliability Metrics log (FARM) for ATA
+  bool all = false;       // Helper for FARM debug messages
 };
 
 int ataPrintMain(ata_device * device, const ata_print_options & options);
