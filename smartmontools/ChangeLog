--- conflicted
+++ resolved
@@ -1,6 +1,9 @@
 $Id$
 
-<<<<<<< HEAD
+2021-02-14  Alex Samorukov  <samm@os2.kiev.ua>
+
+	os_darwin.cpp: implement APM set feature, based on hdparm macOS sources
+
 2021-02-11  Natan Lidukhover  <natan.lidukhover@seagate.com>
 
 	Large update adding pulling and parsing of Seagate's
@@ -40,10 +43,6 @@
 	Makefile.am: Add new FARM files farmcmds.{h, cpp} and 
 	  farmprint.{h, cpp} to sources for the Makefile.
 	AUTHORS: Add myself to list of contributors.
-=======
-2021-02-14  Alex Samorukov  <samm@os2.kiev.ua>
-
-	os_darwin.cpp: implement APM set feature, based on hdparm macOS sources
 
 2021-02-09  Christian Franke  <franke@computer.org>
 
@@ -429,7 +428,6 @@
 2020-08-22  Marko Hauptvogel  <marko.hauptvogel@googlemail.com>
 
 	smartd.service.in: Remove obsolete 'StandardOutput=syslog'.
->>>>>>> 6ed6b1a0
 
 2020-07-11  Christian Franke  <franke@computer.org>
 
