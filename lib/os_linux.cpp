/*
 * os_linux.cpp
 *
 * Home page of code is: https://www.smartmontools.org
 *
 * Copyright (C) 2003-11 Bruce Allen
 * Copyright (C) 2003-11 Doug Gilbert <dgilbert@interlog.com>
 * Copyright (C) 2008-25 Christian Franke
 *
 * Original AACRaid code:
 *  Copyright (C) 2014    Raghava Aditya <raghava.aditya@pmcs.com>
 *
 * Original Areca code:
 *  Copyright (C) 2008-12 Hank Wu <hank@areca.com.tw>
 *  Copyright (C) 2008    Oliver Bock <brevilo@users.sourceforge.net>
 *
 * Original MegaRAID code:
 *  Copyright (C) 2008    Jordan Hargrave <jordan_hargrave@dell.com>
 *
 * 3ware code was derived from code that was:
 *
 *  Written By: Adam Radford <linux@3ware.com>
 *  Modifications By: Joel Jacobson <linux@3ware.com>
 *                    Arnaldo Carvalho de Melo <acme@conectiva.com.br>
 *                    Brad Strand <linux@3ware.com>
 *
 *  Copyright (C) 1999-2003 3ware Inc.
 *
 *  Kernel compatibility By:    Andre Hedrick <andre@suse.com>
 *  Non-Copyright (C) 2000      Andre Hedrick <andre@suse.com>
 *
 * Other ars of this file are derived from code that was
 *
 * Copyright (C) 1999-2000 Michael Cornwell <cornwell@acm.org>
 * Copyright (C) 2000 Andre Hedrick <andre@linux-ide.org>
 *
 * SPDX-License-Identifier: GPL-2.0-or-later
 */

#include "config.h"

#include <errno.h>
#include <fcntl.h>
#include <glob.h>

#include <scsi/scsi.h>
#include <scsi/scsi_ioctl.h>
#include <scsi/sg.h>
#include <linux/bsg.h>
#include <stdlib.h>
#include <string.h>
#include <sys/ioctl.h>
#include <sys/stat.h>
#include <sys/utsname.h>
#include <unistd.h>
#include <stddef.h>  // for offsetof()
#include <sys/uio.h>
#include <sys/types.h>
#include <dirent.h>
#include <map>
#include <memory>
#ifdef HAVE_SYS_SYSMACROS_H
// glibc 2.25: The inclusion of <sys/sysmacros.h> by <sys/types.h> is
// deprecated.  A warning is printed if major(), minor() or makedev()
// is used but <sys/sysmacros.h> is not included.
#include <sys/sysmacros.h>
#endif
#ifdef HAVE_LIBSELINUX
#include <selinux/selinux.h>
#endif

#include "atacmds.h"
#include "os_linux.h"
#include "scsicmds.h"
#include "utility.h"
#include "cciss.h"
#include "megaraid.h"
#include "sssraid.h"
#include "aacraid.h"
#include "dev_ps3stor.h"
#include "nvmecmds.h"

#include "dev_interface.h"
#include "dev_ata_cmd_set.h"
#include "dev_areca.h"

#include <set>

// "include/uapi/linux/nvme_ioctl.h" from Linux kernel sources
#include "linux_nvme_ioctl.h" // nvme_passthru_cmd, NVME_IOCTL_ADMIN_CMD

#ifndef ENOTSUP
#define ENOTSUP ENOSYS
#endif

#define ARGUSED(x) ((void)(x))

namespace smartmon {

namespace os_linux { // No need to publish anything, name provided for Doxygen

/////////////////////////////////////////////////////////////////////////////
/// Shared open/close routines

class linux_smart_device
: virtual public /*implements*/ smart_device
{
public:
  explicit linux_smart_device(int flags, int retry_flags = -1)
    : smart_device(never_called),
      m_fd(-1),
      m_flags(flags), m_retry_flags(retry_flags)
      { }

  virtual ~linux_smart_device();

  virtual bool is_open() const override;

  virtual bool open() override;

  virtual bool close() override;

protected:
  /// Return filedesc for derived classes.
  int get_fd() const
    { return m_fd; }

  void set_fd(int fd)
    { m_fd = fd; }

private:
  int m_fd; ///< filedesc, -1 if not open.
  int m_flags; ///< Flags for ::open()
  int m_retry_flags; ///< Flags to retry ::open(), -1 if no retry
};

linux_smart_device::~linux_smart_device()
{
  if (m_fd >= 0)
    ::close(m_fd);
}

bool linux_smart_device::is_open() const
{
  return (m_fd >= 0);
}

bool linux_smart_device::open()
{
  m_fd = ::open(get_dev_name(), m_flags);

  if (m_fd < 0 && errno == EROFS && m_retry_flags != -1)
    // Retry
    m_fd = ::open(get_dev_name(), m_retry_flags);

  if (m_fd < 0) {
    if (errno == EBUSY && (m_flags & O_EXCL))
      // device is locked
      return set_err(EBUSY,
        "The requested controller is used exclusively by another process!\n"
        "(e.g. smartctl or smartd)\n"
        "Please quit the impeding process or try again later...");
    return set_err((errno==ENOENT || errno==ENOTDIR) ? ENODEV : errno);
  }

  if (m_fd >= 0) {
    // sets FD_CLOEXEC on the opened device file descriptor.  The
    // descriptor is otherwise leaked to other applications (mail
    // sender) which may be considered a security risk and may result
    // in AVC messages on SELinux-enabled systems.
    if (-1 == fcntl(m_fd, F_SETFD, FD_CLOEXEC))
      // TODO: Provide an error printing routine in class smart_interface
      lib_printf("fcntl(set  FD_CLOEXEC) failed, errno=%d [%s]\n", errno, strerror(errno));
  }

  return true;
}

// equivalent to close(file descriptor)
bool linux_smart_device::close()
{
  int fd = m_fd; m_fd = -1;
  if (::close(fd) < 0)
    return set_err(errno);
  return true;
}

// examples for smartctl
static const char  smartctl_examples[] =
                  "=================================================== SMARTCTL EXAMPLES =====\n\n"
                  "  smartctl --all /dev/sda                    (Prints all SMART information)\n\n"
                  "  smartctl --smart=on --offlineauto=on --saveauto=on /dev/sda\n"
                  "                                              (Enables SMART on first disk)\n\n"
                  "  smartctl --test=long /dev/sda          (Executes extended disk self-test)\n\n"
                  "  smartctl --attributes --log=selftest --quietmode=errorsonly /dev/sda\n"
                  "                                      (Prints Self-Test & Attribute errors)\n"
                  "  smartctl --all --device=3ware,2 /dev/sda\n"
                  "  smartctl --all --device=3ware,2 /dev/twe0\n"
                  "  smartctl --all --device=3ware,2 /dev/twa0\n"
                  "  smartctl --all --device=3ware,2 /dev/twl0\n"
                  "          (Prints all SMART info for 3rd ATA disk on 3ware RAID controller)\n"
                  "  smartctl --all --device=hpt,1/1/3 /dev/sda\n"
                  "          (Prints all SMART info for the SATA disk attached to the 3rd PMPort\n"
                  "           of the 1st channel on the 1st HighPoint RAID controller)\n"
                  "  smartctl --all --device=areca,3/1 /dev/sg2\n"
                  "          (Prints all SMART info for 3rd ATA disk of the 1st enclosure\n"
                  "           on Areca RAID controller)\n"
  ;

/////////////////////////////////////////////////////////////////////////////
/// Linux ATA support

class linux_ata_device
: public /*implements*/ ata_device_with_command_set,
  public /*extends*/ linux_smart_device
{
public:
  linux_ata_device(smart_interface * intf, const char * dev_name, const char * req_type);

protected:
  virtual int ata_command_interface(smart_command_set command, int select, char * data) override;
};

linux_ata_device::linux_ata_device(smart_interface * intf, const char * dev_name, const char * req_type)
: smart_device(intf, dev_name, "ata", req_type),
  linux_smart_device(O_RDONLY | O_NONBLOCK)
{
}

// PURPOSE
//   This is an interface routine meant to isolate the OS dependent
//   parts of the code, and to provide a debugging interface.  Each
//   different port and OS needs to provide it's own interface.  This
//   is the linux one.
// DETAILED DESCRIPTION OF ARGUMENTS
//   device: is the file descriptor provided by open()
//   command: defines the different operations.
//   select: additional input data if needed (which log, which type of
//           self-test).
//   data:   location to write output data, if needed (512 bytes).
//   Note: not all commands use all arguments.
// RETURN VALUES
//  -1 if the command failed
//   0 if the command succeeded,
//   STATUS_CHECK routine:
//  -1 if the command failed
//   0 if the command succeeded and disk SMART status is "OK"
//   1 if the command succeeded and disk SMART status is "FAILING"

#define BUFFER_LENGTH (4+512)

int linux_ata_device::ata_command_interface(smart_command_set command, int select, char * data)
{
  unsigned char buff[BUFFER_LENGTH];
  // positive: bytes to write to caller.  negative: bytes to READ from
  // caller. zero: non-data command
  int copydata=0;

  const int HDIO_DRIVE_CMD_OFFSET = 4;

  // See struct hd_drive_cmd_hdr in hdreg.h.  Before calling ioctl()
  // buff[0]: ATA COMMAND CODE REGISTER
  // buff[1]: ATA SECTOR NUMBER REGISTER == LBA LOW REGISTER
  // buff[2]: ATA FEATURES REGISTER
  // buff[3]: ATA SECTOR COUNT REGISTER

  // Note that on return:
  // buff[2] contains the ATA SECTOR COUNT REGISTER

  // clear out buff.  Large enough for HDIO_DRIVE_CMD (4+512 bytes)
  memset(buff, 0, BUFFER_LENGTH);

  buff[0]=ATA_SMART_CMD;
  switch (command){
  case CHECK_POWER_MODE:
    buff[0]=ATA_CHECK_POWER_MODE;
    copydata=1;
    break;
  case READ_VALUES:
    buff[2]=ATA_SMART_READ_VALUES;
    buff[3]=1;
    copydata=512;
    break;
  case READ_THRESHOLDS:
    buff[2]=ATA_SMART_READ_THRESHOLDS;
    buff[1]=buff[3]=1;
    copydata=512;
    break;
  case READ_LOG:
    buff[2]=ATA_SMART_READ_LOG_SECTOR;
    buff[1]=select;
    buff[3]=1;
    copydata=512;
    break;
  case WRITE_LOG:
    break;
  case IDENTIFY:
    buff[0]=ATA_IDENTIFY_DEVICE;
    buff[3]=1;
    copydata=512;
    break;
  case PIDENTIFY:
    buff[0]=ATA_IDENTIFY_PACKET_DEVICE;
    buff[3]=1;
    copydata=512;
    break;
  case ENABLE:
    buff[2]=ATA_SMART_ENABLE;
    buff[1]=1;
    break;
  case DISABLE:
    buff[2]=ATA_SMART_DISABLE;
    buff[1]=1;
    break;
  case STATUS:
    // this command only says if SMART is working.  It could be
    // replaced with STATUS_CHECK below.
    buff[2]=ATA_SMART_STATUS;
    break;
  case AUTO_OFFLINE:
    // NOTE: According to ATAPI 4 and UP, this command is obsolete
    // select == 241 for enable but no data transfer.  Use TASK ioctl.
    buff[1]=ATA_SMART_AUTO_OFFLINE;
    buff[2]=select;
    break;
  case AUTOSAVE:
    // select == 248 for enable but no data transfer.  Use TASK ioctl.
    buff[1]=ATA_SMART_AUTOSAVE;
    buff[2]=select;
    break;
  case IMMEDIATE_OFFLINE:
    buff[2]=ATA_SMART_IMMEDIATE_OFFLINE;
    buff[1]=select;
    break;
  case STATUS_CHECK:
    // This command uses HDIO_DRIVE_TASK and has different syntax than
    // the other commands.
    buff[1]=ATA_SMART_STATUS;
    break;
  default:
    lib_printf("Unrecognized command %d in linux_ata_command_interface()\n"
         "Please contact " PACKAGE_BUGREPORT "\n", command);
    errno=ENOSYS;
    return -1;
  }

  // This command uses the HDIO_DRIVE_TASKFILE ioctl(). This is the
  // only ioctl() that can be used to WRITE data to the disk.
  if (command==WRITE_LOG) {
    unsigned char task[sizeof(ide_task_request_t)+512];
    ide_task_request_t *reqtask=(ide_task_request_t *) task;
    task_struct_t      *taskfile=(task_struct_t *) reqtask->io_ports;

    memset(task,      0, sizeof(task));

    taskfile->data           = 0;
    taskfile->feature        = ATA_SMART_WRITE_LOG_SECTOR;
    taskfile->sector_count   = 1;
    taskfile->sector_number  = select;
    taskfile->low_cylinder   = 0x4f;
    taskfile->high_cylinder  = 0xc2;
    taskfile->device_head    = 0;
    taskfile->command        = ATA_SMART_CMD;

    reqtask->data_phase      = TASKFILE_OUT;
    reqtask->req_cmd         = IDE_DRIVE_TASK_OUT;
    reqtask->out_size        = 512;
    reqtask->in_size         = 0;

    // copy user data into the task request structure
    memcpy(task+sizeof(ide_task_request_t), data, 512);

    if (ioctl(get_fd(), HDIO_DRIVE_TASKFILE, task)) {
      if (errno==EINVAL)
        lib_printf("Kernel lacks HDIO_DRIVE_TASKFILE support; compile kernel with CONFIG_IDE_TASK_IOCTL set\n");
      return -1;
    }
    return 0;
  }

  // There are two different types of ioctls().  The HDIO_DRIVE_TASK
  // one is this:
  if (command==STATUS_CHECK || command==AUTOSAVE || command==AUTO_OFFLINE){
    // NOT DOCUMENTED in /usr/src/linux/include/linux/hdreg.h. You
    // have to read the IDE driver source code.  Sigh.
    // buff[0]: ATA COMMAND CODE REGISTER
    // buff[1]: ATA FEATURES REGISTER
    // buff[2]: ATA SECTOR_COUNT
    // buff[3]: ATA SECTOR NUMBER
    // buff[4]: ATA CYL LO REGISTER
    // buff[5]: ATA CYL HI REGISTER
    // buff[6]: ATA DEVICE HEAD

    unsigned const char normal_lo=0x4f, normal_hi=0xc2;
    unsigned const char failed_lo=0xf4, failed_hi=0x2c;
    buff[4]=normal_lo;
    buff[5]=normal_hi;

    if (ioctl(get_fd(), HDIO_DRIVE_TASK, buff)) {
      if (errno==EINVAL) {
        lib_printf("Error SMART Status command via HDIO_DRIVE_TASK failed");
        lib_printf("Rebuild older linux 2.2 kernels with HDIO_DRIVE_TASK support added\n");
      }
      else
        syserror("Error SMART Status command failed");
      return -1;
    }

    // Cyl low and Cyl high unchanged means "Good SMART status"
    if (buff[4]==normal_lo && buff[5]==normal_hi)
      return 0;

    // These values mean "Bad SMART status"
    if (buff[4]==failed_lo && buff[5]==failed_hi)
      return 1;

    // We haven't gotten output that makes sense; print out some debugging info
    syserror("Error SMART Status command failed");
    lib_printf("Please get assistance from " PACKAGE_URL "\n");
    lib_printf("Register values returned from SMART Status command are:\n");
    lib_printf("ST =0x%02x\n",(int)buff[0]);
    lib_printf("ERR=0x%02x\n",(int)buff[1]);
    lib_printf("NS =0x%02x\n",(int)buff[2]);
    lib_printf("SC =0x%02x\n",(int)buff[3]);
    lib_printf("CL =0x%02x\n",(int)buff[4]);
    lib_printf("CH =0x%02x\n",(int)buff[5]);
    lib_printf("SEL=0x%02x\n",(int)buff[6]);
    return -1;
  }

#if 1
  // Note to people doing ports to other OSes -- don't worry about
  // this block -- you can safely ignore it.  I have put it here
  // because under linux when you do IDENTIFY DEVICE to a packet
  // device, it generates an ugly kernel syslog error message.  This
  // is harmless but frightens users.  So this block detects packet
  // devices and make IDENTIFY DEVICE fail "nicely" without a syslog
  // error message.
  //
  // If you read only the ATA specs, it appears as if a packet device
  // *might* respond to the IDENTIFY DEVICE command.  This is
  // misleading - it's because around the time that SFF-8020 was
  // incorporated into the ATA-3/4 standard, the ATA authors were
  // sloppy. See SFF-8020 and you will see that ATAPI devices have
  // *always* had IDENTIFY PACKET DEVICE as a mandatory part of their
  // command set, and return 'Command Aborted' to IDENTIFY DEVICE.
  if (command==IDENTIFY || command==PIDENTIFY){
    unsigned short deviceid[256];
    // check the device identity, as seen when the system was booted
    // or the device was FIRST registered.  This will not be current
    // if the user has subsequently changed some of the parameters. If
    // device is a packet device, swap the command interpretations.
    if (!ioctl(get_fd(), HDIO_GET_IDENTITY, deviceid) && (deviceid[0] & 0x8000))
      buff[0]=(command==IDENTIFY)?ATA_IDENTIFY_PACKET_DEVICE:ATA_IDENTIFY_DEVICE;
  }
#endif

  // We are now doing the HDIO_DRIVE_CMD type ioctl.
  if ((ioctl(get_fd(), HDIO_DRIVE_CMD, buff)))
    return -1;

  // CHECK POWER MODE command returns information in the Sector Count
  // register (buff[3]).  Copy to return data buffer.
  if (command==CHECK_POWER_MODE)
    buff[HDIO_DRIVE_CMD_OFFSET]=buff[2];

  // if the command returns data then copy it back
  if (copydata)
    memcpy(data, buff+HDIO_DRIVE_CMD_OFFSET, copydata);

  return 0;
}

// >>>>>> Start of general SCSI specific linux code

/* Linux specific code.
 * Historically smartmontools (and smartsuite before it) used the
 * SCSI_IOCTL_SEND_COMMAND ioctl which is available to all linux device
 * nodes that use the SCSI subsystem. A better interface has been available
 * via the SCSI generic (sg) driver but this involves the extra step of
 * mapping disk devices (e.g. /dev/sda) to the corresponding sg device
 * (e.g. /dev/sg2). In the linux kernel 2.6 series most of the facilities of
 * the sg driver have become available via the SG_IO ioctl which is available
 * on all SCSI devices (on SCSI tape devices from lk 2.6.6). Now in lk 5.17
 * the SCSI_IOCTL_SEND_COMMAND ioctl is still present but deprecated sending
 * a warning to the log the first time (after power up) it is used. The SG_IO
 * Version 3 interface is the most widely used (circa lk 5.17 in 2022) and is
 * available on the primary block device name (e.g. /dev/sdc) for all SCSI
 * disks (and tapes) including all USB attached storage and all ATA/SATA
 * storage. */

#define MAX_DXFER_LEN 1024      /* can be increased if necessary */
#define SEND_IOCTL_RESP_SENSE_LEN 16    /* ioctl limitation */
#define SG_IO_RESP_SENSE_LEN 64 /* large enough see buffer */
#define LSCSI_DRIVER_MASK  0xf /* mask out "suggestions" */
#define LSCSI_DRIVER_SENSE  0x8 /* alternate CHECK CONDITION indication */
#define LSCSI_DID_ERROR 0x7 /* Need to work around aacraid driver quirk */
#define LSCSI_DRIVER_TIMEOUT  0x6
#define LSCSI_DID_TIME_OUT  0x3
#define LSCSI_DID_BUS_BUSY  0x2
#define LSCSI_DID_NO_CONNECT  0x1


enum lk_sg_io_ifc_t {
    SG_IO_USE_DETECT = 0,
    SG_IO_UNSUPP = 1,
    SG_IO_USE_V3 = 3,
    SG_IO_USE_V4 = 4,
};

static enum lk_sg_io_ifc_t sg_io_interface = SG_IO_USE_DETECT;


/* Preferred implementation for issuing SCSI commands in linux. This
 * function uses the SG_IO ioctl. Return 0 if command issued successfully
 * (various status values should still be checked). If the SCSI command
 * cannot be issued then a negative errno value is returned. */
static int sg_io_cmnd_io(int dev_fd, struct scsi_cmnd_io * iop, int report,
                         enum lk_sg_io_ifc_t sg_io_ifc)
{
    /* we are filling structures for both versions, but using only one requested */
    struct sg_io_hdr io_hdr_v3;
    struct sg_io_v4  io_hdr_v4;

#ifdef SCSI_CDB_CHECK
    bool ok = is_scsi_cdb(iop->cmnd, iop->cmnd_len);
    if (! ok) {
        int n = iop->cmnd_len;
        const unsigned char * ucp = iop->cmnd;

        lib_printf(">>>>>>>> %s: cdb seems invalid, opcode=0x%x, len=%d, cdb:\n",
             __func__, ((n > 0) ? ucp[0] : 0), n);
        if (n > 0) {
            if (n > 16)
                lib_printf("  <<truncating to first 16 bytes>>\n");
            dStrHex((const uint8_t *)ucp, ((n > 16) ? 16 : n), 1);
        }
     }
#endif

#if 0
    if (report > 0) {
        int k, j;
        const unsigned char * ucp = iop->cmnd;
        const char * np;
        char buff[256];
        const int sz = (int)sizeof(buff);

        lib_printf(">>>> %s: sg_io_ifc=%d\n", __func__, (int)sg_io_ifc);
        np = scsi_get_opcode_name(ucp);
        j = snprintf(buff, sz, " [%s: ", np ? np : "<unknown opcode>");
        for (k = 0; k < (int)iop->cmnd_len; ++k)
            j += snprintf(&buff[j], (sz > j ? (sz - j) : 0), "%02x ", ucp[k]);
        if ((report > 1) &&
            (DXFER_TO_DEVICE == iop->dxfer_dir) && (iop->dxferp)) {
            int trunc = (iop->dxfer_len > 256) ? 1 : 0;

            snprintf(&buff[j], (sz > j ? (sz - j) : 0), "]\n  Outgoing "
                     "data, len=%d%s:\n", (int)iop->dxfer_len,
                     (trunc ? " [only first 256 bytes shown]" : ""));
            dStrHex(iop->dxferp, (trunc ? 256 : iop->dxfer_len) , 1);
        }
        else
            snprintf(&buff[j], (sz > j ? (sz - j) : 0), "]\n");
        lib_printf("%s", buff);
        lib_printf("%s\n", buff);
    }
#endif

    memset(&io_hdr_v3, 0, sizeof(struct sg_io_hdr));
    memset(&io_hdr_v4, 0, sizeof(struct sg_io_v4));

    io_hdr_v3.interface_id =       'S';
    io_hdr_v3.cmd_len =            iop->cmnd_len;
    io_hdr_v3.mx_sb_len =          iop->max_sense_len;
    io_hdr_v3.dxfer_len =          iop->dxfer_len;
    io_hdr_v3.dxferp =             iop->dxferp;
    io_hdr_v3.cmdp =               iop->cmnd;
    io_hdr_v3.sbp =                iop->sensep;
    /* sg_io_hdr interface timeout has millisecond units. Timeout of 0
       defaults to 60 seconds. */
    io_hdr_v3.timeout =         ((0 == iop->timeout) ? 60 : iop->timeout) * 1000;

    io_hdr_v4.guard =              'Q';
    io_hdr_v4.request_len =        iop->cmnd_len;
    io_hdr_v4.request =            __u64(iop->cmnd);
    io_hdr_v4.max_response_len =   iop->max_sense_len;
    io_hdr_v4.response =           __u64(iop->sensep);
    io_hdr_v4.timeout =            ((0 == iop->timeout) ? 60 : iop->timeout) * 1000; // msec

    switch (iop->dxfer_dir) {
        case DXFER_NONE:
            io_hdr_v3.dxfer_direction = SG_DXFER_NONE;
            break;
        case DXFER_FROM_DEVICE:
            io_hdr_v3.dxfer_direction = SG_DXFER_FROM_DEV;
            io_hdr_v4.din_xfer_len =    iop->dxfer_len;
            io_hdr_v4.din_xferp =       __u64(iop->dxferp);
            break;
        case DXFER_TO_DEVICE:
            io_hdr_v3.dxfer_direction = SG_DXFER_TO_DEV;
            io_hdr_v4.dout_xfer_len =   iop->dxfer_len;
            io_hdr_v4.dout_xferp =      __u64(iop->dxferp);
            break;
        default:
            lib_printf("do_scsi_cmnd_io: bad dxfer_dir\n");
            return -EINVAL;
    }

    iop->resp_sense_len = 0;
    iop->scsi_status = 0;
    iop->resid = 0;

    void * io_hdr = NULL;

    switch (sg_io_ifc) {
      case SG_IO_USE_V3:
          io_hdr = &io_hdr_v3;
          break;
      case SG_IO_USE_V4:
          io_hdr = &io_hdr_v4;
          break;
      default:
          // should never be reached
          errno = EOPNOTSUPP;
          return -errno;
    }

    if (ioctl(dev_fd, SG_IO, io_hdr) < 0) {
        if (report)
            lib_printf("  SG_IO ioctl failed, errno=%d [%s], SG_IO_V%d\n", errno,
                 strerror(errno), (int)sg_io_ifc);
        return -errno;
    }

    unsigned int sg_driver_status = 0,  sg_transport_status = 0, sg_info = 0,
        sg_duration = 0;

    if (sg_io_ifc == SG_IO_USE_V3) {
        iop->resid =            io_hdr_v3.resid;
        iop->scsi_status =      io_hdr_v3.status;
        sg_driver_status =      io_hdr_v3.driver_status;
        sg_transport_status =   io_hdr_v3.host_status;
        sg_info =               io_hdr_v3.info;
        iop->resp_sense_len =   io_hdr_v3.sb_len_wr;
        sg_duration =           io_hdr_v3.duration;
    }

    if (sg_io_ifc == SG_IO_USE_V4) {
       switch (iop->dxfer_dir) {
           case DXFER_NONE:
               iop->resid = 0;
               break;
           case DXFER_FROM_DEVICE:
               iop->resid = io_hdr_v4.din_resid;
               break;
           case DXFER_TO_DEVICE:
               iop->resid = io_hdr_v4.dout_resid;
               break;
       }
       iop->scsi_status =       io_hdr_v4.device_status;
       sg_driver_status =       io_hdr_v4.driver_status;
       sg_transport_status =    io_hdr_v4.transport_status;
       sg_info =                io_hdr_v4.info;
       iop->resp_sense_len =    io_hdr_v4.response_len;
       sg_duration =            io_hdr_v4.duration;
    }
    if (sg_duration) { }	// silence warning

#if 0
    if (report > 0) {
        lib_printf("  scsi_status=0x%x, sg_transport_status=0x%x, sg_driver_status=0x%x\n"
             "  sg_info=0x%x  sg_duration=%d milliseconds  resid=%d\n", iop->scsi_status,
             sg_transport_status, sg_driver_status, sg_info,
             sg_duration, iop->resid);

        if (report > 1) {
            if (DXFER_FROM_DEVICE == iop->dxfer_dir) {
                int trunc, len;

                len = iop->dxfer_len - iop->resid;
                trunc = (len > 256) ? 1 : 0;
                if (len > 0) {
                    lib_printf("  Incoming data, len=%d%s:\n", len,
                         (trunc ? " [only first 256 bytes shown]" : ""));
                    dStrHex(iop->dxferp, (trunc ? 256 : len), 1);
                } else
                    lib_printf("  Incoming data trimmed to nothing by resid\n");
            }
        }
    }
#endif

    if (sg_info & SG_INFO_CHECK) { /* error or warning */
        int masked_driver_status = (LSCSI_DRIVER_MASK & sg_driver_status);

        if (0 != sg_transport_status) {
            if ((LSCSI_DID_NO_CONNECT == sg_transport_status) ||
                (LSCSI_DID_BUS_BUSY == sg_transport_status) ||
                (LSCSI_DID_TIME_OUT == sg_transport_status))
                return -ETIMEDOUT;
            else
               /* Check for DID_ERROR - workaround for aacraid driver quirk */
               if (LSCSI_DID_ERROR != sg_transport_status) {
                       return -EIO; /* catch all if not DID_ERR */
               }
        }
        if (0 != masked_driver_status) {
            if (LSCSI_DRIVER_TIMEOUT == masked_driver_status)
                return -ETIMEDOUT;
            else if (LSCSI_DRIVER_SENSE != masked_driver_status)
                return -EIO;
        }
        if (LSCSI_DRIVER_SENSE == masked_driver_status)
            iop->scsi_status = SCSI_STATUS_CHECK_CONDITION;
        if ((SCSI_STATUS_CHECK_CONDITION == iop->scsi_status) &&
            iop->sensep && (iop->resp_sense_len > 0)) {
            if (report > 1) {
                lib_printf("  >>> Sense buffer, len=%d:\n",
                     (int)iop->resp_sense_len);
                dStrHex(iop->sensep, iop->resp_sense_len , 1);
            }
        }
        if (report) {
            if (SCSI_STATUS_CHECK_CONDITION == iop->scsi_status && iop->sensep) {
                if ((iop->sensep[0] & 0x7f) > 0x71)
                    lib_printf("  status=%x: [desc] sense_key=%x asc=%x ascq=%x\n",
                         iop->scsi_status, iop->sensep[1] & 0xf,
                         iop->sensep[2], iop->sensep[3]);
                else
                    lib_printf("  status=%x: sense_key=%x asc=%x ascq=%x\n",
                         iop->scsi_status, iop->sensep[2] & 0xf,
                         iop->sensep[12], iop->sensep[13]);
            }
            else
                lib_printf("  status=0x%x\n", iop->scsi_status);
        }
    }
    return 0;
}

/* SCSI command transmission interface function, linux version.
 * Returns 0 if SCSI command successfully launched and response
 * received. Even when 0 is returned the caller should check
 * scsi_cmnd_io::scsi_status for SCSI defined errors and warnings
 * (e.g. CHECK CONDITION). If the SCSI command could not be issued
 * (e.g. device not present or timeout) or some other problem
 * (e.g. timeout) then returns a negative errno value */
static int do_normal_scsi_cmnd_io(int dev_fd, struct scsi_cmnd_io * iop,
                                  int report)
{
    int res;

    /* implementation relies on static sg_io_interface variable. If not
     * previously set tries the SG_IO ioctl. If that succeeds assume
     * that SG_IO ioctl functional. If it fails with an errno value
     * other than ENODEV (no device) or a permissions problem then
     * assume the SG_IO_USE_V3 interface. */
    switch (sg_io_interface) {
    case SG_IO_USE_DETECT:
        /* ignore report argument */
        /* Try SG_IO V3 first */
        if (0 == (res = sg_io_cmnd_io(dev_fd, iop, report, SG_IO_USE_V3))) {
            sg_io_interface = SG_IO_USE_V3;
            return 0;
        } else if ((-ENODEV == res) || (-EACCES == res) || (-EPERM == res))
            return res;         /* wait until we see a device */
        /* See if we can use SG_IO V4 * */
        if (0 == (res = sg_io_cmnd_io(dev_fd, iop, report, SG_IO_USE_V4))) {
            sg_io_interface = SG_IO_USE_V4;
            return 0;
        } else if ((-ENODEV == res) || (-EACCES == res) || (-EPERM == res))
            return res;         /* wait until we see a device */
        sg_io_interface = SG_IO_UNSUPP;
        /* FALLTHRU */
    case SG_IO_UNSUPP:
        /* previously called SCSI_IOCTL_SEND_COMMAND ioctl which has now
         * been removed. The SG_IO_USE_V3 is most widely used now in Linux
         * (circa 2022), try it again. */
        sg_io_interface = SG_IO_USE_V3;
        /* FALLTHRU */
    case SG_IO_USE_V3:
    case SG_IO_USE_V4:
        /* use SG_IO V3 or V4 ioctl, depending on availabiliy */
        return sg_io_cmnd_io(dev_fd, iop, report, sg_io_interface);
    default:
        lib_printf(">>>> do_scsi_cmnd_io: bad sg_io_interface=%d\n",
             (int)sg_io_interface);
        sg_io_interface = SG_IO_USE_DETECT;
        return -EIO;    /* report error and reset state */
    }
}

// >>>>>> End of general SCSI specific linux code

/////////////////////////////////////////////////////////////////////////////
/// Standard SCSI support

class linux_scsi_device
: public /*implements*/ scsi_device,
  public /*extends*/ linux_smart_device
{
public:
  linux_scsi_device(smart_interface * intf, const char * dev_name,
                    const char * req_type, bool scanning = false);

  virtual smart_device * autodetect_open() override;

  virtual bool scsi_pass_through(scsi_cmnd_io * iop) override;

private:
  bool m_scanning; ///< true if created within scan_smart_devices
};

linux_scsi_device::linux_scsi_device(smart_interface * intf,
  const char * dev_name, const char * req_type, bool scanning /*= false*/)
: smart_device(intf, dev_name, "scsi", req_type),
  // If opened with O_RDWR, a SATA disk in standby mode
  // may spin-up after device close().
  linux_smart_device(O_RDONLY | O_NONBLOCK),
  m_scanning(scanning)
{
}

bool linux_scsi_device::scsi_pass_through(scsi_cmnd_io * iop)
{
  int status = do_normal_scsi_cmnd_io(get_fd(), iop, scsi_debugmode);
  if (status < 0)
      return set_err(-status);
  return true;
}

/////////////////////////////////////////////////////////////////////////////
/// PMC AacRAID support

class linux_aacraid_device
:public   scsi_device,
 public /*extends */   linux_smart_device
{
public:
  linux_aacraid_device(smart_interface *intf, const char *dev_name,
    unsigned int host, unsigned int channel, unsigned int device);

  virtual ~linux_aacraid_device();

  virtual bool open() override;

  virtual bool scsi_pass_through(scsi_cmnd_io *iop) override;

private:
  //Device Host number
  int aHost;

  //Channel(Lun) of the device
  int aLun;

  //Id of the device
  int aId;

};

linux_aacraid_device::linux_aacraid_device(smart_interface *intf,
  const char *dev_name, unsigned int host, unsigned int channel, unsigned int device)
   : smart_device(intf,dev_name,"aacraid","aacraid"),
     linux_smart_device(O_RDWR|O_NONBLOCK),
     aHost(host), aLun(channel), aId(device)
{
  set_info().info_name = strprintf("%s [aacraid_disk_%02d_%02d_%d]",dev_name,aHost,aLun,aId);
  set_info().dev_type  = strprintf("aacraid,%d,%d,%d",aHost,aLun,aId);
}

linux_aacraid_device::~linux_aacraid_device()
{
}

bool linux_aacraid_device::open()
{
  //Create the character device name based on the host number
  //Required for get stats from disks connected to different controllers
  char dev_name[128];
  snprintf(dev_name, sizeof(dev_name), "/dev/aac%d", aHost);

  //Initial open of dev name to check if it exists
  int afd = ::open(dev_name,O_RDWR);

  if(afd < 0 && errno == ENOENT) {

    FILE *fp = fopen("/proc/devices","r");
    if(NULL == fp)
      return set_err(errno,"cannot open /proc/devices:%s",
                     strerror(errno));

    char line[256];
    int mjr = -1;

    while(fgets(line,sizeof(line),fp) !=NULL) {
      int nc = -1;
      if(sscanf(line,"%d aac%n",&mjr,&nc) == 1
                && nc > 0 && '\n' == line[nc])
        break;
      mjr = -1;
    }

    //work with /proc/devices is done
    fclose(fp);

    if (mjr < 0)
      return set_err(ENOENT, "aac entry not found in /proc/devices");

    //Create misc device file in /dev/ used for communication with driver
    if(mknod(dev_name, S_IFCHR|0600, makedev(mjr,aHost)))
      return set_err(errno,"cannot create %s:%s",dev_name,strerror(errno));

    afd = ::open(dev_name,O_RDWR);
  }

  if(afd < 0)
    return set_err(errno,"cannot open %s:%s",dev_name,strerror(errno));

  set_fd(afd);
  return true;
}

bool linux_aacraid_device::scsi_pass_through(scsi_cmnd_io *iop)
{
  int report = scsi_debugmode;

  if (report > 0) {
    int k, j;
    const unsigned char * ucp = iop->cmnd;
    const char * np;
    char buff[256];
    const int sz = (int)sizeof(buff);

    np = scsi_get_opcode_name(ucp);
    j  = snprintf(buff, sz, " [%s: ", np ? np : "<unknown opcode>");
    for (k = 0; k < (int)iop->cmnd_len; ++k)
      j += snprintf(&buff[j], (sz > j ? (sz - j) : 0), "%02x ", ucp[k]);
    if ((report > 1) &&
        (DXFER_TO_DEVICE == iop->dxfer_dir) && (iop->dxferp)) {
        int trunc = (iop->dxfer_len > 256) ? 1 : 0;

        snprintf(&buff[j], (sz > j ? (sz - j) : 0), "]\n  Outgoing "
                 "data, len=%d%s:\n", (int)iop->dxfer_len,
                 (trunc ? " [only first 256 bytes shown]" : ""));
        dStrHex(iop->dxferp, (trunc ? 256 : iop->dxfer_len) , 1);
    }
    else
      snprintf(&buff[j], (sz > j ? (sz - j) : 0), "]\n");

    lib_printf("%s", buff);
  }


  //return test commands
  if (iop->cmnd[0] == 0x00)
    return true;

  user_aac_reply *pReply;

  #ifdef ENVIRONMENT64
    // Create user 64 bit request
    user_aac_srb64  *pSrb;
    uint8_t aBuff[sizeof(user_aac_srb64) + sizeof(user_aac_reply)] = {0,};

    pSrb    = (user_aac_srb64*)aBuff;
    pSrb->count = sizeof(user_aac_srb64) - sizeof(user_sgentry64);

 #elif defined(ENVIRONMENT32)
    //Create user 32 bit request
    user_aac_srb32  *pSrb;
    uint8_t aBuff[sizeof(user_aac_srb32) + sizeof(user_aac_reply)] = {0,};

    pSrb    = (user_aac_srb32*)aBuff;
    pSrb->count = sizeof(user_aac_srb32) - sizeof(user_sgentry32);
 #endif

  pSrb->function = SRB_FUNCTION_EXECUTE_SCSI;
  //channel is 0 always
  pSrb->channel  = 0;
  pSrb->id       = aId;
  pSrb->lun      = aLun;
  pSrb->timeout  = 0;

  pSrb->retry_limit = 0;
  pSrb->cdb_size    = iop->cmnd_len;

  switch(iop->dxfer_dir) {
    case DXFER_NONE:
      pSrb->flags = SRB_NoDataXfer;
      break;
    case DXFER_FROM_DEVICE:
      pSrb->flags = SRB_DataIn;
      break;
    case DXFER_TO_DEVICE:
      pSrb->flags = SRB_DataOut;
      break;
    default:
      lib_printf("aacraid: bad dxfer_dir\n");
      return set_err(EINVAL, "aacraid: bad dxfer_dir\n");
  }

  if(iop->dxfer_len > 0) {

    #ifdef ENVIRONMENT64
      pSrb->sg64.count = 1;
      pSrb->sg64.sg64[0].addr64.lo32 = ((intptr_t)iop->dxferp) &
                                         0x00000000ffffffff;
      pSrb->sg64.sg64[0].addr64.hi32 = ((intptr_t)iop->dxferp) >> 32;

      pSrb->sg64.sg64[0].length = (uint32_t)iop->dxfer_len;
      pSrb->count += pSrb->sg64.count * sizeof(user_sgentry64);
    #elif defined(ENVIRONMENT32)
      pSrb->sg32.count = 1;
      pSrb->sg32.sg32[0].addr32 = (intptr_t)iop->dxferp;

      pSrb->sg32.sg32[0].length = (uint32_t)iop->dxfer_len;
      pSrb->count += pSrb->sg32.count * sizeof(user_sgentry32);
    #endif

  }

  pReply  = (user_aac_reply*)(aBuff+pSrb->count);

  memcpy(pSrb->cdb,iop->cmnd,iop->cmnd_len);

  int rc = 0;
  errno = 0;
  rc = ioctl(get_fd(),FSACTL_SEND_RAW_SRB,pSrb);

  if (rc != 0)
    return set_err(errno, "aacraid send_raw_srb: %d.%d = %s",
                   aLun, aId, strerror(errno));

/* see kernel aacraid.h and MSDN SCSI_REQUEST_BLOCK documentation */
#define SRB_STATUS_SUCCESS            0x1
#define SRB_STATUS_ERROR              0x4
#define SRB_STATUS_NO_DEVICE         0x08
#define SRB_STATUS_SELECTION_TIMEOUT 0x0a
#define SRB_STATUS_AUTOSENSE_VALID   0x80

  iop->scsi_status = pReply->scsi_status;

  if (pReply->srb_status == (SRB_STATUS_AUTOSENSE_VALID | SRB_STATUS_ERROR)
      && iop->scsi_status == SCSI_STATUS_CHECK_CONDITION) {
    memcpy(iop->sensep, pReply->sense_data, pReply->sense_data_size);
    iop->resp_sense_len = pReply->sense_data_size;
    return true; /* request completed with sense data */
  }

  switch (pReply->srb_status & 0x3f) {

    case SRB_STATUS_SUCCESS:
      return true; /* request completed successfully */

    case SRB_STATUS_NO_DEVICE:
      return set_err(EIO, "aacraid: Device %d %d does not exist", aLun, aId);

    case SRB_STATUS_SELECTION_TIMEOUT:
      return set_err(EIO, "aacraid: Device %d %d not responding", aLun, aId);

    default:
      return set_err(EIO, "aacraid result: %d.%d = 0x%x",
                     aLun, aId, pReply->srb_status);
  }
}


/////////////////////////////////////////////////////////////////////////////
/// LSI MegaRAID support

class linux_megaraid_device
: public /* implements */ scsi_device,
  public /* extends */ linux_smart_device
{
public:
  linux_megaraid_device(smart_interface *intf, const char *name, 
    unsigned int tgt);

  virtual ~linux_megaraid_device();

  virtual smart_device * autodetect_open() override;

  virtual bool open() override;
  virtual bool close() override;

  virtual bool scsi_pass_through(scsi_cmnd_io *iop) override;

private:
  unsigned int m_disknum;
  unsigned int m_hba;
  int m_fd;

  bool (linux_megaraid_device::*pt_cmd)(int cdblen, void *cdb, int dataLen, void *data,
    int senseLen, void *sense, int report, int direction);
  bool megasas_cmd(int cdbLen, void *cdb, int dataLen, void *data,
    int senseLen, void *sense, int report, int direction);
  bool megadev_cmd(int cdbLen, void *cdb, int dataLen, void *data,
    int senseLen, void *sense, int report, int direction);
};

linux_megaraid_device::linux_megaraid_device(smart_interface *intf,
  const char *dev_name, unsigned int tgt)
 : smart_device(intf, dev_name, "megaraid", "megaraid"),
   linux_smart_device(O_RDWR | O_NONBLOCK),
   m_disknum(tgt), m_hba(0),
   m_fd(-1), pt_cmd(0)
{
  set_info().info_name = strprintf("%s [megaraid_disk_%02d]", dev_name, m_disknum);
  set_info().dev_type = strprintf("megaraid,%d", tgt);
}

linux_megaraid_device::~linux_megaraid_device()
{
  if (m_fd >= 0)
    ::close(m_fd);
}

smart_device * linux_megaraid_device::autodetect_open()
{
  int report = scsi_debugmode;

  // Open device
  if (!open())
    return this;

  // The code below is based on smartd.cpp:SCSIFilterKnown()
  if (strcmp(get_req_type(), "megaraid"))
    return this;

  // Get INQUIRY
  unsigned char req_buff[64] = {0, };
  int req_len = 36;
  if (scsiStdInquiry(this, req_buff, req_len)) {
      close();
      set_err(EIO, "INQUIRY failed");
      return this;
  }

  int avail_len = req_buff[4] + 5;
  int len = (avail_len < req_len ? avail_len : req_len);
  if (len < 36)
      return this;

  if (report)
    lib_printf("Got MegaRAID inquiry.. %s\n", req_buff+8);

  // Use INQUIRY to detect type
  {
    // SAT?
    ata_device * newdev = smi()->autodetect_sat_device(this, req_buff, len);
    if (newdev) // NOTE: 'this' is now owned by '*newdev'
      return newdev;
  }

  // Nothing special found
  return this;
}

bool linux_megaraid_device::open()
{
  int   mjr;
  int report = scsi_debugmode;

  if (sscanf(get_dev_name(), "/dev/bus/%u", &m_hba) == 0) {
    if (!linux_smart_device::open())
      return false;
    /* Get device HBA */
    struct sg_scsi_id sgid;
    if (ioctl(get_fd(), SG_GET_SCSI_ID, &sgid) == 0) {
      m_hba = sgid.host_no;
    }
    else if (ioctl(get_fd(), SCSI_IOCTL_GET_BUS_NUMBER, &m_hba) != 0) {
      int err = errno;
      linux_smart_device::close();
      return set_err(err, "can't get bus number");
    } // we don't need this device anymore
    linux_smart_device::close();
  }
  /* Perform mknod of device ioctl node */
  FILE * fp = fopen("/proc/devices", "r");
  if (fp) {
    char line[128];
    while (fgets(line, sizeof(line), fp) != NULL) {
      int n1 = 0;
      if (sscanf(line, "%d megaraid_sas_ioctl%n", &mjr, &n1) == 1 && n1 == 22) {
        n1=mknod("/dev/megaraid_sas_ioctl_node", S_IFCHR|0600, makedev(mjr, 0));
        if(report > 0)
          lib_printf("Creating /dev/megaraid_sas_ioctl_node = %d\n", n1 >= 0 ? 0 : errno);
        if (n1 >= 0 || errno == EEXIST)
          break;
      }
      else if (sscanf(line, "%d megadev%n", &mjr, &n1) == 1 && n1 == 11) {
        n1=mknod("/dev/megadev0", S_IFCHR|0600, makedev(mjr, 0));
        if(report > 0)
          lib_printf("Creating /dev/megadev0 = %d\n", n1 >= 0 ? 0 : errno);
        if (n1 >= 0 || errno == EEXIST)
          break;
      }
    }
    fclose(fp);
  }

  /* Open Device IOCTL node */
  if ((m_fd = ::open("/dev/megaraid_sas_ioctl_node", O_RDWR)) >= 0) {
    pt_cmd = &linux_megaraid_device::megasas_cmd;
  }
  else if ((m_fd = ::open("/dev/megadev0", O_RDWR)) >= 0) {
    pt_cmd = &linux_megaraid_device::megadev_cmd;
  }
  else {
    int err = errno;
    linux_smart_device::close();
    return set_err(err, "cannot open /dev/megaraid_sas_ioctl_node or /dev/megadev0");
  }
  set_fd(m_fd);
  return true;
}

bool linux_megaraid_device::close()
{
  if (m_fd >= 0)
    ::close(m_fd);
  m_fd = -1; m_hba = 0; pt_cmd = 0;
  set_fd(m_fd);
  return true;
}

bool linux_megaraid_device::scsi_pass_through(scsi_cmnd_io *iop)
{
  int report = scsi_debugmode;

  if (report > 0) {
        int k, j;
        const unsigned char * ucp = iop->cmnd;
        const char * np;
        char buff[256];
        const int sz = (int)sizeof(buff);

        np = scsi_get_opcode_name(ucp);
        j = snprintf(buff, sz, " [%s: ", np ? np : "<unknown opcode>");
        for (k = 0; k < (int)iop->cmnd_len; ++k)
            j += snprintf(&buff[j], (sz > j ? (sz - j) : 0), "%02x ", ucp[k]);
        if ((report > 1) &&
            (DXFER_TO_DEVICE == iop->dxfer_dir) && (iop->dxferp)) {
            int trunc = (iop->dxfer_len > 256) ? 1 : 0;

            snprintf(&buff[j], (sz > j ? (sz - j) : 0), "]\n  Outgoing "
                     "data, len=%d%s:\n", (int)iop->dxfer_len,
                     (trunc ? " [only first 256 bytes shown]" : ""));
            dStrHex(iop->dxferp, (trunc ? 256 : iop->dxfer_len) , 1);
        }
        else
            snprintf(&buff[j], (sz > j ? (sz - j) : 0), "]\n");
        lib_printf("%s", buff);
  }

  // Controller rejects Test Unit Ready
  if (iop->cmnd[0] == 0x00)
    return true;

  if (iop->cmnd[0] == SAT_ATA_PASSTHROUGH_12 || iop->cmnd[0] == SAT_ATA_PASSTHROUGH_16) { 
    // Controller does not return ATA output registers in SAT sense data
    if (iop->cmnd[2] & (1 << 5)) // chk_cond
      return set_err(ENOSYS, "ATA return descriptor not supported by controller firmware");
  }
  // SMART WRITE LOG SECTOR causing media errors
  if ((iop->cmnd[0] == SAT_ATA_PASSTHROUGH_16 // SAT16 WRITE LOG
      && iop->cmnd[14] == ATA_SMART_CMD && iop->cmnd[3]==0 && iop->cmnd[4] == ATA_SMART_WRITE_LOG_SECTOR) ||
      (iop->cmnd[0] == SAT_ATA_PASSTHROUGH_12 // SAT12 WRITE LOG
       && iop->cmnd[9] == ATA_SMART_CMD && iop->cmnd[3] == ATA_SMART_WRITE_LOG_SECTOR)) 
  {
    if(!failuretest_permissive)
       return set_err(ENOSYS, "SMART WRITE LOG SECTOR may cause problems, try with -T permissive to force"); 
  }
  if (pt_cmd == NULL)
    return false;
  return (this->*pt_cmd)(iop->cmnd_len, iop->cmnd,
    iop->dxfer_len, iop->dxferp,
    iop->max_sense_len, iop->sensep, report, iop->dxfer_dir);
}

/* Issue passthrough scsi command to PERC5/6 controllers */
bool linux_megaraid_device::megasas_cmd(int cdbLen, void *cdb, 
  int dataLen, void *data,
  int /*senseLen*/, void * /*sense*/, int /*report*/, int dxfer_dir)
{
  struct megasas_pthru_frame    *pthru;
  struct megasas_iocpacket      uio;

  memset(&uio, 0, sizeof(uio));
  pthru = &uio.frame.pthru;
  pthru->cmd = MFI_CMD_PD_SCSI_IO;
  pthru->cmd_status = 0xFF;
  pthru->scsi_status = 0x0;
  pthru->target_id = m_disknum;
  pthru->lun = 0;
  pthru->cdb_len = cdbLen;
  pthru->timeout = 0;
  switch (dxfer_dir) {
    case DXFER_NONE:
      pthru->flags = MFI_FRAME_DIR_NONE;
      break;
    case DXFER_FROM_DEVICE:
      pthru->flags = MFI_FRAME_DIR_READ;
      break;
    case DXFER_TO_DEVICE:
      pthru->flags = MFI_FRAME_DIR_WRITE;
      break;
    default:
      lib_printf("megasas_cmd: bad dxfer_dir\n");
      return set_err(EINVAL, "megasas_cmd: bad dxfer_dir\n");
  }

  if (dataLen > 0) {
    pthru->sge_count = 1;
    pthru->data_xfer_len = dataLen;
    pthru->sgl.sge32[0].phys_addr = (intptr_t)data;
    pthru->sgl.sge32[0].length = (uint32_t)dataLen;
  }
  memcpy(pthru->cdb, cdb, cdbLen);

  uio.host_no = m_hba;
  if (dataLen > 0) {
    uio.sge_count = 1;
    uio.sgl_off = offsetof(struct megasas_pthru_frame, sgl);
    uio.sgl[0].iov_base = data;
    uio.sgl[0].iov_len = dataLen;
  }

  errno = 0;
  int rc = ioctl(m_fd, MEGASAS_IOC_FIRMWARE, &uio);
  if (pthru->cmd_status || rc != 0) {
    if (pthru->cmd_status == 12) {
      return set_err(EIO, "megasas_cmd: Device %d does not exist\n", m_disknum);
    }
    return set_err((errno ? errno : EIO), "megasas_cmd result: %d.%d = %d/%d",
                   m_hba, m_disknum, errno,
                   pthru->cmd_status);
  }
  return true;
}

/* Issue passthrough scsi commands to PERC2/3/4 controllers */
bool linux_megaraid_device::megadev_cmd(int cdbLen, void *cdb, 
  int dataLen, void *data,
  int /*senseLen*/, void * /*sense*/, int /*report*/, int /* dir */)
{
  struct uioctl_t uio;
  int rc;

  /* Don't issue to the controller */
  if (m_disknum == 7)
    return false;

  memset(&uio, 0, sizeof(uio));
  uio.inlen  = dataLen;
  uio.outlen = dataLen;

  memset(data, 0, dataLen);
  uio.ui.fcs.opcode = 0x80;             // M_RD_IOCTL_CMD
  uio.ui.fcs.adapno = MKADAP(m_hba);

  uio.data.pointer = (uint8_t *)data;

  uio.mbox.cmd = MEGA_MBOXCMD_PASSTHRU;
  uio.mbox.xferaddr = (intptr_t)&uio.pthru;

  uio.pthru.ars     = 1;
  uio.pthru.timeout = 2;
  uio.pthru.channel = 0;
  uio.pthru.target  = m_disknum;
  uio.pthru.cdblen  = cdbLen;
  uio.pthru.reqsenselen  = MAX_REQ_SENSE_LEN;
  uio.pthru.dataxferaddr = (intptr_t)data;
  uio.pthru.dataxferlen  = dataLen;
  memcpy(uio.pthru.cdb, cdb, cdbLen);

  rc=ioctl(m_fd, MEGAIOCCMD, &uio);
  if (uio.pthru.scsistatus || rc != 0) {
    return set_err((errno ? errno : EIO), "megadev_cmd result: %d.%d =  %d/%d",
                   m_hba, m_disknum, errno,
                   uio.pthru.scsistatus);
  }
  return true;
}

/////////////////////////////////////////////////////////////////////////////
/// 3SNIC RAID support

class linux_sssraid_device
: public /* implements */ scsi_device,
  public /* extends */ linux_smart_device
{
public:
  linux_sssraid_device(smart_interface *intf, const char *name,
    unsigned int eid, unsigned int sid);

  virtual bool scsi_pass_through(scsi_cmnd_io *iop) override;

private:
  unsigned int m_eid;
  unsigned int m_sid;

  bool scsi_cmd(scsi_cmnd_io *iop);
};

linux_sssraid_device::linux_sssraid_device(smart_interface *intf,
  const char *dev_name, unsigned int eid, unsigned int sid)
 : smart_device(intf, dev_name, "sssraid", "sssraid"),
   linux_smart_device(O_RDWR | O_NONBLOCK),
   m_eid(eid), m_sid(sid)
{
  set_info().info_name = strprintf("%s [sssraid_disk_%02d_%02d]", dev_name, eid, sid);
  set_info().dev_type = strprintf("sssraid,%d,%d", eid, sid);
}

bool linux_sssraid_device::scsi_pass_through(scsi_cmnd_io *iop)
{
  int report = scsi_debugmode;
  if (report > 0) {
    int k, j;
    const unsigned char * ucp = iop->cmnd;
    const char * np;
    char buff[256];
    const int sz = (int)sizeof(buff);

    np = scsi_get_opcode_name(ucp);
    j = snprintf(buff, sz, " [%s: ", np ? np : "<unknown opcode>");
    for (k = 0; k < (int)iop->cmnd_len; ++k)
      j += snprintf(&buff[j], (sz > j ? (sz - j) : 0), "%02x ", ucp[k]);
    if ((report > 1) && (DXFER_TO_DEVICE == iop->dxfer_dir) && (iop->dxferp)) {
      int trunc = (iop->dxfer_len > 256) ? 1 : 0;

      snprintf(&buff[j], (sz > j ? (sz - j) : 0), "]\n  Outgoing "
              "data, len=%d%s:\n", (int)iop->dxfer_len,
              (trunc ? " [only first 256 bytes shown]" : ""));
      dStrHex(iop->dxferp, (trunc ? 256 : iop->dxfer_len) , 1);
    }
    else
      snprintf(&buff[j], (sz > j ? (sz - j) : 0), "]\n");
    lib_printf("%s", buff);
  }

  bool r = scsi_cmd(iop);
  return r;
}

/* Issue passthrough scsi commands to sssraid controllers */
bool linux_sssraid_device::scsi_cmd(scsi_cmnd_io *iop)
{
  struct sg_io_v4 io_hdr_v4{};
  struct cmd_scsi_passthrough scsi_param{};
  unsigned char sense_buff[96] = { 0 };
  struct bsg_ioctl_cmd bsg_param{};
  scsi_param.sense_buffer = sense_buff;
  scsi_param.sense_buffer_len = 96;
  scsi_param.cdb_len = iop->cmnd_len;
  memcpy(scsi_param.cdb, iop->cmnd, iop->cmnd_len);
  scsi_param.loc.enc_id = m_eid;
  scsi_param.loc.slot_id = m_sid;

  io_hdr_v4.guard = 'Q';
  io_hdr_v4.protocol = BSG_PROTOCOL_SCSI;
  io_hdr_v4.subprotocol = BSG_SUB_PROTOCOL_SCSI_TRANSPORT;
  io_hdr_v4.response = (uintptr_t)sense_buff;
  io_hdr_v4.max_response_len = ADM_SCSI_CDB_SENSE_MAX_LEN;
  io_hdr_v4.request_len = sizeof(struct bsg_ioctl_cmd);
  io_hdr_v4.request = (uintptr_t)(&bsg_param);
  io_hdr_v4.timeout =  BSG_APPEND_TIMEOUT_MS + DEFAULT_CONMMAND_TIMEOUT_MS;

  switch (iop->dxfer_dir) {
    case DXFER_NONE:
      bsg_param.ioctl_pthru.opcode = ADM_RAID_SET;
      break;
    case DXFER_FROM_DEVICE:
      io_hdr_v4.din_xferp = (uintptr_t)iop->dxferp;
      io_hdr_v4.din_xfer_len = iop->dxfer_len;
      bsg_param.ioctl_pthru.opcode = ADM_RAID_READ;
      break;
    case DXFER_TO_DEVICE:
      io_hdr_v4.dout_xferp = (uintptr_t)iop->dxferp;
      io_hdr_v4.dout_xfer_len = iop->dxfer_len;
      bsg_param.ioctl_pthru.opcode = ADM_RAID_WRITE;
      break;
    default:
      lib_printf("scsi_cmd: bad dxfer_dir\n");
      return set_err(EINVAL, "scsi_cmd: bad dxfer_dir\n");
  }

  bsg_param.msgcode = ADM_BSG_MSGCODE_SCSI_PTHRU;
  bsg_param.ioctl_pthru.timeout_ms = DEFAULT_CONMMAND_TIMEOUT_MS;
  bsg_param.ioctl_pthru.info_1.subopcode = ADM_CMD_SCSI_PASSTHROUGH;
  bsg_param.ioctl_pthru.addr = (uintptr_t)iop->dxferp;
  bsg_param.ioctl_pthru.data_len = iop->dxfer_len;

  bsg_param.ioctl_pthru.info_0.cdb_len = scsi_param.cdb_len;
  bsg_param.ioctl_pthru.sense_addr = (uintptr_t)scsi_param.sense_buffer;
  bsg_param.ioctl_pthru.info_0.res_sense_len = scsi_param.sense_buffer_len;
  io_hdr_v4.response = (uintptr_t)scsi_param.sense_buffer;
  io_hdr_v4.response_len = scsi_param.sense_buffer_len;
  bsg_param.ioctl_pthru.info_3.eid = scsi_param.loc.enc_id;
  bsg_param.ioctl_pthru.info_3.sid = scsi_param.loc.slot_id;
  bsg_param.ioctl_pthru.info_4.did = scsi_param.loc.did;
  bsg_param.ioctl_pthru.info_4.did_flag = scsi_param.loc.flag;

  memcpy(&bsg_param.ioctl_pthru.cdw16, scsi_param.cdb, scsi_param.cdb_len);

  int r = ioctl(get_fd(), SG_IO, &io_hdr_v4);
  if (r != 0) {
    return set_err((errno ? errno : EIO), "scsi_cmd ioctl failed: %d %d,%d",
                   errno, scsi_param.loc.enc_id, scsi_param.loc.slot_id);
  }

  iop->scsi_status = io_hdr_v4.device_status;

  int len =  ( iop->max_sense_len < io_hdr_v4.max_response_len ) ?
               iop->max_sense_len : io_hdr_v4.max_response_len;

  if (iop->sensep && len > 0) {
    memcpy(iop->sensep, reinterpret_cast<void *>(io_hdr_v4.response), len);
    iop->resp_sense_len = len;
  }

  return true;
}

/////////////////////////////////////////////////////////////////////////////
/// CCISS RAID support

#ifdef HAVE_LINUX_CCISS_IOCTL_H

class linux_cciss_device
: public /*implements*/ scsi_device,
  public /*extends*/ linux_smart_device
{
public:
  linux_cciss_device(smart_interface * intf, const char * name, unsigned char disknum);

  virtual bool scsi_pass_through(scsi_cmnd_io * iop) override;

private:
  unsigned char m_disknum; ///< Disk number.
};

linux_cciss_device::linux_cciss_device(smart_interface * intf,
  const char * dev_name, unsigned char disknum)
: smart_device(intf, dev_name, "cciss", "cciss"),
  linux_smart_device(O_RDWR | O_NONBLOCK),
  m_disknum(disknum)
{
  set_info().info_name = strprintf("%s [cciss_disk_%02d]", dev_name, disknum);
}

bool linux_cciss_device::scsi_pass_through(scsi_cmnd_io * iop)
{
  int status = cciss_io_interface(get_fd(), m_disknum, iop, scsi_debugmode);
  if (status < 0)
      return set_err(-status);
  return true;
}

#endif // HAVE_LINUX_CCISS_IOCTL_H

/////////////////////////////////////////////////////////////////////////////
/// AMCC/3ware RAID support

class linux_escalade_device
: public /*implements*/ ata_device,
  public /*extends*/ linux_smart_device
{
public:
  enum escalade_type_t {
    AMCC_3WARE_678K,
    AMCC_3WARE_678K_CHAR,
    AMCC_3WARE_9000_CHAR,
    AMCC_3WARE_9700_CHAR
  };

  linux_escalade_device(smart_interface * intf, const char * dev_name,
    escalade_type_t escalade_type, int disknum);

  virtual bool open() override;

  virtual bool ata_pass_through(const ata_cmd_in & in, ata_cmd_out & out) override;

private:
  escalade_type_t m_escalade_type; ///< Controller type
  int m_disknum; ///< Disk number.
};

linux_escalade_device::linux_escalade_device(smart_interface * intf, const char * dev_name,
    escalade_type_t escalade_type, int disknum)
: smart_device(intf, dev_name, "3ware", "3ware"),
  linux_smart_device(O_RDONLY | O_NONBLOCK),
  m_escalade_type(escalade_type), m_disknum(disknum)
{
  set_info().info_name = strprintf("%s [3ware_disk_%02d]", dev_name, disknum);
}

/* This function will setup and fix device nodes for a 3ware controller. */
#define MAJOR_STRING_LENGTH 3
#define DEVICE_STRING_LENGTH 32
#define NODE_STRING_LENGTH 16
static int setup_3ware_nodes(const char *nodename, const char *driver_name)
{
  int              tw_major      = 0;
  int              index         = 0;
  char             majorstring[MAJOR_STRING_LENGTH+1];
  char             device_name[DEVICE_STRING_LENGTH+1];
  char             nodestring[NODE_STRING_LENGTH];
  struct stat      stat_buf;
  FILE             *file;
  int              retval = 0;
#ifdef HAVE_LIBSELINUX
  security_context_t orig_context = NULL;
  security_context_t node_context = NULL;
  int                selinux_enabled  = is_selinux_enabled();
  int                selinux_enforced = security_getenforce();
#endif

  /* First try to open up /proc/devices */
  if (!(file = fopen("/proc/devices", "r"))) {
    lib_printf("Error opening /proc/devices to check/create 3ware device nodes\n");
    syserror("fopen");
    return 0;  // don't fail here: user might not have /proc !
  }

  /* Attempt to get device major number */
  while (EOF != fscanf(file, "%3s %32s", majorstring, device_name)) {
    majorstring[MAJOR_STRING_LENGTH]='\0';
    device_name[DEVICE_STRING_LENGTH]='\0';
    if (!strncmp(device_name, nodename, DEVICE_STRING_LENGTH)) {
      tw_major = atoi(majorstring);
      break;
    }
  }
  fclose(file);

  /* See if we found a major device number */
  if (!tw_major) {
    lib_printf("No major number for /dev/%s listed in /proc/devices. Is the %s driver loaded?\n", nodename, driver_name);
    return 2;
  }
#ifdef HAVE_LIBSELINUX
  /* Prepare a database of contexts for files in /dev
   * and save the current context */
  if (selinux_enabled) {
    if (matchpathcon_init_prefix(NULL, "/dev") < 0)
      lib_printf("Error initializing contexts database for /dev");
    if (getfscreatecon(&orig_context) < 0) {
      lib_printf("Error retrieving original SELinux fscreate context");
      if (selinux_enforced) {
        matchpathcon_fini();
        return 6;
      }
    }
  }
#endif
  /* Now check if nodes are correct */
  for (index=0; index<16; index++) {
    snprintf(nodestring, sizeof(nodestring), "/dev/%s%d", nodename, index);
#ifdef HAVE_LIBSELINUX
    /* Get context of the node and set it as the default */
    if (selinux_enabled) {
      if (matchpathcon(nodestring, S_IRUSR | S_IWUSR, &node_context) < 0) {
        lib_printf("Could not retrieve context for %s", nodestring);
        if (selinux_enforced) {
          retval = 6;
          break;
        }
      }
      if (setfscreatecon(node_context) < 0) {
        lib_printf("Error setting default fscreate context");
        if (selinux_enforced) {
          retval = 6;
          break;
        }
      }
    }
#endif
    /* Try to stat the node */
    if ((stat(nodestring, &stat_buf))) {
      lib_printf("Node %s does not exist and must be created. Check the udev rules.\n", nodestring);
      /* Create a new node if it doesn't exist */
      if (mknod(nodestring, S_IFCHR|0600, makedev(tw_major, index))) {
        lib_printf("problem creating 3ware device nodes %s", nodestring);
        syserror("mknod");
        retval = 3;
        break;
      } else {
#ifdef HAVE_LIBSELINUX
        if (selinux_enabled && node_context) {
          freecon(node_context);
          node_context = NULL;
        }
#endif
        continue;
      }
    }

    /* See if nodes major and minor numbers are correct */
    if ((tw_major != (int)(major(stat_buf.st_rdev))) ||
        (index    != (int)(minor(stat_buf.st_rdev))) ||
        (!S_ISCHR(stat_buf.st_mode))) {
      lib_printf("Node %s has wrong major/minor number and must be created anew."
          " Check the udev rules.\n", nodestring);
      /* Delete the old node */
      if (unlink(nodestring)) {
        lib_printf("problem unlinking stale 3ware device node %s", nodestring);
        syserror("unlink");
        retval = 4;
        break;
      }

      /* Make a new node */
      if (mknod(nodestring, S_IFCHR|0600, makedev(tw_major, index))) {
        lib_printf("problem creating 3ware device nodes %s", nodestring);
        syserror("mknod");
        retval = 5;
        break;
      }
    }
#ifdef HAVE_LIBSELINUX
    if (selinux_enabled && node_context) {
      freecon(node_context);
      node_context = NULL;
    }
#endif
  }

#ifdef HAVE_LIBSELINUX
  if (selinux_enabled) {
    if(setfscreatecon(orig_context) < 0) {
      lib_printf("Error re-setting original fscreate context");
      if (selinux_enforced)
        retval = 6;
    }
    if(orig_context)
      freecon(orig_context);
    if(node_context)
      freecon(node_context);
    matchpathcon_fini();
  }
#endif
  return retval;
}

bool linux_escalade_device::open()
{
  if (m_escalade_type == AMCC_3WARE_9700_CHAR || m_escalade_type == AMCC_3WARE_9000_CHAR ||
      m_escalade_type == AMCC_3WARE_678K_CHAR) {
    // the device nodes for these controllers are dynamically assigned,
    // so we need to check that they exist with the correct major
    // numbers and if not, create them
    const char * node   = (m_escalade_type == AMCC_3WARE_9700_CHAR ? "twl"     :
                           m_escalade_type == AMCC_3WARE_9000_CHAR ? "twa"     :
                                                                     "twe"      );
    const char * driver = (m_escalade_type == AMCC_3WARE_9700_CHAR ? "3w-sas"  :
                           m_escalade_type == AMCC_3WARE_9000_CHAR ? "3w-9xxx" :
                                                                     "3w-xxxx"  );
    if (setup_3ware_nodes(node, driver))
      return set_err((errno ? errno : ENXIO), "setup_3ware_nodes(\"%s\", \"%s\") failed", node, driver);
  }
  // Continue with default open
  return linux_smart_device::open();
}

// TODO: Function no longer useful
//void printwarning(smart_command_set command);

#ifndef SCSI_IOCTL_SEND_COMMAND
#define SCSI_IOCTL_SEND_COMMAND 1
#endif

// PURPOSE
//   This is an interface routine meant to isolate the OS dependent
//   parts of the code, and to provide a debugging interface.  Each
//   different port and OS needs to provide it's own interface.  This
//   is the linux interface to the 3ware 3w-xxxx driver.  It allows ATA
//   commands to be passed through the SCSI driver.
// DETAILED DESCRIPTION OF ARGUMENTS
//   fd: is the file descriptor provided by open()
//   disknum is the disk number (0 to 15) in the RAID array
//   escalade_type indicates the type of controller type, and if scsi or char interface is used
//   command: defines the different operations.
//   select: additional input data if needed (which log, which type of
//           self-test).
//   data:   location to write output data, if needed (512 bytes).
//   Note: not all commands use all arguments.
// RETURN VALUES
//  -1 if the command failed
//   0 if the command succeeded,
//   STATUS_CHECK routine:
//  -1 if the command failed
//   0 if the command succeeded and disk SMART status is "OK"
//   1 if the command succeeded and disk SMART status is "FAILING"

/* 512 is the max payload size: increase if needed */
#define BUFFER_LEN_678K      ( sizeof(TW_Ioctl)                  ) // 1044 unpacked, 1041 packed
#define BUFFER_LEN_678K_CHAR ( sizeof(TW_New_Ioctl)+512-1        ) // 1539 unpacked, 1536 packed
#define BUFFER_LEN_9000      ( sizeof(TW_Ioctl_Buf_Apache)+512-1 ) // 2051 unpacked, 2048 packed
#define TW_IOCTL_BUFFER_SIZE ( MAX(MAX(BUFFER_LEN_678K, BUFFER_LEN_9000), BUFFER_LEN_678K_CHAR) )

bool linux_escalade_device::ata_pass_through(const ata_cmd_in & in, ata_cmd_out & out)
{
  if (!ata_cmd_is_ok(in,
    true, // data_out_support
    false, // TODO: multi_sector_support
    true) // ata_48bit_support
  )
    return false;

  // Used by both the SCSI and char interfaces
  TW_Passthru *passthru=NULL;
  char ioctl_buffer[TW_IOCTL_BUFFER_SIZE];

  // only used for SCSI device interface
  TW_Ioctl   *tw_ioctl=NULL;
  TW_Output *tw_output=NULL;

  // only used for 6000/7000/8000 char device interface
  TW_New_Ioctl *tw_ioctl_char=NULL;

  // only used for 9000 character device interface
  TW_Ioctl_Buf_Apache *tw_ioctl_apache=NULL;

  memset(ioctl_buffer, 0, TW_IOCTL_BUFFER_SIZE);

  // TODO: Handle controller differences by different classes
  if (m_escalade_type == AMCC_3WARE_9700_CHAR || m_escalade_type == AMCC_3WARE_9000_CHAR) {
    tw_ioctl_apache                               = (TW_Ioctl_Buf_Apache *)ioctl_buffer;
    tw_ioctl_apache->driver_command.control_code  = TW_IOCTL_FIRMWARE_PASS_THROUGH;
    tw_ioctl_apache->driver_command.buffer_length = 512; /* payload size */
    passthru                                      = (TW_Passthru *)&(tw_ioctl_apache->firmware_command.command.oldcommand);
  }
  else if (m_escalade_type==AMCC_3WARE_678K_CHAR) {
    tw_ioctl_char                                 = (TW_New_Ioctl *)ioctl_buffer;
    tw_ioctl_char->data_buffer_length             = 512;
    passthru                                      = (TW_Passthru *)&(tw_ioctl_char->firmware_command);
  }
  else if (m_escalade_type==AMCC_3WARE_678K) {
    tw_ioctl                                      = (TW_Ioctl *)ioctl_buffer;
    tw_ioctl->cdb[0]                              = TW_IOCTL;
    tw_ioctl->opcode                              = TW_ATA_PASSTHRU;
    tw_ioctl->input_length                        = 512; // correct even for non-data commands
    tw_ioctl->output_length                       = 512; // correct even for non-data commands
    tw_output                                     = (TW_Output *)tw_ioctl;
    passthru                                      = (TW_Passthru *)&(tw_ioctl->input_data);
  }
  else {
    return set_err(ENOSYS,
      "Unrecognized escalade_type %d in linux_3ware_command_interface(disk %d)\n"
      "Please contact " PACKAGE_BUGREPORT "\n", (int)m_escalade_type, m_disknum);
  }

  // Same for (almost) all commands - but some reset below
  passthru->byte0.opcode  = TW_OP_ATA_PASSTHRU;
  passthru->request_id    = 0xFF;
  passthru->unit          = m_disknum;
  passthru->status        = 0;
  passthru->flags         = 0x1;

  // Set registers
  {
    const ata_in_regs_48bit & r = in.in_regs;
    passthru->features     = r.features_16;
    passthru->sector_count = r.sector_count_16;
    passthru->sector_num   = r.lba_low_16;
    passthru->cylinder_lo  = r.lba_mid_16;
    passthru->cylinder_hi  = r.lba_high_16;
    passthru->drive_head   = r.device;
    passthru->command      = r.command;
  }

  // Is this a command that reads or returns 512 bytes?
  // passthru->param values are:
  // 0x0 - non data command without TFR write check,
  // 0x8 - non data command with TFR write check,
  // 0xD - data command that returns data to host from device
  // 0xF - data command that writes data from host to device
  // passthru->size values are 0x5 for non-data and 0x07 for data
  bool readdata = false;
  if (in.direction == ata_cmd_in::data_in) {
    readdata=true;
    passthru->byte0.sgloff = 0x5;
    passthru->size         = 0x7; // TODO: Other value for multi-sector ?
    passthru->param        = 0xD;
    // For 64-bit to work correctly, up the size of the command packet
    // in dwords by 1 to account for the 64-bit single sgl 'address'
    // field. Note that this doesn't agree with the typedefs but it's
    // right (agree with kernel driver behavior/typedefs).
    if ((m_escalade_type == AMCC_3WARE_9700_CHAR || m_escalade_type == AMCC_3WARE_9000_CHAR)
        && sizeof(long) == 8)
      passthru->size++;
  }
  else if (in.direction == ata_cmd_in::no_data) {
    // Non data command -- but doesn't use large sector
    // count register values.
    passthru->byte0.sgloff = 0x0;
    passthru->size         = 0x5;
    passthru->param        = 0x8;
    passthru->sector_count = 0x0;
  }
  else if (in.direction == ata_cmd_in::data_out) {
    if (m_escalade_type == AMCC_3WARE_9700_CHAR || m_escalade_type == AMCC_3WARE_9000_CHAR)
      memcpy(tw_ioctl_apache->data_buffer, in.buffer, in.size);
    else if (m_escalade_type == AMCC_3WARE_678K_CHAR)
      memcpy(tw_ioctl_char->data_buffer,   in.buffer, in.size);
    else {
      // COMMAND NOT SUPPORTED VIA SCSI IOCTL INTERFACE
      // memcpy(tw_output->output_data, data, 512);
      // printwarning(command); // TODO: Parameter no longer valid
      return set_err(ENOTSUP, "DATA OUT not supported for this 3ware controller type");
    }
    passthru->byte0.sgloff = 0x5;
    passthru->size         = 0x7;  // TODO: Other value for multi-sector ?
    passthru->param        = 0xF;  // PIO data write
    if ((m_escalade_type == AMCC_3WARE_9700_CHAR || m_escalade_type == AMCC_3WARE_9000_CHAR)
        && sizeof(long) == 8)
      passthru->size++;
  }
  else
    return set_err(EINVAL);

  // Now send the command down through an ioctl()
  int ioctlreturn;
  if (m_escalade_type == AMCC_3WARE_9700_CHAR || m_escalade_type == AMCC_3WARE_9000_CHAR)
    ioctlreturn=ioctl(get_fd(), TW_IOCTL_FIRMWARE_PASS_THROUGH, tw_ioctl_apache);
  else if (m_escalade_type==AMCC_3WARE_678K_CHAR)
    ioctlreturn=ioctl(get_fd(), TW_CMD_PACKET_WITH_DATA, tw_ioctl_char);
  else
    ioctlreturn=ioctl(get_fd(), SCSI_IOCTL_SEND_COMMAND, tw_ioctl);

  // Deal with the different error cases
  if (ioctlreturn) {
    if (AMCC_3WARE_678K==m_escalade_type
        && in.in_regs.command==ATA_SMART_CMD
        && (   in.in_regs.features == ATA_SMART_AUTO_OFFLINE
            || in.in_regs.features == ATA_SMART_AUTOSAVE    )
        && in.in_regs.lba_low) {
      // error here is probably a kernel driver whose version is too old
      // printwarning(command); // TODO: Parameter no longer valid
      return set_err(ENOTSUP, "Probably kernel driver too old");
    }
    return set_err(EIO);
  }

  // The passthru structure is valid after return from an ioctl if:
  // - we are using the character interface OR
  // - we are using the SCSI interface and this is a NON-READ-DATA command
  // For SCSI interface, note that we set passthru to a different
  // value after ioctl().
  if (AMCC_3WARE_678K==m_escalade_type) {
    if (readdata)
      passthru=NULL;
    else
      passthru=(TW_Passthru *)&(tw_output->output_data);
  }

  // See if the ATA command failed.  Now that we have returned from
  // the ioctl() call, if passthru is valid, then:
  // - passthru->status contains the 3ware controller STATUS
  // - passthru->command contains the ATA STATUS register
  // - passthru->features contains the ATA ERROR register
  //
  // Check bits 0 (error bit) and 5 (device fault) of the ATA STATUS
  // If bit 0 (error bit) is set, then ATA ERROR register is valid.
  // While we *might* decode the ATA ERROR register, at the moment it
  // doesn't make much sense: we don't care in detail why the error
  // happened.

  if (passthru && (passthru->status || (passthru->command & 0x21))) {
    return set_err(EIO);
  }

  // If this is a read data command, copy data to output buffer
  if (readdata) {
    if (m_escalade_type == AMCC_3WARE_9700_CHAR || m_escalade_type == AMCC_3WARE_9000_CHAR)
      memcpy(in.buffer, tw_ioctl_apache->data_buffer, in.size);
    else if (m_escalade_type==AMCC_3WARE_678K_CHAR)
      memcpy(in.buffer, tw_ioctl_char->data_buffer, in.size);
    else
      memcpy(in.buffer, tw_output->output_data, in.size);
  }

  // Return register values
  if (passthru) {
    ata_out_regs_48bit & r = out.out_regs;
    r.error           = passthru->features;
    r.sector_count_16 = passthru->sector_count;
    r.lba_low_16      = passthru->sector_num;
    r.lba_mid_16      = passthru->cylinder_lo;
    r.lba_high_16     = passthru->cylinder_hi;
    r.device          = passthru->drive_head;
    r.status          = passthru->command;
  }

  // look for nonexistent devices/ports
  if (   in.in_regs.command == ATA_IDENTIFY_DEVICE
      && !nonempty(in.buffer, in.size)) {
    return set_err(ENODEV, "No drive on port %d", m_disknum);
  }

  return true;
}

/////////////////////////////////////////////////////////////////////////////
/// Areca RAID support

///////////////////////////////////////////////////////////////////
// SATA(ATA) device behind Areca RAID Controller
class linux_areca_ata_device
: public /*implements*/ areca_ata_device,
  public /*extends*/ linux_smart_device
{
public:
  linux_areca_ata_device(smart_interface * intf, const char * dev_name, int disknum, int encnum = 1);
  virtual smart_device * autodetect_open() override;
  virtual bool arcmsr_lock() override;
  virtual bool arcmsr_unlock() override;
  virtual int arcmsr_do_scsi_io(struct scsi_cmnd_io * iop) override;
};

///////////////////////////////////////////////////////////////////
// SAS(SCSI) device behind Areca RAID Controller
class linux_areca_scsi_device
: public /*implements*/ areca_scsi_device,
  public /*extends*/ linux_smart_device
{
public:
  linux_areca_scsi_device(smart_interface * intf, const char * dev_name, int disknum, int encnum = 1);
  virtual smart_device * autodetect_open() override;
  virtual bool arcmsr_lock() override;
  virtual bool arcmsr_unlock() override;
  virtual int arcmsr_do_scsi_io(struct scsi_cmnd_io * iop) override;
};

// Looks in /proc/scsi to suggest correct areca devices
static int find_areca_in_proc()
{
    const char* proc_format_string="host\tchan\tid\tlun\ttype\topens\tqdepth\tbusy\tonline\n";

    // check data formwat
    FILE *fp=fopen("/proc/scsi/sg/device_hdr", "r");
    if (!fp) {
        lib_printf("Unable to open /proc/scsi/sg/device_hdr for reading\n");
        return 1;
     }

     // get line, compare to format
     char linebuf[256];
     linebuf[255]='\0';
     char *out = fgets(linebuf, 256, fp);
     fclose(fp);
     if (!out) {
         lib_printf("Unable to read contents of /proc/scsi/sg/device_hdr\n");
         return 2;
     }

     if (strcmp(linebuf, proc_format_string)) {
        // wrong format!
        // Fix this by comparing only tokens not white space!!
        lib_printf("Unexpected format %s in /proc/scsi/sg/device_hdr\n", proc_format_string);
        return 3;
     }

    // Format is understood, now search for correct device
    fp=fopen("/proc/scsi/sg/devices", "r");
    if (!fp) return 1;
    int host, chan, id, lun, type, opens, qdepth, busy, online;
    int dev=-1;
    // search all lines of /proc/scsi/sg/devices
    while (9 == fscanf(fp, "%d %d %d %d %d %d %d %d %d", &host, &chan, &id, &lun, &type, &opens, &qdepth, &busy, &online)) {
        dev++;
        if (id == 16 && type == 3) {
           // devices with id=16 and type=3 might be Areca controllers
           lib_printf("Device /dev/sg%d appears to be an Areca controller.\n", dev);
        }
    }
    fclose(fp);
    return 0;
}

// Areca RAID Controller(SATA Disk)
linux_areca_ata_device::linux_areca_ata_device(smart_interface * intf, const char * dev_name, int disknum, int encnum)
: smart_device(intf, dev_name, "areca", "areca"),
  linux_smart_device(O_RDWR | O_EXCL | O_NONBLOCK)
{
  set_disknum(disknum);
  set_encnum(encnum);
  set_info().info_name = strprintf("%s [areca_disk#%02d_enc#%02d]", dev_name, disknum, encnum);
}

smart_device * linux_areca_ata_device::autodetect_open()
{
  // autodetect device type
  int is_ata = arcmsr_get_dev_type();
  if(is_ata < 0)
  {
    set_err(EIO);
    return this;
  }

  if(is_ata == 1)
  {
    // SATA device
    return this;
  }

  // SAS device
  smart_device_auto_ptr newdev(new linux_areca_scsi_device(smi(), get_dev_name(), get_disknum(), get_encnum()));
  close();
  delete this;
  newdev->open();       // TODO: Can possibly pass open fd

  return newdev.release();
}

int linux_areca_ata_device::arcmsr_do_scsi_io(struct scsi_cmnd_io * iop)
{
  int ioctlreturn = 0;

  if(!is_open()) {
      if(!open()){
          find_areca_in_proc();
      }
  }

  ioctlreturn = do_normal_scsi_cmnd_io(get_fd(), iop, scsi_debugmode);
  if ( ioctlreturn || iop->scsi_status )
  {
    // errors found
    return -1;
  }

  return ioctlreturn;
}

bool linux_areca_ata_device::arcmsr_lock()
{
  return true;
}

bool linux_areca_ata_device::arcmsr_unlock()
{
  return true;
}

// Areca RAID Controller(SAS Device)
linux_areca_scsi_device::linux_areca_scsi_device(smart_interface * intf, const char * dev_name, int disknum, int encnum)
: smart_device(intf, dev_name, "areca", "areca"),
  linux_smart_device(O_RDWR | O_EXCL | O_NONBLOCK)
{
  set_disknum(disknum);
  set_encnum(encnum);
  set_info().info_name = strprintf("%s [areca_disk#%02d_enc#%02d]", dev_name, disknum, encnum);
}

smart_device * linux_areca_scsi_device::autodetect_open()
{
  return this;
}

int linux_areca_scsi_device::arcmsr_do_scsi_io(struct scsi_cmnd_io * iop)
{
  int ioctlreturn = 0;

  if(!is_open()) {
      if(!open()){
          find_areca_in_proc();
      }
  }

  ioctlreturn = do_normal_scsi_cmnd_io(get_fd(), iop, scsi_debugmode);
  if ( ioctlreturn || iop->scsi_status )
  {
    // errors found
    return -1;
  }

  return ioctlreturn;
}

bool linux_areca_scsi_device::arcmsr_lock()
{
  return true;
}

bool linux_areca_scsi_device::arcmsr_unlock()
{
  return true;
}

/////////////////////////////////////////////////////////////////////////////
/// PS3 STOR support
class linux_smart_interface;
class linux_ps3stor_channel;
class linux_ps3stor_device
: public /* implements */ scsi_device,
  public /* extends */ linux_smart_device
{
public:

  linux_ps3stor_device(smart_interface *intf, const char *name,
    unsigned int tgt);

  virtual ~linux_ps3stor_device();

  virtual smart_device * autodetect_open() override;

  virtual bool is_open() const override;
  virtual bool open() override;
  virtual bool close() override;

  virtual bool scsi_pass_through(scsi_cmnd_io *iop) override;

private:
  unsigned int  m_did;
  bool          m_open_flag;
  encl_id_t     m_eid;
  slot_id_t     m_sid;
  unsigned int  m_host;
  bool scsi_cmd(scsi_cmnd_io *iop);
  bool get_pd_position(encl_id_t &eid, slot_id_t &sid);
};

linux_ps3stor_device::linux_ps3stor_device(smart_interface *intf,
  const char *dev_name, unsigned int tgt)
 : smart_device(intf, dev_name, "ps3stor", "ps3stor"),
   linux_smart_device(O_RDWR | O_NONBLOCK),
   m_did(tgt),
   m_open_flag(false),
   m_eid(PS3STOR_INVALID_ENCL_ID),
   m_sid(PS3STOR_INVALID_SLOT_ID),
   m_host(0)
{
  set_info().info_name = strprintf("%s [ps3stor_disk_%02d]", dev_name, m_did);
  set_info().dev_type = strprintf("ps3stor,%d", tgt);
}

linux_ps3stor_device::~linux_ps3stor_device()
{
  if (m_open_flag) {
    m_open_flag = false;
  }
  set_fd(-1); // for ~linux_smart_device
}

smart_device * linux_ps3stor_device::autodetect_open()
{
  int report = scsi_debugmode;

  // Open device
  if (!open())
    return this;

  // The code below is based on smartd.cpp:SCSIFilterKnown()
  if (strcmp(get_req_type(), "ps3stor"))
    return this;

  // Get INQUIRY
  unsigned char req_buff[64] = {0, };
  int req_len = 36;
  if (scsiStdInquiry(this, req_buff, req_len)) {
      close();
      set_err(EIO, "INQUIRY failed");
      return this;
  }

  int avail_len = req_buff[4] + 5;
  int len = (avail_len < req_len ? avail_len : req_len);
  if (len < 36)
      return this;

  if (report)
    lib_printf("Got ps3stor inquiry.. %s\n", req_buff+8);

  // Use INQUIRY to detect type
  {
    // SAT?
    ata_device * newdev = smi()->autodetect_sat_device(this, req_buff, len);
    if (newdev) // NOTE: 'this' is now owned by '*newdev'
      return newdev;
  }

  return this;
}

bool linux_ps3stor_device::is_open() const
{
    return m_open_flag;
}

bool linux_ps3stor_device::open()
{
  if (!m_open_flag) {
  
    if (sscanf(get_dev_name(), "/dev/bus/%u", &m_host) == 0) {
      if (!linux_smart_device::open())
        return false;
      /* Get device HBA */
      sg_scsi_id sgid;
      if (ioctl(get_fd(), SG_GET_SCSI_ID, &sgid) == 0) {
        m_host = sgid.host_no;
      }
      else if (ioctl(get_fd(), SCSI_IOCTL_GET_BUS_NUMBER, &m_host) != 0) {
        int err = errno;
        linux_smart_device::close();
        return set_err(err, "can't get bus number");
      } // we don't need this device anymore
      linux_smart_device::close();
    }
    m_open_flag = true;
  }
  return true;
}

bool linux_ps3stor_device::close()
{
  m_open_flag = false;
  return true;
}

bool linux_ps3stor_device::scsi_pass_through(scsi_cmnd_io *iop)
{
  int report = scsi_debugmode;

  if (report > 0) {
        int k, j;
        const unsigned char * ucp = iop->cmnd;
        const char * np;
        char buff[256];
        const int sz = (int)sizeof(buff);

        np = scsi_get_opcode_name(ucp);
        j = snprintf(buff, sz, " [%s: ", np ? np : "<unknown opcode>");
        for (k = 0; k < (int)iop->cmnd_len; ++k)
            j += snprintf(&buff[j], (sz > j ? (sz - j) : 0), "%02x ", ucp[k]);
        if ((report > 1) &&
            (DXFER_TO_DEVICE == iop->dxfer_dir) && (iop->dxferp)) {
            int trunc = (iop->dxfer_len > 256) ? 1 : 0;

            snprintf(&buff[j], (sz > j ? (sz - j) : 0), "]\n  Outgoing "
                     "data, len=%d%s:\n", (int)iop->dxfer_len,
                     (trunc ? " [only first 256 bytes shown]" : ""));
            dStrHex(iop->dxferp, (trunc ? 256 : iop->dxfer_len) , 1);
        }
        else
            snprintf(&buff[j], (sz > j ? (sz - j) : 0), "]\n");
        lib_printf("%s", buff);
  }

  if (iop->cmnd[0] == 0x00)
    return true;

  return scsi_cmd(iop);
}

bool linux_ps3stor_device::scsi_cmd(scsi_cmnd_io *iop)
{
  // Controller rejects Test Unit Ready
  if (iop->cmnd[0] == 0x00)
    return true;

  if (iop->cmnd[0] == SAT_ATA_PASSTHROUGH_12 || iop->cmnd[0] == SAT_ATA_PASSTHROUGH_16) {
    // Controller does not return ATA output registers in SAT sense data
    if (iop->cmnd[2] & (1 << 5)) // chk_cond
      return set_err(ENOSYS, "ATA return descriptor not supported by controller firmware");
  }
  // SMART WRITE LOG SECTOR causing media errors
  if ((iop->cmnd[0] == SAT_ATA_PASSTHROUGH_16 // SAT16 WRITE LOG
      && iop->cmnd[14] == ATA_SMART_CMD && iop->cmnd[3]==0 && iop->cmnd[4] == ATA_SMART_WRITE_LOG_SECTOR) ||
      (iop->cmnd[0] == SAT_ATA_PASSTHROUGH_12 // SAT12 WRITE LOG
       && iop->cmnd[9] == ATA_SMART_CMD && iop->cmnd[3] == ATA_SMART_WRITE_LOG_SECTOR))
  {
    if (!failuretest_permissive)
       return set_err(ENOSYS, "SMART WRITE LOG SECTOR may cause problems, try with -T permissive to force");
  }

  if (iop->cmnd_len > PS3STOR_SCSI_MAX_CDB_LENGTH) {
    return set_err(ENOSYS, "ps3stor cannot support scsi cdb longer than %d", PS3STOR_SCSI_MAX_CDB_LENGTH);
  }

  encl_id_t eid = 0;
  slot_id_t sid = 0;
  if (!get_pd_position(eid, sid)) {
    lib_printf("linux_ps3stor_device::scsi_cmd: get_pd_position of device %u failed.\n", m_did);
    return set_err(EIO, "linux_ps3stor_device::scsi_cmd: get_pd_position of device %u failed.", m_did);
  }

  ps3stor_scsi_req_t scsireq{};
  scsireq.count = 1;
  switch (iop->dxfer_dir) {
  case DXFER_NONE:
    scsireq.cmddir = PS3STOR_SCSI_CMD_DIR_NONE;
    break;
  case DXFER_FROM_DEVICE:
    scsireq.cmddir = PS3STOR_SCSI_CMD_DIR_TO_HOST;
    break;
  case DXFER_TO_DEVICE:
    scsireq.cmddir = PS3STOR_SCSI_CMD_DIR_FROM_HOST;
    break;
  default:
    lib_printf("scsi_cmd: bad dxfer_dir\n");
    return set_err(EINVAL, "scsi_cmd: bad dxfer_dir\n");
  } 
  scsireq.checklen = 0;
  memcpy(scsireq.cdb, iop->cmnd, iop->cmnd_len);

  ps3stor_scsi_rsp scsirsp{};
  if (PS3STOR_ERRNO_SUCCESS != ps3chn()->pd_scsi_passthrough(m_host, eid, sid, scsireq, scsirsp, iop->dxferp, iop->dxfer_len)) {
    return -1;
  }

  if (scsirsp.entry.status != 0) {
    if (scsirsp.entry.status == 12) {
      return set_err(EIO, "linux_ps3stor_device::scsi_cmd: Device %u does not exist\n", m_did);
    } else {
        uint8_t scsi_status = scsirsp.entry.status;
        //ignore underrun
        if(scsi_status != PS3STOR_SCSI_STATUS_UNDERRUN) {
          //free(scsi_passthru);
          return set_err((errno ? errno : EIO), "linux_ps3stor_device::scsi_cmd result: %u.%u = %d/%hhu",
                      m_host, m_did, errno, scsi_status);
        }
    }
  }
  iop->scsi_status = scsirsp.entry.status;
  memcpy(iop->sensep, scsirsp.entry.sensebuf, PS3STOR_MIN(iop->max_sense_len, sizeof(scsirsp.entry.sensebuf)));
  return true;
}

bool linux_ps3stor_device::get_pd_position(encl_id_t &eid, slot_id_t &sid)
{
  ps3stor_pd_baseinfo_t baseinfo{};
  //1.get enclId and slotId from ioc for the first time
  if (m_eid == PS3STOR_INVALID_ENCL_ID && m_sid == PS3STOR_INVALID_SLOT_ID) {
    if (PS3STOR_ERRNO_SUCCESS != ps3chn()->pd_get_baseinfo_by_devid(m_host, m_did, baseinfo)) {
      return false;
    }    
    m_eid = baseinfo.enclid;
    m_sid = baseinfo.slotid;
  }
  //2.copy value from member
  eid = m_eid;
  sid = m_sid;

  return true;
}

/////////////////////////////////////////////////////////////////////////////
/// Marvell support

class linux_marvell_device
: public /*implements*/ ata_device_with_command_set,
  public /*extends*/ linux_smart_device
{
public:
  linux_marvell_device(smart_interface * intf, const char * dev_name, const char * req_type);

protected:
  virtual int ata_command_interface(smart_command_set command, int select, char * data) override;
};

linux_marvell_device::linux_marvell_device(smart_interface * intf,
  const char * dev_name, const char * req_type)
: smart_device(intf, dev_name, "marvell", req_type),
  linux_smart_device(O_RDONLY | O_NONBLOCK)
{
}

int linux_marvell_device::ata_command_interface(smart_command_set command, int select, char * data)
{
  typedef struct {
    int  inlen;
    int  outlen;
    char cmd[540];
  } mvsata_scsi_cmd;

  int copydata = 0;
  mvsata_scsi_cmd  smart_command;
  unsigned char *buff = (unsigned char *)&smart_command.cmd[6];
  // See struct hd_drive_cmd_hdr in hdreg.h
  // buff[0]: ATA COMMAND CODE REGISTER
  // buff[1]: ATA SECTOR NUMBER REGISTER
  // buff[2]: ATA FEATURES REGISTER
  // buff[3]: ATA SECTOR COUNT REGISTER

  // clear out buff.  Large enough for HDIO_DRIVE_CMD (4+512 bytes)
  memset(&smart_command, 0, sizeof(smart_command));
  smart_command.inlen = 540;
  smart_command.outlen = 540;
  smart_command.cmd[0] = 0xC;  //Vendor-specific code
  smart_command.cmd[4] = 6;     //command length

  buff[0] = ATA_SMART_CMD;
  switch (command){
  case CHECK_POWER_MODE:
    buff[0]=ATA_CHECK_POWER_MODE;
    break;
  case READ_VALUES:
    buff[2]=ATA_SMART_READ_VALUES;
    copydata=buff[3]=1;
    break;
  case READ_THRESHOLDS:
    buff[2]=ATA_SMART_READ_THRESHOLDS;
    copydata=buff[1]=buff[3]=1;
    break;
  case READ_LOG:
    buff[2]=ATA_SMART_READ_LOG_SECTOR;
    buff[1]=select;
    copydata=buff[3]=1;
    break;
  case IDENTIFY:
    buff[0]=ATA_IDENTIFY_DEVICE;
    copydata=buff[3]=1;
    break;
  case PIDENTIFY:
    buff[0]=ATA_IDENTIFY_PACKET_DEVICE;
    copydata=buff[3]=1;
    break;
  case ENABLE:
    buff[2]=ATA_SMART_ENABLE;
    buff[1]=1;
    break;
  case DISABLE:
    buff[2]=ATA_SMART_DISABLE;
    buff[1]=1;
    break;
  case STATUS:
  case STATUS_CHECK:
    // this command only says if SMART is working.  It could be
    // replaced with STATUS_CHECK below.
    buff[2] = ATA_SMART_STATUS;
    break;
  case AUTO_OFFLINE:
    buff[2]=ATA_SMART_AUTO_OFFLINE;
    buff[3]=select;   // YET NOTE - THIS IS A NON-DATA COMMAND!!
    break;
  case AUTOSAVE:
    buff[2]=ATA_SMART_AUTOSAVE;
    buff[3]=select;   // YET NOTE - THIS IS A NON-DATA COMMAND!!
    break;
  case IMMEDIATE_OFFLINE:
    buff[2]=ATA_SMART_IMMEDIATE_OFFLINE;
    buff[1]=select;
    break;
  default:
    lib_printf("Unrecognized command %d in mvsata_os_specific_handler()\n", command);
    errno = EINVAL;
    return -1;
  }
  // There are two different types of ioctls().  The HDIO_DRIVE_TASK
  // one is this:
  // We are now doing the HDIO_DRIVE_CMD type ioctl.
  if (ioctl(get_fd(), SCSI_IOCTL_SEND_COMMAND, (void *)&smart_command))
      return -1;

  if (command==CHECK_POWER_MODE) {
    // LEON -- CHECK THIS PLEASE.  THIS SHOULD BE THE SECTOR COUNT
    // REGISTER, AND IT MIGHT BE buff[2] NOT buff[3].  Bruce
    data[0]=buff[3];
    return 0;
  }

  // Always succeed on a SMART status, as a disk that failed returned
  // buff[4]=0xF4, buff[5]=0x2C, i.e. "Bad SMART status" (see below).
  if (command == STATUS)
    return 0;
  //Data returned is starting from 0 offset
  if (command == STATUS_CHECK)
  {
    // Cyl low and Cyl high unchanged means "Good SMART status"
    if (buff[4] == 0x4F && buff[5] == 0xC2)
      return 0;
    // These values mean "Bad SMART status"
    if (buff[4] == 0xF4 && buff[5] == 0x2C)
      return 1;
    // We haven't gotten output that makes sense; print out some debugging info
    syserror("Error SMART Status command failed");
    lib_printf("Please get assistance from %s\n",PACKAGE_BUGREPORT);
    lib_printf("Register values returned from SMART Status command are:\n");
    lib_printf("CMD =0x%02x\n",(int)buff[0]);
    lib_printf("FR =0x%02x\n",(int)buff[1]);
    lib_printf("NS =0x%02x\n",(int)buff[2]);
    lib_printf("SC =0x%02x\n",(int)buff[3]);
    lib_printf("CL =0x%02x\n",(int)buff[4]);
    lib_printf("CH =0x%02x\n",(int)buff[5]);
    lib_printf("SEL=0x%02x\n",(int)buff[6]);
    return -1;
  }

  if (copydata)
    memcpy(data, buff, 512);
  return 0;
}

/////////////////////////////////////////////////////////////////////////////
/// Highpoint RAID support

class linux_highpoint_device
: public /*implements*/ ata_device_with_command_set,
  public /*extends*/ linux_smart_device
{
public:
  linux_highpoint_device(smart_interface * intf, const char * dev_name,
    unsigned char controller, unsigned char channel, unsigned char port);

protected:
  virtual int ata_command_interface(smart_command_set command, int select, char * data) override;;

private:
  unsigned char m_hpt_data[3]; ///< controller/channel/port
};

linux_highpoint_device::linux_highpoint_device(smart_interface * intf, const char * dev_name,
  unsigned char controller, unsigned char channel, unsigned char port)
: smart_device(intf, dev_name, "hpt", "hpt"),
  linux_smart_device(O_RDONLY | O_NONBLOCK)
{
  m_hpt_data[0] = controller; m_hpt_data[1] = channel; m_hpt_data[2] = port;
  set_info().info_name = strprintf("%s [hpt_disk_%u/%u/%u]", dev_name, m_hpt_data[0], m_hpt_data[1], m_hpt_data[2]);
}

// this implementation is derived from ata_command_interface with a header
// packing for highpoint linux driver ioctl interface
//
// ioctl(fd,HPTIO_CTL,buff)
//          ^^^^^^^^^
//
// structure of hpt_buff
// +----+----+----+----+--------------------.....---------------------+
// | 1  | 2  | 3  | 4  | 5                                            |
// +----+----+----+----+--------------------.....---------------------+
//
// 1: The target controller                     [ int    ( 4 Bytes ) ]
// 2: The channel of the target controllee      [ int    ( 4 Bytes ) ]
// 3: HDIO_ ioctl call                          [ int    ( 4 Bytes ) ]
//    available from ${LINUX_KERNEL_SOURCE}/Documentation/ioctl/hdio
// 4: the pmport that disk attached,            [ int    ( 4 Bytes ) ]
//    if no pmport device, set to 1 or leave blank
// 5: data                                      [ void * ( var leangth ) ]
//
#define STRANGE_BUFFER_LENGTH (4+512*0xf8)

int linux_highpoint_device::ata_command_interface(smart_command_set command, int select, char * data)
{
  unsigned char hpt_buff[4*sizeof(int) + STRANGE_BUFFER_LENGTH];
  unsigned int *hpt = (unsigned int *)hpt_buff;
  unsigned char *buff = &hpt_buff[4*sizeof(int)];
  int copydata = 0;
  const int HDIO_DRIVE_CMD_OFFSET = 4;

  memset(hpt_buff, 0, 4*sizeof(int) + STRANGE_BUFFER_LENGTH);
  hpt[0] = m_hpt_data[0]; // controller id
  hpt[1] = m_hpt_data[1]; // channel number
  hpt[3] = m_hpt_data[2]; // pmport number

  buff[0]=ATA_SMART_CMD;
  switch (command){
  case CHECK_POWER_MODE:
    buff[0]=ATA_CHECK_POWER_MODE;
    copydata=1;
    break;
  case READ_VALUES:
    buff[2]=ATA_SMART_READ_VALUES;
    buff[3]=1;
    copydata=512;
    break;
  case READ_THRESHOLDS:
    buff[2]=ATA_SMART_READ_THRESHOLDS;
    buff[1]=buff[3]=1;
    copydata=512;
    break;
  case READ_LOG:
    buff[2]=ATA_SMART_READ_LOG_SECTOR;
    buff[1]=select;
    buff[3]=1;
    copydata=512;
    break;
  case WRITE_LOG:
    break;
  case IDENTIFY:
    buff[0]=ATA_IDENTIFY_DEVICE;
    buff[3]=1;
    copydata=512;
    break;
  case PIDENTIFY:
    buff[0]=ATA_IDENTIFY_PACKET_DEVICE;
    buff[3]=1;
    copydata=512;
    break;
  case ENABLE:
    buff[2]=ATA_SMART_ENABLE;
    buff[1]=1;
    break;
  case DISABLE:
    buff[2]=ATA_SMART_DISABLE;
    buff[1]=1;
    break;
  case STATUS:
    buff[2]=ATA_SMART_STATUS;
    break;
  case AUTO_OFFLINE:
    buff[2]=ATA_SMART_AUTO_OFFLINE;
    buff[3]=select;
    break;
  case AUTOSAVE:
    buff[2]=ATA_SMART_AUTOSAVE;
    buff[3]=select;
    break;
  case IMMEDIATE_OFFLINE:
    buff[2]=ATA_SMART_IMMEDIATE_OFFLINE;
    buff[1]=select;
    break;
  case STATUS_CHECK:
    buff[1]=ATA_SMART_STATUS;
    break;
  default:
    lib_printf("Unrecognized command %d in linux_highpoint_command_interface()\n"
         "Please contact " PACKAGE_BUGREPORT "\n", command);
    errno=ENOSYS;
    return -1;
  }

  if (command==WRITE_LOG) {
    unsigned char task[4*sizeof(int)+sizeof(ide_task_request_t)+512];
    unsigned int *hpt_tf = (unsigned int *)task;
    ide_task_request_t *reqtask = (ide_task_request_t *)(&task[4*sizeof(int)]);
    task_struct_t *taskfile = (task_struct_t *)reqtask->io_ports;

    memset(task, 0, sizeof(task));

    hpt_tf[0] = m_hpt_data[0]; // controller id
    hpt_tf[1] = m_hpt_data[1]; // channel number
    hpt_tf[3] = m_hpt_data[2]; // pmport number
    hpt_tf[2] = HDIO_DRIVE_TASKFILE; // real hd ioctl

    taskfile->data           = 0;
    taskfile->feature        = ATA_SMART_WRITE_LOG_SECTOR;
    taskfile->sector_count   = 1;
    taskfile->sector_number  = select;
    taskfile->low_cylinder   = 0x4f;
    taskfile->high_cylinder  = 0xc2;
    taskfile->device_head    = 0;
    taskfile->command        = ATA_SMART_CMD;

    reqtask->data_phase      = TASKFILE_OUT;
    reqtask->req_cmd         = IDE_DRIVE_TASK_OUT;
    reqtask->out_size        = 512;
    reqtask->in_size         = 0;

    memcpy(task+sizeof(ide_task_request_t)+4*sizeof(int), data, 512);

    if (ioctl(get_fd(), HPTIO_CTL, task))
      return -1;

    return 0;
  }

  if (command==STATUS_CHECK){
    unsigned const char normal_lo=0x4f, normal_hi=0xc2;
    unsigned const char failed_lo=0xf4, failed_hi=0x2c;
    buff[4]=normal_lo;
    buff[5]=normal_hi;

    hpt[2] = HDIO_DRIVE_TASK;

    if (ioctl(get_fd(), HPTIO_CTL, hpt_buff))
      return -1;

    if (buff[4]==normal_lo && buff[5]==normal_hi)
      return 0;

    if (buff[4]==failed_lo && buff[5]==failed_hi)
      return 1;

    syserror("Error SMART Status command failed");
    lib_printf("Please get assistance from " PACKAGE_URL "\n");
    lib_printf("Register values returned from SMART Status command are:\n");
    lib_printf("CMD=0x%02x\n",(int)buff[0]);
    lib_printf("FR =0x%02x\n",(int)buff[1]);
    lib_printf("NS =0x%02x\n",(int)buff[2]);
    lib_printf("SC =0x%02x\n",(int)buff[3]);
    lib_printf("CL =0x%02x\n",(int)buff[4]);
    lib_printf("CH =0x%02x\n",(int)buff[5]);
    lib_printf("SEL=0x%02x\n",(int)buff[6]);
    return -1;
  }

#if 1
  if (command==IDENTIFY || command==PIDENTIFY) {
    unsigned char deviceid[4*sizeof(int)+512*sizeof(char)];
    unsigned int *hpt_id = (unsigned int *)deviceid;

    hpt_id[0] = m_hpt_data[0]; // controller id
    hpt_id[1] = m_hpt_data[1]; // channel number
    hpt_id[3] = m_hpt_data[2]; // pmport number

    hpt_id[2] = HDIO_GET_IDENTITY;
    if (!ioctl(get_fd(), HPTIO_CTL, deviceid) && (deviceid[4*sizeof(int)] & 0x8000))
      buff[0]=(command==IDENTIFY)?ATA_IDENTIFY_PACKET_DEVICE:ATA_IDENTIFY_DEVICE;
  }
#endif

  hpt[2] = HDIO_DRIVE_CMD;
  if ((ioctl(get_fd(), HPTIO_CTL, hpt_buff)))
    return -1;

  if (command==CHECK_POWER_MODE)
    buff[HDIO_DRIVE_CMD_OFFSET]=buff[2];

  if (copydata)
    memcpy(data, buff+HDIO_DRIVE_CMD_OFFSET, copydata);

  return 0;
}

#if 0 // TODO: Migrate from 'smart_command_set' to 'ata_in_regs' OR remove the function
// Utility function for printing warnings
void printwarning(smart_command_set command){
  static int printed[4]={0,0,0,0};
  const char* message=
    "can not be passed through the 3ware 3w-xxxx driver.  This can be fixed by\n"
    "applying a simple 3w-xxxx driver patch that can be found here:\n"
    PACKAGE_URL "\n"
    "Alternatively, upgrade your 3w-xxxx driver to version 1.02.00.037 or greater.\n\n";

  if (command==AUTO_OFFLINE && !printed[0]) {
    printed[0]=1;
    lib_printf("The SMART AUTO-OFFLINE ENABLE command (smartmontools -o on option/Directive)\n%s", message);
  }
  else if (command==AUTOSAVE && !printed[1]) {
    printed[1]=1;
    lib_printf("The SMART AUTOSAVE ENABLE command (smartmontools -S on option/Directive)\n%s", message);
  }
  else if (command==STATUS_CHECK && !printed[2]) {
    printed[2]=1;
    lib_printf("The SMART RETURN STATUS return value (smartmontools -H option/Directive)\n%s", message);
  }
  else if (command==WRITE_LOG && !printed[3])  {
    printed[3]=1;
    lib_printf("The SMART WRITE LOG command (smartmontools -t selective) only supported via char /dev/tw[ae] interface\n");
  }

  return;
}
#endif

/////////////////////////////////////////////////////////////////////////////
/// SCSI open with autodetection support

smart_device * linux_scsi_device::autodetect_open()
{
  // Open device
  if (!open())
    return this;

  // No Autodetection if device type was specified by user
  bool sat_only = false;
  if (*get_req_type()) {
    // Detect SAT if device object was created by scan_smart_devices().
    if (!(m_scanning && !strcmp(get_req_type(), "sat")))
      return this;
    sat_only = true;
  }

  // The code below is based on smartd.cpp:SCSIFilterKnown()

  // Get INQUIRY
  unsigned char req_buff[64] = {0, };
  int req_len = 36;
  if (scsiStdInquiry(this, req_buff, req_len)) {
    // Marvell controllers fail on a 36 bytes StdInquiry, but 64 suffices
    // watch this spot ... other devices could lock up here
    req_len = 64;
    if (scsiStdInquiry(this, req_buff, req_len)) {
      // device doesn't like INQUIRY commands
      close();
      set_err(EIO, "INQUIRY failed");
      return this;
    }
  }

  int avail_len = req_buff[4] + 5;
  int len = (avail_len < req_len ? avail_len : req_len);
  if (len < 36) {
    if (sat_only) {
      close();
      set_err(EIO, "INQUIRY too short for SAT");
    }
    return this;
  }

  // Use INQUIRY to detect type
  if (!sat_only) {

    // 3ware ?
    if (!memcmp(req_buff + 8, "3ware", 5) || !memcmp(req_buff + 8, "AMCC", 4)) {
      close();
      set_err(EINVAL, "AMCC/3ware controller, please try adding '-d 3ware,N',\n"
                      "you may need to replace %s with /dev/twlN, /dev/twaN or /dev/tweN", get_dev_name());
      return this;
    }

    // DELL?
    if (!memcmp(req_buff + 8, "DELL    PERC", 12) || !memcmp(req_buff + 8, "MegaRAID", 8)
        || !memcmp(req_buff + 16, "PERC ", 5) || !memcmp(req_buff + 8, "LSI\0",4)
    ) {
      close();
      set_err(EINVAL, "DELL or MegaRaid controller, please try adding '-d megaraid,N'");
      return this;
    }

    // TODO: Remove after smartmontools 7.5
    if (len >= 42 && !memcmp(req_buff + 36, "MVSATA", 6))
      lib_printf("Warning: device type 'marvell' is deprecated and no longer autodetected\n");
  }

  // SAT or USB ?
  {
    smart_device * newdev = smi()->autodetect_sat_device(this, req_buff, len);
    if (newdev)
      // NOTE: 'this' is now owned by '*newdev'
      return newdev;
  }

  // Nothing special found

  if (sat_only) {
    close();
    set_err(EIO, "Not a SAT device");
  }
  return this;
}

/////////////////////////////////////////////////////////////////////////////
/// NVMe support

class linux_nvme_device
: public /*implements*/ nvme_device,
  public /*extends*/ linux_smart_device
{
public:
  linux_nvme_device(smart_interface * intf, const char * dev_name,
    const char * req_type, unsigned nsid);

  virtual bool open() override;

  virtual bool nvme_pass_through(const nvme_cmd_in & in, nvme_cmd_out & out) override;
};

linux_nvme_device::linux_nvme_device(smart_interface * intf, const char * dev_name,
  const char * req_type, unsigned nsid)
: smart_device(intf, dev_name, (nsid ? strprintf("nvme,0x%x", nsid).c_str() : "nvme"), req_type),
  nvme_device(nsid),
  linux_smart_device(O_RDONLY | O_NONBLOCK)
{
}

bool linux_nvme_device::open()
{
  if (!linux_smart_device::open())
    return false;

  if (!get_nsid()) {
    // Use actual NSID (/dev/nvmeXnN) if available,
    // else use broadcast namespace (/dev/nvmeX)
    int nsid = ioctl(get_fd(), NVME_IOCTL_ID, (void*)0);
    set_nsid(nsid);
  }

  return true;
}

bool linux_nvme_device::nvme_pass_through(const nvme_cmd_in & in, nvme_cmd_out & out)
{
  nvme_passthru_cmd pt;
  memset(&pt, 0, sizeof(pt));

  pt.opcode = in.opcode;
  pt.nsid = in.nsid;
  pt.addr = (uint64_t)in.buffer;
  pt.data_len = in.size;
  pt.cdw10 = in.cdw10;
  pt.cdw11 = in.cdw11;
  pt.cdw12 = in.cdw12;
  pt.cdw13 = in.cdw13;
  pt.cdw14 = in.cdw14;
  pt.cdw15 = in.cdw15;
  // Kernel default for NVMe admin commands is 60 seconds
  // pt.timeout_ms = 60 * 1000;

  int status = ioctl(get_fd(), NVME_IOCTL_ADMIN_CMD, &pt);

  if (status < 0)
    return set_err(errno, "NVME_IOCTL_ADMIN_CMD: %s", strerror(errno));

  if (status > 0)
    return set_nvme_err(out, status);

  out.result = pt.result;
  return true;
}


//////////////////////////////////////////////////////////////////////
// USB bridge ID detection

// Read USB ID from /sys file
static bool read_id(const std::string & path, unsigned short & id)
{
  FILE * f = fopen(path.c_str(), "r");
  if (!f)
    return false;
  int n = -1;
  bool ok = (fscanf(f, "%hx%n", &id, &n) == 1 && n == 4);
  fclose(f);
  return ok;
}

// Get USB bridge ID for "sdX" or "sgN"
static bool get_usb_id(const char * name, unsigned short & vendor_id,
                       unsigned short & product_id, unsigned short & version)
{
  // Only "sdX" or "sgN" supported
  if (!(name[0] == 's' && (name[1] == 'd' || name[1] == 'g') && !strchr(name, '/')))
    return false;

  // Start search at dir referenced by symlink
  // "/sys/block/sdX/device" or
  // "/sys/class/scsi_generic/sgN"
  // -> "/sys/devices/.../usb*/.../host*/target*/..."
  std::string dir = strprintf("/sys/%s/%s%s",
    (name[1] == 'd' ? "block" : "class/scsi_generic"), name,
    (name[1] == 'd' ? "/device" : ""));

  // Stop search at "/sys/devices"
  struct stat st;
  if (stat("/sys/devices", &st))
    return false;
  ino_t stop_ino = st.st_ino;

  // Search in parent directories until "idVendor" is found,
  // fail if "/sys/devices" reached or too many iterations
  int cnt = 0;
  do {
    dir += "/..";
    if (!(++cnt < 10 && !stat(dir.c_str(), &st) && st.st_ino != stop_ino))
      return false;
  } while (access((dir + "/idVendor").c_str(), 0));

  if (scsi_debugmode > 1) {
    lib_printf("Found idVendor in: %s\n", dir.c_str());
    char * p = realpath(dir.c_str(), (char *)0);
    if (p) {
      lib_printf("         realpath: %s\n", p);
      free(p);
    }
  }

  // Read IDs
  if (!(   read_id(dir + "/idVendor", vendor_id)
        && read_id(dir + "/idProduct", product_id)
        && read_id(dir + "/bcdDevice", version)   ))
    return false;

  if (scsi_debugmode > 1)
    lib_printf("USB ID = 0x%04x:0x%04x (0x%03x)\n", vendor_id, product_id, version);
  return true;
}

//////////////////////////////////////////////////////////////////////
/// Linux interface

class linux_smart_interface
: public /*implements*/ smart_interface
{
public:
  virtual std::string get_os_version_str() override;

  virtual std::string get_app_examples(const char * appname) override;

  virtual bool scan_smart_devices(smart_device_list & devlist,
    const smart_devtype_list & types, const char * pattern = 0) override;

protected:
  virtual ata_device * get_ata_device(const char * name, const char * type) override;

  virtual scsi_device * get_scsi_device(const char * name, const char * type) override;

  virtual nvme_device * get_nvme_device(const char * name, const char * type,
    unsigned nsid) override;

  virtual smart_device * autodetect_smart_device(const char * name) override;

  virtual smart_device * get_custom_smart_device(const char * name, const char * type) override;

  virtual std::string get_valid_custom_dev_types_str() override;

private:
  void get_dev_list(smart_device_list & devlist,
    const char * pattern, bool by_id, std::set<std::string> & devs_seen,
    const char * type_scsi_sat, const char * type_nvme, const char * type_ata = nullptr);

  bool get_dev_megasas(smart_device_list & devlist);
  smart_device * missing_option(const char * opt);
  int megasas_dcmd_cmd(int bus_no, uint32_t opcode, void *buf,
    size_t bufsize, uint8_t *mbox, size_t mboxlen, uint8_t *statusp);
  int megasas_pd_add_list(int bus_no, smart_device_list & devlist);
  bool get_dev_sssraid(smart_device_list & devlist);
  int sssraid_pd_add_list(int bus_no, smart_device_list & devlist);
  int sssraid_pdlist_cmd(int bus_no, uint16_t start_idx, void *buf, size_t bufsize, uint8_t *statusp);
  bool get_dev_ps3stor(smart_device_list & devlist);
  int ps3stor_pd_add_list(int bus_no, smart_device_list & devlist);
  int ps3stor_pdlist_cmd(int bus_no, std::vector<uint16_t> &devidlist);
};

std::string linux_smart_interface::get_os_version_str()
{
  struct utsname u;
  if (!uname(&u))
    return strprintf("%s-linux-%s", u.machine, u.release);
  else
    return SMARTMONTOOLS_BUILD_HOST;
}

std::string linux_smart_interface::get_app_examples(const char * appname)
{
  if (!strcmp(appname, "smartctl"))
    return smartctl_examples;
  return "";
}

void linux_smart_interface::get_dev_list(smart_device_list & devlist,
  const char * pattern, bool by_id, std::set<std::string> & devs_seen,
  const char * type_scsi_sat, const char * type_nvme,
  const char * type_ata /* = nullptr */)
{
  bool debug = (ata_debugmode || scsi_debugmode || nvme_debugmode);

  // Use glob to look for any directory entries matching the pattern
  glob_t globbuf;
  memset(&globbuf, 0, sizeof(globbuf));
  int retglob = glob(pattern, GLOB_ERR, NULL, &globbuf);
  if (retglob) {
    // glob failed: free memory and return
    globfree(&globbuf);
    if (debug)
      lib_printf("glob(\"%s\", .): error %d\n", pattern, retglob);
    if (retglob == GLOB_NOSPACE)
      throw std::bad_alloc();
    return;
  }
  if (debug)
      lib_printf("glob(\"%s\", .): %d entrie(s)\n", pattern, (int)globbuf.gl_pathc);

  // did we find too many paths?
  const int max_pathc = 1024;
  int n = (int)globbuf.gl_pathc;
  if (n > max_pathc) {
    lib_printf("glob(3) found %d > MAX=%d devices matching pattern %s: ignoring %d paths\n",
         n, max_pathc, pattern, n - max_pathc);
    n = max_pathc;
  }

  // now step through the list returned by glob.
  for (int i = 0; i < n; i++) {
    const char * name = globbuf.gl_pathv[i];

    const char * chk_name = name;
    char dest[256];
    if (by_id) {
      // Follow "/dev/disk/by-id/*" symlink
      int sz = readlink(name, dest, sizeof(dest)-1);
      if (!(0 < sz && sz < (int)sizeof(dest)))
        continue;
      dest[sz] = 0;
      chk_name = dest;
      // Skip NVMe namespace EUI to use model+serial instead
      if (strstr(name, "/nvme-eui.")) {
        if (debug)
          lib_printf("%s, %s: NVMe EUI link ignored\n", name, chk_name);
        continue;
      }
    }

    // Find basename and detect device type
    static const regular_expression regex(
    //     1 2              3 4                5                6
      "^.*/((sd[a-z][a-z]?)|((nvme[0-9][0-9]?)(n[1-9][0-9]*)?)|(hd[a-z]))$"
    );
    constexpr int nmatch = 1 + 6;
    regular_expression::match_range match[nmatch];
    if (!regex.execute(chk_name, match)) {
      if (debug)
        lib_printf("%s, %s: device type ignored\n", name, chk_name);
      continue;
    }
    int mi = 2; // 2 = sd*, 4 = nvme* (without namespace), 6 = hd*
    if (!(   match[mi].rm_so >= 0
          || match[mi+=2].rm_so >= 0
          || match[mi+=2].rm_so >= 0))
      continue; // Should not happen

    // Skip if duplicate basename
    std::string key(chk_name + match[mi].rm_so, match[mi].rm_eo - match[mi].rm_so);
    if (devs_seen.count(key)) {
      if (debug)
        lib_printf("%s, %s: duplicate ignored\n", name, key.c_str());
      continue;
    }
    devs_seen.insert(key);

    // Allocate device object
    smart_device * dev;
    if (mi == 2 && type_scsi_sat) {
      if (!*type_scsi_sat) { // scsi, sat, usb*, snt*
        dev = autodetect_smart_device(name);
        if (!dev) {
          if (debug)
            lib_printf("%s, %s: autodetection failed\n", name, key.c_str());
          continue;
        }
      }
      else // scsi or sat (later detected by autodetect_open())
        dev = new linux_scsi_device(this, name, type_scsi_sat, true /*scanning*/);
    }
    else if (mi == 4 && type_nvme)
      // Use broadcast NSID for 'by-id' links which always refer to namespace devices
      dev = new linux_nvme_device(this, name, type_nvme, (by_id ? nvme_broadcast_nsid : 0));
    else if (mi == 6 && type_ata)
      dev = new linux_ata_device(this, name, type_ata);
    else {
      if (debug)
        lib_printf("%s, %s: device type excluded\n", name, key.c_str());
      continue;
    }

    devlist.push_back(dev);
    if (debug)
      lib_printf("%s, %s: '%s' device added (requested type: '%s')\n", name, key.c_str(),
           dev->get_dev_type(), dev->get_req_type());
  }

  // free memory
  globfree(&globbuf);
}

// getting devices from LSI SAS MegaRaid, if available
bool linux_smart_interface::get_dev_megasas(smart_device_list & devlist)
{
  /* Scanning of disks on MegaRaid device */
  /* Perform mknod of device ioctl node */
  int   mjr, n1;
  char line[128];
  bool scan_megasas = false;
  FILE * fp = fopen("/proc/devices", "r");
  if (!fp)
    return false;
  while (fgets(line, sizeof(line), fp) != NULL) {
    n1=0;
    if (sscanf(line, "%d megaraid_sas_ioctl%n", &mjr, &n1) == 1 && n1 == 22) {
      scan_megasas = true;
      n1=mknod("/dev/megaraid_sas_ioctl_node", S_IFCHR|0600, makedev(mjr, 0));
      if(scsi_debugmode > 0)
        lib_printf("Creating /dev/megaraid_sas_ioctl_node = %d\n", n1 >= 0 ? 0 : errno);
      if (n1 >= 0 || errno == EEXIST)
        break;
    }
  }
  fclose(fp);

  if(!scan_megasas)
    return false;

  // getting bus numbers with megasas devices
  // we are using sysfs to get list of all scsi hosts
  DIR * dp = opendir ("/sys/class/scsi_host/");
  if (dp != NULL)
  {
    struct dirent *ep;
    while ((ep = readdir (dp)) != NULL) {
      unsigned int host_no = 0;
      if (!sscanf(ep->d_name, "host%u", &host_no))
        continue;
      /* proc_name should be megaraid_sas */
      char sysfsdir[256];
      snprintf(sysfsdir, sizeof(sysfsdir) - 1,
        "/sys/class/scsi_host/host%u/proc_name", host_no);
      if((fp = fopen(sysfsdir, "r")) == NULL)
        continue;
      if(fgets(line, sizeof(line), fp) != NULL && !strncmp(line,"megaraid_sas",12)) {
        megasas_pd_add_list(host_no, devlist);
      }
      fclose(fp);
    }
    (void) closedir (dp);
  } else { /* sysfs not mounted ? */
    for(unsigned i = 0; i <=16; i++) // trying to add devices on first 16 buses
      megasas_pd_add_list(i, devlist);
  }
  return true;
}

// getting devices from 3SNIC Raid, if available
bool linux_smart_interface::get_dev_sssraid(smart_device_list & devlist)
{
  /* Scanning of disks on sssraid device */
  char line[128];
  FILE * fp = NULL;

  // getting bus numbers with 3snic sas devices
  // we are using sysfs to get list of all scsi hosts
  DIR * dp = opendir ("/sys/class/scsi_host/");
  if (dp != NULL)
  {
    struct dirent *ep;
    while ((ep = readdir (dp)) != NULL) {
      unsigned int host_no = 0;
      if (!sscanf(ep->d_name, "host%u", &host_no))
        continue;
      /* proc_name should be sssraid */
      char sysfsdir[256];
      snprintf(sysfsdir, sizeof(sysfsdir) - 1,
        "/sys/class/scsi_host/host%u/proc_name", host_no);
      if((fp = fopen(sysfsdir, "r")) == NULL)
        continue;
      if(fgets(line, sizeof(line), fp) != NULL && !strncmp(line,"sssraid",7)) {
        sssraid_pd_add_list(host_no, devlist);
      }
      fclose(fp);
    }
    (void) closedir (dp);
  } else { /* sysfs not mounted ? */
    for(unsigned i = 0; i <=16; i++) // trying to add devices on first 16 buses
      sssraid_pd_add_list(i, devlist);
  }
  return true;
}

bool linux_smart_interface::scan_smart_devices(smart_device_list & devlist,
  const smart_devtype_list & types, const char * pattern /*= 0*/)
{
  if (pattern)
    return set_err(EINVAL, "DEVICESCAN with pattern not implemented yet");

  // Scan type list
  bool by_id = false, scan_megaraid = false, scan_sssraid = false, scan_ps3stor = false;
  const char * type_ata = nullptr, * type_scsi = nullptr, * type_sat = nullptr;
  const char * type_nvme = nullptr;
  for (unsigned i = 0; i < types.size(); i++) {
    const char * type = types[i].c_str();
    if (!strcmp(type, "by-id"))
      by_id = true;
    else if (!strcmp(type, "ata"))
      type_ata = "ata";
    else if (!strcmp(type, "scsi"))
      type_scsi = "scsi";
    else if (!strcmp(type, "sat"))
      type_sat = "sat";
    else if (!strcmp(type, "nvme"))
      type_nvme = "nvme";
    else if (!strcmp(type, "megaraid"))
      scan_megaraid = true;
    else if (!strcmp(type, "sssraid"))
      scan_sssraid = true;
    else if (!strcmp(type, "ps3stor"))
      scan_ps3stor = true;
    else
      return set_err(EINVAL,
                     "Invalid type '%s', valid arguments are:"
                     " by-id, ata, scsi, sat, nvme, megaraid, sssraid",
                     type);
  }
  // Use default if no type specified
  if (!(type_ata || type_scsi || type_sat || type_nvme || scan_megaraid || scan_sssraid)) {
     type_ata = type_scsi = type_sat = "";
#ifdef WITH_NVME_DEVICESCAN // TODO: Remove when NVMe support is no longer EXPERIMENTAL
     type_nvme = "";
#endif
     scan_megaraid = scan_sssraid = scan_ps3stor = true;
  }

  const char * type_scsi_sat = ((type_scsi && type_sat) ? "" // detect both
                                : (type_scsi ? type_scsi : type_sat));

  std::set<std::string> devs_seen;
  if (by_id)
    // Scan unique symlinks first
    get_dev_list(devlist, "/dev/disk/by-id/*", true, devs_seen, type_scsi_sat, type_nvme);

  if (type_ata) // TODO: Remove?
    get_dev_list(devlist, "/dev/hd[a-t]", false, devs_seen, nullptr, nullptr, type_ata);

  if (type_scsi_sat) {
    get_dev_list(devlist, "/dev/sd[a-z]", false, devs_seen, type_scsi_sat, nullptr);
    get_dev_list(devlist, "/dev/sd[a-z][a-z]", false, devs_seen, type_scsi_sat, nullptr);
  }

  if (type_nvme) {
    get_dev_list(devlist, "/dev/nvme[0-9]", false, devs_seen, nullptr, type_nvme);
    get_dev_list(devlist, "/dev/nvme[1-9][0-9]", false, devs_seen, nullptr, type_nvme);
  }

  if (scan_megaraid)
    get_dev_megasas(devlist);
  if (scan_sssraid)
    get_dev_sssraid(devlist);
  if (scan_ps3stor) 
    get_dev_ps3stor(devlist);
  return true;
}

ata_device * linux_smart_interface::get_ata_device(const char * name, const char * type)
{
  return new linux_ata_device(this, name, type);
}

scsi_device * linux_smart_interface::get_scsi_device(const char * name, const char * type)
{
  return new linux_scsi_device(this, name, type);
}

nvme_device * linux_smart_interface::get_nvme_device(const char * name, const char * type,
  unsigned nsid)
{
  return new linux_nvme_device(this, name, type, nsid);
}

smart_device * linux_smart_interface::missing_option(const char * opt)
{
  return set_err_np(EINVAL, "requires option '%s'", opt);
}

int
linux_smart_interface::megasas_dcmd_cmd(int bus_no, uint32_t opcode, void *buf,
  size_t bufsize, uint8_t *mbox, size_t mboxlen, uint8_t *statusp)
{
  struct megasas_iocpacket ioc;

  if ((mbox != NULL && (mboxlen == 0 || mboxlen > MFI_MBOX_SIZE)) ||
    (mbox == NULL && mboxlen != 0)) 
  {
    errno = EINVAL;
    return (-1);
  }

  memset(&ioc, 0, sizeof(ioc));
  struct megasas_dcmd_frame * dcmd = &ioc.frame.dcmd;
  ioc.host_no = bus_no;
  if (mbox)
    memcpy(dcmd->mbox.w, mbox, mboxlen);
  dcmd->cmd = MFI_CMD_DCMD;
  dcmd->timeout = 0;
  dcmd->flags = 0;
  dcmd->data_xfer_len = bufsize;
  dcmd->opcode = opcode;

  if (bufsize > 0) {
    dcmd->sge_count = 1;
    dcmd->data_xfer_len = bufsize;
    dcmd->sgl.sge32[0].phys_addr = (intptr_t)buf;
    dcmd->sgl.sge32[0].length = (uint32_t)bufsize;
    ioc.sge_count = 1;
    ioc.sgl_off = offsetof(struct megasas_dcmd_frame, sgl);
    ioc.sgl[0].iov_base = buf;
    ioc.sgl[0].iov_len = bufsize;
  }

  int fd;
  if ((fd = ::open("/dev/megaraid_sas_ioctl_node", O_RDWR)) < 0) {
    return (errno);
  }

  int r = ioctl(fd, MEGASAS_IOC_FIRMWARE, &ioc);
  ::close(fd);
  if (r < 0) {
    return (r);
  }

  if (statusp != NULL)
    *statusp = dcmd->cmd_status;
  else if (dcmd->cmd_status != MFI_STAT_OK) {
    fprintf(stderr, "command %x returned error status %x\n",
      opcode, dcmd->cmd_status);
    errno = EIO;
    return (-1);
  }
  return (0);
}

int
linux_smart_interface::megasas_pd_add_list(int bus_no, smart_device_list & devlist)
{
  /*
  * Keep fetching the list in a loop until we have a large enough
  * buffer to hold the entire list.
  */
  megasas_pd_list * list = 0;
  for (unsigned list_size = 1024; ; ) {
    list = reinterpret_cast<megasas_pd_list *>(realloc(list, list_size));
    if (!list)
      throw std::bad_alloc();
    memset(list, 0, list_size);
    if (megasas_dcmd_cmd(bus_no, MFI_DCMD_PD_GET_LIST, list, list_size, NULL, 0,
      NULL) < 0) 
    {
      free(list);
      return (-1);
    }
    if (list->size <= list_size)
      break;
    list_size = list->size;
  }

  // adding all SCSI devices
  for (unsigned i = 0; i < list->count; i++) {
    if(list->addr[i].scsi_dev_type)
      continue; /* non disk device found */
    char line[128];
    snprintf(line, sizeof(line) - 1, "/dev/bus/%d", bus_no);
    smart_device * dev = new linux_megaraid_device(this, line, list->addr[i].device_id);
    devlist.push_back(dev);
  }
  free(list);
  return (0);
}

int
linux_smart_interface::sssraid_pdlist_cmd(int bus_no, uint16_t start_idx_param, void *buf, size_t bufsize, uint8_t *statusp)
{
  struct sg_io_v4 io_hdr_v4{};
  unsigned char sense_buff[ADM_SCSI_CDB_SENSE_MAX_LEN] = { 0 };
  struct bsg_ioctl_cmd bsg_param{};
  u8 cmd_param[24] = { 0 };

  io_hdr_v4.guard = 'Q';
  io_hdr_v4.protocol = BSG_PROTOCOL_SCSI;
  io_hdr_v4.subprotocol = BSG_SUB_PROTOCOL_SCSI_TRANSPORT;
  io_hdr_v4.response = (uintptr_t)sense_buff;
  io_hdr_v4.max_response_len = ADM_SCSI_CDB_SENSE_MAX_LEN;
  io_hdr_v4.request_len = sizeof(struct bsg_ioctl_cmd);
  io_hdr_v4.request = (uintptr_t)(&bsg_param);
  io_hdr_v4.timeout = BSG_APPEND_TIMEOUT_MS + DEFAULT_CONMMAND_TIMEOUT_MS;

  if (bufsize >0)  {
    io_hdr_v4.din_xferp = (uintptr_t)buf;
    io_hdr_v4.din_xfer_len = bufsize;
  }

  bsg_param.msgcode = 0;
  bsg_param.ioctl_r64.opcode = ADM_RAID_READ;
  bsg_param.ioctl_r64.timeout_ms = DEFAULT_CONMMAND_TIMEOUT_MS;
  bsg_param.ioctl_r64.info_0.subopcode = ADM_CMD_SHOW_PDLIST;
  bsg_param.ioctl_r64.addr = (uintptr_t)buf;
  bsg_param.ioctl_r64.info_1.data_len = bufsize;
  bsg_param.ioctl_r64.data_len = bufsize;
  bsg_param.ioctl_r64.info_1.param_len = sizeof(struct cmd_pdlist_idx);

  struct cmd_pdlist_idx *p_cmd_param = (struct cmd_pdlist_idx *)(&cmd_param);
  p_cmd_param->start_idx = start_idx_param;
  p_cmd_param->count = CMD_PDLIST_ONCE_NUM;
  memcpy((u32*)&bsg_param.ioctl_r64.cdw10, cmd_param, sizeof(struct cmd_pdlist_idx));

  int fd;
  char line[128];
  snprintf(line, sizeof(line) - 1, "/dev/bsg/sssraid%d", bus_no);
  if ((fd = ::open(line, O_RDONLY)) < 0) {
    lib_printf("open %s error %d\n", line, fd);
    return (errno);
  }

  int r = ioctl(fd, SG_IO, &io_hdr_v4);
  ::close(fd);
  if (r < 0) {
    return (r);
  }

  if (statusp != NULL) {
    *statusp = (io_hdr_v4.transport_status << 0x8) | io_hdr_v4.device_status;
    lib_printf("statusp = 0x%x\n", *statusp);
    if (*statusp) {
      lib_printf("controller returns an error - 0x%x", *statusp);
      return (-1);
    }
  }
  return (0);
}

int
linux_smart_interface::sssraid_pd_add_list(int bus_no, smart_device_list & devlist)
{
  unsigned disk_num = 0;
  struct cmd_pdlist_entry pdlist[CMD_PDS_MAX_NUM]{};
  while (disk_num < CMD_PDS_MAX_NUM) {
    struct cmd_show_pdlist list{};
    if (sssraid_pdlist_cmd(bus_no, disk_num, &list, sizeof(struct cmd_show_pdlist), NULL) < 0)
    {
      return (-1);
    }
    if (list.num == 0)
      break;
    memcpy(&pdlist[disk_num], list.disks, list.num * sizeof(struct cmd_pdlist_entry));
    disk_num += list.num;
    if (list.num < CMD_PDLIST_ONCE_NUM)
      break;
  }

  // adding all SCSI devices
  for (unsigned i = 0; i < disk_num; i++) {
    if(!(pdlist[i].interface == ADM_DEVICE_TYPE_SATA || pdlist[i].interface == ADM_DEVICE_TYPE_SAS
        || pdlist[i].interface == ADM_DEVICE_TYPE_NVME))
      continue; /* non disk device found */
    char line[128];
    snprintf(line, sizeof(line) - 1, "/dev/bsg/sssraid%d", bus_no);
    smart_device * dev = new linux_sssraid_device(this, line, (unsigned int)pdlist[i].enc_id, (unsigned int)pdlist[i].slot_id);
    devlist.push_back(dev);
  }
  return (0); 
}

// getting devices from ps3 and ps3stor, if available
bool linux_smart_interface::get_dev_ps3stor(smart_device_list &devlist)
{
  // init ps3stor and get controller list , return false on err or not found
  if (!ps3stor_init()) {
    return false;
  }
  // try to add device for each controller
  std::vector<unsigned> hostlist;
  ps3chn()->get_host_list(hostlist);
  for (uint16_t i = 0; i < hostlist.size(); i++) {
    ps3stor_pd_add_list(hostlist.at(i), devlist);
  }
  return true;
}

int linux_smart_interface::ps3stor_pd_add_list(int bus_no, smart_device_list &devlist)
{
  // get pd device id list
  std::vector<uint16_t> devid_list;
  ps3stor_pdlist_cmd(bus_no, devid_list);

  // add all SCSI devices
  for (unsigned i = 0; i < devid_list.size(); i++) {
    char line[128];
    snprintf(line, sizeof(line) - 1, "/dev/bus/%d", bus_no);
    smart_device * dev = new linux_ps3stor_device(this, line, devid_list.at(i));
    devlist.push_back(dev);
  }
  return (0);  
}

int linux_smart_interface::ps3stor_pdlist_cmd(int bus_no, std::vector<uint16_t> &devidlist)
{
  // get enclist and get devlsit for each encl
  uint8_t enclcount = 0;
  ps3stor_encl_list *encllist = nullptr; 
  std::unique_ptr<uint8_t[]> encllist_buf;

  //1.get encl count
  if (PS3STOR_ERRNO_SUCCESS != ps3chn()->get_enclcount(bus_no, enclcount)) {
    return -1;
  } 

  //2.get encl list
  if (enclcount > 0) {
    size_t listsize = sizeof(ps3stor_encl_list) + enclcount * sizeof(uint8_t);
    encllist_buf = std::unique_ptr<uint8_t[]>(new uint8_t[listsize]{});
    encllist = reinterpret_cast<ps3stor_encl_list*>(encllist_buf.get());
    
    if (PS3STOR_ERRNO_SUCCESS != ps3chn()->get_encllist(bus_no, encllist, listsize)) {
      return -1;
    }
  }

  //3.get pd list for each encl
  if (encllist != nullptr && encllist->count > 0) {
    enclcount = PS3STOR_MIN(enclcount, encllist->count);
    for (uint8_t i = 0; i < enclcount; i++) {
      uint16_t devcount = 0;
      uint8_t eid = encllist->idlist[i];
      if (PS3STOR_ERRNO_SUCCESS != ps3chn()->pd_get_devcount_by_encl(bus_no, eid, devcount)) {
        return -1;
      }
      if (devcount > 0) {
        size_t listsize = sizeof(uint16_t) * devcount;
        std::unique_ptr<uint16_t[]> devlist(new uint16_t[devcount]{});
        uint16_t * devlist_ptr = devlist.get();

        if (PS3STOR_ERRNO_SUCCESS != ps3chn()->pd_get_devlist_by_encl(bus_no, eid, devlist_ptr, listsize))
          return -1;

        for (int j = 0; j < devcount; j++) {
          devidlist.push_back(devlist_ptr[j]);
        }
      }
    }
  }

  return 0;
}

// Return kernel release as integer ("2.6.31" -> 206031)
static unsigned get_kernel_release()
{
  struct utsname u;
  if (uname(&u))
    return 0;
  unsigned x = 0, y = 0, z = 0;
  if (!(sscanf(u.release, "%u.%u.%u", &x, &y, &z) == 3
        && x < 100 && y < 100 && z < 1000             ))
    return 0;
  return x * 100000 + y * 1000 + z;
}

// Check for SCSI host proc_name "hpsa" and HPSA raid_level
static bool is_hpsa_in_raid_mode(const char * name)
{
  char path[128];
  snprintf(path, sizeof(path), "/sys/block/%s/device", name);
  char * syshostpath = realpath(path, (char *)0);
  if (!syshostpath)
    return false;

  char * syshost = strrchr(syshostpath, '/');
  if (!syshost) {
    free(syshostpath);
    return false;
  }

  char * hostsep = strchr(++syshost, ':');
  if (hostsep)
    *hostsep = 0;

  snprintf(path, sizeof(path), "/sys/class/scsi_host/host%s/proc_name", syshost);
  free(syshostpath);
  int fd = open(path, O_RDONLY);
  if (fd < 0)
    return false;

  char proc_name[32];
  ssize_t n = read(fd, proc_name, sizeof(proc_name) - 1);
  close(fd);
  if (n < 4)
    return false;

  proc_name[n] = 0;
  if (proc_name[n - 1] == '\n')
    proc_name[n - 1] = 0;

  if (scsi_debugmode > 1)
    lib_printf("%s -> %s: \"%s\"\n", name, path, proc_name);

  if (strcmp(proc_name, "hpsa"))
    return false;

  // See: https://git.kernel.org/pub/scm/linux/kernel/git/torvalds/linux.git/tree/drivers/scsi/hpsa.c?id=6417f03132a6952cd17ddd8eaddbac92b61b17e0#n693
  snprintf(path, sizeof(path), "/sys/block/%s/device/raid_level", name);
  fd = open(path, O_RDONLY);
  if (fd < 0)
    return false;

  char raid_level[4];
  n = read(fd, raid_level, sizeof(raid_level) - 1);
  close(fd);
  if (n < 3)
    return false;
  raid_level[n] = 0;

  if (strcmp(raid_level, "N/A"))
    return true;

  return false;
}

// Guess device type (ata or scsi) based on device name (Linux
// specific) SCSI device name in linux can be sd, sr, scd, st, nst,
// osst, nosst and sg.
smart_device * linux_smart_interface::autodetect_smart_device(const char * name)
{
  const char * test_name = name;

  // Dereference symlinks
  struct stat st;
  std::string pathbuf;
  if (!lstat(name, &st) && S_ISLNK(st.st_mode)) {
    char * p = realpath(name, (char *)0);
    if (p) {
      pathbuf = p;
      free(p);
      test_name = pathbuf.c_str();
    }
  }

  // Remove the leading /dev/... if it's there
  static const char dev_prefix[] = "/dev/";
  if (str_starts_with(test_name, dev_prefix))
    test_name += strlen(dev_prefix);

  // form /dev/h* or h*
  if (str_starts_with(test_name, "h"))
    return new linux_ata_device(this, name, "");

  // form /dev/ide/* or ide/*
  if (str_starts_with(test_name, "ide/"))
    return new linux_ata_device(this, name, "");

  // form /dev/s* or s*
  if (str_starts_with(test_name, "s")) {

    // Try to detect possible USB->(S)ATA bridge
    unsigned short vendor_id = 0, product_id = 0, version = 0;
    if (get_usb_id(test_name, vendor_id, product_id, version)) {
      const char * usbtype = get_usb_dev_type_by_id(vendor_id, product_id, version);
      if (!usbtype)
        return nullptr;

      // Kernels before 2.6.29 do not support the sense data length
      // required for SAT ATA PASS-THROUGH(16)
      if (!strcmp(usbtype, "sat") && get_kernel_release() < 206029)
        usbtype = "sat,12";

      // Return SAT/USB device for this type
      // (Note: linux_scsi_device::autodetect_open() will not be called in this case)
      return get_scsi_passthrough_device(usbtype, new linux_scsi_device(this, name, ""));
    }

    // Fail if hpsa driver and device is using RAID
    if (is_hpsa_in_raid_mode(test_name))
      return missing_option("-d cciss,N");

    // No USB bridge or hpsa driver found, assume regular SCSI device
    return new linux_scsi_device(this, name, "");
  }

  // form /dev/scsi/* or scsi/*
  if (str_starts_with(test_name, "scsi/"))
    return new linux_scsi_device(this, name, "");

  // form /dev/bsg/* or bsg/*
  if (str_starts_with(test_name, "bsg/"))
    return new linux_scsi_device(this, name, "");

  // form /dev/ns* or ns*
  if (str_starts_with(test_name, "ns"))
    return new linux_scsi_device(this, name, "");

  // form /dev/os* or os*
  if (str_starts_with(test_name, "os"))
    return new linux_scsi_device(this, name, "");

  // form /dev/nos* or nos*
  if (str_starts_with(test_name, "nos"))
    return new linux_scsi_device(this, name, "");

  // form /dev/nvme* or nvme*
  if (str_starts_with(test_name, "nvme"))
    return new linux_nvme_device(this, name, "", 0 /* use default nsid */);

  // form /dev/tw[ael]* or tw[ael]*
  if (str_starts_with(test_name, "tw") && strchr("ael", test_name[2]))
    return missing_option("-d 3ware,N");

  // form /dev/cciss/* or cciss/*
  if (str_starts_with(test_name, "cciss/"))
    return missing_option("-d cciss,N");

  // we failed to recognize any of the forms
  return nullptr;
}

smart_device * linux_smart_interface::get_custom_smart_device(const char * name, const char * type)
{
  // Marvell ?
  // TODO: Remove after smartmontools 7.5
  if (!strcmp(type, "marvell"))
    return set_err_np(EINVAL,
      "The device type 'marvell' is deprecated and will be removed in a\n"
      "future version of smartmontools.  If you still need this device type, please\n"
      "use '-d marvell,force' and inform " PACKAGE_BUGREPORT                          );
  if (!strcmp(type, "marvell,force"))
    return new linux_marvell_device(this, name, type);

  // 3Ware ?
  int disknum = -1, n1 = -1, n2 = -1;
  if (sscanf(type, "3ware,%n%d%n", &n1, &disknum, &n2) == 1 || n1 == 6) {
    if (n2 != (int)strlen(type))
      return set_err_np(EINVAL, "Option -d 3ware,N requires N to be a non-negative integer");
    if (!(0 <= disknum && disknum <= 127))
      return set_err_np(EINVAL, "Option -d 3ware,N (N=%d) must have 0 <= N <= 127", disknum);

    if (!strncmp(name, "/dev/twl", 8))
      return new linux_escalade_device(this, name, linux_escalade_device::AMCC_3WARE_9700_CHAR, disknum);
    else if (!strncmp(name, "/dev/twa", 8))
      return new linux_escalade_device(this, name, linux_escalade_device::AMCC_3WARE_9000_CHAR, disknum);
    else if (!strncmp(name, "/dev/twe", 8))
      return new linux_escalade_device(this, name, linux_escalade_device::AMCC_3WARE_678K_CHAR, disknum);
    else
      return new linux_escalade_device(this, name, linux_escalade_device::AMCC_3WARE_678K, disknum);
  }

  // Areca?
  disknum = n1 = n2 = -1;
  int encnum = 1;
  if (sscanf(type, "areca,%n%d/%d%n", &n1, &disknum, &encnum, &n2) >= 1 || n1 == 6) {
    if (!(1 <= disknum && disknum <= 128))
      return set_err_np(EINVAL, "Option -d areca,N/E (N=%d) must have 1 <= N <= 128", disknum);
    if (!(1 <= encnum && encnum <= 8))
      return set_err_np(EINVAL, "Option -d areca,N/E (E=%d) must have 1 <= E <= 8", encnum);
    return new linux_areca_ata_device(this, name, disknum, encnum);
  }

  // Highpoint ?
  int controller = -1, channel = -1; disknum = 1;
  n1 = n2 = -1; int n3 = -1;
  if (sscanf(type, "hpt,%n%d/%d%n/%d%n", &n1, &controller, &channel, &n2, &disknum, &n3) >= 2 || n1 == 4) {
    int len = strlen(type);
    if (!(n2 == len || n3 == len))
      return set_err_np(EINVAL, "Option '-d hpt,L/M/N' supports 2-3 items");
    if (!(1 <= controller && controller <= 8))
      return set_err_np(EINVAL, "Option '-d hpt,L/M/N' invalid controller id L supplied");
    if (!(1 <= channel && channel <= 128))
      return set_err_np(EINVAL, "Option '-d hpt,L/M/N' invalid channel number M supplied");
    if (!(1 <= disknum && disknum <= 15))
      return set_err_np(EINVAL, "Option '-d hpt,L/M/N' invalid pmport number N supplied");
    return new linux_highpoint_device(this, name, controller, channel, disknum);
  }

#ifdef HAVE_LINUX_CCISS_IOCTL_H
  // CCISS ?
  disknum = n1 = n2 = -1;
  if (sscanf(type, "cciss,%n%d%n", &n1, &disknum, &n2) == 1 || n1 == 6) {
    if (n2 != (int)strlen(type))
      return set_err_np(EINVAL, "Option -d cciss,N requires N to be a non-negative integer");
    if (!(0 <= disknum && disknum <= 127))
      return set_err_np(EINVAL, "Option -d cciss,N (N=%d) must have 0 <= N <= 127", disknum);
    return get_sat_device("sat,auto", new linux_cciss_device(this, name, disknum));
  }
#endif // HAVE_LINUX_CCISS_IOCTL_H

  // MegaRAID ?
  if (sscanf(type, "megaraid,%d", &disknum) == 1) {
    return new linux_megaraid_device(this, name, disknum);
  }

  // SSSRAID
  unsigned eid = -1, sid = -1;
  if (sscanf(type, "sssraid,%u,%u", &eid, &sid) == 2) {
    return get_sat_device("sat,auto", new linux_sssraid_device(this, name, eid, sid));
  }

  //aacraid?
  unsigned host, chan, device;
  if (sscanf(type, "aacraid,%u,%u,%u", &host, &chan, &device) == 3) {
    //return new linux_aacraid_device(this,name,channel,device);
    return get_sat_device("sat,auto",
      new linux_aacraid_device(this, name, host, chan, device));

  }

  // ps3stor ?
  if (sscanf(type, "ps3stor,%d", &disknum) == 1) {
    if (ps3stor_init()) {
      return new linux_ps3stor_device(this, name, disknum);
    } else {
      lib_printf("get_custom_smart_device: ps3stor_init failed.\n");
      set_err_np(EINVAL, "get_custom_smart_device: ps3stor_init failed.\n");
    }
    
  }

  return nullptr;
}

std::string linux_smart_interface::get_valid_custom_dev_types_str()
{
  return "areca,N/E, 3ware,N, hpt,L/M/N, megaraid,N, aacraid,H,L,ID, sssraid,E,S, ps3stor,N"
#ifdef HAVE_LINUX_CCISS_IOCTL_H
                                                                                ", cciss,N"
#endif
    ;
}

<<<<<<< HEAD
/// Linux ps3stor channel
class linux_ps3stor_channel
: public /*implements*/ ps3stor_channel
{
public:
  linux_ps3stor_channel();
  virtual ~linux_ps3stor_channel();
  enum ps3stor_device_type {
    PS3STOR_DEVICE_TYPE_PS3 = 0,
    PS3STOR_DEVICE_TYPE_PS3STOR,
    PS3STOR_DEVICE_TYPE_NR
  };

public:
  virtual ps3stor_errno channel_init() override;

  virtual ps3stor_errno get_host_list(std::vector<unsigned> &hostlist) override;

protected:
  virtual ps3stor_errno firecmd(unsigned hostid, struct ps3stor_msg_info * info, struct ps3stor_msg_info * ackinfo, unsigned acksize) override;

  virtual ps3stor_errno firecmd_scsi(unsigned hostid, struct ps3stor_msg_info * reqinfo, struct ps3stor_msg_info * ackinfo,
                                             unsigned acksize, struct ps3stor_data * scsidata, unsigned scsicount) override;


  virtual struct ps3stor_tlv *add_tlv_data(struct ps3stor_tlv *tlv, unsigned type, const void *data, uint16_t size) override;
  virtual bool set_err(int no, const char * msg) override;
  virtual bool set_err(int no) override;

private:
  int   m_devfd_ps3;
  int   m_devfd_ps3stor;
  std::map<unsigned, struct ps3stor_pci_info> m_host_map;

  int open_node(enum ps3stor_device_type dev_type);
  ps3stor_errno get_func_by_host(unsigned hostid, uint8_t &funcid);
  ps3stor_errno get_pci_info(unsigned host, struct ps3stor_pci_info &pci_info);
  void find_device(enum ps3stor_device_type dev_type);
  ps3stor_errno get_devfd(unsigned host, int &devfd);
};

linux_ps3stor_channel::linux_ps3stor_channel()
{
  m_devfd_ps3 = -1;
  m_devfd_ps3stor = -1;
}

linux_ps3stor_channel::~linux_ps3stor_channel()
{
  if (m_devfd_ps3 >= 0)
    ::close(m_devfd_ps3);
  
  if (m_devfd_ps3stor >= 0)
    ::close(m_devfd_ps3stor); 
}

ps3stor_errno linux_ps3stor_channel::channel_init()
{
  ps3stor_errno err = PS3STOR_ERRNO_SUCCESS;
  if (m_init) {
    return err;
  }

  m_devfd_ps3 = open_node(PS3STOR_DEVICE_TYPE_PS3);
  if (m_devfd_ps3 > 0) {
    find_device(PS3STOR_DEVICE_TYPE_PS3);
  }
  
  m_devfd_ps3stor = open_node(PS3STOR_DEVICE_TYPE_PS3STOR);
  if (m_devfd_ps3stor > 0) {
    find_device(PS3STOR_DEVICE_TYPE_PS3STOR);
  }

  if (m_host_map.size() > 0) {
    m_init = true;
  }

  return err;
}

ps3stor_errno linux_ps3stor_channel::get_host_list(std::vector<unsigned> &hostlist)
{
  for(auto it : m_host_map)
  {
    hostlist.push_back(it.first);
  }
  return PS3STOR_ERRNO_SUCCESS;
}

ps3stor_errno linux_ps3stor_channel::firecmd(unsigned hostid, ps3stor_msg_info * reqinfo, ps3stor_msg_info * ackinfo, unsigned acksize)
{
  ps3stor_errno err = PS3STOR_ERRNO_SUCCESS;
  int   devfd = -1;
  const size_t insize = (reqinfo == nullptr ? 0 : reqinfo->length);
  uint8_t funcid = 0;

  reqinfo->magic = PS3STOR_MSG_MAGIC_CODE;
  reqinfo->error = PS3STOR_ERRNO_SUCCESS;
  reqinfo->timeout = 0;
  reqinfo->start_time = 0;
  reqinfo->runver = PS3STOR_ITR_VER;
  reqinfo->uuid = 0;
  reqinfo->service = PS3STOR_SMARTCTL_SERVICE;
  reqinfo->traceid = 0xffc73a859920e01;
  get_func_by_host(hostid, funcid);
  reqinfo->funcid = funcid;

  const uint16_t inblk = (uint16_t)((insize + PS3STOR_SGL_SIZE -1) / PS3STOR_SGL_SIZE);
  const uint16_t outblk = (uint16_t)((acksize + PS3STOR_SGL_SIZE -1) / PS3STOR_SGL_SIZE);

  ps3stor_ioctl_sync_cmd packet{};
  packet.hostid = (uint16_t)hostid;
  packet.sge_count = inblk + outblk;
  packet.sgl_offset = offsetof(ps3stor_ioctl_sync_cmd, sgl) / sizeof(uint32_t); // 4 bytes
  packet.traceid = reqinfo->traceid;

  reqinfo->index.tlv = 0;
  reqinfo->index.ack = (uint8_t)(inblk);
  reqinfo->ack_length = acksize;
  reqinfo->ack_offset = (uint32_t)insize;

  for (uint16_t i = 0; i < inblk; i++) {
    packet.sgl[i].addr = (uint64_t)(intptr_t) & ((uint8_t*)reqinfo)[PS3STOR_SGL_SIZE * i];
    packet.sgl[i].length = (uint32_t)((i == inblk - 1) ? (insize - (PS3STOR_SGL_SIZE * i)) : PS3STOR_SGL_SIZE);
  }

  for (uint16_t i = 0; i < outblk; i++) {
    packet.sgl[inblk + i].addr = (uint64_t)(intptr_t) & ((uint8_t*)ackinfo)[PS3STOR_SGL_SIZE * i];
    packet.sgl[inblk + i].length = (uint32_t)((i == outblk - 1) ? (acksize - (PS3STOR_SGL_SIZE * i)) : PS3STOR_SGL_SIZE);
  }

  err = get_devfd(hostid, devfd);
  if (err != PS3STOR_ERRNO_SUCCESS) {
    return err;
  }
  int res = ioctl(devfd, PS3STOR_CMD_IOCTL_SYNC_CMD, &packet);
  if (res < 0) {
    set_err(errno, "ioctl failed.\n");
    return -1;
  }
  if (ackinfo->magic != PS3STOR_MSG_MAGIC_CODE) {
    set_err(EIO, "check magic code failed.\n");
    return -1;
  }
  if (ackinfo->error != PS3STOR_ERRNO_SUCCESS) {
    set_err(EIO, "err form ioc.\n");
    return -1;
  }
  return err;
}

ps3stor_errno linux_ps3stor_channel::firecmd_scsi(unsigned hostid, ps3stor_msg_info * reqinfo, ps3stor_msg_info * ackinfo,
                                                          unsigned acksize, ps3stor_data * scsidata, unsigned scsicount)
{
  ps3stor_errno err = PS3STOR_ERRNO_SUCCESS;
  int   devfd = -1;
  const size_t insize = (reqinfo == nullptr ? 0 : reqinfo->length);
  uint8_t funcid = 0;

  reqinfo->magic = PS3STOR_MSG_MAGIC_CODE;
  reqinfo->error = PS3STOR_ERRNO_SUCCESS;
  reqinfo->timeout = 0;
  reqinfo->start_time = 0;
  reqinfo->runver = PS3STOR_ITR_VER;
  reqinfo->uuid = 0;
  reqinfo->service = PS3STOR_SMARTCTL_SERVICE;
  reqinfo->traceid = 0xffc73a859920e01;
  get_func_by_host(hostid, funcid);
  reqinfo->funcid = funcid;

  const uint16_t inblk = (uint16_t)((insize + PS3STOR_SGL_SIZE -1) / PS3STOR_SGL_SIZE);
  const uint16_t outblk = (uint16_t)((acksize + PS3STOR_SGL_SIZE -1) / PS3STOR_SGL_SIZE);
  const uint16_t scsiblk = (uint16_t)scsicount;

  ps3stor_ioctl_sync_cmd packet{};
  packet.hostid = (uint16_t)hostid;
  packet.sge_count = inblk + outblk + scsiblk;
  packet.sgl_offset = offsetof(ps3stor_ioctl_sync_cmd, sgl) / sizeof(uint32_t); // 4 bytes
  packet.traceid = reqinfo->traceid;

  //todo check for sge_count <= 16

  reqinfo->index.tlv = 0;
  reqinfo->index.ack = (uint8_t)(inblk);
  reqinfo->ack_length = acksize;
  reqinfo->ack_offset = (uint32_t)insize;

  for(uint16_t i = 0; i < inblk; i++) {
    packet.sgl[i].addr = (uint64_t)(intptr_t) & ((uint8_t*)reqinfo)[PS3STOR_SGL_SIZE * i];
    packet.sgl[i].length = (uint32_t)((i == inblk - 1) ? (insize - (PS3STOR_SGL_SIZE * i)) : PS3STOR_SGL_SIZE);
  }

  for(uint16_t i = 0; i < outblk; i++) {
    packet.sgl[inblk + i].addr = (uint64_t)(intptr_t) & ((uint8_t*)ackinfo)[PS3STOR_SGL_SIZE * i];
    packet.sgl[inblk + i].length = (uint32_t)((i == outblk - 1) ? (acksize - (PS3STOR_SGL_SIZE * i)) : PS3STOR_SGL_SIZE);
  }

  for(uint16_t i = 0; i < scsiblk; i++) {
    packet.sgl[inblk + outblk + i].addr = (uint64_t)(intptr_t)scsidata[i].pdata;
    packet.sgl[inblk + outblk + i].length = scsidata[i].size;
  }
  err = get_devfd(hostid, devfd);
  if (err != PS3STOR_ERRNO_SUCCESS) {
    return err;
  }

  int res = ioctl(devfd, PS3STOR_CMD_IOCTL_SYNC_CMD, &packet);
  if (res < 0) {
    set_err(errno, "ioctl failed.\n");
    return -1;
  }
  if (ackinfo->magic != PS3STOR_MSG_MAGIC_CODE) {
    set_err(EIO, "check magic code failed.\n");
    return -1;
  }
  if (ackinfo->error != PS3STOR_ERRNO_SUCCESS) {
    set_err(EIO, "err form ioc.\n");
    return -1;
  }
  return err;
}

ps3stor_tlv *linux_ps3stor_channel::add_tlv_data(ps3stor_tlv *tlv, unsigned type, const void *data, uint16_t size)
{
  if (!data || size == 0)
    return tlv;
  
  unsigned tlvcode = type;
  // calculate tlvsize
  uint16_t tlvsize = (uint16_t)(sizeof(*tlv)               ///< tlv header
                                + ((!tlv) ? 0 : tlv->size) ///< tlv size
                                + sizeof(tlvcode)          ///< new tlv:type v
                                + sizeof(size)             ///< new tlv:length 
                                + size);
  ps3stor_tlv * tmp = reinterpret_cast<ps3stor_tlv *>(realloc(tlv, tlvsize));
  if (!tmp) {
    free(tlv);
    throw std::bad_alloc();
  }
  if (!tlv) 
    tmp->size = 0;

  tlv = tmp;  
  // add data
  memcpy(tlv->buff + tlv->size, &tlvcode, sizeof(tlvcode));
  tlv->size += sizeof(tlvcode);
  memcpy(tlv->buff + tlv->size, &size, sizeof(size));
  tlv->size += sizeof(size);
  memcpy(tlv->buff + tlv->size, data, size);
  tlv->size += size; 
  
  return tlv;
}

bool linux_ps3stor_channel::set_err(int no, const char * msg)
{
  return smi()->set_err(no, "%s", msg);
}

bool linux_ps3stor_channel::set_err(int no)
{
  return smi()->set_err(no);
}

int linux_ps3stor_channel::open_node(enum ps3stor_device_type dev_type)
{
  /* Scanning of disks on ps3stor device */
  /* Perform mknod of device ioctl node */
  char line[128];
  int  mjr = -1; //major device number
  int  n1 = -1;
  int  devnode_fd = -1;
  // scan ps3stor
  FILE * fp = fopen(PS3STOR_DRIVE_DEVICE_ID, "r");
  if (!fp)
    return devnode_fd;

  switch (dev_type)
  {
  case PS3STOR_DEVICE_TYPE_PS3:
    while (fgets(line, sizeof(line), fp) != nullptr) {
      n1=0;
      int tmp = sscanf(line, "%d ps3-ioctl%n", &mjr, &n1);
      //if (sscanf(line, "%d ps3-ioctl%n", &mjr, &n1) == 1 && n1 == 13) {
      if (tmp == 1 && n1 == 13) {
        n1=mknod("/dev/ps3-ioctl", S_IFCHR|0600, makedev(mjr, 0));
        if (scsi_debugmode > 0)
          lib_printf("Creating /dev/ps3-ioctl = %d\n", n1 >= 0 ? 0 : errno);
        if (n1 >= 0 || errno == EEXIST) {
          devnode_fd = ::open("/dev/ps3-ioctl", O_RDWR);
          break;
        } else {
          break;
        }        
      }
    }
    break;
  case PS3STOR_DEVICE_TYPE_PS3STOR:
    while (fgets(line, sizeof(line), fp) != nullptr) {
      n1=0;
      int tmp = sscanf(line, "%d ps3stor-ioctl%n", &mjr, &n1);
      //if (sscanf(line, "%d ps3stor-ioctl%n", &mjr, &n1) == 1 && n1 == 17) {
      if (tmp == 1 && n1 == 17) {
        n1=mknod("/dev/ps3stor-ioctl", S_IFCHR|0600, makedev(mjr, 0));
        if (scsi_debugmode > 0)
          lib_printf("Creating /dev/ps3stor-ioctl = %d\n", n1 >= 0 ? 0 : errno);
        if (n1 >= 0 || errno == EEXIST) {
          devnode_fd = ::open("/dev/ps3stor-ioctl", O_RDWR);
          break;
        } else {
          break;
        }        
      }
    }
    break; 
  default:
    break;
  }
  fclose(fp);
  return devnode_fd;
}

ps3stor_errno linux_ps3stor_channel::get_func_by_host(unsigned hostid, uint8_t &funcid)
{
  for (auto it : m_host_map) {
    if (it.first == hostid) {
      funcid = it.second.function;
      return PS3STOR_ERRNO_SUCCESS;
    }
  }
  return -1;
}

ps3stor_errno linux_ps3stor_channel::get_pci_info(unsigned host, ps3stor_pci_info &pci_info)
{
  ps3stor_errno err = PS3STOR_ERRNO_SUCCESS;
  char path[128] = {};
  char filelink[128] = {};

  snprintf(path, sizeof(path) - 1, "/sys/class/scsi_host/host%u", host);
  err = readlink(path, filelink, sizeof(filelink));
  if (err < 0) 
    return errno;

  err = -1;
  const char templatestr[] = "0000:00:00.0"; // look up pci addr by file link
  unsigned templen = strlen(templatestr);
  if (strlen(path) < templen)
    return -1;

  for(unsigned i = 0; *(filelink + i + templen) != '\0'; i++){
    char *begin = filelink + i;
    bool match = true;
    for(unsigned j = 0; j < templen; j++) {
      if (begin[j] == templatestr[j]) {
        continue;
      } else if (isxdigit(begin[j]) && templatestr[j] == '0'){
        continue;
      } else {
        match = false;
        break;
      }
    }
    if (match) {
      err = PS3STOR_ERRNO_SUCCESS;
      memcpy(pci_info.pci_addr, begin, templen + 1);
      sscanf(pci_info.pci_addr, "%x:%hhx:%hhx.%hhx",
             &pci_info.domainid, &pci_info.busid, &pci_info.deviceid, &pci_info.function);
    }
  }
  return err;
}

void linux_ps3stor_channel::find_device(enum ps3stor_device_type dev_type)
{
  // getting bus numbers with ps3stor controllers
  // we are using sysfs to get list of all scsi hosts
  char procctx[16] = {};
  size_t  proclen = 0;
  switch (dev_type)
  {
  case PS3STOR_DEVICE_TYPE_PS3:
    snprintf(procctx, sizeof(procctx) - 1, "%s", "ps3\n");
    proclen = 4;
    break;
  case PS3STOR_DEVICE_TYPE_PS3STOR:
    snprintf(procctx, sizeof(procctx) - 1, "%s", "ps3stor\n");
    proclen = 7;
    break;
  default:
    return;
    break;
  }

  DIR * dp = opendir(PS3STOR_SYS_CLASS_SCSI_HOST_PATH);
  if (dp != nullptr) {
    dirent * ep;
    FILE * fp = nullptr;
    char line[128] = {};
    while ((ep = readdir (dp)) != nullptr) {
      unsigned int host_no = 0;
      if (!sscanf(ep->d_name, "host%u", &host_no))
        continue;
      /* proc_name should be  procctx */
      char sysfsdir[256] = {};
      snprintf(sysfsdir, sizeof(sysfsdir) - 1,
        "/sys/class/scsi_host/host%u/proc_name", host_no);
      if ((fp = fopen(sysfsdir, "r")) == nullptr)
        continue;
      if (fgets(line, sizeof(line), fp) != nullptr && !strncmp(line, procctx, proclen)) {
        ps3stor_pci_info pci{};
        if (get_pci_info(host_no, pci) == PS3STOR_ERRNO_SUCCESS) {
          pci.devtype = dev_type;
          m_host_map[host_no] = pci;
        }
      }
      fclose(fp);
    }
    (void) closedir(dp);
  }
  return;
}

ps3stor_errno linux_ps3stor_channel::get_devfd(unsigned host, int &devfd)
{
  ps3stor_errno err = -1;
  for (auto it : m_host_map) {
    if (it.first == host) {
      switch (it.second.devtype)
      {
      case PS3STOR_DEVICE_TYPE_PS3:
        devfd = m_devfd_ps3;
        err = PS3STOR_ERRNO_SUCCESS;
        return err;
      case PS3STOR_DEVICE_TYPE_PS3STOR:
        devfd = m_devfd_ps3stor;
        err = PS3STOR_ERRNO_SUCCESS;
        return err;      
      default:
        break;
      };
      break;
    }
  }
  return err;
}

} // namespace
=======
} // namespace os_linux
>>>>>>> 3c8755fa

/////////////////////////////////////////////////////////////////////////////
/// Initialize platform interface and register with smi()

void smart_interface::init()
{
  static os_linux::linux_smart_interface the_interface;
  smart_interface::set(&the_interface);
}

<<<<<<< HEAD
void ps3stor_channel::init()
{
  static os_linux::linux_ps3stor_channel the_ps3stor_instance;
  ps3stor_channel::set(&the_ps3stor_instance);
}

bool ps3stor_init() 
{
  if (!ps3chn()) {
    ps3stor_channel::init();
    if (!ps3chn())
      return false;    
  }
  if (PS3STOR_ERRNO_SUCCESS != ps3chn()->channel_init()) {
    return false;
  }  
  return true;
}
=======
} // namespace smartmon
>>>>>>> 3c8755fa
<|MERGE_RESOLUTION|>--- conflicted
+++ resolved
@@ -3984,7 +3984,6 @@
     ;
 }
 
-<<<<<<< HEAD
 /// Linux ps3stor channel
 class linux_ps3stor_channel
 : public /*implements*/ ps3stor_channel
@@ -4432,10 +4431,7 @@
   return err;
 }
 
-} // namespace
-=======
 } // namespace os_linux
->>>>>>> 3c8755fa
 
 /////////////////////////////////////////////////////////////////////////////
 /// Initialize platform interface and register with smi()
@@ -4446,7 +4442,6 @@
   smart_interface::set(&the_interface);
 }
 
-<<<<<<< HEAD
 void ps3stor_channel::init()
 {
   static os_linux::linux_ps3stor_channel the_ps3stor_instance;
@@ -4465,6 +4460,5 @@
   }  
   return true;
 }
-=======
-} // namespace smartmon
->>>>>>> 3c8755fa
+
+} // namespace smartmon